/*
 * Copyright (c) 2019 TAOS Data, Inc. <jhtao@taosdata.com>
 *
 * This program is free software: you can use, redistribute, and/or modify
 * it under the terms of the GNU Affero General Public License, version 3
 * or later ("AGPL"), as published by the Free Software Foundation.
 *
 * This program is distributed in the hope that it will be useful, but WITHOUT
 * ANY WARRANTY; without even the implied warranty of MERCHANTABILITY or
 * FITNESS FOR A PARTICULAR PURPOSE.
 *
 * You should have received a copy of the GNU Affero General Public License
 * along with this program. If not, see <http://www.gnu.org/licenses/>.
 */

#include "transComm.h"

#define BUFFER_CAP 8 * 1024

static TdThreadOnce transModuleInit = PTHREAD_ONCE_INIT;

static int32_t refMgt;
static int32_t svrRefMgt;
static int32_t instMgt;
static int32_t transSyncMsgMgt;

void transDestroySyncMsg(void* msg);

int32_t transCompressMsg(char* msg, int32_t len) {
  int32_t        ret = 0;
  int            compHdr = sizeof(STransCompMsg);
  STransMsgHead* pHead = transHeadFromCont(msg);

  char* buf = taosMemoryMalloc(len + compHdr + 8);  // 8 extra bytes
  if (buf == NULL) {
    tWarn("failed to allocate memory for rpc msg compression, contLen:%d", len);
    ret = len;
    return ret;
  }

  int32_t clen = LZ4_compress_default(msg, buf, len, len + compHdr);
  /*
   * only the compressed size is less than the value of contLen - overhead, the compression is applied
   * The first four bytes is set to 0, the second four bytes are utilized to keep the original length of message
   */
  if (clen > 0 && clen < len - compHdr) {
    STransCompMsg* pComp = (STransCompMsg*)msg;
    pComp->reserved = 0;
    pComp->contLen = htonl(len);
    memcpy(msg + compHdr, buf, clen);

    tDebug("compress rpc msg, before:%d, after:%d", len, clen);
    ret = clen + compHdr;
    pHead->comp = 1;
  } else {
    ret = len;
    pHead->comp = 0;
  }
  taosMemoryFree(buf);
  return ret;
}
int32_t transDecompressMsg(char** msg, int32_t len) {
  STransMsgHead* pHead = (STransMsgHead*)(*msg);
  if (pHead->comp == 0) return 0;

  char* pCont = transContFromHead(pHead);

  STransCompMsg* pComp = (STransCompMsg*)pCont;
  int32_t        oriLen = htonl(pComp->contLen);

  char* buf = taosMemoryCalloc(1, oriLen + sizeof(STransMsgHead));
  if (buf == NULL) {
    return terrno;
  }

  STransMsgHead* pNewHead = (STransMsgHead*)buf;
  int32_t        decompLen = LZ4_decompress_safe(pCont + sizeof(STransCompMsg), (char*)pNewHead->content,
                                                 len - sizeof(STransMsgHead) - sizeof(STransCompMsg), oriLen);
  memcpy((char*)pNewHead, (char*)pHead, sizeof(STransMsgHead));

  pNewHead->msgLen = htonl(oriLen + sizeof(STransMsgHead));

  taosMemoryFree(pHead);
  *msg = buf;
  if (decompLen != oriLen) {
    return TSDB_CODE_INVALID_MSG;
  }
  return 0;
}

void transFreeMsg(void* msg) {
  if (msg == NULL) {
    return;
  }
  tTrace("rpc free cont:%p", (char*)msg - TRANS_MSG_OVERHEAD);
  taosMemoryFree((char*)msg - sizeof(STransMsgHead));
}
int transSockInfo2Str(struct sockaddr* sockname, char* dst) {
  struct sockaddr_in addr = *(struct sockaddr_in*)sockname;

  char buf[20] = {0};
  int  r = uv_ip4_name(&addr, (char*)buf, sizeof(buf));
  sprintf(dst, "%s:%d", buf, ntohs(addr.sin_port));
  return r;
}
int32_t transInitBuffer(SConnBuffer* buf) {
  buf->buf = taosMemoryCalloc(1, BUFFER_CAP);
  if (buf->buf == NULL) {
    return terrno;
  }

  buf->cap = BUFFER_CAP;
  buf->left = -1;
  buf->len = 0;
  buf->total = 0;
  buf->invalid = 0;
  return 0;
}
int32_t transDestroyBuffer(SConnBuffer* p) {
  taosMemoryFree(p->buf);
  p->buf = NULL;
  return 0;
}

int32_t transClearBuffer(SConnBuffer* buf) {
  SConnBuffer* p = buf;
  if (p->cap > BUFFER_CAP) {
    p->cap = BUFFER_CAP;
    p->buf = taosMemoryRealloc(p->buf, BUFFER_CAP);
    if (p->buf == NULL) {
      return TSDB_CODE_OUT_OF_MEMORY;
    }
  }
  p->left = -1;
  p->len = 0;
  p->total = 0;
  p->invalid = 0;
  return 0;
}

int32_t transDumpFromBuffer(SConnBuffer* connBuf, char** buf, int8_t resetBuf) {
  static const int HEADSIZE = sizeof(STransMsgHead);
  int32_t          code = 0;
  SConnBuffer*     p = connBuf;
  if (p->left != 0 || p->total <= 0) {
    return TSDB_CODE_INVALID_MSG;
  }
  int total = p->total;
  if (total >= HEADSIZE && !p->invalid) {
    *buf = taosMemoryCalloc(1, total);
    if (*buf == NULL) {
      return terrno;
    }
    memcpy(*buf, p->buf, total);
    if ((code = transResetBuffer(connBuf, resetBuf)) < 0) {
      return code;
    }
  } else {
    total = -1;
    return TSDB_CODE_INVALID_MSG;
  }
  return total;
}

int32_t transResetBuffer(SConnBuffer* connBuf, int8_t resetBuf) {
  SConnBuffer* p = connBuf;
  if (p->total < p->len) {
    int left = p->len - p->total;
    memmove(p->buf, p->buf + p->total, left);
    p->left = -1;
    p->total = 0;
    p->len = left;
  } else if (p->total == p->len) {
    p->left = -1;
    p->total = 0;
    p->len = 0;
    if (p->cap > BUFFER_CAP) {
      if (resetBuf) {
        p->cap = BUFFER_CAP;
        p->buf = taosMemoryRealloc(p->buf, p->cap);
        if (p->buf == NULL) {
          return TSDB_CODE_OUT_OF_MEMORY;
        }
      }
    }
  } else {
    tError("failed to reset buffer, total:%d, len:%d, reason:%s", p->total, p->len, tstrerror(TSDB_CODE_INVALID_MSG));
    return TSDB_CODE_INVALID_MSG;
  }
  return 0;
}
int32_t transAllocBuffer(SConnBuffer* connBuf, uv_buf_t* uvBuf) {
  /*
   * formate of data buffer:
   * |<--------------------------data from socket------------------------------->|
   * |<------STransMsgHead------->|<-------------------userdata--------------->|<-----auth data----->|<----user
   * info--->|
   */
  SConnBuffer* p = connBuf;
  uvBuf->base = p->buf + p->len;
  if (p->left == -1) {
    uvBuf->len = p->cap - p->len;
  } else {
    if (p->left < p->cap - p->len) {
      uvBuf->len = p->left;
    } else {
      p->cap = p->left + p->len;
      p->buf = taosMemoryRealloc(p->buf, p->cap);
      if (p->buf == NULL) {
        uvBuf->base = NULL;
        uvBuf->len = 0;
        return TSDB_CODE_OUT_OF_MEMORY;
      }
      uvBuf->base = p->buf + p->len;
      uvBuf->len = p->left;
    }
  }
  return 0;
}
// check whether already read complete
bool transReadComplete(SConnBuffer* connBuf) {
  SConnBuffer* p = connBuf;
  if (p->len >= sizeof(STransMsgHead)) {
    if (p->left == -1) {
      STransMsgHead head;
      memcpy((char*)&head, connBuf->buf, sizeof(head));
      int32_t msgLen = (int32_t)htonl(head.msgLen);
      p->total = msgLen;
      p->invalid = TRANS_NOVALID_PACKET(htonl(head.magicNum)) || head.version != TRANS_VER;
    }
    if (p->total >= p->len) {
      p->left = p->total - p->len;
    } else {
      p->left = 0;
    }
  }
  return (p->left == 0 || p->invalid) ? true : false;
}

int32_t transSetConnOption(uv_tcp_t* stream, int keepalive) {
#if defined(WINDOWS) || defined(DARWIN)
#else
  return uv_tcp_keepalive(stream, 1, keepalive);
#endif
  return uv_tcp_nodelay(stream, 1);
  // int ret = uv_tcp_keepalive(stream, 5, 60);
}

int32_t transAsyncPoolCreate(uv_loop_t* loop, int sz, void* arg, AsyncCB cb, SAsyncPool** pPool) {
  SAsyncPool* pool = taosMemoryCalloc(1, sizeof(SAsyncPool));
  if (pool == NULL) {
    return terrno;
    // return NULL;
  }
  int32_t code = 0;

  pool->nAsync = sz;
  pool->asyncs = taosMemoryCalloc(1, sizeof(uv_async_t) * pool->nAsync);
  if (pool->asyncs == NULL) {
    taosMemoryFree(pool);
    return terrno;
  }

  int i = 0, err = 0;
  for (i = 0; i < pool->nAsync; i++) {
    uv_async_t* async = &(pool->asyncs[i]);

    SAsyncItem* item = taosMemoryCalloc(1, sizeof(SAsyncItem));
    if (item == NULL) {
      code = terrno;
      break;
    }
    item->pThrd = arg;
    QUEUE_INIT(&item->qmsg);
    (void)taosThreadMutexInit(&item->mtx, NULL);

    async->data = item;
    err = uv_async_init(loop, async, cb);
    if (err != 0) {
      tError("failed to init async, reason:%s", uv_err_name(err));
      code = TSDB_CODE_THIRDPARTY_ERROR;
      break;
    }
  }

  if (i != pool->nAsync) {
    transAsyncPoolDestroy(pool);
    pool = NULL;
  }

  *pPool = pool;
  return 0;
  // return pool;
}

void transAsyncPoolDestroy(SAsyncPool* pool) {
  if (pool == NULL) return;

  for (int i = 0; i < pool->nAsync; i++) {
    uv_async_t* async = &(pool->asyncs[i]);
    SAsyncItem* item = async->data;
    if (item == NULL) continue;

    (void)taosThreadMutexDestroy(&item->mtx);
    taosMemoryFree(item);
  }
  taosMemoryFree(pool->asyncs);
  taosMemoryFree(pool);
}
bool transAsyncPoolIsEmpty(SAsyncPool* pool) {
  for (int i = 0; i < pool->nAsync; i++) {
    uv_async_t* async = &(pool->asyncs[i]);
    SAsyncItem* item = async->data;
    if (!QUEUE_IS_EMPTY(&item->qmsg)) return false;
  }
  return true;
}
int transAsyncSend(SAsyncPool* pool, queue* q) {
  if (atomic_load_8(&pool->stop) == 1) {
    return TSDB_CODE_RPC_ASYNC_MODULE_QUIT;
  }
  int idx = pool->index % pool->nAsync;

  // no need mutex here
  if (pool->index++ > pool->nAsync * 2000) {
    pool->index = 0;
  }
  uv_async_t* async = &(pool->asyncs[idx]);
  SAsyncItem* item = async->data;

  (void)taosThreadMutexLock(&item->mtx);
  QUEUE_PUSH(&item->qmsg, q);
  (void)taosThreadMutexUnlock(&item->mtx);

  int ret = uv_async_send(async);
  if (ret != 0) {
    tError("failed to send async,reason:%s", uv_err_name(ret));
    return TSDB_CODE_THIRDPARTY_ERROR;
  }
  return 0;
}

void transCtxInit(STransCtx* ctx) {
  // init transCtx
  ctx->args = taosHashInit(2, taosGetDefaultHashFunction(TSDB_DATA_TYPE_INT), true, HASH_NO_LOCK);
}
void transCtxCleanup(STransCtx* ctx) {
  if (ctx->args == NULL) {
    return;
  }

  STransCtxVal* iter = taosHashIterate(ctx->args, NULL);
  while (iter) {
    int32_t* type = taosHashGetKey(iter, NULL);
    tDebug("free msg type %s dump func", TMSG_INFO(*type));
    ctx->freeFunc(iter->val);
    iter = taosHashIterate(ctx->args, iter);
  }
  if (ctx->freeFunc) ctx->freeFunc(ctx->brokenVal.val);
  taosHashCleanup(ctx->args);
  ctx->args = NULL;
}

void transCtxMerge(STransCtx* dst, STransCtx* src) {
  if (src->args == NULL || src->freeFunc == NULL) {
    return;
  }
  if (dst->args == NULL) {
    dst->args = src->args;
    dst->brokenVal = src->brokenVal;
    dst->freeFunc = src->freeFunc;
    src->args = NULL;
    return;
  }
  void*  key = NULL;
  size_t klen = 0;
  void*  iter = taosHashIterate(src->args, NULL);
  while (iter) {
    STransCtxVal* sVal = (STransCtxVal*)iter;
    key = taosHashGetKey(sVal, &klen);

<<<<<<< HEAD
    (void)taosHashPut(dst->args, key, klen, sVal, sizeof(*sVal));
=======
    int32_t code = taosHashPut(dst->args, key, klen, sVal, sizeof(*sVal));
    if (code != 0) {
      tError("failed to put val to hash, reason:%s", tstrerror(code));
    }
>>>>>>> e9a8975a
    iter = taosHashIterate(src->args, iter);
  }
  taosHashCleanup(src->args);
}
void* transCtxDumpVal(STransCtx* ctx, int32_t key) {
  if (ctx->args == NULL) {
    return NULL;
  }
  STransCtxVal* cVal = taosHashGet(ctx->args, (const void*)&key, sizeof(key));
  if (cVal == NULL) {
    return NULL;
  }
  void* ret = NULL;
  (void)(*cVal->clone)(cVal->val, &ret);
  return ret;
}
void* transCtxDumpBrokenlinkVal(STransCtx* ctx, int32_t* msgType) {
  void* ret = NULL;
  if (ctx->brokenVal.clone == NULL) {
    return ret;
  }
  (void)(*ctx->brokenVal.clone)(ctx->brokenVal.val, &ret);

  *msgType = ctx->brokenVal.msgType;

  return ret;
}

void transReqQueueInit(queue* q) {
  // init req queue
  QUEUE_INIT(q);
}
void* transReqQueuePush(queue* q, SWriteReq* userReq) {
  return NULL;
  // uv_write_t* req = taosMemoryCalloc(1, sizeof(uv_write_t));
  // req->data = userReq;

  // QUEUE_PUSH(q, &userReq->q);
  // return req;
}
void* transReqQueueRemove(void* arg) {
  return NULL;
  // void*       ret = NULL;
  // uv_write_t* req = arg;

  // SWriteReq* userReq = req ? req->data : NULL;
  // if (req == NULL) return NULL;
  // QUEUE_REMOVE(&userReq->q);

  // return userReq;
}
void transReqQueueClear(queue* q) {
  return;
  // while (!QUEUE_IS_EMPTY(q)) {
  //   queue* h = QUEUE_HEAD(q);
  //   QUEUE_REMOVE(h);
  //   SWriteReq* req = QUEUE_DATA(h, SWriteReq, q);
  //   taosMemoryFree(req);
  // }
}

int32_t transQueueInit(STransQueue* wq, void (*freeFunc)(void* arg)) {
  QUEUE_INIT(&wq->node);
  wq->freeFunc = (void (*)(void*))freeFunc;
  wq->size = 0;
  return 0;
}
int32_t transQueuePush(STransQueue* q, void* arg) {
  queue* node = arg;
  QUEUE_PUSH(&q->node, node);
  q->size++;

  return 0;
}
<<<<<<< HEAD
void* transQueuePop(STransQueue* q) {
  if (q->size == 0) return NULL;

  queue* head = QUEUE_HEAD(&q->node);
  QUEUE_REMOVE(head);
  q->size--;
  return head;
=======
bool transQueuePush(STransQueue* queue, void* arg) {
  if (queue->q == NULL) {
    return true;
  }
  if (taosArrayPush(queue->q, &arg) == NULL) {
    return false;
  }
  if (taosArrayGetSize(queue->q) > 1) {
    return false;
  }
  return true;
>>>>>>> e9a8975a
}
int32_t transQueueSize(STransQueue* q) { return q->size; }

void* transQueueGet(STransQueue* q, int idx) {
  if (q->size == 0) return NULL;

  while (idx-- > 0) {
    queue* node = QUEUE_NEXT(&q->node);
    if (node == &q->node) return NULL;
  }
  return NULL;
}

void transQueueRemoveByFilter(STransQueue* q, bool (*filter)(void* e, void* arg), void* arg, void* dst, int32_t size) {
  queue* d = dst;
  queue* node = QUEUE_NEXT(&q->node);
  while (node != &q->node) {
    queue* next = QUEUE_NEXT(node);
    if (filter(node, arg)) {
      QUEUE_REMOVE(node);
      q->size--;
      QUEUE_PUSH(d, node);
      if (--size == 0) {
        break;
      }
    }
    node = next;
  }
}

void* tranQueueHead(STransQueue* q) {
  if (q->size == 0) return NULL;

  queue* head = QUEUE_HEAD(&q->node);
  return head;
}

void* transQueueRm(STransQueue* q, int i) {
  // if (queue->q == NULL || taosArrayGetSize(queue->q) == 0) {
  //   return NULL;
  // }
  // if (i >= taosArrayGetSize(queue->q)) {
  //   return NULL;
  // }
  // void* ptr = taosArrayGetP(queue->q, i);
  // taosArrayRemove(queue->q, i);
  // return ptr;
  return NULL;
}

void transQueueRemove(STransQueue* q, void* e) {
  if (q->size == 0) return;
  queue* node = e;
  QUEUE_REMOVE(node);
  q->size--;
}

bool transQueueEmpty(STransQueue* q) { return q->size == 0 ? true : false; }

void transQueueClear(STransQueue* q) {
  while (!QUEUE_IS_EMPTY(&q->node)) {
    queue* h = QUEUE_HEAD(&q->node);
    QUEUE_REMOVE(h);
    if (q->freeFunc != NULL) (q->freeFunc)(h);
    q->size--;
  }
}
void transQueueDestroy(STransQueue* q) { transQueueClear(q); }

static FORCE_INLINE int32_t timeCompare(const HeapNode* a, const HeapNode* b) {
  SDelayTask* arg1 = container_of(a, SDelayTask, node);
  SDelayTask* arg2 = container_of(b, SDelayTask, node);
  if (arg1->execTime > arg2->execTime) {
    return 0;
  } else {
    return 1;
  }
}

static void transDQTimeout(uv_timer_t* timer) {
  SDelayQueue* queue = timer->data;
  tTrace("timer %p timeout", timer);
  uint64_t timeout = 0;
  int64_t  current = taosGetTimestampMs();
  do {
    HeapNode* minNode = heapMin(queue->heap);
    if (minNode == NULL) break;
    SDelayTask* task = container_of(minNode, SDelayTask, node);
    if (task->execTime <= current) {
      heapRemove(queue->heap, minNode);
      task->func(task->arg);
      taosMemoryFree(task);
      timeout = 0;
    } else {
      timeout = task->execTime - current;
      break;
    }
  } while (1);
  if (timeout != 0) {
    (void)uv_timer_start(queue->timer, transDQTimeout, timeout, 0);
  }
}
int32_t transDQCreate(uv_loop_t* loop, SDelayQueue** queue) {
  int32_t      code = 0;
  Heap*        heap = NULL;
  uv_timer_t*  timer = NULL;
  SDelayQueue* q = NULL;

  timer = taosMemoryCalloc(1, sizeof(uv_timer_t));
  if (timer == NULL) {
    return terrno;
  }

  heap = heapCreate(timeCompare);
  if (heap == NULL) {
    TAOS_CHECK_GOTO(TSDB_CODE_OUT_OF_MEMORY, NULL, _return1);
  }

  q = taosMemoryCalloc(1, sizeof(SDelayQueue));
  if (q == NULL) {
    TAOS_CHECK_GOTO(TSDB_CODE_OUT_OF_MEMORY, NULL, _return1);
  }
  q->heap = heap;
  q->timer = timer;
  q->loop = loop;
  q->timer->data = q;

  int err = uv_timer_init(loop, timer);
  if (err != 0) {
    TAOS_CHECK_GOTO(TSDB_CODE_THIRDPARTY_ERROR, NULL, _return1);
  }

  *queue = q;
  return 0;

_return1:
  taosMemoryFree(timer);
  heapDestroy(heap);
  taosMemoryFree(q);
  return TSDB_CODE_OUT_OF_MEMORY;
}

void transDQDestroy(SDelayQueue* queue, void (*freeFunc)(void* arg)) {
  taosMemoryFree(queue->timer);

  while (heapSize(queue->heap) > 0) {
    HeapNode* minNode = heapMin(queue->heap);
    if (minNode == NULL) {
      return;
    }
    heapRemove(queue->heap, minNode);

    SDelayTask* task = container_of(minNode, SDelayTask, node);

    STaskArg* arg = task->arg;
    if (freeFunc) freeFunc(arg);
    taosMemoryFree(arg);

    taosMemoryFree(task);
  }
  heapDestroy(queue->heap);
  taosMemoryFree(queue);
}
void transDQCancel(SDelayQueue* queue, SDelayTask* task) {
  (void)uv_timer_stop(queue->timer);

  if (heapSize(queue->heap) <= 0) {
    taosMemoryFree(task->arg);
    taosMemoryFree(task);
    return;
  }
  heapRemove(queue->heap, &task->node);

  taosMemoryFree(task->arg);
  taosMemoryFree(task);

  if (heapSize(queue->heap) != 0) {
    HeapNode* minNode = heapMin(queue->heap);
    if (minNode == NULL) return;

    uint64_t    now = taosGetTimestampMs();
    SDelayTask* task = container_of(minNode, SDelayTask, node);
    uint64_t    timeout = now > task->execTime ? now - task->execTime : 0;

    (void)uv_timer_start(queue->timer, transDQTimeout, timeout, 0);
  }
}

SDelayTask* transDQSched(SDelayQueue* queue, void (*func)(void* arg), void* arg, uint64_t timeoutMs) {
  uint64_t    now = taosGetTimestampMs();
  SDelayTask* task = taosMemoryCalloc(1, sizeof(SDelayTask));
  if (task == NULL) {
    return NULL;
  }

  task->func = func;
  task->arg = arg;
  task->execTime = now + timeoutMs;

  HeapNode* minNode = heapMin(queue->heap);
  if (minNode) {
    SDelayTask* minTask = container_of(minNode, SDelayTask, node);
    if (minTask->execTime < task->execTime) {
      timeoutMs = minTask->execTime <= now ? 0 : minTask->execTime - now;
    }
  }

  tTrace("timer %p put task into delay queue, timeoutMs:%" PRIu64, queue->timer, timeoutMs);
  heapInsert(queue->heap, &task->node);
  (void)uv_timer_start(queue->timer, transDQTimeout, timeoutMs, 0);
  return task;
}

void transPrintEpSet(SEpSet* pEpSet) {
  if (pEpSet == NULL) {
    tTrace("NULL epset");
    return;
  }
  char buf[512] = {0};
  int  len = snprintf(buf, sizeof(buf), "epset:{");
  for (int i = 0; i < pEpSet->numOfEps; i++) {
    if (i == pEpSet->numOfEps - 1) {
      len += snprintf(buf + len, sizeof(buf) - len, "%d. %s:%d", i, pEpSet->eps[i].fqdn, pEpSet->eps[i].port);
    } else {
      len += snprintf(buf + len, sizeof(buf) - len, "%d. %s:%d, ", i, pEpSet->eps[i].fqdn, pEpSet->eps[i].port);
    }
  }
  len += snprintf(buf + len, sizeof(buf) - len, "}");
  tTrace("%s, inUse:%d", buf, pEpSet->inUse);
}
bool transEpSetIsEqual(SEpSet* a, SEpSet* b) {
  if (a->numOfEps != b->numOfEps || a->inUse != b->inUse) {
    return false;
  }
  for (int i = 0; i < a->numOfEps; i++) {
    if (strncmp(a->eps[i].fqdn, b->eps[i].fqdn, TSDB_FQDN_LEN) != 0 || a->eps[i].port != b->eps[i].port) {
      return false;
    }
  }
  return true;
}
bool transEpSetIsEqual2(SEpSet* a, SEpSet* b) {
  if (a->numOfEps != b->numOfEps) {
    return false;
  }
  for (int i = 0; i < a->numOfEps; i++) {
    if (strncmp(a->eps[i].fqdn, b->eps[i].fqdn, TSDB_FQDN_LEN) != 0 || a->eps[i].port != b->eps[i].port) {
      return false;
    }
  }
  return true;
}

static void transInitEnv() {
  refMgt = transOpenRefMgt(50000, transDestroyExHandle);
  svrRefMgt = transOpenRefMgt(50000, transDestroyExHandle);
  instMgt = taosOpenRef(50, rpcCloseImpl);
  transSyncMsgMgt = taosOpenRef(50, transDestroySyncMsg);
  (void)uv_os_setenv("UV_TCP_SINGLE_ACCEPT", "1");
}
static void transDestroyEnv() {
  transCloseRefMgt(refMgt);
  transCloseRefMgt(svrRefMgt);
  transCloseRefMgt(instMgt);
  transCloseRefMgt(transSyncMsgMgt);
}

int32_t transInit() {
  // init env
  int32_t code = taosThreadOnce(&transModuleInit, transInitEnv);
  if (code != 0) {
    code = TAOS_SYSTEM_ERROR(errno);
  }
  return code;
}

int32_t transGetRefMgt() { return refMgt; }
int32_t transGetSvrRefMgt() { return svrRefMgt; }
int32_t transGetInstMgt() { return instMgt; }
int32_t transGetSyncMsgMgt() { return transSyncMsgMgt; }

void transCleanup() {
  // clean env
  transDestroyEnv();
}
int32_t transOpenRefMgt(int size, void (*func)(void*)) {
  // added into once later
  return taosOpenRef(size, func);
}
void transCloseRefMgt(int32_t mgt) {
  // close ref
  taosCloseRef(mgt);
}
int64_t transAddExHandle(int32_t refMgt, void* p) {
  // acquire extern handle
  return taosAddRef(refMgt, p);
}
int32_t transRemoveExHandle(int32_t refMgt, int64_t refId) {
  // acquire extern handle
  return taosRemoveRef(refMgt, refId);
}

void* transAcquireExHandle(int32_t refMgt, int64_t refId) {  // acquire extern handle
  return (void*)taosAcquireRef(refMgt, refId);
}

int32_t transReleaseExHandle(int32_t refMgt, int64_t refId) {
  // release extern handle
  return taosReleaseRef(refMgt, refId);
}
void transDestroyExHandle(void* handle) {
  if (handle == NULL) {
    return;
  }
  SExHandle* eh = handle;
  if (!QUEUE_IS_EMPTY(&eh->q)) {
    tDebug("handle %p mem leak", handle);
  }
  taosMemoryFree(handle);
}

void transDestroySyncMsg(void* msg) {
  if (msg == NULL) return;

  STransSyncMsg* pSyncMsg = msg;
  (void)tsem2_destroy(pSyncMsg->pSem);
  taosMemoryFree(pSyncMsg->pSem);
  transFreeMsg(pSyncMsg->pRsp->pCont);
  taosMemoryFree(pSyncMsg->pRsp);
  taosMemoryFree(pSyncMsg);
}

uint32_t subnetIpRang2Int(SIpV4Range* pRange) {
  uint32_t ip = pRange->ip;
  return ((ip & 0xFF) << 24) | ((ip & 0xFF00) << 8) | ((ip & 0xFF0000) >> 8) | ((ip >> 24) & 0xFF);
}
int32_t subnetInit(SubnetUtils* pUtils, SIpV4Range* pRange) {
  if (pRange->mask == 32) {
    pUtils->type = 0;
    pUtils->address = pRange->ip;
    return 0;
  }
  pUtils->address = subnetIpRang2Int(pRange);

  for (int i = 0; i < pRange->mask; i++) {
    pUtils->netmask |= (1 << (31 - i));
  }

  pUtils->network = pUtils->address & pUtils->netmask;
  pUtils->broadcast = (pUtils->network) | (pUtils->netmask ^ 0xFFFFFFFF);
  pUtils->type = (pRange->mask == 32 ? 0 : 1);

  return 0;
}
int32_t subnetDebugInfoToBuf(SubnetUtils* pUtils, char* buf) {
  sprintf(buf, "raw: %s, address: %d,  netmask:%d, network:%d, broadcast:%d", pUtils->info, pUtils->address,
          pUtils->netmask, pUtils->network, pUtils->broadcast);
  return 0;
}
int32_t subnetCheckIp(SubnetUtils* pUtils, uint32_t ip) {
  // impl later
  if (pUtils == NULL) return false;
  if (pUtils->type == 0) {
    return pUtils->address == ip;
  } else {
    SIpV4Range range = {.ip = ip, .mask = 32};

    uint32_t t = subnetIpRang2Int(&range);
    return t >= pUtils->network && t <= pUtils->broadcast;
  }
}

int32_t transUtilSIpRangeToStr(SIpV4Range* pRange, char* buf) {
  int32_t len = 0;

  struct in_addr addr;
  addr.s_addr = pRange->ip;

  int32_t err = uv_inet_ntop(AF_INET, &addr, buf, 32);
  if (err != 0) {
    tError("failed to convert ip to string, reason:%s", uv_strerror(err));
    return TSDB_CODE_THIRDPARTY_ERROR;
  }

  len = strlen(buf);

  if (pRange->mask != 32) {
    len += sprintf(buf + len, "/%d", pRange->mask);
  }
  buf[len] = 0;
  return len;
}

int32_t transUtilSWhiteListToStr(SIpWhiteList* pList, char** ppBuf) {
  if (pList->num == 0) {
    *ppBuf = NULL;
    return 0;
  }

  int32_t len = 0;
  char*   pBuf = taosMemoryCalloc(1, pList->num * 36);
  if (pBuf == NULL) {
    return terrno;
  }

  for (int i = 0; i < pList->num; i++) {
    SIpV4Range* pRange = &pList->pIpRange[i];

    char tbuf[32] = {0};
    int  tlen = transUtilSIpRangeToStr(pRange, tbuf);
    if (tlen < 0) {
      taosMemoryFree(pBuf);
      return tlen;
    }

    len += sprintf(pBuf + len, "%s,", tbuf);
  }
  if (len > 0) {
    pBuf[len - 1] = 0;
  }

  *ppBuf = pBuf;
  return len;
}

// int32_t transGenRandomError(int32_t status) {
//   STUB_RAND_NETWORK_ERR(status)
//   return status;
<<<<<<< HEAD
// }

int32_t initWQ(queue* wq) {
  QUEUE_INIT(wq);
  for (int i = 0; i < 4; i++) {
    SWReqsWrapper* w = taosMemoryCalloc(1, sizeof(SWReqsWrapper));
    w->wreq.data = w;
    w->arg = NULL;
    QUEUE_INIT(&w->node);
    QUEUE_PUSH(wq, &w->q);
  }
  return 0;
}
void destroyWQ(queue* wq) {
  while (!QUEUE_IS_EMPTY(wq)) {
    queue* h = QUEUE_HEAD(wq);
    QUEUE_REMOVE(h);
    SWReqsWrapper* w = QUEUE_DATA(h, SWReqsWrapper, q);
    taosMemoryFree(w);
  }
}

uv_write_t* allocWReqFromWQ(queue* wq, void* arg) {
  if (!QUEUE_IS_EMPTY(wq)) {
    queue* node = QUEUE_HEAD(wq);
    QUEUE_REMOVE(node);
    SWReqsWrapper* w = QUEUE_DATA(node, SWReqsWrapper, q);
    w->arg = arg;
    QUEUE_INIT(&w->node);

    return &w->wreq;
  } else {
    SWReqsWrapper* w = taosMemoryCalloc(1, sizeof(SWReqsWrapper));
    w->wreq.data = w;
    w->arg = arg;
    QUEUE_INIT(&w->node);
    return &w->wreq;
  }
}

void freeWReqToWQ(queue* wq, SWReqsWrapper* w) {
  QUEUE_INIT(&w->node);
  QUEUE_PUSH(wq, &w->q);
}
=======
// }
>>>>>>> e9a8975a
<|MERGE_RESOLUTION|>--- conflicted
+++ resolved
@@ -379,14 +379,10 @@
     STransCtxVal* sVal = (STransCtxVal*)iter;
     key = taosHashGetKey(sVal, &klen);
 
-<<<<<<< HEAD
-    (void)taosHashPut(dst->args, key, klen, sVal, sizeof(*sVal));
-=======
     int32_t code = taosHashPut(dst->args, key, klen, sVal, sizeof(*sVal));
     if (code != 0) {
       tError("failed to put val to hash, reason:%s", tstrerror(code));
     }
->>>>>>> e9a8975a
     iter = taosHashIterate(src->args, iter);
   }
   taosHashCleanup(src->args);
@@ -461,7 +457,6 @@
 
   return 0;
 }
-<<<<<<< HEAD
 void* transQueuePop(STransQueue* q) {
   if (q->size == 0) return NULL;
 
@@ -469,19 +464,6 @@
   QUEUE_REMOVE(head);
   q->size--;
   return head;
-=======
-bool transQueuePush(STransQueue* queue, void* arg) {
-  if (queue->q == NULL) {
-    return true;
-  }
-  if (taosArrayPush(queue->q, &arg) == NULL) {
-    return false;
-  }
-  if (taosArrayGetSize(queue->q) > 1) {
-    return false;
-  }
-  return true;
->>>>>>> e9a8975a
 }
 int32_t transQueueSize(STransQueue* q) { return q->size; }
 
@@ -910,7 +892,6 @@
 // int32_t transGenRandomError(int32_t status) {
 //   STUB_RAND_NETWORK_ERR(status)
 //   return status;
-<<<<<<< HEAD
 // }
 
 int32_t initWQ(queue* wq) {
@@ -954,7 +935,4 @@
 void freeWReqToWQ(queue* wq, SWReqsWrapper* w) {
   QUEUE_INIT(&w->node);
   QUEUE_PUSH(wq, &w->q);
-}
-=======
-// }
->>>>>>> e9a8975a
+}