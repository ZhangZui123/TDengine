/*
 * Copyright (c) 2019 TAOS Data, Inc. <jhtao@taosdata.com>
 * * This program is free software: you can use, redistribute, and/or modify
 * it under the terms of the GNU Affero General Public License, version 3
 * or later ("AGPL"), as published by the Free Software Foundation.
 *
 * This program is distributed in the hope that it will be useful, but WITHOUT
 * ANY WARRANTY; without even the implied warranty of MERCHANTABILITY or
 * FITNESS FOR A PARTICULAR PURPOSE.
 *
 * You should have received a copy of the GNU Affero General Public License
 * along with this program. If not, see <http://www.gnu.org/licenses/>.
 */

#include "transComm.h"

static TdThreadOnce transModuleInit = PTHREAD_ONCE_INIT;

static char* notify = "a";

typedef struct {
  int       notifyCount;  //
  int       init;         // init or not
  STransMsg msg;
} SSvrRegArg;

typedef struct SSvrConn {
  int32_t    ref;
  uv_tcp_t*  pTcp;
  uv_timer_t pTimer;

  queue       queue;
  SConnBuffer readBuf;  // read buf,
  int         inType;
  void*       pInst;    // rpc init
  void*       ahandle;  //
  void*       hostThrd;
  STransQueue resps;

  // SSvrRegArg regArg;
  bool broken;  // conn broken;

  ConnStatus status;

  uint32_t serverIp;
  uint32_t clientIp;
  uint16_t port;

  char src[32];
  char dst[32];

  int64_t refId;
  int     spi;
  char    info[64];
  char    user[TSDB_UNI_LEN];  // user ID for the link
  int8_t  userInited;
  char    secret[TSDB_PASSWORD_LEN];
  char    ckey[TSDB_PASSWORD_LEN];  // ciphering key

  int64_t whiteListVer;

  // state req dict
  SHashObj* pQTable;
  uv_buf_t* buf;
  int32_t   bufSize;
  queue     wq;  // uv_write_t queue
} SSvrConn;

typedef struct SSvrRespMsg {
  SSvrConn*     pConn;
  STransMsg     msg;
  queue         q;
  STransMsgType type;
  int64_t       seqNum;
  void*         arg;
  FilteFunc     func;
  int8_t        sent;

} SSvrRespMsg;

typedef struct {
  int64_t       ver;
  SIpWhiteList* pList;
  // SArray* list;

} SWhiteUserList;
typedef struct {
  SHashObj* pList;
  int64_t   ver;
} SIpWhiteListTab;
typedef struct SWorkThrd {
  TdThread     thread;
  uv_connect_t connect_req;
  uv_pipe_t*   pipe;
  uv_os_fd_t   fd;
  uv_loop_t*   loop;
  SAsyncPool*  asyncPool;
  queue        msg;

  queue conn;
  void* pInst;
  bool  quit;

  SIpWhiteListTab* pWhiteList;
  int64_t          whiteListVer;
  int8_t           enableIpWhiteList;

  int32_t connRefMgt;

  int8_t inited;
} SWorkThrd;

typedef struct SServerObj {
  TdThread   thread;
  uv_tcp_t   server;
  uv_loop_t* loop;

  // work thread info
  int         workerIdx;
  int         numOfThreads;
  int         numOfWorkerReady;
  SWorkThrd** pThreadObj;

  uv_pipe_t   pipeListen;
  uv_pipe_t** pipe;
  uint32_t    ip;
  uint32_t    port;
  uv_async_t* pAcceptAsync;  // just to quit from from accept thread

  bool inited;
} SServerObj;

SIpWhiteListTab* uvWhiteListCreate();
void             uvWhiteListDestroy(SIpWhiteListTab* pWhite);
int32_t          uvWhiteListAdd(SIpWhiteListTab* pWhite, char* user, SIpWhiteList* pList, int64_t ver);
void             uvWhiteListUpdate(SIpWhiteListTab* pWhite, SHashObj* pTable);
bool             uvWhiteListCheckConn(SIpWhiteListTab* pWhite, SSvrConn* pConn);
bool             uvWhiteListFilte(SIpWhiteListTab* pWhite, char* user, uint32_t ip, int64_t ver);
void             uvWhiteListSetConnVer(SIpWhiteListTab* pWhite, SSvrConn* pConn);

static void uvAllocConnBufferCb(uv_handle_t* handle, size_t suggested_size, uv_buf_t* buf);
static void uvAllocRecvBufferCb(uv_handle_t* handle, size_t suggested_size, uv_buf_t* buf);
static void uvOnRecvCb(uv_stream_t* cli, ssize_t nread, const uv_buf_t* buf);
static void uvOnTimeoutCb(uv_timer_t* handle);
static void uvOnSendCb(uv_write_t* req, int status);
static void uvOnPipeWriteCb(uv_write_t* req, int status);
static void uvOnAcceptCb(uv_stream_t* stream, int status);
static void uvOnConnectionCb(uv_stream_t* q, ssize_t nread, const uv_buf_t* buf);
static void uvWorkerAsyncCb(uv_async_t* handle);
static void uvAcceptAsyncCb(uv_async_t* handle);
static void uvShutDownCb(uv_shutdown_t* req, int status);

/*
 * time-consuming task throwed into BG work thread
 */
static void uvWorkDoTask(uv_work_t* req);
static void uvWorkAfterTask(uv_work_t* req, int status);

static void uvWalkCb(uv_handle_t* handle, void* arg);
static void uvFreeCb(uv_handle_t* handle);

static FORCE_INLINE void uvStartSendRespImpl(SSvrRespMsg* smsg);

static int  uvPrepareSendData(SSvrRespMsg* msg, uv_buf_t* wb);
static void uvStartSendResp(SSvrRespMsg* msg);

static void uvNotifyLinkBrokenToApp(SSvrConn* conn);

static FORCE_INLINE void      destroySmsg(SSvrRespMsg* smsg);
static FORCE_INLINE SSvrConn* createConn(void* hThrd);
static FORCE_INLINE void      destroyConn(SSvrConn* conn, bool clear /*clear handle or not*/);

int32_t uvGetConnRefOfThrd(SWorkThrd* thrd) { return thrd ? thrd->connRefMgt : -1; }

static void uvHandleQuit(SSvrRespMsg* msg, SWorkThrd* thrd);
static void uvHandleRelease(SSvrRespMsg* msg, SWorkThrd* thrd);
static void uvHandleResp(SSvrRespMsg* msg, SWorkThrd* thrd);
static void uvHandleRegister(SSvrRespMsg* msg, SWorkThrd* thrd);
static void uvHandleUpdate(SSvrRespMsg* pMsg, SWorkThrd* thrd);
static void (*transAsyncHandle[])(SSvrRespMsg* msg, SWorkThrd* thrd) = {uvHandleResp, uvHandleQuit, uvHandleRelease,
                                                                        uvHandleRegister, uvHandleUpdate};

static void uvDestroyConn(uv_handle_t* handle);

// server and worker thread
static void* transWorkerThread(void* arg);
static void* transAcceptThread(void* arg);

static void destroyWorkThrd(SWorkThrd* pThrd);
static void destroyWorkThrdObj(SWorkThrd* pThrd);

static void sendQuitToWorkThrd(SWorkThrd* pThrd);

// add handle loop
static int32_t addHandleToWorkloop(SWorkThrd* pThrd, char* pipeName);
static int32_t addHandleToAcceptloop(void* arg);

#define SRV_RELEASE_UV(loop)                    \
  do {                                          \
    TAOS_UNUSED(uv_walk(loop, uvWalkCb, NULL)); \
    TAOS_UNUSED(uv_run(loop, UV_RUN_DEFAULT));  \
    TAOS_UNUSED(uv_loop_close(loop));           \
  } while (0);

#define ASYNC_ERR_JRET(thrd)                            \
  do {                                                  \
    if (thrd->quit) {                                   \
      tTrace("worker thread already quit, ignore msg"); \
      goto _return1;                                    \
    }                                                   \
  } while (0)

void uvAllocRecvBufferCb(uv_handle_t* handle, size_t suggested_size, uv_buf_t* buf) {
  SSvrConn*    conn = handle->data;
  SConnBuffer* pBuf = &conn->readBuf;
  int32_t      code = transAllocBuffer(pBuf, buf);
  if (code < 0) {
    tError("conn %p failed to alloc buffer, since %s", conn, tstrerror(code));
  }
}

// refers specifically to query or insert timeout
static void uvHandleActivityTimeout(uv_timer_t* handle) {
  SSvrConn* conn = handle->data;
  tDebug("%p timeout since no activity", conn);
}

static bool uvCheckIp(SIpV4Range* pRange, int32_t ip) {
  // impl later
  SubnetUtils subnet = {0};
  if (subnetInit(&subnet, pRange) != 0) {
    return false;
  }
  return subnetCheckIp(&subnet, ip);
}
SIpWhiteListTab* uvWhiteListCreate() {
  SIpWhiteListTab* pWhiteList = taosMemoryCalloc(1, sizeof(SIpWhiteListTab));
  if (pWhiteList == NULL) {
    return NULL;
  }

  pWhiteList->pList = taosHashInit(8, taosGetDefaultHashFunction(TSDB_DATA_TYPE_BINARY), 0, HASH_NO_LOCK);
  if (pWhiteList->pList == NULL) {
    taosMemoryFree(pWhiteList);
    return NULL;
  }

  pWhiteList->ver = -1;
  return pWhiteList;
}
void uvWhiteListDestroy(SIpWhiteListTab* pWhite) {
  SHashObj* pWhiteList = pWhite->pList;
  void*     pIter = taosHashIterate(pWhiteList, NULL);
  while (pIter) {
    SWhiteUserList* pUserList = *(SWhiteUserList**)pIter;
    taosMemoryFree(pUserList->pList);
    taosMemoryFree(pUserList);

    pIter = taosHashIterate(pWhiteList, pIter);
  }
  taosHashCleanup(pWhiteList);
  taosMemoryFree(pWhite);
}

int32_t uvWhiteListToStr(SWhiteUserList* plist, char* user, char** ppBuf) {
  char*   tmp = NULL;
  int32_t tlen = transUtilSWhiteListToStr(plist->pList, &tmp);
  if (tlen < 0) {
    return tlen;
  }

  char* pBuf = taosMemoryCalloc(1, tlen + 64);
  if (pBuf == NULL) {
    return terrno;
  }

  int32_t len = sprintf(pBuf, "user: %s, ver: %" PRId64 ", ip: {%s}", user, plist->ver, tmp);
  taosMemoryFree(tmp);

  *ppBuf = pBuf;
  return len;
}
void uvWhiteListDebug(SIpWhiteListTab* pWrite) {
  int32_t   code = 0;
  SHashObj* pWhiteList = pWrite->pList;
  void*     pIter = taosHashIterate(pWhiteList, NULL);
  while (pIter) {
    size_t klen = 0;
    char   user[TSDB_USER_LEN + 1] = {0};
    char*  pUser = taosHashGetKey(pIter, &klen);
    memcpy(user, pUser, klen);

    SWhiteUserList* pUserList = *(SWhiteUserList**)pIter;

    char* buf = NULL;

    code = uvWhiteListToStr(pUserList, user, &buf);
    if (code != 0) {
      tDebug("ip-white-list failed to debug to str since %s", buf);
    }
    taosMemoryFree(buf);
    pIter = taosHashIterate(pWhiteList, pIter);
  }
}
int32_t uvWhiteListAdd(SIpWhiteListTab* pWhite, char* user, SIpWhiteList* plist, int64_t ver) {
  int32_t   code = 0;
  SHashObj* pWhiteList = pWhite->pList;

  SWhiteUserList** ppUserList = taosHashGet(pWhiteList, user, strlen(user));
  if (ppUserList == NULL || *ppUserList == NULL) {
    SWhiteUserList* pUserList = taosMemoryCalloc(1, sizeof(SWhiteUserList));
    if (pUserList == NULL) {
      return terrno;
    }

    pUserList->ver = ver;

    pUserList->pList = plist;

    code = taosHashPut(pWhiteList, user, strlen(user), &pUserList, sizeof(void*));
    if (code != 0) {
      taosMemoryFree(pUserList);
      return code;
    }
  } else {
    SWhiteUserList* pUserList = *ppUserList;

    taosMemoryFreeClear(pUserList->pList);
    pUserList->ver = ver;
    pUserList->pList = plist;
  }
  uvWhiteListDebug(pWhite);
  return 0;
}

void uvWhiteListUpdate(SIpWhiteListTab* pWhite, SHashObj* pTable) {
  pWhite->ver++;
  // impl later
}

static bool uvWhiteListIsDefaultAddr(uint32_t ip) {
  // 127.0.0.1
  static SIpV4Range range = {.ip = 16777343, .mask = 32};
  return range.ip == ip;
}
bool uvWhiteListFilte(SIpWhiteListTab* pWhite, char* user, uint32_t ip, int64_t ver) {
  // impl check
  SHashObj* pWhiteList = pWhite->pList;
  bool      valid = false;

  if (uvWhiteListIsDefaultAddr(ip)) return true;

  SWhiteUserList** ppList = taosHashGet(pWhiteList, user, strlen(user));
  if (ppList == NULL || *ppList == NULL) {
    return false;
  }
  SWhiteUserList* pUserList = *ppList;
  if (pUserList->ver == ver) return true;

  SIpWhiteList* pIpWhiteList = pUserList->pList;
  for (int i = 0; i < pIpWhiteList->num; i++) {
    SIpV4Range* range = &pIpWhiteList->pIpRange[i];
    if (uvCheckIp(range, ip)) {
      valid = true;
      break;
    }
  }
  return valid;
}
bool uvWhiteListCheckConn(SIpWhiteListTab* pWhite, SSvrConn* pConn) {
  if (pConn->inType == TDMT_MND_STATUS || pConn->inType == TDMT_MND_RETRIEVE_IP_WHITE ||
      pConn->serverIp == pConn->clientIp ||
      pWhite->ver == pConn->whiteListVer /*|| strncmp(pConn->user, "_dnd", strlen("_dnd")) == 0*/)
    return true;

  return uvWhiteListFilte(pWhite, pConn->user, pConn->clientIp, pConn->whiteListVer);
}
void uvWhiteListSetConnVer(SIpWhiteListTab* pWhite, SSvrConn* pConn) {
  // if conn already check by current whiteLis
  pConn->whiteListVer = pWhite->ver;
}

static void uvPerfLog_receive(SSvrConn* pConn, STransMsgHead* pHead, STransMsg* pTransMsg) {
  if (!(rpcDebugFlag & DEBUG_DEBUG)) {
    return;
  }

  STrans*   pInst = pConn->pInst;
  STraceId* trace = &pHead->traceId;

  int64_t        cost = taosGetTimestampUs() - taosNtoh64(pHead->timestamp);
  static int64_t EXCEPTION_LIMIT_US = 100 * 1000;

  if (pConn->status == ConnNormal && pHead->noResp == 0) {
    if (cost >= EXCEPTION_LIMIT_US) {
      tGDebug("%s conn %p %s received from %s, local info:%s, len:%d, cost:%dus, recv exception, seqNum:%" PRId64
              ", qid:%" PRId64 "",
              transLabel(pInst), pConn, TMSG_INFO(pTransMsg->msgType), pConn->dst, pConn->src, pTransMsg->contLen,
              (int)cost, pTransMsg->info.seqNum, pTransMsg->info.qId);
    } else {
      tGDebug("%s conn %p %s received from %s, local info:%s, len:%d, cost:%dus, seqNum:%" PRId64 ", qid:%" PRId64 "",
              transLabel(pInst), pConn, TMSG_INFO(pTransMsg->msgType), pConn->dst, pConn->src, pTransMsg->contLen,
              (int)cost, pTransMsg->info.seqNum, pTransMsg->info.qId);
    }
  } else {
    if (cost >= EXCEPTION_LIMIT_US) {
      tGDebug(
          "%s conn %p %s received from %s, local info:%s, len:%d, noResp:%d, code:%d, cost:%dus, recv exception, "
          "seqNum:%" PRId64 ", qid:%" PRId64 "",
          transLabel(pInst), pConn, TMSG_INFO(pTransMsg->msgType), pConn->dst, pConn->src, pTransMsg->contLen,
          pHead->noResp, pTransMsg->code, (int)(cost), pTransMsg->info.seqNum, pTransMsg->info.qId);
    } else {
      tGDebug("%s conn %p %s received from %s, local info:%s, len:%d, noResp:%d, code:%d, cost:%dus, seqNum:%" PRId64
              ", "
              "qid:%" PRId64 "",
              transLabel(pInst), pConn, TMSG_INFO(pTransMsg->msgType), pConn->dst, pConn->src, pTransMsg->contLen,
              pHead->noResp, pTransMsg->code, (int)(cost), pTransMsg->info.seqNum, pTransMsg->info.qId);
    }
  }
  tGTrace("%s handle %p conn:%p translated to app, refId:%" PRIu64, transLabel(pInst), pTransMsg->info.handle, pConn,
          pConn->refId);
}

static int8_t uvValidConn(SSvrConn* pConn) {
  STrans*    pInst = pConn->pInst;
  SWorkThrd* pThrd = pConn->hostThrd;
  int8_t     forbiddenIp = 0;
  if (pThrd->enableIpWhiteList) {
    forbiddenIp = !uvWhiteListCheckConn(pThrd->pWhiteList, pConn) ? 1 : 0;
    if (forbiddenIp == 0) {
      uvWhiteListSetConnVer(pThrd->pWhiteList, pConn);
    }
  }
  return forbiddenIp;
}

static int32_t uvMayHandleReleaseReq(SSvrConn* pConn, STransMsgHead* pHead) {
  int32_t code = 0;
  STrans* pInst = pConn->pInst;
  if (pHead->msgType == TDMT_SCH_TASK_RELEASE) {
    int64_t qId = taosHton64(pHead->qid);
    if (qId <= 0) {
      tError("conn %p recv release, but invalid qid:%" PRId64 "", pConn, qId);
      return TSDB_CODE_RPC_NO_STATE;
    }

    void* p = taosHashGet(pConn->pQTable, &qId, sizeof(qId));
    if (p == NULL) {
      code = TSDB_CODE_RPC_NO_STATE;
      tTrace("conn %p recv release, and releady release by server qid:%" PRId64 "", pConn, qId);
    } else {
      SSvrRegArg* arg = p;
      (pInst->cfp)(pInst->parent, &(arg->msg), NULL);
      tTrace("conn %p recv release, notify server app, qid:%" PRId64 "", pConn, qId);

      (void)taosHashRemove(pConn->pQTable, &qId, sizeof(qId));
      tTrace("conn %p clear state,qid:%" PRId64 "", pConn, qId);
    }

    STransMsg tmsg = {.code = code,
                      .msgType = pHead->msgType + 1,
                      .info.qId = qId,
                      .info.traceId = pHead->traceId,
                      .info.seqNum = taosHton64(pHead->seqNum)};

    SSvrRespMsg* srvMsg = taosMemoryCalloc(1, sizeof(SSvrRespMsg));
    srvMsg->msg = tmsg;
    srvMsg->type = Normal;
    srvMsg->pConn = pConn;

    (void)transQueuePush(&pConn->resps, &srvMsg->q);

    uvStartSendRespImpl(srvMsg);
    taosMemoryFree(pHead);
    return code;
  }
  return 0;
}

bool uvConnMayGetUserInfo(SSvrConn* pConn, STransMsgHead** ppHead, int32_t* msgLen) {
  if (pConn->userInited) {
    return false;
  }

  STrans*        pInst = pConn->pInst;
  STransMsgHead* pHead = *ppHead;
  int32_t        len = *msgLen;
  if (pHead->withUserInfo) {
    STransMsgHead* tHead = taosMemoryCalloc(1, len - sizeof(pInst->user));
    memcpy((char*)tHead, (char*)pHead, TRANS_MSG_OVERHEAD);
    memcpy((char*)tHead + TRANS_MSG_OVERHEAD, (char*)pHead + TRANS_MSG_OVERHEAD + sizeof(pInst->user),
           len - sizeof(STransMsgHead) - sizeof(pInst->user));
    tHead->msgLen = htonl(htonl(pHead->msgLen) - sizeof(pInst->user));

    memcpy(pConn->user, (char*)pHead + TRANS_MSG_OVERHEAD, sizeof(pConn->user));
    pConn->userInited = 1;

    taosMemoryFree(pHead);
    *ppHead = tHead;
    *msgLen = len - sizeof(pInst->user);
    return true;
  }
  return false;
}
static bool uvHandleReq(SSvrConn* pConn) {
  STrans*    pInst = pConn->pInst;
  SWorkThrd* pThrd = pConn->hostThrd;

  int8_t         acquire = 0;
  STransMsgHead* pHead = NULL;

  int8_t resetBuf = 0;
  int    msgLen = transDumpFromBuffer(&pConn->readBuf, (char**)&pHead, 0);
  if (msgLen <= 0) {
    tError("%s conn %p read invalid packet", transLabel(pInst), pConn);
    return false;
  }
  if (transDecompressMsg((char**)&pHead, &msgLen) < 0) {
    tError("%s conn %p recv invalid packet, failed to decompress", transLabel(pInst), pConn);
    taosMemoryFree(pHead);
    return false;
  }

  if (uvConnMayGetUserInfo(pConn, &pHead, &msgLen) == true) {
    tDebug("%s conn %p get user info", transLabel(pInst), pConn);
  }

  if (resetBuf == 0) {
    tTrace("%s conn %p not reset read buf", transLabel(pInst), pConn);
  }

  pHead->code = htonl(pHead->code);
  pHead->msgLen = htonl(pHead->msgLen);

  pConn->inType = pHead->msgType;

  int8_t forbiddenIp = 0;
  if (pThrd->enableIpWhiteList && tsEnableWhiteList) {
    forbiddenIp = !uvWhiteListCheckConn(pThrd->pWhiteList, pConn) ? 1 : 0;
    if (forbiddenIp == 0) {
      uvWhiteListSetConnVer(pThrd->pWhiteList, pConn);
    }
  }

  if (uvMayHandleReleaseReq(pConn, pHead)) {
    return true;
  }

  STransMsg transMsg = {0};
  transMsg.contLen = transContLenFromMsg(pHead->msgLen);
  transMsg.pCont = pHead->content;
  transMsg.msgType = pHead->msgType;
  transMsg.code = pHead->code;

  if (pHead->seqNum == 0) {
    STraceId* trace = &pHead->traceId;
    tGError("%s conn %p received invalid seqNum, msgType:%s", transLabel(pInst), pConn, TMSG_INFO(pHead->msgType));
    return false;
  }

  transMsg.info.handle = (void*)transAcquireExHandle(uvGetConnRefOfThrd(pThrd), pConn->refId);
  transMsg.info.refIdMgt = pThrd->connRefMgt;

  // pHead->noResp = 1,
  // 1. server application should not send resp on handle
  // 2. once send out data, cli conn released to conn pool immediately
  // 3. not mixed with persist
  transMsg.info.refId = pHead->noResp == 1 ? -1 : pConn->refId;
  transMsg.info.traceId = pHead->traceId;
  transMsg.info.cliVer = htonl(pHead->compatibilityVer);
  transMsg.info.forbiddenIp = forbiddenIp;
  transMsg.info.noResp = pHead->noResp == 1 ? 1 : 0;
  transMsg.info.seqNum = taosHton64(pHead->seqNum);
  transMsg.info.qId = taosHton64(pHead->qid);
  transMsg.info.msgType = pHead->msgType;

  uvPerfLog_receive(pConn, pHead, &transMsg);

  // set up conn info
  SRpcConnInfo* pConnInfo = &(transMsg.info.conn);
  pConnInfo->clientIp = pConn->clientIp;
  pConnInfo->clientPort = pConn->port;
  tstrncpy(pConnInfo->user, pConn->user, sizeof(pConnInfo->user));

  (void)transReleaseExHandle(uvGetConnRefOfThrd(pThrd), pConn->refId);

  (*pInst->cfp)(pInst->parent, &transMsg, NULL);
  return true;
}

void uvOnRecvCb(uv_stream_t* cli, ssize_t nread, const uv_buf_t* buf) {
  SSvrConn*  conn = cli->data;
  SWorkThrd* pThrd = conn->hostThrd;

  STUB_RAND_NETWORK_ERR(nread);

  if (true == pThrd->quit) {
    tInfo("work thread received quit msg, destroy conn");
    destroyConn(conn, true);
    return;
  }
  STrans* pInst = conn->pInst;
  int32_t fd = 0;
  (void)uv_fileno((uv_handle_t*)cli, &fd);
  (void)taosSetSockOpt2(fd);

  SConnBuffer* pBuf = &conn->readBuf;
  if (nread > 0) {
    pBuf->len += nread;
    if (pBuf->len <= TRANS_PACKET_LIMIT) {
      while (transReadComplete(pBuf)) {
        if (true == pBuf->invalid || false == uvHandleReq(conn)) {
          tError("%s conn %p read invalid packet, received from %s, local info:%s", transLabel(pInst), conn, conn->dst,
                 conn->src);
          conn->broken = true;
          transUnrefSrvHandle(conn);
          return;
        }
      }
      return;
    } else {
      tError("%s conn %p read invalid packet, exceed limit, received from %s, local info:%s", transLabel(pInst), conn,
             conn->dst, conn->src);
      transUnrefSrvHandle(conn);
      return;
    }
  }
  if (nread == 0) {
    return;
  }

  tDebug("%s conn %p read error:%s", transLabel(pInst), conn, uv_err_name(nread));
  if (nread < 0) {
    conn->broken = true;
    transUnrefSrvHandle(conn);
  }
}
void uvAllocConnBufferCb(uv_handle_t* handle, size_t suggested_size, uv_buf_t* buf) {
  buf->len = 2;
  buf->base = taosMemoryCalloc(1, sizeof(char) * buf->len);
  if (buf->base == NULL) {
    tError("failed to alloc conn read buffer since %s", tstrerror(TSDB_CODE_OUT_OF_MEMORY));
  }
}

void uvOnTimeoutCb(uv_timer_t* handle) {
  // opt
  SSvrConn* pConn = handle->data;
  tError("conn %p time out", pConn);
}

void uvOnSendCb(uv_write_t* req, int status) {
  STUB_RAND_NETWORK_ERR(status);

  SWReqsWrapper* wrapper = req->data;
  SSvrConn*      conn = wrapper->arg;

  queue src;
  QUEUE_INIT(&src);
  QUEUE_MOVE(&wrapper->node, &src);

  freeWReqToWQ(&conn->wq, wrapper);

  tDebug("%s conn %p send data out ", transLabel(conn->pInst), conn);
  if (status == 0) {
    while (!QUEUE_IS_EMPTY(&src)) {
      queue* head = QUEUE_HEAD(&src);
      QUEUE_REMOVE(head);

      SSvrRespMsg* smsg = QUEUE_DATA(head, SSvrRespMsg, q);
      STraceId*    trace = &smsg->msg.info.traceId;
      tGDebug("%s conn %p msg already send out, seqNum:%" PRId64 ", qid:%" PRId64 "", transLabel(conn->pInst), conn,
              smsg->msg.info.seqNum, smsg->msg.info.qId);
      destroySmsg(smsg);
    }
  } else {
    while (!QUEUE_IS_EMPTY(&src)) {
      queue* head = QUEUE_HEAD(&src);
      QUEUE_REMOVE(head);

      SSvrRespMsg* smsg = QUEUE_DATA(head, SSvrRespMsg, q);
      STraceId*    trace = &smsg->msg.info.traceId;
      tGDebug("%s conn %p failed to send, seqNum:%" PRId64 ", qid:%" PRId64 ", reason:%s", transLabel(conn->pInst),
              conn, smsg->msg.info.seqNum, smsg->msg.info.qId, uv_err_name(status));
      destroySmsg(smsg);
    }

    conn->broken = true;
    transUnrefSrvHandle(conn);
  }
  transUnrefSrvHandle(conn);
}
static void uvOnPipeWriteCb(uv_write_t* req, int status) {
  STUB_RAND_NETWORK_ERR(status);
  if (status == 0) {
    tTrace("success to dispatch conn to work thread");
  } else {
    tError("fail to dispatch conn to work thread, reason:%s", uv_strerror(status));
  }
  if (!uv_is_closing((uv_handle_t*)req->data)) {
    uv_close((uv_handle_t*)req->data, uvFreeCb);
  } else {
    taosMemoryFree(req->data);
  }
  taosMemoryFree(req);
}

static int uvPrepareSendData(SSvrRespMsg* smsg, uv_buf_t* wb) {
  SSvrConn*  pConn = smsg->pConn;
  STransMsg* pMsg = &smsg->msg;
  if (pMsg->pCont == 0) {
    pMsg->pCont = (void*)rpcMallocCont(0);
    if (pMsg->pCont == NULL) {
      return terrno;
    }
    pMsg->contLen = 0;
  }
  STransMsgHead* pHead = transHeadFromCont(pMsg->pCont);
  pHead->traceId = pMsg->info.traceId;
  pHead->hasEpSet = pMsg->info.hasEpSet;
  pHead->magicNum = htonl(TRANS_MAGIC_NUM);
  pHead->compatibilityVer = htonl(((STrans*)pConn->pInst)->compatibilityVer);
  pHead->version = TRANS_VER;
  pHead->seqNum = taosHton64(pMsg->info.seqNum);
  pHead->qid = taosHton64(pMsg->info.qId);
  pHead->withUserInfo = pConn->userInited == 0 ? 1 : 0;

  // handle invalid drop_task resp, TD-20098
  if (pConn->inType == TDMT_SCH_DROP_TASK && pMsg->code == TSDB_CODE_VND_INVALID_VGROUP_ID) {
    //  (void)transQueuePop(&pConn->resps);
    //  destroySmsg(smsg);
    //  return TSDB_CODE_INVALID_MSG;
    return 0;
  }

  pHead->msgType = (0 == pMsg->msgType ? pConn->inType + 1 : pMsg->msgType);
  // pHead->msgType = pMsg->msgType;
  // pHead->release = smsg->type == Release ? 1 : 0;
  pHead->code = htonl(pMsg->code);
  pHead->msgLen = htonl(pMsg->contLen + sizeof(STransMsgHead));

  char*   msg = (char*)pHead;
  int32_t len = transMsgLenFromCont(pMsg->contLen);

  STrans* pInst = pConn->pInst;
  if (pMsg->info.compressed == 0 && pConn->clientIp != pConn->serverIp && pInst->compressSize != -1 &&
      pInst->compressSize < pMsg->contLen) {
    len = transCompressMsg(pMsg->pCont, pMsg->contLen) + sizeof(STransMsgHead);
    pHead->msgLen = (int32_t)htonl((uint32_t)len);
  }

  STraceId* trace = &pMsg->info.traceId;
  tGDebug("%s conn %p %s is sent to %s, local info:%s, len:%d, seqNum:%" PRId64 ", qid:%" PRId64 "", transLabel(pInst),
          pConn, TMSG_INFO(pHead->msgType), pConn->dst, pConn->src, len, pMsg->info.seqNum, pMsg->info.qId);

  wb->base = (char*)pHead;
  wb->len = len;
  return 0;
}
static int32_t uvBuildToSendData(SSvrConn* pConn, uv_buf_t** ppBuf, int32_t* bufNum, queue* toSendQ) {
  int32_t size = transQueueSize(&pConn->resps);
  tDebug("%s conn %p has %d msg to send", transLabel(pConn->pInst), pConn, size);
  if (size == 0) {
    return 0;
  }

  if (pConn->bufSize < size) {
    pConn->buf = taosMemoryRealloc(pConn->buf, size * sizeof(uv_buf_t));
    pConn->bufSize = size;
  }
  uv_buf_t* pWb = pConn->buf;

  int32_t count = 0;

  while (transQueueSize(&pConn->resps) > 0) {
    queue*       el = transQueuePop(&pConn->resps);
    SSvrRespMsg* pMsg = QUEUE_DATA(el, SSvrRespMsg, q);
    uv_buf_t     wb;
    (void)uvPrepareSendData(pMsg, &wb);
    pWb[count] = wb;
    pMsg->sent = 1;
    QUEUE_PUSH(toSendQ, &pMsg->q);
    count++;
  }

  if (count == 0) {
    return 0;
  }

  *bufNum = count;
  *ppBuf = pWb;

  return 0;
}

static FORCE_INLINE void uvStartSendRespImpl(SSvrRespMsg* smsg) {
  int32_t   code = 0;
  SSvrConn* pConn = smsg->pConn;
  if (pConn->broken) {
    return;
  }
  int32_t size = transQueueSize(&pConn->resps);
  if (size == 0) {
    tDebug("%s conn %p has %d msg to send", transLabel(pConn->pInst), pConn, size);
    return;
  }

  uv_write_t*    req = allocWReqFromWQ(&pConn->wq, pConn);
  SWReqsWrapper* pWreq = req->data;

  uv_buf_t* pBuf = NULL;
  int32_t   bufNum = 0;
  code = uvBuildToSendData(pConn, &pBuf, &bufNum, &pWreq->node);
  if (code != 0) {
    tError("%s conn %p failed to send data", transLabel(pConn->pInst), pConn);
    return;
  }
  if (bufNum == 0) {
    tDebug("%s conn %p no data to send", transLabel(pConn->pInst), pConn);
    return;
  }

  transRefSrvHandle(pConn);
<<<<<<< HEAD

  int32_t ret = uv_write(req, (uv_stream_t*)pConn->pTcp, pBuf, bufNum, uvOnSendCb);
  if (ret != 0) {
    tError("conn %p failed to write data, reason:%s", pConn, uv_err_name(ret));
    pConn->broken = true;
    while (!QUEUE_IS_EMPTY(&pWreq->node)) {
      queue* head = QUEUE_HEAD(&pWreq->node);
      QUEUE_REMOVE(head);
      SSvrRespMsg* smsg = QUEUE_DATA(head, SSvrRespMsg, q);
      destroySmsg(smsg);
    }
    freeWReqToWQ(&pConn->wq, req->data);

    transUnrefSrvHandle(pConn);
  }
}
int32_t uvMayHandleReleaseResp(SSvrRespMsg* pMsg) {
  SSvrConn* pConn = pMsg->pConn;
  int64_t   qid = pMsg->msg.info.qId;
  if (pMsg->msg.msgType == TDMT_SCH_TASK_RELEASE && qid > 0) {
    SSvrRegArg* p = taosHashGet(pConn->pQTable, &qid, sizeof(qid));
    if (p == NULL) {
      tError("%s conn %p already release qid:%" PRId64 "", transLabel(pConn->pInst), pConn, qid);
      return TSDB_CODE_RPC_NO_STATE;
    } else {
      transFreeMsg(p->msg.pCont);
      (void)taosHashRemove(pConn->pQTable, &qid, sizeof(qid));
    }
  }
  return 0;
=======
  uv_write_t* req = transReqQueuePush(&pConn->wreqQueue);
  if (req == NULL) {
    tError("failed to send resp since %s", tstrerror(TSDB_CODE_OUT_OF_MEMORY));
    return;
  }
  TAOS_UNUSED(uv_write(req, (uv_stream_t*)pConn->pTcp, &wb, 1, uvOnSendCb));
>>>>>>> c7c9e2c8
}
static void uvStartSendResp(SSvrRespMsg* smsg) {
  // impl
  SSvrConn* pConn = smsg->pConn;
  if (uvMayHandleReleaseResp(smsg) == TSDB_CODE_RPC_NO_STATE) {
    destroySmsg(smsg);
    return;
  }

  (void)transQueuePush(&pConn->resps, &smsg->q);
  uvStartSendRespImpl(smsg);
  return;
}

static FORCE_INLINE void destroySmsg(SSvrRespMsg* smsg) {
  if (smsg == NULL) {
    return;
  }
  transFreeMsg(smsg->msg.pCont);
  taosMemoryFree(smsg);
}
static FORCE_INLINE void destroySmsgWrapper(void* smsg, void* param) { destroySmsg((SSvrRespMsg*)smsg); }

static void destroyAllConn(SWorkThrd* pThrd) {
  tTrace("thread %p destroy all conn ", pThrd);
  while (!QUEUE_IS_EMPTY(&pThrd->conn)) {
    queue* h = QUEUE_HEAD(&pThrd->conn);
    QUEUE_REMOVE(h);
    QUEUE_INIT(h);

    SSvrConn* c = QUEUE_DATA(h, SSvrConn, queue);
    while (c->ref >= 2) {
      transUnrefSrvHandle(c);
    }
    transUnrefSrvHandle(c);
  }
}
void uvWorkerAsyncCb(uv_async_t* handle) {
  SAsyncItem* item = handle->data;
  SWorkThrd*  pThrd = item->pThrd;
  SSvrConn*   conn = NULL;
  queue       wq;

  // batch process to avoid to lock/unlock frequently
  if (taosThreadMutexLock(&item->mtx) != 0) {
    tError("failed to lock mutex");
  }

  QUEUE_MOVE(&item->qmsg, &wq);

  if (taosThreadMutexUnlock(&item->mtx) != 0) {
    tError("failed to unlock mutex");
  }

  while (!QUEUE_IS_EMPTY(&wq)) {
    queue* head = QUEUE_HEAD(&wq);
    QUEUE_REMOVE(head);

    SSvrRespMsg* msg = QUEUE_DATA(head, SSvrRespMsg, q);
    if (msg == NULL) {
      tError("unexcept occurred, continue");
      continue;
    }

    // release handle to rpc init
    if (msg->type == Quit || msg->type == Update) {
      (*transAsyncHandle[msg->type])(msg, pThrd);
    } else {
      STransMsg transMsg = msg->msg;

      SExHandle* exh1 = transMsg.info.handle;
      int64_t    refId = transMsg.info.refId;
      msg->seqNum = transMsg.info.seqNum;

      SExHandle* exh2 = transAcquireExHandle(uvGetConnRefOfThrd(pThrd), refId);
      if (exh2 == NULL || exh1 != exh2) {
        tTrace("handle except msg %p, ignore it", exh1);
        (void)transReleaseExHandle(uvGetConnRefOfThrd(pThrd), refId);
        destroySmsg(msg);
        continue;
      }
      msg->pConn = exh1->handle;
      (void)transReleaseExHandle(uvGetConnRefOfThrd(pThrd), refId);
      (*transAsyncHandle[msg->type])(msg, pThrd);
    }
  }
}
static void uvWalkCb(uv_handle_t* handle, void* arg) {
  if (!uv_is_closing(handle)) {
    uv_close(handle, NULL);
  }
}
static void uvFreeCb(uv_handle_t* handle) {
  //
  taosMemoryFree(handle);
}

static void uvAcceptAsyncCb(uv_async_t* async) {
  SServerObj* srv = async->data;
  tDebug("close server port %d", srv->port);
  uv_walk(srv->loop, uvWalkCb, NULL);
}

static void uvShutDownCb(uv_shutdown_t* req, int status) {
  if (status != 0) {
    tDebug("conn failed to shut down:%s", uv_err_name(status));
  }
  uv_close((uv_handle_t*)req->handle, uvDestroyConn);
  taosMemoryFree(req);
}
<<<<<<< HEAD
=======
static bool uvRecvReleaseReq(SSvrConn* pConn, STransMsgHead* pHead) {
  if ((pHead)->release == 1 && (pHead->msgLen) == sizeof(*pHead)) {
    int32_t code = reallocConnRef(pConn);
    if (code != 0) {
      destroyConn(pConn, true);
      return true;
    }
    tTrace("conn %p received release request", pConn);

    STraceId traceId = pHead->traceId;
    TAOS_UNUSED(transClearBuffer(&pConn->readBuf));
    transFreeMsg(transContFromHead((char*)pHead));
    if (pConn->status != ConnAcquire) {
      return true;
    }
    pConn->status = ConnRelease;

    STransMsg tmsg = {.code = 0, .info.handle = (void*)pConn, .info.traceId = traceId, .info.ahandle = (void*)0x9527};
    SSvrMsg*  srvMsg = taosMemoryCalloc(1, sizeof(SSvrMsg));
    if (srvMsg == NULL) {
      tError("failed to alloc buf to send release resp since %s", tstrerror(terrno));
      return true;
    }
    srvMsg->msg = tmsg;
    srvMsg->type = Release;
    srvMsg->pConn = pConn;
    if (!transQueuePush(&pConn->srvMsgs, srvMsg)) {
      return true;
    }
    if (pConn->regArg.init) {
      tTrace("conn %p release, notify server app", pConn);
      STrans* pTransInst = pConn->pTransInst;
      (*pTransInst->cfp)(pTransInst->parent, &(pConn->regArg.msg), NULL);
      memset(&pConn->regArg, 0, sizeof(pConn->regArg));
    }
    uvStartSendRespImpl(srvMsg);
    return true;
  }
  return false;
}

>>>>>>> c7c9e2c8
static void uvWorkDoTask(uv_work_t* req) {
  // doing time-consumeing task
  // only auth conn currently, add more func later
  tTrace("conn %p start to be processed in BG Thread", req->data);
  return;
}

static void uvWorkAfterTask(uv_work_t* req, int status) {
  if (status != 0) {
    tTrace("conn %p failed to processed ", req->data);
  }
  // Done time-consumeing task
  // add more func later
  // this func called in main loop
  tTrace("conn %p already processed ", req->data);
  taosMemoryFree(req);
}

void uvOnAcceptCb(uv_stream_t* stream, int status) {
  if (status == -1) {
    return;
  }
  SServerObj* pObj = container_of(stream, SServerObj, server);

  uv_tcp_t* cli = (uv_tcp_t*)taosMemoryMalloc(sizeof(uv_tcp_t));
  if (cli == NULL) return;

  int err = uv_tcp_init(pObj->loop, cli);
  if (err != 0) {
    tError("failed to create tcp: %s", uv_err_name(err));
    taosMemoryFree(cli);
    return;
  }
  err = uv_accept(stream, (uv_stream_t*)cli);
  if (err == 0) {
#if defined(WINDOWS) || defined(DARWIN)
    if (pObj->numOfWorkerReady < pObj->numOfThreads) {
      tError("worker-threads are not ready for all, need %d instead of %d.", pObj->numOfThreads,
             pObj->numOfWorkerReady);
      uv_close((uv_handle_t*)cli, uvFreeCb);
      return;
    }
#endif

    uv_write_t* wr = (uv_write_t*)taosMemoryMalloc(sizeof(uv_write_t));
    if (wr == NULL) {
      tError("failed to accept since %s", tstrerror(TSDB_CODE_OUT_OF_MEMORY));
      return;
    }

    wr->data = cli;
    uv_buf_t buf = uv_buf_init((char*)notify, strlen(notify));

    pObj->workerIdx = (pObj->workerIdx + 1) % pObj->numOfThreads;

    tTrace("new connection accepted by main server, dispatch to %dth worker-thread", pObj->workerIdx);

    TAOS_UNUSED(
        uv_write2(wr, (uv_stream_t*)&(pObj->pipe[pObj->workerIdx][0]), &buf, 1, (uv_stream_t*)cli, uvOnPipeWriteCb));
  } else {
    if (!uv_is_closing((uv_handle_t*)cli)) {
      tError("failed to accept tcp: %s", uv_err_name(err));
      uv_close((uv_handle_t*)cli, uvFreeCb);
    } else {
      tError("failed to accept tcp: %s", uv_err_name(err));
      taosMemoryFree(cli);
    }
  }
}
void uvOnConnectionCb(uv_stream_t* q, ssize_t nread, const uv_buf_t* buf) {
  STUB_RAND_NETWORK_ERR(nread);
  if (nread < 0) {
    if (nread != UV_EOF) {
      tError("read error %s", uv_err_name(nread));
    }
    // TODO(log other failure reason)
    tWarn("failed to create connect:%p, reason: %s", q, uv_err_name(nread));
    taosMemoryFree(buf->base);
    uv_close((uv_handle_t*)q, NULL);
    return;
  }
  // free memory allocated by
  if (nread != strlen(notify) || strncmp(buf->base, notify, strlen(notify)) != 0) {
    tError("failed to read pip ");
    taosMemoryFree(buf->base);
    uv_close((uv_handle_t*)q, NULL);
  }

  taosMemoryFree(buf->base);

  SWorkThrd* pThrd = q->data;

  uv_pipe_t* pipe = (uv_pipe_t*)q;
  if (!uv_pipe_pending_count(pipe)) {
    tError("No pending count");
    // uv_close((uv_handle_t*)q, NULL);
    return;
  }
  if (pThrd->quit) {
    tWarn("thread already received quit msg, ignore incoming conn");
    // uv_close((uv_handle_t*)q, NULL);
    return;
  }

  SSvrConn* pConn = createConn(pThrd);
  if (pConn == NULL) {
    // uv_close((uv_handle_t*)q, NULL);
    return;
  }

  if (uv_accept(q, (uv_stream_t*)(pConn->pTcp)) == 0) {
    uv_os_fd_t fd;
    TAOS_UNUSED(uv_fileno((const uv_handle_t*)pConn->pTcp, &fd));
    tTrace("conn %p created, fd:%d", pConn, fd);

    struct sockaddr peername, sockname;
    int             addrlen = sizeof(peername);
    if (0 != uv_tcp_getpeername(pConn->pTcp, (struct sockaddr*)&peername, &addrlen)) {
      tError("conn %p failed to get peer info", pConn);
      transUnrefSrvHandle(pConn);
      return;
    }
    TAOS_UNUSED(transSockInfo2Str(&peername, pConn->dst));

    addrlen = sizeof(sockname);
    if (0 != uv_tcp_getsockname(pConn->pTcp, (struct sockaddr*)&sockname, &addrlen)) {
      tError("conn %p failed to get local info", pConn);
      transUnrefSrvHandle(pConn);
      return;
    }
    TAOS_UNUSED(transSockInfo2Str(&sockname, pConn->src));

    struct sockaddr_in addr = *(struct sockaddr_in*)&peername;
    struct sockaddr_in saddr = *(struct sockaddr_in*)&sockname;

    pConn->clientIp = addr.sin_addr.s_addr;
    pConn->serverIp = saddr.sin_addr.s_addr;
    pConn->port = ntohs(addr.sin_port);

    (void)transSetConnOption((uv_tcp_t*)pConn->pTcp, 20);
    (void)uv_read_start((uv_stream_t*)(pConn->pTcp), uvAllocRecvBufferCb, uvOnRecvCb);

  } else {
    tDebug("failed to create new connection");
    transUnrefSrvHandle(pConn);
  }
}

void* transAcceptThread(void* arg) {
  // opt
  setThreadName("trans-accept");
  SServerObj* srv = (SServerObj*)arg;
  TAOS_UNUSED(uv_run(srv->loop, UV_RUN_DEFAULT));

  return NULL;
}
void uvOnPipeConnectionCb(uv_connect_t* connect, int status) {
  STUB_RAND_NETWORK_ERR(status);
  if (status != 0) {
    return;
  };

  SWorkThrd* pThrd = container_of(connect, SWorkThrd, connect_req);
  TAOS_UNUSED(uv_read_start((uv_stream_t*)pThrd->pipe, uvAllocConnBufferCb, uvOnConnectionCb));
}
static int32_t addHandleToWorkloop(SWorkThrd* pThrd, char* pipeName) {
  int32_t code = 0;
  pThrd->loop = (uv_loop_t*)taosMemoryMalloc(sizeof(uv_loop_t));
  if (pThrd->loop == NULL) {
    return terrno;
  }

  if ((code = uv_loop_init(pThrd->loop)) != 0) {
    tError("failed to init loop since %s", uv_err_name(code));
    return TSDB_CODE_THIRDPARTY_ERROR;
  }

#if defined(WINDOWS) || defined(DARWIN)
  code = uv_pipe_init(pThrd->loop, pThrd->pipe, 1);
  if (code != 0) {
    tError("failed to init pip since %s", uv_err_name(code));
    return TSDB_CODE_THIRDPARTY_ERROR;
  }
#else
  code = uv_pipe_init(pThrd->loop, pThrd->pipe, 1);
  if (code != 0) {
    tError("failed to init pip since %s", uv_err_name(code));
    return TSDB_CODE_THIRDPARTY_ERROR;
  }

  code = uv_pipe_open(pThrd->pipe, pThrd->fd);
  if (code != 0) {
    tError("failed to open pip since %s", uv_err_name(code));
    return TSDB_CODE_THIRDPARTY_ERROR;
  }
#endif

  pThrd->pipe->data = pThrd;

  QUEUE_INIT(&pThrd->msg);

  // conn set
  QUEUE_INIT(&pThrd->conn);

  code = transAsyncPoolCreate(pThrd->loop, 8, pThrd, uvWorkerAsyncCb, &pThrd->asyncPool);
  if (code != 0) {
    tError("failed to init async pool since:%s", tstrerror(code));
    return code;
  }
#if defined(WINDOWS) || defined(DARWIN)
  uv_pipe_connect(&pThrd->connect_req, pThrd->pipe, pipeName, uvOnPipeConnectionCb);

#else
  code = uv_read_start((uv_stream_t*)pThrd->pipe, uvAllocConnBufferCb, uvOnConnectionCb);
  if (code != 0) {
    tError("failed to start read pipe:%s", uv_err_name(code));
    return TSDB_CODE_THIRDPARTY_ERROR;
  }
#endif
  return 0;
}

static int32_t addHandleToAcceptloop(void* arg) {
  // impl later
  SServerObj* srv = arg;

  int code = 0;
  if ((code = uv_tcp_init(srv->loop, &srv->server)) != 0) {
    tError("failed to init accept server since %s", uv_err_name(code));
    return TSDB_CODE_THIRDPARTY_ERROR;
  }

  // register an async here to quit server gracefully
  srv->pAcceptAsync = taosMemoryCalloc(1, sizeof(uv_async_t));
  if (srv->pAcceptAsync == NULL) {
    tError("failed to create async since %s", tstrerror(TSDB_CODE_OUT_OF_MEMORY));
    return terrno;
  }

  code = uv_async_init(srv->loop, srv->pAcceptAsync, uvAcceptAsyncCb);
  if (code != 0) {
    tError("failed to init async since:%s", uv_err_name(code));
    return TSDB_CODE_THIRDPARTY_ERROR;
  }
  srv->pAcceptAsync->data = srv;

  struct sockaddr_in bind_addr;
  if ((code = uv_ip4_addr("0.0.0.0", srv->port, &bind_addr)) != 0) {
    tError("failed to bind addr since %s", uv_err_name(code));
    return TSDB_CODE_THIRDPARTY_ERROR;
  }

  if ((code = uv_tcp_bind(&srv->server, (const struct sockaddr*)&bind_addr, 0)) != 0) {
    tError("failed to bind since %s", uv_err_name(code));
    return TSDB_CODE_THIRDPARTY_ERROR;
  }
  if ((code = uv_listen((uv_stream_t*)&srv->server, 4096 * 2, uvOnAcceptCb)) != 0) {
    tError("failed to listen since %s", uv_err_name(code));
    return TSDB_CODE_RPC_PORT_EADDRINUSE;
  }
  return 0;
}

void* transWorkerThread(void* arg) {
  setThreadName("trans-svr-work");
  SWorkThrd* pThrd = (SWorkThrd*)arg;
  tsEnableRandErr = true;
  (void)uv_run(pThrd->loop, UV_RUN_DEFAULT);

  return NULL;
}
void uvDestroyResp(void* e) {
  SSvrRespMsg* pMsg = QUEUE_DATA(e, SSvrRespMsg, q);
  destroySmsg(pMsg);
}
static FORCE_INLINE SSvrConn* createConn(void* hThrd) {
  int32_t    code = 0;
  SWorkThrd* pThrd = hThrd;
  int32_t    lino;

  SSvrConn* pConn = (SSvrConn*)taosMemoryCalloc(1, sizeof(SSvrConn));
  if (pConn == NULL) {
    TAOS_CHECK_GOTO(TSDB_CODE_OUT_OF_MEMORY, &lino, _end);
  }

  QUEUE_INIT(&pConn->queue);

  if ((code = transQueueInit(&pConn->resps, uvDestroyResp)) != 0) {
    TAOS_CHECK_GOTO(code, &lino, _end);
  }

  if ((code = transInitBuffer(&pConn->readBuf)) != 0) {
    TAOS_CHECK_GOTO(code, &lino, _end);
  }

  // memset(&pConn->regArg, 0, sizeof(pConn->regArg));
  pConn->broken = false;
  pConn->status = ConnNormal;

  SExHandle* exh = taosMemoryMalloc(sizeof(SExHandle));
  if (exh == NULL) {
    TAOS_CHECK_GOTO(TSDB_CODE_OUT_OF_MEMORY, &lino, _end);
  }

  exh->handle = pConn;
  exh->pThrd = pThrd;
  exh->refId = transAddExHandle(uvGetConnRefOfThrd(pThrd), exh);
  if (exh->refId < 0) {
    TAOS_CHECK_GOTO(TSDB_CODE_REF_INVALID_ID, &lino, _end);
  }

  QUEUE_INIT(&exh->q);

  SExHandle* pSelf = transAcquireExHandle(uvGetConnRefOfThrd(pThrd), exh->refId);
  if (pSelf != exh) {
    TAOS_CHECK_GOTO(TSDB_CODE_REF_INVALID_ID, NULL, _end);
  }

  STrans* pInst = pThrd->pInst;
  pConn->refId = exh->refId;

  QUEUE_INIT(&exh->q);
  transRefSrvHandle(pConn);
  tTrace("%s handle %p, conn %p created, refId:%" PRId64, transLabel(pInst), exh, pConn, pConn->refId);

  pConn->pQTable = taosHashInit(16, taosGetDefaultHashFunction(TSDB_DATA_TYPE_BIGINT), true, HASH_NO_LOCK);
  if (pConn->pQTable == NULL) {
    TAOS_CHECK_GOTO(TSDB_CODE_OUT_OF_MEMORY, &lino, _end);
  }

  code = initWQ(&pConn->wq);
  TAOS_CHECK_GOTO(code, &lino, _end);

  // init client handle
  pConn->pTcp = (uv_tcp_t*)taosMemoryMalloc(sizeof(uv_tcp_t));
  if (pConn->pTcp == NULL) {
    TAOS_CHECK_GOTO(TSDB_CODE_OUT_OF_MEMORY, &lino, _end);
  }

  pConn->bufSize = BUFFER_LIMIT;
  pConn->buf = taosMemoryCalloc(1, sizeof(uv_buf_t));

  code = uv_tcp_init(pThrd->loop, pConn->pTcp);
  if (code != 0) {
    tError("%s failed to create conn since %s" PRId64, transLabel(pInst), uv_strerror(code));
    TAOS_CHECK_GOTO(TSDB_CODE_THIRDPARTY_ERROR, NULL, _end);
  }
  pConn->pTcp->data = pConn;
  QUEUE_PUSH(&pThrd->conn, &pConn->queue);

  pConn->pInst = pThrd->pInst;
  pConn->hostThrd = pThrd;

  return pConn;
_end:
  if (pConn) {
    transQueueDestroy(&pConn->resps);
    (void)transDestroyBuffer(&pConn->readBuf);
    taosHashCleanup(pConn->pQTable);
    taosMemoryFree(pConn->pTcp);
    destroyWQ(&pConn->wq);
    taosMemoryFree(pConn->buf);
    taosMemoryFree(pConn);
    pConn = NULL;
  }
  tError("%s failed to create conn since %s" PRId64, transLabel(pInst), tstrerror(code));
  return NULL;
}

static FORCE_INLINE void destroyConn(SSvrConn* conn, bool clear) {
  if (conn == NULL) {
    return;
  }

  if (clear) {
    if (!uv_is_closing((uv_handle_t*)conn->pTcp)) {
      tTrace("conn %p to be destroyed", conn);
      uv_close((uv_handle_t*)conn->pTcp, uvDestroyConn);
    }
  }
}

void uvConnDestroyAllState(SSvrConn* p) {
  STrans*   pInst = p->pInst;
  SHashObj* pQTable = p->pQTable;
  if (pQTable == NULL) return;

  void* pIter = taosHashIterate(pQTable, NULL);
  while (pIter) {
    SSvrRegArg* arg = pIter;
    int64_t*    qid = taosHashGetKey(pIter, NULL);
    (pInst->cfp)(pInst->parent, &(arg->msg), NULL);
    tTrace("conn %p broken, notify server app, qid:%" PRId64 "", p, *qid);
    pIter = taosHashIterate(pQTable, pIter);
  }

  taosHashCleanup(pQTable);
  pQTable = NULL;
  return;
}
static void uvDestroyConn(uv_handle_t* handle) {
  SSvrConn* conn = handle->data;

  if (conn == NULL) {
    return;
  }
  SWorkThrd* thrd = conn->hostThrd;

  (void)transReleaseExHandle(uvGetConnRefOfThrd(thrd), conn->refId);
  (void)transRemoveExHandle(uvGetConnRefOfThrd(thrd), conn->refId);

  STrans* pInst = thrd->pInst;
  tDebug("%s conn %p destroy", transLabel(pInst), conn);

  transQueueDestroy(&conn->resps);

  QUEUE_REMOVE(&conn->queue);

  taosMemoryFree(conn->pTcp);

  uvConnDestroyAllState(conn);

  (void)transDestroyBuffer(&conn->readBuf);

  destroyWQ(&conn->wq);
  taosMemoryFree(conn->buf);
  taosMemoryFree(conn);

  if (thrd->quit && QUEUE_IS_EMPTY(&thrd->conn)) {
    tTrace("work thread quit");
    uv_walk(thrd->loop, uvWalkCb, NULL);
  }
}
static void uvPipeListenCb(uv_stream_t* handle, int status) {
  if (status != 0) {
    tError("server failed to init pipe, errmsg: %s", uv_err_name(status));
    return;
  }

  SServerObj* srv = container_of(handle, SServerObj, pipeListen);
  uv_pipe_t*  pipe = &(srv->pipe[srv->numOfWorkerReady][0]);

  int ret = uv_pipe_init(srv->loop, pipe, 1);
  if (ret != 0) {
    tError("trans-svr failed to init pipe, errmsg: %s", uv_err_name(ret));
  }

  ret = uv_accept((uv_stream_t*)&srv->pipeListen, (uv_stream_t*)pipe);
  if (ret != 0) {
    tError("trans-svr failed to accept pipe, errmsg: %s", uv_err_name(ret));
    return;
  }

  ret = uv_is_readable((uv_stream_t*)pipe);
  if (ret != 1) {
    tError("trans-svr failed to check pipe, pip not readable");
    return;
  }
  ret = uv_is_writable((uv_stream_t*)pipe);
  if (ret != 1) {
    tError("trans-svr failed to check pipe, pip not writable");
    return;
  }

  ret = uv_is_closing((uv_handle_t*)pipe);
  if (ret != 0) {
    tError("trans-svr failed to check pipe, pip is closing");
    return;
  }
  srv->numOfWorkerReady++;
}

void* transInitServer(uint32_t ip, uint32_t port, char* label, int numOfThreads, void* fp, void* pInit) {
  int32_t code = 0;

  SServerObj* srv = taosMemoryCalloc(1, sizeof(SServerObj));
  if (srv == NULL) {
    code = terrno;
    tError("failed to init server since: %s", tstrerror(code));
    return NULL;
  }

  srv->ip = ip;
  srv->port = port;
  srv->numOfThreads = numOfThreads;
  srv->workerIdx = 0;
  srv->numOfWorkerReady = 0;
  srv->loop = (uv_loop_t*)taosMemoryMalloc(sizeof(uv_loop_t));
  srv->pThreadObj = (SWorkThrd**)taosMemoryCalloc(srv->numOfThreads, sizeof(SWorkThrd*));
  srv->pipe = (uv_pipe_t**)taosMemoryCalloc(srv->numOfThreads, sizeof(uv_pipe_t*));
  if (srv->loop == NULL || srv->pThreadObj == NULL || srv->pipe == NULL) {
    code = terrno;
    goto End;
  }

  code = uv_loop_init(srv->loop);
  if (code != 0) {
    tError("failed to init server since: %s", uv_err_name(code));
    code = TSDB_CODE_THIRDPARTY_ERROR;
    goto End;
  }

  if (false == taosValidIpAndPort(srv->ip, srv->port)) {
    code = TAOS_SYSTEM_ERROR(errno);
    tError("invalid ip/port, %d:%d, reason:%s", srv->ip, srv->port, terrstr());
    goto End;
  }
  char pipeName[PATH_MAX];

#if defined(WINDOWS) || defined(DARWIN)
  int ret = uv_pipe_init(srv->loop, &srv->pipeListen, 0);
  if (ret != 0) {
    tError("failed to init pipe, errmsg: %s", uv_err_name(ret));
    goto End;
  }
#if defined(WINDOWS)
  snprintf(pipeName, sizeof(pipeName), "\\\\?\\pipe\\trans.rpc.%d-%" PRIu64, taosSafeRand(), GetCurrentProcessId());
#elif defined(DARWIN)
  snprintf(pipeName, sizeof(pipeName), "%s%spipe.trans.rpc.%08d-%" PRIu64, tsTempDir, TD_DIRSEP, taosSafeRand(),
           taosGetSelfPthreadId());
#endif

  ret = uv_pipe_bind(&srv->pipeListen, pipeName);
  if (ret != 0) {
    tError("failed to bind pipe, errmsg: %s", uv_err_name(ret));
    goto End;
  }

  ret = uv_listen((uv_stream_t*)&srv->pipeListen, SOMAXCONN, uvPipeListenCb);
  if (ret != 0) {
    tError("failed to listen pipe, errmsg: %s", uv_err_name(ret));
    goto End;
  }

  for (int i = 0; i < srv->numOfThreads; i++) {
    SWorkThrd* thrd = (SWorkThrd*)taosMemoryCalloc(1, sizeof(SWorkThrd));
<<<<<<< HEAD
    thrd->pInst = pInit;
=======
    if (thrd == NULL) {
      code = terrno;
      goto End;
    }
    thrd->pTransInst = shandle;
>>>>>>> c7c9e2c8
    thrd->quit = false;
    thrd->pInst = pInit;
    thrd->pWhiteList = uvWhiteListCreate();
    if (thrd->pWhiteList == NULL) {
      destroyWorkThrdObj(thrd);
      code = terrno;
      goto End;
    }
    thrd->connRefMgt = transOpenRefMgt(50000, transDestroyExHandle);
    if (thrd->connRefMgt < 0) {
      code = thrd->connRefMgt;
      goto End;
    }

    srv->pipe[i] = (uv_pipe_t*)taosMemoryCalloc(2, sizeof(uv_pipe_t));
    if (srv->pipe[i] == NULL) {
      destroyWorkThrdObj(thrd);
      code = terrno;
      goto End;
    }

    thrd->pipe = &(srv->pipe[i][1]);  // init read
    srv->pThreadObj[i] = thrd;

    if ((code = addHandleToWorkloop(thrd, pipeName)) != 0) {
      goto End;
    }

    int err = taosThreadCreate(&(thrd->thread), NULL, transWorkerThread, (void*)(thrd));
    if (err == 0) {
      tDebug("success to create worker-thread:%d", i);
    } else {
      // TODO: clear all other resource later
      tError("failed to create worker-thread:%d", i);
      goto End;
    }
    thrd->inited = 1;
  }
#else

  for (int i = 0; i < srv->numOfThreads; i++) {
    SWorkThrd* thrd = (SWorkThrd*)taosMemoryCalloc(1, sizeof(SWorkThrd));
    if (thrd == NULL) {
      code = terrno;
      goto End;
    }

    thrd->pInst = pInit;
    thrd->quit = false;
    thrd->pInst = pInit;
    thrd->pWhiteList = uvWhiteListCreate();
    if (thrd->pWhiteList == NULL) {
      destroyWorkThrdObj(thrd);
      code = terrno;
      goto End;
    }

    thrd->connRefMgt = transOpenRefMgt(50000, transDestroyExHandle);
    if (thrd->connRefMgt < 0) {
      code = thrd->connRefMgt;
      goto End;
    }

    srv->pipe[i] = (uv_pipe_t*)taosMemoryCalloc(2, sizeof(uv_pipe_t));
    if (srv->pipe[i] == NULL) {
      code = terrno;
      goto End;
    }

    uv_os_sock_t fds[2];
    if ((code = uv_socketpair(SOCK_STREAM, 0, fds, UV_NONBLOCK_PIPE, UV_NONBLOCK_PIPE)) != 0) {
      tError("failed to create pipe, errmsg: %s", uv_err_name(code));
      code = TSDB_CODE_THIRDPARTY_ERROR;
      goto End;
    }

    code = uv_pipe_init(srv->loop, &(srv->pipe[i][0]), 1);
    if (code != 0) {
      tError("failed to init pipe, errmsg: %s", uv_err_name(code));
      code = TSDB_CODE_THIRDPARTY_ERROR;
      goto End;
    }

    code = uv_pipe_open(&(srv->pipe[i][0]), fds[1]);
    if (code != 0) {
      tError("failed to init pipe, errmsg: %s", uv_err_name(code));
      code = TSDB_CODE_THIRDPARTY_ERROR;
      goto End;
    }

    thrd->pipe = &(srv->pipe[i][1]);  // init read
    thrd->fd = fds[0];
    srv->pThreadObj[i] = thrd;

    thrd->inited = 1;
    if ((code = addHandleToWorkloop(thrd, pipeName)) != 0) {
      goto End;
    }

    int err = taosThreadCreate(&(thrd->thread), NULL, transWorkerThread, (void*)(thrd));
    if (err == 0) {
      tDebug("success to create worker-thread:%d", i);
    } else {
      // TODO: clear all other resource later
      tError("failed to create worker-thread:%d", i);
      goto End;
    }
  }
#endif

  if ((code = addHandleToAcceptloop(srv)) != 0) {
    goto End;
  }

  code = taosThreadCreate(&srv->thread, NULL, transAcceptThread, (void*)srv);
  if (code == 0) {
    tDebug("success to create accept-thread");
  } else {
    code = TAOS_SYSTEM_ERROR(errno);
    tError("failed  to create accept-thread since %s", tstrerror(code));

    goto End;
    // clear all resource later
  }

  srv->inited = true;
  return srv;
End:
  for (int i = 0; i < srv->numOfThreads; i++) {
    if (srv->pThreadObj[i] != NULL) {
      SWorkThrd* thrd = srv->pThreadObj[i];
      destroyWorkThrd(thrd);
    }
  }
  transCloseServer(srv);
  terrno = code;
  return NULL;
}

void uvHandleQuit(SSvrRespMsg* msg, SWorkThrd* thrd) {
  thrd->quit = true;
  if (QUEUE_IS_EMPTY(&thrd->conn)) {
    uv_walk(thrd->loop, uvWalkCb, NULL);
  } else {
    destroyAllConn(thrd);
  }
  taosMemoryFree(msg);
}
void uvHandleRelease(SSvrRespMsg* msg, SWorkThrd* thrd) { return; }

void uvHandleResp(SSvrRespMsg* msg, SWorkThrd* thrd) {
  // send msg to client
  tDebug("%s conn %p start to send resp (2/2)", transLabel(thrd->pInst), msg->pConn);
  uvStartSendResp(msg);
}

int32_t uvHandleStateReq(SSvrRespMsg* msg) {
  int32_t   code = 0;
  SSvrConn* conn = msg->pConn;
  int64_t   qid = msg->msg.info.qId;
  tDebug("%s conn %p start to register brokenlink callback, qid:%" PRId64 "", transLabel(conn->pInst), conn, qid);

  SSvrRegArg  arg = {.notifyCount = 0, .init = 1, .msg = msg->msg};
  SSvrRegArg* p = taosHashGet(conn->pQTable, &qid, sizeof(qid));
  if (p != NULL) {
    transFreeMsg(p->msg.pCont);
  }

  code = taosHashPut(conn->pQTable, &qid, sizeof(qid), &arg, sizeof(arg));
  if (code == 0) tDebug("conn %p register brokenlink callback succ", conn);
  return code;
}
void uvHandleRegister(SSvrRespMsg* msg, SWorkThrd* thrd) {
  SSvrConn* conn = msg->pConn;
  tDebug("%s conn %p register brokenlink callback", transLabel(thrd->pInst), conn);
  int32_t code = uvHandleStateReq(msg);
  taosMemoryFree(msg);
}

void uvHandleUpdate(SSvrRespMsg* msg, SWorkThrd* thrd) {
  SUpdateIpWhite* req = msg->arg;
  if (req == NULL) {
    tDebug("ip-white-list disable on trans");
    thrd->enableIpWhiteList = 0;
    taosMemoryFree(msg);
    return;
  }
  int32_t code = 0;
  for (int i = 0; i < req->numOfUser; i++) {
    SUpdateUserIpWhite* pUser = &req->pUserIpWhite[i];

    int32_t sz = pUser->numOfRange * sizeof(SIpV4Range);

    SIpWhiteList* pList = taosMemoryCalloc(1, sz + sizeof(SIpWhiteList));
    if (pList == NULL) {
      tError("failed to create ip-white-list since %s", tstrerror(code));
      code = terrno;
      break;
    }
    pList->num = pUser->numOfRange;
    memcpy(pList->pIpRange, pUser->pIpRanges, sz);
    code = uvWhiteListAdd(thrd->pWhiteList, pUser->user, pList, pUser->ver);
    if (code != 0) {
      break;
    }
  }

  if (code == 0) {
    thrd->pWhiteList->ver = req->ver;
    thrd->enableIpWhiteList = 1;
  } else {
    tError("failed to update ip-white-list since %s", tstrerror(code));
  }
  tFreeSUpdateIpWhiteReq(req);
  taosMemoryFree(req);
  taosMemoryFree(msg);
}

void destroyWorkThrdObj(SWorkThrd* pThrd) {
  if (pThrd == NULL) {
    return;
  }
  transAsyncPoolDestroy(pThrd->asyncPool);
  uvWhiteListDestroy(pThrd->pWhiteList);
  taosCloseRef(pThrd->connRefMgt);
  taosMemoryFree(pThrd->loop);
  taosMemoryFree(pThrd);
}
void destroyWorkThrd(SWorkThrd* pThrd) {
  if (pThrd == NULL) {
    return;
  }
  if (pThrd->inited) {
    sendQuitToWorkThrd(pThrd);
    if ((taosThreadJoin(pThrd->thread, NULL)) != 0) {
      tError("failed to join work-thread");
    }

    SRV_RELEASE_UV(pThrd->loop);
    TRANS_DESTROY_ASYNC_POOL_MSG(pThrd->asyncPool, SSvrRespMsg, destroySmsgWrapper, NULL);
  }
  destroyWorkThrdObj(pThrd);
}
void sendQuitToWorkThrd(SWorkThrd* pThrd) {
<<<<<<< HEAD
  SSvrRespMsg* msg = taosMemoryCalloc(1, sizeof(SSvrRespMsg));
=======
  SSvrMsg* msg = taosMemoryCalloc(1, sizeof(SSvrMsg));
  if (msg == NULL) {
    tError("failed to send quit msg to work thread since %s", tstrerror(terrno));
    return;
  }
>>>>>>> c7c9e2c8
  msg->type = Quit;
  tDebug("server send quit msg to work thread");
  TAOS_UNUSED(transAsyncSend(pThrd->asyncPool, &msg->q));
}

void transCloseServer(void* arg) {
  // impl later
  SServerObj* srv = arg;

  if (srv->inited) {
    tDebug("send quit msg to accept thread");
    TAOS_UNUSED(uv_async_send(srv->pAcceptAsync));
    if (taosThreadJoin(srv->thread, NULL) != 0) {
      tError("failed to join accept-thread");
    }

    SRV_RELEASE_UV(srv->loop);
    for (int i = 0; i < srv->numOfThreads; i++) {
      destroyWorkThrd(srv->pThreadObj[i]);
    }
  } else {
    SRV_RELEASE_UV(srv->loop);
  }

  taosMemoryFree(srv->pThreadObj);
  taosMemoryFree(srv->pAcceptAsync);
  taosMemoryFree(srv->loop);

  for (int i = 0; i < srv->numOfThreads; i++) {
    if (srv->pipe[i] != NULL) {
      taosMemoryFree(srv->pipe[i]);
    }
  }
  taosMemoryFree(srv->pipe);

  taosMemoryFree(srv);
}

void transRefSrvHandle(void* handle) {
  if (handle == NULL) {
    return;
  }
  SSvrConn* pConn = handle;
  pConn->ref++;
  tTrace("conn %p ref count:%d", pConn, pConn->ref);
}

void transUnrefSrvHandle(void* handle) {
  if (handle == NULL) {
    return;
  }
  SSvrConn* pConn = handle;
  pConn->ref--;
  tTrace("conn %p ref count:%d", pConn, pConn->ref);
  if (pConn->ref == 0) {
    destroyConn((SSvrConn*)handle, true);
  }
}

int32_t transReleaseSrvHandle(void* handle) {
  int32_t         code = 0;
  SRpcHandleInfo* info = handle;
  SExHandle*      exh = info->handle;
  int64_t         qId = info->qId;
  int64_t         refId = info->refId;

  ASYNC_CHECK_HANDLE(info->refIdMgt, refId, exh);

  SWorkThrd* pThrd = exh->pThrd;
  ASYNC_ERR_JRET(pThrd);

  STransMsg tmsg = {.msgType = TDMT_SCH_TASK_RELEASE,
                    .code = 0,
                    .info.handle = exh,
                    .info.ahandle = NULL,
                    .info.refId = refId,
                    .info.qId = qId,
                    .info.traceId = info->traceId};

  SSvrRespMsg* m = taosMemoryCalloc(1, sizeof(SSvrRespMsg));
  if (m == NULL) {
    code = terrno;
    goto _return1;
  }

  m->msg = tmsg;
  m->type = Normal;

  tDebug("%s conn %p start to send %s, qid:%" PRId64 "", transLabel(pThrd->pInst), exh->handle, TMSG_INFO(tmsg.msgType),
         qId);
  if ((code = transAsyncSend(pThrd->asyncPool, &m->q)) != 0) {
    destroySmsg(m);
    (void)transReleaseExHandle(info->refIdMgt, refId);
    return code;
  }

  (void)transReleaseExHandle(info->refIdMgt, refId);
  return 0;
_return1:
  tDebug("handle %p failed to send to release handle", exh);
  (void)transReleaseExHandle(info->refIdMgt, refId);
  return code;
_return2:
  tDebug("handle %p failed to send to release handle", exh);
  return code;
}

int32_t transSendResponse(const STransMsg* msg) {
  int32_t code = 0;

  if (msg->info.noResp) {
    rpcFreeCont(msg->pCont);
    tTrace("no need send resp");
    return 0;
  }
  SExHandle* exh = msg->info.handle;

  if (exh == NULL) {
    rpcFreeCont(msg->pCont);
    return 0;
  }
  int64_t refId = msg->info.refId;
  ASYNC_CHECK_HANDLE(msg->info.refIdMgt, refId, exh);

  STransMsg tmsg = *msg;
  tmsg.info.refId = refId;
  if (tmsg.info.qId == 0) {
    tmsg.msgType = msg->info.msgType + 1;
  }

  SWorkThrd* pThrd = exh->pThrd;
  ASYNC_ERR_JRET(pThrd);

  SSvrRespMsg* m = taosMemoryCalloc(1, sizeof(SSvrRespMsg));
  if (m == NULL) {
    code = terrno;
    goto _return1;
  }
  m->msg = tmsg;

  m->type = Normal;

  STraceId* trace = (STraceId*)&msg->info.traceId;
  tGDebug("conn %p start to send resp (1/2)", exh->handle);
  if ((code = transAsyncSend(pThrd->asyncPool, &m->q)) != 0) {
    destroySmsg(m);
    (void)transReleaseExHandle(msg->info.refIdMgt, refId);
    return code;
  }

  (void)transReleaseExHandle(msg->info.refIdMgt, refId);
  return 0;

_return1:
  tDebug("handle %p failed to send resp", exh);
  rpcFreeCont(msg->pCont);
  (void)transReleaseExHandle(msg->info.refIdMgt, refId);
  return code;
_return2:
  tDebug("handle %p failed to send resp", exh);
  rpcFreeCont(msg->pCont);
  return code;
}
int32_t transRegisterMsg(const STransMsg* msg) {
  int32_t code = 0;

  SExHandle* exh = msg->info.handle;
  int64_t    refId = msg->info.refId;
  ASYNC_CHECK_HANDLE(msg->info.refIdMgt, refId, exh);

  STransMsg tmsg = *msg;
  tmsg.info.noResp = 1;

  tmsg.info.qId = msg->info.qId;
  tmsg.info.seqNum = msg->info.seqNum;
  tmsg.info.refId = refId;
  tmsg.info.refIdMgt = msg->info.refIdMgt;

  SWorkThrd* pThrd = exh->pThrd;
  ASYNC_ERR_JRET(pThrd);

  SSvrRespMsg* m = taosMemoryCalloc(1, sizeof(SSvrRespMsg));
  if (m == NULL) {
    code = terrno;
    goto _return1;
  }

  m->msg = tmsg;
  m->type = Register;

  STrans* pInst = pThrd->pInst;
  tDebug("%s conn %p start to register brokenlink callback", transLabel(pInst), exh->handle);
  if ((code = transAsyncSend(pThrd->asyncPool, &m->q)) != 0) {
    destroySmsg(m);
    (void)transReleaseExHandle(msg->info.refIdMgt, refId);
    return code;
  }

  (void)transReleaseExHandle(msg->info.refIdMgt, refId);
  return 0;

_return1:
  tDebug("handle %p failed to register brokenlink", exh);
  rpcFreeCont(msg->pCont);
  (void)transReleaseExHandle(msg->info.refIdMgt, refId);
  return code;
_return2:
  tDebug("handle %p failed to register brokenlink", exh);
  rpcFreeCont(msg->pCont);
  return code;
}

int32_t transSetIpWhiteList(void* thandle, void* arg, FilteFunc* func) {
  STrans* pInst = (STrans*)transAcquireExHandle(transGetInstMgt(), (int64_t)thandle);
  if (pInst == NULL) {
    return TSDB_CODE_RPC_MODULE_QUIT;
  }

  int32_t code = 0;

  tDebug("ip-white-list update on rpc");
  SServerObj* svrObj = pInst->tcphandle;
  for (int i = 0; i < svrObj->numOfThreads; i++) {
    SWorkThrd* pThrd = svrObj->pThreadObj[i];

    SSvrRespMsg* msg = taosMemoryCalloc(1, sizeof(SSvrRespMsg));
    if (msg == NULL) {
      code = terrno;
      break;
    }

    SUpdateIpWhite* pReq = NULL;
    code = cloneSUpdateIpWhiteReq((SUpdateIpWhite*)arg, &pReq);
    if (code != 0) {
      taosMemoryFree(msg);
      break;
    }

    msg->type = Update;
    msg->arg = pReq;

    if ((code = transAsyncSend(pThrd->asyncPool, &msg->q)) != 0) {
      code = (code == TSDB_CODE_RPC_ASYNC_MODULE_QUIT ? TSDB_CODE_RPC_MODULE_QUIT : code);
      tFreeSUpdateIpWhiteReq(pReq);
      taosMemoryFree(pReq);
      taosMemoryFree(msg);
      break;
    }
  }
  TAOS_UNUSED(transReleaseExHandle(transGetInstMgt(), (int64_t)thandle));

  if (code != 0) {
    tError("ip-white-list update failed since %s", tstrerror(code));
  }
  return code;
}<|MERGE_RESOLUTION|>--- conflicted
+++ resolved
@@ -821,7 +821,6 @@
   }
 
   transRefSrvHandle(pConn);
-<<<<<<< HEAD
 
   int32_t ret = uv_write(req, (uv_stream_t*)pConn->pTcp, pBuf, bufNum, uvOnSendCb);
   if (ret != 0) {
@@ -852,14 +851,6 @@
     }
   }
   return 0;
-=======
-  uv_write_t* req = transReqQueuePush(&pConn->wreqQueue);
-  if (req == NULL) {
-    tError("failed to send resp since %s", tstrerror(TSDB_CODE_OUT_OF_MEMORY));
-    return;
-  }
-  TAOS_UNUSED(uv_write(req, (uv_stream_t*)pConn->pTcp, &wb, 1, uvOnSendCb));
->>>>>>> c7c9e2c8
 }
 static void uvStartSendResp(SSvrRespMsg* smsg) {
   // impl
@@ -970,50 +961,6 @@
   uv_close((uv_handle_t*)req->handle, uvDestroyConn);
   taosMemoryFree(req);
 }
-<<<<<<< HEAD
-=======
-static bool uvRecvReleaseReq(SSvrConn* pConn, STransMsgHead* pHead) {
-  if ((pHead)->release == 1 && (pHead->msgLen) == sizeof(*pHead)) {
-    int32_t code = reallocConnRef(pConn);
-    if (code != 0) {
-      destroyConn(pConn, true);
-      return true;
-    }
-    tTrace("conn %p received release request", pConn);
-
-    STraceId traceId = pHead->traceId;
-    TAOS_UNUSED(transClearBuffer(&pConn->readBuf));
-    transFreeMsg(transContFromHead((char*)pHead));
-    if (pConn->status != ConnAcquire) {
-      return true;
-    }
-    pConn->status = ConnRelease;
-
-    STransMsg tmsg = {.code = 0, .info.handle = (void*)pConn, .info.traceId = traceId, .info.ahandle = (void*)0x9527};
-    SSvrMsg*  srvMsg = taosMemoryCalloc(1, sizeof(SSvrMsg));
-    if (srvMsg == NULL) {
-      tError("failed to alloc buf to send release resp since %s", tstrerror(terrno));
-      return true;
-    }
-    srvMsg->msg = tmsg;
-    srvMsg->type = Release;
-    srvMsg->pConn = pConn;
-    if (!transQueuePush(&pConn->srvMsgs, srvMsg)) {
-      return true;
-    }
-    if (pConn->regArg.init) {
-      tTrace("conn %p release, notify server app", pConn);
-      STrans* pTransInst = pConn->pTransInst;
-      (*pTransInst->cfp)(pTransInst->parent, &(pConn->regArg.msg), NULL);
-      memset(&pConn->regArg, 0, sizeof(pConn->regArg));
-    }
-    uvStartSendRespImpl(srvMsg);
-    return true;
-  }
-  return false;
-}
-
->>>>>>> c7c9e2c8
 static void uvWorkDoTask(uv_work_t* req) {
   // doing time-consumeing task
   // only auth conn currently, add more func later
@@ -1550,62 +1497,6 @@
 
   for (int i = 0; i < srv->numOfThreads; i++) {
     SWorkThrd* thrd = (SWorkThrd*)taosMemoryCalloc(1, sizeof(SWorkThrd));
-<<<<<<< HEAD
-    thrd->pInst = pInit;
-=======
-    if (thrd == NULL) {
-      code = terrno;
-      goto End;
-    }
-    thrd->pTransInst = shandle;
->>>>>>> c7c9e2c8
-    thrd->quit = false;
-    thrd->pInst = pInit;
-    thrd->pWhiteList = uvWhiteListCreate();
-    if (thrd->pWhiteList == NULL) {
-      destroyWorkThrdObj(thrd);
-      code = terrno;
-      goto End;
-    }
-    thrd->connRefMgt = transOpenRefMgt(50000, transDestroyExHandle);
-    if (thrd->connRefMgt < 0) {
-      code = thrd->connRefMgt;
-      goto End;
-    }
-
-    srv->pipe[i] = (uv_pipe_t*)taosMemoryCalloc(2, sizeof(uv_pipe_t));
-    if (srv->pipe[i] == NULL) {
-      destroyWorkThrdObj(thrd);
-      code = terrno;
-      goto End;
-    }
-
-    thrd->pipe = &(srv->pipe[i][1]);  // init read
-    srv->pThreadObj[i] = thrd;
-
-    if ((code = addHandleToWorkloop(thrd, pipeName)) != 0) {
-      goto End;
-    }
-
-    int err = taosThreadCreate(&(thrd->thread), NULL, transWorkerThread, (void*)(thrd));
-    if (err == 0) {
-      tDebug("success to create worker-thread:%d", i);
-    } else {
-      // TODO: clear all other resource later
-      tError("failed to create worker-thread:%d", i);
-      goto End;
-    }
-    thrd->inited = 1;
-  }
-#else
-
-  for (int i = 0; i < srv->numOfThreads; i++) {
-    SWorkThrd* thrd = (SWorkThrd*)taosMemoryCalloc(1, sizeof(SWorkThrd));
-    if (thrd == NULL) {
-      code = terrno;
-      goto End;
-    }
-
     thrd->pInst = pInit;
     thrd->quit = false;
     thrd->pInst = pInit;
@@ -1615,7 +1506,6 @@
       code = terrno;
       goto End;
     }
-
     thrd->connRefMgt = transOpenRefMgt(50000, transDestroyExHandle);
     if (thrd->connRefMgt < 0) {
       code = thrd->connRefMgt;
@@ -1624,36 +1514,14 @@
 
     srv->pipe[i] = (uv_pipe_t*)taosMemoryCalloc(2, sizeof(uv_pipe_t));
     if (srv->pipe[i] == NULL) {
+      destroyWorkThrdObj(thrd);
       code = terrno;
       goto End;
     }
 
-    uv_os_sock_t fds[2];
-    if ((code = uv_socketpair(SOCK_STREAM, 0, fds, UV_NONBLOCK_PIPE, UV_NONBLOCK_PIPE)) != 0) {
-      tError("failed to create pipe, errmsg: %s", uv_err_name(code));
-      code = TSDB_CODE_THIRDPARTY_ERROR;
-      goto End;
-    }
-
-    code = uv_pipe_init(srv->loop, &(srv->pipe[i][0]), 1);
-    if (code != 0) {
-      tError("failed to init pipe, errmsg: %s", uv_err_name(code));
-      code = TSDB_CODE_THIRDPARTY_ERROR;
-      goto End;
-    }
-
-    code = uv_pipe_open(&(srv->pipe[i][0]), fds[1]);
-    if (code != 0) {
-      tError("failed to init pipe, errmsg: %s", uv_err_name(code));
-      code = TSDB_CODE_THIRDPARTY_ERROR;
-      goto End;
-    }
-
     thrd->pipe = &(srv->pipe[i][1]);  // init read
-    thrd->fd = fds[0];
     srv->pThreadObj[i] = thrd;
 
-    thrd->inited = 1;
     if ((code = addHandleToWorkloop(thrd, pipeName)) != 0) {
       goto End;
     }
@@ -1666,6 +1534,77 @@
       tError("failed to create worker-thread:%d", i);
       goto End;
     }
+    thrd->inited = 1;
+  }
+#else
+
+  for (int i = 0; i < srv->numOfThreads; i++) {
+    SWorkThrd* thrd = (SWorkThrd*)taosMemoryCalloc(1, sizeof(SWorkThrd));
+    if (thrd == NULL) {
+      code = terrno;
+      goto End;
+    }
+
+    thrd->pInst = pInit;
+    thrd->quit = false;
+    thrd->pInst = pInit;
+    thrd->pWhiteList = uvWhiteListCreate();
+    if (thrd->pWhiteList == NULL) {
+      destroyWorkThrdObj(thrd);
+      code = terrno;
+      goto End;
+    }
+
+    thrd->connRefMgt = transOpenRefMgt(50000, transDestroyExHandle);
+    if (thrd->connRefMgt < 0) {
+      code = thrd->connRefMgt;
+      goto End;
+    }
+
+    srv->pipe[i] = (uv_pipe_t*)taosMemoryCalloc(2, sizeof(uv_pipe_t));
+    if (srv->pipe[i] == NULL) {
+      code = terrno;
+      goto End;
+    }
+
+    uv_os_sock_t fds[2];
+    if ((code = uv_socketpair(SOCK_STREAM, 0, fds, UV_NONBLOCK_PIPE, UV_NONBLOCK_PIPE)) != 0) {
+      tError("failed to create pipe, errmsg: %s", uv_err_name(code));
+      code = TSDB_CODE_THIRDPARTY_ERROR;
+      goto End;
+    }
+
+    code = uv_pipe_init(srv->loop, &(srv->pipe[i][0]), 1);
+    if (code != 0) {
+      tError("failed to init pipe, errmsg: %s", uv_err_name(code));
+      code = TSDB_CODE_THIRDPARTY_ERROR;
+      goto End;
+    }
+
+    code = uv_pipe_open(&(srv->pipe[i][0]), fds[1]);
+    if (code != 0) {
+      tError("failed to init pipe, errmsg: %s", uv_err_name(code));
+      code = TSDB_CODE_THIRDPARTY_ERROR;
+      goto End;
+    }
+
+    thrd->pipe = &(srv->pipe[i][1]);  // init read
+    thrd->fd = fds[0];
+    srv->pThreadObj[i] = thrd;
+
+    thrd->inited = 1;
+    if ((code = addHandleToWorkloop(thrd, pipeName)) != 0) {
+      goto End;
+    }
+
+    int err = taosThreadCreate(&(thrd->thread), NULL, transWorkerThread, (void*)(thrd));
+    if (err == 0) {
+      tDebug("success to create worker-thread:%d", i);
+    } else {
+      // TODO: clear all other resource later
+      tError("failed to create worker-thread:%d", i);
+      goto End;
+    }
   }
 #endif
 
@@ -1803,15 +1742,11 @@
   destroyWorkThrdObj(pThrd);
 }
 void sendQuitToWorkThrd(SWorkThrd* pThrd) {
-<<<<<<< HEAD
   SSvrRespMsg* msg = taosMemoryCalloc(1, sizeof(SSvrRespMsg));
-=======
-  SSvrMsg* msg = taosMemoryCalloc(1, sizeof(SSvrMsg));
   if (msg == NULL) {
     tError("failed to send quit msg to work thread since %s", tstrerror(terrno));
     return;
   }
->>>>>>> c7c9e2c8
   msg->type = Quit;
   tDebug("server send quit msg to work thread");
   TAOS_UNUSED(transAsyncSend(pThrd->asyncPool, &msg->q));
