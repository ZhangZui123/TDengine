/*
 * Copyright (c) 2019 TAOS Data, Inc. <jhtao@taosdata.com>
 * * This program is free software: you can use, redistribute, and/or modify
 * it under the terms of the GNU Affero General Public License, version 3
 * or later ("AGPL"), as published by the Free Software Foundation.
 *
 * This program is distributed in the hope that it will be useful, but WITHOUT
 * ANY WARRANTY; without even the implied warranty of MERCHANTABILITY or
 * FITNESS FOR A PARTICULAR PURPOSE.
 *
 * You should have received a copy of the GNU Affero General Public License
 * along with this program. If not, see <http://www.gnu.org/licenses/>.
 */

#include "transComm.h"

static TdThreadOnce transModuleInit = PTHREAD_ONCE_INIT;

static char* notify = "a";

typedef struct {
  int       notifyCount;  //
  int       init;         // init or not
  STransMsg msg;
} SSvrRegArg;

typedef struct SSvrConn {
  T_REF_DECLARE()
  uv_tcp_t*  pTcp;
  queue      wreqQueue;
  uv_timer_t pTimer;

  queue       queue;
  SConnBuffer readBuf;  // read buf,
  int         inType;
  void*       pTransInst;  // rpc init
  void*       ahandle;     //
  void*       hostThrd;
  STransQueue srvMsgs;

  SSvrRegArg regArg;
  bool       broken;  // conn broken;

  ConnStatus status;

  uint32_t serverIp;
  uint32_t clientIp;
  uint16_t port;

  char src[32];
  char dst[32];

  int64_t refId;
  int     spi;
  char    info[64];
  char    user[TSDB_UNI_LEN];  // user ID for the link
  char    secret[TSDB_PASSWORD_LEN];
  char    ckey[TSDB_PASSWORD_LEN];  // ciphering key

  int64_t whiteListVer;
} SSvrConn;

typedef struct SSvrMsg {
  SSvrConn*     pConn;
  STransMsg     msg;
  queue         q;
  STransMsgType type;

  void*     arg;
  FilteFunc func;

} SSvrMsg;

typedef struct {
  int64_t       ver;
  SIpWhiteList* pList;
  // SArray* list;

} SWhiteUserList;
typedef struct {
  SHashObj* pList;
  int64_t   ver;
} SIpWhiteListTab;
typedef struct SWorkThrd {
  TdThread     thread;
  uv_connect_t connect_req;
  uv_pipe_t*   pipe;
  uv_os_fd_t   fd;
  uv_loop_t*   loop;
  SAsyncPool*  asyncPool;
  queue        msg;

  queue conn;
  void* pTransInst;
  bool  quit;

  SIpWhiteListTab* pWhiteList;
  int64_t          whiteListVer;
  int8_t           enableIpWhiteList;
  int8_t           inited;
} SWorkThrd;

typedef struct SServerObj {
  TdThread   thread;
  uv_tcp_t   server;
  uv_loop_t* loop;

  // work thread info
  int         workerIdx;
  int         numOfThreads;
  int         numOfWorkerReady;
  SWorkThrd** pThreadObj;

  uv_pipe_t   pipeListen;
  uv_pipe_t** pipe;
  uint32_t    ip;
  uint32_t    port;
  uv_async_t* pAcceptAsync;  // just to quit from from accept thread

  bool inited;
} SServerObj;

SIpWhiteListTab* uvWhiteListCreate();
void             uvWhiteListDestroy(SIpWhiteListTab* pWhite);
int32_t          uvWhiteListAdd(SIpWhiteListTab* pWhite, char* user, SIpWhiteList* pList, int64_t ver);
void             uvWhiteListUpdate(SIpWhiteListTab* pWhite, SHashObj* pTable);
bool             uvWhiteListCheckConn(SIpWhiteListTab* pWhite, SSvrConn* pConn);
bool             uvWhiteListFilte(SIpWhiteListTab* pWhite, char* user, uint32_t ip, int64_t ver);
void             uvWhiteListSetConnVer(SIpWhiteListTab* pWhite, SSvrConn* pConn);

static void uvAllocConnBufferCb(uv_handle_t* handle, size_t suggested_size, uv_buf_t* buf);
static void uvAllocRecvBufferCb(uv_handle_t* handle, size_t suggested_size, uv_buf_t* buf);
static void uvOnRecvCb(uv_stream_t* cli, ssize_t nread, const uv_buf_t* buf);
static void uvOnTimeoutCb(uv_timer_t* handle);
static void uvOnSendCb(uv_write_t* req, int status);
static void uvOnPipeWriteCb(uv_write_t* req, int status);
static void uvOnAcceptCb(uv_stream_t* stream, int status);
static void uvOnConnectionCb(uv_stream_t* q, ssize_t nread, const uv_buf_t* buf);
static void uvWorkerAsyncCb(uv_async_t* handle);
static void uvAcceptAsyncCb(uv_async_t* handle);
static void uvShutDownCb(uv_shutdown_t* req, int status);

static bool uvRecvReleaseReq(SSvrConn* conn, STransMsgHead* pHead);

/*
 * time-consuming task throwed into BG work thread
 */
static void uvWorkDoTask(uv_work_t* req);
static void uvWorkAfterTask(uv_work_t* req, int status);

static void uvWalkCb(uv_handle_t* handle, void* arg);
static void uvFreeCb(uv_handle_t* handle);

static FORCE_INLINE void uvStartSendRespImpl(SSvrMsg* smsg);

static int  uvPrepareSendData(SSvrMsg* msg, uv_buf_t* wb);
static void uvStartSendResp(SSvrMsg* msg);

static void uvNotifyLinkBrokenToApp(SSvrConn* conn);

static FORCE_INLINE void      destroySmsg(SSvrMsg* smsg);
static FORCE_INLINE SSvrConn* createConn(void* hThrd);
static FORCE_INLINE void      destroyConn(SSvrConn* conn, bool clear /*clear handle or not*/);
static FORCE_INLINE void      destroyConnRegArg(SSvrConn* conn);

static int32_t reallocConnRef(SSvrConn* conn);

static void uvHandleQuit(SSvrMsg* msg, SWorkThrd* thrd);
static void uvHandleRelease(SSvrMsg* msg, SWorkThrd* thrd);
static void uvHandleResp(SSvrMsg* msg, SWorkThrd* thrd);
static void uvHandleRegister(SSvrMsg* msg, SWorkThrd* thrd);
static void uvHandleUpdate(SSvrMsg* pMsg, SWorkThrd* thrd);
static void (*transAsyncHandle[])(SSvrMsg* msg, SWorkThrd* thrd) = {uvHandleResp, uvHandleQuit, uvHandleRelease,
                                                                    uvHandleRegister, uvHandleUpdate};

static void uvDestroyConn(uv_handle_t* handle);

// server and worker thread
static void* transWorkerThread(void* arg);
static void* transAcceptThread(void* arg);

static void destroyWorkThrd(SWorkThrd* pThrd);
static void destroyWorkThrdObj(SWorkThrd* pThrd);

static void sendQuitToWorkThrd(SWorkThrd* pThrd);

// add handle loop
static int32_t addHandleToWorkloop(SWorkThrd* pThrd, char* pipeName);
static int32_t addHandleToAcceptloop(void* arg);

#define SRV_RELEASE_UV(loop)             \
  do {                                   \
    (void)uv_walk(loop, uvWalkCb, NULL); \
    (void)uv_run(loop, UV_RUN_DEFAULT);  \
    (void)uv_loop_close(loop);           \
  } while (0);

#define ASYNC_ERR_JRET(thrd)                            \
  do {                                                  \
    if (thrd->quit) {                                   \
      tTrace("worker thread already quit, ignore msg"); \
      goto _return1;                                    \
    }                                                   \
  } while (0)

void uvAllocRecvBufferCb(uv_handle_t* handle, size_t suggested_size, uv_buf_t* buf) {
  SSvrConn*    conn = handle->data;
  SConnBuffer* pBuf = &conn->readBuf;
  int32_t      code = transAllocBuffer(pBuf, buf);
  if (code < 0) {
    tError("conn %p failed to alloc buffer, since %s", conn, tstrerror(code));
  }
}

// refers specifically to query or insert timeout
static void uvHandleActivityTimeout(uv_timer_t* handle) {
  SSvrConn* conn = handle->data;
  tDebug("%p timeout since no activity", conn);
}

static bool uvCheckIp(SIpV4Range* pRange, int32_t ip) {
  // impl later
  SubnetUtils subnet = {0};
  if (subnetInit(&subnet, pRange) != 0) {
    return false;
  }
  return subnetCheckIp(&subnet, ip);
}
SIpWhiteListTab* uvWhiteListCreate() {
  SIpWhiteListTab* pWhiteList = taosMemoryCalloc(1, sizeof(SIpWhiteListTab));
  if (pWhiteList == NULL) {
    return NULL;
  }

  pWhiteList->pList = taosHashInit(8, taosGetDefaultHashFunction(TSDB_DATA_TYPE_BINARY), 0, HASH_NO_LOCK);
  if (pWhiteList->pList == NULL) {
    taosMemoryFree(pWhiteList);
    return NULL;
  }

  pWhiteList->ver = -1;
  return pWhiteList;
}
void uvWhiteListDestroy(SIpWhiteListTab* pWhite) {
  SHashObj* pWhiteList = pWhite->pList;
  void*     pIter = taosHashIterate(pWhiteList, NULL);
  while (pIter) {
    SWhiteUserList* pUserList = *(SWhiteUserList**)pIter;
    taosMemoryFree(pUserList->pList);
    taosMemoryFree(pUserList);

    pIter = taosHashIterate(pWhiteList, pIter);
  }
  taosHashCleanup(pWhiteList);
  taosMemoryFree(pWhite);
}

int32_t uvWhiteListToStr(SWhiteUserList* plist, char* user, char** ppBuf) {
  char*   tmp = NULL;
  int32_t tlen = transUtilSWhiteListToStr(plist->pList, &tmp);
  if (tlen < 0) {
    return tlen;
  }

  char* pBuf = taosMemoryCalloc(1, tlen + 64);
  if (pBuf == NULL) {
    return terrno;
  }

  int32_t len = sprintf(pBuf, "user: %s, ver: %" PRId64 ", ip: {%s}", user, plist->ver, tmp);
  taosMemoryFree(tmp);

  *ppBuf = pBuf;
  return len;
}
void uvWhiteListDebug(SIpWhiteListTab* pWrite) {
  int32_t   code = 0;
  SHashObj* pWhiteList = pWrite->pList;
  void*     pIter = taosHashIterate(pWhiteList, NULL);
  while (pIter) {
    size_t klen = 0;
    char   user[TSDB_USER_LEN + 1] = {0};
    char*  pUser = taosHashGetKey(pIter, &klen);
    memcpy(user, pUser, klen);

    SWhiteUserList* pUserList = *(SWhiteUserList**)pIter;

    char* buf = NULL;

    code = uvWhiteListToStr(pUserList, user, &buf);
    if (code != 0) {
      tDebug("ip-white-list failed to debug to str since %s", buf);
    }
    taosMemoryFree(buf);
    pIter = taosHashIterate(pWhiteList, pIter);
  }
}
int32_t uvWhiteListAdd(SIpWhiteListTab* pWhite, char* user, SIpWhiteList* plist, int64_t ver) {
  int32_t   code = 0;
  SHashObj* pWhiteList = pWhite->pList;

  SWhiteUserList** ppUserList = taosHashGet(pWhiteList, user, strlen(user));
  if (ppUserList == NULL || *ppUserList == NULL) {
    SWhiteUserList* pUserList = taosMemoryCalloc(1, sizeof(SWhiteUserList));
    if (pUserList == NULL) {
      return terrno;
    }

    pUserList->ver = ver;

    pUserList->pList = plist;

    code = taosHashPut(pWhiteList, user, strlen(user), &pUserList, sizeof(void*));
    if (code != 0) {
      taosMemoryFree(pUserList);
      return code;
    }
  } else {
    SWhiteUserList* pUserList = *ppUserList;

    taosMemoryFreeClear(pUserList->pList);
    pUserList->ver = ver;
    pUserList->pList = plist;
  }
  uvWhiteListDebug(pWhite);
  return 0;
}

void uvWhiteListUpdate(SIpWhiteListTab* pWhite, SHashObj* pTable) {
  pWhite->ver++;
  // impl later
}

static bool uvWhiteListIsDefaultAddr(uint32_t ip) {
  // 127.0.0.1
  static SIpV4Range range = {.ip = 16777343, .mask = 32};
  return range.ip == ip;
}
bool uvWhiteListFilte(SIpWhiteListTab* pWhite, char* user, uint32_t ip, int64_t ver) {
  // impl check
  SHashObj* pWhiteList = pWhite->pList;
  bool      valid = false;

  if (uvWhiteListIsDefaultAddr(ip)) return true;

  SWhiteUserList** ppList = taosHashGet(pWhiteList, user, strlen(user));
  if (ppList == NULL || *ppList == NULL) {
    return false;
  }
  SWhiteUserList* pUserList = *ppList;
  if (pUserList->ver == ver) return true;

  SIpWhiteList* pIpWhiteList = pUserList->pList;
  for (int i = 0; i < pIpWhiteList->num; i++) {
    SIpV4Range* range = &pIpWhiteList->pIpRange[i];
    if (uvCheckIp(range, ip)) {
      valid = true;
      break;
    }
  }
  return valid;
}
bool uvWhiteListCheckConn(SIpWhiteListTab* pWhite, SSvrConn* pConn) {
  if (pConn->inType == TDMT_MND_STATUS || pConn->inType == TDMT_MND_RETRIEVE_IP_WHITE ||
      pConn->serverIp == pConn->clientIp ||
      pWhite->ver == pConn->whiteListVer /*|| strncmp(pConn->user, "_dnd", strlen("_dnd")) == 0*/)
    return true;

  return uvWhiteListFilte(pWhite, pConn->user, pConn->clientIp, pConn->whiteListVer);
}
void uvWhiteListSetConnVer(SIpWhiteListTab* pWhite, SSvrConn* pConn) {
  // if conn already check by current whiteLis
  pConn->whiteListVer = pWhite->ver;
}

static bool uvHandleReq(SSvrConn* pConn) {
  STrans*    pTransInst = pConn->pTransInst;
  SWorkThrd* pThrd = pConn->hostThrd;

  int8_t         acquire = 0;
  STransMsgHead* pHead = NULL;

  int8_t resetBuf = pConn->status == ConnAcquire ? 0 : 1;
  int    msgLen = transDumpFromBuffer(&pConn->readBuf, (char**)&pHead, resetBuf);
  if (msgLen <= 0) {
    tError("%s conn %p read invalid packet", transLabel(pTransInst), pConn);
    return false;
  }
  if (resetBuf == 0) {
    tTrace("%s conn %p not reset read buf", transLabel(pTransInst), pConn);
  }

  if (transDecompressMsg((char**)&pHead, msgLen) < 0) {
    tError("%s conn %p recv invalid packet, failed to decompress", transLabel(pTransInst), pConn);
    return false;
  }
  pHead->code = htonl(pHead->code);
  pHead->msgLen = htonl(pHead->msgLen);

  pConn->inType = pHead->msgType;
  memcpy(pConn->user, pHead->user, strlen(pHead->user));

  int8_t forbiddenIp = 0;
  if (pThrd->enableIpWhiteList && tsEnableWhiteList) {
    forbiddenIp = !uvWhiteListCheckConn(pThrd->pWhiteList, pConn) ? 1 : 0;
    if (forbiddenIp == 0) {
      uvWhiteListSetConnVer(pThrd->pWhiteList, pConn);
    }
  }

  if (uvRecvReleaseReq(pConn, pHead)) {
    return true;
  }

  // TODO(dengyihao): time-consuming task throwed into BG Thread
  //  uv_work_t* wreq = taosMemoryMalloc(sizeof(uv_work_t));
  //  wreq->data = pConn;
  //  uv_read_stop((uv_stream_t*)pConn->pTcp);
  //  transRefSrvHandle(pConn);
  //  uv_queue_work(((SWorkThrd*)pConn->hostThrd)->loop, wreq, uvWorkDoTask, uvWorkAfterTask);

  STransMsg transMsg;
  memset(&transMsg, 0, sizeof(transMsg));
  transMsg.contLen = transContLenFromMsg(pHead->msgLen);
  transMsg.pCont = pHead->content;
  transMsg.msgType = pHead->msgType;
  transMsg.code = pHead->code;

  if (pConn->status == ConnNormal) {
    if (pHead->persist == 1) {
      pConn->status = ConnAcquire;
      transRefSrvHandle(pConn);
      tDebug("conn %p acquired by server app", pConn);
    }
  }
  STraceId* trace = &pHead->traceId;

  int64_t        cost = taosGetTimestampUs() - taosNtoh64(pHead->timestamp);
  static int64_t EXCEPTION_LIMIT_US = 100 * 1000;

  if (pConn->status == ConnNormal && pHead->noResp == 0) {
    transRefSrvHandle(pConn);
    if (cost >= EXCEPTION_LIMIT_US) {
      tGDebug("%s conn %p %s received from %s, local info:%s, len:%d, cost:%dus, recv exception",
              transLabel(pTransInst), pConn, TMSG_INFO(transMsg.msgType), pConn->dst, pConn->src, msgLen, (int)cost);
    } else {
      tGDebug("%s conn %p %s received from %s, local info:%s, len:%d, cost:%dus", transLabel(pTransInst), pConn,
              TMSG_INFO(transMsg.msgType), pConn->dst, pConn->src, msgLen, (int)cost);
    }
  } else {
    if (cost >= EXCEPTION_LIMIT_US) {
      tGDebug("%s conn %p %s received from %s, local info:%s, len:%d, noResp:%d, code:%d, cost:%dus, recv exception",
              transLabel(pTransInst), pConn, TMSG_INFO(transMsg.msgType), pConn->dst, pConn->src, msgLen, pHead->noResp,
              transMsg.code, (int)(cost));
    } else {
      tGDebug("%s conn %p %s received from %s, local info:%s, len:%d, noResp:%d, code:%d, cost:%dus",
              transLabel(pTransInst), pConn, TMSG_INFO(transMsg.msgType), pConn->dst, pConn->src, msgLen, pHead->noResp,
              transMsg.code, (int)(cost));
    }
  }

  // pHead->noResp = 1,
  // 1. server application should not send resp on handle
  // 2. once send out data, cli conn released to conn pool immediately
  // 3. not mixed with persist
  transMsg.info.ahandle = (void*)pHead->ahandle;

  if (pHead->noResp == 1) {
    transMsg.info.handle = NULL;
  } else {
    transMsg.info.handle = (void*)transAcquireExHandle(transGetSvrRefMgt(), pConn->refId);
    acquire = 1;
  }
  transMsg.info.refId = pConn->refId;
  transMsg.info.traceId = pHead->traceId;
  transMsg.info.cliVer = htonl(pHead->compatibilityVer);
  transMsg.info.forbiddenIp = forbiddenIp;
  transMsg.info.noResp = pHead->noResp == 1 ? 1 : 0;

  tGTrace("%s handle %p conn:%p translated to app, refId:%" PRIu64, transLabel(pTransInst), transMsg.info.handle, pConn,
          pConn->refId);
  // if (transMsg.info.handle == NULL) {
  //   tError("%s handle %p conn:%p handle failed to init" PRIu64, transLabel(pTransInst), transMsg.info.handle, pConn);
  //   return false;
  // }

  if (pHead->noResp == 1) {
    transMsg.info.refId = -1;
  }

  // set up conn info
  SRpcConnInfo* pConnInfo = &(transMsg.info.conn);
  pConnInfo->clientIp = pConn->clientIp;
  pConnInfo->clientPort = pConn->port;
  tstrncpy(pConnInfo->user, pConn->user, sizeof(pConnInfo->user));

  if (acquire) transReleaseExHandle(transGetSvrRefMgt(), pConn->refId);

  (*pTransInst->cfp)(pTransInst->parent, &transMsg, NULL);
  return true;
}

void uvOnRecvCb(uv_stream_t* cli, ssize_t nread, const uv_buf_t* buf) {
  SSvrConn*  conn = cli->data;
  SWorkThrd* pThrd = conn->hostThrd;

  STUB_RAND_NETWORK_ERR(nread);

  if (true == pThrd->quit) {
    tInfo("work thread received quit msg, destroy conn");
    destroyConn(conn, true);
    return;
  }
  STrans* pTransInst = conn->pTransInst;

  SConnBuffer* pBuf = &conn->readBuf;
  if (nread > 0) {
    pBuf->len += nread;
    if (pBuf->len <= TRANS_PACKET_LIMIT) {
      while (transReadComplete(pBuf)) {
        if (true == pBuf->invalid || false == uvHandleReq(conn)) {
          tError("%s conn %p read invalid packet, received from %s, local info:%s", transLabel(pTransInst), conn,
                 conn->dst, conn->src);
          destroyConn(conn, true);
          return;
        }
      }
      return;
    } else {
      tError("%s conn %p read invalid packet, exceed limit, received from %s, local info:%s", transLabel(pTransInst),
             conn, conn->dst, conn->src);
      destroyConn(conn, true);
      return;
    }
  }
  if (nread == 0) {
    return;
  }

  tDebug("%s conn %p read error:%s", transLabel(pTransInst), conn, uv_err_name(nread));
  if (nread < 0) {
    conn->broken = true;
    if (conn->status == ConnAcquire) {
      if (conn->regArg.init) {
        tTrace("%s conn %p broken, notify server app", transLabel(pTransInst), conn);
        STrans* pTransInst = conn->pTransInst;
        (*pTransInst->cfp)(pTransInst->parent, &(conn->regArg.msg), NULL);
        memset(&conn->regArg, 0, sizeof(conn->regArg));
      }
    }
    destroyConn(conn, true);
  }
}
void uvAllocConnBufferCb(uv_handle_t* handle, size_t suggested_size, uv_buf_t* buf) {
  buf->len = 2;
  buf->base = taosMemoryCalloc(1, sizeof(char) * buf->len);
  if (buf->base == NULL) {
    tError("failed to alloc conn read buffer since %s", tstrerror(TSDB_CODE_OUT_OF_MEMORY));
  }
}

void uvOnTimeoutCb(uv_timer_t* handle) {
  // opt
  SSvrConn* pConn = handle->data;
  tError("conn %p time out", pConn);
}

void uvOnSendCb(uv_write_t* req, int status) {
  STUB_RAND_NETWORK_ERR(status);
  SSvrConn* conn = transReqQueueRemove(req);
  if (conn == NULL) return;

  if (status == 0) {
    tTrace("conn %p data already was written on stream", conn);
    if (!transQueueEmpty(&conn->srvMsgs)) {
      SSvrMsg*  msg = transQueuePop(&conn->srvMsgs);
      STraceId* trace = &msg->msg.info.traceId;
      tGDebug("conn %p write data out", conn);

      destroySmsg(msg);
      // send cached data
      if (!transQueueEmpty(&conn->srvMsgs)) {
        msg = (SSvrMsg*)transQueueGet(&conn->srvMsgs, 0);
        if (msg->type == Register && conn->status == ConnAcquire) {
          if (conn->regArg.init) {
            transFreeMsg(conn->regArg.msg.pCont);
            conn->regArg.init = 0;
          }
          conn->regArg.notifyCount = 0;
          conn->regArg.init = 1;
          conn->regArg.msg = msg->msg;
          if (conn->broken) {
            STrans* pTransInst = conn->pTransInst;
            (pTransInst->cfp)(pTransInst->parent, &(conn->regArg.msg), NULL);
            memset(&conn->regArg, 0, sizeof(conn->regArg));
          }
          (void)transQueuePop(&conn->srvMsgs);
          taosMemoryFree(msg);

          msg = (SSvrMsg*)transQueueGet(&conn->srvMsgs, 0);
          if (msg != NULL) {
            uvStartSendRespImpl(msg);
          }
        } else {
          uvStartSendRespImpl(msg);
        }
      }
    }
    transUnrefSrvHandle(conn);
  } else {
    if (!uv_is_closing((uv_handle_t*)(conn->pTcp))) {
      tError("conn %p failed to write data, %s", conn, uv_err_name(status));
      conn->broken = true;
      transUnrefSrvHandle(conn);
    }
  }
}
static void uvOnPipeWriteCb(uv_write_t* req, int status) {
  STUB_RAND_NETWORK_ERR(status);
  if (status == 0) {
    tTrace("success to dispatch conn to work thread");
  } else {
    tError("fail to dispatch conn to work thread, reason:%s", uv_strerror(status));
  }
  if (!uv_is_closing((uv_handle_t*)req->data)) {
    uv_close((uv_handle_t*)req->data, uvFreeCb);
  } else {
    taosMemoryFree(req->data);
  }
  taosMemoryFree(req);
}

static int uvPrepareSendData(SSvrMsg* smsg, uv_buf_t* wb) {
  SSvrConn*  pConn = smsg->pConn;
  STransMsg* pMsg = &smsg->msg;
  if (pMsg->pCont == 0) {
    pMsg->pCont = (void*)rpcMallocCont(0);
    if (pMsg->pCont == NULL) {
      return TSDB_CODE_OUT_OF_MEMORY;
    }

    pMsg->contLen = 0;
  }
  STransMsgHead* pHead = transHeadFromCont(pMsg->pCont);
  pHead->ahandle = (uint64_t)pMsg->info.ahandle;
  pHead->traceId = pMsg->info.traceId;
  pHead->hasEpSet = pMsg->info.hasEpSet;
  pHead->magicNum = htonl(TRANS_MAGIC_NUM);
  pHead->compatibilityVer = htonl(((STrans*)pConn->pTransInst)->compatibilityVer);
  pHead->version = TRANS_VER;

  // handle invalid drop_task resp, TD-20098
  if (pConn->inType == TDMT_SCH_DROP_TASK && pMsg->code == TSDB_CODE_VND_INVALID_VGROUP_ID) {
    (void)transQueuePop(&pConn->srvMsgs);
    destroySmsg(smsg);
    return TSDB_CODE_INVALID_MSG;
  }

  if (pConn->status == ConnNormal) {
    pHead->msgType = (0 == pMsg->msgType ? pConn->inType + 1 : pMsg->msgType);
    if (smsg->type == Release) pHead->msgType = 0;
  } else {
    if (smsg->type == Release) {
      pHead->msgType = 0;
      pConn->status = ConnNormal;
      destroyConnRegArg(pConn);
      transUnrefSrvHandle(pConn);
    } else {
      // set up resp msg type
      pHead->msgType = (0 == pMsg->msgType ? pConn->inType + 1 : pMsg->msgType);
    }
  }

  pHead->release = smsg->type == Release ? 1 : 0;
  pHead->code = htonl(pMsg->code);
  pHead->msgLen = htonl(pMsg->contLen + sizeof(STransMsgHead));

  char*   msg = (char*)pHead;
  int32_t len = transMsgLenFromCont(pMsg->contLen);

  STrans* pTransInst = pConn->pTransInst;
  if (pMsg->info.compressed == 0 && pConn->clientIp != pConn->serverIp && pTransInst->compressSize != -1 &&
      pTransInst->compressSize < pMsg->contLen) {
    len = transCompressMsg(pMsg->pCont, pMsg->contLen) + sizeof(STransMsgHead);
    pHead->msgLen = (int32_t)htonl((uint32_t)len);
  }

  STraceId* trace = &pMsg->info.traceId;
  tGDebug("%s conn %p %s is sent to %s, local info:%s, len:%d", transLabel(pTransInst), pConn,
          TMSG_INFO(pHead->msgType), pConn->dst, pConn->src, len);

  wb->base = (char*)pHead;
  wb->len = len;
  return 0;
}

static FORCE_INLINE void uvStartSendRespImpl(SSvrMsg* smsg) {
  SSvrConn* pConn = smsg->pConn;
  if (pConn->broken) {
    return;
  }

  uv_buf_t wb;
  if (uvPrepareSendData(smsg, &wb) < 0) {
    return;
  }

  transRefSrvHandle(pConn);
  uv_write_t* req = transReqQueuePush(&pConn->wreqQueue);
  (void)uv_write(req, (uv_stream_t*)pConn->pTcp, &wb, 1, uvOnSendCb);
}
static void uvStartSendResp(SSvrMsg* smsg) {
  // impl
  SSvrConn* pConn = smsg->pConn;
  if (pConn->broken == true) {
    // persist by
    destroySmsg(smsg);
    transUnrefSrvHandle(pConn);
    return;
  }
  if (pConn->status == ConnNormal) {
    transUnrefSrvHandle(pConn);
  }

  if (!transQueuePush(&pConn->srvMsgs, smsg)) {
    return;
  }
  uvStartSendRespImpl(smsg);
  return;
}

static FORCE_INLINE void destroySmsg(SSvrMsg* smsg) {
  if (smsg == NULL) {
    return;
  }
  transFreeMsg(smsg->msg.pCont);
  taosMemoryFree(smsg);
}
static FORCE_INLINE void destroySmsgWrapper(void* smsg, void* param) { destroySmsg((SSvrMsg*)smsg); }

static void destroyAllConn(SWorkThrd* pThrd) {
  tTrace("thread %p destroy all conn ", pThrd);
  while (!QUEUE_IS_EMPTY(&pThrd->conn)) {
    queue* h = QUEUE_HEAD(&pThrd->conn);
    QUEUE_REMOVE(h);
    QUEUE_INIT(h);

    SSvrConn* c = QUEUE_DATA(h, SSvrConn, queue);
    while (T_REF_VAL_GET(c) >= 2) {
      transUnrefSrvHandle(c);
    }
    transUnrefSrvHandle(c);
  }
}
void uvWorkerAsyncCb(uv_async_t* handle) {
  SAsyncItem* item = handle->data;
  SWorkThrd*  pThrd = item->pThrd;
  SSvrConn*   conn = NULL;
  queue       wq;

  // batch process to avoid to lock/unlock frequently
  (void)taosThreadMutexLock(&item->mtx);
  QUEUE_MOVE(&item->qmsg, &wq);
  (void)taosThreadMutexUnlock(&item->mtx);

  while (!QUEUE_IS_EMPTY(&wq)) {
    queue* head = QUEUE_HEAD(&wq);
    QUEUE_REMOVE(head);

    SSvrMsg* msg = QUEUE_DATA(head, SSvrMsg, q);
    if (msg == NULL) {
      tError("unexcept occurred, continue");
      continue;
    }

    // release handle to rpc init
    if (msg->type == Quit || msg->type == Update) {
      (*transAsyncHandle[msg->type])(msg, pThrd);
    } else {
      STransMsg transMsg = msg->msg;

      SExHandle* exh1 = transMsg.info.handle;
      int64_t    refId = transMsg.info.refId;
      SExHandle* exh2 = transAcquireExHandle(transGetSvrRefMgt(), refId);
      if (exh2 == NULL || exh1 != exh2) {
        tTrace("handle except msg %p, ignore it", exh1);
        (void)transReleaseExHandle(transGetSvrRefMgt(), refId);
        destroySmsg(msg);
        continue;
      }
      msg->pConn = exh1->handle;
      (void)transReleaseExHandle(transGetSvrRefMgt(), refId);
      (*transAsyncHandle[msg->type])(msg, pThrd);
    }
  }
}
static void uvWalkCb(uv_handle_t* handle, void* arg) {
  if (!uv_is_closing(handle)) {
    uv_close(handle, NULL);
  }
}
static void uvFreeCb(uv_handle_t* handle) {
  //
  taosMemoryFree(handle);
}

static void uvAcceptAsyncCb(uv_async_t* async) {
  SServerObj* srv = async->data;
  tDebug("close server port %d", srv->port);
  uv_walk(srv->loop, uvWalkCb, NULL);
}

static void uvShutDownCb(uv_shutdown_t* req, int status) {
  if (status != 0) {
    tDebug("conn failed to shut down:%s", uv_err_name(status));
  }
  uv_close((uv_handle_t*)req->handle, uvDestroyConn);
  taosMemoryFree(req);
}
static bool uvRecvReleaseReq(SSvrConn* pConn, STransMsgHead* pHead) {
  if ((pHead)->release == 1 && (pHead->msgLen) == sizeof(*pHead)) {
    int32_t code = reallocConnRef(pConn);
    if (code != 0) {
      destroyConn(pConn, true);
      return true;
    }
    tTrace("conn %p received release request", pConn);

    STraceId traceId = pHead->traceId;
    (void)transClearBuffer(&pConn->readBuf);
    transFreeMsg(transContFromHead((char*)pHead));
    if (pConn->status != ConnAcquire) {
      return true;
    }
    pConn->status = ConnRelease;

    STransMsg tmsg = {.code = 0, .info.handle = (void*)pConn, .info.traceId = traceId, .info.ahandle = (void*)0x9527};
    SSvrMsg*  srvMsg = taosMemoryCalloc(1, sizeof(SSvrMsg));
    srvMsg->msg = tmsg;
    srvMsg->type = Release;
    srvMsg->pConn = pConn;
    if (!transQueuePush(&pConn->srvMsgs, srvMsg)) {
      return true;
    }
    if (pConn->regArg.init) {
      tTrace("conn %p release, notify server app", pConn);
      STrans* pTransInst = pConn->pTransInst;
      (*pTransInst->cfp)(pTransInst->parent, &(pConn->regArg.msg), NULL);
      memset(&pConn->regArg, 0, sizeof(pConn->regArg));
    }
    uvStartSendRespImpl(srvMsg);
    return true;
  }
  return false;
}

static void uvWorkDoTask(uv_work_t* req) {
  // doing time-consumeing task
  // only auth conn currently, add more func later
  tTrace("conn %p start to be processed in BG Thread", req->data);
  return;
}

static void uvWorkAfterTask(uv_work_t* req, int status) {
  if (status != 0) {
    tTrace("conn %p failed to processed ", req->data);
  }
  // Done time-consumeing task
  // add more func later
  // this func called in main loop
  tTrace("conn %p already processed ", req->data);
  taosMemoryFree(req);
}

void uvOnAcceptCb(uv_stream_t* stream, int status) {
  if (status == -1) {
    return;
  }
  SServerObj* pObj = container_of(stream, SServerObj, server);

  uv_tcp_t* cli = (uv_tcp_t*)taosMemoryMalloc(sizeof(uv_tcp_t));
  if (cli == NULL) return;

  int err = uv_tcp_init(pObj->loop, cli);
  if (err != 0) {
    tError("failed to create tcp: %s", uv_err_name(err));
    taosMemoryFree(cli);
    return;
  }
  err = uv_accept(stream, (uv_stream_t*)cli);
  if (err == 0) {
#if defined(WINDOWS) || defined(DARWIN)
    if (pObj->numOfWorkerReady < pObj->numOfThreads) {
      tError("worker-threads are not ready for all, need %d instead of %d.", pObj->numOfThreads,
             pObj->numOfWorkerReady);
      uv_close((uv_handle_t*)cli, uvFreeCb);
      return;
    }
#endif

    uv_write_t* wr = (uv_write_t*)taosMemoryMalloc(sizeof(uv_write_t));
    wr->data = cli;
    uv_buf_t buf = uv_buf_init((char*)notify, strlen(notify));

    pObj->workerIdx = (pObj->workerIdx + 1) % pObj->numOfThreads;

    tTrace("new connection accepted by main server, dispatch to %dth worker-thread", pObj->workerIdx);

    (void)uv_write2(wr, (uv_stream_t*)&(pObj->pipe[pObj->workerIdx][0]), &buf, 1, (uv_stream_t*)cli, uvOnPipeWriteCb);
  } else {
    if (!uv_is_closing((uv_handle_t*)cli)) {
      tError("failed to accept tcp: %s", uv_err_name(err));
      uv_close((uv_handle_t*)cli, uvFreeCb);
    } else {
      tError("failed to accept tcp: %s", uv_err_name(err));
      taosMemoryFree(cli);
    }
  }
}
void uvOnConnectionCb(uv_stream_t* q, ssize_t nread, const uv_buf_t* buf) {
  STUB_RAND_NETWORK_ERR(nread);
  if (nread < 0) {
    if (nread != UV_EOF) {
      tError("read error %s", uv_err_name(nread));
    }
    // TODO(log other failure reason)
    tWarn("failed to create connect:%p, reason: %s", q, uv_err_name(nread));
    taosMemoryFree(buf->base);
    uv_close((uv_handle_t*)q, NULL);
    return;
  }
  // free memory allocated by
  if (nread != strlen(notify) || strncmp(buf->base, notify, strlen(notify)) != 0) {
    tError("failed to read pip ");
    taosMemoryFree(buf->base);
    uv_close((uv_handle_t*)q, NULL);
  }

  taosMemoryFree(buf->base);

  SWorkThrd* pThrd = q->data;

  uv_pipe_t* pipe = (uv_pipe_t*)q;
  if (!uv_pipe_pending_count(pipe)) {
    tError("no pending count, unexpected error");
    uv_close((uv_handle_t*)q, NULL);
    return;
  }
  if (pThrd->quit) {
    tWarn("thread already received quit msg, ignore incoming conn");

    uv_close((uv_handle_t*)q, NULL);
    return;
  }

  SSvrConn* pConn = createConn(pThrd);
  if (pConn == NULL) {
    uv_close((uv_handle_t*)q, NULL);
    return;
  }

  // pConn->pTransInst = pThrd->pTransInst;
  // /* init conn timer*/
  // // uv_timer_init(pThrd->loop, &pConn->pTimer);
  // // pConn->pTimer.data = pConn;
  // pConn->hostThrd = pThrd;
  // // init client handle
  // pConn->pTcp = (uv_tcp_t*)taosMemoryMalloc(sizeof(uv_tcp_t));
  // uv_tcp_init(pThrd->loop, pConn->pTcp);
  // pConn->pTcp->data = pConn;

  if (uv_accept(q, (uv_stream_t*)(pConn->pTcp)) == 0) {
    uv_os_fd_t fd;
    (void)uv_fileno((const uv_handle_t*)pConn->pTcp, &fd);
    tTrace("conn %p created, fd:%d", pConn, fd);

    struct sockaddr peername, sockname;
    int             addrlen = sizeof(peername);
    if (0 != uv_tcp_getpeername(pConn->pTcp, (struct sockaddr*)&peername, &addrlen)) {
      tError("conn %p failed to get peer info", pConn);
      transUnrefSrvHandle(pConn);
      return;
    }
    (void)transSockInfo2Str(&peername, pConn->dst);

    addrlen = sizeof(sockname);
    if (0 != uv_tcp_getsockname(pConn->pTcp, (struct sockaddr*)&sockname, &addrlen)) {
      tError("conn %p failed to get local info", pConn);
      transUnrefSrvHandle(pConn);
      return;
    }
    (void)transSockInfo2Str(&sockname, pConn->src);

    struct sockaddr_in addr = *(struct sockaddr_in*)&peername;
    struct sockaddr_in saddr = *(struct sockaddr_in*)&sockname;

    pConn->clientIp = addr.sin_addr.s_addr;
    pConn->serverIp = saddr.sin_addr.s_addr;
    pConn->port = ntohs(addr.sin_port);

    (void)uv_read_start((uv_stream_t*)(pConn->pTcp), uvAllocRecvBufferCb, uvOnRecvCb);

  } else {
    tDebug("failed to create new connection");
    transUnrefSrvHandle(pConn);
  }
}

void* transAcceptThread(void* arg) {
  // opt
  setThreadName("trans-accept");
  SServerObj* srv = (SServerObj*)arg;
  (void)uv_run(srv->loop, UV_RUN_DEFAULT);

  return NULL;
}
void uvOnPipeConnectionCb(uv_connect_t* connect, int status) {
  STUB_RAND_NETWORK_ERR(status);
  if (status != 0) {
    return;
  };

  SWorkThrd* pThrd = container_of(connect, SWorkThrd, connect_req);
  (void)uv_read_start((uv_stream_t*)pThrd->pipe, uvAllocConnBufferCb, uvOnConnectionCb);
}
static int32_t addHandleToWorkloop(SWorkThrd* pThrd, char* pipeName) {
  int32_t code = 0;
  pThrd->loop = (uv_loop_t*)taosMemoryMalloc(sizeof(uv_loop_t));
  if (pThrd->loop == NULL) {
    return TSDB_CODE_OUT_OF_MEMORY;
  }

  if ((code = uv_loop_init(pThrd->loop)) != 0) {
    tError("failed to init loop since %s", uv_err_name(code));
    return TSDB_CODE_THIRDPARTY_ERROR;
  }

#if defined(WINDOWS) || defined(DARWIN)
  code = uv_pipe_init(pThrd->loop, pThrd->pipe, 1);
  if (code != 0) {
    tError("failed to init pip since %s", uv_err_name(code));
    return TSDB_CODE_THIRDPARTY_ERROR;
  }
#else
  code = uv_pipe_init(pThrd->loop, pThrd->pipe, 1);
  if (code != 0) {
    tError("failed to init pip since %s", uv_err_name(code));
    return TSDB_CODE_THIRDPARTY_ERROR;
  }

  code = uv_pipe_open(pThrd->pipe, pThrd->fd);
  if (code != 0) {
    tError("failed to open pip since %s", uv_err_name(code));
    return TSDB_CODE_THIRDPARTY_ERROR;
  }
#endif

  pThrd->pipe->data = pThrd;

  QUEUE_INIT(&pThrd->msg);

<<<<<<< HEAD
=======
  pThrd->prepare = taosMemoryCalloc(1, sizeof(uv_prepare_t));
  if (pThrd->prepare == NULL) {
    tError("failed to init prepare");
    return terrno;
  }

  code = uv_prepare_init(pThrd->loop, pThrd->prepare);
  if (code != 0) {
    tError("failed to init prepare since %s", uv_err_name(code));
    return TSDB_CODE_THIRDPARTY_ERROR;
  }

  code = uv_prepare_start(pThrd->prepare, uvPrepareCb);
  if (code != 0) {
    tError("failed to start prepare since %s", uv_err_name(code));
    return TSDB_CODE_THIRDPARTY_ERROR;
  }
  pThrd->prepare->data = pThrd;

>>>>>>> 3cbe6cfc
  // conn set
  QUEUE_INIT(&pThrd->conn);

  code = transAsyncPoolCreate(pThrd->loop, 8, pThrd, uvWorkerAsyncCb, &pThrd->asyncPool);
  if (code != 0) {
    tError("failed to init async pool since:%s", tstrerror(code));
    return code;
  }
#if defined(WINDOWS) || defined(DARWIN)
  uv_pipe_connect(&pThrd->connect_req, pThrd->pipe, pipeName, uvOnPipeConnectionCb);

#else
  code = uv_read_start((uv_stream_t*)pThrd->pipe, uvAllocConnBufferCb, uvOnConnectionCb);
  if (code != 0) {
    tError("failed to start read pipe:%s", uv_err_name(code));
    return TSDB_CODE_THIRDPARTY_ERROR;
  }
#endif
  return 0;
}

static int32_t addHandleToAcceptloop(void* arg) {
  // impl later
  SServerObj* srv = arg;

  int code = 0;
  if ((code = uv_tcp_init(srv->loop, &srv->server)) != 0) {
    tError("failed to init accept server since %s", uv_err_name(code));
    return TSDB_CODE_THIRDPARTY_ERROR;
  }

  // register an async here to quit server gracefully
  srv->pAcceptAsync = taosMemoryCalloc(1, sizeof(uv_async_t));
  if (srv->pAcceptAsync == NULL) {
    tError("failed to create async since %s", tstrerror(TSDB_CODE_OUT_OF_MEMORY));
    return terrno;
  }

  code = uv_async_init(srv->loop, srv->pAcceptAsync, uvAcceptAsyncCb);
  if (code != 0) {
    tError("failed to init async since:%s", uv_err_name(code));
    return TSDB_CODE_THIRDPARTY_ERROR;
  }
  srv->pAcceptAsync->data = srv;

  struct sockaddr_in bind_addr;
  if ((code = uv_ip4_addr("0.0.0.0", srv->port, &bind_addr)) != 0) {
    tError("failed to bind addr since %s", uv_err_name(code));
    return TSDB_CODE_THIRDPARTY_ERROR;
  }

  if ((code = uv_tcp_bind(&srv->server, (const struct sockaddr*)&bind_addr, 0)) != 0) {
    tError("failed to bind since %s", uv_err_name(code));
    return TSDB_CODE_THIRDPARTY_ERROR;
  }
  if ((code = uv_listen((uv_stream_t*)&srv->server, 4096 * 2, uvOnAcceptCb)) != 0) {
    tError("failed to listen since %s", uv_err_name(code));
    return TSDB_CODE_RPC_PORT_EADDRINUSE;
  }
  return 0;
}

void* transWorkerThread(void* arg) {
  setThreadName("trans-svr-work");
  SWorkThrd* pThrd = (SWorkThrd*)arg;
  (void)uv_run(pThrd->loop, UV_RUN_DEFAULT);

  return NULL;
}

static FORCE_INLINE SSvrConn* createConn(void* hThrd) {
  int32_t    code = 0;
  SWorkThrd* pThrd = hThrd;

  SSvrConn* pConn = (SSvrConn*)taosMemoryCalloc(1, sizeof(SSvrConn));
  if (pConn == NULL) {
    TAOS_CHECK_GOTO(TSDB_CODE_OUT_OF_MEMORY, NULL, _end);
  }

  transReqQueueInit(&pConn->wreqQueue);
  QUEUE_INIT(&pConn->queue);
  QUEUE_PUSH(&pThrd->conn, &pConn->queue);

  if ((code = transQueueInit(&pConn->srvMsgs, NULL)) != 0) {
    TAOS_CHECK_GOTO(code, NULL, _end);
  }

  if ((code = transInitBuffer(&pConn->readBuf)) != 0) {
    TAOS_CHECK_GOTO(code, NULL, _end);
  }

  memset(&pConn->regArg, 0, sizeof(pConn->regArg));
  pConn->broken = false;
  pConn->status = ConnNormal;

  SExHandle* exh = taosMemoryMalloc(sizeof(SExHandle));
  if (exh == NULL) {
    TAOS_CHECK_GOTO(TSDB_CODE_OUT_OF_MEMORY, NULL, _end);
  }

  exh->handle = pConn;
  exh->pThrd = pThrd;
  exh->refId = transAddExHandle(transGetSvrRefMgt(), exh);
  if (exh->refId < 0) {
    TAOS_CHECK_GOTO(TSDB_CODE_REF_INVALID_ID, NULL, _end);
  }

  QUEUE_INIT(&exh->q);

  SExHandle* pSelf = transAcquireExHandle(transGetSvrRefMgt(), exh->refId);
  if (pSelf != exh) {
    TAOS_CHECK_GOTO(TSDB_CODE_REF_INVALID_ID, NULL, _end);
  }

  STrans* pTransInst = pThrd->pTransInst;
  pConn->refId = exh->refId;
  QUEUE_INIT(&exh->q);
  transRefSrvHandle(pConn);
  tTrace("%s handle %p, conn %p created, refId:%" PRId64, transLabel(pTransInst), exh, pConn, pConn->refId);

  pConn->pTransInst = pThrd->pTransInst;
  /* init conn timer*/
  // uv_timer_init(pThrd->loop, &pConn->pTimer);
  // pConn->pTimer.data = pConn;
  pConn->hostThrd = pThrd;
  // init client handle
  pConn->pTcp = (uv_tcp_t*)taosMemoryMalloc(sizeof(uv_tcp_t));
  if (pConn->pTcp == NULL) {
    TAOS_CHECK_GOTO(TSDB_CODE_OUT_OF_MEMORY, NULL, _end);
  }

  code = uv_tcp_init(pThrd->loop, pConn->pTcp);
  if (code != 0) {
    tError("%s failed to create conn since %s" PRId64, transLabel(pTransInst), uv_strerror(code));
    TAOS_CHECK_GOTO(TSDB_CODE_THIRDPARTY_ERROR, NULL, _end);
  }
  pConn->pTcp->data = pConn;

  return pConn;
_end:
  if (pConn) {
    transQueueDestroy(&pConn->srvMsgs);
    (void)transDestroyBuffer(&pConn->readBuf);
    taosMemoryFree(pConn->pTcp);
    taosMemoryFree(pConn);
    pConn = NULL;
  }
  tError("%s failed to create conn since %s" PRId64, transLabel(pTransInst), tstrerror(code));
  return NULL;
}

static FORCE_INLINE void destroyConn(SSvrConn* conn, bool clear) {
  if (conn == NULL) {
    return;
  }

  if (clear) {
    if (!uv_is_closing((uv_handle_t*)conn->pTcp)) {
      tTrace("conn %p to be destroyed", conn);
      uv_close((uv_handle_t*)conn->pTcp, uvDestroyConn);
    }
  }
}
static FORCE_INLINE void destroyConnRegArg(SSvrConn* conn) {
  if (conn->regArg.init == 1) {
    transFreeMsg(conn->regArg.msg.pCont);
    conn->regArg.init = 0;
  }
}
static int32_t reallocConnRef(SSvrConn* conn) {
  if (conn->refId > 0) {
    (void)transReleaseExHandle(transGetSvrRefMgt(), conn->refId);
    (void)transRemoveExHandle(transGetSvrRefMgt(), conn->refId);
  }
  // avoid app continue to send msg on invalid handle
  SExHandle* exh = taosMemoryMalloc(sizeof(SExHandle));
  if (exh == NULL) {
    return TSDB_CODE_OUT_OF_MEMORY;
  }

  exh->handle = conn;
  exh->pThrd = conn->hostThrd;
  exh->refId = transAddExHandle(transGetSvrRefMgt(), exh);
  if (exh->refId < 0) {
    taosMemoryFree(exh);
    return TSDB_CODE_REF_INVALID_ID;
  }

  QUEUE_INIT(&exh->q);
  SExHandle* pSelf = transAcquireExHandle(transGetSvrRefMgt(), exh->refId);
  if (pSelf != exh) {
    tError("conn %p failed to acquire handle", conn);
    taosMemoryFree(exh);
    return TSDB_CODE_REF_INVALID_ID;
  }

  conn->refId = exh->refId;

  return 0;
}
static void uvDestroyConn(uv_handle_t* handle) {
  SSvrConn* conn = handle->data;

  if (conn == NULL) {
    return;
  }
  SWorkThrd* thrd = conn->hostThrd;

  (void)transReleaseExHandle(transGetSvrRefMgt(), conn->refId);
  (void)transRemoveExHandle(transGetSvrRefMgt(), conn->refId);

  STrans* pTransInst = thrd->pTransInst;
  tDebug("%s conn %p destroy", transLabel(pTransInst), conn);

  for (int i = 0; i < transQueueSize(&conn->srvMsgs); i++) {
    SSvrMsg* msg = transQueueGet(&conn->srvMsgs, i);
    destroySmsg(msg);
  }
  transQueueDestroy(&conn->srvMsgs);
  transReqQueueClear(&conn->wreqQueue);

  QUEUE_REMOVE(&conn->queue);
  taosMemoryFree(conn->pTcp);
  destroyConnRegArg(conn);
  (void)transDestroyBuffer(&conn->readBuf);
  taosMemoryFree(conn);

  if (thrd->quit && QUEUE_IS_EMPTY(&thrd->conn)) {
    tTrace("work thread quit");
    uv_walk(thrd->loop, uvWalkCb, NULL);
  }
}
static void uvPipeListenCb(uv_stream_t* handle, int status) {
  if (status != 0) {
    tError("server failed to init pipe, errmsg: %s", uv_err_name(status));
    return;
  }

  SServerObj* srv = container_of(handle, SServerObj, pipeListen);
  uv_pipe_t*  pipe = &(srv->pipe[srv->numOfWorkerReady][0]);

  int ret = uv_pipe_init(srv->loop, pipe, 1);
  if (ret != 0) {
    tError("trans-svr failed to init pipe, errmsg: %s", uv_err_name(ret));
  }

  ret = uv_accept((uv_stream_t*)&srv->pipeListen, (uv_stream_t*)pipe);
  if (ret != 0) {
    tError("trans-svr failed to accept pipe, errmsg: %s", uv_err_name(ret));
    return;
  }

  ret = uv_is_readable((uv_stream_t*)pipe);
  if (ret != 1) {
    tError("trans-svr failed to check pipe, pip not readable");
    return;
  }
  ret = uv_is_writable((uv_stream_t*)pipe);
  if (ret != 1) {
    tError("trans-svr failed to check pipe, pip not writable");
    return;
  }

  ret = uv_is_closing((uv_handle_t*)pipe);
  if (ret != 0) {
    tError("trans-svr failed to check pipe, pip is closing");
    return;
  }
  srv->numOfWorkerReady++;
}

void* transInitServer(uint32_t ip, uint32_t port, char* label, int numOfThreads, void* fp, void* shandle) {
  int32_t code = 0;

  SServerObj* srv = taosMemoryCalloc(1, sizeof(SServerObj));
  if (srv == NULL) {
    code = TSDB_CODE_OUT_OF_MEMORY;
    tError("failed to init server since: %s", tstrerror(code));
    return NULL;
  }

  srv->ip = ip;
  srv->port = port;
  srv->numOfThreads = numOfThreads;
  srv->workerIdx = 0;
  srv->numOfWorkerReady = 0;
  srv->loop = (uv_loop_t*)taosMemoryMalloc(sizeof(uv_loop_t));
  srv->pThreadObj = (SWorkThrd**)taosMemoryCalloc(srv->numOfThreads, sizeof(SWorkThrd*));
  srv->pipe = (uv_pipe_t**)taosMemoryCalloc(srv->numOfThreads, sizeof(uv_pipe_t*));
  if (srv->loop == NULL || srv->pThreadObj == NULL || srv->pipe == NULL) {
    code = TSDB_CODE_OUT_OF_MEMORY;
    goto End;
  }

  code = uv_loop_init(srv->loop);
  if (code != 0) {
    tError("failed to init server since: %s", uv_err_name(code));
    code = TSDB_CODE_THIRDPARTY_ERROR;
    goto End;
  }

  if (false == taosValidIpAndPort(srv->ip, srv->port)) {
    code = TAOS_SYSTEM_ERROR(errno);
    tError("invalid ip/port, %d:%d, reason:%s", srv->ip, srv->port, terrstr());
    goto End;
  }
  char pipeName[PATH_MAX];

#if defined(WINDOWS) || defined(DARWIN)
  int ret = uv_pipe_init(srv->loop, &srv->pipeListen, 0);
  if (ret != 0) {
    tError("failed to init pipe, errmsg: %s", uv_err_name(ret));
    goto End;
  }
#if defined(WINDOWS)
  snprintf(pipeName, sizeof(pipeName), "\\\\?\\pipe\\trans.rpc.%d-%" PRIu64, taosSafeRand(), GetCurrentProcessId());
#elif defined(DARWIN)
  snprintf(pipeName, sizeof(pipeName), "%s%spipe.trans.rpc.%08d-%" PRIu64, tsTempDir, TD_DIRSEP, taosSafeRand(),
           taosGetSelfPthreadId());
#endif

  ret = uv_pipe_bind(&srv->pipeListen, pipeName);
  if (ret != 0) {
    tError("failed to bind pipe, errmsg: %s", uv_err_name(ret));
    goto End;
  }

  ret = uv_listen((uv_stream_t*)&srv->pipeListen, SOMAXCONN, uvPipeListenCb);
  if (ret != 0) {
    tError("failed to listen pipe, errmsg: %s", uv_err_name(ret));
    goto End;
  }

  for (int i = 0; i < srv->numOfThreads; i++) {
    SWorkThrd* thrd = (SWorkThrd*)taosMemoryCalloc(1, sizeof(SWorkThrd));
    thrd->pTransInst = shandle;
    thrd->quit = false;
    thrd->pTransInst = shandle;
    thrd->pWhiteList = uvWhiteListCreate();
    if (thrd->pWhiteList == NULL) {
      destroyWorkThrdObj(thrd);
      code = TSDB_CODE_OUT_OF_MEMORY;
      goto End;
    }

    srv->pipe[i] = (uv_pipe_t*)taosMemoryCalloc(2, sizeof(uv_pipe_t));
    if (srv->pipe[i] == NULL) {
      destroyWorkThrdObj(thrd);
      code = TSDB_CODE_OUT_OF_MEMORY;
      goto End;
    }

    thrd->pipe = &(srv->pipe[i][1]);  // init read
    srv->pThreadObj[i] = thrd;

    if ((code = addHandleToWorkloop(thrd, pipeName)) != 0) {
      goto End;
    }

    int err = taosThreadCreate(&(thrd->thread), NULL, transWorkerThread, (void*)(thrd));
    if (err == 0) {
      tDebug("success to create worker-thread:%d", i);
    } else {
      // TODO: clear all other resource later
      tError("failed to create worker-thread:%d", i);
      goto End;
    }
    thrd->inited = 1;
  }
#else

  for (int i = 0; i < srv->numOfThreads; i++) {
    SWorkThrd* thrd = (SWorkThrd*)taosMemoryCalloc(1, sizeof(SWorkThrd));
    if (thrd == NULL) {
      code = TSDB_CODE_OUT_OF_MEMORY;
      goto End;
    }
    srv->pThreadObj[i] = thrd;

    thrd->pTransInst = shandle;
    thrd->quit = false;
    thrd->pTransInst = shandle;
    thrd->pWhiteList = uvWhiteListCreate();
    if (thrd->pWhiteList == NULL) {
      destroyWorkThrdObj(thrd);
      code = TSDB_CODE_OUT_OF_MEMORY;
      goto End;
    }

    srv->pipe[i] = (uv_pipe_t*)taosMemoryCalloc(2, sizeof(uv_pipe_t));
    if (srv->pipe[i] == NULL) {
      code = TSDB_CODE_OUT_OF_MEMORY;
      goto End;
    }

    uv_os_sock_t fds[2];
    if ((code = uv_socketpair(SOCK_STREAM, 0, fds, UV_NONBLOCK_PIPE, UV_NONBLOCK_PIPE)) != 0) {
      tError("failed to create pipe, errmsg: %s", uv_err_name(code));
      code = TSDB_CODE_THIRDPARTY_ERROR;
      goto End;
    }

    code = uv_pipe_init(srv->loop, &(srv->pipe[i][0]), 1);
    if (code != 0) {
      tError("failed to init pipe, errmsg: %s", uv_err_name(code));
      code = TSDB_CODE_THIRDPARTY_ERROR;
      goto End;
    }

    code = uv_pipe_open(&(srv->pipe[i][0]), fds[1]);
    if (code != 0) {
      tError("failed to init pipe, errmsg: %s", uv_err_name(code));
      code = TSDB_CODE_THIRDPARTY_ERROR;
      goto End;
    }

    thrd->pipe = &(srv->pipe[i][1]);  // init read
    thrd->fd = fds[0];

    if ((code = addHandleToWorkloop(thrd, pipeName)) != 0) {
      goto End;
    }

    int err = taosThreadCreate(&(thrd->thread), NULL, transWorkerThread, (void*)(thrd));
    if (err == 0) {
      tDebug("success to create worker-thread:%d", i);
    } else {
      // TODO: clear all other resource later
      tError("failed to create worker-thread:%d", i);
      goto End;
    }
    thrd->inited = 1;
  }
#endif

  if ((code = addHandleToAcceptloop(srv)) != 0) {
    goto End;
  }

  code = taosThreadCreate(&srv->thread, NULL, transAcceptThread, (void*)srv);
  if (code == 0) {
    tDebug("success to create accept-thread");
  } else {
    code = TAOS_SYSTEM_ERROR(errno);
    tError("failed  to create accept-thread since %s", tstrerror(code));

    goto End;
    // clear all resource later
  }

  srv->inited = true;
  return srv;
End:
  for (int i = 0; i < srv->numOfThreads; i++) {
    if (srv->pThreadObj[i] != NULL) {
      SWorkThrd* thrd = srv->pThreadObj[i];
      destroyWorkThrd(thrd);
    }
  }
  transCloseServer(srv);
  terrno = code;
  return NULL;
}

void uvHandleQuit(SSvrMsg* msg, SWorkThrd* thrd) {
  thrd->quit = true;
  if (QUEUE_IS_EMPTY(&thrd->conn)) {
    uv_walk(thrd->loop, uvWalkCb, NULL);
  } else {
    destroyAllConn(thrd);
  }
  taosMemoryFree(msg);
}
void uvHandleRelease(SSvrMsg* msg, SWorkThrd* thrd) {
  int32_t   code = 0;
  SSvrConn* conn = msg->pConn;
  if (conn->status == ConnAcquire) {
    code = reallocConnRef(conn);
    if (code != 0) {
      destroyConn(conn, true);
      return;
    }
    if (!transQueuePush(&conn->srvMsgs, msg)) {
      return;
    }
    uvStartSendRespImpl(msg);
    return;
  } else if (conn->status == ConnRelease || conn->status == ConnNormal) {
    tDebug("%s conn %p already released, ignore release-msg", transLabel(thrd->pTransInst), conn);
  }
  destroySmsg(msg);
}
void uvHandleResp(SSvrMsg* msg, SWorkThrd* thrd) {
  // send msg to client
  tDebug("%s conn %p start to send resp (2/2)", transLabel(thrd->pTransInst), msg->pConn);
  uvStartSendResp(msg);
}
void uvHandleRegister(SSvrMsg* msg, SWorkThrd* thrd) {
  SSvrConn* conn = msg->pConn;
  tDebug("%s conn %p register brokenlink callback", transLabel(thrd->pTransInst), conn);
  if (conn->status == ConnAcquire) {
    if (!transQueuePush(&conn->srvMsgs, msg)) {
      return;
    }
    (void)transQueuePop(&conn->srvMsgs);

    if (conn->regArg.init) {
      transFreeMsg(conn->regArg.msg.pCont);
      conn->regArg.init = 0;
    }
    conn->regArg.notifyCount = 0;
    conn->regArg.init = 1;
    conn->regArg.msg = msg->msg;
    tDebug("conn %p register brokenlink callback succ", conn);

    if (conn->broken) {
      STrans* pTransInst = conn->pTransInst;
      (*pTransInst->cfp)(pTransInst->parent, &(conn->regArg.msg), NULL);
      memset(&conn->regArg, 0, sizeof(conn->regArg));
    }
    taosMemoryFree(msg);
  }
}
void uvHandleUpdate(SSvrMsg* msg, SWorkThrd* thrd) {
  SUpdateIpWhite* req = msg->arg;
  if (req == NULL) {
    tDebug("ip-white-list disable on trans");
    thrd->enableIpWhiteList = 0;
    taosMemoryFree(msg);
    return;
  }
  int32_t code = 0;
  for (int i = 0; i < req->numOfUser; i++) {
    SUpdateUserIpWhite* pUser = &req->pUserIpWhite[i];

    int32_t sz = pUser->numOfRange * sizeof(SIpV4Range);

    SIpWhiteList* pList = taosMemoryCalloc(1, sz + sizeof(SIpWhiteList));
    if (pList == NULL) {
      tError("failed to create ip-white-list since %s", tstrerror(code));
      code = TSDB_CODE_OUT_OF_MEMORY;
      break;
    }
    pList->num = pUser->numOfRange;
    memcpy(pList->pIpRange, pUser->pIpRanges, sz);
    code = uvWhiteListAdd(thrd->pWhiteList, pUser->user, pList, pUser->ver);
    if (code != 0) {
      break;
    }
  }

  if (code == 0) {
    thrd->pWhiteList->ver = req->ver;
    thrd->enableIpWhiteList = 1;
  } else {
    tError("failed to update ip-white-list since %s", tstrerror(code));
  }
  tFreeSUpdateIpWhiteReq(req);
  taosMemoryFree(req);
  taosMemoryFree(msg);
}

void destroyWorkThrdObj(SWorkThrd* pThrd) {
  if (pThrd == NULL) {
    return;
  }
  transAsyncPoolDestroy(pThrd->asyncPool);
  uvWhiteListDestroy(pThrd->pWhiteList);
  taosMemoryFree(pThrd->loop);
  taosMemoryFree(pThrd);
}
void destroyWorkThrd(SWorkThrd* pThrd) {
  if (pThrd == NULL) {
    return;
  }
  if (pThrd->inited) {
    sendQuitToWorkThrd(pThrd);
    (void)taosThreadJoin(pThrd->thread, NULL);
    SRV_RELEASE_UV(pThrd->loop);
    TRANS_DESTROY_ASYNC_POOL_MSG(pThrd->asyncPool, SSvrMsg, destroySmsgWrapper, NULL);
  }
  destroyWorkThrdObj(pThrd);
}
void sendQuitToWorkThrd(SWorkThrd* pThrd) {
  SSvrMsg* msg = taosMemoryCalloc(1, sizeof(SSvrMsg));
  msg->type = Quit;
  tDebug("server send quit msg to work thread");
  (void)transAsyncSend(pThrd->asyncPool, &msg->q);
}

void transCloseServer(void* arg) {
  // impl later
  SServerObj* srv = arg;

  if (srv->inited) {
    tDebug("send quit msg to accept thread");
    (void)uv_async_send(srv->pAcceptAsync);
    (void)taosThreadJoin(srv->thread, NULL);

    SRV_RELEASE_UV(srv->loop);
    for (int i = 0; i < srv->numOfThreads; i++) {
      destroyWorkThrd(srv->pThreadObj[i]);
    }
  } else {
    SRV_RELEASE_UV(srv->loop);
  }

  taosMemoryFree(srv->pThreadObj);
  taosMemoryFree(srv->pAcceptAsync);
  taosMemoryFree(srv->loop);

  for (int i = 0; i < srv->numOfThreads; i++) {
    if (srv->pipe[i] != NULL) {
      taosMemoryFree(srv->pipe[i]);
    }
  }
  taosMemoryFree(srv->pipe);

  taosMemoryFree(srv);
}

void transRefSrvHandle(void* handle) {
  if (handle == NULL) {
    return;
  }
  int ref = T_REF_INC((SSvrConn*)handle);
  tTrace("conn %p ref count:%d", handle, ref);
}

void transUnrefSrvHandle(void* handle) {
  if (handle == NULL) {
    return;
  }
  int ref = T_REF_DEC((SSvrConn*)handle);
  tTrace("conn %p ref count:%d", handle, ref);
  if (ref == 0) {
    destroyConn((SSvrConn*)handle, true);
  }
}

int32_t transReleaseSrvHandle(void* handle) {
  int32_t         code = 0;
  SRpcHandleInfo* info = handle;
  SExHandle*      exh = info->handle;
  int64_t         refId = info->refId;

  ASYNC_CHECK_HANDLE(exh, refId);

  SWorkThrd* pThrd = exh->pThrd;
  ASYNC_ERR_JRET(pThrd);

  STransMsg tmsg = {.code = 0, .info.handle = exh, .info.ahandle = NULL, .info.refId = refId};

  SSvrMsg* m = taosMemoryCalloc(1, sizeof(SSvrMsg));
  if (m == NULL) {
    code = terrno;
    goto _return1;
  }

  m->msg = tmsg;
  m->type = Release;

  tDebug("%s conn %p start to release", transLabel(pThrd->pTransInst), exh->handle);
  if ((code = transAsyncSend(pThrd->asyncPool, &m->q)) != 0) {
    destroySmsg(m);
    (void)transReleaseExHandle(transGetSvrRefMgt(), refId);
    return code;
  }

  (void)transReleaseExHandle(transGetSvrRefMgt(), refId);
  return 0;
_return1:
  tDebug("handle %p failed to send to release handle", exh);
  (void)transReleaseExHandle(transGetSvrRefMgt(), refId);
  return code;
_return2:
  tDebug("handle %p failed to send to release handle", exh);
  return code;
}

int32_t transSendResponse(const STransMsg* msg) {
  int32_t code = 0;

  if (msg->info.noResp) {
    rpcFreeCont(msg->pCont);
    tTrace("no need send resp");
    return 0;
  }
  SExHandle* exh = msg->info.handle;

  if (exh == NULL) {
    rpcFreeCont(msg->pCont);
    return 0;
  }
  int64_t refId = msg->info.refId;
  ASYNC_CHECK_HANDLE(exh, refId);

  STransMsg tmsg = *msg;
  tmsg.info.refId = refId;

  SWorkThrd* pThrd = exh->pThrd;
  ASYNC_ERR_JRET(pThrd);

  SSvrMsg* m = taosMemoryCalloc(1, sizeof(SSvrMsg));
  if (m == NULL) {
    code = terrno;
    goto _return1;
  }

  m->msg = tmsg;
  m->type = Normal;

  STraceId* trace = (STraceId*)&msg->info.traceId;
  tGDebug("conn %p start to send resp (1/2)", exh->handle);
  if ((code = transAsyncSend(pThrd->asyncPool, &m->q)) != 0) {
    destroySmsg(m);
    (void)transReleaseExHandle(transGetSvrRefMgt(), refId);
    return code;
  }

  (void)transReleaseExHandle(transGetSvrRefMgt(), refId);
  return 0;

_return1:
  tDebug("handle %p failed to send resp", exh);
  rpcFreeCont(msg->pCont);
  (void)transReleaseExHandle(transGetSvrRefMgt(), refId);
  return code;
_return2:
  tDebug("handle %p failed to send resp", exh);
  rpcFreeCont(msg->pCont);
  return code;
}
int32_t transRegisterMsg(const STransMsg* msg) {
  int32_t code = 0;

  SExHandle* exh = msg->info.handle;
  int64_t    refId = msg->info.refId;
  ASYNC_CHECK_HANDLE(exh, refId);

  STransMsg tmsg = *msg;
  tmsg.info.noResp = 1;

  tmsg.info.refId = refId;

  SWorkThrd* pThrd = exh->pThrd;
  ASYNC_ERR_JRET(pThrd);

  SSvrMsg* m = taosMemoryCalloc(1, sizeof(SSvrMsg));
  if (m == NULL) {
    code = terrno;
    goto _return1;
  }

  m->msg = tmsg;
  m->type = Register;

  STrans* pTransInst = pThrd->pTransInst;
  tDebug("%s conn %p start to register brokenlink callback", transLabel(pTransInst), exh->handle);
  if ((code = transAsyncSend(pThrd->asyncPool, &m->q)) != 0) {
    destroySmsg(m);
    (void)transReleaseExHandle(transGetSvrRefMgt(), refId);
    return code;
  }

  (void)transReleaseExHandle(transGetSvrRefMgt(), refId);
  return 0;

_return1:
  tDebug("handle %p failed to register brokenlink", exh);
  rpcFreeCont(msg->pCont);
  (void)transReleaseExHandle(transGetSvrRefMgt(), refId);
  return code;
_return2:
  tDebug("handle %p failed to register brokenlink", exh);
  rpcFreeCont(msg->pCont);
  return code;
}

int32_t transSetIpWhiteList(void* thandle, void* arg, FilteFunc* func) {
  STrans* pTransInst = (STrans*)transAcquireExHandle(transGetInstMgt(), (int64_t)thandle);
  if (pTransInst == NULL) {
    return TSDB_CODE_RPC_MODULE_QUIT;
  }

  int32_t code = 0;

  tDebug("ip-white-list update on rpc");
  SServerObj* svrObj = pTransInst->tcphandle;
  for (int i = 0; i < svrObj->numOfThreads; i++) {
    SWorkThrd* pThrd = svrObj->pThreadObj[i];

    SSvrMsg* msg = taosMemoryCalloc(1, sizeof(SSvrMsg));
    if (msg == NULL) {
      code = terrno;
      break;
    }

    SUpdateIpWhite* pReq = NULL;
    code = cloneSUpdateIpWhiteReq((SUpdateIpWhite*)arg, &pReq);
    if (code != 0) {
      taosMemoryFree(msg);
      break;
    }

    msg->type = Update;
    msg->arg = pReq;

    if ((code = transAsyncSend(pThrd->asyncPool, &msg->q)) != 0) {
      code = (code == TSDB_CODE_RPC_ASYNC_MODULE_QUIT ? TSDB_CODE_RPC_MODULE_QUIT : code);
      tFreeSUpdateIpWhiteReq(pReq);
      taosMemoryFree(pReq);
      taosMemoryFree(msg);
      break;
    }
  }
  (void)transReleaseExHandle(transGetInstMgt(), (int64_t)thandle);

  if (code != 0) {
    tError("ip-white-list update failed since %s", tstrerror(code));
  }
  return code;
}

int32_t transGetConnInfo(void* thandle, STransHandleInfo* pConnInfo) { return -1; }<|MERGE_RESOLUTION|>--- conflicted
+++ resolved
@@ -1059,28 +1059,6 @@
 
   QUEUE_INIT(&pThrd->msg);
 
-<<<<<<< HEAD
-=======
-  pThrd->prepare = taosMemoryCalloc(1, sizeof(uv_prepare_t));
-  if (pThrd->prepare == NULL) {
-    tError("failed to init prepare");
-    return terrno;
-  }
-
-  code = uv_prepare_init(pThrd->loop, pThrd->prepare);
-  if (code != 0) {
-    tError("failed to init prepare since %s", uv_err_name(code));
-    return TSDB_CODE_THIRDPARTY_ERROR;
-  }
-
-  code = uv_prepare_start(pThrd->prepare, uvPrepareCb);
-  if (code != 0) {
-    tError("failed to start prepare since %s", uv_err_name(code));
-    return TSDB_CODE_THIRDPARTY_ERROR;
-  }
-  pThrd->prepare->data = pThrd;
-
->>>>>>> 3cbe6cfc
   // conn set
   QUEUE_INIT(&pThrd->conn);
 
