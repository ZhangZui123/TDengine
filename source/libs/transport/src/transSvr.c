--- conflicted
+++ resolved
@@ -208,12 +208,6 @@
   //  uv_read_stop((uv_stream_t*)pConn->pTcp);
   //  transRefSrvHandle(pConn);
   //  uv_queue_work(((SWorkThrd*)pConn->hostThrd)->loop, wreq, uvWorkDoTask, uvWorkAfterTask);
-<<<<<<< HEAD
-  if (uvRecvReleaseReq(pConn, pHead)) {
-    return true;
-  }
-=======
->>>>>>> 46ec10e1
 
   STransMsg transMsg;
   memset(&transMsg, 0, sizeof(transMsg));
@@ -281,26 +275,16 @@
     if (pBuf->len <= TRANS_PACKET_LIMIT) {
       while (transReadComplete(pBuf)) {
         tTrace("%s conn %p alread read complete packet", transLabel(pTransInst), conn);
-<<<<<<< HEAD
-        if (uvHandleReq(conn) == false) {
-          destroyConn(conn, true);
-          return;
-=======
         if (pBuf->invalid) {
           tTrace("%s conn %p alread read invalid packet", transLabel(pTransInst), conn);
           destroyConn(conn, true);
           return;
         } else {
           if (false == uvHandleReq(conn)) break;
->>>>>>> 46ec10e1
         }
       }
       return;
     } else {
-<<<<<<< HEAD
-      tError("%s conn %p read unexpected packet, exceed limit", transLabel(pTransInst), conn);
-=======
->>>>>>> 46ec10e1
       destroyConn(conn, true);
       return;
     }
@@ -625,36 +609,6 @@
   }
 }
 
-static bool uvRecvReleaseReq(SSvrConn* pConn, STransMsgHead* pHead) {
-  if ((pHead)->release == 1 && (pHead->msgLen) == sizeof(*pHead)) {
-    reallocConnRef(pConn);
-    tTrace("conn %p received release request", pConn);
-
-    STraceId traceId = pHead->traceId;
-    pConn->status = ConnRelease;
-    transClearBuffer(&pConn->readBuf);
-    transFreeMsg(transContFromHead((char*)pHead));
-
-    STransMsg tmsg = {.code = 0, .info.handle = (void*)pConn, .info.traceId = traceId, .info.ahandle = (void*)0x9527};
-    SSvrMsg*  srvMsg = taosMemoryCalloc(1, sizeof(SSvrMsg));
-    srvMsg->msg = tmsg;
-    srvMsg->type = Release;
-    srvMsg->pConn = pConn;
-    if (!transQueuePush(&pConn->srvMsgs, srvMsg)) {
-      return true;
-    }
-    if (pConn->regArg.init) {
-      tTrace("conn %p release, notify server app", pConn);
-      STrans* pTransInst = pConn->pTransInst;
-      (*pTransInst->cfp)(pTransInst->parent, &(pConn->regArg.msg), NULL);
-      memset(&pConn->regArg, 0, sizeof(pConn->regArg));
-    }
-    uvStartSendRespInternal(srvMsg);
-    return true;
-  }
-  return false;
-}
-
 static void uvWorkDoTask(uv_work_t* req) {
   // doing time-consumeing task
   // only auth conn currently, add more func later
