/*
 * Copyright (c) 2019 TAOS Data, Inc. <jhtao@taosdata.com>
 *
 * This program is free software: you can use, redistribute, and/or modify
 * it under the terms of the GNU Affero General Public License, version 3
 * or later ("AGPL"), as published by the Free Software Foundation.
 *
 * This program is distributed in the hope that it will be useful, but WITHOUT
 * ANY WARRANTY; without even the implied warranty of MERCHANTABILITY or
 * FITNESS FOR A PARTICULAR PURPOSE.
 *
 * You should have received a copy of the GNU Affero General Public License
 * along with this program. If not, see <http://www.gnu.org/licenses/>.
 */

#include "os.h"
#include "tidpool.h"
#include "tmd5.h"
#include "tmempool.h"
#include "ttimer.h"
#include "tutil.h"
#include "lz4.h"
#include "tref.h"
#include "taoserror.h"
#include "tglobal.h"
#include "taosmsg.h"
#include "trpc.h"
#include "thash.h"
#include "rpcLog.h"
#include "rpcUdp.h"
#include "rpcCache.h"
#include "rpcTcp.h"
#include "rpcHead.h"

#define RPC_MSG_OVERHEAD (sizeof(SRpcReqContext) + sizeof(SRpcHead) + sizeof(SRpcDigest)) 
#define rpcHeadFromCont(cont) ((SRpcHead *) ((char*)cont - sizeof(SRpcHead)))
#define rpcContFromHead(msg) (msg + sizeof(SRpcHead))
#define rpcMsgLenFromCont(contLen) (contLen + sizeof(SRpcHead))
#define rpcContLenFromMsg(msgLen) (msgLen - sizeof(SRpcHead))
#define rpcIsReq(type) (type & 1U)

typedef struct {
  int      sessions;     // number of sessions allowed
  int      numOfThreads; // number of threads to process incoming messages
  int      idleTime;     // milliseconds;
  uint16_t localPort;
  int8_t   connType;
  int      index;        // for UDP server only, round robin for multiple threads
  char     label[TSDB_LABEL_LEN];

  char     user[TSDB_UNI_LEN];   // meter ID
  char     spi;                  // security parameter index
  char     encrypt;              // encrypt algorithm
  char     secret[TSDB_PASSWORD_LEN]; // secret for the link
  char     ckey[TSDB_PASSWORD_LEN];   // ciphering key

  void   (*cfp)(void *parent, SRpcMsg *, SEpSet *);
  int    (*afp)(void *parent, char *user, char *spi, char *encrypt, char *secret, char *ckey); 

  int32_t   refCount;
  void     *parent;
  void     *idPool;   // handle to ID pool
  void     *tmrCtrl;  // handle to timer
  SHashObj *hash;     // handle returned by hash utility
  void     *tcphandle;// returned handle from TCP initialization
  void     *udphandle;// returned handle from UDP initialization
  void     *pCache;   // connection cache
  pthread_mutex_t  mutex;
  struct SRpcConn *connList;  // connection list
} SRpcInfo;

typedef struct {
  SRpcInfo *pRpc;       // associated SRpcInfo
  SEpSet   epSet;      // ip list provided by app
  void     *ahandle;    // handle provided by app
  struct SRpcConn *pConn; // pConn allocated
  char      msgType;    // message type
  uint8_t  *pCont;      // content provided by app
  int32_t   contLen;    // content length
  int32_t   code;       // error code
  int16_t   numOfTry;   // number of try for different servers
  int8_t    oldInUse;   // server EP inUse passed by app
  int8_t    redirect;   // flag to indicate redirect
  int8_t    connType;   // connection type
  int64_t   rid;        // refId returned by taosAddRef
  SRpcMsg  *pRsp;       // for synchronous API
  tsem_t   *pSem;       // for synchronous API
  SEpSet   *pSet;      // for synchronous API 
  char      msg[0];     // RpcHead starts from here
} SRpcReqContext;

typedef struct SRpcConn {
  char      info[48];// debug info: label + pConn + ahandle
  int       sid;     // session ID
  uint32_t  ownId;   // own link ID
  uint32_t  peerId;  // peer link ID
  char      user[TSDB_UNI_LEN]; // user ID for the link
  char      spi;     // security parameter index
  char      encrypt; // encryption, 0:1 
  char      secret[TSDB_PASSWORD_LEN]; // secret for the link
  char      ckey[TSDB_PASSWORD_LEN];   // ciphering key
  char      secured;              // if set to 1, no authentication
  uint16_t  localPort;      // for UDP only
  uint32_t  linkUid;        // connection unique ID assigned by client
  uint32_t  peerIp;         // peer IP
  uint16_t  peerPort;       // peer port
  char      peerFqdn[TSDB_FQDN_LEN]; // peer FQDN or ip string
  uint16_t  tranId;         // outgoing transcation ID, for build message
  uint16_t  outTranId;      // outgoing transcation ID
  uint16_t  inTranId;       // transcation ID for incoming msg
  uint8_t   outType;        // message type for outgoing request
  uint8_t   inType;         // message type for incoming request  
  void     *chandle;  // handle passed by TCP/UDP connection layer
  void     *ahandle;  // handle provided by upper app layter
  int       retry;    // number of retry for sending request
  int       tretry;   // total retry
  void     *pTimer;   // retry timer to monitor the response
  void     *pIdleTimer; // idle timer
  char     *pRspMsg;    // response message including header
  int       rspMsgLen;  // response messag length
  char     *pReqMsg;    // request message including header
  int       reqMsgLen;  // request message length
  SRpcInfo *pRpc;       // the associated SRpcInfo
  int8_t    connType;   // connection type
  int64_t   lockedBy;   // lock for connection
  SRpcReqContext *pContext; // request context
} SRpcConn;

int tsRpcMaxUdpSize = 15000;  // bytes
int tsProgressTimer = 100;
// not configurable
int tsRpcMaxRetry;
int tsRpcHeadSize;
int tsRpcOverhead;

static int     tsRpcRefId = -1;
static int32_t tsRpcNum = 0;
//static pthread_once_t tsRpcInit = PTHREAD_ONCE_INIT;

// server:0 client:1  tcp:2 udp:0
#define RPC_CONN_UDPS   0
#define RPC_CONN_UDPC   1
#define RPC_CONN_TCPS   2
#define RPC_CONN_TCPC   3

void *(*taosInitConn[])(uint32_t ip, uint16_t port, char *label, int threads, void *fp, void *shandle) = {
    taosInitUdpConnection,
    taosInitUdpConnection,
    taosInitTcpServer, 
    taosInitTcpClient
};

void (*taosCleanUpConn[])(void *thandle) = {
    taosCleanUpUdpConnection, 
    taosCleanUpUdpConnection, 
    taosCleanUpTcpServer,
    taosCleanUpTcpClient
};

void (*taosStopConn[])(void *thandle) = {
    taosStopUdpConnection, 
    taosStopUdpConnection, 
    taosStopTcpServer,
    taosStopTcpClient,
};

int (*taosSendData[])(uint32_t ip, uint16_t port, void *data, int len, void *chandle) = {
    taosSendUdpData, 
    taosSendUdpData, 
    taosSendTcpData, 
    taosSendTcpData
};

void *(*taosOpenConn[])(void *shandle, void *thandle, uint32_t ip, uint16_t port) = {
    taosOpenUdpConnection,
    taosOpenUdpConnection,
    NULL,
    taosOpenTcpClientConnection,
};

void (*taosCloseConn[])(void *chandle) = {
    NULL, 
    NULL, 
    taosCloseTcpConnection, 
    taosCloseTcpConnection
};

static SRpcConn *rpcOpenConn(SRpcInfo *pRpc, char *peerFqdn, uint16_t peerPort, int8_t connType);
static void      rpcCloseConn(void *thandle);
static SRpcConn *rpcSetupConnToServer(SRpcReqContext *pContext);
static SRpcConn *rpcAllocateClientConn(SRpcInfo *pRpc);
static SRpcConn *rpcAllocateServerConn(SRpcInfo *pRpc, SRecvInfo *pRecv);
static SRpcConn *rpcGetConnObj(SRpcInfo *pRpc, int sid, SRecvInfo *pRecv);

static void  rpcSendReqToServer(SRpcInfo *pRpc, SRpcReqContext *pContext);
static void  rpcSendQuickRsp(SRpcConn *pConn, int32_t code);
static void  rpcSendErrorMsgToPeer(SRecvInfo *pRecv, int32_t code);
static void  rpcSendMsgToPeer(SRpcConn *pConn, void *data, int dataLen);
static void  rpcSendReqHead(SRpcConn *pConn);

static void *rpcProcessMsgFromPeer(SRecvInfo *pRecv);
static void  rpcProcessIncomingMsg(SRpcConn *pConn, SRpcHead *pHead, SRpcReqContext *pContext);
static void  rpcProcessConnError(void *param, void *id);
static void  rpcProcessRetryTimer(void *, void *);
static void  rpcProcessIdleTimer(void *param, void *tmrId);
static void  rpcProcessProgressTimer(void *param, void *tmrId);

static void  rpcFreeMsg(void *msg);
static int32_t rpcCompressRpcMsg(char* pCont, int32_t contLen);
static SRpcHead *rpcDecompressRpcMsg(SRpcHead *pHead);
static int   rpcAddAuthPart(SRpcConn *pConn, char *msg, int msgLen);
static int   rpcCheckAuthentication(SRpcConn *pConn, char *msg, int msgLen);
static void  rpcLockConn(SRpcConn *pConn);
static void  rpcUnlockConn(SRpcConn *pConn);
static void  rpcAddRef(SRpcInfo *pRpc);
static void  rpcDecRef(SRpcInfo *pRpc);

static void rpcFree(void *p) {
  tTrace("free mem: %p", p);
  free(p);
}

int32_t rpcInit(void) {
  tsProgressTimer = tsRpcTimer/2; 
  tsRpcMaxRetry = tsRpcMaxTime * 1000/tsProgressTimer;
  tsRpcHeadSize = RPC_MSG_OVERHEAD; 
  tsRpcOverhead = sizeof(SRpcReqContext);

  tsRpcRefId = taosOpenRef(200, rpcFree);

  return 0;
}
 
void rpcCleanup(void) {
  taosCloseRef(tsRpcRefId);
  tsRpcRefId = -1;
}
 
void *rpcOpen(const SRpcInit *pInit) {
  SRpcInfo *pRpc;

  //pthread_once(&tsRpcInit, rpcInit);

  pRpc = (SRpcInfo *)calloc(1, sizeof(SRpcInfo));
  if (pRpc == NULL) return NULL;

  if(pInit->label) tstrncpy(pRpc->label, pInit->label, sizeof(pRpc->label));
  pRpc->connType = pInit->connType;
  if (pRpc->connType == TAOS_CONN_CLIENT) {
    pRpc->numOfThreads = pInit->numOfThreads;
  } else {
    pRpc->numOfThreads = pInit->numOfThreads>TSDB_MAX_RPC_THREADS ? TSDB_MAX_RPC_THREADS:pInit->numOfThreads;
  }
  pRpc->idleTime = pInit->idleTime;
  pRpc->localPort = pInit->localPort;
  pRpc->afp = pInit->afp;
  pRpc->sessions = pInit->sessions+1;
  if (pInit->user) tstrncpy(pRpc->user, pInit->user, sizeof(pRpc->user));
  if (pInit->secret) memcpy(pRpc->secret, pInit->secret, sizeof(pRpc->secret));
  if (pInit->ckey) tstrncpy(pRpc->ckey, pInit->ckey, sizeof(pRpc->ckey));
  pRpc->spi = pInit->spi;
  pRpc->cfp = pInit->cfp;
  pRpc->afp = pInit->afp;
  pRpc->parent = pInit->parent;
  pRpc->refCount = 1;

  atomic_add_fetch_32(&tsRpcNum, 1);

  size_t size = sizeof(SRpcConn) * pRpc->sessions;
  pRpc->connList = (SRpcConn *)calloc(1, size);
  if (pRpc->connList == NULL) {
    tError("%s failed to allocate memory for taos connections, size:%" PRId64, pRpc->label, (int64_t)size);
    rpcClose(pRpc);
    return NULL;
  }

  pRpc->idPool = taosInitIdPool(pRpc->sessions-1);
  if (pRpc->idPool == NULL) {
    tError("%s failed to init ID pool", pRpc->label);
    rpcClose(pRpc);
    return NULL;
  }

  pRpc->tmrCtrl = taosTmrInit(pRpc->sessions*2 + 1, 50, 10000, pRpc->label);
  if (pRpc->tmrCtrl == NULL) {
    tError("%s failed to init timers", pRpc->label);
    rpcClose(pRpc);
    return NULL;
  }

  if (pRpc->connType == TAOS_CONN_SERVER) {
    pRpc->hash = taosHashInit(pRpc->sessions, taosGetDefaultHashFunction(TSDB_DATA_TYPE_BINARY), true, true);
    if (pRpc->hash == NULL) {
      tError("%s failed to init string hash", pRpc->label);
      rpcClose(pRpc);
      return NULL;
    }
  } else {
    pRpc->pCache = rpcOpenConnCache(pRpc->sessions, rpcCloseConn, pRpc->tmrCtrl, pRpc->idleTime * 20); 
    if ( pRpc->pCache == NULL ) {
      tError("%s failed to init connection cache", pRpc->label);
      rpcClose(pRpc);
      return NULL;
    }
  }

  pthread_mutex_init(&pRpc->mutex, NULL);

  pRpc->tcphandle = (*taosInitConn[pRpc->connType|RPC_CONN_TCP])(0, pRpc->localPort, pRpc->label, 
                                                  pRpc->numOfThreads, rpcProcessMsgFromPeer, pRpc);
  pRpc->udphandle = (*taosInitConn[pRpc->connType])(0, pRpc->localPort, pRpc->label, 
                                                  pRpc->numOfThreads, rpcProcessMsgFromPeer, pRpc);

  if (pRpc->tcphandle == NULL || pRpc->udphandle == NULL) {
    tError("%s failed to init network, port:%d", pRpc->label, pRpc->localPort);
    rpcClose(pRpc);
    return NULL;
  }

  tDebug("%s rpc is opened, threads:%d sessions:%d", pRpc->label, pRpc->numOfThreads, pInit->sessions);

  return pRpc;
}

void rpcClose(void *param) {
  SRpcInfo *pRpc = (SRpcInfo *)param;

  // stop connection to outside first
  (*taosStopConn[pRpc->connType | RPC_CONN_TCP])(pRpc->tcphandle);
  (*taosStopConn[pRpc->connType])(pRpc->udphandle);

  // close all connections 
  for (int i = 0; i < pRpc->sessions; ++i) {
    if (pRpc->connList && pRpc->connList[i].user[0]) {
      rpcCloseConn((void *)(pRpc->connList + i));
    }
  }

  // clean up
  (*taosCleanUpConn[pRpc->connType | RPC_CONN_TCP])(pRpc->tcphandle);
  (*taosCleanUpConn[pRpc->connType])(pRpc->udphandle);

  tDebug("%s rpc is closed", pRpc->label);
  rpcDecRef(pRpc);
}

void *rpcMallocCont(int contLen) {
  int size = contLen + RPC_MSG_OVERHEAD;

  char *start = (char *)calloc(1, (size_t)size);
  if (start == NULL) {
    tError("failed to malloc msg, size:%d", size);
    return NULL;
  } else {
    tTrace("malloc mem:%p size:%d", start, size);
  }

  return start + sizeof(SRpcReqContext) + sizeof(SRpcHead);
}

void rpcFreeCont(void *cont) {
  if (cont) {
    char *temp = ((char *)cont) - sizeof(SRpcHead) - sizeof(SRpcReqContext);
    free(temp);
    tTrace("free mem: %p", temp);
  }
}

void *rpcReallocCont(void *ptr, int contLen) {
  if (ptr == NULL) return rpcMallocCont(contLen);

  char *start = ((char *)ptr) - sizeof(SRpcReqContext) - sizeof(SRpcHead);
  if (contLen == 0 ) {
    free(start); 
    return NULL;
  }

  int size = contLen + RPC_MSG_OVERHEAD;
  start = realloc(start, size);
  if (start == NULL) {
    tError("failed to realloc cont, size:%d", size);
    return NULL;
  } 

  return start + sizeof(SRpcReqContext) + sizeof(SRpcHead);
}

void rpcSendRequest(void *shandle, const SEpSet *pEpSet, SRpcMsg *pMsg, int64_t *pRid) {
  SRpcInfo       *pRpc = (SRpcInfo *)shandle;
  SRpcReqContext *pContext;

  int contLen = rpcCompressRpcMsg(pMsg->pCont, pMsg->contLen);
  pContext = (SRpcReqContext *) ((char*)pMsg->pCont-sizeof(SRpcHead)-sizeof(SRpcReqContext));
  pContext->ahandle = pMsg->ahandle;
  pContext->pRpc = (SRpcInfo *)shandle;
  pContext->epSet = *pEpSet;
  pContext->contLen = contLen;
  pContext->pCont = pMsg->pCont;
  pContext->msgType = pMsg->msgType;
  pContext->oldInUse = pEpSet->inUse;

  pContext->connType = RPC_CONN_UDPC; 
  if (contLen > tsRpcMaxUdpSize || tsRpcForceTcp ) pContext->connType = RPC_CONN_TCPC;

  // connection type is application specific. 
  // for TDengine, all the query, show commands shall have TCP connection
  char type = pMsg->msgType;
  if (type == TSDB_MSG_TYPE_QUERY || type == TSDB_MSG_TYPE_SHOW_RETRIEVE
    || type == TSDB_MSG_TYPE_FETCH || type == TSDB_MSG_TYPE_STABLE_VGROUP
    || type == TSDB_MSG_TYPE_TABLES_META || type == TSDB_MSG_TYPE_TABLE_META
    || type == TSDB_MSG_TYPE_SHOW || type == TSDB_MSG_TYPE_STATUS || type == TSDB_MSG_TYPE_ALTER_TABLE)
    pContext->connType = RPC_CONN_TCPC;

  pContext->rid = taosAddRef(tsRpcRefId, pContext);
  if (pRid) *pRid = pContext->rid;

  rpcSendReqToServer(pRpc, pContext);
}

void rpcSendResponse(const SRpcMsg *pRsp) {
  int        msgLen = 0;
  SRpcConn  *pConn = (SRpcConn *)pRsp->handle;
  SRpcMsg    rpcMsg = *pRsp;
  SRpcMsg   *pMsg = &rpcMsg;
  SRpcInfo  *pRpc = pConn->pRpc;

  if ( pMsg->pCont == NULL ) {
    pMsg->pCont = rpcMallocCont(0);
    pMsg->contLen = 0;
  }

  SRpcHead  *pHead = rpcHeadFromCont(pMsg->pCont);
  char      *msg = (char *)pHead;

  pMsg->contLen = rpcCompressRpcMsg(pMsg->pCont, pMsg->contLen);
  msgLen = rpcMsgLenFromCont(pMsg->contLen);

  rpcLockConn(pConn);

  if ( pConn->inType == 0 || pConn->user[0] == 0 ) {
    tError("%s, connection is already released, rsp wont be sent", pConn->info);
    rpcUnlockConn(pConn);
    rpcFreeCont(pMsg->pCont);
    rpcDecRef(pRpc);
    return;
  }

  // set msg header
  pHead->version = 1;
  pHead->msgType = pConn->inType+1;
  pHead->spi = pConn->spi;
  pHead->encrypt = pConn->encrypt;
  pHead->tranId = pConn->inTranId;
  pHead->sourceId = pConn->ownId;
  pHead->destId = pConn->peerId;
  pHead->linkUid = pConn->linkUid;
  pHead->port = htons(pConn->localPort);
  pHead->code = htonl(pMsg->code);
  pHead->ahandle = (uint64_t) pConn->ahandle;
 
  // set pConn parameters
  pConn->inType = 0;

  // response message is released until new response is sent
  rpcFreeMsg(pConn->pRspMsg); 
  pConn->pRspMsg = msg;
  pConn->rspMsgLen = msgLen;
  if (pMsg->code == TSDB_CODE_RPC_ACTION_IN_PROGRESS) pConn->inTranId--;

  // stop the progress timer
  taosTmrStopA(&pConn->pTimer);

  // set the idle timer to monitor the activity
  taosTmrReset(rpcProcessIdleTimer, pRpc->idleTime * 30, pConn, pRpc->tmrCtrl, &pConn->pIdleTimer);
  rpcSendMsgToPeer(pConn, msg, msgLen);

  // if not set to secured, set it expcet NOT_READY case, since client wont treat it as secured
  if (pConn->secured == 0 && pMsg->code != TSDB_CODE_RPC_NOT_READY)
    pConn->secured = 1; // connection shall be secured

  if (pConn->pReqMsg) rpcFreeCont(pConn->pReqMsg);
  pConn->pReqMsg = NULL;
  pConn->reqMsgLen = 0;

  rpcUnlockConn(pConn);
  rpcDecRef(pRpc);    // decrease the referene count

  return;
}

void rpcSendRedirectRsp(void *thandle, const SEpSet *pEpSet) {
  SRpcMsg  rpcMsg; 
  memset(&rpcMsg, 0, sizeof(rpcMsg));
  
  rpcMsg.contLen = sizeof(SEpSet);
  rpcMsg.pCont = rpcMallocCont(rpcMsg.contLen);
  if (rpcMsg.pCont == NULL) return;

  memcpy(rpcMsg.pCont, pEpSet, sizeof(SEpSet));

  rpcMsg.code = TSDB_CODE_RPC_REDIRECT;
  rpcMsg.handle = thandle;

  rpcSendResponse(&rpcMsg);

  return;
}

int rpcGetConnInfo(void *thandle, SRpcConnInfo *pInfo) {
  SRpcConn  *pConn = (SRpcConn *)thandle;
  if (pConn->user[0] == 0) return -1;

  pInfo->clientIp = pConn->peerIp;
  pInfo->clientPort = pConn->peerPort;
  // pInfo->serverIp = pConn->destIp;
  
  tstrncpy(pInfo->user, pConn->user, sizeof(pInfo->user));
  return 0;
}

void rpcSendRecv(void *shandle, SEpSet *pEpSet, SRpcMsg *pMsg, SRpcMsg *pRsp) {
  SRpcReqContext *pContext;
  pContext = (SRpcReqContext *) ((char*)pMsg->pCont-sizeof(SRpcHead)-sizeof(SRpcReqContext));

  memset(pRsp, 0, sizeof(SRpcMsg));
  
  tsem_t   sem;        
  tsem_init(&sem, 0, 0);
  pContext->pSem = &sem;
  pContext->pRsp = pRsp;
  pContext->pSet = pEpSet;

  rpcSendRequest(shandle, pEpSet, pMsg, NULL);

  tsem_wait(&sem);
  tsem_destroy(&sem);

  return;
}

// this API is used by server app to keep an APP context in case connection is broken
int rpcReportProgress(void *handle, char *pCont, int contLen) {
  SRpcConn *pConn = (SRpcConn *)handle;
  int code = 0;

  rpcLockConn(pConn);

  if (pConn->user[0]) {
    // pReqMsg and reqMsgLen is re-used to store the context from app server
    pConn->pReqMsg = pCont;     
    pConn->reqMsgLen = contLen;
  } else {
    tDebug("%s, rpc connection is already released", pConn->info);
    rpcFreeCont(pCont);
    code = -1;
  }

  rpcUnlockConn(pConn);
  return code;
}

void rpcCancelRequest(int64_t rid) {

  SRpcReqContext *pContext = taosAcquireRef(tsRpcRefId, rid);
  if (pContext == NULL) return;

  rpcCloseConn(pContext->pConn);

  taosReleaseRef(tsRpcRefId, rid);
}

static void rpcFreeMsg(void *msg) {
  if ( msg ) {
    char *temp = (char *)msg - sizeof(SRpcReqContext);
    free(temp);
    tTrace("free mem: %p", temp);
  }
}

static SRpcConn *rpcOpenConn(SRpcInfo *pRpc, char *peerFqdn, uint16_t peerPort, int8_t connType) {
  SRpcConn *pConn;

  uint32_t peerIp = taosGetIpv4FromFqdn(peerFqdn);
  if (peerIp == 0xFFFFFFFF) {
    tError("%s, failed to resolve FQDN:%s", pRpc->label, peerFqdn); 
    terrno = TSDB_CODE_RPC_FQDN_ERROR; 
    return NULL;
  }

  pConn = rpcAllocateClientConn(pRpc); 

  if (pConn) { 
    tstrncpy(pConn->peerFqdn, peerFqdn, sizeof(pConn->peerFqdn));
    pConn->peerIp = peerIp;
    pConn->peerPort = peerPort;
    tstrncpy(pConn->user, pRpc->user, sizeof(pConn->user));
    pConn->connType = connType;

    if (taosOpenConn[connType]) {
      void *shandle = (connType & RPC_CONN_TCP)? pRpc->tcphandle:pRpc->udphandle;
      pConn->chandle = (*taosOpenConn[connType])(shandle, pConn, pConn->peerIp, pConn->peerPort);
      if (pConn->chandle == NULL) {
        tError("failed to connect to:0x%x:%d", pConn->peerIp, pConn->peerPort);

        terrno = TSDB_CODE_RPC_NETWORK_UNAVAIL;
        rpcCloseConn(pConn);
        pConn = NULL;
      }
    }
  }

  return pConn;
}

static void rpcReleaseConn(SRpcConn *pConn) {
  SRpcInfo *pRpc = pConn->pRpc;
  if (pConn->user[0] == 0) return;

  pConn->user[0] = 0;
  if (taosCloseConn[pConn->connType]) (*taosCloseConn[pConn->connType])(pConn->chandle);

  taosTmrStopA(&pConn->pTimer);
  taosTmrStopA(&pConn->pIdleTimer);

  if ( pRpc->connType == TAOS_CONN_SERVER) {
    char hashstr[40] = {0};
    size_t size = snprintf(hashstr, sizeof(hashstr), "%x:%x:%x:%d", pConn->peerIp, pConn->linkUid, pConn->peerId, pConn->connType);
    taosHashRemove(pRpc->hash, hashstr, size);
    rpcFreeMsg(pConn->pRspMsg); // it may have a response msg saved, but not request msg
    pConn->pRspMsg = NULL;
  
    // if server has ever reported progress, free content
    if (pConn->pReqMsg) rpcFreeCont(pConn->pReqMsg);  // do not use rpcFreeMsg
  } else {
    // if there is an outgoing message, free it
    if (pConn->outType && pConn->pReqMsg) {
      SRpcReqContext *pContext = pConn->pContext;
      if (pContext) {
        if (pContext->pRsp) {   
        // for synchronous API, post semaphore to unblock app
          pContext->pRsp->code = TSDB_CODE_RPC_APP_ERROR;
          pContext->pRsp->pCont = NULL;
          pContext->pRsp->contLen = 0;
          tsem_post(pContext->pSem);
        }
        pContext->pConn = NULL; 
        taosRemoveRef(tsRpcRefId, pContext->rid);
      } else {
        assert(0); 
      }
    }
  }

  // memset could not be used, since lockeBy can not be reset
  pConn->inType = 0;
  pConn->outType = 0;
  pConn->inTranId = 0;
  pConn->outTranId = 0;
  pConn->secured = 0;
  pConn->peerId = 0;
  pConn->peerIp = 0;
  pConn->peerPort = 0;
  pConn->pReqMsg = NULL;
  pConn->reqMsgLen = 0;
  pConn->pContext = NULL;
  pConn->chandle = NULL;

  taosFreeId(pRpc->idPool, pConn->sid);
  tDebug("%s, rpc connection is released", pConn->info);
}

static void rpcCloseConn(void *thandle) {
  SRpcConn *pConn = (SRpcConn *)thandle;
  if (pConn == NULL) return;

  rpcLockConn(pConn);

  if (pConn->user[0])
    rpcReleaseConn(pConn);

  rpcUnlockConn(pConn);
}

static SRpcConn *rpcAllocateClientConn(SRpcInfo *pRpc) {
  SRpcConn *pConn = NULL;

  int sid = taosAllocateId(pRpc->idPool);
  if (sid <= 0) {
    tError("%s maximum number of sessions:%d is reached", pRpc->label, pRpc->sessions);
    terrno = TSDB_CODE_RPC_MAX_SESSIONS;
  } else {
    pConn = pRpc->connList + sid;

    pConn->pRpc = pRpc;
    pConn->sid = sid;
    pConn->tranId = (uint16_t)(taosRand() & 0xFFFF);
    pConn->ownId = htonl(pConn->sid);
    pConn->linkUid = (uint32_t)((int64_t)pConn + taosGetPid() + (int64_t)pConn->tranId);
    pConn->spi = pRpc->spi;
    pConn->encrypt = pRpc->encrypt;
    if (pConn->spi) memcpy(pConn->secret, pRpc->secret, TSDB_PASSWORD_LEN);
    tDebug("%s %p client connection is allocated, uid:0x%x", pRpc->label, pConn, pConn->linkUid);
  }

  return pConn;
}

static SRpcConn *rpcAllocateServerConn(SRpcInfo *pRpc, SRecvInfo *pRecv) {
  SRpcConn *pConn = NULL;
  char      hashstr[40] = {0};
  SRpcHead *pHead = (SRpcHead *)pRecv->msg;

  size_t size = snprintf(hashstr, sizeof(hashstr), "%x:%x:%x:%d", pRecv->ip, pHead->linkUid, pHead->sourceId, pRecv->connType);
 
  // check if it is already allocated
  SRpcConn **ppConn = (SRpcConn **)(taosHashGet(pRpc->hash, hashstr, size));
  if (ppConn) pConn = *ppConn;
  if (pConn) {
    pConn->secured = 0;
    return pConn;
  }

  // if code is not 0, it means it is simple reqhead, just ignore
  if (pHead->code != 0) {
    terrno = TSDB_CODE_RPC_ALREADY_PROCESSED;
    return NULL;
  }

  int sid = taosAllocateId(pRpc->idPool);
  if (sid <= 0) {
    tError("%s maximum number of sessions:%d is reached", pRpc->label, pRpc->sessions);
    terrno = TSDB_CODE_RPC_MAX_SESSIONS;
  } else {
    pConn = pRpc->connList + sid;
    memcpy(pConn->user, pHead->user, tListLen(pConn->user));
    pConn->pRpc = pRpc;
    pConn->sid = sid;
    pConn->tranId = (uint16_t)(rand() & 0xFFFF);
    pConn->ownId = htonl(pConn->sid);
    pConn->linkUid = pHead->linkUid;
    if (pRpc->afp) {
      if (pConn->user[0] == 0) {
        terrno = TSDB_CODE_RPC_AUTH_REQUIRED;
      } else {
        terrno = (*pRpc->afp)(pRpc->parent, pConn->user, &pConn->spi, &pConn->encrypt, pConn->secret, pConn->ckey);
      }

      if (terrno != 0) {
        taosFreeId(pRpc->idPool, sid);  // sid shall be released
        pConn = NULL;
      }
    }
  }

  if (pConn) {
    if (pRecv->connType == RPC_CONN_UDPS && pRpc->numOfThreads > 1) {
      // UDP server, assign to new connection
      pRpc->index = (pRpc->index + 1) % pRpc->numOfThreads;
      pConn->localPort = (pRpc->localPort + pRpc->index);
    }

    taosHashPut(pRpc->hash, hashstr, size, (char *)&pConn, POINTER_BYTES);
    tDebug("%s %p server connection is allocated, uid:0x%x sid:%d key:%s", pRpc->label, pConn, pConn->linkUid, sid, hashstr);
  }

  return pConn;
}

static SRpcConn *rpcGetConnObj(SRpcInfo *pRpc, int sid, SRecvInfo *pRecv) {
  SRpcConn *pConn = NULL;  
  SRpcHead *pHead = (SRpcHead *)pRecv->msg;

  if (sid) {
    pConn = pRpc->connList + sid;
    if (pConn->user[0] == 0) pConn = NULL;
  } 

  if (pConn == NULL) { 
    if (pRpc->connType == TAOS_CONN_SERVER) {
      pConn = rpcAllocateServerConn(pRpc, pRecv);
    } else {
      terrno = TSDB_CODE_RPC_UNEXPECTED_RESPONSE;
    }
  }

  if (pConn) {
    if (pConn->linkUid != pHead->linkUid) {
      terrno = TSDB_CODE_RPC_MISMATCHED_LINK_ID;
      tDebug("%s %p %p, linkUid:0x%x is not matched with received:0x%x", pRpc->label, pConn, (void *)pHead->ahandle,
             pConn->linkUid, pHead->linkUid);
      pConn = NULL;
    }
  }

  return pConn;
}

static SRpcConn *rpcSetupConnToServer(SRpcReqContext *pContext) {
  SRpcConn *pConn;
  SRpcInfo *pRpc = pContext->pRpc;
  SEpSet   *pEpSet = &pContext->epSet;

  pConn = rpcGetConnFromCache(pRpc->pCache, pEpSet->fqdn[pEpSet->inUse], pEpSet->port[pEpSet->inUse], pContext->connType);
  if ( pConn == NULL || pConn->user[0] == 0) {
    pConn = rpcOpenConn(pRpc, pEpSet->fqdn[pEpSet->inUse], pEpSet->port[pEpSet->inUse], pContext->connType);
  } 

  if (pConn) {
    pConn->tretry = 0;
    pConn->ahandle = pContext->ahandle;
    snprintf(pConn->info, sizeof(pConn->info), "%s %p %p", pRpc->label, pConn, pConn->ahandle);
    pConn->tretry = 0;
  } else {
    tError("%s %p, failed to set up connection(%s)", pRpc->label, pContext->ahandle, tstrerror(terrno));
  }

  return pConn;
}

static int rpcProcessReqHead(SRpcConn *pConn, SRpcHead *pHead) {

    if (pConn->peerId == 0) {
      pConn->peerId = pHead->sourceId;
    } else {
      if (pConn->peerId != pHead->sourceId) {
        tDebug("%s, source Id is changed, old:0x%08x new:0x%08x", pConn->info, 
               pConn->peerId, pHead->sourceId);
        return TSDB_CODE_RPC_INVALID_VALUE;
      }
    }

    if (pConn->inTranId == pHead->tranId) {
      if (pConn->inType == pHead->msgType) {
        if (pHead->code == 0) {
          tDebug("%s, %s is retransmitted", pConn->info, taosMsg[pHead->msgType]);
          rpcSendQuickRsp(pConn, TSDB_CODE_RPC_ACTION_IN_PROGRESS);
        } else {
          // do nothing, it is heart beat from client
        }
      } else if (pConn->inType == 0) {
        tDebug("%s, %s is already processed, tranId:%d", pConn->info, taosMsg[pHead->msgType], pConn->inTranId);
        rpcSendMsgToPeer(pConn, pConn->pRspMsg, pConn->rspMsgLen); // resend the response
      } else {
        tDebug("%s, mismatched message %s and tranId", pConn->info, taosMsg[pHead->msgType]);
      }

      // do not reply any message
      return TSDB_CODE_RPC_ALREADY_PROCESSED;
    }

    if (pConn->inType != 0) {
      tDebug("%s, last session is not finished, inTranId:%d tranId:%d", pConn->info, 
              pConn->inTranId, pHead->tranId);
      return TSDB_CODE_RPC_LAST_SESSION_NOT_FINISHED;
    }

    if (rpcContLenFromMsg(pHead->msgLen) <= 0) {
      tDebug("%s, message body is empty, ignore", pConn->info);
      return TSDB_CODE_RPC_APP_ERROR;
    }

    pConn->inTranId = pHead->tranId;
    pConn->inType = pHead->msgType;

    // start the progress timer to monitor the response from server app
    if (pConn->connType != RPC_CONN_TCPS) 
      pConn->pTimer = taosTmrStart(rpcProcessProgressTimer, tsProgressTimer, pConn, pConn->pRpc->tmrCtrl);
 
    return 0;
}

static int rpcProcessRspHead(SRpcConn *pConn, SRpcHead *pHead) {
  SRpcInfo *pRpc = pConn->pRpc;
  pConn->peerId = pHead->sourceId;

  if (pConn->outType == 0 || pConn->pContext == NULL) {
    return TSDB_CODE_RPC_UNEXPECTED_RESPONSE;
  }

  if (pHead->tranId != pConn->outTranId) {
    return TSDB_CODE_RPC_INVALID_TRAN_ID;
  }

  if (pHead->msgType != pConn->outType + 1) {
    return TSDB_CODE_RPC_INVALID_RESPONSE_TYPE;
  }

  taosTmrStopA(&pConn->pTimer);
  pConn->retry = 0;

  if (pHead->code == TSDB_CODE_RPC_AUTH_REQUIRED && pRpc->spi) {
    tDebug("%s, authentication shall be restarted", pConn->info);
    pConn->secured = 0;
    rpcSendMsgToPeer(pConn, pConn->pReqMsg, pConn->reqMsgLen);      
    if (pConn->connType != RPC_CONN_TCPC)
      pConn->pTimer = taosTmrStart(rpcProcessRetryTimer, tsRpcTimer, pConn, pRpc->tmrCtrl);
    return TSDB_CODE_RPC_ALREADY_PROCESSED;
  }

  if (pHead->code == TSDB_CODE_RPC_MISMATCHED_LINK_ID) {
    tDebug("%s, mismatched linkUid, link shall be restarted", pConn->info);
    pConn->secured = 0;
    ((SRpcHead *)pConn->pReqMsg)->destId = 0;
    rpcSendMsgToPeer(pConn, pConn->pReqMsg, pConn->reqMsgLen);      
    if (pConn->connType != RPC_CONN_TCPC)
      pConn->pTimer = taosTmrStart(rpcProcessRetryTimer, tsRpcTimer, pConn, pRpc->tmrCtrl);
    return TSDB_CODE_RPC_ALREADY_PROCESSED;
  }

  if (pHead->code == TSDB_CODE_RPC_ACTION_IN_PROGRESS) {
    if (pConn->tretry <= tsRpcMaxRetry) {
      tDebug("%s, peer is still processing the transaction, retry:%d", pConn->info, pConn->tretry);
      pConn->tretry++;
      rpcSendReqHead(pConn);
      if (pConn->connType != RPC_CONN_TCPC)
        pConn->pTimer = taosTmrStart(rpcProcessRetryTimer, tsRpcTimer, pConn, pRpc->tmrCtrl);
      return TSDB_CODE_RPC_ALREADY_PROCESSED;
    } else {
      // peer still in processing, give up
      tDebug("%s, server processing takes too long time, give up", pConn->info);
      pHead->code = TSDB_CODE_RPC_TOO_SLOW;
    }
  }

  pConn->outType = 0;
  pConn->pReqMsg = NULL;
  pConn->reqMsgLen = 0;
  SRpcReqContext *pContext = pConn->pContext;

  if (pHead->code == TSDB_CODE_RPC_REDIRECT) { 
    if (rpcContLenFromMsg(pHead->msgLen) < sizeof(SEpSet)) {
      // if EpSet is not included in the msg, treat it as NOT_READY
      pHead->code = TSDB_CODE_RPC_NOT_READY; 
    } else {
      pContext->redirect++;
      if (pContext->redirect > TSDB_MAX_REPLICA) {
        pHead->code = TSDB_CODE_RPC_NETWORK_UNAVAIL; 
        tWarn("%s, too many redirects, quit", pConn->info);
      }
    }
  } 

  return TSDB_CODE_SUCCESS;
}

static SRpcConn *rpcProcessMsgHead(SRpcInfo *pRpc, SRecvInfo *pRecv, SRpcReqContext **ppContext) {
  int32_t    sid;
  SRpcConn  *pConn = NULL;

  SRpcHead *pHead = (SRpcHead *)pRecv->msg;

  sid = htonl(pHead->destId);
  *ppContext = NULL;

  if (pHead->msgType >= TSDB_MSG_TYPE_MAX || pHead->msgType <= 0) {
    tDebug("%s sid:%d, invalid message type:%d", pRpc->label, sid, pHead->msgType);
    terrno = TSDB_CODE_RPC_INVALID_MSG_TYPE; return NULL;
  }

  if (sid < 0 || sid >= pRpc->sessions) {
    tDebug("%s sid:%d, sid is out of range, max sid:%d, %s discarded", pRpc->label, sid,
           pRpc->sessions, taosMsg[pHead->msgType]);
    terrno = TSDB_CODE_RPC_INVALID_SESSION_ID; return NULL;
  }

  if (rpcIsReq(pHead->msgType) && htonl(pHead->msgVer) != tsVersion >> 8) {
    tDebug("%s sid:%d, invalid client version:%x/%x %s", pRpc->label, sid, htonl(pHead->msgVer), tsVersion, taosMsg[pHead->msgType]);
    terrno = TSDB_CODE_RPC_INVALID_VERSION; return NULL;
  }

  pConn = rpcGetConnObj(pRpc, sid, pRecv);
  if (pConn == NULL) {
    tDebug("%s %p, failed to get connection obj(%s)", pRpc->label, (void *)pHead->ahandle, tstrerror(terrno)); 
    return NULL;
  } 

  rpcLockConn(pConn);

  if (rpcIsReq(pHead->msgType)) {
    pConn->ahandle = (void *)pHead->ahandle;
    snprintf(pConn->info, sizeof(pConn->info), "%s %p %p", pRpc->label, pConn, pConn->ahandle);
  }

  sid = pConn->sid;
  if (pConn->chandle == NULL) pConn->chandle = pRecv->chandle;
  pConn->peerIp = pRecv->ip; 
  pConn->peerPort = pRecv->port;
  if (pHead->port) pConn->peerPort = htons(pHead->port); 

  terrno = rpcCheckAuthentication(pConn, (char *)pHead, pRecv->msgLen);

  // code can be transformed only after authentication
  pHead->code = htonl(pHead->code);

  if (terrno == 0) {
    if (pHead->encrypt) {
      // decrypt here
    }

    if ( rpcIsReq(pHead->msgType) ) {
      pConn->connType = pRecv->connType;
      terrno = rpcProcessReqHead(pConn, pHead);

      // stop idle timer
      taosTmrStopA(&pConn->pIdleTimer);  

      // client shall send the request within tsRpcTime again for UDP, double it 
      if (pConn->connType != RPC_CONN_TCPS)
        pConn->pIdleTimer = taosTmrStart(rpcProcessIdleTimer, tsRpcTimer*2, pConn, pRpc->tmrCtrl);
    } else {
      terrno = rpcProcessRspHead(pConn, pHead);
      *ppContext = pConn->pContext;
    }
  }

  rpcUnlockConn(pConn);

  return pConn;
}

static void doRpcReportBrokenLinkToServer(void *param, void *id) {
   SRpcMsg *pRpcMsg = (SRpcMsg *)(param); 
   SRpcConn *pConn  = (SRpcConn *)(pRpcMsg->handle);
   SRpcInfo *pRpc   = pConn->pRpc; 
  (*(pRpc->cfp))(pRpc->parent, pRpcMsg, NULL);
  free(pRpcMsg);
}
static void rpcReportBrokenLinkToServer(SRpcConn *pConn) {
  SRpcInfo *pRpc = pConn->pRpc;
  if (pConn->pReqMsg == NULL) return;

  // if there are pending request, notify the app
  rpcAddRef(pRpc);
  tDebug("%s, notify the server app, connection is gone", pConn->info);

  SRpcMsg *rpcMsg = malloc(sizeof(SRpcMsg));
  rpcMsg->pCont = pConn->pReqMsg;     // pReqMsg is re-used to store the APP context from server
  rpcMsg->contLen = pConn->reqMsgLen; // reqMsgLen is re-used to store the APP context length
  rpcMsg->ahandle = pConn->ahandle;
  rpcMsg->handle = pConn;
  rpcMsg->msgType = pConn->inType;
  rpcMsg->code = TSDB_CODE_RPC_NETWORK_UNAVAIL; 
  pConn->pReqMsg = NULL;
  pConn->reqMsgLen = 0;
  if (pRpc->cfp) {
    taosTmrStart(doRpcReportBrokenLinkToServer, 0, rpcMsg, pRpc->tmrCtrl);
  } else {
    free(rpcMsg);
  }
}

static void rpcProcessBrokenLink(SRpcConn *pConn) {
  if (pConn == NULL) return;
  SRpcInfo *pRpc = pConn->pRpc;
  tDebug("%s, link is broken", pConn->info);

  rpcLockConn(pConn);

  if (pConn->outType) {
    SRpcReqContext *pContext = pConn->pContext;
    pContext->code = TSDB_CODE_RPC_NETWORK_UNAVAIL;
    pContext->pConn = NULL;
    pConn->pReqMsg = NULL;
    taosTmrStart(rpcProcessConnError, 0, pContext, pRpc->tmrCtrl);
  }
   
  if (pConn->inType) rpcReportBrokenLinkToServer(pConn); 

  rpcReleaseConn(pConn);
  rpcUnlockConn(pConn);
}

static void *rpcProcessMsgFromPeer(SRecvInfo *pRecv) {
  SRpcHead  *pHead = (SRpcHead *)pRecv->msg;
  SRpcInfo  *pRpc = (SRpcInfo *)pRecv->shandle;
  SRpcConn  *pConn = (SRpcConn *)pRecv->thandle;

  tDump(pRecv->msg, pRecv->msgLen);

  // underlying UDP layer does not know it is server or client
  pRecv->connType = pRecv->connType | pRpc->connType;  

  if (pRecv->msg == NULL) {
    rpcProcessBrokenLink(pConn);
    return NULL;
  }

  terrno = 0;
  SRpcReqContext *pContext;
  pConn = rpcProcessMsgHead(pRpc, pRecv, &pContext);

  if (pHead->msgType >= 1 && pHead->msgType < TSDB_MSG_TYPE_MAX) {
    tDebug("%s %p %p, %s received from 0x%x:%hu, parse code:0x%x len:%d sig:0x%08x:0x%08x:%d code:0x%x", pRpc->label,
           pConn, (void *)pHead->ahandle, taosMsg[pHead->msgType], pRecv->ip, pRecv->port, terrno, pRecv->msgLen,
           pHead->sourceId, pHead->destId, pHead->tranId, pHead->code);
  } else {
    tDebug("%s %p %p, %d received from 0x%x:%hu, parse code:0x%x len:%d sig:0x%08x:0x%08x:%d code:0x%x", pRpc->label,
           pConn, (void *)pHead->ahandle, pHead->msgType, pRecv->ip, pRecv->port, terrno, pRecv->msgLen,
           pHead->sourceId, pHead->destId, pHead->tranId, pHead->code);
  }

  int32_t code = terrno;
  if (code != TSDB_CODE_RPC_ALREADY_PROCESSED) {
    if (code != 0) { // parsing error
      if (rpcIsReq(pHead->msgType)) {
        rpcSendErrorMsgToPeer(pRecv, code);
        if (code == TSDB_CODE_RPC_INVALID_TIME_STAMP || code == TSDB_CODE_RPC_AUTH_FAILURE) {
          rpcCloseConn(pConn);
        }
        if (pHead->msgType + 1 > 1 && pHead->msgType+1 < TSDB_MSG_TYPE_MAX) {
          tDebug("%s %p %p, %s is sent with error code:0x%x", pRpc->label, pConn, (void *)pHead->ahandle, taosMsg[pHead->msgType+1], code);
        } else {
          tError("%s %p %p, %s is sent with error code:0x%x", pRpc->label, pConn, (void *)pHead->ahandle, taosMsg[pHead->msgType], code);
        }     
      } 
    } else { // msg is passed to app only parsing is ok 
      rpcProcessIncomingMsg(pConn, pHead, pContext);
    }
  }

  if (code) rpcFreeMsg(pRecv->msg); // parsing failed, msg shall be freed
  return pConn;
}

static void rpcNotifyClient(SRpcReqContext *pContext, SRpcMsg *pMsg) {
  SRpcInfo       *pRpc = pContext->pRpc;

  pContext->pConn = NULL;
  if (pContext->pRsp) { 
    // for synchronous API
    memcpy(pContext->pSet, &pContext->epSet, sizeof(SEpSet));
    memcpy(pContext->pRsp, pMsg, sizeof(SRpcMsg));
    tsem_post(pContext->pSem);
  } else {
    // for asynchronous API 
    SEpSet *pEpSet = NULL;
    if (pContext->epSet.inUse != pContext->oldInUse || pContext->redirect) 
      pEpSet = &pContext->epSet;

    (*pRpc->cfp)(pRpc->parent, pMsg, pEpSet);
  }

  // free the request message
  taosRemoveRef(tsRpcRefId, pContext->rid); 
}

static void rpcProcessIncomingMsg(SRpcConn *pConn, SRpcHead *pHead, SRpcReqContext *pContext) {

  SRpcInfo *pRpc = pConn->pRpc;
  SRpcMsg   rpcMsg;

  pHead = rpcDecompressRpcMsg(pHead);
  rpcMsg.contLen = rpcContLenFromMsg(pHead->msgLen);
  rpcMsg.pCont = pHead->content;
  rpcMsg.msgType = pHead->msgType;
  rpcMsg.code = pHead->code;

  if (rpcIsReq(pHead->msgType)) {
    rpcMsg.ahandle = pConn->ahandle;
    rpcMsg.handle = pConn;
    rpcAddRef(pRpc);  // add the refCount for requests

    // notify the server app
    (*(pRpc->cfp))(pRpc->parent, &rpcMsg, NULL);
  } else {
    // it's a response
    rpcMsg.handle = pContext;
    rpcMsg.ahandle = pContext->ahandle;
    pContext->pConn = NULL;

    // for UDP, port may be changed by server, the port in epSet shall be used for cache
    if (pHead->code != TSDB_CODE_RPC_TOO_SLOW) {
      rpcAddConnIntoCache(pRpc->pCache, pConn, pConn->peerFqdn, pContext->epSet.port[pContext->epSet.inUse], pConn->connType);    
    } else {
      rpcCloseConn(pConn);
    }

    if (pHead->code == TSDB_CODE_RPC_REDIRECT) {
      pContext->numOfTry = 0;
      SEpSet *pEpSet = (SEpSet*)pHead->content;
      if (pEpSet->numOfEps > 0) {
        memcpy(&pContext->epSet, pHead->content, sizeof(pContext->epSet));
        tDebug("%s, redirect is received, numOfEps:%d inUse:%d", pConn->info, pContext->epSet.numOfEps,
               pContext->epSet.inUse);
        for (int i = 0; i < pContext->epSet.numOfEps; ++i) {
          pContext->epSet.port[i] = htons(pContext->epSet.port[i]);
          tDebug("%s, redirect is received, index:%d ep:%s:%u", pConn->info, i, pContext->epSet.fqdn[i],
                 pContext->epSet.port[i]);
        }
      }
      rpcSendReqToServer(pRpc, pContext);
      rpcFreeCont(rpcMsg.pCont);
    } else if (pHead->code == TSDB_CODE_RPC_NOT_READY || pHead->code == TSDB_CODE_APP_NOT_READY || pHead->code == TSDB_CODE_DND_EXITING) {
      pContext->code = pHead->code;
      rpcProcessConnError(pContext, NULL);
      rpcFreeCont(rpcMsg.pCont);
    } else {
      rpcNotifyClient(pContext, &rpcMsg);
    }
  }
}

static void rpcSendQuickRsp(SRpcConn *pConn, int32_t code) {
  char       msg[RPC_MSG_OVERHEAD];
  SRpcHead  *pHead;

  // set msg header
  memset(msg, 0, sizeof(SRpcHead));
  pHead = (SRpcHead *)msg;
  pHead->version = 1;
  pHead->msgType = pConn->inType+1;
  pHead->spi = pConn->spi;
  pHead->encrypt = 0;
  pHead->tranId = pConn->inTranId;
  pHead->sourceId = pConn->ownId;
  pHead->destId = pConn->peerId;
  pHead->linkUid = pConn->linkUid;
  pHead->ahandle = (uint64_t)pConn->ahandle;
  memcpy(pHead->user, pConn->user, tListLen(pHead->user));
  pHead->code = htonl(code);

  rpcSendMsgToPeer(pConn, msg, sizeof(SRpcHead));
  pConn->secured = 1; // connection shall be secured
}

static void rpcSendReqHead(SRpcConn *pConn) {
  char       msg[RPC_MSG_OVERHEAD];
  SRpcHead  *pHead;

  // set msg header
  memset(msg, 0, sizeof(SRpcHead));
  pHead = (SRpcHead *)msg;
  pHead->version = 1;
  pHead->msgType = pConn->outType;
  pHead->msgVer = htonl(tsVersion >> 8);
  pHead->spi = pConn->spi;
  pHead->encrypt = 0;
  pHead->tranId = pConn->outTranId;
  pHead->sourceId = pConn->ownId;
  pHead->destId = pConn->peerId;
  pHead->linkUid = pConn->linkUid;
  pHead->ahandle = (uint64_t)pConn->ahandle;
  memcpy(pHead->user, pConn->user, tListLen(pHead->user));
  pHead->code = 1;

  rpcSendMsgToPeer(pConn, msg, sizeof(SRpcHead));
}

static void rpcSendErrorMsgToPeer(SRecvInfo *pRecv, int32_t code) {
  SRpcHead  *pRecvHead, *pReplyHead;
  char       msg[sizeof(SRpcHead) + sizeof(SRpcDigest) + sizeof(uint32_t) ];
  uint32_t   timeStamp;
  int        msgLen;

  pRecvHead = (SRpcHead *)pRecv->msg;
  pReplyHead = (SRpcHead *)msg;

  memset(msg, 0, sizeof(SRpcHead));
  pReplyHead->version = pRecvHead->version;
  pReplyHead->msgType = (char)(pRecvHead->msgType + 1);
  pReplyHead->spi = 0;
  pReplyHead->encrypt = pRecvHead->encrypt;
  pReplyHead->tranId = pRecvHead->tranId;
  pReplyHead->sourceId = pRecvHead->destId;
  pReplyHead->destId = pRecvHead->sourceId;
  pReplyHead->linkUid = pRecvHead->linkUid;
  pReplyHead->ahandle = pRecvHead->ahandle;

  pReplyHead->code = htonl(code);
  msgLen = sizeof(SRpcHead);

  if (code == TSDB_CODE_RPC_INVALID_TIME_STAMP) {
    // include a time stamp if client's time is not synchronized well
    uint8_t *pContent = pReplyHead->content;
    timeStamp = htonl(taosGetTimestampSec());
    memcpy(pContent, &timeStamp, sizeof(timeStamp));
    msgLen += sizeof(timeStamp);
  }

  pReplyHead->msgLen = (int32_t)htonl((uint32_t)msgLen);
  (*taosSendData[pRecv->connType])(pRecv->ip, pRecv->port, msg, msgLen, pRecv->chandle);

  return; 
}

static void rpcSendReqToServer(SRpcInfo *pRpc, SRpcReqContext *pContext) {
  SRpcHead  *pHead = rpcHeadFromCont(pContext->pCont);
  char      *msg = (char *)pHead;
  int        msgLen = rpcMsgLenFromCont(pContext->contLen);
  char       msgType = pContext->msgType;

  pContext->numOfTry++;
  SRpcConn *pConn = rpcSetupConnToServer(pContext);
  if (pConn == NULL) {
    pContext->code = terrno;
    taosTmrStart(rpcProcessConnError, 1, pContext, pRpc->tmrCtrl);
    return;
  }

  pContext->pConn = pConn;
  pConn->ahandle = pContext->ahandle;
  rpcLockConn(pConn);

  // set the message header  
  pHead->version = 1;
  pHead->msgVer = htonl(tsVersion >> 8);
  pHead->msgType = msgType;
  pHead->encrypt = 0;
  pConn->tranId++;
  if ( pConn->tranId == 0 ) pConn->tranId++;
  pHead->tranId = pConn->tranId;
  pHead->sourceId = pConn->ownId;
  pHead->destId = pConn->peerId;
  pHead->port = 0;
  pHead->linkUid = pConn->linkUid;
  pHead->ahandle = (uint64_t)pConn->ahandle;
  memcpy(pHead->user, pConn->user, tListLen(pHead->user));

  // set the connection parameters
  pConn->outType = msgType;
  pConn->outTranId = pHead->tranId;
  pConn->pReqMsg = msg;
  pConn->reqMsgLen = msgLen;
  pConn->pContext = pContext;

  rpcSendMsgToPeer(pConn, msg, msgLen);
  if (pConn->connType != RPC_CONN_TCPC)
    taosTmrReset(rpcProcessRetryTimer, tsRpcTimer, pConn, pRpc->tmrCtrl, &pConn->pTimer);

  rpcUnlockConn(pConn);
}

static void rpcSendMsgToPeer(SRpcConn *pConn, void *msg, int msgLen) {
  int        writtenLen = 0;
  SRpcHead  *pHead = (SRpcHead *)msg;

  msgLen = rpcAddAuthPart(pConn, msg, msgLen);

  if ( rpcIsReq(pHead->msgType)) {
    tDebug("%s, %s is sent to %s:%hu, len:%d sig:0x%08x:0x%08x:%d",
           pConn->info, taosMsg[pHead->msgType], pConn->peerFqdn, pConn->peerPort, 
           msgLen, pHead->sourceId, pHead->destId, pHead->tranId);
  } else {
    if (pHead->code == 0) pConn->secured = 1; // for success response, set link as secured
    tDebug("%s, %s is sent to 0x%x:%hu, code:0x%x len:%d sig:0x%08x:0x%08x:%d",
           pConn->info, taosMsg[pHead->msgType], pConn->peerIp, pConn->peerPort, 
           htonl(pHead->code), msgLen, pHead->sourceId, pHead->destId, pHead->tranId);
  }

  //tTrace("connection type is: %d", pConn->connType);
  writtenLen = (*taosSendData[pConn->connType])(pConn->peerIp, pConn->peerPort, pHead, msgLen, pConn->chandle);

  if (writtenLen != msgLen) {
    tError("%s, failed to send, msgLen:%d written:%d, reason:%s", pConn->info, msgLen, writtenLen, strerror(errno));
  }
 
  tDump(msg, msgLen);
}

static void rpcProcessConnError(void *param, void *id) {
  SRpcReqContext *pContext = (SRpcReqContext *)param;
  SRpcInfo       *pRpc = pContext->pRpc;
  SRpcMsg         rpcMsg;
 
  if (pRpc == NULL) {
    return;
  }
  
  tDebug("%s %p, connection error happens", pRpc->label, pContext->ahandle);

  if (pContext->numOfTry >= pContext->epSet.numOfEps || pContext->msgType == TSDB_MSG_TYPE_FETCH) {
    rpcMsg.msgType = pContext->msgType+1;
    rpcMsg.ahandle = pContext->ahandle;
    rpcMsg.code = pContext->code;
    rpcMsg.pCont = NULL;
    rpcMsg.contLen = 0;

    rpcNotifyClient(pContext, &rpcMsg);
  } else {
    // move to next IP 
    pContext->epSet.inUse++;
    pContext->epSet.inUse = pContext->epSet.inUse % pContext->epSet.numOfEps;
    rpcSendReqToServer(pRpc, pContext);
  }
}

static void rpcProcessRetryTimer(void *param, void *tmrId) {
  SRpcConn *pConn = (SRpcConn *)param;
  SRpcInfo *pRpc = pConn->pRpc;

  rpcLockConn(pConn);

  if (pConn->outType && pConn->user[0]) {
    tDebug("%s, expected %s is not received", pConn->info, taosMsg[(int)pConn->outType + 1]);
    pConn->pTimer = NULL;
    pConn->retry++;

    if (pConn->retry < 4) {
      tDebug("%s, re-send msg:%s to %s:%hu", pConn->info, taosMsg[pConn->outType], pConn->peerFqdn, pConn->peerPort);
      rpcSendMsgToPeer(pConn, pConn->pReqMsg, pConn->reqMsgLen);      
      pConn->pTimer = taosTmrStart(rpcProcessRetryTimer, tsRpcTimer, pConn, pRpc->tmrCtrl);
    } else {
      // close the connection
      tDebug("%s, failed to send msg:%s to %s:%hu", pConn->info, taosMsg[pConn->outType], pConn->peerFqdn, pConn->peerPort);
      if (pConn->pContext) {
        pConn->pContext->code = TSDB_CODE_RPC_NETWORK_UNAVAIL;
        pConn->pContext->pConn = NULL;
        pConn->pReqMsg = NULL;
        taosTmrStart(rpcProcessConnError, 1, pConn->pContext, pRpc->tmrCtrl);
        rpcReleaseConn(pConn);
      }
    }
  } else {
    tDebug("%s, retry timer not processed", pConn->info);
  }

  rpcUnlockConn(pConn);
}

static void rpcProcessIdleTimer(void *param, void *tmrId) {
  SRpcConn *pConn = (SRpcConn *)param;

  rpcLockConn(pConn);

  if (pConn->user[0]) {
    tDebug("%s, close the connection since no activity", pConn->info);
    if (pConn->inType) rpcReportBrokenLinkToServer(pConn); 
    rpcReleaseConn(pConn);
  } else {
    tDebug("%s, idle timer:%p not processed", pConn->info, tmrId);
  }

  rpcUnlockConn(pConn);
}

static void rpcProcessProgressTimer(void *param, void *tmrId) {
  SRpcConn *pConn = (SRpcConn *)param;
  SRpcInfo *pRpc = pConn->pRpc;

  rpcLockConn(pConn);

  if (pConn->inType && pConn->user[0]) {
    tDebug("%s, progress timer expired, send progress", pConn->info);
    rpcSendQuickRsp(pConn, TSDB_CODE_RPC_ACTION_IN_PROGRESS);
    pConn->pTimer = taosTmrStart(rpcProcessProgressTimer, tsProgressTimer, pConn, pRpc->tmrCtrl);
  } else {
    tDebug("%s, progress timer:%p not processed", pConn->info, tmrId);
  }

  rpcUnlockConn(pConn);
}

static int32_t rpcCompressRpcMsg(char* pCont, int32_t contLen) {
  SRpcHead  *pHead = rpcHeadFromCont(pCont);
  int32_t    finalLen = 0;
  int        overhead = sizeof(SRpcComp);
  
  if (!NEEDTO_COMPRESSS_MSG(contLen)) {
    return contLen;
  }
  
  char *buf = malloc (contLen + overhead + 8);  // 8 extra bytes
  if (buf == NULL) {
    tError("failed to allocate memory for rpc msg compression, contLen:%d", contLen);
    return contLen;
  }
  
  int32_t compLen = LZ4_compress_default(pCont, buf, contLen, contLen + overhead);
  tDebug("compress rpc msg, before:%d, after:%d, overhead:%d", contLen, compLen, overhead);
  
  /*
   * only the compressed size is less than the value of contLen - overhead, the compression is applied
   * The first four bytes is set to 0, the second four bytes are utilized to keep the original length of message
   */
  if (compLen > 0 && compLen < contLen - overhead) {
    SRpcComp *pComp = (SRpcComp *)pCont;
    pComp->reserved = 0; 
    pComp->contLen = htonl(contLen); 
    memcpy(pCont + overhead, buf, compLen);
    
    pHead->comp = 1;
    tDebug("compress rpc msg, before:%d, after:%d", contLen, compLen);
    finalLen = compLen + overhead;
  } else {
    finalLen = contLen;
  }

  free(buf);
  return finalLen;
}

static SRpcHead *rpcDecompressRpcMsg(SRpcHead *pHead) {
  int overhead = sizeof(SRpcComp);
  SRpcHead   *pNewHead = NULL;  
  uint8_t    *pCont = pHead->content;
  SRpcComp   *pComp = (SRpcComp *)pHead->content;

  if (pHead->comp) {
    // decompress the content
    assert(pComp->reserved == 0);
    int contLen = htonl(pComp->contLen);
  
    // prepare the temporary buffer to decompress message
    char *temp = (char *)malloc(contLen + RPC_MSG_OVERHEAD);
    pNewHead = (SRpcHead *)(temp + sizeof(SRpcReqContext)); // reserve SRpcReqContext
  
    if (pNewHead) {
      int compLen = rpcContLenFromMsg(pHead->msgLen) - overhead;
      int origLen = LZ4_decompress_safe((char*)(pCont + overhead), (char *)pNewHead->content, compLen, contLen);
      assert(origLen == contLen);
    
      memcpy(pNewHead, pHead, sizeof(SRpcHead));
      pNewHead->msgLen = rpcMsgLenFromCont(origLen);
      rpcFreeMsg(pHead); // free the compressed message buffer
      pHead = pNewHead; 
      tTrace("decomp malloc mem:%p", temp);
    } else {
      tError("failed to allocate memory to decompress msg, contLen:%d", contLen);
    }
  }

  return pHead;
}

static int rpcAuthenticateMsg(void *pMsg, int msgLen, void *pAuth, void *pKey) {
  T_MD5_CTX context;
  int     ret = -1;

<<<<<<< HEAD
  MD5Init(&context);
  MD5Update(&context, (uint8_t *)pKey, TSDB_PASSWORD_LEN);
  MD5Update(&context, (uint8_t *)pMsg, msgLen);
  MD5Update(&context, (uint8_t *)pKey, TSDB_PASSWORD_LEN);
  MD5Final(&context);
=======
  tMD5Init(&context);
  tMD5Update(&context, (uint8_t *)pKey, TSDB_KEY_LEN);
  tMD5Update(&context, (uint8_t *)pMsg, msgLen);
  tMD5Update(&context, (uint8_t *)pKey, TSDB_KEY_LEN);
  tMD5Final(&context);
>>>>>>> 044388b3

  if (memcmp(context.digest, pAuth, sizeof(context.digest)) == 0) ret = 0;

  return ret;
}

static void rpcBuildAuthHead(void *pMsg, int msgLen, void *pAuth, void *pKey) {
  T_MD5_CTX context;

<<<<<<< HEAD
  MD5Init(&context);
  MD5Update(&context, (uint8_t *)pKey, TSDB_PASSWORD_LEN);
  MD5Update(&context, (uint8_t *)pMsg, msgLen);
  MD5Update(&context, (uint8_t *)pKey, TSDB_PASSWORD_LEN);
  MD5Final(&context);
=======
  tMD5Init(&context);
  tMD5Update(&context, (uint8_t *)pKey, TSDB_KEY_LEN);
  tMD5Update(&context, (uint8_t *)pMsg, msgLen);
  tMD5Update(&context, (uint8_t *)pKey, TSDB_KEY_LEN);
  tMD5Final(&context);
>>>>>>> 044388b3

  memcpy(pAuth, context.digest, sizeof(context.digest));
}

static int rpcAddAuthPart(SRpcConn *pConn, char *msg, int msgLen) {
  SRpcHead *pHead = (SRpcHead *)msg;

  if (pConn->spi && pConn->secured == 0) {
    // add auth part
    pHead->spi = pConn->spi;
    SRpcDigest *pDigest = (SRpcDigest *)(msg + msgLen);
    pDigest->timeStamp = htonl(taosGetTimestampSec());
    msgLen += sizeof(SRpcDigest);
    pHead->msgLen = (int32_t)htonl((uint32_t)msgLen);
    rpcBuildAuthHead(pHead, msgLen - TSDB_AUTH_LEN, pDigest->auth, pConn->secret);
  } else {
    pHead->spi = 0;
    pHead->msgLen = (int32_t)htonl((uint32_t)msgLen);
  }

  return msgLen;
}

static int rpcCheckAuthentication(SRpcConn *pConn, char *msg, int msgLen) {
  SRpcHead *pHead = (SRpcHead *)msg;
  int       code = 0;

  if ((pConn->secured && pHead->spi == 0) || (pHead->spi == 0 && pConn->spi == 0)){
    // secured link, or no authentication 
    pHead->msgLen = (int32_t)htonl((uint32_t)pHead->msgLen);
    // tTrace("%s, secured link, no auth is required", pConn->info);
    return 0;
  }

  if ( !rpcIsReq(pHead->msgType) ) {
    // for response, if code is auth failure, it shall bypass the auth process
    code = htonl(pHead->code);
    if (code == TSDB_CODE_RPC_INVALID_TIME_STAMP || code == TSDB_CODE_RPC_AUTH_FAILURE ||
        code == TSDB_CODE_RPC_INVALID_VERSION ||
        code == TSDB_CODE_RPC_AUTH_REQUIRED || code == TSDB_CODE_MND_USER_NOT_EXIST || code == TSDB_CODE_RPC_NOT_READY) {
      pHead->msgLen = (int32_t)htonl((uint32_t)pHead->msgLen);
      // tTrace("%s, dont check authentication since code is:0x%x", pConn->info, code);
      return 0;
    }
  }
 
  code = 0;
  if (pHead->spi == pConn->spi) {
    // authentication
    SRpcDigest *pDigest = (SRpcDigest *)((char *)pHead + msgLen - sizeof(SRpcDigest));

    int32_t delta;
    delta = (int32_t)htonl(pDigest->timeStamp);
    delta -= (int32_t)taosGetTimestampSec();
    if (abs(delta) > 900) {
      tWarn("%s, time diff:%d is too big, msg discarded", pConn->info, delta);
      code = TSDB_CODE_RPC_INVALID_TIME_STAMP;
    } else {
      if (rpcAuthenticateMsg(pHead, msgLen-TSDB_AUTH_LEN, pDigest->auth, pConn->secret) < 0) {
        tDebug("%s, authentication failed, msg discarded", pConn->info);
        code = TSDB_CODE_RPC_AUTH_FAILURE;
      } else {
        pHead->msgLen = (int32_t)htonl((uint32_t)pHead->msgLen) - sizeof(SRpcDigest);
        if ( !rpcIsReq(pHead->msgType) ) pConn->secured = 1;  // link is secured for client
        // tTrace("%s, message is authenticated", pConn->info);
      }
    }
  } else {
    tDebug("%s, auth spi:%d not matched with received:%d", pConn->info, pConn->spi, pHead->spi);
    code = pHead->spi ? TSDB_CODE_RPC_AUTH_FAILURE : TSDB_CODE_RPC_AUTH_REQUIRED;
  }

  return code;
}

static void rpcLockConn(SRpcConn *pConn) {
  int64_t tid = taosGetSelfPthreadId();
  int     i = 0;
  while (atomic_val_compare_exchange_64(&(pConn->lockedBy), 0, tid) != 0) {
    if (++i % 1000 == 0) {
      sched_yield();
    }
  }
}

static void rpcUnlockConn(SRpcConn *pConn) {
  int64_t tid = taosGetSelfPthreadId();
  if (atomic_val_compare_exchange_64(&(pConn->lockedBy), tid, 0) != tid) {
    assert(false);
  }
}

static void rpcAddRef(SRpcInfo *pRpc)
{  
   atomic_add_fetch_32(&pRpc->refCount, 1);
}

static void rpcDecRef(SRpcInfo *pRpc)
{ 
  if (atomic_sub_fetch_32(&pRpc->refCount, 1) == 0) {
    rpcCloseConnCache(pRpc->pCache);
    taosHashCleanup(pRpc->hash);
    taosTmrCleanUp(pRpc->tmrCtrl);
    taosIdPoolCleanUp(pRpc->idPool);

    tfree(pRpc->connList);
    pthread_mutex_destroy(&pRpc->mutex);
    tDebug("%s rpc resources are released", pRpc->label);
    tfree(pRpc);

    atomic_sub_fetch_32(&tsRpcNum, 1);
  }
}
<|MERGE_RESOLUTION|>--- conflicted
+++ resolved
@@ -1526,19 +1526,11 @@
   T_MD5_CTX context;
   int     ret = -1;
 
-<<<<<<< HEAD
-  MD5Init(&context);
-  MD5Update(&context, (uint8_t *)pKey, TSDB_PASSWORD_LEN);
-  MD5Update(&context, (uint8_t *)pMsg, msgLen);
-  MD5Update(&context, (uint8_t *)pKey, TSDB_PASSWORD_LEN);
-  MD5Final(&context);
-=======
   tMD5Init(&context);
-  tMD5Update(&context, (uint8_t *)pKey, TSDB_KEY_LEN);
+  tMD5Update(&context, (uint8_t *)pKey, TSDB_PASSWORD_LEN);
   tMD5Update(&context, (uint8_t *)pMsg, msgLen);
-  tMD5Update(&context, (uint8_t *)pKey, TSDB_KEY_LEN);
+  tMD5Update(&context, (uint8_t *)pKey, TSDB_PASSWORD_LEN);
   tMD5Final(&context);
->>>>>>> 044388b3
 
   if (memcmp(context.digest, pAuth, sizeof(context.digest)) == 0) ret = 0;
 
@@ -1548,19 +1540,11 @@
 static void rpcBuildAuthHead(void *pMsg, int msgLen, void *pAuth, void *pKey) {
   T_MD5_CTX context;
 
-<<<<<<< HEAD
-  MD5Init(&context);
-  MD5Update(&context, (uint8_t *)pKey, TSDB_PASSWORD_LEN);
-  MD5Update(&context, (uint8_t *)pMsg, msgLen);
-  MD5Update(&context, (uint8_t *)pKey, TSDB_PASSWORD_LEN);
-  MD5Final(&context);
-=======
   tMD5Init(&context);
-  tMD5Update(&context, (uint8_t *)pKey, TSDB_KEY_LEN);
+  tMD5Update(&context, (uint8_t *)pKey, TSDB_PASSWORD_LEN);
   tMD5Update(&context, (uint8_t *)pMsg, msgLen);
-  tMD5Update(&context, (uint8_t *)pKey, TSDB_KEY_LEN);
+  tMD5Update(&context, (uint8_t *)pKey, TSDB_PASSWORD_LEN);
   tMD5Final(&context);
->>>>>>> 044388b3
 
   memcpy(pAuth, context.digest, sizeof(context.digest));
 }
