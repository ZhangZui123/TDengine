/*
 * Copyright (c) 2019 TAOS Data, Inc. <jhtao@taosdata.com>
 *
 * This program is free software: you can use, redistribute, and/or modify
 * it under the terms of the GNU Affero General Public License, version 3
 * or later ("AGPL"), as published by the Free Software Foundation.
 *
 * This program is distributed in the hope that it will be useful, but WITHOUT
 * ANY WARRANTY; without even the implied warranty of MERCHANTABILITY or
 * FITNESS FOR A PARTICULAR PURPOSE.
 *
 * You should have received a copy of the GNU Affero General Public License
 * along with this program. If not, see <http://www.gnu.org/licenses/>.
 */

#define _DEFAULT_SOURCE
// clang-format off
#include <uv.h>
#include "zlib.h"
#include "thttp.h"
#include "taoserror.h"
#include "transComm.h"

// clang-format on

#define HTTP_RECV_BUF_SIZE 1024

static int32_t httpRefMgt = 0;
static int32_t FAST_FAILURE_LIMIT = 1;

static int64_t httpDefaultChanId = -1;

static int64_t httpSeqNum = 0;

typedef struct SHttpModule {
  uv_loop_t*  loop;
  SAsyncPool* asyncPool;
  TdThread    thread;
  SHashObj*   connStatusTable;
  SHashObj*   connPool;
  int8_t      quit;
  int16_t     connNum;
} SHttpModule;

typedef struct SHttpMsg {
  queue         q;
  char*         server;
  char*         uri;
  int32_t       port;
  char*         cont;
  int32_t       len;
  EHttpCompFlag flag;
  int8_t        quit;
  int64_t       chanId;
  int64_t       seq;
  char*         qid;
} SHttpMsg;

typedef struct SHttpClient {
  uv_connect_t       conn;
  uv_tcp_t           tcp;
  uv_write_t         req;
  uv_buf_t*          wbuf;
  char*              rbuf;
  char*              addr;
  uint16_t           port;
  struct sockaddr_in dest;
  int64_t            chanId;
  int64_t            seq;
} SHttpClient;

typedef struct SHttpConnList {
  queue q;

} SHttpConnList;

static TdThreadOnce transHttpInit = PTHREAD_ONCE_INIT;
static void         transHttpEnvInit();

static void    httpHandleReq(SHttpMsg* msg);
static void    httpHandleQuit(SHttpMsg* msg);
static int32_t httpSendQuit(SHttpModule* http, int64_t chanId);

static int32_t httpCreateMsg(const char* server, const char* uri, uint16_t port, char* pCont, int32_t contLen,
                             EHttpCompFlag flag, int64_t chanId, const char* qid, SHttpMsg** httpMsg);
static void    httpDestroyMsg(SHttpMsg* msg);

static bool    httpFailFastShoudIgnoreMsg(SHashObj* pTable, char* server, int16_t port);
static void    httpFailFastMayUpdate(SHashObj* pTable, char* server, int16_t port, int8_t succ);
static int32_t taosSendHttpReportImpl(const char* server, const char* uri, uint16_t port, char* pCont, int32_t contLen,
                                      EHttpCompFlag flag);
static void    httpModuleDestroy(SHttpModule* http);

static int32_t taosSendHttpReportImplByChan(const char* server, const char* uri, uint16_t port, char* pCont,
                                            int32_t contLen, EHttpCompFlag flag, int64_t chanId, const char* qid);

static int32_t taosBuildHttpHeader(const char* server, const char* uri, int32_t contLen, const char* qid, char* pHead,
                                   int32_t headLen,

                                   EHttpCompFlag flag) {
  int32_t code = 0;
  int32_t len = 0;
  if (flag == HTTP_FLAT) {
    if (qid == NULL) {
      len = snprintf(pHead, headLen,
                     "POST %s HTTP/1.1\n"
                     "Host: %s\n"
                     "Content-Type: application/json\n"
                     "Content-Length: %d\n\n",
                     uri, server, contLen);
    } else {
      len = snprintf(pHead, headLen,
                     "POST %s HTTP/1.1\n"
                     "Host: %s\n"
                     "X-QID: %s\n"
                     "Content-Type: application/json\n"
                     "Content-Length: %d\n\n",
                     uri, server, qid, contLen);
    }
    if (len < 0 || len >= headLen) {
      code = TSDB_CODE_OUT_OF_RANGE;
    }
  } else if (flag == HTTP_GZIP) {
    if (qid == NULL) {
      len = snprintf(pHead, headLen,
                     "POST %s HTTP/1.1\n"
                     "Host: %s\n"
                     "Content-Type: application/json\n"
                     "Content-Encoding: gzip\n"
                     "Content-Length: %d\n\n",
                     uri, server, contLen);
    } else {
      len = snprintf(pHead, headLen,
                     "POST %s HTTP/1.1\n"
                     "Host: %s\n"
                     "X-QID: %s\n"
                     "Content-Type: application/json\n"
                     "Content-Encoding: gzip\n"
                     "Content-Length: %d\n\n",
                     uri, server, qid, contLen);
    }
    if (len < 0 || len >= headLen) {
      code = TSDB_CODE_OUT_OF_RANGE;
    }
  } else {
    code = TSDB_CODE_INVALID_PARA;
  }
  return code;
}

static int32_t taosCompressHttpRport(char* pSrc, int32_t srcLen) {
  int32_t code = 0;
  int32_t destLen = srcLen;
  void*   pDest = taosMemoryMalloc(destLen);

  if (pDest == NULL) {
    code = TSDB_CODE_OUT_OF_MEMORY;
    goto _OVER;
  }

  z_stream gzipStream = {0};
  gzipStream.zalloc = (alloc_func)0;
  gzipStream.zfree = (free_func)0;
  gzipStream.opaque = (voidpf)0;
  if (deflateInit2(&gzipStream, Z_DEFAULT_COMPRESSION, Z_DEFLATED, MAX_WBITS + 16, 8, Z_DEFAULT_STRATEGY) != Z_OK) {
    code = TSDB_CODE_OUT_OF_MEMORY;
    goto _OVER;
  }

  gzipStream.next_in = (Bytef*)pSrc;
  gzipStream.avail_in = (uLong)srcLen;
  gzipStream.next_out = (Bytef*)pDest;
  gzipStream.avail_out = (uLong)(destLen);

  while (gzipStream.avail_in != 0 && gzipStream.total_out < (uLong)(destLen)) {
    if (deflate(&gzipStream, Z_FULL_FLUSH) != Z_OK) {
      code = TSDB_CODE_COMPRESS_ERROR;
      goto _OVER;
    }
  }

  if (gzipStream.avail_in != 0) {
    code = TSDB_CODE_COMPRESS_ERROR;
    goto _OVER;
  }

  int32_t err = 0;
  while (1) {
    if ((err = deflate(&gzipStream, Z_FINISH)) == Z_STREAM_END) {
      break;
    }
    if (err != Z_OK) {
      code = TSDB_CODE_COMPRESS_ERROR;
      goto _OVER;
    }
  }

  if (deflateEnd(&gzipStream) != Z_OK) {
    code = TSDB_CODE_COMPRESS_ERROR;
    goto _OVER;
  }

  if (gzipStream.total_out >= srcLen) {
    code = TSDB_CODE_COMPRESS_ERROR;
    goto _OVER;
  }

  code = 0;

_OVER:
  if (code == 0) {
    memcpy(pSrc, pDest, gzipStream.total_out);
    code = gzipStream.total_out;
  }
  taosMemoryFree(pDest);
  return code;
}

static FORCE_INLINE int32_t taosBuildDstAddr(const char* server, uint16_t port, struct sockaddr_in* dest) {
  uint32_t ip = 0;
  int32_t  code = taosGetIpv4FromFqdn(server, &ip);
  if (code) {
    tError("http-report failed to resolving domain names %s, reason: %s", server, tstrerror(code));
    return TSDB_CODE_RPC_FQDN_ERROR;
  }
  char buf[256] = {0};
  tinet_ntoa(buf, ip);
  int ret = uv_ip4_addr(buf, port, dest);
  if (ret != 0) {
    tError("http-report failed to get addr, reason:%s", uv_err_name(ret));
    return TSDB_CODE_THIRDPARTY_ERROR;
  }
  return 0;
}

static void* httpThread(void* arg) {
  SHttpModule* http = (SHttpModule*)arg;
  setThreadName("http-cli-send-thread");
  TAOS_UNUSED(uv_run(http->loop, UV_RUN_DEFAULT));
  return NULL;
}

static int32_t httpCreateMsg(const char* server, const char* uri, uint16_t port, char* pCont, int32_t contLen,
                             EHttpCompFlag flag, int64_t chanId, const char* qid, SHttpMsg** httpMsg) {
  int64_t seqNum = atomic_fetch_add_64(&httpSeqNum, 1);
  if (server == NULL || uri == NULL) {
    tError("http-report failed to report to invalid addr, chanId:%" PRId64 ", seq:%" PRId64 "", chanId, seqNum);
    *httpMsg = NULL;
    return TSDB_CODE_INVALID_PARA;
  }

  if (pCont == NULL || contLen == 0) {
    tError("http-report failed to report empty packet, chanId:%" PRId64 ", seq:%" PRId64 "", chanId, seqNum);
    *httpMsg = NULL;
    return TSDB_CODE_INVALID_PARA;
  }

  SHttpMsg* msg = taosMemoryMalloc(sizeof(SHttpMsg));
  if (msg == NULL) {
    *httpMsg = NULL;
    return TSDB_CODE_OUT_OF_MEMORY;
  }

  msg->seq = seqNum;
  msg->port = port;
  msg->server = taosStrdup(server);
  msg->uri = taosStrdup(uri);
  msg->cont = taosMemoryMalloc(contLen);
  if (qid != NULL)
    msg->qid = taosStrdup(qid);
  else
    msg->qid = NULL;
  if (msg->server == NULL || msg->uri == NULL || msg->cont == NULL) {
    httpDestroyMsg(msg);
    *httpMsg = NULL;
    return TSDB_CODE_OUT_OF_MEMORY;
  }

  memcpy(msg->cont, pCont, contLen);
  msg->len = contLen;
  msg->flag = flag;
  msg->quit = 0;
  msg->chanId = chanId;
  *httpMsg = msg;
  return 0;
}
static void httpDestroyMsg(SHttpMsg* msg) {
  if (msg == NULL) return;

  taosMemoryFree(msg->server);
  taosMemoryFree(msg->uri);
  taosMemoryFree(msg->cont);
  if (msg->qid != NULL) taosMemoryFree(msg->qid);
  taosMemoryFree(msg);
}
static void httpDestroyMsgWrapper(void* cont, void* param) {
  SHttpMsg* pMsg = cont;
  tWarn("http-report destroy msg, chanId:%" PRId64 ", seq:%" PRId64 "", pMsg->chanId, pMsg->seq);
  httpDestroyMsg(pMsg);
}

static void httpMayDiscardMsg(SHttpModule* http, SAsyncItem* item) {
  SHttpMsg *msg = NULL, *quitMsg = NULL;
  if (atomic_load_8(&http->quit) == 0) {
    return;
  }

  while (!QUEUE_IS_EMPTY(&item->qmsg)) {
    queue* h = QUEUE_HEAD(&item->qmsg);
    QUEUE_REMOVE(h);
    msg = QUEUE_DATA(h, SHttpMsg, q);
    if (!msg->quit) {
      tError("http-report failed to report chanId:%" PRId64 ",seq:%" PRId64 ", reason: %s", msg->chanId, msg->seq,
             tstrerror(TSDB_CODE_HTTP_MODULE_QUIT));
      httpDestroyMsg(msg);
    } else {
      quitMsg = msg;
    }
  }
  if (quitMsg != NULL) {
    QUEUE_PUSH(&item->qmsg, &quitMsg->q);
  }
}
static void httpTrace(queue* q) {
  if (!(rpcDebugFlag & DEBUG_DEBUG) || (QUEUE_IS_EMPTY(q))) {
    return;
  }

  int64_t   startSeq = 0, endSeq = 0;
  SHttpMsg* msg = NULL;

  queue* h = QUEUE_HEAD(q);
  msg = QUEUE_DATA(h, SHttpMsg, q);
  startSeq = msg->seq;

  h = QUEUE_TAIL(q);
  msg = QUEUE_DATA(h, SHttpMsg, q);
  endSeq = msg->seq;

  tDebug("http-report process msg, start_seq:%" PRId64 ", end_seq:%" PRId64 ", max_seq:%" PRId64 "", startSeq, endSeq,
         atomic_load_64(&httpSeqNum) - 1);
}

static void httpAsyncCb(uv_async_t* handle) {
  SAsyncItem*  item = handle->data;
  SHttpModule* http = item->pThrd;

  SHttpMsg *msg = NULL, *quitMsg = NULL;
  queue     wq;
  QUEUE_INIT(&wq);

  static int32_t BATCH_SIZE = 20;
  int32_t        count = 0;

  TAOS_UNUSED(taosThreadMutexLock(&item->mtx));
  httpMayDiscardMsg(http, item);

  while (!QUEUE_IS_EMPTY(&item->qmsg) && count++ < BATCH_SIZE) {
    queue* h = QUEUE_HEAD(&item->qmsg);
    QUEUE_REMOVE(h);
    QUEUE_PUSH(&wq, h);
  }
  TAOS_UNUSED(taosThreadMutexUnlock(&item->mtx));

  httpTrace(&wq);

  while (!QUEUE_IS_EMPTY(&wq)) {
    queue* h = QUEUE_HEAD(&wq);
    QUEUE_REMOVE(h);
    msg = QUEUE_DATA(h, SHttpMsg, q);
    if (msg->quit) {
      quitMsg = msg;
    } else {
      httpHandleReq(msg);
    }
  }
  if (quitMsg) httpHandleQuit(quitMsg);
}

static FORCE_INLINE void destroyHttpClient(SHttpClient* cli) {
  taosMemoryFree(cli->wbuf[0].base);
  taosMemoryFree(cli->wbuf[1].base);
  taosMemoryFree(cli->wbuf);
  taosMemoryFree(cli->rbuf);
  taosMemoryFree(cli->addr);
  taosMemoryFree(cli);
}

static FORCE_INLINE void clientCloseCb(uv_handle_t* handle) {
  SHttpClient* cli = handle->data;

  int64_t      chanId = cli->chanId;
  SHttpModule* http = taosAcquireRef(httpRefMgt, cli->chanId);
  if (http != NULL) {
    http->connNum -= 1;
    TAOS_UNUSED(taosReleaseRef(httpRefMgt, chanId));
  }

  destroyHttpClient(cli);
}

static FORCE_INLINE void clientAllocBuffCb(uv_handle_t* handle, size_t suggested_size, uv_buf_t* buf) {
  SHttpClient* cli = handle->data;
  buf->base = cli->rbuf;
  buf->len = HTTP_RECV_BUF_SIZE;
}

static FORCE_INLINE void clientRecvCb(uv_stream_t* handle, ssize_t nread, const uv_buf_t* buf) {
  STUB_RAND_NETWORK_ERR(nread);
  SHttpClient* cli = handle->data;
  if (nread < 0) {
    tError("http-report recv error:%s, seq:%" PRId64 "", uv_strerror(nread), cli->seq);
  } else {
    tTrace("http-report succ to recv %d bytes, seq:%" PRId64 "", (int32_t)nread, cli->seq);
  }
  if (!uv_is_closing((uv_handle_t*)&cli->tcp)) {
    uv_close((uv_handle_t*)&cli->tcp, clientCloseCb);
  }
}
static void clientSentCb(uv_write_t* req, int32_t status) {
  STUB_RAND_NETWORK_ERR(status);
  SHttpClient* cli = req->data;
  if (status != 0) {
    tError("http-report failed to send data, reason: %s, dst:%s:%d, chanId:%" PRId64 ", seq:%" PRId64 "",
           uv_strerror(status), cli->addr, cli->port, cli->chanId, cli->seq);
    if (!uv_is_closing((uv_handle_t*)&cli->tcp)) {
      uv_close((uv_handle_t*)&cli->tcp, clientCloseCb);
    }
    return;
  } else {
    tTrace("http-report succ to send data, chanId:%" PRId64 ", seq:%" PRId64 "", cli->chanId, cli->seq);
  }

  status = uv_read_start((uv_stream_t*)&cli->tcp, clientAllocBuffCb, clientRecvCb);
  if (status != 0) {
    tError("http-report failed to recv data,reason:%s, dst:%s:%d, chanId:%" PRId64 ", seq:%" PRId64 "",
           uv_strerror(status), cli->addr, cli->port, cli->chanId, cli->seq);
    if (!uv_is_closing((uv_handle_t*)&cli->tcp)) {
      uv_close((uv_handle_t*)&cli->tcp, clientCloseCb);
    }
  }
}
static void clientConnCb(uv_connect_t* req, int32_t status) {
  STUB_RAND_NETWORK_ERR(status);
  SHttpClient* cli = req->data;
  int64_t      chanId = cli->chanId;

  SHttpModule* http = taosAcquireRef(httpRefMgt, chanId);
  if (status != 0) {
    httpFailFastMayUpdate(http->connStatusTable, cli->addr, cli->port, 0);
    tError("http-report failed to conn to server, reason:%s, dst:%s:%d, chanId:%" PRId64 ", seq:%" PRId64 "",
           uv_strerror(status), cli->addr, cli->port, chanId, cli->seq);
    if (!uv_is_closing((uv_handle_t*)&cli->tcp)) {
      uv_close((uv_handle_t*)&cli->tcp, clientCloseCb);
    }
    TAOS_UNUSED(taosReleaseRef(httpRefMgt, chanId));
    return;
  }
  http->connNum += 1;

  httpFailFastMayUpdate(http->connStatusTable, cli->addr, cli->port, 1);

  status = uv_write(&cli->req, (uv_stream_t*)&cli->tcp, cli->wbuf, 2, clientSentCb);
  if (0 != status) {
    tError("http-report failed to send data,reason:%s, dst:%s:%d, chanId:%" PRId64 ", seq:%" PRId64 "",
           uv_strerror(status), cli->addr, cli->port, chanId, cli->seq);
    if (!uv_is_closing((uv_handle_t*)&cli->tcp)) {
      uv_close((uv_handle_t*)&cli->tcp, clientCloseCb);
    }
  }
  TAOS_UNUSED(taosReleaseRef(httpRefMgt, chanId));
}

int32_t httpSendQuit(SHttpModule* http, int64_t chanId) {
  SHttpMsg* msg = taosMemoryCalloc(1, sizeof(SHttpMsg));
  if (msg == NULL) {
    return terrno;
  }
  msg->seq = atomic_fetch_add_64(&httpSeqNum, 1);
  msg->quit = 1;
  msg->chanId = chanId;

  int ret = transAsyncSend(http->asyncPool, &(msg->q));
  if (ret != 0) {
    taosMemoryFree(msg);
    return TSDB_CODE_THIRDPARTY_ERROR;
  }

  return 0;
}

static void httpDestroyClientCb(uv_handle_t* handle) {
  SHttpClient* http = handle->data;
  destroyHttpClient(http);
}
static void httpWalkCb(uv_handle_t* handle, void* arg) {
  // impl later
  if (!uv_is_closing(handle)) {
    uv_handle_type type = uv_handle_get_type(handle);
    if (uv_handle_get_type(handle) == UV_TCP) {
      uv_close(handle, httpDestroyClientCb);
    } else {
      uv_close(handle, NULL);
    }
  }
  return;
}
static void httpHandleQuit(SHttpMsg* msg) {
  int64_t seq = msg->seq;
  int64_t chanId = msg->chanId;
  taosMemoryFree(msg);

  tDebug("http-report receive quit, chanId:%" PRId64 ", seq:%" PRId64 "", chanId, seq);
  SHttpModule* http = taosAcquireRef(httpRefMgt, chanId);
  if (http == NULL) return;
  uv_walk(http->loop, httpWalkCb, NULL);
  TAOS_UNUSED(taosReleaseRef(httpRefMgt, chanId));
}

static bool httpFailFastShoudIgnoreMsg(SHashObj* pTable, char* server, int16_t port) {
  char buf[256] = {0};
  sprintf(buf, "%s:%d", server, port);

  int32_t* failedTime = (int32_t*)taosHashGet(pTable, buf, strlen(buf));
  if (failedTime == NULL) {
    return false;
  }

  int32_t now = taosGetTimestampSec();
  if (*failedTime > now - FAST_FAILURE_LIMIT) {
    tDebug("http-report succ to ignore msg,reason:connection timed out, dst:%s", buf);
    return true;
  } else {
    return false;
  }
}
static void httpFailFastMayUpdate(SHashObj* pTable, char* server, int16_t port, int8_t succ) {
  int32_t code = 0;
  char    buf[256] = {0};
  sprintf(buf, "%s:%d", server, port);

  if (succ) {
    TAOS_UNUSED(taosHashRemove(pTable, buf, strlen(buf)));
  } else {
    int32_t st = taosGetTimestampSec();
    if ((code = taosHashPut(pTable, buf, strlen(buf), &st, sizeof(st))) != 0) {
      tError("http-report failed to update conn status, dst:%s, reason:%s", buf, tstrerror(code));
    }
  }
  return;
}
static void httpHandleReq(SHttpMsg* msg) {
  int64_t chanId = msg->chanId;
  int32_t ignore = false;
  char*   header = NULL;
  int32_t code = 0;

  SHttpModule* http = taosAcquireRef(httpRefMgt, chanId);
  if (http == NULL) {
    code = terrno;
    goto END;
  }
  if (httpFailFastShoudIgnoreMsg(http->connStatusTable, msg->server, msg->port)) {
    ignore = true;
    goto END;
  }
  struct sockaddr_in dest = {0};
  if (taosBuildDstAddr(msg->server, msg->port, &dest) < 0) {
    goto END;
  }

  if (msg->flag == HTTP_GZIP) {
    int32_t dstLen = taosCompressHttpRport(msg->cont, msg->len);
    if (dstLen > 0) {
      msg->len = dstLen;
    } else {
      msg->flag = HTTP_FLAT;
    }
    if (dstLen < 0) {
      code = dstLen;
      goto END;
    }
  }

  int32_t cap = 2048;
  header = taosMemoryCalloc(1, cap);
  if (header == NULL) {
    code = TSDB_CODE_OUT_OF_MEMORY;
    goto END;
  }

  int32_t headLen = taosBuildHttpHeader(msg->server, msg->uri, msg->len, msg->qid, header, cap, msg->flag);
  if (headLen < 0) {
    code = headLen;
    goto END;
  }

  uv_buf_t* wb = taosMemoryCalloc(2, sizeof(uv_buf_t));
  if (wb == NULL) {
    code = TSDB_CODE_OUT_OF_MEMORY;
    goto END;
  }

  wb[0] = uv_buf_init((char*)header, strlen(header));  //  heap var
  wb[1] = uv_buf_init((char*)msg->cont, msg->len);     //  heap var

  SHttpClient* cli = taosMemoryCalloc(1, sizeof(SHttpClient));
  if (cli == NULL) {
    taosMemoryFree(wb);
    code = TSDB_CODE_OUT_OF_MEMORY;
    goto END;
  }
  cli->seq = msg->seq;
  cli->conn.data = cli;
  cli->tcp.data = cli;
  cli->req.data = cli;
  cli->dest = dest;
  cli->chanId = chanId;
  cli->addr = msg->server;
  cli->port = msg->port;
  if (msg->qid != NULL) taosMemoryFree(msg->qid);
  taosMemoryFree(msg->uri);
  taosMemoryFree(msg);

  cli->wbuf = wb;
  cli->rbuf = taosMemoryCalloc(1, HTTP_RECV_BUF_SIZE);
  if (cli->rbuf == NULL) {
    tError("http-report failed to alloc read buf, dst:%s:%d, chanId:%" PRId64 ", seq:%" PRId64 ",reason:%s", cli->addr,
           cli->port, chanId, cli->seq, tstrerror(TSDB_CODE_OUT_OF_MEMORY));
    destroyHttpClient(cli);
    TAOS_UNUSED(taosReleaseRef(httpRefMgt, chanId));
    return;
  }

  int err = uv_tcp_init(http->loop, &cli->tcp);
  if (err != 0) {
    tError("http-report failed to init socket handle, dst:%s:%d, chanId:%" PRId64 ", seq:%" PRId64 ", reason:%s",
           cli->addr, cli->port, chanId, cli->seq, uv_strerror(err));
    destroyHttpClient(cli);
    TAOS_UNUSED(taosReleaseRef(httpRefMgt, chanId));
    return;
  }

  // set up timeout to avoid stuck;
  int32_t fd = taosCreateSocketWithTimeout(5000);
  if (fd < 0) {
    tError("http-report failed to open socket, dst:%s:%d, chanId:%" PRId64 ", seq:%" PRId64 ", reason:%s", cli->addr,
           cli->port, chanId, cli->seq, tstrerror(terrno));
    destroyHttpClient(cli);
    TAOS_UNUSED(taosReleaseRef(httpRefMgt, chanId));
    return;
  }

  int ret = uv_tcp_open((uv_tcp_t*)&cli->tcp, fd);
  if (ret != 0) {
    tError("http-report failed to open socket, dst:%s:%d, chanId:%" PRId64 ", seq:%" PRId64 ", reason:%s", cli->addr,
           cli->port, chanId, cli->seq, uv_strerror(ret));

    destroyHttpClient(cli);
    TAOS_UNUSED(taosReleaseRef(httpRefMgt, chanId));
    return;
  }

  ret = uv_tcp_connect(&cli->conn, &cli->tcp, (const struct sockaddr*)&cli->dest, clientConnCb);
  if (ret != 0) {
    tError("http-report failed to connect to http-server,dst:%s:%d, chanId:%" PRId64 ", seq:%" PRId64 ", reson:%s",
           cli->addr, cli->port, chanId, cli->seq, uv_strerror(ret));
    httpFailFastMayUpdate(http->connStatusTable, cli->addr, cli->port, 0);
    destroyHttpClient(cli);
  }
  TAOS_UNUSED(taosReleaseRef(httpRefMgt, chanId));
  return;

END:
  if (ignore == false) {
    tError("http-report failed to report to addr: %s:%d, chanId:%" PRId64 ",seq:%" PRId64 " reason:%s", msg->server,
           msg->port, chanId, msg->seq, tstrerror(code));
  }
  httpDestroyMsg(msg);
  taosMemoryFree(header);
  TAOS_UNUSED(taosReleaseRef(httpRefMgt, chanId));
}

static void httpModuleDestroy(SHttpModule* http) {
  if (http == NULL) return;

  if (http->asyncPool != NULL) {
    TRANS_DESTROY_ASYNC_POOL_MSG(http->asyncPool, SHttpMsg, httpDestroyMsgWrapper, NULL);
    transAsyncPoolDestroy(http->asyncPool);
  }
  if (http->loop) {
    TAOS_UNUSED(uv_loop_close(http->loop));
    taosMemoryFree(http->loop);
  }

  taosHashCleanup(http->connStatusTable);
  // not free http, http freeed by ref
}

void httpModuleDestroy2(SHttpModule* http) {
  if (http == NULL) return;
  httpModuleDestroy(http);
  taosMemoryFree(http);
}

static int32_t taosSendHttpReportImplByChan(const char* server, const char* uri, uint16_t port, char* pCont,
                                            int32_t contLen, EHttpCompFlag flag, int64_t chanId, const char* qid) {
  SHttpModule* load = NULL;
  SHttpMsg*    msg = NULL;
  int32_t      code = httpCreateMsg(server, uri, port, pCont, contLen, flag, chanId, qid, &msg);
  if (code != 0) {
    goto _ERROR;
  }

  load = taosAcquireRef(httpRefMgt, chanId);
  if (load == NULL) {
    code = terrno;
    goto _ERROR;
  }

  if (atomic_load_8(&load->quit)) {
    code = TSDB_CODE_HTTP_MODULE_QUIT;
    goto _ERROR;
  }
  tDebug("http-report start to report, chanId:%" PRId64 ", seq:%" PRId64 "", chanId, msg->seq);

  code = transAsyncSend(load->asyncPool, &(msg->q));
  if (code != 0) {
    code = TSDB_CODE_HTTP_MODULE_QUIT;
    goto _ERROR;
  }
  msg = NULL;

_ERROR:

  if (code != 0) {
    tError("http-report failed to report reason:%s, chanId:%" PRId64 ", seq:%" PRId64 "", tstrerror(code), chanId,
           msg->seq);
  }
  httpDestroyMsg(msg);
  if (load != NULL) taosReleaseRef(httpRefMgt, chanId);
  return code;
}

int32_t taosSendHttpReportByChan(const char* server, const char* uri, uint16_t port, char* pCont, int32_t contLen,
                                 EHttpCompFlag flag, int64_t chanId, const char* qid) {
  return taosSendHttpReportImplByChan(server, uri, port, pCont, contLen, flag, chanId, qid);
}

int32_t taosSendHttpReport(const char* server, const char* uri, uint16_t port, char* pCont, int32_t contLen,
                           EHttpCompFlag flag) {
<<<<<<< HEAD
  TAOS_UNUSED(taosThreadOnce(&transHttpInit, transHttpEnvInit));
  return taosSendHttpReportImplByChan(server, uri, port, pCont, contLen, flag, httpDefaultChanId);
=======
  return taosSendHttpReportWithQID(server, uri, port, pCont, contLen, flag, NULL);
}

int32_t taosSendHttpReportWithQID(const char* server, const char* uri, uint16_t port, char* pCont, int32_t contLen,
                                  EHttpCompFlag flag, const char* qid) {
  (void)taosThreadOnce(&transHttpInit, transHttpEnvInit);
  return taosSendHttpReportImplByChan(server, uri, port, pCont, contLen, flag, httpDefaultChanId, qid);
>>>>>>> b6c9c27a
}

static void transHttpDestroyHandle(void* handle) { taosMemoryFree(handle); }

int64_t transInitHttpChanImpl();

static void transHttpEnvInit() {
  httpRefMgt = taosOpenRef(64, transHttpDestroyHandle);
  httpDefaultChanId = transInitHttpChanImpl();
  httpSeqNum = 0;
}

void transHttpEnvDestroy() {
  // remove default chanId
  taosDestroyHttpChan(httpDefaultChanId);
  httpDefaultChanId = -1;
}

int64_t transInitHttpChanImpl() {
  int32_t      code = 0;
  SHttpModule* http = taosMemoryCalloc(1, sizeof(SHttpModule));
  if (http == NULL) {
    code = terrno;
    goto _ERROR;
  }

  http->connStatusTable = taosHashInit(4, taosGetDefaultHashFunction(TSDB_DATA_TYPE_BINARY), true, HASH_ENTRY_LOCK);
  if (http->connStatusTable == NULL) {
    code = TSDB_CODE_OUT_OF_MEMORY;
    goto _ERROR;
  }

  http->loop = taosMemoryMalloc(sizeof(uv_loop_t));
  if (http->loop == NULL) {
    code = TSDB_CODE_OUT_OF_MEMORY;
    goto _ERROR;
  }

  int err = uv_loop_init(http->loop);
  if (err != 0) {
    tError("http-report failed init uv, reason:%s", uv_strerror(err));
    code = TSDB_CODE_THIRDPARTY_ERROR;
    goto _ERROR;
  }

  code = transAsyncPoolCreate(http->loop, 1, http, httpAsyncCb, &http->asyncPool);
  if (code != 0) {
    goto _ERROR;
  }

  http->quit = 0;

  err = taosThreadCreate(&http->thread, NULL, httpThread, (void*)http);
  if (err != 0) {
    code = TAOS_SYSTEM_ERROR(errno);
    goto _ERROR;
  }

  int64_t ref = taosAddRef(httpRefMgt, http);
  if (ref < 0) {
    goto _ERROR;
  }
  return ref;

_ERROR:
  httpModuleDestroy2(http);
  return code;
}
int64_t taosInitHttpChan() {
  TAOS_UNUSED(taosThreadOnce(&transHttpInit, transHttpEnvInit));
  return transInitHttpChanImpl();
}

void taosDestroyHttpChan(int64_t chanId) {
  tDebug("http-report send quit, chanId: %" PRId64 "", chanId);

  int          ret = 0;
  SHttpModule* load = taosAcquireRef(httpRefMgt, chanId);
  if (load == NULL) {
    tError("http-report failed to destroy chanId %" PRId64 ", reason:%s", chanId, tstrerror(terrno));
    ret = terrno;
    return;
  }

  atomic_store_8(&load->quit, 1);
  ret = httpSendQuit(load, chanId);
  if (ret != 0) {
    tDebug("http-report already destroyed, chanId %" PRId64 ",reason:%s", chanId, tstrerror(ret));
    TAOS_UNUSED(taosReleaseRef(httpRefMgt, chanId));
    return;
  }

  TAOS_UNUSED(taosThreadJoin(load->thread, NULL));

  httpModuleDestroy(load);

  TAOS_UNUSED(taosReleaseRef(httpRefMgt, chanId));
  TAOS_UNUSED(taosRemoveRef(httpRefMgt, chanId));
}<|MERGE_RESOLUTION|>--- conflicted
+++ resolved
@@ -749,18 +749,13 @@
 
 int32_t taosSendHttpReport(const char* server, const char* uri, uint16_t port, char* pCont, int32_t contLen,
                            EHttpCompFlag flag) {
-<<<<<<< HEAD
-  TAOS_UNUSED(taosThreadOnce(&transHttpInit, transHttpEnvInit));
-  return taosSendHttpReportImplByChan(server, uri, port, pCont, contLen, flag, httpDefaultChanId);
-=======
   return taosSendHttpReportWithQID(server, uri, port, pCont, contLen, flag, NULL);
 }
 
 int32_t taosSendHttpReportWithQID(const char* server, const char* uri, uint16_t port, char* pCont, int32_t contLen,
                                   EHttpCompFlag flag, const char* qid) {
-  (void)taosThreadOnce(&transHttpInit, transHttpEnvInit);
+  TAOS_UNUSED(taosThreadOnce(&transHttpInit, transHttpEnvInit));
   return taosSendHttpReportImplByChan(server, uri, port, pCont, contLen, flag, httpDefaultChanId, qid);
->>>>>>> b6c9c27a
 }
 
 static void transHttpDestroyHandle(void* handle) { taosMemoryFree(handle); }
