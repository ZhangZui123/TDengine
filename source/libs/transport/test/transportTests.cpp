--- conflicted
+++ resolved
@@ -156,27 +156,15 @@
     STransCtx *src = (STransCtx *)taosMemoryCalloc(1, sizeof(STransCtx));
     transCtxInit(src);
     {
-<<<<<<< HEAD
-      STransCtxVal val1 = {.val = NULL, .free = free};
-      val1.val = malloc(12);
-=======
-      STransCtxVal val1 = {.val = NULL, .len = 0, .freeFunc = taosMemoryFree};
-      val1.val = taosMemoryMalloc(12);
-      val1.len = 12;
->>>>>>> 6a773532
-
-      taosHashPut(src->args, &key, sizeof(key), &val1, sizeof(val1));
-      key++;
-    }
-    {
-<<<<<<< HEAD
-      STransCtxVal val1 = {.val = NULL, .free = free};
-      val1.val = malloc(12);
-=======
-      STransCtxVal val1 = {.val = NULL, .len = 0, .freeFunc = taosMemoryFree};
-      val1.val = taosMemoryMalloc(12);
-      val1.len = 12;
->>>>>>> 6a773532
+      STransCtxVal val1 = {.val = NULL, .freeFunc = taosMemoryFree};
+      val1.val = taosMemoryMalloc(12);
+
+      taosHashPut(src->args, &key, sizeof(key), &val1, sizeof(val1));
+      key++;
+    }
+    {
+      STransCtxVal val1 = {.val = NULL, .freeFunc = taosMemoryFree};
+      val1.val = taosMemoryMalloc(12);
       taosHashPut(src->args, &key, sizeof(key), &val1, sizeof(val1));
       key++;
     }
@@ -188,27 +176,15 @@
     STransCtx *src = (STransCtx *)taosMemoryCalloc(1, sizeof(STransCtx));
     transCtxInit(src);
     {
-<<<<<<< HEAD
-      STransCtxVal val1 = {.val = NULL, .free = free};
-      val1.val = malloc(12);
-=======
-      STransCtxVal val1 = {.val = NULL, .len = 0, .freeFunc = taosMemoryFree};
-      val1.val = taosMemoryMalloc(12);
-      val1.len = 12;
->>>>>>> 6a773532
-
-      taosHashPut(src->args, &key, sizeof(key), &val1, sizeof(val1));
-      key++;
-    }
-    {
-<<<<<<< HEAD
-      STransCtxVal val1 = {.val = NULL, .free = free};
-      val1.val = malloc(12);
-=======
-      STransCtxVal val1 = {.val = NULL, .len = 0, .freeFunc = taosMemoryFree};
-      val1.val = taosMemoryMalloc(12);
-      val1.len = 12;
->>>>>>> 6a773532
+      STransCtxVal val1 = {.val = NULL, .freeFunc = taosMemoryFree};
+      val1.val = taosMemoryMalloc(12);
+
+      taosHashPut(src->args, &key, sizeof(key), &val1, sizeof(val1));
+      key++;
+    }
+    {
+      STransCtxVal val1 = {.val = NULL, .freeFunc = taosMemoryFree};
+      val1.val = taosMemoryMalloc(12);
       taosHashPut(src->args, &key, sizeof(key), &val1, sizeof(val1));
       key++;
     }
@@ -222,26 +198,16 @@
     STransCtx *src = (STransCtx *)taosMemoryCalloc(1, sizeof(STransCtx));
     transCtxInit(src);
     {
-<<<<<<< HEAD
-      STransCtxVal val1 = {.val = NULL, .free = free};
-      val1.val = calloc(1, 11);
-=======
-      STransCtxVal val1 = {.val = NULL, .len = 0, .freeFunc = taosMemoryFree};
+      STransCtxVal val1 = {.val = NULL, .freeFunc = taosMemoryFree};
       val1.val = taosMemoryCalloc(1, 11);
->>>>>>> 6a773532
       memcpy(val1.val, val.c_str(), val.size());
 
       taosHashPut(src->args, &key, sizeof(key), &val1, sizeof(val1));
       key++;
     }
     {
-<<<<<<< HEAD
-      STransCtxVal val1 = {.val = NULL, .free = free};
-      val1.val = calloc(1, 11);
-=======
-      STransCtxVal val1 = {.val = NULL, .len = 0, .freeFunc = taosMemoryFree};
+      STransCtxVal val1 = {.val = NULL, .freeFunc = taosMemoryFree};
       val1.val = taosMemoryCalloc(1, 11);
->>>>>>> 6a773532
       memcpy(val1.val, val.c_str(), val.size());
       taosHashPut(src->args, &key, sizeof(key), &val1, sizeof(val1));
       key++;
