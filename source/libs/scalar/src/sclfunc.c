--- conflicted
+++ resolved
@@ -2186,14 +2186,6 @@
             goto _end;
           }
           convBuf[len] = 0;
-<<<<<<< HEAD
-          code = convertToDecimal(convBuf, &iT, output, &oT);
-        } else {
-          if (IS_VAR_DATA_TYPE(iT.type))
-            code = convertToDecimal(varDataVal(input), &iT, output, &oT);
-          else
-            code = convertToDecimal(input, &iT, output, &oT);
-=======
           iT.bytes = len;
           code = convertToDecimal(convBuf, &iT, output, &oT);
         } else {
@@ -2203,7 +2195,6 @@
           } else {
             code = convertToDecimal(input, &iT, output, &oT);
           }
->>>>>>> 21317576
         }
         if (code != TSDB_CODE_SUCCESS) {
           terrno = code;
