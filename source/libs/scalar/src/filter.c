--- conflicted
+++ resolved
@@ -1071,10 +1071,7 @@
       info->fields[type].fields =
           taosMemoryRealloc(info->fields[type].fields, info->fields[type].size * sizeof(SFilterField));
       if (info->fields[type].fields == NULL) {
-<<<<<<< HEAD
-=======
         *num = 0;
->>>>>>> 641fccaa
         fltError("taosMemoryRealloc failed, size:%d", (int32_t)(info->fields[type].size * sizeof(SFilterField)));
         FLT_ERR_RET(terrno);
       }
