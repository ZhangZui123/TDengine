/*
 * Copyright (c) 2019 TAOS Data, Inc. <jhtao@taosdata.com>
 *
 * This program is free software: you can use, redistribute, and/or modify
 * it under the terms of the GNU Affero General Public License, version 3
 * or later ("AGPL"), as published by the Free Software Foundation.
 *
 * This program is distributed in the hope that it will be useful, but WITHOUT
 * ANY WARRANTY; without even the implied warranty of MERCHANTABILITY or
 * FITNESS FOR A PARTICULAR PURPOSE.
 *
 * You should have received a copy of the GNU Affero General Public License
 * along with this program. If not, see <http://www.gnu.org/licenses/>.
 */
#include "os.h"
#include <tlog.h>
#include "thash.h"
//#include "queryLog.h"
#include "filter.h"
#include "filterInt.h"
#include "sclInt.h"
#include "tcompare.h"
#include "tdatablock.h"
#include "ttime.h"

OptrStr gOptrStr[] = {
  {0,                                      "invalid"},
  {OP_TYPE_ADD,                            "+"},
  {OP_TYPE_SUB,                            "-"},
  {OP_TYPE_MULTI,                          "*"},
  {OP_TYPE_DIV,                            "/"},
  {OP_TYPE_MOD,                            "%"},

  // bit operator
  {OP_TYPE_BIT_AND,                        "&"},
  {OP_TYPE_BIT_OR,                         "|"},

  // comparison operator
  {OP_TYPE_GREATER_THAN,                   ">"},
  {OP_TYPE_GREATER_EQUAL,                  ">="},
  {OP_TYPE_LOWER_THAN,                     "<"},
  {OP_TYPE_LOWER_EQUAL,                    "<="},
  {OP_TYPE_EQUAL,                          "=="},
  {OP_TYPE_NOT_EQUAL,                      "!="},
  {OP_TYPE_IN,                             "in"},
  {OP_TYPE_NOT_IN,                         "not in"},
  {OP_TYPE_LIKE,                           "like"},
  {OP_TYPE_NOT_LIKE,                       "not like"},
  {OP_TYPE_MATCH,                          "match"},
  {OP_TYPE_NMATCH,                         "nmatch"},
  {OP_TYPE_IS_NULL,                        "is null"},
  {OP_TYPE_IS_NOT_NULL,                    "not null"},
  {OP_TYPE_IS_TRUE,                        "is true"},
  {OP_TYPE_IS_FALSE,                       "is false"},
  {OP_TYPE_IS_UNKNOWN,                     "is unknown"},
  {OP_TYPE_IS_NOT_TRUE,                    "not true"},
  {OP_TYPE_IS_NOT_FALSE,                   "not false"},
  {OP_TYPE_IS_NOT_UNKNOWN,                 "not unknown"},

  // json operator
  {OP_TYPE_JSON_GET_VALUE,                 "->"},
  {OP_TYPE_JSON_CONTAINS,                  "json contains"}
};

bool filterRangeCompGi (const void *minv, const void *maxv, const void *minr, const void *maxr, __compar_fn_t cfunc) {
  int32_t result = cfunc(maxv, minr);
  return result >= 0;
}
bool filterRangeCompGe (const void *minv, const void *maxv, const void *minr, const void *maxr, __compar_fn_t cfunc) {
  int32_t result = cfunc(maxv, minr);
  return result > 0;
}
bool filterRangeCompLi (const void *minv, const void *maxv, const void *minr, const void *maxr, __compar_fn_t cfunc) {
  int32_t result = cfunc(minv, maxr);
  return result <= 0;
}
bool filterRangeCompLe (const void *minv, const void *maxv, const void *minr, const void *maxr, __compar_fn_t cfunc) {
  int32_t result = cfunc(minv, maxr);
  return result < 0;
}
bool filterRangeCompii (const void *minv, const void *maxv, const void *minr, const void *maxr, __compar_fn_t cfunc) {
  return cfunc(maxv, minr) >= 0 && cfunc(minv, maxr) <= 0;
}
bool filterRangeCompee (const void *minv, const void *maxv, const void *minr, const void *maxr, __compar_fn_t cfunc) {
  return cfunc(maxv, minr) > 0 && cfunc(minv, maxr) < 0;
}
bool filterRangeCompei (const void *minv, const void *maxv, const void *minr, const void *maxr, __compar_fn_t cfunc) {
  return cfunc(maxv, minr) > 0 && cfunc(minv, maxr) <= 0;
}
bool filterRangeCompie (const void *minv, const void *maxv, const void *minr, const void *maxr, __compar_fn_t cfunc) {
  return cfunc(maxv, minr) >= 0 && cfunc(minv, maxr) < 0;
}

rangeCompFunc filterGetRangeCompFunc(char sflag, char eflag) {
  if (FILTER_GET_FLAG(sflag, RANGE_FLG_NULL)) {
    if (FILTER_GET_FLAG(eflag, RANGE_FLG_EXCLUDE)) {
      return filterRangeCompLe;
    }
    
    return filterRangeCompLi;
  }

  if (FILTER_GET_FLAG(eflag, RANGE_FLG_NULL)) {
    if (FILTER_GET_FLAG(sflag, RANGE_FLG_EXCLUDE)) {
      return filterRangeCompGe;
    }
    
    return filterRangeCompGi;
  }

  if (FILTER_GET_FLAG(sflag, RANGE_FLG_EXCLUDE)) {
    if (FILTER_GET_FLAG(eflag, RANGE_FLG_EXCLUDE)) {
      return filterRangeCompee;
    }

    return filterRangeCompei;
  }

  if (FILTER_GET_FLAG(eflag, RANGE_FLG_EXCLUDE)) {
    return filterRangeCompie;
  }

  return filterRangeCompii;
}

rangeCompFunc gRangeCompare[] = {filterRangeCompee, filterRangeCompei, filterRangeCompie, filterRangeCompii, filterRangeCompGe,
 filterRangeCompGi, filterRangeCompLe, filterRangeCompLi};


int8_t filterGetRangeCompFuncFromOptrs(uint8_t optr, uint8_t optr2) {
  if (optr2) {
    assert(optr2 == OP_TYPE_LOWER_THAN || optr2 == OP_TYPE_LOWER_EQUAL);  

    if (optr == OP_TYPE_GREATER_THAN) {
      if (optr2 == OP_TYPE_LOWER_THAN) {
        return 0;
      }

      return 1;
    }

    if (optr2 == OP_TYPE_LOWER_THAN) {
      return 2;
    }

    return 3;
  } else {
    switch (optr) {
     case OP_TYPE_GREATER_THAN:
      return 4;
     case OP_TYPE_GREATER_EQUAL:
      return 5;
     case OP_TYPE_LOWER_THAN:
      return 6;
     case OP_TYPE_LOWER_EQUAL:
      return 7;
     default:
      break;
    }
  }

  return -1;
}

__compar_fn_t gDataCompare[] = {compareInt32Val, compareInt8Val, compareInt16Val, compareInt64Val, compareFloatVal,
  compareDoubleVal, compareLenPrefixedStr, compareStrPatternMatch, compareChkInString, compareWStrPatternMatch, 
  compareLenPrefixedWStr, compareUint8Val, compareUint16Val, compareUint32Val, compareUint64Val,
  setChkInBytes1, setChkInBytes2, setChkInBytes4, setChkInBytes8, compareStrRegexCompMatch, 
  compareStrRegexCompNMatch, setChkNotInBytes1, setChkNotInBytes2, setChkNotInBytes4, setChkNotInBytes8,
  compareChkNotInString, compareStrPatternNotMatch, compareWStrPatternNotMatch, compareJsonContainsKey
};

int8_t filterGetCompFuncIdx(int32_t type, int32_t optr) {
  int8_t comparFn = 0;

  if (optr == OP_TYPE_IN && (type != TSDB_DATA_TYPE_BINARY && type != TSDB_DATA_TYPE_NCHAR)) {
    switch (type) {
      case TSDB_DATA_TYPE_BOOL:
      case TSDB_DATA_TYPE_TINYINT:  
      case TSDB_DATA_TYPE_UTINYINT:  
        return 15;
      case TSDB_DATA_TYPE_SMALLINT:
      case TSDB_DATA_TYPE_USMALLINT:
        return 16;
      case TSDB_DATA_TYPE_INT:
      case TSDB_DATA_TYPE_UINT:
      case TSDB_DATA_TYPE_FLOAT:        
        return 17;
      case TSDB_DATA_TYPE_BIGINT:        
      case TSDB_DATA_TYPE_UBIGINT:        
      case TSDB_DATA_TYPE_DOUBLE:        
      case TSDB_DATA_TYPE_TIMESTAMP:        
        return 18;
      default:
        assert(0);
    }
  }

  if (optr == OP_TYPE_NOT_IN && (type != TSDB_DATA_TYPE_BINARY && type != TSDB_DATA_TYPE_NCHAR)) {
    switch (type) {
      case TSDB_DATA_TYPE_BOOL:
      case TSDB_DATA_TYPE_TINYINT:  
      case TSDB_DATA_TYPE_UTINYINT:  
        return 21;
      case TSDB_DATA_TYPE_SMALLINT:
      case TSDB_DATA_TYPE_USMALLINT:
        return 22;
      case TSDB_DATA_TYPE_INT:
      case TSDB_DATA_TYPE_UINT:
      case TSDB_DATA_TYPE_FLOAT:        
        return 23;
      case TSDB_DATA_TYPE_BIGINT:        
      case TSDB_DATA_TYPE_UBIGINT:        
      case TSDB_DATA_TYPE_DOUBLE:        
      case TSDB_DATA_TYPE_TIMESTAMP:        
        return 24;
      default:
        assert(0);
    }
  }

  if (optr == OP_TYPE_JSON_CONTAINS && type == TSDB_DATA_TYPE_JSON) {
    return 28;
  }


  switch (type) {
    case TSDB_DATA_TYPE_BOOL:
    case TSDB_DATA_TYPE_TINYINT:   comparFn = 1;   break;
    case TSDB_DATA_TYPE_SMALLINT:  comparFn = 2;  break;
    case TSDB_DATA_TYPE_INT:       comparFn = 0;  break;
    case TSDB_DATA_TYPE_BIGINT:
    case TSDB_DATA_TYPE_TIMESTAMP: comparFn = 3;  break;
    case TSDB_DATA_TYPE_FLOAT:     comparFn = 4;  break;
    case TSDB_DATA_TYPE_DOUBLE:    comparFn = 5; break;
    case TSDB_DATA_TYPE_BINARY: {
      if (optr == OP_TYPE_MATCH) {
        comparFn = 19;
      } else if (optr == OP_TYPE_NMATCH) {
        comparFn = 20;
      } else if (optr == OP_TYPE_LIKE) { /* wildcard query using like operator */
        comparFn = 7;
      } else if (optr == OP_TYPE_NOT_LIKE) { /* wildcard query using like operator */
        comparFn = 26;
      } else if (optr == OP_TYPE_IN) {
        comparFn = 8;
      } else if (optr == OP_TYPE_NOT_IN) {
        comparFn = 25;
      } else { /* normal relational comparFn */
        comparFn = 6;
      }
    
      break;
    }
  
    case TSDB_DATA_TYPE_NCHAR: {
      if (optr == OP_TYPE_MATCH) {
        comparFn = 19;
      } else if (optr == OP_TYPE_NMATCH) {
        comparFn = 20;
      } else if (optr == OP_TYPE_LIKE) {
        comparFn = 9;
      } else if (optr == OP_TYPE_NOT_LIKE) {
        comparFn = 27;
      } else if (optr == OP_TYPE_IN) {
        comparFn = 8;
      } else if (optr == OP_TYPE_NOT_IN) {
        comparFn = 25;
      } else {
        comparFn = 10;
      }
      break;
    }

    case TSDB_DATA_TYPE_UTINYINT:  comparFn = 11; break;
    case TSDB_DATA_TYPE_USMALLINT: comparFn = 12;break;
    case TSDB_DATA_TYPE_UINT:      comparFn = 13;break;
    case TSDB_DATA_TYPE_UBIGINT:   comparFn = 14;break;

    default:
      comparFn = 0;
      break;
  }
  
  return comparFn;
}

__compar_fn_t filterGetCompFunc(int32_t type, int32_t optr) {
  return gDataCompare[filterGetCompFuncIdx(type, optr)];
}


static FORCE_INLINE int32_t filterCompareGroupCtx(const void *pLeft, const void *pRight) {
  SFilterGroupCtx *left = *((SFilterGroupCtx**)pLeft), *right = *((SFilterGroupCtx**)pRight);
  if (left->colNum > right->colNum) return 1;
  if (left->colNum < right->colNum) return -1;
  return 0;
}

int32_t filterInitUnitsFields(SFilterInfo *info) {
  info->unitSize = FILTER_DEFAULT_UNIT_SIZE;
  info->units = taosMemoryCalloc(info->unitSize, sizeof(SFilterUnit));
  
  info->fields[FLD_TYPE_COLUMN].num = 0;
  info->fields[FLD_TYPE_COLUMN].size = FILTER_DEFAULT_FIELD_SIZE;
  info->fields[FLD_TYPE_COLUMN].fields = taosMemoryCalloc(info->fields[FLD_TYPE_COLUMN].size, sizeof(SFilterField));
  info->fields[FLD_TYPE_VALUE].num = 0;
  info->fields[FLD_TYPE_VALUE].size = FILTER_DEFAULT_FIELD_SIZE;
  info->fields[FLD_TYPE_VALUE].fields = taosMemoryCalloc(info->fields[FLD_TYPE_VALUE].size, sizeof(SFilterField));

  return TSDB_CODE_SUCCESS;
}

static FORCE_INLINE SFilterRangeNode* filterNewRange(SFilterRangeCtx *ctx, SFilterRange* ra) {
  SFilterRangeNode *r = NULL;
  
  if (ctx->rf) {
    r = ctx->rf;
    ctx->rf = ctx->rf->next;
    r->prev = NULL;
    r->next = NULL;
  } else {
    r = taosMemoryCalloc(1, sizeof(SFilterRangeNode));
  }

  FILTER_COPY_RA(&r->ra, ra);

  return r;
}

void* filterInitRangeCtx(int32_t type, int32_t options) {
  if (type > TSDB_DATA_TYPE_UBIGINT || type < TSDB_DATA_TYPE_BOOL || type == TSDB_DATA_TYPE_BINARY || type == TSDB_DATA_TYPE_NCHAR) {
    qError("not supported range type:%d", type);
    return NULL;
  }
  
  SFilterRangeCtx *ctx = taosMemoryCalloc(1, sizeof(SFilterRangeCtx));

  ctx->type = type;
  ctx->options = options;
  ctx->pCompareFunc = getComparFunc(type, 0);

  return ctx;
}


int32_t filterResetRangeCtx(SFilterRangeCtx *ctx) {
  ctx->status = 0;

  if (ctx->rf == NULL) {
    ctx->rf = ctx->rs;
    ctx->rs = NULL;
    return TSDB_CODE_SUCCESS;
  }

  ctx->isnull = false;
  ctx->notnull = false;
  ctx->isrange = false;

  SFilterRangeNode *r = ctx->rf;
  
  while (r && r->next) {
    r = r->next;
  }

  r->next = ctx->rs;
  ctx->rs = NULL;
  return TSDB_CODE_SUCCESS;
}

int32_t filterReuseRangeCtx(SFilterRangeCtx *ctx, int32_t type, int32_t options) {
  filterResetRangeCtx(ctx);

  ctx->type = type;
  ctx->options = options;
  ctx->pCompareFunc = getComparFunc(type, 0);

  return TSDB_CODE_SUCCESS;
}


int32_t filterConvertRange(SFilterRangeCtx *cur, SFilterRange *ra, bool *notNull) {
  if (!FILTER_GET_FLAG(ra->sflag, RANGE_FLG_NULL)) {
    int32_t sr = cur->pCompareFunc(&ra->s, getDataMin(cur->type));
    if (sr == 0) {
      FILTER_SET_FLAG(ra->sflag, RANGE_FLG_NULL);
    }
  }

  if (!FILTER_GET_FLAG(ra->eflag, RANGE_FLG_NULL)) {
    int32_t er = cur->pCompareFunc(&ra->e, getDataMax(cur->type));
    if (er == 0) {
      FILTER_SET_FLAG(ra->eflag, RANGE_FLG_NULL);
    }
  }

  
  if (FILTER_GET_FLAG(ra->sflag, RANGE_FLG_NULL) && FILTER_GET_FLAG(ra->eflag, RANGE_FLG_NULL)) {
    *notNull = true;
  } else {
    *notNull = false;
  }

  return TSDB_CODE_SUCCESS;
}

int32_t filterAddRangeOptr(void* h, uint8_t raOptr, int32_t optr, bool *empty, bool *all) {
  SFilterRangeCtx *ctx = (SFilterRangeCtx *)h;

  if (optr == LOGIC_COND_TYPE_AND) {
    SET_AND_OPTR(ctx, raOptr);
    if (CHK_AND_OPTR(ctx) || (raOptr == FILTER_DUMMY_EMPTY_OPTR)) {
      FILTER_SET_FLAG(ctx->status, MR_ST_EMPTY);
      *empty = true;
    }
  } else {
    SET_OR_OPTR(ctx, raOptr);
    if (CHK_OR_OPTR(ctx)) {
      FILTER_SET_FLAG(ctx->status, MR_ST_ALL);
      *all = true;
    }
  }

  return TSDB_CODE_SUCCESS;
}



int32_t filterAddRangeImpl(void* h, SFilterRange* ra, int32_t optr) {
  SFilterRangeCtx *ctx = (SFilterRangeCtx *)h;

  if (ctx->rs == NULL) {
    if ((FILTER_GET_FLAG(ctx->status, MR_ST_START) == 0) 
      || (FILTER_GET_FLAG(ctx->status, MR_ST_ALL) && (optr == LOGIC_COND_TYPE_AND))
      || ((!FILTER_GET_FLAG(ctx->status, MR_ST_ALL)) && (optr == LOGIC_COND_TYPE_OR))) {
      APPEND_RANGE(ctx, ctx->rs, ra);
      FILTER_SET_FLAG(ctx->status, MR_ST_START);
    }

    return TSDB_CODE_SUCCESS;
  }

  SFilterRangeNode *r = ctx->rs;
  SFilterRangeNode *rn = NULL;
  int32_t cr = 0;

  if (optr == LOGIC_COND_TYPE_AND) {
    while (r != NULL) {
      cr = ctx->pCompareFunc(&r->ra.s, &ra->e);
      if (FILTER_GREATER(cr, r->ra.sflag, ra->eflag)) {
        FREE_FROM_RANGE(ctx, r);
        break;
      }

      cr = ctx->pCompareFunc(&ra->s, &r->ra.e);
      if (FILTER_GREATER(cr, ra->sflag, r->ra.eflag)) {
        rn = r->next;
        FREE_RANGE(ctx, r);
        r = rn;
        continue;
      }

      cr = ctx->pCompareFunc(&ra->s, &r->ra.s);
      if (FILTER_GREATER(cr, ra->sflag, r->ra.sflag)) {
        SIMPLE_COPY_VALUES((char *)&r->ra.s, &ra->s);
        cr == 0 ? (r->ra.sflag |= ra->sflag) : (r->ra.sflag = ra->sflag);
      }

      cr = ctx->pCompareFunc(&r->ra.e, &ra->e);
      if (FILTER_GREATER(cr, r->ra.eflag, ra->eflag)) {
        SIMPLE_COPY_VALUES((char *)&r->ra.e, &ra->e);
        cr == 0 ? (r->ra.eflag |= ra->eflag) : (r->ra.eflag = ra->eflag);
        break;
      }

      r = r->next;
    }

    return TSDB_CODE_SUCCESS;
  }


  //TSDB_RELATION_OR
  
  bool smerged = false;
  bool emerged = false;

  while (r != NULL) {
    cr = ctx->pCompareFunc(&r->ra.s, &ra->e);
    if (FILTER_GREATER(cr, r->ra.sflag, ra->eflag)) {    
      if (emerged == false) {
        INSERT_RANGE(ctx, r, ra);
      }
      
      break;
    }

    if (smerged == false) {
      cr = ctx->pCompareFunc(&ra->s, &r->ra.e);
      if (FILTER_GREATER(cr, ra->sflag, r->ra.eflag)) {   
        if (r->next) {
          r= r->next;
          continue;
        }

        APPEND_RANGE(ctx, r, ra);
        break;
      }

      cr = ctx->pCompareFunc(&r->ra.s, &ra->s);
      if (FILTER_GREATER(cr, r->ra.sflag, ra->sflag)) {         
        SIMPLE_COPY_VALUES((char *)&r->ra.s, &ra->s);        
        cr == 0 ? (r->ra.sflag &= ra->sflag) : (r->ra.sflag = ra->sflag);
      }

      smerged = true;
    }
    
    if (emerged == false) {
      cr = ctx->pCompareFunc(&ra->e, &r->ra.e);
      if (FILTER_GREATER(cr, ra->eflag, r->ra.eflag)) {
        SIMPLE_COPY_VALUES((char *)&r->ra.e, &ra->e);
        if (cr == 0) { 
          r->ra.eflag &= ra->eflag;
          break;
        }
        
        r->ra.eflag = ra->eflag;
        emerged = true;
        r = r->next;
        continue;
      }

      break;
    }

    cr = ctx->pCompareFunc(&ra->e, &r->ra.e);
    if (FILTER_GREATER(cr, ra->eflag, r->ra.eflag)) {
      rn = r->next;
      FREE_RANGE(ctx, r);
      r = rn;

      continue;
    } else {
      SIMPLE_COPY_VALUES(&r->prev->ra.e, (char *)&r->ra.e);
      cr == 0 ? (r->prev->ra.eflag &= r->ra.eflag) : (r->prev->ra.eflag = r->ra.eflag);
      FREE_RANGE(ctx, r);
      
      break;
    }
  }

  if (ctx->rs && ctx->rs->next == NULL) {
    bool notnull;
    filterConvertRange(ctx, &ctx->rs->ra, &notnull);
    if (notnull) {
      bool all = false;
      FREE_FROM_RANGE(ctx, ctx->rs);
      filterAddRangeOptr(h, OP_TYPE_IS_NOT_NULL, optr, NULL, &all);
      if (all) {
        FILTER_SET_FLAG(ctx->status, MR_ST_ALL);
      }
    }
  }

  return TSDB_CODE_SUCCESS;  
}

int32_t filterAddRange(void* h, SFilterRange* ra, int32_t optr) {
  SFilterRangeCtx *ctx = (SFilterRangeCtx *)h;
  
  if (FILTER_GET_FLAG(ra->sflag, RANGE_FLG_NULL)) {
    SIMPLE_COPY_VALUES(&ra->s, getDataMin(ctx->type));
    //FILTER_CLR_FLAG(ra->sflag, RA_NULL);
  }

  if (FILTER_GET_FLAG(ra->eflag, RANGE_FLG_NULL)) {
    SIMPLE_COPY_VALUES(&ra->e, getDataMax(ctx->type));
    //FILTER_CLR_FLAG(ra->eflag, RA_NULL);
  }

  return filterAddRangeImpl(h, ra, optr);
}


int32_t filterAddRangeCtx(void *dst, void *src, int32_t optr) {
  SFilterRangeCtx *dctx = (SFilterRangeCtx *)dst;
  SFilterRangeCtx *sctx = (SFilterRangeCtx *)src;

  assert(optr == LOGIC_COND_TYPE_OR);

  if (sctx->rs == NULL) {
    return TSDB_CODE_SUCCESS;
  }

  SFilterRangeNode *r = sctx->rs;
  
  while (r) {
    filterAddRange(dctx, &r->ra, optr);
    r = r->next;
  }

  return TSDB_CODE_SUCCESS;
}

int32_t filterCopyRangeCtx(void *dst, void *src) {
  SFilterRangeCtx *dctx = (SFilterRangeCtx *)dst;
  SFilterRangeCtx *sctx = (SFilterRangeCtx *)src;

  dctx->status = sctx->status;
  
  dctx->isnull = sctx->isnull;
  dctx->notnull = sctx->notnull;
  dctx->isrange = sctx->isrange;

  SFilterRangeNode *r = sctx->rs;
  SFilterRangeNode *dr = dctx->rs;
  
  while (r) {
    APPEND_RANGE(dctx, dr, &r->ra);
    if (dr == NULL) {
      dr = dctx->rs;
    } else {
      dr = dr->next;
    }
    r = r->next;
  }

  return TSDB_CODE_SUCCESS;
}



int32_t filterFinishRange(void* h) {
  SFilterRangeCtx *ctx = (SFilterRangeCtx *)h;

  if (FILTER_GET_FLAG(ctx->status, MR_ST_FIN)) {
    return TSDB_CODE_SUCCESS;
  }

  if (FILTER_GET_FLAG(ctx->options, FLT_OPTION_TIMESTAMP)) {
    SFilterRangeNode *r = ctx->rs;
    SFilterRangeNode *rn = NULL;
    
    while (r && r->next) {
      int64_t tmp = 1;
      operateVal(&tmp, &r->ra.e, &tmp, OP_TYPE_ADD, ctx->type);
      if (ctx->pCompareFunc(&tmp, &r->next->ra.s) == 0) {
        rn = r->next;
        SIMPLE_COPY_VALUES((char *)&r->next->ra.s, (char *)&r->ra.s);
        FREE_RANGE(ctx, r);
        r = rn;
      
        continue;
      }
      
      r = r->next;
    }
  }

  FILTER_SET_FLAG(ctx->status, MR_ST_FIN);

  return TSDB_CODE_SUCCESS;
}

int32_t filterGetRangeNum(void* h, int32_t* num) {
  filterFinishRange(h);
  
  SFilterRangeCtx *ctx = (SFilterRangeCtx *)h;

  *num = 0;

  SFilterRangeNode *r = ctx->rs;
  
  while (r) {
    ++(*num);
    r = r->next;
  }

  return TSDB_CODE_SUCCESS;
}


int32_t filterGetRangeRes(void* h, SFilterRange *ra) {
  filterFinishRange(h);

  SFilterRangeCtx *ctx = (SFilterRangeCtx *)h;
  uint32_t num = 0;
  SFilterRangeNode* r = ctx->rs;
  
  while (r) {
    if (num) {
      ra->e = r->ra.e;
      ra->eflag = r->ra.eflag;
    } else {
      FILTER_COPY_RA(ra, &r->ra);
    }

    ++num;
    r = r->next;
  }

  if (num == 0) {
    qError("no range result");
    return TSDB_CODE_QRY_APP_ERROR;
  }
  
  return TSDB_CODE_SUCCESS;
}


int32_t filterSourceRangeFromCtx(SFilterRangeCtx *ctx, void *sctx, int32_t optr, bool *empty, bool *all) {
  SFilterRangeCtx *src = (SFilterRangeCtx *)sctx;

  if (src->isnull){
    filterAddRangeOptr(ctx, OP_TYPE_IS_NULL, optr, empty, all);
    if (FILTER_GET_FLAG(ctx->status, MR_ST_ALL)) {
      *all = true;
    }
  }

  if (src->notnull) {
    filterAddRangeOptr(ctx, OP_TYPE_IS_NOT_NULL, optr, empty, all);
    if (FILTER_GET_FLAG(ctx->status, MR_ST_ALL)) {
      *all = true;
    }
  }

  if (src->isrange) {
    filterAddRangeOptr(ctx, 0, optr, empty, all);

    if (!(optr == LOGIC_COND_TYPE_OR && ctx->notnull)) {
      filterAddRangeCtx(ctx, src, optr);
    }
    
    if (FILTER_GET_FLAG(ctx->status, MR_ST_ALL)) {
      *all = true;
    }
  }

  return TSDB_CODE_SUCCESS;
}



int32_t filterFreeRangeCtx(void* h) {
  if (h == NULL) {
    return TSDB_CODE_SUCCESS;
  }
  
  SFilterRangeCtx *ctx = (SFilterRangeCtx *)h;
  SFilterRangeNode *r = ctx->rs;
  SFilterRangeNode *rn = NULL;
  
  while (r) {
    rn = r->next;
    taosMemoryFree(r);
    r = rn;
  }

  r = ctx->rf;
  while (r) {
    rn = r->next;
    taosMemoryFree(r);
    r = rn;
  }

  taosMemoryFree(ctx);

  return TSDB_CODE_SUCCESS;
}


int32_t filterDetachCnfGroup(SFilterGroup *gp1, SFilterGroup *gp2, SArray* group) {
  SFilterGroup gp = {0};

  gp.unitNum = gp1->unitNum + gp2->unitNum;
  gp.unitIdxs = taosMemoryCalloc(gp.unitNum, sizeof(*gp.unitIdxs));
  memcpy(gp.unitIdxs, gp1->unitIdxs, gp1->unitNum * sizeof(*gp.unitIdxs));
  memcpy(gp.unitIdxs + gp1->unitNum, gp2->unitIdxs, gp2->unitNum * sizeof(*gp.unitIdxs));    

  gp.unitFlags = NULL;
  
  taosArrayPush(group, &gp);

  return TSDB_CODE_SUCCESS;
}


int32_t filterDetachCnfGroups(SArray* group, SArray* left, SArray* right) {
  int32_t leftSize = (int32_t)taosArrayGetSize(left);
  int32_t rightSize = (int32_t)taosArrayGetSize(right);

  if (taosArrayGetSize(left) <= 0) {
    if (taosArrayGetSize(right) <= 0) {
      fltError("both groups are empty");
      FLT_ERR_RET(TSDB_CODE_QRY_APP_ERROR);      
    }

    SFilterGroup *gp = NULL;
    while ((gp = (SFilterGroup *)taosArrayPop(right)) != NULL) {
      taosArrayPush(group, gp);
    }

    return TSDB_CODE_SUCCESS;
  }

  if (taosArrayGetSize(right) <= 0) { 
    SFilterGroup *gp = NULL;
    while ((gp = (SFilterGroup *)taosArrayPop(left)) != NULL) {
      taosArrayPush(group, gp);
    }

    return TSDB_CODE_SUCCESS;
  }
  
  for (int32_t l = 0; l < leftSize; ++l) {
    SFilterGroup *gp1 = taosArrayGet(left, l);
    
    for (int32_t r = 0; r < rightSize; ++r) {
      SFilterGroup *gp2 = taosArrayGet(right, r);

      filterDetachCnfGroup(gp1, gp2, group);
    }
  }


  return TSDB_CODE_SUCCESS;
}

int32_t filterGetFiledByDesc(SFilterFields* fields, int32_t type, void *v) {
  for (uint32_t i = 0; i < fields->num; ++i) {
    if (nodesEqualNode(fields->fields[i].desc, v)) {
      return i;
    }
  }

  return -1;
}


int32_t filterGetFiledByData(SFilterInfo *info, int32_t type, void *v, int32_t dataLen) {
  if (type == FLD_TYPE_VALUE) {
    if (info->pctx.valHash == false) {
      qError("value hash is empty");
      return -1;
    }

    void *hv = taosHashGet(info->pctx.valHash, v, dataLen);
    if (hv) {
      return *(int32_t *)hv;
    }
  }

  return -1;
}

// In the params, we should use void *data instead of void **data, there is no need to use taosMemoryFreeClear(*data) to set *data = 0
// Besides, fields data value is a pointer, so dataLen should be POINTER_BYTES for better.
int32_t filterAddField(SFilterInfo *info, void *desc, void **data, int32_t type, SFilterFieldId *fid, int32_t dataLen, bool freeIfExists) {
  int32_t idx = -1;
  uint32_t *num;

  num = &info->fields[type].num;

  if (*num > 0) {
    if (type == FLD_TYPE_COLUMN) {
      idx = filterGetFiledByDesc(&info->fields[type], type, desc);
    } else if (data && (*data) && dataLen > 0 && FILTER_GET_FLAG(info->options, FLT_OPTION_NEED_UNIQE)) {
      idx = filterGetFiledByData(info, type, *data, dataLen);
    }
  }
  
  if (idx < 0) {
    idx = *num;
    if (idx >= info->fields[type].size) {
      info->fields[type].size += FILTER_DEFAULT_FIELD_SIZE;
      info->fields[type].fields = taosMemoryRealloc(info->fields[type].fields, info->fields[type].size * sizeof(SFilterField));
    }
    
    info->fields[type].fields[idx].flag = type;  
    info->fields[type].fields[idx].desc = desc;
    info->fields[type].fields[idx].data = data ? *data : NULL;

    if (type == FLD_TYPE_COLUMN) {
      FILTER_SET_FLAG(info->fields[type].fields[idx].flag, FLD_DATA_NO_FREE);
    }

    ++(*num);

    if (data && (*data) && dataLen > 0 && FILTER_GET_FLAG(info->options, FLT_OPTION_NEED_UNIQE)) {
      if (info->pctx.valHash == NULL) {
        info->pctx.valHash = taosHashInit(FILTER_DEFAULT_GROUP_SIZE * FILTER_DEFAULT_VALUE_SIZE, taosGetDefaultHashFunction(TSDB_DATA_TYPE_BINARY), false, false);
      }
      
      taosHashPut(info->pctx.valHash, *data, dataLen, &idx, sizeof(idx));
    }
  } else {
    if (data && freeIfExists) {
      taosMemoryFreeClear(*data);
    }
  }

  fid->type = type;
  fid->idx = idx;
  
  return TSDB_CODE_SUCCESS;
}

static FORCE_INLINE int32_t filterAddColFieldFromField(SFilterInfo *info, SFilterField *field, SFilterFieldId *fid) {
  filterAddField(info, field->desc, &field->data, FILTER_GET_TYPE(field->flag), fid, 0, false);

  FILTER_SET_FLAG(field->flag, FLD_DATA_NO_FREE);

  return TSDB_CODE_SUCCESS;
}


int32_t filterAddFieldFromNode(SFilterInfo *info, SNode *node, SFilterFieldId *fid) {
  if (node == NULL) {
    fltError("empty node");
    FLT_ERR_RET(TSDB_CODE_QRY_APP_ERROR);
  }
  
  if (nodeType(node) != QUERY_NODE_COLUMN && nodeType(node) != QUERY_NODE_VALUE && nodeType(node) != QUERY_NODE_NODE_LIST) {
    FLT_ERR_RET(TSDB_CODE_QRY_APP_ERROR);
  }
  
  int32_t type;
  void *v;

  if (nodeType(node) == QUERY_NODE_COLUMN) {
    type = FLD_TYPE_COLUMN;
    v = node;
  } else {
    type = FLD_TYPE_VALUE;
    v = node;
  }

  filterAddField(info, v, NULL, type, fid, 0, true);
  
  return TSDB_CODE_SUCCESS;
}

int32_t filterAddUnit(SFilterInfo *info, uint8_t optr, SFilterFieldId *left, SFilterFieldId *right, uint32_t *uidx) {
  if (FILTER_GET_FLAG(info->options, FLT_OPTION_NEED_UNIQE)) {
    if (info->pctx.unitHash == NULL) {
      info->pctx.unitHash = taosHashInit(FILTER_DEFAULT_GROUP_SIZE * FILTER_DEFAULT_UNIT_SIZE, taosGetDefaultHashFunction(TSDB_DATA_TYPE_BIGINT), false, false);
    } else {
      int64_t v = 0;
      FILTER_PACKAGE_UNIT_HASH_KEY(&v, optr, left->idx, right ? right->idx : -1);
      void *hu = taosHashGet(info->pctx.unitHash, &v, sizeof(v));
      if (hu) {
        *uidx = *(uint32_t *)hu;
        return TSDB_CODE_SUCCESS;
      }
    }
  }

  if (info->unitNum >= info->unitSize) {
    uint32_t psize = info->unitSize;
    info->unitSize += FILTER_DEFAULT_UNIT_SIZE;
    info->units = taosMemoryRealloc(info->units, info->unitSize * sizeof(SFilterUnit));
    memset(info->units + psize, 0, sizeof(*info->units) * FILTER_DEFAULT_UNIT_SIZE);
  }

  SFilterUnit *u = &info->units[info->unitNum];
  
  u->compare.optr = optr;
  u->left = *left;
  if (right) {
    u->right = *right;
  }

  if (u->right.type == FLD_TYPE_VALUE) {
    SFilterField *val = FILTER_UNIT_RIGHT_FIELD(info, u);  
    assert(FILTER_GET_FLAG(val->flag, FLD_TYPE_VALUE));
  } else {
    int32_t paramNum = scalarGetOperatorParamNum(optr);
    if (1 != paramNum) {
      fltError("invalid right field in unit, operator:%s, rightType:%d", gOptrStr[optr].str, u->right.type);
      return TSDB_CODE_QRY_APP_ERROR;
    }
  }
  
  SFilterField *col = FILTER_UNIT_LEFT_FIELD(info, u);
  assert(FILTER_GET_FLAG(col->flag, FLD_TYPE_COLUMN));
  
  info->units[info->unitNum].compare.type = FILTER_GET_COL_FIELD_TYPE(col);
  info->units[info->unitNum].compare.precision = FILTER_GET_COL_FIELD_PRECISION(col);

  *uidx = info->unitNum;

  if (FILTER_GET_FLAG(info->options, FLT_OPTION_NEED_UNIQE)) {
    int64_t v = 0;
    FILTER_PACKAGE_UNIT_HASH_KEY(&v, optr, left->idx, right ? right->idx : -1);  
    taosHashPut(info->pctx.unitHash, &v, sizeof(v), uidx, sizeof(*uidx));
  }
  
  ++info->unitNum;
  
  return TSDB_CODE_SUCCESS;
}



int32_t filterAddUnitToGroup(SFilterGroup *group, uint32_t unitIdx) {
  if (group->unitNum >= group->unitSize) {
    group->unitSize += FILTER_DEFAULT_UNIT_SIZE;
    group->unitIdxs = taosMemoryRealloc(group->unitIdxs, group->unitSize * sizeof(*group->unitIdxs));
  }
  
  group->unitIdxs[group->unitNum++] = unitIdx;

  return TSDB_CODE_SUCCESS;
}

int32_t fltAddGroupUnitFromNode(SFilterInfo *info, SNode* tree, SArray *group) {
  SOperatorNode *node = (SOperatorNode *)tree;
  int32_t ret = TSDB_CODE_SUCCESS;
  SFilterFieldId left = {0}, right = {0};
  filterAddFieldFromNode(info, node->pLeft, &left);
  uint8_t type = FILTER_GET_COL_FIELD_TYPE(FILTER_GET_FIELD(info, left));
  int32_t len = 0;
  uint32_t uidx = 0;
  int32_t code = 0;

  if (node->opType == OP_TYPE_IN && (!IS_VAR_DATA_TYPE(type))) {
    SNodeListNode *listNode = (SNodeListNode *)node->pRight;
    SListCell *cell = listNode->pNodeList->pHead;

    SScalarParam out = {.columnData = taosMemoryCalloc(1, sizeof(SColumnInfoData))};
    out.columnData->info.type = type;
    out.columnData->info.bytes = tDataTypes[type].bytes;
    
    for (int32_t i = 0; i < listNode->pNodeList->length; ++i) {
      SValueNode *valueNode = (SValueNode *)cell->pNode;
      if (valueNode->node.resType.type != type) {
        code = doConvertDataType(valueNode, &out);
        if (code) {
  //        fltError("convert from %d to %d failed", in.type, out.type);
          FLT_ERR_RET(code);
        }
        
        len = tDataTypes[type].bytes;

        filterAddField(info, NULL, (void**) &out.columnData->pData, FLD_TYPE_VALUE, &right, len, true);
        out.columnData->pData = NULL;
      } else {
        void *data = taosMemoryCalloc(1, tDataTypes[type].bytes);
        if (NULL == data) {
          FLT_ERR_RET(TSDB_CODE_QRY_OUT_OF_MEMORY);
        }
        memcpy(data, nodesGetValueFromNode(valueNode), tDataTypes[type].bytes);
        filterAddField(info, NULL, (void**) &data, FLD_TYPE_VALUE, &right, len, true);        
      }
      filterAddUnit(info, OP_TYPE_EQUAL, &left, &right, &uidx);
      
      SFilterGroup fgroup = {0};
      filterAddUnitToGroup(&fgroup, uidx);
      
      taosArrayPush(group, &fgroup);

      cell = cell->pNext;
    }
    colDataDestroy(out.columnData);
    taosMemoryFree(out.columnData);
  } else {
    filterAddFieldFromNode(info, node->pRight, &right);
    
    FLT_ERR_RET(filterAddUnit(info, node->opType, &left, &right, &uidx));
    SFilterGroup fgroup = {0};
    filterAddUnitToGroup(&fgroup, uidx);
    
    taosArrayPush(group, &fgroup);
  }
  
  return TSDB_CODE_SUCCESS;
}


int32_t filterAddUnitFromUnit(SFilterInfo *dst, SFilterInfo *src, SFilterUnit* u, uint32_t *uidx) {
  SFilterFieldId left, right, *pright = &right;
  int32_t type = FILTER_UNIT_DATA_TYPE(u);
  uint16_t flag = 0;

  filterAddField(dst, FILTER_UNIT_COL_DESC(src, u), NULL, FLD_TYPE_COLUMN, &left, 0, false);
  SFilterField *t = FILTER_UNIT_LEFT_FIELD(src, u);
  
  if (u->right.type == FLD_TYPE_VALUE) {
    void *data = FILTER_UNIT_VAL_DATA(src, u);
    if (IS_VAR_DATA_TYPE(type)) {
      if (FILTER_UNIT_OPTR(u) ==  OP_TYPE_IN) {
        filterAddField(dst, NULL, &data, FLD_TYPE_VALUE, &right, POINTER_BYTES, false); // POINTER_BYTES should be sizeof(SHashObj), but POINTER_BYTES is also right.

        t = FILTER_GET_FIELD(dst, right);
        FILTER_SET_FLAG(t->flag, FLD_DATA_IS_HASH);
      } else {
        filterAddField(dst, NULL, &data, FLD_TYPE_VALUE, &right, varDataTLen(data), false);
      }
    } else {
      filterAddField(dst, NULL, &data, FLD_TYPE_VALUE, &right, tDataTypes[type].bytes, false);
    }

    flag = FLD_DATA_NO_FREE;    
    t = FILTER_UNIT_RIGHT_FIELD(src, u);
    FILTER_SET_FLAG(t->flag, flag);
  } else {
    pright = NULL;
  }

  return filterAddUnit(dst, FILTER_UNIT_OPTR(u), &left, pright, uidx);
}

int32_t filterAddUnitRight(SFilterInfo *info, uint8_t optr, SFilterFieldId *right, uint32_t uidx) {
  SFilterUnit *u = &info->units[uidx];
  u->compare.optr2 = optr;
  u->right2 = *right;

  return TSDB_CODE_SUCCESS;
}

int32_t filterAddGroupUnitFromCtx(SFilterInfo *dst, SFilterInfo *src, SFilterRangeCtx *ctx, uint32_t cidx, SFilterGroup *g, int32_t optr, SArray *res) {
  SFilterFieldId left, right, right2;
  uint32_t uidx = 0;

  SFilterField *col = FILTER_GET_COL_FIELD(src, cidx);

  filterAddColFieldFromField(dst, col, &left);

  int32_t type = FILTER_GET_COL_FIELD_TYPE(FILTER_GET_FIELD(dst, left));

  if (optr == LOGIC_COND_TYPE_AND) {
    if (ctx->isnull) {
      assert(ctx->notnull == false && ctx->isrange == false);
      filterAddUnit(dst, OP_TYPE_IS_NULL, &left, NULL, &uidx);
      filterAddUnitToGroup(g, uidx);
      return TSDB_CODE_SUCCESS;
    }

    if (ctx->notnull) {      
      assert(ctx->isnull == false && ctx->isrange == false);
      filterAddUnit(dst, OP_TYPE_IS_NOT_NULL, &left, NULL, &uidx);
      filterAddUnitToGroup(g, uidx);
      return TSDB_CODE_SUCCESS;
    }

    if (!ctx->isrange) {
      assert(ctx->isnull || ctx->notnull);
      return TSDB_CODE_SUCCESS;
    }

    assert(ctx->rs && ctx->rs->next == NULL);

    SFilterRange *ra = &ctx->rs->ra;
    
    assert(!((FILTER_GET_FLAG(ra->sflag, RANGE_FLG_NULL)) && (FILTER_GET_FLAG(ra->eflag, RANGE_FLG_NULL))));

    if ((!FILTER_GET_FLAG(ra->sflag, RANGE_FLG_NULL)) && (!FILTER_GET_FLAG(ra->eflag, RANGE_FLG_NULL))) {
      __compar_fn_t func = getComparFunc(type, 0);
      if (func(&ra->s, &ra->e) == 0) {
        void *data = taosMemoryMalloc(sizeof(int64_t));
        SIMPLE_COPY_VALUES(data, &ra->s);
        filterAddField(dst, NULL, &data, FLD_TYPE_VALUE, &right, tDataTypes[type].bytes, true);
        filterAddUnit(dst, OP_TYPE_EQUAL, &left, &right, &uidx);
        filterAddUnitToGroup(g, uidx);
        return TSDB_CODE_SUCCESS;              
      } else {
        void *data = taosMemoryMalloc(sizeof(int64_t));
        SIMPLE_COPY_VALUES(data, &ra->s);
        filterAddField(dst, NULL, &data, FLD_TYPE_VALUE, &right, tDataTypes[type].bytes, true);
        void *data2 = taosMemoryMalloc(sizeof(int64_t));
        SIMPLE_COPY_VALUES(data2, &ra->e);
        filterAddField(dst, NULL, &data2, FLD_TYPE_VALUE, &right2, tDataTypes[type].bytes, true);
        
        filterAddUnit(dst, FILTER_GET_FLAG(ra->sflag, RANGE_FLG_EXCLUDE) ? OP_TYPE_GREATER_THAN : OP_TYPE_GREATER_EQUAL, &left, &right, &uidx);
        filterAddUnitRight(dst, FILTER_GET_FLAG(ra->eflag, RANGE_FLG_EXCLUDE) ? OP_TYPE_LOWER_THAN : OP_TYPE_LOWER_EQUAL, &right2, uidx);
        filterAddUnitToGroup(g, uidx);
        return TSDB_CODE_SUCCESS;              
      }
    }
    
    if (!FILTER_GET_FLAG(ra->sflag, RANGE_FLG_NULL)) {
      void *data = taosMemoryMalloc(sizeof(int64_t));
      SIMPLE_COPY_VALUES(data, &ra->s);
      filterAddField(dst, NULL, &data, FLD_TYPE_VALUE, &right, tDataTypes[type].bytes, true);
      filterAddUnit(dst, FILTER_GET_FLAG(ra->sflag, RANGE_FLG_EXCLUDE) ? OP_TYPE_GREATER_THAN : OP_TYPE_GREATER_EQUAL, &left, &right, &uidx);
      filterAddUnitToGroup(g, uidx);
    }

    if (!FILTER_GET_FLAG(ra->eflag, RANGE_FLG_NULL)) {
      void *data = taosMemoryMalloc(sizeof(int64_t));
      SIMPLE_COPY_VALUES(data, &ra->e);
      filterAddField(dst, NULL, &data, FLD_TYPE_VALUE, &right, tDataTypes[type].bytes, true);
      filterAddUnit(dst, FILTER_GET_FLAG(ra->eflag, RANGE_FLG_EXCLUDE) ? OP_TYPE_LOWER_THAN : OP_TYPE_LOWER_EQUAL, &left, &right, &uidx);
      filterAddUnitToGroup(g, uidx);
    }    

    return TSDB_CODE_SUCCESS;      
  } 

  // OR PROCESS
  
  SFilterGroup ng = {0};
  g = &ng;

  assert(ctx->isnull || ctx->notnull || ctx->isrange);
  
  if (ctx->isnull) {
    filterAddUnit(dst, OP_TYPE_IS_NULL, &left, NULL, &uidx);
    filterAddUnitToGroup(g, uidx);    
    taosArrayPush(res, g);
  }
  
  if (ctx->notnull) {
    assert(!ctx->isrange);
    memset(g, 0, sizeof(*g));
    
    filterAddUnit(dst, OP_TYPE_IS_NOT_NULL, &left, NULL, &uidx);
    filterAddUnitToGroup(g, uidx);
    taosArrayPush(res, g);
  }

  if (!ctx->isrange) {
    assert(ctx->isnull || ctx->notnull);
    g->unitNum = 0;
    return TSDB_CODE_SUCCESS;
  }

  SFilterRangeNode *r = ctx->rs;
  
  while (r) {
    memset(g, 0, sizeof(*g));

    if ((!FILTER_GET_FLAG(r->ra.sflag, RANGE_FLG_NULL)) &&(!FILTER_GET_FLAG(r->ra.eflag, RANGE_FLG_NULL))) {
      __compar_fn_t func = getComparFunc(type, 0);
      if (func(&r->ra.s, &r->ra.e) == 0) {
        void *data = taosMemoryMalloc(sizeof(int64_t));
        SIMPLE_COPY_VALUES(data, &r->ra.s);
        filterAddField(dst, NULL, &data, FLD_TYPE_VALUE, &right, tDataTypes[type].bytes, true);
        filterAddUnit(dst, OP_TYPE_EQUAL, &left, &right, &uidx);
        filterAddUnitToGroup(g, uidx);
      } else {
        void *data = taosMemoryMalloc(sizeof(int64_t));
        SIMPLE_COPY_VALUES(data, &r->ra.s);
        filterAddField(dst, NULL, &data, FLD_TYPE_VALUE, &right, tDataTypes[type].bytes, true);
        void *data2 = taosMemoryMalloc(sizeof(int64_t));
        SIMPLE_COPY_VALUES(data2, &r->ra.e);
        filterAddField(dst, NULL, &data2, FLD_TYPE_VALUE, &right2, tDataTypes[type].bytes, true);
        
        filterAddUnit(dst, FILTER_GET_FLAG(r->ra.sflag, RANGE_FLG_EXCLUDE) ? OP_TYPE_GREATER_THAN : OP_TYPE_GREATER_EQUAL, &left, &right, &uidx);
        filterAddUnitRight(dst, FILTER_GET_FLAG(r->ra.eflag, RANGE_FLG_EXCLUDE) ? OP_TYPE_LOWER_THAN : OP_TYPE_LOWER_EQUAL, &right2, uidx);
        filterAddUnitToGroup(g, uidx);
      }

      taosArrayPush(res, g);
      
      r = r->next;
      
      continue;
    }
    
    if (!FILTER_GET_FLAG(r->ra.sflag, RANGE_FLG_NULL)) {
      void *data = taosMemoryMalloc(sizeof(int64_t));
      SIMPLE_COPY_VALUES(data, &r->ra.s);
      filterAddField(dst, NULL, &data, FLD_TYPE_VALUE, &right, tDataTypes[type].bytes, true);
      filterAddUnit(dst, FILTER_GET_FLAG(r->ra.sflag, RANGE_FLG_EXCLUDE) ? OP_TYPE_GREATER_THAN : OP_TYPE_GREATER_EQUAL, &left, &right, &uidx);
      filterAddUnitToGroup(g, uidx);
    }
    
    if (!FILTER_GET_FLAG(r->ra.eflag, RANGE_FLG_NULL)) {
      void *data = taosMemoryMalloc(sizeof(int64_t));
      SIMPLE_COPY_VALUES(data, &r->ra.e);    
      filterAddField(dst, NULL, &data, FLD_TYPE_VALUE, &right, tDataTypes[type].bytes, true);
      filterAddUnit(dst, FILTER_GET_FLAG(r->ra.eflag, RANGE_FLG_EXCLUDE) ? OP_TYPE_LOWER_THAN : OP_TYPE_LOWER_EQUAL, &left, &right, &uidx);
      filterAddUnitToGroup(g, uidx);
    }

    assert (g->unitNum > 0);

    taosArrayPush(res, g);

    r = r->next;
  }

  g->unitNum = 0;

  return TSDB_CODE_SUCCESS;
}


static void filterFreeGroup(void *pItem) {
  if (pItem == NULL) {
    return;
  }
  
  SFilterGroup* p = (SFilterGroup*) pItem;
  taosMemoryFreeClear(p->unitIdxs);
  taosMemoryFreeClear(p->unitFlags);
}


EDealRes fltTreeToGroup(SNode* pNode, void* pContext) {
  int32_t code = TSDB_CODE_SUCCESS;
  SArray* preGroup = NULL;
  SArray* newGroup = NULL;
  SArray* resGroup = NULL;
  ENodeType nType = nodeType(pNode);
  SFltBuildGroupCtx *ctx = (SFltBuildGroupCtx *)pContext;

  if (QUERY_NODE_LOGIC_CONDITION == nodeType(pNode)) {
    SLogicConditionNode *node = (SLogicConditionNode *)pNode;
    if (LOGIC_COND_TYPE_AND == node->condType) {
      SListCell *cell = node->pParameterList->pHead;
      for (int32_t i = 0; i < node->pParameterList->length; ++i) {
        newGroup = taosArrayInit(4, sizeof(SFilterGroup));
        resGroup = taosArrayInit(4, sizeof(SFilterGroup));
        
        SFltBuildGroupCtx tctx = {.info = ctx->info, .group = newGroup};
        nodesWalkExpr(cell->pNode, fltTreeToGroup, (void *)&tctx);
        FLT_ERR_JRET(tctx.code);
        
        FLT_ERR_JRET(filterDetachCnfGroups(resGroup, preGroup, newGroup));
        
        taosArrayDestroyEx(newGroup, filterFreeGroup);
        newGroup = NULL;
        taosArrayDestroyEx(preGroup, filterFreeGroup);
        
        preGroup = resGroup;
        resGroup = NULL;

        cell = cell->pNext;
      }

      taosArrayAddAll(ctx->group, preGroup);

      taosArrayDestroy(preGroup);
      
      return DEAL_RES_IGNORE_CHILD;
    }

    if (LOGIC_COND_TYPE_OR == node->condType) {
      SListCell *cell = node->pParameterList->pHead;
      for (int32_t i = 0; i < node->pParameterList->length; ++i) {
        nodesWalkExpr(cell->pNode, fltTreeToGroup, (void *)pContext);
        FLT_ERR_JRET(ctx->code);
        
        cell = cell->pNext;
      }
      
      return DEAL_RES_IGNORE_CHILD;
    }

    ctx->code = TSDB_CODE_QRY_APP_ERROR;
    
    fltError("invalid condition type, type:%d", node->condType);

    return DEAL_RES_ERROR;
  }

  if (QUERY_NODE_OPERATOR == nType) {
    FLT_ERR_JRET(fltAddGroupUnitFromNode(ctx->info, pNode, ctx->group));  
    
    return DEAL_RES_IGNORE_CHILD;
  }

  fltError("invalid node type for filter, type:%d", nodeType(pNode));

  code = TSDB_CODE_QRY_INVALID_INPUT;

_return:

  taosArrayDestroyEx(newGroup, filterFreeGroup);
  taosArrayDestroyEx(preGroup, filterFreeGroup);
  taosArrayDestroyEx(resGroup, filterFreeGroup);

  ctx->code = code;

  return DEAL_RES_ERROR;
}

int32_t fltConverToStr(char *str, int type, void *buf, int32_t bufSize, int32_t *len) {
  int32_t n = 0;

  switch (type) {
    case TSDB_DATA_TYPE_NULL:
      n = sprintf(str, "null");
      break;

    case TSDB_DATA_TYPE_BOOL:
      n = sprintf(str, (*(int8_t*)buf) ? "true" : "false");
      break;

    case TSDB_DATA_TYPE_TINYINT:
      n = sprintf(str, "%d", *(int8_t*)buf);
      break;

    case TSDB_DATA_TYPE_SMALLINT:
      n = sprintf(str, "%d", *(int16_t*)buf);
      break;

    case TSDB_DATA_TYPE_INT:
      n = sprintf(str, "%d", *(int32_t*)buf);
      break;

    case TSDB_DATA_TYPE_BIGINT:
    case TSDB_DATA_TYPE_TIMESTAMP:
      n = sprintf(str, "%" PRId64, *(int64_t*)buf);
      break;

    case TSDB_DATA_TYPE_FLOAT:
      n = sprintf(str, "%e", GET_FLOAT_VAL(buf));
      break;

    case TSDB_DATA_TYPE_DOUBLE:
      n = sprintf(str, "%e", GET_DOUBLE_VAL(buf));
      break;

    case TSDB_DATA_TYPE_BINARY:
    case TSDB_DATA_TYPE_NCHAR:
      if (bufSize < 0) {
//        tscError("invalid buf size");
        return TSDB_CODE_TSC_INVALID_VALUE;
      }

      *str = '"';
      memcpy(str + 1, buf, bufSize);
      *(str + bufSize + 1) = '"';
      n = bufSize + 2;
      break;

    case TSDB_DATA_TYPE_UTINYINT:
      n = sprintf(str, "%d", *(uint8_t*)buf);
      break;

    case TSDB_DATA_TYPE_USMALLINT:
      n = sprintf(str, "%d", *(uint16_t*)buf);
      break;

    case TSDB_DATA_TYPE_UINT:
      n = sprintf(str, "%u", *(uint32_t*)buf);
      break;

    case TSDB_DATA_TYPE_UBIGINT:
      n = sprintf(str, "%" PRIu64, *(uint64_t*)buf);
      break;

    default:
//      tscError("unsupported type:%d", type);
      return TSDB_CODE_TSC_INVALID_VALUE;
  }

  *len = n;

  return TSDB_CODE_SUCCESS;
}

void filterDumpInfoToString(SFilterInfo *info, const char *msg, int32_t options) {
  if (qDebugFlag & DEBUG_DEBUG) {
    if (info == NULL) {
      fltDebug("%s - FilterInfo: EMPTY", msg);
      return;
    }

    if (options == 0) {
      qDebug("%s - FilterInfo:", msg);
      qDebug("COLUMN Field Num:%u", info->fields[FLD_TYPE_COLUMN].num);
      for (uint32_t i = 0; i < info->fields[FLD_TYPE_COLUMN].num; ++i) {
        SFilterField *field = &info->fields[FLD_TYPE_COLUMN].fields[i];
        SColumnNode *refNode = (SColumnNode *)field->desc;
        qDebug("COL%d => [%d][%d]", i, refNode->dataBlockId, refNode->slotId);
      }

      qDebug("VALUE Field Num:%u", info->fields[FLD_TYPE_VALUE].num);
      for (uint32_t i = 0; i < info->fields[FLD_TYPE_VALUE].num; ++i) {
        SFilterField *field = &info->fields[FLD_TYPE_VALUE].fields[i];
        if (field->desc) {
          SValueNode *var = (SValueNode *)field->desc;
          SDataType *dType = &var->node.resType;
          if (dType->type == TSDB_DATA_TYPE_VALUE_ARRAY) {
            qDebug("VAL%d => [type:TS][val:[%" PRIi64"] - [%" PRId64 "]]", i, *(int64_t *)field->data, *(((int64_t *)field->data) + 1)); 
          } else {
            qDebug("VAL%d => [type:%d][val:%" PRIx64"]", i, dType->type, var->datum.i); //TODO
          }
        } else if (field->data) {
          qDebug("VAL%d => [type:NIL][val:NIL]", i); //TODO
        }
      }

      qDebug("UNIT  Num:%u", info->unitNum);
      for (uint32_t i = 0; i < info->unitNum; ++i) {
        SFilterUnit *unit = &info->units[i];
        int32_t type = FILTER_UNIT_DATA_TYPE(unit);
        int32_t len = 0;
        int32_t tlen = 0;
        char str[512] = {0};
        
        SFilterField *left = FILTER_UNIT_LEFT_FIELD(info, unit);
        SColumnNode *refNode = (SColumnNode *)left->desc;
        if (unit->compare.optr >= 0 && unit->compare.optr <= OP_TYPE_JSON_CONTAINS){
          len = sprintf(str, "UNIT[%d] => [%d][%d]  %s  [", i, refNode->dataBlockId, refNode->slotId, gOptrStr[unit->compare.optr].str);
        }

        if (unit->right.type == FLD_TYPE_VALUE && FILTER_UNIT_OPTR(unit) != OP_TYPE_IN) {
          SFilterField *right = FILTER_UNIT_RIGHT_FIELD(info, unit);
          char *data = right->data;
          if (IS_VAR_DATA_TYPE(type)) {
            tlen = varDataLen(data);
            data += VARSTR_HEADER_SIZE;
          }
          if (data) fltConverToStr(str + len, type, data, tlen > 32 ? 32 : tlen, &tlen);
        } else {
          strcat(str, "NULL");
        }
        strcat(str, "]");

        if (unit->compare.optr2) {
          strcat(str, " && ");
          if (unit->compare.optr2 >= 0 && unit->compare.optr2 <= OP_TYPE_JSON_CONTAINS){
            sprintf(str + strlen(str), "[%d][%d]  %s  [", refNode->dataBlockId, refNode->slotId, gOptrStr[unit->compare.optr2].str);
          }
          
          if (unit->right2.type == FLD_TYPE_VALUE && FILTER_UNIT_OPTR(unit) != OP_TYPE_IN) {
            SFilterField *right = FILTER_UNIT_RIGHT2_FIELD(info, unit);
            char *data = right->data;
            if (IS_VAR_DATA_TYPE(type)) {
              tlen = varDataLen(data);
              data += VARSTR_HEADER_SIZE;
            }
            fltConverToStr(str + strlen(str), type, data, tlen > 32 ? 32 : tlen, &tlen);
          } else {
            strcat(str, "NULL");
          }
          strcat(str, "]");
        }
        
        qDebug("%s", str); //TODO
      }

      qDebug("GROUP Num:%u", info->groupNum);
      for (uint32_t i = 0; i < info->groupNum; ++i) {
        SFilterGroup *group = &info->groups[i];
        qDebug("Group%d : unit num[%u]", i, group->unitNum);

        for (uint32_t u = 0; u < group->unitNum; ++u) {
          qDebug("unit id:%u", group->unitIdxs[u]);
        }
      }

      return;
    }

    if (options == 1) {
      qDebug("%s - RANGE info:", msg);

      qDebug("RANGE Num:%u", info->colRangeNum);
      for (uint32_t i = 0; i < info->colRangeNum; ++i) {
        SFilterRangeCtx *ctx = info->colRange[i];
        qDebug("Column ID[%d] RANGE: isnull[%d],notnull[%d],range[%d]", ctx->colId, ctx->isnull, ctx->notnull, ctx->isrange);
        if (ctx->isrange) {      
          SFilterRangeNode *r = ctx->rs;
          while (r) {
            char str[256] = {0};        
            int32_t tlen = 0;
            if (FILTER_GET_FLAG(r->ra.sflag, RANGE_FLG_NULL)) {
              strcat(str,"(NULL)");
            } else {
              FILTER_GET_FLAG(r->ra.sflag, RANGE_FLG_EXCLUDE) ? strcat(str,"(") : strcat(str,"[");
              fltConverToStr(str + strlen(str), ctx->type, &r->ra.s, tlen > 32 ? 32 : tlen, &tlen);
              FILTER_GET_FLAG(r->ra.sflag, RANGE_FLG_EXCLUDE) ? strcat(str,")") : strcat(str,"]");
            }
            strcat(str, " - ");
            if (FILTER_GET_FLAG(r->ra.eflag, RANGE_FLG_NULL)) {
              strcat(str, "(NULL)");
            } else {
              FILTER_GET_FLAG(r->ra.eflag, RANGE_FLG_EXCLUDE) ? strcat(str,"(") : strcat(str,"[");
              fltConverToStr(str + strlen(str), ctx->type, &r->ra.e, tlen > 32 ? 32 : tlen, &tlen);
              FILTER_GET_FLAG(r->ra.eflag, RANGE_FLG_EXCLUDE) ? strcat(str,")") : strcat(str,"]");
            }
            qDebug("range: %s", str);        
            
            r = r->next;
          }
        }
      }

      return;
    }

    qDebug("%s - Block Filter info:", msg);

    if (FILTER_GET_FLAG(info->blkFlag, FI_STATUS_BLK_ALL)) {
      qDebug("Flag:%s", "ALL");
      return;
    } else if (FILTER_GET_FLAG(info->blkFlag, FI_STATUS_BLK_EMPTY)) {
      qDebug("Flag:%s", "EMPTY");
      return;
    } else if (FILTER_GET_FLAG(info->blkFlag, FI_STATUS_BLK_ACTIVE)){
      qDebug("Flag:%s", "ACTIVE");
    }

    qDebug("GroupNum:%d", info->blkGroupNum);
    uint32_t *unitIdx = info->blkUnits;
    for (uint32_t i = 0; i < info->blkGroupNum; ++i) {
      qDebug("Group[%d] UnitNum: %d:", i, *unitIdx);
      uint32_t unitNum = *(unitIdx++);
      for (uint32_t m = 0; m < unitNum; ++m) {
        qDebug("uidx[%d]", *(unitIdx++));
      }
    }
  }
}

void filterFreeColInfo(void *data) {
  SFilterColInfo* info = (SFilterColInfo *)data;

  if (info->info == NULL) {
    return;
  }

  if (info->type == RANGE_TYPE_VAR_HASH) {
    //TODO
  } else if (info->type == RANGE_TYPE_MR_CTX) {
    filterFreeRangeCtx(info->info);  
  } else if (info->type == RANGE_TYPE_UNIT) {
    taosArrayDestroy((SArray *)info->info);
  }

  //NO NEED TO FREE UNIT

  info->type = 0;
  info->info = NULL;
}

void filterFreeColCtx(void *data) {
  SFilterColCtx* ctx = (SFilterColCtx *)data;

  if (ctx->ctx) {
    filterFreeRangeCtx(ctx->ctx);
  }
}


void filterFreeGroupCtx(SFilterGroupCtx* gRes) {
  if (gRes == NULL) {
    return;
  }

  taosMemoryFreeClear(gRes->colIdx);

  int16_t i = 0, j = 0;

  while (i < gRes->colNum) {
    if (gRes->colInfo[j].info) {
      filterFreeColInfo(&gRes->colInfo[j]);
      ++i;
    }

    ++j;
  }

  taosMemoryFreeClear(gRes->colInfo);
  taosMemoryFreeClear(gRes);
}

void filterFreeField(SFilterField* field, int32_t type) {
  if (field == NULL) {
    return;
  }

  if (!FILTER_GET_FLAG(field->flag, FLD_DATA_NO_FREE)) {
    if (FILTER_GET_FLAG(field->flag, FLD_DATA_IS_HASH)) {
      taosHashCleanup(field->data);
    } else {
      taosMemoryFreeClear(field->data);
    }
  }
}

void filterFreePCtx(SFilterPCtx *pctx) {
  taosHashCleanup(pctx->valHash);
  taosHashCleanup(pctx->unitHash);
}

void filterFreeInfo(SFilterInfo *info) {
  if (info == NULL) {
    return;
  }

  taosMemoryFreeClear(info->cunits);
  taosMemoryFreeClear(info->blkUnitRes);
  taosMemoryFreeClear(info->blkUnits);

  for (int32_t i = 0; i < FLD_TYPE_MAX; ++i) {
    for (uint32_t f = 0; f < info->fields[i].num; ++f) {
      filterFreeField(&info->fields[i].fields[f], i);
    }
    
    taosMemoryFreeClear(info->fields[i].fields);
  }

  for (uint32_t i = 0; i < info->groupNum; ++i) {
    filterFreeGroup(&info->groups[i]);    
  }
  
  taosMemoryFreeClear(info->groups);

  taosMemoryFreeClear(info->units);

  taosMemoryFreeClear(info->unitRes);

  taosMemoryFreeClear(info->unitFlags);

  for (uint32_t i = 0; i < info->colRangeNum; ++i) {
    filterFreeRangeCtx(info->colRange[i]);
  }

  taosMemoryFreeClear(info->colRange);

  filterFreePCtx(&info->pctx);

  if (!FILTER_GET_FLAG(info->status, FI_STATUS_CLONED)) {
    taosMemoryFreeClear(info);
  }
}

int32_t filterHandleValueExtInfo(SFilterUnit* unit, char extInfo) {
  assert(extInfo > 0 || extInfo < 0);
  
  uint8_t optr = FILTER_UNIT_OPTR(unit);
  switch (optr) {
    case OP_TYPE_GREATER_THAN:
    case OP_TYPE_GREATER_EQUAL:
      unit->compare.optr = (extInfo > 0) ? FILTER_DUMMY_EMPTY_OPTR : OP_TYPE_IS_NOT_NULL;
      break;
    case OP_TYPE_LOWER_THAN:
    case OP_TYPE_LOWER_EQUAL:
      unit->compare.optr = (extInfo > 0) ? OP_TYPE_IS_NOT_NULL : FILTER_DUMMY_EMPTY_OPTR;
      break;
    case OP_TYPE_EQUAL:
      unit->compare.optr = FILTER_DUMMY_EMPTY_OPTR;
      break;
    default:
      assert(0);
  }

  return TSDB_CODE_SUCCESS;
}


int32_t fltInitValFieldData(SFilterInfo *info) {
  for (uint32_t i = 0; i < info->unitNum; ++i) {
    SFilterUnit* unit = &info->units[i];
    if (unit->right.type != FLD_TYPE_VALUE) {
      assert(unit->compare.optr == FILTER_DUMMY_EMPTY_OPTR || scalarGetOperatorParamNum(unit->compare.optr) == 1);
      continue;
    }
    
    SFilterField* right = FILTER_UNIT_RIGHT_FIELD(info, unit);

    assert(FILTER_GET_FLAG(right->flag, FLD_TYPE_VALUE));

    uint32_t type = FILTER_UNIT_DATA_TYPE(unit);
    int8_t precision = FILTER_UNIT_DATA_PRECISION(unit);
    SFilterField* fi = right;
    
    SValueNode* var = (SValueNode *)fi->desc;
    if (var == NULL) {
      assert(fi->data != NULL);
      continue;
    }

    if (unit->compare.optr == OP_TYPE_IN) {
      FLT_ERR_RET(scalarGenerateSetFromList((void **)&fi->data, fi->desc, type));
      if (fi->data == NULL) {
        fltError("failed to convert in param");
        FLT_ERR_RET(TSDB_CODE_QRY_APP_ERROR);
      }

      FILTER_SET_FLAG(fi->flag, FLD_DATA_IS_HASH);
      
      continue;
    }

    SDataType *dType = &var->node.resType;
    size_t bytes = 0;

    if (type == TSDB_DATA_TYPE_BINARY) {
      size_t len = (dType->type == TSDB_DATA_TYPE_BINARY || dType->type == TSDB_DATA_TYPE_NCHAR) ? dType->bytes : MAX_NUM_STR_SIZE;
      bytes = len + 1 + VARSTR_HEADER_SIZE;

      fi->data = taosMemoryCalloc(1, bytes);
    } else if (type == TSDB_DATA_TYPE_NCHAR) {
      size_t len = (dType->type == TSDB_DATA_TYPE_BINARY || dType->type == TSDB_DATA_TYPE_NCHAR) ? dType->bytes : MAX_NUM_STR_SIZE;
      bytes = (len + 1) * TSDB_NCHAR_SIZE + VARSTR_HEADER_SIZE;

      fi->data = taosMemoryCalloc(1, bytes);
    } else{
      if (dType->type == TSDB_DATA_TYPE_VALUE_ARRAY) {  //TIME RANGE
/*
        fi->data = taosMemoryCalloc(dType->bytes, tDataTypes[type].bytes);
        for (int32_t a = 0; a < dType->bytes; ++a) {
          int64_t *v = taosArrayGet(var->arr, a);
          assignVal((char *)fi->data + a * tDataTypes[type].bytes, (char *)v, 0, type);
        }
*/
        continue;
      } else {
        fi->data = taosMemoryCalloc(1, sizeof(int64_t));
      }
    }

    if (dType->type == type) {
      assignVal(fi->data, nodesGetValueFromNode(var), dType->bytes, type);
    } else {
      SScalarParam out = {.columnData = taosMemoryCalloc(1, sizeof(SColumnInfoData))};
      out.columnData->info.type = type;
      out.columnData->info.precision = precision;
      if (IS_VAR_DATA_TYPE(type)) {
        out.columnData->info.bytes = bytes;
      } else {
        out.columnData->info.bytes = tDataTypes[type].bytes;
      }

      // todo refactor the convert
      int32_t code = doConvertDataType(var, &out);
      if (code != TSDB_CODE_SUCCESS) {
        qError("convert value to type[%d] failed", type);
        return TSDB_CODE_TSC_INVALID_OPERATION;
      }

      memcpy(fi->data, out.columnData->pData, out.columnData->info.bytes);
      colDataDestroy(out.columnData);
      taosMemoryFree(out.columnData);
    }

    // match/nmatch for nchar type need convert from ucs4 to mbs
    if(type == TSDB_DATA_TYPE_NCHAR &&
        (unit->compare.optr == OP_TYPE_MATCH || unit->compare.optr == OP_TYPE_NMATCH)){
      char newValData[TSDB_REGEX_STRING_DEFAULT_LEN * TSDB_NCHAR_SIZE + VARSTR_HEADER_SIZE] = {0};
      int32_t len = taosUcs4ToMbs((TdUcs4*)varDataVal(fi->data), varDataLen(fi->data), varDataVal(newValData));
      if (len < 0){
        qError("filterInitValFieldData taosUcs4ToMbs error 1");
        return TSDB_CODE_QRY_APP_ERROR;
      }
      varDataSetLen(newValData, len);
      varDataCopy(fi->data, newValData);
    }
  }

  return TSDB_CODE_SUCCESS;
}


bool filterDoCompare(__compar_fn_t func, uint8_t optr, void *left, void *right) {
  int32_t ret = func(left, right);

  switch (optr) {
    case OP_TYPE_EQUAL: {
      return ret == 0;
    }
    case OP_TYPE_NOT_EQUAL: {
      return ret != 0;
    }
    case OP_TYPE_GREATER_EQUAL: {
      return ret >= 0;
    }
    case OP_TYPE_GREATER_THAN: {
      return ret > 0;
    }
    case OP_TYPE_LOWER_EQUAL: {
      return ret <= 0;
    }
    case OP_TYPE_LOWER_THAN: {
      return ret < 0;
    }
    case OP_TYPE_LIKE: {
      return ret == 0;
    }
    case OP_TYPE_NOT_LIKE: {
      return ret == 0;
    }
    case OP_TYPE_MATCH: {
      return ret == 0;
    }
    case OP_TYPE_NMATCH: {
      return ret == 0;
    }
    case OP_TYPE_IN: {
      return ret == 1;
    }
    case OP_TYPE_NOT_IN: {
      return ret == 1;
    }

    default:
      assert(false);
  }

  return true;
}


int32_t filterAddUnitRange(SFilterInfo *info, SFilterUnit* u, SFilterRangeCtx *ctx, int32_t optr) {
  int32_t type = FILTER_UNIT_DATA_TYPE(u);
  uint8_t uoptr = FILTER_UNIT_OPTR(u);
  void *val = FILTER_UNIT_VAL_DATA(info, u);
  SFilterRange ra = {0};
  int64_t tmp = 0;

  switch (uoptr) {
    case OP_TYPE_GREATER_THAN:
      SIMPLE_COPY_VALUES(&ra.s, val);
      FILTER_SET_FLAG(ra.sflag, RANGE_FLG_EXCLUDE);
      FILTER_SET_FLAG(ra.eflag, RANGE_FLG_NULL);
      break;
    case OP_TYPE_GREATER_EQUAL:
      SIMPLE_COPY_VALUES(&ra.s, val);
      FILTER_SET_FLAG(ra.eflag, RANGE_FLG_NULL);
      break;
    case OP_TYPE_LOWER_THAN:
      SIMPLE_COPY_VALUES(&ra.e, val);
      FILTER_SET_FLAG(ra.eflag, RANGE_FLG_EXCLUDE);
      FILTER_SET_FLAG(ra.sflag, RANGE_FLG_NULL);
      break;
    case OP_TYPE_LOWER_EQUAL:
      SIMPLE_COPY_VALUES(&ra.e, val);
      FILTER_SET_FLAG(ra.sflag, RANGE_FLG_NULL);
      break;
    case OP_TYPE_NOT_EQUAL:
      assert(type == TSDB_DATA_TYPE_BOOL);
      if (GET_INT8_VAL(val)) {
        SIMPLE_COPY_VALUES(&ra.s, &tmp);
        SIMPLE_COPY_VALUES(&ra.e, &tmp);        
      } else {
        *(bool *)&tmp = true;
        SIMPLE_COPY_VALUES(&ra.s, &tmp);
        SIMPLE_COPY_VALUES(&ra.e, &tmp);        
      }
      break;
    case OP_TYPE_EQUAL:
      SIMPLE_COPY_VALUES(&ra.s, val);
      SIMPLE_COPY_VALUES(&ra.e, val);
      break;
    default:
      assert(0);
  }
  
  filterAddRange(ctx, &ra, optr);

  return TSDB_CODE_SUCCESS;
}

int32_t filterCompareRangeCtx(SFilterRangeCtx *ctx1, SFilterRangeCtx *ctx2, bool *equal) {
  FLT_CHK_JMP(ctx1->status != ctx2->status);
  FLT_CHK_JMP(ctx1->isnull != ctx2->isnull);
  FLT_CHK_JMP(ctx1->notnull != ctx2->notnull);
  FLT_CHK_JMP(ctx1->isrange != ctx2->isrange);

  SFilterRangeNode *r1 = ctx1->rs;
  SFilterRangeNode *r2 = ctx2->rs;
  
  while (r1 && r2) {
    FLT_CHK_JMP(r1->ra.sflag != r2->ra.sflag);
    FLT_CHK_JMP(r1->ra.eflag != r2->ra.eflag);
    FLT_CHK_JMP(r1->ra.s != r2->ra.s);
    FLT_CHK_JMP(r1->ra.e != r2->ra.e);
    
    r1 = r1->next;
    r2 = r2->next;
  }

  FLT_CHK_JMP(r1 != r2);

  *equal = true;

  return TSDB_CODE_SUCCESS;

_return:
  *equal = false;
  return TSDB_CODE_SUCCESS;
}


int32_t filterMergeUnits(SFilterInfo *info, SFilterGroupCtx* gRes, uint32_t colIdx, bool *empty) {
  SArray* colArray = (SArray *)gRes->colInfo[colIdx].info;
  int32_t size = (int32_t)taosArrayGetSize(colArray);
  int32_t type = gRes->colInfo[colIdx].dataType;
  SFilterRangeCtx* ctx = filterInitRangeCtx(type, 0);
  
  for (uint32_t i = 0; i < size; ++i) {
    SFilterUnit* u = taosArrayGetP(colArray, i);
    uint8_t optr = FILTER_UNIT_OPTR(u);

    filterAddRangeOptr(ctx, optr, LOGIC_COND_TYPE_AND, empty, NULL);
    FLT_CHK_JMP(*empty);

    if (!FILTER_NO_MERGE_OPTR(optr)) {
      filterAddUnitRange(info, u, ctx, LOGIC_COND_TYPE_AND);
      FLT_CHK_JMP(MR_EMPTY_RES(ctx));
    }
    if(FILTER_UNIT_OPTR(u) == OP_TYPE_EQUAL && !FILTER_NO_MERGE_DATA_TYPE(FILTER_UNIT_DATA_TYPE(u))){
      gRes->colInfo[colIdx].optr = OP_TYPE_EQUAL;
      SIMPLE_COPY_VALUES(&gRes->colInfo[colIdx].value, FILTER_UNIT_VAL_DATA(info, u));
    }
  }

  taosArrayDestroy(colArray);

  FILTER_PUSH_CTX(gRes->colInfo[colIdx], ctx);

  return TSDB_CODE_SUCCESS;

_return:

  *empty = true;

  filterFreeRangeCtx(ctx);

  return TSDB_CODE_SUCCESS;
}


int32_t filterMergeGroupUnits(SFilterInfo *info, SFilterGroupCtx** gRes, int32_t* gResNum) {
  bool empty = false;
  uint32_t *colIdx = taosMemoryMalloc(info->fields[FLD_TYPE_COLUMN].num * sizeof(uint32_t));
  uint32_t colIdxi = 0;
  uint32_t gResIdx = 0;
  
  for (uint32_t i = 0; i < info->groupNum; ++i) {
    SFilterGroup* g = info->groups + i;

    gRes[gResIdx] = taosMemoryCalloc(1, sizeof(SFilterGroupCtx));
    gRes[gResIdx]->colInfo = taosMemoryCalloc(info->fields[FLD_TYPE_COLUMN].num, sizeof(SFilterColInfo));
    colIdxi = 0;
    empty = false;
    
    for (uint32_t j = 0; j < g->unitNum; ++j) {
      SFilterUnit* u = FILTER_GROUP_UNIT(info, g, j);
      uint32_t cidx = FILTER_UNIT_COL_IDX(u);

      if (gRes[gResIdx]->colInfo[cidx].info == NULL) {
        gRes[gResIdx]->colInfo[cidx].info = (SArray *)taosArrayInit(4, POINTER_BYTES);
        colIdx[colIdxi++] = cidx;
        ++gRes[gResIdx]->colNum;
      } else {
        if (!FILTER_NO_MERGE_DATA_TYPE(FILTER_UNIT_DATA_TYPE(u))) {
          FILTER_SET_FLAG(info->status, FI_STATUS_REWRITE);
        }
      }
      
      FILTER_PUSH_UNIT(gRes[gResIdx]->colInfo[cidx], u);
    }

    if (colIdxi > 1) {
      qsort(colIdx, colIdxi, sizeof(uint32_t), getComparFunc(TSDB_DATA_TYPE_USMALLINT, 0));
    }

    for (uint32_t l = 0; l < colIdxi; ++l) {
      int32_t type = gRes[gResIdx]->colInfo[colIdx[l]].dataType;

      if (FILTER_NO_MERGE_DATA_TYPE(type)) {
        continue;
      }

      filterMergeUnits(info, gRes[gResIdx], colIdx[l], &empty);

      if (empty) {
        break;
      }
    }

    if (empty) {
      FILTER_SET_FLAG(info->status, FI_STATUS_REWRITE);
      filterFreeGroupCtx(gRes[gResIdx]);
      gRes[gResIdx] = NULL;
    
      continue;
    }
    
    gRes[gResIdx]->colNum = colIdxi;
    FILTER_COPY_IDX(&gRes[gResIdx]->colIdx, colIdx, colIdxi);
    ++gResIdx;
  }

  taosMemoryFreeClear(colIdx);

  *gResNum = gResIdx;
  
  if (gResIdx == 0) {
    FILTER_SET_FLAG(info->status, FI_STATUS_EMPTY);
  }

  return TSDB_CODE_SUCCESS;
}

void filterCheckColConflict(SFilterGroupCtx* gRes1, SFilterGroupCtx* gRes2, bool *conflict) {
  uint32_t idx1 = 0, idx2 = 0, m = 0, n = 0;
  bool equal = false;
  
  for (; m < gRes1->colNum; ++m) {
    idx1 = gRes1->colIdx[m];

    equal = false;
  
    for (; n < gRes2->colNum; ++n) {
      idx2 = gRes2->colIdx[n];
      if (idx1 < idx2) {
        *conflict = true;
        return;
      }

      if (idx1 > idx2) {
        continue;
      }

      if (FILTER_NO_MERGE_DATA_TYPE(gRes1->colInfo[idx1].dataType)) {
        *conflict = true;
        return;
      }

      // for long in operation
      if (gRes1->colInfo[idx1].optr == OP_TYPE_EQUAL && gRes2->colInfo[idx2].optr == OP_TYPE_EQUAL) {
        SFilterRangeCtx* ctx = gRes1->colInfo[idx1].info;
        if (ctx->pCompareFunc(&gRes1->colInfo[idx1].value, &gRes2->colInfo[idx2].value)){
          *conflict = true;
          return;
        }
      }
      
      ++n;
      equal = true;
      break;
    }

    if (!equal) {
      *conflict = true;
      return;
    }
  }

  *conflict = false;
  return;
}


int32_t filterMergeTwoGroupsImpl(SFilterInfo *info, SFilterRangeCtx **ctx, int32_t optr, uint32_t cidx, SFilterGroupCtx* gRes1, SFilterGroupCtx* gRes2, bool *empty, bool *all) {
  SFilterField *fi = FILTER_GET_COL_FIELD(info, cidx);
  int32_t type = FILTER_GET_COL_FIELD_TYPE(fi);

  if ((*ctx) == NULL) {
    *ctx = filterInitRangeCtx(type, 0);
  } else {
    filterReuseRangeCtx(*ctx, type, 0);
  }

  assert(gRes2->colInfo[cidx].type == RANGE_TYPE_MR_CTX);
  assert(gRes1->colInfo[cidx].type == RANGE_TYPE_MR_CTX);

  filterCopyRangeCtx(*ctx, gRes2->colInfo[cidx].info);
  filterSourceRangeFromCtx(*ctx, gRes1->colInfo[cidx].info, optr, empty, all);

  return TSDB_CODE_SUCCESS;
}


int32_t filterMergeTwoGroups(SFilterInfo *info, SFilterGroupCtx** gRes1, SFilterGroupCtx** gRes2, bool *all) {
  bool conflict = false;
  
  filterCheckColConflict(*gRes1, *gRes2, &conflict);
  if (conflict) {
    return TSDB_CODE_SUCCESS;
  }

  FILTER_SET_FLAG(info->status, FI_STATUS_REWRITE);

  uint32_t idx1 = 0, idx2 = 0, m = 0, n = 0;
  bool numEqual = (*gRes1)->colNum == (*gRes2)->colNum;
  bool equal = false;
  uint32_t equal1 = 0, equal2 = 0, merNum = 0;
  SFilterRangeCtx *ctx = NULL;
  SFilterColCtx colCtx = {0};
  SArray* colCtxs = taosArrayInit((*gRes2)->colNum, sizeof(SFilterColCtx));

  for (; m < (*gRes1)->colNum; ++m) {
    idx1 = (*gRes1)->colIdx[m];
  
    for (; n < (*gRes2)->colNum; ++n) {
      idx2 = (*gRes2)->colIdx[n];

      if (idx1 > idx2) {
        continue;
      }

      assert(idx1 == idx2);
      
      ++merNum;
      
      filterMergeTwoGroupsImpl(info, &ctx, LOGIC_COND_TYPE_OR, idx1, *gRes1, *gRes2, NULL, all);

      FLT_CHK_JMP(*all);

      if (numEqual) {
        if ((*gRes1)->colNum == 1) {
          ++equal1;
          colCtx.colIdx = idx1;
          colCtx.ctx = ctx;
          taosArrayPush(colCtxs, &colCtx);
          break;
        } else {
          filterCompareRangeCtx(ctx, (*gRes1)->colInfo[idx1].info, &equal);
          if (equal) {
            ++equal1;
          }
          
          filterCompareRangeCtx(ctx, (*gRes2)->colInfo[idx2].info, &equal);
          if (equal) {
            ++equal2;
          }

          FLT_CHK_JMP(equal1 != merNum && equal2 != merNum);
          colCtx.colIdx = idx1;
          colCtx.ctx = ctx;
          ctx = NULL;
          taosArrayPush(colCtxs, &colCtx);
        }
      } else {
        filterCompareRangeCtx(ctx, (*gRes1)->colInfo[idx1].info, &equal);
        if (equal) {
          ++equal1;
        }

        FLT_CHK_JMP(equal1 != merNum);
        colCtx.colIdx = idx1;
        colCtx.ctx = ctx;        
        ctx = NULL;
        taosArrayPush(colCtxs, &colCtx);
      }

      ++n;
      break;
    }
  }

  assert(merNum > 0);

  SFilterColInfo *colInfo = NULL;
  assert (merNum == equal1 || merNum == equal2);

  filterFreeGroupCtx(*gRes2);
  *gRes2 = NULL;

  assert(colCtxs && taosArrayGetSize(colCtxs) > 0);

  int32_t ctxSize = (int32_t)taosArrayGetSize(colCtxs);
  SFilterColCtx *pctx = NULL;
  
  for (int32_t i = 0; i < ctxSize; ++i) {
    pctx = taosArrayGet(colCtxs, i);
    colInfo = &(*gRes1)->colInfo[pctx->colIdx];
    
    filterFreeColInfo(colInfo);
    FILTER_PUSH_CTX((*gRes1)->colInfo[pctx->colIdx], pctx->ctx);
  }

  taosArrayDestroy(colCtxs);
  
  return TSDB_CODE_SUCCESS;

_return:

  if (colCtxs) {
    if (taosArrayGetSize(colCtxs) > 0) {
      taosArrayDestroyEx(colCtxs, filterFreeColCtx);
    } else {
      taosArrayDestroy(colCtxs);
    }
  }

  filterFreeRangeCtx(ctx);

  return TSDB_CODE_SUCCESS;
}


int32_t filterMergeGroups(SFilterInfo *info, SFilterGroupCtx** gRes, int32_t *gResNum) {
  if (*gResNum <= 1) {
    return TSDB_CODE_SUCCESS;
  }

  qsort(gRes, *gResNum, POINTER_BYTES, filterCompareGroupCtx);

  int32_t pEnd = 0, cStart = 0, cEnd = 0;
  uint32_t pColNum = 0, cColNum = 0; 
  int32_t movedNum = 0;
  bool all = false;

  cColNum = gRes[0]->colNum;

  for (int32_t i = 1; i <= *gResNum; ++i) {
    if (i < (*gResNum) && gRes[i]->colNum == cColNum) {
      continue;
    }

    cEnd = i - 1;

    movedNum = 0;
    if (pColNum > 0) {
      for (int32_t m = 0; m <= pEnd; ++m) {
        for (int32_t n = cStart; n <= cEnd; ++n) {
          assert(m < n);
          filterMergeTwoGroups(info, &gRes[m], &gRes[n], &all);

          FLT_CHK_JMP(all);

          if (gRes[n] == NULL) {
            if (n < ((*gResNum) - 1)) {
              memmove(&gRes[n], &gRes[n+1], (*gResNum-n-1) * POINTER_BYTES);
            }
            
            --cEnd;
            --(*gResNum);
            ++movedNum;
            --n;
          }
        }
      }
    }

    for (int32_t m = cStart; m < cEnd; ++m) {
      for (int32_t n = m + 1; n <= cEnd; ++n) {
        assert(m < n);
        filterMergeTwoGroups(info, &gRes[m], &gRes[n], &all);

        FLT_CHK_JMP(all);
        
        if (gRes[n] == NULL) {
          if (n < ((*gResNum) - 1)) {
            memmove(&gRes[n], &gRes[n+1], (*gResNum-n-1) * POINTER_BYTES);
          }
          
          --cEnd;
          --(*gResNum);
          ++movedNum;
          --n;
        }
      }
    }

    pColNum = cColNum;
    pEnd = cEnd;

    i -= movedNum;

    if (i >= (*gResNum)) {
      break;
    }
    
    cStart = i;
    cColNum = gRes[i]->colNum;    
  }

  return TSDB_CODE_SUCCESS;
  
_return:

  FILTER_SET_FLAG(info->status, FI_STATUS_ALL);

  return TSDB_CODE_SUCCESS;
}

int32_t filterConvertGroupFromArray(SFilterInfo *info, SArray* group) {
  size_t groupSize = taosArrayGetSize(group);

  info->groupNum = (uint32_t)groupSize;

  if (info->groupNum > 0) {
    info->groups = taosMemoryCalloc(info->groupNum, sizeof(*info->groups));
  }

  for (size_t i = 0; i < groupSize; ++i) {
    SFilterGroup *pg = taosArrayGet(group, i);
    pg->unitFlags = taosMemoryCalloc(pg->unitNum, sizeof(*pg->unitFlags));
    info->groups[i] = *pg;
  }

  return TSDB_CODE_SUCCESS;
}

int32_t filterRewrite(SFilterInfo *info, SFilterGroupCtx** gRes, int32_t gResNum) {
  if (!FILTER_GET_FLAG(info->status, FI_STATUS_REWRITE)) {
    qDebug("no need rewrite");
    return TSDB_CODE_SUCCESS;
  }
  
  SFilterInfo oinfo = *info;

  FILTER_SET_FLAG(oinfo.status, FI_STATUS_CLONED);
  
  SArray* group = taosArrayInit(FILTER_DEFAULT_GROUP_SIZE, sizeof(SFilterGroup));
  SFilterGroupCtx *res = NULL;
  SFilterColInfo *colInfo = NULL;
  int32_t optr = 0;
  uint32_t uidx = 0;

  memset(info, 0, sizeof(*info));
  
  info->colRangeNum = oinfo.colRangeNum;
  info->colRange = oinfo.colRange;
  oinfo.colRangeNum = 0;
  oinfo.colRange = NULL;

  FILTER_SET_FLAG(info->options, FLT_OPTION_NEED_UNIQE);

  filterInitUnitsFields(info);

  for (int32_t i = 0; i < gResNum; ++i) {
    res = gRes[i];

    optr = (res->colNum > 1) ? LOGIC_COND_TYPE_AND : LOGIC_COND_TYPE_OR;

    SFilterGroup ng = {0};
    
    for (uint32_t m = 0; m < res->colNum; ++m) {
      colInfo = &res->colInfo[res->colIdx[m]];
      if (FILTER_NO_MERGE_DATA_TYPE(colInfo->dataType)) {
        assert(colInfo->type == RANGE_TYPE_UNIT);
        int32_t usize = (int32_t)taosArrayGetSize((SArray *)colInfo->info);
        
        for (int32_t n = 0; n < usize; ++n) {
          SFilterUnit* u = taosArrayGetP((SArray *)colInfo->info, n);
          
          filterAddUnitFromUnit(info, &oinfo, u, &uidx);
          filterAddUnitToGroup(&ng, uidx);
        }
        
        continue;
      }
      
      assert(colInfo->type == RANGE_TYPE_MR_CTX);
      
      filterAddGroupUnitFromCtx(info, &oinfo, colInfo->info, res->colIdx[m], &ng, optr, group);
    }

    if (ng.unitNum > 0) {
      taosArrayPush(group, &ng);
    }
  }

  filterConvertGroupFromArray(info, group);

  taosArrayDestroy(group);

  filterFreeInfo(&oinfo);

  return TSDB_CODE_SUCCESS;
}

int32_t filterGenerateColRange(SFilterInfo *info, SFilterGroupCtx** gRes, int32_t gResNum) {
  uint32_t *idxs = NULL;
  uint32_t colNum = 0;
  SFilterGroupCtx *res = NULL;
  uint32_t *idxNum = taosMemoryCalloc(info->fields[FLD_TYPE_COLUMN].num, sizeof(*idxNum));

  for (int32_t i = 0; i < gResNum; ++i) {
    for (uint32_t m = 0; m < gRes[i]->colNum; ++m) {
      SFilterColInfo  *colInfo = &gRes[i]->colInfo[gRes[i]->colIdx[m]];
      if (FILTER_NO_MERGE_DATA_TYPE(colInfo->dataType)) {
        continue;
      }

      ++idxNum[gRes[i]->colIdx[m]];
    }
  }

  for (uint32_t i = 0; i < info->fields[FLD_TYPE_COLUMN].num; ++i) {
    if (idxNum[i] < gResNum) {
      continue;
    }

    assert(idxNum[i] == gResNum);
    
    if (idxs == NULL) {
      idxs = taosMemoryCalloc(info->fields[FLD_TYPE_COLUMN].num, sizeof(*idxs));
    }

    idxs[colNum++] = i;
  }

  FLT_CHK_JMP(colNum <= 0);

  info->colRangeNum = colNum;
  info->colRange = taosMemoryCalloc(colNum, POINTER_BYTES);

  for (int32_t i = 0; i < gResNum; ++i) {
    res = gRes[i];
    uint32_t n = 0;

    for (uint32_t m = 0; m < info->colRangeNum; ++m) {
      for (; n < res->colNum; ++n) {
        if (res->colIdx[n] < idxs[m]) {
          continue;
        }

        assert(res->colIdx[n] == idxs[m]);

        SFilterColInfo * colInfo = &res->colInfo[res->colIdx[n]];
        if (info->colRange[m] == NULL) {
          info->colRange[m] = filterInitRangeCtx(colInfo->dataType, 0);
          SFilterField* fi = FILTER_GET_COL_FIELD(info, res->colIdx[n]);
          info->colRange[m]->colId = FILTER_GET_COL_FIELD_ID(fi);
        }

        assert(colInfo->type == RANGE_TYPE_MR_CTX);

        bool all = false;
        filterSourceRangeFromCtx(info->colRange[m], colInfo->info, LOGIC_COND_TYPE_OR, NULL, &all);
        if (all) {
          filterFreeRangeCtx(info->colRange[m]);
          info->colRange[m] = NULL;
          
          if (m < (info->colRangeNum - 1)) {
            memmove(&info->colRange[m], &info->colRange[m + 1], (info->colRangeNum - m - 1) * POINTER_BYTES);
            memmove(&idxs[m], &idxs[m + 1], (info->colRangeNum - m - 1) * sizeof(*idxs));
          }

          --info->colRangeNum;
          --m;

          FLT_CHK_JMP(info->colRangeNum <= 0);          
        }

        ++n; 
        break;
      }
    }
  }

_return:
  taosMemoryFreeClear(idxNum);
  taosMemoryFreeClear(idxs);

  return TSDB_CODE_SUCCESS;
}

int32_t filterPostProcessRange(SFilterInfo *info) {
  for (uint32_t i = 0; i < info->colRangeNum; ++i) {
    SFilterRangeCtx* ctx = info->colRange[i];
    SFilterRangeNode *r = ctx->rs;
    while (r) {
      r->rc.func = filterGetRangeCompFunc(r->ra.sflag, r->ra.eflag);
      r = r->next;
    }
  }

  return TSDB_CODE_SUCCESS;
}


int32_t filterGenerateComInfo(SFilterInfo *info) {
  info->cunits = taosMemoryMalloc(info->unitNum * sizeof(*info->cunits));
  info->blkUnitRes = taosMemoryMalloc(sizeof(*info->blkUnitRes) * info->unitNum);
  info->blkUnits = taosMemoryMalloc(sizeof(*info->blkUnits) * (info->unitNum + 1) * info->groupNum);

  for (uint32_t i = 0; i < info->unitNum; ++i) {
    SFilterUnit *unit = &info->units[i];

    info->cunits[i].func = filterGetCompFuncIdx(FILTER_UNIT_DATA_TYPE(unit), unit->compare.optr);
    info->cunits[i].rfunc = filterGetRangeCompFuncFromOptrs(unit->compare.optr, unit->compare.optr2);
    info->cunits[i].optr = FILTER_UNIT_OPTR(unit);
    info->cunits[i].colData = NULL;
    info->cunits[i].colId = FILTER_UNIT_COL_ID(info, unit);
    
    if (unit->right.type == FLD_TYPE_VALUE) {
      info->cunits[i].valData = FILTER_UNIT_VAL_DATA(info, unit);
    } else {
      info->cunits[i].valData = NULL;
    }
    if (unit->right2.type == FLD_TYPE_VALUE) {
      info->cunits[i].valData2 = FILTER_GET_VAL_FIELD_DATA(FILTER_GET_FIELD(info, unit->right2));
    } else {
      info->cunits[i].valData2 = info->cunits[i].valData;
    }
    
    info->cunits[i].dataSize = FILTER_UNIT_COL_SIZE(info, unit);
    info->cunits[i].dataType = FILTER_UNIT_DATA_TYPE(unit);
  }
  
  return TSDB_CODE_SUCCESS;
}

int32_t filterUpdateComUnits(SFilterInfo *info) {
  for (uint32_t i = 0; i < info->unitNum; ++i) {
    SFilterUnit *unit = &info->units[i];

    SFilterField *col = FILTER_UNIT_LEFT_FIELD(info, unit);
    info->cunits[i].colData = col->data;
  }

  return TSDB_CODE_SUCCESS;
}


int32_t filterRmUnitByRange(SFilterInfo *info, SColumnDataAgg *pDataStatis, int32_t numOfCols, int32_t numOfRows) {
  int32_t rmUnit = 0;

  memset(info->blkUnitRes, 0, sizeof(*info->blkUnitRes) * info->unitNum);
  
  for (uint32_t k = 0; k < info->unitNum; ++k) {
    int32_t index = -1;
    SFilterComUnit *cunit = &info->cunits[k];

    if (FILTER_NO_MERGE_DATA_TYPE(cunit->dataType)) {
      continue;
    }

    for(int32_t i = 0; i < numOfCols; ++i) {
      if (pDataStatis[i].colId == cunit->colId) {
        index = i;
        break;
      }
    }

    if (index == -1) {
      continue;
    }

    if (pDataStatis[index].numOfNull <= 0) {
      if (cunit->optr == OP_TYPE_IS_NULL) {
        info->blkUnitRes[k] = -1;
        rmUnit = 1;
        continue;
      }

      if (cunit->optr == OP_TYPE_IS_NOT_NULL) {
        info->blkUnitRes[k] = 1;
        rmUnit = 1;
        continue;
      }
    } else {
      if (pDataStatis[index].numOfNull == numOfRows) {
        if (cunit->optr == OP_TYPE_IS_NULL) {
          info->blkUnitRes[k] = 1;
          rmUnit = 1;
          continue;
        }
        
        info->blkUnitRes[k] = -1;
        rmUnit = 1;
        continue;
      }
    }

    if (cunit->optr == OP_TYPE_IS_NULL || cunit->optr == OP_TYPE_IS_NOT_NULL
     || cunit->optr == OP_TYPE_IN || cunit->optr == OP_TYPE_LIKE || cunit->optr == OP_TYPE_MATCH
     || cunit->optr == OP_TYPE_NOT_EQUAL) {
      continue;
    }

    SColumnDataAgg* pDataBlockst = &pDataStatis[index];
    void *minVal, *maxVal;
    float minv = 0;
    float maxv = 0;

    if (cunit->dataType == TSDB_DATA_TYPE_FLOAT) {
      minv = (float)(*(double *)(&pDataBlockst->min));
      maxv = (float)(*(double *)(&pDataBlockst->max));
       
      minVal = &minv;
      maxVal = &maxv;
    } else {
      minVal = &pDataBlockst->min;
      maxVal = &pDataBlockst->max;
    }

    bool minRes = false, maxRes = false;

    if (cunit->rfunc >= 0) {
      minRes = (*gRangeCompare[cunit->rfunc])(minVal, minVal, cunit->valData, cunit->valData2, gDataCompare[cunit->func]);
      maxRes = (*gRangeCompare[cunit->rfunc])(maxVal, maxVal, cunit->valData, cunit->valData2, gDataCompare[cunit->func]);

      if (minRes && maxRes) {
        info->blkUnitRes[k] = 1;
        rmUnit = 1;
      } else if ((!minRes) && (!maxRes)) {
        minRes = filterDoCompare(gDataCompare[cunit->func], OP_TYPE_LOWER_EQUAL, minVal, cunit->valData);
        maxRes = filterDoCompare(gDataCompare[cunit->func], OP_TYPE_GREATER_EQUAL, maxVal, cunit->valData2);

        if (minRes && maxRes) {
          continue;
        }
        
        info->blkUnitRes[k] = -1;
        rmUnit = 1;
      }
    } else {
      minRes = filterDoCompare(gDataCompare[cunit->func], cunit->optr, minVal, cunit->valData);
      maxRes = filterDoCompare(gDataCompare[cunit->func], cunit->optr, maxVal, cunit->valData);

      if (minRes && maxRes) {
        info->blkUnitRes[k] = 1;
        rmUnit = 1;
      } else if ((!minRes) && (!maxRes)) {
        if (cunit->optr == OP_TYPE_EQUAL) {
          minRes = filterDoCompare(gDataCompare[cunit->func], OP_TYPE_GREATER_THAN, minVal, cunit->valData);
          maxRes = filterDoCompare(gDataCompare[cunit->func], OP_TYPE_LOWER_THAN, maxVal, cunit->valData);
          if (minRes || maxRes) {
            info->blkUnitRes[k] = -1;
            rmUnit = 1;
          }
          
          continue;
        }
        
        info->blkUnitRes[k] = -1;
        rmUnit = 1;
      }
    }

  }

  if (rmUnit == 0) {
    fltDebug("NO Block Filter APPLY");
    FLT_RET(TSDB_CODE_SUCCESS);
  }

  info->blkGroupNum = info->groupNum;
  
  uint32_t *unitNum = info->blkUnits;
  uint32_t *unitIdx = unitNum + 1;
  int32_t all = 0, empty = 0;
  
  for (uint32_t g = 0; g < info->groupNum; ++g) {
    SFilterGroup *group = &info->groups[g];
    *unitNum = group->unitNum;
    all = 0; 
    empty = 0;
    
    for (uint32_t u = 0; u < group->unitNum; ++u) {
      uint32_t uidx = group->unitIdxs[u];
      if (info->blkUnitRes[uidx] == 1) {
        --(*unitNum);
        all = 1;
        continue;
      } else if (info->blkUnitRes[uidx] == -1) {
        *unitNum = 0;
        empty = 1;
        break;
      }

      *(unitIdx++) = uidx;
    }

    if (*unitNum == 0) {
      --info->blkGroupNum;
      assert(empty || all);
      
      if (empty) {
        FILTER_SET_FLAG(info->blkFlag, FI_STATUS_BLK_EMPTY);
      } else {
        FILTER_SET_FLAG(info->blkFlag, FI_STATUS_BLK_ALL);
        goto _return;
      }
      
      continue;
    }

    unitNum = unitIdx;
    ++unitIdx;
  }

  if (info->blkGroupNum) {
    FILTER_CLR_FLAG(info->blkFlag, FI_STATUS_BLK_EMPTY);
    FILTER_SET_FLAG(info->blkFlag, FI_STATUS_BLK_ACTIVE);
  }

_return:

  filterDumpInfoToString(info, "Block Filter", 2);

  return TSDB_CODE_SUCCESS;
}

bool filterExecuteBasedOnStatisImpl(void *pinfo, int32_t numOfRows, int8_t** p, SColumnDataAgg *statis, int16_t numOfCols) {
  SFilterInfo *info = (SFilterInfo *)pinfo;
  bool all = true;
  uint32_t *unitIdx = NULL;

  if (*p == NULL) {
    *p = taosMemoryCalloc(numOfRows, sizeof(int8_t));
  }
  
  for (int32_t i = 0; i < numOfRows; ++i) {
    //FILTER_UNIT_CLR_F(info);

    unitIdx = info->blkUnits;
    
    for (uint32_t g = 0; g < info->blkGroupNum; ++g) {
      uint32_t unitNum = *(unitIdx++);
      for (uint32_t u = 0; u < unitNum; ++u) {
        SFilterComUnit *cunit = &info->cunits[*(unitIdx + u)];
        void *colData = colDataGetData((SColumnInfoData *)cunit->colData, i);
      
        //if (FILTER_UNIT_GET_F(info, uidx)) {
        //  p[i] = FILTER_UNIT_GET_R(info, uidx);
        //} else {
          uint8_t optr = cunit->optr;

          if (colDataIsNull((SColumnInfoData *)(cunit->colData), 0, i, NULL)) {
            (*p)[i] = optr == OP_TYPE_IS_NULL ? true : false;
          } else {
            if (optr == OP_TYPE_IS_NOT_NULL) {
              (*p)[i] = 1;
            } else if (optr == OP_TYPE_IS_NULL) {
              (*p)[i] = 0;
            } else if (cunit->rfunc >= 0) {
              (*p)[i] = (*gRangeCompare[cunit->rfunc])(colData, colData, cunit->valData, cunit->valData2, gDataCompare[cunit->func]);
            } else {
              (*p)[i] = filterDoCompare(gDataCompare[cunit->func], cunit->optr, colData, cunit->valData);
            }
          
          //FILTER_UNIT_SET_R(info, uidx, p[i]);
          //FILTER_UNIT_SET_F(info, uidx);
          }

        if ((*p)[i] == 0) {
          break;
        }
      }

      if ((*p)[i]) {
        break;
      }

      unitIdx += unitNum;
    }

    if ((*p)[i] == 0) {
      all = false;
    }    
  }

  return all;
}



int32_t filterExecuteBasedOnStatis(SFilterInfo *info, int32_t numOfRows, int8_t** p, SColumnDataAgg *statis, int16_t numOfCols, bool* all) {
  if (statis && numOfRows >= FILTER_RM_UNIT_MIN_ROWS) {    
    info->blkFlag = 0;
    
    filterRmUnitByRange(info, statis, numOfCols, numOfRows);
    
    if (info->blkFlag) {
      if (FILTER_GET_FLAG(info->blkFlag, FI_STATUS_BLK_ALL)) {
        *all = true;
        goto _return;
      } else if (FILTER_GET_FLAG(info->blkFlag, FI_STATUS_BLK_EMPTY)) {
        *all = false;
        goto _return;
      }

      assert(info->unitNum > 1);
      
      *all = filterExecuteBasedOnStatisImpl(info, numOfRows, p, statis, numOfCols);

      goto _return;
    }
  }

  return 1;

_return:
  info->blkFlag = 0;
  
  return TSDB_CODE_SUCCESS;
}


static FORCE_INLINE bool filterExecuteImplAll(void *info, int32_t numOfRows, int8_t** p, SColumnDataAgg *statis, int16_t numOfCols) {
  return true;
}
static FORCE_INLINE bool filterExecuteImplEmpty(void *info, int32_t numOfRows, int8_t** p, SColumnDataAgg *statis, int16_t numOfCols) {
  return false;
}
static FORCE_INLINE bool filterExecuteImplIsNull(void *pinfo, int32_t numOfRows, int8_t** p, SColumnDataAgg *statis, int16_t numOfCols) {
  SFilterInfo *info = (SFilterInfo *)pinfo;
  bool all = true;

  if (filterExecuteBasedOnStatis(info, numOfRows, p, statis, numOfCols, &all) == 0) {
    return all;
  }

  if (*p == NULL) {
    *p = taosMemoryCalloc(numOfRows, sizeof(int8_t));
  }
  
  for (int32_t i = 0; i < numOfRows; ++i) {
    uint32_t uidx = info->groups[0].unitIdxs[0];
    void *colData = colDataGetData((SColumnInfoData *)info->cunits[uidx].colData, i);
    (*p)[i] = ((colData == NULL) || colDataIsNull((SColumnInfoData *)info->cunits[uidx].colData, 0, i, NULL));

    if ((*p)[i] == 0) {
      all = false;
    }    
  }

  return all;
}
static FORCE_INLINE bool filterExecuteImplNotNull(void *pinfo, int32_t numOfRows, int8_t** p, SColumnDataAgg *statis, int16_t numOfCols) {
  SFilterInfo *info = (SFilterInfo *)pinfo;
  bool all = true;

  if (filterExecuteBasedOnStatis(info, numOfRows, p, statis, numOfCols, &all) == 0) {
    return all;
  }

  if (*p == NULL) {
    *p = taosMemoryCalloc(numOfRows, sizeof(int8_t));
  }
  
  for (int32_t i = 0; i < numOfRows; ++i) {
    uint32_t uidx = info->groups[0].unitIdxs[0];
    void *colData = colDataGetData((SColumnInfoData *)info->cunits[uidx].colData, i);

    (*p)[i] = ((colData != NULL) && !colDataIsNull((SColumnInfoData *)info->cunits[uidx].colData, 0, i, NULL));
    if ((*p)[i] == 0) {
      all = false;
    }
  }

  return all;
}

bool filterExecuteImplRange(void *pinfo, int32_t numOfRows, int8_t** p, SColumnDataAgg *statis, int16_t numOfCols) {
  SFilterInfo *info = (SFilterInfo *)pinfo;
  bool all = true;
  uint16_t dataSize = info->cunits[0].dataSize;
  rangeCompFunc rfunc = gRangeCompare[info->cunits[0].rfunc];
  void *valData = info->cunits[0].valData;
  void *valData2 = info->cunits[0].valData2;
  __compar_fn_t func = gDataCompare[info->cunits[0].func];

  if (filterExecuteBasedOnStatis(info, numOfRows, p, statis, numOfCols, &all) == 0) {
    return all;
  }

  if (*p == NULL) {
    *p = taosMemoryCalloc(numOfRows, sizeof(int8_t));
  }
  
  for (int32_t i = 0; i < numOfRows; ++i) {    
    void *colData = colDataGetData((SColumnInfoData *)info->cunits[0].colData, i);
    SColumnInfoData* pData = info->cunits[0].colData;
    if (colData == NULL || colDataIsNull_s(pData, i)) {
      all = false;
      continue;
    }

    (*p)[i] = (*rfunc)(colData, colData, valData, valData2, func);
            
    if ((*p)[i] == 0) {
      all = false;
    }
  }

  return all;
}

bool filterExecuteImplMisc(void *pinfo, int32_t numOfRows, int8_t** p, SColumnDataAgg *statis, int16_t numOfCols) {
  SFilterInfo *info = (SFilterInfo *)pinfo;
  bool all = true;

  if (filterExecuteBasedOnStatis(info, numOfRows, p, statis, numOfCols, &all) == 0) {
    return all;
  }
  
  if (*p == NULL) {
    *p = taosMemoryCalloc(numOfRows, sizeof(int8_t));
  }
  
  for (int32_t i = 0; i < numOfRows; ++i) {
    uint32_t uidx = info->groups[0].unitIdxs[0];
    void *colData = colDataGetData((SColumnInfoData *)info->cunits[uidx].colData, i);
    if (colData == NULL || colDataIsNull_s((SColumnInfoData *)info->cunits[uidx].colData, i)) {
      (*p)[i] = 0;
      all = false;
      continue;
    }

    // match/nmatch for nchar type need convert from ucs4 to mbs
    if(info->cunits[uidx].dataType == TSDB_DATA_TYPE_NCHAR && (info->cunits[uidx].optr == OP_TYPE_MATCH || info->cunits[uidx].optr == OP_TYPE_NMATCH)){
      char *newColData = taosMemoryCalloc(info->cunits[uidx].dataSize * TSDB_NCHAR_SIZE + VARSTR_HEADER_SIZE, 1);
      int32_t len = taosUcs4ToMbs((TdUcs4*)varDataVal(colData), varDataLen(colData), varDataVal(newColData));
      if (len < 0){
        qError("castConvert1 taosUcs4ToMbs error");
      }else{
        varDataSetLen(newColData, len);
        (*p)[i] = filterDoCompare(gDataCompare[info->cunits[uidx].func], info->cunits[uidx].optr, newColData, info->cunits[uidx].valData);
      }
      taosMemoryFreeClear(newColData);
    }else{
      (*p)[i] = filterDoCompare(gDataCompare[info->cunits[uidx].func], info->cunits[uidx].optr, colData, info->cunits[uidx].valData);
    }

    if ((*p)[i] == 0) {
      all = false;
    }
  }

  return all;
}


bool filterExecuteImpl(void *pinfo, int32_t numOfRows, int8_t** p, SColumnDataAgg *statis, int16_t numOfCols) {
  SFilterInfo *info = (SFilterInfo *)pinfo;
  bool all = true;

  if (filterExecuteBasedOnStatis(info, numOfRows, p, statis, numOfCols, &all) == 0) {
    return all;
  }

  if (*p == NULL) {
    *p = taosMemoryCalloc(numOfRows, sizeof(int8_t));
  }
  
  for (int32_t i = 0; i < numOfRows; ++i) {
    //FILTER_UNIT_CLR_F(info);
  
    for (uint32_t g = 0; g < info->groupNum; ++g) {
      SFilterGroup *group = &info->groups[g];
      for (uint32_t u = 0; u < group->unitNum; ++u) {
        uint32_t uidx = group->unitIdxs[u];
        SFilterComUnit *cunit = &info->cunits[uidx];
        void *colData = colDataGetData((SColumnInfoData *)(cunit->colData), i);
      
        //if (FILTER_UNIT_GET_F(info, uidx)) {
        //  p[i] = FILTER_UNIT_GET_R(info, uidx);
        //} else {
          uint8_t optr = cunit->optr;

          if (colData == NULL || colDataIsNull((SColumnInfoData *)(cunit->colData), 0, i, NULL)) {
            (*p)[i] = optr == OP_TYPE_IS_NULL ? true : false;
          } else {
            if (optr == OP_TYPE_IS_NOT_NULL) {
              (*p)[i] = 1;
            } else if (optr == OP_TYPE_IS_NULL) {
              (*p)[i] = 0;
            } else if (cunit->rfunc >= 0) {
              (*p)[i] = (*gRangeCompare[cunit->rfunc])(colData, colData, cunit->valData, cunit->valData2, gDataCompare[cunit->func]);
            } else {
              if(cunit->dataType == TSDB_DATA_TYPE_NCHAR && (cunit->optr == OP_TYPE_MATCH || cunit->optr == OP_TYPE_NMATCH)){
                char *newColData = taosMemoryCalloc(cunit->dataSize * TSDB_NCHAR_SIZE + VARSTR_HEADER_SIZE, 1);
                int32_t len = taosUcs4ToMbs((TdUcs4*)varDataVal(colData), varDataLen(colData), varDataVal(newColData));
                if (len < 0){
                  qError("castConvert1 taosUcs4ToMbs error");
                }else{
                  varDataSetLen(newColData, len);
                  (*p)[i] = filterDoCompare(gDataCompare[cunit->func], cunit->optr, newColData, cunit->valData);
                }
                taosMemoryFreeClear(newColData);
              }else{
                (*p)[i] = filterDoCompare(gDataCompare[cunit->func], cunit->optr, colData, cunit->valData);
              }
            }
          
          //FILTER_UNIT_SET_R(info, uidx, p[i]);
          //FILTER_UNIT_SET_F(info, uidx);
          }

        if ((*p)[i] == 0) {
          break;
        }
      }

      if ((*p)[i]) {
        break;
      }
    }

    if ((*p)[i] == 0) {
      all = false;
    }    
  }

  return all;
}

int32_t filterSetExecFunc(SFilterInfo *info) {
  if (FILTER_ALL_RES(info)) {
    info->func = filterExecuteImplAll;
    return TSDB_CODE_SUCCESS;
  }

  if (FILTER_EMPTY_RES(info)) {
    info->func = filterExecuteImplEmpty;
    return TSDB_CODE_SUCCESS;
  }

  if (info->unitNum > 1) {
    info->func = filterExecuteImpl;
    return TSDB_CODE_SUCCESS;
  }

  if (info->units[0].compare.optr == OP_TYPE_IS_NULL) {
    info->func = filterExecuteImplIsNull;
    return TSDB_CODE_SUCCESS;
  }

  if (info->units[0].compare.optr == OP_TYPE_IS_NOT_NULL) {
    info->func = filterExecuteImplNotNull;
    return TSDB_CODE_SUCCESS;
  }

  if (info->cunits[0].rfunc >= 0) {
    info->func = filterExecuteImplRange;
    return TSDB_CODE_SUCCESS;  
  }

  info->func = filterExecuteImplMisc;
  return TSDB_CODE_SUCCESS;  
}



int32_t filterPreprocess(SFilterInfo *info) {
  SFilterGroupCtx** gRes = taosMemoryCalloc(info->groupNum, sizeof(SFilterGroupCtx *));
  int32_t gResNum = 0;
  
  filterMergeGroupUnits(info, gRes, &gResNum);

  filterMergeGroups(info, gRes, &gResNum);

  if (FILTER_GET_FLAG(info->status, FI_STATUS_ALL)) {
    fltInfo("Final - FilterInfo: [ALL]");
    goto _return;
  }

  
  if (FILTER_GET_FLAG(info->status, FI_STATUS_EMPTY)) {
    fltInfo("Final - FilterInfo: [EMPTY]");
    goto _return;
  }  

  filterGenerateColRange(info, gRes, gResNum);

  filterDumpInfoToString(info, "Final", 1);

  filterPostProcessRange(info);

  filterRewrite(info, gRes, gResNum);

  filterGenerateComInfo(info);

_return:

  filterSetExecFunc(info);

  for (int32_t i = 0; i < gResNum; ++i) {
    filterFreeGroupCtx(gRes[i]);
  }

  taosMemoryFreeClear(gRes);
  
  return TSDB_CODE_SUCCESS;
}


int32_t fltSetColFieldDataImpl(SFilterInfo *info, void *param, filer_get_col_from_id fp, bool fromColId) {
  if (FILTER_ALL_RES(info) || FILTER_EMPTY_RES(info)) {
    return TSDB_CODE_SUCCESS;
  }

  for (uint32_t i = 0; i < info->fields[FLD_TYPE_COLUMN].num; ++i) {
    SFilterField* fi = &info->fields[FLD_TYPE_COLUMN].fields[i];

    if (fromColId) {
      (*fp)(param, FILTER_GET_COL_FIELD_ID(fi), &fi->data);
    } else {
      (*fp)(param, FILTER_GET_COL_FIELD_SLOT_ID(fi), &fi->data);
    }
  }

  filterUpdateComUnits(info);

  return TSDB_CODE_SUCCESS;
}


int32_t fltInitFromNode(SNode* tree, SFilterInfo *info, uint32_t options) {
  int32_t code = TSDB_CODE_SUCCESS;
  
  SArray* group = taosArrayInit(FILTER_DEFAULT_GROUP_SIZE, sizeof(SFilterGroup));

  filterInitUnitsFields(info);

  SFltBuildGroupCtx tctx = {.info = info, .group = group};
  nodesWalkExpr(tree, fltTreeToGroup, (void *)&tctx);
  FLT_ERR_JRET(tctx.code);

  filterConvertGroupFromArray(info, group);
  taosArrayDestroy(group);

  FLT_ERR_JRET(fltInitValFieldData(info));

  if (!FILTER_GET_FLAG(info->options, FLT_OPTION_NO_REWRITE)) {
    filterDumpInfoToString(info, "Before preprocess", 0);

    FLT_ERR_JRET(filterPreprocess(info));
    
    FLT_CHK_JMP(FILTER_GET_FLAG(info->status, FI_STATUS_ALL));

    if (FILTER_GET_FLAG(info->status, FI_STATUS_EMPTY)) {
      return code;
    }
  }  

  info->unitRes = taosMemoryMalloc(info->unitNum * sizeof(*info->unitRes));
  info->unitFlags = taosMemoryMalloc(info->unitNum * sizeof(*info->unitFlags));

  filterDumpInfoToString(info, "Final", 0);
  return code;

_return:
  qInfo("init from node failed, code:%d", code);
  return code;
}

bool filterRangeExecute(SFilterInfo *info, SColumnDataAgg *pDataStatis, int32_t numOfCols, int32_t numOfRows) {
  if (FILTER_EMPTY_RES(info)) {
    return false;
  }

  if (FILTER_ALL_RES(info)) {
    return true;
  }
  
  bool ret = true;
  void *minVal, *maxVal;
  
  for (uint32_t k = 0; k < info->colRangeNum; ++k) {
    int32_t index = -1;
    SFilterRangeCtx *ctx = info->colRange[k];
    for(int32_t i = 0; i < numOfCols; ++i) {
      if (pDataStatis[i].colId == ctx->colId) {
        index = i;
        break;
      }
    }

    // no statistics data, load the true data block
    if (index == -1) {
      break;
    }

    // not support pre-filter operation on binary/nchar data type
    if (FILTER_NO_MERGE_DATA_TYPE(ctx->type)) {
      break;
    }

    if (pDataStatis[index].numOfNull <= 0) {
      if (ctx->isnull && !ctx->notnull && !ctx->isrange) {
        ret = false;
        break;
      }
    } else if (pDataStatis[index].numOfNull > 0) {
      if (pDataStatis[index].numOfNull == numOfRows) {
        if ((ctx->notnull || ctx->isrange) && (!ctx->isnull)) {
          ret = false;
          break;
        }

        continue;
      } else {
        if (ctx->isnull) {
          continue;
        }
      }
    }

    SColumnDataAgg* pDataBlockst = &pDataStatis[index];

    SFilterRangeNode *r = ctx->rs;
    float minv = 0;
    float maxv = 0;

    if (ctx->type == TSDB_DATA_TYPE_FLOAT) {
      minv = (float)(*(double *)(&pDataBlockst->min));
      maxv = (float)(*(double *)(&pDataBlockst->max));
       
      minVal = &minv;
      maxVal = &maxv;
    } else {
      minVal = &pDataBlockst->min;
      maxVal = &pDataBlockst->max;
    }

    while (r) {
      ret = r->rc.func(minVal, maxVal, &r->rc.s, &r->rc.e, ctx->pCompareFunc);
      if (ret) {
        break;
      }
      r = r->next;
    }
    
    if (!ret) {
      return ret;
    }
  }

  return ret;
}



int32_t filterGetTimeRangeImpl(SFilterInfo *info, STimeWindow       *win, bool *isStrict) {
  SFilterRange ra = {0};
  SFilterRangeCtx *prev = filterInitRangeCtx(TSDB_DATA_TYPE_TIMESTAMP, FLT_OPTION_TIMESTAMP);
  SFilterRangeCtx *tmpc = filterInitRangeCtx(TSDB_DATA_TYPE_TIMESTAMP, FLT_OPTION_TIMESTAMP);
  SFilterRangeCtx *cur = NULL;
  int32_t num = 0;
  int32_t optr = 0;
  int32_t code = 0;
  bool empty = false, all = false;

  for (uint32_t i = 0; i < info->groupNum; ++i) {
    SFilterGroup *group = &info->groups[i];
    if (group->unitNum > 1) {
      cur = tmpc;
      optr = LOGIC_COND_TYPE_AND;
    } else {
      cur = prev;
      optr = LOGIC_COND_TYPE_OR;
    }

    for (uint32_t u = 0; u < group->unitNum; ++u) {
      uint32_t uidx = group->unitIdxs[u];
      SFilterUnit *unit = &info->units[uidx];

      uint8_t raOptr = FILTER_UNIT_OPTR(unit);
      
      filterAddRangeOptr(cur, raOptr, LOGIC_COND_TYPE_AND, &empty, NULL);
      FLT_CHK_JMP(empty);
      
      if (FILTER_NO_MERGE_OPTR(raOptr)) {
        continue;
      }

      filterAddUnitRange(info, unit, cur, optr);
    }

    if (cur->notnull) {
      prev->notnull = true;
      break;
    }

    if (group->unitNum > 1) {
      filterSourceRangeFromCtx(prev, cur, LOGIC_COND_TYPE_OR, &empty, &all);
      filterResetRangeCtx(cur);
      if (all) {
        break;
      }
    }
  }

  if (prev->notnull) {
    *win = TSWINDOW_INITIALIZER;
  } else {
    filterGetRangeNum(prev, &num);

    FLT_CHK_JMP(num < 1);

    if (num > 1) {
      *isStrict = false;
      qDebug("more than one time range, num:%d", num);
    }
    
    SFilterRange tra;
    filterGetRangeRes(prev, &tra);
    win->skey = tra.s; 
    win->ekey = tra.e;
    if (FILTER_GET_FLAG(tra.sflag, RANGE_FLG_EXCLUDE)) {
      win->skey++;
    }
    if (FILTER_GET_FLAG(tra.eflag, RANGE_FLG_EXCLUDE)) {
      win->ekey--;
    }
  }

  filterFreeRangeCtx(prev);
  filterFreeRangeCtx(tmpc);

  qDebug("qFilter time range:[%"PRId64 "]-[%"PRId64 "]", win->skey, win->ekey);
  return TSDB_CODE_SUCCESS;

_return:

  *win = TSWINDOW_DESC_INITIALIZER;

  filterFreeRangeCtx(prev);
  filterFreeRangeCtx(tmpc);

  qDebug("qFilter time range:[%"PRId64 "]-[%"PRId64 "]", win->skey, win->ekey);

  return code;
}


int32_t filterGetTimeRange(SNode *pNode, STimeWindow *win, bool *isStrict) {
  SFilterInfo *info = NULL;
  int32_t code = 0;
  
  *isStrict = true;

  FLT_ERR_RET(filterInitFromNode(pNode, &info, FLT_OPTION_NO_REWRITE|FLT_OPTION_TIMESTAMP));

  if (info->scalarMode) {
    *win = TSWINDOW_INITIALIZER;
    *isStrict = false;
    goto _return;
  }

  FLT_ERR_JRET(filterGetTimeRangeImpl(info, win, isStrict));

_return:

  filterFreeInfo(info);

  FLT_RET(code);
}


int32_t filterConverNcharColumns(SFilterInfo* info, int32_t rows, bool *gotNchar) {
  if (FILTER_EMPTY_RES(info) || FILTER_ALL_RES(info)) {
    return TSDB_CODE_SUCCESS;
  }
 
  for (uint32_t i = 0; i < info->fields[FLD_TYPE_COLUMN].num; ++i) {
    SFilterField* fi = &info->fields[FLD_TYPE_COLUMN].fields[i];
    int32_t type = FILTER_GET_COL_FIELD_TYPE(fi);
    if (type == TSDB_DATA_TYPE_NCHAR) {
      SFilterField nfi = {0};
      nfi.desc = fi->desc;
      int32_t bytes = FILTER_GET_COL_FIELD_SIZE(fi);
      nfi.data = taosMemoryMalloc(rows * bytes);
      int32_t bufSize = bytes - VARSTR_HEADER_SIZE;
      for (int32_t j = 0; j < rows; ++j) {
        char *src = FILTER_GET_COL_FIELD_DATA(fi, j);
        char *dst = FILTER_GET_COL_FIELD_DATA(&nfi, j);
        int32_t len = 0;
        char *varSrc = varDataVal(src);
        size_t k = 0, varSrcLen = varDataLen(src);
        while (k < varSrcLen && varSrc[k++] == -1) {}
        if (k == varSrcLen) {
          /* NULL */
          varDataLen(dst) = (VarDataLenT) varSrcLen;
          varDataCopy(dst, src);
          continue;
        }
        bool ret = taosMbsToUcs4(varDataVal(src), varDataLen(src), (TdUcs4*)varDataVal(dst), bufSize, &len);
        if(!ret) {
          qError("filterConverNcharColumns taosMbsToUcs4 error");
          return TSDB_CODE_FAILED;
        }
        varDataLen(dst) = len;
      }

      fi->data = nfi.data;
      
      *gotNchar = true;
    }
  }

  if (*gotNchar) {
    filterUpdateComUnits(info);
  }

  return TSDB_CODE_SUCCESS;
}

int32_t filterFreeNcharColumns(SFilterInfo* info) {
  for (uint32_t i = 0; i < info->fields[FLD_TYPE_COLUMN].num; ++i) {
    SFilterField* fi = &info->fields[FLD_TYPE_COLUMN].fields[i];
    int32_t type = FILTER_GET_COL_FIELD_TYPE(fi);
    if (type == TSDB_DATA_TYPE_NCHAR) {
      taosMemoryFreeClear(fi->data);
    }
  }

  return TSDB_CODE_SUCCESS;
}

int32_t fltAddValueNodeToConverList(SFltTreeStat *stat, SValueNode* pNode) {
  if (NULL == stat->nodeList) {
    stat->nodeList = taosArrayInit(10, POINTER_BYTES);
    if (NULL == stat->nodeList) {
      FLT_ERR_RET(TSDB_CODE_QRY_OUT_OF_MEMORY);
    }
  }

  if (NULL == taosArrayPush(stat->nodeList, &pNode)) {
    FLT_ERR_RET(TSDB_CODE_QRY_OUT_OF_MEMORY);
  }

  return TSDB_CODE_SUCCESS;
}

<<<<<<< HEAD
=======
void fltConvertToTsValueNode(SFltTreeStat *stat, SValueNode* valueNode) {
  char *timeStr = valueNode->datum.p;
  if (convertStringToTimestamp(valueNode->node.resType.type, valueNode->datum.p, stat->precision, &valueNode->datum.i) !=
      TSDB_CODE_SUCCESS) {
    valueNode->datum.i = 0;
  }
  taosMemoryFree(timeStr);

  valueNode->typeData = valueNode->datum.i;
  valueNode->node.resType.type = TSDB_DATA_TYPE_TIMESTAMP;
  valueNode->node.resType.bytes = tDataTypes[TSDB_DATA_TYPE_TIMESTAMP].bytes;
}

>>>>>>> 0a1e3f14
EDealRes fltReviseRewriter(SNode** pNode, void* pContext) {
  SFltTreeStat *stat = (SFltTreeStat *)pContext;

  if (QUERY_NODE_LOGIC_CONDITION == nodeType(*pNode)) {
    SLogicConditionNode *node = (SLogicConditionNode *)*pNode;
    SListCell *cell = node->pParameterList->pHead;
    for (int32_t i = 0; i < node->pParameterList->length; ++i) {
      if (NULL == cell || NULL == cell->pNode) {
        fltError("invalid cell, cell:%p, pNode:%p", cell, cell->pNode);
        stat->code = TSDB_CODE_QRY_INVALID_INPUT;
        return DEAL_RES_ERROR;
      }
    
      if ((QUERY_NODE_OPERATOR != nodeType(cell->pNode)) && (QUERY_NODE_LOGIC_CONDITION != nodeType(cell->pNode))) {
        stat->scalarMode = true;
      }
      
      cell = cell->pNext;
    }

    return DEAL_RES_CONTINUE;
  }

  if (QUERY_NODE_VALUE == nodeType(*pNode)) {
    SValueNode *valueNode = (SValueNode *)*pNode;
    if (valueNode->placeholderNo >= 1) {
      stat->scalarMode = true;
      return DEAL_RES_CONTINUE;
    }
    
    if (!FILTER_GET_FLAG(stat->info->options, FLT_OPTION_TIMESTAMP)) {
      return DEAL_RES_CONTINUE;
    }
    
    if (TSDB_DATA_TYPE_BINARY != valueNode->node.resType.type && TSDB_DATA_TYPE_NCHAR != valueNode->node.resType.type) {
      return DEAL_RES_CONTINUE;
    }

    if (stat->precision < 0) {
      int32_t code = fltAddValueNodeToConverList(stat, valueNode);
      if (code) {
        stat->code = code;
        return DEAL_RES_ERROR;
      }
      
      return DEAL_RES_CONTINUE;
    }

    sclConvertToTsValueNode(stat->precision, valueNode);

    return DEAL_RES_CONTINUE;
  }

  if (QUERY_NODE_COLUMN == nodeType(*pNode)) {
    SColumnNode *colNode = (SColumnNode *)*pNode;
    stat->precision = colNode->node.resType.precision;
    return DEAL_RES_CONTINUE;
  }
  
  if (QUERY_NODE_NODE_LIST == nodeType(*pNode)) {
    SNodeListNode *listNode = (SNodeListNode *)*pNode;
    if (QUERY_NODE_VALUE != nodeType(listNode->pNodeList->pHead->pNode)) {
      stat->scalarMode = true;
      return DEAL_RES_CONTINUE;
    }

    SValueNode *valueNode = (SValueNode *)listNode->pNodeList->pHead->pNode;
    uint8_t type = valueNode->node.resType.type;
    SNode *node = NULL;
    FOREACH(node, listNode->pNodeList) {
      if (type != ((SValueNode *)node)->node.resType.type) {
        stat->scalarMode = true;
        return DEAL_RES_CONTINUE;
      }
    }

    return DEAL_RES_CONTINUE;
  }

  if (QUERY_NODE_FUNCTION == nodeType(*pNode)) {
    stat->scalarMode = true;
    return DEAL_RES_CONTINUE;
  }

  if (QUERY_NODE_OPERATOR == nodeType(*pNode)) {
    SOperatorNode *node = (SOperatorNode *)*pNode;
    if (!FLT_IS_COMPARISON_OPERATOR(node->opType)) {
      stat->scalarMode = true;
      return DEAL_RES_CONTINUE;
    }

    if (node->opType == OP_TYPE_NOT_IN || node->opType == OP_TYPE_NOT_LIKE || node->opType > OP_TYPE_IS_NOT_NULL || node->opType == OP_TYPE_NOT_EQUAL) {
      stat->scalarMode = true;
      return DEAL_RES_CONTINUE;
    }

    if (NULL == node->pRight) {
      if (scalarGetOperatorParamNum(node->opType) > 1) {
        fltError("invalid operator, pRight:%p, nodeType:%d, opType:%d", node->pRight, nodeType(node), node->opType);
        stat->code = TSDB_CODE_QRY_APP_ERROR;
        return DEAL_RES_ERROR;
      }
      
      if (QUERY_NODE_COLUMN != nodeType(node->pLeft)) {
        stat->scalarMode = true;
        return DEAL_RES_CONTINUE;
      }

      if (OP_TYPE_IS_TRUE == node->opType || OP_TYPE_IS_FALSE == node->opType || OP_TYPE_IS_UNKNOWN == node->opType
       || OP_TYPE_IS_NOT_TRUE == node->opType || OP_TYPE_IS_NOT_FALSE == node->opType || OP_TYPE_IS_NOT_UNKNOWN == node->opType) {
        stat->scalarMode = true;
        return DEAL_RES_CONTINUE;
      }
    } else {
      if ((QUERY_NODE_COLUMN != nodeType(node->pLeft)) && (QUERY_NODE_VALUE != nodeType(node->pLeft))) {
        stat->scalarMode = true;
        return DEAL_RES_CONTINUE;
      }

      if ((QUERY_NODE_COLUMN != nodeType(node->pRight)) && (QUERY_NODE_VALUE != nodeType(node->pRight)) && (QUERY_NODE_NODE_LIST != nodeType(node->pRight))) {
        stat->scalarMode = true;
        return DEAL_RES_CONTINUE;
      }      

      if (nodeType(node->pLeft) == nodeType(node->pRight)) {
        stat->scalarMode = true;
        return DEAL_RES_CONTINUE;
      }

      if (OP_TYPE_JSON_CONTAINS == node->opType) {
        stat->scalarMode = true;
        return DEAL_RES_CONTINUE;
      }

      if (QUERY_NODE_COLUMN != nodeType(node->pLeft)) {
        SNode *t = node->pLeft;
        node->pLeft = node->pRight;
        node->pRight = t;
      }

      if (OP_TYPE_IN == node->opType && QUERY_NODE_NODE_LIST != nodeType(node->pRight)) {
        fltError("invalid IN operator node, rightType:%d", nodeType(node->pRight));
        stat->code = TSDB_CODE_QRY_APP_ERROR;
        return DEAL_RES_ERROR;
      }

      if (OP_TYPE_IN != node->opType) {
        SColumnNode *refNode = (SColumnNode *)node->pLeft;
        SValueNode *valueNode = (SValueNode *)node->pRight;
        int32_t type = vectorGetConvertType(refNode->node.resType.type, valueNode->node.resType.type);
        if (0 != type && type != refNode->node.resType.type) {
          stat->scalarMode = true;
          return DEAL_RES_CONTINUE;
        }
      }
    }

    return DEAL_RES_CONTINUE;
  }  
  
  fltError("invalid node type for filter, type:%d", nodeType(*pNode));
  
  stat->code = TSDB_CODE_QRY_INVALID_INPUT;
  
  return DEAL_RES_ERROR;
}

int32_t fltReviseNodes(SFilterInfo *pInfo, SNode** pNode, SFltTreeStat *pStat) {
  int32_t code = 0;
  nodesRewriteExprPostOrder(pNode, fltReviseRewriter, (void *)pStat);

  FLT_ERR_JRET(pStat->code);

  int32_t nodeNum = taosArrayGetSize(pStat->nodeList);
  for (int32_t i = 0; i < nodeNum; ++i) {
    SValueNode *valueNode = *(SValueNode **)taosArrayGet(pStat->nodeList, i);
    
    sclConvertToTsValueNode(pStat->precision, valueNode);
  }

_return:

  taosArrayDestroy(pStat->nodeList);
  FLT_RET(code);
}

int32_t fltOptimizeNodes(SFilterInfo *pInfo, SNode** pNode, SFltTreeStat *pStat) {
  //TODO
  return TSDB_CODE_SUCCESS;
}


int32_t fltGetDataFromColId(void *param, int32_t id, void **data) {
  int32_t numOfCols = ((SFilterColumnParam *)param)->numOfCols;
  SArray* pDataBlock = ((SFilterColumnParam *)param)->pDataBlock;
  
  for (int32_t j = 0; j < numOfCols; ++j) {
    SColumnInfoData* pColInfo = taosArrayGet(pDataBlock, j);
    if (id == pColInfo->info.colId) {
      *data = pColInfo;
      break;
    }
  }

  return TSDB_CODE_SUCCESS;
}

int32_t fltGetDataFromSlotId(void *param, int32_t id, void **data) {
  int32_t numOfCols = ((SFilterColumnParam *)param)->numOfCols;
  SArray* pDataBlock = ((SFilterColumnParam *)param)->pDataBlock;
  if (id < 0 || id >= numOfCols || id >= taosArrayGetSize(pDataBlock)) {
    fltError("invalid slot id, id:%d, numOfCols:%d, arraySize:%d", id, numOfCols, (int32_t)taosArrayGetSize(pDataBlock));
    return TSDB_CODE_QRY_APP_ERROR;
  }
  
  SColumnInfoData* pColInfo = taosArrayGet(pDataBlock, id);
  *data = pColInfo;

  return TSDB_CODE_SUCCESS;
}



int32_t filterSetDataFromSlotId(SFilterInfo *info, void *param) {
  if (NULL == info) {
    return TSDB_CODE_QRY_INVALID_INPUT;
  }

  return fltSetColFieldDataImpl(info, param, fltGetDataFromSlotId, false);
}

int32_t filterSetDataFromColId(SFilterInfo *info, void *param) {
  return fltSetColFieldDataImpl(info, param, fltGetDataFromColId, true);
}



int32_t filterInitFromNode(SNode* pNode, SFilterInfo **pInfo, uint32_t options) {
  int32_t code = 0;
  SFilterInfo *info = NULL;
  
  if (pNode == NULL || pInfo == NULL) {
    fltError("invalid param");
    FLT_ERR_RET(TSDB_CODE_QRY_APP_ERROR);
  }

  if (*pInfo == NULL) {
    *pInfo = taosMemoryCalloc(1, sizeof(SFilterInfo));
    if (NULL == *pInfo) {
      fltError("taosMemoryCalloc %d failed", (int32_t)sizeof(SFilterInfo));
      FLT_ERR_RET(TSDB_CODE_QRY_OUT_OF_MEMORY);
    }
  }

  info = *pInfo;
  info->options = options;

  SFltTreeStat stat = {0};
  stat.precision = -1;
  stat.info = info;
  
  FLT_ERR_JRET(fltReviseNodes(info, &pNode, &stat));

  info->scalarMode = stat.scalarMode;
  fltDebug("scalar mode: %d", info->scalarMode);

  if (!info->scalarMode) {
    FLT_ERR_JRET(fltInitFromNode(pNode, info, options));
  } else {
    info->sclCtx.node = pNode;
    FLT_ERR_JRET(fltOptimizeNodes(info, &info->sclCtx.node, &stat));
  }
  
  return code;

_return:
  
  filterFreeInfo(*pInfo);

  *pInfo = NULL;

  FLT_RET(code);
}

bool filterExecute(SFilterInfo *info, SSDataBlock *pSrc, int8_t** p, SColumnDataAgg *statis, int16_t numOfCols) {
  if (NULL == info) {
    return false;
  }

  if (info->scalarMode) {
    SScalarParam output = {0};

    SDataType type = {.type = TSDB_DATA_TYPE_BOOL, .bytes = sizeof(bool)};
    output.columnData = createColumnInfoData(&type, pSrc->info.rows);

    SArray *pList = taosArrayInit(1, POINTER_BYTES);
    taosArrayPush(pList, &pSrc);

    FLT_ERR_RET(scalarCalculate(info->sclCtx.node, pList, &output));
    *p = (int8_t *)output.columnData->pData;

    taosArrayDestroy(pList);
    return false;
  }

  return (*info->func)(info, pSrc->info.rows, p, statis, numOfCols);
}


<|MERGE_RESOLUTION|>--- conflicted
+++ resolved
@@ -3505,22 +3505,6 @@
   return TSDB_CODE_SUCCESS;
 }
 
-<<<<<<< HEAD
-=======
-void fltConvertToTsValueNode(SFltTreeStat *stat, SValueNode* valueNode) {
-  char *timeStr = valueNode->datum.p;
-  if (convertStringToTimestamp(valueNode->node.resType.type, valueNode->datum.p, stat->precision, &valueNode->datum.i) !=
-      TSDB_CODE_SUCCESS) {
-    valueNode->datum.i = 0;
-  }
-  taosMemoryFree(timeStr);
-
-  valueNode->typeData = valueNode->datum.i;
-  valueNode->node.resType.type = TSDB_DATA_TYPE_TIMESTAMP;
-  valueNode->node.resType.bytes = tDataTypes[TSDB_DATA_TYPE_TIMESTAMP].bytes;
-}
-
->>>>>>> 0a1e3f14
 EDealRes fltReviseRewriter(SNode** pNode, void* pContext) {
   SFltTreeStat *stat = (SFltTreeStat *)pContext;
 
