--- conflicted
+++ resolved
@@ -335,9 +335,6 @@
   int32_t         scanFlag;     // table scan flag to denote if it is a repeat/reverse/main scan
   int32_t         dataBlockLoadFlag;
   SInterval       interval;     // if the upstream is an interval operator, the interval info is also kept here to get the time window to check if current data block needs to be loaded.
-<<<<<<< HEAD
-  SSampleExecInfo sample;       // sample execution info
-=======
 
   SArray*        pGroupCols;
   SArray*        pGroupColVals;  // current group column values, SArray<SGroupKeys>
@@ -345,7 +342,7 @@
   int32_t        groupKeyLen;    // total group by column width
   SHashObj*      pGroupSet;      // quick locate the window object for each result
 
->>>>>>> a4166b73
+  SSampleExecInfo sample;       // sample execution info
   int32_t         curTWinIdx;
 } STableScanInfo;
 
@@ -764,15 +761,11 @@
                                    char* pData, int16_t bytes, bool masterscan, uint64_t groupId,
                                    SExecTaskInfo* pTaskInfo, bool isIntervalQuery, SAggSupporter* pSup);
 
-<<<<<<< HEAD
 SOperatorInfo* createExchangeOperatorInfo(void* pTransporter, SExchangePhysiNode* pExNode, SExecTaskInfo* pTaskInfo);
 
-SOperatorInfo* createTableScanOperatorInfo(STableScanPhysiNode* pTableScanNode, tsdbReaderT pDataReader, SReadHandle* pHandle, SExecTaskInfo* pTaskInfo);
+SOperatorInfo* createTableScanOperatorInfo(STableScanPhysiNode* pTableScanNode, tsdbReaderT pDataReader, SReadHandle* pHandle, SArray* groupKyes, SExecTaskInfo* pTaskInfo);
 SOperatorInfo* createTagScanOperatorInfo(SReadHandle* pReadHandle, STagScanPhysiNode* pPhyNode, STableListInfo* pTableListInfo, SExecTaskInfo* pTaskInfo);
 SOperatorInfo* createSysTableScanOperatorInfo(void* readHandle, SSystemTableScanPhysiNode *pScanPhyNode, SExecTaskInfo* pTaskInfo);
-=======
-SOperatorInfo* createTableScanOperatorInfo(STableScanPhysiNode* pTableScanNode, tsdbReaderT pDataReader, SReadHandle* pHandle, SArray* groupKyes, SExecTaskInfo* pTaskInfo);
->>>>>>> a4166b73
 
 SOperatorInfo* createAggregateOperatorInfo(SOperatorInfo* downstream, SExprInfo* pExprInfo, int32_t numOfCols, SSDataBlock* pResultBlock, SExprInfo* pScalarExprInfo,
                                            int32_t numOfScalarExpr, SExecTaskInfo* pTaskInfo);
