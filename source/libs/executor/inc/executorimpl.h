/*
 * Copyright (c) 2019 TAOS Data, Inc. <jhtao@taosdata.com>
 *
 * This program is free software: you can use, redistribute, and/or modify
 * it under the terms of the GNU Affero General Public License, version 3
 * or later ("AGPL"), as published by the Free Software Foundation.
 *
 * This program is distributed in the hope that it will be useful, but WITHOUT
 * ANY WARRANTY; without even the implied warranty of MERCHANTABILITY or
 * FITNESS FOR A PARTICULAR PURPOSE.
 *
 * You should have received a copy of the GNU Affero General Public License
 * along with this program. If not, see <http://www.gnu.org/licenses/>.
 */
#ifndef TDENGINE_EXECUTORIMPL_H
#define TDENGINE_EXECUTORIMPL_H

#ifdef __cplusplus
extern "C" {
#endif

#include "os.h"
#include "tcommon.h"
#include "tlosertree.h"
#include "tsort.h"
#include "ttszip.h"
#include "tvariant.h"

#include "dataSinkMgt.h"
#include "executil.h"
#include "executor.h"
#include "planner.h"
#include "scalar.h"
#include "taosdef.h"
#include "tarray.h"
#include "tfill.h"
#include "thash.h"
#include "tlockfree.h"
#include "tmsg.h"
#include "tpagedbuf.h"
#include "tstream.h"
#include "tstreamUpdate.h"

#include "executorInt.h"
#include "vnode.h"

typedef int32_t (*__block_search_fn_t)(char* data, int32_t num, int64_t key, int32_t order);

#define IS_VALID_SESSION_WIN(winInfo)        ((winInfo).sessionWin.win.skey > 0)
#define SET_SESSION_WIN_INVALID(winInfo)     ((winInfo).sessionWin.win.skey = INT64_MIN)
#define IS_INVALID_SESSION_WIN_KEY(winKey)   ((winKey).win.skey <= 0)
#define SET_SESSION_WIN_KEY_INVALID(pWinKey) ((pWinKey)->win.skey = INT64_MIN)

enum {
  // when this task starts to execute, this status will set
  TASK_NOT_COMPLETED = 0x1u,

  /* Task is over
   * 1. this status is used in one row result query process, e.g., count/sum/first/last/ avg...etc.
   * 2. when all data within queried time window, it is also denoted as query_completed
   */
  TASK_COMPLETED = 0x2u,
};

/**
 * If the number of generated results is greater than this value,
 * query query will be halt and return results to client immediate.
 */
typedef struct SResultInfo {  // TODO refactor
  int64_t totalRows;          // total generated result size in rows
  int64_t totalBytes;         // total results in bytes.
  int32_t capacity;           // capacity of current result output buffer
  int32_t threshold;          // result size threshold in rows.
} SResultInfo;

typedef struct STableQueryInfo {
  TSKEY              lastKey;  // last check ts, todo remove it later
  SResultRowPosition pos;      // current active time window
} STableQueryInfo;

typedef struct SLimit {
  int64_t limit;
  int64_t offset;
} SLimit;

typedef struct STableScanAnalyzeInfo SFileBlockLoadRecorder;

typedef struct STaskCostInfo {
  int64_t                 created;
  int64_t                 start;
  uint64_t                elapsedTime;
  double                  extractListTime;
  double                  groupIdMapTime;
  SFileBlockLoadRecorder* pRecoder;
} STaskCostInfo;

typedef struct SOperatorCostInfo {
  double openCost;
  double totalCost;
} SOperatorCostInfo;

struct SOperatorInfo;

typedef int32_t (*__optr_encode_fn_t)(struct SOperatorInfo* pOperator, char** result, int32_t* length);
typedef int32_t (*__optr_decode_fn_t)(struct SOperatorInfo* pOperator, char* result);

typedef int32_t (*__optr_open_fn_t)(struct SOperatorInfo* pOptr);
typedef SSDataBlock* (*__optr_fn_t)(struct SOperatorInfo* pOptr);
typedef void (*__optr_close_fn_t)(void* param);
typedef int32_t (*__optr_explain_fn_t)(struct SOperatorInfo* pOptr, void** pOptrExplain, uint32_t* len);
typedef int32_t (*__optr_reqBuf_fn_t)(struct SOperatorInfo* pOptr);

typedef struct STaskIdInfo {
  uint64_t queryId;  // this is also a request id
  uint64_t subplanId;
  uint64_t templateId;
  char*    str;
} STaskIdInfo;

enum {
  STREAM_RECOVER_STEP__NONE = 0,
  STREAM_RECOVER_STEP__PREPARE1,
  STREAM_RECOVER_STEP__PREPARE2,
  STREAM_RECOVER_STEP__SCAN,
};

typedef struct {
  // TODO remove prepareStatus
  STqOffsetVal      prepareStatus;  // for tmq
  STqOffsetVal      lastStatus;     // for tmq
  SMqMetaRsp        metaRsp;        // for tmq fetching meta
  int8_t            returned;
  int64_t           snapshotVer;
  const SSubmitReq* pReq;

  SSchemaWrapper*     schema;
  char                tbName[TSDB_TABLE_NAME_LEN];
  int8_t              recoverStep;
  int8_t              recoverScanFinished;
  SQueryTableDataCond tableCond;
  int64_t             fillHistoryVer1;
  int64_t             fillHistoryVer2;

  // int8_t        triggerSaved;
  // int64_t       deleteMarkSaved;
  SStreamState* pState;
} SStreamTaskInfo;

typedef struct {
  char*           tablename;
  char*           dbname;
  int32_t         tversion;
  SSchemaWrapper* sw;
  SSchemaWrapper* qsw;
} SSchemaInfo;

typedef struct SExchangeOpStopInfo {
  int32_t operatorType;
  int64_t refId;
} SExchangeOpStopInfo;

typedef struct STaskStopInfo {
  SRWLatch lock;
  SArray*  pStopInfo;
} STaskStopInfo;

struct SExecTaskInfo {
  STaskIdInfo   id;
  uint32_t      status;
  STimeWindow   window;
  STaskCostInfo cost;
  int64_t       owner;  // if it is in execution
  int32_t       code;
  int32_t       qbufQuota;  // total available buffer (in KB) during execution query

  int64_t               version;  // used for stream to record wal version, why not move to sschemainfo
  SStreamTaskInfo       streamInfo;
  SSchemaInfo           schemaInfo;
  STableListInfo*       pTableInfoList;  // this is a table list
  const char*           sql;             // query sql string
  jmp_buf               env;             // jump to this position when error happens.
  EOPTR_EXEC_MODEL      execModel;       // operator execution model [batch model|stream model]
  SSubplan*             pSubplan;
  struct SOperatorInfo* pRoot;
  SLocalFetch           localFetch;
  SArray*               pResultBlockList;  // result block list
  STaskStopInfo         stopInfo;
};

enum {
  OP_NOT_OPENED = 0x0,
  OP_OPENED = 0x1,
  OP_RES_TO_RETURN = 0x5,
  OP_EXEC_DONE = 0x9,
  OP_EXEC_RECV = 0x11,
};

typedef struct SOperatorFpSet {
  __optr_open_fn_t    _openFn;  // DO NOT invoke this function directly
  __optr_fn_t         getNextFn;
  __optr_fn_t         cleanupFn;  // call this function to release the allocated resources ASAP
  __optr_close_fn_t   closeFn;
  __optr_reqBuf_fn_t  reqBufFn;  // total used buffer for blocking operator
  __optr_encode_fn_t  encodeResultRow;
  __optr_decode_fn_t  decodeResultRow;
  __optr_explain_fn_t getExplainFn;
} SOperatorFpSet;

typedef struct SExprSupp {
  SExprInfo*      pExprInfo;
  int32_t         numOfExprs;  // the number of scalar expression in group operator
  SqlFunctionCtx* pCtx;
  int32_t*        rowEntryInfoOffset;  // offset value for each row result cell info
  SFilterInfo*    pFilterInfo;
} SExprSupp;

typedef struct SOperatorInfo {
  uint16_t               operatorType;
  int16_t                resultDataBlockId;
  bool                   blocking;  // block operator or not
  uint8_t                status;    // denote if current operator is completed
  char*                  name;      // name, for debug purpose
  void*                  info;      // extension attribution
  SExprSupp              exprSupp;
  SExecTaskInfo*         pTaskInfo;
  SOperatorCostInfo      cost;
  SResultInfo            resultInfo;
  struct SOperatorInfo** pDownstream;      // downstram pointer list
  int32_t                numOfDownstream;  // number of downstream. The value is always ONE expect for join operator
  SOperatorFpSet         fpSet;
} SOperatorInfo;

typedef enum {
  EX_SOURCE_DATA_NOT_READY = 0x1,
  EX_SOURCE_DATA_READY = 0x2,
  EX_SOURCE_DATA_EXHAUSTED = 0x3,
} EX_SOURCE_STATUS;

#define COL_MATCH_FROM_COL_ID  0x1
#define COL_MATCH_FROM_SLOT_ID 0x2

typedef struct SLoadRemoteDataInfo {
  uint64_t totalSize;     // total load bytes from remote
  uint64_t totalRows;     // total number of rows
  uint64_t totalElapsed;  // total elapsed time
} SLoadRemoteDataInfo;

typedef struct SLimitInfo {
  SLimit   limit;
  SLimit   slimit;
  uint64_t currentGroupId;
  int64_t  remainGroupOffset;
  int64_t  numOfOutputGroups;
  int64_t  remainOffset;
  int64_t  numOfOutputRows;
} SLimitInfo;

typedef struct SExchangeInfo {
  SArray* pSources;
  SArray* pSourceDataInfo;
  tsem_t  ready;
  void*   pTransporter;

  // SArray<SSDataBlock*>, result block list, used to keep the multi-block that
  // passed by downstream operator
  SArray*      pResultBlockList;
  SArray*      pRecycledBlocks;  // build a pool for small data block to avoid to repeatly create and then destroy.
  SSDataBlock* pDummyBlock;      // dummy block, not keep data
  bool         seqLoadData;      // sequential load data or not, false by default
  int32_t      current;
  SLoadRemoteDataInfo loadInfo;
  uint64_t            self;
  SLimitInfo          limitInfo;
  int64_t             openedTs;  // start exec time stamp, todo: move to SLoadRemoteDataInfo
} SExchangeInfo;

typedef struct SScanInfo {
  int32_t numOfAsc;
  int32_t numOfDesc;
} SScanInfo;

typedef struct SSampleExecInfo {
  double   sampleRatio;  // data block sample ratio, 1 by default
  uint32_t seed;         // random seed value
} SSampleExecInfo;

enum {
  TABLE_SCAN__TABLE_ORDER = 1,
  TABLE_SCAN__BLOCK_ORDER = 2,
};

typedef struct SAggSupporter {
  SSHashObj*     pResultRowHashTable;  // quick locate the window object for each result
  char*          keyBuf;               // window key buffer
  SDiskbasedBuf* pResultBuf;           // query result buffer based on blocked-wised disk file
  int32_t        resultRowSize;  // the result buffer size for each result row, with the meta data size for each row
  int32_t        currentPageId;  // current write page id
} SAggSupporter;

typedef struct {
  // if the upstream is an interval operator, the interval info is also kept here to get the time window to check if
  // current data block needs to be loaded.
  SInterval      interval;
  SAggSupporter* pAggSup;
  SExprSupp*     pExprSup;  // expr supporter of aggregate operator
} SAggOptrPushDownInfo;

typedef struct STableMetaCacheInfo {
  SLRUCache* pTableMetaEntryCache;  // 100 by default
  uint64_t   metaFetch;
  uint64_t   cacheHit;
} STableMetaCacheInfo;

typedef struct STableScanBase {
  STsdbReader*           dataReader;
  SFileBlockLoadRecorder readRecorder;
  SQueryTableDataCond    cond;
  SAggOptrPushDownInfo   pdInfo;
  SColMatchInfo          matchInfo;
  SReadHandle            readHandle;
  SExprSupp              pseudoSup;
  STableMetaCacheInfo    metaCache;
  int32_t                scanFlag;  // table scan flag to denote if it is a repeat/reverse/main scan
  int32_t                dataBlockLoadFlag;
  SLimitInfo             limitInfo;
} STableScanBase;

typedef struct STableScanInfo {
  STableScanBase  base;
  SScanInfo       scanInfo;
  int32_t         scanTimes;
  SSDataBlock*    pResBlock;
  SSampleExecInfo sample;  // sample execution info
  int32_t         currentGroupId;
  int32_t         currentTable;
  int8_t          scanMode;
  int8_t          assignBlockUid;
  bool            hasGroupByTag;
} STableScanInfo;

typedef struct STableMergeScanInfo {
<<<<<<< HEAD
  int32_t         tableStartIndex;
  int32_t         tableEndIndex;
  bool            hasGroupId;
  uint64_t        groupId;
  SArray*         queryConds;  // array of queryTableDataCond
  STableScanBase  base;
  int32_t         bufPageSize;
  uint32_t        sortBufSize;  // max buffer size for in-memory sort
  SArray*         pSortInfo;
  SSortHandle*    pSortHandle;
  SSDataBlock*    pSortInputBlock;
  int64_t         startTs;  // sort start time
  SArray*         sortSourceParams;
  SLimitInfo      limitInfo;
  int64_t         numOfRows;
  SScanInfo       scanInfo;
  int32_t         scanTimes;
  SSDataBlock*    pResBlock;
  SSampleExecInfo sample;  // sample execution info
  SSortExecInfo   sortExecInfo;
=======
  int32_t                tableStartIndex;
  int32_t                tableEndIndex;
  bool                   hasGroupId;
  uint64_t               groupId;
  SArray*                queryConds;  // array of queryTableDataCond
  STableScanBase         base;
  int32_t                bufPageSize;
  uint32_t               sortBufSize;  // max buffer size for in-memory sort
  SArray*                pSortInfo;
  SSortHandle*           pSortHandle;
  SSDataBlock*           pSortInputBlock;
  int64_t                startTs;  // sort start time
  SArray*                sortSourceParams;
  SLimitInfo             limitInfo;
  int64_t                numOfRows;
  SScanInfo              scanInfo;
  SSDataBlock*           pResBlock;
  SSampleExecInfo        sample;  // sample execution info
  SSortExecInfo          sortExecInfo;
>>>>>>> 6bec82a4
} STableMergeScanInfo;

typedef struct STagScanInfo {
  SColumnInfo*  pCols;
  SSDataBlock*  pRes;
  SColMatchInfo matchInfo;
  int32_t       curPos;
  SReadHandle   readHandle;
} STagScanInfo;

typedef enum EStreamScanMode {
  STREAM_SCAN_FROM_READERHANDLE = 1,
  STREAM_SCAN_FROM_RES,
  STREAM_SCAN_FROM_UPDATERES,
  STREAM_SCAN_FROM_DELETE_DATA,
  STREAM_SCAN_FROM_DATAREADER_RETRIEVE,
  STREAM_SCAN_FROM_DATAREADER_RANGE,
} EStreamScanMode;

enum {
  PROJECT_RETRIEVE_CONTINUE = 0x1,
  PROJECT_RETRIEVE_DONE = 0x2,
};

typedef struct SStreamAggSupporter {
  int32_t         resultRowSize;  // the result buffer size for each result row, with the meta data size for each row
  SSDataBlock*    pScanBlock;
  SStreamState*   pState;
  int64_t         gap;        // stream session window gap
  SqlFunctionCtx* pDummyCtx;  // for combine
  SSHashObj*      pResultRows;
  int32_t         stateKeySize;
  int16_t         stateKeyType;
  SDiskbasedBuf*  pResultBuf;
} SStreamAggSupporter;

typedef struct SWindowSupporter {
  SStreamAggSupporter* pStreamAggSup;
  int64_t              gap;
  uint16_t             parentType;
  SAggSupporter*       pIntervalAggSup;
} SWindowSupporter;

typedef struct SPartitionBySupporter {
  SArray* pGroupCols;     // group by columns, SArray<SColumn>
  SArray* pGroupColVals;  // current group column values, SArray<SGroupKeys>
  char*   keyBuf;         // group by keys for hash
  bool    needCalc;       // partition by column
} SPartitionBySupporter;

typedef struct SPartitionDataInfo {
  uint64_t groupId;
  char*    tbname;
  SArray*  tags;
  SArray*  rowIds;
} SPartitionDataInfo;

typedef struct STimeWindowAggSupp {
  int8_t          calTrigger;
  int8_t          calTriggerSaved;
  int64_t         deleteMark;
  int64_t         deleteMarkSaved;
  int64_t         waterMark;
  TSKEY           maxTs;
  TSKEY           minTs;
  SColumnInfoData timeWindowData;  // query time window info for scalar function execution.
} STimeWindowAggSupp;

typedef struct SStreamScanInfo {
  uint64_t      tableUid;  // queried super table uid
  SExprInfo*    pPseudoExpr;
  int32_t       numOfPseudoExpr;
  SExprSupp     tbnameCalSup;
  SExprSupp     tagCalSup;
  int32_t       primaryTsIndex;  // primary time stamp slot id
  SReadHandle   readHandle;
  SInterval     interval;  // if the upstream is an interval operator, the interval info is also kept here.
  SColMatchInfo matchInfo;

  SArray*      pBlockLists;  // multiple SSDatablock.
  SSDataBlock* pRes;         // result SSDataBlock
  SSDataBlock* pUpdateRes;   // update SSDataBlock
  int32_t      updateResIndex;
  int32_t      blockType;        // current block type
  int32_t      validBlockIndex;  // Is current data has returned?
  uint64_t     numOfExec;        // execution times
  STqReader*   tqReader;

  uint64_t     groupId;
  SUpdateInfo* pUpdateInfo;

  EStreamScanMode       scanMode;
  SOperatorInfo*        pStreamScanOp;
  SOperatorInfo*        pTableScanOp;
  SArray*               childIds;
  SWindowSupporter      windowSup;
  SPartitionBySupporter partitionSup;
  SExprSupp*            pPartScalarSup;
  bool                  assignBlockUid;  // assign block uid to groupId, temporarily used for generating rollup SMA.
  int32_t               scanWinIndex;    // for state operator
  int32_t               pullDataResIndex;
  SSDataBlock*          pPullDataRes;    // pull data SSDataBlock
  SSDataBlock*          pDeleteDataRes;  // delete data SSDataBlock
  int32_t               deleteDataIndex;
  STimeWindow           updateWin;
  STimeWindowAggSupp    twAggSup;
  SSDataBlock*          pUpdateDataRes;
  // status for tmq
  SNodeList* pGroupTags;
  SNode*     pTagCond;
  SNode*     pTagIndexCond;

  // recover
  int32_t blockRecoverContiCnt;
  int32_t blockRecoverTotCnt;

} SStreamScanInfo;

typedef struct {
  //  int8_t    subType;
  //  bool      withMeta;
  //  int64_t   suid;
  //  int64_t   snapVersion;
  //  void     *metaInfo;
  //  void     *dataInfo;
  SVnode*       vnode;
  SSDataBlock   pRes;  // result SSDataBlock
  STsdbReader*  dataReader;
  SSnapContext* sContext;
} SStreamRawScanInfo;

typedef struct STableCountScanSupp {
  int16_t dbNameSlotId;
  int16_t stbNameSlotId;
  int16_t tbCountSlotId;
  bool    groupByDbName;
  bool    groupByStbName;
  char    dbNameFilter[TSDB_DB_NAME_LEN];
  char    stbNameFilter[TSDB_TABLE_NAME_LEN];
} STableCountScanSupp;

typedef struct STableCountScanOperatorInfo {
  SReadHandle  readHandle;
  SSDataBlock* pRes;

  STableCountScanSupp supp;

  int32_t currGrpIdx;
  SArray* stbUidList;  // when group by db_name and/or stable_name
} STableCountScanOperatorInfo;

typedef struct SOptrBasicInfo {
  SResultRowInfo resultRowInfo;
  SSDataBlock*   pRes;
  bool           mergeResultBlock;
} SOptrBasicInfo;

typedef struct SIntervalAggOperatorInfo {
  SOptrBasicInfo     binfo;              // basic info
  SAggSupporter      aggSup;             // aggregate supporter
  SExprSupp          scalarSupp;         // supporter for perform scalar function
  SGroupResInfo      groupResInfo;       // multiple results build supporter
  SInterval          interval;           // interval info
  int32_t            primaryTsIndex;     // primary time stamp slot id from result of downstream operator.
  STimeWindow        win;                // query time range
  bool               timeWindowInterpo;  // interpolation needed or not
  SArray*            pInterpCols;        // interpolation columns
  int32_t            resultTsOrder;      // result timestamp order
  int32_t            inputOrder;         // input data ts order
  EOPTR_EXEC_MODEL   execModel;          // operator execution model [batch model|stream model]
  STimeWindowAggSupp twAggSup;
  SArray*            pPrevValues;  //  SArray<SGroupKeys> used to keep the previous not null value for interpolation.
} SIntervalAggOperatorInfo;

typedef struct SMergeAlignedIntervalAggOperatorInfo {
  SIntervalAggOperatorInfo* intervalAggOperatorInfo;

  uint64_t     groupId;  // current groupId
  int64_t      curTs;    // current ts
  SSDataBlock* prefetchedBlock;
  SResultRow*  pResultRow;
} SMergeAlignedIntervalAggOperatorInfo;

typedef struct SStreamIntervalOperatorInfo {
  SOptrBasicInfo     binfo;           // basic info
  SAggSupporter      aggSup;          // aggregate supporter
  SExprSupp          scalarSupp;      // supporter for perform scalar function
  SGroupResInfo      groupResInfo;    // multiple results build supporter
  SInterval          interval;        // interval info
  int32_t            primaryTsIndex;  // primary time stamp slot id from result of downstream operator.
  STimeWindowAggSupp twAggSup;
  bool               invertible;
  bool               ignoreExpiredData;
  SArray*            pDelWins;  // SWinRes
  int32_t            delIndex;
  SSDataBlock*       pDelRes;
  SPhysiNode*        pPhyNode;  // create new child
  SHashObj*          pPullDataMap;
  SArray*            pPullWins;  // SPullWindowInfo
  int32_t            pullIndex;
  SSDataBlock*       pPullDataRes;
  bool               isFinal;
  SArray*            pChildren;
  SStreamState*      pState;
  SWinKey            delKey;
  uint64_t           numOfDatapack;
} SStreamIntervalOperatorInfo;

typedef struct SDataGroupInfo {
  uint64_t groupId;
  int64_t  numOfRows;
  SArray*  pPageList;
} SDataGroupInfo;

typedef struct SWindowRowsSup {
  STimeWindow win;
  TSKEY       prevTs;
  int32_t     startRowIndex;
  int32_t     numOfRows;
  uint64_t    groupId;
} SWindowRowsSup;

typedef struct SResultWindowInfo {
  void*       pOutputBuf;
  SSessionKey sessionWin;
  bool        isOutput;
} SResultWindowInfo;

typedef struct SStateWindowInfo {
  SResultWindowInfo winInfo;
  SStateKeys*       pStateKey;
} SStateWindowInfo;

typedef struct SStreamSessionAggOperatorInfo {
  SOptrBasicInfo      binfo;
  SStreamAggSupporter streamAggSup;
  SExprSupp           scalarSupp;  // supporter for perform scalar function
  SGroupResInfo       groupResInfo;
  int32_t             primaryTsIndex;  // primary timestamp slot id
  int32_t             endTsIndex;      // window end timestamp slot id
  int32_t             order;           // current SSDataBlock scan order
  STimeWindowAggSupp  twAggSup;
  SSDataBlock*        pWinBlock;   // window result
  SSDataBlock*        pDelRes;     // delete result
  SSDataBlock*        pUpdateRes;  // update window
  bool                returnUpdate;
  SSHashObj*          pStDeleted;
  void*               pDelIterator;
  SArray*             pChildren;  // cache for children's result; final stream operator
  SPhysiNode*         pPhyNode;   // create new child
  bool                isFinal;
  bool                ignoreExpiredData;
} SStreamSessionAggOperatorInfo;

typedef struct SStreamStateAggOperatorInfo {
  SOptrBasicInfo      binfo;
  SStreamAggSupporter streamAggSup;
  SExprSupp           scalarSupp;  // supporter for perform scalar function
  SGroupResInfo       groupResInfo;
  int32_t             primaryTsIndex;  // primary timestamp slot id
  STimeWindowAggSupp  twAggSup;
  SColumn             stateCol;
  SSDataBlock*        pDelRes;
  SSHashObj*          pSeDeleted;
  void*               pDelIterator;
  SArray*             pChildren;  // cache for children's result;
  bool                ignoreExpiredData;
} SStreamStateAggOperatorInfo;

typedef struct SStreamPartitionOperatorInfo {
  SOptrBasicInfo        binfo;
  SPartitionBySupporter partitionSup;
  SExprSupp             scalarSup;
  SExprSupp             tbnameCalSup;
  SExprSupp             tagCalSup;
  SHashObj*             pPartitions;
  void*                 parIte;
  SSDataBlock*          pInputDataBlock;
  int32_t               tsColIndex;
  SSDataBlock*          pDelRes;
} SStreamPartitionOperatorInfo;

typedef struct SStreamFillSupporter {
  int32_t        type;  // fill type
  SInterval      interval;
  SResultRowData prev;
  SResultRowData cur;
  SResultRowData next;
  SResultRowData nextNext;
  SFillColInfo*  pAllColInfo;  // fill exprs and not fill exprs
  SExprSupp      notFillExprSup;
  int32_t        numOfAllCols;  // number of all exprs, including the tags columns
  int32_t        numOfFillCols;
  int32_t        numOfNotFillCols;
  int32_t        rowSize;
  SSHashObj*     pResMap;
  bool           hasDelete;
} SStreamFillSupporter;

typedef struct SStreamFillOperatorInfo {
  SStreamFillSupporter* pFillSup;
  SSDataBlock*          pRes;
  SSDataBlock*          pSrcBlock;
  int32_t               srcRowIndex;
  SSDataBlock*          pSrcDelBlock;
  int32_t               srcDelRowIndex;
  SSDataBlock*          pDelRes;
  SColMatchInfo         matchInfo;
  int32_t               primaryTsCol;
  int32_t               primarySrcSlotId;
  SStreamFillInfo*      pFillInfo;
} SStreamFillOperatorInfo;

#define OPTR_IS_OPENED(_optr)  (((_optr)->status & OP_OPENED) == OP_OPENED)
#define OPTR_SET_OPENED(_optr) ((_optr)->status |= OP_OPENED)

SOperatorFpSet createOperatorFpSet(__optr_open_fn_t openFn, __optr_fn_t nextFn, __optr_fn_t cleanup,
                                   __optr_close_fn_t closeFn, __optr_reqBuf_fn_t reqBufFn, __optr_explain_fn_t explain);
int32_t        optrDummyOpenFn(SOperatorInfo* pOperator);
int32_t        appendDownstream(SOperatorInfo* p, SOperatorInfo** pDownstream, int32_t num);
void           setOperatorCompleted(SOperatorInfo* pOperator);
void           setOperatorInfo(SOperatorInfo* pOperator, const char* name, int32_t type, bool blocking, int32_t status,
                               void* pInfo, SExecTaskInfo* pTaskInfo);
void           destroyOperatorInfo(SOperatorInfo* pOperator);
int32_t        optrDefaultBufFn(SOperatorInfo* pOperator);

void initBasicInfo(SOptrBasicInfo* pInfo, SSDataBlock* pBlock);
void cleanupBasicInfo(SOptrBasicInfo* pInfo);

int32_t initExprSupp(SExprSupp* pSup, SExprInfo* pExprInfo, int32_t numOfExpr);
void    cleanupExprSupp(SExprSupp* pSup);

void destroyExprInfo(SExprInfo* pExpr, int32_t numOfExprs);

int32_t initAggSup(SExprSupp* pSup, SAggSupporter* pAggSup, SExprInfo* pExprInfo, int32_t numOfCols, size_t keyBufSize,
                   const char* pkey);
void    cleanupAggSup(SAggSupporter* pAggSup);

void initResultSizeInfo(SResultInfo* pResultInfo, int32_t numOfRows);

void doBuildStreamResBlock(SOperatorInfo* pOperator, SOptrBasicInfo* pbInfo, SGroupResInfo* pGroupResInfo,
                           SDiskbasedBuf* pBuf);
void doBuildResultDatablock(SOperatorInfo* pOperator, SOptrBasicInfo* pbInfo, SGroupResInfo* pGroupResInfo,
                            SDiskbasedBuf* pBuf);

bool hasLimitOffsetInfo(SLimitInfo* pLimitInfo);
void initLimitInfo(const SNode* pLimit, const SNode* pSLimit, SLimitInfo* pLimitInfo);
void applyLimitOffset(SLimitInfo* pLimitInfo, SSDataBlock* pBlock, SExecTaskInfo* pTaskInfo, SOperatorInfo* pOperator);

void applyAggFunctionOnPartialTuples(SExecTaskInfo* taskInfo, SqlFunctionCtx* pCtx, SColumnInfoData* pTimeWindowData,
                                     int32_t offset, int32_t forwardStep, int32_t numOfTotal, int32_t numOfOutput);

int32_t extractDataBlockFromFetchRsp(SSDataBlock* pRes, char* pData, SArray* pColList, char** pNextStart);
void    updateLoadRemoteInfo(SLoadRemoteDataInfo* pInfo, int64_t numOfRows, int32_t dataLen, int64_t startTs,
                             SOperatorInfo* pOperator);

STimeWindow getFirstQualifiedTimeWindow(int64_t ts, STimeWindow* pWindow, SInterval* pInterval, int32_t order);

int32_t getTableScanInfo(SOperatorInfo* pOperator, int32_t* order, int32_t* scanFlag);
int32_t getBufferPgSize(int32_t rowSize, uint32_t* defaultPgsz, uint32_t* defaultBufsz);

extern void doDestroyExchangeOperatorInfo(void* param);

void    doFilter(SSDataBlock* pBlock, SFilterInfo* pFilterInfo, SColMatchInfo* pColMatchInfo);
int32_t addTagPseudoColumnData(SReadHandle* pHandle, const SExprInfo* pExpr, int32_t numOfExpr, SSDataBlock* pBlock,
                               int32_t rows, const char* idStr, STableMetaCacheInfo* pCache);

void appendOneRowToDataBlock(SSDataBlock* pBlock, STupleHandle* pTupleHandle);
void setTbNameColData(const SSDataBlock* pBlock, SColumnInfoData* pColInfoData, int32_t functionId, const char* name);

void setResultRowInitCtx(SResultRow* pResult, SqlFunctionCtx* pCtx, int32_t numOfOutput, int32_t* rowEntryInfoOffset);

SResultRow* doSetResultOutBufByKey(SDiskbasedBuf* pResultBuf, SResultRowInfo* pResultRowInfo, char* pData,
                                   int16_t bytes, bool masterscan, uint64_t groupId, SExecTaskInfo* pTaskInfo,
                                   bool isIntervalQuery, SAggSupporter* pSup);
// operator creater functions
// clang-format off
SOperatorInfo* createExchangeOperatorInfo(void* pTransporter, SExchangePhysiNode* pExNode, SExecTaskInfo* pTaskInfo);

SOperatorInfo* createTableScanOperatorInfo(STableScanPhysiNode* pTableScanNode, SReadHandle* pHandle, SExecTaskInfo* pTaskInfo);

SOperatorInfo* createTableMergeScanOperatorInfo(STableScanPhysiNode* pTableScanNode, SReadHandle* readHandle, SExecTaskInfo* pTaskInfo);

SOperatorInfo* createTagScanOperatorInfo(SReadHandle* pReadHandle, STagScanPhysiNode* pPhyNode, SExecTaskInfo* pTaskInfo);

SOperatorInfo* createSysTableScanOperatorInfo(void* readHandle, SSystemTableScanPhysiNode* pScanPhyNode, const char* pUser, SExecTaskInfo* pTaskInfo);

SOperatorInfo* createTableCountScanOperatorInfo(SReadHandle* handle, STableCountScanPhysiNode* pNode, SExecTaskInfo* pTaskInfo);

SOperatorInfo* createAggregateOperatorInfo(SOperatorInfo* downstream, SAggPhysiNode* pNode, SExecTaskInfo* pTaskInfo);

SOperatorInfo* createIndefinitOutputOperatorInfo(SOperatorInfo* downstream, SPhysiNode* pNode, SExecTaskInfo* pTaskInfo);

SOperatorInfo* createProjectOperatorInfo(SOperatorInfo* downstream, SProjectPhysiNode* pProjPhyNode, SExecTaskInfo* pTaskInfo);

SOperatorInfo* createSortOperatorInfo(SOperatorInfo* downstream, SSortPhysiNode* pSortNode, SExecTaskInfo* pTaskInfo);

SOperatorInfo* createMultiwayMergeOperatorInfo(SOperatorInfo** dowStreams, size_t numStreams, SMergePhysiNode* pMergePhysiNode, SExecTaskInfo* pTaskInfo);

SOperatorInfo* createCacherowsScanOperator(SLastRowScanPhysiNode* pTableScanNode, SReadHandle* readHandle, SExecTaskInfo* pTaskInfo);

SOperatorInfo* createIntervalOperatorInfo(SOperatorInfo* downstream, SIntervalPhysiNode* pPhyNode, SExecTaskInfo* pTaskInfo, bool isStream);

SOperatorInfo* createMergeIntervalOperatorInfo(SOperatorInfo* downstream, SMergeIntervalPhysiNode* pIntervalPhyNode, SExecTaskInfo* pTaskInfo);

SOperatorInfo* createMergeAlignedIntervalOperatorInfo(SOperatorInfo* downstream, SMergeAlignedIntervalPhysiNode* pNode, SExecTaskInfo* pTaskInfo);

SOperatorInfo* createStreamFinalIntervalOperatorInfo(SOperatorInfo* downstream, SPhysiNode* pPhyNode, SExecTaskInfo* pTaskInfo, int32_t numOfChild);

SOperatorInfo* createSessionAggOperatorInfo(SOperatorInfo* downstream, SSessionWinodwPhysiNode* pSessionNode, SExecTaskInfo* pTaskInfo);

SOperatorInfo* createGroupOperatorInfo(SOperatorInfo* downstream, SAggPhysiNode* pAggNode, SExecTaskInfo* pTaskInfo);

SOperatorInfo* createDataBlockInfoScanOperator(SReadHandle* readHandle, SBlockDistScanPhysiNode* pBlockScanNode, SExecTaskInfo* pTaskInfo);

SOperatorInfo* createStreamScanOperatorInfo(SReadHandle* pHandle, STableScanPhysiNode* pTableScanNode, SNode* pTagCond, SExecTaskInfo* pTaskInfo);

SOperatorInfo* createRawScanOperatorInfo(SReadHandle* pHandle, SExecTaskInfo* pTaskInfo);

SOperatorInfo* createFillOperatorInfo(SOperatorInfo* downstream, SFillPhysiNode* pPhyFillNode, SExecTaskInfo* pTaskInfo);

SOperatorInfo* createStatewindowOperatorInfo(SOperatorInfo* downstream, SStateWinodwPhysiNode* pStateNode, SExecTaskInfo* pTaskInfo);

SOperatorInfo* createPartitionOperatorInfo(SOperatorInfo* downstream, SPartitionPhysiNode* pPartNode, SExecTaskInfo* pTaskInfo);

SOperatorInfo* createStreamPartitionOperatorInfo(SOperatorInfo* downstream, SStreamPartitionPhysiNode* pPartNode, SExecTaskInfo* pTaskInfo);

SOperatorInfo* createTimeSliceOperatorInfo(SOperatorInfo* downstream, SPhysiNode* pNode, SExecTaskInfo* pTaskInfo);

SOperatorInfo* createMergeJoinOperatorInfo(SOperatorInfo** pDownstream, int32_t numOfDownstream, SSortMergeJoinPhysiNode* pJoinNode, SExecTaskInfo* pTaskInfo);

SOperatorInfo* createStreamSessionAggOperatorInfo(SOperatorInfo* downstream, SPhysiNode* pPhyNode, SExecTaskInfo* pTaskInfo);

SOperatorInfo* createStreamFinalSessionAggOperatorInfo(SOperatorInfo* downstream, SPhysiNode* pPhyNode, SExecTaskInfo* pTaskInfo, int32_t numOfChild);

SOperatorInfo* createStreamIntervalOperatorInfo(SOperatorInfo* downstream, SPhysiNode* pPhyNode, SExecTaskInfo* pTaskInfo);

SOperatorInfo* createStreamStateAggOperatorInfo(SOperatorInfo* downstream, SPhysiNode* pPhyNode, SExecTaskInfo* pTaskInfo);

SOperatorInfo* createStreamFillOperatorInfo(SOperatorInfo* downstream, SStreamFillPhysiNode* pPhyFillNode, SExecTaskInfo* pTaskInfo);

SOperatorInfo* createGroupSortOperatorInfo(SOperatorInfo* downstream, SGroupSortPhysiNode* pSortPhyNode, SExecTaskInfo* pTaskInfo);
// clang-format on

int32_t projectApplyFunctions(SExprInfo* pExpr, SSDataBlock* pResult, SSDataBlock* pSrcBlock, SqlFunctionCtx* pCtx,
                              int32_t numOfOutput, SArray* pPseudoList);

void setInputDataBlock(SExprSupp* pExprSupp, SSDataBlock* pBlock, int32_t order, int32_t scanFlag, bool createDummyCol);

int32_t checkForQueryBuf(size_t numOfTables);

bool isTaskKilled(SExecTaskInfo* pTaskInfo);
void setTaskKilled(SExecTaskInfo* pTaskInfo, int32_t rspCode);
void doDestroyTask(SExecTaskInfo* pTaskInfo);
void setTaskStatus(SExecTaskInfo* pTaskInfo, int8_t status);

int32_t createExecTaskInfoImpl(SSubplan* pPlan, SExecTaskInfo** pTaskInfo, SReadHandle* pHandle, uint64_t taskId,
                               char* sql, EOPTR_EXEC_MODEL model);
int32_t createDataSinkParam(SDataSinkNode* pNode, void** pParam, qTaskInfo_t* pTaskInfo, SReadHandle* readHandle);
int32_t getOperatorExplainExecInfo(SOperatorInfo* operatorInfo, SArray* pExecInfoList);

STimeWindow getActiveTimeWindow(SDiskbasedBuf* pBuf, SResultRowInfo* pResultRowInfo, int64_t ts, SInterval* pInterval,
                                int32_t order);
int32_t getNumOfRowsInTimeWindow(SDataBlockInfo* pDataBlockInfo, TSKEY* pPrimaryColumn, int32_t startPos, TSKEY ekey,
                                 __block_search_fn_t searchFn, STableQueryInfo* item, int32_t order);
int32_t binarySearchForKey(char* pValue, int num, TSKEY key, int order);
SResultRow* getNewResultRow(SDiskbasedBuf* pResultBuf, int32_t* currentPageId, int32_t interBufSize);
void getCurSessionWindow(SStreamAggSupporter* pAggSup, TSKEY startTs, TSKEY endTs, uint64_t groupId, SSessionKey* pKey);
bool isInTimeWindow(STimeWindow* pWin, TSKEY ts, int64_t gap);
bool functionNeedToExecute(SqlFunctionCtx* pCtx);
bool isOverdue(TSKEY ts, STimeWindowAggSupp* pSup);
bool isCloseWindow(STimeWindow* pWin, STimeWindowAggSupp* pSup);
bool isDeletedWindow(STimeWindow* pWin, uint64_t groupId, SAggSupporter* pSup);
bool isDeletedStreamWindow(STimeWindow* pWin, uint64_t groupId, SStreamState* pState, STimeWindowAggSupp* pTwSup);
void appendOneRowToStreamSpecialBlock(SSDataBlock* pBlock, TSKEY* pStartTs, TSKEY* pEndTs, uint64_t* pUid,
                                      uint64_t* pGp, void* pTbName);
uint64_t calGroupIdByData(SPartitionBySupporter* pParSup, SExprSupp* pExprSup, SSDataBlock* pBlock, int32_t rowId);
void     calBlockTbName(SStreamScanInfo* pInfo, SSDataBlock* pBlock);

int32_t finalizeResultRows(SDiskbasedBuf* pBuf, SResultRowPosition* resultRowPosition, SExprSupp* pSup,
                           SSDataBlock* pBlock, SExecTaskInfo* pTaskInfo);

bool    groupbyTbname(SNodeList* pGroupList);
int32_t buildDataBlockFromGroupRes(SOperatorInfo* pOperator, SStreamState* pState, SSDataBlock* pBlock, SExprSupp* pSup,
                                   SGroupResInfo* pGroupResInfo);
int32_t saveSessionDiscBuf(SStreamState* pState, SSessionKey* key, void* buf, int32_t size);
int32_t buildSessionResultDataBlock(SOperatorInfo* pOperator, SStreamState* pState, SSDataBlock* pBlock,
                                    SExprSupp* pSup, SGroupResInfo* pGroupResInfo);
int32_t setOutputBuf(SStreamState* pState, STimeWindow* win, SResultRow** pResult, int64_t tableGroupId,
                     SqlFunctionCtx* pCtx, int32_t numOfOutput, int32_t* rowEntryInfoOffset, SAggSupporter* pAggSup);
int32_t releaseOutputBuf(SStreamState* pState, SWinKey* pKey, SResultRow* pResult);
int32_t saveOutputBuf(SStreamState* pState, SWinKey* pKey, SResultRow* pResult, int32_t resSize);
void    getNextIntervalWindow(SInterval* pInterval, STimeWindow* tw, int32_t order);
int32_t qAppendTaskStopInfo(SExecTaskInfo* pTaskInfo, SExchangeOpStopInfo* pInfo);

#ifdef __cplusplus
}
#endif

#endif  // TDENGINE_EXECUTORIMPL_H<|MERGE_RESOLUTION|>--- conflicted
+++ resolved
@@ -339,28 +339,6 @@
 } STableScanInfo;
 
 typedef struct STableMergeScanInfo {
-<<<<<<< HEAD
-  int32_t         tableStartIndex;
-  int32_t         tableEndIndex;
-  bool            hasGroupId;
-  uint64_t        groupId;
-  SArray*         queryConds;  // array of queryTableDataCond
-  STableScanBase  base;
-  int32_t         bufPageSize;
-  uint32_t        sortBufSize;  // max buffer size for in-memory sort
-  SArray*         pSortInfo;
-  SSortHandle*    pSortHandle;
-  SSDataBlock*    pSortInputBlock;
-  int64_t         startTs;  // sort start time
-  SArray*         sortSourceParams;
-  SLimitInfo      limitInfo;
-  int64_t         numOfRows;
-  SScanInfo       scanInfo;
-  int32_t         scanTimes;
-  SSDataBlock*    pResBlock;
-  SSampleExecInfo sample;  // sample execution info
-  SSortExecInfo   sortExecInfo;
-=======
   int32_t                tableStartIndex;
   int32_t                tableEndIndex;
   bool                   hasGroupId;
@@ -380,7 +358,6 @@
   SSDataBlock*           pResBlock;
   SSampleExecInfo        sample;  // sample execution info
   SSortExecInfo          sortExecInfo;
->>>>>>> 6bec82a4
 } STableMergeScanInfo;
 
 typedef struct STagScanInfo {
