/*
 * Copyright (c) 2019 TAOS Data, Inc. <jhtao@taosdata.com>
 *
 * This program is free software: you can use, redistribute, and/or modify
 * it under the terms of the GNU Affero General Public License, version 3
 * or later ("AGPL"), as published by the Free Software Foundation.
 *
 * This program is distributed in the hope that it will be useful, but WITHOUT
 * ANY WARRANTY; without even the implied warranty of MERCHANTABILITY or
 * FITNESS FOR A PARTICULAR PURPOSE.
 *
 * You should have received a copy of the GNU Affero General Public License
 * along with this program. If not, see <http://www.gnu.org/licenses/>.
 */
// clang-format off
#ifndef TDENGINE_EXECUTORIMPL_H
#define TDENGINE_EXECUTORIMPL_H

#ifdef __cplusplus
extern "C" {
#endif

#include "os.h"
#include "tcommon.h"
#include "tlosertree.h"
#include "tsort.h"
#include "ttszip.h"
#include "tvariant.h"

#include "dataSinkMgt.h"
#include "executil.h"
#include "executor.h"
#include "planner.h"
#include "scalar.h"
#include "taosdef.h"
#include "tarray.h"
#include "thash.h"
#include "tlockfree.h"
#include "tmsg.h"
#include "tpagedbuf.h"
#include "tstreamUpdate.h"

#include "executorInt.h"
#include "vnode.h"

typedef int32_t (*__block_search_fn_t)(char* data, int32_t num, int64_t key, int32_t order);

#define IS_QUERY_KILLED(_q)   ((_q)->code == TSDB_CODE_TSC_QUERY_CANCELLED)
#define Q_STATUS_EQUAL(p, s)  (((p) & (s)) != 0u)
#define QUERY_IS_ASC_QUERY(q) (GET_FORWARD_DIRECTION_FACTOR((q)->order.order) == QUERY_ASC_FORWARD_STEP)

#define NEEDTO_COMPRESS_QUERY(size) ((size) > tsCompressColData ? 1 : 0)

#define START_TS_COLUMN_INDEX       0
#define END_TS_COLUMN_INDEX         1
#define UID_COLUMN_INDEX            2
#define GROUPID_COLUMN_INDEX        UID_COLUMN_INDEX
#define DELETE_GROUPID_COLUMN_INDEX 2

enum {
  // when this task starts to execute, this status will set
  TASK_NOT_COMPLETED = 0x1u,

  /* Task is over
   * 1. this status is used in one row result query process, e.g., count/sum/first/last/ avg...etc.
   * 2. when all data within queried time window, it is also denoted as query_completed
   */
  TASK_COMPLETED = 0x2u,
};

/**
 * If the number of generated results is greater than this value,
 * query query will be halt and return results to client immediate.
 */
typedef struct SResultInfo {  // TODO refactor
  int64_t totalRows;          // total generated result size in rows
  int64_t totalBytes;         // total results in bytes.
  int32_t capacity;           // capacity of current result output buffer
  int32_t threshold;          // result size threshold in rows.
} SResultInfo;

typedef struct STableQueryInfo {
  TSKEY              lastKey;  // last check ts, todo remove it later
  SResultRowPosition pos;      // current active time window
} STableQueryInfo;

typedef struct SLimit {
  int64_t limit;
  int64_t offset;
} SLimit;

typedef struct STableScanAnalyzeInfo SFileBlockLoadRecorder;

typedef struct STaskCostInfo {
  int64_t  created;
  int64_t  start;
  uint64_t loadStatisTime;
  uint64_t loadFileBlockTime;
  uint64_t loadDataInCacheTime;
  uint64_t loadStatisSize;
  uint64_t loadFileBlockSize;
  uint64_t loadDataInCacheSize;

  uint64_t loadDataTime;

  SFileBlockLoadRecorder* pRecoder;
  uint64_t                elapsedTime;

  uint64_t firstStageMergeTime;
  uint64_t winInfoSize;
  uint64_t tableInfoSize;
  uint64_t hashSize;
  uint64_t numOfTimeWindows;

  SArray*   queryProfEvents;      // SArray<SQueryProfEvent>
  SHashObj* operatorProfResults;  // map<operator_type, SQueryProfEvent>
} STaskCostInfo;

typedef struct SOperatorCostInfo {
  double openCost;
  double totalCost;
} SOperatorCostInfo;

struct SOperatorInfo;

typedef int32_t (*__optr_encode_fn_t)(struct SOperatorInfo* pOperator, char** result, int32_t* length);
typedef int32_t (*__optr_decode_fn_t)(struct SOperatorInfo* pOperator, char* result);

typedef int32_t (*__optr_open_fn_t)(struct SOperatorInfo* pOptr);
typedef SSDataBlock* (*__optr_fn_t)(struct SOperatorInfo* pOptr);
typedef void (*__optr_close_fn_t)(void* param, int32_t num);
typedef int32_t (*__optr_explain_fn_t)(struct SOperatorInfo* pOptr, void** pOptrExplain, uint32_t* len);

typedef struct STaskIdInfo {
  uint64_t queryId;  // this is also a request id
  uint64_t subplanId;
  uint64_t templateId;
  char*    str;
} STaskIdInfo;

typedef struct {
  STqOffsetVal   prepareStatus; // for tmq
  STqOffsetVal   lastStatus;    // for tmq
  void*          metaBlk;       // for tmq fetching meta
  SSDataBlock*   pullOverBlk;   // for streaming
  SWalFilterCond cond;
} SStreamTaskInfo;

typedef struct SExecTaskInfo {
  STaskIdInfo     id;
  uint32_t        status;
  STimeWindow     window;
  STaskCostInfo   cost;
  int64_t         owner;  // if it is in execution
  int32_t         code;

  SStreamTaskInfo streamInfo;

  struct {
    char*           tablename;
    char*           dbname;
    int32_t         tversion;
    SSchemaWrapper* sw;
  } schemaVer;

  STableListInfo        tableqinfoList;  // this is a table list
  const char*           sql;             // query sql string
  jmp_buf               env;             // jump to this position when error happens.
  EOPTR_EXEC_MODEL      execModel;       // operator execution model [batch model|stream model]
  struct SOperatorInfo* pRoot;
} SExecTaskInfo;

enum {
  OP_NOT_OPENED = 0x0,
  OP_OPENED = 0x1,
  OP_RES_TO_RETURN = 0x5,
  OP_EXEC_DONE = 0x9,
};

typedef struct SOperatorFpSet {
  __optr_open_fn_t    _openFn;  // DO NOT invoke this function directly
  __optr_fn_t         getNextFn;
  __optr_fn_t         getStreamResFn;  // execute the aggregate in the stream model, todo remove it
  __optr_fn_t         cleanupFn;       // call this function to release the allocated resources ASAP
  __optr_close_fn_t   closeFn;
  __optr_encode_fn_t  encodeResultRow;
  __optr_decode_fn_t  decodeResultRow;
  __optr_explain_fn_t getExplainFn;
} SOperatorFpSet;

typedef struct SExprSupp {
  SExprInfo*      pExprInfo;
  int32_t         numOfExprs;  // the number of scalar expression in group operator
  SqlFunctionCtx* pCtx;
  int32_t*        rowEntryInfoOffset;  // offset value for each row result cell info
} SExprSupp;

typedef struct SOperatorInfo {
  uint8_t                operatorType;
  bool                   blocking;  // block operator or not
  uint8_t                status;    // denote if current operator is completed
  char*                  name;      // name, for debug purpose
  void*                  info;      // extension attribution
  SExprSupp              exprSupp;
  SExecTaskInfo*         pTaskInfo;
  SOperatorCostInfo      cost;
  SResultInfo            resultInfo;
  struct SOperatorInfo** pDownstream;      // downstram pointer list
  int32_t                numOfDownstream;  // number of downstream. The value is always ONE expect for join operator
  SOperatorFpSet         fpSet;
} SOperatorInfo;

typedef enum {
  EX_SOURCE_DATA_NOT_READY = 0x1,
  EX_SOURCE_DATA_READY = 0x2,
  EX_SOURCE_DATA_EXHAUSTED = 0x3,
} EX_SOURCE_STATUS;

#define COL_MATCH_FROM_COL_ID  0x1
#define COL_MATCH_FROM_SLOT_ID 0x2

typedef struct SSourceDataInfo {
  int32_t            index;
  SRetrieveTableRsp* pRsp;
  uint64_t           totalRows;
  int32_t            code;
  EX_SOURCE_STATUS   status;
  const char*        taskId;
} SSourceDataInfo;

typedef struct SLoadRemoteDataInfo {
  uint64_t totalSize;     // total load bytes from remote
  uint64_t totalRows;     // total number of rows
  uint64_t totalElapsed;  // total elapsed time
} SLoadRemoteDataInfo;

typedef struct SExchangeInfo {
  SArray*             pSources;
  SArray*             pSourceDataInfo;
  tsem_t              ready;
  void*               pTransporter;
  SSDataBlock*        pResult;
  bool                seqLoadData;  // sequential load data or not, false by default
  int32_t             current;
  SLoadRemoteDataInfo loadInfo;
  uint64_t            self;
} SExchangeInfo;

typedef struct SColMatchInfo {
  int32_t srcSlotId;  // source slot id
  int32_t colId;
  int32_t targetSlotId;
  bool    output;  // todo remove this?
  bool    reserved;
  int32_t matchType;  // determinate the source according to col id or slot id
} SColMatchInfo;

typedef struct SScanInfo {
  int32_t numOfAsc;
  int32_t numOfDesc;
} SScanInfo;

typedef struct SSampleExecInfo {
  double   sampleRatio;  // data block sample ratio, 1 by default
  uint32_t seed;         // random seed value
} SSampleExecInfo;

enum {
  TABLE_SCAN__TABLE_ORDER = 1,
  TABLE_SCAN__BLOCK_ORDER = 2,
};

typedef struct STableScanInfo {
  STsdbReader* dataReader;
  SReadHandle  readHandle;

  SFileBlockLoadRecorder readRecorder;
  SScanInfo              scanInfo;
  int32_t                scanTimes;
  SNode*                 pFilterNode;  // filter info, which is push down by optimizer
  SqlFunctionCtx*
      pCtx;  // which belongs to the direct upstream operator operator query context,todo: remove this by using SExprSup
  int32_t*   rowEntryInfoOffset;  // todo: remove this by using SExprSup
  SExprInfo* pExpr;               // todo: remove this by using SExprSup

  SSDataBlock*        pResBlock;
  SArray*             pColMatchInfo;
  SExprSupp           pseudoSup;
  SQueryTableDataCond cond;
  int32_t             scanFlag;  // table scan flag to denote if it is a repeat/reverse/main scan
  int32_t             dataBlockLoadFlag;
  SInterval interval;  // if the upstream is an interval operator, the interval info is also kept here to get the time
                       // window to check if current data block needs to be loaded.

  SSampleExecInfo sample;  // sample execution info
  int32_t         curTWinIdx;

  int32_t  currentGroupId;
  int32_t  currentTable;
  uint64_t queryId;  // todo remove it
  uint64_t taskId;   // todo remove it

  struct {
    uint64_t uid;
    int64_t  ts;
  } lastStatus;

  int8_t scanMode;
  int8_t noTable;
} STableScanInfo;

typedef struct STagScanInfo {
  SColumnInfo*    pCols;
  SSDataBlock*    pRes;
  SArray*         pColMatchInfo;
  int32_t         curPos;
  SReadHandle     readHandle;
  STableListInfo* pTableList;
} STagScanInfo;

typedef struct SLastrowScanInfo {
  SSDataBlock* pRes;
  SArray*      pTableList;
  SReadHandle  readHandle;
  void*        pLastrowReader;
  SArray*      pColMatchInfo;
  int32_t*     pSlotIds;
} SLastrowScanInfo;

typedef enum EStreamScanMode {
  STREAM_SCAN_FROM_READERHANDLE = 1,
  STREAM_SCAN_FROM_RES,
  STREAM_SCAN_FROM_UPDATERES,
  STREAM_SCAN_FROM_DATAREADER,  // todo(liuyao) delete it
  STREAM_SCAN_FROM_DATAREADER_RETRIEVE,
  STREAM_SCAN_FROM_DATAREADER_RANGE,
} EStreamScanMode;

typedef struct SCatchSupporter {
  SHashObj*      pWindowHashTable;  // quick locate the window object for each window
  SDiskbasedBuf* pDataBuf;          // buffer based on blocked-wised disk file
  int32_t        keySize;
  int64_t*       pKeyBuf;
} SCatchSupporter;

typedef struct SStreamAggSupporter {
  SHashObj*      pResultRows;
  SArray*        pCurWins;
  int32_t        valueSize;
  int32_t        keySize;
  char*          pKeyBuf;        // window key buffer
  SDiskbasedBuf* pResultBuf;     // query result buffer based on blocked-wised disk file
  int32_t        resultRowSize;  // the result buffer size for each result row, with the meta data size for each row
  SArray*        pScanWindow;
} SStreamAggSupporter;

typedef struct SessionWindowSupporter {
  SStreamAggSupporter* pStreamAggSup;
  int64_t              gap;
  uint8_t              parentType;
} SessionWindowSupporter;

typedef struct SStreamScanInfo {
  uint64_t    tableUid;  // queried super table uid
  SExprInfo*  pPseudoExpr;
  int32_t     numOfPseudoExpr;
  int32_t     primaryTsIndex;  // primary time stamp slot id
  SReadHandle readHandle;
  SInterval   interval;       // if the upstream is an interval operator, the interval info is also kept here.
  SArray*     pColMatchInfo;  //
  SNode*      pCondition;

  SArray*      pBlockLists;  // multiple SSDatablock.
  SSDataBlock* pRes;         // result SSDataBlock
  SSDataBlock* pUpdateRes;   // update SSDataBlock
  int32_t      updateResIndex;
  int32_t      blockType;        // current block type
  int32_t      validBlockIndex;  // Is current data has returned?
  uint64_t     numOfExec;        // execution times
  STqReader*   tqReader;

  int32_t      tsArrayIndex;
  SArray*      tsArray;
  uint64_t     groupId;
  SUpdateInfo* pUpdateInfo;

  EStreamScanMode        scanMode;
  SOperatorInfo*         pStreamScanOp;
  SOperatorInfo*         pTableScanOp;
  SArray*                childIds;
  SessionWindowSupporter sessionSup;
  bool                   assignBlockUid;  // assign block uid to groupId, temporarily used for generating rollup SMA.
  int32_t                scanWinIndex;    // for state operator
  int32_t                pullDataResIndex;
  SSDataBlock*           pPullDataRes;    // pull data SSDataBlock
  SSDataBlock*           pDeleteDataRes;  // delete data SSDataBlock
  int32_t                deleteDataIndex;

  // status for tmq
  // SSchemaWrapper schema;
  STqOffset offset;

} SStreamScanInfo;

typedef struct SSysTableScanInfo {
  SRetrieveMetaTableRsp* pRsp;
  SRetrieveTableReq      req;
  SEpSet                 epSet;
  tsem_t                 ready;
  SReadHandle            readHandle;
  int32_t                accountId;
  const char*            pUser;
  bool                   showRewrite;
  SNode*                 pCondition;  // db_name filter condition, to discard data that are not in current database
  SMTbCursor*            pCur;        // cursor for iterate the local table meta store.
  SArray*                scanCols;    // SArray<int16_t> scan column id list
  SName                  name;
  SSDataBlock*           pRes;
  int64_t                numOfBlocks;  // extract basic running information.
  SLoadRemoteDataInfo    loadInfo;
} SSysTableScanInfo;

typedef struct SBlockDistInfo {
  SSDataBlock* pResBlock;
  void*        pHandle;
  SReadHandle  readHandle;
  uint64_t     uid;  // table uid
} SBlockDistInfo;

// todo remove this
typedef struct SOptrBasicInfo {
  SResultRowInfo resultRowInfo;
  SSDataBlock*   pRes;
} SOptrBasicInfo;

typedef struct SAggSupporter {
  SHashObj*      pResultRowHashTable;  // quick locate the window object for each result
  char*          keyBuf;               // window key buffer
  SDiskbasedBuf* pResultBuf;           // query result buffer based on blocked-wised disk file
  int32_t        resultRowSize;  // the result buffer size for each result row, with the meta data size for each row
} SAggSupporter;

typedef struct STimeWindowSupp {
  int8_t          calTrigger;
  int64_t         waterMark;
  TSKEY           maxTs;
  SColumnInfoData timeWindowData;  // query time window info for scalar function execution.
} STimeWindowAggSupp;

typedef struct SIntervalAggOperatorInfo {
  // SOptrBasicInfo should be first, SAggSupporter should be second for stream encode
  SOptrBasicInfo     binfo;              // basic info
  SAggSupporter      aggSup;             // aggregate supporter
  SExprSupp          scalarSupp;         // supporter for perform scalar function
  SGroupResInfo      groupResInfo;       // multiple results build supporter
  SInterval          interval;           // interval info
  int32_t            primaryTsIndex;     // primary time stamp slot id from result of downstream operator.
  STimeWindow        win;                // query time range
  bool               timeWindowInterpo;  // interpolation needed or not
  char**             pRow;               // previous row/tuple of already processed datablock
  SArray*            pInterpCols;        // interpolation columns
  int32_t            order;              // current SSDataBlock scan order
  EOPTR_EXEC_MODEL   execModel;          // operator execution model [batch model|stream model]
  STimeWindowAggSupp twAggSup;
  bool               invertible;
  SArray*            pPrevValues;  //  SArray<SGroupKeys> used to keep the previous not null value for interpolation.
  bool               ignoreExpiredData;
  SArray*            pRecycledPages;
  SArray*            pDelWins;  // SWinRes
  int32_t            delIndex;
  SSDataBlock*       pDelRes;

  SNode* pCondition;
} SIntervalAggOperatorInfo;

typedef struct SStreamFinalIntervalOperatorInfo {
  // SOptrBasicInfo should be first, SAggSupporter should be second for stream encode
  SOptrBasicInfo binfo;   // basic info
  SAggSupporter  aggSup;  // aggregate supporter

  SGroupResInfo      groupResInfo;    // multiple results build supporter
  SInterval          interval;        // interval info
  int32_t            primaryTsIndex;  // primary time stamp slot id from result of downstream operator.
  int32_t            order;           // current SSDataBlock scan order
  STimeWindowAggSupp twAggSup;
  SArray*            pChildren;
  SSDataBlock*       pUpdateRes;
  bool               returnUpdate;
  SPhysiNode*        pPhyNode;  // create new child
  bool               isFinal;
  SHashObj*          pPullDataMap;
  SArray*            pPullWins;  // SPullWindowInfo
  int32_t            pullIndex;
  SSDataBlock*       pPullDataRes;
  bool               ignoreExpiredData;
  SArray*            pRecycledPages;
  SArray*            pDelWins;  // SWinRes
  int32_t            delIndex;
  SSDataBlock*       pDelRes;
} SStreamFinalIntervalOperatorInfo;

typedef struct SAggOperatorInfo {
  // SOptrBasicInfo should be first, SAggSupporter should be second for stream encode
  SOptrBasicInfo binfo;
  SAggSupporter  aggSup;

  STableQueryInfo* current;
  uint64_t         groupId;
  SGroupResInfo    groupResInfo;
  SExprSupp        scalarExprSup;

  SNode* pCondition;
} SAggOperatorInfo;

typedef struct SProjectOperatorInfo {
  // SOptrBasicInfo should be first, SAggSupporter should be second for stream encode
  SOptrBasicInfo binfo;
  SAggSupporter  aggSup;
  SNode*         pFilterNode;  // filter info, which is push down by optimizer
  SSDataBlock*   existDataBlock;
  SArray*        pPseudoColInfo;
  SLimit         limit;
  SLimit         slimit;

  uint64_t groupId;
  int64_t  curSOffset;
  int64_t  curGroupOutput;

  int64_t curOffset;
  int64_t curOutput;
} SProjectOperatorInfo;

typedef struct SIndefOperatorInfo {
<<<<<<< HEAD
  SOptrBasicInfo binfo;
  SAggSupporter  aggSup;
  SArray*        pPseudoColInfo;
  SExprSupp      scalarSup;
=======
  SOptrBasicInfo     binfo;
  SAggSupporter      aggSup;
  SArray*            pPseudoColInfo;
  SExprSupp          scalarSup;
  SNode*             pCondition;
>>>>>>> 8cbd88b6
} SIndefOperatorInfo;

typedef struct SFillOperatorInfo {
  struct SFillInfo* pFillInfo;
  SSDataBlock*      pRes;
  int64_t           totalInputRows;
  void**            p;
  SSDataBlock*      existNewGroupBlock;
  bool              multigroupResult;
  STimeWindow       win;
  SNode*            pCondition;
} SFillOperatorInfo;

typedef struct SGroupbyOperatorInfo {
  // SOptrBasicInfo should be first, SAggSupporter should be second for stream encode
  SOptrBasicInfo binfo;
  SAggSupporter  aggSup;

  SArray*       pGroupCols;     // group by columns, SArray<SColumn>
  SArray*       pGroupColVals;  // current group column values, SArray<SGroupKeys>
  SNode*        pCondition;
  bool          isInit;       // denote if current val is initialized or not
  char*         keyBuf;       // group by keys for hash
  int32_t       groupKeyLen;  // total group by column width
  SGroupResInfo groupResInfo;
  SExprSupp     scalarSup;
} SGroupbyOperatorInfo;

typedef struct SDataGroupInfo {
  uint64_t groupId;
  int64_t  numOfRows;
  SArray*  pPageList;
} SDataGroupInfo;

// The sort in partition may be needed later.
typedef struct SPartitionOperatorInfo {
  SOptrBasicInfo binfo;
  SArray*        pGroupCols;
  SArray*        pGroupColVals;  // current group column values, SArray<SGroupKeys>
  char*          keyBuf;         // group by keys for hash
  int32_t        groupKeyLen;    // total group by column width
  SHashObj*      pGroupSet;      // quick locate the window object for each result

  SDiskbasedBuf* pBuf;              // query result buffer based on blocked-wised disk file
  int32_t        rowCapacity;       // maximum number of rows for each buffer page
  int32_t*       columnOffset;      // start position for each column data
  SArray*        sortedGroupArray;  // SDataGroupInfo sorted by group id
  int32_t        groupIndex;        // group index
  int32_t        pageIndex;         // page index of current group
  SSDataBlock*   pUpdateRes;
  SExprSupp      scalarSup;
} SPartitionOperatorInfo;

typedef struct SWindowRowsSup {
  STimeWindow win;
  TSKEY       prevTs;
  int32_t     startRowIndex;
  int32_t     numOfRows;
} SWindowRowsSup;

typedef struct SSessionAggOperatorInfo {
  // SOptrBasicInfo should be first, SAggSupporter should be second for stream encode
  SOptrBasicInfo binfo;
  SAggSupporter  aggSup;

  SGroupResInfo      groupResInfo;
  SWindowRowsSup     winSup;
  bool               reptScan;  // next round scan
  int64_t            gap;       // session window gap
  int32_t            tsSlotId;  // primary timestamp slot id
  STimeWindowAggSupp twAggSup;
  SNode              *pCondition;
} SSessionAggOperatorInfo;

typedef struct SResultWindowInfo {
  SResultRowPosition pos;
  STimeWindow        win;
  bool               isOutput;
  bool               isClosed;
} SResultWindowInfo;

typedef struct SStateWindowInfo {
  SResultWindowInfo winInfo;
  SStateKeys        stateKey;
} SStateWindowInfo;

typedef struct SStreamSessionAggOperatorInfo {
  SOptrBasicInfo      binfo;
  SStreamAggSupporter streamAggSup;
  SGroupResInfo       groupResInfo;
  int64_t             gap;             // session window gap
  int32_t             primaryTsIndex;  // primary timestamp slot id
  int32_t             endTsIndex;      // window end timestamp slot id
  int32_t             order;           // current SSDataBlock scan order
  STimeWindowAggSupp  twAggSup;
  SSDataBlock*        pWinBlock;  // window result
  SqlFunctionCtx*     pDummyCtx;  // for combine
  SSDataBlock*        pDelRes;    // delete result
  bool                returnDelete;
  SSDataBlock*        pUpdateRes;  // update window
  SHashObj*           pStDeleted;
  void*               pDelIterator;
  SArray*             pChildren;  // cache for children's result; final stream operator
  SPhysiNode*         pPhyNode;   // create new child
  bool                isFinal;
  bool                ignoreExpiredData;
} SStreamSessionAggOperatorInfo;

typedef struct STimeSliceOperatorInfo {
  SSDataBlock*         pRes;
  STimeWindow          win;
  SInterval            interval;
  int64_t              current;
  SArray*              pPrevRow;      // SArray<SGroupValue>
  int32_t              fillType;      // fill type
  SColumn              tsCol;         // primary timestamp column
  SExprSupp            scalarSup;     // scalar calculation
  struct SFillColInfo* pFillColInfo;  // fill column info
} STimeSliceOperatorInfo;

typedef struct SStateWindowOperatorInfo {
  // SOptrBasicInfo should be first, SAggSupporter should be second for stream encode
  SOptrBasicInfo binfo;
  SAggSupporter  aggSup;

  SGroupResInfo      groupResInfo;
  SWindowRowsSup     winSup;
  SColumn            stateCol;  // start row index
  bool               hasKey;
  SStateKeys         stateKey;
  int32_t            tsSlotId;  // primary timestamp column slot id
  STimeWindowAggSupp twAggSup;
  //  bool             reptScan;
  const SNode         *pCondition;
} SStateWindowOperatorInfo;

typedef struct SStreamStateAggOperatorInfo {
  SOptrBasicInfo      binfo;
  SStreamAggSupporter streamAggSup;
  SGroupResInfo       groupResInfo;
  int32_t             primaryTsIndex;  // primary timestamp slot id
  int32_t             order;           // current SSDataBlock scan order
  STimeWindowAggSupp  twAggSup;
  SColumn             stateCol;   // start row index
  SqlFunctionCtx*     pDummyCtx;  // for combine
  SSDataBlock*        pDelRes;
  SHashObj*           pSeDeleted;
  void*               pDelIterator;
  SArray*             pScanWindow;
  SArray*             pChildren;  // cache for children's result;
  bool                ignoreExpiredData;
} SStreamStateAggOperatorInfo;

typedef struct SSortedMergeOperatorInfo {
  // SOptrBasicInfo should be first, SAggSupporter should be second for stream encode
  SOptrBasicInfo binfo;
  SAggSupporter  aggSup;

  SArray*        pSortInfo;
  int32_t        numOfSources;
  SSortHandle*   pSortHandle;
  int32_t        bufPageSize;
  uint32_t       sortBufSize;  // max buffer size for in-memory sort
  int32_t        resultRowFactor;
  bool           hasGroupVal;
  SDiskbasedBuf* pTupleStore;  // keep the final results
  int32_t        numOfResPerPage;
  char**         groupVal;
  SArray*        groupInfo;
} SSortedMergeOperatorInfo;

typedef struct SSortOperatorInfo {
  SOptrBasicInfo binfo;
  uint32_t       sortBufSize;  // max buffer size for in-memory sort
  SArray*        pSortInfo;
  SSortHandle*   pSortHandle;
  SArray*        pColMatchInfo;  // for index map from table scan output
  int32_t        bufPageSize;

  int64_t  startTs;      // sort start time
  uint64_t sortElapsed;  // sort elapsed time, time to flush to disk not included.

  SNode* pCondition;
} SSortOperatorInfo;

typedef struct STagFilterOperatorInfo {
  SOptrBasicInfo binfo;
} STagFilterOperatorInfo;

typedef struct SJoinOperatorInfo {
  SSDataBlock* pRes;
  int32_t      joinType;

  SSDataBlock* pLeft;
  int32_t      leftPos;
  SColumnInfo  leftCol;

  SSDataBlock* pRight;
  int32_t      rightPos;
  SColumnInfo  rightCol;
  SNode*       pCondAfterMerge;
} SJoinOperatorInfo;

#define OPTR_IS_OPENED(_optr)  (((_optr)->status & OP_OPENED) == OP_OPENED)
#define OPTR_SET_OPENED(_optr) ((_optr)->status |= OP_OPENED)

void doDestroyExchangeOperatorInfo(void* param);

SOperatorFpSet createOperatorFpSet(__optr_open_fn_t openFn, __optr_fn_t nextFn, __optr_fn_t streamFn,
                                   __optr_fn_t cleanup, __optr_close_fn_t closeFn, __optr_encode_fn_t encode,
                                   __optr_decode_fn_t decode, __optr_explain_fn_t explain);

int32_t operatorDummyOpenFn(SOperatorInfo* pOperator);
void    operatorDummyCloseFn(void* param, int32_t numOfCols);
int32_t appendDownstream(SOperatorInfo* p, SOperatorInfo** pDownstream, int32_t num);

void    initBasicInfo(SOptrBasicInfo* pInfo, SSDataBlock* pBlock);
void    cleanupBasicInfo(SOptrBasicInfo* pInfo);
int32_t initExprSupp(SExprSupp* pSup, SExprInfo* pExprInfo, int32_t numOfExpr);
void    cleanupExprSupp(SExprSupp* pSup);
int32_t initAggInfo(SExprSupp* pSup, SAggSupporter* pAggSup, SExprInfo* pExprInfo, int32_t numOfCols, size_t keyBufSize,
                    const char* pkey);
void    initResultSizeInfo(SOperatorInfo* pOperator, int32_t numOfRows);
void    doBuildResultDatablock(SOperatorInfo* pOperator, SOptrBasicInfo* pbInfo, SGroupResInfo* pGroupResInfo,
                               SDiskbasedBuf* pBuf);

void doApplyFunctions(SExecTaskInfo* taskInfo, SqlFunctionCtx* pCtx, STimeWindow* pWin,
                      SColumnInfoData* pTimeWindowData, int32_t offset, int32_t forwardStep, TSKEY* tsCol,
                      int32_t numOfTotal, int32_t numOfOutput, int32_t order);

int32_t extractDataBlockFromFetchRsp(SSDataBlock* pRes, SLoadRemoteDataInfo* pLoadInfo, int32_t numOfRows, char* pData,
                                     int32_t compLen, int32_t numOfOutput, int64_t startTs, uint64_t* total,
                                     SArray* pColList);
void    getAlignQueryTimeWindow(SInterval* pInterval, int32_t precision, int64_t key, STimeWindow* win);
int32_t getTableScanInfo(SOperatorInfo* pOperator, int32_t* order, int32_t* scanFlag);
int32_t getBufferPgSize(int32_t rowSize, uint32_t* defaultPgsz, uint32_t* defaultBufsz);

void doSetOperatorCompleted(SOperatorInfo* pOperator);
void doFilter(const SNode* pFilterNode, SSDataBlock* pBlock);

void cleanupAggSup(SAggSupporter* pAggSup);
void destroyBasicOperatorInfo(void* param, int32_t numOfOutput);
void appendOneRowToDataBlock(SSDataBlock* pBlock, STupleHandle* pTupleHandle);
void setTbNameColData(void* pMeta, const SSDataBlock* pBlock, SColumnInfoData* pColInfoData, int32_t functionId);

int32_t doPrepareScan(SOperatorInfo* pOperator, uint64_t uid, int64_t ts);
int32_t doGetScanStatus(SOperatorInfo* pOperator, uint64_t* uid, int64_t* ts);

SSDataBlock* loadNextDataBlock(void* param);

void setResultRowInitCtx(SResultRow* pResult, SqlFunctionCtx* pCtx, int32_t numOfOutput, int32_t* rowEntryInfoOffset);

SResultRow* doSetResultOutBufByKey(SDiskbasedBuf* pResultBuf, SResultRowInfo* pResultRowInfo, char* pData,
                                   int16_t bytes, bool masterscan, uint64_t groupId, SExecTaskInfo* pTaskInfo,
                                   bool isIntervalQuery, SAggSupporter* pSup);

SOperatorInfo* createExchangeOperatorInfo(void* pTransporter, SExchangePhysiNode* pExNode, SExecTaskInfo* pTaskInfo);

SOperatorInfo* createTableScanOperatorInfo(STableScanPhysiNode* pTableScanNode, SReadHandle* pHandle,
                                           SExecTaskInfo* pTaskInfo);
SOperatorInfo* createTagScanOperatorInfo(SReadHandle* pReadHandle, STagScanPhysiNode* pPhyNode,
                                         STableListInfo* pTableListInfo, SExecTaskInfo* pTaskInfo);
SOperatorInfo* createSysTableScanOperatorInfo(void* readHandle, SSystemTableScanPhysiNode* pScanPhyNode,
                                              const char* pUser, SExecTaskInfo* pTaskInfo);

SOperatorInfo* createAggregateOperatorInfo(SOperatorInfo* downstream, SExprInfo* pExprInfo, int32_t numOfCols,
                                           SSDataBlock* pResultBlock, SNode* pCondition, SExprInfo* pScalarExprInfo,
                                           int32_t numOfScalarExpr, SExecTaskInfo* pTaskInfo);

SOperatorInfo* createIndefinitOutputOperatorInfo(SOperatorInfo* downstream, SPhysiNode* pNode,
                                                 SExecTaskInfo* pTaskInfo);
SOperatorInfo* createProjectOperatorInfo(SOperatorInfo* downstream, SProjectPhysiNode* pProjPhyNode,
                                         SExecTaskInfo* pTaskInfo);
SOperatorInfo* createSortOperatorInfo(SOperatorInfo* downstream, SSortPhysiNode* pSortPhyNode,
                                      SExecTaskInfo* pTaskInfo);
SOperatorInfo* createMultiwayMergeOperatorInfo(SOperatorInfo** dowStreams, size_t numStreams,
                                               SMergePhysiNode* pMergePhysiNode, SExecTaskInfo* pTaskInfo);
SOperatorInfo* createSortedMergeOperatorInfo(SOperatorInfo** downstream, int32_t numOfDownstream, SExprInfo* pExprInfo,
                                             int32_t num, SArray* pSortInfo, SArray* pGroupInfo,
                                             SExecTaskInfo* pTaskInfo);
SOperatorInfo* createLastrowScanOperator(SLastRowScanPhysiNode* pTableScanNode, SReadHandle* readHandle,
                                         SArray* pTableList, SExecTaskInfo* pTaskInfo);

SOperatorInfo* createIntervalOperatorInfo(SOperatorInfo* downstream, SExprInfo* pExprInfo, int32_t numOfCols,
                                          SSDataBlock* pResBlock, SInterval* pInterval, int32_t primaryTsSlotId,
                                          STimeWindowAggSupp* pTwAggSupp, SIntervalPhysiNode* pPhyNode,
                                          SExecTaskInfo* pTaskInfo, bool isStream);

SOperatorInfo* createMergeIntervalOperatorInfo(SOperatorInfo* downstream, SExprInfo* pExprInfo, int32_t numOfCols,
                                               SSDataBlock* pResBlock, SInterval* pInterval, int32_t primaryTsSlotId,
                                               SExecTaskInfo* pTaskInfo);

<<<<<<< HEAD
SOperatorInfo* createMergeAlignedIntervalOperatorInfo(SOperatorInfo* downstream, SExprInfo* pExprInfo,
                                                      int32_t numOfCols, SSDataBlock* pResBlock, SInterval* pInterval,
                                                      int32_t primaryTsSlotId, SExecTaskInfo* pTaskInfo);
=======
SOperatorInfo* createMergeAlignedIntervalOperatorInfo(SOperatorInfo* downstream, SExprInfo* pExprInfo, int32_t numOfCols,
                                          SSDataBlock* pResBlock, SInterval* pInterval, int32_t primaryTsSlotId,
                                          SNode* pCondition, SExecTaskInfo* pTaskInfo);
>>>>>>> 8cbd88b6

SOperatorInfo* createStreamFinalIntervalOperatorInfo(SOperatorInfo* downstream, SPhysiNode* pPhyNode,
                                                     SExecTaskInfo* pTaskInfo, int32_t numOfChild);
SOperatorInfo* createStreamIntervalOperatorInfo(SOperatorInfo* downstream, SExprInfo* pExprInfo, int32_t numOfCols,
                                                SSDataBlock* pResBlock, SInterval* pInterval, int32_t primaryTsSlotId,
                                                STimeWindowAggSupp* pTwAggSupp, SExecTaskInfo* pTaskInfo);
SOperatorInfo* createSessionAggOperatorInfo(SOperatorInfo* downstream, SExprInfo* pExprInfo, int32_t numOfCols,
<<<<<<< HEAD
                                            SSDataBlock* pResBlock, int64_t gap, int32_t tsSlotId,
                                            STimeWindowAggSupp* pTwAggSupp, SExecTaskInfo* pTaskInfo);
=======
                                            SSDataBlock* pResBlock, int64_t gap, int32_t tsSlotId, STimeWindowAggSupp* pTwAggSupp,
                                            SNode* pCondition, SExecTaskInfo* pTaskInfo);
>>>>>>> 8cbd88b6
SOperatorInfo* createGroupOperatorInfo(SOperatorInfo* downstream, SExprInfo* pExprInfo, int32_t numOfCols,
                                       SSDataBlock* pResultBlock, SArray* pGroupColList, SNode* pCondition,
                                       SExprInfo* pScalarExprInfo, int32_t numOfScalarExpr, SExecTaskInfo* pTaskInfo);
SOperatorInfo* createDataBlockInfoScanOperator(void* dataReader, SReadHandle* readHandle, uint64_t uid,
                                               SBlockDistScanPhysiNode* pBlockScanNode, SExecTaskInfo* pTaskInfo);

SOperatorInfo* createStreamScanOperatorInfo(SReadHandle* pHandle, STableScanPhysiNode* pTableScanNode,
                                            SExecTaskInfo* pTaskInfo, STimeWindowAggSupp* pTwSup, uint64_t queryId,
                                            uint64_t taskId);

SOperatorInfo* createFillOperatorInfo(SOperatorInfo* downstream, SFillPhysiNode* pPhyFillNode, bool multigroupResult,
                                      SExecTaskInfo* pTaskInfo);

SOperatorInfo* createStatewindowOperatorInfo(SOperatorInfo* downstream, SExprInfo* pExpr, int32_t numOfCols,
<<<<<<< HEAD
                                             SSDataBlock* pResBlock, STimeWindowAggSupp* pTwAggSupp, int32_t tsSlotId,
                                             SColumn* pStateKeyCol, SExecTaskInfo* pTaskInfo);
=======
                                             SSDataBlock* pResBlock, STimeWindowAggSupp *pTwAggSupp, int32_t tsSlotId,
                                             SColumn* pStateKeyCol, SNode* pCondition, SExecTaskInfo* pTaskInfo);
>>>>>>> 8cbd88b6

SOperatorInfo* createPartitionOperatorInfo(SOperatorInfo* downstream, SPartitionPhysiNode* pPartNode,
                                           SExecTaskInfo* pTaskInfo);

SOperatorInfo* createTimeSliceOperatorInfo(SOperatorInfo* downstream, SPhysiNode* pNode, /*SExprInfo* pExprInfo, int32_t
                                           numOfCols, SSDataBlock* pResultBlock, const SNodeListNode* pValNode, */
                                           SExecTaskInfo* pTaskInfo);

SOperatorInfo* createMergeJoinOperatorInfo(SOperatorInfo** pDownstream, int32_t numOfDownstream,
                                           SJoinPhysiNode* pJoinNode, SExecTaskInfo* pTaskInfo);

SOperatorInfo* createStreamSessionAggOperatorInfo(SOperatorInfo* downstream, SPhysiNode* pPhyNode,
                                                  SExecTaskInfo* pTaskInfo);
SOperatorInfo* createStreamFinalSessionAggOperatorInfo(SOperatorInfo* downstream, SPhysiNode* pPhyNode,
                                                       SExecTaskInfo* pTaskInfo, int32_t numOfChild);

SOperatorInfo* createStreamStateAggOperatorInfo(SOperatorInfo* downstream, SPhysiNode* pPhyNode,
                                                SExecTaskInfo* pTaskInfo);

#if 0
SOperatorInfo* createTableSeqScanOperatorInfo(void* pTsdbReadHandle, STaskRuntimeEnv* pRuntimeEnv);
#endif

int32_t projectApplyFunctions(SExprInfo* pExpr, SSDataBlock* pResult, SSDataBlock* pSrcBlock, SqlFunctionCtx* pCtx,
                              int32_t numOfOutput, SArray* pPseudoList);

void setInputDataBlock(SOperatorInfo* pOperator, SqlFunctionCtx* pCtx, SSDataBlock* pBlock, int32_t order,
                       int32_t scanFlag, bool createDummyCol);

bool    isTaskKilled(SExecTaskInfo* pTaskInfo);
int32_t checkForQueryBuf(size_t numOfTables);

void setTaskKilled(SExecTaskInfo* pTaskInfo);
void queryCostStatis(SExecTaskInfo* pTaskInfo);

void    doDestroyTask(SExecTaskInfo* pTaskInfo);
int32_t getMaximumIdleDurationSec();

/*
 * ops:     root operator
 * data:    *data save the result of encode, need to be freed by caller
 * length:  *length save the length of *data
 * nOptrWithVal: *nOptrWithVal save the number of optr with value
 * return:  result code, 0 means success
 */
int32_t encodeOperator(SOperatorInfo* ops, char** data, int32_t* length, int32_t* nOptrWithVal);

/*
 * ops:    root operator, created by caller
 * data:   save the result of decode
 * length: the length of data
 * return: result code, 0 means success
 */
int32_t decodeOperator(SOperatorInfo* ops, const char* data, int32_t length);

void    setTaskStatus(SExecTaskInfo* pTaskInfo, int8_t status);
int32_t createExecTaskInfoImpl(SSubplan* pPlan, SExecTaskInfo** pTaskInfo, SReadHandle* pHandle, uint64_t taskId,
                               const char* sql, EOPTR_EXEC_MODEL model);
<<<<<<< HEAD
int32_t createDataSinkParam(SDataSinkNode* pNode, void** pParam, qTaskInfo_t* pTaskInfo);
=======
int32_t createDataSinkParam(SDataSinkNode *pNode, void **pParam, qTaskInfo_t* pTaskInfo, SReadHandle* readHandle);                               
>>>>>>> 8cbd88b6
int32_t getOperatorExplainExecInfo(SOperatorInfo* operatorInfo, SExplainExecInfo** pRes, int32_t* capacity,
                                   int32_t* resNum);

int32_t aggDecodeResultRow(SOperatorInfo* pOperator, char* result);
int32_t aggEncodeResultRow(SOperatorInfo* pOperator, char** result, int32_t* length);

STimeWindow getActiveTimeWindow(SDiskbasedBuf* pBuf, SResultRowInfo* pResultRowInfo, int64_t ts, SInterval* pInterval,
                                int32_t precision, STimeWindow* win);
int32_t getNumOfRowsInTimeWindow(SDataBlockInfo* pDataBlockInfo, TSKEY* pPrimaryColumn, int32_t startPos, TSKEY ekey,
                                 __block_search_fn_t searchFn, STableQueryInfo* item, int32_t order);
int32_t binarySearchForKey(char* pValue, int num, TSKEY key, int order);
int32_t initStreamAggSupporter(SStreamAggSupporter* pSup, const char* pKey, SqlFunctionCtx* pCtx, int32_t numOfOutput,
                               int32_t size);
SResultRow*        getNewResultRow(SDiskbasedBuf* pResultBuf, int64_t tableGroupId, int32_t interBufSize);
SResultWindowInfo* getSessionTimeWindow(SStreamAggSupporter* pAggSup, TSKEY startTs, TSKEY endTs, uint64_t groupId,
                                        int64_t gap, int32_t* pIndex);
SResultWindowInfo* getCurSessionWindow(SStreamAggSupporter* pAggSup, TSKEY startTs, TSKEY endTs, uint64_t groupId,
                                       int64_t gap, int32_t* pIndex);
bool               isInTimeWindow(STimeWindow* pWin, TSKEY ts, int64_t gap);
int32_t            updateSessionWindowInfo(SResultWindowInfo* pWinInfo, TSKEY* pStartTs, TSKEY* pEndTs, int32_t rows,
                                           int32_t start, int64_t gap, SHashObj* pStDeleted);
bool               functionNeedToExecute(SqlFunctionCtx* pCtx);

int32_t compareTimeWindow(const void* p1, const void* p2, const void* param);
int32_t finalizeResultRowIntoResultDataBlock(SDiskbasedBuf* pBuf, SResultRowPosition* resultRowPosition,
                                             SqlFunctionCtx* pCtx, SExprInfo* pExprInfo, int32_t numOfExprs,
                                             const int32_t* rowCellOffset, SSDataBlock* pBlock,
                                             SExecTaskInfo* pTaskInfo);

int32_t        createScanTableListInfo(STableScanPhysiNode* pTableScanNode, SReadHandle* pHandle,
                                       STableListInfo* pTableListInfo, uint64_t queryId, uint64_t taskId);
SOperatorInfo* createGroupSortOperatorInfo(SOperatorInfo* downstream, SGroupSortPhysiNode* pSortPhyNode,
                                           SExecTaskInfo* pTaskInfo);
SOperatorInfo* createTableMergeScanOperatorInfo(STableScanPhysiNode* pTableScanNode, STableListInfo* pTableListInfo,
                                                SReadHandle* readHandle, SExecTaskInfo* pTaskInfo, uint64_t queryId,
                                                uint64_t taskId);

void copyUpdateDataBlock(SSDataBlock* pDest, SSDataBlock* pSource, int32_t tsColIndex);

int32_t      generateGroupIdMap(STableListInfo* pTableListInfo, SReadHandle* pHandle, SNodeList* groupKey);
SSDataBlock* createPullDataBlock();

#ifdef __cplusplus
}
#endif

#endif  // TDENGINE_EXECUTORIMPL_H<|MERGE_RESOLUTION|>--- conflicted
+++ resolved
@@ -40,8 +40,8 @@
 #include "tpagedbuf.h"
 #include "tstreamUpdate.h"
 
+#include "vnode.h"
 #include "executorInt.h"
-#include "vnode.h"
 
 typedef int32_t (*__block_search_fn_t)(char* data, int32_t num, int64_t key, int32_t order);
 
@@ -171,10 +171,10 @@
 } SExecTaskInfo;
 
 enum {
-  OP_NOT_OPENED = 0x0,
-  OP_OPENED = 0x1,
+  OP_NOT_OPENED    = 0x0,
+  OP_OPENED        = 0x1,
   OP_RES_TO_RETURN = 0x5,
-  OP_EXEC_DONE = 0x9,
+  OP_EXEC_DONE     = 0x9,
 };
 
 typedef struct SOperatorFpSet {
@@ -212,7 +212,7 @@
 
 typedef enum {
   EX_SOURCE_DATA_NOT_READY = 0x1,
-  EX_SOURCE_DATA_READY = 0x2,
+  EX_SOURCE_DATA_READY     = 0x2,
   EX_SOURCE_DATA_EXHAUSTED = 0x3,
 } EX_SOURCE_STATUS;
 
@@ -247,22 +247,22 @@
 } SExchangeInfo;
 
 typedef struct SColMatchInfo {
-  int32_t srcSlotId;  // source slot id
+  int32_t srcSlotId;     // source slot id
   int32_t colId;
   int32_t targetSlotId;
-  bool    output;  // todo remove this?
+  bool    output;        // todo remove this?
   bool    reserved;
-  int32_t matchType;  // determinate the source according to col id or slot id
+  int32_t matchType;     // determinate the source according to col id or slot id
 } SColMatchInfo;
 
 typedef struct SScanInfo {
-  int32_t numOfAsc;
-  int32_t numOfDesc;
+  int32_t         numOfAsc;
+  int32_t         numOfDesc;
 } SScanInfo;
 
 typedef struct SSampleExecInfo {
-  double   sampleRatio;  // data block sample ratio, 1 by default
-  uint32_t seed;         // random seed value
+  double          sampleRatio;  // data block sample ratio, 1 by default
+  uint32_t        seed;         // random seed value
 } SSampleExecInfo;
 
 enum {
@@ -271,38 +271,36 @@
 };
 
 typedef struct STableScanInfo {
-  STsdbReader* dataReader;
-  SReadHandle  readHandle;
+  STsdbReader*    dataReader;
+  SReadHandle     readHandle;
 
   SFileBlockLoadRecorder readRecorder;
-  SScanInfo              scanInfo;
-  int32_t                scanTimes;
-  SNode*                 pFilterNode;  // filter info, which is push down by optimizer
-  SqlFunctionCtx*
-      pCtx;  // which belongs to the direct upstream operator operator query context,todo: remove this by using SExprSup
-  int32_t*   rowEntryInfoOffset;  // todo: remove this by using SExprSup
-  SExprInfo* pExpr;               // todo: remove this by using SExprSup
-
-  SSDataBlock*        pResBlock;
-  SArray*             pColMatchInfo;
-  SExprSupp           pseudoSup;
+  SScanInfo       scanInfo;
+  int32_t         scanTimes;
+  SNode*          pFilterNode;  // filter info, which is push down by optimizer
+  SqlFunctionCtx* pCtx;         // which belongs to the direct upstream operator operator query context,todo: remove this by using SExprSup
+  int32_t*        rowEntryInfoOffset;  // todo: remove this by using SExprSup
+  SExprInfo*      pExpr;// todo: remove this by using SExprSup
+
+  SSDataBlock*    pResBlock;
+  SArray*         pColMatchInfo;
+  SExprSupp       pseudoSup;
   SQueryTableDataCond cond;
-  int32_t             scanFlag;  // table scan flag to denote if it is a repeat/reverse/main scan
-  int32_t             dataBlockLoadFlag;
-  SInterval interval;  // if the upstream is an interval operator, the interval info is also kept here to get the time
-                       // window to check if current data block needs to be loaded.
-
-  SSampleExecInfo sample;  // sample execution info
+  int32_t         scanFlag;     // table scan flag to denote if it is a repeat/reverse/main scan
+  int32_t         dataBlockLoadFlag;
+  SInterval       interval;     // if the upstream is an interval operator, the interval info is also kept here to get the time window to check if current data block needs to be loaded.
+
+  SSampleExecInfo sample;       // sample execution info
   int32_t         curTWinIdx;
 
-  int32_t  currentGroupId;
-  int32_t  currentTable;
-  uint64_t queryId;  // todo remove it
-  uint64_t taskId;   // todo remove it
+  int32_t         currentGroupId;
+  int32_t         currentTable;
+  uint64_t        queryId;   // todo remove it
+  uint64_t        taskId;    // todo remove it
 
   struct {
     uint64_t uid;
-    int64_t  ts;
+    int64_t ts;
   } lastStatus;
 
   int8_t scanMode;
@@ -310,28 +308,28 @@
 } STableScanInfo;
 
 typedef struct STagScanInfo {
-  SColumnInfo*    pCols;
-  SSDataBlock*    pRes;
-  SArray*         pColMatchInfo;
-  int32_t         curPos;
+  SColumnInfo     *pCols;
+  SSDataBlock     *pRes;
+  SArray          *pColMatchInfo;
+  int32_t          curPos;
+  SReadHandle      readHandle;
+  STableListInfo  *pTableList;
+} STagScanInfo;
+
+typedef struct SLastrowScanInfo {
+  SSDataBlock    *pRes;
+  SArray         *pTableList;
   SReadHandle     readHandle;
-  STableListInfo* pTableList;
-} STagScanInfo;
-
-typedef struct SLastrowScanInfo {
-  SSDataBlock* pRes;
-  SArray*      pTableList;
-  SReadHandle  readHandle;
-  void*        pLastrowReader;
-  SArray*      pColMatchInfo;
-  int32_t*     pSlotIds;
+  void           *pLastrowReader;
+  SArray         *pColMatchInfo;
+  int32_t        *pSlotIds;
 } SLastrowScanInfo;
 
 typedef enum EStreamScanMode {
   STREAM_SCAN_FROM_READERHANDLE = 1,
   STREAM_SCAN_FROM_RES,
   STREAM_SCAN_FROM_UPDATERES,
-  STREAM_SCAN_FROM_DATAREADER,  // todo(liuyao) delete it
+  STREAM_SCAN_FROM_DATAREADER, // todo(liuyao) delete it
   STREAM_SCAN_FROM_DATAREADER_RETRIEVE,
   STREAM_SCAN_FROM_DATAREADER_RANGE,
 } EStreamScanMode;
@@ -348,9 +346,9 @@
   SArray*        pCurWins;
   int32_t        valueSize;
   int32_t        keySize;
-  char*          pKeyBuf;        // window key buffer
-  SDiskbasedBuf* pResultBuf;     // query result buffer based on blocked-wised disk file
-  int32_t        resultRowSize;  // the result buffer size for each result row, with the meta data size for each row
+  char*          pKeyBuf;              // window key buffer
+  SDiskbasedBuf* pResultBuf;           // query result buffer based on blocked-wised disk file
+  int32_t        resultRowSize;        // the result buffer size for each result row, with the meta data size for each row
   SArray*        pScanWindow;
 } SStreamAggSupporter;
 
@@ -424,27 +422,27 @@
   SSDataBlock* pResBlock;
   void*        pHandle;
   SReadHandle  readHandle;
-  uint64_t     uid;  // table uid
+  uint64_t     uid;        // table uid
 } SBlockDistInfo;
 
 // todo remove this
 typedef struct SOptrBasicInfo {
-  SResultRowInfo resultRowInfo;
-  SSDataBlock*   pRes;
+  SResultRowInfo  resultRowInfo;
+  SSDataBlock*    pRes;
 } SOptrBasicInfo;
 
 typedef struct SAggSupporter {
   SHashObj*      pResultRowHashTable;  // quick locate the window object for each result
   char*          keyBuf;               // window key buffer
   SDiskbasedBuf* pResultBuf;           // query result buffer based on blocked-wised disk file
-  int32_t        resultRowSize;  // the result buffer size for each result row, with the meta data size for each row
+  int32_t        resultRowSize;        // the result buffer size for each result row, with the meta data size for each row
 } SAggSupporter;
 
 typedef struct STimeWindowSupp {
-  int8_t          calTrigger;
-  int64_t         waterMark;
-  TSKEY           maxTs;
-  SColumnInfoData timeWindowData;  // query time window info for scalar function execution.
+  int8_t           calTrigger;
+  int64_t          waterMark;
+  TSKEY            maxTs;
+  SColumnInfoData  timeWindowData;     // query time window info for scalar function execution.
 } STimeWindowAggSupp;
 
 typedef struct SIntervalAggOperatorInfo {
@@ -463,86 +461,79 @@
   EOPTR_EXEC_MODEL   execModel;          // operator execution model [batch model|stream model]
   STimeWindowAggSupp twAggSup;
   bool               invertible;
-  SArray*            pPrevValues;  //  SArray<SGroupKeys> used to keep the previous not null value for interpolation.
+  SArray*            pPrevValues;        //  SArray<SGroupKeys> used to keep the previous not null value for interpolation.
   bool               ignoreExpiredData;
   SArray*            pRecycledPages;
-  SArray*            pDelWins;  // SWinRes
+  SArray*            pDelWins;           // SWinRes
   int32_t            delIndex;
   SSDataBlock*       pDelRes;
 
-  SNode* pCondition;
+  SNode *pCondition;
 } SIntervalAggOperatorInfo;
 
 typedef struct SStreamFinalIntervalOperatorInfo {
   // SOptrBasicInfo should be first, SAggSupporter should be second for stream encode
-  SOptrBasicInfo binfo;   // basic info
-  SAggSupporter  aggSup;  // aggregate supporter
-
-  SGroupResInfo      groupResInfo;    // multiple results build supporter
-  SInterval          interval;        // interval info
-  int32_t            primaryTsIndex;  // primary time stamp slot id from result of downstream operator.
-  int32_t            order;           // current SSDataBlock scan order
+  SOptrBasicInfo     binfo;              // basic info
+  SAggSupporter      aggSup;             // aggregate supporter
+
+  SGroupResInfo      groupResInfo;       // multiple results build supporter
+  SInterval          interval;           // interval info
+  int32_t            primaryTsIndex;     // primary time stamp slot id from result of downstream operator.
+  int32_t            order;              // current SSDataBlock scan order
   STimeWindowAggSupp twAggSup;
   SArray*            pChildren;
   SSDataBlock*       pUpdateRes;
   bool               returnUpdate;
-  SPhysiNode*        pPhyNode;  // create new child
+  SPhysiNode*        pPhyNode;           // create new child
   bool               isFinal;
   SHashObj*          pPullDataMap;
-  SArray*            pPullWins;  // SPullWindowInfo
+  SArray*            pPullWins;          // SPullWindowInfo
   int32_t            pullIndex;
   SSDataBlock*       pPullDataRes;
   bool               ignoreExpiredData;
   SArray*            pRecycledPages;
-  SArray*            pDelWins;  // SWinRes
+  SArray*            pDelWins;           // SWinRes
   int32_t            delIndex;
   SSDataBlock*       pDelRes;
 } SStreamFinalIntervalOperatorInfo;
 
 typedef struct SAggOperatorInfo {
   // SOptrBasicInfo should be first, SAggSupporter should be second for stream encode
-  SOptrBasicInfo binfo;
-  SAggSupporter  aggSup;
-
-  STableQueryInfo* current;
-  uint64_t         groupId;
-  SGroupResInfo    groupResInfo;
-  SExprSupp        scalarExprSup;
-
-  SNode* pCondition;
+  SOptrBasicInfo     binfo;
+  SAggSupporter      aggSup;
+
+  STableQueryInfo   *current;
+  uint64_t           groupId;
+  SGroupResInfo      groupResInfo;
+  SExprSupp          scalarExprSup;
+
+  SNode             *pCondition;
 } SAggOperatorInfo;
 
 typedef struct SProjectOperatorInfo {
   // SOptrBasicInfo should be first, SAggSupporter should be second for stream encode
-  SOptrBasicInfo binfo;
-  SAggSupporter  aggSup;
-  SNode*         pFilterNode;  // filter info, which is push down by optimizer
-  SSDataBlock*   existDataBlock;
-  SArray*        pPseudoColInfo;
-  SLimit         limit;
-  SLimit         slimit;
-
-  uint64_t groupId;
-  int64_t  curSOffset;
-  int64_t  curGroupOutput;
-
-  int64_t curOffset;
-  int64_t curOutput;
+  SOptrBasicInfo     binfo;
+  SAggSupporter      aggSup;
+  SNode*             pFilterNode;  // filter info, which is push down by optimizer
+  SSDataBlock*       existDataBlock;
+  SArray*            pPseudoColInfo;
+  SLimit             limit;
+  SLimit             slimit;
+
+  uint64_t           groupId;
+  int64_t            curSOffset;
+  int64_t            curGroupOutput;
+
+  int64_t            curOffset;
+  int64_t            curOutput;
 } SProjectOperatorInfo;
 
 typedef struct SIndefOperatorInfo {
-<<<<<<< HEAD
-  SOptrBasicInfo binfo;
-  SAggSupporter  aggSup;
-  SArray*        pPseudoColInfo;
-  SExprSupp      scalarSup;
-=======
   SOptrBasicInfo     binfo;
   SAggSupporter      aggSup;
   SArray*            pPseudoColInfo;
   SExprSupp          scalarSup;
   SNode*             pCondition;
->>>>>>> 8cbd88b6
 } SIndefOperatorInfo;
 
 typedef struct SFillOperatorInfo {
@@ -558,23 +549,23 @@
 
 typedef struct SGroupbyOperatorInfo {
   // SOptrBasicInfo should be first, SAggSupporter should be second for stream encode
-  SOptrBasicInfo binfo;
-  SAggSupporter  aggSup;
-
-  SArray*       pGroupCols;     // group by columns, SArray<SColumn>
-  SArray*       pGroupColVals;  // current group column values, SArray<SGroupKeys>
-  SNode*        pCondition;
-  bool          isInit;       // denote if current val is initialized or not
-  char*         keyBuf;       // group by keys for hash
-  int32_t       groupKeyLen;  // total group by column width
-  SGroupResInfo groupResInfo;
-  SExprSupp     scalarSup;
+  SOptrBasicInfo  binfo;
+  SAggSupporter   aggSup;
+
+  SArray*         pGroupCols;     // group by columns, SArray<SColumn>
+  SArray*         pGroupColVals;  // current group column values, SArray<SGroupKeys>
+  SNode*          pCondition;
+  bool            isInit;       // denote if current val is initialized or not
+  char*           keyBuf;       // group by keys for hash
+  int32_t         groupKeyLen;  // total group by column width
+  SGroupResInfo   groupResInfo;
+  SExprSupp       scalarSup;
 } SGroupbyOperatorInfo;
 
 typedef struct SDataGroupInfo {
-  uint64_t groupId;
-  int64_t  numOfRows;
-  SArray*  pPageList;
+  uint64_t        groupId;
+  int64_t         numOfRows;
+  SArray*         pPageList;
 } SDataGroupInfo;
 
 // The sort in partition may be needed later.
@@ -586,12 +577,12 @@
   int32_t        groupKeyLen;    // total group by column width
   SHashObj*      pGroupSet;      // quick locate the window object for each result
 
-  SDiskbasedBuf* pBuf;              // query result buffer based on blocked-wised disk file
-  int32_t        rowCapacity;       // maximum number of rows for each buffer page
-  int32_t*       columnOffset;      // start position for each column data
-  SArray*        sortedGroupArray;  // SDataGroupInfo sorted by group id
-  int32_t        groupIndex;        // group index
-  int32_t        pageIndex;         // page index of current group
+  SDiskbasedBuf* pBuf;          // query result buffer based on blocked-wised disk file
+  int32_t        rowCapacity;   // maximum number of rows for each buffer page
+  int32_t*       columnOffset;  // start position for each column data
+  SArray*        sortedGroupArray;   // SDataGroupInfo sorted by group id
+  int32_t        groupIndex;  // group index
+  int32_t        pageIndex;   // page index of current group
   SSDataBlock*   pUpdateRes;
   SExprSupp      scalarSup;
 } SPartitionOperatorInfo;
@@ -605,68 +596,68 @@
 
 typedef struct SSessionAggOperatorInfo {
   // SOptrBasicInfo should be first, SAggSupporter should be second for stream encode
-  SOptrBasicInfo binfo;
-  SAggSupporter  aggSup;
+  SOptrBasicInfo     binfo;
+  SAggSupporter      aggSup;
 
   SGroupResInfo      groupResInfo;
   SWindowRowsSup     winSup;
-  bool               reptScan;  // next round scan
-  int64_t            gap;       // session window gap
-  int32_t            tsSlotId;  // primary timestamp slot id
+  bool               reptScan;        // next round scan
+  int64_t            gap;             // session window gap
+  int32_t            tsSlotId;        // primary timestamp slot id
   STimeWindowAggSupp twAggSup;
-  SNode              *pCondition;
+  const SNode* pCondition;
 } SSessionAggOperatorInfo;
 
 typedef struct SResultWindowInfo {
   SResultRowPosition pos;
-  STimeWindow        win;
-  bool               isOutput;
-  bool               isClosed;
+  STimeWindow win;
+  bool isOutput;
+  bool isClosed;
 } SResultWindowInfo;
 
 typedef struct SStateWindowInfo {
   SResultWindowInfo winInfo;
-  SStateKeys        stateKey;
+  SStateKeys stateKey;
 } SStateWindowInfo;
 
 typedef struct SStreamSessionAggOperatorInfo {
-  SOptrBasicInfo      binfo;
-  SStreamAggSupporter streamAggSup;
-  SGroupResInfo       groupResInfo;
-  int64_t             gap;             // session window gap
-  int32_t             primaryTsIndex;  // primary timestamp slot id
-  int32_t             endTsIndex;      // window end timestamp slot id
-  int32_t             order;           // current SSDataBlock scan order
-  STimeWindowAggSupp  twAggSup;
-  SSDataBlock*        pWinBlock;  // window result
-  SqlFunctionCtx*     pDummyCtx;  // for combine
-  SSDataBlock*        pDelRes;    // delete result
-  bool                returnDelete;
-  SSDataBlock*        pUpdateRes;  // update window
-  SHashObj*           pStDeleted;
-  void*               pDelIterator;
-  SArray*             pChildren;  // cache for children's result; final stream operator
-  SPhysiNode*         pPhyNode;   // create new child
-  bool                isFinal;
-  bool                ignoreExpiredData;
+  SOptrBasicInfo       binfo;
+  SStreamAggSupporter  streamAggSup;
+  SGroupResInfo        groupResInfo;
+  int64_t              gap;             // session window gap
+  int32_t              primaryTsIndex;  // primary timestamp slot id
+  int32_t              endTsIndex;      // window end timestamp slot id
+  int32_t              order;           // current SSDataBlock scan order
+  STimeWindowAggSupp   twAggSup;
+  SSDataBlock*         pWinBlock;       // window result
+  SqlFunctionCtx*      pDummyCtx;       // for combine
+  SSDataBlock*         pDelRes;         // delete result
+  bool                 returnDelete;
+  SSDataBlock*         pUpdateRes;      // update window
+  SHashObj*            pStDeleted;
+  void*                pDelIterator;
+  SArray*              pChildren;       // cache for children's result; final stream operator
+  SPhysiNode*          pPhyNode;           // create new child
+  bool                 isFinal;
+  bool                 ignoreExpiredData;
 } SStreamSessionAggOperatorInfo;
 
 typedef struct STimeSliceOperatorInfo {
-  SSDataBlock*         pRes;
-  STimeWindow          win;
-  SInterval            interval;
-  int64_t              current;
-  SArray*              pPrevRow;      // SArray<SGroupValue>
-  int32_t              fillType;      // fill type
-  SColumn              tsCol;         // primary timestamp column
-  SExprSupp            scalarSup;     // scalar calculation
-  struct SFillColInfo* pFillColInfo;  // fill column info
+  SSDataBlock*   pRes;
+  STimeWindow    win;
+  SInterval      interval;
+  int64_t        current;
+  SArray*        pPrevRow;      // SArray<SGroupValue>
+  int32_t        fillType;      // fill type
+  SColumn        tsCol;         // primary timestamp column
+  SExprSupp      scalarSup;     // scalar calculation
+  struct SFillColInfo*  pFillColInfo;  // fill column info
 } STimeSliceOperatorInfo;
 
 typedef struct SStateWindowOperatorInfo {
   // SOptrBasicInfo should be first, SAggSupporter should be second for stream encode
-  SOptrBasicInfo binfo;
-  SAggSupporter  aggSup;
+  SOptrBasicInfo     binfo;
+  SAggSupporter      aggSup;
 
   SGroupResInfo      groupResInfo;
   SWindowRowsSup     winSup;
@@ -676,56 +667,56 @@
   int32_t            tsSlotId;  // primary timestamp column slot id
   STimeWindowAggSupp twAggSup;
   //  bool             reptScan;
-  const SNode         *pCondition;
+  const SNode* pCondition;
 } SStateWindowOperatorInfo;
 
 typedef struct SStreamStateAggOperatorInfo {
-  SOptrBasicInfo      binfo;
-  SStreamAggSupporter streamAggSup;
-  SGroupResInfo       groupResInfo;
-  int32_t             primaryTsIndex;  // primary timestamp slot id
-  int32_t             order;           // current SSDataBlock scan order
-  STimeWindowAggSupp  twAggSup;
-  SColumn             stateCol;   // start row index
-  SqlFunctionCtx*     pDummyCtx;  // for combine
-  SSDataBlock*        pDelRes;
-  SHashObj*           pSeDeleted;
-  void*               pDelIterator;
-  SArray*             pScanWindow;
-  SArray*             pChildren;  // cache for children's result;
-  bool                ignoreExpiredData;
+  SOptrBasicInfo       binfo;
+  SStreamAggSupporter  streamAggSup;
+  SGroupResInfo        groupResInfo;
+  int32_t              primaryTsIndex;  // primary timestamp slot id
+  int32_t              order;           // current SSDataBlock scan order
+  STimeWindowAggSupp   twAggSup;
+  SColumn              stateCol;  // start row index
+  SqlFunctionCtx*      pDummyCtx;       // for combine
+  SSDataBlock*         pDelRes;
+  SHashObj*            pSeDeleted;
+  void*                pDelIterator;
+  SArray*              pScanWindow;
+  SArray*              pChildren;       // cache for children's result;
+  bool                 ignoreExpiredData;
 } SStreamStateAggOperatorInfo;
 
 typedef struct SSortedMergeOperatorInfo {
   // SOptrBasicInfo should be first, SAggSupporter should be second for stream encode
-  SOptrBasicInfo binfo;
-  SAggSupporter  aggSup;
-
-  SArray*        pSortInfo;
-  int32_t        numOfSources;
-  SSortHandle*   pSortHandle;
-  int32_t        bufPageSize;
-  uint32_t       sortBufSize;  // max buffer size for in-memory sort
-  int32_t        resultRowFactor;
-  bool           hasGroupVal;
-  SDiskbasedBuf* pTupleStore;  // keep the final results
-  int32_t        numOfResPerPage;
-  char**         groupVal;
-  SArray*        groupInfo;
+  SOptrBasicInfo   binfo;
+  SAggSupporter    aggSup;
+
+  SArray*          pSortInfo;
+  int32_t          numOfSources;
+  SSortHandle     *pSortHandle;
+  int32_t          bufPageSize;
+  uint32_t         sortBufSize;  // max buffer size for in-memory sort
+  int32_t          resultRowFactor;
+  bool             hasGroupVal;
+  SDiskbasedBuf   *pTupleStore;  // keep the final results
+  int32_t          numOfResPerPage;
+  char**           groupVal;
+  SArray          *groupInfo;
 } SSortedMergeOperatorInfo;
 
 typedef struct SSortOperatorInfo {
   SOptrBasicInfo binfo;
-  uint32_t       sortBufSize;  // max buffer size for in-memory sort
-  SArray*        pSortInfo;
-  SSortHandle*   pSortHandle;
-  SArray*        pColMatchInfo;  // for index map from table scan output
-  int32_t        bufPageSize;
-
-  int64_t  startTs;      // sort start time
-  uint64_t sortElapsed;  // sort elapsed time, time to flush to disk not included.
-
-  SNode* pCondition;
+  uint32_t     sortBufSize;    // max buffer size for in-memory sort
+  SArray*      pSortInfo;
+  SSortHandle* pSortHandle;
+  SArray*      pColMatchInfo;  // for index map from table scan output
+  int32_t      bufPageSize;
+
+  int64_t      startTs;       // sort start time
+  uint64_t     sortElapsed;   // sort elapsed time, time to flush to disk not included.
+
+  SNode*      pCondition;
 } SSortOperatorInfo;
 
 typedef struct STagFilterOperatorInfo {
@@ -733,17 +724,17 @@
 } STagFilterOperatorInfo;
 
 typedef struct SJoinOperatorInfo {
-  SSDataBlock* pRes;
-  int32_t      joinType;
-
-  SSDataBlock* pLeft;
-  int32_t      leftPos;
-  SColumnInfo  leftCol;
-
-  SSDataBlock* pRight;
-  int32_t      rightPos;
-  SColumnInfo  rightCol;
-  SNode*       pCondAfterMerge;
+  SSDataBlock       *pRes;
+  int32_t            joinType;
+
+  SSDataBlock       *pLeft;
+  int32_t            leftPos;
+  SColumnInfo        leftCol;
+
+  SSDataBlock       *pRight;
+  int32_t            rightPos;
+  SColumnInfo        rightCol;
+  SNode             *pCondAfterMerge;
 } SJoinOperatorInfo;
 
 #define OPTR_IS_OPENED(_optr)  (((_optr)->status & OP_OPENED) == OP_OPENED)
@@ -752,8 +743,8 @@
 void doDestroyExchangeOperatorInfo(void* param);
 
 SOperatorFpSet createOperatorFpSet(__optr_open_fn_t openFn, __optr_fn_t nextFn, __optr_fn_t streamFn,
-                                   __optr_fn_t cleanup, __optr_close_fn_t closeFn, __optr_encode_fn_t encode,
-                                   __optr_decode_fn_t decode, __optr_explain_fn_t explain);
+    __optr_fn_t cleanup, __optr_close_fn_t closeFn, __optr_encode_fn_t encode,
+    __optr_decode_fn_t decode, __optr_explain_fn_t explain);
 
 int32_t operatorDummyOpenFn(SOperatorInfo* pOperator);
 void    operatorDummyCloseFn(void* param, int32_t numOfCols);
@@ -763,30 +754,28 @@
 void    cleanupBasicInfo(SOptrBasicInfo* pInfo);
 int32_t initExprSupp(SExprSupp* pSup, SExprInfo* pExprInfo, int32_t numOfExpr);
 void    cleanupExprSupp(SExprSupp* pSup);
-int32_t initAggInfo(SExprSupp* pSup, SAggSupporter* pAggSup, SExprInfo* pExprInfo, int32_t numOfCols, size_t keyBufSize,
+int32_t initAggInfo(SExprSupp *pSup, SAggSupporter* pAggSup, SExprInfo* pExprInfo, int32_t numOfCols, size_t keyBufSize,
                     const char* pkey);
 void    initResultSizeInfo(SOperatorInfo* pOperator, int32_t numOfRows);
-void    doBuildResultDatablock(SOperatorInfo* pOperator, SOptrBasicInfo* pbInfo, SGroupResInfo* pGroupResInfo,
-                               SDiskbasedBuf* pBuf);
-
-void doApplyFunctions(SExecTaskInfo* taskInfo, SqlFunctionCtx* pCtx, STimeWindow* pWin,
-                      SColumnInfoData* pTimeWindowData, int32_t offset, int32_t forwardStep, TSKEY* tsCol,
-                      int32_t numOfTotal, int32_t numOfOutput, int32_t order);
+void    doBuildResultDatablock(SOperatorInfo* pOperator, SOptrBasicInfo* pbInfo, SGroupResInfo* pGroupResInfo, SDiskbasedBuf* pBuf);
+
+void    doApplyFunctions(SExecTaskInfo* taskInfo, SqlFunctionCtx* pCtx, STimeWindow* pWin, SColumnInfoData* pTimeWindowData, int32_t offset,
+                         int32_t forwardStep, TSKEY* tsCol, int32_t numOfTotal, int32_t numOfOutput, int32_t order);
 
 int32_t extractDataBlockFromFetchRsp(SSDataBlock* pRes, SLoadRemoteDataInfo* pLoadInfo, int32_t numOfRows, char* pData,
-                                     int32_t compLen, int32_t numOfOutput, int64_t startTs, uint64_t* total,
-                                     SArray* pColList);
+                                  int32_t compLen, int32_t numOfOutput, int64_t startTs, uint64_t* total,
+                                  SArray* pColList);
 void    getAlignQueryTimeWindow(SInterval* pInterval, int32_t precision, int64_t key, STimeWindow* win);
-int32_t getTableScanInfo(SOperatorInfo* pOperator, int32_t* order, int32_t* scanFlag);
+int32_t getTableScanInfo(SOperatorInfo* pOperator, int32_t *order, int32_t* scanFlag);
 int32_t getBufferPgSize(int32_t rowSize, uint32_t* defaultPgsz, uint32_t* defaultBufsz);
 
-void doSetOperatorCompleted(SOperatorInfo* pOperator);
-void doFilter(const SNode* pFilterNode, SSDataBlock* pBlock);
-
-void cleanupAggSup(SAggSupporter* pAggSup);
-void destroyBasicOperatorInfo(void* param, int32_t numOfOutput);
-void appendOneRowToDataBlock(SSDataBlock* pBlock, STupleHandle* pTupleHandle);
-void setTbNameColData(void* pMeta, const SSDataBlock* pBlock, SColumnInfoData* pColInfoData, int32_t functionId);
+void    doSetOperatorCompleted(SOperatorInfo* pOperator);
+void    doFilter(const SNode* pFilterNode, SSDataBlock* pBlock);
+
+void    cleanupAggSup(SAggSupporter* pAggSup);
+void    destroyBasicOperatorInfo(void* param, int32_t numOfOutput);
+void    appendOneRowToDataBlock(SSDataBlock* pBlock, STupleHandle* pTupleHandle);
+void    setTbNameColData(void* pMeta, const SSDataBlock* pBlock, SColumnInfoData* pColInfoData, int32_t functionId);
 
 int32_t doPrepareScan(SOperatorInfo* pOperator, uint64_t uid, int64_t ts);
 int32_t doGetScanStatus(SOperatorInfo* pOperator, uint64_t* uid, int64_t* ts);
@@ -795,124 +784,93 @@
 
 void setResultRowInitCtx(SResultRow* pResult, SqlFunctionCtx* pCtx, int32_t numOfOutput, int32_t* rowEntryInfoOffset);
 
-SResultRow* doSetResultOutBufByKey(SDiskbasedBuf* pResultBuf, SResultRowInfo* pResultRowInfo, char* pData,
-                                   int16_t bytes, bool masterscan, uint64_t groupId, SExecTaskInfo* pTaskInfo,
-                                   bool isIntervalQuery, SAggSupporter* pSup);
+SResultRow* doSetResultOutBufByKey(SDiskbasedBuf* pResultBuf, SResultRowInfo* pResultRowInfo,
+                                   char* pData, int16_t bytes, bool masterscan, uint64_t groupId,
+                                   SExecTaskInfo* pTaskInfo, bool isIntervalQuery, SAggSupporter* pSup);
 
 SOperatorInfo* createExchangeOperatorInfo(void* pTransporter, SExchangePhysiNode* pExNode, SExecTaskInfo* pTaskInfo);
 
-SOperatorInfo* createTableScanOperatorInfo(STableScanPhysiNode* pTableScanNode, SReadHandle* pHandle,
-                                           SExecTaskInfo* pTaskInfo);
+SOperatorInfo* createTableScanOperatorInfo(STableScanPhysiNode* pTableScanNode, SReadHandle* pHandle, SExecTaskInfo* pTaskInfo);
 SOperatorInfo* createTagScanOperatorInfo(SReadHandle* pReadHandle, STagScanPhysiNode* pPhyNode,
                                          STableListInfo* pTableListInfo, SExecTaskInfo* pTaskInfo);
-SOperatorInfo* createSysTableScanOperatorInfo(void* readHandle, SSystemTableScanPhysiNode* pScanPhyNode,
-                                              const char* pUser, SExecTaskInfo* pTaskInfo);
-
-SOperatorInfo* createAggregateOperatorInfo(SOperatorInfo* downstream, SExprInfo* pExprInfo, int32_t numOfCols,
-                                           SSDataBlock* pResultBlock, SNode* pCondition, SExprInfo* pScalarExprInfo,
+SOperatorInfo* createSysTableScanOperatorInfo(void* readHandle, SSystemTableScanPhysiNode *pScanPhyNode, const char* pUser, SExecTaskInfo* pTaskInfo);
+
+SOperatorInfo* createAggregateOperatorInfo(SOperatorInfo* downstream, SExprInfo* pExprInfo, int32_t numOfCols, SSDataBlock* pResultBlock, SNode* pCondition, SExprInfo* pScalarExprInfo,
                                            int32_t numOfScalarExpr, SExecTaskInfo* pTaskInfo);
 
-SOperatorInfo* createIndefinitOutputOperatorInfo(SOperatorInfo* downstream, SPhysiNode* pNode,
-                                                 SExecTaskInfo* pTaskInfo);
-SOperatorInfo* createProjectOperatorInfo(SOperatorInfo* downstream, SProjectPhysiNode* pProjPhyNode,
-                                         SExecTaskInfo* pTaskInfo);
-SOperatorInfo* createSortOperatorInfo(SOperatorInfo* downstream, SSortPhysiNode* pSortPhyNode,
-                                      SExecTaskInfo* pTaskInfo);
-SOperatorInfo* createMultiwayMergeOperatorInfo(SOperatorInfo** dowStreams, size_t numStreams,
-                                               SMergePhysiNode* pMergePhysiNode, SExecTaskInfo* pTaskInfo);
-SOperatorInfo* createSortedMergeOperatorInfo(SOperatorInfo** downstream, int32_t numOfDownstream, SExprInfo* pExprInfo,
-                                             int32_t num, SArray* pSortInfo, SArray* pGroupInfo,
-                                             SExecTaskInfo* pTaskInfo);
+SOperatorInfo* createIndefinitOutputOperatorInfo(SOperatorInfo* downstream, SPhysiNode *pNode, SExecTaskInfo* pTaskInfo);
+SOperatorInfo* createProjectOperatorInfo(SOperatorInfo* downstream, SProjectPhysiNode* pProjPhyNode, SExecTaskInfo* pTaskInfo);
+SOperatorInfo* createSortOperatorInfo(SOperatorInfo* downstream, SSortPhysiNode* pSortPhyNode, SExecTaskInfo* pTaskInfo);
+SOperatorInfo* createMultiwayMergeOperatorInfo(SOperatorInfo** dowStreams, size_t numStreams, SMergePhysiNode* pMergePhysiNode, SExecTaskInfo* pTaskInfo);
+SOperatorInfo* createSortedMergeOperatorInfo(SOperatorInfo** downstream, int32_t numOfDownstream, SExprInfo* pExprInfo, int32_t num, SArray* pSortInfo, SArray* pGroupInfo, SExecTaskInfo* pTaskInfo);
 SOperatorInfo* createLastrowScanOperator(SLastRowScanPhysiNode* pTableScanNode, SReadHandle* readHandle,
                                          SArray* pTableList, SExecTaskInfo* pTaskInfo);
 
 SOperatorInfo* createIntervalOperatorInfo(SOperatorInfo* downstream, SExprInfo* pExprInfo, int32_t numOfCols,
                                           SSDataBlock* pResBlock, SInterval* pInterval, int32_t primaryTsSlotId,
-                                          STimeWindowAggSupp* pTwAggSupp, SIntervalPhysiNode* pPhyNode,
-                                          SExecTaskInfo* pTaskInfo, bool isStream);
+                                          STimeWindowAggSupp* pTwAggSupp, SIntervalPhysiNode* pPhyNode, SExecTaskInfo* pTaskInfo, bool isStream);
 
 SOperatorInfo* createMergeIntervalOperatorInfo(SOperatorInfo* downstream, SExprInfo* pExprInfo, int32_t numOfCols,
-                                               SSDataBlock* pResBlock, SInterval* pInterval, int32_t primaryTsSlotId,
-                                               SExecTaskInfo* pTaskInfo);
-
-<<<<<<< HEAD
-SOperatorInfo* createMergeAlignedIntervalOperatorInfo(SOperatorInfo* downstream, SExprInfo* pExprInfo,
-                                                      int32_t numOfCols, SSDataBlock* pResBlock, SInterval* pInterval,
-                                                      int32_t primaryTsSlotId, SExecTaskInfo* pTaskInfo);
-=======
+                                          SSDataBlock* pResBlock, SInterval* pInterval, int32_t primaryTsSlotId,
+                                          SExecTaskInfo* pTaskInfo);
+
 SOperatorInfo* createMergeAlignedIntervalOperatorInfo(SOperatorInfo* downstream, SExprInfo* pExprInfo, int32_t numOfCols,
                                           SSDataBlock* pResBlock, SInterval* pInterval, int32_t primaryTsSlotId,
                                           SNode* pCondition, SExecTaskInfo* pTaskInfo);
->>>>>>> 8cbd88b6
-
-SOperatorInfo* createStreamFinalIntervalOperatorInfo(SOperatorInfo* downstream, SPhysiNode* pPhyNode,
-                                                     SExecTaskInfo* pTaskInfo, int32_t numOfChild);
+
+SOperatorInfo* createStreamFinalIntervalOperatorInfo(SOperatorInfo* downstream,
+    SPhysiNode* pPhyNode, SExecTaskInfo* pTaskInfo, int32_t numOfChild);
 SOperatorInfo* createStreamIntervalOperatorInfo(SOperatorInfo* downstream, SExprInfo* pExprInfo, int32_t numOfCols,
                                                 SSDataBlock* pResBlock, SInterval* pInterval, int32_t primaryTsSlotId,
-                                                STimeWindowAggSupp* pTwAggSupp, SExecTaskInfo* pTaskInfo);
+                                                STimeWindowAggSupp *pTwAggSupp, SExecTaskInfo* pTaskInfo);
 SOperatorInfo* createSessionAggOperatorInfo(SOperatorInfo* downstream, SExprInfo* pExprInfo, int32_t numOfCols,
-<<<<<<< HEAD
-                                            SSDataBlock* pResBlock, int64_t gap, int32_t tsSlotId,
-                                            STimeWindowAggSupp* pTwAggSupp, SExecTaskInfo* pTaskInfo);
-=======
                                             SSDataBlock* pResBlock, int64_t gap, int32_t tsSlotId, STimeWindowAggSupp* pTwAggSupp,
                                             SNode* pCondition, SExecTaskInfo* pTaskInfo);
->>>>>>> 8cbd88b6
 SOperatorInfo* createGroupOperatorInfo(SOperatorInfo* downstream, SExprInfo* pExprInfo, int32_t numOfCols,
                                        SSDataBlock* pResultBlock, SArray* pGroupColList, SNode* pCondition,
                                        SExprInfo* pScalarExprInfo, int32_t numOfScalarExpr, SExecTaskInfo* pTaskInfo);
-SOperatorInfo* createDataBlockInfoScanOperator(void* dataReader, SReadHandle* readHandle, uint64_t uid,
-                                               SBlockDistScanPhysiNode* pBlockScanNode, SExecTaskInfo* pTaskInfo);
-
-SOperatorInfo* createStreamScanOperatorInfo(SReadHandle* pHandle, STableScanPhysiNode* pTableScanNode,
-                                            SExecTaskInfo* pTaskInfo, STimeWindowAggSupp* pTwSup, uint64_t queryId,
-                                            uint64_t taskId);
+SOperatorInfo* createDataBlockInfoScanOperator(void* dataReader, SReadHandle* readHandle, uint64_t uid, SBlockDistScanPhysiNode* pBlockScanNode,
+                                               SExecTaskInfo* pTaskInfo);
+
+SOperatorInfo* createStreamScanOperatorInfo(SReadHandle* pHandle,
+    STableScanPhysiNode* pTableScanNode, SExecTaskInfo* pTaskInfo, STimeWindowAggSupp* pTwSup, uint64_t queryId, uint64_t taskId);
 
 SOperatorInfo* createFillOperatorInfo(SOperatorInfo* downstream, SFillPhysiNode* pPhyFillNode, bool multigroupResult,
                                       SExecTaskInfo* pTaskInfo);
 
 SOperatorInfo* createStatewindowOperatorInfo(SOperatorInfo* downstream, SExprInfo* pExpr, int32_t numOfCols,
-<<<<<<< HEAD
-                                             SSDataBlock* pResBlock, STimeWindowAggSupp* pTwAggSupp, int32_t tsSlotId,
-                                             SColumn* pStateKeyCol, SExecTaskInfo* pTaskInfo);
-=======
                                              SSDataBlock* pResBlock, STimeWindowAggSupp *pTwAggSupp, int32_t tsSlotId,
                                              SColumn* pStateKeyCol, SNode* pCondition, SExecTaskInfo* pTaskInfo);
->>>>>>> 8cbd88b6
-
-SOperatorInfo* createPartitionOperatorInfo(SOperatorInfo* downstream, SPartitionPhysiNode* pPartNode,
+
+SOperatorInfo* createPartitionOperatorInfo(SOperatorInfo* downstream, SPartitionPhysiNode* pPartNode, SExecTaskInfo* pTaskInfo);
+
+SOperatorInfo* createTimeSliceOperatorInfo(SOperatorInfo* downstream, SPhysiNode* pNode, /*SExprInfo* pExprInfo, int32_t numOfCols,
+                                           SSDataBlock* pResultBlock, const SNodeListNode* pValNode, */SExecTaskInfo* pTaskInfo);
+
+SOperatorInfo* createMergeJoinOperatorInfo(SOperatorInfo** pDownstream, int32_t numOfDownstream, SJoinPhysiNode* pJoinNode,
                                            SExecTaskInfo* pTaskInfo);
 
-SOperatorInfo* createTimeSliceOperatorInfo(SOperatorInfo* downstream, SPhysiNode* pNode, /*SExprInfo* pExprInfo, int32_t
-                                           numOfCols, SSDataBlock* pResultBlock, const SNodeListNode* pValNode, */
-                                           SExecTaskInfo* pTaskInfo);
-
-SOperatorInfo* createMergeJoinOperatorInfo(SOperatorInfo** pDownstream, int32_t numOfDownstream,
-                                           SJoinPhysiNode* pJoinNode, SExecTaskInfo* pTaskInfo);
-
-SOperatorInfo* createStreamSessionAggOperatorInfo(SOperatorInfo* downstream, SPhysiNode* pPhyNode,
-                                                  SExecTaskInfo* pTaskInfo);
-SOperatorInfo* createStreamFinalSessionAggOperatorInfo(SOperatorInfo* downstream, SPhysiNode* pPhyNode,
-                                                       SExecTaskInfo* pTaskInfo, int32_t numOfChild);
-
-SOperatorInfo* createStreamStateAggOperatorInfo(SOperatorInfo* downstream, SPhysiNode* pPhyNode,
-                                                SExecTaskInfo* pTaskInfo);
+SOperatorInfo* createStreamSessionAggOperatorInfo(SOperatorInfo* downstream,
+    SPhysiNode* pPhyNode, SExecTaskInfo* pTaskInfo);
+SOperatorInfo* createStreamFinalSessionAggOperatorInfo(SOperatorInfo* downstream,
+    SPhysiNode* pPhyNode, SExecTaskInfo* pTaskInfo, int32_t numOfChild);
+
+SOperatorInfo* createStreamStateAggOperatorInfo(SOperatorInfo* downstream, SPhysiNode* pPhyNode, SExecTaskInfo* pTaskInfo);
 
 #if 0
 SOperatorInfo* createTableSeqScanOperatorInfo(void* pTsdbReadHandle, STaskRuntimeEnv* pRuntimeEnv);
 #endif
 
 int32_t projectApplyFunctions(SExprInfo* pExpr, SSDataBlock* pResult, SSDataBlock* pSrcBlock, SqlFunctionCtx* pCtx,
-                              int32_t numOfOutput, SArray* pPseudoList);
-
-void setInputDataBlock(SOperatorInfo* pOperator, SqlFunctionCtx* pCtx, SSDataBlock* pBlock, int32_t order,
-                       int32_t scanFlag, bool createDummyCol);
+                           int32_t numOfOutput, SArray* pPseudoList);
+
+void setInputDataBlock(SOperatorInfo* pOperator, SqlFunctionCtx* pCtx, SSDataBlock* pBlock, int32_t order, int32_t scanFlag, bool createDummyCol);
 
 bool    isTaskKilled(SExecTaskInfo* pTaskInfo);
 int32_t checkForQueryBuf(size_t numOfTables);
 
-void setTaskKilled(SExecTaskInfo* pTaskInfo);
-void queryCostStatis(SExecTaskInfo* pTaskInfo);
+void    setTaskKilled(SExecTaskInfo* pTaskInfo);
+void    queryCostStatis(SExecTaskInfo* pTaskInfo);
 
 void    doDestroyTask(SExecTaskInfo* pTaskInfo);
 int32_t getMaximumIdleDurationSec();
@@ -924,7 +882,7 @@
  * nOptrWithVal: *nOptrWithVal save the number of optr with value
  * return:  result code, 0 means success
  */
-int32_t encodeOperator(SOperatorInfo* ops, char** data, int32_t* length, int32_t* nOptrWithVal);
+int32_t encodeOperator(SOperatorInfo* ops, char** data, int32_t *length, int32_t *nOptrWithVal);
 
 /*
  * ops:    root operator, created by caller
@@ -937,11 +895,7 @@
 void    setTaskStatus(SExecTaskInfo* pTaskInfo, int8_t status);
 int32_t createExecTaskInfoImpl(SSubplan* pPlan, SExecTaskInfo** pTaskInfo, SReadHandle* pHandle, uint64_t taskId,
                                const char* sql, EOPTR_EXEC_MODEL model);
-<<<<<<< HEAD
-int32_t createDataSinkParam(SDataSinkNode* pNode, void** pParam, qTaskInfo_t* pTaskInfo);
-=======
 int32_t createDataSinkParam(SDataSinkNode *pNode, void **pParam, qTaskInfo_t* pTaskInfo, SReadHandle* readHandle);                               
->>>>>>> 8cbd88b6
 int32_t getOperatorExplainExecInfo(SOperatorInfo* operatorInfo, SExplainExecInfo** pRes, int32_t* capacity,
                                    int32_t* resNum);
 
@@ -951,37 +905,35 @@
 STimeWindow getActiveTimeWindow(SDiskbasedBuf* pBuf, SResultRowInfo* pResultRowInfo, int64_t ts, SInterval* pInterval,
                                 int32_t precision, STimeWindow* win);
 int32_t getNumOfRowsInTimeWindow(SDataBlockInfo* pDataBlockInfo, TSKEY* pPrimaryColumn, int32_t startPos, TSKEY ekey,
-                                 __block_search_fn_t searchFn, STableQueryInfo* item, int32_t order);
+    __block_search_fn_t searchFn, STableQueryInfo* item, int32_t order);
 int32_t binarySearchForKey(char* pValue, int num, TSKEY key, int order);
 int32_t initStreamAggSupporter(SStreamAggSupporter* pSup, const char* pKey, SqlFunctionCtx* pCtx, int32_t numOfOutput,
-                               int32_t size);
-SResultRow*        getNewResultRow(SDiskbasedBuf* pResultBuf, int64_t tableGroupId, int32_t interBufSize);
-SResultWindowInfo* getSessionTimeWindow(SStreamAggSupporter* pAggSup, TSKEY startTs, TSKEY endTs, uint64_t groupId,
-                                        int64_t gap, int32_t* pIndex);
-SResultWindowInfo* getCurSessionWindow(SStreamAggSupporter* pAggSup, TSKEY startTs, TSKEY endTs, uint64_t groupId,
-                                       int64_t gap, int32_t* pIndex);
-bool               isInTimeWindow(STimeWindow* pWin, TSKEY ts, int64_t gap);
-int32_t            updateSessionWindowInfo(SResultWindowInfo* pWinInfo, TSKEY* pStartTs, TSKEY* pEndTs, int32_t rows,
-                                           int32_t start, int64_t gap, SHashObj* pStDeleted);
-bool               functionNeedToExecute(SqlFunctionCtx* pCtx);
+    int32_t size);
+SResultRow* getNewResultRow(SDiskbasedBuf* pResultBuf, int64_t tableGroupId, int32_t interBufSize);
+SResultWindowInfo* getSessionTimeWindow(SStreamAggSupporter* pAggSup, TSKEY startTs,
+    TSKEY endTs, uint64_t groupId, int64_t gap, int32_t* pIndex);
+SResultWindowInfo* getCurSessionWindow(SStreamAggSupporter* pAggSup, TSKEY startTs,
+    TSKEY endTs, uint64_t groupId, int64_t gap, int32_t* pIndex);
+bool isInTimeWindow(STimeWindow* pWin, TSKEY ts, int64_t gap);
+int32_t updateSessionWindowInfo(SResultWindowInfo* pWinInfo, TSKEY* pStartTs,
+    TSKEY* pEndTs, int32_t rows, int32_t start, int64_t gap, SHashObj* pStDeleted);
+bool functionNeedToExecute(SqlFunctionCtx* pCtx);
 
 int32_t compareTimeWindow(const void* p1, const void* p2, const void* param);
 int32_t finalizeResultRowIntoResultDataBlock(SDiskbasedBuf* pBuf, SResultRowPosition* resultRowPosition,
-                                             SqlFunctionCtx* pCtx, SExprInfo* pExprInfo, int32_t numOfExprs,
-                                             const int32_t* rowCellOffset, SSDataBlock* pBlock,
-                                             SExecTaskInfo* pTaskInfo);
-
-int32_t        createScanTableListInfo(STableScanPhysiNode* pTableScanNode, SReadHandle* pHandle,
-                                       STableListInfo* pTableListInfo, uint64_t queryId, uint64_t taskId);
+                                       SqlFunctionCtx* pCtx, SExprInfo* pExprInfo, int32_t numOfExprs, const int32_t* rowCellOffset,
+                                       SSDataBlock* pBlock, SExecTaskInfo* pTaskInfo);
+
+int32_t createScanTableListInfo(STableScanPhysiNode* pTableScanNode, SReadHandle* pHandle,
+                                STableListInfo* pTableListInfo, uint64_t queryId, uint64_t taskId);
 SOperatorInfo* createGroupSortOperatorInfo(SOperatorInfo* downstream, SGroupSortPhysiNode* pSortPhyNode,
                                            SExecTaskInfo* pTaskInfo);
-SOperatorInfo* createTableMergeScanOperatorInfo(STableScanPhysiNode* pTableScanNode, STableListInfo* pTableListInfo,
-                                                SReadHandle* readHandle, SExecTaskInfo* pTaskInfo, uint64_t queryId,
-                                                uint64_t taskId);
+SOperatorInfo* createTableMergeScanOperatorInfo(STableScanPhysiNode* pTableScanNode, STableListInfo *pTableListInfo,
+                                                SReadHandle* readHandle, SExecTaskInfo* pTaskInfo, uint64_t queryId, uint64_t taskId);
 
 void copyUpdateDataBlock(SSDataBlock* pDest, SSDataBlock* pSource, int32_t tsColIndex);
 
-int32_t      generateGroupIdMap(STableListInfo* pTableListInfo, SReadHandle* pHandle, SNodeList* groupKey);
+int32_t generateGroupIdMap(STableListInfo* pTableListInfo, SReadHandle* pHandle, SNodeList* groupKey);
 SSDataBlock* createPullDataBlock();
 
 #ifdef __cplusplus
