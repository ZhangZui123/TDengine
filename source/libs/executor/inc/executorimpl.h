--- conflicted
+++ resolved
@@ -478,12 +478,9 @@
   int32_t      blockRecoverTotCnt;
   SSDataBlock* pRecoverRes;
 
-<<<<<<< HEAD
   SSDataBlock* pCreateTbRes;
-=======
-  int8_t igCheckUpdate;
-  int8_t igExpired;
->>>>>>> 440122e0
+  int8_t       igCheckUpdate;
+  int8_t       igExpired;
 } SStreamScanInfo;
 
 typedef struct {
@@ -874,8 +871,8 @@
 int32_t saveOutputBuf(SStreamState* pState, SWinKey* pKey, SResultRow* pResult, int32_t resSize);
 void    getNextIntervalWindow(SInterval* pInterval, STimeWindow* tw, int32_t order);
 int32_t qAppendTaskStopInfo(SExecTaskInfo* pTaskInfo, SExchangeOpStopInfo* pInfo);
-int32_t getForwardStepsInBlock(int32_t numOfRows, __block_search_fn_t searchFn, TSKEY ekey, int32_t pos,
-                                            int32_t order, int64_t* pData);
+int32_t getForwardStepsInBlock(int32_t numOfRows, __block_search_fn_t searchFn, TSKEY ekey, int32_t pos, int32_t order,
+                               int64_t* pData);
 void    appendCreateTableRow(SStreamState* pState, SExprSupp* pTableSup, SExprSupp* pTagSup, int64_t groupId,
                              SSDataBlock* pSrcBlock, int32_t rowId, SSDataBlock* pDestBlock);
 
@@ -883,8 +880,8 @@
 SExprInfo*   createExpr(SNodeList* pNodeList, int32_t* numOfExprs);
 
 void copyResultrowToDataBlock(SExprInfo* pExprInfo, int32_t numOfExprs, SResultRow* pRow, SqlFunctionCtx* pCtx,
-                             SSDataBlock* pBlock, const int32_t* rowEntryOffset, SExecTaskInfo* pTaskInfo);
-void doUpdateNumOfRows(SqlFunctionCtx* pCtx, SResultRow* pRow, int32_t numOfExprs, const int32_t* rowEntryOffset) ;
+                              SSDataBlock* pBlock, const int32_t* rowEntryOffset, SExecTaskInfo* pTaskInfo);
+void doUpdateNumOfRows(SqlFunctionCtx* pCtx, SResultRow* pRow, int32_t numOfExprs, const int32_t* rowEntryOffset);
 
 #ifdef __cplusplus
 }
