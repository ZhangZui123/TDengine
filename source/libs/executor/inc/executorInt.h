/*
 * Copyright (c) 2019 TAOS Data, Inc. <jhtao@taosdata.com>
 *
 * This program is free software: you can use, redistribute, and/or modify
 * it under the terms of the GNU Affero General Public License, version 3
 * or later ("AGPL"), as published by the Free Software Foundation.
 *
 * This program is distributed in the hope that it will be useful, but WITHOUT
 * ANY WARRANTY; without even the implied warranty of MERCHANTABILITY or
 * FITNESS FOR A PARTICULAR PURPOSE.
 *
 * You should have received a copy of the GNU Affero General Public License
 * along with this program. If not, see <http://www.gnu.org/licenses/>.
 */
#ifndef TDENGINE_EXECUTORINT_H
#define TDENGINE_EXECUTORINT_H

#ifdef __cplusplus
extern "C" {
#endif

#include "os.h"
#include "tcommon.h"
#include "tlosertree.h"
#include "tsort.h"
#include "ttszip.h"
#include "tvariant.h"
#include "theap.h"

#include "dataSinkMgt.h"
#include "executil.h"
#include "executor.h"
#include "planner.h"
#include "scalar.h"
#include "taosdef.h"
#include "tarray.h"
#include "tfill.h"
#include "thash.h"
#include "tlockfree.h"
#include "tmsg.h"
#include "tpagedbuf.h"
//#include "tstream.h"
//#include "tstreamUpdate.h"
#include "tlrucache.h"

typedef int32_t (*__block_search_fn_t)(char* data, int32_t num, int64_t key, int32_t order);

typedef struct STsdbReader STsdbReader;
typedef struct STqReader  STqReader;

#define IS_VALID_SESSION_WIN(winInfo)        ((winInfo).sessionWin.win.skey > 0)
#define SET_SESSION_WIN_INVALID(winInfo)     ((winInfo).sessionWin.win.skey = INT64_MIN)
#define IS_INVALID_SESSION_WIN_KEY(winKey)   ((winKey).win.skey <= 0)
#define SET_SESSION_WIN_KEY_INVALID(pWinKey) ((pWinKey)->win.skey = INT64_MIN)

/**
 * If the number of generated results is greater than this value,
 * query query will be halt and return results to client immediate.
 */
typedef struct SResultInfo {  // TODO refactor
  int64_t totalRows;          // total generated result size in rows
  int64_t totalBytes;         // total results in bytes.
  int32_t capacity;           // capacity of current result output buffer
  int32_t threshold;          // result size threshold in rows.
} SResultInfo;

typedef struct STableQueryInfo {
  TSKEY              lastKey;  // last check ts, todo remove it later
  SResultRowPosition pos;      // current active time window
} STableQueryInfo;

typedef struct SLimit {
  int64_t limit;
  int64_t offset;
} SLimit;

typedef struct STableScanAnalyzeInfo SFileBlockLoadRecorder;

enum {
  STREAM_RECOVER_STEP__NONE = 0,
  STREAM_RECOVER_STEP__PREPARE1,
  STREAM_RECOVER_STEP__PREPARE2,
  STREAM_RECOVER_STEP__SCAN1,
};

extern int32_t exchangeObjRefPool;

typedef struct {
  char*   pData;
  bool    isNull;
  int16_t type;
  int32_t bytes;
} SGroupKeys, SStateKeys;

typedef struct {
  char*           tablename;
  char*           dbname;
  int32_t         tversion;
  SSchemaWrapper* sw;
  SSchemaWrapper* qsw;
} SSchemaInfo;

typedef struct SExchangeOpStopInfo {
  int32_t operatorType;
  int64_t refId;
} SExchangeOpStopInfo;

typedef struct SExprSupp {
  SExprInfo*      pExprInfo;
  int32_t         numOfExprs;  // the number of scalar expression in group operator
  SqlFunctionCtx* pCtx;
  int32_t*        rowEntryInfoOffset;  // offset value for each row result cell info
  SFilterInfo*    pFilterInfo;
} SExprSupp;

typedef enum {
  EX_SOURCE_DATA_NOT_READY = 0x1,
  EX_SOURCE_DATA_READY = 0x2,
  EX_SOURCE_DATA_EXHAUSTED = 0x3,
} EX_SOURCE_STATUS;

#define COL_MATCH_FROM_COL_ID  0x1
#define COL_MATCH_FROM_SLOT_ID 0x2

typedef struct SLoadRemoteDataInfo {
  uint64_t totalSize;     // total load bytes from remote
  uint64_t totalRows;     // total number of rows
  uint64_t totalElapsed;  // total elapsed time
} SLoadRemoteDataInfo;

typedef struct SLimitInfo {
  SLimit   limit;
  SLimit   slimit;
  uint64_t currentGroupId;
  int64_t  remainGroupOffset;
  int64_t  numOfOutputGroups;
  int64_t  remainOffset;
  int64_t  numOfOutputRows;
} SLimitInfo;

typedef struct SExchangeInfo {
  SArray* pSources;
  SArray* pSourceDataInfo;
  tsem_t  ready;
  void*   pTransporter;

  // SArray<SSDataBlock*>, result block list, used to keep the multi-block that
  // passed by downstream operator
  SArray*      pResultBlockList;
  SArray*      pRecycledBlocks;  // build a pool for small data block to avoid to repeatly create and then destroy.
  SSDataBlock* pDummyBlock;      // dummy block, not keep data
  bool         seqLoadData;      // sequential load data or not, false by default
  int32_t      current;
  SLoadRemoteDataInfo loadInfo;
  uint64_t            self;
  SLimitInfo          limitInfo;
  int64_t             openedTs;  // start exec time stamp, todo: move to SLoadRemoteDataInfo
} SExchangeInfo;

typedef struct SScanInfo {
  int32_t numOfAsc;
  int32_t numOfDesc;
} SScanInfo;

typedef struct SSampleExecInfo {
  double   sampleRatio;  // data block sample ratio, 1 by default
  uint32_t seed;         // random seed value
} SSampleExecInfo;

enum {
  TABLE_SCAN__TABLE_ORDER = 1,
  TABLE_SCAN__BLOCK_ORDER = 2,
};

typedef struct SAggSupporter {
  SSHashObj*     pResultRowHashTable;  // quick locate the window object for each result
  char*          keyBuf;               // window key buffer
  SDiskbasedBuf* pResultBuf;           // query result buffer based on blocked-wised disk file
  int32_t        resultRowSize;  // the result buffer size for each result row, with the meta data size for each row
  int32_t        currentPageId;  // current write page id
} SAggSupporter;

typedef struct {
  // if the upstream is an interval operator, the interval info is also kept here to get the time window to check if
  // current data block needs to be loaded.
  SInterval      interval;
  SAggSupporter* pAggSup;
  SExprSupp*     pExprSup;  // expr supporter of aggregate operator
} SAggOptrPushDownInfo;

typedef struct STableMetaCacheInfo {
  SLRUCache* pTableMetaEntryCache;  // 100 by default
  uint64_t   metaFetch;
  uint64_t   cacheHit;
} STableMetaCacheInfo;

typedef struct STableScanBase {
  STsdbReader*           dataReader;
  SFileBlockLoadRecorder readRecorder;
  SQueryTableDataCond    cond;
  SAggOptrPushDownInfo   pdInfo;
  SColMatchInfo          matchInfo;
  SReadHandle            readHandle;
  SExprSupp              pseudoSup;
  STableMetaCacheInfo    metaCache;
  int32_t                scanFlag;  // table scan flag to denote if it is a repeat/reverse/main scan
  int32_t                dataBlockLoadFlag;
  SLimitInfo             limitInfo;
  // there are more than one table list exists in one task, if only one vnode exists.
  STableListInfo* pTableListInfo;
  TsdReader     readerAPI;
} STableScanBase;

typedef struct STableScanInfo {
  STableScanBase  base;
  SScanInfo       scanInfo;
  int32_t         scanTimes;
  SSDataBlock*    pResBlock;
  SHashObj*       pIgnoreTables;
  SSampleExecInfo sample;  // sample execution info
  int32_t         currentGroupId;
  int32_t         currentTable;
  int8_t          scanMode;
  int8_t          assignBlockUid;
  bool            hasGroupByTag;
  bool            countOnly;
//  TsdReader    readerAPI;
} STableScanInfo;

typedef struct STableMergeScanInfo {
  int32_t         tableStartIndex;
  int32_t         tableEndIndex;
  bool            hasGroupId;
  uint64_t        groupId;
  STableScanBase  base;
  int32_t         bufPageSize;
  uint32_t        sortBufSize;  // max buffer size for in-memory sort
  SArray*         pSortInfo;
  SSortHandle*    pSortHandle;
  SSDataBlock*    pSortInputBlock;
  SSDataBlock*    pReaderBlock;
  int64_t         startTs;  // sort start time
  SArray*         sortSourceParams;
  SLimitInfo      limitInfo;
  int64_t         numOfRows;
  SScanInfo       scanInfo;
  int32_t         scanTimes;
  int32_t         readIdx;
  SSDataBlock*    pResBlock;
  SSampleExecInfo sample;  // sample execution info
  SSortExecInfo   sortExecInfo;
} STableMergeScanInfo;

typedef struct STagScanInfo {
  SColumnInfo*    pCols;
  SSDataBlock*    pRes;
  SColMatchInfo   matchInfo;
  int32_t         curPos;
  SLimitNode*     pSlimit;
  SReadHandle     readHandle;
  STableListInfo* pTableListInfo;
} STagScanInfo;

typedef enum EStreamScanMode {
  STREAM_SCAN_FROM_READERHANDLE = 1,
  STREAM_SCAN_FROM_RES,
  STREAM_SCAN_FROM_UPDATERES,
  STREAM_SCAN_FROM_DELETE_DATA,
  STREAM_SCAN_FROM_DATAREADER_RETRIEVE,
  STREAM_SCAN_FROM_DATAREADER_RANGE,
} EStreamScanMode;

enum {
  PROJECT_RETRIEVE_CONTINUE = 0x1,
  PROJECT_RETRIEVE_DONE = 0x2,
};

typedef struct SStreamAggSupporter {
  int32_t         resultRowSize;  // the result buffer size for each result row, with the meta data size for each row
  SSDataBlock*    pScanBlock;
  SStreamState*   pState;
  int64_t         gap;        // stream session window gap
  SqlFunctionCtx* pDummyCtx;  // for combine
  SSHashObj*      pResultRows;
  int32_t         stateKeySize;
  int16_t         stateKeyType;
  SDiskbasedBuf*  pResultBuf;
  SStateStore     stateStore;
  STimeWindow     winRange;
  SStorageAPI*    pSessionAPI;
} SStreamAggSupporter;

typedef struct SWindowSupporter {
  SStreamAggSupporter* pStreamAggSup;
  int64_t              gap;
  uint16_t             parentType;
  SAggSupporter*       pIntervalAggSup;
} SWindowSupporter;

typedef struct SPartitionBySupporter {
  SArray* pGroupCols;     // group by columns, SArray<SColumn>
  SArray* pGroupColVals;  // current group column values, SArray<SGroupKeys>
  char*   keyBuf;         // group by keys for hash
  bool    needCalc;       // partition by column
} SPartitionBySupporter;

typedef struct SPartitionDataInfo {
  uint64_t groupId;
  char*    tbname;
  SArray*  rowIds;
} SPartitionDataInfo;

typedef struct STimeWindowAggSupp {
  int8_t          calTrigger;
  int8_t          calTriggerSaved;
  int64_t         deleteMark;
  int64_t         deleteMarkSaved;
  int64_t         waterMark;
  TSKEY           maxTs;
  TSKEY           minTs;
  TSKEY           checkPointTs;
  TSKEY           checkPointInterval;
  SColumnInfoData timeWindowData;  // query time window info for scalar function execution.
} STimeWindowAggSupp;

typedef struct SStreamScanInfo {
  SExprInfo*    pPseudoExpr;
  int32_t       numOfPseudoExpr;
  SExprSupp     tbnameCalSup;
  SExprSupp     tagCalSup;
  int32_t       primaryTsIndex;  // primary time stamp slot id
  SReadHandle   readHandle;
  SInterval     interval;  // if the upstream is an interval operator, the interval info is also kept here.
  SColMatchInfo matchInfo;

  SArray*      pBlockLists;  // multiple SSDatablock.
  SSDataBlock* pRes;         // result SSDataBlock
  SSDataBlock* pUpdateRes;   // update SSDataBlock
  int32_t      updateResIndex;
  int32_t      blockType;        // current block type
  int32_t      validBlockIndex;  // Is current data has returned?
  uint64_t     numOfExec;        // execution times
  STqReader*   tqReader;

  uint64_t     groupId;
  struct SUpdateInfo* pUpdateInfo;

  EStreamScanMode       scanMode;
  struct SOperatorInfo*        pStreamScanOp;
  struct SOperatorInfo*        pTableScanOp;
  SArray*               childIds;
  SWindowSupporter      windowSup;
  SPartitionBySupporter partitionSup;
  SExprSupp*            pPartScalarSup;
  bool                  assignBlockUid;  // assign block uid to groupId, temporarily used for generating rollup SMA.
  int32_t               scanWinIndex;    // for state operator
  int32_t               pullDataResIndex;
  SSDataBlock*          pPullDataRes;    // pull data SSDataBlock
  SSDataBlock*          pDeleteDataRes;  // delete data SSDataBlock
  int32_t               deleteDataIndex;
  STimeWindow           updateWin;
  STimeWindowAggSupp    twAggSup;
  SSDataBlock*          pUpdateDataRes;
  // status for tmq
  SNodeList* pGroupTags;
  SNode*     pTagCond;
  SNode*     pTagIndexCond;

  // recover
  int32_t      blockRecoverTotCnt;
  SSDataBlock* pRecoverRes;

  SSDataBlock*  pCreateTbRes;
  int8_t        igCheckUpdate;
  int8_t        igExpired;
<<<<<<< HEAD
  SStreamState* pState;
=======
  void*         pState;         //void
  SStoreTqReader readerFn;
  SStateStore stateStore;
>>>>>>> 3c2bf197
} SStreamScanInfo;

typedef struct {
  struct SVnode*       vnode;  // todo remove this
  SSDataBlock          pRes;   // result SSDataBlock
  STsdbReader*         dataReader;
  struct SSnapContext* sContext;
  SStorageAPI*         pAPI;
  STableListInfo*      pTableListInfo;
} SStreamRawScanInfo;

typedef struct STableCountScanSupp {
  int16_t dbNameSlotId;
  int16_t stbNameSlotId;
  int16_t tbCountSlotId;
  bool    groupByDbName;
  bool    groupByStbName;
  char    dbNameFilter[TSDB_DB_NAME_LEN];
  char    stbNameFilter[TSDB_TABLE_NAME_LEN];
} STableCountScanSupp;

typedef struct SOptrBasicInfo {
  SResultRowInfo resultRowInfo;
  SSDataBlock*   pRes;
  bool           mergeResultBlock;
  int32_t        inputTsOrder;
  int32_t        outputTsOrder;
} SOptrBasicInfo;

typedef struct SIntervalAggOperatorInfo {
  SOptrBasicInfo     binfo;              // basic info
  SAggSupporter      aggSup;             // aggregate supporter
  SExprSupp          scalarSupp;         // supporter for perform scalar function
  SGroupResInfo      groupResInfo;       // multiple results build supporter
  SInterval          interval;           // interval info
  int32_t            primaryTsIndex;     // primary time stamp slot id from result of downstream operator.
  STimeWindow        win;                // query time range
  bool               timeWindowInterpo;  // interpolation needed or not
  SArray*            pInterpCols;        // interpolation columns
  EOPTR_EXEC_MODEL   execModel;          // operator execution model [batch model|stream model]
  STimeWindowAggSupp twAggSup;
  SArray*            pPrevValues;  //  SArray<SGroupKeys> used to keep the previous not null value for interpolation.
  // for limit optimization
  bool          limited;
  int64_t       limit;
  bool          slimited;
  int64_t       slimit;
  uint64_t      curGroupId; // initialize to UINT64_MAX
  uint64_t      handledGroupNum;
  BoundedQueue* pBQ;
} SIntervalAggOperatorInfo;

typedef struct SMergeAlignedIntervalAggOperatorInfo {
  SIntervalAggOperatorInfo* intervalAggOperatorInfo;

  uint64_t     groupId;  // current groupId
  int64_t      curTs;    // current ts
  SSDataBlock* prefetchedBlock;
  SResultRow*  pResultRow;
} SMergeAlignedIntervalAggOperatorInfo;

typedef struct SStreamIntervalOperatorInfo {
  SOptrBasicInfo     binfo;           // basic info
  SAggSupporter      aggSup;          // aggregate supporter
  SExprSupp          scalarSupp;      // supporter for perform scalar function
  SGroupResInfo      groupResInfo;    // multiple results build supporter
  SInterval          interval;        // interval info
  int32_t            primaryTsIndex;  // primary time stamp slot id from result of downstream operator.
  STimeWindowAggSupp twAggSup;
  bool               invertible;
  bool               ignoreExpiredData;
  bool               ignoreExpiredDataSaved;
  SArray*            pDelWins;  // SWinRes
  int32_t            delIndex;
  SSDataBlock*       pDelRes;
  SPhysiNode*        pPhyNode;  // create new child
  SHashObj*          pPullDataMap;
  SArray*            pPullWins;  // SPullWindowInfo
  int32_t            pullIndex;
  SSDataBlock*       pPullDataRes;
  bool               isFinal;
  SArray*            pChildren;
  int32_t            numOfChild;
<<<<<<< HEAD
  SStreamState*      pState;
=======
  SStreamState*      pState;        // void
>>>>>>> 3c2bf197
  SWinKey            delKey;
  uint64_t           numOfDatapack;
  SArray*            pUpdated;
  SSHashObj*         pUpdatedMap;
  int64_t            dataVersion;
  SStateStore        statestore;
  bool               recvGetAll;
  SHashObj*          pFinalPullDataMap;
} SStreamIntervalOperatorInfo;

typedef struct SDataGroupInfo {
  uint64_t groupId;
  int64_t  numOfRows;
  SArray*  pPageList;
} SDataGroupInfo;

typedef struct SWindowRowsSup {
  STimeWindow win;
  TSKEY       prevTs;
  int32_t     startRowIndex;
  int32_t     numOfRows;
  uint64_t    groupId;
} SWindowRowsSup;

typedef struct SResultWindowInfo {
  void*       pOutputBuf;
  SSessionKey sessionWin;
  bool        isOutput;
} SResultWindowInfo;

typedef struct SStreamSessionAggOperatorInfo {
  SOptrBasicInfo      binfo;
  SStreamAggSupporter streamAggSup;
  SExprSupp           scalarSupp;  // supporter for perform scalar function
  SGroupResInfo       groupResInfo;
  int32_t             primaryTsIndex;  // primary timestamp slot id
  int32_t             endTsIndex;      // window end timestamp slot id
  int32_t             order;           // current SSDataBlock scan order
  STimeWindowAggSupp  twAggSup;
  SSDataBlock*        pWinBlock;   // window result
  SSDataBlock*        pDelRes;     // delete result
  SSDataBlock*        pUpdateRes;  // update window
  bool                returnUpdate;
  SSHashObj*          pStDeleted;
  void*               pDelIterator;
  SArray*             pChildren;  // cache for children's result; final stream operator
  SPhysiNode*         pPhyNode;   // create new child
  bool                isFinal;
  bool                ignoreExpiredData;
  bool                ignoreExpiredDataSaved;
  SArray*             pUpdated;
  SSHashObj*          pStUpdated;
  int64_t             dataVersion;
  SArray*             historyWins;
  bool                isHistoryOp;
} SStreamSessionAggOperatorInfo;

typedef struct SStreamStateAggOperatorInfo {
  SOptrBasicInfo      binfo;
  SStreamAggSupporter streamAggSup;
  SExprSupp           scalarSupp;  // supporter for perform scalar function
  SGroupResInfo       groupResInfo;
  int32_t             primaryTsIndex;  // primary timestamp slot id
  STimeWindowAggSupp  twAggSup;
  SColumn             stateCol;
  SSDataBlock*        pDelRes;
  SSHashObj*          pSeDeleted;
  void*               pDelIterator;
  SArray*             pChildren;  // cache for children's result;
  bool                ignoreExpiredData;
  bool                ignoreExpiredDataSaved;
  SArray*             pUpdated;
  SSHashObj*          pSeUpdated;
  int64_t             dataVersion;
  bool                isHistoryOp;
  SArray*             historyWins;
} SStreamStateAggOperatorInfo;

typedef struct SStreamPartitionOperatorInfo {
  SOptrBasicInfo        binfo;
  SPartitionBySupporter partitionSup;
  SExprSupp             scalarSup;
  SExprSupp             tbnameCalSup;
  SExprSupp             tagCalSup;
  SHashObj*             pPartitions;
  void*                 parIte;
  void*                 pTbNameIte;
  SSDataBlock*          pInputDataBlock;
  int32_t               tsColIndex;
  SSDataBlock*          pDelRes;
  SSDataBlock*          pCreateTbRes;
} SStreamPartitionOperatorInfo;

typedef struct SStreamFillSupporter {
  int32_t        type;  // fill type
  SInterval      interval;
  SResultRowData prev;
  SResultRowData cur;
  SResultRowData next;
  SResultRowData nextNext;
  SFillColInfo*  pAllColInfo;  // fill exprs and not fill exprs
  SExprSupp      notFillExprSup;
  int32_t        numOfAllCols;  // number of all exprs, including the tags columns
  int32_t        numOfFillCols;
  int32_t        numOfNotFillCols;
  int32_t        rowSize;
  SSHashObj*     pResMap;
  bool           hasDelete;
  SStorageAPI*   pAPI;
} SStreamFillSupporter;

typedef struct SStreamFillOperatorInfo {
  SStreamFillSupporter* pFillSup;
  SSDataBlock*          pRes;
  SSDataBlock*          pSrcBlock;
  int32_t               srcRowIndex;
  SSDataBlock*          pSrcDelBlock;
  int32_t               srcDelRowIndex;
  SSDataBlock*          pDelRes;
  SColMatchInfo         matchInfo;
  int32_t               primaryTsCol;
  int32_t               primarySrcSlotId;
  SStreamFillInfo*      pFillInfo;
} SStreamFillOperatorInfo;

#define OPTR_IS_OPENED(_optr)  (((_optr)->status & OP_OPENED) == OP_OPENED)
#define OPTR_SET_OPENED(_optr) ((_optr)->status |= OP_OPENED)

SSchemaWrapper* extractQueriedColumnSchema(SScanPhysiNode* pScanNode);
int32_t initQueriedTableSchemaInfo(SReadHandle* pHandle, SScanPhysiNode* pScanNode, const char* dbName, SExecTaskInfo* pTaskInfo);
void    cleanupQueriedTableScanInfo(SSchemaInfo* pSchemaInfo);

void initBasicInfo(SOptrBasicInfo* pInfo, SSDataBlock* pBlock);
void cleanupBasicInfo(SOptrBasicInfo* pInfo);

int32_t initExprSupp(SExprSupp* pSup, SExprInfo* pExprInfo, int32_t numOfExpr, SFunctionStateStore* pStore);
void    cleanupExprSupp(SExprSupp* pSup);

<<<<<<< HEAD

=======
>>>>>>> 3c2bf197
int32_t initAggSup(SExprSupp* pSup, SAggSupporter* pAggSup, SExprInfo* pExprInfo, int32_t numOfCols, size_t keyBufSize,
                   const char* pkey, void* pState, SFunctionStateStore* pStore);
void    cleanupAggSup(SAggSupporter* pAggSup);

void initResultSizeInfo(SResultInfo* pResultInfo, int32_t numOfRows);

void doBuildStreamResBlock(struct SOperatorInfo* pOperator, SOptrBasicInfo* pbInfo, SGroupResInfo* pGroupResInfo,
                           SDiskbasedBuf* pBuf);
void doBuildResultDatablock(struct SOperatorInfo* pOperator, SOptrBasicInfo* pbInfo, SGroupResInfo* pGroupResInfo,
                            SDiskbasedBuf* pBuf);

bool hasLimitOffsetInfo(SLimitInfo* pLimitInfo);
bool hasSlimitOffsetInfo(SLimitInfo* pLimitInfo);
void initLimitInfo(const SNode* pLimit, const SNode* pSLimit, SLimitInfo* pLimitInfo);
void resetLimitInfoForNextGroup(SLimitInfo* pLimitInfo);
bool applyLimitOffset(SLimitInfo* pLimitInfo, SSDataBlock* pBlock, SExecTaskInfo* pTaskInfo);

void applyAggFunctionOnPartialTuples(SExecTaskInfo* taskInfo, SqlFunctionCtx* pCtx, SColumnInfoData* pTimeWindowData,
                                     int32_t offset, int32_t forwardStep, int32_t numOfTotal, int32_t numOfOutput);

int32_t extractDataBlockFromFetchRsp(SSDataBlock* pRes, char* pData, SArray* pColList, char** pNextStart);
void    updateLoadRemoteInfo(SLoadRemoteDataInfo* pInfo, int64_t numOfRows, int32_t dataLen, int64_t startTs,
                             struct SOperatorInfo* pOperator);

STimeWindow getFirstQualifiedTimeWindow(int64_t ts, STimeWindow* pWindow, SInterval* pInterval, int32_t order);
int32_t     getBufferPgSize(int32_t rowSize, uint32_t* defaultPgsz, uint32_t* defaultBufsz);

extern void doDestroyExchangeOperatorInfo(void* param);

int32_t doFilter(SSDataBlock* pBlock, SFilterInfo* pFilterInfo, SColMatchInfo* pColMatchInfo);
int32_t addTagPseudoColumnData(SReadHandle* pHandle, const SExprInfo* pExpr, int32_t numOfExpr, SSDataBlock* pBlock,
                               int32_t rows, const char* idStr, STableMetaCacheInfo* pCache);

void appendOneRowToDataBlock(SSDataBlock* pBlock, STupleHandle* pTupleHandle);
void setTbNameColData(const SSDataBlock* pBlock, SColumnInfoData* pColInfoData, int32_t functionId, const char* name);

void setResultRowInitCtx(SResultRow* pResult, SqlFunctionCtx* pCtx, int32_t numOfOutput, int32_t* rowEntryInfoOffset);
void clearResultRowInitFlag(SqlFunctionCtx* pCtx, int32_t numOfOutput);

SResultRow* doSetResultOutBufByKey(SDiskbasedBuf* pResultBuf, SResultRowInfo* pResultRowInfo, char* pData,
                                   int16_t bytes, bool masterscan, uint64_t groupId, SExecTaskInfo* pTaskInfo,
                                   bool isIntervalQuery, SAggSupporter* pSup, bool keepGroup);

int32_t projectApplyFunctions(SExprInfo* pExpr, SSDataBlock* pResult, SSDataBlock* pSrcBlock, SqlFunctionCtx* pCtx,
                              int32_t numOfOutput, SArray* pPseudoList);

void setInputDataBlock(SExprSupp* pExprSupp, SSDataBlock* pBlock, int32_t order, int32_t scanFlag, bool createDummyCol);

int32_t checkForQueryBuf(size_t numOfTables);

int32_t createDataSinkParam(SDataSinkNode* pNode, void** pParam, SExecTaskInfo* pTask, SReadHandle* readHandle);

STimeWindow getActiveTimeWindow(SDiskbasedBuf* pBuf, SResultRowInfo* pResultRowInfo, int64_t ts, SInterval* pInterval,
                                int32_t order);
int32_t getNumOfRowsInTimeWindow(SDataBlockInfo* pDataBlockInfo, TSKEY* pPrimaryColumn, int32_t startPos, TSKEY ekey,
                                 __block_search_fn_t searchFn, STableQueryInfo* item, int32_t order);
int32_t binarySearchForKey(char* pValue, int num, TSKEY key, int order);
SResultRow* getNewResultRow(SDiskbasedBuf* pResultBuf, int32_t* currentPageId, int32_t interBufSize);
void getCurSessionWindow(SStreamAggSupporter* pAggSup, TSKEY startTs, TSKEY endTs, uint64_t groupId, SSessionKey* pKey);
bool isInTimeWindow(STimeWindow* pWin, TSKEY ts, int64_t gap);
bool functionNeedToExecute(SqlFunctionCtx* pCtx);
bool isOverdue(TSKEY ts, STimeWindowAggSupp* pSup);
bool isCloseWindow(STimeWindow* pWin, STimeWindowAggSupp* pSup);
bool isDeletedStreamWindow(STimeWindow* pWin, uint64_t groupId, void* pState, STimeWindowAggSupp* pTwSup, SStateStore* pStore);
void appendOneRowToStreamSpecialBlock(SSDataBlock* pBlock, TSKEY* pStartTs, TSKEY* pEndTs, uint64_t* pUid,
                                      uint64_t* pGp, void* pTbName);
uint64_t calGroupIdByData(SPartitionBySupporter* pParSup, SExprSupp* pExprSup, SSDataBlock* pBlock, int32_t rowId);

int32_t finalizeResultRows(SDiskbasedBuf* pBuf, SResultRowPosition* resultRowPosition, SExprSupp* pSup,
                           SSDataBlock* pBlock, SExecTaskInfo* pTaskInfo);

bool    groupbyTbname(SNodeList* pGroupList);
int32_t buildDataBlockFromGroupRes(struct SOperatorInfo* pOperator, void* pState, SSDataBlock* pBlock, SExprSupp* pSup,
                                   SGroupResInfo* pGroupResInfo);
int32_t saveSessionDiscBuf(void* pState, SSessionKey* key, void* buf, int32_t size, SStateStore* pAPI);
int32_t buildSessionResultDataBlock(struct SOperatorInfo* pOperator, void* pState, SSDataBlock* pBlock,
                                    SExprSupp* pSup, SGroupResInfo* pGroupResInfo);
int32_t releaseOutputBuf(void* pState, SWinKey* pKey, SResultRow* pResult, SStateStore* pAPI);
void    getNextIntervalWindow(SInterval* pInterval, STimeWindow* tw, int32_t order);
int32_t getForwardStepsInBlock(int32_t numOfRows, __block_search_fn_t searchFn, TSKEY ekey, int32_t pos, int32_t order,
                               int64_t* pData);
void    appendCreateTableRow(void* pState, SExprSupp* pTableSup, SExprSupp* pTagSup, uint64_t groupId,
                             SSDataBlock* pSrcBlock, int32_t rowId, SSDataBlock* pDestBlock, SStateStore* pAPI);

SSDataBlock* buildCreateTableBlock(SExprSupp* tbName, SExprSupp* tag);
SExprInfo*   createExpr(SNodeList* pNodeList, int32_t* numOfExprs);
void         destroyExprInfo(SExprInfo* pExpr, int32_t numOfExprs);

void copyResultrowToDataBlock(SExprInfo* pExprInfo, int32_t numOfExprs, SResultRow* pRow, SqlFunctionCtx* pCtx,
                              SSDataBlock* pBlock, const int32_t* rowEntryOffset, SExecTaskInfo* pTaskInfo);
void doUpdateNumOfRows(SqlFunctionCtx* pCtx, SResultRow* pRow, int32_t numOfExprs, const int32_t* rowEntryOffset);
void doClearBufferedBlocks(SStreamScanInfo* pInfo);

uint64_t calcGroupId(char* pData, int32_t len);
void streamOpReleaseState(struct SOperatorInfo* pOperator);
void streamOpReloadState(struct SOperatorInfo* pOperator);

#ifdef __cplusplus
}
#endif

#endif  // TDENGINE_EXECUTORINT_H<|MERGE_RESOLUTION|>--- conflicted
+++ resolved
@@ -373,13 +373,9 @@
   SSDataBlock*  pCreateTbRes;
   int8_t        igCheckUpdate;
   int8_t        igExpired;
-<<<<<<< HEAD
-  SStreamState* pState;
-=======
   void*         pState;         //void
   SStoreTqReader readerFn;
   SStateStore stateStore;
->>>>>>> 3c2bf197
 } SStreamScanInfo;
 
 typedef struct {
@@ -463,11 +459,7 @@
   bool               isFinal;
   SArray*            pChildren;
   int32_t            numOfChild;
-<<<<<<< HEAD
-  SStreamState*      pState;
-=======
   SStreamState*      pState;        // void
->>>>>>> 3c2bf197
   SWinKey            delKey;
   uint64_t           numOfDatapack;
   SArray*            pUpdated;
@@ -606,10 +598,6 @@
 int32_t initExprSupp(SExprSupp* pSup, SExprInfo* pExprInfo, int32_t numOfExpr, SFunctionStateStore* pStore);
 void    cleanupExprSupp(SExprSupp* pSup);
 
-<<<<<<< HEAD
-
-=======
->>>>>>> 3c2bf197
 int32_t initAggSup(SExprSupp* pSup, SAggSupporter* pAggSup, SExprInfo* pExprInfo, int32_t numOfCols, size_t keyBufSize,
                    const char* pkey, void* pState, SFunctionStateStore* pStore);
 void    cleanupAggSup(SAggSupporter* pAggSup);
