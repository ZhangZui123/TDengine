--- conflicted
+++ resolved
@@ -250,10 +250,7 @@
   SSDataBlock*    pRes;
   SColMatchInfo   matchInfo;
   int32_t         curPos;
-<<<<<<< HEAD
-=======
   SLimitNode*     pSlimit;
->>>>>>> e12b70d2
   SReadHandle     readHandle;
   STableListInfo* pTableListInfo;
 } STagScanInfo;
@@ -313,11 +310,8 @@
   int64_t         waterMark;
   TSKEY           maxTs;
   TSKEY           minTs;
-<<<<<<< HEAD
   TSKEY           checkPointTs;
   TSKEY           checkPointInterval;
-=======
->>>>>>> e12b70d2
   SColumnInfoData timeWindowData;  // query time window info for scalar function execution.
 } STimeWindowAggSupp;
 
@@ -369,16 +363,10 @@
   int32_t      blockRecoverTotCnt;
   SSDataBlock* pRecoverRes;
 
-<<<<<<< HEAD
   SSDataBlock*  pCreateTbRes;
   int8_t        igCheckUpdate;
   int8_t        igExpired;
   SStreamState* pState;
-=======
-  SSDataBlock* pCreateTbRes;
-  int8_t       igCheckUpdate;
-  int8_t       igExpired;
->>>>>>> e12b70d2
 } SStreamScanInfo;
 
 typedef struct {
@@ -452,10 +440,7 @@
   SSDataBlock*       pPullDataRes;
   bool               isFinal;
   SArray*            pChildren;
-<<<<<<< HEAD
   int32_t            numOfChild;
-=======
->>>>>>> e12b70d2
   SStreamState*      pState;
   SWinKey            delKey;
   uint64_t           numOfDatapack;
@@ -587,10 +572,6 @@
 int32_t initExprSupp(SExprSupp* pSup, SExprInfo* pExprInfo, int32_t numOfExpr);
 void    cleanupExprSupp(SExprSupp* pSup);
 
-<<<<<<< HEAD
-=======
-void destroyExprInfo(SExprInfo* pExpr, int32_t numOfExprs);
->>>>>>> e12b70d2
 
 int32_t initAggSup(SExprSupp* pSup, SAggSupporter* pAggSup, SExprInfo* pExprInfo, int32_t numOfCols, size_t keyBufSize,
                    const char* pkey, void* pState);
@@ -681,10 +662,7 @@
 
 SSDataBlock* buildCreateTableBlock(SExprSupp* tbName, SExprSupp* tag);
 SExprInfo*   createExpr(SNodeList* pNodeList, int32_t* numOfExprs);
-<<<<<<< HEAD
 void         destroyExprInfo(SExprInfo* pExpr, int32_t numOfExprs);
-=======
->>>>>>> e12b70d2
 
 void copyResultrowToDataBlock(SExprInfo* pExprInfo, int32_t numOfExprs, SResultRow* pRow, SqlFunctionCtx* pCtx,
                               SSDataBlock* pBlock, const int32_t* rowEntryOffset, SExecTaskInfo* pTaskInfo);
