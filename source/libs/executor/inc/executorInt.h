/*
 * Copyright (c) 2019 TAOS Data, Inc. <jhtao@taosdata.com>
 *
 * This program is free software: you can use, redistribute, and/or modify
 * it under the terms of the GNU Affero General Public License, version 3
 * or later ("AGPL"), as published by the Free Software Foundation.
 *
 * This program is distributed in the hope that it will be useful, but WITHOUT
 * ANY WARRANTY; without even the implied warranty of MERCHANTABILITY or
 * FITNESS FOR A PARTICULAR PURPOSE.
 *
 * You should have received a copy of the GNU Affero General Public License
 * along with this program. If not, see <http://www.gnu.org/licenses/>.
 */
#ifndef TDENGINE_EXECUTORINT_H
#define TDENGINE_EXECUTORINT_H

#ifdef __cplusplus
extern "C" {
#endif

#include "os.h"
#include "tcommon.h"
#include "theap.h"
#include "tlosertree.h"
#include "tsort.h"
#include "ttszip.h"
#include "tvariant.h"

#include "dataSinkMgt.h"
#include "executil.h"
#include "executor.h"
#include "planner.h"
#include "scalar.h"
#include "taosdef.h"
#include "tarray.h"
#include "tfill.h"
#include "thash.h"
#include "tlockfree.h"
#include "tmsg.h"
#include "tpagedbuf.h"
// #include "tstream.h"
// #include "tstreamUpdate.h"
#include "tlrucache.h"

typedef int32_t (*__block_search_fn_t)(char* data, int32_t num, int64_t key, int32_t order);

typedef struct STsdbReader STsdbReader;
typedef struct STqReader   STqReader;

typedef enum SOperatorParamType { OP_GET_PARAM = 1, OP_NOTIFY_PARAM } SOperatorParamType;

#define IS_VALID_SESSION_WIN(winInfo)        ((winInfo).sessionWin.win.skey > 0)
#define SET_SESSION_WIN_INVALID(winInfo)     ((winInfo).sessionWin.win.skey = INT64_MIN)
#define IS_INVALID_SESSION_WIN_KEY(winKey)   ((winKey).win.skey <= 0)
#define SET_SESSION_WIN_KEY_INVALID(pWinKey) ((pWinKey)->win.skey = INT64_MIN)

/**
 * If the number of generated results is greater than this value,
 * query query will be halt and return results to client immediate.
 */
typedef struct SResultInfo {  // TODO refactor
  int64_t totalRows;          // total generated result size in rows
  int64_t totalBytes;         // total results in bytes.
  int32_t capacity;           // capacity of current result output buffer
  int32_t threshold;          // result size threshold in rows.
} SResultInfo;

typedef struct STableQueryInfo {
  TSKEY              lastKey;  // last check ts, todo remove it later
  SResultRowPosition pos;      // current active time window
} STableQueryInfo;

typedef struct SLimit {
  int64_t limit;
  int64_t offset;
} SLimit;

typedef struct STableScanAnalyzeInfo SFileBlockLoadRecorder;

enum {
  STREAM_RECOVER_STEP__NONE = 0,
  STREAM_RECOVER_STEP__PREPARE1,
  STREAM_RECOVER_STEP__PREPARE2,
  STREAM_RECOVER_STEP__SCAN1,
};

extern int32_t exchangeObjRefPool;

typedef struct {
  char*   pData;
  bool    isNull;
  int16_t type;
  int32_t bytes;
} SGroupKeys, SStateKeys;

typedef struct {
  char*           tablename;
  char*           dbname;
  int32_t         tversion;
  SSchemaWrapper* sw;
  SSchemaWrapper* qsw;
} SSchemaInfo;

typedef struct SExchangeOpStopInfo {
  int32_t operatorType;
  int64_t refId;
} SExchangeOpStopInfo;

typedef struct SGcOperatorParam {
  int64_t sessionId;
  int32_t downstreamIdx;
  int32_t vgId;
  int64_t tbUid;
  bool    needCache;
} SGcOperatorParam;

typedef struct SGcNotifyOperatorParam {
  int32_t downstreamIdx;
  int32_t vgId;
  int64_t tbUid;
} SGcNotifyOperatorParam;

typedef struct SExprSupp {
  SExprInfo*      pExprInfo;
  int32_t         numOfExprs;  // the number of scalar expression in group operator
  SqlFunctionCtx* pCtx;
  int32_t*        rowEntryInfoOffset;  // offset value for each row result cell info
  SFilterInfo*    pFilterInfo;
} SExprSupp;

typedef enum {
  EX_SOURCE_DATA_NOT_READY = 0x1,
  EX_SOURCE_DATA_STARTED,
  EX_SOURCE_DATA_READY,
  EX_SOURCE_DATA_EXHAUSTED,
} EX_SOURCE_STATUS;

#define COL_MATCH_FROM_COL_ID  0x1
#define COL_MATCH_FROM_SLOT_ID 0x2

typedef struct SLoadRemoteDataInfo {
  uint64_t totalSize;     // total load bytes from remote
  uint64_t totalRows;     // total number of rows
  uint64_t totalElapsed;  // total elapsed time
} SLoadRemoteDataInfo;

typedef struct SLimitInfo {
  SLimit   limit;
  SLimit   slimit;
  uint64_t currentGroupId;
  int64_t  remainGroupOffset;
  int64_t  numOfOutputGroups;
  int64_t  remainOffset;
  int64_t  numOfOutputRows;
} SLimitInfo;

typedef struct SSortMergeJoinOperatorParam {
  bool initDownstream;
} SSortMergeJoinOperatorParam;

typedef struct SExchangeOperatorBasicParam {
  int32_t vgId;
  int32_t srcOpType;
  bool    tableSeq;
  SArray* uidList;
} SExchangeOperatorBasicParam;

typedef struct SExchangeOperatorBatchParam {
  bool       multiParams;
  SSHashObj* pBatchs;  // SExchangeOperatorBasicParam
} SExchangeOperatorBatchParam;

typedef struct SExchangeOperatorParam {
  bool                        multiParams;
  SExchangeOperatorBasicParam basic;
} SExchangeOperatorParam;

typedef struct SExchangeSrcIndex {
  int32_t srcIdx;
  int32_t inUseIdx;
} SExchangeSrcIndex;

typedef struct SExchangeInfo {
  SArray*    pSources;
  SSHashObj* pHashSources;
  SArray*    pSourceDataInfo;
  tsem_t     ready;
  void*      pTransporter;

  // SArray<SSDataBlock*>, result block list, used to keep the multi-block that
  // passed by downstream operator
  SArray*      pResultBlockList;
  SArray*      pRecycledBlocks;  // build a pool for small data block to avoid to repeatly create and then destroy.
  SSDataBlock* pDummyBlock;      // dummy block, not keep data
  bool         seqLoadData;      // sequential load data or not, false by default
  bool         dynamicOp;
  int32_t      current;
  SLoadRemoteDataInfo loadInfo;
  uint64_t            self;
  SLimitInfo          limitInfo;
  int64_t             openedTs;  // start exec time stamp, todo: move to SLoadRemoteDataInfo
  char*               pTaskId;
} SExchangeInfo;

typedef struct SScanInfo {
  int32_t numOfAsc;
  int32_t numOfDesc;
} SScanInfo;

typedef struct SSampleExecInfo {
  double   sampleRatio;  // data block sample ratio, 1 by default
  uint32_t seed;         // random seed value
} SSampleExecInfo;

enum {
  TABLE_SCAN__TABLE_ORDER = 1,
  TABLE_SCAN__BLOCK_ORDER = 2,
};

typedef enum ETableCountState {
  TABLE_COUNT_STATE_NONE = 0,      // before start scan
  TABLE_COUNT_STATE_SCAN = 1,      // cur group scanning
  TABLE_COUNT_STATE_PROCESSED = 2, // cur group processed
  TABLE_COUNT_STATE_END = 3,       // finish or noneed to process
} ETableCountState;

typedef struct SAggSupporter {
  SSHashObj*     pResultRowHashTable;  // quick locate the window object for each result
  char*          keyBuf;               // window key buffer
  SDiskbasedBuf* pResultBuf;           // query result buffer based on blocked-wised disk file
  int32_t        resultRowSize;  // the result buffer size for each result row, with the meta data size for each row
  int32_t        currentPageId;  // current write page id
} SAggSupporter;

typedef struct {
  // if the upstream is an interval operator, the interval info is also kept here to get the time window to check if
  // current data block needs to be loaded.
  SInterval      interval;
  SAggSupporter* pAggSup;
  SExprSupp*     pExprSup;  // expr supporter of aggregate operator
} SAggOptrPushDownInfo;

typedef struct STableMetaCacheInfo {
  SLRUCache* pTableMetaEntryCache;  // 100 by default
  uint64_t   metaFetch;
  uint64_t   cacheHit;
} STableMetaCacheInfo;

typedef struct STableScanBase {
  STsdbReader*           dataReader;
  SFileBlockLoadRecorder readRecorder;
  SQueryTableDataCond    cond;
  SAggOptrPushDownInfo   pdInfo;
  SColMatchInfo          matchInfo;
  SReadHandle            readHandle;
  SExprSupp              pseudoSup;
  STableMetaCacheInfo    metaCache;
  int32_t                scanFlag;  // table scan flag to denote if it is a repeat/reverse/main scan
  int32_t                dataBlockLoadFlag;
  SLimitInfo             limitInfo;
  // there are more than one table list exists in one task, if only one vnode exists.
  STableListInfo* pTableListInfo;
  TsdReader       readerAPI;
} STableScanBase;

typedef struct STableScanInfo {
  STableScanBase  base;
  SScanInfo       scanInfo;
  int32_t         scanTimes;
  SSDataBlock*    pResBlock;
  SHashObj*       pIgnoreTables;
  SSampleExecInfo sample;  // sample execution info
  int32_t         tableStartIndex;    // current group scan start
  int32_t         tableEndIndex;      // current group scan end
  int32_t         currentGroupId;
  int32_t         currentTable;  
  int8_t          scanMode;
  int8_t          assignBlockUid;
  uint8_t         countState;     // empty table count state
  bool            hasGroupByTag;
  bool            filesetDelimited;
  bool            needCountEmptyTable;
} STableScanInfo;

typedef enum ESubTableInputType {
  SUB_TABLE_MEM_BLOCK,
  SUB_TABLE_EXT_PAGES,
} ESubTableInputType;

typedef struct STmsSubTableInput {
  STsdbReader* pReader;
  SQueryTableDataCond tblCond;
  STableKeyInfo* pKeyInfo;
  bool bInMemReader;
  ESubTableInputType type;
  SSDataBlock* pReaderBlock;

  SArray* aBlockPages;
  SSDataBlock* pPageBlock;
  int32_t pageIdx;

  int32_t rowIdx;
  int64_t* aTs;
} STmsSubTableInput;

typedef struct SBlockOrderInfo SBlockOrderInfo;
typedef struct STmsSubTablesMergeInfo {
  SBlockOrderInfo* pOrderInfo;

  int32_t numSubTables;
  STmsSubTableInput* aInputs;
  SMultiwayMergeTreeInfo* pTree;
  int32_t numSubTablesCompleted;

  int32_t        numTableBlocksInMem;
  SDiskbasedBuf* pBlocksBuf;

  int32_t numInMemReaders;
} STmsSubTablesMergeInfo;

typedef struct STableMergeScanInfo {
  int32_t         tableStartIndex;
  int32_t         tableEndIndex;
  bool            hasGroupId;
  uint64_t        groupId;
  STableScanBase  base;
  int32_t         bufPageSize;
  uint32_t        sortBufSize;  // max buffer size for in-memory sort
  SArray*         pSortInfo;
  SSortHandle*    pSortHandle;
  SSDataBlock*    pSortInputBlock;
  SSDataBlock*    pReaderBlock;
  int64_t         startTs;  // sort start time
  SLimitInfo      limitInfo;
  int64_t         numOfRows;
  SScanInfo       scanInfo;
  int32_t         scanTimes;
  int32_t         readIdx;
  SSDataBlock*    pResBlock;
  SSampleExecInfo sample;  // sample execution info
  SSHashObj*       mTableNumRows; // uid->num of table rows
  SHashObj*        mSkipTables;
  int64_t          mergeLimit;
  SSortExecInfo   sortExecInfo;
  bool             needCountEmptyTable;
  bool             bGroupProcessed;    // the group return data means processed
  bool             filesetDelimited;
  bool             bNewFilesetEvent;
  bool             bNextDurationBlockEvent;
  int32_t          numNextDurationBlocks;
  SSDataBlock*     nextDurationBlocks[2];
  bool             rtnNextDurationBlocks;
  int32_t          nextDurationBlocksIdx;
<<<<<<< HEAD
  bool             bSortRowId;
=======

  STmsSubTablesMergeInfo* pSubTablesMergeInfo;
>>>>>>> ba412313
} STableMergeScanInfo;

typedef struct STagScanFilterContext {
  SHashObj* colHash;
  int32_t   index;
  SArray*   cInfoList;
} STagScanFilterContext;

typedef struct STagScanInfo {
  SColumnInfo*          pCols;
  SSDataBlock*          pRes;
  SColMatchInfo         matchInfo;
  int32_t               curPos;
  SReadHandle           readHandle;
  STableListInfo*       pTableListInfo;
  uint64_t              suid;
  void*                 pCtbCursor;
  SNode*                pTagCond;
  SNode*                pTagIndexCond;
  STagScanFilterContext filterCtx;
  SArray*               aUidTags;     // SArray<STUidTagInfo>
  SArray*               aFilterIdxs;  // SArray<int32_t>
  SStorageAPI*          pStorageAPI;
  SLimitInfo           limitInfo;
} STagScanInfo;

typedef enum EStreamScanMode {
  STREAM_SCAN_FROM_READERHANDLE = 1,
  STREAM_SCAN_FROM_RES,
  STREAM_SCAN_FROM_UPDATERES,
  STREAM_SCAN_FROM_DELETE_DATA,
  STREAM_SCAN_FROM_DATAREADER_RETRIEVE,
  STREAM_SCAN_FROM_DATAREADER_RANGE,
} EStreamScanMode;

enum {
  PROJECT_RETRIEVE_CONTINUE = 0x1,
  PROJECT_RETRIEVE_DONE = 0x2,
};

typedef struct SStreamAggSupporter {
  int32_t             resultRowSize;  // the result buffer size for each result row, with the meta data size for each row
  SSDataBlock*        pScanBlock;
  SStreamState*       pState;
  int64_t             gap;        // stream session window gap
  SqlFunctionCtx*     pDummyCtx;  // for combine
  SSHashObj*          pResultRows;
  int32_t             stateKeySize;
  int16_t             stateKeyType;
  SDiskbasedBuf*      pResultBuf;
  SStateStore         stateStore;
  STimeWindow         winRange;
  SStorageAPI*        pSessionAPI;
  struct SUpdateInfo* pUpdateInfo;
  int32_t             windowCount;
  int32_t             windowSliding;
} SStreamAggSupporter;

typedef struct SWindowSupporter {
  SStreamAggSupporter* pStreamAggSup;
  int64_t              gap;
  uint16_t             parentType;
  SAggSupporter*       pIntervalAggSup;
} SWindowSupporter;

typedef struct SPartitionBySupporter {
  SArray* pGroupCols;     // group by columns, SArray<SColumn>
  SArray* pGroupColVals;  // current group column values, SArray<SGroupKeys>
  char*   keyBuf;         // group by keys for hash
  bool    needCalc;       // partition by column
} SPartitionBySupporter;

typedef struct SPartitionDataInfo {
  uint64_t groupId;
  char*    tbname;
  SArray*  rowIds;
} SPartitionDataInfo;

typedef struct STimeWindowAggSupp {
  int8_t          calTrigger;
  int8_t          calTriggerSaved;
  int64_t         deleteMark;
  int64_t         deleteMarkSaved;
  int64_t         waterMark;
  TSKEY           maxTs;
  TSKEY           minTs;
  SColumnInfoData timeWindowData;  // query time window info for scalar function execution.
} STimeWindowAggSupp;

typedef struct SStreamScanInfo {
  SExprInfo*    pPseudoExpr;
  int32_t       numOfPseudoExpr;
  SExprSupp     tbnameCalSup;
  SExprSupp     tagCalSup;
  int32_t       primaryTsIndex;  // primary time stamp slot id
  SReadHandle   readHandle;
  SInterval     interval;  // if the upstream is an interval operator, the interval info is also kept here.
  SColMatchInfo matchInfo;

  SArray*      pBlockLists;  // multiple SSDatablock.
  SSDataBlock* pRes;         // result SSDataBlock
  SSDataBlock* pUpdateRes;   // update SSDataBlock
  int32_t      updateResIndex;
  int32_t      blockType;        // current block type
  int32_t      validBlockIndex;  // Is current data has returned?
  uint64_t     numOfExec;        // execution times
  STqReader*   tqReader;

  uint64_t            groupId;
  struct SUpdateInfo* pUpdateInfo;

  EStreamScanMode       scanMode;
  struct SOperatorInfo* pStreamScanOp;
  struct SOperatorInfo* pTableScanOp;
  SArray*               childIds;
  SWindowSupporter      windowSup;
  SPartitionBySupporter partitionSup;
  SExprSupp*            pPartScalarSup;
  bool                  assignBlockUid;  // assign block uid to groupId, temporarily used for generating rollup SMA.
  int32_t               scanWinIndex;    // for state operator
  SSDataBlock*          pDeleteDataRes;  // delete data SSDataBlock
  int32_t               deleteDataIndex;
  STimeWindow           updateWin;
  STimeWindowAggSupp    twAggSup;
  SSDataBlock*          pUpdateDataRes;
  // status for tmq
  SNodeList* pGroupTags;
  SNode*     pTagCond;
  SNode*     pTagIndexCond;

  // recover
  int32_t      blockRecoverTotCnt;
  SSDataBlock* pRecoverRes;

  SSDataBlock*   pCreateTbRes;
  int8_t         igCheckUpdate;
  int8_t         igExpired;
  void*          pState;  // void
  SStoreTqReader readerFn;
  SStateStore    stateStore;
  SSDataBlock*   pCheckpointRes;
} SStreamScanInfo;

typedef struct {
  struct SVnode*       vnode;  // todo remove this
  SSDataBlock          pRes;   // result SSDataBlock
  STsdbReader*         dataReader;
  struct SSnapContext* sContext;
  SStorageAPI*         pAPI;
  STableListInfo*      pTableListInfo;
} SStreamRawScanInfo;

typedef struct STableCountScanSupp {
  int16_t dbNameSlotId;
  int16_t stbNameSlotId;
  int16_t tbCountSlotId;
  bool    groupByDbName;
  bool    groupByStbName;
  char    dbNameFilter[TSDB_DB_NAME_LEN];
  char    stbNameFilter[TSDB_TABLE_NAME_LEN];
} STableCountScanSupp;

typedef struct SOptrBasicInfo {
  SResultRowInfo resultRowInfo;
  SSDataBlock*   pRes;
  bool           mergeResultBlock;
  int32_t        inputTsOrder;
  int32_t        outputTsOrder;
} SOptrBasicInfo;

typedef struct SIntervalAggOperatorInfo {
  SOptrBasicInfo     binfo;              // basic info
  SAggSupporter      aggSup;             // aggregate supporter
  SExprSupp          scalarSupp;         // supporter for perform scalar function
  SGroupResInfo      groupResInfo;       // multiple results build supporter
  SInterval          interval;           // interval info
  int32_t            primaryTsIndex;     // primary time stamp slot id from result of downstream operator.
  STimeWindow        win;                // query time range
  bool               timeWindowInterpo;  // interpolation needed or not
  SArray*            pInterpCols;        // interpolation columns
  EOPTR_EXEC_MODEL   execModel;          // operator execution model [batch model|stream model]
  STimeWindowAggSupp twAggSup;
  SArray*            pPrevValues;  //  SArray<SGroupKeys> used to keep the previous not null value for interpolation.
  // for limit optimization
  bool          limited;
  int64_t       limit;
  bool          slimited;
  int64_t       slimit;
  uint64_t      curGroupId;  // initialize to UINT64_MAX
  uint64_t      handledGroupNum;
  BoundedQueue* pBQ;
} SIntervalAggOperatorInfo;

typedef struct SMergeAlignedIntervalAggOperatorInfo {
  SIntervalAggOperatorInfo* intervalAggOperatorInfo;

  uint64_t     groupId;  // current groupId
  int64_t      curTs;    // current ts
  SSDataBlock* prefetchedBlock;
  SResultRow*  pResultRow;
} SMergeAlignedIntervalAggOperatorInfo;

typedef struct SOpCheckPointInfo {
  uint16_t  checkPointId;
  SHashObj* children;  // key:child id
} SOpCheckPointInfo;

typedef struct SStreamIntervalOperatorInfo {
  SOptrBasicInfo      binfo;           // basic info
  SAggSupporter       aggSup;          // aggregate supporter
  SExprSupp           scalarSupp;      // supporter for perform scalar function
  SGroupResInfo       groupResInfo;    // multiple results build supporter
  SInterval           interval;        // interval info
  int32_t             primaryTsIndex;  // primary time stamp slot id from result of downstream operator.
  STimeWindowAggSupp  twAggSup;
  bool                invertible;
  bool                ignoreExpiredData;
  bool                ignoreExpiredDataSaved;
  SArray*             pDelWins;  // SWinRes
  int32_t             delIndex;
  SSDataBlock*        pDelRes;
  SPhysiNode*         pPhyNode;  // create new child
  SHashObj*           pPullDataMap;
  SArray*             pPullWins;  // SPullWindowInfo
  int32_t             pullIndex;
  SSDataBlock*        pPullDataRes;
  SArray*             pChildren;
  int32_t             numOfChild;
  SStreamState*       pState;  // void
  SWinKey             delKey;
  uint64_t            numOfDatapack;
  SArray*             pUpdated;
  SSHashObj*          pUpdatedMap;
  int64_t             dataVersion;
  SStateStore         stateStore;
  bool                recvGetAll;
  SHashObj*           pFinalPullDataMap;
  SOpCheckPointInfo   checkPointInfo;
  bool                reCkBlock;
  SSDataBlock*        pCheckpointRes;
  struct SUpdateInfo* pUpdateInfo;
  bool                recvRetrive;
  SSDataBlock*        pMidRetriveRes;
  bool                recvPullover;
  SSDataBlock*        pMidPulloverRes;
  bool                clearState;
} SStreamIntervalOperatorInfo;

typedef struct SDataGroupInfo {
  uint64_t groupId;
  int64_t  numOfRows;
  SArray*  pPageList;
} SDataGroupInfo;

typedef struct SWindowRowsSup {
  STimeWindow win;
  TSKEY       prevTs;
  int32_t     startRowIndex;
  int32_t     numOfRows;
  uint64_t    groupId;
} SWindowRowsSup;

typedef struct SResultWindowInfo {
  SRowBuffPos* pStatePos;
  SSessionKey  sessionWin;
  bool         isOutput;
} SResultWindowInfo;

typedef struct SStreamSessionAggOperatorInfo {
  SOptrBasicInfo      binfo;
  SStreamAggSupporter streamAggSup;
  SExprSupp           scalarSupp;  // supporter for perform scalar function
  SGroupResInfo       groupResInfo;
  int32_t             primaryTsIndex;  // primary timestamp slot id
  int32_t             endTsIndex;      // window end timestamp slot id
  int32_t             order;           // current SSDataBlock scan order
  STimeWindowAggSupp  twAggSup;
  SSDataBlock*        pWinBlock;   // window result
  SSDataBlock*        pDelRes;     // delete result
  SSDataBlock*        pUpdateRes;  // update window
  bool                returnUpdate;
  SSHashObj*          pStDeleted;
  void*               pDelIterator;
  SArray*             pChildren;  // cache for children's result; final stream operator
  SPhysiNode*         pPhyNode;   // create new child
  bool                ignoreExpiredData;
  bool                ignoreExpiredDataSaved;
  SArray*             pUpdated;
  SSHashObj*          pStUpdated;
  int64_t             dataVersion;
  SArray*             historyWins;
  bool                isHistoryOp;
  bool                reCkBlock;
  SSDataBlock*        pCheckpointRes;
  bool                clearState;
  bool                recvGetAll;
} SStreamSessionAggOperatorInfo;

typedef struct SStreamStateAggOperatorInfo {
  SOptrBasicInfo      binfo;
  SStreamAggSupporter streamAggSup;
  SExprSupp           scalarSupp;  // supporter for perform scalar function
  SGroupResInfo       groupResInfo;
  int32_t             primaryTsIndex;  // primary timestamp slot id
  STimeWindowAggSupp  twAggSup;
  SColumn             stateCol;
  SSDataBlock*        pDelRes;
  SSHashObj*          pSeDeleted;
  void*               pDelIterator;
  SArray*             pChildren;  // cache for children's result;
  bool                ignoreExpiredData;
  bool                ignoreExpiredDataSaved;
  SArray*             pUpdated;
  SSHashObj*          pSeUpdated;
  int64_t             dataVersion;
  bool                isHistoryOp;
  SArray*             historyWins;
  bool                reCkBlock;
  SSDataBlock*        pCheckpointRes;
  bool                recvGetAll;
} SStreamStateAggOperatorInfo;

typedef struct SStreamEventAggOperatorInfo {
  SOptrBasicInfo      binfo;
  SStreamAggSupporter streamAggSup;
  SExprSupp           scalarSupp;  // supporter for perform scalar function
  SGroupResInfo       groupResInfo;
  int32_t             primaryTsIndex;  // primary timestamp slot id
  STimeWindowAggSupp  twAggSup;
  SSDataBlock*        pDelRes;
  SSHashObj*          pSeDeleted;
  void*               pDelIterator;
  SArray*             pChildren;  // cache for children's result;
  bool                ignoreExpiredData;
  bool                ignoreExpiredDataSaved;
  SArray*             pUpdated;
  SSHashObj*          pSeUpdated;
  SSHashObj*          pAllUpdated;
  int64_t             dataVersion;
  bool                isHistoryOp;
  SArray*             historyWins;
  bool                reCkBlock;
  bool                recvGetAll;
  SSDataBlock*        pCheckpointRes;
  SFilterInfo*        pStartCondInfo;
  SFilterInfo*        pEndCondInfo;
} SStreamEventAggOperatorInfo;

typedef struct SStreamCountAggOperatorInfo {
  SOptrBasicInfo      binfo;
  SStreamAggSupporter streamAggSup;
  SExprSupp           scalarSupp;  // supporter for perform scalar function
  SGroupResInfo       groupResInfo;
  int32_t             primaryTsIndex;  // primary timestamp slot id
  STimeWindowAggSupp  twAggSup;
  SSDataBlock*        pDelRes;
  SSHashObj*          pStDeleted;
  void*               pDelIterator;
  bool                ignoreExpiredData;
  bool                ignoreExpiredDataSaved;
  SArray*             pUpdated;
  SSHashObj*          pStUpdated;
  int64_t             dataVersion;
  SArray*             historyWins;
  bool                reCkBlock;
  bool                recvGetAll;
  SSDataBlock*        pCheckpointRes;
} SStreamCountAggOperatorInfo;

typedef struct SStreamPartitionOperatorInfo {
  SOptrBasicInfo        binfo;
  SPartitionBySupporter partitionSup;
  SExprSupp             scalarSup;
  SExprSupp             tbnameCalSup;
  SExprSupp             tagCalSup;
  SHashObj*             pPartitions;
  void*                 parIte;
  void*                 pTbNameIte;
  SSDataBlock*          pInputDataBlock;
  int32_t               tsColIndex;
  SSDataBlock*          pDelRes;
  SSDataBlock*          pCreateTbRes;
} SStreamPartitionOperatorInfo;

typedef struct SStreamFillSupporter {
  int32_t        type;  // fill type
  SInterval      interval;
  SResultRowData prev;
  SResultRowData cur;
  SResultRowData next;
  SResultRowData nextNext;
  SFillColInfo*  pAllColInfo;  // fill exprs and not fill exprs
  SExprSupp      notFillExprSup;
  int32_t        numOfAllCols;  // number of all exprs, including the tags columns
  int32_t        numOfFillCols;
  int32_t        numOfNotFillCols;
  int32_t        rowSize;
  SSHashObj*     pResMap;
  bool           hasDelete;
  SStorageAPI*   pAPI;
  STimeWindow    winRange;
} SStreamFillSupporter;

typedef struct SStreamFillOperatorInfo {
  SStreamFillSupporter* pFillSup;
  SSDataBlock*          pRes;
  SSDataBlock*          pSrcBlock;
  int32_t               srcRowIndex;
  SSDataBlock*          pSrcDelBlock;
  int32_t               srcDelRowIndex;
  SSDataBlock*          pDelRes;
  SColMatchInfo         matchInfo;
  int32_t               primaryTsCol;
  int32_t               primarySrcSlotId;
  SStreamFillInfo*      pFillInfo;
} SStreamFillOperatorInfo;

#define OPTR_IS_OPENED(_optr)  (((_optr)->status & OP_OPENED) == OP_OPENED)
#define OPTR_SET_OPENED(_optr) ((_optr)->status |= OP_OPENED)

SSchemaWrapper* extractQueriedColumnSchema(SScanPhysiNode* pScanNode);

int32_t initQueriedTableSchemaInfo(SReadHandle* pHandle, SScanPhysiNode* pScanNode, const char* dbName,
                                   SExecTaskInfo* pTaskInfo);
void    cleanupQueriedTableScanInfo(void* p);

void initBasicInfo(SOptrBasicInfo* pInfo, SSDataBlock* pBlock);
void cleanupBasicInfo(SOptrBasicInfo* pInfo);

int32_t initExprSupp(SExprSupp* pSup, SExprInfo* pExprInfo, int32_t numOfExpr, SFunctionStateStore* pStore);
void    cleanupExprSupp(SExprSupp* pSup);

int32_t initAggSup(SExprSupp* pSup, SAggSupporter* pAggSup, SExprInfo* pExprInfo, int32_t numOfCols, size_t keyBufSize,
                   const char* pkey, void* pState, SFunctionStateStore* pStore);
void    cleanupAggSup(SAggSupporter* pAggSup);

void initResultSizeInfo(SResultInfo* pResultInfo, int32_t numOfRows);

void doBuildResultDatablock(struct SOperatorInfo* pOperator, SOptrBasicInfo* pbInfo, SGroupResInfo* pGroupResInfo,
                            SDiskbasedBuf* pBuf);

/**
 * @brief copydata from hash table, instead of copying from SGroupResInfo's pRow
 */
int32_t doCopyToSDataBlockByHash(SExecTaskInfo* pTaskInfo, SSDataBlock* pBlock, SExprSupp* pSup, SDiskbasedBuf* pBuf,
                           SGroupResInfo* pGroupResInfo, SSHashObj* pHashmap, int32_t threshold, bool ignoreGroup);

bool hasLimitOffsetInfo(SLimitInfo* pLimitInfo);
bool hasSlimitOffsetInfo(SLimitInfo* pLimitInfo);
void initLimitInfo(const SNode* pLimit, const SNode* pSLimit, SLimitInfo* pLimitInfo);
void resetLimitInfoForNextGroup(SLimitInfo* pLimitInfo);
bool applyLimitOffset(SLimitInfo* pLimitInfo, SSDataBlock* pBlock, SExecTaskInfo* pTaskInfo);

void applyAggFunctionOnPartialTuples(SExecTaskInfo* taskInfo, SqlFunctionCtx* pCtx, SColumnInfoData* pTimeWindowData,
                                     int32_t offset, int32_t forwardStep, int32_t numOfTotal, int32_t numOfOutput);

int32_t extractDataBlockFromFetchRsp(SSDataBlock* pRes, char* pData, SArray* pColList, char** pNextStart);
void    updateLoadRemoteInfo(SLoadRemoteDataInfo* pInfo, int64_t numOfRows, int32_t dataLen, int64_t startTs,
                             struct SOperatorInfo* pOperator);

STimeWindow getFirstQualifiedTimeWindow(int64_t ts, STimeWindow* pWindow, SInterval* pInterval, int32_t order);
int32_t     getBufferPgSize(int32_t rowSize, uint32_t* defaultPgsz, uint32_t* defaultBufsz);

extern void doDestroyExchangeOperatorInfo(void* param);

int32_t doFilter(SSDataBlock* pBlock, SFilterInfo* pFilterInfo, SColMatchInfo* pColMatchInfo);
int32_t addTagPseudoColumnData(SReadHandle* pHandle, const SExprInfo* pExpr, int32_t numOfExpr, SSDataBlock* pBlock,
                               int32_t rows, SExecTaskInfo* pTask, STableMetaCacheInfo* pCache);

void appendOneRowToDataBlock(SSDataBlock* pBlock, STupleHandle* pTupleHandle);
void setTbNameColData(const SSDataBlock* pBlock, SColumnInfoData* pColInfoData, int32_t functionId, const char* name);
void setVgIdColData(const SSDataBlock* pBlock, SColumnInfoData* pColInfoData, int32_t functionId, int32_t vgId);
void setVgVerColData(const SSDataBlock* pBlock, SColumnInfoData* pColInfoData, int32_t functionId, int64_t vgVer);

void setResultRowInitCtx(SResultRow* pResult, SqlFunctionCtx* pCtx, int32_t numOfOutput, int32_t* rowEntryInfoOffset);
void clearResultRowInitFlag(SqlFunctionCtx* pCtx, int32_t numOfOutput);

SResultRow* doSetResultOutBufByKey(SDiskbasedBuf* pResultBuf, SResultRowInfo* pResultRowInfo, char* pData,
                                   int32_t bytes, bool masterscan, uint64_t groupId, SExecTaskInfo* pTaskInfo,
                                   bool isIntervalQuery, SAggSupporter* pSup, bool keepGroup);

int32_t projectApplyFunctions(SExprInfo* pExpr, SSDataBlock* pResult, SSDataBlock* pSrcBlock, SqlFunctionCtx* pCtx,
                              int32_t numOfOutput, SArray* pPseudoList);

void setInputDataBlock(SExprSupp* pExprSupp, SSDataBlock* pBlock, int32_t order, int32_t scanFlag, bool createDummyCol);

int32_t checkForQueryBuf(size_t numOfTables);

int32_t createDataSinkParam(SDataSinkNode* pNode, void** pParam, SExecTaskInfo* pTask, SReadHandle* readHandle);

STimeWindow getActiveTimeWindow(SDiskbasedBuf* pBuf, SResultRowInfo* pResultRowInfo, int64_t ts, SInterval* pInterval,
                                int32_t order);
int32_t getNumOfRowsInTimeWindow(SDataBlockInfo* pDataBlockInfo, TSKEY* pPrimaryColumn, int32_t startPos, TSKEY ekey,
                                 __block_search_fn_t searchFn, STableQueryInfo* item, int32_t order);
int32_t binarySearchForKey(char* pValue, int num, TSKEY key, int order);
SResultRow* getNewResultRow(SDiskbasedBuf* pResultBuf, int32_t* currentPageId, int32_t interBufSize);
void getCurSessionWindow(SStreamAggSupporter* pAggSup, TSKEY startTs, TSKEY endTs, uint64_t groupId, SSessionKey* pKey);
bool isInTimeWindow(STimeWindow* pWin, TSKEY ts, int64_t gap);
bool functionNeedToExecute(SqlFunctionCtx* pCtx);
bool isOverdue(TSKEY ts, STimeWindowAggSupp* pSup);
bool isCloseWindow(STimeWindow* pWin, STimeWindowAggSupp* pSup);
bool isDeletedStreamWindow(STimeWindow* pWin, uint64_t groupId, void* pState, STimeWindowAggSupp* pTwSup,
                           SStateStore* pStore);
void appendOneRowToStreamSpecialBlock(SSDataBlock* pBlock, TSKEY* pStartTs, TSKEY* pEndTs, uint64_t* pUid,
                                      uint64_t* pGp, void* pTbName);
void appendAllColumnToStreamSpecialBlock(SSDataBlock* pBlock, TSKEY* pStartTs, TSKEY* pEndTs, TSKEY* pCalStartTs,
                                                TSKEY* pCalEndTs, uint64_t* pUid, uint64_t* pGp, void* pTbName);

uint64_t calGroupIdByData(SPartitionBySupporter* pParSup, SExprSupp* pExprSup, SSDataBlock* pBlock, int32_t rowId);

int32_t finalizeResultRows(SDiskbasedBuf* pBuf, SResultRowPosition* resultRowPosition, SExprSupp* pSup,
                           SSDataBlock* pBlock, SExecTaskInfo* pTaskInfo);

bool    groupbyTbname(SNodeList* pGroupList);
void    getNextIntervalWindow(SInterval* pInterval, STimeWindow* tw, int32_t order);
int32_t getForwardStepsInBlock(int32_t numOfRows, __block_search_fn_t searchFn, TSKEY ekey, int32_t pos, int32_t order,
                               int64_t* pData);
void    appendCreateTableRow(void* pState, SExprSupp* pTableSup, SExprSupp* pTagSup, uint64_t groupId,
                             SSDataBlock* pSrcBlock, int32_t rowId, SSDataBlock* pDestBlock, SStateStore* pAPI);

SSDataBlock* buildCreateTableBlock(SExprSupp* tbName, SExprSupp* tag);
SExprInfo*   createExpr(SNodeList* pNodeList, int32_t* numOfExprs);
void         destroyExprInfo(SExprInfo* pExpr, int32_t numOfExprs);

void copyResultrowToDataBlock(SExprInfo* pExprInfo, int32_t numOfExprs, SResultRow* pRow, SqlFunctionCtx* pCtx,
                              SSDataBlock* pBlock, const int32_t* rowEntryOffset, SExecTaskInfo* pTaskInfo);
void doUpdateNumOfRows(SqlFunctionCtx* pCtx, SResultRow* pRow, int32_t numOfExprs, const int32_t* rowEntryOffset);
void doClearBufferedBlocks(SStreamScanInfo* pInfo);

uint64_t calcGroupId(char* pData, int32_t len);
void     streamOpReleaseState(struct SOperatorInfo* pOperator);
void     streamOpReloadState(struct SOperatorInfo* pOperator);
void     destroyStreamAggSupporter(SStreamAggSupporter* pSup);
void     clearGroupResInfo(SGroupResInfo* pGroupResInfo);
int32_t  initBasicInfoEx(SOptrBasicInfo* pBasicInfo, SExprSupp* pSup, SExprInfo* pExprInfo, int32_t numOfCols,
                         SSDataBlock* pResultBlock, SFunctionStateStore* pStore);
int32_t  initStreamAggSupporter(SStreamAggSupporter* pSup, SExprSupp* pExpSup, int32_t numOfOutput, int64_t gap,
                                SStreamState* pState, int32_t keySize, int16_t keyType, SStateStore* pStore,
                                SReadHandle* pHandle, STimeWindowAggSupp* pTwAggSup, const char* taskIdStr,
                                SStorageAPI* pApi);
void     initDownStream(struct SOperatorInfo* downstream, SStreamAggSupporter* pAggSup, uint16_t type, int32_t tsColIndex,
                        STimeWindowAggSupp* pTwSup);
void     getMaxTsWins(const SArray* pAllWins, SArray* pMaxWins);
void     initGroupResInfoFromArrayList(SGroupResInfo* pGroupResInfo, SArray* pArrayList);
void     getSessionHashKey(const SSessionKey* pKey, SSessionKey* pHashKey);
void     deleteSessionWinState(SStreamAggSupporter* pAggSup, SSDataBlock* pBlock, SSHashObj* pMapUpdate, SSHashObj* pMapDelete);
int32_t  getAllSessionWindow(SSHashObj* pHashMap, SSHashObj* pStUpdated);
int32_t  closeSessionWindow(SSHashObj* pHashMap, STimeWindowAggSupp* pTwSup, SSHashObj* pClosed);
int32_t  copyUpdateResult(SSHashObj** ppWinUpdated, SArray* pUpdated,  __compar_fn_t compar);
int32_t  sessionKeyCompareAsc(const void* pKey1, const void* pKey2);
void     removeSessionDeleteResults(SSHashObj* pHashMap, SArray* pWins);
int32_t  doOneWindowAggImpl(SColumnInfoData* pTimeWindowData, SResultWindowInfo* pCurWin, SResultRow** pResult,
                                int32_t startIndex, int32_t winRows, int32_t rows, int32_t numOutput,
                                struct SOperatorInfo* pOperator, int64_t winDelta);
int32_t  setSessionWinOutputInfo(SSHashObj* pStUpdated, SResultWindowInfo* pWinInfo);
int32_t  saveSessionOutputBuf(SStreamAggSupporter* pAggSup, SResultWindowInfo* pWinInfo);
int32_t  saveResult(SResultWindowInfo winInfo, SSHashObj* pStUpdated);
void     saveDeleteRes(SSHashObj* pStDelete, SSessionKey key);
void     removeSessionResult(SStreamAggSupporter* pAggSup, SSHashObj* pHashMap, SSHashObj* pResMap, SSessionKey* pKey);
void     doBuildDeleteDataBlock(struct SOperatorInfo* pOp, SSHashObj* pStDeleted, SSDataBlock* pBlock, void** Ite);
void     doBuildSessionResult(struct SOperatorInfo* pOperator, void* pState, SGroupResInfo* pGroupResInfo, SSDataBlock* pBlock);
void     getSessionWindowInfoByKey(SStreamAggSupporter* pAggSup, SSessionKey* pKey, SResultWindowInfo* pWinInfo);
void     getNextSessionWinInfo(SStreamAggSupporter* pAggSup, SSHashObj* pStUpdated, SResultWindowInfo* pCurWin,
                               SResultWindowInfo* pNextWin);
void     compactTimeWindow(SExprSupp* pSup, SStreamAggSupporter* pAggSup, STimeWindowAggSupp* pTwAggSup,
                           SExecTaskInfo* pTaskInfo, SResultWindowInfo* pCurWin, SResultWindowInfo* pNextWin,
                           SSHashObj* pStUpdated, SSHashObj* pStDeleted, bool addGap);
int32_t  releaseOutputBuf(void* pState, SRowBuffPos* pPos, SStateStore* pAPI);
void     resetWinRange(STimeWindow* winRange);
bool     checkExpiredData(SStateStore* pAPI, SUpdateInfo* pUpdateInfo, STimeWindowAggSupp* pTwSup, uint64_t tableId, TSKEY ts);
int64_t  getDeleteMark(SWindowPhysiNode* pWinPhyNode, int64_t interval);
void     resetUnCloseSessionWinInfo(SSHashObj* winMap);
void     setStreamOperatorCompleted(struct SOperatorInfo* pOperator);
void     reloadAggSupFromDownStream(struct SOperatorInfo* downstream, SStreamAggSupporter* pAggSup);

int32_t encodeSSessionKey(void** buf, SSessionKey* key);
void*   decodeSSessionKey(void* buf, SSessionKey* key);
int32_t encodeSResultWindowInfo(void** buf, SResultWindowInfo* key, int32_t outLen);
void*   decodeSResultWindowInfo(void* buf, SResultWindowInfo* key, int32_t outLen);
int32_t encodeSTimeWindowAggSupp(void** buf, STimeWindowAggSupp* pTwAggSup);
void*   decodeSTimeWindowAggSupp(void* buf, STimeWindowAggSupp* pTwAggSup);

void         destroyOperatorParamValue(void* pValues);
int32_t      mergeOperatorParams(SOperatorParam* pDst, SOperatorParam* pSrc);
int32_t      buildTableScanOperatorParam(SOperatorParam** ppRes, SArray* pUidList, int32_t srcOpType, bool tableSeq);
void         freeExchangeGetBasicOperatorParam(void* pParam);
void         freeOperatorParam(SOperatorParam* pParam, SOperatorParamType type);
void         freeResetOperatorParams(struct SOperatorInfo* pOperator, SOperatorParamType type, bool allFree);
SSDataBlock* getNextBlockFromDownstreamImpl(struct SOperatorInfo* pOperator, int32_t idx, bool clearParam);
void         getCountWinRange(SStreamAggSupporter* pAggSup, const SSessionKey* pKey, EStreamType mode, SSessionKey* pDelRange);
bool         doDeleteSessionWindow(SStreamAggSupporter* pAggSup, SSessionKey* pKey);

void         saveDeleteInfo(SArray* pWins, SSessionKey key);
void         removeSessionResults(SStreamAggSupporter* pAggSup, SSHashObj* pHashMap, SArray* pWins);
void         copyDeleteWindowInfo(SArray* pResWins, SSHashObj* pStDeleted);

bool inSlidingWindow(SInterval* pInterval, STimeWindow* pWin, SDataBlockInfo* pBlockInfo);
bool inCalSlidingWindow(SInterval* pInterval, STimeWindow* pWin, TSKEY calStart, TSKEY calEnd, EStreamType blockType);
bool compareVal(const char* v, const SStateKeys* pKey);
bool inWinRange(STimeWindow* range, STimeWindow* cur);
void doDeleteTimeWindows(SStreamAggSupporter* pAggSup, SSDataBlock* pBlock, SArray* result);

int32_t getNextQualifiedWindow(SInterval* pInterval, STimeWindow* pNext, SDataBlockInfo* pDataBlockInfo,
                               TSKEY* primaryKeys, int32_t prevPosition, int32_t order);

#ifdef __cplusplus
}
#endif

#endif  // TDENGINE_EXECUTORINT_H<|MERGE_RESOLUTION|>--- conflicted
+++ resolved
@@ -352,12 +352,10 @@
   SSDataBlock*     nextDurationBlocks[2];
   bool             rtnNextDurationBlocks;
   int32_t          nextDurationBlocksIdx;
-<<<<<<< HEAD
+  
   bool             bSortRowId;
-=======
 
   STmsSubTablesMergeInfo* pSubTablesMergeInfo;
->>>>>>> ba412313
 } STableMergeScanInfo;
 
 typedef struct STagScanFilterContext {
