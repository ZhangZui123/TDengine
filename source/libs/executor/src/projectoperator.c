/*
 * Copyright (c) 2019 TAOS Data, Inc. <jhtao@taosdata.com>
 *
 * This program is free software: you can use, redistribute, and/or modify
 * it under the terms of the GNU Affero General Public License, version 3
 * or later ("AGPL"), as published by the Free Software Foundation.
 *
 * This program is distributed in the hope that it will be useful, but WITHOUT
 * ANY WARRANTY; without even the implied warranty of MERCHANTABILITY or
 * FITNESS FOR A PARTICULAR PURPOSE.
 *
 * You should have received a copy of the GNU Affero General Public License
 * along with this program. If not, see <http://www.gnu.org/licenses/>.
 */

#include "filter.h"
#include "executorimpl.h"
#include "functionMgt.h"

static SSDataBlock* doGenerateSourceData(SOperatorInfo* pOperator);
static SSDataBlock* doProjectOperation(SOperatorInfo* pOperator);
static SSDataBlock* doApplyIndefinitFunction(SOperatorInfo* pOperator);
static SArray*      setRowTsColumnOutputInfo(SqlFunctionCtx* pCtx, int32_t numOfCols);
static void setFunctionResultOutput(SOperatorInfo* pOperator, SOptrBasicInfo* pInfo, SAggSupporter* pSup, int32_t stage,
                                    int32_t numOfExprs);

static void destroyProjectOperatorInfo(void* param) {
  if (NULL == param) {
    return;
  }

  SProjectOperatorInfo* pInfo = (SProjectOperatorInfo*)param;
  cleanupBasicInfo(&pInfo->binfo);
  cleanupAggSup(&pInfo->aggSup);
  taosArrayDestroy(pInfo->pPseudoColInfo);

  blockDataDestroy(pInfo->pFinalRes);
  taosMemoryFreeClear(param);
}

static void destroyIndefinitOperatorInfo(void* param) {
  SIndefOperatorInfo* pInfo = (SIndefOperatorInfo*)param;
  if (pInfo == NULL) {
    return;
  }

  cleanupBasicInfo(&pInfo->binfo);
  taosArrayDestroy(pInfo->pPseudoColInfo);
  cleanupAggSup(&pInfo->aggSup);
  cleanupExprSupp(&pInfo->scalarSup);

  taosMemoryFreeClear(param);
}

SOperatorInfo* createProjectOperatorInfo(SOperatorInfo* downstream, SProjectPhysiNode* pProjPhyNode,
                                         SExecTaskInfo* pTaskInfo) {
  int32_t               code = TSDB_CODE_SUCCESS;
  SProjectOperatorInfo* pInfo = taosMemoryCalloc(1, sizeof(SProjectOperatorInfo));
  SOperatorInfo*        pOperator = taosMemoryCalloc(1, sizeof(SOperatorInfo));
  if (pInfo == NULL || pOperator == NULL) {
    code = TSDB_CODE_OUT_OF_MEMORY;
    goto _error;
  }

  pOperator->pTaskInfo = pTaskInfo;

  int32_t    numOfCols = 0;
  SExprInfo* pExprInfo = createExprInfo(pProjPhyNode->pProjections, NULL, &numOfCols);

  SSDataBlock* pResBlock = createResDataBlock(pProjPhyNode->node.pOutputDataBlockDesc);
  initLimitInfo(pProjPhyNode->node.pLimit, pProjPhyNode->node.pSlimit, &pInfo->limitInfo);

  pInfo->binfo.pRes = pResBlock;
  pInfo->pFinalRes = createOneDataBlock(pResBlock, false);
  pInfo->mergeDataBlocks = (pTaskInfo->execModel == OPTR_EXEC_MODEL_STREAM)? false:pProjPhyNode->mergeDataBlock;

  int32_t numOfRows = 4096;
  size_t  keyBufSize = sizeof(int64_t) + sizeof(int64_t) + POINTER_BYTES;

  // Make sure the size of SSDataBlock will never exceed the size of 2MB.
  int32_t TWOMB = 2 * 1024 * 1024;
  if (numOfRows * pResBlock->info.rowSize > TWOMB) {
    numOfRows = TWOMB / pResBlock->info.rowSize;
  }

  initResultSizeInfo(&pOperator->resultInfo, numOfRows);
  code = initAggInfo(&pOperator->exprSupp, &pInfo->aggSup, pExprInfo, numOfCols, keyBufSize, pTaskInfo->id.str);
  if (code != TSDB_CODE_SUCCESS) {
    goto _error;
  }

  initBasicInfo(&pInfo->binfo, pResBlock);
  setFunctionResultOutput(pOperator, &pInfo->binfo, &pInfo->aggSup, MAIN_SCAN, numOfCols);

  code = filterInitFromNode((SNode*)pProjPhyNode->node.pConditions, &pOperator->exprSupp.pFilterInfo, 0);
  if (code != TSDB_CODE_SUCCESS) {
    goto _error;
  }

  pInfo->pPseudoColInfo = setRowTsColumnOutputInfo(pOperator->exprSupp.pCtx, numOfCols);
  pOperator->name = "ProjectOperator";
  pOperator->operatorType = QUERY_NODE_PHYSICAL_PLAN_PROJECT;
  pOperator->blocking = false;
  pOperator->status = OP_NOT_OPENED;
  pOperator->info = pInfo;

  pOperator->fpSet = createOperatorFpSet(operatorDummyOpenFn, doProjectOperation, NULL, NULL,
                                         destroyProjectOperatorInfo, NULL);

  code = appendDownstream(pOperator, &downstream, 1);
  if (code != TSDB_CODE_SUCCESS) {
    goto _error;
  }

  return pOperator;

_error:
  destroyProjectOperatorInfo(pInfo);
  taosMemoryFree(pOperator);
  pTaskInfo->code = code;
  return NULL;
}

static int32_t discardGroupDataBlock(SSDataBlock* pBlock, SLimitInfo* pLimitInfo) {
  if (pLimitInfo->remainGroupOffset > 0) {
    // it is the first group
    if (pLimitInfo->currentGroupId == 0 || pLimitInfo->currentGroupId == pBlock->info.groupId) {
      pLimitInfo->currentGroupId = pBlock->info.groupId;
      return PROJECT_RETRIEVE_CONTINUE;
    } else if (pLimitInfo->currentGroupId != pBlock->info.groupId) {
      // now it is the data from a new group
      pLimitInfo->remainGroupOffset -= 1;
      pLimitInfo->currentGroupId = pBlock->info.groupId;

      // ignore data block in current group
      if (pLimitInfo->remainGroupOffset > 0) {
        return PROJECT_RETRIEVE_CONTINUE;
      }
    }

    // set current group id of the project operator
    pLimitInfo->currentGroupId = pBlock->info.groupId;
  }

  return PROJECT_RETRIEVE_DONE;
}

static int32_t setInfoForNewGroup(SSDataBlock* pBlock, SLimitInfo* pLimitInfo, SOperatorInfo* pOperator) {
  // remainGroupOffset == 0
  // here check for a new group data, we need to handle the data of the previous group.
  ASSERT(pLimitInfo->remainGroupOffset == 0 || pLimitInfo->remainGroupOffset == -1);

  if (pLimitInfo->currentGroupId != 0 && pLimitInfo->currentGroupId != pBlock->info.groupId) {
    pLimitInfo->numOfOutputGroups += 1;
    if ((pLimitInfo->slimit.limit > 0) && (pLimitInfo->slimit.limit <= pLimitInfo->numOfOutputGroups)) {
      doSetOperatorCompleted(pOperator);
      return PROJECT_RETRIEVE_DONE;
    }

    // reset the value for a new group data
    // existing rows that belongs to previous group.
    pLimitInfo->numOfOutputRows = 0;
    pLimitInfo->remainOffset = pLimitInfo->limit.offset;
  }

  return PROJECT_RETRIEVE_DONE;
}

static int32_t doIngroupLimitOffset(SLimitInfo* pLimitInfo, uint64_t groupId, SSDataBlock* pBlock,
                                    SOperatorInfo* pOperator) {
  // set current group id
  pLimitInfo->currentGroupId = groupId;

  if (pLimitInfo->remainOffset >= pBlock->info.rows) {
    pLimitInfo->remainOffset -= pBlock->info.rows;
    blockDataCleanup(pBlock);
    return PROJECT_RETRIEVE_CONTINUE;
  } else if (pLimitInfo->remainOffset < pBlock->info.rows && pLimitInfo->remainOffset > 0) {
    blockDataTrimFirstNRows(pBlock, pLimitInfo->remainOffset);
    pLimitInfo->remainOffset = 0;
  }

  // check for the limitation in each group
  if (pLimitInfo->limit.limit >= 0 && pLimitInfo->numOfOutputRows + pBlock->info.rows >= pLimitInfo->limit.limit) {
    int32_t keepRows = (int32_t)(pLimitInfo->limit.limit - pLimitInfo->numOfOutputRows);
    blockDataKeepFirstNRows(pBlock, keepRows);
    // TODO: optimize it later when partition by + limit
    if ((pLimitInfo->slimit.limit == -1 && pLimitInfo->currentGroupId == 0) ||
        (pLimitInfo->slimit.limit > 0 && pLimitInfo->slimit.limit <= pLimitInfo->numOfOutputGroups)) {
      doSetOperatorCompleted(pOperator);
    }
  }

  pLimitInfo->numOfOutputRows += pBlock->info.rows;
  return PROJECT_RETRIEVE_DONE;
}

SSDataBlock* doProjectOperation(SOperatorInfo* pOperator) {
  SProjectOperatorInfo* pProjectInfo = pOperator->info;
  SOptrBasicInfo*       pInfo = &pProjectInfo->binfo;

  SExprSupp*   pSup = &pOperator->exprSupp;
  SSDataBlock* pRes = pInfo->pRes;
  SSDataBlock* pFinalRes = pProjectInfo->pFinalRes;

  blockDataCleanup(pFinalRes);

  SExecTaskInfo* pTaskInfo = pOperator->pTaskInfo;
  if (pTaskInfo->streamInfo.pReq) {
    pOperator->status = OP_OPENED;
  }

  if (pOperator->status == OP_EXEC_DONE) {
    if (pTaskInfo->execModel == OPTR_EXEC_MODEL_QUEUE) {
      pOperator->status = OP_OPENED;
      qDebug("projection in queue model, set status open and return null");
      return NULL;
    }

    return NULL;
  }

  int64_t st = 0;
  int32_t order = 0;
  int32_t scanFlag = 0;

  if (pOperator->cost.openCost == 0) {
    st = taosGetTimestampUs();
  }

  SOperatorInfo* downstream = pOperator->pDownstream[0];
  SLimitInfo*    pLimitInfo = &pProjectInfo->limitInfo;

  if (downstream == NULL) {
    return doGenerateSourceData(pOperator);
  }

  while (1) {
    while (1) {
      blockDataCleanup(pRes);

      // The downstream exec may change the value of the newgroup, so use a local variable instead.
      SSDataBlock* pBlock = downstream->fpSet.getNextFn(downstream);
      if (pBlock == NULL) {
        if (pTaskInfo->execModel == OPTR_EXEC_MODEL_QUEUE && pFinalRes->info.rows == 0) {
          pOperator->status = OP_OPENED;
          if (pOperator->status == OP_EXEC_RECV) {
            continue;
          } else {
            return NULL;
          }
        }
        qDebug("set op close, exec %d, status %d rows %d", pTaskInfo->execModel, pOperator->status,
               pFinalRes->info.rows);
        doSetOperatorCompleted(pOperator);
        break;
      }
      if (pTaskInfo->execModel == OPTR_EXEC_MODEL_QUEUE) {
        qDebug("set status recv");
        pOperator->status = OP_EXEC_RECV;
      }

      // for stream interval
      if (pBlock->info.type == STREAM_RETRIEVE || pBlock->info.type == STREAM_DELETE_RESULT ||
          pBlock->info.type == STREAM_DELETE_DATA) {
        // printDataBlock1(pBlock, "project1");
        return pBlock;
      }

      int32_t status = discardGroupDataBlock(pBlock, pLimitInfo);
      if (status == PROJECT_RETRIEVE_CONTINUE) {
        continue;
      }

      setInfoForNewGroup(pBlock, pLimitInfo, pOperator);
      if (pOperator->status == OP_EXEC_DONE) {
        break;
      }

      // the pDataBlock are always the same one, no need to call this again
      int32_t code = getTableScanInfo(downstream, &order, &scanFlag);
      if (code != TSDB_CODE_SUCCESS) {
        T_LONG_JMP(pTaskInfo->env, code);
      }

      setInputDataBlock(pSup, pBlock, order, scanFlag, false);
      blockDataEnsureCapacity(pInfo->pRes, pInfo->pRes->info.rows + pBlock->info.rows);

      code = projectApplyFunctions(pSup->pExprInfo, pInfo->pRes, pBlock, pSup->pCtx, pSup->numOfExprs,
                                   pProjectInfo->pPseudoColInfo);
      if (code != TSDB_CODE_SUCCESS) {
        T_LONG_JMP(pTaskInfo->env, code);
      }

      status = doIngroupLimitOffset(pLimitInfo, pBlock->info.groupId, pInfo->pRes, pOperator);
      if (status == PROJECT_RETRIEVE_CONTINUE) {
        continue;
      }

      break;
    }

    if (pProjectInfo->mergeDataBlocks) {
      if (pRes->info.rows > 0) {
        pFinalRes->info.groupId = pRes->info.groupId;
        pFinalRes->info.version = pRes->info.version;

        // continue merge data, ignore the group id
        blockDataMerge(pFinalRes, pRes);
        if (pFinalRes->info.rows + pRes->info.rows <= pOperator->resultInfo.threshold) {
          continue;
        }
      }

      // do apply filter
      doFilter(pFinalRes, pOperator->exprSupp.pFilterInfo, NULL);

      // when apply the limit/offset for each group, pRes->info.rows may be 0, due to limit constraint.
      if (pFinalRes->info.rows > 0 || (pOperator->status == OP_EXEC_DONE)) {
        qDebug("project return %d rows, status %d", pFinalRes->info.rows, pOperator->status);
        break;
      }
    } else {
      // do apply filter
      if (pRes->info.rows > 0) {
        doFilter(pRes, pOperator->exprSupp.pFilterInfo, NULL);
        if (pRes->info.rows == 0) {
          continue;
        }
      }

      // no results generated
      break;
    }
  }

  SSDataBlock* p = pProjectInfo->mergeDataBlocks ? pFinalRes : pRes;
  pOperator->resultInfo.totalRows += p->info.rows;

  if (pOperator->cost.openCost == 0) {
    pOperator->cost.openCost = (taosGetTimestampUs() - st) / 1000.0;
  }

  // printDataBlock1(p, "project");
  return (p->info.rows > 0) ? p : NULL;
}

SOperatorInfo* createIndefinitOutputOperatorInfo(SOperatorInfo* downstream, SPhysiNode* pNode,
                                                 SExecTaskInfo* pTaskInfo) {
  SIndefOperatorInfo* pInfo = taosMemoryCalloc(1, sizeof(SIndefOperatorInfo));
  SOperatorInfo*      pOperator = taosMemoryCalloc(1, sizeof(SOperatorInfo));
  if (pInfo == NULL || pOperator == NULL) {
    goto _error;
  }

  pOperator->pTaskInfo = pTaskInfo;

  SExprSupp* pSup = &pOperator->exprSupp;

  SIndefRowsFuncPhysiNode* pPhyNode = (SIndefRowsFuncPhysiNode*)pNode;

  int32_t    numOfExpr = 0;
  SExprInfo* pExprInfo = createExprInfo(pPhyNode->pFuncs, NULL, &numOfExpr);

  if (pPhyNode->pExprs != NULL) {
    int32_t    num = 0;
    SExprInfo* pSExpr = createExprInfo(pPhyNode->pExprs, NULL, &num);
    int32_t    code = initExprSupp(&pInfo->scalarSup, pSExpr, num);
    if (code != TSDB_CODE_SUCCESS) {
      goto _error;
    }
  }

  SSDataBlock* pResBlock = createResDataBlock(pPhyNode->node.pOutputDataBlockDesc);

  int32_t numOfRows = 4096;
  size_t  keyBufSize = sizeof(int64_t) + sizeof(int64_t) + POINTER_BYTES;

  // Make sure the size of SSDataBlock will never exceed the size of 2MB.
  int32_t TWOMB = 2 * 1024 * 1024;
  if (numOfRows * pResBlock->info.rowSize > TWOMB) {
    numOfRows = TWOMB / pResBlock->info.rowSize;
  }

  initBasicInfo(&pInfo->binfo, pResBlock);
  initResultSizeInfo(&pOperator->resultInfo, numOfRows);
  blockDataEnsureCapacity(pResBlock, numOfRows);

  int32_t code = initAggInfo(pSup, &pInfo->aggSup, pExprInfo, numOfExpr, keyBufSize, pTaskInfo->id.str);
  if (code != TSDB_CODE_SUCCESS) {
    goto _error;
  }

  setFunctionResultOutput(pOperator, &pInfo->binfo, &pInfo->aggSup, MAIN_SCAN, numOfExpr);
<<<<<<< HEAD
  code = filterInitFromNode((SNode*)pPhyNode->node.pConditions, &pOperator->exprSupp.pFilterInfo, 0);
  if (code != TSDB_CODE_SUCCESS) {
    goto _error;
  }

  pInfo->binfo.pRes = pResBlock;
=======
  pInfo->pCondition = pPhyNode->node.pConditions;
>>>>>>> f22029b8
  pInfo->pPseudoColInfo = setRowTsColumnOutputInfo(pSup->pCtx, numOfExpr);

  pOperator->name = "IndefinitOperator";
  pOperator->operatorType = QUERY_NODE_PHYSICAL_PLAN_INDEF_ROWS_FUNC;
  pOperator->blocking = false;
  pOperator->status = OP_NOT_OPENED;
  pOperator->info = pInfo;

  pOperator->fpSet = createOperatorFpSet(operatorDummyOpenFn, doApplyIndefinitFunction, NULL, NULL,
                                         destroyIndefinitOperatorInfo, NULL);

  code = appendDownstream(pOperator, &downstream, 1);
  if (code != TSDB_CODE_SUCCESS) {
    goto _error;
  }

  return pOperator;

_error:
  destroyIndefinitOperatorInfo(pInfo);
  taosMemoryFree(pOperator);
  pTaskInfo->code = TSDB_CODE_OUT_OF_MEMORY;
  return NULL;
}

static void doHandleDataBlock(SOperatorInfo* pOperator, SSDataBlock* pBlock, SOperatorInfo* downstream,
                              SExecTaskInfo* pTaskInfo) {
  int32_t order = 0;
  int32_t scanFlag = 0;

  SIndefOperatorInfo* pIndefInfo = pOperator->info;
  SOptrBasicInfo*     pInfo = &pIndefInfo->binfo;
  SExprSupp*          pSup = &pOperator->exprSupp;

  // the pDataBlock are always the same one, no need to call this again
  int32_t code = getTableScanInfo(downstream, &order, &scanFlag);
  if (code != TSDB_CODE_SUCCESS) {
    T_LONG_JMP(pTaskInfo->env, code);
  }

  // there is an scalar expression that needs to be calculated before apply the group aggregation.
  SExprSupp* pScalarSup = &pIndefInfo->scalarSup;
  if (pScalarSup->pExprInfo != NULL) {
    code = projectApplyFunctions(pScalarSup->pExprInfo, pBlock, pBlock, pScalarSup->pCtx, pScalarSup->numOfExprs,
                                 pIndefInfo->pPseudoColInfo);
    if (code != TSDB_CODE_SUCCESS) {
      T_LONG_JMP(pTaskInfo->env, code);
    }
  }

  setInputDataBlock(pSup, pBlock, order, scanFlag, false);
  blockDataEnsureCapacity(pInfo->pRes, pInfo->pRes->info.rows + pBlock->info.rows);

  code = projectApplyFunctions(pSup->pExprInfo, pInfo->pRes, pBlock, pSup->pCtx, pSup->numOfExprs,
                               pIndefInfo->pPseudoColInfo);
  if (code != TSDB_CODE_SUCCESS) {
    T_LONG_JMP(pTaskInfo->env, code);
  }
}

SSDataBlock* doApplyIndefinitFunction(SOperatorInfo* pOperator) {
  SIndefOperatorInfo* pIndefInfo = pOperator->info;
  SOptrBasicInfo*     pInfo = &pIndefInfo->binfo;
  SExprSupp*          pSup = &pOperator->exprSupp;

  SSDataBlock* pRes = pInfo->pRes;
  blockDataCleanup(pRes);

  SExecTaskInfo* pTaskInfo = pOperator->pTaskInfo;
  if (pOperator->status == OP_EXEC_DONE) {
    return NULL;
  }

  int64_t st = 0;

  if (pOperator->cost.openCost == 0) {
    st = taosGetTimestampUs();
  }

  SOperatorInfo* downstream = pOperator->pDownstream[0];

  while (1) {
    // here we need to handle the existsed group results
    if (pIndefInfo->pNextGroupRes != NULL) {  // todo extract method
      for (int32_t k = 0; k < pSup->numOfExprs; ++k) {
        SqlFunctionCtx* pCtx = &pSup->pCtx[k];

        SResultRowEntryInfo* pResInfo = GET_RES_INFO(pCtx);
        pResInfo->initialized = false;
        pCtx->pOutput = NULL;
      }

      doHandleDataBlock(pOperator, pIndefInfo->pNextGroupRes, downstream, pTaskInfo);
      pIndefInfo->pNextGroupRes = NULL;
    }

    if (pInfo->pRes->info.rows < pOperator->resultInfo.threshold) {
      while (1) {
        // The downstream exec may change the value of the newgroup, so use a local variable instead.
        SSDataBlock* pBlock = downstream->fpSet.getNextFn(downstream);
        if (pBlock == NULL) {
          doSetOperatorCompleted(pOperator);
          break;
        }

        if (pIndefInfo->groupId == 0 && pBlock->info.groupId != 0) {
          pIndefInfo->groupId = pBlock->info.groupId;  // this is the initial group result
        } else {
          if (pIndefInfo->groupId != pBlock->info.groupId) {  // reset output buffer and computing status
            pIndefInfo->groupId = pBlock->info.groupId;
            pIndefInfo->pNextGroupRes = pBlock;
            break;
          }
        }

        doHandleDataBlock(pOperator, pBlock, downstream, pTaskInfo);
        if (pInfo->pRes->info.rows >= pOperator->resultInfo.threshold) {
          break;
        }
      }
    }

    doFilter(pInfo->pRes, pOperator->exprSupp.pFilterInfo, NULL);
    size_t rows = pInfo->pRes->info.rows;
    if (rows > 0 || pOperator->status == OP_EXEC_DONE) {
      break;
    } else {
      blockDataCleanup(pInfo->pRes);
    }
  }

  size_t rows = pInfo->pRes->info.rows;
  pOperator->resultInfo.totalRows += rows;

  if (pOperator->cost.openCost == 0) {
    pOperator->cost.openCost = (taosGetTimestampUs() - st) / 1000.0;
  }

  return (rows > 0) ? pInfo->pRes : NULL;
}

void initCtxOutputBuffer(SqlFunctionCtx* pCtx, int32_t size) {
  for (int32_t j = 0; j < size; ++j) {
    struct SResultRowEntryInfo* pResInfo = GET_RES_INFO(&pCtx[j]);
    if (isRowEntryInitialized(pResInfo) || fmIsPseudoColumnFunc(pCtx[j].functionId) || pCtx[j].functionId == -1 ||
        fmIsScalarFunc(pCtx[j].functionId)) {
      continue;
    }

    pCtx[j].fpSet.init(&pCtx[j], pCtx[j].resultInfo);
  }
}

/*
 * The start of each column SResultRowEntryInfo is denote by RowCellInfoOffset.
 * Note that in case of top/bottom query, the whole multiple rows of result is treated as only one row of results.
 * +------------+-----------------result column 1------------+------------------result column 2-----------+
 * | SResultRow | SResultRowEntryInfo | intermediate buffer1 | SResultRowEntryInfo | intermediate buffer 2|
 * +------------+--------------------------------------------+--------------------------------------------+
 *           offset[0]                                  offset[1]                                   offset[2]
 */
// TODO refactor: some function move away
void setFunctionResultOutput(SOperatorInfo* pOperator, SOptrBasicInfo* pInfo, SAggSupporter* pSup, int32_t stage,
                             int32_t numOfExprs) {
  SExecTaskInfo*  pTaskInfo = pOperator->pTaskInfo;
  SqlFunctionCtx* pCtx = pOperator->exprSupp.pCtx;
  int32_t*        rowEntryInfoOffset = pOperator->exprSupp.rowEntryInfoOffset;

  SResultRowInfo* pResultRowInfo = &pInfo->resultRowInfo;
  initResultRowInfo(pResultRowInfo);

  int64_t     tid = 0;
  int64_t     groupId = 0;
  SResultRow* pRow = doSetResultOutBufByKey(pSup->pResultBuf, pResultRowInfo, (char*)&tid, sizeof(tid), true, groupId,
                                            pTaskInfo, false, pSup);

  for (int32_t i = 0; i < numOfExprs; ++i) {
    struct SResultRowEntryInfo* pEntry = getResultEntryInfo(pRow, i, rowEntryInfoOffset);
    cleanupResultRowEntry(pEntry);

    pCtx[i].resultInfo = pEntry;
    pCtx[i].scanFlag = stage;
  }

  initCtxOutputBuffer(pCtx, numOfExprs);
}

SArray* setRowTsColumnOutputInfo(SqlFunctionCtx* pCtx, int32_t numOfCols) {
  SArray* pList = taosArrayInit(4, sizeof(int32_t));
  for (int32_t i = 0; i < numOfCols; ++i) {
    if (fmIsPseudoColumnFunc(pCtx[i].functionId)) {
      taosArrayPush(pList, &i);
    }
  }

  return pList;
}

SSDataBlock* doGenerateSourceData(SOperatorInfo* pOperator) {
  SProjectOperatorInfo* pProjectInfo = pOperator->info;

  SExprSupp*   pSup = &pOperator->exprSupp;
  SSDataBlock* pRes = pProjectInfo->binfo.pRes;

  blockDataEnsureCapacity(pRes, pOperator->resultInfo.capacity);
  SExprInfo* pExpr = pSup->pExprInfo;

  int64_t st = taosGetTimestampUs();

  for (int32_t k = 0; k < pSup->numOfExprs; ++k) {
    int32_t outputSlotId = pExpr[k].base.resSchema.slotId;

    ASSERT(pExpr[k].pExpr->nodeType == QUERY_NODE_VALUE);
    SColumnInfoData* pColInfoData = taosArrayGet(pRes->pDataBlock, outputSlotId);

    int32_t type = pExpr[k].base.pParam[0].param.nType;
    if (TSDB_DATA_TYPE_NULL == type) {
      colDataAppendNNULL(pColInfoData, 0, 1);
    } else {
      colDataAppend(pColInfoData, 0, taosVariantGet(&pExpr[k].base.pParam[0].param, type), false);
    }
  }

  pRes->info.rows = 1;
  doFilter(pRes, pOperator->exprSupp.pFilterInfo, NULL);

  /*int32_t status = */ doIngroupLimitOffset(&pProjectInfo->limitInfo, 0, pRes, pOperator);

  pOperator->resultInfo.totalRows += pRes->info.rows;

  doSetOperatorCompleted(pOperator);
  if (pOperator->cost.openCost == 0) {
    pOperator->cost.openCost = (taosGetTimestampUs() - st) / 1000.0;
  }

  return (pRes->info.rows > 0) ? pRes : NULL;
}<|MERGE_RESOLUTION|>--- conflicted
+++ resolved
@@ -392,16 +392,12 @@
   }
 
   setFunctionResultOutput(pOperator, &pInfo->binfo, &pInfo->aggSup, MAIN_SCAN, numOfExpr);
-<<<<<<< HEAD
   code = filterInitFromNode((SNode*)pPhyNode->node.pConditions, &pOperator->exprSupp.pFilterInfo, 0);
   if (code != TSDB_CODE_SUCCESS) {
     goto _error;
   }
 
   pInfo->binfo.pRes = pResBlock;
-=======
-  pInfo->pCondition = pPhyNode->node.pConditions;
->>>>>>> f22029b8
   pInfo->pPseudoColInfo = setRowTsColumnOutputInfo(pSup->pCtx, numOfExpr);
 
   pOperator->name = "IndefinitOperator";
