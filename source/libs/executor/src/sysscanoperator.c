/*
 * Copyright (c) 2019 TAOS Data, Inc. <jhtao@taosdata.com>
 *
 * This program is free software: you can use, redistribute, and/or modify
 * it under the terms of the GNU Affero General Public License, version 3
 * or later ("AGPL"), as published by the Free Software Foundation.
 *
 * This program is distributed in the hope that it will be useful, but WITHOUT
 * ANY WARRANTY; without even the implied warranty of MERCHANTABILITY or
 * FITNESS FOR A PARTICULAR PURPOSE.
 *
 * You should have received a copy of the GNU Affero General Public License
 * along with this program. If not, see <http://www.gnu.org/licenses/>.
 */

#include "executorimpl.h"
#include "filter.h"
#include "function.h"
#include "functionMgt.h"
#include "os.h"
#include "querynodes.h"
#include "systable.h"
#include "tname.h"
#include "ttime.h"

#include "tdatablock.h"
#include "tmsg.h"

#include "query.h"
#include "tcompare.h"
#include "thash.h"
#include "ttypes.h"
#include "vnode.h"

typedef int (*__optSysFilter)(void* a, void* b, int16_t dtype);
typedef int32_t (*__sys_filte)(void* pMeta, SNode* cond, SArray* result);
typedef int32_t (*__sys_check)(SNode* cond);

typedef struct SSTabFltArg {
  void* pMeta;
  void* pVnode;
} SSTabFltArg;

typedef struct SSysTableIndex {
  int8_t  init;
  SArray* uids;
  int32_t lastIdx;
} SSysTableIndex;

typedef struct SSysTableScanInfo {
  SRetrieveMetaTableRsp* pRsp;
  SRetrieveTableReq      req;
  SEpSet                 epSet;
  tsem_t                 ready;
  SReadHandle            readHandle;
  int32_t                accountId;
  const char*            pUser;
  bool                   sysInfo;
  bool                   showRewrite;
  SNode*                 pCondition;  // db_name filter condition, to discard data that are not in current database
  SMTbCursor*            pCur;        // cursor for iterate the local table meta store.
  SSysTableIndex*        pIdx;        // idx for local table meta
  SColMatchInfo          matchInfo;
  SName                  name;
  SSDataBlock*           pRes;
  int64_t                numOfBlocks;  // extract basic running information.
  SLoadRemoteDataInfo    loadInfo;
  SLimitInfo             limitInfo;
  int32_t                tbnameSlotId;
} SSysTableScanInfo;

typedef struct {
  const char* name;
  __sys_check chkFunc;
  __sys_filte fltFunc;
} SSTabFltFuncDef;

typedef struct MergeIndex {
  int idx;
  int len;
} MergeIndex;

typedef struct SBlockDistInfo {
  SSDataBlock* pResBlock;
  STsdbReader* pHandle;
  SReadHandle  readHandle;
  uint64_t     uid;  // table uid
} SBlockDistInfo;

static int32_t sysChkFilter__Comm(SNode* pNode);
static int32_t sysChkFilter__DBName(SNode* pNode);
static int32_t sysChkFilter__VgroupId(SNode* pNode);
static int32_t sysChkFilter__TableName(SNode* pNode);
static int32_t sysChkFilter__CreateTime(SNode* pNode);
static int32_t sysChkFilter__Ncolumn(SNode* pNode);
static int32_t sysChkFilter__Ttl(SNode* pNode);
static int32_t sysChkFilter__STableName(SNode* pNode);
static int32_t sysChkFilter__Uid(SNode* pNode);
static int32_t sysChkFilter__Type(SNode* pNode);

static int32_t sysFilte__DbName(void* arg, SNode* pNode, SArray* result);
static int32_t sysFilte__VgroupId(void* arg, SNode* pNode, SArray* result);
static int32_t sysFilte__TableName(void* arg, SNode* pNode, SArray* result);
static int32_t sysFilte__CreateTime(void* arg, SNode* pNode, SArray* result);
static int32_t sysFilte__Ncolumn(void* arg, SNode* pNode, SArray* result);
static int32_t sysFilte__Ttl(void* arg, SNode* pNode, SArray* result);
static int32_t sysFilte__STableName(void* arg, SNode* pNode, SArray* result);
static int32_t sysFilte__Uid(void* arg, SNode* pNode, SArray* result);
static int32_t sysFilte__Type(void* arg, SNode* pNode, SArray* result);

const SSTabFltFuncDef filterDict[] = {
    {.name = "table_name", .chkFunc = sysChkFilter__TableName, .fltFunc = sysFilte__TableName},
    {.name = "db_name", .chkFunc = sysChkFilter__DBName, .fltFunc = sysFilte__DbName},
    {.name = "create_time", .chkFunc = sysChkFilter__CreateTime, .fltFunc = sysFilte__CreateTime},
    {.name = "columns", .chkFunc = sysChkFilter__Ncolumn, .fltFunc = sysFilte__Ncolumn},
    {.name = "ttl", .chkFunc = sysChkFilter__Ttl, .fltFunc = sysFilte__Ttl},
    {.name = "stable_name", .chkFunc = sysChkFilter__STableName, .fltFunc = sysFilte__STableName},
    {.name = "vgroup_id", .chkFunc = sysChkFilter__VgroupId, .fltFunc = sysFilte__VgroupId},
    {.name = "uid", .chkFunc = sysChkFilter__Uid, .fltFunc = sysFilte__Uid},
    {.name = "type", .chkFunc = sysChkFilter__Type, .fltFunc = sysFilte__Type}};

#define SYSTAB_FILTER_DICT_SIZE (sizeof(filterDict) / sizeof(filterDict[0]))

static int32_t buildDbTableInfoBlock(bool sysInfo, const SSDataBlock* p, const SSysTableMeta* pSysDbTableMeta,
                                     size_t size, const char* dbName);

static char* SYSTABLE_IDX_COLUMN[] = {"table_name", "db_name",     "create_time",      "columns",
                                      "ttl",        "stable_name", "vgroup_id', 'uid", "type"};

static char* SYSTABLE_SPECIAL_COL[] = {"db_name", "vgroup_id"};

static int32_t        buildSysDbTableInfo(const SSysTableScanInfo* pInfo, int32_t capacity);
static SSDataBlock*   buildInfoSchemaTableMetaBlock(char* tableName);
static void           destroySysScanOperator(void* param);
static int32_t        loadSysTableCallback(void* param, SDataBuf* pMsg, int32_t code);
static __optSysFilter optSysGetFilterFunc(int32_t ctype, bool* reverse);

static int32_t sysTableUserTagsFillOneTableTags(const SSysTableScanInfo* pInfo, SMetaReader* smrSuperTable,
                                                SMetaReader* smrChildTable, const char* dbname, const char* tableName,
                                                int32_t* pNumOfRows, const SSDataBlock* dataBlock);

static void relocateAndFilterSysTagsScanResult(SSysTableScanInfo* pInfo, int32_t numOfRows, SSDataBlock* dataBlock,
                                               SFilterInfo* pFilterInfo);

int32_t sysFilte__DbName(void* arg, SNode* pNode, SArray* result) {
  void* pVnode = ((SSTabFltArg*)arg)->pVnode;

  const char* db = NULL;
  vnodeGetInfo(pVnode, &db, NULL);

  SName sn = {0};
  char  dbname[TSDB_DB_FNAME_LEN + VARSTR_HEADER_SIZE] = {0};
  tNameFromString(&sn, db, T_NAME_ACCT | T_NAME_DB);

  tNameGetDbName(&sn, varDataVal(dbname));
  varDataSetLen(dbname, strlen(varDataVal(dbname)));

  SOperatorNode* pOper = (SOperatorNode*)pNode;
  SValueNode*    pVal = (SValueNode*)pOper->pRight;

  bool           reverse = false;
  __optSysFilter func = optSysGetFilterFunc(pOper->opType, &reverse);
  if (func == NULL) return -1;

  int ret = func(dbname, pVal->datum.p, TSDB_DATA_TYPE_VARCHAR);
  if (ret == 0) return 0;

  return -2;
}

int32_t sysFilte__VgroupId(void* arg, SNode* pNode, SArray* result) {
  void* pVnode = ((SSTabFltArg*)arg)->pVnode;

  int64_t vgId = 0;
  vnodeGetInfo(pVnode, NULL, (int32_t*)&vgId);

  SOperatorNode* pOper = (SOperatorNode*)pNode;
  SValueNode*    pVal = (SValueNode*)pOper->pRight;

  bool reverse = false;

  __optSysFilter func = optSysGetFilterFunc(pOper->opType, &reverse);
  if (func == NULL) return -1;

  int ret = func(&vgId, &pVal->datum.i, TSDB_DATA_TYPE_BIGINT);
  if (ret == 0) return 0;

  return -1;
}

int32_t sysFilte__TableName(void* arg, SNode* pNode, SArray* result) {
  void* pMeta = ((SSTabFltArg*)arg)->pMeta;

  SOperatorNode* pOper = (SOperatorNode*)pNode;
  SValueNode*    pVal = (SValueNode*)pOper->pRight;
  bool           reverse = false;

  __optSysFilter func = optSysGetFilterFunc(pOper->opType, &reverse);
  if (func == NULL) return -1;

  SMetaFltParam param = {.suid = 0,
                         .cid = 0,
                         .type = TSDB_DATA_TYPE_VARCHAR,
                         .val = pVal->datum.p,
                         .reverse = reverse,
                         .filterFunc = func};
  return -1;
}

int32_t sysFilte__CreateTime(void* arg, SNode* pNode, SArray* result) {
  void* pMeta = ((SSTabFltArg*)arg)->pMeta;

  SOperatorNode* pOper = (SOperatorNode*)pNode;
  SValueNode*    pVal = (SValueNode*)pOper->pRight;
  bool           reverse = false;

  __optSysFilter func = optSysGetFilterFunc(pOper->opType, &reverse);
  if (func == NULL) return -1;

  SMetaFltParam param = {.suid = 0,
                         .cid = 0,
                         .type = TSDB_DATA_TYPE_BIGINT,
                         .val = &pVal->datum.i,
                         .reverse = reverse,
                         .filterFunc = func};

  int32_t ret = metaFilterCreateTime(pMeta, &param, result);
  return ret;
}

int32_t sysFilte__Ncolumn(void* arg, SNode* pNode, SArray* result) {
  void* pMeta = ((SSTabFltArg*)arg)->pMeta;

  SOperatorNode* pOper = (SOperatorNode*)pNode;
  SValueNode*    pVal = (SValueNode*)pOper->pRight;
  bool           reverse = false;

  __optSysFilter func = optSysGetFilterFunc(pOper->opType, &reverse);
  if (func == NULL) return -1;
  return -1;
}

int32_t sysFilte__Ttl(void* arg, SNode* pNode, SArray* result) {
  void* pMeta = ((SSTabFltArg*)arg)->pMeta;

  SOperatorNode* pOper = (SOperatorNode*)pNode;
  SValueNode*    pVal = (SValueNode*)pOper->pRight;
  bool           reverse = false;

  __optSysFilter func = optSysGetFilterFunc(pOper->opType, &reverse);
  if (func == NULL) return -1;
  return -1;
}

int32_t sysFilte__STableName(void* arg, SNode* pNode, SArray* result) {
  void* pMeta = ((SSTabFltArg*)arg)->pMeta;

  SOperatorNode* pOper = (SOperatorNode*)pNode;
  SValueNode*    pVal = (SValueNode*)pOper->pRight;
  bool           reverse = false;

  __optSysFilter func = optSysGetFilterFunc(pOper->opType, &reverse);
  if (func == NULL) return -1;
  return -1;
}

int32_t sysFilte__Uid(void* arg, SNode* pNode, SArray* result) {
  void* pMeta = ((SSTabFltArg*)arg)->pMeta;

  SOperatorNode* pOper = (SOperatorNode*)pNode;
  SValueNode*    pVal = (SValueNode*)pOper->pRight;
  bool           reverse = false;

  __optSysFilter func = optSysGetFilterFunc(pOper->opType, &reverse);
  if (func == NULL) return -1;
  return -1;
}

int32_t sysFilte__Type(void* arg, SNode* pNode, SArray* result) {
  void* pMeta = ((SSTabFltArg*)arg)->pMeta;

  SOperatorNode* pOper = (SOperatorNode*)pNode;
  SValueNode*    pVal = (SValueNode*)pOper->pRight;
  bool           reverse = false;

  __optSysFilter func = optSysGetFilterFunc(pOper->opType, &reverse);
  if (func == NULL) return -1;
  return -1;
}

int optSysDoCompare(__compar_fn_t func, int8_t comparType, void* a, void* b) {
  int32_t cmp = func(a, b);
  switch (comparType) {
    case OP_TYPE_LOWER_THAN:
      if (cmp < 0) return 0;
      break;
    case OP_TYPE_LOWER_EQUAL: {
      if (cmp <= 0) return 0;
      break;
    }
    case OP_TYPE_GREATER_THAN: {
      if (cmp > 0) return 0;
      break;
    }
    case OP_TYPE_GREATER_EQUAL: {
      if (cmp >= 0) return 0;
      break;
    }
    case OP_TYPE_EQUAL: {
      if (cmp == 0) return 0;
      break;
    }
    default:
      return -1;
  }
  return cmp;
}

static int optSysFilterFuncImpl__LowerThan(void* a, void* b, int16_t dtype) {
  __compar_fn_t func = getComparFunc(dtype, 0);
  return optSysDoCompare(func, OP_TYPE_LOWER_THAN, a, b);
}
static int optSysFilterFuncImpl__LowerEqual(void* a, void* b, int16_t dtype) {
  __compar_fn_t func = getComparFunc(dtype, 0);
  return optSysDoCompare(func, OP_TYPE_LOWER_EQUAL, a, b);
}
static int optSysFilterFuncImpl__GreaterThan(void* a, void* b, int16_t dtype) {
  __compar_fn_t func = getComparFunc(dtype, 0);
  return optSysDoCompare(func, OP_TYPE_GREATER_THAN, a, b);
}
static int optSysFilterFuncImpl__GreaterEqual(void* a, void* b, int16_t dtype) {
  __compar_fn_t func = getComparFunc(dtype, 0);
  return optSysDoCompare(func, OP_TYPE_GREATER_EQUAL, a, b);
}
static int optSysFilterFuncImpl__Equal(void* a, void* b, int16_t dtype) {
  __compar_fn_t func = getComparFunc(dtype, 0);
  return optSysDoCompare(func, OP_TYPE_EQUAL, a, b);
}

static int optSysFilterFuncImpl__NoEqual(void* a, void* b, int16_t dtype) {
  __compar_fn_t func = getComparFunc(dtype, 0);
  return optSysDoCompare(func, OP_TYPE_NOT_EQUAL, a, b);
}

static int32_t optSysTabFilte(void* arg, SNode* cond, SArray* result);
static int32_t optSysTabFilteImpl(void* arg, SNode* cond, SArray* result);
static int32_t optSysCheckOper(SNode* pOpear);
static int32_t optSysMergeRslt(SArray* mRslt, SArray* rslt);

static SSDataBlock* sysTableScanFromMNode(SOperatorInfo* pOperator, SSysTableScanInfo* pInfo, const char* name,
                                          SExecTaskInfo* pTaskInfo);
void                extractTbnameSlotId(SSysTableScanInfo* pInfo, const SScanPhysiNode* pScanNode);
static void         sysTableScanFillTbName(SOperatorInfo* pOperator, const SSysTableScanInfo* pInfo, const char* name,
                                           SSDataBlock* pBlock);
__optSysFilter      optSysGetFilterFunc(int32_t ctype, bool* reverse) {
  if (ctype == OP_TYPE_LOWER_EQUAL || ctype == OP_TYPE_LOWER_THAN) {
    *reverse = true;
  }
  if (ctype == OP_TYPE_LOWER_THAN)
    return optSysFilterFuncImpl__LowerThan;
  else if (ctype == OP_TYPE_LOWER_EQUAL)
    return optSysFilterFuncImpl__LowerEqual;
  else if (ctype == OP_TYPE_GREATER_THAN)
    return optSysFilterFuncImpl__GreaterThan;
  else if (ctype == OP_TYPE_GREATER_EQUAL)
    return optSysFilterFuncImpl__GreaterEqual;
  else if (ctype == OP_TYPE_EQUAL)
    return optSysFilterFuncImpl__Equal;
  else if (ctype == OP_TYPE_NOT_EQUAL)
    return optSysFilterFuncImpl__NoEqual;
  return NULL;
}

static bool sysTableIsOperatorCondOnOneTable(SNode* pCond, char* condTable) {
  SOperatorNode* node = (SOperatorNode*)pCond;
  if (node->opType == OP_TYPE_EQUAL) {
    if (nodeType(node->pLeft) == QUERY_NODE_COLUMN &&
        strcasecmp(nodesGetNameFromColumnNode(node->pLeft), "table_name") == 0 &&
        nodeType(node->pRight) == QUERY_NODE_VALUE) {
      SValueNode* pValue = (SValueNode*)node->pRight;
      if (pValue->node.resType.type == TSDB_DATA_TYPE_NCHAR || pValue->node.resType.type == TSDB_DATA_TYPE_VARCHAR ||
          pValue->node.resType.type == TSDB_DATA_TYPE_BINARY) {
        char* value = nodesGetValueFromNode(pValue);
        strncpy(condTable, varDataVal(value), TSDB_TABLE_NAME_LEN);
        return true;
      }
    }
  }
  return false;
}

static bool sysTableIsCondOnOneTable(SNode* pCond, char* condTable) {
  if (pCond == NULL) {
    return false;
  }
  if (nodeType(pCond) == QUERY_NODE_LOGIC_CONDITION) {
    SLogicConditionNode* node = (SLogicConditionNode*)pCond;
    if (LOGIC_COND_TYPE_AND == node->condType) {
      SNode* pChild = NULL;
      FOREACH(pChild, node->pParameterList) {
        if (QUERY_NODE_OPERATOR == nodeType(pChild) && sysTableIsOperatorCondOnOneTable(pChild, condTable)) {
          return true;
        }
      }
    }
  }

  if (QUERY_NODE_OPERATOR == nodeType(pCond)) {
    return sysTableIsOperatorCondOnOneTable(pCond, condTable);
  }

  return false;
}

static SSDataBlock* sysTableScanUserTags(SOperatorInfo* pOperator) {
  SExecTaskInfo*     pTaskInfo = pOperator->pTaskInfo;
  SSysTableScanInfo* pInfo = pOperator->info;
  if (pOperator->status == OP_EXEC_DONE) {
    return NULL;
  }

  blockDataCleanup(pInfo->pRes);
  int32_t numOfRows = 0;

  SSDataBlock* dataBlock = buildInfoSchemaTableMetaBlock(TSDB_INS_TABLE_TAGS);
  blockDataEnsureCapacity(dataBlock, pOperator->resultInfo.capacity);

  const char* db = NULL;
  int32_t     vgId = 0;
  vnodeGetInfo(pInfo->readHandle.vnode, &db, &vgId);

  SName sn = {0};
  char  dbname[TSDB_DB_FNAME_LEN + VARSTR_HEADER_SIZE] = {0};
  tNameFromString(&sn, db, T_NAME_ACCT | T_NAME_DB);

  tNameGetDbName(&sn, varDataVal(dbname));
  varDataSetLen(dbname, strlen(varDataVal(dbname)));

  char condTableName[TSDB_TABLE_NAME_LEN] = {0};
  // optimize when sql like where table_name='tablename' and xxx.
  if (pInfo->pCondition && sysTableIsCondOnOneTable(pInfo->pCondition, condTableName)) {
    char tableName[TSDB_TABLE_NAME_LEN + VARSTR_HEADER_SIZE] = {0};
    STR_TO_VARSTR(tableName, condTableName);

    SMetaReader smrChildTable = {0};
    metaReaderInit(&smrChildTable, pInfo->readHandle.meta, 0);
    int32_t code = metaGetTableEntryByName(&smrChildTable, condTableName);
    if (code != TSDB_CODE_SUCCESS) {
      // terrno has been set by metaGetTableEntryByName, therefore, return directly
      metaReaderClear(&smrChildTable);
      blockDataDestroy(dataBlock);
      pInfo->loadInfo.totalRows = 0;
      return NULL;
    }

    if (smrChildTable.me.type != TSDB_CHILD_TABLE) {
      metaReaderClear(&smrChildTable);
      blockDataDestroy(dataBlock);
      pInfo->loadInfo.totalRows = 0;
      return NULL;
    }

    SMetaReader smrSuperTable = {0};
    metaReaderInit(&smrSuperTable, pInfo->readHandle.meta, META_READER_NOLOCK);
    code = metaGetTableEntryByUid(&smrSuperTable, smrChildTable.me.ctbEntry.suid);
    if (code != TSDB_CODE_SUCCESS) {
      // terrno has been set by metaGetTableEntryByUid
      metaReaderClear(&smrSuperTable);
      metaReaderClear(&smrChildTable);
      blockDataDestroy(dataBlock);
      return NULL;
    }

    sysTableUserTagsFillOneTableTags(pInfo, &smrSuperTable, &smrChildTable, dbname, tableName, &numOfRows, dataBlock);
    metaReaderClear(&smrSuperTable);
    metaReaderClear(&smrChildTable);

    if (numOfRows > 0) {
      relocateAndFilterSysTagsScanResult(pInfo, numOfRows, dataBlock, pOperator->exprSupp.pFilterInfo);
      numOfRows = 0;
    }
    blockDataDestroy(dataBlock);
    pInfo->loadInfo.totalRows += pInfo->pRes->info.rows;
    setOperatorCompleted(pOperator);
    return (pInfo->pRes->info.rows == 0) ? NULL : pInfo->pRes;
  }

  int32_t ret = 0;
  if (pInfo->pCur == NULL) {
    pInfo->pCur = metaOpenTbCursor(pInfo->readHandle.meta);
  }

  bool blockFull = false;
  while ((ret = metaTbCursorNext(pInfo->pCur)) == 0) {
    if (pInfo->pCur->mr.me.type != TSDB_CHILD_TABLE) {
      continue;
    }

    char tableName[TSDB_TABLE_NAME_LEN + VARSTR_HEADER_SIZE] = {0};
    STR_TO_VARSTR(tableName, pInfo->pCur->mr.me.name);

    SMetaReader smrSuperTable = {0};
    metaReaderInit(&smrSuperTable, pInfo->readHandle.meta, 0);
    uint64_t suid = pInfo->pCur->mr.me.ctbEntry.suid;
    int32_t  code = metaGetTableEntryByUid(&smrSuperTable, suid);
    if (code != TSDB_CODE_SUCCESS) {
      qError("failed to get super table meta, uid:0x%" PRIx64 ", code:%s, %s", suid, tstrerror(terrno),
             GET_TASKID(pTaskInfo));
      metaReaderClear(&smrSuperTable);
      metaCloseTbCursor(pInfo->pCur);
      pInfo->pCur = NULL;
      T_LONG_JMP(pTaskInfo->env, terrno);
    }

    if ((smrSuperTable.me.stbEntry.schemaTag.nCols + numOfRows) > pOperator->resultInfo.capacity) {
      metaTbCursorPrev(pInfo->pCur);
      blockFull = true;
    } else {
      sysTableUserTagsFillOneTableTags(pInfo, &smrSuperTable, &pInfo->pCur->mr, dbname, tableName, &numOfRows,
                                       dataBlock);
    }

    metaReaderClear(&smrSuperTable);

    if (blockFull || numOfRows >= pOperator->resultInfo.capacity) {
      relocateAndFilterSysTagsScanResult(pInfo, numOfRows, dataBlock, pOperator->exprSupp.pFilterInfo);
      numOfRows = 0;

      if (pInfo->pRes->info.rows > 0) {
        break;
      }

      blockFull = false;
    }
  }

  if (numOfRows > 0) {
    relocateAndFilterSysTagsScanResult(pInfo, numOfRows, dataBlock, pOperator->exprSupp.pFilterInfo);
    numOfRows = 0;
  }

  blockDataDestroy(dataBlock);
  if (ret != 0) {
    metaCloseTbCursor(pInfo->pCur);
    pInfo->pCur = NULL;
    setOperatorCompleted(pOperator);
  }

  pInfo->loadInfo.totalRows += pInfo->pRes->info.rows;
  return (pInfo->pRes->info.rows == 0) ? NULL : pInfo->pRes;
}

void relocateAndFilterSysTagsScanResult(SSysTableScanInfo* pInfo, int32_t numOfRows, SSDataBlock* dataBlock,
                                        SFilterInfo* pFilterInfo) {
  dataBlock->info.rows = numOfRows;
  pInfo->pRes->info.rows = numOfRows;

  relocateColumnData(pInfo->pRes, pInfo->matchInfo.pList, dataBlock->pDataBlock, false);
  doFilter(pInfo->pRes, pFilterInfo, NULL);
  blockDataCleanup(dataBlock);
}

int32_t convertTagDataToStr(char* str, int type, void* buf, int32_t bufSize, int32_t* len) {
  int32_t n = 0;

  switch (type) {
    case TSDB_DATA_TYPE_NULL:
      n = sprintf(str, "null");
      break;

    case TSDB_DATA_TYPE_BOOL:
      n = sprintf(str, (*(int8_t*)buf) ? "true" : "false");
      break;

    case TSDB_DATA_TYPE_TINYINT:
      n = sprintf(str, "%d", *(int8_t*)buf);
      break;

    case TSDB_DATA_TYPE_SMALLINT:
      n = sprintf(str, "%d", *(int16_t*)buf);
      break;

    case TSDB_DATA_TYPE_INT:
      n = sprintf(str, "%d", *(int32_t*)buf);
      break;

    case TSDB_DATA_TYPE_BIGINT:
    case TSDB_DATA_TYPE_TIMESTAMP:
      n = sprintf(str, "%" PRId64, *(int64_t*)buf);
      break;

    case TSDB_DATA_TYPE_FLOAT:
      n = sprintf(str, "%.5f", GET_FLOAT_VAL(buf));
      break;

    case TSDB_DATA_TYPE_DOUBLE:
      n = sprintf(str, "%.9f", GET_DOUBLE_VAL(buf));
      break;

    case TSDB_DATA_TYPE_BINARY:
      if (bufSize < 0) {
        return TSDB_CODE_TSC_INVALID_VALUE;
      }

      memcpy(str, buf, bufSize);
      n = bufSize;
      break;
    case TSDB_DATA_TYPE_NCHAR:
      if (bufSize < 0) {
        return TSDB_CODE_TSC_INVALID_VALUE;
      }

      int32_t length = taosUcs4ToMbs((TdUcs4*)buf, bufSize, str);
      if (length <= 0) {
        return TSDB_CODE_TSC_INVALID_VALUE;
      }
      n = length;
      break;
    case TSDB_DATA_TYPE_UTINYINT:
      n = sprintf(str, "%u", *(uint8_t*)buf);
      break;

    case TSDB_DATA_TYPE_USMALLINT:
      n = sprintf(str, "%u", *(uint16_t*)buf);
      break;

    case TSDB_DATA_TYPE_UINT:
      n = sprintf(str, "%u", *(uint32_t*)buf);
      break;

    case TSDB_DATA_TYPE_UBIGINT:
      n = sprintf(str, "%" PRIu64, *(uint64_t*)buf);
      break;

    default:
      return TSDB_CODE_TSC_INVALID_VALUE;
  }

  if (len) *len = n;

  return TSDB_CODE_SUCCESS;
}

static int32_t sysTableUserTagsFillOneTableTags(const SSysTableScanInfo* pInfo, SMetaReader* smrSuperTable,
                                                SMetaReader* smrChildTable, const char* dbname, const char* tableName,
                                                int32_t* pNumOfRows, const SSDataBlock* dataBlock) {
  char stableName[TSDB_TABLE_NAME_LEN + VARSTR_HEADER_SIZE] = {0};
  STR_TO_VARSTR(stableName, (*smrSuperTable).me.name);

  int32_t numOfRows = *pNumOfRows;

  int32_t numOfTags = (*smrSuperTable).me.stbEntry.schemaTag.nCols;
  for (int32_t i = 0; i < numOfTags; ++i) {
    SColumnInfoData* pColInfoData = NULL;

    // table name
    pColInfoData = taosArrayGet(dataBlock->pDataBlock, 0);
    colDataSetVal(pColInfoData, numOfRows, tableName, false);

    // database name
    pColInfoData = taosArrayGet(dataBlock->pDataBlock, 1);
    colDataSetVal(pColInfoData, numOfRows, dbname, false);

    // super table name
    pColInfoData = taosArrayGet(dataBlock->pDataBlock, 2);
    colDataSetVal(pColInfoData, numOfRows, stableName, false);

    // tag name
    char tagName[TSDB_COL_NAME_LEN + VARSTR_HEADER_SIZE] = {0};
    STR_TO_VARSTR(tagName, (*smrSuperTable).me.stbEntry.schemaTag.pSchema[i].name);
    pColInfoData = taosArrayGet(dataBlock->pDataBlock, 3);
    colDataSetVal(pColInfoData, numOfRows, tagName, false);

    // tag type
    int8_t tagType = (*smrSuperTable).me.stbEntry.schemaTag.pSchema[i].type;
    pColInfoData = taosArrayGet(dataBlock->pDataBlock, 4);
    char tagTypeStr[VARSTR_HEADER_SIZE + 32];
    int  tagTypeLen = sprintf(varDataVal(tagTypeStr), "%s", tDataTypes[tagType].name);
    if (tagType == TSDB_DATA_TYPE_VARCHAR) {
      tagTypeLen += sprintf(varDataVal(tagTypeStr) + tagTypeLen, "(%d)",
                            (int32_t)((*smrSuperTable).me.stbEntry.schemaTag.pSchema[i].bytes - VARSTR_HEADER_SIZE));
    } else if (tagType == TSDB_DATA_TYPE_NCHAR) {
      tagTypeLen += sprintf(
          varDataVal(tagTypeStr) + tagTypeLen, "(%d)",
          (int32_t)(((*smrSuperTable).me.stbEntry.schemaTag.pSchema[i].bytes - VARSTR_HEADER_SIZE) / TSDB_NCHAR_SIZE));
    }
    varDataSetLen(tagTypeStr, tagTypeLen);
    colDataSetVal(pColInfoData, numOfRows, (char*)tagTypeStr, false);

    STagVal tagVal = {0};
    tagVal.cid = (*smrSuperTable).me.stbEntry.schemaTag.pSchema[i].colId;
    char*    tagData = NULL;
    uint32_t tagLen = 0;

    if (tagType == TSDB_DATA_TYPE_JSON) {
      tagData = (char*)smrChildTable->me.ctbEntry.pTags;
    } else {
      bool exist = tTagGet((STag*)smrChildTable->me.ctbEntry.pTags, &tagVal);
      if (exist) {
        if (IS_VAR_DATA_TYPE(tagType)) {
          tagData = (char*)tagVal.pData;
          tagLen = tagVal.nData;
        } else {
          tagData = (char*)&tagVal.i64;
          tagLen = tDataTypes[tagType].bytes;
        }
      }
    }

    char* tagVarChar = NULL;
    if (tagData != NULL) {
      if (tagType == TSDB_DATA_TYPE_JSON) {
        char* tagJson = parseTagDatatoJson(tagData);
        tagVarChar = taosMemoryMalloc(strlen(tagJson) + VARSTR_HEADER_SIZE);
        memcpy(varDataVal(tagVarChar), tagJson, strlen(tagJson));
        varDataSetLen(tagVarChar, strlen(tagJson));
        taosMemoryFree(tagJson);
      } else {
        int32_t bufSize = IS_VAR_DATA_TYPE(tagType) ? (tagLen + VARSTR_HEADER_SIZE)
                                                    : (3 + DBL_MANT_DIG - DBL_MIN_EXP + VARSTR_HEADER_SIZE);
        tagVarChar = taosMemoryMalloc(bufSize);
        int32_t len = -1;
        convertTagDataToStr(varDataVal(tagVarChar), tagType, tagData, tagLen, &len);
        varDataSetLen(tagVarChar, len);
      }
    }
    pColInfoData = taosArrayGet(dataBlock->pDataBlock, 5);
    colDataSetVal(pColInfoData, numOfRows, tagVarChar,
                  (tagData == NULL) || (tagType == TSDB_DATA_TYPE_JSON && tTagIsJsonNull(tagData)));
    taosMemoryFree(tagVarChar);
    ++numOfRows;
  }

  *pNumOfRows = numOfRows;

  return TSDB_CODE_SUCCESS;
}

static SSDataBlock* buildInfoSchemaTableMetaBlock(char* tableName) {
  size_t               size = 0;
  const SSysTableMeta* pMeta = NULL;
  getInfosDbMeta(&pMeta, &size);

  int32_t index = 0;
  for (int32_t i = 0; i < size; ++i) {
    if (strcmp(pMeta[i].name, tableName) == 0) {
      index = i;
      break;
    }
  }

  SSDataBlock* pBlock = createDataBlock();
  for (int32_t i = 0; i < pMeta[index].colNum; ++i) {
    SColumnInfoData colInfoData =
        createColumnInfoData(pMeta[index].schema[i].type, pMeta[index].schema[i].bytes, i + 1);
    blockDataAppendColInfo(pBlock, &colInfoData);
  }

  return pBlock;
}

int32_t buildDbTableInfoBlock(bool sysInfo, const SSDataBlock* p, const SSysTableMeta* pSysDbTableMeta, size_t size,
                              const char* dbName) {
  char    n[TSDB_TABLE_FNAME_LEN + VARSTR_HEADER_SIZE] = {0};
  int32_t numOfRows = p->info.rows;

  for (int32_t i = 0; i < size; ++i) {
    const SSysTableMeta* pm = &pSysDbTableMeta[i];
    if (!sysInfo && pm->sysInfo) {
      continue;
    }

    SColumnInfoData* pColInfoData = taosArrayGet(p->pDataBlock, 0);

    STR_TO_VARSTR(n, pm->name);
    colDataSetVal(pColInfoData, numOfRows, n, false);

    // database name
    STR_TO_VARSTR(n, dbName);
    pColInfoData = taosArrayGet(p->pDataBlock, 1);
    colDataSetVal(pColInfoData, numOfRows, n, false);

    // create time
    pColInfoData = taosArrayGet(p->pDataBlock, 2);
    colDataSetNULL(pColInfoData, numOfRows);

    // number of columns
    pColInfoData = taosArrayGet(p->pDataBlock, 3);
    colDataSetVal(pColInfoData, numOfRows, (char*)&pm->colNum, false);

    for (int32_t j = 4; j <= 8; ++j) {
      pColInfoData = taosArrayGet(p->pDataBlock, j);
      colDataSetNULL(pColInfoData, numOfRows);
    }

    STR_TO_VARSTR(n, "SYSTEM_TABLE");

    pColInfoData = taosArrayGet(p->pDataBlock, 9);
    colDataSetVal(pColInfoData, numOfRows, n, false);

    numOfRows += 1;
  }

  return numOfRows;
}

int32_t buildSysDbTableInfo(const SSysTableScanInfo* pInfo, int32_t capacity) {
  SSDataBlock* p = buildInfoSchemaTableMetaBlock(TSDB_INS_TABLE_TABLES);
  blockDataEnsureCapacity(p, capacity);

  size_t               size = 0;
  const SSysTableMeta* pSysDbTableMeta = NULL;

  getInfosDbMeta(&pSysDbTableMeta, &size);
  p->info.rows = buildDbTableInfoBlock(pInfo->sysInfo, p, pSysDbTableMeta, size, TSDB_INFORMATION_SCHEMA_DB);

  getPerfDbMeta(&pSysDbTableMeta, &size);
  p->info.rows = buildDbTableInfoBlock(pInfo->sysInfo, p, pSysDbTableMeta, size, TSDB_PERFORMANCE_SCHEMA_DB);

  pInfo->pRes->info.rows = p->info.rows;
  relocateColumnData(pInfo->pRes, pInfo->matchInfo.pList, p->pDataBlock, false);
  blockDataDestroy(p);

  return pInfo->pRes->info.rows;
}

static SSDataBlock* sysTableBuildUserTablesByUids(SOperatorInfo* pOperator) {
  SExecTaskInfo*     pTaskInfo = pOperator->pTaskInfo;
  SSysTableScanInfo* pInfo = pOperator->info;

  SSysTableIndex* pIdx = pInfo->pIdx;
  blockDataCleanup(pInfo->pRes);
  int32_t numOfRows = 0;

  int ret = 0;

  const char* db = NULL;
  int32_t     vgId = 0;
  vnodeGetInfo(pInfo->readHandle.vnode, &db, &vgId);

  SName sn = {0};
  char  dbname[TSDB_DB_FNAME_LEN + VARSTR_HEADER_SIZE] = {0};
  tNameFromString(&sn, db, T_NAME_ACCT | T_NAME_DB);

  tNameGetDbName(&sn, varDataVal(dbname));
  varDataSetLen(dbname, strlen(varDataVal(dbname)));

  SSDataBlock* p = buildInfoSchemaTableMetaBlock(TSDB_INS_TABLE_TABLES);
  blockDataEnsureCapacity(p, pOperator->resultInfo.capacity);

  char    n[TSDB_TABLE_NAME_LEN + VARSTR_HEADER_SIZE] = {0};
  int32_t i = pIdx->lastIdx;
  for (; i < taosArrayGetSize(pIdx->uids); i++) {
    tb_uid_t* uid = taosArrayGet(pIdx->uids, i);

    SMetaReader mr = {0};
    metaReaderInit(&mr, pInfo->readHandle.meta, 0);
    ret = metaGetTableEntryByUid(&mr, *uid);
    if (ret < 0) {
      metaReaderClear(&mr);
      continue;
    }
    STR_TO_VARSTR(n, mr.me.name);

    // table name
    SColumnInfoData* pColInfoData = taosArrayGet(p->pDataBlock, 0);
    colDataSetVal(pColInfoData, numOfRows, n, false);

    // database name
    pColInfoData = taosArrayGet(p->pDataBlock, 1);
    colDataSetVal(pColInfoData, numOfRows, dbname, false);

    // vgId
    pColInfoData = taosArrayGet(p->pDataBlock, 6);
    colDataSetVal(pColInfoData, numOfRows, (char*)&vgId, false);

    int32_t tableType = mr.me.type;
    if (tableType == TSDB_CHILD_TABLE) {
      // create time
      int64_t ts = mr.me.ctbEntry.ctime;
      pColInfoData = taosArrayGet(p->pDataBlock, 2);
      colDataSetVal(pColInfoData, numOfRows, (char*)&ts, false);

      SMetaReader mr1 = {0};
      metaReaderInit(&mr1, pInfo->readHandle.meta, META_READER_NOLOCK);

      int64_t suid = mr.me.ctbEntry.suid;
      int32_t code = metaGetTableEntryByUid(&mr1, suid);
      if (code != TSDB_CODE_SUCCESS) {
        qError("failed to get super table meta, cname:%s, suid:0x%" PRIx64 ", code:%s, %s", pInfo->pCur->mr.me.name,
               suid, tstrerror(terrno), GET_TASKID(pTaskInfo));
        metaReaderClear(&mr1);
        metaReaderClear(&mr);
        T_LONG_JMP(pTaskInfo->env, terrno);
      }
      pColInfoData = taosArrayGet(p->pDataBlock, 3);
      colDataSetVal(pColInfoData, numOfRows, (char*)&mr1.me.stbEntry.schemaRow.nCols, false);

      // super table name
      STR_TO_VARSTR(n, mr1.me.name);
      pColInfoData = taosArrayGet(p->pDataBlock, 4);
      colDataSetVal(pColInfoData, numOfRows, n, false);
      metaReaderClear(&mr1);

      // table comment
      pColInfoData = taosArrayGet(p->pDataBlock, 8);
      if (mr.me.ctbEntry.commentLen > 0) {
        char comment[TSDB_TB_COMMENT_LEN + VARSTR_HEADER_SIZE] = {0};
        STR_TO_VARSTR(comment, mr.me.ctbEntry.comment);
        colDataSetVal(pColInfoData, numOfRows, comment, false);
      } else if (mr.me.ctbEntry.commentLen == 0) {
        char comment[VARSTR_HEADER_SIZE + VARSTR_HEADER_SIZE] = {0};
        STR_TO_VARSTR(comment, "");
        colDataSetVal(pColInfoData, numOfRows, comment, false);
      } else {
        colDataSetNULL(pColInfoData, numOfRows);
      }

      // uid
      pColInfoData = taosArrayGet(p->pDataBlock, 5);
      colDataSetVal(pColInfoData, numOfRows, (char*)&mr.me.uid, false);

      // ttl
      pColInfoData = taosArrayGet(p->pDataBlock, 7);
      colDataSetVal(pColInfoData, numOfRows, (char*)&mr.me.ctbEntry.ttlDays, false);

      STR_TO_VARSTR(n, "CHILD_TABLE");

    } else if (tableType == TSDB_NORMAL_TABLE) {
      // create time
      pColInfoData = taosArrayGet(p->pDataBlock, 2);
      colDataSetVal(pColInfoData, numOfRows, (char*)&pInfo->pCur->mr.me.ntbEntry.ctime, false);

      // number of columns
      pColInfoData = taosArrayGet(p->pDataBlock, 3);
      colDataSetVal(pColInfoData, numOfRows, (char*)&pInfo->pCur->mr.me.ntbEntry.schemaRow.nCols, false);

      // super table name
      pColInfoData = taosArrayGet(p->pDataBlock, 4);
      colDataSetNULL(pColInfoData, numOfRows);

      // table comment
      pColInfoData = taosArrayGet(p->pDataBlock, 8);
      if (mr.me.ntbEntry.commentLen > 0) {
        char comment[TSDB_TB_COMMENT_LEN + VARSTR_HEADER_SIZE] = {0};
        STR_TO_VARSTR(comment, mr.me.ntbEntry.comment);
        colDataSetVal(pColInfoData, numOfRows, comment, false);
      } else if (mr.me.ntbEntry.commentLen == 0) {
        char comment[VARSTR_HEADER_SIZE + VARSTR_HEADER_SIZE] = {0};
        STR_TO_VARSTR(comment, "");
        colDataSetVal(pColInfoData, numOfRows, comment, false);
      } else {
        colDataSetNULL(pColInfoData, numOfRows);
      }

      // uid
      pColInfoData = taosArrayGet(p->pDataBlock, 5);
      colDataSetVal(pColInfoData, numOfRows, (char*)&mr.me.uid, false);

      // ttl
      pColInfoData = taosArrayGet(p->pDataBlock, 7);
      colDataSetVal(pColInfoData, numOfRows, (char*)&mr.me.ntbEntry.ttlDays, false);

      STR_TO_VARSTR(n, "NORMAL_TABLE");
      // impl later
    }

    metaReaderClear(&mr);

    pColInfoData = taosArrayGet(p->pDataBlock, 9);
    colDataSetVal(pColInfoData, numOfRows, n, false);

    if (++numOfRows >= pOperator->resultInfo.capacity) {
      p->info.rows = numOfRows;
      pInfo->pRes->info.rows = numOfRows;

      relocateColumnData(pInfo->pRes, pInfo->matchInfo.pList, p->pDataBlock, false);
      doFilter(pInfo->pRes, pOperator->exprSupp.pFilterInfo, NULL);

      blockDataCleanup(p);
      numOfRows = 0;

      if (pInfo->pRes->info.rows > 0) {
        break;
      }
    }
  }

  if (numOfRows > 0) {
    p->info.rows = numOfRows;
    pInfo->pRes->info.rows = numOfRows;

    relocateColumnData(pInfo->pRes, pInfo->matchInfo.pList, p->pDataBlock, false);
    doFilter(pInfo->pRes, pOperator->exprSupp.pFilterInfo, NULL);

    blockDataCleanup(p);
    numOfRows = 0;
  }

  if (i >= taosArrayGetSize(pIdx->uids)) {
    setOperatorCompleted(pOperator);
  } else {
    pIdx->lastIdx = i + 1;
  }

  blockDataDestroy(p);

  pInfo->loadInfo.totalRows += pInfo->pRes->info.rows;
  return (pInfo->pRes->info.rows == 0) ? NULL : pInfo->pRes;
}

static SSDataBlock* sysTableBuildUserTables(SOperatorInfo* pOperator) {
  SExecTaskInfo* pTaskInfo = pOperator->pTaskInfo;

  SSysTableScanInfo* pInfo = pOperator->info;
  if (pInfo->pCur == NULL) {
    pInfo->pCur = metaOpenTbCursor(pInfo->readHandle.meta);
  }

  blockDataCleanup(pInfo->pRes);
  int32_t numOfRows = 0;

  const char* db = NULL;
  int32_t     vgId = 0;
  vnodeGetInfo(pInfo->readHandle.vnode, &db, &vgId);

  SName sn = {0};
  char  dbname[TSDB_DB_FNAME_LEN + VARSTR_HEADER_SIZE] = {0};
  tNameFromString(&sn, db, T_NAME_ACCT | T_NAME_DB);

  tNameGetDbName(&sn, varDataVal(dbname));
  varDataSetLen(dbname, strlen(varDataVal(dbname)));

  SSDataBlock* p = buildInfoSchemaTableMetaBlock(TSDB_INS_TABLE_TABLES);
  blockDataEnsureCapacity(p, pOperator->resultInfo.capacity);

  char n[TSDB_TABLE_NAME_LEN + VARSTR_HEADER_SIZE] = {0};

  int32_t ret = 0;
  while ((ret = metaTbCursorNext(pInfo->pCur)) == 0) {
    STR_TO_VARSTR(n, pInfo->pCur->mr.me.name);

    // table name
    SColumnInfoData* pColInfoData = taosArrayGet(p->pDataBlock, 0);
    colDataSetVal(pColInfoData, numOfRows, n, false);

    // database name
    pColInfoData = taosArrayGet(p->pDataBlock, 1);
    colDataSetVal(pColInfoData, numOfRows, dbname, false);

    // vgId
    pColInfoData = taosArrayGet(p->pDataBlock, 6);
    colDataSetVal(pColInfoData, numOfRows, (char*)&vgId, false);

    int32_t tableType = pInfo->pCur->mr.me.type;
    if (tableType == TSDB_CHILD_TABLE) {
      // create time
      int64_t ts = pInfo->pCur->mr.me.ctbEntry.ctime;
      pColInfoData = taosArrayGet(p->pDataBlock, 2);
      colDataSetVal(pColInfoData, numOfRows, (char*)&ts, false);

      SMetaReader mr = {0};
      metaReaderInit(&mr, pInfo->readHandle.meta, META_READER_NOLOCK);

      uint64_t suid = pInfo->pCur->mr.me.ctbEntry.suid;
      int32_t  code = metaGetTableEntryByUid(&mr, suid);
      if (code != TSDB_CODE_SUCCESS) {
        qError("failed to get super table meta, cname:%s, suid:0x%" PRIx64 ", code:%s, %s", pInfo->pCur->mr.me.name,
               suid, tstrerror(terrno), GET_TASKID(pTaskInfo));
        metaReaderClear(&mr);
        metaCloseTbCursor(pInfo->pCur);
        pInfo->pCur = NULL;
        T_LONG_JMP(pTaskInfo->env, terrno);
      }

      // number of columns
      pColInfoData = taosArrayGet(p->pDataBlock, 3);
      colDataSetVal(pColInfoData, numOfRows, (char*)&mr.me.stbEntry.schemaRow.nCols, false);

      // super table name
      STR_TO_VARSTR(n, mr.me.name);
      pColInfoData = taosArrayGet(p->pDataBlock, 4);
      colDataSetVal(pColInfoData, numOfRows, n, false);
      metaReaderClear(&mr);

      // table comment
      pColInfoData = taosArrayGet(p->pDataBlock, 8);
      if (pInfo->pCur->mr.me.ctbEntry.commentLen > 0) {
        char comment[TSDB_TB_COMMENT_LEN + VARSTR_HEADER_SIZE] = {0};
        STR_TO_VARSTR(comment, pInfo->pCur->mr.me.ctbEntry.comment);
        colDataSetVal(pColInfoData, numOfRows, comment, false);
      } else if (pInfo->pCur->mr.me.ctbEntry.commentLen == 0) {
        char comment[VARSTR_HEADER_SIZE + VARSTR_HEADER_SIZE] = {0};
        STR_TO_VARSTR(comment, "");
        colDataSetVal(pColInfoData, numOfRows, comment, false);
      } else {
        colDataSetNULL(pColInfoData, numOfRows);
      }

      // uid
      pColInfoData = taosArrayGet(p->pDataBlock, 5);
      colDataSetVal(pColInfoData, numOfRows, (char*)&pInfo->pCur->mr.me.uid, false);

      // ttl
      pColInfoData = taosArrayGet(p->pDataBlock, 7);
      colDataSetVal(pColInfoData, numOfRows, (char*)&pInfo->pCur->mr.me.ctbEntry.ttlDays, false);

      STR_TO_VARSTR(n, "CHILD_TABLE");
    } else if (tableType == TSDB_NORMAL_TABLE) {
      // create time
      pColInfoData = taosArrayGet(p->pDataBlock, 2);
      colDataSetVal(pColInfoData, numOfRows, (char*)&pInfo->pCur->mr.me.ntbEntry.ctime, false);

      // number of columns
      pColInfoData = taosArrayGet(p->pDataBlock, 3);
      colDataSetVal(pColInfoData, numOfRows, (char*)&pInfo->pCur->mr.me.ntbEntry.schemaRow.nCols, false);

      // super table name
      pColInfoData = taosArrayGet(p->pDataBlock, 4);
      colDataSetNULL(pColInfoData, numOfRows);

      // table comment
      pColInfoData = taosArrayGet(p->pDataBlock, 8);
      if (pInfo->pCur->mr.me.ntbEntry.commentLen > 0) {
        char comment[TSDB_TB_COMMENT_LEN + VARSTR_HEADER_SIZE] = {0};
        STR_TO_VARSTR(comment, pInfo->pCur->mr.me.ntbEntry.comment);
        colDataSetVal(pColInfoData, numOfRows, comment, false);
      } else if (pInfo->pCur->mr.me.ntbEntry.commentLen == 0) {
        char comment[VARSTR_HEADER_SIZE + VARSTR_HEADER_SIZE] = {0};
        STR_TO_VARSTR(comment, "");
        colDataSetVal(pColInfoData, numOfRows, comment, false);
      } else {
        colDataSetNULL(pColInfoData, numOfRows);
      }

      // uid
      pColInfoData = taosArrayGet(p->pDataBlock, 5);
      colDataSetVal(pColInfoData, numOfRows, (char*)&pInfo->pCur->mr.me.uid, false);

      // ttl
      pColInfoData = taosArrayGet(p->pDataBlock, 7);
      colDataSetVal(pColInfoData, numOfRows, (char*)&pInfo->pCur->mr.me.ntbEntry.ttlDays, false);

      STR_TO_VARSTR(n, "NORMAL_TABLE");
    }

    pColInfoData = taosArrayGet(p->pDataBlock, 9);
    colDataSetVal(pColInfoData, numOfRows, n, false);

    if (++numOfRows >= pOperator->resultInfo.capacity) {
      p->info.rows = numOfRows;
      pInfo->pRes->info.rows = numOfRows;

      relocateColumnData(pInfo->pRes, pInfo->matchInfo.pList, p->pDataBlock, false);
      doFilter(pInfo->pRes, pOperator->exprSupp.pFilterInfo, NULL);

      blockDataCleanup(p);
      numOfRows = 0;

      if (pInfo->pRes->info.rows > 0) {
        break;
      }
    }
  }

  if (numOfRows > 0) {
    p->info.rows = numOfRows;
    pInfo->pRes->info.rows = numOfRows;

    relocateColumnData(pInfo->pRes, pInfo->matchInfo.pList, p->pDataBlock, false);
    doFilter(pInfo->pRes, pOperator->exprSupp.pFilterInfo, NULL);

    blockDataCleanup(p);
    numOfRows = 0;
  }

  blockDataDestroy(p);

  // todo temporarily free the cursor here, the true reason why the free is not valid needs to be found
  if (ret != 0) {
    metaCloseTbCursor(pInfo->pCur);
    pInfo->pCur = NULL;
    setOperatorCompleted(pOperator);
  }

  pInfo->loadInfo.totalRows += pInfo->pRes->info.rows;
  return (pInfo->pRes->info.rows == 0) ? NULL : pInfo->pRes;
}

static SSDataBlock* sysTableScanUserTables(SOperatorInfo* pOperator) {
  SExecTaskInfo*     pTaskInfo = pOperator->pTaskInfo;
  SSysTableScanInfo* pInfo = pOperator->info;

  SNode* pCondition = pInfo->pCondition;
  if (pOperator->status == OP_EXEC_DONE) {
    return NULL;
  }

  // the retrieve is executed on the mnode, so return tables that belongs to the information schema database.
  if (pInfo->readHandle.mnd != NULL) {
    buildSysDbTableInfo(pInfo, pOperator->resultInfo.capacity);
    doFilter(pInfo->pRes, pOperator->exprSupp.pFilterInfo, NULL);
    pInfo->loadInfo.totalRows += pInfo->pRes->info.rows;

    setOperatorCompleted(pOperator);
    return (pInfo->pRes->info.rows == 0) ? NULL : pInfo->pRes;
  } else {
    if (pInfo->showRewrite == false) {
      if (pCondition != NULL && pInfo->pIdx == NULL) {
        SSTabFltArg arg = {.pMeta = pInfo->readHandle.meta, .pVnode = pInfo->readHandle.vnode};

        SSysTableIndex* idx = taosMemoryMalloc(sizeof(SSysTableIndex));
        idx->init = 0;
        idx->uids = taosArrayInit(128, sizeof(int64_t));
        idx->lastIdx = 0;

        pInfo->pIdx = idx;  // set idx arg

        int flt = optSysTabFilte(&arg, pCondition, idx->uids);
        if (flt == 0) {
          pInfo->pIdx->init = 1;
          SSDataBlock* blk = sysTableBuildUserTablesByUids(pOperator);
          return blk;
        } else if (flt == -2) {
          qDebug("%s failed to get sys table info by idx, empty result", GET_TASKID(pTaskInfo));
          return NULL;
        } else if (flt == -1) {
          // not idx
          qDebug("%s failed to get sys table info by idx, scan sys table one by one", GET_TASKID(pTaskInfo));
        }
      } else if (pCondition != NULL && (pInfo->pIdx != NULL && pInfo->pIdx->init == 1)) {
        SSDataBlock* blk = sysTableBuildUserTablesByUids(pOperator);
        return blk;
      }
    }

    return sysTableBuildUserTables(pOperator);
  }
  return NULL;
}

static SSDataBlock* sysTableScanUserSTables(SOperatorInfo* pOperator) {
  SExecTaskInfo*     pTaskInfo = pOperator->pTaskInfo;
  SSysTableScanInfo* pInfo = pOperator->info;
  if (pOperator->status == OP_EXEC_DONE) {
    return NULL;
  }

  pInfo->pRes->info.rows = 0;
  pOperator->status = OP_EXEC_DONE;

  pInfo->loadInfo.totalRows += pInfo->pRes->info.rows;
  return (pInfo->pRes->info.rows == 0) ? NULL : pInfo->pRes;
}

static int32_t getSysTableDbNameColId(const char* pTable) {
  // if (0 == strcmp(TSDB_INS_TABLE_INDEXES, pTable)) {
  //   return 1;
  // }
  return TSDB_INS_USER_STABLES_DBNAME_COLID;
}

static EDealRes getDBNameFromConditionWalker(SNode* pNode, void* pContext) {
  int32_t   code = TSDB_CODE_SUCCESS;
  ENodeType nType = nodeType(pNode);

  switch (nType) {
    case QUERY_NODE_OPERATOR: {
      SOperatorNode* node = (SOperatorNode*)pNode;
      if (OP_TYPE_EQUAL == node->opType) {
        *(int32_t*)pContext = 1;
        return DEAL_RES_CONTINUE;
      }

      *(int32_t*)pContext = 0;
      return DEAL_RES_IGNORE_CHILD;
    }
    case QUERY_NODE_COLUMN: {
      if (1 != *(int32_t*)pContext) {
        return DEAL_RES_CONTINUE;
      }

      SColumnNode* node = (SColumnNode*)pNode;
      if (getSysTableDbNameColId(node->tableName) == node->colId) {
        *(int32_t*)pContext = 2;
        return DEAL_RES_CONTINUE;
      }

      *(int32_t*)pContext = 0;
      return DEAL_RES_CONTINUE;
    }
    case QUERY_NODE_VALUE: {
      if (2 != *(int32_t*)pContext) {
        return DEAL_RES_CONTINUE;
      }

      SValueNode* node = (SValueNode*)pNode;
      char*       dbName = nodesGetValueFromNode(node);
      strncpy(pContext, varDataVal(dbName), varDataLen(dbName));
      *((char*)pContext + varDataLen(dbName)) = 0;
      return DEAL_RES_END;  // stop walk
    }
    default:
      break;
  }
  return DEAL_RES_CONTINUE;
}

static void getDBNameFromCondition(SNode* pCondition, const char* dbName) {
  if (NULL == pCondition) {
    return;
  }
  nodesWalkExpr(pCondition, getDBNameFromConditionWalker, (char*)dbName);
}

static SSDataBlock* doSysTableScan(SOperatorInfo* pOperator) {
  // build message and send to mnode to fetch the content of system tables.
  SExecTaskInfo*     pTaskInfo = pOperator->pTaskInfo;
  SSysTableScanInfo* pInfo = pOperator->info;
  char               dbName[TSDB_DB_NAME_LEN] = {0};

  const char* name = tNameGetTableName(&pInfo->name);
  if (pInfo->showRewrite) {
    getDBNameFromCondition(pInfo->pCondition, dbName);
    sprintf(pInfo->req.db, "%d.%s", pInfo->accountId, dbName);
  }

  SSDataBlock* pBlock = NULL;
  if (strncasecmp(name, TSDB_INS_TABLE_TABLES, TSDB_TABLE_FNAME_LEN) == 0) {
    pBlock = sysTableScanUserTables(pOperator);
  } else if (strncasecmp(name, TSDB_INS_TABLE_TAGS, TSDB_TABLE_FNAME_LEN) == 0) {
    pBlock = sysTableScanUserTags(pOperator);
  } else if (strncasecmp(name, TSDB_INS_TABLE_STABLES, TSDB_TABLE_FNAME_LEN) == 0 && pInfo->showRewrite &&
             IS_SYS_DBNAME(dbName)) {
    pBlock = sysTableScanUserSTables(pOperator);
  } else {  // load the meta from mnode of the given epset
    pBlock = sysTableScanFromMNode(pOperator, pInfo, name, pTaskInfo);
  }

  sysTableScanFillTbName(pOperator, pInfo, name, pBlock);
  if (pBlock != NULL) {
    bool limitReached = applyLimitOffset(&pInfo->limitInfo, pBlock, pTaskInfo);
    if (limitReached) {
      setOperatorCompleted(pOperator);
    }

    return pBlock->info.rows > 0 ? pBlock : NULL;
  } else {
    return NULL;
  }
}

static void sysTableScanFillTbName(SOperatorInfo* pOperator, const SSysTableScanInfo* pInfo, const char* name,
                                   SSDataBlock* pBlock) {
  if (pBlock == NULL) {
    return;
  }

  if (pInfo->tbnameSlotId != -1) {
    SColumnInfoData* pColumnInfoData = (SColumnInfoData*)taosArrayGet(pBlock->pDataBlock, pInfo->tbnameSlotId);
    char             varTbName[TSDB_TABLE_FNAME_LEN - 1 + VARSTR_HEADER_SIZE] = {0};
    memcpy(varDataVal(varTbName), name, strlen(name));
    varDataSetLen(varTbName, strlen(name));

    colDataSetNItems(pColumnInfoData, 0, varTbName, pBlock->info.rows);
  }

  doFilter(pBlock, pOperator->exprSupp.pFilterInfo, NULL);
}

static SSDataBlock* sysTableScanFromMNode(SOperatorInfo* pOperator, SSysTableScanInfo* pInfo, const char* name,
                                          SExecTaskInfo* pTaskInfo) {
  if (pOperator->status == OP_EXEC_DONE) {
    return NULL;
  }

  while (1) {
    int64_t startTs = taosGetTimestampUs();
    tstrncpy(pInfo->req.tb, tNameGetTableName(&pInfo->name), tListLen(pInfo->req.tb));
    tstrncpy(pInfo->req.user, pInfo->pUser, tListLen(pInfo->req.user));

    int32_t contLen = tSerializeSRetrieveTableReq(NULL, 0, &pInfo->req);
    char*   buf1 = taosMemoryCalloc(1, contLen);
    tSerializeSRetrieveTableReq(buf1, contLen, &pInfo->req);

    // send the fetch remote task result reques
    SMsgSendInfo* pMsgSendInfo = taosMemoryCalloc(1, sizeof(SMsgSendInfo));
    if (NULL == pMsgSendInfo) {
      qError("%s prepare message %d failed", GET_TASKID(pTaskInfo), (int32_t)sizeof(SMsgSendInfo));
      pTaskInfo->code = TSDB_CODE_OUT_OF_MEMORY;
      return NULL;
    }

    int32_t msgType = (strcasecmp(name, TSDB_INS_TABLE_DNODE_VARIABLES) == 0) ? TDMT_DND_SYSTABLE_RETRIEVE
                                                                              : TDMT_MND_SYSTABLE_RETRIEVE;

    pMsgSendInfo->param = pOperator;
    pMsgSendInfo->msgInfo.pData = buf1;
    pMsgSendInfo->msgInfo.len = contLen;
    pMsgSendInfo->msgType = msgType;
    pMsgSendInfo->fp = loadSysTableCallback;
    pMsgSendInfo->requestId = pTaskInfo->id.queryId;

    int64_t transporterId = 0;
    int32_t code =
        asyncSendMsgToServer(pInfo->readHandle.pMsgCb->clientRpc, &pInfo->epSet, &transporterId, pMsgSendInfo);
    tsem_wait(&pInfo->ready);

    if (pTaskInfo->code) {
      qDebug("%s load meta data from mnode failed, totalRows:%" PRIu64 ", code:%s", GET_TASKID(pTaskInfo),
             pInfo->loadInfo.totalRows, tstrerror(pTaskInfo->code));
      return NULL;
    }

    SRetrieveMetaTableRsp* pRsp = pInfo->pRsp;
    pInfo->req.showId = pRsp->handle;

    if (pRsp->numOfRows == 0 || pRsp->completed) {
      pOperator->status = OP_EXEC_DONE;
      qDebug("%s load meta data from mnode completed, rowsOfSource:%d, totalRows:%" PRIu64, GET_TASKID(pTaskInfo),
             pRsp->numOfRows, pInfo->loadInfo.totalRows);

      if (pRsp->numOfRows == 0) {
        taosMemoryFree(pRsp);
        return NULL;
      }
    }

    char* pStart = pRsp->data;
    extractDataBlockFromFetchRsp(pInfo->pRes, pRsp->data, pInfo->matchInfo.pList, &pStart);
    updateLoadRemoteInfo(&pInfo->loadInfo, pRsp->numOfRows, pRsp->compLen, startTs, pOperator);

    // todo log the filter info
    doFilter(pInfo->pRes, pOperator->exprSupp.pFilterInfo, NULL);
    taosMemoryFree(pRsp);
    if (pInfo->pRes->info.rows > 0) {
      return pInfo->pRes;
    } else if (pOperator->status == OP_EXEC_DONE) {
      return NULL;
    }
  }
}

SOperatorInfo* createSysTableScanOperatorInfo(void* readHandle, SSystemTableScanPhysiNode* pScanPhyNode,
                                              const char* pUser, SExecTaskInfo* pTaskInfo) {
  SSysTableScanInfo* pInfo = taosMemoryCalloc(1, sizeof(SSysTableScanInfo));
  SOperatorInfo*     pOperator = taosMemoryCalloc(1, sizeof(SOperatorInfo));
  if (pInfo == NULL || pOperator == NULL) {
    goto _error;
  }

  SScanPhysiNode*     pScanNode = &pScanPhyNode->scan;
  SDataBlockDescNode* pDescNode = pScanNode->node.pOutputDataBlockDesc;

  int32_t num = 0;
  int32_t code = extractColMatchInfo(pScanNode->pScanCols, pDescNode, &num, COL_MATCH_FROM_COL_ID, &pInfo->matchInfo);
  if (code != TSDB_CODE_SUCCESS) {
    goto _error;
  }

  extractTbnameSlotId(pInfo, pScanNode);

  pInfo->accountId = pScanPhyNode->accountId;
  pInfo->pUser = taosMemoryStrDup((void*)pUser);
  pInfo->sysInfo = pScanPhyNode->sysInfo;
  pInfo->showRewrite = pScanPhyNode->showRewrite;
  pInfo->pRes = createDataBlockFromDescNode(pDescNode);
  pInfo->pCondition = pScanNode->node.pConditions;
  code = filterInitFromNode(pScanNode->node.pConditions, &pOperator->exprSupp.pFilterInfo, 0);
  if (code != TSDB_CODE_SUCCESS) {
    goto _error;
  }

  initLimitInfo(pScanPhyNode->scan.node.pLimit, pScanPhyNode->scan.node.pSlimit, &pInfo->limitInfo);
  initResultSizeInfo(&pOperator->resultInfo, 4096);
  blockDataEnsureCapacity(pInfo->pRes, pOperator->resultInfo.capacity);

  tNameAssign(&pInfo->name, &pScanNode->tableName);
  const char* name = tNameGetTableName(&pInfo->name);

  if (strncasecmp(name, TSDB_INS_TABLE_TABLES, TSDB_TABLE_FNAME_LEN) == 0 ||
      strncasecmp(name, TSDB_INS_TABLE_TAGS, TSDB_TABLE_FNAME_LEN) == 0) {
    pInfo->readHandle = *(SReadHandle*)readHandle;
  } else {
    tsem_init(&pInfo->ready, 0, 0);
    pInfo->epSet = pScanPhyNode->mgmtEpSet;
    pInfo->readHandle = *(SReadHandle*)readHandle;
  }

  setOperatorInfo(pOperator, "SysTableScanOperator", QUERY_NODE_PHYSICAL_PLAN_SYSTABLE_SCAN, false, OP_NOT_OPENED,
                  pInfo, pTaskInfo);
  pOperator->exprSupp.numOfExprs = taosArrayGetSize(pInfo->pRes->pDataBlock);
  pOperator->fpSet =
      createOperatorFpSet(optrDummyOpenFn, doSysTableScan, NULL, destroySysScanOperator, optrDefaultBufFn, NULL);
  return pOperator;

_error:
  if (pInfo != NULL) {
    destroySysScanOperator(pInfo);
  }
  taosMemoryFreeClear(pOperator);
  pTaskInfo->code = code;
  return NULL;
}

void extractTbnameSlotId(SSysTableScanInfo* pInfo, const SScanPhysiNode* pScanNode) {
  pInfo->tbnameSlotId = -1;
  if (pScanNode->pScanPseudoCols != NULL) {
    SNode* pNode = NULL;
    FOREACH(pNode, pScanNode->pScanPseudoCols) {
      STargetNode* pTargetNode = NULL;
      if (nodeType(pNode) == QUERY_NODE_TARGET) {
        pTargetNode = (STargetNode*)pNode;
        SNode* expr = pTargetNode->pExpr;
        if (nodeType(expr) == QUERY_NODE_FUNCTION) {
          SFunctionNode* pFuncNode = (SFunctionNode*)expr;
          if (pFuncNode->funcType == FUNCTION_TYPE_TBNAME) {
            pInfo->tbnameSlotId = pTargetNode->slotId;
          }
        }
      }
    }
  }
}

void destroySysScanOperator(void* param) {
  SSysTableScanInfo* pInfo = (SSysTableScanInfo*)param;
  tsem_destroy(&pInfo->ready);
  blockDataDestroy(pInfo->pRes);

  const char* name = tNameGetTableName(&pInfo->name);
  if (strncasecmp(name, TSDB_INS_TABLE_TABLES, TSDB_TABLE_FNAME_LEN) == 0 ||
      strncasecmp(name, TSDB_INS_TABLE_TAGS, TSDB_TABLE_FNAME_LEN) == 0 || pInfo->pCur != NULL) {
    metaCloseTbCursor(pInfo->pCur);
    pInfo->pCur = NULL;
  }
  if (pInfo->pIdx) {
    taosArrayDestroy(pInfo->pIdx->uids);
    taosMemoryFree(pInfo->pIdx);
    pInfo->pIdx = NULL;
  }

  taosArrayDestroy(pInfo->matchInfo.pList);
  taosMemoryFreeClear(pInfo->pUser);

  taosMemoryFreeClear(param);
}

int32_t loadSysTableCallback(void* param, SDataBuf* pMsg, int32_t code) {
  SOperatorInfo*     operator=(SOperatorInfo*) param;
  SSysTableScanInfo* pScanResInfo = (SSysTableScanInfo*)operator->info;
  if (TSDB_CODE_SUCCESS == code) {
    pScanResInfo->pRsp = pMsg->pData;

    SRetrieveMetaTableRsp* pRsp = pScanResInfo->pRsp;
    pRsp->numOfRows = htonl(pRsp->numOfRows);
    pRsp->useconds = htobe64(pRsp->useconds);
    pRsp->handle = htobe64(pRsp->handle);
    pRsp->compLen = htonl(pRsp->compLen);
  } else {
    operator->pTaskInfo->code = code;
  }

  tsem_post(&pScanResInfo->ready);
  return TSDB_CODE_SUCCESS;
}

static int32_t sysChkFilter__Comm(SNode* pNode) {
  // impl
  SOperatorNode* pOper = (SOperatorNode*)pNode;
  EOperatorType  opType = pOper->opType;
  if (opType != OP_TYPE_EQUAL && opType != OP_TYPE_LOWER_EQUAL && opType != OP_TYPE_LOWER_THAN &&
      opType != OP_TYPE_GREATER_EQUAL && opType != OP_TYPE_GREATER_THAN) {
    return -1;
  }
  return 0;
}

static int32_t sysChkFilter__DBName(SNode* pNode) {
  SOperatorNode* pOper = (SOperatorNode*)pNode;

  if (pOper->opType != OP_TYPE_EQUAL && pOper->opType != OP_TYPE_NOT_EQUAL) {
    return -1;
  }

  SValueNode* pVal = (SValueNode*)pOper->pRight;
  if (!IS_STR_DATA_TYPE(pVal->node.resType.type)) {
    return -1;
  }

  return 0;
}
static int32_t sysChkFilter__VgroupId(SNode* pNode) {
  SOperatorNode* pOper = (SOperatorNode*)pNode;
  SValueNode*    pVal = (SValueNode*)pOper->pRight;
  if (!IS_INTEGER_TYPE(pVal->node.resType.type)) {
    return -1;
  }
  return sysChkFilter__Comm(pNode);
}
static int32_t sysChkFilter__TableName(SNode* pNode) {
  SOperatorNode* pOper = (SOperatorNode*)pNode;
  SValueNode*    pVal = (SValueNode*)pOper->pRight;
  if (!IS_STR_DATA_TYPE(pVal->node.resType.type)) {
    return -1;
  }
  return sysChkFilter__Comm(pNode);
}
static int32_t sysChkFilter__CreateTime(SNode* pNode) {
  SOperatorNode* pOper = (SOperatorNode*)pNode;
  SValueNode*    pVal = (SValueNode*)pOper->pRight;

  if (!IS_TIMESTAMP_TYPE(pVal->node.resType.type)) {
    return -1;
  }
  return sysChkFilter__Comm(pNode);
}

static int32_t sysChkFilter__Ncolumn(SNode* pNode) {
  SOperatorNode* pOper = (SOperatorNode*)pNode;
  SValueNode*    pVal = (SValueNode*)pOper->pRight;

  if (!IS_INTEGER_TYPE(pVal->node.resType.type)) {
    return -1;
  }
  return sysChkFilter__Comm(pNode);
}
static int32_t sysChkFilter__Ttl(SNode* pNode) {
  SOperatorNode* pOper = (SOperatorNode*)pNode;
  SValueNode*    pVal = (SValueNode*)pOper->pRight;

  if (!IS_INTEGER_TYPE(pVal->node.resType.type)) {
    return -1;
  }
  return sysChkFilter__Comm(pNode);
}
static int32_t sysChkFilter__STableName(SNode* pNode) {
  SOperatorNode* pOper = (SOperatorNode*)pNode;
  SValueNode*    pVal = (SValueNode*)pOper->pRight;
  if (!IS_STR_DATA_TYPE(pVal->node.resType.type)) {
    return -1;
  }
  return sysChkFilter__Comm(pNode);
}
static int32_t sysChkFilter__Uid(SNode* pNode) {
  SOperatorNode* pOper = (SOperatorNode*)pNode;
  SValueNode*    pVal = (SValueNode*)pOper->pRight;
  if (!IS_INTEGER_TYPE(pVal->node.resType.type)) {
    return -1;
  }
  return sysChkFilter__Comm(pNode);
}
static int32_t sysChkFilter__Type(SNode* pNode) {
  SOperatorNode* pOper = (SOperatorNode*)pNode;
  SValueNode*    pVal = (SValueNode*)pOper->pRight;
  if (!IS_INTEGER_TYPE(pVal->node.resType.type)) {
    return -1;
  }
  return sysChkFilter__Comm(pNode);
}
static int32_t optSysTabFilteImpl(void* arg, SNode* cond, SArray* result) {
  if (optSysCheckOper(cond) != 0) return -1;

  SOperatorNode* pNode = (SOperatorNode*)cond;

  int8_t i = 0;
  for (; i < SYSTAB_FILTER_DICT_SIZE; i++) {
    if (strcmp(filterDict[i].name, ((SColumnNode*)(pNode->pLeft))->colName) == 0) {
      break;
    }
  }
  if (i >= SYSTAB_FILTER_DICT_SIZE) return -1;

  if (filterDict[i].chkFunc(cond) != 0) return -1;

  return filterDict[i].fltFunc(arg, cond, result);
}

static int32_t optSysCheckOper(SNode* pOpear) {
  if (nodeType(pOpear) != QUERY_NODE_OPERATOR) return -1;

  SOperatorNode* pOper = (SOperatorNode*)pOpear;
  if (pOper->opType < OP_TYPE_GREATER_THAN || pOper->opType > OP_TYPE_NOT_EQUAL) {
    return -1;
  }

  if (nodeType(pOper->pLeft) != QUERY_NODE_COLUMN || nodeType(pOper->pRight) != QUERY_NODE_VALUE) {
    return -1;
  }
  return 0;
}

static FORCE_INLINE int optSysBinarySearch(SArray* arr, int s, int e, uint64_t k) {
  uint64_t v;
  int32_t  m;
  while (s <= e) {
    m = s + (e - s) / 2;
    v = *(uint64_t*)taosArrayGet(arr, m);
    if (v >= k) {
      e = m - 1;
    } else {
      s = m + 1;
    }
  }
  return s;
}

void optSysIntersection(SArray* in, SArray* out) {
  int32_t sz = (int32_t)taosArrayGetSize(in);
  if (sz <= 0) {
    return;
  }
  MergeIndex* mi = taosMemoryCalloc(sz, sizeof(MergeIndex));
  for (int i = 0; i < sz; i++) {
    SArray* t = taosArrayGetP(in, i);
    mi[i].len = (int32_t)taosArrayGetSize(t);
    mi[i].idx = 0;
  }

  SArray* base = taosArrayGetP(in, 0);
  for (int i = 0; i < taosArrayGetSize(base); i++) {
    uint64_t tgt = *(uint64_t*)taosArrayGet(base, i);
    bool     has = true;
    for (int j = 1; j < taosArrayGetSize(in); j++) {
      SArray* oth = taosArrayGetP(in, j);
      int     mid = optSysBinarySearch(oth, mi[j].idx, mi[j].len - 1, tgt);
      if (mid >= 0 && mid < mi[j].len) {
        uint64_t val = *(uint64_t*)taosArrayGet(oth, mid);
        has = (val == tgt ? true : false);
        mi[j].idx = mid;
      } else {
        has = false;
      }
    }
    if (has == true) {
      taosArrayPush(out, &tgt);
    }
  }
  taosMemoryFreeClear(mi);
}

static int tableUidCompare(const void* a, const void* b) {
  int64_t u1 = *(int64_t*)a;
  int64_t u2 = *(int64_t*)b;
  if (u1 == u2) {
    return 0;
  }
  return u1 < u2 ? -1 : 1;
}

static int32_t optSysMergeRslt(SArray* mRslt, SArray* rslt) {
  // TODO, find comm mem from mRslt
  for (int i = 0; i < taosArrayGetSize(mRslt); i++) {
    SArray* arslt = taosArrayGetP(mRslt, i);
    taosArraySort(arslt, tableUidCompare);
  }
  optSysIntersection(mRslt, rslt);
  return 0;
}

static int32_t optSysSpecialColumn(SNode* cond) {
  SOperatorNode* pOper = (SOperatorNode*)cond;
  SColumnNode*   pCol = (SColumnNode*)pOper->pLeft;
  for (int i = 0; i < sizeof(SYSTABLE_SPECIAL_COL) / sizeof(SYSTABLE_SPECIAL_COL[0]); i++) {
    if (0 == strcmp(pCol->colName, SYSTABLE_SPECIAL_COL[i])) {
      return 1;
    }
  }
  return 0;
}

static int32_t optSysTabFilte(void* arg, SNode* cond, SArray* result) {
  int ret = -1;
  if (nodeType(cond) == QUERY_NODE_OPERATOR) {
    ret = optSysTabFilteImpl(arg, cond, result);
    if (ret == 0) {
      SOperatorNode* pOper = (SOperatorNode*)cond;
      SColumnNode*   pCol = (SColumnNode*)pOper->pLeft;
      if (0 == strcmp(pCol->colName, "create_time")) {
        return 0;
      }
      return -1;
    }
    return ret;
  }

  if (nodeType(cond) != QUERY_NODE_LOGIC_CONDITION || ((SLogicConditionNode*)cond)->condType != LOGIC_COND_TYPE_AND) {
    return ret;
  }

  SLogicConditionNode* pNode = (SLogicConditionNode*)cond;
  SNodeList*           pList = (SNodeList*)pNode->pParameterList;

  int32_t len = LIST_LENGTH(pList);

  bool    hasIdx = false;
  bool    hasRslt = true;
  SArray* mRslt = taosArrayInit(len, POINTER_BYTES);

  SListCell* cell = pList->pHead;
  for (int i = 0; i < len; i++) {
    if (cell == NULL) break;

    SArray* aRslt = taosArrayInit(16, sizeof(int64_t));

    ret = optSysTabFilteImpl(arg, cell->pNode, aRslt);
    if (ret == 0) {
      // has index
      hasIdx = true;
      if (optSysSpecialColumn(cell->pNode) == 0) {
        taosArrayPush(mRslt, &aRslt);
      } else {
        // db_name/vgroup not result
        taosArrayDestroy(aRslt);
      }
    } else if (ret == -2) {
      // current vg
      hasIdx = true;
      hasRslt = false;
      taosArrayDestroy(aRslt);
      break;
    } else {
      taosArrayDestroy(aRslt);
    }
    cell = cell->pNext;
  }
  if (hasRslt && hasIdx) {
    optSysMergeRslt(mRslt, result);
  }

  for (int i = 0; i < taosArrayGetSize(mRslt); i++) {
    SArray* aRslt = taosArrayGetP(mRslt, i);
    taosArrayDestroy(aRslt);
  }
  taosArrayDestroy(mRslt);
  if (hasRslt == false) {
    return -2;
  }
  if (hasRslt && hasIdx) {
    cell = pList->pHead;
    for (int i = 0; i < len; i++) {
      if (cell == NULL) break;
      SOperatorNode* pOper = (SOperatorNode*)cell->pNode;
      SColumnNode*   pCol = (SColumnNode*)pOper->pLeft;
      if (0 == strcmp(pCol->colName, "create_time")) {
        return 0;
      }
      cell = cell->pNext;
    }
    return -1;
  }
  return -1;
}

static int32_t doGetTableRowSize(void* pMeta, uint64_t uid, int32_t* rowLen, const char* idstr) {
  *rowLen = 0;

  SMetaReader mr = {0};
  metaReaderInit(&mr, pMeta, 0);
  int32_t code = metaGetTableEntryByUid(&mr, uid);
  if (code != TSDB_CODE_SUCCESS) {
    qError("failed to get table meta, uid:0x%" PRIx64 ", code:%s, %s", uid, tstrerror(terrno), idstr);
    metaReaderClear(&mr);
    return terrno;
  }

  if (mr.me.type == TSDB_SUPER_TABLE) {
    int32_t numOfCols = mr.me.stbEntry.schemaRow.nCols;
    for (int32_t i = 0; i < numOfCols; ++i) {
      (*rowLen) += mr.me.stbEntry.schemaRow.pSchema[i].bytes;
    }
  } else if (mr.me.type == TSDB_CHILD_TABLE) {
    uint64_t suid = mr.me.ctbEntry.suid;
    tDecoderClear(&mr.coder);
    code = metaGetTableEntryByUid(&mr, suid);
    if (code != TSDB_CODE_SUCCESS) {
      qError("failed to get table meta, uid:0x%" PRIx64 ", code:%s, %s", suid, tstrerror(terrno), idstr);
      metaReaderClear(&mr);
      return terrno;
    }

    int32_t numOfCols = mr.me.stbEntry.schemaRow.nCols;

    for (int32_t i = 0; i < numOfCols; ++i) {
      (*rowLen) += mr.me.stbEntry.schemaRow.pSchema[i].bytes;
    }
  } else if (mr.me.type == TSDB_NORMAL_TABLE) {
    int32_t numOfCols = mr.me.ntbEntry.schemaRow.nCols;
    for (int32_t i = 0; i < numOfCols; ++i) {
      (*rowLen) += mr.me.ntbEntry.schemaRow.pSchema[i].bytes;
    }
  }

  metaReaderClear(&mr);
  return TSDB_CODE_SUCCESS;
}

static SSDataBlock* doBlockInfoScan(SOperatorInfo* pOperator) {
  if (pOperator->status == OP_EXEC_DONE) {
    return NULL;
  }

  SBlockDistInfo* pBlockScanInfo = pOperator->info;
  SExecTaskInfo*  pTaskInfo = pOperator->pTaskInfo;

  STableBlockDistInfo blockDistInfo = {.minRows = INT_MAX, .maxRows = INT_MIN};
  int32_t             code = doGetTableRowSize(pBlockScanInfo->readHandle.meta, pBlockScanInfo->uid,
                                               (int32_t*)&blockDistInfo.rowSize, GET_TASKID(pTaskInfo));
  if (code != TSDB_CODE_SUCCESS) {
    T_LONG_JMP(pTaskInfo->env, code);
  }

  tsdbGetFileBlocksDistInfo(pBlockScanInfo->pHandle, &blockDistInfo);
  blockDistInfo.numOfInmemRows = (int32_t)tsdbGetNumOfRowsInMemTable(pBlockScanInfo->pHandle);

  SSDataBlock* pBlock = pBlockScanInfo->pResBlock;

  int32_t          slotId = pOperator->exprSupp.pExprInfo->base.resSchema.slotId;
  SColumnInfoData* pColInfo = taosArrayGet(pBlock->pDataBlock, slotId);

  int32_t len = tSerializeBlockDistInfo(NULL, 0, &blockDistInfo);
  char*   p = taosMemoryCalloc(1, len + VARSTR_HEADER_SIZE);
  tSerializeBlockDistInfo(varDataVal(p), len, &blockDistInfo);
  varDataSetLen(p, len);

  colDataSetVal(pColInfo, 0, p, false);
  taosMemoryFree(p);

  // make the valgrind happy that all memory buffer has been initialized already.
  if (slotId != 0) {
    SColumnInfoData* p1 = taosArrayGet(pBlock->pDataBlock, 0);
<<<<<<< HEAD
    int64_t v = 0;
    colDataSetInt64(p1, 0, &v);
=======
    int64_t          v = 0;
    colDataAppendInt64(p1, 0, &v);
>>>>>>> 5b1c2fc3
  }

  pBlock->info.rows = 1;
  pOperator->status = OP_EXEC_DONE;
  return pBlock;
}

static void destroyBlockDistScanOperatorInfo(void* param) {
  SBlockDistInfo* pDistInfo = (SBlockDistInfo*)param;
  blockDataDestroy(pDistInfo->pResBlock);
  tsdbReaderClose(pDistInfo->pHandle);
  taosMemoryFreeClear(param);
}

static int32_t initTableblockDistQueryCond(uint64_t uid, SQueryTableDataCond* pCond) {
  memset(pCond, 0, sizeof(SQueryTableDataCond));

  pCond->order = TSDB_ORDER_ASC;
  pCond->numOfCols = 1;
  pCond->colList = taosMemoryCalloc(1, sizeof(SColumnInfo));
  pCond->pSlotList = taosMemoryMalloc(sizeof(int32_t));
  if (pCond->colList == NULL || pCond->pSlotList == NULL) {
    terrno = TSDB_CODE_OUT_OF_MEMORY;
    return terrno;
  }

  pCond->colList->colId = 1;
  pCond->colList->type = TSDB_DATA_TYPE_TIMESTAMP;
  pCond->colList->bytes = sizeof(TSKEY);

  pCond->pSlotList[0] = 0;

  pCond->twindows = (STimeWindow){.skey = INT64_MIN, .ekey = INT64_MAX};
  pCond->suid = uid;
  pCond->type = TIMEWINDOW_RANGE_CONTAINED;
  pCond->startVersion = -1;
  pCond->endVersion = -1;

  return TSDB_CODE_SUCCESS;
}

SOperatorInfo* createDataBlockInfoScanOperator(SReadHandle* readHandle, SBlockDistScanPhysiNode* pBlockScanNode,
                                               SExecTaskInfo* pTaskInfo) {
  SBlockDistInfo* pInfo = taosMemoryCalloc(1, sizeof(SBlockDistInfo));
  SOperatorInfo*  pOperator = taosMemoryCalloc(1, sizeof(SOperatorInfo));
  if (pInfo == NULL || pOperator == NULL) {
    pTaskInfo->code = TSDB_CODE_OUT_OF_MEMORY;
    goto _error;
  }

  pInfo->pResBlock = createDataBlockFromDescNode(pBlockScanNode->node.pOutputDataBlockDesc);
  blockDataEnsureCapacity(pInfo->pResBlock, 1);

  {
    SQueryTableDataCond cond = {0};
    int32_t             code = initTableblockDistQueryCond(pBlockScanNode->suid, &cond);
    if (code != TSDB_CODE_SUCCESS) {
      goto _error;
    }

    STableListInfo* pTableListInfo = pTaskInfo->pTableInfoList;
    size_t          num = tableListGetSize(pTableListInfo);
    void*           pList = tableListGetInfo(pTableListInfo, 0);

    code = tsdbReaderOpen(readHandle->vnode, &cond, pList, num, pInfo->pResBlock, &pInfo->pHandle, pTaskInfo->id.str);
    cleanupQueryTableDataCond(&cond);
    if (code != 0) {
      goto _error;
    }
  }

  pInfo->readHandle = *readHandle;
  pInfo->uid = (pBlockScanNode->suid != 0) ? pBlockScanNode->suid : pBlockScanNode->uid;

  int32_t    numOfCols = 0;
  SExprInfo* pExprInfo = createExprInfo(pBlockScanNode->pScanPseudoCols, NULL, &numOfCols);
  int32_t    code = initExprSupp(&pOperator->exprSupp, pExprInfo, numOfCols);
  if (code != TSDB_CODE_SUCCESS) {
    goto _error;
  }

  setOperatorInfo(pOperator, "DataBlockDistScanOperator", QUERY_NODE_PHYSICAL_PLAN_BLOCK_DIST_SCAN, false,
                  OP_NOT_OPENED, pInfo, pTaskInfo);
  pOperator->fpSet = createOperatorFpSet(optrDummyOpenFn, doBlockInfoScan, NULL, destroyBlockDistScanOperatorInfo,
                                         optrDefaultBufFn, NULL);
  return pOperator;

_error:
  taosMemoryFreeClear(pInfo);
  taosMemoryFreeClear(pOperator);
  return NULL;
}<|MERGE_RESOLUTION|>--- conflicted
+++ resolved
@@ -1929,13 +1929,8 @@
   // make the valgrind happy that all memory buffer has been initialized already.
   if (slotId != 0) {
     SColumnInfoData* p1 = taosArrayGet(pBlock->pDataBlock, 0);
-<<<<<<< HEAD
     int64_t v = 0;
     colDataSetInt64(p1, 0, &v);
-=======
-    int64_t          v = 0;
-    colDataAppendInt64(p1, 0, &v);
->>>>>>> 5b1c2fc3
   }
 
   pBlock->info.rows = 1;
