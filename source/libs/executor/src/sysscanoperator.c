/*
 * Copyright (c) 2019 TAOS Data, Inc. <jhtao@taosdata.com>
 *
 * This program is free software: you can use, redistribute, and/or modify
 * it under the terms of the GNU Affero General Public License, version 3
 * or later ("AGPL"), as published by the Free Software Foundation.
 *
 * This program is distributed in the hope that it will be useful, but WITHOUT
 * ANY WARRANTY; without even the implied warranty of MERCHANTABILITY or
 * FITNESS FOR A PARTICULAR PURPOSE.
 *
 * You should have received a copy of the GNU Affero General Public License
 * along with this program. If not, see <http://www.gnu.org/licenses/>.
 */

#include "executorInt.h"
#include "filter.h"
#include "functionMgt.h"
#include "geosWrapper.h"
#include "querynodes.h"
#include "systable.h"
#include "tname.h"

#include "tdatablock.h"
#include "tmsg.h"

#include "index.h"
#include "operator.h"
#include "query.h"
#include "querytask.h"
#include "storageapi.h"
#include "tcompare.h"
#include "thash.h"
#include "trpc.h"
#include "ttypes.h"

typedef int (*__optSysFilter)(void* a, void* b, int16_t dtype);
typedef int32_t (*__sys_filte)(void* pMeta, SNode* cond, SArray* result);
typedef int32_t (*__sys_check)(SNode* cond);

typedef struct SSTabFltArg {
  void*        pMeta;
  void*        pVnode;
  SStorageAPI* pAPI;
} SSTabFltArg;

typedef struct SSysTableIndex {
  int8_t  init;
  SArray* uids;
  int32_t lastIdx;
} SSysTableIndex;

typedef struct SSysTableScanInfo {
  SRetrieveMetaTableRsp* pRsp;
  SRetrieveTableReq      req;
  SEpSet                 epSet;
  tsem_t                 ready;
  SReadHandle            readHandle;
  int32_t                accountId;
  const char*            pUser;
  bool                   sysInfo;
  bool                   showRewrite;
  bool                   restore;
  SNode*                 pCondition;  // db_name filter condition, to discard data that are not in current database
  SMTbCursor*            pCur;        // cursor for iterate the local table meta store.
  SSysTableIndex*        pIdx;        // idx for local table meta
  SHashObj*              pSchema;
  SColMatchInfo          matchInfo;
  SName                  name;
  SSDataBlock*           pRes;
  int64_t                numOfBlocks;  // extract basic running information.
  SLoadRemoteDataInfo    loadInfo;
  SLimitInfo             limitInfo;
  int32_t                tbnameSlotId;
  SStorageAPI*           pAPI;
} SSysTableScanInfo;

typedef struct {
  const char* name;
  __sys_check chkFunc;
  __sys_filte fltFunc;
} SSTabFltFuncDef;

typedef struct MergeIndex {
  int idx;
  int len;
} MergeIndex;

typedef struct SBlockDistInfo {
  SSDataBlock*    pResBlock;
  STsdbReader*    pHandle;
  SReadHandle     readHandle;
  STableListInfo* pTableListInfo;
  uint64_t        uid;  // table uid
} SBlockDistInfo;

static int32_t sysChkFilter__Comm(SNode* pNode);
static int32_t sysChkFilter__DBName(SNode* pNode);
static int32_t sysChkFilter__VgroupId(SNode* pNode);
static int32_t sysChkFilter__TableName(SNode* pNode);
static int32_t sysChkFilter__CreateTime(SNode* pNode);
static int32_t sysChkFilter__Ncolumn(SNode* pNode);
static int32_t sysChkFilter__Ttl(SNode* pNode);
static int32_t sysChkFilter__STableName(SNode* pNode);
static int32_t sysChkFilter__Uid(SNode* pNode);
static int32_t sysChkFilter__Type(SNode* pNode);

static int32_t sysFilte__DbName(void* arg, SNode* pNode, SArray* result);
static int32_t sysFilte__VgroupId(void* arg, SNode* pNode, SArray* result);
static int32_t sysFilte__TableName(void* arg, SNode* pNode, SArray* result);
static int32_t sysFilte__CreateTime(void* arg, SNode* pNode, SArray* result);
static int32_t sysFilte__Ncolumn(void* arg, SNode* pNode, SArray* result);
static int32_t sysFilte__Ttl(void* arg, SNode* pNode, SArray* result);
static int32_t sysFilte__STableName(void* arg, SNode* pNode, SArray* result);
static int32_t sysFilte__Uid(void* arg, SNode* pNode, SArray* result);
static int32_t sysFilte__Type(void* arg, SNode* pNode, SArray* result);

const SSTabFltFuncDef filterDict[] = {
    {.name = "table_name", .chkFunc = sysChkFilter__TableName, .fltFunc = sysFilte__TableName},
    {.name = "db_name", .chkFunc = sysChkFilter__DBName, .fltFunc = sysFilte__DbName},
    {.name = "create_time", .chkFunc = sysChkFilter__CreateTime, .fltFunc = sysFilte__CreateTime},
    {.name = "columns", .chkFunc = sysChkFilter__Ncolumn, .fltFunc = sysFilte__Ncolumn},
    {.name = "ttl", .chkFunc = sysChkFilter__Ttl, .fltFunc = sysFilte__Ttl},
    {.name = "stable_name", .chkFunc = sysChkFilter__STableName, .fltFunc = sysFilte__STableName},
    {.name = "vgroup_id", .chkFunc = sysChkFilter__VgroupId, .fltFunc = sysFilte__VgroupId},
    {.name = "uid", .chkFunc = sysChkFilter__Uid, .fltFunc = sysFilte__Uid},
    {.name = "type", .chkFunc = sysChkFilter__Type, .fltFunc = sysFilte__Type}};

#define SYSTAB_FILTER_DICT_SIZE (sizeof(filterDict) / sizeof(filterDict[0]))

static int32_t buildDbTableInfoBlock(bool sysInfo, const SSDataBlock* p, const SSysTableMeta* pSysDbTableMeta,
                                     size_t size, const char* dbName, int64_t* pRows);

static char* SYSTABLE_IDX_COLUMN[] = {"table_name", "db_name",     "create_time",      "columns",
                                      "ttl",        "stable_name", "vgroup_id', 'uid", "type"};

static char* SYSTABLE_SPECIAL_COL[] = {"db_name", "vgroup_id"};

static int32_t        buildSysDbTableInfo(const SSysTableScanInfo* pInfo, int32_t capacity);
static SSDataBlock*   buildInfoSchemaTableMetaBlock(char* tableName);
static void           destroySysScanOperator(void* param);
static int32_t        loadSysTableCallback(void* param, SDataBuf* pMsg, int32_t code);
static __optSysFilter optSysGetFilterFunc(int32_t ctype, bool* reverse, bool* equal);

static int32_t sysTableUserTagsFillOneTableTags(const SSysTableScanInfo* pInfo, SMetaReader* smrSuperTable,
                                                SMetaReader* smrChildTable, const char* dbname, const char* tableName,
                                                int32_t* pNumOfRows, const SSDataBlock* dataBlock);

static int32_t sysTableUserColsFillOneTableCols(const SSysTableScanInfo* pInfo, const char* dbname, int32_t* pNumOfRows,
                                                const SSDataBlock* dataBlock, char* tName, SSchemaWrapper* schemaRow,
                                                char* tableType);

static void relocateAndFilterSysTagsScanResult(SSysTableScanInfo* pInfo, int32_t numOfRows, SSDataBlock* dataBlock,
                                               SFilterInfo* pFilterInfo, SExecTaskInfo* pTaskInfo);

int32_t sysFilte__DbName(void* arg, SNode* pNode, SArray* result) {
  SSTabFltArg* pArg = arg;
  void*        pVnode = pArg->pVnode;

  const char* db = NULL;
  pArg->pAPI->metaFn.getBasicInfo(pVnode, &db, NULL, NULL, NULL);

  SName   sn = {0};
  char    dbname[TSDB_DB_FNAME_LEN + VARSTR_HEADER_SIZE] = {0};
  int32_t code = tNameFromString(&sn, db, T_NAME_ACCT | T_NAME_DB);
  if (code != TSDB_CODE_SUCCESS) {
    qError("%s failed at line %d since %s", __func__, __LINE__, tstrerror(code));
    return code;
  }

  code = tNameGetDbName(&sn, varDataVal(dbname));
  if (code != TSDB_CODE_SUCCESS) {
    qError("%s failed at line %d since %s", __func__, __LINE__, tstrerror(code));
    return code;
  }
  varDataSetLen(dbname, strlen(varDataVal(dbname)));

  SOperatorNode* pOper = (SOperatorNode*)pNode;
  SValueNode*    pVal = (SValueNode*)pOper->pRight;

  bool           reverse = false;
  bool           equal = false;
  __optSysFilter func = optSysGetFilterFunc(pOper->opType, &reverse, &equal);
  if (func == NULL) return -1;

  int ret = func(dbname, pVal->datum.p, TSDB_DATA_TYPE_VARCHAR);
  if (ret == 0) return 0;

  return -2;
}

int32_t sysFilte__VgroupId(void* arg, SNode* pNode, SArray* result) {
  SSTabFltArg* pArg = arg;
  void*        pVnode = ((SSTabFltArg*)arg)->pVnode;

  int64_t vgId = 0;
  pArg->pAPI->metaFn.getBasicInfo(pVnode, NULL, (int32_t*)&vgId, NULL, NULL);

  SOperatorNode* pOper = (SOperatorNode*)pNode;
  SValueNode*    pVal = (SValueNode*)pOper->pRight;

  bool           reverse = false;
  bool           equal = false;
  __optSysFilter func = optSysGetFilterFunc(pOper->opType, &reverse, &equal);
  if (func == NULL) return -1;

  int ret = func(&vgId, &pVal->datum.i, TSDB_DATA_TYPE_BIGINT);
  if (ret == 0) return 0;

  return -1;
}

int32_t sysFilte__TableName(void* arg, SNode* pNode, SArray* result) {
  SSTabFltArg* pArg = arg;

  SOperatorNode* pOper = (SOperatorNode*)pNode;
  SValueNode*    pVal = (SValueNode*)pOper->pRight;

  bool           reverse = false, equal = false;
  __optSysFilter func = optSysGetFilterFunc(pOper->opType, &reverse, &equal);
  if (func == NULL) return -1;

  SMetaFltParam param = {.suid = 0,
                         .cid = 0,
                         .type = TSDB_DATA_TYPE_VARCHAR,
                         .val = pVal->datum.p,
                         .reverse = reverse,
                         .equal = equal,
                         .filterFunc = func};
  return -1;
}

int32_t sysFilte__CreateTime(void* arg, SNode* pNode, SArray* result) {
  SSTabFltArg* pArg = arg;
  SStorageAPI* pAPI = pArg->pAPI;

  SOperatorNode* pOper = (SOperatorNode*)pNode;
  SValueNode*    pVal = (SValueNode*)pOper->pRight;

  bool           reverse = false, equal = false;
  __optSysFilter func = optSysGetFilterFunc(pOper->opType, &reverse, &equal);
  if (func == NULL) return -1;

  SMetaFltParam param = {.suid = 0,
                         .cid = 0,
                         .type = TSDB_DATA_TYPE_BIGINT,
                         .val = &pVal->datum.i,
                         .reverse = reverse,
                         .equal = equal,
                         .filterFunc = func};

  int32_t ret = pAPI->metaFilter.metaFilterCreateTime(pArg->pVnode, &param, result);
  return ret;
}

int32_t sysFilte__Ncolumn(void* arg, SNode* pNode, SArray* result) {
  void* pMeta = ((SSTabFltArg*)arg)->pMeta;

  SOperatorNode* pOper = (SOperatorNode*)pNode;
  SValueNode*    pVal = (SValueNode*)pOper->pRight;
  bool           reverse = false;
  bool           equal = false;
  __optSysFilter func = optSysGetFilterFunc(pOper->opType, &reverse, &equal);
  if (func == NULL) return -1;
  return -1;
}

int32_t sysFilte__Ttl(void* arg, SNode* pNode, SArray* result) {
  void* pMeta = ((SSTabFltArg*)arg)->pMeta;

  SOperatorNode* pOper = (SOperatorNode*)pNode;
  SValueNode*    pVal = (SValueNode*)pOper->pRight;
  bool           reverse = false;
  bool           equal = false;
  __optSysFilter func = optSysGetFilterFunc(pOper->opType, &reverse, &equal);
  if (func == NULL) return -1;
  return -1;
}

int32_t sysFilte__STableName(void* arg, SNode* pNode, SArray* result) {
  void* pMeta = ((SSTabFltArg*)arg)->pMeta;

  SOperatorNode* pOper = (SOperatorNode*)pNode;
  SValueNode*    pVal = (SValueNode*)pOper->pRight;
  bool           reverse = false;
  bool           equal = false;
  __optSysFilter func = optSysGetFilterFunc(pOper->opType, &reverse, &equal);
  if (func == NULL) return -1;
  return -1;
}

int32_t sysFilte__Uid(void* arg, SNode* pNode, SArray* result) {
  void* pMeta = ((SSTabFltArg*)arg)->pMeta;

  SOperatorNode* pOper = (SOperatorNode*)pNode;
  SValueNode*    pVal = (SValueNode*)pOper->pRight;
  bool           reverse = false;
  bool           equal = false;
  __optSysFilter func = optSysGetFilterFunc(pOper->opType, &reverse, &equal);
  if (func == NULL) return -1;
  return -1;
}

int32_t sysFilte__Type(void* arg, SNode* pNode, SArray* result) {
  void* pMeta = ((SSTabFltArg*)arg)->pMeta;

  SOperatorNode* pOper = (SOperatorNode*)pNode;
  SValueNode*    pVal = (SValueNode*)pOper->pRight;
  bool           reverse = false;
  bool           equal = false;
  __optSysFilter func = optSysGetFilterFunc(pOper->opType, &reverse, &equal);
  if (func == NULL) return -1;
  return -1;
}

int optSysDoCompare(__compar_fn_t func, int8_t comparType, void* a, void* b) {
  int32_t cmp = func(a, b);
  switch (comparType) {
    case OP_TYPE_LOWER_THAN:
      if (cmp < 0) return 0;
      break;
    case OP_TYPE_LOWER_EQUAL: {
      if (cmp <= 0) return 0;
      break;
    }
    case OP_TYPE_GREATER_THAN: {
      if (cmp > 0) return 0;
      break;
    }
    case OP_TYPE_GREATER_EQUAL: {
      if (cmp >= 0) return 0;
      break;
    }
    case OP_TYPE_EQUAL: {
      if (cmp == 0) return 0;
      break;
    }
    default:
      return -1;
  }
  return cmp;
}

static int optSysFilterFuncImpl__LowerThan(void* a, void* b, int16_t dtype) {
  __compar_fn_t func = getComparFunc(dtype, 0);
  return optSysDoCompare(func, OP_TYPE_LOWER_THAN, a, b);
}
static int optSysFilterFuncImpl__LowerEqual(void* a, void* b, int16_t dtype) {
  __compar_fn_t func = getComparFunc(dtype, 0);
  return optSysDoCompare(func, OP_TYPE_LOWER_EQUAL, a, b);
}
static int optSysFilterFuncImpl__GreaterThan(void* a, void* b, int16_t dtype) {
  __compar_fn_t func = getComparFunc(dtype, 0);
  return optSysDoCompare(func, OP_TYPE_GREATER_THAN, a, b);
}
static int optSysFilterFuncImpl__GreaterEqual(void* a, void* b, int16_t dtype) {
  __compar_fn_t func = getComparFunc(dtype, 0);
  return optSysDoCompare(func, OP_TYPE_GREATER_EQUAL, a, b);
}
static int optSysFilterFuncImpl__Equal(void* a, void* b, int16_t dtype) {
  __compar_fn_t func = getComparFunc(dtype, 0);
  return optSysDoCompare(func, OP_TYPE_EQUAL, a, b);
}

static int optSysFilterFuncImpl__NoEqual(void* a, void* b, int16_t dtype) {
  __compar_fn_t func = getComparFunc(dtype, 0);
  return optSysDoCompare(func, OP_TYPE_NOT_EQUAL, a, b);
}

static int32_t optSysTabFilte(void* arg, SNode* cond, SArray* result);
static int32_t optSysTabFilteImpl(void* arg, SNode* cond, SArray* result);
static int32_t optSysCheckOper(SNode* pOpear);
static int32_t optSysMergeRslt(SArray* mRslt, SArray* rslt);

static SSDataBlock* sysTableScanFromMNode(SOperatorInfo* pOperator, SSysTableScanInfo* pInfo, const char* name,
                                          SExecTaskInfo* pTaskInfo);
void                extractTbnameSlotId(SSysTableScanInfo* pInfo, const SScanPhysiNode* pScanNode);

static void sysTableScanFillTbName(SOperatorInfo* pOperator, const SSysTableScanInfo* pInfo, const char* name,
                                   SSDataBlock* pBlock);

__optSysFilter optSysGetFilterFunc(int32_t ctype, bool* reverse, bool* equal) {
  if (ctype == OP_TYPE_LOWER_EQUAL || ctype == OP_TYPE_LOWER_THAN) {
    *reverse = true;
  }
  if (ctype == OP_TYPE_EQUAL) {
    *equal = true;
  }
  if (ctype == OP_TYPE_LOWER_THAN)
    return optSysFilterFuncImpl__LowerThan;
  else if (ctype == OP_TYPE_LOWER_EQUAL)
    return optSysFilterFuncImpl__LowerEqual;
  else if (ctype == OP_TYPE_GREATER_THAN)
    return optSysFilterFuncImpl__GreaterThan;
  else if (ctype == OP_TYPE_GREATER_EQUAL)
    return optSysFilterFuncImpl__GreaterEqual;
  else if (ctype == OP_TYPE_EQUAL)
    return optSysFilterFuncImpl__Equal;
  else if (ctype == OP_TYPE_NOT_EQUAL)
    return optSysFilterFuncImpl__NoEqual;
  return NULL;
}

static bool sysTableIsOperatorCondOnOneTable(SNode* pCond, char* condTable) {
  SOperatorNode* node = (SOperatorNode*)pCond;
  if (node->opType == OP_TYPE_EQUAL) {
    if (nodeType(node->pLeft) == QUERY_NODE_COLUMN &&
        strcasecmp(nodesGetNameFromColumnNode(node->pLeft), "table_name") == 0 &&
        nodeType(node->pRight) == QUERY_NODE_VALUE) {
      SValueNode* pValue = (SValueNode*)node->pRight;
      if (pValue->node.resType.type == TSDB_DATA_TYPE_NCHAR || pValue->node.resType.type == TSDB_DATA_TYPE_VARCHAR) {
        char* value = nodesGetValueFromNode(pValue);
        strncpy(condTable, varDataVal(value), TSDB_TABLE_NAME_LEN);
        return true;
      }
    }
  }
  return false;
}

static bool sysTableIsCondOnOneTable(SNode* pCond, char* condTable) {
  if (pCond == NULL) {
    return false;
  }
  if (nodeType(pCond) == QUERY_NODE_LOGIC_CONDITION) {
    SLogicConditionNode* node = (SLogicConditionNode*)pCond;
    if (LOGIC_COND_TYPE_AND == node->condType) {
      SNode* pChild = NULL;
      FOREACH(pChild, node->pParameterList) {
        if (QUERY_NODE_OPERATOR == nodeType(pChild) && sysTableIsOperatorCondOnOneTable(pChild, condTable)) {
          return true;
        }
      }
    }
  }

  if (QUERY_NODE_OPERATOR == nodeType(pCond)) {
    return sysTableIsOperatorCondOnOneTable(pCond, condTable);
  }

  return false;
}

static SSDataBlock* doOptimizeTableNameFilter(SOperatorInfo* pOperator, SSDataBlock* dataBlock, char* dbname) {
  SExecTaskInfo*     pTaskInfo = pOperator->pTaskInfo;
  SStorageAPI*       pAPI = &pTaskInfo->storageAPI;
  SSysTableScanInfo* pInfo = pOperator->info;
  int32_t            numOfRows = 0;

  char tableName[TSDB_TABLE_NAME_LEN + VARSTR_HEADER_SIZE] = {0};
  STR_TO_VARSTR(tableName, pInfo->req.filterTb);

  SMetaReader smrTable = {0};
  pAPI->metaReaderFn.initReader(&smrTable, pInfo->readHandle.vnode, META_READER_LOCK, &pAPI->metaFn);
  int32_t code = pAPI->metaReaderFn.getTableEntryByName(&smrTable, pInfo->req.filterTb);
  if (code != TSDB_CODE_SUCCESS) {
    // terrno has been set by pAPI->metaReaderFn.getTableEntryByName, therefore, return directly
    pAPI->metaReaderFn.clearReader(&smrTable);
    pInfo->loadInfo.totalRows = 0;
    return NULL;
  }

  if (smrTable.me.type == TSDB_SUPER_TABLE) {
    pAPI->metaReaderFn.clearReader(&smrTable);
    pInfo->loadInfo.totalRows = 0;
    return NULL;
  }

  if (smrTable.me.type == TSDB_CHILD_TABLE) {
    int64_t suid = smrTable.me.ctbEntry.suid;
    pAPI->metaReaderFn.clearReader(&smrTable);
    pAPI->metaReaderFn.initReader(&smrTable, pInfo->readHandle.vnode, META_READER_LOCK, &pAPI->metaFn);
    code = pAPI->metaReaderFn.getTableEntryByUid(&smrTable, suid);
    if (code != TSDB_CODE_SUCCESS) {
      // terrno has been set by pAPI->metaReaderFn.getTableEntryByName, therefore, return directly
      pAPI->metaReaderFn.clearReader(&smrTable);
      pInfo->loadInfo.totalRows = 0;
      return NULL;
    }
  }

  char            typeName[TSDB_TABLE_FNAME_LEN + VARSTR_HEADER_SIZE] = {0};
  SSchemaWrapper* schemaRow = NULL;
  if (smrTable.me.type == TSDB_SUPER_TABLE) {
    schemaRow = &smrTable.me.stbEntry.schemaRow;
    STR_TO_VARSTR(typeName, "CHILD_TABLE");
  } else if (smrTable.me.type == TSDB_NORMAL_TABLE) {
    schemaRow = &smrTable.me.ntbEntry.schemaRow;
    STR_TO_VARSTR(typeName, "NORMAL_TABLE");
  }

  code = sysTableUserColsFillOneTableCols(pInfo, dbname, &numOfRows, dataBlock, tableName, schemaRow, typeName);
  if (code != TSDB_CODE_SUCCESS) {
    pAPI->metaReaderFn.clearReader(&smrTable);
    pInfo->loadInfo.totalRows = 0;
    qError("%s failed at line %d since %s", __func__, __LINE__, tstrerror(code));
    pTaskInfo->code = code;
    T_LONG_JMP(pTaskInfo->env, code);
  }
  pAPI->metaReaderFn.clearReader(&smrTable);

  if (numOfRows > 0) {
    relocateAndFilterSysTagsScanResult(pInfo, numOfRows, dataBlock, pOperator->exprSupp.pFilterInfo, pTaskInfo);
    numOfRows = 0;
  }

  pInfo->loadInfo.totalRows += pInfo->pRes->info.rows;
  setOperatorCompleted(pOperator);

  qDebug("get cols success, total rows:%" PRIu64 ", current:%" PRId64 " %s", pInfo->loadInfo.totalRows,
         pInfo->pRes->info.rows, GET_TASKID(pTaskInfo));
  return (pInfo->pRes->info.rows == 0) ? NULL : pInfo->pRes;
}

int32_t doExtractDbName(char* dbname, SSysTableScanInfo* pInfo, SStorageAPI* pAPI) {
  int32_t     code = TSDB_CODE_SUCCESS;
  int32_t     lino = 0;
  SName       sn = {0};
  const char* db = NULL;
  int32_t     vgId = 0;
  pAPI->metaFn.getBasicInfo(pInfo->readHandle.vnode, &db, &vgId, NULL, NULL);
  code = tNameFromString(&sn, db, T_NAME_ACCT | T_NAME_DB);
  QUERY_CHECK_CODE(code, lino, _end);

  code = tNameGetDbName(&sn, varDataVal(dbname));
  QUERY_CHECK_CODE(code, lino, _end);

  varDataSetLen(dbname, strlen(varDataVal(dbname)));

_end:
  if (code != TSDB_CODE_SUCCESS) {
    qError("%s failed at line %d since %s", __func__, lino, tstrerror(code));
  }
  return code;
}

static SSDataBlock* sysTableScanUserCols(SOperatorInfo* pOperator) {
  int32_t            code = TSDB_CODE_SUCCESS;
  int32_t            lino = 0;
  SExecTaskInfo*     pTaskInfo = pOperator->pTaskInfo;
  SStorageAPI*       pAPI = &pTaskInfo->storageAPI;
  SSysTableScanInfo* pInfo = pOperator->info;
  int32_t            numOfRows = 0;
  int32_t            ret = 0;
  char               dbname[TSDB_DB_FNAME_LEN + VARSTR_HEADER_SIZE] = {0};
  SSDataBlock*       pDataBlock = NULL;

  if (pOperator->status == OP_EXEC_DONE) {
    return NULL;
  }

  blockDataCleanup(pInfo->pRes);

  pDataBlock = buildInfoSchemaTableMetaBlock(TSDB_INS_TABLE_COLS);
  code = blockDataEnsureCapacity(pDataBlock, pOperator->resultInfo.capacity);
  QUERY_CHECK_CODE(code, lino, _end);

  code = doExtractDbName(dbname, pInfo, pAPI);
  QUERY_CHECK_CODE(code, lino, _end);

  // optimize when sql like where table_name='tablename' and xxx.
  if (pInfo->req.filterTb[0]) {
    SSDataBlock* p = doOptimizeTableNameFilter(pOperator, pDataBlock, dbname);
    blockDataDestroy(pDataBlock);
    return p;
  }

  if (pInfo->pCur == NULL) {
    pInfo->pCur = pAPI->metaFn.openTableMetaCursor(pInfo->readHandle.vnode);
  } else {
    pAPI->metaFn.resumeTableMetaCursor(pInfo->pCur, 0, 0);
  }

  if (pInfo->pSchema == NULL) {
    pInfo->pSchema = taosHashInit(64, taosGetDefaultHashFunction(TSDB_DATA_TYPE_BIGINT), true, HASH_NO_LOCK);
    taosHashSetFreeFp(pInfo->pSchema, tDeleteSSchemaWrapperForHash);
  }

  if (!pInfo->pCur || !pInfo->pSchema) {
    terrno = TSDB_CODE_OUT_OF_MEMORY;
    qError("sysTableScanUserCols failed since %s", terrstr());
    blockDataDestroy(pDataBlock);
    pInfo->loadInfo.totalRows = 0;
    return NULL;
  }

  while (((ret = pAPI->metaFn.cursorNext(pInfo->pCur, TSDB_TABLE_MAX)) == 0)) {
    char typeName[TSDB_TABLE_FNAME_LEN + VARSTR_HEADER_SIZE] = {0};
    char tableName[TSDB_TABLE_NAME_LEN + VARSTR_HEADER_SIZE] = {0};

    SSchemaWrapper* schemaRow = NULL;

    if (pInfo->pCur->mr.me.type == TSDB_SUPER_TABLE) {
      qDebug("sysTableScanUserCols cursor get super table, %s", GET_TASKID(pTaskInfo));
      void* schema = taosHashGet(pInfo->pSchema, &pInfo->pCur->mr.me.uid, sizeof(int64_t));
      if (schema == NULL) {
        SSchemaWrapper* schemaWrapper = tCloneSSchemaWrapper(&pInfo->pCur->mr.me.stbEntry.schemaRow);
        code = taosHashPut(pInfo->pSchema, &pInfo->pCur->mr.me.uid, sizeof(int64_t), &schemaWrapper, POINTER_BYTES);
        if (code == TSDB_CODE_DUP_KEY) {
          code = TSDB_CODE_SUCCESS;
        }
        QUERY_CHECK_CODE(code, lino, _end);
      }
      continue;
    } else if (pInfo->pCur->mr.me.type == TSDB_CHILD_TABLE) {
      qDebug("sysTableScanUserCols cursor get child table, %s", GET_TASKID(pTaskInfo));

      STR_TO_VARSTR(typeName, "CHILD_TABLE");
      STR_TO_VARSTR(tableName, pInfo->pCur->mr.me.name);
      int64_t suid = pInfo->pCur->mr.me.ctbEntry.suid;
      void*   schema = taosHashGet(pInfo->pSchema, &pInfo->pCur->mr.me.ctbEntry.suid, sizeof(int64_t));
      if (schema != NULL) {
        schemaRow = *(SSchemaWrapper**)schema;
      } else {
        SMetaReader smrSuperTable = {0};
        pAPI->metaReaderFn.initReader(&smrSuperTable, pInfo->readHandle.vnode, META_READER_NOLOCK, &pAPI->metaFn);
        code = pAPI->metaReaderFn.getTableEntryByUid(&smrSuperTable, suid);
        if (code != TSDB_CODE_SUCCESS) {
          // terrno has been set by pAPI->metaReaderFn.getTableEntryByName, therefore, return directly
          qError("sysTableScanUserCols get meta by suid:%" PRId64 " error, code:%d, %s", suid, code,
                 GET_TASKID(pTaskInfo));

          pAPI->metaReaderFn.clearReader(&smrSuperTable);
          blockDataDestroy(pDataBlock);
          pInfo->loadInfo.totalRows = 0;
          return NULL;
        }
        SSchemaWrapper* schemaWrapper = tCloneSSchemaWrapper(&smrSuperTable.me.stbEntry.schemaRow);
        code = taosHashPut(pInfo->pSchema, &suid, sizeof(int64_t), &schemaWrapper, POINTER_BYTES);
        if (code == TSDB_CODE_DUP_KEY) {
          code = TSDB_CODE_SUCCESS;
        }
        QUERY_CHECK_CODE(code, lino, _end);

        schemaRow = schemaWrapper;
        pAPI->metaReaderFn.clearReader(&smrSuperTable);
      }
    } else if (pInfo->pCur->mr.me.type == TSDB_NORMAL_TABLE) {
      qDebug("sysTableScanUserCols cursor get normal table, %s", GET_TASKID(pTaskInfo));
      schemaRow = &pInfo->pCur->mr.me.ntbEntry.schemaRow;
      STR_TO_VARSTR(typeName, "NORMAL_TABLE");
      STR_TO_VARSTR(tableName, pInfo->pCur->mr.me.name);
    } else {
      qDebug("sysTableScanUserCols cursor get invalid table, %s", GET_TASKID(pTaskInfo));
      continue;
    }

    if ((numOfRows + schemaRow->nCols) > pOperator->resultInfo.capacity) {
      relocateAndFilterSysTagsScanResult(pInfo, numOfRows, pDataBlock, pOperator->exprSupp.pFilterInfo, pTaskInfo);
      numOfRows = 0;

      if (pInfo->pRes->info.rows > 0) {
        pAPI->metaFn.pauseTableMetaCursor(pInfo->pCur);
        break;
      }
    } else {
      code = sysTableUserColsFillOneTableCols(pInfo, dbname, &numOfRows, pDataBlock, tableName, schemaRow, typeName);
      QUERY_CHECK_CODE(code, lino, _end);
    }
  }

  if (numOfRows > 0) {
    pAPI->metaFn.pauseTableMetaCursor(pInfo->pCur);
    relocateAndFilterSysTagsScanResult(pInfo, numOfRows, pDataBlock, pOperator->exprSupp.pFilterInfo, pTaskInfo);
    numOfRows = 0;
  }

  blockDataDestroy(pDataBlock);
  if (ret != 0) {
    pAPI->metaFn.closeTableMetaCursor(pInfo->pCur);
    pInfo->pCur = NULL;
    setOperatorCompleted(pOperator);
  }

  pInfo->loadInfo.totalRows += pInfo->pRes->info.rows;
  qDebug("get cols success, rows:%" PRIu64 " %s", pInfo->loadInfo.totalRows, GET_TASKID(pTaskInfo));

_end:
  if (code != TSDB_CODE_SUCCESS) {
    qError("%s failed at line %d since %s", __func__, lino, tstrerror(code));
    pTaskInfo->code = code;
    T_LONG_JMP(pTaskInfo->env, code);
  }
  return (pInfo->pRes->info.rows == 0) ? NULL : pInfo->pRes;
}

static SSDataBlock* sysTableScanUserTags(SOperatorInfo* pOperator) {
  int32_t        code = TSDB_CODE_SUCCESS;
  int32_t        lino = 0;
  SExecTaskInfo* pTaskInfo = pOperator->pTaskInfo;
  SStorageAPI*   pAPI = &pTaskInfo->storageAPI;

  SSysTableScanInfo* pInfo = pOperator->info;
  if (pOperator->status == OP_EXEC_DONE) {
    return NULL;
  }

  blockDataCleanup(pInfo->pRes);
  int32_t numOfRows = 0;

  SSDataBlock* dataBlock = buildInfoSchemaTableMetaBlock(TSDB_INS_TABLE_TAGS);
  code = blockDataEnsureCapacity(dataBlock, pOperator->resultInfo.capacity);
  QUERY_CHECK_CODE(code, lino, _end);

  const char* db = NULL;
  int32_t     vgId = 0;
  pAPI->metaFn.getBasicInfo(pInfo->readHandle.vnode, &db, &vgId, NULL, NULL);

  SName sn = {0};
  char  dbname[TSDB_DB_FNAME_LEN + VARSTR_HEADER_SIZE] = {0};
  code = tNameFromString(&sn, db, T_NAME_ACCT | T_NAME_DB);
  QUERY_CHECK_CODE(code, lino, _end);

  code = tNameGetDbName(&sn, varDataVal(dbname));
  QUERY_CHECK_CODE(code, lino, _end);

  varDataSetLen(dbname, strlen(varDataVal(dbname)));

  char condTableName[TSDB_TABLE_NAME_LEN] = {0};
  // optimize when sql like where table_name='tablename' and xxx.
  if (pInfo->pCondition && sysTableIsCondOnOneTable(pInfo->pCondition, condTableName)) {
    char tableName[TSDB_TABLE_NAME_LEN + VARSTR_HEADER_SIZE] = {0};
    STR_TO_VARSTR(tableName, condTableName);

    SMetaReader smrChildTable = {0};
    pAPI->metaReaderFn.initReader(&smrChildTable, pInfo->readHandle.vnode, META_READER_LOCK, &pAPI->metaFn);
    int32_t code = pAPI->metaReaderFn.getTableEntryByName(&smrChildTable, condTableName);
    if (code != TSDB_CODE_SUCCESS) {
      // terrno has been set by pAPI->metaReaderFn.getTableEntryByName, therefore, return directly
      pAPI->metaReaderFn.clearReader(&smrChildTable);
      blockDataDestroy(dataBlock);
      pInfo->loadInfo.totalRows = 0;
      return NULL;
    }

    if (smrChildTable.me.type != TSDB_CHILD_TABLE) {
      pAPI->metaReaderFn.clearReader(&smrChildTable);
      blockDataDestroy(dataBlock);
      pInfo->loadInfo.totalRows = 0;
      return NULL;
    }

    SMetaReader smrSuperTable = {0};
    pAPI->metaReaderFn.initReader(&smrSuperTable, pInfo->readHandle.vnode, META_READER_NOLOCK, &pAPI->metaFn);
    code = pAPI->metaReaderFn.getTableEntryByUid(&smrSuperTable, smrChildTable.me.ctbEntry.suid);
    if (code != TSDB_CODE_SUCCESS) {
      // terrno has been set by pAPI->metaReaderFn.getTableEntryByUid
      pAPI->metaReaderFn.clearReader(&smrSuperTable);
      pAPI->metaReaderFn.clearReader(&smrChildTable);
      blockDataDestroy(dataBlock);
      return NULL;
    }

    code = sysTableUserTagsFillOneTableTags(pInfo, &smrSuperTable, &smrChildTable, dbname, tableName, &numOfRows,
                                            dataBlock);
    QUERY_CHECK_CODE(code, lino, _end);

    pAPI->metaReaderFn.clearReader(&smrSuperTable);
    pAPI->metaReaderFn.clearReader(&smrChildTable);

    if (numOfRows > 0) {
      relocateAndFilterSysTagsScanResult(pInfo, numOfRows, dataBlock, pOperator->exprSupp.pFilterInfo, pTaskInfo);
      numOfRows = 0;
    }
    blockDataDestroy(dataBlock);
    pInfo->loadInfo.totalRows += pInfo->pRes->info.rows;
    setOperatorCompleted(pOperator);
    return (pInfo->pRes->info.rows == 0) ? NULL : pInfo->pRes;
  }

  int32_t ret = 0;
  if (pInfo->pCur == NULL) {
    pInfo->pCur = pAPI->metaFn.openTableMetaCursor(pInfo->readHandle.vnode);
  } else {
    pAPI->metaFn.resumeTableMetaCursor(pInfo->pCur, 0, 0);
  }

  while ((ret = pAPI->metaFn.cursorNext(pInfo->pCur, TSDB_SUPER_TABLE)) == 0) {
    if (pInfo->pCur->mr.me.type != TSDB_CHILD_TABLE) {
      continue;
    }

    char tableName[TSDB_TABLE_NAME_LEN + VARSTR_HEADER_SIZE] = {0};
    STR_TO_VARSTR(tableName, pInfo->pCur->mr.me.name);

    SMetaReader smrSuperTable = {0};
    pAPI->metaReaderFn.initReader(&smrSuperTable, pInfo->readHandle.vnode, META_READER_NOLOCK, &pAPI->metaFn);
    uint64_t suid = pInfo->pCur->mr.me.ctbEntry.suid;
    code = pAPI->metaReaderFn.getTableEntryByUid(&smrSuperTable, suid);
    if (code != TSDB_CODE_SUCCESS) {
      qError("failed to get super table meta, uid:0x%" PRIx64 ", code:%s, %s", suid, tstrerror(terrno),
             GET_TASKID(pTaskInfo));
      pAPI->metaReaderFn.clearReader(&smrSuperTable);
      pAPI->metaFn.closeTableMetaCursor(pInfo->pCur);
      pInfo->pCur = NULL;
      T_LONG_JMP(pTaskInfo->env, terrno);
    }

    if ((smrSuperTable.me.stbEntry.schemaTag.nCols + numOfRows) > pOperator->resultInfo.capacity) {
      relocateAndFilterSysTagsScanResult(pInfo, numOfRows, dataBlock, pOperator->exprSupp.pFilterInfo, pTaskInfo);
      numOfRows = 0;

      if (pInfo->pRes->info.rows > 0) {
        pAPI->metaFn.pauseTableMetaCursor(pInfo->pCur);
        pAPI->metaReaderFn.clearReader(&smrSuperTable);
        break;
      }
    } else {
      code = sysTableUserTagsFillOneTableTags(pInfo, &smrSuperTable, &pInfo->pCur->mr, dbname, tableName, &numOfRows,
                                              dataBlock);
      QUERY_CHECK_CODE(code, lino, _end);
    }
    pAPI->metaReaderFn.clearReader(&smrSuperTable);
  }

  if (numOfRows > 0) {
    pAPI->metaFn.pauseTableMetaCursor(pInfo->pCur);
    relocateAndFilterSysTagsScanResult(pInfo, numOfRows, dataBlock, pOperator->exprSupp.pFilterInfo, pTaskInfo);
    numOfRows = 0;
  }

  blockDataDestroy(dataBlock);
  if (ret != 0) {
    pAPI->metaFn.closeTableMetaCursor(pInfo->pCur);
    pInfo->pCur = NULL;
    setOperatorCompleted(pOperator);
  }

  pInfo->loadInfo.totalRows += pInfo->pRes->info.rows;

_end:
  if (code != TSDB_CODE_SUCCESS) {
    qError("%s failed at line %d since %s", __func__, lino, tstrerror(code));
    pAPI->metaFn.closeTableMetaCursor(pInfo->pCur);
    pInfo->pCur = NULL;
    pTaskInfo->code = code;
    T_LONG_JMP(pTaskInfo->env, code);
  }
  return (pInfo->pRes->info.rows == 0) ? NULL : pInfo->pRes;
}

void relocateAndFilterSysTagsScanResult(SSysTableScanInfo* pInfo, int32_t numOfRows, SSDataBlock* dataBlock,
                                        SFilterInfo* pFilterInfo, SExecTaskInfo* pTaskInfo) {
  int32_t code = TSDB_CODE_SUCCESS;
  int32_t lino = 0;
  dataBlock->info.rows = numOfRows;
  pInfo->pRes->info.rows = numOfRows;

  code = relocateColumnData(pInfo->pRes, pInfo->matchInfo.pList, dataBlock->pDataBlock, false);
  QUERY_CHECK_CODE(code, lino, _end);

  code = doFilter(pInfo->pRes, pFilterInfo, NULL);
  QUERY_CHECK_CODE(code, lino, _end);

  blockDataCleanup(dataBlock);

_end:
  if (code != TSDB_CODE_SUCCESS) {
    qError("%s failed at line %d since %s", __func__, lino, tstrerror(code));
    pTaskInfo->code = code;
    T_LONG_JMP(pTaskInfo->env, code);
  }
}

int32_t convertTagDataToStr(char* str, int type, void* buf, int32_t bufSize, int32_t* len) {
  int32_t n = 0;

  switch (type) {
    case TSDB_DATA_TYPE_NULL:
      n = sprintf(str, "null");
      break;

    case TSDB_DATA_TYPE_BOOL:
      n = sprintf(str, (*(int8_t*)buf) ? "true" : "false");
      break;

    case TSDB_DATA_TYPE_TINYINT:
      n = sprintf(str, "%d", *(int8_t*)buf);
      break;

    case TSDB_DATA_TYPE_SMALLINT:
      n = sprintf(str, "%d", *(int16_t*)buf);
      break;

    case TSDB_DATA_TYPE_INT:
      n = sprintf(str, "%d", *(int32_t*)buf);
      break;

    case TSDB_DATA_TYPE_BIGINT:
    case TSDB_DATA_TYPE_TIMESTAMP:
      n = sprintf(str, "%" PRId64, *(int64_t*)buf);
      break;

    case TSDB_DATA_TYPE_FLOAT:
      n = sprintf(str, "%.5f", GET_FLOAT_VAL(buf));
      break;

    case TSDB_DATA_TYPE_DOUBLE:
      n = sprintf(str, "%.9f", GET_DOUBLE_VAL(buf));
      break;

    case TSDB_DATA_TYPE_BINARY:
    case TSDB_DATA_TYPE_VARBINARY:
    case TSDB_DATA_TYPE_GEOMETRY:
      if (bufSize < 0) {
        return TSDB_CODE_TSC_INVALID_VALUE;
      }

      memcpy(str, buf, bufSize);
      n = bufSize;
      break;
    case TSDB_DATA_TYPE_NCHAR:
      if (bufSize < 0) {
        return TSDB_CODE_TSC_INVALID_VALUE;
      }

      int32_t length = taosUcs4ToMbs((TdUcs4*)buf, bufSize, str);
      if (length <= 0) {
        return TSDB_CODE_TSC_INVALID_VALUE;
      }
      n = length;
      break;
    case TSDB_DATA_TYPE_UTINYINT:
      n = sprintf(str, "%u", *(uint8_t*)buf);
      break;

    case TSDB_DATA_TYPE_USMALLINT:
      n = sprintf(str, "%u", *(uint16_t*)buf);
      break;

    case TSDB_DATA_TYPE_UINT:
      n = sprintf(str, "%u", *(uint32_t*)buf);
      break;

    case TSDB_DATA_TYPE_UBIGINT:
      n = sprintf(str, "%" PRIu64, *(uint64_t*)buf);
      break;

    default:
      return TSDB_CODE_TSC_INVALID_VALUE;
  }

  if (len) *len = n;

  return TSDB_CODE_SUCCESS;
}

static int32_t sysTableGetGeomText(char* iGeom, int32_t nGeom, char** output, int32_t* nOutput) {
  int32_t code = 0;
  char*   outputWKT = NULL;

  if (nGeom == 0) {
    if (!(*output = taosStrdup(""))) code = TSDB_CODE_OUT_OF_MEMORY;
    *nOutput = 0;
    return code;
  }

  if (TSDB_CODE_SUCCESS != (code = initCtxAsText()) ||
      TSDB_CODE_SUCCESS != (code = doAsText(iGeom, nGeom, &outputWKT))) {
    qError("geo text for systable failed:%s", getThreadLocalGeosCtx()->errMsg);
    *output = NULL;
    *nOutput = 0;
    return code;
  }

  *output = outputWKT;
  *nOutput = strlen(outputWKT);

  return code;
}

static int32_t sysTableUserTagsFillOneTableTags(const SSysTableScanInfo* pInfo, SMetaReader* smrSuperTable,
                                                SMetaReader* smrChildTable, const char* dbname, const char* tableName,
                                                int32_t* pNumOfRows, const SSDataBlock* dataBlock) {
  int32_t code = TSDB_CODE_SUCCESS;
  int32_t lino = 0;
  char    stableName[TSDB_TABLE_NAME_LEN + VARSTR_HEADER_SIZE] = {0};
  STR_TO_VARSTR(stableName, (*smrSuperTable).me.name);

  int32_t numOfRows = *pNumOfRows;

  int32_t numOfTags = (*smrSuperTable).me.stbEntry.schemaTag.nCols;
  for (int32_t i = 0; i < numOfTags; ++i) {
    SColumnInfoData* pColInfoData = NULL;

    // table name
    pColInfoData = taosArrayGet(dataBlock->pDataBlock, 0);
    code = colDataSetVal(pColInfoData, numOfRows, tableName, false);
    QUERY_CHECK_CODE(code, lino, _end);

    // database name
    pColInfoData = taosArrayGet(dataBlock->pDataBlock, 1);
    code = colDataSetVal(pColInfoData, numOfRows, dbname, false);
    QUERY_CHECK_CODE(code, lino, _end);

    // super table name
    pColInfoData = taosArrayGet(dataBlock->pDataBlock, 2);
    code = colDataSetVal(pColInfoData, numOfRows, stableName, false);
    QUERY_CHECK_CODE(code, lino, _end);

    // tag name
    char tagName[TSDB_COL_NAME_LEN + VARSTR_HEADER_SIZE] = {0};
    STR_TO_VARSTR(tagName, (*smrSuperTable).me.stbEntry.schemaTag.pSchema[i].name);
    pColInfoData = taosArrayGet(dataBlock->pDataBlock, 3);
    code = colDataSetVal(pColInfoData, numOfRows, tagName, false);
    QUERY_CHECK_CODE(code, lino, _end);

    // tag type
    int8_t tagType = (*smrSuperTable).me.stbEntry.schemaTag.pSchema[i].type;
    pColInfoData = taosArrayGet(dataBlock->pDataBlock, 4);
    char tagTypeStr[VARSTR_HEADER_SIZE + 32];
    int  tagTypeLen = sprintf(varDataVal(tagTypeStr), "%s", tDataTypes[tagType].name);
    if (tagType == TSDB_DATA_TYPE_NCHAR) {
      tagTypeLen += sprintf(
          varDataVal(tagTypeStr) + tagTypeLen, "(%d)",
          (int32_t)(((*smrSuperTable).me.stbEntry.schemaTag.pSchema[i].bytes - VARSTR_HEADER_SIZE) / TSDB_NCHAR_SIZE));
    } else if (IS_VAR_DATA_TYPE(tagType)) {
      tagTypeLen += sprintf(varDataVal(tagTypeStr) + tagTypeLen, "(%d)",
                            (int32_t)((*smrSuperTable).me.stbEntry.schemaTag.pSchema[i].bytes - VARSTR_HEADER_SIZE));
    }
    varDataSetLen(tagTypeStr, tagTypeLen);
    code = colDataSetVal(pColInfoData, numOfRows, (char*)tagTypeStr, false);
    QUERY_CHECK_CODE(code, lino, _end);

    STagVal tagVal = {0};
    tagVal.cid = (*smrSuperTable).me.stbEntry.schemaTag.pSchema[i].colId;
    char*    tagData = NULL;
    uint32_t tagLen = 0;

    if (tagType == TSDB_DATA_TYPE_JSON) {
      tagData = (char*)smrChildTable->me.ctbEntry.pTags;
    } else {
      bool exist = tTagGet((STag*)smrChildTable->me.ctbEntry.pTags, &tagVal);
      if (exist) {
        if (tagType == TSDB_DATA_TYPE_GEOMETRY) {
          code = sysTableGetGeomText(tagVal.pData, tagVal.nData, &tagData, &tagLen);
          QUERY_CHECK_CODE(code, lino, _end);
        } else if (tagType == TSDB_DATA_TYPE_VARBINARY) {
          if (taosAscii2Hex(tagVal.pData, tagVal.nData, (void**)&tagData, &tagLen) < 0) {
            qError("varbinary for systable failed since %s", tstrerror(TSDB_CODE_OUT_OF_MEMORY));
          }
        } else if (IS_VAR_DATA_TYPE(tagType)) {
          tagData = (char*)tagVal.pData;
          tagLen = tagVal.nData;
        } else {
          tagData = (char*)&tagVal.i64;
          tagLen = tDataTypes[tagType].bytes;
        }
      }
    }

    char* tagVarChar = NULL;
    if (tagData != NULL) {
      if (tagType == TSDB_DATA_TYPE_JSON) {
        char* tagJson = NULL;
        parseTagDatatoJson(tagData, &tagJson);
        tagVarChar = taosMemoryMalloc(strlen(tagJson) + VARSTR_HEADER_SIZE);
        QUERY_CHECK_NULL(tagVarChar, code, lino, _end, terrno);
        memcpy(varDataVal(tagVarChar), tagJson, strlen(tagJson));
        varDataSetLen(tagVarChar, strlen(tagJson));
        taosMemoryFree(tagJson);
      } else {
        int32_t bufSize = IS_VAR_DATA_TYPE(tagType) ? (tagLen + VARSTR_HEADER_SIZE)
                                                    : (3 + DBL_MANT_DIG - DBL_MIN_EXP + VARSTR_HEADER_SIZE);
        tagVarChar = taosMemoryCalloc(1, bufSize + 1);
        QUERY_CHECK_NULL(tagVarChar, code, lino, _end, terrno);
        int32_t len = -1;
        if (tagLen > 0)
          convertTagDataToStr(varDataVal(tagVarChar), tagType, tagData, tagLen, &len);
        else
          len = 0;
        varDataSetLen(tagVarChar, len);
      }
    }
    pColInfoData = taosArrayGet(dataBlock->pDataBlock, 5);
    code = colDataSetVal(pColInfoData, numOfRows, tagVarChar,
                         (tagData == NULL) || (tagType == TSDB_DATA_TYPE_JSON && tTagIsJsonNull(tagData)));
    QUERY_CHECK_CODE(code, lino, _end);

    if (tagType == TSDB_DATA_TYPE_GEOMETRY || tagType == TSDB_DATA_TYPE_VARBINARY) taosMemoryFreeClear(tagData);
    taosMemoryFree(tagVarChar);
    ++numOfRows;
  }

  *pNumOfRows = numOfRows;

_end:
  if (code != TSDB_CODE_SUCCESS) {
    qError("%s failed at line %d since %s", __func__, lino, tstrerror(code));
  }
  return code;
}

static int32_t sysTableUserColsFillOneTableCols(const SSysTableScanInfo* pInfo, const char* dbname, int32_t* pNumOfRows,
                                                const SSDataBlock* dataBlock, char* tName, SSchemaWrapper* schemaRow,
                                                char* tableType) {
  int32_t code = TSDB_CODE_SUCCESS;
  int32_t lino = 0;
  if (schemaRow == NULL) {
    qError("sysTableUserColsFillOneTableCols schemaRow is NULL");
    return TSDB_CODE_SUCCESS;
  }
  int32_t numOfRows = *pNumOfRows;

  int32_t numOfCols = schemaRow->nCols;
  for (int32_t i = 0; i < numOfCols; ++i) {
    SColumnInfoData* pColInfoData = NULL;

    // table name
    pColInfoData = taosArrayGet(dataBlock->pDataBlock, 0);
    code = colDataSetVal(pColInfoData, numOfRows, tName, false);
    QUERY_CHECK_CODE(code, lino, _end);

    // database name
    pColInfoData = taosArrayGet(dataBlock->pDataBlock, 1);
    code = colDataSetVal(pColInfoData, numOfRows, dbname, false);
    QUERY_CHECK_CODE(code, lino, _end);

    pColInfoData = taosArrayGet(dataBlock->pDataBlock, 2);
    code = colDataSetVal(pColInfoData, numOfRows, tableType, false);
    QUERY_CHECK_CODE(code, lino, _end);

    // col name
    char colName[TSDB_COL_NAME_LEN + VARSTR_HEADER_SIZE] = {0};
    STR_TO_VARSTR(colName, schemaRow->pSchema[i].name);
    pColInfoData = taosArrayGet(dataBlock->pDataBlock, 3);
    code = colDataSetVal(pColInfoData, numOfRows, colName, false);
    QUERY_CHECK_CODE(code, lino, _end);

    // col type
    int8_t colType = schemaRow->pSchema[i].type;
    pColInfoData = taosArrayGet(dataBlock->pDataBlock, 4);
    char colTypeStr[VARSTR_HEADER_SIZE + 32];
    int  colTypeLen = sprintf(varDataVal(colTypeStr), "%s", tDataTypes[colType].name);
    if (colType == TSDB_DATA_TYPE_VARCHAR) {
      colTypeLen += sprintf(varDataVal(colTypeStr) + colTypeLen, "(%d)",
                            (int32_t)(schemaRow->pSchema[i].bytes - VARSTR_HEADER_SIZE));
    } else if (colType == TSDB_DATA_TYPE_NCHAR) {
      colTypeLen += sprintf(varDataVal(colTypeStr) + colTypeLen, "(%d)",
                            (int32_t)((schemaRow->pSchema[i].bytes - VARSTR_HEADER_SIZE) / TSDB_NCHAR_SIZE));
    }
    varDataSetLen(colTypeStr, colTypeLen);
    code = colDataSetVal(pColInfoData, numOfRows, (char*)colTypeStr, false);
    QUERY_CHECK_CODE(code, lino, _end);

    pColInfoData = taosArrayGet(dataBlock->pDataBlock, 5);
    code = colDataSetVal(pColInfoData, numOfRows, (const char*)&schemaRow->pSchema[i].bytes, false);
    QUERY_CHECK_CODE(code, lino, _end);

    for (int32_t j = 6; j <= 8; ++j) {
      pColInfoData = taosArrayGet(dataBlock->pDataBlock, j);
      colDataSetNULL(pColInfoData, numOfRows);
    }
    ++numOfRows;
  }

  *pNumOfRows = numOfRows;

_end:
  if (code != TSDB_CODE_SUCCESS) {
    qError("%s failed at line %d since %s", __func__, lino, tstrerror(code));
  }
  return code;
}

static SSDataBlock* buildInfoSchemaTableMetaBlock(char* tableName) {
  size_t               size = 0;
  const SSysTableMeta* pMeta = NULL;
  getInfosDbMeta(&pMeta, &size);

  int32_t index = 0;
  for (int32_t i = 0; i < size; ++i) {
    if (strcmp(pMeta[i].name, tableName) == 0) {
      index = i;
      break;
    }
  }

  SSDataBlock* pBlock = NULL;
  int32_t code = createDataBlock(&pBlock);
  if (code) {
    terrno = code;
    return NULL;
  }

  for (int32_t i = 0; i < pMeta[index].colNum; ++i) {
    SColumnInfoData colInfoData =
        createColumnInfoData(pMeta[index].schema[i].type, pMeta[index].schema[i].bytes, i + 1);
    code = blockDataAppendColInfo(pBlock, &colInfoData);
    if (code != TSDB_CODE_SUCCESS) {
      qError("%s failed at line %d since %s", __func__, __LINE__, tstrerror(code));
      blockDataDestroy(pBlock);
      pBlock = NULL;
      terrno = code;
      break;
    }
  }

  return pBlock;
}

int32_t buildDbTableInfoBlock(bool sysInfo, const SSDataBlock* p, const SSysTableMeta* pSysDbTableMeta, size_t size,
                              const char* dbName, int64_t* pRows) {
  int32_t code = TSDB_CODE_SUCCESS;
  int32_t lino = 0;
  char    n[TSDB_TABLE_FNAME_LEN + VARSTR_HEADER_SIZE] = {0};
  int32_t numOfRows = p->info.rows;

  for (int32_t i = 0; i < size; ++i) {
    const SSysTableMeta* pm = &pSysDbTableMeta[i];
    if (!sysInfo && pm->sysInfo) {
      continue;
    }

    if (strcmp(pm->name, TSDB_INS_TABLE_USERS_FULL) == 0) {
      continue;
    }

    SColumnInfoData* pColInfoData = taosArrayGet(p->pDataBlock, 0);

    STR_TO_VARSTR(n, pm->name);
    code = colDataSetVal(pColInfoData, numOfRows, n, false);
    QUERY_CHECK_CODE(code, lino, _end);

    // database name
    STR_TO_VARSTR(n, dbName);
    pColInfoData = taosArrayGet(p->pDataBlock, 1);
    code = colDataSetVal(pColInfoData, numOfRows, n, false);
    QUERY_CHECK_CODE(code, lino, _end);

    // create time
    pColInfoData = taosArrayGet(p->pDataBlock, 2);
    colDataSetNULL(pColInfoData, numOfRows);

    // number of columns
    pColInfoData = taosArrayGet(p->pDataBlock, 3);
    code = colDataSetVal(pColInfoData, numOfRows, (char*)&pm->colNum, false);
    QUERY_CHECK_CODE(code, lino, _end);

    for (int32_t j = 4; j <= 8; ++j) {
      pColInfoData = taosArrayGet(p->pDataBlock, j);
      colDataSetNULL(pColInfoData, numOfRows);
    }

    STR_TO_VARSTR(n, "SYSTEM_TABLE");

    pColInfoData = taosArrayGet(p->pDataBlock, 9);
    code = colDataSetVal(pColInfoData, numOfRows, n, false);
    QUERY_CHECK_CODE(code, lino, _end);

    numOfRows += 1;
  }

  *pRows = numOfRows;

_end:
  if (code != TSDB_CODE_SUCCESS) {
    qError("%s failed at line %d since %s", __func__, lino, tstrerror(code));
  }
  return code;
}

int32_t buildSysDbTableInfo(const SSysTableScanInfo* pInfo, int32_t capacity) {
  int32_t      code = TSDB_CODE_SUCCESS;
  int32_t      lino = 0;
  SSDataBlock* p = buildInfoSchemaTableMetaBlock(TSDB_INS_TABLE_TABLES);
  QUERY_CHECK_NULL(p, code, lino, _end, terrno);

  code = blockDataEnsureCapacity(p, capacity);
  QUERY_CHECK_CODE(code, lino, _end);

  size_t               size = 0;
  const SSysTableMeta* pSysDbTableMeta = NULL;

  getInfosDbMeta(&pSysDbTableMeta, &size);
  code = buildDbTableInfoBlock(pInfo->sysInfo, p, pSysDbTableMeta, size, TSDB_INFORMATION_SCHEMA_DB, &p->info.rows);
  QUERY_CHECK_CODE(code, lino, _end);

  getPerfDbMeta(&pSysDbTableMeta, &size);
  code = buildDbTableInfoBlock(pInfo->sysInfo, p, pSysDbTableMeta, size, TSDB_PERFORMANCE_SCHEMA_DB, &p->info.rows);
  QUERY_CHECK_CODE(code, lino, _end);

  pInfo->pRes->info.rows = p->info.rows;
  code = relocateColumnData(pInfo->pRes, pInfo->matchInfo.pList, p->pDataBlock, false);
  QUERY_CHECK_CODE(code, lino, _end);

  blockDataDestroy(p);

_end:
  if (code != TSDB_CODE_SUCCESS) {
    qError("%s failed at line %d since %s", __func__, lino, tstrerror(code));
  }
  return code;
}

static SSDataBlock* sysTableBuildUserTablesByUids(SOperatorInfo* pOperator) {
  int32_t            code = TSDB_CODE_SUCCESS;
  int32_t            lino = 0;
  SExecTaskInfo*     pTaskInfo = pOperator->pTaskInfo;
  SStorageAPI*       pAPI = &pTaskInfo->storageAPI;
  SSysTableScanInfo* pInfo = pOperator->info;
  SSysTableIndex*    pIdx = pInfo->pIdx;
  blockDataCleanup(pInfo->pRes);
  int32_t numOfRows = 0;

  int ret = 0;

  const char* db = NULL;
  int32_t     vgId = 0;
  pAPI->metaFn.getBasicInfo(pInfo->readHandle.vnode, &db, &vgId, NULL, NULL);

  SName sn = {0};
  char  dbname[TSDB_DB_FNAME_LEN + VARSTR_HEADER_SIZE] = {0};
  code = tNameFromString(&sn, db, T_NAME_ACCT | T_NAME_DB);
  QUERY_CHECK_CODE(code, lino, _end);

  code = tNameGetDbName(&sn, varDataVal(dbname));
  QUERY_CHECK_CODE(code, lino, _end);

  varDataSetLen(dbname, strlen(varDataVal(dbname)));

  SSDataBlock* p = buildInfoSchemaTableMetaBlock(TSDB_INS_TABLE_TABLES);
  code = blockDataEnsureCapacity(p, pOperator->resultInfo.capacity);
  QUERY_CHECK_CODE(code, lino, _end);

  char    n[TSDB_TABLE_NAME_LEN + VARSTR_HEADER_SIZE] = {0};
  int32_t i = pIdx->lastIdx;
  for (; i < taosArrayGetSize(pIdx->uids); i++) {
    tb_uid_t* uid = taosArrayGet(pIdx->uids, i);

    SMetaReader mr = {0};
    pAPI->metaReaderFn.initReader(&mr, pInfo->readHandle.vnode, META_READER_LOCK, &pAPI->metaFn);
    ret = pAPI->metaReaderFn.getTableEntryByUid(&mr, *uid);
    if (ret < 0) {
      pAPI->metaReaderFn.clearReader(&mr);
      continue;
    }
    STR_TO_VARSTR(n, mr.me.name);

    // table name
    SColumnInfoData* pColInfoData = taosArrayGet(p->pDataBlock, 0);
    code = colDataSetVal(pColInfoData, numOfRows, n, false);
    QUERY_CHECK_CODE(code, lino, _end);

    // database name
    pColInfoData = taosArrayGet(p->pDataBlock, 1);
    code = colDataSetVal(pColInfoData, numOfRows, dbname, false);
    QUERY_CHECK_CODE(code, lino, _end);

    // vgId
    pColInfoData = taosArrayGet(p->pDataBlock, 6);
    code = colDataSetVal(pColInfoData, numOfRows, (char*)&vgId, false);
    QUERY_CHECK_CODE(code, lino, _end);

    int32_t tableType = mr.me.type;
    if (tableType == TSDB_CHILD_TABLE) {
      // create time
      int64_t ts = mr.me.ctbEntry.btime;
      pColInfoData = taosArrayGet(p->pDataBlock, 2);
      code = colDataSetVal(pColInfoData, numOfRows, (char*)&ts, false);
      QUERY_CHECK_CODE(code, lino, _end);

      SMetaReader mr1 = {0};
      pAPI->metaReaderFn.initReader(&mr1, pInfo->readHandle.vnode, META_READER_NOLOCK, &pAPI->metaFn);

      int64_t suid = mr.me.ctbEntry.suid;
      code = pAPI->metaReaderFn.getTableEntryByUid(&mr1, suid);
      if (code != TSDB_CODE_SUCCESS) {
        qError("failed to get super table meta, cname:%s, suid:0x%" PRIx64 ", code:%s, %s", pInfo->pCur->mr.me.name,
               suid, tstrerror(terrno), GET_TASKID(pTaskInfo));
        pAPI->metaReaderFn.clearReader(&mr1);
        pAPI->metaReaderFn.clearReader(&mr);
        T_LONG_JMP(pTaskInfo->env, terrno);
      }
      pColInfoData = taosArrayGet(p->pDataBlock, 3);
      code = colDataSetVal(pColInfoData, numOfRows, (char*)&mr1.me.stbEntry.schemaRow.nCols, false);
      QUERY_CHECK_CODE(code, lino, _end);

      // super table name
      STR_TO_VARSTR(n, mr1.me.name);
      pColInfoData = taosArrayGet(p->pDataBlock, 4);
      code = colDataSetVal(pColInfoData, numOfRows, n, false);
      QUERY_CHECK_CODE(code, lino, _end);
      pAPI->metaReaderFn.clearReader(&mr1);

      // table comment
      pColInfoData = taosArrayGet(p->pDataBlock, 8);
      if (mr.me.ctbEntry.commentLen > 0) {
        char comment[TSDB_TB_COMMENT_LEN + VARSTR_HEADER_SIZE] = {0};
        STR_TO_VARSTR(comment, mr.me.ctbEntry.comment);
        code = colDataSetVal(pColInfoData, numOfRows, comment, false);
        QUERY_CHECK_CODE(code, lino, _end);
      } else if (mr.me.ctbEntry.commentLen == 0) {
        char comment[VARSTR_HEADER_SIZE + VARSTR_HEADER_SIZE] = {0};
        STR_TO_VARSTR(comment, "");
        code = colDataSetVal(pColInfoData, numOfRows, comment, false);
        QUERY_CHECK_CODE(code, lino, _end);
      } else {
        colDataSetNULL(pColInfoData, numOfRows);
      }

      // uid
      pColInfoData = taosArrayGet(p->pDataBlock, 5);
      code = colDataSetVal(pColInfoData, numOfRows, (char*)&mr.me.uid, false);
      QUERY_CHECK_CODE(code, lino, _end);

      // ttl
      pColInfoData = taosArrayGet(p->pDataBlock, 7);
      code = colDataSetVal(pColInfoData, numOfRows, (char*)&mr.me.ctbEntry.ttlDays, false);
      QUERY_CHECK_CODE(code, lino, _end);

      STR_TO_VARSTR(n, "CHILD_TABLE");

    } else if (tableType == TSDB_NORMAL_TABLE) {
      // create time
      pColInfoData = taosArrayGet(p->pDataBlock, 2);
      code = colDataSetVal(pColInfoData, numOfRows, (char*)&pInfo->pCur->mr.me.ntbEntry.btime, false);
      QUERY_CHECK_CODE(code, lino, _end);

      // number of columns
      pColInfoData = taosArrayGet(p->pDataBlock, 3);
      code = colDataSetVal(pColInfoData, numOfRows, (char*)&pInfo->pCur->mr.me.ntbEntry.schemaRow.nCols, false);
      QUERY_CHECK_CODE(code, lino, _end);

      // super table name
      pColInfoData = taosArrayGet(p->pDataBlock, 4);
      colDataSetNULL(pColInfoData, numOfRows);

      // table comment
      pColInfoData = taosArrayGet(p->pDataBlock, 8);
      if (mr.me.ntbEntry.commentLen > 0) {
        char comment[TSDB_TB_COMMENT_LEN + VARSTR_HEADER_SIZE] = {0};
        STR_TO_VARSTR(comment, mr.me.ntbEntry.comment);
        code = colDataSetVal(pColInfoData, numOfRows, comment, false);
        QUERY_CHECK_CODE(code, lino, _end);
      } else if (mr.me.ntbEntry.commentLen == 0) {
        char comment[VARSTR_HEADER_SIZE + VARSTR_HEADER_SIZE] = {0};
        STR_TO_VARSTR(comment, "");
        code = colDataSetVal(pColInfoData, numOfRows, comment, false);
        QUERY_CHECK_CODE(code, lino, _end);
      } else {
        colDataSetNULL(pColInfoData, numOfRows);
      }

      // uid
      pColInfoData = taosArrayGet(p->pDataBlock, 5);
      code = colDataSetVal(pColInfoData, numOfRows, (char*)&mr.me.uid, false);
      QUERY_CHECK_CODE(code, lino, _end);

      // ttl
      pColInfoData = taosArrayGet(p->pDataBlock, 7);
      code = colDataSetVal(pColInfoData, numOfRows, (char*)&mr.me.ntbEntry.ttlDays, false);
      QUERY_CHECK_CODE(code, lino, _end);

      STR_TO_VARSTR(n, "NORMAL_TABLE");
      // impl later
    }

    pAPI->metaReaderFn.clearReader(&mr);

    pColInfoData = taosArrayGet(p->pDataBlock, 9);
    code = colDataSetVal(pColInfoData, numOfRows, n, false);
    QUERY_CHECK_CODE(code, lino, _end);

    if (++numOfRows >= pOperator->resultInfo.capacity) {
      p->info.rows = numOfRows;
      pInfo->pRes->info.rows = numOfRows;

      code = relocateColumnData(pInfo->pRes, pInfo->matchInfo.pList, p->pDataBlock, false);
      QUERY_CHECK_CODE(code, lino, _end);

      code = doFilter(pInfo->pRes, pOperator->exprSupp.pFilterInfo, NULL);
      QUERY_CHECK_CODE(code, lino, _end);

      blockDataCleanup(p);
      numOfRows = 0;

      if (pInfo->pRes->info.rows > 0) {
        break;
      }
    }
  }

  if (numOfRows > 0) {
    p->info.rows = numOfRows;
    pInfo->pRes->info.rows = numOfRows;

    code = relocateColumnData(pInfo->pRes, pInfo->matchInfo.pList, p->pDataBlock, false);
    QUERY_CHECK_CODE(code, lino, _end);

    code = doFilter(pInfo->pRes, pOperator->exprSupp.pFilterInfo, NULL);
    QUERY_CHECK_CODE(code, lino, _end);

    blockDataCleanup(p);
    numOfRows = 0;
  }

  if (i >= taosArrayGetSize(pIdx->uids)) {
    setOperatorCompleted(pOperator);
  } else {
    pIdx->lastIdx = i + 1;
  }

  blockDataDestroy(p);

  pInfo->loadInfo.totalRows += pInfo->pRes->info.rows;

_end:
  if (code != TSDB_CODE_SUCCESS) {
    qError("%s failed at line %d since %s", __func__, lino, tstrerror(code));
    pTaskInfo->code = code;
    T_LONG_JMP(pTaskInfo->env, code);
  }
  return (pInfo->pRes->info.rows == 0) ? NULL : pInfo->pRes;
}

static SSDataBlock* sysTableBuildUserTables(SOperatorInfo* pOperator) {
  int32_t        code = TSDB_CODE_SUCCESS;
  int32_t        lino = 0;
  SExecTaskInfo* pTaskInfo = pOperator->pTaskInfo;
  SStorageAPI*   pAPI = &pTaskInfo->storageAPI;
  int8_t         firstMetaCursor = 0;

  SSysTableScanInfo* pInfo = pOperator->info;
  if (pInfo->pCur == NULL) {
    pInfo->pCur = pAPI->metaFn.openTableMetaCursor(pInfo->readHandle.vnode);
    firstMetaCursor = 1;
  }
  if (!firstMetaCursor) {
    pAPI->metaFn.resumeTableMetaCursor(pInfo->pCur, 0, 1);
  }

  blockDataCleanup(pInfo->pRes);
  int32_t numOfRows = 0;

  const char* db = NULL;
  int32_t     vgId = 0;
  pAPI->metaFn.getBasicInfo(pInfo->readHandle.vnode, &db, &vgId, NULL, NULL);

  SName sn = {0};
  char  dbname[TSDB_DB_FNAME_LEN + VARSTR_HEADER_SIZE] = {0};
  code = tNameFromString(&sn, db, T_NAME_ACCT | T_NAME_DB);
  QUERY_CHECK_CODE(code, lino, _end);

  code = tNameGetDbName(&sn, varDataVal(dbname));
  QUERY_CHECK_CODE(code, lino, _end);

  varDataSetLen(dbname, strlen(varDataVal(dbname)));

  SSDataBlock* p = buildInfoSchemaTableMetaBlock(TSDB_INS_TABLE_TABLES);
  QUERY_CHECK_NULL(p, code, lino, _end, terrno);

  code = blockDataEnsureCapacity(p, pOperator->resultInfo.capacity);
  QUERY_CHECK_CODE(code, lino, _end);

  char n[TSDB_TABLE_NAME_LEN + VARSTR_HEADER_SIZE] = {0};

  int32_t ret = 0;
  while ((ret = pAPI->metaFn.cursorNext(pInfo->pCur, TSDB_SUPER_TABLE)) == 0) {
    STR_TO_VARSTR(n, pInfo->pCur->mr.me.name);

    // table name
    SColumnInfoData* pColInfoData = taosArrayGet(p->pDataBlock, 0);
    code = colDataSetVal(pColInfoData, numOfRows, n, false);
    QUERY_CHECK_CODE(code, lino, _end);

    // database name
    pColInfoData = taosArrayGet(p->pDataBlock, 1);
    code = colDataSetVal(pColInfoData, numOfRows, dbname, false);
    QUERY_CHECK_CODE(code, lino, _end);

    // vgId
    pColInfoData = taosArrayGet(p->pDataBlock, 6);
    code = colDataSetVal(pColInfoData, numOfRows, (char*)&vgId, false);
    QUERY_CHECK_CODE(code, lino, _end);

    int32_t tableType = pInfo->pCur->mr.me.type;
    if (tableType == TSDB_CHILD_TABLE) {
      // create time
      int64_t ts = pInfo->pCur->mr.me.ctbEntry.btime;
      pColInfoData = taosArrayGet(p->pDataBlock, 2);
      code = colDataSetVal(pColInfoData, numOfRows, (char*)&ts, false);
      QUERY_CHECK_CODE(code, lino, _end);

      SMetaReader mr = {0};
      pAPI->metaReaderFn.initReader(&mr, pInfo->readHandle.vnode, META_READER_NOLOCK, &pAPI->metaFn);

      uint64_t suid = pInfo->pCur->mr.me.ctbEntry.suid;
      code = pAPI->metaReaderFn.getTableEntryByUid(&mr, suid);
      if (code != TSDB_CODE_SUCCESS) {
        qError("failed to get super table meta, cname:%s, suid:0x%" PRIx64 ", code:%s, %s", pInfo->pCur->mr.me.name,
               suid, tstrerror(terrno), GET_TASKID(pTaskInfo));
        pAPI->metaReaderFn.clearReader(&mr);
        pAPI->metaFn.closeTableMetaCursor(pInfo->pCur);
        pInfo->pCur = NULL;
        T_LONG_JMP(pTaskInfo->env, terrno);
      }

      if (isTsmaResSTb(mr.me.name)) {
        pAPI->metaReaderFn.clearReader(&mr);
        continue;
      }

      // number of columns
      pColInfoData = taosArrayGet(p->pDataBlock, 3);
      code = colDataSetVal(pColInfoData, numOfRows, (char*)&mr.me.stbEntry.schemaRow.nCols, false);
      QUERY_CHECK_CODE(code, lino, _end);

      // super table name
      STR_TO_VARSTR(n, mr.me.name);
      pColInfoData = taosArrayGet(p->pDataBlock, 4);
      code = colDataSetVal(pColInfoData, numOfRows, n, false);
      QUERY_CHECK_CODE(code, lino, _end);
      pAPI->metaReaderFn.clearReader(&mr);

      // table comment
      pColInfoData = taosArrayGet(p->pDataBlock, 8);
      if (pInfo->pCur->mr.me.ctbEntry.commentLen > 0) {
        char comment[TSDB_TB_COMMENT_LEN + VARSTR_HEADER_SIZE] = {0};
        STR_TO_VARSTR(comment, pInfo->pCur->mr.me.ctbEntry.comment);
        code = colDataSetVal(pColInfoData, numOfRows, comment, false);
        QUERY_CHECK_CODE(code, lino, _end);
      } else if (pInfo->pCur->mr.me.ctbEntry.commentLen == 0) {
        char comment[VARSTR_HEADER_SIZE + VARSTR_HEADER_SIZE] = {0};
        STR_TO_VARSTR(comment, "");
        code = colDataSetVal(pColInfoData, numOfRows, comment, false);
        QUERY_CHECK_CODE(code, lino, _end);
      } else {
        colDataSetNULL(pColInfoData, numOfRows);
      }

      // uid
      pColInfoData = taosArrayGet(p->pDataBlock, 5);
      code = colDataSetVal(pColInfoData, numOfRows, (char*)&pInfo->pCur->mr.me.uid, false);
      QUERY_CHECK_CODE(code, lino, _end);

      // ttl
      pColInfoData = taosArrayGet(p->pDataBlock, 7);
      code = colDataSetVal(pColInfoData, numOfRows, (char*)&pInfo->pCur->mr.me.ctbEntry.ttlDays, false);
      QUERY_CHECK_CODE(code, lino, _end);

      STR_TO_VARSTR(n, "CHILD_TABLE");
    } else if (tableType == TSDB_NORMAL_TABLE) {
      // create time
      pColInfoData = taosArrayGet(p->pDataBlock, 2);
      code = colDataSetVal(pColInfoData, numOfRows, (char*)&pInfo->pCur->mr.me.ntbEntry.btime, false);
      QUERY_CHECK_CODE(code, lino, _end);

      // number of columns
      pColInfoData = taosArrayGet(p->pDataBlock, 3);
      code = colDataSetVal(pColInfoData, numOfRows, (char*)&pInfo->pCur->mr.me.ntbEntry.schemaRow.nCols, false);
      QUERY_CHECK_CODE(code, lino, _end);

      // super table name
      pColInfoData = taosArrayGet(p->pDataBlock, 4);
      colDataSetNULL(pColInfoData, numOfRows);

      // table comment
      pColInfoData = taosArrayGet(p->pDataBlock, 8);
      if (pInfo->pCur->mr.me.ntbEntry.commentLen > 0) {
        char comment[TSDB_TB_COMMENT_LEN + VARSTR_HEADER_SIZE] = {0};
        STR_TO_VARSTR(comment, pInfo->pCur->mr.me.ntbEntry.comment);
        code = colDataSetVal(pColInfoData, numOfRows, comment, false);
        QUERY_CHECK_CODE(code, lino, _end);
      } else if (pInfo->pCur->mr.me.ntbEntry.commentLen == 0) {
        char comment[VARSTR_HEADER_SIZE + VARSTR_HEADER_SIZE] = {0};
        STR_TO_VARSTR(comment, "");
        code = colDataSetVal(pColInfoData, numOfRows, comment, false);
        QUERY_CHECK_CODE(code, lino, _end);
      } else {
        colDataSetNULL(pColInfoData, numOfRows);
      }

      // uid
      pColInfoData = taosArrayGet(p->pDataBlock, 5);
      code = colDataSetVal(pColInfoData, numOfRows, (char*)&pInfo->pCur->mr.me.uid, false);
      QUERY_CHECK_CODE(code, lino, _end);

      // ttl
      pColInfoData = taosArrayGet(p->pDataBlock, 7);
      code = colDataSetVal(pColInfoData, numOfRows, (char*)&pInfo->pCur->mr.me.ntbEntry.ttlDays, false);
      QUERY_CHECK_CODE(code, lino, _end);

      STR_TO_VARSTR(n, "NORMAL_TABLE");
    }

    pColInfoData = taosArrayGet(p->pDataBlock, 9);
    code = colDataSetVal(pColInfoData, numOfRows, n, false);
    QUERY_CHECK_CODE(code, lino, _end);

    if (++numOfRows >= pOperator->resultInfo.capacity) {
      p->info.rows = numOfRows;
      pInfo->pRes->info.rows = numOfRows;

      code = relocateColumnData(pInfo->pRes, pInfo->matchInfo.pList, p->pDataBlock, false);
      QUERY_CHECK_CODE(code, lino, _end);

      code = doFilter(pInfo->pRes, pOperator->exprSupp.pFilterInfo, NULL);
      QUERY_CHECK_CODE(code, lino, _end);

      blockDataCleanup(p);
      numOfRows = 0;

      if (pInfo->pRes->info.rows > 0) {
        pAPI->metaFn.pauseTableMetaCursor(pInfo->pCur);
        break;
      }
    }
  }

  if (numOfRows > 0) {
    pAPI->metaFn.pauseTableMetaCursor(pInfo->pCur);
    p->info.rows = numOfRows;
    pInfo->pRes->info.rows = numOfRows;

    code = relocateColumnData(pInfo->pRes, pInfo->matchInfo.pList, p->pDataBlock, false);
    QUERY_CHECK_CODE(code, lino, _end);

    code = doFilter(pInfo->pRes, pOperator->exprSupp.pFilterInfo, NULL);
    QUERY_CHECK_CODE(code, lino, _end);

    blockDataCleanup(p);
    numOfRows = 0;
  }

  blockDataDestroy(p);

  // todo temporarily free the cursor here, the true reason why the free is not valid needs to be found
  if (ret != 0) {
    pAPI->metaFn.closeTableMetaCursor(pInfo->pCur);
    pInfo->pCur = NULL;
    setOperatorCompleted(pOperator);
  }

  pInfo->loadInfo.totalRows += pInfo->pRes->info.rows;

_end:
  if (code != TSDB_CODE_SUCCESS) {
    qError("%s failed at line %d since %s", __func__, lino, tstrerror(code));
    pTaskInfo->code = code;
    T_LONG_JMP(pTaskInfo->env, code);
  }
  return (pInfo->pRes->info.rows == 0) ? NULL : pInfo->pRes;
}

static SSDataBlock* sysTableScanUserTables(SOperatorInfo* pOperator) {
  int32_t            code = TSDB_CODE_SUCCESS;
  int32_t            lino = 0;
  SExecTaskInfo*     pTaskInfo = pOperator->pTaskInfo;
  SSysTableScanInfo* pInfo = pOperator->info;

  SNode* pCondition = pInfo->pCondition;
  if (pOperator->status == OP_EXEC_DONE) {
    return NULL;
  }

  // the retrieve is executed on the mnode, so return tables that belongs to the information schema database.
  if (pInfo->readHandle.mnd != NULL) {
    code = buildSysDbTableInfo(pInfo, pOperator->resultInfo.capacity);
    QUERY_CHECK_CODE(code, lino, _end);

    code = doFilter(pInfo->pRes, pOperator->exprSupp.pFilterInfo, NULL);
    QUERY_CHECK_CODE(code, lino, _end);
    pInfo->loadInfo.totalRows += pInfo->pRes->info.rows;

    setOperatorCompleted(pOperator);
    return (pInfo->pRes->info.rows == 0) ? NULL : pInfo->pRes;
  } else {
    if (pInfo->showRewrite == false) {
      if (pCondition != NULL && pInfo->pIdx == NULL) {
        SSTabFltArg arg = {
            .pMeta = pInfo->readHandle.vnode, .pVnode = pInfo->readHandle.vnode, .pAPI = &pTaskInfo->storageAPI};

        SSysTableIndex* idx = taosMemoryMalloc(sizeof(SSysTableIndex));
        idx->init = 0;
        idx->uids = taosArrayInit(128, sizeof(int64_t));
        idx->lastIdx = 0;

        pInfo->pIdx = idx;  // set idx arg

        int flt = optSysTabFilte(&arg, pCondition, idx->uids);
        if (flt == 0) {
          pInfo->pIdx->init = 1;
          SSDataBlock* blk = sysTableBuildUserTablesByUids(pOperator);
          return blk;
        } else if ((flt == -1) || (flt == -2)) {
          qDebug("%s failed to get sys table info by idx, scan sys table one by one", GET_TASKID(pTaskInfo));
        }
      } else if (pCondition != NULL && (pInfo->pIdx != NULL && pInfo->pIdx->init == 1)) {
        SSDataBlock* blk = sysTableBuildUserTablesByUids(pOperator);
        return blk;
      }
    }

    return sysTableBuildUserTables(pOperator);
  }

_end:
  if (code != TSDB_CODE_SUCCESS) {
    qError("%s failed at line %d since %s", __func__, lino, tstrerror(code));
    pTaskInfo->code = code;
    T_LONG_JMP(pTaskInfo->env, code);
  }
  return NULL;
}

static SSDataBlock* sysTableScanUserSTables(SOperatorInfo* pOperator) {
  SExecTaskInfo*     pTaskInfo = pOperator->pTaskInfo;
  SSysTableScanInfo* pInfo = pOperator->info;
  if (pOperator->status == OP_EXEC_DONE) {
    return NULL;
  }

  pInfo->pRes->info.rows = 0;
  pOperator->status = OP_EXEC_DONE;

  pInfo->loadInfo.totalRows += pInfo->pRes->info.rows;
  return (pInfo->pRes->info.rows == 0) ? NULL : pInfo->pRes;
}

static int32_t getSysTableDbNameColId(const char* pTable) {
  // if (0 == strcmp(TSDB_INS_TABLE_INDEXES, pTable)) {
  //   return 1;
  // }
  return TSDB_INS_USER_STABLES_DBNAME_COLID;
}

static EDealRes getDBNameFromConditionWalker(SNode* pNode, void* pContext) {
  int32_t   code = TSDB_CODE_SUCCESS;
  ENodeType nType = nodeType(pNode);

  switch (nType) {
    case QUERY_NODE_OPERATOR: {
      SOperatorNode* node = (SOperatorNode*)pNode;
      if (OP_TYPE_EQUAL == node->opType) {
        *(int32_t*)pContext = 1;
        return DEAL_RES_CONTINUE;
      }

      *(int32_t*)pContext = 0;
      return DEAL_RES_IGNORE_CHILD;
    }
    case QUERY_NODE_COLUMN: {
      if (1 != *(int32_t*)pContext) {
        return DEAL_RES_CONTINUE;
      }

      SColumnNode* node = (SColumnNode*)pNode;
      if (getSysTableDbNameColId(node->tableName) == node->colId) {
        *(int32_t*)pContext = 2;
        return DEAL_RES_CONTINUE;
      }

      *(int32_t*)pContext = 0;
      return DEAL_RES_CONTINUE;
    }
    case QUERY_NODE_VALUE: {
      if (2 != *(int32_t*)pContext) {
        return DEAL_RES_CONTINUE;
      }

      SValueNode* node = (SValueNode*)pNode;
      char*       dbName = nodesGetValueFromNode(node);
      strncpy(pContext, varDataVal(dbName), varDataLen(dbName));
      *((char*)pContext + varDataLen(dbName)) = 0;
      return DEAL_RES_END;  // stop walk
    }
    default:
      break;
  }
  return DEAL_RES_CONTINUE;
}

static void getDBNameFromCondition(SNode* pCondition, const char* dbName) {
  if (NULL == pCondition) {
    return;
  }
  nodesWalkExpr(pCondition, getDBNameFromConditionWalker, (char*)dbName);
}

static int32_t doSysTableScanNext(SOperatorInfo* pOperator, SSDataBlock** ppRes) {
  // build message and send to mnode to fetch the content of system tables.
  SExecTaskInfo*     pTaskInfo = pOperator->pTaskInfo;
  SSysTableScanInfo* pInfo = pOperator->info;
  char               dbName[TSDB_DB_NAME_LEN] = {0};

  while (1) {
    if (isTaskKilled(pOperator->pTaskInfo)) {
      setOperatorCompleted(pOperator);
      (*ppRes) = NULL;
      return pTaskInfo->code;
    }

    blockDataCleanup(pInfo->pRes);

    const char* name = tNameGetTableName(&pInfo->name);
    if (pInfo->showRewrite) {
      getDBNameFromCondition(pInfo->pCondition, dbName);
      if (strncasecmp(name, TSDB_INS_TABLE_COMPACTS, TSDB_TABLE_FNAME_LEN) != 0 &&
          strncasecmp(name, TSDB_INS_TABLE_COMPACT_DETAILS, TSDB_TABLE_FNAME_LEN) != 0) {
        sprintf(pInfo->req.db, "%d.%s", pInfo->accountId, dbName);
      }
    } else if (strncasecmp(name, TSDB_INS_TABLE_COLS, TSDB_TABLE_FNAME_LEN) == 0) {
      getDBNameFromCondition(pInfo->pCondition, dbName);
      if (dbName[0]) sprintf(pInfo->req.db, "%d.%s", pInfo->accountId, dbName);
      (void)sysTableIsCondOnOneTable(pInfo->pCondition, pInfo->req.filterTb);
    }

    SSDataBlock* pBlock = NULL;
    if (strncasecmp(name, TSDB_INS_TABLE_TABLES, TSDB_TABLE_FNAME_LEN) == 0) {
      pBlock = sysTableScanUserTables(pOperator);
    } else if (strncasecmp(name, TSDB_INS_TABLE_TAGS, TSDB_TABLE_FNAME_LEN) == 0) {
      pBlock = sysTableScanUserTags(pOperator);
    } else if (strncasecmp(name, TSDB_INS_TABLE_COLS, TSDB_TABLE_FNAME_LEN) == 0 && pInfo->readHandle.mnd == NULL) {
      pBlock = sysTableScanUserCols(pOperator);
    } else if (strncasecmp(name, TSDB_INS_TABLE_STABLES, TSDB_TABLE_FNAME_LEN) == 0 && pInfo->showRewrite &&
               IS_SYS_DBNAME(dbName)) {
      pBlock = sysTableScanUserSTables(pOperator);
    } else {  // load the meta from mnode of the given epset
      pBlock = sysTableScanFromMNode(pOperator, pInfo, name, pTaskInfo);
    }

    sysTableScanFillTbName(pOperator, pInfo, name, pBlock);
    if (pBlock != NULL) {
      bool limitReached = applyLimitOffset(&pInfo->limitInfo, pBlock, pTaskInfo);
      if (limitReached) {
        setOperatorCompleted(pOperator);
      }

      if (pBlock->info.rows == 0) {
        continue;
      }
      (*ppRes) = pBlock;
      return pTaskInfo->code;
    } else {
      (*ppRes) = NULL;
      return pTaskInfo->code;
    }
  }
}

static SSDataBlock* doSysTableScan(SOperatorInfo* pOperator) {
  SSDataBlock* pRes = NULL;
  int32_t      code = doSysTableScanNext(pOperator, &pRes);
  if (code) {
    terrno = code;
  }
  return pRes;
}

static void sysTableScanFillTbName(SOperatorInfo* pOperator, const SSysTableScanInfo* pInfo, const char* name,
                                   SSDataBlock* pBlock) {
  int32_t        code = TSDB_CODE_SUCCESS;
  int32_t        lino = 0;
  SExecTaskInfo* pTaskInfo = pOperator->pTaskInfo;
  if (pBlock == NULL) {
    return;
  }

  if (pInfo->tbnameSlotId != -1) {
    SColumnInfoData* pColumnInfoData = (SColumnInfoData*)taosArrayGet(pBlock->pDataBlock, pInfo->tbnameSlotId);
    char             varTbName[TSDB_TABLE_FNAME_LEN - 1 + VARSTR_HEADER_SIZE] = {0};
    STR_TO_VARSTR(varTbName, name);

    code = colDataSetNItems(pColumnInfoData, 0, varTbName, pBlock->info.rows, true);
    QUERY_CHECK_CODE(code, lino, _end);
  }

  code = doFilter(pBlock, pOperator->exprSupp.pFilterInfo, NULL);
  QUERY_CHECK_CODE(code, lino, _end);

_end:
  if (code != TSDB_CODE_SUCCESS) {
    qError("%s failed at line %d since %s", __func__, lino, tstrerror(code));
    pTaskInfo->code = code;
    T_LONG_JMP(pTaskInfo->env, code);
  }
}

static SSDataBlock* sysTableScanFromMNode(SOperatorInfo* pOperator, SSysTableScanInfo* pInfo, const char* name,
                                          SExecTaskInfo* pTaskInfo) {
  int32_t code = TSDB_CODE_SUCCESS;
  int32_t lino = 0;
  if (pOperator->status == OP_EXEC_DONE) {
    return NULL;
  }

  while (1) {
    int64_t startTs = taosGetTimestampUs();
    tstrncpy(pInfo->req.tb, tNameGetTableName(&pInfo->name), tListLen(pInfo->req.tb));
    tstrncpy(pInfo->req.user, pInfo->pUser, tListLen(pInfo->req.user));

    int32_t contLen = tSerializeSRetrieveTableReq(NULL, 0, &pInfo->req);
<<<<<<< HEAD
    char*   buf1 = taosMemCalloc(1, contLen);
    tSerializeSRetrieveTableReq(buf1, contLen, &pInfo->req);
=======
    char*   buf1 = taosMemoryCalloc(1, contLen);
    int32_t tempRes = tSerializeSRetrieveTableReq(buf1, contLen, &pInfo->req);
    if (tempRes < 0) {
      code = terrno;
      return NULL;
    }
>>>>>>> fc4d758a

    // send the fetch remote task result reques
    SMsgSendInfo* pMsgSendInfo = taosMemCalloc(1, sizeof(SMsgSendInfo));
    if (NULL == pMsgSendInfo) {
      qError("%s prepare message %d failed", GET_TASKID(pTaskInfo), (int32_t)sizeof(SMsgSendInfo));
      pTaskInfo->code = TSDB_CODE_OUT_OF_MEMORY;
      return NULL;
    }

    int32_t msgType = (strcasecmp(name, TSDB_INS_TABLE_DNODE_VARIABLES) == 0) ? TDMT_DND_SYSTABLE_RETRIEVE
                                                                              : TDMT_MND_SYSTABLE_RETRIEVE;

    pMsgSendInfo->param = pOperator;
    pMsgSendInfo->msgInfo.pData = buf1;
    pMsgSendInfo->msgInfo.len = contLen;
    pMsgSendInfo->msgType = msgType;
    pMsgSendInfo->fp = loadSysTableCallback;
    pMsgSendInfo->requestId = pTaskInfo->id.queryId;

    int64_t transporterId = 0;
<<<<<<< HEAD
    void* poolHandle = NULL;
    taosSaveDisableMemoryPoolUsage(poolHandle);
    int32_t code = asyncSendMsgToServer(pInfo->readHandle.pMsgCb->clientRpc, &pInfo->epSet, &transporterId, pMsgSendInfo);
    taosRestoreEnableMemoryPoolUsage(poolHandle);
    
    tsem_wait(&pInfo->ready);
=======
    code = asyncSendMsgToServer(pInfo->readHandle.pMsgCb->clientRpc, &pInfo->epSet, &transporterId, pMsgSendInfo);
    if (code != TSDB_CODE_SUCCESS) {
      qError("%s failed at line %d since %s", __func__, __LINE__, tstrerror(code));
      pTaskInfo->code = code;
      T_LONG_JMP(pTaskInfo->env, code);
    }

    (void)tsem_wait(&pInfo->ready);
>>>>>>> fc4d758a

    if (pTaskInfo->code) {
      qError("%s load meta data from mnode failed, totalRows:%" PRIu64 ", code:%s", GET_TASKID(pTaskInfo),
             pInfo->loadInfo.totalRows, tstrerror(pTaskInfo->code));
      return NULL;
    }

    SRetrieveMetaTableRsp* pRsp = pInfo->pRsp;
    pInfo->req.showId = pRsp->handle;

    if (pRsp->numOfRows == 0 || pRsp->completed) {
      pOperator->status = OP_EXEC_DONE;
      qDebug("%s load meta data from mnode completed, rowsOfSource:%d, totalRows:%" PRIu64, GET_TASKID(pTaskInfo),
             pRsp->numOfRows, pInfo->loadInfo.totalRows);

      if (pRsp->numOfRows == 0) {
        taosMemoryFree(pRsp);
        return NULL;
      }
    }

    char* pStart = pRsp->data;
    code = extractDataBlockFromFetchRsp(pInfo->pRes, pRsp->data, pInfo->matchInfo.pList, &pStart);
    if (code != TSDB_CODE_SUCCESS) {
      qError("%s failed at line %d since %s", __func__, __LINE__, tstrerror(code));
      pTaskInfo->code = code;
      taosMemoryFreeClear(pRsp);
      T_LONG_JMP(pTaskInfo->env, code);
    }
    updateLoadRemoteInfo(&pInfo->loadInfo, pRsp->numOfRows, pRsp->compLen, startTs, pOperator);

    // todo log the filter info
    code = doFilter(pInfo->pRes, pOperator->exprSupp.pFilterInfo, NULL);
    if (code != TSDB_CODE_SUCCESS) {
      qError("%s failed at line %d since %s", __func__, __LINE__, tstrerror(code));
      pTaskInfo->code = code;
      taosMemoryFreeClear(pRsp);
      T_LONG_JMP(pTaskInfo->env, code);
    }
    taosMemoryFree(pRsp);
    if (pInfo->pRes->info.rows > 0) {
      return pInfo->pRes;
    } else if (pOperator->status == OP_EXEC_DONE) {
      return NULL;
    }
  }
}

int32_t createSysTableScanOperatorInfo(void* readHandle, SSystemTableScanPhysiNode* pScanPhyNode,
                                              const char* pUser, SExecTaskInfo* pTaskInfo, SOperatorInfo** pOptrInfo) {
  QRY_OPTR_CHECK(pOptrInfo);

  int32_t            code = TSDB_CODE_SUCCESS;
  int32_t            lino = 0;
  SSysTableScanInfo* pInfo = taosMemoryCalloc(1, sizeof(SSysTableScanInfo));
  SOperatorInfo*     pOperator = taosMemoryCalloc(1, sizeof(SOperatorInfo));
  if (pInfo == NULL || pOperator == NULL) {
    code = TSDB_CODE_OUT_OF_MEMORY;
    goto _error;
  }

  SScanPhysiNode*     pScanNode = &pScanPhyNode->scan;
  SDataBlockDescNode* pDescNode = pScanNode->node.pOutputDataBlockDesc;

  int32_t num = 0;
  code = extractColMatchInfo(pScanNode->pScanCols, pDescNode, &num, COL_MATCH_FROM_COL_ID, &pInfo->matchInfo);
  if (code != TSDB_CODE_SUCCESS) {
    goto _error;
  }

  extractTbnameSlotId(pInfo, pScanNode);

  pInfo->pAPI = &pTaskInfo->storageAPI;

  pInfo->accountId = pScanPhyNode->accountId;
  pInfo->pUser = taosStrdup((void*)pUser);
  pInfo->sysInfo = pScanPhyNode->sysInfo;
  pInfo->showRewrite = pScanPhyNode->showRewrite;
  pInfo->pRes = createDataBlockFromDescNode(pDescNode);
  pInfo->pCondition = pScanNode->node.pConditions;
  code = filterInitFromNode(pScanNode->node.pConditions, &pOperator->exprSupp.pFilterInfo, 0);
  QUERY_CHECK_CODE(code, lino, _error);

  initLimitInfo(pScanPhyNode->scan.node.pLimit, pScanPhyNode->scan.node.pSlimit, &pInfo->limitInfo);
  initResultSizeInfo(&pOperator->resultInfo, 4096);
  code = blockDataEnsureCapacity(pInfo->pRes, pOperator->resultInfo.capacity);
  QUERY_CHECK_CODE(code, lino, _error);

  tNameAssign(&pInfo->name, &pScanNode->tableName);
  const char* name = tNameGetTableName(&pInfo->name);

  if (strncasecmp(name, TSDB_INS_TABLE_TABLES, TSDB_TABLE_FNAME_LEN) == 0 ||
      strncasecmp(name, TSDB_INS_TABLE_TAGS, TSDB_TABLE_FNAME_LEN) == 0) {
    pInfo->readHandle = *(SReadHandle*)readHandle;
  } else {
    if (tsem_init(&pInfo->ready, 0, 0) != TSDB_CODE_SUCCESS) {
      code = TSDB_CODE_FAILED;
      goto _error;
    }
    pInfo->epSet = pScanPhyNode->mgmtEpSet;
    pInfo->readHandle = *(SReadHandle*)readHandle;
  }

  setOperatorInfo(pOperator, "SysTableScanOperator", QUERY_NODE_PHYSICAL_PLAN_SYSTABLE_SCAN, false, OP_NOT_OPENED,
                  pInfo, pTaskInfo);
  pOperator->exprSupp.numOfExprs = taosArrayGetSize(pInfo->pRes->pDataBlock);
  pOperator->fpSet = createOperatorFpSet(optrDummyOpenFn, doSysTableScan, NULL, destroySysScanOperator,
                                         optrDefaultBufFn, NULL, optrDefaultGetNextExtFn, NULL);
  *pOptrInfo = pOperator;
  return code;

_error:
  if (pInfo != NULL) {
    destroySysScanOperator(pInfo);
  }
  if (code != TSDB_CODE_SUCCESS) {
    qError("%s failed at line %d since %s", __func__, lino, tstrerror(code));
  }
  taosMemoryFreeClear(pOperator);
  pTaskInfo->code = code;
  return code;
}

void extractTbnameSlotId(SSysTableScanInfo* pInfo, const SScanPhysiNode* pScanNode) {
  pInfo->tbnameSlotId = -1;
  if (pScanNode->pScanPseudoCols != NULL) {
    SNode* pNode = NULL;
    FOREACH(pNode, pScanNode->pScanPseudoCols) {
      STargetNode* pTargetNode = NULL;
      if (nodeType(pNode) == QUERY_NODE_TARGET) {
        pTargetNode = (STargetNode*)pNode;
        SNode* expr = pTargetNode->pExpr;
        if (nodeType(expr) == QUERY_NODE_FUNCTION) {
          SFunctionNode* pFuncNode = (SFunctionNode*)expr;
          if (pFuncNode->funcType == FUNCTION_TYPE_TBNAME) {
            pInfo->tbnameSlotId = pTargetNode->slotId;
          }
        }
      }
    }
  }
}

void destroySysScanOperator(void* param) {
  SSysTableScanInfo* pInfo = (SSysTableScanInfo*)param;
  (void)tsem_destroy(&pInfo->ready);
  blockDataDestroy(pInfo->pRes);

  const char* name = tNameGetTableName(&pInfo->name);
  if (strncasecmp(name, TSDB_INS_TABLE_TABLES, TSDB_TABLE_FNAME_LEN) == 0 ||
      strncasecmp(name, TSDB_INS_TABLE_TAGS, TSDB_TABLE_FNAME_LEN) == 0 ||
      strncasecmp(name, TSDB_INS_TABLE_COLS, TSDB_TABLE_FNAME_LEN) == 0 || pInfo->pCur != NULL) {
    if (pInfo->pAPI->metaFn.closeTableMetaCursor != NULL) {
      pInfo->pAPI->metaFn.closeTableMetaCursor(pInfo->pCur);
    }

    pInfo->pCur = NULL;
  }

  if (pInfo->pIdx) {
    taosArrayDestroy(pInfo->pIdx->uids);
    taosMemoryFree(pInfo->pIdx);
    pInfo->pIdx = NULL;
  }

  if (pInfo->pSchema) {
    taosHashCleanup(pInfo->pSchema);
    pInfo->pSchema = NULL;
  }

  taosArrayDestroy(pInfo->matchInfo.pList);
  taosMemoryFreeClear(pInfo->pUser);

  taosMemoryFreeClear(param);
}

int32_t loadSysTableCallback(void* param, SDataBuf* pMsg, int32_t code) {
  SOperatorInfo*     operator=(SOperatorInfo*) param;
  SSysTableScanInfo* pScanResInfo = (SSysTableScanInfo*)operator->info;
  if (TSDB_CODE_SUCCESS == code) {
    pScanResInfo->pRsp = pMsg->pData;

    SRetrieveMetaTableRsp* pRsp = pScanResInfo->pRsp;
    pRsp->numOfRows = htonl(pRsp->numOfRows);
    pRsp->useconds = htobe64(pRsp->useconds);
    pRsp->handle = htobe64(pRsp->handle);
    pRsp->compLen = htonl(pRsp->compLen);
  } else {
    operator->pTaskInfo->code = rpcCvtErrCode(code);
    if (operator->pTaskInfo->code != code) {
      qError("load systable rsp received, error:%s, cvted error:%s", tstrerror(code),
             tstrerror(operator->pTaskInfo->code));
    } else {
      qError("load systable rsp received, error:%s", tstrerror(code));
    }
  }

  (void)tsem_post(&pScanResInfo->ready);
  return TSDB_CODE_SUCCESS;
}

static int32_t sysChkFilter__Comm(SNode* pNode) {
  // impl
  SOperatorNode* pOper = (SOperatorNode*)pNode;
  EOperatorType  opType = pOper->opType;
  if (opType != OP_TYPE_EQUAL && opType != OP_TYPE_LOWER_EQUAL && opType != OP_TYPE_LOWER_THAN &&
      opType != OP_TYPE_GREATER_EQUAL && opType != OP_TYPE_GREATER_THAN) {
    return -1;
  }
  return 0;
}

static int32_t sysChkFilter__DBName(SNode* pNode) {
  SOperatorNode* pOper = (SOperatorNode*)pNode;

  if (pOper->opType != OP_TYPE_EQUAL && pOper->opType != OP_TYPE_NOT_EQUAL) {
    return -1;
  }

  SValueNode* pVal = (SValueNode*)pOper->pRight;
  if (!IS_STR_DATA_TYPE(pVal->node.resType.type)) {
    return -1;
  }

  return 0;
}
static int32_t sysChkFilter__VgroupId(SNode* pNode) {
  SOperatorNode* pOper = (SOperatorNode*)pNode;
  SValueNode*    pVal = (SValueNode*)pOper->pRight;
  if (!IS_INTEGER_TYPE(pVal->node.resType.type)) {
    return -1;
  }
  return sysChkFilter__Comm(pNode);
}
static int32_t sysChkFilter__TableName(SNode* pNode) {
  SOperatorNode* pOper = (SOperatorNode*)pNode;
  SValueNode*    pVal = (SValueNode*)pOper->pRight;
  if (!IS_STR_DATA_TYPE(pVal->node.resType.type)) {
    return -1;
  }
  return sysChkFilter__Comm(pNode);
}
static int32_t sysChkFilter__CreateTime(SNode* pNode) {
  SOperatorNode* pOper = (SOperatorNode*)pNode;
  SValueNode*    pVal = (SValueNode*)pOper->pRight;

  if (!IS_TIMESTAMP_TYPE(pVal->node.resType.type)) {
    return -1;
  }
  return sysChkFilter__Comm(pNode);
}

static int32_t sysChkFilter__Ncolumn(SNode* pNode) {
  SOperatorNode* pOper = (SOperatorNode*)pNode;
  SValueNode*    pVal = (SValueNode*)pOper->pRight;

  if (!IS_INTEGER_TYPE(pVal->node.resType.type)) {
    return -1;
  }
  return sysChkFilter__Comm(pNode);
}
static int32_t sysChkFilter__Ttl(SNode* pNode) {
  SOperatorNode* pOper = (SOperatorNode*)pNode;
  SValueNode*    pVal = (SValueNode*)pOper->pRight;

  if (!IS_INTEGER_TYPE(pVal->node.resType.type)) {
    return -1;
  }
  return sysChkFilter__Comm(pNode);
}
static int32_t sysChkFilter__STableName(SNode* pNode) {
  SOperatorNode* pOper = (SOperatorNode*)pNode;
  SValueNode*    pVal = (SValueNode*)pOper->pRight;
  if (!IS_STR_DATA_TYPE(pVal->node.resType.type)) {
    return -1;
  }
  return sysChkFilter__Comm(pNode);
}
static int32_t sysChkFilter__Uid(SNode* pNode) {
  SOperatorNode* pOper = (SOperatorNode*)pNode;
  SValueNode*    pVal = (SValueNode*)pOper->pRight;
  if (!IS_INTEGER_TYPE(pVal->node.resType.type)) {
    return -1;
  }
  return sysChkFilter__Comm(pNode);
}
static int32_t sysChkFilter__Type(SNode* pNode) {
  SOperatorNode* pOper = (SOperatorNode*)pNode;
  SValueNode*    pVal = (SValueNode*)pOper->pRight;
  if (!IS_INTEGER_TYPE(pVal->node.resType.type)) {
    return -1;
  }
  return sysChkFilter__Comm(pNode);
}
static int32_t optSysTabFilteImpl(void* arg, SNode* cond, SArray* result) {
  if (optSysCheckOper(cond) != 0) return -1;

  SOperatorNode* pNode = (SOperatorNode*)cond;

  int8_t i = 0;
  for (; i < SYSTAB_FILTER_DICT_SIZE; i++) {
    if (strcmp(filterDict[i].name, ((SColumnNode*)(pNode->pLeft))->colName) == 0) {
      break;
    }
  }
  if (i >= SYSTAB_FILTER_DICT_SIZE) return -1;

  if (filterDict[i].chkFunc(cond) != 0) return -1;

  return filterDict[i].fltFunc(arg, cond, result);
}

static int32_t optSysCheckOper(SNode* pOpear) {
  if (nodeType(pOpear) != QUERY_NODE_OPERATOR) return -1;

  SOperatorNode* pOper = (SOperatorNode*)pOpear;
  if (pOper->opType < OP_TYPE_GREATER_THAN || pOper->opType > OP_TYPE_NOT_EQUAL) {
    return -1;
  }

  if (nodeType(pOper->pLeft) != QUERY_NODE_COLUMN || nodeType(pOper->pRight) != QUERY_NODE_VALUE) {
    return -1;
  }
  return 0;
}

static FORCE_INLINE int optSysBinarySearch(SArray* arr, int s, int e, uint64_t k) {
  uint64_t v;
  int32_t  m;
  while (s <= e) {
    m = s + (e - s) / 2;
    v = *(uint64_t*)taosArrayGet(arr, m);
    if (v >= k) {
      e = m - 1;
    } else {
      s = m + 1;
    }
  }
  return s;
}

int32_t optSysIntersection(SArray* in, SArray* out) {
  int32_t code = TSDB_CODE_SUCCESS;
  int32_t lino = 0;
  int32_t sz = (int32_t)taosArrayGetSize(in);
  if (sz <= 0) {
    goto _end;
  }
  MergeIndex* mi = taosMemoryCalloc(sz, sizeof(MergeIndex));
  QUERY_CHECK_NULL(mi, code, lino, _end, terrno);
  for (int i = 0; i < sz; i++) {
    SArray* t = taosArrayGetP(in, i);
    mi[i].len = (int32_t)taosArrayGetSize(t);
    mi[i].idx = 0;
  }

  SArray* base = taosArrayGetP(in, 0);
  for (int i = 0; i < taosArrayGetSize(base); i++) {
    uint64_t tgt = *(uint64_t*)taosArrayGet(base, i);
    bool     has = true;
    for (int j = 1; j < taosArrayGetSize(in); j++) {
      SArray* oth = taosArrayGetP(in, j);
      int     mid = optSysBinarySearch(oth, mi[j].idx, mi[j].len - 1, tgt);
      if (mid >= 0 && mid < mi[j].len) {
        uint64_t val = *(uint64_t*)taosArrayGet(oth, mid);
        has = (val == tgt ? true : false);
        mi[j].idx = mid;
      } else {
        has = false;
      }
    }
    if (has == true) {
      void* tmp = taosArrayPush(out, &tgt);
      if (!tmp) {
        code = TSDB_CODE_OUT_OF_MEMORY;
        goto _end;
      }
    }
  }

_end:
  taosMemoryFreeClear(mi);
  if (code != TSDB_CODE_SUCCESS) {
    qError("%s failed at line %d since %s", __func__, lino, tstrerror(code));
  }
  return code;
}

static int tableUidCompare(const void* a, const void* b) {
  int64_t u1 = *(int64_t*)a;
  int64_t u2 = *(int64_t*)b;
  if (u1 == u2) {
    return 0;
  }
  return u1 < u2 ? -1 : 1;
}

static int32_t optSysMergeRslt(SArray* mRslt, SArray* rslt) {
  // TODO, find comm mem from mRslt
  for (int i = 0; i < taosArrayGetSize(mRslt); i++) {
    SArray* arslt = taosArrayGetP(mRslt, i);
    taosArraySort(arslt, tableUidCompare);
  }
  return optSysIntersection(mRslt, rslt);
}

static int32_t optSysSpecialColumn(SNode* cond) {
  SOperatorNode* pOper = (SOperatorNode*)cond;
  SColumnNode*   pCol = (SColumnNode*)pOper->pLeft;
  for (int i = 0; i < sizeof(SYSTABLE_SPECIAL_COL) / sizeof(SYSTABLE_SPECIAL_COL[0]); i++) {
    if (0 == strcmp(pCol->colName, SYSTABLE_SPECIAL_COL[i])) {
      return 1;
    }
  }
  return 0;
}

static int32_t optSysTabFilte(void* arg, SNode* cond, SArray* result) {
  int ret = TSDB_CODE_FAILED;
  if (nodeType(cond) == QUERY_NODE_OPERATOR) {
    ret = optSysTabFilteImpl(arg, cond, result);
    if (ret == 0) {
      SOperatorNode* pOper = (SOperatorNode*)cond;
      SColumnNode*   pCol = (SColumnNode*)pOper->pLeft;
      if (0 == strcmp(pCol->colName, "create_time")) {
        return 0;
      }
      return -1;
    }
    return ret;
  }

  if (nodeType(cond) != QUERY_NODE_LOGIC_CONDITION || ((SLogicConditionNode*)cond)->condType != LOGIC_COND_TYPE_AND) {
    return ret;
  }

  SLogicConditionNode* pNode = (SLogicConditionNode*)cond;
  SNodeList*           pList = (SNodeList*)pNode->pParameterList;

  int32_t len = LIST_LENGTH(pList);

  bool    hasIdx = false;
  bool    hasRslt = true;
  SArray* mRslt = taosArrayInit(len, POINTER_BYTES);

  SListCell* cell = pList->pHead;
  for (int i = 0; i < len; i++) {
    if (cell == NULL) break;

    SArray* aRslt = taosArrayInit(16, sizeof(int64_t));

    ret = optSysTabFilteImpl(arg, cell->pNode, aRslt);
    if (ret == 0) {
      // has index
      hasIdx = true;
      if (optSysSpecialColumn(cell->pNode) == 0) {
        void* tmp = taosArrayPush(mRslt, &aRslt);
        if (!tmp) {
          return TSDB_CODE_FAILED;
        }
      } else {
        // db_name/vgroup not result
        taosArrayDestroy(aRslt);
      }
    } else if (ret == -2) {
      // current vg
      hasIdx = true;
      hasRslt = false;
      taosArrayDestroy(aRslt);
      break;
    } else {
      taosArrayDestroy(aRslt);
    }
    cell = cell->pNext;
  }
  if (hasRslt && hasIdx) {
    int32_t code = optSysMergeRslt(mRslt, result);
    if (code != TSDB_CODE_SUCCESS) {
      return code;
    }
  }

  for (int i = 0; i < taosArrayGetSize(mRslt); i++) {
    SArray* aRslt = taosArrayGetP(mRslt, i);
    taosArrayDestroy(aRslt);
  }
  taosArrayDestroy(mRslt);
  if (hasRslt == false) {
    return -2;
  }
  if (hasRslt && hasIdx) {
    cell = pList->pHead;
    for (int i = 0; i < len; i++) {
      if (cell == NULL) break;
      SOperatorNode* pOper = (SOperatorNode*)cell->pNode;
      SColumnNode*   pCol = (SColumnNode*)pOper->pLeft;
      if (0 == strcmp(pCol->colName, "create_time")) {
        return 0;
      }
      cell = cell->pNext;
    }
    return -1;
  }
  return -1;
}

static int32_t doGetTableRowSize(SReadHandle* pHandle, uint64_t uid, int32_t* rowLen, const char* idstr) {
  *rowLen = 0;

  SMetaReader mr = {0};
  pHandle->api.metaReaderFn.initReader(&mr, pHandle->vnode, META_READER_LOCK, &pHandle->api.metaFn);
  int32_t code = pHandle->api.metaReaderFn.getTableEntryByUid(&mr, uid);
  if (code != TSDB_CODE_SUCCESS) {
    qError("failed to get table meta, uid:0x%" PRIx64 ", code:%s, %s", uid, tstrerror(terrno), idstr);
    pHandle->api.metaReaderFn.clearReader(&mr);
    return terrno;
  }

  if (mr.me.type == TSDB_SUPER_TABLE) {
    int32_t numOfCols = mr.me.stbEntry.schemaRow.nCols;
    for (int32_t i = 0; i < numOfCols; ++i) {
      (*rowLen) += mr.me.stbEntry.schemaRow.pSchema[i].bytes;
    }
  } else if (mr.me.type == TSDB_CHILD_TABLE) {
    uint64_t suid = mr.me.ctbEntry.suid;
    tDecoderClear(&mr.coder);
    code = pHandle->api.metaReaderFn.getTableEntryByUid(&mr, suid);
    if (code != TSDB_CODE_SUCCESS) {
      qError("failed to get table meta, uid:0x%" PRIx64 ", code:%s, %s", suid, tstrerror(terrno), idstr);
      pHandle->api.metaReaderFn.clearReader(&mr);
      return terrno;
    }

    int32_t numOfCols = mr.me.stbEntry.schemaRow.nCols;

    for (int32_t i = 0; i < numOfCols; ++i) {
      (*rowLen) += mr.me.stbEntry.schemaRow.pSchema[i].bytes;
    }
  } else if (mr.me.type == TSDB_NORMAL_TABLE) {
    int32_t numOfCols = mr.me.ntbEntry.schemaRow.nCols;
    for (int32_t i = 0; i < numOfCols; ++i) {
      (*rowLen) += mr.me.ntbEntry.schemaRow.pSchema[i].bytes;
    }
  }

  pHandle->api.metaReaderFn.clearReader(&mr);
  return TSDB_CODE_SUCCESS;
}

static int32_t doBlockInfoScanNext(SOperatorInfo* pOperator, SSDataBlock** ppRes) {
  int32_t code = TSDB_CODE_SUCCESS;
  int32_t lino = 0;
  if (pOperator->status == OP_EXEC_DONE) {
    (*ppRes) = NULL;
    return code;
  }

  SBlockDistInfo* pBlockScanInfo = pOperator->info;
  SExecTaskInfo*  pTaskInfo = pOperator->pTaskInfo;
  SStorageAPI*    pAPI = &pTaskInfo->storageAPI;

  STableBlockDistInfo blockDistInfo = {.minRows = INT_MAX, .maxRows = INT_MIN};
  code = doGetTableRowSize(&pBlockScanInfo->readHandle, pBlockScanInfo->uid, (int32_t*)&blockDistInfo.rowSize,
                           GET_TASKID(pTaskInfo));
  QUERY_CHECK_CODE(code, lino, _end);

  code = pAPI->tsdReader.tsdReaderGetDataBlockDistInfo(pBlockScanInfo->pHandle, &blockDistInfo);
  QUERY_CHECK_CODE(code, lino, _end);

  blockDistInfo.numOfInmemRows = (int32_t)pAPI->tsdReader.tsdReaderGetNumOfInMemRows(pBlockScanInfo->pHandle);

  SSDataBlock* pBlock = pBlockScanInfo->pResBlock;

  int32_t          slotId = pOperator->exprSupp.pExprInfo->base.resSchema.slotId;
  SColumnInfoData* pColInfo = taosArrayGet(pBlock->pDataBlock, slotId);

  int32_t len = tSerializeBlockDistInfo(NULL, 0, &blockDistInfo);
  char*   p = taosMemoryCalloc(1, len + VARSTR_HEADER_SIZE);
  QUERY_CHECK_NULL(p, code, lino, _end, terrno);

  int32_t tempRes = tSerializeBlockDistInfo(varDataVal(p), len, &blockDistInfo);
  if (tempRes < 0) {
    code = terrno;
    QUERY_CHECK_CODE(code, lino, _end);
  }
  varDataSetLen(p, len);

  code = colDataSetVal(pColInfo, 0, p, false);
  QUERY_CHECK_CODE(code, lino, _end);

  taosMemoryFree(p);

  // make the valgrind happy that all memory buffer has been initialized already.
  if (slotId != 0) {
    SColumnInfoData* p1 = taosArrayGet(pBlock->pDataBlock, 0);
    int64_t          v = 0;
    colDataSetInt64(p1, 0, &v);
  }

  pBlock->info.rows = 1;
  pOperator->status = OP_EXEC_DONE;

_end:
  if (code != TSDB_CODE_SUCCESS) {
    qError("%s failed at line %d since %s", __func__, lino, tstrerror(code));
    pTaskInfo->code = code;
    T_LONG_JMP(pTaskInfo->env, code);
  }
  (*ppRes) = pBlock;
  return code;
}

static SSDataBlock* doBlockInfoScan(SOperatorInfo* pOperator) {
  SSDataBlock* pRes = NULL;
  int32_t      code = doBlockInfoScanNext(pOperator, &pRes);
  return pRes;
}

static void destroyBlockDistScanOperatorInfo(void* param) {
  SBlockDistInfo* pDistInfo = (SBlockDistInfo*)param;
  blockDataDestroy(pDistInfo->pResBlock);
  pDistInfo->readHandle.api.tsdReader.tsdReaderClose(pDistInfo->pHandle);
  tableListDestroy(pDistInfo->pTableListInfo);
  taosMemoryFreeClear(param);
}

static int32_t initTableblockDistQueryCond(uint64_t uid, SQueryTableDataCond* pCond) {
  memset(pCond, 0, sizeof(SQueryTableDataCond));

  pCond->order = TSDB_ORDER_ASC;
  pCond->numOfCols = 1;
  pCond->colList = taosMemoryCalloc(1, sizeof(SColumnInfo));
  pCond->pSlotList = taosMemoryMalloc(sizeof(int32_t));
  if (pCond->colList == NULL || pCond->pSlotList == NULL) {
    terrno = TSDB_CODE_OUT_OF_MEMORY;
    return terrno;
  }

  pCond->colList->colId = 1;
  pCond->colList->type = TSDB_DATA_TYPE_TIMESTAMP;
  pCond->colList->bytes = sizeof(TSKEY);
  pCond->colList->pk = 0;

  pCond->pSlotList[0] = 0;

  pCond->twindows = (STimeWindow){.skey = INT64_MIN, .ekey = INT64_MAX};
  pCond->suid = uid;
  pCond->type = TIMEWINDOW_RANGE_CONTAINED;
  pCond->startVersion = -1;
  pCond->endVersion = -1;

  return TSDB_CODE_SUCCESS;
}

int32_t createDataBlockInfoScanOperator(SReadHandle* readHandle, SBlockDistScanPhysiNode* pBlockScanNode,
                                               STableListInfo* pTableListInfo, SExecTaskInfo* pTaskInfo, SOperatorInfo** pOptrInfo) {
  QRY_OPTR_CHECK(pOptrInfo);

  int32_t code = 0;
  int32_t lino = 0;
  SBlockDistInfo* pInfo = taosMemoryCalloc(1, sizeof(SBlockDistInfo));
  SOperatorInfo*  pOperator = taosMemoryCalloc(1, sizeof(SOperatorInfo));
  if (pInfo == NULL || pOperator == NULL) {
    pTaskInfo->code = code = TSDB_CODE_OUT_OF_MEMORY;
    goto _error;
  }

  pInfo->pResBlock = createDataBlockFromDescNode(pBlockScanNode->node.pOutputDataBlockDesc);
  code = blockDataEnsureCapacity(pInfo->pResBlock, 1);
  QUERY_CHECK_CODE(code, lino, _error);

  {
    SQueryTableDataCond cond = {0};
    code = initTableblockDistQueryCond(pBlockScanNode->suid, &cond);
    QUERY_CHECK_CODE(code, lino, _error);

    pInfo->pTableListInfo = pTableListInfo;
    size_t num = tableListGetSize(pTableListInfo);
    void*  pList = tableListGetInfo(pTableListInfo, 0);

    code = readHandle->api.tsdReader.tsdReaderOpen(readHandle->vnode, &cond, pList, num, pInfo->pResBlock,
                                                   (void**)&pInfo->pHandle, pTaskInfo->id.str, NULL);
    cleanupQueryTableDataCond(&cond);
    QUERY_CHECK_CODE(code, lino, _error);
  }

  pInfo->readHandle = *readHandle;
  pInfo->uid = (pBlockScanNode->suid != 0) ? pBlockScanNode->suid : pBlockScanNode->uid;

  int32_t    numOfCols = 0;
  SExprInfo* pExprInfo = createExprInfo(pBlockScanNode->pScanPseudoCols, NULL, &numOfCols);
  code = initExprSupp(&pOperator->exprSupp, pExprInfo, numOfCols, &pTaskInfo->storageAPI.functionStore);
  QUERY_CHECK_CODE(code, lino, _error);

  setOperatorInfo(pOperator, "DataBlockDistScanOperator", QUERY_NODE_PHYSICAL_PLAN_BLOCK_DIST_SCAN, false,
                  OP_NOT_OPENED, pInfo, pTaskInfo);
  pOperator->fpSet = createOperatorFpSet(optrDummyOpenFn, doBlockInfoScan, NULL, destroyBlockDistScanOperatorInfo,
                                         optrDefaultBufFn, NULL, optrDefaultGetNextExtFn, NULL);
  *pOptrInfo = pOperator;
  return code;

_error:
  taosMemoryFreeClear(pInfo);
  taosMemoryFreeClear(pOperator);
  return code;
}<|MERGE_RESOLUTION|>--- conflicted
+++ resolved
@@ -1991,17 +1991,12 @@
     tstrncpy(pInfo->req.user, pInfo->pUser, tListLen(pInfo->req.user));
 
     int32_t contLen = tSerializeSRetrieveTableReq(NULL, 0, &pInfo->req);
-<<<<<<< HEAD
     char*   buf1 = taosMemCalloc(1, contLen);
-    tSerializeSRetrieveTableReq(buf1, contLen, &pInfo->req);
-=======
-    char*   buf1 = taosMemoryCalloc(1, contLen);
     int32_t tempRes = tSerializeSRetrieveTableReq(buf1, contLen, &pInfo->req);
     if (tempRes < 0) {
       code = terrno;
       return NULL;
     }
->>>>>>> fc4d758a
 
     // send the fetch remote task result reques
     SMsgSendInfo* pMsgSendInfo = taosMemCalloc(1, sizeof(SMsgSendInfo));
@@ -2022,15 +2017,10 @@
     pMsgSendInfo->requestId = pTaskInfo->id.queryId;
 
     int64_t transporterId = 0;
-<<<<<<< HEAD
     void* poolHandle = NULL;
     taosSaveDisableMemoryPoolUsage(poolHandle);
-    int32_t code = asyncSendMsgToServer(pInfo->readHandle.pMsgCb->clientRpc, &pInfo->epSet, &transporterId, pMsgSendInfo);
+    code = asyncSendMsgToServer(pInfo->readHandle.pMsgCb->clientRpc, &pInfo->epSet, &transporterId, pMsgSendInfo);
     taosRestoreEnableMemoryPoolUsage(poolHandle);
-    
-    tsem_wait(&pInfo->ready);
-=======
-    code = asyncSendMsgToServer(pInfo->readHandle.pMsgCb->clientRpc, &pInfo->epSet, &transporterId, pMsgSendInfo);
     if (code != TSDB_CODE_SUCCESS) {
       qError("%s failed at line %d since %s", __func__, __LINE__, tstrerror(code));
       pTaskInfo->code = code;
@@ -2038,7 +2028,6 @@
     }
 
     (void)tsem_wait(&pInfo->ready);
->>>>>>> fc4d758a
 
     if (pTaskInfo->code) {
       qError("%s load meta data from mnode failed, totalRows:%" PRIu64 ", code:%s", GET_TASKID(pTaskInfo),
