/*
 * Copyright (c) 2019 TAOS Data, Inc. <jhtao@taosdata.com>
 *
 * This program is free software: you can use, redistribute, and/or modify
 * it under the terms of the GNU Affero General Public License, version 3
 * or later ("AGPL"), as published by the Free Software Foundation.
 *
 * This program is distributed in the hope that it will be useful, but WITHOUT
 * ANY WARRANTY; without even the implied warranty of MERCHANTABILITY or
 * FITNESS FOR A PARTICULAR PURPOSE.
 *
 * You should have received a copy of the GNU Affero General Public License
 * along with this program. If not, see <http://www.gnu.org/licenses/>.
 */
#include "executorInt.h"
#include "function.h"
#include "functionMgt.h"
#include "operator.h"
#include "querytask.h"
#include "streamexecutorInt.h"
#include "tchecksum.h"
#include "tcommon.h"
#include "tdatablock.h"
#include "tglobal.h"
#include "tlog.h"
#include "ttime.h"

#define IS_NORMAL_COUNT_OP(op)          ((op)->operatorType == QUERY_NODE_PHYSICAL_PLAN_STREAM_COUNT)
#define STREAM_COUNT_OP_STATE_NAME      "StreamCountHistoryState"
#define STREAM_COUNT_OP_CHECKPOINT_NAME "StreamCountOperator_Checkpoint"

typedef struct SCountWindowInfo {
  SResultWindowInfo winInfo;
  COUNT_TYPE*       pWindowCount;
} SCountWindowInfo;

typedef enum {
  NONE_WINDOW = 0,
  CREATE_NEW_WINDOW,
  MOVE_NEXT_WINDOW,
} BuffOp;
typedef struct SBuffInfo {
  bool             rebuildWindow;
  BuffOp           winBuffOp;
  SStreamStateCur* pCur;
} SBuffInfo;

void destroyStreamCountAggOperatorInfo(void* param) {
  SStreamCountAggOperatorInfo* pInfo = (SStreamCountAggOperatorInfo*)param;
  cleanupBasicInfo(&pInfo->binfo);
  destroyStreamAggSupporter(&pInfo->streamAggSup);
  cleanupExprSupp(&pInfo->scalarSupp);
  clearGroupResInfo(&pInfo->groupResInfo);
  taosArrayDestroyP(pInfo->pUpdated, destroyFlusedPos);
  pInfo->pUpdated = NULL;

  colDataDestroy(&pInfo->twAggSup.timeWindowData);
  blockDataDestroy(pInfo->pDelRes);
  tSimpleHashCleanup(pInfo->pStUpdated);
  tSimpleHashCleanup(pInfo->pStDeleted);
  cleanupGroupResInfo(&pInfo->groupResInfo);

  taosArrayDestroy(pInfo->historyWins);
  blockDataDestroy(pInfo->pCheckpointRes);

  tSimpleHashCleanup(pInfo->pPkDeleted);

  taosMemoryFreeClear(param);
}

bool isSlidingCountWindow(SStreamAggSupporter* pAggSup) { return pAggSup->windowCount != pAggSup->windowSliding; }

int32_t setCountOutputBuf(SStreamAggSupporter* pAggSup, TSKEY ts, uint64_t groupId, SCountWindowInfo* pCurWin,
                          SBuffInfo* pBuffInfo) {
  int32_t code = TSDB_CODE_SUCCESS;
  int32_t lino = 0;
  int32_t winCode = TSDB_CODE_SUCCESS;
  int32_t size = pAggSup->resultRowSize;
  pCurWin->winInfo.sessionWin.groupId = groupId;
  pCurWin->winInfo.sessionWin.win.skey = ts;
  pCurWin->winInfo.sessionWin.win.ekey = ts;

  if (isSlidingCountWindow(pAggSup)) {
    if (pBuffInfo->winBuffOp == CREATE_NEW_WINDOW) {
      code = pAggSup->stateStore.streamStateCountWinAdd(pAggSup->pState, &pCurWin->winInfo.sessionWin,
                                                        (void**)&pCurWin->winInfo.pStatePos, &size);
      QUERY_CHECK_CODE(code, lino, _end);

      winCode = TSDB_CODE_FAILED;
    } else if (pBuffInfo->winBuffOp == MOVE_NEXT_WINDOW) {
      QUERY_CHECK_NULL(pBuffInfo->pCur, code, lino, _end, terrno);
      pAggSup->stateStore.streamStateCurNext(pAggSup->pState, pBuffInfo->pCur);
      winCode = pAggSup->stateStore.streamStateSessionGetKVByCur(pBuffInfo->pCur, &pCurWin->winInfo.sessionWin,
                                                                 (void**)&pCurWin->winInfo.pStatePos, &size);
      if (winCode == TSDB_CODE_FAILED) {
        code = pAggSup->stateStore.streamStateCountWinAdd(pAggSup->pState, &pCurWin->winInfo.sessionWin,
                                                          (void**)&pCurWin->winInfo.pStatePos, &size);
        QUERY_CHECK_CODE(code, lino, _end);
      }
    } else {
      pBuffInfo->pCur = pAggSup->stateStore.streamStateCountSeekKeyPrev(pAggSup->pState, &pCurWin->winInfo.sessionWin,
                                                                        pAggSup->windowCount);
      winCode = pAggSup->stateStore.streamStateSessionGetKVByCur(pBuffInfo->pCur, &pCurWin->winInfo.sessionWin,
                                                                 (void**)&pCurWin->winInfo.pStatePos, &size);
      if (winCode == TSDB_CODE_FAILED) {
        code = pAggSup->stateStore.streamStateCountWinAdd(pAggSup->pState, &pCurWin->winInfo.sessionWin,
                                                          (void**)&pCurWin->winInfo.pStatePos, &size);
        QUERY_CHECK_CODE(code, lino, _end);
      }
    }
    if (ts < pCurWin->winInfo.sessionWin.win.ekey) {
      pBuffInfo->rebuildWindow = true;
    }
  } else {
    code = pAggSup->stateStore.streamStateCountWinAddIfNotExist(pAggSup->pState, &pCurWin->winInfo.sessionWin,
                                                                pAggSup->windowCount,
                                                                (void**)&pCurWin->winInfo.pStatePos, &size, &winCode);
    QUERY_CHECK_CODE(code, lino, _end);
  }

  if (winCode == TSDB_CODE_SUCCESS) {
    pCurWin->winInfo.isOutput = true;
  }
  pCurWin->pWindowCount =
      (COUNT_TYPE*)((char*)pCurWin->winInfo.pStatePos->pRowBuff + (pAggSup->resultRowSize - sizeof(COUNT_TYPE)));

  if (*pCurWin->pWindowCount == pAggSup->windowCount) {
    pBuffInfo->rebuildWindow = true;
  }

_end:
  if (code != TSDB_CODE_SUCCESS) {
    qError("%s failed at line %d since %s", __func__, lino, tstrerror(code));
  }
  return code;
}

static void removeCountResult(SSHashObj* pHashMap, SSHashObj* pResMap, SSessionKey* pKey) {
  SSessionKey key = {0};
  getSessionHashKey(pKey, &key);
  int32_t code = tSimpleHashRemove(pHashMap, &key, sizeof(SSessionKey));
  if (code != TSDB_CODE_SUCCESS) {
    qInfo("%s failed at line %d since %s", __func__, __LINE__, tstrerror(code));
  }

  code = tSimpleHashRemove(pResMap, &key, sizeof(SSessionKey));
  if (code != TSDB_CODE_SUCCESS) {
    qInfo("%s failed at line %d since %s", __func__, __LINE__, tstrerror(code));
  }
}

static int32_t updateCountWindowInfo(SStreamAggSupporter* pAggSup, SCountWindowInfo* pWinInfo, TSKEY* pTs,
                                     int32_t start, int32_t rows, int32_t maxRows, SSHashObj* pStUpdated,
                                     SSHashObj* pStDeleted, bool* pRebuild, int32_t* pWinRows) {
  int32_t     code = TSDB_CODE_SUCCESS;
  int32_t     lino = 0;
  SSessionKey sWinKey = pWinInfo->winInfo.sessionWin;
  int32_t     num = 0;
  for (int32_t i = start; i < rows; i++) {
    if (pTs[i] < pWinInfo->winInfo.sessionWin.win.ekey) {
      num++;
    } else {
      break;
    }
  }
  int32_t maxNum = TMIN(maxRows - *pWinInfo->pWindowCount, rows - start);
  if (num > maxNum) {
    *pRebuild = true;
  }
  *pWinInfo->pWindowCount += maxNum;
  bool needDelState = false;
  if (pWinInfo->winInfo.sessionWin.win.skey > pTs[start]) {
    needDelState = true;
    if (pStDeleted && pWinInfo->winInfo.isOutput) {
      code = saveDeleteRes(pStDeleted, pWinInfo->winInfo.sessionWin);
      QUERY_CHECK_CODE(code, lino, _end);
    }

    pWinInfo->winInfo.sessionWin.win.skey = pTs[start];
  }

  if (pWinInfo->winInfo.sessionWin.win.ekey < pTs[maxNum + start - 1]) {
    needDelState = true;
    pWinInfo->winInfo.sessionWin.win.ekey = pTs[maxNum + start - 1];
  }

  if (needDelState) {
    memcpy(pWinInfo->winInfo.pStatePos->pKey, &pWinInfo->winInfo.sessionWin, sizeof(SSessionKey));
    removeCountResult(pStUpdated, pAggSup->pResultRows, &sWinKey);
    if (pWinInfo->winInfo.pStatePos->needFree) {
      pAggSup->stateStore.streamStateSessionDel(pAggSup->pState, &sWinKey);
    }
  }

  (*pWinRows) = maxNum;

_end:
  if (code != TSDB_CODE_SUCCESS) {
    qError("%s failed at line %d since %s", __func__, lino, tstrerror(code));
  }
  return code;
}

void getCountWinRange(SStreamAggSupporter* pAggSup, const SSessionKey* pKey, EStreamType mode, SSessionKey* pDelRange) {
  *pDelRange = *pKey;
  SStreamStateCur* pCur = NULL;
  if (isSlidingCountWindow(pAggSup)) {
    pCur = pAggSup->stateStore.streamStateCountSeekKeyPrev(pAggSup->pState, pKey, pAggSup->windowCount);
  } else {
    pCur = pAggSup->stateStore.streamStateSessionSeekKeyCurrentNext(pAggSup->pState, pKey);
  }
  SSessionKey tmpKey = {.groupId = pKey->groupId, .win.ekey = INT64_MIN, .win.skey = INT64_MIN};
  int32_t     code = pAggSup->stateStore.streamStateSessionGetKVByCur(pCur, &tmpKey, NULL, 0);
  if (code != TSDB_CODE_SUCCESS) {
    pAggSup->stateStore.streamStateFreeCur(pCur);
    return;
  }
  pDelRange->win = tmpKey.win;
  while (mode == STREAM_DELETE_DATA || mode == STREAM_PARTITION_DELETE_DATA) {
    pAggSup->stateStore.streamStateCurNext(pAggSup->pState, pCur);
    code = pAggSup->stateStore.streamStateSessionGetKVByCur(pCur, &tmpKey, NULL, 0);
    if (code != TSDB_CODE_SUCCESS) {
      break;
    }
    pDelRange->win.ekey = TMAX(pDelRange->win.ekey, tmpKey.win.ekey);
  }
  pAggSup->stateStore.streamStateFreeCur(pCur);
}

static void destroySBuffInfo(SStreamAggSupporter* pAggSup, SBuffInfo* pBuffInfo) {
  pAggSup->stateStore.streamStateFreeCur(pBuffInfo->pCur);
}

bool inCountCalSlidingWindow(SStreamAggSupporter* pAggSup, STimeWindow* pWin, TSKEY sKey, TSKEY eKey) {
  if (pAggSup->windowCount == pAggSup->windowSliding) {
    return true;
  }
  if (sKey <= pWin->skey && pWin->ekey <= eKey) {
    return true;
  }
  return false;
}

bool inCountSlidingWindow(SStreamAggSupporter* pAggSup, STimeWindow* pWin, SDataBlockInfo* pBlockInfo) {
  return inCountCalSlidingWindow(pAggSup, pWin, pBlockInfo->calWin.skey, pBlockInfo->calWin.ekey);
}

static void doStreamCountAggImpl(SOperatorInfo* pOperator, SSDataBlock* pSDataBlock, SSHashObj* pStUpdated,
                                 SSHashObj* pStDeleted) {
  int32_t                      code = TSDB_CODE_SUCCESS;
  int32_t                      lino = 0;
  SExecTaskInfo*               pTaskInfo = pOperator->pTaskInfo;
  SStreamCountAggOperatorInfo* pInfo = pOperator->info;
  int32_t                      numOfOutput = pOperator->exprSupp.numOfExprs;
  uint64_t                     groupId = pSDataBlock->info.id.groupId;
  SResultRow*                  pResult = NULL;
  int32_t                      rows = pSDataBlock->info.rows;
  int32_t                      winRows = 0;
  SStreamAggSupporter*         pAggSup = &pInfo->streamAggSup;
  SBuffInfo                    buffInfo = {.rebuildWindow = false, .winBuffOp = NONE_WINDOW, .pCur = NULL};

  pInfo->dataVersion = TMAX(pInfo->dataVersion, pSDataBlock->info.version);
  pAggSup->winRange = pTaskInfo->streamInfo.fillHistoryWindow;
  if (pAggSup->winRange.ekey <= 0) {
    pAggSup->winRange.ekey = INT64_MAX;
  }

  SColumnInfoData* pStartTsCol = taosArrayGet(pSDataBlock->pDataBlock, pInfo->primaryTsIndex);
  if (!pStartTsCol) {
    code = TSDB_CODE_FAILED;
    QUERY_CHECK_CODE(code, lino, _end);
  }
  TSKEY* startTsCols = (int64_t*)pStartTsCol->pData;
  code = blockDataEnsureCapacity(pAggSup->pScanBlock, rows * 2);
  QUERY_CHECK_CODE(code, lino, _end);

  SStreamStateCur* pCur = NULL;
  COUNT_TYPE       slidingRows = 0;

  for (int32_t i = 0; i < rows;) {
    if (pInfo->ignoreExpiredData &&
        checkExpiredData(&pInfo->streamAggSup.stateStore, pInfo->streamAggSup.pUpdateInfo, &pInfo->twAggSup,
                         pSDataBlock->info.id.uid, startTsCols[i], NULL, 0)) {
      i++;
      continue;
    }
    SCountWindowInfo curWin = {0};
    buffInfo.rebuildWindow = false;
    code = setCountOutputBuf(pAggSup, startTsCols[i], groupId, &curWin, &buffInfo);
    QUERY_CHECK_CODE(code, lino, _end);

    if (!inCountSlidingWindow(pAggSup, &curWin.winInfo.sessionWin.win, &pSDataBlock->info)) {
      buffInfo.winBuffOp = MOVE_NEXT_WINDOW;
      continue;
    }
    setSessionWinOutputInfo(pStUpdated, &curWin.winInfo);
    slidingRows = *curWin.pWindowCount;
    if (!buffInfo.rebuildWindow) {
      code = updateCountWindowInfo(pAggSup, &curWin, startTsCols, i, rows, pAggSup->windowCount, pStUpdated, pStDeleted,
                                   &buffInfo.rebuildWindow, &winRows);
      QUERY_CHECK_CODE(code, lino, _end);
    }
    if (buffInfo.rebuildWindow) {
      SSessionKey range = {0};
      if (isSlidingCountWindow(pAggSup)) {
        curWin.winInfo.sessionWin.win.skey = startTsCols[i];
        curWin.winInfo.sessionWin.win.ekey = startTsCols[i];
      }
      getCountWinRange(pAggSup, &curWin.winInfo.sessionWin, STREAM_DELETE_DATA, &range);
      range.win.skey = TMIN(startTsCols[i], range.win.skey);
      range.win.ekey = TMAX(startTsCols[rows - 1], range.win.ekey);
      uint64_t uid = 0;
      code =
          appendDataToSpecialBlock(pAggSup->pScanBlock, &range.win.skey, &range.win.ekey, &uid, &range.groupId, NULL);
      QUERY_CHECK_CODE(code, lino, _end);
      break;
    }
    code = doOneWindowAggImpl(&pInfo->twAggSup.timeWindowData, &curWin.winInfo, &pResult, i, winRows, rows, numOfOutput,
                              pOperator, 0);
    QUERY_CHECK_CODE(code, lino, _end);

    code = saveSessionOutputBuf(pAggSup, &curWin.winInfo);
    QUERY_CHECK_CODE(code, lino, _end);

    if (pInfo->destHasPrimaryKey && curWin.winInfo.isOutput && IS_NORMAL_COUNT_OP(pOperator)) {
      code = saveDeleteRes(pInfo->pPkDeleted, curWin.winInfo.sessionWin);
      QUERY_CHECK_CODE(code, lino, _end);
    }

    if (pInfo->twAggSup.calTrigger == STREAM_TRIGGER_AT_ONCE && pStUpdated) {
      code = saveResult(curWin.winInfo, pStUpdated);
      QUERY_CHECK_CODE(code, lino, _end);
    }
    if (pInfo->twAggSup.calTrigger == STREAM_TRIGGER_WINDOW_CLOSE) {
      curWin.winInfo.pStatePos->beUpdated = true;
      SSessionKey key = {0};
      getSessionHashKey(&curWin.winInfo.sessionWin, &key);
      code =
          tSimpleHashPut(pAggSup->pResultRows, &key, sizeof(SSessionKey), &curWin.winInfo, sizeof(SResultWindowInfo));
      QUERY_CHECK_CODE(code, lino, _end);
    }

    if (isSlidingCountWindow(pAggSup)) {
      if (slidingRows <= pAggSup->windowSliding) {
        if (slidingRows + winRows > pAggSup->windowSliding) {
          buffInfo.winBuffOp = CREATE_NEW_WINDOW;
          winRows = pAggSup->windowSliding - slidingRows;
        }
      } else {
        buffInfo.winBuffOp = MOVE_NEXT_WINDOW;
        winRows = 0;
      }
    }
    i += winRows;
  }

_end:
  if (code != TSDB_CODE_SUCCESS) {
    qError("%s failed at line %d since %s. task:%s", __func__, lino, tstrerror(code), GET_TASKID(pTaskInfo));
  }
  destroySBuffInfo(pAggSup, &buffInfo);
}

static int32_t buildCountResult(SOperatorInfo* pOperator, SSDataBlock** ppRes) {
  int32_t                      code = TSDB_CODE_SUCCESS;
  SStreamCountAggOperatorInfo* pInfo = pOperator->info;
  SStreamAggSupporter*         pAggSup = &pInfo->streamAggSup;
  SOptrBasicInfo*              pBInfo = &pInfo->binfo;
  SExecTaskInfo*               pTaskInfo = pOperator->pTaskInfo;
  doBuildDeleteDataBlock(pOperator, pInfo->pStDeleted, pInfo->pDelRes, &pInfo->pDelIterator);
  if (pInfo->pDelRes->info.rows > 0) {
    printDataBlock(pInfo->pDelRes, getStreamOpName(pOperator->operatorType), GET_TASKID(pTaskInfo));
    (*ppRes) = pInfo->pDelRes;
    return code;
  }

  doBuildSessionResult(pOperator, pAggSup->pState, &pInfo->groupResInfo, pBInfo->pRes);
  if (pBInfo->pRes->info.rows > 0) {
    printDataBlock(pBInfo->pRes, getStreamOpName(pOperator->operatorType), GET_TASKID(pTaskInfo));
    (*ppRes) = pBInfo->pRes;
    return code;
  }
  (*ppRes) = NULL;
  return code;
}

int32_t doStreamCountEncodeOpState(void** buf, int32_t len, SOperatorInfo* pOperator, bool isParent) {
  SStreamCountAggOperatorInfo* pInfo = pOperator->info;
  if (!pInfo) {
    return 0;
  }

  void* pData = (buf == NULL) ? NULL : *buf;

  // 1.streamAggSup.pResultRows
  int32_t tlen = 0;
  int32_t mapSize = tSimpleHashGetSize(pInfo->streamAggSup.pResultRows);
  tlen += taosEncodeFixedI32(buf, mapSize);
  void*   pIte = NULL;
  size_t  keyLen = 0;
  int32_t iter = 0;
  while ((pIte = tSimpleHashIterate(pInfo->streamAggSup.pResultRows, pIte, &iter)) != NULL) {
    void* key = tSimpleHashGetKey(pIte, &keyLen);
    tlen += encodeSSessionKey(buf, key);
    tlen += encodeSResultWindowInfo(buf, pIte, pInfo->streamAggSup.resultRowSize);
  }

  // 2.twAggSup
  tlen += encodeSTimeWindowAggSupp(buf, &pInfo->twAggSup);

  // 3.dataVersion
  tlen += taosEncodeFixedI32(buf, pInfo->dataVersion);

  // 4.checksum
  if (isParent) {
    if (buf) {
      uint32_t cksum = taosCalcChecksum(0, pData, len - sizeof(uint32_t));
      tlen += taosEncodeFixedU32(buf, cksum);
    } else {
      tlen += sizeof(uint32_t);
    }
  }

  return tlen;
}

int32_t doStreamCountDecodeOpState(void* buf, int32_t len, SOperatorInfo* pOperator, bool isParent) {
  int32_t                      code = TSDB_CODE_SUCCESS;
  int32_t                      lino = 0;
  SStreamCountAggOperatorInfo* pInfo = pOperator->info;
  SExecTaskInfo*               pTaskInfo = pOperator->pTaskInfo;
  if (!pInfo) {
    code = TSDB_CODE_FAILED;
    QUERY_CHECK_CODE(code, lino, _end);
  }

  // 4.checksum
  if (isParent) {
    int32_t dataLen = len - sizeof(uint32_t);
    void*   pCksum = POINTER_SHIFT(buf, dataLen);
    if (taosCheckChecksum(buf, dataLen, *(uint32_t*)pCksum) != TSDB_CODE_SUCCESS) {
      code = TSDB_CODE_FAILED;
      QUERY_CHECK_CODE(code, lino, _end);
    }
  }

  // 1.streamAggSup.pResultRows
  int32_t mapSize = 0;
  buf = taosDecodeFixedI32(buf, &mapSize);
  for (int32_t i = 0; i < mapSize; i++) {
    SSessionKey      key = {0};
    SCountWindowInfo curWin = {0};
    buf = decodeSSessionKey(buf, &key);
    SBuffInfo buffInfo = {.rebuildWindow = false, .winBuffOp = NONE_WINDOW, .pCur = NULL};
    code = setCountOutputBuf(&pInfo->streamAggSup, key.win.skey, key.groupId, &curWin, &buffInfo);
    QUERY_CHECK_CODE(code, lino, _end);

    buf = decodeSResultWindowInfo(buf, &curWin.winInfo, pInfo->streamAggSup.resultRowSize);
    code = tSimpleHashPut(pInfo->streamAggSup.pResultRows, &key, sizeof(SSessionKey), &curWin.winInfo,
                          sizeof(SResultWindowInfo));
    QUERY_CHECK_CODE(code, lino, _end);
  }

  // 2.twAggSup
  buf = decodeSTimeWindowAggSupp(buf, &pInfo->twAggSup);

  // 3.dataVersion
  buf = taosDecodeFixedI64(buf, &pInfo->dataVersion);

_end:
  if (code != TSDB_CODE_SUCCESS) {
    qError("%s failed at line %d since %s. task:%s", __func__, lino, tstrerror(code), GET_TASKID(pTaskInfo));
  }
  return code;
}

void doStreamCountSaveCheckpoint(SOperatorInfo* pOperator) {
  int32_t                      code = TSDB_CODE_SUCCESS;
  int32_t                      lino = 0;
  void*                        pBuf = NULL;
  SStreamCountAggOperatorInfo* pInfo = pOperator->info;
  SExecTaskInfo*               pTaskInfo = pOperator->pTaskInfo;
  if (needSaveStreamOperatorInfo(&pInfo->basic)) {
    int32_t len = doStreamCountEncodeOpState(NULL, 0, pOperator, true);
    pBuf = taosMemoryCalloc(1, len);
    if (!pBuf) {
      code = terrno;
      QUERY_CHECK_CODE(code, lino, _end);
    }
    void* pTmpBuf = pBuf;
    len = doStreamCountEncodeOpState(&pTmpBuf, len, pOperator, true);
    pInfo->streamAggSup.stateStore.streamStateSaveInfo(pInfo->streamAggSup.pState, STREAM_COUNT_OP_CHECKPOINT_NAME,
                                                       strlen(STREAM_COUNT_OP_CHECKPOINT_NAME), pBuf, len);
    saveStreamOperatorStateComplete(&pInfo->basic);
  }

_end:
  taosMemoryFreeClear(pBuf);
  if (code != TSDB_CODE_SUCCESS) {
    qError("%s failed at line %d since %s. task:%s", __func__, lino, tstrerror(code), GET_TASKID(pTaskInfo));
  }
}

void doResetCountWindows(SStreamAggSupporter* pAggSup, SSDataBlock* pBlock) {
  SColumnInfoData* pStartTsCol = taosArrayGet(pBlock->pDataBlock, START_TS_COLUMN_INDEX);
  TSKEY*           startDatas = (TSKEY*)pStartTsCol->pData;
  SColumnInfoData* pEndTsCol = taosArrayGet(pBlock->pDataBlock, END_TS_COLUMN_INDEX);
  TSKEY*           endDatas = (TSKEY*)pEndTsCol->pData;
  SColumnInfoData* pCalStartTsCol = taosArrayGet(pBlock->pDataBlock, CALCULATE_START_TS_COLUMN_INDEX);
  TSKEY*           calStartDatas = (TSKEY*)pStartTsCol->pData;
  SColumnInfoData* pCalEndTsCol = taosArrayGet(pBlock->pDataBlock, CALCULATE_END_TS_COLUMN_INDEX);
  TSKEY*           calEndDatas = (TSKEY*)pEndTsCol->pData;
  SColumnInfoData* pGroupCol = taosArrayGet(pBlock->pDataBlock, GROUPID_COLUMN_INDEX);
  uint64_t*        gpDatas = (uint64_t*)pGroupCol->pData;

  SRowBuffPos* pPos = NULL;
  int32_t      size = 0;
  for (int32_t i = 0; i < pBlock->info.rows; i++) {
    SSessionKey      key = {.groupId = gpDatas[i], .win.skey = startDatas[i], .win.ekey = endDatas[i]};
    SStreamStateCur* pCur = NULL;
    if (isSlidingCountWindow(pAggSup)) {
      pCur = pAggSup->stateStore.streamStateCountSeekKeyPrev(pAggSup->pState, &key, pAggSup->windowCount);
    } else {
      pCur = pAggSup->stateStore.streamStateSessionSeekKeyCurrentNext(pAggSup->pState, &key);
    }
    while (1) {
      SSessionKey tmpKey = {.groupId = gpDatas[i], .win.skey = INT64_MIN, .win.ekey = INT64_MIN};
      int32_t     code = pAggSup->stateStore.streamStateSessionGetKVByCur(pCur, &tmpKey, (void**)&pPos, &size);
      if (code != TSDB_CODE_SUCCESS || tmpKey.win.skey > endDatas[i]) {
        pAggSup->stateStore.streamStateFreeCur(pCur);
        break;
      }
      if (!inCountCalSlidingWindow(pAggSup, &tmpKey.win, calStartDatas[i], calEndDatas[i])) {
        pAggSup->stateStore.streamStateCurNext(pAggSup->pState, pCur);
        continue;
      }
      pAggSup->stateStore.streamStateSessionReset(pAggSup->pState, pPos->pRowBuff);
      pAggSup->stateStore.streamStateCurNext(pAggSup->pState, pCur);
    }
  }
}

int32_t doDeleteCountWindows(SStreamAggSupporter* pAggSup, SSDataBlock* pBlock, SArray* result) {
  int32_t          code = TSDB_CODE_SUCCESS;
  int32_t          lino = 0;
  SColumnInfoData* pStartTsCol = taosArrayGet(pBlock->pDataBlock, START_TS_COLUMN_INDEX);
  TSKEY*           startDatas = (TSKEY*)pStartTsCol->pData;
  SColumnInfoData* pEndTsCol = taosArrayGet(pBlock->pDataBlock, END_TS_COLUMN_INDEX);
  TSKEY*           endDatas = (TSKEY*)pEndTsCol->pData;
  SColumnInfoData* pCalStartTsCol = taosArrayGet(pBlock->pDataBlock, CALCULATE_START_TS_COLUMN_INDEX);
  TSKEY*           calStartDatas = (TSKEY*)pStartTsCol->pData;
  SColumnInfoData* pCalEndTsCol = taosArrayGet(pBlock->pDataBlock, CALCULATE_END_TS_COLUMN_INDEX);
  TSKEY*           calEndDatas = (TSKEY*)pEndTsCol->pData;
  SColumnInfoData* pGroupCol = taosArrayGet(pBlock->pDataBlock, GROUPID_COLUMN_INDEX);
  uint64_t*        gpDatas = (uint64_t*)pGroupCol->pData;
  for (int32_t i = 0; i < pBlock->info.rows; i++) {
    SSessionKey key = {.win.skey = startDatas[i], .win.ekey = endDatas[i], .groupId = gpDatas[i]};
    while (1) {
      SSessionKey curWin = {0};
      int32_t     winCode = pAggSup->stateStore.streamStateCountGetKeyByRange(pAggSup->pState, &key, &curWin);
      if (winCode != TSDB_CODE_SUCCESS) {
        break;
      }
      doDeleteSessionWindow(pAggSup, &curWin);
      if (result) {
        code = saveDeleteInfo(result, curWin);
        QUERY_CHECK_CODE(code, lino, _end);
      }
    }
  }

_end:
  if (code != TSDB_CODE_SUCCESS) {
    qError("%s failed at line %d since %s", __func__, lino, tstrerror(code));
  }
  return code;
}

int32_t deleteCountWinState(SStreamAggSupporter* pAggSup, SSDataBlock* pBlock, SSHashObj* pMapUpdate,
                            SSHashObj* pMapDelete, SSHashObj* pPkDelete, bool needAdd) {
  int32_t code = TSDB_CODE_SUCCESS;
  int32_t lino = 0;
  SArray* pWins = taosArrayInit(16, sizeof(SSessionKey));
  if (!pWins) {
    code = TSDB_CODE_OUT_OF_MEMORY;
    QUERY_CHECK_CODE(code, lino, _end);
  }

  if (isSlidingCountWindow(pAggSup)) {
    code = doDeleteCountWindows(pAggSup, pBlock, pWins);
    QUERY_CHECK_CODE(code, lino, _end);
  } else {
    code = doDeleteTimeWindows(pAggSup, pBlock, pWins);
    QUERY_CHECK_CODE(code, lino, _end);
  }
  removeSessionResults(pAggSup, pMapUpdate, pWins);
  code = copyDeleteWindowInfo(pWins, pMapDelete);
  QUERY_CHECK_CODE(code, lino, _end);
  if (needAdd) {
    code = copyDeleteWindowInfo(pWins, pPkDelete);
    QUERY_CHECK_CODE(code, lino, _end);
  }
  taosArrayDestroy(pWins);

_end:
  if (code != TSDB_CODE_SUCCESS) {
    qError("%s failed at line %d since %s", __func__, lino, tstrerror(code));
  }
  return code;
}

static int32_t doStreamCountAggNext(SOperatorInfo* pOperator, SSDataBlock** ppRes) {
  int32_t                      code = TSDB_CODE_SUCCESS;
  int32_t                      lino = 0;
  SExprSupp*                   pSup = &pOperator->exprSupp;
  SStreamCountAggOperatorInfo* pInfo = pOperator->info;
  SOptrBasicInfo*              pBInfo = &pInfo->binfo;
  SStreamAggSupporter*         pAggSup = &pInfo->streamAggSup;
  SExecTaskInfo*               pTaskInfo = pOperator->pTaskInfo;
  qDebug("stask:%s  %s status: %d", GET_TASKID(pTaskInfo), getStreamOpName(pOperator->operatorType), pOperator->status);
  if (pOperator->status == OP_EXEC_DONE) {
    (*ppRes) = NULL;
    return code;
  } else if (pOperator->status == OP_RES_TO_RETURN) {
    SSDataBlock* opRes = NULL;
    code = buildCountResult(pOperator, &opRes);
    QUERY_CHECK_CODE(code, lino, _end);
    if (opRes) {
      (*ppRes) = opRes;
      return code;
    }

    if (pInfo->recvGetAll) {
      pInfo->recvGetAll = false;
      resetUnCloseSessionWinInfo(pInfo->streamAggSup.pResultRows);
    }

    if (pInfo->reCkBlock) {
      pInfo->reCkBlock = false;
      printDataBlock(pInfo->pCheckpointRes, getStreamOpName(pOperator->operatorType), GET_TASKID(pTaskInfo));
      (*ppRes) = pInfo->pCheckpointRes;
      return code;
    }

    setStreamOperatorCompleted(pOperator);
    (*ppRes) = NULL;
    return code;
  }

  SOperatorInfo* downstream = pOperator->pDownstream[0];
  if (!pInfo->pUpdated) {
    pInfo->pUpdated = taosArrayInit(16, sizeof(SResultWindowInfo));
    QUERY_CHECK_NULL(pInfo->pUpdated, code, lino, _end, terrno);
  }
  if (!pInfo->pStUpdated) {
    _hash_fn_t hashFn = taosGetDefaultHashFunction(TSDB_DATA_TYPE_BINARY);
    pInfo->pStUpdated = tSimpleHashInit(64, hashFn);
    QUERY_CHECK_NULL(pInfo->pStUpdated, code, lino, _end, terrno);
  }
  while (1) {
    SSDataBlock* pBlock = NULL;
    code = downstream->fpSet.getNextFn(downstream, &pBlock);
    QUERY_CHECK_CODE(code, lino, _end);

    if (pBlock == NULL) {
      break;
    }

    printSpecDataBlock(pBlock, getStreamOpName(pOperator->operatorType), "recv", GET_TASKID(pTaskInfo));
    setStreamOperatorState(&pInfo->basic, pBlock->info.type);

    if (pBlock->info.type == STREAM_DELETE_DATA || pBlock->info.type == STREAM_DELETE_RESULT) {
      bool add = pInfo->destHasPrimaryKey && IS_NORMAL_COUNT_OP(pOperator);
      code = deleteCountWinState(&pInfo->streamAggSup, pBlock, pInfo->pStUpdated, pInfo->pStDeleted, pInfo->pPkDeleted,
                                 add);
      QUERY_CHECK_CODE(code, lino, _end);
      continue;
    } else if (pBlock->info.type == STREAM_CLEAR) {
      doResetCountWindows(&pInfo->streamAggSup, pBlock);
      continue;
    } else if (pBlock->info.type == STREAM_GET_ALL) {
      pInfo->recvGetAll = true;
      code = getAllSessionWindow(pAggSup->pResultRows, pInfo->pStUpdated);
      QUERY_CHECK_CODE(code, lino, _end);
      continue;
    } else if (pBlock->info.type == STREAM_CREATE_CHILD_TABLE) {
      (*ppRes) = pBlock;
      return code;
    } else if (pBlock->info.type == STREAM_CHECKPOINT) {
      pAggSup->stateStore.streamStateCommit(pAggSup->pState);
      doStreamCountSaveCheckpoint(pOperator);
      code = copyDataBlock(pInfo->pCheckpointRes, pBlock);
      QUERY_CHECK_CODE(code, lino, _end);
      continue;
    } else {
      if (pBlock->info.type != STREAM_NORMAL && pBlock->info.type != STREAM_INVALID) {
        code = TSDB_CODE_QRY_EXECUTOR_INTERNAL_ERROR;
        QUERY_CHECK_CODE(code, lino, _end);
      }
    }

    if (pInfo->scalarSupp.pExprInfo != NULL) {
      SExprSupp* pExprSup = &pInfo->scalarSupp;
      code = projectApplyFunctions(pExprSup->pExprInfo, pBlock, pBlock, pExprSup->pCtx, pExprSup->numOfExprs, NULL);
      QUERY_CHECK_CODE(code, lino, _end);
    }
    // the pDataBlock are always the same one, no need to call this again
    code = setInputDataBlock(pSup, pBlock, TSDB_ORDER_ASC, MAIN_SCAN, true);
    QUERY_CHECK_CODE(code, lino, _end);
    doStreamCountAggImpl(pOperator, pBlock, pInfo->pStUpdated, pInfo->pStDeleted);
    pInfo->twAggSup.maxTs = TMAX(pInfo->twAggSup.maxTs, pBlock->info.window.ekey);
    pInfo->twAggSup.maxTs = TMAX(pInfo->twAggSup.maxTs, pBlock->info.watermark);
  }
  // restore the value
  pOperator->status = OP_RES_TO_RETURN;

  code = closeSessionWindow(pAggSup->pResultRows, &pInfo->twAggSup, pInfo->pStUpdated);
  QUERY_CHECK_CODE(code, lino, _end);

  code = copyUpdateResult(&pInfo->pStUpdated, pInfo->pUpdated, sessionKeyCompareAsc);
  QUERY_CHECK_CODE(code, lino, _end);

  removeSessionDeleteResults(pInfo->pStDeleted, pInfo->pUpdated);
  initGroupResInfoFromArrayList(&pInfo->groupResInfo, pInfo->pUpdated);
  pInfo->pUpdated = NULL;
  code = blockDataEnsureCapacity(pInfo->binfo.pRes, pOperator->resultInfo.capacity);
  QUERY_CHECK_CODE(code, lino, _end);

  if (pInfo->destHasPrimaryKey && IS_NORMAL_COUNT_OP(pOperator)) {
    code = copyDeleteSessionKey(pInfo->pPkDeleted, pInfo->pStDeleted);
    QUERY_CHECK_CODE(code, lino, _end);
  }

  SSDataBlock* opRes = NULL;
  code = buildCountResult(pOperator, &opRes);
  QUERY_CHECK_CODE(code, lino, _end);
  if (opRes) {
    (*ppRes) = opRes;
    return code;
  }

_end:
  if (code != TSDB_CODE_SUCCESS) {
    pTaskInfo->code = code;
    qError("%s failed at line %d since %s. task:%s", __func__, lino, tstrerror(code), GET_TASKID(pTaskInfo));
  }
  setStreamOperatorCompleted(pOperator);
  (*ppRes) = NULL;
  return code;
}

void streamCountReleaseState(SOperatorInfo* pOperator) {
  int32_t                      code = TSDB_CODE_SUCCESS;
  int32_t                      lino = 0;
  SStreamEventAggOperatorInfo* pInfo = pOperator->info;
  SExecTaskInfo*               pTaskInfo = pOperator->pTaskInfo;
  int32_t                      resSize = sizeof(TSKEY);
  char*                        pBuff = taosMemoryCalloc(1, resSize);
  QUERY_CHECK_NULL(pBuff, code, lino, _end, terrno);

  memcpy(pBuff, &pInfo->twAggSup.maxTs, sizeof(TSKEY));
  qDebug("===stream=== count window operator relase state. ");
  pInfo->streamAggSup.stateStore.streamStateSaveInfo(pInfo->streamAggSup.pState, STREAM_COUNT_OP_STATE_NAME,
                                                     strlen(STREAM_COUNT_OP_STATE_NAME), pBuff, resSize);
  pInfo->streamAggSup.stateStore.streamStateCommit(pInfo->streamAggSup.pState);
  taosMemoryFreeClear(pBuff);
  SOperatorInfo* downstream = pOperator->pDownstream[0];
  if (downstream->fpSet.releaseStreamStateFn) {
    downstream->fpSet.releaseStreamStateFn(downstream);
  }
_end:
  if (code != TSDB_CODE_SUCCESS) {
    terrno = code;
    qError("%s failed at line %d since %s. task:%s", __func__, lino, tstrerror(code), GET_TASKID(pTaskInfo));
  }
}

void streamCountReloadState(SOperatorInfo* pOperator) {
  int32_t                      code = TSDB_CODE_SUCCESS;
  int32_t                      lino = 0;
  SStreamCountAggOperatorInfo* pInfo = pOperator->info;
  SExecTaskInfo*               pTaskInfo = pOperator->pTaskInfo;
  SStreamAggSupporter*         pAggSup = &pInfo->streamAggSup;
  int32_t                      size = 0;
  void*                        pBuf = NULL;

  code = pAggSup->stateStore.streamStateGetInfo(pAggSup->pState, STREAM_COUNT_OP_STATE_NAME,
                                                strlen(STREAM_COUNT_OP_STATE_NAME), &pBuf, &size);
  QUERY_CHECK_CODE(code, lino, _end);

  TSKEY ts = *(TSKEY*)pBuf;
  pInfo->twAggSup.maxTs = TMAX(pInfo->twAggSup.maxTs, ts);
  taosMemoryFree(pBuf);

  SOperatorInfo* downstream = pOperator->pDownstream[0];
  if (downstream->fpSet.reloadStreamStateFn) {
    downstream->fpSet.reloadStreamStateFn(downstream);
  }
  reloadAggSupFromDownStream(downstream, &pInfo->streamAggSup);

_end:
  if (code != TSDB_CODE_SUCCESS) {
    terrno = code;
    qError("%s failed at line %d since %s. task:%s", __func__, lino, tstrerror(code), GET_TASKID(pTaskInfo));
  }
}

<<<<<<< HEAD
int32_t createStreamCountAggOperatorInfo(SOperatorInfo* downstream, SPhysiNode* pPhyNode, SExecTaskInfo* pTaskInfo,
                                         SReadHandle* pHandle, SOperatorInfo** pOptrInfo) {
  QRY_OPTR_CHECK(pOptrInfo);
=======
int32_t createStreamCountAggOperatorInfo(SOperatorInfo* downstream, SPhysiNode* pPhyNode,
                                                SExecTaskInfo* pTaskInfo, SReadHandle* pHandle, SOperatorInfo** pOptrInfo) {
  QRY_PARAM_CHECK(pOptrInfo);
>>>>>>> 3825f76d

  SCountWinodwPhysiNode*       pCountNode = (SCountWinodwPhysiNode*)pPhyNode;
  int32_t                      numOfCols = 0;
  int32_t                      code = TSDB_CODE_SUCCESS;
  int32_t                      lino = 0;
  SStreamCountAggOperatorInfo* pInfo = taosMemoryCalloc(1, sizeof(SStreamCountAggOperatorInfo));
  SOperatorInfo*               pOperator = taosMemoryCalloc(1, sizeof(SOperatorInfo));
  if (pInfo == NULL || pOperator == NULL) {
    code = terrno;
    QUERY_CHECK_CODE(code, lino, _error);
  }

  pOperator->pTaskInfo = pTaskInfo;

  initResultSizeInfo(&pOperator->resultInfo, 4096);
  if (pCountNode->window.pExprs != NULL) {
    int32_t    numOfScalar = 0;
    SExprInfo* pScalarExprInfo = NULL;
    code = createExprInfo(pCountNode->window.pExprs, NULL, &pScalarExprInfo, &numOfScalar);
    QUERY_CHECK_CODE(code, lino, _error);

    code = initExprSupp(&pInfo->scalarSupp, pScalarExprInfo, numOfScalar, &pTaskInfo->storageAPI.functionStore);
    QUERY_CHECK_CODE(code, lino, _error);
  }
  SExprSupp* pExpSup = &pOperator->exprSupp;

  SSDataBlock* pResBlock = createDataBlockFromDescNode(pPhyNode->pOutputDataBlockDesc);
  QUERY_CHECK_NULL(pResBlock, code, lino, _error, terrno);
  pInfo->binfo.pRes = pResBlock;

  SExprInfo*   pExprInfo = NULL;
  code = createExprInfo(pCountNode->window.pFuncs, NULL, &pExprInfo, &numOfCols);
  QUERY_CHECK_CODE(code, lino, _error);

  code = initBasicInfoEx(&pInfo->binfo, pExpSup, pExprInfo, numOfCols, pResBlock, &pTaskInfo->storageAPI.functionStore);
  QUERY_CHECK_CODE(code, lino, _error);

  pInfo->twAggSup = (STimeWindowAggSupp){
      .waterMark = pCountNode->window.watermark,
      .calTrigger = pCountNode->window.triggerType,
      .maxTs = INT64_MIN,
      .minTs = INT64_MAX,
      .deleteMark = getDeleteMark(&pCountNode->window, 0),
  };

  pInfo->primaryTsIndex = ((SColumnNode*)pCountNode->window.pTspk)->slotId;
  code = initStreamAggSupporter(&pInfo->streamAggSup, pExpSup, numOfCols, 0, pTaskInfo->streamInfo.pState,
                                sizeof(COUNT_TYPE), 0, &pTaskInfo->storageAPI.stateStore, pHandle, &pInfo->twAggSup,
                                GET_TASKID(pTaskInfo), &pTaskInfo->storageAPI, pInfo->primaryTsIndex,
                                STREAM_STATE_BUFF_SORT, 1);
  QUERY_CHECK_CODE(code, lino, _error);

  pInfo->streamAggSup.windowCount = pCountNode->windowCount;
  pInfo->streamAggSup.windowSliding = pCountNode->windowSliding;

  code = initExecTimeWindowInfo(&pInfo->twAggSup.timeWindowData, &pTaskInfo->window);
  QUERY_CHECK_CODE(code, lino, _error);

  _hash_fn_t hashFn = taosGetDefaultHashFunction(TSDB_DATA_TYPE_BINARY);
  pInfo->pStDeleted = tSimpleHashInit(64, hashFn);
  QUERY_CHECK_NULL(pInfo->pStDeleted, code, lino, _error, terrno);
  pInfo->pDelIterator = NULL;

  code = createSpecialDataBlock(STREAM_DELETE_RESULT, &pInfo->pDelRes);
  QUERY_CHECK_CODE(code, lino, _error);

  pInfo->ignoreExpiredData = pCountNode->window.igExpired;
  pInfo->ignoreExpiredDataSaved = false;
  pInfo->pUpdated = NULL;
  pInfo->pStUpdated = NULL;
  pInfo->dataVersion = 0;
  pInfo->historyWins = taosArrayInit(4, sizeof(SSessionKey));
  if (!pInfo->historyWins) {
    code = TSDB_CODE_OUT_OF_MEMORY;
    QUERY_CHECK_CODE(code, lino, _error);
  }

  code = createSpecialDataBlock(STREAM_CHECKPOINT, &pInfo->pCheckpointRes);
  QUERY_CHECK_CODE(code, lino, _error);

  pInfo->recvGetAll = false;
  pInfo->pPkDeleted = tSimpleHashInit(64, hashFn);
  QUERY_CHECK_NULL(pInfo->pPkDeleted, code, lino, _error, terrno);
  pInfo->destHasPrimaryKey = pCountNode->window.destHasPrimaryKey;

  pOperator->operatorType = QUERY_NODE_PHYSICAL_PLAN_STREAM_COUNT;
  setOperatorInfo(pOperator, getStreamOpName(pOperator->operatorType), QUERY_NODE_PHYSICAL_PLAN_STREAM_COUNT, true,
                  OP_NOT_OPENED, pInfo, pTaskInfo);
  // for stream
  void*   buff = NULL;
  int32_t len = 0;
  int32_t res =
      pInfo->streamAggSup.stateStore.streamStateGetInfo(pInfo->streamAggSup.pState, STREAM_COUNT_OP_CHECKPOINT_NAME,
                                                        strlen(STREAM_COUNT_OP_CHECKPOINT_NAME), &buff, &len);
  if (res == TSDB_CODE_SUCCESS) {
    code = doStreamCountDecodeOpState(buff, len, pOperator, true);
    QUERY_CHECK_CODE(code, lino, _error);
    taosMemoryFree(buff);
  }
  pOperator->fpSet = createOperatorFpSet(optrDummyOpenFn, doStreamCountAggNext, NULL, destroyStreamCountAggOperatorInfo,
                                         optrDefaultBufFn, NULL, optrDefaultGetNextExtFn, NULL);
  setOperatorStreamStateFn(pOperator, streamCountReleaseState, streamCountReloadState);

  if (downstream) {
    code = initDownStream(downstream, &pInfo->streamAggSup, pOperator->operatorType, pInfo->primaryTsIndex,
                          &pInfo->twAggSup, &pInfo->basic);
    QUERY_CHECK_CODE(code, lino, _error);

    code = appendDownstream(pOperator, &downstream, 1);
    QUERY_CHECK_CODE(code, lino, _error);
  }

  *pOptrInfo = pOperator;
  return TSDB_CODE_SUCCESS;

_error:
  if (pInfo != NULL) {
    destroyStreamCountAggOperatorInfo(pInfo);
  }

  destroyOperatorAndDownstreams(pOperator, &downstream, 1);
  pTaskInfo->code = code;
  qError("%s failed at line %d since %s", __func__, lino, tstrerror(code));
  return code;
}<|MERGE_RESOLUTION|>--- conflicted
+++ resolved
@@ -805,15 +805,9 @@
   }
 }
 
-<<<<<<< HEAD
 int32_t createStreamCountAggOperatorInfo(SOperatorInfo* downstream, SPhysiNode* pPhyNode, SExecTaskInfo* pTaskInfo,
                                          SReadHandle* pHandle, SOperatorInfo** pOptrInfo) {
-  QRY_OPTR_CHECK(pOptrInfo);
-=======
-int32_t createStreamCountAggOperatorInfo(SOperatorInfo* downstream, SPhysiNode* pPhyNode,
-                                                SExecTaskInfo* pTaskInfo, SReadHandle* pHandle, SOperatorInfo** pOptrInfo) {
   QRY_PARAM_CHECK(pOptrInfo);
->>>>>>> 3825f76d
 
   SCountWinodwPhysiNode*       pCountNode = (SCountWinodwPhysiNode*)pPhyNode;
   int32_t                      numOfCols = 0;
