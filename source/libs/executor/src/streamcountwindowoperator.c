/*
 * Copyright (c) 2019 TAOS Data, Inc. <jhtao@taosdata.com>
 *
 * This program is free software: you can use, redistribute, and/or modify
 * it under the terms of the GNU Affero General Public License, version 3
 * or later ("AGPL"), as published by the Free Software Foundation.
 *
 * This program is distributed in the hope that it will be useful, but WITHOUT
 * ANY WARRANTY; without even the implied warranty of MERCHANTABILITY or
 * FITNESS FOR A PARTICULAR PURPOSE.
 *
 * You should have received a copy of the GNU Affero General Public License
 * along with this program. If not, see <http://www.gnu.org/licenses/>.
 */
#include "executorInt.h"
#include "function.h"
#include "functionMgt.h"
#include "operator.h"
#include "querytask.h"
#include "streamexecutorInt.h"
#include "tchecksum.h"
#include "tcommon.h"
#include "tdatablock.h"
#include "tglobal.h"
#include "tlog.h"
#include "ttime.h"

#define IS_NORMAL_COUNT_OP(op)          ((op)->operatorType == QUERY_NODE_PHYSICAL_PLAN_STREAM_COUNT)
#define STREAM_COUNT_OP_STATE_NAME      "StreamCountHistoryState"
#define STREAM_COUNT_OP_CHECKPOINT_NAME "StreamCountOperator_Checkpoint"

typedef struct SCountWindowInfo {
  SResultWindowInfo winInfo;
  COUNT_TYPE*       pWindowCount;
} SCountWindowInfo;

typedef enum {
  NONE_WINDOW = 0,
  CREATE_NEW_WINDOW,
  MOVE_NEXT_WINDOW,
} BuffOp;
typedef struct SBuffInfo {
  bool             rebuildWindow;
  BuffOp           winBuffOp;
  SStreamStateCur* pCur;
} SBuffInfo;

void destroyStreamCountAggOperatorInfo(void* param) {
  SStreamCountAggOperatorInfo* pInfo = (SStreamCountAggOperatorInfo*)param;
  cleanupBasicInfo(&pInfo->binfo);
  destroyStreamAggSupporter(&pInfo->streamAggSup);
  cleanupExprSupp(&pInfo->scalarSupp);
  clearGroupResInfo(&pInfo->groupResInfo);
  taosArrayDestroyP(pInfo->pUpdated, destroyFlusedPos);
  pInfo->pUpdated = NULL;

  colDataDestroy(&pInfo->twAggSup.timeWindowData);
  blockDataDestroy(pInfo->pDelRes);
  tSimpleHashCleanup(pInfo->pStUpdated);
  tSimpleHashCleanup(pInfo->pStDeleted);
  cleanupGroupResInfo(&pInfo->groupResInfo);

  taosArrayDestroy(pInfo->historyWins);
  blockDataDestroy(pInfo->pCheckpointRes);

  tSimpleHashCleanup(pInfo->pPkDeleted);

  taosMemoryFreeClear(param);
}

bool isSlidingCountWindow(SStreamAggSupporter* pAggSup) { return pAggSup->windowCount != pAggSup->windowSliding; }

int32_t setCountOutputBuf(SStreamAggSupporter* pAggSup, TSKEY ts, uint64_t groupId, SCountWindowInfo* pCurWin,
                          SBuffInfo* pBuffInfo) {
  int32_t code = TSDB_CODE_SUCCESS;
  int32_t lino = 0;
  int32_t winCode = TSDB_CODE_SUCCESS;
  int32_t size = pAggSup->resultRowSize;
  pCurWin->winInfo.sessionWin.groupId = groupId;
  pCurWin->winInfo.sessionWin.win.skey = ts;
  pCurWin->winInfo.sessionWin.win.ekey = ts;

  if (isSlidingCountWindow(pAggSup)) {
    if (pBuffInfo->winBuffOp == CREATE_NEW_WINDOW) {
      code = pAggSup->stateStore.streamStateCountWinAdd(pAggSup->pState, &pCurWin->winInfo.sessionWin,
                                                        (void**)&pCurWin->winInfo.pStatePos, &size);
      QUERY_CHECK_CODE(code, lino, _end);

      winCode = TSDB_CODE_FAILED;
    } else if (pBuffInfo->winBuffOp == MOVE_NEXT_WINDOW) {
      ASSERT(pBuffInfo->pCur);
      pAggSup->stateStore.streamStateCurNext(pAggSup->pState, pBuffInfo->pCur);
      winCode = pAggSup->stateStore.streamStateSessionGetKVByCur(pBuffInfo->pCur, &pCurWin->winInfo.sessionWin,
                                                                 (void**)&pCurWin->winInfo.pStatePos, &size);
      if (winCode == TSDB_CODE_FAILED) {
        code = pAggSup->stateStore.streamStateCountWinAdd(pAggSup->pState, &pCurWin->winInfo.sessionWin,
                                                          (void**)&pCurWin->winInfo.pStatePos, &size);
        QUERY_CHECK_CODE(code, lino, _end);
      }
    } else {
      pBuffInfo->pCur = pAggSup->stateStore.streamStateCountSeekKeyPrev(pAggSup->pState, &pCurWin->winInfo.sessionWin,
                                                                        pAggSup->windowCount);
      winCode = pAggSup->stateStore.streamStateSessionGetKVByCur(pBuffInfo->pCur, &pCurWin->winInfo.sessionWin,
                                                                 (void**)&pCurWin->winInfo.pStatePos, &size);
      if (winCode == TSDB_CODE_FAILED) {
        code = pAggSup->stateStore.streamStateCountWinAdd(pAggSup->pState, &pCurWin->winInfo.sessionWin,
                                                          (void**)&pCurWin->winInfo.pStatePos, &size);
        QUERY_CHECK_CODE(code, lino, _end);
      }
    }
    if (ts < pCurWin->winInfo.sessionWin.win.ekey) {
      pBuffInfo->rebuildWindow = true;
    }
  } else {
    code = pAggSup->stateStore.streamStateCountWinAddIfNotExist(pAggSup->pState, &pCurWin->winInfo.sessionWin,
                                                                pAggSup->windowCount,
                                                                (void**)&pCurWin->winInfo.pStatePos, &size, &winCode);
    QUERY_CHECK_CODE(code, lino, _end);
  }

  if (winCode == TSDB_CODE_SUCCESS) {
    pCurWin->winInfo.isOutput = true;
  }
  pCurWin->pWindowCount =
      (COUNT_TYPE*)((char*)pCurWin->winInfo.pStatePos->pRowBuff + (pAggSup->resultRowSize - sizeof(COUNT_TYPE)));

  if (*pCurWin->pWindowCount == pAggSup->windowCount) {
    pBuffInfo->rebuildWindow = true;
  }

_end:
  if (code != TSDB_CODE_SUCCESS) {
    qError("%s failed at line %d since %s", __func__, lino, tstrerror(code));
  }
  return code;
}

static void removeCountResult(SSHashObj* pHashMap, SSHashObj* pResMap, SSessionKey* pKey) {
  SSessionKey key = {0};
  getSessionHashKey(pKey, &key);
  int32_t code = tSimpleHashRemove(pHashMap, &key, sizeof(SSessionKey));
  if (code != TSDB_CODE_SUCCESS) {
    qInfo("%s failed at line %d since %s", __func__, __LINE__, tstrerror(code));
  }

  code = tSimpleHashRemove(pResMap, &key, sizeof(SSessionKey));
  if (code != TSDB_CODE_SUCCESS) {
    qInfo("%s failed at line %d since %s", __func__, __LINE__, tstrerror(code));
  }
}

static int32_t updateCountWindowInfo(SStreamAggSupporter* pAggSup, SCountWindowInfo* pWinInfo, TSKEY* pTs,
                                     int32_t start, int32_t rows, int32_t maxRows, SSHashObj* pStUpdated,
                                     SSHashObj* pStDeleted, bool* pRebuild, int32_t* pWinRows) {
  int32_t     code = TSDB_CODE_SUCCESS;
  int32_t     lino = 0;
  SSessionKey sWinKey = pWinInfo->winInfo.sessionWin;
  int32_t     num = 0;
  for (int32_t i = start; i < rows; i++) {
    if (pTs[i] < pWinInfo->winInfo.sessionWin.win.ekey) {
      num++;
    } else {
      break;
    }
  }
  int32_t maxNum = TMIN(maxRows - *pWinInfo->pWindowCount, rows - start);
  if (num > maxNum) {
    *pRebuild = true;
  }
  *pWinInfo->pWindowCount += maxNum;
  bool needDelState = false;
  if (pWinInfo->winInfo.sessionWin.win.skey > pTs[start]) {
    needDelState = true;
    if (pStDeleted && pWinInfo->winInfo.isOutput) {
      code = saveDeleteRes(pStDeleted, pWinInfo->winInfo.sessionWin);
      QUERY_CHECK_CODE(code, lino, _end);
    }

    pWinInfo->winInfo.sessionWin.win.skey = pTs[start];
  }

  if (pWinInfo->winInfo.sessionWin.win.ekey < pTs[maxNum + start - 1]) {
    needDelState = true;
    pWinInfo->winInfo.sessionWin.win.ekey = pTs[maxNum + start - 1];
  }

  if (needDelState) {
    memcpy(pWinInfo->winInfo.pStatePos->pKey, &pWinInfo->winInfo.sessionWin, sizeof(SSessionKey));
    removeCountResult(pStUpdated, pAggSup->pResultRows, &sWinKey);
    if (pWinInfo->winInfo.pStatePos->needFree) {
      pAggSup->stateStore.streamStateSessionDel(pAggSup->pState, &sWinKey);
    }
  }

  (*pWinRows) = maxNum;

_end:
  if (code != TSDB_CODE_SUCCESS) {
    qError("%s failed at line %d since %s", __func__, lino, tstrerror(code));
  }
  return code;
}

void getCountWinRange(SStreamAggSupporter* pAggSup, const SSessionKey* pKey, EStreamType mode, SSessionKey* pDelRange) {
  *pDelRange = *pKey;
  SStreamStateCur* pCur = NULL;
  if (isSlidingCountWindow(pAggSup)) {
    pCur = pAggSup->stateStore.streamStateCountSeekKeyPrev(pAggSup->pState, pKey, pAggSup->windowCount);
  } else {
    pCur = pAggSup->stateStore.streamStateSessionSeekKeyCurrentNext(pAggSup->pState, pKey);
  }
  SSessionKey tmpKey = {.groupId = pKey->groupId, .win.ekey = INT64_MIN, .win.skey = INT64_MIN};
  int32_t     code = pAggSup->stateStore.streamStateSessionGetKVByCur(pCur, &tmpKey, NULL, 0);
  if (code != TSDB_CODE_SUCCESS) {
    pAggSup->stateStore.streamStateFreeCur(pCur);
    return;
  }
  pDelRange->win = tmpKey.win;
  while (mode == STREAM_DELETE_DATA || mode == STREAM_PARTITION_DELETE_DATA) {
    pAggSup->stateStore.streamStateCurNext(pAggSup->pState, pCur);
    code = pAggSup->stateStore.streamStateSessionGetKVByCur(pCur, &tmpKey, NULL, 0);
    if (code != TSDB_CODE_SUCCESS) {
      break;
    }
    pDelRange->win.ekey = TMAX(pDelRange->win.ekey, tmpKey.win.ekey);
  }
  pAggSup->stateStore.streamStateFreeCur(pCur);
}

static void destroySBuffInfo(SStreamAggSupporter* pAggSup, SBuffInfo* pBuffInfo) {
  pAggSup->stateStore.streamStateFreeCur(pBuffInfo->pCur);
}

bool inCountCalSlidingWindow(SStreamAggSupporter* pAggSup, STimeWindow* pWin, TSKEY sKey, TSKEY eKey) {
  if (pAggSup->windowCount == pAggSup->windowSliding) {
    return true;
  }
  if (sKey <= pWin->skey && pWin->ekey <= eKey) {
    return true;
  }
  return false;
}

bool inCountSlidingWindow(SStreamAggSupporter* pAggSup, STimeWindow* pWin, SDataBlockInfo* pBlockInfo) {
  return inCountCalSlidingWindow(pAggSup, pWin, pBlockInfo->calWin.skey, pBlockInfo->calWin.ekey);
}

static void doStreamCountAggImpl(SOperatorInfo* pOperator, SSDataBlock* pSDataBlock, SSHashObj* pStUpdated,
                                 SSHashObj* pStDeleted) {
  int32_t                      code = TSDB_CODE_SUCCESS;
  int32_t                      lino = 0;
  SExecTaskInfo*               pTaskInfo = pOperator->pTaskInfo;
  SStreamCountAggOperatorInfo* pInfo = pOperator->info;
  int32_t                      numOfOutput = pOperator->exprSupp.numOfExprs;
  uint64_t                     groupId = pSDataBlock->info.id.groupId;
  SResultRow*                  pResult = NULL;
  int32_t                      rows = pSDataBlock->info.rows;
  int32_t                      winRows = 0;
  SStreamAggSupporter*         pAggSup = &pInfo->streamAggSup;
  SBuffInfo                    buffInfo = {.rebuildWindow = false, .winBuffOp = NONE_WINDOW, .pCur = NULL};

  pInfo->dataVersion = TMAX(pInfo->dataVersion, pSDataBlock->info.version);
  pAggSup->winRange = pTaskInfo->streamInfo.fillHistoryWindow;
  if (pAggSup->winRange.ekey <= 0) {
    pAggSup->winRange.ekey = INT64_MAX;
  }

  SColumnInfoData* pStartTsCol = taosArrayGet(pSDataBlock->pDataBlock, pInfo->primaryTsIndex);
  if (!pStartTsCol) {
    code = TSDB_CODE_FAILED;
    QUERY_CHECK_CODE(code, lino, _end);
  }
  TSKEY* startTsCols = (int64_t*)pStartTsCol->pData;
  code = blockDataEnsureCapacity(pAggSup->pScanBlock, rows * 2);
  QUERY_CHECK_CODE(code, lino, _end);

  SStreamStateCur* pCur = NULL;
  COUNT_TYPE       slidingRows = 0;

  for (int32_t i = 0; i < rows;) {
    if (pInfo->ignoreExpiredData &&
        checkExpiredData(&pInfo->streamAggSup.stateStore, pInfo->streamAggSup.pUpdateInfo, &pInfo->twAggSup,
                         pSDataBlock->info.id.uid, startTsCols[i], NULL, 0)) {
      i++;
      continue;
    }
    SCountWindowInfo curWin = {0};
    buffInfo.rebuildWindow = false;
    code = setCountOutputBuf(pAggSup, startTsCols[i], groupId, &curWin, &buffInfo);
    QUERY_CHECK_CODE(code, lino, _end);

    if (!inCountSlidingWindow(pAggSup, &curWin.winInfo.sessionWin.win, &pSDataBlock->info)) {
      buffInfo.winBuffOp = MOVE_NEXT_WINDOW;
      continue;
    }
    setSessionWinOutputInfo(pStUpdated, &curWin.winInfo);
    slidingRows = *curWin.pWindowCount;
    if (!buffInfo.rebuildWindow) {
      code = updateCountWindowInfo(pAggSup, &curWin, startTsCols, i, rows, pAggSup->windowCount, pStUpdated, pStDeleted,
                                   &buffInfo.rebuildWindow, &winRows);
      QUERY_CHECK_CODE(code, lino, _end);
    }
    if (buffInfo.rebuildWindow) {
      SSessionKey range = {0};
      if (isSlidingCountWindow(pAggSup)) {
        curWin.winInfo.sessionWin.win.skey = startTsCols[i];
        curWin.winInfo.sessionWin.win.ekey = startTsCols[i];
      }
      getCountWinRange(pAggSup, &curWin.winInfo.sessionWin, STREAM_DELETE_DATA, &range);
      range.win.skey = TMIN(startTsCols[i], range.win.skey);
      range.win.ekey = TMAX(startTsCols[rows - 1], range.win.ekey);
      uint64_t uid = 0;
      code =
          appendDataToSpecialBlock(pAggSup->pScanBlock, &range.win.skey, &range.win.ekey, &uid, &range.groupId, NULL);
      QUERY_CHECK_CODE(code, lino, _end);
      break;
    }
    code = doOneWindowAggImpl(&pInfo->twAggSup.timeWindowData, &curWin.winInfo, &pResult, i, winRows, rows, numOfOutput,
                              pOperator, 0);
    QUERY_CHECK_CODE(code, lino, _end);

    code = saveSessionOutputBuf(pAggSup, &curWin.winInfo);
    QUERY_CHECK_CODE(code, lino, _end);

    if (pInfo->destHasPrimaryKey && curWin.winInfo.isOutput && IS_NORMAL_COUNT_OP(pOperator)) {
      code = saveDeleteRes(pInfo->pPkDeleted, curWin.winInfo.sessionWin);
      QUERY_CHECK_CODE(code, lino, _end);
    }

    if (pInfo->twAggSup.calTrigger == STREAM_TRIGGER_AT_ONCE && pStUpdated) {
      code = saveResult(curWin.winInfo, pStUpdated);
      QUERY_CHECK_CODE(code, lino, _end);
    }
    if (pInfo->twAggSup.calTrigger == STREAM_TRIGGER_WINDOW_CLOSE) {
      curWin.winInfo.pStatePos->beUpdated = true;
      SSessionKey key = {0};
      getSessionHashKey(&curWin.winInfo.sessionWin, &key);
      code =
          tSimpleHashPut(pAggSup->pResultRows, &key, sizeof(SSessionKey), &curWin.winInfo, sizeof(SResultWindowInfo));
      QUERY_CHECK_CODE(code, lino, _end);
    }

    if (isSlidingCountWindow(pAggSup)) {
      if (slidingRows <= pAggSup->windowSliding) {
        if (slidingRows + winRows > pAggSup->windowSliding) {
          buffInfo.winBuffOp = CREATE_NEW_WINDOW;
          winRows = pAggSup->windowSliding - slidingRows;
          ASSERT(i >= 0);
        }
      } else {
        buffInfo.winBuffOp = MOVE_NEXT_WINDOW;
        winRows = 0;
      }
    }
    i += winRows;
  }

_end:
  if (code != TSDB_CODE_SUCCESS) {
    qError("%s failed at line %d since %s. task:%s", __func__, lino, tstrerror(code), GET_TASKID(pTaskInfo));
  }
  destroySBuffInfo(pAggSup, &buffInfo);
}

static int32_t buildCountResult(SOperatorInfo* pOperator, SSDataBlock** ppRes) {
  int32_t                      code = TSDB_CODE_SUCCESS;
  SStreamCountAggOperatorInfo* pInfo = pOperator->info;
  SStreamAggSupporter*         pAggSup = &pInfo->streamAggSup;
  SOptrBasicInfo*              pBInfo = &pInfo->binfo;
  SExecTaskInfo*               pTaskInfo = pOperator->pTaskInfo;
  doBuildDeleteDataBlock(pOperator, pInfo->pStDeleted, pInfo->pDelRes, &pInfo->pDelIterator);
  if (pInfo->pDelRes->info.rows > 0) {
    printDataBlock(pInfo->pDelRes, getStreamOpName(pOperator->operatorType), GET_TASKID(pTaskInfo));
    (*ppRes) = pInfo->pDelRes;
    return code;
  }

  doBuildSessionResult(pOperator, pAggSup->pState, &pInfo->groupResInfo, pBInfo->pRes);
  if (pBInfo->pRes->info.rows > 0) {
    printDataBlock(pBInfo->pRes, getStreamOpName(pOperator->operatorType), GET_TASKID(pTaskInfo));
    (*ppRes) = pBInfo->pRes;
    return code;
  }
  (*ppRes) = NULL;
  return code;
}

int32_t doStreamCountEncodeOpState(void** buf, int32_t len, SOperatorInfo* pOperator, bool isParent) {
  SStreamCountAggOperatorInfo* pInfo = pOperator->info;
  if (!pInfo) {
    return 0;
  }

  void* pData = (buf == NULL) ? NULL : *buf;

  // 1.streamAggSup.pResultRows
  int32_t tlen = 0;
  int32_t mapSize = tSimpleHashGetSize(pInfo->streamAggSup.pResultRows);
  tlen += taosEncodeFixedI32(buf, mapSize);
  void*   pIte = NULL;
  size_t  keyLen = 0;
  int32_t iter = 0;
  while ((pIte = tSimpleHashIterate(pInfo->streamAggSup.pResultRows, pIte, &iter)) != NULL) {
    void* key = tSimpleHashGetKey(pIte, &keyLen);
    tlen += encodeSSessionKey(buf, key);
    tlen += encodeSResultWindowInfo(buf, pIte, pInfo->streamAggSup.resultRowSize);
  }

  // 2.twAggSup
  tlen += encodeSTimeWindowAggSupp(buf, &pInfo->twAggSup);

  // 3.dataVersion
  tlen += taosEncodeFixedI32(buf, pInfo->dataVersion);

  // 4.checksum
  if (isParent) {
    if (buf) {
      uint32_t cksum = taosCalcChecksum(0, pData, len - sizeof(uint32_t));
      tlen += taosEncodeFixedU32(buf, cksum);
    } else {
      tlen += sizeof(uint32_t);
    }
  }

  return tlen;
}

int32_t doStreamCountDecodeOpState(void* buf, int32_t len, SOperatorInfo* pOperator, bool isParent) {
  int32_t                      code = TSDB_CODE_SUCCESS;
  int32_t                      lino = 0;
  SStreamCountAggOperatorInfo* pInfo = pOperator->info;
  SExecTaskInfo*               pTaskInfo = pOperator->pTaskInfo;
  if (!pInfo) {
    code = TSDB_CODE_FAILED;
    QUERY_CHECK_CODE(code, lino, _end);
  }

  // 4.checksum
  if (isParent) {
    int32_t dataLen = len - sizeof(uint32_t);
    void*   pCksum = POINTER_SHIFT(buf, dataLen);
    if (taosCheckChecksum(buf, dataLen, *(uint32_t*)pCksum) != TSDB_CODE_SUCCESS) {
      code = TSDB_CODE_FAILED;
      QUERY_CHECK_CODE(code, lino, _end);
    }
  }

  // 1.streamAggSup.pResultRows
  int32_t mapSize = 0;
  buf = taosDecodeFixedI32(buf, &mapSize);
  for (int32_t i = 0; i < mapSize; i++) {
    SSessionKey      key = {0};
    SCountWindowInfo curWin = {0};
    buf = decodeSSessionKey(buf, &key);
    SBuffInfo buffInfo = {.rebuildWindow = false, .winBuffOp = NONE_WINDOW, .pCur = NULL};
    code = setCountOutputBuf(&pInfo->streamAggSup, key.win.skey, key.groupId, &curWin, &buffInfo);
    QUERY_CHECK_CODE(code, lino, _end);

    buf = decodeSResultWindowInfo(buf, &curWin.winInfo, pInfo->streamAggSup.resultRowSize);
    code = tSimpleHashPut(pInfo->streamAggSup.pResultRows, &key, sizeof(SSessionKey), &curWin.winInfo,
                          sizeof(SResultWindowInfo));
    QUERY_CHECK_CODE(code, lino, _end);
  }

  // 2.twAggSup
  buf = decodeSTimeWindowAggSupp(buf, &pInfo->twAggSup);

  // 3.dataVersion
  buf = taosDecodeFixedI64(buf, &pInfo->dataVersion);

_end:
  if (code != TSDB_CODE_SUCCESS) {
    qError("%s failed at line %d since %s. task:%s", __func__, lino, tstrerror(code), GET_TASKID(pTaskInfo));
  }
  return code;
}

void doStreamCountSaveCheckpoint(SOperatorInfo* pOperator) {
  int32_t                      code = TSDB_CODE_SUCCESS;
  int32_t                      lino = 0;
  void*                        pBuf = NULL;
  SStreamCountAggOperatorInfo* pInfo = pOperator->info;
  SExecTaskInfo*               pTaskInfo = pOperator->pTaskInfo;
  if (needSaveStreamOperatorInfo(&pInfo->basic)) {
    int32_t len = doStreamCountEncodeOpState(NULL, 0, pOperator, true);
    pBuf = taosMemoryCalloc(1, len);
    if (!pBuf) {
      code = TSDB_CODE_OUT_OF_MEMORY;
      QUERY_CHECK_CODE(code, lino, _end);
    }
    void* pTmpBuf = pBuf;
    len = doStreamCountEncodeOpState(&pTmpBuf, len, pOperator, true);
    pInfo->streamAggSup.stateStore.streamStateSaveInfo(pInfo->streamAggSup.pState, STREAM_COUNT_OP_CHECKPOINT_NAME,
                                                       strlen(STREAM_COUNT_OP_CHECKPOINT_NAME), pBuf, len);
    saveStreamOperatorStateComplete(&pInfo->basic);
  }

_end:
  taosMemoryFreeClear(pBuf);
  if (code != TSDB_CODE_SUCCESS) {
    qError("%s failed at line %d since %s. task:%s", __func__, lino, tstrerror(code), GET_TASKID(pTaskInfo));
  }
}

void doResetCountWindows(SStreamAggSupporter* pAggSup, SSDataBlock* pBlock) {
  SColumnInfoData* pStartTsCol = taosArrayGet(pBlock->pDataBlock, START_TS_COLUMN_INDEX);
  TSKEY*           startDatas = (TSKEY*)pStartTsCol->pData;
  SColumnInfoData* pEndTsCol = taosArrayGet(pBlock->pDataBlock, END_TS_COLUMN_INDEX);
  TSKEY*           endDatas = (TSKEY*)pEndTsCol->pData;
  SColumnInfoData* pCalStartTsCol = taosArrayGet(pBlock->pDataBlock, CALCULATE_START_TS_COLUMN_INDEX);
  TSKEY*           calStartDatas = (TSKEY*)pStartTsCol->pData;
  SColumnInfoData* pCalEndTsCol = taosArrayGet(pBlock->pDataBlock, CALCULATE_END_TS_COLUMN_INDEX);
  TSKEY*           calEndDatas = (TSKEY*)pEndTsCol->pData;
  SColumnInfoData* pGroupCol = taosArrayGet(pBlock->pDataBlock, GROUPID_COLUMN_INDEX);
  uint64_t*        gpDatas = (uint64_t*)pGroupCol->pData;

  SRowBuffPos* pPos = NULL;
  int32_t      size = 0;
  for (int32_t i = 0; i < pBlock->info.rows; i++) {
    SSessionKey      key = {.groupId = gpDatas[i], .win.skey = startDatas[i], .win.ekey = endDatas[i]};
    SStreamStateCur* pCur = NULL;
    if (isSlidingCountWindow(pAggSup)) {
      pCur = pAggSup->stateStore.streamStateCountSeekKeyPrev(pAggSup->pState, &key, pAggSup->windowCount);
    } else {
      pCur = pAggSup->stateStore.streamStateSessionSeekKeyCurrentNext(pAggSup->pState, &key);
    }
    while (1) {
      SSessionKey tmpKey = {.groupId = gpDatas[i], .win.skey = INT64_MIN, .win.ekey = INT64_MIN};
      int32_t     code = pAggSup->stateStore.streamStateSessionGetKVByCur(pCur, &tmpKey, (void**)&pPos, &size);
      if (code != TSDB_CODE_SUCCESS || tmpKey.win.skey > endDatas[i]) {
        pAggSup->stateStore.streamStateFreeCur(pCur);
        break;
      }
      if (!inCountCalSlidingWindow(pAggSup, &tmpKey.win, calStartDatas[i], calEndDatas[i])) {
        pAggSup->stateStore.streamStateCurNext(pAggSup->pState, pCur);
        continue;
      }
      pAggSup->stateStore.streamStateSessionReset(pAggSup->pState, pPos->pRowBuff);
      pAggSup->stateStore.streamStateCurNext(pAggSup->pState, pCur);
    }
  }
}

int32_t doDeleteCountWindows(SStreamAggSupporter* pAggSup, SSDataBlock* pBlock, SArray* result) {
  int32_t          code = TSDB_CODE_SUCCESS;
  int32_t          lino = 0;
  SColumnInfoData* pStartTsCol = taosArrayGet(pBlock->pDataBlock, START_TS_COLUMN_INDEX);
  TSKEY*           startDatas = (TSKEY*)pStartTsCol->pData;
  SColumnInfoData* pEndTsCol = taosArrayGet(pBlock->pDataBlock, END_TS_COLUMN_INDEX);
  TSKEY*           endDatas = (TSKEY*)pEndTsCol->pData;
  SColumnInfoData* pCalStartTsCol = taosArrayGet(pBlock->pDataBlock, CALCULATE_START_TS_COLUMN_INDEX);
  TSKEY*           calStartDatas = (TSKEY*)pStartTsCol->pData;
  SColumnInfoData* pCalEndTsCol = taosArrayGet(pBlock->pDataBlock, CALCULATE_END_TS_COLUMN_INDEX);
  TSKEY*           calEndDatas = (TSKEY*)pEndTsCol->pData;
  SColumnInfoData* pGroupCol = taosArrayGet(pBlock->pDataBlock, GROUPID_COLUMN_INDEX);
  uint64_t*        gpDatas = (uint64_t*)pGroupCol->pData;
  for (int32_t i = 0; i < pBlock->info.rows; i++) {
    SSessionKey key = {.win.skey = startDatas[i], .win.ekey = endDatas[i], .groupId = gpDatas[i]};
    while (1) {
      SSessionKey curWin = {0};
      int32_t     winCode = pAggSup->stateStore.streamStateCountGetKeyByRange(pAggSup->pState, &key, &curWin);
      if (winCode != TSDB_CODE_SUCCESS) {
        break;
      }
      doDeleteSessionWindow(pAggSup, &curWin);
      if (result) {
        code = saveDeleteInfo(result, curWin);
        QUERY_CHECK_CODE(code, lino, _end);
      }
    }
  }

_end:
  if (code != TSDB_CODE_SUCCESS) {
    qError("%s failed at line %d since %s", __func__, lino, tstrerror(code));
  }
  return code;
}

int32_t deleteCountWinState(SStreamAggSupporter* pAggSup, SSDataBlock* pBlock, SSHashObj* pMapUpdate,
                            SSHashObj* pMapDelete, SSHashObj* pPkDelete, bool needAdd) {
  int32_t code = TSDB_CODE_SUCCESS;
  int32_t lino = 0;
  SArray* pWins = taosArrayInit(16, sizeof(SSessionKey));
  if (!pWins) {
    code = TSDB_CODE_OUT_OF_MEMORY;
    QUERY_CHECK_CODE(code, lino, _end);
  }

  if (isSlidingCountWindow(pAggSup)) {
    code = doDeleteCountWindows(pAggSup, pBlock, pWins);
    QUERY_CHECK_CODE(code, lino, _end);
  } else {
    code = doDeleteTimeWindows(pAggSup, pBlock, pWins);
    QUERY_CHECK_CODE(code, lino, _end);
  }
  removeSessionResults(pAggSup, pMapUpdate, pWins);
  code = copyDeleteWindowInfo(pWins, pMapDelete);
  QUERY_CHECK_CODE(code, lino, _end);
  if (needAdd) {
    code = copyDeleteWindowInfo(pWins, pPkDelete);
    QUERY_CHECK_CODE(code, lino, _end);
  }
  taosArrayDestroy(pWins);

_end:
  if (code != TSDB_CODE_SUCCESS) {
    qError("%s failed at line %d since %s", __func__, lino, tstrerror(code));
  }
  return code;
}

static int32_t doStreamCountAggNext(SOperatorInfo* pOperator, SSDataBlock** ppRes) {
  int32_t                      code = TSDB_CODE_SUCCESS;
  int32_t                      lino = 0;
  SExprSupp*                   pSup = &pOperator->exprSupp;
  SStreamCountAggOperatorInfo* pInfo = pOperator->info;
  SOptrBasicInfo*              pBInfo = &pInfo->binfo;
  SStreamAggSupporter*         pAggSup = &pInfo->streamAggSup;
  SExecTaskInfo*               pTaskInfo = pOperator->pTaskInfo;
  qDebug("stask:%s  %s status: %d", GET_TASKID(pTaskInfo), getStreamOpName(pOperator->operatorType), pOperator->status);
  if (pOperator->status == OP_EXEC_DONE) {
    (*ppRes) = NULL;
    return code;
  } else if (pOperator->status == OP_RES_TO_RETURN) {
    SSDataBlock* opRes = NULL;
    code = buildCountResult(pOperator, &opRes);
    QUERY_CHECK_CODE(code, lino, _end);
    if (opRes) {
      (*ppRes) = opRes;
      return code;
    }

    if (pInfo->recvGetAll) {
      pInfo->recvGetAll = false;
      resetUnCloseSessionWinInfo(pInfo->streamAggSup.pResultRows);
    }

    if (pInfo->reCkBlock) {
      pInfo->reCkBlock = false;
      printDataBlock(pInfo->pCheckpointRes, getStreamOpName(pOperator->operatorType), GET_TASKID(pTaskInfo));
      (*ppRes) = pInfo->pCheckpointRes;
      return code;
    }

    setStreamOperatorCompleted(pOperator);
    (*ppRes) = NULL;
    return code;
  }

  SOperatorInfo* downstream = pOperator->pDownstream[0];
  if (!pInfo->pUpdated) {
    pInfo->pUpdated = taosArrayInit(16, sizeof(SResultWindowInfo));
  }
  if (!pInfo->pStUpdated) {
    _hash_fn_t hashFn = taosGetDefaultHashFunction(TSDB_DATA_TYPE_BINARY);
    pInfo->pStUpdated = tSimpleHashInit(64, hashFn);
  }
  while (1) {
    SSDataBlock* pBlock = downstream->fpSet.getNextFn(downstream);
    if (pBlock == NULL) {
      break;
    }
    printSpecDataBlock(pBlock, getStreamOpName(pOperator->operatorType), "recv", GET_TASKID(pTaskInfo));
    setStreamOperatorState(&pInfo->basic, pBlock->info.type);

    if (pBlock->info.type == STREAM_DELETE_DATA || pBlock->info.type == STREAM_DELETE_RESULT) {
      bool add = pInfo->destHasPrimaryKey && IS_NORMAL_COUNT_OP(pOperator);
      code = deleteCountWinState(&pInfo->streamAggSup, pBlock, pInfo->pStUpdated, pInfo->pStDeleted, pInfo->pPkDeleted,
                                 add);
      QUERY_CHECK_CODE(code, lino, _end);
      continue;
    } else if (pBlock->info.type == STREAM_CLEAR) {
      doResetCountWindows(&pInfo->streamAggSup, pBlock);
      continue;
    } else if (pBlock->info.type == STREAM_GET_ALL) {
      pInfo->recvGetAll = true;
      code = getAllSessionWindow(pAggSup->pResultRows, pInfo->pStUpdated);
      QUERY_CHECK_CODE(code, lino, _end);
      continue;
    } else if (pBlock->info.type == STREAM_CREATE_CHILD_TABLE) {
      (*ppRes) = pBlock;
      return code;
    } else if (pBlock->info.type == STREAM_CHECKPOINT) {
      pAggSup->stateStore.streamStateCommit(pAggSup->pState);
      doStreamCountSaveCheckpoint(pOperator);
      code = copyDataBlock(pInfo->pCheckpointRes, pBlock);
      QUERY_CHECK_CODE(code, lino, _end);
      continue;
    } else {
      ASSERTS(pBlock->info.type == STREAM_NORMAL || pBlock->info.type == STREAM_INVALID, "invalid SSDataBlock type");
    }

    if (pInfo->scalarSupp.pExprInfo != NULL) {
      SExprSupp* pExprSup = &pInfo->scalarSupp;
      code = projectApplyFunctions(pExprSup->pExprInfo, pBlock, pBlock, pExprSup->pCtx, pExprSup->numOfExprs, NULL);
      QUERY_CHECK_CODE(code, lino, _end);
    }
    // the pDataBlock are always the same one, no need to call this again
    code = setInputDataBlock(pSup, pBlock, TSDB_ORDER_ASC, MAIN_SCAN, true);
    QUERY_CHECK_CODE(code, lino, _end);
    doStreamCountAggImpl(pOperator, pBlock, pInfo->pStUpdated, pInfo->pStDeleted);
    pInfo->twAggSup.maxTs = TMAX(pInfo->twAggSup.maxTs, pBlock->info.window.ekey);
    pInfo->twAggSup.maxTs = TMAX(pInfo->twAggSup.maxTs, pBlock->info.watermark);
  }
  // restore the value
  pOperator->status = OP_RES_TO_RETURN;

  code = closeSessionWindow(pAggSup->pResultRows, &pInfo->twAggSup, pInfo->pStUpdated);
  QUERY_CHECK_CODE(code, lino, _end);

  code = copyUpdateResult(&pInfo->pStUpdated, pInfo->pUpdated, sessionKeyCompareAsc);
  QUERY_CHECK_CODE(code, lino, _end);

  removeSessionDeleteResults(pInfo->pStDeleted, pInfo->pUpdated);
  initGroupResInfoFromArrayList(&pInfo->groupResInfo, pInfo->pUpdated);
  pInfo->pUpdated = NULL;
  code = blockDataEnsureCapacity(pInfo->binfo.pRes, pOperator->resultInfo.capacity);
  QUERY_CHECK_CODE(code, lino, _end);

  if (pInfo->destHasPrimaryKey && IS_NORMAL_COUNT_OP(pOperator)) {
    code = copyDeleteSessionKey(pInfo->pPkDeleted, pInfo->pStDeleted);
    QUERY_CHECK_CODE(code, lino, _end);
  }

  SSDataBlock* opRes = NULL;
  code = buildCountResult(pOperator, &opRes);
  QUERY_CHECK_CODE(code, lino, _end);
  if (opRes) {
    (*ppRes) = opRes;
    return code;
  }

_end:
  if (code != TSDB_CODE_SUCCESS) {
    pTaskInfo->code = code;
    qError("%s failed at line %d since %s. task:%s", __func__, lino, tstrerror(code), GET_TASKID(pTaskInfo));
  }
  setStreamOperatorCompleted(pOperator);
  (*ppRes) = NULL;
  return code;
}

static SSDataBlock* doStreamCountAgg(SOperatorInfo* pOperator) {
  SSDataBlock* pRes = NULL;
  int32_t      code = doStreamCountAggNext(pOperator, &pRes);
  return pRes;
}

void streamCountReleaseState(SOperatorInfo* pOperator) {
  int32_t                      code = TSDB_CODE_SUCCESS;
  int32_t                      lino = 0;
  SStreamEventAggOperatorInfo* pInfo = pOperator->info;
  SExecTaskInfo*               pTaskInfo = pOperator->pTaskInfo;
  int32_t                      resSize = sizeof(TSKEY);
  char*                        pBuff = taosMemoryCalloc(1, resSize);
  QUERY_CHECK_NULL(pBuff, code, lino, _end, terrno);

  memcpy(pBuff, &pInfo->twAggSup.maxTs, sizeof(TSKEY));
  qDebug("===stream=== count window operator relase state. ");
  pInfo->streamAggSup.stateStore.streamStateSaveInfo(pInfo->streamAggSup.pState, STREAM_COUNT_OP_STATE_NAME,
                                                     strlen(STREAM_COUNT_OP_STATE_NAME), pBuff, resSize);
  pInfo->streamAggSup.stateStore.streamStateCommit(pInfo->streamAggSup.pState);
  taosMemoryFreeClear(pBuff);
  SOperatorInfo* downstream = pOperator->pDownstream[0];
  if (downstream->fpSet.releaseStreamStateFn) {
    downstream->fpSet.releaseStreamStateFn(downstream);
  }
_end:
  if (code != TSDB_CODE_SUCCESS) {
    terrno = code;
    qError("%s failed at line %d since %s. task:%s", __func__, lino, tstrerror(code), GET_TASKID(pTaskInfo));
  }
}

void streamCountReloadState(SOperatorInfo* pOperator) {
  int32_t                      code = TSDB_CODE_SUCCESS;
  int32_t                      lino = 0;
  SStreamCountAggOperatorInfo* pInfo = pOperator->info;
  SExecTaskInfo*               pTaskInfo = pOperator->pTaskInfo;
  SStreamAggSupporter*         pAggSup = &pInfo->streamAggSup;
  int32_t                      size = 0;
  void*                        pBuf = NULL;

  code = pAggSup->stateStore.streamStateGetInfo(pAggSup->pState, STREAM_COUNT_OP_STATE_NAME,
                                                strlen(STREAM_COUNT_OP_STATE_NAME), &pBuf, &size);
  QUERY_CHECK_CODE(code, lino, _end);

  TSKEY ts = *(TSKEY*)pBuf;
  pInfo->twAggSup.maxTs = TMAX(pInfo->twAggSup.maxTs, ts);
  taosMemoryFree(pBuf);

  SOperatorInfo* downstream = pOperator->pDownstream[0];
  if (downstream->fpSet.reloadStreamStateFn) {
    downstream->fpSet.reloadStreamStateFn(downstream);
  }
  reloadAggSupFromDownStream(downstream, &pInfo->streamAggSup);

_end:
  if (code != TSDB_CODE_SUCCESS) {
    terrno = code;
    qError("%s failed at line %d since %s. task:%s", __func__, lino, tstrerror(code), GET_TASKID(pTaskInfo));
  }
}

int32_t createStreamCountAggOperatorInfo(SOperatorInfo* downstream, SPhysiNode* pPhyNode,
                                                SExecTaskInfo* pTaskInfo, SReadHandle* pHandle, SOperatorInfo** pOptrInfo) {
  QRY_OPTR_CHECK(pOptrInfo);

  SCountWinodwPhysiNode*       pCountNode = (SCountWinodwPhysiNode*)pPhyNode;
  int32_t                      numOfCols = 0;
  int32_t                      code = TSDB_CODE_SUCCESS;
  int32_t                      lino = 0;
  SStreamCountAggOperatorInfo* pInfo = taosMemoryCalloc(1, sizeof(SStreamCountAggOperatorInfo));
  SOperatorInfo*               pOperator = taosMemoryCalloc(1, sizeof(SOperatorInfo));
  if (pInfo == NULL || pOperator == NULL) {
    code = TSDB_CODE_OUT_OF_MEMORY;
    QUERY_CHECK_CODE(code, lino, _error);
  }

  pOperator->pTaskInfo = pTaskInfo;

  initResultSizeInfo(&pOperator->resultInfo, 4096);
  if (pCountNode->window.pExprs != NULL) {
    int32_t    numOfScalar = 0;
    SExprInfo* pScalarExprInfo = createExprInfo(pCountNode->window.pExprs, NULL, &numOfScalar);
    code = initExprSupp(&pInfo->scalarSupp, pScalarExprInfo, numOfScalar, &pTaskInfo->storageAPI.functionStore);
    QUERY_CHECK_CODE(code, lino, _error);
  }
  SExprSupp* pExpSup = &pOperator->exprSupp;

  SExprInfo*   pExprInfo = createExprInfo(pCountNode->window.pFuncs, NULL, &numOfCols);
  SSDataBlock* pResBlock = createDataBlockFromDescNode(pPhyNode->pOutputDataBlockDesc);
  code = initBasicInfoEx(&pInfo->binfo, pExpSup, pExprInfo, numOfCols, pResBlock, &pTaskInfo->storageAPI.functionStore);
  QUERY_CHECK_CODE(code, lino, _error);

  pInfo->twAggSup = (STimeWindowAggSupp){
      .waterMark = pCountNode->window.watermark,
      .calTrigger = pCountNode->window.triggerType,
      .maxTs = INT64_MIN,
      .minTs = INT64_MAX,
      .deleteMark = getDeleteMark(&pCountNode->window, 0),
  };

  pInfo->primaryTsIndex = ((SColumnNode*)pCountNode->window.pTspk)->slotId;
  code = initStreamAggSupporter(&pInfo->streamAggSup, pExpSup, numOfCols, 0, pTaskInfo->streamInfo.pState,
                                sizeof(COUNT_TYPE), 0, &pTaskInfo->storageAPI.stateStore, pHandle, &pInfo->twAggSup,
                                GET_TASKID(pTaskInfo), &pTaskInfo->storageAPI, pInfo->primaryTsIndex);
  QUERY_CHECK_CODE(code, lino, _error);

  pInfo->streamAggSup.windowCount = pCountNode->windowCount;
  pInfo->streamAggSup.windowSliding = pCountNode->windowSliding;

  code = initExecTimeWindowInfo(&pInfo->twAggSup.timeWindowData, &pTaskInfo->window);
  QUERY_CHECK_CODE(code, lino, _error);

  pInfo->binfo.pRes = pResBlock;
  _hash_fn_t hashFn = taosGetDefaultHashFunction(TSDB_DATA_TYPE_BINARY);
  pInfo->pStDeleted = tSimpleHashInit(64, hashFn);
  pInfo->pDelIterator = NULL;
  pInfo->pDelRes = createSpecialDataBlock(STREAM_DELETE_RESULT);
  pInfo->ignoreExpiredData = pCountNode->window.igExpired;
  pInfo->ignoreExpiredDataSaved = false;
  pInfo->pUpdated = NULL;
  pInfo->pStUpdated = NULL;
  pInfo->dataVersion = 0;
  pInfo->historyWins = taosArrayInit(4, sizeof(SSessionKey));
  if (!pInfo->historyWins) {
    code = TSDB_CODE_OUT_OF_MEMORY;
    QUERY_CHECK_CODE(code, lino, _error);
  }

  pInfo->pCheckpointRes = createSpecialDataBlock(STREAM_CHECKPOINT);
  pInfo->recvGetAll = false;
  pInfo->pPkDeleted = tSimpleHashInit(64, hashFn);
  pInfo->destHasPrimaryKey = pCountNode->window.destHasPrimayKey;

  pOperator->operatorType = QUERY_NODE_PHYSICAL_PLAN_STREAM_COUNT;
  setOperatorInfo(pOperator, getStreamOpName(pOperator->operatorType), QUERY_NODE_PHYSICAL_PLAN_STREAM_COUNT, true,
                  OP_NOT_OPENED, pInfo, pTaskInfo);
  // for stream
  void*   buff = NULL;
  int32_t len = 0;
  int32_t res =
      pInfo->streamAggSup.stateStore.streamStateGetInfo(pInfo->streamAggSup.pState, STREAM_COUNT_OP_CHECKPOINT_NAME,
                                                        strlen(STREAM_COUNT_OP_CHECKPOINT_NAME), &buff, &len);
  if (res == TSDB_CODE_SUCCESS) {
    code = doStreamCountDecodeOpState(buff, len, pOperator, true);
    QUERY_CHECK_CODE(code, lino, _error);
    taosMemoryFree(buff);
  }
  pOperator->fpSet = createOperatorFpSet(optrDummyOpenFn, doStreamCountAgg, NULL, destroyStreamCountAggOperatorInfo,
                                         optrDefaultBufFn, NULL, optrDefaultGetNextExtFn, NULL);
  setOperatorStreamStateFn(pOperator, streamCountReleaseState, streamCountReloadState);

  if (downstream) {
    code = initDownStream(downstream, &pInfo->streamAggSup, pOperator->operatorType, pInfo->primaryTsIndex,
                          &pInfo->twAggSup, &pInfo->basic);
    QUERY_CHECK_CODE(code, lino, _error);

    code = appendDownstream(pOperator, &downstream, 1);
    QUERY_CHECK_CODE(code, lino, _error);
  }

  *pOptrInfo = pOperator;
  return code;

_error:
  if (pInfo != NULL) {
    destroyStreamCountAggOperatorInfo(pInfo);
  }

  taosMemoryFreeClear(pOperator);
  pTaskInfo->code = code;
<<<<<<< HEAD
  qError("%s failed at line %d since %s", __func__, lino, tstrerror(code));
  return code;
=======
  qError("%s failed at line %d since %s. task:%s", __func__, lino, tstrerror(code), GET_TASKID(pTaskInfo));
  return NULL;
>>>>>>> df3e2b78
}<|MERGE_RESOLUTION|>--- conflicted
+++ resolved
@@ -912,11 +912,6 @@
 
   taosMemoryFreeClear(pOperator);
   pTaskInfo->code = code;
-<<<<<<< HEAD
   qError("%s failed at line %d since %s", __func__, lino, tstrerror(code));
   return code;
-=======
-  qError("%s failed at line %d since %s. task:%s", __func__, lino, tstrerror(code), GET_TASKID(pTaskInfo));
-  return NULL;
->>>>>>> df3e2b78
 }