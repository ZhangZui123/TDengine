/*
 * Copyright (c) 2019 TAOS Data, Inc. <jhtao@taosdata.com>
 *
 * This program is free software: you can use, redistribute, and/or modify
 * it under the terms of the GNU Affero General Public License, version 3
 * or later ("AGPL"), as published by the Free Software Foundation.
 *
 * This program is distributed in the hope that it will be useful, but WITHOUT
 * ANY WARRANTY; without even the implied warranty of MERCHANTABILITY or
 * FITNESS FOR A PARTICULAR PURPOSE.
 *
 * You should have received a copy of the GNU Affero General Public License
 * along with this program. If not, see <http://www.gnu.org/licenses/>.
 */
#include "executorInt.h"
#include "function.h"
#include "functionMgt.h"
#include "operator.h"
#include "querytask.h"
#include "streamexecutorInt.h"
#include "tchecksum.h"
#include "tcommon.h"
#include "tdatablock.h"
#include "tglobal.h"
#include "tlog.h"
#include "ttime.h"

#define STREAM_COUNT_OP_STATE_NAME      "StreamCountHistoryState"
#define STREAM_COUNT_OP_CHECKPOINT_NAME "StreamCountOperator_Checkpoint"

typedef struct SCountWindowInfo {
  SResultWindowInfo winInfo;
  COUNT_TYPE*       pWindowCount;
} SCountWindowInfo;

typedef enum {
  NONE_WINDOW = 0,
  CREATE_NEW_WINDOW,
  MOVE_NEXT_WINDOW,
} BuffOp;
typedef struct SBuffInfo {
  bool             rebuildWindow;
  BuffOp           winBuffOp;
  SStreamStateCur* pCur;
} SBuffInfo;

void destroyStreamCountAggOperatorInfo(void* param) {
  if (param == NULL) {
    return;
  }
  SStreamCountAggOperatorInfo* pInfo = (SStreamCountAggOperatorInfo*)param;
  cleanupBasicInfo(&pInfo->binfo);
  if (pInfo->pOperator) {
    cleanupResultInfoInStream(pInfo->pOperator->pTaskInfo, pInfo->streamAggSup.pState, &pInfo->pOperator->exprSupp,
                              &pInfo->groupResInfo);
    pInfo->pOperator = NULL;
  }

<<<<<<< HEAD
  destroyStreamBasicInfo(&pInfo->basic);
  destroyStreamAggSupporter(&pInfo->streamAggSup);
=======
>>>>>>> d9f3f1ad
  cleanupExprSupp(&pInfo->scalarSupp);
  clearGroupResInfo(&pInfo->groupResInfo);
  taosArrayDestroyP(pInfo->pUpdated, destroyFlusedPos);
  pInfo->pUpdated = NULL;
  destroyStreamAggSupporter(&pInfo->streamAggSup);

  colDataDestroy(&pInfo->twAggSup.timeWindowData);
  blockDataDestroy(pInfo->pDelRes);
  tSimpleHashCleanup(pInfo->pStUpdated);
  tSimpleHashCleanup(pInfo->pStDeleted);
  cleanupGroupResInfo(&pInfo->groupResInfo);

  taosArrayDestroy(pInfo->historyWins);
  blockDataDestroy(pInfo->pCheckpointRes);

  tSimpleHashCleanup(pInfo->pPkDeleted);

  taosMemoryFreeClear(param);
}

bool isSlidingCountWindow(SStreamAggSupporter* pAggSup) { return pAggSup->windowCount != pAggSup->windowSliding; }

int32_t setCountOutputBuf(SStreamAggSupporter* pAggSup, TSKEY ts, uint64_t groupId, SCountWindowInfo* pCurWin,
                          SBuffInfo* pBuffInfo, int32_t* pWinCode) {
  int32_t code = TSDB_CODE_SUCCESS;
  int32_t lino = 0;
  int32_t size = pAggSup->resultRowSize;
  pCurWin->winInfo.sessionWin.groupId = groupId;
  pCurWin->winInfo.sessionWin.win.skey = ts;
  pCurWin->winInfo.sessionWin.win.ekey = ts;

  if (isSlidingCountWindow(pAggSup)) {
    if (pBuffInfo->winBuffOp == CREATE_NEW_WINDOW) {
      code =
          pAggSup->stateStore.streamStateCountWinAdd(pAggSup->pState, &pCurWin->winInfo.sessionWin,
                                                     pAggSup->windowCount, (void**)&pCurWin->winInfo.pStatePos, &size);
      QUERY_CHECK_CODE(code, lino, _end);

      *pWinCode = TSDB_CODE_FAILED;
    } else if (pBuffInfo->winBuffOp == MOVE_NEXT_WINDOW) {
      QUERY_CHECK_NULL(pBuffInfo->pCur, code, lino, _end, terrno);
      pAggSup->stateStore.streamStateCurNext(pAggSup->pState, pBuffInfo->pCur);
      *pWinCode = pAggSup->stateStore.streamStateSessionGetKVByCur(pBuffInfo->pCur, &pCurWin->winInfo.sessionWin,
                                                                   (void**)&pCurWin->winInfo.pStatePos, &size);
      if (*pWinCode == TSDB_CODE_FAILED) {
        code = pAggSup->stateStore.streamStateCountWinAdd(pAggSup->pState, &pCurWin->winInfo.sessionWin,
                                                          pAggSup->windowCount, (void**)&pCurWin->winInfo.pStatePos,
                                                          &size);
        QUERY_CHECK_CODE(code, lino, _end);
      } else {
        reuseOutputBuf(pAggSup->pState, pCurWin->winInfo.pStatePos, &pAggSup->stateStore);
      }
    } else {
      pBuffInfo->pCur = pAggSup->stateStore.streamStateCountSeekKeyPrev(pAggSup->pState, &pCurWin->winInfo.sessionWin,
                                                                        pAggSup->windowCount);
      *pWinCode = pAggSup->stateStore.streamStateSessionGetKVByCur(pBuffInfo->pCur, &pCurWin->winInfo.sessionWin,
                                                                   (void**)&pCurWin->winInfo.pStatePos, &size);
      if (*pWinCode == TSDB_CODE_FAILED) {
        code = pAggSup->stateStore.streamStateCountWinAdd(pAggSup->pState, &pCurWin->winInfo.sessionWin,
                                                          pAggSup->windowCount, (void**)&pCurWin->winInfo.pStatePos,
                                                          &size);
        QUERY_CHECK_CODE(code, lino, _end);
      } else {
        reuseOutputBuf(pAggSup->pState, pCurWin->winInfo.pStatePos, &pAggSup->stateStore);
      }
    }
    if (ts < pCurWin->winInfo.sessionWin.win.ekey) {
      pBuffInfo->rebuildWindow = true;
    }
  } else {
    code = pAggSup->stateStore.streamStateCountWinAddIfNotExist(pAggSup->pState, &pCurWin->winInfo.sessionWin,
                                                                pAggSup->windowCount,
                                                                (void**)&pCurWin->winInfo.pStatePos, &size, pWinCode);
    QUERY_CHECK_CODE(code, lino, _end);
  }

  if (*pWinCode == TSDB_CODE_SUCCESS) {
    pCurWin->winInfo.isOutput = true;
  }
  pCurWin->pWindowCount =
      (COUNT_TYPE*)((char*)pCurWin->winInfo.pStatePos->pRowBuff + (pAggSup->resultRowSize - sizeof(COUNT_TYPE)));

  if (*pCurWin->pWindowCount == pAggSup->windowCount) {
    pBuffInfo->rebuildWindow = true;
  }

_end:
  if (code != TSDB_CODE_SUCCESS) {
    qError("%s failed at line %d since %s", __func__, lino, tstrerror(code));
  }
  return code;
}

static void removeCountResult(SSHashObj* pHashMap, SSHashObj* pResMap, SSessionKey* pKey) {
  SSessionKey key = {0};
  getSessionHashKey(pKey, &key);
  int32_t code = tSimpleHashRemove(pHashMap, &key, sizeof(SSessionKey));
  if (code != TSDB_CODE_SUCCESS) {
    qInfo("%s failed at line %d since %s", __func__, __LINE__, tstrerror(code));
  }

  code = tSimpleHashRemove(pResMap, &key, sizeof(SSessionKey));
  if (code != TSDB_CODE_SUCCESS) {
    qInfo("%s failed at line %d since %s", __func__, __LINE__, tstrerror(code));
  }
}

static int32_t updateCountWindowInfo(SStreamAggSupporter* pAggSup, SCountWindowInfo* pWinInfo, TSKEY* pTs,
                                     int32_t start, int32_t rows, int32_t maxRows, SSHashObj* pStUpdated,
                                     SSHashObj* pStDeleted, bool* pRebuild, int32_t* pWinRows) {
  int32_t     code = TSDB_CODE_SUCCESS;
  int32_t     lino = 0;
  SSessionKey sWinKey = pWinInfo->winInfo.sessionWin;
  int32_t     num = 0;
  for (int32_t i = start; i < rows; i++) {
    if (pTs[i] < pWinInfo->winInfo.sessionWin.win.ekey) {
      num++;
    } else {
      break;
    }
  }
  int32_t maxNum = TMIN(maxRows - *pWinInfo->pWindowCount, rows - start);
  if (num > maxNum) {
    *pRebuild = true;
  }
  *pWinInfo->pWindowCount += maxNum;
  bool needDelState = false;
  if (pWinInfo->winInfo.sessionWin.win.skey > pTs[start]) {
    needDelState = true;
    if (pStDeleted && pWinInfo->winInfo.isOutput) {
      code = saveDeleteRes(pStDeleted, pWinInfo->winInfo.sessionWin);
      QUERY_CHECK_CODE(code, lino, _end);
    }

    pWinInfo->winInfo.sessionWin.win.skey = pTs[start];
  }

  if (pWinInfo->winInfo.sessionWin.win.ekey < pTs[maxNum + start - 1]) {
    needDelState = true;
    pWinInfo->winInfo.sessionWin.win.ekey = pTs[maxNum + start - 1];
  }

  if (needDelState) {
    memcpy(pWinInfo->winInfo.pStatePos->pKey, &pWinInfo->winInfo.sessionWin, sizeof(SSessionKey));
    removeCountResult(pStUpdated, pAggSup->pResultRows, &sWinKey);
    if (pWinInfo->winInfo.pStatePos->needFree) {
      pAggSup->stateStore.streamStateSessionDel(pAggSup->pState, &sWinKey);
    }
  }

  (*pWinRows) = maxNum;

_end:
  if (code != TSDB_CODE_SUCCESS) {
    qError("%s failed at line %d since %s", __func__, lino, tstrerror(code));
  }
  return code;
}

void getCountWinRange(SStreamAggSupporter* pAggSup, const SSessionKey* pKey, EStreamType mode, SSessionKey* pDelRange) {
  *pDelRange = *pKey;
  SStreamStateCur* pCur = NULL;
  if (isSlidingCountWindow(pAggSup)) {
    pCur = pAggSup->stateStore.streamStateCountSeekKeyPrev(pAggSup->pState, pKey, pAggSup->windowCount);
  } else {
    pCur = pAggSup->stateStore.streamStateSessionSeekKeyCurrentNext(pAggSup->pState, pKey);
  }
  SSessionKey tmpKey = {.groupId = pKey->groupId, .win.ekey = INT64_MIN, .win.skey = INT64_MIN};
  int32_t     code = pAggSup->stateStore.streamStateSessionGetKVByCur(pCur, &tmpKey, NULL, 0);
  if (code != TSDB_CODE_SUCCESS) {
    pAggSup->stateStore.streamStateFreeCur(pCur);
    return;
  }
  pDelRange->win = tmpKey.win;
  while (mode == STREAM_DELETE_DATA || mode == STREAM_PARTITION_DELETE_DATA) {
    pAggSup->stateStore.streamStateCurNext(pAggSup->pState, pCur);
    code = pAggSup->stateStore.streamStateSessionGetKVByCur(pCur, &tmpKey, NULL, 0);
    if (code != TSDB_CODE_SUCCESS) {
      break;
    }
    pDelRange->win.ekey = TMAX(pDelRange->win.ekey, tmpKey.win.ekey);
  }
  pAggSup->stateStore.streamStateFreeCur(pCur);
}

static void destroySBuffInfo(SStreamAggSupporter* pAggSup, SBuffInfo* pBuffInfo) {
  pAggSup->stateStore.streamStateFreeCur(pBuffInfo->pCur);
}

bool inCountCalSlidingWindow(SStreamAggSupporter* pAggSup, STimeWindow* pWin, TSKEY sKey, TSKEY eKey) {
  if (pAggSup->windowCount == pAggSup->windowSliding) {
    return true;
  }
  if (sKey <= pWin->skey && pWin->ekey <= eKey) {
    return true;
  }
  return false;
}

bool inCountSlidingWindow(SStreamAggSupporter* pAggSup, STimeWindow* pWin, SDataBlockInfo* pBlockInfo) {
  return inCountCalSlidingWindow(pAggSup, pWin, pBlockInfo->calWin.skey, pBlockInfo->calWin.ekey);
}

static void doStreamCountAggImpl(SOperatorInfo* pOperator, SSDataBlock* pSDataBlock, SSHashObj* pStUpdated,
                                 SSHashObj* pStDeleted) {
  int32_t                      code = TSDB_CODE_SUCCESS;
  int32_t                      lino = 0;
  SExecTaskInfo*               pTaskInfo = pOperator->pTaskInfo;
  SStreamCountAggOperatorInfo* pInfo = pOperator->info;
  int32_t                      numOfOutput = pOperator->exprSupp.numOfExprs;
  uint64_t                     groupId = pSDataBlock->info.id.groupId;
  SResultRow*                  pResult = NULL;
  int32_t                      rows = pSDataBlock->info.rows;
  int32_t                      winRows = 0;
  SStreamAggSupporter*         pAggSup = &pInfo->streamAggSup;
  SBuffInfo                    buffInfo = {.rebuildWindow = false, .winBuffOp = NONE_WINDOW, .pCur = NULL};

  pInfo->dataVersion = TMAX(pInfo->dataVersion, pSDataBlock->info.version);
  pAggSup->winRange = pTaskInfo->streamInfo.fillHistoryWindow;
  if (pAggSup->winRange.ekey <= 0) {
    pAggSup->winRange.ekey = INT64_MAX;
  }

  SColumnInfoData* pStartTsCol = taosArrayGet(pSDataBlock->pDataBlock, pInfo->primaryTsIndex);
  if (!pStartTsCol) {
    code = TSDB_CODE_FAILED;
    QUERY_CHECK_CODE(code, lino, _end);
  }
  TSKEY* startTsCols = (int64_t*)pStartTsCol->pData;
  code = blockDataEnsureCapacity(pAggSup->pScanBlock, rows * 2);
  QUERY_CHECK_CODE(code, lino, _end);

  SStreamStateCur* pCur = NULL;
  COUNT_TYPE       slidingRows = 0;

  for (int32_t i = 0; i < rows;) {
    if (pInfo->ignoreExpiredData &&
        checkExpiredData(&pInfo->streamAggSup.stateStore, pInfo->streamAggSup.pUpdateInfo, &pInfo->twAggSup,
                         pSDataBlock->info.id.uid, startTsCols[i], NULL, 0)) {
      i++;
      continue;
    }
    SCountWindowInfo curWin = {0};
    int32_t          winCode = TSDB_CODE_SUCCESS;
    buffInfo.rebuildWindow = false;
    code = setCountOutputBuf(pAggSup, startTsCols[i], groupId, &curWin, &buffInfo, &winCode);
    QUERY_CHECK_CODE(code, lino, _end);

    if (winCode != TSDB_CODE_SUCCESS &&
        BIT_FLAG_TEST_MASK(pTaskInfo->streamInfo.eventTypes, SNOTIFY_EVENT_WINDOW_OPEN)) {
      code = addCountAggNotifyEvent(SNOTIFY_EVENT_WINDOW_OPEN, &curWin.winInfo.sessionWin, &pInfo->basic.notifyEventSup,
                                    pTaskInfo->streamInfo.pNotifyEventStat);
      QUERY_CHECK_CODE(code, lino, _end);
    }

    if (!inCountSlidingWindow(pAggSup, &curWin.winInfo.sessionWin.win, &pSDataBlock->info)) {
      buffInfo.winBuffOp = MOVE_NEXT_WINDOW;
      continue;
    }
    setSessionWinOutputInfo(pStUpdated, &curWin.winInfo);
    slidingRows = *curWin.pWindowCount;
    if (!buffInfo.rebuildWindow) {
      code = updateCountWindowInfo(pAggSup, &curWin, startTsCols, i, rows, pAggSup->windowCount, pStUpdated, pStDeleted,
                                   &buffInfo.rebuildWindow, &winRows);
      QUERY_CHECK_CODE(code, lino, _end);
    }
    if (buffInfo.rebuildWindow) {
      SSessionKey range = {0};
      if (isSlidingCountWindow(pAggSup)) {
        curWin.winInfo.sessionWin.win.skey = startTsCols[i];
        curWin.winInfo.sessionWin.win.ekey = startTsCols[i];
      }
      getCountWinRange(pAggSup, &curWin.winInfo.sessionWin, STREAM_DELETE_DATA, &range);
      range.win.skey = TMIN(startTsCols[i], range.win.skey);
      range.win.ekey = TMAX(startTsCols[rows - 1], range.win.ekey);
      uint64_t uid = 0;
      code =
          appendDataToSpecialBlock(pAggSup->pScanBlock, &range.win.skey, &range.win.ekey, &uid, &range.groupId, NULL);
      QUERY_CHECK_CODE(code, lino, _end);
      break;
    }
    code = doOneWindowAggImpl(&pInfo->twAggSup.timeWindowData, &curWin.winInfo, &pResult, i, winRows, rows, numOfOutput,
                              pOperator, 0);
    QUERY_CHECK_CODE(code, lino, _end);

    code = saveSessionOutputBuf(pAggSup, &curWin.winInfo);
    QUERY_CHECK_CODE(code, lino, _end);

    if (pInfo->destHasPrimaryKey && curWin.winInfo.isOutput && IS_NORMAL_COUNT_OP(pOperator)) {
      code = saveDeleteRes(pInfo->pPkDeleted, curWin.winInfo.sessionWin);
      QUERY_CHECK_CODE(code, lino, _end);
    }

    if (pInfo->twAggSup.calTrigger == STREAM_TRIGGER_AT_ONCE && pStUpdated) {
      code = saveResult(curWin.winInfo, pStUpdated);
      QUERY_CHECK_CODE(code, lino, _end);
    }
    if (pInfo->twAggSup.calTrigger == STREAM_TRIGGER_WINDOW_CLOSE) {
      curWin.winInfo.pStatePos->beUpdated = true;
      SSessionKey key = {0};
      getSessionHashKey(&curWin.winInfo.sessionWin, &key);
      code =
          tSimpleHashPut(pAggSup->pResultRows, &key, sizeof(SSessionKey), &curWin.winInfo, sizeof(SResultWindowInfo));
      QUERY_CHECK_CODE(code, lino, _end);
    }

    if (isSlidingCountWindow(pAggSup)) {
      if (slidingRows <= pAggSup->windowSliding) {
        if (slidingRows + winRows > pAggSup->windowSliding) {
          buffInfo.winBuffOp = CREATE_NEW_WINDOW;
          winRows = pAggSup->windowSliding - slidingRows;
        }
      } else {
        buffInfo.winBuffOp = MOVE_NEXT_WINDOW;
        winRows = 0;
      }
    }
    i += winRows;
  }

_end:
  if (code != TSDB_CODE_SUCCESS) {
    qError("%s failed at line %d since %s. task:%s", __func__, lino, tstrerror(code), GET_TASKID(pTaskInfo));
  }
  destroySBuffInfo(pAggSup, &buffInfo);
}

static int32_t buildCountResult(SOperatorInfo* pOperator, SSDataBlock** ppRes) {
  int32_t                      code = TSDB_CODE_SUCCESS;
  int32_t                      lino = 0;
  SStreamCountAggOperatorInfo* pInfo = pOperator->info;
  SStreamAggSupporter*         pAggSup = &pInfo->streamAggSup;
  SOptrBasicInfo*              pBInfo = &pInfo->binfo;
  SExecTaskInfo*               pTaskInfo = pOperator->pTaskInfo;
  SStreamNotifyEventSupp*      pNotifySup = &pInfo->basic.notifyEventSup;
  STaskNotifyEventStat*        pNotifyEventStat = pTaskInfo->streamInfo.pNotifyEventStat;
  bool                         addNotifyEvent = false;
  addNotifyEvent = BIT_FLAG_TEST_MASK(pTaskInfo->streamInfo.eventTypes, SNOTIFY_EVENT_WINDOW_CLOSE);
  doBuildDeleteDataBlock(pOperator, pInfo->pStDeleted, pInfo->pDelRes, &pInfo->pDelIterator, &pInfo->groupResInfo);
  if (pInfo->pDelRes->info.rows > 0) {
    printDataBlock(pInfo->pDelRes, getStreamOpName(pOperator->operatorType), GET_TASKID(pTaskInfo));
    if (addNotifyEvent) {
      code = addAggDeleteNotifyEvent(pInfo->pDelRes, pNotifySup, pNotifyEventStat);
      QUERY_CHECK_CODE(code, lino, _end);
    }
    (*ppRes) = pInfo->pDelRes;
    return code;
  }

  doBuildSessionResult(pOperator, pAggSup->pState, &pInfo->groupResInfo, pBInfo->pRes,
                       addNotifyEvent ? pNotifySup->pSessionKeys : NULL);
  if (pBInfo->pRes->info.rows > 0) {
    printDataBlock(pBInfo->pRes, getStreamOpName(pOperator->operatorType), GET_TASKID(pTaskInfo));
    if (addNotifyEvent) {
      code = addAggResultNotifyEvent(pBInfo->pRes, pNotifySup->pSessionKeys, pTaskInfo->streamInfo.notifyResultSchema,
                                     pNotifySup, pNotifyEventStat);
      QUERY_CHECK_CODE(code, lino, _end);
    }
    (*ppRes) = pBInfo->pRes;
    return code;
  }

  code = buildNotifyEventBlock(pTaskInfo, pNotifySup, pNotifyEventStat);
  QUERY_CHECK_CODE(code, lino, _end);
  if (pNotifySup->pEventBlock && pNotifySup->pEventBlock->info.rows > 0) {
    printDataBlock(pNotifySup->pEventBlock, getStreamOpName(pOperator->operatorType), GET_TASKID(pTaskInfo));
    (*ppRes) = pNotifySup->pEventBlock;
    return code;
  }

  code = removeOutdatedNotifyEvents(&pInfo->twAggSup, pNotifySup, pNotifyEventStat);
  QUERY_CHECK_CODE(code, lino, _end);

_end:
  if (code != TSDB_CODE_SUCCESS) {
    qError("%s failed at line %d since %s. task:%s", __func__, lino, tstrerror(code), GET_TASKID(pTaskInfo));
  }
  (*ppRes) = NULL;
  return code;
}

int32_t doStreamCountEncodeOpState(void** buf, int32_t len, SOperatorInfo* pOperator, bool isParent) {
  SStreamCountAggOperatorInfo* pInfo = pOperator->info;
  if (!pInfo) {
    return 0;
  }

  void* pData = (buf == NULL) ? NULL : *buf;

  // 1.streamAggSup.pResultRows
  int32_t tlen = 0;
  int32_t mapSize = tSimpleHashGetSize(pInfo->streamAggSup.pResultRows);
  tlen += taosEncodeFixedI32(buf, mapSize);
  void*   pIte = NULL;
  size_t  keyLen = 0;
  int32_t iter = 0;
  while ((pIte = tSimpleHashIterate(pInfo->streamAggSup.pResultRows, pIte, &iter)) != NULL) {
    void* key = tSimpleHashGetKey(pIte, &keyLen);
    tlen += encodeSSessionKey(buf, key);
    tlen += encodeSResultWindowInfo(buf, pIte, pInfo->streamAggSup.resultRowSize);
  }

  // 2.twAggSup
  tlen += encodeSTimeWindowAggSupp(buf, &pInfo->twAggSup);

  // 3.dataVersion
  tlen += taosEncodeFixedI32(buf, pInfo->dataVersion);

  // 4.basicInfo
  tlen += encodeStreamBasicInfo(buf, &pInfo->basic);

  // 5.checksum
  if (isParent) {
    if (buf) {
      uint32_t cksum = taosCalcChecksum(0, pData, len - sizeof(uint32_t));
      tlen += taosEncodeFixedU32(buf, cksum);
    } else {
      tlen += sizeof(uint32_t);
    }
  }

  return tlen;
}

int32_t doStreamCountDecodeOpState(void* buf, int32_t len, SOperatorInfo* pOperator, bool isParent) {
  int32_t                      code = TSDB_CODE_SUCCESS;
  int32_t                      lino = 0;
  SStreamCountAggOperatorInfo* pInfo = pOperator->info;
  SExecTaskInfo*               pTaskInfo = pOperator->pTaskInfo;
  void*                        pDataEnd = POINTER_SHIFT(buf, len);
  if (!pInfo) {
    code = TSDB_CODE_FAILED;
    QUERY_CHECK_CODE(code, lino, _end);
  }

  // 5.checksum
  if (isParent) {
    int32_t dataLen = len - sizeof(uint32_t);
    void*   pCksum = POINTER_SHIFT(buf, dataLen);
    if (taosCheckChecksum(buf, dataLen, *(uint32_t*)pCksum) != TSDB_CODE_SUCCESS) {
      code = TSDB_CODE_FAILED;
      QUERY_CHECK_CODE(code, lino, _end);
    }
    pDataEnd = pCksum;
  }

  // 1.streamAggSup.pResultRows
  int32_t mapSize = 0;
  buf = taosDecodeFixedI32(buf, &mapSize);
  for (int32_t i = 0; i < mapSize; i++) {
    SSessionKey      key = {0};
    SCountWindowInfo curWin = {0};
    int32_t          winCode = TSDB_CODE_SUCCESS;
    buf = decodeSSessionKey(buf, &key);
    SBuffInfo buffInfo = {.rebuildWindow = false, .winBuffOp = NONE_WINDOW, .pCur = NULL};
    code = setCountOutputBuf(&pInfo->streamAggSup, key.win.skey, key.groupId, &curWin, &buffInfo, &winCode);
    QUERY_CHECK_CODE(code, lino, _end);

    buf = decodeSResultWindowInfo(buf, &curWin.winInfo, pInfo->streamAggSup.resultRowSize);
    code = tSimpleHashPut(pInfo->streamAggSup.pResultRows, &key, sizeof(SSessionKey), &curWin.winInfo,
                          sizeof(SResultWindowInfo));
    QUERY_CHECK_CODE(code, lino, _end);
  }

  // 2.twAggSup
  buf = decodeSTimeWindowAggSupp(buf, &pInfo->twAggSup);

  // 3.dataVersion
  buf = taosDecodeFixedI64(buf, &pInfo->dataVersion);

  // 4.basicInfo
  if (buf < pDataEnd) {
    code = decodeStreamBasicInfo(&buf, &pInfo->basic);
    QUERY_CHECK_CODE(code, lino, _end);
  }

_end:
  if (code != TSDB_CODE_SUCCESS) {
    qError("%s failed at line %d since %s. task:%s", __func__, lino, tstrerror(code), GET_TASKID(pTaskInfo));
  }
  return code;
}

void doStreamCountSaveCheckpoint(SOperatorInfo* pOperator) {
  int32_t                      code = TSDB_CODE_SUCCESS;
  int32_t                      lino = 0;
  void*                        pBuf = NULL;
  SStreamCountAggOperatorInfo* pInfo = pOperator->info;
  SExecTaskInfo*               pTaskInfo = pOperator->pTaskInfo;
  if (needSaveStreamOperatorInfo(&pInfo->basic)) {
    int32_t len = doStreamCountEncodeOpState(NULL, 0, pOperator, true);
    pBuf = taosMemoryCalloc(1, len);
    if (!pBuf) {
      code = terrno;
      QUERY_CHECK_CODE(code, lino, _end);
    }
    void* pTmpBuf = pBuf;
    len = doStreamCountEncodeOpState(&pTmpBuf, len, pOperator, true);
    pInfo->streamAggSup.stateStore.streamStateSaveInfo(pInfo->streamAggSup.pState, STREAM_COUNT_OP_CHECKPOINT_NAME,
                                                       strlen(STREAM_COUNT_OP_CHECKPOINT_NAME), pBuf, len);
    saveStreamOperatorStateComplete(&pInfo->basic);
  }

_end:
  taosMemoryFreeClear(pBuf);
  if (code != TSDB_CODE_SUCCESS) {
    qError("%s failed at line %d since %s. task:%s", __func__, lino, tstrerror(code), GET_TASKID(pTaskInfo));
  }
}

void doResetCountWindows(SStreamAggSupporter* pAggSup, SSDataBlock* pBlock) {
  SColumnInfoData* pStartTsCol = taosArrayGet(pBlock->pDataBlock, START_TS_COLUMN_INDEX);
  TSKEY*           startDatas = (TSKEY*)pStartTsCol->pData;
  SColumnInfoData* pEndTsCol = taosArrayGet(pBlock->pDataBlock, END_TS_COLUMN_INDEX);
  TSKEY*           endDatas = (TSKEY*)pEndTsCol->pData;
  SColumnInfoData* pCalStartTsCol = taosArrayGet(pBlock->pDataBlock, CALCULATE_START_TS_COLUMN_INDEX);
  TSKEY*           calStartDatas = (TSKEY*)pStartTsCol->pData;
  SColumnInfoData* pCalEndTsCol = taosArrayGet(pBlock->pDataBlock, CALCULATE_END_TS_COLUMN_INDEX);
  TSKEY*           calEndDatas = (TSKEY*)pEndTsCol->pData;
  SColumnInfoData* pGroupCol = taosArrayGet(pBlock->pDataBlock, GROUPID_COLUMN_INDEX);
  uint64_t*        gpDatas = (uint64_t*)pGroupCol->pData;

  SRowBuffPos* pPos = NULL;
  int32_t      size = 0;
  for (int32_t i = 0; i < pBlock->info.rows; i++) {
    SSessionKey      key = {.groupId = gpDatas[i], .win.skey = startDatas[i], .win.ekey = endDatas[i]};
    SStreamStateCur* pCur = NULL;
    if (isSlidingCountWindow(pAggSup)) {
      pCur = pAggSup->stateStore.streamStateCountSeekKeyPrev(pAggSup->pState, &key, pAggSup->windowCount);
    } else {
      pCur = pAggSup->stateStore.streamStateSessionSeekKeyCurrentNext(pAggSup->pState, &key);
    }
    while (1) {
      SSessionKey tmpKey = {.groupId = gpDatas[i], .win.skey = INT64_MIN, .win.ekey = INT64_MIN};
      int32_t     code = pAggSup->stateStore.streamStateSessionGetKVByCur(pCur, &tmpKey, (void**)&pPos, &size);
      if (code != TSDB_CODE_SUCCESS || tmpKey.win.skey > endDatas[i]) {
        pAggSup->stateStore.streamStateFreeCur(pCur);
        break;
      }
      if (!inCountCalSlidingWindow(pAggSup, &tmpKey.win, calStartDatas[i], calEndDatas[i])) {
        pAggSup->stateStore.streamStateCurNext(pAggSup->pState, pCur);
        continue;
      }
      pAggSup->stateStore.streamStateSessionReset(pAggSup->pState, pPos->pRowBuff);
      pAggSup->stateStore.streamStateCurNext(pAggSup->pState, pCur);
    }
  }
}

int32_t doDeleteCountWindows(SStreamAggSupporter* pAggSup, SSDataBlock* pBlock, SArray* result) {
  int32_t          code = TSDB_CODE_SUCCESS;
  int32_t          lino = 0;
  SColumnInfoData* pStartTsCol = taosArrayGet(pBlock->pDataBlock, START_TS_COLUMN_INDEX);
  TSKEY*           startDatas = (TSKEY*)pStartTsCol->pData;
  SColumnInfoData* pEndTsCol = taosArrayGet(pBlock->pDataBlock, END_TS_COLUMN_INDEX);
  TSKEY*           endDatas = (TSKEY*)pEndTsCol->pData;
  SColumnInfoData* pCalStartTsCol = taosArrayGet(pBlock->pDataBlock, CALCULATE_START_TS_COLUMN_INDEX);
  TSKEY*           calStartDatas = (TSKEY*)pStartTsCol->pData;
  SColumnInfoData* pCalEndTsCol = taosArrayGet(pBlock->pDataBlock, CALCULATE_END_TS_COLUMN_INDEX);
  TSKEY*           calEndDatas = (TSKEY*)pEndTsCol->pData;
  SColumnInfoData* pGroupCol = taosArrayGet(pBlock->pDataBlock, GROUPID_COLUMN_INDEX);
  uint64_t*        gpDatas = (uint64_t*)pGroupCol->pData;
  for (int32_t i = 0; i < pBlock->info.rows; i++) {
    SSessionKey key = {.win.skey = startDatas[i], .win.ekey = endDatas[i], .groupId = gpDatas[i]};
    while (1) {
      SSessionKey curWin = {0};
      int32_t     winCode = pAggSup->stateStore.streamStateCountGetKeyByRange(pAggSup->pState, &key, &curWin);
      if (winCode != TSDB_CODE_SUCCESS) {
        break;
      }
      doDeleteSessionWindow(pAggSup, &curWin);
      if (result) {
        code = saveDeleteInfo(result, curWin);
        QUERY_CHECK_CODE(code, lino, _end);
      }
    }
  }

_end:
  if (code != TSDB_CODE_SUCCESS) {
    qError("%s failed at line %d since %s", __func__, lino, tstrerror(code));
  }
  return code;
}

int32_t deleteCountWinState(SStreamAggSupporter* pAggSup, SSDataBlock* pBlock, SSHashObj* pMapUpdate,
                            SSHashObj* pMapDelete, SSHashObj* pPkDelete, bool needAdd) {
  int32_t code = TSDB_CODE_SUCCESS;
  int32_t lino = 0;
  SArray* pWins = taosArrayInit(16, sizeof(SSessionKey));
  if (!pWins) {
    code = terrno;
    QUERY_CHECK_CODE(code, lino, _end);
  }

  if (isSlidingCountWindow(pAggSup)) {
    code = doDeleteCountWindows(pAggSup, pBlock, pWins);
    QUERY_CHECK_CODE(code, lino, _end);
  } else {
    code = doDeleteTimeWindows(pAggSup, pBlock, pWins);
    QUERY_CHECK_CODE(code, lino, _end);
  }
  removeSessionResults(pAggSup, pMapUpdate, pWins);
  code = copyDeleteWindowInfo(pWins, pMapDelete);
  QUERY_CHECK_CODE(code, lino, _end);
  if (needAdd) {
    code = copyDeleteWindowInfo(pWins, pPkDelete);
    QUERY_CHECK_CODE(code, lino, _end);
  }
  taosArrayDestroy(pWins);

_end:
  if (code != TSDB_CODE_SUCCESS) {
    qError("%s failed at line %d since %s", __func__, lino, tstrerror(code));
  }
  return code;
}

static int32_t doStreamCountAggNext(SOperatorInfo* pOperator, SSDataBlock** ppRes) {
  int32_t                      code = TSDB_CODE_SUCCESS;
  int32_t                      lino = 0;
  SExprSupp*                   pSup = &pOperator->exprSupp;
  SStreamCountAggOperatorInfo* pInfo = pOperator->info;
  SOptrBasicInfo*              pBInfo = &pInfo->binfo;
  SStreamAggSupporter*         pAggSup = &pInfo->streamAggSup;
  SExecTaskInfo*               pTaskInfo = pOperator->pTaskInfo;
  qDebug("stask:%s  %s status: %d", GET_TASKID(pTaskInfo), getStreamOpName(pOperator->operatorType), pOperator->status);
  if (pOperator->status == OP_EXEC_DONE) {
    (*ppRes) = NULL;
    return code;
  } else if (pOperator->status == OP_RES_TO_RETURN) {
    SSDataBlock* opRes = NULL;
    code = buildCountResult(pOperator, &opRes);
    QUERY_CHECK_CODE(code, lino, _end);
    if (opRes) {
      (*ppRes) = opRes;
      return code;
    }

    if (pInfo->recvGetAll) {
      pInfo->recvGetAll = false;
      resetUnCloseSessionWinInfo(pInfo->streamAggSup.pResultRows);
    }

    if (pInfo->reCkBlock) {
      pInfo->reCkBlock = false;
      printDataBlock(pInfo->pCheckpointRes, getStreamOpName(pOperator->operatorType), GET_TASKID(pTaskInfo));
      (*ppRes) = pInfo->pCheckpointRes;
      return code;
    }

    setStreamOperatorCompleted(pOperator);
    (*ppRes) = NULL;
    return code;
  }

  SOperatorInfo* downstream = pOperator->pDownstream[0];
  if (!pInfo->pUpdated) {
    pInfo->pUpdated = taosArrayInit(16, sizeof(SResultWindowInfo));
    QUERY_CHECK_NULL(pInfo->pUpdated, code, lino, _end, terrno);
  }
  if (!pInfo->pStUpdated) {
    _hash_fn_t hashFn = taosGetDefaultHashFunction(TSDB_DATA_TYPE_BINARY);
    pInfo->pStUpdated = tSimpleHashInit(64, hashFn);
    QUERY_CHECK_NULL(pInfo->pStUpdated, code, lino, _end, terrno);
  }
  while (1) {
    SSDataBlock* pBlock = NULL;
    code = downstream->fpSet.getNextFn(downstream, &pBlock);
    QUERY_CHECK_CODE(code, lino, _end);

    if (pBlock == NULL) {
      break;
    }

    printSpecDataBlock(pBlock, getStreamOpName(pOperator->operatorType), "recv", GET_TASKID(pTaskInfo));
    setStreamOperatorState(&pInfo->basic, pBlock->info.type);

    if (pBlock->info.type == STREAM_DELETE_DATA || pBlock->info.type == STREAM_DELETE_RESULT) {
      bool add = pInfo->destHasPrimaryKey && IS_NORMAL_COUNT_OP(pOperator);
      code = deleteCountWinState(&pInfo->streamAggSup, pBlock, pInfo->pStUpdated, pInfo->pStDeleted, pInfo->pPkDeleted,
                                 add);
      QUERY_CHECK_CODE(code, lino, _end);
      continue;
    } else if (pBlock->info.type == STREAM_CLEAR) {
      doResetCountWindows(&pInfo->streamAggSup, pBlock);
      continue;
    } else if (pBlock->info.type == STREAM_GET_ALL) {
      pInfo->recvGetAll = true;
      code = getAllSessionWindow(pAggSup->pResultRows, pInfo->pStUpdated);
      QUERY_CHECK_CODE(code, lino, _end);
      continue;
    } else if (pBlock->info.type == STREAM_CREATE_CHILD_TABLE) {
      (*ppRes) = pBlock;
      return code;
    } else if (pBlock->info.type == STREAM_CHECKPOINT) {
      pAggSup->stateStore.streamStateCommit(pAggSup->pState);
      doStreamCountSaveCheckpoint(pOperator);
      code = copyDataBlock(pInfo->pCheckpointRes, pBlock);
      QUERY_CHECK_CODE(code, lino, _end);
      continue;
    } else {
      if (pBlock->info.type != STREAM_NORMAL && pBlock->info.type != STREAM_INVALID) {
        code = TSDB_CODE_QRY_EXECUTOR_INTERNAL_ERROR;
        QUERY_CHECK_CODE(code, lino, _end);
      }
    }

    if (pInfo->scalarSupp.pExprInfo != NULL) {
      SExprSupp* pExprSup = &pInfo->scalarSupp;
      code = projectApplyFunctions(pExprSup->pExprInfo, pBlock, pBlock, pExprSup->pCtx, pExprSup->numOfExprs, NULL);
      QUERY_CHECK_CODE(code, lino, _end);
    }
    // the pDataBlock are always the same one, no need to call this again
    code = setInputDataBlock(pSup, pBlock, TSDB_ORDER_ASC, MAIN_SCAN, true);
    QUERY_CHECK_CODE(code, lino, _end);
    doStreamCountAggImpl(pOperator, pBlock, pInfo->pStUpdated, pInfo->pStDeleted);
    pInfo->twAggSup.maxTs = TMAX(pInfo->twAggSup.maxTs, pBlock->info.window.ekey);
    pInfo->twAggSup.maxTs = TMAX(pInfo->twAggSup.maxTs, pBlock->info.watermark);
  }
  // restore the value
  pOperator->status = OP_RES_TO_RETURN;

  code = closeSessionWindow(pAggSup->pResultRows, &pInfo->twAggSup, pInfo->pStUpdated);
  QUERY_CHECK_CODE(code, lino, _end);

  code = copyUpdateResult(&pInfo->pStUpdated, pInfo->pUpdated, sessionKeyCompareAsc);
  QUERY_CHECK_CODE(code, lino, _end);

  removeSessionDeleteResults(pInfo->pStDeleted, pInfo->pUpdated);
  initGroupResInfoFromArrayList(&pInfo->groupResInfo, pInfo->pUpdated);
  pInfo->pUpdated = NULL;
  code = blockDataEnsureCapacity(pInfo->binfo.pRes, pOperator->resultInfo.capacity);
  QUERY_CHECK_CODE(code, lino, _end);

  if (pInfo->destHasPrimaryKey && IS_NORMAL_COUNT_OP(pOperator)) {
    code = copyDeleteSessionKey(pInfo->pPkDeleted, pInfo->pStDeleted);
    QUERY_CHECK_CODE(code, lino, _end);
  }

  SSDataBlock* opRes = NULL;
  code = buildCountResult(pOperator, &opRes);
  QUERY_CHECK_CODE(code, lino, _end);
  if (opRes) {
    (*ppRes) = opRes;
    return code;
  }

_end:
  if (code != TSDB_CODE_SUCCESS) {
    qError("%s failed at line %d since %s. task:%s", __func__, lino, tstrerror(code), GET_TASKID(pTaskInfo));
    pTaskInfo->code = code;
    T_LONG_JMP(pTaskInfo->env, code);
  }
  setStreamOperatorCompleted(pOperator);
  (*ppRes) = NULL;
  return code;
}

void streamCountReleaseState(SOperatorInfo* pOperator) {
  int32_t                      code = TSDB_CODE_SUCCESS;
  int32_t                      lino = 0;
  SStreamEventAggOperatorInfo* pInfo = pOperator->info;
  SExecTaskInfo*               pTaskInfo = pOperator->pTaskInfo;
  int32_t                      resSize = sizeof(TSKEY);
  char*                        pBuff = taosMemoryCalloc(1, resSize);
  QUERY_CHECK_NULL(pBuff, code, lino, _end, terrno);

  memcpy(pBuff, &pInfo->twAggSup.maxTs, sizeof(TSKEY));
  qDebug("===stream=== count window operator relase state. ");
  pInfo->streamAggSup.stateStore.streamStateSaveInfo(pInfo->streamAggSup.pState, STREAM_COUNT_OP_STATE_NAME,
                                                     strlen(STREAM_COUNT_OP_STATE_NAME), pBuff, resSize);
  pInfo->streamAggSup.stateStore.streamStateCommit(pInfo->streamAggSup.pState);
  taosMemoryFreeClear(pBuff);
  SOperatorInfo* downstream = pOperator->pDownstream[0];
  if (downstream->fpSet.releaseStreamStateFn) {
    downstream->fpSet.releaseStreamStateFn(downstream);
  }
_end:
  if (code != TSDB_CODE_SUCCESS) {
    terrno = code;
    qError("%s failed at line %d since %s. task:%s", __func__, lino, tstrerror(code), GET_TASKID(pTaskInfo));
  }
}

void streamCountReloadState(SOperatorInfo* pOperator) {
  int32_t                      code = TSDB_CODE_SUCCESS;
  int32_t                      lino = 0;
  SStreamCountAggOperatorInfo* pInfo = pOperator->info;
  SExecTaskInfo*               pTaskInfo = pOperator->pTaskInfo;
  SStreamAggSupporter*         pAggSup = &pInfo->streamAggSup;
  int32_t                      size = 0;
  void*                        pBuf = NULL;

  code = pAggSup->stateStore.streamStateGetInfo(pAggSup->pState, STREAM_COUNT_OP_STATE_NAME,
                                                strlen(STREAM_COUNT_OP_STATE_NAME), &pBuf, &size);
  QUERY_CHECK_CODE(code, lino, _end);

  TSKEY ts = *(TSKEY*)pBuf;
  pInfo->twAggSup.maxTs = TMAX(pInfo->twAggSup.maxTs, ts);
  taosMemoryFree(pBuf);

  SOperatorInfo* downstream = pOperator->pDownstream[0];
  if (downstream->fpSet.reloadStreamStateFn) {
    downstream->fpSet.reloadStreamStateFn(downstream);
  }
  reloadAggSupFromDownStream(downstream, &pInfo->streamAggSup);

_end:
  if (code != TSDB_CODE_SUCCESS) {
    terrno = code;
    qError("%s failed at line %d since %s. task:%s", __func__, lino, tstrerror(code), GET_TASKID(pTaskInfo));
  }
}

int32_t createStreamCountAggOperatorInfo(SOperatorInfo* downstream, SPhysiNode* pPhyNode, SExecTaskInfo* pTaskInfo,
                                         SReadHandle* pHandle, SOperatorInfo** pOptrInfo) {
  QRY_PARAM_CHECK(pOptrInfo);

  SCountWinodwPhysiNode*       pCountNode = (SCountWinodwPhysiNode*)pPhyNode;
  int32_t                      numOfCols = 0;
  int32_t                      code = TSDB_CODE_SUCCESS;
  int32_t                      lino = 0;
  SStreamCountAggOperatorInfo* pInfo = taosMemoryCalloc(1, sizeof(SStreamCountAggOperatorInfo));
  SOperatorInfo*               pOperator = taosMemoryCalloc(1, sizeof(SOperatorInfo));
  if (pInfo == NULL || pOperator == NULL) {
    code = terrno;
    QUERY_CHECK_CODE(code, lino, _error);
  }

  pOperator->pTaskInfo = pTaskInfo;

  initResultSizeInfo(&pOperator->resultInfo, 4096);
  if (pCountNode->window.pExprs != NULL) {
    int32_t    numOfScalar = 0;
    SExprInfo* pScalarExprInfo = NULL;
    code = createExprInfo(pCountNode->window.pExprs, NULL, &pScalarExprInfo, &numOfScalar);
    QUERY_CHECK_CODE(code, lino, _error);

    code = initExprSupp(&pInfo->scalarSupp, pScalarExprInfo, numOfScalar, &pTaskInfo->storageAPI.functionStore);
    QUERY_CHECK_CODE(code, lino, _error);
  }
  SExprSupp* pExpSup = &pOperator->exprSupp;

  SSDataBlock* pResBlock = createDataBlockFromDescNode(pPhyNode->pOutputDataBlockDesc);
  QUERY_CHECK_NULL(pResBlock, code, lino, _error, terrno);
  pInfo->binfo.pRes = pResBlock;

  SExprInfo* pExprInfo = NULL;
  code = createExprInfo(pCountNode->window.pFuncs, NULL, &pExprInfo, &numOfCols);
  QUERY_CHECK_CODE(code, lino, _error);

  code = initBasicInfoEx(&pInfo->binfo, pExpSup, pExprInfo, numOfCols, pResBlock, &pTaskInfo->storageAPI.functionStore);
  QUERY_CHECK_CODE(code, lino, _error);

  pInfo->twAggSup = (STimeWindowAggSupp){
      .waterMark = pCountNode->window.watermark,
      .calTrigger = pCountNode->window.triggerType,
      .maxTs = INT64_MIN,
      .minTs = INT64_MAX,
      .deleteMark = getDeleteMark(&pCountNode->window, 0),
  };

  pInfo->primaryTsIndex = ((SColumnNode*)pCountNode->window.pTspk)->slotId;
  code = initStreamAggSupporter(&pInfo->streamAggSup, pExpSup, numOfCols, 0, pTaskInfo->streamInfo.pState,
                                sizeof(COUNT_TYPE), 0, &pTaskInfo->storageAPI.stateStore, pHandle, &pInfo->twAggSup,
                                GET_TASKID(pTaskInfo), &pTaskInfo->storageAPI, pInfo->primaryTsIndex,
                                STREAM_STATE_BUFF_SORT, 1);
  QUERY_CHECK_CODE(code, lino, _error);

  pInfo->streamAggSup.windowCount = pCountNode->windowCount;
  pInfo->streamAggSup.windowSliding = pCountNode->windowSliding;

  code = initExecTimeWindowInfo(&pInfo->twAggSup.timeWindowData, &pTaskInfo->window);
  QUERY_CHECK_CODE(code, lino, _error);

  _hash_fn_t hashFn = taosGetDefaultHashFunction(TSDB_DATA_TYPE_BINARY);
  pInfo->pStDeleted = tSimpleHashInit(64, hashFn);
  QUERY_CHECK_NULL(pInfo->pStDeleted, code, lino, _error, terrno);
  pInfo->pDelIterator = NULL;

  code = createSpecialDataBlock(STREAM_DELETE_RESULT, &pInfo->pDelRes);
  QUERY_CHECK_CODE(code, lino, _error);

  pInfo->ignoreExpiredData = pCountNode->window.igExpired;
  pInfo->ignoreExpiredDataSaved = false;
  pInfo->pUpdated = NULL;
  pInfo->pStUpdated = NULL;
  pInfo->dataVersion = 0;
  pInfo->historyWins = taosArrayInit(4, sizeof(SSessionKey));
  if (!pInfo->historyWins) {
    code = terrno;
    QUERY_CHECK_CODE(code, lino, _error);
  }

  code = createSpecialDataBlock(STREAM_CHECKPOINT, &pInfo->pCheckpointRes);
  QUERY_CHECK_CODE(code, lino, _error);

  pInfo->recvGetAll = false;
  pInfo->pPkDeleted = tSimpleHashInit(64, hashFn);
  QUERY_CHECK_NULL(pInfo->pPkDeleted, code, lino, _error, terrno);
  pInfo->destHasPrimaryKey = pCountNode->window.destHasPrimaryKey;

  pOperator->operatorType = QUERY_NODE_PHYSICAL_PLAN_STREAM_COUNT;
  setOperatorInfo(pOperator, getStreamOpName(pOperator->operatorType), QUERY_NODE_PHYSICAL_PLAN_STREAM_COUNT, true,
                  OP_NOT_OPENED, pInfo, pTaskInfo);
  // for stream
  void*   buff = NULL;
  int32_t len = 0;
  int32_t res =
      pInfo->streamAggSup.stateStore.streamStateGetInfo(pInfo->streamAggSup.pState, STREAM_COUNT_OP_CHECKPOINT_NAME,
                                                        strlen(STREAM_COUNT_OP_CHECKPOINT_NAME), &buff, &len);
  if (res == TSDB_CODE_SUCCESS) {
    code = doStreamCountDecodeOpState(buff, len, pOperator, true);
    QUERY_CHECK_CODE(code, lino, _error);
    taosMemoryFree(buff);
  }
  pInfo->pOperator = pOperator;
  pOperator->fpSet = createOperatorFpSet(optrDummyOpenFn, doStreamCountAggNext, NULL, destroyStreamCountAggOperatorInfo,
                                         optrDefaultBufFn, NULL, optrDefaultGetNextExtFn, NULL);
  setOperatorStreamStateFn(pOperator, streamCountReleaseState, streamCountReloadState);

  code = initStreamBasicInfo(&pInfo->basic, pOperator);
  QUERY_CHECK_CODE(code, lino, _error);

  if (downstream) {
    code = initDownStream(downstream, &pInfo->streamAggSup, pOperator->operatorType, pInfo->primaryTsIndex,
                          &pInfo->twAggSup, &pInfo->basic);
    QUERY_CHECK_CODE(code, lino, _error);

    code = appendDownstream(pOperator, &downstream, 1);
    QUERY_CHECK_CODE(code, lino, _error);
  }

  *pOptrInfo = pOperator;
  return TSDB_CODE_SUCCESS;

_error:
  if (pInfo != NULL) {
    destroyStreamCountAggOperatorInfo(pInfo);
  }

  destroyOperatorAndDownstreams(pOperator, &downstream, 1);
  pTaskInfo->code = code;
  qError("%s failed at line %d since %s", __func__, lino, tstrerror(code));
  return code;
}<|MERGE_RESOLUTION|>--- conflicted
+++ resolved
@@ -56,11 +56,7 @@
     pInfo->pOperator = NULL;
   }
 
-<<<<<<< HEAD
   destroyStreamBasicInfo(&pInfo->basic);
-  destroyStreamAggSupporter(&pInfo->streamAggSup);
-=======
->>>>>>> d9f3f1ad
   cleanupExprSupp(&pInfo->scalarSupp);
   clearGroupResInfo(&pInfo->groupResInfo);
   taosArrayDestroyP(pInfo->pUpdated, destroyFlusedPos);
