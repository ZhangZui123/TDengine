--- conflicted
+++ resolved
@@ -2205,11 +2205,7 @@
     pInfo->pOperator = NULL;
   }
 
-<<<<<<< HEAD
   destroyStreamBasicInfo(&pInfo->basic);
-  destroyStreamAggSupporter(&pInfo->streamAggSup);
-=======
->>>>>>> d9f3f1ad
   cleanupExprSupp(&pInfo->scalarSupp);
   clearGroupResInfo(&pInfo->groupResInfo);
   taosArrayDestroyP(pInfo->pUpdated, destroyFlusedPos);
@@ -4447,11 +4443,7 @@
     pInfo->pOperator = NULL;
   }
 
-<<<<<<< HEAD
   destroyStreamBasicInfo(&pInfo->basic);
-  destroyStreamAggSupporter(&pInfo->streamAggSup);
-=======
->>>>>>> d9f3f1ad
   clearGroupResInfo(&pInfo->groupResInfo);
   taosArrayDestroyP(pInfo->pUpdated, destroyFlusedPos);
   pInfo->pUpdated = NULL;
