/*
 * Copyright (c) 2019 TAOS Data, Inc. <jhtao@taosdata.com>
 *
 * This program is free software: you can use, redistribute, and/or modify
 * it under the terms of the GNU Affero General Public License, version 3
 * or later ("AGPL"), as published by the Free Software Foundation.
 *
 * This program is distributed in the hope that it will be useful, but WITHOUT
 * ANY WARRANTY; without even the implied warranty of MERCHANTABILITY or
 * FITNESS FOR A PARTICULAR PURPOSE.
 *
 * You should have received a copy of the GNU Affero General Public License
 * along with this program. If not, see <http://www.gnu.org/licenses/>.
 */
#include "executorInt.h"
#include "filter.h"
#include "function.h"
#include "functionMgt.h"
#include "operator.h"
#include "querytask.h"
#include "streamexecutorInt.h"
#include "tchecksum.h"
#include "tcommon.h"
#include "tcompare.h"
#include "tdatablock.h"
#include "tfill.h"
#include "tglobal.h"
#include "tlog.h"
#include "ttime.h"

#define IS_FINAL_INTERVAL_OP(op) ((op)->operatorType == QUERY_NODE_PHYSICAL_PLAN_STREAM_FINAL_INTERVAL)
#define IS_MID_INTERVAL_OP(op)   ((op)->operatorType == QUERY_NODE_PHYSICAL_PLAN_STREAM_MID_INTERVAL)
#define IS_NORMAL_INTERVAL_OP(op)                                    \
  ((op)->operatorType == QUERY_NODE_PHYSICAL_PLAN_STREAM_INTERVAL || \
   (op)->operatorType == QUERY_NODE_PHYSICAL_PLAN_STREAM_FINAL_INTERVAL)

#define IS_FINAL_SESSION_OP(op) ((op)->operatorType == QUERY_NODE_PHYSICAL_PLAN_STREAM_FINAL_SESSION)
#define IS_NORMAL_SESSION_OP(op)                                    \
  ((op)->operatorType == QUERY_NODE_PHYSICAL_PLAN_STREAM_SESSION || \
   (op)->operatorType == QUERY_NODE_PHYSICAL_PLAN_STREAM_FINAL_SESSION)

#define IS_NORMAL_STATE_OP(op) ((op)->operatorType == QUERY_NODE_PHYSICAL_PLAN_STREAM_STATE)

#define DEAULT_DELETE_MARK                 INT64_MAX
#define STREAM_INTERVAL_OP_STATE_NAME      "StreamIntervalHistoryState"
#define STREAM_SESSION_OP_STATE_NAME       "StreamSessionHistoryState"
#define STREAM_STATE_OP_STATE_NAME         "StreamStateHistoryState"
#define STREAM_INTERVAL_OP_CHECKPOINT_NAME "StreamIntervalOperator_Checkpoint"
#define STREAM_SESSION_OP_CHECKPOINT_NAME  "StreamSessionOperator_Checkpoint"
#define STREAM_STATE_OP_CHECKPOINT_NAME    "StreamStateOperator_Checkpoint"

typedef struct SStateWindowInfo {
  SResultWindowInfo winInfo;
  SStateKeys*       pStateKey;
} SStateWindowInfo;

typedef struct SPullWindowInfo {
  STimeWindow window;
  uint64_t    groupId;
  STimeWindow calWin;
} SPullWindowInfo;

static SSDataBlock* doStreamMidIntervalAgg(SOperatorInfo* pOperator);

typedef int32_t (*__compare_fn_t)(void* pKey, void* data, int32_t index);

static int32_t binarySearchCom(void* keyList, int num, void* pKey, int order, __compare_fn_t comparefn) {
  int firstPos = 0, lastPos = num - 1, midPos = -1;
  int numOfRows = 0;

  if (num <= 0) return -1;
  if (order == TSDB_ORDER_DESC) {
    // find the first position which is smaller or equal than the key
    while (1) {
      if (comparefn(pKey, keyList, lastPos) >= 0) return lastPos;
      if (comparefn(pKey, keyList, firstPos) == 0) return firstPos;
      if (comparefn(pKey, keyList, firstPos) < 0) return firstPos - 1;

      numOfRows = lastPos - firstPos + 1;
      midPos = (numOfRows >> 1) + firstPos;

      if (comparefn(pKey, keyList, midPos) < 0) {
        lastPos = midPos - 1;
      } else if (comparefn(pKey, keyList, midPos) > 0) {
        firstPos = midPos + 1;
      } else {
        break;
      }
    }

  } else {
    // find the first position which is bigger or equal than the key
    while (1) {
      if (comparefn(pKey, keyList, firstPos) <= 0) return firstPos;
      if (comparefn(pKey, keyList, lastPos) == 0) return lastPos;

      if (comparefn(pKey, keyList, lastPos) > 0) {
        lastPos = lastPos + 1;
        if (lastPos >= num)
          return -1;
        else
          return lastPos;
      }

      numOfRows = lastPos - firstPos + 1;
      midPos = (numOfRows >> 1) + firstPos;

      if (comparefn(pKey, keyList, midPos) < 0) {
        lastPos = midPos - 1;
      } else if (comparefn(pKey, keyList, midPos) > 0) {
        firstPos = midPos + 1;
      } else {
        break;
      }
    }
  }

  return midPos;
}

static int32_t comparePullWinKey(void* pKey, void* data, int32_t index) {
  SArray*          res = (SArray*)data;
  SPullWindowInfo* pos = taosArrayGet(res, index);
  SPullWindowInfo* pData = (SPullWindowInfo*)pKey;
  if (pData->groupId > pos->groupId) {
    return 1;
  } else if (pData->groupId < pos->groupId) {
    return -1;
  }

  if (pData->window.skey > pos->window.ekey) {
    return 1;
  } else if (pData->window.ekey < pos->window.skey) {
    return -1;
  }
  return 0;
}

static int32_t savePullWindow(SPullWindowInfo* pPullInfo, SArray* pPullWins) {
  int32_t size = taosArrayGetSize(pPullWins);
  int32_t index = binarySearchCom(pPullWins, size, pPullInfo, TSDB_ORDER_DESC, comparePullWinKey);
  if (index == -1) {
    index = 0;
  } else {
    int32_t code = comparePullWinKey(pPullInfo, pPullWins, index);
    if (code == 0) {
      SPullWindowInfo* pos = taosArrayGet(pPullWins, index);
      pos->window.skey = TMIN(pos->window.skey, pPullInfo->window.skey);
      pos->window.ekey = TMAX(pos->window.ekey, pPullInfo->window.ekey);
      pos->calWin.skey = TMIN(pos->calWin.skey, pPullInfo->calWin.skey);
      pos->calWin.ekey = TMAX(pos->calWin.ekey, pPullInfo->calWin.ekey);
      return TSDB_CODE_SUCCESS;
    } else if (code > 0) {
      index++;
    }
  }
  if (taosArrayInsert(pPullWins, index, pPullInfo) == NULL) {
    return TSDB_CODE_OUT_OF_MEMORY;
  }
  return TSDB_CODE_SUCCESS;
}

int32_t saveResult(SResultWindowInfo winInfo, SSHashObj* pStUpdated) {
  winInfo.sessionWin.win.ekey = winInfo.sessionWin.win.skey;
  return tSimpleHashPut(pStUpdated, &winInfo.sessionWin, sizeof(SSessionKey), &winInfo, sizeof(SResultWindowInfo));
}

int32_t saveWinResult(SWinKey* pKey, SRowBuffPos* pPos, SSHashObj* pUpdatedMap) {
  return tSimpleHashPut(pUpdatedMap, pKey, sizeof(SWinKey), &pPos, POINTER_BYTES);
}

static int32_t saveWinResultInfo(TSKEY ts, uint64_t groupId, SRowBuffPos* pPos, SSHashObj* pUpdatedMap) {
  SWinKey key = {.ts = ts, .groupId = groupId};
  return saveWinResult(&key, pPos, pUpdatedMap);
}

static void removeResults(SArray* pWins, SSHashObj* pUpdatedMap) {
  int32_t size = taosArrayGetSize(pWins);
  for (int32_t i = 0; i < size; i++) {
    SWinKey* pW = taosArrayGet(pWins, i);
    void*    tmp = tSimpleHashGet(pUpdatedMap, pW, sizeof(SWinKey));
    if (tmp) {
      void* value = *(void**)tmp;
      taosMemoryFree(value);
      int32_t tmpRes = tSimpleHashRemove(pUpdatedMap, pW, sizeof(SWinKey));
      qTrace("%s at line %d res:%d", __func__, __LINE__, tmpRes);
    }
  }
}

static int32_t compareWinKey(void* pKey, void* data, int32_t index) {
  void* pDataPos = taosArrayGet((SArray*)data, index);
  return winKeyCmprImpl(pKey, pDataPos);
}

void removeDeleteResults(SSHashObj* pUpdatedMap, SArray* pDelWins) {
  taosArraySort(pDelWins, winKeyCmprImpl);
  taosArrayRemoveDuplicate(pDelWins, winKeyCmprImpl, NULL);
  int32_t delSize = taosArrayGetSize(pDelWins);
  if (tSimpleHashGetSize(pUpdatedMap) == 0 || delSize == 0) {
    return;
  }
  void*   pIte = NULL;
  int32_t iter = 0;
  while ((pIte = tSimpleHashIterate(pUpdatedMap, pIte, &iter)) != NULL) {
    SWinKey* pResKey = tSimpleHashGetKey(pIte, NULL);
    int32_t  index = binarySearchCom(pDelWins, delSize, pResKey, TSDB_ORDER_DESC, compareWinKey);
    if (index >= 0 && 0 == compareWinKey(pResKey, pDelWins, index)) {
      taosArrayRemove(pDelWins, index);
      delSize = taosArrayGetSize(pDelWins);
    }
  }
}

bool isOverdue(TSKEY ekey, STimeWindowAggSupp* pTwSup) {
  return pTwSup->maxTs != INT64_MIN && ekey < pTwSup->maxTs - pTwSup->waterMark;
}

bool isCloseWindow(STimeWindow* pWin, STimeWindowAggSupp* pTwSup) { return isOverdue(pWin->ekey, pTwSup); }

static void doDeleteWindow(SOperatorInfo* pOperator, TSKEY ts, uint64_t groupId) {
  SStorageAPI* pAPI = &pOperator->pTaskInfo->storageAPI;

  SStreamIntervalOperatorInfo* pInfo = pOperator->info;
  SWinKey                      key = {.ts = ts, .groupId = groupId};
  int32_t                      tmpRes = tSimpleHashRemove(pInfo->aggSup.pResultRowHashTable, &key, sizeof(SWinKey));
  qTrace("%s at line %d res:%d", __func__, __LINE__, tmpRes);
  pAPI->stateStore.streamStateDel(pInfo->pState, &key);
}

static int32_t getChildIndex(SSDataBlock* pBlock) { return pBlock->info.childId; }

static int32_t doDeleteWindows(SOperatorInfo* pOperator, SInterval* pInterval, SSDataBlock* pBlock, SArray* pUpWins,
                               SSHashObj* pUpdatedMap, SHashObj* pInvalidWins) {
  int32_t                      code = TSDB_CODE_SUCCESS;
  int32_t                      lino = 0;
  SStreamIntervalOperatorInfo* pInfo = pOperator->info;
  SExecTaskInfo*               pTaskInfo = pOperator->pTaskInfo;
  SColumnInfoData*             pStartTsCol = taosArrayGet(pBlock->pDataBlock, START_TS_COLUMN_INDEX);
  TSKEY*                       startTsCols = (TSKEY*)pStartTsCol->pData;
  SColumnInfoData*             pEndTsCol = taosArrayGet(pBlock->pDataBlock, END_TS_COLUMN_INDEX);
  TSKEY*                       endTsCols = (TSKEY*)pEndTsCol->pData;
  SColumnInfoData*             pCalStTsCol = taosArrayGet(pBlock->pDataBlock, CALCULATE_START_TS_COLUMN_INDEX);
  TSKEY*                       calStTsCols = (TSKEY*)pCalStTsCol->pData;
  SColumnInfoData*             pCalEnTsCol = taosArrayGet(pBlock->pDataBlock, CALCULATE_END_TS_COLUMN_INDEX);
  TSKEY*                       calEnTsCols = (TSKEY*)pCalEnTsCol->pData;
  SColumnInfoData*             pGpCol = taosArrayGet(pBlock->pDataBlock, GROUPID_COLUMN_INDEX);
  uint64_t*                    pGpDatas = (uint64_t*)pGpCol->pData;
  for (int32_t i = 0; i < pBlock->info.rows; i++) {
    SResultRowInfo dumyInfo = {0};
    dumyInfo.cur.pageId = -1;

    STimeWindow win = {0};
    if (IS_FINAL_INTERVAL_OP(pOperator) || IS_MID_INTERVAL_OP(pOperator)) {
      win.skey = startTsCols[i];
      win.ekey = endTsCols[i];
    } else {
      win = getActiveTimeWindow(NULL, &dumyInfo, startTsCols[i], pInterval, TSDB_ORDER_ASC);
    }

    do {
      if (!inCalSlidingWindow(pInterval, &win, calStTsCols[i], calEnTsCols[i], pBlock->info.type)) {
        getNextTimeWindow(pInterval, &win, TSDB_ORDER_ASC);
        continue;
      }
      uint64_t winGpId = pGpDatas[i];
      SWinKey  winRes = {.ts = win.skey, .groupId = winGpId};
      void*    chIds = taosHashGet(pInfo->pPullDataMap, &winRes, sizeof(SWinKey));
      if (chIds) {
        int32_t childId = getChildIndex(pBlock);
        if (pInvalidWins) {
          qDebug("===stream===save invalid delete window:%" PRId64 ",groupId:%" PRId64 ",chId:%d", winRes.ts,
                 winRes.groupId, childId);
          code = taosHashPut(pInvalidWins, &winRes, sizeof(SWinKey), NULL, 0);
          QUERY_CHECK_CODE(code, lino, _end);
        }

        SArray* chArray = *(void**)chIds;
        int32_t index = taosArraySearchIdx(chArray, &childId, compareInt32Val, TD_EQ);
        if (index != -1) {
          qDebug("===stream===try push delete window:%" PRId64 ",groupId:%" PRId64 ",chId:%d ,continue", win.skey,
                 winGpId, childId);
          getNextTimeWindow(pInterval, &win, TSDB_ORDER_ASC);
          continue;
        }
      }
      doDeleteWindow(pOperator, win.skey, winGpId);
      if (pUpWins) {
        void* tmp = taosArrayPush(pUpWins, &winRes);
        if (!tmp) {
          code = TSDB_CODE_OUT_OF_MEMORY;
          QUERY_CHECK_CODE(code, lino, _end);
        }
      }
      if (pUpdatedMap) {
        int32_t tmpRes = tSimpleHashRemove(pUpdatedMap, &winRes, sizeof(SWinKey));
        qTrace("%s at line %d res:%d", __func__, __LINE__, tmpRes);
      }
      getNextTimeWindow(pInterval, &win, TSDB_ORDER_ASC);
    } while (win.ekey <= endTsCols[i]);
  }
_end:
  if (code != TSDB_CODE_SUCCESS) {
    qError("%s failed at line %d since %s. task:%s", __func__, lino, tstrerror(code), GET_TASKID(pTaskInfo));
  }
  return code;
}

static int32_t getAllIntervalWindow(SSHashObj* pHashMap, SSHashObj* resWins) {
  void*   pIte = NULL;
  int32_t iter = 0;
  while ((pIte = tSimpleHashIterate(pHashMap, pIte, &iter)) != NULL) {
    SWinKey*     pKey = tSimpleHashGetKey(pIte, NULL);
    uint64_t     groupId = pKey->groupId;
    TSKEY        ts = pKey->ts;
    SRowBuffPos* pPos = *(SRowBuffPos**)pIte;
    if (!pPos->beUpdated) {
      continue;
    }
    pPos->beUpdated = false;
    int32_t code = saveWinResultInfo(ts, groupId, pPos, resWins);
    if (code != TSDB_CODE_SUCCESS) {
      return code;
    }
  }
  return TSDB_CODE_SUCCESS;
}

static int32_t closeStreamIntervalWindow(SSHashObj* pHashMap, STimeWindowAggSupp* pTwSup, SInterval* pInterval,
                                         SHashObj* pPullDataMap, SSHashObj* closeWins, SArray* pDelWins,
                                         SOperatorInfo* pOperator) {
  qDebug("===stream===close interval window");
  int32_t                      code = TSDB_CODE_SUCCESS;
  int32_t                      lino = 0;
  void*                        pIte = NULL;
  int32_t                      iter = 0;
  SStreamIntervalOperatorInfo* pInfo = pOperator->info;
  SExecTaskInfo*               pTaskInfo = pOperator->pTaskInfo;
  int32_t                      delSize = taosArrayGetSize(pDelWins);
  while ((pIte = tSimpleHashIterate(pHashMap, pIte, &iter)) != NULL) {
    void*    key = tSimpleHashGetKey(pIte, NULL);
    SWinKey* pWinKey = (SWinKey*)key;
    if (delSize > 0) {
      int32_t index = binarySearchCom(pDelWins, delSize, pWinKey, TSDB_ORDER_DESC, compareWinKey);
      if (index >= 0 && 0 == compareWinKey(pWinKey, pDelWins, index)) {
        taosArrayRemove(pDelWins, index);
        delSize = taosArrayGetSize(pDelWins);
      }
    }

    void*       chIds = taosHashGet(pPullDataMap, pWinKey, sizeof(SWinKey));
    STimeWindow win = {
        .skey = pWinKey->ts,
        .ekey = taosTimeAdd(win.skey, pInterval->interval, pInterval->intervalUnit, pInterval->precision) - 1,
    };
    if (isCloseWindow(&win, pTwSup)) {
      if (chIds && pPullDataMap) {
        SArray* chAy = *(SArray**)chIds;
        int32_t size = taosArrayGetSize(chAy);
        qDebug("===stream===window %" PRId64 " wait child size:%d", pWinKey->ts, size);
        for (int32_t i = 0; i < size; i++) {
          qDebug("===stream===window %" PRId64 " wait child id:%d", pWinKey->ts, *(int32_t*)taosArrayGet(chAy, i));
        }
        continue;
      } else if (pPullDataMap) {
        qDebug("===stream===close window %" PRId64, pWinKey->ts);
      }

      if (pTwSup->calTrigger == STREAM_TRIGGER_WINDOW_CLOSE) {
        code = saveWinResult(pWinKey, *(SRowBuffPos**)pIte, closeWins);
        QUERY_CHECK_CODE(code, lino, _end);
      }
      int32_t tmpRes = tSimpleHashIterateRemove(pHashMap, pWinKey, sizeof(SWinKey), &pIte, &iter);
      qTrace("%s at line %d res:%d", __func__, __LINE__, tmpRes);
    }
  }

_end:
  if (code != TSDB_CODE_SUCCESS) {
    qError("%s failed at line %d since %s. task:%s", __func__, lino, tstrerror(code), GET_TASKID(pTaskInfo));
  }
  return code;
}

STimeWindow getFinalTimeWindow(int64_t ts, SInterval* pInterval) {
  STimeWindow w = {.skey = ts, .ekey = INT64_MAX};
  w.ekey = taosTimeAdd(w.skey, pInterval->interval, pInterval->intervalUnit, pInterval->precision) - 1;
  return w;
}

static void doBuildDeleteResult(SStreamIntervalOperatorInfo* pInfo, SArray* pWins, int32_t* index,
                                SSDataBlock* pBlock) {
  doBuildDeleteResultImpl(&pInfo->stateStore, pInfo->pState, pWins, index, pBlock);
}

void doBuildDeleteResultImpl(SStateStore* pAPI, SStreamState* pState, SArray* pWins, int32_t* index,
                             SSDataBlock* pBlock) {
  int32_t code = TSDB_CODE_SUCCESS;
  int32_t lino = 0;
  blockDataCleanup(pBlock);
  int32_t size = taosArrayGetSize(pWins);
  if (*index == size) {
    *index = 0;
    taosArrayClear(pWins);
    goto _end;
  }
  code = blockDataEnsureCapacity(pBlock, size - *index);
  QUERY_CHECK_CODE(code, lino, _end);

  uint64_t uid = 0;
  for (int32_t i = *index; i < size; i++) {
    SWinKey* pWin = taosArrayGet(pWins, i);
    void*    tbname = NULL;
    int32_t  winCode = TSDB_CODE_SUCCESS;
    code = pAPI->streamStateGetParName(pState, pWin->groupId, &tbname, false, &winCode);
    QUERY_CHECK_CODE(code, lino, _end);

    if (winCode != TSDB_CODE_SUCCESS) {
      code = appendDataToSpecialBlock(pBlock, &pWin->ts, &pWin->ts, &uid, &pWin->groupId, NULL);
      QUERY_CHECK_CODE(code, lino, _end);
    } else {
      QUERY_CHECK_CONDITION((tbname), code, lino, _end, TSDB_CODE_QRY_EXECUTOR_INTERNAL_ERROR);
      char parTbName[VARSTR_HEADER_SIZE + TSDB_TABLE_NAME_LEN];
      STR_WITH_MAXSIZE_TO_VARSTR(parTbName, tbname, sizeof(parTbName));
      code = appendDataToSpecialBlock(pBlock, &pWin->ts, &pWin->ts, &uid, &pWin->groupId, parTbName);
      QUERY_CHECK_CODE(code, lino, _end);
    }
    pAPI->streamStateFreeVal(tbname);
    (*index)++;
  }

_end:
  if (code != TSDB_CODE_SUCCESS) {
    qError("%s failed at line %d since %s", __func__, lino, tstrerror(code));
  }
}

void destroyFlusedPos(void* pRes) {
  SRowBuffPos* pPos = (SRowBuffPos*)pRes;
  if (!pPos->needFree && !pPos->pRowBuff) {
    taosMemoryFreeClear(pPos->pKey);
    taosMemoryFree(pPos);
  }
}

void destroyFlusedppPos(void* ppRes) {
  void *pRes = *(void **)ppRes;
  destroyFlusedPos(pRes);
}

void clearGroupResInfo(SGroupResInfo* pGroupResInfo) {
  if (pGroupResInfo->freeItem) {
    int32_t size = taosArrayGetSize(pGroupResInfo->pRows);
    for (int32_t i = pGroupResInfo->index; i < size; i++) {
      void* pPos = taosArrayGetP(pGroupResInfo->pRows, i);
      destroyFlusedPos(pPos);
    }
    pGroupResInfo->freeItem = false;
  }
  taosArrayDestroy(pGroupResInfo->pRows);
  pGroupResInfo->pRows = NULL;
  pGroupResInfo->index = 0;
}

void destroyStreamFinalIntervalOperatorInfo(void* param) {
  if (param == NULL) {
    return;
  }
  SStreamIntervalOperatorInfo* pInfo = (SStreamIntervalOperatorInfo*)param;
  cleanupBasicInfo(&pInfo->binfo);
  cleanupAggSup(&pInfo->aggSup);
  clearGroupResInfo(&pInfo->groupResInfo);
  taosArrayDestroyP(pInfo->pUpdated, destroyFlusedPos);
  pInfo->pUpdated = NULL;

  // it should be empty.
  void* pIte = NULL;
  while ((pIte = taosHashIterate(pInfo->pPullDataMap, pIte)) != NULL) {
    taosArrayDestroy(*(void**)pIte);
  }
  taosHashCleanup(pInfo->pPullDataMap);
  taosHashCleanup(pInfo->pFinalPullDataMap);
  taosArrayDestroy(pInfo->pPullWins);
  blockDataDestroy(pInfo->pPullDataRes);
  taosArrayDestroy(pInfo->pDelWins);
  blockDataDestroy(pInfo->pDelRes);
  blockDataDestroy(pInfo->pMidRetriveRes);
  blockDataDestroy(pInfo->pMidPulloverRes);
  if (pInfo->stateStore.streamFileStateDestroy != NULL) {
    pInfo->stateStore.streamFileStateDestroy(pInfo->pState->pFileState);
  }
  taosArrayDestroy(pInfo->pMidPullDatas);

  if (pInfo->pState !=NULL && pInfo->pState->dump == 1) {
    taosMemoryFreeClear(pInfo->pState->pTdbState->pOwner);
    taosMemoryFreeClear(pInfo->pState->pTdbState);
  }
  taosMemoryFreeClear(pInfo->pState);

  nodesDestroyNode((SNode*)pInfo->pPhyNode);
  colDataDestroy(&pInfo->twAggSup.timeWindowData);
  cleanupExprSupp(&pInfo->scalarSupp);
  tSimpleHashCleanup(pInfo->pUpdatedMap);
  pInfo->pUpdatedMap = NULL;
  tSimpleHashCleanup(pInfo->pDeletedMap);

  blockDataDestroy(pInfo->pCheckpointRes);

  taosMemoryFreeClear(param);
}

#ifdef BUILD_NO_CALL
static bool allInvertible(SqlFunctionCtx* pFCtx, int32_t numOfCols) {
  for (int32_t i = 0; i < numOfCols; i++) {
    if (fmIsUserDefinedFunc(pFCtx[i].functionId) || !fmIsInvertible(pFCtx[i].functionId)) {
      return false;
    }
  }
  return true;
}
#endif

void reloadFromDownStream(SOperatorInfo* downstream, SStreamIntervalOperatorInfo* pInfo) {
  SStateStore* pAPI = &downstream->pTaskInfo->storageAPI.stateStore;

  if (downstream->operatorType != QUERY_NODE_PHYSICAL_PLAN_STREAM_SCAN) {
    reloadFromDownStream(downstream->pDownstream[0], pInfo);
    return;
  }

  SStreamScanInfo* pScanInfo = downstream->info;
  pInfo->pUpdateInfo = pScanInfo->pUpdateInfo;
}

int32_t initIntervalDownStream(SOperatorInfo* downstream, uint16_t type, SStreamIntervalOperatorInfo* pInfo) {
  int32_t        code = TSDB_CODE_SUCCESS;
  int32_t        lino = 0;
  SStateStore*   pAPI = &downstream->pTaskInfo->storageAPI.stateStore;
  SExecTaskInfo* pTaskInfo = downstream->pTaskInfo;

  if (downstream->operatorType != QUERY_NODE_PHYSICAL_PLAN_STREAM_SCAN) {
    return initIntervalDownStream(downstream->pDownstream[0], type, pInfo);
  }

  SStreamScanInfo* pScanInfo = downstream->info;
  pScanInfo->windowSup.parentType = type;
  pScanInfo->windowSup.pIntervalAggSup = &pInfo->aggSup;
  if (!pScanInfo->pUpdateInfo) {
    code = pAPI->updateInfoInitP(&pInfo->interval, pInfo->twAggSup.waterMark, pScanInfo->igCheckUpdate,
                                 pScanInfo->pkColType, pScanInfo->pkColLen, &pScanInfo->pUpdateInfo);
    QUERY_CHECK_CODE(code, lino, _end);
  }

  pScanInfo->interval = pInfo->interval;
  pScanInfo->twAggSup = pInfo->twAggSup;
  pScanInfo->pState = pInfo->pState;
  pInfo->pUpdateInfo = pScanInfo->pUpdateInfo;
  pInfo->basic.primaryPkIndex = pScanInfo->primaryKeyIndex;

_end:
  if (code != TSDB_CODE_SUCCESS) {
    qError("%s failed at line %d since %s. task:%s", __func__, lino, tstrerror(code), GET_TASKID(pTaskInfo));
  }
  return code;
}

int32_t compactFunctions(SqlFunctionCtx* pDestCtx, SqlFunctionCtx* pSourceCtx, int32_t numOfOutput,
                         SExecTaskInfo* pTaskInfo, SColumnInfoData* pTimeWindowData) {
  int32_t code = TSDB_CODE_SUCCESS;
  int32_t lino = 0;
  for (int32_t k = 0; k < numOfOutput; ++k) {
    if (fmIsWindowPseudoColumnFunc(pDestCtx[k].functionId)) {
      if (!pTimeWindowData) {
        continue;
      }

      SResultRowEntryInfo* pEntryInfo = GET_RES_INFO(&pDestCtx[k]);
      char*                p = GET_ROWCELL_INTERBUF(pEntryInfo);
      SColumnInfoData      idata = {0};
      idata.info.type = TSDB_DATA_TYPE_BIGINT;
      idata.info.bytes = tDataTypes[TSDB_DATA_TYPE_BIGINT].bytes;
      idata.pData = p;

      SScalarParam out = {.columnData = &idata};
      SScalarParam tw = {.numOfRows = 5, .columnData = pTimeWindowData};
      code = pDestCtx[k].sfp.process(&tw, 1, &out);
      QUERY_CHECK_CODE(code, lino, _end);

      pEntryInfo->numOfRes = 1;
    } else if (functionNeedToExecute(&pDestCtx[k]) && pDestCtx[k].fpSet.combine != NULL) {
      code = pDestCtx[k].fpSet.combine(&pDestCtx[k], &pSourceCtx[k]);
      QUERY_CHECK_CODE(code, lino, _end);
    } else if (pDestCtx[k].fpSet.combine == NULL) {
      char* funName = fmGetFuncName(pDestCtx[k].functionId);
      qError("%s error, combine funcion for %s is not implemented", GET_TASKID(pTaskInfo), funName);
      taosMemoryFreeClear(funName);
      code = TSDB_CODE_FAILED;
      QUERY_CHECK_CODE(code, lino, _end);
    }
  }

_end:
  if (code != TSDB_CODE_SUCCESS) {
    qError("%s failed at line %d since %s. task:%s", __func__, lino, tstrerror(code), GET_TASKID(pTaskInfo));
  }
  return code;
}

bool hasIntervalWindow(void* pState, SWinKey* pKey, SStateStore* pStore) {
  return pStore->streamStateCheck(pState, pKey);
}

int32_t setIntervalOutputBuf(void* pState, STimeWindow* win, SRowBuffPos** pResult, int64_t groupId,
                             SqlFunctionCtx* pCtx, int32_t numOfOutput, int32_t* rowEntryInfoOffset,
                             SAggSupporter* pAggSup, SStateStore* pStore, int32_t* pWinCode) {
  int32_t code = TSDB_CODE_SUCCESS;
  int32_t lino = 0;
  SWinKey key = {.ts = win->skey, .groupId = groupId};
  char*   value = NULL;
  int32_t size = pAggSup->resultRowSize;

  code = pStore->streamStateAddIfNotExist(pState, &key, (void**)&value, &size, pWinCode);
  QUERY_CHECK_CODE(code, lino, _end);

  *pResult = (SRowBuffPos*)value;
  SResultRow* res = (SResultRow*)((*pResult)->pRowBuff);

  // set time window for current result
  res->win = (*win);
  code = setResultRowInitCtx(res, pCtx, numOfOutput, rowEntryInfoOffset);
  QUERY_CHECK_CODE(code, lino, _end);

_end:
  if (code != TSDB_CODE_SUCCESS) {
    qError("%s failed at line %d since %s", __func__, lino, tstrerror(code));
  }
  return code;
}

bool isDeletedStreamWindow(STimeWindow* pWin, uint64_t groupId, void* pState, STimeWindowAggSupp* pTwSup,
                           SStateStore* pStore) {
  if (pTwSup->maxTs != INT64_MIN && pWin->ekey < pTwSup->maxTs - pTwSup->deleteMark) {
    SWinKey key = {.ts = pWin->skey, .groupId = groupId};
    if (!hasIntervalWindow(pState, &key, pStore)) {
      return true;
    }
    return false;
  }
  return false;
}

int32_t getNexWindowPos(SInterval* pInterval, SDataBlockInfo* pBlockInfo, TSKEY* tsCols, int32_t startPos, TSKEY eKey,
                        STimeWindow* pNextWin) {
  int32_t forwardRows =
      getNumOfRowsInTimeWindow(pBlockInfo, tsCols, startPos, eKey, binarySearchForKey, NULL, TSDB_ORDER_ASC);
  int32_t prevEndPos = forwardRows - 1 + startPos;
  return getNextQualifiedWindow(pInterval, pNextWin, pBlockInfo, tsCols, prevEndPos, TSDB_ORDER_ASC);
}

int32_t addPullWindow(SHashObj* pMap, SWinKey* pWinRes, int32_t size) {
  int32_t code = TSDB_CODE_SUCCESS;
  int32_t lino = 0;
  SArray* childIds = taosArrayInit(8, sizeof(int32_t));
  QUERY_CHECK_NULL(childIds, code, lino, _end, terrno);
  for (int32_t i = 0; i < size; i++) {
    void* tmp = taosArrayPush(childIds, &i);
    if (!tmp) {
      code = TSDB_CODE_OUT_OF_MEMORY;
      QUERY_CHECK_CODE(code, lino, _end);
    }
  }
  code = taosHashPut(pMap, pWinRes, sizeof(SWinKey), &childIds, sizeof(void*));
  QUERY_CHECK_CODE(code, lino, _end);
_end:
  if (code != TSDB_CODE_SUCCESS) {
    qError("%s failed at line %d since %s", __func__, lino, tstrerror(code));
  }
  return code;
}

static void clearStreamIntervalOperator(SStreamIntervalOperatorInfo* pInfo) {
  tSimpleHashClear(pInfo->aggSup.pResultRowHashTable);
  clearDiskbasedBuf(pInfo->aggSup.pResultBuf);
  initResultRowInfo(&pInfo->binfo.resultRowInfo);
  pInfo->aggSup.currentPageId = -1;
  pInfo->stateStore.streamStateClear(pInfo->pState);
}

static void clearSpecialDataBlock(SSDataBlock* pBlock) {
  if (pBlock->info.rows <= 0) {
    return;
  }
  blockDataCleanup(pBlock);
}

static void doBuildPullDataBlock(SArray* array, int32_t* pIndex, SSDataBlock* pBlock) {
  int32_t code = TSDB_CODE_SUCCESS;
  int32_t lino = 0;
  clearSpecialDataBlock(pBlock);
  int32_t size = taosArrayGetSize(array);
  if (size - (*pIndex) == 0) {
    goto _end;
  }
  code = blockDataEnsureCapacity(pBlock, size - (*pIndex));
  QUERY_CHECK_CODE(code, lino, _end);

  SColumnInfoData* pStartTs = (SColumnInfoData*)taosArrayGet(pBlock->pDataBlock, START_TS_COLUMN_INDEX);
  SColumnInfoData* pEndTs = (SColumnInfoData*)taosArrayGet(pBlock->pDataBlock, END_TS_COLUMN_INDEX);
  SColumnInfoData* pGroupId = (SColumnInfoData*)taosArrayGet(pBlock->pDataBlock, GROUPID_COLUMN_INDEX);
  SColumnInfoData* pCalStartTs = (SColumnInfoData*)taosArrayGet(pBlock->pDataBlock, CALCULATE_START_TS_COLUMN_INDEX);
  SColumnInfoData* pCalEndTs = (SColumnInfoData*)taosArrayGet(pBlock->pDataBlock, CALCULATE_END_TS_COLUMN_INDEX);
  for (; (*pIndex) < size; (*pIndex)++) {
    SPullWindowInfo* pWin = taosArrayGet(array, (*pIndex));
    code = colDataSetVal(pStartTs, pBlock->info.rows, (const char*)&pWin->window.skey, false);
    QUERY_CHECK_CODE(code, lino, _end);

    code = colDataSetVal(pEndTs, pBlock->info.rows, (const char*)&pWin->window.ekey, false);
    QUERY_CHECK_CODE(code, lino, _end);

    code = colDataSetVal(pGroupId, pBlock->info.rows, (const char*)&pWin->groupId, false);
    QUERY_CHECK_CODE(code, lino, _end);

    code = colDataSetVal(pCalStartTs, pBlock->info.rows, (const char*)&pWin->calWin.skey, false);
    QUERY_CHECK_CODE(code, lino, _end);

    code = colDataSetVal(pCalEndTs, pBlock->info.rows, (const char*)&pWin->calWin.ekey, false);
    QUERY_CHECK_CODE(code, lino, _end);

    pBlock->info.rows++;
  }
  if ((*pIndex) == size) {
    *pIndex = 0;
    taosArrayClear(array);
  }
  code = blockDataUpdateTsWindow(pBlock, 0);
  QUERY_CHECK_CODE(code, lino, _end);

_end:
  if (code != TSDB_CODE_SUCCESS) {
    qError("%s failed at line %d since %s", __func__, lino, tstrerror(code));
  }
}

static int32_t processPullOver(SSDataBlock* pBlock, SHashObj* pMap, SHashObj* pFinalMap, SInterval* pInterval,
                               SArray* pPullWins, int32_t numOfCh, SOperatorInfo* pOperator, bool* pBeOver) {
  int32_t                      code = TSDB_CODE_SUCCESS;
  int32_t                      lino = 0;
  SStreamIntervalOperatorInfo* pInfo = pOperator->info;
  SColumnInfoData*             pStartCol = taosArrayGet(pBlock->pDataBlock, CALCULATE_START_TS_COLUMN_INDEX);
  TSKEY*                       tsData = (TSKEY*)pStartCol->pData;
  SColumnInfoData*             pEndCol = taosArrayGet(pBlock->pDataBlock, CALCULATE_END_TS_COLUMN_INDEX);
  TSKEY*                       tsEndData = (TSKEY*)pEndCol->pData;
  SColumnInfoData*             pGroupCol = taosArrayGet(pBlock->pDataBlock, GROUPID_COLUMN_INDEX);
  uint64_t*                    groupIdData = (uint64_t*)pGroupCol->pData;
  int32_t                      chId = getChildIndex(pBlock);
  bool                         res = false;
  for (int32_t i = 0; i < pBlock->info.rows; i++) {
    TSKEY winTs = tsData[i];
    while (winTs <= tsEndData[i]) {
      SWinKey winRes = {.ts = winTs, .groupId = groupIdData[i]};
      void*   chIds = taosHashGet(pMap, &winRes, sizeof(SWinKey));
      if (chIds) {
        SArray* chArray = *(SArray**)chIds;
        int32_t index = taosArraySearchIdx(chArray, &chId, compareInt32Val, TD_EQ);
        if (index != -1) {
          qDebug("===stream===retrive window %" PRId64 " delete child id %d", winRes.ts, chId);
          taosArrayRemove(chArray, index);
          if (taosArrayGetSize(chArray) == 0) {
            // pull data is over
            taosArrayDestroy(chArray);
            int32_t tmpRes = taosHashRemove(pMap, &winRes, sizeof(SWinKey));
            qTrace("%s at line %d res:%d", __func__, __LINE__, tmpRes);
            res = true;
            qDebug("===stream===retrive pull data over.window %" PRId64, winRes.ts);

            void* pFinalCh = taosHashGet(pFinalMap, &winRes, sizeof(SWinKey));
            if (pFinalCh) {
              int32_t tmpRes = taosHashRemove(pFinalMap, &winRes, sizeof(SWinKey));
              qTrace("%s at line %d res:%d", __func__, __LINE__, tmpRes);
              doDeleteWindow(pOperator, winRes.ts, winRes.groupId);
              STimeWindow     nextWin = getFinalTimeWindow(winRes.ts, pInterval);
              SPullWindowInfo pull = {.window = nextWin,
                                      .groupId = winRes.groupId,
                                      .calWin.skey = nextWin.skey,
                                      .calWin.ekey = nextWin.skey};
              // add pull data request
              qDebug("===stream===prepare final retrive for delete window:%" PRId64 ",groupId:%" PRId64 ", size:%d",
                     winRes.ts, winRes.groupId, numOfCh);
              if (IS_MID_INTERVAL_OP(pOperator)) {
                SStreamIntervalOperatorInfo* pInfo = (SStreamIntervalOperatorInfo*)pOperator->info;

                void* tmp = taosArrayPush(pInfo->pMidPullDatas, &winRes);
                if (!tmp) {
                  code = TSDB_CODE_OUT_OF_MEMORY;
                  QUERY_CHECK_CODE(code, lino, _end);
                }
              } else if (savePullWindow(&pull, pPullWins) == TSDB_CODE_SUCCESS) {
                void* tmp = taosArrayPush(pInfo->pDelWins, &winRes);
                if (!tmp) {
                  code = TSDB_CODE_OUT_OF_MEMORY;
                  QUERY_CHECK_CODE(code, lino, _end);
                }

                code = addPullWindow(pMap, &winRes, numOfCh);
                QUERY_CHECK_CODE(code, lino, _end);

                if (pInfo->destHasPrimaryKey) {
                  code = tSimpleHashPut(pInfo->pDeletedMap, &winRes, sizeof(SWinKey), NULL, 0);
                  QUERY_CHECK_CODE(code, lino, _end);
                }
                qDebug("===stream===prepare final retrive for delete %" PRId64 ", size:%d", winRes.ts, numOfCh);
              }
            }
          }
        }
      }
      winTs = taosTimeAdd(winTs, pInterval->sliding, pInterval->slidingUnit, pInterval->precision);
    }
  }
  if (pBeOver) {
    *pBeOver = res;
  }

_end:
  if (code != TSDB_CODE_SUCCESS) {
    qError("%s failed at line %d since %s", __func__, lino, tstrerror(code));
  }
  return code;
}

static int32_t addRetriveWindow(SArray* wins, SStreamIntervalOperatorInfo* pInfo, int32_t childId) {
  int32_t code = TSDB_CODE_SUCCESS;
  int32_t lino = 0;
  int32_t size = taosArrayGetSize(wins);
  for (int32_t i = 0; i < size; i++) {
    SWinKey*    winKey = taosArrayGet(wins, i);
    STimeWindow nextWin = getFinalTimeWindow(winKey->ts, &pInfo->interval);
    void*       chIds = taosHashGet(pInfo->pPullDataMap, winKey, sizeof(SWinKey));
    if (!chIds) {
      SPullWindowInfo pull = {
          .window = nextWin, .groupId = winKey->groupId, .calWin.skey = nextWin.skey, .calWin.ekey = nextWin.skey};
      // add pull data request
      if (savePullWindow(&pull, pInfo->pPullWins) == TSDB_CODE_SUCCESS) {
        code = addPullWindow(pInfo->pPullDataMap, winKey, pInfo->numOfChild);
        QUERY_CHECK_CODE(code, lino, _end);

        if (pInfo->destHasPrimaryKey) {
          code = tSimpleHashPut(pInfo->pDeletedMap, winKey, sizeof(SWinKey), NULL, 0);
          QUERY_CHECK_CODE(code, lino, _end);
        }
        qDebug("===stream===prepare retrive for delete %" PRId64 ", size:%d", winKey->ts, pInfo->numOfChild);
      }
    } else {
      SArray* chArray = *(void**)chIds;
      int32_t index = taosArraySearchIdx(chArray, &childId, compareInt32Val, TD_EQ);
      qDebug("===stream===check final retrive %" PRId64 ",chid:%d", winKey->ts, index);
      if (index == -1) {
        qDebug("===stream===add final retrive %" PRId64, winKey->ts);
        code = taosHashPut(pInfo->pFinalPullDataMap, winKey, sizeof(SWinKey), NULL, 0);
        QUERY_CHECK_CODE(code, lino, _end);
      }
    }
  }

_end:
  if (code != TSDB_CODE_SUCCESS) {
    qError("%s failed at line %d since %s", __func__, lino, tstrerror(code));
  }
  return code;
}

static void clearFunctionContext(SExprSupp* pSup) {
  for (int32_t i = 0; i < pSup->numOfExprs; i++) {
    pSup->pCtx[i].saveHandle.currentPage = -1;
  }
}

int32_t getOutputBuf(void* pState, SRowBuffPos* pPos, SResultRow** pResult, SStateStore* pStore) {
  return pStore->streamStateGetByPos(pState, pPos, (void**)pResult);
}

void buildDataBlockFromGroupRes(SOperatorInfo* pOperator, void* pState, SSDataBlock* pBlock, SExprSupp* pSup,
                                SGroupResInfo* pGroupResInfo) {
  int32_t         code = TSDB_CODE_SUCCESS;
  int32_t         lino = 0;
  SExecTaskInfo*  pTaskInfo = pOperator->pTaskInfo;
  SStorageAPI*    pAPI = &pOperator->pTaskInfo->storageAPI;
  SExprInfo*      pExprInfo = pSup->pExprInfo;
  int32_t         numOfExprs = pSup->numOfExprs;
  int32_t*        rowEntryOffset = pSup->rowEntryInfoOffset;
  SqlFunctionCtx* pCtx = pSup->pCtx;

  int32_t numOfRows = getNumOfTotalRes(pGroupResInfo);

  for (int32_t i = pGroupResInfo->index; i < numOfRows; i += 1) {
    SRowBuffPos* pPos = *(SRowBuffPos**)taosArrayGet(pGroupResInfo->pRows, i);
    SResultRow*  pRow = NULL;
    code = getOutputBuf(pState, pPos, &pRow, &pAPI->stateStore);
    QUERY_CHECK_CODE(code, lino, _end);
    uint64_t groupId = ((SWinKey*)pPos->pKey)->groupId;
    doUpdateNumOfRows(pCtx, pRow, numOfExprs, rowEntryOffset);
    // no results, continue to check the next one
    if (pRow->numOfRows == 0) {
      pGroupResInfo->index += 1;
      continue;
    }
    if (pBlock->info.id.groupId == 0) {
      pBlock->info.id.groupId = groupId;
      void*   tbname = NULL;
      int32_t winCode = TSDB_CODE_SUCCESS;
      code = pAPI->stateStore.streamStateGetParName(pTaskInfo->streamInfo.pState, pBlock->info.id.groupId, &tbname,
                                                    false, &winCode);
      QUERY_CHECK_CODE(code, lino, _end);
      if (winCode != TSDB_CODE_SUCCESS) {
        pBlock->info.parTbName[0] = 0;
      } else {
        memcpy(pBlock->info.parTbName, tbname, TSDB_TABLE_NAME_LEN);
      }
      pAPI->stateStore.streamStateFreeVal(tbname);
    } else {
      // current value belongs to different group, it can't be packed into one datablock
      if (pBlock->info.id.groupId != groupId) {
        break;
      }
    }

    if (pBlock->info.rows + pRow->numOfRows > pBlock->info.capacity) {
      break;
    }
    pGroupResInfo->index += 1;

    for (int32_t j = 0; j < numOfExprs; ++j) {
      int32_t slotId = pExprInfo[j].base.resSchema.slotId;

      pCtx[j].resultInfo = getResultEntryInfo(pRow, j, rowEntryOffset);

      if (pCtx[j].fpSet.finalize) {
        int32_t tmpRes = pCtx[j].fpSet.finalize(&pCtx[j], pBlock);
        if (TAOS_FAILED(tmpRes)) {
          qError("%s build result data block error, code %s", GET_TASKID(pTaskInfo), tstrerror(tmpRes));
          QUERY_CHECK_CODE(code, lino, _end);
        }
      } else if (strcmp(pCtx[j].pExpr->pExpr->_function.functionName, "_select_value") == 0) {
        // do nothing, todo refactor
      } else {
        // expand the result into multiple rows. E.g., _wstart, top(k, 20)
        // the _wstart needs to copy to 20 following rows, since the results of top-k expands to 20 different rows.
        SColumnInfoData* pColInfoData = taosArrayGet(pBlock->pDataBlock, slotId);
        char*            in = GET_ROWCELL_INTERBUF(pCtx[j].resultInfo);
        for (int32_t k = 0; k < pRow->numOfRows; ++k) {
          code = colDataSetVal(pColInfoData, pBlock->info.rows + k, in, pCtx[j].resultInfo->isNullRes);
          QUERY_CHECK_CODE(code, lino, _end);
        }
      }
    }

    pBlock->info.rows += pRow->numOfRows;
  }

  pBlock->info.dataLoad = 1;
  code = blockDataUpdateTsWindow(pBlock, 0);
  QUERY_CHECK_CODE(code, lino, _end);

_end:
  if (code != TSDB_CODE_SUCCESS) {
    qError("%s failed at line %d since %s. task:%s", __func__, lino, tstrerror(code), GET_TASKID(pTaskInfo));
  }
}

void doBuildStreamIntervalResult(SOperatorInfo* pOperator, void* pState, SSDataBlock* pBlock,
                                 SGroupResInfo* pGroupResInfo) {
  SExecTaskInfo* pTaskInfo = pOperator->pTaskInfo;
  // set output datablock version
  pBlock->info.version = pTaskInfo->version;

  blockDataCleanup(pBlock);
  if (!hasRemainResults(pGroupResInfo)) {
    return;
  }

  // clear the existed group id
  pBlock->info.id.groupId = 0;
  buildDataBlockFromGroupRes(pOperator, pState, pBlock, &pOperator->exprSupp, pGroupResInfo);
}

static int32_t getNextQualifiedFinalWindow(SInterval* pInterval, STimeWindow* pNext, SDataBlockInfo* pDataBlockInfo,
                                           TSKEY* primaryKeys, int32_t prevPosition) {
  int32_t startPos = prevPosition + 1;
  if (startPos == pDataBlockInfo->rows) {
    startPos = -1;
  } else {
    *pNext = getFinalTimeWindow(primaryKeys[startPos], pInterval);
  }
  return startPos;
}

bool hasSrcPrimaryKeyCol(SSteamOpBasicInfo* pInfo) { return pInfo->primaryPkIndex != -1; }

static void doStreamIntervalAggImpl(SOperatorInfo* pOperator, SSDataBlock* pSDataBlock, uint64_t groupId,
                                    SSHashObj* pUpdatedMap, SSHashObj* pDeletedMap) {
  int32_t                      code = TSDB_CODE_SUCCESS;
  int32_t                      lino = 0;
  SStreamIntervalOperatorInfo* pInfo = (SStreamIntervalOperatorInfo*)pOperator->info;
  pInfo->dataVersion = TMAX(pInfo->dataVersion, pSDataBlock->info.version);

  SResultRowInfo* pResultRowInfo = &(pInfo->binfo.resultRowInfo);
  SExecTaskInfo*  pTaskInfo = pOperator->pTaskInfo;
  SExprSupp*      pSup = &pOperator->exprSupp;
  int32_t         numOfOutput = pSup->numOfExprs;
  int32_t         step = 1;
  TSKEY*          tsCols = NULL;
  SRowBuffPos*    pResPos = NULL;
  SResultRow*     pResult = NULL;
  int32_t         forwardRows = 0;
  int32_t         endRowId = pSDataBlock->info.rows - 1;

  SColumnInfoData* pColDataInfo = taosArrayGet(pSDataBlock->pDataBlock, pInfo->primaryTsIndex);
  tsCols = (int64_t*)pColDataInfo->pData;

  void*            pPkVal = NULL;
  int32_t          pkLen = 0;
  SColumnInfoData* pPkColDataInfo = NULL;
  if (hasSrcPrimaryKeyCol(&pInfo->basic)) {
    pPkColDataInfo = taosArrayGet(pSDataBlock->pDataBlock, pInfo->basic.primaryPkIndex);
  }

  if (pSDataBlock->info.window.skey != tsCols[0] || pSDataBlock->info.window.ekey != tsCols[endRowId]) {
    qError("table uid %" PRIu64 " data block timestamp range may not be calculated! minKey %" PRId64 ",maxKey %" PRId64,
           pSDataBlock->info.id.uid, pSDataBlock->info.window.skey, pSDataBlock->info.window.ekey);
    code = blockDataUpdateTsWindow(pSDataBlock, pInfo->primaryTsIndex);
    QUERY_CHECK_CODE(code, lino, _end);

    // timestamp of the data is incorrect
    if (pSDataBlock->info.window.skey <= 0 || pSDataBlock->info.window.ekey <= 0) {
      qError("table uid %" PRIu64 " data block timestamp is out of range! minKey %" PRId64 ",maxKey %" PRId64,
             pSDataBlock->info.id.uid, pSDataBlock->info.window.skey, pSDataBlock->info.window.ekey);
    }
  }

  int32_t     startPos = 0;
  TSKEY       ts = getStartTsKey(&pSDataBlock->info.window, tsCols);
  STimeWindow nextWin = {0};
  if (IS_FINAL_INTERVAL_OP(pOperator)) {
    nextWin = getFinalTimeWindow(ts, &pInfo->interval);
  } else {
    nextWin = getActiveTimeWindow(pInfo->aggSup.pResultBuf, pResultRowInfo, ts, &pInfo->interval, TSDB_ORDER_ASC);
  }
  while (1) {
    bool isClosed = isCloseWindow(&nextWin, &pInfo->twAggSup);
    if (hasSrcPrimaryKeyCol(&pInfo->basic) && !IS_FINAL_INTERVAL_OP(pOperator) && pInfo->ignoreExpiredData &&
        pSDataBlock->info.type != STREAM_PULL_DATA) {
      pPkVal = colDataGetData(pPkColDataInfo, startPos);
      pkLen = colDataGetRowLength(pPkColDataInfo, startPos);
    }

    if ((!IS_FINAL_INTERVAL_OP(pOperator) && pInfo->ignoreExpiredData && pSDataBlock->info.type != STREAM_PULL_DATA &&
         checkExpiredData(&pInfo->stateStore, pInfo->pUpdateInfo, &pInfo->twAggSup, pSDataBlock->info.id.uid,
                          nextWin.ekey, pPkVal, pkLen)) ||
        !inSlidingWindow(&pInfo->interval, &nextWin, &pSDataBlock->info)) {
      startPos = getNexWindowPos(&pInfo->interval, &pSDataBlock->info, tsCols, startPos, nextWin.ekey, &nextWin);
      if (startPos < 0) {
        break;
      }
      qDebug("===stream===ignore expired data, window end ts:%" PRId64 ", maxts - wartermak:%" PRId64, nextWin.ekey,
             pInfo->twAggSup.maxTs - pInfo->twAggSup.waterMark);
      continue;
    }

    if (IS_FINAL_INTERVAL_OP(pOperator) && pInfo->numOfChild > 0) {
      bool    ignore = true;
      SWinKey winRes = {
          .ts = nextWin.skey,
          .groupId = groupId,
      };
      void* chIds = taosHashGet(pInfo->pPullDataMap, &winRes, sizeof(SWinKey));
      if (isDeletedStreamWindow(&nextWin, groupId, pInfo->pState, &pInfo->twAggSup, &pInfo->stateStore) && isClosed &&
          !chIds) {
        SPullWindowInfo pull = {
            .window = nextWin, .groupId = groupId, .calWin.skey = nextWin.skey, .calWin.ekey = nextWin.skey};
        // add pull data request
        if (savePullWindow(&pull, pInfo->pPullWins) == TSDB_CODE_SUCCESS) {
          code = addPullWindow(pInfo->pPullDataMap, &winRes, pInfo->numOfChild);
          QUERY_CHECK_CODE(code, lino, _end);

          if (pInfo->destHasPrimaryKey) {
            code = tSimpleHashPut(pInfo->pDeletedMap, &winRes, sizeof(SWinKey), NULL, 0);
            QUERY_CHECK_CODE(code, lino, _end);
          }
        }
      } else {
        int32_t index = -1;
        SArray* chArray = NULL;
        int32_t chId = 0;
        if (chIds) {
          chArray = *(void**)chIds;
          chId = getChildIndex(pSDataBlock);
          index = taosArraySearchIdx(chArray, &chId, compareInt32Val, TD_EQ);
        }
        if (index == -1 || pSDataBlock->info.type == STREAM_PULL_DATA) {
          ignore = false;
        }
      }

      if (ignore) {
        startPos = getNextQualifiedFinalWindow(&pInfo->interval, &nextWin, &pSDataBlock->info, tsCols, startPos);
        if (startPos < 0) {
          break;
        }
        continue;
      }
    }

    int32_t winCode = TSDB_CODE_SUCCESS;
    code = setIntervalOutputBuf(pInfo->pState, &nextWin, &pResPos, groupId, pSup->pCtx, numOfOutput,
                                pSup->rowEntryInfoOffset, &pInfo->aggSup, &pInfo->stateStore, &winCode);
    QUERY_CHECK_CODE(code, lino, _end);

    pResult = (SResultRow*)pResPos->pRowBuff;

    if (IS_FINAL_INTERVAL_OP(pOperator)) {
      forwardRows = 1;
    } else {
      forwardRows = getNumOfRowsInTimeWindow(&pSDataBlock->info, tsCols, startPos, nextWin.ekey, binarySearchForKey,
                                             NULL, TSDB_ORDER_ASC);
    }

    SWinKey key = {
        .ts = pResult->win.skey,
        .groupId = groupId,
    };

    if (pInfo->destHasPrimaryKey && winCode == TSDB_CODE_SUCCESS && IS_NORMAL_INTERVAL_OP(pOperator)) {
      code = tSimpleHashPut(pDeletedMap, &key, sizeof(SWinKey), NULL, 0);
      QUERY_CHECK_CODE(code, lino, _end);
    }

    if (pInfo->twAggSup.calTrigger == STREAM_TRIGGER_AT_ONCE && pUpdatedMap) {
      code = saveWinResult(&key, pResPos, pUpdatedMap);
      QUERY_CHECK_CODE(code, lino, _end);
    }

    if (pInfo->twAggSup.calTrigger == STREAM_TRIGGER_WINDOW_CLOSE) {
      pResPos->beUpdated = true;
      code = tSimpleHashPut(pInfo->aggSup.pResultRowHashTable, &key, sizeof(SWinKey), &pResPos, POINTER_BYTES);
      QUERY_CHECK_CODE(code, lino, _end);
    }

    updateTimeWindowInfo(&pInfo->twAggSup.timeWindowData, &nextWin, 1);
    applyAggFunctionOnPartialTuples(pTaskInfo, pSup->pCtx, &pInfo->twAggSup.timeWindowData, startPos, forwardRows,
                                    pSDataBlock->info.rows, numOfOutput);
    key.ts = nextWin.skey;

    if (pInfo->delKey.ts > key.ts) {
      pInfo->delKey = key;
    }
    int32_t prevEndPos = (forwardRows - 1) * step + startPos;
    if (IS_FINAL_INTERVAL_OP(pOperator)) {
      startPos = getNextQualifiedFinalWindow(&pInfo->interval, &nextWin, &pSDataBlock->info, tsCols, prevEndPos);
    } else {
      startPos =
          getNextQualifiedWindow(&pInfo->interval, &nextWin, &pSDataBlock->info, tsCols, prevEndPos, TSDB_ORDER_ASC);
    }
    if (startPos < 0) {
      break;
    }
  }
_end:
  if (code != TSDB_CODE_SUCCESS) {
    qError("%s failed at line %d since %s. task:%s", __func__, lino, tstrerror(code), GET_TASKID(pTaskInfo));
  }
}

int winPosCmprImpl(const void* pKey1, const void* pKey2) {
  SRowBuffPos* pos1 = *(SRowBuffPos**)pKey1;
  SRowBuffPos* pos2 = *(SRowBuffPos**)pKey2;
  SWinKey*     pWin1 = (SWinKey*)pos1->pKey;
  SWinKey*     pWin2 = (SWinKey*)pos2->pKey;

  if (pWin1->groupId > pWin2->groupId) {
    return 1;
  } else if (pWin1->groupId < pWin2->groupId) {
    return -1;
  }

  if (pWin1->ts > pWin2->ts) {
    return 1;
  } else if (pWin1->ts < pWin2->ts) {
    return -1;
  }

  return 0;
}

static void resetUnCloseWinInfo(SSHashObj* winMap) {
  void*   pIte = NULL;
  int32_t iter = 0;
  while ((pIte = tSimpleHashIterate(winMap, pIte, &iter)) != NULL) {
    SRowBuffPos* pPos = *(SRowBuffPos**)pIte;
    pPos->beUsed = true;
  }
}

int32_t encodeSWinKey(void** buf, SWinKey* key) {
  int32_t tlen = 0;
  tlen += taosEncodeFixedI64(buf, key->ts);
  tlen += taosEncodeFixedU64(buf, key->groupId);
  return tlen;
}

void* decodeSWinKey(void* buf, SWinKey* key) {
  buf = taosDecodeFixedI64(buf, &key->ts);
  buf = taosDecodeFixedU64(buf, &key->groupId);
  return buf;
}

int32_t encodeSTimeWindowAggSupp(void** buf, STimeWindowAggSupp* pTwAggSup) {
  int32_t tlen = 0;
  tlen += taosEncodeFixedI64(buf, pTwAggSup->minTs);
  tlen += taosEncodeFixedI64(buf, pTwAggSup->maxTs);
  return tlen;
}

void* decodeSTimeWindowAggSupp(void* buf, STimeWindowAggSupp* pTwAggSup) {
  buf = taosDecodeFixedI64(buf, &pTwAggSup->minTs);
  buf = taosDecodeFixedI64(buf, &pTwAggSup->maxTs);
  return buf;
}

int32_t encodeSTimeWindow(void** buf, STimeWindow* pWin) {
  int32_t tlen = 0;
  tlen += taosEncodeFixedI64(buf, pWin->skey);
  tlen += taosEncodeFixedI64(buf, pWin->ekey);
  return tlen;
}

void* decodeSTimeWindow(void* buf, STimeWindow* pWin) {
  buf = taosDecodeFixedI64(buf, &pWin->skey);
  buf = taosDecodeFixedI64(buf, &pWin->ekey);
  return buf;
}

int32_t encodeSPullWindowInfo(void** buf, SPullWindowInfo* pPullInfo) {
  int32_t tlen = 0;
  tlen += encodeSTimeWindow(buf, &pPullInfo->calWin);
  tlen += taosEncodeFixedU64(buf, pPullInfo->groupId);
  tlen += encodeSTimeWindow(buf, &pPullInfo->window);
  return tlen;
}

void* decodeSPullWindowInfo(void* buf, SPullWindowInfo* pPullInfo) {
  buf = decodeSTimeWindow(buf, &pPullInfo->calWin);
  buf = taosDecodeFixedU64(buf, &pPullInfo->groupId);
  buf = decodeSTimeWindow(buf, &pPullInfo->window);
  return buf;
}

int32_t encodeSPullWindowInfoArray(void** buf, SArray* pPullInfos) {
  int32_t tlen = 0;
  int32_t size = taosArrayGetSize(pPullInfos);
  tlen += taosEncodeFixedI32(buf, size);
  for (int32_t i = 0; i < size; i++) {
    void* pItem = taosArrayGet(pPullInfos, i);
    tlen += encodeSPullWindowInfo(buf, pItem);
  }
  return tlen;
}

int32_t decodeSPullWindowInfoArray(void* buf, SArray* pPullInfos, void** ppBuf) {
  int32_t code = TSDB_CODE_SUCCESS;
  int32_t lino = 0;
  int32_t size = 0;
  buf = taosDecodeFixedI32(buf, &size);
  for (int32_t i = 0; i < size; i++) {
    SPullWindowInfo item = {0};
    buf = decodeSPullWindowInfo(buf, &item);
    void* tmp = taosArrayPush(pPullInfos, &item);
    if (!tmp) {
      code = TSDB_CODE_OUT_OF_MEMORY;
      QUERY_CHECK_CODE(code, lino, _end);
    }
  }
  (*ppBuf) = buf;

_end:
  if (code != TSDB_CODE_SUCCESS) {
    qError("%s failed at line %d since %s", __func__, lino, tstrerror(code));
  }
  return code;
}

int32_t doStreamIntervalEncodeOpState(void** buf, int32_t len, SOperatorInfo* pOperator) {
  SStreamIntervalOperatorInfo* pInfo = pOperator->info;
  if (!pInfo) {
    return 0;
  }

  void* pData = (buf == NULL) ? NULL : *buf;

  // 1.pResultRowHashTable
  int32_t tlen = 0;
  int32_t mapSize = tSimpleHashGetSize(pInfo->aggSup.pResultRowHashTable);
  tlen += taosEncodeFixedI32(buf, mapSize);
  void*   pIte = NULL;
  size_t  keyLen = 0;
  int32_t iter = 0;
  while ((pIte = tSimpleHashIterate(pInfo->aggSup.pResultRowHashTable, pIte, &iter)) != NULL) {
    void* key = tSimpleHashGetKey(pIte, &keyLen);
    tlen += encodeSWinKey(buf, key);
  }

  // 2.twAggSup
  tlen += encodeSTimeWindowAggSupp(buf, &pInfo->twAggSup);

  // 3.pPullDataMap
  int32_t size = taosHashGetSize(pInfo->pPullDataMap);
  tlen += taosEncodeFixedI32(buf, size);
  pIte = NULL;
  keyLen = 0;
  while ((pIte = taosHashIterate(pInfo->pPullDataMap, pIte)) != NULL) {
    void* key = taosHashGetKey(pIte, &keyLen);
    tlen += encodeSWinKey(buf, key);
    SArray* pArray = *(SArray**)pIte;
    int32_t chSize = taosArrayGetSize(pArray);
    tlen += taosEncodeFixedI32(buf, chSize);
    for (int32_t i = 0; i < chSize; i++) {
      void* pChItem = taosArrayGet(pArray, i);
      tlen += taosEncodeFixedI32(buf, *(int32_t*)pChItem);
    }
  }

  // 4.pPullWins
  tlen += encodeSPullWindowInfoArray(buf, pInfo->pPullWins);

  // 5.dataVersion
  tlen += taosEncodeFixedI64(buf, pInfo->dataVersion);

  // 6.checksum
  if (buf) {
    uint32_t cksum = taosCalcChecksum(0, pData, len - sizeof(uint32_t));
    tlen += taosEncodeFixedU32(buf, cksum);
  } else {
    tlen += sizeof(uint32_t);
  }

  return tlen;
}

void doStreamIntervalDecodeOpState(void* buf, int32_t len, SOperatorInfo* pOperator) {
  int32_t                      code = TSDB_CODE_SUCCESS;
  int32_t                      lino = 0;
  SStreamIntervalOperatorInfo* pInfo = pOperator->info;
  SExecTaskInfo*               pTaskInfo = pOperator->pTaskInfo;
  if (!pInfo) {
    code = TSDB_CODE_FAILED;
    QUERY_CHECK_CODE(code, lino, _end);
  }

  // 6.checksum
  int32_t dataLen = len - sizeof(uint32_t);
  void*   pCksum = POINTER_SHIFT(buf, dataLen);
  if (taosCheckChecksum(buf, dataLen, *(uint32_t*)pCksum) != TSDB_CODE_SUCCESS) {
    code = TSDB_CODE_FAILED;
    QUERY_CHECK_CODE(code, lino, _end);
  }

  // 1.pResultRowHashTable
  int32_t mapSize = 0;
  buf = taosDecodeFixedI32(buf, &mapSize);
  for (int32_t i = 0; i < mapSize; i++) {
    SWinKey key = {0};
    buf = decodeSWinKey(buf, &key);
    SRowBuffPos* pPos = NULL;
    int32_t      resSize = pInfo->aggSup.resultRowSize;
    int32_t      winCode = TSDB_CODE_SUCCESS;
    code = pInfo->stateStore.streamStateAddIfNotExist(pInfo->pState, &key, (void**)&pPos, &resSize, &winCode);
    QUERY_CHECK_CODE(code, lino, _end);
    QUERY_CHECK_CONDITION((winCode == TSDB_CODE_SUCCESS), code, lino, _end, TSDB_CODE_QRY_EXECUTOR_INTERNAL_ERROR);

    code = tSimpleHashPut(pInfo->aggSup.pResultRowHashTable, &key, sizeof(SWinKey), &pPos, POINTER_BYTES);
    QUERY_CHECK_CODE(code, lino, _end);
  }

  // 2.twAggSup
  buf = decodeSTimeWindowAggSupp(buf, &pInfo->twAggSup);

  // 3.pPullDataMap
  int32_t size = 0;
  buf = taosDecodeFixedI32(buf, &size);
  for (int32_t i = 0; i < size; i++) {
    SWinKey key = {0};
    SArray* pArray = taosArrayInit(0, sizeof(int32_t));
    if (!pArray) {
      code = TSDB_CODE_OUT_OF_MEMORY;
      QUERY_CHECK_CODE(code, lino, _end);
    }

    buf = decodeSWinKey(buf, &key);
    int32_t chSize = 0;
    buf = taosDecodeFixedI32(buf, &chSize);
    for (int32_t i = 0; i < chSize; i++) {
      int32_t chId = 0;
      buf = taosDecodeFixedI32(buf, &chId);
      void* tmp = taosArrayPush(pArray, &chId);
      if (!tmp) {
        code = TSDB_CODE_OUT_OF_MEMORY;
        QUERY_CHECK_CODE(code, lino, _end);
      }
    }
    code = taosHashPut(pInfo->pPullDataMap, &key, sizeof(SWinKey), &pArray, POINTER_BYTES);
    QUERY_CHECK_CODE(code, lino, _end);
  }

  // 4.pPullWins
  code = decodeSPullWindowInfoArray(buf, pInfo->pPullWins, &buf);
  QUERY_CHECK_CODE(code, lino, _end);

  // 5.dataVersion
  buf = taosDecodeFixedI64(buf, &pInfo->dataVersion);

_end:
  if (code != TSDB_CODE_SUCCESS) {
    qError("%s failed at line %d since %s. task:%s", __func__, lino, tstrerror(code), GET_TASKID(pTaskInfo));
  }
}

void doStreamIntervalSaveCheckpoint(SOperatorInfo* pOperator) {
  SStreamIntervalOperatorInfo* pInfo = pOperator->info;
  if (needSaveStreamOperatorInfo(&pInfo->basic)) {
    int32_t len = doStreamIntervalEncodeOpState(NULL, 0, pOperator);
    void*   buf = taosMemoryCalloc(1, len);
    if (!buf) {
      qError("%s failed at line %d since %s", __func__, __LINE__, tstrerror(TSDB_CODE_OUT_OF_MEMORY));
      return;
    }
    void* pBuf = buf;
    len = doStreamIntervalEncodeOpState(&pBuf, len, pOperator);
    pInfo->stateStore.streamStateSaveInfo(pInfo->pState, STREAM_INTERVAL_OP_CHECKPOINT_NAME,
                                          strlen(STREAM_INTERVAL_OP_CHECKPOINT_NAME), buf, len);
    taosMemoryFree(buf);
    saveStreamOperatorStateComplete(&pInfo->basic);
  }
}

int32_t copyIntervalDeleteKey(SSHashObj* pMap, SArray* pWins) {
  int32_t code = TSDB_CODE_SUCCESS;
  int32_t lino = 0;
  void*   pIte = NULL;
  int32_t iter = 0;
  while ((pIte = tSimpleHashIterate(pMap, pIte, &iter)) != NULL) {
    void* pKey = tSimpleHashGetKey(pIte, NULL);
    void* tmp = taosArrayPush(pWins, pKey);
    if (!tmp) {
      code = TSDB_CODE_OUT_OF_MEMORY;
      QUERY_CHECK_CODE(code, lino, _end);
    }
  }
  tSimpleHashClear(pMap);

_end:
  if (code != TSDB_CODE_SUCCESS) {
    qError("%s failed at line %d since %s", __func__, lino, tstrerror(code));
  }
  return code;
}

static int32_t buildIntervalResult(SOperatorInfo* pOperator, SSDataBlock** ppRes) {
  SStreamIntervalOperatorInfo* pInfo = pOperator->info;
  int32_t                      code = TSDB_CODE_SUCCESS;
  SExecTaskInfo*               pTaskInfo = pOperator->pTaskInfo;
  uint16_t                     opType = pOperator->operatorType;

  // check if query task is closed or not
  if (isTaskKilled(pTaskInfo)) {
    (*ppRes) = NULL;
    return code;
  }

  if (IS_FINAL_INTERVAL_OP(pOperator)) {
    doBuildPullDataBlock(pInfo->pPullWins, &pInfo->pullIndex, pInfo->pPullDataRes);
    if (pInfo->pPullDataRes->info.rows != 0) {
      // process the rest of the data
      printDataBlock(pInfo->pPullDataRes, getStreamOpName(opType), GET_TASKID(pTaskInfo));
      (*ppRes) = pInfo->pPullDataRes;
      return code;
    }
  }

  doBuildDeleteResult(pInfo, pInfo->pDelWins, &pInfo->delIndex, pInfo->pDelRes);
  if (pInfo->pDelRes->info.rows != 0) {
    // process the rest of the data
    printDataBlock(pInfo->pDelRes, getStreamOpName(opType), GET_TASKID(pTaskInfo));
    (*ppRes) = pInfo->pDelRes;
    return code;
  }

  doBuildStreamIntervalResult(pOperator, pInfo->pState, pInfo->binfo.pRes, &pInfo->groupResInfo);
  if (pInfo->binfo.pRes->info.rows != 0) {
    printDataBlock(pInfo->binfo.pRes, getStreamOpName(opType), GET_TASKID(pTaskInfo));
    (*ppRes) = pInfo->binfo.pRes;
    return code;
  }

  (*ppRes) = NULL;
  return code;
}

int32_t copyUpdateResult(SSHashObj** ppWinUpdated, SArray* pUpdated, __compar_fn_t compar) {
  int32_t code = TSDB_CODE_SUCCESS;
  int32_t lino = 0;
  void*   pIte = NULL;
  int32_t iter = 0;
  while ((pIte = tSimpleHashIterate(*ppWinUpdated, pIte, &iter)) != NULL) {
    void* tmp = taosArrayPush(pUpdated, pIte);
    if (!tmp) {
      code = TSDB_CODE_OUT_OF_MEMORY;
      QUERY_CHECK_CODE(code, lino, _end);
    }
  }
  taosArraySort(pUpdated, compar);
  tSimpleHashCleanup(*ppWinUpdated);
  *ppWinUpdated = NULL;

_end:
  if (code != TSDB_CODE_SUCCESS) {
    qError("%s failed at line %d since %s", __func__, lino, tstrerror(code));
  }
  return code;
}

static int32_t doStreamFinalIntervalAggNext(SOperatorInfo* pOperator, SSDataBlock** ppRes) {
  int32_t                      code = TSDB_CODE_SUCCESS;
  int32_t                      lino = 0;
  SStreamIntervalOperatorInfo* pInfo = pOperator->info;
  SExecTaskInfo*               pTaskInfo = pOperator->pTaskInfo;
  SStorageAPI*                 pAPI = &pOperator->pTaskInfo->storageAPI;

  SOperatorInfo* downstream = pOperator->pDownstream[0];
  SExprSupp*     pSup = &pOperator->exprSupp;

  qDebug("stask:%s  %s status: %d", GET_TASKID(pTaskInfo), getStreamOpName(pOperator->operatorType), pOperator->status);

  if (pOperator->status == OP_EXEC_DONE) {
    (*ppRes) = NULL;
    return code;
  } else if (pOperator->status == OP_RES_TO_RETURN) {
    SSDataBlock* resBlock = NULL;
    code = buildIntervalResult(pOperator, &resBlock);
    QUERY_CHECK_CODE(code, lino, _end);
    if (resBlock != NULL) {
      (*ppRes) = resBlock;
      return code;
    }

    if (pInfo->recvGetAll) {
      pInfo->recvGetAll = false;
      resetUnCloseWinInfo(pInfo->aggSup.pResultRowHashTable);
    }

    if (pInfo->reCkBlock) {
      pInfo->reCkBlock = false;
      printDataBlock(pInfo->pCheckpointRes, getStreamOpName(pOperator->operatorType), GET_TASKID(pTaskInfo));
      (*ppRes) = pInfo->pCheckpointRes;
      return code;
    }

    setStreamOperatorCompleted(pOperator);
    if (!IS_FINAL_INTERVAL_OP(pOperator)) {
      clearFunctionContext(&pOperator->exprSupp);
      // semi interval operator clear disk buffer
      clearStreamIntervalOperator(pInfo);
      qDebug("===stream===clear semi operator");
    }
    (*ppRes) = NULL;
    return code;
  } else {
    if (!IS_FINAL_INTERVAL_OP(pOperator)) {
      SSDataBlock* resBlock = NULL;
      code = buildIntervalResult(pOperator, &resBlock);
      QUERY_CHECK_CODE(code, lino, _end);
      if (resBlock != NULL) {
        (*ppRes) = resBlock;
        return code;
      }

      if (pInfo->recvRetrive) {
        pInfo->recvRetrive = false;
        printDataBlock(pInfo->pMidRetriveRes, getStreamOpName(pOperator->operatorType), GET_TASKID(pTaskInfo));
        (*ppRes) = pInfo->pMidRetriveRes;
        return code;
      }
    }
  }

  if (!pInfo->pUpdated) {
    pInfo->pUpdated = taosArrayInit(4096, POINTER_BYTES);
    QUERY_CHECK_NULL(pInfo->pUpdated, code, lino, _end, terrno);
  }
  if (!pInfo->pUpdatedMap) {
    _hash_fn_t hashFn = taosGetDefaultHashFunction(TSDB_DATA_TYPE_BINARY);
    pInfo->pUpdatedMap = tSimpleHashInit(4096, hashFn);
    QUERY_CHECK_NULL(pInfo->pUpdatedMap, code, lino, _end, terrno);
  }

  while (1) {
    if (isTaskKilled(pTaskInfo)) {
      qInfo("===stream=== %s task is killed, code %s", GET_TASKID(pTaskInfo), tstrerror(pTaskInfo->code));
      (*ppRes) = NULL;
      return code;
    }

    SSDataBlock* pBlock = downstream->fpSet.getNextFn(downstream);
    if (pBlock == NULL) {
      pOperator->status = OP_RES_TO_RETURN;
      qDebug("===stream===return data:%s. recv datablock num:%" PRIu64, getStreamOpName(pOperator->operatorType),
             pInfo->numOfDatapack);
      pInfo->numOfDatapack = 0;
      break;
    }
    pInfo->numOfDatapack++;
    printSpecDataBlock(pBlock, getStreamOpName(pOperator->operatorType), "recv", GET_TASKID(pTaskInfo));
    setStreamOperatorState(&pInfo->basic, pBlock->info.type);

    if (pBlock->info.type == STREAM_NORMAL || pBlock->info.type == STREAM_PULL_DATA) {
      pInfo->binfo.pRes->info.type = pBlock->info.type;
    } else if (pBlock->info.type == STREAM_DELETE_DATA || pBlock->info.type == STREAM_DELETE_RESULT ||
               pBlock->info.type == STREAM_CLEAR) {
      SArray*   delWins = taosArrayInit(8, sizeof(SWinKey));
      QUERY_CHECK_NULL(delWins, code, lino, _end, terrno);
      SHashObj* finalMap = IS_FINAL_INTERVAL_OP(pOperator) ? pInfo->pFinalPullDataMap : NULL;
      code = doDeleteWindows(pOperator, &pInfo->interval, pBlock, delWins, pInfo->pUpdatedMap, finalMap);
      QUERY_CHECK_CODE(code, lino, _end);

      if (IS_FINAL_INTERVAL_OP(pOperator)) {
        int32_t chId = getChildIndex(pBlock);
        code = addRetriveWindow(delWins, pInfo, chId);
        QUERY_CHECK_CODE(code, lino, _end);

        if (pBlock->info.type != STREAM_CLEAR) {
          void* tmp = taosArrayAddAll(pInfo->pDelWins, delWins);
          if (!tmp && taosArrayGetSize(delWins) > 0) {
            code = TSDB_CODE_OUT_OF_MEMORY;
            QUERY_CHECK_CODE(code, lino, _end);
          }
        }
        taosArrayDestroy(delWins);
        continue;
      }
      removeResults(delWins, pInfo->pUpdatedMap);
      void* tmp = taosArrayAddAll(pInfo->pDelWins, delWins);
      if (!tmp && taosArrayGetSize(delWins) > 0) {
        code = TSDB_CODE_OUT_OF_MEMORY;
        QUERY_CHECK_CODE(code, lino, _end);
      }
      taosArrayDestroy(delWins);

      doBuildDeleteResult(pInfo, pInfo->pDelWins, &pInfo->delIndex, pInfo->pDelRes);
      if (pInfo->pDelRes->info.rows != 0) {
        // process the rest of the data
        printDataBlock(pInfo->pDelRes, getStreamOpName(pOperator->operatorType), GET_TASKID(pTaskInfo));
        if (pBlock->info.type == STREAM_CLEAR) {
          pInfo->pDelRes->info.type = STREAM_CLEAR;
        } else {
          pInfo->pDelRes->info.type = STREAM_DELETE_RESULT;
        }
        (*ppRes) = pInfo->pDelRes;
        return code;
      }

      break;
    } else if (pBlock->info.type == STREAM_GET_ALL && IS_FINAL_INTERVAL_OP(pOperator)) {
      pInfo->recvGetAll = true;
      code = getAllIntervalWindow(pInfo->aggSup.pResultRowHashTable, pInfo->pUpdatedMap);
      QUERY_CHECK_CODE(code, lino, _end);
      continue;
    } else if (pBlock->info.type == STREAM_RETRIEVE) {
      if (!IS_FINAL_INTERVAL_OP(pOperator)) {
        pInfo->recvRetrive = true;
        code = copyDataBlock(pInfo->pMidRetriveRes, pBlock);
        QUERY_CHECK_CODE(code, lino, _end);

        pInfo->pMidRetriveRes->info.type = STREAM_MID_RETRIEVE;
        code = doDeleteWindows(pOperator, &pInfo->interval, pBlock, NULL, pInfo->pUpdatedMap, NULL);
        QUERY_CHECK_CODE(code, lino, _end);
        break;
      }
      continue;
    } else if (pBlock->info.type == STREAM_PULL_OVER && IS_FINAL_INTERVAL_OP(pOperator)) {
      code = processPullOver(pBlock, pInfo->pPullDataMap, pInfo->pFinalPullDataMap, &pInfo->interval, pInfo->pPullWins,
                             pInfo->numOfChild, pOperator, NULL);
      QUERY_CHECK_CODE(code, lino, _end);
      continue;
    } else if (pBlock->info.type == STREAM_CREATE_CHILD_TABLE) {
      (*ppRes) = pBlock;
      return code;
    } else if (pBlock->info.type == STREAM_CHECKPOINT) {
      pAPI->stateStore.streamStateCommit(pInfo->pState);
      doStreamIntervalSaveCheckpoint(pOperator);
      code = copyDataBlock(pInfo->pCheckpointRes, pBlock);
      QUERY_CHECK_CODE(code, lino, _end);

      continue;
    } else if (IS_FINAL_INTERVAL_OP(pOperator) && pBlock->info.type == STREAM_MID_RETRIEVE) {
      continue;
    } else {
      if (pBlock->info.type != STREAM_INVALID) {
        code = TSDB_CODE_QRY_EXECUTOR_INTERNAL_ERROR;
        QUERY_CHECK_CODE(code, lino, _end);
      }
    }

    if (pInfo->scalarSupp.pExprInfo != NULL) {
      SExprSupp* pExprSup = &pInfo->scalarSupp;
      code = projectApplyFunctions(pExprSup->pExprInfo, pBlock, pBlock, pExprSup->pCtx, pExprSup->numOfExprs, NULL);
      QUERY_CHECK_CODE(code, lino, _end);
    }
    code = setInputDataBlock(pSup, pBlock, TSDB_ORDER_ASC, MAIN_SCAN, true);
    QUERY_CHECK_CODE(code, lino, _end);

    doStreamIntervalAggImpl(pOperator, pBlock, pBlock->info.id.groupId, pInfo->pUpdatedMap, pInfo->pDeletedMap);
    pInfo->twAggSup.maxTs = TMAX(pInfo->twAggSup.maxTs, pBlock->info.window.ekey);
    pInfo->twAggSup.maxTs = TMAX(pInfo->twAggSup.maxTs, pBlock->info.watermark);
    pInfo->twAggSup.minTs = TMIN(pInfo->twAggSup.minTs, pBlock->info.window.skey);
  }

  if (IS_FINAL_INTERVAL_OP(pOperator) && !pInfo->destHasPrimaryKey) {
    removeDeleteResults(pInfo->pUpdatedMap, pInfo->pDelWins);
  }
  if (IS_FINAL_INTERVAL_OP(pOperator)) {
    code = closeStreamIntervalWindow(pInfo->aggSup.pResultRowHashTable, &pInfo->twAggSup, &pInfo->interval,
                                     pInfo->pPullDataMap, pInfo->pUpdatedMap, pInfo->pDelWins, pOperator);
    QUERY_CHECK_CODE(code, lino, _end);

    if (pInfo->destHasPrimaryKey) {
      code = copyIntervalDeleteKey(pInfo->pDeletedMap, pInfo->pDelWins);
      QUERY_CHECK_CODE(code, lino, _end);
    }
  }
  pInfo->binfo.pRes->info.watermark = pInfo->twAggSup.maxTs;

  code = copyUpdateResult(&pInfo->pUpdatedMap, pInfo->pUpdated, winPosCmprImpl);
  QUERY_CHECK_CODE(code, lino, _end);

  initMultiResInfoFromArrayList(&pInfo->groupResInfo, pInfo->pUpdated);
  pInfo->pUpdated = NULL;
  code = blockDataEnsureCapacity(pInfo->binfo.pRes, pOperator->resultInfo.capacity);
  QUERY_CHECK_CODE(code, lino, _end);

  SSDataBlock* resBlock = NULL;
  code = buildIntervalResult(pOperator, &resBlock);
  QUERY_CHECK_CODE(code, lino, _end);
  if (resBlock != NULL) {
    (*ppRes) = resBlock;
    return code;
  }

  if (pInfo->recvRetrive) {
    pInfo->recvRetrive = false;
    printDataBlock(pInfo->pMidRetriveRes, getStreamOpName(pOperator->operatorType), GET_TASKID(pTaskInfo));
    (*ppRes) = pInfo->pMidRetriveRes;
    return code;
  }

_end:
  if (code != TSDB_CODE_SUCCESS) {
    pTaskInfo->code = code;
    qError("%s failed at line %d since %s. task:%s", __func__, lino, tstrerror(code), GET_TASKID(pTaskInfo));
  }
  setStreamOperatorCompleted(pOperator);
  (*ppRes) = NULL;
  return code;
}

static SSDataBlock* doStreamFinalIntervalAgg(SOperatorInfo* pOperator) {
  SSDataBlock* pRes = NULL;
  int32_t      code = doStreamFinalIntervalAggNext(pOperator, &pRes);
  return pRes;
}

int64_t getDeleteMark(SWindowPhysiNode* pWinPhyNode, int64_t interval) {
  if (pWinPhyNode->deleteMark <= 0) {
    return DEAULT_DELETE_MARK;
  }
  int64_t deleteMark = TMAX(pWinPhyNode->deleteMark, pWinPhyNode->watermark);
  deleteMark = TMAX(deleteMark, interval);
  return deleteMark;
}

int64_t getDeleteMarkFromOption(SStreamNodeOption* pOption) {
  if (pOption->deleteMark <= 0) {
    return DEAULT_DELETE_MARK;
  }
  int64_t deleteMark = TMAX(pOption->deleteMark, pOption->watermark);
  return deleteMark;
}

static TSKEY compareTs(void* pKey) {
  SWinKey* pWinKey = (SWinKey*)pKey;
  return pWinKey->ts;
}

static int32_t getSelectivityBufSize(SqlFunctionCtx* pCtx) {
  if (pCtx->subsidiaries.rowLen == 0) {
    int32_t rowLen = 0;
    for (int32_t j = 0; j < pCtx->subsidiaries.num; ++j) {
      SqlFunctionCtx* pc = pCtx->subsidiaries.pCtx[j];
      rowLen += pc->pExpr->base.resSchema.bytes;
    }

    return rowLen + pCtx->subsidiaries.num * sizeof(bool);
  } else {
    return pCtx->subsidiaries.rowLen;
  }
}

static int32_t getMaxFunResSize(SExprSupp* pSup, int32_t numOfCols) {
  int32_t size = 0;
  for (int32_t i = 0; i < numOfCols; ++i) {
    int32_t resSize = getSelectivityBufSize(pSup->pCtx + i);
    size = TMAX(size, resSize);
  }
  return size;
}

static void streamIntervalReleaseState(SOperatorInfo* pOperator) {
  if (pOperator->operatorType != QUERY_NODE_PHYSICAL_PLAN_STREAM_SEMI_INTERVAL &&
      pOperator->operatorType != QUERY_NODE_PHYSICAL_PLAN_STREAM_MID_INTERVAL) {
    SStreamIntervalOperatorInfo* pInfo = pOperator->info;
    int32_t                      resSize = sizeof(TSKEY);
    pInfo->stateStore.streamStateSaveInfo(pInfo->pState, STREAM_INTERVAL_OP_STATE_NAME,
                                          strlen(STREAM_INTERVAL_OP_STATE_NAME), &pInfo->twAggSup.maxTs, resSize);
  }
  SStreamIntervalOperatorInfo* pInfo = pOperator->info;
  SStorageAPI*                 pAPI = &pOperator->pTaskInfo->storageAPI;
  pAPI->stateStore.streamStateCommit(pInfo->pState);
  SOperatorInfo* downstream = pOperator->pDownstream[0];
  if (downstream->fpSet.releaseStreamStateFn) {
    downstream->fpSet.releaseStreamStateFn(downstream);
  }
}

void streamIntervalReloadState(SOperatorInfo* pOperator) {
  int32_t                      code = TSDB_CODE_SUCCESS;
  int32_t                      lino = 0;
  SStreamIntervalOperatorInfo* pInfo = pOperator->info;
  SExecTaskInfo*               pTaskInfo = pOperator->pTaskInfo;
  if (pOperator->operatorType != QUERY_NODE_PHYSICAL_PLAN_STREAM_SEMI_INTERVAL &&
      pOperator->operatorType != QUERY_NODE_PHYSICAL_PLAN_STREAM_MID_INTERVAL) {
    int32_t size = 0;
    void*   pBuf = NULL;
    code = pInfo->stateStore.streamStateGetInfo(pInfo->pState, STREAM_INTERVAL_OP_STATE_NAME,
                                                strlen(STREAM_INTERVAL_OP_STATE_NAME), &pBuf, &size);
    QUERY_CHECK_CODE(code, lino, _end);

    TSKEY ts = *(TSKEY*)pBuf;
    taosMemoryFree(pBuf);
    pInfo->twAggSup.maxTs = TMAX(pInfo->twAggSup.maxTs, ts);
    pInfo->stateStore.streamStateReloadInfo(pInfo->pState, ts);
  }
  SOperatorInfo* downstream = pOperator->pDownstream[0];
  if (downstream->fpSet.reloadStreamStateFn) {
    downstream->fpSet.reloadStreamStateFn(downstream);
  }
  reloadFromDownStream(downstream, pInfo);

_end:
  if (code != TSDB_CODE_SUCCESS) {
    qError("%s failed at line %d since %s. task:%s", __func__, lino, tstrerror(code), GET_TASKID(pTaskInfo));
  }
}

int32_t createStreamFinalIntervalOperatorInfo(SOperatorInfo* downstream, SPhysiNode* pPhyNode, SExecTaskInfo* pTaskInfo,
                                              int32_t numOfChild, SReadHandle* pHandle, SOperatorInfo** pOptrInfo) {
  QRY_OPTR_CHECK(pOptrInfo);

  int32_t                      code = TSDB_CODE_SUCCESS;
  int32_t                      lino = 0;
  SIntervalPhysiNode*          pIntervalPhyNode = (SIntervalPhysiNode*)pPhyNode;
  SStreamIntervalOperatorInfo* pInfo = taosMemoryCalloc(1, sizeof(SStreamIntervalOperatorInfo));
  SOperatorInfo*               pOperator = taosMemoryCalloc(1, sizeof(SOperatorInfo));
  if (pInfo == NULL || pOperator == NULL) {
    code = TSDB_CODE_OUT_OF_MEMORY;
    QUERY_CHECK_CODE(code, lino, _error);
  }

  pOperator->exprSupp.hasWindowOrGroup = true;
  pOperator->pTaskInfo = pTaskInfo;
  SStorageAPI* pAPI = &pTaskInfo->storageAPI;

  pInfo->interval = (SInterval){.interval = pIntervalPhyNode->interval,
                                .sliding = pIntervalPhyNode->sliding,
                                .intervalUnit = pIntervalPhyNode->intervalUnit,
                                .slidingUnit = pIntervalPhyNode->slidingUnit,
                                .offset = pIntervalPhyNode->offset,
                                .precision = ((SColumnNode*)pIntervalPhyNode->window.pTspk)->node.resType.precision};
  pInfo->twAggSup = (STimeWindowAggSupp){
      .waterMark = pIntervalPhyNode->window.watermark,
      .calTrigger = pIntervalPhyNode->window.triggerType,
      .maxTs = INT64_MIN,
      .minTs = INT64_MAX,
      .deleteMark = getDeleteMark(&pIntervalPhyNode->window, pIntervalPhyNode->interval),
      .deleteMarkSaved = 0,
      .calTriggerSaved = 0,
  };
  pInfo->primaryTsIndex = ((SColumnNode*)pIntervalPhyNode->window.pTspk)->slotId;
  size_t keyBufSize = sizeof(int64_t) + sizeof(int64_t) + POINTER_BYTES;
  initResultSizeInfo(&pOperator->resultInfo, 4096);
  if (pIntervalPhyNode->window.pExprs != NULL) {
    int32_t    numOfScalar = 0;
    SExprInfo* pScalarExprInfo = NULL;

    code = createExprInfo(pIntervalPhyNode->window.pExprs, NULL, &pScalarExprInfo, &numOfScalar);
    QUERY_CHECK_CODE(code, lino, _error);

    code = initExprSupp(&pInfo->scalarSupp, pScalarExprInfo, numOfScalar, &pTaskInfo->storageAPI.functionStore);
    QUERY_CHECK_CODE(code, lino, _error);
  }

  SSDataBlock* pResBlock = createDataBlockFromDescNode(pPhyNode->pOutputDataBlockDesc);
  QUERY_CHECK_NULL(pResBlock, code, lino, _error, terrno);
  initBasicInfo(&pInfo->binfo, pResBlock);

  pInfo->pState = taosMemoryCalloc(1, sizeof(SStreamState));
  QUERY_CHECK_NULL(pInfo->pState, code, lino, _error, terrno);
  qInfo("open state %p", pInfo->pState);
  pAPI->stateStore.streamStateCopyBackend(pTaskInfo->streamInfo.pState, pInfo->pState);
  //*(pInfo->pState) = *(pTaskInfo->streamInfo.pState);

  qInfo("copy state %p to %p", pTaskInfo->streamInfo.pState, pInfo->pState);

  pAPI->stateStore.streamStateSetNumber(pInfo->pState, -1, pInfo->primaryTsIndex);

  int32_t      numOfCols = 0;
  SExprInfo*   pExprInfo = NULL;
  code = createExprInfo(pIntervalPhyNode->window.pFuncs, NULL, &pExprInfo, &numOfCols);
  QUERY_CHECK_CODE(code, lino, _error);

  code = initAggSup(&pOperator->exprSupp, &pInfo->aggSup, pExprInfo, numOfCols, keyBufSize, pTaskInfo->id.str,
                    pInfo->pState, &pTaskInfo->storageAPI.functionStore);
  QUERY_CHECK_CODE(code, lino, _error);
  tSimpleHashSetFreeFp(pInfo->aggSup.pResultRowHashTable, destroyFlusedppPos);

  code = initExecTimeWindowInfo(&pInfo->twAggSup.timeWindowData, &pTaskInfo->window);
  QUERY_CHECK_CODE(code, lino, _error);
  initResultRowInfo(&pInfo->binfo.resultRowInfo);

  pInfo->numOfChild = numOfChild;
  pInfo->pPhyNode = NULL;
  code = nodesCloneNode((SNode*)pPhyNode, (SNode**)&pInfo->pPhyNode);
  if (TSDB_CODE_SUCCESS != code) {
    goto _error;
  }

  pInfo->pPullWins = taosArrayInit(8, sizeof(SPullWindowInfo));
  QUERY_CHECK_NULL(pInfo->pPullWins, code, lino, _error, terrno);
  pInfo->pullIndex = 0;
  _hash_fn_t hashFn = taosGetDefaultHashFunction(TSDB_DATA_TYPE_BINARY);
  pInfo->pPullDataMap = taosHashInit(64, hashFn, true, HASH_NO_LOCK);
  pInfo->pFinalPullDataMap = taosHashInit(64, hashFn, true, HASH_NO_LOCK);

  code = createSpecialDataBlock(STREAM_RETRIEVE, &pInfo->pPullDataRes);
  QUERY_CHECK_CODE(code, lino, _error);

  pInfo->ignoreExpiredData = pIntervalPhyNode->window.igExpired;
  pInfo->ignoreExpiredDataSaved = false;
  code = createSpecialDataBlock(STREAM_DELETE_RESULT, &pInfo->pDelRes);
  QUERY_CHECK_CODE(code, lino, _error);

  pInfo->delIndex = 0;
  pInfo->pDelWins = taosArrayInit(4, sizeof(SWinKey));
  QUERY_CHECK_NULL(pInfo->pDelWins, code, lino, _error, terrno);
  pInfo->delKey.ts = INT64_MAX;
  pInfo->delKey.groupId = 0;
  pInfo->numOfDatapack = 0;
  pInfo->pUpdated = NULL;
  pInfo->pUpdatedMap = NULL;
  pInfo->stateStore = pTaskInfo->storageAPI.stateStore;
  int32_t funResSize = getMaxFunResSize(&pOperator->exprSupp, numOfCols);
  pInfo->pState->pFileState = pAPI->stateStore.streamFileStateInit(
      tsStreamBufferSize, sizeof(SWinKey), pInfo->aggSup.resultRowSize, funResSize, compareTs, pInfo->pState,
      pInfo->twAggSup.deleteMark, GET_TASKID(pTaskInfo), pHandle->checkpointId, STREAM_STATE_BUFF_HASH);
  QUERY_CHECK_NULL(pInfo->pState->pFileState, code, lino, _error, terrno);

  pInfo->dataVersion = 0;
  pInfo->recvGetAll = false;
  pInfo->recvPullover = false;
  pInfo->recvRetrive = false;

  code = createSpecialDataBlock(STREAM_CHECKPOINT, &pInfo->pCheckpointRes);
  QUERY_CHECK_CODE(code, lino, _error);
  code = createSpecialDataBlock(STREAM_MID_RETRIEVE, &pInfo->pMidRetriveRes);
  QUERY_CHECK_CODE(code, lino, _error);
  code = createSpecialDataBlock(STREAM_MID_RETRIEVE, &pInfo->pMidPulloverRes);
  QUERY_CHECK_CODE(code, lino, _error);

  pInfo->clearState = false;
  pInfo->pMidPullDatas = taosArrayInit(4, sizeof(SWinKey));
  QUERY_CHECK_NULL(pInfo->pMidPullDatas, code, lino, _error, terrno);
  pInfo->pDeletedMap = tSimpleHashInit(4096, hashFn);
  QUERY_CHECK_NULL(pInfo->pDeletedMap, code, lino, _error, terrno);
  pInfo->destHasPrimaryKey = pIntervalPhyNode->window.destHasPrimaryKey;

  pOperator->operatorType = pPhyNode->type;
  if (!IS_FINAL_INTERVAL_OP(pOperator) || numOfChild == 0) {
    pInfo->twAggSup.calTrigger = STREAM_TRIGGER_AT_ONCE;
  }
  pOperator->name = getStreamOpName(pOperator->operatorType);
  pOperator->blocking = true;
  pOperator->status = OP_NOT_OPENED;
  pOperator->info = pInfo;

  if (pPhyNode->type == QUERY_NODE_PHYSICAL_PLAN_STREAM_MID_INTERVAL) {
    pOperator->fpSet = createOperatorFpSet(NULL, doStreamMidIntervalAgg, NULL, destroyStreamFinalIntervalOperatorInfo,
                                           optrDefaultBufFn, NULL, optrDefaultGetNextExtFn, NULL);
  } else {
    pOperator->fpSet = createOperatorFpSet(NULL, doStreamFinalIntervalAgg, NULL, destroyStreamFinalIntervalOperatorInfo,
                                           optrDefaultBufFn, NULL, optrDefaultGetNextExtFn, NULL);
  }
  setOperatorStreamStateFn(pOperator, streamIntervalReleaseState, streamIntervalReloadState);
  if (pPhyNode->type == QUERY_NODE_PHYSICAL_PLAN_STREAM_SEMI_INTERVAL ||
      pPhyNode->type == QUERY_NODE_PHYSICAL_PLAN_STREAM_MID_INTERVAL) {
    code = initIntervalDownStream(downstream, pPhyNode->type, pInfo);
    QUERY_CHECK_CODE(code, lino, _error);
  }
  code = appendDownstream(pOperator, &downstream, 1);
  QUERY_CHECK_CODE(code, lino, _error);

  // for stream
  void*   buff = NULL;
  int32_t len = 0;
  int32_t res = pAPI->stateStore.streamStateGetInfo(pInfo->pState, STREAM_INTERVAL_OP_CHECKPOINT_NAME,
                                                    strlen(STREAM_INTERVAL_OP_CHECKPOINT_NAME), &buff, &len);
  if (res == TSDB_CODE_SUCCESS) {
    doStreamIntervalDecodeOpState(buff, len, pOperator);
    taosMemoryFree(buff);
  }

  *pOptrInfo = pOperator;
  return code;

_error:
  if (pInfo != NULL) destroyStreamFinalIntervalOperatorInfo(pInfo);
  if (pOperator != NULL) {
    pOperator->info = NULL;
    if (pOperator->pDownstream == NULL && downstream != NULL) {
      destroyOperator(downstream);
    }
    destroyOperator(pOperator);
  }
  pTaskInfo->code = code;
  return code;
}

void destroyStreamAggSupporter(SStreamAggSupporter* pSup) {
  tSimpleHashCleanup(pSup->pResultRows);
  destroyDiskbasedBuf(pSup->pResultBuf);
  blockDataDestroy(pSup->pScanBlock);
  if (pSup->stateStore.streamFileStateDestroy != NULL) {
    pSup->stateStore.streamFileStateDestroy(pSup->pState->pFileState);
  }
  taosMemoryFreeClear(pSup->pState);
  taosMemoryFreeClear(pSup->pDummyCtx);
}

void destroyStreamSessionAggOperatorInfo(void* param) {
  if (param == NULL) {
    return;
  }
  SStreamSessionAggOperatorInfo* pInfo = (SStreamSessionAggOperatorInfo*)param;
  cleanupBasicInfo(&pInfo->binfo);
  destroyStreamAggSupporter(&pInfo->streamAggSup);
  cleanupExprSupp(&pInfo->scalarSupp);
  clearGroupResInfo(&pInfo->groupResInfo);
  taosArrayDestroyP(pInfo->pUpdated, destroyFlusedPos);
  pInfo->pUpdated = NULL;

  if (pInfo->pChildren != NULL) {
    int32_t size = taosArrayGetSize(pInfo->pChildren);
    for (int32_t i = 0; i < size; i++) {
      SOperatorInfo* pChild = taosArrayGetP(pInfo->pChildren, i);
      destroyOperator(pChild);
    }
    taosArrayDestroy(pInfo->pChildren);
  }

  colDataDestroy(&pInfo->twAggSup.timeWindowData);
  blockDataDestroy(pInfo->pDelRes);
  blockDataDestroy(pInfo->pWinBlock);
  tSimpleHashCleanup(pInfo->pStUpdated);
  tSimpleHashCleanup(pInfo->pStDeleted);
  cleanupGroupResInfo(&pInfo->groupResInfo);

  taosArrayDestroy(pInfo->historyWins);
  blockDataDestroy(pInfo->pCheckpointRes);
  tSimpleHashCleanup(pInfo->pPkDeleted);

  taosMemoryFreeClear(param);
}

int32_t initBasicInfoEx(SOptrBasicInfo* pBasicInfo, SExprSupp* pSup, SExprInfo* pExprInfo, int32_t numOfCols,
                        SSDataBlock* pResultBlock, SFunctionStateStore* pStore) {
  initBasicInfo(pBasicInfo, pResultBlock);
  int32_t code = initExprSupp(pSup, pExprInfo, numOfCols, pStore);
  if (code != TSDB_CODE_SUCCESS) {
    return code;
  }

  for (int32_t i = 0; i < numOfCols; ++i) {
    pSup->pCtx[i].saveHandle.pBuf = NULL;
  }

  return TSDB_CODE_SUCCESS;
}

void initDummyFunction(SqlFunctionCtx* pDummy, SqlFunctionCtx* pCtx, int32_t nums) {
  for (int i = 0; i < nums; i++) {
    pDummy[i].functionId = pCtx[i].functionId;
    pDummy[i].isNotNullFunc = pCtx[i].isNotNullFunc;
    pDummy[i].isPseudoFunc = pCtx[i].isPseudoFunc;
    pDummy[i].fpSet.init = pCtx[i].fpSet.init;
  }
}

int32_t initDownStream(SOperatorInfo* downstream, SStreamAggSupporter* pAggSup, uint16_t type, int32_t tsColIndex,
                       STimeWindowAggSupp* pTwSup, struct SSteamOpBasicInfo* pBasic) {
  SExecTaskInfo* pTaskInfo = downstream->pTaskInfo;
  int32_t        code = TSDB_CODE_SUCCESS;
  int32_t        lino = 0;
  if (downstream->operatorType == QUERY_NODE_PHYSICAL_PLAN_STREAM_PARTITION) {
    SStreamPartitionOperatorInfo* pScanInfo = downstream->info;
    pScanInfo->tsColIndex = tsColIndex;
  }

  if (downstream->operatorType != QUERY_NODE_PHYSICAL_PLAN_STREAM_SCAN) {
    code = initDownStream(downstream->pDownstream[0], pAggSup, type, tsColIndex, pTwSup, pBasic);
    return code;
  }
  SStreamScanInfo* pScanInfo = downstream->info;
  pScanInfo->windowSup = (SWindowSupporter){.pStreamAggSup = pAggSup, .gap = pAggSup->gap, .parentType = type};
  pScanInfo->pState = pAggSup->pState;
  if (!pScanInfo->pUpdateInfo) {
    code = pAggSup->stateStore.updateInfoInit(60000, TSDB_TIME_PRECISION_MILLI, pTwSup->waterMark,
                                              pScanInfo->igCheckUpdate, pScanInfo->pkColType, pScanInfo->pkColLen,
                                              &pScanInfo->pUpdateInfo);
    QUERY_CHECK_CODE(code, lino, _end);
  }
  pScanInfo->twAggSup = *pTwSup;
  pAggSup->pUpdateInfo = pScanInfo->pUpdateInfo;
  pBasic->primaryPkIndex = pScanInfo->primaryKeyIndex;

_end:
  if (code != TSDB_CODE_SUCCESS) {
    qError("%s failed at line %d since %s. task:%s", __func__, lino, tstrerror(code), GET_TASKID(pTaskInfo));
  }
  return code;
}

static TSKEY sesionTs(void* pKey) {
  SSessionKey* pWinKey = (SSessionKey*)pKey;
  return pWinKey->win.skey;
}

int32_t initStreamAggSupporter(SStreamAggSupporter* pSup, SExprSupp* pExpSup, int32_t numOfOutput, int64_t gap,
                               SStreamState* pState, int32_t keySize, int16_t keyType, SStateStore* pStore,
                               SReadHandle* pHandle, STimeWindowAggSupp* pTwAggSup, const char* taskIdStr,
<<<<<<< HEAD
                               SStorageAPI* pApi, int32_t tsIndex, int8_t stateType, int32_t ratio) {
  pSup->resultRowSize = (keySize + getResultRowSize(pExpSup->pCtx, numOfOutput)) * ratio;

=======
                               SStorageAPI* pApi, int32_t tsIndex) {
  pSup->resultRowSize = keySize + getResultRowSize(pExpSup->pCtx, numOfOutput);
  int32_t lino = 0;
>>>>>>> f143f5f1
  int32_t code = createSpecialDataBlock(STREAM_CLEAR, &pSup->pScanBlock);
  if (code) {
    return code;
  }

  pSup->gap = gap;
  pSup->stateKeySize = keySize;
  pSup->stateKeyType = keyType;
  pSup->pDummyCtx = (SqlFunctionCtx*)taosMemoryCalloc(numOfOutput, sizeof(SqlFunctionCtx));
  if (pSup->pDummyCtx == NULL) {
    return terrno;
  }

  pSup->stateStore = *pStore;
  pSup->pSessionAPI = pApi;

  initDummyFunction(pSup->pDummyCtx, pExpSup->pCtx, numOfOutput);
  pSup->pState = taosMemoryCalloc(1, sizeof(SStreamState));
  if (!pSup->pState) {
    return terrno;
  }
  *(pSup->pState) = *pState;
  pSup->stateStore.streamStateSetNumber(pSup->pState, -1, tsIndex);
  int32_t funResSize = getMaxFunResSize(pExpSup, numOfOutput);
<<<<<<< HEAD
  if (stateType == STREAM_STATE_BUFF_SORT) {
    pSup->pState->pFileState = pSup->stateStore.streamFileStateInit(
        tsStreamBufferSize, sizeof(SSessionKey), pSup->resultRowSize, funResSize, sesionTs, pSup->pState,
        pTwAggSup->deleteMark, taskIdStr, pHandle->checkpointId, stateType);
  } else if (stateType == STREAM_STATE_BUFF_HASH_SORT) {
    pSup->pState->pFileState = pSup->stateStore.streamFileStateInit(
        tsStreamBufferSize, sizeof(SWinKey), pSup->resultRowSize, funResSize, compareTs, pSup->pState,
        pTwAggSup->deleteMark, taskIdStr, pHandle->checkpointId, stateType);
  }
=======
  pSup->pState->pFileState = pSup->stateStore.streamFileStateInit(
      tsStreamBufferSize, sizeof(SSessionKey), pSup->resultRowSize, funResSize, sesionTs, pSup->pState,
      pTwAggSup->deleteMark, taskIdStr, pHandle->checkpointId, STREAM_STATE_BUFF_SORT);
  QUERY_CHECK_NULL(pSup->pState->pFileState, code, lino, _end, terrno);
>>>>>>> f143f5f1

  _hash_fn_t hashFn = taosGetDefaultHashFunction(TSDB_DATA_TYPE_BINARY);
  pSup->pResultRows = tSimpleHashInit(32, hashFn);
  if (!pSup->pResultRows) {
    return terrno;
  }

  for (int32_t i = 0; i < numOfOutput; ++i) {
    pExpSup->pCtx[i].saveHandle.pState = pSup->pState;
  }

_end:
  if (code != TSDB_CODE_SUCCESS) {
    qError("%s failed at line %d since %s", __func__, lino, tstrerror(code));
  }
  return code;
}

bool isInTimeWindow(STimeWindow* pWin, TSKEY ts, int64_t gap) {
  if (ts + gap >= pWin->skey && ts - gap <= pWin->ekey) {
    return true;
  }
  return false;
}

bool isInWindow(SResultWindowInfo* pWinInfo, TSKEY ts, int64_t gap) {
  return isInTimeWindow(&pWinInfo->sessionWin.win, ts, gap);
}

void getCurSessionWindow(SStreamAggSupporter* pAggSup, TSKEY startTs, TSKEY endTs, uint64_t groupId,
                         SSessionKey* pKey) {
  pKey->win.skey = startTs;
  pKey->win.ekey = endTs;
  pKey->groupId = groupId;
  int32_t code = pAggSup->stateStore.streamStateSessionGetKeyByRange(pAggSup->pState, pKey, pKey);
  if (code != TSDB_CODE_SUCCESS) {
    SET_SESSION_WIN_KEY_INVALID(pKey);
  }
}

bool isInvalidSessionWin(SResultWindowInfo* pWinInfo) { return pWinInfo->sessionWin.win.skey == 0; }

bool inWinRange(STimeWindow* range, STimeWindow* cur) {
  if (cur->skey >= range->skey && cur->ekey <= range->ekey) {
    return true;
  }
  return false;
}

void clearOutputBuf(void* pState, SRowBuffPos* pPos, SStateStore* pAPI) { pAPI->streamStateClearBuff(pState, pPos); }

int32_t setSessionOutputBuf(SStreamAggSupporter* pAggSup, TSKEY startTs, TSKEY endTs, uint64_t groupId,
                            SResultWindowInfo* pCurWin) {
  int32_t code = TSDB_CODE_SUCCESS;
  int32_t lino = 0;
  pCurWin->sessionWin.groupId = groupId;
  pCurWin->sessionWin.win.skey = startTs;
  pCurWin->sessionWin.win.ekey = endTs;
  int32_t size = pAggSup->resultRowSize;
  int32_t winCode = TSDB_CODE_SUCCESS;
  code = pAggSup->stateStore.streamStateSessionAddIfNotExist(pAggSup->pState, &pCurWin->sessionWin, pAggSup->gap,
                                                             (void**)&pCurWin->pStatePos, &size, &winCode);
  QUERY_CHECK_CODE(code, lino, _end);

  if (winCode == TSDB_CODE_SUCCESS && !inWinRange(&pAggSup->winRange, &pCurWin->sessionWin.win)) {
    winCode = TSDB_CODE_FAILED;
    clearOutputBuf(pAggSup->pState, pCurWin->pStatePos, &pAggSup->pSessionAPI->stateStore);
  }

  if (winCode == TSDB_CODE_SUCCESS) {
    pCurWin->isOutput = true;
    if (pCurWin->pStatePos->needFree) {
      pAggSup->stateStore.streamStateSessionDel(pAggSup->pState, &pCurWin->sessionWin);
    }
  } else {
    pCurWin->sessionWin.win.skey = startTs;
    pCurWin->sessionWin.win.ekey = endTs;
  }
  qDebug("===stream===set session window buff .start:%" PRId64 ",end:%" PRId64 ",groupid:%" PRIu64,
         pCurWin->sessionWin.win.skey, pCurWin->sessionWin.win.ekey, pCurWin->sessionWin.groupId);

_end:
  if (code != TSDB_CODE_SUCCESS) {
    qError("%s failed at line %d since %s", __func__, lino, tstrerror(code));
  }
  return code;
}

void getSessionWinBuf(SStreamAggSupporter* pAggSup, SStreamStateCur* pCur, SResultWindowInfo* pWinInfo,
                      int32_t* pWinCode) {
  int32_t size = 0;
  (*pWinCode) = pAggSup->stateStore.streamStateSessionGetKVByCur(pCur, &pWinInfo->sessionWin,
                                                                 (void**)&pWinInfo->pStatePos, &size);
  if ((*pWinCode) != TSDB_CODE_SUCCESS) {
    return;
  }

  pAggSup->stateStore.streamStateCurNext(pAggSup->pState, pCur);
}

int32_t saveDeleteInfo(SArray* pWins, SSessionKey key) {
  int32_t code = TSDB_CODE_SUCCESS;
  int32_t lino = 0;
  void*   res = taosArrayPush(pWins, &key);
  if (!res) {
    code = TSDB_CODE_OUT_OF_MEMORY;
    QUERY_CHECK_CODE(code, lino, _end);
  }

_end:
  if (code != TSDB_CODE_SUCCESS) {
    qError("%s failed at line %d since %s", __func__, lino, tstrerror(code));
  }
  return code;
}

int32_t saveDeleteRes(SSHashObj* pStDelete, SSessionKey key) {
  key.win.ekey = key.win.skey;
  return tSimpleHashPut(pStDelete, &key, sizeof(SSessionKey), NULL, 0);
}

void releaseOutputBuf(void* pState, SRowBuffPos* pPos, SStateStore* pAPI) {
  pAPI->streamStateReleaseBuf(pState, pPos, false);
}

void removeSessionResult(SStreamAggSupporter* pAggSup, SSHashObj* pHashMap, SSHashObj* pResMap, SSessionKey* pKey) {
  int32_t     code = TSDB_CODE_SUCCESS;
  int32_t     lino = 0;
  SSessionKey key = {0};
  getSessionHashKey(pKey, &key);
  void* pVal = tSimpleHashGet(pHashMap, &key, sizeof(SSessionKey));
  if (pVal) {
    releaseOutputBuf(pAggSup->pState, *(void**)pVal, &pAggSup->pSessionAPI->stateStore);
    int32_t tmpRes = tSimpleHashRemove(pHashMap, &key, sizeof(SSessionKey));
    qTrace("%s at line %d res:%d", __func__, __LINE__, tmpRes);
  }
  int32_t tmpRes = tSimpleHashRemove(pResMap, &key, sizeof(SSessionKey));
  qTrace("%s at line %d res:%d", __func__, __LINE__, tmpRes);
}

void getSessionHashKey(const SSessionKey* pKey, SSessionKey* pHashKey) {
  *pHashKey = *pKey;
  pHashKey->win.ekey = pKey->win.skey;
}

void removeSessionDeleteResults(SSHashObj* pHashMap, SArray* pWins) {
  if (tSimpleHashGetSize(pHashMap) == 0) {
    return;
  }
  int32_t size = taosArrayGetSize(pWins);
  for (int32_t i = 0; i < size; i++) {
    SResultWindowInfo* pWin = taosArrayGet(pWins, i);
    if (!pWin) continue;
    SSessionKey key = {0};
    getSessionHashKey(&pWin->sessionWin, &key);
    int32_t tmpRes = tSimpleHashRemove(pHashMap, &key, sizeof(SSessionKey));
    qTrace("%s at line %d res:%d", __func__, __LINE__, tmpRes);
  }
}

void removeSessionResults(SStreamAggSupporter* pAggSup, SSHashObj* pHashMap, SArray* pWins) {
  if (tSimpleHashGetSize(pHashMap) == 0) {
    return;
  }
  int32_t size = taosArrayGetSize(pWins);
  for (int32_t i = 0; i < size; i++) {
    SSessionKey* pWin = taosArrayGet(pWins, i);
    if (!pWin) continue;
    SSessionKey key = {0};
    getSessionHashKey(pWin, &key);
    void* pVal = tSimpleHashGet(pHashMap, &key, sizeof(SSessionKey));
    if (pVal) {
      releaseOutputBuf(pAggSup->pState, *(void**)pVal, &pAggSup->pSessionAPI->stateStore);
      int32_t tmpRes = tSimpleHashRemove(pHashMap, &key, sizeof(SSessionKey));
      qTrace("%s at line %d res:%d", __func__, __LINE__, tmpRes);
    }
  }
}

int32_t updateSessionWindowInfo(SStreamAggSupporter* pAggSup, SResultWindowInfo* pWinInfo, TSKEY* pStartTs,
                                TSKEY* pEndTs, uint64_t groupId, int32_t rows, int32_t start, int64_t gap,
                                SSHashObj* pResultRows, SSHashObj* pStUpdated, SSHashObj* pStDeleted,
                                int32_t* pWinRos) {
  int32_t code = TSDB_CODE_SUCCESS;
  int32_t lino = 0;
  for (int32_t i = start; i < rows; ++i) {
    if (!isInWindow(pWinInfo, pStartTs[i], gap) && (!pEndTs || !isInWindow(pWinInfo, pEndTs[i], gap))) {
      (*pWinRos) = i - start;
      goto _end;
    }
    if (pWinInfo->sessionWin.win.skey > pStartTs[i]) {
      if (pStDeleted && pWinInfo->isOutput) {
        code = saveDeleteRes(pStDeleted, pWinInfo->sessionWin);
        QUERY_CHECK_CODE(code, lino, _end);
      }
      removeSessionResult(pAggSup, pStUpdated, pResultRows, &pWinInfo->sessionWin);
      pWinInfo->sessionWin.win.skey = pStartTs[i];
    }
    pWinInfo->sessionWin.win.ekey = TMAX(pWinInfo->sessionWin.win.ekey, pStartTs[i]);
    if (pEndTs) {
      pWinInfo->sessionWin.win.ekey = TMAX(pWinInfo->sessionWin.win.ekey, pEndTs[i]);
    }
    memcpy(pWinInfo->pStatePos->pKey, &pWinInfo->sessionWin, sizeof(SSessionKey));
  }
  (*pWinRos) = rows - start;

_end:
  if (code != TSDB_CODE_SUCCESS) {
    qError("%s failed at line %d since %s", __func__, lino, tstrerror(code));
  }
  return code;
}

static int32_t initSessionOutputBuf(SResultWindowInfo* pWinInfo, SResultRow** pResult, SqlFunctionCtx* pCtx,
                                    int32_t numOfOutput, int32_t* rowEntryInfoOffset) {
  *pResult = (SResultRow*)pWinInfo->pStatePos->pRowBuff;
  // set time window for current result
  (*pResult)->win = pWinInfo->sessionWin.win;
  return setResultRowInitCtx(*pResult, pCtx, numOfOutput, rowEntryInfoOffset);
}

int32_t doOneWindowAggImpl(SColumnInfoData* pTimeWindowData, SResultWindowInfo* pCurWin, SResultRow** pResult,
                           int32_t startIndex, int32_t winRows, int32_t rows, int32_t numOutput,
                           SOperatorInfo* pOperator, int64_t winDelta) {
  int32_t        code = TSDB_CODE_SUCCESS;
  int32_t        lino = 0;
  SExprSupp*     pSup = &pOperator->exprSupp;
  SExecTaskInfo* pTaskInfo = pOperator->pTaskInfo;
  code = initSessionOutputBuf(pCurWin, pResult, pSup->pCtx, numOutput, pSup->rowEntryInfoOffset);
  QUERY_CHECK_CODE(code, lino, _end);

  updateTimeWindowInfo(pTimeWindowData, &pCurWin->sessionWin.win, winDelta);
  applyAggFunctionOnPartialTuples(pTaskInfo, pSup->pCtx, pTimeWindowData, startIndex, winRows, rows, numOutput);

_end:
  if (code != TSDB_CODE_SUCCESS) {
    qError("%s failed at line %d since %s. task:%s", __func__, lino, tstrerror(code), GET_TASKID(pTaskInfo));
  }
  return code;
}

void doDeleteSessionWindow(SStreamAggSupporter* pAggSup, SSessionKey* pKey) {
  pAggSup->stateStore.streamStateSessionDel(pAggSup->pState, pKey);
  SSessionKey hashKey = {0};
  getSessionHashKey(pKey, &hashKey);
  int32_t tmpRes = tSimpleHashRemove(pAggSup->pResultRows, &hashKey, sizeof(SSessionKey));
  qTrace("%s at line %d res:%d", __func__, __LINE__, tmpRes);
}

void setSessionWinOutputInfo(SSHashObj* pStUpdated, SResultWindowInfo* pWinInfo) {
  void* pVal = tSimpleHashGet(pStUpdated, &pWinInfo->sessionWin, sizeof(SSessionKey));
  if (pVal) {
    SResultWindowInfo* pWin = pVal;
    pWinInfo->isOutput = pWin->isOutput;
  }
}

void getNextSessionWinInfo(SStreamAggSupporter* pAggSup, SSHashObj* pStUpdated, SResultWindowInfo* pCurWin,
                           SResultWindowInfo* pNextWin) {
  SStreamStateCur* pCur = pAggSup->stateStore.streamStateSessionSeekKeyNext(pAggSup->pState, &pCurWin->sessionWin);
  pNextWin->isOutput = true;
  setSessionWinOutputInfo(pStUpdated, pNextWin);
  int32_t size = 0;
  pNextWin->sessionWin = pCurWin->sessionWin;
  int32_t code = pAggSup->stateStore.streamStateSessionGetKVByCur(pCur, &pNextWin->sessionWin,
                                                                  (void**)&pNextWin->pStatePos, &size);
  if (code != TSDB_CODE_SUCCESS) {
    SET_SESSION_WIN_INVALID(*pNextWin);
  }
  pAggSup->stateStore.streamStateFreeCur(pCur);
}

int32_t compactTimeWindow(SExprSupp* pSup, SStreamAggSupporter* pAggSup, STimeWindowAggSupp* pTwAggSup,
                          SExecTaskInfo* pTaskInfo, SResultWindowInfo* pCurWin, SResultWindowInfo* pNextWin,
                          SSHashObj* pStUpdated, SSHashObj* pStDeleted, bool addGap) {
  int32_t     code = TSDB_CODE_SUCCESS;
  int32_t     lino = 0;
  SResultRow* pCurResult = NULL;
  int32_t     numOfOutput = pSup->numOfExprs;
  code = initSessionOutputBuf(pCurWin, &pCurResult, pSup->pCtx, numOfOutput, pSup->rowEntryInfoOffset);
  QUERY_CHECK_CODE(code, lino, _end);

  SResultRow* pWinResult = NULL;
  code = initSessionOutputBuf(pNextWin, &pWinResult, pAggSup->pDummyCtx, numOfOutput, pSup->rowEntryInfoOffset);
  QUERY_CHECK_CODE(code, lino, _end);

  pCurWin->sessionWin.win.ekey = TMAX(pCurWin->sessionWin.win.ekey, pNextWin->sessionWin.win.ekey);
  memcpy(pCurWin->pStatePos->pKey, &pCurWin->sessionWin, sizeof(SSessionKey));

  int64_t winDelta = 0;
  if (addGap) {
    winDelta = pAggSup->gap;
  }
  updateTimeWindowInfo(&pTwAggSup->timeWindowData, &pCurWin->sessionWin.win, winDelta);
  code = compactFunctions(pSup->pCtx, pAggSup->pDummyCtx, numOfOutput, pTaskInfo, &pTwAggSup->timeWindowData);
  QUERY_CHECK_CODE(code, lino, _end);

  int32_t tmpRes = tSimpleHashRemove(pStUpdated, &pNextWin->sessionWin, sizeof(SSessionKey));
  qTrace("%s at line %d res:%d", __func__, __LINE__, tmpRes);

  if (pNextWin->isOutput && pStDeleted) {
    qDebug("===stream=== save delete window info %" PRId64 ", %" PRIu64, pNextWin->sessionWin.win.skey,
           pNextWin->sessionWin.groupId);
    code = saveDeleteRes(pStDeleted, pNextWin->sessionWin);
    QUERY_CHECK_CODE(code, lino, _end);
  }
  removeSessionResult(pAggSup, pStUpdated, pAggSup->pResultRows, &pNextWin->sessionWin);
  doDeleteSessionWindow(pAggSup, &pNextWin->sessionWin);
  releaseOutputBuf(pAggSup->pState, pNextWin->pStatePos, &pAggSup->pSessionAPI->stateStore);

_end:
  if (code != TSDB_CODE_SUCCESS) {
    qError("%s failed at line %d since %s. task:%s", __func__, lino, tstrerror(code), GET_TASKID(pTaskInfo));
  }
  return code;
}

static int32_t compactSessionWindow(SOperatorInfo* pOperator, SResultWindowInfo* pCurWin, SSHashObj* pStUpdated,
                                    SSHashObj* pStDeleted, bool addGap, int32_t* pWinNum) {
  int32_t                        code = TSDB_CODE_SUCCESS;
  int32_t                        lino = 0;
  SExprSupp*                     pSup = &pOperator->exprSupp;
  SExecTaskInfo*                 pTaskInfo = pOperator->pTaskInfo;
  SStorageAPI*                   pAPI = &pOperator->pTaskInfo->storageAPI;
  int32_t                        winNum = 0;
  SStreamSessionAggOperatorInfo* pInfo = pOperator->info;
  SResultRow*                    pCurResult = NULL;
  int32_t                        numOfOutput = pOperator->exprSupp.numOfExprs;
  SStreamAggSupporter*           pAggSup = &pInfo->streamAggSup;

  // Just look for the window behind StartIndex
  while (1) {
    SResultWindowInfo winInfo = {0};
    getNextSessionWinInfo(pAggSup, pStUpdated, pCurWin, &winInfo);
    if (!IS_VALID_SESSION_WIN(winInfo) || !isInWindow(pCurWin, winInfo.sessionWin.win.skey, pAggSup->gap) ||
        !inWinRange(&pAggSup->winRange, &winInfo.sessionWin.win)) {
      releaseOutputBuf(pAggSup->pState, winInfo.pStatePos, &pAggSup->pSessionAPI->stateStore);
      break;
    }
    code =
        compactTimeWindow(pSup, pAggSup, &pInfo->twAggSup, pTaskInfo, pCurWin, &winInfo, pStUpdated, pStDeleted, true);
    QUERY_CHECK_CODE(code, lino, _end);
    winNum++;
  }
  if (pWinNum) {
    (*pWinNum) = winNum;
  }

_end:
  if (code != TSDB_CODE_SUCCESS) {
    qError("%s failed at line %d since %s. task:%s", __func__, lino, tstrerror(code), GET_TASKID(pTaskInfo));
  }
  return code;
}

static void compactSessionSemiWindow(SOperatorInfo* pOperator, SResultWindowInfo* pCurWin) {
  SExprSupp*                     pSup = &pOperator->exprSupp;
  SExecTaskInfo*                 pTaskInfo = pOperator->pTaskInfo;
  SStorageAPI*                   pAPI = &pOperator->pTaskInfo->storageAPI;
  SStreamSessionAggOperatorInfo* pInfo = pOperator->info;
  SResultRow*                    pCurResult = NULL;
  int32_t                        numOfOutput = pOperator->exprSupp.numOfExprs;
  SStreamAggSupporter*           pAggSup = &pInfo->streamAggSup;
  // Just look for the window behind StartIndex
  while (1) {
    SResultWindowInfo winInfo = {0};
    getNextSessionWinInfo(pAggSup, NULL, pCurWin, &winInfo);
    if (!IS_VALID_SESSION_WIN(winInfo) || !isInWindow(pCurWin, winInfo.sessionWin.win.skey, pAggSup->gap) ||
        !inWinRange(&pAggSup->winRange, &winInfo.sessionWin.win)) {
      releaseOutputBuf(pAggSup->pState, winInfo.pStatePos, &pAggSup->pSessionAPI->stateStore);
      break;
    }
    pCurWin->sessionWin.win.ekey = TMAX(pCurWin->sessionWin.win.ekey, winInfo.sessionWin.win.ekey);
    memcpy(pCurWin->pStatePos->pKey, &pCurWin->sessionWin, sizeof(SSessionKey));
    doDeleteSessionWindow(pAggSup, &winInfo.sessionWin);
    releaseOutputBuf(pAggSup->pState, winInfo.pStatePos, &pAggSup->pSessionAPI->stateStore);
  }
}

int32_t saveSessionOutputBuf(SStreamAggSupporter* pAggSup, SResultWindowInfo* pWinInfo) {
  qDebug("===stream===try save session result skey:%" PRId64 ", ekey:%" PRId64 ".pos%d", pWinInfo->sessionWin.win.skey,
         pWinInfo->sessionWin.win.ekey, pWinInfo->pStatePos->needFree);
  return pAggSup->stateStore.streamStateSessionPut(pAggSup->pState, &pWinInfo->sessionWin, pWinInfo->pStatePos,
                                                   pAggSup->resultRowSize);
}

static void doStreamSessionAggImpl(SOperatorInfo* pOperator, SSDataBlock* pSDataBlock, SSHashObj* pStUpdated,
                                   SSHashObj* pStDeleted, bool hasEndTs, bool addGap) {
  SExecTaskInfo*                 pTaskInfo = pOperator->pTaskInfo;
  SStreamSessionAggOperatorInfo* pInfo = pOperator->info;
  int32_t                        numOfOutput = pOperator->exprSupp.numOfExprs;
  uint64_t                       groupId = pSDataBlock->info.id.groupId;
  int32_t                        code = TSDB_CODE_SUCCESS;
  int32_t                        lino = 0;
  SResultRow*                    pResult = NULL;
  int32_t                        rows = pSDataBlock->info.rows;
  int32_t                        winRows = 0;
  SStreamAggSupporter*           pAggSup = &pInfo->streamAggSup;

  pInfo->dataVersion = TMAX(pInfo->dataVersion, pSDataBlock->info.version);
  pAggSup->winRange = pTaskInfo->streamInfo.fillHistoryWindow;
  if (pAggSup->winRange.ekey <= 0) {
    pAggSup->winRange.ekey = INT64_MAX;
  }

  SColumnInfoData* pStartTsCol = taosArrayGet(pSDataBlock->pDataBlock, pInfo->primaryTsIndex);
  TSKEY*           startTsCols = (int64_t*)pStartTsCol->pData;
  SColumnInfoData* pEndTsCol = NULL;
  if (hasEndTs) {
    pEndTsCol = taosArrayGet(pSDataBlock->pDataBlock, pInfo->endTsIndex);
  } else {
    pEndTsCol = taosArrayGet(pSDataBlock->pDataBlock, pInfo->primaryTsIndex);
  }

  TSKEY* endTsCols = (int64_t*)pEndTsCol->pData;

  void*            pPkVal = NULL;
  int32_t          pkLen = 0;
  SColumnInfoData* pPkColDataInfo = NULL;
  if (hasSrcPrimaryKeyCol(&pInfo->basic)) {
    pPkColDataInfo = taosArrayGet(pSDataBlock->pDataBlock, pInfo->basic.primaryPkIndex);
  }

  for (int32_t i = 0; i < rows;) {
    if (hasSrcPrimaryKeyCol(&pInfo->basic) && !IS_FINAL_SESSION_OP(pOperator) && pInfo->ignoreExpiredData) {
      pPkVal = colDataGetData(pPkColDataInfo, i);
      pkLen = colDataGetRowLength(pPkColDataInfo, i);
    }
    if (!IS_FINAL_SESSION_OP(pOperator) && pInfo->ignoreExpiredData &&
        checkExpiredData(&pInfo->streamAggSup.stateStore, pInfo->streamAggSup.pUpdateInfo, &pInfo->twAggSup,
                         pSDataBlock->info.id.uid, endTsCols[i], pPkVal, pkLen)) {
      i++;
      continue;
    }
    SResultWindowInfo winInfo = {0};
    code = setSessionOutputBuf(pAggSup, startTsCols[i], endTsCols[i], groupId, &winInfo);
    QUERY_CHECK_CODE(code, lino, _end);

    // coverity scan error
    if (!winInfo.pStatePos) {
      continue;
    }
    setSessionWinOutputInfo(pStUpdated, &winInfo);
    code = updateSessionWindowInfo(pAggSup, &winInfo, startTsCols, endTsCols, groupId, rows, i, pAggSup->gap,
                                   pAggSup->pResultRows, pStUpdated, pStDeleted, &winRows);
    QUERY_CHECK_CODE(code, lino, _end);

    int64_t winDelta = 0;
    if (addGap) {
      winDelta = pAggSup->gap;
    }
    code = doOneWindowAggImpl(&pInfo->twAggSup.timeWindowData, &winInfo, &pResult, i, winRows, rows, numOfOutput,
                              pOperator, winDelta);
    QUERY_CHECK_CODE(code, lino, _end);

    code = compactSessionWindow(pOperator, &winInfo, pStUpdated, pStDeleted, addGap, NULL);
    QUERY_CHECK_CODE(code, lino, _end);

    code = saveSessionOutputBuf(pAggSup, &winInfo);
    QUERY_CHECK_CODE(code, lino, _end);

    if (pInfo->destHasPrimaryKey && winInfo.isOutput && IS_NORMAL_SESSION_OP(pOperator)) {
      code = saveDeleteRes(pInfo->pPkDeleted, winInfo.sessionWin);
      QUERY_CHECK_CODE(code, lino, _end);
    }
    if (pInfo->twAggSup.calTrigger == STREAM_TRIGGER_AT_ONCE && pStUpdated) {
      code = saveResult(winInfo, pStUpdated);
      QUERY_CHECK_CODE(code, lino, _end);
    }
    if (pInfo->twAggSup.calTrigger == STREAM_TRIGGER_WINDOW_CLOSE) {
      winInfo.pStatePos->beUpdated = true;
      SSessionKey key = {0};
      getSessionHashKey(&winInfo.sessionWin, &key);
      code = tSimpleHashPut(pAggSup->pResultRows, &key, sizeof(SSessionKey), &winInfo, sizeof(SResultWindowInfo));
      QUERY_CHECK_CODE(code, lino, _end);
    }

    i += winRows;
  }

_end:
  if (code != TSDB_CODE_SUCCESS) {
    qError("%s failed at line %d since %s. task:%s", __func__, lino, tstrerror(code), GET_TASKID(pTaskInfo));
  }
}

int32_t doDeleteTimeWindows(SStreamAggSupporter* pAggSup, SSDataBlock* pBlock, SArray* result) {
  int32_t          code = TSDB_CODE_SUCCESS;
  int32_t          lino = 0;
  SColumnInfoData* pStartTsCol = taosArrayGet(pBlock->pDataBlock, START_TS_COLUMN_INDEX);
  TSKEY*           startDatas = (TSKEY*)pStartTsCol->pData;
  SColumnInfoData* pEndTsCol = taosArrayGet(pBlock->pDataBlock, END_TS_COLUMN_INDEX);
  TSKEY*           endDatas = (TSKEY*)pEndTsCol->pData;
  SColumnInfoData* pGroupCol = taosArrayGet(pBlock->pDataBlock, GROUPID_COLUMN_INDEX);
  uint64_t*        gpDatas = (uint64_t*)pGroupCol->pData;
  for (int32_t i = 0; i < pBlock->info.rows; i++) {
    while (1) {
      SSessionKey curWin = {0};
      getCurSessionWindow(pAggSup, startDatas[i], endDatas[i], gpDatas[i], &curWin);
      if (IS_INVALID_SESSION_WIN_KEY(curWin)) {
        break;
      }
      doDeleteSessionWindow(pAggSup, &curWin);
      if (result) {
        code = saveDeleteInfo(result, curWin);
        QUERY_CHECK_CODE(code, lino, _end);
      }
    }
  }

_end:
  if (code != TSDB_CODE_SUCCESS) {
    qError("%s failed at line %d since %s", __func__, lino, tstrerror(code));
  }
  return code;
}

inline int32_t sessionKeyCompareAsc(const void* pKey1, const void* pKey2) {
  SResultWindowInfo* pWinInfo1 = (SResultWindowInfo*)pKey1;
  SResultWindowInfo* pWinInfo2 = (SResultWindowInfo*)pKey2;
  SSessionKey*       pWin1 = &pWinInfo1->sessionWin;
  SSessionKey*       pWin2 = &pWinInfo2->sessionWin;

  if (pWin1->groupId > pWin2->groupId) {
    return 1;
  } else if (pWin1->groupId < pWin2->groupId) {
    return -1;
  }

  if (pWin1->win.skey > pWin2->win.skey) {
    return 1;
  } else if (pWin1->win.skey < pWin2->win.skey) {
    return -1;
  }

  return 0;
}

void doBuildDeleteDataBlock(SOperatorInfo* pOp, SSHashObj* pStDeleted, SSDataBlock* pBlock, void** Ite) {
  int32_t        code = TSDB_CODE_SUCCESS;
  int32_t        lino = 0;
  SStorageAPI*   pAPI = &pOp->pTaskInfo->storageAPI;
  SExecTaskInfo* pTaskInfo = pOp->pTaskInfo;

  blockDataCleanup(pBlock);
  int32_t size = tSimpleHashGetSize(pStDeleted);
  if (size == 0) {
    return;
  }
  code = blockDataEnsureCapacity(pBlock, size);
  QUERY_CHECK_CODE(code, lino, _end);

  int32_t iter = 0;
  while (((*Ite) = tSimpleHashIterate(pStDeleted, *Ite, &iter)) != NULL) {
    if (pBlock->info.rows + 1 > pBlock->info.capacity) {
      break;
    }
    SSessionKey*     res = tSimpleHashGetKey(*Ite, NULL);
    SColumnInfoData* pStartTsCol = taosArrayGet(pBlock->pDataBlock, START_TS_COLUMN_INDEX);
    code = colDataSetVal(pStartTsCol, pBlock->info.rows, (const char*)&res->win.skey, false);
    QUERY_CHECK_CODE(code, lino, _end);

    SColumnInfoData* pEndTsCol = taosArrayGet(pBlock->pDataBlock, END_TS_COLUMN_INDEX);
    code = colDataSetVal(pEndTsCol, pBlock->info.rows, (const char*)&res->win.skey, false);
    QUERY_CHECK_CODE(code, lino, _end);

    SColumnInfoData* pUidCol = taosArrayGet(pBlock->pDataBlock, UID_COLUMN_INDEX);
    colDataSetNULL(pUidCol, pBlock->info.rows);

    SColumnInfoData* pGpCol = taosArrayGet(pBlock->pDataBlock, GROUPID_COLUMN_INDEX);
    code = colDataSetVal(pGpCol, pBlock->info.rows, (const char*)&res->groupId, false);
    QUERY_CHECK_CODE(code, lino, _end);

    SColumnInfoData* pCalStCol = taosArrayGet(pBlock->pDataBlock, CALCULATE_START_TS_COLUMN_INDEX);
    colDataSetNULL(pCalStCol, pBlock->info.rows);

    SColumnInfoData* pCalEdCol = taosArrayGet(pBlock->pDataBlock, CALCULATE_END_TS_COLUMN_INDEX);
    colDataSetNULL(pCalEdCol, pBlock->info.rows);

    SColumnInfoData* pTableCol = taosArrayGet(pBlock->pDataBlock, TABLE_NAME_COLUMN_INDEX);
    if (!pTableCol) {
      QUERY_CHECK_CODE(code, lino, _end);
    }

    void*   tbname = NULL;
    int32_t winCode = TSDB_CODE_SUCCESS;
    code = pAPI->stateStore.streamStateGetParName(pOp->pTaskInfo->streamInfo.pState, res->groupId, &tbname, false,
                                                  &winCode);
    QUERY_CHECK_CODE(code, lino, _end);

    if (winCode != TSDB_CODE_SUCCESS) {
      colDataSetNULL(pTableCol, pBlock->info.rows);
    } else {
      char parTbName[VARSTR_HEADER_SIZE + TSDB_TABLE_NAME_LEN];
      STR_WITH_MAXSIZE_TO_VARSTR(parTbName, tbname, sizeof(parTbName));
      code = colDataSetVal(pTableCol, pBlock->info.rows, (const char*)parTbName, false);
      QUERY_CHECK_CODE(code, lino, _end);
      pAPI->stateStore.streamStateFreeVal(tbname);
    }
    pBlock->info.rows += 1;
  }

_end:
  if ((*Ite) == NULL) {
    tSimpleHashClear(pStDeleted);
  }

  if (code != TSDB_CODE_SUCCESS) {
    qError("%s failed at line %d since %s. task:%s", __func__, lino, tstrerror(code), GET_TASKID(pTaskInfo));
  }
}

static int32_t rebuildSessionWindow(SOperatorInfo* pOperator, SArray* pWinArray, SSHashObj* pStUpdated) {
  int32_t        winCode = TSDB_CODE_SUCCESS;
  int32_t        code = TSDB_CODE_SUCCESS;
  int32_t        lino = 0;
  SExprSupp*     pSup = &pOperator->exprSupp;
  SExecTaskInfo* pTaskInfo = pOperator->pTaskInfo;
  SStorageAPI*   pAPI = &pOperator->pTaskInfo->storageAPI;

  int32_t                        size = taosArrayGetSize(pWinArray);
  SStreamSessionAggOperatorInfo* pInfo = pOperator->info;
  SStreamAggSupporter*           pAggSup = &pInfo->streamAggSup;
  int32_t                        numOfOutput = pSup->numOfExprs;
  int32_t                        numOfChild = taosArrayGetSize(pInfo->pChildren);

  for (int32_t i = 0; i < size; i++) {
    SSessionKey*      pWinKey = taosArrayGet(pWinArray, i);
    int32_t           num = 0;
    SResultWindowInfo parentWin = {0};
    for (int32_t j = 0; j < numOfChild; j++) {
      SOperatorInfo*                 pChild = taosArrayGetP(pInfo->pChildren, j);
      SStreamSessionAggOperatorInfo* pChInfo = pChild->info;
      SStreamAggSupporter*           pChAggSup = &pChInfo->streamAggSup;
      SSessionKey                    chWinKey = {0};
      getSessionHashKey(pWinKey, &chWinKey);
      SStreamStateCur* pCur = pAggSup->stateStore.streamStateSessionSeekKeyCurrentNext(pChAggSup->pState, &chWinKey);
      SResultRow*      pResult = NULL;
      SResultRow*      pChResult = NULL;
      while (1) {
        SResultWindowInfo childWin = {0};
        childWin.sessionWin = *pWinKey;
        getSessionWinBuf(pChAggSup, pCur, &childWin, &winCode);

        if (winCode == TSDB_CODE_SUCCESS && !inWinRange(&pAggSup->winRange, &childWin.sessionWin.win)) {
          releaseOutputBuf(pAggSup->pState, childWin.pStatePos, &pAggSup->stateStore);
          continue;
        }

        if (winCode == TSDB_CODE_SUCCESS && inWinRange(&pWinKey->win, &childWin.sessionWin.win)) {
          if (num == 0) {
            code = setSessionOutputBuf(pAggSup, pWinKey->win.skey, pWinKey->win.ekey, pWinKey->groupId, &parentWin);
            QUERY_CHECK_CODE(code, lino, _end);

            parentWin.sessionWin = childWin.sessionWin;
            memcpy(parentWin.pStatePos->pKey, &parentWin.sessionWin, sizeof(SSessionKey));
            code = initSessionOutputBuf(&parentWin, &pResult, pSup->pCtx, numOfOutput, pSup->rowEntryInfoOffset);
            QUERY_CHECK_CODE(code, lino, _end);
          }
          num++;
          parentWin.sessionWin.win.skey = TMIN(parentWin.sessionWin.win.skey, childWin.sessionWin.win.skey);
          parentWin.sessionWin.win.ekey = TMAX(parentWin.sessionWin.win.ekey, childWin.sessionWin.win.ekey);
          memcpy(parentWin.pStatePos->pKey, &parentWin.sessionWin, sizeof(SSessionKey));

          updateTimeWindowInfo(&pInfo->twAggSup.timeWindowData, &parentWin.sessionWin.win, pAggSup->gap);
          code = initSessionOutputBuf(&childWin, &pChResult, pChild->exprSupp.pCtx, numOfOutput,
                                      pChild->exprSupp.rowEntryInfoOffset);
          QUERY_CHECK_CODE(code, lino, _end);

          code = compactFunctions(pSup->pCtx, pChild->exprSupp.pCtx, numOfOutput, pTaskInfo,
                                  &pInfo->twAggSup.timeWindowData);
          QUERY_CHECK_CODE(code, lino, _end);

          code = compactSessionWindow(pOperator, &parentWin, pStUpdated, NULL, true, NULL);
          QUERY_CHECK_CODE(code, lino, _end);

          releaseOutputBuf(pAggSup->pState, childWin.pStatePos, &pAggSup->stateStore);
        } else {
          releaseOutputBuf(pAggSup->pState, childWin.pStatePos, &pAggSup->stateStore);
          break;
        }
      }
      pAPI->stateStore.streamStateFreeCur(pCur);
    }
    if (num > 0) {
      code = saveResult(parentWin, pStUpdated);
      QUERY_CHECK_CODE(code, lino, _end);

      code = saveSessionOutputBuf(pAggSup, &parentWin);
      QUERY_CHECK_CODE(code, lino, _end);
    }
  }

_end:
  if (code != TSDB_CODE_SUCCESS) {
    qError("%s failed at line %d since %s. task:%s", __func__, lino, tstrerror(code), GET_TASKID(pTaskInfo));
  }
  return code;
}

int32_t closeSessionWindow(SSHashObj* pHashMap, STimeWindowAggSupp* pTwSup, SSHashObj* pClosed) {
  int32_t code = TSDB_CODE_SUCCESS;
  int32_t lino = 0;
  void*   pIte = NULL;
  int32_t iter = 0;
  while ((pIte = tSimpleHashIterate(pHashMap, pIte, &iter)) != NULL) {
    SResultWindowInfo* pWinInfo = pIte;
    if (isCloseWindow(&pWinInfo->sessionWin.win, pTwSup)) {
      if (pTwSup->calTrigger == STREAM_TRIGGER_WINDOW_CLOSE && pClosed) {
        code = saveResult(*pWinInfo, pClosed);
        QUERY_CHECK_CODE(code, lino, _end);
      }
      SSessionKey* pKey = tSimpleHashGetKey(pIte, NULL);
      code = tSimpleHashIterateRemove(pHashMap, pKey, sizeof(SSessionKey), &pIte, &iter);
      QUERY_CHECK_CODE(code, lino, _end);
    }
  }
_end:
  if (code != TSDB_CODE_SUCCESS) {
    qError("%s failed at line %d since %s", __func__, lino, tstrerror(code));
  }
  return code;
}

static int32_t closeChildSessionWindow(SArray* pChildren, TSKEY maxTs) {
  int32_t code = TSDB_CODE_SUCCESS;
  int32_t lino = 0;

  int32_t size = taosArrayGetSize(pChildren);
  for (int32_t i = 0; i < size; i++) {
    SOperatorInfo*                 pChildOp = taosArrayGetP(pChildren, i);
    SStreamSessionAggOperatorInfo* pChInfo = pChildOp->info;
    pChInfo->twAggSup.maxTs = TMAX(pChInfo->twAggSup.maxTs, maxTs);
    code = closeSessionWindow(pChInfo->streamAggSup.pResultRows, &pChInfo->twAggSup, NULL);
    QUERY_CHECK_CODE(code, lino, _end);
  }
_end:
  if (code != TSDB_CODE_SUCCESS) {
    qError("%s failed at line %d since %s", __func__, lino, tstrerror(code));
  }
  return code;
}

int32_t getAllSessionWindow(SSHashObj* pHashMap, SSHashObj* pStUpdated) {
  int32_t code = TSDB_CODE_SUCCESS;
  int32_t lino = 0;
  void*   pIte = NULL;
  int32_t iter = 0;
  while ((pIte = tSimpleHashIterate(pHashMap, pIte, &iter)) != NULL) {
    SResultWindowInfo* pWinInfo = pIte;
    if (!pWinInfo->pStatePos->beUpdated) {
      continue;
    }
    pWinInfo->pStatePos->beUpdated = false;
    code = saveResult(*pWinInfo, pStUpdated);
    QUERY_CHECK_CODE(code, lino, _end);
  }

_end:
  if (code != TSDB_CODE_SUCCESS) {
    qError("%s failed at line %d since %s", __func__, lino, tstrerror(code));
  }
  return code;
}

int32_t copyDeleteWindowInfo(SArray* pResWins, SSHashObj* pStDeleted) {
  int32_t code = TSDB_CODE_SUCCESS;
  int32_t lino = 0;
  int32_t size = taosArrayGetSize(pResWins);
  for (int32_t i = 0; i < size; i++) {
    SSessionKey* pWinKey = taosArrayGet(pResWins, i);
    if (!pWinKey) continue;
    SSessionKey winInfo = {0};
    getSessionHashKey(pWinKey, &winInfo);
    code = tSimpleHashPut(pStDeleted, &winInfo, sizeof(SSessionKey), NULL, 0);
    QUERY_CHECK_CODE(code, lino, _end);
  }

_end:
  if (code != TSDB_CODE_SUCCESS) {
    qError("%s failed at line %d since %s", __func__, lino, tstrerror(code));
  }
  return code;
}

// the allocated memory comes from outer function.
void initGroupResInfoFromArrayList(SGroupResInfo* pGroupResInfo, SArray* pArrayList) {
  pGroupResInfo->pRows = pArrayList;
  pGroupResInfo->index = 0;
  pGroupResInfo->pBuf = NULL;
  pGroupResInfo->freeItem = false;
}

int32_t buildSessionResultDataBlock(SOperatorInfo* pOperator, void* pState, SSDataBlock* pBlock, SExprSupp* pSup,
                                    SGroupResInfo* pGroupResInfo) {
  int32_t         code = TSDB_CODE_SUCCESS;
  int32_t         lino = 0;
  SExecTaskInfo*  pTaskInfo = pOperator->pTaskInfo;
  SStorageAPI*    pAPI = &pTaskInfo->storageAPI;
  SExprInfo*      pExprInfo = pSup->pExprInfo;
  int32_t         numOfExprs = pSup->numOfExprs;
  int32_t*        rowEntryOffset = pSup->rowEntryInfoOffset;
  SqlFunctionCtx* pCtx = pSup->pCtx;

  int32_t numOfRows = getNumOfTotalRes(pGroupResInfo);

  for (int32_t i = pGroupResInfo->index; i < numOfRows; i += 1) {
    SResultWindowInfo* pWinInfo = taosArrayGet(pGroupResInfo->pRows, i);
    SRowBuffPos*       pPos = pWinInfo->pStatePos;
    SResultRow*        pRow = NULL;
    SSessionKey*       pKey = (SSessionKey*)pPos->pKey;

    if (pBlock->info.id.groupId == 0) {
      pBlock->info.id.groupId = pKey->groupId;

      void*   tbname = NULL;
      int32_t winCode = TSDB_CODE_SUCCESS;
      code = pAPI->stateStore.streamStateGetParName((void*)pTaskInfo->streamInfo.pState, pBlock->info.id.groupId,
                                                    &tbname, false, &winCode);
      QUERY_CHECK_CODE(code, lino, _end);

      if (winCode != TSDB_CODE_SUCCESS) {
        pBlock->info.parTbName[0] = 0;
      } else {
        memcpy(pBlock->info.parTbName, tbname, TSDB_TABLE_NAME_LEN);
      }
      pAPI->stateStore.streamStateFreeVal(tbname);
    } else {
      // current value belongs to different group, it can't be packed into one datablock
      if (pBlock->info.id.groupId != pKey->groupId) {
        break;
      }
    }

    code = pAPI->stateStore.streamStateGetByPos(pState, pPos, (void**)&pRow);
    QUERY_CHECK_CODE(code, lino, _end);

    doUpdateNumOfRows(pCtx, pRow, numOfExprs, rowEntryOffset);
    // no results, continue to check the next one
    if (pRow->numOfRows == 0) {
      pGroupResInfo->index += 1;
      continue;
    }

    if (pBlock->info.rows + pRow->numOfRows > pBlock->info.capacity) {
      break;
    }

    pGroupResInfo->index += 1;

    for (int32_t j = 0; j < numOfExprs; ++j) {
      int32_t slotId = pExprInfo[j].base.resSchema.slotId;

      pCtx[j].resultInfo = getResultEntryInfo(pRow, j, rowEntryOffset);
      if (pCtx[j].fpSet.finalize) {
        int32_t tmpRes = pCtx[j].fpSet.finalize(&pCtx[j], pBlock);
        if (TAOS_FAILED(tmpRes)) {
          qError("%s build result data block error, code %s", GET_TASKID(pTaskInfo), tstrerror(tmpRes));
          QUERY_CHECK_CODE(code, lino, _end);
        }
      } else if (strcmp(pCtx[j].pExpr->pExpr->_function.functionName, "_select_value") == 0) {
        // do nothing, todo refactor
      } else {
        // expand the result into multiple rows. E.g., _wstart, top(k, 20)
        // the _wstart needs to copy to 20 following rows, since the results of top-k expands to 20 different rows.
        SColumnInfoData* pColInfoData = taosArrayGet(pBlock->pDataBlock, slotId);
        char*            in = GET_ROWCELL_INTERBUF(pCtx[j].resultInfo);
        for (int32_t k = 0; k < pRow->numOfRows; ++k) {
          code = colDataSetVal(pColInfoData, pBlock->info.rows + k, in, pCtx[j].resultInfo->isNullRes);
          QUERY_CHECK_CODE(code, lino, _end);
        }
      }
    }

    pBlock->info.dataLoad = 1;
    pBlock->info.rows += pRow->numOfRows;
  }
  code = blockDataUpdateTsWindow(pBlock, 0);
  QUERY_CHECK_CODE(code, lino, _end);

_end:
  if (code != TSDB_CODE_SUCCESS) {
    qError("%s failed at line %d since %s. task:%s", __func__, lino, tstrerror(code), GET_TASKID(pTaskInfo));
  }
  return code;
}

void doBuildSessionResult(SOperatorInfo* pOperator, void* pState, SGroupResInfo* pGroupResInfo, SSDataBlock* pBlock) {
  int32_t        code = TSDB_CODE_SUCCESS;
  int32_t        lino = 0;
  SExecTaskInfo* pTaskInfo = pOperator->pTaskInfo;
  // set output datablock version
  pBlock->info.version = pTaskInfo->version;

  blockDataCleanup(pBlock);
  if (!hasRemainResults(pGroupResInfo)) {
    cleanupGroupResInfo(pGroupResInfo);
    goto _end;
  }

  // clear the existed group id
  pBlock->info.id.groupId = 0;
  code = buildSessionResultDataBlock(pOperator, pState, pBlock, &pOperator->exprSupp, pGroupResInfo);
  QUERY_CHECK_CODE(code, lino, _end);

  if (pBlock->info.rows == 0) {
    cleanupGroupResInfo(pGroupResInfo);
  }

_end:
  if (code != TSDB_CODE_SUCCESS) {
    qError("%s failed at line %d since %s. task:%s", __func__, lino, tstrerror(code), GET_TASKID(pTaskInfo));
  }
}

static int32_t buildSessionResult(SOperatorInfo* pOperator, SSDataBlock** ppRes) {
  int32_t                        code = TSDB_CODE_SUCCESS;
  SStreamSessionAggOperatorInfo* pInfo = pOperator->info;
  SStreamAggSupporter*           pAggSup = &pInfo->streamAggSup;
  SOptrBasicInfo*                pBInfo = &pInfo->binfo;
  SExecTaskInfo*                 pTaskInfo = pOperator->pTaskInfo;
  doBuildDeleteDataBlock(pOperator, pInfo->pStDeleted, pInfo->pDelRes, &pInfo->pDelIterator);
  if (pInfo->pDelRes->info.rows > 0) {
    printDataBlock(pInfo->pDelRes, getStreamOpName(pOperator->operatorType), GET_TASKID(pTaskInfo));
    (*ppRes) = pInfo->pDelRes;
    return code;
  }

  doBuildSessionResult(pOperator, pAggSup->pState, &pInfo->groupResInfo, pBInfo->pRes);
  if (pBInfo->pRes->info.rows > 0) {
    printDataBlock(pBInfo->pRes, getStreamOpName(pOperator->operatorType), GET_TASKID(pTaskInfo));
    (*ppRes) = pBInfo->pRes;
    return code;
  }
  (*ppRes) = NULL;
  return code;
}

int32_t getMaxTsWins(const SArray* pAllWins, SArray* pMaxWins) {
  int32_t code = TSDB_CODE_SUCCESS;
  int32_t lino = 0;
  int32_t size = taosArrayGetSize(pAllWins);
  if (size == 0) {
    goto _end;
  }
  SResultWindowInfo* pWinInfo = taosArrayGet(pAllWins, size - 1);
  SSessionKey*       pSeKey = &pWinInfo->sessionWin;
  void*              tmp = taosArrayPush(pMaxWins, pSeKey);
  if (!tmp) {
    code = TSDB_CODE_OUT_OF_MEMORY;
    QUERY_CHECK_CODE(code, lino, _end);
  }

  if (pSeKey->groupId == 0) {
    goto _end;
  }
  uint64_t preGpId = pSeKey->groupId;
  for (int32_t i = size - 2; i >= 0; i--) {
    pWinInfo = taosArrayGet(pAllWins, i);
    pSeKey = &pWinInfo->sessionWin;
    if (preGpId != pSeKey->groupId) {
      void* tmp = taosArrayPush(pMaxWins, pSeKey);
      if (!tmp) {
        code = TSDB_CODE_OUT_OF_MEMORY;
        QUERY_CHECK_CODE(code, lino, _end);
      }
      preGpId = pSeKey->groupId;
    }
  }

_end:
  if (code != TSDB_CODE_SUCCESS) {
    qError("%s failed at line %d since %s", __func__, lino, tstrerror(code));
  }
  return code;
}

int32_t encodeSSessionKey(void** buf, SSessionKey* key) {
  int32_t tlen = 0;
  tlen += encodeSTimeWindow(buf, &key->win);
  tlen += taosEncodeFixedU64(buf, key->groupId);
  return tlen;
}

void* decodeSSessionKey(void* buf, SSessionKey* key) {
  buf = decodeSTimeWindow(buf, &key->win);
  buf = taosDecodeFixedU64(buf, &key->groupId);
  return buf;
}

int32_t encodeSResultWindowInfo(void** buf, SResultWindowInfo* key, int32_t outLen) {
  int32_t tlen = 0;
  tlen += taosEncodeFixedBool(buf, key->isOutput);
  tlen += encodeSSessionKey(buf, &key->sessionWin);
  return tlen;
}

void* decodeSResultWindowInfo(void* buf, SResultWindowInfo* key, int32_t outLen) {
  buf = taosDecodeFixedBool(buf, &key->isOutput);
  buf = decodeSSessionKey(buf, &key->sessionWin);
  return buf;
}

int32_t doStreamSessionEncodeOpState(void** buf, int32_t len, SOperatorInfo* pOperator, bool isParent) {
  SStreamSessionAggOperatorInfo* pInfo = pOperator->info;
  if (!pInfo) {
    return 0;
  }

  void* pData = (buf == NULL) ? NULL : *buf;

  // 1.streamAggSup.pResultRows
  int32_t tlen = 0;
  int32_t mapSize = tSimpleHashGetSize(pInfo->streamAggSup.pResultRows);
  tlen += taosEncodeFixedI32(buf, mapSize);
  void*   pIte = NULL;
  size_t  keyLen = 0;
  int32_t iter = 0;
  while ((pIte = tSimpleHashIterate(pInfo->streamAggSup.pResultRows, pIte, &iter)) != NULL) {
    void* key = taosHashGetKey(pIte, &keyLen);
    tlen += encodeSSessionKey(buf, key);
    tlen += encodeSResultWindowInfo(buf, pIte, pInfo->streamAggSup.resultRowSize);
  }

  // 2.twAggSup
  tlen += encodeSTimeWindowAggSupp(buf, &pInfo->twAggSup);

  // 3.pChildren
  int32_t size = taosArrayGetSize(pInfo->pChildren);
  tlen += taosEncodeFixedI32(buf, size);
  for (int32_t i = 0; i < size; i++) {
    SOperatorInfo* pChOp = taosArrayGetP(pInfo->pChildren, i);
    tlen += doStreamSessionEncodeOpState(buf, 0, pChOp, false);
  }

  // 4.dataVersion
  tlen += taosEncodeFixedI64(buf, pInfo->dataVersion);

  // 5.checksum
  if (isParent) {
    if (buf) {
      uint32_t cksum = taosCalcChecksum(0, pData, len - sizeof(uint32_t));
      tlen += taosEncodeFixedU32(buf, cksum);
    } else {
      tlen += sizeof(uint32_t);
    }
  }

  return tlen;
}

int32_t doStreamSessionDecodeOpState(void* buf, int32_t len, SOperatorInfo* pOperator, bool isParent, void** ppBuf) {
  int32_t                        code = TSDB_CODE_SUCCESS;
  int32_t                        lino = 0;
  SStreamSessionAggOperatorInfo* pInfo = pOperator->info;
  SExecTaskInfo*                 pTaskInfo = pOperator->pTaskInfo;
  if (!pInfo) {
    code = TSDB_CODE_FAILED;
    QUERY_CHECK_CODE(code, lino, _end);
  }
  SStreamAggSupporter* pAggSup = &pInfo->streamAggSup;

  // 5.checksum
  if (isParent) {
    int32_t dataLen = len - sizeof(uint32_t);
    void*   pCksum = POINTER_SHIFT(buf, dataLen);
    if (taosCheckChecksum(buf, dataLen, *(uint32_t*)pCksum) != TSDB_CODE_SUCCESS) {
      qError("stream session state is invalid");
      code = TSDB_CODE_FAILED;
      QUERY_CHECK_CODE(code, lino, _end);
    }
  }

  // 1.streamAggSup.pResultRows
  int32_t mapSize = 0;
  buf = taosDecodeFixedI32(buf, &mapSize);
  for (int32_t i = 0; i < mapSize; i++) {
    SSessionKey       key = {0};
    SResultWindowInfo winfo = {0};
    buf = decodeSSessionKey(buf, &key);
    int32_t winCode = TSDB_CODE_SUCCESS;
    code = pAggSup->stateStore.streamStateSessionAddIfNotExist(
        pAggSup->pState, &winfo.sessionWin, pAggSup->gap, (void**)&winfo.pStatePos, &pAggSup->resultRowSize, &winCode);
    QUERY_CHECK_CODE(code, lino, _end);
    QUERY_CHECK_CONDITION((winCode == TSDB_CODE_SUCCESS), code, lino, _end, TSDB_CODE_QRY_EXECUTOR_INTERNAL_ERROR);

    buf = decodeSResultWindowInfo(buf, &winfo, pInfo->streamAggSup.resultRowSize);
    code =
        tSimpleHashPut(pInfo->streamAggSup.pResultRows, &key, sizeof(SSessionKey), &winfo, sizeof(SResultWindowInfo));
    QUERY_CHECK_CODE(code, lino, _end);
  }

  // 2.twAggSup
  buf = decodeSTimeWindowAggSupp(buf, &pInfo->twAggSup);

  // 3.pChildren
  int32_t size = 0;
  buf = taosDecodeFixedI32(buf, &size);
  for (int32_t i = 0; i < size; i++) {
    SOperatorInfo* pChOp = taosArrayGetP(pInfo->pChildren, i);
    code = doStreamSessionDecodeOpState(buf, 0, pChOp, false, &buf);
    QUERY_CHECK_CODE(code, lino, _end);
  }

  // 4.dataVersion
  buf = taosDecodeFixedI64(buf, &pInfo->dataVersion);
  if (ppBuf) {
    (*ppBuf) = buf;
  }

_end:
  if (code != TSDB_CODE_SUCCESS) {
    qError("%s failed at line %d since %s. task:%s", __func__, lino, tstrerror(code), GET_TASKID(pTaskInfo));
  }
  return code;
}

void doStreamSessionSaveCheckpoint(SOperatorInfo* pOperator) {
  SStreamSessionAggOperatorInfo* pInfo = pOperator->info;
  if (needSaveStreamOperatorInfo(&pInfo->basic)) {
    int32_t len = doStreamSessionEncodeOpState(NULL, 0, pOperator, true);
    void*   buf = taosMemoryCalloc(1, len);
    if (!buf) {
      qError("%s failed at line %d since %s", __func__, __LINE__, tstrerror(TSDB_CODE_OUT_OF_MEMORY));
      return;
    }
    void* pBuf = buf;
    len = doStreamSessionEncodeOpState(&pBuf, len, pOperator, true);
    pInfo->streamAggSup.stateStore.streamStateSaveInfo(pInfo->streamAggSup.pState, STREAM_SESSION_OP_CHECKPOINT_NAME,
                                                       strlen(STREAM_SESSION_OP_CHECKPOINT_NAME), buf, len);
    taosMemoryFree(buf);
    saveStreamOperatorStateComplete(&pInfo->basic);
  }
}

void resetUnCloseSessionWinInfo(SSHashObj* winMap) {
  void*   pIte = NULL;
  int32_t iter = 0;
  while ((pIte = tSimpleHashIterate(winMap, pIte, &iter)) != NULL) {
    SResultWindowInfo* pResInfo = pIte;
    pResInfo->pStatePos->beUsed = true;
  }
}

int32_t copyDeleteSessionKey(SSHashObj* source, SSHashObj* dest) {
  int32_t code = TSDB_CODE_SUCCESS;
  int32_t lino = 0;
  if (tSimpleHashGetSize(source) == 0) {
    goto _end;
  }
  void*   pIte = NULL;
  int32_t iter = 0;
  size_t  keyLen = 0;
  while ((pIte = tSimpleHashIterate(source, pIte, &iter)) != NULL) {
    SSessionKey* pKey = tSimpleHashGetKey(pIte, &keyLen);
    code = saveDeleteRes(dest, *pKey);
    QUERY_CHECK_CODE(code, lino, _end);
  }
  tSimpleHashClear(source);

_end:
  if (code != TSDB_CODE_SUCCESS) {
    qError("%s failed at line %d since %s", __func__, lino, tstrerror(code));
  }
  return code;
}

static int32_t doStreamSessionAggNext(SOperatorInfo* pOperator, SSDataBlock** ppRes) {
  int32_t                        code = TSDB_CODE_SUCCESS;
  int32_t                        lino = 0;
  SExprSupp*                     pSup = &pOperator->exprSupp;
  SStreamSessionAggOperatorInfo* pInfo = pOperator->info;
  SOptrBasicInfo*                pBInfo = &pInfo->binfo;
  SStreamAggSupporter*           pAggSup = &pInfo->streamAggSup;
  SExecTaskInfo*                 pTaskInfo = pOperator->pTaskInfo;
  qDebug("stask:%s  %s status: %d", GET_TASKID(pTaskInfo), getStreamOpName(pOperator->operatorType), pOperator->status);
  if (pOperator->status == OP_EXEC_DONE) {
    (*ppRes) = NULL;
    return code;
  } else if (pOperator->status == OP_RES_TO_RETURN) {
    SSDataBlock* opRes = NULL;
    code = buildSessionResult(pOperator, &opRes);
    QUERY_CHECK_CODE(code, lino, _end);
    if (opRes) {
      (*ppRes) = opRes;
      return code;
    }

    if (pInfo->recvGetAll) {
      pInfo->recvGetAll = false;
      resetUnCloseSessionWinInfo(pInfo->streamAggSup.pResultRows);
    }

    if (pInfo->reCkBlock) {
      pInfo->reCkBlock = false;
      printDataBlock(pInfo->pCheckpointRes, getStreamOpName(pOperator->operatorType), GET_TASKID(pTaskInfo));
      (*ppRes) = pInfo->pCheckpointRes;
      return code;
    }

    setStreamOperatorCompleted(pOperator);
    (*ppRes) = NULL;
    return code;
  }

  SOperatorInfo* downstream = pOperator->pDownstream[0];
  if (!pInfo->pUpdated) {
    pInfo->pUpdated = taosArrayInit(16, sizeof(SResultWindowInfo));
    QUERY_CHECK_NULL(pInfo->pUpdated, code, lino, _end, terrno);
  }
  if (!pInfo->pStUpdated) {
    _hash_fn_t hashFn = taosGetDefaultHashFunction(TSDB_DATA_TYPE_BINARY);
    pInfo->pStUpdated = tSimpleHashInit(64, hashFn);
    QUERY_CHECK_NULL(pInfo->pStUpdated, code, lino, _end, terrno);
  }
  while (1) {
    SSDataBlock* pBlock = downstream->fpSet.getNextFn(downstream);
    if (pBlock == NULL) {
      break;
    }
    printSpecDataBlock(pBlock, getStreamOpName(pOperator->operatorType), "recv", GET_TASKID(pTaskInfo));
    setStreamOperatorState(&pInfo->basic, pBlock->info.type);

    if (pBlock->info.type == STREAM_DELETE_DATA || pBlock->info.type == STREAM_DELETE_RESULT ||
        pBlock->info.type == STREAM_CLEAR) {
      SArray* pWins = taosArrayInit(16, sizeof(SSessionKey));
      QUERY_CHECK_NULL(pWins, code, lino, _end, terrno);
      // gap must be 0
      code = doDeleteTimeWindows(pAggSup, pBlock, pWins);
      QUERY_CHECK_CODE(code, lino, _end);

      removeSessionResults(pAggSup, pInfo->pStUpdated, pWins);
      if (IS_FINAL_SESSION_OP(pOperator)) {
        int32_t                        childIndex = getChildIndex(pBlock);
        SOperatorInfo*                 pChildOp = taosArrayGetP(pInfo->pChildren, childIndex);
        SStreamSessionAggOperatorInfo* pChildInfo = pChildOp->info;
        // gap must be 0
        code = doDeleteTimeWindows(&pChildInfo->streamAggSup, pBlock, NULL);
        QUERY_CHECK_CODE(code, lino, _end);

        code = rebuildSessionWindow(pOperator, pWins, pInfo->pStUpdated);
        QUERY_CHECK_CODE(code, lino, _end);
      }
      code = copyDeleteWindowInfo(pWins, pInfo->pStDeleted);
      QUERY_CHECK_CODE(code, lino, _end);

      if (pInfo->destHasPrimaryKey && IS_NORMAL_SESSION_OP(pOperator)) {
        code = copyDeleteWindowInfo(pWins, pInfo->pPkDeleted);
        QUERY_CHECK_CODE(code, lino, _end);
      }
      taosArrayDestroy(pWins);
      continue;
    } else if (pBlock->info.type == STREAM_GET_ALL) {
      pInfo->recvGetAll = true;
      code = getAllSessionWindow(pAggSup->pResultRows, pInfo->pStUpdated);
      QUERY_CHECK_CODE(code, lino, _end);
      continue;
    } else if (pBlock->info.type == STREAM_CREATE_CHILD_TABLE) {
      (*ppRes) = pBlock;
      return code;
    } else if (pBlock->info.type == STREAM_CHECKPOINT) {
      pAggSup->stateStore.streamStateCommit(pAggSup->pState);
      doStreamSessionSaveCheckpoint(pOperator);
      code = copyDataBlock(pInfo->pCheckpointRes, pBlock);
      QUERY_CHECK_CODE(code, lino, _end);

      continue;
    } else {
      if (pBlock->info.type != STREAM_NORMAL && pBlock->info.type != STREAM_INVALID) {
        code = TSDB_CODE_QRY_EXECUTOR_INTERNAL_ERROR;
        QUERY_CHECK_CODE(code, lino, _end);
      }
    }

    if (pInfo->scalarSupp.pExprInfo != NULL) {
      SExprSupp* pExprSup = &pInfo->scalarSupp;
      code = projectApplyFunctions(pExprSup->pExprInfo, pBlock, pBlock, pExprSup->pCtx, pExprSup->numOfExprs, NULL);
      QUERY_CHECK_CODE(code, lino, _end);
    }
    // the pDataBlock are always the same one, no need to call this again
    code = setInputDataBlock(pSup, pBlock, TSDB_ORDER_ASC, MAIN_SCAN, true);
    QUERY_CHECK_CODE(code, lino, _end);

    doStreamSessionAggImpl(pOperator, pBlock, pInfo->pStUpdated, pInfo->pStDeleted, IS_FINAL_SESSION_OP(pOperator),
                           true);
    if (IS_FINAL_SESSION_OP(pOperator)) {
      int32_t chIndex = getChildIndex(pBlock);
      int32_t size = taosArrayGetSize(pInfo->pChildren);
      // if chIndex + 1 - size > 0, add new child
      for (int32_t i = 0; i < chIndex + 1 - size; i++) {
        SOperatorInfo* pChildOp = NULL;
        code = createStreamFinalSessionAggOperatorInfo(NULL, pInfo->pPhyNode, pOperator->pTaskInfo, 0, NULL, &pChildOp);
        if (pChildOp == NULL || code != 0) {
          qError("%s create stream child of final session error", GET_TASKID(pTaskInfo));
          code = TSDB_CODE_FAILED;
          QUERY_CHECK_CODE(code, lino, _end);
        }

        void* tmp = taosArrayPush(pInfo->pChildren, &pChildOp);
        if (!tmp) {
          code = terrno;
          QUERY_CHECK_CODE(code, lino, _end);
        }
      }

      SOperatorInfo* pChildOp = taosArrayGetP(pInfo->pChildren, chIndex);
      code = setInputDataBlock(&pChildOp->exprSupp, pBlock, TSDB_ORDER_ASC, MAIN_SCAN, true);
      QUERY_CHECK_CODE(code, lino, _end);
      doStreamSessionAggImpl(pChildOp, pBlock, NULL, NULL, true, false);
    }
    pInfo->twAggSup.maxTs = TMAX(pInfo->twAggSup.maxTs, pBlock->info.window.ekey);
    pInfo->twAggSup.maxTs = TMAX(pInfo->twAggSup.maxTs, pBlock->info.watermark);
  }
  // restore the value
  pOperator->status = OP_RES_TO_RETURN;

  code = closeSessionWindow(pAggSup->pResultRows, &pInfo->twAggSup, pInfo->pStUpdated);
  QUERY_CHECK_CODE(code, lino, _end);

  code = closeChildSessionWindow(pInfo->pChildren, pInfo->twAggSup.maxTs);
  QUERY_CHECK_CODE(code, lino, _end);

  code = copyUpdateResult(&pInfo->pStUpdated, pInfo->pUpdated, sessionKeyCompareAsc);
  QUERY_CHECK_CODE(code, lino, _end);

  if (!pInfo->destHasPrimaryKey) {
    removeSessionDeleteResults(pInfo->pStDeleted, pInfo->pUpdated);
  }
  if (pInfo->isHistoryOp) {
    code = getMaxTsWins(pInfo->pUpdated, pInfo->historyWins);
    QUERY_CHECK_CODE(code, lino, _end);
  }
  if (pInfo->destHasPrimaryKey && IS_NORMAL_SESSION_OP(pOperator)) {
    code = copyDeleteSessionKey(pInfo->pPkDeleted, pInfo->pStDeleted);
    QUERY_CHECK_CODE(code, lino, _end);
  }
  initGroupResInfoFromArrayList(&pInfo->groupResInfo, pInfo->pUpdated);
  pInfo->pUpdated = NULL;
  code = blockDataEnsureCapacity(pInfo->binfo.pRes, pOperator->resultInfo.capacity);
  QUERY_CHECK_CODE(code, lino, _end);

  SSDataBlock* opRes = NULL;
  code = buildSessionResult(pOperator, &opRes);
  QUERY_CHECK_CODE(code, lino, _end);
  if (opRes) {
    (*ppRes) = opRes;
    return code;
  }

_end:
  if (code != TSDB_CODE_SUCCESS) {
    pTaskInfo->code = code;
    qError("%s failed at line %d since %s. task:%s", __func__, lino, tstrerror(code), GET_TASKID(pTaskInfo));
  }
  setStreamOperatorCompleted(pOperator);
  (*ppRes) = NULL;
  return code;
}

static SSDataBlock* doStreamSessionAgg(SOperatorInfo* pOperator) {
  SSDataBlock* pRes = NULL;
  int32_t      code = doStreamSessionAggNext(pOperator, &pRes);
  return pRes;
}

void streamSessionReleaseState(SOperatorInfo* pOperator) {
  SStreamSessionAggOperatorInfo* pInfo = pOperator->info;
  int32_t                        winSize = taosArrayGetSize(pInfo->historyWins) * sizeof(SSessionKey);
  int32_t                        resSize = winSize + sizeof(TSKEY);
  char*                          pBuff = taosMemoryCalloc(1, resSize);
  if (!pBuff) {
    return;
  }
  memcpy(pBuff, pInfo->historyWins->pData, winSize);
  memcpy(pBuff + winSize, &pInfo->twAggSup.maxTs, sizeof(TSKEY));
  pInfo->streamAggSup.stateStore.streamStateSaveInfo(pInfo->streamAggSup.pState, STREAM_SESSION_OP_STATE_NAME,
                                                     strlen(STREAM_SESSION_OP_STATE_NAME), pBuff, resSize);
  pInfo->streamAggSup.stateStore.streamStateCommit(pInfo->streamAggSup.pState);
  taosMemoryFreeClear(pBuff);
  SOperatorInfo* downstream = pOperator->pDownstream[0];
  if (downstream->fpSet.releaseStreamStateFn) {
    downstream->fpSet.releaseStreamStateFn(downstream);
  }
}

void resetWinRange(STimeWindow* winRange) {
  winRange->skey = INT64_MIN;
  winRange->ekey = INT64_MAX;
}

int32_t getSessionWindowInfoByKey(SStreamAggSupporter* pAggSup, SSessionKey* pKey, SResultWindowInfo* pWinInfo) {
  int32_t code = TSDB_CODE_SUCCESS;
  int32_t lino = 0;
  int32_t rowSize = pAggSup->resultRowSize;
  int32_t winCode = TSDB_CODE_SUCCESS;
  code = pAggSup->stateStore.streamStateSessionGet(pAggSup->pState, pKey, (void**)&pWinInfo->pStatePos, &rowSize,
                                                   &winCode);
  QUERY_CHECK_CODE(code, lino, _end);

  if (winCode == TSDB_CODE_SUCCESS) {
    pWinInfo->sessionWin = *pKey;
    pWinInfo->isOutput = true;
    if (pWinInfo->pStatePos->needFree) {
      pAggSup->stateStore.streamStateSessionDel(pAggSup->pState, &pWinInfo->sessionWin);
    }
  } else {
    SET_SESSION_WIN_INVALID((*pWinInfo));
  }

_end:
  if (code != TSDB_CODE_SUCCESS) {
    qError("%s failed at line %d since %s", __func__, lino, tstrerror(code));
  }
  return code;
}

void reloadAggSupFromDownStream(SOperatorInfo* downstream, SStreamAggSupporter* pAggSup) {
  SStateStore* pAPI = &downstream->pTaskInfo->storageAPI.stateStore;

  if (downstream->operatorType != QUERY_NODE_PHYSICAL_PLAN_STREAM_SCAN) {
    reloadAggSupFromDownStream(downstream->pDownstream[0], pAggSup);
    return;
  }

  SStreamScanInfo* pScanInfo = downstream->info;
  pAggSup->pUpdateInfo = pScanInfo->pUpdateInfo;
}

void streamSessionSemiReloadState(SOperatorInfo* pOperator) {
  int32_t                        code = TSDB_CODE_SUCCESS;
  int32_t                        lino = 0;
  SStreamSessionAggOperatorInfo* pInfo = pOperator->info;
  SStreamAggSupporter*           pAggSup = &pInfo->streamAggSup;
  SExecTaskInfo*                 pTaskInfo = pOperator->pTaskInfo;
  resetWinRange(&pAggSup->winRange);

  SResultWindowInfo winInfo = {0};
  int32_t           size = 0;
  void*             pBuf = NULL;
  code = pAggSup->stateStore.streamStateGetInfo(pAggSup->pState, STREAM_SESSION_OP_STATE_NAME,
                                                strlen(STREAM_SESSION_OP_STATE_NAME), &pBuf, &size);
  QUERY_CHECK_CODE(code, lino, _end);

  int32_t      num = (size - sizeof(TSKEY)) / sizeof(SSessionKey);
  SSessionKey* pSeKeyBuf = (SSessionKey*)pBuf;
  for (int32_t i = 0; i < num; i++) {
    SResultWindowInfo winInfo = {0};
    code = getSessionWindowInfoByKey(pAggSup, pSeKeyBuf + i, &winInfo);
    QUERY_CHECK_CODE(code, lino, _end);
    if (!IS_VALID_SESSION_WIN(winInfo)) {
      continue;
    }
    compactSessionSemiWindow(pOperator, &winInfo);
    code = saveSessionOutputBuf(pAggSup, &winInfo);
    QUERY_CHECK_CODE(code, lino, _end);
  }
  TSKEY ts = *(TSKEY*)((char*)pBuf + size - sizeof(TSKEY));
  taosMemoryFree(pBuf);
  pInfo->twAggSup.maxTs = TMAX(pInfo->twAggSup.maxTs, ts);
  pAggSup->stateStore.streamStateReloadInfo(pAggSup->pState, ts);

  SOperatorInfo* downstream = pOperator->pDownstream[0];
  if (downstream->fpSet.reloadStreamStateFn) {
    downstream->fpSet.reloadStreamStateFn(downstream);
  }
  reloadAggSupFromDownStream(downstream, &pInfo->streamAggSup);

_end:
  if (code != TSDB_CODE_SUCCESS) {
    qError("%s failed at line %d since %s. task:%s", __func__, lino, tstrerror(code), GET_TASKID(pTaskInfo));
  }
}

void streamSessionReloadState(SOperatorInfo* pOperator) {
  int32_t                        code = TSDB_CODE_SUCCESS;
  int32_t                        lino = 0;
  SStreamSessionAggOperatorInfo* pInfo = pOperator->info;
  SStreamAggSupporter*           pAggSup = &pInfo->streamAggSup;
  SExecTaskInfo*                 pTaskInfo = pOperator->pTaskInfo;
  resetWinRange(&pAggSup->winRange);

  int32_t size = 0;
  void*   pBuf = NULL;
  code = pAggSup->stateStore.streamStateGetInfo(pAggSup->pState, STREAM_SESSION_OP_STATE_NAME,
                                                strlen(STREAM_SESSION_OP_STATE_NAME), &pBuf, &size);

  QUERY_CHECK_CODE(code, lino, _end);

  int32_t      num = (size - sizeof(TSKEY)) / sizeof(SSessionKey);
  SSessionKey* pSeKeyBuf = (SSessionKey*)pBuf;

  TSKEY ts = *(TSKEY*)((char*)pBuf + size - sizeof(TSKEY));
  pInfo->twAggSup.maxTs = TMAX(pInfo->twAggSup.maxTs, ts);
  pAggSup->stateStore.streamStateReloadInfo(pAggSup->pState, ts);

  if (!pInfo->pStUpdated && num > 0) {
    _hash_fn_t hashFn = taosGetDefaultHashFunction(TSDB_DATA_TYPE_BINARY);
    pInfo->pStUpdated = tSimpleHashInit(64, hashFn);
    QUERY_CHECK_NULL(pInfo->pStUpdated, code, lino, _end, terrno);
  }
  for (int32_t i = 0; i < num; i++) {
    SResultWindowInfo winInfo = {0};
    code = getSessionWindowInfoByKey(pAggSup, pSeKeyBuf + i, &winInfo);
    QUERY_CHECK_CODE(code, lino, _end);
    if (!IS_VALID_SESSION_WIN(winInfo)) {
      continue;
    }

    int32_t winNum = 0;
    code = compactSessionWindow(pOperator, &winInfo, pInfo->pStUpdated, pInfo->pStDeleted, true, &winNum);
    QUERY_CHECK_CODE(code, lino, _end);

    if (winNum > 0) {
      qDebug("===stream=== reload state. save result %" PRId64 ", %" PRIu64, winInfo.sessionWin.win.skey,
             winInfo.sessionWin.groupId);
      if (pInfo->twAggSup.calTrigger == STREAM_TRIGGER_AT_ONCE) {
        code = saveResult(winInfo, pInfo->pStUpdated);
        QUERY_CHECK_CODE(code, lino, _end);
      } else if (pInfo->twAggSup.calTrigger == STREAM_TRIGGER_WINDOW_CLOSE) {
        if (!isCloseWindow(&winInfo.sessionWin.win, &pInfo->twAggSup)) {
          code = saveDeleteRes(pInfo->pStDeleted, winInfo.sessionWin);
          QUERY_CHECK_CODE(code, lino, _end);
        }
        SSessionKey key = {0};
        getSessionHashKey(&winInfo.sessionWin, &key);
        code = tSimpleHashPut(pAggSup->pResultRows, &key, sizeof(SSessionKey), &winInfo, sizeof(SResultWindowInfo));
        QUERY_CHECK_CODE(code, lino, _end);
      }
    }
    code = saveSessionOutputBuf(pAggSup, &winInfo);
    QUERY_CHECK_CODE(code, lino, _end);
  }
  taosMemoryFree(pBuf);

  SOperatorInfo* downstream = pOperator->pDownstream[0];
  if (downstream->fpSet.reloadStreamStateFn) {
    downstream->fpSet.reloadStreamStateFn(downstream);
  }
  reloadAggSupFromDownStream(downstream, &pInfo->streamAggSup);

_end:
  if (code != TSDB_CODE_SUCCESS) {
    qError("%s failed at line %d since %s. task:%s", __func__, lino, tstrerror(code), GET_TASKID(pTaskInfo));
  }
}

int32_t createStreamSessionAggOperatorInfo(SOperatorInfo* downstream, SPhysiNode* pPhyNode, SExecTaskInfo* pTaskInfo,
                                           SReadHandle* pHandle, SOperatorInfo** pOptrInfo) {
  QRY_OPTR_CHECK(pOptrInfo);

  SSessionWinodwPhysiNode*       pSessionNode = (SSessionWinodwPhysiNode*)pPhyNode;
  int32_t                        numOfCols = 0;
  int32_t                        code = TSDB_CODE_OUT_OF_MEMORY;
  int32_t                        lino = 0;
  SStreamSessionAggOperatorInfo* pInfo = taosMemoryCalloc(1, sizeof(SStreamSessionAggOperatorInfo));
  SOperatorInfo*                 pOperator = taosMemoryCalloc(1, sizeof(SOperatorInfo));
  if (pInfo == NULL || pOperator == NULL) {
    code = TSDB_CODE_OUT_OF_MEMORY;
    goto _error;
  }

  pOperator->pTaskInfo = pTaskInfo;

  initResultSizeInfo(&pOperator->resultInfo, 4096);
  if (pSessionNode->window.pExprs != NULL) {
    int32_t    numOfScalar = 0;
    SExprInfo* pScalarExprInfo = NULL;
    code = createExprInfo(pSessionNode->window.pExprs, NULL, &pScalarExprInfo, &numOfScalar);
    QUERY_CHECK_CODE(code, lino, _error);

    code = initExprSupp(&pInfo->scalarSupp, pScalarExprInfo, numOfScalar, &pTaskInfo->storageAPI.functionStore);
    if (code != TSDB_CODE_SUCCESS) {
      goto _error;
    }
  }
  SExprSupp* pExpSup = &pOperator->exprSupp;
  
  SSDataBlock* pResBlock = createDataBlockFromDescNode(pPhyNode->pOutputDataBlockDesc);
  QUERY_CHECK_NULL(pResBlock, code, lino, _error, terrno);
  pInfo->binfo.pRes = pResBlock;

  SExprInfo*   pExprInfo = NULL;
  code = createExprInfo(pSessionNode->window.pFuncs, NULL, &pExprInfo, &numOfCols);
  QUERY_CHECK_CODE(code, lino, _error);

  code = initBasicInfoEx(&pInfo->binfo, pExpSup, pExprInfo, numOfCols, pResBlock, &pTaskInfo->storageAPI.functionStore);
  QUERY_CHECK_CODE(code, lino, _error);

  pInfo->twAggSup = (STimeWindowAggSupp){
      .waterMark = pSessionNode->window.watermark,
      .calTrigger = pSessionNode->window.triggerType,
      .maxTs = INT64_MIN,
      .minTs = INT64_MAX,
      .deleteMark = getDeleteMark(&pSessionNode->window, 0),
  };

  pInfo->primaryTsIndex = ((SColumnNode*)pSessionNode->window.pTspk)->slotId;
  code =
      initStreamAggSupporter(&pInfo->streamAggSup, pExpSup, numOfCols, pSessionNode->gap, pTaskInfo->streamInfo.pState,
                             0, 0, &pTaskInfo->storageAPI.stateStore, pHandle, &pInfo->twAggSup, GET_TASKID(pTaskInfo),
                             &pTaskInfo->storageAPI, pInfo->primaryTsIndex, STREAM_STATE_BUFF_SORT, 1);
  if (code != TSDB_CODE_SUCCESS) {
    goto _error;
  }

  code = initExecTimeWindowInfo(&pInfo->twAggSup.timeWindowData, &pTaskInfo->window);
  QUERY_CHECK_CODE(code, lino, _error);

  if (pSessionNode->window.pTsEnd) {
    pInfo->endTsIndex = ((SColumnNode*)pSessionNode->window.pTsEnd)->slotId;
  }

  pInfo->order = TSDB_ORDER_ASC;
  _hash_fn_t hashFn = taosGetDefaultHashFunction(TSDB_DATA_TYPE_BINARY);
  pInfo->pStDeleted = tSimpleHashInit(64, hashFn);
  QUERY_CHECK_NULL(pInfo->pStDeleted, code, lino, _error, terrno);
  pInfo->pDelIterator = NULL;
  code = createSpecialDataBlock(STREAM_DELETE_RESULT, &pInfo->pDelRes);
  QUERY_CHECK_CODE(code, lino, _error);

  pInfo->pChildren = NULL;
  pInfo->pPhyNode = pPhyNode;
  pInfo->ignoreExpiredData = pSessionNode->window.igExpired;
  pInfo->ignoreExpiredDataSaved = false;
  pInfo->pUpdated = NULL;
  pInfo->pStUpdated = NULL;
  pInfo->dataVersion = 0;
  pInfo->historyWins = taosArrayInit(4, sizeof(SSessionKey));
  if (!pInfo->historyWins) {
    goto _error;
  }
  if (pHandle) {
    pInfo->isHistoryOp = pHandle->fillHistory;
  }

  code = createSpecialDataBlock(STREAM_CHECKPOINT, &pInfo->pCheckpointRes);
  QUERY_CHECK_CODE(code, lino, _error);

  pInfo->clearState = false;
  pInfo->recvGetAll = false;
  pInfo->destHasPrimaryKey = pSessionNode->window.destHasPrimaryKey;
  pInfo->pPkDeleted = tSimpleHashInit(64, hashFn);
  QUERY_CHECK_NULL(pInfo->pPkDeleted, code, lino, _error, terrno);

  pOperator->operatorType = QUERY_NODE_PHYSICAL_PLAN_STREAM_SESSION;
  setOperatorInfo(pOperator, getStreamOpName(pOperator->operatorType), QUERY_NODE_PHYSICAL_PLAN_STREAM_SESSION, true,
                  OP_NOT_OPENED, pInfo, pTaskInfo);
  if (pPhyNode->type != QUERY_NODE_PHYSICAL_PLAN_STREAM_FINAL_SESSION) {
    // for stream
    void*   buff = NULL;
    int32_t len = 0;
    int32_t res =
        pInfo->streamAggSup.stateStore.streamStateGetInfo(pInfo->streamAggSup.pState, STREAM_SESSION_OP_CHECKPOINT_NAME,
                                                          strlen(STREAM_SESSION_OP_CHECKPOINT_NAME), &buff, &len);
    if (res == TSDB_CODE_SUCCESS) {
      code = doStreamSessionDecodeOpState(buff, len, pOperator, true, NULL);
      taosMemoryFree(buff);
      QUERY_CHECK_CODE(code, lino, _error);
    }
  }
  pOperator->fpSet = createOperatorFpSet(optrDummyOpenFn, doStreamSessionAgg, NULL, destroyStreamSessionAggOperatorInfo,
                                         optrDefaultBufFn, NULL, optrDefaultGetNextExtFn, NULL);
  setOperatorStreamStateFn(pOperator, streamSessionReleaseState, streamSessionReloadState);

  if (downstream) {
    code = initDownStream(downstream, &pInfo->streamAggSup, pOperator->operatorType, pInfo->primaryTsIndex,
                          &pInfo->twAggSup, &pInfo->basic);
    QUERY_CHECK_CODE(code, lino, _error);

    code = appendDownstream(pOperator, &downstream, 1);
    QUERY_CHECK_CODE(code, lino, _error);
  }

  *pOptrInfo = pOperator;
  return code;

_error:
  if (pInfo != NULL) {
    destroyStreamSessionAggOperatorInfo(pInfo);
  }

  if (pOperator != NULL) {
    pOperator->info = NULL;
    if (pOperator->pDownstream == NULL && downstream != NULL) {
      destroyOperator(downstream);
    }
    destroyOperator(pOperator);
  }
  pTaskInfo->code = code;
  qError("%s failed at line %d since %s", __func__, lino, tstrerror(code));
  return code;
}

static void clearStreamSessionOperator(SStreamSessionAggOperatorInfo* pInfo) {
  tSimpleHashClear(pInfo->streamAggSup.pResultRows);
  pInfo->streamAggSup.stateStore.streamStateSessionClear(pInfo->streamAggSup.pState);
  pInfo->clearState = false;
}

int32_t deleteSessionWinState(SStreamAggSupporter* pAggSup, SSDataBlock* pBlock, SSHashObj* pMapUpdate,
                              SSHashObj* pMapDelete, SSHashObj* pPkDelete, bool needAdd) {
  int32_t code = TSDB_CODE_SUCCESS;
  int32_t lino = 0;
  SArray* pWins = taosArrayInit(16, sizeof(SSessionKey));
  if (!pWins) {
    code = TSDB_CODE_OUT_OF_MEMORY;
    QUERY_CHECK_CODE(code, lino, _end);
  }
  code = doDeleteTimeWindows(pAggSup, pBlock, pWins);
  QUERY_CHECK_CODE(code, lino, _end);

  removeSessionResults(pAggSup, pMapUpdate, pWins);
  code = copyDeleteWindowInfo(pWins, pMapDelete);
  QUERY_CHECK_CODE(code, lino, _end);

  if (needAdd) {
    code = copyDeleteWindowInfo(pWins, pPkDelete);
    QUERY_CHECK_CODE(code, lino, _end);
  }
  taosArrayDestroy(pWins);

_end:
  if (code != TSDB_CODE_SUCCESS) {
    qError("%s failed at line %d since %s", __func__, lino, tstrerror(code));
  }
  return code;
}

static int32_t doStreamSessionSemiAggNext(SOperatorInfo* pOperator, SSDataBlock** ppRes) {
  int32_t                        code = TSDB_CODE_SUCCESS;
  int32_t                        lino = 0;
  SStreamSessionAggOperatorInfo* pInfo = pOperator->info;
  SOptrBasicInfo*                pBInfo = &pInfo->binfo;
  TSKEY                          maxTs = INT64_MIN;
  SExprSupp*                     pSup = &pOperator->exprSupp;
  SStreamAggSupporter*           pAggSup = &pInfo->streamAggSup;
  SExecTaskInfo*                 pTaskInfo = pOperator->pTaskInfo;

  qDebug("stask:%s  %s status: %d", GET_TASKID(pTaskInfo), getStreamOpName(pOperator->operatorType), pOperator->status);
  if (pOperator->status == OP_EXEC_DONE) {
    (*ppRes) = NULL;
    return code;
  }

  {
    SSDataBlock* opRes = NULL;
    code = buildSessionResult(pOperator, &opRes);
    QUERY_CHECK_CODE(code, lino, _end);
    if (opRes) {
      (*ppRes) = opRes;
      return code;
    }

    if (pInfo->clearState) {
      clearFunctionContext(&pOperator->exprSupp);
      // semi session operator clear disk buffer
      clearStreamSessionOperator(pInfo);
    }

    if (pOperator->status == OP_RES_TO_RETURN) {
      if (pInfo->reCkBlock) {
        pInfo->reCkBlock = false;
        printDataBlock(pInfo->pCheckpointRes, getStreamOpName(pOperator->operatorType), GET_TASKID(pTaskInfo));
        (*ppRes) = pInfo->pCheckpointRes;
        return code;
      }
      clearFunctionContext(&pOperator->exprSupp);
      // semi session operator clear disk buffer
      clearStreamSessionOperator(pInfo);
      setStreamOperatorCompleted(pOperator);
      (*ppRes) = NULL;
      return code;
    }
  }

  SOperatorInfo* downstream = pOperator->pDownstream[0];
  if (!pInfo->pUpdated) {
    pInfo->pUpdated = taosArrayInit(16, sizeof(SResultWindowInfo));
    QUERY_CHECK_NULL(pInfo->pUpdated, code, lino, _end, terrno);
  }
  if (!pInfo->pStUpdated) {
    _hash_fn_t hashFn = taosGetDefaultHashFunction(TSDB_DATA_TYPE_BINARY);
    pInfo->pStUpdated = tSimpleHashInit(64, hashFn);
    QUERY_CHECK_NULL(pInfo->pStUpdated, code, lino, _end, terrno);
  }
  while (1) {
    SSDataBlock* pBlock = downstream->fpSet.getNextFn(downstream);
    if (pBlock == NULL) {
      pOperator->status = OP_RES_TO_RETURN;
      break;
    }
    printSpecDataBlock(pBlock, getStreamOpName(pOperator->operatorType), "recv", GET_TASKID(pTaskInfo));
    setStreamOperatorState(&pInfo->basic, pBlock->info.type);

    if (pBlock->info.type == STREAM_DELETE_DATA || pBlock->info.type == STREAM_DELETE_RESULT ||
        pBlock->info.type == STREAM_CLEAR) {
      // gap must be 0
      code = deleteSessionWinState(pAggSup, pBlock, pInfo->pStUpdated, pInfo->pStDeleted, NULL, false);
      QUERY_CHECK_CODE(code, lino, _end);
      pInfo->clearState = true;
      break;
    } else if (pBlock->info.type == STREAM_GET_ALL) {
      code = getAllSessionWindow(pInfo->streamAggSup.pResultRows, pInfo->pStUpdated);
      QUERY_CHECK_CODE(code, lino, _end);
      continue;
    } else if (pBlock->info.type == STREAM_CREATE_CHILD_TABLE) {
      (*ppRes) = pBlock;
      return code;
    } else if (pBlock->info.type == STREAM_CHECKPOINT) {
      pAggSup->stateStore.streamStateCommit(pAggSup->pState);
      doStreamSessionSaveCheckpoint(pOperator);
      continue;
    } else {
      if (pBlock->info.type != STREAM_NORMAL && pBlock->info.type != STREAM_INVALID) {
        code = TSDB_CODE_QRY_EXECUTOR_INTERNAL_ERROR;
        QUERY_CHECK_CODE(code, lino, _end);
      }
    }

    if (pInfo->scalarSupp.pExprInfo != NULL) {
      SExprSupp* pExprSup = &pInfo->scalarSupp;
      code = projectApplyFunctions(pExprSup->pExprInfo, pBlock, pBlock, pExprSup->pCtx, pExprSup->numOfExprs, NULL);
      QUERY_CHECK_CODE(code, lino, _end);
    }
    // the pDataBlock are always the same one, no need to call this again
    code = setInputDataBlock(pSup, pBlock, TSDB_ORDER_ASC, MAIN_SCAN, true);
    QUERY_CHECK_CODE(code, lino, _end);
    doStreamSessionAggImpl(pOperator, pBlock, pInfo->pStUpdated, NULL, false, false);
    maxTs = TMAX(pInfo->twAggSup.maxTs, pBlock->info.window.ekey);
  }

  pInfo->twAggSup.maxTs = TMAX(pInfo->twAggSup.maxTs, maxTs);
  pBInfo->pRes->info.watermark = pInfo->twAggSup.maxTs;

  code = copyUpdateResult(&pInfo->pStUpdated, pInfo->pUpdated, sessionKeyCompareAsc);
  QUERY_CHECK_CODE(code, lino, _end);

  removeSessionDeleteResults(pInfo->pStDeleted, pInfo->pUpdated);

  if (pInfo->isHistoryOp) {
    code = getMaxTsWins(pInfo->pUpdated, pInfo->historyWins);
    QUERY_CHECK_CODE(code, lino, _end);
  }

  initGroupResInfoFromArrayList(&pInfo->groupResInfo, pInfo->pUpdated);
  pInfo->pUpdated = NULL;
  code = blockDataEnsureCapacity(pBInfo->pRes, pOperator->resultInfo.capacity);
  QUERY_CHECK_CODE(code, lino, _end);

  SSDataBlock* opRes = NULL;
  code = buildSessionResult(pOperator, &opRes);
  QUERY_CHECK_CODE(code, lino, _end);
  if (opRes) {
    (*ppRes) = opRes;
    return code;
  }

_end:
  if (code != TSDB_CODE_SUCCESS) {
    pTaskInfo->code = code;
    qError("%s failed at line %d since %s. task:%s", __func__, lino, tstrerror(code), GET_TASKID(pTaskInfo));
  }

  clearFunctionContext(&pOperator->exprSupp);
  // semi session operator clear disk buffer
  clearStreamSessionOperator(pInfo);
  setStreamOperatorCompleted(pOperator);
  (*ppRes) = NULL;
  return code;
}

static SSDataBlock* doStreamSessionSemiAgg(SOperatorInfo* pOperator) {
  SSDataBlock* pRes = NULL;
  int32_t      code = doStreamSessionSemiAggNext(pOperator, &pRes);
  return pRes;
}

int32_t createStreamFinalSessionAggOperatorInfo(SOperatorInfo* downstream, SPhysiNode* pPhyNode,
                                                SExecTaskInfo* pTaskInfo, int32_t numOfChild, SReadHandle* pHandle,
                                                SOperatorInfo** pOptrInfo) {
  QRY_OPTR_CHECK(pOptrInfo);

  int32_t        code = TSDB_CODE_SUCCESS;
  int32_t        lino = 0;
  SOperatorInfo* pOperator = NULL;
  code = createStreamSessionAggOperatorInfo(downstream, pPhyNode, pTaskInfo, pHandle, &pOperator);
  if (pOperator == NULL || code != 0) {
    QUERY_CHECK_CODE(code, lino, _error);
  }

  SStorageAPI*                   pAPI = &pTaskInfo->storageAPI;
  SStreamSessionAggOperatorInfo* pInfo = pOperator->info;
  pOperator->operatorType = pPhyNode->type;

  if (pPhyNode->type != QUERY_NODE_PHYSICAL_PLAN_STREAM_FINAL_SESSION) {
    pOperator->fpSet =
        createOperatorFpSet(optrDummyOpenFn, doStreamSessionSemiAgg, NULL, destroyStreamSessionAggOperatorInfo,
                            optrDefaultBufFn, NULL, optrDefaultGetNextExtFn, NULL);
    setOperatorStreamStateFn(pOperator, streamSessionReleaseState, streamSessionSemiReloadState);
  }
  setOperatorInfo(pOperator, getStreamOpName(pOperator->operatorType), pPhyNode->type, false, OP_NOT_OPENED, pInfo,
                  pTaskInfo);

  if (numOfChild > 0) {
    pInfo->pChildren = taosArrayInit(numOfChild, sizeof(void*));
    QUERY_CHECK_NULL(pInfo->pChildren, code, lino, _error, terrno);
    for (int32_t i = 0; i < numOfChild; i++) {
      SOperatorInfo* pChildOp = NULL;
      code = createStreamFinalSessionAggOperatorInfo(NULL, pPhyNode, pTaskInfo, 0, pHandle, &pChildOp);
      if (pChildOp == NULL || code != 0) {
        QUERY_CHECK_CODE(code, lino, _error);
      }

      SStreamSessionAggOperatorInfo* pChInfo = pChildOp->info;
      pChInfo->twAggSup.calTrigger = STREAM_TRIGGER_AT_ONCE;
      pAPI->stateStore.streamStateSetNumber(pChInfo->streamAggSup.pState, i, pInfo->primaryTsIndex);
      void* tmp = taosArrayPush(pInfo->pChildren, &pChildOp);
      if (!tmp) {
        code = TSDB_CODE_OUT_OF_MEMORY;
        QUERY_CHECK_CODE(code, lino, _error);
      }
    }

    void*   buff = NULL;
    int32_t len = 0;
    int32_t res =
        pInfo->streamAggSup.stateStore.streamStateGetInfo(pInfo->streamAggSup.pState, STREAM_SESSION_OP_CHECKPOINT_NAME,
                                                          strlen(STREAM_SESSION_OP_CHECKPOINT_NAME), &buff, &len);
    if (res == TSDB_CODE_SUCCESS) {
      code = doStreamSessionDecodeOpState(buff, len, pOperator, true, NULL);
      taosMemoryFree(buff);
      QUERY_CHECK_CODE(code, lino, _error);
    }
  }

  if (!IS_FINAL_SESSION_OP(pOperator) || numOfChild == 0) {
    pInfo->twAggSup.calTrigger = STREAM_TRIGGER_AT_ONCE;
  }

  *pOptrInfo = pOperator;
  return code;

_error:
  if (pInfo != NULL) {
    destroyStreamSessionAggOperatorInfo(pInfo);
  }
  if (pOperator != NULL) {
    pOperator->info = NULL;
    if (pOperator->pDownstream == NULL && downstream != NULL) {
      destroyOperator(downstream);
    }
    destroyOperator(pOperator);
  }
  pTaskInfo->code = code;
  if (code != TSDB_CODE_SUCCESS) {
    qError("%s failed at line %d since %s. task:%s", __func__, lino, tstrerror(code), GET_TASKID(pTaskInfo));
  }
  return code;
}

void destroyStreamStateOperatorInfo(void* param) {
  if (param == NULL) {
    return;
  }
  SStreamStateAggOperatorInfo* pInfo = (SStreamStateAggOperatorInfo*)param;
  cleanupBasicInfo(&pInfo->binfo);
  destroyStreamAggSupporter(&pInfo->streamAggSup);
  clearGroupResInfo(&pInfo->groupResInfo);
  taosArrayDestroyP(pInfo->pUpdated, destroyFlusedPos);
  pInfo->pUpdated = NULL;

  cleanupExprSupp(&pInfo->scalarSupp);
  if (pInfo->pChildren != NULL) {
    int32_t size = taosArrayGetSize(pInfo->pChildren);
    for (int32_t i = 0; i < size; i++) {
      SOperatorInfo* pChild = taosArrayGetP(pInfo->pChildren, i);
      destroyOperator(pChild);
    }
    taosArrayDestroy(pInfo->pChildren);
  }
  colDataDestroy(&pInfo->twAggSup.timeWindowData);
  blockDataDestroy(pInfo->pDelRes);
  tSimpleHashCleanup(pInfo->pSeUpdated);
  tSimpleHashCleanup(pInfo->pSeDeleted);
  cleanupGroupResInfo(&pInfo->groupResInfo);

  taosArrayDestroy(pInfo->historyWins);
  blockDataDestroy(pInfo->pCheckpointRes);
  tSimpleHashCleanup(pInfo->pPkDeleted);

  taosMemoryFreeClear(param);
}

bool isTsInWindow(SStateWindowInfo* pWin, TSKEY ts) {
  if (pWin->winInfo.sessionWin.win.skey <= ts && ts <= pWin->winInfo.sessionWin.win.ekey) {
    return true;
  }
  return false;
}

bool isEqualStateKey(SStateWindowInfo* pWin, char* pKeyData) {
  return pKeyData && compareVal(pKeyData, pWin->pStateKey);
}

bool compareStateKey(void* data, void* key) {
  if (!data || !key) {
    return true;
  }
  SStateKeys* stateKey = (SStateKeys*)key;
  stateKey->pData = (char*)key + sizeof(SStateKeys);
  return compareVal(data, stateKey);
}

bool compareWinStateKey(SStateKeys* left, SStateKeys* right) {
  if (!left || !right) {
    return false;
  }
  return compareVal(left->pData, right);
}

int32_t getStateWindowInfoByKey(SStreamAggSupporter* pAggSup, SSessionKey* pKey, SStateWindowInfo* pCurWin,
                                SStateWindowInfo* pNextWin) {
  int32_t          code = TSDB_CODE_SUCCESS;
  int32_t          lino = 0;
  SStreamStateCur* pCur = NULL;
  int32_t          size = pAggSup->resultRowSize;
  pCurWin->winInfo.sessionWin.groupId = pKey->groupId;
  pCurWin->winInfo.sessionWin.win.skey = pKey->win.skey;
  pCurWin->winInfo.sessionWin.win.ekey = pKey->win.ekey;
  code = getSessionWindowInfoByKey(pAggSup, pKey, &pCurWin->winInfo);
  QUERY_CHECK_CODE(code, lino, _end);
  QUERY_CHECK_CONDITION((IS_VALID_SESSION_WIN(pCurWin->winInfo)), code, lino, _end,
                        TSDB_CODE_QRY_EXECUTOR_INTERNAL_ERROR);

  pCurWin->pStateKey =
      (SStateKeys*)((char*)pCurWin->winInfo.pStatePos->pRowBuff + (pAggSup->resultRowSize - pAggSup->stateKeySize));
  pCurWin->pStateKey->bytes = pAggSup->stateKeySize - sizeof(SStateKeys);
  pCurWin->pStateKey->type = pAggSup->stateKeyType;
  pCurWin->pStateKey->pData = (char*)pCurWin->pStateKey + sizeof(SStateKeys);
  pCurWin->pStateKey->isNull = false;
  pCurWin->winInfo.isOutput = true;
  if (pCurWin->winInfo.pStatePos->needFree) {
    pAggSup->stateStore.streamStateSessionDel(pAggSup->pState, &pCurWin->winInfo.sessionWin);
  }

  qDebug("===stream===get state cur win buff. skey:%" PRId64 ", endkey:%" PRId64, pCurWin->winInfo.sessionWin.win.skey,
         pCurWin->winInfo.sessionWin.win.ekey);

  pNextWin->winInfo.sessionWin = pCurWin->winInfo.sessionWin;
  pCur = pAggSup->stateStore.streamStateSessionSeekKeyNext(pAggSup->pState, &pNextWin->winInfo.sessionWin);
  int32_t nextSize = pAggSup->resultRowSize;
  int32_t winCode = pAggSup->stateStore.streamStateSessionGetKVByCur(pCur, &pNextWin->winInfo.sessionWin,
                                                                     (void**)&pNextWin->winInfo.pStatePos, &nextSize);
  if (winCode != TSDB_CODE_SUCCESS) {
    SET_SESSION_WIN_INVALID(pNextWin->winInfo);
  } else {
    pNextWin->pStateKey =
        (SStateKeys*)((char*)pNextWin->winInfo.pStatePos->pRowBuff + (pAggSup->resultRowSize - pAggSup->stateKeySize));
    pNextWin->pStateKey->bytes = pAggSup->stateKeySize - sizeof(SStateKeys);
    pNextWin->pStateKey->type = pAggSup->stateKeyType;
    pNextWin->pStateKey->pData = (char*)pNextWin->pStateKey + sizeof(SStateKeys);
    pNextWin->pStateKey->isNull = false;
    pNextWin->winInfo.isOutput = true;
  }

_end:
  pAggSup->stateStore.streamStateFreeCur(pCur);
  qDebug("===stream===get state next win buff. skey:%" PRId64 ", endkey:%" PRId64,
         pNextWin->winInfo.sessionWin.win.skey, pNextWin->winInfo.sessionWin.win.ekey);
  if (code != TSDB_CODE_SUCCESS) {
    qError("%s failed at line %d since %s", __func__, lino, tstrerror(code));
  }
  return code;
}

int32_t setStateOutputBuf(SStreamAggSupporter* pAggSup, TSKEY ts, uint64_t groupId, char* pKeyData,
                          SStateWindowInfo* pCurWin, SStateWindowInfo* pNextWin) {
  int32_t          size = pAggSup->resultRowSize;
  SStreamStateCur* pCur = NULL;
  pCurWin->winInfo.sessionWin.groupId = groupId;
  pCurWin->winInfo.sessionWin.win.skey = ts;
  pCurWin->winInfo.sessionWin.win.ekey = ts;
  int32_t code = TSDB_CODE_SUCCESS;
  int32_t lino = 0;
  int32_t winCode = TSDB_CODE_SUCCESS;
  code = pAggSup->stateStore.streamStateStateAddIfNotExist(pAggSup->pState, &pCurWin->winInfo.sessionWin, pKeyData,
                                                           pAggSup->stateKeySize, compareStateKey,
                                                           (void**)&pCurWin->winInfo.pStatePos, &size, &winCode);
  QUERY_CHECK_CODE(code, lino, _end);

  pCurWin->pStateKey =
      (SStateKeys*)((char*)pCurWin->winInfo.pStatePos->pRowBuff + (pAggSup->resultRowSize - pAggSup->stateKeySize));
  pCurWin->pStateKey->bytes = pAggSup->stateKeySize - sizeof(SStateKeys);
  pCurWin->pStateKey->type = pAggSup->stateKeyType;
  pCurWin->pStateKey->pData = (char*)pCurWin->pStateKey + sizeof(SStateKeys);
  pCurWin->pStateKey->isNull = false;

  if (winCode == TSDB_CODE_SUCCESS && !inWinRange(&pAggSup->winRange, &pCurWin->winInfo.sessionWin.win)) {
    winCode = TSDB_CODE_FAILED;
    clearOutputBuf(pAggSup->pState, pCurWin->winInfo.pStatePos, &pAggSup->pSessionAPI->stateStore);
    pCurWin->pStateKey =
        (SStateKeys*)((char*)pCurWin->winInfo.pStatePos->pRowBuff + (pAggSup->resultRowSize - pAggSup->stateKeySize));
    pCurWin->pStateKey->bytes = pAggSup->stateKeySize - sizeof(SStateKeys);
    pCurWin->pStateKey->type = pAggSup->stateKeyType;
    pCurWin->pStateKey->pData = (char*)pCurWin->pStateKey + sizeof(SStateKeys);
    pCurWin->pStateKey->isNull = false;
    pCurWin->winInfo.sessionWin.groupId = groupId;
    pCurWin->winInfo.sessionWin.win.skey = ts;
    pCurWin->winInfo.sessionWin.win.ekey = ts;
    qDebug("===stream===reset state win key. skey:%" PRId64 ", endkey:%" PRId64, pCurWin->winInfo.sessionWin.win.skey,
           pCurWin->winInfo.sessionWin.win.ekey);
  }

  if (winCode == TSDB_CODE_SUCCESS) {
    pCurWin->winInfo.isOutput = true;
    if (pCurWin->winInfo.pStatePos->needFree) {
      pAggSup->stateStore.streamStateSessionDel(pAggSup->pState, &pCurWin->winInfo.sessionWin);
    }
  } else if (pKeyData) {
    if (IS_VAR_DATA_TYPE(pAggSup->stateKeyType)) {
      varDataCopy(pCurWin->pStateKey->pData, pKeyData);
    } else {
      memcpy(pCurWin->pStateKey->pData, pKeyData, pCurWin->pStateKey->bytes);
    }
  }

  qDebug("===stream===set state cur win buff. skey:%" PRId64 ", endkey:%" PRId64, pCurWin->winInfo.sessionWin.win.skey,
         pCurWin->winInfo.sessionWin.win.ekey);

  pNextWin->winInfo.sessionWin = pCurWin->winInfo.sessionWin;
  pCur = pAggSup->stateStore.streamStateSessionSeekKeyNext(pAggSup->pState, &pNextWin->winInfo.sessionWin);
  int32_t nextSize = pAggSup->resultRowSize;
  winCode = pAggSup->stateStore.streamStateSessionGetKVByCur(pCur, &pNextWin->winInfo.sessionWin,
                                                             (void**)&pNextWin->winInfo.pStatePos, &nextSize);
  if (winCode != TSDB_CODE_SUCCESS) {
    SET_SESSION_WIN_INVALID(pNextWin->winInfo);
  } else {
    pNextWin->pStateKey =
        (SStateKeys*)((char*)pNextWin->winInfo.pStatePos->pRowBuff + (pAggSup->resultRowSize - pAggSup->stateKeySize));
    pNextWin->pStateKey->bytes = pAggSup->stateKeySize - sizeof(SStateKeys);
    pNextWin->pStateKey->type = pAggSup->stateKeyType;
    pNextWin->pStateKey->pData = (char*)pNextWin->pStateKey + sizeof(SStateKeys);
    pNextWin->pStateKey->isNull = false;
    pNextWin->winInfo.isOutput = true;
  }
  qDebug("===stream===set state next win buff. skey:%" PRId64 ", endkey:%" PRId64,
         pNextWin->winInfo.sessionWin.win.skey, pNextWin->winInfo.sessionWin.win.ekey);
_end:
  pAggSup->stateStore.streamStateFreeCur(pCur);
  if (code != TSDB_CODE_SUCCESS) {
    qError("%s failed at line %d since %s", __func__, lino, tstrerror(code));
  }
  return code;
}

int32_t updateStateWindowInfo(SStreamAggSupporter* pAggSup, SStateWindowInfo* pWinInfo, SStateWindowInfo* pNextWin,
                              TSKEY* pTs, uint64_t groupId, SColumnInfoData* pKeyCol, int32_t rows, int32_t start,
                              bool* allEqual, SSHashObj* pResultRows, SSHashObj* pSeUpdated, SSHashObj* pSeDeleted,
                              int32_t* pWinRows) {
  int32_t code = TSDB_CODE_SUCCESS;
  int32_t lino = 0;
  *allEqual = true;
  for (int32_t i = start; i < rows; ++i) {
    char* pKeyData = colDataGetData(pKeyCol, i);
    if (!isTsInWindow(pWinInfo, pTs[i])) {
      if (isEqualStateKey(pWinInfo, pKeyData)) {
        if (IS_VALID_SESSION_WIN(pNextWin->winInfo)) {
          // ts belongs to the next window
          if (pTs[i] >= pNextWin->winInfo.sessionWin.win.skey) {
            (*pWinRows) = i - start;
            goto _end;
          }
        }
      } else {
        (*pWinRows) = i - start;
        goto _end;
      }
    }

    if (pWinInfo->winInfo.sessionWin.win.skey > pTs[i]) {
      if (pSeDeleted && pWinInfo->winInfo.isOutput) {
        code = saveDeleteRes(pSeDeleted, pWinInfo->winInfo.sessionWin);
        QUERY_CHECK_CODE(code, lino, _end);
      }
      removeSessionResult(pAggSup, pSeUpdated, pResultRows, &pWinInfo->winInfo.sessionWin);
      pWinInfo->winInfo.sessionWin.win.skey = pTs[i];
    }
    pWinInfo->winInfo.sessionWin.win.ekey = TMAX(pWinInfo->winInfo.sessionWin.win.ekey, pTs[i]);
    memcpy(pWinInfo->winInfo.pStatePos->pKey, &pWinInfo->winInfo.sessionWin, sizeof(SSessionKey));
    if (!isEqualStateKey(pWinInfo, pKeyData)) {
      *allEqual = false;
    }
  }
  (*pWinRows) = rows - start;

_end:
  if (code != TSDB_CODE_SUCCESS) {
    qError("%s failed at line %d since %s", __func__, lino, tstrerror(code));
  }
  return code;
}

static void doStreamStateAggImpl(SOperatorInfo* pOperator, SSDataBlock* pSDataBlock, SSHashObj* pSeUpdated,
                                 SSHashObj* pStDeleted) {
  SExecTaskInfo* pTaskInfo = pOperator->pTaskInfo;
  SStorageAPI*   pAPI = &pOperator->pTaskInfo->storageAPI;

  SStreamStateAggOperatorInfo* pInfo = pOperator->info;
  int32_t                      numOfOutput = pOperator->exprSupp.numOfExprs;
  uint64_t                     groupId = pSDataBlock->info.id.groupId;
  int32_t                      code = TSDB_CODE_SUCCESS;
  int32_t                      lino = 0;
  TSKEY*                       tsCols = NULL;
  SResultRow*                  pResult = NULL;
  int32_t                      winRows = 0;
  SStreamAggSupporter*         pAggSup = &pInfo->streamAggSup;

  pInfo->dataVersion = TMAX(pInfo->dataVersion, pSDataBlock->info.version);
  pAggSup->winRange = pTaskInfo->streamInfo.fillHistoryWindow;
  if (pAggSup->winRange.ekey <= 0) {
    pAggSup->winRange.ekey = INT64_MAX;
  }

  if (pSDataBlock->pDataBlock != NULL) {
    SColumnInfoData* pColDataInfo = taosArrayGet(pSDataBlock->pDataBlock, pInfo->primaryTsIndex);
    if (!pColDataInfo) {
      code = TSDB_CODE_FAILED;
      QUERY_CHECK_CODE(code, lino, _end);
    }
    tsCols = (int64_t*)pColDataInfo->pData;
  } else {
    return;
  }

  int32_t rows = pSDataBlock->info.rows;
  code = blockDataEnsureCapacity(pAggSup->pScanBlock, rows);
  QUERY_CHECK_CODE(code, lino, _end);

  SColumnInfoData* pKeyColInfo = taosArrayGet(pSDataBlock->pDataBlock, pInfo->stateCol.slotId);
  for (int32_t i = 0; i < rows; i += winRows) {
    if (pInfo->ignoreExpiredData && checkExpiredData(&pInfo->streamAggSup.stateStore, pInfo->streamAggSup.pUpdateInfo,
                                                     &pInfo->twAggSup, pSDataBlock->info.id.uid, tsCols[i], NULL, 0) ||
        colDataIsNull_s(pKeyColInfo, i)) {
      i++;
      continue;
    }
    char*            pKeyData = colDataGetData(pKeyColInfo, i);
    int32_t          winIndex = 0;
    bool             allEqual = true;
    SStateWindowInfo curWin = {0};
    SStateWindowInfo nextWin = {0};
    code = setStateOutputBuf(pAggSup, tsCols[i], groupId, pKeyData, &curWin, &nextWin);
    QUERY_CHECK_CODE(code, lino, _end);

    releaseOutputBuf(pAggSup->pState, nextWin.winInfo.pStatePos, &pAPI->stateStore);

    setSessionWinOutputInfo(pSeUpdated, &curWin.winInfo);
    code = updateStateWindowInfo(pAggSup, &curWin, &nextWin, tsCols, groupId, pKeyColInfo, rows, i, &allEqual,
                                 pAggSup->pResultRows, pSeUpdated, pStDeleted, &winRows);
    QUERY_CHECK_CODE(code, lino, _end);

    if (!allEqual) {
      uint64_t uid = 0;
      code = appendDataToSpecialBlock(pAggSup->pScanBlock, &curWin.winInfo.sessionWin.win.skey,
                                      &curWin.winInfo.sessionWin.win.ekey, &uid, &groupId, NULL);
      QUERY_CHECK_CODE(code, lino, _end);
      int32_t tmpRes = tSimpleHashRemove(pSeUpdated, &curWin.winInfo.sessionWin, sizeof(SSessionKey));
      qTrace("%s at line %d res:%d", __func__, __LINE__, tmpRes);

      doDeleteSessionWindow(pAggSup, &curWin.winInfo.sessionWin);
      releaseOutputBuf(pAggSup->pState, curWin.winInfo.pStatePos, &pAPI->stateStore);
      continue;
    }

    code = doOneWindowAggImpl(&pInfo->twAggSup.timeWindowData, &curWin.winInfo, &pResult, i, winRows, rows, numOfOutput,
                              pOperator, 0);
    QUERY_CHECK_CODE(code, lino, _end);

    code = saveSessionOutputBuf(pAggSup, &curWin.winInfo);
    QUERY_CHECK_CODE(code, lino, _end);

    if (pInfo->destHasPrimaryKey && curWin.winInfo.isOutput && IS_NORMAL_STATE_OP(pOperator)) {
      code = saveDeleteRes(pInfo->pPkDeleted, curWin.winInfo.sessionWin);
      QUERY_CHECK_CODE(code, lino, _end);
    }

    if (pInfo->twAggSup.calTrigger == STREAM_TRIGGER_AT_ONCE) {
      code = saveResult(curWin.winInfo, pSeUpdated);
      QUERY_CHECK_CODE(code, lino, _end);
    }

    if (pInfo->twAggSup.calTrigger == STREAM_TRIGGER_WINDOW_CLOSE) {
      curWin.winInfo.pStatePos->beUpdated = true;
      SSessionKey key = {0};
      getSessionHashKey(&curWin.winInfo.sessionWin, &key);
      code =
          tSimpleHashPut(pAggSup->pResultRows, &key, sizeof(SSessionKey), &curWin.winInfo, sizeof(SResultWindowInfo));
      QUERY_CHECK_CODE(code, lino, _end);
    }
  }

_end:
  if (code != TSDB_CODE_SUCCESS) {
    qError("%s failed at line %d since %s. task:%s", __func__, lino, tstrerror(code), GET_TASKID(pTaskInfo));
  }
}

int32_t doStreamStateEncodeOpState(void** buf, int32_t len, SOperatorInfo* pOperator, bool isParent) {
  SStreamStateAggOperatorInfo* pInfo = pOperator->info;
  if (!pInfo) {
    return 0;
  }

  void* pData = (buf == NULL) ? NULL : *buf;

  // 1.streamAggSup.pResultRows
  int32_t tlen = 0;
  int32_t mapSize = tSimpleHashGetSize(pInfo->streamAggSup.pResultRows);
  tlen += taosEncodeFixedI32(buf, mapSize);
  void*   pIte = NULL;
  size_t  keyLen = 0;
  int32_t iter = 0;
  while ((pIte = tSimpleHashIterate(pInfo->streamAggSup.pResultRows, pIte, &iter)) != NULL) {
    void* key = tSimpleHashGetKey(pIte, &keyLen);
    tlen += encodeSSessionKey(buf, key);
    tlen += encodeSResultWindowInfo(buf, pIte, pInfo->streamAggSup.resultRowSize);
  }

  // 2.twAggSup
  tlen += encodeSTimeWindowAggSupp(buf, &pInfo->twAggSup);

  // 3.pChildren
  int32_t size = taosArrayGetSize(pInfo->pChildren);
  tlen += taosEncodeFixedI32(buf, size);
  for (int32_t i = 0; i < size; i++) {
    SOperatorInfo* pChOp = taosArrayGetP(pInfo->pChildren, i);
    tlen += doStreamStateEncodeOpState(buf, 0, pChOp, false);
  }

  // 4.dataVersion
  tlen += taosEncodeFixedI64(buf, pInfo->dataVersion);

  // 5.checksum
  if (isParent) {
    if (buf) {
      uint32_t cksum = taosCalcChecksum(0, pData, len - sizeof(uint32_t));
      tlen += taosEncodeFixedU32(buf, cksum);
    } else {
      tlen += sizeof(uint32_t);
    }
  }

  return tlen;
}

int32_t doStreamStateDecodeOpState(void* buf, int32_t len, SOperatorInfo* pOperator, bool isParent, void** ppBuf) {
  SStreamStateAggOperatorInfo* pInfo = pOperator->info;
  int32_t                      code = TSDB_CODE_SUCCESS;
  int32_t                      lino = 0;
  SStreamAggSupporter*         pAggSup = &pInfo->streamAggSup;
  SExecTaskInfo*               pTaskInfo = pOperator->pTaskInfo;
  if (!pInfo) {
    code = TSDB_CODE_FAILED;
    QUERY_CHECK_CODE(code, lino, _end);
  }

  // 5.checksum
  if (isParent) {
    int32_t dataLen = len - sizeof(uint32_t);
    void*   pCksum = POINTER_SHIFT(buf, dataLen);
    if (taosCheckChecksum(buf, dataLen, *(uint32_t*)pCksum) != TSDB_CODE_SUCCESS) {
      qError("stream state_window state is invalid");
      code = TSDB_CODE_FAILED;
      QUERY_CHECK_CODE(code, lino, _end);
    }
  }

  // 1.streamAggSup.pResultRows
  int32_t mapSize = 0;
  buf = taosDecodeFixedI32(buf, &mapSize);
  for (int32_t i = 0; i < mapSize; i++) {
    SSessionKey       key = {0};
    SResultWindowInfo winfo = {0};
    buf = decodeSSessionKey(buf, &key);
    int32_t winCode = TSDB_CODE_SUCCESS;
    code = pAggSup->stateStore.streamStateStateAddIfNotExist(
        pAggSup->pState, &winfo.sessionWin, NULL, pAggSup->stateKeySize, compareStateKey, (void**)&winfo.pStatePos,
        &pAggSup->resultRowSize, &winCode);
    QUERY_CHECK_CODE(code, lino, _end);

    buf = decodeSResultWindowInfo(buf, &winfo, pInfo->streamAggSup.resultRowSize);
    code =
        tSimpleHashPut(pInfo->streamAggSup.pResultRows, &key, sizeof(SSessionKey), &winfo, sizeof(SResultWindowInfo));
    QUERY_CHECK_CODE(code, lino, _end);
  }

  // 2.twAggSup
  buf = decodeSTimeWindowAggSupp(buf, &pInfo->twAggSup);

  // 3.pChildren
  int32_t size = 0;
  buf = taosDecodeFixedI32(buf, &size);
  for (int32_t i = 0; i < size; i++) {
    SOperatorInfo* pChOp = taosArrayGetP(pInfo->pChildren, i);
    code = doStreamStateDecodeOpState(buf, 0, pChOp, false, &buf);
    QUERY_CHECK_CODE(code, lino, _end);
  }

  // 4.dataVersion
  buf = taosDecodeFixedI64(buf, &pInfo->dataVersion);

  if (ppBuf) {
    (*ppBuf) = buf;
  }

_end:
  if (code != TSDB_CODE_SUCCESS) {
    qError("%s failed at line %d since %s. task:%s", __func__, lino, tstrerror(code), GET_TASKID(pTaskInfo));
  }
  return code;
}

void doStreamStateSaveCheckpoint(SOperatorInfo* pOperator) {
  SStreamStateAggOperatorInfo* pInfo = pOperator->info;
  if (needSaveStreamOperatorInfo(&pInfo->basic)) {
    int32_t len = doStreamStateEncodeOpState(NULL, 0, pOperator, true);
    void*   buf = taosMemoryCalloc(1, len);
    if (!buf) {
      qError("%s failed at line %d since %s", __func__, __LINE__, tstrerror(TSDB_CODE_OUT_OF_MEMORY));
      return;
    }
    void* pBuf = buf;
    len = doStreamStateEncodeOpState(&pBuf, len, pOperator, true);
    pInfo->streamAggSup.stateStore.streamStateSaveInfo(pInfo->streamAggSup.pState, STREAM_STATE_OP_CHECKPOINT_NAME,
                                                       strlen(STREAM_STATE_OP_CHECKPOINT_NAME), buf, len);
    taosMemoryFree(buf);
    saveStreamOperatorStateComplete(&pInfo->basic);
  }
}

static int32_t buildStateResult(SOperatorInfo* pOperator, SSDataBlock** ppRes) {
  int32_t                      code = TSDB_CODE_SUCCESS;
  SStreamStateAggOperatorInfo* pInfo = pOperator->info;
  SOptrBasicInfo*              pBInfo = &pInfo->binfo;
  SExecTaskInfo*               pTaskInfo = pOperator->pTaskInfo;

  doBuildDeleteDataBlock(pOperator, pInfo->pSeDeleted, pInfo->pDelRes, &pInfo->pDelIterator);
  if (pInfo->pDelRes->info.rows > 0) {
    printDataBlock(pInfo->pDelRes, getStreamOpName(pOperator->operatorType), GET_TASKID(pTaskInfo));
    (*ppRes) = pInfo->pDelRes;
    return code;
  }

  doBuildSessionResult(pOperator, pInfo->streamAggSup.pState, &pInfo->groupResInfo, pBInfo->pRes);
  if (pBInfo->pRes->info.rows > 0) {
    printDataBlock(pBInfo->pRes, getStreamOpName(pOperator->operatorType), GET_TASKID(pTaskInfo));
    (*ppRes) = pBInfo->pRes;
    return code;
  }
  (*ppRes) = NULL;
  return code;
}

static int32_t doStreamStateAggNext(SOperatorInfo* pOperator, SSDataBlock** ppRes) {
  if (pOperator->status == OP_EXEC_DONE) {
    (*ppRes) = NULL;
    return TSDB_CODE_SUCCESS;
  }

  int32_t                      code = TSDB_CODE_SUCCESS;
  int32_t                      lino = 0;
  SExprSupp*                   pSup = &pOperator->exprSupp;
  SStreamStateAggOperatorInfo* pInfo = pOperator->info;
  SOptrBasicInfo*              pBInfo = &pInfo->binfo;
  SExecTaskInfo*               pTaskInfo = pOperator->pTaskInfo;
  qDebug("===stream=== stream state agg");
  if (pOperator->status == OP_RES_TO_RETURN) {
    SSDataBlock* resBlock = NULL;
    code = buildStateResult(pOperator, &resBlock);
    QUERY_CHECK_CODE(code, lino, _end);
    if (resBlock != NULL) {
      (*ppRes) = resBlock;
      return code;
    }

    if (pInfo->recvGetAll) {
      pInfo->recvGetAll = false;
      resetUnCloseSessionWinInfo(pInfo->streamAggSup.pResultRows);
    }

    if (pInfo->reCkBlock) {
      pInfo->reCkBlock = false;
      printDataBlock(pInfo->pCheckpointRes, getStreamOpName(pOperator->operatorType), GET_TASKID(pTaskInfo));
      (*ppRes) = pInfo->pCheckpointRes;
      return code;
    }

    setStreamOperatorCompleted(pOperator);
    (*ppRes) = NULL;
    return code;
  }

  SOperatorInfo* downstream = pOperator->pDownstream[0];
  if (!pInfo->pUpdated) {
    pInfo->pUpdated = taosArrayInit(16, sizeof(SResultWindowInfo));
    QUERY_CHECK_NULL(pInfo->pUpdated, code, lino, _end, terrno);
  }
  if (!pInfo->pSeUpdated) {
    _hash_fn_t hashFn = taosGetDefaultHashFunction(TSDB_DATA_TYPE_BINARY);
    pInfo->pSeUpdated = tSimpleHashInit(64, hashFn);
    QUERY_CHECK_NULL(pInfo->pSeUpdated, code, lino, _end, terrno);
  }
  while (1) {
    SSDataBlock* pBlock = downstream->fpSet.getNextFn(downstream);
    if (pBlock == NULL) {
      break;
    }
    printSpecDataBlock(pBlock, getStreamOpName(pOperator->operatorType), "recv", GET_TASKID(pTaskInfo));
    setStreamOperatorState(&pInfo->basic, pBlock->info.type);

    if (pBlock->info.type == STREAM_DELETE_DATA || pBlock->info.type == STREAM_DELETE_RESULT ||
        pBlock->info.type == STREAM_CLEAR) {
      bool add = pInfo->destHasPrimaryKey && IS_NORMAL_STATE_OP(pOperator);
      code = deleteSessionWinState(&pInfo->streamAggSup, pBlock, pInfo->pSeUpdated, pInfo->pSeDeleted,
                                   pInfo->pPkDeleted, add);
      QUERY_CHECK_CODE(code, lino, _end);
      continue;
    } else if (pBlock->info.type == STREAM_GET_ALL) {
      pInfo->recvGetAll = true;
      code = getAllSessionWindow(pInfo->streamAggSup.pResultRows, pInfo->pSeUpdated);
      QUERY_CHECK_CODE(code, lino, _end);
      continue;
    } else if (pBlock->info.type == STREAM_CREATE_CHILD_TABLE) {
      (*ppRes) = pBlock;
      return code;
    } else if (pBlock->info.type == STREAM_CHECKPOINT) {
      pInfo->streamAggSup.stateStore.streamStateCommit(pInfo->streamAggSup.pState);
      doStreamStateSaveCheckpoint(pOperator);
      code = copyDataBlock(pInfo->pCheckpointRes, pBlock);
      QUERY_CHECK_CODE(code, lino, _end);

      continue;
    } else {
      if (pBlock->info.type != STREAM_NORMAL && pBlock->info.type != STREAM_INVALID) {
        code = TSDB_CODE_QRY_EXECUTOR_INTERNAL_ERROR;
        QUERY_CHECK_CODE(code, lino, _end);
      }
    }

    if (pInfo->scalarSupp.pExprInfo != NULL) {
      SExprSupp* pExprSup = &pInfo->scalarSupp;
      code = projectApplyFunctions(pExprSup->pExprInfo, pBlock, pBlock, pExprSup->pCtx, pExprSup->numOfExprs, NULL);
      QUERY_CHECK_CODE(code, lino, _end);
    }
    // the pDataBlock are always the same one, no need to call this again
    code = setInputDataBlock(pSup, pBlock, TSDB_ORDER_ASC, MAIN_SCAN, true);
    QUERY_CHECK_CODE(code, lino, _end);
    doStreamStateAggImpl(pOperator, pBlock, pInfo->pSeUpdated, pInfo->pSeDeleted);
    pInfo->twAggSup.maxTs = TMAX(pInfo->twAggSup.maxTs, pBlock->info.window.ekey);
  }
  // restore the value
  pOperator->status = OP_RES_TO_RETURN;

  code = closeSessionWindow(pInfo->streamAggSup.pResultRows, &pInfo->twAggSup, pInfo->pSeUpdated);
  QUERY_CHECK_CODE(code, lino, _end);

  code = copyUpdateResult(&pInfo->pSeUpdated, pInfo->pUpdated, sessionKeyCompareAsc);
  QUERY_CHECK_CODE(code, lino, _end);

  removeSessionDeleteResults(pInfo->pSeDeleted, pInfo->pUpdated);

  if (pInfo->isHistoryOp) {
    code = getMaxTsWins(pInfo->pUpdated, pInfo->historyWins);
    QUERY_CHECK_CODE(code, lino, _end);
  }
  if (pInfo->destHasPrimaryKey && IS_NORMAL_STATE_OP(pOperator)) {
    code = copyDeleteSessionKey(pInfo->pPkDeleted, pInfo->pSeDeleted);
    QUERY_CHECK_CODE(code, lino, _end);
  }

  initGroupResInfoFromArrayList(&pInfo->groupResInfo, pInfo->pUpdated);
  pInfo->pUpdated = NULL;
  code = blockDataEnsureCapacity(pInfo->binfo.pRes, pOperator->resultInfo.capacity);
  QUERY_CHECK_CODE(code, lino, _end);

  SSDataBlock* resBlock = NULL;
  code = buildStateResult(pOperator, &resBlock);
  QUERY_CHECK_CODE(code, lino, _end);
  if (resBlock != NULL) {
    (*ppRes) = resBlock;
    return code;
  }

_end:
  if (code != TSDB_CODE_SUCCESS) {
    pTaskInfo->code = code;
    qError("%s failed at line %d since %s. task:%s", __func__, lino, tstrerror(code), GET_TASKID(pTaskInfo));
  }
  setStreamOperatorCompleted(pOperator);
  (*ppRes) = NULL;
  return code;
}

static SSDataBlock* doStreamStateAgg(SOperatorInfo* pOperator) {
  SSDataBlock* pRes = NULL;
  int32_t      code = doStreamStateAggNext(pOperator, &pRes);
  return pRes;
}

void streamStateReleaseState(SOperatorInfo* pOperator) {
  SStreamStateAggOperatorInfo* pInfo = pOperator->info;
  int32_t                      winSize = taosArrayGetSize(pInfo->historyWins) * sizeof(SSessionKey);
  int32_t                      resSize = winSize + sizeof(TSKEY);
  char*                        pBuff = taosMemoryCalloc(1, resSize);
  if (!pBuff) {
    return ;
  }
  memcpy(pBuff, pInfo->historyWins->pData, winSize);
  memcpy(pBuff + winSize, &pInfo->twAggSup.maxTs, sizeof(TSKEY));
  qDebug("===stream=== relase state. save result count:%d", (int32_t)taosArrayGetSize(pInfo->historyWins));
  pInfo->streamAggSup.stateStore.streamStateSaveInfo(pInfo->streamAggSup.pState, STREAM_STATE_OP_STATE_NAME,
                                                     strlen(STREAM_STATE_OP_STATE_NAME), pBuff, resSize);
  pInfo->streamAggSup.stateStore.streamStateCommit(pInfo->streamAggSup.pState);
  taosMemoryFreeClear(pBuff);

  SOperatorInfo* downstream = pOperator->pDownstream[0];
  if (downstream->fpSet.releaseStreamStateFn) {
    downstream->fpSet.releaseStreamStateFn(downstream);
  }
}

static int32_t compactStateWindow(SOperatorInfo* pOperator, SResultWindowInfo* pCurWin, SResultWindowInfo* pNextWin,
                                  SSHashObj* pStUpdated, SSHashObj* pStDeleted) {
  SExprSupp*                   pSup = &pOperator->exprSupp;
  SExecTaskInfo*               pTaskInfo = pOperator->pTaskInfo;
  SStreamStateAggOperatorInfo* pInfo = pOperator->info;
  return compactTimeWindow(pSup, &pInfo->streamAggSup, &pInfo->twAggSup, pTaskInfo, pCurWin, pNextWin, pStUpdated,
                           pStDeleted, false);
}

void streamStateReloadState(SOperatorInfo* pOperator) {
  int32_t                      code = TSDB_CODE_SUCCESS;
  int32_t                      lino = 0;
  SStreamStateAggOperatorInfo* pInfo = pOperator->info;
  SStreamAggSupporter*         pAggSup = &pInfo->streamAggSup;
  SExecTaskInfo*               pTaskInfo = pOperator->pTaskInfo;
  resetWinRange(&pAggSup->winRange);

  SSessionKey seKey = {.win.skey = INT64_MIN, .win.ekey = INT64_MIN, .groupId = 0};
  int32_t     size = 0;
  void*       pBuf = NULL;
  code = pAggSup->stateStore.streamStateGetInfo(pAggSup->pState, STREAM_STATE_OP_STATE_NAME,
                                                strlen(STREAM_STATE_OP_STATE_NAME), &pBuf, &size);
  QUERY_CHECK_CODE(code, lino, _end);

  int32_t num = (size - sizeof(TSKEY)) / sizeof(SSessionKey);
  qDebug("===stream=== reload state. get result count:%d", num);
  SSessionKey* pSeKeyBuf = (SSessionKey*)pBuf;

  TSKEY ts = *(TSKEY*)((char*)pBuf + size - sizeof(TSKEY));
  pInfo->twAggSup.maxTs = TMAX(pInfo->twAggSup.maxTs, ts);
  pAggSup->stateStore.streamStateReloadInfo(pAggSup->pState, ts);

  if (!pInfo->pSeUpdated && num > 0) {
    _hash_fn_t hashFn = taosGetDefaultHashFunction(TSDB_DATA_TYPE_BINARY);
    pInfo->pSeUpdated = tSimpleHashInit(64, hashFn);
    QUERY_CHECK_NULL(pInfo->pSeUpdated, code, lino, _end, terrno);
  }
  if (!pInfo->pSeDeleted && num > 0) {
    _hash_fn_t hashFn = taosGetDefaultHashFunction(TSDB_DATA_TYPE_BINARY);
    pInfo->pSeDeleted = tSimpleHashInit(64, hashFn);
    QUERY_CHECK_NULL(pInfo->pSeDeleted, code, lino, _end, terrno);
  }
  for (int32_t i = 0; i < num; i++) {
    SStateWindowInfo curInfo = {0};
    SStateWindowInfo nextInfo = {0};
    qDebug("===stream=== reload state. try process result %" PRId64 ", %" PRIu64 ", index:%d", pSeKeyBuf[i].win.skey,
           pSeKeyBuf[i].groupId, i);
    code = getStateWindowInfoByKey(pAggSup, pSeKeyBuf + i, &curInfo, &nextInfo);
    QUERY_CHECK_CODE(code, lino, _end);

    bool cpRes = compareWinStateKey(curInfo.pStateKey, nextInfo.pStateKey);
    qDebug("===stream=== reload state. next window info %" PRId64 ", %" PRIu64 ", compare:%d",
           nextInfo.winInfo.sessionWin.win.skey, nextInfo.winInfo.sessionWin.groupId, cpRes);
    if (cpRes) {
      code = compactStateWindow(pOperator, &curInfo.winInfo, &nextInfo.winInfo, pInfo->pSeUpdated, pInfo->pSeDeleted);
      qDebug("===stream=== reload state. save result %" PRId64 ", %" PRIu64, curInfo.winInfo.sessionWin.win.skey,
             curInfo.winInfo.sessionWin.groupId);
      QUERY_CHECK_CODE(code, lino, _end);

      if (pInfo->twAggSup.calTrigger == STREAM_TRIGGER_AT_ONCE) {
        code = saveResult(curInfo.winInfo, pInfo->pSeUpdated);
        QUERY_CHECK_CODE(code, lino, _end);
      } else if (pInfo->twAggSup.calTrigger == STREAM_TRIGGER_WINDOW_CLOSE) {
        if (!isCloseWindow(&curInfo.winInfo.sessionWin.win, &pInfo->twAggSup)) {
          code = saveDeleteRes(pInfo->pSeDeleted, curInfo.winInfo.sessionWin);
          QUERY_CHECK_CODE(code, lino, _end);
        }
        SSessionKey key = {0};
        getSessionHashKey(&curInfo.winInfo.sessionWin, &key);
        code = tSimpleHashPut(pAggSup->pResultRows, &key, sizeof(SSessionKey), &curInfo.winInfo,
                              sizeof(SResultWindowInfo));
        QUERY_CHECK_CODE(code, lino, _end);
      }
    } else if (IS_VALID_SESSION_WIN(nextInfo.winInfo)) {
      releaseOutputBuf(pAggSup->pState, nextInfo.winInfo.pStatePos, &pAggSup->pSessionAPI->stateStore);
    }

    if (IS_VALID_SESSION_WIN(curInfo.winInfo)) {
      code = saveSessionOutputBuf(pAggSup, &curInfo.winInfo);
      QUERY_CHECK_CODE(code, lino, _end);
    }
  }
  taosMemoryFree(pBuf);

  SOperatorInfo* downstream = pOperator->pDownstream[0];
  if (downstream->fpSet.reloadStreamStateFn) {
    downstream->fpSet.reloadStreamStateFn(downstream);
  }
  reloadAggSupFromDownStream(downstream, &pInfo->streamAggSup);

_end:
  if (code != TSDB_CODE_SUCCESS) {
    qError("%s failed at line %d since %s. task:%s", __func__, lino, tstrerror(code), GET_TASKID(pTaskInfo));
  }
}

int32_t createStreamStateAggOperatorInfo(SOperatorInfo* downstream, SPhysiNode* pPhyNode, SExecTaskInfo* pTaskInfo,
                                         SReadHandle* pHandle, SOperatorInfo** pOptrInfo) {
  QRY_OPTR_CHECK(pOptrInfo);
  int32_t code = 0;
  int32_t lino = 0;

  SStreamStateWinodwPhysiNode* pStateNode = (SStreamStateWinodwPhysiNode*)pPhyNode;
  int32_t                      tsSlotId = ((SColumnNode*)pStateNode->window.pTspk)->slotId;
  SColumnNode*                 pColNode = (SColumnNode*)(pStateNode->pStateKey);
  SStreamStateAggOperatorInfo* pInfo = taosMemoryCalloc(1, sizeof(SStreamStateAggOperatorInfo));
  SOperatorInfo*               pOperator = taosMemoryCalloc(1, sizeof(SOperatorInfo));
  if (pInfo == NULL || pOperator == NULL) {
    code = TSDB_CODE_OUT_OF_MEMORY;
    QUERY_CHECK_CODE(code, lino, _error);
  }

  pInfo->stateCol = extractColumnFromColumnNode(pColNode);
  initResultSizeInfo(&pOperator->resultInfo, 4096);
  if (pStateNode->window.pExprs != NULL) {
    int32_t    numOfScalar = 0;
    SExprInfo* pScalarExprInfo = NULL;
    code = createExprInfo(pStateNode->window.pExprs, NULL, &pScalarExprInfo, &numOfScalar);
    QUERY_CHECK_CODE(code, lino, _error);

    code = initExprSupp(&pInfo->scalarSupp, pScalarExprInfo, numOfScalar, &pTaskInfo->storageAPI.functionStore);
    QUERY_CHECK_CODE(code, lino, _error);
  }

  pInfo->twAggSup = (STimeWindowAggSupp){
      .waterMark = pStateNode->window.watermark,
      .calTrigger = pStateNode->window.triggerType,
      .maxTs = INT64_MIN,
      .minTs = INT64_MAX,
      .deleteMark = getDeleteMark(&pStateNode->window, 0),
  };

  code = initExecTimeWindowInfo(&pInfo->twAggSup.timeWindowData, &pTaskInfo->window);
  QUERY_CHECK_CODE(code, lino, _error);

  SSDataBlock* pResBlock = createDataBlockFromDescNode(pPhyNode->pOutputDataBlockDesc);
  QUERY_CHECK_NULL(pResBlock, code, lino, _error, terrno);
  pInfo->binfo.pRes = pResBlock;

  SExprSupp*   pExpSup = &pOperator->exprSupp;
  int32_t      numOfCols = 0;
  SExprInfo*   pExprInfo = NULL;
  code = createExprInfo(pStateNode->window.pFuncs, NULL, &pExprInfo, &numOfCols);
  QUERY_CHECK_CODE(code, lino, _error);

  code = initBasicInfoEx(&pInfo->binfo, pExpSup, pExprInfo, numOfCols, pResBlock, &pTaskInfo->storageAPI.functionStore);
  if (code != TSDB_CODE_SUCCESS) {
    goto _error;
  }
  int32_t keySize = sizeof(SStateKeys) + pColNode->node.resType.bytes;
  int16_t type = pColNode->node.resType.type;
  pInfo->primaryTsIndex = tsSlotId;
  code =
      initStreamAggSupporter(&pInfo->streamAggSup, pExpSup, numOfCols, 0, pTaskInfo->streamInfo.pState, keySize, type,
                             &pTaskInfo->storageAPI.stateStore, pHandle, &pInfo->twAggSup, GET_TASKID(pTaskInfo),
                             &pTaskInfo->storageAPI, pInfo->primaryTsIndex, STREAM_STATE_BUFF_SORT, 1);
  QUERY_CHECK_CODE(code, lino, _error);

  _hash_fn_t hashFn = taosGetDefaultHashFunction(TSDB_DATA_TYPE_BINARY);
  pInfo->pSeDeleted = tSimpleHashInit(64, hashFn);
  QUERY_CHECK_NULL(pInfo->pSeDeleted, code, lino, _error, terrno);
  pInfo->pDelIterator = NULL;

  code = createSpecialDataBlock(STREAM_DELETE_RESULT, &pInfo->pDelRes);
  QUERY_CHECK_CODE(code, lino, _error);

  pInfo->pChildren = NULL;
  pInfo->ignoreExpiredData = pStateNode->window.igExpired;
  pInfo->ignoreExpiredDataSaved = false;
  pInfo->pUpdated = NULL;
  pInfo->pSeUpdated = NULL;
  pInfo->dataVersion = 0;
  pInfo->historyWins = taosArrayInit(4, sizeof(SSessionKey));
  if (!pInfo->historyWins) {
    code = terrno;
    QUERY_CHECK_CODE(code, lino, _error);
  }

  if (pHandle) {
    pInfo->isHistoryOp = pHandle->fillHistory;
  }

  code = createSpecialDataBlock(STREAM_CHECKPOINT, &pInfo->pCheckpointRes);
  QUERY_CHECK_CODE(code, lino, _error);

  pInfo->recvGetAll = false;
  pInfo->pPkDeleted = tSimpleHashInit(64, hashFn);
  QUERY_CHECK_NULL(pInfo->pPkDeleted, code, lino, _error, terrno);
  pInfo->destHasPrimaryKey = pStateNode->window.destHasPrimaryKey;

  setOperatorInfo(pOperator, "StreamStateAggOperator", QUERY_NODE_PHYSICAL_PLAN_STREAM_STATE, true, OP_NOT_OPENED,
                  pInfo, pTaskInfo);
  // for stream
  void*   buff = NULL;
  int32_t len = 0;
  int32_t res =
      pInfo->streamAggSup.stateStore.streamStateGetInfo(pInfo->streamAggSup.pState, STREAM_STATE_OP_CHECKPOINT_NAME,
                                                        strlen(STREAM_STATE_OP_CHECKPOINT_NAME), &buff, &len);
  if (res == TSDB_CODE_SUCCESS) {
    code = doStreamStateDecodeOpState(buff, len, pOperator, true, NULL);
    taosMemoryFree(buff);
    QUERY_CHECK_CODE(code, lino, _error);
  }

  pOperator->fpSet = createOperatorFpSet(optrDummyOpenFn, doStreamStateAgg, NULL, destroyStreamStateOperatorInfo,
                                         optrDefaultBufFn, NULL, optrDefaultGetNextExtFn, NULL);
  setOperatorStreamStateFn(pOperator, streamStateReleaseState, streamStateReloadState);
  code = initDownStream(downstream, &pInfo->streamAggSup, pOperator->operatorType, pInfo->primaryTsIndex,
                        &pInfo->twAggSup, &pInfo->basic);
  QUERY_CHECK_CODE(code, lino, _error);

  code = appendDownstream(pOperator, &downstream, 1);
  QUERY_CHECK_CODE(code, lino, _error);

  *pOptrInfo = pOperator;
  return code;

_error:
  if (pInfo != NULL) destroyStreamStateOperatorInfo(pInfo);
  if (pOperator != NULL) {
    pOperator->info = NULL;
    if (pOperator->pDownstream == NULL && downstream != NULL) {
      destroyOperator(downstream);
    }
    destroyOperator(pOperator);
  }
  pTaskInfo->code = code;
  qError("%s failed at line %d since %s", __func__, lino, tstrerror(code));
  return code;
}

#ifdef BUILD_NO_CALL
static void setInverFunction(SqlFunctionCtx* pCtx, int32_t num, EStreamType type) {
  for (int i = 0; i < num; i++) {
    if (type == STREAM_INVERT) {
      fmSetInvertFunc(pCtx[i].functionId, &(pCtx[i].fpSet));
    } else if (type == STREAM_NORMAL) {
      fmSetNormalFunc(pCtx[i].functionId, &(pCtx[i].fpSet));
    }
  }
}
#endif

static int32_t doStreamIntervalAggNext(SOperatorInfo* pOperator, SSDataBlock** ppRes) {
  int32_t                      code = TSDB_CODE_SUCCESS;
  int32_t                      lino = 0;
  SStreamIntervalOperatorInfo* pInfo = pOperator->info;
  SExecTaskInfo*               pTaskInfo = pOperator->pTaskInfo;
  SStorageAPI*                 pAPI = &pOperator->pTaskInfo->storageAPI;
  SExprSupp*                   pSup = &pOperator->exprSupp;

  qDebug("stask:%s  %s status: %d", GET_TASKID(pTaskInfo), getStreamOpName(pOperator->operatorType), pOperator->status);

  if (pOperator->status == OP_EXEC_DONE) {
    (*ppRes) = NULL;
    return code;
  }

  if (pOperator->status == OP_RES_TO_RETURN) {
    SSDataBlock* resBlock = NULL;
    code = buildIntervalResult(pOperator, &resBlock);
    QUERY_CHECK_CODE(code, lino, _end);
    if (resBlock != NULL) {
      (*ppRes) = resBlock;
      return code;
    }

    if (pInfo->recvGetAll) {
      pInfo->recvGetAll = false;
      resetUnCloseWinInfo(pInfo->aggSup.pResultRowHashTable);
    }

    if (pInfo->reCkBlock) {
      pInfo->reCkBlock = false;
      printDataBlock(pInfo->pCheckpointRes, getStreamOpName(pOperator->operatorType), GET_TASKID(pTaskInfo));
      (*ppRes) = pInfo->pCheckpointRes;
      return code;
    }

    setStreamOperatorCompleted(pOperator);
    (*ppRes) = NULL;
    return code;
  }

  SOperatorInfo* downstream = pOperator->pDownstream[0];

  if (!pInfo->pUpdated) {
    pInfo->pUpdated = taosArrayInit(4096, POINTER_BYTES);
    QUERY_CHECK_NULL(pInfo->pUpdated, code, lino, _end, terrno);
  }

  if (!pInfo->pUpdatedMap) {
    _hash_fn_t hashFn = taosGetDefaultHashFunction(TSDB_DATA_TYPE_BINARY);
    pInfo->pUpdatedMap = tSimpleHashInit(4096, hashFn);
    QUERY_CHECK_NULL(pInfo->pUpdatedMap, code, lino, _end, terrno);
  }

  while (1) {
    SSDataBlock* pBlock = downstream->fpSet.getNextFn(downstream);
    if (pBlock == NULL) {
      qDebug("===stream===return data:%s. recv datablock num:%" PRIu64, getStreamOpName(pOperator->operatorType),
             pInfo->numOfDatapack);
      pInfo->numOfDatapack = 0;
      break;
    }

    pInfo->numOfDatapack++;
    printSpecDataBlock(pBlock, getStreamOpName(pOperator->operatorType), "recv", GET_TASKID(pTaskInfo));
    setStreamOperatorState(&pInfo->basic, pBlock->info.type);

    if (pBlock->info.type == STREAM_DELETE_DATA || pBlock->info.type == STREAM_DELETE_RESULT ||
        pBlock->info.type == STREAM_CLEAR) {
      code = doDeleteWindows(pOperator, &pInfo->interval, pBlock, pInfo->pDelWins, pInfo->pUpdatedMap, NULL);
      QUERY_CHECK_CODE(code, lino, _end);
      continue;
    } else if (pBlock->info.type == STREAM_GET_ALL) {
      pInfo->recvGetAll = true;
      code = getAllIntervalWindow(pInfo->aggSup.pResultRowHashTable, pInfo->pUpdatedMap);
      QUERY_CHECK_CODE(code, lino, _end);
      continue;
    } else if (pBlock->info.type == STREAM_CREATE_CHILD_TABLE) {
      printDataBlock(pBlock, getStreamOpName(pOperator->operatorType), GET_TASKID(pTaskInfo));
      (*ppRes) = pBlock;
      return code;
    } else if (pBlock->info.type == STREAM_CHECKPOINT) {
      pAPI->stateStore.streamStateCommit(pInfo->pState);
      doStreamIntervalSaveCheckpoint(pOperator);
      pInfo->reCkBlock = true;
      code = copyDataBlock(pInfo->pCheckpointRes, pBlock);
      QUERY_CHECK_CODE(code, lino, _end);

      continue;
    } else {
      if (pBlock->info.type != STREAM_NORMAL && pBlock->info.type != STREAM_INVALID) {
        code = TSDB_CODE_QRY_EXECUTOR_INTERNAL_ERROR;
        QUERY_CHECK_CODE(code, lino, _end);
      }
    }

    if (pBlock->info.type == STREAM_NORMAL && pBlock->info.version != 0) {
      // set input version
      pTaskInfo->version = pBlock->info.version;
    }

    if (pInfo->scalarSupp.pExprInfo != NULL) {
      SExprSupp* pExprSup = &pInfo->scalarSupp;
      code = projectApplyFunctions(pExprSup->pExprInfo, pBlock, pBlock, pExprSup->pCtx, pExprSup->numOfExprs, NULL);
      QUERY_CHECK_CODE(code, lino, _end);
    }

    // The timewindow that overlaps the timestamps of the input pBlock need to be recalculated and return to the
    // caller. Note that all the time window are not close till now.
    // the pDataBlock are always the same one, no need to call this again
    code = setInputDataBlock(pSup, pBlock, TSDB_ORDER_ASC, MAIN_SCAN, true);
    QUERY_CHECK_CODE(code, lino, _end);
#ifdef BUILD_NO_CALL
    if (pInfo->invertible) {
      setInverFunction(pSup->pCtx, pOperator->exprSupp.numOfExprs, pBlock->info.type);
    }
#endif

    doStreamIntervalAggImpl(pOperator, pBlock, pBlock->info.id.groupId, pInfo->pUpdatedMap, pInfo->pDeletedMap);
    pInfo->twAggSup.maxTs = TMAX(pInfo->twAggSup.maxTs, pBlock->info.window.ekey);
    pInfo->twAggSup.minTs = TMIN(pInfo->twAggSup.minTs, pBlock->info.window.skey);
  }
  pOperator->status = OP_RES_TO_RETURN;
  if (!pInfo->destHasPrimaryKey) {
    removeDeleteResults(pInfo->pUpdatedMap, pInfo->pDelWins);
  }
  code = closeStreamIntervalWindow(pInfo->aggSup.pResultRowHashTable, &pInfo->twAggSup, &pInfo->interval, NULL,
                                   pInfo->pUpdatedMap, pInfo->pDelWins, pOperator);
  QUERY_CHECK_CODE(code, lino, _end);

  if (pInfo->destHasPrimaryKey && IS_NORMAL_INTERVAL_OP(pOperator)) {
    code = copyIntervalDeleteKey(pInfo->pDeletedMap, pInfo->pDelWins);
    QUERY_CHECK_CODE(code, lino, _end);
  }

  void*   pIte = NULL;
  int32_t iter = 0;
  while ((pIte = tSimpleHashIterate(pInfo->pUpdatedMap, pIte, &iter)) != NULL) {
    void* tmp = taosArrayPush(pInfo->pUpdated, pIte);
    if (!tmp) {
      code = TSDB_CODE_OUT_OF_MEMORY;
      QUERY_CHECK_CODE(code, lino, _end);
    }
  }
  taosArraySort(pInfo->pUpdated, winPosCmprImpl);

  initMultiResInfoFromArrayList(&pInfo->groupResInfo, pInfo->pUpdated);
  pInfo->pUpdated = NULL;
  code = blockDataEnsureCapacity(pInfo->binfo.pRes, pOperator->resultInfo.capacity);
  QUERY_CHECK_CODE(code, lino, _end);

  tSimpleHashCleanup(pInfo->pUpdatedMap);
  pInfo->pUpdatedMap = NULL;

  code = buildIntervalResult(pOperator, ppRes);
  QUERY_CHECK_CODE(code, lino, _end);

  return code;

_end:
  if (code != TSDB_CODE_SUCCESS) {
    pTaskInfo->code = code;
    qError("%s failed at line %d since %s. task:%s", __func__, lino, tstrerror(code), GET_TASKID(pTaskInfo));
  }
  setStreamOperatorCompleted(pOperator);
  (*ppRes) = NULL;
  return code;
}

static SSDataBlock* doStreamIntervalAgg(SOperatorInfo* pOperator) {
  SSDataBlock* pRes = NULL;
  int32_t      code = doStreamIntervalAggNext(pOperator, &pRes);
  return pRes;
}

int32_t createStreamIntervalOperatorInfo(SOperatorInfo* downstream, SPhysiNode* pPhyNode, SExecTaskInfo* pTaskInfo,
                                         SReadHandle* pHandle, SOperatorInfo** pOptrInfo) {
  QRY_OPTR_CHECK(pOptrInfo);

  int32_t code = TSDB_CODE_SUCCESS;
  int32_t lino = 0;
  int32_t numOfCols = 0;

  SStreamIntervalOperatorInfo* pInfo = taosMemoryCalloc(1, sizeof(SStreamIntervalOperatorInfo));
  SOperatorInfo*               pOperator = taosMemoryCalloc(1, sizeof(SOperatorInfo));
  if (pInfo == NULL || pOperator == NULL) {
    code = TSDB_CODE_OUT_OF_MEMORY;
    QUERY_CHECK_CODE(code, lino, _error);
  }

  SStreamIntervalPhysiNode* pIntervalPhyNode = (SStreamIntervalPhysiNode*)pPhyNode;

  SSDataBlock* pResBlock = createDataBlockFromDescNode(pPhyNode->pOutputDataBlockDesc);
  QUERY_CHECK_NULL(pResBlock, code, lino, _error, terrno);
  initBasicInfo(&pInfo->binfo, pResBlock);

  pInfo->interval = (SInterval){
      .interval = pIntervalPhyNode->interval,
      .sliding = pIntervalPhyNode->sliding,
      .intervalUnit = pIntervalPhyNode->intervalUnit,
      .slidingUnit = pIntervalPhyNode->slidingUnit,
      .offset = pIntervalPhyNode->offset,
      .precision = ((SColumnNode*)pIntervalPhyNode->window.pTspk)->node.resType.precision,
  };

  pInfo->twAggSup =
      (STimeWindowAggSupp){.waterMark = pIntervalPhyNode->window.watermark,
                           .calTrigger = pIntervalPhyNode->window.triggerType,
                           .maxTs = INT64_MIN,
                           .minTs = INT64_MAX,
                           .deleteMark = getDeleteMark(&pIntervalPhyNode->window, pIntervalPhyNode->interval)};

  pOperator->pTaskInfo = pTaskInfo;
  SStorageAPI* pAPI = &pOperator->pTaskInfo->storageAPI;

  pInfo->ignoreExpiredData = pIntervalPhyNode->window.igExpired;
  pInfo->ignoreExpiredDataSaved = false;

  SExprSupp* pSup = &pOperator->exprSupp;
  pSup->hasWindowOrGroup = true;

  code = initExecTimeWindowInfo(&pInfo->twAggSup.timeWindowData, &pTaskInfo->window);
  QUERY_CHECK_CODE(code, lino, _error);

  pInfo->primaryTsIndex = ((SColumnNode*)pIntervalPhyNode->window.pTspk)->slotId;
  initResultSizeInfo(&pOperator->resultInfo, 4096);

  pInfo->pState = taosMemoryCalloc(1, sizeof(SStreamState));
  QUERY_CHECK_NULL(pInfo->pState, code, lino, _error, terrno);
  *(pInfo->pState) = *(pTaskInfo->streamInfo.pState);
  pAPI->stateStore.streamStateSetNumber(pInfo->pState, -1, pInfo->primaryTsIndex);

  size_t keyBufSize = sizeof(int64_t) + sizeof(int64_t) + POINTER_BYTES;
  SExprInfo* pExprInfo = NULL;
  code = createExprInfo(pIntervalPhyNode->window.pFuncs, NULL, &pExprInfo, &numOfCols);
  QUERY_CHECK_CODE(code, lino, _error);
  code = initAggSup(pSup, &pInfo->aggSup, pExprInfo, numOfCols, keyBufSize, pTaskInfo->id.str, pInfo->pState,
                    &pTaskInfo->storageAPI.functionStore);
  QUERY_CHECK_CODE(code, lino, _error);
  tSimpleHashSetFreeFp(pInfo->aggSup.pResultRowHashTable, destroyFlusedppPos);

  if (pIntervalPhyNode->window.pExprs != NULL) {
    int32_t    numOfScalar = 0;
    SExprInfo* pScalarExprInfo = NULL;

    code = createExprInfo(pIntervalPhyNode->window.pExprs, NULL, &pScalarExprInfo, &numOfScalar);
    QUERY_CHECK_CODE(code, lino, _error);

    code = initExprSupp(&pInfo->scalarSupp, pScalarExprInfo, numOfScalar, &pTaskInfo->storageAPI.functionStore);
    QUERY_CHECK_CODE(code, lino, _error);
  }

  pInfo->invertible = false;
  pInfo->pDelWins = taosArrayInit(4, sizeof(SWinKey));
  QUERY_CHECK_NULL(pInfo->pDelWins, code, lino, _error, terrno);
  pInfo->delIndex = 0;

  code = createSpecialDataBlock(STREAM_DELETE_RESULT, &pInfo->pDelRes);
  QUERY_CHECK_CODE(code, lino, _error);

  initResultRowInfo(&pInfo->binfo.resultRowInfo);

  pInfo->pPhyNode = NULL;  // create new child
  pInfo->pPullDataMap = NULL;
  pInfo->pFinalPullDataMap = NULL;
  pInfo->pPullWins = NULL;  // SPullWindowInfo
  pInfo->pullIndex = 0;
  pInfo->pPullDataRes = NULL;
  pInfo->numOfChild = 0;
  pInfo->delKey.ts = INT64_MAX;
  pInfo->delKey.groupId = 0;
  pInfo->numOfDatapack = 0;
  pInfo->pUpdated = NULL;
  pInfo->pUpdatedMap = NULL;
  int32_t funResSize = getMaxFunResSize(pSup, numOfCols);

  pInfo->stateStore = pTaskInfo->storageAPI.stateStore;
  pInfo->pState->pFileState = pTaskInfo->storageAPI.stateStore.streamFileStateInit(
      tsStreamBufferSize, sizeof(SWinKey), pInfo->aggSup.resultRowSize, funResSize, compareTs, pInfo->pState,
      pInfo->twAggSup.deleteMark, GET_TASKID(pTaskInfo), pHandle->checkpointId, STREAM_STATE_BUFF_HASH);
  QUERY_CHECK_NULL(pInfo->pState->pFileState, code, lino, _error, terrno);

  setOperatorInfo(pOperator, "StreamIntervalOperator", QUERY_NODE_PHYSICAL_PLAN_STREAM_INTERVAL, true, OP_NOT_OPENED,
                  pInfo, pTaskInfo);
  pOperator->fpSet =
      createOperatorFpSet(optrDummyOpenFn, doStreamIntervalAgg, NULL, destroyStreamFinalIntervalOperatorInfo,
                          optrDefaultBufFn, NULL, optrDefaultGetNextExtFn, NULL);
  setOperatorStreamStateFn(pOperator, streamIntervalReleaseState, streamIntervalReloadState);

  pInfo->recvGetAll = false;

  code = createSpecialDataBlock(STREAM_CHECKPOINT, &pInfo->pCheckpointRes);
  QUERY_CHECK_CODE(code, lino, _error);

  _hash_fn_t hashFn = taosGetDefaultHashFunction(TSDB_DATA_TYPE_BINARY);
  pInfo->pDeletedMap = tSimpleHashInit(4096, hashFn);
  QUERY_CHECK_NULL(pInfo->pDeletedMap, code, lino, _error, terrno);
  pInfo->destHasPrimaryKey = pIntervalPhyNode->window.destHasPrimaryKey;

  // for stream
  void*   buff = NULL;
  int32_t len = 0;
  int32_t res = pAPI->stateStore.streamStateGetInfo(pInfo->pState, STREAM_INTERVAL_OP_CHECKPOINT_NAME,
                                                    strlen(STREAM_INTERVAL_OP_CHECKPOINT_NAME), &buff, &len);
  if (res == TSDB_CODE_SUCCESS) {
    doStreamIntervalDecodeOpState(buff, len, pOperator);
    taosMemoryFree(buff);
  }

  code = initIntervalDownStream(downstream, pPhyNode->type, pInfo);
  QUERY_CHECK_CODE(code, lino, _error);

  code = appendDownstream(pOperator, &downstream, 1);
  QUERY_CHECK_CODE(code, lino, _error);

  *pOptrInfo = pOperator;
  return code;

_error:
  if (pInfo != NULL) destroyStreamFinalIntervalOperatorInfo(pInfo);
  if (pOperator != NULL) {
    pOperator->info = NULL;
    if (pOperator->pDownstream == NULL && downstream != NULL) {
      destroyOperator(downstream);
    }
    destroyOperator(pOperator);
  }
  pTaskInfo->code = code;
  return code;
}

static void doStreamMidIntervalAggImpl(SOperatorInfo* pOperator, SSDataBlock* pSDataBlock, SSHashObj* pUpdatedMap) {
  int32_t                      code = TSDB_CODE_SUCCESS;
  int32_t                      lino = 0;
  SStreamIntervalOperatorInfo* pInfo = (SStreamIntervalOperatorInfo*)pOperator->info;
  pInfo->dataVersion = TMAX(pInfo->dataVersion, pSDataBlock->info.version);

  SResultRowInfo*  pResultRowInfo = &(pInfo->binfo.resultRowInfo);
  SExecTaskInfo*   pTaskInfo = pOperator->pTaskInfo;
  SExprSupp*       pSup = &pOperator->exprSupp;
  int32_t          numOfOutput = pSup->numOfExprs;
  int32_t          step = 1;
  SRowBuffPos*     pResPos = NULL;
  SResultRow*      pResult = NULL;
  int32_t          forwardRows = 1;
  uint64_t         groupId = pSDataBlock->info.id.groupId;
  SColumnInfoData* pColDataInfo = taosArrayGet(pSDataBlock->pDataBlock, pInfo->primaryTsIndex);
  TSKEY*           tsCol = (int64_t*)pColDataInfo->pData;

  int32_t     startPos = 0;
  TSKEY       ts = getStartTsKey(&pSDataBlock->info.window, tsCol);
  STimeWindow nextWin = getFinalTimeWindow(ts, &pInfo->interval);

  while (1) {
    SWinKey key = {
        .ts = nextWin.skey,
        .groupId = groupId,
    };
    void*   chIds = taosHashGet(pInfo->pPullDataMap, &key, sizeof(SWinKey));
    int32_t index = -1;
    SArray* chArray = NULL;
    int32_t chId = 0;
    if (chIds) {
      chArray = *(void**)chIds;
      chId = getChildIndex(pSDataBlock);
      index = taosArraySearchIdx(chArray, &chId, compareInt32Val, TD_EQ);
    }
    if (!(index == -1 || pSDataBlock->info.type == STREAM_PULL_DATA)) {
      startPos = getNextQualifiedFinalWindow(&pInfo->interval, &nextWin, &pSDataBlock->info, tsCol, startPos);
      if (startPos < 0) {
        break;
      }
      continue;
    }

    if (!inSlidingWindow(&pInfo->interval, &nextWin, &pSDataBlock->info)) {
      startPos = getNexWindowPos(&pInfo->interval, &pSDataBlock->info, tsCol, startPos, nextWin.ekey, &nextWin);
      if (startPos < 0) {
        break;
      }
      continue;
    }

    int32_t winCode = TSDB_CODE_SUCCESS;
    code = setIntervalOutputBuf(pInfo->pState, &nextWin, &pResPos, groupId, pSup->pCtx, numOfOutput,
                                pSup->rowEntryInfoOffset, &pInfo->aggSup, &pInfo->stateStore, &winCode);
    QUERY_CHECK_CODE(code, lino, _end);

    pResult = (SResultRow*)pResPos->pRowBuff;

    if (pInfo->twAggSup.calTrigger == STREAM_TRIGGER_AT_ONCE) {
      code = saveWinResult(&key, pResPos, pUpdatedMap);
      QUERY_CHECK_CODE(code, lino, _end);
    }

    if (pInfo->twAggSup.calTrigger == STREAM_TRIGGER_WINDOW_CLOSE) {
      code = tSimpleHashPut(pInfo->aggSup.pResultRowHashTable, &key, sizeof(SWinKey), &pResPos, POINTER_BYTES);
      QUERY_CHECK_CODE(code, lino, _end);
    }

    updateTimeWindowInfo(&pInfo->twAggSup.timeWindowData, &nextWin, 1);
    applyAggFunctionOnPartialTuples(pTaskInfo, pSup->pCtx, &pInfo->twAggSup.timeWindowData, startPos, forwardRows,
                                    pSDataBlock->info.rows, numOfOutput);
    key.ts = nextWin.skey;

    if (pInfo->delKey.ts > key.ts) {
      pInfo->delKey = key;
    }
    int32_t prevEndPos = (forwardRows - 1) * step + startPos;
    if (pSDataBlock->info.window.skey <= 0 || pSDataBlock->info.window.ekey <= 0) {
      qError("table uid %" PRIu64 " data block timestamp range may not be calculated! minKey %" PRId64
             ",maxKey %" PRId64,
             pSDataBlock->info.id.uid, pSDataBlock->info.window.skey, pSDataBlock->info.window.ekey);
      code = blockDataUpdateTsWindow(pSDataBlock, 0);
      QUERY_CHECK_CODE(code, lino, _end);

      // timestamp of the data is incorrect
      if (pSDataBlock->info.window.skey <= 0 || pSDataBlock->info.window.ekey <= 0) {
        qError("table uid %" PRIu64 " data block timestamp is out of range! minKey %" PRId64 ",maxKey %" PRId64,
               pSDataBlock->info.id.uid, pSDataBlock->info.window.skey, pSDataBlock->info.window.ekey);
      }
    }
    startPos = getNextQualifiedFinalWindow(&pInfo->interval, &nextWin, &pSDataBlock->info, tsCol, prevEndPos);
    if (startPos < 0) {
      break;
    }
  }

_end:
  if (code != TSDB_CODE_SUCCESS) {
    qError("%s failed at line %d since %s. task:%s", __func__, lino, tstrerror(code), GET_TASKID(pTaskInfo));
  }
}

static int32_t addMidRetriveWindow(SArray* wins, SHashObj* pMidPullMap, int32_t numOfChild) {
  int32_t code = TSDB_CODE_SUCCESS;
  int32_t lino = 0;
  int32_t size = taosArrayGetSize(wins);
  for (int32_t i = 0; i < size; i++) {
    SWinKey* winKey = taosArrayGet(wins, i);
    void*    chIds = taosHashGet(pMidPullMap, winKey, sizeof(SWinKey));
    if (!chIds) {
      code = addPullWindow(pMidPullMap, winKey, numOfChild);
      qDebug("===stream===prepare mid operator retrive for delete %" PRId64 ", size:%d", winKey->ts, numOfChild);
      QUERY_CHECK_CODE(code, lino, _end);
    }
  }
_end:
  if (code != TSDB_CODE_SUCCESS) {
    qError("%s failed at line %d since %s", __func__, lino, tstrerror(code));
  }
  return code;
}

static SSDataBlock* buildMidIntervalResult(SOperatorInfo* pOperator) {
  SStreamIntervalOperatorInfo* pInfo = pOperator->info;
  SExecTaskInfo*               pTaskInfo = pOperator->pTaskInfo;
  uint16_t                     opType = pOperator->operatorType;

  if (pInfo->recvPullover) {
    pInfo->recvPullover = false;
    printDataBlock(pInfo->pMidPulloverRes, getStreamOpName(pOperator->operatorType), GET_TASKID(pTaskInfo));
    return pInfo->pMidPulloverRes;
  }

  qDebug("===stream=== build mid interval result");
  doBuildDeleteResult(pInfo, pInfo->pMidPullDatas, &pInfo->midDelIndex, pInfo->pDelRes);
  if (pInfo->pDelRes->info.rows != 0) {
    // process the rest of the data
    printDataBlock(pInfo->pDelRes, getStreamOpName(opType), GET_TASKID(pTaskInfo));
    return pInfo->pDelRes;
  }

  if (pInfo->recvRetrive) {
    pInfo->recvRetrive = false;
    printDataBlock(pInfo->pMidRetriveRes, getStreamOpName(pOperator->operatorType), GET_TASKID(pTaskInfo));
    return pInfo->pMidRetriveRes;
  }

  return NULL;
}

static int32_t doStreamMidIntervalAggNext(SOperatorInfo* pOperator, SSDataBlock** ppRes) {
  int32_t                      code = TSDB_CODE_SUCCESS;
  int32_t                      lino = 0;
  SStreamIntervalOperatorInfo* pInfo = pOperator->info;
  SExecTaskInfo*               pTaskInfo = pOperator->pTaskInfo;
  SStorageAPI*                 pAPI = &pOperator->pTaskInfo->storageAPI;
  SOperatorInfo*               downstream = pOperator->pDownstream[0];
  SExprSupp*                   pSup = &pOperator->exprSupp;

  qDebug("stask:%s  %s status: %d", GET_TASKID(pTaskInfo), getStreamOpName(pOperator->operatorType), pOperator->status);

  if (pOperator->status == OP_EXEC_DONE) {
    (*ppRes) = NULL;
    return code;
  } else if (pOperator->status == OP_RES_TO_RETURN) {
    SSDataBlock* resBlock = NULL;
    code = buildIntervalResult(pOperator, &resBlock);
    QUERY_CHECK_CODE(code, lino, _end);
    if (resBlock != NULL) {
      (*ppRes) = resBlock;
      return code;
    }

    setOperatorCompleted(pOperator);
    clearFunctionContext(&pOperator->exprSupp);
    clearStreamIntervalOperator(pInfo);
    qDebug("stask:%s  ===stream===%s clear", GET_TASKID(pTaskInfo), getStreamOpName(pOperator->operatorType));
    (*ppRes) = NULL;
    return code;
  } else {
    SSDataBlock* resBlock = NULL;
    code = buildIntervalResult(pOperator, &resBlock);
    QUERY_CHECK_CODE(code, lino, _end);
    if (resBlock != NULL) {
      (*ppRes) = resBlock;
      return code;
    }

    resBlock = buildMidIntervalResult(pOperator);
    if (resBlock != NULL) {
      (*ppRes) = resBlock;
      return code;
    }

    if (pInfo->clearState) {
      pInfo->clearState = false;
      clearFunctionContext(&pOperator->exprSupp);
      clearStreamIntervalOperator(pInfo);
    }
  }

  if (!pInfo->pUpdated) {
    pInfo->pUpdated = taosArrayInit(4096, POINTER_BYTES);
    QUERY_CHECK_NULL(pInfo->pUpdated, code, lino, _end, terrno);
  }
  if (!pInfo->pUpdatedMap) {
    _hash_fn_t hashFn = taosGetDefaultHashFunction(TSDB_DATA_TYPE_BINARY);
    pInfo->pUpdatedMap = tSimpleHashInit(4096, hashFn);
    QUERY_CHECK_NULL(pInfo->pUpdatedMap, code, lino, _end, terrno);
  }

  while (1) {
    if (isTaskKilled(pTaskInfo)) {
      qInfo("===stream=== %s task is killed, code %s", GET_TASKID(pTaskInfo), tstrerror(pTaskInfo->code));
      (*ppRes) = NULL;
      return code;
    }

    SSDataBlock* pBlock = downstream->fpSet.getNextFn(downstream);
    if (pBlock == NULL) {
      pOperator->status = OP_RES_TO_RETURN;
      qDebug("===stream===return data:%s. recv datablock num:%" PRIu64, getStreamOpName(pOperator->operatorType),
             pInfo->numOfDatapack);
      pInfo->numOfDatapack = 0;
      break;
    }
    pInfo->numOfDatapack++;
    printSpecDataBlock(pBlock, getStreamOpName(pOperator->operatorType), "recv", GET_TASKID(pTaskInfo));
    setStreamOperatorState(&pInfo->basic, pBlock->info.type);

    if (pBlock->info.type == STREAM_NORMAL || pBlock->info.type == STREAM_PULL_DATA) {
      pInfo->binfo.pRes->info.type = pBlock->info.type;
    } else if (pBlock->info.type == STREAM_DELETE_DATA || pBlock->info.type == STREAM_DELETE_RESULT ||
               pBlock->info.type == STREAM_CLEAR) {
      SArray* delWins = taosArrayInit(8, sizeof(SWinKey));
      if (!delWins) {
        code = TSDB_CODE_OUT_OF_MEMORY;
        QUERY_CHECK_CODE(code, lino, _end);
      }
      code =
          doDeleteWindows(pOperator, &pInfo->interval, pBlock, delWins, pInfo->pUpdatedMap, pInfo->pFinalPullDataMap);
      QUERY_CHECK_CODE(code, lino, _end);

      removeResults(delWins, pInfo->pUpdatedMap);
      void* tmp = taosArrayAddAll(pInfo->pDelWins, delWins);
      if (!tmp && taosArrayGetSize(delWins) > 0) {
        code = TSDB_CODE_OUT_OF_MEMORY;
        QUERY_CHECK_CODE(code, lino, _end);
      }
      taosArrayDestroy(delWins);

      doBuildDeleteResult(pInfo, pInfo->pDelWins, &pInfo->delIndex, pInfo->pDelRes);
      if (pInfo->pDelRes->info.rows != 0) {
        // process the rest of the data
        printDataBlock(pInfo->pDelRes, getStreamOpName(pOperator->operatorType), GET_TASKID(pTaskInfo));
        if (pBlock->info.type == STREAM_CLEAR) {
          pInfo->pDelRes->info.type = STREAM_CLEAR;
        } else {
          pInfo->pDelRes->info.type = STREAM_DELETE_RESULT;
        }
        (*ppRes) = pInfo->pDelRes;
        return code;
      }
      continue;
    } else if (pBlock->info.type == STREAM_CREATE_CHILD_TABLE) {
      (*ppRes) = pBlock;
      return code;
    } else if (pBlock->info.type == STREAM_PULL_OVER) {
      code = processPullOver(pBlock, pInfo->pPullDataMap, pInfo->pFinalPullDataMap, &pInfo->interval, pInfo->pPullWins,
                             pInfo->numOfChild, pOperator, &pInfo->recvPullover);
      QUERY_CHECK_CODE(code, lino, _end);

      if (pInfo->recvPullover) {
        code = copyDataBlock(pInfo->pMidPulloverRes, pBlock);
        QUERY_CHECK_CODE(code, lino, _end);

        pInfo->clearState = true;
        break;
      }
      continue;
    } else if (pBlock->info.type == STREAM_CHECKPOINT) {
      pAPI->stateStore.streamStateCommit(pInfo->pState);
      doStreamIntervalSaveCheckpoint(pOperator);
      code = copyDataBlock(pInfo->pCheckpointRes, pBlock);
      QUERY_CHECK_CODE(code, lino, _end);

      continue;
    } else if (pBlock->info.type == STREAM_MID_RETRIEVE) {
      SArray* delWins = taosArrayInit(8, sizeof(SWinKey));
      if (!delWins) {
        code = TSDB_CODE_OUT_OF_MEMORY;
        QUERY_CHECK_CODE(code, lino, _end);
      }
      code = doDeleteWindows(pOperator, &pInfo->interval, pBlock, delWins, pInfo->pUpdatedMap, NULL);
      QUERY_CHECK_CODE(code, lino, _end);

      code = addMidRetriveWindow(delWins, pInfo->pPullDataMap, pInfo->numOfChild);
      QUERY_CHECK_CODE(code, lino, _end);

      taosArrayDestroy(delWins);
      pInfo->recvRetrive = true;
      code = copyDataBlock(pInfo->pMidRetriveRes, pBlock);
      QUERY_CHECK_CODE(code, lino, _end);

      pInfo->pMidRetriveRes->info.type = STREAM_MID_RETRIEVE;
      pInfo->clearState = true;
      break;
    } else {
      if (pBlock->info.type != STREAM_INVALID) {
        code = TSDB_CODE_QRY_EXECUTOR_INTERNAL_ERROR;
        QUERY_CHECK_CODE(code, lino, _end);
      }
    }

    if (pInfo->scalarSupp.pExprInfo != NULL) {
      SExprSupp* pExprSup = &pInfo->scalarSupp;
      code = projectApplyFunctions(pExprSup->pExprInfo, pBlock, pBlock, pExprSup->pCtx, pExprSup->numOfExprs, NULL);
      QUERY_CHECK_CODE(code, lino, _end);
    }
    code = setInputDataBlock(pSup, pBlock, TSDB_ORDER_ASC, MAIN_SCAN, true);
    QUERY_CHECK_CODE(code, lino, _end);
    doStreamMidIntervalAggImpl(pOperator, pBlock, pInfo->pUpdatedMap);
    pInfo->twAggSup.maxTs = TMAX(pInfo->twAggSup.maxTs, pBlock->info.window.ekey);
    pInfo->twAggSup.maxTs = TMAX(pInfo->twAggSup.maxTs, pBlock->info.watermark);
    pInfo->twAggSup.minTs = TMIN(pInfo->twAggSup.minTs, pBlock->info.window.skey);
  }

  removeDeleteResults(pInfo->pUpdatedMap, pInfo->pDelWins);
  pInfo->binfo.pRes->info.watermark = pInfo->twAggSup.maxTs;

  void*   pIte = NULL;
  int32_t iter = 0;
  while ((pIte = tSimpleHashIterate(pInfo->pUpdatedMap, pIte, &iter)) != NULL) {
    void* tmp = taosArrayPush(pInfo->pUpdated, pIte);
    if (!tmp) {
      code = TSDB_CODE_OUT_OF_MEMORY;
      QUERY_CHECK_CODE(code, lino, _end);
    }
  }

  tSimpleHashCleanup(pInfo->pUpdatedMap);
  pInfo->pUpdatedMap = NULL;
  taosArraySort(pInfo->pUpdated, winPosCmprImpl);

  initMultiResInfoFromArrayList(&pInfo->groupResInfo, pInfo->pUpdated);
  pInfo->pUpdated = NULL;
  code = blockDataEnsureCapacity(pInfo->binfo.pRes, pOperator->resultInfo.capacity);
  QUERY_CHECK_CODE(code, lino, _end);

  SSDataBlock* resBlock = NULL;
  code = buildIntervalResult(pOperator, &resBlock);
  QUERY_CHECK_CODE(code, lino, _end);
  if (resBlock != NULL) {
    (*ppRes) = resBlock;
    return code;
  }

  resBlock = buildMidIntervalResult(pOperator);
  if (resBlock != NULL) {
    (*ppRes) = resBlock;
    return code;
  }

  if (pInfo->clearState) {
    pInfo->clearState = false;
    clearFunctionContext(&pOperator->exprSupp);
    clearStreamIntervalOperator(pInfo);
  }

_end:
  if (code != TSDB_CODE_SUCCESS) {
    pTaskInfo->code = code;
    qError("%s failed at line %d since %s. task:%s", __func__, lino, tstrerror(code), GET_TASKID(pTaskInfo));
  }
  (*ppRes) = NULL;
  return code;
}

static SSDataBlock* doStreamMidIntervalAgg(SOperatorInfo* pOperator) {
  SSDataBlock* pRes = NULL;
  int32_t      code = doStreamMidIntervalAggNext(pOperator, &pRes);
  return pRes;
}

void setStreamOperatorCompleted(SOperatorInfo* pOperator) {
  qDebug("stask:%s  %s status: %d. set completed", GET_TASKID(pOperator->pTaskInfo),
         getStreamOpName(pOperator->operatorType), pOperator->status);
  setOperatorCompleted(pOperator);
}<|MERGE_RESOLUTION|>--- conflicted
+++ resolved
@@ -2162,15 +2162,9 @@
 int32_t initStreamAggSupporter(SStreamAggSupporter* pSup, SExprSupp* pExpSup, int32_t numOfOutput, int64_t gap,
                                SStreamState* pState, int32_t keySize, int16_t keyType, SStateStore* pStore,
                                SReadHandle* pHandle, STimeWindowAggSupp* pTwAggSup, const char* taskIdStr,
-<<<<<<< HEAD
                                SStorageAPI* pApi, int32_t tsIndex, int8_t stateType, int32_t ratio) {
   pSup->resultRowSize = (keySize + getResultRowSize(pExpSup->pCtx, numOfOutput)) * ratio;
-
-=======
-                               SStorageAPI* pApi, int32_t tsIndex) {
-  pSup->resultRowSize = keySize + getResultRowSize(pExpSup->pCtx, numOfOutput);
   int32_t lino = 0;
->>>>>>> f143f5f1
   int32_t code = createSpecialDataBlock(STREAM_CLEAR, &pSup->pScanBlock);
   if (code) {
     return code;
@@ -2195,7 +2189,6 @@
   *(pSup->pState) = *pState;
   pSup->stateStore.streamStateSetNumber(pSup->pState, -1, tsIndex);
   int32_t funResSize = getMaxFunResSize(pExpSup, numOfOutput);
-<<<<<<< HEAD
   if (stateType == STREAM_STATE_BUFF_SORT) {
     pSup->pState->pFileState = pSup->stateStore.streamFileStateInit(
         tsStreamBufferSize, sizeof(SSessionKey), pSup->resultRowSize, funResSize, sesionTs, pSup->pState,
@@ -2205,12 +2198,7 @@
         tsStreamBufferSize, sizeof(SWinKey), pSup->resultRowSize, funResSize, compareTs, pSup->pState,
         pTwAggSup->deleteMark, taskIdStr, pHandle->checkpointId, stateType);
   }
-=======
-  pSup->pState->pFileState = pSup->stateStore.streamFileStateInit(
-      tsStreamBufferSize, sizeof(SSessionKey), pSup->resultRowSize, funResSize, sesionTs, pSup->pState,
-      pTwAggSup->deleteMark, taskIdStr, pHandle->checkpointId, STREAM_STATE_BUFF_SORT);
   QUERY_CHECK_NULL(pSup->pState->pFileState, code, lino, _end, terrno);
->>>>>>> f143f5f1
 
   _hash_fn_t hashFn = taosGetDefaultHashFunction(TSDB_DATA_TYPE_BINARY);
   pSup->pResultRows = tSimpleHashInit(32, hashFn);
