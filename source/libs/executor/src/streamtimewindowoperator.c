/*
 * Copyright (c) 2019 TAOS Data, Inc. <jhtao@taosdata.com>
 *
 * This program is free software: you can use, redistribute, and/or modify
 * it under the terms of the GNU Affero General Public License, version 3
 * or later ("AGPL"), as published by the Free Software Foundation.
 *
 * This program is distributed in the hope that it will be useful, but WITHOUT
 * ANY WARRANTY; without even the implied warranty of MERCHANTABILITY or
 * FITNESS FOR A PARTICULAR PURPOSE.
 *
 * You should have received a copy of the GNU Affero General Public License
 * along with this program. If not, see <http://www.gnu.org/licenses/>.
 */
#include "executorInt.h"
#include "filter.h"
#include "function.h"
#include "functionMgt.h"
#include "operator.h"
#include "querytask.h"
#include "streamexecutorInt.h"
#include "tchecksum.h"
#include "tcommon.h"
#include "tcompare.h"
#include "tdatablock.h"
#include "tfill.h"
#include "tglobal.h"
#include "tlog.h"
#include "ttime.h"

#define IS_FINAL_INTERVAL_OP(op) ((op)->operatorType == QUERY_NODE_PHYSICAL_PLAN_STREAM_FINAL_INTERVAL)
#define IS_MID_INTERVAL_OP(op)   ((op)->operatorType == QUERY_NODE_PHYSICAL_PLAN_STREAM_MID_INTERVAL)
#define IS_NORMAL_INTERVAL_OP(op)                                    \
  ((op)->operatorType == QUERY_NODE_PHYSICAL_PLAN_STREAM_INTERVAL || \
   (op)->operatorType == QUERY_NODE_PHYSICAL_PLAN_STREAM_FINAL_INTERVAL)

#define IS_FINAL_SESSION_OP(op) ((op)->operatorType == QUERY_NODE_PHYSICAL_PLAN_STREAM_FINAL_SESSION)
#define IS_NORMAL_SESSION_OP(op)                                    \
  ((op)->operatorType == QUERY_NODE_PHYSICAL_PLAN_STREAM_SESSION || \
   (op)->operatorType == QUERY_NODE_PHYSICAL_PLAN_STREAM_FINAL_SESSION)

#define IS_NORMAL_STATE_OP(op) ((op)->operatorType == QUERY_NODE_PHYSICAL_PLAN_STREAM_STATE)

#define DEAULT_DELETE_MARK                 INT64_MAX
#define STREAM_INTERVAL_OP_STATE_NAME      "StreamIntervalHistoryState"
#define STREAM_SESSION_OP_STATE_NAME       "StreamSessionHistoryState"
#define STREAM_STATE_OP_STATE_NAME         "StreamStateHistoryState"
#define STREAM_INTERVAL_OP_CHECKPOINT_NAME "StreamIntervalOperator_Checkpoint"
#define STREAM_SESSION_OP_CHECKPOINT_NAME  "StreamSessionOperator_Checkpoint"
#define STREAM_STATE_OP_CHECKPOINT_NAME    "StreamStateOperator_Checkpoint"

typedef struct SStateWindowInfo {
  SResultWindowInfo winInfo;
  SStateKeys*       pStateKey;
} SStateWindowInfo;

typedef struct SPullWindowInfo {
  STimeWindow window;
  uint64_t    groupId;
  STimeWindow calWin;
} SPullWindowInfo;

static SSDataBlock* doStreamMidIntervalAgg(SOperatorInfo* pOperator);

typedef int32_t (*__compare_fn_t)(void* pKey, void* data, int32_t index);

static int32_t binarySearchCom(void* keyList, int num, void* pKey, int order, __compare_fn_t comparefn) {
  int firstPos = 0, lastPos = num - 1, midPos = -1;
  int numOfRows = 0;

  if (num <= 0) return -1;
  if (order == TSDB_ORDER_DESC) {
    // find the first position which is smaller or equal than the key
    while (1) {
      if (comparefn(pKey, keyList, lastPos) >= 0) return lastPos;
      if (comparefn(pKey, keyList, firstPos) == 0) return firstPos;
      if (comparefn(pKey, keyList, firstPos) < 0) return firstPos - 1;

      numOfRows = lastPos - firstPos + 1;
      midPos = (numOfRows >> 1) + firstPos;

      if (comparefn(pKey, keyList, midPos) < 0) {
        lastPos = midPos - 1;
      } else if (comparefn(pKey, keyList, midPos) > 0) {
        firstPos = midPos + 1;
      } else {
        break;
      }
    }

  } else {
    // find the first position which is bigger or equal than the key
    while (1) {
      if (comparefn(pKey, keyList, firstPos) <= 0) return firstPos;
      if (comparefn(pKey, keyList, lastPos) == 0) return lastPos;

      if (comparefn(pKey, keyList, lastPos) > 0) {
        lastPos = lastPos + 1;
        if (lastPos >= num)
          return -1;
        else
          return lastPos;
      }

      numOfRows = lastPos - firstPos + 1;
      midPos = (numOfRows >> 1) + firstPos;

      if (comparefn(pKey, keyList, midPos) < 0) {
        lastPos = midPos - 1;
      } else if (comparefn(pKey, keyList, midPos) > 0) {
        firstPos = midPos + 1;
      } else {
        break;
      }
    }
  }

  return midPos;
}

static int32_t comparePullWinKey(void* pKey, void* data, int32_t index) {
  SArray*          res = (SArray*)data;
  SPullWindowInfo* pos = taosArrayGet(res, index);
  SPullWindowInfo* pData = (SPullWindowInfo*)pKey;
  if (pData->groupId > pos->groupId) {
    return 1;
  } else if (pData->groupId < pos->groupId) {
    return -1;
  }

  if (pData->window.skey > pos->window.ekey) {
    return 1;
  } else if (pData->window.ekey < pos->window.skey) {
    return -1;
  }
  return 0;
}

static int32_t savePullWindow(SPullWindowInfo* pPullInfo, SArray* pPullWins) {
  int32_t size = taosArrayGetSize(pPullWins);
  int32_t index = binarySearchCom(pPullWins, size, pPullInfo, TSDB_ORDER_DESC, comparePullWinKey);
  if (index == -1) {
    index = 0;
  } else {
    int32_t code = comparePullWinKey(pPullInfo, pPullWins, index);
    if (code == 0) {
      SPullWindowInfo* pos = taosArrayGet(pPullWins, index);
      pos->window.skey = TMIN(pos->window.skey, pPullInfo->window.skey);
      pos->window.ekey = TMAX(pos->window.ekey, pPullInfo->window.ekey);
      pos->calWin.skey = TMIN(pos->calWin.skey, pPullInfo->calWin.skey);
      pos->calWin.ekey = TMAX(pos->calWin.ekey, pPullInfo->calWin.ekey);
      return TSDB_CODE_SUCCESS;
    } else if (code > 0) {
      index++;
    }
  }
  if (taosArrayInsert(pPullWins, index, pPullInfo) == NULL) {
    return TSDB_CODE_OUT_OF_MEMORY;
  }
  return TSDB_CODE_SUCCESS;
}

int32_t saveResult(SResultWindowInfo winInfo, SSHashObj* pStUpdated) {
  winInfo.sessionWin.win.ekey = winInfo.sessionWin.win.skey;
  return tSimpleHashPut(pStUpdated, &winInfo.sessionWin, sizeof(SSessionKey), &winInfo, sizeof(SResultWindowInfo));
}

static int32_t saveWinResult(SWinKey* pKey, SRowBuffPos* pPos, SSHashObj* pUpdatedMap) {
  return tSimpleHashPut(pUpdatedMap, pKey, sizeof(SWinKey), &pPos, POINTER_BYTES);
}

static int32_t saveWinResultInfo(TSKEY ts, uint64_t groupId, SRowBuffPos* pPos, SSHashObj* pUpdatedMap) {
  SWinKey key = {.ts = ts, .groupId = groupId};
  return saveWinResult(&key, pPos, pUpdatedMap);
}

static void removeResults(SArray* pWins, SSHashObj* pUpdatedMap) {
  int32_t size = taosArrayGetSize(pWins);
  for (int32_t i = 0; i < size; i++) {
    SWinKey* pW = taosArrayGet(pWins, i);
    void*    tmp = tSimpleHashGet(pUpdatedMap, pW, sizeof(SWinKey));
    if (tmp) {
      void* value = *(void**)tmp;
      taosMemoryFree(value);
      int32_t tmpRes = tSimpleHashRemove(pUpdatedMap, pW, sizeof(SWinKey));
      qTrace("%s at line %d res:%d", __func__, __LINE__, tmpRes);
    }
  }
}

static int32_t compareWinKey(void* pKey, void* data, int32_t index) {
  void* pDataPos = taosArrayGet((SArray*)data, index);
  return winKeyCmprImpl(pKey, pDataPos);
}

static void removeDeleteResults(SSHashObj* pUpdatedMap, SArray* pDelWins) {
  taosArraySort(pDelWins, winKeyCmprImpl);
  taosArrayRemoveDuplicate(pDelWins, winKeyCmprImpl, NULL);
  int32_t delSize = taosArrayGetSize(pDelWins);
  if (tSimpleHashGetSize(pUpdatedMap) == 0 || delSize == 0) {
    return;
  }
  void*   pIte = NULL;
  int32_t iter = 0;
  while ((pIte = tSimpleHashIterate(pUpdatedMap, pIte, &iter)) != NULL) {
    SWinKey* pResKey = tSimpleHashGetKey(pIte, NULL);
    int32_t  index = binarySearchCom(pDelWins, delSize, pResKey, TSDB_ORDER_DESC, compareWinKey);
    if (index >= 0 && 0 == compareWinKey(pResKey, pDelWins, index)) {
      taosArrayRemove(pDelWins, index);
      delSize = taosArrayGetSize(pDelWins);
    }
  }
}

bool isOverdue(TSKEY ekey, STimeWindowAggSupp* pTwSup) {
  ASSERTS(pTwSup->maxTs == INT64_MIN || pTwSup->maxTs > 0, "maxts should greater than 0");
  return pTwSup->maxTs != INT64_MIN && ekey < pTwSup->maxTs - pTwSup->waterMark;
}

bool isCloseWindow(STimeWindow* pWin, STimeWindowAggSupp* pTwSup) { return isOverdue(pWin->ekey, pTwSup); }

static void doDeleteWindow(SOperatorInfo* pOperator, TSKEY ts, uint64_t groupId) {
  SStorageAPI* pAPI = &pOperator->pTaskInfo->storageAPI;

  SStreamIntervalOperatorInfo* pInfo = pOperator->info;
  SWinKey                      key = {.ts = ts, .groupId = groupId};
  int32_t                      tmpRes = tSimpleHashRemove(pInfo->aggSup.pResultRowHashTable, &key, sizeof(SWinKey));
  qTrace("%s at line %d res:%d", __func__, __LINE__, tmpRes);
  pAPI->stateStore.streamStateDel(pInfo->pState, &key);
}

static int32_t getChildIndex(SSDataBlock* pBlock) { return pBlock->info.childId; }

static int32_t doDeleteWindows(SOperatorInfo* pOperator, SInterval* pInterval, SSDataBlock* pBlock, SArray* pUpWins,
                               SSHashObj* pUpdatedMap, SHashObj* pInvalidWins) {
  int32_t                      code = TSDB_CODE_SUCCESS;
  int32_t                      lino = 0;
  SStreamIntervalOperatorInfo* pInfo = pOperator->info;
  SColumnInfoData*             pStartTsCol = taosArrayGet(pBlock->pDataBlock, START_TS_COLUMN_INDEX);
  TSKEY*                       startTsCols = (TSKEY*)pStartTsCol->pData;
  SColumnInfoData*             pEndTsCol = taosArrayGet(pBlock->pDataBlock, END_TS_COLUMN_INDEX);
  TSKEY*                       endTsCols = (TSKEY*)pEndTsCol->pData;
  SColumnInfoData*             pCalStTsCol = taosArrayGet(pBlock->pDataBlock, CALCULATE_START_TS_COLUMN_INDEX);
  TSKEY*                       calStTsCols = (TSKEY*)pCalStTsCol->pData;
  SColumnInfoData*             pCalEnTsCol = taosArrayGet(pBlock->pDataBlock, CALCULATE_END_TS_COLUMN_INDEX);
  TSKEY*                       calEnTsCols = (TSKEY*)pCalEnTsCol->pData;
  SColumnInfoData*             pGpCol = taosArrayGet(pBlock->pDataBlock, GROUPID_COLUMN_INDEX);
  uint64_t*                    pGpDatas = (uint64_t*)pGpCol->pData;
  for (int32_t i = 0; i < pBlock->info.rows; i++) {
    SResultRowInfo dumyInfo = {0};
    dumyInfo.cur.pageId = -1;

    STimeWindow win = {0};
    if (IS_FINAL_INTERVAL_OP(pOperator) || IS_MID_INTERVAL_OP(pOperator)) {
      win.skey = startTsCols[i];
      win.ekey = endTsCols[i];
    } else {
      win = getActiveTimeWindow(NULL, &dumyInfo, startTsCols[i], pInterval, TSDB_ORDER_ASC);
    }

    do {
      if (!inCalSlidingWindow(pInterval, &win, calStTsCols[i], calEnTsCols[i], pBlock->info.type)) {
        getNextTimeWindow(pInterval, &win, TSDB_ORDER_ASC);
        continue;
      }
      uint64_t winGpId = pGpDatas[i];
      SWinKey  winRes = {.ts = win.skey, .groupId = winGpId};
      void*    chIds = taosHashGet(pInfo->pPullDataMap, &winRes, sizeof(SWinKey));
      if (chIds) {
        int32_t childId = getChildIndex(pBlock);
        if (pInvalidWins) {
          qDebug("===stream===save invalid delete window:%" PRId64 ",groupId:%" PRId64 ",chId:%d", winRes.ts,
                 winRes.groupId, childId);
          code = taosHashPut(pInvalidWins, &winRes, sizeof(SWinKey), NULL, 0);
          QUERY_CHECK_CODE(code, lino, _end);
        }

        SArray* chArray = *(void**)chIds;
        int32_t index = taosArraySearchIdx(chArray, &childId, compareInt32Val, TD_EQ);
        if (index != -1) {
          qDebug("===stream===try push delete window:%" PRId64 ",groupId:%" PRId64 ",chId:%d ,continue", win.skey,
                 winGpId, childId);
          getNextTimeWindow(pInterval, &win, TSDB_ORDER_ASC);
          continue;
        }
      }
      doDeleteWindow(pOperator, win.skey, winGpId);
      if (pUpWins) {
        void* tmp = taosArrayPush(pUpWins, &winRes);
        if (!tmp) {
          code = TSDB_CODE_OUT_OF_MEMORY;
          QUERY_CHECK_CODE(code, lino, _end);
        }
      }
      if (pUpdatedMap) {
        int32_t tmpRes = tSimpleHashRemove(pUpdatedMap, &winRes, sizeof(SWinKey));
        qTrace("%s at line %d res:%d", __func__, __LINE__, tmpRes);
      }
      getNextTimeWindow(pInterval, &win, TSDB_ORDER_ASC);
    } while (win.ekey <= endTsCols[i]);
  }
_end:
  if (code != TSDB_CODE_SUCCESS) {
    qError("%s failed at line %d since %s", __func__, lino, tstrerror(code));
  }
  return code;
}

static int32_t getAllIntervalWindow(SSHashObj* pHashMap, SSHashObj* resWins) {
  void*   pIte = NULL;
  int32_t iter = 0;
  while ((pIte = tSimpleHashIterate(pHashMap, pIte, &iter)) != NULL) {
    SWinKey*     pKey = tSimpleHashGetKey(pIte, NULL);
    uint64_t     groupId = pKey->groupId;
    TSKEY        ts = pKey->ts;
    SRowBuffPos* pPos = *(SRowBuffPos**)pIte;
    if (!pPos->beUpdated) {
      continue;
    }
    pPos->beUpdated = false;
    int32_t code = saveWinResultInfo(ts, groupId, pPos, resWins);
    if (code != TSDB_CODE_SUCCESS) {
      return code;
    }
  }
  return TSDB_CODE_SUCCESS;
}

static int32_t closeStreamIntervalWindow(SSHashObj* pHashMap, STimeWindowAggSupp* pTwSup, SInterval* pInterval,
                                         SHashObj* pPullDataMap, SSHashObj* closeWins, SArray* pDelWins,
                                         SOperatorInfo* pOperator) {
  qDebug("===stream===close interval window");
  int32_t                      code = TSDB_CODE_SUCCESS;
  int32_t                      lino = 0;
  void*                        pIte = NULL;
  int32_t                      iter = 0;
  SStreamIntervalOperatorInfo* pInfo = pOperator->info;
  int32_t                      delSize = taosArrayGetSize(pDelWins);
  while ((pIte = tSimpleHashIterate(pHashMap, pIte, &iter)) != NULL) {
    void*    key = tSimpleHashGetKey(pIte, NULL);
    SWinKey* pWinKey = (SWinKey*)key;
    if (delSize > 0) {
      int32_t index = binarySearchCom(pDelWins, delSize, pWinKey, TSDB_ORDER_DESC, compareWinKey);
      if (index >= 0 && 0 == compareWinKey(pWinKey, pDelWins, index)) {
        taosArrayRemove(pDelWins, index);
        delSize = taosArrayGetSize(pDelWins);
      }
    }

    void*       chIds = taosHashGet(pPullDataMap, pWinKey, sizeof(SWinKey));
    STimeWindow win = {
        .skey = pWinKey->ts,
        .ekey = taosTimeAdd(win.skey, pInterval->interval, pInterval->intervalUnit, pInterval->precision) - 1,
    };
    if (isCloseWindow(&win, pTwSup)) {
      if (chIds && pPullDataMap) {
        SArray* chAy = *(SArray**)chIds;
        int32_t size = taosArrayGetSize(chAy);
        qDebug("===stream===window %" PRId64 " wait child size:%d", pWinKey->ts, size);
        for (int32_t i = 0; i < size; i++) {
          qDebug("===stream===window %" PRId64 " wait child id:%d", pWinKey->ts, *(int32_t*)taosArrayGet(chAy, i));
        }
        continue;
      } else if (pPullDataMap) {
        qDebug("===stream===close window %" PRId64, pWinKey->ts);
      }

      if (pTwSup->calTrigger == STREAM_TRIGGER_WINDOW_CLOSE) {
        code = saveWinResult(pWinKey, *(SRowBuffPos**)pIte, closeWins);
        QUERY_CHECK_CODE(code, lino, _end);
      }
      int32_t tmpRes = tSimpleHashIterateRemove(pHashMap, pWinKey, sizeof(SWinKey), &pIte, &iter);
      qTrace("%s at line %d res:%d", __func__, __LINE__, tmpRes);
    }
  }

_end:
  if (code != TSDB_CODE_SUCCESS) {
    qError("%s failed at line %d since %s", __func__, lino, tstrerror(code));
  }
  return code;
}

STimeWindow getFinalTimeWindow(int64_t ts, SInterval* pInterval) {
  STimeWindow w = {.skey = ts, .ekey = INT64_MAX};
  w.ekey = taosTimeAdd(w.skey, pInterval->interval, pInterval->intervalUnit, pInterval->precision) - 1;
  return w;
}

static void doBuildDeleteResult(SStreamIntervalOperatorInfo* pInfo, SArray* pWins, int32_t* index,
                                SSDataBlock* pBlock) {
  int32_t code = TSDB_CODE_SUCCESS;
  int32_t lino = 0;
  blockDataCleanup(pBlock);
  int32_t size = taosArrayGetSize(pWins);
  if (*index == size) {
    *index = 0;
    taosArrayClear(pWins);
    goto _end;
  }
  code = blockDataEnsureCapacity(pBlock, size - *index);
  QUERY_CHECK_CODE(code, lino, _end);

  uint64_t uid = 0;
  for (int32_t i = *index; i < size; i++) {
    SWinKey* pWin = taosArrayGet(pWins, i);
    void*    tbname = NULL;
    int32_t  winCode = TSDB_CODE_SUCCESS;
    code = pInfo->stateStore.streamStateGetParName(pInfo->pState, pWin->groupId, &tbname, false, &winCode);
    QUERY_CHECK_CODE(code, lino, _end);

    if (winCode != TSDB_CODE_SUCCESS) {
      code = appendDataToSpecialBlock(pBlock, &pWin->ts, &pWin->ts, &uid, &pWin->groupId, NULL);
      QUERY_CHECK_CODE(code, lino, _end);
    } else {
      ASSERT(tbname);
      char parTbName[VARSTR_HEADER_SIZE + TSDB_TABLE_NAME_LEN];
      STR_WITH_MAXSIZE_TO_VARSTR(parTbName, tbname, sizeof(parTbName));
      code = appendDataToSpecialBlock(pBlock, &pWin->ts, &pWin->ts, &uid, &pWin->groupId, parTbName);
      QUERY_CHECK_CODE(code, lino, _end);
    }
    pInfo->stateStore.streamStateFreeVal(tbname);
    (*index)++;
  }

_end:
  if (code != TSDB_CODE_SUCCESS) {
    qError("%s failed at line %d since %s", __func__, lino, tstrerror(code));
  }
}

void destroyFlusedPos(void* pRes) {
  SRowBuffPos* pPos = (SRowBuffPos*)pRes;
  if (!pPos->needFree && !pPos->pRowBuff) {
    taosMemoryFreeClear(pPos->pKey);
    taosMemoryFree(pPos);
  }
}

void clearGroupResInfo(SGroupResInfo* pGroupResInfo) {
  if (pGroupResInfo->freeItem) {
    int32_t size = taosArrayGetSize(pGroupResInfo->pRows);
    for (int32_t i = pGroupResInfo->index; i < size; i++) {
      void* pPos = taosArrayGetP(pGroupResInfo->pRows, i);
      destroyFlusedPos(pPos);
    }
    pGroupResInfo->freeItem = false;
  }
  taosArrayDestroy(pGroupResInfo->pRows);
  pGroupResInfo->pRows = NULL;
  pGroupResInfo->index = 0;
}

void destroyStreamFinalIntervalOperatorInfo(void* param) {
  SStreamIntervalOperatorInfo* pInfo = (SStreamIntervalOperatorInfo*)param;
  cleanupBasicInfo(&pInfo->binfo);
  cleanupAggSup(&pInfo->aggSup);
  clearGroupResInfo(&pInfo->groupResInfo);
  taosArrayDestroyP(pInfo->pUpdated, destroyFlusedPos);
  pInfo->pUpdated = NULL;

  // it should be empty.
  void* pIte = NULL;
  while ((pIte = taosHashIterate(pInfo->pPullDataMap, pIte)) != NULL) {
    taosArrayDestroy(*(void**)pIte);
  }
  taosHashCleanup(pInfo->pPullDataMap);
  taosHashCleanup(pInfo->pFinalPullDataMap);
  taosArrayDestroy(pInfo->pPullWins);
  blockDataDestroy(pInfo->pPullDataRes);
  taosArrayDestroy(pInfo->pDelWins);
  blockDataDestroy(pInfo->pDelRes);
  blockDataDestroy(pInfo->pMidRetriveRes);
  blockDataDestroy(pInfo->pMidPulloverRes);
  pInfo->stateStore.streamFileStateDestroy(pInfo->pState->pFileState);
  taosArrayDestroy(pInfo->pMidPullDatas);

  if (pInfo->pState->dump == 1) {
    taosMemoryFreeClear(pInfo->pState->pTdbState->pOwner);
    taosMemoryFreeClear(pInfo->pState->pTdbState);
  }
  taosMemoryFreeClear(pInfo->pState);

  nodesDestroyNode((SNode*)pInfo->pPhyNode);
  colDataDestroy(&pInfo->twAggSup.timeWindowData);
  cleanupExprSupp(&pInfo->scalarSupp);
  tSimpleHashCleanup(pInfo->pUpdatedMap);
  pInfo->pUpdatedMap = NULL;
  tSimpleHashCleanup(pInfo->pDeletedMap);

  blockDataDestroy(pInfo->pCheckpointRes);

  taosMemoryFreeClear(param);
}

#ifdef BUILD_NO_CALL
static bool allInvertible(SqlFunctionCtx* pFCtx, int32_t numOfCols) {
  for (int32_t i = 0; i < numOfCols; i++) {
    if (fmIsUserDefinedFunc(pFCtx[i].functionId) || !fmIsInvertible(pFCtx[i].functionId)) {
      return false;
    }
  }
  return true;
}
#endif

void reloadFromDownStream(SOperatorInfo* downstream, SStreamIntervalOperatorInfo* pInfo) {
  SStateStore* pAPI = &downstream->pTaskInfo->storageAPI.stateStore;

  if (downstream->operatorType != QUERY_NODE_PHYSICAL_PLAN_STREAM_SCAN) {
    reloadFromDownStream(downstream->pDownstream[0], pInfo);
    return;
  }

  SStreamScanInfo* pScanInfo = downstream->info;
  pInfo->pUpdateInfo = pScanInfo->pUpdateInfo;
}

int32_t initIntervalDownStream(SOperatorInfo* downstream, uint16_t type, SStreamIntervalOperatorInfo* pInfo) {
  int32_t      code = TSDB_CODE_SUCCESS;
  int32_t      lino = 0;
  SStateStore* pAPI = &downstream->pTaskInfo->storageAPI.stateStore;

  if (downstream->operatorType != QUERY_NODE_PHYSICAL_PLAN_STREAM_SCAN) {
    return initIntervalDownStream(downstream->pDownstream[0], type, pInfo);
  }

  SStreamScanInfo* pScanInfo = downstream->info;
  pScanInfo->windowSup.parentType = type;
  pScanInfo->windowSup.pIntervalAggSup = &pInfo->aggSup;
  if (!pScanInfo->pUpdateInfo) {
    code = pAPI->updateInfoInitP(&pInfo->interval, pInfo->twAggSup.waterMark, pScanInfo->igCheckUpdate,
                                 pScanInfo->pkColType, pScanInfo->pkColLen, &pScanInfo->pUpdateInfo);
    QUERY_CHECK_CODE(code, lino, _end);
  }

  pScanInfo->interval = pInfo->interval;
  pScanInfo->twAggSup = pInfo->twAggSup;
  pScanInfo->pState = pInfo->pState;
  pInfo->pUpdateInfo = pScanInfo->pUpdateInfo;
  pInfo->basic.primaryPkIndex = pScanInfo->primaryKeyIndex;

_end:
  if (code != TSDB_CODE_SUCCESS) {
    qError("%s failed at line %d since %s", __func__, lino, tstrerror(code));
  }
  return code;
}

int32_t compactFunctions(SqlFunctionCtx* pDestCtx, SqlFunctionCtx* pSourceCtx, int32_t numOfOutput,
                         SExecTaskInfo* pTaskInfo, SColumnInfoData* pTimeWindowData) {
  int32_t code = TSDB_CODE_SUCCESS;
  int32_t lino = 0;
  for (int32_t k = 0; k < numOfOutput; ++k) {
    if (fmIsWindowPseudoColumnFunc(pDestCtx[k].functionId)) {
      if (!pTimeWindowData) {
        continue;
      }

      SResultRowEntryInfo* pEntryInfo = GET_RES_INFO(&pDestCtx[k]);
      char*                p = GET_ROWCELL_INTERBUF(pEntryInfo);
      SColumnInfoData      idata = {0};
      idata.info.type = TSDB_DATA_TYPE_BIGINT;
      idata.info.bytes = tDataTypes[TSDB_DATA_TYPE_BIGINT].bytes;
      idata.pData = p;

      SScalarParam out = {.columnData = &idata};
      SScalarParam tw = {.numOfRows = 5, .columnData = pTimeWindowData};
      code = pDestCtx[k].sfp.process(&tw, 1, &out);
      QUERY_CHECK_CODE(code, lino, _end);

      pEntryInfo->numOfRes = 1;
    } else if (functionNeedToExecute(&pDestCtx[k]) && pDestCtx[k].fpSet.combine != NULL) {
      code = pDestCtx[k].fpSet.combine(&pDestCtx[k], &pSourceCtx[k]);
      QUERY_CHECK_CODE(code, lino, _end);
    } else if (pDestCtx[k].fpSet.combine == NULL) {
      char* funName = fmGetFuncName(pDestCtx[k].functionId);
      qError("%s error, combine funcion for %s is not implemented", GET_TASKID(pTaskInfo), funName);
      taosMemoryFreeClear(funName);
      code = TSDB_CODE_FAILED;
      QUERY_CHECK_CODE(code, lino, _end);
    }
  }

_end:
  if (code != TSDB_CODE_SUCCESS) {
    qError("%s failed at line %d since %s", __func__, lino, tstrerror(code));
  }
  return code;
}

bool hasIntervalWindow(void* pState, SWinKey* pKey, SStateStore* pStore) {
  return pStore->streamStateCheck(pState, pKey);
}

int32_t setIntervalOutputBuf(void* pState, STimeWindow* win, SRowBuffPos** pResult, int64_t groupId,
                             SqlFunctionCtx* pCtx, int32_t numOfOutput, int32_t* rowEntryInfoOffset,
                             SAggSupporter* pAggSup, SStateStore* pStore, int32_t* pWinCode) {
  int32_t code = TSDB_CODE_SUCCESS;
  int32_t lino = 0;
  SWinKey key = {.ts = win->skey, .groupId = groupId};
  char*   value = NULL;
  int32_t size = pAggSup->resultRowSize;

  code = pStore->streamStateAddIfNotExist(pState, &key, (void**)&value, &size, pWinCode);
  QUERY_CHECK_CODE(code, lino, _end);

  *pResult = (SRowBuffPos*)value;
  SResultRow* res = (SResultRow*)((*pResult)->pRowBuff);

  // set time window for current result
  res->win = (*win);
  code = setResultRowInitCtx(res, pCtx, numOfOutput, rowEntryInfoOffset);
  QUERY_CHECK_CODE(code, lino, _end);

_end:
  if (code != TSDB_CODE_SUCCESS) {
    qError("%s failed at line %d since %s", __func__, lino, tstrerror(code));
  }
  return code;
}

bool isDeletedStreamWindow(STimeWindow* pWin, uint64_t groupId, void* pState, STimeWindowAggSupp* pTwSup,
                           SStateStore* pStore) {
  if (pTwSup->maxTs != INT64_MIN && pWin->ekey < pTwSup->maxTs - pTwSup->deleteMark) {
    SWinKey key = {.ts = pWin->skey, .groupId = groupId};
    if (!hasIntervalWindow(pState, &key, pStore)) {
      return true;
    }
    return false;
  }
  return false;
}

int32_t getNexWindowPos(SInterval* pInterval, SDataBlockInfo* pBlockInfo, TSKEY* tsCols, int32_t startPos, TSKEY eKey,
                        STimeWindow* pNextWin) {
  int32_t forwardRows =
      getNumOfRowsInTimeWindow(pBlockInfo, tsCols, startPos, eKey, binarySearchForKey, NULL, TSDB_ORDER_ASC);
  int32_t prevEndPos = forwardRows - 1 + startPos;
  return getNextQualifiedWindow(pInterval, pNextWin, pBlockInfo, tsCols, prevEndPos, TSDB_ORDER_ASC);
}

int32_t addPullWindow(SHashObj* pMap, SWinKey* pWinRes, int32_t size) {
  int32_t code = TSDB_CODE_SUCCESS;
  int32_t lino = 0;
  SArray* childIds = taosArrayInit(8, sizeof(int32_t));
  for (int32_t i = 0; i < size; i++) {
    void* tmp = taosArrayPush(childIds, &i);
    if (!tmp) {
      code = TSDB_CODE_OUT_OF_MEMORY;
      QUERY_CHECK_CODE(code, lino, _end);
    }
  }
  code = taosHashPut(pMap, pWinRes, sizeof(SWinKey), &childIds, sizeof(void*));
  QUERY_CHECK_CODE(code, lino, _end);
_end:
  if (code != TSDB_CODE_SUCCESS) {
    qError("%s failed at line %d since %s", __func__, lino, tstrerror(code));
  }
  return code;
}

static void clearStreamIntervalOperator(SStreamIntervalOperatorInfo* pInfo) {
  tSimpleHashClear(pInfo->aggSup.pResultRowHashTable);
  clearDiskbasedBuf(pInfo->aggSup.pResultBuf);
  initResultRowInfo(&pInfo->binfo.resultRowInfo);
  pInfo->aggSup.currentPageId = -1;
  pInfo->stateStore.streamStateClear(pInfo->pState);
}

static void clearSpecialDataBlock(SSDataBlock* pBlock) {
  if (pBlock->info.rows <= 0) {
    return;
  }
  blockDataCleanup(pBlock);
}

static void doBuildPullDataBlock(SArray* array, int32_t* pIndex, SSDataBlock* pBlock) {
  int32_t code = TSDB_CODE_SUCCESS;
  int32_t lino = 0;
  clearSpecialDataBlock(pBlock);
  int32_t size = taosArrayGetSize(array);
  if (size - (*pIndex) == 0) {
    goto _end;
  }
  code = blockDataEnsureCapacity(pBlock, size - (*pIndex));
  QUERY_CHECK_CODE(code, lino, _end);

  SColumnInfoData* pStartTs = (SColumnInfoData*)taosArrayGet(pBlock->pDataBlock, START_TS_COLUMN_INDEX);
  SColumnInfoData* pEndTs = (SColumnInfoData*)taosArrayGet(pBlock->pDataBlock, END_TS_COLUMN_INDEX);
  SColumnInfoData* pGroupId = (SColumnInfoData*)taosArrayGet(pBlock->pDataBlock, GROUPID_COLUMN_INDEX);
  SColumnInfoData* pCalStartTs = (SColumnInfoData*)taosArrayGet(pBlock->pDataBlock, CALCULATE_START_TS_COLUMN_INDEX);
  SColumnInfoData* pCalEndTs = (SColumnInfoData*)taosArrayGet(pBlock->pDataBlock, CALCULATE_END_TS_COLUMN_INDEX);
  for (; (*pIndex) < size; (*pIndex)++) {
    SPullWindowInfo* pWin = taosArrayGet(array, (*pIndex));
    code = colDataSetVal(pStartTs, pBlock->info.rows, (const char*)&pWin->window.skey, false);
    QUERY_CHECK_CODE(code, lino, _end);

    code = colDataSetVal(pEndTs, pBlock->info.rows, (const char*)&pWin->window.ekey, false);
    QUERY_CHECK_CODE(code, lino, _end);

    code = colDataSetVal(pGroupId, pBlock->info.rows, (const char*)&pWin->groupId, false);
    QUERY_CHECK_CODE(code, lino, _end);

    code = colDataSetVal(pCalStartTs, pBlock->info.rows, (const char*)&pWin->calWin.skey, false);
    QUERY_CHECK_CODE(code, lino, _end);

    code = colDataSetVal(pCalEndTs, pBlock->info.rows, (const char*)&pWin->calWin.ekey, false);
    QUERY_CHECK_CODE(code, lino, _end);

    pBlock->info.rows++;
  }
  if ((*pIndex) == size) {
    *pIndex = 0;
    taosArrayClear(array);
  }
  code = blockDataUpdateTsWindow(pBlock, 0);
  QUERY_CHECK_CODE(code, lino, _end);

_end:
  if (code != TSDB_CODE_SUCCESS) {
    qError("%s failed at line %d since %s", __func__, lino, tstrerror(code));
  }
}

static int32_t processPullOver(SSDataBlock* pBlock, SHashObj* pMap, SHashObj* pFinalMap, SInterval* pInterval,
                               SArray* pPullWins, int32_t numOfCh, SOperatorInfo* pOperator, bool* pBeOver) {
  int32_t                      code = TSDB_CODE_SUCCESS;
  int32_t                      lino = 0;
  SStreamIntervalOperatorInfo* pInfo = pOperator->info;
  SColumnInfoData*             pStartCol = taosArrayGet(pBlock->pDataBlock, CALCULATE_START_TS_COLUMN_INDEX);
  TSKEY*                       tsData = (TSKEY*)pStartCol->pData;
  SColumnInfoData*             pEndCol = taosArrayGet(pBlock->pDataBlock, CALCULATE_END_TS_COLUMN_INDEX);
  TSKEY*                       tsEndData = (TSKEY*)pEndCol->pData;
  SColumnInfoData*             pGroupCol = taosArrayGet(pBlock->pDataBlock, GROUPID_COLUMN_INDEX);
  uint64_t*                    groupIdData = (uint64_t*)pGroupCol->pData;
  int32_t                      chId = getChildIndex(pBlock);
  bool                         res = false;
  for (int32_t i = 0; i < pBlock->info.rows; i++) {
    TSKEY winTs = tsData[i];
    while (winTs <= tsEndData[i]) {
      SWinKey winRes = {.ts = winTs, .groupId = groupIdData[i]};
      void*   chIds = taosHashGet(pMap, &winRes, sizeof(SWinKey));
      if (chIds) {
        SArray* chArray = *(SArray**)chIds;
        int32_t index = taosArraySearchIdx(chArray, &chId, compareInt32Val, TD_EQ);
        if (index != -1) {
          qDebug("===stream===retrive window %" PRId64 " delete child id %d", winRes.ts, chId);
          taosArrayRemove(chArray, index);
          if (taosArrayGetSize(chArray) == 0) {
            // pull data is over
            taosArrayDestroy(chArray);
            int32_t tmpRes = taosHashRemove(pMap, &winRes, sizeof(SWinKey));
            qTrace("%s at line %d res:%d", __func__, __LINE__, tmpRes);
            res = true;
            qDebug("===stream===retrive pull data over.window %" PRId64, winRes.ts);

            void* pFinalCh = taosHashGet(pFinalMap, &winRes, sizeof(SWinKey));
            if (pFinalCh) {
              int32_t tmpRes = taosHashRemove(pFinalMap, &winRes, sizeof(SWinKey));
              qTrace("%s at line %d res:%d", __func__, __LINE__, tmpRes);
              doDeleteWindow(pOperator, winRes.ts, winRes.groupId);
              STimeWindow     nextWin = getFinalTimeWindow(winRes.ts, pInterval);
              SPullWindowInfo pull = {.window = nextWin,
                                      .groupId = winRes.groupId,
                                      .calWin.skey = nextWin.skey,
                                      .calWin.ekey = nextWin.skey};
              // add pull data request
              qDebug("===stream===prepare final retrive for delete window:%" PRId64 ",groupId:%" PRId64 ", size:%d",
                     winRes.ts, winRes.groupId, numOfCh);
              if (IS_MID_INTERVAL_OP(pOperator)) {
                SStreamIntervalOperatorInfo* pInfo = (SStreamIntervalOperatorInfo*)pOperator->info;

                void* tmp = taosArrayPush(pInfo->pMidPullDatas, &winRes);
                if (!tmp) {
                  code = TSDB_CODE_OUT_OF_MEMORY;
                  QUERY_CHECK_CODE(code, lino, _end);
                }
              } else if (savePullWindow(&pull, pPullWins) == TSDB_CODE_SUCCESS) {
                void* tmp = taosArrayPush(pInfo->pDelWins, &winRes);
                if (!tmp) {
                  code = TSDB_CODE_OUT_OF_MEMORY;
                  QUERY_CHECK_CODE(code, lino, _end);
                }

                code = addPullWindow(pMap, &winRes, numOfCh);
                QUERY_CHECK_CODE(code, lino, _end);

                if (pInfo->destHasPrimaryKey) {
                  code = tSimpleHashPut(pInfo->pDeletedMap, &winRes, sizeof(SWinKey), NULL, 0);
                  QUERY_CHECK_CODE(code, lino, _end);
                }
                qDebug("===stream===prepare final retrive for delete %" PRId64 ", size:%d", winRes.ts, numOfCh);
              }
            }
          }
        }
      }
      winTs = taosTimeAdd(winTs, pInterval->sliding, pInterval->slidingUnit, pInterval->precision);
    }
  }
  if (pBeOver) {
    *pBeOver = res;
  }

_end:
  if (code != TSDB_CODE_SUCCESS) {
    qError("%s failed at line %d since %s", __func__, lino, tstrerror(code));
  }
  return code;
}

static int32_t addRetriveWindow(SArray* wins, SStreamIntervalOperatorInfo* pInfo, int32_t childId) {
  int32_t code = TSDB_CODE_SUCCESS;
  int32_t lino = 0;
  int32_t size = taosArrayGetSize(wins);
  for (int32_t i = 0; i < size; i++) {
    SWinKey*    winKey = taosArrayGet(wins, i);
    STimeWindow nextWin = getFinalTimeWindow(winKey->ts, &pInfo->interval);
    void*       chIds = taosHashGet(pInfo->pPullDataMap, winKey, sizeof(SWinKey));
    if (!chIds) {
      SPullWindowInfo pull = {
          .window = nextWin, .groupId = winKey->groupId, .calWin.skey = nextWin.skey, .calWin.ekey = nextWin.skey};
      // add pull data request
      if (savePullWindow(&pull, pInfo->pPullWins) == TSDB_CODE_SUCCESS) {
        code = addPullWindow(pInfo->pPullDataMap, winKey, pInfo->numOfChild);
        QUERY_CHECK_CODE(code, lino, _end);

        if (pInfo->destHasPrimaryKey) {
          code = tSimpleHashPut(pInfo->pDeletedMap, winKey, sizeof(SWinKey), NULL, 0);
          QUERY_CHECK_CODE(code, lino, _end);
        }
        qDebug("===stream===prepare retrive for delete %" PRId64 ", size:%d", winKey->ts, pInfo->numOfChild);
      }
    } else {
      SArray* chArray = *(void**)chIds;
      int32_t index = taosArraySearchIdx(chArray, &childId, compareInt32Val, TD_EQ);
      qDebug("===stream===check final retrive %" PRId64 ",chid:%d", winKey->ts, index);
      if (index == -1) {
        qDebug("===stream===add final retrive %" PRId64, winKey->ts);
        code = taosHashPut(pInfo->pFinalPullDataMap, winKey, sizeof(SWinKey), NULL, 0);
        QUERY_CHECK_CODE(code, lino, _end);
      }
    }
  }

_end:
  if (code != TSDB_CODE_SUCCESS) {
    qError("%s failed at line %d since %s", __func__, lino, tstrerror(code));
  }
  return code;
}

static void clearFunctionContext(SExprSupp* pSup) {
  for (int32_t i = 0; i < pSup->numOfExprs; i++) {
    pSup->pCtx[i].saveHandle.currentPage = -1;
  }
}

int32_t getOutputBuf(void* pState, SRowBuffPos* pPos, SResultRow** pResult, SStateStore* pStore) {
  return pStore->streamStateGetByPos(pState, pPos, (void**)pResult);
}

void buildDataBlockFromGroupRes(SOperatorInfo* pOperator, void* pState, SSDataBlock* pBlock, SExprSupp* pSup,
                                SGroupResInfo* pGroupResInfo) {
  int32_t         code = TSDB_CODE_SUCCESS;
  int32_t         lino = 0;
  SExecTaskInfo*  pTaskInfo = pOperator->pTaskInfo;
  SStorageAPI*    pAPI = &pOperator->pTaskInfo->storageAPI;
  SExprInfo*      pExprInfo = pSup->pExprInfo;
  int32_t         numOfExprs = pSup->numOfExprs;
  int32_t*        rowEntryOffset = pSup->rowEntryInfoOffset;
  SqlFunctionCtx* pCtx = pSup->pCtx;

  int32_t numOfRows = getNumOfTotalRes(pGroupResInfo);

  for (int32_t i = pGroupResInfo->index; i < numOfRows; i += 1) {
    SRowBuffPos* pPos = *(SRowBuffPos**)taosArrayGet(pGroupResInfo->pRows, i);
    SResultRow*  pRow = NULL;
    code = getOutputBuf(pState, pPos, &pRow, &pAPI->stateStore);
    QUERY_CHECK_CODE(code, lino, _end);
    uint64_t groupId = ((SWinKey*)pPos->pKey)->groupId;
    doUpdateNumOfRows(pCtx, pRow, numOfExprs, rowEntryOffset);
    // no results, continue to check the next one
    if (pRow->numOfRows == 0) {
      pGroupResInfo->index += 1;
      continue;
    }
    if (pBlock->info.id.groupId == 0) {
      pBlock->info.id.groupId = groupId;
      void*   tbname = NULL;
      int32_t winCode = TSDB_CODE_SUCCESS;
      code = pAPI->stateStore.streamStateGetParName(pTaskInfo->streamInfo.pState, pBlock->info.id.groupId, &tbname,
                                                    false, &winCode);
      QUERY_CHECK_CODE(code, lino, _end);
      if (winCode != TSDB_CODE_SUCCESS) {
        pBlock->info.parTbName[0] = 0;
      } else {
        memcpy(pBlock->info.parTbName, tbname, TSDB_TABLE_NAME_LEN);
      }
      pAPI->stateStore.streamStateFreeVal(tbname);
    } else {
      // current value belongs to different group, it can't be packed into one datablock
      if (pBlock->info.id.groupId != groupId) {
        break;
      }
    }

    if (pBlock->info.rows + pRow->numOfRows > pBlock->info.capacity) {
      ASSERT(pBlock->info.rows > 0);
      break;
    }
    pGroupResInfo->index += 1;

    for (int32_t j = 0; j < numOfExprs; ++j) {
      int32_t slotId = pExprInfo[j].base.resSchema.slotId;

      pCtx[j].resultInfo = getResultEntryInfo(pRow, j, rowEntryOffset);

      if (pCtx[j].fpSet.finalize) {
        int32_t tmpRes = pCtx[j].fpSet.finalize(&pCtx[j], pBlock);
        if (TAOS_FAILED(tmpRes)) {
          qError("%s build result data block error, code %s", GET_TASKID(pTaskInfo), tstrerror(tmpRes));
          QUERY_CHECK_CODE(code, lino, _end);
        }
      } else if (strcmp(pCtx[j].pExpr->pExpr->_function.functionName, "_select_value") == 0) {
        // do nothing, todo refactor
      } else {
        // expand the result into multiple rows. E.g., _wstart, top(k, 20)
        // the _wstart needs to copy to 20 following rows, since the results of top-k expands to 20 different rows.
        SColumnInfoData* pColInfoData = taosArrayGet(pBlock->pDataBlock, slotId);
        char*            in = GET_ROWCELL_INTERBUF(pCtx[j].resultInfo);
        for (int32_t k = 0; k < pRow->numOfRows; ++k) {
          code = colDataSetVal(pColInfoData, pBlock->info.rows + k, in, pCtx[j].resultInfo->isNullRes);
          QUERY_CHECK_CODE(code, lino, _end);
        }
      }
    }

    pBlock->info.rows += pRow->numOfRows;
  }

  pBlock->info.dataLoad = 1;
  code = blockDataUpdateTsWindow(pBlock, 0);
  QUERY_CHECK_CODE(code, lino, _end);

_end:
  if (code != TSDB_CODE_SUCCESS) {
    qError("%s failed at line %d since %s", __func__, lino, tstrerror(code));
  }
}

void doBuildStreamIntervalResult(SOperatorInfo* pOperator, void* pState, SSDataBlock* pBlock,
                                 SGroupResInfo* pGroupResInfo) {
  SExecTaskInfo* pTaskInfo = pOperator->pTaskInfo;
  // set output datablock version
  pBlock->info.version = pTaskInfo->version;

  blockDataCleanup(pBlock);
  if (!hasRemainResults(pGroupResInfo)) {
    return;
  }

  // clear the existed group id
  pBlock->info.id.groupId = 0;
  buildDataBlockFromGroupRes(pOperator, pState, pBlock, &pOperator->exprSupp, pGroupResInfo);
}

static int32_t getNextQualifiedFinalWindow(SInterval* pInterval, STimeWindow* pNext, SDataBlockInfo* pDataBlockInfo,
                                           TSKEY* primaryKeys, int32_t prevPosition) {
  int32_t startPos = prevPosition + 1;
  if (startPos == pDataBlockInfo->rows) {
    startPos = -1;
  } else {
    *pNext = getFinalTimeWindow(primaryKeys[startPos], pInterval);
  }
  return startPos;
}

bool hasSrcPrimaryKeyCol(SSteamOpBasicInfo* pInfo) { return pInfo->primaryPkIndex != -1; }

static void doStreamIntervalAggImpl(SOperatorInfo* pOperator, SSDataBlock* pSDataBlock, uint64_t groupId,
                                    SSHashObj* pUpdatedMap, SSHashObj* pDeletedMap) {
  int32_t                      code = TSDB_CODE_SUCCESS;
  int32_t                      lino = 0;
  SStreamIntervalOperatorInfo* pInfo = (SStreamIntervalOperatorInfo*)pOperator->info;
  pInfo->dataVersion = TMAX(pInfo->dataVersion, pSDataBlock->info.version);

  SResultRowInfo* pResultRowInfo = &(pInfo->binfo.resultRowInfo);
  SExecTaskInfo*  pTaskInfo = pOperator->pTaskInfo;
  SExprSupp*      pSup = &pOperator->exprSupp;
  int32_t         numOfOutput = pSup->numOfExprs;
  int32_t         step = 1;
  TSKEY*          tsCols = NULL;
  SRowBuffPos*    pResPos = NULL;
  SResultRow*     pResult = NULL;
  int32_t         forwardRows = 0;
  int32_t         endRowId = pSDataBlock->info.rows - 1;

  SColumnInfoData* pColDataInfo = taosArrayGet(pSDataBlock->pDataBlock, pInfo->primaryTsIndex);
  tsCols = (int64_t*)pColDataInfo->pData;

  void*            pPkVal = NULL;
  int32_t          pkLen = 0;
  SColumnInfoData* pPkColDataInfo = NULL;
  if (hasSrcPrimaryKeyCol(&pInfo->basic)) {
    pPkColDataInfo = taosArrayGet(pSDataBlock->pDataBlock, pInfo->basic.primaryPkIndex);
  }

  if (pSDataBlock->info.window.skey != tsCols[0] || pSDataBlock->info.window.ekey != tsCols[endRowId]) {
    qError("table uid %" PRIu64 " data block timestamp range may not be calculated! minKey %" PRId64 ",maxKey %" PRId64,
           pSDataBlock->info.id.uid, pSDataBlock->info.window.skey, pSDataBlock->info.window.ekey);
    code = blockDataUpdateTsWindow(pSDataBlock, pInfo->primaryTsIndex);
    QUERY_CHECK_CODE(code, lino, _end);

    // timestamp of the data is incorrect
    if (pSDataBlock->info.window.skey <= 0 || pSDataBlock->info.window.ekey <= 0) {
      qError("table uid %" PRIu64 " data block timestamp is out of range! minKey %" PRId64 ",maxKey %" PRId64,
             pSDataBlock->info.id.uid, pSDataBlock->info.window.skey, pSDataBlock->info.window.ekey);
    }
  }

  int32_t     startPos = 0;
  TSKEY       ts = getStartTsKey(&pSDataBlock->info.window, tsCols);
  STimeWindow nextWin = {0};
  if (IS_FINAL_INTERVAL_OP(pOperator)) {
    nextWin = getFinalTimeWindow(ts, &pInfo->interval);
  } else {
    nextWin = getActiveTimeWindow(pInfo->aggSup.pResultBuf, pResultRowInfo, ts, &pInfo->interval, TSDB_ORDER_ASC);
  }
  while (1) {
    bool isClosed = isCloseWindow(&nextWin, &pInfo->twAggSup);
    if (hasSrcPrimaryKeyCol(&pInfo->basic) && !IS_FINAL_INTERVAL_OP(pOperator) && pInfo->ignoreExpiredData &&
        pSDataBlock->info.type != STREAM_PULL_DATA) {
      pPkVal = colDataGetData(pPkColDataInfo, startPos);
      pkLen = colDataGetRowLength(pPkColDataInfo, startPos);
    }

    if ((!IS_FINAL_INTERVAL_OP(pOperator) && pInfo->ignoreExpiredData && pSDataBlock->info.type != STREAM_PULL_DATA &&
         checkExpiredData(&pInfo->stateStore, pInfo->pUpdateInfo, &pInfo->twAggSup, pSDataBlock->info.id.uid,
                          nextWin.ekey, pPkVal, pkLen)) ||
        !inSlidingWindow(&pInfo->interval, &nextWin, &pSDataBlock->info)) {
      startPos = getNexWindowPos(&pInfo->interval, &pSDataBlock->info, tsCols, startPos, nextWin.ekey, &nextWin);
      if (startPos < 0) {
        break;
      }
      qDebug("===stream===ignore expired data, window end ts:%" PRId64 ", maxts - wartermak:%" PRId64, nextWin.ekey,
             pInfo->twAggSup.maxTs - pInfo->twAggSup.waterMark);
      continue;
    }

    if (IS_FINAL_INTERVAL_OP(pOperator) && pInfo->numOfChild > 0) {
      bool    ignore = true;
      SWinKey winRes = {
          .ts = nextWin.skey,
          .groupId = groupId,
      };
      void* chIds = taosHashGet(pInfo->pPullDataMap, &winRes, sizeof(SWinKey));
      if (isDeletedStreamWindow(&nextWin, groupId, pInfo->pState, &pInfo->twAggSup, &pInfo->stateStore) && isClosed &&
          !chIds) {
        SPullWindowInfo pull = {
            .window = nextWin, .groupId = groupId, .calWin.skey = nextWin.skey, .calWin.ekey = nextWin.skey};
        // add pull data request
        if (savePullWindow(&pull, pInfo->pPullWins) == TSDB_CODE_SUCCESS) {
          code = addPullWindow(pInfo->pPullDataMap, &winRes, pInfo->numOfChild);
          QUERY_CHECK_CODE(code, lino, _end);

          if (pInfo->destHasPrimaryKey) {
            code = tSimpleHashPut(pInfo->pDeletedMap, &winRes, sizeof(SWinKey), NULL, 0);
            QUERY_CHECK_CODE(code, lino, _end);
          }
        }
      } else {
        int32_t index = -1;
        SArray* chArray = NULL;
        int32_t chId = 0;
        if (chIds) {
          chArray = *(void**)chIds;
          chId = getChildIndex(pSDataBlock);
          index = taosArraySearchIdx(chArray, &chId, compareInt32Val, TD_EQ);
        }
        if (index == -1 || pSDataBlock->info.type == STREAM_PULL_DATA) {
          ignore = false;
        }
      }

      if (ignore) {
        startPos = getNextQualifiedFinalWindow(&pInfo->interval, &nextWin, &pSDataBlock->info, tsCols, startPos);
        if (startPos < 0) {
          break;
        }
        continue;
      }
    }

    int32_t winCode = TSDB_CODE_SUCCESS;
    code = setIntervalOutputBuf(pInfo->pState, &nextWin, &pResPos, groupId, pSup->pCtx, numOfOutput,
                                pSup->rowEntryInfoOffset, &pInfo->aggSup, &pInfo->stateStore, &winCode);
    QUERY_CHECK_CODE(code, lino, _end);

    pResult = (SResultRow*)pResPos->pRowBuff;

    if (IS_FINAL_INTERVAL_OP(pOperator)) {
      forwardRows = 1;
    } else {
      forwardRows = getNumOfRowsInTimeWindow(&pSDataBlock->info, tsCols, startPos, nextWin.ekey, binarySearchForKey,
                                             NULL, TSDB_ORDER_ASC);
    }

    SWinKey key = {
        .ts = pResult->win.skey,
        .groupId = groupId,
    };

    if (pInfo->destHasPrimaryKey && winCode == TSDB_CODE_SUCCESS && IS_NORMAL_INTERVAL_OP(pOperator)) {
      code = tSimpleHashPut(pDeletedMap, &key, sizeof(SWinKey), NULL, 0);
      QUERY_CHECK_CODE(code, lino, _end);
    }

    if (pInfo->twAggSup.calTrigger == STREAM_TRIGGER_AT_ONCE && pUpdatedMap) {
      code = saveWinResult(&key, pResPos, pUpdatedMap);
      QUERY_CHECK_CODE(code, lino, _end);
    }

    if (pInfo->twAggSup.calTrigger == STREAM_TRIGGER_WINDOW_CLOSE) {
      pResPos->beUpdated = true;
      code = tSimpleHashPut(pInfo->aggSup.pResultRowHashTable, &key, sizeof(SWinKey), &pResPos, POINTER_BYTES);
      QUERY_CHECK_CODE(code, lino, _end);
    }

    updateTimeWindowInfo(&pInfo->twAggSup.timeWindowData, &nextWin, 1);
    applyAggFunctionOnPartialTuples(pTaskInfo, pSup->pCtx, &pInfo->twAggSup.timeWindowData, startPos, forwardRows,
                                    pSDataBlock->info.rows, numOfOutput);
    key.ts = nextWin.skey;

    if (pInfo->delKey.ts > key.ts) {
      pInfo->delKey = key;
    }
    int32_t prevEndPos = (forwardRows - 1) * step + startPos;
    if (IS_FINAL_INTERVAL_OP(pOperator)) {
      startPos = getNextQualifiedFinalWindow(&pInfo->interval, &nextWin, &pSDataBlock->info, tsCols, prevEndPos);
    } else {
      startPos =
          getNextQualifiedWindow(&pInfo->interval, &nextWin, &pSDataBlock->info, tsCols, prevEndPos, TSDB_ORDER_ASC);
    }
    if (startPos < 0) {
      break;
    }
  }
_end:
  if (code != TSDB_CODE_SUCCESS) {
    qError("%s failed at line %d since %s", __func__, lino, tstrerror(code));
  }
}

static inline int winPosCmprImpl(const void* pKey1, const void* pKey2) {
  SRowBuffPos* pos1 = *(SRowBuffPos**)pKey1;
  SRowBuffPos* pos2 = *(SRowBuffPos**)pKey2;
  SWinKey*     pWin1 = (SWinKey*)pos1->pKey;
  SWinKey*     pWin2 = (SWinKey*)pos2->pKey;

  if (pWin1->groupId > pWin2->groupId) {
    return 1;
  } else if (pWin1->groupId < pWin2->groupId) {
    return -1;
  }

  if (pWin1->ts > pWin2->ts) {
    return 1;
  } else if (pWin1->ts < pWin2->ts) {
    return -1;
  }

  return 0;
}

static void resetUnCloseWinInfo(SSHashObj* winMap) {
  void*   pIte = NULL;
  int32_t iter = 0;
  while ((pIte = tSimpleHashIterate(winMap, pIte, &iter)) != NULL) {
    SRowBuffPos* pPos = *(SRowBuffPos**)pIte;
    pPos->beUsed = true;
  }
}

int32_t encodeSWinKey(void** buf, SWinKey* key) {
  int32_t tlen = 0;
  tlen += taosEncodeFixedI64(buf, key->ts);
  tlen += taosEncodeFixedU64(buf, key->groupId);
  return tlen;
}

void* decodeSWinKey(void* buf, SWinKey* key) {
  buf = taosDecodeFixedI64(buf, &key->ts);
  buf = taosDecodeFixedU64(buf, &key->groupId);
  return buf;
}

int32_t encodeSTimeWindowAggSupp(void** buf, STimeWindowAggSupp* pTwAggSup) {
  int32_t tlen = 0;
  tlen += taosEncodeFixedI64(buf, pTwAggSup->minTs);
  tlen += taosEncodeFixedI64(buf, pTwAggSup->maxTs);
  return tlen;
}

void* decodeSTimeWindowAggSupp(void* buf, STimeWindowAggSupp* pTwAggSup) {
  buf = taosDecodeFixedI64(buf, &pTwAggSup->minTs);
  buf = taosDecodeFixedI64(buf, &pTwAggSup->maxTs);
  return buf;
}

int32_t encodeSTimeWindow(void** buf, STimeWindow* pWin) {
  int32_t tlen = 0;
  tlen += taosEncodeFixedI64(buf, pWin->skey);
  tlen += taosEncodeFixedI64(buf, pWin->ekey);
  return tlen;
}

void* decodeSTimeWindow(void* buf, STimeWindow* pWin) {
  buf = taosDecodeFixedI64(buf, &pWin->skey);
  buf = taosDecodeFixedI64(buf, &pWin->ekey);
  return buf;
}

int32_t encodeSPullWindowInfo(void** buf, SPullWindowInfo* pPullInfo) {
  int32_t tlen = 0;
  tlen += encodeSTimeWindow(buf, &pPullInfo->calWin);
  tlen += taosEncodeFixedU64(buf, pPullInfo->groupId);
  tlen += encodeSTimeWindow(buf, &pPullInfo->window);
  return tlen;
}

void* decodeSPullWindowInfo(void* buf, SPullWindowInfo* pPullInfo) {
  buf = decodeSTimeWindow(buf, &pPullInfo->calWin);
  buf = taosDecodeFixedU64(buf, &pPullInfo->groupId);
  buf = decodeSTimeWindow(buf, &pPullInfo->window);
  return buf;
}

int32_t encodeSPullWindowInfoArray(void** buf, SArray* pPullInfos) {
  int32_t tlen = 0;
  int32_t size = taosArrayGetSize(pPullInfos);
  tlen += taosEncodeFixedI32(buf, size);
  for (int32_t i = 0; i < size; i++) {
    void* pItem = taosArrayGet(pPullInfos, i);
    tlen += encodeSPullWindowInfo(buf, pItem);
  }
  return tlen;
}

int32_t decodeSPullWindowInfoArray(void* buf, SArray* pPullInfos, void** ppBuf) {
  int32_t code = TSDB_CODE_SUCCESS;
  int32_t lino = 0;
  int32_t size = 0;
  buf = taosDecodeFixedI32(buf, &size);
  for (int32_t i = 0; i < size; i++) {
    SPullWindowInfo item = {0};
    buf = decodeSPullWindowInfo(buf, &item);
    void* tmp = taosArrayPush(pPullInfos, &item);
    if (!tmp) {
      code = TSDB_CODE_OUT_OF_MEMORY;
      QUERY_CHECK_CODE(code, lino, _end);
    }
  }
  (*ppBuf) = buf;

_end:
  if (code != TSDB_CODE_SUCCESS) {
    qError("%s failed at line %d since %s", __func__, lino, tstrerror(code));
  }
  return code;
}

int32_t doStreamIntervalEncodeOpState(void** buf, int32_t len, SOperatorInfo* pOperator) {
  SStreamIntervalOperatorInfo* pInfo = pOperator->info;
  if (!pInfo) {
    return 0;
  }

  void* pData = (buf == NULL) ? NULL : *buf;

  // 1.pResultRowHashTable
  int32_t tlen = 0;
  int32_t mapSize = tSimpleHashGetSize(pInfo->aggSup.pResultRowHashTable);
  tlen += taosEncodeFixedI32(buf, mapSize);
  void*   pIte = NULL;
  size_t  keyLen = 0;
  int32_t iter = 0;
  while ((pIte = tSimpleHashIterate(pInfo->aggSup.pResultRowHashTable, pIte, &iter)) != NULL) {
    void* key = tSimpleHashGetKey(pIte, &keyLen);
    tlen += encodeSWinKey(buf, key);
  }

  // 2.twAggSup
  tlen += encodeSTimeWindowAggSupp(buf, &pInfo->twAggSup);

  // 3.pPullDataMap
  int32_t size = taosHashGetSize(pInfo->pPullDataMap);
  tlen += taosEncodeFixedI32(buf, size);
  pIte = NULL;
  keyLen = 0;
  while ((pIte = taosHashIterate(pInfo->pPullDataMap, pIte)) != NULL) {
    void* key = taosHashGetKey(pIte, &keyLen);
    tlen += encodeSWinKey(buf, key);
    SArray* pArray = *(SArray**)pIte;
    int32_t chSize = taosArrayGetSize(pArray);
    tlen += taosEncodeFixedI32(buf, chSize);
    for (int32_t i = 0; i < chSize; i++) {
      void* pChItem = taosArrayGet(pArray, i);
      tlen += taosEncodeFixedI32(buf, *(int32_t*)pChItem);
    }
  }

  // 4.pPullWins
  tlen += encodeSPullWindowInfoArray(buf, pInfo->pPullWins);

  // 5.dataVersion
  tlen += taosEncodeFixedI64(buf, pInfo->dataVersion);

  // 6.checksum
  if (buf) {
    uint32_t cksum = taosCalcChecksum(0, pData, len - sizeof(uint32_t));
    tlen += taosEncodeFixedU32(buf, cksum);
  } else {
    tlen += sizeof(uint32_t);
  }

  return tlen;
}

void doStreamIntervalDecodeOpState(void* buf, int32_t len, SOperatorInfo* pOperator) {
  int32_t                      code = TSDB_CODE_SUCCESS;
  int32_t                      lino = 0;
  SStreamIntervalOperatorInfo* pInfo = pOperator->info;
  if (!pInfo) {
    code = TSDB_CODE_FAILED;
    QUERY_CHECK_CODE(code, lino, _end);
  }

  // 6.checksum
  int32_t dataLen = len - sizeof(uint32_t);
  void*   pCksum = POINTER_SHIFT(buf, dataLen);
  if (taosCheckChecksum(buf, dataLen, *(uint32_t*)pCksum) != TSDB_CODE_SUCCESS) {
    code = TSDB_CODE_FAILED;
    QUERY_CHECK_CODE(code, lino, _end);
  }

  // 1.pResultRowHashTable
  int32_t mapSize = 0;
  buf = taosDecodeFixedI32(buf, &mapSize);
  for (int32_t i = 0; i < mapSize; i++) {
    SWinKey key = {0};
    buf = decodeSWinKey(buf, &key);
    SRowBuffPos* pPos = NULL;
    int32_t      resSize = pInfo->aggSup.resultRowSize;
    int32_t      winCode = TSDB_CODE_SUCCESS;
    code = pInfo->stateStore.streamStateAddIfNotExist(pInfo->pState, &key, (void**)&pPos, &resSize, &winCode);
    QUERY_CHECK_CODE(code, lino, _end);
    ASSERT(winCode == TSDB_CODE_SUCCESS);

    code = tSimpleHashPut(pInfo->aggSup.pResultRowHashTable, &key, sizeof(SWinKey), &pPos, POINTER_BYTES);
    QUERY_CHECK_CODE(code, lino, _end);
  }

  // 2.twAggSup
  buf = decodeSTimeWindowAggSupp(buf, &pInfo->twAggSup);

  // 3.pPullDataMap
  int32_t size = 0;
  buf = taosDecodeFixedI32(buf, &size);
  for (int32_t i = 0; i < size; i++) {
    SWinKey key = {0};
    SArray* pArray = taosArrayInit(0, sizeof(int32_t));
    if (!pArray) {
      code = TSDB_CODE_OUT_OF_MEMORY;
      QUERY_CHECK_CODE(code, lino, _end);
    }

    buf = decodeSWinKey(buf, &key);
    int32_t chSize = 0;
    buf = taosDecodeFixedI32(buf, &chSize);
    for (int32_t i = 0; i < chSize; i++) {
      int32_t chId = 0;
      buf = taosDecodeFixedI32(buf, &chId);
      void* tmp = taosArrayPush(pArray, &chId);
      if (!tmp) {
        code = TSDB_CODE_OUT_OF_MEMORY;
        QUERY_CHECK_CODE(code, lino, _end);
      }
    }
    code = taosHashPut(pInfo->pPullDataMap, &key, sizeof(SWinKey), &pArray, POINTER_BYTES);
    QUERY_CHECK_CODE(code, lino, _end);
  }

  // 4.pPullWins
  code = decodeSPullWindowInfoArray(buf, pInfo->pPullWins, &buf);
  QUERY_CHECK_CODE(code, lino, _end);

  // 5.dataVersion
  buf = taosDecodeFixedI64(buf, &pInfo->dataVersion);

_end:
  if (code != TSDB_CODE_SUCCESS) {
    qError("%s failed at line %d since %s", __func__, lino, tstrerror(code));
  }
}

void doStreamIntervalSaveCheckpoint(SOperatorInfo* pOperator) {
  SStreamIntervalOperatorInfo* pInfo = pOperator->info;
  if (needSaveStreamOperatorInfo(&pInfo->basic)) {
    int32_t len = doStreamIntervalEncodeOpState(NULL, 0, pOperator);
    void*   buf = taosMemoryCalloc(1, len);
    if (!buf) {
      qError("%s failed at line %d since %s", __func__, __LINE__, tstrerror(TSDB_CODE_OUT_OF_MEMORY));
      return;
    }
    void* pBuf = buf;
    len = doStreamIntervalEncodeOpState(&pBuf, len, pOperator);
    pInfo->stateStore.streamStateSaveInfo(pInfo->pState, STREAM_INTERVAL_OP_CHECKPOINT_NAME,
                                          strlen(STREAM_INTERVAL_OP_CHECKPOINT_NAME), buf, len);
    taosMemoryFree(buf);
    saveStreamOperatorStateComplete(&pInfo->basic);
  }
}

static int32_t copyIntervalDeleteKey(SSHashObj* pMap, SArray* pWins) {
  int32_t code = TSDB_CODE_SUCCESS;
  int32_t lino = 0;
  void*   pIte = NULL;
  int32_t iter = 0;
  while ((pIte = tSimpleHashIterate(pMap, pIte, &iter)) != NULL) {
    void* pKey = tSimpleHashGetKey(pIte, NULL);
    void* tmp = taosArrayPush(pWins, pKey);
    if (!tmp) {
      code = TSDB_CODE_OUT_OF_MEMORY;
      QUERY_CHECK_CODE(code, lino, _end);
    }
  }
  tSimpleHashClear(pMap);

_end:
  if (code != TSDB_CODE_SUCCESS) {
    qError("%s failed at line %d since %s", __func__, lino, tstrerror(code));
  }
  return code;
}

static SSDataBlock* buildIntervalResult(SOperatorInfo* pOperator) {
  SStreamIntervalOperatorInfo* pInfo = pOperator->info;

  SExecTaskInfo* pTaskInfo = pOperator->pTaskInfo;
  uint16_t       opType = pOperator->operatorType;

  // check if query task is closed or not
  if (isTaskKilled(pTaskInfo)) {
    return NULL;
  }

  if (IS_FINAL_INTERVAL_OP(pOperator)) {
    doBuildPullDataBlock(pInfo->pPullWins, &pInfo->pullIndex, pInfo->pPullDataRes);
    if (pInfo->pPullDataRes->info.rows != 0) {
      // process the rest of the data
      printDataBlock(pInfo->pPullDataRes, getStreamOpName(opType), GET_TASKID(pTaskInfo));
      return pInfo->pPullDataRes;
    }
  }

  doBuildDeleteResult(pInfo, pInfo->pDelWins, &pInfo->delIndex, pInfo->pDelRes);
  if (pInfo->pDelRes->info.rows != 0) {
    // process the rest of the data
    printDataBlock(pInfo->pDelRes, getStreamOpName(opType), GET_TASKID(pTaskInfo));
    return pInfo->pDelRes;
  }

  doBuildStreamIntervalResult(pOperator, pInfo->pState, pInfo->binfo.pRes, &pInfo->groupResInfo);
  if (pInfo->binfo.pRes->info.rows != 0) {
    printDataBlock(pInfo->binfo.pRes, getStreamOpName(opType), GET_TASKID(pTaskInfo));
    return pInfo->binfo.pRes;
  }

  return NULL;
}

int32_t copyUpdateResult(SSHashObj** ppWinUpdated, SArray* pUpdated, __compar_fn_t compar) {
  int32_t code = TSDB_CODE_SUCCESS;
  int32_t lino = 0;
  void*   pIte = NULL;
  int32_t iter = 0;
  while ((pIte = tSimpleHashIterate(*ppWinUpdated, pIte, &iter)) != NULL) {
    void* tmp = taosArrayPush(pUpdated, pIte);
    if (!tmp) {
      code = TSDB_CODE_OUT_OF_MEMORY;
      QUERY_CHECK_CODE(code, lino, _end);
    }
  }
  taosArraySort(pUpdated, compar);
  tSimpleHashCleanup(*ppWinUpdated);
  *ppWinUpdated = NULL;

_end:
  if (code != TSDB_CODE_SUCCESS) {
    qError("%s failed at line %d since %s", __func__, lino, tstrerror(code));
  }
  return code;
}

static SSDataBlock* doStreamFinalIntervalAgg(SOperatorInfo* pOperator) {
  int32_t                      code = TSDB_CODE_SUCCESS;
  int32_t                      lino = 0;
  SStreamIntervalOperatorInfo* pInfo = pOperator->info;
  SExecTaskInfo*               pTaskInfo = pOperator->pTaskInfo;
  SStorageAPI*                 pAPI = &pOperator->pTaskInfo->storageAPI;

  SOperatorInfo* downstream = pOperator->pDownstream[0];
  SExprSupp*     pSup = &pOperator->exprSupp;

  qDebug("stask:%s  %s status: %d", GET_TASKID(pTaskInfo), getStreamOpName(pOperator->operatorType), pOperator->status);

  if (pOperator->status == OP_EXEC_DONE) {
    return NULL;
  } else if (pOperator->status == OP_RES_TO_RETURN) {
    SSDataBlock* resBlock = buildIntervalResult(pOperator);
    if (resBlock != NULL) {
      return resBlock;
    }

    if (pInfo->recvGetAll) {
      pInfo->recvGetAll = false;
      resetUnCloseWinInfo(pInfo->aggSup.pResultRowHashTable);
    }

    if (pInfo->reCkBlock) {
      pInfo->reCkBlock = false;
      printDataBlock(pInfo->pCheckpointRes, getStreamOpName(pOperator->operatorType), GET_TASKID(pTaskInfo));
      return pInfo->pCheckpointRes;
    }

    setStreamOperatorCompleted(pOperator);
    if (!IS_FINAL_INTERVAL_OP(pOperator)) {
      clearFunctionContext(&pOperator->exprSupp);
      // semi interval operator clear disk buffer
      clearStreamIntervalOperator(pInfo);
      qDebug("===stream===clear semi operator");
    }
    return NULL;
  } else {
    if (!IS_FINAL_INTERVAL_OP(pOperator)) {
      SSDataBlock* resBlock = buildIntervalResult(pOperator);
      if (resBlock != NULL) {
        return resBlock;
      }

      if (pInfo->recvRetrive) {
        pInfo->recvRetrive = false;
        printDataBlock(pInfo->pMidRetriveRes, getStreamOpName(pOperator->operatorType), GET_TASKID(pTaskInfo));
        return pInfo->pMidRetriveRes;
      }
    }
  }

  if (!pInfo->pUpdated) {
    pInfo->pUpdated = taosArrayInit(4096, POINTER_BYTES);
  }
  if (!pInfo->pUpdatedMap) {
    _hash_fn_t hashFn = taosGetDefaultHashFunction(TSDB_DATA_TYPE_BINARY);
    pInfo->pUpdatedMap = tSimpleHashInit(4096, hashFn);
  }

  while (1) {
    if (isTaskKilled(pTaskInfo)) {
      qInfo("===stream=== %s task is killed, code %s", GET_TASKID(pTaskInfo), tstrerror(pTaskInfo->code));
      return NULL;
    }

    SSDataBlock* pBlock = downstream->fpSet.getNextFn(downstream);
    if (pBlock == NULL) {
      pOperator->status = OP_RES_TO_RETURN;
      qDebug("===stream===return data:%s. recv datablock num:%" PRIu64, getStreamOpName(pOperator->operatorType),
             pInfo->numOfDatapack);
      pInfo->numOfDatapack = 0;
      break;
    }
    pInfo->numOfDatapack++;
    printSpecDataBlock(pBlock, getStreamOpName(pOperator->operatorType), "recv", GET_TASKID(pTaskInfo));
    setStreamOperatorState(&pInfo->basic, pBlock->info.type);

    if (pBlock->info.type == STREAM_NORMAL || pBlock->info.type == STREAM_PULL_DATA) {
      pInfo->binfo.pRes->info.type = pBlock->info.type;
    } else if (pBlock->info.type == STREAM_DELETE_DATA || pBlock->info.type == STREAM_DELETE_RESULT ||
               pBlock->info.type == STREAM_CLEAR) {
      SArray*   delWins = taosArrayInit(8, sizeof(SWinKey));
      SHashObj* finalMap = IS_FINAL_INTERVAL_OP(pOperator) ? pInfo->pFinalPullDataMap : NULL;
      code = doDeleteWindows(pOperator, &pInfo->interval, pBlock, delWins, pInfo->pUpdatedMap, finalMap);
      QUERY_CHECK_CODE(code, lino, _end);

      if (IS_FINAL_INTERVAL_OP(pOperator)) {
        int32_t chId = getChildIndex(pBlock);
        code = addRetriveWindow(delWins, pInfo, chId);
        QUERY_CHECK_CODE(code, lino, _end);

        if (pBlock->info.type != STREAM_CLEAR) {
          void* tmp = taosArrayAddAll(pInfo->pDelWins, delWins);
          if (!tmp) {
            code = TSDB_CODE_OUT_OF_MEMORY;
            QUERY_CHECK_CODE(code, lino, _end);
          }
        }
        taosArrayDestroy(delWins);
        continue;
      }
      removeResults(delWins, pInfo->pUpdatedMap);
      void* tmp = taosArrayAddAll(pInfo->pDelWins, delWins);
      if (!tmp) {
        code = TSDB_CODE_OUT_OF_MEMORY;
        QUERY_CHECK_CODE(code, lino, _end);
      }
      taosArrayDestroy(delWins);

      doBuildDeleteResult(pInfo, pInfo->pDelWins, &pInfo->delIndex, pInfo->pDelRes);
      if (pInfo->pDelRes->info.rows != 0) {
        // process the rest of the data
        printDataBlock(pInfo->pDelRes, getStreamOpName(pOperator->operatorType), GET_TASKID(pTaskInfo));
        if (pBlock->info.type == STREAM_CLEAR) {
          pInfo->pDelRes->info.type = STREAM_CLEAR;
        } else {
          pInfo->pDelRes->info.type = STREAM_DELETE_RESULT;
        }
        return pInfo->pDelRes;
      }

      break;
    } else if (pBlock->info.type == STREAM_GET_ALL && IS_FINAL_INTERVAL_OP(pOperator)) {
      pInfo->recvGetAll = true;
      code = getAllIntervalWindow(pInfo->aggSup.pResultRowHashTable, pInfo->pUpdatedMap);
      QUERY_CHECK_CODE(code, lino, _end);
      continue;
    } else if (pBlock->info.type == STREAM_RETRIEVE) {
      if (!IS_FINAL_INTERVAL_OP(pOperator)) {
        pInfo->recvRetrive = true;
        code = copyDataBlock(pInfo->pMidRetriveRes, pBlock);
        QUERY_CHECK_CODE(code, lino, _end);

        pInfo->pMidRetriveRes->info.type = STREAM_MID_RETRIEVE;
        code = doDeleteWindows(pOperator, &pInfo->interval, pBlock, NULL, pInfo->pUpdatedMap, NULL);
        QUERY_CHECK_CODE(code, lino, _end);
        break;
      }
      continue;
    } else if (pBlock->info.type == STREAM_PULL_OVER && IS_FINAL_INTERVAL_OP(pOperator)) {
      code = processPullOver(pBlock, pInfo->pPullDataMap, pInfo->pFinalPullDataMap, &pInfo->interval, pInfo->pPullWins,
                             pInfo->numOfChild, pOperator, NULL);
      QUERY_CHECK_CODE(code, lino, _end);
      continue;
    } else if (pBlock->info.type == STREAM_CREATE_CHILD_TABLE) {
      return pBlock;
    } else if (pBlock->info.type == STREAM_CHECKPOINT) {
      pAPI->stateStore.streamStateCommit(pInfo->pState);
      doStreamIntervalSaveCheckpoint(pOperator);
      code = copyDataBlock(pInfo->pCheckpointRes, pBlock);
      QUERY_CHECK_CODE(code, lino, _end);

      continue;
    } else if (IS_FINAL_INTERVAL_OP(pOperator) && pBlock->info.type == STREAM_MID_RETRIEVE) {
      continue;
    } else {
      ASSERTS(pBlock->info.type == STREAM_INVALID, "invalid SSDataBlock type");
    }

    if (pInfo->scalarSupp.pExprInfo != NULL) {
      SExprSupp* pExprSup = &pInfo->scalarSupp;
      code = projectApplyFunctions(pExprSup->pExprInfo, pBlock, pBlock, pExprSup->pCtx, pExprSup->numOfExprs, NULL);
      QUERY_CHECK_CODE(code, lino, _end);
    }
    code = setInputDataBlock(pSup, pBlock, TSDB_ORDER_ASC, MAIN_SCAN, true);
    QUERY_CHECK_CODE(code, lino, _end);

    doStreamIntervalAggImpl(pOperator, pBlock, pBlock->info.id.groupId, pInfo->pUpdatedMap, pInfo->pDeletedMap);
    pInfo->twAggSup.maxTs = TMAX(pInfo->twAggSup.maxTs, pBlock->info.window.ekey);
    pInfo->twAggSup.maxTs = TMAX(pInfo->twAggSup.maxTs, pBlock->info.watermark);
    pInfo->twAggSup.minTs = TMIN(pInfo->twAggSup.minTs, pBlock->info.window.skey);
  }

  if (IS_FINAL_INTERVAL_OP(pOperator) && !pInfo->destHasPrimaryKey) {
    removeDeleteResults(pInfo->pUpdatedMap, pInfo->pDelWins);
  }
  if (IS_FINAL_INTERVAL_OP(pOperator)) {
    code = closeStreamIntervalWindow(pInfo->aggSup.pResultRowHashTable, &pInfo->twAggSup, &pInfo->interval,
                                     pInfo->pPullDataMap, pInfo->pUpdatedMap, pInfo->pDelWins, pOperator);
    QUERY_CHECK_CODE(code, lino, _end);

    if (pInfo->destHasPrimaryKey) {
      code = copyIntervalDeleteKey(pInfo->pDeletedMap, pInfo->pDelWins);
      QUERY_CHECK_CODE(code, lino, _end);
    }
  }
  pInfo->binfo.pRes->info.watermark = pInfo->twAggSup.maxTs;

  code = copyUpdateResult(&pInfo->pUpdatedMap, pInfo->pUpdated, winPosCmprImpl);
  QUERY_CHECK_CODE(code, lino, _end);

  initMultiResInfoFromArrayList(&pInfo->groupResInfo, pInfo->pUpdated);
  pInfo->pUpdated = NULL;
  code = blockDataEnsureCapacity(pInfo->binfo.pRes, pOperator->resultInfo.capacity);
  QUERY_CHECK_CODE(code, lino, _end);

  SSDataBlock* resBlock = buildIntervalResult(pOperator);
  if (resBlock != NULL) {
    return resBlock;
  }

  if (pInfo->recvRetrive) {
    pInfo->recvRetrive = false;
    printDataBlock(pInfo->pMidRetriveRes, getStreamOpName(pOperator->operatorType), GET_TASKID(pTaskInfo));
    return pInfo->pMidRetriveRes;
  }

_end:
  if (code != TSDB_CODE_SUCCESS) {
    qError("%s failed at line %d since %s", __func__, lino, tstrerror(code));
  }
  setStreamOperatorCompleted(pOperator);
  return NULL;
}

int64_t getDeleteMark(SWindowPhysiNode* pWinPhyNode, int64_t interval) {
  if (pWinPhyNode->deleteMark <= 0) {
    return DEAULT_DELETE_MARK;
  }
  int64_t deleteMark = TMAX(pWinPhyNode->deleteMark, pWinPhyNode->watermark);
  deleteMark = TMAX(deleteMark, interval);
  return deleteMark;
}

static TSKEY compareTs(void* pKey) {
  SWinKey* pWinKey = (SWinKey*)pKey;
  return pWinKey->ts;
}

static int32_t getSelectivityBufSize(SqlFunctionCtx* pCtx) {
  if (pCtx->subsidiaries.rowLen == 0) {
    int32_t rowLen = 0;
    for (int32_t j = 0; j < pCtx->subsidiaries.num; ++j) {
      SqlFunctionCtx* pc = pCtx->subsidiaries.pCtx[j];
      rowLen += pc->pExpr->base.resSchema.bytes;
    }

    return rowLen + pCtx->subsidiaries.num * sizeof(bool);
  } else {
    return pCtx->subsidiaries.rowLen;
  }
}

static int32_t getMaxFunResSize(SExprSupp* pSup, int32_t numOfCols) {
  int32_t size = 0;
  for (int32_t i = 0; i < numOfCols; ++i) {
    int32_t resSize = getSelectivityBufSize(pSup->pCtx + i);
    size = TMAX(size, resSize);
  }
  return size;
}

static void streamIntervalReleaseState(SOperatorInfo* pOperator) {
  if (pOperator->operatorType != QUERY_NODE_PHYSICAL_PLAN_STREAM_SEMI_INTERVAL &&
      pOperator->operatorType != QUERY_NODE_PHYSICAL_PLAN_STREAM_MID_INTERVAL) {
    SStreamIntervalOperatorInfo* pInfo = pOperator->info;
    int32_t                      resSize = sizeof(TSKEY);
    pInfo->stateStore.streamStateSaveInfo(pInfo->pState, STREAM_INTERVAL_OP_STATE_NAME,
                                          strlen(STREAM_INTERVAL_OP_STATE_NAME), &pInfo->twAggSup.maxTs, resSize);
  }
  SStreamIntervalOperatorInfo* pInfo = pOperator->info;
  SStorageAPI*                 pAPI = &pOperator->pTaskInfo->storageAPI;
  pAPI->stateStore.streamStateCommit(pInfo->pState);
  SOperatorInfo* downstream = pOperator->pDownstream[0];
  if (downstream->fpSet.releaseStreamStateFn) {
    downstream->fpSet.releaseStreamStateFn(downstream);
  }
}

void streamIntervalReloadState(SOperatorInfo* pOperator) {
  int32_t                      code = TSDB_CODE_SUCCESS;
  int32_t                      lino = 0;
  SStreamIntervalOperatorInfo* pInfo = pOperator->info;
  if (pOperator->operatorType != QUERY_NODE_PHYSICAL_PLAN_STREAM_SEMI_INTERVAL &&
      pOperator->operatorType != QUERY_NODE_PHYSICAL_PLAN_STREAM_MID_INTERVAL) {
    int32_t size = 0;
    void*   pBuf = NULL;
    code = pInfo->stateStore.streamStateGetInfo(pInfo->pState, STREAM_INTERVAL_OP_STATE_NAME,
                                                strlen(STREAM_INTERVAL_OP_STATE_NAME), &pBuf, &size);
    QUERY_CHECK_CODE(code, lino, _end);

    TSKEY ts = *(TSKEY*)pBuf;
    taosMemoryFree(pBuf);
    pInfo->twAggSup.maxTs = TMAX(pInfo->twAggSup.maxTs, ts);
    pInfo->stateStore.streamStateReloadInfo(pInfo->pState, ts);
  }
  SOperatorInfo* downstream = pOperator->pDownstream[0];
  if (downstream->fpSet.reloadStreamStateFn) {
    downstream->fpSet.reloadStreamStateFn(downstream);
  }
  reloadFromDownStream(downstream, pInfo);

_end:
  if (code != TSDB_CODE_SUCCESS) {
    qError("%s failed at line %d since %s", __func__, lino, tstrerror(code));
  }
}

SOperatorInfo* createStreamFinalIntervalOperatorInfo(SOperatorInfo* downstream, SPhysiNode* pPhyNode,
                                                     SExecTaskInfo* pTaskInfo, int32_t numOfChild,
                                                     SReadHandle* pHandle) {
  int32_t                      code = TSDB_CODE_SUCCESS;
  int32_t                      lino = 0;
  SIntervalPhysiNode*          pIntervalPhyNode = (SIntervalPhysiNode*)pPhyNode;
  SStreamIntervalOperatorInfo* pInfo = taosMemoryCalloc(1, sizeof(SStreamIntervalOperatorInfo));
  SOperatorInfo*               pOperator = taosMemoryCalloc(1, sizeof(SOperatorInfo));
  if (pInfo == NULL || pOperator == NULL) {
    code = TSDB_CODE_OUT_OF_MEMORY;
    QUERY_CHECK_CODE(code, lino, _error);
  }

  pOperator->exprSupp.hasWindowOrGroup = true;
  pOperator->pTaskInfo = pTaskInfo;
  SStorageAPI* pAPI = &pTaskInfo->storageAPI;

  pInfo->interval = (SInterval){.interval = pIntervalPhyNode->interval,
                                .sliding = pIntervalPhyNode->sliding,
                                .intervalUnit = pIntervalPhyNode->intervalUnit,
                                .slidingUnit = pIntervalPhyNode->slidingUnit,
                                .offset = pIntervalPhyNode->offset,
                                .precision = ((SColumnNode*)pIntervalPhyNode->window.pTspk)->node.resType.precision};
  pInfo->twAggSup = (STimeWindowAggSupp){
      .waterMark = pIntervalPhyNode->window.watermark,
      .calTrigger = pIntervalPhyNode->window.triggerType,
      .maxTs = INT64_MIN,
      .minTs = INT64_MAX,
      .deleteMark = getDeleteMark(&pIntervalPhyNode->window, pIntervalPhyNode->interval),
      .deleteMarkSaved = 0,
      .calTriggerSaved = 0,
  };
  ASSERTS(pInfo->twAggSup.calTrigger != STREAM_TRIGGER_MAX_DELAY, "trigger type should not be max delay");
  pInfo->primaryTsIndex = ((SColumnNode*)pIntervalPhyNode->window.pTspk)->slotId;
  size_t keyBufSize = sizeof(int64_t) + sizeof(int64_t) + POINTER_BYTES;
  initResultSizeInfo(&pOperator->resultInfo, 4096);
  if (pIntervalPhyNode->window.pExprs != NULL) {
    int32_t    numOfScalar = 0;
    SExprInfo* pScalarExprInfo = createExprInfo(pIntervalPhyNode->window.pExprs, NULL, &numOfScalar);
    code = initExprSupp(&pInfo->scalarSupp, pScalarExprInfo, numOfScalar, &pTaskInfo->storageAPI.functionStore);
    QUERY_CHECK_CODE(code, lino, _error);
  }

  int32_t      numOfCols = 0;
  SExprInfo*   pExprInfo = createExprInfo(pIntervalPhyNode->window.pFuncs, NULL, &numOfCols);
  SSDataBlock* pResBlock = createDataBlockFromDescNode(pPhyNode->pOutputDataBlockDesc);
  initBasicInfo(&pInfo->binfo, pResBlock);

  pInfo->pState = taosMemoryCalloc(1, sizeof(SStreamState));
  qInfo("open state %p", pInfo->pState);
  pAPI->stateStore.streamStateCopyBackend(pTaskInfo->streamInfo.pState, pInfo->pState);
  //*(pInfo->pState) = *(pTaskInfo->streamInfo.pState);

  qInfo("copy state %p to %p", pTaskInfo->streamInfo.pState, pInfo->pState);

  pAPI->stateStore.streamStateSetNumber(pInfo->pState, -1, pInfo->primaryTsIndex);
  code = initAggSup(&pOperator->exprSupp, &pInfo->aggSup, pExprInfo, numOfCols, keyBufSize, pTaskInfo->id.str,
                    pInfo->pState, &pTaskInfo->storageAPI.functionStore);
  QUERY_CHECK_CODE(code, lino, _error);

  code = initExecTimeWindowInfo(&pInfo->twAggSup.timeWindowData, &pTaskInfo->window);
  QUERY_CHECK_CODE(code, lino, _error);
  initResultRowInfo(&pInfo->binfo.resultRowInfo);

  pInfo->numOfChild = numOfChild;
  pInfo->pPhyNode = (SPhysiNode*)nodesCloneNode((SNode*)pPhyNode);

  pInfo->pPullWins = taosArrayInit(8, sizeof(SPullWindowInfo));
  pInfo->pullIndex = 0;
  _hash_fn_t hashFn = taosGetDefaultHashFunction(TSDB_DATA_TYPE_BINARY);
  pInfo->pPullDataMap = taosHashInit(64, hashFn, true, HASH_NO_LOCK);
  pInfo->pFinalPullDataMap = taosHashInit(64, hashFn, true, HASH_NO_LOCK);
  pInfo->pPullDataRes = createSpecialDataBlock(STREAM_RETRIEVE);
  pInfo->ignoreExpiredData = pIntervalPhyNode->window.igExpired;
  pInfo->ignoreExpiredDataSaved = false;
  pInfo->pDelRes = createSpecialDataBlock(STREAM_DELETE_RESULT);
  pInfo->delIndex = 0;
  pInfo->pDelWins = taosArrayInit(4, sizeof(SWinKey));
  pInfo->delKey.ts = INT64_MAX;
  pInfo->delKey.groupId = 0;
  pInfo->numOfDatapack = 0;
  pInfo->pUpdated = NULL;
  pInfo->pUpdatedMap = NULL;
  int32_t funResSize = getMaxFunResSize(&pOperator->exprSupp, numOfCols);
  pInfo->pState->pFileState = pAPI->stateStore.streamFileStateInit(
      tsStreamBufferSize, sizeof(SWinKey), pInfo->aggSup.resultRowSize, funResSize, compareTs, pInfo->pState,
      pInfo->twAggSup.deleteMark, GET_TASKID(pTaskInfo), pHandle->checkpointId, STREAM_STATE_BUFF_HASH);
  pInfo->dataVersion = 0;
  pInfo->stateStore = pTaskInfo->storageAPI.stateStore;
  pInfo->recvGetAll = false;
  pInfo->pCheckpointRes = createSpecialDataBlock(STREAM_CHECKPOINT);
  pInfo->recvRetrive = false;
  pInfo->pMidRetriveRes = createSpecialDataBlock(STREAM_MID_RETRIEVE);
  pInfo->recvPullover = false;
  pInfo->pMidPulloverRes = createSpecialDataBlock(STREAM_MID_RETRIEVE);
  pInfo->clearState = false;
  pInfo->pMidPullDatas = taosArrayInit(4, sizeof(SWinKey));
  pInfo->pDeletedMap = tSimpleHashInit(4096, hashFn);
  pInfo->destHasPrimaryKey = pIntervalPhyNode->window.destHasPrimayKey;

  pOperator->operatorType = pPhyNode->type;
  if (!IS_FINAL_INTERVAL_OP(pOperator) || numOfChild == 0) {
    pInfo->twAggSup.calTrigger = STREAM_TRIGGER_AT_ONCE;
  }
  pOperator->name = getStreamOpName(pOperator->operatorType);
  pOperator->blocking = true;
  pOperator->status = OP_NOT_OPENED;
  pOperator->info = pInfo;

  if (pPhyNode->type == QUERY_NODE_PHYSICAL_PLAN_STREAM_MID_INTERVAL) {
    pOperator->fpSet = createOperatorFpSet(NULL, doStreamMidIntervalAgg, NULL, destroyStreamFinalIntervalOperatorInfo,
                                           optrDefaultBufFn, NULL, optrDefaultGetNextExtFn, NULL);
  } else {
    pOperator->fpSet = createOperatorFpSet(NULL, doStreamFinalIntervalAgg, NULL, destroyStreamFinalIntervalOperatorInfo,
                                           optrDefaultBufFn, NULL, optrDefaultGetNextExtFn, NULL);
  }
  setOperatorStreamStateFn(pOperator, streamIntervalReleaseState, streamIntervalReloadState);
  if (pPhyNode->type == QUERY_NODE_PHYSICAL_PLAN_STREAM_SEMI_INTERVAL ||
      pPhyNode->type == QUERY_NODE_PHYSICAL_PLAN_STREAM_MID_INTERVAL) {
    code = initIntervalDownStream(downstream, pPhyNode->type, pInfo);
    QUERY_CHECK_CODE(code, lino, _error);
  }
  code = appendDownstream(pOperator, &downstream, 1);
  QUERY_CHECK_CODE(code, lino, _error);

  // for stream
  void*   buff = NULL;
  int32_t len = 0;
  int32_t res = pAPI->stateStore.streamStateGetInfo(pInfo->pState, STREAM_INTERVAL_OP_CHECKPOINT_NAME,
                                                    strlen(STREAM_INTERVAL_OP_CHECKPOINT_NAME), &buff, &len);
  if (res == TSDB_CODE_SUCCESS) {
    doStreamIntervalDecodeOpState(buff, len, pOperator);
    taosMemoryFree(buff);
  }

  return pOperator;

_error:
  destroyStreamFinalIntervalOperatorInfo(pInfo);
  taosMemoryFreeClear(pOperator);
  pTaskInfo->code = code;
  return NULL;
}

void destroyStreamAggSupporter(SStreamAggSupporter* pSup) {
  tSimpleHashCleanup(pSup->pResultRows);
  destroyDiskbasedBuf(pSup->pResultBuf);
  blockDataDestroy(pSup->pScanBlock);
  pSup->stateStore.streamFileStateDestroy(pSup->pState->pFileState);
  taosMemoryFreeClear(pSup->pState);
  taosMemoryFreeClear(pSup->pDummyCtx);
}

void destroyStreamSessionAggOperatorInfo(void* param) {
  SStreamSessionAggOperatorInfo* pInfo = (SStreamSessionAggOperatorInfo*)param;
  cleanupBasicInfo(&pInfo->binfo);
  destroyStreamAggSupporter(&pInfo->streamAggSup);
  cleanupExprSupp(&pInfo->scalarSupp);
  clearGroupResInfo(&pInfo->groupResInfo);
  taosArrayDestroyP(pInfo->pUpdated, destroyFlusedPos);
  pInfo->pUpdated = NULL;

  if (pInfo->pChildren != NULL) {
    int32_t size = taosArrayGetSize(pInfo->pChildren);
    for (int32_t i = 0; i < size; i++) {
      SOperatorInfo* pChild = taosArrayGetP(pInfo->pChildren, i);
      destroyOperator(pChild);
    }
    taosArrayDestroy(pInfo->pChildren);
  }

  colDataDestroy(&pInfo->twAggSup.timeWindowData);
  blockDataDestroy(pInfo->pDelRes);
  blockDataDestroy(pInfo->pWinBlock);
  tSimpleHashCleanup(pInfo->pStUpdated);
  tSimpleHashCleanup(pInfo->pStDeleted);
  cleanupGroupResInfo(&pInfo->groupResInfo);

  taosArrayDestroy(pInfo->historyWins);
  blockDataDestroy(pInfo->pCheckpointRes);
  tSimpleHashCleanup(pInfo->pPkDeleted);

  taosMemoryFreeClear(param);
}

int32_t initBasicInfoEx(SOptrBasicInfo* pBasicInfo, SExprSupp* pSup, SExprInfo* pExprInfo, int32_t numOfCols,
                        SSDataBlock* pResultBlock, SFunctionStateStore* pStore) {
  initBasicInfo(pBasicInfo, pResultBlock);
  int32_t code = initExprSupp(pSup, pExprInfo, numOfCols, pStore);
  if (code != TSDB_CODE_SUCCESS) {
    return code;
  }

  for (int32_t i = 0; i < numOfCols; ++i) {
    pSup->pCtx[i].saveHandle.pBuf = NULL;
  }

  ASSERT(numOfCols > 0);
  return TSDB_CODE_SUCCESS;
}

void initDummyFunction(SqlFunctionCtx* pDummy, SqlFunctionCtx* pCtx, int32_t nums) {
  for (int i = 0; i < nums; i++) {
    pDummy[i].functionId = pCtx[i].functionId;
    pDummy[i].isNotNullFunc = pCtx[i].isNotNullFunc;
    pDummy[i].isPseudoFunc = pCtx[i].isPseudoFunc;
    pDummy[i].fpSet.init = pCtx[i].fpSet.init;
  }
}

int32_t initDownStream(SOperatorInfo* downstream, SStreamAggSupporter* pAggSup, uint16_t type, int32_t tsColIndex,
                       STimeWindowAggSupp* pTwSup, struct SSteamOpBasicInfo* pBasic) {
  int32_t code = TSDB_CODE_SUCCESS;
  int32_t lino = 0;
  if (downstream->operatorType == QUERY_NODE_PHYSICAL_PLAN_STREAM_PARTITION) {
    SStreamPartitionOperatorInfo* pScanInfo = downstream->info;
    pScanInfo->tsColIndex = tsColIndex;
  }

  if (downstream->operatorType != QUERY_NODE_PHYSICAL_PLAN_STREAM_SCAN) {
    code = initDownStream(downstream->pDownstream[0], pAggSup, type, tsColIndex, pTwSup, pBasic);
    return code;
  }
  SStreamScanInfo* pScanInfo = downstream->info;
  pScanInfo->windowSup = (SWindowSupporter){.pStreamAggSup = pAggSup, .gap = pAggSup->gap, .parentType = type};
  pScanInfo->pState = pAggSup->pState;
  if (!pScanInfo->pUpdateInfo) {
    code = pAggSup->stateStore.updateInfoInit(60000, TSDB_TIME_PRECISION_MILLI, pTwSup->waterMark,
                                              pScanInfo->igCheckUpdate, pScanInfo->pkColType, pScanInfo->pkColLen,
                                              &pScanInfo->pUpdateInfo);
    QUERY_CHECK_CODE(code, lino, _end);
  }
  pScanInfo->twAggSup = *pTwSup;
  pAggSup->pUpdateInfo = pScanInfo->pUpdateInfo;
  pBasic->primaryPkIndex = pScanInfo->primaryKeyIndex;

_end:
  if (code != TSDB_CODE_SUCCESS) {
    qError("%s failed at line %d since %s", __func__, lino, tstrerror(code));
  }
  return code;
}

static TSKEY sesionTs(void* pKey) {
  SSessionKey* pWinKey = (SSessionKey*)pKey;
  return pWinKey->win.skey;
}

int32_t initStreamAggSupporter(SStreamAggSupporter* pSup, SExprSupp* pExpSup, int32_t numOfOutput, int64_t gap,
                               SStreamState* pState, int32_t keySize, int16_t keyType, SStateStore* pStore,
                               SReadHandle* pHandle, STimeWindowAggSupp* pTwAggSup, const char* taskIdStr,
                               SStorageAPI* pApi, int32_t tsIndex) {
  pSup->resultRowSize = keySize + getResultRowSize(pExpSup->pCtx, numOfOutput);
  pSup->pScanBlock = createSpecialDataBlock(STREAM_CLEAR);
  pSup->gap = gap;
  pSup->stateKeySize = keySize;
  pSup->stateKeyType = keyType;
  pSup->pDummyCtx = (SqlFunctionCtx*)taosMemoryCalloc(numOfOutput, sizeof(SqlFunctionCtx));
  if (pSup->pDummyCtx == NULL) {
    return TSDB_CODE_OUT_OF_MEMORY;
  }

  pSup->stateStore = *pStore;

  initDummyFunction(pSup->pDummyCtx, pExpSup->pCtx, numOfOutput);
  pSup->pState = taosMemoryCalloc(1, sizeof(SStreamState));
  *(pSup->pState) = *pState;
  pSup->stateStore.streamStateSetNumber(pSup->pState, -1, tsIndex);
  int32_t funResSize = getMaxFunResSize(pExpSup, numOfOutput);
  pSup->pState->pFileState = pSup->stateStore.streamFileStateInit(
      tsStreamBufferSize, sizeof(SSessionKey), pSup->resultRowSize, funResSize, sesionTs, pSup->pState,
      pTwAggSup->deleteMark, taskIdStr, pHandle->checkpointId, STREAM_STATE_BUFF_SORT);

  _hash_fn_t hashFn = taosGetDefaultHashFunction(TSDB_DATA_TYPE_BINARY);
  pSup->pResultRows = tSimpleHashInit(32, hashFn);

  for (int32_t i = 0; i < numOfOutput; ++i) {
    pExpSup->pCtx[i].saveHandle.pState = pSup->pState;
  }

  pSup->pSessionAPI = pApi;

  return TSDB_CODE_SUCCESS;
}

bool isInTimeWindow(STimeWindow* pWin, TSKEY ts, int64_t gap) {
  if (ts + gap >= pWin->skey && ts - gap <= pWin->ekey) {
    return true;
  }
  return false;
}

bool isInWindow(SResultWindowInfo* pWinInfo, TSKEY ts, int64_t gap) {
  return isInTimeWindow(&pWinInfo->sessionWin.win, ts, gap);
}

void getCurSessionWindow(SStreamAggSupporter* pAggSup, TSKEY startTs, TSKEY endTs, uint64_t groupId,
                         SSessionKey* pKey) {
  pKey->win.skey = startTs;
  pKey->win.ekey = endTs;
  pKey->groupId = groupId;
  int32_t code = pAggSup->stateStore.streamStateSessionGetKeyByRange(pAggSup->pState, pKey, pKey);
  if (code != TSDB_CODE_SUCCESS) {
    SET_SESSION_WIN_KEY_INVALID(pKey);
  }
}

bool isInvalidSessionWin(SResultWindowInfo* pWinInfo) { return pWinInfo->sessionWin.win.skey == 0; }

bool inWinRange(STimeWindow* range, STimeWindow* cur) {
  if (cur->skey >= range->skey && cur->ekey <= range->ekey) {
    return true;
  }
  return false;
}

void clearOutputBuf(void* pState, SRowBuffPos* pPos, SStateStore* pAPI) { pAPI->streamStateClearBuff(pState, pPos); }

int32_t setSessionOutputBuf(SStreamAggSupporter* pAggSup, TSKEY startTs, TSKEY endTs, uint64_t groupId,
                            SResultWindowInfo* pCurWin) {
  int32_t code = TSDB_CODE_SUCCESS;
  int32_t lino = 0;
  pCurWin->sessionWin.groupId = groupId;
  pCurWin->sessionWin.win.skey = startTs;
  pCurWin->sessionWin.win.ekey = endTs;
  int32_t size = pAggSup->resultRowSize;
  int32_t winCode = TSDB_CODE_SUCCESS;
  code = pAggSup->stateStore.streamStateSessionAddIfNotExist(pAggSup->pState, &pCurWin->sessionWin, pAggSup->gap,
                                                             (void**)&pCurWin->pStatePos, &size, &winCode);
  QUERY_CHECK_CODE(code, lino, _end);

  if (winCode == TSDB_CODE_SUCCESS && !inWinRange(&pAggSup->winRange, &pCurWin->sessionWin.win)) {
    winCode = TSDB_CODE_FAILED;
    clearOutputBuf(pAggSup->pState, pCurWin->pStatePos, &pAggSup->pSessionAPI->stateStore);
  }

  if (winCode == TSDB_CODE_SUCCESS) {
    pCurWin->isOutput = true;
    if (pCurWin->pStatePos->needFree) {
      pAggSup->stateStore.streamStateSessionDel(pAggSup->pState, &pCurWin->sessionWin);
    }
  } else {
    pCurWin->sessionWin.win.skey = startTs;
    pCurWin->sessionWin.win.ekey = endTs;
  }
  qDebug("===stream===set session window buff .start:%" PRId64 ",end:%" PRId64 ",groupid:%" PRIu64,
         pCurWin->sessionWin.win.skey, pCurWin->sessionWin.win.ekey, pCurWin->sessionWin.groupId);

_end:
  if (code != TSDB_CODE_SUCCESS) {
    qError("%s failed at line %d since %s", __func__, lino, tstrerror(code));
  }
  return code;
}

void getSessionWinBuf(SStreamAggSupporter* pAggSup, SStreamStateCur* pCur, SResultWindowInfo* pWinInfo,
                      int32_t* pWinCode) {
  int32_t size = 0;
  (*pWinCode) = pAggSup->stateStore.streamStateSessionGetKVByCur(pCur, &pWinInfo->sessionWin,
                                                                 (void**)&pWinInfo->pStatePos, &size);
  if ((*pWinCode) != TSDB_CODE_SUCCESS) {
    return;
  }

  pAggSup->stateStore.streamStateCurNext(pAggSup->pState, pCur);
}

int32_t saveDeleteInfo(SArray* pWins, SSessionKey key) {
  int32_t code = TSDB_CODE_SUCCESS;
  int32_t lino = 0;
  void*   res = taosArrayPush(pWins, &key);
  if (!res) {
    code = TSDB_CODE_OUT_OF_MEMORY;
    QUERY_CHECK_CODE(code, lino, _end);
  }

_end:
  if (code != TSDB_CODE_SUCCESS) {
    qError("%s failed at line %d since %s", __func__, lino, tstrerror(code));
  }
  return code;
}

int32_t saveDeleteRes(SSHashObj* pStDelete, SSessionKey key) {
  key.win.ekey = key.win.skey;
  return tSimpleHashPut(pStDelete, &key, sizeof(SSessionKey), NULL, 0);
}

void releaseOutputBuf(void* pState, SRowBuffPos* pPos, SStateStore* pAPI) {
  pAPI->streamStateReleaseBuf(pState, pPos, false);
}

void removeSessionResult(SStreamAggSupporter* pAggSup, SSHashObj* pHashMap, SSHashObj* pResMap, SSessionKey* pKey) {
  int32_t     code = TSDB_CODE_SUCCESS;
  int32_t     lino = 0;
  SSessionKey key = {0};
  getSessionHashKey(pKey, &key);
  void* pVal = tSimpleHashGet(pHashMap, &key, sizeof(SSessionKey));
  if (pVal) {
    releaseOutputBuf(pAggSup->pState, *(void**)pVal, &pAggSup->pSessionAPI->stateStore);
    code = tSimpleHashRemove(pHashMap, &key, sizeof(SSessionKey));
    if (code != TSDB_CODE_SUCCESS) {
      qWarn("%s failed at line %d since %s", __func__, __LINE__, tstrerror(code));
    }
  }
  code = tSimpleHashRemove(pResMap, &key, sizeof(SSessionKey));
  if (code != TSDB_CODE_SUCCESS) {
    qWarn("%s failed at line %d since %s", __func__, __LINE__, tstrerror(code));
  }
}

void getSessionHashKey(const SSessionKey* pKey, SSessionKey* pHashKey) {
  *pHashKey = *pKey;
  pHashKey->win.ekey = pKey->win.skey;
}

void removeSessionDeleteResults(SSHashObj* pHashMap, SArray* pWins) {
  if (tSimpleHashGetSize(pHashMap) == 0) {
    return;
  }
  int32_t size = taosArrayGetSize(pWins);
  for (int32_t i = 0; i < size; i++) {
    SResultWindowInfo* pWin = taosArrayGet(pWins, i);
    if (!pWin) continue;
    SSessionKey key = {0};
    getSessionHashKey(&pWin->sessionWin, &key);
    int32_t tmpRes = tSimpleHashRemove(pHashMap, &key, sizeof(SSessionKey));
    qTrace("%s at line %d res:%d", __func__, __LINE__, tmpRes);
  }
}

void removeSessionResults(SStreamAggSupporter* pAggSup, SSHashObj* pHashMap, SArray* pWins) {
  if (tSimpleHashGetSize(pHashMap) == 0) {
    return;
  }
  int32_t size = taosArrayGetSize(pWins);
  for (int32_t i = 0; i < size; i++) {
    SSessionKey* pWin = taosArrayGet(pWins, i);
    if (!pWin) continue;
    SSessionKey key = {0};
    getSessionHashKey(pWin, &key);
    void* pVal = tSimpleHashGet(pHashMap, &key, sizeof(SSessionKey));
    if (pVal) {
      releaseOutputBuf(pAggSup->pState, *(void**)pVal, &pAggSup->pSessionAPI->stateStore);
      int32_t tmpRes = tSimpleHashRemove(pHashMap, &key, sizeof(SSessionKey));
      qTrace("%s at line %d res:%d", __func__, __LINE__, tmpRes);
    }
  }
}

int32_t updateSessionWindowInfo(SStreamAggSupporter* pAggSup, SResultWindowInfo* pWinInfo, TSKEY* pStartTs,
                                TSKEY* pEndTs, uint64_t groupId, int32_t rows, int32_t start, int64_t gap,
                                SSHashObj* pResultRows, SSHashObj* pStUpdated, SSHashObj* pStDeleted,
                                int32_t* pWinRos) {
  int32_t code = TSDB_CODE_SUCCESS;
  int32_t lino = 0;
  for (int32_t i = start; i < rows; ++i) {
    if (!isInWindow(pWinInfo, pStartTs[i], gap) && (!pEndTs || !isInWindow(pWinInfo, pEndTs[i], gap))) {
      (*pWinRos) = i - start;
      goto _end;
    }
    if (pWinInfo->sessionWin.win.skey > pStartTs[i]) {
      if (pStDeleted && pWinInfo->isOutput) {
        code = saveDeleteRes(pStDeleted, pWinInfo->sessionWin);
        QUERY_CHECK_CODE(code, lino, _end);
      }
      removeSessionResult(pAggSup, pStUpdated, pResultRows, &pWinInfo->sessionWin);
      pWinInfo->sessionWin.win.skey = pStartTs[i];
    }
    pWinInfo->sessionWin.win.ekey = TMAX(pWinInfo->sessionWin.win.ekey, pStartTs[i]);
    if (pEndTs) {
      pWinInfo->sessionWin.win.ekey = TMAX(pWinInfo->sessionWin.win.ekey, pEndTs[i]);
    }
    memcpy(pWinInfo->pStatePos->pKey, &pWinInfo->sessionWin, sizeof(SSessionKey));
  }
  (*pWinRos) = rows - start;

_end:
  if (code != TSDB_CODE_SUCCESS) {
    qError("%s failed at line %d since %s", __func__, lino, tstrerror(code));
  }
  return code;
}

static int32_t initSessionOutputBuf(SResultWindowInfo* pWinInfo, SResultRow** pResult, SqlFunctionCtx* pCtx,
                                    int32_t numOfOutput, int32_t* rowEntryInfoOffset) {
  ASSERT(pWinInfo->sessionWin.win.skey <= pWinInfo->sessionWin.win.ekey);
  *pResult = (SResultRow*)pWinInfo->pStatePos->pRowBuff;
  // set time window for current result
  (*pResult)->win = pWinInfo->sessionWin.win;
  return setResultRowInitCtx(*pResult, pCtx, numOfOutput, rowEntryInfoOffset);
}

int32_t doOneWindowAggImpl(SColumnInfoData* pTimeWindowData, SResultWindowInfo* pCurWin, SResultRow** pResult,
                           int32_t startIndex, int32_t winRows, int32_t rows, int32_t numOutput,
                           SOperatorInfo* pOperator, int64_t winDelta) {
  int32_t        code = TSDB_CODE_SUCCESS;
  int32_t        lino = 0;
  SExprSupp*     pSup = &pOperator->exprSupp;
  SExecTaskInfo* pTaskInfo = pOperator->pTaskInfo;
  code = initSessionOutputBuf(pCurWin, pResult, pSup->pCtx, numOutput, pSup->rowEntryInfoOffset);
  QUERY_CHECK_CODE(code, lino, _end);

  updateTimeWindowInfo(pTimeWindowData, &pCurWin->sessionWin.win, winDelta);
  applyAggFunctionOnPartialTuples(pTaskInfo, pSup->pCtx, pTimeWindowData, startIndex, winRows, rows, numOutput);

_end:
  if (code != TSDB_CODE_SUCCESS) {
    qError("%s failed at line %d since %s", __func__, lino, tstrerror(code));
  }
  return code;
}

void doDeleteSessionWindow(SStreamAggSupporter* pAggSup, SSessionKey* pKey) {
  pAggSup->stateStore.streamStateSessionDel(pAggSup->pState, pKey);
  SSessionKey hashKey = {0};
  getSessionHashKey(pKey, &hashKey);
  int32_t code = tSimpleHashRemove(pAggSup->pResultRows, &hashKey, sizeof(SSessionKey));
  if (code != TSDB_CODE_SUCCESS) {
    qTrace("%s failed at line %d since %s", __func__, __LINE__, tstrerror(code));
  }
}

void setSessionWinOutputInfo(SSHashObj* pStUpdated, SResultWindowInfo* pWinInfo) {
  void* pVal = tSimpleHashGet(pStUpdated, &pWinInfo->sessionWin, sizeof(SSessionKey));
  if (pVal) {
    SResultWindowInfo* pWin = pVal;
    pWinInfo->isOutput = pWin->isOutput;
  }
}

void getNextSessionWinInfo(SStreamAggSupporter* pAggSup, SSHashObj* pStUpdated, SResultWindowInfo* pCurWin,
                           SResultWindowInfo* pNextWin) {
  SStreamStateCur* pCur = pAggSup->stateStore.streamStateSessionSeekKeyNext(pAggSup->pState, &pCurWin->sessionWin);
  pNextWin->isOutput = true;
  setSessionWinOutputInfo(pStUpdated, pNextWin);
  int32_t size = 0;
  pNextWin->sessionWin = pCurWin->sessionWin;
  int32_t code = pAggSup->stateStore.streamStateSessionGetKVByCur(pCur, &pNextWin->sessionWin,
                                                                  (void**)&pNextWin->pStatePos, &size);
  if (code != TSDB_CODE_SUCCESS) {
    SET_SESSION_WIN_INVALID(*pNextWin);
  }
  pAggSup->stateStore.streamStateFreeCur(pCur);
}

int32_t compactTimeWindow(SExprSupp* pSup, SStreamAggSupporter* pAggSup, STimeWindowAggSupp* pTwAggSup,
                          SExecTaskInfo* pTaskInfo, SResultWindowInfo* pCurWin, SResultWindowInfo* pNextWin,
                          SSHashObj* pStUpdated, SSHashObj* pStDeleted, bool addGap) {
  int32_t     code = TSDB_CODE_SUCCESS;
  int32_t     lino = 0;
  SResultRow* pCurResult = NULL;
  int32_t     numOfOutput = pSup->numOfExprs;
  code = initSessionOutputBuf(pCurWin, &pCurResult, pSup->pCtx, numOfOutput, pSup->rowEntryInfoOffset);
  QUERY_CHECK_CODE(code, lino, _end);

  SResultRow* pWinResult = NULL;
  code = initSessionOutputBuf(pNextWin, &pWinResult, pAggSup->pDummyCtx, numOfOutput, pSup->rowEntryInfoOffset);
  QUERY_CHECK_CODE(code, lino, _end);

  pCurWin->sessionWin.win.ekey = TMAX(pCurWin->sessionWin.win.ekey, pNextWin->sessionWin.win.ekey);
  memcpy(pCurWin->pStatePos->pKey, &pCurWin->sessionWin, sizeof(SSessionKey));

  int64_t winDelta = 0;
  if (addGap) {
    winDelta = pAggSup->gap;
  }
  updateTimeWindowInfo(&pTwAggSup->timeWindowData, &pCurWin->sessionWin.win, winDelta);
  code = compactFunctions(pSup->pCtx, pAggSup->pDummyCtx, numOfOutput, pTaskInfo, &pTwAggSup->timeWindowData);
  QUERY_CHECK_CODE(code, lino, _end);

  int32_t tmpRes = tSimpleHashRemove(pStUpdated, &pNextWin->sessionWin, sizeof(SSessionKey));
  qTrace("%s at line %d res:%d", __func__, __LINE__, tmpRes);

  if (pNextWin->isOutput && pStDeleted) {
    qDebug("===stream=== save delete window info %" PRId64 ", %" PRIu64, pNextWin->sessionWin.win.skey,
           pNextWin->sessionWin.groupId);
    code = saveDeleteRes(pStDeleted, pNextWin->sessionWin);
    QUERY_CHECK_CODE(code, lino, _end);
  }
  removeSessionResult(pAggSup, pStUpdated, pAggSup->pResultRows, &pNextWin->sessionWin);
  doDeleteSessionWindow(pAggSup, &pNextWin->sessionWin);
  releaseOutputBuf(pAggSup->pState, pNextWin->pStatePos, &pAggSup->pSessionAPI->stateStore);

_end:
  if (code != TSDB_CODE_SUCCESS) {
    qError("%s failed at line %d since %s", __func__, lino, tstrerror(code));
  }
  return code;
}

static int32_t compactSessionWindow(SOperatorInfo* pOperator, SResultWindowInfo* pCurWin, SSHashObj* pStUpdated,
                                    SSHashObj* pStDeleted, bool addGap, int32_t* pWinNum) {
  int32_t                        code = TSDB_CODE_SUCCESS;
  int32_t                        lino = 0;
  SExprSupp*                     pSup = &pOperator->exprSupp;
  SExecTaskInfo*                 pTaskInfo = pOperator->pTaskInfo;
  SStorageAPI*                   pAPI = &pOperator->pTaskInfo->storageAPI;
  int32_t                        winNum = 0;
  SStreamSessionAggOperatorInfo* pInfo = pOperator->info;
  SResultRow*                    pCurResult = NULL;
  int32_t                        numOfOutput = pOperator->exprSupp.numOfExprs;
  SStreamAggSupporter*           pAggSup = &pInfo->streamAggSup;

  // Just look for the window behind StartIndex
  while (1) {
    SResultWindowInfo winInfo = {0};
    getNextSessionWinInfo(pAggSup, pStUpdated, pCurWin, &winInfo);
    if (!IS_VALID_SESSION_WIN(winInfo) || !isInWindow(pCurWin, winInfo.sessionWin.win.skey, pAggSup->gap) ||
        !inWinRange(&pAggSup->winRange, &winInfo.sessionWin.win)) {
      releaseOutputBuf(pAggSup->pState, winInfo.pStatePos, &pAggSup->pSessionAPI->stateStore);
      break;
    }
    code =
        compactTimeWindow(pSup, pAggSup, &pInfo->twAggSup, pTaskInfo, pCurWin, &winInfo, pStUpdated, pStDeleted, true);
    QUERY_CHECK_CODE(code, lino, _end);
    winNum++;
  }
  if (pWinNum) {
    (*pWinNum) = winNum;
  }

_end:
  if (code != TSDB_CODE_SUCCESS) {
    qError("%s failed at line %d since %s", __func__, lino, tstrerror(code));
  }
  return code;
}

static void compactSessionSemiWindow(SOperatorInfo* pOperator, SResultWindowInfo* pCurWin) {
  SExprSupp*                     pSup = &pOperator->exprSupp;
  SExecTaskInfo*                 pTaskInfo = pOperator->pTaskInfo;
  SStorageAPI*                   pAPI = &pOperator->pTaskInfo->storageAPI;
  SStreamSessionAggOperatorInfo* pInfo = pOperator->info;
  SResultRow*                    pCurResult = NULL;
  int32_t                        numOfOutput = pOperator->exprSupp.numOfExprs;
  SStreamAggSupporter*           pAggSup = &pInfo->streamAggSup;
  // Just look for the window behind StartIndex
  while (1) {
    SResultWindowInfo winInfo = {0};
    getNextSessionWinInfo(pAggSup, NULL, pCurWin, &winInfo);
    if (!IS_VALID_SESSION_WIN(winInfo) || !isInWindow(pCurWin, winInfo.sessionWin.win.skey, pAggSup->gap) ||
        !inWinRange(&pAggSup->winRange, &winInfo.sessionWin.win)) {
      releaseOutputBuf(pAggSup->pState, winInfo.pStatePos, &pAggSup->pSessionAPI->stateStore);
      break;
    }
    pCurWin->sessionWin.win.ekey = TMAX(pCurWin->sessionWin.win.ekey, winInfo.sessionWin.win.ekey);
    memcpy(pCurWin->pStatePos->pKey, &pCurWin->sessionWin, sizeof(SSessionKey));
    doDeleteSessionWindow(pAggSup, &winInfo.sessionWin);
    releaseOutputBuf(pAggSup->pState, winInfo.pStatePos, &pAggSup->pSessionAPI->stateStore);
  }
}

int32_t saveSessionOutputBuf(SStreamAggSupporter* pAggSup, SResultWindowInfo* pWinInfo) {
  qDebug("===stream===try save session result skey:%" PRId64 ", ekey:%" PRId64 ".pos%d", pWinInfo->sessionWin.win.skey,
         pWinInfo->sessionWin.win.ekey, pWinInfo->pStatePos->needFree);
  return pAggSup->stateStore.streamStateSessionPut(pAggSup->pState, &pWinInfo->sessionWin, pWinInfo->pStatePos,
                                                   pAggSup->resultRowSize);
}

static void doStreamSessionAggImpl(SOperatorInfo* pOperator, SSDataBlock* pSDataBlock, SSHashObj* pStUpdated,
                                   SSHashObj* pStDeleted, bool hasEndTs, bool addGap) {
  SExecTaskInfo*                 pTaskInfo = pOperator->pTaskInfo;
  SStreamSessionAggOperatorInfo* pInfo = pOperator->info;
  int32_t                        numOfOutput = pOperator->exprSupp.numOfExprs;
  uint64_t                       groupId = pSDataBlock->info.id.groupId;
  int32_t                        code = TSDB_CODE_SUCCESS;
  int32_t                        lino = 0;
  SResultRow*                    pResult = NULL;
  int32_t                        rows = pSDataBlock->info.rows;
  int32_t                        winRows = 0;
  SStreamAggSupporter*           pAggSup = &pInfo->streamAggSup;

  pInfo->dataVersion = TMAX(pInfo->dataVersion, pSDataBlock->info.version);
  pAggSup->winRange = pTaskInfo->streamInfo.fillHistoryWindow;
  if (pAggSup->winRange.ekey <= 0) {
    pAggSup->winRange.ekey = INT64_MAX;
  }

  SColumnInfoData* pStartTsCol = taosArrayGet(pSDataBlock->pDataBlock, pInfo->primaryTsIndex);
  TSKEY*           startTsCols = (int64_t*)pStartTsCol->pData;
  SColumnInfoData* pEndTsCol = NULL;
  if (hasEndTs) {
    pEndTsCol = taosArrayGet(pSDataBlock->pDataBlock, pInfo->endTsIndex);
  } else {
    pEndTsCol = taosArrayGet(pSDataBlock->pDataBlock, pInfo->primaryTsIndex);
  }

  TSKEY* endTsCols = (int64_t*)pEndTsCol->pData;

  void*            pPkVal = NULL;
  int32_t          pkLen = 0;
  SColumnInfoData* pPkColDataInfo = NULL;
  if (hasSrcPrimaryKeyCol(&pInfo->basic)) {
    pPkColDataInfo = taosArrayGet(pSDataBlock->pDataBlock, pInfo->basic.primaryPkIndex);
  }

  for (int32_t i = 0; i < rows;) {
    if (hasSrcPrimaryKeyCol(&pInfo->basic) && !IS_FINAL_SESSION_OP(pOperator) && pInfo->ignoreExpiredData) {
      pPkVal = colDataGetData(pPkColDataInfo, i);
      pkLen = colDataGetRowLength(pPkColDataInfo, i);
    }
    if (!IS_FINAL_SESSION_OP(pOperator) && pInfo->ignoreExpiredData &&
        checkExpiredData(&pInfo->streamAggSup.stateStore, pInfo->streamAggSup.pUpdateInfo, &pInfo->twAggSup,
                         pSDataBlock->info.id.uid, endTsCols[i], pPkVal, pkLen)) {
      i++;
      continue;
    }
    SResultWindowInfo winInfo = {0};
    code = setSessionOutputBuf(pAggSup, startTsCols[i], endTsCols[i], groupId, &winInfo);
    QUERY_CHECK_CODE(code, lino, _end);

    // coverity scan error
    if (!winInfo.pStatePos) {
      continue;
    }
    setSessionWinOutputInfo(pStUpdated, &winInfo);
    code = updateSessionWindowInfo(pAggSup, &winInfo, startTsCols, endTsCols, groupId, rows, i, pAggSup->gap,
                                   pAggSup->pResultRows, pStUpdated, pStDeleted, &winRows);
    QUERY_CHECK_CODE(code, lino, _end);

    int64_t winDelta = 0;
    if (addGap) {
      winDelta = pAggSup->gap;
    }
    code = doOneWindowAggImpl(&pInfo->twAggSup.timeWindowData, &winInfo, &pResult, i, winRows, rows, numOfOutput,
                              pOperator, winDelta);
    QUERY_CHECK_CODE(code, lino, _end);

    code = compactSessionWindow(pOperator, &winInfo, pStUpdated, pStDeleted, addGap, NULL);
    QUERY_CHECK_CODE(code, lino, _end);

    code = saveSessionOutputBuf(pAggSup, &winInfo);
    QUERY_CHECK_CODE(code, lino, _end);

    if (pInfo->destHasPrimaryKey && winInfo.isOutput && IS_NORMAL_SESSION_OP(pOperator)) {
      code = saveDeleteRes(pInfo->pPkDeleted, winInfo.sessionWin);
      QUERY_CHECK_CODE(code, lino, _end);
    }
    if (pInfo->twAggSup.calTrigger == STREAM_TRIGGER_AT_ONCE && pStUpdated) {
      code = saveResult(winInfo, pStUpdated);
      QUERY_CHECK_CODE(code, lino, _end);
    }
    if (pInfo->twAggSup.calTrigger == STREAM_TRIGGER_WINDOW_CLOSE) {
      winInfo.pStatePos->beUpdated = true;
      SSessionKey key = {0};
      getSessionHashKey(&winInfo.sessionWin, &key);
      code = tSimpleHashPut(pAggSup->pResultRows, &key, sizeof(SSessionKey), &winInfo, sizeof(SResultWindowInfo));
      QUERY_CHECK_CODE(code, lino, _end);
    }

    i += winRows;
  }

_end:
  if (code != TSDB_CODE_SUCCESS) {
    qError("%s failed at line %d since %s", __func__, lino, tstrerror(code));
  }
}

int32_t doDeleteTimeWindows(SStreamAggSupporter* pAggSup, SSDataBlock* pBlock, SArray* result) {
  int32_t          code = TSDB_CODE_SUCCESS;
  int32_t          lino = 0;
  SColumnInfoData* pStartTsCol = taosArrayGet(pBlock->pDataBlock, START_TS_COLUMN_INDEX);
  TSKEY*           startDatas = (TSKEY*)pStartTsCol->pData;
  SColumnInfoData* pEndTsCol = taosArrayGet(pBlock->pDataBlock, END_TS_COLUMN_INDEX);
  TSKEY*           endDatas = (TSKEY*)pEndTsCol->pData;
  SColumnInfoData* pGroupCol = taosArrayGet(pBlock->pDataBlock, GROUPID_COLUMN_INDEX);
  uint64_t*        gpDatas = (uint64_t*)pGroupCol->pData;
  for (int32_t i = 0; i < pBlock->info.rows; i++) {
    while (1) {
      SSessionKey curWin = {0};
      getCurSessionWindow(pAggSup, startDatas[i], endDatas[i], gpDatas[i], &curWin);
      if (IS_INVALID_SESSION_WIN_KEY(curWin)) {
        break;
      }
      doDeleteSessionWindow(pAggSup, &curWin);
      if (result) {
        code = saveDeleteInfo(result, curWin);
        QUERY_CHECK_CODE(code, lino, _end);
      }
    }
  }

_end:
  if (code != TSDB_CODE_SUCCESS) {
    qError("%s failed at line %d since %s", __func__, lino, tstrerror(code));
  }
  return code;
}

inline int32_t sessionKeyCompareAsc(const void* pKey1, const void* pKey2) {
  SResultWindowInfo* pWinInfo1 = (SResultWindowInfo*)pKey1;
  SResultWindowInfo* pWinInfo2 = (SResultWindowInfo*)pKey2;
  SSessionKey*       pWin1 = &pWinInfo1->sessionWin;
  SSessionKey*       pWin2 = &pWinInfo2->sessionWin;

  if (pWin1->groupId > pWin2->groupId) {
    return 1;
  } else if (pWin1->groupId < pWin2->groupId) {
    return -1;
  }

  if (pWin1->win.skey > pWin2->win.skey) {
    return 1;
  } else if (pWin1->win.skey < pWin2->win.skey) {
    return -1;
  }

  return 0;
}

void doBuildDeleteDataBlock(SOperatorInfo* pOp, SSHashObj* pStDeleted, SSDataBlock* pBlock, void** Ite) {
  int32_t      code = TSDB_CODE_SUCCESS;
  int32_t      lino = 0;
  SStorageAPI* pAPI = &pOp->pTaskInfo->storageAPI;

  blockDataCleanup(pBlock);
  int32_t size = tSimpleHashGetSize(pStDeleted);
  if (size == 0) {
    return;
  }
  code = blockDataEnsureCapacity(pBlock, size);
  QUERY_CHECK_CODE(code, lino, _end);

  int32_t iter = 0;
  while (((*Ite) = tSimpleHashIterate(pStDeleted, *Ite, &iter)) != NULL) {
    if (pBlock->info.rows + 1 > pBlock->info.capacity) {
      break;
    }
    SSessionKey*     res = tSimpleHashGetKey(*Ite, NULL);
    SColumnInfoData* pStartTsCol = taosArrayGet(pBlock->pDataBlock, START_TS_COLUMN_INDEX);
    code = colDataSetVal(pStartTsCol, pBlock->info.rows, (const char*)&res->win.skey, false);
    QUERY_CHECK_CODE(code, lino, _end);

    SColumnInfoData* pEndTsCol = taosArrayGet(pBlock->pDataBlock, END_TS_COLUMN_INDEX);
    code = colDataSetVal(pEndTsCol, pBlock->info.rows, (const char*)&res->win.skey, false);
    QUERY_CHECK_CODE(code, lino, _end);

    SColumnInfoData* pUidCol = taosArrayGet(pBlock->pDataBlock, UID_COLUMN_INDEX);
    colDataSetNULL(pUidCol, pBlock->info.rows);

    SColumnInfoData* pGpCol = taosArrayGet(pBlock->pDataBlock, GROUPID_COLUMN_INDEX);
    code = colDataSetVal(pGpCol, pBlock->info.rows, (const char*)&res->groupId, false);
    QUERY_CHECK_CODE(code, lino, _end);

    SColumnInfoData* pCalStCol = taosArrayGet(pBlock->pDataBlock, CALCULATE_START_TS_COLUMN_INDEX);
    colDataSetNULL(pCalStCol, pBlock->info.rows);

    SColumnInfoData* pCalEdCol = taosArrayGet(pBlock->pDataBlock, CALCULATE_END_TS_COLUMN_INDEX);
    colDataSetNULL(pCalEdCol, pBlock->info.rows);

    SColumnInfoData* pTableCol = taosArrayGet(pBlock->pDataBlock, TABLE_NAME_COLUMN_INDEX);
    if (!pTableCol) {
      QUERY_CHECK_CODE(code, lino, _end);
    }

    void*   tbname = NULL;
    int32_t winCode = TSDB_CODE_SUCCESS;
    code = pAPI->stateStore.streamStateGetParName(pOp->pTaskInfo->streamInfo.pState, res->groupId, &tbname, false,
                                                  &winCode);
    QUERY_CHECK_CODE(code, lino, _end);

    if (winCode != TSDB_CODE_SUCCESS) {
      colDataSetNULL(pTableCol, pBlock->info.rows);
    } else {
      char parTbName[VARSTR_HEADER_SIZE + TSDB_TABLE_NAME_LEN];
      STR_WITH_MAXSIZE_TO_VARSTR(parTbName, tbname, sizeof(parTbName));
      code = colDataSetVal(pTableCol, pBlock->info.rows, (const char*)parTbName, false);
      QUERY_CHECK_CODE(code, lino, _end);
      pAPI->stateStore.streamStateFreeVal(tbname);
    }
    pBlock->info.rows += 1;
  }

_end:
  if ((*Ite) == NULL) {
    tSimpleHashClear(pStDeleted);
  }

  if (code != TSDB_CODE_SUCCESS) {
    qError("%s failed at line %d since %s", __func__, lino, tstrerror(code));
  }
}

static int32_t rebuildSessionWindow(SOperatorInfo* pOperator, SArray* pWinArray, SSHashObj* pStUpdated) {
  int32_t        winCode = TSDB_CODE_SUCCESS;
  int32_t        code = TSDB_CODE_SUCCESS;
  int32_t        lino = 0;
  SExprSupp*     pSup = &pOperator->exprSupp;
  SExecTaskInfo* pTaskInfo = pOperator->pTaskInfo;
  SStorageAPI*   pAPI = &pOperator->pTaskInfo->storageAPI;

  int32_t                        size = taosArrayGetSize(pWinArray);
  SStreamSessionAggOperatorInfo* pInfo = pOperator->info;
  SStreamAggSupporter*           pAggSup = &pInfo->streamAggSup;
  int32_t                        numOfOutput = pSup->numOfExprs;
  int32_t                        numOfChild = taosArrayGetSize(pInfo->pChildren);

  for (int32_t i = 0; i < size; i++) {
    SSessionKey*      pWinKey = taosArrayGet(pWinArray, i);
    int32_t           num = 0;
    SResultWindowInfo parentWin = {0};
    for (int32_t j = 0; j < numOfChild; j++) {
      SOperatorInfo*                 pChild = taosArrayGetP(pInfo->pChildren, j);
      SStreamSessionAggOperatorInfo* pChInfo = pChild->info;
      SStreamAggSupporter*           pChAggSup = &pChInfo->streamAggSup;
      SSessionKey                    chWinKey = {0};
      getSessionHashKey(pWinKey, &chWinKey);
      SStreamStateCur* pCur = pAggSup->stateStore.streamStateSessionSeekKeyCurrentNext(pChAggSup->pState, &chWinKey);
      SResultRow*      pResult = NULL;
      SResultRow*      pChResult = NULL;
      while (1) {
        SResultWindowInfo childWin = {0};
        childWin.sessionWin = *pWinKey;
        getSessionWinBuf(pChAggSup, pCur, &childWin, &winCode);

        if (winCode == TSDB_CODE_SUCCESS && !inWinRange(&pAggSup->winRange, &childWin.sessionWin.win)) {
          releaseOutputBuf(pAggSup->pState, childWin.pStatePos, &pAggSup->stateStore);
          continue;
        }

        if (winCode == TSDB_CODE_SUCCESS && inWinRange(&pWinKey->win, &childWin.sessionWin.win)) {
          if (num == 0) {
            code = setSessionOutputBuf(pAggSup, pWinKey->win.skey, pWinKey->win.ekey, pWinKey->groupId, &parentWin);
            QUERY_CHECK_CODE(code, lino, _end);

            parentWin.sessionWin = childWin.sessionWin;
            memcpy(parentWin.pStatePos->pKey, &parentWin.sessionWin, sizeof(SSessionKey));
            code = initSessionOutputBuf(&parentWin, &pResult, pSup->pCtx, numOfOutput, pSup->rowEntryInfoOffset);
            QUERY_CHECK_CODE(code, lino, _end);
          }
          num++;
          parentWin.sessionWin.win.skey = TMIN(parentWin.sessionWin.win.skey, childWin.sessionWin.win.skey);
          parentWin.sessionWin.win.ekey = TMAX(parentWin.sessionWin.win.ekey, childWin.sessionWin.win.ekey);
          memcpy(parentWin.pStatePos->pKey, &parentWin.sessionWin, sizeof(SSessionKey));

          updateTimeWindowInfo(&pInfo->twAggSup.timeWindowData, &parentWin.sessionWin.win, pAggSup->gap);
          code = initSessionOutputBuf(&childWin, &pChResult, pChild->exprSupp.pCtx, numOfOutput,
                                      pChild->exprSupp.rowEntryInfoOffset);
          QUERY_CHECK_CODE(code, lino, _end);

          code = compactFunctions(pSup->pCtx, pChild->exprSupp.pCtx, numOfOutput, pTaskInfo,
                                  &pInfo->twAggSup.timeWindowData);
          QUERY_CHECK_CODE(code, lino, _end);

          code = compactSessionWindow(pOperator, &parentWin, pStUpdated, NULL, true, NULL);
          QUERY_CHECK_CODE(code, lino, _end);

          releaseOutputBuf(pAggSup->pState, childWin.pStatePos, &pAggSup->stateStore);
        } else {
          releaseOutputBuf(pAggSup->pState, childWin.pStatePos, &pAggSup->stateStore);
          break;
        }
      }
      pAPI->stateStore.streamStateFreeCur(pCur);
    }
    if (num > 0) {
      code = saveResult(parentWin, pStUpdated);
      QUERY_CHECK_CODE(code, lino, _end);

      code = saveSessionOutputBuf(pAggSup, &parentWin);
      QUERY_CHECK_CODE(code, lino, _end);
    }
  }

_end:
  if (code != TSDB_CODE_SUCCESS) {
    qError("%s failed at line %d since %s", __func__, lino, tstrerror(code));
  }
  return code;
}

int32_t closeSessionWindow(SSHashObj* pHashMap, STimeWindowAggSupp* pTwSup, SSHashObj* pClosed) {
  int32_t code = TSDB_CODE_SUCCESS;
  int32_t lino = 0;
  void*   pIte = NULL;
  int32_t iter = 0;
  while ((pIte = tSimpleHashIterate(pHashMap, pIte, &iter)) != NULL) {
    SResultWindowInfo* pWinInfo = pIte;
    if (isCloseWindow(&pWinInfo->sessionWin.win, pTwSup)) {
      if (pTwSup->calTrigger == STREAM_TRIGGER_WINDOW_CLOSE && pClosed) {
        code = saveResult(*pWinInfo, pClosed);
        QUERY_CHECK_CODE(code, lino, _end);
      }
      SSessionKey* pKey = tSimpleHashGetKey(pIte, NULL);
      code = tSimpleHashIterateRemove(pHashMap, pKey, sizeof(SSessionKey), &pIte, &iter);
      QUERY_CHECK_CODE(code, lino, _end);
    }
  }
_end:
  if (code != TSDB_CODE_SUCCESS) {
    qError("%s failed at line %d since %s", __func__, lino, tstrerror(code));
  }
  return code;
}

static int32_t closeChildSessionWindow(SArray* pChildren, TSKEY maxTs) {
  int32_t code = TSDB_CODE_SUCCESS;
  int32_t lino = 0;

  int32_t size = taosArrayGetSize(pChildren);
  for (int32_t i = 0; i < size; i++) {
    SOperatorInfo*                 pChildOp = taosArrayGetP(pChildren, i);
    SStreamSessionAggOperatorInfo* pChInfo = pChildOp->info;
    pChInfo->twAggSup.maxTs = TMAX(pChInfo->twAggSup.maxTs, maxTs);
    code = closeSessionWindow(pChInfo->streamAggSup.pResultRows, &pChInfo->twAggSup, NULL);
    QUERY_CHECK_CODE(code, lino, _end);
<<<<<<< HEAD
  }
_end:
  if (code != TSDB_CODE_SUCCESS) {
    qError("%s failed at line %d since %s", __func__, lino, tstrerror(code));
  }
=======
  }
_end:
  if (code != TSDB_CODE_SUCCESS) {
    qError("%s failed at line %d since %s", __func__, lino, tstrerror(code));
  }
>>>>>>> 9e36e334
  return code;
}

int32_t getAllSessionWindow(SSHashObj* pHashMap, SSHashObj* pStUpdated) {
  int32_t code = TSDB_CODE_SUCCESS;
  int32_t lino = 0;
  void*   pIte = NULL;
  int32_t iter = 0;
  while ((pIte = tSimpleHashIterate(pHashMap, pIte, &iter)) != NULL) {
    SResultWindowInfo* pWinInfo = pIte;
    if (!pWinInfo->pStatePos->beUpdated) {
      continue;
    }
    pWinInfo->pStatePos->beUpdated = false;
    code = saveResult(*pWinInfo, pStUpdated);
    QUERY_CHECK_CODE(code, lino, _end);
  }

_end:
  if (code != TSDB_CODE_SUCCESS) {
    qError("%s failed at line %d since %s", __func__, lino, tstrerror(code));
  }
  return code;
}

int32_t copyDeleteWindowInfo(SArray* pResWins, SSHashObj* pStDeleted) {
  int32_t code = TSDB_CODE_SUCCESS;
  int32_t lino = 0;
  int32_t size = taosArrayGetSize(pResWins);
  for (int32_t i = 0; i < size; i++) {
    SSessionKey* pWinKey = taosArrayGet(pResWins, i);
    if (!pWinKey) continue;
    SSessionKey winInfo = {0};
    getSessionHashKey(pWinKey, &winInfo);
    code = tSimpleHashPut(pStDeleted, &winInfo, sizeof(SSessionKey), NULL, 0);
    QUERY_CHECK_CODE(code, lino, _end);
<<<<<<< HEAD
  }

_end:
  if (code != TSDB_CODE_SUCCESS) {
    qError("%s failed at line %d since %s", __func__, lino, tstrerror(code));
  }
=======
  }

_end:
  if (code != TSDB_CODE_SUCCESS) {
    qError("%s failed at line %d since %s", __func__, lino, tstrerror(code));
  }
>>>>>>> 9e36e334
  return code;
}

// the allocated memory comes from outer function.
void initGroupResInfoFromArrayList(SGroupResInfo* pGroupResInfo, SArray* pArrayList) {
  pGroupResInfo->pRows = pArrayList;
  pGroupResInfo->index = 0;
  pGroupResInfo->pBuf = NULL;
  pGroupResInfo->freeItem = false;
}

int32_t buildSessionResultDataBlock(SOperatorInfo* pOperator, void* pState, SSDataBlock* pBlock, SExprSupp* pSup,
                                    SGroupResInfo* pGroupResInfo) {
  int32_t         code = TSDB_CODE_SUCCESS;
  int32_t         lino = 0;
  SExecTaskInfo*  pTaskInfo = pOperator->pTaskInfo;
  SStorageAPI*    pAPI = &pTaskInfo->storageAPI;
  SExprInfo*      pExprInfo = pSup->pExprInfo;
  int32_t         numOfExprs = pSup->numOfExprs;
  int32_t*        rowEntryOffset = pSup->rowEntryInfoOffset;
  SqlFunctionCtx* pCtx = pSup->pCtx;

  int32_t numOfRows = getNumOfTotalRes(pGroupResInfo);

  for (int32_t i = pGroupResInfo->index; i < numOfRows; i += 1) {
    SResultWindowInfo* pWinInfo = taosArrayGet(pGroupResInfo->pRows, i);
    SRowBuffPos*       pPos = pWinInfo->pStatePos;
    SResultRow*        pRow = NULL;
    SSessionKey*       pKey = (SSessionKey*)pPos->pKey;

    if (pBlock->info.id.groupId == 0) {
      pBlock->info.id.groupId = pKey->groupId;

      void*   tbname = NULL;
      int32_t winCode = TSDB_CODE_SUCCESS;
      code = pAPI->stateStore.streamStateGetParName((void*)pTaskInfo->streamInfo.pState, pBlock->info.id.groupId,
                                                    &tbname, false, &winCode);
      QUERY_CHECK_CODE(code, lino, _end);

      if (winCode != TSDB_CODE_SUCCESS) {
        pBlock->info.parTbName[0] = 0;
      } else {
        memcpy(pBlock->info.parTbName, tbname, TSDB_TABLE_NAME_LEN);
      }
      pAPI->stateStore.streamStateFreeVal(tbname);
    } else {
      // current value belongs to different group, it can't be packed into one datablock
      if (pBlock->info.id.groupId != pKey->groupId) {
        break;
      }
    }

    code = pAPI->stateStore.streamStateGetByPos(pState, pPos, (void**)&pRow);
    QUERY_CHECK_CODE(code, lino, _end);

    doUpdateNumOfRows(pCtx, pRow, numOfExprs, rowEntryOffset);
    // no results, continue to check the next one
    if (pRow->numOfRows == 0) {
      pGroupResInfo->index += 1;
      continue;
    }

    if (pBlock->info.rows + pRow->numOfRows > pBlock->info.capacity) {
      ASSERT(pBlock->info.rows > 0);
      break;
    }

    pGroupResInfo->index += 1;

    for (int32_t j = 0; j < numOfExprs; ++j) {
      int32_t slotId = pExprInfo[j].base.resSchema.slotId;

      pCtx[j].resultInfo = getResultEntryInfo(pRow, j, rowEntryOffset);
      if (pCtx[j].fpSet.finalize) {
        int32_t tmpRes = pCtx[j].fpSet.finalize(&pCtx[j], pBlock);
        if (TAOS_FAILED(tmpRes)) {
          qError("%s build result data block error, code %s", GET_TASKID(pTaskInfo), tstrerror(tmpRes));
          QUERY_CHECK_CODE(code, lino, _end);
        }
      } else if (strcmp(pCtx[j].pExpr->pExpr->_function.functionName, "_select_value") == 0) {
        // do nothing, todo refactor
      } else {
        // expand the result into multiple rows. E.g., _wstart, top(k, 20)
        // the _wstart needs to copy to 20 following rows, since the results of top-k expands to 20 different rows.
        SColumnInfoData* pColInfoData = taosArrayGet(pBlock->pDataBlock, slotId);
        char*            in = GET_ROWCELL_INTERBUF(pCtx[j].resultInfo);
        for (int32_t k = 0; k < pRow->numOfRows; ++k) {
          code = colDataSetVal(pColInfoData, pBlock->info.rows + k, in, pCtx[j].resultInfo->isNullRes);
          QUERY_CHECK_CODE(code, lino, _end);
        }
      }
    }

    pBlock->info.dataLoad = 1;
    pBlock->info.rows += pRow->numOfRows;
  }
  code = blockDataUpdateTsWindow(pBlock, 0);
  QUERY_CHECK_CODE(code, lino, _end);

_end:
  if (code != TSDB_CODE_SUCCESS) {
    qError("%s failed at line %d since %s", __func__, lino, tstrerror(code));
  }
  return code;
}

void doBuildSessionResult(SOperatorInfo* pOperator, void* pState, SGroupResInfo* pGroupResInfo, SSDataBlock* pBlock) {
  int32_t        code = TSDB_CODE_SUCCESS;
  int32_t        lino = 0;
  SExecTaskInfo* pTaskInfo = pOperator->pTaskInfo;
  // set output datablock version
  pBlock->info.version = pTaskInfo->version;

  blockDataCleanup(pBlock);
  if (!hasRemainResults(pGroupResInfo)) {
    cleanupGroupResInfo(pGroupResInfo);
    goto _end;
  }

  // clear the existed group id
  pBlock->info.id.groupId = 0;
  code = buildSessionResultDataBlock(pOperator, pState, pBlock, &pOperator->exprSupp, pGroupResInfo);
  QUERY_CHECK_CODE(code, lino, _end);

  if (pBlock->info.rows == 0) {
    cleanupGroupResInfo(pGroupResInfo);
  }

_end:
  if (code != TSDB_CODE_SUCCESS) {
    qError("%s failed at line %d since %s", __func__, lino, tstrerror(code));
  }
}

static SSDataBlock* buildSessionResult(SOperatorInfo* pOperator) {
  SStreamSessionAggOperatorInfo* pInfo = pOperator->info;
  SStreamAggSupporter*           pAggSup = &pInfo->streamAggSup;
  SOptrBasicInfo*                pBInfo = &pInfo->binfo;
  SExecTaskInfo*                 pTaskInfo = pOperator->pTaskInfo;
  doBuildDeleteDataBlock(pOperator, pInfo->pStDeleted, pInfo->pDelRes, &pInfo->pDelIterator);
  if (pInfo->pDelRes->info.rows > 0) {
    printDataBlock(pInfo->pDelRes, getStreamOpName(pOperator->operatorType), GET_TASKID(pTaskInfo));
    return pInfo->pDelRes;
  }

  doBuildSessionResult(pOperator, pAggSup->pState, &pInfo->groupResInfo, pBInfo->pRes);
  if (pBInfo->pRes->info.rows > 0) {
    printDataBlock(pBInfo->pRes, getStreamOpName(pOperator->operatorType), GET_TASKID(pTaskInfo));
    return pBInfo->pRes;
  }
  return NULL;
}

int32_t getMaxTsWins(const SArray* pAllWins, SArray* pMaxWins) {
  int32_t code = TSDB_CODE_SUCCESS;
  int32_t lino = 0;
  int32_t size = taosArrayGetSize(pAllWins);
  if (size == 0) {
    goto _end;
  }
  SResultWindowInfo* pWinInfo = taosArrayGet(pAllWins, size - 1);
  SSessionKey*       pSeKey = &pWinInfo->sessionWin;
  void*              tmp = taosArrayPush(pMaxWins, pSeKey);
  if (!tmp) {
    code = TSDB_CODE_OUT_OF_MEMORY;
    QUERY_CHECK_CODE(code, lino, _end);
  }

  if (pSeKey->groupId == 0) {
    goto _end;
  }
  uint64_t preGpId = pSeKey->groupId;
  for (int32_t i = size - 2; i >= 0; i--) {
    pWinInfo = taosArrayGet(pAllWins, i);
    pSeKey = &pWinInfo->sessionWin;
    if (preGpId != pSeKey->groupId) {
      void* tmp = taosArrayPush(pMaxWins, pSeKey);
      if (!tmp) {
        code = TSDB_CODE_OUT_OF_MEMORY;
        QUERY_CHECK_CODE(code, lino, _end);
      }
      preGpId = pSeKey->groupId;
    }
  }

_end:
  if (code != TSDB_CODE_SUCCESS) {
    qError("%s failed at line %d since %s", __func__, lino, tstrerror(code));
  }
  return code;
}

int32_t encodeSSessionKey(void** buf, SSessionKey* key) {
  int32_t tlen = 0;
  tlen += encodeSTimeWindow(buf, &key->win);
  tlen += taosEncodeFixedU64(buf, key->groupId);
  return tlen;
}

void* decodeSSessionKey(void* buf, SSessionKey* key) {
  buf = decodeSTimeWindow(buf, &key->win);
  buf = taosDecodeFixedU64(buf, &key->groupId);
  return buf;
}

int32_t encodeSResultWindowInfo(void** buf, SResultWindowInfo* key, int32_t outLen) {
  int32_t tlen = 0;
  tlen += taosEncodeFixedBool(buf, key->isOutput);
  tlen += encodeSSessionKey(buf, &key->sessionWin);
  return tlen;
}

void* decodeSResultWindowInfo(void* buf, SResultWindowInfo* key, int32_t outLen) {
  buf = taosDecodeFixedBool(buf, &key->isOutput);
  buf = decodeSSessionKey(buf, &key->sessionWin);
  return buf;
}

int32_t doStreamSessionEncodeOpState(void** buf, int32_t len, SOperatorInfo* pOperator, bool isParent) {
  SStreamSessionAggOperatorInfo* pInfo = pOperator->info;
  if (!pInfo) {
    return 0;
  }

  void* pData = (buf == NULL) ? NULL : *buf;

  // 1.streamAggSup.pResultRows
  int32_t tlen = 0;
  int32_t mapSize = tSimpleHashGetSize(pInfo->streamAggSup.pResultRows);
  tlen += taosEncodeFixedI32(buf, mapSize);
  void*   pIte = NULL;
  size_t  keyLen = 0;
  int32_t iter = 0;
  while ((pIte = tSimpleHashIterate(pInfo->streamAggSup.pResultRows, pIte, &iter)) != NULL) {
    void* key = taosHashGetKey(pIte, &keyLen);
    tlen += encodeSSessionKey(buf, key);
    tlen += encodeSResultWindowInfo(buf, pIte, pInfo->streamAggSup.resultRowSize);
  }

  // 2.twAggSup
  tlen += encodeSTimeWindowAggSupp(buf, &pInfo->twAggSup);

  // 3.pChildren
  int32_t size = taosArrayGetSize(pInfo->pChildren);
  tlen += taosEncodeFixedI32(buf, size);
  for (int32_t i = 0; i < size; i++) {
    SOperatorInfo* pChOp = taosArrayGetP(pInfo->pChildren, i);
    tlen += doStreamSessionEncodeOpState(buf, 0, pChOp, false);
  }

  // 4.dataVersion
  tlen += taosEncodeFixedI64(buf, pInfo->dataVersion);

  // 5.checksum
  if (isParent) {
    if (buf) {
      uint32_t cksum = taosCalcChecksum(0, pData, len - sizeof(uint32_t));
      tlen += taosEncodeFixedU32(buf, cksum);
    } else {
      tlen += sizeof(uint32_t);
    }
  }

  return tlen;
}

int32_t doStreamSessionDecodeOpState(void* buf, int32_t len, SOperatorInfo* pOperator, bool isParent, void** ppBuf) {
  int32_t                        code = TSDB_CODE_SUCCESS;
  int32_t                        lino = 0;
  SStreamSessionAggOperatorInfo* pInfo = pOperator->info;
  if (!pInfo) {
    code = TSDB_CODE_FAILED;
    QUERY_CHECK_CODE(code, lino, _end);
  }
  SStreamAggSupporter* pAggSup = &pInfo->streamAggSup;

  // 5.checksum
  if (isParent) {
    int32_t dataLen = len - sizeof(uint32_t);
    void*   pCksum = POINTER_SHIFT(buf, dataLen);
    if (taosCheckChecksum(buf, dataLen, *(uint32_t*)pCksum) != TSDB_CODE_SUCCESS) {
      qError("stream session state is invalid");
      code = TSDB_CODE_FAILED;
      QUERY_CHECK_CODE(code, lino, _end);
    }
  }

  // 1.streamAggSup.pResultRows
  int32_t mapSize = 0;
  buf = taosDecodeFixedI32(buf, &mapSize);
  for (int32_t i = 0; i < mapSize; i++) {
    SSessionKey       key = {0};
    SResultWindowInfo winfo = {0};
    buf = decodeSSessionKey(buf, &key);
    int32_t winCode = TSDB_CODE_SUCCESS;
    code = pAggSup->stateStore.streamStateSessionAddIfNotExist(
        pAggSup->pState, &winfo.sessionWin, pAggSup->gap, (void**)&winfo.pStatePos, &pAggSup->resultRowSize, &winCode);
    QUERY_CHECK_CODE(code, lino, _end);
    ASSERT(winCode == TSDB_CODE_SUCCESS);

    buf = decodeSResultWindowInfo(buf, &winfo, pInfo->streamAggSup.resultRowSize);
    code =
        tSimpleHashPut(pInfo->streamAggSup.pResultRows, &key, sizeof(SSessionKey), &winfo, sizeof(SResultWindowInfo));
    QUERY_CHECK_CODE(code, lino, _end);
  }

  // 2.twAggSup
  buf = decodeSTimeWindowAggSupp(buf, &pInfo->twAggSup);

  // 3.pChildren
  int32_t size = 0;
  buf = taosDecodeFixedI32(buf, &size);
  ASSERT(size <= taosArrayGetSize(pInfo->pChildren));
  for (int32_t i = 0; i < size; i++) {
    SOperatorInfo* pChOp = taosArrayGetP(pInfo->pChildren, i);
    code = doStreamSessionDecodeOpState(buf, 0, pChOp, false, &buf);
    QUERY_CHECK_CODE(code, lino, _end);
  }

  // 4.dataVersion
  buf = taosDecodeFixedI64(buf, &pInfo->dataVersion);
  if (ppBuf) {
    (*ppBuf) = buf;
  }

_end:
  if (code != TSDB_CODE_SUCCESS) {
    qError("%s failed at line %d since %s", __func__, lino, tstrerror(code));
  }
  return code;
}

void doStreamSessionSaveCheckpoint(SOperatorInfo* pOperator) {
  SStreamSessionAggOperatorInfo* pInfo = pOperator->info;
  if (needSaveStreamOperatorInfo(&pInfo->basic)) {
    int32_t len = doStreamSessionEncodeOpState(NULL, 0, pOperator, true);
    void*   buf = taosMemoryCalloc(1, len);
    if (!buf) {
      qError("%s failed at line %d since %s", __func__, __LINE__, tstrerror(TSDB_CODE_OUT_OF_MEMORY));
      return;
    }
    void* pBuf = buf;
    len = doStreamSessionEncodeOpState(&pBuf, len, pOperator, true);
    pInfo->streamAggSup.stateStore.streamStateSaveInfo(pInfo->streamAggSup.pState, STREAM_SESSION_OP_CHECKPOINT_NAME,
                                                       strlen(STREAM_SESSION_OP_CHECKPOINT_NAME), buf, len);
    taosMemoryFree(buf);
    saveStreamOperatorStateComplete(&pInfo->basic);
  }
}

void resetUnCloseSessionWinInfo(SSHashObj* winMap) {
  void*   pIte = NULL;
  int32_t iter = 0;
  while ((pIte = tSimpleHashIterate(winMap, pIte, &iter)) != NULL) {
    SResultWindowInfo* pResInfo = pIte;
    pResInfo->pStatePos->beUsed = true;
  }
}

int32_t copyDeleteSessionKey(SSHashObj* source, SSHashObj* dest) {
  int32_t code = TSDB_CODE_SUCCESS;
  int32_t lino = 0;
  if (tSimpleHashGetSize(source) == 0) {
    goto _end;
  }
  void*   pIte = NULL;
  int32_t iter = 0;
  size_t  keyLen = 0;
  while ((pIte = tSimpleHashIterate(source, pIte, &iter)) != NULL) {
    SSessionKey* pKey = tSimpleHashGetKey(pIte, &keyLen);
    code = saveDeleteRes(dest, *pKey);
    QUERY_CHECK_CODE(code, lino, _end);
  }
  tSimpleHashClear(source);

_end:
  if (code != TSDB_CODE_SUCCESS) {
    qError("%s failed at line %d since %s", __func__, lino, tstrerror(code));
  }
  return code;
}

static SSDataBlock* doStreamSessionAgg(SOperatorInfo* pOperator) {
  int32_t                        code = TSDB_CODE_SUCCESS;
  int32_t                        lino = 0;
  SExprSupp*                     pSup = &pOperator->exprSupp;
  SStreamSessionAggOperatorInfo* pInfo = pOperator->info;
  SOptrBasicInfo*                pBInfo = &pInfo->binfo;
  SStreamAggSupporter*           pAggSup = &pInfo->streamAggSup;
  SExecTaskInfo*                 pTaskInfo = pOperator->pTaskInfo;
  qDebug("stask:%s  %s status: %d", GET_TASKID(pTaskInfo), getStreamOpName(pOperator->operatorType), pOperator->status);
  if (pOperator->status == OP_EXEC_DONE) {
    return NULL;
  } else if (pOperator->status == OP_RES_TO_RETURN) {
    SSDataBlock* opRes = buildSessionResult(pOperator);
    if (opRes) {
      return opRes;
    }

    if (pInfo->recvGetAll) {
      pInfo->recvGetAll = false;
      resetUnCloseSessionWinInfo(pInfo->streamAggSup.pResultRows);
    }

    if (pInfo->reCkBlock) {
      pInfo->reCkBlock = false;
      printDataBlock(pInfo->pCheckpointRes, getStreamOpName(pOperator->operatorType), GET_TASKID(pTaskInfo));
      return pInfo->pCheckpointRes;
    }

    setStreamOperatorCompleted(pOperator);
    return NULL;
  }

  SOperatorInfo* downstream = pOperator->pDownstream[0];
  if (!pInfo->pUpdated) {
    pInfo->pUpdated = taosArrayInit(16, sizeof(SResultWindowInfo));
  }
  if (!pInfo->pStUpdated) {
    _hash_fn_t hashFn = taosGetDefaultHashFunction(TSDB_DATA_TYPE_BINARY);
    pInfo->pStUpdated = tSimpleHashInit(64, hashFn);
  }
  while (1) {
    SSDataBlock* pBlock = downstream->fpSet.getNextFn(downstream);
    if (pBlock == NULL) {
      break;
    }
    printSpecDataBlock(pBlock, getStreamOpName(pOperator->operatorType), "recv", GET_TASKID(pTaskInfo));
    setStreamOperatorState(&pInfo->basic, pBlock->info.type);

    if (pBlock->info.type == STREAM_DELETE_DATA || pBlock->info.type == STREAM_DELETE_RESULT ||
        pBlock->info.type == STREAM_CLEAR) {
      SArray* pWins = taosArrayInit(16, sizeof(SSessionKey));
      // gap must be 0
      code = doDeleteTimeWindows(pAggSup, pBlock, pWins);
      QUERY_CHECK_CODE(code, lino, _end);

      removeSessionResults(pAggSup, pInfo->pStUpdated, pWins);
      if (IS_FINAL_SESSION_OP(pOperator)) {
        int32_t                        childIndex = getChildIndex(pBlock);
        SOperatorInfo*                 pChildOp = taosArrayGetP(pInfo->pChildren, childIndex);
        SStreamSessionAggOperatorInfo* pChildInfo = pChildOp->info;
        // gap must be 0
        code = doDeleteTimeWindows(&pChildInfo->streamAggSup, pBlock, NULL);
        QUERY_CHECK_CODE(code, lino, _end);

        code = rebuildSessionWindow(pOperator, pWins, pInfo->pStUpdated);
        QUERY_CHECK_CODE(code, lino, _end);
      }
      code = copyDeleteWindowInfo(pWins, pInfo->pStDeleted);
      QUERY_CHECK_CODE(code, lino, _end);

      if (pInfo->destHasPrimaryKey && IS_NORMAL_SESSION_OP(pOperator)) {
        code = copyDeleteWindowInfo(pWins, pInfo->pPkDeleted);
        QUERY_CHECK_CODE(code, lino, _end);
      }
      taosArrayDestroy(pWins);
      continue;
    } else if (pBlock->info.type == STREAM_GET_ALL) {
      pInfo->recvGetAll = true;
      code = getAllSessionWindow(pAggSup->pResultRows, pInfo->pStUpdated);
      QUERY_CHECK_CODE(code, lino, _end);
      continue;
    } else if (pBlock->info.type == STREAM_CREATE_CHILD_TABLE) {
      return pBlock;
    } else if (pBlock->info.type == STREAM_CHECKPOINT) {
      pAggSup->stateStore.streamStateCommit(pAggSup->pState);
      doStreamSessionSaveCheckpoint(pOperator);
      code = copyDataBlock(pInfo->pCheckpointRes, pBlock);
      QUERY_CHECK_CODE(code, lino, _end);

      continue;
    } else {
      ASSERTS(pBlock->info.type == STREAM_NORMAL || pBlock->info.type == STREAM_INVALID, "invalid SSDataBlock type");
    }

    if (pInfo->scalarSupp.pExprInfo != NULL) {
      SExprSupp* pExprSup = &pInfo->scalarSupp;
      code = projectApplyFunctions(pExprSup->pExprInfo, pBlock, pBlock, pExprSup->pCtx, pExprSup->numOfExprs, NULL);
      QUERY_CHECK_CODE(code, lino, _end);
    }
    // the pDataBlock are always the same one, no need to call this again
    code = setInputDataBlock(pSup, pBlock, TSDB_ORDER_ASC, MAIN_SCAN, true);
    QUERY_CHECK_CODE(code, lino, _end);

    doStreamSessionAggImpl(pOperator, pBlock, pInfo->pStUpdated, pInfo->pStDeleted, IS_FINAL_SESSION_OP(pOperator),
                           true);
    if (IS_FINAL_SESSION_OP(pOperator)) {
      int32_t chIndex = getChildIndex(pBlock);
      int32_t size = taosArrayGetSize(pInfo->pChildren);
      // if chIndex + 1 - size > 0, add new child
      for (int32_t i = 0; i < chIndex + 1 - size; i++) {
        SOperatorInfo* pChildOp =
            createStreamFinalSessionAggOperatorInfo(NULL, pInfo->pPhyNode, pOperator->pTaskInfo, 0, NULL);
        if (!pChildOp) {
          qError("%s create stream child of final session error", GET_TASKID(pTaskInfo));
          code = TSDB_CODE_FAILED;
          QUERY_CHECK_CODE(code, lino, _end);
        }
        void* tmp = taosArrayPush(pInfo->pChildren, &pChildOp);
        if (!tmp) {
          code = TSDB_CODE_OUT_OF_MEMORY;
          QUERY_CHECK_CODE(code, lino, _end);
        }
      }
      SOperatorInfo* pChildOp = taosArrayGetP(pInfo->pChildren, chIndex);
      code = setInputDataBlock(&pChildOp->exprSupp, pBlock, TSDB_ORDER_ASC, MAIN_SCAN, true);
      QUERY_CHECK_CODE(code, lino, _end);
      doStreamSessionAggImpl(pChildOp, pBlock, NULL, NULL, true, false);
    }
    pInfo->twAggSup.maxTs = TMAX(pInfo->twAggSup.maxTs, pBlock->info.window.ekey);
    pInfo->twAggSup.maxTs = TMAX(pInfo->twAggSup.maxTs, pBlock->info.watermark);
  }
  // restore the value
  pOperator->status = OP_RES_TO_RETURN;

  code = closeSessionWindow(pAggSup->pResultRows, &pInfo->twAggSup, pInfo->pStUpdated);
  QUERY_CHECK_CODE(code, lino, _end);

  code = closeChildSessionWindow(pInfo->pChildren, pInfo->twAggSup.maxTs);
  QUERY_CHECK_CODE(code, lino, _end);

  code = copyUpdateResult(&pInfo->pStUpdated, pInfo->pUpdated, sessionKeyCompareAsc);
  QUERY_CHECK_CODE(code, lino, _end);

  if (!pInfo->destHasPrimaryKey) {
    removeSessionDeleteResults(pInfo->pStDeleted, pInfo->pUpdated);
  }
  if (pInfo->isHistoryOp) {
    code = getMaxTsWins(pInfo->pUpdated, pInfo->historyWins);
    QUERY_CHECK_CODE(code, lino, _end);
  }
  if (pInfo->destHasPrimaryKey && IS_NORMAL_SESSION_OP(pOperator)) {
    code = copyDeleteSessionKey(pInfo->pPkDeleted, pInfo->pStDeleted);
    QUERY_CHECK_CODE(code, lino, _end);
  }
  initGroupResInfoFromArrayList(&pInfo->groupResInfo, pInfo->pUpdated);
  pInfo->pUpdated = NULL;
  code = blockDataEnsureCapacity(pInfo->binfo.pRes, pOperator->resultInfo.capacity);
  QUERY_CHECK_CODE(code, lino, _end);

  SSDataBlock* opRes = buildSessionResult(pOperator);
  if (opRes) {
    return opRes;
  }

_end:
  if (code != TSDB_CODE_SUCCESS) {
    qError("%s failed at line %d since %s", __func__, lino, tstrerror(code));
  }
  setStreamOperatorCompleted(pOperator);
  return NULL;
}

void streamSessionReleaseState(SOperatorInfo* pOperator) {
  SStreamSessionAggOperatorInfo* pInfo = pOperator->info;
  int32_t                        winSize = taosArrayGetSize(pInfo->historyWins) * sizeof(SSessionKey);
  int32_t                        resSize = winSize + sizeof(TSKEY);
  char*                          pBuff = taosMemoryCalloc(1, resSize);
  memcpy(pBuff, pInfo->historyWins->pData, winSize);
  memcpy(pBuff + winSize, &pInfo->twAggSup.maxTs, sizeof(TSKEY));
  pInfo->streamAggSup.stateStore.streamStateSaveInfo(pInfo->streamAggSup.pState, STREAM_SESSION_OP_STATE_NAME,
                                                     strlen(STREAM_SESSION_OP_STATE_NAME), pBuff, resSize);
  pInfo->streamAggSup.stateStore.streamStateCommit(pInfo->streamAggSup.pState);
  taosMemoryFreeClear(pBuff);
  SOperatorInfo* downstream = pOperator->pDownstream[0];
  if (downstream->fpSet.releaseStreamStateFn) {
    downstream->fpSet.releaseStreamStateFn(downstream);
  }
}

void resetWinRange(STimeWindow* winRange) {
  winRange->skey = INT64_MIN;
  winRange->ekey = INT64_MAX;
}

int32_t getSessionWindowInfoByKey(SStreamAggSupporter* pAggSup, SSessionKey* pKey, SResultWindowInfo* pWinInfo) {
  int32_t code = TSDB_CODE_SUCCESS;
  int32_t lino = 0;
  int32_t rowSize = pAggSup->resultRowSize;
  int32_t winCode = TSDB_CODE_SUCCESS;
  code = pAggSup->stateStore.streamStateSessionGet(pAggSup->pState, pKey, (void**)&pWinInfo->pStatePos, &rowSize,
                                                   &winCode);
  QUERY_CHECK_CODE(code, lino, _end);

  if (winCode == TSDB_CODE_SUCCESS) {
    pWinInfo->sessionWin = *pKey;
    pWinInfo->isOutput = true;
    if (pWinInfo->pStatePos->needFree) {
      pAggSup->stateStore.streamStateSessionDel(pAggSup->pState, &pWinInfo->sessionWin);
    }
  } else {
    SET_SESSION_WIN_INVALID((*pWinInfo));
  }

_end:
  if (code != TSDB_CODE_SUCCESS) {
    qError("%s failed at line %d since %s", __func__, lino, tstrerror(code));
  }
  return code;
}

void reloadAggSupFromDownStream(SOperatorInfo* downstream, SStreamAggSupporter* pAggSup) {
  SStateStore* pAPI = &downstream->pTaskInfo->storageAPI.stateStore;

  if (downstream->operatorType != QUERY_NODE_PHYSICAL_PLAN_STREAM_SCAN) {
    reloadAggSupFromDownStream(downstream->pDownstream[0], pAggSup);
    return;
  }

  SStreamScanInfo* pScanInfo = downstream->info;
  pAggSup->pUpdateInfo = pScanInfo->pUpdateInfo;
}

void streamSessionSemiReloadState(SOperatorInfo* pOperator) {
  int32_t                        code = TSDB_CODE_SUCCESS;
  int32_t                        lino = 0;
  SStreamSessionAggOperatorInfo* pInfo = pOperator->info;
  SStreamAggSupporter*           pAggSup = &pInfo->streamAggSup;
  resetWinRange(&pAggSup->winRange);

  SResultWindowInfo winInfo = {0};
  int32_t           size = 0;
  void*             pBuf = NULL;
  code = pAggSup->stateStore.streamStateGetInfo(pAggSup->pState, STREAM_SESSION_OP_STATE_NAME,
                                                strlen(STREAM_SESSION_OP_STATE_NAME), &pBuf, &size);
  QUERY_CHECK_CODE(code, lino, _end);

  int32_t      num = (size - sizeof(TSKEY)) / sizeof(SSessionKey);
  SSessionKey* pSeKeyBuf = (SSessionKey*)pBuf;
  ASSERT(size == num * sizeof(SSessionKey) + sizeof(TSKEY));
  for (int32_t i = 0; i < num; i++) {
    SResultWindowInfo winInfo = {0};
    code = getSessionWindowInfoByKey(pAggSup, pSeKeyBuf + i, &winInfo);
    QUERY_CHECK_CODE(code, lino, _end);
    if (!IS_VALID_SESSION_WIN(winInfo)) {
      continue;
    }
    compactSessionSemiWindow(pOperator, &winInfo);
    code = saveSessionOutputBuf(pAggSup, &winInfo);
    QUERY_CHECK_CODE(code, lino, _end);
  }
  TSKEY ts = *(TSKEY*)((char*)pBuf + size - sizeof(TSKEY));
  taosMemoryFree(pBuf);
  pInfo->twAggSup.maxTs = TMAX(pInfo->twAggSup.maxTs, ts);
  pAggSup->stateStore.streamStateReloadInfo(pAggSup->pState, ts);

  SOperatorInfo* downstream = pOperator->pDownstream[0];
  if (downstream->fpSet.reloadStreamStateFn) {
    downstream->fpSet.reloadStreamStateFn(downstream);
  }
  reloadAggSupFromDownStream(downstream, &pInfo->streamAggSup);

_end:
  if (code != TSDB_CODE_SUCCESS) {
    qError("%s failed at line %d since %s", __func__, lino, tstrerror(code));
  }
}

void streamSessionReloadState(SOperatorInfo* pOperator) {
  int32_t                        code = TSDB_CODE_SUCCESS;
  int32_t                        lino = 0;
  SStreamSessionAggOperatorInfo* pInfo = pOperator->info;
  SStreamAggSupporter*           pAggSup = &pInfo->streamAggSup;
  resetWinRange(&pAggSup->winRange);

  int32_t size = 0;
  void*   pBuf = NULL;
  code = pAggSup->stateStore.streamStateGetInfo(pAggSup->pState, STREAM_SESSION_OP_STATE_NAME,
                                                strlen(STREAM_SESSION_OP_STATE_NAME), &pBuf, &size);

  QUERY_CHECK_CODE(code, lino, _end);

  int32_t      num = (size - sizeof(TSKEY)) / sizeof(SSessionKey);
  SSessionKey* pSeKeyBuf = (SSessionKey*)pBuf;
  ASSERT(size == num * sizeof(SSessionKey) + sizeof(TSKEY));

  TSKEY ts = *(TSKEY*)((char*)pBuf + size - sizeof(TSKEY));
  pInfo->twAggSup.maxTs = TMAX(pInfo->twAggSup.maxTs, ts);
  pAggSup->stateStore.streamStateReloadInfo(pAggSup->pState, ts);

  if (!pInfo->pStUpdated && num > 0) {
    _hash_fn_t hashFn = taosGetDefaultHashFunction(TSDB_DATA_TYPE_BINARY);
    pInfo->pStUpdated = tSimpleHashInit(64, hashFn);
  }
  for (int32_t i = 0; i < num; i++) {
    SResultWindowInfo winInfo = {0};
    code = getSessionWindowInfoByKey(pAggSup, pSeKeyBuf + i, &winInfo);
    QUERY_CHECK_CODE(code, lino, _end);
    if (!IS_VALID_SESSION_WIN(winInfo)) {
      continue;
    }

    int32_t winNum = 0;
    code = compactSessionWindow(pOperator, &winInfo, pInfo->pStUpdated, pInfo->pStDeleted, true, &winNum);
    QUERY_CHECK_CODE(code, lino, _end);

    if (winNum > 0) {
      qDebug("===stream=== reload state. save result %" PRId64 ", %" PRIu64, winInfo.sessionWin.win.skey,
             winInfo.sessionWin.groupId);
      if (pInfo->twAggSup.calTrigger == STREAM_TRIGGER_AT_ONCE) {
        code = saveResult(winInfo, pInfo->pStUpdated);
        QUERY_CHECK_CODE(code, lino, _end);
      } else if (pInfo->twAggSup.calTrigger == STREAM_TRIGGER_WINDOW_CLOSE) {
        if (!isCloseWindow(&winInfo.sessionWin.win, &pInfo->twAggSup)) {
          code = saveDeleteRes(pInfo->pStDeleted, winInfo.sessionWin);
          QUERY_CHECK_CODE(code, lino, _end);
        }
        SSessionKey key = {0};
        getSessionHashKey(&winInfo.sessionWin, &key);
        code = tSimpleHashPut(pAggSup->pResultRows, &key, sizeof(SSessionKey), &winInfo, sizeof(SResultWindowInfo));
        QUERY_CHECK_CODE(code, lino, _end);
      }
    }
    code = saveSessionOutputBuf(pAggSup, &winInfo);
    QUERY_CHECK_CODE(code, lino, _end);
  }
  taosMemoryFree(pBuf);

  SOperatorInfo* downstream = pOperator->pDownstream[0];
  if (downstream->fpSet.reloadStreamStateFn) {
    downstream->fpSet.reloadStreamStateFn(downstream);
  }
  reloadAggSupFromDownStream(downstream, &pInfo->streamAggSup);

_end:
  if (code != TSDB_CODE_SUCCESS) {
    qError("%s failed at line %d since %s", __func__, lino, tstrerror(code));
  }
}

SOperatorInfo* createStreamSessionAggOperatorInfo(SOperatorInfo* downstream, SPhysiNode* pPhyNode,
                                                  SExecTaskInfo* pTaskInfo, SReadHandle* pHandle) {
  SSessionWinodwPhysiNode*       pSessionNode = (SSessionWinodwPhysiNode*)pPhyNode;
  int32_t                        numOfCols = 0;
  int32_t                        code = TSDB_CODE_OUT_OF_MEMORY;
  int32_t                        lino = 0;
  SStreamSessionAggOperatorInfo* pInfo = taosMemoryCalloc(1, sizeof(SStreamSessionAggOperatorInfo));
  SOperatorInfo*                 pOperator = taosMemoryCalloc(1, sizeof(SOperatorInfo));
  if (pInfo == NULL || pOperator == NULL) {
    goto _error;
  }

  pOperator->pTaskInfo = pTaskInfo;

  initResultSizeInfo(&pOperator->resultInfo, 4096);
  if (pSessionNode->window.pExprs != NULL) {
    int32_t    numOfScalar = 0;
    SExprInfo* pScalarExprInfo = createExprInfo(pSessionNode->window.pExprs, NULL, &numOfScalar);
    code = initExprSupp(&pInfo->scalarSupp, pScalarExprInfo, numOfScalar, &pTaskInfo->storageAPI.functionStore);
    if (code != TSDB_CODE_SUCCESS) {
      goto _error;
    }
  }
  SExprSupp* pExpSup = &pOperator->exprSupp;

  SExprInfo*   pExprInfo = createExprInfo(pSessionNode->window.pFuncs, NULL, &numOfCols);
  SSDataBlock* pResBlock = createDataBlockFromDescNode(pPhyNode->pOutputDataBlockDesc);
  code = initBasicInfoEx(&pInfo->binfo, pExpSup, pExprInfo, numOfCols, pResBlock, &pTaskInfo->storageAPI.functionStore);
  if (code != TSDB_CODE_SUCCESS) {
    goto _error;
  }

  pInfo->twAggSup = (STimeWindowAggSupp){
      .waterMark = pSessionNode->window.watermark,
      .calTrigger = pSessionNode->window.triggerType,
      .maxTs = INT64_MIN,
      .minTs = INT64_MAX,
      .deleteMark = getDeleteMark(&pSessionNode->window, 0),
  };

  pInfo->primaryTsIndex = ((SColumnNode*)pSessionNode->window.pTspk)->slotId;
  code = initStreamAggSupporter(&pInfo->streamAggSup, pExpSup, numOfCols, pSessionNode->gap,
                                pTaskInfo->streamInfo.pState, 0, 0, &pTaskInfo->storageAPI.stateStore, pHandle,
                                &pInfo->twAggSup, GET_TASKID(pTaskInfo), &pTaskInfo->storageAPI, pInfo->primaryTsIndex);
  if (code != TSDB_CODE_SUCCESS) {
    goto _error;
  }

  code = initExecTimeWindowInfo(&pInfo->twAggSup.timeWindowData, &pTaskInfo->window);
  QUERY_CHECK_CODE(code, lino, _error);

  if (pSessionNode->window.pTsEnd) {
    pInfo->endTsIndex = ((SColumnNode*)pSessionNode->window.pTsEnd)->slotId;
  }
  pInfo->binfo.pRes = pResBlock;
  pInfo->order = TSDB_ORDER_ASC;
  _hash_fn_t hashFn = taosGetDefaultHashFunction(TSDB_DATA_TYPE_BINARY);
  pInfo->pStDeleted = tSimpleHashInit(64, hashFn);
  pInfo->pDelIterator = NULL;
  pInfo->pDelRes = createSpecialDataBlock(STREAM_DELETE_RESULT);
  pInfo->pChildren = NULL;
  pInfo->pPhyNode = pPhyNode;
  pInfo->ignoreExpiredData = pSessionNode->window.igExpired;
  pInfo->ignoreExpiredDataSaved = false;
  pInfo->pUpdated = NULL;
  pInfo->pStUpdated = NULL;
  pInfo->dataVersion = 0;
  pInfo->historyWins = taosArrayInit(4, sizeof(SSessionKey));
  if (!pInfo->historyWins) {
    goto _error;
  }
  if (pHandle) {
    pInfo->isHistoryOp = pHandle->fillHistory;
  }

  pInfo->pCheckpointRes = createSpecialDataBlock(STREAM_CHECKPOINT);
  pInfo->clearState = false;
  pInfo->recvGetAll = false;
  pInfo->destHasPrimaryKey = pSessionNode->window.destHasPrimayKey;
  pInfo->pPkDeleted = tSimpleHashInit(64, hashFn);

  pOperator->operatorType = QUERY_NODE_PHYSICAL_PLAN_STREAM_SESSION;
  setOperatorInfo(pOperator, getStreamOpName(pOperator->operatorType), QUERY_NODE_PHYSICAL_PLAN_STREAM_SESSION, true,
                  OP_NOT_OPENED, pInfo, pTaskInfo);
  if (pPhyNode->type != QUERY_NODE_PHYSICAL_PLAN_STREAM_FINAL_SESSION) {
    // for stream
    void*   buff = NULL;
    int32_t len = 0;
    int32_t res =
        pInfo->streamAggSup.stateStore.streamStateGetInfo(pInfo->streamAggSup.pState, STREAM_SESSION_OP_CHECKPOINT_NAME,
                                                          strlen(STREAM_SESSION_OP_CHECKPOINT_NAME), &buff, &len);
    if (res == TSDB_CODE_SUCCESS) {
      code = doStreamSessionDecodeOpState(buff, len, pOperator, true, NULL);
      taosMemoryFree(buff);
      QUERY_CHECK_CODE(code, lino, _error);
    }
  }
  pOperator->fpSet = createOperatorFpSet(optrDummyOpenFn, doStreamSessionAgg, NULL, destroyStreamSessionAggOperatorInfo,
                                         optrDefaultBufFn, NULL, optrDefaultGetNextExtFn, NULL);
  setOperatorStreamStateFn(pOperator, streamSessionReleaseState, streamSessionReloadState);

  if (downstream) {
    code = initDownStream(downstream, &pInfo->streamAggSup, pOperator->operatorType, pInfo->primaryTsIndex,
                          &pInfo->twAggSup, &pInfo->basic);
    QUERY_CHECK_CODE(code, lino, _error);

    code = appendDownstream(pOperator, &downstream, 1);
    QUERY_CHECK_CODE(code, lino, _error);
  }
  return pOperator;

_error:
  if (pInfo != NULL) {
    destroyStreamSessionAggOperatorInfo(pInfo);
  }

  taosMemoryFreeClear(pOperator);
  pTaskInfo->code = code;
  qError("%s failed at line %d since %s", __func__, lino, tstrerror(code));
  return NULL;
}

static void clearStreamSessionOperator(SStreamSessionAggOperatorInfo* pInfo) {
  tSimpleHashClear(pInfo->streamAggSup.pResultRows);
  pInfo->streamAggSup.stateStore.streamStateSessionClear(pInfo->streamAggSup.pState);
  pInfo->clearState = false;
}

int32_t deleteSessionWinState(SStreamAggSupporter* pAggSup, SSDataBlock* pBlock, SSHashObj* pMapUpdate,
                              SSHashObj* pMapDelete, SSHashObj* pPkDelete, bool needAdd) {
  int32_t code = TSDB_CODE_SUCCESS;
  int32_t lino = 0;
  SArray* pWins = taosArrayInit(16, sizeof(SSessionKey));
  if (!pWins) {
    code = TSDB_CODE_OUT_OF_MEMORY;
    QUERY_CHECK_CODE(code, lino, _end);
  }
  code = doDeleteTimeWindows(pAggSup, pBlock, pWins);
  QUERY_CHECK_CODE(code, lino, _end);

  removeSessionResults(pAggSup, pMapUpdate, pWins);
  code = copyDeleteWindowInfo(pWins, pMapDelete);
  QUERY_CHECK_CODE(code, lino, _end);

  if (needAdd) {
    code = copyDeleteWindowInfo(pWins, pPkDelete);
    QUERY_CHECK_CODE(code, lino, _end);
  }
  taosArrayDestroy(pWins);

_end:
  if (code != TSDB_CODE_SUCCESS) {
    qError("%s failed at line %d since %s", __func__, lino, tstrerror(code));
  }
  return code;
}

static SSDataBlock* doStreamSessionSemiAgg(SOperatorInfo* pOperator) {
  int32_t                        code = TSDB_CODE_SUCCESS;
  int32_t                        lino = 0;
  SStreamSessionAggOperatorInfo* pInfo = pOperator->info;
  SOptrBasicInfo*                pBInfo = &pInfo->binfo;
  TSKEY                          maxTs = INT64_MIN;
  SExprSupp*                     pSup = &pOperator->exprSupp;
  SStreamAggSupporter*           pAggSup = &pInfo->streamAggSup;
  SExecTaskInfo*                 pTaskInfo = pOperator->pTaskInfo;

  qDebug("stask:%s  %s status: %d", GET_TASKID(pTaskInfo), getStreamOpName(pOperator->operatorType), pOperator->status);
  if (pOperator->status == OP_EXEC_DONE) {
    return NULL;
  }

  {
    SSDataBlock* opRes = buildSessionResult(pOperator);
    if (opRes) {
      return opRes;
    }

    if (pInfo->clearState) {
      clearFunctionContext(&pOperator->exprSupp);
      // semi session operator clear disk buffer
      clearStreamSessionOperator(pInfo);
    }

    if (pOperator->status == OP_RES_TO_RETURN) {
      if (pInfo->reCkBlock) {
        pInfo->reCkBlock = false;
        printDataBlock(pInfo->pCheckpointRes, getStreamOpName(pOperator->operatorType), GET_TASKID(pTaskInfo));
        return pInfo->pCheckpointRes;
      }
      clearFunctionContext(&pOperator->exprSupp);
      // semi session operator clear disk buffer
      clearStreamSessionOperator(pInfo);
      setStreamOperatorCompleted(pOperator);
      return NULL;
    }
  }

  SOperatorInfo* downstream = pOperator->pDownstream[0];
  if (!pInfo->pUpdated) {
    pInfo->pUpdated = taosArrayInit(16, sizeof(SResultWindowInfo));
  }
  if (!pInfo->pStUpdated) {
    _hash_fn_t hashFn = taosGetDefaultHashFunction(TSDB_DATA_TYPE_BINARY);
    pInfo->pStUpdated = tSimpleHashInit(64, hashFn);
  }
  while (1) {
    SSDataBlock* pBlock = downstream->fpSet.getNextFn(downstream);
    if (pBlock == NULL) {
      pOperator->status = OP_RES_TO_RETURN;
      break;
    }
    printSpecDataBlock(pBlock, getStreamOpName(pOperator->operatorType), "recv", GET_TASKID(pTaskInfo));
    setStreamOperatorState(&pInfo->basic, pBlock->info.type);

    if (pBlock->info.type == STREAM_DELETE_DATA || pBlock->info.type == STREAM_DELETE_RESULT ||
        pBlock->info.type == STREAM_CLEAR) {
      // gap must be 0
      code = deleteSessionWinState(pAggSup, pBlock, pInfo->pStUpdated, pInfo->pStDeleted, NULL, false);
      QUERY_CHECK_CODE(code, lino, _end);
      pInfo->clearState = true;
      break;
    } else if (pBlock->info.type == STREAM_GET_ALL) {
      code = getAllSessionWindow(pInfo->streamAggSup.pResultRows, pInfo->pStUpdated);
      QUERY_CHECK_CODE(code, lino, _end);
      continue;
    } else if (pBlock->info.type == STREAM_CREATE_CHILD_TABLE) {
      return pBlock;
    } else if (pBlock->info.type == STREAM_CHECKPOINT) {
      pAggSup->stateStore.streamStateCommit(pAggSup->pState);
      doStreamSessionSaveCheckpoint(pOperator);
      continue;
    } else {
      ASSERTS(pBlock->info.type == STREAM_NORMAL || pBlock->info.type == STREAM_INVALID, "invalid SSDataBlock type");
    }

    if (pInfo->scalarSupp.pExprInfo != NULL) {
      SExprSupp* pExprSup = &pInfo->scalarSupp;
      code = projectApplyFunctions(pExprSup->pExprInfo, pBlock, pBlock, pExprSup->pCtx, pExprSup->numOfExprs, NULL);
      QUERY_CHECK_CODE(code, lino, _end);
    }
    // the pDataBlock are always the same one, no need to call this again
    code = setInputDataBlock(pSup, pBlock, TSDB_ORDER_ASC, MAIN_SCAN, true);
    QUERY_CHECK_CODE(code, lino, _end);
    doStreamSessionAggImpl(pOperator, pBlock, pInfo->pStUpdated, NULL, false, false);
    maxTs = TMAX(pInfo->twAggSup.maxTs, pBlock->info.window.ekey);
  }

  pInfo->twAggSup.maxTs = TMAX(pInfo->twAggSup.maxTs, maxTs);
  pBInfo->pRes->info.watermark = pInfo->twAggSup.maxTs;

  code = copyUpdateResult(&pInfo->pStUpdated, pInfo->pUpdated, sessionKeyCompareAsc);
  QUERY_CHECK_CODE(code, lino, _end);

  removeSessionDeleteResults(pInfo->pStDeleted, pInfo->pUpdated);

  if (pInfo->isHistoryOp) {
    code = getMaxTsWins(pInfo->pUpdated, pInfo->historyWins);
    QUERY_CHECK_CODE(code, lino, _end);
  }

  initGroupResInfoFromArrayList(&pInfo->groupResInfo, pInfo->pUpdated);
  pInfo->pUpdated = NULL;
  code = blockDataEnsureCapacity(pBInfo->pRes, pOperator->resultInfo.capacity);
  QUERY_CHECK_CODE(code, lino, _end);

  SSDataBlock* opRes = buildSessionResult(pOperator);
  if (opRes) {
    return opRes;
  }

_end:
  if (code != TSDB_CODE_SUCCESS) {
    qError("%s failed at line %d since %s", __func__, lino, tstrerror(code));
  }

  clearFunctionContext(&pOperator->exprSupp);
  // semi session operator clear disk buffer
  clearStreamSessionOperator(pInfo);
  setStreamOperatorCompleted(pOperator);
  return NULL;
}

SOperatorInfo* createStreamFinalSessionAggOperatorInfo(SOperatorInfo* downstream, SPhysiNode* pPhyNode,
                                                       SExecTaskInfo* pTaskInfo, int32_t numOfChild,
                                                       SReadHandle* pHandle) {
  int32_t        code = TSDB_CODE_SUCCESS;
  int32_t        lino = 0;
  SOperatorInfo* pOperator = createStreamSessionAggOperatorInfo(downstream, pPhyNode, pTaskInfo, pHandle);
  if (pOperator == NULL) {
    code = TSDB_CODE_OUT_OF_MEMORY;
    QUERY_CHECK_CODE(code, lino, _error);
  }

  SStorageAPI*                   pAPI = &pTaskInfo->storageAPI;
  SStreamSessionAggOperatorInfo* pInfo = pOperator->info;
  pOperator->operatorType = pPhyNode->type;

  if (pPhyNode->type != QUERY_NODE_PHYSICAL_PLAN_STREAM_FINAL_SESSION) {
    pOperator->fpSet =
        createOperatorFpSet(optrDummyOpenFn, doStreamSessionSemiAgg, NULL, destroyStreamSessionAggOperatorInfo,
                            optrDefaultBufFn, NULL, optrDefaultGetNextExtFn, NULL);
    setOperatorStreamStateFn(pOperator, streamSessionReleaseState, streamSessionSemiReloadState);
  }
  setOperatorInfo(pOperator, getStreamOpName(pOperator->operatorType), pPhyNode->type, false, OP_NOT_OPENED, pInfo,
                  pTaskInfo);

  if (numOfChild > 0) {
    pInfo->pChildren = taosArrayInit(numOfChild, sizeof(void*));
    for (int32_t i = 0; i < numOfChild; i++) {
      SOperatorInfo* pChildOp = createStreamFinalSessionAggOperatorInfo(NULL, pPhyNode, pTaskInfo, 0, pHandle);
      if (pChildOp == NULL) {
        code = TSDB_CODE_OUT_OF_MEMORY;
        QUERY_CHECK_CODE(code, lino, _error);
      }
      SStreamSessionAggOperatorInfo* pChInfo = pChildOp->info;
      pChInfo->twAggSup.calTrigger = STREAM_TRIGGER_AT_ONCE;
      pAPI->stateStore.streamStateSetNumber(pChInfo->streamAggSup.pState, i, pInfo->primaryTsIndex);
      void* tmp = taosArrayPush(pInfo->pChildren, &pChildOp);
      if (!tmp) {
        code = TSDB_CODE_OUT_OF_MEMORY;
        QUERY_CHECK_CODE(code, lino, _error);
      }
    }

    void*   buff = NULL;
    int32_t len = 0;
    int32_t res =
        pInfo->streamAggSup.stateStore.streamStateGetInfo(pInfo->streamAggSup.pState, STREAM_SESSION_OP_CHECKPOINT_NAME,
                                                          strlen(STREAM_SESSION_OP_CHECKPOINT_NAME), &buff, &len);
    if (res == TSDB_CODE_SUCCESS) {
      code = doStreamSessionDecodeOpState(buff, len, pOperator, true, NULL);
      taosMemoryFree(buff);
      QUERY_CHECK_CODE(code, lino, _error);
    }
  }

  if (!IS_FINAL_SESSION_OP(pOperator) || numOfChild == 0) {
    pInfo->twAggSup.calTrigger = STREAM_TRIGGER_AT_ONCE;
  }

  return pOperator;

_error:
  if (pInfo != NULL) {
    destroyStreamSessionAggOperatorInfo(pInfo);
  }
  taosMemoryFreeClear(pOperator);
  pTaskInfo->code = code;
  if (code != TSDB_CODE_SUCCESS) {
    qError("%s failed at line %d since %s", __func__, lino, tstrerror(code));
  }
  return NULL;
}

void destroyStreamStateOperatorInfo(void* param) {
  SStreamStateAggOperatorInfo* pInfo = (SStreamStateAggOperatorInfo*)param;
  cleanupBasicInfo(&pInfo->binfo);
  destroyStreamAggSupporter(&pInfo->streamAggSup);
  clearGroupResInfo(&pInfo->groupResInfo);
  taosArrayDestroyP(pInfo->pUpdated, destroyFlusedPos);
  pInfo->pUpdated = NULL;

  cleanupExprSupp(&pInfo->scalarSupp);
  if (pInfo->pChildren != NULL) {
    int32_t size = taosArrayGetSize(pInfo->pChildren);
    for (int32_t i = 0; i < size; i++) {
      SOperatorInfo* pChild = taosArrayGetP(pInfo->pChildren, i);
      destroyOperator(pChild);
    }
    taosArrayDestroy(pInfo->pChildren);
  }
  colDataDestroy(&pInfo->twAggSup.timeWindowData);
  blockDataDestroy(pInfo->pDelRes);
  tSimpleHashCleanup(pInfo->pSeUpdated);
  tSimpleHashCleanup(pInfo->pSeDeleted);
  cleanupGroupResInfo(&pInfo->groupResInfo);

  taosArrayDestroy(pInfo->historyWins);
  blockDataDestroy(pInfo->pCheckpointRes);
  tSimpleHashCleanup(pInfo->pPkDeleted);

  taosMemoryFreeClear(param);
}

bool isTsInWindow(SStateWindowInfo* pWin, TSKEY ts) {
  if (pWin->winInfo.sessionWin.win.skey <= ts && ts <= pWin->winInfo.sessionWin.win.ekey) {
    return true;
  }
  return false;
}

bool isEqualStateKey(SStateWindowInfo* pWin, char* pKeyData) {
  return pKeyData && compareVal(pKeyData, pWin->pStateKey);
}

bool compareStateKey(void* data, void* key) {
  if (!data || !key) {
    return true;
  }
  SStateKeys* stateKey = (SStateKeys*)key;
  stateKey->pData = (char*)key + sizeof(SStateKeys);
  return compareVal(data, stateKey);
}

bool compareWinStateKey(SStateKeys* left, SStateKeys* right) {
  if (!left || !right) {
    return false;
  }
  return compareVal(left->pData, right);
}

int32_t getStateWindowInfoByKey(SStreamAggSupporter* pAggSup, SSessionKey* pKey, SStateWindowInfo* pCurWin,
                                SStateWindowInfo* pNextWin) {
  int32_t          code = TSDB_CODE_SUCCESS;
  int32_t          lino = 0;
  SStreamStateCur* pCur = NULL;
  int32_t          size = pAggSup->resultRowSize;
  pCurWin->winInfo.sessionWin.groupId = pKey->groupId;
  pCurWin->winInfo.sessionWin.win.skey = pKey->win.skey;
  pCurWin->winInfo.sessionWin.win.ekey = pKey->win.ekey;
  code = getSessionWindowInfoByKey(pAggSup, pKey, &pCurWin->winInfo);
  QUERY_CHECK_CODE(code, lino, _end);
  ASSERT(IS_VALID_SESSION_WIN(pCurWin->winInfo));

  pCurWin->pStateKey =
      (SStateKeys*)((char*)pCurWin->winInfo.pStatePos->pRowBuff + (pAggSup->resultRowSize - pAggSup->stateKeySize));
  pCurWin->pStateKey->bytes = pAggSup->stateKeySize - sizeof(SStateKeys);
  pCurWin->pStateKey->type = pAggSup->stateKeyType;
  pCurWin->pStateKey->pData = (char*)pCurWin->pStateKey + sizeof(SStateKeys);
  pCurWin->pStateKey->isNull = false;
  pCurWin->winInfo.isOutput = true;
  if (pCurWin->winInfo.pStatePos->needFree) {
    pAggSup->stateStore.streamStateSessionDel(pAggSup->pState, &pCurWin->winInfo.sessionWin);
  }

  qDebug("===stream===get state cur win buff. skey:%" PRId64 ", endkey:%" PRId64, pCurWin->winInfo.sessionWin.win.skey,
         pCurWin->winInfo.sessionWin.win.ekey);

  pNextWin->winInfo.sessionWin = pCurWin->winInfo.sessionWin;
  pCur = pAggSup->stateStore.streamStateSessionSeekKeyNext(pAggSup->pState, &pNextWin->winInfo.sessionWin);
  int32_t nextSize = pAggSup->resultRowSize;
  int32_t winCode = pAggSup->stateStore.streamStateSessionGetKVByCur(pCur, &pNextWin->winInfo.sessionWin,
                                                                     (void**)&pNextWin->winInfo.pStatePos, &nextSize);
  if (winCode != TSDB_CODE_SUCCESS) {
    SET_SESSION_WIN_INVALID(pNextWin->winInfo);
  } else {
    pNextWin->pStateKey =
        (SStateKeys*)((char*)pNextWin->winInfo.pStatePos->pRowBuff + (pAggSup->resultRowSize - pAggSup->stateKeySize));
    pNextWin->pStateKey->bytes = pAggSup->stateKeySize - sizeof(SStateKeys);
    pNextWin->pStateKey->type = pAggSup->stateKeyType;
    pNextWin->pStateKey->pData = (char*)pNextWin->pStateKey + sizeof(SStateKeys);
    pNextWin->pStateKey->isNull = false;
    pNextWin->winInfo.isOutput = true;
  }

_end:
  pAggSup->stateStore.streamStateFreeCur(pCur);
  qDebug("===stream===get state next win buff. skey:%" PRId64 ", endkey:%" PRId64,
         pNextWin->winInfo.sessionWin.win.skey, pNextWin->winInfo.sessionWin.win.ekey);
  if (code != TSDB_CODE_SUCCESS) {
    qError("%s failed at line %d since %s", __func__, lino, tstrerror(code));
  }
  return code;
}

int32_t setStateOutputBuf(SStreamAggSupporter* pAggSup, TSKEY ts, uint64_t groupId, char* pKeyData,
                          SStateWindowInfo* pCurWin, SStateWindowInfo* pNextWin) {
  int32_t          size = pAggSup->resultRowSize;
  SStreamStateCur* pCur = NULL;
  pCurWin->winInfo.sessionWin.groupId = groupId;
  pCurWin->winInfo.sessionWin.win.skey = ts;
  pCurWin->winInfo.sessionWin.win.ekey = ts;
  int32_t code = TSDB_CODE_SUCCESS;
  int32_t lino = 0;
  int32_t winCode = TSDB_CODE_SUCCESS;
  code = pAggSup->stateStore.streamStateStateAddIfNotExist(pAggSup->pState, &pCurWin->winInfo.sessionWin, pKeyData,
                                                           pAggSup->stateKeySize, compareStateKey,
                                                           (void**)&pCurWin->winInfo.pStatePos, &size, &winCode);
  QUERY_CHECK_CODE(code, lino, _end);

  pCurWin->pStateKey =
      (SStateKeys*)((char*)pCurWin->winInfo.pStatePos->pRowBuff + (pAggSup->resultRowSize - pAggSup->stateKeySize));
  pCurWin->pStateKey->bytes = pAggSup->stateKeySize - sizeof(SStateKeys);
  pCurWin->pStateKey->type = pAggSup->stateKeyType;
  pCurWin->pStateKey->pData = (char*)pCurWin->pStateKey + sizeof(SStateKeys);
  pCurWin->pStateKey->isNull = false;

  if (winCode == TSDB_CODE_SUCCESS && !inWinRange(&pAggSup->winRange, &pCurWin->winInfo.sessionWin.win)) {
    winCode = TSDB_CODE_FAILED;
    clearOutputBuf(pAggSup->pState, pCurWin->winInfo.pStatePos, &pAggSup->pSessionAPI->stateStore);
    pCurWin->pStateKey =
        (SStateKeys*)((char*)pCurWin->winInfo.pStatePos->pRowBuff + (pAggSup->resultRowSize - pAggSup->stateKeySize));
    pCurWin->pStateKey->bytes = pAggSup->stateKeySize - sizeof(SStateKeys);
    pCurWin->pStateKey->type = pAggSup->stateKeyType;
    pCurWin->pStateKey->pData = (char*)pCurWin->pStateKey + sizeof(SStateKeys);
    pCurWin->pStateKey->isNull = false;
    pCurWin->winInfo.sessionWin.groupId = groupId;
    pCurWin->winInfo.sessionWin.win.skey = ts;
    pCurWin->winInfo.sessionWin.win.ekey = ts;
    qDebug("===stream===reset state win key. skey:%" PRId64 ", endkey:%" PRId64, pCurWin->winInfo.sessionWin.win.skey,
           pCurWin->winInfo.sessionWin.win.ekey);
  }

  if (winCode == TSDB_CODE_SUCCESS) {
    pCurWin->winInfo.isOutput = true;
    if (pCurWin->winInfo.pStatePos->needFree) {
      pAggSup->stateStore.streamStateSessionDel(pAggSup->pState, &pCurWin->winInfo.sessionWin);
    }
  } else if (pKeyData) {
    if (IS_VAR_DATA_TYPE(pAggSup->stateKeyType)) {
      varDataCopy(pCurWin->pStateKey->pData, pKeyData);
    } else {
      memcpy(pCurWin->pStateKey->pData, pKeyData, pCurWin->pStateKey->bytes);
    }
  }

  qDebug("===stream===set state cur win buff. skey:%" PRId64 ", endkey:%" PRId64, pCurWin->winInfo.sessionWin.win.skey,
         pCurWin->winInfo.sessionWin.win.ekey);

  pNextWin->winInfo.sessionWin = pCurWin->winInfo.sessionWin;
  pCur = pAggSup->stateStore.streamStateSessionSeekKeyNext(pAggSup->pState, &pNextWin->winInfo.sessionWin);
  int32_t nextSize = pAggSup->resultRowSize;
  winCode = pAggSup->stateStore.streamStateSessionGetKVByCur(pCur, &pNextWin->winInfo.sessionWin,
                                                             (void**)&pNextWin->winInfo.pStatePos, &nextSize);
  if (winCode != TSDB_CODE_SUCCESS) {
    SET_SESSION_WIN_INVALID(pNextWin->winInfo);
  } else {
    pNextWin->pStateKey =
        (SStateKeys*)((char*)pNextWin->winInfo.pStatePos->pRowBuff + (pAggSup->resultRowSize - pAggSup->stateKeySize));
    pNextWin->pStateKey->bytes = pAggSup->stateKeySize - sizeof(SStateKeys);
    pNextWin->pStateKey->type = pAggSup->stateKeyType;
    pNextWin->pStateKey->pData = (char*)pNextWin->pStateKey + sizeof(SStateKeys);
    pNextWin->pStateKey->isNull = false;
    pNextWin->winInfo.isOutput = true;
  }
  qDebug("===stream===set state next win buff. skey:%" PRId64 ", endkey:%" PRId64,
         pNextWin->winInfo.sessionWin.win.skey, pNextWin->winInfo.sessionWin.win.ekey);
_end:
  pAggSup->stateStore.streamStateFreeCur(pCur);
  if (code != TSDB_CODE_SUCCESS) {
    qError("%s failed at line %d since %s", __func__, lino, tstrerror(code));
  }
  return code;
}

int32_t updateStateWindowInfo(SStreamAggSupporter* pAggSup, SStateWindowInfo* pWinInfo, SStateWindowInfo* pNextWin,
                              TSKEY* pTs, uint64_t groupId, SColumnInfoData* pKeyCol, int32_t rows, int32_t start,
                              bool* allEqual, SSHashObj* pResultRows, SSHashObj* pSeUpdated, SSHashObj* pSeDeleted,
                              int32_t* pWinRows) {
  int32_t code = TSDB_CODE_SUCCESS;
  int32_t lino = 0;
  *allEqual = true;
  for (int32_t i = start; i < rows; ++i) {
    char* pKeyData = colDataGetData(pKeyCol, i);
    if (!isTsInWindow(pWinInfo, pTs[i])) {
      if (isEqualStateKey(pWinInfo, pKeyData)) {
        if (IS_VALID_SESSION_WIN(pNextWin->winInfo)) {
          // ts belongs to the next window
          if (pTs[i] >= pNextWin->winInfo.sessionWin.win.skey) {
            (*pWinRows) = i - start;
            goto _end;
          }
        }
      } else {
        (*pWinRows) = i - start;
        goto _end;
      }
    }

    if (pWinInfo->winInfo.sessionWin.win.skey > pTs[i]) {
      if (pSeDeleted && pWinInfo->winInfo.isOutput) {
        code = saveDeleteRes(pSeDeleted, pWinInfo->winInfo.sessionWin);
        QUERY_CHECK_CODE(code, lino, _end);
      }
      removeSessionResult(pAggSup, pSeUpdated, pResultRows, &pWinInfo->winInfo.sessionWin);
      pWinInfo->winInfo.sessionWin.win.skey = pTs[i];
    }
    pWinInfo->winInfo.sessionWin.win.ekey = TMAX(pWinInfo->winInfo.sessionWin.win.ekey, pTs[i]);
    memcpy(pWinInfo->winInfo.pStatePos->pKey, &pWinInfo->winInfo.sessionWin, sizeof(SSessionKey));
    if (!isEqualStateKey(pWinInfo, pKeyData)) {
      *allEqual = false;
    }
  }
  (*pWinRows) = rows - start;

_end:
  if (code != TSDB_CODE_SUCCESS) {
    qError("%s failed at line %d since %s", __func__, lino, tstrerror(code));
  }
  return code;
}

static void doStreamStateAggImpl(SOperatorInfo* pOperator, SSDataBlock* pSDataBlock, SSHashObj* pSeUpdated,
                                 SSHashObj* pStDeleted) {
  SExecTaskInfo* pTaskInfo = pOperator->pTaskInfo;
  SStorageAPI*   pAPI = &pOperator->pTaskInfo->storageAPI;

  SStreamStateAggOperatorInfo* pInfo = pOperator->info;
  int32_t                      numOfOutput = pOperator->exprSupp.numOfExprs;
  uint64_t                     groupId = pSDataBlock->info.id.groupId;
  int32_t                      code = TSDB_CODE_SUCCESS;
  int32_t                      lino = 0;
  TSKEY*                       tsCols = NULL;
  SResultRow*                  pResult = NULL;
  int32_t                      winRows = 0;
  SStreamAggSupporter*         pAggSup = &pInfo->streamAggSup;

  pInfo->dataVersion = TMAX(pInfo->dataVersion, pSDataBlock->info.version);
  pAggSup->winRange = pTaskInfo->streamInfo.fillHistoryWindow;
  if (pAggSup->winRange.ekey <= 0) {
    pAggSup->winRange.ekey = INT64_MAX;
  }

  if (pSDataBlock->pDataBlock != NULL) {
    SColumnInfoData* pColDataInfo = taosArrayGet(pSDataBlock->pDataBlock, pInfo->primaryTsIndex);
    if (!pColDataInfo) {
      code = TSDB_CODE_FAILED;
      QUERY_CHECK_CODE(code, lino, _end);
    }
    tsCols = (int64_t*)pColDataInfo->pData;
  } else {
    return;
  }

  int32_t rows = pSDataBlock->info.rows;
  code = blockDataEnsureCapacity(pAggSup->pScanBlock, rows);
  QUERY_CHECK_CODE(code, lino, _end);

  SColumnInfoData* pKeyColInfo = taosArrayGet(pSDataBlock->pDataBlock, pInfo->stateCol.slotId);
  for (int32_t i = 0; i < rows; i += winRows) {
    if (pInfo->ignoreExpiredData && checkExpiredData(&pInfo->streamAggSup.stateStore, pInfo->streamAggSup.pUpdateInfo,
                                                     &pInfo->twAggSup, pSDataBlock->info.id.uid, tsCols[i], NULL, 0) ||
        colDataIsNull_s(pKeyColInfo, i)) {
      i++;
      continue;
    }
    char*            pKeyData = colDataGetData(pKeyColInfo, i);
    int32_t          winIndex = 0;
    bool             allEqual = true;
    SStateWindowInfo curWin = {0};
    SStateWindowInfo nextWin = {0};
    code = setStateOutputBuf(pAggSup, tsCols[i], groupId, pKeyData, &curWin, &nextWin);
    QUERY_CHECK_CODE(code, lino, _end);

    releaseOutputBuf(pAggSup->pState, nextWin.winInfo.pStatePos, &pAPI->stateStore);

    setSessionWinOutputInfo(pSeUpdated, &curWin.winInfo);
    code = updateStateWindowInfo(pAggSup, &curWin, &nextWin, tsCols, groupId, pKeyColInfo, rows, i, &allEqual,
                                 pAggSup->pResultRows, pSeUpdated, pStDeleted, &winRows);
    QUERY_CHECK_CODE(code, lino, _end);

    if (!allEqual) {
      uint64_t uid = 0;
      code = appendDataToSpecialBlock(pAggSup->pScanBlock, &curWin.winInfo.sessionWin.win.skey,
                                      &curWin.winInfo.sessionWin.win.ekey, &uid, &groupId, NULL);
      QUERY_CHECK_CODE(code, lino, _end);
      code = tSimpleHashRemove(pSeUpdated, &curWin.winInfo.sessionWin, sizeof(SSessionKey));
      QUERY_CHECK_CODE(code, lino, _end);

      doDeleteSessionWindow(pAggSup, &curWin.winInfo.sessionWin);
      releaseOutputBuf(pAggSup->pState, curWin.winInfo.pStatePos, &pAPI->stateStore);
      continue;
    }

    code = doOneWindowAggImpl(&pInfo->twAggSup.timeWindowData, &curWin.winInfo, &pResult, i, winRows, rows, numOfOutput,
                              pOperator, 0);
    QUERY_CHECK_CODE(code, lino, _end);

    code = saveSessionOutputBuf(pAggSup, &curWin.winInfo);
    QUERY_CHECK_CODE(code, lino, _end);

    if (pInfo->destHasPrimaryKey && curWin.winInfo.isOutput && IS_NORMAL_STATE_OP(pOperator)) {
      code = saveDeleteRes(pInfo->pPkDeleted, curWin.winInfo.sessionWin);
      QUERY_CHECK_CODE(code, lino, _end);
    }

    if (pInfo->twAggSup.calTrigger == STREAM_TRIGGER_AT_ONCE) {
      code = saveResult(curWin.winInfo, pSeUpdated);
      QUERY_CHECK_CODE(code, lino, _end);
    }

    if (pInfo->twAggSup.calTrigger == STREAM_TRIGGER_WINDOW_CLOSE) {
      curWin.winInfo.pStatePos->beUpdated = true;
      SSessionKey key = {0};
      getSessionHashKey(&curWin.winInfo.sessionWin, &key);
      code =
          tSimpleHashPut(pAggSup->pResultRows, &key, sizeof(SSessionKey), &curWin.winInfo, sizeof(SResultWindowInfo));
      QUERY_CHECK_CODE(code, lino, _end);
    }
  }

_end:
  if (code != TSDB_CODE_SUCCESS) {
    qError("%s failed at line %d since %s", __func__, lino, tstrerror(code));
  }
}

int32_t doStreamStateEncodeOpState(void** buf, int32_t len, SOperatorInfo* pOperator, bool isParent) {
  SStreamStateAggOperatorInfo* pInfo = pOperator->info;
  if (!pInfo) {
    return 0;
  }

  void* pData = (buf == NULL) ? NULL : *buf;

  // 1.streamAggSup.pResultRows
  int32_t tlen = 0;
  int32_t mapSize = tSimpleHashGetSize(pInfo->streamAggSup.pResultRows);
  tlen += taosEncodeFixedI32(buf, mapSize);
  void*   pIte = NULL;
  size_t  keyLen = 0;
  int32_t iter = 0;
  while ((pIte = tSimpleHashIterate(pInfo->streamAggSup.pResultRows, pIte, &iter)) != NULL) {
    void* key = tSimpleHashGetKey(pIte, &keyLen);
    tlen += encodeSSessionKey(buf, key);
    tlen += encodeSResultWindowInfo(buf, pIte, pInfo->streamAggSup.resultRowSize);
  }

  // 2.twAggSup
  tlen += encodeSTimeWindowAggSupp(buf, &pInfo->twAggSup);

  // 3.pChildren
  int32_t size = taosArrayGetSize(pInfo->pChildren);
  tlen += taosEncodeFixedI32(buf, size);
  for (int32_t i = 0; i < size; i++) {
    SOperatorInfo* pChOp = taosArrayGetP(pInfo->pChildren, i);
    tlen += doStreamStateEncodeOpState(buf, 0, pChOp, false);
  }

  // 4.dataVersion
  tlen += taosEncodeFixedI64(buf, pInfo->dataVersion);

  // 5.checksum
  if (isParent) {
    if (buf) {
      uint32_t cksum = taosCalcChecksum(0, pData, len - sizeof(uint32_t));
      tlen += taosEncodeFixedU32(buf, cksum);
    } else {
      tlen += sizeof(uint32_t);
    }
  }

  return tlen;
}

int32_t doStreamStateDecodeOpState(void* buf, int32_t len, SOperatorInfo* pOperator, bool isParent, void** ppBuf) {
  SStreamStateAggOperatorInfo* pInfo = pOperator->info;
  int32_t                      code = TSDB_CODE_SUCCESS;
  int32_t                      lino = 0;
  SStreamAggSupporter*         pAggSup = &pInfo->streamAggSup;
  if (!pInfo) {
    code = TSDB_CODE_FAILED;
    QUERY_CHECK_CODE(code, lino, _end);
  }

  // 5.checksum
  if (isParent) {
    int32_t dataLen = len - sizeof(uint32_t);
    void*   pCksum = POINTER_SHIFT(buf, dataLen);
    if (taosCheckChecksum(buf, dataLen, *(uint32_t*)pCksum) != TSDB_CODE_SUCCESS) {
      qError("stream state_window state is invalid");
      code = TSDB_CODE_FAILED;
      QUERY_CHECK_CODE(code, lino, _end);
    }
  }

  // 1.streamAggSup.pResultRows
  int32_t mapSize = 0;
  buf = taosDecodeFixedI32(buf, &mapSize);
  for (int32_t i = 0; i < mapSize; i++) {
    SSessionKey       key = {0};
    SResultWindowInfo winfo = {0};
    buf = decodeSSessionKey(buf, &key);
    int32_t winCode = TSDB_CODE_SUCCESS;
    code = pAggSup->stateStore.streamStateStateAddIfNotExist(
        pAggSup->pState, &winfo.sessionWin, NULL, pAggSup->stateKeySize, compareStateKey, (void**)&winfo.pStatePos,
        &pAggSup->resultRowSize, &winCode);
    QUERY_CHECK_CODE(code, lino, _end);

    buf = decodeSResultWindowInfo(buf, &winfo, pInfo->streamAggSup.resultRowSize);
    code =
        tSimpleHashPut(pInfo->streamAggSup.pResultRows, &key, sizeof(SSessionKey), &winfo, sizeof(SResultWindowInfo));
    QUERY_CHECK_CODE(code, lino, _end);
  }

  // 2.twAggSup
  buf = decodeSTimeWindowAggSupp(buf, &pInfo->twAggSup);

  // 3.pChildren
  int32_t size = 0;
  buf = taosDecodeFixedI32(buf, &size);
  ASSERT(size <= taosArrayGetSize(pInfo->pChildren));
  for (int32_t i = 0; i < size; i++) {
    SOperatorInfo* pChOp = taosArrayGetP(pInfo->pChildren, i);
    code = doStreamStateDecodeOpState(buf, 0, pChOp, false, &buf);
    QUERY_CHECK_CODE(code, lino, _end);
  }

  // 4.dataVersion
  buf = taosDecodeFixedI64(buf, &pInfo->dataVersion);

  if (ppBuf) {
    (*ppBuf) = buf;
  }

_end:
  if (code != TSDB_CODE_SUCCESS) {
    qError("%s failed at line %d since %s", __func__, lino, tstrerror(code));
  }
  return code;
}

void doStreamStateSaveCheckpoint(SOperatorInfo* pOperator) {
  SStreamStateAggOperatorInfo* pInfo = pOperator->info;
  if (needSaveStreamOperatorInfo(&pInfo->basic)) {
    int32_t len = doStreamStateEncodeOpState(NULL, 0, pOperator, true);
    void*   buf = taosMemoryCalloc(1, len);
    if (!buf) {
      qError("%s failed at line %d since %s", __func__, __LINE__, tstrerror(TSDB_CODE_OUT_OF_MEMORY));
      return;
    }
    void* pBuf = buf;
    len = doStreamStateEncodeOpState(&pBuf, len, pOperator, true);
    pInfo->streamAggSup.stateStore.streamStateSaveInfo(pInfo->streamAggSup.pState, STREAM_STATE_OP_CHECKPOINT_NAME,
                                                       strlen(STREAM_STATE_OP_CHECKPOINT_NAME), buf, len);
    taosMemoryFree(buf);
    saveStreamOperatorStateComplete(&pInfo->basic);
  }
}

static SSDataBlock* buildStateResult(SOperatorInfo* pOperator) {
  SStreamStateAggOperatorInfo* pInfo = pOperator->info;
  SOptrBasicInfo*              pBInfo = &pInfo->binfo;
  SExecTaskInfo*               pTaskInfo = pOperator->pTaskInfo;

  doBuildDeleteDataBlock(pOperator, pInfo->pSeDeleted, pInfo->pDelRes, &pInfo->pDelIterator);
  if (pInfo->pDelRes->info.rows > 0) {
    printDataBlock(pInfo->pDelRes, getStreamOpName(pOperator->operatorType), GET_TASKID(pTaskInfo));
    return pInfo->pDelRes;
  }

  doBuildSessionResult(pOperator, pInfo->streamAggSup.pState, &pInfo->groupResInfo, pBInfo->pRes);
  if (pBInfo->pRes->info.rows > 0) {
    printDataBlock(pBInfo->pRes, getStreamOpName(pOperator->operatorType), GET_TASKID(pTaskInfo));
    return pBInfo->pRes;
  }
  return NULL;
}

static SSDataBlock* doStreamStateAgg(SOperatorInfo* pOperator) {
  if (pOperator->status == OP_EXEC_DONE) {
    return NULL;
  }

  int32_t                      code = TSDB_CODE_SUCCESS;
  int32_t                      lino = 0;
  SExprSupp*                   pSup = &pOperator->exprSupp;
  SStreamStateAggOperatorInfo* pInfo = pOperator->info;
  SOptrBasicInfo*              pBInfo = &pInfo->binfo;
  SExecTaskInfo*               pTaskInfo = pOperator->pTaskInfo;
  qDebug("===stream=== stream state agg");
  if (pOperator->status == OP_RES_TO_RETURN) {
    SSDataBlock* resBlock = buildStateResult(pOperator);
    if (resBlock != NULL) {
      return resBlock;
    }

    if (pInfo->recvGetAll) {
      pInfo->recvGetAll = false;
      resetUnCloseSessionWinInfo(pInfo->streamAggSup.pResultRows);
    }

    if (pInfo->reCkBlock) {
      pInfo->reCkBlock = false;
      printDataBlock(pInfo->pCheckpointRes, getStreamOpName(pOperator->operatorType), GET_TASKID(pTaskInfo));
      return pInfo->pCheckpointRes;
    }

    setStreamOperatorCompleted(pOperator);
    return NULL;
  }

  SOperatorInfo* downstream = pOperator->pDownstream[0];
  if (!pInfo->pUpdated) {
    pInfo->pUpdated = taosArrayInit(16, sizeof(SResultWindowInfo));
  }
  if (!pInfo->pSeUpdated) {
    _hash_fn_t hashFn = taosGetDefaultHashFunction(TSDB_DATA_TYPE_BINARY);
    pInfo->pSeUpdated = tSimpleHashInit(64, hashFn);
  }
  while (1) {
    SSDataBlock* pBlock = downstream->fpSet.getNextFn(downstream);
    if (pBlock == NULL) {
      break;
    }
    printSpecDataBlock(pBlock, getStreamOpName(pOperator->operatorType), "recv", GET_TASKID(pTaskInfo));
    setStreamOperatorState(&pInfo->basic, pBlock->info.type);

    if (pBlock->info.type == STREAM_DELETE_DATA || pBlock->info.type == STREAM_DELETE_RESULT ||
        pBlock->info.type == STREAM_CLEAR) {
      bool add = pInfo->destHasPrimaryKey && IS_NORMAL_STATE_OP(pOperator);
      code = deleteSessionWinState(&pInfo->streamAggSup, pBlock, pInfo->pSeUpdated, pInfo->pSeDeleted,
                                   pInfo->pPkDeleted, add);
      QUERY_CHECK_CODE(code, lino, _end);
      continue;
    } else if (pBlock->info.type == STREAM_GET_ALL) {
      pInfo->recvGetAll = true;
      code = getAllSessionWindow(pInfo->streamAggSup.pResultRows, pInfo->pSeUpdated);
      QUERY_CHECK_CODE(code, lino, _end);
      continue;
    } else if (pBlock->info.type == STREAM_CREATE_CHILD_TABLE) {
      return pBlock;
    } else if (pBlock->info.type == STREAM_CHECKPOINT) {
      pInfo->streamAggSup.stateStore.streamStateCommit(pInfo->streamAggSup.pState);
      doStreamStateSaveCheckpoint(pOperator);
      code = copyDataBlock(pInfo->pCheckpointRes, pBlock);
      QUERY_CHECK_CODE(code, lino, _end);

      continue;
    } else {
      ASSERTS(pBlock->info.type == STREAM_NORMAL || pBlock->info.type == STREAM_INVALID, "invalid SSDataBlock type");
    }

    if (pInfo->scalarSupp.pExprInfo != NULL) {
      SExprSupp* pExprSup = &pInfo->scalarSupp;
      code = projectApplyFunctions(pExprSup->pExprInfo, pBlock, pBlock, pExprSup->pCtx, pExprSup->numOfExprs, NULL);
      QUERY_CHECK_CODE(code, lino, _end);
    }
    // the pDataBlock are always the same one, no need to call this again
    code = setInputDataBlock(pSup, pBlock, TSDB_ORDER_ASC, MAIN_SCAN, true);
    QUERY_CHECK_CODE(code, lino, _end);
    doStreamStateAggImpl(pOperator, pBlock, pInfo->pSeUpdated, pInfo->pSeDeleted);
    pInfo->twAggSup.maxTs = TMAX(pInfo->twAggSup.maxTs, pBlock->info.window.ekey);
  }
  // restore the value
  pOperator->status = OP_RES_TO_RETURN;

  code = closeSessionWindow(pInfo->streamAggSup.pResultRows, &pInfo->twAggSup, pInfo->pSeUpdated);
  QUERY_CHECK_CODE(code, lino, _end);

  code = copyUpdateResult(&pInfo->pSeUpdated, pInfo->pUpdated, sessionKeyCompareAsc);
  QUERY_CHECK_CODE(code, lino, _end);

  removeSessionDeleteResults(pInfo->pSeDeleted, pInfo->pUpdated);

  if (pInfo->isHistoryOp) {
    code = getMaxTsWins(pInfo->pUpdated, pInfo->historyWins);
    QUERY_CHECK_CODE(code, lino, _end);
  }
  if (pInfo->destHasPrimaryKey && IS_NORMAL_STATE_OP(pOperator)) {
    code = copyDeleteSessionKey(pInfo->pPkDeleted, pInfo->pSeDeleted);
    QUERY_CHECK_CODE(code, lino, _end);
  }

  initGroupResInfoFromArrayList(&pInfo->groupResInfo, pInfo->pUpdated);
  pInfo->pUpdated = NULL;
  code = blockDataEnsureCapacity(pInfo->binfo.pRes, pOperator->resultInfo.capacity);
  QUERY_CHECK_CODE(code, lino, _end);

  SSDataBlock* resBlock = buildStateResult(pOperator);
  if (resBlock != NULL) {
    return resBlock;
  }

_end:
  if (code != TSDB_CODE_SUCCESS) {
    qError("%s failed at line %d since %s", __func__, lino, tstrerror(code));
  }
  setStreamOperatorCompleted(pOperator);
  return NULL;
}

void streamStateReleaseState(SOperatorInfo* pOperator) {
  SStreamStateAggOperatorInfo* pInfo = pOperator->info;
  int32_t                      winSize = taosArrayGetSize(pInfo->historyWins) * sizeof(SSessionKey);
  int32_t                      resSize = winSize + sizeof(TSKEY);
  char*                        pBuff = taosMemoryCalloc(1, resSize);
  memcpy(pBuff, pInfo->historyWins->pData, winSize);
  memcpy(pBuff + winSize, &pInfo->twAggSup.maxTs, sizeof(TSKEY));
  qDebug("===stream=== relase state. save result count:%d", (int32_t)taosArrayGetSize(pInfo->historyWins));
  pInfo->streamAggSup.stateStore.streamStateSaveInfo(pInfo->streamAggSup.pState, STREAM_STATE_OP_STATE_NAME,
                                                     strlen(STREAM_STATE_OP_STATE_NAME), pBuff, resSize);
  pInfo->streamAggSup.stateStore.streamStateCommit(pInfo->streamAggSup.pState);
  taosMemoryFreeClear(pBuff);

  SOperatorInfo* downstream = pOperator->pDownstream[0];
  if (downstream->fpSet.releaseStreamStateFn) {
    downstream->fpSet.releaseStreamStateFn(downstream);
  }
}

static int32_t compactStateWindow(SOperatorInfo* pOperator, SResultWindowInfo* pCurWin, SResultWindowInfo* pNextWin,
                                  SSHashObj* pStUpdated, SSHashObj* pStDeleted) {
  SExprSupp*                   pSup = &pOperator->exprSupp;
  SExecTaskInfo*               pTaskInfo = pOperator->pTaskInfo;
  SStreamStateAggOperatorInfo* pInfo = pOperator->info;
  return compactTimeWindow(pSup, &pInfo->streamAggSup, &pInfo->twAggSup, pTaskInfo, pCurWin, pNextWin, pStUpdated,
                           pStDeleted, false);
}

void streamStateReloadState(SOperatorInfo* pOperator) {
  int32_t                      code = TSDB_CODE_SUCCESS;
  int32_t                      lino = 0;
  SStreamStateAggOperatorInfo* pInfo = pOperator->info;
  SStreamAggSupporter*         pAggSup = &pInfo->streamAggSup;
  resetWinRange(&pAggSup->winRange);

  SSessionKey seKey = {.win.skey = INT64_MIN, .win.ekey = INT64_MIN, .groupId = 0};
  int32_t     size = 0;
  void*       pBuf = NULL;
  code = pAggSup->stateStore.streamStateGetInfo(pAggSup->pState, STREAM_STATE_OP_STATE_NAME,
                                                strlen(STREAM_STATE_OP_STATE_NAME), &pBuf, &size);
  QUERY_CHECK_CODE(code, lino, _end);

  int32_t num = (size - sizeof(TSKEY)) / sizeof(SSessionKey);
  qDebug("===stream=== reload state. get result count:%d", num);
  SSessionKey* pSeKeyBuf = (SSessionKey*)pBuf;
  ASSERT(size == num * sizeof(SSessionKey) + sizeof(TSKEY));

  TSKEY ts = *(TSKEY*)((char*)pBuf + size - sizeof(TSKEY));
  pInfo->twAggSup.maxTs = TMAX(pInfo->twAggSup.maxTs, ts);
  pAggSup->stateStore.streamStateReloadInfo(pAggSup->pState, ts);

  if (!pInfo->pSeUpdated && num > 0) {
    _hash_fn_t hashFn = taosGetDefaultHashFunction(TSDB_DATA_TYPE_BINARY);
    pInfo->pSeUpdated = tSimpleHashInit(64, hashFn);
  }
  if (!pInfo->pSeDeleted && num > 0) {
    _hash_fn_t hashFn = taosGetDefaultHashFunction(TSDB_DATA_TYPE_BINARY);
    pInfo->pSeDeleted = tSimpleHashInit(64, hashFn);
  }
  for (int32_t i = 0; i < num; i++) {
    SStateWindowInfo curInfo = {0};
    SStateWindowInfo nextInfo = {0};
    qDebug("===stream=== reload state. try process result %" PRId64 ", %" PRIu64 ", index:%d", pSeKeyBuf[i].win.skey,
           pSeKeyBuf[i].groupId, i);
    code = getStateWindowInfoByKey(pAggSup, pSeKeyBuf + i, &curInfo, &nextInfo);
    QUERY_CHECK_CODE(code, lino, _end);

    bool cpRes = compareWinStateKey(curInfo.pStateKey, nextInfo.pStateKey);
    qDebug("===stream=== reload state. next window info %" PRId64 ", %" PRIu64 ", compare:%d",
           nextInfo.winInfo.sessionWin.win.skey, nextInfo.winInfo.sessionWin.groupId, cpRes);
    if (cpRes) {
      code = compactStateWindow(pOperator, &curInfo.winInfo, &nextInfo.winInfo, pInfo->pSeUpdated, pInfo->pSeDeleted);
      qDebug("===stream=== reload state. save result %" PRId64 ", %" PRIu64, curInfo.winInfo.sessionWin.win.skey,
             curInfo.winInfo.sessionWin.groupId);
      QUERY_CHECK_CODE(code, lino, _end);

      if (pInfo->twAggSup.calTrigger == STREAM_TRIGGER_AT_ONCE) {
        code = saveResult(curInfo.winInfo, pInfo->pSeUpdated);
        QUERY_CHECK_CODE(code, lino, _end);
      } else if (pInfo->twAggSup.calTrigger == STREAM_TRIGGER_WINDOW_CLOSE) {
        if (!isCloseWindow(&curInfo.winInfo.sessionWin.win, &pInfo->twAggSup)) {
          code = saveDeleteRes(pInfo->pSeDeleted, curInfo.winInfo.sessionWin);
          QUERY_CHECK_CODE(code, lino, _end);
        }
        SSessionKey key = {0};
        getSessionHashKey(&curInfo.winInfo.sessionWin, &key);
        code = tSimpleHashPut(pAggSup->pResultRows, &key, sizeof(SSessionKey), &curInfo.winInfo,
                              sizeof(SResultWindowInfo));
        QUERY_CHECK_CODE(code, lino, _end);
      }
    } else if (IS_VALID_SESSION_WIN(nextInfo.winInfo)) {
      releaseOutputBuf(pAggSup->pState, nextInfo.winInfo.pStatePos, &pAggSup->pSessionAPI->stateStore);
    }

    if (IS_VALID_SESSION_WIN(curInfo.winInfo)) {
      code = saveSessionOutputBuf(pAggSup, &curInfo.winInfo);
      QUERY_CHECK_CODE(code, lino, _end);
    }
  }
  taosMemoryFree(pBuf);

  SOperatorInfo* downstream = pOperator->pDownstream[0];
  if (downstream->fpSet.reloadStreamStateFn) {
    downstream->fpSet.reloadStreamStateFn(downstream);
  }
  reloadAggSupFromDownStream(downstream, &pInfo->streamAggSup);

_end:
  if (code != TSDB_CODE_SUCCESS) {
    qError("%s failed at line %d since %s", __func__, lino, tstrerror(code));
  }
}

SOperatorInfo* createStreamStateAggOperatorInfo(SOperatorInfo* downstream, SPhysiNode* pPhyNode,
                                                SExecTaskInfo* pTaskInfo, SReadHandle* pHandle) {
  SStreamStateWinodwPhysiNode* pStateNode = (SStreamStateWinodwPhysiNode*)pPhyNode;
  int32_t                      tsSlotId = ((SColumnNode*)pStateNode->window.pTspk)->slotId;
  SColumnNode*                 pColNode = (SColumnNode*)(pStateNode->pStateKey);
  int32_t                      code = TSDB_CODE_SUCCESS;
  int32_t                      lino = 0;

  SStreamStateAggOperatorInfo* pInfo = taosMemoryCalloc(1, sizeof(SStreamStateAggOperatorInfo));
  SOperatorInfo*               pOperator = taosMemoryCalloc(1, sizeof(SOperatorInfo));
  if (pInfo == NULL || pOperator == NULL) {
    code = TSDB_CODE_OUT_OF_MEMORY;
    QUERY_CHECK_CODE(code, lino, _error);
  }

  pInfo->stateCol = extractColumnFromColumnNode(pColNode);
  initResultSizeInfo(&pOperator->resultInfo, 4096);
  if (pStateNode->window.pExprs != NULL) {
    int32_t    numOfScalar = 0;
    SExprInfo* pScalarExprInfo = createExprInfo(pStateNode->window.pExprs, NULL, &numOfScalar);
    code = initExprSupp(&pInfo->scalarSupp, pScalarExprInfo, numOfScalar, &pTaskInfo->storageAPI.functionStore);
    QUERY_CHECK_CODE(code, lino, _error);
  }

  pInfo->twAggSup = (STimeWindowAggSupp){
      .waterMark = pStateNode->window.watermark,
      .calTrigger = pStateNode->window.triggerType,
      .maxTs = INT64_MIN,
      .minTs = INT64_MAX,
      .deleteMark = getDeleteMark(&pStateNode->window, 0),
  };

  code = initExecTimeWindowInfo(&pInfo->twAggSup.timeWindowData, &pTaskInfo->window);
  QUERY_CHECK_CODE(code, lino, _error);

  SExprSupp*   pExpSup = &pOperator->exprSupp;
  int32_t      numOfCols = 0;
  SExprInfo*   pExprInfo = createExprInfo(pStateNode->window.pFuncs, NULL, &numOfCols);
  SSDataBlock* pResBlock = createDataBlockFromDescNode(pPhyNode->pOutputDataBlockDesc);
  code = initBasicInfoEx(&pInfo->binfo, pExpSup, pExprInfo, numOfCols, pResBlock, &pTaskInfo->storageAPI.functionStore);
  if (code != TSDB_CODE_SUCCESS) {
    goto _error;
  }
  int32_t keySize = sizeof(SStateKeys) + pColNode->node.resType.bytes;
  int16_t type = pColNode->node.resType.type;
  pInfo->primaryTsIndex = tsSlotId;
  code = initStreamAggSupporter(&pInfo->streamAggSup, pExpSup, numOfCols, 0, pTaskInfo->streamInfo.pState, keySize,
                                type, &pTaskInfo->storageAPI.stateStore, pHandle, &pInfo->twAggSup,
                                GET_TASKID(pTaskInfo), &pTaskInfo->storageAPI, pInfo->primaryTsIndex);
  QUERY_CHECK_CODE(code, lino, _error);

  _hash_fn_t hashFn = taosGetDefaultHashFunction(TSDB_DATA_TYPE_BINARY);
  pInfo->pSeDeleted = tSimpleHashInit(64, hashFn);
  pInfo->pDelIterator = NULL;
  pInfo->pDelRes = createSpecialDataBlock(STREAM_DELETE_RESULT);
  pInfo->pChildren = NULL;
  pInfo->ignoreExpiredData = pStateNode->window.igExpired;
  pInfo->ignoreExpiredDataSaved = false;
  pInfo->pUpdated = NULL;
  pInfo->pSeUpdated = NULL;
  pInfo->dataVersion = 0;
  pInfo->historyWins = taosArrayInit(4, sizeof(SSessionKey));
  if (!pInfo->historyWins) {
    code = TSDB_CODE_OUT_OF_MEMORY;
    QUERY_CHECK_CODE(code, lino, _error);
  }
  if (pHandle) {
    pInfo->isHistoryOp = pHandle->fillHistory;
  }

  pInfo->pCheckpointRes = createSpecialDataBlock(STREAM_CHECKPOINT);
  pInfo->recvGetAll = false;
  pInfo->pPkDeleted = tSimpleHashInit(64, hashFn);
  pInfo->destHasPrimaryKey = pStateNode->window.destHasPrimayKey;

  setOperatorInfo(pOperator, "StreamStateAggOperator", QUERY_NODE_PHYSICAL_PLAN_STREAM_STATE, true, OP_NOT_OPENED,
                  pInfo, pTaskInfo);
  // for stream
  void*   buff = NULL;
  int32_t len = 0;
  int32_t res =
      pInfo->streamAggSup.stateStore.streamStateGetInfo(pInfo->streamAggSup.pState, STREAM_STATE_OP_CHECKPOINT_NAME,
                                                        strlen(STREAM_STATE_OP_CHECKPOINT_NAME), &buff, &len);
  if (res == TSDB_CODE_SUCCESS) {
    code = doStreamStateDecodeOpState(buff, len, pOperator, true, NULL);
    taosMemoryFree(buff);
    QUERY_CHECK_CODE(code, lino, _error);
  }

  pOperator->fpSet = createOperatorFpSet(optrDummyOpenFn, doStreamStateAgg, NULL, destroyStreamStateOperatorInfo,
                                         optrDefaultBufFn, NULL, optrDefaultGetNextExtFn, NULL);
  setOperatorStreamStateFn(pOperator, streamStateReleaseState, streamStateReloadState);
  code = initDownStream(downstream, &pInfo->streamAggSup, pOperator->operatorType, pInfo->primaryTsIndex,
                        &pInfo->twAggSup, &pInfo->basic);
  QUERY_CHECK_CODE(code, lino, _error);

  code = appendDownstream(pOperator, &downstream, 1);
  QUERY_CHECK_CODE(code, lino, _error);

  return pOperator;

_error:
  destroyStreamStateOperatorInfo(pInfo);
  taosMemoryFreeClear(pOperator);
  pTaskInfo->code = code;
  qError("%s failed at line %d since %s", __func__, lino, tstrerror(code));
  return NULL;
}

#ifdef BUILD_NO_CALL
static void setInverFunction(SqlFunctionCtx* pCtx, int32_t num, EStreamType type) {
  for (int i = 0; i < num; i++) {
    if (type == STREAM_INVERT) {
      fmSetInvertFunc(pCtx[i].functionId, &(pCtx[i].fpSet));
    } else if (type == STREAM_NORMAL) {
      fmSetNormalFunc(pCtx[i].functionId, &(pCtx[i].fpSet));
    }
  }
}
#endif

static SSDataBlock* doStreamIntervalAgg(SOperatorInfo* pOperator) {
  int32_t                      code = TSDB_CODE_SUCCESS;
  int32_t                      lino = 0;
  SStreamIntervalOperatorInfo* pInfo = pOperator->info;
  SExecTaskInfo*               pTaskInfo = pOperator->pTaskInfo;
  SStorageAPI*                 pAPI = &pOperator->pTaskInfo->storageAPI;
  SExprSupp*                   pSup = &pOperator->exprSupp;

  qDebug("stask:%s  %s status: %d", GET_TASKID(pTaskInfo), getStreamOpName(pOperator->operatorType), pOperator->status);

  if (pOperator->status == OP_EXEC_DONE) {
    return NULL;
  }

  if (pOperator->status == OP_RES_TO_RETURN) {
    SSDataBlock* resBlock = buildIntervalResult(pOperator);
    if (resBlock != NULL) {
      return resBlock;
    }

    if (pInfo->recvGetAll) {
      pInfo->recvGetAll = false;
      resetUnCloseWinInfo(pInfo->aggSup.pResultRowHashTable);
    }

    if (pInfo->reCkBlock) {
      pInfo->reCkBlock = false;
      printDataBlock(pInfo->pCheckpointRes, getStreamOpName(pOperator->operatorType), GET_TASKID(pTaskInfo));
      return pInfo->pCheckpointRes;
    }

    setStreamOperatorCompleted(pOperator);
    return NULL;
  }

  SOperatorInfo* downstream = pOperator->pDownstream[0];

  if (!pInfo->pUpdated) {
    pInfo->pUpdated = taosArrayInit(4096, POINTER_BYTES);
  }

  if (!pInfo->pUpdatedMap) {
    _hash_fn_t hashFn = taosGetDefaultHashFunction(TSDB_DATA_TYPE_BINARY);
    pInfo->pUpdatedMap = tSimpleHashInit(4096, hashFn);
  }

  while (1) {
    SSDataBlock* pBlock = downstream->fpSet.getNextFn(downstream);
    if (pBlock == NULL) {
      qDebug("===stream===return data:%s. recv datablock num:%" PRIu64, getStreamOpName(pOperator->operatorType),
             pInfo->numOfDatapack);
      pInfo->numOfDatapack = 0;
      break;
    }

    pInfo->numOfDatapack++;
    printSpecDataBlock(pBlock, getStreamOpName(pOperator->operatorType), "recv", GET_TASKID(pTaskInfo));
    setStreamOperatorState(&pInfo->basic, pBlock->info.type);

    if (pBlock->info.type == STREAM_DELETE_DATA || pBlock->info.type == STREAM_DELETE_RESULT ||
        pBlock->info.type == STREAM_CLEAR) {
      code = doDeleteWindows(pOperator, &pInfo->interval, pBlock, pInfo->pDelWins, pInfo->pUpdatedMap, NULL);
      QUERY_CHECK_CODE(code, lino, _end);
      continue;
    } else if (pBlock->info.type == STREAM_GET_ALL) {
      pInfo->recvGetAll = true;
      code = getAllIntervalWindow(pInfo->aggSup.pResultRowHashTable, pInfo->pUpdatedMap);
      QUERY_CHECK_CODE(code, lino, _end);
      continue;
    } else if (pBlock->info.type == STREAM_CREATE_CHILD_TABLE) {
      printDataBlock(pBlock, getStreamOpName(pOperator->operatorType), GET_TASKID(pTaskInfo));
      return pBlock;
    } else if (pBlock->info.type == STREAM_CHECKPOINT) {
      pAPI->stateStore.streamStateCommit(pInfo->pState);
      doStreamIntervalSaveCheckpoint(pOperator);
      pInfo->reCkBlock = true;
      code = copyDataBlock(pInfo->pCheckpointRes, pBlock);
      QUERY_CHECK_CODE(code, lino, _end);

      continue;
    } else {
      ASSERTS(pBlock->info.type == STREAM_NORMAL || pBlock->info.type == STREAM_INVALID, "invalid SSDataBlock type");
    }

    if (pBlock->info.type == STREAM_NORMAL && pBlock->info.version != 0) {
      // set input version
      pTaskInfo->version = pBlock->info.version;
    }

    if (pInfo->scalarSupp.pExprInfo != NULL) {
      SExprSupp* pExprSup = &pInfo->scalarSupp;
      code = projectApplyFunctions(pExprSup->pExprInfo, pBlock, pBlock, pExprSup->pCtx, pExprSup->numOfExprs, NULL);
      QUERY_CHECK_CODE(code, lino, _end);
    }

    // The timewindow that overlaps the timestamps of the input pBlock need to be recalculated and return to the
    // caller. Note that all the time window are not close till now.
    // the pDataBlock are always the same one, no need to call this again
    code = setInputDataBlock(pSup, pBlock, TSDB_ORDER_ASC, MAIN_SCAN, true);
    QUERY_CHECK_CODE(code, lino, _end);
#ifdef BUILD_NO_CALL
    if (pInfo->invertible) {
      setInverFunction(pSup->pCtx, pOperator->exprSupp.numOfExprs, pBlock->info.type);
    }
#endif

    doStreamIntervalAggImpl(pOperator, pBlock, pBlock->info.id.groupId, pInfo->pUpdatedMap, pInfo->pDeletedMap);
    pInfo->twAggSup.maxTs = TMAX(pInfo->twAggSup.maxTs, pBlock->info.window.ekey);
    pInfo->twAggSup.minTs = TMIN(pInfo->twAggSup.minTs, pBlock->info.window.skey);
  }
  pOperator->status = OP_RES_TO_RETURN;
  if (!pInfo->destHasPrimaryKey) {
    removeDeleteResults(pInfo->pUpdatedMap, pInfo->pDelWins);
  }
  code = closeStreamIntervalWindow(pInfo->aggSup.pResultRowHashTable, &pInfo->twAggSup, &pInfo->interval, NULL,
                                   pInfo->pUpdatedMap, pInfo->pDelWins, pOperator);
  QUERY_CHECK_CODE(code, lino, _end);

  if (pInfo->destHasPrimaryKey && IS_NORMAL_INTERVAL_OP(pOperator)) {
    code = copyIntervalDeleteKey(pInfo->pDeletedMap, pInfo->pDelWins);
    QUERY_CHECK_CODE(code, lino, _end);
  }

  void*   pIte = NULL;
  int32_t iter = 0;
  while ((pIte = tSimpleHashIterate(pInfo->pUpdatedMap, pIte, &iter)) != NULL) {
    void* tmp = taosArrayPush(pInfo->pUpdated, pIte);
    if (!tmp) {
      code = TSDB_CODE_OUT_OF_MEMORY;
      QUERY_CHECK_CODE(code, lino, _end);
    }
  }
  taosArraySort(pInfo->pUpdated, winPosCmprImpl);

  initMultiResInfoFromArrayList(&pInfo->groupResInfo, pInfo->pUpdated);
  pInfo->pUpdated = NULL;
  code = blockDataEnsureCapacity(pInfo->binfo.pRes, pOperator->resultInfo.capacity);
  QUERY_CHECK_CODE(code, lino, _end);

  tSimpleHashCleanup(pInfo->pUpdatedMap);
  pInfo->pUpdatedMap = NULL;

  return buildIntervalResult(pOperator);

_end:
  if (code != TSDB_CODE_SUCCESS) {
    qError("%s failed at line %d since %s", __func__, lino, tstrerror(code));
  }
  setStreamOperatorCompleted(pOperator);
  return NULL;
}

SOperatorInfo* createStreamIntervalOperatorInfo(SOperatorInfo* downstream, SPhysiNode* pPhyNode,
                                                SExecTaskInfo* pTaskInfo, SReadHandle* pHandle) {
  int32_t                      code = TSDB_CODE_SUCCESS;
  int32_t                      lino = 0;
  SStreamIntervalOperatorInfo* pInfo = taosMemoryCalloc(1, sizeof(SStreamIntervalOperatorInfo));
  SOperatorInfo*               pOperator = taosMemoryCalloc(1, sizeof(SOperatorInfo));
  if (pInfo == NULL || pOperator == NULL) {
    code = TSDB_CODE_OUT_OF_MEMORY;
    QUERY_CHECK_CODE(code, lino, _error);
  }
  SStreamIntervalPhysiNode* pIntervalPhyNode = (SStreamIntervalPhysiNode*)pPhyNode;
  int32_t                   numOfCols = 0;
  SExprInfo*                pExprInfo = createExprInfo(pIntervalPhyNode->window.pFuncs, NULL, &numOfCols);

  SSDataBlock* pResBlock = createDataBlockFromDescNode(pPhyNode->pOutputDataBlockDesc);
  pInfo->interval = (SInterval){
      .interval = pIntervalPhyNode->interval,
      .sliding = pIntervalPhyNode->sliding,
      .intervalUnit = pIntervalPhyNode->intervalUnit,
      .slidingUnit = pIntervalPhyNode->slidingUnit,
      .offset = pIntervalPhyNode->offset,
      .precision = ((SColumnNode*)pIntervalPhyNode->window.pTspk)->node.resType.precision,
  };

  pInfo->twAggSup =
      (STimeWindowAggSupp){.waterMark = pIntervalPhyNode->window.watermark,
                           .calTrigger = pIntervalPhyNode->window.triggerType,
                           .maxTs = INT64_MIN,
                           .minTs = INT64_MAX,
                           .deleteMark = getDeleteMark(&pIntervalPhyNode->window, pIntervalPhyNode->interval)};

  ASSERTS(pInfo->twAggSup.calTrigger != STREAM_TRIGGER_MAX_DELAY, "trigger type should not be max delay");

  pOperator->pTaskInfo = pTaskInfo;
  SStorageAPI* pAPI = &pOperator->pTaskInfo->storageAPI;

  pInfo->ignoreExpiredData = pIntervalPhyNode->window.igExpired;
  pInfo->ignoreExpiredDataSaved = false;

  SExprSupp* pSup = &pOperator->exprSupp;
  pSup->hasWindowOrGroup = true;

  initBasicInfo(&pInfo->binfo, pResBlock);
  code = initExecTimeWindowInfo(&pInfo->twAggSup.timeWindowData, &pTaskInfo->window);
  QUERY_CHECK_CODE(code, lino, _error);

  pInfo->primaryTsIndex = ((SColumnNode*)pIntervalPhyNode->window.pTspk)->slotId;
  initResultSizeInfo(&pOperator->resultInfo, 4096);

  pInfo->pState = taosMemoryCalloc(1, sizeof(SStreamState));
  *(pInfo->pState) = *(pTaskInfo->streamInfo.pState);
  pAPI->stateStore.streamStateSetNumber(pInfo->pState, -1, pInfo->primaryTsIndex);

  size_t keyBufSize = sizeof(int64_t) + sizeof(int64_t) + POINTER_BYTES;
  code = initAggSup(pSup, &pInfo->aggSup, pExprInfo, numOfCols, keyBufSize, pTaskInfo->id.str, pInfo->pState,
                    &pTaskInfo->storageAPI.functionStore);
  QUERY_CHECK_CODE(code, lino, _error);

  if (pIntervalPhyNode->window.pExprs != NULL) {
    int32_t    numOfScalar = 0;
    SExprInfo* pScalarExprInfo = createExprInfo(pIntervalPhyNode->window.pExprs, NULL, &numOfScalar);
    code = initExprSupp(&pInfo->scalarSupp, pScalarExprInfo, numOfScalar, &pTaskInfo->storageAPI.functionStore);
    QUERY_CHECK_CODE(code, lino, _error);
  }

  pInfo->invertible = false;
  pInfo->pDelWins = taosArrayInit(4, sizeof(SWinKey));
  pInfo->delIndex = 0;
  pInfo->pDelRes = createSpecialDataBlock(STREAM_DELETE_RESULT);
  initResultRowInfo(&pInfo->binfo.resultRowInfo);

  pInfo->pPhyNode = NULL;  // create new child
  pInfo->pPullDataMap = NULL;
  pInfo->pFinalPullDataMap = NULL;
  pInfo->pPullWins = NULL;  // SPullWindowInfo
  pInfo->pullIndex = 0;
  pInfo->pPullDataRes = NULL;
  pInfo->numOfChild = 0;
  pInfo->delKey.ts = INT64_MAX;
  pInfo->delKey.groupId = 0;
  pInfo->numOfDatapack = 0;
  pInfo->pUpdated = NULL;
  pInfo->pUpdatedMap = NULL;
  int32_t funResSize = getMaxFunResSize(pSup, numOfCols);

  pInfo->pState->pFileState = pTaskInfo->storageAPI.stateStore.streamFileStateInit(
      tsStreamBufferSize, sizeof(SWinKey), pInfo->aggSup.resultRowSize, funResSize, compareTs, pInfo->pState,
      pInfo->twAggSup.deleteMark, GET_TASKID(pTaskInfo), pHandle->checkpointId, STREAM_STATE_BUFF_HASH);

  setOperatorInfo(pOperator, "StreamIntervalOperator", QUERY_NODE_PHYSICAL_PLAN_STREAM_INTERVAL, true, OP_NOT_OPENED,
                  pInfo, pTaskInfo);
  pOperator->fpSet =
      createOperatorFpSet(optrDummyOpenFn, doStreamIntervalAgg, NULL, destroyStreamFinalIntervalOperatorInfo,
                          optrDefaultBufFn, NULL, optrDefaultGetNextExtFn, NULL);
  setOperatorStreamStateFn(pOperator, streamIntervalReleaseState, streamIntervalReloadState);

  pInfo->stateStore = pTaskInfo->storageAPI.stateStore;
  pInfo->recvGetAll = false;
  pInfo->pCheckpointRes = createSpecialDataBlock(STREAM_CHECKPOINT);

  _hash_fn_t hashFn = taosGetDefaultHashFunction(TSDB_DATA_TYPE_BINARY);
  pInfo->pDeletedMap = tSimpleHashInit(4096, hashFn);
  pInfo->destHasPrimaryKey = pIntervalPhyNode->window.destHasPrimayKey;

  // for stream
  void*   buff = NULL;
  int32_t len = 0;
  int32_t res = pAPI->stateStore.streamStateGetInfo(pInfo->pState, STREAM_INTERVAL_OP_CHECKPOINT_NAME,
                                                    strlen(STREAM_INTERVAL_OP_CHECKPOINT_NAME), &buff, &len);
  if (res == TSDB_CODE_SUCCESS) {
    doStreamIntervalDecodeOpState(buff, len, pOperator);
    taosMemoryFree(buff);
  }

  code = initIntervalDownStream(downstream, pPhyNode->type, pInfo);
  QUERY_CHECK_CODE(code, lino, _error);

  code = appendDownstream(pOperator, &downstream, 1);
  QUERY_CHECK_CODE(code, lino, _error);

  return pOperator;

_error:
  destroyStreamFinalIntervalOperatorInfo(pInfo);
  taosMemoryFreeClear(pOperator);
  pTaskInfo->code = code;
  return NULL;
}

static void doStreamMidIntervalAggImpl(SOperatorInfo* pOperator, SSDataBlock* pSDataBlock, SSHashObj* pUpdatedMap) {
  int32_t                      code = TSDB_CODE_SUCCESS;
  int32_t                      lino = 0;
  SStreamIntervalOperatorInfo* pInfo = (SStreamIntervalOperatorInfo*)pOperator->info;
  pInfo->dataVersion = TMAX(pInfo->dataVersion, pSDataBlock->info.version);

  SResultRowInfo*  pResultRowInfo = &(pInfo->binfo.resultRowInfo);
  SExecTaskInfo*   pTaskInfo = pOperator->pTaskInfo;
  SExprSupp*       pSup = &pOperator->exprSupp;
  int32_t          numOfOutput = pSup->numOfExprs;
  int32_t          step = 1;
  SRowBuffPos*     pResPos = NULL;
  SResultRow*      pResult = NULL;
  int32_t          forwardRows = 1;
  uint64_t         groupId = pSDataBlock->info.id.groupId;
  SColumnInfoData* pColDataInfo = taosArrayGet(pSDataBlock->pDataBlock, pInfo->primaryTsIndex);
  TSKEY*           tsCol = (int64_t*)pColDataInfo->pData;

  int32_t     startPos = 0;
  TSKEY       ts = getStartTsKey(&pSDataBlock->info.window, tsCol);
  STimeWindow nextWin = getFinalTimeWindow(ts, &pInfo->interval);

  while (1) {
    SWinKey key = {
        .ts = nextWin.skey,
        .groupId = groupId,
    };
    void*   chIds = taosHashGet(pInfo->pPullDataMap, &key, sizeof(SWinKey));
    int32_t index = -1;
    SArray* chArray = NULL;
    int32_t chId = 0;
    if (chIds) {
      chArray = *(void**)chIds;
      chId = getChildIndex(pSDataBlock);
      index = taosArraySearchIdx(chArray, &chId, compareInt32Val, TD_EQ);
    }
    if (!(index == -1 || pSDataBlock->info.type == STREAM_PULL_DATA)) {
      startPos = getNextQualifiedFinalWindow(&pInfo->interval, &nextWin, &pSDataBlock->info, tsCol, startPos);
      if (startPos < 0) {
        break;
      }
      continue;
    }

    if (!inSlidingWindow(&pInfo->interval, &nextWin, &pSDataBlock->info)) {
      startPos = getNexWindowPos(&pInfo->interval, &pSDataBlock->info, tsCol, startPos, nextWin.ekey, &nextWin);
      if (startPos < 0) {
        break;
      }
      continue;
    }

    int32_t winCode = TSDB_CODE_SUCCESS;
    code = setIntervalOutputBuf(pInfo->pState, &nextWin, &pResPos, groupId, pSup->pCtx, numOfOutput,
                                pSup->rowEntryInfoOffset, &pInfo->aggSup, &pInfo->stateStore, &winCode);
    QUERY_CHECK_CODE(code, lino, _end);

    pResult = (SResultRow*)pResPos->pRowBuff;

    if (pInfo->twAggSup.calTrigger == STREAM_TRIGGER_AT_ONCE) {
      code = saveWinResult(&key, pResPos, pUpdatedMap);
      QUERY_CHECK_CODE(code, lino, _end);
    }

    if (pInfo->twAggSup.calTrigger == STREAM_TRIGGER_WINDOW_CLOSE) {
      code = tSimpleHashPut(pInfo->aggSup.pResultRowHashTable, &key, sizeof(SWinKey), &pResPos, POINTER_BYTES);
      QUERY_CHECK_CODE(code, lino, _end);
    }

    updateTimeWindowInfo(&pInfo->twAggSup.timeWindowData, &nextWin, 1);
    applyAggFunctionOnPartialTuples(pTaskInfo, pSup->pCtx, &pInfo->twAggSup.timeWindowData, startPos, forwardRows,
                                    pSDataBlock->info.rows, numOfOutput);
    key.ts = nextWin.skey;

    if (pInfo->delKey.ts > key.ts) {
      pInfo->delKey = key;
    }
    int32_t prevEndPos = (forwardRows - 1) * step + startPos;
    if (pSDataBlock->info.window.skey <= 0 || pSDataBlock->info.window.ekey <= 0) {
      qError("table uid %" PRIu64 " data block timestamp range may not be calculated! minKey %" PRId64
             ",maxKey %" PRId64,
             pSDataBlock->info.id.uid, pSDataBlock->info.window.skey, pSDataBlock->info.window.ekey);
      code = blockDataUpdateTsWindow(pSDataBlock, 0);
      QUERY_CHECK_CODE(code, lino, _end);

      // timestamp of the data is incorrect
      if (pSDataBlock->info.window.skey <= 0 || pSDataBlock->info.window.ekey <= 0) {
        qError("table uid %" PRIu64 " data block timestamp is out of range! minKey %" PRId64 ",maxKey %" PRId64,
               pSDataBlock->info.id.uid, pSDataBlock->info.window.skey, pSDataBlock->info.window.ekey);
      }
    }
    startPos = getNextQualifiedFinalWindow(&pInfo->interval, &nextWin, &pSDataBlock->info, tsCol, prevEndPos);
    if (startPos < 0) {
      break;
    }
  }

_end:
  if (code != TSDB_CODE_SUCCESS) {
    qError("%s failed at line %d since %s", __func__, lino, tstrerror(code));
  }
}

static int32_t addMidRetriveWindow(SArray* wins, SHashObj* pMidPullMap, int32_t numOfChild) {
  int32_t code = TSDB_CODE_SUCCESS;
  int32_t lino = 0;
  int32_t size = taosArrayGetSize(wins);
  for (int32_t i = 0; i < size; i++) {
    SWinKey* winKey = taosArrayGet(wins, i);
    void*    chIds = taosHashGet(pMidPullMap, winKey, sizeof(SWinKey));
    if (!chIds) {
      code = addPullWindow(pMidPullMap, winKey, numOfChild);
      qDebug("===stream===prepare mid operator retrive for delete %" PRId64 ", size:%d", winKey->ts, numOfChild);
      QUERY_CHECK_CODE(code, lino, _end);
    }
  }
_end:
  if (code != TSDB_CODE_SUCCESS) {
    qError("%s failed at line %d since %s", __func__, lino, tstrerror(code));
  }
  return code;
}

static SSDataBlock* buildMidIntervalResult(SOperatorInfo* pOperator) {
  SStreamIntervalOperatorInfo* pInfo = pOperator->info;
  SExecTaskInfo*               pTaskInfo = pOperator->pTaskInfo;
  uint16_t                     opType = pOperator->operatorType;

  if (pInfo->recvPullover) {
    pInfo->recvPullover = false;
    printDataBlock(pInfo->pMidPulloverRes, getStreamOpName(pOperator->operatorType), GET_TASKID(pTaskInfo));
    return pInfo->pMidPulloverRes;
  }

  qDebug("===stream=== build mid interval result");
  doBuildDeleteResult(pInfo, pInfo->pMidPullDatas, &pInfo->midDelIndex, pInfo->pDelRes);
  if (pInfo->pDelRes->info.rows != 0) {
    // process the rest of the data
    printDataBlock(pInfo->pDelRes, getStreamOpName(opType), GET_TASKID(pTaskInfo));
    return pInfo->pDelRes;
  }

  if (pInfo->recvRetrive) {
    pInfo->recvRetrive = false;
    printDataBlock(pInfo->pMidRetriveRes, getStreamOpName(pOperator->operatorType), GET_TASKID(pTaskInfo));
    return pInfo->pMidRetriveRes;
  }

  return NULL;
}

static SSDataBlock* doStreamMidIntervalAgg(SOperatorInfo* pOperator) {
  int32_t                      code = TSDB_CODE_SUCCESS;
  int32_t                      lino = 0;
  SStreamIntervalOperatorInfo* pInfo = pOperator->info;
  SExecTaskInfo*               pTaskInfo = pOperator->pTaskInfo;
  SStorageAPI*                 pAPI = &pOperator->pTaskInfo->storageAPI;
  SOperatorInfo*               downstream = pOperator->pDownstream[0];
  SExprSupp*                   pSup = &pOperator->exprSupp;

  qDebug("stask:%s  %s status: %d", GET_TASKID(pTaskInfo), getStreamOpName(pOperator->operatorType), pOperator->status);

  if (pOperator->status == OP_EXEC_DONE) {
    return NULL;
  } else if (pOperator->status == OP_RES_TO_RETURN) {
    SSDataBlock* resBlock = buildIntervalResult(pOperator);
    if (resBlock != NULL) {
      return resBlock;
    }

    setOperatorCompleted(pOperator);
    clearFunctionContext(&pOperator->exprSupp);
    clearStreamIntervalOperator(pInfo);
    qDebug("stask:%s  ===stream===%s clear", GET_TASKID(pTaskInfo), getStreamOpName(pOperator->operatorType));
    return NULL;
  } else {
    SSDataBlock* resBlock = buildIntervalResult(pOperator);
    if (resBlock != NULL) {
      return resBlock;
    }

    resBlock = buildMidIntervalResult(pOperator);
    if (resBlock != NULL) {
      return resBlock;
    }

    if (pInfo->clearState) {
      pInfo->clearState = false;
      clearFunctionContext(&pOperator->exprSupp);
      clearStreamIntervalOperator(pInfo);
    }
  }

  if (!pInfo->pUpdated) {
    pInfo->pUpdated = taosArrayInit(4096, POINTER_BYTES);
  }
  if (!pInfo->pUpdatedMap) {
    _hash_fn_t hashFn = taosGetDefaultHashFunction(TSDB_DATA_TYPE_BINARY);
    pInfo->pUpdatedMap = tSimpleHashInit(4096, hashFn);
  }

  while (1) {
    if (isTaskKilled(pTaskInfo)) {
      qInfo("===stream=== %s task is killed, code %s", GET_TASKID(pTaskInfo), tstrerror(pTaskInfo->code));
      return NULL;
    }

    SSDataBlock* pBlock = downstream->fpSet.getNextFn(downstream);
    if (pBlock == NULL) {
      pOperator->status = OP_RES_TO_RETURN;
      qDebug("===stream===return data:%s. recv datablock num:%" PRIu64, getStreamOpName(pOperator->operatorType),
             pInfo->numOfDatapack);
      pInfo->numOfDatapack = 0;
      break;
    }
    pInfo->numOfDatapack++;
    printSpecDataBlock(pBlock, getStreamOpName(pOperator->operatorType), "recv", GET_TASKID(pTaskInfo));
    setStreamOperatorState(&pInfo->basic, pBlock->info.type);

    if (pBlock->info.type == STREAM_NORMAL || pBlock->info.type == STREAM_PULL_DATA) {
      pInfo->binfo.pRes->info.type = pBlock->info.type;
    } else if (pBlock->info.type == STREAM_DELETE_DATA || pBlock->info.type == STREAM_DELETE_RESULT ||
               pBlock->info.type == STREAM_CLEAR) {
      SArray* delWins = taosArrayInit(8, sizeof(SWinKey));
      if (!delWins) {
        code = TSDB_CODE_OUT_OF_MEMORY;
        QUERY_CHECK_CODE(code, lino, _end);
      }
      code =
          doDeleteWindows(pOperator, &pInfo->interval, pBlock, delWins, pInfo->pUpdatedMap, pInfo->pFinalPullDataMap);
      QUERY_CHECK_CODE(code, lino, _end);

      removeResults(delWins, pInfo->pUpdatedMap);
      void* tmp = taosArrayAddAll(pInfo->pDelWins, delWins);
      if (!tmp) {
        code = TSDB_CODE_OUT_OF_MEMORY;
        QUERY_CHECK_CODE(code, lino, _end);
      }
      taosArrayDestroy(delWins);

      doBuildDeleteResult(pInfo, pInfo->pDelWins, &pInfo->delIndex, pInfo->pDelRes);
      if (pInfo->pDelRes->info.rows != 0) {
        // process the rest of the data
        printDataBlock(pInfo->pDelRes, getStreamOpName(pOperator->operatorType), GET_TASKID(pTaskInfo));
        if (pBlock->info.type == STREAM_CLEAR) {
          pInfo->pDelRes->info.type = STREAM_CLEAR;
        } else {
          pInfo->pDelRes->info.type = STREAM_DELETE_RESULT;
        }
        ASSERT(taosArrayGetSize(pInfo->pUpdated) == 0);
        return pInfo->pDelRes;
      }
      continue;
    } else if (pBlock->info.type == STREAM_CREATE_CHILD_TABLE) {
      return pBlock;
    } else if (pBlock->info.type == STREAM_PULL_OVER) {
      code = processPullOver(pBlock, pInfo->pPullDataMap, pInfo->pFinalPullDataMap, &pInfo->interval, pInfo->pPullWins,
                             pInfo->numOfChild, pOperator, &pInfo->recvPullover);
      QUERY_CHECK_CODE(code, lino, _end);

      if (pInfo->recvPullover) {
        code = copyDataBlock(pInfo->pMidPulloverRes, pBlock);
        QUERY_CHECK_CODE(code, lino, _end);

        pInfo->clearState = true;
        break;
      }
      continue;
    } else if (pBlock->info.type == STREAM_CHECKPOINT) {
      pAPI->stateStore.streamStateCommit(pInfo->pState);
      doStreamIntervalSaveCheckpoint(pOperator);
      code = copyDataBlock(pInfo->pCheckpointRes, pBlock);
      QUERY_CHECK_CODE(code, lino, _end);

      continue;
    } else if (pBlock->info.type == STREAM_MID_RETRIEVE) {
      SArray* delWins = taosArrayInit(8, sizeof(SWinKey));
      if (!delWins) {
        code = TSDB_CODE_OUT_OF_MEMORY;
        QUERY_CHECK_CODE(code, lino, _end);
      }
      code = doDeleteWindows(pOperator, &pInfo->interval, pBlock, delWins, pInfo->pUpdatedMap, NULL);
      QUERY_CHECK_CODE(code, lino, _end);

      code = addMidRetriveWindow(delWins, pInfo->pPullDataMap, pInfo->numOfChild);
      QUERY_CHECK_CODE(code, lino, _end);

      taosArrayDestroy(delWins);
      pInfo->recvRetrive = true;
      code = copyDataBlock(pInfo->pMidRetriveRes, pBlock);
      QUERY_CHECK_CODE(code, lino, _end);

      pInfo->pMidRetriveRes->info.type = STREAM_MID_RETRIEVE;
      pInfo->clearState = true;
      break;
    } else {
      ASSERTS(pBlock->info.type == STREAM_INVALID, "invalid SSDataBlock type");
    }

    if (pInfo->scalarSupp.pExprInfo != NULL) {
      SExprSupp* pExprSup = &pInfo->scalarSupp;
      code = projectApplyFunctions(pExprSup->pExprInfo, pBlock, pBlock, pExprSup->pCtx, pExprSup->numOfExprs, NULL);
      QUERY_CHECK_CODE(code, lino, _end);
    }
    code = setInputDataBlock(pSup, pBlock, TSDB_ORDER_ASC, MAIN_SCAN, true);
    QUERY_CHECK_CODE(code, lino, _end);
    doStreamMidIntervalAggImpl(pOperator, pBlock, pInfo->pUpdatedMap);
    pInfo->twAggSup.maxTs = TMAX(pInfo->twAggSup.maxTs, pBlock->info.window.ekey);
    pInfo->twAggSup.maxTs = TMAX(pInfo->twAggSup.maxTs, pBlock->info.watermark);
    pInfo->twAggSup.minTs = TMIN(pInfo->twAggSup.minTs, pBlock->info.window.skey);
  }

  removeDeleteResults(pInfo->pUpdatedMap, pInfo->pDelWins);
  pInfo->binfo.pRes->info.watermark = pInfo->twAggSup.maxTs;

  void*   pIte = NULL;
  int32_t iter = 0;
  while ((pIte = tSimpleHashIterate(pInfo->pUpdatedMap, pIte, &iter)) != NULL) {
    void* tmp = taosArrayPush(pInfo->pUpdated, pIte);
    if (!tmp) {
      code = TSDB_CODE_OUT_OF_MEMORY;
      QUERY_CHECK_CODE(code, lino, _end);
    }
  }

  tSimpleHashCleanup(pInfo->pUpdatedMap);
  pInfo->pUpdatedMap = NULL;
  taosArraySort(pInfo->pUpdated, winPosCmprImpl);

  initMultiResInfoFromArrayList(&pInfo->groupResInfo, pInfo->pUpdated);
  pInfo->pUpdated = NULL;
  code = blockDataEnsureCapacity(pInfo->binfo.pRes, pOperator->resultInfo.capacity);
  QUERY_CHECK_CODE(code, lino, _end);

  SSDataBlock* resBlock = buildIntervalResult(pOperator);
  if (resBlock != NULL) {
    return resBlock;
  }

  resBlock = buildMidIntervalResult(pOperator);
  if (resBlock != NULL) {
    return resBlock;
  }

  if (pInfo->clearState) {
    pInfo->clearState = false;
    clearFunctionContext(&pOperator->exprSupp);
    clearStreamIntervalOperator(pInfo);
  }

_end:
  if (code != TSDB_CODE_SUCCESS) {
    qError("%s failed at line %d since %s", __func__, lino, tstrerror(code));
  }
  return NULL;
}

void setStreamOperatorCompleted(SOperatorInfo* pOperator) {
  setOperatorCompleted(pOperator);
  qDebug("stask:%s  %s status: %d. set completed", GET_TASKID(pOperator->pTaskInfo),
         getStreamOpName(pOperator->operatorType), pOperator->status);
}<|MERGE_RESOLUTION|>--- conflicted
+++ resolved
@@ -2813,19 +2813,11 @@
     pChInfo->twAggSup.maxTs = TMAX(pChInfo->twAggSup.maxTs, maxTs);
     code = closeSessionWindow(pChInfo->streamAggSup.pResultRows, &pChInfo->twAggSup, NULL);
     QUERY_CHECK_CODE(code, lino, _end);
-<<<<<<< HEAD
   }
 _end:
   if (code != TSDB_CODE_SUCCESS) {
     qError("%s failed at line %d since %s", __func__, lino, tstrerror(code));
   }
-=======
-  }
-_end:
-  if (code != TSDB_CODE_SUCCESS) {
-    qError("%s failed at line %d since %s", __func__, lino, tstrerror(code));
-  }
->>>>>>> 9e36e334
   return code;
 }
 
@@ -2862,21 +2854,12 @@
     getSessionHashKey(pWinKey, &winInfo);
     code = tSimpleHashPut(pStDeleted, &winInfo, sizeof(SSessionKey), NULL, 0);
     QUERY_CHECK_CODE(code, lino, _end);
-<<<<<<< HEAD
   }
 
 _end:
   if (code != TSDB_CODE_SUCCESS) {
     qError("%s failed at line %d since %s", __func__, lino, tstrerror(code));
   }
-=======
-  }
-
-_end:
-  if (code != TSDB_CODE_SUCCESS) {
-    qError("%s failed at line %d since %s", __func__, lino, tstrerror(code));
-  }
->>>>>>> 9e36e334
   return code;
 }
 
