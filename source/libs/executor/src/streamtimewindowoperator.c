--- conflicted
+++ resolved
@@ -2208,24 +2208,18 @@
   *(pSup->pState) = *pState;
   pSup->stateStore.streamStateSetNumber(pSup->pState, -1, tsIndex);
   int32_t funResSize = getMaxFunResSize(pExpSup, numOfOutput);
-<<<<<<< HEAD
   if (stateType == STREAM_STATE_BUFF_SORT) {
-    pSup->pState->pFileState = pSup->stateStore.streamFileStateInit(
-        tsStreamBufferSize, sizeof(SSessionKey), pSup->resultRowSize, funResSize, sesionTs, pSup->pState,
-        pTwAggSup->deleteMark, taskIdStr, pHandle->checkpointId, stateType);
+    pSup->pState->pFileState = NULL;
+    code = pSup->stateStore.streamFileStateInit(tsStreamBufferSize, sizeof(SSessionKey), pSup->resultRowSize,
+                                                funResSize, sesionTs, pSup->pState, pTwAggSup->deleteMark, taskIdStr,
+                                                pHandle->checkpointId, stateType, &pSup->pState->pFileState);
   } else if (stateType == STREAM_STATE_BUFF_HASH_SORT) {
-    pSup->pState->pFileState = pSup->stateStore.streamFileStateInit(
-        tsStreamBufferSize, sizeof(SWinKey), pSup->resultRowSize, funResSize, compareTs, pSup->pState,
-        pTwAggSup->deleteMark, taskIdStr, pHandle->checkpointId, stateType);
-  }
-  QUERY_CHECK_NULL(pSup->pState->pFileState, code, lino, _end, terrno);
-=======
-  pSup->pState->pFileState = NULL; 
-  code = pSup->stateStore.streamFileStateInit(
-      tsStreamBufferSize, sizeof(SSessionKey), pSup->resultRowSize, funResSize, sesionTs, pSup->pState,
-      pTwAggSup->deleteMark, taskIdStr, pHandle->checkpointId, STREAM_STATE_BUFF_SORT, &pSup->pState->pFileState);
+    pSup->pState->pFileState = NULL;
+    code = pSup->stateStore.streamFileStateInit(tsStreamBufferSize, sizeof(SWinKey), pSup->resultRowSize, funResSize,
+                                                compareTs, pSup->pState, pTwAggSup->deleteMark, taskIdStr,
+                                                pHandle->checkpointId, stateType, &pSup->pState->pFileState);
+  }
   QUERY_CHECK_CODE(code, lino, _end);
->>>>>>> 5d82d9bf
 
   _hash_fn_t hashFn = taosGetDefaultHashFunction(TSDB_DATA_TYPE_BINARY);
   pSup->pResultRows = tSimpleHashInit(32, hashFn);
