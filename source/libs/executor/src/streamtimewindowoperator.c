/*
 * Copyright (c) 2019 TAOS Data, Inc. <jhtao@taosdata.com>
 *
 * This program is free software: you can use, redistribute, and/or modify
 * it under the terms of the GNU Affero General Public License, version 3
 * or later ("AGPL"), as published by the Free Software Foundation.
 *
 * This program is distributed in the hope that it will be useful, but WITHOUT
 * ANY WARRANTY; without even the implied warranty of MERCHANTABILITY or
 * FITNESS FOR A PARTICULAR PURPOSE.
 *
 * You should have received a copy of the GNU Affero General Public License
 * along with this program. If not, see <http://www.gnu.org/licenses/>.
 */
#include "executorInt.h"
#include "filter.h"
#include "function.h"
#include "functionMgt.h"
#include "operator.h"
#include "querytask.h"
#include "tchecksum.h"
#include "tcommon.h"
#include "tcompare.h"
#include "tdatablock.h"
#include "tfill.h"
#include "tglobal.h"
#include "tlog.h"
#include "ttime.h"

#define IS_FINAL_INTERVAL_OP(op)           ((op)->operatorType == QUERY_NODE_PHYSICAL_PLAN_STREAM_FINAL_INTERVAL)
#define IS_FINAL_SESSION_OP(op)            ((op)->operatorType == QUERY_NODE_PHYSICAL_PLAN_STREAM_FINAL_SESSION)
#define DEAULT_DELETE_MARK                 (1000LL * 60LL * 60LL * 24LL * 365LL * 10LL);
#define STREAM_INTERVAL_OP_STATE_NAME      "StreamIntervalHistoryState"
#define STREAM_SESSION_OP_STATE_NAME       "StreamSessionHistoryState"
#define STREAM_STATE_OP_STATE_NAME         "StreamStateHistoryState"
#define STREAM_INTERVAL_OP_CHECKPOINT_NAME "StreamIntervalOperator_Checkpoint"
#define STREAM_SESSION_OP_CHECKPOINT_NAME  "StreamSessionOperator_Checkpoint"
#define STREAM_STATE_OP_CHECKPOINT_NAME    "StreamStateOperator_Checkpoint"

typedef struct SStateWindowInfo {
  SResultWindowInfo winInfo;
  SStateKeys*       pStateKey;
} SStateWindowInfo;

typedef struct SPullWindowInfo {
  STimeWindow window;
  uint64_t    groupId;
  STimeWindow calWin;
} SPullWindowInfo;

typedef int32_t (*__compare_fn_t)(void* pKey, void* data, int32_t index);

static int32_t binarySearchCom(void* keyList, int num, void* pKey, int order, __compare_fn_t comparefn) {
  int firstPos = 0, lastPos = num - 1, midPos = -1;
  int numOfRows = 0;

  if (num <= 0) return -1;
  if (order == TSDB_ORDER_DESC) {
    // find the first position which is smaller or equal than the key
    while (1) {
      if (comparefn(pKey, keyList, lastPos) >= 0) return lastPos;
      if (comparefn(pKey, keyList, firstPos) == 0) return firstPos;
      if (comparefn(pKey, keyList, firstPos) < 0) return firstPos - 1;

      numOfRows = lastPos - firstPos + 1;
      midPos = (numOfRows >> 1) + firstPos;

      if (comparefn(pKey, keyList, midPos) < 0) {
        lastPos = midPos - 1;
      } else if (comparefn(pKey, keyList, midPos) > 0) {
        firstPos = midPos + 1;
      } else {
        break;
      }
    }

  } else {
    // find the first position which is bigger or equal than the key
    while (1) {
      if (comparefn(pKey, keyList, firstPos) <= 0) return firstPos;
      if (comparefn(pKey, keyList, lastPos) == 0) return lastPos;

      if (comparefn(pKey, keyList, lastPos) > 0) {
        lastPos = lastPos + 1;
        if (lastPos >= num)
          return -1;
        else
          return lastPos;
      }

      numOfRows = lastPos - firstPos + 1;
      midPos = (numOfRows >> 1) + firstPos;

      if (comparefn(pKey, keyList, midPos) < 0) {
        lastPos = midPos - 1;
      } else if (comparefn(pKey, keyList, midPos) > 0) {
        firstPos = midPos + 1;
      } else {
        break;
      }
    }
  }

  return midPos;
}

static int32_t comparePullWinKey(void* pKey, void* data, int32_t index) {
  SArray*          res = (SArray*)data;
  SPullWindowInfo* pos = taosArrayGet(res, index);
  SPullWindowInfo* pData = (SPullWindowInfo*)pKey;
  if (pData->groupId > pos->groupId) {
    return 1;
  } else if (pData->groupId < pos->groupId) {
    return -1;
  }

  if (pData->window.skey > pos->window.ekey) {
    return 1;
  } else if (pData->window.ekey < pos->window.skey) {
    return -1;
  }
  return 0;
}

static int32_t savePullWindow(SPullWindowInfo* pPullInfo, SArray* pPullWins) {
  int32_t size = taosArrayGetSize(pPullWins);
  int32_t index = binarySearchCom(pPullWins, size, pPullInfo, TSDB_ORDER_DESC, comparePullWinKey);
  if (index == -1) {
    index = 0;
  } else {
    int32_t code = comparePullWinKey(pPullInfo, pPullWins, index);
    if (code == 0) {
      SPullWindowInfo* pos = taosArrayGet(pPullWins, index);
      pos->window.skey = TMIN(pos->window.skey, pPullInfo->window.skey);
      pos->window.ekey = TMAX(pos->window.ekey, pPullInfo->window.ekey);
      pos->calWin.skey = TMIN(pos->calWin.skey, pPullInfo->calWin.skey);
      pos->calWin.ekey = TMAX(pos->calWin.ekey, pPullInfo->calWin.ekey);
      return TSDB_CODE_SUCCESS;
    } else if (code > 0) {
      index++;
    }
  }
  if (taosArrayInsert(pPullWins, index, pPullInfo) == NULL) {
    return TSDB_CODE_OUT_OF_MEMORY;
  }
  return TSDB_CODE_SUCCESS;
}

static int32_t saveResult(SResultWindowInfo winInfo, SSHashObj* pStUpdated) {
  winInfo.sessionWin.win.ekey = winInfo.sessionWin.win.skey;
  return tSimpleHashPut(pStUpdated, &winInfo.sessionWin, sizeof(SSessionKey), &winInfo, sizeof(SResultWindowInfo));
}

static int32_t saveWinResult(SWinKey* pKey, SRowBuffPos* pPos, SSHashObj* pUpdatedMap) {
  return tSimpleHashPut(pUpdatedMap, pKey, sizeof(SWinKey), &pPos, POINTER_BYTES);
}

static int32_t saveWinResultInfo(TSKEY ts, uint64_t groupId, SRowBuffPos* pPos, SSHashObj* pUpdatedMap) {
  SWinKey key = {.ts = ts, .groupId = groupId};
  saveWinResult(&key, pPos, pUpdatedMap);
  return TSDB_CODE_SUCCESS;
}

static void removeResults(SArray* pWins, SSHashObj* pUpdatedMap) {
  int32_t size = taosArrayGetSize(pWins);
  for (int32_t i = 0; i < size; i++) {
    SWinKey* pW = taosArrayGet(pWins, i);
    void*    tmp = tSimpleHashGet(pUpdatedMap, pW, sizeof(SWinKey));
    if (tmp) {
      void* value = *(void**)tmp;
      taosMemoryFree(value);
      tSimpleHashRemove(pUpdatedMap, pW, sizeof(SWinKey));
    }
  }
}

static int32_t compareWinKey(void* pKey, void* data, int32_t index) {
  void* pDataPos = taosArrayGet((SArray*)data, index);
  return winKeyCmprImpl(pKey, pDataPos);
}

static void removeDeleteResults(SSHashObj* pUpdatedMap, SArray* pDelWins) {
  taosArraySort(pDelWins, winKeyCmprImpl);
  taosArrayRemoveDuplicate(pDelWins, winKeyCmprImpl, NULL);
  int32_t delSize = taosArrayGetSize(pDelWins);
  if (tSimpleHashGetSize(pUpdatedMap) == 0 || delSize == 0) {
    return;
  }
  void*   pIte = NULL;
  int32_t iter = 0;
  while ((pIte = tSimpleHashIterate(pUpdatedMap, pIte, &iter)) != NULL) {
    SWinKey* pResKey = tSimpleHashGetKey(pIte, NULL);
    int32_t  index = binarySearchCom(pDelWins, delSize, pResKey, TSDB_ORDER_DESC, compareWinKey);
    if (index >= 0 && 0 == compareWinKey(pResKey, pDelWins, index)) {
      taosArrayRemove(pDelWins, index);
      delSize = taosArrayGetSize(pDelWins);
    }
  }
}

bool isOverdue(TSKEY ekey, STimeWindowAggSupp* pTwSup) {
  ASSERTS(pTwSup->maxTs == INT64_MIN || pTwSup->maxTs > 0, "maxts should greater than 0");
  return pTwSup->maxTs != INT64_MIN && ekey < pTwSup->maxTs - pTwSup->waterMark;
}

bool isCloseWindow(STimeWindow* pWin, STimeWindowAggSupp* pTwSup) { return isOverdue(pWin->ekey, pTwSup); }

static bool doDeleteWindow(SOperatorInfo* pOperator, TSKEY ts, uint64_t groupId) {
  SStorageAPI* pAPI = &pOperator->pTaskInfo->storageAPI;

  SStreamIntervalOperatorInfo* pInfo = pOperator->info;
  SWinKey                      key = {.ts = ts, .groupId = groupId};
  tSimpleHashRemove(pInfo->aggSup.pResultRowHashTable, &key, sizeof(SWinKey));
  pAPI->stateStore.streamStateDel(pInfo->pState, &key);
  return true;
}

static int32_t getChildIndex(SSDataBlock* pBlock) { return pBlock->info.childId; }

static void doDeleteWindows(SOperatorInfo* pOperator, SInterval* pInterval, SSDataBlock* pBlock, SArray* pUpWins,
                            SSHashObj* pUpdatedMap) {
  SStreamIntervalOperatorInfo* pInfo = pOperator->info;
  SColumnInfoData*             pStartTsCol = taosArrayGet(pBlock->pDataBlock, START_TS_COLUMN_INDEX);
  TSKEY*                       startTsCols = (TSKEY*)pStartTsCol->pData;
  SColumnInfoData*             pEndTsCol = taosArrayGet(pBlock->pDataBlock, END_TS_COLUMN_INDEX);
  TSKEY*                       endTsCols = (TSKEY*)pEndTsCol->pData;
  SColumnInfoData*             pCalStTsCol = taosArrayGet(pBlock->pDataBlock, CALCULATE_START_TS_COLUMN_INDEX);
  TSKEY*                       calStTsCols = (TSKEY*)pCalStTsCol->pData;
  SColumnInfoData*             pCalEnTsCol = taosArrayGet(pBlock->pDataBlock, CALCULATE_END_TS_COLUMN_INDEX);
  TSKEY*                       calEnTsCols = (TSKEY*)pCalEnTsCol->pData;
  SColumnInfoData*             pGpCol = taosArrayGet(pBlock->pDataBlock, GROUPID_COLUMN_INDEX);
  uint64_t*                    pGpDatas = (uint64_t*)pGpCol->pData;
  for (int32_t i = 0; i < pBlock->info.rows; i++) {
    SResultRowInfo dumyInfo = {0};
    dumyInfo.cur.pageId = -1;

    STimeWindow win = {0};
    if (IS_FINAL_INTERVAL_OP(pOperator)) {
      win.skey = startTsCols[i];
      win.ekey = endTsCols[i];
    } else {
      win = getActiveTimeWindow(NULL, &dumyInfo, startTsCols[i], pInterval, TSDB_ORDER_ASC);
    }

    do {
      if (!inCalSlidingWindow(pInterval, &win, calStTsCols[i], calEnTsCols[i], pBlock->info.type)) {
        getNextTimeWindow(pInterval, &win, TSDB_ORDER_ASC);
        continue;
      }
      uint64_t winGpId = pGpDatas[i];
      SWinKey  winRes = {.ts = win.skey, .groupId = winGpId};
      void*    chIds = taosHashGet(pInfo->pPullDataMap, &winRes, sizeof(SWinKey));
      if (chIds) {
        int32_t childId = getChildIndex(pBlock);
        SArray* chArray = *(void**)chIds;
        int32_t index = taosArraySearchIdx(chArray, &childId, compareInt32Val, TD_EQ);
        if (index != -1) {
          qDebug("===stream===try push delete window%" PRId64 "chId:%d ,continue", win.skey, childId);
          getNextTimeWindow(pInterval, &win, TSDB_ORDER_ASC);
          continue;
        }
      }
      bool res = doDeleteWindow(pOperator, win.skey, winGpId);
      if (pUpWins && res) {
        taosArrayPush(pUpWins, &winRes);
      }
      if (pUpdatedMap) {
        tSimpleHashRemove(pUpdatedMap, &winRes, sizeof(SWinKey));
      }
      getNextTimeWindow(pInterval, &win, TSDB_ORDER_ASC);
    } while (win.ekey <= endTsCols[i]);
  }
}

static int32_t getAllIntervalWindow(SSHashObj* pHashMap, SSHashObj* resWins) {
  void*   pIte = NULL;
  int32_t iter = 0;
  while ((pIte = tSimpleHashIterate(pHashMap, pIte, &iter)) != NULL) {
    SWinKey* pKey = tSimpleHashGetKey(pIte, NULL);
    uint64_t groupId = pKey->groupId;
    TSKEY    ts = pKey->ts;
    int32_t  code = saveWinResultInfo(ts, groupId, *(SRowBuffPos**)pIte, resWins);
    if (code != TSDB_CODE_SUCCESS) {
      return code;
    }
  }
  return TSDB_CODE_SUCCESS;
}

static int32_t closeStreamIntervalWindow(SSHashObj* pHashMap, STimeWindowAggSupp* pTwSup, SInterval* pInterval,
                                         SHashObj* pPullDataMap, SSHashObj* closeWins, SArray* pDelWins,
                                         SOperatorInfo* pOperator) {
  qDebug("===stream===close interval window");
  void*                        pIte = NULL;
  int32_t                      iter = 0;
  SStreamIntervalOperatorInfo* pInfo = pOperator->info;
  int32_t                      delSize = taosArrayGetSize(pDelWins);
  while ((pIte = tSimpleHashIterate(pHashMap, pIte, &iter)) != NULL) {
    void*    key = tSimpleHashGetKey(pIte, NULL);
    SWinKey* pWinKey = (SWinKey*)key;
    if (delSize > 0) {
      int32_t index = binarySearchCom(pDelWins, delSize, pWinKey, TSDB_ORDER_DESC, compareWinKey);
      if (index >= 0 && 0 == compareWinKey(pWinKey, pDelWins, index)) {
        taosArrayRemove(pDelWins, index);
        delSize = taosArrayGetSize(pDelWins);
      }
    }

    void*       chIds = taosHashGet(pPullDataMap, pWinKey, sizeof(SWinKey));
    STimeWindow win = {
        .skey = pWinKey->ts,
        .ekey = taosTimeAdd(win.skey, pInterval->interval, pInterval->intervalUnit, pInterval->precision) - 1,
    };
    if (isCloseWindow(&win, pTwSup)) {
      if (chIds && pPullDataMap) {
        SArray* chAy = *(SArray**)chIds;
        int32_t size = taosArrayGetSize(chAy);
        qDebug("===stream===window %" PRId64 " wait child size:%d", pWinKey->ts, size);
        for (int32_t i = 0; i < size; i++) {
          qDebug("===stream===window %" PRId64 " wait child id:%d", pWinKey->ts, *(int32_t*)taosArrayGet(chAy, i));
        }
        continue;
      } else if (pPullDataMap) {
        qDebug("===stream===close window %" PRId64, pWinKey->ts);
      }

      if (pTwSup->calTrigger == STREAM_TRIGGER_WINDOW_CLOSE) {
        int32_t code = saveWinResult(pWinKey, *(SRowBuffPos**)pIte, closeWins);
        if (code != TSDB_CODE_SUCCESS) {
          return code;
        }
      }
      tSimpleHashIterateRemove(pHashMap, pWinKey, sizeof(SWinKey), &pIte, &iter);
    }
  }
  return TSDB_CODE_SUCCESS;
}

STimeWindow getFinalTimeWindow(int64_t ts, SInterval* pInterval) {
  STimeWindow w = {.skey = ts, .ekey = INT64_MAX};
  w.ekey = taosTimeAdd(w.skey, pInterval->interval, pInterval->intervalUnit, pInterval->precision) - 1;
  return w;
}

static void doBuildDeleteResult(SStreamIntervalOperatorInfo* pInfo, SArray* pWins, int32_t* index,
                                SSDataBlock* pBlock) {
  blockDataCleanup(pBlock);
  int32_t size = taosArrayGetSize(pWins);
  if (*index == size) {
    *index = 0;
    taosArrayClear(pWins);
    return;
  }
  blockDataEnsureCapacity(pBlock, size - *index);
  uint64_t uid = 0;
  for (int32_t i = *index; i < size; i++) {
    SWinKey* pWin = taosArrayGet(pWins, i);
    void*    tbname = NULL;
    pInfo->stateStore.streamStateGetParName(pInfo->pState, pWin->groupId, &tbname);
    if (tbname == NULL) {
      appendOneRowToStreamSpecialBlock(pBlock, &pWin->ts, &pWin->ts, &uid, &pWin->groupId, NULL);
    } else {
      char parTbName[VARSTR_HEADER_SIZE + TSDB_TABLE_NAME_LEN];
      STR_WITH_MAXSIZE_TO_VARSTR(parTbName, tbname, sizeof(parTbName));
      appendOneRowToStreamSpecialBlock(pBlock, &pWin->ts, &pWin->ts, &uid, &pWin->groupId, parTbName);
    }
    pInfo->stateStore.streamStateFreeVal(tbname);
    (*index)++;
  }
}

void clearGroupResInfo(SGroupResInfo* pGroupResInfo) {
  if (pGroupResInfo->freeItem) {
    int32_t size = taosArrayGetSize(pGroupResInfo->pRows);
    for (int32_t i = pGroupResInfo->index; i < size; i++) {
      void* pVal = taosArrayGetP(pGroupResInfo->pRows, i);
      taosMemoryFree(pVal);
    }
    pGroupResInfo->freeItem = false;
  }
  pGroupResInfo->pRows = taosArrayDestroy(pGroupResInfo->pRows);
  pGroupResInfo->index = 0;
}

void destroyStreamFinalIntervalOperatorInfo(void* param) {
  SStreamIntervalOperatorInfo* pInfo = (SStreamIntervalOperatorInfo*)param;
  cleanupBasicInfo(&pInfo->binfo);
  cleanupAggSup(&pInfo->aggSup);
  clearGroupResInfo(&pInfo->groupResInfo);

  // it should be empty.
  void* pIte = NULL;
  while ((pIte = taosHashIterate(pInfo->pPullDataMap, pIte)) != NULL) {
    taosArrayDestroy(*(void**)pIte);
  }
  taosHashCleanup(pInfo->pPullDataMap);
  taosHashCleanup(pInfo->pFinalPullDataMap);
  taosArrayDestroy(pInfo->pPullWins);
  blockDataDestroy(pInfo->pPullDataRes);
  taosArrayDestroy(pInfo->pDelWins);
  blockDataDestroy(pInfo->pDelRes);
  pInfo->stateStore.streamFileStateDestroy(pInfo->pState->pFileState);
  taosMemoryFreeClear(pInfo->pState);

  nodesDestroyNode((SNode*)pInfo->pPhyNode);
  colDataDestroy(&pInfo->twAggSup.timeWindowData);
  cleanupExprSupp(&pInfo->scalarSupp);
  tSimpleHashCleanup(pInfo->pUpdatedMap);
  pInfo->pUpdatedMap = NULL;
  pInfo->pUpdated = taosArrayDestroy(pInfo->pUpdated);

  blockDataDestroy(pInfo->pCheckpointRes);

  taosMemoryFreeClear(param);
}

static bool allInvertible(SqlFunctionCtx* pFCtx, int32_t numOfCols) {
  for (int32_t i = 0; i < numOfCols; i++) {
    if (fmIsUserDefinedFunc(pFCtx[i].functionId) || !fmIsInvertible(pFCtx[i].functionId)) {
      return false;
    }
  }
  return true;
}

void initIntervalDownStream(SOperatorInfo* downstream, uint16_t type, SStreamIntervalOperatorInfo* pInfo) {
  SStateStore* pAPI = &downstream->pTaskInfo->storageAPI.stateStore;

  if (downstream->operatorType != QUERY_NODE_PHYSICAL_PLAN_STREAM_SCAN) {
    initIntervalDownStream(downstream->pDownstream[0], type, pInfo);
    return;
  }

  SStreamScanInfo* pScanInfo = downstream->info;
  pScanInfo->windowSup.parentType = type;
  pScanInfo->windowSup.pIntervalAggSup = &pInfo->aggSup;
  if (!pScanInfo->pUpdateInfo) {
    pScanInfo->pUpdateInfo =
        pAPI->updateInfoInitP(&pInfo->interval, pInfo->twAggSup.waterMark, pScanInfo->igCheckUpdate);
  }

  pScanInfo->interval = pInfo->interval;
  pScanInfo->twAggSup = pInfo->twAggSup;
  pScanInfo->pState = pInfo->pState;
}

void compactFunctions(SqlFunctionCtx* pDestCtx, SqlFunctionCtx* pSourceCtx, int32_t numOfOutput,
                      SExecTaskInfo* pTaskInfo, SColumnInfoData* pTimeWindowData) {
  for (int32_t k = 0; k < numOfOutput; ++k) {
    if (fmIsWindowPseudoColumnFunc(pDestCtx[k].functionId)) {
      if (!pTimeWindowData) {
        continue;
      }

      SResultRowEntryInfo* pEntryInfo = GET_RES_INFO(&pDestCtx[k]);
      char*                p = GET_ROWCELL_INTERBUF(pEntryInfo);
      SColumnInfoData      idata = {0};
      idata.info.type = TSDB_DATA_TYPE_BIGINT;
      idata.info.bytes = tDataTypes[TSDB_DATA_TYPE_BIGINT].bytes;
      idata.pData = p;

      SScalarParam out = {.columnData = &idata};
      SScalarParam tw = {.numOfRows = 5, .columnData = pTimeWindowData};
      pDestCtx[k].sfp.process(&tw, 1, &out);
      pEntryInfo->numOfRes = 1;
    } else if (functionNeedToExecute(&pDestCtx[k]) && pDestCtx[k].fpSet.combine != NULL) {
      int32_t code = pDestCtx[k].fpSet.combine(&pDestCtx[k], &pSourceCtx[k]);
      if (code != TSDB_CODE_SUCCESS) {
        qError("%s apply combine functions error, code: %s", GET_TASKID(pTaskInfo), tstrerror(code));
      }
    } else if (pDestCtx[k].fpSet.combine == NULL) {
      char* funName = fmGetFuncName(pDestCtx[k].functionId);
      qError("%s error, combine funcion for %s is not implemented", GET_TASKID(pTaskInfo), funName);
      taosMemoryFreeClear(funName);
    }
  }
}

bool hasIntervalWindow(void* pState, SWinKey* pKey, SStateStore* pStore) {
  return pStore->streamStateCheck(pState, pKey);
}

int32_t setIntervalOutputBuf(void* pState, STimeWindow* win, SRowBuffPos** pResult, int64_t groupId,
                             SqlFunctionCtx* pCtx, int32_t numOfOutput, int32_t* rowEntryInfoOffset,
                             SAggSupporter* pAggSup, SStateStore* pStore) {
  SWinKey key = {.ts = win->skey, .groupId = groupId};
  char*   value = NULL;
  int32_t size = pAggSup->resultRowSize;

  if (pStore->streamStateAddIfNotExist(pState, &key, (void**)&value, &size) < 0) {
    return TSDB_CODE_OUT_OF_MEMORY;
  }

  *pResult = (SRowBuffPos*)value;
  SResultRow* res = (SResultRow*)((*pResult)->pRowBuff);

  // set time window for current result
  res->win = (*win);
  setResultRowInitCtx(res, pCtx, numOfOutput, rowEntryInfoOffset);
  return TSDB_CODE_SUCCESS;
}

bool isDeletedStreamWindow(STimeWindow* pWin, uint64_t groupId, void* pState, STimeWindowAggSupp* pTwSup,
                           SStateStore* pStore) {
  if (pTwSup->maxTs != INT64_MIN && pWin->ekey < pTwSup->maxTs - pTwSup->deleteMark) {
    SWinKey key = {.ts = pWin->skey, .groupId = groupId};
    if (!hasIntervalWindow(pState, &key, pStore)) {
      return true;
    }
    return false;
  }
  return false;
}

int32_t getNexWindowPos(SInterval* pInterval, SDataBlockInfo* pBlockInfo, TSKEY* tsCols, int32_t startPos, TSKEY eKey,
                        STimeWindow* pNextWin) {
  int32_t forwardRows =
      getNumOfRowsInTimeWindow(pBlockInfo, tsCols, startPos, eKey, binarySearchForKey, NULL, TSDB_ORDER_ASC);
  int32_t prevEndPos = forwardRows - 1 + startPos;
  return getNextQualifiedWindow(pInterval, pNextWin, pBlockInfo, tsCols, prevEndPos, TSDB_ORDER_ASC);
}

void addPullWindow(SHashObj* pMap, SWinKey* pWinRes, int32_t size) {
  SArray* childIds = taosArrayInit(8, sizeof(int32_t));
  for (int32_t i = 0; i < size; i++) {
    taosArrayPush(childIds, &i);
  }
  taosHashPut(pMap, pWinRes, sizeof(SWinKey), &childIds, sizeof(void*));
}

static void clearStreamIntervalOperator(SStreamIntervalOperatorInfo* pInfo) {
  tSimpleHashClear(pInfo->aggSup.pResultRowHashTable);
  clearDiskbasedBuf(pInfo->aggSup.pResultBuf);
  initResultRowInfo(&pInfo->binfo.resultRowInfo);
  pInfo->aggSup.currentPageId = -1;
  pInfo->stateStore.streamStateClear(pInfo->pState);
}

static void clearSpecialDataBlock(SSDataBlock* pBlock) {
  if (pBlock->info.rows <= 0) {
    return;
  }
  blockDataCleanup(pBlock);
}

static void doBuildPullDataBlock(SArray* array, int32_t* pIndex, SSDataBlock* pBlock) {
  clearSpecialDataBlock(pBlock);
  int32_t size = taosArrayGetSize(array);
  if (size - (*pIndex) == 0) {
    return;
  }
  blockDataEnsureCapacity(pBlock, size - (*pIndex));
  SColumnInfoData* pStartTs = (SColumnInfoData*)taosArrayGet(pBlock->pDataBlock, START_TS_COLUMN_INDEX);
  SColumnInfoData* pEndTs = (SColumnInfoData*)taosArrayGet(pBlock->pDataBlock, END_TS_COLUMN_INDEX);
  SColumnInfoData* pGroupId = (SColumnInfoData*)taosArrayGet(pBlock->pDataBlock, GROUPID_COLUMN_INDEX);
  SColumnInfoData* pCalStartTs = (SColumnInfoData*)taosArrayGet(pBlock->pDataBlock, CALCULATE_START_TS_COLUMN_INDEX);
  SColumnInfoData* pCalEndTs = (SColumnInfoData*)taosArrayGet(pBlock->pDataBlock, CALCULATE_END_TS_COLUMN_INDEX);
  for (; (*pIndex) < size; (*pIndex)++) {
    SPullWindowInfo* pWin = taosArrayGet(array, (*pIndex));
    colDataSetVal(pStartTs, pBlock->info.rows, (const char*)&pWin->window.skey, false);
    colDataSetVal(pEndTs, pBlock->info.rows, (const char*)&pWin->window.ekey, false);
    colDataSetVal(pGroupId, pBlock->info.rows, (const char*)&pWin->groupId, false);
    colDataSetVal(pCalStartTs, pBlock->info.rows, (const char*)&pWin->calWin.skey, false);
    colDataSetVal(pCalEndTs, pBlock->info.rows, (const char*)&pWin->calWin.ekey, false);
    pBlock->info.rows++;
  }
  if ((*pIndex) == size) {
    *pIndex = 0;
    taosArrayClear(array);
  }
  blockDataUpdateTsWindow(pBlock, 0);
}

void processPullOver(SSDataBlock* pBlock, SHashObj* pMap, SHashObj* pFinalMap, SInterval* pInterval, SArray* pPullWins,
                     int32_t numOfCh, SOperatorInfo* pOperator) {
  SColumnInfoData* pStartCol = taosArrayGet(pBlock->pDataBlock, CALCULATE_START_TS_COLUMN_INDEX);
  TSKEY*           tsData = (TSKEY*)pStartCol->pData;
  SColumnInfoData* pEndCol = taosArrayGet(pBlock->pDataBlock, CALCULATE_END_TS_COLUMN_INDEX);
  TSKEY*           tsEndData = (TSKEY*)pEndCol->pData;
  SColumnInfoData* pGroupCol = taosArrayGet(pBlock->pDataBlock, GROUPID_COLUMN_INDEX);
  uint64_t*        groupIdData = (uint64_t*)pGroupCol->pData;
  int32_t          chId = getChildIndex(pBlock);
  for (int32_t i = 0; i < pBlock->info.rows; i++) {
    TSKEY winTs = tsData[i];
    while (winTs <= tsEndData[i]) {
      SWinKey winRes = {.ts = winTs, .groupId = groupIdData[i]};
      void*   chIds = taosHashGet(pMap, &winRes, sizeof(SWinKey));
      if (chIds) {
        SArray* chArray = *(SArray**)chIds;
        int32_t index = taosArraySearchIdx(chArray, &chId, compareInt32Val, TD_EQ);
        if (index != -1) {
          qDebug("===stream===retrive window %" PRId64 " delete child id %d", winRes.ts, chId);
          taosArrayRemove(chArray, index);
          if (taosArrayGetSize(chArray) == 0) {
            // pull data is over
            taosArrayDestroy(chArray);
            taosHashRemove(pMap, &winRes, sizeof(SWinKey));
            qDebug("===stream===retrive pull data over.window %" PRId64, winRes.ts);

            void* pFinalCh = taosHashGet(pFinalMap, &winRes, sizeof(SWinKey));
            if (pFinalCh) {
              taosHashRemove(pFinalMap, &winRes, sizeof(SWinKey));
              doDeleteWindow(pOperator, winRes.ts, winRes.groupId);
              STimeWindow     nextWin = getFinalTimeWindow(winRes.ts, pInterval);
              SPullWindowInfo pull = {.window = nextWin,
                                      .groupId = winRes.groupId,
                                      .calWin.skey = nextWin.skey,
                                      .calWin.ekey = nextWin.skey};
              // add pull data request
              if (savePullWindow(&pull, pPullWins) == TSDB_CODE_SUCCESS) {
                addPullWindow(pMap, &winRes, numOfCh);
                qDebug("===stream===prepare final retrive for delete %" PRId64 ", size:%d", winRes.ts, numOfCh);
              }
            }
          }
        }
      }
      winTs = taosTimeAdd(winTs, pInterval->sliding, pInterval->slidingUnit, pInterval->precision);
    }
  }
}

static void addRetriveWindow(SArray* wins, SStreamIntervalOperatorInfo* pInfo, int32_t childId) {
  int32_t size = taosArrayGetSize(wins);
  for (int32_t i = 0; i < size; i++) {
    SWinKey*    winKey = taosArrayGet(wins, i);
    STimeWindow nextWin = getFinalTimeWindow(winKey->ts, &pInfo->interval);
    if (isOverdue(nextWin.ekey, &pInfo->twAggSup) && pInfo->ignoreExpiredData) {
      continue;
    }
    void* chIds = taosHashGet(pInfo->pPullDataMap, winKey, sizeof(SWinKey));
    if (!chIds) {
      SPullWindowInfo pull = {
          .window = nextWin, .groupId = winKey->groupId, .calWin.skey = nextWin.skey, .calWin.ekey = nextWin.skey};
      // add pull data request
      if (savePullWindow(&pull, pInfo->pPullWins) == TSDB_CODE_SUCCESS) {
        addPullWindow(pInfo->pPullDataMap, winKey, pInfo->numOfChild);
        qDebug("===stream===prepare retrive for delete %" PRId64 ", size:%d", winKey->ts, pInfo->numOfChild);
      }
    } else {
      SArray* chArray = *(void**)chIds;
      int32_t index = taosArraySearchIdx(chArray, &childId, compareInt32Val, TD_EQ);
      qDebug("===stream===check final retrive %" PRId64 ",chid:%d", winKey->ts, index);
      if (index == -1) {
        qDebug("===stream===add final retrive %" PRId64, winKey->ts);
        taosHashPut(pInfo->pFinalPullDataMap, winKey, sizeof(SWinKey), NULL, 0);
      }
    }
  }
}

static void clearFunctionContext(SExprSupp* pSup) {
  for (int32_t i = 0; i < pSup->numOfExprs; i++) {
    pSup->pCtx[i].saveHandle.currentPage = -1;
  }
}

int32_t getOutputBuf(void* pState, SRowBuffPos* pPos, SResultRow** pResult, SStateStore* pStore) {
  return pStore->streamStateGetByPos(pState, pPos, (void**)pResult);
}

int32_t buildDataBlockFromGroupRes(SOperatorInfo* pOperator, void* pState, SSDataBlock* pBlock, SExprSupp* pSup,
                                   SGroupResInfo* pGroupResInfo) {
  SExecTaskInfo* pTaskInfo = pOperator->pTaskInfo;
  SStorageAPI*   pAPI = &pOperator->pTaskInfo->storageAPI;

  SExprInfo*      pExprInfo = pSup->pExprInfo;
  int32_t         numOfExprs = pSup->numOfExprs;
  int32_t*        rowEntryOffset = pSup->rowEntryInfoOffset;
  SqlFunctionCtx* pCtx = pSup->pCtx;

  int32_t numOfRows = getNumOfTotalRes(pGroupResInfo);

  for (int32_t i = pGroupResInfo->index; i < numOfRows; i += 1) {
    SRowBuffPos* pPos = *(SRowBuffPos**)taosArrayGet(pGroupResInfo->pRows, i);
    SResultRow*  pRow = NULL;
    int32_t      code = getOutputBuf(pState, pPos, &pRow, &pAPI->stateStore);
    uint64_t     groupId = ((SWinKey*)pPos->pKey)->groupId;
    ASSERT(code == 0);
    doUpdateNumOfRows(pCtx, pRow, numOfExprs, rowEntryOffset);
    // no results, continue to check the next one
    if (pRow->numOfRows == 0) {
      pGroupResInfo->index += 1;
      continue;
    }
    if (pBlock->info.id.groupId == 0) {
      pBlock->info.id.groupId = groupId;
      void* tbname = NULL;
      if (pAPI->stateStore.streamStateGetParName(pTaskInfo->streamInfo.pState, pBlock->info.id.groupId, &tbname) < 0) {
        pBlock->info.parTbName[0] = 0;
      } else {
        memcpy(pBlock->info.parTbName, tbname, TSDB_TABLE_NAME_LEN);
      }
      pAPI->stateStore.streamStateFreeVal(tbname);
    } else {
      // current value belongs to different group, it can't be packed into one datablock
      if (pBlock->info.id.groupId != groupId) {
        break;
      }
    }

    if (pBlock->info.rows + pRow->numOfRows > pBlock->info.capacity) {
      ASSERT(pBlock->info.rows > 0);
      break;
    }
    pGroupResInfo->index += 1;

    for (int32_t j = 0; j < numOfExprs; ++j) {
      int32_t slotId = pExprInfo[j].base.resSchema.slotId;

      pCtx[j].resultInfo = getResultEntryInfo(pRow, j, rowEntryOffset);

      if (pCtx[j].fpSet.finalize) {
        int32_t code1 = pCtx[j].fpSet.finalize(&pCtx[j], pBlock);
        if (TAOS_FAILED(code1)) {
          qError("%s build result data block error, code %s", GET_TASKID(pTaskInfo), tstrerror(code1));
          T_LONG_JMP(pTaskInfo->env, code1);
        }
      } else if (strcmp(pCtx[j].pExpr->pExpr->_function.functionName, "_select_value") == 0) {
        // do nothing, todo refactor
      } else {
        // expand the result into multiple rows. E.g., _wstart, top(k, 20)
        // the _wstart needs to copy to 20 following rows, since the results of top-k expands to 20 different rows.
        SColumnInfoData* pColInfoData = taosArrayGet(pBlock->pDataBlock, slotId);
        char*            in = GET_ROWCELL_INTERBUF(pCtx[j].resultInfo);
        for (int32_t k = 0; k < pRow->numOfRows; ++k) {
          colDataSetVal(pColInfoData, pBlock->info.rows + k, in, pCtx[j].resultInfo->isNullRes);
        }
      }
    }

    pBlock->info.rows += pRow->numOfRows;
  }

  pBlock->info.dataLoad = 1;
  blockDataUpdateTsWindow(pBlock, 0);
  return TSDB_CODE_SUCCESS;
}

void doBuildStreamIntervalResult(SOperatorInfo* pOperator, void* pState, SSDataBlock* pBlock,
                                 SGroupResInfo* pGroupResInfo) {
  SExecTaskInfo* pTaskInfo = pOperator->pTaskInfo;
  // set output datablock version
  pBlock->info.version = pTaskInfo->version;

  blockDataCleanup(pBlock);
  if (!hasRemainResults(pGroupResInfo)) {
    return;
  }

  // clear the existed group id
  pBlock->info.id.groupId = 0;
  buildDataBlockFromGroupRes(pOperator, pState, pBlock, &pOperator->exprSupp, pGroupResInfo);
}

static int32_t getNextQualifiedFinalWindow(SInterval* pInterval, STimeWindow* pNext, SDataBlockInfo* pDataBlockInfo,
                                           TSKEY* primaryKeys, int32_t prevPosition) {
  int32_t startPos = prevPosition + 1;
  if (startPos == pDataBlockInfo->rows) {
    startPos = -1;
  } else {
    *pNext = getFinalTimeWindow(primaryKeys[startPos], pInterval);
  }
  return startPos;
}

static void doStreamIntervalAggImpl(SOperatorInfo* pOperator, SSDataBlock* pSDataBlock, uint64_t groupId,
                                    SSHashObj* pUpdatedMap) {
  SStreamIntervalOperatorInfo* pInfo = (SStreamIntervalOperatorInfo*)pOperator->info;
  pInfo->dataVersion = TMAX(pInfo->dataVersion, pSDataBlock->info.version);

  SResultRowInfo* pResultRowInfo = &(pInfo->binfo.resultRowInfo);
  SExecTaskInfo*  pTaskInfo = pOperator->pTaskInfo;
  SExprSupp*      pSup = &pOperator->exprSupp;
  int32_t         numOfOutput = pSup->numOfExprs;
  int32_t         step = 1;
  TSKEY*          tsCols = NULL;
  SRowBuffPos*    pResPos = NULL;
  SResultRow*     pResult = NULL;
  int32_t         forwardRows = 0;

  SColumnInfoData* pColDataInfo = taosArrayGet(pSDataBlock->pDataBlock, pInfo->primaryTsIndex);
  tsCols = (int64_t*)pColDataInfo->pData;

  int32_t     startPos = 0;
  TSKEY       ts = getStartTsKey(&pSDataBlock->info.window, tsCols);
  STimeWindow nextWin = {0};
  if (IS_FINAL_INTERVAL_OP(pOperator)) {
    nextWin = getFinalTimeWindow(ts, &pInfo->interval);
  } else {
    nextWin = getActiveTimeWindow(pInfo->aggSup.pResultBuf, pResultRowInfo, ts, &pInfo->interval, TSDB_ORDER_ASC);
  }
  while (1) {
    bool isClosed = isCloseWindow(&nextWin, &pInfo->twAggSup);
    if ((pInfo->ignoreExpiredData && isClosed && !IS_FINAL_INTERVAL_OP(pOperator)) ||
        !inSlidingWindow(&pInfo->interval, &nextWin, &pSDataBlock->info)) {
      startPos = getNexWindowPos(&pInfo->interval, &pSDataBlock->info, tsCols, startPos, nextWin.ekey, &nextWin);
      if (startPos < 0) {
        break;
      }
      qDebug("===stream===ignore expired data, window end ts:%" PRId64 ", maxts - wartermak:%" PRId64, nextWin.ekey,
             pInfo->twAggSup.maxTs - pInfo->twAggSup.waterMark);
      continue;
    }

    if (IS_FINAL_INTERVAL_OP(pOperator) && pInfo->numOfChild > 0) {
      bool    ignore = true;
      SWinKey winRes = {
          .ts = nextWin.skey,
          .groupId = groupId,
      };
      void* chIds = taosHashGet(pInfo->pPullDataMap, &winRes, sizeof(SWinKey));
      if (isDeletedStreamWindow(&nextWin, groupId, pInfo->pState, &pInfo->twAggSup, &pInfo->stateStore) && isClosed &&
          !chIds) {
        SPullWindowInfo pull = {
            .window = nextWin, .groupId = groupId, .calWin.skey = nextWin.skey, .calWin.ekey = nextWin.skey};
        // add pull data request
        if (savePullWindow(&pull, pInfo->pPullWins) == TSDB_CODE_SUCCESS) {
          addPullWindow(pInfo->pPullDataMap, &winRes, pInfo->numOfChild);
        }
      } else {
        int32_t index = -1;
        SArray* chArray = NULL;
        int32_t chId = 0;
        if (chIds) {
          chArray = *(void**)chIds;
          chId = getChildIndex(pSDataBlock);
          index = taosArraySearchIdx(chArray, &chId, compareInt32Val, TD_EQ);
        }
        if (index == -1 || pSDataBlock->info.type == STREAM_PULL_DATA) {
          ignore = false;
        }
      }

      if (ignore) {
        startPos = getNextQualifiedFinalWindow(&pInfo->interval, &nextWin, &pSDataBlock->info, tsCols, startPos);
        if (startPos < 0) {
          break;
        }
        continue;
      }
    }

    int32_t code = setIntervalOutputBuf(pInfo->pState, &nextWin, &pResPos, groupId, pSup->pCtx, numOfOutput,
                                        pSup->rowEntryInfoOffset, &pInfo->aggSup, &pInfo->stateStore);
    pResult = (SResultRow*)pResPos->pRowBuff;
    if (code != TSDB_CODE_SUCCESS || pResult == NULL) {
      T_LONG_JMP(pTaskInfo->env, TSDB_CODE_OUT_OF_MEMORY);
    }
    if (IS_FINAL_INTERVAL_OP(pOperator)) {
      forwardRows = 1;
    } else {
      forwardRows = getNumOfRowsInTimeWindow(&pSDataBlock->info, tsCols, startPos, nextWin.ekey, binarySearchForKey,
                                             NULL, TSDB_ORDER_ASC);
    }

    SWinKey key = {
        .ts = pResult->win.skey,
        .groupId = groupId,
    };
    if (pInfo->twAggSup.calTrigger == STREAM_TRIGGER_AT_ONCE && pUpdatedMap) {
      saveWinResult(&key, pResPos, pUpdatedMap);
    }

    if (pInfo->twAggSup.calTrigger == STREAM_TRIGGER_WINDOW_CLOSE) {
      tSimpleHashPut(pInfo->aggSup.pResultRowHashTable, &key, sizeof(SWinKey), &pResPos, POINTER_BYTES);
    }

    updateTimeWindowInfo(&pInfo->twAggSup.timeWindowData, &nextWin, 1);
    applyAggFunctionOnPartialTuples(pTaskInfo, pSup->pCtx, &pInfo->twAggSup.timeWindowData, startPos, forwardRows,
                                    pSDataBlock->info.rows, numOfOutput);
    key.ts = nextWin.skey;

    if (pInfo->delKey.ts > key.ts) {
      pInfo->delKey = key;
    }
    int32_t prevEndPos = (forwardRows - 1) * step + startPos;
    if (pSDataBlock->info.window.skey <= 0 || pSDataBlock->info.window.ekey <= 0) {
      qError("table uid %" PRIu64 " data block timestamp range may not be calculated! minKey %" PRId64
             ",maxKey %" PRId64,
             pSDataBlock->info.id.uid, pSDataBlock->info.window.skey, pSDataBlock->info.window.ekey);
      blockDataUpdateTsWindow(pSDataBlock, 0);

      // timestamp of the data is incorrect
      if (pSDataBlock->info.window.skey <= 0 || pSDataBlock->info.window.ekey <= 0) {
        qError("table uid %" PRIu64 " data block timestamp is out of range! minKey %" PRId64 ",maxKey %" PRId64,
               pSDataBlock->info.id.uid, pSDataBlock->info.window.skey, pSDataBlock->info.window.ekey);
      }
    }

    if (IS_FINAL_INTERVAL_OP(pOperator)) {
      startPos = getNextQualifiedFinalWindow(&pInfo->interval, &nextWin, &pSDataBlock->info, tsCols, prevEndPos);
    } else {
      startPos =
          getNextQualifiedWindow(&pInfo->interval, &nextWin, &pSDataBlock->info, tsCols, prevEndPos, TSDB_ORDER_ASC);
    }
    if (startPos < 0) {
      break;
    }
  }
}

static inline int winPosCmprImpl(const void* pKey1, const void* pKey2) {
  SRowBuffPos* pos1 = *(SRowBuffPos**)pKey1;
  SRowBuffPos* pos2 = *(SRowBuffPos**)pKey2;
  SWinKey*     pWin1 = (SWinKey*)pos1->pKey;
  SWinKey*     pWin2 = (SWinKey*)pos2->pKey;

  if (pWin1->groupId > pWin2->groupId) {
    return 1;
  } else if (pWin1->groupId < pWin2->groupId) {
    return -1;
  }

  if (pWin1->ts > pWin2->ts) {
    return 1;
  } else if (pWin1->ts < pWin2->ts) {
    return -1;
  }

  return 0;
}

static void resetUnCloseWinInfo(SSHashObj* winMap) {
  void*   pIte = NULL;
  int32_t iter = 0;
  while ((pIte = tSimpleHashIterate(winMap, pIte, &iter)) != NULL) {
    SRowBuffPos* pPos = *(SRowBuffPos**)pIte;
    pPos->beUsed = true;
  }
}

int32_t encodeSWinKey(void** buf, SWinKey* key) {
  int32_t tlen = 0;
  tlen += taosEncodeFixedI64(buf, key->ts);
  tlen += taosEncodeFixedU64(buf, key->groupId);
  return tlen;
}

void* decodeSWinKey(void* buf, SWinKey* key) {
  buf = taosDecodeFixedI64(buf, &key->ts);
  buf = taosDecodeFixedU64(buf, &key->groupId);
  return buf;
}

int32_t encodeSTimeWindowAggSupp(void** buf, STimeWindowAggSupp* pTwAggSup) {
  int32_t tlen = 0;
  tlen += taosEncodeFixedI64(buf, pTwAggSup->minTs);
  tlen += taosEncodeFixedI64(buf, pTwAggSup->maxTs);
  return tlen;
}

void* decodeSTimeWindowAggSupp(void* buf, STimeWindowAggSupp* pTwAggSup) {
  buf = taosDecodeFixedI64(buf, &pTwAggSup->minTs);
  buf = taosDecodeFixedI64(buf, &pTwAggSup->maxTs);
  return buf;
}

int32_t encodeSTimeWindow(void** buf, STimeWindow* pWin) {
  int32_t tlen = 0;
  tlen += taosEncodeFixedI64(buf, pWin->skey);
  tlen += taosEncodeFixedI64(buf, pWin->ekey);
  return tlen;
}

void* decodeSTimeWindow(void* buf, STimeWindow* pWin) {
  buf = taosDecodeFixedI64(buf, &pWin->skey);
  buf = taosDecodeFixedI64(buf, &pWin->ekey);
  return buf;
}

int32_t encodeSPullWindowInfo(void** buf, SPullWindowInfo* pPullInfo) {
  int32_t tlen = 0;
  tlen += encodeSTimeWindow(buf, &pPullInfo->calWin);
  tlen += taosEncodeFixedU64(buf, pPullInfo->groupId);
  tlen += encodeSTimeWindow(buf, &pPullInfo->window);
  return tlen;
}

void* decodeSPullWindowInfo(void* buf, SPullWindowInfo* pPullInfo) {
  buf = decodeSTimeWindow(buf, &pPullInfo->calWin);
  buf = taosDecodeFixedU64(buf, &pPullInfo->groupId);
  buf = decodeSTimeWindow(buf, &pPullInfo->window);
  return buf;
}

int32_t encodeSPullWindowInfoArray(void** buf, SArray* pPullInfos) {
  int32_t tlen = 0;
  int32_t size = taosArrayGetSize(pPullInfos);
  tlen += taosEncodeFixedI32(buf, size);
  for (int32_t i = 0; i < size; i++) {
    void* pItem = taosArrayGet(pPullInfos, i);
    tlen += encodeSPullWindowInfo(buf, pItem);
  }
  return tlen;
}

void* decodeSPullWindowInfoArray(void* buf, SArray* pPullInfos) {
  int32_t size = 0;
  buf = taosDecodeFixedI32(buf, &size);
  for (int32_t i = 0; i < size; i++) {
    SPullWindowInfo item = {0};
    buf = decodeSPullWindowInfo(buf, &item);
    taosArrayPush(pPullInfos, &item);
  }
  return buf;
}

int32_t doStreamIntervalEncodeOpState(void** buf, int32_t len, SOperatorInfo* pOperator) {
  SStreamIntervalOperatorInfo* pInfo = pOperator->info;
  if (!pInfo) {
    return 0;
  }

  void* pData = (buf == NULL) ? NULL : *buf;

  // 1.pResultRowHashTable
  int32_t tlen = 0;
  int32_t mapSize = tSimpleHashGetSize(pInfo->aggSup.pResultRowHashTable);
  tlen += taosEncodeFixedI32(buf, mapSize);
  void*   pIte = NULL;
  size_t  keyLen = 0;
  int32_t iter = 0;
  while ((pIte = tSimpleHashIterate(pInfo->aggSup.pResultRowHashTable, pIte, &iter)) != NULL) {
    void* key = tSimpleHashGetKey(pIte, &keyLen);
    tlen += encodeSWinKey(buf, key);
  }

  // 2.twAggSup
  tlen += encodeSTimeWindowAggSupp(buf, &pInfo->twAggSup);

  // 3.pPullDataMap
  int32_t size = taosHashGetSize(pInfo->pPullDataMap);
  tlen += taosEncodeFixedI32(buf, size);
  pIte = NULL;
  keyLen = 0;
  while ((pIte = taosHashIterate(pInfo->pPullDataMap, pIte)) != NULL) {
    void* key = taosHashGetKey(pIte, &keyLen);
    tlen += encodeSWinKey(buf, key);
    SArray* pArray = *(SArray**)pIte;
    int32_t chSize = taosArrayGetSize(pArray);
    tlen += taosEncodeFixedI32(buf, chSize);
    for (int32_t i = 0; i < chSize; i++) {
      void* pChItem = taosArrayGet(pArray, i);
      tlen += taosEncodeFixedI32(buf, *(int32_t*)pChItem);
    }
  }

  // 4.pPullWins
  tlen += encodeSPullWindowInfoArray(buf, pInfo->pPullWins);

  // 5.dataVersion
  tlen += taosEncodeFixedI64(buf, pInfo->dataVersion);

  // 6.checksum
  if (buf) {
    uint32_t cksum = taosCalcChecksum(0, pData, len - sizeof(uint32_t));
    tlen += taosEncodeFixedU32(buf, cksum);
  } else {
    tlen += sizeof(uint32_t);
  }

  return tlen;
}

void doStreamIntervalDecodeOpState(void* buf, int32_t len, SOperatorInfo* pOperator) {
  SStreamIntervalOperatorInfo* pInfo = pOperator->info;
  if (!pInfo) {
    return;
  }

  // 6.checksum
  int32_t dataLen = len - sizeof(uint32_t);
  void*   pCksum = POINTER_SHIFT(buf, dataLen);
  if (taosCheckChecksum(buf, dataLen, *(uint32_t*)pCksum) != TSDB_CODE_SUCCESS) {
    ASSERT(0);  // debug
    qError("stream interval state is invalid");
    return;
  }

  // 1.pResultRowHashTable
  int32_t mapSize = 0;
  buf = taosDecodeFixedI32(buf, &mapSize);
  for (int32_t i = 0; i < mapSize; i++) {
    SWinKey key = {0};
    buf = decodeSWinKey(buf, &key);
    SRowBuffPos* pPos = NULL;
    int32_t      resSize = pInfo->aggSup.resultRowSize;
    pInfo->stateStore.streamStateAddIfNotExist(pInfo->pState, &key, (void**)&pPos, &resSize);
    tSimpleHashPut(pInfo->aggSup.pResultRowHashTable, &key, sizeof(SWinKey), &pPos, POINTER_BYTES);
  }

  // 2.twAggSup
  buf = decodeSTimeWindowAggSupp(buf, &pInfo->twAggSup);

  // 3.pPullDataMap
  int32_t size = 0;
  buf = taosDecodeFixedI32(buf, &size);
  for (int32_t i = 0; i < size; i++) {
    SWinKey key = {0};
    SArray* pArray = taosArrayInit(0, sizeof(int32_t));
    buf = decodeSWinKey(buf, &key);
    int32_t chSize = 0;
    buf = taosDecodeFixedI32(buf, &chSize);
    for (int32_t i = 0; i < chSize; i++) {
      int32_t chId = 0;
      buf = taosDecodeFixedI32(buf, &chId);
      taosArrayPush(pArray, &chId);
    }
    taosHashPut(pInfo->pPullDataMap, &key, sizeof(SWinKey), &pArray, POINTER_BYTES);
  }

  // 4.pPullWins
  buf = decodeSPullWindowInfoArray(buf, pInfo->pPullWins);

  // 5.dataVersion
  buf = taosDecodeFixedI64(buf, &pInfo->dataVersion);
}

void doStreamIntervalSaveCheckpoint(SOperatorInfo* pOperator) {
  SStreamIntervalOperatorInfo* pInfo = pOperator->info;
  int32_t                      len = doStreamIntervalEncodeOpState(NULL, 0, pOperator);
  void*                        buf = taosMemoryCalloc(1, len);
  void*                        pBuf = buf;
  len = doStreamIntervalEncodeOpState(&pBuf, len, pOperator);
  pInfo->stateStore.streamStateSaveInfo(pInfo->pState, STREAM_INTERVAL_OP_CHECKPOINT_NAME,
                                        strlen(STREAM_INTERVAL_OP_CHECKPOINT_NAME), buf, len);
  taosMemoryFree(buf);
}

static SSDataBlock* buildIntervalResult(SOperatorInfo* pOperator) {
  SStreamIntervalOperatorInfo* pInfo = pOperator->info;
  SExecTaskInfo*               pTaskInfo = pOperator->pTaskInfo;
  uint16_t                     opType = pOperator->operatorType;
  if (IS_FINAL_INTERVAL_OP(pOperator)) {
    doBuildPullDataBlock(pInfo->pPullWins, &pInfo->pullIndex, pInfo->pPullDataRes);
    if (pInfo->pPullDataRes->info.rows != 0) {
      // process the rest of the data
      printDataBlock(pInfo->pPullDataRes, getStreamOpName(opType), GET_TASKID(pTaskInfo));
      return pInfo->pPullDataRes;
    }
  }

  doBuildDeleteResult(pInfo, pInfo->pDelWins, &pInfo->delIndex, pInfo->pDelRes);
  if (pInfo->pDelRes->info.rows != 0) {
    // process the rest of the data
    printDataBlock(pInfo->pDelRes, getStreamOpName(opType), GET_TASKID(pTaskInfo));
    return pInfo->pDelRes;
  }

  doBuildStreamIntervalResult(pOperator, pInfo->pState, pInfo->binfo.pRes, &pInfo->groupResInfo);
  if (pInfo->binfo.pRes->info.rows != 0) {
    printDataBlock(pInfo->binfo.pRes, getStreamOpName(opType), GET_TASKID(pTaskInfo));
    return pInfo->binfo.pRes;
  }
  return NULL;
}

static int32_t copyUpdateResult(SSHashObj** ppWinUpdated, SArray* pUpdated,  __compar_fn_t compar) {
  void*   pIte = NULL;
  int32_t iter = 0;
  while ((pIte = tSimpleHashIterate(*ppWinUpdated, pIte, &iter)) != NULL) {
    taosArrayPush(pUpdated, pIte);
  }
  taosArraySort(pUpdated, compar);
  tSimpleHashCleanup(*ppWinUpdated);
  *ppWinUpdated = NULL;
  return TSDB_CODE_SUCCESS;
}

static SSDataBlock* doStreamFinalIntervalAgg(SOperatorInfo* pOperator) {
  SStreamIntervalOperatorInfo* pInfo = pOperator->info;
  SExecTaskInfo*               pTaskInfo = pOperator->pTaskInfo;
  SStorageAPI*                 pAPI = &pOperator->pTaskInfo->storageAPI;

  SOperatorInfo* downstream = pOperator->pDownstream[0];
  SExprSupp*     pSup = &pOperator->exprSupp;

  qDebug("stask:%s  %s status: %d", GET_TASKID(pTaskInfo), getStreamOpName(pOperator->operatorType), pOperator->status);

  if (pOperator->status == OP_EXEC_DONE) {
    return NULL;
  } else if (pOperator->status == OP_RES_TO_RETURN) {
    SSDataBlock* resBlock = buildIntervalResult(pOperator);
    if (resBlock != NULL) {
      return resBlock;
    }

    if (pInfo->recvGetAll) {
      pInfo->recvGetAll = false;
      resetUnCloseWinInfo(pInfo->aggSup.pResultRowHashTable);
    }

    if (pInfo->reCkBlock) {
      pInfo->reCkBlock = false;
      printDataBlock(pInfo->pCheckpointRes, getStreamOpName(pOperator->operatorType), GET_TASKID(pTaskInfo));
      return pInfo->pCheckpointRes;
    }

    setOperatorCompleted(pOperator);
    if (!IS_FINAL_INTERVAL_OP(pOperator)) {
      clearFunctionContext(&pOperator->exprSupp);
      // semi interval operator clear disk buffer
      clearStreamIntervalOperator(pInfo);
      qDebug("===stream===clear semi operator");
    }
    return NULL;
  } else {
    if (!IS_FINAL_INTERVAL_OP(pOperator)) {
      doBuildDeleteResult(pInfo, pInfo->pDelWins, &pInfo->delIndex, pInfo->pDelRes);
      if (pInfo->pDelRes->info.rows != 0) {
        // process the rest of the data
        printDataBlock(pInfo->pDelRes, getStreamOpName(pOperator->operatorType), GET_TASKID(pTaskInfo));
        return pInfo->pDelRes;
      }
    }
  }

  if (!pInfo->pUpdated) {
    pInfo->pUpdated = taosArrayInit(4096, POINTER_BYTES);
  }
  if (!pInfo->pUpdatedMap) {
    _hash_fn_t hashFn = taosGetDefaultHashFunction(TSDB_DATA_TYPE_BINARY);
    pInfo->pUpdatedMap = tSimpleHashInit(4096, hashFn);
  }

  while (1) {
    if (isTaskKilled(pTaskInfo)) {
      if (pInfo->pUpdated != NULL) {
        pInfo->pUpdated = taosArrayDestroy(pInfo->pUpdated);
      }

      if (pInfo->pUpdatedMap != NULL) {
        tSimpleHashCleanup(pInfo->pUpdatedMap);
        pInfo->pUpdatedMap = NULL;
      }

      T_LONG_JMP(pTaskInfo->env, pTaskInfo->code);
    }

    SSDataBlock* pBlock = downstream->fpSet.getNextFn(downstream);
    if (pBlock == NULL) {
      pOperator->status = OP_RES_TO_RETURN;
      qDebug("===stream===return data:%s. recv datablock num:%" PRIu64, getStreamOpName(pOperator->operatorType),
             pInfo->numOfDatapack);
      pInfo->numOfDatapack = 0;
      break;
    }
    pInfo->numOfDatapack++;
    printSpecDataBlock(pBlock, getStreamOpName(pOperator->operatorType), "recv", GET_TASKID(pTaskInfo));

    if (pBlock->info.type == STREAM_NORMAL || pBlock->info.type == STREAM_PULL_DATA) {
      pInfo->binfo.pRes->info.type = pBlock->info.type;
    } else if (pBlock->info.type == STREAM_DELETE_DATA || pBlock->info.type == STREAM_DELETE_RESULT ||
               pBlock->info.type == STREAM_CLEAR) {
      SArray* delWins = taosArrayInit(8, sizeof(SWinKey));
      doDeleteWindows(pOperator, &pInfo->interval, pBlock, delWins, pInfo->pUpdatedMap);
      if (IS_FINAL_INTERVAL_OP(pOperator)) {
        int32_t chId = getChildIndex(pBlock);
        addRetriveWindow(delWins, pInfo, chId);
        if (pBlock->info.type != STREAM_CLEAR) {
          taosArrayAddAll(pInfo->pDelWins, delWins);
        }
        taosArrayDestroy(delWins);
        continue;
      }
      removeResults(delWins, pInfo->pUpdatedMap);
      taosArrayAddAll(pInfo->pDelWins, delWins);
      taosArrayDestroy(delWins);

      doBuildDeleteResult(pInfo, pInfo->pDelWins, &pInfo->delIndex, pInfo->pDelRes);
      if (pInfo->pDelRes->info.rows != 0) {
        // process the rest of the data
        printDataBlock(pInfo->pDelRes, getStreamOpName(pOperator->operatorType), GET_TASKID(pTaskInfo));
        if (pBlock->info.type == STREAM_CLEAR) {
          pInfo->pDelRes->info.type = STREAM_CLEAR;
        } else {
          pInfo->pDelRes->info.type = STREAM_DELETE_RESULT;
        }
        return pInfo->pDelRes;
      }

      break;
    } else if (pBlock->info.type == STREAM_GET_ALL && IS_FINAL_INTERVAL_OP(pOperator)) {
      pInfo->recvGetAll = true;
      getAllIntervalWindow(pInfo->aggSup.pResultRowHashTable, pInfo->pUpdatedMap);
      continue;
    } else if (pBlock->info.type == STREAM_RETRIEVE && !IS_FINAL_INTERVAL_OP(pOperator)) {
      doDeleteWindows(pOperator, &pInfo->interval, pBlock, NULL, pInfo->pUpdatedMap);
      if (taosArrayGetSize(pInfo->pUpdated) > 0) {
        break;
      }
      continue;
    } else if (pBlock->info.type == STREAM_PULL_OVER && IS_FINAL_INTERVAL_OP(pOperator)) {
      processPullOver(pBlock, pInfo->pPullDataMap, pInfo->pFinalPullDataMap, &pInfo->interval, pInfo->pPullWins,
                      pInfo->numOfChild, pOperator);
      continue;
    } else if (pBlock->info.type == STREAM_CREATE_CHILD_TABLE) {
      return pBlock;
    } else if (pBlock->info.type == STREAM_CHECKPOINT) {
      pAPI->stateStore.streamStateCommit(pInfo->pState);
      doStreamIntervalSaveCheckpoint(pOperator);
      copyDataBlock(pInfo->pCheckpointRes, pBlock);
      continue;
    } else {
      ASSERTS(pBlock->info.type == STREAM_INVALID, "invalid SSDataBlock type");
    }

    if (pInfo->scalarSupp.pExprInfo != NULL) {
      SExprSupp* pExprSup = &pInfo->scalarSupp;
      projectApplyFunctions(pExprSup->pExprInfo, pBlock, pBlock, pExprSup->pCtx, pExprSup->numOfExprs, NULL);
    }
    setInputDataBlock(pSup, pBlock, TSDB_ORDER_ASC, MAIN_SCAN, true);
    doStreamIntervalAggImpl(pOperator, pBlock, pBlock->info.id.groupId, pInfo->pUpdatedMap);
    pInfo->twAggSup.maxTs = TMAX(pInfo->twAggSup.maxTs, pBlock->info.window.ekey);
    pInfo->twAggSup.maxTs = TMAX(pInfo->twAggSup.maxTs, pBlock->info.watermark);
    pInfo->twAggSup.minTs = TMIN(pInfo->twAggSup.minTs, pBlock->info.window.skey);
  }

  removeDeleteResults(pInfo->pUpdatedMap, pInfo->pDelWins);
  if (IS_FINAL_INTERVAL_OP(pOperator)) {
    closeStreamIntervalWindow(pInfo->aggSup.pResultRowHashTable, &pInfo->twAggSup, &pInfo->interval,
                              pInfo->pPullDataMap, pInfo->pUpdatedMap, pInfo->pDelWins, pOperator);
  }
  pInfo->binfo.pRes->info.watermark = pInfo->twAggSup.maxTs;

  copyUpdateResult(&pInfo->pUpdatedMap, pInfo->pUpdated, winPosCmprImpl);

  initMultiResInfoFromArrayList(&pInfo->groupResInfo, pInfo->pUpdated);
  pInfo->pUpdated = NULL;
  blockDataEnsureCapacity(pInfo->binfo.pRes, pOperator->resultInfo.capacity);

  return buildIntervalResult(pOperator);
}

static int64_t getDeleteMark(SIntervalPhysiNode* pIntervalPhyNode) {
  if (pIntervalPhyNode->window.deleteMark <= 0) {
    return DEAULT_DELETE_MARK;
  }
  int64_t deleteMark = TMAX(pIntervalPhyNode->window.deleteMark, pIntervalPhyNode->window.watermark);
  deleteMark = TMAX(deleteMark, pIntervalPhyNode->interval);
  return deleteMark;
}

static TSKEY compareTs(void* pKey) {
  SWinKey* pWinKey = (SWinKey*)pKey;
  return pWinKey->ts;
}

static int32_t getSelectivityBufSize(SqlFunctionCtx* pCtx) {
  if (pCtx->subsidiaries.rowLen == 0) {
    int32_t rowLen = 0;
    for (int32_t j = 0; j < pCtx->subsidiaries.num; ++j) {
      SqlFunctionCtx* pc = pCtx->subsidiaries.pCtx[j];
      rowLen += pc->pExpr->base.resSchema.bytes;
    }

    return rowLen + pCtx->subsidiaries.num * sizeof(bool);
  } else {
    return pCtx->subsidiaries.rowLen;
  }
}

static int32_t getMaxFunResSize(SExprSupp* pSup, int32_t numOfCols) {
  int32_t size = 0;
  for (int32_t i = 0; i < numOfCols; ++i) {
    int32_t resSize = getSelectivityBufSize(pSup->pCtx + i);
    size = TMAX(size, resSize);
  }
  return size;
}

static void streamIntervalReleaseState(SOperatorInfo* pOperator) {
  if (pOperator->operatorType != QUERY_NODE_PHYSICAL_PLAN_STREAM_SEMI_INTERVAL) {
    SStreamIntervalOperatorInfo* pInfo = pOperator->info;
    int32_t                      resSize = sizeof(TSKEY);
    pInfo->stateStore.streamStateSaveInfo(pInfo->pState, STREAM_INTERVAL_OP_STATE_NAME,
                                          strlen(STREAM_INTERVAL_OP_STATE_NAME), &pInfo->twAggSup.maxTs, resSize);
  }
  SStreamIntervalOperatorInfo* pInfo = pOperator->info;
  SStorageAPI*                 pAPI = &pOperator->pTaskInfo->storageAPI;
  pAPI->stateStore.streamStateCommit(pInfo->pState);
  SOperatorInfo* downstream = pOperator->pDownstream[0];
  if (downstream->fpSet.releaseStreamStateFn) {
    downstream->fpSet.releaseStreamStateFn(downstream);
  }
}

void streamIntervalReloadState(SOperatorInfo* pOperator) {
  if (pOperator->operatorType != QUERY_NODE_PHYSICAL_PLAN_STREAM_SEMI_INTERVAL) {
    SStreamIntervalOperatorInfo* pInfo = pOperator->info;
    int32_t                      size = 0;
    void*                        pBuf = NULL;
    int32_t code = pInfo->stateStore.streamStateGetInfo(pInfo->pState, STREAM_INTERVAL_OP_STATE_NAME,
                                                        strlen(STREAM_INTERVAL_OP_STATE_NAME), &pBuf, &size);
    if (code == 0) {
      TSKEY ts = *(TSKEY*)pBuf;
      taosMemoryFree(pBuf);
      pInfo->twAggSup.maxTs = TMAX(pInfo->twAggSup.maxTs, ts);
      pInfo->stateStore.streamStateReloadInfo(pInfo->pState, ts);
    }
  }
  SOperatorInfo* downstream = pOperator->pDownstream[0];
  if (downstream->fpSet.reloadStreamStateFn) {
    downstream->fpSet.reloadStreamStateFn(downstream);
  }
}

SOperatorInfo* createStreamFinalIntervalOperatorInfo(SOperatorInfo* downstream, SPhysiNode* pPhyNode,
                                                     SExecTaskInfo* pTaskInfo, int32_t numOfChild,
                                                     SReadHandle* pHandle) {
  SIntervalPhysiNode*          pIntervalPhyNode = (SIntervalPhysiNode*)pPhyNode;
  SStreamIntervalOperatorInfo* pInfo = taosMemoryCalloc(1, sizeof(SStreamIntervalOperatorInfo));
  SOperatorInfo*               pOperator = taosMemoryCalloc(1, sizeof(SOperatorInfo));
  if (pInfo == NULL || pOperator == NULL) {
    goto _error;
  }

  pOperator->pTaskInfo = pTaskInfo;
  SStorageAPI* pAPI = &pTaskInfo->storageAPI;

  pInfo->interval = (SInterval){.interval = pIntervalPhyNode->interval,
                                .sliding = pIntervalPhyNode->sliding,
                                .intervalUnit = pIntervalPhyNode->intervalUnit,
                                .slidingUnit = pIntervalPhyNode->slidingUnit,
                                .offset = pIntervalPhyNode->offset,
                                .precision = ((SColumnNode*)pIntervalPhyNode->window.pTspk)->node.resType.precision};
  pInfo->twAggSup = (STimeWindowAggSupp){
      .waterMark = pIntervalPhyNode->window.watermark,
      .calTrigger = pIntervalPhyNode->window.triggerType,
      .maxTs = INT64_MIN,
      .minTs = INT64_MAX,
      .deleteMark = getDeleteMark(pIntervalPhyNode),
      .deleteMarkSaved = 0,
      .calTriggerSaved = 0,
  };
  ASSERTS(pInfo->twAggSup.calTrigger != STREAM_TRIGGER_MAX_DELAY, "trigger type should not be max delay");
  pInfo->primaryTsIndex = ((SColumnNode*)pIntervalPhyNode->window.pTspk)->slotId;
  size_t keyBufSize = sizeof(int64_t) + sizeof(int64_t) + POINTER_BYTES;
  initResultSizeInfo(&pOperator->resultInfo, 4096);
  if (pIntervalPhyNode->window.pExprs != NULL) {
    int32_t    numOfScalar = 0;
    SExprInfo* pScalarExprInfo = createExprInfo(pIntervalPhyNode->window.pExprs, NULL, &numOfScalar);
    int32_t code = initExprSupp(&pInfo->scalarSupp, pScalarExprInfo, numOfScalar, &pTaskInfo->storageAPI.functionStore);
    if (code != TSDB_CODE_SUCCESS) {
      goto _error;
    }
  }

  int32_t      numOfCols = 0;
  SExprInfo*   pExprInfo = createExprInfo(pIntervalPhyNode->window.pFuncs, NULL, &numOfCols);
  SSDataBlock* pResBlock = createDataBlockFromDescNode(pPhyNode->pOutputDataBlockDesc);
  initBasicInfo(&pInfo->binfo, pResBlock);

  pInfo->pState = taosMemoryCalloc(1, sizeof(SStreamState));
  *(pInfo->pState) = *(pTaskInfo->streamInfo.pState);

  pAPI->stateStore.streamStateSetNumber(pInfo->pState, -1);
  int32_t code = initAggSup(&pOperator->exprSupp, &pInfo->aggSup, pExprInfo, numOfCols, keyBufSize, pTaskInfo->id.str,
                            pInfo->pState, &pTaskInfo->storageAPI.functionStore);
  if (code != TSDB_CODE_SUCCESS) {
    goto _error;
  }

  initExecTimeWindowInfo(&pInfo->twAggSup.timeWindowData, &pTaskInfo->window);
  initResultRowInfo(&pInfo->binfo.resultRowInfo);

  pInfo->numOfChild = numOfChild;
  pInfo->pPhyNode = (SPhysiNode*)nodesCloneNode((SNode*)pPhyNode);

  pInfo->pPullWins = taosArrayInit(8, sizeof(SPullWindowInfo));
  pInfo->pullIndex = 0;
  _hash_fn_t hashFn = taosGetDefaultHashFunction(TSDB_DATA_TYPE_BINARY);
  pInfo->pPullDataMap = taosHashInit(64, hashFn, false, HASH_NO_LOCK);
  pInfo->pFinalPullDataMap = taosHashInit(64, hashFn, false, HASH_NO_LOCK);
  pInfo->pPullDataRes = createSpecialDataBlock(STREAM_RETRIEVE);
  pInfo->ignoreExpiredData = pIntervalPhyNode->window.igExpired;
  pInfo->ignoreExpiredDataSaved = false;
  pInfo->pDelRes = createSpecialDataBlock(STREAM_DELETE_RESULT);
  pInfo->delIndex = 0;
  pInfo->pDelWins = taosArrayInit(4, sizeof(SWinKey));
  pInfo->delKey.ts = INT64_MAX;
  pInfo->delKey.groupId = 0;
  pInfo->numOfDatapack = 0;
  pInfo->pUpdated = NULL;
  pInfo->pUpdatedMap = NULL;
  int32_t funResSize = getMaxFunResSize(&pOperator->exprSupp, numOfCols);
  pInfo->pState->pFileState = pAPI->stateStore.streamFileStateInit(
      tsStreamBufferSize, sizeof(SWinKey), pInfo->aggSup.resultRowSize, funResSize, compareTs, pInfo->pState,
      pInfo->twAggSup.deleteMark, GET_TASKID(pTaskInfo), pHandle->checkpointId, STREAM_STATE_BUFF_HASH);
  pInfo->dataVersion = 0;
  pInfo->stateStore = pTaskInfo->storageAPI.stateStore;
  pInfo->recvGetAll = false;
  pInfo->pCheckpointRes = createSpecialDataBlock(STREAM_CHECKPOINT);

  pOperator->operatorType = pPhyNode->type;
  if (!IS_FINAL_INTERVAL_OP(pOperator) || numOfChild == 0) {
    pInfo->twAggSup.calTrigger = STREAM_TRIGGER_AT_ONCE;
  }
  pOperator->name = getStreamOpName(pOperator->operatorType);
  pOperator->blocking = true;
  pOperator->status = OP_NOT_OPENED;
  pOperator->info = pInfo;

  pOperator->fpSet = createOperatorFpSet(NULL, doStreamFinalIntervalAgg, NULL, destroyStreamFinalIntervalOperatorInfo,
                                         optrDefaultBufFn, NULL, optrDefaultGetNextExtFn, NULL);
  setOperatorStreamStateFn(pOperator, streamIntervalReleaseState, streamIntervalReloadState);
  if (pPhyNode->type == QUERY_NODE_PHYSICAL_PLAN_STREAM_SEMI_INTERVAL) {
    initIntervalDownStream(downstream, pPhyNode->type, pInfo);
  }
  code = appendDownstream(pOperator, &downstream, 1);
  if (code != TSDB_CODE_SUCCESS) {
    goto _error;
  }

  // for stream
  void*   buff = NULL;
  int32_t len = 0;
  int32_t res = pAPI->stateStore.streamStateGetInfo(pInfo->pState, STREAM_INTERVAL_OP_CHECKPOINT_NAME,
                                                    strlen(STREAM_INTERVAL_OP_CHECKPOINT_NAME), &buff, &len);
  if (res == TSDB_CODE_SUCCESS) {
    doStreamIntervalDecodeOpState(buff, len, pOperator);
    taosMemoryFree(buff);
  }

  return pOperator;

_error:
  destroyStreamFinalIntervalOperatorInfo(pInfo);
  taosMemoryFreeClear(pOperator);
  pTaskInfo->code = code;
  return NULL;
}

void destroyStreamAggSupporter(SStreamAggSupporter* pSup) {
  tSimpleHashCleanup(pSup->pResultRows);
  destroyDiskbasedBuf(pSup->pResultBuf);
  blockDataDestroy(pSup->pScanBlock);
  pSup->stateStore.streamFileStateDestroy(pSup->pState->pFileState);
  taosMemoryFreeClear(pSup->pState);
  taosMemoryFreeClear(pSup->pDummyCtx);
}

void destroyStreamSessionAggOperatorInfo(void* param) {
  SStreamSessionAggOperatorInfo* pInfo = (SStreamSessionAggOperatorInfo*)param;
  cleanupBasicInfo(&pInfo->binfo);
  destroyStreamAggSupporter(&pInfo->streamAggSup);
  cleanupExprSupp(&pInfo->scalarSupp);
  clearGroupResInfo(&pInfo->groupResInfo);

  if (pInfo->pChildren != NULL) {
    int32_t size = taosArrayGetSize(pInfo->pChildren);
    for (int32_t i = 0; i < size; i++) {
      SOperatorInfo* pChild = taosArrayGetP(pInfo->pChildren, i);
      destroyOperator(pChild);
    }
    taosArrayDestroy(pInfo->pChildren);
  }

  colDataDestroy(&pInfo->twAggSup.timeWindowData);
  blockDataDestroy(pInfo->pDelRes);
  blockDataDestroy(pInfo->pWinBlock);
  tSimpleHashCleanup(pInfo->pStUpdated);
  tSimpleHashCleanup(pInfo->pStDeleted);
  pInfo->pUpdated = taosArrayDestroy(pInfo->pUpdated);
  cleanupGroupResInfo(&pInfo->groupResInfo);

  taosArrayDestroy(pInfo->historyWins);
  blockDataDestroy(pInfo->pCheckpointRes);

  taosMemoryFreeClear(param);
}

int32_t initBasicInfoEx(SOptrBasicInfo* pBasicInfo, SExprSupp* pSup, SExprInfo* pExprInfo, int32_t numOfCols,
                        SSDataBlock* pResultBlock, SFunctionStateStore* pStore) {
  initBasicInfo(pBasicInfo, pResultBlock);
  int32_t code = initExprSupp(pSup, pExprInfo, numOfCols, pStore);
  if (code != TSDB_CODE_SUCCESS) {
    return code;
  }

  for (int32_t i = 0; i < numOfCols; ++i) {
    pSup->pCtx[i].saveHandle.pBuf = NULL;
  }

  ASSERT(numOfCols > 0);
  return TSDB_CODE_SUCCESS;
}

void initDummyFunction(SqlFunctionCtx* pDummy, SqlFunctionCtx* pCtx, int32_t nums) {
  for (int i = 0; i < nums; i++) {
    pDummy[i].functionId = pCtx[i].functionId;
    pDummy[i].isNotNullFunc = pCtx[i].isNotNullFunc;
    pDummy[i].isPseudoFunc = pCtx[i].isPseudoFunc;
  }
}

void initDownStream(SOperatorInfo* downstream, SStreamAggSupporter* pAggSup, uint16_t type, int32_t tsColIndex,
                    STimeWindowAggSupp* pTwSup) {
  if (downstream->operatorType == QUERY_NODE_PHYSICAL_PLAN_STREAM_PARTITION) {
    SStreamPartitionOperatorInfo* pScanInfo = downstream->info;
    pScanInfo->tsColIndex = tsColIndex;
  }

  if (downstream->operatorType != QUERY_NODE_PHYSICAL_PLAN_STREAM_SCAN) {
    initDownStream(downstream->pDownstream[0], pAggSup, type, tsColIndex, pTwSup);
    return;
  }
  SStreamScanInfo* pScanInfo = downstream->info;
  pScanInfo->windowSup = (SWindowSupporter){.pStreamAggSup = pAggSup, .gap = pAggSup->gap, .parentType = type};
  pScanInfo->pState = pAggSup->pState;
  if (!pScanInfo->pUpdateInfo) {
    pScanInfo->pUpdateInfo = pAggSup->stateStore.updateInfoInit(60000, TSDB_TIME_PRECISION_MILLI, pTwSup->waterMark,
                                                                pScanInfo->igCheckUpdate);
  }
  pScanInfo->twAggSup = *pTwSup;
}

static TSKEY sesionTs(void* pKey) {
  SSessionKey* pWinKey = (SSessionKey*)pKey;
  return pWinKey->win.skey;
}

int32_t initStreamAggSupporter(SStreamAggSupporter* pSup, SExprSupp* pExpSup, int32_t numOfOutput, int64_t gap,
                               SStreamState* pState, int32_t keySize, int16_t keyType, SStateStore* pStore,
                               SReadHandle* pHandle, STimeWindowAggSupp* pTwAggSup, const char* taskIdStr,
                               SStorageAPI* pApi) {
  pSup->resultRowSize = keySize + getResultRowSize(pExpSup->pCtx, numOfOutput);
  pSup->pScanBlock = createSpecialDataBlock(STREAM_CLEAR);
  pSup->gap = gap;
  pSup->stateKeySize = keySize;
  pSup->stateKeyType = keyType;
  pSup->pDummyCtx = (SqlFunctionCtx*)taosMemoryCalloc(numOfOutput, sizeof(SqlFunctionCtx));
  if (pSup->pDummyCtx == NULL) {
    return TSDB_CODE_OUT_OF_MEMORY;
  }

  pSup->stateStore = *pStore;

  initDummyFunction(pSup->pDummyCtx, pExpSup->pCtx, numOfOutput);
  pSup->pState = taosMemoryCalloc(1, sizeof(SStreamState));
  *(pSup->pState) = *pState;
  pSup->stateStore.streamStateSetNumber(pSup->pState, -1);
  int32_t funResSize = getMaxFunResSize(pExpSup, numOfOutput);
  pSup->pState->pFileState = pSup->stateStore.streamFileStateInit(
      tsStreamBufferSize, sizeof(SSessionKey), pSup->resultRowSize, funResSize, sesionTs, pSup->pState,
      pTwAggSup->deleteMark, taskIdStr, pHandle->checkpointId, STREAM_STATE_BUFF_SORT);

  _hash_fn_t hashFn = taosGetDefaultHashFunction(TSDB_DATA_TYPE_BINARY);
  pSup->pResultRows = tSimpleHashInit(32, hashFn);

  int32_t pageSize = 4096;
  while (pageSize < pSup->resultRowSize * 4) {
    pageSize <<= 1u;
  }
  // at least four pages need to be in buffer
  int32_t bufSize = 4096 * 256;
  if (bufSize <= pageSize) {
    bufSize = pageSize * 4;
  }

  if (!osTempSpaceAvailable()) {
    terrno = TSDB_CODE_NO_DISKSPACE;
    qError("Init stream agg supporter failed since %s, tempDir:%s", terrstr(), tsTempDir);
    return terrno;
  }

  int32_t code = createDiskbasedBuf(&pSup->pResultBuf, pageSize, bufSize, "function", tsTempDir);
  for (int32_t i = 0; i < numOfOutput; ++i) {
    pExpSup->pCtx[i].saveHandle.pBuf = pSup->pResultBuf;
  }

  pSup->pSessionAPI = pApi;

  return TSDB_CODE_SUCCESS;
}

bool isInTimeWindow(STimeWindow* pWin, TSKEY ts, int64_t gap) {
  if (ts + gap >= pWin->skey && ts - gap <= pWin->ekey) {
    return true;
  }
  return false;
}

bool isInWindow(SResultWindowInfo* pWinInfo, TSKEY ts, int64_t gap) {
  return isInTimeWindow(&pWinInfo->sessionWin.win, ts, gap);
}

void getCurSessionWindow(SStreamAggSupporter* pAggSup, TSKEY startTs, TSKEY endTs, uint64_t groupId,
                         SSessionKey* pKey) {
  pKey->win.skey = startTs;
  pKey->win.ekey = endTs;
  pKey->groupId = groupId;
  int32_t code = pAggSup->stateStore.streamStateSessionGetKeyByRange(pAggSup->pState, pKey, pKey);
  if (code != TSDB_CODE_SUCCESS) {
    SET_SESSION_WIN_KEY_INVALID(pKey);
  }
}

bool isInvalidSessionWin(SResultWindowInfo* pWinInfo) { return pWinInfo->sessionWin.win.skey == 0; }

bool inWinRange(STimeWindow* range, STimeWindow* cur) {
  if (cur->skey >= range->skey && cur->ekey <= range->ekey) {
    return true;
  }
  return false;
}

int32_t clearOutputBuf(void* pState, SRowBuffPos* pPos, SStateStore* pAPI) {
  return pAPI->streamStateClearBuff(pState, pPos);
}

void setSessionOutputBuf(SStreamAggSupporter* pAggSup, TSKEY startTs, TSKEY endTs, uint64_t groupId,
                         SResultWindowInfo* pCurWin) {
  pCurWin->sessionWin.groupId = groupId;
  pCurWin->sessionWin.win.skey = startTs;
  pCurWin->sessionWin.win.ekey = endTs;
  int32_t size = pAggSup->resultRowSize;
  int32_t      code = pAggSup->stateStore.streamStateSessionAddIfNotExist(pAggSup->pState, &pCurWin->sessionWin,
                                                                          pAggSup->gap, (void**)&pCurWin->pStatePos, &size);
  if (code == TSDB_CODE_SUCCESS && !inWinRange(&pAggSup->winRange, &pCurWin->sessionWin.win)) {
    code = TSDB_CODE_FAILED;
    clearOutputBuf(pAggSup->pState, pCurWin->pStatePos, &pAggSup->pSessionAPI->stateStore);
  }

  if (code == TSDB_CODE_SUCCESS) {
    pCurWin->isOutput = true;
    if (pCurWin->pStatePos->needFree) {
      pAggSup->stateStore.streamStateSessionDel(pAggSup->pState, &pCurWin->sessionWin);
    }
  } else {
    pCurWin->sessionWin.win.skey = startTs;
    pCurWin->sessionWin.win.ekey = endTs;
  }
  qDebug("===stream===set session window buff .start:%" PRId64 ",end:%" PRId64 ",groupid:%" PRIu64,
         pCurWin->sessionWin.win.skey, pCurWin->sessionWin.win.ekey, pCurWin->sessionWin.groupId);
}

int32_t getSessionWinBuf(SStreamAggSupporter* pAggSup, SStreamStateCur* pCur, SResultWindowInfo* pWinInfo) {
  int32_t size = 0;
  int32_t code = pAggSup->stateStore.streamStateSessionGetKVByCur(pCur, &pWinInfo->sessionWin,
                                                                  (void**)&pWinInfo->pStatePos, &size);
  if (code != TSDB_CODE_SUCCESS) {
    return code;
  }

  pAggSup->stateStore.streamStateCurNext(pAggSup->pState, pCur);
  return TSDB_CODE_SUCCESS;
}
void saveDeleteInfo(SArray* pWins, SSessionKey key) {
  // key.win.ekey = key.win.skey;
  taosArrayPush(pWins, &key);
}

void saveDeleteRes(SSHashObj* pStDelete, SSessionKey key) {
  key.win.ekey = key.win.skey;
  tSimpleHashPut(pStDelete, &key, sizeof(SSessionKey), NULL, 0);
}

int32_t releaseOutputBuf(void* pState, SRowBuffPos* pPos, SStateStore* pAPI) {
  pAPI->streamStateReleaseBuf(pState, pPos, false);
  return TSDB_CODE_SUCCESS;
}

int32_t reuseOutputBuf(void* pState, SRowBuffPos* pPos, SStateStore* pAPI) {
  pAPI->streamStateReleaseBuf(pState, pPos, true);
  return TSDB_CODE_SUCCESS;
}

static void removeSessionResult(SStreamAggSupporter* pAggSup, SSHashObj* pHashMap, SSHashObj* pResMap, SSessionKey key) {
  key.win.ekey = key.win.skey;
  void* pVal = tSimpleHashGet(pHashMap, &key, sizeof(SSessionKey));
  if (pVal) {
    releaseOutputBuf(pAggSup->pState, *(void**)pVal, &pAggSup->pSessionAPI->stateStore);
    tSimpleHashRemove(pHashMap, &key, sizeof(SSessionKey));
  }
  tSimpleHashRemove(pResMap, &key, sizeof(SSessionKey));
}

static void getSessionHashKey(const SSessionKey* pKey, SSessionKey* pHashKey) {
  *pHashKey = *pKey;
  pHashKey->win.ekey = pKey->win.skey;
}

static void removeSessionDeleteResults(SSHashObj* pHashMap, SArray* pWins) {
  if (tSimpleHashGetSize(pHashMap) == 0) {
    return;
  }
  int32_t size = taosArrayGetSize(pWins);
  for (int32_t i = 0; i < size; i++) {
    SSessionKey* pWin = taosArrayGet(pWins, i);
    if (!pWin) continue;
    SSessionKey key = {0};
    getSessionHashKey(pWin, &key);
    tSimpleHashRemove(pHashMap, &key, sizeof(SSessionKey));
  }
}

static void removeSessionResults(SStreamAggSupporter* pAggSup, SSHashObj* pHashMap, SArray* pWins) {
  if (tSimpleHashGetSize(pHashMap) == 0) {
    return;
  }
  int32_t size = taosArrayGetSize(pWins);
  for (int32_t i = 0; i < size; i++) {
    SSessionKey* pWin = taosArrayGet(pWins, i);
    if (!pWin) continue;
    SSessionKey key = {0};
    getSessionHashKey(pWin, &key);
    void* pVal = tSimpleHashGet(pHashMap, &key, sizeof(SSessionKey));
    if (pVal) {
      releaseOutputBuf(pAggSup->pState, *(void**)pVal, &pAggSup->pSessionAPI->stateStore);
      tSimpleHashRemove(pHashMap, &key, sizeof(SSessionKey));
    }
  }
}

int32_t updateSessionWindowInfo(SStreamAggSupporter* pAggSup, SResultWindowInfo* pWinInfo, TSKEY* pStartTs, TSKEY* pEndTs, uint64_t groupId,
                                int32_t rows, int32_t start, int64_t gap, SSHashObj* pResultRows, SSHashObj* pStUpdated,
                                SSHashObj* pStDeleted) {
  for (int32_t i = start; i < rows; ++i) {
    if (!isInWindow(pWinInfo, pStartTs[i], gap) && (!pEndTs || !isInWindow(pWinInfo, pEndTs[i], gap))) {
      return i - start;
    }
    if (pWinInfo->sessionWin.win.skey > pStartTs[i]) {
      if (pStDeleted && pWinInfo->isOutput) {
        saveDeleteRes(pStDeleted, pWinInfo->sessionWin);
      }
      removeSessionResult(pAggSup, pStUpdated, pResultRows, pWinInfo->sessionWin);
      pWinInfo->sessionWin.win.skey = pStartTs[i];
    }
    pWinInfo->sessionWin.win.ekey = TMAX(pWinInfo->sessionWin.win.ekey, pStartTs[i]);
    if (pEndTs) {
      pWinInfo->sessionWin.win.ekey = TMAX(pWinInfo->sessionWin.win.ekey, pEndTs[i]);
    }
    memcpy(pWinInfo->pStatePos->pKey, &pWinInfo->sessionWin, sizeof(SSessionKey));
  }
  return rows - start;
}

static int32_t initSessionOutputBuf(SResultWindowInfo* pWinInfo, SResultRow** pResult, SqlFunctionCtx* pCtx,
                                    int32_t numOfOutput, int32_t* rowEntryInfoOffset) {
  ASSERT(pWinInfo->sessionWin.win.skey <= pWinInfo->sessionWin.win.ekey);
  *pResult = (SResultRow*)pWinInfo->pStatePos->pRowBuff;
  // set time window for current result
  (*pResult)->win = pWinInfo->sessionWin.win;
  setResultRowInitCtx(*pResult, pCtx, numOfOutput, rowEntryInfoOffset);
  return TSDB_CODE_SUCCESS;
}

static int32_t doOneWindowAggImpl(SColumnInfoData* pTimeWindowData, SResultWindowInfo* pCurWin, SResultRow** pResult,
                                  int32_t startIndex, int32_t winRows, int32_t rows, int32_t numOutput,
                                  SOperatorInfo* pOperator, int64_t winDelta) {
  SExprSupp*     pSup = &pOperator->exprSupp;
  SExecTaskInfo* pTaskInfo = pOperator->pTaskInfo;
  int32_t        code = initSessionOutputBuf(pCurWin, pResult, pSup->pCtx, numOutput, pSup->rowEntryInfoOffset);
  if (code != TSDB_CODE_SUCCESS || (*pResult) == NULL) {
    return TSDB_CODE_OUT_OF_MEMORY;
  }
  updateTimeWindowInfo(pTimeWindowData, &pCurWin->sessionWin.win, winDelta);
  applyAggFunctionOnPartialTuples(pTaskInfo, pSup->pCtx, pTimeWindowData, startIndex, winRows, rows, numOutput);
  return TSDB_CODE_SUCCESS;
}

static bool doDeleteSessionWindow(SStreamAggSupporter* pAggSup, SSessionKey* pKey) {
  pAggSup->stateStore.streamStateSessionDel(pAggSup->pState, pKey);
  SSessionKey hashKey = {0};
  getSessionHashKey(pKey, &hashKey);
  tSimpleHashRemove(pAggSup->pResultRows, &hashKey, sizeof(SSessionKey));
  return true;
}

static int32_t setSessionWinOutputInfo(SSHashObj* pStUpdated, SResultWindowInfo* pWinInfo) {
  void* pVal = tSimpleHashGet(pStUpdated, &pWinInfo->sessionWin, sizeof(SSessionKey));
  if (pVal) {
    SResultWindowInfo* pWin = pVal;
    pWinInfo->isOutput = pWin->isOutput;
  }
  return TSDB_CODE_SUCCESS;
}

void getNextSessionWinInfo(SStreamAggSupporter* pAggSup, SSHashObj* pStUpdated, SResultWindowInfo* pCurWin,
                                       SResultWindowInfo* pNextWin) {
  SStreamStateCur* pCur = pAggSup->stateStore.streamStateSessionSeekKeyNext(pAggSup->pState, &pCurWin->sessionWin);
  pNextWin->isOutput = true;
  setSessionWinOutputInfo(pStUpdated, pNextWin);
  int32_t size = 0;
  pNextWin->sessionWin = pCurWin->sessionWin;
  int32_t code = pAggSup->stateStore.streamStateSessionGetKVByCur(pCur, &pNextWin->sessionWin,
                                                                  (void**)&pNextWin->pStatePos, &size);
  if (code != TSDB_CODE_SUCCESS) {
    SET_SESSION_WIN_INVALID(*pNextWin);
  }
  pAggSup->stateStore.streamStateFreeCur(pCur);
}

static int32_t compactSessionWindow(SOperatorInfo* pOperator, SResultWindowInfo* pCurWin, SSHashObj* pStUpdated,
                                    SSHashObj* pStDeleted, bool addGap) {
  SExprSupp*     pSup = &pOperator->exprSupp;
  SExecTaskInfo* pTaskInfo = pOperator->pTaskInfo;
  SStorageAPI*   pAPI = &pOperator->pTaskInfo->storageAPI;
  int32_t        winNum = 0;

  SStreamSessionAggOperatorInfo* pInfo = pOperator->info;
  SResultRow*                    pCurResult = NULL;
  int32_t                        numOfOutput = pOperator->exprSupp.numOfExprs;
  SStreamAggSupporter*           pAggSup = &pInfo->streamAggSup;
  initSessionOutputBuf(pCurWin, &pCurResult, pSup->pCtx, numOfOutput, pSup->rowEntryInfoOffset);
  // Just look for the window behind StartIndex
  while (1) {
    SResultWindowInfo winInfo = {0};
    getNextSessionWinInfo(pAggSup, pStUpdated, pCurWin, &winInfo);
    if (!IS_VALID_SESSION_WIN(winInfo) || !isInWindow(pCurWin, winInfo.sessionWin.win.skey, pAggSup->gap) ||
        !inWinRange(&pAggSup->winRange, &winInfo.sessionWin.win)) {
      releaseOutputBuf(pAggSup->pState, winInfo.pStatePos, &pAggSup->pSessionAPI->stateStore);
      break;
    }
    SResultRow* pWinResult = NULL;
    initSessionOutputBuf(&winInfo, &pWinResult, pAggSup->pDummyCtx, numOfOutput, pSup->rowEntryInfoOffset);
    pCurWin->sessionWin.win.ekey = TMAX(pCurWin->sessionWin.win.ekey, winInfo.sessionWin.win.ekey);
    memcpy(pCurWin->pStatePos->pKey, &pCurWin->sessionWin, sizeof(SSessionKey));
    int64_t winDelta = 0;
    if (addGap) {
      winDelta = pAggSup->gap;
    }
    updateTimeWindowInfo(&pInfo->twAggSup.timeWindowData, &pCurWin->sessionWin.win, winDelta);
    compactFunctions(pSup->pCtx, pAggSup->pDummyCtx, numOfOutput, pTaskInfo, &pInfo->twAggSup.timeWindowData);
    tSimpleHashRemove(pStUpdated, &winInfo.sessionWin, sizeof(SSessionKey));
    if (winInfo.isOutput && pStDeleted) {
      saveDeleteRes(pStDeleted, winInfo.sessionWin);
    }
    removeSessionResult(pAggSup, pStUpdated, pAggSup->pResultRows, winInfo.sessionWin);
    doDeleteSessionWindow(pAggSup, &winInfo.sessionWin);
    releaseOutputBuf(pAggSup->pState, winInfo.pStatePos, &pAggSup->pSessionAPI->stateStore);
    winNum++;
  }
  return winNum;
}

static void compactSessionSemiWindow(SOperatorInfo* pOperator, SResultWindowInfo* pCurWin) {
  SExprSupp*                     pSup = &pOperator->exprSupp;
  SExecTaskInfo*                 pTaskInfo = pOperator->pTaskInfo;
  SStorageAPI*                   pAPI = &pOperator->pTaskInfo->storageAPI;
  SStreamSessionAggOperatorInfo* pInfo = pOperator->info;
  SResultRow*                    pCurResult = NULL;
  int32_t                        numOfOutput = pOperator->exprSupp.numOfExprs;
  SStreamAggSupporter*           pAggSup = &pInfo->streamAggSup;
  // Just look for the window behind StartIndex
  while (1) {
    SResultWindowInfo winInfo = {0};
    getNextSessionWinInfo(pAggSup, NULL, pCurWin, &winInfo);
    if (!IS_VALID_SESSION_WIN(winInfo) || !isInWindow(pCurWin, winInfo.sessionWin.win.skey, pAggSup->gap) ||
        !inWinRange(&pAggSup->winRange, &winInfo.sessionWin.win)) {
      releaseOutputBuf(pAggSup->pState, winInfo.pStatePos, &pAggSup->pSessionAPI->stateStore);
      break;
    }
    pCurWin->sessionWin.win.ekey = TMAX(pCurWin->sessionWin.win.ekey, winInfo.sessionWin.win.ekey);
    memcpy(pCurWin->pStatePos->pKey, &pCurWin->sessionWin, sizeof(SSessionKey));
    doDeleteSessionWindow(pAggSup, &winInfo.sessionWin);
    releaseOutputBuf(pAggSup->pState, winInfo.pStatePos, &pAggSup->pSessionAPI->stateStore);
  }
}

int32_t saveSessionOutputBuf(SStreamAggSupporter* pAggSup, SResultWindowInfo* pWinInfo) {
  qDebug("===stream===try save session result skey:%" PRId64 ", ekey:%" PRId64 ".pos%d",
            pWinInfo->sessionWin.win.skey, pWinInfo->sessionWin.win.ekey, pWinInfo->pStatePos->needFree);
  return pAggSup->stateStore.streamStateSessionPut(pAggSup->pState, &pWinInfo->sessionWin, pWinInfo->pStatePos, pAggSup->resultRowSize);
}

static void doStreamSessionAggImpl(SOperatorInfo* pOperator, SSDataBlock* pSDataBlock, SSHashObj* pStUpdated,
                                   SSHashObj* pStDeleted, bool hasEndTs, bool addGap) {
  SExecTaskInfo*                 pTaskInfo = pOperator->pTaskInfo;
  SStreamSessionAggOperatorInfo* pInfo = pOperator->info;
  int32_t                        numOfOutput = pOperator->exprSupp.numOfExprs;
  uint64_t                       groupId = pSDataBlock->info.id.groupId;
  int64_t                        code = TSDB_CODE_SUCCESS;
  SResultRow*                    pResult = NULL;
  int32_t                        rows = pSDataBlock->info.rows;
  int32_t                        winRows = 0;
  SStreamAggSupporter*           pAggSup = &pInfo->streamAggSup;

  pInfo->dataVersion = TMAX(pInfo->dataVersion, pSDataBlock->info.version);
  pAggSup->winRange = pTaskInfo->streamInfo.fillHistoryWindow;
  if (pAggSup->winRange.ekey <= 0) {
    pAggSup->winRange.ekey = INT64_MAX;
  }

  SColumnInfoData* pStartTsCol = taosArrayGet(pSDataBlock->pDataBlock, pInfo->primaryTsIndex);
  TSKEY*           startTsCols = (int64_t*)pStartTsCol->pData;
  SColumnInfoData* pEndTsCol = NULL;
  if (hasEndTs) {
    pEndTsCol = taosArrayGet(pSDataBlock->pDataBlock, pInfo->endTsIndex);
  } else {
    pEndTsCol = taosArrayGet(pSDataBlock->pDataBlock, pInfo->primaryTsIndex);
  }

  TSKEY* endTsCols = (int64_t*)pEndTsCol->pData;
  for (int32_t i = 0; i < rows;) {
    if (pInfo->ignoreExpiredData && isOverdue(endTsCols[i], &pInfo->twAggSup)) {
      i++;
      continue;
    }
    SResultWindowInfo winInfo = {0};
    setSessionOutputBuf(pAggSup, startTsCols[i], endTsCols[i], groupId, &winInfo);
    // coverity scan error
    if (!winInfo.pStatePos) {
      continue;
    }
    setSessionWinOutputInfo(pStUpdated, &winInfo);
    winRows = updateSessionWindowInfo(pAggSup, &winInfo, startTsCols, endTsCols, groupId, rows, i, pAggSup->gap,
                                      pAggSup->pResultRows, pStUpdated, pStDeleted);

    int64_t winDelta = 0;
    if (addGap) {
      winDelta = pAggSup->gap;
    }
    code = doOneWindowAggImpl(&pInfo->twAggSup.timeWindowData, &winInfo, &pResult, i, winRows, rows, numOfOutput,
                              pOperator, winDelta);
    if (code != TSDB_CODE_SUCCESS || pResult == NULL) {
      T_LONG_JMP(pTaskInfo->env, TSDB_CODE_OUT_OF_MEMORY);
    }
    compactSessionWindow(pOperator, &winInfo, pStUpdated, pStDeleted, addGap);
    saveSessionOutputBuf(pAggSup, &winInfo);

    if (pInfo->twAggSup.calTrigger == STREAM_TRIGGER_AT_ONCE && pStUpdated) {
      code = saveResult(winInfo, pStUpdated);
      if (code != TSDB_CODE_SUCCESS) {
        T_LONG_JMP(pTaskInfo->env, TSDB_CODE_OUT_OF_MEMORY);
      }
    }
    if (pInfo->twAggSup.calTrigger == STREAM_TRIGGER_WINDOW_CLOSE) {
      SSessionKey key = {0};
      getSessionHashKey(&winInfo.sessionWin, &key);
      tSimpleHashPut(pAggSup->pResultRows, &key, sizeof(SSessionKey), &winInfo, sizeof(SResultWindowInfo));
    }

    i += winRows;
  }
}

static void doDeleteTimeWindows(SStreamAggSupporter* pAggSup, SSDataBlock* pBlock, SArray* result) {
  SColumnInfoData* pStartTsCol = taosArrayGet(pBlock->pDataBlock, START_TS_COLUMN_INDEX);
  TSKEY*           startDatas = (TSKEY*)pStartTsCol->pData;
  SColumnInfoData* pEndTsCol = taosArrayGet(pBlock->pDataBlock, END_TS_COLUMN_INDEX);
  TSKEY*           endDatas = (TSKEY*)pEndTsCol->pData;
  SColumnInfoData* pGroupCol = taosArrayGet(pBlock->pDataBlock, GROUPID_COLUMN_INDEX);
  uint64_t*        gpDatas = (uint64_t*)pGroupCol->pData;
  for (int32_t i = 0; i < pBlock->info.rows; i++) {
    while (1) {
      SSessionKey curWin = {0};
      getCurSessionWindow(pAggSup, startDatas[i], endDatas[i], gpDatas[i], &curWin);
      if (IS_INVALID_SESSION_WIN_KEY(curWin)) {
        break;
      }
      doDeleteSessionWindow(pAggSup, &curWin);
      if (result) {
        saveDeleteInfo(result, curWin);
      }
    }
  }
}

static inline int32_t sessionKeyCompareAsc(const void* pKey1, const void* pKey2) {
  SResultWindowInfo* pWinInfo1 = (SResultWindowInfo*)pKey1;
  SResultWindowInfo* pWinInfo2 = (SResultWindowInfo*)pKey2;
  SSessionKey* pWin1 = &pWinInfo1->sessionWin;
  SSessionKey* pWin2 = &pWinInfo2->sessionWin;

  if (pWin1->groupId > pWin2->groupId) {
    return 1;
  } else if (pWin1->groupId < pWin2->groupId) {
    return -1;
  }

  if (pWin1->win.skey > pWin2->win.skey) {
    return 1;
  } else if (pWin1->win.skey < pWin2->win.skey) {
    return -1;
  }

  return 0;
}

void doBuildDeleteDataBlock(SOperatorInfo* pOp, SSHashObj* pStDeleted, SSDataBlock* pBlock, void** Ite) {
  SStorageAPI* pAPI = &pOp->pTaskInfo->storageAPI;

  blockDataCleanup(pBlock);
  int32_t size = tSimpleHashGetSize(pStDeleted);
  if (size == 0) {
    return;
  }
  blockDataEnsureCapacity(pBlock, size);
  int32_t iter = 0;
  while (((*Ite) = tSimpleHashIterate(pStDeleted, *Ite, &iter)) != NULL) {
    if (pBlock->info.rows + 1 > pBlock->info.capacity) {
      break;
    }
    SSessionKey*     res = tSimpleHashGetKey(*Ite, NULL);
    SColumnInfoData* pStartTsCol = taosArrayGet(pBlock->pDataBlock, START_TS_COLUMN_INDEX);
    colDataSetVal(pStartTsCol, pBlock->info.rows, (const char*)&res->win.skey, false);
    SColumnInfoData* pEndTsCol = taosArrayGet(pBlock->pDataBlock, END_TS_COLUMN_INDEX);
    colDataSetVal(pEndTsCol, pBlock->info.rows, (const char*)&res->win.skey, false);
    SColumnInfoData* pUidCol = taosArrayGet(pBlock->pDataBlock, UID_COLUMN_INDEX);
    colDataSetNULL(pUidCol, pBlock->info.rows);
    SColumnInfoData* pGpCol = taosArrayGet(pBlock->pDataBlock, GROUPID_COLUMN_INDEX);
    colDataSetVal(pGpCol, pBlock->info.rows, (const char*)&res->groupId, false);
    SColumnInfoData* pCalStCol = taosArrayGet(pBlock->pDataBlock, CALCULATE_START_TS_COLUMN_INDEX);
    colDataSetNULL(pCalStCol, pBlock->info.rows);
    SColumnInfoData* pCalEdCol = taosArrayGet(pBlock->pDataBlock, CALCULATE_END_TS_COLUMN_INDEX);
    colDataSetNULL(pCalEdCol, pBlock->info.rows);

    SColumnInfoData* pTableCol = taosArrayGet(pBlock->pDataBlock, TABLE_NAME_COLUMN_INDEX);

    void* tbname = NULL;
    pAPI->stateStore.streamStateGetParName(pOp->pTaskInfo->streamInfo.pState, res->groupId, &tbname);
    if (tbname == NULL) {
      colDataSetNULL(pTableCol, pBlock->info.rows);
    } else {
      char parTbName[VARSTR_HEADER_SIZE + TSDB_TABLE_NAME_LEN];
      STR_WITH_MAXSIZE_TO_VARSTR(parTbName, tbname, sizeof(parTbName));
      colDataSetVal(pTableCol, pBlock->info.rows, (const char*)parTbName, false);
      pAPI->stateStore.streamStateFreeVal(tbname);
    }
    pBlock->info.rows += 1;
  }
  if ((*Ite) == NULL) {
    tSimpleHashClear(pStDeleted);
  }
}

static void rebuildSessionWindow(SOperatorInfo* pOperator, SArray* pWinArray, SSHashObj* pStUpdated) {
  SExprSupp*     pSup = &pOperator->exprSupp;
  SExecTaskInfo* pTaskInfo = pOperator->pTaskInfo;
  SStorageAPI*   pAPI = &pOperator->pTaskInfo->storageAPI;

  int32_t                        size = taosArrayGetSize(pWinArray);
  SStreamSessionAggOperatorInfo* pInfo = pOperator->info;
  SStreamAggSupporter*           pAggSup = &pInfo->streamAggSup;
  int32_t                        numOfOutput = pSup->numOfExprs;
  int32_t                        numOfChild = taosArrayGetSize(pInfo->pChildren);

  for (int32_t i = 0; i < size; i++) {
    SSessionKey*      pWinKey = taosArrayGet(pWinArray, i);
    int32_t           num = 0;
    SResultWindowInfo parentWin = {0};
    for (int32_t j = 0; j < numOfChild; j++) {
      SOperatorInfo*                 pChild = taosArrayGetP(pInfo->pChildren, j);
      SStreamSessionAggOperatorInfo* pChInfo = pChild->info;
      SStreamAggSupporter*           pChAggSup = &pChInfo->streamAggSup;
      SSessionKey                    chWinKey = {0};
      getSessionHashKey(pWinKey, &chWinKey);
      SStreamStateCur* pCur = pAggSup->stateStore.streamStateSessionSeekKeyCurrentNext(pChAggSup->pState, &chWinKey);
      SResultRow*      pResult = NULL;
      SResultRow*      pChResult = NULL;
      while (1) {
        SResultWindowInfo childWin = {0};
        childWin.sessionWin = *pWinKey;
        int32_t code = getSessionWinBuf(pChAggSup, pCur, &childWin);

        if (code == TSDB_CODE_SUCCESS && !inWinRange(&pAggSup->winRange, &childWin.sessionWin.win)) {
          releaseOutputBuf(pAggSup->pState, childWin.pStatePos, &pAggSup->stateStore);
          continue;
        }

        if (code == TSDB_CODE_SUCCESS && inWinRange(&pWinKey->win, &childWin.sessionWin.win)) {
          if (num == 0) {
            setSessionOutputBuf(pAggSup, pWinKey->win.skey, pWinKey->win.ekey, pWinKey->groupId, &parentWin);
            parentWin.sessionWin = childWin.sessionWin;
            memcpy(parentWin.pStatePos->pKey, &parentWin.sessionWin, sizeof(SSessionKey));
            code = initSessionOutputBuf(&parentWin, &pResult, pSup->pCtx, numOfOutput, pSup->rowEntryInfoOffset);
            if (code != TSDB_CODE_SUCCESS || pResult == NULL) {
              releaseOutputBuf(pAggSup->pState, childWin.pStatePos, &pAggSup->stateStore);
              break;
            }
          }
          num++;
          parentWin.sessionWin.win.skey = TMIN(parentWin.sessionWin.win.skey, childWin.sessionWin.win.skey);
          parentWin.sessionWin.win.ekey = TMAX(parentWin.sessionWin.win.ekey, childWin.sessionWin.win.ekey);
          memcpy(parentWin.pStatePos->pKey, &parentWin.sessionWin, sizeof(SSessionKey));

          updateTimeWindowInfo(&pInfo->twAggSup.timeWindowData, &parentWin.sessionWin.win, pAggSup->gap);
          initSessionOutputBuf(&childWin, &pChResult, pChild->exprSupp.pCtx, numOfOutput,
                               pChild->exprSupp.rowEntryInfoOffset);
          compactFunctions(pSup->pCtx, pChild->exprSupp.pCtx, numOfOutput, pTaskInfo, &pInfo->twAggSup.timeWindowData);
          compactSessionWindow(pOperator, &parentWin, pStUpdated, NULL, true);
          releaseOutputBuf(pAggSup->pState, childWin.pStatePos, &pAggSup->stateStore);
        } else {
          releaseOutputBuf(pAggSup->pState, childWin.pStatePos, &pAggSup->stateStore);
          break;
        }
      }
      pAPI->stateStore.streamStateFreeCur(pCur);
    }
    if (num > 0) {
      saveResult(parentWin, pStUpdated);
      saveSessionOutputBuf(pAggSup, &parentWin);
    }
  }
}

int32_t closeSessionWindow(SSHashObj* pHashMap, STimeWindowAggSupp* pTwSup, SSHashObj* pClosed) {
  void*   pIte = NULL;
  int32_t iter = 0;
  while ((pIte = tSimpleHashIterate(pHashMap, pIte, &iter)) != NULL) {
    SResultWindowInfo* pWinInfo = pIte;
    if (isCloseWindow(&pWinInfo->sessionWin.win, pTwSup)) {
      if (pTwSup->calTrigger == STREAM_TRIGGER_WINDOW_CLOSE && pClosed) {
        int32_t code = saveResult(*pWinInfo, pClosed);
        if (code != TSDB_CODE_SUCCESS) {
          return code;
        }
      }
      SSessionKey* pKey = tSimpleHashGetKey(pIte, NULL);
      tSimpleHashIterateRemove(pHashMap, pKey, sizeof(SSessionKey), &pIte, &iter);
    }
  }
  return TSDB_CODE_SUCCESS;
}

static void closeChildSessionWindow(SArray* pChildren, TSKEY maxTs) {
  int32_t size = taosArrayGetSize(pChildren);
  for (int32_t i = 0; i < size; i++) {
    SOperatorInfo*                 pChildOp = taosArrayGetP(pChildren, i);
    SStreamSessionAggOperatorInfo* pChInfo = pChildOp->info;
    pChInfo->twAggSup.maxTs = TMAX(pChInfo->twAggSup.maxTs, maxTs);
    closeSessionWindow(pChInfo->streamAggSup.pResultRows, &pChInfo->twAggSup, NULL);
  }
}

int32_t getAllSessionWindow(SSHashObj* pHashMap, SSHashObj* pStUpdated) {
  void*   pIte = NULL;
  int32_t iter = 0;
  while ((pIte = tSimpleHashIterate(pHashMap, pIte, &iter)) != NULL) {
    SResultWindowInfo* pWinInfo = pIte;
    saveResult(*pWinInfo, pStUpdated);
  }
  return TSDB_CODE_SUCCESS;
}

static void copyDeleteWindowInfo(SArray* pResWins, SSHashObj* pStDeleted) {
  int32_t size = taosArrayGetSize(pResWins);
  for (int32_t i = 0; i < size; i++) {
    SSessionKey* pWinKey = taosArrayGet(pResWins, i);
    if (!pWinKey) continue;
    SSessionKey winInfo = {0};
    getSessionHashKey(pWinKey, &winInfo);
    tSimpleHashPut(pStDeleted, &winInfo, sizeof(SSessionKey), NULL, 0);
  }
}

// the allocated memory comes from outer function.
void initGroupResInfoFromArrayList(SGroupResInfo* pGroupResInfo, SArray* pArrayList) {
  pGroupResInfo->pRows = pArrayList;
  pGroupResInfo->index = 0;
  pGroupResInfo->pBuf = NULL;
  pGroupResInfo->freeItem = false;
}

int32_t buildSessionResultDataBlock(SOperatorInfo* pOperator, void* pState, SSDataBlock* pBlock, SExprSupp* pSup,
                                    SGroupResInfo* pGroupResInfo) {
  SExecTaskInfo*  pTaskInfo = pOperator->pTaskInfo;
  SStorageAPI*    pAPI = &pTaskInfo->storageAPI;
  SExprInfo*      pExprInfo = pSup->pExprInfo;
  int32_t         numOfExprs = pSup->numOfExprs;
  int32_t*        rowEntryOffset = pSup->rowEntryInfoOffset;
  SqlFunctionCtx* pCtx = pSup->pCtx;

  int32_t numOfRows = getNumOfTotalRes(pGroupResInfo);

  for (int32_t i = pGroupResInfo->index; i < numOfRows; i += 1) {
    SResultWindowInfo* pWinInfo = taosArrayGet(pGroupResInfo->pRows, i);
    SRowBuffPos* pPos = pWinInfo->pStatePos;
    SResultRow*  pRow = NULL;
    SSessionKey* pKey = (SSessionKey*) pPos->pKey;

    if (pBlock->info.id.groupId == 0) {
      pBlock->info.id.groupId = pKey->groupId;

      void* tbname = NULL;
      if (pAPI->stateStore.streamStateGetParName((void*)pTaskInfo->streamInfo.pState, pBlock->info.id.groupId,
                                                 &tbname) < 0) {
        pBlock->info.parTbName[0] = 0;
      } else {
        memcpy(pBlock->info.parTbName, tbname, TSDB_TABLE_NAME_LEN);
      }
      pAPI->stateStore.streamStateFreeVal(tbname);
    } else {
      // current value belongs to different group, it can't be packed into one datablock
      if (pBlock->info.id.groupId != pKey->groupId) {
        break;
      }
    }

    int32_t  code = pAPI->stateStore.streamStateGetByPos(pState, pPos, (void**)&pRow);
    if (pBlock->info.rows + pRow->numOfRows > pBlock->info.capacity) {
      ASSERT(pBlock->info.rows > 0);
      break;
    }

    if (code == -1) {
      // for history
      qWarn("===stream===not found session result key:%" PRId64 ", ekey:%" PRId64 ", groupId:%" PRIu64 "",
            pKey->win.skey, pKey->win.ekey, pKey->groupId);
      pGroupResInfo->index += 1;
      continue;
    }
  
    doUpdateNumOfRows(pCtx, pRow, numOfExprs, rowEntryOffset);
    // no results, continue to check the next one
    if (pRow->numOfRows == 0) {
      pGroupResInfo->index += 1;
      continue;
    }

    pGroupResInfo->index += 1;

    for (int32_t j = 0; j < numOfExprs; ++j) {
      int32_t slotId = pExprInfo[j].base.resSchema.slotId;

      pCtx[j].resultInfo = getResultEntryInfo(pRow, j, rowEntryOffset);
      if (pCtx[j].fpSet.finalize) {
        int32_t code1 = pCtx[j].fpSet.finalize(&pCtx[j], pBlock);
        if (TAOS_FAILED(code1)) {
          qError("%s build result data block error, code %s", GET_TASKID(pTaskInfo), tstrerror(code1));
          T_LONG_JMP(pTaskInfo->env, code1);
        }
      } else if (strcmp(pCtx[j].pExpr->pExpr->_function.functionName, "_select_value") == 0) {
        // do nothing, todo refactor
      } else {
        // expand the result into multiple rows. E.g., _wstart, top(k, 20)
        // the _wstart needs to copy to 20 following rows, since the results of top-k expands to 20 different rows.
        SColumnInfoData* pColInfoData = taosArrayGet(pBlock->pDataBlock, slotId);
        char*            in = GET_ROWCELL_INTERBUF(pCtx[j].resultInfo);
        for (int32_t k = 0; k < pRow->numOfRows; ++k) {
          colDataSetVal(pColInfoData, pBlock->info.rows + k, in, pCtx[j].resultInfo->isNullRes);
        }
      }
    }

    pBlock->info.dataLoad = 1;
    pBlock->info.rows += pRow->numOfRows;
  }
  blockDataUpdateTsWindow(pBlock, 0);
  return TSDB_CODE_SUCCESS;
}

void doBuildSessionResult(SOperatorInfo* pOperator, void* pState, SGroupResInfo* pGroupResInfo, SSDataBlock* pBlock) {
  SExecTaskInfo* pTaskInfo = pOperator->pTaskInfo;
  // set output datablock version
  pBlock->info.version = pTaskInfo->version;

  blockDataCleanup(pBlock);
  if (!hasRemainResults(pGroupResInfo)) {
    cleanupGroupResInfo(pGroupResInfo);
    return;
  }

  // clear the existed group id
  pBlock->info.id.groupId = 0;
  buildSessionResultDataBlock(pOperator, pState, pBlock, &pOperator->exprSupp, pGroupResInfo);
  if (pBlock->info.rows == 0) {
    cleanupGroupResInfo(pGroupResInfo);
  }
}

static SSDataBlock* buildSessionResult(SOperatorInfo* pOperator) {
  SStreamSessionAggOperatorInfo* pInfo = pOperator->info;
  SStreamAggSupporter*           pAggSup = &pInfo->streamAggSup;
  SOptrBasicInfo*                pBInfo = &pInfo->binfo;
  SExecTaskInfo*                 pTaskInfo = pOperator->pTaskInfo;
  doBuildDeleteDataBlock(pOperator, pInfo->pStDeleted, pInfo->pDelRes, &pInfo->pDelIterator);
  if (pInfo->pDelRes->info.rows > 0) {
    printDataBlock(pInfo->pDelRes, getStreamOpName(pOperator->operatorType), GET_TASKID(pTaskInfo));
    return pInfo->pDelRes;
  }

  doBuildSessionResult(pOperator, pAggSup->pState, &pInfo->groupResInfo, pBInfo->pRes);
  if (pBInfo->pRes->info.rows > 0) {
    printDataBlock(pBInfo->pRes, getStreamOpName(pOperator->operatorType), GET_TASKID(pTaskInfo));
    return pBInfo->pRes;
  }
  return NULL;
}

void getMaxTsWins(const SArray* pAllWins, SArray* pMaxWins) {
  int32_t size = taosArrayGetSize(pAllWins);
  if (size == 0) {
    return;
  }
  SResultWindowInfo* pWinInfo = taosArrayGet(pAllWins, size - 1);
  SSessionKey* pSeKey = pWinInfo->pStatePos->pKey;
  taosArrayPush(pMaxWins, pSeKey);
  if (pSeKey->groupId == 0) {
    return;
  }
  uint64_t preGpId = pSeKey->groupId;
  for (int32_t i = size - 2; i >= 0; i--) {
    pWinInfo = taosArrayGet(pAllWins, i);
    pSeKey = pWinInfo->pStatePos->pKey;
    if (preGpId != pSeKey->groupId) {
      taosArrayPush(pMaxWins, pSeKey);
      preGpId = pSeKey->groupId;
    }
  }
}

int32_t encodeSSessionKey(void** buf, SSessionKey* key) {
  int32_t tlen = 0;
  tlen += encodeSTimeWindow(buf, &key->win);
  tlen += taosEncodeFixedU64(buf, key->groupId);
  return tlen;
}

void* decodeSSessionKey(void* buf, SSessionKey* key) {
  buf = decodeSTimeWindow(buf, &key->win);
  buf = taosDecodeFixedU64(buf, &key->groupId);
  return buf;
}

int32_t encodeSResultWindowInfo(void** buf, SResultWindowInfo* key, int32_t outLen) {
  int32_t tlen = 0;
  tlen += taosEncodeFixedBool(buf, key->isOutput);
  tlen += encodeSSessionKey(buf, &key->sessionWin);
  return tlen;
}

void* decodeSResultWindowInfo(void* buf, SResultWindowInfo* key, int32_t outLen) {
  buf = taosDecodeFixedBool(buf, &key->isOutput);
  key->pStatePos->pRowBuff = NULL;
  buf = decodeSSessionKey(buf, &key->sessionWin);
  return buf;
}

int32_t doStreamSessionEncodeOpState(void** buf, int32_t len, SOperatorInfo* pOperator, bool isParent) {
  SStreamSessionAggOperatorInfo* pInfo = pOperator->info;
  if (!pInfo) {
    return 0;
  }

  void* pData = (buf == NULL) ? NULL : *buf;

  // 1.streamAggSup.pResultRows
  int32_t tlen = 0;
  int32_t mapSize = tSimpleHashGetSize(pInfo->streamAggSup.pResultRows);
  tlen += taosEncodeFixedI32(buf, mapSize);
  void*   pIte = NULL;
  size_t  keyLen = 0;
  int32_t iter = 0;
  while ((pIte = tSimpleHashIterate(pInfo->streamAggSup.pResultRows, pIte, &iter)) != NULL) {
    void* key = taosHashGetKey(pIte, &keyLen);
    tlen += encodeSSessionKey(buf, key);
    tlen += encodeSResultWindowInfo(buf, pIte, pInfo->streamAggSup.resultRowSize);
  }

  // 2.twAggSup
  tlen += encodeSTimeWindowAggSupp(buf, &pInfo->twAggSup);

  // 3.pChildren
  int32_t size = taosArrayGetSize(pInfo->pChildren);
  tlen += taosEncodeFixedI32(buf, size);
  for (int32_t i = 0; i < size; i++) {
    SOperatorInfo* pChOp = taosArrayGetP(pInfo->pChildren, i);
    tlen += doStreamSessionEncodeOpState(buf, 0, pChOp, false);
  }

  // 4.dataVersion
  tlen += taosEncodeFixedI32(buf, pInfo->dataVersion);

  // 5.checksum
  if (isParent) {
    if (buf) {
      uint32_t cksum = taosCalcChecksum(0, pData, len - sizeof(uint32_t));
      tlen += taosEncodeFixedU32(buf, cksum);
    } else {
      tlen += sizeof(uint32_t);
    }
  }

  return tlen;
}

void* doStreamSessionDecodeOpState(void* buf, int32_t len, SOperatorInfo* pOperator, bool isParent) {
  SStreamSessionAggOperatorInfo* pInfo = pOperator->info;
  if (!pInfo) {
    return buf;
  }

  // 5.checksum
  if (isParent) {
    int32_t dataLen = len - sizeof(uint32_t);
    void*   pCksum = POINTER_SHIFT(buf, dataLen);
    if (taosCheckChecksum(buf, dataLen, *(uint32_t*)pCksum) != TSDB_CODE_SUCCESS) {
      ASSERT(0);  // debug
      qError("stream interval state is invalid");
      return buf;
    }
  }

  // 1.streamAggSup.pResultRows
  int32_t mapSize = 0;
  buf = taosDecodeFixedI32(buf, &mapSize);
  for (int32_t i = 0; i < mapSize; i++) {
    SSessionKey       key = {0};
    SResultWindowInfo winfo = {0};
    buf = decodeSSessionKey(buf, &key);
    buf = decodeSResultWindowInfo(buf, &winfo, pInfo->streamAggSup.resultRowSize);
    tSimpleHashPut(pInfo->streamAggSup.pResultRows, &key, sizeof(SSessionKey), &winfo, sizeof(SResultWindowInfo));
  }

  // 2.twAggSup
  buf = decodeSTimeWindowAggSupp(buf, &pInfo->twAggSup);

  // 3.pChildren
  int32_t size = 0;
  buf = taosDecodeFixedI32(buf, &size);
  ASSERT(size <= taosArrayGetSize(pInfo->pChildren));
  for (int32_t i = 0; i < size; i++) {
    SOperatorInfo* pChOp = taosArrayGetP(pInfo->pChildren, i);
    buf = doStreamSessionDecodeOpState(buf, 0, pChOp, false);
  }

  // 4.dataVersion
  buf = taosDecodeFixedI64(buf, &pInfo->dataVersion);
  return buf;
}

void doStreamSessionSaveCheckpoint(SOperatorInfo* pOperator) {
  SStreamSessionAggOperatorInfo* pInfo = pOperator->info;
  int32_t                        len = doStreamSessionEncodeOpState(NULL, 0, pOperator, true);
  void*                          buf = taosMemoryCalloc(1, len);
  void*                          pBuf = buf;
  len = doStreamSessionEncodeOpState(&pBuf, len, pOperator, true);
  pInfo->streamAggSup.stateStore.streamStateSaveInfo(pInfo->streamAggSup.pState, STREAM_SESSION_OP_CHECKPOINT_NAME,
                                                     strlen(STREAM_SESSION_OP_CHECKPOINT_NAME), buf, len);
  taosMemoryFree(buf);
}

static SSDataBlock* doStreamSessionAgg(SOperatorInfo* pOperator) {
  SExprSupp*                     pSup = &pOperator->exprSupp;
  SStreamSessionAggOperatorInfo* pInfo = pOperator->info;
  SOptrBasicInfo*                pBInfo = &pInfo->binfo;
  SStreamAggSupporter*           pAggSup = &pInfo->streamAggSup;
  SExecTaskInfo*                 pTaskInfo = pOperator->pTaskInfo;
  qDebug("stask:%s  %s status: %d", GET_TASKID(pTaskInfo), getStreamOpName(pOperator->operatorType), pOperator->status);
  if (pOperator->status == OP_EXEC_DONE) {
    return NULL;
  } else if (pOperator->status == OP_RES_TO_RETURN) {
    SSDataBlock* opRes = buildSessionResult(pOperator);
    if (opRes) {
      return opRes;
    }
    setOperatorCompleted(pOperator);
    return NULL;
  }

  SOperatorInfo* downstream = pOperator->pDownstream[0];
  if (!pInfo->pUpdated) {
    pInfo->pUpdated = taosArrayInit(16, sizeof(SResultWindowInfo));
  }
  if (!pInfo->pStUpdated) {
    _hash_fn_t hashFn = taosGetDefaultHashFunction(TSDB_DATA_TYPE_BINARY);
    pInfo->pStUpdated = tSimpleHashInit(64, hashFn);
  }
  while (1) {
    SSDataBlock* pBlock = downstream->fpSet.getNextFn(downstream);
    if (pBlock == NULL) {
      break;
    }
    printSpecDataBlock(pBlock, getStreamOpName(pOperator->operatorType), "recv", GET_TASKID(pTaskInfo));

    if (pBlock->info.type == STREAM_DELETE_DATA || pBlock->info.type == STREAM_DELETE_RESULT ||
        pBlock->info.type == STREAM_CLEAR) {
      SArray* pWins = taosArrayInit(16, sizeof(SSessionKey));
      // gap must be 0
      doDeleteTimeWindows(pAggSup, pBlock, pWins);
      removeSessionResults(pAggSup, pInfo->pStUpdated, pWins);
      if (IS_FINAL_SESSION_OP(pOperator)) {
        int32_t                        childIndex = getChildIndex(pBlock);
        SOperatorInfo*                 pChildOp = taosArrayGetP(pInfo->pChildren, childIndex);
        SStreamSessionAggOperatorInfo* pChildInfo = pChildOp->info;
        // gap must be 0
        doDeleteTimeWindows(&pChildInfo->streamAggSup, pBlock, NULL);
        rebuildSessionWindow(pOperator, pWins, pInfo->pStUpdated);
      }
      copyDeleteWindowInfo(pWins, pInfo->pStDeleted);
      taosArrayDestroy(pWins);
      continue;
    } else if (pBlock->info.type == STREAM_GET_ALL) {
      getAllSessionWindow(pAggSup->pResultRows, pInfo->pStUpdated);
      continue;
    } else if (pBlock->info.type == STREAM_CREATE_CHILD_TABLE) {
      return pBlock;
    } else if (pBlock->info.type == STREAM_CHECKPOINT) {
      pAggSup->stateStore.streamStateCommit(pAggSup->pState);
      doStreamSessionSaveCheckpoint(pOperator);
      copyDataBlock(pInfo->pCheckpointRes, pBlock);
      continue;
    } else {
      ASSERTS(pBlock->info.type == STREAM_NORMAL || pBlock->info.type == STREAM_INVALID, "invalid SSDataBlock type");
    }

    if (pInfo->scalarSupp.pExprInfo != NULL) {
      SExprSupp* pExprSup = &pInfo->scalarSupp;
      projectApplyFunctions(pExprSup->pExprInfo, pBlock, pBlock, pExprSup->pCtx, pExprSup->numOfExprs, NULL);
    }
    // the pDataBlock are always the same one, no need to call this again
    setInputDataBlock(pSup, pBlock, TSDB_ORDER_ASC, MAIN_SCAN, true);
    doStreamSessionAggImpl(pOperator, pBlock, pInfo->pStUpdated, pInfo->pStDeleted, IS_FINAL_SESSION_OP(pOperator),
                           true);
    if (IS_FINAL_SESSION_OP(pOperator)) {
      int32_t chIndex = getChildIndex(pBlock);
      int32_t size = taosArrayGetSize(pInfo->pChildren);
      // if chIndex + 1 - size > 0, add new child
      for (int32_t i = 0; i < chIndex + 1 - size; i++) {
        SOperatorInfo* pChildOp =
            createStreamFinalSessionAggOperatorInfo(NULL, pInfo->pPhyNode, pOperator->pTaskInfo, 0, NULL);
        if (!pChildOp) {
          T_LONG_JMP(pOperator->pTaskInfo->env, TSDB_CODE_OUT_OF_MEMORY);
        }
        taosArrayPush(pInfo->pChildren, &pChildOp);
      }
      SOperatorInfo* pChildOp = taosArrayGetP(pInfo->pChildren, chIndex);
      setInputDataBlock(&pChildOp->exprSupp, pBlock, TSDB_ORDER_ASC, MAIN_SCAN, true);
      doStreamSessionAggImpl(pChildOp, pBlock, NULL, NULL, true, false);
    }
    pInfo->twAggSup.maxTs = TMAX(pInfo->twAggSup.maxTs, pBlock->info.window.ekey);
    pInfo->twAggSup.maxTs = TMAX(pInfo->twAggSup.maxTs, pBlock->info.watermark);
  }
  // restore the value
  pOperator->status = OP_RES_TO_RETURN;

  closeSessionWindow(pAggSup->pResultRows, &pInfo->twAggSup, pInfo->pStUpdated);
  closeChildSessionWindow(pInfo->pChildren, pInfo->twAggSup.maxTs);
  copyUpdateResult(&pInfo->pStUpdated, pInfo->pUpdated, sessionKeyCompareAsc);
  removeSessionDeleteResults(pInfo->pStDeleted, pInfo->pUpdated);
  if (pInfo->isHistoryOp) {
    getMaxTsWins(pInfo->pUpdated, pInfo->historyWins);
  }
  initGroupResInfoFromArrayList(&pInfo->groupResInfo, pInfo->pUpdated);
  pInfo->pUpdated = NULL;
  blockDataEnsureCapacity(pInfo->binfo.pRes, pOperator->resultInfo.capacity);

  SSDataBlock* opRes = buildSessionResult(pOperator);
  if (opRes) {
    return opRes;
  }

  setOperatorCompleted(pOperator);
  return NULL;
}

void streamSessionReleaseState(SOperatorInfo* pOperator) {
  SStreamSessionAggOperatorInfo* pInfo = pOperator->info;
  int32_t                        winSize = taosArrayGetSize(pInfo->historyWins) * sizeof(SSessionKey);
  int32_t                        resSize = winSize + sizeof(TSKEY);
  char*                          pBuff = taosMemoryCalloc(1, resSize);
  memcpy(pBuff, pInfo->historyWins->pData, winSize);
  memcpy(pBuff + winSize, &pInfo->twAggSup.maxTs, sizeof(TSKEY));
  pInfo->streamAggSup.stateStore.streamStateSaveInfo(pInfo->streamAggSup.pState, STREAM_SESSION_OP_STATE_NAME,
                                                     strlen(STREAM_SESSION_OP_STATE_NAME), pBuff, resSize);
  pInfo->streamAggSup.stateStore.streamStateCommit(pInfo->streamAggSup.pState);
  taosMemoryFreeClear(pBuff);
  SOperatorInfo* downstream = pOperator->pDownstream[0];
  if (downstream->fpSet.releaseStreamStateFn) {
    downstream->fpSet.releaseStreamStateFn(downstream);
  }
}

void resetWinRange(STimeWindow* winRange) {
  winRange->skey = INT64_MIN;
  winRange->ekey = INT64_MAX;
}

void getSessionWindowInfoByKey(SStreamAggSupporter* pAggSup, SSessionKey* pKey, SResultWindowInfo* pWinInfo) {
  int32_t rowSize = pAggSup->resultRowSize;
  int32_t code = pAggSup->stateStore.streamStateSessionGet(pAggSup->pState, pKey, (void**)&pWinInfo->pStatePos, &rowSize);
  if (code == TSDB_CODE_SUCCESS) {
    pWinInfo->sessionWin = *pKey;
    pWinInfo->isOutput = true;
    if (pWinInfo->pStatePos->needFree) {
      pAggSup->stateStore.streamStateSessionDel(pAggSup->pState, &pWinInfo->sessionWin);
    }
  } else {
    SET_SESSION_WIN_INVALID((*pWinInfo));
  }
}

void streamSessionSemiReloadState(SOperatorInfo* pOperator) {
  SStreamSessionAggOperatorInfo* pInfo = pOperator->info;
  SStreamAggSupporter*           pAggSup = &pInfo->streamAggSup;
  resetWinRange(&pAggSup->winRange);

  SResultWindowInfo winInfo = {0};
<<<<<<< HEAD
  int32_t           size = 0;
  void*             pBuf = NULL;
  int32_t           code = pAggSup->stateStore.streamStateGetInfo(pAggSup->pState, STREAM_SESSION_OP_STATE_NAME,
                                                                  strlen(STREAM_SESSION_OP_STATE_NAME), &pBuf, &size);
  int32_t           num = size / sizeof(SSessionKey);
  SSessionKey*      pSeKeyBuf = (SSessionKey*)pBuf;
  ASSERT(size == num * sizeof(SSessionKey));
=======
  int32_t size = 0;
  void* pBuf = NULL;
  int32_t code = pAggSup->stateStore.streamStateGetInfo(pAggSup->pState, STREAM_SESSION_OP_STATE_NAME,
                                                        strlen(STREAM_SESSION_OP_STATE_NAME), &pBuf, &size);
  int32_t num = (size - sizeof(TSKEY)) / sizeof(SSessionKey);
  SSessionKey* pSeKeyBuf = (SSessionKey*) pBuf;
  ASSERT(size == num * sizeof(SSessionKey) + sizeof(TSKEY));
>>>>>>> 9f9fae3b
  for (int32_t i = 0; i < num; i++) {
    SResultWindowInfo winInfo = {0};
    getSessionWindowInfoByKey(pAggSup, pSeKeyBuf + i, &winInfo);
    compactSessionSemiWindow(pOperator, &winInfo);
    saveSessionOutputBuf(pAggSup, &winInfo);
  }
  TSKEY ts = *(TSKEY*)((char*)pBuf + size - sizeof(TSKEY));
  taosMemoryFree(pBuf);
  pInfo->twAggSup.maxTs = TMAX(pInfo->twAggSup.maxTs, ts);
  pAggSup->stateStore.streamStateReloadInfo(pAggSup->pState, ts);

  SOperatorInfo* downstream = pOperator->pDownstream[0];
  if (downstream->fpSet.reloadStreamStateFn) {
    downstream->fpSet.reloadStreamStateFn(downstream);
  }
}

void streamSessionReloadState(SOperatorInfo* pOperator) {
  SStreamSessionAggOperatorInfo* pInfo = pOperator->info;
  SStreamAggSupporter*           pAggSup = &pInfo->streamAggSup;
  resetWinRange(&pAggSup->winRange);

  int32_t           size = 0;
  void*             pBuf = NULL;
  int32_t           code = pAggSup->stateStore.streamStateGetInfo(pAggSup->pState, STREAM_SESSION_OP_STATE_NAME,
                                                                  strlen(STREAM_SESSION_OP_STATE_NAME), &pBuf, &size);
  int32_t           num = (size - sizeof(TSKEY)) / sizeof(SSessionKey);
  SSessionKey*      pSeKeyBuf = (SSessionKey*)pBuf;
  ASSERT(size == num * sizeof(SSessionKey) + sizeof(TSKEY));

  TSKEY ts = *(TSKEY*)((char*)pBuf + size - sizeof(TSKEY));
  pInfo->twAggSup.maxTs = TMAX(pInfo->twAggSup.maxTs, ts);
  pAggSup->stateStore.streamStateReloadInfo(pAggSup->pState, ts);

  if (!pInfo->pStUpdated && num > 0) {
    _hash_fn_t hashFn = taosGetDefaultHashFunction(TSDB_DATA_TYPE_BINARY);
    pInfo->pStUpdated = tSimpleHashInit(64, hashFn);
  }
  for (int32_t i = 0; i < num; i++) {
    SResultWindowInfo winInfo = {0};
    getSessionWindowInfoByKey(pAggSup, pSeKeyBuf + i, &winInfo);
    if (!IS_VALID_SESSION_WIN(winInfo)) {
      continue;
    }
    int32_t winNum = compactSessionWindow(pOperator, &winInfo, pInfo->pStUpdated, pInfo->pStDeleted, true);
    if (winNum > 0) {
      qDebug("===stream=== reload state. save result %" PRId64 ", %" PRIu64, winInfo.sessionWin.win.skey,
             winInfo.sessionWin.groupId);
      if (pInfo->twAggSup.calTrigger == STREAM_TRIGGER_AT_ONCE) {
        saveResult(winInfo, pInfo->pStUpdated);
      } else if (pInfo->twAggSup.calTrigger == STREAM_TRIGGER_WINDOW_CLOSE) {
        if (!isCloseWindow(&winInfo.sessionWin.win, &pInfo->twAggSup)) {
          saveDeleteRes(pInfo->pStDeleted, winInfo.sessionWin);
        }
        SSessionKey key = {0};
        getSessionHashKey(&winInfo.sessionWin, &key);
        tSimpleHashPut(pAggSup->pResultRows, &key, sizeof(SSessionKey), &winInfo, sizeof(SResultWindowInfo));
      }
    }
    saveSessionOutputBuf(pAggSup, &winInfo);
  }
  taosMemoryFree(pBuf);

  SOperatorInfo* downstream = pOperator->pDownstream[0];
  if (downstream->fpSet.reloadStreamStateFn) {
    downstream->fpSet.reloadStreamStateFn(downstream);
  }
}

SOperatorInfo* createStreamSessionAggOperatorInfo(SOperatorInfo* downstream, SPhysiNode* pPhyNode,
                                                  SExecTaskInfo* pTaskInfo, SReadHandle* pHandle) {
  SSessionWinodwPhysiNode*       pSessionNode = (SSessionWinodwPhysiNode*)pPhyNode;
  int32_t                        numOfCols = 0;
  int32_t                        code = TSDB_CODE_OUT_OF_MEMORY;
  SStreamSessionAggOperatorInfo* pInfo = taosMemoryCalloc(1, sizeof(SStreamSessionAggOperatorInfo));
  SOperatorInfo*                 pOperator = taosMemoryCalloc(1, sizeof(SOperatorInfo));
  if (pInfo == NULL || pOperator == NULL) {
    goto _error;
  }

  pOperator->pTaskInfo = pTaskInfo;

  initResultSizeInfo(&pOperator->resultInfo, 4096);
  if (pSessionNode->window.pExprs != NULL) {
    int32_t    numOfScalar = 0;
    SExprInfo* pScalarExprInfo = createExprInfo(pSessionNode->window.pExprs, NULL, &numOfScalar);
    code = initExprSupp(&pInfo->scalarSupp, pScalarExprInfo, numOfScalar, &pTaskInfo->storageAPI.functionStore);
    if (code != TSDB_CODE_SUCCESS) {
      goto _error;
    }
  }
  SExprSupp* pExpSup = &pOperator->exprSupp;

  SExprInfo*   pExprInfo = createExprInfo(pSessionNode->window.pFuncs, NULL, &numOfCols);
  SSDataBlock* pResBlock = createDataBlockFromDescNode(pPhyNode->pOutputDataBlockDesc);
  code = initBasicInfoEx(&pInfo->binfo, pExpSup, pExprInfo, numOfCols, pResBlock, &pTaskInfo->storageAPI.functionStore);
  if (code != TSDB_CODE_SUCCESS) {
    goto _error;
  }

  code = initStreamAggSupporter(&pInfo->streamAggSup, pExpSup, numOfCols, pSessionNode->gap,
                                pTaskInfo->streamInfo.pState, 0, 0, &pTaskInfo->storageAPI.stateStore, pHandle,
                                &pInfo->twAggSup, GET_TASKID(pTaskInfo), &pTaskInfo->storageAPI);
  if (code != TSDB_CODE_SUCCESS) {
    goto _error;
  }

  pInfo->twAggSup = (STimeWindowAggSupp){
      .waterMark = pSessionNode->window.watermark,
      .calTrigger = pSessionNode->window.triggerType,
      .maxTs = INT64_MIN,
      .minTs = INT64_MAX,
  };

  initExecTimeWindowInfo(&pInfo->twAggSup.timeWindowData, &pTaskInfo->window);

  pInfo->primaryTsIndex = ((SColumnNode*)pSessionNode->window.pTspk)->slotId;
  if (pSessionNode->window.pTsEnd) {
    pInfo->endTsIndex = ((SColumnNode*)pSessionNode->window.pTsEnd)->slotId;
  }
  pInfo->binfo.pRes = pResBlock;
  pInfo->order = TSDB_ORDER_ASC;
  _hash_fn_t hashFn = taosGetDefaultHashFunction(TSDB_DATA_TYPE_BINARY);
  pInfo->pStDeleted = tSimpleHashInit(64, hashFn);
  pInfo->pDelIterator = NULL;
  pInfo->pDelRes = createSpecialDataBlock(STREAM_DELETE_RESULT);
  pInfo->pChildren = NULL;
  pInfo->pPhyNode = pPhyNode;
  pInfo->ignoreExpiredData = pSessionNode->window.igExpired;
  pInfo->ignoreExpiredDataSaved = false;
  pInfo->pUpdated = NULL;
  pInfo->pStUpdated = NULL;
  pInfo->dataVersion = 0;
  pInfo->historyWins = taosArrayInit(4, sizeof(SSessionKey));
  if (!pInfo->historyWins) {
    goto _error;
  }
  if (pHandle) {
    pInfo->isHistoryOp = pHandle->fillHistory;
  }

  pInfo->pCheckpointRes = createSpecialDataBlock(STREAM_CHECKPOINT);
  pInfo->clearState = false;
  pOperator->operatorType = QUERY_NODE_PHYSICAL_PLAN_STREAM_SESSION;
  // for stream
  void*   buff = NULL;
  int32_t len = 0;
  int32_t res =
      pInfo->streamAggSup.stateStore.streamStateGetInfo(pInfo->streamAggSup.pState, STREAM_SESSION_OP_CHECKPOINT_NAME,
                                                        strlen(STREAM_SESSION_OP_CHECKPOINT_NAME), &buff, &len);
  if (res == TSDB_CODE_SUCCESS) {
    doStreamSessionDecodeOpState(buff, len, pOperator, true);
    taosMemoryFree(buff);
  }
  setOperatorInfo(pOperator, getStreamOpName(pOperator->operatorType), QUERY_NODE_PHYSICAL_PLAN_STREAM_SESSION, true,
                  OP_NOT_OPENED, pInfo, pTaskInfo);
  pOperator->fpSet = createOperatorFpSet(optrDummyOpenFn, doStreamSessionAgg, NULL, destroyStreamSessionAggOperatorInfo,
                                         optrDefaultBufFn, NULL, optrDefaultGetNextExtFn, NULL);
  setOperatorStreamStateFn(pOperator, streamSessionReleaseState, streamSessionReloadState);

  if (downstream) {
    initDownStream(downstream, &pInfo->streamAggSup, pOperator->operatorType, pInfo->primaryTsIndex, &pInfo->twAggSup);
    code = appendDownstream(pOperator, &downstream, 1);
  }
  return pOperator;

_error:
  if (pInfo != NULL) {
    destroyStreamSessionAggOperatorInfo(pInfo);
  }

  taosMemoryFreeClear(pOperator);
  pTaskInfo->code = code;
  return NULL;
}

static void clearStreamSessionOperator(SStreamSessionAggOperatorInfo* pInfo) {
  tSimpleHashClear(pInfo->streamAggSup.pResultRows);
  pInfo->streamAggSup.stateStore.streamStateSessionClear(pInfo->streamAggSup.pState);
}

static SSDataBlock* doStreamSessionSemiAgg(SOperatorInfo* pOperator) {
  SStreamSessionAggOperatorInfo* pInfo = pOperator->info;
  SOptrBasicInfo*                pBInfo = &pInfo->binfo;
  TSKEY                          maxTs = INT64_MIN;
  SExprSupp*                     pSup = &pOperator->exprSupp;
  SStreamAggSupporter*           pAggSup = &pInfo->streamAggSup;
  SExecTaskInfo*                 pTaskInfo = pOperator->pTaskInfo;

  qDebug("stask:%s  %s status: %d", GET_TASKID(pTaskInfo), getStreamOpName(pOperator->operatorType), pOperator->status);
  if (pOperator->status == OP_EXEC_DONE) {
    return NULL;
  }

  {
    SSDataBlock* opRes = buildSessionResult(pOperator);
    if (opRes) {
      return opRes;
    }

    if (pInfo->clearState) {
      clearFunctionContext(&pOperator->exprSupp);
      // semi session operator clear disk buffer
      clearStreamSessionOperator(pInfo);
    }

    if (pOperator->status == OP_RES_TO_RETURN) {
      clearFunctionContext(&pOperator->exprSupp);
      // semi session operator clear disk buffer
      clearStreamSessionOperator(pInfo);
      setOperatorCompleted(pOperator);
      pInfo->clearState = false;
      return NULL;
    }
  }

  SOperatorInfo* downstream = pOperator->pDownstream[0];
  if (!pInfo->pUpdated) {
    pInfo->pUpdated = taosArrayInit(16, sizeof(SResultWindowInfo));
  }
  if (!pInfo->pStUpdated) {
    _hash_fn_t hashFn = taosGetDefaultHashFunction(TSDB_DATA_TYPE_BINARY);
    pInfo->pStUpdated = tSimpleHashInit(64, hashFn);
  }
  while (1) {
    SSDataBlock* pBlock = downstream->fpSet.getNextFn(downstream);
    if (pBlock == NULL) {
      pOperator->status = OP_RES_TO_RETURN;
      break;
    }
    printSpecDataBlock(pBlock, getStreamOpName(pOperator->operatorType), "recv", GET_TASKID(pTaskInfo));

    if (pBlock->info.type == STREAM_DELETE_DATA || pBlock->info.type == STREAM_DELETE_RESULT ||
        pBlock->info.type == STREAM_CLEAR) {
      // gap must be 0
      SArray* pWins = taosArrayInit(16, sizeof(SSessionKey));
      doDeleteTimeWindows(pAggSup, pBlock, pWins);
      removeSessionResults(pAggSup, pInfo->pStUpdated, pWins);
      copyDeleteWindowInfo(pWins, pInfo->pStDeleted);
      taosArrayDestroy(pWins);
      pInfo->clearState = true;
      break;
    } else if (pBlock->info.type == STREAM_GET_ALL) {
      getAllSessionWindow(pInfo->streamAggSup.pResultRows, pInfo->pStUpdated);
      continue;
    } else if (pBlock->info.type == STREAM_CREATE_CHILD_TABLE) {
      return pBlock;
    } else if (pBlock->info.type == STREAM_CHECKPOINT) {
      pAggSup->stateStore.streamStateCommit(pAggSup->pState);
      doStreamSessionSaveCheckpoint(pOperator);
      continue;
    } else {
      ASSERTS(pBlock->info.type == STREAM_NORMAL || pBlock->info.type == STREAM_INVALID, "invalid SSDataBlock type");
    }

    if (pInfo->scalarSupp.pExprInfo != NULL) {
      SExprSupp* pExprSup = &pInfo->scalarSupp;
      projectApplyFunctions(pExprSup->pExprInfo, pBlock, pBlock, pExprSup->pCtx, pExprSup->numOfExprs, NULL);
    }
    // the pDataBlock are always the same one, no need to call this again
    setInputDataBlock(pSup, pBlock, TSDB_ORDER_ASC, MAIN_SCAN, true);
    doStreamSessionAggImpl(pOperator, pBlock, pInfo->pStUpdated, NULL, false, false);
    maxTs = TMAX(pInfo->twAggSup.maxTs, pBlock->info.window.ekey);
  }

  pInfo->twAggSup.maxTs = TMAX(pInfo->twAggSup.maxTs, maxTs);
  pBInfo->pRes->info.watermark = pInfo->twAggSup.maxTs;

  copyUpdateResult(&pInfo->pStUpdated, pInfo->pUpdated, sessionKeyCompareAsc);
  removeSessionDeleteResults(pInfo->pStDeleted, pInfo->pUpdated);

  if (pInfo->isHistoryOp) {
    getMaxTsWins(pInfo->pUpdated, pInfo->historyWins);
  }

  initGroupResInfoFromArrayList(&pInfo->groupResInfo, pInfo->pUpdated);
  pInfo->pUpdated = NULL;
  blockDataEnsureCapacity(pBInfo->pRes, pOperator->resultInfo.capacity);

  SSDataBlock* opRes = buildSessionResult(pOperator);
  if (opRes) {
    return opRes;
  }

  clearFunctionContext(&pOperator->exprSupp);
  // semi session operator clear disk buffer
  clearStreamSessionOperator(pInfo);
  setOperatorCompleted(pOperator);
  return NULL;
}

SOperatorInfo* createStreamFinalSessionAggOperatorInfo(SOperatorInfo* downstream, SPhysiNode* pPhyNode,
                                                       SExecTaskInfo* pTaskInfo, int32_t numOfChild,
                                                       SReadHandle* pHandle) {
  int32_t        code = TSDB_CODE_OUT_OF_MEMORY;
  SOperatorInfo* pOperator = createStreamSessionAggOperatorInfo(downstream, pPhyNode, pTaskInfo, pHandle);
  if (pOperator == NULL) {
    goto _error;
  }

  SStorageAPI*                   pAPI = &pTaskInfo->storageAPI;
  SStreamSessionAggOperatorInfo* pInfo = pOperator->info;
  pOperator->operatorType = pPhyNode->type;

  if (pPhyNode->type != QUERY_NODE_PHYSICAL_PLAN_STREAM_FINAL_SESSION) {
    pOperator->fpSet =
        createOperatorFpSet(optrDummyOpenFn, doStreamSessionSemiAgg, NULL, destroyStreamSessionAggOperatorInfo,
                            optrDefaultBufFn, NULL, optrDefaultGetNextExtFn, NULL);
    setOperatorStreamStateFn(pOperator, streamSessionReleaseState, streamSessionSemiReloadState);
  }
  setOperatorInfo(pOperator, getStreamOpName(pOperator->operatorType), pPhyNode->type, false, OP_NOT_OPENED, pInfo,
                  pTaskInfo);

  if (numOfChild > 0) {
    pInfo->pChildren = taosArrayInit(numOfChild, sizeof(void*));
    for (int32_t i = 0; i < numOfChild; i++) {
      SOperatorInfo* pChildOp = createStreamFinalSessionAggOperatorInfo(NULL, pPhyNode, pTaskInfo, 0, pHandle);
      if (pChildOp == NULL) {
        goto _error;
      }
      SStreamSessionAggOperatorInfo* pChInfo = pChildOp->info;
      pChInfo->twAggSup.calTrigger = STREAM_TRIGGER_AT_ONCE;
      pAPI->stateStore.streamStateSetNumber(pChInfo->streamAggSup.pState, i);
      taosArrayPush(pInfo->pChildren, &pChildOp);
    }
  }

  if (!IS_FINAL_SESSION_OP(pOperator) || numOfChild == 0) {
    pInfo->twAggSup.calTrigger = STREAM_TRIGGER_AT_ONCE;
  }

  return pOperator;

_error:
  if (pInfo != NULL) {
    destroyStreamSessionAggOperatorInfo(pInfo);
  }
  taosMemoryFreeClear(pOperator);
  pTaskInfo->code = code;
  return NULL;
}

void destroyStreamStateOperatorInfo(void* param) {
  SStreamStateAggOperatorInfo* pInfo = (SStreamStateAggOperatorInfo*)param;
  cleanupBasicInfo(&pInfo->binfo);
  destroyStreamAggSupporter(&pInfo->streamAggSup);
  clearGroupResInfo(&pInfo->groupResInfo);
  cleanupExprSupp(&pInfo->scalarSupp);
  if (pInfo->pChildren != NULL) {
    int32_t size = taosArrayGetSize(pInfo->pChildren);
    for (int32_t i = 0; i < size; i++) {
      SOperatorInfo* pChild = taosArrayGetP(pInfo->pChildren, i);
      destroyOperator(pChild);
    }
    taosArrayDestroy(pInfo->pChildren);
  }
  colDataDestroy(&pInfo->twAggSup.timeWindowData);
  blockDataDestroy(pInfo->pDelRes);
  tSimpleHashCleanup(pInfo->pSeUpdated);
  tSimpleHashCleanup(pInfo->pSeDeleted);
  pInfo->pUpdated = taosArrayDestroy(pInfo->pUpdated);
  cleanupGroupResInfo(&pInfo->groupResInfo);

  taosArrayDestroy(pInfo->historyWins);
  blockDataDestroy(pInfo->pCheckpointRes);

  taosMemoryFreeClear(param);
}

bool isTsInWindow(SStateWindowInfo* pWin, TSKEY ts) {
  if (pWin->winInfo.sessionWin.win.skey <= ts && ts <= pWin->winInfo.sessionWin.win.ekey) {
    return true;
  }
  return false;
}

bool isEqualStateKey(SStateWindowInfo* pWin, char* pKeyData) {
  return pKeyData && compareVal(pKeyData, pWin->pStateKey);
}

bool compareStateKey(void* data, void* key) {
  if (!data || !key) {
    return true;
  }
  SStateKeys* stateKey = (SStateKeys*)key;
  stateKey->pData = (char*)key + sizeof(SStateKeys);
  return compareVal(data, stateKey);
}

bool compareWinStateKey(SStateKeys* left, SStateKeys* right) {
  if (!left || !right) {
    return false;
  }
  return compareVal(left->pData, right);
}

void getStateWindowInfoByKey(SStreamAggSupporter* pAggSup, SSessionKey* pKey, SStateWindowInfo* pCurWin,
                             SStateWindowInfo* pNextWin) {
  int32_t size = pAggSup->resultRowSize;
  pCurWin->winInfo.sessionWin.groupId = pKey->groupId;
  pCurWin->winInfo.sessionWin.win.skey = pKey->win.skey;
  pCurWin->winInfo.sessionWin.win.ekey = pKey->win.ekey;
  getSessionWindowInfoByKey(pAggSup, pKey, &pCurWin->winInfo);
  ASSERT(IS_VALID_SESSION_WIN(pCurWin->winInfo));
  pCurWin->pStateKey =
      (SStateKeys*)((char*)pCurWin->winInfo.pStatePos->pRowBuff + (pAggSup->resultRowSize - pAggSup->stateKeySize));
  pCurWin->pStateKey->bytes = pAggSup->stateKeySize - sizeof(SStateKeys);
  pCurWin->pStateKey->type = pAggSup->stateKeyType;
  pCurWin->pStateKey->pData = (char*)pCurWin->pStateKey + sizeof(SStateKeys);
  pCurWin->pStateKey->isNull = false;
  pCurWin->winInfo.isOutput = true;
  if (pCurWin->winInfo.pStatePos->needFree) {
    pAggSup->stateStore.streamStateSessionDel(pAggSup->pState, &pCurWin->winInfo.sessionWin);
  }

  qDebug("===stream===get state cur win buff. skey:%" PRId64 ", endkey:%" PRId64, pCurWin->winInfo.sessionWin.win.skey,
         pCurWin->winInfo.sessionWin.win.ekey);

  pNextWin->winInfo.sessionWin = pCurWin->winInfo.sessionWin;
  SStreamStateCur* pCur =
      pAggSup->stateStore.streamStateSessionSeekKeyNext(pAggSup->pState, &pNextWin->winInfo.sessionWin);
  int32_t nextSize = pAggSup->resultRowSize;
  int32_t code = pAggSup->stateStore.streamStateSessionGetKVByCur(pCur, &pNextWin->winInfo.sessionWin,
                                                          (void**)&pNextWin->winInfo.pStatePos, &nextSize);
  if (code != TSDB_CODE_SUCCESS) {
    SET_SESSION_WIN_INVALID(pNextWin->winInfo);
  } else {
    pNextWin->pStateKey =
        (SStateKeys*)((char*)pNextWin->winInfo.pStatePos->pRowBuff + (pAggSup->resultRowSize - pAggSup->stateKeySize));
    pNextWin->pStateKey->bytes = pAggSup->stateKeySize - sizeof(SStateKeys);
    pNextWin->pStateKey->type = pAggSup->stateKeyType;
    pNextWin->pStateKey->pData = (char*)pNextWin->pStateKey + sizeof(SStateKeys);
    pNextWin->pStateKey->isNull = false;
    pNextWin->winInfo.isOutput = true;
  }
  pAggSup->stateStore.streamStateFreeCur(pCur);
  qDebug("===stream===get state next win buff. skey:%" PRId64 ", endkey:%" PRId64, pNextWin->winInfo.sessionWin.win.skey,
         pNextWin->winInfo.sessionWin.win.ekey);
}

void setStateOutputBuf(SStreamAggSupporter* pAggSup, TSKEY ts, uint64_t groupId, char* pKeyData,
                       SStateWindowInfo* pCurWin, SStateWindowInfo* pNextWin) {
  int32_t size = pAggSup->resultRowSize;
  pCurWin->winInfo.sessionWin.groupId = groupId;
  pCurWin->winInfo.sessionWin.win.skey = ts;
  pCurWin->winInfo.sessionWin.win.ekey = ts;
  int32_t code = pAggSup->stateStore.streamStateStateAddIfNotExist(pAggSup->pState, &pCurWin->winInfo.sessionWin,
                                                                   pKeyData, pAggSup->stateKeySize, compareStateKey,
                                                                   (void**)&pCurWin->winInfo.pStatePos, &size);
  pCurWin->pStateKey =
      (SStateKeys*)((char*)pCurWin->winInfo.pStatePos->pRowBuff + (pAggSup->resultRowSize - pAggSup->stateKeySize));
  pCurWin->pStateKey->bytes = pAggSup->stateKeySize - sizeof(SStateKeys);
  pCurWin->pStateKey->type = pAggSup->stateKeyType;
  pCurWin->pStateKey->pData = (char*)pCurWin->pStateKey + sizeof(SStateKeys);
  pCurWin->pStateKey->isNull = false;

  if (code == TSDB_CODE_SUCCESS && !inWinRange(&pAggSup->winRange, &pCurWin->winInfo.sessionWin.win)) {
    code = TSDB_CODE_FAILED;
    clearOutputBuf(pAggSup->pState, pCurWin->winInfo.pStatePos, &pAggSup->pSessionAPI->stateStore);
    pCurWin->pStateKey =
        (SStateKeys*)((char*)pCurWin->winInfo.pStatePos->pRowBuff + (pAggSup->resultRowSize - pAggSup->stateKeySize));
    pCurWin->pStateKey->bytes = pAggSup->stateKeySize - sizeof(SStateKeys);
    pCurWin->pStateKey->type = pAggSup->stateKeyType;
    pCurWin->pStateKey->pData = (char*)pCurWin->pStateKey + sizeof(SStateKeys);
    pCurWin->pStateKey->isNull = false;
    pCurWin->winInfo.sessionWin.groupId = groupId;
    pCurWin->winInfo.sessionWin.win.skey = ts;
    pCurWin->winInfo.sessionWin.win.ekey = ts;
    qDebug("===stream===reset state win key. skey:%" PRId64 ", endkey:%" PRId64, pCurWin->winInfo.sessionWin.win.skey,
           pCurWin->winInfo.sessionWin.win.ekey);
  }

  if (code == TSDB_CODE_SUCCESS) {
    pCurWin->winInfo.isOutput = true;
    if (pCurWin->winInfo.pStatePos->needFree) {
      pAggSup->stateStore.streamStateSessionDel(pAggSup->pState, &pCurWin->winInfo.sessionWin);
    }
  } else if (pKeyData) {
    if (IS_VAR_DATA_TYPE(pAggSup->stateKeyType)) {
      varDataCopy(pCurWin->pStateKey->pData, pKeyData);
    } else {
      memcpy(pCurWin->pStateKey->pData, pKeyData, pCurWin->pStateKey->bytes);
    }
  }

  qDebug("===stream===set state cur win buff. skey:%" PRId64 ", endkey:%" PRId64, pCurWin->winInfo.sessionWin.win.skey,
         pCurWin->winInfo.sessionWin.win.ekey);

  pNextWin->winInfo.sessionWin = pCurWin->winInfo.sessionWin;
  SStreamStateCur* pCur =
      pAggSup->stateStore.streamStateSessionSeekKeyNext(pAggSup->pState, &pNextWin->winInfo.sessionWin);
  int32_t nextSize = pAggSup->resultRowSize;
  code = pAggSup->stateStore.streamStateSessionGetKVByCur(pCur, &pNextWin->winInfo.sessionWin,
                                                          (void**)&pNextWin->winInfo.pStatePos, &nextSize);
  if (code != TSDB_CODE_SUCCESS) {
    SET_SESSION_WIN_INVALID(pNextWin->winInfo);
  } else {
    pNextWin->pStateKey =
        (SStateKeys*)((char*)pNextWin->winInfo.pStatePos->pRowBuff + (pAggSup->resultRowSize - pAggSup->stateKeySize));
    pNextWin->pStateKey->bytes = pAggSup->stateKeySize - sizeof(SStateKeys);
    pNextWin->pStateKey->type = pAggSup->stateKeyType;
    pNextWin->pStateKey->pData = (char*)pNextWin->pStateKey + sizeof(SStateKeys);
    pNextWin->pStateKey->isNull = false;
    pNextWin->winInfo.isOutput = true;
  }
  pAggSup->stateStore.streamStateFreeCur(pCur);
  qDebug("===stream===set state next win buff. skey:%" PRId64 ", endkey:%" PRId64, pNextWin->winInfo.sessionWin.win.skey,
         pNextWin->winInfo.sessionWin.win.ekey);
}

int32_t updateStateWindowInfo(SStreamAggSupporter* pAggSup, SStateWindowInfo* pWinInfo, SStateWindowInfo* pNextWin, TSKEY* pTs, uint64_t groupId,
                              SColumnInfoData* pKeyCol, int32_t rows, int32_t start, bool* allEqual,
                              SSHashObj* pResultRows, SSHashObj* pSeUpdated, SSHashObj* pSeDeleted) {
  *allEqual = true;
  for (int32_t i = start; i < rows; ++i) {
    char* pKeyData = colDataGetData(pKeyCol, i);
    if (!isTsInWindow(pWinInfo, pTs[i])) {
      if (isEqualStateKey(pWinInfo, pKeyData)) {
        if (IS_VALID_SESSION_WIN(pNextWin->winInfo)) {
          // ts belongs to the next window
          if (pTs[i] >= pNextWin->winInfo.sessionWin.win.skey) {
            return i - start;
          }
        }
      } else {
        return i - start;
      }
    }

    if (pWinInfo->winInfo.sessionWin.win.skey > pTs[i]) {
      if (pSeDeleted && pWinInfo->winInfo.isOutput) {
        saveDeleteRes(pSeDeleted, pWinInfo->winInfo.sessionWin);
      }
      removeSessionResult(pAggSup, pSeUpdated, pResultRows, pWinInfo->winInfo.sessionWin);
      pWinInfo->winInfo.sessionWin.win.skey = pTs[i];
    }
    pWinInfo->winInfo.sessionWin.win.ekey = TMAX(pWinInfo->winInfo.sessionWin.win.ekey, pTs[i]);
    memcpy(pWinInfo->winInfo.pStatePos->pKey, &pWinInfo->winInfo.sessionWin, sizeof(SSessionKey));
    if (!isEqualStateKey(pWinInfo, pKeyData)) {
      *allEqual = false;
    }
  }
  return rows - start;
}

static void doStreamStateAggImpl(SOperatorInfo* pOperator, SSDataBlock* pSDataBlock, SSHashObj* pSeUpdated,
                                 SSHashObj* pStDeleted) {
  SExecTaskInfo* pTaskInfo = pOperator->pTaskInfo;
  SStorageAPI*   pAPI = &pOperator->pTaskInfo->storageAPI;

  SStreamStateAggOperatorInfo* pInfo = pOperator->info;
  int32_t                      numOfOutput = pOperator->exprSupp.numOfExprs;
  uint64_t                     groupId = pSDataBlock->info.id.groupId;
  int64_t                      code = TSDB_CODE_SUCCESS;
  TSKEY*                       tsCols = NULL;
  SResultRow*                  pResult = NULL;
  int32_t                      winRows = 0;
  SStreamAggSupporter*         pAggSup = &pInfo->streamAggSup;

  pInfo->dataVersion = TMAX(pInfo->dataVersion, pSDataBlock->info.version);
  pAggSup->winRange = pTaskInfo->streamInfo.fillHistoryWindow;
  if (pAggSup->winRange.ekey <= 0) {
    pAggSup->winRange.ekey = INT64_MAX;
  }

  if (pSDataBlock->pDataBlock != NULL) {
    SColumnInfoData* pColDataInfo = taosArrayGet(pSDataBlock->pDataBlock, pInfo->primaryTsIndex);
    tsCols = (int64_t*)pColDataInfo->pData;
  } else {
    return;
  }

  int32_t rows = pSDataBlock->info.rows;
  blockDataEnsureCapacity(pAggSup->pScanBlock, rows);
  SColumnInfoData* pKeyColInfo = taosArrayGet(pSDataBlock->pDataBlock, pInfo->stateCol.slotId);
  for (int32_t i = 0; i < rows; i += winRows) {
    if (pInfo->ignoreExpiredData && isOverdue(tsCols[i], &pInfo->twAggSup) || colDataIsNull_s(pKeyColInfo, i)) {
      i++;
      continue;
    }
    char*            pKeyData = colDataGetData(pKeyColInfo, i);
    int32_t          winIndex = 0;
    bool             allEqual = true;
    SStateWindowInfo curWin = {0};
    SStateWindowInfo nextWin = {0};
    setStateOutputBuf(pAggSup, tsCols[i], groupId, pKeyData, &curWin, &nextWin);
    releaseOutputBuf(pAggSup->pState, nextWin.winInfo.pStatePos, &pAPI->stateStore);
  
    setSessionWinOutputInfo(pSeUpdated, &curWin.winInfo);
    winRows = updateStateWindowInfo(pAggSup, &curWin, &nextWin, tsCols, groupId, pKeyColInfo, rows, i, &allEqual,
                                    pAggSup->pResultRows, pSeUpdated, pStDeleted);
    if (!allEqual) {
      uint64_t uid = 0;
      appendOneRowToStreamSpecialBlock(pAggSup->pScanBlock, &curWin.winInfo.sessionWin.win.skey,
                                       &curWin.winInfo.sessionWin.win.ekey, &uid, &groupId, NULL);
      tSimpleHashRemove(pSeUpdated, &curWin.winInfo.sessionWin, sizeof(SSessionKey));
      doDeleteSessionWindow(pAggSup, &curWin.winInfo.sessionWin);
      releaseOutputBuf(pAggSup->pState, curWin.winInfo.pStatePos, &pAPI->stateStore);
      continue;
    }
    code = doOneWindowAggImpl(&pInfo->twAggSup.timeWindowData, &curWin.winInfo, &pResult, i, winRows, rows, numOfOutput,
                              pOperator, 0);
    if (code != TSDB_CODE_SUCCESS || pResult == NULL) {
      T_LONG_JMP(pTaskInfo->env, TSDB_CODE_OUT_OF_MEMORY);
    }
    saveSessionOutputBuf(pAggSup, &curWin.winInfo);

    if (pInfo->twAggSup.calTrigger == STREAM_TRIGGER_AT_ONCE) {
      code = saveResult(curWin.winInfo, pSeUpdated);
      if (code != TSDB_CODE_SUCCESS) {
        T_LONG_JMP(pTaskInfo->env, TSDB_CODE_OUT_OF_MEMORY);
      }
    }

    if (pInfo->twAggSup.calTrigger == STREAM_TRIGGER_WINDOW_CLOSE) {
      SSessionKey key = {0};
      getSessionHashKey(&curWin.winInfo.sessionWin, &key);
      tSimpleHashPut(pAggSup->pResultRows, &key, sizeof(SSessionKey), &curWin.winInfo, sizeof(SResultWindowInfo));
    }
  }
}

int32_t doStreamStateEncodeOpState(void** buf, int32_t len, SOperatorInfo* pOperator, bool isParent) {
  SStreamStateAggOperatorInfo* pInfo = pOperator->info;
  if (!pInfo) {
    return 0;
  }

  void* pData = (buf == NULL) ? NULL : *buf;

  // 1.streamAggSup.pResultRows
  int32_t tlen = 0;
  int32_t mapSize = tSimpleHashGetSize(pInfo->streamAggSup.pResultRows);
  tlen += taosEncodeFixedI32(buf, mapSize);
  void*   pIte = NULL;
  size_t  keyLen = 0;
  int32_t iter = 0;
  while ((pIte = tSimpleHashIterate(pInfo->streamAggSup.pResultRows, pIte, &iter)) != NULL) {
    void* key = tSimpleHashGetKey(pIte, &keyLen);
    tlen += encodeSSessionKey(buf, key);
    tlen += encodeSResultWindowInfo(buf, pIte, pInfo->streamAggSup.resultRowSize);
  }

  // 2.twAggSup
  tlen += encodeSTimeWindowAggSupp(buf, &pInfo->twAggSup);

  // 3.pChildren
  int32_t size = taosArrayGetSize(pInfo->pChildren);
  tlen += taosEncodeFixedI32(buf, size);
  for (int32_t i = 0; i < size; i++) {
    SOperatorInfo* pChOp = taosArrayGetP(pInfo->pChildren, i);
    tlen += doStreamStateEncodeOpState(buf, 0, pChOp, false);
  }

  // 4.dataVersion
  tlen += taosEncodeFixedI32(buf, pInfo->dataVersion);

  // 5.checksum
  if (isParent) {
    if (buf) {
      uint32_t cksum = taosCalcChecksum(0, pData, len - sizeof(uint32_t));
      tlen += taosEncodeFixedU32(buf, cksum);
    } else {
      tlen += sizeof(uint32_t);
    }
  }

  return tlen;
}

void* doStreamStateDecodeOpState(void* buf, int32_t len, SOperatorInfo* pOperator, bool isParent) {
  SStreamStateAggOperatorInfo* pInfo = pOperator->info;
  if (!pInfo) {
    return buf;
  }

  // 5.checksum
  if (isParent) {
    int32_t dataLen = len - sizeof(uint32_t);
    void*   pCksum = POINTER_SHIFT(buf, dataLen);
    if (taosCheckChecksum(buf, dataLen, *(uint32_t*)pCksum) != TSDB_CODE_SUCCESS) {
      ASSERT(0);  // debug
      qError("stream interval state is invalid");
      return buf;
    }
  }

  // 1.streamAggSup.pResultRows
  int32_t mapSize = 0;
  buf = taosDecodeFixedI32(buf, &mapSize);
  for (int32_t i = 0; i < mapSize; i++) {
    SSessionKey       key = {0};
    SResultWindowInfo winfo = {0};
    buf = decodeSSessionKey(buf, &key);
    buf = decodeSResultWindowInfo(buf, &winfo, pInfo->streamAggSup.resultRowSize);
    tSimpleHashPut(pInfo->streamAggSup.pResultRows, &key, sizeof(SSessionKey), &winfo, sizeof(SResultWindowInfo));
  }

  // 2.twAggSup
  buf = decodeSTimeWindowAggSupp(buf, &pInfo->twAggSup);

  // 3.pChildren
  int32_t size = 0;
  buf = taosDecodeFixedI32(buf, &size);
  ASSERT(size <= taosArrayGetSize(pInfo->pChildren));
  for (int32_t i = 0; i < size; i++) {
    SOperatorInfo* pChOp = taosArrayGetP(pInfo->pChildren, i);
    buf = doStreamStateDecodeOpState(buf, 0, pChOp, false);
  }

  // 4.dataVersion
  buf = taosDecodeFixedI64(buf, &pInfo->dataVersion);
  return buf;
}

void doStreamStateSaveCheckpoint(SOperatorInfo* pOperator) {
  SStreamStateAggOperatorInfo* pInfo = pOperator->info;
  int32_t                      len = doStreamStateEncodeOpState(NULL, 0, pOperator, true);
  void*                        buf = taosMemoryCalloc(1, len);
  void*                        pBuf = buf;
  len = doStreamStateEncodeOpState(&pBuf, len, pOperator, true);
  pInfo->streamAggSup.stateStore.streamStateSaveInfo(pInfo->streamAggSup.pState, STREAM_STATE_OP_CHECKPOINT_NAME,
                                                     strlen(STREAM_STATE_OP_CHECKPOINT_NAME), buf, len);
}

static SSDataBlock* buildStateResult(SOperatorInfo* pOperator) {
  SStreamStateAggOperatorInfo* pInfo = pOperator->info;
  SOptrBasicInfo*              pBInfo = &pInfo->binfo;
  SExecTaskInfo*               pTaskInfo = pOperator->pTaskInfo;

  doBuildDeleteDataBlock(pOperator, pInfo->pSeDeleted, pInfo->pDelRes, &pInfo->pDelIterator);
  if (pInfo->pDelRes->info.rows > 0) {
    printDataBlock(pInfo->pDelRes, getStreamOpName(pOperator->operatorType), GET_TASKID(pTaskInfo));
    return pInfo->pDelRes;
  }

  doBuildSessionResult(pOperator, pInfo->streamAggSup.pState, &pInfo->groupResInfo, pBInfo->pRes);
  if (pBInfo->pRes->info.rows > 0) {
    printDataBlock(pBInfo->pRes, getStreamOpName(pOperator->operatorType), GET_TASKID(pTaskInfo));
    return pBInfo->pRes;
  }
  return NULL;
}

static SSDataBlock* doStreamStateAgg(SOperatorInfo* pOperator) {
  if (pOperator->status == OP_EXEC_DONE) {
    return NULL;
  }

  SExprSupp*                   pSup = &pOperator->exprSupp;
  SStreamStateAggOperatorInfo* pInfo = pOperator->info;
  SOptrBasicInfo*              pBInfo = &pInfo->binfo;
  SExecTaskInfo*               pTaskInfo = pOperator->pTaskInfo;
  qDebug("===stream=== stream state agg");
  if (pOperator->status == OP_RES_TO_RETURN) {
    SSDataBlock* resBlock = buildStateResult(pOperator);
    if (resBlock != NULL) {
      return resBlock;
    }

    setOperatorCompleted(pOperator);
    return NULL;
  }

  SOperatorInfo* downstream = pOperator->pDownstream[0];
  if (!pInfo->pUpdated) {
    pInfo->pUpdated = taosArrayInit(16, sizeof(SResultWindowInfo));
  }
  if (!pInfo->pSeUpdated) {
    _hash_fn_t hashFn = taosGetDefaultHashFunction(TSDB_DATA_TYPE_BINARY);
    pInfo->pSeUpdated = tSimpleHashInit(64, hashFn);
  }
  while (1) {
    SSDataBlock* pBlock = downstream->fpSet.getNextFn(downstream);
    if (pBlock == NULL) {
      break;
    }
    printSpecDataBlock(pBlock, getStreamOpName(pOperator->operatorType), "recv", GET_TASKID(pTaskInfo));

    if (pBlock->info.type == STREAM_DELETE_DATA || pBlock->info.type == STREAM_DELETE_RESULT ||
        pBlock->info.type == STREAM_CLEAR) {
      SArray* pWins = taosArrayInit(16, sizeof(SSessionKey));
      doDeleteTimeWindows(&pInfo->streamAggSup, pBlock, pWins);
      removeSessionResults(&pInfo->streamAggSup, pInfo->pSeUpdated, pWins);
      copyDeleteWindowInfo(pWins, pInfo->pSeDeleted);
      taosArrayDestroy(pWins);
      continue;
    } else if (pBlock->info.type == STREAM_GET_ALL) {
      getAllSessionWindow(pInfo->streamAggSup.pResultRows, pInfo->pSeUpdated);
      continue;
    } else if (pBlock->info.type == STREAM_CREATE_CHILD_TABLE) {
      return pBlock;
    } else if (pBlock->info.type == STREAM_CHECKPOINT) {
      pInfo->streamAggSup.stateStore.streamStateCommit(pInfo->streamAggSup.pState);
      doStreamSessionSaveCheckpoint(pOperator);
      copyDataBlock(pInfo->pCheckpointRes, pBlock);
      continue;
    } else {
      ASSERTS(pBlock->info.type == STREAM_NORMAL || pBlock->info.type == STREAM_INVALID, "invalid SSDataBlock type");
    }

    if (pInfo->scalarSupp.pExprInfo != NULL) {
      SExprSupp* pExprSup = &pInfo->scalarSupp;
      projectApplyFunctions(pExprSup->pExprInfo, pBlock, pBlock, pExprSup->pCtx, pExprSup->numOfExprs, NULL);
    }
    // the pDataBlock are always the same one, no need to call this again
    setInputDataBlock(pSup, pBlock, TSDB_ORDER_ASC, MAIN_SCAN, true);
    doStreamStateAggImpl(pOperator, pBlock, pInfo->pSeUpdated, pInfo->pSeDeleted);
    pInfo->twAggSup.maxTs = TMAX(pInfo->twAggSup.maxTs, pBlock->info.window.ekey);
  }
  // restore the value
  pOperator->status = OP_RES_TO_RETURN;

  closeSessionWindow(pInfo->streamAggSup.pResultRows, &pInfo->twAggSup, pInfo->pSeUpdated);
  copyUpdateResult(&pInfo->pSeUpdated, pInfo->pUpdated, sessionKeyCompareAsc);
  removeSessionDeleteResults(pInfo->pSeDeleted, pInfo->pUpdated);

  if (pInfo->isHistoryOp) {
    getMaxTsWins(pInfo->pUpdated, pInfo->historyWins);
  }

  initGroupResInfoFromArrayList(&pInfo->groupResInfo, pInfo->pUpdated);
  pInfo->pUpdated = NULL;
  blockDataEnsureCapacity(pInfo->binfo.pRes, pOperator->resultInfo.capacity);

  SSDataBlock* resBlock = buildStateResult(pOperator);
  if (resBlock != NULL) {
    return resBlock;
  }
  setOperatorCompleted(pOperator);
  return NULL;
}

void streamStateReleaseState(SOperatorInfo* pOperator) {
  SStreamStateAggOperatorInfo* pInfo = pOperator->info;
  int32_t                      winSize = taosArrayGetSize(pInfo->historyWins) * sizeof(SSessionKey);
  int32_t                      resSize = winSize + sizeof(TSKEY);
  char*                        pBuff = taosMemoryCalloc(1, resSize);
  memcpy(pBuff, pInfo->historyWins->pData, winSize);
  memcpy(pBuff + winSize, &pInfo->twAggSup.maxTs, sizeof(TSKEY));
  qDebug("===stream=== relase state. save result count:%d", (int32_t)taosArrayGetSize(pInfo->historyWins));
  pInfo->streamAggSup.stateStore.streamStateSaveInfo(pInfo->streamAggSup.pState, STREAM_STATE_OP_STATE_NAME,
                                                     strlen(STREAM_STATE_OP_STATE_NAME), pBuff, resSize);
  pInfo->streamAggSup.stateStore.streamStateCommit(pInfo->streamAggSup.pState);
  taosMemoryFreeClear(pBuff);

  SOperatorInfo* downstream = pOperator->pDownstream[0];
  if (downstream->fpSet.releaseStreamStateFn) {
    downstream->fpSet.releaseStreamStateFn(downstream);
  }
}

static void compactStateWindow(SOperatorInfo* pOperator, SResultWindowInfo* pCurWin, SResultWindowInfo* pNextWin,
                               SSHashObj* pStUpdated, SSHashObj* pStDeleted) {
  SExprSupp*     pSup = &pOperator->exprSupp;
  SExecTaskInfo* pTaskInfo = pOperator->pTaskInfo;
  SStorageAPI*   pAPI = &pOperator->pTaskInfo->storageAPI;

  SStreamStateAggOperatorInfo* pInfo = pOperator->info;
  SResultRow*                  pCurResult = NULL;
  int32_t                      numOfOutput = pOperator->exprSupp.numOfExprs;
  SStreamAggSupporter*         pAggSup = &pInfo->streamAggSup;
  initSessionOutputBuf(pCurWin, &pCurResult, pSup->pCtx, numOfOutput, pSup->rowEntryInfoOffset);
  SResultRow* pWinResult = NULL;
  initSessionOutputBuf(pNextWin, &pWinResult, pAggSup->pDummyCtx, numOfOutput, pSup->rowEntryInfoOffset);
  pCurWin->sessionWin.win.ekey = TMAX(pCurWin->sessionWin.win.ekey, pNextWin->sessionWin.win.ekey);
  memcpy(pCurWin->pStatePos->pKey, &pCurWin->sessionWin, sizeof(SSessionKey));

  updateTimeWindowInfo(&pInfo->twAggSup.timeWindowData, &pCurWin->sessionWin.win, 1);
  compactFunctions(pSup->pCtx, pAggSup->pDummyCtx, numOfOutput, pTaskInfo, &pInfo->twAggSup.timeWindowData);
  tSimpleHashRemove(pStUpdated, &pNextWin->sessionWin, sizeof(SSessionKey));
  if (pNextWin->isOutput && pStDeleted) {
    qDebug("===stream=== save delete window info %" PRId64 ", %" PRIu64, pNextWin->sessionWin.win.skey,
           pNextWin->sessionWin.groupId);
    saveDeleteRes(pStDeleted, pNextWin->sessionWin);
  }
  removeSessionResult(pAggSup, pStUpdated, pAggSup->pResultRows, pNextWin->sessionWin);
  doDeleteSessionWindow(pAggSup, &pNextWin->sessionWin);
  releaseOutputBuf(pAggSup->pState, pNextWin->pStatePos, &pAggSup->pSessionAPI->stateStore);
}

void streamStateReloadState(SOperatorInfo* pOperator) {
  SStreamStateAggOperatorInfo* pInfo = pOperator->info;
  SStreamAggSupporter*         pAggSup = &pInfo->streamAggSup;
  resetWinRange(&pAggSup->winRange);

  SSessionKey seKey = {.win.skey = INT64_MIN, .win.ekey = INT64_MIN, .groupId = 0};
  int32_t     size = 0;
  void*       pBuf = NULL;
  int32_t     code = pAggSup->stateStore.streamStateGetInfo(pAggSup->pState, STREAM_STATE_OP_STATE_NAME,
                                                            strlen(STREAM_STATE_OP_STATE_NAME), &pBuf, &size);
  int32_t     num = (size - sizeof(TSKEY)) / sizeof(SSessionKey);
  qDebug("===stream=== reload state. get result count:%d", num);
  SSessionKey* pSeKeyBuf = (SSessionKey*)pBuf;
  ASSERT(size == num * sizeof(SSessionKey) + sizeof(TSKEY));

  TSKEY ts = *(TSKEY*)((char*)pBuf + size - sizeof(TSKEY));
  pInfo->twAggSup.maxTs = TMAX(pInfo->twAggSup.maxTs, ts);
  pAggSup->stateStore.streamStateReloadInfo(pAggSup->pState, ts);

  if (!pInfo->pSeUpdated && num > 0) {
    _hash_fn_t hashFn = taosGetDefaultHashFunction(TSDB_DATA_TYPE_BINARY);
    pInfo->pSeUpdated = tSimpleHashInit(64, hashFn);
  }
  if (!pInfo->pSeDeleted && num > 0) {
    _hash_fn_t hashFn = taosGetDefaultHashFunction(TSDB_DATA_TYPE_BINARY);
    pInfo->pSeDeleted = tSimpleHashInit(64, hashFn);
  }
  for (int32_t i = 0; i < num; i++) {
    SStateWindowInfo curInfo = {0};
    SStateWindowInfo nextInfo = {0};
    qDebug("===stream=== reload state. try process result %" PRId64 ", %" PRIu64 ", index:%d", pSeKeyBuf[i].win.skey,
           pSeKeyBuf[i].groupId, i);
    getStateWindowInfoByKey(pAggSup, pSeKeyBuf + i, &curInfo, &nextInfo);
    bool cpRes = compareWinStateKey(curInfo.pStateKey, nextInfo.pStateKey);
    qDebug("===stream=== reload state. next window info %" PRId64 ", %" PRIu64 ", compare:%d",
           nextInfo.winInfo.sessionWin.win.skey, nextInfo.winInfo.sessionWin.groupId, cpRes);
    if (cpRes) {
      compactStateWindow(pOperator, &curInfo.winInfo, &nextInfo.winInfo, pInfo->pSeUpdated, pInfo->pSeDeleted);
      qDebug("===stream=== reload state. save result %" PRId64 ", %" PRIu64, curInfo.winInfo.sessionWin.win.skey,
             curInfo.winInfo.sessionWin.groupId);
      if (pInfo->twAggSup.calTrigger == STREAM_TRIGGER_AT_ONCE) {
        saveResult(curInfo.winInfo, pInfo->pSeUpdated);
      } else if (pInfo->twAggSup.calTrigger == STREAM_TRIGGER_WINDOW_CLOSE) {
        if (!isCloseWindow(&curInfo.winInfo.sessionWin.win, &pInfo->twAggSup)) {
          saveDeleteRes(pInfo->pSeDeleted, curInfo.winInfo.sessionWin);
        }
        SSessionKey key = {0};
        getSessionHashKey(&curInfo.winInfo.sessionWin, &key);
        tSimpleHashPut(pAggSup->pResultRows, &key, sizeof(SSessionKey), &curInfo.winInfo, sizeof(SResultWindowInfo));
      }
    } else if (IS_VALID_SESSION_WIN(nextInfo.winInfo)) {
      releaseOutputBuf(pAggSup->pState, nextInfo.winInfo.pStatePos, &pAggSup->pSessionAPI->stateStore);
    }

    if (IS_VALID_SESSION_WIN(curInfo.winInfo)) {
      saveSessionOutputBuf(pAggSup, &curInfo.winInfo);
    }
  }
  taosMemoryFree(pBuf);

  SOperatorInfo* downstream = pOperator->pDownstream[0];
  if (downstream->fpSet.reloadStreamStateFn) {
    downstream->fpSet.reloadStreamStateFn(downstream);
  }
}

SOperatorInfo* createStreamStateAggOperatorInfo(SOperatorInfo* downstream, SPhysiNode* pPhyNode,
                                                SExecTaskInfo* pTaskInfo, SReadHandle* pHandle) {
  SStreamStateWinodwPhysiNode* pStateNode = (SStreamStateWinodwPhysiNode*)pPhyNode;
  int32_t                      tsSlotId = ((SColumnNode*)pStateNode->window.pTspk)->slotId;
  SColumnNode*                 pColNode = (SColumnNode*)(pStateNode->pStateKey);
  int32_t                      code = TSDB_CODE_SUCCESS;

  SStreamStateAggOperatorInfo* pInfo = taosMemoryCalloc(1, sizeof(SStreamStateAggOperatorInfo));
  SOperatorInfo*               pOperator = taosMemoryCalloc(1, sizeof(SOperatorInfo));
  if (pInfo == NULL || pOperator == NULL) {
    code = TSDB_CODE_OUT_OF_MEMORY;
    goto _error;
  }

  pInfo->stateCol = extractColumnFromColumnNode(pColNode);
  initResultSizeInfo(&pOperator->resultInfo, 4096);
  if (pStateNode->window.pExprs != NULL) {
    int32_t    numOfScalar = 0;
    SExprInfo* pScalarExprInfo = createExprInfo(pStateNode->window.pExprs, NULL, &numOfScalar);
    code = initExprSupp(&pInfo->scalarSupp, pScalarExprInfo, numOfScalar, &pTaskInfo->storageAPI.functionStore);
    if (code != TSDB_CODE_SUCCESS) {
      goto _error;
    }
  }

  pInfo->twAggSup = (STimeWindowAggSupp){
      .waterMark = pStateNode->window.watermark,
      .calTrigger = pStateNode->window.triggerType,
      .maxTs = INT64_MIN,
      .minTs = INT64_MAX,
  };

  initExecTimeWindowInfo(&pInfo->twAggSup.timeWindowData, &pTaskInfo->window);

  SExprSupp*   pExpSup = &pOperator->exprSupp;
  int32_t      numOfCols = 0;
  SExprInfo*   pExprInfo = createExprInfo(pStateNode->window.pFuncs, NULL, &numOfCols);
  SSDataBlock* pResBlock = createDataBlockFromDescNode(pPhyNode->pOutputDataBlockDesc);
  code = initBasicInfoEx(&pInfo->binfo, pExpSup, pExprInfo, numOfCols, pResBlock, &pTaskInfo->storageAPI.functionStore);
  if (code != TSDB_CODE_SUCCESS) {
    goto _error;
  }
  int32_t keySize = sizeof(SStateKeys) + pColNode->node.resType.bytes;
  int16_t type = pColNode->node.resType.type;
  code = initStreamAggSupporter(&pInfo->streamAggSup, pExpSup, numOfCols, 0, pTaskInfo->streamInfo.pState, keySize,
                                type, &pTaskInfo->storageAPI.stateStore, pHandle, &pInfo->twAggSup,
                                GET_TASKID(pTaskInfo), &pTaskInfo->storageAPI);
  if (code != TSDB_CODE_SUCCESS) {
    goto _error;
  }

  pInfo->primaryTsIndex = tsSlotId;
  _hash_fn_t hashFn = taosGetDefaultHashFunction(TSDB_DATA_TYPE_BINARY);
  pInfo->pSeDeleted = tSimpleHashInit(64, hashFn);
  pInfo->pDelIterator = NULL;
  pInfo->pDelRes = createSpecialDataBlock(STREAM_DELETE_RESULT);
  pInfo->pChildren = NULL;
  pInfo->ignoreExpiredData = pStateNode->window.igExpired;
  pInfo->ignoreExpiredDataSaved = false;
  pInfo->pUpdated = NULL;
  pInfo->pSeUpdated = NULL;
  pInfo->dataVersion = 0;
  pInfo->historyWins = taosArrayInit(4, sizeof(SSessionKey));
  if (!pInfo->historyWins) {
    goto _error;
  }
  if (pHandle) {
    pInfo->isHistoryOp = pHandle->fillHistory;
  }

  pInfo->pCheckpointRes = createSpecialDataBlock(STREAM_CHECKPOINT);

  // for stream
  void*   buff = NULL;
  int32_t len = 0;
  int32_t res =
      pInfo->streamAggSup.stateStore.streamStateGetInfo(pInfo->streamAggSup.pState, STREAM_STATE_OP_CHECKPOINT_NAME,
                                                        strlen(STREAM_STATE_OP_CHECKPOINT_NAME), &buff, &len);
  if (res == TSDB_CODE_SUCCESS) {
    doStreamStateDecodeOpState(buff, len, pOperator, true);
    taosMemoryFree(buff);
  }

  setOperatorInfo(pOperator, "StreamStateAggOperator", QUERY_NODE_PHYSICAL_PLAN_STREAM_STATE, true, OP_NOT_OPENED,
                  pInfo, pTaskInfo);
  pOperator->fpSet = createOperatorFpSet(optrDummyOpenFn, doStreamStateAgg, NULL, destroyStreamStateOperatorInfo,
                                         optrDefaultBufFn, NULL, optrDefaultGetNextExtFn, NULL);
  setOperatorStreamStateFn(pOperator, streamStateReleaseState, streamStateReloadState);
  initDownStream(downstream, &pInfo->streamAggSup, pOperator->operatorType, pInfo->primaryTsIndex, &pInfo->twAggSup);
  code = appendDownstream(pOperator, &downstream, 1);
  if (code != TSDB_CODE_SUCCESS) {
    goto _error;
  }
  return pOperator;

_error:
  destroyStreamStateOperatorInfo(pInfo);
  taosMemoryFreeClear(pOperator);
  pTaskInfo->code = code;
  return NULL;
}

static void cleanupAfterGroupResultGen(SMergeAlignedIntervalAggOperatorInfo* pMiaInfo, SSDataBlock* pRes) {
  pRes->info.id.groupId = pMiaInfo->groupId;
  pMiaInfo->curTs = INT64_MIN;
  pMiaInfo->groupId = 0;
}

static void setInverFunction(SqlFunctionCtx* pCtx, int32_t num, EStreamType type) {
  for (int i = 0; i < num; i++) {
    if (type == STREAM_INVERT) {
      fmSetInvertFunc(pCtx[i].functionId, &(pCtx[i].fpSet));
    } else if (type == STREAM_NORMAL) {
      fmSetNormalFunc(pCtx[i].functionId, &(pCtx[i].fpSet));
    }
  }
}

static SSDataBlock* doStreamIntervalAgg(SOperatorInfo* pOperator) {
  SStreamIntervalOperatorInfo* pInfo = pOperator->info;
  SExecTaskInfo*               pTaskInfo = pOperator->pTaskInfo;
  SStorageAPI*                 pAPI = &pOperator->pTaskInfo->storageAPI;
  SExprSupp*                   pSup = &pOperator->exprSupp;

  qDebug("stask:%s  %s status: %d", GET_TASKID(pTaskInfo), getStreamOpName(pOperator->operatorType), pOperator->status);

  if (pOperator->status == OP_EXEC_DONE) {
    return NULL;
  }

  if (pOperator->status == OP_RES_TO_RETURN) {
    SSDataBlock* resBlock = buildIntervalResult(pOperator);
    if (resBlock != NULL) {
      return resBlock;
    }

    if (pInfo->recvGetAll) {
      pInfo->recvGetAll = false;
      resetUnCloseWinInfo(pInfo->aggSup.pResultRowHashTable);
    }

    if (pInfo->reCkBlock) {
      pInfo->reCkBlock = false;
      // printDataBlock(pInfo->pCheckpointRes, "single interval ck");
      return pInfo->pCheckpointRes;
    }

    setOperatorCompleted(pOperator);
    return NULL;
  }

  SOperatorInfo* downstream = pOperator->pDownstream[0];

  if (!pInfo->pUpdated) {
    pInfo->pUpdated = taosArrayInit(4096, POINTER_BYTES);
  }

  if (!pInfo->pUpdatedMap) {
    _hash_fn_t hashFn = taosGetDefaultHashFunction(TSDB_DATA_TYPE_BINARY);
    pInfo->pUpdatedMap = tSimpleHashInit(4096, hashFn);
  }

  while (1) {
    SSDataBlock* pBlock = downstream->fpSet.getNextFn(downstream);
    if (pBlock == NULL) {
      qDebug("===stream===return data:%s. recv datablock num:%" PRIu64, getStreamOpName(pOperator->operatorType),
             pInfo->numOfDatapack);
      pInfo->numOfDatapack = 0;
      break;
    }

    pInfo->numOfDatapack++;
    printSpecDataBlock(pBlock, getStreamOpName(pOperator->operatorType), "recv", GET_TASKID(pTaskInfo));

    if (pBlock->info.type == STREAM_DELETE_DATA || pBlock->info.type == STREAM_DELETE_RESULT ||
        pBlock->info.type == STREAM_CLEAR) {
      doDeleteWindows(pOperator, &pInfo->interval, pBlock, pInfo->pDelWins, pInfo->pUpdatedMap);
      continue;
    } else if (pBlock->info.type == STREAM_GET_ALL) {
      qDebug("===stream===%s recv|block type STREAM_GET_ALL", getStreamOpName(pOperator->operatorType));
      pInfo->recvGetAll = true;
      getAllIntervalWindow(pInfo->aggSup.pResultRowHashTable, pInfo->pUpdatedMap);
      continue;
    } else if (pBlock->info.type == STREAM_CREATE_CHILD_TABLE) {
      printDataBlock(pBlock, getStreamOpName(pOperator->operatorType), GET_TASKID(pTaskInfo));
      return pBlock;
    } else if (pBlock->info.type == STREAM_CHECKPOINT) {
      pAPI->stateStore.streamStateCommit(pInfo->pState);
      doStreamIntervalSaveCheckpoint(pOperator);
      pInfo->reCkBlock = true;
      copyDataBlock(pInfo->pCheckpointRes, pBlock);
      continue;
    } else {
      ASSERTS(pBlock->info.type == STREAM_NORMAL || pBlock->info.type == STREAM_INVALID, "invalid SSDataBlock type");
    }

    if (pBlock->info.type == STREAM_NORMAL && pBlock->info.version != 0) {
      // set input version
      pTaskInfo->version = pBlock->info.version;
    }

    if (pInfo->scalarSupp.pExprInfo != NULL) {
      SExprSupp* pExprSup = &pInfo->scalarSupp;
      projectApplyFunctions(pExprSup->pExprInfo, pBlock, pBlock, pExprSup->pCtx, pExprSup->numOfExprs, NULL);
    }

    // The timewindow that overlaps the timestamps of the input pBlock need to be recalculated and return to the
    // caller. Note that all the time window are not close till now.
    // the pDataBlock are always the same one, no need to call this again
    setInputDataBlock(pSup, pBlock, TSDB_ORDER_ASC, MAIN_SCAN, true);
    if (pInfo->invertible) {
      setInverFunction(pSup->pCtx, pOperator->exprSupp.numOfExprs, pBlock->info.type);
    }

    doStreamIntervalAggImpl(pOperator, pBlock, pBlock->info.id.groupId, pInfo->pUpdatedMap);
    pInfo->twAggSup.maxTs = TMAX(pInfo->twAggSup.maxTs, pBlock->info.window.ekey);
    pInfo->twAggSup.minTs = TMIN(pInfo->twAggSup.minTs, pBlock->info.window.skey);
  }
  pOperator->status = OP_RES_TO_RETURN;
  removeDeleteResults(pInfo->pUpdatedMap, pInfo->pDelWins);
  closeStreamIntervalWindow(pInfo->aggSup.pResultRowHashTable, &pInfo->twAggSup, &pInfo->interval, NULL,
                            pInfo->pUpdatedMap, pInfo->pDelWins, pOperator);

  void*   pIte = NULL;
  int32_t iter = 0;
  while ((pIte = tSimpleHashIterate(pInfo->pUpdatedMap, pIte, &iter)) != NULL) {
    taosArrayPush(pInfo->pUpdated, pIte);
  }
  taosArraySort(pInfo->pUpdated, winPosCmprImpl);

  initMultiResInfoFromArrayList(&pInfo->groupResInfo, pInfo->pUpdated);
  pInfo->pUpdated = NULL;
  blockDataEnsureCapacity(pInfo->binfo.pRes, pOperator->resultInfo.capacity);
  tSimpleHashCleanup(pInfo->pUpdatedMap);
  pInfo->pUpdatedMap = NULL;

  return buildIntervalResult(pOperator);
}

SOperatorInfo* createStreamIntervalOperatorInfo(SOperatorInfo* downstream, SPhysiNode* pPhyNode,
                                                SExecTaskInfo* pTaskInfo, SReadHandle* pHandle) {
  SStreamIntervalOperatorInfo* pInfo = taosMemoryCalloc(1, sizeof(SStreamIntervalOperatorInfo));
  SOperatorInfo*               pOperator = taosMemoryCalloc(1, sizeof(SOperatorInfo));
  if (pInfo == NULL || pOperator == NULL) {
    goto _error;
  }
  SStreamIntervalPhysiNode* pIntervalPhyNode = (SStreamIntervalPhysiNode*)pPhyNode;

  int32_t    code = TSDB_CODE_SUCCESS;
  int32_t    numOfCols = 0;
  SExprInfo* pExprInfo = createExprInfo(pIntervalPhyNode->window.pFuncs, NULL, &numOfCols);

  SSDataBlock* pResBlock = createDataBlockFromDescNode(pPhyNode->pOutputDataBlockDesc);
  pInfo->interval = (SInterval){
      .interval = pIntervalPhyNode->interval,
      .sliding = pIntervalPhyNode->sliding,
      .intervalUnit = pIntervalPhyNode->intervalUnit,
      .slidingUnit = pIntervalPhyNode->slidingUnit,
      .offset = pIntervalPhyNode->offset,
      .precision = ((SColumnNode*)pIntervalPhyNode->window.pTspk)->node.resType.precision,
  };

  pInfo->twAggSup = (STimeWindowAggSupp){.waterMark = pIntervalPhyNode->window.watermark,
                                         .calTrigger = pIntervalPhyNode->window.triggerType,
                                         .maxTs = INT64_MIN,
                                         .minTs = INT64_MAX,
                                         .deleteMark = getDeleteMark(pIntervalPhyNode)};

  ASSERTS(pInfo->twAggSup.calTrigger != STREAM_TRIGGER_MAX_DELAY, "trigger type should not be max delay");

  pOperator->pTaskInfo = pTaskInfo;
  SStorageAPI* pAPI = &pOperator->pTaskInfo->storageAPI;

  pInfo->ignoreExpiredData = pIntervalPhyNode->window.igExpired;
  pInfo->ignoreExpiredDataSaved = false;

  SExprSupp* pSup = &pOperator->exprSupp;
  initBasicInfo(&pInfo->binfo, pResBlock);
  initExecTimeWindowInfo(&pInfo->twAggSup.timeWindowData, &pTaskInfo->window);

  pInfo->primaryTsIndex = ((SColumnNode*)pIntervalPhyNode->window.pTspk)->slotId;
  initResultSizeInfo(&pOperator->resultInfo, 4096);

  pInfo->pState = taosMemoryCalloc(1, sizeof(SStreamState));
  *(pInfo->pState) = *(pTaskInfo->streamInfo.pState);
  pAPI->stateStore.streamStateSetNumber(pInfo->pState, -1);

  size_t keyBufSize = sizeof(int64_t) + sizeof(int64_t) + POINTER_BYTES;
  code = initAggSup(pSup, &pInfo->aggSup, pExprInfo, numOfCols, keyBufSize, pTaskInfo->id.str, pInfo->pState,
                    &pTaskInfo->storageAPI.functionStore);
  if (code != TSDB_CODE_SUCCESS) {
    goto _error;
  }

  if (pIntervalPhyNode->window.pExprs != NULL) {
    int32_t    numOfScalar = 0;
    SExprInfo* pScalarExprInfo = createExprInfo(pIntervalPhyNode->window.pExprs, NULL, &numOfScalar);
    code = initExprSupp(&pInfo->scalarSupp, pScalarExprInfo, numOfScalar, &pTaskInfo->storageAPI.functionStore);
    if (code != TSDB_CODE_SUCCESS) {
      goto _error;
    }
  }

  pInfo->invertible = false;
  pInfo->pDelWins = taosArrayInit(4, sizeof(SWinKey));
  pInfo->delIndex = 0;
  pInfo->pDelRes = createSpecialDataBlock(STREAM_DELETE_RESULT);
  initResultRowInfo(&pInfo->binfo.resultRowInfo);

  pInfo->pPhyNode = NULL;  // create new child
  pInfo->pPullDataMap = NULL;
  pInfo->pFinalPullDataMap = NULL;
  pInfo->pPullWins = NULL;  // SPullWindowInfo
  pInfo->pullIndex = 0;
  pInfo->pPullDataRes = NULL;
  pInfo->numOfChild = 0;
  pInfo->delKey.ts = INT64_MAX;
  pInfo->delKey.groupId = 0;
  pInfo->numOfDatapack = 0;
  pInfo->pUpdated = NULL;
  pInfo->pUpdatedMap = NULL;
  int32_t funResSize = getMaxFunResSize(pSup, numOfCols);

  pInfo->pState->pFileState = pTaskInfo->storageAPI.stateStore.streamFileStateInit(
      tsStreamBufferSize, sizeof(SWinKey), pInfo->aggSup.resultRowSize, funResSize, compareTs, pInfo->pState,
      pInfo->twAggSup.deleteMark, GET_TASKID(pTaskInfo), pHandle->checkpointId, STREAM_STATE_BUFF_HASH);

  setOperatorInfo(pOperator, "StreamIntervalOperator", QUERY_NODE_PHYSICAL_PLAN_STREAM_INTERVAL, true, OP_NOT_OPENED,
                  pInfo, pTaskInfo);
  pOperator->fpSet =
      createOperatorFpSet(optrDummyOpenFn, doStreamIntervalAgg, NULL, destroyStreamFinalIntervalOperatorInfo,
                          optrDefaultBufFn, NULL, optrDefaultGetNextExtFn, NULL);
  setOperatorStreamStateFn(pOperator, streamIntervalReleaseState, streamIntervalReloadState);

  pInfo->stateStore = pTaskInfo->storageAPI.stateStore;
  pInfo->recvGetAll = false;
  pInfo->pCheckpointRes = createSpecialDataBlock(STREAM_CHECKPOINT);

  // for stream
  void*   buff = NULL;
  int32_t len = 0;
  int32_t res = pAPI->stateStore.streamStateGetInfo(pInfo->pState, STREAM_INTERVAL_OP_CHECKPOINT_NAME,
                                                    strlen(STREAM_INTERVAL_OP_CHECKPOINT_NAME), &buff, &len);
  if (res == TSDB_CODE_SUCCESS) {
    doStreamIntervalDecodeOpState(buff, len, pOperator);
    taosMemoryFree(buff);
  }

  initIntervalDownStream(downstream, pPhyNode->type, pInfo);
  code = appendDownstream(pOperator, &downstream, 1);
  if (code != TSDB_CODE_SUCCESS) {
    goto _error;
  }

  return pOperator;

_error:
  destroyStreamFinalIntervalOperatorInfo(pInfo);
  taosMemoryFreeClear(pOperator);
  pTaskInfo->code = code;
  return NULL;
}<|MERGE_RESOLUTION|>--- conflicted
+++ resolved
@@ -1156,7 +1156,7 @@
   return NULL;
 }
 
-static int32_t copyUpdateResult(SSHashObj** ppWinUpdated, SArray* pUpdated,  __compar_fn_t compar) {
+static int32_t copyUpdateResult(SSHashObj** ppWinUpdated, SArray* pUpdated, __compar_fn_t compar) {
   void*   pIte = NULL;
   int32_t iter = 0;
   while ((pIte = tSimpleHashIterate(*ppWinUpdated, pIte, &iter)) != NULL) {
@@ -1716,8 +1716,8 @@
   pCurWin->sessionWin.win.skey = startTs;
   pCurWin->sessionWin.win.ekey = endTs;
   int32_t size = pAggSup->resultRowSize;
-  int32_t      code = pAggSup->stateStore.streamStateSessionAddIfNotExist(pAggSup->pState, &pCurWin->sessionWin,
-                                                                          pAggSup->gap, (void**)&pCurWin->pStatePos, &size);
+  int32_t code = pAggSup->stateStore.streamStateSessionAddIfNotExist(pAggSup->pState, &pCurWin->sessionWin,
+                                                                     pAggSup->gap, (void**)&pCurWin->pStatePos, &size);
   if (code == TSDB_CODE_SUCCESS && !inWinRange(&pAggSup->winRange, &pCurWin->sessionWin.win)) {
     code = TSDB_CODE_FAILED;
     clearOutputBuf(pAggSup->pState, pCurWin->pStatePos, &pAggSup->pSessionAPI->stateStore);
@@ -1767,7 +1767,8 @@
   return TSDB_CODE_SUCCESS;
 }
 
-static void removeSessionResult(SStreamAggSupporter* pAggSup, SSHashObj* pHashMap, SSHashObj* pResMap, SSessionKey key) {
+static void removeSessionResult(SStreamAggSupporter* pAggSup, SSHashObj* pHashMap, SSHashObj* pResMap,
+                                SSessionKey key) {
   key.win.ekey = key.win.skey;
   void* pVal = tSimpleHashGet(pHashMap, &key, sizeof(SSessionKey));
   if (pVal) {
@@ -1814,9 +1815,9 @@
   }
 }
 
-int32_t updateSessionWindowInfo(SStreamAggSupporter* pAggSup, SResultWindowInfo* pWinInfo, TSKEY* pStartTs, TSKEY* pEndTs, uint64_t groupId,
-                                int32_t rows, int32_t start, int64_t gap, SSHashObj* pResultRows, SSHashObj* pStUpdated,
-                                SSHashObj* pStDeleted) {
+int32_t updateSessionWindowInfo(SStreamAggSupporter* pAggSup, SResultWindowInfo* pWinInfo, TSKEY* pStartTs,
+                                TSKEY* pEndTs, uint64_t groupId, int32_t rows, int32_t start, int64_t gap,
+                                SSHashObj* pResultRows, SSHashObj* pStUpdated, SSHashObj* pStDeleted) {
   for (int32_t i = start; i < rows; ++i) {
     if (!isInWindow(pWinInfo, pStartTs[i], gap) && (!pEndTs || !isInWindow(pWinInfo, pEndTs[i], gap))) {
       return i - start;
@@ -1879,7 +1880,7 @@
 }
 
 void getNextSessionWinInfo(SStreamAggSupporter* pAggSup, SSHashObj* pStUpdated, SResultWindowInfo* pCurWin,
-                                       SResultWindowInfo* pNextWin) {
+                           SResultWindowInfo* pNextWin) {
   SStreamStateCur* pCur = pAggSup->stateStore.streamStateSessionSeekKeyNext(pAggSup->pState, &pCurWin->sessionWin);
   pNextWin->isOutput = true;
   setSessionWinOutputInfo(pStUpdated, pNextWin);
@@ -1961,9 +1962,10 @@
 }
 
 int32_t saveSessionOutputBuf(SStreamAggSupporter* pAggSup, SResultWindowInfo* pWinInfo) {
-  qDebug("===stream===try save session result skey:%" PRId64 ", ekey:%" PRId64 ".pos%d",
-            pWinInfo->sessionWin.win.skey, pWinInfo->sessionWin.win.ekey, pWinInfo->pStatePos->needFree);
-  return pAggSup->stateStore.streamStateSessionPut(pAggSup->pState, &pWinInfo->sessionWin, pWinInfo->pStatePos, pAggSup->resultRowSize);
+  qDebug("===stream===try save session result skey:%" PRId64 ", ekey:%" PRId64 ".pos%d", pWinInfo->sessionWin.win.skey,
+         pWinInfo->sessionWin.win.ekey, pWinInfo->pStatePos->needFree);
+  return pAggSup->stateStore.streamStateSessionPut(pAggSup->pState, &pWinInfo->sessionWin, pWinInfo->pStatePos,
+                                                   pAggSup->resultRowSize);
 }
 
 static void doStreamSessionAggImpl(SOperatorInfo* pOperator, SSDataBlock* pSDataBlock, SSHashObj* pStUpdated,
@@ -2062,8 +2064,8 @@
 static inline int32_t sessionKeyCompareAsc(const void* pKey1, const void* pKey2) {
   SResultWindowInfo* pWinInfo1 = (SResultWindowInfo*)pKey1;
   SResultWindowInfo* pWinInfo2 = (SResultWindowInfo*)pKey2;
-  SSessionKey* pWin1 = &pWinInfo1->sessionWin;
-  SSessionKey* pWin2 = &pWinInfo2->sessionWin;
+  SSessionKey*       pWin1 = &pWinInfo1->sessionWin;
+  SSessionKey*       pWin2 = &pWinInfo2->sessionWin;
 
   if (pWin1->groupId > pWin2->groupId) {
     return 1;
@@ -2268,9 +2270,9 @@
 
   for (int32_t i = pGroupResInfo->index; i < numOfRows; i += 1) {
     SResultWindowInfo* pWinInfo = taosArrayGet(pGroupResInfo->pRows, i);
-    SRowBuffPos* pPos = pWinInfo->pStatePos;
-    SResultRow*  pRow = NULL;
-    SSessionKey* pKey = (SSessionKey*) pPos->pKey;
+    SRowBuffPos*       pPos = pWinInfo->pStatePos;
+    SResultRow*        pRow = NULL;
+    SSessionKey*       pKey = (SSessionKey*)pPos->pKey;
 
     if (pBlock->info.id.groupId == 0) {
       pBlock->info.id.groupId = pKey->groupId;
@@ -2290,7 +2292,7 @@
       }
     }
 
-    int32_t  code = pAPI->stateStore.streamStateGetByPos(pState, pPos, (void**)&pRow);
+    int32_t code = pAPI->stateStore.streamStateGetByPos(pState, pPos, (void**)&pRow);
     if (pBlock->info.rows + pRow->numOfRows > pBlock->info.capacity) {
       ASSERT(pBlock->info.rows > 0);
       break;
@@ -2303,7 +2305,7 @@
       pGroupResInfo->index += 1;
       continue;
     }
-  
+
     doUpdateNumOfRows(pCtx, pRow, numOfExprs, rowEntryOffset);
     // no results, continue to check the next one
     if (pRow->numOfRows == 0) {
@@ -2387,7 +2389,7 @@
     return;
   }
   SResultWindowInfo* pWinInfo = taosArrayGet(pAllWins, size - 1);
-  SSessionKey* pSeKey = pWinInfo->pStatePos->pKey;
+  SSessionKey*       pSeKey = pWinInfo->pStatePos->pKey;
   taosArrayPush(pMaxWins, pSeKey);
   if (pSeKey->groupId == 0) {
     return;
@@ -2672,7 +2674,8 @@
 
 void getSessionWindowInfoByKey(SStreamAggSupporter* pAggSup, SSessionKey* pKey, SResultWindowInfo* pWinInfo) {
   int32_t rowSize = pAggSup->resultRowSize;
-  int32_t code = pAggSup->stateStore.streamStateSessionGet(pAggSup->pState, pKey, (void**)&pWinInfo->pStatePos, &rowSize);
+  int32_t code =
+      pAggSup->stateStore.streamStateSessionGet(pAggSup->pState, pKey, (void**)&pWinInfo->pStatePos, &rowSize);
   if (code == TSDB_CODE_SUCCESS) {
     pWinInfo->sessionWin = *pKey;
     pWinInfo->isOutput = true;
@@ -2690,51 +2693,41 @@
   resetWinRange(&pAggSup->winRange);
 
   SResultWindowInfo winInfo = {0};
-<<<<<<< HEAD
-  int32_t           size = 0;
-  void*             pBuf = NULL;
-  int32_t           code = pAggSup->stateStore.streamStateGetInfo(pAggSup->pState, STREAM_SESSION_OP_STATE_NAME,
-                                                                  strlen(STREAM_SESSION_OP_STATE_NAME), &pBuf, &size);
-  int32_t           num = size / sizeof(SSessionKey);
-  SSessionKey*      pSeKeyBuf = (SSessionKey*)pBuf;
-  ASSERT(size == num * sizeof(SSessionKey));
-=======
-  int32_t size = 0;
-  void* pBuf = NULL;
-  int32_t code = pAggSup->stateStore.streamStateGetInfo(pAggSup->pState, STREAM_SESSION_OP_STATE_NAME,
-                                                        strlen(STREAM_SESSION_OP_STATE_NAME), &pBuf, &size);
-  int32_t num = (size - sizeof(TSKEY)) / sizeof(SSessionKey);
-  SSessionKey* pSeKeyBuf = (SSessionKey*) pBuf;
-  ASSERT(size == num * sizeof(SSessionKey) + sizeof(TSKEY));
->>>>>>> 9f9fae3b
-  for (int32_t i = 0; i < num; i++) {
-    SResultWindowInfo winInfo = {0};
-    getSessionWindowInfoByKey(pAggSup, pSeKeyBuf + i, &winInfo);
-    compactSessionSemiWindow(pOperator, &winInfo);
-    saveSessionOutputBuf(pAggSup, &winInfo);
-  }
-  TSKEY ts = *(TSKEY*)((char*)pBuf + size - sizeof(TSKEY));
-  taosMemoryFree(pBuf);
-  pInfo->twAggSup.maxTs = TMAX(pInfo->twAggSup.maxTs, ts);
-  pAggSup->stateStore.streamStateReloadInfo(pAggSup->pState, ts);
-
-  SOperatorInfo* downstream = pOperator->pDownstream[0];
-  if (downstream->fpSet.reloadStreamStateFn) {
-    downstream->fpSet.reloadStreamStateFn(downstream);
-  }
-}
-
-void streamSessionReloadState(SOperatorInfo* pOperator) {
-  SStreamSessionAggOperatorInfo* pInfo = pOperator->info;
-  SStreamAggSupporter*           pAggSup = &pInfo->streamAggSup;
-  resetWinRange(&pAggSup->winRange);
-
   int32_t           size = 0;
   void*             pBuf = NULL;
   int32_t           code = pAggSup->stateStore.streamStateGetInfo(pAggSup->pState, STREAM_SESSION_OP_STATE_NAME,
                                                                   strlen(STREAM_SESSION_OP_STATE_NAME), &pBuf, &size);
   int32_t           num = (size - sizeof(TSKEY)) / sizeof(SSessionKey);
   SSessionKey*      pSeKeyBuf = (SSessionKey*)pBuf;
+  ASSERT(size == num * sizeof(SSessionKey) + sizeof(TSKEY));
+  for (int32_t i = 0; i < num; i++) {
+    SResultWindowInfo winInfo = {0};
+    getSessionWindowInfoByKey(pAggSup, pSeKeyBuf + i, &winInfo);
+    compactSessionSemiWindow(pOperator, &winInfo);
+    saveSessionOutputBuf(pAggSup, &winInfo);
+  }
+  TSKEY ts = *(TSKEY*)((char*)pBuf + size - sizeof(TSKEY));
+  taosMemoryFree(pBuf);
+  pInfo->twAggSup.maxTs = TMAX(pInfo->twAggSup.maxTs, ts);
+  pAggSup->stateStore.streamStateReloadInfo(pAggSup->pState, ts);
+
+  SOperatorInfo* downstream = pOperator->pDownstream[0];
+  if (downstream->fpSet.reloadStreamStateFn) {
+    downstream->fpSet.reloadStreamStateFn(downstream);
+  }
+}
+
+void streamSessionReloadState(SOperatorInfo* pOperator) {
+  SStreamSessionAggOperatorInfo* pInfo = pOperator->info;
+  SStreamAggSupporter*           pAggSup = &pInfo->streamAggSup;
+  resetWinRange(&pAggSup->winRange);
+
+  int32_t      size = 0;
+  void*        pBuf = NULL;
+  int32_t      code = pAggSup->stateStore.streamStateGetInfo(pAggSup->pState, STREAM_SESSION_OP_STATE_NAME,
+                                                             strlen(STREAM_SESSION_OP_STATE_NAME), &pBuf, &size);
+  int32_t      num = (size - sizeof(TSKEY)) / sizeof(SSessionKey);
+  SSessionKey* pSeKeyBuf = (SSessionKey*)pBuf;
   ASSERT(size == num * sizeof(SSessionKey) + sizeof(TSKEY));
 
   TSKEY ts = *(TSKEY*)((char*)pBuf + size - sizeof(TSKEY));
@@ -3130,7 +3123,7 @@
       pAggSup->stateStore.streamStateSessionSeekKeyNext(pAggSup->pState, &pNextWin->winInfo.sessionWin);
   int32_t nextSize = pAggSup->resultRowSize;
   int32_t code = pAggSup->stateStore.streamStateSessionGetKVByCur(pCur, &pNextWin->winInfo.sessionWin,
-                                                          (void**)&pNextWin->winInfo.pStatePos, &nextSize);
+                                                                  (void**)&pNextWin->winInfo.pStatePos, &nextSize);
   if (code != TSDB_CODE_SUCCESS) {
     SET_SESSION_WIN_INVALID(pNextWin->winInfo);
   } else {
@@ -3143,8 +3136,8 @@
     pNextWin->winInfo.isOutput = true;
   }
   pAggSup->stateStore.streamStateFreeCur(pCur);
-  qDebug("===stream===get state next win buff. skey:%" PRId64 ", endkey:%" PRId64, pNextWin->winInfo.sessionWin.win.skey,
-         pNextWin->winInfo.sessionWin.win.ekey);
+  qDebug("===stream===get state next win buff. skey:%" PRId64 ", endkey:%" PRId64,
+         pNextWin->winInfo.sessionWin.win.skey, pNextWin->winInfo.sessionWin.win.ekey);
 }
 
 void setStateOutputBuf(SStreamAggSupporter* pAggSup, TSKEY ts, uint64_t groupId, char* pKeyData,
@@ -3213,13 +3206,13 @@
     pNextWin->winInfo.isOutput = true;
   }
   pAggSup->stateStore.streamStateFreeCur(pCur);
-  qDebug("===stream===set state next win buff. skey:%" PRId64 ", endkey:%" PRId64, pNextWin->winInfo.sessionWin.win.skey,
-         pNextWin->winInfo.sessionWin.win.ekey);
-}
-
-int32_t updateStateWindowInfo(SStreamAggSupporter* pAggSup, SStateWindowInfo* pWinInfo, SStateWindowInfo* pNextWin, TSKEY* pTs, uint64_t groupId,
-                              SColumnInfoData* pKeyCol, int32_t rows, int32_t start, bool* allEqual,
-                              SSHashObj* pResultRows, SSHashObj* pSeUpdated, SSHashObj* pSeDeleted) {
+  qDebug("===stream===set state next win buff. skey:%" PRId64 ", endkey:%" PRId64,
+         pNextWin->winInfo.sessionWin.win.skey, pNextWin->winInfo.sessionWin.win.ekey);
+}
+
+int32_t updateStateWindowInfo(SStreamAggSupporter* pAggSup, SStateWindowInfo* pWinInfo, SStateWindowInfo* pNextWin,
+                              TSKEY* pTs, uint64_t groupId, SColumnInfoData* pKeyCol, int32_t rows, int32_t start,
+                              bool* allEqual, SSHashObj* pResultRows, SSHashObj* pSeUpdated, SSHashObj* pSeDeleted) {
   *allEqual = true;
   for (int32_t i = start; i < rows; ++i) {
     char* pKeyData = colDataGetData(pKeyCol, i);
@@ -3294,7 +3287,7 @@
     SStateWindowInfo nextWin = {0};
     setStateOutputBuf(pAggSup, tsCols[i], groupId, pKeyData, &curWin, &nextWin);
     releaseOutputBuf(pAggSup->pState, nextWin.winInfo.pStatePos, &pAPI->stateStore);
-  
+
     setSessionWinOutputInfo(pSeUpdated, &curWin.winInfo);
     winRows = updateStateWindowInfo(pAggSup, &curWin, &nextWin, tsCols, groupId, pKeyColInfo, rows, i, &allEqual,
                                     pAggSup->pResultRows, pSeUpdated, pStDeleted);
