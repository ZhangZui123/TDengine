--- conflicted
+++ resolved
@@ -2039,12 +2039,8 @@
   QUERY_CHECK_NULL(pInfo->pMidPullDatas, code, lino, _error, terrno);
   pInfo->pDeletedMap = tSimpleHashInit(4096, hashFn);
   QUERY_CHECK_NULL(pInfo->pDeletedMap, code, lino, _error, terrno);
-<<<<<<< HEAD
   pInfo->destHasPrimaryKey = pIntervalPhyNode->window.destHasPrimaryKey;
-=======
-  pInfo->destHasPrimaryKey = pIntervalPhyNode->window.destHasPrimayKey;
   pInfo->pOperator = pOperator;
->>>>>>> 7273bd92
 
   pOperator->operatorType = pPhyNode->type;
   if (!IS_FINAL_INTERVAL_OP(pOperator) || numOfChild == 0) {
@@ -5068,12 +5064,8 @@
   pInfo->recvGetAll = false;
   pInfo->pPkDeleted = tSimpleHashInit(64, hashFn);
   QUERY_CHECK_NULL(pInfo->pPkDeleted, code, lino, _error, terrno);
-<<<<<<< HEAD
   pInfo->destHasPrimaryKey = pStateNode->window.destHasPrimaryKey;
-=======
-  pInfo->destHasPrimaryKey = pStateNode->window.destHasPrimayKey;
   pInfo->pOperator = pOperator;
->>>>>>> 7273bd92
 
   setOperatorInfo(pOperator, "StreamStateAggOperator", QUERY_NODE_PHYSICAL_PLAN_STREAM_STATE, true, OP_NOT_OPENED,
                   pInfo, pTaskInfo);
