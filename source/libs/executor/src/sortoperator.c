/*
 * Copyright (c) 2019 TAOS Data, Inc. <jhtao@taosdata.com>
 *
 * This program is free software: you can use, redistribute, and/or modify
 * it under the terms of the GNU Affero General Public License, version 3
 * or later ("AGPL"), as published by the Free Software Foundation.
 *
 * This program is distributed in the hope that it will be useful, but WITHOUT
 * ANY WARRANTY; without even the implied warranty of MERCHANTABILITY or
 * FITNESS FOR A PARTICULAR PURPOSE.
 *
 * You should have received a copy of the GNU Affero General Public License
 * along with this program. If not, see <http://www.gnu.org/licenses/>.
 */

#include "executorInt.h"
#include "filter.h"
#include "operator.h"
#include "querytask.h"
#include "tdatablock.h"

typedef struct SSortOpGroupIdCalc {
  STupleHandle* pSavedTuple;
  SArray*       pSortColsArr;
  char*         keyBuf;
  int32_t       lastKeysLen; // default to be 0
  uint64_t      lastGroupId;
  bool          excludePKCol;
} SSortOpGroupIdCalc;

typedef struct SSortOperatorInfo {
  SOptrBasicInfo      binfo;
  uint32_t            sortBufSize;  // max buffer size for in-memory sort
  SArray*             pSortInfo;
  SSortHandle*        pSortHandle;
  SColMatchInfo       matchInfo;
  int32_t             bufPageSize;
  int64_t             startTs;      // sort start time
  uint64_t            sortElapsed;  // sort elapsed time, time to flush to disk not included.
  SLimitInfo          limitInfo;
  uint64_t            maxTupleLength;
  int64_t             maxRows;
  SSortOpGroupIdCalc* pGroupIdCalc;
} SSortOperatorInfo;

static int32_t      doSort(SOperatorInfo* pOperator, SSDataBlock** pResBlock);
static SSDataBlock* doSort1(SOperatorInfo* pOperator);
static int32_t      doOpenSortOperator(SOperatorInfo* pOperator);
static int32_t      getExplainExecInfo(SOperatorInfo* pOptr, void** pOptrExplain, uint32_t* len);
static SSDataBlock* doGroupSort1(SOperatorInfo* pOperator);
static int32_t doGroupSort(SOperatorInfo* pOperator, SSDataBlock** pResBlock);

static void destroySortOperatorInfo(void* param);
static void calcSortOperMaxTupleLength(SSortOperatorInfo* pSortOperInfo, SNodeList* pSortKeys);

static void destroySortOpGroupIdCalc(SSortOpGroupIdCalc* pCalc);

// todo add limit/offset impl
int32_t createSortOperatorInfo(SOperatorInfo* downstream, SSortPhysiNode* pSortNode, SExecTaskInfo* pTaskInfo, SOperatorInfo** pOptrInfo) {
  QRY_OPTR_CHECK(pOptrInfo);

  int32_t code = 0;
  int32_t lino = 0;

  SSortOperatorInfo* pInfo = taosMemoryCalloc(1, sizeof(SSortOperatorInfo));
  SOperatorInfo*     pOperator = taosMemoryCalloc(1, sizeof(SOperatorInfo));
  if (pInfo == NULL || pOperator == NULL) {
    code = TSDB_CODE_OUT_OF_MEMORY;
    goto _error;
  }

  pOperator->pTaskInfo = pTaskInfo;
  SDataBlockDescNode* pDescNode = pSortNode->node.pOutputDataBlockDesc;

  int32_t numOfCols = 0;
  code = createExprInfo(pSortNode->pExprs, NULL, &pOperator->exprSupp.pExprInfo, &numOfCols);
  QUERY_CHECK_CODE(code, lino, _error);

  pOperator->exprSupp.numOfExprs = numOfCols;
  int32_t numOfOutputCols = 0;
  code =
      extractColMatchInfo(pSortNode->pTargets, pDescNode, &numOfOutputCols, COL_MATCH_FROM_SLOT_ID, &pInfo->matchInfo);
  if (code != TSDB_CODE_SUCCESS) {
    goto _error;
  }
  
  calcSortOperMaxTupleLength(pInfo, pSortNode->pSortKeys);
  pInfo->maxRows = -1;
  if (pSortNode->node.pLimit) {
    SLimitNode* pLimit = (SLimitNode*)pSortNode->node.pLimit;
    if (pLimit->limit > 0) pInfo->maxRows = pLimit->limit + pLimit->offset;
  }

  pOperator->exprSupp.pCtx =
      createSqlFunctionCtx(pOperator->exprSupp.pExprInfo, numOfCols, &pOperator->exprSupp.rowEntryInfoOffset, &pTaskInfo->storageAPI.functionStore);
  QUERY_CHECK_NULL(pOperator->exprSupp.pCtx, code, lino, _error, terrno);
  initResultSizeInfo(&pOperator->resultInfo, 1024);
  code = filterInitFromNode((SNode*)pSortNode->node.pConditions, &pOperator->exprSupp.pFilterInfo, 0);
  if (code != TSDB_CODE_SUCCESS) {
    goto _error;
  }

  pInfo->binfo.pRes = createDataBlockFromDescNode(pDescNode);
<<<<<<< HEAD
  TSDB_CHECK_NULL(pInfo->binfo.pRes, code, lino, _error, terrno);

=======
  QUERY_CHECK_NULL(pInfo->binfo.pRes , code, lino, _error, terrno);
>>>>>>> e9c11bf5
  pInfo->pSortInfo = createSortInfo(pSortNode->pSortKeys);
  TSDB_CHECK_NULL(pInfo->pSortInfo, code, lino, _error, terrno);

  if (pSortNode->calcGroupId) {
    int32_t keyLen;
    SSortOpGroupIdCalc* pGroupIdCalc = pInfo->pGroupIdCalc = taosMemoryCalloc(1, sizeof(SSortOpGroupIdCalc));
    if (!pGroupIdCalc) {
      code = TSDB_CODE_OUT_OF_MEMORY;
      goto _error;
    }
    SNodeList* pSortColsNodeArr = makeColsNodeArrFromSortKeys(pSortNode->pSortKeys);
    if (!pSortColsNodeArr) code = TSDB_CODE_OUT_OF_MEMORY;
    if (TSDB_CODE_SUCCESS == code) {
      pGroupIdCalc->pSortColsArr = makeColumnArrayFromList(pSortColsNodeArr);
      if (!pGroupIdCalc->pSortColsArr) code = TSDB_CODE_OUT_OF_MEMORY;
      nodesClearList(pSortColsNodeArr);
    }
    if (TSDB_CODE_SUCCESS == code) {
      // PK ts col should always at last, see partColOptCreateSort
      if (pSortNode->excludePkCol) taosArrayPop(pGroupIdCalc->pSortColsArr);
      code = extractKeysLen(pGroupIdCalc->pSortColsArr, &keyLen);
      QUERY_CHECK_CODE(code, lino, _error);
    }
    if (TSDB_CODE_SUCCESS == code) {
      pGroupIdCalc->lastKeysLen = 0;
      pGroupIdCalc->keyBuf = taosMemoryCalloc(1, keyLen);
      if (!pGroupIdCalc->keyBuf) {
        code = TSDB_CODE_OUT_OF_MEMORY;
      }
    }
  }
  if (code != TSDB_CODE_SUCCESS) goto _error;

  pInfo->binfo.inputTsOrder = pSortNode->node.inputTsOrder;
  pInfo->binfo.outputTsOrder = pSortNode->node.outputTsOrder;
  initLimitInfo(pSortNode->node.pLimit, pSortNode->node.pSlimit, &pInfo->limitInfo);

  setOperatorInfo(pOperator, "SortOperator", QUERY_NODE_PHYSICAL_PLAN_SORT, true, OP_NOT_OPENED, pInfo, pTaskInfo);


  // lazy evaluation for the following parameter since the input datablock is not known till now.
  //  pInfo->bufPageSize  = rowSize < 1024 ? 1024 * 2 : rowSize * 2;
  //  there are headers, so pageSize = rowSize + header pInfo->sortBufSize  = pInfo->bufPageSize * 16;
  // TODO dynamic set the available sort buffer

  pOperator->fpSet =
      createOperatorFpSet(doOpenSortOperator, doSort1, NULL, destroySortOperatorInfo, optrDefaultBufFn, getExplainExecInfo, optrDefaultGetNextExtFn, NULL);

  code = appendDownstream(pOperator, &downstream, 1);
  if (code != TSDB_CODE_SUCCESS) {
    goto _error;
  }

  *pOptrInfo = pOperator;
  return code;

_error:
  if (pInfo != NULL) {
    destroySortOperatorInfo(pInfo);
  }

  taosMemoryFree(pOperator);
  pTaskInfo->code = code;
  return code;
}

int32_t appendOneRowToDataBlock(SSDataBlock* pBlock, STupleHandle* pTupleHandle) {
  int32_t code = 0;
  for (int32_t i = 0; i < taosArrayGetSize(pBlock->pDataBlock); ++i) {
    SColumnInfoData* pColInfo = taosArrayGet(pBlock->pDataBlock, i);
    if (pColInfo == NULL) {
      return terrno;
    }

    bool isNull = tsortIsNullVal(pTupleHandle, i);
    if (isNull) {
      colDataSetNULL(pColInfo, pBlock->info.rows);
    } else {
      char* pData = NULL;
      tsortGetValue(pTupleHandle, i, (void**) &pData);

      if (pData != NULL) {
        code = colDataSetVal(pColInfo, pBlock->info.rows, pData, false);
        if (code) {
          return code;
        }
      }
    }
  }

  pBlock->info.dataLoad = 1;

  SDataBlockInfo info = {0};
  tsortGetBlockInfo(pTupleHandle, &info);

  pBlock->info.scanFlag = info.scanFlag;
  pBlock->info.rows += 1;
  return code;
}

/**
 * @brief get next tuple with group id attached, here assume that all tuples are sorted by group keys
 * @param [in, out] pBlock the output block, the group id will be saved in it
 * @retval NULL if next group tuple arrived and this new group tuple will be saved in pInfo.pSavedTuple
 * @retval NULL if no more tuples
 */
static STupleHandle* nextTupleWithGroupId(SSortHandle* pHandle, SSortOperatorInfo* pInfo, SSDataBlock* pBlock) {
  int32_t code = 0;
  STupleHandle* retTuple = pInfo->pGroupIdCalc->pSavedTuple;
  if (!retTuple) {
    code = tsortNextTuple(pHandle, &retTuple);
    if (code) {
      return NULL;
    }
  }

  if (retTuple) {
    int32_t newGroup;
    if (pInfo->pGroupIdCalc->pSavedTuple) {
      newGroup = true;
      pInfo->pGroupIdCalc->pSavedTuple = NULL;
    } else {
      newGroup = tsortCompAndBuildKeys(pInfo->pGroupIdCalc->pSortColsArr, pInfo->pGroupIdCalc->keyBuf,
                                       &pInfo->pGroupIdCalc->lastKeysLen, retTuple);
    }
    bool emptyBlock = pBlock->info.rows == 0;
    if (newGroup) {
      if (!emptyBlock) {
        // new group arrived, and we have already copied some tuples for cur group, save the new group tuple, return
        // NULL. Note that the keyBuf and lastKeysLen has been updated to new value
        pInfo->pGroupIdCalc->pSavedTuple = retTuple;
        retTuple = NULL;
      } else {
        // new group with empty block
        pInfo->pGroupIdCalc->lastGroupId = pBlock->info.id.groupId =
            calcGroupId(pInfo->pGroupIdCalc->keyBuf, pInfo->pGroupIdCalc->lastKeysLen);
      }
    } else {
      if (emptyBlock) {
        // new block but not new group, assign last group id to it
        pBlock->info.id.groupId = pInfo->pGroupIdCalc->lastGroupId;
      } else {
        // not new group and not empty block and ret NOT NULL, just return the tuple
      }
    }
  }

  return retTuple;
}

static int32_t getSortedBlockData(SSortHandle* pHandle, SSDataBlock* pDataBlock, int32_t capacity, SArray* pColMatchInfo,
                                SSortOperatorInfo* pInfo, SSDataBlock** pResBlock) {
  QRY_OPTR_CHECK(pResBlock);
  blockDataCleanup(pDataBlock);

  SSDataBlock* p = NULL;
  int32_t code = tsortGetSortedDataBlock(pHandle, &p);
  if (p == NULL || (code != 0)) {
    return code;
  }

  code = blockDataEnsureCapacity(p, capacity);
  if (code) {
    return code;
  }

  STupleHandle* pTupleHandle;
  while (1) {
    if (pInfo->pGroupIdCalc) {
      pTupleHandle = nextTupleWithGroupId(pHandle, pInfo, p);
    } else {
      code = tsortNextTuple(pHandle, &pTupleHandle);
    }
    if (pTupleHandle == NULL || code != 0) {
      break;
    }

    code = appendOneRowToDataBlock(p, pTupleHandle);
    if (code) {
      return code;
    }

    if (p->info.rows >= capacity) {
      break;
    }
  }

  if (p->info.rows > 0) {
    code = blockDataEnsureCapacity(pDataBlock, capacity);
    if (code) {
      return code;
    }

    // todo extract function to handle this
    int32_t numOfCols = taosArrayGetSize(pColMatchInfo);
    for (int32_t i = 0; i < numOfCols; ++i) {
      SColMatchItem* pmInfo = taosArrayGet(pColMatchInfo, i);
      if (pmInfo == NULL) {
        return terrno;
      }

      SColumnInfoData* pSrc = taosArrayGet(p->pDataBlock, pmInfo->srcSlotId);
      if (pSrc == NULL) {
        return terrno;
      }

      SColumnInfoData* pDst = taosArrayGet(pDataBlock->pDataBlock, pmInfo->dstSlotId);
      if (pDst == NULL) {
        return terrno;
      }

      code = colDataAssign(pDst, pSrc, p->info.rows, &pDataBlock->info);
      if (code) {
        return code;
      }
    }

    pDataBlock->info.dataLoad = 1;
    pDataBlock->info.rows = p->info.rows;
    pDataBlock->info.scanFlag = p->info.scanFlag;
    pDataBlock->info.id.groupId = p->info.id.groupId;
  }

  blockDataDestroy(p);
  *pResBlock = (pDataBlock->info.rows > 0) ? pDataBlock : NULL;
  return code;
}

SSDataBlock* loadNextDataBlock(void* param) {
  SOperatorInfo* pOperator = (SOperatorInfo*)param;
  SSDataBlock*   pBlock = pOperator->fpSet.getNextFn(pOperator);
  return pBlock;
}

// todo refactor: merged with fetch fp
void applyScalarFunction(SSDataBlock* pBlock, void* param) {
  SOperatorInfo*     pOperator = param;
  SSortOperatorInfo* pSort = pOperator->info;
  if (pOperator->exprSupp.pExprInfo != NULL && pOperator->exprSupp.numOfExprs > 0) {
    int32_t code = projectApplyFunctions(pOperator->exprSupp.pExprInfo, pBlock, pBlock, pOperator->exprSupp.pCtx,
                                         pOperator->exprSupp.numOfExprs, NULL);
    if (code != TSDB_CODE_SUCCESS) {
      T_LONG_JMP(pOperator->pTaskInfo->env, code);
    }
  }
}

int32_t doOpenSortOperator(SOperatorInfo* pOperator) {
  SSortOperatorInfo* pInfo = pOperator->info;
  SExecTaskInfo*     pTaskInfo = pOperator->pTaskInfo;

  if (OPTR_IS_OPENED(pOperator)) {
    return TSDB_CODE_SUCCESS;
  }

  pInfo->startTs = taosGetTimestampUs();
  //  pInfo->binfo.pRes is not equalled to the input datablock.
  pInfo->pSortHandle = NULL;
  int32_t code = tsortCreateSortHandle(pInfo->pSortInfo, SORT_SINGLESOURCE_SORT, -1, -1, NULL, pTaskInfo->id.str,
                                             pInfo->maxRows, pInfo->maxTupleLength, tsPQSortMemThreshold * 1024 * 1024, &pInfo->pSortHandle);
  if (code) {
    return code;
  }

  tsortSetFetchRawDataFp(pInfo->pSortHandle, loadNextDataBlock, applyScalarFunction, pOperator);

  SSortSource* ps = taosMemoryCalloc(1, sizeof(SSortSource));
  ps->param = pOperator->pDownstream[0];
  ps->onlyRef = true;
  code = tsortAddSource(pInfo->pSortHandle, ps);
  if (code) {
    taosMemoryFree(ps);
    return code;
  }

  code = tsortOpen(pInfo->pSortHandle);
  if (code != TSDB_CODE_SUCCESS) {
    T_LONG_JMP(pTaskInfo->env, code);
  }

  pOperator->cost.openCost = (taosGetTimestampUs() - pInfo->startTs) / 1000.0;
  pOperator->status = OP_RES_TO_RETURN;

  OPTR_SET_OPENED(pOperator);
  return code;
}

SSDataBlock* doSort1(SOperatorInfo* pOperator) {
  SSDataBlock* pBlock = NULL;
  pOperator->pTaskInfo->code = doSort(pOperator, &pBlock);
  return pBlock;
}

int32_t doSort(SOperatorInfo* pOperator, SSDataBlock** pResBlock) {
  QRY_OPTR_CHECK(pResBlock);
  if (pOperator->status == OP_EXEC_DONE) {
    return 0;
  }

  SExecTaskInfo*     pTaskInfo = pOperator->pTaskInfo;
  SSortOperatorInfo* pInfo = pOperator->info;

  int32_t code = pOperator->fpSet._openFn(pOperator);
  if (code != TSDB_CODE_SUCCESS) {
    T_LONG_JMP(pTaskInfo->env, code);
  }

  // multi-group case not handle here
  SSDataBlock* pBlock = NULL;
  while (1) {
    if (tsortIsClosed(pInfo->pSortHandle)) {
      code = TSDB_CODE_TSC_QUERY_CANCELLED;
      T_LONG_JMP(pOperator->pTaskInfo->env, code);
    }

    code = getSortedBlockData(pInfo->pSortHandle, pInfo->binfo.pRes, pOperator->resultInfo.capacity,
                                pInfo->matchInfo.pList, pInfo, &pBlock);
    if (pBlock == NULL || code != 0) {
      setOperatorCompleted(pOperator);
      return code;
    }

    code = doFilter(pBlock, pOperator->exprSupp.pFilterInfo, &pInfo->matchInfo);
    if (code) {
      break;
    }

    if (blockDataGetNumOfRows(pBlock) == 0) {
      continue;
    }

    // there are bugs?
    bool limitReached = applyLimitOffset(&pInfo->limitInfo, pBlock, pTaskInfo);
    if (limitReached) {
      resetLimitInfoForNextGroup(&pInfo->limitInfo);
    }

    pOperator->resultInfo.totalRows += pBlock->info.rows;
    if (pBlock->info.rows > 0) {
      break;
    }
  }

  *pResBlock = blockDataGetNumOfRows(pBlock) > 0 ? pBlock : NULL;
  return code;
}

void destroySortOperatorInfo(void* param) {
  SSortOperatorInfo* pInfo = (SSortOperatorInfo*)param;
  blockDataDestroy(pInfo->binfo.pRes);
  pInfo->binfo.pRes = NULL;

  tsortDestroySortHandle(pInfo->pSortHandle);
  taosArrayDestroy(pInfo->pSortInfo);
  taosArrayDestroy(pInfo->matchInfo.pList);
  destroySortOpGroupIdCalc(pInfo->pGroupIdCalc);
  taosMemoryFreeClear(param);
}

int32_t getExplainExecInfo(SOperatorInfo* pOptr, void** pOptrExplain, uint32_t* len) {
  SSortExecInfo* pInfo = taosMemoryCalloc(1, sizeof(SSortExecInfo));

  SSortOperatorInfo* pOperatorInfo = (SSortOperatorInfo*)pOptr->info;

  *pInfo = tsortGetSortExecInfo(pOperatorInfo->pSortHandle);
  *pOptrExplain = pInfo;
  *len = sizeof(SSortExecInfo);
  return TSDB_CODE_SUCCESS;
}

static void calcSortOperMaxTupleLength(SSortOperatorInfo* pSortOperInfo, SNodeList* pSortKeys) {
  SColMatchInfo* pColItem = &pSortOperInfo->matchInfo;
  size_t         size = taosArrayGetSize(pColItem->pList);
  for (size_t i = 0; i < size; ++i) {
    SColMatchItem* pInfo = taosArrayGet(pColItem->pList, i);
    if (pInfo == NULL) {
      continue;
    }

    pSortOperInfo->maxTupleLength += pInfo->dataType.bytes;
  }

  size = LIST_LENGTH(pSortKeys);
  for (size_t i = 0; i < size; ++i) {
    SOrderByExprNode* pOrderExprNode = (SOrderByExprNode*)nodesListGetNode(pSortKeys, i);
    pSortOperInfo->maxTupleLength += ((SColumnNode*)pOrderExprNode->pExpr)->node.resType.bytes;
  }
}

static void destroySortOpGroupIdCalc(SSortOpGroupIdCalc* pCalc) {
  if (pCalc) {
    taosArrayDestroy(pCalc->pSortColsArr);
    taosMemoryFree(pCalc->keyBuf);
    taosMemoryFree(pCalc);
  }
}

//=====================================================================================
// Group Sort Operator
typedef enum EChildOperatorStatus { CHILD_OP_NEW_GROUP, CHILD_OP_SAME_GROUP, CHILD_OP_FINISHED } EChildOperatorStatus;

typedef struct SGroupSortOperatorInfo {
  SOptrBasicInfo       binfo;
  SArray*              pSortInfo;
  SColMatchInfo        matchInfo;
  int64_t              startTs;
  uint64_t             sortElapsed;
  bool                 hasGroupId;
  uint64_t             currGroupId;
  SSDataBlock*         prefetchedSortInput;
  SSortHandle*         pCurrSortHandle;
  EChildOperatorStatus childOpStatus;
  SSortExecInfo        sortExecInfo;
} SGroupSortOperatorInfo;

int32_t getGroupSortedBlockData(SSortHandle* pHandle, SSDataBlock* pDataBlock, int32_t capacity, SArray* pColMatchInfo,
                                SGroupSortOperatorInfo* pInfo, SSDataBlock** pResBlock) {
  QRY_OPTR_CHECK(pResBlock);

  blockDataCleanup(pDataBlock);
  int32_t code = blockDataEnsureCapacity(pDataBlock, capacity);
  if (code) {
    return code;
  }

  SSDataBlock* p = NULL;
  code = tsortGetSortedDataBlock(pHandle, &p);
  if (p == NULL || (code != 0)) {
    return code;
  }

  code = blockDataEnsureCapacity(p, capacity);
  if (code) {
    return code;
  }

  while (1) {
    STupleHandle* pTupleHandle = NULL;
    code = tsortNextTuple(pHandle, &pTupleHandle);
    if (pTupleHandle == NULL || code != 0) {
      break;
    }

    code = appendOneRowToDataBlock(p, pTupleHandle);
    if (code) {
      break;
    }

    if (p->info.rows >= capacity) {
      break;
    }
  }

  if (p->info.rows > 0) {
    int32_t numOfCols = taosArrayGetSize(pColMatchInfo);
    for (int32_t i = 0; i < numOfCols; ++i) {
      SColMatchItem* pmInfo = taosArrayGet(pColMatchInfo, i);
      if (pmInfo == NULL) {
        return terrno;
      }

      SColumnInfoData* pSrc = taosArrayGet(p->pDataBlock, pmInfo->srcSlotId);
      if (pSrc == NULL) {
        return terrno;
      }

      SColumnInfoData* pDst = taosArrayGet(pDataBlock->pDataBlock, pmInfo->dstSlotId);
      if (pDst == NULL) {
        return terrno;
      }

      code = colDataAssign(pDst, pSrc, p->info.rows, &pDataBlock->info);
      if (code) {
        return code;
      }
    }

    pDataBlock->info.rows = p->info.rows;
    pDataBlock->info.capacity = p->info.rows;
    pDataBlock->info.scanFlag = p->info.scanFlag;
  }

  blockDataDestroy(p);
  *pResBlock = (pDataBlock->info.rows > 0) ? pDataBlock : NULL;
  return code;
}

typedef struct SGroupSortSourceParam {
  SOperatorInfo*          childOpInfo;
  SGroupSortOperatorInfo* grpSortOpInfo;
} SGroupSortSourceParam;

SSDataBlock* fetchNextGroupSortDataBlock(void* param) {
  SGroupSortSourceParam*  source = param;
  SGroupSortOperatorInfo* grpSortOpInfo = source->grpSortOpInfo;
  if (grpSortOpInfo->prefetchedSortInput) {
    SSDataBlock* block = grpSortOpInfo->prefetchedSortInput;
    grpSortOpInfo->prefetchedSortInput = NULL;
    return block;
  } else {
    SOperatorInfo* childOp = source->childOpInfo;
    SSDataBlock*   block = childOp->fpSet.getNextFn(childOp);
    if (block != NULL) {
      if (block->info.id.groupId == grpSortOpInfo->currGroupId) {
        grpSortOpInfo->childOpStatus = CHILD_OP_SAME_GROUP;
        return block;
      } else {
        grpSortOpInfo->childOpStatus = CHILD_OP_NEW_GROUP;
        grpSortOpInfo->prefetchedSortInput = block;
        return NULL;
      }
    } else {
      grpSortOpInfo->childOpStatus = CHILD_OP_FINISHED;
      return NULL;
    }
  }
}

int32_t beginSortGroup(SOperatorInfo* pOperator) {
  SGroupSortOperatorInfo* pInfo = pOperator->info;
  SExecTaskInfo*          pTaskInfo = pOperator->pTaskInfo;

  //  pInfo->binfo.pRes is not equalled to the input datablock.
  pInfo->pCurrSortHandle = NULL;

  int32_t code = tsortCreateSortHandle(pInfo->pSortInfo, SORT_SINGLESOURCE_SORT, -1, -1, NULL, pTaskInfo->id.str, 0, 0,
                                       0, &pInfo->pCurrSortHandle);
  if (code) {
    return code;
  }

  tsortSetFetchRawDataFp(pInfo->pCurrSortHandle, fetchNextGroupSortDataBlock, applyScalarFunction, pOperator);

  SSortSource*           ps = taosMemoryCalloc(1, sizeof(SSortSource));
  SGroupSortSourceParam* param = taosMemoryCalloc(1, sizeof(SGroupSortSourceParam));
  param->childOpInfo = pOperator->pDownstream[0];
  param->grpSortOpInfo = pInfo;
  ps->param = param;
  ps->onlyRef = false;
  code = tsortAddSource(pInfo->pCurrSortHandle, ps);
  if (code) {
    T_LONG_JMP(pTaskInfo->env, code);
  }

  code = tsortOpen(pInfo->pCurrSortHandle);
  if (code != TSDB_CODE_SUCCESS) {
    T_LONG_JMP(pTaskInfo->env, code);
  }

  return code;
}

int32_t finishSortGroup(SOperatorInfo* pOperator) {
  SGroupSortOperatorInfo* pInfo = pOperator->info;

  SSortExecInfo sortExecInfo = tsortGetSortExecInfo(pInfo->pCurrSortHandle);

  pInfo->sortExecInfo.sortMethod = sortExecInfo.sortMethod;
  pInfo->sortExecInfo.sortBuffer = sortExecInfo.sortBuffer;
  pInfo->sortExecInfo.loops += sortExecInfo.loops;
  pInfo->sortExecInfo.readBytes += sortExecInfo.readBytes;
  pInfo->sortExecInfo.writeBytes += sortExecInfo.writeBytes;

  tsortDestroySortHandle(pInfo->pCurrSortHandle);
  pInfo->pCurrSortHandle = NULL;

  return TSDB_CODE_SUCCESS;
}

SSDataBlock* doGroupSort1(SOperatorInfo* pOperator) {
  SSDataBlock* pBlock = NULL;
  pOperator->pTaskInfo->code = doGroupSort(pOperator, &pBlock);
  return pBlock;
}

int32_t doGroupSort(SOperatorInfo* pOperator, SSDataBlock** pResBlock) {
  QRY_OPTR_CHECK(pResBlock);
  SExecTaskInfo*          pTaskInfo = pOperator->pTaskInfo;
  SGroupSortOperatorInfo* pInfo = pOperator->info;

  if (pOperator->status == OP_EXEC_DONE) {
    return 0;
  }

  int32_t code = pOperator->fpSet._openFn(pOperator);
  if (code != TSDB_CODE_SUCCESS) {
    T_LONG_JMP(pTaskInfo->env, code);
  }

  if (!pInfo->hasGroupId) {
    pInfo->hasGroupId = true;

    pInfo->prefetchedSortInput = getNextBlockFromDownstream(pOperator, 0);
    if (pInfo->prefetchedSortInput == NULL) {
      setOperatorCompleted(pOperator);
      return code;
    }

    pInfo->currGroupId = pInfo->prefetchedSortInput->info.id.groupId;
    pInfo->childOpStatus = CHILD_OP_NEW_GROUP;
    code = beginSortGroup(pOperator);
    if (code) {
      return code;
    }
  }

  SSDataBlock* pBlock = NULL;
  while (pInfo->pCurrSortHandle != NULL) {
    if (tsortIsClosed(pInfo->pCurrSortHandle)) {
      code = TSDB_CODE_TSC_QUERY_CANCELLED;
      T_LONG_JMP(pOperator->pTaskInfo->env, code);
    }

    // beginSortGroup would fetch all child blocks of pInfo->currGroupId;
    ASSERT(pInfo->childOpStatus != CHILD_OP_SAME_GROUP);
    code = getGroupSortedBlockData(pInfo->pCurrSortHandle, pInfo->binfo.pRes, pOperator->resultInfo.capacity,
                                     pInfo->matchInfo.pList, pInfo, &pBlock);
    if (pBlock != NULL && (code == 0)) {
      pBlock->info.id.groupId = pInfo->currGroupId;
      pOperator->resultInfo.totalRows += pBlock->info.rows;
      *pResBlock = pBlock;
      return code;
    } else {
      if (pInfo->childOpStatus == CHILD_OP_NEW_GROUP) {
        (void) finishSortGroup(pOperator);
        pInfo->currGroupId = pInfo->prefetchedSortInput->info.id.groupId;
        code = beginSortGroup(pOperator);
      } else if (pInfo->childOpStatus == CHILD_OP_FINISHED) {
        (void) finishSortGroup(pOperator);
        setOperatorCompleted(pOperator);
        return code;
      }
    }
  }

  return code;
}

int32_t getGroupSortExplainExecInfo(SOperatorInfo* pOptr, void** pOptrExplain, uint32_t* len) {
  SGroupSortOperatorInfo* pInfo = (SGroupSortOperatorInfo*)pOptr->info;
  *pOptrExplain = &pInfo->sortExecInfo;
  *len = sizeof(SSortExecInfo);
  return TSDB_CODE_SUCCESS;
}

void destroyGroupSortOperatorInfo(void* param) {
  SGroupSortOperatorInfo* pInfo = (SGroupSortOperatorInfo*)param;
  blockDataDestroy(pInfo->binfo.pRes);
  pInfo->binfo.pRes = NULL;

  taosArrayDestroy(pInfo->pSortInfo);
  taosArrayDestroy(pInfo->matchInfo.pList);

  tsortDestroySortHandle(pInfo->pCurrSortHandle);
  pInfo->pCurrSortHandle = NULL;

  taosMemoryFreeClear(param);
}

int32_t createGroupSortOperatorInfo(SOperatorInfo* downstream, SGroupSortPhysiNode* pSortPhyNode,
                                    SExecTaskInfo* pTaskInfo, SOperatorInfo** pOptrInfo) {
  QRY_OPTR_CHECK(pOptrInfo);
  int32_t code = 0;
  int32_t lino = 0;

  SGroupSortOperatorInfo* pInfo = taosMemoryCalloc(1, sizeof(SGroupSortOperatorInfo));
  SOperatorInfo*          pOperator = taosMemoryCalloc(1, sizeof(SOperatorInfo));
  if (pInfo == NULL || pOperator == NULL) {
    code = TSDB_CODE_OUT_OF_MEMORY;
    goto _error;
  }

  SExprSupp*          pSup = &pOperator->exprSupp;
  SDataBlockDescNode* pDescNode = pSortPhyNode->node.pOutputDataBlockDesc;

  int32_t    numOfCols = 0;
  SExprInfo* pExprInfo = NULL;
  code = createExprInfo(pSortPhyNode->pExprs, NULL, &pExprInfo, &numOfCols);
  QUERY_CHECK_CODE(code, lino, _error);

  pSup->pExprInfo = pExprInfo;
  pSup->numOfExprs = numOfCols;

  initResultSizeInfo(&pOperator->resultInfo, 1024);
  pOperator->exprSupp.pCtx = createSqlFunctionCtx(pExprInfo, numOfCols, &pOperator->exprSupp.rowEntryInfoOffset,
                                                  &pTaskInfo->storageAPI.functionStore);
  QUERY_CHECK_NULL(pOperator->exprSupp.pCtx, code, lino, _error, terrno);

  pInfo->binfo.pRes = createDataBlockFromDescNode(pDescNode);
<<<<<<< HEAD
  TSDB_CHECK_NULL(pInfo->binfo.pRes, code, lino, _error, terrno);

=======
  QUERY_CHECK_NULL(pInfo->binfo.pRes , code, lino, _error, terrno);
>>>>>>> e9c11bf5
  code = blockDataEnsureCapacity(pInfo->binfo.pRes, pOperator->resultInfo.capacity);
  TSDB_CHECK_CODE(code, lino, _error);

  pInfo->binfo.inputTsOrder = pSortPhyNode->node.inputTsOrder;
  pInfo->binfo.outputTsOrder = pSortPhyNode->node.outputTsOrder;

  int32_t numOfOutputCols = 0;
  code = extractColMatchInfo(pSortPhyNode->pTargets, pDescNode, &numOfOutputCols, COL_MATCH_FROM_SLOT_ID,
                             &pInfo->matchInfo);
  TSDB_CHECK_CODE(code, lino, _error);

  pInfo->pSortInfo = createSortInfo(pSortPhyNode->pSortKeys);
  setOperatorInfo(pOperator, "GroupSortOperator", QUERY_NODE_PHYSICAL_PLAN_GROUP_SORT, false, OP_NOT_OPENED, pInfo,
                  pTaskInfo);
  pOperator->fpSet = createOperatorFpSet(optrDummyOpenFn, doGroupSort1, NULL, destroyGroupSortOperatorInfo,
                                         optrDefaultBufFn, getGroupSortExplainExecInfo, optrDefaultGetNextExtFn, NULL);

  code = appendDownstream(pOperator, &downstream, 1);
  if (code != TSDB_CODE_SUCCESS) {
    goto _error;
  }

  *pOptrInfo = pOperator;
  return code;

_error:
  pTaskInfo->code = code;
  if (pInfo != NULL) {
    destroyGroupSortOperatorInfo(pInfo);
  }
  taosMemoryFree(pOperator);
  return code;
}<|MERGE_RESOLUTION|>--- conflicted
+++ resolved
@@ -101,12 +101,8 @@
   }
 
   pInfo->binfo.pRes = createDataBlockFromDescNode(pDescNode);
-<<<<<<< HEAD
-  TSDB_CHECK_NULL(pInfo->binfo.pRes, code, lino, _error, terrno);
-
-=======
-  QUERY_CHECK_NULL(pInfo->binfo.pRes , code, lino, _error, terrno);
->>>>>>> e9c11bf5
+  QUERY_CHECK_NULL(pInfo->binfo.pRes, code, lino, _error, terrno);
+
   pInfo->pSortInfo = createSortInfo(pSortNode->pSortKeys);
   TSDB_CHECK_NULL(pInfo->pSortInfo, code, lino, _error, terrno);
 
@@ -796,12 +792,8 @@
   QUERY_CHECK_NULL(pOperator->exprSupp.pCtx, code, lino, _error, terrno);
 
   pInfo->binfo.pRes = createDataBlockFromDescNode(pDescNode);
-<<<<<<< HEAD
-  TSDB_CHECK_NULL(pInfo->binfo.pRes, code, lino, _error, terrno);
-
-=======
-  QUERY_CHECK_NULL(pInfo->binfo.pRes , code, lino, _error, terrno);
->>>>>>> e9c11bf5
+  QUERY_CHECK_NULL(pInfo->binfo.pRes, code, lino, _error, terrno);
+
   code = blockDataEnsureCapacity(pInfo->binfo.pRes, pOperator->resultInfo.capacity);
   TSDB_CHECK_CODE(code, lino, _error);
 
