/*
 * Copyright (c) 2019 TAOS Data, Inc. <jhtao@taosdata.com>
 *
 * This program is free software: you can use, redistribute, and/or modify
 * it under the terms of the GNU Affero General Public License, version 3
 * or later ("AGPL"), as published by the Free Software Foundation.
 *
 * This program is distributed in the hope that it will be useful, but WITHOUT
 * ANY WARRANTY; without even the implied warranty of MERCHANTABILITY or
 * FITNESS FOR A PARTICULAR PURPOSE.
 *
 * You should have received a copy of the GNU Affero General Public License
 * along with this program. If not, see <http://www.gnu.org/licenses/>.
 */

#include "filter.h"
#include "function.h"
#include "os.h"
#include "tname.h"

#include "tdatablock.h"
#include "tmsg.h"

#include "executorInt.h"
#include "operator.h"
#include "querytask.h"
#include "tcompare.h"
#include "thash.h"
#include "ttypes.h"

typedef struct SGroupbyOperatorInfo {
  SOptrBasicInfo binfo;
  SAggSupporter  aggSup;
  SArray*        pGroupCols;     // group by columns, SArray<SColumn>
  SArray*        pGroupColVals;  // current group column values, SArray<SGroupKeys>
  bool           isInit;         // denote if current val is initialized or not
  char*          keyBuf;         // group by keys for hash
  int32_t        groupKeyLen;    // total group by column width
  SGroupResInfo  groupResInfo;
  SExprSupp      scalarSup;
} SGroupbyOperatorInfo;

// The sort in partition may be needed later.
typedef struct SPartitionOperatorInfo {
  SOptrBasicInfo binfo;
  SArray*        pGroupCols;
  SArray*        pGroupColVals;  // current group column values, SArray<SGroupKeys>
  char*          keyBuf;         // group by keys for hash
  int32_t        groupKeyLen;    // total group by column width
  SHashObj*      pGroupSet;      // quick locate the window object for each result

  SDiskbasedBuf* pBuf;              // query result buffer based on blocked-wised disk file
  int32_t        rowCapacity;       // maximum number of rows for each buffer page
  int32_t*       columnOffset;      // start position for each column data
  SArray*        sortedGroupArray;  // SDataGroupInfo sorted by group id
  int32_t        groupIndex;        // group index
  int32_t        pageIndex;         // page index of current group
  SExprSupp      scalarSup;
} SPartitionOperatorInfo;

static void*    getCurrentDataGroupInfo(const SPartitionOperatorInfo* pInfo, SDataGroupInfo** pGroupInfo, int32_t len);
static int32_t* setupColumnOffset(const SSDataBlock* pBlock, int32_t rowCapacity);
static int32_t  setGroupResultOutputBuf(SOperatorInfo* pOperator, SOptrBasicInfo* binfo, int32_t numOfCols, char* pData,
                                        int16_t bytes, uint64_t groupId, SDiskbasedBuf* pBuf, SAggSupporter* pAggSup);
static SArray*  extractColumnInfo(SNodeList* pNodeList);

static void freeGroupKey(void* param) {
  SGroupKeys* pKey = (SGroupKeys*)param;
  taosMemoryFree(pKey->pData);
}

static void destroyGroupOperatorInfo(void* param) {
  SGroupbyOperatorInfo* pInfo = (SGroupbyOperatorInfo*)param;
  if (pInfo == NULL) {
    return;
  }

  cleanupBasicInfo(&pInfo->binfo);
  taosMemoryFreeClear(pInfo->keyBuf);
  taosArrayDestroy(pInfo->pGroupCols);
  taosArrayDestroyEx(pInfo->pGroupColVals, freeGroupKey);
  cleanupExprSupp(&pInfo->scalarSup);

  cleanupGroupResInfo(&pInfo->groupResInfo);
  cleanupAggSup(&pInfo->aggSup);
  taosMemoryFreeClear(param);
}

static int32_t initGroupOptrInfo(SArray** pGroupColVals, int32_t* keyLen, char** keyBuf, const SArray* pGroupColList) {
  *pGroupColVals = taosArrayInit(4, sizeof(SGroupKeys));
  if ((*pGroupColVals) == NULL) {
    return TSDB_CODE_OUT_OF_MEMORY;
  }

  int32_t numOfGroupCols = taosArrayGetSize(pGroupColList);
  for (int32_t i = 0; i < numOfGroupCols; ++i) {
    SColumn* pCol = (SColumn*)taosArrayGet(pGroupColList, i);
    (*keyLen) += pCol->bytes;  // actual data + null_flag

    SGroupKeys key = {0};
    key.bytes = pCol->bytes;
    key.type = pCol->type;
    key.isNull = false;
    key.pData = taosMemoryCalloc(1, pCol->bytes);
    if (key.pData == NULL) {
      return TSDB_CODE_OUT_OF_MEMORY;
    }

    taosArrayPush((*pGroupColVals), &key);
  }

  int32_t nullFlagSize = sizeof(int8_t) * numOfGroupCols;
  (*keyLen) += nullFlagSize;

  (*keyBuf) = taosMemoryCalloc(1, (*keyLen));
  if ((*keyBuf) == NULL) {
    return TSDB_CODE_OUT_OF_MEMORY;
  }

  return TSDB_CODE_SUCCESS;
}

static bool groupKeyCompare(SArray* pGroupCols, SArray* pGroupColVals, SSDataBlock* pBlock, int32_t rowIndex,
                            int32_t numOfGroupCols) {
  SColumnDataAgg* pColAgg = NULL;
  for (int32_t i = 0; i < numOfGroupCols; ++i) {
    SColumn*         pCol = taosArrayGet(pGroupCols, i);
    SColumnInfoData* pColInfoData = taosArrayGet(pBlock->pDataBlock, pCol->slotId);
    if (pBlock->pBlockAgg != NULL) {
      pColAgg = pBlock->pBlockAgg[pCol->slotId];  // TODO is agg data matched?
    }

    bool isNull = colDataIsNull(pColInfoData, pBlock->info.rows, rowIndex, pColAgg);

    SGroupKeys* pkey = taosArrayGet(pGroupColVals, i);
    if (pkey->isNull && isNull) {
      continue;
    }

    if (isNull || pkey->isNull) {
      return false;
    }

    char* val = colDataGetData(pColInfoData, rowIndex);

    if (pkey->type == TSDB_DATA_TYPE_JSON) {
      int32_t dataLen = getJsonValueLen(val);

      if (memcmp(pkey->pData, val, dataLen) == 0) {
        continue;
      } else {
        return false;
      }
    } else if (IS_VAR_DATA_TYPE(pkey->type)) {
      int32_t len = varDataLen(val);
      if (len == varDataLen(pkey->pData) && memcmp(varDataVal(pkey->pData), varDataVal(val), len) == 0) {
        continue;
      } else {
        return false;
      }
    } else {
      if (memcmp(pkey->pData, val, pkey->bytes) != 0) {
        return false;
      }
    }
  }

  return true;
}

static void recordNewGroupKeys(SArray* pGroupCols, SArray* pGroupColVals, SSDataBlock* pBlock, int32_t rowIndex) {
  SColumnDataAgg* pColAgg = NULL;

  size_t numOfGroupCols = taosArrayGetSize(pGroupCols);

  for (int32_t i = 0; i < numOfGroupCols; ++i) {
    SColumn*         pCol = (SColumn*) taosArrayGet(pGroupCols, i);
    SColumnInfoData* pColInfoData = taosArrayGet(pBlock->pDataBlock, pCol->slotId);

    // valid range check. todo: return error code.
    if (pCol->slotId > taosArrayGetSize(pBlock->pDataBlock)) {
      continue;
    }

    if (pBlock->pBlockAgg != NULL) {
      pColAgg = pBlock->pBlockAgg[pCol->slotId];  // TODO is agg data matched?
    }

    SGroupKeys* pkey = taosArrayGet(pGroupColVals, i);
    if (colDataIsNull(pColInfoData, pBlock->info.rows, rowIndex, pColAgg)) {
      pkey->isNull = true;
    } else {
      pkey->isNull = false;
      char* val = colDataGetData(pColInfoData, rowIndex);
      if (pkey->type == TSDB_DATA_TYPE_JSON) {
        if (tTagIsJson(val)) {
          terrno = TSDB_CODE_QRY_JSON_IN_GROUP_ERROR;
          return;
        }
        int32_t dataLen = getJsonValueLen(val);
        memcpy(pkey->pData, val, dataLen);
      } else if (IS_VAR_DATA_TYPE(pkey->type)) {
        memcpy(pkey->pData, val, varDataTLen(val));
        ASSERT(varDataTLen(val) <= pkey->bytes);
      } else {
        memcpy(pkey->pData, val, pkey->bytes);
      }
    }
  }
}

static int32_t buildGroupKeys(void* pKey, const SArray* pGroupColVals) {
  size_t numOfGroupCols = taosArrayGetSize(pGroupColVals);

  char* isNull = (char*)pKey;
  char* pStart = (char*)pKey + sizeof(int8_t) * numOfGroupCols;
  for (int32_t i = 0; i < numOfGroupCols; ++i) {
    SGroupKeys* pkey = taosArrayGet(pGroupColVals, i);
    if (pkey->isNull) {
      isNull[i] = 1;
      continue;
    }

    isNull[i] = 0;
    if (pkey->type == TSDB_DATA_TYPE_JSON) {
      int32_t dataLen = getJsonValueLen(pkey->pData);
      memcpy(pStart, (pkey->pData), dataLen);
      pStart += dataLen;
    } else if (IS_VAR_DATA_TYPE(pkey->type)) {
      varDataCopy(pStart, pkey->pData);
      pStart += varDataTLen(pkey->pData);
      ASSERT(varDataTLen(pkey->pData) <= pkey->bytes);
    } else {
      memcpy(pStart, pkey->pData, pkey->bytes);
      pStart += pkey->bytes;
    }
  }

  return (int32_t)(pStart - (char*)pKey);
}

// assign the group keys or user input constant values if required
static void doAssignGroupKeys(SqlFunctionCtx* pCtx, int32_t numOfOutput, int32_t totalRows, int32_t rowIndex) {
  for (int32_t i = 0; i < numOfOutput; ++i) {
    if (pCtx[i].functionId == -1) {  // select count(*),key from t group by key.
      SResultRowEntryInfo* pEntryInfo = GET_RES_INFO(&pCtx[i]);

      SColumnInfoData* pColInfoData = pCtx[i].input.pData[0];
      // todo OPT all/all not NULL
      if (!colDataIsNull(pColInfoData, totalRows, rowIndex, NULL)) {
        char* dest = GET_ROWCELL_INTERBUF(pEntryInfo);
        char* data = colDataGetData(pColInfoData, rowIndex);

        if (pColInfoData->info.type == TSDB_DATA_TYPE_JSON) {
          int32_t dataLen = getJsonValueLen(data);
          memcpy(dest, data, dataLen);
        } else if (IS_VAR_DATA_TYPE(pColInfoData->info.type)) {
          varDataCopy(dest, data);
        } else {
          memcpy(dest, data, pColInfoData->info.bytes);
        }
      } else {  // it is a NULL value
        pEntryInfo->isNullRes = 1;
      }

      pEntryInfo->numOfRes = 1;
    }
  }
}

static void doHashGroupbyAgg(SOperatorInfo* pOperator, SSDataBlock* pBlock) {
  SExecTaskInfo*        pTaskInfo = pOperator->pTaskInfo;
  SGroupbyOperatorInfo* pInfo = pOperator->info;

  SqlFunctionCtx* pCtx = pOperator->exprSupp.pCtx;
  int32_t         numOfGroupCols = taosArrayGetSize(pInfo->pGroupCols);
  //  if (type == TSDB_DATA_TYPE_FLOAT || type == TSDB_DATA_TYPE_DOUBLE) {
  // qError("QInfo:0x%"PRIx64" group by not supported on double/float columns, abort", GET_TASKID(pRuntimeEnv));
  //    return;
  //  }

  int32_t len = 0;
  terrno = TSDB_CODE_SUCCESS;

  int32_t num = 0;
  uint64_t groupId = 0;
  for (int32_t j = 0; j < pBlock->info.rows; ++j) {
    // Compare with the previous row of this column, and do not set the output buffer again if they are identical.
    if (!pInfo->isInit) {
      recordNewGroupKeys(pInfo->pGroupCols, pInfo->pGroupColVals, pBlock, j);
      if (terrno != TSDB_CODE_SUCCESS) {  // group by json error
        T_LONG_JMP(pTaskInfo->env, terrno);
      }
      pInfo->isInit = true;
      num++;
      continue;
    }

    bool equal = groupKeyCompare(pInfo->pGroupCols, pInfo->pGroupColVals, pBlock, j, numOfGroupCols);
    if (equal) {
      num++;
      continue;
    }

    // The first row of a new block does not belongs to the previous existed group
    if (j == 0) {
      num++;
      recordNewGroupKeys(pInfo->pGroupCols, pInfo->pGroupColVals, pBlock, j);
      if (terrno != TSDB_CODE_SUCCESS) {  // group by json error
        T_LONG_JMP(pTaskInfo->env, terrno);
      }
      continue;
    }

    len = buildGroupKeys(pInfo->keyBuf, pInfo->pGroupColVals);
    int32_t ret = setGroupResultOutputBuf(pOperator, &(pInfo->binfo), pOperator->exprSupp.numOfExprs, pInfo->keyBuf,
                                          len, pBlock->info.id.groupId, pInfo->aggSup.pResultBuf, &pInfo->aggSup);
    if (ret != TSDB_CODE_SUCCESS) {  // null data, too many state code
      T_LONG_JMP(pTaskInfo->env, TSDB_CODE_APP_ERROR);
    }

    int32_t rowIndex = j - num;
    applyAggFunctionOnPartialTuples(pTaskInfo, pCtx, NULL, rowIndex, num, pBlock->info.rows,
                                    pOperator->exprSupp.numOfExprs);

    // assign the group keys or user input constant values if required
    doAssignGroupKeys(pCtx, pOperator->exprSupp.numOfExprs, pBlock->info.rows, rowIndex);
    recordNewGroupKeys(pInfo->pGroupCols, pInfo->pGroupColVals, pBlock, j);
    num = 1;
  }

  if (num > 0) {
    len = buildGroupKeys(pInfo->keyBuf, pInfo->pGroupColVals);
    int32_t ret = setGroupResultOutputBuf(pOperator, &(pInfo->binfo), pOperator->exprSupp.numOfExprs, pInfo->keyBuf,
                                          len, pBlock->info.id.groupId, pInfo->aggSup.pResultBuf, &pInfo->aggSup);
    if (ret != TSDB_CODE_SUCCESS) {
      T_LONG_JMP(pTaskInfo->env, TSDB_CODE_APP_ERROR);
    }

    int32_t rowIndex = pBlock->info.rows - num;
    applyAggFunctionOnPartialTuples(pTaskInfo, pCtx, NULL, rowIndex, num, pBlock->info.rows,
                                    pOperator->exprSupp.numOfExprs);
    doAssignGroupKeys(pCtx, pOperator->exprSupp.numOfExprs, pBlock->info.rows, rowIndex);
  }
}

static SSDataBlock* buildGroupResultDataBlock(SOperatorInfo* pOperator) {
  SGroupbyOperatorInfo* pInfo = pOperator->info;

  SSDataBlock* pRes = pInfo->binfo.pRes;
  while (1) {
    doBuildResultDatablock(pOperator, &pInfo->binfo, &pInfo->groupResInfo, pInfo->aggSup.pResultBuf);
    doFilter(pRes, pOperator->exprSupp.pFilterInfo, NULL);

    if (!hasRemainResults(&pInfo->groupResInfo)) {
      setOperatorCompleted(pOperator);
      break;
    }

    if (pRes->info.rows > 0) {
      break;
    }
  }

  pOperator->resultInfo.totalRows += pRes->info.rows;
  return (pRes->info.rows == 0) ? NULL : pRes;
}

static SSDataBlock* hashGroupbyAggregate(SOperatorInfo* pOperator) {
  if (pOperator->status == OP_EXEC_DONE) {
    return NULL;
  }

  SExecTaskInfo* pTaskInfo = pOperator->pTaskInfo;

  SGroupbyOperatorInfo* pInfo = pOperator->info;
  if (pOperator->status == OP_RES_TO_RETURN) {
    return buildGroupResultDataBlock(pOperator);
  }

  int32_t order = pInfo->binfo.inputTsOrder;
  int64_t        st = taosGetTimestampUs();
  SOperatorInfo* downstream = pOperator->pDownstream[0];

  while (1) {
    SSDataBlock* pBlock = downstream->fpSet.getNextFn(downstream);
    if (pBlock == NULL) {
      break;
    }

    pInfo->binfo.pRes->info.scanFlag = pBlock->info.scanFlag;

    // the pDataBlock are always the same one, no need to call this again
    setInputDataBlock(&pOperator->exprSupp, pBlock, order, pBlock->info.scanFlag, true);

    // there is an scalar expression that needs to be calculated right before apply the group aggregation.
    if (pInfo->scalarSup.pExprInfo != NULL) {
      pTaskInfo->code = projectApplyFunctions(pInfo->scalarSup.pExprInfo, pBlock, pBlock, pInfo->scalarSup.pCtx,
                                              pInfo->scalarSup.numOfExprs, NULL);
      if (pTaskInfo->code != TSDB_CODE_SUCCESS) {
        T_LONG_JMP(pTaskInfo->env, pTaskInfo->code);
      }
    }

    doHashGroupbyAgg(pOperator, pBlock);
  }

  pOperator->status = OP_RES_TO_RETURN;

#if 0
  if(pOperator->fpSet.encodeResultRow){
    char *result = NULL;
    int32_t length = 0;
    pOperator->fpSet.encodeResultRow(pOperator, &result, &length);
    SAggSupporter* pSup = &pInfo->aggSup;
    taosHashClear(pSup->pResultRowHashTable);
    pInfo->binfo.resultRowInfo.size = 0;
    pOperator->fpSet.decodeResultRow(pOperator, result);
    if(result){
      taosMemoryFree(result);
    }
  }
#endif
  initGroupedResultInfo(&pInfo->groupResInfo, pInfo->aggSup.pResultRowHashTable, 0);

  pOperator->cost.openCost = (taosGetTimestampUs() - st) / 1000.0;
  return buildGroupResultDataBlock(pOperator);
}

SOperatorInfo* createGroupOperatorInfo(SOperatorInfo* downstream, SAggPhysiNode* pAggNode, SExecTaskInfo* pTaskInfo) {
  int32_t               code = TSDB_CODE_SUCCESS;
  SGroupbyOperatorInfo* pInfo = taosMemoryCalloc(1, sizeof(SGroupbyOperatorInfo));
  SOperatorInfo*        pOperator = taosMemoryCalloc(1, sizeof(SOperatorInfo));
  if (pInfo == NULL || pOperator == NULL) {
    code = TSDB_CODE_OUT_OF_MEMORY;
    goto _error;
  }

  SSDataBlock* pResBlock = createDataBlockFromDescNode(pAggNode->node.pOutputDataBlockDesc);
  initBasicInfo(&pInfo->binfo, pResBlock);

  int32_t    numOfScalarExpr = 0;
  SExprInfo* pScalarExprInfo = NULL;
  if (pAggNode->pExprs != NULL) {
    pScalarExprInfo = createExprInfo(pAggNode->pExprs, NULL, &numOfScalarExpr);
  }

  pInfo->pGroupCols = extractColumnInfo(pAggNode->pGroupKeys);
  code = initExprSupp(&pInfo->scalarSup, pScalarExprInfo, numOfScalarExpr, &pTaskInfo->storageAPI.functionStore);
  if (code != TSDB_CODE_SUCCESS) {
    goto _error;
  }

  initResultSizeInfo(&pOperator->resultInfo, 4096);
  blockDataEnsureCapacity(pInfo->binfo.pRes, pOperator->resultInfo.capacity);

  code = initGroupOptrInfo(&pInfo->pGroupColVals, &pInfo->groupKeyLen, &pInfo->keyBuf, pInfo->pGroupCols);
  if (code != TSDB_CODE_SUCCESS) {
    goto _error;
  }

  int32_t    num = 0;
  SExprInfo* pExprInfo = createExprInfo(pAggNode->pAggFuncs, pAggNode->pGroupKeys, &num);
  code = initAggSup(&pOperator->exprSupp, &pInfo->aggSup, pExprInfo, num, pInfo->groupKeyLen, pTaskInfo->id.str,
                    pTaskInfo->streamInfo.pState, &pTaskInfo->storageAPI.functionStore);
  if (code != TSDB_CODE_SUCCESS) {
    goto _error;
  }

  code = filterInitFromNode((SNode*)pAggNode->node.pConditions, &pOperator->exprSupp.pFilterInfo, 0);
  if (code != TSDB_CODE_SUCCESS) {
    goto _error;
  }

  initResultRowInfo(&pInfo->binfo.resultRowInfo);
  setOperatorInfo(pOperator, "GroupbyAggOperator", 0, true, OP_NOT_OPENED, pInfo, pTaskInfo);

  pInfo->binfo.mergeResultBlock = pAggNode->mergeDataBlock;
  pInfo->binfo.inputTsOrder = pAggNode->node.inputTsOrder;
  pInfo->binfo.outputTsOrder = pAggNode->node.outputTsOrder;

  pOperator->fpSet = createOperatorFpSet(optrDummyOpenFn, hashGroupbyAggregate, NULL, destroyGroupOperatorInfo,
                                         optrDefaultBufFn, NULL);
  code = appendDownstream(pOperator, &downstream, 1);
  if (code != TSDB_CODE_SUCCESS) {
    goto _error;
  }

  return pOperator;

_error:
  pTaskInfo->code = code;
  if (pInfo != NULL) {
    destroyGroupOperatorInfo(pInfo);
  }
  taosMemoryFreeClear(pOperator);
  return NULL;
}

static void doHashPartition(SOperatorInfo* pOperator, SSDataBlock* pBlock) {
  SPartitionOperatorInfo* pInfo = pOperator->info;
  SExecTaskInfo*          pTaskInfo = pOperator->pTaskInfo;

  for (int32_t j = 0; j < pBlock->info.rows; ++j) {
    recordNewGroupKeys(pInfo->pGroupCols, pInfo->pGroupColVals, pBlock, j);
    int32_t len = buildGroupKeys(pInfo->keyBuf, pInfo->pGroupColVals);

    SDataGroupInfo* pGroupInfo = NULL;
    void*           pPage = getCurrentDataGroupInfo(pInfo, &pGroupInfo, len);
    if (pPage == NULL) {
      T_LONG_JMP(pTaskInfo->env, terrno);
    }

    pGroupInfo->numOfRows += 1;

    // group id
    if (pGroupInfo->groupId == 0) {
      pGroupInfo->groupId = calcGroupId(pInfo->keyBuf, len);
    }

    // number of rows
    int32_t* rows = (int32_t*)pPage;

    size_t numOfCols = pOperator->exprSupp.numOfExprs;
    for (int32_t i = 0; i < numOfCols; ++i) {
      SExprInfo* pExpr = &pOperator->exprSupp.pExprInfo[i];
      int32_t    slotId = pExpr->base.pParam[0].pCol->slotId;

      SColumnInfoData* pColInfoData = taosArrayGet(pBlock->pDataBlock, slotId);

      int32_t bytes = pColInfoData->info.bytes;
      int32_t startOffset = pInfo->columnOffset[i];

      int32_t* columnLen = NULL;
      int32_t  contentLen = 0;

      if (IS_VAR_DATA_TYPE(pColInfoData->info.type)) {
        int32_t* offset = (int32_t*)((char*)pPage + startOffset);
        columnLen = (int32_t*)((char*)pPage + startOffset + sizeof(int32_t) * pInfo->rowCapacity);
        char* data = (char*)((char*)columnLen + sizeof(int32_t));

        if (colDataIsNull_s(pColInfoData, j)) {
          offset[(*rows)] = -1;
          contentLen = 0;
        } else if (pColInfoData->info.type == TSDB_DATA_TYPE_JSON) {
          offset[*rows] = (*columnLen);
          char*   src = colDataGetData(pColInfoData, j);
          int32_t dataLen = getJsonValueLen(src);

          memcpy(data + (*columnLen), src, dataLen);
          int32_t v = (data + (*columnLen) + dataLen - (char*)pPage);
          ASSERT(v > 0);

          contentLen = dataLen;
        } else {
          offset[*rows] = (*columnLen);
          char* src = colDataGetData(pColInfoData, j);
          memcpy(data + (*columnLen), src, varDataTLen(src));
          int32_t v = (data + (*columnLen) + varDataTLen(src) - (char*)pPage);
          ASSERT(v > 0);

          contentLen = varDataTLen(src);
        }
      } else {
        char* bitmap = (char*)pPage + startOffset;
        columnLen = (int32_t*)((char*)pPage + startOffset + BitmapLen(pInfo->rowCapacity));
        char* data = (char*)columnLen + sizeof(int32_t);

        bool isNull = colDataIsNull_f(pColInfoData->nullbitmap, j);
        if (isNull) {
          colDataSetNull_f(bitmap, (*rows));
        } else {
          memcpy(data + (*columnLen), colDataGetData(pColInfoData, j), bytes);
          ASSERT((data + (*columnLen) + bytes - (char*)pPage) <= getBufPageSize(pInfo->pBuf));
        }
        contentLen = bytes;
      }

      (*columnLen) += contentLen;
    }

    (*rows) += 1;

    setBufPageDirty(pPage, true);
    releaseBufPage(pInfo->pBuf, pPage);
  }
}

void* getCurrentDataGroupInfo(const SPartitionOperatorInfo* pInfo, SDataGroupInfo** pGroupInfo, int32_t len) {
  SDataGroupInfo* p = taosHashGet(pInfo->pGroupSet, pInfo->keyBuf, len);

  void* pPage = NULL;
  if (p == NULL) {  // it is a new group
    SDataGroupInfo gi = {0};
    gi.pPageList = taosArrayInit(100, sizeof(int32_t));
    taosHashPut(pInfo->pGroupSet, pInfo->keyBuf, len, &gi, sizeof(SDataGroupInfo));

    p = taosHashGet(pInfo->pGroupSet, pInfo->keyBuf, len);

    int32_t pageId = 0;
    pPage = getNewBufPage(pInfo->pBuf, &pageId);
    if (pPage == NULL) {
      return pPage;
    }

    taosArrayPush(p->pPageList, &pageId);
    *(int32_t*)pPage = 0;
  } else {
    int32_t* curId = taosArrayGetLast(p->pPageList);
    pPage = getBufPage(pInfo->pBuf, *curId);
    if (pPage == NULL) {
      qError("failed to get buffer, code:%s", tstrerror(terrno));
      return pPage;
    }

    int32_t* rows = (int32_t*)pPage;
    if (*rows >= pInfo->rowCapacity) {
      // release buffer
      releaseBufPage(pInfo->pBuf, pPage);

      // add a new page for current group
      int32_t pageId = 0;
      pPage = getNewBufPage(pInfo->pBuf, &pageId);
      if (pPage == NULL) {
        qError("failed to get new buffer, code:%s", tstrerror(terrno));
        return NULL;
      }

      taosArrayPush(p->pPageList, &pageId);
      memset(pPage, 0, getBufPageSize(pInfo->pBuf));
    }
  }

  *pGroupInfo = p;
  return pPage;
}

uint64_t calcGroupId(char* pData, int32_t len) {
  T_MD5_CTX context;
  tMD5Init(&context);
  tMD5Update(&context, (uint8_t*)pData, len);
  tMD5Final(&context);

  // NOTE: only extract the initial 8 bytes of the final MD5 digest
  uint64_t id = 0;
  memcpy(&id, context.digest, sizeof(uint64_t));
  if (0 == id)
    memcpy(&id, context.digest + 8, sizeof(uint64_t));
  return id;
}

int32_t* setupColumnOffset(const SSDataBlock* pBlock, int32_t rowCapacity) {
  size_t   numOfCols = taosArrayGetSize(pBlock->pDataBlock);
  int32_t* offset = taosMemoryCalloc(numOfCols, sizeof(int32_t));

  offset[0] = sizeof(int32_t) +
              sizeof(uint64_t);  // the number of rows in current page, ref to SSDataBlock paged serialization format

  for (int32_t i = 0; i < numOfCols - 1; ++i) {
    SColumnInfoData* pColInfoData = taosArrayGet(pBlock->pDataBlock, i);

    int32_t bytes = pColInfoData->info.bytes;
    int32_t payloadLen = bytes * rowCapacity;

    if (IS_VAR_DATA_TYPE(pColInfoData->info.type)) {
      // offset segment + content length + payload
      offset[i + 1] = rowCapacity * sizeof(int32_t) + sizeof(int32_t) + payloadLen + offset[i];
    } else {
      // bitmap + content length + payload
      offset[i + 1] = BitmapLen(rowCapacity) + sizeof(int32_t) + payloadLen + offset[i];
    }
  }

  return offset;
}

static void clearPartitionOperator(SPartitionOperatorInfo* pInfo) {
  int32_t size = taosArrayGetSize(pInfo->sortedGroupArray);
  for (int32_t i = 0; i < size; i++) {
    SDataGroupInfo* pGp = taosArrayGet(pInfo->sortedGroupArray, i);
    taosArrayDestroy(pGp->pPageList);
  }
  taosArrayClear(pInfo->sortedGroupArray);
  clearDiskbasedBuf(pInfo->pBuf);
}

static int compareDataGroupInfo(const void* group1, const void* group2) {
  const SDataGroupInfo* pGroupInfo1 = group1;
  const SDataGroupInfo* pGroupInfo2 = group2;

  if (pGroupInfo1->groupId == pGroupInfo2->groupId) {
    return 0;
  }

  return (pGroupInfo1->groupId < pGroupInfo2->groupId) ? -1 : 1;
}

static SSDataBlock* buildPartitionResult(SOperatorInfo* pOperator) {
  SPartitionOperatorInfo* pInfo = pOperator->info;
  SExecTaskInfo*          pTaskInfo = pOperator->pTaskInfo;

  SDataGroupInfo* pGroupInfo =
      (pInfo->groupIndex != -1) ? taosArrayGet(pInfo->sortedGroupArray, pInfo->groupIndex) : NULL;
  if (pInfo->groupIndex == -1 || pInfo->pageIndex >= taosArrayGetSize(pGroupInfo->pPageList)) {
    // try next group data
    ++pInfo->groupIndex;
    if (pInfo->groupIndex >= taosArrayGetSize(pInfo->sortedGroupArray)) {
      setOperatorCompleted(pOperator);
      clearPartitionOperator(pInfo);
      return NULL;
    }

    pGroupInfo = taosArrayGet(pInfo->sortedGroupArray, pInfo->groupIndex);
    pInfo->pageIndex = 0;
  }

  int32_t* pageId = taosArrayGet(pGroupInfo->pPageList, pInfo->pageIndex);
  void*    page = getBufPage(pInfo->pBuf, *pageId);
  if (page == NULL) {
    qError("failed to get buffer, code:%s, %s", tstrerror(terrno), GET_TASKID(pTaskInfo));
    T_LONG_JMP(pTaskInfo->env, terrno);
  }

  blockDataEnsureCapacity(pInfo->binfo.pRes, pInfo->rowCapacity);
  blockDataFromBuf1(pInfo->binfo.pRes, page, pInfo->rowCapacity);

  pInfo->pageIndex += 1;
  releaseBufPage(pInfo->pBuf, page);

  pInfo->binfo.pRes->info.dataLoad = 1;
  blockDataUpdateTsWindow(pInfo->binfo.pRes, 0);
  pInfo->binfo.pRes->info.id.groupId = pGroupInfo->groupId;

  pOperator->resultInfo.totalRows += pInfo->binfo.pRes->info.rows;
  return pInfo->binfo.pRes;
}

static SSDataBlock* hashPartition(SOperatorInfo* pOperator) {
  if (pOperator->status == OP_EXEC_DONE) {
    return NULL;
  }

  SExecTaskInfo* pTaskInfo = pOperator->pTaskInfo;

  SPartitionOperatorInfo* pInfo = pOperator->info;
  SSDataBlock*            pRes = pInfo->binfo.pRes;

  if (pOperator->status == OP_RES_TO_RETURN) {
    blockDataCleanup(pRes);
    return buildPartitionResult(pOperator);
  }

  int64_t        st = taosGetTimestampUs();
  SOperatorInfo* downstream = pOperator->pDownstream[0];

  while (1) {
    SSDataBlock* pBlock = downstream->fpSet.getNextFn(downstream);
    if (pBlock == NULL) {
      break;
    }

    pInfo->binfo.pRes->info.scanFlag = pBlock->info.scanFlag;
    // there is an scalar expression that needs to be calculated right before apply the group aggregation.
    if (pInfo->scalarSup.pExprInfo != NULL) {
      pTaskInfo->code = projectApplyFunctions(pInfo->scalarSup.pExprInfo, pBlock, pBlock, pInfo->scalarSup.pCtx,
                                              pInfo->scalarSup.numOfExprs, NULL);
      if (pTaskInfo->code != TSDB_CODE_SUCCESS) {
        T_LONG_JMP(pTaskInfo->env, pTaskInfo->code);
      }
    }

    terrno = TSDB_CODE_SUCCESS;
    doHashPartition(pOperator, pBlock);
    if (terrno != TSDB_CODE_SUCCESS) {  // group by json error
      T_LONG_JMP(pTaskInfo->env, terrno);
    }
  }

  SArray* groupArray = taosArrayInit(taosHashGetSize(pInfo->pGroupSet), sizeof(SDataGroupInfo));

  void* pGroupIter = taosHashIterate(pInfo->pGroupSet, NULL);
  while (pGroupIter != NULL) {
    SDataGroupInfo* pGroupInfo = pGroupIter;
    taosArrayPush(groupArray, pGroupInfo);
    pGroupIter = taosHashIterate(pInfo->pGroupSet, pGroupIter);
  }

  taosArraySort(groupArray, compareDataGroupInfo);
  pInfo->sortedGroupArray = groupArray;
  pInfo->groupIndex = -1;
  taosHashClear(pInfo->pGroupSet);

  pOperator->cost.openCost = (taosGetTimestampUs() - st) / 1000.0;

  pOperator->status = OP_RES_TO_RETURN;
  blockDataEnsureCapacity(pRes, 4096);
  return buildPartitionResult(pOperator);
}

static void destroyPartitionOperatorInfo(void* param) {
  SPartitionOperatorInfo* pInfo = (SPartitionOperatorInfo*)param;
  cleanupBasicInfo(&pInfo->binfo);
  taosArrayDestroy(pInfo->pGroupCols);

  for (int i = 0; i < taosArrayGetSize(pInfo->pGroupColVals); i++) {
    SGroupKeys key = *(SGroupKeys*)taosArrayGet(pInfo->pGroupColVals, i);
    taosMemoryFree(key.pData);
  }

  taosArrayDestroy(pInfo->pGroupColVals);
  taosMemoryFree(pInfo->keyBuf);

  int32_t size = taosArrayGetSize(pInfo->sortedGroupArray);
  for (int32_t i = 0; i < size; i++) {
    SDataGroupInfo* pGp = taosArrayGet(pInfo->sortedGroupArray, i);
    taosArrayDestroy(pGp->pPageList);
  }
  taosArrayDestroy(pInfo->sortedGroupArray);

  void* pGroupIter = taosHashIterate(pInfo->pGroupSet, NULL);
  while (pGroupIter != NULL) {
    SDataGroupInfo* pGroupInfo = pGroupIter;
    taosArrayDestroy(pGroupInfo->pPageList);
    pGroupIter = taosHashIterate(pInfo->pGroupSet, pGroupIter);
  }

  taosHashCleanup(pInfo->pGroupSet);
  taosMemoryFree(pInfo->columnOffset);

  cleanupExprSupp(&pInfo->scalarSup);
  destroyDiskbasedBuf(pInfo->pBuf);
  taosMemoryFreeClear(param);
}

SOperatorInfo* createPartitionOperatorInfo(SOperatorInfo* downstream, SPartitionPhysiNode* pPartNode,
                                           SExecTaskInfo* pTaskInfo) {
  SPartitionOperatorInfo* pInfo = taosMemoryCalloc(1, sizeof(SPartitionOperatorInfo));
  SOperatorInfo*          pOperator = taosMemoryCalloc(1, sizeof(SOperatorInfo));
  if (pInfo == NULL || pOperator == NULL) {
    terrno = TSDB_CODE_OUT_OF_MEMORY;
    pTaskInfo->code = terrno;
    goto _error;
  }

  int32_t    numOfCols = 0;
  SExprInfo* pExprInfo = createExprInfo(pPartNode->pTargets, NULL, &numOfCols);
  pInfo->pGroupCols = extractPartitionColInfo(pPartNode->pPartitionKeys);

  if (pPartNode->pExprs != NULL) {
    int32_t    num = 0;
    SExprInfo* pExprInfo1 = createExprInfo(pPartNode->pExprs, NULL, &num);
    int32_t    code = initExprSupp(&pInfo->scalarSup, pExprInfo1, num, &pTaskInfo->storageAPI.functionStore);
    if (code != TSDB_CODE_SUCCESS) {
      terrno = code;
      pTaskInfo->code = terrno;
      goto _error;
    }
  }

  _hash_fn_t hashFn = taosGetDefaultHashFunction(TSDB_DATA_TYPE_BINARY);
  pInfo->pGroupSet = taosHashInit(100, hashFn, false, HASH_NO_LOCK);
  if (pInfo->pGroupSet == NULL) {
    terrno = TSDB_CODE_OUT_OF_MEMORY;
    pTaskInfo->code = terrno;
    goto _error;
  }

  uint32_t defaultPgsz = 0;
  uint32_t defaultBufsz = 0;

  pInfo->binfo.pRes = createDataBlockFromDescNode(pPartNode->node.pOutputDataBlockDesc);
  int32_t code = getBufferPgSize(pInfo->binfo.pRes->info.rowSize, &defaultPgsz, &defaultBufsz);
  if (code != TSDB_CODE_SUCCESS) {
    terrno = code;
    pTaskInfo->code = code;
    goto _error;
  }

  if (!osTempSpaceAvailable()) {
    terrno = TSDB_CODE_NO_DISKSPACE;
    pTaskInfo->code = terrno;
    qError("Create partition operator info failed since %s, tempDir:%s", terrstr(), tsTempDir);
    goto _error;
  }

  code = createDiskbasedBuf(&pInfo->pBuf, defaultPgsz, defaultBufsz, pTaskInfo->id.str, tsTempDir);
  if (code != TSDB_CODE_SUCCESS) {
    terrno = code;
    pTaskInfo->code = code;
    goto _error;
  }

  pInfo->rowCapacity = blockDataGetCapacityInRow(pInfo->binfo.pRes, getBufPageSize(pInfo->pBuf),
                                                 blockDataGetSerialMetaSize(taosArrayGetSize(pInfo->binfo.pRes->pDataBlock)));
  pInfo->columnOffset = setupColumnOffset(pInfo->binfo.pRes, pInfo->rowCapacity);
  code = initGroupOptrInfo(&pInfo->pGroupColVals, &pInfo->groupKeyLen, &pInfo->keyBuf, pInfo->pGroupCols);
  if (code != TSDB_CODE_SUCCESS) {
    terrno = code;
    pTaskInfo->code = code;
    goto _error;
  }

  setOperatorInfo(pOperator, "PartitionOperator", QUERY_NODE_PHYSICAL_PLAN_PARTITION, false, OP_NOT_OPENED, pInfo,
                  pTaskInfo);
  pOperator->exprSupp.numOfExprs = numOfCols;
  pOperator->exprSupp.pExprInfo = pExprInfo;

  pOperator->fpSet =
      createOperatorFpSet(optrDummyOpenFn, hashPartition, NULL, destroyPartitionOperatorInfo, optrDefaultBufFn, NULL);

  code = appendDownstream(pOperator, &downstream, 1);
  if (code != TSDB_CODE_SUCCESS) {
    terrno = code;
    pTaskInfo->code = code;
    goto _error;
  }

  return pOperator;

_error:
  if (pInfo != NULL) {
    destroyPartitionOperatorInfo(pInfo);
  }
  taosMemoryFreeClear(pOperator);
  return NULL;
}

int32_t setGroupResultOutputBuf(SOperatorInfo* pOperator, SOptrBasicInfo* binfo, int32_t numOfCols, char* pData,
                                int16_t bytes, uint64_t groupId, SDiskbasedBuf* pBuf, SAggSupporter* pAggSup) {
  SExecTaskInfo*  pTaskInfo = pOperator->pTaskInfo;
  SResultRowInfo* pResultRowInfo = &binfo->resultRowInfo;
  SqlFunctionCtx* pCtx = pOperator->exprSupp.pCtx;

  SResultRow* pResultRow =
      doSetResultOutBufByKey(pBuf, pResultRowInfo, (char*)pData, bytes, true, groupId, pTaskInfo, false, pAggSup, false);

  setResultRowInitCtx(pResultRow, pCtx, numOfCols, pOperator->exprSupp.rowEntryInfoOffset);
  return TSDB_CODE_SUCCESS;
}

uint64_t calGroupIdByData(SPartitionBySupporter* pParSup, SExprSupp* pExprSup, SSDataBlock* pBlock, int32_t rowId) {
  if (pExprSup->pExprInfo != NULL) {
    int32_t code =
        projectApplyFunctions(pExprSup->pExprInfo, pBlock, pBlock, pExprSup->pCtx, pExprSup->numOfExprs, NULL);
    if (code != TSDB_CODE_SUCCESS) {
      qError("calaculate group id error, code:%d", code);
    }
  }
  recordNewGroupKeys(pParSup->pGroupCols, pParSup->pGroupColVals, pBlock, rowId);
  int32_t  len = buildGroupKeys(pParSup->keyBuf, pParSup->pGroupColVals);
  uint64_t groupId = calcGroupId(pParSup->keyBuf, len);
  return groupId;
}

static bool hasRemainPartion(SStreamPartitionOperatorInfo* pInfo) { return pInfo->parIte != NULL; }
static bool hasRemainTbName(SStreamPartitionOperatorInfo* pInfo) { return pInfo->pTbNameIte != NULL; }

static SSDataBlock* buildStreamPartitionResult(SOperatorInfo* pOperator) {
  SStorageAPI* pAPI = &pOperator->pTaskInfo->storageAPI;

  SStreamPartitionOperatorInfo* pInfo = pOperator->info;
  SSDataBlock*                  pDest = pInfo->binfo.pRes;
  ASSERT(hasRemainPartion(pInfo));
  SPartitionDataInfo* pParInfo = (SPartitionDataInfo*)pInfo->parIte;
  blockDataCleanup(pDest);
  int32_t      rows = taosArrayGetSize(pParInfo->rowIds);
  SSDataBlock* pSrc = pInfo->pInputDataBlock;
  for (int32_t i = 0; i < rows; i++) {
    int32_t rowIndex = *(int32_t*)taosArrayGet(pParInfo->rowIds, i);
    for (int32_t j = 0; j < pOperator->exprSupp.numOfExprs; j++) {
      int32_t          slotId = pOperator->exprSupp.pExprInfo[j].base.pParam[0].pCol->slotId;
      SColumnInfoData* pSrcCol = taosArrayGet(pSrc->pDataBlock, slotId);
      SColumnInfoData* pDestCol = taosArrayGet(pDest->pDataBlock, j);
      bool             isNull = colDataIsNull(pSrcCol, pSrc->info.rows, rowIndex, NULL);
      char*            pSrcData = colDataGetData(pSrcCol, rowIndex);
      colDataSetVal(pDestCol, pDest->info.rows, pSrcData, isNull);
    }
    pDest->info.rows++;
  }
  pDest->info.parTbName[0] = 0;
  if (pInfo->tbnameCalSup.numOfExprs > 0) {
    void* tbname = NULL;
    if (pAPI->stateStore.streamStateGetParName(pOperator->pTaskInfo->streamInfo.pState, pParInfo->groupId, &tbname) == 0) {
      memcpy(pDest->info.parTbName, tbname, TSDB_TABLE_NAME_LEN);
<<<<<<< HEAD
      streamFreeVal(tbname);
=======
      pAPI->stateStore.streamStateFreeVal(tbname);
>>>>>>> 3c2bf197
    }
  }
  taosArrayDestroy(pParInfo->rowIds);
  pParInfo->rowIds = NULL;
  pDest->info.dataLoad = 1;

  blockDataUpdateTsWindow(pDest, pInfo->tsColIndex);
  pDest->info.id.groupId = pParInfo->groupId;
  pOperator->resultInfo.totalRows += pDest->info.rows;
  pInfo->parIte = taosHashIterate(pInfo->pPartitions, pInfo->parIte);
  ASSERT(pDest->info.rows > 0);
  printDataBlock(pDest, "stream partitionby");
  return pDest;
}

void appendCreateTableRow(void* pState, SExprSupp* pTableSup, SExprSupp* pTagSup, uint64_t groupId,
                          SSDataBlock* pSrcBlock, int32_t rowId, SSDataBlock* pDestBlock, SStateStore* pAPI) {
  void* pValue = NULL;
  if (pAPI->streamStateGetParName(pState, groupId, &pValue) != 0) {
    SSDataBlock* pTmpBlock = blockCopyOneRow(pSrcBlock, rowId);
    memset(pTmpBlock->info.parTbName, 0, TSDB_TABLE_NAME_LEN);
    pTmpBlock->info.id.groupId = groupId;
    char* tbName = pSrcBlock->info.parTbName;
    if (pTableSup->numOfExprs > 0) {
      projectApplyFunctions(pTableSup->pExprInfo, pDestBlock, pTmpBlock, pTableSup->pCtx, pTableSup->numOfExprs, NULL);
      SColumnInfoData* pTbCol = taosArrayGet(pDestBlock->pDataBlock, UD_TABLE_NAME_COLUMN_INDEX);
      memset(tbName, 0, TSDB_TABLE_NAME_LEN);
      int32_t len = 0;
      if (colDataIsNull_s(pTbCol, pDestBlock->info.rows - 1)) {
        len = 1;
        tbName[0] = 0;
      } else {
        void* pData = colDataGetData(pTbCol, pDestBlock->info.rows - 1);
        len = TMIN(varDataLen(pData), TSDB_TABLE_NAME_LEN - 1);
        memcpy(tbName, varDataVal(pData), len);
        pAPI->streamStatePutParName(pState, groupId, tbName);
      }
      memcpy(pTmpBlock->info.parTbName, tbName, len);
      pDestBlock->info.rows--;
    } else {
      void* pTbNameCol = taosArrayGet(pDestBlock->pDataBlock, UD_TABLE_NAME_COLUMN_INDEX);
      colDataSetNULL(pTbNameCol, pDestBlock->info.rows);
      tbName[0] = 0;
    }

    if (pTagSup->numOfExprs > 0) {
      projectApplyFunctions(pTagSup->pExprInfo, pDestBlock, pTmpBlock, pTagSup->pCtx, pTagSup->numOfExprs, NULL);
      pDestBlock->info.rows--;
    } else {
      memcpy(pDestBlock->info.parTbName, pTmpBlock->info.parTbName, TSDB_TABLE_NAME_LEN);
    }

    void* pGpIdCol = taosArrayGet(pDestBlock->pDataBlock, UD_GROUPID_COLUMN_INDEX);
    colDataSetVal(pGpIdCol, pDestBlock->info.rows, (const char*)&groupId, false);
    pDestBlock->info.rows++;
    blockDataDestroy(pTmpBlock);
  } else {
    memcpy(pSrcBlock->info.parTbName, pValue, TSDB_TABLE_NAME_LEN);
  }
  pAPI->streamStateReleaseBuf(pState, NULL, pValue);
}

static SSDataBlock* buildStreamCreateTableResult(SOperatorInfo* pOperator) {
  SExecTaskInfo* pTask = pOperator->pTaskInfo;

  SStreamPartitionOperatorInfo* pInfo = pOperator->info;
  if ((pInfo->tbnameCalSup.numOfExprs == 0 && pInfo->tagCalSup.numOfExprs == 0) ||
      taosHashGetSize(pInfo->pPartitions) == 0) {
    return NULL;
  }
  blockDataCleanup(pInfo->pCreateTbRes);
  blockDataEnsureCapacity(pInfo->pCreateTbRes, taosHashGetSize(pInfo->pPartitions));
  SSDataBlock* pSrc = pInfo->pInputDataBlock;

  if (pInfo->pTbNameIte != NULL) {
    SPartitionDataInfo* pParInfo = (SPartitionDataInfo*)pInfo->pTbNameIte;
    int32_t             rowId = *(int32_t*)taosArrayGet(pParInfo->rowIds, 0);
    appendCreateTableRow(pTask->streamInfo.pState, &pInfo->tbnameCalSup, &pInfo->tagCalSup,
                         pParInfo->groupId, pSrc, rowId, pInfo->pCreateTbRes, &pTask->storageAPI.stateStore);
    pInfo->pTbNameIte = taosHashIterate(pInfo->pPartitions, pInfo->pTbNameIte);
  }
  return pInfo->pCreateTbRes->info.rows > 0 ? pInfo->pCreateTbRes : NULL;
}

static void doStreamHashPartitionImpl(SStreamPartitionOperatorInfo* pInfo, SSDataBlock* pBlock) {
  pInfo->pInputDataBlock = pBlock;
  for (int32_t i = 0; i < pBlock->info.rows; ++i) {
    recordNewGroupKeys(pInfo->partitionSup.pGroupCols, pInfo->partitionSup.pGroupColVals, pBlock, i);
    int32_t             keyLen = buildGroupKeys(pInfo->partitionSup.keyBuf, pInfo->partitionSup.pGroupColVals);
    SPartitionDataInfo* pParData =
        (SPartitionDataInfo*)taosHashGet(pInfo->pPartitions, pInfo->partitionSup.keyBuf, keyLen);
    if (pParData) {
      taosArrayPush(pParData->rowIds, &i);
    } else {
      SPartitionDataInfo newParData = {0};
      newParData.groupId = calcGroupId(pInfo->partitionSup.keyBuf, keyLen);
      newParData.rowIds = taosArrayInit(64, sizeof(int32_t));
      taosArrayPush(newParData.rowIds, &i);
      taosHashPut(pInfo->pPartitions, pInfo->partitionSup.keyBuf, keyLen, &newParData, sizeof(SPartitionDataInfo));
    }
  }
}

static SSDataBlock* doStreamHashPartition(SOperatorInfo* pOperator) {
  if (pOperator->status == OP_EXEC_DONE) {
    return NULL;
  }

  SExecTaskInfo*                pTaskInfo = pOperator->pTaskInfo;
  SStreamPartitionOperatorInfo* pInfo = pOperator->info;
  SSDataBlock*                  pCtRes = NULL;

  if (hasRemainTbName(pInfo)) {
    pCtRes = buildStreamCreateTableResult(pOperator);
    if (pCtRes != NULL) {
      return pCtRes;
    }
  }

  if (hasRemainPartion(pInfo)) {
    return buildStreamPartitionResult(pOperator);
  }

  int64_t        st = taosGetTimestampUs();
  SOperatorInfo* downstream = pOperator->pDownstream[0];
  {
    pInfo->pInputDataBlock = NULL;
    SSDataBlock* pBlock = downstream->fpSet.getNextFn(downstream);
    if (pBlock == NULL) {
      setOperatorCompleted(pOperator);
      return NULL;
    }
    printDataBlock(pBlock, "stream partitionby recv");
    switch (pBlock->info.type) {
      case STREAM_NORMAL:
      case STREAM_PULL_DATA:
      case STREAM_INVALID:
        pInfo->binfo.pRes->info.type = pBlock->info.type;
        break;
      case STREAM_DELETE_DATA: {
        copyDataBlock(pInfo->pDelRes, pBlock);
        pInfo->pDelRes->info.type = STREAM_DELETE_RESULT;
        printDataBlock(pInfo->pDelRes, "stream partitionby delete");
        return pInfo->pDelRes;
      } break;
      default:
        ASSERTS(pBlock->info.type == STREAM_CREATE_CHILD_TABLE || pBlock->info.type == STREAM_RETRIEVE, "invalid SSDataBlock type");
        return pBlock;
    }

    // there is an scalar expression that needs to be calculated right before apply the group aggregation.
    if (pInfo->scalarSup.pExprInfo != NULL) {
      projectApplyFunctions(pInfo->scalarSup.pExprInfo, pBlock, pBlock, pInfo->scalarSup.pCtx,
                            pInfo->scalarSup.numOfExprs, NULL);
    }
    taosHashClear(pInfo->pPartitions);
    doStreamHashPartitionImpl(pInfo, pBlock);
  }
  pOperator->cost.openCost = (taosGetTimestampUs() - st) / 1000.0;

  pInfo->parIte = taosHashIterate(pInfo->pPartitions, NULL);
  pInfo->pTbNameIte = taosHashIterate(pInfo->pPartitions, NULL);
  pCtRes = buildStreamCreateTableResult(pOperator);
  if (pCtRes != NULL) {
    return pCtRes;
  }
  return buildStreamPartitionResult(pOperator);
}

static void destroyStreamPartitionOperatorInfo(void* param) {
  SStreamPartitionOperatorInfo* pInfo = (SStreamPartitionOperatorInfo*)param;
  cleanupBasicInfo(&pInfo->binfo);
  taosArrayDestroy(pInfo->partitionSup.pGroupCols);

  for (int i = 0; i < taosArrayGetSize(pInfo->partitionSup.pGroupColVals); i++) {
    SGroupKeys key = *(SGroupKeys*)taosArrayGet(pInfo->partitionSup.pGroupColVals, i);
    taosMemoryFree(key.pData);
  }
  taosArrayDestroy(pInfo->partitionSup.pGroupColVals);

  taosMemoryFree(pInfo->partitionSup.keyBuf);
  cleanupExprSupp(&pInfo->scalarSup);
  cleanupExprSupp(&pInfo->tbnameCalSup);
  cleanupExprSupp(&pInfo->tagCalSup);
  blockDataDestroy(pInfo->pDelRes);
  taosHashCleanup(pInfo->pPartitions);
  blockDataDestroy(pInfo->pCreateTbRes);
  taosMemoryFreeClear(param);
}

void initParDownStream(SOperatorInfo* downstream, SPartitionBySupporter* pParSup, SExprSupp* pExpr) {
  SStorageAPI* pAPI = &downstream->pTaskInfo->storageAPI;

  if (downstream->operatorType != QUERY_NODE_PHYSICAL_PLAN_STREAM_SCAN) {
    return;
  }

  SStreamScanInfo* pScanInfo = downstream->info;
  pScanInfo->partitionSup = *pParSup;
  pScanInfo->pPartScalarSup = pExpr;
  if (!pScanInfo->igCheckUpdate && !pScanInfo->pUpdateInfo) {
    pScanInfo->pUpdateInfo = pAPI->stateStore.updateInfoInit(60000, TSDB_TIME_PRECISION_MILLI, 0);
  }
}

SSDataBlock* buildCreateTableBlock(SExprSupp* tbName, SExprSupp* tag) {
  SSDataBlock* pBlock = taosMemoryCalloc(1, sizeof(SSDataBlock));
  pBlock->info.hasVarCol = false;
  pBlock->info.id.groupId = 0;
  pBlock->info.rows = 0;
  pBlock->info.type = STREAM_CREATE_CHILD_TABLE;
  pBlock->info.watermark = INT64_MIN;

  pBlock->pDataBlock = taosArrayInit(4, sizeof(SColumnInfoData));
  SColumnInfoData infoData = {0};
  infoData.info.type = TSDB_DATA_TYPE_VARCHAR;
  if (tbName->numOfExprs > 0) {
    infoData.info.bytes = tbName->pExprInfo->base.resSchema.bytes;
  } else {
    infoData.info.bytes = 1;
  }
  pBlock->info.rowSize += infoData.info.bytes;
  // sub table name
  taosArrayPush(pBlock->pDataBlock, &infoData);

  SColumnInfoData gpIdData = {0};
  gpIdData.info.type = TSDB_DATA_TYPE_UBIGINT;
  gpIdData.info.bytes = 8;
  pBlock->info.rowSize += gpIdData.info.bytes;
  // group id
  taosArrayPush(pBlock->pDataBlock, &gpIdData);

  for (int32_t i = 0; i < tag->numOfExprs; i++) {
    SColumnInfoData tagCol = {0};
    tagCol.info.type = tag->pExprInfo[i].base.resSchema.type;
    tagCol.info.bytes = tag->pExprInfo[i].base.resSchema.bytes;
    tagCol.info.precision = tag->pExprInfo[i].base.resSchema.precision;
    // tag info
    taosArrayPush(pBlock->pDataBlock, &tagCol);
    pBlock->info.rowSize += tagCol.info.bytes;
  }

  return pBlock;
}

void freePartItem(void* ptr) {
  SPartitionDataInfo* pPart = (SPartitionDataInfo*)ptr;
  taosArrayDestroy(pPart->rowIds);
}

SOperatorInfo* createStreamPartitionOperatorInfo(SOperatorInfo* downstream, SStreamPartitionPhysiNode* pPartNode,
                                                 SExecTaskInfo* pTaskInfo) {
  int32_t                       code = TSDB_CODE_SUCCESS;
  SStreamPartitionOperatorInfo* pInfo = taosMemoryCalloc(1, sizeof(SStreamPartitionOperatorInfo));
  SOperatorInfo*                pOperator = taosMemoryCalloc(1, sizeof(SOperatorInfo));
  if (pInfo == NULL || pOperator == NULL) {
    code = TSDB_CODE_OUT_OF_MEMORY;
    goto _error;
  }

  pInfo->partitionSup.pGroupCols = extractPartitionColInfo(pPartNode->part.pPartitionKeys);

  if (pPartNode->part.pExprs != NULL) {
    int32_t    num = 0;
    SExprInfo* pCalExprInfo = createExprInfo(pPartNode->part.pExprs, NULL, &num);
    code = initExprSupp(&pInfo->scalarSup, pCalExprInfo, num, &pTaskInfo->storageAPI.functionStore);
    if (code != TSDB_CODE_SUCCESS) {
      goto _error;
    }
  }

  pInfo->tbnameCalSup.numOfExprs = 0;
  if (pPartNode->pSubtable != NULL) {
    SExprInfo* pSubTableExpr = taosMemoryCalloc(1, sizeof(SExprInfo));
    if (pSubTableExpr == NULL) {
      code = TSDB_CODE_OUT_OF_MEMORY;
      goto _error;
    }
    pInfo->tbnameCalSup.pExprInfo = pSubTableExpr;
    createExprFromOneNode(pSubTableExpr, pPartNode->pSubtable, 0);
    code = initExprSupp(&pInfo->tbnameCalSup, pSubTableExpr, 1, &pTaskInfo->storageAPI.functionStore);
    if (code != TSDB_CODE_SUCCESS) {
      goto _error;
    }
  }

  pInfo->tagCalSup.numOfExprs = 0;
  if (pPartNode->pTags != NULL) {
    int32_t    numOfTags;
    SExprInfo* pTagExpr = createExpr(pPartNode->pTags, &numOfTags);
    if (pTagExpr == NULL) {
      code = TSDB_CODE_OUT_OF_MEMORY;
      goto _error;
    }
    if (initExprSupp(&pInfo->tagCalSup, pTagExpr, numOfTags, &pTaskInfo->storageAPI.functionStore) != 0) {
      code = TSDB_CODE_OUT_OF_MEMORY;
      goto _error;
    }
  }

  if (pInfo->tbnameCalSup.numOfExprs != 0 || pInfo->tagCalSup.numOfExprs != 0) {
    pInfo->pCreateTbRes = buildCreateTableBlock(&pInfo->tbnameCalSup, &pInfo->tagCalSup);
  } else {
    pInfo->pCreateTbRes = NULL;
  }

  int32_t keyLen = 0;
  code = initGroupOptrInfo(&pInfo->partitionSup.pGroupColVals, &keyLen, &pInfo->partitionSup.keyBuf,
                           pInfo->partitionSup.pGroupCols);
  if (code != TSDB_CODE_SUCCESS) {
    goto _error;
  }
  pInfo->partitionSup.needCalc = true;

  pInfo->binfo.pRes = createDataBlockFromDescNode(pPartNode->part.node.pOutputDataBlockDesc);
  if (pInfo->binfo.pRes == NULL) {
    code = TSDB_CODE_OUT_OF_MEMORY;
    goto _error;
  }

  blockDataEnsureCapacity(pInfo->binfo.pRes, 4096);

  pInfo->parIte = NULL;
  pInfo->pTbNameIte = NULL;
  pInfo->pInputDataBlock = NULL;

  _hash_fn_t hashFn = taosGetDefaultHashFunction(TSDB_DATA_TYPE_BINARY);
  pInfo->pPartitions = taosHashInit(1024, hashFn, false, HASH_NO_LOCK);
  taosHashSetFreeFp(pInfo->pPartitions, freePartItem);
  pInfo->tsColIndex = 0;
  pInfo->pDelRes = createSpecialDataBlock(STREAM_DELETE_RESULT);

  int32_t    numOfCols = 0;
  SExprInfo* pExprInfo = createExprInfo(pPartNode->part.pTargets, NULL, &numOfCols);

  setOperatorInfo(pOperator, "StreamPartitionOperator", QUERY_NODE_PHYSICAL_PLAN_STREAM_PARTITION, false, OP_NOT_OPENED,
                  pInfo, pTaskInfo);
  pOperator->exprSupp.numOfExprs = numOfCols;
  pOperator->exprSupp.pExprInfo = pExprInfo;
  pOperator->fpSet = createOperatorFpSet(optrDummyOpenFn, doStreamHashPartition, NULL,
                                         destroyStreamPartitionOperatorInfo, optrDefaultBufFn, NULL);
  setOperatorStreamStateFn(pOperator, streamOpReleaseState, streamOpReloadState);

  initParDownStream(downstream, &pInfo->partitionSup, &pInfo->scalarSup);
  code = appendDownstream(pOperator, &downstream, 1);
  return pOperator;

_error:
  pTaskInfo->code = code;
  destroyStreamPartitionOperatorInfo(pInfo);
  taosMemoryFreeClear(pOperator);
  return NULL;
}

SArray* extractColumnInfo(SNodeList* pNodeList) {
  size_t  numOfCols = LIST_LENGTH(pNodeList);
  SArray* pList = taosArrayInit(numOfCols, sizeof(SColumn));
  if (pList == NULL) {
    terrno = TSDB_CODE_OUT_OF_MEMORY;
    return NULL;
  }

  for (int32_t i = 0; i < numOfCols; ++i) {
    STargetNode* pNode = (STargetNode*)nodesListGetNode(pNodeList, i);

    if (nodeType(pNode->pExpr) == QUERY_NODE_COLUMN) {
      SColumnNode* pColNode = (SColumnNode*)pNode->pExpr;

      SColumn c = extractColumnFromColumnNode(pColNode);
      taosArrayPush(pList, &c);
    } else if (nodeType(pNode->pExpr) == QUERY_NODE_VALUE) {
      SValueNode* pValNode = (SValueNode*)pNode->pExpr;
      SColumn     c = {0};
      c.slotId = pNode->slotId;
      c.colId = pNode->slotId;
      c.type = pValNode->node.type;
      c.bytes = pValNode->node.resType.bytes;
      c.scale = pValNode->node.resType.scale;
      c.precision = pValNode->node.resType.precision;

      taosArrayPush(pList, &c);
    }
  }

  return pList;
}<|MERGE_RESOLUTION|>--- conflicted
+++ resolved
@@ -982,11 +982,7 @@
     void* tbname = NULL;
     if (pAPI->stateStore.streamStateGetParName(pOperator->pTaskInfo->streamInfo.pState, pParInfo->groupId, &tbname) == 0) {
       memcpy(pDest->info.parTbName, tbname, TSDB_TABLE_NAME_LEN);
-<<<<<<< HEAD
-      streamFreeVal(tbname);
-=======
       pAPI->stateStore.streamStateFreeVal(tbname);
->>>>>>> 3c2bf197
     }
   }
   taosArrayDestroy(pParInfo->rowIds);
