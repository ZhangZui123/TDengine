--- conflicted
+++ resolved
@@ -615,16 +615,12 @@
   if (pInfo != NULL) {
     destroyGroupOperatorInfo(pInfo);
   }
-<<<<<<< HEAD
-  destroyOperator(pOperator);
-=======
 
   if (pOperator) {
     pOperator->info = NULL;
     destroyOperator(pOperator);
   }
 
->>>>>>> 9e8038b0
   return code;
 }
 
