/*
 * Copyright (c) 2019 TAOS Data, Inc. <jhtao@taosdata.com>
 *
 * This program is free software: you can use, redistribute, and/or modify
 * it under the terms of the GNU Affero General Public License, version 3
 * or later ("AGPL"), as published by the Free Software Foundation.
 *
 * This program is distributed in the hope that it will be useful, but WITHOUT
 * ANY WARRANTY; without even the implied warranty of MERCHANTABILITY or
 * FITNESS FOR A PARTICULAR PURPOSE.
 *
 * You should have received a copy of the GNU Affero General Public License
 * along with this program. If not, see <http://www.gnu.org/licenses/>.
 */

#include "function.h"
#include "os.h"
#include "tname.h"

#include "tdatablock.h"
#include "tmsg.h"

#include "executorInt.h"
#include "functionMgt.h"
#include "operator.h"
#include "querytask.h"
#include "tcompare.h"
#include "thash.h"
#include "ttypes.h"

#include "storageapi.h"

typedef struct SCacheRowsScanInfo {
  SSDataBlock*    pRes;
  SReadHandle     readHandle;
  void*           pLastrowReader;
  SColMatchInfo   matchInfo;
  int32_t*        pSlotIds;
  int32_t*        pDstSlotIds;
  SExprSupp       pseudoExprSup;
  int32_t         retrieveType;
  int32_t         currentGroupIndex;
  SSDataBlock*    pBufferedRes;
  SArray*         pUidList;
  SArray*         pCidList;
  int32_t         indexOfBufferedRes;
  STableListInfo* pTableList;
  SArray*         pFuncTypeList;
  int32_t         numOfPks;
  SColumnInfo     pkCol;
  bool            gotAll;
} SCacheRowsScanInfo;

static int32_t doScanCacheNext(SOperatorInfo* pOperator, SSDataBlock** ppRes);
static void    destroyCacheScanOperator(void* param);
static int32_t extractCacheScanSlotId(const SArray* pColMatchInfo, SExecTaskInfo* pTaskInfo, int32_t** pSlotIds,
                                      int32_t** pDstSlotIds);
static int32_t removeRedundantTsCol(SLastRowScanPhysiNode* pScanNode, SColMatchInfo* pColMatchInfo);

#define SCAN_ROW_TYPE(_t) ((_t) ? CACHESCAN_RETRIEVE_LAST : CACHESCAN_RETRIEVE_LAST_ROW)

static int32_t setColIdForCacheReadBlock(SSDataBlock* pBlock, SLastRowScanPhysiNode* pScan) {
  int32_t code = TSDB_CODE_SUCCESS;
  int32_t lino = 0;
  SNode*  pNode;
  int32_t idx = 0;
  FOREACH(pNode, pScan->pTargets) {
    if (nodeType(pNode) == QUERY_NODE_COLUMN) {
      SColumnNode*     pCol = (SColumnNode*)pNode;
      SColumnInfoData* pColInfo = taosArrayGet(pBlock->pDataBlock, idx);
      QUERY_CHECK_NULL(pColInfo, code, lino, _end, terrno);
      pColInfo->info.colId = pCol->colId;
    }
    idx++;
  }

  for (; idx < pBlock->pDataBlock->size; ++idx) {
    SColumnInfoData* pColInfo = taosArrayGet(pBlock->pDataBlock, idx);
    QUERY_CHECK_NULL(pColInfo, code, lino, _end, terrno);
    if (pScan->scan.pScanPseudoCols) {
      FOREACH(pNode, pScan->scan.pScanPseudoCols) {
        STargetNode* pTarget = (STargetNode*)pNode;
        if (pColInfo->info.slotId == pTarget->slotId) {
          pColInfo->info.colId = 0;
          break;
        }
      }
    }
  }

_end:
  if (code != TSDB_CODE_SUCCESS) {
    qError("%s failed at line %d since %s", __func__, lino, tstrerror(code));
  }
  return code;
}

int32_t createCacherowsScanOperator(SLastRowScanPhysiNode* pScanNode, SReadHandle* readHandle,
                                    STableListInfo* pTableListInfo, SExecTaskInfo* pTaskInfo,
                                    SOperatorInfo** pOptrInfo) {
  QRY_PARAM_CHECK(pOptrInfo);

  int32_t             code = TSDB_CODE_SUCCESS;
  int32_t             lino = 0;
  int32_t             numOfCols = 0;
  SNodeList*          pScanCols = pScanNode->scan.pScanCols;
  SCacheRowsScanInfo* pInfo = taosMemoryCalloc(1, sizeof(SCacheRowsScanInfo));
  SOperatorInfo*      pOperator = taosMemoryCalloc(1, sizeof(SOperatorInfo));

  if (pInfo == NULL || pOperator == NULL) {
    code = terrno;
    goto _error;
  }

  pInfo->pTableList = pTableListInfo;
  pInfo->readHandle = *readHandle;

  SDataBlockDescNode* pDescNode = pScanNode->scan.node.pOutputDataBlockDesc;
  pInfo->pRes = createDataBlockFromDescNode(pDescNode);
  QUERY_CHECK_NULL(pInfo->pRes, code, lino, _error, terrno);

  code = extractColMatchInfo(pScanCols, pDescNode, &numOfCols, COL_MATCH_FROM_COL_ID, &pInfo->matchInfo);
  QUERY_CHECK_CODE(code, lino, _error);

  // todo: the pk information should comes from the physical plan
  // pk info may not in pScanCols, so extract primary key from pInfo->matchInfo may failed
  SSchemaInfo* pSchemaInfo = taosArrayGet(pTaskInfo->schemaInfos, 0);
  if (pSchemaInfo != NULL) {
    if (pSchemaInfo->sw->pSchema[1].flags & COL_IS_KEY) {  // is primary key
      SSchema* pColSchema = &pSchemaInfo->sw->pSchema[1];
      pInfo->numOfPks = 1;
      pInfo->pkCol.type = pColSchema->type;
      pInfo->pkCol.bytes = pColSchema->bytes;
      pInfo->pkCol.pk = 1;
    }
  } else {
    for (int32_t i = 0; i < taosArrayGetSize(pInfo->matchInfo.pList); ++i) {
      SColMatchItem* pItem = taosArrayGet(pInfo->matchInfo.pList, i);
      QUERY_CHECK_NULL(pItem, code, lino, _error, terrno);
      if (pItem->isPk) {
        pInfo->numOfPks += 1;
        pInfo->pkCol.type = pItem->dataType.type;    // only record one primary key
        pInfo->pkCol.bytes = pItem->dataType.bytes;  // only record one primary key
        pInfo->pkCol.pk = 1;
      }
    }
  }

  SArray* pCidList = taosArrayInit(numOfCols, sizeof(int16_t));
  QUERY_CHECK_NULL(pCidList, code, lino, _error, terrno);

  pInfo->pFuncTypeList = taosArrayInit(taosArrayGetSize(pScanNode->pFuncTypes), sizeof(int32_t));
  QUERY_CHECK_NULL(pInfo->pFuncTypeList, code, lino, _error, terrno);

  void* tmp = taosArrayAddAll(pInfo->pFuncTypeList, pScanNode->pFuncTypes);
  if (!tmp && taosArrayGetSize(pScanNode->pFuncTypes) > 0) {
    QUERY_CHECK_NULL(tmp, code, lino, _error, terrno);
  }

  for (int i = 0; i < TARRAY_SIZE(pInfo->matchInfo.pList); ++i) {
    SColMatchItem* pColInfo = taosArrayGet(pInfo->matchInfo.pList, i);
    QUERY_CHECK_NULL(pColInfo, code, lino, _error, terrno);

    void*          tmp = taosArrayPush(pCidList, &pColInfo->colId);
    QUERY_CHECK_NULL(tmp, code, lino, _error, terrno);
    if (pInfo->pFuncTypeList != NULL && taosArrayGetSize(pInfo->pFuncTypeList) > i) {
      void* pFuncType = taosArrayGet(pInfo->pFuncTypeList, i);
      QUERY_CHECK_NULL(pFuncType, code, lino, _error, terrno);
      pColInfo->funcType = *(int32_t*)pFuncType;
    }
  }
  pInfo->pCidList = pCidList;

  code = removeRedundantTsCol(pScanNode, &pInfo->matchInfo);
  QUERY_CHECK_CODE(code, lino, _error);

  code = extractCacheScanSlotId(pInfo->matchInfo.pList, pTaskInfo, &pInfo->pSlotIds, &pInfo->pDstSlotIds);
  QUERY_CHECK_CODE(code, lino, _error);

  int32_t totalTables = 0;
  code = tableListGetSize(pTableListInfo, &totalTables);
  QUERY_CHECK_CODE(code, lino, _error);

  int32_t capacity = 0;

  pInfo->pUidList = taosArrayInit(4, sizeof(int64_t));
  QUERY_CHECK_NULL(pInfo->pUidList, code, lino, _error, terrno);

  // partition by tbname
  if (oneTableForEachGroup(pTableListInfo) || (totalTables == 1)) {
    pInfo->retrieveType = CACHESCAN_RETRIEVE_TYPE_ALL | SCAN_ROW_TYPE(pScanNode->ignoreNull);

    STableKeyInfo* pList = tableListGetInfo(pTableListInfo, 0);
    if (totalTables) QUERY_CHECK_NULL(pList, code, lino, _error, terrno);

    uint64_t suid = tableListGetSuid(pTableListInfo);
    code = pInfo->readHandle.api.cacheFn.openReader(pInfo->readHandle.vnode, pInfo->retrieveType, pList, totalTables,
                                                    taosArrayGetSize(pInfo->matchInfo.pList), pCidList, pInfo->pSlotIds,
                                                    suid, &pInfo->pLastrowReader, pTaskInfo->id.str,
                                                    pScanNode->pFuncTypes, &pInfo->pkCol, pInfo->numOfPks);
    QUERY_CHECK_CODE(code, lino, _error);

    capacity = TMIN(totalTables, 4096);

    pInfo->pBufferedRes = NULL;
    code = createOneDataBlock(pInfo->pRes, false, &pInfo->pBufferedRes);
    QUERY_CHECK_CODE(code, lino, _error);

    code = setColIdForCacheReadBlock(pInfo->pBufferedRes, pScanNode);
    QUERY_CHECK_CODE(code, lino, _error);

    code = blockDataEnsureCapacity(pInfo->pBufferedRes, capacity);
    QUERY_CHECK_CODE(code, lino, _error);
  } else {  // by tags
    pInfo->retrieveType = CACHESCAN_RETRIEVE_TYPE_SINGLE | SCAN_ROW_TYPE(pScanNode->ignoreNull);
    capacity = 1;  // only one row output
    code = setColIdForCacheReadBlock(pInfo->pRes, pScanNode);
    QUERY_CHECK_CODE(code, lino, _error);
  }

  initResultSizeInfo(&pOperator->resultInfo, capacity);
  code = blockDataEnsureCapacity(pInfo->pRes, pOperator->resultInfo.capacity);
  QUERY_CHECK_CODE(code, lino, _error);

  if (pScanNode->scan.pScanPseudoCols != NULL) {
    SExprSupp* p = &pInfo->pseudoExprSup;
    code = createExprInfo(pScanNode->scan.pScanPseudoCols, NULL, &p->pExprInfo, &p->numOfExprs);
    TSDB_CHECK_CODE(code, lino, _error);

    p->pCtx =
        createSqlFunctionCtx(p->pExprInfo, p->numOfExprs, &p->rowEntryInfoOffset, &pTaskInfo->storageAPI.functionStore);
    QUERY_CHECK_NULL(p->pCtx, code, lino, _error, terrno);
  }

  setOperatorInfo(pOperator, "CachedRowScanOperator", QUERY_NODE_PHYSICAL_PLAN_LAST_ROW_SCAN, false, OP_NOT_OPENED,
                  pInfo, pTaskInfo);
  pOperator->exprSupp.numOfExprs = taosArrayGetSize(pInfo->pRes->pDataBlock);

  pOperator->fpSet = createOperatorFpSet(optrDummyOpenFn, doScanCacheNext, NULL, destroyCacheScanOperator, optrDefaultBufFn,
                                         NULL, optrDefaultGetNextExtFn, NULL);

  pOperator->cost.openCost = 0;

  *pOptrInfo = pOperator;
  return code;

_error:
  pTaskInfo->code = code;
  if (code != TSDB_CODE_SUCCESS) {
    qError("%s failed at line %d since %s", __func__, lino, tstrerror(code));
  }
  if (pInfo != NULL) {
    pInfo->pTableList = NULL;
    destroyCacheScanOperator(pInfo);
  }
  if (pOperator != NULL) {
    pOperator->info = NULL;
    destroyOperator(pOperator);
  }
  return code;
}

static int32_t doScanCacheNext(SOperatorInfo* pOperator, SSDataBlock** ppRes) {
  int32_t code = TSDB_CODE_SUCCESS;
  int32_t lino = 0;
  if (pOperator->status == OP_EXEC_DONE) {
    (*ppRes) = NULL;
    return code;
  }

  SCacheRowsScanInfo* pInfo = pOperator->info;
  SExecTaskInfo*      pTaskInfo = pOperator->pTaskInfo;
  STableListInfo*     pTableList = pInfo->pTableList;
  SStoreCacheReader*  pReaderFn = &pInfo->readHandle.api.cacheFn;
  SSDataBlock*        pBufRes = pInfo->pBufferedRes;

  uint64_t suid = tableListGetSuid(pTableList);
  int32_t  size = 0;
  code = tableListGetSize(pTableList, &size);
  QUERY_CHECK_CODE(code, lino, _end);

  if (size == 0) {
    setOperatorCompleted(pOperator);
    (*ppRes) = NULL;
    return code;
  }

  blockDataCleanup(pInfo->pRes);

  // check if it is a group by tbname
  if ((pInfo->retrieveType & CACHESCAN_RETRIEVE_TYPE_ALL) == CACHESCAN_RETRIEVE_TYPE_ALL) {
    if (isTaskKilled(pTaskInfo)) {
      T_LONG_JMP(pTaskInfo->env, pTaskInfo->code);
    }

    if (pInfo->indexOfBufferedRes >= pBufRes->info.rows && !pInfo->gotAll) {
      blockDataCleanup(pBufRes);
      taosArrayClear(pInfo->pUidList);

      code = pReaderFn->retrieveRows(pInfo->pLastrowReader, pBufRes, pInfo->pSlotIds, pInfo->pDstSlotIds,
                                     pInfo->pUidList, &pInfo->gotAll);
      QUERY_CHECK_CODE(code, lino, _end);

      // check for tag values
      int32_t resultRows = pBufRes->info.rows;

      // the results may be null, if last values are all null
      if (resultRows != 0 && resultRows != taosArrayGetSize(pInfo->pUidList)) {
        pTaskInfo->code = TSDB_CODE_QRY_EXECUTOR_INTERNAL_ERROR;
        qError("%s failed at line %d since %s", __func__, __LINE__, tstrerror(pTaskInfo->code));
        T_LONG_JMP(pTaskInfo->env, pTaskInfo->code);
      }
      pInfo->indexOfBufferedRes = 0;
    }

    SSDataBlock* pRes = pInfo->pRes;

<<<<<<< HEAD
    if (pBufRes->info.rows > 0) {
      code = copyDataBlock(pRes, pBufRes);
      QUERY_CHECK_CODE(code, lino, _end);
=======
    if (pInfo->indexOfBufferedRes < pBufRes->info.rows) {
      for (int32_t i = 0; i < taosArrayGetSize(pBufRes->pDataBlock); ++i) {
        SColumnInfoData* pCol = taosArrayGet(pRes->pDataBlock, i);
        QUERY_CHECK_NULL(pCol, code, lino, _end, terrno);
        int32_t          slotId = pCol->info.slotId;

        SColumnInfoData* pSrc = taosArrayGet(pBufRes->pDataBlock, slotId);
        QUERY_CHECK_NULL(pSrc, code, lino, _end, terrno);
        SColumnInfoData* pDst = taosArrayGet(pRes->pDataBlock, slotId);
        QUERY_CHECK_NULL(pDst, code, lino, _end, terrno);

        if (colDataIsNull_s(pSrc, pInfo->indexOfBufferedRes)) {
          colDataSetNULL(pDst, 0);
        } else {
          if (pSrc->pData) {
            char* p = colDataGetData(pSrc, pInfo->indexOfBufferedRes);
            code = colDataSetVal(pDst, 0, p, false);
            QUERY_CHECK_CODE(code, lino, _end);
          }
        }
      }
>>>>>>> ded3be49

      void* pUid = taosArrayGet(pInfo->pUidList, pInfo->indexOfBufferedRes);
      QUERY_CHECK_NULL(pUid, code, lino, _end, terrno);

      pRes->info.id.uid = *(tb_uid_t*)pUid;
      pRes->info.rows = 1;
      pRes->info.scanFlag = MAIN_SCAN;

      SExprSupp* pSup = &pInfo->pseudoExprSup;
      code = addTagPseudoColumnData(&pInfo->readHandle, pSup->pExprInfo, pSup->numOfExprs, pRes, pRes->info.rows,
                                    pTaskInfo, NULL);
      QUERY_CHECK_CODE(code, lino, _end);

      pRes->info.id.groupId = tableListGetTableGroupId(pTableList, pRes->info.id.uid);
      pInfo->indexOfBufferedRes += 1;
      (*ppRes) = pRes;
      return code;
    } else {
      setOperatorCompleted(pOperator);
      (*ppRes) = NULL;
      return code;
    }
  } else {
    size_t totalGroups = tableListGetOutputGroups(pTableList);

    while (pInfo->currentGroupIndex < totalGroups) {
      if (isTaskKilled(pTaskInfo)) {
        T_LONG_JMP(pTaskInfo->env, pTaskInfo->code);
      }

      STableKeyInfo* pList = NULL;
      int32_t        num = 0;

      code = tableListGetGroupList(pTableList, pInfo->currentGroupIndex, &pList, &num);
      QUERY_CHECK_CODE(code, lino, _end);

      if (NULL == pInfo->pLastrowReader) {
        int32_t tmpRes = pReaderFn->openReader(pInfo->readHandle.vnode, pInfo->retrieveType, pList, num,
                                               taosArrayGetSize(pInfo->matchInfo.pList), pInfo->pCidList,
                                               pInfo->pSlotIds, suid, &pInfo->pLastrowReader, pTaskInfo->id.str,
                                               pInfo->pFuncTypeList, &pInfo->pkCol, pInfo->numOfPks);

        if (tmpRes != TSDB_CODE_SUCCESS) {
          pInfo->currentGroupIndex += 1;
          taosArrayClear(pInfo->pUidList);
          continue;
        }
      } else {
        code = pReaderFn->reuseReader(pInfo->pLastrowReader, pList, num);
        QUERY_CHECK_CODE(code, lino, _end);
      }

      taosArrayClear(pInfo->pUidList);

      code = pReaderFn->retrieveRows(pInfo->pLastrowReader, pInfo->pRes, pInfo->pSlotIds, pInfo->pDstSlotIds,
                                     pInfo->pUidList, NULL);
      QUERY_CHECK_CODE(code, lino, _end);

      pInfo->currentGroupIndex += 1;

      // check for tag values
      if (pInfo->pRes->info.rows > 0) {
        SExprSupp* pSup = &pInfo->pseudoExprSup;

        STableKeyInfo* pKeyInfo = &((STableKeyInfo*)pList)[0];
        pInfo->pRes->info.id.groupId = pKeyInfo->groupId;

        if (taosArrayGetSize(pInfo->pUidList) > 0) {
          void* pUid = taosArrayGet(pInfo->pUidList, 0);
          QUERY_CHECK_NULL(pUid, code, lino, _end, terrno);
          pInfo->pRes->info.id.uid = *(tb_uid_t*)pUid;
          if (pInfo->pseudoExprSup.numOfExprs > 0) {
            code = addTagPseudoColumnData(&pInfo->readHandle, pSup->pExprInfo, pSup->numOfExprs, pInfo->pRes,
                                          pInfo->pRes->info.rows, pTaskInfo, NULL);
            QUERY_CHECK_CODE(code, lino, _end);
          }
        }

        // pInfo->pLastrowReader = tsdbCacherowsReaderClose(pInfo->pLastrowReader);
        (*ppRes) = pInfo->pRes;
        return code;
      } else {
        // pInfo->pLastrowReader = tsdbCacherowsReaderClose(pInfo->pLastrowReader);
      }
    }

    pReaderFn->closeReader(pInfo->pLastrowReader);
    pInfo->pLastrowReader = NULL;
    setOperatorCompleted(pOperator);
    (*ppRes) = NULL;
    return code;
  }

_end:
  if (code != TSDB_CODE_SUCCESS) {
    qError("%s failed at line %d since %s", __func__, lino, tstrerror(code));
    pTaskInfo->code = code;
    T_LONG_JMP(pTaskInfo->env, code);
  }
  return code;
}

void destroyCacheScanOperator(void* param) {
  SCacheRowsScanInfo* pInfo = (SCacheRowsScanInfo*)param;
  blockDataDestroy(pInfo->pRes);
  blockDataDestroy(pInfo->pBufferedRes);
  taosMemoryFreeClear(pInfo->pSlotIds);
  taosMemoryFreeClear(pInfo->pDstSlotIds);
  taosArrayDestroy(pInfo->pCidList);
  taosArrayDestroy(pInfo->pFuncTypeList);
  taosArrayDestroy(pInfo->pUidList);
  taosArrayDestroy(pInfo->matchInfo.pList);
  tableListDestroy(pInfo->pTableList);

  if (pInfo->pLastrowReader != NULL && pInfo->readHandle.api.cacheFn.closeReader != NULL) {
    pInfo->readHandle.api.cacheFn.closeReader(pInfo->pLastrowReader);
    pInfo->pLastrowReader = NULL;
  }

  cleanupExprSupp(&pInfo->pseudoExprSup);
  taosMemoryFreeClear(param);
}

int32_t extractCacheScanSlotId(const SArray* pColMatchInfo, SExecTaskInfo* pTaskInfo, int32_t** pSlotIds,
                               int32_t** pDstSlotIds) {
  size_t numOfCols = taosArrayGetSize(pColMatchInfo);

  *pSlotIds = taosMemoryMalloc(numOfCols * sizeof(int32_t));
  if (*pSlotIds == NULL) {
    return terrno;
  }

  *pDstSlotIds = taosMemoryMalloc(numOfCols * sizeof(int32_t));
  if (*pDstSlotIds == NULL) {
    taosMemoryFreeClear(*pSlotIds);
    return terrno;
  }

  SSchemaInfo*    pSchemaInfo = taosArrayGetLast(pTaskInfo->schemaInfos);
  SSchemaWrapper* pWrapper = pSchemaInfo->sw;

  for (int32_t i = 0; i < numOfCols; ++i) {
    SColMatchItem* pColMatch = taosArrayGet(pColMatchInfo, i);
    if (!pColMatch) {
      return terrno;
    }
    bool           found = false;
    for (int32_t j = 0; j < pWrapper->nCols; ++j) {
      /*      if (pColMatch->colId == pWrapper->pSchema[j].colId && pColMatch->colId == PRIMARYKEY_TIMESTAMP_COL_ID) {
        (*pSlotIds)[pColMatch->dstSlotId] = -1;
        break;
        }*/

      if (pColMatch->colId == pWrapper->pSchema[j].colId) {
        (*pSlotIds)[i] = j;
        (*pDstSlotIds)[i] = pColMatch->dstSlotId;
        found = true;
        break;
      }
    }
    if (!found) {
      (*pSlotIds)[i] = -1;
      (*pDstSlotIds)[i] = pColMatch->dstSlotId;
    }
  }

  return TSDB_CODE_SUCCESS;
}

int32_t removeRedundantTsCol(SLastRowScanPhysiNode* pScanNode, SColMatchInfo* pColMatchInfo) {
  int32_t code = TSDB_CODE_SUCCESS;
  int32_t lino = 0;
  if (!pScanNode->ignoreNull) {  // retrieve cached last value
    return TSDB_CODE_SUCCESS;
  }

  size_t  size = taosArrayGetSize(pColMatchInfo->pList);
  SArray* pMatchInfo = taosArrayInit(size, sizeof(SColMatchItem));
  QUERY_CHECK_NULL(pMatchInfo, code, lino, _end, terrno);

  for (int32_t i = 0; i < size; ++i) {
    SColMatchItem* pColInfo = taosArrayGet(pColMatchInfo->pList, i);
    if (!pColInfo) {
      return terrno;
    }

    int32_t    slotId = pColInfo->dstSlotId;
    SNodeList* pList = pScanNode->scan.node.pOutputDataBlockDesc->pSlots;

    SSlotDescNode* pDesc = (SSlotDescNode*)nodesListGetNode(pList, slotId);
    QUERY_CHECK_NULL(pDesc, code, lino, _end, terrno);

    if (pDesc->dataType.type != TSDB_DATA_TYPE_TIMESTAMP) {
      void* tmp = taosArrayPush(pMatchInfo, pColInfo);
      QUERY_CHECK_NULL(tmp, code, lino, _end, terrno);
    } else if (FUNCTION_TYPE_CACHE_LAST_ROW == pColInfo->funcType) {
      void* tmp = taosArrayPush(pMatchInfo, pColInfo);
      QUERY_CHECK_NULL(tmp, code, lino, _end, terrno);
    }
  }

  taosArrayDestroy(pColMatchInfo->pList);
  pColMatchInfo->pList = pMatchInfo;

_end:
  if (code != TSDB_CODE_SUCCESS) {
    qError("%s failed at line %d since %s", __func__, lino, tstrerror(code));
  }
  return code;
}<|MERGE_RESOLUTION|>--- conflicted
+++ resolved
@@ -315,11 +315,6 @@
 
     SSDataBlock* pRes = pInfo->pRes;
 
-<<<<<<< HEAD
-    if (pBufRes->info.rows > 0) {
-      code = copyDataBlock(pRes, pBufRes);
-      QUERY_CHECK_CODE(code, lino, _end);
-=======
     if (pInfo->indexOfBufferedRes < pBufRes->info.rows) {
       for (int32_t i = 0; i < taosArrayGetSize(pBufRes->pDataBlock); ++i) {
         SColumnInfoData* pCol = taosArrayGet(pRes->pDataBlock, i);
@@ -341,7 +336,6 @@
           }
         }
       }
->>>>>>> ded3be49
 
       void* pUid = taosArrayGet(pInfo->pUidList, pInfo->indexOfBufferedRes);
       QUERY_CHECK_NULL(pUid, code, lino, _end, terrno);
