/*
 * Copyright (c) 2019 TAOS Data, Inc. <jhtao@taosdata.com>
 *
 * This program is free software: you can use, redistribute, and/or modify
 * it under the terms of the GNU Affero General Public License, version 3
 * or later ("AGPL"), as published by the Free Software Foundation.
 *
 * This program is distributed in the hope that it will be useful, but WITHOUT
 * ANY WARRANTY; without even the implied warranty of MERCHANTABILITY or
 * FITNESS FOR A PARTICULAR PURPOSE.
 *
 * You should have received a copy of the GNU Affero General Public License
 * along with this program. If not, see <http://www.gnu.org/licenses/>.
 */

#include "function.h"
#include "os.h"
#include "tname.h"

#include "tdatablock.h"
#include "tmsg.h"

#include "executorimpl.h"
#include "tcompare.h"
#include "thash.h"
#include "ttypes.h"

static SSDataBlock* doScanCache(SOperatorInfo* pOperator);
static void         destroyLastrowScanOperator(void* param);
static int32_t      extractCacheScanSlotId(const SArray* pColMatchInfo, SExecTaskInfo* pTaskInfo, int32_t** pSlotIds);
static int32_t      removeRedundantTsCol(SLastRowScanPhysiNode* pScanNode, SColMatchInfo* pColMatchInfo);

SOperatorInfo* createCacherowsScanOperator(SLastRowScanPhysiNode* pScanNode, SReadHandle* readHandle,
                                           SExecTaskInfo* pTaskInfo) {
  int32_t           code = TSDB_CODE_SUCCESS;
  SLastrowScanInfo* pInfo = taosMemoryCalloc(1, sizeof(SLastrowScanInfo));
  SOperatorInfo*    pOperator = taosMemoryCalloc(1, sizeof(SOperatorInfo));
  if (pInfo == NULL || pOperator == NULL) {
    code = TSDB_CODE_OUT_OF_MEMORY;
    goto _error;
  }

  pInfo->readHandle = *readHandle;

  SDataBlockDescNode* pDescNode = pScanNode->scan.node.pOutputDataBlockDesc;
  pInfo->pRes = createResDataBlock(pDescNode);

  int32_t numOfCols = 0;
  code = extractColMatchInfo(pScanNode->scan.pScanCols, pDescNode, &numOfCols, COL_MATCH_FROM_COL_ID, &pInfo->matchInfo);
  removeRedundantTsCol(pScanNode, &pInfo->matchInfo);

  code = extractCacheScanSlotId(pInfo->matchInfo.pList, pTaskInfo, &pInfo->pSlotIds);
  if (code != TSDB_CODE_SUCCESS) {
    goto _error;
  }

  STableListInfo* pTableList = &pTaskInfo->tableqinfoList;

  initResultSizeInfo(&pOperator->resultInfo, 4096);
  blockDataEnsureCapacity(pInfo->pRes, pOperator->resultInfo.capacity);
  pInfo->pUidList = taosArrayInit(4, sizeof(int64_t));

  // partition by tbname
  if (taosArrayGetSize(pTableList->pGroupList) == taosArrayGetSize(pTableList->pTableList)) {
    pInfo->retrieveType =
        CACHESCAN_RETRIEVE_TYPE_ALL | (pScanNode->ignoreNull ? CACHESCAN_RETRIEVE_LAST : CACHESCAN_RETRIEVE_LAST_ROW);
    code = tsdbCacherowsReaderOpen(pInfo->readHandle.vnode, pInfo->retrieveType, pTableList->pTableList,
<<<<<<< HEAD
                                   taosArrayGetSize(pInfo->pColMatchInfo), pTableList->suid, &pInfo->pLastrowReader);
=======
                                   taosArrayGetSize(pInfo->matchInfo.pList), &pInfo->pLastrowReader);
>>>>>>> 847e351b
    if (code != TSDB_CODE_SUCCESS) {
      goto _error;
    }

    pInfo->pBufferredRes = createOneDataBlock(pInfo->pRes, false);
    blockDataEnsureCapacity(pInfo->pBufferredRes, pOperator->resultInfo.capacity);
  } else {  // by tags
    pInfo->retrieveType = CACHESCAN_RETRIEVE_TYPE_SINGLE |
                          (pScanNode->ignoreNull ? CACHESCAN_RETRIEVE_LAST : CACHESCAN_RETRIEVE_LAST_ROW);
  }

  if (pScanNode->scan.pScanPseudoCols != NULL) {
    SExprSupp* p = &pInfo->pseudoExprSup;
    p->pExprInfo = createExprInfo(pScanNode->scan.pScanPseudoCols, NULL, &p->numOfExprs);
    p->pCtx = createSqlFunctionCtx(p->pExprInfo, p->numOfExprs, &p->rowEntryInfoOffset);
  }

  pOperator->name = "LastrowScanOperator";
  pOperator->operatorType = QUERY_NODE_PHYSICAL_PLAN_LAST_ROW_SCAN;
  pOperator->blocking = false;
  pOperator->status = OP_NOT_OPENED;
  pOperator->info = pInfo;
  pOperator->pTaskInfo = pTaskInfo;
  pOperator->exprSupp.numOfExprs = taosArrayGetSize(pInfo->pRes->pDataBlock);

  pOperator->fpSet =
      createOperatorFpSet(operatorDummyOpenFn, doScanCache, NULL, NULL, destroyLastrowScanOperator, NULL);

  pOperator->cost.openCost = 0;
  return pOperator;

_error:
  pTaskInfo->code = code;
  destroyLastrowScanOperator(pInfo);
  taosMemoryFree(pOperator);
  return NULL;
}

SSDataBlock* doScanCache(SOperatorInfo* pOperator) {
  if (pOperator->status == OP_EXEC_DONE) {
    return NULL;
  }

  SLastrowScanInfo* pInfo = pOperator->info;
  SExecTaskInfo*    pTaskInfo = pOperator->pTaskInfo;
  STableListInfo*   pTableList = &pTaskInfo->tableqinfoList;
  int32_t           size = taosArrayGetSize(pTableList->pTableList);
  if (size == 0) {
    doSetOperatorCompleted(pOperator);
    return NULL;
  }

  blockDataCleanup(pInfo->pRes);

  // check if it is a group by tbname
  if ((pInfo->retrieveType & CACHESCAN_RETRIEVE_TYPE_ALL) == CACHESCAN_RETRIEVE_TYPE_ALL) {
    if (pInfo->indexOfBufferedRes >= pInfo->pBufferredRes->info.rows) {
      blockDataCleanup(pInfo->pBufferredRes);
      taosArrayClear(pInfo->pUidList);

      int32_t code =
          tsdbRetrieveCacheRows(pInfo->pLastrowReader, pInfo->pBufferredRes, pInfo->pSlotIds, pInfo->pUidList);
      if (code != TSDB_CODE_SUCCESS) {
        T_LONG_JMP(pTaskInfo->env, code);
      }

      // check for tag values
      int32_t resultRows = pInfo->pBufferredRes->info.rows;

      // the results may be null, if last values are all null
      ASSERT(resultRows == 0 || resultRows == taosArrayGetSize(pInfo->pUidList));
      pInfo->indexOfBufferedRes = 0;
    }

    if (pInfo->indexOfBufferedRes < pInfo->pBufferredRes->info.rows) {
      for (int32_t i = 0; i < taosArrayGetSize(pInfo->matchInfo.pList); ++i) {
        SColMatchItem* pMatchInfo = taosArrayGet(pInfo->matchInfo.pList, i);
        int32_t        slotId = pMatchInfo->dstSlotId;

        SColumnInfoData* pSrc = taosArrayGet(pInfo->pBufferredRes->pDataBlock, slotId);
        SColumnInfoData* pDst = taosArrayGet(pInfo->pRes->pDataBlock, slotId);

        char* p = colDataGetData(pSrc, pInfo->indexOfBufferedRes);
        bool  isNull = colDataIsNull_s(pSrc, pInfo->indexOfBufferedRes);
        colDataAppend(pDst, 0, p, isNull);
      }

      pInfo->pRes->info.uid = *(tb_uid_t*)taosArrayGet(pInfo->pUidList, pInfo->indexOfBufferedRes);
      pInfo->pRes->info.rows = 1;

      if (pInfo->pseudoExprSup.numOfExprs > 0) {
        SExprSupp* pSup = &pInfo->pseudoExprSup;
        int32_t    code = addTagPseudoColumnData(&pInfo->readHandle, pSup->pExprInfo, pSup->numOfExprs, pInfo->pRes,
                                                 GET_TASKID(pTaskInfo));
        if (code != TSDB_CODE_SUCCESS) {
          pTaskInfo->code = code;
          return NULL;
        }
      }

      if (pTableList->map != NULL) {
        int64_t* groupId = taosHashGet(pTableList->map, &pInfo->pRes->info.uid, sizeof(int64_t));
        if (groupId != NULL) {
          pInfo->pRes->info.groupId = *groupId;
        }
      } else {
        ASSERT(taosArrayGetSize(pTableList->pTableList) == 1);
        STableKeyInfo* pKeyInfo = taosArrayGet(pTableList->pTableList, 0);
        pInfo->pRes->info.groupId = pKeyInfo->groupId;
      }

      pInfo->indexOfBufferedRes += 1;
      return pInfo->pRes;
    } else {
      doSetOperatorCompleted(pOperator);
      return NULL;
    }
  } else {
    size_t totalGroups = taosArrayGetSize(pTableList->pGroupList);

    while (pInfo->currentGroupIndex < totalGroups) {
      SArray* pGroupTableList = taosArrayGetP(pTableList->pGroupList, pInfo->currentGroupIndex);

      tsdbCacherowsReaderOpen(pInfo->readHandle.vnode, pInfo->retrieveType, pGroupTableList,
<<<<<<< HEAD
                              taosArrayGetSize(pInfo->pColMatchInfo), pTableList->suid, &pInfo->pLastrowReader);
=======
                              taosArrayGetSize(pInfo->matchInfo.pList), &pInfo->pLastrowReader);
>>>>>>> 847e351b
      taosArrayClear(pInfo->pUidList);

      int32_t code = tsdbRetrieveCacheRows(pInfo->pLastrowReader, pInfo->pRes, pInfo->pSlotIds, pInfo->pUidList);
      if (code != TSDB_CODE_SUCCESS) {
        longjmp(pTaskInfo->env, code);
      }

      pInfo->currentGroupIndex += 1;

      // check for tag values
      if (pInfo->pRes->info.rows > 0) {
        if (pInfo->pseudoExprSup.numOfExprs > 0) {
          SExprSupp* pSup = &pInfo->pseudoExprSup;

          STableKeyInfo* pKeyInfo = taosArrayGet(pGroupTableList, 0);
          pInfo->pRes->info.groupId = pKeyInfo->groupId;

          if (taosArrayGetSize(pInfo->pUidList) > 0) {
            ASSERT((pInfo->retrieveType & CACHESCAN_RETRIEVE_LAST_ROW) == CACHESCAN_RETRIEVE_LAST_ROW);

            pInfo->pRes->info.uid = *(tb_uid_t*)taosArrayGet(pInfo->pUidList, 0);
            code = addTagPseudoColumnData(&pInfo->readHandle, pSup->pExprInfo, pSup->numOfExprs, pInfo->pRes,
                                          GET_TASKID(pTaskInfo));
            if (code != TSDB_CODE_SUCCESS) {
              pTaskInfo->code = code;
              return NULL;
            }
          }
        }

        pInfo->pLastrowReader = tsdbCacherowsReaderClose(pInfo->pLastrowReader);
        return pInfo->pRes;
      }
    }

    doSetOperatorCompleted(pOperator);
    return NULL;
  }
}

void destroyLastrowScanOperator(void* param) {
  SLastrowScanInfo* pInfo = (SLastrowScanInfo*)param;
  blockDataDestroy(pInfo->pRes);
  blockDataDestroy(pInfo->pBufferredRes);
  taosMemoryFree(pInfo->pSlotIds);
  taosArrayDestroy(pInfo->pUidList);
  taosArrayDestroy(pInfo->matchInfo.pList);

  if (pInfo->pLastrowReader != NULL) {
    pInfo->pLastrowReader = tsdbCacherowsReaderClose(pInfo->pLastrowReader);
  }

  taosMemoryFreeClear(param);
}

int32_t extractCacheScanSlotId(const SArray* pColMatchInfo, SExecTaskInfo* pTaskInfo, int32_t** pSlotIds) {
  size_t numOfCols = taosArrayGetSize(pColMatchInfo);

  *pSlotIds = taosMemoryMalloc(numOfCols * sizeof(int32_t));
  if (*pSlotIds == NULL) {
    return TSDB_CODE_OUT_OF_MEMORY;
  }

  SSchemaWrapper* pWrapper = pTaskInfo->schemaInfo.sw;

  for (int32_t i = 0; i < numOfCols; ++i) {
    SColMatchItem* pColMatch = taosArrayGet(pColMatchInfo, i);
    for (int32_t j = 0; j < pWrapper->nCols; ++j) {
      if (pColMatch->colId == pWrapper->pSchema[j].colId &&
          pColMatch->colId == PRIMARYKEY_TIMESTAMP_COL_ID) {
        (*pSlotIds)[pColMatch->dstSlotId] = -1;
        break;
      }

      if (pColMatch->colId == pWrapper->pSchema[j].colId) {
        (*pSlotIds)[pColMatch->dstSlotId] = j;
        break;
      }
    }
  }

  return TSDB_CODE_SUCCESS;
}

int32_t removeRedundantTsCol(SLastRowScanPhysiNode* pScanNode, SColMatchInfo* pColMatchInfo) {
  if (!pScanNode->ignoreNull) {  // retrieve cached last value
    return TSDB_CODE_SUCCESS;
  }

  size_t size = taosArrayGetSize(pColMatchInfo->pList);
  SArray* pMatchInfo = taosArrayInit(size, sizeof(SColMatchInfo));

  for (int32_t i = 0; i < size; ++i) {
    SColMatchItem* pColInfo = taosArrayGet(pColMatchInfo->pList, i);

    int32_t    slotId = pColInfo->dstSlotId;
    SNodeList* pList = pScanNode->scan.node.pOutputDataBlockDesc->pSlots;

    SSlotDescNode* pDesc = (SSlotDescNode*)nodesListGetNode(pList, slotId);
    if (pDesc->dataType.type != TSDB_DATA_TYPE_TIMESTAMP) {
      taosArrayPush(pMatchInfo, pColInfo);
    }
  }

  taosArrayDestroy(pColMatchInfo->pList);
  pColMatchInfo->pList = pMatchInfo;
  return TSDB_CODE_SUCCESS;
}<|MERGE_RESOLUTION|>--- conflicted
+++ resolved
@@ -46,7 +46,8 @@
   pInfo->pRes = createResDataBlock(pDescNode);
 
   int32_t numOfCols = 0;
-  code = extractColMatchInfo(pScanNode->scan.pScanCols, pDescNode, &numOfCols, COL_MATCH_FROM_COL_ID, &pInfo->matchInfo);
+  code =
+      extractColMatchInfo(pScanNode->scan.pScanCols, pDescNode, &numOfCols, COL_MATCH_FROM_COL_ID, &pInfo->matchInfo);
   removeRedundantTsCol(pScanNode, &pInfo->matchInfo);
 
   code = extractCacheScanSlotId(pInfo->matchInfo.pList, pTaskInfo, &pInfo->pSlotIds);
@@ -65,11 +66,7 @@
     pInfo->retrieveType =
         CACHESCAN_RETRIEVE_TYPE_ALL | (pScanNode->ignoreNull ? CACHESCAN_RETRIEVE_LAST : CACHESCAN_RETRIEVE_LAST_ROW);
     code = tsdbCacherowsReaderOpen(pInfo->readHandle.vnode, pInfo->retrieveType, pTableList->pTableList,
-<<<<<<< HEAD
-                                   taosArrayGetSize(pInfo->pColMatchInfo), pTableList->suid, &pInfo->pLastrowReader);
-=======
-                                   taosArrayGetSize(pInfo->matchInfo.pList), &pInfo->pLastrowReader);
->>>>>>> 847e351b
+                                   taosArrayGetSize(pInfo->matchInfo.pList), pTableList->suid, &pInfo->pLastrowReader);
     if (code != TSDB_CODE_SUCCESS) {
       goto _error;
     }
@@ -194,11 +191,7 @@
       SArray* pGroupTableList = taosArrayGetP(pTableList->pGroupList, pInfo->currentGroupIndex);
 
       tsdbCacherowsReaderOpen(pInfo->readHandle.vnode, pInfo->retrieveType, pGroupTableList,
-<<<<<<< HEAD
-                              taosArrayGetSize(pInfo->pColMatchInfo), pTableList->suid, &pInfo->pLastrowReader);
-=======
-                              taosArrayGetSize(pInfo->matchInfo.pList), &pInfo->pLastrowReader);
->>>>>>> 847e351b
+                              taosArrayGetSize(pInfo->matchInfo.pList), pTableList->suid, &pInfo->pLastrowReader);
       taosArrayClear(pInfo->pUidList);
 
       int32_t code = tsdbRetrieveCacheRows(pInfo->pLastrowReader, pInfo->pRes, pInfo->pSlotIds, pInfo->pUidList);
@@ -267,8 +260,7 @@
   for (int32_t i = 0; i < numOfCols; ++i) {
     SColMatchItem* pColMatch = taosArrayGet(pColMatchInfo, i);
     for (int32_t j = 0; j < pWrapper->nCols; ++j) {
-      if (pColMatch->colId == pWrapper->pSchema[j].colId &&
-          pColMatch->colId == PRIMARYKEY_TIMESTAMP_COL_ID) {
+      if (pColMatch->colId == pWrapper->pSchema[j].colId && pColMatch->colId == PRIMARYKEY_TIMESTAMP_COL_ID) {
         (*pSlotIds)[pColMatch->dstSlotId] = -1;
         break;
       }
@@ -288,7 +280,7 @@
     return TSDB_CODE_SUCCESS;
   }
 
-  size_t size = taosArrayGetSize(pColMatchInfo->pList);
+  size_t  size = taosArrayGetSize(pColMatchInfo->pList);
   SArray* pMatchInfo = taosArrayInit(size, sizeof(SColMatchInfo));
 
   for (int32_t i = 0; i < size; ++i) {
