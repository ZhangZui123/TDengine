--- conflicted
+++ resolved
@@ -623,10 +623,7 @@
       SNonSortMergeInfo* pNonSortMerge = &pInfo->nsortMergeInfo;
       pInfo->binfo.pRes = createDataBlockFromDescNode(pDescNode);
       TSDB_CHECK_NULL(pInfo->binfo.pRes, code, lino, _error, terrno);
-<<<<<<< HEAD
-=======
-
->>>>>>> 14556de5
+
       initResultSizeInfo(&pOperator->resultInfo, 1024);
       code = blockDataEnsureCapacity(pInfo->binfo.pRes, pOperator->resultInfo.capacity);
       TSDB_CHECK_CODE(code, lino, _error);
@@ -637,10 +634,7 @@
       SColsMergeInfo* pColsMerge = &pInfo->colsMergeInfo;
       pInfo->binfo.pRes = createDataBlockFromDescNode(pDescNode);
       TSDB_CHECK_NULL(pInfo->binfo.pRes, code, lino, _error, terrno);
-<<<<<<< HEAD
-=======
-
->>>>>>> 14556de5
+
       initResultSizeInfo(&pOperator->resultInfo, 1);
       code = blockDataEnsureCapacity(pInfo->binfo.pRes, pOperator->resultInfo.capacity);
       TSDB_CHECK_CODE(code, lino, _error);
