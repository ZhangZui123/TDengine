/*
 * Copyright (c) 2019 TAOS Data, Inc. <jhtao@taosdata.com>
 *
 * This program is free software: you can use, redistribute, and/or modify
 * it under the terms of the GNU Affero General Public License, version 3
 * or later ("AGPL"), as published by the Free Software Foundation.
 *
 * This program is distributed in the hope that it will be useful, but WITHOUT
 * ANY WARRANTY; without even the implied warranty of MERCHANTABILITY or
 * FITNESS FOR A PARTICULAR PURPOSE.
 *
 * You should have received a copy of the GNU Affero General Public License
 * along with this program. If not, see <http://www.gnu.org/licenses/>.
 */

#include "executorInt.h"
#include "filter.h"
#include "functionMgt.h"
#include "operator.h"
#include "querytask.h"
#include "tanalytics.h"
#include "taoserror.h"
#include "tcommon.h"
<<<<<<< HEAD
// #include "tcompare.h"
#include "tdatablock.h"
// #include "tfill.h"
#include "tmsg.h"
// #include "ttime.h"
=======
#include "tdatablock.h"
#include "tmsg.h"
>>>>>>> 0c450092

#ifdef USE_ANALYTICS

#define ALGO_OPT_RETCONF_NAME      "return_conf"
#define ALGO_OPT_FORECASTROWS_NAME "rows"
#define ALGO_OPT_CONF_NAME         "conf"
#define ALGO_OPT_START_NAME        "start"
#define ALGO_OPT_EVERY_NAME        "every"

typedef struct {
  char*           pName;
  SColumnInfoData data;
  SColumn         col;
  int32_t         numOfRows;
} SColFutureData;

typedef struct {
  char         algoName[TSDB_ANALYTIC_ALGO_NAME_LEN];
  char         algoUrl[TSDB_ANALYTIC_ALGO_URL_LEN];
  char*        pOptions;
  int64_t      maxTs;
  int64_t      minTs;
  int64_t      numOfRows;
  uint64_t     groupId;
  int64_t      forecastRows;
  int64_t      cachedRows;
  int32_t      numOfBlocks;
  int64_t      timeout;
  int16_t      resTsSlot;
  int16_t      resValSlot;
  int16_t      resLowSlot;
  int16_t      resHighSlot;
  int16_t      inputTsSlot;
  int16_t      targetValSlot;
  int8_t       targetValType;
  int8_t       inputPrecision;
  int8_t       wncheck;
  double       conf;
  int64_t      startTs;
  int64_t      every;
  int8_t       setStart;
  int8_t       setEvery;
  SArray*      pCovariateSlotList;   // covariate slot list
  SArray*      pDynamicRealList;     // dynamic real data list
  int32_t      numOfInputCols;
  SAnalyticBuf analyBuf;
} SForecastSupp;

typedef struct SForecastOperatorInfo {
  SSDataBlock*  pRes;
  SExprSupp     scalarSup;  // scalar calculation
  SForecastSupp forecastSupp;
} SForecastOperatorInfo;

static void destroyForecastInfo(void* param);
static int32_t forecastParseOpt(SForecastSupp* pSupp, const char* id);

static FORCE_INLINE int32_t forecastEnsureBlockCapacity(SSDataBlock* pBlock, int32_t newRowsNum) {
  if (pBlock->info.rows < pBlock->info.capacity) {
    return TSDB_CODE_SUCCESS;
  }

  int32_t code = blockDataEnsureCapacity(pBlock, newRowsNum);
  if (code != TSDB_CODE_SUCCESS) {
    qError("%s failed at line %d since %s", __func__, __LINE__, tstrerror(code));
    return code;
  }

  return TSDB_CODE_SUCCESS;
}

static int32_t forecastCacheBlock(SForecastSupp* pSupp, SSDataBlock* pBlock, const char* id) {
  int32_t       code = TSDB_CODE_SUCCESS;
  int32_t       lino = 0;
  SAnalyticBuf* pBuf = &pSupp->analyBuf;

  if (pSupp->cachedRows > ANALY_FORECAST_MAX_ROWS) {
    code = TSDB_CODE_ANA_ANODE_TOO_MANY_ROWS;
    qError("%s rows:%" PRId64 " for forecast cache, error happens, code:%s, upper limit:%d", id, pSupp->cachedRows,
           tstrerror(code), ANALY_FORECAST_MAX_ROWS);
    return code;
  }

  pSupp->numOfBlocks++;
  qDebug("%s block:%d, %p rows:%" PRId64, id, pSupp->numOfBlocks, pBlock, pBlock->info.rows);

  for (int32_t j = 0; j < pBlock->info.rows; ++j) {
    SColumnInfoData* pValCol = taosArrayGet(pBlock->pDataBlock, pSupp->targetValSlot);
    SColumnInfoData* pTsCol = taosArrayGet(pBlock->pDataBlock, pSupp->inputTsSlot);
    if (pTsCol == NULL || pValCol == NULL) break;

    int32_t index = 0;
    int64_t ts = ((TSKEY*)pTsCol->pData)[j];
    char*   val = colDataGetData(pValCol, j);
    int16_t valType = pValCol->info.type;

    pSupp->minTs = MIN(pSupp->minTs, ts);
    pSupp->maxTs = MAX(pSupp->maxTs, ts);
    pSupp->numOfRows++;

    // write the primary time stamp column data
    code = taosAnalyBufWriteColData(pBuf, index++, TSDB_DATA_TYPE_TIMESTAMP, &ts);
    if (TSDB_CODE_SUCCESS != code) {
      qError("%s failed to write ts in buf, code:%s", id, tstrerror(code));
      return code;
    }

    // write the main column for forecasting
    code = taosAnalyBufWriteColData(pBuf, index++, valType, val);
    if (TSDB_CODE_SUCCESS != code) {
      qError("%s failed to write val in buf, code:%s", id, tstrerror(code));
      return code;
    }

    // let's handle the dynamic_real_columns
    for (int32_t i = 0; i < taosArrayGetSize(pSupp->pDynamicRealList); ++i) {
      SColFutureData*  pCol = taosArrayGet(pSupp->pDynamicRealList, i);
      SColumnInfoData* pColData = taosArrayGet(pBlock->pDataBlock, pCol->col.slotId);

      char* pVal = colDataGetData(pColData, j);
      code = taosAnalyBufWriteColData(pBuf, index++, pCol->col.type, pVal);
      if (TSDB_CODE_SUCCESS != code) {
        qError("%s failed to write val in buf, code:%s", id, tstrerror(code));
        return code;
      }
    }

    // now handle the past_dynamic_real columns and
    for (int32_t i = 0; i < taosArrayGetSize(pSupp->pCovariateSlotList); ++i) {
      SColumn*         pCol = taosArrayGet(pSupp->pCovariateSlotList, i);
      SColumnInfoData* pColData = taosArrayGet(pBlock->pDataBlock, pCol->slotId);

      char* pVal = colDataGetData(pColData, j);
      code = taosAnalyBufWriteColData(pBuf, index++, pCol->type, pVal);
      if (TSDB_CODE_SUCCESS != code) {
        qError("%s failed to write val in buf, code:%s", id, tstrerror(code));
        return code;
      }
    }
  }

  return 0;
}

static int32_t forecastCloseBuf(SForecastSupp* pSupp, const char* id) {
  SAnalyticBuf* pBuf = &pSupp->analyBuf;
  int32_t       code = 0;

  // add the future dynamic real column data

  for (int32_t i = 0; i < pSupp->numOfInputCols; ++i) {
    // the primary timestamp and the forecast column
    // add the future dynamic real column data
    if ((i >= 2) && ((i - 2) < taosArrayGetSize(pSupp->pDynamicRealList))) {
      SColFutureData* pCol = taosArrayGet(pSupp->pDynamicRealList, i - 2);
      int16_t         valType = pCol->col.type;
      for (int32_t j = 0; j < pCol->numOfRows; ++j) {
        char* pVal = colDataGetData(&pCol->data, j);
        taosAnalyBufWriteColData(pBuf, i, valType, pVal);
      }
    }

    code = taosAnalyBufWriteColEnd(pBuf, i);
    if (code != 0) return code;
  }

  code = taosAnalyBufWriteDataEnd(pBuf);
  if (code != 0) return code;

  code = taosAnalyBufWriteOptStr(pBuf, "option", pSupp->pOptions);
  if (code != 0) return code;

  code = taosAnalyBufWriteOptStr(pBuf, "algo", pSupp->algoName);
  if (code != 0) return code;

  const char* prec = TSDB_TIME_PRECISION_MILLI_STR;
  if (pSupp->inputPrecision == TSDB_TIME_PRECISION_MICRO) prec = TSDB_TIME_PRECISION_MICRO_STR;
  if (pSupp->inputPrecision == TSDB_TIME_PRECISION_NANO) prec = TSDB_TIME_PRECISION_NANO_STR;
  code = taosAnalyBufWriteOptStr(pBuf, "prec", prec);
  if (code != 0) return code;

  code = taosAnalyBufWriteOptInt(pBuf, ALGO_OPT_WNCHECK_NAME, pSupp->wncheck);
  if (code != 0) return code;

  bool noConf = (pSupp->resHighSlot == -1 && pSupp->resLowSlot == -1);
  code = taosAnalyBufWriteOptInt(pBuf, ALGO_OPT_RETCONF_NAME, !noConf);
  if (code != 0) return code;

  if (pSupp->cachedRows < ANALY_FORECAST_MIN_ROWS) {
    qError("%s history rows for forecasting not enough, min required:%d, current:%" PRId64, id, ANALY_FORECAST_MIN_ROWS,
           pSupp->forecastRows);
    return TSDB_CODE_ANA_ANODE_NOT_ENOUGH_ROWS;
  }

  code = taosAnalyBufWriteOptInt(pBuf, "forecast_rows", pSupp->forecastRows);
  if (code != 0) return code;

  code = taosAnalyBufWriteOptFloat(pBuf, "conf", pSupp->conf);
  if (code != 0) return code;

  int32_t len = strlen(pSupp->pOptions);
  int64_t every = (pSupp->setEvery != 0) ? pSupp->every : ((pSupp->maxTs - pSupp->minTs) / (pSupp->numOfRows - 1));
  code = taosAnalyBufWriteOptInt(pBuf, "every", every);
  if (code != 0) return code;

  int64_t start = (pSupp->setStart != 0) ? pSupp->startTs : pSupp->maxTs + every;
  code = taosAnalyBufWriteOptInt(pBuf, "start", start);
  if (code != 0) return code;

  if (taosArrayGetSize(pSupp->pCovariateSlotList) + taosArrayGetSize(pSupp->pDynamicRealList) > 0) {
    code = taosAnalyBufWriteOptStr(pBuf, "type", "covariate");
    if (code != 0) return code;
  }

  code = taosAnalyBufClose(pBuf);
  return code;
}

static int32_t forecastAnalysis(SForecastSupp* pSupp, SSDataBlock* pBlock, const char* pId) {
  SAnalyticBuf* pBuf = &pSupp->analyBuf;
  int32_t       resCurRow = pBlock->info.rows;
  int8_t        tmpI8 = 0;
  int16_t       tmpI16 = 0;
  int32_t       tmpI32 = 0;
  int64_t       tmpI64 = 0;
  float         tmpFloat = 0;
  double        tmpDouble = 0;
  int32_t       code = 0;

  SColumnInfoData* pResValCol = taosArrayGet(pBlock->pDataBlock, pSupp->resValSlot);
  if (NULL == pResValCol) {
    return terrno;
  }

  SColumnInfoData* pResTsCol = ((pSupp->resTsSlot != -1) ? taosArrayGet(pBlock->pDataBlock, pSupp->resTsSlot) : NULL);
  SColumnInfoData* pResLowCol =
      ((pSupp->resLowSlot != -1) ? taosArrayGet(pBlock->pDataBlock, pSupp->resLowSlot) : NULL);
  SColumnInfoData* pResHighCol =
      (pSupp->resHighSlot != -1 ? taosArrayGet(pBlock->pDataBlock, pSupp->resHighSlot) : NULL);

  SJson* pJson = taosAnalySendReqRetJson(pSupp->algoUrl, ANALYTICS_HTTP_TYPE_POST, pBuf, pSupp->timeout);
  if (pJson == NULL) {
    return terrno;
  }

  int32_t rows = 0;
  tjsonGetInt32ValueFromDouble(pJson, "rows", rows, code);
  if (rows < 0 && code == 0) {
    char pMsg[1024] = {0};
    code = tjsonGetStringValue(pJson, "msg", pMsg);
    if (code != 0) {
      qError("%s failed to get msg from rsp, unknown error", pId);
    } else {
      qError("%s failed to exec forecast, msg:%s", pId, pMsg);
    }

    tjsonDelete(pJson);
    return TSDB_CODE_ANA_ANODE_RETURN_ERROR;
  }

  if (code < 0) {
    goto _OVER;
  }

  SJson* res = tjsonGetObjectItem(pJson, "res");
  if (res == NULL) goto _OVER;
  int32_t ressize = tjsonGetArraySize(res);
  bool    returnConf = (pSupp->resHighSlot != -1 || pSupp->resLowSlot != -1);

  if ((returnConf && (ressize != 4)) || ((!returnConf) && (ressize != 2))) {
    goto _OVER;
  }

  if (pResTsCol != NULL) {
    resCurRow = pBlock->info.rows;
    SJson* tsJsonArray = tjsonGetArrayItem(res, 0);
    if (tsJsonArray == NULL) goto _OVER;
    int32_t tsSize = tjsonGetArraySize(tsJsonArray);
    if (tsSize != rows) goto _OVER;
    for (int32_t i = 0; i < tsSize; ++i) {
      SJson* tsJson = tjsonGetArrayItem(tsJsonArray, i);
      tjsonGetObjectValueBigInt(tsJson, &tmpI64);
      colDataSetInt64(pResTsCol, resCurRow, &tmpI64);
      resCurRow++;
    }
  }

  if (pResLowCol != NULL) {
    resCurRow = pBlock->info.rows;
    SJson* lowJsonArray = tjsonGetArrayItem(res, 2);
    if (lowJsonArray == NULL) goto _OVER;
    int32_t lowSize = tjsonGetArraySize(lowJsonArray);
    if (lowSize != rows) goto _OVER;
    for (int32_t i = 0; i < lowSize; ++i) {
      SJson* lowJson = tjsonGetArrayItem(lowJsonArray, i);
      tjsonGetObjectValueDouble(lowJson, &tmpDouble);
      tmpFloat = (float)tmpDouble;
      colDataSetFloat(pResLowCol, resCurRow, &tmpFloat);
      resCurRow++;
    }
  }

  if (pResHighCol != NULL) {
    resCurRow = pBlock->info.rows;
    SJson* highJsonArray = tjsonGetArrayItem(res, 3);
    if (highJsonArray == NULL) goto _OVER;
    int32_t highSize = tjsonGetArraySize(highJsonArray);
    if (highSize != rows) goto _OVER;
    for (int32_t i = 0; i < highSize; ++i) {
      SJson* highJson = tjsonGetArrayItem(highJsonArray, i);
      tjsonGetObjectValueDouble(highJson, &tmpDouble);
      tmpFloat = (float)tmpDouble;
      colDataSetFloat(pResHighCol, resCurRow, &tmpFloat);
      resCurRow++;
    }
  }

  resCurRow = pBlock->info.rows;
  SJson* valJsonArray = tjsonGetArrayItem(res, 1);
  if (valJsonArray == NULL) goto _OVER;
  int32_t valSize = tjsonGetArraySize(valJsonArray);
  if (valSize != rows) goto _OVER;
  for (int32_t i = 0; i < valSize; ++i) {
    SJson* valJson = tjsonGetArrayItem(valJsonArray, i);
    tjsonGetObjectValueDouble(valJson, &tmpDouble);

    colDataSetDouble(pResValCol, resCurRow, &tmpDouble);
    resCurRow++;
  }

  pBlock->info.rows += rows;

  if (pJson != NULL) tjsonDelete(pJson);
  return 0;

_OVER:
  tjsonDelete(pJson);
  if (code == 0) {
    code = TSDB_CODE_INVALID_JSON_FORMAT;
  }

  qError("%s failed to perform forecast finalize since %s", pId, tstrerror(code));
  return code;
}

static int32_t forecastAggregateBlocks(SForecastSupp* pSupp, SSDataBlock* pResBlock, const char* pId) {
  int32_t       code = TSDB_CODE_SUCCESS;
  int32_t       lino = 0;
  SAnalyticBuf* pBuf = &pSupp->analyBuf;

  code = forecastCloseBuf(pSupp, pId);
  QUERY_CHECK_CODE(code, lino, _end);

  code = forecastEnsureBlockCapacity(pResBlock, 1);
  QUERY_CHECK_CODE(code, lino, _end);

  code = forecastAnalysis(pSupp, pResBlock, pId);
  QUERY_CHECK_CODE(code, lino, _end);

  uInfo("%s block:%d, forecast finalize", pId, pSupp->numOfBlocks);

_end:
  pSupp->numOfBlocks = 0;
  taosAnalyBufDestroy(&pSupp->analyBuf);
  return code;
}

static int32_t forecastNext(SOperatorInfo* pOperator, SSDataBlock** ppRes) {
  int32_t                code = TSDB_CODE_SUCCESS;
  int32_t                lino = 0;
  SExecTaskInfo*         pTaskInfo = pOperator->pTaskInfo;
  SForecastOperatorInfo* pInfo = pOperator->info;
  SSDataBlock*           pResBlock = pInfo->pRes;
  SForecastSupp*         pSupp = &pInfo->forecastSupp;
  SAnalyticBuf*          pBuf = &pSupp->analyBuf;
  int64_t                st = taosGetTimestampUs();
  int32_t                numOfBlocks = pSupp->numOfBlocks;
  const char*            pId = GET_TASKID(pOperator->pTaskInfo);

  blockDataCleanup(pResBlock);

  while (1) {
    SSDataBlock* pBlock = getNextBlockFromDownstream(pOperator, 0);
    if (pBlock == NULL) {
      break;
    }

    if (pSupp->groupId == 0 || pSupp->groupId == pBlock->info.id.groupId) {
      pSupp->groupId = pBlock->info.id.groupId;
      numOfBlocks++;
      pSupp->cachedRows += pBlock->info.rows;
      qDebug("%s group:%" PRId64 ", blocks:%d, rows:%" PRId64 ", total rows:%" PRId64, pId, pSupp->groupId, numOfBlocks,
             pBlock->info.rows, pSupp->cachedRows);
      code = forecastCacheBlock(pSupp, pBlock, pId);
      QUERY_CHECK_CODE(code, lino, _end);
    } else {
      qDebug("%s group:%" PRId64 ", read finish for new group coming, blocks:%d", pId, pSupp->groupId, numOfBlocks);
      code = forecastAggregateBlocks(pSupp, pResBlock, pId);
      QUERY_CHECK_CODE(code, lino, _end);
      pSupp->groupId = pBlock->info.id.groupId;
      numOfBlocks = 1;
      pSupp->cachedRows = pBlock->info.rows;
      qDebug("%s group:%" PRId64 ", new group, rows:%" PRId64 ", total rows:%" PRId64, pId, pSupp->groupId,
             pBlock->info.rows, pSupp->cachedRows);
      code = forecastCacheBlock(pSupp, pBlock, pId);
      QUERY_CHECK_CODE(code, lino, _end);
    }

    if (pResBlock->info.rows > 0) {
      (*ppRes) = pResBlock;
      qDebug("%s group:%" PRId64 ", return to upstream, blocks:%d", pId, pResBlock->info.id.groupId, numOfBlocks);
      return code;
    }
  }

  if (numOfBlocks > 0) {
    qDebug("%s group:%" PRId64 ", read finish, blocks:%d", pId, pSupp->groupId, numOfBlocks);
    code = forecastAggregateBlocks(pSupp, pResBlock, pId);
    QUERY_CHECK_CODE(code, lino, _end);
  }

  int64_t cost = taosGetTimestampUs() - st;
  qDebug("%s all groups finished, cost:%" PRId64 "us", pId, cost);

_end:
  if (code != TSDB_CODE_SUCCESS) {
    qError("%s %s failed at line %d since %s", pId, __func__, lino, tstrerror(code));
    pTaskInfo->code = code;
    T_LONG_JMP(pTaskInfo->env, code);
  }

  (*ppRes) = (pResBlock->info.rows == 0) ? NULL : pResBlock;
  return code;
}

static int32_t forecastParseOutput(SForecastSupp* pSupp, SExprSupp* pExprSup) {
  pSupp->resLowSlot = -1;
  pSupp->resHighSlot = -1;
  pSupp->resTsSlot = -1;
  pSupp->resValSlot = -1;

  for (int32_t j = 0; j < pExprSup->numOfExprs; ++j) {
    SExprInfo* pExprInfo = &pExprSup->pExprInfo[j];
    int32_t    dstSlot = pExprInfo->base.resSchema.slotId;
    if (pExprInfo->pExpr->_function.functionType == FUNCTION_TYPE_FORECAST) {
      pSupp->resValSlot = dstSlot;
    } else if (pExprInfo->pExpr->_function.functionType == FUNCTION_TYPE_FORECAST_ROWTS) {
      pSupp->resTsSlot = dstSlot;
    } else if (pExprInfo->pExpr->_function.functionType == FUNCTION_TYPE_FORECAST_LOW) {
      pSupp->resLowSlot = dstSlot;
    } else if (pExprInfo->pExpr->_function.functionType == FUNCTION_TYPE_FORECAST_HIGH) {
      pSupp->resHighSlot = dstSlot;
    } else {
    }
  }

  return 0;
}

static int32_t validInputParams(SFunctionNode* pFunc, const char* id) {
  int32_t code = 0;
  int32_t num = LIST_LENGTH(pFunc->pParameterList);

  if (num <= 1) {
    qError("%s invalid number of parameters:%d", id, num);
    code = TSDB_CODE_PLAN_INTERNAL_ERROR;
    goto _end;
  }

  for (int32_t i = 0; i < num; ++i) {
    SNode* p = nodesListGetNode(pFunc->pParameterList, i);
    if (p == NULL) {
      code = TSDB_CODE_PLAN_INTERNAL_ERROR;
      qError("%s %d-th parameter in forecast function is NULL, code:%s", id, i, tstrerror(code));
      goto _end;
    }
  }

  if (num == 2) {  // column_name, timestamp_column_name
    SNode* p1 = nodesListGetNode(pFunc->pParameterList, 0);
    SNode* p2 = nodesListGetNode(pFunc->pParameterList, 1);

    if (nodeType(p1) != QUERY_NODE_COLUMN || nodeType(p2) != QUERY_NODE_COLUMN) {
      qError("%s invalid column type, column 1:%d, column 2:%d", id, nodeType(p1), nodeType(p2));
      code = TSDB_CODE_PLAN_INTERNAL_ERROR;
      goto _end;
    }
  } else if (num >= 3) {
    // column_name_#1, column_name_#2...., analytics_options, timestamp_column_name, primary_key_column if exists
    // column_name_#1, timestamp_column_name, primary_key_column if exists
    // column_name_#1, analytics_options, timestamp_column_name
    SNode* pTarget = nodesListGetNode(pFunc->pParameterList, 0);
    if (nodeType(pTarget) != QUERY_NODE_COLUMN) {
      code = TSDB_CODE_PLAN_INTERNAL_ERROR;
      qError("%s first parameter is not valid column in forecast function", id);
      goto _end;
    }

    SNode* pNode = nodesListGetNode(pFunc->pParameterList, num - 1);
    if (nodeType(pNode) != QUERY_NODE_COLUMN) {
      qError("%s last parameter is not valid column, actual:%d", id, nodeType(pNode));
      code = TSDB_CODE_PLAN_INTERNAL_ERROR;
    }
  }

_end:
  if (code) {
    qError("%s valid the parameters failed, code:%s", id, tstrerror(code));
  }
  return code;
}

static bool existInList(SForecastSupp* pSupp, int32_t slotId) {
  for (int32_t j = 0; j < taosArrayGetSize(pSupp->pCovariateSlotList); ++j) {
    SColumn* pCol = taosArrayGet(pSupp->pCovariateSlotList, j);

    if (pCol->slotId == slotId) {
      return true;
    }
  }

  return false;
}

static int32_t forecastParseInput(SForecastSupp* pSupp, SNodeList* pFuncs, const char* id) {
  int32_t code = 0;
  SNode*  pNode = NULL;
  
  pSupp->inputTsSlot = -1;
  pSupp->targetValSlot = -1;
  pSupp->targetValType = -1;
  pSupp->inputPrecision = -1;

  FOREACH(pNode, pFuncs) {
    if ((nodeType(pNode) == QUERY_NODE_TARGET) && (nodeType(((STargetNode*)pNode)->pExpr) == QUERY_NODE_FUNCTION)) {
      SFunctionNode* pFunc = (SFunctionNode*)((STargetNode*)pNode)->pExpr;
      int32_t        numOfParam = LIST_LENGTH(pFunc->pParameterList);

      if (pFunc->funcType == FUNCTION_TYPE_FORECAST) {
        code = validInputParams(pFunc, id);
        if (code) {
          return code;
        }

        pSupp->numOfInputCols = 2;

        if (numOfParam == 2) {
          // column, ts
          SColumnNode* pTarget = (SColumnNode*)nodesListGetNode(pFunc->pParameterList, 0);
          SColumnNode* pTsNode = (SColumnNode*)nodesListGetNode(pFunc->pParameterList, 1);

          pSupp->inputTsSlot = pTsNode->slotId;
          pSupp->inputPrecision = pTsNode->node.resType.precision;
          pSupp->targetValSlot = pTarget->slotId;
          pSupp->targetValType = pTarget->node.resType.type;

          // let's add the holtwinters as the default forecast algorithm
<<<<<<< HEAD
          tstrncpy(pSupp->algoOpt, "algo=holtwinters", TSDB_ANALYTIC_ALGO_OPTION_LEN);
=======
          pSupp->pOptions = taosStrdup("algo=holtwinters");
          if (pSupp->pOptions == NULL) {
            qError("%s failed to dup forecast option, code:%s", id, tstrerror(terrno));
            return terrno;
          }
>>>>>>> 0c450092
        } else {
          SColumnNode* pTarget = (SColumnNode*)nodesListGetNode(pFunc->pParameterList, 0);
          bool         assignTs = false;
          bool         assignOpt = false;

          pSupp->targetValSlot = pTarget->slotId;
          pSupp->targetValType = pTarget->node.resType.type;

          // set the primary ts column and option info
          for (int32_t i = 0; i < numOfParam; ++i) {
            SNode* pNode = nodesListGetNode(pFunc->pParameterList, i);
            if (nodeType(pNode) == QUERY_NODE_COLUMN) {
              SColumnNode* pColNode = (SColumnNode*)pNode;
              if (pColNode->isPrimTs && (!assignTs)) {
                pSupp->inputTsSlot = pColNode->slotId;
                pSupp->inputPrecision = pColNode->node.resType.precision;
                assignTs = true;
                continue;
              }
            } else if (nodeType(pNode) == QUERY_NODE_VALUE) {
              if (!assignOpt) {
                SValueNode* pOptNode = (SValueNode*)pNode;
<<<<<<< HEAD
                tstrncpy(pSupp->algoOpt, pOptNode->literal, sizeof(pSupp->algoOpt));
=======
                pSupp->pOptions = taosStrdup(pOptNode->literal);
>>>>>>> 0c450092
                assignOpt = true;
                continue;
              }
            }
          }

          if (!assignOpt) {
            // set the default forecast option
<<<<<<< HEAD
            tstrncpy(pSupp->algoOpt, "algo=holtwinters", TSDB_ANALYTIC_ALGO_OPTION_LEN);
=======
            pSupp->pOptions = taosStrdup("algo=holtwinters");
            if (pSupp->pOptions == NULL) {
              qError("%s failed to dup forecast option, code:%s", id, tstrerror(terrno));
              return terrno;
            }
>>>>>>> 0c450092
          }

          pSupp->pCovariateSlotList = taosArrayInit(4, sizeof(SColumn));
          pSupp->pDynamicRealList = taosArrayInit(4, sizeof(SColFutureData));

          // the first is the target column
          for (int32_t i = 1; i < numOfParam; ++i) {
            SColumnNode* p = (SColumnNode*)nodesListGetNode(pFunc->pParameterList, i);
            if ((nodeType(p) != QUERY_NODE_COLUMN) || (nodeType(p) == QUERY_NODE_COLUMN && p->isPrimTs)) {
              break;
            }

<<<<<<< HEAD
=======
            if (p->slotId == pSupp->targetValSlot) {
              continue; // duplicate the target column, ignore it
            }

            bool exist = existInList(pSupp, p->slotId);
            if (exist) {
              continue;  // duplicate column, ignore it
            }

>>>>>>> 0c450092
            SColumn col = {.slotId = p->slotId,
                           .colType = p->colType,
                           .type = p->node.resType.type,
                           .bytes = p->node.resType.bytes};

            tstrncpy(col.name, p->colName, tListLen(col.name));
            void* pRet = taosArrayPush(pSupp->pCovariateSlotList, &col);
            if (pRet == NULL) {
              code = terrno;
              qError("failed to record the covariate slot index, since %s", tstrerror(code));
            }
          }

          pSupp->numOfInputCols += taosArrayGetSize(pSupp->pCovariateSlotList);
        }
      }
    }
  }

  return code;
}

static void initForecastOpt(SForecastSupp* pSupp) {
  pSupp->maxTs = 0;
  pSupp->minTs = INT64_MAX;
  pSupp->numOfRows = 0;
  pSupp->wncheck = ANALY_FORECAST_DEFAULT_WNCHECK;
  pSupp->forecastRows = ANALY_FORECAST_DEFAULT_ROWS;
  pSupp->conf = ANALY_FORECAST_DEFAULT_CONF;
  pSupp->setEvery = 0;
  pSupp->setStart = 0;
}

static int32_t filterNotSupportForecast(SForecastSupp* pSupp) {
  if (taosArrayGetSize(pSupp->pCovariateSlotList) > 0) {
    if (taosStrcasecmp(pSupp->algoName, "holtwinters") == 0) {
      return TSDB_CODE_ANA_NOT_SUPPORT_FORECAST;
    } else if (taosStrcasecmp(pSupp->algoName, "arima") == 0) {
      return TSDB_CODE_ANA_NOT_SUPPORT_FORECAST;
    } else if (taosStrcasecmp(pSupp->algoName, "timemoe-fc") == 0) {
      return TSDB_CODE_ANA_NOT_SUPPORT_FORECAST;
    }
  }

  return TSDB_CODE_SUCCESS;
}


static int32_t forecastParseOpt(SForecastSupp* pSupp, const char* id) {
  int32_t   code = 0;
  int32_t   lino = 0;
  SHashObj* pHashMap = NULL;

  initForecastOpt(pSupp);

  code = taosAnalyGetOpts(pSupp->pOptions, &pHashMap);
  if (code != TSDB_CODE_SUCCESS) {
    return code;
  }

  if (taosHashGetSize(pHashMap) == 0) {
    code = TSDB_CODE_INVALID_PARA;
    qError("%s no valid options for forecast, failed to exec", id);
    return code;
  }

<<<<<<< HEAD
  code = taosAnalysisParseAlgo(pSupp->algoOpt, pSupp->algoName, pSupp->algoUrl, ANALY_ALGO_TYPE_FORECAST,
=======
  if (taosHashGetSize(pHashMap) == 0) {
    code = TSDB_CODE_INVALID_PARA;
    qError("%s no valid options for forecast, failed to exec", id);
    return code;
  }

  code = taosAnalysisParseAlgo(pSupp->pOptions, pSupp->algoName, pSupp->algoUrl, ANALY_ALGO_TYPE_FORECAST,
>>>>>>> 0c450092
                               tListLen(pSupp->algoUrl), pHashMap, id);
  TSDB_CHECK_CODE(code, lino, _end);

  code = filterNotSupportForecast(pSupp);
  if (code) {
    qError("%s not support forecast model, %s", id, pSupp->algoName);
    TSDB_CHECK_CODE(code, lino, _end);
  }

  // extract the timeout parameter
  pSupp->timeout = taosAnalysisParseTimout(pHashMap, id);
  pSupp->wncheck = taosAnalysisParseWncheck(pHashMap, id);

  // extract the forecast rows
  char* pRows = taosHashGet(pHashMap, ALGO_OPT_FORECASTROWS_NAME, strlen(ALGO_OPT_FORECASTROWS_NAME));
  if (pRows != NULL) {
    int64_t v = 0;
    code = toInteger(pRows, taosHashGetValueSize(pRows), 10, &v);

    pSupp->forecastRows = v;
    qDebug("%s forecast rows:%"PRId64, id, pSupp->forecastRows);
  } else {
    qDebug("%s forecast rows not found:%s, use default:%" PRId64, id, pSupp->pOptions, pSupp->forecastRows);
  }

  if (pSupp->forecastRows > ANALY_FORECAST_RES_MAX_ROWS) {
    qError("%s required too many forecast rows, max allowed:%d, required:%" PRId64, id, ANALY_FORECAST_RES_MAX_ROWS,
           pSupp->forecastRows);
    code = TSDB_CODE_ANA_ANODE_TOO_MANY_ROWS;
    goto _end;
  }

  // extract the confidence interval value
  char* pConf = taosHashGet(pHashMap, ALGO_OPT_CONF_NAME, strlen(ALGO_OPT_CONF_NAME));
  if (pConf != NULL) {
    char*  endPtr = NULL;
    double v = taosStr2Double(pConf, &endPtr);
    pSupp->conf = v;

    if (v <= 0 || v > 1.0) {
      pSupp->conf = ANALY_FORECAST_DEFAULT_CONF;
      qWarn("%s valid conf range is (0, 1], user specified:%.2f out of range, set the default:%.2f", id, v,
             pSupp->conf);
    } else {
      qDebug("%s forecast conf:%.2f", id, pSupp->conf);
    }
  } else {
    qDebug("%s forecast conf not found:%s, use default:%.2f", id, pSupp->pOptions, pSupp->conf);
  }

  // extract the start timestamp
  char* pStart = taosHashGet(pHashMap, ALGO_OPT_START_NAME, strlen(ALGO_OPT_START_NAME));
  if (pStart != NULL) {
    int64_t v = 0;
    code = toInteger(pStart, taosHashGetValueSize(pStart), 10, &v);
    pSupp->startTs = v;
    pSupp->setStart = 1;
    qDebug("%s forecast set start ts:%"PRId64, id, pSupp->startTs);
  }

  // extract the time step
  char* pEvery = taosHashGet(pHashMap, ALGO_OPT_EVERY_NAME, strlen(ALGO_OPT_EVERY_NAME));
  if (pEvery != NULL) {
    int64_t v = 0;
    code = toInteger(pEvery, taosHashGetValueSize(pEvery), 10, &v);
    pSupp->every = v;
    pSupp->setEvery = 1;
    qDebug("%s forecast set every ts:%"PRId64, id, pSupp->every);
  }

  // extract the dynamic real feature for covariate forecasting
  void*       pIter = NULL;
  size_t      keyLen = 0;
  const char* p = "dynamic_real_";

  while ((pIter = taosHashIterate(pHashMap, pIter))) {
    const char* pVal = pIter;
    char*       pKey = taosHashGetKey((void*)pVal, &keyLen);
    int32_t     idx = 0;
    char        nameBuf[512] = {0};

    if (strncmp(pKey, p, strlen(p)) == 0) {

      if (strncmp(&pKey[keyLen - 4], "_col", 4) == 0) {
        continue;
      }

      int32_t ret = sscanf(pKey, "dynamic_real_%d", &idx);
      if (ret == 0) {
        continue;
      }

      memcpy(nameBuf, pKey, keyLen);
      strncpy(&nameBuf[keyLen], "_col", strlen("_col"));

      void* pCol = taosHashGet(pHashMap, nameBuf, strlen(nameBuf));
      if (pCol == NULL) {
        char* pTmp = taosStrndupi(pKey, keyLen);
        qError("%s dynamic real column related:%s column name:%s not specified", id, pTmp, nameBuf);
        
        taosMemoryFree(pTmp);
        code = TSDB_CODE_INVALID_PARA;
        goto _end;
      } else {
        // build dynamic_real_feature
        SColFutureData d = {.pName = taosStrndupi(pCol, taosHashGetValueSize(pCol))};
        if (d.pName == NULL) {
          qError("%s failed to clone the future dynamic real column name:%s", id, (char*) pCol);
          code = terrno;
          goto _end;
        }

        int32_t index = -1;
        for (int32_t i = 0; i < taosArrayGetSize(pSupp->pCovariateSlotList); ++i) {
          SColumn* pColx = taosArrayGet(pSupp->pCovariateSlotList, i);
          if (strcmp(pColx->name, d.pName) == 0) {
            index = i;
            break;
          }
        }

        if (index == -1) {
          qError("%s not found the required future dynamic real column:%s", id, d.pName);
          code = TSDB_CODE_INVALID_PARA;
          taosMemoryFree(d.pName);
          goto _end;
        }

        SColumn* pColx = taosArrayGet(pSupp->pCovariateSlotList, index);
        d.data.info.slotId = pColx->slotId;
        d.data.info.type = pColx->type;
        d.data.info.bytes = pColx->bytes;

        int32_t len = taosHashGetValueSize((void*)pVal);
        char*   buf = taosStrndupi(pVal, len);
        int32_t unused = strdequote((char*)buf);

        int32_t num = 0;
        char**  pList = strsplit(buf, " ", &num);
        if (num != pSupp->forecastRows) {
          qError("%s the rows:%d of future dynamic real column data is not equalled to the forecasting rows:%" PRId64,
                 id, num, pSupp->forecastRows);
          code = TSDB_CODE_INVALID_PARA;

          taosMemoryFree(d.pName);
          taosMemoryFree(pList);
          taosMemoryFree(buf);
          goto _end;
        }

        d.numOfRows = num;

        colInfoDataEnsureCapacity(&d.data, num, true);
        for (int32_t j = 0; j < num; ++j) {
          char* ps = NULL;
          if (j == 0) {
            ps = strstr(pList[j], "[") + 1;
          } else {
            ps = pList[j];
          }

          switch(pColx->type) {
            case TSDB_DATA_TYPE_TINYINT: {
              int8_t t1 = taosStr2Int8(ps, NULL, 10);
              colDataSetVal(&d.data, j, (const char*)&t1, false);
              break;
            }
            case TSDB_DATA_TYPE_SMALLINT: {
              int16_t t1 = taosStr2Int16(ps, NULL, 10);
              colDataSetVal(&d.data, j, (const char*)&t1, false);
              break;
            }
            case TSDB_DATA_TYPE_INT: {
              int32_t t1 = taosStr2Int32(ps, NULL, 10);
              colDataSetVal(&d.data, j, (const char*)&t1, false);
              break;
            }
            case TSDB_DATA_TYPE_BIGINT: {
              int64_t t1 = taosStr2Int64(ps, NULL, 10);
              colDataSetVal(&d.data, j, (const char*)&t1, false);
              break;
            }
            case TSDB_DATA_TYPE_FLOAT: {
              float t1 = taosStr2Float(ps, NULL);
              colDataSetVal(&d.data, j, (const char*)&t1, false);
              break;
            }
            case TSDB_DATA_TYPE_DOUBLE: {
              double t1 = taosStr2Double(ps, NULL);
              colDataSetVal(&d.data, j, (const char*)&t1, false);
              break;
            }
            case TSDB_DATA_TYPE_UTINYINT: {
              uint8_t t1 = taosStr2UInt8(ps, NULL, 10);
              colDataSetVal(&d.data, j, (const char*)&t1, false);
              break;
            }
            case TSDB_DATA_TYPE_USMALLINT: {
              uint16_t t1 = taosStr2UInt16(ps, NULL, 10);
              colDataSetVal(&d.data, j, (const char*)&t1, false);
              break;
            }
            case TSDB_DATA_TYPE_UINT: {
              uint32_t t1 = taosStr2UInt32(ps, NULL, 10);
              colDataSetVal(&d.data, j, (const char*)&t1, false);
              break;
            }
            case TSDB_DATA_TYPE_UBIGINT: {
              uint64_t t1 = taosStr2UInt64(ps, NULL, 10);
              colDataSetVal(&d.data, j, (const char*)&t1, false);
              break;
            }
          }

        }

        taosMemoryFree(pList);
        taosMemoryFree(buf);

        void* noret = taosArrayPush(pSupp->pDynamicRealList, &d);
        if (noret == NULL) {
          qError("%s failed to add column info in dynamic real column info", id);
          code = terrno;
          goto _end;
        }
      }
    }
  }

_end:
  taosHashCleanup(pHashMap);
  return code;
}

static int32_t forecastCreateBuf(SForecastSupp* pSupp) {
  SAnalyticBuf* pBuf = &pSupp->analyBuf;
  int64_t       ts = 0;  // taosGetTimestampMs();
  int32_t       index = 0;

  pBuf->bufType = ANALYTICS_BUF_TYPE_JSON_COL;
  snprintf(pBuf->fileName, sizeof(pBuf->fileName), "%s/tdengine-forecast-%" PRId64, tsTempDir, ts);

  int32_t numOfCols = taosArrayGetSize(pSupp->pCovariateSlotList) + 2;

  int32_t code = tsosAnalyBufOpen(pBuf, numOfCols);
  if (code != 0) goto _OVER;

  code = taosAnalyBufWriteColMeta(pBuf, index++, TSDB_DATA_TYPE_TIMESTAMP, "ts");
  if (code != 0) goto _OVER;

  code = taosAnalyBufWriteColMeta(pBuf, index++, pSupp->targetValType, "val");
  if (code != 0) goto _OVER;

  int32_t numOfDynamicReal = taosArrayGetSize(pSupp->pDynamicRealList);
  int32_t numOfPastDynamicReal = taosArrayGetSize(pSupp->pCovariateSlotList);

  if (numOfPastDynamicReal >= numOfDynamicReal) {
    for(int32_t i = 0; i < numOfDynamicReal; ++i) {
      SColFutureData* pData = taosArrayGet(pSupp->pDynamicRealList, i);

      for(int32_t k = 0; k < taosArrayGetSize(pSupp->pCovariateSlotList); ++k) {
        SColumn* pCol = taosArrayGet(pSupp->pCovariateSlotList, k);
        if (strcmp(pCol->name, pData->pName) == 0) {
          char name[128] = {0};
          (void) tsnprintf(name, tListLen(name), "dynamic_real_%d", i + 1);
          code = taosAnalyBufWriteColMeta(pBuf, index++, pCol->type, name);
          if (code != 0) {
            goto _OVER;
          }

          memcpy(&pData->col, pCol, sizeof(SColumn));
          taosArrayRemove(pSupp->pCovariateSlotList, k);
          break;
        }
      }
    }

    numOfPastDynamicReal = taosArrayGetSize(pSupp->pCovariateSlotList);
    for (int32_t j = 0; j < numOfPastDynamicReal; ++j) {
      SColumn* pCol = taosArrayGet(pSupp->pCovariateSlotList, j);

      char name[128] = {0};
      (void)tsnprintf(name, tListLen(name), "past_dynamic_real_%d", j + 1);

      code = taosAnalyBufWriteColMeta(pBuf, index++, pCol->type, name);
      if (code) {
        goto _OVER;
      }
    }
  }

  code = taosAnalyBufWriteDataBegin(pBuf);
  if (code != 0) goto _OVER;

  for (int32_t i = 0; i < pSupp->numOfInputCols; ++i) {
    code = taosAnalyBufWriteColBegin(pBuf, i);
    if (code != 0) goto _OVER;
  }

_OVER:
  if (code != 0) {
    (void)taosAnalyBufClose(pBuf);
    taosAnalyBufDestroy(pBuf);
  }
  return code;
}

static int32_t resetForecastOperState(SOperatorInfo* pOper) {
  int32_t code = 0, lino = 0;
  SForecastOperatorInfo* pInfo = pOper->info;
  const char*            pId = pOper->pTaskInfo->id.str;
  SForecastFuncPhysiNode* pForecastPhyNode = (SForecastFuncPhysiNode*)pOper->pPhyNode;
  SExecTaskInfo* pTaskInfo = pOper->pTaskInfo;

  pOper->status = OP_NOT_OPENED;

  blockDataCleanup(pInfo->pRes);

  taosArrayDestroy(pInfo->forecastSupp.pCovariateSlotList);
  pInfo->forecastSupp.pCovariateSlotList = NULL;

  taosAnalyBufDestroy(&pInfo->forecastSupp.analyBuf);

  cleanupExprSupp(&pOper->exprSupp);
  cleanupExprSupp(&pInfo->scalarSup);

  int32_t                 numOfExprs = 0;
  SExprInfo*              pExprInfo = NULL;

  TAOS_CHECK_EXIT(createExprInfo(pForecastPhyNode->pFuncs, NULL, &pExprInfo, &numOfExprs));

  TAOS_CHECK_EXIT(initExprSupp(&pOper->exprSupp, pExprInfo, numOfExprs, &pTaskInfo->storageAPI.functionStore));

  TAOS_CHECK_EXIT(filterInitFromNode((SNode*)pForecastPhyNode->node.pConditions, &pOper->exprSupp.pFilterInfo, 0,
                            pTaskInfo->pStreamRuntimeInfo));

  TAOS_CHECK_EXIT(forecastParseInput(&pInfo->forecastSupp, pForecastPhyNode->pFuncs, pId));

  TAOS_CHECK_EXIT(forecastParseOutput(&pInfo->forecastSupp, &pOper->exprSupp));

  TAOS_CHECK_EXIT(forecastParseOpt(&pInfo->forecastSupp, pId));

  TAOS_CHECK_EXIT(forecastCreateBuf(&pInfo->forecastSupp));

  if (pForecastPhyNode->pExprs != NULL) {
    int32_t    num = 0;
    SExprInfo* pScalarExprInfo = NULL;
    TAOS_CHECK_EXIT(createExprInfo(pForecastPhyNode->pExprs, NULL, &pScalarExprInfo, &num));
    TAOS_CHECK_EXIT(initExprSupp(&pInfo->scalarSup, pScalarExprInfo, num, &pTaskInfo->storageAPI.functionStore));
  }

  initResultSizeInfo(&pOper->resultInfo, 4096);

_exit:

  if (code) {
    qError("%s failed at line %d since %s", __func__, lino, tstrerror(code));
  }

  return code;  
}




int32_t createForecastOperatorInfo(SOperatorInfo* downstream, SPhysiNode* pPhyNode, SExecTaskInfo* pTaskInfo,
                                   SOperatorInfo** pOptrInfo) {
  QRY_PARAM_CHECK(pOptrInfo);

  int32_t                code = 0;
  int32_t                lino = 0;
  SForecastOperatorInfo* pInfo = taosMemoryCalloc(1, sizeof(SForecastOperatorInfo));
  SOperatorInfo*         pOperator = taosMemoryCalloc(1, sizeof(SOperatorInfo));
  if (pOperator == NULL || pInfo == NULL) {
    code = terrno;
    goto _error;
  }

  pOperator->pPhyNode = pPhyNode;

  const char*             pId = pTaskInfo->id.str;
  SForecastSupp*          pSupp = &pInfo->forecastSupp;
  SForecastFuncPhysiNode* pForecastPhyNode = (SForecastFuncPhysiNode*)pPhyNode;
  SExprSupp*              pExprSup = &pOperator->exprSupp;
  int32_t                 numOfExprs = 0;
  SExprInfo*              pExprInfo = NULL;

  code = createExprInfo(pForecastPhyNode->pFuncs, NULL, &pExprInfo, &numOfExprs);
  QUERY_CHECK_CODE(code, lino, _error);

  code = initExprSupp(pExprSup, pExprInfo, numOfExprs, &pTaskInfo->storageAPI.functionStore);
  QUERY_CHECK_CODE(code, lino, _error);

  if (pForecastPhyNode->pExprs != NULL) {
    int32_t    num = 0;
    SExprInfo* pScalarExprInfo = NULL;
    code = createExprInfo(pForecastPhyNode->pExprs, NULL, &pScalarExprInfo, &num);
    QUERY_CHECK_CODE(code, lino, _error);

    code = initExprSupp(&pInfo->scalarSup, pScalarExprInfo, num, &pTaskInfo->storageAPI.functionStore);
    QUERY_CHECK_CODE(code, lino, _error);
  }

  code = filterInitFromNode((SNode*)pForecastPhyNode->node.pConditions, &pOperator->exprSupp.pFilterInfo, 0,
                            pTaskInfo->pStreamRuntimeInfo);
  QUERY_CHECK_CODE(code, lino, _error);

  code = forecastParseInput(pSupp, pForecastPhyNode->pFuncs, pId);
  QUERY_CHECK_CODE(code, lino, _error);

  code = forecastParseOutput(pSupp, pExprSup);
  QUERY_CHECK_CODE(code, lino, _error);

  code = forecastParseOpt(pSupp, pId);
  QUERY_CHECK_CODE(code, lino, _error);

  code = forecastCreateBuf(pSupp);
  QUERY_CHECK_CODE(code, lino, _error);

  initResultSizeInfo(&pOperator->resultInfo, 4096);

  pInfo->pRes = createDataBlockFromDescNode(pPhyNode->pOutputDataBlockDesc);
  QUERY_CHECK_NULL(pInfo->pRes, code, lino, _error, terrno);

  setOperatorInfo(pOperator, "ForecastOperator", QUERY_NODE_PHYSICAL_PLAN_FORECAST_FUNC, false, OP_NOT_OPENED, pInfo,
                  pTaskInfo);
  pOperator->fpSet = createOperatorFpSet(optrDummyOpenFn, forecastNext, NULL, destroyForecastInfo, optrDefaultBufFn,
                                         NULL, optrDefaultGetNextExtFn, NULL);

  setOperatorResetStateFn(pOperator, resetForecastOperState);

  code = blockDataEnsureCapacity(pInfo->pRes, pOperator->resultInfo.capacity);
  QUERY_CHECK_CODE(code, lino, _error);

  code = appendDownstream(pOperator, &downstream, 1);
  QUERY_CHECK_CODE(code, lino, _error);

  *pOptrInfo = pOperator;

  qDebug("%s forecast env is initialized, option:%s", pId, pSupp->pOptions);
  return TSDB_CODE_SUCCESS;

_error:
  if (code != TSDB_CODE_SUCCESS) {
    qError("%s %s failed at line %d since %s", pId, __func__, lino, tstrerror(code));
  }
  if (pInfo != NULL) destroyForecastInfo(pInfo);
  destroyOperatorAndDownstreams(pOperator, &downstream, 1);
  pTaskInfo->code = code;
  return code;
}

static void destroyColFutureData(void* p) {
  SColFutureData* pData = p;
  taosMemoryFree(pData->pName);
  colDataDestroy(&pData->data);
}

static void destroyForecastInfo(void* param) {
  SForecastOperatorInfo* pInfo = (SForecastOperatorInfo*)param;

  blockDataDestroy(pInfo->pRes);
  pInfo->pRes = NULL;

  taosArrayDestroy(pInfo->forecastSupp.pCovariateSlotList);
  pInfo->forecastSupp.pCovariateSlotList = NULL;

  taosArrayDestroyEx(pInfo->forecastSupp.pDynamicRealList, destroyColFutureData);
  pInfo->forecastSupp.pDynamicRealList = NULL;

  taosMemoryFree(pInfo->forecastSupp.pOptions);

  cleanupExprSupp(&pInfo->scalarSup);
  taosAnalyBufDestroy(&pInfo->forecastSupp.analyBuf);
  taosMemoryFreeClear(param);
}

#else

int32_t createForecastOperatorInfo(SOperatorInfo* downstream, SPhysiNode* pPhyNode, SExecTaskInfo* pTaskInfo,
                                   SOperatorInfo** pOptrInfo) {
  return TSDB_CODE_OPS_NOT_SUPPORT;
}

#endif<|MERGE_RESOLUTION|>--- conflicted
+++ resolved
@@ -21,16 +21,8 @@
 #include "tanalytics.h"
 #include "taoserror.h"
 #include "tcommon.h"
-<<<<<<< HEAD
-// #include "tcompare.h"
-#include "tdatablock.h"
-// #include "tfill.h"
-#include "tmsg.h"
-// #include "ttime.h"
-=======
 #include "tdatablock.h"
 #include "tmsg.h"
->>>>>>> 0c450092
 
 #ifdef USE_ANALYTICS
 
@@ -588,15 +580,11 @@
           pSupp->targetValType = pTarget->node.resType.type;
 
           // let's add the holtwinters as the default forecast algorithm
-<<<<<<< HEAD
-          tstrncpy(pSupp->algoOpt, "algo=holtwinters", TSDB_ANALYTIC_ALGO_OPTION_LEN);
-=======
           pSupp->pOptions = taosStrdup("algo=holtwinters");
           if (pSupp->pOptions == NULL) {
             qError("%s failed to dup forecast option, code:%s", id, tstrerror(terrno));
             return terrno;
           }
->>>>>>> 0c450092
         } else {
           SColumnNode* pTarget = (SColumnNode*)nodesListGetNode(pFunc->pParameterList, 0);
           bool         assignTs = false;
@@ -619,11 +607,7 @@
             } else if (nodeType(pNode) == QUERY_NODE_VALUE) {
               if (!assignOpt) {
                 SValueNode* pOptNode = (SValueNode*)pNode;
-<<<<<<< HEAD
-                tstrncpy(pSupp->algoOpt, pOptNode->literal, sizeof(pSupp->algoOpt));
-=======
                 pSupp->pOptions = taosStrdup(pOptNode->literal);
->>>>>>> 0c450092
                 assignOpt = true;
                 continue;
               }
@@ -632,15 +616,11 @@
 
           if (!assignOpt) {
             // set the default forecast option
-<<<<<<< HEAD
-            tstrncpy(pSupp->algoOpt, "algo=holtwinters", TSDB_ANALYTIC_ALGO_OPTION_LEN);
-=======
             pSupp->pOptions = taosStrdup("algo=holtwinters");
             if (pSupp->pOptions == NULL) {
               qError("%s failed to dup forecast option, code:%s", id, tstrerror(terrno));
               return terrno;
             }
->>>>>>> 0c450092
           }
 
           pSupp->pCovariateSlotList = taosArrayInit(4, sizeof(SColumn));
@@ -653,8 +633,6 @@
               break;
             }
 
-<<<<<<< HEAD
-=======
             if (p->slotId == pSupp->targetValSlot) {
               continue; // duplicate the target column, ignore it
             }
@@ -664,7 +642,6 @@
               continue;  // duplicate column, ignore it
             }
 
->>>>>>> 0c450092
             SColumn col = {.slotId = p->slotId,
                            .colType = p->colType,
                            .type = p->node.resType.type,
@@ -731,9 +708,6 @@
     return code;
   }
 
-<<<<<<< HEAD
-  code = taosAnalysisParseAlgo(pSupp->algoOpt, pSupp->algoName, pSupp->algoUrl, ANALY_ALGO_TYPE_FORECAST,
-=======
   if (taosHashGetSize(pHashMap) == 0) {
     code = TSDB_CODE_INVALID_PARA;
     qError("%s no valid options for forecast, failed to exec", id);
@@ -741,7 +715,6 @@
   }
 
   code = taosAnalysisParseAlgo(pSupp->pOptions, pSupp->algoName, pSupp->algoUrl, ANALY_ALGO_TYPE_FORECAST,
->>>>>>> 0c450092
                                tListLen(pSupp->algoUrl), pHashMap, id);
   TSDB_CHECK_CODE(code, lino, _end);
 
