/*
 * Copyright (c) 2019 TAOS Data, Inc. <jhtao@taosdata.com>
 *
 * This program is free software: you can use, redistribute, and/or modify
 * it under the terms of the GNU Affero General Public License, version 3
 * or later ("AGPL"), as published by the Free Software Foundation.
 *
 * This program is distributed in the hope that it will be useful, but WITHOUT
 * ANY WARRANTY; without even the implied warranty of MERCHANTABILITY or
 * FITNESS FOR A PARTICULAR PURPOSE.
 *
 * You should have received a copy of the GNU Affero General Public License
 * along with this program. If not, see <http://www.gnu.org/licenses/>.
 */

#include <function.h>
#include <functionMgt.h>
#include <tname.h>
#include "os.h"

#include "parser.h"
#include "tdatablock.h"
#include "texception.h"
#include "tglobal.h"
#include "tmsg.h"
#include "tsort.h"
#include "ttime.h"

#include "executorimpl.h"
#include "function.h"
#include "tcompare.h"
#include "tcompression.h"
#include "thash.h"
#include "ttypes.h"
#include "query.h"
#include "vnode.h"
#include "tsdb.h"

#define IS_MAIN_SCAN(runtime)          ((runtime)->scanFlag == MAIN_SCAN)
#define IS_REVERSE_SCAN(runtime)       ((runtime)->scanFlag == REVERSE_SCAN)
#define IS_REPEAT_SCAN(runtime)        ((runtime)->scanFlag == REPEAT_SCAN)
#define SET_MAIN_SCAN_FLAG(runtime)  ((runtime)->scanFlag = MAIN_SCAN)
#define SET_REVERSE_SCAN_FLAG(runtime) ((runtime)->scanFlag = REVERSE_SCAN)

#define TSWINDOW_IS_EQUAL(t1, t2) (((t1).skey == (t2).skey) && ((t1).ekey == (t2).ekey))
#define SWITCH_ORDER(n) (((n) = ((n) == TSDB_ORDER_ASC) ? TSDB_ORDER_DESC : TSDB_ORDER_ASC))

#define SDATA_BLOCK_INITIALIZER (SDataBlockInfo) {{0}, 0}

#define GET_FORWARD_DIRECTION_FACTOR(ord) (((ord) == TSDB_ORDER_ASC) ? QUERY_ASC_FORWARD_STEP : QUERY_DESC_FORWARD_STEP)

#define MULTI_KEY_DELIM  "-"

enum {
  TS_JOIN_TS_EQUAL       = 0,
  TS_JOIN_TS_NOT_EQUALS  = 1,
  TS_JOIN_TAG_NOT_EQUALS = 2,
};

typedef enum SResultTsInterpType {
  RESULT_ROW_START_INTERP = 1,
  RESULT_ROW_END_INTERP   = 2,
} SResultTsInterpType;

#if 0
static UNUSED_FUNC void *u_malloc (size_t __size) {
  uint32_t v = taosRand();

  if (v % 1000 <= 0) {
    return NULL;
  } else {
    return malloc(__size);
  }
}

static UNUSED_FUNC void* u_calloc(size_t num, size_t __size) {
  uint32_t v = taosRand();
  if (v % 1000 <= 0) {
    return NULL;
  } else {
    return calloc(num, __size);
  }
}

static UNUSED_FUNC void* u_realloc(void* p, size_t __size) {
  uint32_t v = taosRand();
  if (v % 5 <= 1) {
    return NULL;
  } else {
    return realloc(p, __size);
  }
}

#define calloc  u_calloc
#define malloc  u_malloc
#define realloc u_realloc
#endif

#define CLEAR_QUERY_STATUS(q, st)   ((q)->status &= (~(st)))
#define GET_NUM_OF_TABLEGROUP(q)    taosArrayGetSize((q)->tableqinfoGroupInfo.pGroupList)
#define QUERY_IS_INTERVAL_QUERY(_q) ((_q)->interval.interval > 0)

#define TSKEY_MAX_ADD(a,b)                 \
do {                                       \
  if (a < 0) { a = a + b; break;}          \
  if (sizeof(a) == sizeof(int32_t)) {      \
   if((b) > 0 && ((b) >= INT32_MAX - (a))){\
     a = INT32_MAX;                        \
   } else {                                \
     a = a + b;                            \
   }                                       \
  } else {                                 \
   if((b) > 0 && ((b) >= INT64_MAX - (a))){\
     a = INT64_MAX;                        \
   } else {                                \
     a = a + b;                            \
   }                                       \
  }                                        \
} while(0)                                 

#define TSKEY_MIN_SUB(a,b)                 \
do {                                       \
  if (a >= 0) { a = a + b; break;}         \
  if (sizeof(a) == sizeof(int32_t)){       \
   if((b) < 0 && ((b) <= INT32_MIN - (a))){\
     a = INT32_MIN;                        \
   } else {                                \
     a = a + b;                            \
   }                                       \
  } else {                                 \
    if((b) < 0 && ((b) <= INT64_MIN-(a))) {\
     a = INT64_MIN;                        \
    } else {                               \
     a = a + b;                            \
    }                                      \
  }                                        \
} while (0)

int32_t getMaximumIdleDurationSec() {
  return tsShellActivityTimer * 2;
}

static int32_t getExprFunctionId(SExprInfo *pExprInfo) {
  assert(pExprInfo != NULL && pExprInfo->pExpr != NULL && pExprInfo->pExpr->nodeType == TEXPR_UNARYEXPR_NODE);
  return 0;
}

static void getNextTimeWindow(SInterval* pInterval, int32_t precision, int32_t order, STimeWindow* tw) {
  int32_t factor = GET_FORWARD_DIRECTION_FACTOR(order);
  if (pInterval->intervalUnit != 'n' && pInterval->intervalUnit != 'y') {
    tw->skey += pInterval->sliding * factor;
    tw->ekey = tw->skey + pInterval->interval - 1;
    return;
  }

  int64_t key = tw->skey, interval = pInterval->interval;
  //convert key to second
  key = convertTimePrecision(key, precision, TSDB_TIME_PRECISION_MILLI) / 1000;

  if (pInterval->intervalUnit == 'y') {
    interval *= 12;
  }

  struct tm tm;
  time_t t = (time_t)key;
  taosLocalTime(&t, &tm);

  int mon = (int)(tm.tm_year * 12 + tm.tm_mon + interval * factor);
  tm.tm_year = mon / 12;
  tm.tm_mon = mon % 12;
  tw->skey = convertTimePrecision((int64_t)mktime(&tm) * 1000L, TSDB_TIME_PRECISION_MILLI, precision);

  mon = (int)(mon + interval);
  tm.tm_year = mon / 12;
  tm.tm_mon = mon % 12;
  tw->ekey = convertTimePrecision((int64_t)mktime(&tm) * 1000L, TSDB_TIME_PRECISION_MILLI, precision);

  tw->ekey -= 1;
}

static void doSetTagValueToResultBuf(char* output, const char* val, int16_t type, int16_t bytes);
static void setResultOutputBuf(STaskRuntimeEnv* pRuntimeEnv, SResultRow* pResult, SqlFunctionCtx* pCtx,
                               int32_t numOfCols, int32_t* rowCellInfoOffset);

void setResultRowOutputBufInitCtx(STaskRuntimeEnv *pRuntimeEnv, SResultRow *pResult, SqlFunctionCtx* pCtx, int32_t numOfOutput, int32_t* rowCellInfoOffset);
static bool functionNeedToExecute(SqlFunctionCtx *pCtx);

static void setBlockStatisInfo(SqlFunctionCtx *pCtx, SSDataBlock* pSDataBlock, SColumn* pColumn);

static void destroyTableQueryInfoImpl(STableQueryInfo *pTableQueryInfo);
static bool hasMainOutput(STaskAttr *pQueryAttr);

static SColumnInfo* extractColumnFilterInfo(SExprInfo* pExpr, int32_t numOfOutput, int32_t* numOfFilterCols);

static int32_t setTimestampListJoinInfo(STaskRuntimeEnv* pRuntimeEnv, SVariant* pTag, STableQueryInfo *pTableQueryInfo);
static void releaseQueryBuf(size_t numOfTables);
static int32_t binarySearchForKey(char *pValue, int num, TSKEY key, int order);
//static STsdbQueryCond createTsdbQueryCond(STaskAttr* pQueryAttr, STimeWindow* win);
static STableIdInfo createTableIdInfo(STableQueryInfo* pTableQueryInfo);

static void setTableScanFilterOperatorInfo(STableScanInfo* pTableScanInfo, SOperatorInfo* pDownstream);

static int32_t getNumOfScanTimes(STaskAttr* pQueryAttr);

static void destroyBasicOperatorInfo(void* param, int32_t numOfOutput);
static void destroySFillOperatorInfo(void* param, int32_t numOfOutput);
static void destroyGroupbyOperatorInfo(void* param, int32_t numOfOutput);
static void destroyProjectOperatorInfo(void* param, int32_t numOfOutput);
static void destroyTagScanOperatorInfo(void* param, int32_t numOfOutput);
static void destroyOrderOperatorInfo(void* param, int32_t numOfOutput);
static void destroySWindowOperatorInfo(void* param, int32_t numOfOutput);
static void destroyStateWindowOperatorInfo(void* param, int32_t numOfOutput);
static void destroyAggOperatorInfo(void* param, int32_t numOfOutput);
static void destroyExchangeOperatorInfo(void* param, int32_t numOfOutput);
static void destroyConditionOperatorInfo(void* param, int32_t numOfOutput);

static void destroyOperatorInfo(SOperatorInfo* pOperator);
static void destroySysTableScannerOperatorInfo(void* param, int32_t numOfOutput);

static void doSetOperatorCompleted(SOperatorInfo* pOperator) {
  pOperator->status = OP_EXEC_DONE;
  if (pOperator->pTaskInfo != NULL) {
    setTaskStatus(pOperator->pTaskInfo, TASK_COMPLETED);
  }
}

#define OPTR_IS_OPENED(_optr)  (((_optr)->status & OP_OPENED) == OP_OPENED)
#define OPTR_SET_OPENED(_optr) ((_optr)->status |= OP_OPENED)

static int32_t operatorDummyOpenFn(void* param) {
  SOperatorInfo* pOperator = (SOperatorInfo*) param;
  OPTR_SET_OPENED(pOperator);
  return TSDB_CODE_SUCCESS;
}

static void operatorDummyCloseFn(void* param, int32_t numOfCols) {}

static int32_t doCopyToSDataBlock(SDiskbasedBuf *pBuf, SGroupResInfo* pGroupResInfo, int32_t orderType, SSDataBlock* pBlock, int32_t rowCapacity);

static int32_t getGroupbyColumnIndex(SGroupbyExpr *pGroupbyExpr, SSDataBlock* pDataBlock);
static int32_t setGroupResultOutputBuf(STaskRuntimeEnv *pRuntimeEnv, SOptrBasicInfo *binf, int32_t numOfCols, char *pData, int16_t type, int16_t bytes, int32_t groupIndex);

static void initCtxOutputBuffer(SqlFunctionCtx* pCtx, int32_t size);
static void getAlignQueryTimeWindow(SInterval* pInterval, int32_t precision, int64_t key, int64_t keyFirst, int64_t keyLast, STimeWindow *win);

static void setResultBufSize(STaskAttr* pQueryAttr, SRspResultInfo* pResultInfo);
static void setCtxTagForJoin(STaskRuntimeEnv* pRuntimeEnv, SqlFunctionCtx* pCtx, SExprInfo* pExprInfo, void* pTable);
static void setParamForStableStddev(STaskRuntimeEnv* pRuntimeEnv, SqlFunctionCtx* pCtx, int32_t numOfOutput, SExprInfo* pExpr);
static void setParamForStableStddevByColData(STaskRuntimeEnv* pRuntimeEnv, SqlFunctionCtx* pCtx, int32_t numOfOutput, SExprInfo* pExpr, char* val, int16_t bytes);
static void doSetTableGroupOutputBuf(SAggOperatorInfo* pAggInfo, int32_t numOfOutput, int32_t tableGroupId, SExecTaskInfo* pTaskInfo);

SArray* getOrderCheckColumns(STaskAttr* pQuery);

typedef struct SRowCompSupporter {
  STaskRuntimeEnv *pRuntimeEnv;
  int16_t           dataOffset;
  __compar_fn_t     comFunc;
} SRowCompSupporter;

static int compareRowData(const void *a, const void *b, const void *userData) {
  const SResultRow *pRow1 = (const SResultRow *)a;
  const SResultRow *pRow2 = (const SResultRow *)b;

  SRowCompSupporter *supporter  = (SRowCompSupporter *)userData;
  STaskRuntimeEnv* pRuntimeEnv =  supporter->pRuntimeEnv;

  SFilePage *page1 = getBufPage(pRuntimeEnv->pResultBuf, pRow1->pageId);
  SFilePage *page2 = getBufPage(pRuntimeEnv->pResultBuf, pRow2->pageId);

  int16_t offset = supporter->dataOffset;
  char *in1  = getPosInResultPage(pRuntimeEnv->pQueryAttr, page1, pRow1->offset, offset);
  char *in2  = getPosInResultPage(pRuntimeEnv->pQueryAttr, page2, pRow2->offset, offset);

  return (in1 != NULL && in2 != NULL) ? supporter->comFunc(in1, in2) : 0;
}

static void sortGroupResByOrderList(SGroupResInfo *pGroupResInfo, STaskRuntimeEnv *pRuntimeEnv, SSDataBlock* pDataBlock) {
  SArray *columnOrderList = getOrderCheckColumns(pRuntimeEnv->pQueryAttr);
  size_t size = taosArrayGetSize(columnOrderList);
  taosArrayDestroy(columnOrderList);

  if (size <= 0) {
    return;
  }

  int32_t orderId = pRuntimeEnv->pQueryAttr->order.col.colId;
  if (orderId <= 0) {
    return;
  }

  bool found = false;
  int16_t dataOffset = 0;

  for (int32_t j = 0; j < pDataBlock->info.numOfCols; ++j) {
    SColumnInfoData* pColInfoData = (SColumnInfoData *)taosArrayGet(pDataBlock->pDataBlock, j);
    if (orderId == j) {
      found = true;
      break;
    }

    dataOffset += pColInfoData->info.bytes;
  }

  if (found == false) {
    return;
  }

  int16_t type = pRuntimeEnv->pQueryAttr->pExpr1[orderId].base.resSchema.type;

  SRowCompSupporter support = {.pRuntimeEnv = pRuntimeEnv, .dataOffset = dataOffset, .comFunc = getComparFunc(type, 0)};
  taosArraySortPWithExt(pGroupResInfo->pRows, compareRowData, &support);
}

//setup the output buffer for each operator
SSDataBlock* createOutputBuf(SExprInfo* pExpr, int32_t numOfOutput, int32_t numOfRows) {
  const static int32_t minSize = 8;

  SSDataBlock *res = calloc(1, sizeof(SSDataBlock));
  res->info.numOfCols = numOfOutput;
  res->pDataBlock = taosArrayInit(numOfOutput, sizeof(SColumnInfoData));
  for (int32_t i = 0; i < numOfOutput; ++i) {
    SColumnInfoData idata = {{0}};
    idata.info.type  = pExpr[i].base.resSchema.type;
    idata.info.bytes = pExpr[i].base.resSchema.bytes;
    idata.info.colId = pExpr[i].base.resSchema.colId;

    int32_t size = TMAX(idata.info.bytes * numOfRows, minSize);
    idata.pData = calloc(1, size);  // at least to hold a pointer on x64 platform
    taosArrayPush(res->pDataBlock, &idata);
  }

  return res;
}

SSDataBlock* createOutputBuf_rv(SArray* pExprInfo, int32_t numOfRows) {
  size_t numOfOutput = taosArrayGetSize(pExprInfo);

  SSDataBlock *res = calloc(1, sizeof(SSDataBlock));
  res->info.numOfCols = numOfOutput;
  res->pDataBlock = taosArrayInit(numOfOutput, sizeof(SColumnInfoData));

  for (int32_t i = 0; i < numOfOutput; ++i) {
    SColumnInfoData idata = {{0}};
    SExprInfo* pExpr = taosArrayGetP(pExprInfo, i);

    idata.info.type  = pExpr->base.resSchema.type;
    idata.info.bytes = pExpr->base.resSchema.bytes;
    idata.info.colId = pExpr->base.resSchema.colId;
    taosArrayPush(res->pDataBlock, &idata);
  }

  blockDataEnsureCapacity(res, numOfRows);
  return res;
}

SSDataBlock* createOutputBuf_rv1(SDataBlockDescNode* pNode) {
  int32_t numOfCols = LIST_LENGTH(pNode->pSlots);

  SSDataBlock* pBlock = calloc(1, sizeof(SSDataBlock));
  pBlock->info.numOfCols = numOfCols;
  pBlock->pDataBlock = taosArrayInit(numOfCols, sizeof(SColumnInfoData));

  pBlock->info.blockId = pNode->dataBlockId;
  pBlock->info.rowSize = pNode->resultRowSize;

  for(int32_t i = 0; i < numOfCols; ++i) {
    SColumnInfoData idata = {{0}};
    SSlotDescNode* pDescNode = nodesListGetNode(pNode->pSlots, i);
    idata.info.type   = pDescNode->dataType.type;
    idata.info.bytes  = pDescNode->dataType.bytes;
    idata.info.scale  = pDescNode->dataType.scale;
    idata.info.slotId = pDescNode->slotId;
    idata.info.precision = pDescNode->dataType.precision;

    taosArrayPush(pBlock->pDataBlock, &idata);
  }

  return pBlock;
}

static bool isSelectivityWithTagsQuery(SqlFunctionCtx *pCtx, int32_t numOfOutput) {
  return true;
//  bool    hasTags = false;
//  int32_t numOfSelectivity = 0;
//
//  for (int32_t i = 0; i < numOfOutput; ++i) {
//    int32_t functId = pCtx[i].functionId;
//    if (functId == FUNCTION_TAG_DUMMY || functId == FUNCTION_TS_DUMMY) {
//      hasTags = true;
//      continue;
//    }
//
//    if ((aAggs[functId].status & FUNCSTATE_SELECTIVITY) != 0) {
//      numOfSelectivity++;
//    }
//  }
//
//  return (numOfSelectivity > 0 && hasTags);
}

static bool isProjQuery(STaskAttr *pQueryAttr) {
  for (int32_t i = 0; i < pQueryAttr->numOfOutput; ++i) {
    int32_t functId = getExprFunctionId(&pQueryAttr->pExpr1[i]);
    if (functId != FUNCTION_PRJ && functId != FUNCTION_TAGPRJ) {
      return false;
    }
  }

  return true;
}

static bool hasNull(SColumn* pColumn, SColumnDataAgg *pStatis) {
  if (TSDB_COL_IS_TAG(pColumn->flag) || TSDB_COL_IS_UD_COL(pColumn->flag) || pColumn->colId == PRIMARYKEY_TIMESTAMP_COL_ID) {
    return false;
  }

  if (pStatis != NULL && pStatis->numOfNull == 0) {
    return false;
  }

  return true;
}

static void prepareResultListBuffer(SResultRowInfo* pResultRowInfo, jmp_buf env) {
  int64_t newCapacity = 0;

  // more than the capacity, reallocate the resources
  if (pResultRowInfo->size < pResultRowInfo->capacity) {
    return;
  }

  if (pResultRowInfo->capacity > 10000) {
    newCapacity = (int64_t)(pResultRowInfo->capacity * 1.25);
  } else {
    newCapacity = (int64_t)(pResultRowInfo->capacity * 1.5);
  }

  if (newCapacity == pResultRowInfo->capacity) {
    newCapacity += 4;
  }

  char *t = realloc(pResultRowInfo->pResult, (size_t)(newCapacity * POINTER_BYTES));
  if (t == NULL) {
    longjmp(env, TSDB_CODE_QRY_OUT_OF_MEMORY);
  }

  pResultRowInfo->pResult = (SResultRow **)t;

  int32_t inc = (int32_t)newCapacity - pResultRowInfo->capacity;
  memset(&pResultRowInfo->pResult[pResultRowInfo->capacity], 0, POINTER_BYTES * inc);

  pResultRowInfo->capacity = (int32_t)newCapacity;
}

static bool chkResultRowFromKey(STaskRuntimeEnv *pRuntimeEnv, SResultRowInfo *pResultRowInfo, char *pData,
                                             int16_t bytes, bool masterscan, uint64_t uid) {
  bool existed = false;
  SET_RES_WINDOW_KEY(pRuntimeEnv->keyBuf, pData, bytes, uid);

  SResultRow **p1 =
      (SResultRow **)taosHashGet(pRuntimeEnv->pResultRowHashTable, pRuntimeEnv->keyBuf, GET_RES_WINDOW_KEY_LEN(bytes));

  // in case of repeat scan/reverse scan, no new time window added.
  if (QUERY_IS_INTERVAL_QUERY(pRuntimeEnv->pQueryAttr)) {
    if (!masterscan) {  // the *p1 may be NULL in case of sliding+offset exists.
      return p1 != NULL;
    }

    if (p1 != NULL) {
      if (pResultRowInfo->size == 0) {
        existed = false;
        assert(pResultRowInfo->curPos == -1);
      } else if (pResultRowInfo->size == 1) {
        existed = (pResultRowInfo->pResult[0] == (*p1));
      } else {  // check if current pResultRowInfo contains the existed pResultRow
        SET_RES_EXT_WINDOW_KEY(pRuntimeEnv->keyBuf, pData, bytes, uid, pResultRowInfo);
        int64_t* index = taosHashGet(pRuntimeEnv->pResultRowListSet, pRuntimeEnv->keyBuf, GET_RES_EXT_WINDOW_KEY_LEN(bytes));
        if (index != NULL) {
          existed = true;
        } else {
          existed = false;
        }
      }
    }

    return existed;
  }

  return p1 != NULL;
}


static SResultRow* doSetResultOutBufByKey(STaskRuntimeEnv* pRuntimeEnv, SResultRowInfo* pResultRowInfo, int64_t tid,
                                          char* pData, int16_t bytes, bool masterscan, uint64_t tableGroupId) {
  bool existed = false;
  SET_RES_WINDOW_KEY(pRuntimeEnv->keyBuf, pData, bytes, tableGroupId);

  SResultRow **p1 =
      (SResultRow **)taosHashGet(pRuntimeEnv->pResultRowHashTable, pRuntimeEnv->keyBuf, GET_RES_WINDOW_KEY_LEN(bytes));

  // in case of repeat scan/reverse scan, no new time window added.
  if (QUERY_IS_INTERVAL_QUERY(pRuntimeEnv->pQueryAttr)) {
    if (!masterscan) {  // the *p1 may be NULL in case of sliding+offset exists.
      return (p1 != NULL)? *p1:NULL;
    }

    if (p1 != NULL) {
      if (pResultRowInfo->size == 0) {
        existed = false;
        assert(pResultRowInfo->curPos == -1);
      } else if (pResultRowInfo->size == 1) {
        existed = (pResultRowInfo->pResult[0] == (*p1));
        pResultRowInfo->curPos = 0;
      } else {  // check if current pResultRowInfo contains the existed pResultRow
        SET_RES_EXT_WINDOW_KEY(pRuntimeEnv->keyBuf, pData, bytes, tid, pResultRowInfo);
        int64_t* index = taosHashGet(pRuntimeEnv->pResultRowListSet, pRuntimeEnv->keyBuf, GET_RES_EXT_WINDOW_KEY_LEN(bytes));
        if (index != NULL) {
          pResultRowInfo->curPos = (int32_t) *index;
          existed = true;
        } else {
          existed = false;
        }
      }
    }
  } else {
    // In case of group by column query, the required SResultRow object must be existed in the pResultRowInfo object.
    if (p1 != NULL) {
      return *p1;
    }
  }

  if (!existed) {
//    prepareResultListBuffer(pResultRowInfo, pRuntimeEnv);

    SResultRow *pResult = NULL;
    if (p1 == NULL) {
      pResult = getNewResultRow(pRuntimeEnv->pool);
      int32_t ret = initResultRow(pResult);
      if (ret != TSDB_CODE_SUCCESS) {
        longjmp(pRuntimeEnv->env, TSDB_CODE_QRY_OUT_OF_MEMORY);
      }

      // add a new result set for a new group
      taosHashPut(pRuntimeEnv->pResultRowHashTable, pRuntimeEnv->keyBuf, GET_RES_WINDOW_KEY_LEN(bytes), &pResult, POINTER_BYTES);
      SResultRowCell cell = {.groupId = tableGroupId, .pRow = pResult};
      taosArrayPush(pRuntimeEnv->pResultRowArrayList, &cell);
    } else {
      pResult = *p1;
    }

    pResultRowInfo->curPos = pResultRowInfo->size;
    pResultRowInfo->pResult[pResultRowInfo->size++] = pResult;

    int64_t index = pResultRowInfo->curPos;
    SET_RES_EXT_WINDOW_KEY(pRuntimeEnv->keyBuf, pData, bytes, tid, pResultRowInfo);
    taosHashPut(pRuntimeEnv->pResultRowListSet, pRuntimeEnv->keyBuf, GET_RES_EXT_WINDOW_KEY_LEN(bytes), &index, POINTER_BYTES);
  }

  // too many time window in query
  if (pResultRowInfo->size > MAX_INTERVAL_TIME_WINDOW) {
    longjmp(pRuntimeEnv->env, TSDB_CODE_QRY_TOO_MANY_TIMEWINDOW);
  }

  return pResultRowInfo->pResult[pResultRowInfo->curPos];
}

static SResultRow* doSetResultOutBufByKey_rv(SResultRowInfo* pResultRowInfo, int64_t tid, char* pData, int16_t bytes,
    bool masterscan, uint64_t tableGroupId, SExecTaskInfo* pTaskInfo, bool isIntervalQuery, SAggSupporter* pSup) {
  bool existed = false;
  SET_RES_WINDOW_KEY(pSup->keyBuf, pData, bytes, tableGroupId);

  SResultRow **p1 =
      (SResultRow **)taosHashGet(pSup->pResultRowHashTable, pSup->keyBuf, GET_RES_WINDOW_KEY_LEN(bytes));

  // in case of repeat scan/reverse scan, no new time window added.
  if (isIntervalQuery) {
    if (!masterscan) {  // the *p1 may be NULL in case of sliding+offset exists.
      return (p1 != NULL)? *p1:NULL;
    }

    if (p1 != NULL) {
      if (pResultRowInfo->size == 0) {
        existed = false;
        assert(pResultRowInfo->curPos == -1);
      } else if (pResultRowInfo->size == 1) {
        existed = (pResultRowInfo->pResult[0] == (*p1));
        pResultRowInfo->curPos = 0;
      } else {  // check if current pResultRowInfo contains the existed pResultRow
        SET_RES_EXT_WINDOW_KEY(pSup->keyBuf, pData, bytes, tid, pResultRowInfo);
        int64_t* index = taosHashGet(pSup->pResultRowListSet, pSup->keyBuf, GET_RES_EXT_WINDOW_KEY_LEN(bytes));
        if (index != NULL) {
          pResultRowInfo->curPos = (int32_t) *index;
          existed = true;
        } else {
          existed = false;
        }
      }
    }
  } else {
    // In case of group by column query, the required SResultRow object must be existed in the pResultRowInfo object.
    if (p1 != NULL) {
      return *p1;
    }
  }

  if (!existed) {
    prepareResultListBuffer(pResultRowInfo, pTaskInfo->env);

    SResultRow *pResult = NULL;
    if (p1 == NULL) {
      pResult = getNewResultRow(pSup->pool);
      int32_t ret = initResultRow(pResult);
      if (ret != TSDB_CODE_SUCCESS) {
        longjmp(pTaskInfo->env, TSDB_CODE_QRY_OUT_OF_MEMORY);
      }

      // add a new result set for a new group
      taosHashPut(pSup->pResultRowHashTable, pSup->keyBuf, GET_RES_WINDOW_KEY_LEN(bytes), &pResult, POINTER_BYTES);
      SResultRowCell cell = {.groupId = tableGroupId, .pRow = pResult};
      taosArrayPush(pSup->pResultRowArrayList, &cell);
    } else {
      pResult = *p1;
    }

    pResultRowInfo->curPos = pResultRowInfo->size;
    pResultRowInfo->pResult[pResultRowInfo->size++] = pResult;

    int64_t index = pResultRowInfo->curPos;
    SET_RES_EXT_WINDOW_KEY(pSup->keyBuf, pData, bytes, tid, pResultRowInfo);
    taosHashPut(pSup->pResultRowListSet, pSup->keyBuf, GET_RES_EXT_WINDOW_KEY_LEN(bytes), &index, POINTER_BYTES);
  }

  // too many time window in query
  if (pResultRowInfo->size > MAX_INTERVAL_TIME_WINDOW) {
    longjmp(pTaskInfo->env, TSDB_CODE_QRY_TOO_MANY_TIMEWINDOW);
  }

  return pResultRowInfo->pResult[pResultRowInfo->curPos];
}

static void getInitialStartTimeWindow(SInterval* pInterval, int32_t precision, TSKEY ts, STimeWindow* w, TSKEY ekey, bool ascQuery) {
  if (ascQuery) {
    getAlignQueryTimeWindow(pInterval, precision, ts, ts, ekey, w);
  } else {
    // the start position of the first time window in the endpoint that spreads beyond the queried last timestamp
    getAlignQueryTimeWindow(pInterval, precision, ts, ekey, ts, w);

    int64_t key = w->skey;
    while(key < ts) { // moving towards end
      if (pInterval->intervalUnit == 'n' || pInterval->intervalUnit == 'y') {
        key = taosTimeAdd(key, pInterval->sliding, pInterval->slidingUnit, precision);
      } else {
        key += pInterval->sliding;
      }

      if (key >= ts) {
        break;
      }

      w->skey = key;
    }
  }
}

// get the correct time window according to the handled timestamp
static STimeWindow getActiveTimeWindow(SResultRowInfo * pResultRowInfo, int64_t ts, SInterval* pInterval, int32_t precision, STimeWindow* win) {
  STimeWindow w = {0};

 if (pResultRowInfo->curPos == -1) {  // the first window, from the previous stored value
    getInitialStartTimeWindow(pInterval, precision, ts, &w, win->ekey, true);

    if (pInterval->intervalUnit == 'n' || pInterval->intervalUnit == 'y') {
      w.ekey = taosTimeAdd(w.skey, pInterval->interval, pInterval->intervalUnit, precision) - 1;
    } else {
      w.ekey = w.skey + pInterval->interval - 1;
    }
  } else {
    w = getResultRow(pResultRowInfo, pResultRowInfo->curPos)->win;
  }

  if (w.skey > ts || w.ekey < ts) {
    if (pInterval->intervalUnit == 'n' || pInterval->intervalUnit == 'y') {
      w.skey = taosTimeTruncate(ts, pInterval, precision);
      w.ekey = taosTimeAdd(w.skey, pInterval->interval, pInterval->intervalUnit, precision) - 1;
    } else {
      int64_t st = w.skey;

      if (st > ts) {
        st -= ((st - ts + pInterval->sliding - 1) / pInterval->sliding) * pInterval->sliding;
      }

      int64_t et = st + pInterval->interval - 1;
      if (et < ts) {
        st += ((ts - et + pInterval->sliding - 1) / pInterval->sliding) * pInterval->sliding;
      }

      w.skey = st;
      w.ekey = w.skey + pInterval->interval - 1;
    }
  }
  return w;
}

// get the correct time window according to the handled timestamp
static STimeWindow getCurrentActiveTimeWindow(SResultRowInfo * pResultRowInfo, int64_t ts, STaskAttr *pQueryAttr) {
  STimeWindow w = {0};

 if (pResultRowInfo->curPos == -1) {  // the first window, from the previous stored value
//    getInitialStartTimeWindow(pQueryAttr, ts, &w);

    if (pQueryAttr->interval.intervalUnit == 'n' || pQueryAttr->interval.intervalUnit == 'y') {
      w.ekey = taosTimeAdd(w.skey, pQueryAttr->interval.interval, pQueryAttr->interval.intervalUnit, pQueryAttr->precision) - 1;
    } else {
      w.ekey = w.skey + pQueryAttr->interval.interval - 1;
    }
  } else {
    w = getResultRow(pResultRowInfo, pResultRowInfo->curPos)->win;
  }

  /*
   * query border check, skey should not be bounded by the query time range, since the value skey will
   * be used as the time window index value. So we only change ekey of time window accordingly.
   */
  if (w.ekey > pQueryAttr->window.ekey && QUERY_IS_ASC_QUERY(pQueryAttr)) {
    w.ekey = pQueryAttr->window.ekey;
  }

  return w;
}

// a new buffer page for each table. Needs to opt this design
static int32_t addNewWindowResultBuf(SResultRow *pWindowRes, SDiskbasedBuf *pResultBuf, int32_t tid, uint32_t size) {
  if (pWindowRes->pageId != -1) {
    return 0;
  }

  SFilePage *pData = NULL;

  // in the first scan, new space needed for results
  int32_t pageId = -1;
  SIDList list = getDataBufPagesIdList(pResultBuf, tid);

  if (taosArrayGetSize(list) == 0) {
    pData = getNewBufPage(pResultBuf, tid, &pageId);
  } else {
    SPageInfo* pi = getLastPageInfo(list);
    pData = getBufPage(pResultBuf, getPageId(pi));
    pageId = getPageId(pi);

    if (pData->num + size > getBufPageSize(pResultBuf)) {
      // release current page first, and prepare the next one
      releaseBufPageInfo(pResultBuf, pi);
      pData = getNewBufPage(pResultBuf, tid, &pageId);
      if (pData != NULL) {
        assert(pData->num == 0);  // number of elements must be 0 for new allocated buffer
      }
    }
  }

  if (pData == NULL) {
    return -1;
  }

  // set the number of rows in current disk page
  if (pWindowRes->pageId == -1) {  // not allocated yet, allocate new buffer
    pWindowRes->pageId = pageId;
    pWindowRes->offset = (int32_t)pData->num;

    pData->num += size;
    assert(pWindowRes->pageId >= 0);
  }

  return 0;
}

static bool chkWindowOutputBufByKey(STaskRuntimeEnv *pRuntimeEnv, SResultRowInfo *pResultRowInfo, STimeWindow *win,
                                       bool masterscan, SResultRow **pResult, int64_t groupId, SqlFunctionCtx* pCtx,
                                       int32_t numOfOutput, int32_t* rowCellInfoOffset) {
  assert(win->skey <= win->ekey);
  return chkResultRowFromKey(pRuntimeEnv, pResultRowInfo, (char *)&win->skey, TSDB_KEYSIZE, masterscan, groupId);
}

static int32_t setResultOutputBufByKey(STaskRuntimeEnv *pRuntimeEnv, SResultRowInfo *pResultRowInfo, int64_t tid, STimeWindow *win,
                                       bool masterscan, SResultRow **pResult, int64_t tableGroupId, SqlFunctionCtx* pCtx,
                                       int32_t numOfOutput, int32_t* rowCellInfoOffset) {
  assert(win->skey <= win->ekey);
  SDiskbasedBuf *pResultBuf = pRuntimeEnv->pResultBuf;

  SResultRow *pResultRow = doSetResultOutBufByKey(pRuntimeEnv, pResultRowInfo, tid, (char *)&win->skey, TSDB_KEYSIZE, masterscan, tableGroupId);
  if (pResultRow == NULL) {
    *pResult = NULL;
    return TSDB_CODE_SUCCESS;
  }

  // not assign result buffer yet, add new result buffer
  if (pResultRow->pageId == -1) {
    int32_t ret = addNewWindowResultBuf(pResultRow, pResultBuf, (int32_t) tableGroupId, pRuntimeEnv->pQueryAttr->intermediateResultRowSize);
    if (ret != TSDB_CODE_SUCCESS) {
      return -1;
    }
  }

  // set time window for current result
  pResultRow->win = (*win);
  *pResult = pResultRow;
  setResultRowOutputBufInitCtx(pRuntimeEnv, pResultRow, pCtx, numOfOutput, rowCellInfoOffset);

  return TSDB_CODE_SUCCESS;
}

static void setResultRowOutputBufInitCtx_rv(SDiskbasedBuf * pBuf, SResultRow *pResult, SqlFunctionCtx* pCtx, int32_t numOfOutput, int32_t* rowCellInfoOffset);

static int32_t setResultOutputBufByKey_rv(SResultRowInfo *pResultRowInfo, int64_t id, STimeWindow *win,
                                       bool masterscan, SResultRow **pResult, int64_t tableGroupId, SqlFunctionCtx* pCtx,
                                       int32_t numOfOutput, int32_t* rowCellInfoOffset, SDiskbasedBuf *pBuf, SAggSupporter *pAggSup, SExecTaskInfo* pTaskInfo) {
  assert(win->skey <= win->ekey);
  SResultRow *pResultRow = doSetResultOutBufByKey_rv(pResultRowInfo, id, (char *)&win->skey, TSDB_KEYSIZE, masterscan, tableGroupId,
       pTaskInfo, true, pAggSup);

  if (pResultRow == NULL) {
    *pResult = NULL;
    return TSDB_CODE_SUCCESS;
  }

  // not assign result buffer yet, add new result buffer
  if (pResultRow->pageId == -1) { // todo intermediate result size
    int32_t ret = addNewWindowResultBuf(pResultRow, pBuf, (int32_t) tableGroupId, 0);
    if (ret != TSDB_CODE_SUCCESS) {
      return -1;
    }
  }

  // set time window for current result
  pResultRow->win = (*win);
  *pResult = pResultRow;
  setResultRowOutputBufInitCtx_rv(pBuf, pResultRow, pCtx, numOfOutput, rowCellInfoOffset);

  return TSDB_CODE_SUCCESS;
}


static void setResultRowInterpo(SResultRow* pResult, SResultTsInterpType type) {
  assert(pResult != NULL && (type == RESULT_ROW_START_INTERP || type == RESULT_ROW_END_INTERP));
  if (type == RESULT_ROW_START_INTERP) {
    pResult->startInterp = true;
  } else {
    pResult->endInterp   = true;
  }
}

static bool resultRowInterpolated(SResultRow* pResult, SResultTsInterpType type) {
  assert(pResult != NULL && (type == RESULT_ROW_START_INTERP || type == RESULT_ROW_END_INTERP));
  if (type == RESULT_ROW_START_INTERP) {
    return pResult->startInterp == true;
  } else {
    return pResult->endInterp   == true;
  }
}

static FORCE_INLINE int32_t getForwardStepsInBlock(int32_t numOfRows, __block_search_fn_t searchFn, TSKEY ekey, int16_t pos,
                                      int16_t order, int64_t *pData) {
  int32_t forwardStep = 0;

  if (order == TSDB_ORDER_ASC) {
    int32_t end = searchFn((char*) &pData[pos], numOfRows - pos, ekey, order);
    if (end >= 0) {
      forwardStep = end;

      if (pData[end + pos] == ekey) {
        forwardStep += 1;
      }
    }
  } else {
    int32_t end = searchFn((char *)pData, pos + 1, ekey, order);
    if (end >= 0) {
      forwardStep = pos - end;

      if (pData[end] == ekey) {
        forwardStep += 1;
      }
    }
  }

  assert(forwardStep >= 0);
  return forwardStep;
}

static void doUpdateResultRowIndex(SResultRowInfo*pResultRowInfo, TSKEY lastKey, bool ascQuery, bool timeWindowInterpo) {
  int64_t skey = TSKEY_INITIAL_VAL;
  int32_t i = 0;
  for (i = pResultRowInfo->size - 1; i >= 0; --i) {
    SResultRow *pResult = pResultRowInfo->pResult[i];
    if (pResult->closed) {
      break;
    }

    // new closed result rows
    if (timeWindowInterpo) {
      if (pResult->endInterp && ((pResult->win.skey <= lastKey && ascQuery) || (pResult->win.skey >= lastKey && !ascQuery))) {
        if (i > 0) { // the first time window, the startInterp is false.
          assert(pResult->startInterp);
        }

        closeResultRow(pResultRowInfo, i);
      } else {
        skey = pResult->win.skey;
      }
    } else {
      if ((pResult->win.ekey <= lastKey && ascQuery) || (pResult->win.skey >= lastKey && !ascQuery)) {
        closeResultRow(pResultRowInfo, i);
      } else {
        skey = pResult->win.skey;
      }
    }
  }

  // all result rows are closed, set the last one to be the skey
  if (skey == TSKEY_INITIAL_VAL) {
    if (pResultRowInfo->size == 0) {
//      assert(pResultRowInfo->current == NULL);
      assert(pResultRowInfo->curPos == -1);
      pResultRowInfo->curPos = -1;
    } else {
      pResultRowInfo->curPos = pResultRowInfo->size - 1;
    }
  } else {

    for (i = pResultRowInfo->size - 1; i >= 0; --i) {
      SResultRow *pResult = pResultRowInfo->pResult[i];
      if (pResult->closed) {
        break;
      }
    }

    if (i == pResultRowInfo->size - 1) {
      pResultRowInfo->curPos = i;
    } else {
      pResultRowInfo->curPos = i + 1;  // current not closed result object
    }
  }
}

static void updateResultRowInfoActiveIndex(SResultRowInfo* pResultRowInfo, const STimeWindow* pWin, TSKEY lastKey, bool ascQuery, bool interp) {
  if ((lastKey > pWin->ekey && ascQuery) || (lastKey < pWin->ekey && (!ascQuery))) {
    closeAllResultRows(pResultRowInfo);
    pResultRowInfo->curPos = pResultRowInfo->size - 1;
  } else {
    int32_t step = ascQuery ? 1 : -1;
    doUpdateResultRowIndex(pResultRowInfo, lastKey - step, ascQuery, interp);
  }
}

static int32_t getNumOfRowsInTimeWindow(SDataBlockInfo *pDataBlockInfo, TSKEY *pPrimaryColumn,
                                        int32_t startPos, TSKEY ekey, __block_search_fn_t searchFn, STableQueryInfo* item, int32_t order) {
  assert(startPos >= 0 && startPos < pDataBlockInfo->rows);

  int32_t num   = -1;
  int32_t step  = GET_FORWARD_DIRECTION_FACTOR(order);

  if (order == TSDB_ORDER_ASC) {
    if (ekey < pDataBlockInfo->window.ekey && pPrimaryColumn) {
      num = getForwardStepsInBlock(pDataBlockInfo->rows, searchFn, ekey, startPos, order, pPrimaryColumn);
      if (item != NULL) {
        item->lastKey = pPrimaryColumn[startPos + (num - 1)] + step;
      }
    } else {
      num = pDataBlockInfo->rows - startPos;
      if (item != NULL) {
        item->lastKey = pDataBlockInfo->window.ekey + step;
      }
    }
  } else {  // desc
    if (ekey > pDataBlockInfo->window.skey && pPrimaryColumn) {
      num = getForwardStepsInBlock(pDataBlockInfo->rows, searchFn, ekey, startPos, order, pPrimaryColumn);
      if (item != NULL) {
        item->lastKey = pPrimaryColumn[startPos - (num - 1)] + step;
      }
    } else {
      num = startPos + 1;
      if (item != NULL) {
        item->lastKey = pDataBlockInfo->window.skey + step;
      }
    }
  }

  assert(num >= 0);
  return num;
}

static void doApplyFunctions(SqlFunctionCtx* pCtx, STimeWindow* pWin, int32_t offset, int32_t forwardStep, TSKEY* tsCol,
    int32_t numOfTotal, int32_t numOfOutput, int32_t order) {
  for (int32_t k = 0; k < numOfOutput; ++k) {
    pCtx[k].size    = forwardStep;
    pCtx[k].startTs = pWin->skey;

    // keep it temporarialy
    int32_t startOffset = pCtx[k].startRow;
    bool    hasAgg      = pCtx[k].isAggSet;

    int32_t pos = (order == TSDB_ORDER_ASC) ? offset : offset - (forwardStep - 1);
    pCtx[k].startRow = pos;

    if (tsCol != NULL) {
      pCtx[k].ptsList = &tsCol[pos];
    }

    // not a whole block involved in query processing, statistics data can not be used
    // NOTE: the original value of isSet have been changed here
    if (pCtx[k].isAggSet && forwardStep < numOfTotal) {
      pCtx[k].isAggSet = false;
    }

    if (functionNeedToExecute(&pCtx[k])) {
//      pCtx[k].fpSet.process(&pCtx[k]);
    }

    // restore it
    pCtx[k].isAggSet = hasAgg;
    pCtx[k].startRow = startOffset;
  }
}

static int32_t getNextQualifiedWindow(SInterval* pInterval, STimeWindow* pNext, SDataBlockInfo* pDataBlockInfo,
                                      TSKEY* primaryKeys, int32_t prevPosition, STableIntervalOperatorInfo* pInfo) {
  int32_t order = pInfo->order;
  bool    ascQuery  = (order == TSDB_ORDER_ASC);

  int32_t precision = pInfo->precision;
  getNextTimeWindow(pInterval, precision, order, pNext);

  // next time window is not in current block
  if ((pNext->skey > pDataBlockInfo->window.ekey && order == TSDB_ORDER_ASC) ||
      (pNext->ekey < pDataBlockInfo->window.skey && order == TSDB_ORDER_DESC)) {
    return -1;
  }

  TSKEY startKey = ascQuery? pNext->skey:pNext->ekey;
  int32_t startPos = 0;

  // tumbling time window query, a special case of sliding time window query
  if (pInterval->sliding == pInterval->interval && prevPosition != -1) {
    int32_t factor = GET_FORWARD_DIRECTION_FACTOR(order);
    startPos = prevPosition + factor;
  } else {
    if (startKey <= pDataBlockInfo->window.skey && ascQuery) {
      startPos = 0;
    } else if (startKey >= pDataBlockInfo->window.ekey && !ascQuery) {
      startPos = pDataBlockInfo->rows - 1;
    } else {
      startPos = binarySearchForKey((char *)primaryKeys, pDataBlockInfo->rows, startKey, order);
    }
  }

  /* interp query with fill should not skip time window */
//  if (pQueryAttr->pointInterpQuery && pQueryAttr->fillType != TSDB_FILL_NONE) {
//    return startPos;
//  }

  /*
   * This time window does not cover any data, try next time window,
   * this case may happen when the time window is too small
   */
  if (primaryKeys == NULL) {
    if (ascQuery) {
      assert(pDataBlockInfo->window.skey <= pNext->ekey);
    } else {
      assert(pDataBlockInfo->window.ekey >= pNext->skey);
    }
  } else {
    if (ascQuery && primaryKeys[startPos] > pNext->ekey) {
      TSKEY next = primaryKeys[startPos];
      if (pInterval->intervalUnit == 'n' || pInterval->intervalUnit == 'y') {
        pNext->skey = taosTimeTruncate(next, pInterval, precision);
        pNext->ekey = taosTimeAdd(pNext->skey, pInterval->interval, pInterval->intervalUnit, precision) - 1;
      } else {
        pNext->ekey += ((next - pNext->ekey + pInterval->sliding - 1)/pInterval->sliding) * pInterval->sliding;
        pNext->skey = pNext->ekey - pInterval->interval + 1;
      }
    } else if ((!ascQuery) && primaryKeys[startPos] < pNext->skey) {
      TSKEY next = primaryKeys[startPos];
      if (pInterval->intervalUnit == 'n' || pInterval->intervalUnit == 'y') {
        pNext->skey = taosTimeTruncate(next, pInterval, precision);
        pNext->ekey = taosTimeAdd(pNext->skey, pInterval->interval, pInterval->intervalUnit, precision) - 1;
      } else {
        pNext->skey -= ((pNext->skey - next + pInterval->sliding - 1) / pInterval->sliding) * pInterval->sliding;
        pNext->ekey = pNext->skey + pInterval->interval - 1;
      }
    }
  }

  return startPos;
}

static FORCE_INLINE TSKEY reviseWindowEkey(STaskAttr *pQueryAttr, STimeWindow *pWindow) {
  TSKEY ekey = -1;
  if (QUERY_IS_ASC_QUERY(pQueryAttr)) {
    ekey = pWindow->ekey;
    if (ekey > pQueryAttr->window.ekey) {
      ekey = pQueryAttr->window.ekey;
    }
  } else {
    ekey = pWindow->skey;
    if (ekey < pQueryAttr->window.ekey) {
      ekey = pQueryAttr->window.ekey;
    }
  }

  return ekey;
}

static void setNotInterpoWindowKey(SqlFunctionCtx* pCtx, int32_t numOfOutput, int32_t type) {
  if (type == RESULT_ROW_START_INTERP) {
    for (int32_t k = 0; k < numOfOutput; ++k) {
      pCtx[k].start.key = INT64_MIN;
    }
  } else {
    for (int32_t k = 0; k < numOfOutput; ++k) {
      pCtx[k].end.key = INT64_MIN;
    }
  }
}

static void saveDataBlockLastRow(char** pRow, SArray* pDataBlock, int32_t rowIndex, int32_t numOfCols) {
  if (pDataBlock == NULL) {
    return;
  }

  for (int32_t k = 0; k < numOfCols; ++k) {
    SColumnInfoData *pColInfo = taosArrayGet(pDataBlock, k);
    memcpy(pRow[k], ((char*)pColInfo->pData) + (pColInfo->info.bytes * rowIndex), pColInfo->info.bytes);
  }
}

static TSKEY getStartTsKey(STimeWindow* win, const TSKEY* tsCols, int32_t rows, bool ascQuery) {
  TSKEY ts = TSKEY_INITIAL_VAL;
  if (tsCols == NULL) {
    ts = ascQuery? win->skey : win->ekey;
  } else {
    int32_t offset = ascQuery? 0:rows-1;
    ts = tsCols[offset];
  }

  return ts;
}

static void doSetInputDataBlock(SOperatorInfo* pOperator, SqlFunctionCtx* pCtx, SSDataBlock* pBlock, int32_t order);

static void doSetInputDataBlockInfo(SOperatorInfo* pOperator, SqlFunctionCtx* pCtx, SSDataBlock* pBlock, int32_t order) {
  for (int32_t i = 0; i < pOperator->numOfOutput; ++i) {
    pCtx[i].order = order;
    pCtx[i].size  = pBlock->info.rows;
    pCtx[i].currentStage = (uint8_t)pOperator->pRuntimeEnv->scanFlag;

    setBlockStatisInfo(&pCtx[i], pBlock, NULL/*&pOperator->pExpr[i].base.colInfo*/);
  }
}

void setInputDataBlock(SOperatorInfo* pOperator, SqlFunctionCtx* pCtx, SSDataBlock* pBlock, int32_t order) {
  if (pBlock->pDataBlock != NULL) {
    doSetInputDataBlock(pOperator, pCtx, pBlock, order);
  } else {
    doSetInputDataBlockInfo(pOperator, pCtx, pBlock, order);
  }
}

static void doSetInputDataBlock(SOperatorInfo* pOperator, SqlFunctionCtx* pCtx, SSDataBlock* pBlock, int32_t order) {
  for (int32_t i = 0; i < pOperator->numOfOutput; ++i) {
    pCtx[i].order = order;
    pCtx[i].size  = pBlock->info.rows;
    pCtx[i].currentStage = MAIN_SCAN;

    //    setBlockStatisInfo(&pCtx[i], pBlock, pOperator->pExpr[i].base.pColumns);
    int32_t slotId = pOperator->pExpr[i].base.pParam[0].pCol->slotId;

    //      uint32_t flag = pOperator->pExpr[i].base.pParam[0].pCol->flag;
    //      if (TSDB_COL_IS_NORMAL_COL(flag) /*|| (pCtx[i].functionId == FUNCTION_BLKINFO) ||
    //          (TSDB_COL_IS_TAG(flag) && pOperator->pRuntimeEnv->scanFlag == MERGE_STAGE)*/) {

    //        SColumn* pCol = pOperator->pExpr[i].base.pParam[0].pCol;
    //        if (pCtx[i].columnIndex == -1) {
    //          for(int32_t j = 0; j < pBlock->info.numOfCols; ++j) {
    //            SColumnInfoData* pColData = taosArrayGet(pBlock->pDataBlock, j);
    //            if (pColData->info.colId == pCol->colId) {
    //              pCtx[i].columnIndex = j;
    //              break;
    //            }
    //          }
    //        }

    // in case of the block distribution query, the inputBytes is not a constant value.
    pCtx[i].input.pData[0]  = taosArrayGet(pBlock->pDataBlock, slotId);
    pCtx[i].input.totalRows = pBlock->info.rows;
    pCtx[i].input.numOfRows = pBlock->info.rows;
    pCtx[i].input.startRowIndex = 0;

    ASSERT(pCtx[i].input.pData[0] != NULL);

    //        if (pCtx[i].functionId < 0) {
    //          SColumnInfoData* tsInfo = taosArrayGet(pBlock->pDataBlock, 0);
    //          pCtx[i].ptsList = (int64_t*) tsInfo->pData;

    //          continue;
    //        }

    //        uint32_t status = aAggs[pCtx[i].functionId].status;
    //        if ((status & (FUNCSTATE_SELECTIVITY | FUNCSTATE_NEED_TS)) != 0) {
    //          SColumnInfoData* tsInfo = taosArrayGet(pBlock->pDataBlock, 0);
    // In case of the top/bottom query again the nest query result, which has no timestamp column
    // don't set the ptsList attribute.
    //          if (tsInfo->info.type == TSDB_DATA_TYPE_TIMESTAMP) {
    //            pCtx[i].ptsList = (int64_t*) tsInfo->pData;
    //          } else {
    //            pCtx[i].ptsList = NULL;
    //          }
    //        }
    //      } else if (TSDB_COL_IS_UD_COL(pCol->flag) && (pOperator->pRuntimeEnv->scanFlag == MERGE_STAGE)) {
    //        SColIndex*       pColIndex = &pOperator->pExpr[i].base.colInfo;
    //        SColumnInfoData* p = taosArrayGet(pBlock->pDataBlock, pColIndex->colIndex);
    //
    //        pCtx[i].pInput = p->pData;
    //        assert(p->info.colId == pColIndex->info.colId && pCtx[i].inputType == p->info.type);
    //        for(int32_t j = 0; j < pBlock->info.rows; ++j) {
    //          char* dst = p->pData + j * p->info.bytes;
    //          taosVariantDump(&pOperator->pExpr[i].base.param[1], dst, p->info.type, true);
    //        }
    //      }
  }
}

static void doAggregateImpl(SOperatorInfo* pOperator, TSKEY startTs, SqlFunctionCtx* pCtx) {
  for (int32_t k = 0; k < pOperator->numOfOutput; ++k) {
    if (functionNeedToExecute(&pCtx[k])) {
      pCtx[k].startTs = startTs;// this can be set during create the struct
      pCtx[k].fpSet.process(&pCtx[k]);
    }
  }
}

static void projectApplyFunctions(STaskRuntimeEnv *pRuntimeEnv, SqlFunctionCtx *pCtx, int32_t numOfOutput) {
  STaskAttr *pQueryAttr = pRuntimeEnv->pQueryAttr;

  for (int32_t k = 0; k < numOfOutput; ++k) {
    pCtx[k].startTs = pQueryAttr->window.skey;

    // Always set the asc order for merge stage process
    if (pCtx[k].currentStage == MERGE_STAGE) {
      pCtx[k].order = TSDB_ORDER_ASC;
    }

    pCtx[k].startTs = pQueryAttr->window.skey;

    if (pCtx[k].functionId < 0) {
      // load the script and exec
//      SUdfInfo* pUdfInfo = pRuntimeEnv->pUdfInfo;
//      doInvokeUdf(pUdfInfo, &pCtx[k], 0, TSDB_UDF_FUNC_NORMAL);
//    } else {
//      aAggs[pCtx[k].functionId].xFunction(&pCtx[k]);
    }
  }
}

void doTimeWindowInterpolation(SOperatorInfo* pOperator, SOptrBasicInfo* pInfo, SArray* pDataBlock, TSKEY prevTs,
                               int32_t prevRowIndex, TSKEY curTs, int32_t curRowIndex, TSKEY windowKey, int32_t type) {
  STaskRuntimeEnv *pRuntimeEnv = pOperator->pRuntimeEnv;
  SExprInfo* pExpr = pOperator->pExpr;

  SqlFunctionCtx* pCtx = pInfo->pCtx;

  for (int32_t k = 0; k < pOperator->numOfOutput; ++k) {
    int32_t functionId = pCtx[k].functionId;
    if (functionId != FUNCTION_TWA && functionId != FUNCTION_INTERP) {
      pCtx[k].start.key = INT64_MIN;
      continue;
    }

    SColIndex *      pColIndex = NULL/*&pExpr[k].base.colInfo*/;
    int16_t          index = pColIndex->colIndex;
    SColumnInfoData *pColInfo = taosArrayGet(pDataBlock, index);

//    assert(pColInfo->info.colId == pColIndex->info.colId && curTs != windowKey);
    double v1 = 0, v2 = 0, v = 0;

    if (prevRowIndex == -1) {
      GET_TYPED_DATA(v1, double, pColInfo->info.type, (char *)pRuntimeEnv->prevRow[index]);
    } else {
      GET_TYPED_DATA(v1, double, pColInfo->info.type, (char *)pColInfo->pData + prevRowIndex * pColInfo->info.bytes);
    }

    GET_TYPED_DATA(v2, double, pColInfo->info.type, (char *)pColInfo->pData + curRowIndex * pColInfo->info.bytes);

    if (functionId == FUNCTION_INTERP) {
      if (type == RESULT_ROW_START_INTERP) {
        pCtx[k].start.key = prevTs;
        pCtx[k].start.val = v1;

        pCtx[k].end.key = curTs;
        pCtx[k].end.val = v2;

        if (pColInfo->info.type == TSDB_DATA_TYPE_BINARY || pColInfo->info.type == TSDB_DATA_TYPE_NCHAR) {
          if (prevRowIndex == -1) {
            pCtx[k].start.ptr = (char *)pRuntimeEnv->prevRow[index];
          } else {
            pCtx[k].start.ptr = (char *)pColInfo->pData + prevRowIndex * pColInfo->info.bytes;
          }

          pCtx[k].end.ptr = (char *)pColInfo->pData + curRowIndex * pColInfo->info.bytes;
        }
      }
    } else if (functionId == FUNCTION_TWA) {
      SPoint point1 = (SPoint){.key = prevTs,    .val = &v1};
      SPoint point2 = (SPoint){.key = curTs,     .val = &v2};
      SPoint point  = (SPoint){.key = windowKey, .val = &v };

      taosGetLinearInterpolationVal(&point, TSDB_DATA_TYPE_DOUBLE, &point1, &point2, TSDB_DATA_TYPE_DOUBLE);

      if (type == RESULT_ROW_START_INTERP) {
        pCtx[k].start.key = point.key;
        pCtx[k].start.val = v;
      } else {
        pCtx[k].end.key = point.key;
        pCtx[k].end.val = v;
      }
    }
  }
}

static bool setTimeWindowInterpolationStartTs(SOperatorInfo* pOperatorInfo, SqlFunctionCtx* pCtx, int32_t pos,
                                              int32_t numOfRows, SArray* pDataBlock, const TSKEY* tsCols, STimeWindow* win) {
  STaskRuntimeEnv* pRuntimeEnv = pOperatorInfo->pRuntimeEnv;
  STaskAttr* pQueryAttr = pRuntimeEnv->pQueryAttr;

  bool ascQuery = QUERY_IS_ASC_QUERY(pQueryAttr);

  TSKEY curTs  = tsCols[pos];
  TSKEY lastTs = *(TSKEY *) pRuntimeEnv->prevRow[0];

  // lastTs == INT64_MIN and pos == 0 means this is the first time window, interpolation is not needed.
  // start exactly from this point, no need to do interpolation
  TSKEY key = ascQuery? win->skey:win->ekey;
  if (key == curTs) {
    setNotInterpoWindowKey(pCtx, pOperatorInfo->numOfOutput, RESULT_ROW_START_INTERP);
    return true;
  }

  if (lastTs == INT64_MIN && ((pos == 0 && ascQuery) || (pos == (numOfRows - 1) && !ascQuery))) {
    setNotInterpoWindowKey(pCtx, pOperatorInfo->numOfOutput, RESULT_ROW_START_INTERP);
    return true;
  }

  int32_t step = GET_FORWARD_DIRECTION_FACTOR(pQueryAttr->order.order);
  TSKEY   prevTs = ((pos == 0 && ascQuery) || (pos == (numOfRows - 1) && !ascQuery))? lastTs:tsCols[pos - step];

  doTimeWindowInterpolation(pOperatorInfo, pOperatorInfo->info, pDataBlock, prevTs, pos - step, curTs, pos,
      key, RESULT_ROW_START_INTERP);
  return true;
}

static bool setTimeWindowInterpolationEndTs(SOperatorInfo* pOperatorInfo, SqlFunctionCtx* pCtx,
    int32_t endRowIndex, SArray* pDataBlock, const TSKEY* tsCols, TSKEY blockEkey, STimeWindow* win) {
  STaskRuntimeEnv *pRuntimeEnv = pOperatorInfo->pRuntimeEnv;
  STaskAttr* pQueryAttr = pRuntimeEnv->pQueryAttr;
  int32_t numOfOutput = pOperatorInfo->numOfOutput;

  TSKEY   actualEndKey = tsCols[endRowIndex];

  TSKEY key = QUERY_IS_ASC_QUERY(pQueryAttr)? win->ekey:win->skey;

  // not ended in current data block, do not invoke interpolation
  if ((key > blockEkey && QUERY_IS_ASC_QUERY(pQueryAttr)) || (key < blockEkey && !QUERY_IS_ASC_QUERY(pQueryAttr))) {
    setNotInterpoWindowKey(pCtx, numOfOutput, RESULT_ROW_END_INTERP);
    return false;
  }

  // there is actual end point of current time window, no interpolation need
  if (key == actualEndKey) {
    setNotInterpoWindowKey(pCtx, numOfOutput, RESULT_ROW_END_INTERP);
    return true;
  }

  int32_t step = GET_FORWARD_DIRECTION_FACTOR(pQueryAttr->order.order);
  int32_t nextRowIndex = endRowIndex + step;
  assert(nextRowIndex >= 0);

  TSKEY nextKey = tsCols[nextRowIndex];
  doTimeWindowInterpolation(pOperatorInfo, pOperatorInfo->info, pDataBlock, actualEndKey, endRowIndex, nextKey,
      nextRowIndex, key, RESULT_ROW_END_INTERP);
  return true;
}

static void doWindowBorderInterpolation(SOperatorInfo* pOperatorInfo, SSDataBlock* pBlock, SqlFunctionCtx* pCtx,
    SResultRow* pResult, STimeWindow* win, int32_t startPos, int32_t forwardStep, int32_t order, bool timeWindowInterpo) {
  if (!timeWindowInterpo) {
    return;
  }

  assert(pBlock != NULL);
  int32_t step = GET_FORWARD_DIRECTION_FACTOR(order);

  if (pBlock->pDataBlock == NULL){
//    tscError("pBlock->pDataBlock == NULL");
    return;
  }

  SColumnInfoData *pColInfo = taosArrayGet(pBlock->pDataBlock, 0);

  TSKEY  *tsCols = (TSKEY *)(pColInfo->pData);
  bool done = resultRowInterpolated(pResult, RESULT_ROW_START_INTERP);
  if (!done) { // it is not interpolated, now start to generated the interpolated value
    int32_t startRowIndex = startPos;
    bool interp = setTimeWindowInterpolationStartTs(pOperatorInfo, pCtx, startRowIndex, pBlock->info.rows, pBlock->pDataBlock,
        tsCols, win);
    if (interp) {
      setResultRowInterpo(pResult, RESULT_ROW_START_INTERP);
    }
  } else {
    setNotInterpoWindowKey(pCtx, pOperatorInfo->numOfOutput, RESULT_ROW_START_INTERP);
  }

  // point interpolation does not require the end key time window interpolation.
//  if (pointInterpQuery) {
//    return;
//  }

  // interpolation query does not generate the time window end interpolation
  done = resultRowInterpolated(pResult, RESULT_ROW_END_INTERP);
  if (!done) {
    int32_t endRowIndex = startPos + (forwardStep - 1) * step;

    TSKEY endKey = (order == TSDB_ORDER_ASC)? pBlock->info.window.ekey:pBlock->info.window.skey;
    bool  interp = setTimeWindowInterpolationEndTs(pOperatorInfo, pCtx, endRowIndex, pBlock->pDataBlock, tsCols, endKey, win);
    if (interp) {
      setResultRowInterpo(pResult, RESULT_ROW_END_INTERP);
    }
  } else {
    setNotInterpoWindowKey(pCtx, pOperatorInfo->numOfOutput, RESULT_ROW_END_INTERP);
  }
}

static void hashIntervalAgg(SOperatorInfo* pOperatorInfo, SResultRowInfo* pResultRowInfo, SSDataBlock* pSDataBlock, int32_t tableGroupId) {
  STableIntervalOperatorInfo* pInfo = (STableIntervalOperatorInfo*) pOperatorInfo->info;

  SExecTaskInfo* pTaskInfo = pOperatorInfo->pTaskInfo;
  int32_t numOfOutput = pOperatorInfo->numOfOutput;

  int32_t step = 1;
  bool ascQuery = true;

  int32_t prevIndex = pResultRowInfo->curPos;

  TSKEY* tsCols = NULL;
  if (pSDataBlock->pDataBlock != NULL) {
    SColumnInfoData* pColDataInfo = taosArrayGet(pSDataBlock->pDataBlock, 0);
    tsCols = (int64_t*) pColDataInfo->pData;
    assert(tsCols[0] == pSDataBlock->info.window.skey &&
           tsCols[pSDataBlock->info.rows - 1] == pSDataBlock->info.window.ekey);
  }

  int32_t startPos = ascQuery? 0 : (pSDataBlock->info.rows - 1);
  TSKEY ts = getStartTsKey(&pSDataBlock->info.window, tsCols, pSDataBlock->info.rows, ascQuery);

  STimeWindow win = getActiveTimeWindow(pResultRowInfo, ts, &pInfo->interval, pInfo->precision, &pInfo->win);
  bool masterScan = true;

  SResultRow* pResult = NULL;
  int32_t ret = setResultOutputBufByKey_rv(pResultRowInfo, pSDataBlock->info.uid, &win, masterScan, &pResult, tableGroupId, pInfo->binfo.pCtx,
                                        numOfOutput, pInfo->binfo.rowCellInfoOffset, pInfo->pResultBuf, &pInfo->aggSup, pTaskInfo);
  if (ret != TSDB_CODE_SUCCESS || pResult == NULL) {
    longjmp(pTaskInfo->env, TSDB_CODE_QRY_OUT_OF_MEMORY);
  }

  int32_t forwardStep = 0;
  TSKEY   ekey = win.ekey;
  forwardStep =
      getNumOfRowsInTimeWindow(&pSDataBlock->info, tsCols, startPos, ekey, binarySearchForKey, NULL, TSDB_ORDER_ASC);

  // prev time window not interpolation yet.
  int32_t curIndex = pResultRowInfo->curPos;
  if (prevIndex != -1 && prevIndex < curIndex && pInfo->timeWindowInterpo) {
    for (int32_t j = prevIndex; j < curIndex; ++j) {  // previous time window may be all closed already.
      SResultRow* pRes = getResultRow(pResultRowInfo, j);
      if (pRes->closed) {
        assert(resultRowInterpolated(pRes, RESULT_ROW_START_INTERP) && resultRowInterpolated(pRes, RESULT_ROW_END_INTERP));
        continue;
      }

        STimeWindow w = pRes->win;
        ret = setResultOutputBufByKey_rv(pResultRowInfo, pSDataBlock->info.uid, &w, masterScan, &pResult,
                                      tableGroupId, pInfo->binfo.pCtx, numOfOutput, pInfo->binfo.rowCellInfoOffset, pInfo->pResultBuf, &pInfo->aggSup, pTaskInfo);
        if (ret != TSDB_CODE_SUCCESS) {
          longjmp(pTaskInfo->env, TSDB_CODE_QRY_OUT_OF_MEMORY);
        }

        assert(!resultRowInterpolated(pResult, RESULT_ROW_END_INTERP));

        doTimeWindowInterpolation(pOperatorInfo, &pInfo->binfo, pSDataBlock->pDataBlock, *(TSKEY*)pInfo->pRow[0], -1,
                                  tsCols[startPos], startPos, w.ekey, RESULT_ROW_END_INTERP);

        setResultRowInterpo(pResult, RESULT_ROW_END_INTERP);
        setNotInterpoWindowKey(pInfo->binfo.pCtx, pOperatorInfo->numOfOutput, RESULT_ROW_START_INTERP);

        doApplyFunctions(pInfo->binfo.pCtx, &w, startPos, 0, tsCols, pSDataBlock->info.rows, numOfOutput, TSDB_ORDER_ASC);
      }

    // restore current time window
    ret = setResultOutputBufByKey_rv(pResultRowInfo, pSDataBlock->info.uid, &win, masterScan, &pResult, tableGroupId, pInfo->binfo.pCtx,
                                  numOfOutput, pInfo->binfo.rowCellInfoOffset, pInfo->pResultBuf, &pInfo->aggSup, pTaskInfo);
    if (ret != TSDB_CODE_SUCCESS) {
      longjmp(pTaskInfo->env, TSDB_CODE_QRY_OUT_OF_MEMORY);
    }
  }

  // window start key interpolation
  doWindowBorderInterpolation(pOperatorInfo, pSDataBlock, pInfo->binfo.pCtx, pResult, &win, startPos, forwardStep, pInfo->order, false);
  doApplyFunctions(pInfo->binfo.pCtx, &win, startPos, forwardStep, tsCols, pSDataBlock->info.rows, numOfOutput, TSDB_ORDER_ASC);

  STimeWindow nextWin = win;
  while (1) {
    int32_t prevEndPos = (forwardStep - 1) * step + startPos;
    startPos = getNextQualifiedWindow(&pInfo->interval, &nextWin, &pSDataBlock->info, tsCols, prevEndPos, pInfo);
    if (startPos < 0) {
      break;
    }

    // null data, failed to allocate more memory buffer
    int32_t code = setResultOutputBufByKey_rv(pResultRowInfo, pSDataBlock->info.uid, &nextWin, masterScan, &pResult, tableGroupId,
                                           pInfo->binfo.pCtx, numOfOutput, pInfo->binfo.rowCellInfoOffset, pInfo->pResultBuf, &pInfo->aggSup, pTaskInfo);
    if (code != TSDB_CODE_SUCCESS || pResult == NULL) {
      longjmp(pTaskInfo->env, TSDB_CODE_QRY_OUT_OF_MEMORY);
    }

    ekey = nextWin.ekey;//reviseWindowEkey(pQueryAttr, &nextWin);
    forwardStep = getNumOfRowsInTimeWindow(&pSDataBlock->info, tsCols, startPos, ekey, binarySearchForKey, NULL, TSDB_ORDER_ASC);

    // window start(end) key interpolation
    doWindowBorderInterpolation(pOperatorInfo, pSDataBlock, pInfo->binfo.pCtx, pResult, &nextWin, startPos, forwardStep, pInfo->order, false);
    doApplyFunctions(pInfo->binfo.pCtx, &nextWin, startPos, forwardStep, tsCols, pSDataBlock->info.rows, numOfOutput, TSDB_ORDER_ASC);
  }

  if (pInfo->timeWindowInterpo) {
    int32_t rowIndex = ascQuery? (pSDataBlock->info.rows-1):0;
    saveDataBlockLastRow(pInfo->pRow, pSDataBlock->pDataBlock, rowIndex, pSDataBlock->info.numOfCols);
  }

//  updateResultRowInfoActiveIndex(pResultRowInfo, &pInfo->win, pRuntimeEnv->current->lastKey, true, false);
}


static void hashAllIntervalAgg(SOperatorInfo* pOperatorInfo, SResultRowInfo* pResultRowInfo, SSDataBlock* pSDataBlock, int32_t tableGroupId) {
  STableIntervalOperatorInfo* pInfo = (STableIntervalOperatorInfo*) pOperatorInfo->info;

  STaskRuntimeEnv* pRuntimeEnv = pOperatorInfo->pRuntimeEnv;
  int32_t           numOfOutput = pOperatorInfo->numOfOutput;
  STaskAttr*       pQueryAttr = pRuntimeEnv->pQueryAttr;

  int32_t step = GET_FORWARD_DIRECTION_FACTOR(pQueryAttr->order.order);
  bool ascQuery = QUERY_IS_ASC_QUERY(pQueryAttr);

  TSKEY* tsCols = NULL;
  if (pSDataBlock->pDataBlock != NULL) {
    SColumnInfoData* pColDataInfo = taosArrayGet(pSDataBlock->pDataBlock, 0);
    tsCols = (int64_t*) pColDataInfo->pData;
    assert(tsCols[0] == pSDataBlock->info.window.skey &&
           tsCols[pSDataBlock->info.rows - 1] == pSDataBlock->info.window.ekey);
  }

  int32_t startPos = ascQuery? 0 : (pSDataBlock->info.rows - 1);
  TSKEY ts = getStartTsKey(&pSDataBlock->info.window, tsCols, pSDataBlock->info.rows, ascQuery);

  STimeWindow win = getCurrentActiveTimeWindow(pResultRowInfo, ts, pQueryAttr);
  bool masterScan = IS_MAIN_SCAN(pRuntimeEnv);

  SResultRow* pResult = NULL;
  int32_t forwardStep = 0;
  int32_t ret = 0;
  STimeWindow preWin = win;

  while (1) {
    // null data, failed to allocate more memory buffer
    ret = setResultOutputBufByKey(pRuntimeEnv, pResultRowInfo, pSDataBlock->info.uid, &win, masterScan, &pResult,
                                  tableGroupId, pInfo->binfo.pCtx, numOfOutput, pInfo->binfo.rowCellInfoOffset);
    if (ret != TSDB_CODE_SUCCESS) {
      longjmp(pRuntimeEnv->env, TSDB_CODE_QRY_OUT_OF_MEMORY);
    }

    TSKEY   ekey = reviseWindowEkey(pQueryAttr, &win);
//    forwardStep = getNumOfRowsInTimeWindow(pRuntimeEnv, &pSDataBlock->info, tsCols, startPos, ekey, binarySearchForKey, true);

    // window start(end) key interpolation
//    doWindowBorderInterpolation(pOperatorInfo, pSDataBlock, pInfo->binfo.pCtx, pResult, &win, startPos, forwardStep);
//    doApplyFunctions(pRuntimeEnv, pInfo->binfo.pCtx, ascQuery ? &win : &preWin, startPos, forwardStep, tsCols, pSDataBlock->info.rows, numOfOutput);
    preWin = win;

    int32_t prevEndPos = (forwardStep - 1) * step + startPos;
//    startPos = getNextQualifiedWindow(pQueryAttr, &win, &pSDataBlock->info, tsCols, binarySearchForKey, prevEndPos);
    if (startPos < 0) {
      if ((ascQuery && win.skey <= pQueryAttr->window.ekey) || ((!ascQuery) && win.ekey >= pQueryAttr->window.ekey)) {
        int32_t code = setResultOutputBufByKey(pRuntimeEnv, pResultRowInfo, pSDataBlock->info.uid, &win, masterScan, &pResult, tableGroupId,
                                               pInfo->binfo.pCtx, numOfOutput, pInfo->binfo.rowCellInfoOffset);
        if (code != TSDB_CODE_SUCCESS || pResult == NULL) {
          longjmp(pRuntimeEnv->env, TSDB_CODE_QRY_OUT_OF_MEMORY);
        }

        startPos = pSDataBlock->info.rows - 1;

        // window start(end) key interpolation
//        doWindowBorderInterpolation(pOperatorInfo, pSDataBlock, pInfo->binfo.pCtx, pResult, &win, startPos, forwardStep);
//        doApplyFunctions(pRuntimeEnv, pInfo->binfo.pCtx, ascQuery ? &win : &preWin, startPos, forwardStep, tsCols, pSDataBlock->info.rows, numOfOutput);
      }

      break;
    }
    setResultRowInterpo(pResult, RESULT_ROW_END_INTERP);
  }

  if (pQueryAttr->timeWindowInterpo) {
    int32_t rowIndex = ascQuery? (pSDataBlock->info.rows-1):0;
//    saveDataBlockLastRow(pRuntimeEnv, &pSDataBlock->info, pSDataBlock->pDataBlock, rowIndex);
  }

//  updateResultRowInfoActiveIndex(pResultRowInfo, pQueryAttr, pRuntimeEnv->current->lastKey);
}



static void doHashGroupbyAgg(SOperatorInfo* pOperator, SGroupbyOperatorInfo *pInfo, SSDataBlock *pSDataBlock) {
  STaskRuntimeEnv* pRuntimeEnv = pOperator->pRuntimeEnv;
  STableQueryInfo*  item = pRuntimeEnv->current;

  SColumnInfoData* pColInfoData = taosArrayGet(pSDataBlock->pDataBlock, pInfo->colIndex);

  STaskAttr* pQueryAttr = pRuntimeEnv->pQueryAttr;
  int16_t     bytes = pColInfoData->info.bytes;
  int16_t     type = pColInfoData->info.type;

  if (type == TSDB_DATA_TYPE_FLOAT || type == TSDB_DATA_TYPE_DOUBLE) {
    //qError("QInfo:0x%"PRIx64" group by not supported on double/float columns, abort", GET_TASKID(pRuntimeEnv));
    return;
  }

  SColumnInfoData* pFirstColData = taosArrayGet(pSDataBlock->pDataBlock, 0);
  int64_t* tsList = (pFirstColData->info.type == TSDB_DATA_TYPE_TIMESTAMP)? (int64_t*) pFirstColData->pData:NULL;

  STimeWindow w = TSWINDOW_INITIALIZER;

  int32_t num = 0;
  for (int32_t j = 0; j < pSDataBlock->info.rows; ++j) {
    char* val = ((char*)pColInfoData->pData) + bytes * j;
    if (isNull(val, type)) {
      continue;
    }

    // Compare with the previous row of this column, and do not set the output buffer again if they are identical.
    if (pInfo->prevData == NULL) {
      pInfo->prevData = malloc(bytes);
      memcpy(pInfo->prevData, val, bytes);
      num++;
      continue;
    }

    if (IS_VAR_DATA_TYPE(type)) {
      int32_t len = varDataLen(val);
      if(len == varDataLen(pInfo->prevData) && memcmp(varDataVal(pInfo->prevData), varDataVal(val), len) == 0) {
        num++;
        continue;
      }
    } else {
      if (memcmp(pInfo->prevData, val, bytes) == 0) {
        num++;
        continue;
      }
    }

    if (pQueryAttr->stableQuery && pQueryAttr->stabledev && (pRuntimeEnv->prevResult != NULL)) {
      setParamForStableStddevByColData(pRuntimeEnv, pInfo->binfo.pCtx, pOperator->numOfOutput, pOperator->pExpr, pInfo->prevData, bytes);
    }

    int32_t ret = setGroupResultOutputBuf(pRuntimeEnv, &(pInfo->binfo), pOperator->numOfOutput, pInfo->prevData, type, bytes, item->groupIndex);
    if (ret != TSDB_CODE_SUCCESS) {  // null data, too many state code
      longjmp(pRuntimeEnv->env, TSDB_CODE_QRY_APP_ERROR);
    }

//    doApplyFunctions(pRuntimeEnv, pInfo->binfo.pCtx, &w, j - num, num, tsList, pSDataBlock->info.rows, pOperator->numOfOutput);

    num = 1;
    memcpy(pInfo->prevData, val, bytes);
  }

  if (num > 0) {
    char* val = ((char*)pColInfoData->pData) + bytes * (pSDataBlock->info.rows - num);
    memcpy(pInfo->prevData, val, bytes);

    if (pQueryAttr->stableQuery && pQueryAttr->stabledev && (pRuntimeEnv->prevResult != NULL)) {
      setParamForStableStddevByColData(pRuntimeEnv, pInfo->binfo.pCtx, pOperator->numOfOutput, pOperator->pExpr, val, bytes);
    }

    int32_t ret = setGroupResultOutputBuf(pRuntimeEnv, &(pInfo->binfo), pOperator->numOfOutput, val, type, bytes, item->groupIndex);
    if (ret != TSDB_CODE_SUCCESS) {  // null data, too many state code
      longjmp(pRuntimeEnv->env, TSDB_CODE_QRY_APP_ERROR);
    }

//    doApplyFunctions(pRuntimeEnv, pInfo->binfo.pCtx, &w, pSDataBlock->info.rows - num, num, tsList, pSDataBlock->info.rows, pOperator->numOfOutput);
  }

  tfree(pInfo->prevData);
}

static void doSessionWindowAggImpl(SOperatorInfo* pOperator, SSWindowOperatorInfo *pInfo, SSDataBlock *pSDataBlock) {
  STaskRuntimeEnv* pRuntimeEnv = pOperator->pRuntimeEnv;
  STableQueryInfo*  item = pRuntimeEnv->current;

  // primary timestamp column
  SColumnInfoData* pColInfoData = taosArrayGet(pSDataBlock->pDataBlock, 0);

  bool    masterScan = IS_MAIN_SCAN(pRuntimeEnv);
  SOptrBasicInfo* pBInfo = &pInfo->binfo;

  int64_t gap = pOperator->pRuntimeEnv->pQueryAttr->sw.gap;
  pInfo->numOfRows = 0;
  if (IS_REPEAT_SCAN(pRuntimeEnv) && !pInfo->reptScan) {
    pInfo->reptScan = true;
    pInfo->prevTs = INT64_MIN;
  }

  TSKEY* tsList = (TSKEY*)pColInfoData->pData;
  for (int32_t j = 0; j < pSDataBlock->info.rows; ++j) {
    if (pInfo->prevTs == INT64_MIN) {
      pInfo->curWindow.skey = tsList[j];
      pInfo->curWindow.ekey = tsList[j];
      pInfo->prevTs = tsList[j];
      pInfo->numOfRows = 1;
      pInfo->start = j;
    } else if (tsList[j] - pInfo->prevTs <= gap && (tsList[j] - pInfo->prevTs) >= 0) {
      pInfo->curWindow.ekey = tsList[j];
      pInfo->prevTs = tsList[j];
      pInfo->numOfRows += 1;
      if (j == 0 && pInfo->start != 0) {
        pInfo->numOfRows = 1;
        pInfo->start = 0;
      }
    } else {  // start a new session window
      SResultRow* pResult = NULL;

      pInfo->curWindow.ekey = pInfo->curWindow.skey;
      int32_t ret = setResultOutputBufByKey(pRuntimeEnv, &pBInfo->resultRowInfo, pSDataBlock->info.uid, &pInfo->curWindow, masterScan,
                                            &pResult, item->groupIndex, pBInfo->pCtx, pOperator->numOfOutput,
                                            pBInfo->rowCellInfoOffset);
      if (ret != TSDB_CODE_SUCCESS) {  // null data, too many state code
        longjmp(pRuntimeEnv->env, TSDB_CODE_QRY_APP_ERROR);
      }

//      doApplyFunctions(pRuntimeEnv, pBInfo->pCtx, &pInfo->curWindow, pInfo->start, pInfo->numOfRows, tsList,
//                       pSDataBlock->info.rows, pOperator->numOfOutput);

      pInfo->curWindow.skey = tsList[j];
      pInfo->curWindow.ekey = tsList[j];
      pInfo->prevTs = tsList[j];
      pInfo->numOfRows = 1;
      pInfo->start = j;
    }
  }

  SResultRow* pResult = NULL;

  pInfo->curWindow.ekey = pInfo->curWindow.skey;
  int32_t ret = setResultOutputBufByKey(pRuntimeEnv, &pBInfo->resultRowInfo, pSDataBlock->info.uid, &pInfo->curWindow, masterScan,
                                        &pResult, item->groupIndex, pBInfo->pCtx, pOperator->numOfOutput,
                                        pBInfo->rowCellInfoOffset);
  if (ret != TSDB_CODE_SUCCESS) {  // null data, too many state code
    longjmp(pRuntimeEnv->env, TSDB_CODE_QRY_APP_ERROR);
  }

//  doApplyFunctions(pRuntimeEnv, pBInfo->pCtx, &pInfo->curWindow, pInfo->start, pInfo->numOfRows, tsList,
//                   pSDataBlock->info.rows, pOperator->numOfOutput);
}

static void setResultRowKey(SResultRow* pResultRow, char* pData, int16_t type) {
  if (IS_VAR_DATA_TYPE(type)) {
    if (pResultRow->key == NULL) {
      pResultRow->key = malloc(varDataTLen(pData));
      varDataCopy(pResultRow->key, pData);
    } else {
      assert(memcmp(pResultRow->key, pData, varDataTLen(pData)) == 0);
    }
  } else {
    int64_t v = -1;
    GET_TYPED_DATA(v, int64_t, type, pData);

    pResultRow->win.skey = v;
    pResultRow->win.ekey = v;
  }
}

static int32_t setGroupResultOutputBuf(STaskRuntimeEnv *pRuntimeEnv, SOptrBasicInfo *binfo, int32_t numOfCols, char *pData, int16_t type, int16_t bytes, int32_t groupIndex) {
  SDiskbasedBuf *pResultBuf = pRuntimeEnv->pResultBuf;

  int32_t        *rowCellInfoOffset = binfo->rowCellInfoOffset;
  SResultRowInfo *pResultRowInfo    = &binfo->resultRowInfo;
  SqlFunctionCtx *pCtx              = binfo->pCtx;

  // not assign result buffer yet, add new result buffer, TODO remove it
  char* d = pData;
  int16_t len = bytes;
  if (IS_VAR_DATA_TYPE(type)) {
    d = varDataVal(pData);
    len = varDataLen(pData);
  }

  int64_t tid = 0;
  SResultRow *pResultRow = doSetResultOutBufByKey(pRuntimeEnv, pResultRowInfo, tid, d, len, true, groupIndex);
  assert (pResultRow != NULL);

  setResultRowKey(pResultRow, pData, type);
  if (pResultRow->pageId == -1) {
    int32_t ret = addNewWindowResultBuf(pResultRow, pResultBuf, groupIndex, pRuntimeEnv->pQueryAttr->resultRowSize);
    if (ret != 0) {
      return -1;
    }
  }

  setResultOutputBuf(pRuntimeEnv, pResultRow, pCtx, numOfCols, rowCellInfoOffset);
  initCtxOutputBuffer(pCtx, numOfCols);
  return TSDB_CODE_SUCCESS;
}

static int32_t getGroupbyColumnIndex(SGroupbyExpr *pGroupbyExpr, SSDataBlock* pDataBlock) {
  size_t num = taosArrayGetSize(pGroupbyExpr->columnInfo);
  for (int32_t k = 0; k < num; ++k) {
    SColIndex* pColIndex = taosArrayGet(pGroupbyExpr->columnInfo, k);
    if (TSDB_COL_IS_TAG(pColIndex->flag)) {
      continue;
    }

    int32_t colId = pColIndex->colId;

    for (int32_t i = 0; i < pDataBlock->info.numOfCols; ++i) {
      SColumnInfoData* pColInfo = taosArrayGet(pDataBlock->pDataBlock, i);
      if (pColInfo->info.colId == colId) {
        return i;
      }
    }
  }

  assert(0);
  return -1;
}

static bool functionNeedToExecute(SqlFunctionCtx *pCtx) {
  struct SResultRowEntryInfo *pResInfo = GET_RES_INFO(pCtx);

  // in case of timestamp column, always generated results.
  int32_t functionId = pCtx->functionId;
  if (functionId == FUNCTION_TS) {
    return true;
  }

  if (isRowEntryCompleted(pResInfo) || functionId == FUNCTION_TAG_DUMMY || functionId == FUNCTION_TS_DUMMY) {
    return false;
  }

  if (functionId == FUNCTION_FIRST_DST || functionId == FUNCTION_FIRST) {
//    return QUERY_IS_ASC_QUERY(pQueryAttr);
  }

  // denote the order type
  if ((functionId == FUNCTION_LAST_DST || functionId == FUNCTION_LAST)) {
//    return pCtx->param[0].i == pQueryAttr->order.order;
  }

  // in the reverse table scan, only the following functions need to be executed
//  if (IS_REVERSE_SCAN(pRuntimeEnv) ||
//      (pRuntimeEnv->scanFlag == REPEAT_SCAN && functionId != FUNCTION_STDDEV && functionId != FUNCTION_PERCT)) {
//    return false;
//  }

  return true;
}

void setBlockStatisInfo(SqlFunctionCtx *pCtx, SSDataBlock* pSDataBlock, SColumn* pColumn) {
  SColumnDataAgg *pAgg = NULL;

  if (pSDataBlock->pBlockAgg != NULL && TSDB_COL_IS_NORMAL_COL(pColumn->flag)) {
    pAgg = &pSDataBlock->pBlockAgg[pCtx->columnIndex];

    pCtx->agg = *pAgg;
    pCtx->isAggSet  = true;
    assert(pCtx->agg.numOfNull <= pSDataBlock->info.rows);
  } else {
    pCtx->isAggSet = false;
  }

  pCtx->hasNull = hasNull(pColumn, pAgg);

  // set the statistics data for primary time stamp column
  if (pCtx->functionId == FUNCTION_SPREAD && pColumn->colId == PRIMARYKEY_TIMESTAMP_COL_ID) {
    pCtx->isAggSet  = true;
    pCtx->agg.min = pSDataBlock->info.window.skey;
    pCtx->agg.max = pSDataBlock->info.window.ekey;
  }
}

// set the output buffer for the selectivity + tag query
static int32_t setCtxTagColumnInfo(SqlFunctionCtx *pCtx, int32_t numOfOutput) {
  if (!isSelectivityWithTagsQuery(pCtx, numOfOutput)) {
    return TSDB_CODE_SUCCESS;
  }

  int32_t num = 0;
  int16_t tagLen = 0;

  SqlFunctionCtx*  p = NULL;
  SqlFunctionCtx** pTagCtx = calloc(numOfOutput, POINTER_BYTES);
  if (pTagCtx == NULL) {
    return TSDB_CODE_QRY_OUT_OF_MEMORY;
  }

  for (int32_t i = 0; i < numOfOutput; ++i) {
    int32_t functionId = pCtx[i].functionId;

    if (functionId == FUNCTION_TAG_DUMMY || functionId == FUNCTION_TS_DUMMY) {
      tagLen += pCtx[i].resDataInfo.bytes;
      pTagCtx[num++] = &pCtx[i];
    } else if (1/*(aAggs[functionId].status & FUNCSTATE_SELECTIVITY) != 0*/) {
      p = &pCtx[i];
    } else if (functionId == FUNCTION_TS || functionId == FUNCTION_TAG) {
      // tag function may be the group by tag column
      // ts may be the required primary timestamp column
      continue;
    } else {
      // the column may be the normal column, group by normal_column, the functionId is FUNCTION_PRJ
    }
  }
  if (p != NULL) {
    p->subsidiaryRes.pCtx = pTagCtx;
    p->subsidiaryRes.numOfCols = num;
    p->subsidiaryRes.bufLen = tagLen;
  } else {
    tfree(pTagCtx);
  }

  return TSDB_CODE_SUCCESS;
}

static SqlFunctionCtx* createSqlFunctionCtx(STaskRuntimeEnv* pRuntimeEnv, SExprInfo* pExpr, int32_t numOfOutput,
                                            int32_t** rowCellInfoOffset) {
  STaskAttr* pQueryAttr = pRuntimeEnv->pQueryAttr;

  SqlFunctionCtx * pFuncCtx = (SqlFunctionCtx *)calloc(numOfOutput, sizeof(SqlFunctionCtx));
  if (pFuncCtx == NULL) {
    return NULL;
  }

  *rowCellInfoOffset = calloc(numOfOutput, sizeof(int32_t));
  if (*rowCellInfoOffset == 0) {
    tfree(pFuncCtx);
    return NULL;
  }

  for (int32_t i = 0; i < numOfOutput; ++i) {
    SExprBasicInfo *pFunct = &pExpr[i].base;
    SqlFunctionCtx* pCtx = &pFuncCtx[i];
#if 0
    SColIndex *pIndex = &pFunct->colInfo;

    if (TSDB_COL_REQ_NULL(pIndex->flag)) {
      pCtx->requireNull = true;
      pIndex->flag &= ~(TSDB_COL_NULL);
    } else {
      pCtx->requireNull = false;
    }
#endif
//    pCtx->inputBytes = pFunct->colBytes;
//    pCtx->inputType  = pFunct->colType;

    pCtx->ptsOutputBuf = NULL;

    pCtx->resDataInfo.bytes  = pFunct->resSchema.bytes;
    pCtx->resDataInfo.type   = pFunct->resSchema.type;

    pCtx->order        = pQueryAttr->order.order;
//    pCtx->functionId   = pFunct->functionId;
    pCtx->stableQuery  = pQueryAttr->stableQuery;
//    pCtx->resDataInfo.interBufSize = pFunct->interBytes;
    pCtx->start.key    = INT64_MIN;
    pCtx->end.key      = INT64_MIN;

    pCtx->numOfParams  = pFunct->numOfParams;
    for (int32_t j = 0; j < pCtx->numOfParams; ++j) {
      int16_t type = pFunct->pParam[j].param.nType;
      int16_t bytes = pFunct->pParam[j].param.nType;

      if (type == TSDB_DATA_TYPE_BINARY || type == TSDB_DATA_TYPE_NCHAR) {
//        taosVariantCreateFromBinary(&pCtx->param[j], pFunct->param[j].pz, bytes, type);
      } else {
//        taosVariantCreateFromBinary(&pCtx->param[j], (char *)&pFunct->param[j].i, bytes, type);
      }
    }

    // set the order information for top/bottom query
    int32_t functionId = pCtx->functionId;

    if (functionId == FUNCTION_TOP || functionId == FUNCTION_BOTTOM || functionId == FUNCTION_DIFF) {
      int32_t f = getExprFunctionId(&pExpr[0]);
      assert(f == FUNCTION_TS || f == FUNCTION_TS_DUMMY);

      pCtx->param[2].i = pQueryAttr->order.order;
      pCtx->param[2].nType = TSDB_DATA_TYPE_BIGINT;
      pCtx->param[3].i = functionId;
      pCtx->param[3].nType = TSDB_DATA_TYPE_BIGINT;

      pCtx->param[1].i = pQueryAttr->order.col.colId;
    } else if (functionId == FUNCTION_INTERP) {
      pCtx->param[2].i = (int8_t)pQueryAttr->fillType;
      if (pQueryAttr->fillVal != NULL) {
        if (isNull((const char *)&pQueryAttr->fillVal[i], pCtx->inputType)) {
          pCtx->param[1].nType = TSDB_DATA_TYPE_NULL;
        } else {  // todo refactor, taosVariantCreateFromBinary should handle the NULL value
          if (pCtx->inputType != TSDB_DATA_TYPE_BINARY && pCtx->inputType != TSDB_DATA_TYPE_NCHAR) {
            taosVariantCreateFromBinary(&pCtx->param[1], (char *)&pQueryAttr->fillVal[i], pCtx->inputBytes, pCtx->inputType);
          }
        }
      }
    } else if (functionId == FUNCTION_TS_COMP) {
      pCtx->param[0].i = pQueryAttr->vgId;  //TODO this should be the parameter from client
      pCtx->param[0].nType = TSDB_DATA_TYPE_BIGINT;
    } else if (functionId == FUNCTION_TWA) {
      pCtx->param[1].i = pQueryAttr->window.skey;
      pCtx->param[1].nType = TSDB_DATA_TYPE_BIGINT;
      pCtx->param[2].i = pQueryAttr->window.ekey;
      pCtx->param[2].nType = TSDB_DATA_TYPE_BIGINT;
    } else if (functionId == FUNCTION_ARITHM) {
//      pCtx->param[1].pz = (char*) getScalarFuncSupport(pRuntimeEnv->scalarSup, i);
    }
  }

//  for(int32_t i = 1; i < numOfOutput; ++i) {
//    (*rowCellInfoOffset)[i] = (int32_t)((*rowCellInfoOffset)[i - 1] + sizeof(SResultRowEntryInfo) + pExpr[i - 1].base.interBytes);
//  }

  setCtxTagColumnInfo(pFuncCtx, numOfOutput);

  return pFuncCtx;
}

static SqlFunctionCtx* createSqlFunctionCtx_rv(SArray* pExprInfo, int32_t** rowCellInfoOffset) {
  size_t numOfOutput = taosArrayGetSize(pExprInfo);

  SqlFunctionCtx * pFuncCtx = (SqlFunctionCtx *)calloc(numOfOutput, sizeof(SqlFunctionCtx));
  if (pFuncCtx == NULL) {
    return NULL;
  }

  *rowCellInfoOffset = calloc(numOfOutput, sizeof(int32_t));
  if (*rowCellInfoOffset == 0) {
    tfree(pFuncCtx);
    return NULL;
  }

  for (int32_t i = 0; i < numOfOutput; ++i) {
    SExprInfo* pExpr = taosArrayGetP(pExprInfo, i);

    SExprBasicInfo *pFunct = &pExpr->base;
    SqlFunctionCtx* pCtx = &pFuncCtx[i];

    fmGetFuncExecFuncs(pExpr->pExpr->_function.pFunctNode->funcId, &pCtx->fpSet);
    pCtx->input.numOfInputCols = pFunct->numOfParams;

    pCtx->input.pData = calloc(pFunct->numOfParams, POINTER_BYTES);
    pCtx->input.pColumnDataAgg = calloc(pFunct->numOfParams, POINTER_BYTES);

    pCtx->ptsOutputBuf       = NULL;
    pCtx->resDataInfo.bytes  = pFunct->resSchema.bytes;
    pCtx->resDataInfo.type   = pFunct->resSchema.type;
    pCtx->order              = TSDB_ORDER_ASC;
    pCtx->start.key          = INT64_MIN;
    pCtx->end.key            = INT64_MIN;

    SFuncExecEnv env = {0};
    pCtx->fpSet.getEnv(pExpr->pExpr->_function.pFunctNode, &env);
    pCtx->resDataInfo.interBufSize = env.calcMemSize;
#if 0
    for (int32_t j = 0; j < pCtx->numOfParams; ++j) {
//      int16_t type = pFunct->param[j].nType;
//      int16_t bytes = pFunct->param[j].nLen;

//      if (type == TSDB_DATA_TYPE_BINARY || type == TSDB_DATA_TYPE_NCHAR) {
//        taosVariantCreateFromBinary(&pCtx->param[j], pFunct->param[j].pz, bytes, type);
//      } else {
//        taosVariantCreateFromBinary(&pCtx->param[j], (char *)&pFunct->param[j].i, bytes, type);
//      }
    }

    // set the order information for top/bottom query
    int32_t functionId = pCtx->functionId;
    if (functionId == FUNCTION_TOP || functionId == FUNCTION_BOTTOM || functionId == FUNCTION_DIFF) {
      int32_t f = getExprFunctionId(&pExpr[0]);
      assert(f == FUNCTION_TS || f == FUNCTION_TS_DUMMY);

//      pCtx->param[2].i = pQueryAttr->order.order;
      pCtx->param[2].nType = TSDB_DATA_TYPE_BIGINT;
      pCtx->param[3].i = functionId;
      pCtx->param[3].nType = TSDB_DATA_TYPE_BIGINT;

//      pCtx->param[1].i = pQueryAttr->order.col.info.colId;
    } else if (functionId == FUNCTION_INTERP) {
//      pCtx->param[2].i = (int8_t)pQueryAttr->fillType;
//      if (pQueryAttr->fillVal != NULL) {
//        if (isNull((const char *)&pQueryAttr->fillVal[i], pCtx->inputType)) {
//          pCtx->param[1].nType = TSDB_DATA_TYPE_NULL;
//        } else {  // todo refactor, taosVariantCreateFromBinary should handle the NULL value
//          if (pCtx->inputType != TSDB_DATA_TYPE_BINARY && pCtx->inputType != TSDB_DATA_TYPE_NCHAR) {
//            taosVariantCreateFromBinary(&pCtx->param[1], (char *)&pQueryAttr->fillVal[i], pCtx->inputBytes, pCtx->inputType);
//          }
//        }
//      }
    } else if (functionId == FUNCTION_TS_COMP) {
//      pCtx->param[0].i = pQueryAttr->vgId;  //TODO this should be the parameter from client
      pCtx->param[0].nType = TSDB_DATA_TYPE_BIGINT;
    } else if (functionId == FUNCTION_TWA) {
//      pCtx->param[1].i = pQueryAttr->window.skey;
      pCtx->param[1].nType = TSDB_DATA_TYPE_BIGINT;
//      pCtx->param[2].i = pQueryAttr->window.ekey;
      pCtx->param[2].nType = TSDB_DATA_TYPE_BIGINT;
    } else if (functionId == FUNCTION_ARITHM) {
//      pCtx->param[1].pz = (char*) getScalarFuncSupport(pRuntimeEnv->scalarSup, i);
    }
#endif
  }

  for(int32_t i = 1; i < numOfOutput; ++i) {
    (*rowCellInfoOffset)[i] = (int32_t)((*rowCellInfoOffset)[i - 1] + sizeof(SResultRowEntryInfo) + pFuncCtx[i].resDataInfo.interBufSize);
  }

  setCtxTagColumnInfo(pFuncCtx, numOfOutput);
  return pFuncCtx;
}

static void* destroySqlFunctionCtx(SqlFunctionCtx* pCtx, int32_t numOfOutput) {
  if (pCtx == NULL) {
    return NULL;
  }

  for (int32_t i = 0; i < numOfOutput; ++i) {
    for (int32_t j = 0; j < pCtx[i].numOfParams; ++j) {
      taosVariantDestroy(&pCtx[i].param[j]);
    }

    taosVariantDestroy(&pCtx[i].tag);
    tfree(pCtx[i].subsidiaryRes.pCtx);
  }

  tfree(pCtx);
  return NULL;
}

static int32_t setupQueryRuntimeEnv(STaskRuntimeEnv *pRuntimeEnv, int32_t numOfTables, SArray* pOperator, void* merger) {
  //qDebug("QInfo:0x%"PRIx64" setup runtime env", GET_TASKID(pRuntimeEnv));
  STaskAttr *pQueryAttr = pRuntimeEnv->pQueryAttr;

  pRuntimeEnv->prevGroupId = INT32_MIN;
  pRuntimeEnv->pQueryAttr = pQueryAttr;

  pRuntimeEnv->pResultRowHashTable = taosHashInit(numOfTables, taosGetDefaultHashFunction(TSDB_DATA_TYPE_BINARY), true, HASH_NO_LOCK);
  pRuntimeEnv->pResultRowListSet = taosHashInit(numOfTables * 10, taosGetDefaultHashFunction(TSDB_DATA_TYPE_BINARY), false, HASH_NO_LOCK);
  pRuntimeEnv->keyBuf  = malloc(pQueryAttr->maxTableColumnWidth + sizeof(int64_t) + POINTER_BYTES);
//  pRuntimeEnv->pool    = initResultRowPool(getResultRowSize(pRuntimeEnv));
  pRuntimeEnv->pResultRowArrayList = taosArrayInit(numOfTables, sizeof(SResultRowCell));

  pRuntimeEnv->prevRow = malloc(POINTER_BYTES * pQueryAttr->numOfCols + pQueryAttr->srcRowSize);
  pRuntimeEnv->tagVal  = malloc(pQueryAttr->tagLen);

  // NOTE: pTableCheckInfo need to update the query time range and the lastKey info
  pRuntimeEnv->pTableRetrieveTsMap = taosHashInit(numOfTables, taosGetDefaultHashFunction(TSDB_DATA_TYPE_INT), false, HASH_NO_LOCK);

  //pRuntimeEnv->scalarSup = createScalarFuncSupport(pQueryAttr->numOfOutput);

  if (pRuntimeEnv->scalarSup == NULL || pRuntimeEnv->pResultRowHashTable == NULL || pRuntimeEnv->keyBuf == NULL ||
      pRuntimeEnv->prevRow == NULL  || pRuntimeEnv->tagVal == NULL) {
    goto _clean;
  }

  if (pQueryAttr->numOfCols) {
    char* start = POINTER_BYTES * pQueryAttr->numOfCols + (char*) pRuntimeEnv->prevRow;
    pRuntimeEnv->prevRow[0] = start;
    for(int32_t i = 1; i < pQueryAttr->numOfCols; ++i) {
      pRuntimeEnv->prevRow[i] = pRuntimeEnv->prevRow[i - 1] + pQueryAttr->tableCols[i-1].bytes;
    }

    if (pQueryAttr->tableCols[0].type == TSDB_DATA_TYPE_TIMESTAMP) {
      *(int64_t*) pRuntimeEnv->prevRow[0] = INT64_MIN;
    }
  }

  //qDebug("QInfo:0x%"PRIx64" init runtime environment completed", GET_TASKID(pRuntimeEnv));

  // group by normal column, sliding window query, interval query are handled by interval query processor
  // interval (down sampling operation)
  return TSDB_CODE_SUCCESS;

_clean:
  //destroyScalarFuncSupport(pRuntimeEnv->scalarSup, pRuntimeEnv->pQueryAttr->numOfOutput);
  tfree(pRuntimeEnv->pResultRowHashTable);
  tfree(pRuntimeEnv->keyBuf);
  tfree(pRuntimeEnv->prevRow);
  tfree(pRuntimeEnv->tagVal);

  return TSDB_CODE_QRY_OUT_OF_MEMORY;
}

static void doFreeQueryHandle(STaskRuntimeEnv* pRuntimeEnv) {
  STaskAttr* pQueryAttr = pRuntimeEnv->pQueryAttr;

//  tsdbCleanupReadHandle(pRuntimeEnv->pTsdbReadHandle);
  pRuntimeEnv->pTsdbReadHandle = NULL;

//  SMemRef* pMemRef = &pQueryAttr->memRef;
//  assert(pMemRef->ref == 0 && pMemRef->snapshot.imem == NULL && pMemRef->snapshot.mem == NULL);
}

static void destroyTsComp(STaskRuntimeEnv *pRuntimeEnv, STaskAttr *pQueryAttr) {
  if (pQueryAttr->tsCompQuery && pRuntimeEnv->outputBuf && pRuntimeEnv->outputBuf->pDataBlock && taosArrayGetSize(pRuntimeEnv->outputBuf->pDataBlock) > 0) {
    SColumnInfoData* pColInfoData = taosArrayGet(pRuntimeEnv->outputBuf->pDataBlock, 0);
    if (pColInfoData) {
      TdFilePtr pFile = *(TdFilePtr *)pColInfoData->pData;  // TODO refactor
      if (pFile != NULL) {
        taosCloseFile(&pFile);
        *(TdFilePtr *)pColInfoData->pData = NULL;
      }
    }
  }
}

bool isTaskKilled(SExecTaskInfo *pTaskInfo) {
  // query has been executed more than tsShellActivityTimer, and the retrieve has not arrived
  // abort current query execution.
  if (pTaskInfo->owner != 0 && ((taosGetTimestampSec() - pTaskInfo->cost.start/1000) > 10*getMaximumIdleDurationSec())
      /*(!needBuildResAfterQueryComplete(pTaskInfo))*/) {

    assert(pTaskInfo->cost.start != 0);
//    qDebug("QInfo:%" PRIu64 " retrieve not arrive beyond %d ms, abort current query execution, start:%" PRId64
//           ", current:%d", pQInfo->qId, 1, pQInfo->startExecTs, taosGetTimestampSec());
//    return true;
  }

  return false;
}

void setTaskKilled(SExecTaskInfo *pTaskInfo) { pTaskInfo->code = TSDB_CODE_TSC_QUERY_CANCELLED;}

//static bool isFixedOutputQuery(STaskAttr* pQueryAttr) {
//  if (QUERY_IS_INTERVAL_QUERY(pQueryAttr)) {
//    return false;
//  }
//
//  // Note:top/bottom query is fixed output query
//  if (pQueryAttr->topBotQuery || pQueryAttr->groupbyColumn || pQueryAttr->tsCompQuery) {
//    return true;
//  }
//
//  for (int32_t i = 0; i < pQueryAttr->numOfOutput; ++i) {
//    SExprBasicInfo *pExpr = &pQueryAttr->pExpr1[i].base;
//
//    if (pExpr->functionId == FUNCTION_TS || pExpr->functionId == FUNCTION_TS_DUMMY) {
//      continue;
//    }
//
//    if (!IS_MULTIOUTPUT(aAggs[pExpr->functionId].status)) {
//      return true;
//    }
//  }
//
//  return false;
//}

// todo refactor with isLastRowQuery
//bool isPointInterpoQuery(STaskAttr *pQueryAttr) {
//  for (int32_t i = 0; i < pQueryAttr->numOfOutput; ++i) {
//    int32_t functionId = pQueryAttr->pExpr1[i].base.functionId;
//    if (functionId == FUNCTION_INTERP) {
//      return true;
//    }
//  }
//
//  return false;
//}

static bool isFirstLastRowQuery(STaskAttr *pQueryAttr) {
  for (int32_t i = 0; i < pQueryAttr->numOfOutput; ++i) {
    int32_t functionID = getExprFunctionId(&pQueryAttr->pExpr1[i]);
    if (functionID == FUNCTION_LAST_ROW) {
      return true;
    }
  }

  return false;
}

static bool isCachedLastQuery(STaskAttr *pQueryAttr) {
  for (int32_t i = 0; i < pQueryAttr->numOfOutput; ++i) {
    int32_t functionId = getExprFunctionId(&pQueryAttr->pExpr1[i]);
    if (functionId == FUNCTION_LAST || functionId == FUNCTION_LAST_DST) {
      continue;
    }

    return false;
  }

  if (pQueryAttr->order.order != TSDB_ORDER_DESC || !TSWINDOW_IS_EQUAL(pQueryAttr->window, TSWINDOW_DESC_INITIALIZER)) {
    return false;
  }

  if (pQueryAttr->groupbyColumn) {
    return false;
  }

  if (pQueryAttr->interval.interval > 0) {
    return false;
  }

  if (pQueryAttr->numOfFilterCols > 0 || pQueryAttr->havingNum > 0) {
    return false;
  }

  return true;
}

/////////////////////////////////////////////////////////////////////////////////////////////
//todo refactor : return window
void getAlignQueryTimeWindow(SInterval* pInterval, int32_t precision, int64_t key, int64_t keyFirst, int64_t keyLast, STimeWindow *win) {
  assert(key >= keyFirst && key <= keyLast && pInterval->sliding <= pInterval->interval);
  win->skey = taosTimeTruncate(key, pInterval, precision);

  /*
   * if the realSkey > INT64_MAX - pInterval->interval, the query duration between
   * realSkey and realEkey must be less than one interval.Therefore, no need to adjust the query ranges.
   */
  if (keyFirst > (INT64_MAX - pInterval->interval)) {
    assert(keyLast - keyFirst < pInterval->interval);
    win->ekey = INT64_MAX;
  } else if (pInterval->intervalUnit == 'n' || pInterval->intervalUnit == 'y') {
    win->ekey = taosTimeAdd(win->skey, pInterval->interval, pInterval->intervalUnit, precision) - 1;
  } else {
    win->ekey = win->skey + pInterval->interval - 1;
  }
}

/*
 * todo add more parameters to check soon..
 */
bool colIdCheck(STaskAttr *pQueryAttr, uint64_t qId) {
  // load data column information is incorrect
  for (int32_t i = 0; i < pQueryAttr->numOfCols - 1; ++i) {
    if (pQueryAttr->tableCols[i].colId == pQueryAttr->tableCols[i + 1].colId) {
      //qError("QInfo:0x%"PRIx64" invalid data load column for query", qId);
      return false;
    }
  }

  return true;
}

// todo ignore the avg/sum/min/max/count/stddev/top/bottom functions, of which
// the scan order is not matter
static bool onlyOneQueryType(STaskAttr *pQueryAttr, int32_t functId, int32_t functIdDst) {
  for (int32_t i = 0; i < pQueryAttr->numOfOutput; ++i) {
    int32_t functionId = getExprFunctionId(&pQueryAttr->pExpr1[i]);

    if (functionId == FUNCTION_TS || functionId == FUNCTION_TS_DUMMY || functionId == FUNCTION_TAG ||
        functionId == FUNCTION_TAG_DUMMY) {
      continue;
    }

    if (functionId != functId && functionId != functIdDst) {
      return false;
    }
  }

  return true;
}

static bool onlyFirstQuery(STaskAttr *pQueryAttr) { return onlyOneQueryType(pQueryAttr, FUNCTION_FIRST, FUNCTION_FIRST_DST); }

static bool onlyLastQuery(STaskAttr *pQueryAttr) { return onlyOneQueryType(pQueryAttr, FUNCTION_LAST, FUNCTION_LAST_DST); }

static bool notContainSessionOrStateWindow(STaskAttr *pQueryAttr) { return !(pQueryAttr->sw.gap > 0 || pQueryAttr->stateWindow); }

static int32_t updateBlockLoadStatus(STaskAttr *pQuery, int32_t status) {
  bool hasFirstLastFunc = false;
  bool hasOtherFunc = false;

  if (status == BLK_DATA_ALL_NEEDED || status == BLK_DATA_DISCARD) {
    return status;
  }

  for (int32_t i = 0; i < pQuery->numOfOutput; ++i) {
    int32_t functionId = getExprFunctionId(&pQuery->pExpr1[i]);

    if (functionId == FUNCTION_TS || functionId == FUNCTION_TS_DUMMY || functionId == FUNCTION_TAG ||
        functionId == FUNCTION_TAG_DUMMY) {
      continue;
    }

    if (functionId == FUNCTION_FIRST_DST || functionId == FUNCTION_LAST_DST) {
      hasFirstLastFunc = true;
    } else {
      hasOtherFunc = true;
    }
  }

  if (hasFirstLastFunc && status == BLK_DATA_NO_NEEDED) {
    if(!hasOtherFunc) {
      return BLK_DATA_DISCARD;
    } else {
      return BLK_DATA_ALL_NEEDED;
    }
  }

  return status;
}

static void doUpdateLastKey(STaskAttr* pQueryAttr) {
  STimeWindow* win = &pQueryAttr->window;

  size_t num = taosArrayGetSize(pQueryAttr->tableGroupInfo.pGroupList);
  for(int32_t i = 0; i < num; ++i) {
    SArray* p1 = taosArrayGetP(pQueryAttr->tableGroupInfo.pGroupList, i);

    size_t len = taosArrayGetSize(p1);
    for(int32_t j = 0; j < len; ++j) {
//      STableKeyInfo* pInfo = taosArrayGet(p1, j);
//
//      // update the new lastkey if it is equalled to the value of the old skey
//      if (pInfo->lastKey == win->ekey) {
//        pInfo->lastKey = win->skey;
//      }
    }
  }
}

//static void updateDataCheckOrder(SQInfo *pQInfo, SQueryTableReq* pQueryMsg, bool stableQuery) {
//  STaskAttr* pQueryAttr = pQInfo->runtimeEnv.pQueryAttr;
//
//  // in case of point-interpolation query, use asc order scan
//  char msg[] = "QInfo:0x%"PRIx64" scan order changed for %s query, old:%d, new:%d, qrange exchanged, old qrange:%" PRId64
//               "-%" PRId64 ", new qrange:%" PRId64 "-%" PRId64;
//
//  // todo handle the case the the order irrelevant query type mixed up with order critical query type
//  // descending order query for last_row query
//  if (isFirstLastRowQuery(pQueryAttr)) {
//    //qDebug("QInfo:0x%"PRIx64" scan order changed for last_row query, old:%d, new:%d", pQInfo->qId, pQueryAttr->order.order, TSDB_ORDER_ASC);
//
//    pQueryAttr->order.order = TSDB_ORDER_ASC;
//    if (pQueryAttr->window.skey > pQueryAttr->window.ekey) {
//      TSWAP(pQueryAttr->window.skey, pQueryAttr->window.ekey, TSKEY);
//    }
//
//    pQueryAttr->needReverseScan = false;
//    return;
//  }
//
//  if (pQueryAttr->groupbyColumn && pQueryAttr->order.order == TSDB_ORDER_DESC) {
//    pQueryAttr->order.order = TSDB_ORDER_ASC;
//    if (pQueryAttr->window.skey > pQueryAttr->window.ekey) {
//      TSWAP(pQueryAttr->window.skey, pQueryAttr->window.ekey, TSKEY);
//    }
//
//    pQueryAttr->needReverseScan = false;
//    doUpdateLastKey(pQueryAttr);
//    return;
//  }
//
//  if (pQueryAttr->pointInterpQuery && pQueryAttr->interval.interval == 0) {
//    if (!QUERY_IS_ASC_QUERY(pQueryAttr)) {
//      //qDebug(msg, pQInfo->qId, "interp", pQueryAttr->order.order, TSDB_ORDER_ASC, pQueryAttr->window.skey, pQueryAttr->window.ekey, pQueryAttr->window.ekey, pQueryAttr->window.skey);
//      TSWAP(pQueryAttr->window.skey, pQueryAttr->window.ekey, TSKEY);
//    }
//
//    pQueryAttr->order.order = TSDB_ORDER_ASC;
//    return;
//  }
//
//  if (pQueryAttr->interval.interval == 0) {
//    if (onlyFirstQuery(pQueryAttr)) {
//      if (!QUERY_IS_ASC_QUERY(pQueryAttr)) {
//        //qDebug(msg, pQInfo->qId, "only-first", pQueryAttr->order.order, TSDB_ORDER_ASC, pQueryAttr->window.skey,
////               pQueryAttr->window.ekey, pQueryAttr->window.ekey, pQueryAttr->window.skey);
//
//        TSWAP(pQueryAttr->window.skey, pQueryAttr->window.ekey, TSKEY);
//        doUpdateLastKey(pQueryAttr);
//      }
//
//      pQueryAttr->order.order = TSDB_ORDER_ASC;
//      pQueryAttr->needReverseScan = false;
//    } else if (onlyLastQuery(pQueryAttr) && notContainSessionOrStateWindow(pQueryAttr)) {
//      if (QUERY_IS_ASC_QUERY(pQueryAttr)) {
//        //qDebug(msg, pQInfo->qId, "only-last", pQueryAttr->order.order, TSDB_ORDER_DESC, pQueryAttr->window.skey,
////               pQueryAttr->window.ekey, pQueryAttr->window.ekey, pQueryAttr->window.skey);
//
//        TSWAP(pQueryAttr->window.skey, pQueryAttr->window.ekey, TSKEY);
//        doUpdateLastKey(pQueryAttr);
//      }
//
//      pQueryAttr->order.order = TSDB_ORDER_DESC;
//      pQueryAttr->needReverseScan = false;
//    }
//
//  } else {  // interval query
//    if (stableQuery) {
//      if (onlyFirstQuery(pQueryAttr)) {
//        if (!QUERY_IS_ASC_QUERY(pQueryAttr)) {
//          //qDebug(msg, pQInfo->qId, "only-first stable", pQueryAttr->order.order, TSDB_ORDER_ASC,
////                 pQueryAttr->window.skey, pQueryAttr->window.ekey, pQueryAttr->window.ekey, pQueryAttr->window.skey);
//
//          TSWAP(pQueryAttr->window.skey, pQueryAttr->window.ekey, TSKEY);
//          doUpdateLastKey(pQueryAttr);
//        }
//
//        pQueryAttr->order.order = TSDB_ORDER_ASC;
//        pQueryAttr->needReverseScan = false;
//      } else if (onlyLastQuery(pQueryAttr)) {
//        if (QUERY_IS_ASC_QUERY(pQueryAttr)) {
//          //qDebug(msg, pQInfo->qId, "only-last stable", pQueryAttr->order.order, TSDB_ORDER_DESC,
////                 pQueryAttr->window.skey, pQueryAttr->window.ekey, pQueryAttr->window.ekey, pQueryAttr->window.skey);
//
//          TSWAP(pQueryAttr->window.skey, pQueryAttr->window.ekey, TSKEY);
//          doUpdateLastKey(pQueryAttr);
//        }
//
//        pQueryAttr->order.order = TSDB_ORDER_DESC;
//        pQueryAttr->needReverseScan = false;
//      }
//    }
//  }
//}

static void getIntermediateBufInfo(STaskRuntimeEnv* pRuntimeEnv, int32_t* ps, int32_t* rowsize) {
  STaskAttr* pQueryAttr = pRuntimeEnv->pQueryAttr;
  int32_t MIN_ROWS_PER_PAGE = 4;

  *rowsize = (int32_t)(pQueryAttr->resultRowSize * getRowNumForMultioutput(pQueryAttr, pQueryAttr->topBotQuery, pQueryAttr->stableQuery));
  int32_t overhead = sizeof(SFilePage);

  // one page contains at least two rows
  *ps = DEFAULT_INTERN_BUF_PAGE_SIZE;
  while(((*rowsize) * MIN_ROWS_PER_PAGE) > (*ps) - overhead) {
    *ps = ((*ps) << 1u);
  }
}

#define IS_PREFILTER_TYPE(_t) ((_t) != TSDB_DATA_TYPE_BINARY && (_t) != TSDB_DATA_TYPE_NCHAR)

//static FORCE_INLINE bool doFilterByBlockStatistics(STaskRuntimeEnv* pRuntimeEnv, SDataStatis *pDataStatis, SqlFunctionCtx *pCtx, int32_t numOfRows) {
//  STaskAttr* pQueryAttr = pRuntimeEnv->pQueryAttr;
//
//  if (pDataStatis == NULL || pQueryAttr->pFilters == NULL) {
//    return true;
//  }
//
//  return filterRangeExecute(pQueryAttr->pFilters, pDataStatis, pQueryAttr->numOfCols, numOfRows);
//}

static bool overlapWithTimeWindow(STaskAttr* pQueryAttr, SDataBlockInfo* pBlockInfo) {
  STimeWindow w = {0};

  TSKEY sk = TMIN(pQueryAttr->window.skey, pQueryAttr->window.ekey);
  TSKEY ek = TMAX(pQueryAttr->window.skey, pQueryAttr->window.ekey);

  if (QUERY_IS_ASC_QUERY(pQueryAttr)) {
//    getAlignQueryTimeWindow(pQueryAttr, pBlockInfo->window.skey, sk, ek, &w);
    assert(w.ekey >= pBlockInfo->window.skey);

    if (w.ekey < pBlockInfo->window.ekey) {
      return true;
    }

    while(1) {
//      getNextTimeWindow(pQueryAttr, &w);
      if (w.skey > pBlockInfo->window.ekey) {
        break;
      }

      assert(w.ekey > pBlockInfo->window.ekey);
      if (w.skey <= pBlockInfo->window.ekey && w.skey > pBlockInfo->window.skey) {
        return true;
      }
    }
  } else {
//    getAlignQueryTimeWindow(pQueryAttr, pBlockInfo->window.ekey, sk, ek, &w);
    assert(w.skey <= pBlockInfo->window.ekey);

    if (w.skey > pBlockInfo->window.skey) {
      return true;
    }

    while(1) {
//      getNextTimeWindow(pQueryAttr, &w);
      if (w.ekey < pBlockInfo->window.skey) {
        break;
      }

      assert(w.skey < pBlockInfo->window.skey);
      if (w.ekey < pBlockInfo->window.ekey && w.ekey >= pBlockInfo->window.skey) {
        return true;
      }
    }
  }

  return false;
}

static int32_t doTSJoinFilter(STaskRuntimeEnv *pRuntimeEnv, TSKEY key, bool ascQuery) {
  STSElem elem = tsBufGetElem(pRuntimeEnv->pTsBuf);

#if defined(_DEBUG_VIEW)
  printf("elem in comp ts file:%" PRId64 ", key:%" PRId64 ", tag:%"PRIu64", query order:%d, ts order:%d, traverse:%d, index:%d\n",
         elem.ts, key, elem.tag.i, pQueryAttr->order.order, pRuntimeEnv->pTsBuf->tsOrder,
         pRuntimeEnv->pTsBuf->cur.order, pRuntimeEnv->pTsBuf->cur.tsIndex);
#endif

  if (ascQuery) {
    if (key < elem.ts) {
      return TS_JOIN_TS_NOT_EQUALS;
    } else if (key > elem.ts) {
      longjmp(pRuntimeEnv->env, TSDB_CODE_QRY_INCONSISTAN);
    }
  } else {
    if (key > elem.ts) {
      return TS_JOIN_TS_NOT_EQUALS;
    } else if (key < elem.ts) {
      longjmp(pRuntimeEnv->env, TSDB_CODE_QRY_INCONSISTAN);
    }
  }

  return TS_JOIN_TS_EQUAL;
}

bool doFilterDataBlock(SSingleColumnFilterInfo* pFilterInfo, int32_t numOfFilterCols, int32_t numOfRows, int8_t* p) {
  bool all = true;

  for (int32_t i = 0; i < numOfRows; ++i) {
    bool qualified = false;

    for (int32_t k = 0; k < numOfFilterCols; ++k) {
      char* pElem = (char*)pFilterInfo[k].pData + pFilterInfo[k].info.bytes * i;

      qualified = false;
      for (int32_t j = 0; j < pFilterInfo[k].numOfFilters; ++j) {
        SColumnFilterElem* pFilterElem = NULL;
//        SColumnFilterElem* pFilterElem = &pFilterInfo[k].pFilters[j];

        bool isnull = isNull(pElem, pFilterInfo[k].info.type);
        if (isnull) {
//          if (pFilterElem->fp == isNullOperator) {
//            qualified = true;
//            break;
//          } else {
//            continue;
//          }
        } else {
//          if (pFilterElem->fp == notNullOperator) {
//            qualified = true;
//            break;
//          } else if (pFilterElem->fp == isNullOperator) {
//            continue;
//          }
        }

        if (pFilterElem->fp(pFilterElem, pElem, pElem, pFilterInfo[k].info.type)) {
          qualified = true;
          break;
        }
      }

      if (!qualified) {
        break;
      }
    }

    p[i] = qualified ? 1 : 0;
    if (!qualified) {
      all = false;
    }
  }

  return all;
}

void doCompactSDataBlock(SSDataBlock* pBlock, int32_t numOfRows, int8_t* p) {
  int32_t len = 0;
  int32_t start = 0;
  for (int32_t j = 0; j < numOfRows; ++j) {
    if (p[j] == 1) {
      len++;
    } else {
      if (len > 0) {
        int32_t cstart = j - len;
        for (int32_t i = 0; i < pBlock->info.numOfCols; ++i) {
          SColumnInfoData* pColumnInfoData = taosArrayGet(pBlock->pDataBlock, i);

          int16_t bytes = pColumnInfoData->info.bytes;
          memmove(((char*)pColumnInfoData->pData) + start * bytes, pColumnInfoData->pData + cstart * bytes,
                  len * bytes);
        }

        start += len;
        len = 0;
      }
    }
  }

  if (len > 0) {
    int32_t cstart = numOfRows - len;
    for (int32_t i = 0; i < pBlock->info.numOfCols; ++i) {
      SColumnInfoData* pColumnInfoData = taosArrayGet(pBlock->pDataBlock, i);

      int16_t bytes = pColumnInfoData->info.bytes;
      memmove(pColumnInfoData->pData + start * bytes, pColumnInfoData->pData + cstart * bytes, len * bytes);
    }

    start += len;
    len = 0;
  }

  pBlock->info.rows = start;
  pBlock->pBlockAgg = NULL;  // clean the block statistics info

  if (start > 0) {
    SColumnInfoData* pColumnInfoData = taosArrayGet(pBlock->pDataBlock, 0);
    if (pColumnInfoData->info.type == TSDB_DATA_TYPE_TIMESTAMP &&
        pColumnInfoData->info.colId == PRIMARYKEY_TIMESTAMP_COL_ID) {
      pBlock->info.window.skey = *(int64_t*)pColumnInfoData->pData;
      pBlock->info.window.ekey = *(int64_t*)(pColumnInfoData->pData + TSDB_KEYSIZE * (start - 1));
    }
  }
}

void filterRowsInDataBlock(STaskRuntimeEnv* pRuntimeEnv, SSingleColumnFilterInfo* pFilterInfo, int32_t numOfFilterCols,
                           SSDataBlock* pBlock, bool ascQuery) {
  int32_t numOfRows = pBlock->info.rows;

  int8_t *p = calloc(numOfRows, sizeof(int8_t));
  bool    all = true;
#if 0
  if (pRuntimeEnv->pTsBuf != NULL) {
    SColumnInfoData* pColInfoData = taosArrayGet(pBlock->pDataBlock, 0);

    TSKEY* k = (TSKEY*) pColInfoData->pData;
    for (int32_t i = 0; i < numOfRows; ++i) {
      int32_t offset = ascQuery? i:(numOfRows - i - 1);
      int32_t ret = doTSJoinFilter(pRuntimeEnv, k[offset], ascQuery);
      if (ret == TS_JOIN_TAG_NOT_EQUALS) {
        break;
      } else if (ret == TS_JOIN_TS_NOT_EQUALS) {
        all = false;
        continue;
      } else {
        assert(ret == TS_JOIN_TS_EQUAL);
        p[offset] = true;
      }

      if (!tsBufNextPos(pRuntimeEnv->pTsBuf)) {
        break;
      }
    }

    // save the cursor status
    pRuntimeEnv->current->cur = tsBufGetCursor(pRuntimeEnv->pTsBuf);
  } else {
    all = doFilterDataBlock(pFilterInfo, numOfFilterCols, numOfRows, p);
  }
#endif

  if (!all) {
    doCompactSDataBlock(pBlock, numOfRows, p);
  }

  tfree(p);
}

void filterColRowsInDataBlock(STaskRuntimeEnv* pRuntimeEnv, SSDataBlock* pBlock, bool ascQuery) {
 int32_t numOfRows = pBlock->info.rows;

 int8_t *p = NULL;
 bool    all = true;

 if (pRuntimeEnv->pTsBuf != NULL) {
   SColumnInfoData* pColInfoData = taosArrayGet(pBlock->pDataBlock, 0);   
   p = calloc(numOfRows, sizeof(int8_t));
   
   TSKEY* k = (TSKEY*) pColInfoData->pData;
   for (int32_t i = 0; i < numOfRows; ++i) {
     int32_t offset = ascQuery? i:(numOfRows - i - 1);
     int32_t ret = doTSJoinFilter(pRuntimeEnv, k[offset], ascQuery);
     if (ret == TS_JOIN_TAG_NOT_EQUALS) {
       break;
     } else if (ret == TS_JOIN_TS_NOT_EQUALS) {
       all = false;
       continue;
     } else {
       assert(ret == TS_JOIN_TS_EQUAL);
       p[offset] = true;
     }

     if (!tsBufNextPos(pRuntimeEnv->pTsBuf)) {
       break;
     }
   }

   // save the cursor status
//   pRuntimeEnv->current->cur = tsBufGetCursor(pRuntimeEnv->pTsBuf);
 } else {
//   all = filterExecute(pRuntimeEnv->pQueryAttr->pFilters, numOfRows, &p, pBlock->pBlockAgg, pRuntimeEnv->pQueryAttr->numOfCols);
 }

 if (!all) {
   if (p) {
     doCompactSDataBlock(pBlock, numOfRows, p);
   } else {
     pBlock->info.rows = 0;
     pBlock->pBlockAgg = NULL;  // clean the block statistics info
   }
 }

 tfree(p);
}

static SColumnInfo* doGetTagColumnInfoById(SColumnInfo* pTagColList, int32_t numOfTags, int16_t colId);
static void doSetTagValueInParam(void* pTable, int32_t tagColId, SVariant *tag, int16_t type, int16_t bytes);

static uint32_t doFilterByBlockTimeWindow(STableScanInfo* pTableScanInfo, SSDataBlock* pBlock) {
  SqlFunctionCtx* pCtx = pTableScanInfo->pCtx;
  uint32_t status = BLK_DATA_NO_NEEDED;

  int32_t numOfOutput = pTableScanInfo->numOfOutput;
  for (int32_t i = 0; i < numOfOutput; ++i) {
    int32_t functionId = pCtx[i].functionId;
    int32_t colId = pTableScanInfo->pExpr[i].base.pParam[0].pCol->colId;

    // group by + first/last should not apply the first/last block filter
    if (functionId < 0) {
      status |= BLK_DATA_ALL_NEEDED;
      return status;
    } else {
//      status |= aAggs[functionId].dataReqFunc(&pTableScanInfo->pCtx[i], &pBlock->info.window, colId);
//      if ((status & BLK_DATA_ALL_NEEDED) == BLK_DATA_ALL_NEEDED) {
//        return status;
//      }
    }
  }

  return status;
}

void doSetFilterColumnInfo(SSingleColumnFilterInfo* pFilterInfo, int32_t numOfFilterCols, SSDataBlock* pBlock) {
  // set the initial static data value filter expression
  for (int32_t i = 0; i < numOfFilterCols; ++i) {
    for (int32_t j = 0; j < pBlock->info.numOfCols; ++j) {
      SColumnInfoData* pColInfo = taosArrayGet(pBlock->pDataBlock, j);

      if (pFilterInfo[i].info.colId == pColInfo->info.colId) {
        pFilterInfo[i].pData = pColInfo->pData;
        break;
      }
    }
  }
}

int32_t loadDataBlock(SExecTaskInfo *pTaskInfo, STableScanInfo* pTableScanInfo, SSDataBlock* pBlock, uint32_t* status) {
  STaskCostInfo* pCost = &pTaskInfo->cost;

  pCost->totalBlocks += 1;
  pCost->totalRows += pBlock->info.rows;

  pCost->totalCheckedRows += pBlock->info.rows;
  pCost->loadBlocks += 1;

  pBlock->pDataBlock = tsdbRetrieveDataBlock(pTableScanInfo->pTsdbReadHandle, NULL);
  if (pBlock->pDataBlock == NULL) {
    return terrno;
  } else {
    return TSDB_CODE_SUCCESS;
  }
}

int32_t loadDataBlockOnDemand(SExecTaskInfo *pTaskInfo, STableScanInfo* pTableScanInfo, SSDataBlock* pBlock, uint32_t* status) {
  *status = BLK_DATA_NO_NEEDED;

  pBlock->pDataBlock = NULL;
  pBlock->pBlockAgg  = NULL;

//  int64_t groupId = pRuntimeEnv->current->groupIndex;
//  bool    ascQuery = QUERY_IS_ASC_QUERY(pQueryAttr);

  STaskCostInfo* pCost = &pTaskInfo->cost;

  pCost->totalBlocks += 1;
  pCost->totalRows += pBlock->info.rows;
#if 0
  if (pRuntimeEnv->pTsBuf != NULL) {
    (*status) = BLK_DATA_ALL_NEEDED;

    if (pQueryAttr->stableQuery) {  // todo refactor
      SExprInfo*   pExprInfo = &pTableScanInfo->pExpr[0];
      int16_t      tagId = (int16_t)pExprInfo->base.param[0].i;
      SColumnInfo* pColInfo = doGetTagColumnInfoById(pQueryAttr->tagColList, pQueryAttr->numOfTags, tagId);

      // compare tag first
      SVariant t = {0};
      doSetTagValueInParam(pRuntimeEnv->current->pTable, tagId, &t, pColInfo->type, pColInfo->bytes);
      setTimestampListJoinInfo(pRuntimeEnv, &t, pRuntimeEnv->current);

      STSElem elem = tsBufGetElem(pRuntimeEnv->pTsBuf);
      if (!tsBufIsValidElem(&elem) || (tsBufIsValidElem(&elem) && (taosVariantCompare(&t, elem.tag) != 0))) {
        (*status) = BLK_DATA_DISCARD;
        return TSDB_CODE_SUCCESS;
      }
    }
  }

  // Calculate all time windows that are overlapping or contain current data block.
  // If current data block is contained by all possible time window, do not load current data block.
  if (/*pQueryAttr->pFilters || */pQueryAttr->groupbyColumn || pQueryAttr->sw.gap > 0 ||
      (QUERY_IS_INTERVAL_QUERY(pQueryAttr) && overlapWithTimeWindow(pTaskInfo, &pBlock->info))) {
    (*status) = BLK_DATA_ALL_NEEDED;
  }

  // check if this data block is required to load
  if ((*status) != BLK_DATA_ALL_NEEDED) {
    bool needFilter = true;

    // the pCtx[i] result is belonged to previous time window since the outputBuf has not been set yet,
    // the filter result may be incorrect. So in case of interval query, we need to set the correct time output buffer
    if (QUERY_IS_INTERVAL_QUERY(pQueryAttr)) {
      SResultRow* pResult = NULL;

      bool  masterScan = IS_MAIN_SCAN(pRuntimeEnv);
      TSKEY k = ascQuery? pBlock->info.window.skey : pBlock->info.window.ekey;

      STimeWindow win = getActiveTimeWindow(pTableScanInfo->pResultRowInfo, k, pQueryAttr);
      if (pQueryAttr->pointInterpQuery) {
        needFilter = chkWindowOutputBufByKey(pRuntimeEnv, pTableScanInfo->pResultRowInfo, &win, masterScan, &pResult, groupId,
                                    pTableScanInfo->pCtx, pTableScanInfo->numOfOutput,
                                    pTableScanInfo->rowCellInfoOffset);
      } else {
        if (setResultOutputBufByKey(pRuntimeEnv, pTableScanInfo->pResultRowInfo, pBlock->info.uid, &win, masterScan, &pResult, groupId,
                                    pTableScanInfo->pCtx, pTableScanInfo->numOfOutput,
                                    pTableScanInfo->rowCellInfoOffset) != TSDB_CODE_SUCCESS) {
          longjmp(pRuntimeEnv->env, TSDB_CODE_QRY_OUT_OF_MEMORY);
        }
      }
    } else if (pQueryAttr->stableQuery && (!pQueryAttr->tsCompQuery) && (!pQueryAttr->diffQuery)) { // stable aggregate, not interval aggregate or normal column aggregate
      doSetTableGroupOutputBuf(pRuntimeEnv, pTableScanInfo->pResultRowInfo, pTableScanInfo->pCtx,
                               pTableScanInfo->rowCellInfoOffset, pTableScanInfo->numOfOutput,
                               pRuntimeEnv->current->groupIndex);
    }

    if (needFilter) {
      (*status) = doFilterByBlockTimeWindow(pTableScanInfo, pBlock);
    } else {
      (*status) = BLK_DATA_ALL_NEEDED;
    }
  }

  SDataBlockInfo* pBlockInfo = &pBlock->info;
//  *status = updateBlockLoadStatus(pRuntimeEnv->pQueryAttr, *status);

  if ((*status) == BLK_DATA_NO_NEEDED || (*status) == BLK_DATA_DISCARD) {
    //qDebug("QInfo:0x%"PRIx64" data block discard, brange:%" PRId64 "-%" PRId64 ", rows:%d", pQInfo->qId, pBlockInfo->window.skey,
//           pBlockInfo->window.ekey, pBlockInfo->rows);
    pCost->discardBlocks += 1;
  } else if ((*status) == BLK_DATA_STATIS_NEEDED) {
    // this function never returns error?
    pCost->loadBlockStatis += 1;
//    tsdbRetrieveDataBlockStatisInfo(pTableScanInfo->pTsdbReadHandle, &pBlock->pBlockAgg);

    if (pBlock->pBlockAgg == NULL) {  // data block statistics does not exist, load data block
//      pBlock->pDataBlock = tsdbRetrieveDataBlock(pTableScanInfo->pTsdbReadHandle, NULL);
      pCost->totalCheckedRows += pBlock->info.rows;
    }
  } else {
    assert((*status) == BLK_DATA_ALL_NEEDED);

    // load the data block statistics to perform further filter
    pCost->loadBlockStatis += 1;
//    tsdbRetrieveDataBlockStatisInfo(pTableScanInfo->pTsdbReadHandle, &pBlock->pBlockAgg);

    if (pQueryAttr->topBotQuery && pBlock->pBlockAgg != NULL) {
      { // set previous window
        if (QUERY_IS_INTERVAL_QUERY(pQueryAttr)) {
          SResultRow* pResult = NULL;

          bool  masterScan = IS_MAIN_SCAN(pRuntimeEnv);
          TSKEY k = ascQuery? pBlock->info.window.skey : pBlock->info.window.ekey;

          STimeWindow win = getActiveTimeWindow(pTableScanInfo->pResultRowInfo, k, pQueryAttr);
          if (setResultOutputBufByKey(pRuntimeEnv, pTableScanInfo->pResultRowInfo, pBlock->info.uid, &win, masterScan, &pResult, groupId,
                                      pTableScanInfo->pCtx, pTableScanInfo->numOfOutput,
                                      pTableScanInfo->rowCellInfoOffset) != TSDB_CODE_SUCCESS) {
            longjmp(pRuntimeEnv->env, TSDB_CODE_QRY_OUT_OF_MEMORY);
          }
        }
      }
      bool load = false;
      for (int32_t i = 0; i < pQueryAttr->numOfOutput; ++i) {
        int32_t functionId = pTableScanInfo->pCtx[i].functionId;
        if (functionId == FUNCTION_TOP || functionId == FUNCTION_BOTTOM) {
//          load = topbot_datablock_filter(&pTableScanInfo->pCtx[i], (char*)&(pBlock->pBlockAgg[i].min),
//                                         (char*)&(pBlock->pBlockAgg[i].max));
          if (!load) { // current block has been discard due to filter applied
            pCost->discardBlocks += 1;
            //qDebug("QInfo:0x%"PRIx64" data block discard, brange:%" PRId64 "-%" PRId64 ", rows:%d", pQInfo->qId,
//                   pBlockInfo->window.skey, pBlockInfo->window.ekey, pBlockInfo->rows);
            (*status) = BLK_DATA_DISCARD;
            return TSDB_CODE_SUCCESS;
          }
        }
      }
    }

    // current block has been discard due to filter applied
//    if (!doFilterByBlockStatistics(pRuntimeEnv, pBlock->pBlockAgg, pTableScanInfo->pCtx, pBlockInfo->rows)) {
//      pCost->discardBlocks += 1;
//      qDebug("QInfo:0x%"PRIx64" data block discard, brange:%" PRId64 "-%" PRId64 ", rows:%d", pQInfo->qId, pBlockInfo->window.skey,
//             pBlockInfo->window.ekey, pBlockInfo->rows);
//      (*status) = BLK_DATA_DISCARD;
//      return TSDB_CODE_SUCCESS;
//    }

    pCost->totalCheckedRows += pBlockInfo->rows;
    pCost->loadBlocks += 1;
//    pBlock->pDataBlock = tsdbRetrieveDataBlock(pTableScanInfo->pTsdbReadHandle, NULL);
//    if (pBlock->pDataBlock == NULL) {
//      return terrno;
//    }

//    if (pQueryAttr->pFilters != NULL) {
//      filterSetColFieldData(pQueryAttr->pFilters, pBlock->info.numOfCols, pBlock->pDataBlock);
//    }
    
//    if (pQueryAttr->pFilters != NULL || pRuntimeEnv->pTsBuf != NULL) {
//      filterColRowsInDataBlock(pRuntimeEnv, pBlock, ascQuery);
//    }
  }
#endif
  return TSDB_CODE_SUCCESS;
}

int32_t binarySearchForKey(char *pValue, int num, TSKEY key, int order) {
  int32_t midPos = -1;
  int32_t numOfRows;

  if (num <= 0) {
    return -1;
  }

  assert(order == TSDB_ORDER_ASC || order == TSDB_ORDER_DESC);

  TSKEY * keyList = (TSKEY *)pValue;
  int32_t firstPos = 0;
  int32_t lastPos = num - 1;

  if (order == TSDB_ORDER_DESC) {
    // find the first position which is smaller than the key
    while (1) {
      if (key >= keyList[lastPos]) return lastPos;
      if (key == keyList[firstPos]) return firstPos;
      if (key < keyList[firstPos]) return firstPos - 1;

      numOfRows = lastPos - firstPos + 1;
      midPos = (numOfRows >> 1) + firstPos;

      if (key < keyList[midPos]) {
        lastPos = midPos - 1;
      } else if (key > keyList[midPos]) {
        firstPos = midPos + 1;
      } else {
        break;
      }
    }

  } else {
    // find the first position which is bigger than the key
    while (1) {
      if (key <= keyList[firstPos]) return firstPos;
      if (key == keyList[lastPos]) return lastPos;

      if (key > keyList[lastPos]) {
        lastPos = lastPos + 1;
        if (lastPos >= num)
          return -1;
        else
          return lastPos;
      }

      numOfRows = lastPos - firstPos + 1;
      midPos = (numOfRows >> 1u) + firstPos;

      if (key < keyList[midPos]) {
        lastPos = midPos - 1;
      } else if (key > keyList[midPos]) {
        firstPos = midPos + 1;
      } else {
        break;
      }
    }
  }

  return midPos;
}

/*
 * set tag value in SqlFunctionCtx
 * e.g.,tag information into input buffer
 */
static void doSetTagValueInParam(void* pTable, int32_t tagColId, SVariant *tag, int16_t type, int16_t bytes) {
  taosVariantDestroy(tag);

  char* val = NULL;
//  if (tagColId == TSDB_TBNAME_COLUMN_INDEX) {
//    val = tsdbGetTableName(pTable);
//    assert(val != NULL);
//  } else {
//    val = tsdbGetTableTagVal(pTable, tagColId, type, bytes);
//  }

  if (val == NULL || isNull(val, type)) {
    tag->nType = TSDB_DATA_TYPE_NULL;
    return;
  }

  if (type == TSDB_DATA_TYPE_BINARY || type == TSDB_DATA_TYPE_NCHAR) {
    int32_t maxLen = bytes - VARSTR_HEADER_SIZE;
    int32_t len = (varDataLen(val) > maxLen)? maxLen:varDataLen(val);
    taosVariantCreateFromBinary(tag, varDataVal(val), len, type);
    //taosVariantCreateFromBinary(tag, varDataVal(val), varDataLen(val), type);
  } else {
    taosVariantCreateFromBinary(tag, val, bytes, type);
  }
}

static SColumnInfo* doGetTagColumnInfoById(SColumnInfo* pTagColList, int32_t numOfTags, int16_t colId) {
  assert(pTagColList != NULL && numOfTags > 0);

  for(int32_t i = 0; i < numOfTags; ++i) {
    if (pTagColList[i].colId == colId) {
      return &pTagColList[i];
    }
  }

  return NULL;
}

void setTagValue(SOperatorInfo* pOperatorInfo, void *pTable, SqlFunctionCtx* pCtx, int32_t numOfOutput) {
  STaskRuntimeEnv* pRuntimeEnv = pOperatorInfo->pRuntimeEnv;

  SExprInfo  *pExpr      = pOperatorInfo->pExpr;
  STaskAttr *pQueryAttr = pRuntimeEnv->pQueryAttr;

  SExprInfo* pExprInfo = &pExpr[0];
  int32_t functionId = getExprFunctionId(pExprInfo);

  if (pQueryAttr->numOfOutput == 1 && functionId == FUNCTION_TS_COMP && pQueryAttr->stableQuery) {
    assert(pExprInfo->base.numOfParams == 1);

//    int16_t      tagColId = (int16_t)pExprInfo->base.param[0].i;
    int16_t      tagColId = -1;
    SColumnInfo* pColInfo = doGetTagColumnInfoById(pQueryAttr->tagColList, pQueryAttr->numOfTags, tagColId);

    doSetTagValueInParam(pTable, tagColId, &pCtx[0].tag, pColInfo->type, pColInfo->bytes);

  } else {
    // set tag value, by which the results are aggregated.
    int32_t offset = 0;
    memset(pRuntimeEnv->tagVal, 0, pQueryAttr->tagLen);

    for (int32_t idx = 0; idx < numOfOutput; ++idx) {
      SExprInfo* pLocalExprInfo = &pExpr[idx];

      // ts_comp column required the tag value for join filter
      if (!TSDB_COL_IS_TAG(pLocalExprInfo->base.pParam[0].pCol->flag)) {
        continue;
      }

      // todo use tag column index to optimize performance
      doSetTagValueInParam(pTable, pLocalExprInfo->base.pParam[0].pCol->colId, &pCtx[idx].tag, pLocalExprInfo->base.resSchema.type,
                           pLocalExprInfo->base.resSchema.bytes);

      if (IS_NUMERIC_TYPE(pLocalExprInfo->base.resSchema.type)
          || pLocalExprInfo->base.resSchema.type == TSDB_DATA_TYPE_BOOL
          || pLocalExprInfo->base.resSchema.type == TSDB_DATA_TYPE_TIMESTAMP) {
        memcpy(pRuntimeEnv->tagVal + offset, &pCtx[idx].tag.i, pLocalExprInfo->base.resSchema.bytes);
      } else {
        if (pCtx[idx].tag.pz != NULL) {
          memcpy(pRuntimeEnv->tagVal + offset, pCtx[idx].tag.pz, pCtx[idx].tag.nLen);
        }      
      }

      offset += pLocalExprInfo->base.resSchema.bytes;
    }

    //todo : use index to avoid iterator all possible output columns
    if (pQueryAttr->stableQuery && pQueryAttr->stabledev && (pRuntimeEnv->prevResult != NULL)) {
      setParamForStableStddev(pRuntimeEnv, pCtx, numOfOutput, pExprInfo);
    }
  }

  // set the tsBuf start position before check each data block
  if (pRuntimeEnv->pTsBuf != NULL) {
    setCtxTagForJoin(pRuntimeEnv, &pCtx[0], pExprInfo, pTable);
  }
}

void copyToSDataBlock(SSDataBlock* pBlock, int32_t* offset, SGroupResInfo* pGroupResInfo, SDiskbasedBuf* pResBuf) {
  pBlock->info.rows = 0;

  int32_t code = TSDB_CODE_SUCCESS;
  while (pGroupResInfo->currentGroup < pGroupResInfo->totalGroup) {
    // all results in current group have been returned to client, try next group
    if ((pGroupResInfo->pRows == NULL) || taosArrayGetSize(pGroupResInfo->pRows) == 0) {
      assert(pGroupResInfo->index == 0);
//      if ((code = mergeIntoGroupResult(&pGroupResInfo, pRuntimeEnv, offset)) != TSDB_CODE_SUCCESS) {
        return;
//      }
    }

//    doCopyToSDataBlock(pResBuf, pGroupResInfo, TSDB_ORDER_ASC, pBlock, );

    // current data are all dumped to result buffer, clear it
    if (!hasRemainDataInCurrentGroup(pGroupResInfo)) {
      cleanupGroupResInfo(pGroupResInfo);
      if (!incNextGroup(pGroupResInfo)) {
        break;
      }
    }

    // enough results in data buffer, return
//    if (pBlock->info.rows >= threshold) {
//      break;
//    }
  }
}

static void updateTableQueryInfoForReverseScan(STableQueryInfo *pTableQueryInfo) {
  if (pTableQueryInfo == NULL) {
    return;
  }

//  TSWAP(pTableQueryInfo->win.skey, pTableQueryInfo->win.ekey, TSKEY);
//  pTableQueryInfo->lastKey = pTableQueryInfo->win.skey;

//  SWITCH_ORDER(pTableQueryInfo->cur.order);
//  pTableQueryInfo->cur.vgroupIndex = -1;

  // set the index to be the end slot of result rows array
  SResultRowInfo* pResultRowInfo = &pTableQueryInfo->resInfo;
  if (pResultRowInfo->size > 0) {
    pResultRowInfo->curPos = pResultRowInfo->size - 1;
  } else {
    pResultRowInfo->curPos = -1;
  }
}

static void setupQueryRangeForReverseScan(STableScanInfo* pTableScanInfo) {
#if 0
  int32_t numOfGroups = (int32_t)(GET_NUM_OF_TABLEGROUP(pRuntimeEnv));
  for(int32_t i = 0; i < numOfGroups; ++i) {
    SArray *group = GET_TABLEGROUP(pRuntimeEnv, i);
    SArray *tableKeyGroup = taosArrayGetP(pQueryAttr->tableGroupInfo.pGroupList, i);

    size_t t = taosArrayGetSize(group);
    for (int32_t j = 0; j < t; ++j) {
      STableQueryInfo *pCheckInfo = taosArrayGetP(group, j);
      updateTableQueryInfoForReverseScan(pCheckInfo);

      // update the last key in tableKeyInfo list, the tableKeyInfo is used to build the tsdbQueryHandle and decide
      // the start check timestamp of tsdbQueryHandle
//      STableKeyInfo *pTableKeyInfo = taosArrayGet(tableKeyGroup, j);
//      pTableKeyInfo->lastKey = pCheckInfo->lastKey;
//
//      assert(pCheckInfo->pTable == pTableKeyInfo->pTable);
    }
  }
#endif

}

void switchCtxOrder(SqlFunctionCtx* pCtx, int32_t numOfOutput) {
  for (int32_t i = 0; i < numOfOutput; ++i) {
    SWITCH_ORDER(pCtx[i].order);
  }
}

int32_t initResultRow(SResultRow *pResultRow) {
  pResultRow->pEntryInfo = (struct SResultRowEntryInfo*)((char*)pResultRow + sizeof(SResultRow));
  pResultRow->pageId    = -1;
  pResultRow->offset    = -1;
  return TSDB_CODE_SUCCESS;
}

/*
 * The start of each column SResultRowEntryInfo is denote by RowCellInfoOffset.
 * Note that in case of top/bottom query, the whole multiple rows of result is treated as only one row of results.
 * +------------+-----------------result column 1------------+------------------result column 2-----------+
 * | SResultRow | SResultRowEntryInfo | intermediate buffer1 | SResultRowEntryInfo | intermediate buffer 2|
 * +------------+--------------------------------------------+--------------------------------------------+
 *           offset[0]                                  offset[1]                                   offset[2]
 */
void setDefaultOutputBuf(STaskRuntimeEnv *pRuntimeEnv, SOptrBasicInfo *pInfo, int64_t uid, int32_t stage) {
  SqlFunctionCtx* pCtx           = pInfo->pCtx;
  SSDataBlock* pDataBlock        = pInfo->pRes;
  int32_t* rowCellInfoOffset     = pInfo->rowCellInfoOffset;
  SResultRowInfo* pResultRowInfo = &pInfo->resultRowInfo;

  int64_t tid = 0;
  pRuntimeEnv->keyBuf = realloc(pRuntimeEnv->keyBuf, sizeof(tid) + sizeof(int64_t) + POINTER_BYTES);
  SResultRow* pRow = doSetResultOutBufByKey(pRuntimeEnv, pResultRowInfo, tid, (char *)&tid, sizeof(tid), true, uid);

  for (int32_t i = 0; i < pDataBlock->info.numOfCols; ++i) {
    SColumnInfoData* pData = taosArrayGet(pDataBlock->pDataBlock, i);

    /*
     * set the output buffer information and intermediate buffer
     * not all queries require the interResultBuf, such as COUNT/TAGPRJ/PRJ/TAG etc.
     */
    struct SResultRowEntryInfo* pEntry = getResultCell(pRow, i, rowCellInfoOffset);
    cleanupResultRowEntry(pEntry);

    pCtx[i].resultInfo   = pEntry;
    pCtx[i].pOutput      = pData->pData;
    pCtx[i].currentStage = stage;
    assert(pCtx[i].pOutput != NULL);

    // set the timestamp output buffer for top/bottom/diff query
    int32_t fid = pCtx[i].functionId;
    if (fid == FUNCTION_TOP || fid == FUNCTION_BOTTOM || fid == FUNCTION_DIFF || fid == FUNCTION_DERIVATIVE) {
      if (i > 0) pCtx[i].ptsOutputBuf = pCtx[i-1].pOutput;
    }
  }

  initCtxOutputBuffer(pCtx, pDataBlock->info.numOfCols);
}

// TODO refactor: some function move away
void setFunctionResultOutput(SOptrBasicInfo* pInfo, SAggSupporter* pSup, int32_t stage, SExecTaskInfo* pTaskInfo) {
  SqlFunctionCtx* pCtx           = pInfo->pCtx;
  SSDataBlock* pDataBlock        = pInfo->pRes;
  int32_t* rowCellInfoOffset     = pInfo->rowCellInfoOffset;
  SResultRowInfo* pResultRowInfo = &pInfo->resultRowInfo;

  int64_t tid = 0;
  int64_t groupId = 0;
  SResultRow* pRow = doSetResultOutBufByKey_rv(pResultRowInfo, tid, (char *)&tid, sizeof(tid), true, groupId, pTaskInfo, false, pSup);

  for (int32_t i = 0; i < pDataBlock->info.numOfCols; ++i) {
    SColumnInfoData* pData = taosArrayGet(pDataBlock->pDataBlock, i);

    struct SResultRowEntryInfo* pEntry = getResultCell(pRow, i, rowCellInfoOffset);
    cleanupResultRowEntry(pEntry);

    pCtx[i].resultInfo   = pEntry;
    pCtx[i].currentStage = stage;

    // set the timestamp output buffer for top/bottom/diff query
//    int32_t fid = pCtx[i].functionId;
//    if (fid == FUNCTION_TOP || fid == FUNCTION_BOTTOM || fid == FUNCTION_DIFF || fid == FUNCTION_DERIVATIVE) {
//      if (i > 0) pCtx[i].ptsOutputBuf = pCtx[i-1].pOutput;
//    }
  }

  initCtxOutputBuffer(pCtx, pDataBlock->info.numOfCols);
}

void updateOutputBuf(SOptrBasicInfo* pBInfo, int32_t *bufCapacity, int32_t numOfInputRows) {
  SSDataBlock* pDataBlock = pBInfo->pRes;

  int32_t newSize = pDataBlock->info.rows + numOfInputRows + 5; // extra output buffer
  if ((*bufCapacity) < newSize) {
    for(int32_t i = 0; i < pDataBlock->info.numOfCols; ++i) {
      SColumnInfoData *pColInfo = taosArrayGet(pDataBlock->pDataBlock, i);

      char* p = realloc(pColInfo->pData, newSize * pColInfo->info.bytes);
      if (p != NULL) {
        pColInfo->pData = p;

        // it starts from the tail of the previously generated results.
        pBInfo->pCtx[i].pOutput = pColInfo->pData;
        (*bufCapacity) = newSize;
      } else {
        // longjmp
      }
    }
  }


  for (int32_t i = 0; i < pDataBlock->info.numOfCols; ++i) {
    SColumnInfoData *pColInfo = taosArrayGet(pDataBlock->pDataBlock, i);
    pBInfo->pCtx[i].pOutput = pColInfo->pData + pColInfo->info.bytes * pDataBlock->info.rows;

    // set the correct pointer after the memory buffer reallocated.
    int32_t functionId = pBInfo->pCtx[i].functionId;

    if (functionId == FUNCTION_TOP || functionId == FUNCTION_BOTTOM || functionId == FUNCTION_DIFF || functionId == FUNCTION_DERIVATIVE) {
      if (i > 0) pBInfo->pCtx[i].ptsOutputBuf = pBInfo->pCtx[i-1].pOutput;
    }
  }
}

void copyTsColoum(SSDataBlock* pRes, SqlFunctionCtx* pCtx, int32_t numOfOutput) {
  bool    needCopyTs = false;
  int32_t tsNum = 0;
  char *src = NULL;
  for (int32_t i = 0; i < numOfOutput; i++) {
    int32_t functionId = pCtx[i].functionId;
    if (functionId == FUNCTION_DIFF || functionId == FUNCTION_DERIVATIVE) {
      needCopyTs = true;
      if (i > 0  && pCtx[i-1].functionId == FUNCTION_TS_DUMMY){
        SColumnInfoData* pColRes = taosArrayGet(pRes->pDataBlock, i - 1); // find ts data
        src = pColRes->pData;
      }
    }else if(functionId == FUNCTION_TS_DUMMY) {
      tsNum++;
    }
  }

  if (!needCopyTs) return;
  if (tsNum < 2) return;
  if (src == NULL) return;

  for (int32_t i = 0; i < numOfOutput; i++) {
    int32_t functionId = pCtx[i].functionId;
    if(functionId == FUNCTION_TS_DUMMY) {
      SColumnInfoData* pColRes = taosArrayGet(pRes->pDataBlock, i);
      memcpy(pColRes->pData, src, pColRes->info.bytes * pRes->info.rows);
    }
  }
}

void clearOutputBuf(SOptrBasicInfo* pBInfo, int32_t *bufCapacity) {
  SSDataBlock* pDataBlock = pBInfo->pRes;

  for (int32_t i = 0; i < pDataBlock->info.numOfCols; ++i) {
    SColumnInfoData *pColInfo = taosArrayGet(pDataBlock->pDataBlock, i);

    int32_t functionId = pBInfo->pCtx[i].functionId;
    if (functionId < 0) {
      memset(pBInfo->pCtx[i].pOutput, 0, pColInfo->info.bytes * (*bufCapacity));
    }
  }
}

void initCtxOutputBuffer(SqlFunctionCtx* pCtx, int32_t size) {
  for (int32_t j = 0; j < size; ++j) {
    struct SResultRowEntryInfo* pResInfo = GET_RES_INFO(&pCtx[j]);
    if (isRowEntryInitialized(pResInfo)) {
      continue;
    }

    pCtx[j].fpSet.init(&pCtx[j], pCtx[j].resultInfo);
  }
}

void setTaskStatus(SExecTaskInfo *pTaskInfo, int8_t status) {
  if (status == TASK_NOT_COMPLETED) {
    pTaskInfo->status = status;
  } else {
    // QUERY_NOT_COMPLETED is not compatible with any other status, so clear its position first
    CLEAR_QUERY_STATUS(pTaskInfo, TASK_NOT_COMPLETED);
    pTaskInfo->status |= status;
  }
}

static void setupEnvForReverseScan(STableScanInfo *pTableScanInfo, SqlFunctionCtx* pCtx, int32_t numOfOutput) {
//  if (pRuntimeEnv->pTsBuf) {
//    SWITCH_ORDER(pRuntimeEnv->pTsBuf->cur.order);
//    bool ret = tsBufNextPos(pRuntimeEnv->pTsBuf);
//    assert(ret);
//  }

  // reverse order time range
  SET_REVERSE_SCAN_FLAG(pTableScanInfo);
//  setTaskStatus(pTableScanInfo, QUERY_NOT_COMPLETED);

  switchCtxOrder(pCtx, numOfOutput);

  SWITCH_ORDER(pTableScanInfo->order);
  setupQueryRangeForReverseScan(pTableScanInfo);

  pTableScanInfo->times        = 1;
  pTableScanInfo->current      = 0;
  pTableScanInfo->reverseTimes = 0;
}

void finalizeQueryResult(SOperatorInfo* pOperator, SqlFunctionCtx* pCtx, SResultRowInfo* pResultRowInfo, int32_t* rowCellInfoOffset) {
  int32_t numOfOutput = pOperator->numOfOutput;
//  if (pQueryAttr->groupbyColumn || QUERY_IS_INTERVAL_QUERY(pQueryAttr) || pQueryAttr->sw.gap > 0 || pQueryAttr->stateWindow) {
//    // for each group result, call the finalize function for each column
//    if (pQueryAttr->groupbyColumn) {
//      closeAllResultRows(pResultRowInfo);
//    }
//
//    for (int32_t i = 0; i < pResultRowInfo->size; ++i) {
//      SResultRow *buf = pResultRowInfo->pResult[i];
//      if (!isResultRowClosed(pResultRowInfo, i)) {
//        continue;
//      }
//
//      setResultOutputBuf(pRuntimeEnv, buf, pCtx, numOfOutput, rowCellInfoOffset);
//
//      for (int32_t j = 0; j < numOfOutput; ++j) {
////        pCtx[j].startTs  = buf->win.skey;
////        if (pCtx[j].functionId < 0) {
////          doInvokeUdf(pRuntimeEnv->pUdfInfo, &pCtx[j], 0, TSDB_UDF_FUNC_FINALIZE);
////        } else {
////          aAggs[pCtx[j].functionId].xFinalize(&pCtx[j]);
////        }
//      }
//
//
//      /*
//       * set the number of output results for group by normal columns, the number of output rows usually is 1 except
//       * the top and bottom query
//       */
//      buf->numOfRows = (uint16_t)getNumOfResult(pCtx, numOfOutput);
//    }
//
//  } else {
    for (int32_t j = 0; j < numOfOutput; ++j) {
//      if (pCtx[j].functionId < 0) {
//        doInvokeUdf(pRuntimeEnv->pUdfInfo, &pCtx[j], 0, TSDB_UDF_FUNC_FINALIZE);
//      } else {
        pCtx[j].fpSet.finalize(&pCtx[j]);
//      }
    }
//  }
}

static bool hasMainOutput(STaskAttr *pQueryAttr) {
  for (int32_t i = 0; i < pQueryAttr->numOfOutput; ++i) {
    int32_t functionId = getExprFunctionId(&pQueryAttr->pExpr1[i]);

    if (functionId != FUNCTION_TS && functionId != FUNCTION_TAG && functionId != FUNCTION_TAGPRJ) {
      return true;
    }
  }

  return false;
}

STableQueryInfo *createTableQueryInfo(void* buf, bool groupbyColumn, STimeWindow win) {
  STableQueryInfo *pTableQueryInfo = buf;
  pTableQueryInfo->lastKey = win.skey;

  // set more initial size of interval/groupby query
//  if (/*QUERY_IS_INTERVAL_QUERY(pQueryAttr) || */groupbyColumn) {
    int32_t initialSize = 128;
    int32_t code = initResultRowInfo(&pTableQueryInfo->resInfo, initialSize);
    if (code != TSDB_CODE_SUCCESS) {
      return NULL;
    }
//  } else { // in other aggregate query, do not initialize the windowResInfo
//  }

  return pTableQueryInfo;
}

STableQueryInfo* createTmpTableQueryInfo(STimeWindow win) {
  STableQueryInfo* pTableQueryInfo = calloc(1, sizeof(STableQueryInfo));

//  pTableQueryInfo->win = win;
  pTableQueryInfo->lastKey = win.skey;

  // set more initial size of interval/groupby query
  int32_t initialSize = 16;
  int32_t code = initResultRowInfo(&pTableQueryInfo->resInfo, initialSize);
  if (code != TSDB_CODE_SUCCESS) {
    tfree(pTableQueryInfo);
    return NULL;
  }

  return pTableQueryInfo;
}

void destroyTableQueryInfoImpl(STableQueryInfo *pTableQueryInfo) {
  if (pTableQueryInfo == NULL) {
    return;
  }

//  taosVariantDestroy(&pTableQueryInfo->tag);
  cleanupResultRowInfo(&pTableQueryInfo->resInfo);
}

void setResultRowOutputBufInitCtx(STaskRuntimeEnv *pRuntimeEnv, SResultRow *pResult, SqlFunctionCtx* pCtx,
    int32_t numOfOutput, int32_t* rowCellInfoOffset) {
  // Note: pResult->pos[i]->num == 0, there is only fixed number of results for each group
  SFilePage* bufPage = getBufPage(pRuntimeEnv->pResultBuf, pResult->pageId);

  int32_t offset = 0;
  for (int32_t i = 0; i < numOfOutput; ++i) {
    pCtx[i].resultInfo = getResultCell(pResult, i, rowCellInfoOffset);

    struct SResultRowEntryInfo* pResInfo = pCtx[i].resultInfo;
    if (isRowEntryCompleted(pResInfo) && isRowEntryInitialized(pResInfo)) {
      offset += pCtx[i].resDataInfo.bytes;
      continue;
    }

    pCtx[i].pOutput = getPosInResultPage(pRuntimeEnv->pQueryAttr, bufPage, pResult->offset, offset);
    offset += pCtx[i].resDataInfo.bytes;

    int32_t functionId = pCtx[i].functionId;
    if (functionId < 0) {
      continue;
    }

    if (functionId == FUNCTION_TOP || functionId == FUNCTION_BOTTOM || functionId == FUNCTION_DIFF) {
      if(i > 0) pCtx[i].ptsOutputBuf = pCtx[i-1].pOutput;
    }

//    if (!pResInfo->initialized) {
//      aAggs[functionId].init(&pCtx[i], pResInfo);
//    }
  }
}

void setResultRowOutputBufInitCtx_rv(SDiskbasedBuf * pBuf, SResultRow *pResult, SqlFunctionCtx* pCtx, int32_t numOfOutput, int32_t* rowCellInfoOffset) {
  // Note: pResult->pos[i]->num == 0, there is only fixed number of results for each group
  SFilePage* bufPage = getBufPage(pBuf, pResult->pageId);

  int32_t offset = 0;
  for (int32_t i = 0; i < numOfOutput; ++i) {
    pCtx[i].resultInfo = getResultCell(pResult, i, rowCellInfoOffset);

    struct SResultRowEntryInfo* pResInfo = pCtx[i].resultInfo;
    if (isRowEntryCompleted(pResInfo) && isRowEntryInitialized(pResInfo)) {
      offset += pCtx[i].resDataInfo.bytes;
      continue;
    }

    pCtx[i].pOutput = getPosInResultPage_rv(bufPage, pResult->offset, offset);
    offset += pCtx[i].resDataInfo.bytes;

    int32_t functionId = pCtx[i].functionId;
    if (functionId < 0) {
      continue;
    }

    if (functionId == FUNCTION_TOP || functionId == FUNCTION_BOTTOM || functionId == FUNCTION_DIFF) {
      if (i > 0) pCtx[i].ptsOutputBuf = pCtx[i - 1].pOutput;
    }

    //    if (!pResInfo->initialized) {
    //      aAggs[functionId].init(&pCtx[i], pResInfo);
    //    }
  }
}

void doSetTableGroupOutputBuf(SAggOperatorInfo* pAggInfo, int32_t numOfOutput, int32_t tableGroupId, SExecTaskInfo* pTaskInfo) {
  // for simple group by query without interval, all the tables belong to one group result.
  int64_t uid = 0;
  int64_t tid = 0;

  SResultRowInfo* pResultRowInfo = &pAggInfo->binfo.resultRowInfo;
  SqlFunctionCtx* pCtx = pAggInfo->binfo.pCtx;
  int32_t* rowCellInfoOffset = pAggInfo->binfo.rowCellInfoOffset;

  SResultRow* pResultRow =
      doSetResultOutBufByKey_rv(pResultRowInfo, tid, (char*)&tableGroupId, sizeof(tableGroupId), true, uid, pTaskInfo, false, &pAggInfo->aggSup);
  assert (pResultRow != NULL);

  /*
   * not assign result buffer yet, add new result buffer
   * all group belong to one result set, and each group result has different group id so set the id to be one
   */
  if (pResultRow->pageId == -1) {
    int32_t ret = addNewWindowResultBuf(pResultRow, pAggInfo->pResultBuf, tableGroupId, pAggInfo->binfo.pRes->info.rowSize);
    if (ret != TSDB_CODE_SUCCESS) {
      return;
    }
  }

  setResultRowOutputBufInitCtx_rv(pAggInfo->pResultBuf, pResultRow, pCtx, numOfOutput, rowCellInfoOffset);
}

void setExecutionContext(int32_t numOfOutput, int32_t tableGroupId, TSKEY nextKey, SExecTaskInfo* pTaskInfo, STableQueryInfo *pTableQueryInfo, SAggOperatorInfo* pAggInfo) {
  // lastKey needs to be updated
  pTableQueryInfo->lastKey = nextKey;
  if (pAggInfo->groupId != INT32_MIN && pAggInfo->groupId == tableGroupId) {
    return;
  }

  doSetTableGroupOutputBuf(pAggInfo, numOfOutput, tableGroupId, pTaskInfo);

  // record the current active group id
  pAggInfo->groupId = tableGroupId;
}

void setResultOutputBuf(STaskRuntimeEnv *pRuntimeEnv, SResultRow *pResult, SqlFunctionCtx* pCtx,
    int32_t numOfCols, int32_t* rowCellInfoOffset) {
  // Note: pResult->pos[i]->num == 0, there is only fixed number of results for each group
  SFilePage *page = getBufPage(pRuntimeEnv->pResultBuf, pResult->pageId);

  int16_t offset = 0;
  for (int32_t i = 0; i < numOfCols; ++i) {
    pCtx[i].pOutput = getPosInResultPage(pRuntimeEnv->pQueryAttr, page, pResult->offset, offset);
    offset += pCtx[i].resDataInfo.bytes;

    int32_t functionId = pCtx[i].functionId;
    if (functionId == FUNCTION_TOP || functionId == FUNCTION_BOTTOM || functionId == FUNCTION_DIFF || functionId == FUNCTION_DERIVATIVE) {
      if(i > 0) pCtx[i].ptsOutputBuf = pCtx[i-1].pOutput;
    }

    /*
     * set the output buffer information and intermediate buffer,
     * not all queries require the interResultBuf, such as COUNT
     */
    pCtx[i].resultInfo = getResultCell(pResult, i, rowCellInfoOffset);
  }
}

void setCtxTagForJoin(STaskRuntimeEnv* pRuntimeEnv, SqlFunctionCtx* pCtx, SExprInfo* pExprInfo, void* pTable) {
  STaskAttr* pQueryAttr = pRuntimeEnv->pQueryAttr;

  SExprBasicInfo* pExpr = &pExprInfo->base;
//  if (pQueryAttr->stableQuery && (pRuntimeEnv->pTsBuf != NULL) &&
//      (pExpr->functionId == FUNCTION_TS || pExpr->functionId == FUNCTION_PRJ) &&
//      (pExpr->colInfo.colIndex == PRIMARYKEY_TIMESTAMP_COL_ID)) {
//    assert(pExpr->numOfParams == 1);
//
//    int16_t      tagColId = (int16_t)pExprInfo->base.param[0].i;
//    SColumnInfo* pColInfo = doGetTagColumnInfoById(pQueryAttr->tagColList, pQueryAttr->numOfTags, tagColId);
//
//    doSetTagValueInParam(pTable, tagColId, &pCtx->tag, pColInfo->type, pColInfo->bytes);
//
//    int16_t tagType = pCtx[0].tag.nType;
//    if (tagType == TSDB_DATA_TYPE_BINARY || tagType == TSDB_DATA_TYPE_NCHAR) {
//      //qDebug("QInfo:0x%"PRIx64" set tag value for join comparison, colId:%" PRId64 ", val:%s", GET_TASKID(pRuntimeEnv),
////             pExprInfo->base.param[0].i, pCtx[0].tag.pz);
//    } else {
//      //qDebug("QInfo:0x%"PRIx64" set tag value for join comparison, colId:%" PRId64 ", val:%" PRId64, GET_TASKID(pRuntimeEnv),
////             pExprInfo->base.param[0].i, pCtx[0].tag.i);
//    }
//  }
}

int32_t setTimestampListJoinInfo(STaskRuntimeEnv* pRuntimeEnv, SVariant* pTag, STableQueryInfo *pTableQueryInfo) {
  STaskAttr* pQueryAttr = pRuntimeEnv->pQueryAttr;

  assert(pRuntimeEnv->pTsBuf != NULL);
#if 0
  // both the master and supplement scan needs to set the correct ts comp start position
  if (pTableQueryInfo->cur.vgroupIndex == -1) {
    taosVariantAssign(&pTableQueryInfo->tag, pTag);

    STSElem elem = tsBufGetElemStartPos(pRuntimeEnv->pTsBuf, pQueryAttr->vgId, &pTableQueryInfo->tag);

    // failed to find data with the specified tag value and vnodeId
    if (!tsBufIsValidElem(&elem)) {
      if (pTag->nType == TSDB_DATA_TYPE_BINARY || pTag->nType == TSDB_DATA_TYPE_NCHAR) {
        //qError("QInfo:0x%"PRIx64" failed to find tag:%s in ts_comp", GET_TASKID(pRuntimeEnv), pTag->pz);
      } else {
        //qError("QInfo:0x%"PRIx64" failed to find tag:%" PRId64 " in ts_comp", GET_TASKID(pRuntimeEnv), pTag->i);
      }

      return -1;
    }

    // Keep the cursor info of current table
    pTableQueryInfo->cur = tsBufGetCursor(pRuntimeEnv->pTsBuf);
    if (pTag->nType == TSDB_DATA_TYPE_BINARY || pTag->nType == TSDB_DATA_TYPE_NCHAR) {
      //qDebug("QInfo:0x%"PRIx64" find tag:%s start pos in ts_comp, blockIndex:%d, tsIndex:%d", GET_TASKID(pRuntimeEnv), pTag->pz, pTableQueryInfo->cur.blockIndex, pTableQueryInfo->cur.tsIndex);
    } else {
      //qDebug("QInfo:0x%"PRIx64" find tag:%"PRId64" start pos in ts_comp, blockIndex:%d, tsIndex:%d", GET_TASKID(pRuntimeEnv), pTag->i, pTableQueryInfo->cur.blockIndex, pTableQueryInfo->cur.tsIndex);
    }

  } else {
    tsBufSetCursor(pRuntimeEnv->pTsBuf, &pTableQueryInfo->cur);
    if (pTag->nType == TSDB_DATA_TYPE_BINARY || pTag->nType == TSDB_DATA_TYPE_NCHAR) {
      //qDebug("QInfo:0x%"PRIx64" find tag:%s start pos in ts_comp, blockIndex:%d, tsIndex:%d", GET_TASKID(pRuntimeEnv), pTag->pz, pTableQueryInfo->cur.blockIndex, pTableQueryInfo->cur.tsIndex);
    } else {
      //qDebug("QInfo:0x%"PRIx64" find tag:%"PRId64" start pos in ts_comp, blockIndex:%d, tsIndex:%d", GET_TASKID(pRuntimeEnv), pTag->i, pTableQueryInfo->cur.blockIndex, pTableQueryInfo->cur.tsIndex);
    }
  }
#endif
  return 0;
}

// TODO refactor: this funciton should be merged with setparamForStableStddevColumnData function.
void setParamForStableStddev(STaskRuntimeEnv* pRuntimeEnv, SqlFunctionCtx* pCtx, int32_t numOfOutput, SExprInfo* pExprInfo) {
#if 0
  STaskAttr* pQueryAttr = pRuntimeEnv->pQueryAttr;

  int32_t numOfExprs = pQueryAttr->numOfOutput;
  for(int32_t i = 0; i < numOfExprs; ++i) {
    SExprInfo* pExprInfo1 = &(pExprInfo[i]);
    if (pExprInfo1->base.functionId != FUNCTION_STDDEV_DST) {
      continue;
    }

    SExprBasicInfo* pExpr = &pExprInfo1->base;

    pCtx[i].param[0].arr = NULL;
    pCtx[i].param[0].nType = TSDB_DATA_TYPE_INT;  // avoid freeing the memory by setting the type to be int

    // TODO use hash to speedup this loop
    int32_t numOfGroup = (int32_t)taosArrayGetSize(pRuntimeEnv->prevResult);
    for (int32_t j = 0; j < numOfGroup; ++j) {
      SInterResult* p = taosArrayGet(pRuntimeEnv->prevResult, j);
      if (pQueryAttr->tagLen == 0 || memcmp(p->tags, pRuntimeEnv->tagVal, pQueryAttr->tagLen) == 0) {
        int32_t numOfCols = (int32_t)taosArrayGetSize(p->pResult);
        for (int32_t k = 0; k < numOfCols; ++k) {
          SStddevInterResult* pres = taosArrayGet(p->pResult, k);
          if (pres->info.colId == pExpr->colInfo.colId) {
            pCtx[i].param[0].arr = pres->pResult;
            break;
          }
        }
      }
    }
  }
#endif
}

void setParamForStableStddevByColData(STaskRuntimeEnv* pRuntimeEnv, SqlFunctionCtx* pCtx, int32_t numOfOutput, SExprInfo* pExpr, char* val, int16_t bytes) {
  STaskAttr* pQueryAttr = pRuntimeEnv->pQueryAttr;
#if 0
  int32_t numOfExprs = pQueryAttr->numOfOutput;
  for(int32_t i = 0; i < numOfExprs; ++i) {
    SExprBasicInfo* pExpr1 = &pExpr[i].base;
    if (pExpr1->functionId != FUNCTION_STDDEV_DST) {
      continue;
    }

    pCtx[i].param[0].arr = NULL;
    pCtx[i].param[0].nType = TSDB_DATA_TYPE_INT;  // avoid freeing the memory by setting the type to be int

    // TODO use hash to speedup this loop
    int32_t numOfGroup = (int32_t)taosArrayGetSize(pRuntimeEnv->prevResult);
    for (int32_t j = 0; j < numOfGroup; ++j) {
      SInterResult* p = taosArrayGet(pRuntimeEnv->prevResult, j);
      if (bytes == 0 || memcmp(p->tags, val, bytes) == 0) {
        int32_t numOfCols = (int32_t)taosArrayGetSize(p->pResult);
        for (int32_t k = 0; k < numOfCols; ++k) {
          SStddevInterResult* pres = taosArrayGet(p->pResult, k);
          if (pres->info.colId == pExpr1->colInfo.colId) {
            pCtx[i].param[0].arr = pres->pResult;
            break;
          }
        }
      }
    }
  }
#endif
}

/*
 * There are two cases to handle:
 *
 * 1. Query range is not set yet (queryRangeSet = 0). we need to set the query range info, including pQueryAttr->lastKey,
 *    pQueryAttr->window.skey, and pQueryAttr->eKey.
 * 2. Query range is set and query is in progress. There may be another result with the same query ranges to be
 *    merged during merge stage. In this case, we need the pTableQueryInfo->lastResRows to decide if there
 *    is a previous result generated or not.
 */
void setIntervalQueryRange(STaskRuntimeEnv *pRuntimeEnv, TSKEY key) {
  STaskAttr           *pQueryAttr = pRuntimeEnv->pQueryAttr;
  STableQueryInfo  *pTableQueryInfo = pRuntimeEnv->current;
  SResultRowInfo   *pResultRowInfo = &pTableQueryInfo->resInfo;

  if (pResultRowInfo->curPos != -1) {
    return;
  }

//  pTableQueryInfo->win.skey = key;
  STimeWindow win = {.skey = key, .ekey = pQueryAttr->window.ekey};

  /**
   * In handling the both ascending and descending order super table query, we need to find the first qualified
   * timestamp of this table, and then set the first qualified start timestamp.
   * In ascending query, the key is the first qualified timestamp. However, in the descending order query, additional
   * operations involve.
   */
  STimeWindow w = TSWINDOW_INITIALIZER;

  TSKEY sk = TMIN(win.skey, win.ekey);
  TSKEY ek = TMAX(win.skey, win.ekey);
//  getAlignQueryTimeWindow(pQueryAttr, win.skey, sk, ek, &w);

//  if (pResultRowInfo->prevSKey == TSKEY_INITIAL_VAL) {
//    if (!QUERY_IS_ASC_QUERY(pQueryAttr)) {
//      assert(win.ekey == pQueryAttr->window.ekey);
//    }
//
//    pResultRowInfo->prevSKey = w.skey;
//  }

//  pTableQueryInfo->lastKey = pTableQueryInfo->win.skey;
}

/**
 * copyToOutputBuf support copy data in ascending/descending order
 * For interval query of both super table and table, copy the data in ascending order, since the output results are
 * ordered in SWindowResutl already. While handling the group by query for both table and super table,
 * all group result are completed already.
 *
 * @param pQInfo
 * @param result
 */

static int32_t doCopyToSDataBlock(SDiskbasedBuf *pBuf, SGroupResInfo* pGroupResInfo, int32_t orderType, SSDataBlock* pBlock, int32_t rowCapacity) {
  int32_t numOfRows = getNumOfTotalRes(pGroupResInfo);
  int32_t numOfResult = pBlock->info.rows; // there are already exists result rows

  int32_t start = 0;
  int32_t step = -1;

  //qDebug("QInfo:0x%"PRIx64" start to copy data from windowResInfo to output buf", GET_TASKID(pRuntimeEnv));
  assert(orderType == TSDB_ORDER_ASC || orderType == TSDB_ORDER_DESC);

  if (orderType == TSDB_ORDER_ASC) {
    start = pGroupResInfo->index;
    step = 1;
  } else {  // desc order copy all data
    start = numOfRows - pGroupResInfo->index - 1;
    step = -1;
  }

  for (int32_t i = start; (i < numOfRows) && (i >= 0); i += step) {
    SResultRow* pRow = taosArrayGetP(pGroupResInfo->pRows, i);
    if (pRow->numOfRows == 0) {
      pGroupResInfo->index += 1;
      continue;
    }

    int32_t numOfRowsToCopy = pRow->numOfRows;
    if (numOfResult + numOfRowsToCopy  >= rowCapacity) {
      break;
    }

    pGroupResInfo->index += 1;

    SFilePage *page = getBufPage(pBuf, pRow->pageId);

    int32_t offset = 0;
    for (int32_t j = 0; j < pBlock->info.numOfCols; ++j) {
      SColumnInfoData* pColInfoData = taosArrayGet(pBlock->pDataBlock, j);
      int32_t bytes = pColInfoData->info.bytes;

      char *out = pColInfoData->pData + numOfResult * bytes;
      char *in  = getPosInResultPage_rv(page, pRow->offset, offset);
      memcpy(out, in, bytes * numOfRowsToCopy);

      offset += bytes;
    }

    numOfResult += numOfRowsToCopy;
    if (numOfResult == rowCapacity) {  // output buffer is full
      break;
    }
  }

  //qDebug("QInfo:0x%"PRIx64" copy data to query buf completed", GET_TASKID(pRuntimeEnv));
  pBlock->info.rows = numOfResult;
  return 0;
}

static void toSDatablock(SGroupResInfo *pGroupResInfo, SDiskbasedBuf* pBuf, SSDataBlock* pBlock, int32_t rowCapacity) {
  assert(pGroupResInfo->currentGroup <= pGroupResInfo->totalGroup);

  pBlock->info.rows = 0;
  if (!hasRemainDataInCurrentGroup(pGroupResInfo)) {
    return;
  }

  int32_t orderType = TSDB_ORDER_ASC;//(pQueryAttr->pGroupbyExpr != NULL) ? pQueryAttr->pGroupbyExpr->orderType : TSDB_ORDER_ASC;
  doCopyToSDataBlock(pBuf, pGroupResInfo, orderType, pBlock, rowCapacity);

  // add condition (pBlock->info.rows >= 1) just to runtime happy
  blockDataUpdateTsWindow(pBlock);
}

static void updateNumOfRowsInResultRows(SqlFunctionCtx* pCtx, int32_t numOfOutput,
                                        SResultRowInfo* pResultRowInfo, int32_t* rowCellInfoOffset) {
  // update the number of result for each, only update the number of rows for the corresponding window result.
//  if (QUERY_IS_INTERVAL_QUERY(pQueryAttr)) {
//    return;
//  }

  for (int32_t i = 0; i < pResultRowInfo->size; ++i) {
    SResultRow *pResult = pResultRowInfo->pResult[i];

    for (int32_t j = 0; j < numOfOutput; ++j) {
      int32_t functionId = pCtx[j].functionId;
      if (functionId == FUNCTION_TS || functionId == FUNCTION_TAG || functionId == FUNCTION_TAGPRJ) {
        continue;
      }

      SResultRowEntryInfo* pCell = getResultCell(pResult, j, rowCellInfoOffset);
      pResult->numOfRows = (uint16_t)(TMAX(pResult->numOfRows, pCell->numOfRes));
    }
  }
}

static int32_t compressQueryColData(SColumnInfoData *pColRes, int32_t numOfRows, char *data, int8_t compressed) {
  int32_t colSize = pColRes->info.bytes * numOfRows;
  return (*(tDataTypes[pColRes->info.type].compFunc))(pColRes->pData, colSize, numOfRows, data,
                                                                 colSize + COMP_OVERFLOW_BYTES, compressed, NULL, 0);
}

static void doCopyQueryResultToMsg(SQInfo *pQInfo, int32_t numOfRows, char *data, int8_t compressed, int32_t *compLen) {
  STaskRuntimeEnv* pRuntimeEnv = &pQInfo->runtimeEnv;
  STaskAttr *pQueryAttr = pRuntimeEnv->pQueryAttr;

  SSDataBlock* pRes = pRuntimeEnv->outputBuf;

  int32_t *compSizes = NULL;
  int32_t numOfCols = pQueryAttr->pExpr2 ? pQueryAttr->numOfExpr2 : pQueryAttr->numOfOutput;

  if (compressed) {
    compSizes = calloc(numOfCols, sizeof(int32_t));
  }

  if (pQueryAttr->pExpr2 == NULL) {
    for (int32_t col = 0; col < numOfCols; ++col) {
      SColumnInfoData* pColRes = taosArrayGet(pRes->pDataBlock, col);
      if (compressed) {
        compSizes[col] = compressQueryColData(pColRes, pRes->info.rows, data, compressed);
        data += compSizes[col];
        *compLen += compSizes[col];
        compSizes[col] = htonl(compSizes[col]);
      } else {
        memmove(data, pColRes->pData, pColRes->info.bytes * pRes->info.rows);
        data += pColRes->info.bytes * pRes->info.rows;
      }
    }
  } else {
    for (int32_t col = 0; col < numOfCols; ++col) {
      SColumnInfoData* pColRes = taosArrayGet(pRes->pDataBlock, col);
      if (compressed) {
        compSizes[col] = htonl(compressQueryColData(pColRes, numOfRows, data, compressed));
        data += compSizes[col];
        *compLen += compSizes[col];
        compSizes[col] = htonl(compSizes[col]);
      } else {
        memmove(data, pColRes->pData, pColRes->info.bytes * numOfRows);
        data += pColRes->info.bytes * numOfRows;
      }
    }
  }

  if (compressed) {
    memmove(data, (char *)compSizes, numOfCols * sizeof(int32_t));
    data += numOfCols * sizeof(int32_t);

    tfree(compSizes);
  }

  int32_t numOfTables = (int32_t) taosHashGetSize(pRuntimeEnv->pTableRetrieveTsMap);
  *(int32_t*)data = htonl(numOfTables);
  data += sizeof(int32_t);

  int32_t total = 0;
  STableIdInfo* item = taosHashIterate(pRuntimeEnv->pTableRetrieveTsMap, NULL);

  while(item) {
    STableIdInfo* pDst = (STableIdInfo*)data;
    pDst->uid = htobe64(item->uid);
    pDst->key = htobe64(item->key);

    data += sizeof(STableIdInfo);
    total++;

    //qDebug("QInfo:0x%"PRIx64" set subscribe info, tid:%d, uid:%"PRIu64", skey:%"PRId64, pQInfo->qId, item->tid, item->uid, item->key);
    item = taosHashIterate(pRuntimeEnv->pTableRetrieveTsMap, item);
  }

  //qDebug("QInfo:0x%"PRIx64" set %d subscribe info", pQInfo->qId, total);

  // Check if query is completed or not for stable query or normal table query respectively.
  if (Q_STATUS_EQUAL(pRuntimeEnv->status, TASK_COMPLETED) && pRuntimeEnv->proot->status == OP_EXEC_DONE) {
//    setTaskStatus(pOperator->pTaskInfo, QUERY_OVER);
  }
}

int32_t doFillTimeIntervalGapsInResults(struct SFillInfo* pFillInfo, SSDataBlock *pOutput, int32_t capacity, void** p) {
//  for(int32_t i = 0; i < pFillInfo->numOfCols; ++i) {
//    SColumnInfoData* pColInfoData = taosArrayGet(pOutput->pDataBlock, i);
//    p[i] = pColInfoData->pData + (pColInfoData->info.bytes * pOutput->info.rows);
//  }

  int32_t numOfRows = (int32_t)taosFillResultDataBlock(pFillInfo, p, capacity - pOutput->info.rows);
  pOutput->info.rows += numOfRows;

  return pOutput->info.rows;
}

void publishOperatorProfEvent(SOperatorInfo* operatorInfo, EQueryProfEventType eventType) {
  SQueryProfEvent event = {0};

  event.eventType    = eventType;
  event.eventTime    = taosGetTimestampUs();
  event.operatorType = operatorInfo->operatorType;

  if (operatorInfo->pRuntimeEnv) {
    SQInfo* pQInfo = operatorInfo->pRuntimeEnv->qinfo;
    if (pQInfo->summary.queryProfEvents) {
      taosArrayPush(pQInfo->summary.queryProfEvents, &event);
    }
  }
}

void publishQueryAbortEvent(SExecTaskInfo * pTaskInfo, int32_t code) {
  SQueryProfEvent event;
  event.eventType = QUERY_PROF_QUERY_ABORT;
  event.eventTime = taosGetTimestampUs();
  event.abortCode = code;

  if (pTaskInfo->cost.queryProfEvents) {
    taosArrayPush(pTaskInfo->cost.queryProfEvents, &event);
  }
}

typedef struct  {
  uint8_t operatorType;
  int64_t beginTime;
  int64_t endTime;
  int64_t selfTime;
  int64_t descendantsTime;
} SOperatorStackItem;

static void doOperatorExecProfOnce(SOperatorStackItem* item, SQueryProfEvent* event, SArray* opStack, SHashObj* profResults) {
  item->endTime = event->eventTime;
  item->selfTime = (item->endTime - item->beginTime) - (item->descendantsTime);

  for (int32_t j = 0; j < taosArrayGetSize(opStack); ++j) {
    SOperatorStackItem* ancestor = taosArrayGet(opStack, j);
    ancestor->descendantsTime += item->selfTime;
  }

  uint8_t operatorType = item->operatorType;
  SOperatorProfResult* result = taosHashGet(profResults, &operatorType, sizeof(operatorType));
  if (result != NULL) {
    result->sumRunTimes++;
    result->sumSelfTime += item->selfTime;
  } else {
    SOperatorProfResult opResult;
    opResult.operatorType = operatorType;
    opResult.sumSelfTime = item->selfTime;
    opResult.sumRunTimes = 1;
    taosHashPut(profResults, &(operatorType), sizeof(operatorType),
                &opResult, sizeof(opResult));
  }
}

void calculateOperatorProfResults(SQInfo* pQInfo) {
  if (pQInfo->summary.queryProfEvents == NULL) {
    //qDebug("QInfo:0x%"PRIx64" query prof events array is null", pQInfo->qId);
    return;
  }

  if (pQInfo->summary.operatorProfResults == NULL) {
    //qDebug("QInfo:0x%"PRIx64" operator prof results hash is null", pQInfo->qId);
    return;
  }

  SArray* opStack = taosArrayInit(32, sizeof(SOperatorStackItem));
  if (opStack == NULL) {
    return;
  }

  size_t size = taosArrayGetSize(pQInfo->summary.queryProfEvents);
  SHashObj* profResults = pQInfo->summary.operatorProfResults;

  for (int i = 0; i < size; ++i) {
    SQueryProfEvent* event = taosArrayGet(pQInfo->summary.queryProfEvents, i);
    if (event->eventType == QUERY_PROF_BEFORE_OPERATOR_EXEC) {
      SOperatorStackItem opItem;
      opItem.operatorType = event->operatorType;
      opItem.beginTime = event->eventTime;
      opItem.descendantsTime = 0;
      taosArrayPush(opStack, &opItem);
    } else if (event->eventType == QUERY_PROF_AFTER_OPERATOR_EXEC) {
      SOperatorStackItem* item = taosArrayPop(opStack);
      assert(item->operatorType == event->operatorType);
      doOperatorExecProfOnce(item, event, opStack, profResults);
    } else if (event->eventType == QUERY_PROF_QUERY_ABORT) {
      SOperatorStackItem* item;
      while ((item = taosArrayPop(opStack)) != NULL) {
        doOperatorExecProfOnce(item, event, opStack, profResults);
      }
    }
  }

  taosArrayDestroy(opStack);
}

void queryCostStatis(SExecTaskInfo *pTaskInfo) {
  STaskCostInfo *pSummary = &pTaskInfo->cost;

//  uint64_t hashSize = taosHashGetMemSize(pQInfo->runtimeEnv.pResultRowHashTable);
//  hashSize += taosHashGetMemSize(pRuntimeEnv->tableqinfoGroupInfo.map);
//  pSummary->hashSize = hashSize;

  // add the merge time
  pSummary->elapsedTime += pSummary->firstStageMergeTime;

//  SResultRowPool* p = pTaskInfo->pool;
//  if (p != NULL) {
//    pSummary->winInfoSize = getResultRowPoolMemSize(p);
//    pSummary->numOfTimeWindows = getNumOfAllocatedResultRows(p);
//  } else {
//    pSummary->winInfoSize = 0;
//    pSummary->numOfTimeWindows = 0;
//  }
//
//  calculateOperatorProfResults(pQInfo);

  qDebug("%s :cost summary: elapsed time:%"PRId64" us, first merge:%"PRId64" us, total blocks:%d, "
         "load block statis:%d, load data block:%d, total rows:%"PRId64 ", check rows:%"PRId64,
         GET_TASKID(pTaskInfo), pSummary->elapsedTime, pSummary->firstStageMergeTime, pSummary->totalBlocks, pSummary->loadBlockStatis,
         pSummary->loadBlocks, pSummary->totalRows, pSummary->totalCheckedRows);
//
  //qDebug("QInfo:0x%"PRIx64" :cost summary: winResPool size:%.2f Kb, numOfWin:%"PRId64", tableInfoSize:%.2f Kb, hashTable:%.2f Kb", pQInfo->qId, pSummary->winInfoSize/1024.0,
//      pSummary->numOfTimeWindows, pSummary->tableInfoSize/1024.0, pSummary->hashSize/1024.0);

  if (pSummary->operatorProfResults) {
    SOperatorProfResult* opRes = taosHashIterate(pSummary->operatorProfResults, NULL);
    while (opRes != NULL) {
      //qDebug("QInfo:0x%" PRIx64 " :cost summary: operator : %d, exec times: %" PRId64 ", self time: %" PRId64,
//             pQInfo->qId, opRes->operatorType, opRes->sumRunTimes, opRes->sumSelfTime);
      opRes = taosHashIterate(pSummary->operatorProfResults, opRes);
    }
  }
}

//static void updateOffsetVal(STaskRuntimeEnv *pRuntimeEnv, SDataBlockInfo *pBlockInfo) {
//  STaskAttr *pQueryAttr = pRuntimeEnv->pQueryAttr;
//  STableQueryInfo* pTableQueryInfo = pRuntimeEnv->current;
//
//  int32_t step = GET_FORWARD_DIRECTION_FACTOR(pQueryAttr->order.order);
//
//  if (pQueryAttr->limit.offset == pBlockInfo->rows) {  // current block will ignore completed
//    pTableQueryInfo->lastKey = QUERY_IS_ASC_QUERY(pQueryAttr) ? pBlockInfo->window.ekey + step : pBlockInfo->window.skey + step;
//    pQueryAttr->limit.offset = 0;
//    return;
//  }
//
//  if (QUERY_IS_ASC_QUERY(pQueryAttr)) {
//    pQueryAttr->pos = (int32_t)pQueryAttr->limit.offset;
//  } else {
//    pQueryAttr->pos = pBlockInfo->rows - (int32_t)pQueryAttr->limit.offset - 1;
//  }
//
//  assert(pQueryAttr->pos >= 0 && pQueryAttr->pos <= pBlockInfo->rows - 1);
//
//  SArray *         pDataBlock = tsdbRetrieveDataBlock(pRuntimeEnv->pTsdbReadHandle, NULL);
//  SColumnInfoData *pColInfoData = taosArrayGet(pDataBlock, 0);
//
//  // update the pQueryAttr->limit.offset value, and pQueryAttr->pos value
//  TSKEY *keys = (TSKEY *) pColInfoData->pData;
//
//  // update the offset value
//  pTableQueryInfo->lastKey = keys[pQueryAttr->pos];
//  pQueryAttr->limit.offset = 0;
//
//  int32_t numOfRes = tableApplyFunctionsOnBlock(pRuntimeEnv, pBlockInfo, NULL, binarySearchForKey, pDataBlock);
//
//  //qDebug("QInfo:0x%"PRIx64" check data block, brange:%" PRId64 "-%" PRId64 ", numBlocksOfStep:%d, numOfRes:%d, lastKey:%"PRId64, GET_TASKID(pRuntimeEnv),
//         pBlockInfo->window.skey, pBlockInfo->window.ekey, pBlockInfo->rows, numOfRes, pQuery->current->lastKey);
//}

//void skipBlocks(STaskRuntimeEnv *pRuntimeEnv) {
//  STaskAttr *pQueryAttr = pRuntimeEnv->pQueryAttr;
//
//  if (pQueryAttr->limit.offset <= 0 || pQueryAttr->numOfFilterCols > 0) {
//    return;
//  }
//
//  pQueryAttr->pos = 0;
//  int32_t step = GET_FORWARD_DIRECTION_FACTOR(pQueryAttr->order.order);
//
//  STableQueryInfo* pTableQueryInfo = pRuntimeEnv->current;
//  TsdbQueryHandleT pTsdbReadHandle = pRuntimeEnv->pTsdbReadHandle;
//
//  SDataBlockInfo blockInfo = SDATA_BLOCK_INITIALIZER;
//  while (tsdbNextDataBlock(pTsdbReadHandle)) {
//    if (isTaskKilled(pRuntimeEnv->qinfo)) {
//      longjmp(pRuntimeEnv->env, TSDB_CODE_TSC_QUERY_CANCELLED);
//    }
//
//    tsdbRetrieveDataBlockInfo(pTsdbReadHandle, &blockInfo);
//
//    if (pQueryAttr->limit.offset > blockInfo.rows) {
//      pQueryAttr->limit.offset -= blockInfo.rows;
//      pTableQueryInfo->lastKey = (QUERY_IS_ASC_QUERY(pQueryAttr)) ? blockInfo.window.ekey : blockInfo.window.skey;
//      pTableQueryInfo->lastKey += step;
//
//      //qDebug("QInfo:0x%"PRIx64" skip rows:%d, offset:%" PRId64, GET_TASKID(pRuntimeEnv), blockInfo.rows,
//             pQuery->limit.offset);
//    } else {  // find the appropriated start position in current block
//      updateOffsetVal(pRuntimeEnv, &blockInfo);
//      break;
//    }
//  }
//
//  if (terrno != TSDB_CODE_SUCCESS) {
//    longjmp(pRuntimeEnv->env, terrno);
//  }
//}

//static TSKEY doSkipIntervalProcess(STaskRuntimeEnv* pRuntimeEnv, STimeWindow* win, SDataBlockInfo* pBlockInfo, STableQueryInfo* pTableQueryInfo) {
//  STaskAttr *pQueryAttr = pRuntimeEnv->pQueryAttr;
//  SResultRowInfo *pWindowResInfo = &pRuntimeEnv->resultRowInfo;
//
//  assert(pQueryAttr->limit.offset == 0);
//  STimeWindow tw = *win;
//  getNextTimeWindow(pQueryAttr, &tw);
//
//  if ((tw.skey <= pBlockInfo->window.ekey && QUERY_IS_ASC_QUERY(pQueryAttr)) ||
//      (tw.ekey >= pBlockInfo->window.skey && !QUERY_IS_ASC_QUERY(pQueryAttr))) {
//
//    // load the data block and check data remaining in current data block
//    // TODO optimize performance
//    SArray *         pDataBlock = tsdbRetrieveDataBlock(pRuntimeEnv->pTsdbReadHandle, NULL);
//    SColumnInfoData *pColInfoData = taosArrayGet(pDataBlock, 0);
//
//    tw = *win;
//    int32_t startPos =
//        getNextQualifiedWindow(pQueryAttr, &tw, pBlockInfo, pColInfoData->pData, binarySearchForKey, -1);
//    assert(startPos >= 0);
//
//    // set the abort info
//    pQueryAttr->pos = startPos;
//
//    // reset the query start timestamp
//    pTableQueryInfo->win.skey = ((TSKEY *)pColInfoData->pData)[startPos];
//    pQueryAttr->window.skey = pTableQueryInfo->win.skey;
//    TSKEY key = pTableQueryInfo->win.skey;
//
//    pWindowResInfo->prevSKey = tw.skey;
//    int32_t index = pRuntimeEnv->resultRowInfo.curIndex;
//
//    int32_t numOfRes = tableApplyFunctionsOnBlock(pRuntimeEnv, pBlockInfo, NULL, binarySearchForKey, pDataBlock);
//    pRuntimeEnv->resultRowInfo.curIndex = index;  // restore the window index
//
//    //qDebug("QInfo:0x%"PRIx64" check data block, brange:%" PRId64 "-%" PRId64 ", numOfRows:%d, numOfRes:%d, lastKey:%" PRId64,
//           GET_TASKID(pRuntimeEnv), pBlockInfo->window.skey, pBlockInfo->window.ekey, pBlockInfo->rows, numOfRes,
//           pQueryAttr->current->lastKey);
//
//    return key;
//  } else {  // do nothing
//    pQueryAttr->window.skey      = tw.skey;
//    pWindowResInfo->prevSKey = tw.skey;
//    pTableQueryInfo->lastKey = tw.skey;
//
//    return tw.skey;
//  }
//
//  return true;
//}

//static bool skipTimeInterval(STaskRuntimeEnv *pRuntimeEnv, TSKEY* start) {
//  STaskAttr *pQueryAttr = pRuntimeEnv->pQueryAttr;
//  if (QUERY_IS_ASC_QUERY(pQueryAttr)) {
//    assert(*start <= pRuntimeEnv->current->lastKey);
//  } else {
//    assert(*start >= pRuntimeEnv->current->lastKey);
//  }
//
//  // if queried with value filter, do NOT forward query start position
//  if (pQueryAttr->limit.offset <= 0 || pQueryAttr->numOfFilterCols > 0 || pRuntimeEnv->pTsBuf != NULL || pRuntimeEnv->pFillInfo != NULL) {
//    return true;
//  }
//
//  /*
//   * 1. for interval without interpolation query we forward pQueryAttr->interval.interval at a time for
//   *    pQueryAttr->limit.offset times. Since hole exists, pQueryAttr->interval.interval*pQueryAttr->limit.offset value is
//   *    not valid. otherwise, we only forward pQueryAttr->limit.offset number of points
//   */
//  assert(pRuntimeEnv->resultRowInfo.prevSKey == TSKEY_INITIAL_VAL);
//
//  STimeWindow w = TSWINDOW_INITIALIZER;
//  bool ascQuery = QUERY_IS_ASC_QUERY(pQueryAttr);
//
//  SResultRowInfo *pWindowResInfo = &pRuntimeEnv->resultRowInfo;
//  STableQueryInfo *pTableQueryInfo = pRuntimeEnv->current;
//
//  SDataBlockInfo blockInfo = SDATA_BLOCK_INITIALIZER;
//  while (tsdbNextDataBlock(pRuntimeEnv->pTsdbReadHandle)) {
//    tsdbRetrieveDataBlockInfo(pRuntimeEnv->pTsdbReadHandle, &blockInfo);
//
//    if (QUERY_IS_ASC_QUERY(pQueryAttr)) {
//      if (pWindowResInfo->prevSKey == TSKEY_INITIAL_VAL) {
//        getAlignQueryTimeWindow(pQueryAttr, blockInfo.window.skey, blockInfo.window.skey, pQueryAttr->window.ekey, &w);
//        pWindowResInfo->prevSKey = w.skey;
//      }
//    } else {
//      getAlignQueryTimeWindow(pQueryAttr, blockInfo.window.ekey, pQueryAttr->window.ekey, blockInfo.window.ekey, &w);
//      pWindowResInfo->prevSKey = w.skey;
//    }
//
//    // the first time window
//    STimeWindow win = getActiveTimeWindow(pWindowResInfo, pWindowResInfo->prevSKey, pQueryAttr);
//
//    while (pQueryAttr->limit.offset > 0) {
//      STimeWindow tw = win;
//
//      if ((win.ekey <= blockInfo.window.ekey && ascQuery) || (win.ekey >= blockInfo.window.skey && !ascQuery)) {
//        pQueryAttr->limit.offset -= 1;
//        pWindowResInfo->prevSKey = win.skey;
//
//        // current time window is aligned with blockInfo.window.ekey
//        // restart it from next data block by set prevSKey to be TSKEY_INITIAL_VAL;
//        if ((win.ekey == blockInfo.window.ekey && ascQuery) || (win.ekey == blockInfo.window.skey && !ascQuery)) {
//          pWindowResInfo->prevSKey = TSKEY_INITIAL_VAL;
//        }
//      }
//
//      if (pQueryAttr->limit.offset == 0) {
//        *start = doSkipIntervalProcess(pRuntimeEnv, &win, &blockInfo, pTableQueryInfo);
//        return true;
//      }
//
//      // current window does not ended in current data block, try next data block
//      getNextTimeWindow(pQueryAttr, &tw);
//
//      /*
//       * If the next time window still starts from current data block,
//       * load the primary timestamp column first, and then find the start position for the next queried time window.
//       * Note that only the primary timestamp column is required.
//       * TODO: Optimize for this cases. All data blocks are not needed to be loaded, only if the first actually required
//       * time window resides in current data block.
//       */
//      if ((tw.skey <= blockInfo.window.ekey && ascQuery) || (tw.ekey >= blockInfo.window.skey && !ascQuery)) {
//
//        SArray *pDataBlock = tsdbRetrieveDataBlock(pRuntimeEnv->pTsdbReadHandle, NULL);
//        SColumnInfoData *pColInfoData = taosArrayGet(pDataBlock, 0);
//
//        if ((win.ekey > blockInfo.window.ekey && ascQuery) || (win.ekey < blockInfo.window.skey && !ascQuery)) {
//          pQueryAttr->limit.offset -= 1;
//        }
//
//        if (pQueryAttr->limit.offset == 0) {
//          *start = doSkipIntervalProcess(pRuntimeEnv, &win, &blockInfo, pTableQueryInfo);
//          return true;
//        } else {
//          tw = win;
//          int32_t startPos =
//              getNextQualifiedWindow(pQueryAttr, &tw, &blockInfo, pColInfoData->pData, binarySearchForKey, -1);
//          assert(startPos >= 0);
//
//          // set the abort info
//          pQueryAttr->pos = startPos;
//          pTableQueryInfo->lastKey = ((TSKEY *)pColInfoData->pData)[startPos];
//          pWindowResInfo->prevSKey = tw.skey;
//          win = tw;
//        }
//      } else {
//        break;  // offset is not 0, and next time window begins or ends in the next block.
//      }
//    }
//  }
//
//  // check for error
//  if (terrno != TSDB_CODE_SUCCESS) {
//    longjmp(pRuntimeEnv->env, terrno);
//  }
//
//  return true;
//}

int32_t appendDownstream(SOperatorInfo* p, SOperatorInfo** pDownstream, int32_t num) {
  if (p->pDownstream == NULL) {
    assert(p->numOfDownstream == 0);
  }

  p->pDownstream = calloc(1, num * POINTER_BYTES);
  if (p->pDownstream == NULL) {
    return TSDB_CODE_OUT_OF_MEMORY;
  }

  memcpy(p->pDownstream, pDownstream, num * POINTER_BYTES);
  p->numOfDownstream = num;
  return TSDB_CODE_SUCCESS;
}

static void doDestroyTableQueryInfo(STableGroupInfo* pTableqinfoGroupInfo);

static int32_t setupQueryHandle(void* tsdb, STaskRuntimeEnv* pRuntimeEnv, int64_t qId, bool isSTableQuery) {
  STaskAttr *pQueryAttr = pRuntimeEnv->pQueryAttr;
#if 0
  // TODO set the tags scan handle
  if (onlyQueryTags(pQueryAttr)) {
    return TSDB_CODE_SUCCESS;
  }

  STsdbQueryCond cond = createTsdbQueryCond(pQueryAttr, &pQueryAttr->window);
  if (pQueryAttr->tsCompQuery || pQueryAttr->pointInterpQuery) {
    cond.type = BLOCK_LOAD_TABLE_SEQ_ORDER;
  }

  if (!isSTableQuery
    && (pRuntimeEnv->tableqinfoGroupInfo.numOfTables == 1)
    && (cond.order == TSDB_ORDER_ASC)
    && (!QUERY_IS_INTERVAL_QUERY(pQueryAttr))
    && (!pQueryAttr->groupbyColumn)
    && (!pQueryAttr->simpleAgg)
  ) {
    SArray* pa = GET_TABLEGROUP(pRuntimeEnv, 0);
    STableQueryInfo* pCheckInfo = taosArrayGetP(pa, 0);
    cond.twindow = pCheckInfo->win;
  }

  terrno = TSDB_CODE_SUCCESS;
  if (isFirstLastRowQuery(pQueryAttr)) {
    pRuntimeEnv->pTsdbReadHandle = tsdbQueryLastRow(tsdb, &cond, &pQueryAttr->tableGroupInfo, qId, &pQueryAttr->memRef);

    // update the query time window
    pQueryAttr->window = cond.twindow;
    if (pQueryAttr->tableGroupInfo.numOfTables == 0) {
      pRuntimeEnv->tableqinfoGroupInfo.numOfTables = 0;
    } else {
      size_t numOfGroups = GET_NUM_OF_TABLEGROUP(pRuntimeEnv);
      for(int32_t i = 0; i < numOfGroups; ++i) {
        SArray *group = GET_TABLEGROUP(pRuntimeEnv, i);

        size_t t = taosArrayGetSize(group);
        for (int32_t j = 0; j < t; ++j) {
          STableQueryInfo *pCheckInfo = taosArrayGetP(group, j);

          pCheckInfo->win = pQueryAttr->window;
          pCheckInfo->lastKey = pCheckInfo->win.skey;
        }
      }
    }
  } else if (isCachedLastQuery(pQueryAttr)) {
    pRuntimeEnv->pTsdbReadHandle = tsdbQueryCacheLast(tsdb, &cond, &pQueryAttr->tableGroupInfo, qId, &pQueryAttr->memRef);
  } else if (pQueryAttr->pointInterpQuery) {
    pRuntimeEnv->pTsdbReadHandle = tsdbQueryRowsInExternalWindow(tsdb, &cond, &pQueryAttr->tableGroupInfo, qId, &pQueryAttr->memRef);
  } else {
    pRuntimeEnv->pTsdbReadHandle = tsdbQueryTables(tsdb, &cond, &pQueryAttr->tableGroupInfo, qId, &pQueryAttr->memRef);
  }
#endif
  return terrno;
}

int32_t doInitQInfo(SQInfo* pQInfo, STSBuf* pTsBuf, void* tsdb, void* sourceOptr, int32_t tbScanner, SArray* pOperator,
    void* param) {
  STaskRuntimeEnv *pRuntimeEnv = &pQInfo->runtimeEnv;

  STaskAttr *pQueryAttr = pQInfo->runtimeEnv.pQueryAttr;
  pQueryAttr->tsdb = tsdb;

  if (tsdb != NULL) {
    int32_t code = setupQueryHandle(tsdb, pRuntimeEnv, pQInfo->qId, pQueryAttr->stableQuery);
    if (code != TSDB_CODE_SUCCESS) {
      return code;
    }
  }

  pQueryAttr->interBufSize = getOutputInterResultBufSize(pQueryAttr);

  pRuntimeEnv->groupResInfo.totalGroup = (int32_t) (pQueryAttr->stableQuery? GET_NUM_OF_TABLEGROUP(pRuntimeEnv):0);
  pRuntimeEnv->enableGroupData = false;

  pRuntimeEnv->pQueryAttr = pQueryAttr;
  pRuntimeEnv->pTsBuf = pTsBuf;
  pRuntimeEnv->cur.vgroupIndex = -1;
  setResultBufSize(pQueryAttr, &pRuntimeEnv->resultInfo);

  if (sourceOptr != NULL) {
    assert(pRuntimeEnv->proot == NULL);
    pRuntimeEnv->proot = sourceOptr;
  }

  if (pTsBuf != NULL) {
    int16_t order = (pQueryAttr->order.order == pRuntimeEnv->pTsBuf->tsOrder) ? TSDB_ORDER_ASC : TSDB_ORDER_DESC;
    tsBufSetTraverseOrder(pRuntimeEnv->pTsBuf, order);
  }

  int32_t ps = 4096;
  getIntermediateBufInfo(pRuntimeEnv, &ps, &pQueryAttr->intermediateResultRowSize);

  int32_t TENMB = 1024*1024*10;
  int32_t code = createDiskbasedBuf(&pRuntimeEnv->pResultBuf, ps, TENMB, "", "/tmp");
  if (code != TSDB_CODE_SUCCESS) {
    return code;
  }

  // create runtime environment
  int32_t numOfTables = (int32_t)pQueryAttr->tableGroupInfo.numOfTables;
  pQInfo->summary.tableInfoSize += (numOfTables * sizeof(STableQueryInfo));
  pQInfo->summary.queryProfEvents = taosArrayInit(512, sizeof(SQueryProfEvent));
  if (pQInfo->summary.queryProfEvents == NULL) {
    //qDebug("QInfo:0x%"PRIx64" failed to allocate query prof events array", pQInfo->qId);
  }

  pQInfo->summary.operatorProfResults =
      taosHashInit(8, taosGetDefaultHashFunction(TSDB_DATA_TYPE_TINYINT), true, HASH_NO_LOCK);

  if (pQInfo->summary.operatorProfResults == NULL) {
    //qDebug("QInfo:0x%"PRIx64" failed to allocate operator prof results hash", pQInfo->qId);
  }

  code = setupQueryRuntimeEnv(pRuntimeEnv, (int32_t) pQueryAttr->tableGroupInfo.numOfTables, pOperator, param);
  if (code != TSDB_CODE_SUCCESS) {
    return code;
  }

//  setTaskStatus(pOperator->pTaskInfo, QUERY_NOT_COMPLETED);
  return TSDB_CODE_SUCCESS;
}

static void doTableQueryInfoTimeWindowCheck(SExecTaskInfo* pTaskInfo, STableQueryInfo* pTableQueryInfo, int32_t order) {
#if 0
    if (order == TSDB_ORDER_ASC) {
    assert(
        (pTableQueryInfo->win.skey <= pTableQueryInfo->win.ekey) &&
        (pTableQueryInfo->lastKey >= pTaskInfo->window.skey) &&
        (pTableQueryInfo->win.skey >= pTaskInfo->window.skey && pTableQueryInfo->win.ekey <= pTaskInfo->window.ekey));
  } else {
    assert(
        (pTableQueryInfo->win.skey >= pTableQueryInfo->win.ekey) &&
        (pTableQueryInfo->lastKey <= pTaskInfo->window.skey) &&
        (pTableQueryInfo->win.skey <= pTaskInfo->window.skey && pTableQueryInfo->win.ekey >= pTaskInfo->window.ekey));
  }
#endif

}

//STsdbQueryCond createTsdbQueryCond(STaskAttr* pQueryAttr, STimeWindow* win) {
//  STsdbQueryCond cond = {
//      .colList   = pQueryAttr->tableCols,
//      .order     = pQueryAttr->order.order,
//      .numOfCols = pQueryAttr->numOfCols,
//      .type      = BLOCK_LOAD_OFFSET_SEQ_ORDER,
//      .loadExternalRows = false,
//  };
//
//  TIME_WINDOW_COPY(cond.twindow, *win);
//  return cond;
//}

static STableIdInfo createTableIdInfo(STableQueryInfo* pTableQueryInfo) {
  STableIdInfo tidInfo;
//  STableId* id = TSDB_TABLEID(pTableQueryInfo->pTable);
//
//  tidInfo.uid = id->uid;
//  tidInfo.tid = id->tid;
//  tidInfo.key = pTableQueryInfo->lastKey;

  return tidInfo;
}

//static void updateTableIdInfo(STableQueryInfo* pTableQueryInfo, SSDataBlock* pBlock, SHashObj* pTableIdInfo, int32_t order) {
//  int32_t step = GET_FORWARD_DIRECTION_FACTOR(order);
//  pTableQueryInfo->lastKey = ((order == TSDB_ORDER_ASC)? pBlock->info.window.ekey:pBlock->info.window.skey) + step;
//
//  if (pTableQueryInfo->pTable == NULL) {
//    return;
//  }
//
//  STableIdInfo tidInfo = createTableIdInfo(pTableQueryInfo);
//  STableIdInfo *idinfo = taosHashGet(pTableIdInfo, &tidInfo.tid, sizeof(tidInfo.tid));
//  if (idinfo != NULL) {
//    assert(idinfo->tid == tidInfo.tid && idinfo->uid == tidInfo.uid);
//    idinfo->key = tidInfo.key;
//  } else {
//    taosHashPut(pTableIdInfo, &tidInfo.tid, sizeof(tidInfo.tid), &tidInfo, sizeof(STableIdInfo));
//  }
//}

static void doCloseAllTimeWindow(STaskRuntimeEnv* pRuntimeEnv) {
  size_t numOfGroup = GET_NUM_OF_TABLEGROUP(pRuntimeEnv);
  for (int32_t i = 0; i < numOfGroup; ++i) {
    SArray* group = GET_TABLEGROUP(pRuntimeEnv, i);

    size_t num = taosArrayGetSize(group);
    for (int32_t j = 0; j < num; ++j) {
      STableQueryInfo* item = taosArrayGetP(group, j);
      closeAllResultRows(&item->resInfo);
    }
  }
}

static SSDataBlock* doTableScanImpl(void* param, bool* newgroup) {
  SOperatorInfo    *pOperator = (SOperatorInfo*) param;

  STableScanInfo   *pTableScanInfo = pOperator->info;
  SExecTaskInfo    *pTaskInfo = pOperator->pTaskInfo;

  SSDataBlock      *pBlock = &pTableScanInfo->block;
  STableGroupInfo  *pTableGroupInfo = &pOperator->pTaskInfo->tableqinfoGroupInfo;

  *newgroup = false;

  while (tsdbNextDataBlock(pTableScanInfo->pTsdbReadHandle)) {
    if (isTaskKilled(pOperator->pTaskInfo)) {
      longjmp(pOperator->pTaskInfo->env, TSDB_CODE_TSC_QUERY_CANCELLED);
    }

    pTableScanInfo->numOfBlocks += 1;
    tsdbRetrieveDataBlockInfo(pTableScanInfo->pTsdbReadHandle, &pBlock->info);

    // todo opt
//    if (pTableGroupInfo->numOfTables > 1 || (pRuntimeEnv->current == NULL && pTableGroupInfo->numOfTables == 1)) {
//      STableQueryInfo** pTableQueryInfo =
//          (STableQueryInfo**)taosHashGet(pTableGroupInfo->map, &pBlock->info.uid, sizeof(pBlock->info.uid));
//      if (pTableQueryInfo == NULL) {
//        break;
//      }
//
//      pRuntimeEnv->current = *pTableQueryInfo;
//      doTableQueryInfoTimeWindowCheck(pTaskInfo, *pTableQueryInfo, pTableScanInfo->order);
//    }

    // this function never returns error?
    uint32_t status;
    int32_t code = loadDataBlock(pTaskInfo, pTableScanInfo, pBlock, &status);
//    int32_t  code = loadDataBlockOnDemand(pOperator->pRuntimeEnv, pTableScanInfo, pBlock, &status);
    if (code != TSDB_CODE_SUCCESS) {
      longjmp(pOperator->pTaskInfo->env, code);
    }

    // current block is ignored according to filter result by block statistics data, continue load the next block
    if (status == BLK_DATA_DISCARD || pBlock->info.rows == 0) {
      continue;
    }

    return pBlock;
  }

  return NULL;
}

static SSDataBlock* doTableScan(void* param, bool *newgroup) {
  SOperatorInfo* pOperator = (SOperatorInfo*) param;

  STableScanInfo *pTableScanInfo = pOperator->info;
  SExecTaskInfo  *pTaskInfo = pOperator->pTaskInfo;

  pTaskInfo->code = pOperator->_openFn(pOperator);
  if (pTaskInfo->code != TSDB_CODE_SUCCESS) {
    return NULL;
  }

  // The read handle is not initialized yet, since no qualified tables exists
  if (pTableScanInfo->pTsdbReadHandle == NULL) {
    return NULL;
  }

  SResultRowInfo* pResultRowInfo = pTableScanInfo->pResultRowInfo;
  *newgroup = false;

  while (pTableScanInfo->current < pTableScanInfo->times) {
    SSDataBlock* p = doTableScanImpl(pOperator, newgroup);
    if (p != NULL) {
      return p;
    }

    if (++pTableScanInfo->current >= pTableScanInfo->times) {
      if (pTableScanInfo->reverseTimes <= 0/* || isTsdbCacheLastRow(pTableScanInfo->pTsdbReadHandle)*/) {
        return NULL;
      } else {
        break;
      }
    }

    // do prepare for the next round table scan operation
//    STsdbQueryCond cond = createTsdbQueryCond(pQueryAttr, &pQueryAttr->window);
//    tsdbResetQueryHandle(pTableScanInfo->pTsdbReadHandle, &cond);

    setTaskStatus(pTaskInfo, TASK_NOT_COMPLETED);
    pTableScanInfo->scanFlag = REPEAT_SCAN;

//    if (pTaskInfo->pTsBuf) {
//      bool ret = tsBufNextPos(pRuntimeEnv->pTsBuf);
//      assert(ret);
//    }
//
    if (pResultRowInfo->size > 0) {
      pResultRowInfo->curPos = 0;
    }

    qDebug("%s start to repeat scan data blocks due to query func required, qrange:%" PRId64 "-%" PRId64,
           GET_TASKID(pTaskInfo), pTaskInfo->window.skey, pTaskInfo->window.ekey);
  }

  SSDataBlock *p = NULL;
  // todo refactor
  if (pTableScanInfo->reverseTimes > 0) {
    setupEnvForReverseScan(pTableScanInfo, pTableScanInfo->pCtx, pTableScanInfo->numOfOutput);
//    STsdbQueryCond cond = createTsdbQueryCond(pQueryAttr, &pQueryAttr->window);
//    tsdbResetQueryHandle(pTableScanInfo->pTsdbReadHandle, &cond);

    qDebug("%s start to reverse scan data blocks due to query func required, qrange:%" PRId64 "-%" PRId64,
           GET_TASKID(pTaskInfo), pTaskInfo->window.skey, pTaskInfo->window.ekey);

    if (pResultRowInfo->size > 0) {
      pResultRowInfo->curPos = pResultRowInfo->size - 1;
    }

    p = doTableScanImpl(pOperator, newgroup);
  }

  return p;
}

static SSDataBlock* doBlockInfoScan(void* param, bool* newgroup) {
  SOperatorInfo *pOperator = (SOperatorInfo*)param;
  if (pOperator->status == OP_EXEC_DONE) {
    return NULL;
  }

  STableScanInfo *pTableScanInfo = pOperator->info;
  *newgroup = false;
#if 0
  STableBlockDist tableBlockDist = {0};
  tableBlockDist.numOfTables     = (int32_t)pOperator->pRuntimeEnv->tableqinfoGroupInfo.numOfTables;

  int32_t numRowSteps = TSDB_DEFAULT_MAX_ROW_FBLOCK / TSDB_BLOCK_DIST_STEP_ROWS;
  if (TSDB_DEFAULT_MAX_ROW_FBLOCK % TSDB_BLOCK_DIST_STEP_ROWS != 0) {
    ++numRowSteps;
  }
  tableBlockDist.dataBlockInfos  = taosArrayInit(numRowSteps, sizeof(SFileBlockInfo));
  taosArraySetSize(tableBlockDist.dataBlockInfos, numRowSteps);
  tableBlockDist.maxRows = INT_MIN;
  tableBlockDist.minRows = INT_MAX;

  tsdbGetFileBlocksDistInfo(pTableScanInfo->pTsdbReadHandle, &tableBlockDist);
  tableBlockDist.numOfRowsInMemTable = (int32_t) tsdbGetNumOfRowsInMemTable(pTableScanInfo->pTsdbReadHandle);

  SSDataBlock* pBlock = &pTableScanInfo->block;
  pBlock->info.rows   = 1;
  pBlock->info.numOfCols = 1;

  SBufferWriter bw = tbufInitWriter(NULL, false);
  blockDistInfoToBinary(&tableBlockDist, &bw);
  SColumnInfoData* pColInfo = taosArrayGet(pBlock->pDataBlock, 0);

  int32_t len = (int32_t) tbufTell(&bw);
  pColInfo->pData = malloc(len + sizeof(int32_t));

  *(int32_t*) pColInfo->pData = len;
  memcpy(pColInfo->pData + sizeof(int32_t), tbufGetData(&bw, false), len);

  tbufCloseWriter(&bw);

  SArray* g = GET_TABLEGROUP(pOperator->pRuntimeEnv, 0);
  pOperator->pRuntimeEnv->current = taosArrayGetP(g, 0);

  pOperator->status = OP_EXEC_DONE;
  return pBlock;
#endif
}

static SSDataBlock* doStreamBlockScan(void* param, bool* newgroup) {
  SOperatorInfo* pOperator = (SOperatorInfo*)param;

  // NOTE: this operator never check if current status is done or not
  SExecTaskInfo* pTaskInfo = pOperator->pTaskInfo;
  SStreamBlockScanInfo* pInfo = pOperator->info;

  pTaskInfo->code = pOperator->_openFn(pOperator);
  if (pTaskInfo->code != TSDB_CODE_SUCCESS) {
    return NULL;
  }

  SDataBlockInfo* pBlockInfo = &pInfo->pRes->info;
  pBlockInfo->rows = 0;

  while (tqNextDataBlock(pInfo->readerHandle)) {
    pTaskInfo->code = tqRetrieveDataBlockInfo(pInfo->readerHandle, pBlockInfo);
    if (pTaskInfo->code != TSDB_CODE_SUCCESS) {
      terrno = pTaskInfo->code;
      return NULL;
    }

    if (pBlockInfo->rows == 0) {
      return NULL;
    }

    pInfo->pRes->pDataBlock = tqRetrieveDataBlock(pInfo->readerHandle);
    if (pInfo->pRes->pDataBlock == NULL) {
      // TODO add log
      pTaskInfo->code = terrno;
      return NULL;
    }

    break;
  }

  // record the scan action.
  pInfo->numOfExec++;
  pInfo->numOfRows += pBlockInfo->rows;

  return (pBlockInfo->rows == 0)? NULL:pInfo->pRes;
}

int32_t loadRemoteDataCallback(void* param, const SDataBuf* pMsg, int32_t code) {
  SSourceDataInfo* pSourceDataInfo = (SSourceDataInfo*) param;
  pSourceDataInfo->pRsp = pMsg->pData;

  SRetrieveTableRsp* pRsp = pSourceDataInfo->pRsp;
  pRsp->numOfRows = htonl(pRsp->numOfRows);
  pRsp->useconds  = htobe64(pRsp->useconds);
  pRsp->compLen   = htonl(pRsp->compLen);

  pSourceDataInfo->status = EX_SOURCE_DATA_READY;
  tsem_post(&pSourceDataInfo->pEx->ready);
}

static void destroySendMsgInfo(SMsgSendInfo* pMsgBody) {
  assert(pMsgBody != NULL);
  tfree(pMsgBody->msgInfo.pData);
  tfree(pMsgBody);
}

void qProcessFetchRsp(void* parent, SRpcMsg* pMsg, SEpSet* pEpSet) {
  SMsgSendInfo *pSendInfo = (SMsgSendInfo *) pMsg->ahandle;
  assert(pMsg->ahandle != NULL);

  SDataBuf buf = {.len = pMsg->contLen, .pData = NULL};

  if (pMsg->contLen > 0) {
    buf.pData = calloc(1, pMsg->contLen);
    if (buf.pData == NULL) {
      terrno = TSDB_CODE_OUT_OF_MEMORY;
      pMsg->code = TSDB_CODE_OUT_OF_MEMORY;
    } else {
      memcpy(buf.pData, pMsg->pCont, pMsg->contLen);
    }
  }

  pSendInfo->fp(pSendInfo->param, &buf, pMsg->code);
  rpcFreeCont(pMsg->pCont);
  destroySendMsgInfo(pSendInfo);
}

static int32_t doSendFetchDataRequest(SExchangeInfo *pExchangeInfo, SExecTaskInfo *pTaskInfo, int32_t sourceIndex) {
  size_t totalSources = taosArrayGetSize(pExchangeInfo->pSources);

  SResFetchReq* pMsg = calloc(1, sizeof(SResFetchReq));
  if (NULL == pMsg) {
    pTaskInfo->code = TSDB_CODE_QRY_OUT_OF_MEMORY;
    return pTaskInfo->code;
  }

  SDownstreamSourceNode *pSource = taosArrayGet(pExchangeInfo->pSources, sourceIndex);
  SSourceDataInfo   *pDataInfo = taosArrayGet(pExchangeInfo->pSourceDataInfo, sourceIndex);

  qDebug("%s build fetch msg and send to vgId:%d, ep:%s, taskId:0x%" PRIx64 ", %d/%" PRIzu,
         GET_TASKID(pTaskInfo), pSource->addr.nodeId, pSource->addr.epSet.eps[0].fqdn, pSource->taskId, sourceIndex, totalSources);

  pMsg->header.vgId = htonl(pSource->addr.nodeId);
  pMsg->sId = htobe64(pSource->schedId);
  pMsg->taskId = htobe64(pSource->taskId);
  pMsg->queryId = htobe64(pTaskInfo->id.queryId);

  // send the fetch remote task result reques
  SMsgSendInfo* pMsgSendInfo = calloc(1, sizeof(SMsgSendInfo));
  if (NULL == pMsgSendInfo) {
    tfree(pMsg);
    qError("%s prepare message %d failed", GET_TASKID(pTaskInfo), (int32_t)sizeof(SMsgSendInfo));
    pTaskInfo->code = TSDB_CODE_QRY_OUT_OF_MEMORY;
    return pTaskInfo->code;
  }

  pMsgSendInfo->param = pDataInfo;
  pMsgSendInfo->msgInfo.pData = pMsg;
  pMsgSendInfo->msgInfo.len = sizeof(SResFetchReq);
  pMsgSendInfo->msgType = TDMT_VND_FETCH;
  pMsgSendInfo->fp = loadRemoteDataCallback;

  int64_t transporterId = 0;
  int32_t code = asyncSendMsgToServer(pExchangeInfo->pTransporter, &pSource->addr.epSet, &transporterId, pMsgSendInfo);
  return TSDB_CODE_SUCCESS;
}

static int32_t setSDataBlockFromFetchRsp(SSDataBlock* pRes, SLoadRemoteDataInfo* pLoadInfo, int32_t numOfRows, char* pData, int32_t compLen,
    int32_t numOfOutput, int64_t startTs, uint64_t* total) {
//  char* pData = pRsp->data;

  for (int32_t i = 0; i < numOfOutput; ++i) {
    SColumnInfoData* pColInfoData = taosArrayGet(pRes->pDataBlock, i);

    char* tmp = realloc(pColInfoData->pData, pColInfoData->info.bytes * numOfRows);
    if (tmp == NULL) {
      return TSDB_CODE_QRY_OUT_OF_MEMORY;
    }

    size_t len = numOfRows * pColInfoData->info.bytes;
    memcpy(tmp, pData, len);
    pColInfoData->pData = tmp;
    pData += len;
  }

  pRes->info.rows = numOfRows;

  int64_t el = taosGetTimestampUs() - startTs;

  pLoadInfo->totalRows += numOfRows;
  pLoadInfo->totalSize += compLen;

  if (total != NULL) {
    *total += numOfRows;
  }

  pLoadInfo->totalElapsed += el;
  return TSDB_CODE_SUCCESS;
}

static void* setAllSourcesCompleted(SOperatorInfo *pOperator, int64_t startTs) {
  SExchangeInfo *pExchangeInfo = pOperator->info;
  SExecTaskInfo* pTaskInfo = pOperator->pTaskInfo;

  int64_t el = taosGetTimestampUs() - startTs;
  SLoadRemoteDataInfo* pLoadInfo = &pExchangeInfo->loadInfo;
  pLoadInfo->totalElapsed += el;

  size_t totalSources = taosArrayGetSize(pExchangeInfo->pSources);
  qDebug("%s all %"PRIzu" sources are exhausted, total rows: %"PRIu64" bytes:%"PRIu64", elapsed:%.2f ms", GET_TASKID(pTaskInfo), totalSources,
         pLoadInfo->totalRows, pLoadInfo->totalSize, pLoadInfo->totalElapsed/1000.0);

  doSetOperatorCompleted(pOperator);
  return NULL;
}

static SSDataBlock* concurrentlyLoadRemoteDataImpl(SOperatorInfo *pOperator, SExchangeInfo *pExchangeInfo, SExecTaskInfo *pTaskInfo) {
  int32_t code = 0;
  int64_t startTs = taosGetTimestampUs();
  size_t  totalSources = taosArrayGetSize(pExchangeInfo->pSources);

  while (1) {
    int32_t completed = 0;
    for (int32_t i = 0; i < totalSources; ++i) {
      SSourceDataInfo* pDataInfo = taosArrayGet(pExchangeInfo->pSourceDataInfo, i);

      if (pDataInfo->status == EX_SOURCE_DATA_EXHAUSTED) {
        completed += 1;
        continue;
      }

      if (pDataInfo->status != EX_SOURCE_DATA_READY) {
        continue;
      }

      SRetrieveTableRsp* pRsp = pDataInfo->pRsp;
      SDownstreamSourceNode* pSource = taosArrayGet(pExchangeInfo->pSources, i);

      SSDataBlock* pRes = pExchangeInfo->pResult;
      SLoadRemoteDataInfo* pLoadInfo = &pExchangeInfo->loadInfo;
      if (pRsp->numOfRows == 0) {
        qDebug("%s vgId:%d, taskID:0x%" PRIx64 " index:%d completed, rowsOfSource:%" PRIu64 ", totalRows:%" PRIu64 " try next",
               GET_TASKID(pTaskInfo), pSource->addr.nodeId, pSource->taskId, i + 1, pDataInfo->totalRows,
<<<<<<< HEAD
               pExchangeInfo->totalRows);
        pDataInfo->status = EX_SOURCE_DATA_EXHAUSTED;
=======
               pExchangeInfo->loadInfo.totalRows);
        pDataInfo->status = DATA_EXHAUSTED;
>>>>>>> cab7e851
        completed += 1;
        continue;
      }

      SRetrieveTableRsp* pTableRsp = pDataInfo->pRsp;
      code = setSDataBlockFromFetchRsp(pExchangeInfo->pResult, pLoadInfo, pTableRsp->numOfRows,
                                       pTableRsp->data, pTableRsp->compLen, pOperator->numOfOutput, startTs, &pDataInfo->totalRows);
      if (code != 0) {
        goto _error;
      }

      if (pRsp->completed == 1) {
        qDebug("%s fetch msg rsp from vgId:%d, taskId:0x%" PRIx64 " numOfRows:%d, rowsOfSource:%" PRIu64
               ", totalRows:%" PRIu64 ", totalBytes:%" PRIu64 " try next %d/%" PRIzu,
               GET_TASKID(pTaskInfo), pSource->addr.nodeId, pSource->taskId, pRes->info.rows,
               pDataInfo->totalRows, pLoadInfo->totalRows, pLoadInfo->totalSize, i + 1,
               totalSources);
        pDataInfo->status = EX_SOURCE_DATA_EXHAUSTED;
      } else {
        qDebug("%s fetch msg rsp from vgId:%d, taskId:0x%" PRIx64 " numOfRows:%d, totalRows:%" PRIu64 ", totalBytes:%" PRIu64,
               GET_TASKID(pTaskInfo), pSource->addr.nodeId, pSource->taskId, pRes->info.rows, pLoadInfo->totalRows,
               pLoadInfo->totalSize);
      }

      if (pDataInfo->status != EX_SOURCE_DATA_EXHAUSTED) {
        pDataInfo->status = EX_SOURCE_DATA_NOT_READY;
        code = doSendFetchDataRequest(pExchangeInfo, pTaskInfo, i);
        if (code != TSDB_CODE_SUCCESS) {
          goto _error;
        }
      }

      return pExchangeInfo->pResult;
    }

    if (completed == totalSources) {
      return setAllSourcesCompleted(pOperator, startTs);
    }
  }

_error:
  pTaskInfo->code = code;
  return NULL;
}

static int32_t prepareConcurrentlyLoad(SOperatorInfo *pOperator) {
  SExchangeInfo *pExchangeInfo = pOperator->info;
  SExecTaskInfo *pTaskInfo = pOperator->pTaskInfo;

  size_t totalSources = taosArrayGetSize(pExchangeInfo->pSources);
  int64_t startTs = taosGetTimestampUs();

  // Asynchronously send all fetch requests to all sources.
  for(int32_t i = 0; i < totalSources; ++i) {
    int32_t code = doSendFetchDataRequest(pExchangeInfo, pTaskInfo, i);
    if (code != TSDB_CODE_SUCCESS) {
      pTaskInfo->code = code;
      return code;
    }
  }

  int64_t endTs = taosGetTimestampUs();
  qDebug("%s send all fetch request to %"PRIzu" sources completed, elapsed:%"PRId64, GET_TASKID(pTaskInfo), totalSources, endTs - startTs);

  tsem_wait(&pExchangeInfo->ready);
  pOperator->cost.openCost = taosGetTimestampUs() - startTs;

  return TSDB_CODE_SUCCESS;
}

static SSDataBlock* seqLoadRemoteData(SOperatorInfo *pOperator) {
  SExchangeInfo *pExchangeInfo = pOperator->info;
  SExecTaskInfo *pTaskInfo = pOperator->pTaskInfo;

  size_t totalSources = taosArrayGetSize(pExchangeInfo->pSources);
  int64_t startTs = taosGetTimestampUs();

  while(1) {
    if (pExchangeInfo->current >= totalSources) {
      return setAllSourcesCompleted(pOperator, startTs);
    }

    doSendFetchDataRequest(pExchangeInfo, pTaskInfo, pExchangeInfo->current);

    tsem_wait(&pExchangeInfo->ready);

    SSourceDataInfo* pDataInfo = taosArrayGet(pExchangeInfo->pSourceDataInfo, pExchangeInfo->current);
    SDownstreamSourceNode* pSource = taosArrayGet(pExchangeInfo->pSources, pExchangeInfo->current);

    SRetrieveTableRsp* pRsp = pDataInfo->pRsp;
    SLoadRemoteDataInfo* pLoadInfo = &pExchangeInfo->loadInfo;

    if (pRsp->numOfRows == 0) {
      qDebug("%s vgId:%d, taskID:0x%"PRIx64" %d of total completed, rowsOfSource:%"PRIu64", totalRows:%"PRIu64" try next",
             GET_TASKID(pTaskInfo), pSource->addr.nodeId, pSource->taskId, pExchangeInfo->current + 1,
             pDataInfo->totalRows, pLoadInfo->totalRows);

      pDataInfo->status = EX_SOURCE_DATA_EXHAUSTED;
      pExchangeInfo->current += 1;
      continue;
    }

    SSDataBlock* pRes = pExchangeInfo->pResult;
    SRetrieveTableRsp* pTableRsp = pDataInfo->pRsp;
    int32_t code = setSDataBlockFromFetchRsp(pExchangeInfo->pResult, pLoadInfo, pTableRsp->numOfRows,
                                             pTableRsp->data, pTableRsp->compLen, pOperator->numOfOutput, startTs, &pDataInfo->totalRows);

    if (pRsp->completed == 1) {
      qDebug("%s fetch msg rsp from vgId:%d, taskId:0x%" PRIx64 " numOfRows:%d, rowsOfSource:%" PRIu64
                 ", totalRows:%" PRIu64 ", totalBytes:%" PRIu64 " try next %d/%" PRIzu,
             GET_TASKID(pTaskInfo), pSource->addr.nodeId, pSource->taskId, pRes->info.rows,
             pDataInfo->totalRows, pLoadInfo->totalRows, pLoadInfo->totalSize, pExchangeInfo->current + 1,
             totalSources);

      pDataInfo->status = EX_SOURCE_DATA_EXHAUSTED;
      pExchangeInfo->current += 1;
    } else {
      qDebug("%s fetch msg rsp from vgId:%d, taskId:0x%" PRIx64 " numOfRows:%d, totalRows:%" PRIu64 ", totalBytes:%" PRIu64,
             GET_TASKID(pTaskInfo), pSource->addr.nodeId, pSource->taskId, pRes->info.rows, pLoadInfo->totalRows, pLoadInfo->totalSize);
    }

    return pExchangeInfo->pResult;
  }
}

static int32_t prepareLoadRemoteData(void* param) {
  SOperatorInfo *pOperator = (SOperatorInfo*) param;
  if (OPTR_IS_OPENED(pOperator)) {
    return TSDB_CODE_SUCCESS;
  }

  SExchangeInfo *pExchangeInfo = pOperator->info;
  if (pExchangeInfo->seqLoadData) {
    // do nothing for sequentially load data
  } else {
    int32_t code = prepareConcurrentlyLoad(pOperator);
    if (code != TSDB_CODE_SUCCESS) {
      return code;
    }
  }

  OPTR_SET_OPENED(pOperator);
  return TSDB_CODE_SUCCESS;
}

static SSDataBlock* doLoadRemoteData(void* param, bool* newgroup) {
  SOperatorInfo *pOperator = (SOperatorInfo*) param;

  SExchangeInfo *pExchangeInfo = pOperator->info;
  SExecTaskInfo *pTaskInfo = pOperator->pTaskInfo;

<<<<<<< HEAD
  int32_t code = pOperator->_openFn(pOperator);
  if (code != TSDB_CODE_SUCCESS) {
    pTaskInfo->code = code;
    return NULL;
  }
=======
  size_t totalSources = taosArrayGetSize(pExchangeInfo->pSources);
  SLoadRemoteDataInfo* pLoadInfo = &pExchangeInfo->loadInfo;
>>>>>>> cab7e851

  size_t totalSources = taosArrayGetSize(pExchangeInfo->pSources);
  if (pOperator->status == OP_EXEC_DONE) {
    qDebug("%s all %"PRIzu" source(s) are exhausted, total rows:%"PRIu64" bytes:%"PRIu64", elapsed:%.2f ms", GET_TASKID(pTaskInfo), totalSources,
           pLoadInfo->totalRows, pLoadInfo->totalSize, pLoadInfo->totalElapsed/1000.0);
    return NULL;
  }

  *newgroup = false;
  if (pExchangeInfo->seqLoadData) {
    return seqLoadRemoteData(pOperator);
  } else {
    return concurrentlyLoadRemoteDataImpl(pOperator, pExchangeInfo, pTaskInfo);
  }

#if 0
  _error:
  tfree(pMsg);
  tfree(pMsgSendInfo);

  terrno = pTaskInfo->code;
  return NULL;
#endif
}

static int32_t initDataSource(int32_t numOfSources, SExchangeInfo* pInfo) {
  pInfo->pSourceDataInfo = taosArrayInit(numOfSources, sizeof(SSourceDataInfo));
  if (pInfo->pSourceDataInfo == NULL) {
    return TSDB_CODE_OUT_OF_MEMORY;
  }

  for(int32_t i = 0; i < numOfSources; ++i) {
    SSourceDataInfo dataInfo = {0};
    dataInfo.status = EX_SOURCE_DATA_NOT_READY;
    dataInfo.pEx    = pInfo;
    dataInfo.index  = i;

    void* ret = taosArrayPush(pInfo->pSourceDataInfo, &dataInfo);
    if (ret == NULL) {
      taosArrayDestroy(pInfo->pSourceDataInfo);
      return TSDB_CODE_OUT_OF_MEMORY;
    }
  }

  return TSDB_CODE_SUCCESS;
}

// TODO handle the error
SOperatorInfo* createExchangeOperatorInfo(const SNodeList* pSources, SSDataBlock* pBlock, SExecTaskInfo* pTaskInfo) {
  SExchangeInfo* pInfo    = calloc(1, sizeof(SExchangeInfo));
  SOperatorInfo* pOperator = calloc(1, sizeof(SOperatorInfo));

  if (pInfo == NULL || pOperator == NULL) {
    goto _error;
  }

  size_t numOfSources = LIST_LENGTH(pSources);
  pInfo->pSources = taosArrayInit(numOfSources, sizeof(SDownstreamSourceNode));
  if (pInfo->pSources == NULL) {
    tfree(pInfo);
    tfree(pOperator);
    terrno = TSDB_CODE_QRY_OUT_OF_MEMORY;
    return NULL;
  }

  for(int32_t i = 0; i < numOfSources; ++i) {
    SNodeListNode* pNode = nodesListGetNode((SNodeList*) pSources, i);
    taosArrayPush(pInfo->pSources, pNode);
  }

  pInfo->pSourceDataInfo = taosArrayInit(numOfSources, sizeof(SSourceDataInfo));
  if (pInfo->pSourceDataInfo == NULL || pInfo->pSources == NULL) {
    tfree(pInfo);
    tfree(pOperator);
    taosArrayDestroy(pInfo->pSources);
    taosArrayDestroy(pInfo->pSourceDataInfo);
    terrno = TSDB_CODE_QRY_OUT_OF_MEMORY;
    return NULL;
  }

  int32_t code = initDataSource(numOfSources, pInfo);
  if (code != TSDB_CODE_SUCCESS) {
    goto _error;
  }

  size_t size        = pBlock->info.numOfCols;
  pInfo->pResult     = pBlock;
  pInfo->seqLoadData = true;

  pInfo->seqLoadData = true; // sequentially load data from the source node
  tsem_init(&pInfo->ready, 0, 0);

  pOperator->name         = "ExchangeOperator";
  pOperator->operatorType = QUERY_NODE_PHYSICAL_PLAN_EXCHANGE;
  pOperator->blockingOptr = false;
  pOperator->status       = OP_NOT_OPENED;
  pOperator->info         = pInfo;
  pOperator->numOfOutput  = size;
  pOperator->pTaskInfo    = pTaskInfo;
  pOperator->_openFn      = prepareLoadRemoteData;  // assign a dummy function.
  pOperator->getNextFn    = doLoadRemoteData;
  pOperator->closeFn      = destroyExchangeOperatorInfo;

#if 1
  { // todo refactor
    SRpcInit rpcInit;
    memset(&rpcInit, 0, sizeof(rpcInit));
    rpcInit.localPort = 0;
    rpcInit.label = "EX";
    rpcInit.numOfThreads = 1;
    rpcInit.cfp = qProcessFetchRsp;
    rpcInit.sessions = tsMaxConnections;
    rpcInit.connType = TAOS_CONN_CLIENT;
    rpcInit.user = (char *)"root";
    rpcInit.idleTime = tsShellActivityTimer * 1000;
    rpcInit.ckey = "key";
    rpcInit.spi = 1;
    rpcInit.secret = (char *)"dcc5bed04851fec854c035b2e40263b6";

    pInfo->pTransporter = rpcOpen(&rpcInit);
    if (pInfo->pTransporter == NULL) {
      return NULL; // todo
    }
  }
#endif

  return pOperator;

  _error:
  if (pInfo != NULL) {
    destroyExchangeOperatorInfo(pInfo, 0);
  }

  tfree(pInfo);
  tfree(pOperator);
  terrno = TSDB_CODE_QRY_OUT_OF_MEMORY;
  return NULL;
}

SSDataBlock* createResultDataBlock(const SArray* pExprInfo) {
  SSDataBlock* pResBlock = calloc(1, sizeof(SSDataBlock));
  if (pResBlock == NULL) {
    return NULL;
  }

  size_t numOfCols = taosArrayGetSize(pExprInfo);
  pResBlock->pDataBlock = taosArrayInit(numOfCols, sizeof(SColumnInfoData));

  SArray* pResult = pResBlock->pDataBlock;
  for(int32_t i = 0; i < numOfCols; ++i) {
    SColumnInfoData colInfoData = {0};
    SExprInfo* p = taosArrayGetP(pExprInfo, i);

    SResSchema* pSchema = &p->base.resSchema;
    colInfoData.info.type  = pSchema->type;
    colInfoData.info.colId = pSchema->colId;
    colInfoData.info.bytes = pSchema->bytes;
    colInfoData.info.scale = pSchema->scale;
    colInfoData.info.precision = pSchema->precision;
    taosArrayPush(pResult, &colInfoData);
  }

  return pResBlock;
}

SOperatorInfo* createTableScanOperatorInfo(void* pTsdbReadHandle, int32_t order, int32_t numOfOutput, int32_t repeatTime, int32_t reverseTime, SExecTaskInfo* pTaskInfo) {
  assert(repeatTime > 0);

  STableScanInfo* pInfo    = calloc(1, sizeof(STableScanInfo));
  SOperatorInfo* pOperator = calloc(1, sizeof(SOperatorInfo));
  if (pInfo == NULL || pOperator == NULL) {
    tfree(pInfo);
    tfree(pOperator);

    terrno = TSDB_CODE_QRY_OUT_OF_MEMORY;
    return NULL;
  }

  pInfo->pTsdbReadHandle = pTsdbReadHandle;
  pInfo->times             = repeatTime;
  pInfo->reverseTimes      = reverseTime;
  pInfo->order             = order;
  pInfo->current           = 0;
  pInfo->scanFlag          = MAIN_SCAN;
  pOperator->name          = "TableScanOperator";
  pOperator->operatorType  = QUERY_NODE_PHYSICAL_PLAN_TABLE_SCAN;
  pOperator->blockingOptr  = false;
  pOperator->status        = OP_NOT_OPENED;
  pOperator->info          = pInfo;
  pOperator->numOfOutput   = numOfOutput;
  pOperator->_openFn       = operatorDummyOpenFn;
  pOperator->getNextFn     = doTableScan;
  pOperator->closeFn       = operatorDummyCloseFn;
  pOperator->pTaskInfo     = pTaskInfo;

  return pOperator;
}

SOperatorInfo* createTableSeqScanOperatorInfo(void* pTsdbReadHandle, STaskRuntimeEnv* pRuntimeEnv) {
  STableScanInfo* pInfo = calloc(1, sizeof(STableScanInfo));

  pInfo->pTsdbReadHandle     = pTsdbReadHandle;
  pInfo->times            = 1;
  pInfo->reverseTimes     = 0;
  pInfo->order            = pRuntimeEnv->pQueryAttr->order.order;
  pInfo->current          = 0;
  pInfo->prevGroupId      = -1;
  pRuntimeEnv->enableGroupData = true;

  SOperatorInfo* pOperator = calloc(1, sizeof(SOperatorInfo));
  pOperator->name         = "TableSeqScanOperator";
  pOperator->operatorType = QUERY_NODE_PHYSICAL_PLAN_TABLE_SEQ_SCAN;
  pOperator->blockingOptr = false;
  pOperator->status       = OP_NOT_OPENED;
  pOperator->info         = pInfo;
  pOperator->numOfOutput  = pRuntimeEnv->pQueryAttr->numOfCols;
  pOperator->pRuntimeEnv  = pRuntimeEnv;
  pOperator->getNextFn = doTableScanImpl;

  return pOperator;
}

SOperatorInfo* createTableBlockInfoScanOperator(void* pTsdbReadHandle, STaskRuntimeEnv* pRuntimeEnv) {
  STableScanInfo* pInfo = calloc(1, sizeof(STableScanInfo));

  pInfo->pTsdbReadHandle     = pTsdbReadHandle;
  pInfo->block.pDataBlock = taosArrayInit(1, sizeof(SColumnInfoData));

  SColumnInfoData infoData = {{0}};
  infoData.info.type = TSDB_DATA_TYPE_BINARY;
  infoData.info.bytes = 1024;
  infoData.info.colId = 0;
  taosArrayPush(pInfo->block.pDataBlock, &infoData);

  SOperatorInfo* pOperator = calloc(1, sizeof(SOperatorInfo));
  pOperator->name         = "TableBlockInfoScanOperator";
//  pOperator->operatorType = OP_TableBlockInfoScan;
  pOperator->blockingOptr = false;
  pOperator->status       = OP_NOT_OPENED;
  pOperator->info         = pInfo;
//  pOperator->numOfOutput  = pRuntimeEnv->pQueryAttr->numOfCols;
  pOperator->getNextFn = doBlockInfoScan;

  return pOperator;
}

SOperatorInfo* createStreamScanOperatorInfo(void *streamReadHandle, SSDataBlock* pResBlock, SArray* pColList, SArray* pTableIdList, SExecTaskInfo* pTaskInfo) {
  SStreamBlockScanInfo* pInfo = calloc(1, sizeof(SStreamBlockScanInfo));
  SOperatorInfo* pOperator = calloc(1, sizeof(SOperatorInfo));
  if (pInfo == NULL || pOperator == NULL) {
    tfree(pInfo);
    tfree(pOperator);
    terrno = TSDB_CODE_QRY_OUT_OF_MEMORY;
    return NULL;
  }

  // set the extract column id to streamHandle
  tqReadHandleSetColIdList((STqReadHandle* )streamReadHandle, pColList);
  int32_t code = tqReadHandleSetTbUidList(streamReadHandle, pTableIdList);
  if (code != 0) {
    tfree(pInfo);
    tfree(pOperator);
    return NULL;
  }

  pInfo->readerHandle      = streamReadHandle;
  pInfo->pRes              = pResBlock;

  pOperator->name          = "StreamBlockScanOperator";
  pOperator->operatorType  = QUERY_NODE_PHYSICAL_PLAN_STREAM_SCAN;
  pOperator->blockingOptr  = false;
  pOperator->status        = OP_NOT_OPENED;
  pOperator->info          = pInfo;
  pOperator->numOfOutput   = pResBlock->info.numOfCols;
  pOperator->_openFn       = operatorDummyOpenFn;
  pOperator->getNextFn     = doStreamBlockScan;
  pOperator->closeFn       = operatorDummyCloseFn;

  pOperator->pTaskInfo     = pTaskInfo;
  return pOperator;
}

static int32_t loadSysTableContentCb(void* param, const SDataBuf* pMsg, int32_t code) {
  SSysTableScanInfo* pScanResInfo = (SSysTableScanInfo*) param;
  pScanResInfo->pRsp = pMsg->pData;

  SRetrieveMetaTableRsp* pRsp = pScanResInfo->pRsp;
  pRsp->numOfRows = htonl(pRsp->numOfRows);
  pRsp->useconds  = htobe64(pRsp->useconds);
  pRsp->handle    = htobe64(pRsp->handle);
  pRsp->compLen   = htonl(pRsp->compLen);
<<<<<<< HEAD

  pSourceDataInfo->status = EX_SOURCE_DATA_READY;
  tsem_post(&pSourceDataInfo->pEx->ready);
=======
  tsem_post(&pScanResInfo->ready);
>>>>>>> cab7e851
}

static SSDataBlock* doSysTableScan(void* param, bool* newgroup) {
// build message and send to mnode to fetch the content of system tables.
  SOperatorInfo* pOperator = (SOperatorInfo*) param;
  SExecTaskInfo* pTaskInfo = pOperator->pTaskInfo;
  SSysTableScanInfo* pInfo = pOperator->info;

  // retrieve local table list info from vnode
  if (pInfo->type == TSDB_MGMT_TABLE_TABLE) {
    if (pInfo->pCur == NULL) {
      pInfo->pCur = metaOpenTbCursor(pInfo->readHandle);
    }

    SColumnInfoData* pTableNameCol = taosArrayGet(pInfo->pRes->pDataBlock, 0);

    char *  name = NULL;
    int32_t numOfRows = 0;
    while ((name = metaTbCursorNext(pInfo->pCur)) != NULL) {
      colDataAppend(pTableNameCol, numOfRows, name, false);
      numOfRows += 1;
      if (numOfRows >= pInfo->capacity) {
        break;
      }
    }

    pInfo->loadInfo.totalRows += numOfRows;
    pInfo->pRes->info.rows = numOfRows;

//    pInfo->elapsedTime;
//    pInfo->totalBytes;
    return (pInfo->pRes->info.rows == 0)? NULL:pInfo->pRes;
  } else {  // load the meta from mnode of the given epset
    int64_t startTs = taosGetTimestampUs();

    pInfo->req.type = pInfo->type;
    int32_t contLen = tSerializeSRetrieveTableReq(NULL, 0, &pInfo->req);
    char* buf1 = calloc(1, contLen);
    tSerializeSRetrieveTableReq(buf1, contLen, &pInfo->req);

    // send the fetch remote task result reques
    SMsgSendInfo* pMsgSendInfo = calloc(1, sizeof(SMsgSendInfo));
    if (NULL == pMsgSendInfo) {
      qError("%s prepare message %d failed", GET_TASKID(pTaskInfo), (int32_t)sizeof(SMsgSendInfo));
      pTaskInfo->code = TSDB_CODE_QRY_OUT_OF_MEMORY;
      return NULL;
    }

    pMsgSendInfo->param = pInfo;
    pMsgSendInfo->msgInfo.pData = buf1;
    pMsgSendInfo->msgInfo.len = contLen;
    pMsgSendInfo->msgType = TDMT_MND_SYSTABLE_RETRIEVE;
    pMsgSendInfo->fp = loadSysTableContentCb;

    int64_t transporterId = 0;
    int32_t code = asyncSendMsgToServer(pInfo->pTransporter, &pInfo->epSet, &transporterId, pMsgSendInfo);
    tsem_wait(&pInfo->ready);

    SRetrieveMetaTableRsp* pRsp = pInfo->pRsp;
    pInfo->req.showId = pRsp->handle;

    if (pRsp->numOfRows == 0) {
//      qDebug("%s vgId:%d, taskID:0x%"PRIx64" %d of total completed, rowsOfSource:%"PRIu64", totalRows:%"PRIu64" try next",
//             GET_TASKID(pTaskInfo), pSource->addr.nodeId, pSource->taskId, pExchangeInfo->current + 1,
//             pDataInfo->totalRows, pExchangeInfo->totalRows);
      return NULL;
    }

    SRetrieveMetaTableRsp* pTableRsp = pInfo->pRsp;
    setSDataBlockFromFetchRsp(pInfo->pRes, &pInfo->loadInfo, pTableRsp->numOfRows,
                              pTableRsp->data, pTableRsp->compLen, pOperator->numOfOutput, startTs, NULL);

    return pInfo->pRes;
  }

  return NULL;
}

SOperatorInfo* createSysTableScanOperatorInfo(void* pSysTableReadHandle, SSDataBlock* pResBlock, int32_t tableType,
                                              SEpSet epset, SExecTaskInfo* pTaskInfo) {
  SSysTableScanInfo* pInfo = calloc(1, sizeof(SSysTableScanInfo));
  SOperatorInfo* pOperator = calloc(1, sizeof(SOperatorInfo));
  if (pInfo == NULL || pOperator == NULL) {
    tfree(pInfo);
    tfree(pOperator);
    terrno = TSDB_CODE_QRY_OUT_OF_MEMORY;
    return NULL;
  }

  pInfo->pRes     = pResBlock;
  pInfo->capacity = 4096;
  pInfo->type     = tableType;
  if (pInfo->type == TSDB_MGMT_TABLE_TABLE) {
    pInfo->readHandle = pSysTableReadHandle;
    blockDataEnsureCapacity(pInfo->pRes, pInfo->capacity);
  } else {
    tsem_init(&pInfo->ready, 0, 0);
    pInfo->epSet = epset;
  }

  pInfo->readHandle        = pSysTableReadHandle;
  pOperator->name          = "SysTableScanOperator";
  pOperator->operatorType  = QUERY_NODE_PHYSICAL_PLAN_SYSTABLE_SCAN;
  pOperator->blockingOptr  = false;
  pOperator->status        = OP_IN_EXECUTING;
  pOperator->info          = pInfo;
<<<<<<< HEAD
  pOperator->numOfOutput   = taosArrayGetSize(pExprInfo);
  pOperator->getNextFn     = doSysTableScan;
=======
  pOperator->numOfOutput   = pResBlock->info.numOfCols;
  pOperator->nextDataFn    = doSysTableScan;
>>>>>>> cab7e851
  pOperator->closeFn       = destroySysTableScannerOperatorInfo;
  pOperator->pTaskInfo     = pTaskInfo;

#if 1
  { // todo refactor
    SRpcInit rpcInit;
    memset(&rpcInit, 0, sizeof(rpcInit));
    rpcInit.localPort = 0;
    rpcInit.label = "DB-META";
    rpcInit.numOfThreads = 1;
    rpcInit.cfp = qProcessFetchRsp;
    rpcInit.sessions = tsMaxConnections;
    rpcInit.connType = TAOS_CONN_CLIENT;
    rpcInit.user = (char *)"root";
    rpcInit.idleTime = tsShellActivityTimer * 1000;
    rpcInit.ckey = "key";
    rpcInit.spi = 1;
    rpcInit.secret = (char *)"dcc5bed04851fec854c035b2e40263b6";

    pInfo->pTransporter = rpcOpen(&rpcInit);
    if (pInfo->pTransporter == NULL) {
      return NULL; // todo
    }
  }
#endif

  return pOperator;
}

SArray* getOrderCheckColumns(STaskAttr* pQuery) {
  int32_t numOfCols = (pQuery->pGroupbyExpr == NULL)? 0: taosArrayGetSize(pQuery->pGroupbyExpr->columnInfo);

  SArray* pOrderColumns = NULL;
  if (numOfCols > 0) {
    pOrderColumns = taosArrayDup(pQuery->pGroupbyExpr->columnInfo);
  } else {
    pOrderColumns = taosArrayInit(4, sizeof(SColIndex));
  }

  if (pQuery->interval.interval > 0) {
    if (pOrderColumns == NULL) {
      pOrderColumns = taosArrayInit(1, sizeof(SColIndex));
    }

    SColIndex colIndex = {.colIndex = 0, .colId = 0, .flag = TSDB_COL_NORMAL};
    taosArrayPush(pOrderColumns, &colIndex);
  }

  {
    numOfCols = (int32_t) taosArrayGetSize(pOrderColumns);
    for(int32_t i = 0; i < numOfCols; ++i) {
      SColIndex* index = taosArrayGet(pOrderColumns, i);
      for(int32_t j = 0; j < pQuery->numOfOutput; ++j) {
        SExprBasicInfo* pExpr = &pQuery->pExpr1[j].base;
        int32_t functionId = getExprFunctionId(&pQuery->pExpr1[j]);

        if (index->colId == pExpr->pParam[0].pCol->colId &&
            (functionId == FUNCTION_PRJ || functionId == FUNCTION_TAG || functionId == FUNCTION_TS)) {
          index->colIndex = j;
          index->colId = pExpr->resSchema.colId;
        }
      }
    }
  }

  return pOrderColumns;
}

SArray* getResultGroupCheckColumns(STaskAttr* pQuery) {
  int32_t numOfCols = (pQuery->pGroupbyExpr == NULL)? 0 : taosArrayGetSize(pQuery->pGroupbyExpr->columnInfo);

  SArray* pOrderColumns = NULL;
  if (numOfCols > 0) {
    pOrderColumns = taosArrayDup(pQuery->pGroupbyExpr->columnInfo);
  } else {
    pOrderColumns = taosArrayInit(4, sizeof(SColIndex));
  }

  for(int32_t i = 0; i < numOfCols; ++i) {
    SColIndex* index = taosArrayGet(pOrderColumns, i);

    bool found = false;
    for(int32_t j = 0; j < pQuery->numOfOutput; ++j) {
      SExprBasicInfo* pExpr = &pQuery->pExpr1[j].base;
      int32_t functionId = getExprFunctionId(&pQuery->pExpr1[j]);

      // FUNCTION_TAG_DUMMY function needs to be ignored
//      if (index->colId == pExpr->pColumns->info.colId &&
//          ((TSDB_COL_IS_TAG(pExpr->pColumns->flag) && functionId == FUNCTION_TAG) ||
//           (TSDB_COL_IS_NORMAL_COL(pExpr->pColumns->flag) && functionId == FUNCTION_PRJ))) {
//        index->colIndex = j;
//        index->colId = pExpr->resSchema.colId;
//        found = true;
//        break;
//      }
    }

    assert(found && index->colIndex >= 0 && index->colIndex < pQuery->numOfOutput);
  }

  return pOrderColumns;
}

static int32_t doInitAggInfoSup(SAggSupporter* pAggSup, SqlFunctionCtx *pCtx, int32_t numOfOutput);
static void clearupAggSup(SAggSupporter* pAggSup);

static void destroySortedMergeOperatorInfo(void* param, int32_t numOfOutput) {
  SSortedMergeOperatorInfo* pInfo = (SSortedMergeOperatorInfo*) param;
  taosArrayDestroy(pInfo->orderInfo);
  taosArrayDestroy(pInfo->groupInfo);

  if (pInfo->pSortHandle != NULL) {
    tsortDestroySortHandle(pInfo->pSortHandle);
  }
  blockDataDestroy(pInfo->binfo.pRes);

  clearupAggSup(&pInfo->aggSup);
}

static void destroySlimitOperatorInfo(void* param, int32_t numOfOutput) {
  SSLimitOperatorInfo *pInfo = (SSLimitOperatorInfo*) param;
  taosArrayDestroy(pInfo->orderColumnList);
  pInfo->pRes = blockDataDestroy(pInfo->pRes);
  tfree(pInfo->prevRow);
}

static void assignExprInfo(SExprInfo* dst, const SExprInfo* src) {
  assert(dst != NULL && src != NULL);

  *dst = *src;

  dst->pExpr = exprdup(src->pExpr);
  dst->base.pParam = calloc(src->base.numOfParams, sizeof(SColumn));
  memcpy(dst->base.pParam, src->base.pParam, sizeof(SColumn) * src->base.numOfParams);

//  memset(dst->base.param, 0, sizeof(SVariant) * tListLen(dst->base.param));
//  for (int32_t j = 0; j < src->base.numOfParams; ++j) {
//    taosVariantAssign(&dst->base.param[j], &src->base.param[j]);
//  }
}

static SExprInfo* exprArrayDup(SArray* pExprList) {
  size_t numOfOutput = taosArrayGetSize(pExprList);

  SExprInfo* p = calloc(numOfOutput, sizeof(SExprInfo));
  for (int32_t i = 0; i < numOfOutput; ++i) {
    SExprInfo* pExpr = taosArrayGetP(pExprList, i);
    assignExprInfo(&p[i], pExpr);
  }

  return p;
}

// TODO merge aggregate super table
static void appendOneRowToDataBlock(SSDataBlock *pBlock, STupleHandle* pTupleHandle) {
  for (int32_t i = 0; i < pBlock->info.numOfCols; ++i) {
    SColumnInfoData* pColInfo = taosArrayGet(pBlock->pDataBlock, i);

    bool isNull = tsortIsNullVal(pTupleHandle, i);
    if (isNull) {
      colDataAppend(pColInfo, pBlock->info.rows, NULL, true);
    } else {
      char* pData = tsortGetValue(pTupleHandle, i);
      colDataAppend(pColInfo, pBlock->info.rows, pData, false);
    }
  }

  pBlock->info.rows += 1;
}

static SSDataBlock* getSortedBlockData(SSortHandle* pHandle, SSDataBlock* pDataBlock, bool hasVarCol, int32_t capacity) {
  blockDataClearup(pDataBlock, hasVarCol);

  while(1) {
    STupleHandle* pTupleHandle = tsortNextTuple(pHandle);
    if (pTupleHandle == NULL) {
      break;
    }

    appendOneRowToDataBlock(pDataBlock, pTupleHandle);
    if (pDataBlock->info.rows >= capacity) {
      return pDataBlock;
    }
  }

  return (pDataBlock->info.rows > 0)? pDataBlock:NULL;
}

SSDataBlock* loadNextDataBlock(void* param) {
  SOperatorInfo* pOperator = (SOperatorInfo*) param;
  bool newgroup = false;

  return pOperator->getNextFn(pOperator, &newgroup);
}

static bool needToMerge(SSDataBlock* pBlock, SArray* groupInfo, char **buf, int32_t rowIndex) {
  size_t size = taosArrayGetSize(groupInfo);
  if (size == 0) {
    return true;
  }

  for (int32_t i = 0; i < size; ++i) {
    int32_t* index = taosArrayGet(groupInfo, i);

    SColumnInfoData* pColInfo = taosArrayGet(pBlock->pDataBlock, *index);
    bool isNull = colDataIsNull(pColInfo, rowIndex, pBlock->info.rows, NULL);

    if ((isNull && buf[i] != NULL) || (!isNull && buf[i] == NULL)) {
      return false;
    }

    char* pCell = colDataGetData(pColInfo, rowIndex);
    if (IS_VAR_DATA_TYPE(pColInfo->info.type)) {
      if (varDataLen(pCell) != varDataLen(buf[i])) {
        return false;
      } else {
        if (memcmp(varDataVal(pCell), varDataVal(buf[i]), varDataLen(pCell)) != 0) {
          return false;
        }
      }
    } else {
      if (memcmp(pCell, buf[i], pColInfo->info.bytes) != 0) {
        return false;
      }
    }
  }

  return 0;
}

static void doMergeResultImpl(SSortedMergeOperatorInfo* pInfo, SqlFunctionCtx *pCtx, int32_t numOfExpr, int32_t rowIndex) {
  for (int32_t j = 0; j < numOfExpr; ++j) { // TODO set row index
    pCtx[j].startRow = rowIndex;
  }

  for (int32_t j = 0; j < numOfExpr; ++j) {
    int32_t functionId = pCtx[j].functionId;
//    pCtx[j].fpSet->addInput(&pCtx[j]);

//    if (functionId < 0) {
//      SUdfInfo* pUdfInfo = taosArrayGet(pInfo->udfInfo, -1 * functionId - 1);
//      doInvokeUdf(pUdfInfo, &pCtx[j], 0, TSDB_UDF_FUNC_MERGE);
//    } else {
//      assert(!TSDB_FUNC_IS_SCALAR(functionId));
//      aAggs[functionId].mergeFunc(&pCtx[j]);
//    }
  }
}

static void doFinalizeResultImpl(SqlFunctionCtx *pCtx, int32_t numOfExpr) {
  for(int32_t j = 0; j < numOfExpr; ++j) {
    int32_t functionId = pCtx[j].functionId;
    //    if (functionId == FUNC_TAG_DUMMY || functionId == FUNC_TS_DUMMY) {
    //      continue;
    //    }

    //    if (functionId < 0) {
    //      SUdfInfo* pUdfInfo = taosArrayGet(pInfo->udfInfo, -1 * functionId - 1);
    //      doInvokeUdf(pUdfInfo, &pCtx[j], 0, TSDB_UDF_FUNC_FINALIZE);
    //    } else {
    pCtx[j].fpSet.finalize(&pCtx[j]);
  }
}

static bool saveCurrentTuple(char** rowColData, SArray* pColumnList, SSDataBlock* pBlock, int32_t rowIndex) {
  int32_t size = (int32_t) taosArrayGetSize(pColumnList);

  for(int32_t i = 0; i < size; ++i) {
    int32_t* index = taosArrayGet(pColumnList, i);
    SColumnInfoData* pColInfo = taosArrayGet(pBlock->pDataBlock, *index);

    char* data = colDataGetData(pColInfo, rowIndex);
    memcpy(rowColData[i], data, colDataGetLength(pColInfo, rowIndex));
  }

  return true;
}

static void doMergeImpl(SOperatorInfo* pOperator, int32_t numOfExpr, SSDataBlock* pBlock) {
  SSortedMergeOperatorInfo* pInfo = pOperator->info;

  SqlFunctionCtx* pCtx = pInfo->binfo.pCtx;
  for(int32_t i = 0; i < pBlock->info.numOfCols; ++i) {
    pCtx[i].size = 1;
  }

  for(int32_t i = 0; i < pBlock->info.rows; ++i) {
    if (!pInfo->hasGroupVal) {
      ASSERT(i == 0);
      doMergeResultImpl(pInfo, pCtx, numOfExpr, i);
      pInfo->hasGroupVal = saveCurrentTuple(pInfo->groupVal, pInfo->groupInfo, pBlock, i);
    } else {
      if (needToMerge(pBlock, pInfo->groupInfo, pInfo->groupVal, i)) {
        doMergeResultImpl(pInfo, pCtx, numOfExpr, i);
      } else {
        doFinalizeResultImpl(pCtx, numOfExpr);
        int32_t numOfRows = getNumOfResult(pInfo->binfo.pCtx, pOperator->numOfOutput, NULL);
        //        setTagValueForMultipleRows(pCtx, pOperator->numOfOutput, numOfRows);

        // TODO check for available buffer;

        // next group info data
        pInfo->binfo.pRes->info.rows += numOfRows;
        for (int32_t j = 0; j < numOfExpr; ++j) {
          if (pCtx[j].functionId < 0) {
            continue;
          }

          pCtx[j].fpSet.process(&pCtx[j]);
        }

        doMergeResultImpl(pInfo, pCtx, numOfExpr, i);
        pInfo->hasGroupVal = saveCurrentTuple(pInfo->groupVal, pInfo->groupInfo, pBlock, i);
      }
    }
  }
}

static SSDataBlock* doMerge(SOperatorInfo* pOperator) {
  SSortedMergeOperatorInfo* pInfo = pOperator->info;
  SSortHandle* pHandle = pInfo->pSortHandle;

  SSDataBlock* pDataBlock = createOneDataBlock(pInfo->binfo.pRes);
  blockDataEnsureCapacity(pDataBlock, pInfo->binfo.capacity);

  while(1) {

    blockDataClearup(pDataBlock, pInfo->hasVarCol);
    while (1) {
      STupleHandle* pTupleHandle = tsortNextTuple(pHandle);
      if (pTupleHandle == NULL) {
        break;
      }

      // build datablock for merge for one group
      appendOneRowToDataBlock(pDataBlock, pTupleHandle);
      if (pDataBlock->info.rows >= pInfo->binfo.capacity) {
        break;
      }
    }

    if (pDataBlock->info.rows == 0) {
      break;
    }

    setInputDataBlock(pOperator, pInfo->binfo.pCtx, pDataBlock, TSDB_ORDER_ASC);
    //  updateOutputBuf(&pInfo->binfo, &pAggInfo->bufCapacity, pBlock->info.rows * pAggInfo->resultRowFactor, pOperator->pRuntimeEnv, true);
    doMergeImpl(pOperator, pOperator->numOfOutput, pDataBlock);
    // flush to tuple store, and after all data have been handled, return to upstream node or sink node
  }

  doFinalizeResultImpl(pInfo->binfo.pCtx, pOperator->numOfOutput);
  int32_t numOfRows = getNumOfResult(pInfo->binfo.pCtx, pOperator->numOfOutput, NULL);
  //        setTagValueForMultipleRows(pCtx, pOperator->numOfOutput, numOfRows);

  // TODO check for available buffer;

  // next group info data
  pInfo->binfo.pRes->info.rows += numOfRows;
  return (pInfo->binfo.pRes->info.rows > 0)? pInfo->binfo.pRes:NULL;
}

static SSDataBlock* doSortedMerge(void* param, bool* newgroup) {
  SOperatorInfo* pOperator = (SOperatorInfo*) param;
  if (pOperator->status == OP_EXEC_DONE) {
    return NULL;
  }

  SExecTaskInfo* pTaskInfo = pOperator->pTaskInfo;
  SSortedMergeOperatorInfo* pInfo = pOperator->info;
  if (pOperator->status == OP_RES_TO_RETURN) {
    return getSortedBlockData(pInfo->pSortHandle, pInfo->binfo.pRes, pInfo->hasVarCol, pInfo->binfo.capacity);
  }

  SSchema* p = blockDataExtractSchema(pInfo->binfo.pRes, NULL);
  int32_t numOfBufPage = pInfo->sortBufSize / pInfo->bufPageSize;
  pInfo->pSortHandle = tsortCreateSortHandle(pInfo->orderInfo, pInfo->nullFirst, SORT_MULTISOURCE_MERGE, pInfo->bufPageSize,
                                        numOfBufPage, p, pInfo->binfo.pRes->info.numOfCols, "GET_TASKID(pTaskInfo)");

  tfree(p);
  tsortSetFetchRawDataFp(pInfo->pSortHandle, loadNextDataBlock);

  for(int32_t i = 0; i < pOperator->numOfDownstream; ++i) {
    SGenericSource* ps = calloc(1, sizeof(SGenericSource));
    ps->param = pOperator->pDownstream[i];
    tsortAddSource(pInfo->pSortHandle, ps);
  }

  int32_t code = tsortOpen(pInfo->pSortHandle);
  if (code != TSDB_CODE_SUCCESS) {
    longjmp(pTaskInfo->env, terrno);
  }

  pOperator->status = OP_RES_TO_RETURN;
  return doMerge(pOperator);
}

static SArray* createBlockOrder(SArray* pExprInfo, SArray* pOrderVal) {
  SArray* pOrderInfo = taosArrayInit(1, sizeof(SBlockOrderInfo));

  size_t numOfOrder = taosArrayGetSize(pOrderVal);
  for (int32_t j = 0; j < numOfOrder; ++j) {
    SBlockOrderInfo orderInfo = {0};
    SOrder*         pOrder = taosArrayGet(pOrderVal, j);
    orderInfo.order = pOrder->order;

    for (int32_t i = 0; i < taosArrayGetSize(pExprInfo); ++i) {
      SExprInfo* pExpr = taosArrayGet(pExprInfo, i);
      if (pExpr->base.resSchema.colId == pOrder->col.colId) {
        orderInfo.colIndex = i;
        break;
      }
    }

    taosArrayPush(pOrderInfo, &orderInfo);
  }

  return pOrderInfo;
}

static int32_t initGroupCol(SArray* pExprInfo, SArray* pGroupInfo, SSortedMergeOperatorInfo* pInfo) {
  if (pGroupInfo == NULL || taosArrayGetSize(pGroupInfo) == 0) {
    return 0;
  }

  int32_t len = 0;
  SArray* plist = taosArrayInit(3, sizeof(SColumn));
  pInfo->groupInfo = taosArrayInit(3, sizeof(int32_t));

  if (plist == NULL || pInfo->groupInfo == NULL) {
    return TSDB_CODE_OUT_OF_MEMORY;
  }

  size_t  numOfGroupCol = taosArrayGetSize(pInfo->groupInfo);
  for(int32_t i = 0; i < numOfGroupCol; ++i) {
    SColumn* pCol = taosArrayGet(pGroupInfo, i);
    for(int32_t j = 0; j < taosArrayGetSize(pExprInfo); ++j) {
      SExprInfo* pe = taosArrayGet(pExprInfo, j);
      if (pe->base.resSchema.colId == pCol->colId) {
        taosArrayPush(plist, pCol);
        taosArrayPush(pInfo->groupInfo, &j);
        len += pCol->bytes;
        break;
      }
    }
  }

  ASSERT(taosArrayGetSize(pGroupInfo) == taosArrayGetSize(plist));

  pInfo->groupVal = calloc(1, (POINTER_BYTES * numOfGroupCol + len));
  if (pInfo->groupVal == NULL) {
    taosArrayDestroy(plist);
    return TSDB_CODE_OUT_OF_MEMORY;
  }

  int32_t offset = 0;
  char   *start = (char*)(pInfo->groupVal + (POINTER_BYTES * numOfGroupCol));
  for(int32_t i = 0; i < numOfGroupCol; ++i) {
    pInfo->groupVal[i] = start + offset;
    SColumn* pCol = taosArrayGet(plist, i);
    offset += pCol->bytes;
  }

  taosArrayDestroy(plist);

  return TSDB_CODE_SUCCESS;
}

SOperatorInfo* createSortedMergeOperatorInfo(SOperatorInfo** downstream, int32_t numOfDownstream, SArray* pExprInfo, SArray* pOrderVal, SArray* pGroupInfo, SExecTaskInfo* pTaskInfo) {
  SSortedMergeOperatorInfo* pInfo = calloc(1, sizeof(SSortedMergeOperatorInfo));
  SOperatorInfo* pOperator = calloc(1, sizeof(SOperatorInfo));
  if (pInfo == NULL || pOperator == NULL) {
    goto _error;
  }

  int32_t numOfOutput = taosArrayGetSize(pExprInfo);
  pInfo->binfo.pCtx   = createSqlFunctionCtx_rv(pExprInfo, &pInfo->binfo.rowCellInfoOffset);
  pInfo->binfo.pRes   = createOutputBuf_rv(pExprInfo, pInfo->binfo.capacity);
  initResultRowInfo(&pInfo->binfo.resultRowInfo, (int32_t)1);

  if (pInfo->binfo.pCtx == NULL || pInfo->binfo.pRes == NULL) {
    goto _error;
  }

  int32_t code = doInitAggInfoSup(&pInfo->aggSup, pInfo->binfo.pCtx, numOfOutput);
  if (code != TSDB_CODE_SUCCESS) {
    goto _error;
  }

  setFunctionResultOutput(&pInfo->binfo, &pInfo->aggSup, MAIN_SCAN, pTaskInfo);
  code = initGroupCol(pExprInfo, pGroupInfo, pInfo);
  if (code != TSDB_CODE_SUCCESS) {
    goto _error;
  }

//  pInfo->resultRowFactor = (int32_t)(getRowNumForMultioutput(pRuntimeEnv->pQueryAttr,
//      pRuntimeEnv->pQueryAttr->topBotQuery, false));
  pInfo->sortBufSize    = 1024 * 16; // 1MB
  pInfo->bufPageSize    = 1024;
  pInfo->orderInfo      = createBlockOrder(pExprInfo, pOrderVal);

  pInfo->binfo.capacity = blockDataGetCapacityInRow(pInfo->binfo.pRes, pInfo->bufPageSize);

  pOperator->name         = "SortedMerge";
  // pOperator->operatorType = OP_SortedMerge;
  pOperator->blockingOptr = true;
  pOperator->status       = OP_NOT_OPENED;
  pOperator->info         = pInfo;
  pOperator->numOfOutput  = numOfOutput;
  pOperator->pExpr        = exprArrayDup(pExprInfo);

  pOperator->pTaskInfo    = pTaskInfo;
  pOperator->getNextFn = doSortedMerge;
  pOperator->closeFn = destroySortedMergeOperatorInfo;

  code = appendDownstream(pOperator, downstream, numOfDownstream);
  if (code != TSDB_CODE_SUCCESS) {
    goto _error;
  }

  return pOperator;

  _error:
  if (pInfo != NULL) {
    destroySortedMergeOperatorInfo(pInfo, numOfOutput);
  }

  tfree(pInfo);
  tfree(pOperator);
  terrno = TSDB_CODE_QRY_OUT_OF_MEMORY;
  return NULL;
}

static SSDataBlock* doSort(void* param, bool* newgroup) {
  SOperatorInfo* pOperator = (SOperatorInfo*) param;
  if (pOperator->status == OP_EXEC_DONE) {
    return NULL;
  }

  SExecTaskInfo* pTaskInfo = pOperator->pTaskInfo;
  SOrderOperatorInfo* pInfo = pOperator->info;
  if (pOperator->status == OP_RES_TO_RETURN) {
    return getSortedBlockData(pInfo->pSortHandle, pInfo->pDataBlock, pInfo->hasVarCol, pInfo->numOfRowsInRes);
  }

  SSchema* p = blockDataExtractSchema(pInfo->pDataBlock, NULL);
  int32_t numOfBufPage = pInfo->sortBufSize / pInfo->bufPageSize;
  pInfo->pSortHandle = tsortCreateSortHandle(pInfo->orderInfo, pInfo->nullFirst, SORT_SINGLESOURCE_SORT, pInfo->bufPageSize,
                                        numOfBufPage, p, pInfo->pDataBlock->info.numOfCols, "GET_TASKID(pTaskInfo)");

  tfree(p);
  tsortSetFetchRawDataFp(pInfo->pSortHandle, loadNextDataBlock);

  SGenericSource* ps = calloc(1, sizeof(SGenericSource));
  ps->param = pOperator;
  tsortAddSource(pInfo->pSortHandle, ps);

  // TODO set error code;
  int32_t code = tsortOpen(pInfo->pSortHandle);
  if (code != TSDB_CODE_SUCCESS) {
    longjmp(pTaskInfo->env, terrno);
  }

  pOperator->status = OP_RES_TO_RETURN;
  return getSortedBlockData(pInfo->pSortHandle, pInfo->pDataBlock, pInfo->hasVarCol, pInfo->numOfRowsInRes);
}

SOperatorInfo *createOrderOperatorInfo(SOperatorInfo* downstream, SArray* pExprInfo, SArray* pOrderVal, SExecTaskInfo* pTaskInfo) {
  SOrderOperatorInfo* pInfo = calloc(1, sizeof(SOrderOperatorInfo));
  SOperatorInfo* pOperator = calloc(1, sizeof(SOperatorInfo));
  if (pInfo == NULL || pOperator == NULL) {
    tfree(pInfo);

    terrno = TSDB_CODE_QRY_OUT_OF_MEMORY;
    return NULL;
  }

  pInfo->sortBufSize    = 1024 * 16; // 1MB
  pInfo->bufPageSize    = 1024;
  pInfo->numOfRowsInRes = 1024;

  pInfo->pDataBlock  = createOutputBuf_rv(pExprInfo, pInfo->numOfRowsInRes);
  pInfo->orderInfo  = createBlockOrder(pExprInfo, pOrderVal);

  for(int32_t i = 0; i < taosArrayGetSize(pExprInfo); ++i) {
    SExprInfo* pExpr = taosArrayGetP(pExprInfo, i);
    if (IS_VAR_DATA_TYPE(pExpr->base.resSchema.type)) {
      pInfo->hasVarCol = true;
      break;
    }
  }

  if (pInfo->orderInfo == NULL || pInfo->pDataBlock == NULL) {
    tfree(pOperator);
    destroyOrderOperatorInfo(pInfo, taosArrayGetSize(pExprInfo));
    tfree(pInfo);

    terrno = TSDB_CODE_QRY_OUT_OF_MEMORY;
    return NULL;
  }

  pOperator->name          = "Order";
  pOperator->operatorType  = QUERY_NODE_PHYSICAL_PLAN_SORT;
  pOperator->blockingOptr  = true;
  pOperator->status        = OP_NOT_OPENED;
  pOperator->info          = pInfo;

  pOperator->pTaskInfo     = pTaskInfo;
  pOperator->getNextFn = doSort;
  pOperator->closeFn = destroyOrderOperatorInfo;

  int32_t code = appendDownstream(pOperator, &downstream, 1);
  return pOperator;
}

static int32_t getTableScanOrder(STableScanInfo* pTableScanInfo) {
  return pTableScanInfo->order;
}

// this is a blocking operator
static SSDataBlock* doAggregate(void* param, bool* newgroup) {
  SOperatorInfo* pOperator = (SOperatorInfo*) param;
  if (pOperator->status == OP_EXEC_DONE) {
    return NULL;
  }

  SAggOperatorInfo* pAggInfo = pOperator->info;
  SOptrBasicInfo* pInfo = &pAggInfo->binfo;

  int32_t order = TSDB_ORDER_ASC;
  SOperatorInfo* downstream = pOperator->pDownstream[0];

  while(1) {
    publishOperatorProfEvent(downstream, QUERY_PROF_BEFORE_OPERATOR_EXEC);
    SSDataBlock* pBlock = downstream->getNextFn(downstream, newgroup);
    publishOperatorProfEvent(downstream, QUERY_PROF_AFTER_OPERATOR_EXEC);

    if (pBlock == NULL) {
      break;
    }

//    if (pAggInfo->current != NULL) {
//      setTagValue(pOperator, pAggInfo->current->pTable, pInfo->pCtx, pOperator->numOfOutput);
//    }

    // the pDataBlock are always the same one, no need to call this again
    setInputDataBlock(pOperator, pInfo->pCtx, pBlock, order);
    doAggregateImpl(pOperator, 0, pInfo->pCtx);
  }

  doSetOperatorCompleted(pOperator);

  finalizeQueryResult(pOperator, pInfo->pCtx, &pInfo->resultRowInfo, pInfo->rowCellInfoOffset);
  getNumOfResult(pInfo->pCtx, pOperator->numOfOutput, pInfo->pRes);

  return (blockDataGetNumOfRows(pInfo->pRes) != 0)? pInfo->pRes:NULL;
}

static SSDataBlock* doMultiTableAggregate(void* param, bool* newgroup) {
  SOperatorInfo* pOperator = (SOperatorInfo*) param;
  if (pOperator->status == OP_EXEC_DONE) {
    return NULL;
  }

  SAggOperatorInfo* pAggInfo = pOperator->info;
  SOptrBasicInfo* pInfo = &pAggInfo->binfo;
  SExecTaskInfo* pTaskInfo = pOperator->pTaskInfo;

  if (pOperator->status == OP_RES_TO_RETURN) {
    toSDatablock(&pAggInfo->groupResInfo, pAggInfo->pResultBuf, pInfo->pRes, pAggInfo->binfo.capacity);

    if (pInfo->pRes->info.rows == 0 || !hasRemainDataInCurrentGroup(&pAggInfo->groupResInfo)) {
      pOperator->status = OP_EXEC_DONE;
    }

    return pInfo->pRes;
  }

  // table scan order
  int32_t order = TSDB_ORDER_ASC;
  SOperatorInfo* downstream = pOperator->pDownstream[0];

  while(1) {
    publishOperatorProfEvent(downstream, QUERY_PROF_BEFORE_OPERATOR_EXEC);
    SSDataBlock* pBlock = downstream->getNextFn(downstream, newgroup);
    publishOperatorProfEvent(downstream, QUERY_PROF_AFTER_OPERATOR_EXEC);

    if (pBlock == NULL) {
      break;
    }

//    setTagValue(pOperator, pRuntimeEnv->current->pTable, pInfo->pCtx, pOperator->numOfOutput);
//    if (downstream->operatorType == OP_TableScan) {
//      STableScanInfo* pScanInfo = downstream->info;
//      order = getTableScanOrder(pScanInfo);
//    }

    // the pDataBlock are always the same one, no need to call this again
    setInputDataBlock(pOperator, pInfo->pCtx, pBlock, order);

    TSKEY key = 0;
    if (order == TSDB_ORDER_ASC) {
      key = pBlock->info.window.ekey;
      TSKEY_MAX_ADD(key, 1);
    } else {
      key = pBlock->info.window.skey;
      TSKEY_MIN_SUB(key, -1);
    }
    
    setExecutionContext(pOperator->numOfOutput, pAggInfo->current->groupIndex, key, pTaskInfo, pAggInfo->current, pAggInfo);
    doAggregateImpl(pOperator, 0, pInfo->pCtx);
  }

  pOperator->status = OP_RES_TO_RETURN;
  closeAllResultRows(&pInfo->resultRowInfo);
  updateNumOfRowsInResultRows(pInfo->pCtx, pOperator->numOfOutput, &pInfo->resultRowInfo, pInfo->rowCellInfoOffset);

  initGroupResInfo(&pAggInfo->groupResInfo, &pInfo->resultRowInfo);
  toSDatablock(&pAggInfo->groupResInfo, pAggInfo->pResultBuf, pInfo->pRes, pAggInfo->binfo.capacity);

  if (pInfo->pRes->info.rows == 0 || !hasRemainDataInCurrentGroup(&pAggInfo->groupResInfo)) {
    doSetOperatorCompleted(pOperator);
  }

  return pInfo->pRes;
}

static SSDataBlock* doProjectOperation(void* param, bool* newgroup) {
  SOperatorInfo* pOperator = (SOperatorInfo*) param;

  SProjectOperatorInfo* pProjectInfo = pOperator->info;
  STaskRuntimeEnv* pRuntimeEnv = pOperator->pRuntimeEnv;
  SOptrBasicInfo *pInfo = &pProjectInfo->binfo;

  SSDataBlock* pRes = pInfo->pRes;
  int32_t order = pRuntimeEnv->pQueryAttr->order.order;

  pRes->info.rows = 0;

  if (pProjectInfo->existDataBlock) {  // TODO refactor
    STableQueryInfo* pTableQueryInfo = pRuntimeEnv->current;

    SSDataBlock* pBlock = pProjectInfo->existDataBlock;
    pProjectInfo->existDataBlock = NULL;
    *newgroup = true;

    // todo dynamic set tags
    if (pTableQueryInfo != NULL) {
//      setTagValue(pOperator, pTableQueryInfo->pTable, pInfo->pCtx, pOperator->numOfOutput);
    }

    // the pDataBlock are always the same one, no need to call this again
    setInputDataBlock(pOperator, pInfo->pCtx, pBlock, order);
    updateOutputBuf(pInfo, &pInfo->capacity, pBlock->info.rows);

    projectApplyFunctions(pRuntimeEnv, pInfo->pCtx, pOperator->numOfOutput);

    pRes->info.rows = getNumOfResult(pInfo->pCtx, pOperator->numOfOutput, NULL);
    if (pRes->info.rows >= pRuntimeEnv->resultInfo.threshold) {
      copyTsColoum(pRes, pInfo->pCtx, pOperator->numOfOutput);
      resetResultRowEntryResult(pInfo->pCtx, pOperator->numOfOutput);
      return pRes;
    }
  }

  while(1) {
    bool prevVal = *newgroup;

    // The downstream exec may change the value of the newgroup, so use a local variable instead.
    publishOperatorProfEvent(pOperator->pDownstream[0], QUERY_PROF_BEFORE_OPERATOR_EXEC);
    SSDataBlock* pBlock = pOperator->pDownstream[0]->getNextFn(pOperator->pDownstream[0], newgroup);
    publishOperatorProfEvent(pOperator->pDownstream[0], QUERY_PROF_AFTER_OPERATOR_EXEC);

    if (pBlock == NULL) {
      assert(*newgroup == false);

      *newgroup = prevVal;
      setTaskStatus(pOperator->pTaskInfo, TASK_COMPLETED);
      break;
    }

    // Return result of the previous group in the firstly.
    if (*newgroup) {
      if (pRes->info.rows > 0) {
        pProjectInfo->existDataBlock = pBlock;
        break;
      } else { // init output buffer for a new group data
//        for (int32_t j = 0; j < pOperator->numOfOutput; ++j) {
//          aAggs[pInfo->pCtx[j].functionId].xFinalize(&pInfo->pCtx[j]);
//        }
        initCtxOutputBuffer(pInfo->pCtx, pOperator->numOfOutput);
      }
    }

    STableQueryInfo* pTableQueryInfo = pRuntimeEnv->current;

    // todo dynamic set tags
    if (pTableQueryInfo != NULL) {
//      setTagValue(pOperator, pTableQueryInfo->pTable, pInfo->pCtx, pOperator->numOfOutput);
    }

    // the pDataBlock are always the same one, no need to call this again
    setInputDataBlock(pOperator, pInfo->pCtx, pBlock, order);
    updateOutputBuf(pInfo, &pInfo->capacity, pBlock->info.rows);

    projectApplyFunctions(pRuntimeEnv, pInfo->pCtx, pOperator->numOfOutput);
    pRes->info.rows = getNumOfResult(pInfo->pCtx, pOperator->numOfOutput, NULL);
    if (pRes->info.rows >= 1000/*pRuntimeEnv->resultInfo.threshold*/) {
      break;
    }
  }
  copyTsColoum(pRes, pInfo->pCtx, pOperator->numOfOutput);
  resetResultRowEntryResult(pInfo->pCtx, pOperator->numOfOutput);
  return (pInfo->pRes->info.rows > 0)? pInfo->pRes:NULL;
}

static SSDataBlock* doLimit(void* param, bool* newgroup) {
  SOperatorInfo* pOperator = (SOperatorInfo*)param;
  if (pOperator->status == OP_EXEC_DONE) {
    return NULL;
  }

  SLimitOperatorInfo* pInfo = pOperator->info;
  STaskRuntimeEnv* pRuntimeEnv = pOperator->pRuntimeEnv;

  SSDataBlock* pBlock = NULL;
  while (1) {
    publishOperatorProfEvent(pOperator->pDownstream[0], QUERY_PROF_BEFORE_OPERATOR_EXEC);
    pBlock = pOperator->pDownstream[0]->getNextFn(pOperator->pDownstream[0], newgroup);
    publishOperatorProfEvent(pOperator->pDownstream[0], QUERY_PROF_AFTER_OPERATOR_EXEC);

    if (pBlock == NULL) {
      doSetOperatorCompleted(pOperator);
      return NULL;
    }

    if (pRuntimeEnv->currentOffset == 0) {
      break;
    } else if (pRuntimeEnv->currentOffset >= pBlock->info.rows) {
      pRuntimeEnv->currentOffset -= pBlock->info.rows;
    } else {
      int32_t remain = (int32_t)(pBlock->info.rows - pRuntimeEnv->currentOffset);
      pBlock->info.rows = remain;

      for (int32_t i = 0; i < pBlock->info.numOfCols; ++i) {
        SColumnInfoData* pColInfoData = taosArrayGet(pBlock->pDataBlock, i);

        int16_t bytes = pColInfoData->info.bytes;
        memmove(pColInfoData->pData, pColInfoData->pData + bytes * pRuntimeEnv->currentOffset, remain * bytes);
      }

      pRuntimeEnv->currentOffset = 0;
      break;
    }
  }

  if (pInfo->total + pBlock->info.rows >= pInfo->limit) {
    pBlock->info.rows = (int32_t)(pInfo->limit - pInfo->total);
    pInfo->total = pInfo->limit;

    doSetOperatorCompleted(pOperator);
  } else {
    pInfo->total += pBlock->info.rows;
  }

  return pBlock;
}

static SSDataBlock* doFilter(void* param, bool* newgroup) {
  SOperatorInfo *pOperator = (SOperatorInfo *)param;
  if (pOperator->status == OP_EXEC_DONE) {
    return NULL;
  }

  SFilterOperatorInfo* pCondInfo = pOperator->info;
  STaskRuntimeEnv* pRuntimeEnv = pOperator->pRuntimeEnv;

  while (1) {
    publishOperatorProfEvent(pOperator->pDownstream[0], QUERY_PROF_BEFORE_OPERATOR_EXEC);
    SSDataBlock *pBlock = pOperator->pDownstream[0]->getNextFn(pOperator->pDownstream[0], newgroup);
    publishOperatorProfEvent(pOperator->pDownstream[0], QUERY_PROF_AFTER_OPERATOR_EXEC);

    if (pBlock == NULL) {
      break;
    }

    doSetFilterColumnInfo(pCondInfo->pFilterInfo, pCondInfo->numOfFilterCols, pBlock);
    assert(pRuntimeEnv->pTsBuf == NULL);
    filterRowsInDataBlock(pRuntimeEnv, pCondInfo->pFilterInfo, pCondInfo->numOfFilterCols, pBlock, true);

    if (pBlock->info.rows > 0) {
      return pBlock;
    }
  }

  doSetOperatorCompleted(pOperator);
  return NULL;
}

static SSDataBlock* doIntervalAgg(void* param, bool* newgroup) {
  SOperatorInfo* pOperator = (SOperatorInfo*) param;
  if (pOperator->status == OP_EXEC_DONE) {
    return NULL;
  }

  STableIntervalOperatorInfo* pInfo = pOperator->info;

  if (pOperator->status == OP_RES_TO_RETURN) {
//    toSDatablock(pAggInfo->pGroupResInfo, pAggInfo->pResultBuf, pInfo->pRes, pAggInfo->binfo.capacity);
    if (pInfo->binfo.pRes->info.rows == 0 || !hasRemainDataInCurrentGroup(&pInfo->groupResInfo)) {
      doSetOperatorCompleted(pOperator);
    }

    return pInfo->binfo.pRes;
  }

//  int32_t order = pQueryAttr->order.order;
//  STimeWindow win = pQueryAttr->window;
  SOperatorInfo* downstream = pOperator->pDownstream[0];

  while(1) {
    publishOperatorProfEvent(downstream, QUERY_PROF_BEFORE_OPERATOR_EXEC);
    SSDataBlock* pBlock = downstream->getNextFn(downstream, newgroup);
    publishOperatorProfEvent(downstream, QUERY_PROF_AFTER_OPERATOR_EXEC);

    if (pBlock == NULL) {
      break;
    }

//    setTagValue(pOperator, pRuntimeEnv->current->pTable, pInfo->pCtx, pOperator->numOfOutput);

    // the pDataBlock are always the same one, no need to call this again
    setInputDataBlock(pOperator, pInfo->binfo.pCtx, pBlock, TSDB_ORDER_ASC);
    hashIntervalAgg(pOperator, &pInfo->binfo.resultRowInfo, pBlock, 0);
  }

  // restore the value
//  pQueryAttr->order.order = order;
//  pQueryAttr->window = win;

  pOperator->status = OP_RES_TO_RETURN;
  closeAllResultRows(&pInfo->binfo.resultRowInfo);
  setTaskStatus(pOperator->pTaskInfo, TASK_COMPLETED);
  finalizeQueryResult(pOperator, pInfo->binfo.pCtx, &pInfo->binfo.resultRowInfo, pInfo->binfo.rowCellInfoOffset);

  initGroupResInfo(&pInfo->groupResInfo, &pInfo->binfo.resultRowInfo);
  toSDatablock(&pInfo->groupResInfo, pInfo->pResultBuf, pInfo->binfo.pRes, pInfo->binfo.capacity);

  if (pInfo->binfo.pRes->info.rows == 0 || !hasRemainDataInCurrentGroup(&pInfo->groupResInfo)) {
    doSetOperatorCompleted(pOperator);
  }

  return pInfo->binfo.pRes->info.rows == 0? NULL:pInfo->binfo.pRes;
}

static SSDataBlock* doAllIntervalAgg(void* param, bool* newgroup) {
  SOperatorInfo* pOperator = (SOperatorInfo*) param;
  if (pOperator->status == OP_EXEC_DONE) {
    return NULL;
  }

  STableIntervalOperatorInfo* pIntervalInfo = pOperator->info;

  STaskRuntimeEnv* pRuntimeEnv = pOperator->pRuntimeEnv;
  if (pOperator->status == OP_RES_TO_RETURN) {
//    toSDatablock(&pRuntimeEnv->groupResInfo, pRuntimeEnv, pIntervalInfo->pRes);

    if (pIntervalInfo->binfo.pRes->info.rows == 0 || !hasRemainDataInCurrentGroup(&pRuntimeEnv->groupResInfo)) {
      doSetOperatorCompleted(pOperator);
    }

    return pIntervalInfo->binfo.pRes;
  }

  STaskAttr* pQueryAttr = pRuntimeEnv->pQueryAttr;
  int32_t order = pQueryAttr->order.order;
  STimeWindow win = pQueryAttr->window;

  SOperatorInfo* downstream = pOperator->pDownstream[0];

  while(1) {
    publishOperatorProfEvent(downstream, QUERY_PROF_BEFORE_OPERATOR_EXEC);
    SSDataBlock* pBlock = downstream->getNextFn(downstream, newgroup);
    publishOperatorProfEvent(downstream, QUERY_PROF_AFTER_OPERATOR_EXEC);

    if (pBlock == NULL) {
      break;
    }

//    setTagValue(pOperator, pRuntimeEnv->current->pTable, pIntervalInfo->pCtx, pOperator->numOfOutput);

    // the pDataBlock are always the same one, no need to call this again
    setInputDataBlock(pOperator, pIntervalInfo->binfo.pCtx, pBlock, pQueryAttr->order.order);
    hashAllIntervalAgg(pOperator, &pIntervalInfo->binfo.resultRowInfo, pBlock, 0);
  }

  // restore the value
  pQueryAttr->order.order = order;
  pQueryAttr->window = win;

  pOperator->status = OP_RES_TO_RETURN;
  closeAllResultRows(&pIntervalInfo->binfo.resultRowInfo);
  setTaskStatus(pOperator->pTaskInfo, TASK_COMPLETED);
  finalizeQueryResult(pOperator, pIntervalInfo->binfo.pCtx, &pIntervalInfo->binfo.resultRowInfo, pIntervalInfo->binfo.rowCellInfoOffset);

  initGroupResInfo(&pRuntimeEnv->groupResInfo, &pIntervalInfo->binfo.resultRowInfo);
//  toSDatablock(&pRuntimeEnv->groupResInfo, pRuntimeEnv, pIntervalInfo->pRes);

  if (pIntervalInfo->binfo.pRes->info.rows == 0 || !hasRemainDataInCurrentGroup(&pRuntimeEnv->groupResInfo)) {
    pOperator->status = OP_EXEC_DONE;
  }

  return pIntervalInfo->binfo.pRes->info.rows == 0? NULL:pIntervalInfo->binfo.pRes;
}

static SSDataBlock* doSTableIntervalAgg(void* param, bool* newgroup) {
  SOperatorInfo* pOperator = (SOperatorInfo*) param;
  if (pOperator->status == OP_EXEC_DONE) {
    return NULL;
  }

  STableIntervalOperatorInfo* pIntervalInfo = pOperator->info;
  STaskRuntimeEnv* pRuntimeEnv = pOperator->pRuntimeEnv;

  if (pOperator->status == OP_RES_TO_RETURN) {
    int64_t st = taosGetTimestampUs();

//    copyToSDataBlock(NULL, 3000, pIntervalInfo->pRes, pIntervalInfo->rowCellInfoOffset);
    if (pIntervalInfo->binfo.pRes->info.rows == 0 || !hasRemainData(&pRuntimeEnv->groupResInfo)) {
      doSetOperatorCompleted(pOperator);
    }

    SQInfo* pQInfo = pRuntimeEnv->qinfo;
    pQInfo->summary.firstStageMergeTime += (taosGetTimestampUs() - st);

    return pIntervalInfo->binfo.pRes;
  }

  STaskAttr* pQueryAttr = pRuntimeEnv->pQueryAttr;
  int32_t order = pQueryAttr->order.order;

  SOperatorInfo* downstream = pOperator->pDownstream[0];

  while(1) {
    publishOperatorProfEvent(downstream, QUERY_PROF_BEFORE_OPERATOR_EXEC);
    SSDataBlock* pBlock = downstream->getNextFn(downstream, newgroup);
    publishOperatorProfEvent(downstream, QUERY_PROF_AFTER_OPERATOR_EXEC);

    if (pBlock == NULL) {
      break;
    }

    // the pDataBlock are always the same one, no need to call this again
    STableQueryInfo* pTableQueryInfo = pRuntimeEnv->current;

//    setTagValue(pOperator, pTableQueryInfo->pTable, pIntervalInfo->pCtx, pOperator->numOfOutput);
    setInputDataBlock(pOperator, pIntervalInfo->binfo.pCtx, pBlock, pQueryAttr->order.order);
    setIntervalQueryRange(pRuntimeEnv, pBlock->info.window.skey);

    hashIntervalAgg(pOperator, &pTableQueryInfo->resInfo, pBlock, pTableQueryInfo->groupIndex);
  }

  pOperator->status = OP_RES_TO_RETURN;
  pQueryAttr->order.order = order;   // TODO : restore the order
  doCloseAllTimeWindow(pRuntimeEnv);
  setTaskStatus(pOperator->pTaskInfo, TASK_COMPLETED);

//  copyToSDataBlock(pRuntimeEnv, 3000, pIntervalInfo->pRes, pIntervalInfo->rowCellInfoOffset);
  if (pIntervalInfo->binfo.pRes->info.rows == 0 || !hasRemainData(&pRuntimeEnv->groupResInfo)) {
    pOperator->status = OP_EXEC_DONE;
  }

  return pIntervalInfo->binfo.pRes;
}

static SSDataBlock* doAllSTableIntervalAgg(void* param, bool* newgroup) {
  SOperatorInfo* pOperator = (SOperatorInfo*) param;
  if (pOperator->status == OP_EXEC_DONE) {
    return NULL;
  }

  STableIntervalOperatorInfo* pIntervalInfo = pOperator->info;
  STaskRuntimeEnv* pRuntimeEnv = pOperator->pRuntimeEnv;

  if (pOperator->status == OP_RES_TO_RETURN) {
//    copyToSDataBlock(pRuntimeEnv, 3000, pIntervalInfo->pRes, pIntervalInfo->rowCellInfoOffset);
    if (pIntervalInfo->binfo.pRes->info.rows == 0 || !hasRemainData(&pRuntimeEnv->groupResInfo)) {
      pOperator->status = OP_EXEC_DONE;
    }

    return pIntervalInfo->binfo.pRes;
  }

  STaskAttr* pQueryAttr = pRuntimeEnv->pQueryAttr;
  int32_t order = pQueryAttr->order.order;

  SOperatorInfo* downstream = pOperator->pDownstream[0];

  while(1) {
    publishOperatorProfEvent(downstream, QUERY_PROF_BEFORE_OPERATOR_EXEC);
    SSDataBlock* pBlock = downstream->getNextFn(downstream, newgroup);
    publishOperatorProfEvent(downstream, QUERY_PROF_AFTER_OPERATOR_EXEC);

    if (pBlock == NULL) {
      break;
    }

    // the pDataBlock are always the same one, no need to call this again
    STableQueryInfo* pTableQueryInfo = pRuntimeEnv->current;

//    setTagValue(pOperator, pTableQueryInfo->pTable, pIntervalInfo->pCtx, pOperator->numOfOutput);
    setInputDataBlock(pOperator, pIntervalInfo->binfo.pCtx, pBlock, pQueryAttr->order.order);
    setIntervalQueryRange(pRuntimeEnv, pBlock->info.window.skey);

    hashAllIntervalAgg(pOperator, &pTableQueryInfo->resInfo, pBlock, pTableQueryInfo->groupIndex);
  }

  pOperator->status = OP_RES_TO_RETURN;
  pQueryAttr->order.order = order;   // TODO : restore the order
  doCloseAllTimeWindow(pRuntimeEnv);
  setTaskStatus(pOperator->pTaskInfo, TASK_COMPLETED);

  int64_t st = taosGetTimestampUs();
//  copyToSDataBlock(pRuntimeEnv, 3000, pIntervalInfo->pRes, pIntervalInfo->rowCellInfoOffset);
  if (pIntervalInfo->binfo.pRes->info.rows == 0 || !hasRemainData(&pRuntimeEnv->groupResInfo)) {
    pOperator->status = OP_EXEC_DONE;
  }

  SQInfo* pQInfo = pRuntimeEnv->qinfo;
  pQInfo->summary.firstStageMergeTime += (taosGetTimestampUs() - st);

  return pIntervalInfo->binfo.pRes;
}

static void doStateWindowAggImpl(SOperatorInfo* pOperator, SStateWindowOperatorInfo *pInfo, SSDataBlock *pSDataBlock) {
  STaskRuntimeEnv* pRuntimeEnv = pOperator->pRuntimeEnv;
  STableQueryInfo*  item = pRuntimeEnv->current;
  SColumnInfoData* pColInfoData = taosArrayGet(pSDataBlock->pDataBlock, pInfo->colIndex);

  SOptrBasicInfo* pBInfo = &pInfo->binfo;

  bool    masterScan = IS_MAIN_SCAN(pRuntimeEnv);
  int16_t     bytes = pColInfoData->info.bytes;
  int16_t     type = pColInfoData->info.type;

  SColumnInfoData* pTsColInfoData = taosArrayGet(pSDataBlock->pDataBlock, 0);
  TSKEY* tsList = (TSKEY*)pTsColInfoData->pData;
  if (IS_REPEAT_SCAN(pRuntimeEnv) && !pInfo->reptScan) {
    pInfo->reptScan = true;
    tfree(pInfo->prevData);
  }

  pInfo->numOfRows = 0;
  for (int32_t j = 0; j < pSDataBlock->info.rows; ++j) {
    char* val = ((char*)pColInfoData->pData) + bytes * j;
    if (isNull(val, type)) {
      continue;
    }
    if (pInfo->prevData == NULL) {
      pInfo->prevData = malloc(bytes);
      memcpy(pInfo->prevData, val, bytes);
      pInfo->numOfRows = 1;
      pInfo->curWindow.skey = tsList[j];
      pInfo->curWindow.ekey = tsList[j];
      pInfo->start = j;

    } else if (memcmp(pInfo->prevData, val, bytes) == 0) {
      pInfo->curWindow.ekey = tsList[j];
      pInfo->numOfRows += 1;
      //pInfo->start = j;
      if (j == 0 && pInfo->start != 0) {
        pInfo->numOfRows = 1;
        pInfo->start = 0;
      }
    } else {
      SResultRow* pResult = NULL;
      pInfo->curWindow.ekey = pInfo->curWindow.skey;
      int32_t ret = setResultOutputBufByKey(pRuntimeEnv, &pBInfo->resultRowInfo, pSDataBlock->info.uid, &pInfo->curWindow, masterScan,
                                            &pResult, item->groupIndex, pBInfo->pCtx, pOperator->numOfOutput,
                                            pBInfo->rowCellInfoOffset);
      if (ret != TSDB_CODE_SUCCESS) {  // null data, too many state code
        longjmp(pRuntimeEnv->env, TSDB_CODE_QRY_APP_ERROR);
      }
//      doApplyFunctions(pRuntimeEnv, pBInfo->pCtx, &pInfo->curWindow, pInfo->start, pInfo->numOfRows, tsList,
//                       pSDataBlock->info.rows, pOperator->numOfOutput);

      pInfo->curWindow.skey = tsList[j];
      pInfo->curWindow.ekey = tsList[j];
      memcpy(pInfo->prevData, val, bytes);
      pInfo->numOfRows = 1;
      pInfo->start = j;

    }
  }

  SResultRow* pResult = NULL;

  pInfo->curWindow.ekey = pInfo->curWindow.skey;
  int32_t ret = setResultOutputBufByKey(pRuntimeEnv, &pBInfo->resultRowInfo, pSDataBlock->info.uid, &pInfo->curWindow, masterScan,
                                        &pResult, item->groupIndex, pBInfo->pCtx, pOperator->numOfOutput,
                                        pBInfo->rowCellInfoOffset);
  if (ret != TSDB_CODE_SUCCESS) {  // null data, too many state code
    longjmp(pRuntimeEnv->env, TSDB_CODE_QRY_APP_ERROR);
  }

//  doApplyFunctions(pRuntimeEnv, pBInfo->pCtx, &pInfo->curWindow, pInfo->start, pInfo->numOfRows, tsList,
//                   pSDataBlock->info.rows, pOperator->numOfOutput);
}

static SSDataBlock* doStateWindowAgg(void *param, bool* newgroup) {
  SOperatorInfo* pOperator = (SOperatorInfo*) param;
  if (pOperator->status == OP_EXEC_DONE) {
    return NULL;
  }

  SStateWindowOperatorInfo* pWindowInfo = pOperator->info;
  SOptrBasicInfo* pBInfo = &pWindowInfo->binfo;

  STaskRuntimeEnv* pRuntimeEnv = pOperator->pRuntimeEnv;
  if (pOperator->status == OP_RES_TO_RETURN) {
//    toSDatablock(&pRuntimeEnv->groupResInfo, pRuntimeEnv, pBInfo->pRes);

    if (pBInfo->pRes->info.rows == 0 || !hasRemainDataInCurrentGroup(&pRuntimeEnv->groupResInfo)) {
      pOperator->status = OP_EXEC_DONE;
    }

    return pBInfo->pRes;
  }

  STaskAttr* pQueryAttr = pRuntimeEnv->pQueryAttr;
  int32_t order = pQueryAttr->order.order;
  STimeWindow win = pQueryAttr->window;
  SOperatorInfo* downstream = pOperator->pDownstream[0];
  while (1) {
    publishOperatorProfEvent(downstream, QUERY_PROF_BEFORE_OPERATOR_EXEC);
    SSDataBlock* pBlock = downstream->getNextFn(downstream, newgroup);
    publishOperatorProfEvent(downstream, QUERY_PROF_AFTER_OPERATOR_EXEC);

    if (pBlock == NULL) {
      break;
    }
    setInputDataBlock(pOperator, pBInfo->pCtx, pBlock, pQueryAttr->order.order);
    if (pWindowInfo->colIndex == -1) {
      pWindowInfo->colIndex = getGroupbyColumnIndex(pRuntimeEnv->pQueryAttr->pGroupbyExpr, pBlock);
    }
    doStateWindowAggImpl(pOperator,  pWindowInfo, pBlock);
  }

  // restore the value
  pQueryAttr->order.order = order;
  pQueryAttr->window = win;

  pOperator->status = OP_RES_TO_RETURN;
  closeAllResultRows(&pBInfo->resultRowInfo);
  setTaskStatus(pOperator->pTaskInfo, TASK_COMPLETED);
  finalizeQueryResult(pOperator, pBInfo->pCtx, &pBInfo->resultRowInfo, pBInfo->rowCellInfoOffset);

  initGroupResInfo(&pRuntimeEnv->groupResInfo, &pBInfo->resultRowInfo);
//  toSDatablock(&pRuntimeEnv->groupResInfo, pRuntimeEnv, pBInfo->pRes);

  if (pBInfo->pRes->info.rows == 0 || !hasRemainDataInCurrentGroup(&pRuntimeEnv->groupResInfo)) {
    pOperator->status = OP_EXEC_DONE;
  }

  return pBInfo->pRes->info.rows == 0? NULL:pBInfo->pRes;
}

static SSDataBlock* doSessionWindowAgg(void* param, bool* newgroup) {
  SOperatorInfo* pOperator = (SOperatorInfo*) param;
  if (pOperator->status == OP_EXEC_DONE) {
    return NULL;
  }

  SSWindowOperatorInfo* pWindowInfo = pOperator->info;
  SOptrBasicInfo* pBInfo = &pWindowInfo->binfo;


  STaskRuntimeEnv* pRuntimeEnv = pOperator->pRuntimeEnv;
  if (pOperator->status == OP_RES_TO_RETURN) {
//    toSDatablock(&pRuntimeEnv->groupResInfo, pRuntimeEnv, pBInfo->pRes);

    if (pBInfo->pRes->info.rows == 0 || !hasRemainDataInCurrentGroup(&pRuntimeEnv->groupResInfo)) {
      pOperator->status = OP_EXEC_DONE;
    }

    return pBInfo->pRes;
  }

  STaskAttr* pQueryAttr = pRuntimeEnv->pQueryAttr;
  //pQueryAttr->order.order = TSDB_ORDER_ASC;
  int32_t order = pQueryAttr->order.order;
  STimeWindow win = pQueryAttr->window;

  SOperatorInfo* downstream = pOperator->pDownstream[0];

  while(1) {
    publishOperatorProfEvent(downstream, QUERY_PROF_BEFORE_OPERATOR_EXEC);
    SSDataBlock* pBlock = downstream->getNextFn(downstream, newgroup);
    publishOperatorProfEvent(downstream, QUERY_PROF_AFTER_OPERATOR_EXEC);
    if (pBlock == NULL) {
      break;
    }

    // the pDataBlock are always the same one, no need to call this again
    setInputDataBlock(pOperator, pBInfo->pCtx, pBlock, pQueryAttr->order.order);
    doSessionWindowAggImpl(pOperator, pWindowInfo, pBlock);
  }

  // restore the value
  pQueryAttr->order.order = order;
  pQueryAttr->window = win;

  pOperator->status = OP_RES_TO_RETURN;
  closeAllResultRows(&pBInfo->resultRowInfo);
//  setTaskStatus(pOperator->pTaskInfo, QUERY_COMPLETED);
  finalizeQueryResult(pOperator, pBInfo->pCtx, &pBInfo->resultRowInfo, pBInfo->rowCellInfoOffset);

  initGroupResInfo(&pRuntimeEnv->groupResInfo, &pBInfo->resultRowInfo);
//  toSDatablock(&pRuntimeEnv->groupResInfo, pRuntimeEnv, pBInfo->pRes);

  if (pBInfo->pRes->info.rows == 0 || !hasRemainDataInCurrentGroup(&pRuntimeEnv->groupResInfo)) {
    pOperator->status = OP_EXEC_DONE;
  }

  return pBInfo->pRes->info.rows == 0? NULL:pBInfo->pRes;
}

static SSDataBlock* hashGroupbyAggregate(void* param, bool* newgroup) {
  SOperatorInfo* pOperator = (SOperatorInfo*) param;
  if (pOperator->status == OP_EXEC_DONE) {
    return NULL;
  }

  SGroupbyOperatorInfo *pInfo = pOperator->info;

  STaskRuntimeEnv* pRuntimeEnv = pOperator->pRuntimeEnv;
  if (pOperator->status == OP_RES_TO_RETURN) {
//    toSDatablock(&pRuntimeEnv->groupResInfo, pRuntimeEnv, pInfo->binfo.pRes);

    if (pInfo->binfo.pRes->info.rows == 0 || !hasRemainDataInCurrentGroup(&pRuntimeEnv->groupResInfo)) {
      pOperator->status = OP_EXEC_DONE;
    }

    return pInfo->binfo.pRes;
  }

  SOperatorInfo* downstream = pOperator->pDownstream[0];

  while(1) {
    publishOperatorProfEvent(downstream, QUERY_PROF_BEFORE_OPERATOR_EXEC);
    SSDataBlock* pBlock = downstream->getNextFn(downstream, newgroup);
    publishOperatorProfEvent(downstream, QUERY_PROF_AFTER_OPERATOR_EXEC);
    if (pBlock == NULL) {
      break;
    }

    // the pDataBlock are always the same one, no need to call this again
    setInputDataBlock(pOperator, pInfo->binfo.pCtx, pBlock, pRuntimeEnv->pQueryAttr->order.order);
//    setTagValue(pOperator, pRuntimeEnv->current->pTable, pInfo->binfo.pCtx, pOperator->numOfOutput);
    if (pInfo->colIndex == -1) {
      pInfo->colIndex = getGroupbyColumnIndex(pRuntimeEnv->pQueryAttr->pGroupbyExpr, pBlock);
    }

    doHashGroupbyAgg(pOperator, pInfo, pBlock);
  }

  pOperator->status = OP_RES_TO_RETURN;
  closeAllResultRows(&pInfo->binfo.resultRowInfo);
//  setTaskStatus(pOperator->pTaskInfo, QUERY_COMPLETED);

  if (!pRuntimeEnv->pQueryAttr->stableQuery) { // finalize include the update of result rows
    finalizeQueryResult(pOperator, pInfo->binfo.pCtx, &pInfo->binfo.resultRowInfo, pInfo->binfo.rowCellInfoOffset);
  } else {
    updateNumOfRowsInResultRows(pInfo->binfo.pCtx, pOperator->numOfOutput, &pInfo->binfo.resultRowInfo, pInfo->binfo.rowCellInfoOffset);
  }

  initGroupResInfo(&pRuntimeEnv->groupResInfo, &pInfo->binfo.resultRowInfo);
  if (!pRuntimeEnv->pQueryAttr->stableQuery) {
    sortGroupResByOrderList(&pRuntimeEnv->groupResInfo, pRuntimeEnv, pInfo->binfo.pRes);
  }

//  toSDatablock(&pRuntimeEnv->groupResInfo, pRuntimeEnv, pInfo->binfo.pRes);
  if (pInfo->binfo.pRes->info.rows == 0 || !hasRemainDataInCurrentGroup(&pRuntimeEnv->groupResInfo)) {
    pOperator->status = OP_EXEC_DONE;
  }

  return pInfo->binfo.pRes;
}

static void doHandleRemainBlockForNewGroupImpl(SFillOperatorInfo *pInfo, STaskRuntimeEnv* pRuntimeEnv, bool* newgroup) {
  pInfo->totalInputRows = pInfo->existNewGroupBlock->info.rows;
  int64_t ekey = Q_STATUS_EQUAL(pRuntimeEnv->status, TASK_COMPLETED)?pRuntimeEnv->pQueryAttr->window.ekey:pInfo->existNewGroupBlock->info.window.ekey;
  taosResetFillInfo(pInfo->pFillInfo, getFillInfoStart(pInfo->pFillInfo));

  taosFillSetStartInfo(pInfo->pFillInfo, pInfo->existNewGroupBlock->info.rows, ekey);
  taosFillSetInputDataBlock(pInfo->pFillInfo, pInfo->existNewGroupBlock);

  doFillTimeIntervalGapsInResults(pInfo->pFillInfo, pInfo->pRes, pRuntimeEnv->resultInfo.capacity, pInfo->p);
  pInfo->existNewGroupBlock = NULL;
  *newgroup = true;
}

static void doHandleRemainBlockFromNewGroup(SFillOperatorInfo *pInfo, STaskRuntimeEnv  *pRuntimeEnv, bool *newgroup) {
  if (taosFillHasMoreResults(pInfo->pFillInfo)) {
    *newgroup = false;
    doFillTimeIntervalGapsInResults(pInfo->pFillInfo, pInfo->pRes, (int32_t)pRuntimeEnv->resultInfo.capacity, pInfo->p);
    if (pInfo->pRes->info.rows > pRuntimeEnv->resultInfo.threshold || (!pInfo->multigroupResult)) {
      return;
    }
  }

  // handle the cached new group data block
  if (pInfo->existNewGroupBlock) {
    doHandleRemainBlockForNewGroupImpl(pInfo, pRuntimeEnv, newgroup);
  }
}

static SSDataBlock* doFill(void* param, bool* newgroup) {
  SOperatorInfo* pOperator = (SOperatorInfo*) param;

  SFillOperatorInfo *pInfo = pOperator->info;
  pInfo->pRes->info.rows = 0;

  if (pOperator->status == OP_EXEC_DONE) {
    return NULL;
  }

  STaskRuntimeEnv  *pRuntimeEnv = pOperator->pRuntimeEnv;
  doHandleRemainBlockFromNewGroup(pInfo, pRuntimeEnv, newgroup);
  if (pInfo->pRes->info.rows > pRuntimeEnv->resultInfo.threshold || (!pInfo->multigroupResult && pInfo->pRes->info.rows > 0)) {
    return pInfo->pRes;
  }

  while(1) {
    publishOperatorProfEvent(pOperator->pDownstream[0], QUERY_PROF_BEFORE_OPERATOR_EXEC);
    SSDataBlock* pBlock = pOperator->pDownstream[0]->getNextFn(pOperator->pDownstream[0], newgroup);
    publishOperatorProfEvent(pOperator->pDownstream[0], QUERY_PROF_AFTER_OPERATOR_EXEC);

    if (*newgroup) {
      assert(pBlock != NULL);
    }

    if (*newgroup && pInfo->totalInputRows > 0) {  // there are already processed current group data block
      pInfo->existNewGroupBlock = pBlock;
      *newgroup = false;

      // Fill the previous group data block, before handle the data block of new group.
      // Close the fill operation for previous group data block
      taosFillSetStartInfo(pInfo->pFillInfo, 0, pRuntimeEnv->pQueryAttr->window.ekey);
    } else {
      if (pBlock == NULL) {
        if (pInfo->totalInputRows == 0) {
          pOperator->status = OP_EXEC_DONE;
          return NULL;
        }

        taosFillSetStartInfo(pInfo->pFillInfo, 0, pRuntimeEnv->pQueryAttr->window.ekey);
      } else {
        pInfo->totalInputRows += pBlock->info.rows;
        taosFillSetStartInfo(pInfo->pFillInfo, pBlock->info.rows, pBlock->info.window.ekey);
        taosFillSetInputDataBlock(pInfo->pFillInfo, pBlock);
      }
    }

    doFillTimeIntervalGapsInResults(pInfo->pFillInfo, pInfo->pRes, pRuntimeEnv->resultInfo.capacity, pInfo->p);

    // current group has no more result to return
    if (pInfo->pRes->info.rows > 0) {
      // 1. The result in current group not reach the threshold of output result, continue
      // 2. If multiple group results existing in one SSDataBlock is not allowed, return immediately
      if (pInfo->pRes->info.rows > pRuntimeEnv->resultInfo.threshold || pBlock == NULL || (!pInfo->multigroupResult)) {
        return pInfo->pRes;
      }

      doHandleRemainBlockFromNewGroup(pInfo, pRuntimeEnv, newgroup);
      if (pInfo->pRes->info.rows > pRuntimeEnv->resultInfo.threshold || pBlock == NULL) {
        return pInfo->pRes;
      }
    } else if (pInfo->existNewGroupBlock) {  // try next group
      assert(pBlock != NULL);
      doHandleRemainBlockForNewGroupImpl(pInfo, pRuntimeEnv, newgroup);

      if (pInfo->pRes->info.rows > pRuntimeEnv->resultInfo.threshold) {
        return pInfo->pRes;
      }
    } else {
      return NULL;
    }
  }
}

// todo set the attribute of query scan count
static int32_t getNumOfScanTimes(STaskAttr* pQueryAttr) {
  for(int32_t i = 0; i < pQueryAttr->numOfOutput; ++i) {
    int32_t functionId = getExprFunctionId(&pQueryAttr->pExpr1[i]);
    if (functionId == FUNCTION_STDDEV || functionId == FUNCTION_PERCT) {
      return 2;
    }
  }

  return 1;
}

static void destroyOperatorInfo(SOperatorInfo* pOperator) {
  if (pOperator == NULL) {
    return;
  }

  if (pOperator->closeFn != NULL) {
    pOperator->closeFn(pOperator->info, pOperator->numOfOutput);
  }

  if (pOperator->pDownstream != NULL) {
    for(int32_t i = 0; i < pOperator->numOfDownstream; ++i) {
      destroyOperatorInfo(pOperator->pDownstream[i]);
    }

    tfree(pOperator->pDownstream);
    pOperator->numOfDownstream = 0;
  }

  tfree(pOperator->info);
  tfree(pOperator);
}

int32_t doInitAggInfoSup(SAggSupporter* pAggSup, SqlFunctionCtx *pCtx, int32_t numOfOutput) {
  _hash_fn_t hashFn = taosGetDefaultHashFunction(TSDB_DATA_TYPE_BINARY);

  pAggSup->resultRowSize       = getResultRowSize(pCtx, numOfOutput);
  pAggSup->keyBuf              = calloc(1, sizeof(int64_t) + sizeof(int64_t) + POINTER_BYTES);
  pAggSup->pResultRowHashTable = taosHashInit(10, hashFn, true, HASH_NO_LOCK);
  pAggSup->pResultRowListSet   = taosHashInit(100, hashFn, false, HASH_NO_LOCK);
  pAggSup->pool                = initResultRowPool(pAggSup->resultRowSize);
  pAggSup->pResultRowArrayList = taosArrayInit(10, sizeof(SResultRowCell));

  if (pAggSup->keyBuf == NULL || pAggSup->pResultRowArrayList == NULL || pAggSup->pResultRowListSet == NULL ||
      pAggSup->pResultRowHashTable == NULL || pAggSup->pool == NULL) {
    return TSDB_CODE_OUT_OF_MEMORY;
  }

  return TSDB_CODE_SUCCESS;
}

static void clearupAggSup(SAggSupporter* pAggSup) {
  tfree(pAggSup->keyBuf);
  taosHashCleanup(pAggSup->pResultRowHashTable);
  taosHashCleanup(pAggSup->pResultRowListSet);
  taosArrayDestroy(pAggSup->pResultRowArrayList);
  destroyResultRowPool(pAggSup->pool);
}

static int32_t initAggInfo(SAggOperatorInfo* pInfo, SArray* pExprInfo, int32_t numOfRows, SSDataBlock* pResultBlock, const STableGroupInfo* pTableGroupInfo) {
  pInfo->binfo.pCtx       = createSqlFunctionCtx_rv(pExprInfo, &pInfo->binfo.rowCellInfoOffset);
  pInfo->binfo.pRes       = pResultBlock;
  pInfo->binfo.capacity   = numOfRows;

  doInitAggInfoSup(&pInfo->aggSup, pInfo->binfo.pCtx, taosArrayGetSize(pExprInfo));
  pInfo->pTableQueryInfo = calloc(pTableGroupInfo->numOfTables, sizeof(STableQueryInfo));

  int32_t index = 0;
  for(int32_t i = 0; i < taosArrayGetSize(pTableGroupInfo->pGroupList); ++i) {
    SArray* pa = taosArrayGetP(pTableGroupInfo->pGroupList, i);
    for(int32_t j = 0; j < taosArrayGetSize(pa); ++j) {
      STableKeyInfo* pk = taosArrayGet(pa, j);

      STableQueryInfo* pTQueryInfo = &pInfo->pTableQueryInfo[index++];
      pTQueryInfo->uid        = pk->uid;
      pTQueryInfo->lastKey    = pk->lastKey;
      pTQueryInfo->groupIndex = i;
    }
  }

  STimeWindow win = {0, INT64_MAX};
  createTableQueryInfo(pInfo->pTableQueryInfo, false, win);

  return TSDB_CODE_SUCCESS;
}

SOperatorInfo* createAggregateOperatorInfo(SOperatorInfo* downstream, SArray* pExprInfo, SSDataBlock* pResultBlock,
                                           SExecTaskInfo* pTaskInfo, const STableGroupInfo* pTableGroupInfo) {
  SAggOperatorInfo* pInfo = calloc(1, sizeof(SAggOperatorInfo));

  int32_t numOfRows = 1;
  //(int32_t)(getRowNumForMultioutput(pQueryAttr, pQueryAttr->topBotQuery, pQueryAttr->stableQuery));

  initAggInfo(pInfo, pExprInfo, numOfRows, pResultBlock, pTableGroupInfo);
  setFunctionResultOutput(&pInfo->binfo, &pInfo->aggSup, MAIN_SCAN, pTaskInfo);

  SOperatorInfo* pOperator = calloc(1, sizeof(SOperatorInfo));
  pOperator->name         = "TableAggregate";
  pOperator->operatorType = QUERY_NODE_PHYSICAL_PLAN_AGG;
  pOperator->blockingOptr = true;
  pOperator->status       = OP_NOT_OPENED;
  pOperator->info         = pInfo;
  pOperator->pExpr        = exprArrayDup(pExprInfo);
  pOperator->numOfOutput  = taosArrayGetSize(pExprInfo);

  pOperator->pTaskInfo    = pTaskInfo;
  pOperator->getNextFn    = doAggregate;
  pOperator->closeFn      = destroyAggOperatorInfo;
  int32_t code = appendDownstream(pOperator, &downstream, 1);

  return pOperator;
}

static void doDestroyBasicInfo(SOptrBasicInfo* pInfo, int32_t numOfOutput) {
  assert(pInfo != NULL);

  destroySqlFunctionCtx(pInfo->pCtx, numOfOutput);
  tfree(pInfo->rowCellInfoOffset);

  cleanupResultRowInfo(&pInfo->resultRowInfo);
  pInfo->pRes = blockDataDestroy(pInfo->pRes);
}

static void destroyBasicOperatorInfo(void* param, int32_t numOfOutput) {
  SOptrBasicInfo* pInfo = (SOptrBasicInfo*) param;
  doDestroyBasicInfo(pInfo, numOfOutput);
}
static void destroyStateWindowOperatorInfo(void* param, int32_t numOfOutput) {
  SStateWindowOperatorInfo* pInfo = (SStateWindowOperatorInfo*) param;
  doDestroyBasicInfo(&pInfo->binfo, numOfOutput);
  tfree(pInfo->prevData);
}
static void destroyAggOperatorInfo(void* param, int32_t numOfOutput) {
  SAggOperatorInfo* pInfo = (SAggOperatorInfo*) param;
  doDestroyBasicInfo(&pInfo->binfo, numOfOutput);
}

static void destroySWindowOperatorInfo(void* param, int32_t numOfOutput) {
  SSWindowOperatorInfo* pInfo = (SSWindowOperatorInfo*) param;
  doDestroyBasicInfo(&pInfo->binfo, numOfOutput);
}

static void destroySFillOperatorInfo(void* param, int32_t numOfOutput) {
  SFillOperatorInfo* pInfo = (SFillOperatorInfo*) param;
  pInfo->pFillInfo = taosDestroyFillInfo(pInfo->pFillInfo);
  pInfo->pRes = blockDataDestroy(pInfo->pRes);
  tfree(pInfo->p);
}

static void destroyGroupbyOperatorInfo(void* param, int32_t numOfOutput) {
  SGroupbyOperatorInfo* pInfo = (SGroupbyOperatorInfo*) param;
  doDestroyBasicInfo(&pInfo->binfo, numOfOutput);
  tfree(pInfo->prevData);
}

void destroyProjectOperatorInfo(void* param, int32_t numOfOutput) {
  SProjectOperatorInfo* pInfo = (SProjectOperatorInfo*) param;
  doDestroyBasicInfo(&pInfo->binfo, numOfOutput);
}

void destroyTagScanOperatorInfo(void* param, int32_t numOfOutput) {
  STagScanInfo* pInfo = (STagScanInfo*) param;
  pInfo->pRes = blockDataDestroy(pInfo->pRes);
}

void destroyOrderOperatorInfo(void* param, int32_t numOfOutput) {
  SOrderOperatorInfo* pInfo = (SOrderOperatorInfo*) param;
  pInfo->pDataBlock = blockDataDestroy(pInfo->pDataBlock);

  taosArrayDestroy(pInfo->orderInfo);
}

static void destroyConditionOperatorInfo(void* param, int32_t numOfOutput) {
  SFilterOperatorInfo* pInfo = (SFilterOperatorInfo*) param;
  doDestroyFilterInfo(pInfo->pFilterInfo, pInfo->numOfFilterCols);
}

static void destroyDistinctOperatorInfo(void* param, int32_t numOfOutput) {
  SDistinctOperatorInfo* pInfo = (SDistinctOperatorInfo*) param;
  taosHashCleanup(pInfo->pSet);
  tfree(pInfo->buf);
  taosArrayDestroy(pInfo->pDistinctDataInfo);
  pInfo->pRes = blockDataDestroy(pInfo->pRes);
}

static void destroySysTableScannerOperatorInfo(void* param, int32_t numOfOutput) {
  SSysTableScanInfo* pInfo = (SSysTableScanInfo*) param;
  tsem_destroy(&pInfo->ready);
  blockDataDestroy(pInfo->pRes);

  if (pInfo->type == TSDB_MGMT_TABLE_TABLE) {
    metaCloseTbCursor(pInfo->pCur);
  }
}

void destroyExchangeOperatorInfo(void* param, int32_t numOfOutput) {
  SExchangeInfo* pExInfo = (SExchangeInfo*) param;
  taosArrayDestroy(pExInfo->pSources);
  taosArrayDestroy(pExInfo->pSourceDataInfo);
  if (pExInfo->pResult != NULL) {
    blockDataDestroy(pExInfo->pResult);
  }

  tsem_destroy(&pExInfo->ready);
}

SOperatorInfo* createMultiTableAggOperatorInfo(SOperatorInfo* downstream, SArray* pExprInfo, SSDataBlock* pResBlock, SExecTaskInfo* pTaskInfo, const STableGroupInfo* pTableGroupInfo) {
  SAggOperatorInfo* pInfo = calloc(1, sizeof(SAggOperatorInfo));

  int32_t numOfRows = 1;
  size_t  numOfOutput = taosArrayGetSize(pExprInfo);
  initAggInfo(pInfo, pExprInfo, numOfRows, pResBlock, pTableGroupInfo);

  size_t  tableGroup = taosArrayGetSize(pTableGroupInfo->pGroupList);
  initResultRowInfo(&pInfo->binfo.resultRowInfo, (int32_t)tableGroup);

  SOperatorInfo* pOperator = calloc(1, sizeof(SOperatorInfo));
  pOperator->name         = "MultiTableAggregate";
  // pOperator->operatorType = OP_MultiTableAggregate;
  pOperator->blockingOptr = true;
  pOperator->status       = OP_NOT_OPENED;
  pOperator->info         = pInfo;
  pOperator->pExpr        = exprArrayDup(pExprInfo);
  pOperator->numOfOutput  = numOfOutput;
  pOperator->pTaskInfo    = pTaskInfo;

  pOperator->getNextFn = doMultiTableAggregate;
  pOperator->closeFn = destroyAggOperatorInfo;
  int32_t code = appendDownstream(pOperator, &downstream, 1);

  return pOperator;
}

SOperatorInfo* createProjectOperatorInfo(SOperatorInfo* downstream, SArray* pExprInfo, SExecTaskInfo* pTaskInfo) {
  SProjectOperatorInfo* pInfo = calloc(1, sizeof(SProjectOperatorInfo));

  pInfo->binfo.capacity = 4096;
  pInfo->binfo.pRes = createOutputBuf_rv(pExprInfo, pInfo->binfo.capacity);
  pInfo->binfo.pCtx = createSqlFunctionCtx_rv(pExprInfo, &pInfo->binfo.rowCellInfoOffset);
//  initResultRowInfo(&pBInfo->resultRowInfo, 8);
//  setFunctionResultOutput(pBInfo, MAIN_SCAN);

  SOperatorInfo* pOperator = calloc(1, sizeof(SOperatorInfo));
  pOperator->name         = "ProjectOperator";
  pOperator->operatorType = QUERY_NODE_PHYSICAL_PLAN_PROJECT;
  pOperator->blockingOptr = false;
  pOperator->status       = OP_NOT_OPENED;
  pOperator->info         = pInfo;
  pOperator->pExpr        = exprArrayDup(pExprInfo);
  pOperator->numOfOutput  = taosArrayGetSize(pExprInfo);

<<<<<<< HEAD
  pOperator->getNextFn   = doProjectOperation;
=======
  pOperator->nextDataFn   = doProjectOperation;
  pOperator->pTaskInfo    = pTaskInfo;
>>>>>>> cab7e851
  pOperator->closeFn      = destroyProjectOperatorInfo;
  int32_t code = appendDownstream(pOperator, &downstream, 1);

  return pOperator;
}

SColumnInfo* extractColumnFilterInfo(SExprInfo* pExpr, int32_t numOfOutput, int32_t* numOfFilterCols) {
#if 0
  SColumnInfo* pCols = calloc(numOfOutput, sizeof(SColumnInfo));

  int32_t numOfFilter = 0;
  for(int32_t i = 0; i < numOfOutput; ++i) {
    if (pExpr[i].base.flist.numOfFilters > 0) {
      numOfFilter += 1;
    }

    pCols[i].type  = pExpr[i].base.resSchema.type;
    pCols[i].bytes = pExpr[i].base.resSchema.bytes;
    pCols[i].colId = pExpr[i].base.resSchema.colId;

    pCols[i].flist.numOfFilters = pExpr[i].base.flist.numOfFilters;
    if (pCols[i].flist.numOfFilters != 0) { 
      pCols[i].flist.filterInfo   = calloc(pCols[i].flist.numOfFilters, sizeof(SColumnFilterInfo));
      memcpy(pCols[i].flist.filterInfo, pExpr[i].base.flist.filterInfo, pCols[i].flist.numOfFilters * sizeof(SColumnFilterInfo));
    } else {
      // avoid runtime error
      pCols[i].flist.filterInfo   = NULL; 
    }
  }

  assert(numOfFilter > 0);

  *numOfFilterCols = numOfFilter;
  return pCols;
#endif

  return 0;
}

SOperatorInfo* createLimitOperatorInfo(STaskRuntimeEnv* pRuntimeEnv, SOperatorInfo* downstream) {
  SLimitOperatorInfo* pInfo = calloc(1, sizeof(SLimitOperatorInfo));
  pInfo->limit = pRuntimeEnv->pQueryAttr->limit.limit;

  SOperatorInfo* pOperator = calloc(1, sizeof(SOperatorInfo));

  pOperator->name         = "LimitOperator";
//  pOperator->operatorType = OP_Limit;
  pOperator->blockingOptr = false;
  pOperator->status       = OP_NOT_OPENED;
  pOperator->getNextFn = doLimit;
  pOperator->info         = pInfo;
  pOperator->pRuntimeEnv  = pRuntimeEnv;
  int32_t code = appendDownstream(pOperator, &downstream, 1);

  return pOperator;
}

SOperatorInfo* createIntervalOperatorInfo(SOperatorInfo* downstream, SArray* pExprInfo, SInterval* pInterval, SExecTaskInfo* pTaskInfo) {
  STableIntervalOperatorInfo* pInfo = calloc(1, sizeof(STableIntervalOperatorInfo));

  size_t numOfOutput = taosArrayGetSize(pExprInfo);
  doInitAggInfoSup(&pInfo->aggSup, pInfo->binfo.pCtx, numOfOutput);

  pInfo->order     = TSDB_ORDER_ASC;
  pInfo->precision = TSDB_TIME_PRECISION_MICRO;
  pInfo->win       = pTaskInfo->window;
  pInfo->interval  = *pInterval;

  int32_t code     = createDiskbasedBuf(&pInfo->pResultBuf, 4096, 4096 * 256, pTaskInfo->id.str, "/tmp/");

  pInfo->binfo.pCtx = createSqlFunctionCtx_rv(pExprInfo, &pInfo->binfo.rowCellInfoOffset);
  pInfo->binfo.pRes = createOutputBuf_rv(pExprInfo, pInfo->binfo.capacity);

  initResultRowInfo(&pInfo->binfo.resultRowInfo, (int32_t)1);

  SOperatorInfo* pOperator = calloc(1, sizeof(SOperatorInfo));

  pOperator->name         = "TimeIntervalAggOperator";
  // pOperator->operatorType = OP_TimeWindow;
  pOperator->blockingOptr = true;
  pOperator->status       = OP_NOT_OPENED;
  pOperator->pExpr        = exprArrayDup(pExprInfo);

  pOperator->pTaskInfo    = pTaskInfo;
  pOperator->numOfOutput  = taosArrayGetSize(pExprInfo);
  pOperator->info         = pInfo;
  pOperator->getNextFn   = doIntervalAgg;
  pOperator->closeFn      = destroyBasicOperatorInfo;

  code = appendDownstream(pOperator, &downstream, 1);
  return pOperator;
}

SOperatorInfo* createAllTimeIntervalOperatorInfo(STaskRuntimeEnv* pRuntimeEnv, SOperatorInfo* downstream, SExprInfo* pExpr, int32_t numOfOutput) {
  STableIntervalOperatorInfo* pInfo = calloc(1, sizeof(STableIntervalOperatorInfo));

  pInfo->binfo.pCtx = createSqlFunctionCtx(pRuntimeEnv, pExpr, numOfOutput, &pInfo->binfo.rowCellInfoOffset);
  pInfo->binfo.pRes = createOutputBuf(pExpr, numOfOutput, pRuntimeEnv->resultInfo.capacity);
  initResultRowInfo(&pInfo->binfo.resultRowInfo, 8);

  SOperatorInfo* pOperator = calloc(1, sizeof(SOperatorInfo));

  pOperator->name         = "AllTimeIntervalAggOperator";
//  pOperator->operatorType = OP_AllTimeWindow;
  pOperator->blockingOptr = true;
  pOperator->status       = OP_NOT_OPENED;
  pOperator->pExpr        = pExpr;
  pOperator->numOfOutput  = numOfOutput;
  pOperator->info         = pInfo;
  pOperator->pRuntimeEnv  = pRuntimeEnv;
  pOperator->getNextFn = doAllIntervalAgg;
  pOperator->closeFn = destroyBasicOperatorInfo;

    int32_t code = appendDownstream(pOperator, &downstream, 1);
  return pOperator;
}

SOperatorInfo* createStatewindowOperatorInfo(STaskRuntimeEnv* pRuntimeEnv, SOperatorInfo* downstream, SExprInfo* pExpr, int32_t numOfOutput) {
  SStateWindowOperatorInfo* pInfo = calloc(1, sizeof(SStateWindowOperatorInfo));
  pInfo->colIndex   = -1;
  pInfo->reptScan   = false;
  pInfo->binfo.pCtx = createSqlFunctionCtx(pRuntimeEnv, pExpr, numOfOutput, &pInfo->binfo.rowCellInfoOffset);
  pInfo->binfo.pRes = createOutputBuf(pExpr, numOfOutput, pRuntimeEnv->resultInfo.capacity);
  initResultRowInfo(&pInfo->binfo.resultRowInfo, 8);

  SOperatorInfo* pOperator = calloc(1, sizeof(SOperatorInfo));
  pOperator->name         = "StateWindowOperator";
//  pOperator->operatorType = OP_StateWindow;
  pOperator->blockingOptr = true;
  pOperator->status       = OP_NOT_OPENED;
  pOperator->pExpr        = pExpr;
  pOperator->numOfOutput  = numOfOutput;
  pOperator->info         = pInfo;
  pOperator->pRuntimeEnv  = pRuntimeEnv;
  pOperator->getNextFn = doStateWindowAgg;
  pOperator->closeFn = destroyStateWindowOperatorInfo;

    int32_t code = appendDownstream(pOperator, &downstream, 1);
  return pOperator;
}
SOperatorInfo* createSWindowOperatorInfo(STaskRuntimeEnv* pRuntimeEnv, SOperatorInfo* downstream, SExprInfo* pExpr, int32_t numOfOutput) {
  SSWindowOperatorInfo* pInfo = calloc(1, sizeof(SSWindowOperatorInfo));

  pInfo->binfo.pCtx = createSqlFunctionCtx(pRuntimeEnv, pExpr, numOfOutput, &pInfo->binfo.rowCellInfoOffset);
  pInfo->binfo.pRes = createOutputBuf(pExpr, numOfOutput, pRuntimeEnv->resultInfo.capacity);
  initResultRowInfo(&pInfo->binfo.resultRowInfo, 8);

  pInfo->prevTs   = INT64_MIN;
  pInfo->reptScan = false;
  SOperatorInfo* pOperator = calloc(1, sizeof(SOperatorInfo));

  pOperator->name         = "SessionWindowAggOperator";
//  pOperator->operatorType = OP_SessionWindow;
  pOperator->blockingOptr = true;
  pOperator->status       = OP_NOT_OPENED;
  pOperator->pExpr        = pExpr;
  pOperator->numOfOutput  = numOfOutput;
  pOperator->info         = pInfo;
  pOperator->pRuntimeEnv  = pRuntimeEnv;
  pOperator->getNextFn = doSessionWindowAgg;
  pOperator->closeFn = destroySWindowOperatorInfo;

    int32_t code = appendDownstream(pOperator, &downstream, 1);
  return pOperator;
}

SOperatorInfo* createMultiTableTimeIntervalOperatorInfo(STaskRuntimeEnv* pRuntimeEnv, SOperatorInfo* downstream, SExprInfo* pExpr, int32_t numOfOutput) {
  STableIntervalOperatorInfo* pInfo = calloc(1, sizeof(STableIntervalOperatorInfo));

  pInfo->binfo.pCtx = createSqlFunctionCtx(pRuntimeEnv, pExpr, numOfOutput, &pInfo->binfo.rowCellInfoOffset);
  pInfo->binfo.pRes = createOutputBuf(pExpr, numOfOutput, pRuntimeEnv->resultInfo.capacity);
  initResultRowInfo(&pInfo->binfo.resultRowInfo, 8);

  SOperatorInfo* pOperator = calloc(1, sizeof(SOperatorInfo));
  pOperator->name         = "MultiTableTimeIntervalOperator";
//  pOperator->operatorType = OP_MultiTableTimeInterval;
  pOperator->blockingOptr = true;
  pOperator->status       = OP_NOT_OPENED;
  pOperator->pExpr        = pExpr;
  pOperator->numOfOutput  = numOfOutput;
  pOperator->info         = pInfo;
  pOperator->pRuntimeEnv  = pRuntimeEnv;

  pOperator->getNextFn = doSTableIntervalAgg;
  pOperator->closeFn = destroyBasicOperatorInfo;

    int32_t code = appendDownstream(pOperator, &downstream, 1);
  return pOperator;
}

SOperatorInfo* createAllMultiTableTimeIntervalOperatorInfo(STaskRuntimeEnv* pRuntimeEnv, SOperatorInfo* downstream, SExprInfo* pExpr, int32_t numOfOutput) {
  STableIntervalOperatorInfo* pInfo = calloc(1, sizeof(STableIntervalOperatorInfo));

  pInfo->binfo.pCtx = createSqlFunctionCtx(pRuntimeEnv, pExpr, numOfOutput, &pInfo->binfo.rowCellInfoOffset);
  pInfo->binfo.pRes = createOutputBuf(pExpr, numOfOutput, pRuntimeEnv->resultInfo.capacity);
  initResultRowInfo(&pInfo->binfo.resultRowInfo, 8);

  SOperatorInfo* pOperator = calloc(1, sizeof(SOperatorInfo));
  pOperator->name         = "AllMultiTableTimeIntervalOperator";
//  pOperator->operatorType = OP_AllMultiTableTimeInterval;
  pOperator->blockingOptr = true;
  pOperator->status       = OP_NOT_OPENED;
  pOperator->pExpr        = pExpr;
  pOperator->numOfOutput  = numOfOutput;
  pOperator->info         = pInfo;
  pOperator->pRuntimeEnv  = pRuntimeEnv;

  pOperator->getNextFn = doAllSTableIntervalAgg;
  pOperator->closeFn = destroyBasicOperatorInfo;

    int32_t code = appendDownstream(pOperator, &downstream, 1);

  return pOperator;
}

SOperatorInfo* createGroupbyOperatorInfo(STaskRuntimeEnv* pRuntimeEnv, SOperatorInfo* downstream, SExprInfo* pExpr, int32_t numOfOutput) {
  SGroupbyOperatorInfo* pInfo = calloc(1, sizeof(SGroupbyOperatorInfo));
  pInfo->colIndex = -1;  // group by column index


  pInfo->binfo.pCtx = createSqlFunctionCtx(pRuntimeEnv, pExpr, numOfOutput, &pInfo->binfo.rowCellInfoOffset);

  STaskAttr *pQueryAttr = pRuntimeEnv->pQueryAttr;

  pQueryAttr->resultRowSize = (pQueryAttr->resultRowSize *
      (int32_t)(getRowNumForMultioutput(pQueryAttr, pQueryAttr->topBotQuery, pQueryAttr->stableQuery)));

  pInfo->binfo.pRes = createOutputBuf(pExpr, numOfOutput, pRuntimeEnv->resultInfo.capacity);
  initResultRowInfo(&pInfo->binfo.resultRowInfo, 8);

  SOperatorInfo* pOperator = calloc(1, sizeof(SOperatorInfo));
  pOperator->name         = "GroupbyAggOperator";
  pOperator->blockingOptr = true;
  pOperator->status       = OP_NOT_OPENED;
//  pOperator->operatorType = OP_Groupby;
  pOperator->pExpr        = pExpr;
  pOperator->numOfOutput  = numOfOutput;
  pOperator->info         = pInfo;
  pOperator->pRuntimeEnv  = pRuntimeEnv;
  pOperator->getNextFn = hashGroupbyAggregate;
  pOperator->closeFn = destroyGroupbyOperatorInfo;

    int32_t code = appendDownstream(pOperator, &downstream, 1);
  return pOperator;
}

SOperatorInfo* createFillOperatorInfo(STaskRuntimeEnv* pRuntimeEnv, SOperatorInfo* downstream, SExprInfo* pExpr, int32_t numOfOutput, bool multigroupResult) {
  SFillOperatorInfo* pInfo = calloc(1, sizeof(SFillOperatorInfo));
  pInfo->pRes = createOutputBuf(pExpr, numOfOutput, pRuntimeEnv->resultInfo.capacity);
  pInfo->multigroupResult = multigroupResult;

  {
    STaskAttr* pQueryAttr = pRuntimeEnv->pQueryAttr;
    struct SFillColInfo* pColInfo = createFillColInfo(pExpr, numOfOutput, pQueryAttr->fillVal);
    STimeWindow w = TSWINDOW_INITIALIZER;

    TSKEY sk = TMIN(pQueryAttr->window.skey, pQueryAttr->window.ekey);
    TSKEY ek = TMAX(pQueryAttr->window.skey, pQueryAttr->window.ekey);
//    getAlignQueryTimeWindow(pQueryAttr, pQueryAttr->window.skey, sk, ek, &w);

    pInfo->pFillInfo =
        taosCreateFillInfo(pQueryAttr->order.order, w.skey, 0, (int32_t)pRuntimeEnv->resultInfo.capacity, numOfOutput,
                           pQueryAttr->interval.sliding, pQueryAttr->interval.slidingUnit,
                           (int8_t)pQueryAttr->precision, pQueryAttr->fillType, pColInfo, pRuntimeEnv->qinfo);

    pInfo->p = calloc(numOfOutput, POINTER_BYTES);
  }

  SOperatorInfo* pOperator = calloc(1, sizeof(SOperatorInfo));

  pOperator->name         = "FillOperator";
  pOperator->blockingOptr = false;
  pOperator->status       = OP_NOT_OPENED;
//  pOperator->operatorType = OP_Fill;
  pOperator->pExpr        = pExpr;
  pOperator->numOfOutput  = numOfOutput;
  pOperator->info         = pInfo;
  pOperator->pRuntimeEnv  = pRuntimeEnv;
  pOperator->getNextFn = doFill;
  pOperator->closeFn = destroySFillOperatorInfo;

    int32_t code = appendDownstream(pOperator, &downstream, 1);
  return pOperator;
}

SOperatorInfo* createSLimitOperatorInfo(STaskRuntimeEnv* pRuntimeEnv, SOperatorInfo* downstream, SExprInfo* pExpr, int32_t numOfOutput, void* pMerger, bool multigroupResult) {
  SSLimitOperatorInfo* pInfo = calloc(1, sizeof(SSLimitOperatorInfo));

  STaskAttr* pQueryAttr = pRuntimeEnv->pQueryAttr;

  pInfo->orderColumnList = getResultGroupCheckColumns(pQueryAttr);
  pInfo->slimit          = pQueryAttr->slimit;
  pInfo->limit           = pQueryAttr->limit;
  pInfo->capacity        = pRuntimeEnv->resultInfo.capacity;
  pInfo->threshold       = (int64_t)(pInfo->capacity * 0.8);
  pInfo->currentOffset   = pQueryAttr->limit.offset;
  pInfo->currentGroupOffset = pQueryAttr->slimit.offset;
  pInfo->multigroupResult= multigroupResult;

  // TODO refactor
  int32_t len = 0;
  for(int32_t i = 0; i < numOfOutput; ++i) {
    len += pExpr[i].base.resSchema.bytes;
  }

  int32_t numOfCols = (pInfo->orderColumnList != NULL)? (int32_t) taosArrayGetSize(pInfo->orderColumnList):0;
  pInfo->prevRow = calloc(1, (POINTER_BYTES * numOfCols + len));

  int32_t offset = POINTER_BYTES * numOfCols;
  for(int32_t i = 0; i < numOfCols; ++i) {
    pInfo->prevRow[i] = (char*)pInfo->prevRow + offset;

    SColIndex* index = taosArrayGet(pInfo->orderColumnList, i);
    offset += pExpr[index->colIndex].base.resSchema.bytes;
  }

  pInfo->pRes = createOutputBuf(pExpr, numOfOutput, pRuntimeEnv->resultInfo.capacity);

  SOperatorInfo* pOperator = calloc(1, sizeof(SOperatorInfo));

  pOperator->name         = "SLimitOperator";
  // pOperator->operatorType = OP_SLimit;
  pOperator->blockingOptr = false;
  pOperator->status       = OP_NOT_OPENED;
//  pOperator->exec         = doSLimit;
  pOperator->info         = pInfo;
  pOperator->closeFn = destroySlimitOperatorInfo;

  int32_t code = appendDownstream(pOperator, &downstream, 1);
  return pOperator;
}

static SSDataBlock* doTagScan(void* param, bool* newgroup) {
#if 0
  SOperatorInfo* pOperator = (SOperatorInfo*) param;
  if (pOperator->status == OP_EXEC_DONE) {
    return NULL;
  }

  STaskRuntimeEnv* pRuntimeEnv = pOperator->pRuntimeEnv;
  int32_t maxNumOfTables = (int32_t)pRuntimeEnv->resultInfo.capacity;

  STagScanInfo *pInfo = pOperator->info;
  SSDataBlock  *pRes = pInfo->pRes;
  *newgroup = false;

  int32_t count = 0;
  SArray* pa = GET_TABLEGROUP(pRuntimeEnv, 0);

  int32_t functionId = getExprFunctionId(&pOperator->pExpr[0]);
  if (functionId == FUNCTION_TID_TAG) { // return the tags & table Id
    STaskAttr* pQueryAttr = pRuntimeEnv->pQueryAttr;
    assert(pQueryAttr->numOfOutput == 1);

    SExprInfo* pExprInfo = &pOperator->pExpr[0];
    int32_t rsize = pExprInfo->base.resSchema.bytes;

    count = 0;

    int16_t bytes = pExprInfo->base.resSchema.bytes;
    int16_t type  = pExprInfo->base.resSchema.type;

    for(int32_t i = 0; i < pQueryAttr->numOfTags; ++i) {
      if (pQueryAttr->tagColList[i].colId == pExprInfo->base.pColumns->info.colId) {
        bytes = pQueryAttr->tagColList[i].bytes;
        type = pQueryAttr->tagColList[i].type;
        break;
      }
    }

    SColumnInfoData* pColInfo = taosArrayGet(pRes->pDataBlock, 0);

    while(pInfo->curPos < pInfo->totalTables && count < maxNumOfTables) {
      int32_t i = pInfo->curPos++;
      STableQueryInfo *item = taosArrayGetP(pa, i);

      char *output = pColInfo->pData + count * rsize;
      varDataSetLen(output, rsize - VARSTR_HEADER_SIZE);

      output = varDataVal(output);
      STableId* id = TSDB_TABLEID(item->pTable);

      *(int16_t *)output = 0;
      output += sizeof(int16_t);

      *(int64_t *)output = id->uid;  // memory align problem, todo serialize
      output += sizeof(id->uid);

      *(int32_t *)output = id->tid;
      output += sizeof(id->tid);

      *(int32_t *)output = pQueryAttr->vgId;
      output += sizeof(pQueryAttr->vgId);

      char* data = NULL;
      if (pExprInfo->base.pColumns->info.colId == TSDB_TBNAME_COLUMN_INDEX) {
        data = tsdbGetTableName(item->pTable);
      } else {
        data = tsdbGetTableTagVal(item->pTable, pExprInfo->base.pColumns->info.colId, type, bytes);
      }

      doSetTagValueToResultBuf(output, data, type, bytes);
      count += 1;
    }

    //qDebug("QInfo:0x%"PRIx64" create (tableId, tag) info completed, rows:%d", GET_TASKID(pRuntimeEnv), count);
  } else if (functionId == FUNCTION_COUNT) {// handle the "count(tbname)" query
    SColumnInfoData* pColInfo = taosArrayGet(pRes->pDataBlock, 0);
    *(int64_t*)pColInfo->pData = pInfo->totalTables;
    count = 1;

    pOperator->status = OP_EXEC_DONE;
    //qDebug("QInfo:0x%"PRIx64" create count(tbname) query, res:%d rows:1", GET_TASKID(pRuntimeEnv), count);
  } else {  // return only the tags|table name etc.
    SExprInfo* pExprInfo = &pOperator->pExpr[0];  // todo use the column list instead of exprinfo

    count = 0;
    while(pInfo->curPos < pInfo->totalTables && count < maxNumOfTables) {
      int32_t i = pInfo->curPos++;

      STableQueryInfo* item = taosArrayGetP(pa, i);

      char *data = NULL, *dst = NULL;
      int16_t type = 0, bytes = 0;
      for(int32_t j = 0; j < pOperator->numOfOutput; ++j) {
        // not assign value in case of user defined constant output column
        if (TSDB_COL_IS_UD_COL(pExprInfo[j].base.pColumns->flag)) {
          continue;
        }

        SColumnInfoData* pColInfo = taosArrayGet(pRes->pDataBlock, j);
        type  = pExprInfo[j].base.resSchema.type;
        bytes = pExprInfo[j].base.resSchema.bytes;

        if (pExprInfo[j].base.pColumns->info.colId == TSDB_TBNAME_COLUMN_INDEX) {
          data = tsdbGetTableName(item->pTable);
        } else {
          data = tsdbGetTableTagVal(item->pTable, pExprInfo[j].base.pColumns->info.colId, type, bytes);
        }

        dst  = pColInfo->pData + count * pExprInfo[j].base.resSchema.bytes;
        doSetTagValueToResultBuf(dst, data, type, bytes);
      }

      count += 1;
    }

    if (pInfo->curPos >= pInfo->totalTables) {
      pOperator->status = OP_EXEC_DONE;
    }

    //qDebug("QInfo:0x%"PRIx64" create tag values results completed, rows:%d", GET_TASKID(pRuntimeEnv), count);
  }

  if (pOperator->status == OP_EXEC_DONE) {
    setTaskStatus(pOperator->pRuntimeEnv, TASK_COMPLETED);
  }

  pRes->info.rows = count;
  return (pRes->info.rows == 0)? NULL:pInfo->pRes;

#endif
  return 0;
}

SOperatorInfo* createTagScanOperatorInfo(STaskRuntimeEnv* pRuntimeEnv, SExprInfo* pExpr, int32_t numOfOutput) {
  STagScanInfo* pInfo = calloc(1, sizeof(STagScanInfo));
  pInfo->pRes = createOutputBuf(pExpr, numOfOutput, pRuntimeEnv->resultInfo.capacity);

  size_t numOfGroup = GET_NUM_OF_TABLEGROUP(pRuntimeEnv);
  assert(numOfGroup == 0 || numOfGroup == 1);

  pInfo->totalTables = pRuntimeEnv->tableqinfoGroupInfo.numOfTables;
  pInfo->curPos = 0;

  SOperatorInfo* pOperator = calloc(1, sizeof(SOperatorInfo));
  pOperator->name         = "SeqTableTagScan";
  pOperator->operatorType = QUERY_NODE_PHYSICAL_PLAN_TAG_SCAN;
  pOperator->blockingOptr = false;
  pOperator->status       = OP_NOT_OPENED;
  pOperator->info         = pInfo;
  pOperator->getNextFn = doTagScan;
  pOperator->pExpr        = pExpr;
  pOperator->numOfOutput  = numOfOutput;
  pOperator->pRuntimeEnv  = pRuntimeEnv;
  pOperator->closeFn = destroyTagScanOperatorInfo;

  return pOperator;
}
static bool initMultiDistinctInfo(SDistinctOperatorInfo *pInfo, SOperatorInfo* pOperator, SSDataBlock *pBlock) {
  if (taosArrayGetSize(pInfo->pDistinctDataInfo) == pOperator->numOfOutput) {
     // distinct info already inited  
    return true;
  }
  for (int i = 0; i < pOperator->numOfOutput; i++) {
//    pInfo->totalBytes += pOperator->pExpr[i].base.colBytes;
  }
  for (int i = 0; i < pOperator->numOfOutput; i++) {
    int numOfBlock = (int)(taosArrayGetSize(pBlock->pDataBlock));
    assert(i < numOfBlock);
    for (int j = 0; j < numOfBlock; j++) {
      SColumnInfoData* pColDataInfo = taosArrayGet(pBlock->pDataBlock, j);
      if (pColDataInfo->info.colId == pOperator->pExpr[i].base.resSchema.colId) {
        SDistinctDataInfo item = {.index = j, .type = pColDataInfo->info.type, .bytes = pColDataInfo->info.bytes};
        taosArrayInsert(pInfo->pDistinctDataInfo, i, &item);
      }
    }
  }
  pInfo->totalBytes += (int32_t)strlen(MULTI_KEY_DELIM) * (pOperator->numOfOutput);
  pInfo->buf        =  calloc(1, pInfo->totalBytes);
  return  taosArrayGetSize(pInfo->pDistinctDataInfo) == pOperator->numOfOutput ? true : false;
}

static void buildMultiDistinctKey(SDistinctOperatorInfo *pInfo, SSDataBlock *pBlock, int32_t rowId) {
  char *p = pInfo->buf;
  memset(p, 0, pInfo->totalBytes); 

  for (int i = 0; i < taosArrayGetSize(pInfo->pDistinctDataInfo); i++) {
    SDistinctDataInfo* pDistDataInfo = (SDistinctDataInfo *)taosArrayGet(pInfo->pDistinctDataInfo, i); 
    SColumnInfoData*   pColDataInfo = taosArrayGet(pBlock->pDataBlock, pDistDataInfo->index);
    char *val = ((char *)pColDataInfo->pData) + pColDataInfo->info.bytes * rowId;
    if (isNull(val, pDistDataInfo->type)) { 
      p += pDistDataInfo->bytes; 
      continue;
    }
    if (IS_VAR_DATA_TYPE(pDistDataInfo->type)) {
      memcpy(p, varDataVal(val), varDataLen(val));
      p += varDataLen(val);
    } else {
      memcpy(p, val, pDistDataInfo->bytes);
      p += pDistDataInfo->bytes;
    }
    memcpy(p, MULTI_KEY_DELIM, strlen(MULTI_KEY_DELIM));
    p += strlen(MULTI_KEY_DELIM);
  }
}

static SSDataBlock* hashDistinct(void* param, bool* newgroup) {
  SOperatorInfo* pOperator = (SOperatorInfo*) param;
  if (pOperator->status == OP_EXEC_DONE) {
    return NULL;
  }

  SDistinctOperatorInfo* pInfo = pOperator->info;
  SSDataBlock* pRes = pInfo->pRes;

  pRes->info.rows = 0;
  SSDataBlock* pBlock = NULL;
   
  while(1) {
    publishOperatorProfEvent(pOperator->pDownstream[0], QUERY_PROF_BEFORE_OPERATOR_EXEC);
    pBlock = pOperator->pDownstream[0]->getNextFn(pOperator->pDownstream[0], newgroup);
    publishOperatorProfEvent(pOperator->pDownstream[0], QUERY_PROF_AFTER_OPERATOR_EXEC);

    if (pBlock == NULL) {
      doSetOperatorCompleted(pOperator);
      break;
    }
    if (!initMultiDistinctInfo(pInfo, pOperator, pBlock)) {
      doSetOperatorCompleted(pOperator);
      break;
    }
    // ensure result output buf 
    if (pRes->info.rows + pBlock->info.rows > pInfo->outputCapacity) {
      int32_t newSize = pRes->info.rows + pBlock->info.rows;
      for (int i = 0; i < taosArrayGetSize(pRes->pDataBlock); i++) {
        SColumnInfoData*   pResultColInfoData = taosArrayGet(pRes->pDataBlock, i);
        SDistinctDataInfo* pDistDataInfo = taosArrayGet(pInfo->pDistinctDataInfo,  i);
        char* tmp = realloc(pResultColInfoData->pData, newSize * pDistDataInfo->bytes);
        if (tmp == NULL) {
          return NULL;
        } else {
          pResultColInfoData->pData = tmp;
        }
      }
      pInfo->outputCapacity = newSize;
    }

    for (int32_t i = 0; i < pBlock->info.rows; i++) {
      buildMultiDistinctKey(pInfo, pBlock, i);
      if (taosHashGet(pInfo->pSet, pInfo->buf, pInfo->totalBytes) == NULL) {
        int32_t dummy;
        taosHashPut(pInfo->pSet, pInfo->buf, pInfo->totalBytes, &dummy, sizeof(dummy));
        for (int j = 0; j < taosArrayGetSize(pRes->pDataBlock); j++) {
          SDistinctDataInfo* pDistDataInfo = taosArrayGet(pInfo->pDistinctDataInfo, j);  // distinct meta info
          SColumnInfoData*   pColInfoData = taosArrayGet(pBlock->pDataBlock, pDistDataInfo->index); //src
          SColumnInfoData*   pResultColInfoData = taosArrayGet(pRes->pDataBlock, j);  // dist 

          char* val = ((char*)pColInfoData->pData) + pDistDataInfo->bytes * i;
          char *start = pResultColInfoData->pData +  pDistDataInfo->bytes * pInfo->pRes->info.rows; 
          memcpy(start, val, pDistDataInfo->bytes);
        }
        pRes->info.rows += 1;
      } 
    }

    if (pRes->info.rows >= pInfo->threshold) {
      break;
    }
  }
  return (pInfo->pRes->info.rows > 0)? pInfo->pRes:NULL;
}

SOperatorInfo* createDistinctOperatorInfo(STaskRuntimeEnv* pRuntimeEnv, SOperatorInfo* downstream, SExprInfo* pExpr, int32_t numOfOutput) {
  SDistinctOperatorInfo* pInfo = calloc(1, sizeof(SDistinctOperatorInfo));
  pInfo->totalBytes      = 0;
  pInfo->buf             = NULL;
  pInfo->threshold       = tsMaxNumOfDistinctResults; // distinct result threshold
  pInfo->outputCapacity  = 4096;
  pInfo->pDistinctDataInfo = taosArrayInit(numOfOutput, sizeof(SDistinctDataInfo)); 
  pInfo->pSet = taosHashInit(64, taosGetDefaultHashFunction(TSDB_DATA_TYPE_BINARY), false, HASH_NO_LOCK);
  pInfo->pRes = createOutputBuf(pExpr, numOfOutput, (int32_t) pInfo->outputCapacity);
  

  SOperatorInfo* pOperator = calloc(1, sizeof(SOperatorInfo));
  pOperator->name         = "DistinctOperator";
  pOperator->blockingOptr = false;
  pOperator->status       = OP_NOT_OPENED;
//  pOperator->operatorType = OP_Distinct;
  pOperator->pExpr        = pExpr;
  pOperator->numOfOutput  = numOfOutput;
  pOperator->info         = pInfo;
  pOperator->pRuntimeEnv  = pRuntimeEnv;
  pOperator->getNextFn = hashDistinct;
  pOperator->pExpr        = pExpr; 
  pOperator->closeFn = destroyDistinctOperatorInfo;

    int32_t code = appendDownstream(pOperator, &downstream, 1);
  return pOperator;
}

static int32_t getColumnIndexInSource(SQueriedTableInfo *pTableInfo, SExprBasicInfo *pExpr, SColumnInfo* pTagCols) {
  int32_t j = 0;

  if (TSDB_COL_IS_TAG(pExpr->pParam[0].pCol->type)) {
    if (pExpr->pParam[0].pCol->colId == TSDB_TBNAME_COLUMN_INDEX) {
      return TSDB_TBNAME_COLUMN_INDEX;
    }

    while(j < pTableInfo->numOfTags) {
      if (pExpr->pParam[0].pCol->colId == pTagCols[j].colId) {
        return j;
      }

      j += 1;
    }

  } /*else if (TSDB_COL_IS_UD_COL(pExpr->colInfo.flag)) {  // user specified column data
    return TSDB_UD_COLUMN_INDEX;
  } else {
    while (j < pTableInfo->numOfCols) {
      if (pExpr->colInfo.colId == pTableInfo->colList[j].colId) {
        return j;
      }

      j += 1;
    }
  }*/

  return INT32_MIN;  // return a less than TSDB_TBNAME_COLUMN_INDEX value
}

bool validateExprColumnInfo(SQueriedTableInfo *pTableInfo, SExprBasicInfo *pExpr, SColumnInfo* pTagCols) {
  int32_t j = getColumnIndexInSource(pTableInfo, pExpr, pTagCols);
  return j != INT32_MIN;
}

static int32_t deserializeColFilterInfo(SColumnFilterInfo* pColFilters, int16_t numOfFilters, char** pMsg) {
  for (int32_t f = 0; f < numOfFilters; ++f) {
    SColumnFilterInfo *pFilterMsg = (SColumnFilterInfo *)(*pMsg);

    SColumnFilterInfo *pColFilter = &pColFilters[f];
    pColFilter->filterstr = htons(pFilterMsg->filterstr);

    (*pMsg) += sizeof(SColumnFilterInfo);

    if (pColFilter->filterstr) {
      pColFilter->len = htobe64(pFilterMsg->len);

      pColFilter->pz = (int64_t)calloc(1, (size_t)(pColFilter->len + 1 * TSDB_NCHAR_SIZE)); // note: null-terminator
      if (pColFilter->pz == 0) {
        return TSDB_CODE_QRY_OUT_OF_MEMORY;
      }

      memcpy((void *)pColFilter->pz, (*pMsg), (size_t)pColFilter->len);
      (*pMsg) += (pColFilter->len + 1);
    } else {
      pColFilter->lowerBndi = htobe64(pFilterMsg->lowerBndi);
      pColFilter->upperBndi = htobe64(pFilterMsg->upperBndi);
    }

    pColFilter->lowerRelOptr = htons(pFilterMsg->lowerRelOptr);
    pColFilter->upperRelOptr = htons(pFilterMsg->upperRelOptr);
  }

  return TSDB_CODE_SUCCESS;
}

static SResSchema createResSchema(int32_t type, int32_t bytes, int32_t slotId, int32_t scale, int32_t precision, const char* name) {
  SResSchema s = {0};
  s.scale = scale;
  s.type  = type;
  s.bytes = bytes;
  s.colId = slotId;
  s.precision = precision;
  strncpy(s.name, name, tListLen(s.name));

  return s;
}

SArray* createExprInfo(SAggPhysiNode* pPhyNode) {
  int32_t numOfAggFuncs = LIST_LENGTH(pPhyNode->pAggFuncs);

  SArray* pArray = taosArrayInit(numOfAggFuncs, POINTER_BYTES);
  for(int32_t i = 0; i < numOfAggFuncs; ++i) {
    SExprInfo* pExp = calloc(1, sizeof(SExprInfo));

    pExp->pExpr = calloc(1, sizeof(tExprNode));
    pExp->pExpr->_function.num = 1;

    pExp->base.pParam = calloc(1, sizeof(SFunctParam));
    pExp->base.numOfParams = 1;

    pExp->base.pParam[0].pCol = calloc(1, sizeof(SColumn));
    SColumn* pCol = pExp->base.pParam[0].pCol;

    STargetNode* pTargetNode = (STargetNode*) nodesListGetNode(pPhyNode->pAggFuncs, i);
    ASSERT(pTargetNode->slotId == i);

    SFunctionNode* pFuncNode = (SFunctionNode*)pTargetNode->pExpr;

    SDataType *pType = &pFuncNode->node.resType;
    pExp->base.resSchema = createResSchema(pType->type, pType->bytes, pTargetNode->slotId,
                                           pType->scale, pType->precision, pFuncNode->node.aliasName);

    pExp->pExpr->_function.pFunctNode = pFuncNode;
    strncpy(pExp->pExpr->_function.functionName, pFuncNode->functionName, tListLen(pExp->pExpr->_function.functionName));

    // TODO: value parameter needs to be handled
    int32_t numOfParam = LIST_LENGTH(pFuncNode->pParameterList);
    for(int32_t j = 0; j < numOfParam; ++j) {
      SNode* p1 = nodesListGetNode(pFuncNode->pParameterList, j);
      SColumnNode* pcn  = (SColumnNode*)p1;

      pCol->slotId      = pcn->slotId;
      pCol->bytes       = pcn->node.resType.bytes;
      pCol->type        = pcn->node.resType.type;
      pCol->scale       = pcn->node.resType.scale;
      pCol->precision   = pcn->node.resType.precision;
      pCol->dataBlockId = pcn->dataBlockId;
    }
    taosArrayPush(pArray, &pExp);
  }

  return pArray;
}

static SExecTaskInfo* createExecTaskInfo(uint64_t queryId, uint64_t taskId) {
  SExecTaskInfo* pTaskInfo = calloc(1, sizeof(SExecTaskInfo));
  setTaskStatus(pTaskInfo, TASK_NOT_COMPLETED);

  pTaskInfo->cost.created = taosGetTimestampMs();
  pTaskInfo->id.queryId = queryId;

  char* p = calloc(1, 128);
  snprintf(p, 128, "TID:0x%"PRIx64" QID:0x%"PRIx64, taskId, queryId);
  pTaskInfo->id.str = strdup(p);

  return pTaskInfo;
}

static tsdbReaderT doCreateDataReader(STableScanPhysiNode* pTableScanNode, SReadHandle* pHandle, uint64_t queryId, uint64_t taskId);

static int32_t doCreateTableGroup(void* metaHandle, int32_t tableType, uint64_t tableUid, STableGroupInfo* pGroupInfo, uint64_t queryId, uint64_t taskId);
static SArray* extractTableIdList(const STableGroupInfo* pTableGroupInfo);
static SArray* extractScanColumnId(SNodeList* pNodeList);

SOperatorInfo* doCreateOperatorTreeNode(SPhysiNode* pPhyNode, SExecTaskInfo* pTaskInfo, SReadHandle* pHandle, uint64_t queryId, uint64_t taskId, STableGroupInfo* pTableGroupInfo, SQueryErrorInfo *errInfo) {
  if (nodeType(pPhyNode) == QUERY_NODE_PHYSICAL_PLAN_PROJECT) { // ignore the project node
    pPhyNode = nodesListGetNode(pPhyNode->pChildren, 0);
  }

  if (pPhyNode->pChildren == NULL || LIST_LENGTH(pPhyNode->pChildren) == 0) {
    if (QUERY_NODE_PHYSICAL_PLAN_TABLE_SCAN == nodeType(pPhyNode)) {
      SScanPhysiNode* pScanPhyNode = (SScanPhysiNode*)pPhyNode;

      if (TSDB_SUPER_TABLE != pScanPhyNode->tableType) {
        char tableFName[TSDB_TABLE_FNAME_LEN];
        tNameExtractFullName(&pScanPhyNode->tableName, tableFName);
        
        int32_t code = vnodeValidateTableHash(pHandle->config, tableFName);
        if (code) {
          errInfo->code = code;
          errInfo->tableName = pScanPhyNode->tableName;
          return NULL;
        }
      }

      STbCfg* pTbCfg = metaGetTbInfoByUid(pHandle->meta, pScanPhyNode->uid);
      if (pTbCfg == NULL) {
        tb_uid_t uid = 0;
        pTbCfg = metaGetTbInfoByName(pHandle->meta, pScanPhyNode->tableName.tname, &uid);
        if (pTbCfg) {
          errInfo->code = TSDB_CODE_TDB_TABLE_RECREATED;
          errInfo->tableName = pScanPhyNode->tableName;
          return NULL;
        }
        
        errInfo->code = TSDB_CODE_TDB_INVALID_TABLE_ID;
        errInfo->tableName = pScanPhyNode->tableName;
        return NULL;
      }
      

      size_t      numOfCols = LIST_LENGTH(pScanPhyNode->pScanCols);
      tsdbReaderT pDataReader = doCreateDataReader((STableScanPhysiNode*)pPhyNode, pHandle, (uint64_t)queryId, taskId);
      if (NULL == pDataReader) {
        errInfo->code = terrno;
        errInfo->tableName = pScanPhyNode->tableName;
        return NULL;
      }
      int32_t code = doCreateTableGroup(pHandle->meta, pScanPhyNode->tableType, pScanPhyNode->uid, pTableGroupInfo, queryId, taskId);
      return createTableScanOperatorInfo(pDataReader, pScanPhyNode->order, numOfCols, pScanPhyNode->count,
                                         pScanPhyNode->reverse, pTaskInfo);
    } else if (QUERY_NODE_PHYSICAL_PLAN_EXCHANGE == nodeType(pPhyNode)) {
      SExchangePhysiNode* pExchange = (SExchangePhysiNode*)pPhyNode;
      SSDataBlock* pResBlock = createOutputBuf_rv1(pExchange->node.pOutputDataBlockDesc);
      return createExchangeOperatorInfo(pExchange->pSrcEndPoints, pResBlock, pTaskInfo);
    } else if (QUERY_NODE_PHYSICAL_PLAN_STREAM_SCAN == nodeType(pPhyNode)) {
      SScanPhysiNode* pScanPhyNode = (SScanPhysiNode*)pPhyNode;  // simple child table.

      STableGroupInfo groupInfo = {0};

      int32_t code = doCreateTableGroup(pHandle->meta, pScanPhyNode->tableType, pScanPhyNode->uid, &groupInfo, queryId, taskId);
      SArray* tableIdList = extractTableIdList(&groupInfo);

      SSDataBlock* pResBlock = createOutputBuf_rv1(pScanPhyNode->node.pOutputDataBlockDesc);
      SArray* colList = extractScanColumnId(pScanPhyNode->pScanCols);

      SOperatorInfo* pOperator = createStreamScanOperatorInfo(pHandle->reader, pResBlock, colList, tableIdList, pTaskInfo);
      taosArrayDestroy(tableIdList);
      return pOperator;
    } else if (QUERY_NODE_PHYSICAL_PLAN_SYSTABLE_SCAN == nodeType(pPhyNode)) {
      SSystemTableScanPhysiNode * pSysScanPhyNode = (SSystemTableScanPhysiNode*)pPhyNode;
      SSDataBlock* pResBlock = createOutputBuf_rv1(pSysScanPhyNode->scan.node.pOutputDataBlockDesc);

      SOperatorInfo* pOperator = createSysTableScanOperatorInfo(NULL, pResBlock,  TSDB_MGMT_TABLE_DB, pSysScanPhyNode->mgmtEpSet, pTaskInfo);
      return pOperator;
    } else {
      ASSERT(0);
    }
  }

  if (QUERY_NODE_PHYSICAL_PLAN_AGG == nodeType(pPhyNode)) {
    size_t size = LIST_LENGTH(pPhyNode->pChildren);
    assert(size == 1);

    for (int32_t i = 0; i < size; ++i) {
      SPhysiNode*    pChildNode = (SPhysiNode*)nodesListGetNode(pPhyNode->pChildren, i);
      SOperatorInfo* op = doCreateOperatorTreeNode(pChildNode, pTaskInfo, pHandle, queryId, taskId, pTableGroupInfo, errInfo);
      if (errInfo->code) {
        return NULL;
      }

      SArray* pExprInfo = createExprInfo((SAggPhysiNode*)pPhyNode);
      SSDataBlock* pResBlock = createOutputBuf_rv1(pPhyNode->pOutputDataBlockDesc);
      return createAggregateOperatorInfo(op, pExprInfo, pResBlock, pTaskInfo, pTableGroupInfo);
    }
  } /*else if (pPhyNode->info.type == OP_MultiTableAggregate) {
    size_t size = taosArrayGetSize(pPhyNode->pChildren);
    assert(size == 1);

    for (int32_t i = 0; i < size; ++i) {
      SPhysiNode*      pChildNode = taosArrayGetP(pPhyNode->pChildren, i);
      SOperatorInfo* op = doCreateOperatorTreeNode(pChildNode, pTaskInfo, pHandle, queryId, taskId, pTableGroupInfo);
      return createMultiTableAggOperatorInfo(op, pPhyNode->pTargets, pTaskInfo, pTableGroupInfo);
    }
  }*/
}

static tsdbReaderT createDataReaderImpl(STableScanPhysiNode* pTableScanNode, STableGroupInfo* pGroupInfo, void* readHandle, uint64_t queryId, uint64_t taskId) {
  STsdbQueryCond cond = {.loadExternalRows = false};

  cond.order     = pTableScanNode->scan.order;
  cond.numOfCols = LIST_LENGTH(pTableScanNode->scan.pScanCols);
  cond.colList   = calloc(cond.numOfCols, sizeof(SColumnInfo));
  if (cond.colList == NULL) {
    terrno = TSDB_CODE_QRY_OUT_OF_MEMORY;
    return NULL;
  }

  cond.twindow = pTableScanNode->scanRange;
  cond.type = BLOCK_LOAD_OFFSET_SEQ_ORDER;
//  cond.type = pTableScanNode->scanFlag;

  int32_t j = 0;
  for (int32_t i = 0; i < cond.numOfCols; ++i) {
    STargetNode* pNode = (STargetNode*)nodesListGetNode(pTableScanNode->scan.pScanCols, i);
    SColumnNode* pColNode = (SColumnNode*)pNode->pExpr;
    if (pColNode->colType == COLUMN_TYPE_TAG) {
      continue;
    }

    cond.colList[j].type  = pColNode->node.resType.type;
    cond.colList[j].bytes = pColNode->node.resType.bytes;
    cond.colList[j].colId = pColNode->colId;
    j += 1;
  }

  cond.numOfCols = j;
  return tsdbQueryTables(readHandle, &cond, pGroupInfo, queryId, taskId);
}

SArray* extractScanColumnId(SNodeList* pNodeList) {
  size_t numOfCols = LIST_LENGTH(pNodeList);
  SArray* pList = taosArrayInit(numOfCols, sizeof(int16_t));
  if (pList == NULL) {
    terrno = TSDB_CODE_OUT_OF_MEMORY;
    return NULL;
  }

  for(int32_t i = 0; i < numOfCols; ++i) {
    STargetNode* pNode = (STargetNode*) nodesListGetNode(pNodeList, i);
    SColumnNode* pColNode = (SColumnNode*) pNode->pExpr;
    taosArrayPush(pList, &pColNode->colId);
  }

  return pList;
}

int32_t doCreateTableGroup(void* metaHandle, int32_t tableType, uint64_t tableUid, STableGroupInfo* pGroupInfo, uint64_t queryId, uint64_t taskId) {
  int32_t code = 0;
  if (tableType == TSDB_SUPER_TABLE) {
    code = tsdbQuerySTableByTagCond(metaHandle, tableUid, 0, NULL, 0, 0, NULL, pGroupInfo, NULL, 0, queryId, taskId);
  } else {  // Create one table group.
    code = tsdbGetOneTableGroup(metaHandle, tableUid, 0, pGroupInfo);
  }

  return code;
}

SArray* extractTableIdList(const STableGroupInfo* pTableGroupInfo) {
  SArray* tableIdList = taosArrayInit(4, sizeof(uint64_t));

  if (pTableGroupInfo->numOfTables > 0) {
    SArray* pa = taosArrayGetP(pTableGroupInfo->pGroupList, 0);
    ASSERT(taosArrayGetSize(pTableGroupInfo->pGroupList) == 1);

    // Transfer the Array of STableKeyInfo into uid list.
    size_t numOfTables = taosArrayGetSize(pa);
    for (int32_t i = 0; i < numOfTables; ++i) {
      STableKeyInfo* pkeyInfo = taosArrayGet(pa, i);
      taosArrayPush(tableIdList, &pkeyInfo->uid);
    }
  }

  return tableIdList;
}

tsdbReaderT doCreateDataReader(STableScanPhysiNode* pTableScanNode, SReadHandle* pHandle, uint64_t queryId, uint64_t taskId) {
  STableGroupInfo groupInfo = {0};

  uint64_t uid = pTableScanNode->scan.uid;
  int32_t code = doCreateTableGroup(pHandle->meta, pTableScanNode->scan.tableType, uid, &groupInfo, queryId, taskId);
  if (code != TSDB_CODE_SUCCESS) {
    goto _error;
  }

  if (groupInfo.numOfTables == 0) {
    code = 0;
    qDebug("no table qualified for query, TID:0x%"PRIx64", QID:0x%"PRIx64, taskId, queryId);
    goto _error;
  }

  return createDataReaderImpl(pTableScanNode, &groupInfo, pHandle->reader, queryId, taskId);

  _error:
  terrno = code;
  return NULL;
}

int32_t createExecTaskInfoImpl(SSubplan* pPlan, SExecTaskInfo** pTaskInfo, SReadHandle* pHandle, uint64_t taskId, SQueryErrorInfo *errInfo) {
  uint64_t queryId = pPlan->id.queryId;

  int32_t code = TSDB_CODE_SUCCESS;
  *pTaskInfo = createExecTaskInfo(queryId, taskId);
  if (*pTaskInfo == NULL) {
    code = TSDB_CODE_QRY_OUT_OF_MEMORY;
    goto _complete;
  }

  STableGroupInfo group = {0};
  (*pTaskInfo)->pRoot = doCreateOperatorTreeNode(pPlan->pNode, *pTaskInfo, pHandle, queryId, taskId, &group, errInfo);
  if (errInfo->code) {
  	code = errInfo->code;
    goto _complete;
  }
  
  if ((*pTaskInfo)->pRoot == NULL) {
    code = TSDB_CODE_QRY_OUT_OF_MEMORY;
    goto _complete;
  }

  return code;

_complete:
  tfree(*pTaskInfo);

  terrno = code;
  return code;
}

int32_t cloneExprFilterInfo(SColumnFilterInfo **dst, SColumnFilterInfo* src, int32_t filterNum) {
  if (filterNum <= 0) {
    return TSDB_CODE_SUCCESS;
  }

  *dst = calloc(filterNum, sizeof(*src));
  if (*dst == NULL) {
    return TSDB_CODE_QRY_OUT_OF_MEMORY;
  }

  memcpy(*dst, src, sizeof(*src) * filterNum);

  for (int32_t i = 0; i < filterNum; i++) {
    if ((*dst)[i].filterstr && dst[i]->len > 0) {
      void *pz = calloc(1, (size_t)(*dst)[i].len + 1);

      if (pz == NULL) {
        if (i == 0) {
          free(*dst);
        } else {
          freeColumnFilterInfo(*dst, i);
        }

        return TSDB_CODE_QRY_OUT_OF_MEMORY;
      }

      memcpy(pz, (void *)src->pz, (size_t)src->len + 1);

      (*dst)[i].pz = (int64_t)pz;
    }
  }

  return TSDB_CODE_SUCCESS;
}

static int32_t updateOutputBufForTopBotQuery(SQueriedTableInfo* pTableInfo, SColumnInfo* pTagCols, SExprInfo* pExprs, int32_t numOfOutput, int32_t tagLen, bool superTable) {
  for (int32_t i = 0; i < numOfOutput; ++i) {
    int16_t functId = getExprFunctionId(&pExprs[i]);

    if (functId == FUNCTION_TOP || functId == FUNCTION_BOTTOM) {
      int32_t j = getColumnIndexInSource(pTableInfo, &pExprs[i].base, pTagCols);
      if (j < 0 || j >= pTableInfo->numOfCols) {
        return TSDB_CODE_QRY_INVALID_MSG;
      } else {
        SColumnInfo* pCol = &pTableInfo->colList[j];
//        int32_t ret = getResultDataInfo(pCol->type, pCol->bytes, functId, (int32_t)pExprs[i].base.param[0].i,
//                                        &pExprs[i].base.resSchema.type, &pExprs[i].base.resSchema.bytes, &pExprs[i].base.interBytes, tagLen, superTable, NULL);
//        assert(ret == TSDB_CODE_SUCCESS);
      }
    }
  }

  return TSDB_CODE_SUCCESS;
}

// TODO tag length should be passed from client, refactor
int32_t createQueryFilter(char *data, uint16_t len, SFilterInfo** pFilters) {
  tExprNode* expr = NULL;
  
  TRY(TSDB_MAX_TAG_CONDITIONS) {
    expr = exprTreeFromBinary(data, len);
  } CATCH( code ) {
    CLEANUP_EXECUTE();
    return code;
  } END_TRY

  if (expr == NULL) {
    //qError("failed to create expr tree");
    return TSDB_CODE_QRY_APP_ERROR;
  }

//  int32_t ret = filterInitFromTree(expr, pFilters, 0);
//  tExprTreeDestroy(expr, NULL);

//  return ret;
}

//int32_t doCreateFilterInfo(SColumnInfo* pCols, int32_t numOfCols, int32_t numOfFilterCols, SSingleColumnFilterInfo** pFilterInfo, uint64_t qId) {
//  *pFilterInfo = calloc(1, sizeof(SSingleColumnFilterInfo) * numOfFilterCols);
//  if (*pFilterInfo == NULL) {
//    return TSDB_CODE_QRY_OUT_OF_MEMORY;
//  }
//
//  for (int32_t i = 0, j = 0; i < numOfCols; ++i) {
//    if (pCols[i].flist.numOfFilters > 0) {
//      SSingleColumnFilterInfo* pFilter = &((*pFilterInfo)[j]);
//
//      memcpy(&pFilter->info, &pCols[i], sizeof(SColumnInfo));
//      pFilter->info = pCols[i];
//
//      pFilter->numOfFilters = pCols[i].flist.numOfFilters;
//      pFilter->pFilters = calloc(pFilter->numOfFilters, sizeof(SColumnFilterElem));
//      if (pFilter->pFilters == NULL) {
//        return TSDB_CODE_QRY_OUT_OF_MEMORY;
//      }
//
//      for (int32_t f = 0; f < pFilter->numOfFilters; ++f) {
//        SColumnFilterElem* pSingleColFilter = &pFilter->pFilters[f];
//        pSingleColFilter->filterInfo = pCols[i].flist.filterInfo[f];
//
//        int32_t lower = pSingleColFilter->filterInfo.lowerRelOptr;
//        int32_t upper = pSingleColFilter->filterInfo.upperRelOptr;
//        if (lower == TSDB_RELATION_INVALID && upper == TSDB_RELATION_INVALID) {
//          //qError("QInfo:0x%"PRIx64" invalid filter info", qId);
//          return TSDB_CODE_QRY_INVALID_MSG;
//        }
//
//        pSingleColFilter->fp = getFilterOperator(lower, upper);
//        if (pSingleColFilter->fp == NULL) {
//          //qError("QInfo:0x%"PRIx64" invalid filter info", qId);
//          return TSDB_CODE_QRY_INVALID_MSG;
//        }
//
//        pSingleColFilter->bytes = pCols[i].bytes;
//
//        if (lower == TSDB_RELATION_IN) {
////          buildFilterSetFromBinary(&pSingleColFilter->q, (char *)(pSingleColFilter->filterInfo.pz), (int32_t)(pSingleColFilter->filterInfo.len));
//        }
//      }
//
//      j++;
//    }
//  }
//
//  return TSDB_CODE_SUCCESS;
//}

void* doDestroyFilterInfo(SSingleColumnFilterInfo* pFilterInfo, int32_t numOfFilterCols) {
//  for (int32_t i = 0; i < numOfFilterCols; ++i) {
//    if (pFilterInfo[i].numOfFilters > 0) {
//      if (pFilterInfo[i].pFilters->filterInfo.lowerRelOptr == TSDB_RELATION_IN) {
//        taosHashCleanup((SHashObj *)(pFilterInfo[i].pFilters->q));
//      }
//      tfree(pFilterInfo[i].pFilters);
//    }
//  }
//
//  tfree(pFilterInfo);
  return NULL;
}

int32_t createFilterInfo(STaskAttr* pQueryAttr, uint64_t qId) {
  for (int32_t i = 0; i < pQueryAttr->numOfCols; ++i) {
//    if (pQueryAttr->tableCols[i].flist.numOfFilters > 0 && pQueryAttr->tableCols[i].flist.filterInfo != NULL) {
//      pQueryAttr->numOfFilterCols++;
//    }
  }

  if (pQueryAttr->numOfFilterCols == 0) {
    return TSDB_CODE_SUCCESS;
  }

//  doCreateFilterInfo(pQueryAttr->tableCols, pQueryAttr->numOfCols, pQueryAttr->numOfFilterCols,
//                     &pQueryAttr->pFilterInfo, qId);

  pQueryAttr->createFilterOperator = true;

  return TSDB_CODE_SUCCESS;
}

static void doUpdateExprColumnIndex(STaskAttr *pQueryAttr) {
  assert(pQueryAttr->pExpr1 != NULL && pQueryAttr != NULL);

  for (int32_t k = 0; k < pQueryAttr->numOfOutput; ++k) {
    SExprBasicInfo *pSqlExprMsg = &pQueryAttr->pExpr1[k].base;
//    if (pSqlExprMsg->functionId == FUNCTION_ARITHM) {
//      continue;
//    }

    // todo opt performance
    SColIndex *pColIndex = NULL;/*&pSqlExprMsg->colInfo;*/
    if (TSDB_COL_IS_NORMAL_COL(pColIndex->flag)) {
      int32_t f = 0;
      for (f = 0; f < pQueryAttr->numOfCols; ++f) {
        if (pColIndex->colId == pQueryAttr->tableCols[f].colId) {
          pColIndex->colIndex = f;
          break;
        }
      }

      assert(f < pQueryAttr->numOfCols);
    } else if (pColIndex->colId <= TSDB_UD_COLUMN_INDEX) {
      // do nothing for user-defined constant value result columns
    } else {
      int32_t f = 0;
      for (f = 0; f < pQueryAttr->numOfTags; ++f) {
        if (pColIndex->colId == pQueryAttr->tagColList[f].colId) {
          pColIndex->colIndex = f;
          break;
        }
      }

      assert(f < pQueryAttr->numOfTags || pColIndex->colId == TSDB_TBNAME_COLUMN_INDEX);
    }
  }
}

void setResultBufSize(STaskAttr* pQueryAttr, SRspResultInfo* pResultInfo) {
  const int32_t DEFAULT_RESULT_MSG_SIZE = 1024 * (1024 + 512);

  // the minimum number of rows for projection query
  const int32_t MIN_ROWS_FOR_PRJ_QUERY = 8192;
  const int32_t DEFAULT_MIN_ROWS = 4096;

  const float THRESHOLD_RATIO = 0.85f;

  if (isProjQuery(pQueryAttr)) {
    int32_t numOfRes = DEFAULT_RESULT_MSG_SIZE / pQueryAttr->resultRowSize;
    if (numOfRes < MIN_ROWS_FOR_PRJ_QUERY) {
      numOfRes = MIN_ROWS_FOR_PRJ_QUERY;
    }

    pResultInfo->capacity  = numOfRes;
  } else {  // in case of non-prj query, a smaller output buffer will be used.
    pResultInfo->capacity = DEFAULT_MIN_ROWS;
  }

  pResultInfo->threshold = (int32_t)(pResultInfo->capacity * THRESHOLD_RATIO);
  pResultInfo->total = 0;
}

//TODO refactor
void freeColumnFilterInfo(SColumnFilterInfo* pFilter, int32_t numOfFilters) {
    if (pFilter == NULL || numOfFilters == 0) {
      return;
    }

    for (int32_t i = 0; i < numOfFilters; i++) {
      if (pFilter[i].filterstr && pFilter[i].pz) {
        free((void*)(pFilter[i].pz));
      }
    }

    free(pFilter);
}

static void doDestroyTableQueryInfo(STableGroupInfo* pTableqinfoGroupInfo) {
  if (pTableqinfoGroupInfo->pGroupList != NULL) {
    int32_t numOfGroups = (int32_t) taosArrayGetSize(pTableqinfoGroupInfo->pGroupList);
    for (int32_t i = 0; i < numOfGroups; ++i) {
      SArray *p = taosArrayGetP(pTableqinfoGroupInfo->pGroupList, i);

      size_t num = taosArrayGetSize(p);
      for(int32_t j = 0; j < num; ++j) {
        STableQueryInfo* item = taosArrayGetP(p, j);
        destroyTableQueryInfoImpl(item);
      }

      taosArrayDestroy(p);
    }
  }

  taosArrayDestroy(pTableqinfoGroupInfo->pGroupList);
  taosHashCleanup(pTableqinfoGroupInfo->map);

  pTableqinfoGroupInfo->pGroupList = NULL;
  pTableqinfoGroupInfo->map = NULL;
  pTableqinfoGroupInfo->numOfTables = 0;
}

void doDestroyTask(SExecTaskInfo *pTaskInfo) {
  qDebug("%s execTask is freed", GET_TASKID(pTaskInfo));

  doDestroyTableQueryInfo(&pTaskInfo->tableqinfoGroupInfo);
//  taosArrayDestroy(pTaskInfo->summary.queryProfEvents);
//  taosHashCleanup(pTaskInfo->summary.operatorProfResults);

  tfree(pTaskInfo->sql);
  tfree(pTaskInfo->id.str);
  tfree(pTaskInfo);
}

static void doSetTagValueToResultBuf(char* output, const char* val, int16_t type, int16_t bytes) {
  if (val == NULL) {
    setNull(output, type, bytes);
    return;
  }

  if (IS_VAR_DATA_TYPE(type)) {
    // Binary data overflows for sort of unknown reasons. Let trim the overflow data
    if (varDataTLen(val) > bytes) {
      int32_t maxLen = bytes - VARSTR_HEADER_SIZE;
      int32_t len = (varDataLen(val) > maxLen)? maxLen:varDataLen(val);
      memcpy(varDataVal(output), varDataVal(val), len);
      varDataSetLen(output, len);
    } else {
      varDataCopy(output, val);
    }
  } else {
    memcpy(output, val, bytes);
  }
}

static int64_t getQuerySupportBufSize(size_t numOfTables) {
  size_t s1 = sizeof(STableQueryInfo);
//  size_t s3 = sizeof(STableCheckInfo);  buffer consumption in tsdb
  return (int64_t)(s1* 1.5 * numOfTables);
}

int32_t checkForQueryBuf(size_t numOfTables) {
  int64_t t = getQuerySupportBufSize(numOfTables);
  if (tsQueryBufferSizeBytes < 0) {
    return TSDB_CODE_SUCCESS;
  } else if (tsQueryBufferSizeBytes > 0) {

    while(1) {
      int64_t s = tsQueryBufferSizeBytes;
      int64_t remain = s - t;
      if (remain >= 0) {
        if (atomic_val_compare_exchange_64(&tsQueryBufferSizeBytes, s, remain) == s) {
          return TSDB_CODE_SUCCESS;
        }
      } else {
        return TSDB_CODE_QRY_NOT_ENOUGH_BUFFER;
      }
    }
  }

  // disable query processing if the value of tsQueryBufferSize is zero.
  return TSDB_CODE_QRY_NOT_ENOUGH_BUFFER;
}

bool checkNeedToCompressQueryCol(SQInfo *pQInfo) {
  STaskRuntimeEnv* pRuntimeEnv = &pQInfo->runtimeEnv;
  STaskAttr *pQueryAttr = pRuntimeEnv->pQueryAttr;

  SSDataBlock* pRes = pRuntimeEnv->outputBuf;

  if (GET_NUM_OF_RESULTS(&(pQInfo->runtimeEnv)) <= 0) {
    return false;
  }

  int32_t numOfRows = pQueryAttr->pExpr2 ? GET_NUM_OF_RESULTS(pRuntimeEnv) : pRes->info.rows;
  int32_t numOfCols = pQueryAttr->pExpr2 ? pQueryAttr->numOfExpr2 : pQueryAttr->numOfOutput;

  for (int32_t col = 0; col < numOfCols; ++col) {
    SColumnInfoData* pColRes = taosArrayGet(pRes->pDataBlock, col);
    int32_t colSize = pColRes->info.bytes * numOfRows;
    if (NEEDTO_COMPRESS_QUERY(colSize)) {
      return true;
    }
  }

  return false;
}

void releaseQueryBuf(size_t numOfTables) {
  if (tsQueryBufferSizeBytes < 0) {
    return;
  }

  int64_t t = getQuerySupportBufSize(numOfTables);

  // restore value is not enough buffer available
  atomic_add_fetch_64(&tsQueryBufferSizeBytes, t);
}<|MERGE_RESOLUTION|>--- conflicted
+++ resolved
@@ -5051,13 +5051,8 @@
       if (pRsp->numOfRows == 0) {
         qDebug("%s vgId:%d, taskID:0x%" PRIx64 " index:%d completed, rowsOfSource:%" PRIu64 ", totalRows:%" PRIu64 " try next",
                GET_TASKID(pTaskInfo), pSource->addr.nodeId, pSource->taskId, i + 1, pDataInfo->totalRows,
-<<<<<<< HEAD
-               pExchangeInfo->totalRows);
-        pDataInfo->status = EX_SOURCE_DATA_EXHAUSTED;
-=======
                pExchangeInfo->loadInfo.totalRows);
         pDataInfo->status = DATA_EXHAUSTED;
->>>>>>> cab7e851
         completed += 1;
         continue;
       }
@@ -5209,16 +5204,8 @@
   SExchangeInfo *pExchangeInfo = pOperator->info;
   SExecTaskInfo *pTaskInfo = pOperator->pTaskInfo;
 
-<<<<<<< HEAD
-  int32_t code = pOperator->_openFn(pOperator);
-  if (code != TSDB_CODE_SUCCESS) {
-    pTaskInfo->code = code;
-    return NULL;
-  }
-=======
   size_t totalSources = taosArrayGetSize(pExchangeInfo->pSources);
   SLoadRemoteDataInfo* pLoadInfo = &pExchangeInfo->loadInfo;
->>>>>>> cab7e851
 
   size_t totalSources = taosArrayGetSize(pExchangeInfo->pSources);
   if (pOperator->status == OP_EXEC_DONE) {
@@ -5510,13 +5497,7 @@
   pRsp->useconds  = htobe64(pRsp->useconds);
   pRsp->handle    = htobe64(pRsp->handle);
   pRsp->compLen   = htonl(pRsp->compLen);
-<<<<<<< HEAD
-
-  pSourceDataInfo->status = EX_SOURCE_DATA_READY;
-  tsem_post(&pSourceDataInfo->pEx->ready);
-=======
   tsem_post(&pScanResInfo->ready);
->>>>>>> cab7e851
 }
 
 static SSDataBlock* doSysTableScan(void* param, bool* newgroup) {
@@ -5623,13 +5604,8 @@
   pOperator->blockingOptr  = false;
   pOperator->status        = OP_IN_EXECUTING;
   pOperator->info          = pInfo;
-<<<<<<< HEAD
-  pOperator->numOfOutput   = taosArrayGetSize(pExprInfo);
-  pOperator->getNextFn     = doSysTableScan;
-=======
   pOperator->numOfOutput   = pResBlock->info.numOfCols;
   pOperator->nextDataFn    = doSysTableScan;
->>>>>>> cab7e851
   pOperator->closeFn       = destroySysTableScannerOperatorInfo;
   pOperator->pTaskInfo     = pTaskInfo;
 
@@ -7373,12 +7349,8 @@
   pOperator->pExpr        = exprArrayDup(pExprInfo);
   pOperator->numOfOutput  = taosArrayGetSize(pExprInfo);
 
-<<<<<<< HEAD
-  pOperator->getNextFn   = doProjectOperation;
-=======
   pOperator->nextDataFn   = doProjectOperation;
   pOperator->pTaskInfo    = pTaskInfo;
->>>>>>> cab7e851
   pOperator->closeFn      = destroyProjectOperatorInfo;
   int32_t code = appendDownstream(pOperator, &downstream, 1);
 
