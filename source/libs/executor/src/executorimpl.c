--- conflicted
+++ resolved
@@ -87,7 +87,7 @@
 #define realloc u_realloc
 #endif
 
-#define CLEAR_QUERY_STATUS(q, st)   ((q)->status &= (~(st)))
+#define CLEAR_QUERY_STATUS(q, st) ((q)->status &= (~(st)))
 //#define GET_NUM_OF_TABLEGROUP(q)    taosArrayGetSize((q)->tableqinfoGroupInfo.pGroupList)
 #define QUERY_IS_INTERVAL_QUERY(_q) ((_q)->interval.interval > 0)
 
@@ -3960,11 +3960,11 @@
     return TSDB_CODE_OUT_OF_MEMORY;
   }
 
-  uint32_t defaultPgsz  = 0;
+  uint32_t defaultPgsz = 0;
   uint32_t defaultBufsz = 0;
   getBufferPgSize(pAggSup->resultRowSize, &defaultPgsz, &defaultBufsz);
 
-  int32_t  code = createDiskbasedBuf(&pAggSup->pResultBuf, defaultPgsz, defaultBufsz, pKey, TD_TMP_DIR_PATH);
+  int32_t code = createDiskbasedBuf(&pAggSup->pResultBuf, defaultPgsz, defaultBufsz, pKey, TD_TMP_DIR_PATH);
   if (code != TSDB_CODE_SUCCESS) {
     return code;
   }
@@ -4001,7 +4001,7 @@
   }
 }
 
-//static STableQueryInfo* initTableQueryInfo(const STableListInfo* pTableListInfo) {
+// static STableQueryInfo* initTableQueryInfo(const STableListInfo* pTableListInfo) {
 //  int32_t size = taosArrayGetSize(pTableListInfo->pTableList);
 //  if (size == 0) {
 //    return NULL;
@@ -4434,14 +4434,11 @@
 }
 
 static tsdbReaderT doCreateDataReader(STableScanPhysiNode* pTableScanNode, SReadHandle* pHandle,
-<<<<<<< HEAD
-                                      STableGroupInfo* pTableGroupInfo, uint64_t queryId, uint64_t taskId,
-                                      SNode* pTagNode);
-=======
-                                      STableListInfo* pTableGroupInfo, uint64_t queryId, uint64_t taskId, SNode* pTagCond);
->>>>>>> f8504885
-
-static int32_t getTableList(void* metaHandle, int32_t tableType, uint64_t tableUid, STableListInfo* pListInfo, SNode* pTagCond);
+                                      STableListInfo* pTableGroupInfo, uint64_t queryId, uint64_t taskId,
+                                      SNode* pTagCond);
+
+static int32_t getTableList(void* metaHandle, int32_t tableType, uint64_t tableUid, STableListInfo* pListInfo,
+                            SNode* pTagCond);
 static SArray* extractTableIdList(const STableListInfo* pTableGroupInfo);
 static SArray* extractColumnInfo(SNodeList* pNodeList);
 
@@ -4471,24 +4468,15 @@
 }
 
 SOperatorInfo* createOperatorTree(SPhysiNode* pPhyNode, SExecTaskInfo* pTaskInfo, SReadHandle* pHandle,
-<<<<<<< HEAD
-                                  uint64_t queryId, uint64_t taskId, STableGroupInfo* pTableGroupInfo,
-                                  SNode* pTagCond) {
-=======
                                   uint64_t queryId, uint64_t taskId, STableListInfo* pTableListInfo, SNode* pTagCond) {
->>>>>>> f8504885
   int32_t type = nodeType(pPhyNode);
 
   if (pPhyNode->pChildren == NULL || LIST_LENGTH(pPhyNode->pChildren) == 0) {
     if (QUERY_NODE_PHYSICAL_PLAN_TABLE_SCAN == type) {
       STableScanPhysiNode* pTableScanNode = (STableScanPhysiNode*)pPhyNode;
 
-<<<<<<< HEAD
       tsdbReaderT pDataReader =
-          doCreateDataReader(pTableScanNode, pHandle, pTableGroupInfo, (uint64_t)queryId, taskId, pTagCond);
-=======
-      tsdbReaderT pDataReader = doCreateDataReader(pTableScanNode, pHandle, pTableListInfo, (uint64_t)queryId, taskId, pTagCond);
->>>>>>> f8504885
+          doCreateDataReader(pTableScanNode, pHandle, pTableListInfo, (uint64_t)queryId, taskId, pTagCond);
       if (pDataReader == NULL && terrno != 0) {
         return NULL;
       }
@@ -4514,12 +4502,7 @@
       if (pHandle->vnode) {
         pDataReader = doCreateDataReader(pTableScanNode, pHandle, pTableListInfo, (uint64_t)queryId, taskId, pTagCond);
       } else {
-<<<<<<< HEAD
-        doCreateTableGroup(pHandle->meta, pScanPhyNode->tableType, pScanPhyNode->uid, pTableGroupInfo, queryId, taskId,
-                           pTagCond);
-=======
         getTableList(pHandle->meta, pScanPhyNode->tableType, pScanPhyNode->uid, pTableListInfo, pTagCond);
->>>>>>> f8504885
       }
 
       if (pDataReader == NULL && terrno != 0) {
@@ -4622,8 +4605,8 @@
       pOptr = createGroupOperatorInfo(ops[0], pExprInfo, num, pResBlock, pColList, pAggNode->node.pConditions,
                                       pScalarExprInfo, numOfScalarExpr, pTaskInfo);
     } else {
-      pOptr = createAggregateOperatorInfo(ops[0], pExprInfo, num, pResBlock, pScalarExprInfo, numOfScalarExpr,
-                                          pTaskInfo);
+      pOptr =
+          createAggregateOperatorInfo(ops[0], pExprInfo, num, pResBlock, pScalarExprInfo, numOfScalarExpr, pTaskInfo);
     }
   } else if (QUERY_NODE_PHYSICAL_PLAN_INTERVAL == type || QUERY_NODE_PHYSICAL_PLAN_STREAM_INTERVAL == type) {
     SIntervalPhysiNode* pIntervalPhyNode = (SIntervalPhysiNode*)pPhyNode;
@@ -4905,35 +4888,28 @@
   return pList;
 }
 
-int32_t getTableList(void* metaHandle, int32_t tableType, uint64_t tableUid,
-                           STableListInfo* pListInfo, SNode* pTagCond) {
+int32_t getTableList(void* metaHandle, int32_t tableType, uint64_t tableUid, STableListInfo* pListInfo,
+                     SNode* pTagCond) {
   int32_t code = TSDB_CODE_SUCCESS;
   pListInfo->pTableList = taosArrayInit(8, sizeof(STableKeyInfo));
 
-<<<<<<< HEAD
+  if (tableType == TSDB_SUPER_TABLE) {
     if (pTagCond) {
-      code = doFilterTag(pTagCond, metaHandle, res);
-    } else {
-      code = tsdbGetAllTableList(metaHandle, tableUid, res);
-=======
-  if (tableType == TSDB_SUPER_TABLE) {
-    if(pTagCond){
       SArray* res = taosArrayInit(8, sizeof(uint64_t));
-      code = doFilterTag(pTagCond, res);
+      code = doFilterTag(pTagCond, NULL, res);
       if (code != TSDB_CODE_SUCCESS) {
         qError("doFilterTag error:%d", code);
         taosArrayDestroy(res);
         terrno = code;
         return code;
       }
-      for(int i = 0; i < taosArrayGetSize(res); i++){
+      for (int i = 0; i < taosArrayGetSize(res); i++) {
         STableKeyInfo info = {.lastKey = TSKEY_INITIAL_VAL, .uid = *(uint64_t*)taosArrayGet(res, i)};
         taosArrayPush(pListInfo->pTableList, &info);
       }
       taosArrayDestroy(res);
-    }else{
+    } else {
       code = tsdbGetAllTableList(metaHandle, tableUid, pListInfo->pTableList);
->>>>>>> f8504885
     }
   } else {  // Create one table group.
     STableKeyInfo info = {.lastKey = 0, .uid = tableUid};
@@ -4956,15 +4932,9 @@
 }
 
 tsdbReaderT doCreateDataReader(STableScanPhysiNode* pTableScanNode, SReadHandle* pHandle,
-<<<<<<< HEAD
-                               STableGroupInfo* pTableGroupInfo, uint64_t queryId, uint64_t taskId, SNode* pTagNode) {
-  uint64_t uid = pTableScanNode->scan.uid;
-  int32_t  code = doCreateTableGroup(pHandle->meta, pTableScanNode->scan.tableType, uid, pTableGroupInfo, queryId,
-                                    taskId, pTagNode);
-=======
                                STableListInfo* pTableListInfo, uint64_t queryId, uint64_t taskId, SNode* pTagCond) {
-  int32_t  code = getTableList(pHandle->meta, pTableScanNode->scan.tableType, pTableScanNode->scan.uid, pTableListInfo, pTagCond);
->>>>>>> f8504885
+  int32_t code =
+      getTableList(pHandle->meta, pTableScanNode->scan.tableType, pTableScanNode->scan.uid, pTableListInfo, pTagCond);
   if (code != TSDB_CODE_SUCCESS) {
     goto _error;
   }
@@ -4999,13 +4969,8 @@
     goto _complete;
   }
 
-<<<<<<< HEAD
   (*pTaskInfo)->pRoot = createOperatorTree(pPlan->pNode, *pTaskInfo, pHandle, queryId, taskId,
-                                           &(*pTaskInfo)->tableqinfoGroupInfo, pPlan->pTagCond);
-=======
-  (*pTaskInfo)->pRoot =
-      createOperatorTree(pPlan->pNode, *pTaskInfo, pHandle, queryId, taskId, &(*pTaskInfo)->tableqinfoList, pPlan->pTagCond);
->>>>>>> f8504885
+                                           &(*pTaskInfo)->tableqinfoList, pPlan->pTagCond);
   if (NULL == (*pTaskInfo)->pRoot) {
     code = terrno;
     goto _complete;
@@ -5190,11 +5155,7 @@
   return TSDB_CODE_SUCCESS;
 }
 
-<<<<<<< HEAD
-int32_t initCatchSupporter(SCatchSupporter* pCatchSup, size_t rowSize, const char* pKey, const char* pDir) {
-=======
 int32_t initCacheSupporter(SCatchSupporter* pCatchSup, size_t rowSize, const char* pKey, const char* pDir) {
->>>>>>> f8504885
   pCatchSup->keySize = sizeof(int64_t) + sizeof(int64_t) + sizeof(TSKEY);
   pCatchSup->pKeyBuf = taosMemoryCalloc(1, pCatchSup->keySize);
   _hash_fn_t hashFn = taosGetDefaultHashFunction(TSDB_DATA_TYPE_BINARY);
