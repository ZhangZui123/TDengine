/*
 * Copyright (c) 2019 TAOS Data, Inc. <jhtao@taosdata.com>
 *
 * This program is free software: you can use, redistribute, and/or modify
 * it under the terms of the GNU Affero General Public License, version 3
 * or later ("AGPL"), as published by the Free Software Foundation.
 *
 * This program is distributed in the hope that it will be useful, but WITHOUT
 * ANY WARRANTY; without even the implied warranty of MERCHANTABILITY or
 * FITNESS FOR A PARTICULAR PURPOSE.
 *
 * You should have received a copy of the GNU Affero General Public License
 * along with this program. If not, see <http://www.gnu.org/licenses/>.
 */

#include "filter.h"
#include "function.h"
#include "functionMgt.h"
#include "os.h"
#include "querynodes.h"
#include "tfill.h"
#include "tname.h"
#include "tref.h"

#include "tdatablock.h"
#include "tglobal.h"
#include "tmsg.h"
#include "tsort.h"
#include "ttime.h"

#include "executorimpl.h"
#include "index.h"
#include "query.h"
#include "tcompare.h"
#include "tcompression.h"
#include "thash.h"
#include "ttypes.h"
#include "vnode.h"

#define IS_MAIN_SCAN(runtime)          ((runtime)->scanFlag == MAIN_SCAN)
#define SET_REVERSE_SCAN_FLAG(runtime) ((runtime)->scanFlag = REVERSE_SCAN)

#define GET_FORWARD_DIRECTION_FACTOR(ord) (((ord) == TSDB_ORDER_ASC) ? QUERY_ASC_FORWARD_STEP : QUERY_DESC_FORWARD_STEP)

#if 0
static UNUSED_FUNC void *u_malloc (size_t __size) {
  uint32_t v = taosRand();

  if (v % 1000 <= 0) {
    return NULL;
  } else {
    return taosMemoryMalloc(__size);
  }
}

static UNUSED_FUNC void* u_calloc(size_t num, size_t __size) {
  uint32_t v = taosRand();
  if (v % 1000 <= 0) {
    return NULL;
  } else {
    return taosMemoryCalloc(num, __size);
  }
}

static UNUSED_FUNC void* u_realloc(void* p, size_t __size) {
  uint32_t v = taosRand();
  if (v % 5 <= 1) {
    return NULL;
  } else {
    return taosMemoryRealloc(p, __size);
  }
}

#define calloc  u_calloc
#define malloc  u_malloc
#define realloc u_realloc
#endif

#define CLEAR_QUERY_STATUS(q, st)   ((q)->status &= (~(st)))
#define QUERY_IS_INTERVAL_QUERY(_q) ((_q)->interval.interval > 0)

int32_t getMaximumIdleDurationSec() { return tsShellActivityTimer * 2; }

static int32_t getExprFunctionId(SExprInfo* pExprInfo) {
  assert(pExprInfo != NULL && pExprInfo->pExpr != NULL && pExprInfo->pExpr->nodeType == TEXPR_UNARYEXPR_NODE);
  return 0;
}

static void doSetTagValueToResultBuf(char* output, const char* val, int16_t type, int16_t bytes);

static void setBlockStatisInfo(SqlFunctionCtx* pCtx, SExprInfo* pExpr, SSDataBlock* pSDataBlock);

static void releaseQueryBuf(size_t numOfTables);

static void destroySFillOperatorInfo(void* param, int32_t numOfOutput);
static void destroyProjectOperatorInfo(void* param, int32_t numOfOutput);
static void destroyOrderOperatorInfo(void* param, int32_t numOfOutput);
static void destroyAggOperatorInfo(void* param, int32_t numOfOutput);

static void destroyIntervalOperatorInfo(void* param, int32_t numOfOutput);
static void destroyExchangeOperatorInfo(void* param, int32_t numOfOutput);

static void destroyOperatorInfo(SOperatorInfo* pOperator);

void doSetOperatorCompleted(SOperatorInfo* pOperator) {
  pOperator->status = OP_EXEC_DONE;

  pOperator->cost.totalCost = (taosGetTimestampUs() - pOperator->pTaskInfo->cost.start * 1000) / 1000.0;
  if (pOperator->pTaskInfo != NULL) {
    setTaskStatus(pOperator->pTaskInfo, TASK_COMPLETED);
  }
}

int32_t operatorDummyOpenFn(SOperatorInfo* pOperator) {
  OPTR_SET_OPENED(pOperator);
  pOperator->cost.openCost = 0;
  return TSDB_CODE_SUCCESS;
}

SOperatorFpSet createOperatorFpSet(__optr_open_fn_t openFn, __optr_fn_t nextFn, __optr_fn_t streamFn,
                                   __optr_fn_t cleanup, __optr_close_fn_t closeFn, __optr_encode_fn_t encode,
                                   __optr_decode_fn_t decode, __optr_explain_fn_t explain) {
  SOperatorFpSet fpSet = {
      ._openFn = openFn,
      .getNextFn = nextFn,
      .getStreamResFn = streamFn,
      .cleanupFn = cleanup,
      .closeFn = closeFn,
      .encodeResultRow = encode,
      .decodeResultRow = decode,
      .getExplainFn = explain,
  };

  return fpSet;
}

void operatorDummyCloseFn(void* param, int32_t numOfCols) {}

static int32_t doCopyToSDataBlock(SExecTaskInfo* taskInfo, SSDataBlock* pBlock, SExprInfo* pExprInfo,
                                  SDiskbasedBuf* pBuf, SGroupResInfo* pGroupResInfo, const int32_t* rowCellOffset,
                                  SqlFunctionCtx* pCtx, int32_t numOfExprs);

static void initCtxOutputBuffer(SqlFunctionCtx* pCtx, int32_t size);
static void doSetTableGroupOutputBuf(SOperatorInfo* pOperator, SAggOperatorInfo* pAggInfo, int32_t numOfOutput,
                                     uint64_t groupId);

// setup the output buffer for each operator
static bool hasNull(SColumn* pColumn, SColumnDataAgg* pStatis) {
  if (TSDB_COL_IS_TAG(pColumn->flag) || TSDB_COL_IS_UD_COL(pColumn->flag) ||
      pColumn->colId == PRIMARYKEY_TIMESTAMP_COL_ID) {
    return false;
  }

  if (pStatis != NULL && pStatis->numOfNull == 0) {
    return false;
  }

  return true;
}

#if 0
static bool chkResultRowFromKey(STaskRuntimeEnv* pRuntimeEnv, SResultRowInfo* pResultRowInfo, char* pData,
                                int16_t bytes, bool masterscan, uint64_t uid) {
  bool existed = false;
  SET_RES_WINDOW_KEY(pRuntimeEnv->keyBuf, pData, bytes, uid);

  SResultRow** p1 =
      (SResultRow**)taosHashGet(pRuntimeEnv->pResultRowHashTable, pRuntimeEnv->keyBuf, GET_RES_WINDOW_KEY_LEN(bytes));

  // in case of repeat scan/reverse scan, no new time window added.
  if (QUERY_IS_INTERVAL_QUERY(pRuntimeEnv->pQueryAttr)) {
    if (!masterscan) {  // the *p1 may be NULL in case of sliding+offset exists.
      return p1 != NULL;
    }

    if (p1 != NULL) {
      if (pResultRowInfo->size == 0) {
        existed = false;
      } else if (pResultRowInfo->size == 1) {
        //        existed = (pResultRowInfo->pResult[0] == (*p1));
      } else {  // check if current pResultRowInfo contains the existed pResultRow
        SET_RES_EXT_WINDOW_KEY(pRuntimeEnv->keyBuf, pData, bytes, uid, pResultRowInfo);
        int64_t* index =
            taosHashGet(pRuntimeEnv->pResultRowListSet, pRuntimeEnv->keyBuf, GET_RES_EXT_WINDOW_KEY_LEN(bytes));
        if (index != NULL) {
          existed = true;
        } else {
          existed = false;
        }
      }
    }

    return existed;
  }

  return p1 != NULL;
}
#endif

SResultRow* getNewResultRow(SDiskbasedBuf* pResultBuf, int64_t tableGroupId, int32_t interBufSize) {
  SFilePage* pData = NULL;

  // in the first scan, new space needed for results
  int32_t pageId = -1;
  SIDList list = getDataBufPagesIdList(pResultBuf, tableGroupId);

  if (taosArrayGetSize(list) == 0) {
    pData = getNewBufPage(pResultBuf, tableGroupId, &pageId);
    pData->num = sizeof(SFilePage);
  } else {
    SPageInfo* pi = getLastPageInfo(list);
    pData = getBufPage(pResultBuf, getPageId(pi));
    pageId = getPageId(pi);

    if (pData->num + interBufSize > getBufPageSize(pResultBuf)) {
      // release current page first, and prepare the next one
      releaseBufPageInfo(pResultBuf, pi);

      pData = getNewBufPage(pResultBuf, tableGroupId, &pageId);
      if (pData != NULL) {
        pData->num = sizeof(SFilePage);
      }
    }
  }

  if (pData == NULL) {
    return NULL;
  }

  setBufPageDirty(pData, true);

  // set the number of rows in current disk page
  SResultRow* pResultRow = (SResultRow*)((char*)pData + pData->num);
  pResultRow->pageId = pageId;
  pResultRow->offset = (int32_t)pData->num;

  pData->num += interBufSize;

  return pResultRow;
}

/**
 * the struct of key in hash table
 * +----------+---------------+
 * | group id |   key data    |
 * | 8 bytes  | actual length |
 * +----------+---------------+
 */
SResultRow* doSetResultOutBufByKey(SDiskbasedBuf* pResultBuf, SResultRowInfo* pResultRowInfo, char* pData,
                                   int16_t bytes, bool masterscan, uint64_t groupId, SExecTaskInfo* pTaskInfo,
                                   bool isIntervalQuery, SAggSupporter* pSup) {
  SET_RES_WINDOW_KEY(pSup->keyBuf, pData, bytes, groupId);

  SResultRowPosition* p1 =
      (SResultRowPosition*)taosHashGet(pSup->pResultRowHashTable, pSup->keyBuf, GET_RES_WINDOW_KEY_LEN(bytes));

  SResultRow* pResult = NULL;

  // in case of repeat scan/reverse scan, no new time window added.
  if (isIntervalQuery) {
    if (masterscan && p1 != NULL) {  // the *p1 may be NULL in case of sliding+offset exists.
      pResult = getResultRowByPos(pResultBuf, p1);
      ASSERT(pResult->pageId == p1->pageId && pResult->offset == p1->offset);
    }
  } else {
    // In case of group by column query, the required SResultRow object must be existInCurrentResusltRowInfo in the
    // pResultRowInfo object.
    if (p1 != NULL) {
      // todo
      pResult = getResultRowByPos(pResultBuf, p1);
      ASSERT(pResult->pageId == p1->pageId && pResult->offset == p1->offset);
    }
  }

  // 1. close current opened time window
<<<<<<< HEAD
  if (pResultRowInfo->cur.pageId != -1 && ((pResult == NULL) || (pResult->pageId != pResultRowInfo->cur.pageId &&
                                                                 pResult->offset != pResultRowInfo->cur.offset))) {
#ifdef BUF_PAGE_DEBUG
    qDebug("page_1");
#endif
=======
  if (pResultRowInfo->cur.pageId != -1 && ((pResult == NULL) || (pResult->pageId != pResultRowInfo->cur.pageId))) {
>>>>>>> 70693323
    SResultRowPosition pos = pResultRowInfo->cur;
    SFilePage*         pPage = getBufPage(pResultBuf, pos.pageId);
    releaseBufPage(pResultBuf, pPage);
  }

  // allocate a new buffer page
  if (pResult == NULL) {
#ifdef BUF_PAGE_DEBUG
    qDebug("page_2");
#endif
    ASSERT(pSup->resultRowSize > 0);
    pResult = getNewResultRow(pResultBuf, groupId, pSup->resultRowSize);

    initResultRow(pResult);

    // add a new result set for a new group
    SResultRowPosition pos = {.pageId = pResult->pageId, .offset = pResult->offset};
    taosHashPut(pSup->pResultRowHashTable, pSup->keyBuf, GET_RES_WINDOW_KEY_LEN(bytes), &pos,
                sizeof(SResultRowPosition));
  }

  // 2. set the new time window to be the new active time window
  pResultRowInfo->cur = (SResultRowPosition){.pageId = pResult->pageId, .offset = pResult->offset};

  // too many time window in query
  if (taosHashGetSize(pSup->pResultRowHashTable) > MAX_INTERVAL_TIME_WINDOW) {
    longjmp(pTaskInfo->env, TSDB_CODE_QRY_TOO_MANY_TIMEWINDOW);
  }

  return pResult;
}

// a new buffer page for each table. Needs to opt this design
static int32_t addNewWindowResultBuf(SResultRow* pWindowRes, SDiskbasedBuf* pResultBuf, int32_t tid, uint32_t size) {
  if (pWindowRes->pageId != -1) {
    return 0;
  }

  SFilePage* pData = NULL;

  // in the first scan, new space needed for results
  int32_t pageId = -1;
  SIDList list = getDataBufPagesIdList(pResultBuf, tid);

  if (taosArrayGetSize(list) == 0) {
    pData = getNewBufPage(pResultBuf, tid, &pageId);
    pData->num = sizeof(SFilePage);
  } else {
    SPageInfo* pi = getLastPageInfo(list);
    pData = getBufPage(pResultBuf, getPageId(pi));
    pageId = getPageId(pi);

    if (pData->num + size > getBufPageSize(pResultBuf)) {
      // release current page first, and prepare the next one
      releaseBufPageInfo(pResultBuf, pi);

      pData = getNewBufPage(pResultBuf, tid, &pageId);
      if (pData != NULL) {
        pData->num = sizeof(SFilePage);
      }
    }
  }

  if (pData == NULL) {
    return -1;
  }

  // set the number of rows in current disk page
  if (pWindowRes->pageId == -1) {  // not allocated yet, allocate new buffer
    pWindowRes->pageId = pageId;
    pWindowRes->offset = (int32_t)pData->num;

    pData->num += size;
    assert(pWindowRes->pageId >= 0);
  }

  return 0;
}

//  query_range_start, query_range_end, window_duration, window_start, window_end
void initExecTimeWindowInfo(SColumnInfoData* pColData, STimeWindow* pQueryWindow) {
  pColData->info.type = TSDB_DATA_TYPE_TIMESTAMP;
  pColData->info.bytes = sizeof(int64_t);

  colInfoDataEnsureCapacity(pColData, 5);
  colDataAppendInt64(pColData, 0, &pQueryWindow->skey);
  colDataAppendInt64(pColData, 1, &pQueryWindow->ekey);

  int64_t interval = 0;
  colDataAppendInt64(pColData, 2, &interval);  // this value may be variable in case of 'n' and 'y'.
  colDataAppendInt64(pColData, 3, &pQueryWindow->skey);
  colDataAppendInt64(pColData, 4, &pQueryWindow->ekey);
}

void doApplyFunctions(SExecTaskInfo* taskInfo, SqlFunctionCtx* pCtx, STimeWindow* pWin,
                      SColumnInfoData* pTimeWindowData, int32_t offset, int32_t forwardStep, TSKEY* tsCol,
                      int32_t numOfTotal, int32_t numOfOutput, int32_t order) {
  for (int32_t k = 0; k < numOfOutput; ++k) {
    // keep it temporarily
    // todo no need this??
    bool    hasAgg = pCtx[k].input.colDataAggIsSet;
    int32_t numOfRows = pCtx[k].input.numOfRows;
    int32_t startOffset = pCtx[k].input.startRowIndex;

    pCtx[k].input.startRowIndex = offset;
    pCtx[k].input.numOfRows = forwardStep;

    // not a whole block involved in query processing, statistics data can not be used
    // NOTE: the original value of isSet have been changed here
    if (pCtx[k].input.colDataAggIsSet && forwardStep < numOfTotal) {
      pCtx[k].input.colDataAggIsSet = false;
    }

    if (fmIsWindowPseudoColumnFunc(pCtx[k].functionId)) {
      SResultRowEntryInfo* pEntryInfo = GET_RES_INFO(&pCtx[k]);

      char* p = GET_ROWCELL_INTERBUF(pEntryInfo);

      SColumnInfoData idata = {0};
      idata.info.type = TSDB_DATA_TYPE_BIGINT;
      idata.info.bytes = tDataTypes[TSDB_DATA_TYPE_BIGINT].bytes;
      idata.pData = p;

      SScalarParam out = {.columnData = &idata};
      SScalarParam tw = {.numOfRows = 5, .columnData = pTimeWindowData};
      pCtx[k].sfp.process(&tw, 1, &out);
      pEntryInfo->numOfRes = 1;
    } else {
      int32_t code = TSDB_CODE_SUCCESS;
      if (functionNeedToExecute(&pCtx[k]) && pCtx[k].fpSet.process != NULL) {
        code = pCtx[k].fpSet.process(&pCtx[k]);

        if (code != TSDB_CODE_SUCCESS) {
          qError("%s apply functions error, code: %s", GET_TASKID(taskInfo), tstrerror(code));
          taskInfo->code = code;
          longjmp(taskInfo->env, code);
        }
      }

      // restore it
      pCtx[k].input.colDataAggIsSet = hasAgg;
      pCtx[k].input.startRowIndex = startOffset;
      pCtx[k].input.numOfRows = numOfRows;
    }
  }
}

static int32_t doSetInputDataBlock(SOperatorInfo* pOperator, SqlFunctionCtx* pCtx, SSDataBlock* pBlock, int32_t order,
                                   int32_t scanFlag, bool createDummyCol);

static void doSetInputDataBlockInfo(SOperatorInfo* pOperator, SqlFunctionCtx* pCtx, SSDataBlock* pBlock,
                                    int32_t order) {
  for (int32_t i = 0; i < pOperator->exprSupp.numOfExprs; ++i) {
    pCtx[i].order = order;
    pCtx[i].input.numOfRows = pBlock->info.rows;
    setBlockStatisInfo(&pCtx[i], &pOperator->exprSupp.pExprInfo[i], pBlock);
  }
}

void setInputDataBlock(SOperatorInfo* pOperator, SqlFunctionCtx* pCtx, SSDataBlock* pBlock, int32_t order,
                       int32_t scanFlag, bool createDummyCol) {
  if (pBlock->pBlockAgg != NULL) {
    doSetInputDataBlockInfo(pOperator, pCtx, pBlock, order);
  } else {
    doSetInputDataBlock(pOperator, pCtx, pBlock, order, scanFlag, createDummyCol);
  }
}

static int32_t doCreateConstantValColumnInfo(SInputColumnInfoData* pInput, SFunctParam* pFuncParam, int32_t paramIndex,
                                             int32_t numOfRows) {
  SColumnInfoData* pColInfo = NULL;
  if (pInput->pData[paramIndex] == NULL) {
    pColInfo = taosMemoryCalloc(1, sizeof(SColumnInfoData));
    if (pColInfo == NULL) {
      return TSDB_CODE_OUT_OF_MEMORY;
    }

    // Set the correct column info (data type and bytes)
    pColInfo->info.type = pFuncParam->param.nType;
    pColInfo->info.bytes = pFuncParam->param.nLen;

    pInput->pData[paramIndex] = pColInfo;
  } else {
    pColInfo = pInput->pData[paramIndex];
  }

  colInfoDataEnsureCapacity(pColInfo, numOfRows);

  int8_t type = pFuncParam->param.nType;
  if (type == TSDB_DATA_TYPE_BIGINT || type == TSDB_DATA_TYPE_UBIGINT) {
    int64_t v = pFuncParam->param.i;
    for (int32_t i = 0; i < numOfRows; ++i) {
      colDataAppendInt64(pColInfo, i, &v);
    }
  } else if (type == TSDB_DATA_TYPE_DOUBLE) {
    double v = pFuncParam->param.d;
    for (int32_t i = 0; i < numOfRows; ++i) {
      colDataAppendDouble(pColInfo, i, &v);
    }
  } else if (type == TSDB_DATA_TYPE_VARCHAR) {
    char* tmp = taosMemoryMalloc(pFuncParam->param.nLen + VARSTR_HEADER_SIZE);
    STR_WITH_SIZE_TO_VARSTR(tmp, pFuncParam->param.pz, pFuncParam->param.nLen);
    for (int32_t i = 0; i < numOfRows; ++i) {
      colDataAppend(pColInfo, i, tmp, false);
    }
  }

  return TSDB_CODE_SUCCESS;
}

static int32_t doSetInputDataBlock(SOperatorInfo* pOperator, SqlFunctionCtx* pCtx, SSDataBlock* pBlock, int32_t order,
                                   int32_t scanFlag, bool createDummyCol) {
  int32_t code = TSDB_CODE_SUCCESS;

  for (int32_t i = 0; i < pOperator->exprSupp.numOfExprs; ++i) {
    pCtx[i].order = order;
    pCtx[i].input.numOfRows = pBlock->info.rows;

    pCtx[i].pSrcBlock = pBlock;
    pCtx[i].scanFlag = scanFlag;

    SInputColumnInfoData* pInput = &pCtx[i].input;
    pInput->uid = pBlock->info.uid;
    pInput->colDataAggIsSet = false;

    SExprInfo* pOneExpr = &pOperator->exprSupp.pExprInfo[i];
    for (int32_t j = 0; j < pOneExpr->base.numOfParams; ++j) {
      SFunctParam* pFuncParam = &pOneExpr->base.pParam[j];
      if (pFuncParam->type == FUNC_PARAM_TYPE_COLUMN) {
        int32_t slotId = pFuncParam->pCol->slotId;
        pInput->pData[j] = taosArrayGet(pBlock->pDataBlock, slotId);
        pInput->totalRows = pBlock->info.rows;
        pInput->numOfRows = pBlock->info.rows;
        pInput->startRowIndex = 0;

        // NOTE: the last parameter is the primary timestamp column
        if (fmIsTimelineFunc(pCtx[i].functionId) && (j == pOneExpr->base.numOfParams - 1)) {
          pInput->pPTS = pInput->pData[j];
        }
        ASSERT(pInput->pData[j] != NULL);
      } else if (pFuncParam->type == FUNC_PARAM_TYPE_VALUE) {
        // todo avoid case: top(k, 12), 12 is the value parameter.
        // sum(11), 11 is also the value parameter.
        if (createDummyCol && pOneExpr->base.numOfParams == 1) {
          pInput->totalRows = pBlock->info.rows;
          pInput->numOfRows = pBlock->info.rows;
          pInput->startRowIndex = 0;

          code = doCreateConstantValColumnInfo(pInput, pFuncParam, j, pBlock->info.rows);
          if (code != TSDB_CODE_SUCCESS) {
            return code;
          }
        }
      }
    }
  }

  return code;
}

static int32_t doAggregateImpl(SOperatorInfo* pOperator, TSKEY startTs, SqlFunctionCtx* pCtx) {
  for (int32_t k = 0; k < pOperator->exprSupp.numOfExprs; ++k) {
    if (functionNeedToExecute(&pCtx[k])) {
      // todo add a dummy funtion to avoid process check
      if (pCtx[k].fpSet.process == NULL) {
        continue;
      }
#ifdef BUF_PAGE_DEBUG
      qDebug("page_process");
#endif
      int32_t code = pCtx[k].fpSet.process(&pCtx[k]);
      if (code != TSDB_CODE_SUCCESS) {
        qError("%s aggregate function error happens, code: %s", GET_TASKID(pOperator->pTaskInfo), tstrerror(code));
        return code;
      }
    }
  }

  return TSDB_CODE_SUCCESS;
}

static void setPseudoOutputColInfo(SSDataBlock* pResult, SqlFunctionCtx* pCtx, SArray* pPseudoList) {
  size_t num = (pPseudoList != NULL) ? taosArrayGetSize(pPseudoList) : 0;
  for (int32_t i = 0; i < num; ++i) {
    pCtx[i].pOutput = taosArrayGet(pResult->pDataBlock, i);
  }
}

int32_t projectApplyFunctions(SExprInfo* pExpr, SSDataBlock* pResult, SSDataBlock* pSrcBlock, SqlFunctionCtx* pCtx,
                              int32_t numOfOutput, SArray* pPseudoList) {
  setPseudoOutputColInfo(pResult, pCtx, pPseudoList);
  pResult->info.groupId = pSrcBlock->info.groupId;

  // if the source equals to the destination, it is to create a new column as the result of scalar function or some
  // operators.
  bool createNewColModel = (pResult == pSrcBlock);

  int32_t numOfRows = 0;

  for (int32_t k = 0; k < numOfOutput; ++k) {
    int32_t         outputSlotId = pExpr[k].base.resSchema.slotId;
    SqlFunctionCtx* pfCtx = &pCtx[k];

    if (pExpr[k].pExpr->nodeType == QUERY_NODE_COLUMN) {  // it is a project query
      SColumnInfoData* pColInfoData = taosArrayGet(pResult->pDataBlock, outputSlotId);
      if (pResult->info.rows > 0 && !createNewColModel) {
        colDataMergeCol(pColInfoData, pResult->info.rows, &pResult->info.capacity, pfCtx->input.pData[0],
                        pfCtx->input.numOfRows);
      } else {
        colDataAssign(pColInfoData, pfCtx->input.pData[0], pfCtx->input.numOfRows, &pResult->info);
      }

      numOfRows = pfCtx->input.numOfRows;
    } else if (pExpr[k].pExpr->nodeType == QUERY_NODE_VALUE) {
      SColumnInfoData* pColInfoData = taosArrayGet(pResult->pDataBlock, outputSlotId);

      int32_t offset = createNewColModel ? 0 : pResult->info.rows;
      for (int32_t i = 0; i < pSrcBlock->info.rows; ++i) {
        colDataAppend(pColInfoData, i + offset,
                      taosVariantGet(&pExpr[k].base.pParam[0].param, pExpr[k].base.pParam[0].param.nType),
                      TSDB_DATA_TYPE_NULL == pExpr[k].base.pParam[0].param.nType);
      }

      numOfRows = pSrcBlock->info.rows;
    } else if (pExpr[k].pExpr->nodeType == QUERY_NODE_OPERATOR) {
      SArray* pBlockList = taosArrayInit(4, POINTER_BYTES);
      taosArrayPush(pBlockList, &pSrcBlock);

      SColumnInfoData* pResColData = taosArrayGet(pResult->pDataBlock, outputSlotId);
      SColumnInfoData  idata = {.info = pResColData->info, .hasNull = true};

      SScalarParam dest = {.columnData = &idata};
      int32_t      code = scalarCalculate(pExpr[k].pExpr->_optrRoot.pRootNode, pBlockList, &dest);
      if (code != TSDB_CODE_SUCCESS) {
        taosArrayDestroy(pBlockList);
        return code;
      }

      int32_t startOffset = createNewColModel ? 0 : pResult->info.rows;
      ASSERT(pResult->info.capacity > 0);
      colDataMergeCol(pResColData, startOffset, &pResult->info.capacity, &idata, dest.numOfRows);

      numOfRows = dest.numOfRows;
      taosArrayDestroy(pBlockList);
    } else if (pExpr[k].pExpr->nodeType == QUERY_NODE_FUNCTION) {
      ASSERT(!fmIsAggFunc(pfCtx->functionId));

      // _rowts/_c0, not tbname column
      if (fmIsPseudoColumnFunc(pfCtx->functionId) && (!fmIsScanPseudoColumnFunc(pfCtx->functionId))) {
        // do nothing
      } else if (fmIsIndefiniteRowsFunc(pfCtx->functionId)) {
        SResultRowEntryInfo* pResInfo = GET_RES_INFO(&pCtx[k]);
        pfCtx->fpSet.init(&pCtx[k], pResInfo);

        pfCtx->pOutput = taosArrayGet(pResult->pDataBlock, outputSlotId);
        pfCtx->offset = createNewColModel ? 0 : pResult->info.rows;  // set the start offset

        // set the timestamp(_rowts) output buffer
        if (taosArrayGetSize(pPseudoList) > 0) {
          int32_t* outputColIndex = taosArrayGet(pPseudoList, 0);
          pfCtx->pTsOutput = (SColumnInfoData*)pCtx[*outputColIndex].pOutput;
        }

        numOfRows = pfCtx->fpSet.process(pfCtx);
      } else {
        SArray* pBlockList = taosArrayInit(4, POINTER_BYTES);
        taosArrayPush(pBlockList, &pSrcBlock);

        SColumnInfoData* pResColData = taosArrayGet(pResult->pDataBlock, outputSlotId);
        SColumnInfoData  idata = {.info = pResColData->info, .hasNull = true};

        SScalarParam dest = {.columnData = &idata};
        int32_t      code = scalarCalculate((SNode*)pExpr[k].pExpr->_function.pFunctNode, pBlockList, &dest);
        if (code != TSDB_CODE_SUCCESS) {
          taosArrayDestroy(pBlockList);
          return code;
        }

        int32_t startOffset = createNewColModel ? 0 : pResult->info.rows;
        ASSERT(pResult->info.capacity > 0);
        colDataMergeCol(pResColData, startOffset, &pResult->info.capacity, &idata, dest.numOfRows);

        numOfRows = dest.numOfRows;
        taosArrayDestroy(pBlockList);
      }
    } else {
      ASSERT(0);
    }
  }

  if (!createNewColModel) {
    pResult->info.rows += numOfRows;
  }

  return TSDB_CODE_SUCCESS;
}

static void setResultRowKey(SResultRow* pResultRow, char* pData, int16_t type) {
  if (IS_VAR_DATA_TYPE(type)) {
    // todo disable this

    //    if (pResultRow->key == NULL) {
    //      pResultRow->key = taosMemoryMalloc(varDataTLen(pData));
    //      varDataCopy(pResultRow->key, pData);
    //    } else {
    //      ASSERT(memcmp(pResultRow->key, pData, varDataTLen(pData)) == 0);
    //    }
  } else {
    int64_t v = -1;
    GET_TYPED_DATA(v, int64_t, type, pData);

    pResultRow->win.skey = v;
    pResultRow->win.ekey = v;
  }
}

bool functionNeedToExecute(SqlFunctionCtx* pCtx) {
  struct SResultRowEntryInfo* pResInfo = GET_RES_INFO(pCtx);

  // in case of timestamp column, always generated results.
  int32_t functionId = pCtx->functionId;
  if (functionId == -1) {
    return false;
  }

  if (pCtx->scanFlag == REPEAT_SCAN) {
    return fmIsRepeatScanFunc(pCtx->functionId);
  }

  if (isRowEntryCompleted(pResInfo)) {
    return false;
  }

  return true;
}

static int32_t doCreateConstantValColumnAggInfo(SInputColumnInfoData* pInput, SFunctParam* pFuncParam, int32_t type,
                                                int32_t paramIndex, int32_t numOfRows) {
  if (pInput->pData[paramIndex] == NULL) {
    pInput->pData[paramIndex] = taosMemoryCalloc(1, sizeof(SColumnInfoData));
    if (pInput->pData[paramIndex] == NULL) {
      return TSDB_CODE_OUT_OF_MEMORY;
    }

    // Set the correct column info (data type and bytes)
    pInput->pData[paramIndex]->info.type = type;
    pInput->pData[paramIndex]->info.bytes = tDataTypes[type].bytes;
  }

  SColumnDataAgg* da = NULL;
  if (pInput->pColumnDataAgg[paramIndex] == NULL) {
    da = taosMemoryCalloc(1, sizeof(SColumnDataAgg));
    pInput->pColumnDataAgg[paramIndex] = da;
    if (da == NULL) {
      return TSDB_CODE_OUT_OF_MEMORY;
    }
  } else {
    da = pInput->pColumnDataAgg[paramIndex];
  }

  ASSERT(!IS_VAR_DATA_TYPE(type));

  if (type == TSDB_DATA_TYPE_BIGINT) {
    int64_t v = pFuncParam->param.i;
    *da = (SColumnDataAgg){.numOfNull = 0, .min = v, .max = v, .maxIndex = 0, .minIndex = 0, .sum = v * numOfRows};
  } else if (type == TSDB_DATA_TYPE_DOUBLE) {
    double v = pFuncParam->param.d;
    *da = (SColumnDataAgg){.numOfNull = 0, .maxIndex = 0, .minIndex = 0};

    *(double*)&da->min = v;
    *(double*)&da->max = v;
    *(double*)&da->sum = v * numOfRows;
  } else if (type == TSDB_DATA_TYPE_BOOL) {  // todo validate this data type
    bool v = pFuncParam->param.i;

    *da = (SColumnDataAgg){.numOfNull = 0, .maxIndex = 0, .minIndex = 0};
    *(bool*)&da->min = 0;
    *(bool*)&da->max = v;
    *(bool*)&da->sum = v * numOfRows;
  } else if (type == TSDB_DATA_TYPE_TIMESTAMP) {
    // do nothing
  } else {
    ASSERT(0);
  }

  return TSDB_CODE_SUCCESS;
}

void setBlockStatisInfo(SqlFunctionCtx* pCtx, SExprInfo* pExprInfo, SSDataBlock* pBlock) {
  int32_t numOfRows = pBlock->info.rows;

  SInputColumnInfoData* pInput = &pCtx->input;
  pInput->numOfRows = numOfRows;
  pInput->totalRows = numOfRows;

  if (pBlock->pBlockAgg != NULL) {
    pInput->colDataAggIsSet = true;

    for (int32_t j = 0; j < pExprInfo->base.numOfParams; ++j) {
      SFunctParam* pFuncParam = &pExprInfo->base.pParam[j];

      if (pFuncParam->type == FUNC_PARAM_TYPE_COLUMN) {
        int32_t slotId = pFuncParam->pCol->slotId;
        pInput->pColumnDataAgg[j] = pBlock->pBlockAgg[slotId];
        if (pInput->pColumnDataAgg[j] == NULL) {
          pInput->colDataAggIsSet = false;
        }

        // Here we set the column info data since the data type for each column data is required, but
        // the data in the corresponding SColumnInfoData will not be used.
        pInput->pData[j] = taosArrayGet(pBlock->pDataBlock, slotId);
      } else if (pFuncParam->type == FUNC_PARAM_TYPE_VALUE) {
        doCreateConstantValColumnAggInfo(pInput, pFuncParam, pFuncParam->param.nType, j, pBlock->info.rows);
      }
    }
  } else {
    pInput->colDataAggIsSet = false;
  }

  // set the statistics data for primary time stamp column
  //  if (pCtx->functionId == FUNCTION_SPREAD && pColumn->colId == PRIMARYKEY_TIMESTAMP_COL_ID) {
  //    pCtx->isAggSet = true;
  //    pCtx->agg.min = pBlock->info.window.skey;
  //    pCtx->agg.max = pBlock->info.window.ekey;
  //  }
}

bool isTaskKilled(SExecTaskInfo* pTaskInfo) {
  // query has been executed more than tsShellActivityTimer, and the retrieve has not arrived
  // abort current query execution.
  if (pTaskInfo->owner != 0 &&
      ((taosGetTimestampSec() - pTaskInfo->cost.start / 1000) > 10 * getMaximumIdleDurationSec())
      /*(!needBuildResAfterQueryComplete(pTaskInfo))*/) {
    assert(pTaskInfo->cost.start != 0);
    //    qDebug("QInfo:%" PRIu64 " retrieve not arrive beyond %d ms, abort current query execution, start:%" PRId64
    //           ", current:%d", pQInfo->qId, 1, pQInfo->startExecTs, taosGetTimestampSec());
    //    return true;
  }

  return false;
}

void setTaskKilled(SExecTaskInfo* pTaskInfo) { pTaskInfo->code = TSDB_CODE_TSC_QUERY_CANCELLED; }

/////////////////////////////////////////////////////////////////////////////////////////////
// todo refactor : return window
void getAlignQueryTimeWindow(SInterval* pInterval, int32_t precision, int64_t key, STimeWindow* win) {
  win->skey = taosTimeTruncate(key, pInterval, precision);

  /*
   * if the realSkey > INT64_MAX - pInterval->interval, the query duration between
   * realSkey and realEkey must be less than one interval.Therefore, no need to adjust the query ranges.
   */
  win->ekey = taosTimeAdd(win->skey, pInterval->interval, pInterval->intervalUnit, precision) - 1;
  if (win->ekey < win->skey) {
    win->ekey = INT64_MAX;
  }
}

#if 0
static int32_t updateBlockLoadStatus(STaskAttr* pQuery, int32_t status) {

  bool hasFirstLastFunc = false;
  bool hasOtherFunc = false;

  if (status == BLK_DATA_DATA_LOAD || status == BLK_DATA_FILTEROUT) {
    return status;
  }

  for (int32_t i = 0; i < pQuery->numOfOutput; ++i) {
    int32_t functionId = getExprFunctionId(&pQuery->pExpr1[i]);

    if (functionId == FUNCTION_TS || functionId == FUNCTION_TS_DUMMY || functionId == FUNCTION_TAG ||
        functionId == FUNCTION_TAG_DUMMY) {
      continue;
    }

    if (functionId == FUNCTION_FIRST_DST || functionId == FUNCTION_LAST_DST) {
      hasFirstLastFunc = true;
    } else {
      hasOtherFunc = true;
    }

  }

  if (hasFirstLastFunc && status == BLK_DATA_NOT_LOAD) {
    if (!hasOtherFunc) {
      return BLK_DATA_FILTEROUT;
    } else {
      return BLK_DATA_DATA_LOAD;
    }
  }

  return status;
}

#endif

// static void updateDataCheckOrder(SQInfo *pQInfo, SQueryTableReq* pQueryMsg, bool stableQuery) {
//   STaskAttr* pQueryAttr = pQInfo->runtimeEnv.pQueryAttr;
//
//   // in case of point-interpolation query, use asc order scan
//   char msg[] = "QInfo:0x%"PRIx64" scan order changed for %s query, old:%d, new:%d, qrange exchanged, old qrange:%"
//   PRId64
//                "-%" PRId64 ", new qrange:%" PRId64 "-%" PRId64;
//
//   // todo handle the case the the order irrelevant query type mixed up with order critical query type
//   // descending order query for last_row query
//   if (isFirstLastRowQuery(pQueryAttr)) {
//     //qDebug("QInfo:0x%"PRIx64" scan order changed for last_row query, old:%d, new:%d", pQInfo->qId,
//     pQueryAttr->order.order, TSDB_ORDER_ASC);
//
//     pQueryAttr->order.order = TSDB_ORDER_ASC;
//     if (pQueryAttr->window.skey > pQueryAttr->window.ekey) {
//       TSWAP(pQueryAttr->window.skey, pQueryAttr->window.ekey);
//     }
//
//     pQueryAttr->needReverseScan = false;
//     return;
//   }
//
//   if (pQueryAttr->groupbyColumn && pQueryAttr->order.order == TSDB_ORDER_DESC) {
//     pQueryAttr->order.order = TSDB_ORDER_ASC;
//     if (pQueryAttr->window.skey > pQueryAttr->window.ekey) {
//       TSWAP(pQueryAttr->window.skey, pQueryAttr->window.ekey);
//     }
//
//     pQueryAttr->needReverseScan = false;
//     doUpdateLastKey(pQueryAttr);
//     return;
//   }
//
//   if (pQueryAttr->pointInterpQuery && pQueryAttr->interval.interval == 0) {
//     if (!QUERY_IS_ASC_QUERY(pQueryAttr)) {
//       //qDebug(msg, pQInfo->qId, "interp", pQueryAttr->order.order, TSDB_ORDER_ASC, pQueryAttr->window.skey,
//       pQueryAttr->window.ekey, pQueryAttr->window.ekey, pQueryAttr->window.skey); TSWAP(pQueryAttr->window.skey,
//       pQueryAttr->window.ekey, TSKEY);
//     }
//
//     pQueryAttr->order.order = TSDB_ORDER_ASC;
//     return;
//   }
//
//   if (pQueryAttr->interval.interval == 0) {
//     if (onlyFirstQuery(pQueryAttr)) {
//       if (!QUERY_IS_ASC_QUERY(pQueryAttr)) {
//         //qDebug(msg, pQInfo->qId, "only-first", pQueryAttr->order.order, TSDB_ORDER_ASC, pQueryAttr->window.skey,
////               pQueryAttr->window.ekey, pQueryAttr->window.ekey, pQueryAttr->window.skey);
//
//        TSWAP(pQueryAttr->window.skey, pQueryAttr->window.ekey);
//        doUpdateLastKey(pQueryAttr);
//      }
//
//      pQueryAttr->order.order = TSDB_ORDER_ASC;
//      pQueryAttr->needReverseScan = false;
//    } else if (onlyLastQuery(pQueryAttr) && notContainSessionOrStateWindow(pQueryAttr)) {
//      if (QUERY_IS_ASC_QUERY(pQueryAttr)) {
//        //qDebug(msg, pQInfo->qId, "only-last", pQueryAttr->order.order, TSDB_ORDER_DESC, pQueryAttr->window.skey,
////               pQueryAttr->window.ekey, pQueryAttr->window.ekey, pQueryAttr->window.skey);
//
//        TSWAP(pQueryAttr->window.skey, pQueryAttr->window.ekey);
//        doUpdateLastKey(pQueryAttr);
//      }
//
//      pQueryAttr->order.order = TSDB_ORDER_DESC;
//      pQueryAttr->needReverseScan = false;
//    }
//
//  } else {  // interval query
//    if (stableQuery) {
//      if (onlyFirstQuery(pQueryAttr)) {
//        if (!QUERY_IS_ASC_QUERY(pQueryAttr)) {
//          //qDebug(msg, pQInfo->qId, "only-first stable", pQueryAttr->order.order, TSDB_ORDER_ASC,
////                 pQueryAttr->window.skey, pQueryAttr->window.ekey, pQueryAttr->window.ekey,
/// pQueryAttr->window.skey);
//
//          TSWAP(pQueryAttr->window.skey, pQueryAttr->window.ekey);
//          doUpdateLastKey(pQueryAttr);
//        }
//
//        pQueryAttr->order.order = TSDB_ORDER_ASC;
//        pQueryAttr->needReverseScan = false;
//      } else if (onlyLastQuery(pQueryAttr)) {
//        if (QUERY_IS_ASC_QUERY(pQueryAttr)) {
//          //qDebug(msg, pQInfo->qId, "only-last stable", pQueryAttr->order.order, TSDB_ORDER_DESC,
////                 pQueryAttr->window.skey, pQueryAttr->window.ekey, pQueryAttr->window.ekey,
/// pQueryAttr->window.skey);
//
//          TSWAP(pQueryAttr->window.skey, pQueryAttr->window.ekey);
//          doUpdateLastKey(pQueryAttr);
//        }
//
//        pQueryAttr->order.order = TSDB_ORDER_DESC;
//        pQueryAttr->needReverseScan = false;
//      }
//    }
//  }
//}

// static FORCE_INLINE bool doFilterByBlockStatistics(STaskRuntimeEnv* pRuntimeEnv, SDataStatis *pDataStatis,
// SqlFunctionCtx *pCtx, int32_t numOfRows) {
//   STaskAttr* pQueryAttr = pRuntimeEnv->pQueryAttr;
//
//   if (pDataStatis == NULL || pQueryAttr->pFilters == NULL) {
//     return true;
//   }
//
//   return filterRangeExecute(pQueryAttr->pFilters, pDataStatis, pQueryAttr->numOfCols, numOfRows);
// }
#if 0
static bool overlapWithTimeWindow(STaskAttr* pQueryAttr, SDataBlockInfo* pBlockInfo) {
  STimeWindow w = {0};

  TSKEY sk = TMIN(pQueryAttr->window.skey, pQueryAttr->window.ekey);
  TSKEY ek = TMAX(pQueryAttr->window.skey, pQueryAttr->window.ekey);

  if (true) {
    //    getAlignQueryTimeWindow(pQueryAttr, pBlockInfo->window.skey, sk, ek, &w);
    assert(w.ekey >= pBlockInfo->window.skey);

    if (w.ekey < pBlockInfo->window.ekey) {
      return true;
    }

    while (1) {
      //      getNextTimeWindow(pQueryAttr, &w);
      if (w.skey > pBlockInfo->window.ekey) {
        break;
      }

      assert(w.ekey > pBlockInfo->window.ekey);
      if (w.skey <= pBlockInfo->window.ekey && w.skey > pBlockInfo->window.skey) {
        return true;
      }
    }
  } else {
    //    getAlignQueryTimeWindow(pQueryAttr, pBlockInfo->window.ekey, sk, ek, &w);
    assert(w.skey <= pBlockInfo->window.ekey);

    if (w.skey > pBlockInfo->window.skey) {
      return true;
    }

    while (1) {
      //      getNextTimeWindow(pQueryAttr, &w);
      if (w.ekey < pBlockInfo->window.skey) {
        break;
      }

      assert(w.skey < pBlockInfo->window.skey);
      if (w.ekey < pBlockInfo->window.ekey && w.ekey >= pBlockInfo->window.skey) {
        return true;
      }
    }
  }

  return false;
}
#endif

static uint32_t doFilterByBlockTimeWindow(STableScanInfo* pTableScanInfo, SSDataBlock* pBlock) {
  SqlFunctionCtx* pCtx = pTableScanInfo->pCtx;
  uint32_t        status = BLK_DATA_NOT_LOAD;

  int32_t numOfOutput = 0;//pTableScanInfo->numOfOutput;
  for (int32_t i = 0; i < numOfOutput; ++i) {
    int32_t functionId = pCtx[i].functionId;
    int32_t colId = pTableScanInfo->pExpr[i].base.pParam[0].pCol->colId;

    // group by + first/last should not apply the first/last block filter
    if (functionId < 0) {
      status |= BLK_DATA_DATA_LOAD;
      return status;
    } else {
      //      status |= aAggs[functionId].dataReqFunc(&pTableScanInfo->pCtx[i], &pBlock->info.window, colId);
      //      if ((status & BLK_DATA_DATA_LOAD) == BLK_DATA_DATA_LOAD) {
      //        return status;
      //      }
    }
  }

  return status;
}

int32_t loadDataBlockOnDemand(SExecTaskInfo* pTaskInfo, STableScanInfo* pTableScanInfo, SSDataBlock* pBlock,
                              uint32_t* status) {
  *status = BLK_DATA_NOT_LOAD;

  pBlock->pDataBlock = NULL;
  pBlock->pBlockAgg = NULL;

  //  int64_t groupId = pRuntimeEnv->current->groupIndex;
  //  bool    ascQuery = QUERY_IS_ASC_QUERY(pQueryAttr);

  STaskCostInfo* pCost = &pTaskInfo->cost;

//  pCost->totalBlocks += 1;
//  pCost->totalRows += pBlock->info.rows;
#if 0
  // Calculate all time windows that are overlapping or contain current data block.
  // If current data block is contained by all possible time window, do not load current data block.
  if (/*pQueryAttr->pFilters || */pQueryAttr->groupbyColumn || pQueryAttr->sw.gap > 0 ||
      (QUERY_IS_INTERVAL_QUERY(pQueryAttr) && overlapWithTimeWindow(pTaskInfo, &pBlock->info))) {
    (*status) = BLK_DATA_DATA_LOAD;
  }

  // check if this data block is required to load
  if ((*status) != BLK_DATA_DATA_LOAD) {
    bool needFilter = true;

    // the pCtx[i] result is belonged to previous time window since the outputBuf has not been set yet,
    // the filter result may be incorrect. So in case of interval query, we need to set the correct time output buffer
    if (QUERY_IS_INTERVAL_QUERY(pQueryAttr)) {
      SResultRow* pResult = NULL;

      bool  masterScan = IS_MAIN_SCAN(pRuntimeEnv);
      TSKEY k = ascQuery? pBlock->info.window.skey : pBlock->info.window.ekey;

      STimeWindow win = getActiveTimeWindow(pTableScanInfo->pResultRowInfo, k, pQueryAttr);
      if (pQueryAttr->pointInterpQuery) {
        needFilter = chkWindowOutputBufByKey(pRuntimeEnv, pTableScanInfo->pResultRowInfo, &win, masterScan, &pResult, groupId,
                                    pTableScanInfo->pCtx, pTableScanInfo->numOfOutput,
                                    pTableScanInfo->rowEntryInfoOffset);
      } else {
        if (setResultOutputBufByKey(pRuntimeEnv, pTableScanInfo->pResultRowInfo, pBlock->info.uid, &win, masterScan, &pResult, groupId,
                                    pTableScanInfo->pCtx, pTableScanInfo->numOfOutput,
                                    pTableScanInfo->rowEntryInfoOffset) != TSDB_CODE_SUCCESS) {
          longjmp(pRuntimeEnv->env, TSDB_CODE_QRY_OUT_OF_MEMORY);
        }
      }
    } else if (pQueryAttr->stableQuery && (!pQueryAttr->tsCompQuery) && (!pQueryAttr->diffQuery)) { // stable aggregate, not interval aggregate or normal column aggregate
      doSetTableGroupOutputBuf(pRuntimeEnv, pTableScanInfo->pResultRowInfo, pTableScanInfo->pCtx,
                               pTableScanInfo->rowEntryInfoOffset, pTableScanInfo->numOfOutput,
                               pRuntimeEnv->current->groupIndex);
    }

    if (needFilter) {
      (*status) = doFilterByBlockTimeWindow(pTableScanInfo, pBlock);
    } else {
      (*status) = BLK_DATA_DATA_LOAD;
    }
  }

  SDataBlockInfo* pBlockInfo = &pBlock->info;
//  *status = updateBlockLoadStatus(pRuntimeEnv->pQueryAttr, *status);

  if ((*status) == BLK_DATA_NOT_LOAD || (*status) == BLK_DATA_FILTEROUT) {
    //qDebug("QInfo:0x%"PRIx64" data block discard, brange:%" PRId64 "-%" PRId64 ", rows:%d", pQInfo->qId, pBlockInfo->window.skey,
//           pBlockInfo->window.ekey, pBlockInfo->rows);
    pCost->skipBlocks += 1;
  } else if ((*status) == BLK_DATA_SMA_LOAD) {
    // this function never returns error?
    pCost->loadBlockStatis += 1;
//    tsdbRetrieveDataBlockStatisInfo(pTableScanInfo->pTsdbReadHandle, &pBlock->pBlockAgg);

    if (pBlock->pBlockAgg == NULL) {  // data block statistics does not exist, load data block
//      pBlock->pDataBlock = tsdbRetrieveDataBlock(pTableScanInfo->pTsdbReadHandle, NULL);
      pCost->totalCheckedRows += pBlock->info.rows;
    }
  } else {
    assert((*status) == BLK_DATA_DATA_LOAD);

    // load the data block statistics to perform further filter
    pCost->loadBlockStatis += 1;
//    tsdbRetrieveDataBlockStatisInfo(pTableScanInfo->pTsdbReadHandle, &pBlock->pBlockAgg);

    if (pQueryAttr->topBotQuery && pBlock->pBlockAgg != NULL) {
      { // set previous window
        if (QUERY_IS_INTERVAL_QUERY(pQueryAttr)) {
          SResultRow* pResult = NULL;

          bool  masterScan = IS_MAIN_SCAN(pRuntimeEnv);
          TSKEY k = ascQuery? pBlock->info.window.skey : pBlock->info.window.ekey;

          STimeWindow win = getActiveTimeWindow(pTableScanInfo->pResultRowInfo, k, pQueryAttr);
          if (setResultOutputBufByKey(pRuntimeEnv, pTableScanInfo->pResultRowInfo, pBlock->info.uid, &win, masterScan, &pResult, groupId,
                                      pTableScanInfo->pCtx, pTableScanInfo->numOfOutput,
                                      pTableScanInfo->rowEntryInfoOffset) != TSDB_CODE_SUCCESS) {
            longjmp(pRuntimeEnv->env, TSDB_CODE_QRY_OUT_OF_MEMORY);
          }
        }
      }
      bool load = false;
      for (int32_t i = 0; i < pQueryAttr->numOfOutput; ++i) {
        int32_t functionId = pTableScanInfo->pCtx[i].functionId;
        if (functionId == FUNCTION_TOP || functionId == FUNCTION_BOTTOM) {
//          load = topbot_datablock_filter(&pTableScanInfo->pCtx[i], (char*)&(pBlock->pBlockAgg[i].min),
//                                         (char*)&(pBlock->pBlockAgg[i].max));
          if (!load) { // current block has been discard due to filter applied
            pCost->skipBlocks += 1;
            //qDebug("QInfo:0x%"PRIx64" data block discard, brange:%" PRId64 "-%" PRId64 ", rows:%d", pQInfo->qId,
//                   pBlockInfo->window.skey, pBlockInfo->window.ekey, pBlockInfo->rows);
            (*status) = BLK_DATA_FILTEROUT;
            return TSDB_CODE_SUCCESS;
          }
        }
      }
    }

    // current block has been discard due to filter applied
//    if (!doFilterByBlockStatistics(pRuntimeEnv, pBlock->pBlockAgg, pTableScanInfo->pCtx, pBlockInfo->rows)) {
//      pCost->skipBlocks += 1;
//      qDebug("QInfo:0x%"PRIx64" data block discard, brange:%" PRId64 "-%" PRId64 ", rows:%d", pQInfo->qId, pBlockInfo->window.skey,
//             pBlockInfo->window.ekey, pBlockInfo->rows);
//      (*status) = BLK_DATA_FILTEROUT;
//      return TSDB_CODE_SUCCESS;
//    }

    pCost->totalCheckedRows += pBlockInfo->rows;
    pCost->loadBlocks += 1;
//    pBlock->pDataBlock = tsdbRetrieveDataBlock(pTableScanInfo->pTsdbReadHandle, NULL);
//    if (pBlock->pDataBlock == NULL) {
//      return terrno;
//    }

//    if (pQueryAttr->pFilters != NULL) {
//      filterSetColFieldData(pQueryAttr->pFilters, taosArrayGetSize(pBlock->pDataBlock), pBlock->pDataBlock);
//    }

//    if (pQueryAttr->pFilters != NULL || pRuntimeEnv->pTsBuf != NULL) {
//      filterColRowsInDataBlock(pRuntimeEnv, pBlock, ascQuery);
//    }
  }
#endif
  return TSDB_CODE_SUCCESS;
}

static void updateTableQueryInfoForReverseScan(STableQueryInfo* pTableQueryInfo) {
  if (pTableQueryInfo == NULL) {
    return;
  }

  //  TSWAP(pTableQueryInfo->win.skey, pTableQueryInfo->win.ekey);
  //  pTableQueryInfo->lastKey = pTableQueryInfo->win.skey;

  //  SWITCH_ORDER(pTableQueryInfo->cur.order);
  //  pTableQueryInfo->cur.vgroupIndex = -1;

  // set the index to be the end slot of result rows array
  //  SResultRowInfo* pResultRowInfo = &pTableQueryInfo->resInfo;
  //  if (pResultRowInfo->size > 0) {
  //    pResultRowInfo->curPos = pResultRowInfo->size - 1;
  //  } else {
  //    pResultRowInfo->curPos = -1;
  //  }
}

void initResultRow(SResultRow* pResultRow) {
  //  pResultRow->pEntryInfo = (struct SResultRowEntryInfo*)((char*)pResultRow + sizeof(SResultRow));
}

/*
 * The start of each column SResultRowEntryInfo is denote by RowCellInfoOffset.
 * Note that in case of top/bottom query, the whole multiple rows of result is treated as only one row of results.
 * +------------+-----------------result column 1------------+------------------result column 2-----------+
 * | SResultRow | SResultRowEntryInfo | intermediate buffer1 | SResultRowEntryInfo | intermediate buffer 2|
 * +------------+--------------------------------------------+--------------------------------------------+
 *           offset[0]                                  offset[1]                                   offset[2]
 */
// TODO refactor: some function move away
void setFunctionResultOutput(SOperatorInfo* pOperator, SOptrBasicInfo* pInfo, SAggSupporter* pSup, int32_t stage,
                             int32_t numOfExprs) {
  SExecTaskInfo*  pTaskInfo = pOperator->pTaskInfo;
  SqlFunctionCtx* pCtx = pOperator->exprSupp.pCtx;
  int32_t*        rowEntryInfoOffset = pOperator->exprSupp.rowEntryInfoOffset;

  SResultRowInfo* pResultRowInfo = &pInfo->resultRowInfo;
  initResultRowInfo(pResultRowInfo);

  int64_t     tid = 0;
  int64_t     groupId = 0;
  SResultRow* pRow = doSetResultOutBufByKey(pSup->pResultBuf, pResultRowInfo, (char*)&tid, sizeof(tid), true, groupId,
                                            pTaskInfo, false, pSup);

  for (int32_t i = 0; i < numOfExprs; ++i) {
    struct SResultRowEntryInfo* pEntry = getResultEntryInfo(pRow, i, rowEntryInfoOffset);
    cleanupResultRowEntry(pEntry);

    pCtx[i].resultInfo = pEntry;
    pCtx[i].scanFlag = stage;
  }

  initCtxOutputBuffer(pCtx, numOfExprs);
}

void initCtxOutputBuffer(SqlFunctionCtx* pCtx, int32_t size) {
  for (int32_t j = 0; j < size; ++j) {
    struct SResultRowEntryInfo* pResInfo = GET_RES_INFO(&pCtx[j]);
    if (isRowEntryInitialized(pResInfo) || fmIsPseudoColumnFunc(pCtx[j].functionId) || pCtx[j].functionId == -1 ||
        fmIsScalarFunc(pCtx[j].functionId)) {
      continue;
    }

    pCtx[j].fpSet.init(&pCtx[j], pCtx[j].resultInfo);
  }
}

void setTaskStatus(SExecTaskInfo* pTaskInfo, int8_t status) {
  if (status == TASK_NOT_COMPLETED) {
    pTaskInfo->status = status;
  } else {
    // QUERY_NOT_COMPLETED is not compatible with any other status, so clear its position first
    CLEAR_QUERY_STATUS(pTaskInfo, TASK_NOT_COMPLETED);
    pTaskInfo->status |= status;
  }
}

void destroyTableQueryInfoImpl(STableQueryInfo* pTableQueryInfo) {
  if (pTableQueryInfo == NULL) {
    return;
  }

  //  taosVariantDestroy(&pTableQueryInfo->tag);
  //  cleanupResultRowInfo(&pTableQueryInfo->resInfo);
}

void setResultRowInitCtx(SResultRow* pResult, SqlFunctionCtx* pCtx, int32_t numOfOutput, int32_t* rowEntryInfoOffset) {
  for (int32_t i = 0; i < numOfOutput; ++i) {
    pCtx[i].resultInfo = getResultEntryInfo(pResult, i, rowEntryInfoOffset);

    struct SResultRowEntryInfo* pResInfo = pCtx[i].resultInfo;
    if (isRowEntryCompleted(pResInfo) && isRowEntryInitialized(pResInfo)) {
      continue;
    }

    if (fmIsWindowPseudoColumnFunc(pCtx[i].functionId)) {
      continue;
    }

    if (!pResInfo->initialized) {
      if (pCtx[i].functionId != -1) {
        pCtx[i].fpSet.init(&pCtx[i], pResInfo);
      } else {
        pResInfo->initialized = true;
      }
    }
  }
}

static void extractQualifiedTupleByFilterResult(SSDataBlock* pBlock, const int8_t* rowRes, bool keep);

void doFilter(const SNode* pFilterNode, SSDataBlock* pBlock) {
  if (pFilterNode == NULL) {
    return;
  }

  SFilterInfo* filter = NULL;

  // todo move to the initialization function
  int32_t code = filterInitFromNode((SNode*)pFilterNode, &filter, 0);

  size_t             numOfCols = taosArrayGetSize(pBlock->pDataBlock);
  SFilterColumnParam param1 = {.numOfCols = numOfCols, .pDataBlock = pBlock->pDataBlock};
  code = filterSetDataFromSlotId(filter, &param1);

  int8_t* rowRes = NULL;

  // todo the keep seems never to be True??
  bool keep = filterExecute(filter, pBlock, &rowRes, NULL, param1.numOfCols);
  filterFreeInfo(filter);

  extractQualifiedTupleByFilterResult(pBlock, rowRes, keep);
  blockDataUpdateTsWindow(pBlock, 0);
}

void extractQualifiedTupleByFilterResult(SSDataBlock* pBlock, const int8_t* rowRes, bool keep) {
  if (keep) {
    return;
  }

  if (rowRes != NULL) {
    int32_t      totalRows = pBlock->info.rows;
    SSDataBlock* px = createOneDataBlock(pBlock, true);

    size_t numOfCols = taosArrayGetSize(pBlock->pDataBlock);
    for (int32_t i = 0; i < numOfCols; ++i) {
      SColumnInfoData* pSrc = taosArrayGet(px->pDataBlock, i);
      SColumnInfoData* pDst = taosArrayGet(pBlock->pDataBlock, i);
      // it is a reserved column for scalar function, and no data in this column yet.
      if (pDst->pData == NULL) {
        continue;
      }

      colInfoDataCleanup(pDst, pBlock->info.rows);

      int32_t numOfRows = 0;
      for (int32_t j = 0; j < totalRows; ++j) {
        if (rowRes[j] == 0) {
          continue;
        }

        if (colDataIsNull_s(pSrc, j)) {
          colDataAppendNULL(pDst, numOfRows);
        } else {
          colDataAppend(pDst, numOfRows, colDataGetData(pSrc, j), false);
        }
        numOfRows += 1;
      }

      if (pBlock->info.rows == totalRows) {
        pBlock->info.rows = numOfRows;
      } else {
        ASSERT(pBlock->info.rows == numOfRows);
      }
    }

    blockDataDestroy(px);  // fix memory leak
  } else {
    // do nothing
    pBlock->info.rows = 0;
  }
}

void doSetTableGroupOutputBuf(SOperatorInfo* pOperator, SAggOperatorInfo* pAggInfo, int32_t numOfOutput,
                              uint64_t groupId) {
  // for simple group by query without interval, all the tables belong to one group result.
  SExecTaskInfo*  pTaskInfo = pOperator->pTaskInfo;
  SResultRowInfo* pResultRowInfo = &pAggInfo->binfo.resultRowInfo;
  SqlFunctionCtx* pCtx = pOperator->exprSupp.pCtx;
  int32_t*        rowEntryInfoOffset = pOperator->exprSupp.rowEntryInfoOffset;

  SResultRow* pResultRow = doSetResultOutBufByKey(pAggInfo->aggSup.pResultBuf, pResultRowInfo, (char*)&groupId,
                                                  sizeof(groupId), true, groupId, pTaskInfo, false, &pAggInfo->aggSup);
  assert(pResultRow != NULL);

  /*
   * not assign result buffer yet, add new result buffer
   * all group belong to one result set, and each group result has different group id so set the id to be one
   */
  if (pResultRow->pageId == -1) {
    int32_t ret =
        addNewWindowResultBuf(pResultRow, pAggInfo->aggSup.pResultBuf, groupId, pAggInfo->binfo.pRes->info.rowSize);
    if (ret != TSDB_CODE_SUCCESS) {
      return;
    }
  }

  setResultRowInitCtx(pResultRow, pCtx, numOfOutput, rowEntryInfoOffset);
}

void setExecutionContext(SOperatorInfo* pOperator, int32_t numOfOutput, uint64_t groupId, SAggOperatorInfo* pAggInfo) {
  if (pAggInfo->groupId != INT32_MIN && pAggInfo->groupId == groupId) {
    return;
  }
#ifdef BUF_PAGE_DEBUG
  qDebug("page_setbuf, groupId:%"PRIu64, groupId);
#endif
  doSetTableGroupOutputBuf(pOperator, pAggInfo, numOfOutput, groupId);

  // record the current active group id
  pAggInfo->groupId = groupId;
}

static void doUpdateNumOfRows(SResultRow* pRow, int32_t numOfExprs, const int32_t* rowCellOffset) {
  for (int32_t j = 0; j < numOfExprs; ++j) {
    struct SResultRowEntryInfo* pResInfo = getResultEntryInfo(pRow, j, rowCellOffset);
    if (!isRowEntryInitialized(pResInfo)) {
      continue;
    }

    if (pRow->numOfRows < pResInfo->numOfRes) {
      pRow->numOfRows = pResInfo->numOfRes;
    }
  }
}

int32_t finalizeResultRowIntoResultDataBlock(SDiskbasedBuf* pBuf, SResultRowPosition* resultRowPosition,
                                             SqlFunctionCtx* pCtx, SExprInfo* pExprInfo, int32_t numOfExprs,
                                             const int32_t* rowCellOffset, SSDataBlock* pBlock,
                                             SExecTaskInfo* pTaskInfo) {
  SFilePage*  page = getBufPage(pBuf, resultRowPosition->pageId);
  SResultRow* pRow = (SResultRow*)((char*)page + resultRowPosition->offset);

  doUpdateNumOfRows(pRow, numOfExprs, rowCellOffset);
  if (pRow->numOfRows == 0) {
    releaseBufPage(pBuf, page);
    return 0;
  }

  while (pBlock->info.rows + pRow->numOfRows > pBlock->info.capacity) {
    int32_t code = blockDataEnsureCapacity(pBlock, pBlock->info.capacity * 1.25);
    if (TAOS_FAILED(code)) {
      releaseBufPage(pBuf, page);
      qError("%s ensure result data capacity failed, code %s", GET_TASKID(pTaskInfo), tstrerror(code));
      longjmp(pTaskInfo->env, code);
    }
  }

  for (int32_t j = 0; j < numOfExprs; ++j) {
    int32_t slotId = pExprInfo[j].base.resSchema.slotId;

    pCtx[j].resultInfo = getResultEntryInfo(pRow, j, rowCellOffset);
    if (pCtx[j].fpSet.finalize) {
      int32_t code = pCtx[j].fpSet.finalize(&pCtx[j], pBlock);
      if (TAOS_FAILED(code)) {
        qError("%s build result data block error, code %s", GET_TASKID(pTaskInfo), tstrerror(code));
        longjmp(pTaskInfo->env, code);
      }
    } else if (strcmp(pCtx[j].pExpr->pExpr->_function.functionName, "_select_value") == 0) {
      // do nothing, todo refactor
    } else {
      // expand the result into multiple rows. E.g., _wstartts, top(k, 20)
      // the _wstartts needs to copy to 20 following rows, since the results of top-k expands to 20 different rows.
      SColumnInfoData* pColInfoData = taosArrayGet(pBlock->pDataBlock, slotId);
      char*            in = GET_ROWCELL_INTERBUF(pCtx[j].resultInfo);
      for (int32_t k = 0; k < pRow->numOfRows; ++k) {
        colDataAppend(pColInfoData, pBlock->info.rows + k, in, pCtx[j].resultInfo->isNullRes);
      }
    }
  }

  releaseBufPage(pBuf, page);
  pBlock->info.rows += pRow->numOfRows;

  return 0;
}

int32_t doCopyToSDataBlock(SExecTaskInfo* pTaskInfo, SSDataBlock* pBlock, SExprInfo* pExprInfo, SDiskbasedBuf* pBuf,
                           SGroupResInfo* pGroupResInfo, const int32_t* rowCellOffset, SqlFunctionCtx* pCtx,
                           int32_t numOfExprs) {
  int32_t numOfRows = getNumOfTotalRes(pGroupResInfo);
  int32_t start = pGroupResInfo->index;
#ifdef BUF_PAGE_DEBUG
  qDebug("\npage_copytoblock rows:%d", numOfRows);
#endif
  for (int32_t i = start; i < numOfRows; i += 1) {
    SResKeyPos* pPos = taosArrayGetP(pGroupResInfo->pRows, i);
    SFilePage*  page = getBufPage(pBuf, pPos->pos.pageId);
#ifdef BUF_PAGE_DEBUG
    qDebug("page_copytoblock pos pageId:%d, offset:%d", pPos->pos.pageId, pPos->pos.offset);
#endif
    SResultRow* pRow = (SResultRow*)((char*)page + pPos->pos.offset);

    doUpdateNumOfRows(pRow, numOfExprs, rowCellOffset);
    if (pRow->numOfRows == 0) {
      pGroupResInfo->index += 1;
      releaseBufPage(pBuf, page);
      continue;
    }

    if (pBlock->info.groupId == 0) {
      pBlock->info.groupId = pPos->groupId;
    } else {
      // current value belongs to different group, it can't be packed into one datablock
      if (pBlock->info.groupId != pPos->groupId) {
        releaseBufPage(pBuf, page);
        break;
      }
    }

    if (pBlock->info.rows + pRow->numOfRows > pBlock->info.capacity) {
      releaseBufPage(pBuf, page);
      break;
    }

    pGroupResInfo->index += 1;

    for (int32_t j = 0; j < numOfExprs; ++j) {
      int32_t slotId = pExprInfo[j].base.resSchema.slotId;

      pCtx[j].resultInfo = getResultEntryInfo(pRow, j, rowCellOffset);
      if (pCtx[j].fpSet.finalize) {
#ifdef BUF_PAGE_DEBUG
        qDebug("\npage_finalize %d", numOfExprs);
#endif
        int32_t code = pCtx[j].fpSet.finalize(&pCtx[j], pBlock);
        if (TAOS_FAILED(code)) {
          qError("%s build result data block error, code %s", GET_TASKID(pTaskInfo), tstrerror(code));
          longjmp(pTaskInfo->env, code);
        }
      } else if (strcmp(pCtx[j].pExpr->pExpr->_function.functionName, "_select_value") == 0) {
        // do nothing, todo refactor
      } else {
        // expand the result into multiple rows. E.g., _wstartts, top(k, 20)
        // the _wstartts needs to copy to 20 following rows, since the results of top-k expands to 20 different rows.
        SColumnInfoData* pColInfoData = taosArrayGet(pBlock->pDataBlock, slotId);
        char*            in = GET_ROWCELL_INTERBUF(pCtx[j].resultInfo);
        if (pCtx[j].increase) {
          int64_t ts = *(int64_t*)in;
          for (int32_t k = 0; k < pRow->numOfRows; ++k) {
            colDataAppend(pColInfoData, pBlock->info.rows + k, (const char*)&ts, pCtx[j].resultInfo->isNullRes);
            ts++;
          }
        } else {
          for (int32_t k = 0; k < pRow->numOfRows; ++k) {
            colDataAppend(pColInfoData, pBlock->info.rows + k, in, pCtx[j].resultInfo->isNullRes);
          }
        }
      }
    }

    releaseBufPage(pBuf, page);
    pBlock->info.rows += pRow->numOfRows;
//    if (pBlock->info.rows >= pBlock->info.capacity) {  // output buffer is full
//      break;
//    }
  }

  qDebug("%s result generated, rows:%d, groupId:%" PRIu64, GET_TASKID(pTaskInfo), pBlock->info.rows,
         pBlock->info.groupId);
  blockDataUpdateTsWindow(pBlock, 0);
  return 0;
}

void doBuildResultDatablock(SOperatorInfo* pOperator, SOptrBasicInfo* pbInfo, SGroupResInfo* pGroupResInfo,
                            SDiskbasedBuf* pBuf) {
  SExprInfo*     pExprInfo = pOperator->exprSupp.pExprInfo;
  int32_t        numOfExprs = pOperator->exprSupp.numOfExprs;
  SExecTaskInfo* pTaskInfo = pOperator->pTaskInfo;

  int32_t*        rowCellOffset = pOperator->exprSupp.rowEntryInfoOffset;
  SSDataBlock*    pBlock = pbInfo->pRes;
  SqlFunctionCtx* pCtx = pOperator->exprSupp.pCtx;

  blockDataCleanup(pBlock);
  if (!hasDataInGroupInfo(pGroupResInfo)) {
    return;
  }

  // clear the existed group id
  pBlock->info.groupId = 0;
  doCopyToSDataBlock(pTaskInfo, pBlock, pExprInfo, pBuf, pGroupResInfo, rowCellOffset, pCtx, numOfExprs);
}

static void updateNumOfRowsInResultRows(SqlFunctionCtx* pCtx, int32_t numOfOutput, SResultRowInfo* pResultRowInfo,
                                        int32_t* rowEntryInfoOffset) {
  // update the number of result for each, only update the number of rows for the corresponding window result.
  //  if (QUERY_IS_INTERVAL_QUERY(pQueryAttr)) {
  //    return;
  //  }
#if 0
  for (int32_t i = 0; i < pResultRowInfo->size; ++i) {
    SResultRow* pResult = pResultRowInfo->pResult[i];

    for (int32_t j = 0; j < numOfOutput; ++j) {
      int32_t functionId = pCtx[j].functionId;
      if (functionId == FUNCTION_TS || functionId == FUNCTION_TAG || functionId == FUNCTION_TAGPRJ) {
        continue;
      }

      SResultRowEntryInfo* pCell = getResultEntryInfo(pResult, j, rowEntryInfoOffset);
      pResult->numOfRows = (uint16_t)(TMAX(pResult->numOfRows, pCell->numOfRes));
    }
  }
#endif
}

static int32_t compressQueryColData(SColumnInfoData* pColRes, int32_t numOfRows, char* data, int8_t compressed) {
  int32_t colSize = pColRes->info.bytes * numOfRows;
  return (*(tDataTypes[pColRes->info.type].compFunc))(pColRes->pData, colSize, numOfRows, data,
                                                      colSize + COMP_OVERFLOW_BYTES, compressed, NULL, 0);
}

int32_t doFillTimeIntervalGapsInResults(struct SFillInfo* pFillInfo, SSDataBlock* pBlock, int32_t capacity) {
  int32_t numOfRows = (int32_t)taosFillResultDataBlock(pFillInfo, pBlock, capacity - pBlock->info.rows);
  pBlock->info.rows += numOfRows;

  return pBlock->info.rows;
}

void queryCostStatis(SExecTaskInfo* pTaskInfo) {
  STaskCostInfo* pSummary = &pTaskInfo->cost;

  //  uint64_t hashSize = taosHashGetMemSize(pQInfo->runtimeEnv.pResultRowHashTable);
  //  hashSize += taosHashGetMemSize(pRuntimeEnv->tableqinfoGroupInfo.map);
  //  pSummary->hashSize = hashSize;

  // add the merge time
  pSummary->elapsedTime += pSummary->firstStageMergeTime;

  //  SResultRowPool* p = pTaskInfo->pool;
  //  if (p != NULL) {
  //    pSummary->winInfoSize = getResultRowPoolMemSize(p);
  //    pSummary->numOfTimeWindows = getNumOfAllocatedResultRows(p);
  //  } else {
  //    pSummary->winInfoSize = 0;
  //    pSummary->numOfTimeWindows = 0;
  //  }
  //
  //  calculateOperatorProfResults(pQInfo);

  SFileBlockLoadRecorder* pRecorder = pSummary->pRecoder;
  if (pSummary->pRecoder != NULL) {
    qDebug("%s :cost summary: elapsed time:%" PRId64 " us, first merge:%" PRId64
           " us, total blocks:%d, "
           "load block statis:%d, load data block:%d, total rows:%" PRId64 ", check rows:%" PRId64,
           GET_TASKID(pTaskInfo), pSummary->elapsedTime, pSummary->firstStageMergeTime, pRecorder->totalBlocks,
           pRecorder->loadBlockStatis, pRecorder->loadBlocks, pRecorder->totalRows, pRecorder->totalCheckedRows);
  }
  // qDebug("QInfo:0x%"PRIx64" :cost summary: winResPool size:%.2f Kb, numOfWin:%"PRId64", tableInfoSize:%.2f Kb,
  // hashTable:%.2f Kb", pQInfo->qId, pSummary->winInfoSize/1024.0,
  //      pSummary->numOfTimeWindows, pSummary->tableInfoSize/1024.0, pSummary->hashSize/1024.0);
}

// static void updateOffsetVal(STaskRuntimeEnv *pRuntimeEnv, SDataBlockInfo *pBlockInfo) {
//   STaskAttr *pQueryAttr = pRuntimeEnv->pQueryAttr;
//   STableQueryInfo* pTableQueryInfo = pRuntimeEnv->current;
//
//   int32_t step = GET_FORWARD_DIRECTION_FACTOR(pQueryAttr->order.order);
//
//   if (pQueryAttr->limit.offset == pBlockInfo->rows) {  // current block will ignore completed
//     pTableQueryInfo->lastKey = QUERY_IS_ASC_QUERY(pQueryAttr) ? pBlockInfo->window.ekey + step :
//     pBlockInfo->window.skey + step; pQueryAttr->limit.offset = 0; return;
//   }
//
//   if (QUERY_IS_ASC_QUERY(pQueryAttr)) {
//     pQueryAttr->pos = (int32_t)pQueryAttr->limit.offset;
//   } else {
//     pQueryAttr->pos = pBlockInfo->rows - (int32_t)pQueryAttr->limit.offset - 1;
//   }
//
//   assert(pQueryAttr->pos >= 0 && pQueryAttr->pos <= pBlockInfo->rows - 1);
//
//   SArray *         pDataBlock = tsdbRetrieveDataBlock(pRuntimeEnv->pTsdbReadHandle, NULL);
//   SColumnInfoData *pColInfoData = taosArrayGet(pDataBlock, 0);
//
//   // update the pQueryAttr->limit.offset value, and pQueryAttr->pos value
//   TSKEY *keys = (TSKEY *) pColInfoData->pData;
//
//   // update the offset value
//   pTableQueryInfo->lastKey = keys[pQueryAttr->pos];
//   pQueryAttr->limit.offset = 0;
//
//   int32_t numOfRes = tableApplyFunctionsOnBlock(pRuntimeEnv, pBlockInfo, NULL, binarySearchForKey, pDataBlock);
//
//   //qDebug("QInfo:0x%"PRIx64" check data block, brange:%" PRId64 "-%" PRId64 ", numBlocksOfStep:%d, numOfRes:%d,
//   lastKey:%"PRId64, GET_TASKID(pRuntimeEnv),
//          pBlockInfo->window.skey, pBlockInfo->window.ekey, pBlockInfo->rows, numOfRes, pQuery->current->lastKey);
// }

// void skipBlocks(STaskRuntimeEnv *pRuntimeEnv) {
//   STaskAttr *pQueryAttr = pRuntimeEnv->pQueryAttr;
//
//   if (pQueryAttr->limit.offset <= 0 || pQueryAttr->numOfFilterCols > 0) {
//     return;
//   }
//
//   pQueryAttr->pos = 0;
//   int32_t step = GET_FORWARD_DIRECTION_FACTOR(pQueryAttr->order.order);
//
//   STableQueryInfo* pTableQueryInfo = pRuntimeEnv->current;
//   TsdbQueryHandleT pTsdbReadHandle = pRuntimeEnv->pTsdbReadHandle;
//
//   SDataBlockInfo blockInfo = SDATA_BLOCK_INITIALIZER;
//   while (tsdbNextDataBlock(pTsdbReadHandle)) {
//     if (isTaskKilled(pRuntimeEnv->qinfo)) {
//       longjmp(pRuntimeEnv->env, TSDB_CODE_TSC_QUERY_CANCELLED);
//     }
//
//     tsdbRetrieveDataBlockInfo(pTsdbReadHandle, &blockInfo);
//
//     if (pQueryAttr->limit.offset > blockInfo.rows) {
//       pQueryAttr->limit.offset -= blockInfo.rows;
//       pTableQueryInfo->lastKey = (QUERY_IS_ASC_QUERY(pQueryAttr)) ? blockInfo.window.ekey : blockInfo.window.skey;
//       pTableQueryInfo->lastKey += step;
//
//       //qDebug("QInfo:0x%"PRIx64" skip rows:%d, offset:%" PRId64, GET_TASKID(pRuntimeEnv), blockInfo.rows,
//              pQuery->limit.offset);
//     } else {  // find the appropriated start position in current block
//       updateOffsetVal(pRuntimeEnv, &blockInfo);
//       break;
//     }
//   }
//
//   if (terrno != TSDB_CODE_SUCCESS) {
//     longjmp(pRuntimeEnv->env, terrno);
//   }
// }

// static TSKEY doSkipIntervalProcess(STaskRuntimeEnv* pRuntimeEnv, STimeWindow* win, SDataBlockInfo* pBlockInfo,
// STableQueryInfo* pTableQueryInfo) {
//   STaskAttr *pQueryAttr = pRuntimeEnv->pQueryAttr;
//   SResultRowInfo *pWindowResInfo = &pRuntimeEnv->resultRowInfo;
//
//   assert(pQueryAttr->limit.offset == 0);
//   STimeWindow tw = *win;
//   getNextTimeWindow(pQueryAttr, &tw);
//
//   if ((tw.skey <= pBlockInfo->window.ekey && QUERY_IS_ASC_QUERY(pQueryAttr)) ||
//       (tw.ekey >= pBlockInfo->window.skey && !QUERY_IS_ASC_QUERY(pQueryAttr))) {
//
//     // load the data block and check data remaining in current data block
//     // TODO optimize performance
//     SArray *         pDataBlock = tsdbRetrieveDataBlock(pRuntimeEnv->pTsdbReadHandle, NULL);
//     SColumnInfoData *pColInfoData = taosArrayGet(pDataBlock, 0);
//
//     tw = *win;
//     int32_t startPos =
//         getNextQualifiedWindow(pQueryAttr, &tw, pBlockInfo, pColInfoData->pData, binarySearchForKey, -1);
//     assert(startPos >= 0);
//
//     // set the abort info
//     pQueryAttr->pos = startPos;
//
//     // reset the query start timestamp
//     pTableQueryInfo->win.skey = ((TSKEY *)pColInfoData->pData)[startPos];
//     pQueryAttr->window.skey = pTableQueryInfo->win.skey;
//     TSKEY key = pTableQueryInfo->win.skey;
//
//     pWindowResInfo->prevSKey = tw.skey;
//     int32_t index = pRuntimeEnv->resultRowInfo.curIndex;
//
//     int32_t numOfRes = tableApplyFunctionsOnBlock(pRuntimeEnv, pBlockInfo, NULL, binarySearchForKey, pDataBlock);
//     pRuntimeEnv->resultRowInfo.curIndex = index;  // restore the window index
//
//     //qDebug("QInfo:0x%"PRIx64" check data block, brange:%" PRId64 "-%" PRId64 ", numOfRows:%d, numOfRes:%d,
//     lastKey:%" PRId64,
//            GET_TASKID(pRuntimeEnv), pBlockInfo->window.skey, pBlockInfo->window.ekey, pBlockInfo->rows, numOfRes,
//            pQueryAttr->current->lastKey);
//
//     return key;
//   } else {  // do nothing
//     pQueryAttr->window.skey      = tw.skey;
//     pWindowResInfo->prevSKey = tw.skey;
//     pTableQueryInfo->lastKey = tw.skey;
//
//     return tw.skey;
//   }
//
//   return true;
// }

// static bool skipTimeInterval(STaskRuntimeEnv *pRuntimeEnv, TSKEY* start) {
//   STaskAttr *pQueryAttr = pRuntimeEnv->pQueryAttr;
//   if (QUERY_IS_ASC_QUERY(pQueryAttr)) {
//     assert(*start <= pRuntimeEnv->current->lastKey);
//   } else {
//     assert(*start >= pRuntimeEnv->current->lastKey);
//   }
//
//   // if queried with value filter, do NOT forward query start position
//   if (pQueryAttr->limit.offset <= 0 || pQueryAttr->numOfFilterCols > 0 || pRuntimeEnv->pTsBuf != NULL ||
//   pRuntimeEnv->pFillInfo != NULL) {
//     return true;
//   }
//
//   /*
//    * 1. for interval without interpolation query we forward pQueryAttr->interval.interval at a time for
//    *    pQueryAttr->limit.offset times. Since hole exists, pQueryAttr->interval.interval*pQueryAttr->limit.offset
//    value is
//    *    not valid. otherwise, we only forward pQueryAttr->limit.offset number of points
//    */
//   assert(pRuntimeEnv->resultRowInfo.prevSKey == TSKEY_INITIAL_VAL);
//
//   STimeWindow w = TSWINDOW_INITIALIZER;
//   bool ascQuery = QUERY_IS_ASC_QUERY(pQueryAttr);
//
//   SResultRowInfo *pWindowResInfo = &pRuntimeEnv->resultRowInfo;
//   STableQueryInfo *pTableQueryInfo = pRuntimeEnv->current;
//
//   SDataBlockInfo blockInfo = SDATA_BLOCK_INITIALIZER;
//   while (tsdbNextDataBlock(pRuntimeEnv->pTsdbReadHandle)) {
//     tsdbRetrieveDataBlockInfo(pRuntimeEnv->pTsdbReadHandle, &blockInfo);
//
//     if (QUERY_IS_ASC_QUERY(pQueryAttr)) {
//       if (pWindowResInfo->prevSKey == TSKEY_INITIAL_VAL) {
//         getAlignQueryTimeWindow(pQueryAttr, blockInfo.window.skey, blockInfo.window.skey, pQueryAttr->window.ekey,
//         &w); pWindowResInfo->prevSKey = w.skey;
//       }
//     } else {
//       getAlignQueryTimeWindow(pQueryAttr, blockInfo.window.ekey, pQueryAttr->window.ekey, blockInfo.window.ekey, &w);
//       pWindowResInfo->prevSKey = w.skey;
//     }
//
//     // the first time window
//     STimeWindow win = getActiveTimeWindow(pWindowResInfo, pWindowResInfo->prevSKey, pQueryAttr);
//
//     while (pQueryAttr->limit.offset > 0) {
//       STimeWindow tw = win;
//
//       if ((win.ekey <= blockInfo.window.ekey && ascQuery) || (win.ekey >= blockInfo.window.skey && !ascQuery)) {
//         pQueryAttr->limit.offset -= 1;
//         pWindowResInfo->prevSKey = win.skey;
//
//         // current time window is aligned with blockInfo.window.ekey
//         // restart it from next data block by set prevSKey to be TSKEY_INITIAL_VAL;
//         if ((win.ekey == blockInfo.window.ekey && ascQuery) || (win.ekey == blockInfo.window.skey && !ascQuery)) {
//           pWindowResInfo->prevSKey = TSKEY_INITIAL_VAL;
//         }
//       }
//
//       if (pQueryAttr->limit.offset == 0) {
//         *start = doSkipIntervalProcess(pRuntimeEnv, &win, &blockInfo, pTableQueryInfo);
//         return true;
//       }
//
//       // current window does not ended in current data block, try next data block
//       getNextTimeWindow(pQueryAttr, &tw);
//
//       /*
//        * If the next time window still starts from current data block,
//        * load the primary timestamp column first, and then find the start position for the next queried time window.
//        * Note that only the primary timestamp column is required.
//        * TODO: Optimize for this cases. All data blocks are not needed to be loaded, only if the first actually
//        required
//        * time window resides in current data block.
//        */
//       if ((tw.skey <= blockInfo.window.ekey && ascQuery) || (tw.ekey >= blockInfo.window.skey && !ascQuery)) {
//
//         SArray *pDataBlock = tsdbRetrieveDataBlock(pRuntimeEnv->pTsdbReadHandle, NULL);
//         SColumnInfoData *pColInfoData = taosArrayGet(pDataBlock, 0);
//
//         if ((win.ekey > blockInfo.window.ekey && ascQuery) || (win.ekey < blockInfo.window.skey && !ascQuery)) {
//           pQueryAttr->limit.offset -= 1;
//         }
//
//         if (pQueryAttr->limit.offset == 0) {
//           *start = doSkipIntervalProcess(pRuntimeEnv, &win, &blockInfo, pTableQueryInfo);
//           return true;
//         } else {
//           tw = win;
//           int32_t startPos =
//               getNextQualifiedWindow(pQueryAttr, &tw, &blockInfo, pColInfoData->pData, binarySearchForKey, -1);
//           assert(startPos >= 0);
//
//           // set the abort info
//           pQueryAttr->pos = startPos;
//           pTableQueryInfo->lastKey = ((TSKEY *)pColInfoData->pData)[startPos];
//           pWindowResInfo->prevSKey = tw.skey;
//           win = tw;
//         }
//       } else {
//         break;  // offset is not 0, and next time window begins or ends in the next block.
//       }
//     }
//   }
//
//   // check for error
//   if (terrno != TSDB_CODE_SUCCESS) {
//     longjmp(pRuntimeEnv->env, terrno);
//   }
//
//   return true;
// }

int32_t appendDownstream(SOperatorInfo* p, SOperatorInfo** pDownstream, int32_t num) {
  if (p->pDownstream == NULL) {
    assert(p->numOfDownstream == 0);
  }

  p->pDownstream = taosMemoryCalloc(1, num * POINTER_BYTES);
  if (p->pDownstream == NULL) {
    return TSDB_CODE_OUT_OF_MEMORY;
  }

  memcpy(p->pDownstream, pDownstream, num * POINTER_BYTES);
  p->numOfDownstream = num;
  return TSDB_CODE_SUCCESS;
}

static void doDestroyTableList(STableListInfo* pTableqinfoList);

static void doTableQueryInfoTimeWindowCheck(SExecTaskInfo* pTaskInfo, STableQueryInfo* pTableQueryInfo, int32_t order) {
#if 0
    if (order == TSDB_ORDER_ASC) {
    assert(
        (pTableQueryInfo->win.skey <= pTableQueryInfo->win.ekey) &&
        (pTableQueryInfo->lastKey >= pTaskInfo->window.skey) &&
        (pTableQueryInfo->win.skey >= pTaskInfo->window.skey && pTableQueryInfo->win.ekey <= pTaskInfo->window.ekey));
  } else {
    assert(
        (pTableQueryInfo->win.skey >= pTableQueryInfo->win.ekey) &&
        (pTableQueryInfo->lastKey <= pTaskInfo->window.skey) &&
        (pTableQueryInfo->win.skey <= pTaskInfo->window.skey && pTableQueryInfo->win.ekey >= pTaskInfo->window.ekey));
  }
#endif
}

typedef struct SFetchRspHandleWrapper {
  uint32_t exchangeId;
  int32_t  sourceIndex;
} SFetchRspHandleWrapper;

int32_t loadRemoteDataCallback(void* param, const SDataBuf* pMsg, int32_t code) {
  SFetchRspHandleWrapper* pWrapper = (SFetchRspHandleWrapper*)param;

  SExchangeInfo* pExchangeInfo = taosAcquireRef(exchangeObjRefPool, pWrapper->exchangeId);
  if (pExchangeInfo == NULL) {
    qWarn("failed to acquire exchange operator, since it may have been released");
    return TSDB_CODE_SUCCESS;
  }

  int32_t          index = pWrapper->sourceIndex;
  SSourceDataInfo* pSourceDataInfo = taosArrayGet(pExchangeInfo->pSourceDataInfo, index);

  if (code == TSDB_CODE_SUCCESS) {
    pSourceDataInfo->pRsp = pMsg->pData;

    SRetrieveTableRsp* pRsp = pSourceDataInfo->pRsp;
    pRsp->numOfRows = htonl(pRsp->numOfRows);
    pRsp->compLen = htonl(pRsp->compLen);
    pRsp->numOfCols = htonl(pRsp->numOfCols);
    pRsp->useconds = htobe64(pRsp->useconds);

    ASSERT(pRsp != NULL);
    qDebug("%s fetch rsp received, index:%d, rows:%d", pSourceDataInfo->taskId, index, pRsp->numOfRows);
  } else {
    pSourceDataInfo->code = code;
  }

  pSourceDataInfo->status = EX_SOURCE_DATA_READY;

  tsem_post(&pExchangeInfo->ready);
  taosReleaseRef(exchangeObjRefPool, pWrapper->exchangeId);

  taosMemoryFree(pWrapper);
  return TSDB_CODE_SUCCESS;
}

static void destroySendMsgInfo(SMsgSendInfo* pMsgBody) {
  assert(pMsgBody != NULL);
  taosMemoryFreeClear(pMsgBody->msgInfo.pData);
  taosMemoryFreeClear(pMsgBody);
}

void qProcessFetchRsp(void* parent, SRpcMsg* pMsg, SEpSet* pEpSet) {
  SMsgSendInfo* pSendInfo = (SMsgSendInfo*)pMsg->info.ahandle;
  assert(pMsg->info.ahandle != NULL);

  SDataBuf buf = {.len = pMsg->contLen, .pData = NULL};

  if (pMsg->contLen > 0) {
    buf.pData = taosMemoryCalloc(1, pMsg->contLen);
    if (buf.pData == NULL) {
      terrno = TSDB_CODE_OUT_OF_MEMORY;
      pMsg->code = TSDB_CODE_OUT_OF_MEMORY;
    } else {
      memcpy(buf.pData, pMsg->pCont, pMsg->contLen);
    }
  }

  pSendInfo->fp(pSendInfo->param, &buf, pMsg->code);
  rpcFreeCont(pMsg->pCont);
  destroySendMsgInfo(pSendInfo);
}

static int32_t doSendFetchDataRequest(SExchangeInfo* pExchangeInfo, SExecTaskInfo* pTaskInfo, int32_t sourceIndex) {
  size_t totalSources = taosArrayGetSize(pExchangeInfo->pSources);

  SResFetchReq* pMsg = taosMemoryCalloc(1, sizeof(SResFetchReq));
  if (NULL == pMsg) {
    pTaskInfo->code = TSDB_CODE_QRY_OUT_OF_MEMORY;
    return pTaskInfo->code;
  }

  SDownstreamSourceNode* pSource = taosArrayGet(pExchangeInfo->pSources, sourceIndex);
  SSourceDataInfo*       pDataInfo = taosArrayGet(pExchangeInfo->pSourceDataInfo, sourceIndex);

  ASSERT(pDataInfo->status == EX_SOURCE_DATA_NOT_READY);

  qDebug("%s build fetch msg and send to vgId:%d, ep:%s, taskId:0x%" PRIx64 ", %d/%" PRIzu, GET_TASKID(pTaskInfo),
         pSource->addr.nodeId, pSource->addr.epSet.eps[0].fqdn, pSource->taskId, sourceIndex, totalSources);

  pMsg->header.vgId = htonl(pSource->addr.nodeId);
  pMsg->sId = htobe64(pSource->schedId);
  pMsg->taskId = htobe64(pSource->taskId);
  pMsg->queryId = htobe64(pTaskInfo->id.queryId);

  // send the fetch remote task result reques
  SMsgSendInfo* pMsgSendInfo = taosMemoryCalloc(1, sizeof(SMsgSendInfo));
  if (NULL == pMsgSendInfo) {
    taosMemoryFreeClear(pMsg);
    qError("%s prepare message %d failed", GET_TASKID(pTaskInfo), (int32_t)sizeof(SMsgSendInfo));
    pTaskInfo->code = TSDB_CODE_QRY_OUT_OF_MEMORY;
    return pTaskInfo->code;
  }

  SFetchRspHandleWrapper* pWrapper = taosMemoryCalloc(1, sizeof(SFetchRspHandleWrapper));
  pWrapper->exchangeId = pExchangeInfo->self;
  pWrapper->sourceIndex = sourceIndex;

  pMsgSendInfo->param = pWrapper;
  pMsgSendInfo->msgInfo.pData = pMsg;
  pMsgSendInfo->msgInfo.len = sizeof(SResFetchReq);
  pMsgSendInfo->msgType = TDMT_VND_FETCH;
  pMsgSendInfo->fp = loadRemoteDataCallback;

  int64_t transporterId = 0;
  int32_t code = asyncSendMsgToServer(pExchangeInfo->pTransporter, &pSource->addr.epSet, &transporterId, pMsgSendInfo);
  return TSDB_CODE_SUCCESS;
}

int32_t extractDataBlockFromFetchRsp(SSDataBlock* pRes, SLoadRemoteDataInfo* pLoadInfo, int32_t numOfRows, char* pData,
                                     int32_t compLen, int32_t numOfOutput, int64_t startTs, uint64_t* total,
                                     SArray* pColList) {
  if (pColList == NULL) {  // data from other sources
    blockDataCleanup(pRes);
    //    blockDataEnsureCapacity(pRes, numOfRows);
    blockCompressDecode(pRes, numOfOutput, numOfRows, pData);
  } else {  // extract data according to pColList
    ASSERT(numOfOutput == taosArrayGetSize(pColList));
    char* pStart = pData;

    int32_t numOfCols = htonl(*(int32_t*)pStart);
    pStart += sizeof(int32_t);

    // todo refactor:extract method
    SSysTableSchema* pSchema = (SSysTableSchema*)pStart;
    for (int32_t i = 0; i < numOfCols; ++i) {
      SSysTableSchema* p = (SSysTableSchema*)pStart;

      p->colId = htons(p->colId);
      p->bytes = htonl(p->bytes);
      pStart += sizeof(SSysTableSchema);
    }

    SSDataBlock* pBlock = createDataBlock();
    for (int32_t i = 0; i < numOfCols; ++i) {
      SColumnInfoData idata = createColumnInfoData(pSchema[i].type, pSchema[i].bytes, pSchema[i].colId);
      blockDataAppendColInfo(pBlock, &idata);
    }

    blockCompressDecode(pBlock, numOfCols, numOfRows, pStart);
    blockDataEnsureCapacity(pRes, numOfRows);

    // data from mnode
    pRes->info.rows = numOfRows;
    relocateColumnData(pRes, pColList, pBlock->pDataBlock, false);
    blockDataDestroy(pBlock);
  }

  // todo move this to time window aggregator, since the primary timestamp may not be known by exchange operator.
  blockDataUpdateTsWindow(pRes, 0);

  int64_t el = taosGetTimestampUs() - startTs;

  pLoadInfo->totalRows += numOfRows;
  pLoadInfo->totalSize += compLen;

  if (total != NULL) {
    *total += numOfRows;
  }

  pLoadInfo->totalElapsed += el;
  return TSDB_CODE_SUCCESS;
}

static void* setAllSourcesCompleted(SOperatorInfo* pOperator, int64_t startTs) {
  SExchangeInfo* pExchangeInfo = pOperator->info;
  SExecTaskInfo* pTaskInfo = pOperator->pTaskInfo;

  int64_t              el = taosGetTimestampUs() - startTs;
  SLoadRemoteDataInfo* pLoadInfo = &pExchangeInfo->loadInfo;

  pLoadInfo->totalElapsed += el;

  size_t totalSources = taosArrayGetSize(pExchangeInfo->pSources);
  qDebug("%s all %" PRIzu " sources are exhausted, total rows: %" PRIu64 " bytes:%" PRIu64 ", elapsed:%.2f ms",
         GET_TASKID(pTaskInfo), totalSources, pLoadInfo->totalRows, pLoadInfo->totalSize,
         pLoadInfo->totalElapsed / 1000.0);

  doSetOperatorCompleted(pOperator);
  return NULL;
}

static SSDataBlock* concurrentlyLoadRemoteDataImpl(SOperatorInfo* pOperator, SExchangeInfo* pExchangeInfo,
                                                   SExecTaskInfo* pTaskInfo) {
  int32_t code = 0;
  int64_t startTs = taosGetTimestampUs();
  size_t  totalSources = taosArrayGetSize(pExchangeInfo->pSources);

  while (1) {
    int32_t completed = 0;
    for (int32_t i = 0; i < totalSources; ++i) {
      SSourceDataInfo* pDataInfo = taosArrayGet(pExchangeInfo->pSourceDataInfo, i);
      if (pDataInfo->status == EX_SOURCE_DATA_EXHAUSTED) {
        completed += 1;
        continue;
      }

      if (pDataInfo->status != EX_SOURCE_DATA_READY) {
        continue;
      }

      if (pDataInfo->code != TSDB_CODE_SUCCESS) {
        code = pDataInfo->code;
        goto _error;
      }

      SRetrieveTableRsp*     pRsp = pDataInfo->pRsp;
      SDownstreamSourceNode* pSource = taosArrayGet(pExchangeInfo->pSources, i);

      SSDataBlock*         pRes = pExchangeInfo->pResult;
      SLoadRemoteDataInfo* pLoadInfo = &pExchangeInfo->loadInfo;
      if (pRsp->numOfRows == 0) {
        qDebug("%s vgId:%d, taskId:0x%" PRIx64 " index:%d completed, rowsOfSource:%" PRIu64 ", totalRows:%" PRIu64
               ", completed:%d try next %d/%" PRIzu,
               GET_TASKID(pTaskInfo), pSource->addr.nodeId, pSource->taskId, i, pDataInfo->totalRows,
               pExchangeInfo->loadInfo.totalRows, completed + 1, i + 1, totalSources);
        pDataInfo->status = EX_SOURCE_DATA_EXHAUSTED;
        completed += 1;
        taosMemoryFreeClear(pDataInfo->pRsp);
        continue;
      }

      SRetrieveTableRsp* pTableRsp = pDataInfo->pRsp;
      code =
          extractDataBlockFromFetchRsp(pExchangeInfo->pResult, pLoadInfo, pTableRsp->numOfRows, pTableRsp->data,
                                       pTableRsp->compLen, pTableRsp->numOfCols, startTs, &pDataInfo->totalRows, NULL);
      if (code != 0) {
        taosMemoryFreeClear(pDataInfo->pRsp);
        goto _error;
      }

      if (pRsp->completed == 1) {
        qDebug("%s fetch msg rsp from vgId:%d, taskId:0x%" PRIx64
               " index:%d completed, numOfRows:%d, rowsOfSource:%" PRIu64 ", totalRows:%" PRIu64 ", totalBytes:%" PRIu64
               ", completed:%d try next %d/%" PRIzu,
               GET_TASKID(pTaskInfo), pSource->addr.nodeId, pSource->taskId, i, pRes->info.rows, pDataInfo->totalRows,
               pLoadInfo->totalRows, pLoadInfo->totalSize, completed + 1, i + 1, totalSources);
        completed += 1;
        pDataInfo->status = EX_SOURCE_DATA_EXHAUSTED;
      } else {
        qDebug("%s fetch msg rsp from vgId:%d, taskId:0x%" PRIx64 " numOfRows:%d, totalRows:%" PRIu64
               ", totalBytes:%" PRIu64,
               GET_TASKID(pTaskInfo), pSource->addr.nodeId, pSource->taskId, pRes->info.rows, pLoadInfo->totalRows,
               pLoadInfo->totalSize);
      }

      taosMemoryFreeClear(pDataInfo->pRsp);

      if (pDataInfo->status != EX_SOURCE_DATA_EXHAUSTED) {
        pDataInfo->status = EX_SOURCE_DATA_NOT_READY;
        code = doSendFetchDataRequest(pExchangeInfo, pTaskInfo, i);
        if (code != TSDB_CODE_SUCCESS) {
          taosMemoryFreeClear(pDataInfo->pRsp);
          goto _error;
        }
      }

      return pExchangeInfo->pResult;
    }

    if (completed == totalSources) {
      return setAllSourcesCompleted(pOperator, startTs);
    }
  }

_error:
  pTaskInfo->code = code;
  return NULL;
}

static int32_t prepareConcurrentlyLoad(SOperatorInfo* pOperator) {
  SExchangeInfo* pExchangeInfo = pOperator->info;
  SExecTaskInfo* pTaskInfo = pOperator->pTaskInfo;

  size_t  totalSources = taosArrayGetSize(pExchangeInfo->pSources);
  int64_t startTs = taosGetTimestampUs();

  // Asynchronously send all fetch requests to all sources.
  for (int32_t i = 0; i < totalSources; ++i) {
    int32_t code = doSendFetchDataRequest(pExchangeInfo, pTaskInfo, i);
    if (code != TSDB_CODE_SUCCESS) {
      pTaskInfo->code = code;
      return code;
    }
  }

  int64_t endTs = taosGetTimestampUs();
  qDebug("%s send all fetch requests to %" PRIzu " sources completed, elapsed:%.2fms", GET_TASKID(pTaskInfo),
         totalSources, (endTs - startTs) / 1000.0);

  pOperator->status = OP_RES_TO_RETURN;
  pOperator->cost.openCost = taosGetTimestampUs() - startTs;

  tsem_wait(&pExchangeInfo->ready);
  return TSDB_CODE_SUCCESS;
}

static SSDataBlock* seqLoadRemoteData(SOperatorInfo* pOperator) {
  SExchangeInfo* pExchangeInfo = pOperator->info;
  SExecTaskInfo* pTaskInfo = pOperator->pTaskInfo;

  size_t  totalSources = taosArrayGetSize(pExchangeInfo->pSources);
  int64_t startTs = taosGetTimestampUs();

  while (1) {
    if (pExchangeInfo->current >= totalSources) {
      return setAllSourcesCompleted(pOperator, startTs);
    }

    doSendFetchDataRequest(pExchangeInfo, pTaskInfo, pExchangeInfo->current);
    tsem_wait(&pExchangeInfo->ready);

    SSourceDataInfo*       pDataInfo = taosArrayGet(pExchangeInfo->pSourceDataInfo, pExchangeInfo->current);
    SDownstreamSourceNode* pSource = taosArrayGet(pExchangeInfo->pSources, pExchangeInfo->current);

    if (pDataInfo->code != TSDB_CODE_SUCCESS) {
      qError("%s vgId:%d, taskID:0x%" PRIx64 " error happens, code:%s", GET_TASKID(pTaskInfo), pSource->addr.nodeId,
             pSource->taskId, tstrerror(pDataInfo->code));
      pOperator->pTaskInfo->code = pDataInfo->code;
      return NULL;
    }

    SRetrieveTableRsp*   pRsp = pDataInfo->pRsp;
    SLoadRemoteDataInfo* pLoadInfo = &pExchangeInfo->loadInfo;
    if (pRsp->numOfRows == 0) {
      qDebug("%s vgId:%d, taskID:0x%" PRIx64 " %d of total completed, rowsOfSource:%" PRIu64 ", totalRows:%" PRIu64
             " try next",
             GET_TASKID(pTaskInfo), pSource->addr.nodeId, pSource->taskId, pExchangeInfo->current + 1,
             pDataInfo->totalRows, pLoadInfo->totalRows);

      pDataInfo->status = EX_SOURCE_DATA_EXHAUSTED;
      pExchangeInfo->current += 1;
      taosMemoryFreeClear(pDataInfo->pRsp);
      continue;
    }

    SSDataBlock*       pRes = pExchangeInfo->pResult;
    SRetrieveTableRsp* pTableRsp = pDataInfo->pRsp;
    int32_t            code =
        extractDataBlockFromFetchRsp(pExchangeInfo->pResult, pLoadInfo, pTableRsp->numOfRows, pTableRsp->data,
                                     pTableRsp->compLen, pTableRsp->numOfCols, startTs, &pDataInfo->totalRows, NULL);

    if (pRsp->completed == 1) {
      qDebug("%s fetch msg rsp from vgId:%d, taskId:0x%" PRIx64 " numOfRows:%d, rowsOfSource:%" PRIu64
             ", totalRows:%" PRIu64 ", totalBytes:%" PRIu64 " try next %d/%" PRIzu,
             GET_TASKID(pTaskInfo), pSource->addr.nodeId, pSource->taskId, pRes->info.rows, pDataInfo->totalRows,
             pLoadInfo->totalRows, pLoadInfo->totalSize, pExchangeInfo->current + 1, totalSources);

      pDataInfo->status = EX_SOURCE_DATA_EXHAUSTED;
      pExchangeInfo->current += 1;
    } else {
      qDebug("%s fetch msg rsp from vgId:%d, taskId:0x%" PRIx64 " numOfRows:%d, totalRows:%" PRIu64
             ", totalBytes:%" PRIu64,
             GET_TASKID(pTaskInfo), pSource->addr.nodeId, pSource->taskId, pRes->info.rows, pLoadInfo->totalRows,
             pLoadInfo->totalSize);
    }

    pOperator->resultInfo.totalRows += pRes->info.rows;
    taosMemoryFreeClear(pDataInfo->pRsp);
    return pExchangeInfo->pResult;
  }
}

static int32_t prepareLoadRemoteData(SOperatorInfo* pOperator) {
  if (OPTR_IS_OPENED(pOperator)) {
    return TSDB_CODE_SUCCESS;
  }

  int64_t st = taosGetTimestampUs();

  SExchangeInfo* pExchangeInfo = pOperator->info;
  if (!pExchangeInfo->seqLoadData) {
    int32_t code = prepareConcurrentlyLoad(pOperator);
    if (code != TSDB_CODE_SUCCESS) {
      return code;
    }
  }

  OPTR_SET_OPENED(pOperator);
  pOperator->cost.openCost = (taosGetTimestampUs() - st) / 1000.0;
  return TSDB_CODE_SUCCESS;
}

static SSDataBlock* doLoadRemoteData(SOperatorInfo* pOperator) {
  SExchangeInfo* pExchangeInfo = pOperator->info;
  SExecTaskInfo* pTaskInfo = pOperator->pTaskInfo;

  pTaskInfo->code = pOperator->fpSet._openFn(pOperator);
  if (pTaskInfo->code != TSDB_CODE_SUCCESS) {
    return NULL;
  }

  size_t               totalSources = taosArrayGetSize(pExchangeInfo->pSources);
  SLoadRemoteDataInfo* pLoadInfo = &pExchangeInfo->loadInfo;

  if (pOperator->status == OP_EXEC_DONE) {
    qDebug("%s all %" PRIzu " source(s) are exhausted, total rows:%" PRIu64 " bytes:%" PRIu64 ", elapsed:%.2f ms",
           GET_TASKID(pTaskInfo), totalSources, pLoadInfo->totalRows, pLoadInfo->totalSize,
           pLoadInfo->totalElapsed / 1000.0);
    return NULL;
  }

  if (pExchangeInfo->seqLoadData) {
    return seqLoadRemoteData(pOperator);
  } else {
    return concurrentlyLoadRemoteDataImpl(pOperator, pExchangeInfo, pTaskInfo);
  }
}

static int32_t initDataSource(int32_t numOfSources, SExchangeInfo* pInfo, const char* id) {
  pInfo->pSourceDataInfo = taosArrayInit(numOfSources, sizeof(SSourceDataInfo));
  if (pInfo->pSourceDataInfo == NULL) {
    return TSDB_CODE_OUT_OF_MEMORY;
  }

  for (int32_t i = 0; i < numOfSources; ++i) {
    SSourceDataInfo dataInfo = {0};
    dataInfo.status = EX_SOURCE_DATA_NOT_READY;
    dataInfo.taskId = id;
    dataInfo.index = i;
    SSourceDataInfo* pDs = taosArrayPush(pInfo->pSourceDataInfo, &dataInfo);
    if (pDs == NULL) {
      taosArrayDestroy(pInfo->pSourceDataInfo);
      return TSDB_CODE_OUT_OF_MEMORY;
    }
  }

  return TSDB_CODE_SUCCESS;
}

static int32_t initExchangeOperator(SExchangePhysiNode* pExNode, SExchangeInfo* pInfo, const char* id) {
  size_t numOfSources = LIST_LENGTH(pExNode->pSrcEndPoints);

  if (numOfSources == 0) {
    qError("%s invalid number: %d of sources in exchange operator", id, (int32_t)numOfSources);
    return TSDB_CODE_INVALID_PARA;
  }

  pInfo->pSources = taosArrayInit(numOfSources, sizeof(SDownstreamSourceNode));
  if (pInfo->pSources == NULL) {
    return TSDB_CODE_OUT_OF_MEMORY;
  }

  for (int32_t i = 0; i < numOfSources; ++i) {
    SNodeListNode* pNode = (SNodeListNode*)nodesListGetNode((SNodeList*)pExNode->pSrcEndPoints, i);
    taosArrayPush(pInfo->pSources, pNode);
  }

  pInfo->self = taosAddRef(exchangeObjRefPool, pInfo);

  return initDataSource(numOfSources, pInfo, id);
}

SOperatorInfo* createExchangeOperatorInfo(void* pTransporter, SExchangePhysiNode* pExNode, SExecTaskInfo* pTaskInfo) {
  SExchangeInfo* pInfo = taosMemoryCalloc(1, sizeof(SExchangeInfo));
  SOperatorInfo* pOperator = taosMemoryCalloc(1, sizeof(SOperatorInfo));
  if (pInfo == NULL || pOperator == NULL) {
    goto _error;
  }

  int32_t code = initExchangeOperator(pExNode, pInfo, GET_TASKID(pTaskInfo));
  if (code != TSDB_CODE_SUCCESS) {
    goto _error;
  }

  tsem_init(&pInfo->ready, 0, 0);

  pInfo->seqLoadData = false;
  pInfo->pTransporter = pTransporter;
  pInfo->pResult = createResDataBlock(pExNode->node.pOutputDataBlockDesc);
  pOperator->name = "ExchangeOperator";
  pOperator->operatorType = QUERY_NODE_PHYSICAL_PLAN_EXCHANGE;
  pOperator->blocking = false;
  pOperator->status = OP_NOT_OPENED;
  pOperator->info = pInfo;
  pOperator->exprSupp.numOfExprs = taosArrayGetSize(pInfo->pResult->pDataBlock);
  pOperator->pTaskInfo = pTaskInfo;

  pOperator->fpSet = createOperatorFpSet(prepareLoadRemoteData, doLoadRemoteData, NULL, NULL,
                                         destroyExchangeOperatorInfo, NULL, NULL, NULL);
  return pOperator;

_error:
  if (pInfo != NULL) {
    doDestroyExchangeOperatorInfo(pInfo);
  }

  taosMemoryFreeClear(pInfo);
  taosMemoryFreeClear(pOperator);
  pTaskInfo->code = code;
  return NULL;
}

static int32_t doInitAggInfoSup(SAggSupporter* pAggSup, SqlFunctionCtx* pCtx, int32_t numOfOutput, size_t keyBufSize,
                                const char* pKey);

static void destroySortedMergeOperatorInfo(void* param, int32_t numOfOutput) {
  SSortedMergeOperatorInfo* pInfo = (SSortedMergeOperatorInfo*)param;
  taosArrayDestroy(pInfo->pSortInfo);
  taosArrayDestroy(pInfo->groupInfo);

  if (pInfo->pSortHandle != NULL) {
    tsortDestroySortHandle(pInfo->pSortHandle);
  }

  blockDataDestroy(pInfo->binfo.pRes);
  cleanupAggSup(&pInfo->aggSup);
}

static bool needToMerge(SSDataBlock* pBlock, SArray* groupInfo, char** buf, int32_t rowIndex) {
  size_t size = taosArrayGetSize(groupInfo);
  if (size == 0) {
    return true;
  }

  for (int32_t i = 0; i < size; ++i) {
    int32_t* index = taosArrayGet(groupInfo, i);

    SColumnInfoData* pColInfo = taosArrayGet(pBlock->pDataBlock, *index);
    bool             isNull = colDataIsNull(pColInfo, rowIndex, pBlock->info.rows, NULL);

    if ((isNull && buf[i] != NULL) || (!isNull && buf[i] == NULL)) {
      return false;
    }

    char* pCell = colDataGetData(pColInfo, rowIndex);
    if (IS_VAR_DATA_TYPE(pColInfo->info.type)) {
      if (varDataLen(pCell) != varDataLen(buf[i])) {
        return false;
      } else {
        if (memcmp(varDataVal(pCell), varDataVal(buf[i]), varDataLen(pCell)) != 0) {
          return false;
        }
      }
    } else {
      if (memcmp(pCell, buf[i], pColInfo->info.bytes) != 0) {
        return false;
      }
    }
  }

  return 0;
}

static void doMergeResultImpl(SSortedMergeOperatorInfo* pInfo, SqlFunctionCtx* pCtx, int32_t numOfExpr,
                              int32_t rowIndex) {
  for (int32_t j = 0; j < numOfExpr; ++j) {  // TODO set row index
                                             //    pCtx[j].startRow = rowIndex;
  }

  for (int32_t j = 0; j < numOfExpr; ++j) {
    int32_t functionId = pCtx[j].functionId;
    //    pCtx[j].fpSet->addInput(&pCtx[j]);

    //    if (functionId < 0) {
    //      SUdfInfo* pUdfInfo = taosArrayGet(pInfo->udfInfo, -1 * functionId - 1);
    //      doInvokeUdf(pUdfInfo, &pCtx[j], 0, TSDB_UDF_FUNC_MERGE);
    //    } else {
    //      assert(!TSDB_FUNC_IS_SCALAR(functionId));
    //      aAggs[functionId].mergeFunc(&pCtx[j]);
    //    }
  }
}

static void doFinalizeResultImpl(SqlFunctionCtx* pCtx, int32_t numOfExpr) {
  for (int32_t j = 0; j < numOfExpr; ++j) {
    int32_t functionId = pCtx[j].functionId;
    //    if (functionId == FUNC_TAG_DUMMY || functionId == FUNC_TS_DUMMY) {
    //      continue;
    //    }

    //    if (functionId < 0) {
    //      SUdfInfo* pUdfInfo = taosArrayGet(pInfo->udfInfo, -1 * functionId - 1);
    //      doInvokeUdf(pUdfInfo, &pCtx[j], 0, TSDB_UDF_FUNC_FINALIZE);
    //    } else {
    //    pCtx[j].fpSet.finalize(&pCtx[j]);
  }
}

static bool saveCurrentTuple(char** rowColData, SArray* pColumnList, SSDataBlock* pBlock, int32_t rowIndex) {
  int32_t size = (int32_t)taosArrayGetSize(pColumnList);

  for (int32_t i = 0; i < size; ++i) {
    int32_t*         index = taosArrayGet(pColumnList, i);
    SColumnInfoData* pColInfo = taosArrayGet(pBlock->pDataBlock, *index);

    char* data = colDataGetData(pColInfo, rowIndex);
    memcpy(rowColData[i], data, colDataGetLength(pColInfo, rowIndex));
  }

  return true;
}

static void doMergeImpl(SOperatorInfo* pOperator, int32_t numOfExpr, SSDataBlock* pBlock) {
  SSortedMergeOperatorInfo* pInfo = pOperator->info;

  SqlFunctionCtx* pCtx = pOperator->exprSupp.pCtx;

  for (int32_t i = 0; i < pBlock->info.rows; ++i) {
    if (!pInfo->hasGroupVal) {
      ASSERT(i == 0);
      doMergeResultImpl(pInfo, pCtx, numOfExpr, i);
      pInfo->hasGroupVal = saveCurrentTuple(pInfo->groupVal, pInfo->groupInfo, pBlock, i);
    } else {
      if (needToMerge(pBlock, pInfo->groupInfo, pInfo->groupVal, i)) {
        doMergeResultImpl(pInfo, pCtx, numOfExpr, i);
      } else {
        doFinalizeResultImpl(pCtx, numOfExpr);
        int32_t numOfRows = getNumOfResult(pOperator->exprSupp.pCtx, pOperator->exprSupp.numOfExprs, NULL);
        //        setTagValueForMultipleRows(pCtx, pOperator->exprSupp.numOfExprs, numOfRows);

        // TODO check for available buffer;

        // next group info data
        pInfo->binfo.pRes->info.rows += numOfRows;
        for (int32_t j = 0; j < numOfExpr; ++j) {
          if (pCtx[j].functionId < 0) {
            continue;
          }

          pCtx[j].fpSet.process(&pCtx[j]);
        }

        doMergeResultImpl(pInfo, pCtx, numOfExpr, i);
        pInfo->hasGroupVal = saveCurrentTuple(pInfo->groupVal, pInfo->groupInfo, pBlock, i);
      }
    }
  }
}

static SSDataBlock* doMerge(SOperatorInfo* pOperator) {
  SSortedMergeOperatorInfo* pInfo = pOperator->info;
  SSortHandle*              pHandle = pInfo->pSortHandle;

  SSDataBlock* pDataBlock = createOneDataBlock(pInfo->binfo.pRes, false);
  blockDataEnsureCapacity(pDataBlock, pOperator->resultInfo.capacity);

  while (1) {
    blockDataCleanup(pDataBlock);
    while (1) {
      STupleHandle* pTupleHandle = tsortNextTuple(pHandle);
      if (pTupleHandle == NULL) {
        break;
      }

      // build datablock for merge for one group
      appendOneRowToDataBlock(pDataBlock, pTupleHandle);
      if (pDataBlock->info.rows >= pOperator->resultInfo.capacity) {
        break;
      }
    }

    if (pDataBlock->info.rows == 0) {
      break;
    }

    setInputDataBlock(pOperator, pOperator->exprSupp.pCtx, pDataBlock, TSDB_ORDER_ASC, MAIN_SCAN, true);
    //  updateOutputBuf(&pInfo->binfo, &pAggInfo->bufCapacity, pBlock->info.rows * pAggInfo->resultRowFactor,
    //  pOperator->pRuntimeEnv, true);
    doMergeImpl(pOperator, pOperator->exprSupp.numOfExprs, pDataBlock);
    // flush to tuple store, and after all data have been handled, return to upstream node or sink node
  }

  doFinalizeResultImpl(pOperator->exprSupp.pCtx, pOperator->exprSupp.numOfExprs);
  int32_t numOfRows = getNumOfResult(pOperator->exprSupp.pCtx, pOperator->exprSupp.numOfExprs, NULL);
  //        setTagValueForMultipleRows(pCtx, pOperator->exprSupp.numOfExprs, numOfRows);

  // TODO check for available buffer;

  // next group info data
  pInfo->binfo.pRes->info.rows += numOfRows;
  return (pInfo->binfo.pRes->info.rows > 0) ? pInfo->binfo.pRes : NULL;
}

SSDataBlock* getSortedMergeBlockData(SSortHandle* pHandle, SSDataBlock* pDataBlock, int32_t capacity,
                                     SArray* pColMatchInfo, SSortedMergeOperatorInfo* pInfo) {
  blockDataCleanup(pDataBlock);

  SSDataBlock* p = tsortGetSortedDataBlock(pHandle);
  if (p == NULL) {
    return NULL;
  }

  blockDataEnsureCapacity(p, capacity);

  while (1) {
    STupleHandle* pTupleHandle = tsortNextTuple(pHandle);
    if (pTupleHandle == NULL) {
      break;
    }

    appendOneRowToDataBlock(p, pTupleHandle);
    if (p->info.rows >= capacity) {
      break;
    }
  }

  if (p->info.rows > 0) {
    int32_t numOfCols = taosArrayGetSize(pColMatchInfo);
    for (int32_t i = 0; i < numOfCols; ++i) {
      SColMatchInfo* pmInfo = taosArrayGet(pColMatchInfo, i);
      ASSERT(pmInfo->matchType == COL_MATCH_FROM_SLOT_ID);

      SColumnInfoData* pSrc = taosArrayGet(p->pDataBlock, pmInfo->srcSlotId);
      SColumnInfoData* pDst = taosArrayGet(pDataBlock->pDataBlock, pmInfo->targetSlotId);
      colDataAssign(pDst, pSrc, p->info.rows, &pDataBlock->info);
    }

    pDataBlock->info.rows = p->info.rows;
    pDataBlock->info.capacity = p->info.rows;
  }

  blockDataDestroy(p);
  return (pDataBlock->info.rows > 0) ? pDataBlock : NULL;
}

static SSDataBlock* doSortedMerge(SOperatorInfo* pOperator) {
  if (pOperator->status == OP_EXEC_DONE) {
    return NULL;
  }

  SExecTaskInfo*            pTaskInfo = pOperator->pTaskInfo;
  SSortedMergeOperatorInfo* pInfo = pOperator->info;
  if (pOperator->status == OP_RES_TO_RETURN) {
    return getSortedMergeBlockData(pInfo->pSortHandle, pInfo->binfo.pRes, pOperator->resultInfo.capacity, NULL, pInfo);
  }

  int32_t numOfBufPage = pInfo->sortBufSize / pInfo->bufPageSize;
  pInfo->pSortHandle = tsortCreateSortHandle(pInfo->pSortInfo, SORT_MULTISOURCE_MERGE, pInfo->bufPageSize, numOfBufPage,
                                             pInfo->binfo.pRes, "GET_TASKID(pTaskInfo)");

  tsortSetFetchRawDataFp(pInfo->pSortHandle, loadNextDataBlock, NULL, NULL);

  for (int32_t i = 0; i < pOperator->numOfDownstream; ++i) {
    SSortSource* ps = taosMemoryCalloc(1, sizeof(SSortSource));
    ps->param = pOperator->pDownstream[i];
    tsortAddSource(pInfo->pSortHandle, ps);
  }

  int32_t code = tsortOpen(pInfo->pSortHandle);
  if (code != TSDB_CODE_SUCCESS) {
    longjmp(pTaskInfo->env, terrno);
  }

  pOperator->status = OP_RES_TO_RETURN;
  return doMerge(pOperator);
}

static int32_t initGroupCol(SExprInfo* pExprInfo, int32_t numOfCols, SArray* pGroupInfo,
                            SSortedMergeOperatorInfo* pInfo) {
  if (pGroupInfo == NULL || taosArrayGetSize(pGroupInfo) == 0) {
    return 0;
  }

  int32_t len = 0;
  SArray* plist = taosArrayInit(3, sizeof(SColumn));
  pInfo->groupInfo = taosArrayInit(3, sizeof(int32_t));

  if (plist == NULL || pInfo->groupInfo == NULL) {
    return TSDB_CODE_OUT_OF_MEMORY;
  }

  size_t numOfGroupCol = taosArrayGetSize(pInfo->groupInfo);
  for (int32_t i = 0; i < numOfGroupCol; ++i) {
    SColumn* pCol = taosArrayGet(pGroupInfo, i);
    for (int32_t j = 0; j < numOfCols; ++j) {
      SExprInfo* pe = &pExprInfo[j];
      if (pe->base.resSchema.slotId == pCol->colId) {
        taosArrayPush(plist, pCol);
        taosArrayPush(pInfo->groupInfo, &j);
        len += pCol->bytes;
        break;
      }
    }
  }

  ASSERT(taosArrayGetSize(pGroupInfo) == taosArrayGetSize(plist));

  pInfo->groupVal = taosMemoryCalloc(1, (POINTER_BYTES * numOfGroupCol + len));
  if (pInfo->groupVal == NULL) {
    taosArrayDestroy(plist);
    return TSDB_CODE_OUT_OF_MEMORY;
  }

  int32_t offset = 0;
  char*   start = (char*)(pInfo->groupVal + (POINTER_BYTES * numOfGroupCol));
  for (int32_t i = 0; i < numOfGroupCol; ++i) {
    pInfo->groupVal[i] = start + offset;
    SColumn* pCol = taosArrayGet(plist, i);
    offset += pCol->bytes;
  }

  taosArrayDestroy(plist);

  return TSDB_CODE_SUCCESS;
}

SOperatorInfo* createSortedMergeOperatorInfo(SOperatorInfo** downstream, int32_t numOfDownstream, SExprInfo* pExprInfo,
                                             int32_t num, SArray* pSortInfo, SArray* pGroupInfo,
                                             SExecTaskInfo* pTaskInfo) {
  SSortedMergeOperatorInfo* pInfo = taosMemoryCalloc(1, sizeof(SSortedMergeOperatorInfo));
  SOperatorInfo*            pOperator = taosMemoryCalloc(1, sizeof(SOperatorInfo));
  if (pInfo == NULL || pOperator == NULL) {
    goto _error;
  }

  int32_t code = initExprSupp(&pOperator->exprSupp, pExprInfo, num);
  if (code != TSDB_CODE_SUCCESS) {
    goto _error;
  }

  initResultRowInfo(&pInfo->binfo.resultRowInfo);

  if (pOperator->exprSupp.pCtx == NULL || pInfo->binfo.pRes == NULL) {
    goto _error;
  }

  size_t keyBufSize = sizeof(int64_t) + sizeof(int64_t) + POINTER_BYTES;
  code = doInitAggInfoSup(&pInfo->aggSup, pOperator->exprSupp.pCtx, num, keyBufSize, pTaskInfo->id.str);
  if (code != TSDB_CODE_SUCCESS) {
    goto _error;
  }

  setFunctionResultOutput(pOperator, &pInfo->binfo, &pInfo->aggSup, MAIN_SCAN, num);
  code = initGroupCol(pExprInfo, num, pGroupInfo, pInfo);
  if (code != TSDB_CODE_SUCCESS) {
    goto _error;
  }

  //  pInfo->resultRowFactor = (int32_t)(getRowNumForMultioutput(pRuntimeEnv->pQueryAttr,
  //      pRuntimeEnv->pQueryAttr->topBotQuery, false));
  pInfo->sortBufSize = 1024 * 16;  // 1MB
  pInfo->bufPageSize = 1024;
  pInfo->pSortInfo = pSortInfo;

  pOperator->resultInfo.capacity = blockDataGetCapacityInRow(pInfo->binfo.pRes, pInfo->bufPageSize);

  pOperator->name = "SortedMerge";
  // pOperator->operatorType = OP_SortedMerge;
  pOperator->blocking = true;
  pOperator->status = OP_NOT_OPENED;
  pOperator->info = pInfo;
  pOperator->pTaskInfo = pTaskInfo;

  pOperator->fpSet = createOperatorFpSet(operatorDummyOpenFn, doSortedMerge, NULL, NULL, destroySortedMergeOperatorInfo,
                                         NULL, NULL, NULL);
  code = appendDownstream(pOperator, downstream, numOfDownstream);
  if (code != TSDB_CODE_SUCCESS) {
    goto _error;
  }

  return pOperator;

_error:
  if (pInfo != NULL) {
    destroySortedMergeOperatorInfo(pInfo, num);
  }

  taosMemoryFreeClear(pInfo);
  taosMemoryFreeClear(pOperator);
  terrno = TSDB_CODE_QRY_OUT_OF_MEMORY;
  return NULL;
}

int32_t getTableScanInfo(SOperatorInfo* pOperator, int32_t* order, int32_t* scanFlag) {
  // todo add more information about exchange operation
  int32_t type = pOperator->operatorType;
  if (type == QUERY_NODE_PHYSICAL_PLAN_EXCHANGE || type == QUERY_NODE_PHYSICAL_PLAN_SYSTABLE_SCAN ||
      type == QUERY_NODE_PHYSICAL_PLAN_STREAM_SCAN || type == QUERY_NODE_PHYSICAL_PLAN_TAG_SCAN ||
      type == QUERY_NODE_PHYSICAL_PLAN_BLOCK_DIST_SCAN) {
    *order = TSDB_ORDER_ASC;
    *scanFlag = MAIN_SCAN;
    return TSDB_CODE_SUCCESS;
  } else if (type == QUERY_NODE_PHYSICAL_PLAN_TABLE_SCAN) {
    STableScanInfo* pTableScanInfo = pOperator->info;
    *order = pTableScanInfo->cond.order;
    *scanFlag = pTableScanInfo->scanFlag;
    return TSDB_CODE_SUCCESS;
  } else {
    if (pOperator->pDownstream == NULL || pOperator->pDownstream[0] == NULL) {
      return TSDB_CODE_INVALID_PARA;
    } else {
      return getTableScanInfo(pOperator->pDownstream[0], order, scanFlag);
    }
  }
}

int32_t doGetScanStatus(SOperatorInfo* pOperator, uint64_t* uid, int64_t* ts) {
  int32_t type = pOperator->operatorType;
  if (type == QUERY_NODE_PHYSICAL_PLAN_STREAM_SCAN) {
    SStreamBlockScanInfo* pScanInfo = pOperator->info;
    STableScanInfo* pSnapShotScanInfo = pScanInfo->pSnapshotReadOp->info;
    *uid = pSnapShotScanInfo->scanStatus.uid;
    *ts = pSnapShotScanInfo->scanStatus.t;
  } else {
    if (pOperator->pDownstream[0] == NULL) {
      return TSDB_CODE_INVALID_PARA;
    } else {
      doGetScanStatus(pOperator->pDownstream[0], uid, ts);
    }
  }

  return TSDB_CODE_SUCCESS;
}

// this is a blocking operator
static int32_t doOpenAggregateOptr(SOperatorInfo* pOperator) {
  if (OPTR_IS_OPENED(pOperator)) {
    return TSDB_CODE_SUCCESS;
  }

  SExecTaskInfo*    pTaskInfo = pOperator->pTaskInfo;
  SAggOperatorInfo* pAggInfo = pOperator->info;

  SExprSupp*     pSup = &pOperator->exprSupp;
  SOperatorInfo* downstream = pOperator->pDownstream[0];

  int64_t st = taosGetTimestampUs();

  int32_t order = TSDB_ORDER_ASC;
  int32_t scanFlag = MAIN_SCAN;

  while (1) {
    SSDataBlock* pBlock = downstream->fpSet.getNextFn(downstream);
    if (pBlock == NULL) {
      break;
    }

    int32_t code = getTableScanInfo(pOperator, &order, &scanFlag);
    if (code != TSDB_CODE_SUCCESS) {
      longjmp(pTaskInfo->env, code);
    }

    // there is an scalar expression that needs to be calculated before apply the group aggregation.
    if (pAggInfo->scalarExprSup.pExprInfo != NULL) {
      SExprSupp* pSup1 = &pAggInfo->scalarExprSup;
      code = projectApplyFunctions(pSup1->pExprInfo, pBlock, pBlock, pSup1->pCtx, pSup1->numOfExprs, NULL);
      if (code != TSDB_CODE_SUCCESS) {
        longjmp(pTaskInfo->env, code);
      }
    }

    // the pDataBlock are always the same one, no need to call this again
    setExecutionContext(pOperator, pOperator->exprSupp.numOfExprs, pBlock->info.groupId, pAggInfo);
    setInputDataBlock(pOperator, pSup->pCtx, pBlock, order, scanFlag, true);
    code = doAggregateImpl(pOperator, 0, pSup->pCtx);
    if (code != 0) {
      longjmp(pTaskInfo->env, code);
    }

#if 0  // test for encode/decode result info
    if(pOperator->fpSet.encodeResultRow){
      char *result = NULL;
      int32_t length = 0;
      pOperator->fpSet.encodeResultRow(pOperator, &result, &length);
      SAggSupporter* pSup = &pAggInfo->aggSup;
      taosHashClear(pSup->pResultRowHashTable);
      pInfo->resultRowInfo.size = 0;
      pOperator->fpSet.decodeResultRow(pOperator, result);
      if(result){
        taosMemoryFree(result);
      }
    }
#endif
  }

  closeAllResultRows(&pAggInfo->binfo.resultRowInfo);
  initGroupedResultInfo(&pAggInfo->groupResInfo, pAggInfo->aggSup.pResultRowHashTable, 0);
  OPTR_SET_OPENED(pOperator);

  pOperator->cost.openCost = (taosGetTimestampUs() - st) / 1000.0;
  return TSDB_CODE_SUCCESS;
}

static SSDataBlock* getAggregateResult(SOperatorInfo* pOperator) {
  SAggOperatorInfo* pAggInfo = pOperator->info;
  SOptrBasicInfo*   pInfo = &pAggInfo->binfo;

  if (pOperator->status == OP_EXEC_DONE) {
    return NULL;
  }

  SExecTaskInfo* pTaskInfo = pOperator->pTaskInfo;
  pTaskInfo->code = pOperator->fpSet._openFn(pOperator);
  if (pTaskInfo->code != TSDB_CODE_SUCCESS) {
    doSetOperatorCompleted(pOperator);
    return NULL;
  }

  blockDataEnsureCapacity(pInfo->pRes, pOperator->resultInfo.capacity);
  doBuildResultDatablock(pOperator, pInfo, &pAggInfo->groupResInfo, pAggInfo->aggSup.pResultBuf);
  if (pInfo->pRes->info.rows == 0 || !hasDataInGroupInfo(&pAggInfo->groupResInfo)) {
    doSetOperatorCompleted(pOperator);
  }

  size_t rows = blockDataGetNumOfRows(pInfo->pRes);
  pOperator->resultInfo.totalRows += rows;

  return (rows == 0) ? NULL : pInfo->pRes;
}

int32_t aggEncodeResultRow(SOperatorInfo* pOperator, char** result, int32_t* length) {
  if (result == NULL || length == NULL) {
    return TSDB_CODE_TSC_INVALID_INPUT;
  }
  SOptrBasicInfo* pInfo = (SOptrBasicInfo*)(pOperator->info);
  SAggSupporter*  pSup = (SAggSupporter*)POINTER_SHIFT(pOperator->info, sizeof(SOptrBasicInfo));
  int32_t         size = taosHashGetSize(pSup->pResultRowHashTable);
  size_t          keyLen = sizeof(uint64_t) * 2;  // estimate the key length
  int32_t         totalSize =
      sizeof(int32_t) + sizeof(int32_t) + size * (sizeof(int32_t) + keyLen + sizeof(int32_t) + pSup->resultRowSize);

  // no result
  if (getTotalBufSize(pSup->pResultBuf) == 0) {
    *result = NULL;
    *length = 0;
    return TSDB_CODE_SUCCESS;
  }
  
  *result = (char*)taosMemoryCalloc(1, totalSize);
  if (*result == NULL) {
    return TSDB_CODE_OUT_OF_MEMORY;
  }

  int32_t offset = sizeof(int32_t);
  *(int32_t*)(*result + offset) = size;
  offset += sizeof(int32_t);

  // prepare memory
  SResultRowPosition* pos = &pInfo->resultRowInfo.cur;
  void*               pPage = getBufPage(pSup->pResultBuf, pos->pageId);
  SResultRow*         pRow = (SResultRow*)((char*)pPage + pos->offset);
  setBufPageDirty(pPage, true);
  releaseBufPage(pSup->pResultBuf, pPage);

  void* pIter = taosHashIterate(pSup->pResultRowHashTable, NULL);
  while (pIter) {
    void*               key = taosHashGetKey(pIter, &keyLen);
    SResultRowPosition* p1 = (SResultRowPosition*)pIter;

    pPage = (SFilePage*)getBufPage(pSup->pResultBuf, p1->pageId);
    pRow = (SResultRow*)((char*)pPage + p1->offset);
    setBufPageDirty(pPage, true);
    releaseBufPage(pSup->pResultBuf, pPage);

    // recalculate the result size
    int32_t realTotalSize = offset + sizeof(int32_t) + keyLen + sizeof(int32_t) + pSup->resultRowSize;
    if (realTotalSize > totalSize) {
      char* tmp = (char*)taosMemoryRealloc(*result, realTotalSize);
      if (tmp == NULL) {
        taosMemoryFree(*result);
        *result = NULL;
        return TSDB_CODE_OUT_OF_MEMORY;
      } else {
        *result = tmp;
      }
    }
    // save key
    *(int32_t*)(*result + offset) = keyLen;
    offset += sizeof(int32_t);
    memcpy(*result + offset, key, keyLen);
    offset += keyLen;

    // save value
    *(int32_t*)(*result + offset) = pSup->resultRowSize;
    offset += sizeof(int32_t);
    memcpy(*result + offset, pRow, pSup->resultRowSize);
    offset += pSup->resultRowSize;

    pIter = taosHashIterate(pSup->pResultRowHashTable, pIter);
  }

  *(int32_t*)(*result) = offset;
  *length = offset;

  return TDB_CODE_SUCCESS;
}

int32_t aggDecodeResultRow(SOperatorInfo* pOperator, char* result) {
  if (result == NULL) {
    return TSDB_CODE_TSC_INVALID_INPUT;
  }
  SOptrBasicInfo* pInfo = (SOptrBasicInfo*)(pOperator->info);
  SAggSupporter*  pSup = (SAggSupporter*)POINTER_SHIFT(pOperator->info, sizeof(SOptrBasicInfo));

  //  int32_t size = taosHashGetSize(pSup->pResultRowHashTable);
  int32_t length = *(int32_t*)(result);
  int32_t offset = sizeof(int32_t);

  int32_t count = *(int32_t*)(result + offset);
  offset += sizeof(int32_t);

  while (count-- > 0 && length > offset) {
    int32_t keyLen = *(int32_t*)(result + offset);
    offset += sizeof(int32_t);

    uint64_t    tableGroupId = *(uint64_t*)(result + offset);
    SResultRow* resultRow = getNewResultRow(pSup->pResultBuf, tableGroupId, pSup->resultRowSize);
    if (!resultRow) {
      return TSDB_CODE_TSC_INVALID_INPUT;
    }

    // add a new result set for a new group
    SResultRowPosition pos = {.pageId = resultRow->pageId, .offset = resultRow->offset};
    taosHashPut(pSup->pResultRowHashTable, result + offset, keyLen, &pos, sizeof(SResultRowPosition));

    offset += keyLen;
    int32_t valueLen = *(int32_t*)(result + offset);
    if (valueLen != pSup->resultRowSize) {
      return TSDB_CODE_TSC_INVALID_INPUT;
    }
    offset += sizeof(int32_t);
    int32_t pageId = resultRow->pageId;
    int32_t pOffset = resultRow->offset;
    memcpy(resultRow, result + offset, valueLen);
    resultRow->pageId = pageId;
    resultRow->offset = pOffset;
    offset += valueLen;

    initResultRow(resultRow);
    pInfo->resultRowInfo.cur = (SResultRowPosition){.pageId = resultRow->pageId, .offset = resultRow->offset};
  }

  if (offset != length) {
    return TSDB_CODE_TSC_INVALID_INPUT;
  }
  return TDB_CODE_SUCCESS;
}

enum {
  PROJECT_RETRIEVE_CONTINUE = 0x1,
  PROJECT_RETRIEVE_DONE = 0x2,
};

static int32_t handleLimitOffset(SOperatorInfo* pOperator, SSDataBlock* pBlock) {
  SProjectOperatorInfo* pProjectInfo = pOperator->info;
  SOptrBasicInfo*       pInfo = &pProjectInfo->binfo;
  SSDataBlock*          pRes = pInfo->pRes;

  if (pProjectInfo->curSOffset > 0) {
    if (pProjectInfo->groupId == 0) {  // it is the first group
      pProjectInfo->groupId = pBlock->info.groupId;
      blockDataCleanup(pInfo->pRes);
      return PROJECT_RETRIEVE_CONTINUE;
    } else if (pProjectInfo->groupId != pBlock->info.groupId) {
      pProjectInfo->curSOffset -= 1;

      // ignore data block in current group
      if (pProjectInfo->curSOffset > 0) {
        blockDataCleanup(pInfo->pRes);
        return PROJECT_RETRIEVE_CONTINUE;
      }
    }

    // set current group id of the project operator
    pProjectInfo->groupId = pBlock->info.groupId;
  }

  if (pProjectInfo->groupId != 0 && pProjectInfo->groupId != pBlock->info.groupId) {
    pProjectInfo->curGroupOutput += 1;
    if ((pProjectInfo->slimit.limit > 0) && (pProjectInfo->slimit.limit <= pProjectInfo->curGroupOutput)) {
      pOperator->status = OP_EXEC_DONE;
      blockDataCleanup(pRes);

      return PROJECT_RETRIEVE_DONE;
    }

    // reset the value for a new group data
    pProjectInfo->curOffset = 0;
    pProjectInfo->curOutput = 0;
  }

  // here we reach the start position, according to the limit/offset requirements.

  // set current group id
  pProjectInfo->groupId = pBlock->info.groupId;

  if (pProjectInfo->curOffset >= pRes->info.rows) {
    pProjectInfo->curOffset -= pRes->info.rows;
    blockDataCleanup(pRes);
    return PROJECT_RETRIEVE_CONTINUE;
  } else if (pProjectInfo->curOffset < pRes->info.rows && pProjectInfo->curOffset > 0) {
    blockDataTrimFirstNRows(pRes, pProjectInfo->curOffset);
    pProjectInfo->curOffset = 0;
  }

  // check for the limitation in each group
  if (pProjectInfo->limit.limit >= 0 && pProjectInfo->curOutput + pRes->info.rows >= pProjectInfo->limit.limit) {
    int32_t keepRows = (int32_t)(pProjectInfo->limit.limit - pProjectInfo->curOutput);
    blockDataKeepFirstNRows(pRes, keepRows);
    if (pProjectInfo->slimit.limit > 0 && pProjectInfo->slimit.limit <= pProjectInfo->curGroupOutput) {
      pOperator->status = OP_EXEC_DONE;
    }

    return PROJECT_RETRIEVE_DONE;
  }

  // todo optimize performance
  // If there are slimit/soffset value exists, multi-round result can not be packed into one group, since the
  // they may not belong to the same group the limit/offset value is not valid in this case.
  if (pRes->info.rows >= pOperator->resultInfo.threshold || pProjectInfo->slimit.offset != -1 ||
      pProjectInfo->slimit.limit != -1) {
    return PROJECT_RETRIEVE_DONE;
  } else {  // not full enough, continue to accumulate the output data in the buffer.
    return PROJECT_RETRIEVE_CONTINUE;
  }
}

static SSDataBlock* doProjectOperation(SOperatorInfo* pOperator) {
  SProjectOperatorInfo* pProjectInfo = pOperator->info;
  SOptrBasicInfo*       pInfo = &pProjectInfo->binfo;

  SExprSupp*   pSup = &pOperator->exprSupp;
  SSDataBlock* pRes = pInfo->pRes;
  blockDataCleanup(pRes);

  SExecTaskInfo* pTaskInfo = pOperator->pTaskInfo;
  if (pOperator->status == OP_EXEC_DONE) {
    return NULL;
  }

#if 0
  if (pProjectInfo->existDataBlock) {  // TODO refactor
    SSDataBlock* pBlock = pProjectInfo->existDataBlock;
    pProjectInfo->existDataBlock = NULL;

    // the pDataBlock are always the same one, no need to call this again
    setInputDataBlock(pOperator, pInfo->pCtx, pBlock, TSDB_ORDER_ASC);

    blockDataEnsureCapacity(pInfo->pRes, pBlock->info.rows);
    projectApplyFunctions(pOperator->exprSupp.pExprInfo, pInfo->pRes, pBlock, pInfo->pCtx, pOperator->exprSupp.numOfExprs);
    if (pRes->info.rows >= pProjectInfo->binfo.capacity * 0.8) {
      copyTsColoum(pRes, pInfo->pCtx, pOperator->exprSupp.numOfExprs);
      resetResultRowEntryResult(pInfo->pCtx, pOperator->exprSupp.numOfExprs);
      return pRes;
    }
  }
#endif

  int64_t st = 0;
  int32_t order = 0;
  int32_t scanFlag = 0;

  if (pOperator->cost.openCost == 0) {
    st = taosGetTimestampUs();
  }

  SOperatorInfo* downstream = pOperator->pDownstream[0];

  while (1) {
    // The downstream exec may change the value of the newgroup, so use a local variable instead.
    SSDataBlock* pBlock = downstream->fpSet.getNextFn(downstream);
    if (pBlock == NULL) {
      doSetOperatorCompleted(pOperator);
      break;
    }

    // the pDataBlock are always the same one, no need to call this again
    int32_t code = getTableScanInfo(pOperator->pDownstream[0], &order, &scanFlag);
    if (code != TSDB_CODE_SUCCESS) {
      longjmp(pTaskInfo->env, code);
    }

    doFilter(pProjectInfo->pFilterNode, pBlock);

    setInputDataBlock(pOperator, pSup->pCtx, pBlock, order, scanFlag, false);
    blockDataEnsureCapacity(pInfo->pRes, pInfo->pRes->info.rows + pBlock->info.rows);

    code = projectApplyFunctions(pSup->pExprInfo, pInfo->pRes, pBlock, pSup->pCtx, pSup->numOfExprs,
                                 pProjectInfo->pPseudoColInfo);
    if (code != TSDB_CODE_SUCCESS) {
      longjmp(pTaskInfo->env, code);
    }

    int32_t status = handleLimitOffset(pOperator, pBlock);
    if (status == PROJECT_RETRIEVE_CONTINUE) {
      continue;
    } else if (status == PROJECT_RETRIEVE_DONE) {
      break;
    }
  }

  pProjectInfo->curOutput += pInfo->pRes->info.rows;

  size_t rows = pInfo->pRes->info.rows;
  pOperator->resultInfo.totalRows += rows;

  if (pOperator->cost.openCost == 0) {
    pOperator->cost.openCost = (taosGetTimestampUs() - st) / 1000.0;
  }

  return (rows > 0) ? pInfo->pRes : NULL;
}

static void doHandleRemainBlockForNewGroupImpl(SFillOperatorInfo* pInfo, SResultInfo* pResultInfo, bool* newgroup,
                                               SExecTaskInfo* pTaskInfo) {
  pInfo->totalInputRows = pInfo->existNewGroupBlock->info.rows;

  int64_t ekey = Q_STATUS_EQUAL(pTaskInfo->status, TASK_COMPLETED) ? pTaskInfo->window.ekey
                                                                   : pInfo->existNewGroupBlock->info.window.ekey;
  taosResetFillInfo(pInfo->pFillInfo, getFillInfoStart(pInfo->pFillInfo));

  taosFillSetStartInfo(pInfo->pFillInfo, pInfo->existNewGroupBlock->info.rows, ekey);
  taosFillSetInputDataBlock(pInfo->pFillInfo, pInfo->existNewGroupBlock);

  doFillTimeIntervalGapsInResults(pInfo->pFillInfo, pInfo->pRes, pResultInfo->capacity);
  pInfo->existNewGroupBlock = NULL;
  *newgroup = true;
}

static void doHandleRemainBlockFromNewGroup(SFillOperatorInfo* pInfo, SResultInfo* pResultInfo, bool* newgroup,
                                            SExecTaskInfo* pTaskInfo) {
  if (taosFillHasMoreResults(pInfo->pFillInfo)) {
    *newgroup = false;
    doFillTimeIntervalGapsInResults(pInfo->pFillInfo, pInfo->pRes, (int32_t)pResultInfo->capacity);
    if (pInfo->pRes->info.rows > pResultInfo->threshold || (!pInfo->multigroupResult)) {
      return;
    }
  }

  // handle the cached new group data block
  if (pInfo->existNewGroupBlock) {
    doHandleRemainBlockForNewGroupImpl(pInfo, pResultInfo, newgroup, pTaskInfo);
  }
}

static SSDataBlock* doFill(SOperatorInfo* pOperator) {
  SFillOperatorInfo* pInfo = pOperator->info;
  SExecTaskInfo*     pTaskInfo = pOperator->pTaskInfo;

  SResultInfo* pResultInfo = &pOperator->resultInfo;
  SSDataBlock* pResBlock = pInfo->pRes;

  blockDataCleanup(pResBlock);
  if (pOperator->status == OP_EXEC_DONE) {
    return NULL;
  }

  // todo handle different group data interpolation
  bool  n = false;
  bool* newgroup = &n;
  doHandleRemainBlockFromNewGroup(pInfo, pResultInfo, newgroup, pTaskInfo);
  if (pResBlock->info.rows > pResultInfo->threshold || (!pInfo->multigroupResult && pResBlock->info.rows > 0)) {
    return pResBlock;
  }

  SOperatorInfo* pDownstream = pOperator->pDownstream[0];
  while (1) {
    SSDataBlock* pBlock = pDownstream->fpSet.getNextFn(pDownstream);
    if (*newgroup) {
      assert(pBlock != NULL);
    }

    if (*newgroup && pInfo->totalInputRows > 0) {  // there are already processed current group data block
      pInfo->existNewGroupBlock = pBlock;
      *newgroup = false;

      // Fill the previous group data block, before handle the data block of new group.
      // Close the fill operation for previous group data block
      taosFillSetStartInfo(pInfo->pFillInfo, 0, pTaskInfo->window.ekey);
    } else {
      if (pBlock == NULL) {
        if (pInfo->totalInputRows == 0) {
          pOperator->status = OP_EXEC_DONE;
          return NULL;
        }

        taosFillSetStartInfo(pInfo->pFillInfo, 0, pTaskInfo->window.ekey);
      } else {
        pInfo->totalInputRows += pBlock->info.rows;
        taosFillSetStartInfo(pInfo->pFillInfo, pBlock->info.rows, pBlock->info.window.ekey);
        taosFillSetInputDataBlock(pInfo->pFillInfo, pBlock);
      }
    }

    blockDataEnsureCapacity(pResBlock, pOperator->resultInfo.capacity);
    doFillTimeIntervalGapsInResults(pInfo->pFillInfo, pResBlock, pOperator->resultInfo.capacity);

    // current group has no more result to return
    if (pResBlock->info.rows > 0) {
      // 1. The result in current group not reach the threshold of output result, continue
      // 2. If multiple group results existing in one SSDataBlock is not allowed, return immediately
      if (pResBlock->info.rows > pResultInfo->threshold || pBlock == NULL || (!pInfo->multigroupResult)) {
        return pResBlock;
      }

      doHandleRemainBlockFromNewGroup(pInfo, pResultInfo, newgroup, pTaskInfo);
      if (pResBlock->info.rows > pOperator->resultInfo.threshold || pBlock == NULL) {
        return pResBlock;
      }
    } else if (pInfo->existNewGroupBlock) {  // try next group
      assert(pBlock != NULL);
      doHandleRemainBlockForNewGroupImpl(pInfo, pResultInfo, newgroup, pTaskInfo);
      if (pResBlock->info.rows > pResultInfo->threshold) {
        return pResBlock;
      }
    } else {
      return NULL;
    }
  }
}

static void destroyExprInfo(SExprInfo* pExpr, int32_t numOfExprs) {
  for (int32_t i = 0; i < numOfExprs; ++i) {
    SExprInfo* pExprInfo = &pExpr[i];
    if (pExprInfo->pExpr->nodeType == QUERY_NODE_COLUMN) {
      taosMemoryFree(pExprInfo->base.pParam[0].pCol);
    }
    taosMemoryFree(pExprInfo->base.pParam);
    taosMemoryFree(pExprInfo->pExpr);
  }
}

static void destroyOperatorInfo(SOperatorInfo* pOperator) {
  if (pOperator == NULL) {
    return;
  }

  if (pOperator->fpSet.closeFn != NULL) {
    pOperator->fpSet.closeFn(pOperator->info, pOperator->exprSupp.numOfExprs);
  }

  if (pOperator->pDownstream != NULL) {
    for (int32_t i = 0; i < pOperator->numOfDownstream; ++i) {
      destroyOperatorInfo(pOperator->pDownstream[i]);
    }

    taosMemoryFreeClear(pOperator->pDownstream);
    pOperator->numOfDownstream = 0;
  }

  if (pOperator->exprSupp.pExprInfo != NULL) {
    destroyExprInfo(pOperator->exprSupp.pExprInfo, pOperator->exprSupp.numOfExprs);
  }

  taosMemoryFreeClear(pOperator->exprSupp.pExprInfo);
  taosMemoryFreeClear(pOperator->info);
  taosMemoryFreeClear(pOperator);
}

int32_t getBufferPgSize(int32_t rowSize, uint32_t* defaultPgsz, uint32_t* defaultBufsz) {
  *defaultPgsz = 4096;
  while (*defaultPgsz < rowSize * 4) {
    *defaultPgsz <<= 1u;
  }

  // at least four pages need to be in buffer
  *defaultBufsz = 4096 * 256;
  if ((*defaultBufsz) <= (*defaultPgsz)) {
    (*defaultBufsz) = (*defaultPgsz) * 4;
  }

  return 0;
}

int32_t doInitAggInfoSup(SAggSupporter* pAggSup, SqlFunctionCtx* pCtx, int32_t numOfOutput, size_t keyBufSize,
                         const char* pKey) {
  _hash_fn_t hashFn = taosGetDefaultHashFunction(TSDB_DATA_TYPE_BINARY);

  pAggSup->resultRowSize = getResultRowSize(pCtx, numOfOutput);
  pAggSup->keyBuf = taosMemoryCalloc(1, keyBufSize + POINTER_BYTES + sizeof(int64_t));
  pAggSup->pResultRowHashTable = taosHashInit(10, hashFn, true, HASH_NO_LOCK);

  if (pAggSup->keyBuf == NULL || pAggSup->pResultRowHashTable == NULL) {
    return TSDB_CODE_OUT_OF_MEMORY;
  }

  uint32_t defaultPgsz = 0;
  uint32_t defaultBufsz = 0;
  getBufferPgSize(pAggSup->resultRowSize, &defaultPgsz, &defaultBufsz);

  int32_t code = createDiskbasedBuf(&pAggSup->pResultBuf, defaultPgsz, defaultBufsz, pKey, TD_TMP_DIR_PATH);
  if (code != TSDB_CODE_SUCCESS) {
    return code;
  }

  return TSDB_CODE_SUCCESS;
}

void cleanupAggSup(SAggSupporter* pAggSup) {
  taosMemoryFreeClear(pAggSup->keyBuf);
  taosHashCleanup(pAggSup->pResultRowHashTable);
  destroyDiskbasedBuf(pAggSup->pResultBuf);
}

int32_t initAggInfo(SExprSupp* pSup, SAggSupporter* pAggSup, SExprInfo* pExprInfo, int32_t numOfCols, size_t keyBufSize,
                    const char* pkey) {
  int32_t code = initExprSupp(pSup, pExprInfo, numOfCols);
  if (code != TSDB_CODE_SUCCESS) {
    return code;
  }

  doInitAggInfoSup(pAggSup, pSup->pCtx, numOfCols, keyBufSize, pkey);
  for (int32_t i = 0; i < numOfCols; ++i) {
    pSup->pCtx[i].pBuf = pAggSup->pResultBuf;
  }

  return TSDB_CODE_SUCCESS;
}

void initResultSizeInfo(SOperatorInfo* pOperator, int32_t numOfRows) {
  ASSERT(numOfRows != 0);
  pOperator->resultInfo.capacity = numOfRows;
  pOperator->resultInfo.threshold = numOfRows * 0.75;

  if (pOperator->resultInfo.threshold == 0) {
    pOperator->resultInfo.threshold = numOfRows;
  }
}

void initBasicInfo(SOptrBasicInfo* pInfo, SSDataBlock* pBlock) {
  pInfo->pRes = pBlock;
  initResultRowInfo(&pInfo->resultRowInfo);
}

int32_t initExprSupp(SExprSupp* pSup, SExprInfo* pExprInfo, int32_t numOfExpr) {
  pSup->pExprInfo = pExprInfo;
  pSup->numOfExprs = numOfExpr;
  if (pSup->pExprInfo != NULL) {
    pSup->pCtx = createSqlFunctionCtx(pExprInfo, numOfExpr, &pSup->rowEntryInfoOffset);
    if (pSup->pCtx == NULL) {
      return TSDB_CODE_OUT_OF_MEMORY;
    }
  }

  return TSDB_CODE_SUCCESS;
}

SOperatorInfo* createAggregateOperatorInfo(SOperatorInfo* downstream, SExprInfo* pExprInfo, int32_t numOfCols,
                                           SSDataBlock* pResultBlock, SExprInfo* pScalarExprInfo,
                                           int32_t numOfScalarExpr, SExecTaskInfo* pTaskInfo) {
  SAggOperatorInfo* pInfo = taosMemoryCalloc(1, sizeof(SAggOperatorInfo));
  SOperatorInfo*    pOperator = taosMemoryCalloc(1, sizeof(SOperatorInfo));
  if (pInfo == NULL || pOperator == NULL) {
    goto _error;
  }

  int32_t numOfRows = 1024;
  size_t  keyBufSize = sizeof(int64_t) + sizeof(int64_t) + POINTER_BYTES;

  initResultSizeInfo(pOperator, numOfRows);
  int32_t code = initAggInfo(&pOperator->exprSupp, &pInfo->aggSup, pExprInfo, numOfCols, keyBufSize, pTaskInfo->id.str);
  if (code != TSDB_CODE_SUCCESS) {
    goto _error;
  }

  initBasicInfo(&pInfo->binfo, pResultBlock);
  code = initExprSupp(&pInfo->scalarExprSup, pScalarExprInfo, numOfScalarExpr);
  if (code != TSDB_CODE_SUCCESS) {
    goto _error;
  }

  pInfo->groupId = INT32_MIN;
  pOperator->name = "TableAggregate";
  pOperator->operatorType = QUERY_NODE_PHYSICAL_PLAN_HASH_AGG;
  pOperator->blocking = true;
  pOperator->status = OP_NOT_OPENED;
  pOperator->info = pInfo;
  pOperator->pTaskInfo = pTaskInfo;

  pOperator->fpSet = createOperatorFpSet(doOpenAggregateOptr, getAggregateResult, NULL, NULL, destroyAggOperatorInfo,
                                         aggEncodeResultRow, aggDecodeResultRow, NULL);

  code = appendDownstream(pOperator, &downstream, 1);
  if (code != TSDB_CODE_SUCCESS) {
    goto _error;
  }

  return pOperator;
_error:
  destroyAggOperatorInfo(pInfo, numOfCols);
  taosMemoryFreeClear(pInfo);
  taosMemoryFreeClear(pOperator);
  pTaskInfo->code = TSDB_CODE_OUT_OF_MEMORY;
  return NULL;
}

static void* destroySqlFunctionCtx(SqlFunctionCtx* pCtx, int32_t numOfOutput) {
  if (pCtx == NULL) {
    return NULL;
  }

  for (int32_t i = 0; i < numOfOutput; ++i) {
    for (int32_t j = 0; j < pCtx[i].numOfParams; ++j) {
      taosVariantDestroy(&pCtx[i].param[j].param);
    }

    taosMemoryFreeClear(pCtx[i].subsidiaries.pCtx);
    taosMemoryFree(pCtx[i].input.pData);
    taosMemoryFree(pCtx[i].input.pColumnDataAgg);
  }

  taosMemoryFreeClear(pCtx);
  return NULL;
}

void cleanupBasicInfo(SOptrBasicInfo* pInfo) {
  assert(pInfo != NULL);
  cleanupResultRowInfo(&pInfo->resultRowInfo);
  pInfo->pRes = blockDataDestroy(pInfo->pRes);
}

void destroyBasicOperatorInfo(void* param, int32_t numOfOutput) {
  SOptrBasicInfo* pInfo = (SOptrBasicInfo*)param;
  cleanupBasicInfo(pInfo);
}

void destroyAggOperatorInfo(void* param, int32_t numOfOutput) {
  SAggOperatorInfo* pInfo = (SAggOperatorInfo*)param;
  cleanupBasicInfo(&pInfo->binfo);
}

void destroySFillOperatorInfo(void* param, int32_t numOfOutput) {
  SFillOperatorInfo* pInfo = (SFillOperatorInfo*)param;
  pInfo->pFillInfo = taosDestroyFillInfo(pInfo->pFillInfo);
  pInfo->pRes = blockDataDestroy(pInfo->pRes);
  taosMemoryFreeClear(pInfo->p);
}

static void destroyProjectOperatorInfo(void* param, int32_t numOfOutput) {
  if (NULL == param) {
    return;
  }
  SProjectOperatorInfo* pInfo = (SProjectOperatorInfo*)param;
  cleanupBasicInfo(&pInfo->binfo);
  cleanupAggSup(&pInfo->aggSup);
  taosArrayDestroy(pInfo->pPseudoColInfo);
}

void cleanupExprSupp(SExprSupp* pSupp) {
  destroySqlFunctionCtx(pSupp->pCtx, pSupp->numOfExprs);
  destroyExprInfo(pSupp->pExprInfo, pSupp->numOfExprs);

  taosMemoryFree(pSupp->rowEntryInfoOffset);
}

static void destroyIndefinitOperatorInfo(void* param, int32_t numOfOutput) {
  SIndefOperatorInfo* pInfo = (SIndefOperatorInfo*)param;
  cleanupBasicInfo(&pInfo->binfo);

  taosArrayDestroy(pInfo->pPseudoColInfo);
  cleanupAggSup(&pInfo->aggSup);
  cleanupExprSupp(&pInfo->scalarSup);
}

void destroyExchangeOperatorInfo(void* param, int32_t numOfOutput) {
  SExchangeInfo* pExInfo = (SExchangeInfo*)param;
  taosRemoveRef(exchangeObjRefPool, pExInfo->self);
}

void doDestroyExchangeOperatorInfo(void* param) {
  SExchangeInfo* pExInfo = (SExchangeInfo*)param;

  taosArrayDestroy(pExInfo->pSources);
  taosArrayDestroy(pExInfo->pSourceDataInfo);
  if (pExInfo->pResult != NULL) {
    blockDataDestroy(pExInfo->pResult);
  }

  tsem_destroy(&pExInfo->ready);
}

static SArray* setRowTsColumnOutputInfo(SqlFunctionCtx* pCtx, int32_t numOfCols) {
  SArray* pList = taosArrayInit(4, sizeof(int32_t));
  for (int32_t i = 0; i < numOfCols; ++i) {
    if (fmIsPseudoColumnFunc(pCtx[i].functionId)) {
      taosArrayPush(pList, &i);
    }
  }

  return pList;
}

static int64_t getLimit(SNode* pLimit) { return NULL == pLimit ? -1 : ((SLimitNode*)pLimit)->limit; }

static int64_t getOffset(SNode* pLimit) { return NULL == pLimit ? -1 : ((SLimitNode*)pLimit)->offset; }

SOperatorInfo* createProjectOperatorInfo(SOperatorInfo* downstream, SProjectPhysiNode* pProjPhyNode,
                                         SExecTaskInfo* pTaskInfo) {
  SProjectOperatorInfo* pInfo = taosMemoryCalloc(1, sizeof(SProjectOperatorInfo));
  SOperatorInfo*        pOperator = taosMemoryCalloc(1, sizeof(SOperatorInfo));
  if (pInfo == NULL || pOperator == NULL) {
    goto _error;
  }

  int32_t    numOfCols = 0;
  SExprInfo* pExprInfo = createExprInfo(pProjPhyNode->pProjections, NULL, &numOfCols);

  SSDataBlock* pResBlock = createResDataBlock(pProjPhyNode->node.pOutputDataBlockDesc);
  SLimit       limit = {.limit = getLimit(pProjPhyNode->node.pLimit), .offset = getOffset(pProjPhyNode->node.pLimit)};
  SLimit slimit = {.limit = getLimit(pProjPhyNode->node.pSlimit), .offset = getOffset(pProjPhyNode->node.pSlimit)};

  pInfo->limit = limit;
  pInfo->slimit = slimit;
  pInfo->curOffset = limit.offset;
  pInfo->curSOffset = slimit.offset;
  pInfo->binfo.pRes = pResBlock;
  pInfo->pFilterNode = pProjPhyNode->node.pConditions;

  int32_t numOfRows = 4096;
  size_t  keyBufSize = sizeof(int64_t) + sizeof(int64_t) + POINTER_BYTES;

  // Make sure the size of SSDataBlock will never exceed the size of 2MB.
  int32_t TWOMB = 2 * 1024 * 1024;
  if (numOfRows * pResBlock->info.rowSize > TWOMB) {
    numOfRows = TWOMB / pResBlock->info.rowSize;
  }
  initResultSizeInfo(pOperator, numOfRows);

  initAggInfo(&pOperator->exprSupp, &pInfo->aggSup, pExprInfo, numOfCols, keyBufSize, pTaskInfo->id.str);
  initBasicInfo(&pInfo->binfo, pResBlock);
  setFunctionResultOutput(pOperator, &pInfo->binfo, &pInfo->aggSup, MAIN_SCAN, numOfCols);

  pInfo->pPseudoColInfo = setRowTsColumnOutputInfo(pOperator->exprSupp.pCtx, numOfCols);
  pOperator->name = "ProjectOperator";
  pOperator->operatorType = QUERY_NODE_PHYSICAL_PLAN_PROJECT;
  pOperator->blocking = false;
  pOperator->status = OP_NOT_OPENED;
  pOperator->info = pInfo;
  pOperator->pTaskInfo = pTaskInfo;

  pOperator->fpSet = createOperatorFpSet(operatorDummyOpenFn, doProjectOperation, NULL, NULL,
                                         destroyProjectOperatorInfo, NULL, NULL, NULL);

  int32_t code = appendDownstream(pOperator, &downstream, 1);
  if (code != TSDB_CODE_SUCCESS) {
    goto _error;
  }

  return pOperator;

_error:
  pTaskInfo->code = TSDB_CODE_OUT_OF_MEMORY;
  return NULL;
}

static SSDataBlock* doApplyIndefinitFunction(SOperatorInfo* pOperator) {
  SIndefOperatorInfo* pIndefInfo = pOperator->info;
  SOptrBasicInfo*     pInfo = &pIndefInfo->binfo;
  SExprSupp*          pSup = &pOperator->exprSupp;

  SSDataBlock* pRes = pInfo->pRes;
  blockDataCleanup(pRes);

  SExecTaskInfo* pTaskInfo = pOperator->pTaskInfo;
  if (pOperator->status == OP_EXEC_DONE) {
    return NULL;
  }

  int64_t st = 0;
  int32_t order = 0;
  int32_t scanFlag = 0;

  if (pOperator->cost.openCost == 0) {
    st = taosGetTimestampUs();
  }

  SOperatorInfo* downstream = pOperator->pDownstream[0];

  while (1) {
    // The downstream exec may change the value of the newgroup, so use a local variable instead.
    SSDataBlock* pBlock = downstream->fpSet.getNextFn(downstream);
    if (pBlock == NULL) {
      doSetOperatorCompleted(pOperator);
      break;
    }

    // the pDataBlock are always the same one, no need to call this again
    int32_t code = getTableScanInfo(pOperator->pDownstream[0], &order, &scanFlag);
    if (code != TSDB_CODE_SUCCESS) {
      longjmp(pTaskInfo->env, code);
    }

    // there is an scalar expression that needs to be calculated before apply the group aggregation.
    SExprSupp* pScalarSup = &pIndefInfo->scalarSup;
    if (pScalarSup->pExprInfo != NULL) {
      code = projectApplyFunctions(pScalarSup->pExprInfo, pBlock, pBlock, pScalarSup->pCtx, pScalarSup->numOfExprs,
                                   pIndefInfo->pPseudoColInfo);
      if (code != TSDB_CODE_SUCCESS) {
        longjmp(pTaskInfo->env, code);
      }
    }

    setInputDataBlock(pOperator, pSup->pCtx, pBlock, order, scanFlag, false);
    blockDataEnsureCapacity(pInfo->pRes, pInfo->pRes->info.rows + pBlock->info.rows);

    code = projectApplyFunctions(pOperator->exprSupp.pExprInfo, pInfo->pRes, pBlock, pSup->pCtx,
                                 pOperator->exprSupp.numOfExprs, pIndefInfo->pPseudoColInfo);
    if (code != TSDB_CODE_SUCCESS) {
      longjmp(pTaskInfo->env, code);
    }
  }

  size_t rows = pInfo->pRes->info.rows;
  pOperator->resultInfo.totalRows += rows;

  if (pOperator->cost.openCost == 0) {
    pOperator->cost.openCost = (taosGetTimestampUs() - st) / 1000.0;
  }

  return (rows > 0) ? pInfo->pRes : NULL;
}

SOperatorInfo* createIndefinitOutputOperatorInfo(SOperatorInfo* downstream, SPhysiNode* pNode,
                                                 SExecTaskInfo* pTaskInfo) {
  SIndefOperatorInfo* pInfo = taosMemoryCalloc(1, sizeof(SIndefOperatorInfo));
  SOperatorInfo*      pOperator = taosMemoryCalloc(1, sizeof(SOperatorInfo));
  if (pInfo == NULL || pOperator == NULL) {
    goto _error;
  }

  SExprSupp* pSup = &pOperator->exprSupp;

  SIndefRowsFuncPhysiNode* pPhyNode = (SIndefRowsFuncPhysiNode*)pNode;

  int32_t    numOfExpr = 0;
  SExprInfo* pExprInfo = createExprInfo(pPhyNode->pFuncs, NULL, &numOfExpr);

  if (pPhyNode->pExprs != NULL) {
    int32_t    num = 0;
    SExprInfo* pSExpr = createExprInfo(pPhyNode->pExprs, NULL, &num);
    int32_t    code = initExprSupp(&pInfo->scalarSup, pSExpr, num);
    if (code != TSDB_CODE_SUCCESS) {
      goto _error;
    }
  }

  SSDataBlock* pResBlock = createResDataBlock(pPhyNode->node.pOutputDataBlockDesc);

  int32_t numOfRows = 4096;
  size_t  keyBufSize = sizeof(int64_t) + sizeof(int64_t) + POINTER_BYTES;

  // Make sure the size of SSDataBlock will never exceed the size of 2MB.
  int32_t TWOMB = 2 * 1024 * 1024;
  if (numOfRows * pResBlock->info.rowSize > TWOMB) {
    numOfRows = TWOMB / pResBlock->info.rowSize;
  }
  initResultSizeInfo(pOperator, numOfRows);

  initAggInfo(&pOperator->exprSupp, &pInfo->aggSup, pExprInfo, numOfExpr, keyBufSize, pTaskInfo->id.str);
  initBasicInfo(&pInfo->binfo, pResBlock);

  setFunctionResultOutput(pOperator, &pInfo->binfo, &pInfo->aggSup, MAIN_SCAN, numOfExpr);

  pInfo->binfo.pRes = pResBlock;
  pInfo->pPseudoColInfo = setRowTsColumnOutputInfo(pSup->pCtx, numOfExpr);

  pOperator->name = "IndefinitOperator";
  pOperator->operatorType = QUERY_NODE_PHYSICAL_PLAN_PROJECT;
  pOperator->blocking = false;
  pOperator->status = OP_NOT_OPENED;
  pOperator->info = pInfo;
  pOperator->exprSupp.numOfExprs = numOfExpr;
  pOperator->pTaskInfo = pTaskInfo;

  pOperator->fpSet = createOperatorFpSet(operatorDummyOpenFn, doApplyIndefinitFunction, NULL, NULL,
                                         destroyIndefinitOperatorInfo, NULL, NULL, NULL);

  int32_t code = appendDownstream(pOperator, &downstream, 1);
  if (code != TSDB_CODE_SUCCESS) {
    goto _error;
  }

  return pOperator;

_error:
  taosMemoryFree(pInfo);
  taosMemoryFree(pOperator);
  pTaskInfo->code = TSDB_CODE_OUT_OF_MEMORY;
  return NULL;
}

static int32_t initFillInfo(SFillOperatorInfo* pInfo, SExprInfo* pExpr, int32_t numOfCols, SNodeListNode* pValNode,
                            STimeWindow win, int32_t capacity, const char* id, SInterval* pInterval, int32_t fillType) {
  SFillColInfo* pColInfo = createFillColInfo(pExpr, numOfCols, pValNode);

  STimeWindow w = TSWINDOW_INITIALIZER;
  getAlignQueryTimeWindow(pInterval, pInterval->precision, win.skey, &w);

  int32_t order = TSDB_ORDER_ASC;
  pInfo->pFillInfo = taosCreateFillInfo(order, w.skey, 0, capacity, numOfCols, pInterval, fillType, pColInfo, id);

  pInfo->p = taosMemoryCalloc(numOfCols, POINTER_BYTES);
  if (pInfo->pFillInfo == NULL || pInfo->p == NULL) {
    taosMemoryFree(pInfo->pFillInfo);
    taosMemoryFree(pInfo->p);
    return TSDB_CODE_OUT_OF_MEMORY;
  } else {
    return TSDB_CODE_SUCCESS;
  }
}

SOperatorInfo* createFillOperatorInfo(SOperatorInfo* downstream, SFillPhysiNode* pPhyFillNode, bool multigroupResult,
                                      SExecTaskInfo* pTaskInfo) {
  SFillOperatorInfo* pInfo = taosMemoryCalloc(1, sizeof(SFillOperatorInfo));
  SOperatorInfo*     pOperator = taosMemoryCalloc(1, sizeof(SOperatorInfo));
  if (pInfo == NULL || pOperator == NULL) {
    goto _error;
  }

  int32_t      num = 0;
  SSDataBlock* pResBlock = createResDataBlock(pPhyFillNode->node.pOutputDataBlockDesc);
  SExprInfo*   pExprInfo = createExprInfo(pPhyFillNode->pTargets, NULL, &num);
  SInterval*   pInterval = &((SIntervalAggOperatorInfo*)downstream->info)->interval;
  int32_t      type = convertFillType(pPhyFillNode->mode);

  SResultInfo* pResultInfo = &pOperator->resultInfo;
  initResultSizeInfo(pOperator, 4096);

  int32_t code = initFillInfo(pInfo, pExprInfo, num, (SNodeListNode*)pPhyFillNode->pValues, pPhyFillNode->timeRange,
                              pResultInfo->capacity, pTaskInfo->id.str, pInterval, type);
  if (code != TSDB_CODE_SUCCESS) {
    goto _error;
  }

  pInfo->pRes = pResBlock;
  pInfo->multigroupResult = multigroupResult;
  pOperator->name = "FillOperator";
  pOperator->blocking = false;
  pOperator->status = OP_NOT_OPENED;
  pOperator->operatorType = QUERY_NODE_PHYSICAL_PLAN_FILL;
  pOperator->exprSupp.pExprInfo = pExprInfo;
  pOperator->exprSupp.numOfExprs = num;
  pOperator->info = pInfo;
  pOperator->pTaskInfo = pTaskInfo;

  pOperator->fpSet =
      createOperatorFpSet(operatorDummyOpenFn, doFill, NULL, NULL, destroySFillOperatorInfo, NULL, NULL, NULL);

  code = appendDownstream(pOperator, &downstream, 1);
  return pOperator;

_error:
  taosMemoryFreeClear(pOperator);
  taosMemoryFreeClear(pInfo);
  return NULL;
}

static SExecTaskInfo* createExecTaskInfo(uint64_t queryId, uint64_t taskId, EOPTR_EXEC_MODEL model, char* dbFName) {
  SExecTaskInfo* pTaskInfo = taosMemoryCalloc(1, sizeof(SExecTaskInfo));
  setTaskStatus(pTaskInfo, TASK_NOT_COMPLETED);

  pTaskInfo->schemaVer.dbname = strdup(dbFName);
  pTaskInfo->cost.created = taosGetTimestampMs();
  pTaskInfo->id.queryId = queryId;
  pTaskInfo->execModel = model;

  char* p = taosMemoryCalloc(1, 128);
  snprintf(p, 128, "TID:0x%" PRIx64 " QID:0x%" PRIx64, taskId, queryId);
  pTaskInfo->id.str = p;

  return pTaskInfo;
}

static SArray* extractColumnInfo(SNodeList* pNodeList);

int32_t extractTableSchemaVersion(SReadHandle* pHandle, uint64_t uid, SExecTaskInfo* pTaskInfo) {
  SMetaReader mr = {0};
  metaReaderInit(&mr, pHandle->meta, 0);
  int32_t code = metaGetTableEntryByUid(&mr, uid);
  if (code) {
    metaReaderClear(&mr);
    return code;
  }

  pTaskInfo->schemaVer.tablename = strdup(mr.me.name);

  if (mr.me.type == TSDB_SUPER_TABLE) {
    pTaskInfo->schemaVer.sversion = mr.me.stbEntry.schemaRow.version;
    pTaskInfo->schemaVer.tversion = mr.me.stbEntry.schemaTag.version;
  } else if (mr.me.type == TSDB_CHILD_TABLE) {
    tb_uid_t suid = mr.me.ctbEntry.suid;
    metaGetTableEntryByUid(&mr, suid);
    pTaskInfo->schemaVer.sversion = mr.me.stbEntry.schemaRow.version;
    pTaskInfo->schemaVer.tversion = mr.me.stbEntry.schemaTag.version;
  } else {
    pTaskInfo->schemaVer.sversion = mr.me.ntbEntry.schemaRow.version;
  }

  metaReaderClear(&mr);

  return TSDB_CODE_SUCCESS;
}

static int32_t sortTableGroup(STableListInfo* pTableListInfo, int32_t groupNum){
  taosArrayClear(pTableListInfo->pGroupList);
  SArray *sortSupport = taosArrayInit(groupNum, sizeof(uint64_t));
  if(sortSupport == NULL) return TSDB_CODE_OUT_OF_MEMORY;
  for (int32_t i = 0; i < taosArrayGetSize(pTableListInfo->pTableList); i++) {
    STableKeyInfo* info = taosArrayGet(pTableListInfo->pTableList, i);
    uint64_t* groupId = taosHashGet(pTableListInfo->map, &info->uid, sizeof(uint64_t));

    int32_t index = taosArraySearchIdx(sortSupport, groupId, compareUint64Val, TD_EQ);
    if (index == -1){
      void *p = taosArraySearch(sortSupport, groupId, compareUint64Val, TD_GT);
      SArray *tGroup = taosArrayInit(8, sizeof(STableKeyInfo));
      if(tGroup == NULL) {
        taosArrayDestroy(sortSupport);
        return TSDB_CODE_OUT_OF_MEMORY;
      }
      if(taosArrayPush(tGroup, info) == NULL){
        qError("taos push info array error");
        taosArrayDestroy(sortSupport);
        return TSDB_CODE_QRY_APP_ERROR;
      }
      if(p == NULL){
        if(taosArrayPush(sortSupport, groupId) != NULL){
          qError("taos push support array error");
          taosArrayDestroy(sortSupport);
          return TSDB_CODE_QRY_APP_ERROR;
        }
        if(taosArrayPush(pTableListInfo->pGroupList, &tGroup) != NULL){
          qError("taos push group array error");
          taosArrayDestroy(sortSupport);
          return TSDB_CODE_QRY_APP_ERROR;
        }
      }else{
        int32_t pos = TARRAY_ELEM_IDX(sortSupport, p);
        if(taosArrayInsert(sortSupport, pos, groupId) == NULL){
          qError("taos insert support array error");
          taosArrayDestroy(sortSupport);
          return TSDB_CODE_QRY_APP_ERROR;
        }
        if(taosArrayInsert(pTableListInfo->pGroupList, pos, &tGroup) == NULL){
          qError("taos insert group array error");
          taosArrayDestroy(sortSupport);
          return TSDB_CODE_QRY_APP_ERROR;
        }
      }
    }else{
      SArray* tGroup = (SArray*)taosArrayGetP(pTableListInfo->pGroupList, index);
      if(taosArrayPush(tGroup, info) == NULL){
        qError("taos push uid array error");
        taosArrayDestroy(sortSupport);
        return TSDB_CODE_QRY_APP_ERROR;
      }
    }

  }
  taosArrayDestroy(sortSupport);
  return TDB_CODE_SUCCESS;
}

int32_t generateGroupIdMap(STableListInfo* pTableListInfo, SReadHandle* pHandle, SNodeList* group) {
  if (group == NULL) {
    return TDB_CODE_SUCCESS;
  }

  pTableListInfo->map = taosHashInit(32, taosGetDefaultHashFunction(TSDB_DATA_TYPE_BINARY), false, HASH_NO_LOCK);
  if (pTableListInfo->map == NULL) {
    return TSDB_CODE_OUT_OF_MEMORY;
  }
  int32_t keyLen = 0;
  void*   keyBuf = NULL;

  SNode*           node;
  FOREACH(node, group) {
    SExprNode *pExpr =  (SExprNode *)node;
    keyLen += pExpr->resType.bytes;
  }

  int32_t nullFlagSize = sizeof(int8_t) * LIST_LENGTH(group);
  keyLen += nullFlagSize;

  keyBuf = taosMemoryCalloc(1, keyLen);
  if (keyBuf == NULL) {
    return TSDB_CODE_OUT_OF_MEMORY;
  }

  int32_t groupNum = 0;
  for (int32_t i = 0; i < taosArrayGetSize(pTableListInfo->pTableList); i++) {
    STableKeyInfo* info = taosArrayGet(pTableListInfo->pTableList, i);
    SMetaReader    mr = {0};
    metaReaderInit(&mr, pHandle->meta, 0);
    metaGetTableEntryByUid(&mr, info->uid);

    SNodeList *groupNew = nodesCloneList(group);

    nodesRewriteExprsPostOrder(groupNew, doTranslateTagExpr, &mr);
    char* isNull = (char*)keyBuf;
    char* pStart = (char*)keyBuf + nullFlagSize;

    SNode* pNode;
    int32_t index = 0;
    FOREACH(pNode, groupNew){
      SNode*  pNew = NULL;
      int32_t code = scalarCalculateConstants(pNode, &pNew);
      if (TSDB_CODE_SUCCESS == code) {
        REPLACE_NODE(pNew);
      } else {
        taosMemoryFree(keyBuf);
        nodesClearList(groupNew);
        return code;
      }

      ASSERT(nodeType(pNew) == QUERY_NODE_VALUE);
      SValueNode *pValue = (SValueNode *)pNew;

      if (pValue->node.resType.type == TSDB_DATA_TYPE_NULL) {
        isNull[index++] = 1;
        continue;
      } else {
        isNull[index++] = 0;
        char*       data = nodesGetValueFromNode(pValue);
        if (pValue->node.resType.type == TSDB_DATA_TYPE_JSON){
          if(tTagIsJson(data)){
            terrno = TSDB_CODE_QRY_JSON_IN_GROUP_ERROR;
            taosMemoryFree(keyBuf);
            nodesClearList(groupNew);
            return terrno;
          }
          int32_t len = getJsonValueLen(data);
          memcpy(pStart, data, len);
          pStart += len;
        } else if (IS_VAR_DATA_TYPE(pValue->node.resType.type)) {
          memcpy(pStart, data, varDataTLen(data));
          pStart += varDataTLen(data);
        } else {
          memcpy(pStart, data, pValue->node.resType.bytes);
          pStart += pValue->node.resType.bytes;
        }
      }
    }
    int32_t   len = (int32_t)(pStart - (char*)keyBuf);
    uint64_t groupId = calcGroupId(keyBuf, len);
    taosHashPut(pTableListInfo->map, &(info->uid), sizeof(uint64_t), &groupId, sizeof(uint64_t));
    info->groupId = groupId;
    groupNum++;

    nodesClearList(groupNew);
    metaReaderClear(&mr);
  }
  taosMemoryFree(keyBuf);

  if(pTableListInfo->needSortTableByGroupId){
    return sortTableGroup(pTableListInfo, groupNum);
  }

  return TDB_CODE_SUCCESS;
}

SOperatorInfo* createOperatorTree(SPhysiNode* pPhyNode, SExecTaskInfo* pTaskInfo, SReadHandle* pHandle,
                                  uint64_t queryId, uint64_t taskId, STableListInfo* pTableListInfo, const char* pUser) {
  int32_t type = nodeType(pPhyNode);

  if (pPhyNode->pChildren == NULL || LIST_LENGTH(pPhyNode->pChildren) == 0) {
    if (QUERY_NODE_PHYSICAL_PLAN_TABLE_SCAN == type) {
      STableScanPhysiNode* pTableScanNode = (STableScanPhysiNode*)pPhyNode;

      int32_t code = createScanTableListInfo(pTableScanNode, pHandle, pTableListInfo, queryId, taskId);
      if(code){
        pTaskInfo->code = code;
        return NULL;
      }
      code = extractTableSchemaVersion(pHandle, pTableScanNode->scan.uid, pTaskInfo);
      if (code) {
        pTaskInfo->code = terrno;
        return NULL;
      }

      SOperatorInfo*  pOperator = createTableScanOperatorInfo(pTableScanNode, pHandle, pTaskInfo, queryId, taskId);
      STableScanInfo* pScanInfo = pOperator->info;
      pTaskInfo->cost.pRecoder = &pScanInfo->readRecorder;
      return pOperator;

    } else if (QUERY_NODE_PHYSICAL_PLAN_TABLE_MERGE_SCAN == type) {
      STableMergeScanPhysiNode* pTableScanNode = (STableMergeScanPhysiNode*)pPhyNode;
      int32_t code = createScanTableListInfo(pTableScanNode, pHandle, pTableListInfo, queryId, taskId);
      if(code){
        pTaskInfo->code = code;
        return NULL;
      }
      code = extractTableSchemaVersion(pHandle, pTableScanNode->scan.uid, pTaskInfo);
      if (code) {
        pTaskInfo->code = terrno;
        return NULL;
      }

      SOperatorInfo*  pOperator = createTableMergeScanOperatorInfo(pTableScanNode, pTableListInfo, pHandle, pTaskInfo, queryId, taskId);

      STableScanInfo* pScanInfo = pOperator->info;
      pTaskInfo->cost.pRecoder = &pScanInfo->readRecorder;
      return pOperator;

    } else if (QUERY_NODE_PHYSICAL_PLAN_EXCHANGE == type) {
      return createExchangeOperatorInfo(pHandle->pMsgCb->clientRpc, (SExchangePhysiNode*)pPhyNode, pTaskInfo);

    } else if (QUERY_NODE_PHYSICAL_PLAN_STREAM_SCAN == type) {
      STableScanPhysiNode* pTableScanNode = (STableScanPhysiNode*)pPhyNode;
      STimeWindowAggSupp   twSup = {
            .waterMark = pTableScanNode->watermark,
            .calTrigger = pTableScanNode->triggerType,
            .maxTs = INT64_MIN,
      };
      if (pHandle) {
        int32_t code = createScanTableListInfo(pTableScanNode, pHandle, pTableListInfo, queryId, taskId);
        if(code){
          pTaskInfo->code = code;
          return NULL;
        }
      }

      SOperatorInfo* pOperator = createStreamScanOperatorInfo(pHandle, pTableScanNode, pTaskInfo, &twSup, queryId, taskId);
      return pOperator;

    } else if (QUERY_NODE_PHYSICAL_PLAN_SYSTABLE_SCAN == type) {
      SSystemTableScanPhysiNode* pSysScanPhyNode = (SSystemTableScanPhysiNode*)pPhyNode;
      return createSysTableScanOperatorInfo(pHandle, pSysScanPhyNode, pUser, pTaskInfo);
    } else if (QUERY_NODE_PHYSICAL_PLAN_TAG_SCAN == type) {
      STagScanPhysiNode* pScanPhyNode = (STagScanPhysiNode*)pPhyNode;

      int32_t code = getTableList(pHandle->meta, pScanPhyNode, pTableListInfo);
      if (code != TSDB_CODE_SUCCESS) {
        pTaskInfo->code = terrno;
        return NULL;
      }

      return createTagScanOperatorInfo(pHandle, pScanPhyNode, pTableListInfo, pTaskInfo);

    } else if (QUERY_NODE_PHYSICAL_PLAN_BLOCK_DIST_SCAN == type) {
      SBlockDistScanPhysiNode* pBlockNode = (SBlockDistScanPhysiNode*)pPhyNode;
      pTableListInfo->pTableList = taosArrayInit(4, sizeof(STableKeyInfo));

      if (pBlockNode->tableType == TSDB_SUPER_TABLE) {
        int32_t code = tsdbGetAllTableList(pHandle->meta, pBlockNode->uid, pTableListInfo->pTableList);
        if (code != TSDB_CODE_SUCCESS) {
          pTaskInfo->code = terrno;
          return NULL;
        }
      } else {  // Create one table group.
        STableKeyInfo info = {.lastKey = 0, .uid = pBlockNode->uid, .groupId = 0};
        taosArrayPush(pTableListInfo->pTableList, &info);
      }

      SQueryTableDataCond cond = {0};

      {
        cond.order = TSDB_ORDER_ASC;
        cond.numOfCols = 1;
        cond.colList = taosMemoryCalloc(1, sizeof(SColumnInfo));
        if (cond.colList == NULL) {
          terrno = TSDB_CODE_QRY_OUT_OF_MEMORY;
          return NULL;
        }

        cond.colList->colId = 1;
        cond.colList->type = TSDB_DATA_TYPE_TIMESTAMP;
        cond.colList->bytes = sizeof(TSKEY);

        cond.numOfTWindows = 1;
        cond.twindows = taosMemoryCalloc(1, sizeof(STimeWindow));
        cond.twindows[0] = (STimeWindow){.skey = INT64_MIN, .ekey = INT64_MAX};
        cond.suid = pBlockNode->suid;
        cond.type = BLOCK_LOAD_OFFSET_SEQ_ORDER;
      }
      tsdbReaderT* pReader = tsdbReaderOpen(pHandle->vnode, &cond, pTableListInfo->pTableList, queryId, taskId);
      cleanupQueryTableDataCond(&cond);

      return createDataBlockInfoScanOperator(pReader, pHandle, cond.suid, pBlockNode, pTaskInfo);
    } else {
      ASSERT(0);
    }
  }

  int32_t num = 0;
  size_t  size = LIST_LENGTH(pPhyNode->pChildren);

  SOperatorInfo** ops = taosMemoryCalloc(size, POINTER_BYTES);
  for (int32_t i = 0; i < size; ++i) {
    SPhysiNode* pChildNode = (SPhysiNode*)nodesListGetNode(pPhyNode->pChildren, i);
    ops[i] = createOperatorTree(pChildNode, pTaskInfo, pHandle, queryId, taskId, pTableListInfo, pUser);
    if (ops[i] == NULL) {
      return NULL;
    }
  }

  SOperatorInfo* pOptr = NULL;
  if (QUERY_NODE_PHYSICAL_PLAN_PROJECT == type) {
    pOptr = createProjectOperatorInfo(ops[0], (SProjectPhysiNode*)pPhyNode, pTaskInfo);
  } else if (QUERY_NODE_PHYSICAL_PLAN_HASH_AGG == type) {
    SAggPhysiNode* pAggNode = (SAggPhysiNode*)pPhyNode;
    SExprInfo*     pExprInfo = createExprInfo(pAggNode->pAggFuncs, pAggNode->pGroupKeys, &num);
    SSDataBlock*   pResBlock = createResDataBlock(pPhyNode->pOutputDataBlockDesc);

    int32_t    numOfScalarExpr = 0;
    SExprInfo* pScalarExprInfo = NULL;
    if (pAggNode->pExprs != NULL) {
      pScalarExprInfo = createExprInfo(pAggNode->pExprs, NULL, &numOfScalarExpr);
    }

    if (pAggNode->pGroupKeys != NULL) {
      SArray* pColList = extractColumnInfo(pAggNode->pGroupKeys);
      pOptr = createGroupOperatorInfo(ops[0], pExprInfo, num, pResBlock, pColList, pAggNode->node.pConditions,
                                      pScalarExprInfo, numOfScalarExpr, pTaskInfo);
    } else {
      pOptr =
          createAggregateOperatorInfo(ops[0], pExprInfo, num, pResBlock, pScalarExprInfo, numOfScalarExpr, pTaskInfo);
    }
  } else if (QUERY_NODE_PHYSICAL_PLAN_HASH_INTERVAL == type || QUERY_NODE_PHYSICAL_PLAN_STREAM_INTERVAL == type) {
    SIntervalPhysiNode* pIntervalPhyNode = (SIntervalPhysiNode*)pPhyNode;

    SExprInfo*   pExprInfo = createExprInfo(pIntervalPhyNode->window.pFuncs, NULL, &num);
    SSDataBlock* pResBlock = createResDataBlock(pPhyNode->pOutputDataBlockDesc);

    SInterval interval = {.interval = pIntervalPhyNode->interval,
                          .sliding = pIntervalPhyNode->sliding,
                          .intervalUnit = pIntervalPhyNode->intervalUnit,
                          .slidingUnit = pIntervalPhyNode->slidingUnit,
                          .offset = pIntervalPhyNode->offset,
                          .precision = ((SColumnNode*)pIntervalPhyNode->window.pTspk)->node.resType.precision};

    STimeWindowAggSupp as = {
        .waterMark = pIntervalPhyNode->window.watermark,
        .calTrigger = pIntervalPhyNode->window.triggerType,
        .maxTs = INT64_MIN,
    };
    ASSERT(as.calTrigger != STREAM_TRIGGER_MAX_DELAY);

    int32_t tsSlotId = ((SColumnNode*)pIntervalPhyNode->window.pTspk)->slotId;
    bool    isStream = (QUERY_NODE_PHYSICAL_PLAN_STREAM_INTERVAL == type);
    pOptr = createIntervalOperatorInfo(ops[0], pExprInfo, num, pResBlock, &interval, tsSlotId, &as, pIntervalPhyNode,
                                       pTaskInfo, isStream);

  } else if (QUERY_NODE_PHYSICAL_PLAN_MERGE_ALIGNED_INTERVAL == type) {
    SMergeAlignedIntervalPhysiNode* pIntervalPhyNode = (SMergeAlignedIntervalPhysiNode*)pPhyNode;

    SExprInfo*   pExprInfo = createExprInfo(pIntervalPhyNode->window.pFuncs, NULL, &num);
    SSDataBlock* pResBlock = createResDataBlock(pPhyNode->pOutputDataBlockDesc);

    SInterval interval = {.interval = pIntervalPhyNode->interval,
                          .sliding = pIntervalPhyNode->sliding,
                          .intervalUnit = pIntervalPhyNode->intervalUnit,
                          .slidingUnit = pIntervalPhyNode->slidingUnit,
                          .offset = pIntervalPhyNode->offset,
                          .precision = ((SColumnNode*)pIntervalPhyNode->window.pTspk)->node.resType.precision};

    int32_t tsSlotId = ((SColumnNode*)pIntervalPhyNode->window.pTspk)->slotId;
    pOptr = createMergeAlignedIntervalOperatorInfo(ops[0], pExprInfo, num, pResBlock, &interval, tsSlotId, pTaskInfo);
  } else if (QUERY_NODE_PHYSICAL_PLAN_MERGE_INTERVAL == type) {
    SMergeIntervalPhysiNode* pIntervalPhyNode = (SMergeIntervalPhysiNode*)pPhyNode;

    SExprInfo*   pExprInfo = createExprInfo(pIntervalPhyNode->window.pFuncs, NULL, &num);
    SSDataBlock* pResBlock = createResDataBlock(pPhyNode->pOutputDataBlockDesc);

    SInterval interval = {.interval = pIntervalPhyNode->interval,
                          .sliding = pIntervalPhyNode->sliding,
                          .intervalUnit = pIntervalPhyNode->intervalUnit,
                          .slidingUnit = pIntervalPhyNode->slidingUnit,
                          .offset = pIntervalPhyNode->offset,
                          .precision = ((SColumnNode*)pIntervalPhyNode->window.pTspk)->node.resType.precision};

    int32_t tsSlotId = ((SColumnNode*)pIntervalPhyNode->window.pTspk)->slotId;
    pOptr = createMergeIntervalOperatorInfo(ops[0], pExprInfo, num, pResBlock, &interval, tsSlotId, pTaskInfo);
  } else if (QUERY_NODE_PHYSICAL_PLAN_STREAM_SEMI_INTERVAL == type) {
    int32_t children = 0;
    pOptr = createStreamFinalIntervalOperatorInfo(ops[0], pPhyNode, pTaskInfo, children);
  } else if (QUERY_NODE_PHYSICAL_PLAN_STREAM_FINAL_INTERVAL == type) {
    int32_t children = 1;
    pOptr = createStreamFinalIntervalOperatorInfo(ops[0], pPhyNode, pTaskInfo, children);
  } else if (QUERY_NODE_PHYSICAL_PLAN_SORT == type) {
    pOptr = createSortOperatorInfo(ops[0], (SSortPhysiNode*)pPhyNode, pTaskInfo);
  } else if (QUERY_NODE_PHYSICAL_PLAN_GROUP_SORT == type) {
    pOptr = createGroupSortOperatorInfo(ops[0], (SGroupSortPhysiNode*)pPhyNode, pTaskInfo);
  } else if (QUERY_NODE_PHYSICAL_PLAN_MERGE == type) {
    SMergePhysiNode* pMergePhyNode = (SMergePhysiNode*)pPhyNode;
    pOptr = createMultiwayMergeOperatorInfo(ops, size, pMergePhyNode, pTaskInfo);
  } else if (QUERY_NODE_PHYSICAL_PLAN_MERGE_SESSION == type) {
    SSessionWinodwPhysiNode* pSessionNode = (SSessionWinodwPhysiNode*)pPhyNode;

    STimeWindowAggSupp as = {.waterMark = pSessionNode->window.watermark,
                             .calTrigger = pSessionNode->window.triggerType};

    SExprInfo*   pExprInfo = createExprInfo(pSessionNode->window.pFuncs, NULL, &num);
    SSDataBlock* pResBlock = createResDataBlock(pPhyNode->pOutputDataBlockDesc);
    int32_t      tsSlotId = ((SColumnNode*)pSessionNode->window.pTspk)->slotId;

    pOptr =
        createSessionAggOperatorInfo(ops[0], pExprInfo, num, pResBlock, pSessionNode->gap, tsSlotId, &as, pTaskInfo);
  } else if (QUERY_NODE_PHYSICAL_PLAN_STREAM_SESSION == type) {
    pOptr = createStreamSessionAggOperatorInfo(ops[0], pPhyNode, pTaskInfo);
  } else if (QUERY_NODE_PHYSICAL_PLAN_STREAM_SEMI_SESSION == type) {
    int32_t children = 0;
    pOptr = createStreamFinalSessionAggOperatorInfo(ops[0], pPhyNode, pTaskInfo, children);
  } else if (QUERY_NODE_PHYSICAL_PLAN_STREAM_FINAL_SESSION == type) {
    int32_t children = 1;
    pOptr = createStreamFinalSessionAggOperatorInfo(ops[0], pPhyNode, pTaskInfo, children);
  } else if (QUERY_NODE_PHYSICAL_PLAN_PARTITION == type) {
    pOptr = createPartitionOperatorInfo(ops[0], (SPartitionPhysiNode*)pPhyNode, pTaskInfo);
  } else if (QUERY_NODE_PHYSICAL_PLAN_MERGE_STATE == type) {
    SStateWinodwPhysiNode* pStateNode = (SStateWinodwPhysiNode*)pPhyNode;

    STimeWindowAggSupp as = {.waterMark = pStateNode->window.watermark, .calTrigger = pStateNode->window.triggerType};

    SExprInfo*   pExprInfo = createExprInfo(pStateNode->window.pFuncs, NULL, &num);
    SSDataBlock* pResBlock = createResDataBlock(pPhyNode->pOutputDataBlockDesc);
    int32_t      tsSlotId = ((SColumnNode*)pStateNode->window.pTspk)->slotId;

    SColumnNode* pColNode = (SColumnNode*)((STargetNode*)pStateNode->pStateKey)->pExpr;
    SColumn      col = extractColumnFromColumnNode(pColNode);
    pOptr = createStatewindowOperatorInfo(ops[0], pExprInfo, num, pResBlock, &as, tsSlotId, &col, pTaskInfo);
  } else if (QUERY_NODE_PHYSICAL_PLAN_STREAM_STATE == type) {
    pOptr = createStreamStateAggOperatorInfo(ops[0], pPhyNode, pTaskInfo);
  } else if (QUERY_NODE_PHYSICAL_PLAN_MERGE_JOIN == type) {
    pOptr = createMergeJoinOperatorInfo(ops, size, (SJoinPhysiNode*)pPhyNode, pTaskInfo);
  } else if (QUERY_NODE_PHYSICAL_PLAN_FILL == type) {
    pOptr = createFillOperatorInfo(ops[0], (SFillPhysiNode*)pPhyNode, false, pTaskInfo);
  } else if (QUERY_NODE_PHYSICAL_PLAN_INDEF_ROWS_FUNC == type) {
    pOptr = createIndefinitOutputOperatorInfo(ops[0], pPhyNode, pTaskInfo);
  } else if (QUERY_NODE_PHYSICAL_PLAN_INTERP_FUNC == type) {
    pOptr = createTimeSliceOperatorInfo(ops[0], pPhyNode, pTaskInfo);
  } else {
    ASSERT(0);
  }

  taosMemoryFree(ops);
  return pOptr;
}

int32_t compareTimeWindow(const void* p1, const void* p2, const void* param) {
  const SQueryTableDataCond* pCond = param;
  const STimeWindow*         pWin1 = p1;
  const STimeWindow*         pWin2 = p2;
  if (pCond->order == TSDB_ORDER_ASC) {
    return pWin1->skey - pWin2->skey;
  } else if (pCond->order == TSDB_ORDER_DESC) {
    return pWin2->skey - pWin1->skey;
  }
  return 0;
}

SArray* extractColumnInfo(SNodeList* pNodeList) {
  size_t  numOfCols = LIST_LENGTH(pNodeList);
  SArray* pList = taosArrayInit(numOfCols, sizeof(SColumn));
  if (pList == NULL) {
    terrno = TSDB_CODE_OUT_OF_MEMORY;
    return NULL;
  }

  for (int32_t i = 0; i < numOfCols; ++i) {
    STargetNode* pNode = (STargetNode*)nodesListGetNode(pNodeList, i);

    if (nodeType(pNode->pExpr) == QUERY_NODE_COLUMN) {
      SColumnNode* pColNode = (SColumnNode*)pNode->pExpr;

      SColumn c = extractColumnFromColumnNode(pColNode);
      taosArrayPush(pList, &c);
    } else if (nodeType(pNode->pExpr) == QUERY_NODE_VALUE) {
      SValueNode* pValNode = (SValueNode*)pNode->pExpr;
      SColumn     c = {0};
      c.slotId = pNode->slotId;
      c.colId = pNode->slotId;
      c.type = pValNode->node.type;
      c.bytes = pValNode->node.resType.bytes;
      c.scale = pValNode->node.resType.scale;
      c.precision = pValNode->node.resType.precision;

      taosArrayPush(pList, &c);
    }
  }

  return pList;
}

tsdbReaderT doCreateDataReader(STableScanPhysiNode* pTableScanNode, SReadHandle* pHandle,
                               STableListInfo* pTableListInfo, uint64_t queryId, uint64_t taskId) {
  int32_t code = getTableList(pHandle->meta, &pTableScanNode->scan, pTableListInfo);
  if (code != TSDB_CODE_SUCCESS) {
    goto _error;
  }

  if (taosArrayGetSize(pTableListInfo->pTableList) == 0) {
    code = 0;
    qDebug("no table qualified for query, TID:0x%" PRIx64 ", QID:0x%" PRIx64, taskId, queryId);
    goto _error;
  }

  SQueryTableDataCond cond = {0};
  code = initQueryTableDataCond(&cond, pTableScanNode);
  if (code != TSDB_CODE_SUCCESS) {
    goto _error;
  }

  tsdbReaderT pReader = tsdbReaderOpen(pHandle->vnode, &cond, pTableListInfo->pTableList, queryId, taskId);
  cleanupQueryTableDataCond(&cond);

  return pReader;

_error:
  terrno = code;
  return NULL;
}

static int32_t extractTbscanInStreamOpTree(SOperatorInfo* pOperator, STableScanInfo** ppInfo) {
  if (pOperator->operatorType != QUERY_NODE_PHYSICAL_PLAN_STREAM_SCAN) {
    if (pOperator->numOfDownstream == 0) {
      qError("failed to find stream scan operator");
      return TSDB_CODE_QRY_APP_ERROR;
    }

    if (pOperator->numOfDownstream > 1) {
      qError("join not supported for stream block scan");
      return TSDB_CODE_QRY_APP_ERROR;
    }
    return extractTbscanInStreamOpTree(pOperator->pDownstream[0], ppInfo);
  } else {
    SStreamBlockScanInfo* pInfo = pOperator->info;
    ASSERT(pInfo->pSnapshotReadOp->operatorType == QUERY_NODE_PHYSICAL_PLAN_TABLE_SCAN);
    *ppInfo = pInfo->pSnapshotReadOp->info;
    return 0;
  }
}

int32_t extractTableScanNode(SPhysiNode* pNode, STableScanPhysiNode** ppNode) {
  if (pNode->pChildren == NULL || LIST_LENGTH(pNode->pChildren) == 0) {
    if (QUERY_NODE_PHYSICAL_PLAN_TABLE_SCAN == pNode->type) {
      *ppNode = (STableScanPhysiNode*)pNode;
      return 0;
    } else {
      ASSERT(0);
      terrno = TSDB_CODE_QRY_APP_ERROR;
      return -1;
    }
  } else {
    if (LIST_LENGTH(pNode->pChildren) != 1) {
      ASSERT(0);
      terrno = TSDB_CODE_QRY_APP_ERROR;
      return -1;
    }
    SPhysiNode* pChildNode = (SPhysiNode*)nodesListGetNode(pNode->pChildren, 0);
    return extractTableScanNode(pChildNode, ppNode);
  }
  return -1;
}

int32_t rebuildReader(SOperatorInfo* pOperator, SSubplan* plan, SReadHandle* pHandle, int64_t uid, int64_t ts) {
  STableScanInfo* pTableScanInfo = NULL;
  if (extractTbscanInStreamOpTree(pOperator, &pTableScanInfo) < 0) {
    return -1;
  }

  STableScanPhysiNode* pNode = NULL;
  if (extractTableScanNode(plan->pNode, &pNode) < 0) {
    ASSERT(0);
  }

  tsdbCleanupReadHandle(pTableScanInfo->dataReader);

  STableListInfo info = {0};
  pTableScanInfo->dataReader = doCreateDataReader(pNode, pHandle, &info, 0, 0);
  if (pTableScanInfo->dataReader == NULL) {
    ASSERT(0);
    qError("failed to create data reader");
    return TSDB_CODE_QRY_APP_ERROR;
  }
  // TODO: set uid and ts to data reader
  return 0;
}

int32_t encodeOperator(SOperatorInfo* ops, char** result, int32_t* length, int32_t* nOptrWithVal) {
  int32_t code = TDB_CODE_SUCCESS;
  char*   pCurrent = NULL;
  int32_t currLength = 0;
  if (ops->fpSet.encodeResultRow) {
    if (result == NULL || length == NULL || nOptrWithVal == NULL) {
      return TSDB_CODE_TSC_INVALID_INPUT;
    }
    code = ops->fpSet.encodeResultRow(ops, &pCurrent, &currLength);

    if (code != TDB_CODE_SUCCESS) {
      if (*result != NULL) {
        taosMemoryFree(*result);
        *result = NULL;
      }
      return code;
    } else if (currLength == 0) {
      ASSERT(!pCurrent);
      goto _downstream;
    }

    ++(*nOptrWithVal);

    ASSERT(currLength >= 0);

    if (*result == NULL) {
      *result = (char*)taosMemoryCalloc(1, currLength + sizeof(int32_t));
      if (*result == NULL) {
        taosMemoryFree(pCurrent);
        return TSDB_CODE_OUT_OF_MEMORY;
      }
      memcpy(*result + sizeof(int32_t), pCurrent, currLength);
      *(int32_t*)(*result) = currLength + sizeof(int32_t);
    } else {
      int32_t sizePre = *(int32_t*)(*result);
      char*   tmp = (char*)taosMemoryRealloc(*result, sizePre + currLength);
      if (tmp == NULL) {
        taosMemoryFree(pCurrent);
        taosMemoryFree(*result);
        *result = NULL;
        return TSDB_CODE_OUT_OF_MEMORY;
      }
      *result = tmp;
      memcpy(*result + sizePre, pCurrent, currLength);
      *(int32_t*)(*result) += currLength;
    }
    taosMemoryFree(pCurrent);
    *length = *(int32_t*)(*result);
  }

_downstream:
  for (int32_t i = 0; i < ops->numOfDownstream; ++i) {
    code = encodeOperator(ops->pDownstream[i], result, length, nOptrWithVal);
    if (code != TDB_CODE_SUCCESS) {
      return code;
    }
  }
  return TDB_CODE_SUCCESS;
}

int32_t decodeOperator(SOperatorInfo* ops, const char* result, int32_t length) {
  int32_t code = TDB_CODE_SUCCESS;
  if (ops->fpSet.decodeResultRow) {
    if (result == NULL) {
      return TSDB_CODE_TSC_INVALID_INPUT;
    }

    ASSERT(length == *(int32_t*)result);

    const char* data = result + sizeof(int32_t);
    code = ops->fpSet.decodeResultRow(ops, (char*)data);
    if (code != TDB_CODE_SUCCESS) {
      return code;
    }

    int32_t totalLength = *(int32_t*)result;
    int32_t dataLength = *(int32_t*)data;

    if (totalLength == dataLength + sizeof(int32_t)) {  // the last data
      result = NULL;
      length = 0;
    } else {
      result += dataLength;
      *(int32_t*)(result) = totalLength - dataLength;
      length = totalLength - dataLength;
    }
  }

  for (int32_t i = 0; i < ops->numOfDownstream; ++i) {
    code = decodeOperator(ops->pDownstream[i], result, length);
    if (code != TDB_CODE_SUCCESS) {
      return code;
    }
  }
  return TDB_CODE_SUCCESS;
}

int32_t createDataSinkParam(SDataSinkNode* pNode, void** pParam, qTaskInfo_t* pTaskInfo) {
  SExecTaskInfo* pTask = *(SExecTaskInfo**)pTaskInfo;

  switch (pNode->type) {
    case QUERY_NODE_PHYSICAL_PLAN_DELETE: {
      SDeleterParam* pDeleterParam = taosMemoryCalloc(1, sizeof(SDeleterParam));
      if (NULL == pDeleterParam) {
        return TSDB_CODE_OUT_OF_MEMORY;
      }
      int32_t tbNum = taosArrayGetSize(pTask->tableqinfoList.pTableList);
      pDeleterParam->suid = pTask->tableqinfoList.suid;
      pDeleterParam->pUidList = taosArrayInit(tbNum, sizeof(uint64_t));
      if (NULL == pDeleterParam->pUidList) {
        taosMemoryFree(pDeleterParam);
        return TSDB_CODE_OUT_OF_MEMORY;
      }
      for (int32_t i = 0; i < tbNum; ++i) {
        STableKeyInfo* pTable = taosArrayGet(pTask->tableqinfoList.pTableList, i);
        taosArrayPush(pDeleterParam->pUidList, &pTable->uid);
      }

      *pParam = pDeleterParam;
      break;
    }
    default:
      break;
  }

  return TSDB_CODE_SUCCESS;
}

int32_t createExecTaskInfoImpl(SSubplan* pPlan, SExecTaskInfo** pTaskInfo, SReadHandle* pHandle, uint64_t taskId,
                               const char* sql, EOPTR_EXEC_MODEL model) {
  uint64_t queryId = pPlan->id.queryId;

  int32_t code = TSDB_CODE_SUCCESS;
  *pTaskInfo = createExecTaskInfo(queryId, taskId, model, pPlan->dbFName);
  if (*pTaskInfo == NULL) {
    code = TSDB_CODE_QRY_OUT_OF_MEMORY;
    goto _complete;
  }

  (*pTaskInfo)->sql = sql;
  (*pTaskInfo)->tableqinfoList.pTagCond = pPlan->pTagCond;
  (*pTaskInfo)->tableqinfoList.pTagIndexCond = pPlan->pTagIndexCond;
  (*pTaskInfo)->pRoot =
      createOperatorTree(pPlan->pNode, *pTaskInfo, pHandle, queryId, taskId, &(*pTaskInfo)->tableqinfoList, pPlan->user);

  if (NULL == (*pTaskInfo)->pRoot) {
    code = (*pTaskInfo)->code;
    goto _complete;
  }

  return code;

_complete:
  taosMemoryFreeClear(*pTaskInfo);
  terrno = code;
  return code;
}

static void doDestroyTableList(STableListInfo* pTableqinfoList) {
  taosArrayDestroy(pTableqinfoList->pTableList);
  taosHashCleanup(pTableqinfoList->map);
  if(pTableqinfoList->needSortTableByGroupId){
    for(int32_t i = 0; i < taosArrayGetSize(pTableqinfoList->pGroupList); i++){
      SArray* tmp = taosArrayGetP(pTableqinfoList->pGroupList, i);
      taosArrayDestroy(tmp);
    }
  }
  taosArrayDestroy(pTableqinfoList->pGroupList);

  pTableqinfoList->pTableList = NULL;
  pTableqinfoList->map = NULL;
}

void doDestroyTask(SExecTaskInfo* pTaskInfo) {
  qDebug("%s execTask is freed", GET_TASKID(pTaskInfo));

  doDestroyTableList(&pTaskInfo->tableqinfoList);
  destroyOperatorInfo(pTaskInfo->pRoot);
  //  taosArrayDestroy(pTaskInfo->summary.queryProfEvents);
  //  taosHashCleanup(pTaskInfo->summary.operatorProfResults);

  taosMemoryFree(pTaskInfo->schemaVer.dbname);
  taosMemoryFree(pTaskInfo->schemaVer.tablename);
  taosMemoryFreeClear(pTaskInfo->sql);
  taosMemoryFreeClear(pTaskInfo->id.str);
  taosMemoryFreeClear(pTaskInfo);
}

static void doSetTagValueToResultBuf(char* output, const char* val, int16_t type, int16_t bytes) {
  if (val == NULL) {
    setNull(output, type, bytes);
    return;
  }

  if (IS_VAR_DATA_TYPE(type)) {
    // Binary data overflows for sort of unknown reasons. Let trim the overflow data
    if (varDataTLen(val) > bytes) {
      int32_t maxLen = bytes - VARSTR_HEADER_SIZE;
      int32_t len = (varDataLen(val) > maxLen) ? maxLen : varDataLen(val);
      memcpy(varDataVal(output), varDataVal(val), len);
      varDataSetLen(output, len);
    } else {
      varDataCopy(output, val);
    }
  } else {
    memcpy(output, val, bytes);
  }
}

static int64_t getQuerySupportBufSize(size_t numOfTables) {
  size_t s1 = sizeof(STableQueryInfo);
  //  size_t s3 = sizeof(STableCheckInfo);  buffer consumption in tsdb
  return (int64_t)(s1 * 1.5 * numOfTables);
}

int32_t checkForQueryBuf(size_t numOfTables) {
  int64_t t = getQuerySupportBufSize(numOfTables);
  if (tsQueryBufferSizeBytes < 0) {
    return TSDB_CODE_SUCCESS;
  } else if (tsQueryBufferSizeBytes > 0) {
    while (1) {
      int64_t s = tsQueryBufferSizeBytes;
      int64_t remain = s - t;
      if (remain >= 0) {
        if (atomic_val_compare_exchange_64(&tsQueryBufferSizeBytes, s, remain) == s) {
          return TSDB_CODE_SUCCESS;
        }
      } else {
        return TSDB_CODE_QRY_NOT_ENOUGH_BUFFER;
      }
    }
  }

  // disable query processing if the value of tsQueryBufferSize is zero.
  return TSDB_CODE_QRY_NOT_ENOUGH_BUFFER;
}

void releaseQueryBuf(size_t numOfTables) {
  if (tsQueryBufferSizeBytes < 0) {
    return;
  }

  int64_t t = getQuerySupportBufSize(numOfTables);

  // restore value is not enough buffer available
  atomic_add_fetch_64(&tsQueryBufferSizeBytes, t);
}

int32_t getOperatorExplainExecInfo(SOperatorInfo* operatorInfo, SExplainExecInfo** pRes, int32_t* capacity,
                                   int32_t* resNum) {
  if (*resNum >= *capacity) {
    *capacity += 10;

    *pRes = taosMemoryRealloc(*pRes, (*capacity) * sizeof(SExplainExecInfo));
    if (NULL == *pRes) {
      qError("malloc %d failed", (*capacity) * (int32_t)sizeof(SExplainExecInfo));
      return TSDB_CODE_QRY_OUT_OF_MEMORY;
    }
  }

  SExplainExecInfo* pInfo = &(*pRes)[*resNum];

  pInfo->numOfRows = operatorInfo->resultInfo.totalRows;
  pInfo->startupCost = operatorInfo->cost.openCost;
  pInfo->totalCost = operatorInfo->cost.totalCost;

  if (operatorInfo->fpSet.getExplainFn) {
    int32_t code = operatorInfo->fpSet.getExplainFn(operatorInfo, &pInfo->verboseInfo, &pInfo->verboseLen);
    if (code) {
      qError("%s operator getExplainFn failed, code:%s", GET_TASKID(operatorInfo->pTaskInfo), tstrerror(code));
      return code;
    }
  } else {
    pInfo->verboseLen = 0;
    pInfo->verboseInfo = NULL;
  }

  ++(*resNum);

  int32_t code = 0;
  for (int32_t i = 0; i < operatorInfo->numOfDownstream; ++i) {
    code = getOperatorExplainExecInfo(operatorInfo->pDownstream[i], pRes, capacity, resNum);
    if (code) {
      taosMemoryFreeClear(*pRes);
      return TSDB_CODE_QRY_OUT_OF_MEMORY;
    }
  }

  return TSDB_CODE_SUCCESS;
}

int32_t initStreamAggSupporter(SStreamAggSupporter* pSup, const char* pKey, SqlFunctionCtx* pCtx, int32_t numOfOutput,
                               int32_t size) {
  pSup->resultRowSize = getResultRowSize(pCtx, numOfOutput);
  pSup->keySize = sizeof(int64_t) + sizeof(TSKEY);
  pSup->pKeyBuf = taosMemoryCalloc(1, pSup->keySize);
  _hash_fn_t hashFn = taosGetDefaultHashFunction(TSDB_DATA_TYPE_BINARY);
  pSup->pResultRows = taosHashInit(1024, hashFn, false, HASH_NO_LOCK);
  if (pSup->pKeyBuf == NULL || pSup->pResultRows == NULL) {
    return TSDB_CODE_OUT_OF_MEMORY;
  }
  pSup->valueSize = size;

  pSup->pScanWindow = taosArrayInit(4, sizeof(STimeWindow));

  int32_t pageSize = 4096;
  while (pageSize < pSup->resultRowSize * 4) {
    pageSize <<= 1u;
  }
  // at least four pages need to be in buffer
  int32_t bufSize = 4096 * 256;
  if (bufSize <= pageSize) {
    bufSize = pageSize * 4;
  }
  int32_t code = createDiskbasedBuf(&pSup->pResultBuf, pageSize, bufSize, pKey, TD_TMP_DIR_PATH);
  for (int32_t i = 0; i < numOfOutput; ++i) {
    pCtx[i].pBuf = pSup->pResultBuf;
  }
  return code;
}<|MERGE_RESOLUTION|>--- conflicted
+++ resolved
@@ -273,15 +273,10 @@
   }
 
   // 1. close current opened time window
-<<<<<<< HEAD
-  if (pResultRowInfo->cur.pageId != -1 && ((pResult == NULL) || (pResult->pageId != pResultRowInfo->cur.pageId &&
-                                                                 pResult->offset != pResultRowInfo->cur.offset))) {
+  if (pResultRowInfo->cur.pageId != -1 && ((pResult == NULL) || (pResult->pageId != pResultRowInfo->cur.pageId))) {
 #ifdef BUF_PAGE_DEBUG
     qDebug("page_1");
 #endif
-=======
-  if (pResultRowInfo->cur.pageId != -1 && ((pResult == NULL) || (pResult->pageId != pResultRowInfo->cur.pageId))) {
->>>>>>> 70693323
     SResultRowPosition pos = pResultRowInfo->cur;
     SFilePage*         pPage = getBufPage(pResultBuf, pos.pageId);
     releaseBufPage(pResultBuf, pPage);
