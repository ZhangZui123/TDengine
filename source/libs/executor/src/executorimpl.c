--- conflicted
+++ resolved
@@ -1197,21 +1197,12 @@
     }
 
     if (pBlock->info.rows + pRow->numOfRows > pBlock->info.capacity) {
-<<<<<<< HEAD
-      releaseBufPage(pBuf, page);
-
-      if (pBlock->info.rows <= 0 || pRow->numOfRows > pBlock->info.capacity) {
-        qError("error in copy data to ssdatablock, existed rows in block:%d, rows in pRow:%d, capacity:%d, %s",
-               pBlock->info.rows, pRow->numOfRows, pBlock->info.capacity, GET_TASKID(pTaskInfo));
-        T_LONG_JMP(pTaskInfo->env, TSDB_CODE_APP_ERROR);
-=======
       // expand the result datablock capacity
       if (pRow->numOfRows > pBlock->info.capacity) {
         blockDataEnsureCapacity(pBlock, pRow->numOfRows);
         qDebug("datablock capacity not sufficient, expand to requried:%d, current capacity:%d, %s", pRow->numOfRows,
                pBlock->info.capacity, GET_TASKID(pTaskInfo));
         // todo set the pOperator->resultInfo size
->>>>>>> 097723f4
       } else {
         releaseBufPage(pBuf, page);
         break;
