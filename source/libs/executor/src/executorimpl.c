/*
 * Copyright (c) 2019 TAOS Data, Inc. <jhtao@taosdata.com>
 *
 * This program is free software: you can use, redistribute, and/or modify
 * it under the terms of the GNU Affero General Public License, version 3
 * or later ("AGPL"), as published by the Free Software Foundation.
 *
 * This program is distributed in the hope that it will be useful, but WITHOUT
 * ANY WARRANTY; without even the implied warranty of MERCHANTABILITY or
 * FITNESS FOR A PARTICULAR PURPOSE.
 *
 * You should have received a copy of the GNU Affero General Public License
 * along with this program. If not, see <http://www.gnu.org/licenses/>.
 */

#include "filter.h"
#include "function.h"
#include "functionMgt.h"
#include "os.h"
#include "querynodes.h"
#include "tfill.h"
#include "tname.h"

#include "tdatablock.h"
#include "tglobal.h"
#include "tmsg.h"
#include "ttime.h"

#include "executorimpl.h"
#include "index.h"
#include "query.h"
#include "tcompare.h"
#include "thash.h"
#include "ttypes.h"
#include "vnode.h"

#define IS_MAIN_SCAN(runtime)          ((runtime)->scanFlag == MAIN_SCAN)
#define SET_REVERSE_SCAN_FLAG(runtime) ((runtime)->scanFlag = REVERSE_SCAN)

#define GET_FORWARD_DIRECTION_FACTOR(ord) (((ord) == TSDB_ORDER_ASC) ? QUERY_ASC_FORWARD_STEP : QUERY_DESC_FORWARD_STEP)

#if 0
static UNUSED_FUNC void *u_malloc (size_t __size) {
  uint32_t v = taosRand();

  if (v % 1000 <= 0) {
    return NULL;
  } else {
    return taosMemoryMalloc(__size);
  }
}

static UNUSED_FUNC void* u_calloc(size_t num, size_t __size) {
  uint32_t v = taosRand();
  if (v % 1000 <= 0) {
    return NULL;
  } else {
    return taosMemoryCalloc(num, __size);
  }
}

static UNUSED_FUNC void* u_realloc(void* p, size_t __size) {
  uint32_t v = taosRand();
  if (v % 5 <= 1) {
    return NULL;
  } else {
    return taosMemoryRealloc(p, __size);
  }
}

#define calloc  u_calloc
#define malloc  u_malloc
#define realloc u_realloc
#endif

#define CLEAR_QUERY_STATUS(q, st)   ((q)->status &= (~(st)))
#define QUERY_IS_INTERVAL_QUERY(_q) ((_q)->interval.interval > 0)

int32_t getMaximumIdleDurationSec() { return tsShellActivityTimer * 2; }

static void setBlockSMAInfo(SqlFunctionCtx* pCtx, SExprInfo* pExpr, SSDataBlock* pBlock);

static void releaseQueryBuf(size_t numOfTables);

static void destroyFillOperatorInfo(void* param);
static void destroyProjectOperatorInfo(void* param);
static void destroySortOperatorInfo(void* param);
static void destroyAggOperatorInfo(void* param);

static void destroyIntervalOperatorInfo(void* param);

void setOperatorCompleted(SOperatorInfo* pOperator) {
  pOperator->status = OP_EXEC_DONE;
  ASSERT(pOperator->pTaskInfo != NULL);

  pOperator->cost.totalCost = (taosGetTimestampUs() - pOperator->pTaskInfo->cost.start * 1000) / 1000.0;
  setTaskStatus(pOperator->pTaskInfo, TASK_COMPLETED);
}

void setOperatorInfo(SOperatorInfo* pOperator, const char* name, int32_t type, bool blocking, int32_t status,
                     void* pInfo, SExecTaskInfo* pTaskInfo) {
  pOperator->name = (char*)name;
  pOperator->operatorType = type;
  pOperator->blocking = blocking;
  pOperator->status = status;
  pOperator->info = pInfo;
  pOperator->pTaskInfo = pTaskInfo;
}

int32_t operatorDummyOpenFn(SOperatorInfo* pOperator) {
  OPTR_SET_OPENED(pOperator);
  pOperator->cost.openCost = 0;
  return TSDB_CODE_SUCCESS;
}

SOperatorFpSet createOperatorFpSet(__optr_open_fn_t openFn, __optr_fn_t nextFn, __optr_fn_t cleanup,
                                   __optr_close_fn_t closeFn, __optr_explain_fn_t explain) {
  SOperatorFpSet fpSet = {
      ._openFn = openFn,
      .getNextFn = nextFn,
      .cleanupFn = cleanup,
      .closeFn = closeFn,
      .getExplainFn = explain,
  };

  return fpSet;
}

static int32_t doCopyToSDataBlock(SExecTaskInfo* pTaskInfo, SSDataBlock* pBlock, SExprSupp* pSup, SDiskbasedBuf* pBuf,
                                  SGroupResInfo* pGroupResInfo);

static void initCtxOutputBuffer(SqlFunctionCtx* pCtx, int32_t size);
static void doSetTableGroupOutputBuf(SOperatorInfo* pOperator, int32_t numOfOutput, uint64_t groupId);

SResultRow* getNewResultRow(SDiskbasedBuf* pResultBuf, int32_t* currentPageId, int32_t interBufSize) {
  SFilePage* pData = NULL;

  // in the first scan, new space needed for results
  int32_t pageId = -1;
  if (*currentPageId == -1) {
    pData = getNewBufPage(pResultBuf, &pageId);
    pData->num = sizeof(SFilePage);
  } else {
    pData = getBufPage(pResultBuf, *currentPageId);
    pageId = *currentPageId;

    if (pData->num + interBufSize > getBufPageSize(pResultBuf)) {
      // release current page first, and prepare the next one
      releaseBufPage(pResultBuf, pData);

      pData = getNewBufPage(pResultBuf, &pageId);
      if (pData != NULL) {
        pData->num = sizeof(SFilePage);
      }
    }
  }

  if (pData == NULL) {
    return NULL;
  }

  setBufPageDirty(pData, true);

  // set the number of rows in current disk page
  SResultRow* pResultRow = (SResultRow*)((char*)pData + pData->num);
  pResultRow->pageId = pageId;
  pResultRow->offset = (int32_t)pData->num;
  *currentPageId = pageId;

  pData->num += interBufSize;
  return pResultRow;
}

/**
 * the struct of key in hash table
 * +----------+---------------+
 * | group id |   key data    |
 * | 8 bytes  | actual length |
 * +----------+---------------+
 */
SResultRow* doSetResultOutBufByKey(SDiskbasedBuf* pResultBuf, SResultRowInfo* pResultRowInfo, char* pData,
                                   int16_t bytes, bool masterscan, uint64_t groupId, SExecTaskInfo* pTaskInfo,
                                   bool isIntervalQuery, SAggSupporter* pSup) {
  SET_RES_WINDOW_KEY(pSup->keyBuf, pData, bytes, groupId);

  SResultRowPosition* p1 =
      (SResultRowPosition*)tSimpleHashGet(pSup->pResultRowHashTable, pSup->keyBuf, GET_RES_WINDOW_KEY_LEN(bytes));

  SResultRow* pResult = NULL;

  // in case of repeat scan/reverse scan, no new time window added.
  if (isIntervalQuery) {
    if (masterscan && p1 != NULL) {  // the *p1 may be NULL in case of sliding+offset exists.
      pResult = getResultRowByPos(pResultBuf, p1, true);
      ASSERT(pResult->pageId == p1->pageId && pResult->offset == p1->offset);
    }
  } else {
    // In case of group by column query, the required SResultRow object must be existInCurrentResusltRowInfo in the
    // pResultRowInfo object.
    if (p1 != NULL) {
      // todo
      pResult = getResultRowByPos(pResultBuf, p1, true);
      ASSERT(pResult->pageId == p1->pageId && pResult->offset == p1->offset);
    }
  }

  // 1. close current opened time window
  if (pResultRowInfo->cur.pageId != -1 && ((pResult == NULL) || (pResult->pageId != pResultRowInfo->cur.pageId))) {
    SResultRowPosition pos = pResultRowInfo->cur;
    SFilePage*         pPage = getBufPage(pResultBuf, pos.pageId);
    releaseBufPage(pResultBuf, pPage);
  }

  // allocate a new buffer page
  if (pResult == NULL) {
    ASSERT(pSup->resultRowSize > 0);
    pResult = getNewResultRow(pResultBuf, &pSup->currentPageId, pSup->resultRowSize);

    // add a new result set for a new group
    SResultRowPosition pos = {.pageId = pResult->pageId, .offset = pResult->offset};
    tSimpleHashPut(pSup->pResultRowHashTable, pSup->keyBuf, GET_RES_WINDOW_KEY_LEN(bytes), &pos,
                   sizeof(SResultRowPosition));
  }

  // 2. set the new time window to be the new active time window
  pResultRowInfo->cur = (SResultRowPosition){.pageId = pResult->pageId, .offset = pResult->offset};

  // too many time window in query
  if (pTaskInfo->execModel == OPTR_EXEC_MODEL_BATCH &&
      tSimpleHashGetSize(pSup->pResultRowHashTable) > MAX_INTERVAL_TIME_WINDOW) {
    T_LONG_JMP(pTaskInfo->env, TSDB_CODE_QRY_TOO_MANY_TIMEWINDOW);
  }

  return pResult;
}

// a new buffer page for each table. Needs to opt this design
static int32_t addNewWindowResultBuf(SResultRow* pWindowRes, SDiskbasedBuf* pResultBuf, int32_t tid, uint32_t size) {
  if (pWindowRes->pageId != -1) {
    return 0;
  }

  SFilePage* pData = NULL;

  // in the first scan, new space needed for results
  int32_t pageId = -1;
  SIDList list = getDataBufPagesIdList(pResultBuf);

  if (taosArrayGetSize(list) == 0) {
    pData = getNewBufPage(pResultBuf, &pageId);
    pData->num = sizeof(SFilePage);
  } else {
    SPageInfo* pi = getLastPageInfo(list);
    pData = getBufPage(pResultBuf, getPageId(pi));
    pageId = getPageId(pi);

    if (pData->num + size > getBufPageSize(pResultBuf)) {
      // release current page first, and prepare the next one
      releaseBufPageInfo(pResultBuf, pi);

      pData = getNewBufPage(pResultBuf, &pageId);
      if (pData != NULL) {
        pData->num = sizeof(SFilePage);
      }
    }
  }

  if (pData == NULL) {
    return -1;
  }

  // set the number of rows in current disk page
  if (pWindowRes->pageId == -1) {  // not allocated yet, allocate new buffer
    pWindowRes->pageId = pageId;
    pWindowRes->offset = (int32_t)pData->num;

    pData->num += size;
    assert(pWindowRes->pageId >= 0);
  }

  return 0;
}

//  query_range_start, query_range_end, window_duration, window_start, window_end
void initExecTimeWindowInfo(SColumnInfoData* pColData, STimeWindow* pQueryWindow) {
  pColData->info.type = TSDB_DATA_TYPE_TIMESTAMP;
  pColData->info.bytes = sizeof(int64_t);

  colInfoDataEnsureCapacity(pColData, 5, false);
  colDataAppendInt64(pColData, 0, &pQueryWindow->skey);
  colDataAppendInt64(pColData, 1, &pQueryWindow->ekey);

  int64_t interval = 0;
  colDataAppendInt64(pColData, 2, &interval);  // this value may be variable in case of 'n' and 'y'.
  colDataAppendInt64(pColData, 3, &pQueryWindow->skey);
  colDataAppendInt64(pColData, 4, &pQueryWindow->ekey);
}

typedef struct {
  bool    hasAgg;
  int32_t numOfRows;
  int32_t startOffset;
} SFunctionCtxStatus;

static void functionCtxSave(SqlFunctionCtx* pCtx, SFunctionCtxStatus* pStatus) {
  pStatus->hasAgg = pCtx->input.colDataSMAIsSet;
  pStatus->numOfRows = pCtx->input.numOfRows;
  pStatus->startOffset = pCtx->input.startRowIndex;
}

static void functionCtxRestore(SqlFunctionCtx* pCtx, SFunctionCtxStatus* pStatus) {
  pCtx->input.colDataSMAIsSet = pStatus->hasAgg;
  pCtx->input.numOfRows = pStatus->numOfRows;
  pCtx->input.startRowIndex = pStatus->startOffset;
}

void doApplyFunctions(SExecTaskInfo* taskInfo, SqlFunctionCtx* pCtx, SColumnInfoData* pTimeWindowData, int32_t offset,
                      int32_t forwardStep, int32_t numOfTotal, int32_t numOfOutput) {
  for (int32_t k = 0; k < numOfOutput; ++k) {
    // keep it temporarily
    SFunctionCtxStatus status = {0};
    functionCtxSave(&pCtx[k], &status);

    pCtx[k].input.startRowIndex = offset;
    pCtx[k].input.numOfRows = forwardStep;

    // not a whole block involved in query processing, statistics data can not be used
    // NOTE: the original value of isSet have been changed here
    if (pCtx[k].input.colDataSMAIsSet && forwardStep < numOfTotal) {
      pCtx[k].input.colDataSMAIsSet = false;
    }

    if (fmIsWindowPseudoColumnFunc(pCtx[k].functionId)) {
      SResultRowEntryInfo* pEntryInfo = GET_RES_INFO(&pCtx[k]);

      char* p = GET_ROWCELL_INTERBUF(pEntryInfo);

      SColumnInfoData idata = {0};
      idata.info.type = TSDB_DATA_TYPE_BIGINT;
      idata.info.bytes = tDataTypes[TSDB_DATA_TYPE_BIGINT].bytes;
      idata.pData = p;

      SScalarParam out = {.columnData = &idata};
      SScalarParam tw = {.numOfRows = 5, .columnData = pTimeWindowData};
      pCtx[k].sfp.process(&tw, 1, &out);
      pEntryInfo->numOfRes = 1;
    } else {
      int32_t code = TSDB_CODE_SUCCESS;
      if (functionNeedToExecute(&pCtx[k]) && pCtx[k].fpSet.process != NULL) {
        code = pCtx[k].fpSet.process(&pCtx[k]);

        if (code != TSDB_CODE_SUCCESS) {
          qError("%s apply functions error, code: %s", GET_TASKID(taskInfo), tstrerror(code));
          taskInfo->code = code;
          T_LONG_JMP(taskInfo->env, code);
        }
      }

      // restore it
      functionCtxRestore(&pCtx[k], &status);
    }
  }
}

static int32_t doSetInputDataBlock(SExprSupp* pExprSup, SSDataBlock* pBlock, int32_t order, int32_t scanFlag,
                                   bool createDummyCol);

static void doSetInputDataBlockInfo(SExprSupp* pExprSup, SSDataBlock* pBlock, int32_t order) {
  SqlFunctionCtx* pCtx = pExprSup->pCtx;
  for (int32_t i = 0; i < pExprSup->numOfExprs; ++i) {
    pCtx[i].order = order;
    pCtx[i].input.numOfRows = pBlock->info.rows;
    setBlockSMAInfo(&pCtx[i], &pExprSup->pExprInfo[i], pBlock);
    pCtx[i].pSrcBlock = pBlock;
  }
}

void setInputDataBlock(SExprSupp* pExprSup, SSDataBlock* pBlock, int32_t order, int32_t scanFlag, bool createDummyCol) {
  if (pBlock->pBlockAgg != NULL) {
    doSetInputDataBlockInfo(pExprSup, pBlock, order);
  } else {
    doSetInputDataBlock(pExprSup, pBlock, order, scanFlag, createDummyCol);
  }
}

static int32_t doCreateConstantValColumnInfo(SInputColumnInfoData* pInput, SFunctParam* pFuncParam, int32_t paramIndex,
                                             int32_t numOfRows) {
  SColumnInfoData* pColInfo = NULL;
  if (pInput->pData[paramIndex] == NULL) {
    pColInfo = taosMemoryCalloc(1, sizeof(SColumnInfoData));
    if (pColInfo == NULL) {
      return TSDB_CODE_OUT_OF_MEMORY;
    }

    // Set the correct column info (data type and bytes)
    pColInfo->info.type = pFuncParam->param.nType;
    pColInfo->info.bytes = pFuncParam->param.nLen;

    pInput->pData[paramIndex] = pColInfo;
  } else {
    pColInfo = pInput->pData[paramIndex];
  }

  colInfoDataEnsureCapacity(pColInfo, numOfRows, false);

  int8_t type = pFuncParam->param.nType;
  if (type == TSDB_DATA_TYPE_BIGINT || type == TSDB_DATA_TYPE_UBIGINT) {
    int64_t v = pFuncParam->param.i;
    for (int32_t i = 0; i < numOfRows; ++i) {
      colDataAppendInt64(pColInfo, i, &v);
    }
  } else if (type == TSDB_DATA_TYPE_DOUBLE) {
    double v = pFuncParam->param.d;
    for (int32_t i = 0; i < numOfRows; ++i) {
      colDataAppendDouble(pColInfo, i, &v);
    }
  } else if (type == TSDB_DATA_TYPE_VARCHAR) {
    char* tmp = taosMemoryMalloc(pFuncParam->param.nLen + VARSTR_HEADER_SIZE);
    STR_WITH_SIZE_TO_VARSTR(tmp, pFuncParam->param.pz, pFuncParam->param.nLen);
    for (int32_t i = 0; i < numOfRows; ++i) {
      colDataAppend(pColInfo, i, tmp, false);
    }
    taosMemoryFree(tmp);
  }

  return TSDB_CODE_SUCCESS;
}

static int32_t doSetInputDataBlock(SExprSupp* pExprSup, SSDataBlock* pBlock, int32_t order, int32_t scanFlag,
                                   bool createDummyCol) {
  int32_t         code = TSDB_CODE_SUCCESS;
  SqlFunctionCtx* pCtx = pExprSup->pCtx;

  for (int32_t i = 0; i < pExprSup->numOfExprs; ++i) {
    pCtx[i].order = order;
    pCtx[i].input.numOfRows = pBlock->info.rows;

    pCtx[i].pSrcBlock = pBlock;
    pCtx[i].scanFlag = scanFlag;

    SInputColumnInfoData* pInput = &pCtx[i].input;
    pInput->uid = pBlock->info.uid;
    pInput->colDataSMAIsSet = false;

    SExprInfo* pOneExpr = &pExprSup->pExprInfo[i];
    for (int32_t j = 0; j < pOneExpr->base.numOfParams; ++j) {
      SFunctParam* pFuncParam = &pOneExpr->base.pParam[j];
      if (pFuncParam->type == FUNC_PARAM_TYPE_COLUMN) {
        int32_t slotId = pFuncParam->pCol->slotId;
        pInput->pData[j] = taosArrayGet(pBlock->pDataBlock, slotId);
        pInput->totalRows = pBlock->info.rows;
        pInput->numOfRows = pBlock->info.rows;
        pInput->startRowIndex = 0;

        // NOTE: the last parameter is the primary timestamp column
        // todo: refactor this
        if (fmIsImplicitTsFunc(pCtx[i].functionId) && (j == pOneExpr->base.numOfParams - 1)) {
          pInput->pPTS = pInput->pData[j];  // in case of merge function, this is not always the ts column data.
          //          ASSERT(pInput->pPTS->info.type == TSDB_DATA_TYPE_TIMESTAMP);
        }
        ASSERT(pInput->pData[j] != NULL);
      } else if (pFuncParam->type == FUNC_PARAM_TYPE_VALUE) {
        // todo avoid case: top(k, 12), 12 is the value parameter.
        // sum(11), 11 is also the value parameter.
        if (createDummyCol && pOneExpr->base.numOfParams == 1) {
          pInput->totalRows = pBlock->info.rows;
          pInput->numOfRows = pBlock->info.rows;
          pInput->startRowIndex = 0;

          code = doCreateConstantValColumnInfo(pInput, pFuncParam, j, pBlock->info.rows);
          if (code != TSDB_CODE_SUCCESS) {
            return code;
          }
        }
      }
    }
  }

  return code;
}

static int32_t doAggregateImpl(SOperatorInfo* pOperator, SqlFunctionCtx* pCtx) {
  for (int32_t k = 0; k < pOperator->exprSupp.numOfExprs; ++k) {
    if (functionNeedToExecute(&pCtx[k])) {
      // todo add a dummy funtion to avoid process check
      if (pCtx[k].fpSet.process == NULL) {
        continue;
      }

      int32_t code = pCtx[k].fpSet.process(&pCtx[k]);
      if (code != TSDB_CODE_SUCCESS) {
        qError("%s aggregate function error happens, code: %s", GET_TASKID(pOperator->pTaskInfo), tstrerror(code));
        return code;
      }
    }
  }

  return TSDB_CODE_SUCCESS;
}

static void setPseudoOutputColInfo(SSDataBlock* pResult, SqlFunctionCtx* pCtx, SArray* pPseudoList) {
  size_t num = (pPseudoList != NULL) ? taosArrayGetSize(pPseudoList) : 0;
  for (int32_t i = 0; i < num; ++i) {
    pCtx[i].pOutput = taosArrayGet(pResult->pDataBlock, i);
  }
}

int32_t projectApplyFunctions(SExprInfo* pExpr, SSDataBlock* pResult, SSDataBlock* pSrcBlock, SqlFunctionCtx* pCtx,
                              int32_t numOfOutput, SArray* pPseudoList) {
  setPseudoOutputColInfo(pResult, pCtx, pPseudoList);

  if (pSrcBlock == NULL) {
    for (int32_t k = 0; k < numOfOutput; ++k) {
      int32_t outputSlotId = pExpr[k].base.resSchema.slotId;

      ASSERT(pExpr[k].pExpr->nodeType == QUERY_NODE_VALUE);
      SColumnInfoData* pColInfoData = taosArrayGet(pResult->pDataBlock, outputSlotId);

      int32_t type = pExpr[k].base.pParam[0].param.nType;
      if (TSDB_DATA_TYPE_NULL == type) {
        colDataAppendNNULL(pColInfoData, 0, 1);
      } else {
        colDataAppend(pColInfoData, 0, taosVariantGet(&pExpr[k].base.pParam[0].param, type), false);
      }
    }

    pResult->info.rows = 1;
    return TSDB_CODE_SUCCESS;
  }

  if (pResult != pSrcBlock) {
    pResult->info.groupId = pSrcBlock->info.groupId;
    memcpy(pResult->info.parTbName, pSrcBlock->info.parTbName, TSDB_TABLE_NAME_LEN);
  }

  // if the source equals to the destination, it is to create a new column as the result of scalar
  // function or some operators.
  bool createNewColModel = (pResult == pSrcBlock);
  if (createNewColModel) {
    blockDataEnsureCapacity(pResult, pResult->info.rows);
  }

  int32_t numOfRows = 0;

  for (int32_t k = 0; k < numOfOutput; ++k) {
    int32_t               outputSlotId = pExpr[k].base.resSchema.slotId;
    SqlFunctionCtx*       pfCtx = &pCtx[k];
    SInputColumnInfoData* pInputData = &pfCtx->input;

    if (pExpr[k].pExpr->nodeType == QUERY_NODE_COLUMN) {  // it is a project query
      SColumnInfoData* pColInfoData = taosArrayGet(pResult->pDataBlock, outputSlotId);
      if (pResult->info.rows > 0 && !createNewColModel) {
        colDataMergeCol(pColInfoData, pResult->info.rows, (int32_t*)&pResult->info.capacity, pInputData->pData[0],
                        pInputData->numOfRows);
      } else {
        colDataAssign(pColInfoData, pInputData->pData[0], pInputData->numOfRows, &pResult->info);
      }

      numOfRows = pInputData->numOfRows;
    } else if (pExpr[k].pExpr->nodeType == QUERY_NODE_VALUE) {
      SColumnInfoData* pColInfoData = taosArrayGet(pResult->pDataBlock, outputSlotId);

      int32_t offset = createNewColModel ? 0 : pResult->info.rows;

      int32_t type = pExpr[k].base.pParam[0].param.nType;
      if (TSDB_DATA_TYPE_NULL == type) {
        colDataAppendNNULL(pColInfoData, offset, pSrcBlock->info.rows);
      } else {
        for (int32_t i = 0; i < pSrcBlock->info.rows; ++i) {
          colDataAppend(pColInfoData, i + offset, taosVariantGet(&pExpr[k].base.pParam[0].param, type), false);
        }
      }

      numOfRows = pSrcBlock->info.rows;
    } else if (pExpr[k].pExpr->nodeType == QUERY_NODE_OPERATOR) {
      SArray* pBlockList = taosArrayInit(4, POINTER_BYTES);
      taosArrayPush(pBlockList, &pSrcBlock);

      SColumnInfoData* pResColData = taosArrayGet(pResult->pDataBlock, outputSlotId);
      SColumnInfoData  idata = {.info = pResColData->info, .hasNull = true};

      SScalarParam dest = {.columnData = &idata};
      int32_t      code = scalarCalculate(pExpr[k].pExpr->_optrRoot.pRootNode, pBlockList, &dest);
      if (code != TSDB_CODE_SUCCESS) {
        taosArrayDestroy(pBlockList);
        return code;
      }

      int32_t startOffset = createNewColModel ? 0 : pResult->info.rows;
      ASSERT(pResult->info.capacity > 0);

      colDataMergeCol(pResColData, startOffset, (int32_t*)&pResult->info.capacity, &idata, dest.numOfRows);
      colDataDestroy(&idata);

      numOfRows = dest.numOfRows;
      taosArrayDestroy(pBlockList);
    } else if (pExpr[k].pExpr->nodeType == QUERY_NODE_FUNCTION) {
      // _rowts/_c0, not tbname column
      if (fmIsPseudoColumnFunc(pfCtx->functionId) && (!fmIsScanPseudoColumnFunc(pfCtx->functionId))) {
        // do nothing
      } else if (fmIsIndefiniteRowsFunc(pfCtx->functionId)) {
        SResultRowEntryInfo* pResInfo = GET_RES_INFO(pfCtx);
        pfCtx->fpSet.init(pfCtx, pResInfo);

        pfCtx->pOutput = taosArrayGet(pResult->pDataBlock, outputSlotId);
        pfCtx->offset = createNewColModel ? 0 : pResult->info.rows;  // set the start offset

        // set the timestamp(_rowts) output buffer
        if (taosArrayGetSize(pPseudoList) > 0) {
          int32_t* outputColIndex = taosArrayGet(pPseudoList, 0);
          pfCtx->pTsOutput = (SColumnInfoData*)pCtx[*outputColIndex].pOutput;
        }

        // link pDstBlock to set selectivity value
        if (pfCtx->subsidiaries.num > 0) {
          pfCtx->pDstBlock = pResult;
        }

        int32_t code = pfCtx->fpSet.process(pfCtx);
        if (code != TSDB_CODE_SUCCESS) {
          return code;
        }
        numOfRows = pResInfo->numOfRes;
      } else if (fmIsAggFunc(pfCtx->functionId)) {
        // selective value output should be set during corresponding function execution
        if (fmIsSelectValueFunc(pfCtx->functionId)) {
          continue;
        }
        // _group_key function for "partition by tbname" + csum(col_name) query
        SColumnInfoData* pOutput = taosArrayGet(pResult->pDataBlock, outputSlotId);
        int32_t          slotId = pfCtx->param[0].pCol->slotId;

        // todo handle the json tag
        SColumnInfoData* pInput = taosArrayGet(pSrcBlock->pDataBlock, slotId);
        for (int32_t f = 0; f < pSrcBlock->info.rows; ++f) {
          bool isNull = colDataIsNull_s(pInput, f);
          if (isNull) {
            colDataAppendNULL(pOutput, pResult->info.rows + f);
          } else {
            char* data = colDataGetData(pInput, f);
            colDataAppend(pOutput, pResult->info.rows + f, data, isNull);
          }
        }

      } else {
        SArray* pBlockList = taosArrayInit(4, POINTER_BYTES);
        taosArrayPush(pBlockList, &pSrcBlock);

        SColumnInfoData* pResColData = taosArrayGet(pResult->pDataBlock, outputSlotId);
        SColumnInfoData  idata = {.info = pResColData->info, .hasNull = true};

        SScalarParam dest = {.columnData = &idata};
        int32_t      code = scalarCalculate((SNode*)pExpr[k].pExpr->_function.pFunctNode, pBlockList, &dest);
        if (code != TSDB_CODE_SUCCESS) {
          taosArrayDestroy(pBlockList);
          return code;
        }

        int32_t startOffset = createNewColModel ? 0 : pResult->info.rows;
        ASSERT(pResult->info.capacity > 0);
        colDataMergeCol(pResColData, startOffset, (int32_t*)&pResult->info.capacity, &idata, dest.numOfRows);
        colDataDestroy(&idata);

        numOfRows = dest.numOfRows;
        taosArrayDestroy(pBlockList);
      }
    } else {
      return TSDB_CODE_OPS_NOT_SUPPORT;
    }
  }

  if (!createNewColModel) {
    pResult->info.rows += numOfRows;
  }

  return TSDB_CODE_SUCCESS;
}

bool functionNeedToExecute(SqlFunctionCtx* pCtx) {
  struct SResultRowEntryInfo* pResInfo = GET_RES_INFO(pCtx);

  // in case of timestamp column, always generated results.
  int32_t functionId = pCtx->functionId;
  if (functionId == -1) {
    return false;
  }

  if (pCtx->scanFlag == REPEAT_SCAN) {
    return fmIsRepeatScanFunc(pCtx->functionId);
  }

  if (isRowEntryCompleted(pResInfo)) {
    return false;
  }

  return true;
}

static int32_t doCreateConstantValColumnAggInfo(SInputColumnInfoData* pInput, SFunctParam* pFuncParam, int32_t type,
                                                int32_t paramIndex, int32_t numOfRows) {
  if (pInput->pData[paramIndex] == NULL) {
    pInput->pData[paramIndex] = taosMemoryCalloc(1, sizeof(SColumnInfoData));
    if (pInput->pData[paramIndex] == NULL) {
      return TSDB_CODE_OUT_OF_MEMORY;
    }

    // Set the correct column info (data type and bytes)
    pInput->pData[paramIndex]->info.type = type;
    pInput->pData[paramIndex]->info.bytes = tDataTypes[type].bytes;
  }

  SColumnDataAgg* da = NULL;
  if (pInput->pColumnDataAgg[paramIndex] == NULL) {
    da = taosMemoryCalloc(1, sizeof(SColumnDataAgg));
    pInput->pColumnDataAgg[paramIndex] = da;
    if (da == NULL) {
      return TSDB_CODE_OUT_OF_MEMORY;
    }
  } else {
    da = pInput->pColumnDataAgg[paramIndex];
  }

  ASSERT(!IS_VAR_DATA_TYPE(type));

  if (type == TSDB_DATA_TYPE_BIGINT) {
    int64_t v = pFuncParam->param.i;
    *da = (SColumnDataAgg){.numOfNull = 0, .min = v, .max = v, .sum = v * numOfRows};
  } else if (type == TSDB_DATA_TYPE_DOUBLE) {
    double v = pFuncParam->param.d;
    *da = (SColumnDataAgg){.numOfNull = 0};

    *(double*)&da->min = v;
    *(double*)&da->max = v;
    *(double*)&da->sum = v * numOfRows;
  } else if (type == TSDB_DATA_TYPE_BOOL) {  // todo validate this data type
    bool v = pFuncParam->param.i;

    *da = (SColumnDataAgg){.numOfNull = 0};
    *(bool*)&da->min = 0;
    *(bool*)&da->max = v;
    *(bool*)&da->sum = v * numOfRows;
  } else if (type == TSDB_DATA_TYPE_TIMESTAMP) {
    // do nothing
  } else {
    ASSERT(0);
  }

  return TSDB_CODE_SUCCESS;
}

void setBlockSMAInfo(SqlFunctionCtx* pCtx, SExprInfo* pExprInfo, SSDataBlock* pBlock) {
  int32_t numOfRows = pBlock->info.rows;

  SInputColumnInfoData* pInput = &pCtx->input;
  pInput->numOfRows = numOfRows;
  pInput->totalRows = numOfRows;

  if (pBlock->pBlockAgg != NULL) {
    pInput->colDataSMAIsSet = true;

    for (int32_t j = 0; j < pExprInfo->base.numOfParams; ++j) {
      SFunctParam* pFuncParam = &pExprInfo->base.pParam[j];

      if (pFuncParam->type == FUNC_PARAM_TYPE_COLUMN) {
        int32_t slotId = pFuncParam->pCol->slotId;
        pInput->pColumnDataAgg[j] = pBlock->pBlockAgg[slotId];
        if (pInput->pColumnDataAgg[j] == NULL) {
          pInput->colDataSMAIsSet = false;
        }

        // Here we set the column info data since the data type for each column data is required, but
        // the data in the corresponding SColumnInfoData will not be used.
        pInput->pData[j] = taosArrayGet(pBlock->pDataBlock, slotId);
      } else if (pFuncParam->type == FUNC_PARAM_TYPE_VALUE) {
        doCreateConstantValColumnAggInfo(pInput, pFuncParam, pFuncParam->param.nType, j, pBlock->info.rows);
      }
    }
  } else {
    pInput->colDataSMAIsSet = false;
  }
}

bool isTaskKilled(SExecTaskInfo* pTaskInfo) {
  // query has been executed more than tsShellActivityTimer, and the retrieve has not arrived
  // abort current query execution.
  if (pTaskInfo->owner != 0 &&
      ((taosGetTimestampSec() - pTaskInfo->cost.start / 1000) > 10 * getMaximumIdleDurationSec())
      /*(!needBuildResAfterQueryComplete(pTaskInfo))*/) {
    assert(pTaskInfo->cost.start != 0);
    //    qDebug("QInfo:%" PRIu64 " retrieve not arrive beyond %d ms, abort current query execution, start:%" PRId64
    //           ", current:%d", pQInfo->qId, 1, pQInfo->startExecTs, taosGetTimestampSec());
    //    return true;
  }

  return false;
}

void setTaskKilled(SExecTaskInfo* pTaskInfo) { pTaskInfo->code = TSDB_CODE_TSC_QUERY_CANCELLED; }

/////////////////////////////////////////////////////////////////////////////////////////////
STimeWindow getAlignQueryTimeWindow(SInterval* pInterval, int32_t precision, int64_t key) {
  STimeWindow win = {0};
  win.skey = taosTimeTruncate(key, pInterval, precision);

  /*
   * if the realSkey > INT64_MAX - pInterval->interval, the query duration between
   * realSkey and realEkey must be less than one interval.Therefore, no need to adjust the query ranges.
   */
  win.ekey = taosTimeAdd(win.skey, pInterval->interval, pInterval->intervalUnit, precision) - 1;
  if (win.ekey < win.skey) {
    win.ekey = INT64_MAX;
  }

  return win;
}

int32_t loadDataBlockOnDemand(SExecTaskInfo* pTaskInfo, STableScanInfo* pTableScanInfo, SSDataBlock* pBlock,
                              uint32_t* status) {
  *status = BLK_DATA_NOT_LOAD;

  pBlock->pDataBlock = NULL;
  pBlock->pBlockAgg = NULL;

  //  int64_t groupId = pRuntimeEnv->current->groupIndex;
  //  bool    ascQuery = QUERY_IS_ASC_QUERY(pQueryAttr);

  STaskCostInfo* pCost = &pTaskInfo->cost;

//  pCost->totalBlocks += 1;
//  pCost->totalRows += pBlock->info.rows;
#if 0
  // Calculate all time windows that are overlapping or contain current data block.
  // If current data block is contained by all possible time window, do not load current data block.
  if (/*pQueryAttr->pFilters || */pQueryAttr->groupbyColumn || pQueryAttr->sw.gap > 0 ||
      (QUERY_IS_INTERVAL_QUERY(pQueryAttr) && overlapWithTimeWindow(pTaskInfo, &pBlock->info))) {
    (*status) = BLK_DATA_DATA_LOAD;
  }

  // check if this data block is required to load
  if ((*status) != BLK_DATA_DATA_LOAD) {
    bool needFilter = true;

    // the pCtx[i] result is belonged to previous time window since the outputBuf has not been set yet,
    // the filter result may be incorrect. So in case of interval query, we need to set the correct time output buffer
    if (QUERY_IS_INTERVAL_QUERY(pQueryAttr)) {
      SResultRow* pResult = NULL;

      bool  masterScan = IS_MAIN_SCAN(pRuntimeEnv);
      TSKEY k = ascQuery? pBlock->info.window.skey : pBlock->info.window.ekey;

      STimeWindow win = getActiveTimeWindow(pTableScanInfo->pResultRowInfo, k, pQueryAttr);
      if (pQueryAttr->pointInterpQuery) {
        needFilter = chkWindowOutputBufByKey(pRuntimeEnv, pTableScanInfo->pResultRowInfo, &win, masterScan, &pResult, groupId,
                                    pTableScanInfo->pCtx, pTableScanInfo->numOfOutput,
                                    pTableScanInfo->rowEntryInfoOffset);
      } else {
        if (setResultOutputBufByKey(pRuntimeEnv, pTableScanInfo->pResultRowInfo, pBlock->info.uid, &win, masterScan, &pResult, groupId,
                                    pTableScanInfo->pCtx, pTableScanInfo->numOfOutput,
                                    pTableScanInfo->rowEntryInfoOffset) != TSDB_CODE_SUCCESS) {
          T_LONG_JMP(pRuntimeEnv->env, TSDB_CODE_QRY_OUT_OF_MEMORY);
        }
      }
    } else if (pQueryAttr->stableQuery && (!pQueryAttr->tsCompQuery) && (!pQueryAttr->diffQuery)) { // stable aggregate, not interval aggregate or normal column aggregate
      doSetTableGroupOutputBuf(pRuntimeEnv, pTableScanInfo->pResultRowInfo, pTableScanInfo->pCtx,
                               pTableScanInfo->rowEntryInfoOffset, pTableScanInfo->numOfOutput,
                               pRuntimeEnv->current->groupIndex);
    }

    if (needFilter) {
      (*status) = doFilterByBlockTimeWindow(pTableScanInfo, pBlock);
    } else {
      (*status) = BLK_DATA_DATA_LOAD;
    }
  }

  SDataBlockInfo* pBlockInfo = &pBlock->info;
//  *status = updateBlockLoadStatus(pRuntimeEnv->pQueryAttr, *status);

  if ((*status) == BLK_DATA_NOT_LOAD || (*status) == BLK_DATA_FILTEROUT) {
    //qDebug("QInfo:0x%"PRIx64" data block discard, brange:%" PRId64 "-%" PRId64 ", rows:%d", pQInfo->qId, pBlockInfo->window.skey,
//           pBlockInfo->window.ekey, pBlockInfo->rows);
    pCost->skipBlocks += 1;
  } else if ((*status) == BLK_DATA_SMA_LOAD) {
    // this function never returns error?
    pCost->loadBlockStatis += 1;
//    tsdbRetrieveDatablockSMA(pTableScanInfo->pTsdbReadHandle, &pBlock->pBlockAgg);

    if (pBlock->pBlockAgg == NULL) {  // data block statistics does not exist, load data block
//      pBlock->pDataBlock = tsdbRetrieveDataBlock(pTableScanInfo->pTsdbReadHandle, NULL);
      pCost->totalCheckedRows += pBlock->info.rows;
    }
  } else {
    assert((*status) == BLK_DATA_DATA_LOAD);

    // load the data block statistics to perform further filter
    pCost->loadBlockStatis += 1;
//    tsdbRetrieveDatablockSMA(pTableScanInfo->pTsdbReadHandle, &pBlock->pBlockAgg);

    if (pQueryAttr->topBotQuery && pBlock->pBlockAgg != NULL) {
      { // set previous window
        if (QUERY_IS_INTERVAL_QUERY(pQueryAttr)) {
          SResultRow* pResult = NULL;

          bool  masterScan = IS_MAIN_SCAN(pRuntimeEnv);
          TSKEY k = ascQuery? pBlock->info.window.skey : pBlock->info.window.ekey;

          STimeWindow win = getActiveTimeWindow(pTableScanInfo->pResultRowInfo, k, pQueryAttr);
          if (setResultOutputBufByKey(pRuntimeEnv, pTableScanInfo->pResultRowInfo, pBlock->info.uid, &win, masterScan, &pResult, groupId,
                                      pTableScanInfo->pCtx, pTableScanInfo->numOfOutput,
                                      pTableScanInfo->rowEntryInfoOffset) != TSDB_CODE_SUCCESS) {
            T_LONG_JMP(pRuntimeEnv->env, TSDB_CODE_QRY_OUT_OF_MEMORY);
          }
        }
      }
      bool load = false;
      for (int32_t i = 0; i < pQueryAttr->numOfOutput; ++i) {
        int32_t functionId = pTableScanInfo->pCtx[i].functionId;
        if (functionId == FUNCTION_TOP || functionId == FUNCTION_BOTTOM) {
//          load = topbot_datablock_filter(&pTableScanInfo->pCtx[i], (char*)&(pBlock->pBlockAgg[i].min),
//                                         (char*)&(pBlock->pBlockAgg[i].max));
          if (!load) { // current block has been discard due to filter applied
            pCost->skipBlocks += 1;
            //qDebug("QInfo:0x%"PRIx64" data block discard, brange:%" PRId64 "-%" PRId64 ", rows:%d", pQInfo->qId,
//                   pBlockInfo->window.skey, pBlockInfo->window.ekey, pBlockInfo->rows);
            (*status) = BLK_DATA_FILTEROUT;
            return TSDB_CODE_SUCCESS;
          }
        }
      }
    }

    // current block has been discard due to filter applied
//    if (!doFilterByBlockSMA(pRuntimeEnv, pBlock->pBlockAgg, pTableScanInfo->pCtx, pBlockInfo->rows)) {
//      pCost->skipBlocks += 1;
//      qDebug("QInfo:0x%"PRIx64" data block discard, brange:%" PRId64 "-%" PRId64 ", rows:%d", pQInfo->qId, pBlockInfo->window.skey,
//             pBlockInfo->window.ekey, pBlockInfo->rows);
//      (*status) = BLK_DATA_FILTEROUT;
//      return TSDB_CODE_SUCCESS;
//    }

    pCost->totalCheckedRows += pBlockInfo->rows;
    pCost->loadBlocks += 1;
//    pBlock->pDataBlock = tsdbRetrieveDataBlock(pTableScanInfo->pTsdbReadHandle, NULL);
//    if (pBlock->pDataBlock == NULL) {
//      return terrno;
//    }

//    if (pQueryAttr->pFilters != NULL) {
//      filterSetColFieldData(pQueryAttr->pFilters, taosArrayGetSize(pBlock->pDataBlock), pBlock->pDataBlock);
//    }

//    if (pQueryAttr->pFilters != NULL || pRuntimeEnv->pTsBuf != NULL) {
//      filterColRowsInDataBlock(pRuntimeEnv, pBlock, ascQuery);
//    }
  }
#endif
  return TSDB_CODE_SUCCESS;
}

void setTaskStatus(SExecTaskInfo* pTaskInfo, int8_t status) {
  if (status == TASK_NOT_COMPLETED) {
    pTaskInfo->status = status;
  } else {
    // QUERY_NOT_COMPLETED is not compatible with any other status, so clear its position first
    CLEAR_QUERY_STATUS(pTaskInfo, TASK_NOT_COMPLETED);
    pTaskInfo->status |= status;
  }
}

void setResultRowInitCtx(SResultRow* pResult, SqlFunctionCtx* pCtx, int32_t numOfOutput, int32_t* rowEntryInfoOffset) {
  bool init = false;
  for (int32_t i = 0; i < numOfOutput; ++i) {
    pCtx[i].resultInfo = getResultEntryInfo(pResult, i, rowEntryInfoOffset);
    if (init) {
      continue;
    }

    struct SResultRowEntryInfo* pResInfo = pCtx[i].resultInfo;
    if (isRowEntryCompleted(pResInfo) && isRowEntryInitialized(pResInfo)) {
      continue;
    }

    if (fmIsWindowPseudoColumnFunc(pCtx[i].functionId)) {
      continue;
    }

    if (!pResInfo->initialized) {
      if (pCtx[i].functionId != -1) {
        pCtx[i].fpSet.init(&pCtx[i], pResInfo);
      } else {
        pResInfo->initialized = true;
      }
    } else {
      init = true;
    }
  }
}

static void extractQualifiedTupleByFilterResult(SSDataBlock* pBlock, const SColumnInfoData* p, bool keep,
                                                int32_t status);

void doFilter(SSDataBlock* pBlock, SFilterInfo* pFilterInfo, SColMatchInfo* pColMatchInfo) {
  if (pFilterInfo == NULL || pBlock->info.rows == 0) {
    return;
  }

  SFilterColumnParam param1 = {.numOfCols = taosArrayGetSize(pBlock->pDataBlock), .pDataBlock = pBlock->pDataBlock};
  int32_t            code = filterSetDataFromSlotId(pFilterInfo, &param1);

  SColumnInfoData* p = NULL;
  int32_t          status = 0;

  // todo the keep seems never to be True??
  bool keep = filterExecute(pFilterInfo, pBlock, &p, NULL, param1.numOfCols, &status);
  extractQualifiedTupleByFilterResult(pBlock, p, keep, status);

  if (pColMatchInfo != NULL) {
    size_t size = taosArrayGetSize(pColMatchInfo->pList);
    for (int32_t i = 0; i < size; ++i) {
      SColMatchItem* pInfo = taosArrayGet(pColMatchInfo->pList, i);
      if (pInfo->colId == PRIMARYKEY_TIMESTAMP_COL_ID) {
        SColumnInfoData* pColData = taosArrayGet(pBlock->pDataBlock, pInfo->dstSlotId);
        if (pColData->info.type == TSDB_DATA_TYPE_TIMESTAMP) {
          blockDataUpdateTsWindow(pBlock, pInfo->dstSlotId);
          break;
        }
      }
    }
  }

  colDataDestroy(p);
  taosMemoryFree(p);
}

void extractQualifiedTupleByFilterResult(SSDataBlock* pBlock, const SColumnInfoData* p, bool keep, int32_t status) {
  if (keep) {
    return;
  }

  int32_t totalRows = pBlock->info.rows;

  if (status == FILTER_RESULT_ALL_QUALIFIED) {
    // here nothing needs to be done
  } else if (status == FILTER_RESULT_NONE_QUALIFIED) {
    pBlock->info.rows = 0;
  } else {
    SSDataBlock* px = createOneDataBlock(pBlock, true);

    size_t numOfCols = taosArrayGetSize(pBlock->pDataBlock);
    for (int32_t i = 0; i < numOfCols; ++i) {
      SColumnInfoData* pSrc = taosArrayGet(px->pDataBlock, i);
      SColumnInfoData* pDst = taosArrayGet(pBlock->pDataBlock, i);
      // it is a reserved column for scalar function, and no data in this column yet.
      if (pDst->pData == NULL || pSrc->pData == NULL) {
        continue;
      }

      colInfoDataCleanup(pDst, pBlock->info.rows);

      int32_t numOfRows = 0;
      for (int32_t j = 0; j < totalRows; ++j) {
        if (((int8_t*)p->pData)[j] == 0) {
          continue;
        }

        if (colDataIsNull_s(pSrc, j)) {
          colDataAppendNULL(pDst, numOfRows);
        } else {
          colDataAppend(pDst, numOfRows, colDataGetData(pSrc, j), false);
        }
        numOfRows += 1;
      }

      // todo this value can be assigned directly
      if (pBlock->info.rows == totalRows) {
        pBlock->info.rows = numOfRows;
      } else {
        ASSERT(pBlock->info.rows == numOfRows);
      }
    }

    blockDataDestroy(px);  // fix memory leak
  }
}

void doSetTableGroupOutputBuf(SOperatorInfo* pOperator, int32_t numOfOutput, uint64_t groupId) {
  // for simple group by query without interval, all the tables belong to one group result.
  SExecTaskInfo*    pTaskInfo = pOperator->pTaskInfo;
  SAggOperatorInfo* pAggInfo = pOperator->info;

  SResultRowInfo* pResultRowInfo = &pAggInfo->binfo.resultRowInfo;
  SqlFunctionCtx* pCtx = pOperator->exprSupp.pCtx;
  int32_t*        rowEntryInfoOffset = pOperator->exprSupp.rowEntryInfoOffset;

  SResultRow* pResultRow = doSetResultOutBufByKey(pAggInfo->aggSup.pResultBuf, pResultRowInfo, (char*)&groupId,
                                                  sizeof(groupId), true, groupId, pTaskInfo, false, &pAggInfo->aggSup);
  assert(pResultRow != NULL);

  /*
   * not assign result buffer yet, add new result buffer
   * all group belong to one result set, and each group result has different group id so set the id to be one
   */
  if (pResultRow->pageId == -1) {
    int32_t ret =
        addNewWindowResultBuf(pResultRow, pAggInfo->aggSup.pResultBuf, groupId, pAggInfo->binfo.pRes->info.rowSize);
    if (ret != TSDB_CODE_SUCCESS) {
      return;
    }
  }

  setResultRowInitCtx(pResultRow, pCtx, numOfOutput, rowEntryInfoOffset);
}

static void setExecutionContext(SOperatorInfo* pOperator, int32_t numOfOutput, uint64_t groupId) {
  SAggOperatorInfo* pAggInfo = pOperator->info;
  if (pAggInfo->groupId != UINT64_MAX && pAggInfo->groupId == groupId) {
    return;
  }

  doSetTableGroupOutputBuf(pOperator, numOfOutput, groupId);

  // record the current active group id
  pAggInfo->groupId = groupId;
}

static void doUpdateNumOfRows(SqlFunctionCtx* pCtx, SResultRow* pRow, int32_t numOfExprs,
                              const int32_t* rowCellOffset) {
  bool returnNotNull = false;
  for (int32_t j = 0; j < numOfExprs; ++j) {
    struct SResultRowEntryInfo* pResInfo = getResultEntryInfo(pRow, j, rowCellOffset);
    if (!isRowEntryInitialized(pResInfo)) {
      continue;
    }

    if (pRow->numOfRows < pResInfo->numOfRes) {
      pRow->numOfRows = pResInfo->numOfRes;
    }

    if (fmIsNotNullOutputFunc(pCtx[j].functionId)) {
      returnNotNull = true;
    }
  }
  // if all expr skips all blocks, e.g. all null inputs for max function, output one row in final result.
  //  except for first/last, which require not null output, output no rows
  if (pRow->numOfRows == 0 && !returnNotNull) {
    pRow->numOfRows = 1;
  }
}

static void doCopyResultToDataBlock(SExprInfo* pExprInfo, int32_t numOfExprs, SResultRow* pRow, SqlFunctionCtx* pCtx,
                                    SSDataBlock* pBlock, const int32_t* rowEntryOffset, SExecTaskInfo* pTaskInfo) {
  for (int32_t j = 0; j < numOfExprs; ++j) {
    int32_t slotId = pExprInfo[j].base.resSchema.slotId;

    pCtx[j].resultInfo = getResultEntryInfo(pRow, j, rowEntryOffset);
    if (pCtx[j].fpSet.finalize) {
      if (strcmp(pCtx[j].pExpr->pExpr->_function.functionName, "_group_key") == 0) {
        // for groupkey along with functions that output multiple lines(e.g. Histogram)
        // need to match groupkey result for each output row of that function.
        if (pCtx[j].resultInfo->numOfRes != 0) {
          pCtx[j].resultInfo->numOfRes = pRow->numOfRows;
        }
      }

      int32_t code = pCtx[j].fpSet.finalize(&pCtx[j], pBlock);
      if (TAOS_FAILED(code)) {
        qError("%s build result data block error, code %s", GET_TASKID(pTaskInfo), tstrerror(code));
        T_LONG_JMP(pTaskInfo->env, code);
      }
    } else if (strcmp(pCtx[j].pExpr->pExpr->_function.functionName, "_select_value") == 0) {
      // do nothing
    } else {
      // expand the result into multiple rows. E.g., _wstart, top(k, 20)
      // the _wstart needs to copy to 20 following rows, since the results of top-k expands to 20 different rows.
      SColumnInfoData* pColInfoData = taosArrayGet(pBlock->pDataBlock, slotId);
      char*            in = GET_ROWCELL_INTERBUF(pCtx[j].resultInfo);
      for (int32_t k = 0; k < pRow->numOfRows; ++k) {
        colDataAppend(pColInfoData, pBlock->info.rows + k, in, pCtx[j].resultInfo->isNullRes);
      }
    }
  }
}

// todo refactor. SResultRow has direct pointer in miainfo
int32_t finalizeResultRows(SDiskbasedBuf* pBuf, SResultRowPosition* resultRowPosition, SExprSupp* pSup,
                           SSDataBlock* pBlock, SExecTaskInfo* pTaskInfo) {
  SFilePage*  page = getBufPage(pBuf, resultRowPosition->pageId);
  SResultRow* pRow = (SResultRow*)((char*)page + resultRowPosition->offset);

  SqlFunctionCtx* pCtx = pSup->pCtx;
  SExprInfo*      pExprInfo = pSup->pExprInfo;
  const int32_t*  rowEntryOffset = pSup->rowEntryInfoOffset;

  doUpdateNumOfRows(pCtx, pRow, pSup->numOfExprs, rowEntryOffset);
  if (pRow->numOfRows == 0) {
    releaseBufPage(pBuf, page);
    return 0;
  }

  int32_t size = pBlock->info.capacity;
  while (pBlock->info.rows + pRow->numOfRows > size) {
    size = size * 1.25;
  }

  int32_t code = blockDataEnsureCapacity(pBlock, size);
  if (TAOS_FAILED(code)) {
    releaseBufPage(pBuf, page);
    qError("%s ensure result data capacity failed, code %s", GET_TASKID(pTaskInfo), tstrerror(code));
    T_LONG_JMP(pTaskInfo->env, code);
  }

  doCopyResultToDataBlock(pExprInfo, pSup->numOfExprs, pRow, pCtx, pBlock, rowEntryOffset, pTaskInfo);

  releaseBufPage(pBuf, page);
  pBlock->info.rows += pRow->numOfRows;
  return 0;
}

int32_t doCopyToSDataBlock(SExecTaskInfo* pTaskInfo, SSDataBlock* pBlock, SExprSupp* pSup, SDiskbasedBuf* pBuf,
                           SGroupResInfo* pGroupResInfo) {
  SExprInfo*      pExprInfo = pSup->pExprInfo;
  int32_t         numOfExprs = pSup->numOfExprs;
  int32_t*        rowEntryOffset = pSup->rowEntryInfoOffset;
  SqlFunctionCtx* pCtx = pSup->pCtx;

  int32_t numOfRows = getNumOfTotalRes(pGroupResInfo);

  for (int32_t i = pGroupResInfo->index; i < numOfRows; i += 1) {
    SResKeyPos* pPos = taosArrayGetP(pGroupResInfo->pRows, i);
    SFilePage*  page = getBufPage(pBuf, pPos->pos.pageId);

    SResultRow* pRow = (SResultRow*)((char*)page + pPos->pos.offset);

    doUpdateNumOfRows(pCtx, pRow, numOfExprs, rowEntryOffset);

    // no results, continue to check the next one
    if (pRow->numOfRows == 0) {
      pGroupResInfo->index += 1;
      releaseBufPage(pBuf, page);
      continue;
    }

    if (pBlock->info.groupId == 0) {
      pBlock->info.groupId = pPos->groupId;
    } else {
      // current value belongs to different group, it can't be packed into one datablock
      if (pBlock->info.groupId != pPos->groupId) {
        releaseBufPage(pBuf, page);
        break;
      }
    }

    if (pBlock->info.rows + pRow->numOfRows > pBlock->info.capacity) {
      ASSERT(pBlock->info.rows > 0);
      releaseBufPage(pBuf, page);
      break;
    }

    pGroupResInfo->index += 1;
    doCopyResultToDataBlock(pExprInfo, numOfExprs, pRow, pCtx, pBlock, rowEntryOffset, pTaskInfo);

    releaseBufPage(pBuf, page);
    pBlock->info.rows += pRow->numOfRows;
  }

  qDebug("%s result generated, rows:%d, groupId:%" PRIu64, GET_TASKID(pTaskInfo), pBlock->info.rows,
         pBlock->info.groupId);

  blockDataUpdateTsWindow(pBlock, 0);
  return 0;
}

void doBuildStreamResBlock(SOperatorInfo* pOperator, SOptrBasicInfo* pbInfo, SGroupResInfo* pGroupResInfo,
                           SDiskbasedBuf* pBuf) {
  SExecTaskInfo* pTaskInfo = pOperator->pTaskInfo;
  SSDataBlock*   pBlock = pbInfo->pRes;

  // set output datablock version
  pBlock->info.version = pTaskInfo->version;

  blockDataCleanup(pBlock);
  if (!hasRemainResults(pGroupResInfo)) {
    return;
  }

  // clear the existed group id
  pBlock->info.groupId = 0;
  ASSERT(!pbInfo->mergeResultBlock);
  doCopyToSDataBlock(pTaskInfo, pBlock, &pOperator->exprSupp, pBuf, pGroupResInfo);

  void* tbname = NULL;
  if (streamStateGetParName(pTaskInfo->streamInfo.pState, pBlock->info.groupId, &tbname) < 0) {
    pBlock->info.parTbName[0] = 0;
  } else {
    memcpy(pBlock->info.parTbName, tbname, TSDB_TABLE_NAME_LEN);
  }
  tdbFree(tbname);
}

void doBuildResultDatablock(SOperatorInfo* pOperator, SOptrBasicInfo* pbInfo, SGroupResInfo* pGroupResInfo,
                            SDiskbasedBuf* pBuf) {
  SExecTaskInfo* pTaskInfo = pOperator->pTaskInfo;
  SSDataBlock*   pBlock = pbInfo->pRes;

  // set output datablock version
  pBlock->info.version = pTaskInfo->version;

  blockDataCleanup(pBlock);
  if (!hasRemainResults(pGroupResInfo)) {
    return;
  }

  // clear the existed group id
  pBlock->info.groupId = 0;
  if (!pbInfo->mergeResultBlock) {
    doCopyToSDataBlock(pTaskInfo, pBlock, &pOperator->exprSupp, pBuf, pGroupResInfo);
  } else {
    while (hasRemainResults(pGroupResInfo)) {
      doCopyToSDataBlock(pTaskInfo, pBlock, &pOperator->exprSupp, pBuf, pGroupResInfo);
      if (pBlock->info.rows >= pOperator->resultInfo.threshold) {
        break;
      }

      // clearing group id to continue to merge data that belong to different groups
      pBlock->info.groupId = 0;
    }

    // clear the group id info in SSDataBlock, since the client does not need it
    pBlock->info.groupId = 0;
  }
}

void queryCostStatis(SExecTaskInfo* pTaskInfo) {
  STaskCostInfo* pSummary = &pTaskInfo->cost;

  SFileBlockLoadRecorder* pRecorder = pSummary->pRecoder;
  if (pSummary->pRecoder != NULL) {
    qDebug(
        "%s :cost summary: elapsed time:%.2f ms, extract tableList:%.2f ms, createGroupIdMap:%.2f ms, total blocks:%d, "
        "load block SMA:%d, load data block:%d, total rows:%" PRId64 ", check rows:%" PRId64,
        GET_TASKID(pTaskInfo), pSummary->elapsedTime / 1000.0, pSummary->extractListTime, pSummary->groupIdMapTime,
        pRecorder->totalBlocks, pRecorder->loadBlockStatis, pRecorder->loadBlocks, pRecorder->totalRows,
        pRecorder->totalCheckedRows);
  }
}

// void skipBlocks(STaskRuntimeEnv *pRuntimeEnv) {
//   STaskAttr *pQueryAttr = pRuntimeEnv->pQueryAttr;
//
//   if (pQueryAttr->limit.offset <= 0 || pQueryAttr->numOfFilterCols > 0) {
//     return;
//   }
//
//   pQueryAttr->pos = 0;
//   int32_t step = GET_FORWARD_DIRECTION_FACTOR(pQueryAttr->order.order);
//
//   STableQueryInfo* pTableQueryInfo = pRuntimeEnv->current;
//   TsdbQueryHandleT pTsdbReadHandle = pRuntimeEnv->pTsdbReadHandle;
//
//   SDataBlockInfo blockInfo = SDATA_BLOCK_INITIALIZER;
//   while (tsdbNextDataBlock(pTsdbReadHandle)) {
//     if (isTaskKilled(pRuntimeEnv->qinfo)) {
//       T_LONG_JMP(pRuntimeEnv->env, TSDB_CODE_TSC_QUERY_CANCELLED);
//     }
//
//     tsdbRetrieveDataBlockInfo(pTsdbReadHandle, &blockInfo);
//
//     if (pQueryAttr->limit.offset > blockInfo.rows) {
//       pQueryAttr->limit.offset -= blockInfo.rows;
//       pTableQueryInfo->lastKey = (QUERY_IS_ASC_QUERY(pQueryAttr)) ? blockInfo.window.ekey : blockInfo.window.skey;
//       pTableQueryInfo->lastKey += step;
//
//       //qDebug("QInfo:0x%"PRIx64" skip rows:%d, offset:%" PRId64, GET_TASKID(pRuntimeEnv), blockInfo.rows,
//              pQuery->limit.offset);
//     } else {  // find the appropriated start position in current block
//       updateOffsetVal(pRuntimeEnv, &blockInfo);
//       break;
//     }
//   }
//
//   if (terrno != TSDB_CODE_SUCCESS) {
//     T_LONG_JMP(pRuntimeEnv->env, terrno);
//   }
// }

// static TSKEY doSkipIntervalProcess(STaskRuntimeEnv* pRuntimeEnv, STimeWindow* win, SDataBlockInfo* pBlockInfo,
// STableQueryInfo* pTableQueryInfo) {
//   STaskAttr *pQueryAttr = pRuntimeEnv->pQueryAttr;
//   SResultRowInfo *pWindowResInfo = &pRuntimeEnv->resultRowInfo;
//
//   assert(pQueryAttr->limit.offset == 0);
//   STimeWindow tw = *win;
//   getNextTimeWindow(pQueryAttr, &tw);
//
//   if ((tw.skey <= pBlockInfo->window.ekey && QUERY_IS_ASC_QUERY(pQueryAttr)) ||
//       (tw.ekey >= pBlockInfo->window.skey && !QUERY_IS_ASC_QUERY(pQueryAttr))) {
//
//     // load the data block and check data remaining in current data block
//     // TODO optimize performance
//     SArray *         pDataBlock = tsdbRetrieveDataBlock(pRuntimeEnv->pTsdbReadHandle, NULL);
//     SColumnInfoData *pColInfoData = taosArrayGet(pDataBlock, 0);
//
//     tw = *win;
//     int32_t startPos =
//         getNextQualifiedWindow(pQueryAttr, &tw, pBlockInfo, pColInfoData->pData, binarySearchForKey, -1);
//     assert(startPos >= 0);
//
//     // set the abort info
//     pQueryAttr->pos = startPos;
//
//     // reset the query start timestamp
//     pTableQueryInfo->win.skey = ((TSKEY *)pColInfoData->pData)[startPos];
//     pQueryAttr->window.skey = pTableQueryInfo->win.skey;
//     TSKEY key = pTableQueryInfo->win.skey;
//
//     pWindowResInfo->prevSKey = tw.skey;
//     int32_t index = pRuntimeEnv->resultRowInfo.curIndex;
//
//     int32_t numOfRes = tableApplyFunctionsOnBlock(pRuntimeEnv, pBlockInfo, NULL, binarySearchForKey, pDataBlock);
//     pRuntimeEnv->resultRowInfo.curIndex = index;  // restore the window index
//
//     //qDebug("QInfo:0x%"PRIx64" check data block, brange:%" PRId64 "-%" PRId64 ", numOfRows:%d, numOfRes:%d,
//     lastKey:%" PRId64,
//            GET_TASKID(pRuntimeEnv), pBlockInfo->window.skey, pBlockInfo->window.ekey, pBlockInfo->rows, numOfRes,
//            pQueryAttr->current->lastKey);
//
//     return key;
//   } else {  // do nothing
//     pQueryAttr->window.skey      = tw.skey;
//     pWindowResInfo->prevSKey = tw.skey;
//     pTableQueryInfo->lastKey = tw.skey;
//
//     return tw.skey;
//   }
//
//   return true;
// }

// static bool skipTimeInterval(STaskRuntimeEnv *pRuntimeEnv, TSKEY* start) {
//   STaskAttr *pQueryAttr = pRuntimeEnv->pQueryAttr;
//   if (QUERY_IS_ASC_QUERY(pQueryAttr)) {
//     assert(*start <= pRuntimeEnv->current->lastKey);
//   } else {
//     assert(*start >= pRuntimeEnv->current->lastKey);
//   }
//
//   // if queried with value filter, do NOT forward query start position
//   if (pQueryAttr->limit.offset <= 0 || pQueryAttr->numOfFilterCols > 0 || pRuntimeEnv->pTsBuf != NULL ||
//   pRuntimeEnv->pFillInfo != NULL) {
//     return true;
//   }
//
//   /*
//    * 1. for interval without interpolation query we forward pQueryAttr->interval.interval at a time for
//    *    pQueryAttr->limit.offset times. Since hole exists, pQueryAttr->interval.interval*pQueryAttr->limit.offset
//    value is
//    *    not valid. otherwise, we only forward pQueryAttr->limit.offset number of points
//    */
//   assert(pRuntimeEnv->resultRowInfo.prevSKey == TSKEY_INITIAL_VAL);
//
//   STimeWindow w = TSWINDOW_INITIALIZER;
//   bool ascQuery = QUERY_IS_ASC_QUERY(pQueryAttr);
//
//   SResultRowInfo *pWindowResInfo = &pRuntimeEnv->resultRowInfo;
//   STableQueryInfo *pTableQueryInfo = pRuntimeEnv->current;
//
//   SDataBlockInfo blockInfo = SDATA_BLOCK_INITIALIZER;
//   while (tsdbNextDataBlock(pRuntimeEnv->pTsdbReadHandle)) {
//     tsdbRetrieveDataBlockInfo(pRuntimeEnv->pTsdbReadHandle, &blockInfo);
//
//     if (QUERY_IS_ASC_QUERY(pQueryAttr)) {
//       if (pWindowResInfo->prevSKey == TSKEY_INITIAL_VAL) {
//         getAlignQueryTimeWindow(pQueryAttr, blockInfo.window.skey, blockInfo.window.skey, pQueryAttr->window.ekey,
//         &w); pWindowResInfo->prevSKey = w.skey;
//       }
//     } else {
//       getAlignQueryTimeWindow(pQueryAttr, blockInfo.window.ekey, pQueryAttr->window.ekey, blockInfo.window.ekey, &w);
//       pWindowResInfo->prevSKey = w.skey;
//     }
//
//     // the first time window
//     STimeWindow win = getActiveTimeWindow(pWindowResInfo, pWindowResInfo->prevSKey, pQueryAttr);
//
//     while (pQueryAttr->limit.offset > 0) {
//       STimeWindow tw = win;
//
//       if ((win.ekey <= blockInfo.window.ekey && ascQuery) || (win.ekey >= blockInfo.window.skey && !ascQuery)) {
//         pQueryAttr->limit.offset -= 1;
//         pWindowResInfo->prevSKey = win.skey;
//
//         // current time window is aligned with blockInfo.window.ekey
//         // restart it from next data block by set prevSKey to be TSKEY_INITIAL_VAL;
//         if ((win.ekey == blockInfo.window.ekey && ascQuery) || (win.ekey == blockInfo.window.skey && !ascQuery)) {
//           pWindowResInfo->prevSKey = TSKEY_INITIAL_VAL;
//         }
//       }
//
//       if (pQueryAttr->limit.offset == 0) {
//         *start = doSkipIntervalProcess(pRuntimeEnv, &win, &blockInfo, pTableQueryInfo);
//         return true;
//       }
//
//       // current window does not ended in current data block, try next data block
//       getNextTimeWindow(pQueryAttr, &tw);
//
//       /*
//        * If the next time window still starts from current data block,
//        * load the primary timestamp column first, and then find the start position for the next queried time window.
//        * Note that only the primary timestamp column is required.
//        * TODO: Optimize for this cases. All data blocks are not needed to be loaded, only if the first actually
//        required
//        * time window resides in current data block.
//        */
//       if ((tw.skey <= blockInfo.window.ekey && ascQuery) || (tw.ekey >= blockInfo.window.skey && !ascQuery)) {
//
//         SArray *pDataBlock = tsdbRetrieveDataBlock(pRuntimeEnv->pTsdbReadHandle, NULL);
//         SColumnInfoData *pColInfoData = taosArrayGet(pDataBlock, 0);
//
//         if ((win.ekey > blockInfo.window.ekey && ascQuery) || (win.ekey < blockInfo.window.skey && !ascQuery)) {
//           pQueryAttr->limit.offset -= 1;
//         }
//
//         if (pQueryAttr->limit.offset == 0) {
//           *start = doSkipIntervalProcess(pRuntimeEnv, &win, &blockInfo, pTableQueryInfo);
//           return true;
//         } else {
//           tw = win;
//           int32_t startPos =
//               getNextQualifiedWindow(pQueryAttr, &tw, &blockInfo, pColInfoData->pData, binarySearchForKey, -1);
//           assert(startPos >= 0);
//
//           // set the abort info
//           pQueryAttr->pos = startPos;
//           pTableQueryInfo->lastKey = ((TSKEY *)pColInfoData->pData)[startPos];
//           pWindowResInfo->prevSKey = tw.skey;
//           win = tw;
//         }
//       } else {
//         break;  // offset is not 0, and next time window begins or ends in the next block.
//       }
//     }
//   }
//
//   // check for error
//   if (terrno != TSDB_CODE_SUCCESS) {
//     T_LONG_JMP(pRuntimeEnv->env, terrno);
//   }
//
//   return true;
// }

int32_t appendDownstream(SOperatorInfo* p, SOperatorInfo** pDownstream, int32_t num) {
  if (p->pDownstream == NULL) {
    assert(p->numOfDownstream == 0);
  }

  p->pDownstream = taosMemoryCalloc(1, num * POINTER_BYTES);
  if (p->pDownstream == NULL) {
    return TSDB_CODE_OUT_OF_MEMORY;
  }

  memcpy(p->pDownstream, pDownstream, num * POINTER_BYTES);
  p->numOfDownstream = num;
  return TSDB_CODE_SUCCESS;
}

static int32_t doInitAggInfoSup(SAggSupporter* pAggSup, SqlFunctionCtx* pCtx, int32_t numOfOutput, size_t keyBufSize,
                                const char* pKey);

int32_t getTableScanInfo(SOperatorInfo* pOperator, int32_t* order, int32_t* scanFlag) {
  // todo add more information about exchange operation
  int32_t type = pOperator->operatorType;
  if (type == QUERY_NODE_PHYSICAL_PLAN_EXCHANGE || type == QUERY_NODE_PHYSICAL_PLAN_SYSTABLE_SCAN ||
      type == QUERY_NODE_PHYSICAL_PLAN_STREAM_SCAN || type == QUERY_NODE_PHYSICAL_PLAN_TAG_SCAN ||
      type == QUERY_NODE_PHYSICAL_PLAN_BLOCK_DIST_SCAN || type == QUERY_NODE_PHYSICAL_PLAN_LAST_ROW_SCAN) {
    *order = TSDB_ORDER_ASC;
    *scanFlag = MAIN_SCAN;
    return TSDB_CODE_SUCCESS;
  } else if (type == QUERY_NODE_PHYSICAL_PLAN_TABLE_SCAN) {
    STableScanInfo* pTableScanInfo = pOperator->info;
    *order = pTableScanInfo->base.cond.order;
    *scanFlag = pTableScanInfo->base.scanFlag;
    return TSDB_CODE_SUCCESS;
  } else if (type == QUERY_NODE_PHYSICAL_PLAN_TABLE_MERGE_SCAN) {
    STableMergeScanInfo* pTableScanInfo = pOperator->info;
    *order = pTableScanInfo->base.cond.order;
    *scanFlag = pTableScanInfo->base.scanFlag;
    return TSDB_CODE_SUCCESS;
  } else {
    if (pOperator->pDownstream == NULL || pOperator->pDownstream[0] == NULL) {
      return TSDB_CODE_INVALID_PARA;
    } else {
      return getTableScanInfo(pOperator->pDownstream[0], order, scanFlag);
    }
  }
}

// this is a blocking operator
static int32_t doOpenAggregateOptr(SOperatorInfo* pOperator) {
  if (OPTR_IS_OPENED(pOperator)) {
    return TSDB_CODE_SUCCESS;
  }

  SExecTaskInfo*    pTaskInfo = pOperator->pTaskInfo;
  SAggOperatorInfo* pAggInfo = pOperator->info;

  SExprSupp*     pSup = &pOperator->exprSupp;
  SOperatorInfo* downstream = pOperator->pDownstream[0];

  int64_t st = taosGetTimestampUs();

  int32_t order = TSDB_ORDER_ASC;
  int32_t scanFlag = MAIN_SCAN;

  while (1) {
    SSDataBlock* pBlock = downstream->fpSet.getNextFn(downstream);
    if (pBlock == NULL) {
      break;
    }

    int32_t code = getTableScanInfo(pOperator, &order, &scanFlag);
    if (code != TSDB_CODE_SUCCESS) {
      T_LONG_JMP(pTaskInfo->env, code);
    }

    // there is an scalar expression that needs to be calculated before apply the group aggregation.
    if (pAggInfo->scalarExprSup.pExprInfo != NULL) {
      SExprSupp* pSup1 = &pAggInfo->scalarExprSup;
      code = projectApplyFunctions(pSup1->pExprInfo, pBlock, pBlock, pSup1->pCtx, pSup1->numOfExprs, NULL);
      if (code != TSDB_CODE_SUCCESS) {
        T_LONG_JMP(pTaskInfo->env, code);
      }
    }

    // the pDataBlock are always the same one, no need to call this again
    setExecutionContext(pOperator, pOperator->exprSupp.numOfExprs, pBlock->info.groupId);
    setInputDataBlock(pSup, pBlock, order, scanFlag, true);
    code = doAggregateImpl(pOperator, pSup->pCtx);
    if (code != 0) {
      T_LONG_JMP(pTaskInfo->env, code);
    }
  }

  initGroupedResultInfo(&pAggInfo->groupResInfo, pAggInfo->aggSup.pResultRowHashTable, 0);
  OPTR_SET_OPENED(pOperator);

  pOperator->cost.openCost = (taosGetTimestampUs() - st) / 1000.0;
  return TSDB_CODE_SUCCESS;
}

static SSDataBlock* getAggregateResult(SOperatorInfo* pOperator) {
  SAggOperatorInfo* pAggInfo = pOperator->info;
  SOptrBasicInfo*   pInfo = &pAggInfo->binfo;

  if (pOperator->status == OP_EXEC_DONE) {
    return NULL;
  }

  SExecTaskInfo* pTaskInfo = pOperator->pTaskInfo;
  pTaskInfo->code = pOperator->fpSet._openFn(pOperator);
  if (pTaskInfo->code != TSDB_CODE_SUCCESS) {
    setOperatorCompleted(pOperator);
    return NULL;
  }

  blockDataEnsureCapacity(pInfo->pRes, pOperator->resultInfo.capacity);
  while (1) {
    doBuildResultDatablock(pOperator, pInfo, &pAggInfo->groupResInfo, pAggInfo->aggSup.pResultBuf);
    doFilter(pInfo->pRes, pOperator->exprSupp.pFilterInfo, NULL);

    if (!hasRemainResults(&pAggInfo->groupResInfo)) {
      setOperatorCompleted(pOperator);
      break;
    }

    if (pInfo->pRes->info.rows > 0) {
      break;
    }
  }

  size_t rows = blockDataGetNumOfRows(pInfo->pRes);
  pOperator->resultInfo.totalRows += rows;

  return (rows == 0) ? NULL : pInfo->pRes;
}

static void doApplyScalarCalculation(SOperatorInfo* pOperator, SSDataBlock* pBlock, int32_t order, int32_t scanFlag);
static void doHandleRemainBlockForNewGroupImpl(SOperatorInfo* pOperator, SFillOperatorInfo* pInfo,
                                               SResultInfo* pResultInfo, SExecTaskInfo* pTaskInfo) {
  pInfo->totalInputRows = pInfo->existNewGroupBlock->info.rows;
  SSDataBlock* pResBlock = pInfo->pFinalRes;

  int32_t order = TSDB_ORDER_ASC;
  int32_t scanFlag = MAIN_SCAN;
  getTableScanInfo(pOperator, &order, &scanFlag);

  int64_t ekey = pInfo->existNewGroupBlock->info.window.ekey;
  taosResetFillInfo(pInfo->pFillInfo, getFillInfoStart(pInfo->pFillInfo));

  blockDataCleanup(pInfo->pRes);
  doApplyScalarCalculation(pOperator, pInfo->existNewGroupBlock, order, scanFlag);

  taosFillSetStartInfo(pInfo->pFillInfo, pInfo->pRes->info.rows, ekey);
  taosFillSetInputDataBlock(pInfo->pFillInfo, pInfo->pRes);

  int32_t numOfResultRows = pResultInfo->capacity - pResBlock->info.rows;
  taosFillResultDataBlock(pInfo->pFillInfo, pResBlock, numOfResultRows);

  pInfo->curGroupId = pInfo->existNewGroupBlock->info.groupId;
  pInfo->existNewGroupBlock = NULL;
}

static void doHandleRemainBlockFromNewGroup(SOperatorInfo* pOperator, SFillOperatorInfo* pInfo,
                                            SResultInfo* pResultInfo, SExecTaskInfo* pTaskInfo) {
  if (taosFillHasMoreResults(pInfo->pFillInfo)) {
    int32_t numOfResultRows = pResultInfo->capacity - pInfo->pFinalRes->info.rows;
    taosFillResultDataBlock(pInfo->pFillInfo, pInfo->pFinalRes, numOfResultRows);
    pInfo->pRes->info.groupId = pInfo->curGroupId;
    return;
  }

  // handle the cached new group data block
  if (pInfo->existNewGroupBlock) {
    doHandleRemainBlockForNewGroupImpl(pOperator, pInfo, pResultInfo, pTaskInfo);
  }
}

static void doApplyScalarCalculation(SOperatorInfo* pOperator, SSDataBlock* pBlock, int32_t order, int32_t scanFlag) {
  SFillOperatorInfo* pInfo = pOperator->info;
  SExprSupp*         pSup = &pOperator->exprSupp;
  setInputDataBlock(pSup, pBlock, order, scanFlag, false);
  projectApplyFunctions(pSup->pExprInfo, pInfo->pRes, pBlock, pSup->pCtx, pSup->numOfExprs, NULL);

  // reset the row value before applying the no-fill functions to the input data block, which is "pBlock" in this case.
  pInfo->pRes->info.rows = 0;
  SExprSupp* pNoFillSupp = &pInfo->noFillExprSupp;
  setInputDataBlock(pNoFillSupp, pBlock, order, scanFlag, false);

  projectApplyFunctions(pNoFillSupp->pExprInfo, pInfo->pRes, pBlock, pNoFillSupp->pCtx, pNoFillSupp->numOfExprs, NULL);
  pInfo->pRes->info.groupId = pBlock->info.groupId;
}

static SSDataBlock* doFillImpl(SOperatorInfo* pOperator) {
  SFillOperatorInfo* pInfo = pOperator->info;
  SExecTaskInfo*     pTaskInfo = pOperator->pTaskInfo;

  SResultInfo* pResultInfo = &pOperator->resultInfo;
  SSDataBlock* pResBlock = pInfo->pFinalRes;

  blockDataCleanup(pResBlock);

  int32_t order = TSDB_ORDER_ASC;
  int32_t scanFlag = MAIN_SCAN;
  getTableScanInfo(pOperator, &order, &scanFlag);

  doHandleRemainBlockFromNewGroup(pOperator, pInfo, pResultInfo, pTaskInfo);
  if (pResBlock->info.rows > 0) {
    pResBlock->info.groupId = pInfo->curGroupId;
    return pResBlock;
  }

  SOperatorInfo* pDownstream = pOperator->pDownstream[0];
  while (1) {
    SSDataBlock* pBlock = pDownstream->fpSet.getNextFn(pDownstream);
    if (pBlock == NULL) {
      if (pInfo->totalInputRows == 0) {
        setOperatorCompleted(pOperator);
        return NULL;
      }

      taosFillSetStartInfo(pInfo->pFillInfo, 0, pInfo->win.ekey);
    } else {
      blockDataUpdateTsWindow(pBlock, pInfo->primarySrcSlotId);

      blockDataCleanup(pInfo->pRes);
      blockDataEnsureCapacity(pInfo->pRes, pBlock->info.rows);
      blockDataEnsureCapacity(pInfo->pFinalRes, pBlock->info.rows);
      doApplyScalarCalculation(pOperator, pBlock, order, scanFlag);

      if (pInfo->curGroupId == 0 || pInfo->curGroupId == pInfo->pRes->info.groupId) {
        pInfo->curGroupId = pInfo->pRes->info.groupId;  // the first data block
        pInfo->totalInputRows += pInfo->pRes->info.rows;

        if (order == pInfo->pFillInfo->order) {
          taosFillSetStartInfo(pInfo->pFillInfo, pInfo->pRes->info.rows, pBlock->info.window.ekey);
        } else {
          taosFillSetStartInfo(pInfo->pFillInfo, pInfo->pRes->info.rows, pBlock->info.window.skey);
        }
        taosFillSetInputDataBlock(pInfo->pFillInfo, pInfo->pRes);
      } else if (pInfo->curGroupId != pBlock->info.groupId) {  // the new group data block
        pInfo->existNewGroupBlock = pBlock;

        // Fill the previous group data block, before handle the data block of new group.
        // Close the fill operation for previous group data block
        taosFillSetStartInfo(pInfo->pFillInfo, 0, pInfo->win.ekey);
      }
    }

    int32_t numOfResultRows = pOperator->resultInfo.capacity - pResBlock->info.rows;
    taosFillResultDataBlock(pInfo->pFillInfo, pResBlock, numOfResultRows);

    // current group has no more result to return
    if (pResBlock->info.rows > 0) {
      // 1. The result in current group not reach the threshold of output result, continue
      // 2. If multiple group results existing in one SSDataBlock is not allowed, return immediately
      if (pResBlock->info.rows > pResultInfo->threshold || pBlock == NULL || pInfo->existNewGroupBlock != NULL) {
        pResBlock->info.groupId = pInfo->curGroupId;
        return pResBlock;
      }

      doHandleRemainBlockFromNewGroup(pOperator, pInfo, pResultInfo, pTaskInfo);
      if (pResBlock->info.rows >= pOperator->resultInfo.threshold || pBlock == NULL) {
        pResBlock->info.groupId = pInfo->curGroupId;
        return pResBlock;
      }
    } else if (pInfo->existNewGroupBlock) {  // try next group
      assert(pBlock != NULL);

      blockDataCleanup(pResBlock);

      doHandleRemainBlockForNewGroupImpl(pOperator, pInfo, pResultInfo, pTaskInfo);
      if (pResBlock->info.rows > pResultInfo->threshold) {
        pResBlock->info.groupId = pInfo->curGroupId;
        return pResBlock;
      }
    } else {
      return NULL;
    }
  }
}

static SSDataBlock* doFill(SOperatorInfo* pOperator) {
  SFillOperatorInfo* pInfo = pOperator->info;
  SExecTaskInfo*     pTaskInfo = pOperator->pTaskInfo;

  if (pOperator->status == OP_EXEC_DONE) {
    return NULL;
  }

  SSDataBlock* fillResult = NULL;
  while (true) {
    fillResult = doFillImpl(pOperator);
    if (fillResult == NULL) {
      setOperatorCompleted(pOperator);
      break;
    }

    doFilter(fillResult, pOperator->exprSupp.pFilterInfo, &pInfo->matchInfo);
    if (fillResult->info.rows > 0) {
      break;
    }
  }

  if (fillResult != NULL) {
    pOperator->resultInfo.totalRows += fillResult->info.rows;
  }

  return fillResult;
}

void destroyExprInfo(SExprInfo* pExpr, int32_t numOfExprs) {
  for (int32_t i = 0; i < numOfExprs; ++i) {
    SExprInfo* pExprInfo = &pExpr[i];
    for (int32_t j = 0; j < pExprInfo->base.numOfParams; ++j) {
      if (pExprInfo->base.pParam[j].type == FUNC_PARAM_TYPE_COLUMN) {
        taosMemoryFreeClear(pExprInfo->base.pParam[j].pCol);
      } else if (pExprInfo->base.pParam[j].type == FUNC_PARAM_TYPE_VALUE) {
        taosVariantDestroy(&pExprInfo->base.pParam[j].param);
      }
    }

    taosMemoryFree(pExprInfo->base.pParam);
    taosMemoryFree(pExprInfo->pExpr);
  }
}

void destroyOperatorInfo(SOperatorInfo* pOperator) {
  if (pOperator == NULL) {
    return;
  }

  if (pOperator->fpSet.closeFn != NULL) {
    pOperator->fpSet.closeFn(pOperator->info);
  }

  if (pOperator->pDownstream != NULL) {
    for (int32_t i = 0; i < pOperator->numOfDownstream; ++i) {
      destroyOperatorInfo(pOperator->pDownstream[i]);
    }

    taosMemoryFreeClear(pOperator->pDownstream);
    pOperator->numOfDownstream = 0;
  }

  cleanupExprSupp(&pOperator->exprSupp);
  taosMemoryFreeClear(pOperator);
}

int32_t getBufferPgSize(int32_t rowSize, uint32_t* defaultPgsz, uint32_t* defaultBufsz) {
  *defaultPgsz = 4096;
  while (*defaultPgsz < rowSize * 4) {
    *defaultPgsz <<= 1u;
  }

  // The default buffer for each operator in query is 10MB.
  // at least four pages need to be in buffer
  // TODO: make this variable to be configurable.
  *defaultBufsz = 4096 * 2560;
  if ((*defaultBufsz) <= (*defaultPgsz)) {
    (*defaultBufsz) = (*defaultPgsz) * 4;
  }

  return 0;
}

int32_t doInitAggInfoSup(SAggSupporter* pAggSup, SqlFunctionCtx* pCtx, int32_t numOfOutput, size_t keyBufSize,
                         const char* pKey) {
  int32_t    code = 0;
  _hash_fn_t hashFn = taosGetDefaultHashFunction(TSDB_DATA_TYPE_BINARY);

  pAggSup->currentPageId = -1;
  pAggSup->resultRowSize = getResultRowSize(pCtx, numOfOutput);
  pAggSup->keyBuf = taosMemoryCalloc(1, keyBufSize + POINTER_BYTES + sizeof(int64_t));
  pAggSup->pResultRowHashTable = tSimpleHashInit(10, hashFn);

  if (pAggSup->keyBuf == NULL || pAggSup->pResultRowHashTable == NULL) {
    return TSDB_CODE_OUT_OF_MEMORY;
  }

  uint32_t defaultPgsz = 0;
  uint32_t defaultBufsz = 0;
  getBufferPgSize(pAggSup->resultRowSize, &defaultPgsz, &defaultBufsz);

  if (!osTempSpaceAvailable()) {
    code = TSDB_CODE_NO_AVAIL_DISK;
    qError("Init stream agg supporter failed since %s, %s", terrstr(code), pKey);
    return code;
  }

  code = createDiskbasedBuf(&pAggSup->pResultBuf, defaultPgsz, defaultBufsz, pKey, tsTempDir);
  if (code != TSDB_CODE_SUCCESS) {
    qError("Create agg result buf failed since %s, %s", tstrerror(code), pKey);
    return code;
  }

  return code;
}

void cleanupAggSup(SAggSupporter* pAggSup) {
  taosMemoryFreeClear(pAggSup->keyBuf);
  tSimpleHashCleanup(pAggSup->pResultRowHashTable);
  destroyDiskbasedBuf(pAggSup->pResultBuf);
}

int32_t initAggInfo(SExprSupp* pSup, SAggSupporter* pAggSup, SExprInfo* pExprInfo, int32_t numOfCols, size_t keyBufSize,
                    const char* pkey) {
  int32_t code = initExprSupp(pSup, pExprInfo, numOfCols);
  if (code != TSDB_CODE_SUCCESS) {
    return code;
  }

  code = doInitAggInfoSup(pAggSup, pSup->pCtx, numOfCols, keyBufSize, pkey);
  if (code != TSDB_CODE_SUCCESS) {
    return code;
  }

  for (int32_t i = 0; i < numOfCols; ++i) {
    pSup->pCtx[i].saveHandle.pBuf = pAggSup->pResultBuf;
  }

  return TSDB_CODE_SUCCESS;
}

void initResultSizeInfo(SResultInfo* pResultInfo, int32_t numOfRows) {
  ASSERT(numOfRows != 0);
  pResultInfo->capacity = numOfRows;
  pResultInfo->threshold = numOfRows * 0.75;

  if (pResultInfo->threshold == 0) {
    pResultInfo->threshold = numOfRows;
  }
}

void initBasicInfo(SOptrBasicInfo* pInfo, SSDataBlock* pBlock) {
  pInfo->pRes = pBlock;
  initResultRowInfo(&pInfo->resultRowInfo);
}

void* destroySqlFunctionCtx(SqlFunctionCtx* pCtx, int32_t numOfOutput) {
  if (pCtx == NULL) {
    return NULL;
  }

  for (int32_t i = 0; i < numOfOutput; ++i) {
    for (int32_t j = 0; j < pCtx[i].numOfParams; ++j) {
      taosVariantDestroy(&pCtx[i].param[j].param);
    }

    taosMemoryFreeClear(pCtx[i].subsidiaries.pCtx);
    taosMemoryFreeClear(pCtx[i].subsidiaries.buf);
    taosMemoryFree(pCtx[i].input.pData);
    taosMemoryFree(pCtx[i].input.pColumnDataAgg);
  }

  taosMemoryFreeClear(pCtx);
  return NULL;
}

int32_t initExprSupp(SExprSupp* pSup, SExprInfo* pExprInfo, int32_t numOfExpr) {
  pSup->pExprInfo = pExprInfo;
  pSup->numOfExprs = numOfExpr;
  if (pSup->pExprInfo != NULL) {
    pSup->pCtx = createSqlFunctionCtx(pExprInfo, numOfExpr, &pSup->rowEntryInfoOffset);
    if (pSup->pCtx == NULL) {
      return TSDB_CODE_OUT_OF_MEMORY;
    }
  }

  return TSDB_CODE_SUCCESS;
}

void cleanupExprSupp(SExprSupp* pSupp) {
  destroySqlFunctionCtx(pSupp->pCtx, pSupp->numOfExprs);
  if (pSupp->pExprInfo != NULL) {
    destroyExprInfo(pSupp->pExprInfo, pSupp->numOfExprs);
    taosMemoryFreeClear(pSupp->pExprInfo);
  }

  if (pSupp->pFilterInfo != NULL) {
    filterFreeInfo(pSupp->pFilterInfo);
    pSupp->pFilterInfo = NULL;
  }

  taosMemoryFree(pSupp->rowEntryInfoOffset);
}

SOperatorInfo* createAggregateOperatorInfo(SOperatorInfo* downstream, SAggPhysiNode* pAggNode,
                                           SExecTaskInfo* pTaskInfo) {
  SAggOperatorInfo* pInfo = taosMemoryCalloc(1, sizeof(SAggOperatorInfo));
  SOperatorInfo*    pOperator = taosMemoryCalloc(1, sizeof(SOperatorInfo));
  if (pInfo == NULL || pOperator == NULL) {
    goto _error;
  }

  SSDataBlock* pResBlock = createResDataBlock(pAggNode->node.pOutputDataBlockDesc);
  initBasicInfo(&pInfo->binfo, pResBlock);

  size_t keyBufSize = sizeof(int64_t) + sizeof(int64_t) + POINTER_BYTES;
  initResultSizeInfo(&pOperator->resultInfo, 4096);

  int32_t    num = 0;
  SExprInfo* pExprInfo = createExprInfo(pAggNode->pAggFuncs, pAggNode->pGroupKeys, &num);
  int32_t    code = initAggInfo(&pOperator->exprSupp, &pInfo->aggSup, pExprInfo, num, keyBufSize, pTaskInfo->id.str);
  if (code != TSDB_CODE_SUCCESS) {
    goto _error;
  }

  int32_t    numOfScalarExpr = 0;
  SExprInfo* pScalarExprInfo = NULL;
  if (pAggNode->pExprs != NULL) {
    pScalarExprInfo = createExprInfo(pAggNode->pExprs, NULL, &numOfScalarExpr);
  }

  code = initExprSupp(&pInfo->scalarExprSup, pScalarExprInfo, numOfScalarExpr);
  if (code != TSDB_CODE_SUCCESS) {
    goto _error;
  }

  code = filterInitFromNode((SNode*)pAggNode->node.pConditions, &pOperator->exprSupp.pFilterInfo, 0);
  if (code != TSDB_CODE_SUCCESS) {
    goto _error;
  }

  pInfo->binfo.mergeResultBlock = pAggNode->mergeDataBlock;
  pInfo->groupId = UINT64_MAX;

  setOperatorInfo(pOperator, "TableAggregate", QUERY_NODE_PHYSICAL_PLAN_HASH_AGG, true, OP_NOT_OPENED, pInfo,
                  pTaskInfo);
  pOperator->fpSet = createOperatorFpSet(doOpenAggregateOptr, getAggregateResult, NULL, destroyAggOperatorInfo, NULL);

  if (downstream->operatorType == QUERY_NODE_PHYSICAL_PLAN_TABLE_SCAN) {
    STableScanInfo* pTableScanInfo = downstream->info;
    pTableScanInfo->base.pdInfo.pExprSup = &pOperator->exprSupp;
    pTableScanInfo->base.pdInfo.pAggSup = &pInfo->aggSup;
  }

  code = appendDownstream(pOperator, &downstream, 1);
  if (code != TSDB_CODE_SUCCESS) {
    goto _error;
  }

  return pOperator;

_error:
  if (pInfo != NULL) {
    destroyAggOperatorInfo(pInfo);
  }

  if (pOperator != NULL) {
    cleanupExprSupp(&pOperator->exprSupp);
  }

  taosMemoryFreeClear(pOperator);
  pTaskInfo->code = code;
  return NULL;
}

void cleanupBasicInfo(SOptrBasicInfo* pInfo) {
  assert(pInfo != NULL);
  pInfo->pRes = blockDataDestroy(pInfo->pRes);
}

static void freeItem(void* pItem) {
  void** p = pItem;
  if (*p != NULL) {
    taosMemoryFreeClear(*p);
  }
}

void destroyAggOperatorInfo(void* param) {
  SAggOperatorInfo* pInfo = (SAggOperatorInfo*)param;
  cleanupBasicInfo(&pInfo->binfo);

  cleanupAggSup(&pInfo->aggSup);
  cleanupExprSupp(&pInfo->scalarExprSup);
  cleanupGroupResInfo(&pInfo->groupResInfo);
  taosMemoryFreeClear(param);
}

void destroyFillOperatorInfo(void* param) {
  SFillOperatorInfo* pInfo = (SFillOperatorInfo*)param;
  pInfo->pFillInfo = taosDestroyFillInfo(pInfo->pFillInfo);
  pInfo->pRes = blockDataDestroy(pInfo->pRes);
  pInfo->pFinalRes = blockDataDestroy(pInfo->pFinalRes);

  cleanupExprSupp(&pInfo->noFillExprSupp);

  taosMemoryFreeClear(pInfo->p);
  taosArrayDestroy(pInfo->matchInfo.pList);
  taosMemoryFreeClear(param);
}

static int32_t initFillInfo(SFillOperatorInfo* pInfo, SExprInfo* pExpr, int32_t numOfCols, SExprInfo* pNotFillExpr,
                            int32_t numOfNotFillCols, SNodeListNode* pValNode, STimeWindow win, int32_t capacity,
                            const char* id, SInterval* pInterval, int32_t fillType, int32_t order) {
  SFillColInfo* pColInfo = createFillColInfo(pExpr, numOfCols, pNotFillExpr, numOfNotFillCols, pValNode);

  int64_t     startKey = (order == TSDB_ORDER_ASC) ? win.skey : win.ekey;
  STimeWindow w = getAlignQueryTimeWindow(pInterval, pInterval->precision, startKey);
  w = getFirstQualifiedTimeWindow(startKey, &w, pInterval, order);

  pInfo->pFillInfo = taosCreateFillInfo(w.skey, numOfCols, numOfNotFillCols, capacity, pInterval, fillType, pColInfo,
                                        pInfo->primaryTsCol, order, id);

  if (order == TSDB_ORDER_ASC) {
    pInfo->win.skey = win.skey;
    pInfo->win.ekey = win.ekey;
  } else {
    pInfo->win.skey = win.ekey;
    pInfo->win.ekey = win.skey;
  }
  pInfo->p = taosMemoryCalloc(numOfCols, POINTER_BYTES);

  if (pInfo->pFillInfo == NULL || pInfo->p == NULL) {
    taosMemoryFree(pInfo->pFillInfo);
    taosMemoryFree(pInfo->p);
    return TSDB_CODE_OUT_OF_MEMORY;
  } else {
    return TSDB_CODE_SUCCESS;
  }
}

static bool isWstartColumnExist(SFillOperatorInfo* pInfo) {
  if (pInfo->noFillExprSupp.numOfExprs == 0) {
    return false;
  }

  for (int32_t i = 0; i < pInfo->noFillExprSupp.numOfExprs; ++i) {
    SExprInfo* exprInfo = pInfo->noFillExprSupp.pExprInfo + i;
    if (exprInfo->pExpr->nodeType == QUERY_NODE_COLUMN && exprInfo->base.numOfParams == 1 &&
        exprInfo->base.pParam[0].pCol->colType == COLUMN_TYPE_WINDOW_START) {
      return true;
    }
  }
  return false;
}

static int32_t createPrimaryTsExprIfNeeded(SFillOperatorInfo* pInfo, SFillPhysiNode* pPhyFillNode, SExprSupp* pExprSupp,
                                           const char* idStr) {
  bool wstartExist = isWstartColumnExist(pInfo);

  if (wstartExist == false) {
    if (pPhyFillNode->pWStartTs->type != QUERY_NODE_TARGET) {
      qError("pWStartTs of fill physical node is not a target node, %s", idStr);
      return TSDB_CODE_QRY_SYS_ERROR;
    }

    SExprInfo* pExpr = taosMemoryRealloc(pExprSupp->pExprInfo, (pExprSupp->numOfExprs + 1) * sizeof(SExprInfo));
    if (pExpr == NULL) {
      return TSDB_CODE_OUT_OF_MEMORY;
    }

    createExprFromTargetNode(&pExpr[pExprSupp->numOfExprs], (STargetNode*)pPhyFillNode->pWStartTs);
    pExprSupp->numOfExprs += 1;
    pExprSupp->pExprInfo = pExpr;
  }

  return TSDB_CODE_SUCCESS;
}

SOperatorInfo* createFillOperatorInfo(SOperatorInfo* downstream, SFillPhysiNode* pPhyFillNode,
                                      SExecTaskInfo* pTaskInfo) {
  SFillOperatorInfo* pInfo = taosMemoryCalloc(1, sizeof(SFillOperatorInfo));
  SOperatorInfo*     pOperator = taosMemoryCalloc(1, sizeof(SOperatorInfo));
  if (pInfo == NULL || pOperator == NULL) {
    goto _error;
  }

  pInfo->pRes = createResDataBlock(pPhyFillNode->node.pOutputDataBlockDesc);
  SExprInfo* pExprInfo = createExprInfo(pPhyFillNode->pFillExprs, NULL, &pInfo->numOfExpr);
  pOperator->exprSupp.pExprInfo = pExprInfo;

  SExprSupp* pNoFillSupp = &pInfo->noFillExprSupp;
  pNoFillSupp->pExprInfo = createExprInfo(pPhyFillNode->pNotFillExprs, NULL, &pNoFillSupp->numOfExprs);
  int32_t code = createPrimaryTsExprIfNeeded(pInfo, pPhyFillNode, pNoFillSupp, pTaskInfo->id.str);
  if (code != TSDB_CODE_SUCCESS) {
    goto _error;
  }

  code = initExprSupp(pNoFillSupp, pNoFillSupp->pExprInfo, pNoFillSupp->numOfExprs);
  if (code != TSDB_CODE_SUCCESS) {
    goto _error;
  }

  SInterval* pInterval =
      QUERY_NODE_PHYSICAL_PLAN_MERGE_ALIGNED_INTERVAL == downstream->operatorType
          ? &((SMergeAlignedIntervalAggOperatorInfo*)downstream->info)->intervalAggOperatorInfo->interval
          : &((SIntervalAggOperatorInfo*)downstream->info)->interval;

  int32_t order = (pPhyFillNode->inputTsOrder == ORDER_ASC) ? TSDB_ORDER_ASC : TSDB_ORDER_DESC;
  int32_t type = convertFillType(pPhyFillNode->mode);

  SResultInfo* pResultInfo = &pOperator->resultInfo;

  initResultSizeInfo(&pOperator->resultInfo, 4096);
  blockDataEnsureCapacity(pInfo->pRes, pOperator->resultInfo.capacity);
  code = initExprSupp(&pOperator->exprSupp, pExprInfo, pInfo->numOfExpr);
  if (code != TSDB_CODE_SUCCESS) {
    goto _error;
  }

  pInfo->primaryTsCol = ((STargetNode*)pPhyFillNode->pWStartTs)->slotId;
  pInfo->primarySrcSlotId = ((SColumnNode*)((STargetNode*)pPhyFillNode->pWStartTs)->pExpr)->slotId;

  int32_t numOfOutputCols = 0;
  code = extractColMatchInfo(pPhyFillNode->pFillExprs, pPhyFillNode->node.pOutputDataBlockDesc, &numOfOutputCols,
                             COL_MATCH_FROM_SLOT_ID, &pInfo->matchInfo);

  code = initFillInfo(pInfo, pExprInfo, pInfo->numOfExpr, pNoFillSupp->pExprInfo, pNoFillSupp->numOfExprs,
                      (SNodeListNode*)pPhyFillNode->pValues, pPhyFillNode->timeRange, pResultInfo->capacity,
                      pTaskInfo->id.str, pInterval, type, order);
  if (code != TSDB_CODE_SUCCESS) {
    goto _error;
  }

  pInfo->pFinalRes = createOneDataBlock(pInfo->pRes, false);
  blockDataEnsureCapacity(pInfo->pFinalRes, pOperator->resultInfo.capacity);

  code = filterInitFromNode((SNode*)pPhyFillNode->node.pConditions, &pOperator->exprSupp.pFilterInfo, 0);
  if (code != TSDB_CODE_SUCCESS) {
    goto _error;
  }

  setOperatorInfo(pOperator, "FillOperator", QUERY_NODE_PHYSICAL_PLAN_FILL, false, OP_NOT_OPENED, pInfo, pTaskInfo);
  pOperator->exprSupp.numOfExprs = pInfo->numOfExpr;
  pOperator->fpSet = createOperatorFpSet(operatorDummyOpenFn, doFill, NULL, destroyFillOperatorInfo, NULL);

  code = appendDownstream(pOperator, &downstream, 1);
  return pOperator;

_error:
  if (pInfo != NULL) {
    destroyFillOperatorInfo(pInfo);
  }

  pTaskInfo->code = code;
  taosMemoryFreeClear(pOperator);
  return NULL;
}

static SExecTaskInfo* createExecTaskInfo(uint64_t queryId, uint64_t taskId, EOPTR_EXEC_MODEL model, char* dbFName) {
  SExecTaskInfo* pTaskInfo = taosMemoryCalloc(1, sizeof(SExecTaskInfo));
  if (pTaskInfo == NULL) {
    terrno = TSDB_CODE_OUT_OF_MEMORY;
    return NULL;
  }

  setTaskStatus(pTaskInfo, TASK_NOT_COMPLETED);

  pTaskInfo->schemaInfo.dbname = strdup(dbFName);
  pTaskInfo->cost.created = taosGetTimestampMs();
  pTaskInfo->id.queryId = queryId;
  pTaskInfo->execModel = model;
  pTaskInfo->pTableInfoList = tableListCreate();
<<<<<<< HEAD
  pTaskInfo->pResultBlockList = taosArrayInit(128, POINTER_BYTES);
=======
  pTaskInfo->stopInfo.pStopInfo = taosArrayInit(4, sizeof(SExchangeOpStopInfo));
>>>>>>> 130d6e3b

  char* p = taosMemoryCalloc(1, 128);
  snprintf(p, 128, "TID:0x%" PRIx64 " QID:0x%" PRIx64, taskId, queryId);
  pTaskInfo->id.str = p;

  return pTaskInfo;
}

SSchemaWrapper* extractQueriedColumnSchema(SScanPhysiNode* pScanNode);

int32_t extractTableSchemaInfo(SReadHandle* pHandle, SScanPhysiNode* pScanNode, SExecTaskInfo* pTaskInfo) {
  SMetaReader mr = {0};
  metaReaderInit(&mr, pHandle->meta, 0);
  int32_t code = metaGetTableEntryByUid(&mr, pScanNode->uid);
  if (code != TSDB_CODE_SUCCESS) {
    qError("failed to get the table meta, uid:0x%" PRIx64 ", suid:0x%" PRIx64 ", %s", pScanNode->uid, pScanNode->suid,
           GET_TASKID(pTaskInfo));

    metaReaderClear(&mr);
    return terrno;
  }

  SSchemaInfo* pSchemaInfo = &pTaskInfo->schemaInfo;
  pSchemaInfo->tablename = strdup(mr.me.name);

  if (mr.me.type == TSDB_SUPER_TABLE) {
    pSchemaInfo->sw = tCloneSSchemaWrapper(&mr.me.stbEntry.schemaRow);
    pSchemaInfo->tversion = mr.me.stbEntry.schemaTag.version;
  } else if (mr.me.type == TSDB_CHILD_TABLE) {
    tDecoderClear(&mr.coder);

    tb_uid_t suid = mr.me.ctbEntry.suid;
    metaGetTableEntryByUid(&mr, suid);
    pSchemaInfo->sw = tCloneSSchemaWrapper(&mr.me.stbEntry.schemaRow);
    pSchemaInfo->tversion = mr.me.stbEntry.schemaTag.version;
  } else {
    pSchemaInfo->sw = tCloneSSchemaWrapper(&mr.me.ntbEntry.schemaRow);
  }

  metaReaderClear(&mr);

  pSchemaInfo->qsw = extractQueriedColumnSchema(pScanNode);
  return TSDB_CODE_SUCCESS;
}

SSchemaWrapper* extractQueriedColumnSchema(SScanPhysiNode* pScanNode) {
  int32_t numOfCols = LIST_LENGTH(pScanNode->pScanCols);
  int32_t numOfTags = LIST_LENGTH(pScanNode->pScanPseudoCols);

  SSchemaWrapper* pqSw = taosMemoryCalloc(1, sizeof(SSchemaWrapper));
  pqSw->pSchema = taosMemoryCalloc(numOfCols + numOfTags, sizeof(SSchema));

  for (int32_t i = 0; i < numOfCols; ++i) {
    STargetNode* pNode = (STargetNode*)nodesListGetNode(pScanNode->pScanCols, i);
    SColumnNode* pColNode = (SColumnNode*)pNode->pExpr;

    SSchema* pSchema = &pqSw->pSchema[pqSw->nCols++];
    pSchema->colId = pColNode->colId;
    pSchema->type = pColNode->node.resType.type;
    pSchema->bytes = pColNode->node.resType.bytes;
    tstrncpy(pSchema->name, pColNode->colName, tListLen(pSchema->name));
  }

  // this the tags and pseudo function columns, we only keep the tag columns
  for (int32_t i = 0; i < numOfTags; ++i) {
    STargetNode* pNode = (STargetNode*)nodesListGetNode(pScanNode->pScanPseudoCols, i);

    int32_t type = nodeType(pNode->pExpr);
    if (type == QUERY_NODE_COLUMN) {
      SColumnNode* pColNode = (SColumnNode*)pNode->pExpr;

      SSchema* pSchema = &pqSw->pSchema[pqSw->nCols++];
      pSchema->colId = pColNode->colId;
      pSchema->type = pColNode->node.resType.type;
      pSchema->bytes = pColNode->node.resType.bytes;
      tstrncpy(pSchema->name, pColNode->colName, tListLen(pSchema->name));
    }
  }

  return pqSw;
}

static void cleanupTableSchemaInfo(SSchemaInfo* pSchemaInfo) {
  taosMemoryFreeClear(pSchemaInfo->dbname);
  taosMemoryFreeClear(pSchemaInfo->tablename);
  tDeleteSSchemaWrapper(pSchemaInfo->sw);
  tDeleteSSchemaWrapper(pSchemaInfo->qsw);
}

static void cleanupStreamInfo(SStreamTaskInfo* pStreamInfo) { tDeleteSSchemaWrapper(pStreamInfo->schema); }

bool groupbyTbname(SNodeList* pGroupList) {
  bool bytbname = false;
  if (LIST_LENGTH(pGroupList) == 1) {
    SNode* p = nodesListGetNode(pGroupList, 0);
    if (p->type == QUERY_NODE_FUNCTION) {
      // partition by tbname/group by tbname
      bytbname = (strcmp(((struct SFunctionNode*)p)->functionName, "tbname") == 0);
    }
  }

  return bytbname;
}

SOperatorInfo* createOperatorTree(SPhysiNode* pPhyNode, SExecTaskInfo* pTaskInfo, SReadHandle* pHandle, SNode* pTagCond,
                                  SNode* pTagIndexCond, const char* pUser) {
  int32_t         type = nodeType(pPhyNode);
  STableListInfo* pTableListInfo = pTaskInfo->pTableInfoList;
  const char*     idstr = GET_TASKID(pTaskInfo);

  if (pPhyNode->pChildren == NULL || LIST_LENGTH(pPhyNode->pChildren) == 0) {
    SOperatorInfo* pOperator = NULL;
    if (QUERY_NODE_PHYSICAL_PLAN_TABLE_SCAN == type) {
      STableScanPhysiNode* pTableScanNode = (STableScanPhysiNode*)pPhyNode;

      // NOTE: this is an patch to fix the physical plan
      // TODO remove it later
      if (pTableScanNode->scan.node.pLimit != NULL) {
        pTableScanNode->groupSort = true;
      }

      int32_t code =
          createScanTableListInfo(&pTableScanNode->scan, pTableScanNode->pGroupTags, pTableScanNode->groupSort, pHandle,
                                  pTableListInfo, pTagCond, pTagIndexCond, pTaskInfo);
      if (code) {
        pTaskInfo->code = code;
        qError("failed to createScanTableListInfo, code:%s, %s", tstrerror(code), idstr);
        return NULL;
      }

      code = extractTableSchemaInfo(pHandle, &pTableScanNode->scan, pTaskInfo);
      if (code) {
        pTaskInfo->code = terrno;
        return NULL;
      }

      pOperator = createTableScanOperatorInfo(pTableScanNode, pHandle, pTaskInfo);
      if (NULL == pOperator) {
        pTaskInfo->code = terrno;
        return NULL;
      }

      STableScanInfo* pScanInfo = pOperator->info;
      pTaskInfo->cost.pRecoder = &pScanInfo->base.readRecorder;
    } else if (QUERY_NODE_PHYSICAL_PLAN_TABLE_MERGE_SCAN == type) {
      STableMergeScanPhysiNode* pTableScanNode = (STableMergeScanPhysiNode*)pPhyNode;

      int32_t code = createScanTableListInfo(&pTableScanNode->scan, pTableScanNode->pGroupTags, true, pHandle,
                                             pTableListInfo, pTagCond, pTagIndexCond, pTaskInfo);
      if (code) {
        pTaskInfo->code = code;
        qError("failed to createScanTableListInfo, code: %s", tstrerror(code));
        return NULL;
      }

      code = extractTableSchemaInfo(pHandle, &pTableScanNode->scan, pTaskInfo);
      if (code) {
        pTaskInfo->code = terrno;
        return NULL;
      }

      pOperator = createTableMergeScanOperatorInfo(pTableScanNode, pHandle, pTaskInfo);
      if (NULL == pOperator) {
        pTaskInfo->code = terrno;
        return NULL;
      }

      STableScanInfo* pScanInfo = pOperator->info;
      pTaskInfo->cost.pRecoder = &pScanInfo->base.readRecorder;
    } else if (QUERY_NODE_PHYSICAL_PLAN_EXCHANGE == type) {
      pOperator = createExchangeOperatorInfo(pHandle ? pHandle->pMsgCb->clientRpc : NULL, (SExchangePhysiNode*)pPhyNode,
                                             pTaskInfo);
    } else if (QUERY_NODE_PHYSICAL_PLAN_STREAM_SCAN == type) {
      STableScanPhysiNode* pTableScanNode = (STableScanPhysiNode*)pPhyNode;
      if (pHandle->vnode) {
        int32_t code =
            createScanTableListInfo(&pTableScanNode->scan, pTableScanNode->pGroupTags, pTableScanNode->groupSort,
                                    pHandle, pTableListInfo, pTagCond, pTagIndexCond, pTaskInfo);
        if (code) {
          pTaskInfo->code = code;
          qError("failed to createScanTableListInfo, code: %s", tstrerror(code));
          return NULL;
        }

#ifndef NDEBUG
        int32_t sz = tableListGetSize(pTableListInfo);
        qDebug("create stream task, total:%d", sz);

        for (int32_t i = 0; i < sz; i++) {
          STableKeyInfo* pKeyInfo = tableListGetInfo(pTableListInfo, i);
          qDebug("add table uid:%" PRIu64 ", gid:%" PRIu64, pKeyInfo->uid, pKeyInfo->groupId);
        }
#endif
      }

      pTaskInfo->schemaInfo.qsw = extractQueriedColumnSchema(&pTableScanNode->scan);
      pOperator = createStreamScanOperatorInfo(pHandle, pTableScanNode, pTagCond, pTaskInfo);
    } else if (QUERY_NODE_PHYSICAL_PLAN_SYSTABLE_SCAN == type) {
      SSystemTableScanPhysiNode* pSysScanPhyNode = (SSystemTableScanPhysiNode*)pPhyNode;
      pOperator = createSysTableScanOperatorInfo(pHandle, pSysScanPhyNode, pUser, pTaskInfo);
    } else if (QUERY_NODE_PHYSICAL_PLAN_TAG_SCAN == type) {
      STagScanPhysiNode* pScanPhyNode = (STagScanPhysiNode*)pPhyNode;

      int32_t code = createScanTableListInfo(pScanPhyNode, NULL, false, pHandle, pTableListInfo, pTagCond,
                                             pTagIndexCond, pTaskInfo);
      if (code != TSDB_CODE_SUCCESS) {
        pTaskInfo->code = code;
        qError("failed to getTableList, code: %s", tstrerror(code));
        return NULL;
      }

      pOperator = createTagScanOperatorInfo(pHandle, pScanPhyNode, pTableListInfo, pTaskInfo);
    } else if (QUERY_NODE_PHYSICAL_PLAN_BLOCK_DIST_SCAN == type) {
      SBlockDistScanPhysiNode* pBlockNode = (SBlockDistScanPhysiNode*)pPhyNode;

      if (pBlockNode->tableType == TSDB_SUPER_TABLE) {
        SArray* pList = taosArrayInit(4, sizeof(STableKeyInfo));
        int32_t code = vnodeGetAllTableList(pHandle->vnode, pBlockNode->uid, pList);
        if (code != TSDB_CODE_SUCCESS) {
          pTaskInfo->code = terrno;
          return NULL;
        }

        for (int32_t i = 0; i < tableListGetSize(pTableListInfo); ++i) {
          STableKeyInfo* p = taosArrayGet(pList, i);
          tableListAddTableInfo(pTableListInfo, p->uid, 0);
        }
        taosArrayDestroy(pList);
      } else {  // Create group with only one table
        tableListAddTableInfo(pTableListInfo, pBlockNode->uid, 0);
      }

      pOperator = createDataBlockInfoScanOperator(pHandle, pBlockNode, pTaskInfo);
    } else if (QUERY_NODE_PHYSICAL_PLAN_LAST_ROW_SCAN == type) {
      SLastRowScanPhysiNode* pScanNode = (SLastRowScanPhysiNode*)pPhyNode;

      int32_t code = createScanTableListInfo(&pScanNode->scan, pScanNode->pGroupTags, true, pHandle, pTableListInfo,
                                             pTagCond, pTagIndexCond, pTaskInfo);
      if (code != TSDB_CODE_SUCCESS) {
        pTaskInfo->code = code;
        return NULL;
      }

      code = extractTableSchemaInfo(pHandle, &pScanNode->scan, pTaskInfo);
      if (code != TSDB_CODE_SUCCESS) {
        pTaskInfo->code = code;
        return NULL;
      }

      pOperator = createCacherowsScanOperator(pScanNode, pHandle, pTaskInfo);
    } else if (QUERY_NODE_PHYSICAL_PLAN_PROJECT == type) {
      pOperator = createProjectOperatorInfo(NULL, (SProjectPhysiNode*)pPhyNode, pTaskInfo);
    } else {
      ASSERT(0);
    }

    if (pOperator != NULL) {
      pOperator->resultDataBlockId = pPhyNode->pOutputDataBlockDesc->dataBlockId;
    }

    return pOperator;
  }

  size_t          size = LIST_LENGTH(pPhyNode->pChildren);
  SOperatorInfo** ops = taosMemoryCalloc(size, POINTER_BYTES);
  if (ops == NULL) {
    return NULL;
  }

  for (int32_t i = 0; i < size; ++i) {
    SPhysiNode* pChildNode = (SPhysiNode*)nodesListGetNode(pPhyNode->pChildren, i);
    ops[i] = createOperatorTree(pChildNode, pTaskInfo, pHandle, pTagCond, pTagIndexCond, pUser);
    if (ops[i] == NULL) {
      taosMemoryFree(ops);
      return NULL;
    }
  }

  SOperatorInfo* pOptr = NULL;
  if (QUERY_NODE_PHYSICAL_PLAN_PROJECT == type) {
    pOptr = createProjectOperatorInfo(ops[0], (SProjectPhysiNode*)pPhyNode, pTaskInfo);
  } else if (QUERY_NODE_PHYSICAL_PLAN_HASH_AGG == type) {
    SAggPhysiNode* pAggNode = (SAggPhysiNode*)pPhyNode;
    if (pAggNode->pGroupKeys != NULL) {
      pOptr = createGroupOperatorInfo(ops[0], pAggNode, pTaskInfo);
    } else {
      pOptr = createAggregateOperatorInfo(ops[0], pAggNode, pTaskInfo);
    }
  } else if (QUERY_NODE_PHYSICAL_PLAN_HASH_INTERVAL == type) {
    SIntervalPhysiNode* pIntervalPhyNode = (SIntervalPhysiNode*)pPhyNode;

    bool isStream = (QUERY_NODE_PHYSICAL_PLAN_STREAM_INTERVAL == type);
    pOptr = createIntervalOperatorInfo(ops[0], pIntervalPhyNode, pTaskInfo, isStream);
  } else if (QUERY_NODE_PHYSICAL_PLAN_STREAM_INTERVAL == type) {
    pOptr = createStreamIntervalOperatorInfo(ops[0], pPhyNode, pTaskInfo);
  } else if (QUERY_NODE_PHYSICAL_PLAN_MERGE_ALIGNED_INTERVAL == type) {
    SMergeAlignedIntervalPhysiNode* pIntervalPhyNode = (SMergeAlignedIntervalPhysiNode*)pPhyNode;
    pOptr = createMergeAlignedIntervalOperatorInfo(ops[0], pIntervalPhyNode, pTaskInfo);
  } else if (QUERY_NODE_PHYSICAL_PLAN_MERGE_INTERVAL == type) {
    SMergeIntervalPhysiNode* pIntervalPhyNode = (SMergeIntervalPhysiNode*)pPhyNode;
    pOptr = createMergeIntervalOperatorInfo(ops[0], pIntervalPhyNode, pTaskInfo);
  } else if (QUERY_NODE_PHYSICAL_PLAN_STREAM_SEMI_INTERVAL == type) {
    int32_t children = 0;
    pOptr = createStreamFinalIntervalOperatorInfo(ops[0], pPhyNode, pTaskInfo, children);
  } else if (QUERY_NODE_PHYSICAL_PLAN_STREAM_FINAL_INTERVAL == type) {
    int32_t children = pHandle->numOfVgroups;
    pOptr = createStreamFinalIntervalOperatorInfo(ops[0], pPhyNode, pTaskInfo, children);
  } else if (QUERY_NODE_PHYSICAL_PLAN_SORT == type) {
    pOptr = createSortOperatorInfo(ops[0], (SSortPhysiNode*)pPhyNode, pTaskInfo);
  } else if (QUERY_NODE_PHYSICAL_PLAN_GROUP_SORT == type) {
    pOptr = createGroupSortOperatorInfo(ops[0], (SGroupSortPhysiNode*)pPhyNode, pTaskInfo);
  } else if (QUERY_NODE_PHYSICAL_PLAN_MERGE == type) {
    SMergePhysiNode* pMergePhyNode = (SMergePhysiNode*)pPhyNode;
    pOptr = createMultiwayMergeOperatorInfo(ops, size, pMergePhyNode, pTaskInfo);
  } else if (QUERY_NODE_PHYSICAL_PLAN_MERGE_SESSION == type) {
    SSessionWinodwPhysiNode* pSessionNode = (SSessionWinodwPhysiNode*)pPhyNode;
    pOptr = createSessionAggOperatorInfo(ops[0], pSessionNode, pTaskInfo);
  } else if (QUERY_NODE_PHYSICAL_PLAN_STREAM_SESSION == type) {
    pOptr = createStreamSessionAggOperatorInfo(ops[0], pPhyNode, pTaskInfo);
  } else if (QUERY_NODE_PHYSICAL_PLAN_STREAM_SEMI_SESSION == type) {
    int32_t children = 0;
    pOptr = createStreamFinalSessionAggOperatorInfo(ops[0], pPhyNode, pTaskInfo, children);
  } else if (QUERY_NODE_PHYSICAL_PLAN_STREAM_FINAL_SESSION == type) {
    int32_t children = pHandle->numOfVgroups;
    pOptr = createStreamFinalSessionAggOperatorInfo(ops[0], pPhyNode, pTaskInfo, children);
  } else if (QUERY_NODE_PHYSICAL_PLAN_PARTITION == type) {
    pOptr = createPartitionOperatorInfo(ops[0], (SPartitionPhysiNode*)pPhyNode, pTaskInfo);
  } else if (QUERY_NODE_PHYSICAL_PLAN_STREAM_PARTITION == type) {
    pOptr = createStreamPartitionOperatorInfo(ops[0], (SStreamPartitionPhysiNode*)pPhyNode, pTaskInfo);
  } else if (QUERY_NODE_PHYSICAL_PLAN_MERGE_STATE == type) {
    SStateWinodwPhysiNode* pStateNode = (SStateWinodwPhysiNode*)pPhyNode;
    pOptr = createStatewindowOperatorInfo(ops[0], pStateNode, pTaskInfo);
  } else if (QUERY_NODE_PHYSICAL_PLAN_STREAM_STATE == type) {
    pOptr = createStreamStateAggOperatorInfo(ops[0], pPhyNode, pTaskInfo);
  } else if (QUERY_NODE_PHYSICAL_PLAN_MERGE_JOIN == type) {
    pOptr = createMergeJoinOperatorInfo(ops, size, (SSortMergeJoinPhysiNode*)pPhyNode, pTaskInfo);
  } else if (QUERY_NODE_PHYSICAL_PLAN_FILL == type) {
    pOptr = createFillOperatorInfo(ops[0], (SFillPhysiNode*)pPhyNode, pTaskInfo);
  } else if (QUERY_NODE_PHYSICAL_PLAN_STREAM_FILL == type) {
    pOptr = createStreamFillOperatorInfo(ops[0], (SStreamFillPhysiNode*)pPhyNode, pTaskInfo);
  } else if (QUERY_NODE_PHYSICAL_PLAN_INDEF_ROWS_FUNC == type) {
    pOptr = createIndefinitOutputOperatorInfo(ops[0], pPhyNode, pTaskInfo);
  } else if (QUERY_NODE_PHYSICAL_PLAN_INTERP_FUNC == type) {
    pOptr = createTimeSliceOperatorInfo(ops[0], pPhyNode, pTaskInfo);
  } else {
    ASSERT(0);
  }

  taosMemoryFree(ops);
  if (pOptr) {
    pOptr->resultDataBlockId = pPhyNode->pOutputDataBlockDesc->dataBlockId;
  }

  return pOptr;
}

static int32_t extractTbscanInStreamOpTree(SOperatorInfo* pOperator, STableScanInfo** ppInfo) {
  if (pOperator->operatorType != QUERY_NODE_PHYSICAL_PLAN_STREAM_SCAN) {
    if (pOperator->numOfDownstream == 0) {
      qError("failed to find stream scan operator");
      return TSDB_CODE_QRY_APP_ERROR;
    }

    if (pOperator->numOfDownstream > 1) {
      qError("join not supported for stream block scan");
      return TSDB_CODE_QRY_APP_ERROR;
    }
    return extractTbscanInStreamOpTree(pOperator->pDownstream[0], ppInfo);
  } else {
    SStreamScanInfo* pInfo = pOperator->info;
    ASSERT(pInfo->pTableScanOp->operatorType == QUERY_NODE_PHYSICAL_PLAN_TABLE_SCAN);
    *ppInfo = pInfo->pTableScanOp->info;
    return 0;
  }
}

int32_t extractTableScanNode(SPhysiNode* pNode, STableScanPhysiNode** ppNode) {
  if (pNode->pChildren == NULL || LIST_LENGTH(pNode->pChildren) == 0) {
    if (QUERY_NODE_PHYSICAL_PLAN_TABLE_SCAN == pNode->type) {
      *ppNode = (STableScanPhysiNode*)pNode;
      return 0;
    } else {
      ASSERT(0);
      terrno = TSDB_CODE_QRY_APP_ERROR;
      return -1;
    }
  } else {
    if (LIST_LENGTH(pNode->pChildren) != 1) {
      ASSERT(0);
      terrno = TSDB_CODE_QRY_APP_ERROR;
      return -1;
    }
    SPhysiNode* pChildNode = (SPhysiNode*)nodesListGetNode(pNode->pChildren, 0);
    return extractTableScanNode(pChildNode, ppNode);
  }
  return -1;
}

#if 0
int32_t rebuildReader(SOperatorInfo* pOperator, SSubplan* plan, SReadHandle* pHandle, int64_t uid, int64_t ts) {
  STableScanInfo* pTableScanInfo = NULL;
  if (extractTbscanInStreamOpTree(pOperator, &pTableScanInfo) < 0) {
    return -1;
  }

  STableScanPhysiNode* pNode = NULL;
  if (extractTableScanNode(plan->pNode, &pNode) < 0) {
    ASSERT(0);
  }

  tsdbReaderClose(pTableScanInfo->dataReader);

  STableListInfo info = {0};
  pTableScanInfo->dataReader = doCreateDataReader(pNode, pHandle, &info, NULL);
  if (pTableScanInfo->dataReader == NULL) {
    ASSERT(0);
    qError("failed to create data reader");
    return TSDB_CODE_QRY_APP_ERROR;
  }
  // TODO: set uid and ts to data reader
  return 0;
}
#endif

int32_t encodeOperator(SOperatorInfo* ops, char** result, int32_t* length, int32_t* nOptrWithVal) {
  int32_t code = TDB_CODE_SUCCESS;
  char*   pCurrent = NULL;
  int32_t currLength = 0;
  if (ops->fpSet.encodeResultRow) {
    if (result == NULL || length == NULL || nOptrWithVal == NULL) {
      return TSDB_CODE_TSC_INVALID_INPUT;
    }
    code = ops->fpSet.encodeResultRow(ops, &pCurrent, &currLength);

    if (code != TDB_CODE_SUCCESS) {
      if (*result != NULL) {
        taosMemoryFree(*result);
        *result = NULL;
      }
      return code;
    } else if (currLength == 0) {
      ASSERT(!pCurrent);
      goto _downstream;
    }

    ++(*nOptrWithVal);

    ASSERT(currLength >= 0);

    if (*result == NULL) {
      *result = (char*)taosMemoryCalloc(1, currLength + sizeof(int32_t));
      if (*result == NULL) {
        taosMemoryFree(pCurrent);
        return TSDB_CODE_OUT_OF_MEMORY;
      }
      memcpy(*result + sizeof(int32_t), pCurrent, currLength);
      *(int32_t*)(*result) = currLength + sizeof(int32_t);
    } else {
      int32_t sizePre = *(int32_t*)(*result);
      char*   tmp = (char*)taosMemoryRealloc(*result, sizePre + currLength);
      if (tmp == NULL) {
        taosMemoryFree(pCurrent);
        taosMemoryFree(*result);
        *result = NULL;
        return TSDB_CODE_OUT_OF_MEMORY;
      }
      *result = tmp;
      memcpy(*result + sizePre, pCurrent, currLength);
      *(int32_t*)(*result) += currLength;
    }
    taosMemoryFree(pCurrent);
    *length = *(int32_t*)(*result);
  }

_downstream:
  for (int32_t i = 0; i < ops->numOfDownstream; ++i) {
    code = encodeOperator(ops->pDownstream[i], result, length, nOptrWithVal);
    if (code != TDB_CODE_SUCCESS) {
      return code;
    }
  }
  return TDB_CODE_SUCCESS;
}

int32_t decodeOperator(SOperatorInfo* ops, const char* result, int32_t length) {
  int32_t code = TDB_CODE_SUCCESS;
  if (ops->fpSet.decodeResultRow) {
    if (result == NULL) {
      return TSDB_CODE_TSC_INVALID_INPUT;
    }

    ASSERT(length == *(int32_t*)result);

    const char* data = result + sizeof(int32_t);
    code = ops->fpSet.decodeResultRow(ops, (char*)data);
    if (code != TDB_CODE_SUCCESS) {
      return code;
    }

    int32_t totalLength = *(int32_t*)result;
    int32_t dataLength = *(int32_t*)data;

    if (totalLength == dataLength + sizeof(int32_t)) {  // the last data
      result = NULL;
      length = 0;
    } else {
      result += dataLength;
      *(int32_t*)(result) = totalLength - dataLength;
      length = totalLength - dataLength;
    }
  }

  for (int32_t i = 0; i < ops->numOfDownstream; ++i) {
    code = decodeOperator(ops->pDownstream[i], result, length);
    if (code != TDB_CODE_SUCCESS) {
      return code;
    }
  }
  return TDB_CODE_SUCCESS;
}

int32_t createDataSinkParam(SDataSinkNode* pNode, void** pParam, qTaskInfo_t* pTaskInfo, SReadHandle* readHandle) {
  SExecTaskInfo* pTask = *(SExecTaskInfo**)pTaskInfo;

  switch (pNode->type) {
    case QUERY_NODE_PHYSICAL_PLAN_QUERY_INSERT: {
      SInserterParam* pInserterParam = taosMemoryCalloc(1, sizeof(SInserterParam));
      if (NULL == pInserterParam) {
        return TSDB_CODE_OUT_OF_MEMORY;
      }
      pInserterParam->readHandle = readHandle;

      *pParam = pInserterParam;
      break;
    }
    case QUERY_NODE_PHYSICAL_PLAN_DELETE: {
      SDeleterParam* pDeleterParam = taosMemoryCalloc(1, sizeof(SDeleterParam));
      if (NULL == pDeleterParam) {
        return TSDB_CODE_OUT_OF_MEMORY;
      }
      int32_t tbNum = tableListGetSize(pTask->pTableInfoList);
      pDeleterParam->suid = tableListGetSuid(pTask->pTableInfoList);

      // TODO extract uid list
      pDeleterParam->pUidList = taosArrayInit(tbNum, sizeof(uint64_t));
      if (NULL == pDeleterParam->pUidList) {
        taosMemoryFree(pDeleterParam);
        return TSDB_CODE_OUT_OF_MEMORY;
      }

      for (int32_t i = 0; i < tbNum; ++i) {
        STableKeyInfo* pTable = tableListGetInfo(pTask->pTableInfoList, i);
        taosArrayPush(pDeleterParam->pUidList, &pTable->uid);
      }

      *pParam = pDeleterParam;
      break;
    }
    default:
      break;
  }

  return TSDB_CODE_SUCCESS;
}

int32_t createExecTaskInfoImpl(SSubplan* pPlan, SExecTaskInfo** pTaskInfo, SReadHandle* pHandle, uint64_t taskId,
                               char* sql, EOPTR_EXEC_MODEL model) {
  uint64_t queryId = pPlan->id.queryId;

  *pTaskInfo = createExecTaskInfo(queryId, taskId, model, pPlan->dbFName);
  if (*pTaskInfo == NULL) {
    goto _complete;
  }

  if (pHandle) {
    /*(*pTaskInfo)->streamInfo.fillHistoryVer1 = pHandle->fillHistoryVer1;*/
    if (pHandle->pStateBackend) {
      (*pTaskInfo)->streamInfo.pState = pHandle->pStateBackend;
    }
  }

  (*pTaskInfo)->sql = sql;
  sql = NULL;

  (*pTaskInfo)->pSubplan = pPlan;
  (*pTaskInfo)->pRoot =
      createOperatorTree(pPlan->pNode, *pTaskInfo, pHandle, pPlan->pTagCond, pPlan->pTagIndexCond, pPlan->user);

  if (NULL == (*pTaskInfo)->pRoot) {
    terrno = (*pTaskInfo)->code;
    goto _complete;
  }

  return TSDB_CODE_SUCCESS;

_complete:
  taosMemoryFree(sql);
  doDestroyTask(*pTaskInfo);
  return terrno;
}

static void freeBlock(void* pParam) {
  SSDataBlock* pBlock = *(SSDataBlock**)pParam;
  blockDataDestroy(pBlock);
}

void doDestroyTask(SExecTaskInfo* pTaskInfo) {
  qDebug("%s execTask is freed", GET_TASKID(pTaskInfo));

  pTaskInfo->pTableInfoList = tableListDestroy(pTaskInfo->pTableInfoList);
  destroyOperatorInfo(pTaskInfo->pRoot);
  cleanupTableSchemaInfo(&pTaskInfo->schemaInfo);
  cleanupStreamInfo(&pTaskInfo->streamInfo);

  if (!pTaskInfo->localFetch.localExec) {
    nodesDestroyNode((SNode*)pTaskInfo->pSubplan);
  }

<<<<<<< HEAD
  taosArrayDestroyEx(pTaskInfo->pResultBlockList, freeBlock);
=======
  taosArrayDestroy(pTaskInfo->stopInfo.pStopInfo);
>>>>>>> 130d6e3b
  taosMemoryFreeClear(pTaskInfo->sql);
  taosMemoryFreeClear(pTaskInfo->id.str);
  taosMemoryFreeClear(pTaskInfo);
}

static int64_t getQuerySupportBufSize(size_t numOfTables) {
  size_t s1 = sizeof(STableQueryInfo);
  //  size_t s3 = sizeof(STableCheckInfo);  buffer consumption in tsdb
  return (int64_t)(s1 * 1.5 * numOfTables);
}

int32_t checkForQueryBuf(size_t numOfTables) {
  int64_t t = getQuerySupportBufSize(numOfTables);
  if (tsQueryBufferSizeBytes < 0) {
    return TSDB_CODE_SUCCESS;
  } else if (tsQueryBufferSizeBytes > 0) {
    while (1) {
      int64_t s = tsQueryBufferSizeBytes;
      int64_t remain = s - t;
      if (remain >= 0) {
        if (atomic_val_compare_exchange_64(&tsQueryBufferSizeBytes, s, remain) == s) {
          return TSDB_CODE_SUCCESS;
        }
      } else {
        return TSDB_CODE_QRY_NOT_ENOUGH_BUFFER;
      }
    }
  }

  // disable query processing if the value of tsQueryBufferSize is zero.
  return TSDB_CODE_QRY_NOT_ENOUGH_BUFFER;
}

void releaseQueryBuf(size_t numOfTables) {
  if (tsQueryBufferSizeBytes < 0) {
    return;
  }

  int64_t t = getQuerySupportBufSize(numOfTables);

  // restore value is not enough buffer available
  atomic_add_fetch_64(&tsQueryBufferSizeBytes, t);
}

int32_t getOperatorExplainExecInfo(SOperatorInfo* operatorInfo, SArray* pExecInfoList) {
  SExplainExecInfo  execInfo = {0};
  SExplainExecInfo* pExplainInfo = taosArrayPush(pExecInfoList, &execInfo);

  pExplainInfo->numOfRows = operatorInfo->resultInfo.totalRows;
  pExplainInfo->startupCost = operatorInfo->cost.openCost;
  pExplainInfo->totalCost = operatorInfo->cost.totalCost;
  pExplainInfo->verboseLen = 0;
  pExplainInfo->verboseInfo = NULL;

  if (operatorInfo->fpSet.getExplainFn) {
    int32_t code =
        operatorInfo->fpSet.getExplainFn(operatorInfo, &pExplainInfo->verboseInfo, &pExplainInfo->verboseLen);
    if (code) {
      qError("%s operator getExplainFn failed, code:%s", GET_TASKID(operatorInfo->pTaskInfo), tstrerror(code));
      return code;
    }
  }

  int32_t code = 0;
  for (int32_t i = 0; i < operatorInfo->numOfDownstream; ++i) {
    code = getOperatorExplainExecInfo(operatorInfo->pDownstream[i], pExecInfoList);
    if (code != TSDB_CODE_SUCCESS) {
      //      taosMemoryFreeClear(*pRes);
      return TSDB_CODE_QRY_OUT_OF_MEMORY;
    }
  }

  return TSDB_CODE_SUCCESS;
}

int32_t setOutputBuf(SStreamState* pState, STimeWindow* win, SResultRow** pResult, int64_t tableGroupId,
                     SqlFunctionCtx* pCtx, int32_t numOfOutput, int32_t* rowEntryInfoOffset, SAggSupporter* pAggSup) {
  SWinKey key = {
      .ts = win->skey,
      .groupId = tableGroupId,
  };
  char*   value = NULL;
  int32_t size = pAggSup->resultRowSize;

  if (streamStateAddIfNotExist(pState, &key, (void**)&value, &size) < 0) {
    return TSDB_CODE_QRY_OUT_OF_MEMORY;
  }
  *pResult = (SResultRow*)value;
  ASSERT(*pResult);
  // set time window for current result
  (*pResult)->win = (*win);
  setResultRowInitCtx(*pResult, pCtx, numOfOutput, rowEntryInfoOffset);
  return TSDB_CODE_SUCCESS;
}

int32_t releaseOutputBuf(SStreamState* pState, SWinKey* pKey, SResultRow* pResult) {
  streamStateReleaseBuf(pState, pKey, pResult);
  return TSDB_CODE_SUCCESS;
}

int32_t saveOutputBuf(SStreamState* pState, SWinKey* pKey, SResultRow* pResult, int32_t resSize) {
  streamStatePut(pState, pKey, pResult, resSize);
  return TSDB_CODE_SUCCESS;
}

int32_t buildDataBlockFromGroupRes(SOperatorInfo* pOperator, SStreamState* pState, SSDataBlock* pBlock, SExprSupp* pSup,
                                   SGroupResInfo* pGroupResInfo) {
  SExecTaskInfo*  pTaskInfo = pOperator->pTaskInfo;
  SExprInfo*      pExprInfo = pSup->pExprInfo;
  int32_t         numOfExprs = pSup->numOfExprs;
  int32_t*        rowEntryOffset = pSup->rowEntryInfoOffset;
  SqlFunctionCtx* pCtx = pSup->pCtx;

  int32_t numOfRows = getNumOfTotalRes(pGroupResInfo);

  for (int32_t i = pGroupResInfo->index; i < numOfRows; i += 1) {
    SResKeyPos* pPos = taosArrayGetP(pGroupResInfo->pRows, i);
    int32_t     size = 0;
    void*       pVal = NULL;
    SWinKey     key = {
            .ts = *(TSKEY*)pPos->key,
            .groupId = pPos->groupId,
    };
    int32_t code = streamStateGet(pState, &key, &pVal, &size);
    ASSERT(code == 0);
    SResultRow* pRow = (SResultRow*)pVal;
    doUpdateNumOfRows(pCtx, pRow, numOfExprs, rowEntryOffset);
    // no results, continue to check the next one
    if (pRow->numOfRows == 0) {
      pGroupResInfo->index += 1;
      releaseOutputBuf(pState, &key, pRow);
      continue;
    }

    if (pBlock->info.groupId == 0) {
      pBlock->info.groupId = pPos->groupId;
      void* tbname = NULL;
      if (streamStateGetParName(pTaskInfo->streamInfo.pState, pBlock->info.groupId, &tbname) < 0) {
        pBlock->info.parTbName[0] = 0;
      } else {
        memcpy(pBlock->info.parTbName, tbname, TSDB_TABLE_NAME_LEN);
      }
      tdbFree(tbname);
    } else {
      // current value belongs to different group, it can't be packed into one datablock
      if (pBlock->info.groupId != pPos->groupId) {
        releaseOutputBuf(pState, &key, pRow);
        break;
      }
    }

    if (pBlock->info.rows + pRow->numOfRows > pBlock->info.capacity) {
      ASSERT(pBlock->info.rows > 0);
      releaseOutputBuf(pState, &key, pRow);
      break;
    }

    pGroupResInfo->index += 1;

    for (int32_t j = 0; j < numOfExprs; ++j) {
      int32_t slotId = pExprInfo[j].base.resSchema.slotId;

      pCtx[j].resultInfo = getResultEntryInfo(pRow, j, rowEntryOffset);
      if (pCtx[j].fpSet.finalize) {
        int32_t code1 = pCtx[j].fpSet.finalize(&pCtx[j], pBlock);
        if (TAOS_FAILED(code1)) {
          qError("%s build result data block error, code %s", GET_TASKID(pTaskInfo), tstrerror(code1));
          T_LONG_JMP(pTaskInfo->env, code1);
        }
      } else if (strcmp(pCtx[j].pExpr->pExpr->_function.functionName, "_select_value") == 0) {
        // do nothing, todo refactor
      } else {
        // expand the result into multiple rows. E.g., _wstart, top(k, 20)
        // the _wstart needs to copy to 20 following rows, since the results of top-k expands to 20 different rows.
        SColumnInfoData* pColInfoData = taosArrayGet(pBlock->pDataBlock, slotId);
        char*            in = GET_ROWCELL_INTERBUF(pCtx[j].resultInfo);
        for (int32_t k = 0; k < pRow->numOfRows; ++k) {
          colDataAppend(pColInfoData, pBlock->info.rows + k, in, pCtx[j].resultInfo->isNullRes);
        }
      }
    }

    pBlock->info.rows += pRow->numOfRows;
    releaseOutputBuf(pState, &key, pRow);
  }
  blockDataUpdateTsWindow(pBlock, 0);
  return TSDB_CODE_SUCCESS;
}

int32_t saveSessionDiscBuf(SStreamState* pState, SSessionKey* key, void* buf, int32_t size) {
  streamStateSessionPut(pState, key, (const void*)buf, size);
  releaseOutputBuf(pState, NULL, (SResultRow*)buf);
  return TSDB_CODE_SUCCESS;
}

int32_t buildSessionResultDataBlock(SOperatorInfo* pOperator, SStreamState* pState, SSDataBlock* pBlock,
                                    SExprSupp* pSup, SGroupResInfo* pGroupResInfo) {
  SExecTaskInfo*  pTaskInfo = pOperator->pTaskInfo;
  SExprInfo*      pExprInfo = pSup->pExprInfo;
  int32_t         numOfExprs = pSup->numOfExprs;
  int32_t*        rowEntryOffset = pSup->rowEntryInfoOffset;
  SqlFunctionCtx* pCtx = pSup->pCtx;

  int32_t numOfRows = getNumOfTotalRes(pGroupResInfo);

  for (int32_t i = pGroupResInfo->index; i < numOfRows; i += 1) {
    SSessionKey* pKey = taosArrayGet(pGroupResInfo->pRows, i);
    int32_t      size = 0;
    void*        pVal = NULL;
    int32_t      code = streamStateSessionGet(pState, pKey, &pVal, &size);
    ASSERT(code == 0);
    if (code == -1) {
      // coverity scan
      pGroupResInfo->index += 1;
      continue;
    }
    SResultRow* pRow = (SResultRow*)pVal;
    doUpdateNumOfRows(pCtx, pRow, numOfExprs, rowEntryOffset);
    // no results, continue to check the next one
    if (pRow->numOfRows == 0) {
      pGroupResInfo->index += 1;
      releaseOutputBuf(pState, NULL, pRow);
      continue;
    }

    if (pBlock->info.groupId == 0) {
      pBlock->info.groupId = pKey->groupId;

      void* tbname = NULL;
      if (streamStateGetParName(pTaskInfo->streamInfo.pState, pBlock->info.groupId, &tbname) < 0) {
        pBlock->info.parTbName[0] = 0;
      } else {
        memcpy(pBlock->info.parTbName, tbname, TSDB_TABLE_NAME_LEN);
      }
      tdbFree(tbname);
    } else {
      // current value belongs to different group, it can't be packed into one datablock
      if (pBlock->info.groupId != pKey->groupId) {
        releaseOutputBuf(pState, NULL, pRow);
        break;
      }
    }

    if (pBlock->info.rows + pRow->numOfRows > pBlock->info.capacity) {
      ASSERT(pBlock->info.rows > 0);
      releaseOutputBuf(pState, NULL, pRow);
      break;
    }

    pGroupResInfo->index += 1;

    for (int32_t j = 0; j < numOfExprs; ++j) {
      int32_t slotId = pExprInfo[j].base.resSchema.slotId;

      pCtx[j].resultInfo = getResultEntryInfo(pRow, j, rowEntryOffset);
      if (pCtx[j].fpSet.finalize) {
        int32_t code1 = pCtx[j].fpSet.finalize(&pCtx[j], pBlock);
        if (TAOS_FAILED(code1)) {
          qError("%s build result data block error, code %s", GET_TASKID(pTaskInfo), tstrerror(code1));
          T_LONG_JMP(pTaskInfo->env, code1);
        }
      } else if (strcmp(pCtx[j].pExpr->pExpr->_function.functionName, "_select_value") == 0) {
        // do nothing, todo refactor
      } else {
        // expand the result into multiple rows. E.g., _wstart, top(k, 20)
        // the _wstart needs to copy to 20 following rows, since the results of top-k expands to 20 different rows.
        SColumnInfoData* pColInfoData = taosArrayGet(pBlock->pDataBlock, slotId);
        char*            in = GET_ROWCELL_INTERBUF(pCtx[j].resultInfo);
        for (int32_t k = 0; k < pRow->numOfRows; ++k) {
          colDataAppend(pColInfoData, pBlock->info.rows + k, in, pCtx[j].resultInfo->isNullRes);
        }
      }
    }

    pBlock->info.rows += pRow->numOfRows;
    // saveSessionDiscBuf(pState, pKey, pVal, size);
    releaseOutputBuf(pState, NULL, pRow);
  }
  blockDataUpdateTsWindow(pBlock, 0);
  return TSDB_CODE_SUCCESS;
}<|MERGE_RESOLUTION|>--- conflicted
+++ resolved
@@ -2302,11 +2302,8 @@
   pTaskInfo->id.queryId = queryId;
   pTaskInfo->execModel = model;
   pTaskInfo->pTableInfoList = tableListCreate();
-<<<<<<< HEAD
+  pTaskInfo->stopInfo.pStopInfo = taosArrayInit(4, sizeof(SExchangeOpStopInfo));
   pTaskInfo->pResultBlockList = taosArrayInit(128, POINTER_BYTES);
-=======
-  pTaskInfo->stopInfo.pStopInfo = taosArrayInit(4, sizeof(SExchangeOpStopInfo));
->>>>>>> 130d6e3b
 
   char* p = taosMemoryCalloc(1, 128);
   snprintf(p, 128, "TID:0x%" PRIx64 " QID:0x%" PRIx64, taskId, queryId);
@@ -2925,11 +2922,8 @@
     nodesDestroyNode((SNode*)pTaskInfo->pSubplan);
   }
 
-<<<<<<< HEAD
   taosArrayDestroyEx(pTaskInfo->pResultBlockList, freeBlock);
-=======
   taosArrayDestroy(pTaskInfo->stopInfo.pStopInfo);
->>>>>>> 130d6e3b
   taosMemoryFreeClear(pTaskInfo->sql);
   taosMemoryFreeClear(pTaskInfo->id.str);
   taosMemoryFreeClear(pTaskInfo);
