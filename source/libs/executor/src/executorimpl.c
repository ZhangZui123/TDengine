--- conflicted
+++ resolved
@@ -4747,11 +4747,7 @@
   pBlock->info.rows += 1;
 }
 
-<<<<<<< HEAD
-static SSDataBlock* getSortedBlockData(SSortHandle* pHandle, SSDataBlock* pDataBlock, int32_t capacity) {
-=======
 SSDataBlock* getSortedBlockData(SSortHandle* pHandle, SSDataBlock* pDataBlock, int32_t capacity) {
->>>>>>> 5fd76a87
   blockDataCleanup(pDataBlock);
 
   blockDataEnsureCapacity(pDataBlock, capacity);
@@ -5126,7 +5122,6 @@
 SOperatorInfo* createSortOperatorInfo(SOperatorInfo* downstream, SSDataBlock* pResBlock, SArray* pSortInfo, SExecTaskInfo* pTaskInfo) {
   SSortOperatorInfo* pInfo = taosMemoryCalloc(1, sizeof(SSortOperatorInfo));
   SOperatorInfo*     pOperator = taosMemoryCalloc(1, sizeof(SOperatorInfo));
-<<<<<<< HEAD
   int32_t rowSize = pResBlock->info.rowSize;
 
   if (pInfo == NULL || pOperator == NULL || rowSize > 100 * 1024 * 1024) {
@@ -5142,17 +5137,6 @@
   pInfo->numOfRowsInRes = 1024;
   pInfo->pDataBlock = pResBlock;
   pInfo->pSortInfo = pSortInfo;
-=======
-  if (pInfo == NULL || pOperator == NULL) {
-    goto _error;
-  }
-
-  pInfo->sortBufSize      = 1024 * 16;  // TODO dynamic set the available sort buffer
-  pInfo->bufPageSize      = 1024;
-  pInfo->numOfRowsInRes   = 1024;
-  pInfo->pDataBlock       = pResBlock;
-  pInfo->pSortInfo        = pSortInfo;
->>>>>>> 5fd76a87
 
   pOperator->name         = "SortOperator";
   pOperator->operatorType = QUERY_NODE_PHYSICAL_PLAN_SORT;
