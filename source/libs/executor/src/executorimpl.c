--- conflicted
+++ resolved
@@ -3348,11 +3348,7 @@
 
 int32_t doInitAggInfoSup(SAggSupporter* pAggSup, SqlFunctionCtx* pCtx, int32_t numOfOutput, size_t keyBufSize,
                          const char* pKey) {
-<<<<<<< HEAD
-  int32_t code = 0;
-=======
   int32_t    code = 0;
->>>>>>> b89b2df2
   _hash_fn_t hashFn = taosGetDefaultHashFunction(TSDB_DATA_TYPE_BINARY);
 
   pAggSup->currentPageId = -1;
