/*
 * Copyright (c) 2019 TAOS Data, Inc. <jhtao@taosdata.com>
 *
 * This program is free software: you can use, redistribute, and/or modify
 * it under the terms of the GNU Affero General Public License, version 3
 * or later ("AGPL"), as published by the Free Software Foundation.
 *
 * This program is distributed in the hope that it will be useful, but WITHOUT
 * ANY WARRANTY; without even the implied warranty of MERCHANTABILITY or
 * FITNESS FOR A PARTICULAR PURPOSE.
 *
 * You should have received a copy of the GNU Affero General Public License
 * along with this program. If not, see <http://www.gnu.org/licenses/>.
 */

#include "filter.h"
#include "function.h"
#include "functionMgt.h"
#include "os.h"
#include "querynodes.h"
#include "tfill.h"
#include "tname.h"
#include "tref.h"

#include "tdatablock.h"
#include "tglobal.h"
#include "tmsg.h"
#include "tsort.h"
#include "ttime.h"

#include "executorimpl.h"
#include "index.h"
#include "query.h"
#include "tcompare.h"
#include "tcompression.h"
#include "thash.h"
#include "ttypes.h"
#include "vnode.h"

#define IS_MAIN_SCAN(runtime)          ((runtime)->scanFlag == MAIN_SCAN)
#define SET_REVERSE_SCAN_FLAG(runtime) ((runtime)->scanFlag = REVERSE_SCAN)

#define GET_FORWARD_DIRECTION_FACTOR(ord) (((ord) == TSDB_ORDER_ASC) ? QUERY_ASC_FORWARD_STEP : QUERY_DESC_FORWARD_STEP)

#if 0
static UNUSED_FUNC void *u_malloc (size_t __size) {
  uint32_t v = taosRand();

  if (v % 1000 <= 0) {
    return NULL;
  } else {
    return taosMemoryMalloc(__size);
  }
}

static UNUSED_FUNC void* u_calloc(size_t num, size_t __size) {
  uint32_t v = taosRand();
  if (v % 1000 <= 0) {
    return NULL;
  } else {
    return taosMemoryCalloc(num, __size);
  }
}

static UNUSED_FUNC void* u_realloc(void* p, size_t __size) {
  uint32_t v = taosRand();
  if (v % 5 <= 1) {
    return NULL;
  } else {
    return taosMemoryRealloc(p, __size);
  }
}

#define calloc  u_calloc
#define malloc  u_malloc
#define realloc u_realloc
#endif

#define CLEAR_QUERY_STATUS(q, st)   ((q)->status &= (~(st)))
#define QUERY_IS_INTERVAL_QUERY(_q) ((_q)->interval.interval > 0)

int32_t getMaximumIdleDurationSec() { return tsShellActivityTimer * 2; }

static void setBlockSMAInfo(SqlFunctionCtx* pCtx, SExprInfo* pExpr, SSDataBlock* pBlock);

static void releaseQueryBuf(size_t numOfTables);

static void destroyFillOperatorInfo(void* param);
static void destroyProjectOperatorInfo(void* param);
static void destroyOrderOperatorInfo(void* param);
static void destroyAggOperatorInfo(void* param);

static void destroyIntervalOperatorInfo(void* param);
static void destroyExchangeOperatorInfo(void* param);

static void destroyOperatorInfo(SOperatorInfo* pOperator);

void doSetOperatorCompleted(SOperatorInfo* pOperator) {
  pOperator->status = OP_EXEC_DONE;
  ASSERT(pOperator->pTaskInfo != NULL);

  pOperator->cost.totalCost = (taosGetTimestampUs() - pOperator->pTaskInfo->cost.start * 1000) / 1000.0;
  setTaskStatus(pOperator->pTaskInfo, TASK_COMPLETED);
}

int32_t operatorDummyOpenFn(SOperatorInfo* pOperator) {
  OPTR_SET_OPENED(pOperator);
  pOperator->cost.openCost = 0;
  return TSDB_CODE_SUCCESS;
}

SOperatorFpSet createOperatorFpSet(__optr_open_fn_t openFn, __optr_fn_t nextFn, __optr_fn_t streamFn,
                                   __optr_fn_t cleanup, __optr_close_fn_t closeFn, __optr_explain_fn_t explain) {
  SOperatorFpSet fpSet = {
      ._openFn = openFn,
      .getNextFn = nextFn,
      .getStreamResFn = streamFn,
      .cleanupFn = cleanup,
      .closeFn = closeFn,
      .getExplainFn = explain,
  };

  return fpSet;
}

static int32_t doCopyToSDataBlock(SExecTaskInfo* pTaskInfo, SSDataBlock* pBlock, SExprSupp* pSup, SDiskbasedBuf* pBuf,
                                  SGroupResInfo* pGroupResInfo);

static void initCtxOutputBuffer(SqlFunctionCtx* pCtx, int32_t size);
static void doSetTableGroupOutputBuf(SOperatorInfo* pOperator, int32_t numOfOutput, uint64_t groupId);

#if 0
static bool chkResultRowFromKey(STaskRuntimeEnv* pRuntimeEnv, SResultRowInfo* pResultRowInfo, char* pData,
                                int16_t bytes, bool masterscan, uint64_t uid) {
  bool existed = false;
  SET_RES_WINDOW_KEY(pRuntimeEnv->keyBuf, pData, bytes, uid);

  SResultRow** p1 =
      (SResultRow**)taosHashGet(pRuntimeEnv->pResultRowHashTable, pRuntimeEnv->keyBuf, GET_RES_WINDOW_KEY_LEN(bytes));

  // in case of repeat scan/reverse scan, no new time window added.
  if (QUERY_IS_INTERVAL_QUERY(pRuntimeEnv->pQueryAttr)) {
    if (!masterscan) {  // the *p1 may be NULL in case of sliding+offset exists.
      return p1 != NULL;
    }

    if (p1 != NULL) {
      if (pResultRowInfo->size == 0) {
        existed = false;
      } else if (pResultRowInfo->size == 1) {
        //        existed = (pResultRowInfo->pResult[0] == (*p1));
      } else {  // check if current pResultRowInfo contains the existed pResultRow
        SET_RES_EXT_WINDOW_KEY(pRuntimeEnv->keyBuf, pData, bytes, uid, pResultRowInfo);
        int64_t* index =
            taosHashGet(pRuntimeEnv->pResultRowListSet, pRuntimeEnv->keyBuf, GET_RES_EXT_WINDOW_KEY_LEN(bytes));
        if (index != NULL) {
          existed = true;
        } else {
          existed = false;
        }
      }
    }

    return existed;
  }

  return p1 != NULL;
}
#endif

SResultRow* getNewResultRow(SDiskbasedBuf* pResultBuf, int32_t* currentPageId, int32_t interBufSize) {
  SFilePage* pData = NULL;

  // in the first scan, new space needed for results
  int32_t pageId = -1;
  if (*currentPageId == -1) {
    pData = getNewBufPage(pResultBuf, &pageId);
    pData->num = sizeof(SFilePage);
  } else {
    pData = getBufPage(pResultBuf, *currentPageId);
    pageId = *currentPageId;

    if (pData->num + interBufSize > getBufPageSize(pResultBuf)) {
      // release current page first, and prepare the next one
      releaseBufPage(pResultBuf, pData);

      pData = getNewBufPage(pResultBuf, &pageId);
      if (pData != NULL) {
        pData->num = sizeof(SFilePage);
      }
    }
  }

  if (pData == NULL) {
    return NULL;
  }

  setBufPageDirty(pData, true);

  // set the number of rows in current disk page
  SResultRow* pResultRow = (SResultRow*)((char*)pData + pData->num);
  pResultRow->pageId = pageId;
  pResultRow->offset = (int32_t)pData->num;
  *currentPageId = pageId;

  pData->num += interBufSize;
  return pResultRow;
}

/**
 * the struct of key in hash table
 * +----------+---------------+
 * | group id |   key data    |
 * | 8 bytes  | actual length |
 * +----------+---------------+
 */
SResultRow* doSetResultOutBufByKey(SDiskbasedBuf* pResultBuf, SResultRowInfo* pResultRowInfo, char* pData,
                                   int16_t bytes, bool masterscan, uint64_t groupId, SExecTaskInfo* pTaskInfo,
                                   bool isIntervalQuery, SAggSupporter* pSup) {
  SET_RES_WINDOW_KEY(pSup->keyBuf, pData, bytes, groupId);

  SResultRowPosition* p1 =
      (SResultRowPosition*)tSimpleHashGet(pSup->pResultRowHashTable, pSup->keyBuf, GET_RES_WINDOW_KEY_LEN(bytes));

  SResultRow* pResult = NULL;

  // in case of repeat scan/reverse scan, no new time window added.
  if (isIntervalQuery) {
    if (masterscan && p1 != NULL) {  // the *p1 may be NULL in case of sliding+offset exists.
      pResult = getResultRowByPos(pResultBuf, p1, true);
      ASSERT(pResult->pageId == p1->pageId && pResult->offset == p1->offset);
    }
  } else {
    // In case of group by column query, the required SResultRow object must be existInCurrentResusltRowInfo in the
    // pResultRowInfo object.
    if (p1 != NULL) {
      // todo
      pResult = getResultRowByPos(pResultBuf, p1, true);
      ASSERT(pResult->pageId == p1->pageId && pResult->offset == p1->offset);
    }
  }

  // 1. close current opened time window
  if (pResultRowInfo->cur.pageId != -1 && ((pResult == NULL) || (pResult->pageId != pResultRowInfo->cur.pageId))) {
    SResultRowPosition pos = pResultRowInfo->cur;
    SFilePage*         pPage = getBufPage(pResultBuf, pos.pageId);
    releaseBufPage(pResultBuf, pPage);
  }

  // allocate a new buffer page
  if (pResult == NULL) {
    ASSERT(pSup->resultRowSize > 0);
    pResult = getNewResultRow(pResultBuf, &pSup->currentPageId, pSup->resultRowSize);

    // add a new result set for a new group
    SResultRowPosition pos = {.pageId = pResult->pageId, .offset = pResult->offset};
    tSimpleHashPut(pSup->pResultRowHashTable, pSup->keyBuf, GET_RES_WINDOW_KEY_LEN(bytes), &pos,
                   sizeof(SResultRowPosition));
  }

  // 2. set the new time window to be the new active time window
  pResultRowInfo->cur = (SResultRowPosition){.pageId = pResult->pageId, .offset = pResult->offset};

  // too many time window in query
  if (pTaskInfo->execModel == OPTR_EXEC_MODEL_BATCH &&
      tSimpleHashGetSize(pSup->pResultRowHashTable) > MAX_INTERVAL_TIME_WINDOW) {
    T_LONG_JMP(pTaskInfo->env, TSDB_CODE_QRY_TOO_MANY_TIMEWINDOW);
  }

  return pResult;
}

// a new buffer page for each table. Needs to opt this design
static int32_t addNewWindowResultBuf(SResultRow* pWindowRes, SDiskbasedBuf* pResultBuf, int32_t tid, uint32_t size) {
  if (pWindowRes->pageId != -1) {
    return 0;
  }

  SFilePage* pData = NULL;

  // in the first scan, new space needed for results
  int32_t pageId = -1;
  SIDList list = getDataBufPagesIdList(pResultBuf);

  if (taosArrayGetSize(list) == 0) {
    pData = getNewBufPage(pResultBuf, &pageId);
    pData->num = sizeof(SFilePage);
  } else {
    SPageInfo* pi = getLastPageInfo(list);
    pData = getBufPage(pResultBuf, getPageId(pi));
    pageId = getPageId(pi);

    if (pData->num + size > getBufPageSize(pResultBuf)) {
      // release current page first, and prepare the next one
      releaseBufPageInfo(pResultBuf, pi);

      pData = getNewBufPage(pResultBuf, &pageId);
      if (pData != NULL) {
        pData->num = sizeof(SFilePage);
      }
    }
  }

  if (pData == NULL) {
    return -1;
  }

  // set the number of rows in current disk page
  if (pWindowRes->pageId == -1) {  // not allocated yet, allocate new buffer
    pWindowRes->pageId = pageId;
    pWindowRes->offset = (int32_t)pData->num;

    pData->num += size;
    assert(pWindowRes->pageId >= 0);
  }

  return 0;
}

//  query_range_start, query_range_end, window_duration, window_start, window_end
void initExecTimeWindowInfo(SColumnInfoData* pColData, STimeWindow* pQueryWindow) {
  pColData->info.type = TSDB_DATA_TYPE_TIMESTAMP;
  pColData->info.bytes = sizeof(int64_t);

  colInfoDataEnsureCapacity(pColData, 5);
  colDataAppendInt64(pColData, 0, &pQueryWindow->skey);
  colDataAppendInt64(pColData, 1, &pQueryWindow->ekey);

  int64_t interval = 0;
  colDataAppendInt64(pColData, 2, &interval);  // this value may be variable in case of 'n' and 'y'.
  colDataAppendInt64(pColData, 3, &pQueryWindow->skey);
  colDataAppendInt64(pColData, 4, &pQueryWindow->ekey);
}

void cleanupExecTimeWindowInfo(SColumnInfoData* pColData) { colDataDestroy(pColData); }

typedef struct {
  bool    hasAgg;
  int32_t numOfRows;
  int32_t startOffset;
} SFunctionCtxStatus;

static void functionCtxSave(SqlFunctionCtx* pCtx, SFunctionCtxStatus* pStatus) {
  pStatus->hasAgg = pCtx->input.colDataAggIsSet;
  pStatus->numOfRows = pCtx->input.numOfRows;
  pStatus->startOffset = pCtx->input.startRowIndex;
}

static void functionCtxRestore(SqlFunctionCtx* pCtx, SFunctionCtxStatus* pStatus) {
  pCtx->input.colDataAggIsSet = pStatus->hasAgg;
  pCtx->input.numOfRows = pStatus->numOfRows;
  pCtx->input.startRowIndex = pStatus->startOffset;
}

void doApplyFunctions(SExecTaskInfo* taskInfo, SqlFunctionCtx* pCtx, SColumnInfoData* pTimeWindowData, int32_t offset,
                      int32_t forwardStep, int32_t numOfTotal, int32_t numOfOutput) {
  for (int32_t k = 0; k < numOfOutput; ++k) {
    // keep it temporarily
    SFunctionCtxStatus status = {0};
    functionCtxSave(&pCtx[k], &status);

    pCtx[k].input.startRowIndex = offset;
    pCtx[k].input.numOfRows = forwardStep;

    // not a whole block involved in query processing, statistics data can not be used
    // NOTE: the original value of isSet have been changed here
    if (pCtx[k].input.colDataAggIsSet && forwardStep < numOfTotal) {
      pCtx[k].input.colDataAggIsSet = false;
    }

    if (fmIsWindowPseudoColumnFunc(pCtx[k].functionId)) {
      SResultRowEntryInfo* pEntryInfo = GET_RES_INFO(&pCtx[k]);

      char* p = GET_ROWCELL_INTERBUF(pEntryInfo);

      SColumnInfoData idata = {0};
      idata.info.type = TSDB_DATA_TYPE_BIGINT;
      idata.info.bytes = tDataTypes[TSDB_DATA_TYPE_BIGINT].bytes;
      idata.pData = p;

      SScalarParam out = {.columnData = &idata};
      SScalarParam tw = {.numOfRows = 5, .columnData = pTimeWindowData};
      pCtx[k].sfp.process(&tw, 1, &out);
      pEntryInfo->numOfRes = 1;
    } else {
      int32_t code = TSDB_CODE_SUCCESS;
      if (functionNeedToExecute(&pCtx[k]) && pCtx[k].fpSet.process != NULL) {
        code = pCtx[k].fpSet.process(&pCtx[k]);

        if (code != TSDB_CODE_SUCCESS) {
          qError("%s apply functions error, code: %s", GET_TASKID(taskInfo), tstrerror(code));
          taskInfo->code = code;
          T_LONG_JMP(taskInfo->env, code);
        }
      }

      // restore it
      functionCtxRestore(&pCtx[k], &status);
    }
  }
}

static int32_t doSetInputDataBlock(SExprSupp* pExprSup, SSDataBlock* pBlock, int32_t order, int32_t scanFlag,
                                   bool createDummyCol);

static void doSetInputDataBlockInfo(SExprSupp* pExprSup, SSDataBlock* pBlock, int32_t order) {
  SqlFunctionCtx* pCtx = pExprSup->pCtx;
  for (int32_t i = 0; i < pExprSup->numOfExprs; ++i) {
    pCtx[i].order = order;
    pCtx[i].input.numOfRows = pBlock->info.rows;
    setBlockSMAInfo(&pCtx[i], &pExprSup->pExprInfo[i], pBlock);
    pCtx[i].pSrcBlock = pBlock;
  }
}

void setInputDataBlock(SExprSupp* pExprSup, SSDataBlock* pBlock, int32_t order, int32_t scanFlag, bool createDummyCol) {
  if (pBlock->pBlockAgg != NULL) {
    doSetInputDataBlockInfo(pExprSup, pBlock, order);
  } else {
    doSetInputDataBlock(pExprSup, pBlock, order, scanFlag, createDummyCol);
  }
}

static int32_t doCreateConstantValColumnInfo(SInputColumnInfoData* pInput, SFunctParam* pFuncParam, int32_t paramIndex,
                                             int32_t numOfRows) {
  SColumnInfoData* pColInfo = NULL;
  if (pInput->pData[paramIndex] == NULL) {
    pColInfo = taosMemoryCalloc(1, sizeof(SColumnInfoData));
    if (pColInfo == NULL) {
      return TSDB_CODE_OUT_OF_MEMORY;
    }

    // Set the correct column info (data type and bytes)
    pColInfo->info.type = pFuncParam->param.nType;
    pColInfo->info.bytes = pFuncParam->param.nLen;

    pInput->pData[paramIndex] = pColInfo;
  } else {
    pColInfo = pInput->pData[paramIndex];
  }

  colInfoDataEnsureCapacity(pColInfo, numOfRows);

  int8_t type = pFuncParam->param.nType;
  if (type == TSDB_DATA_TYPE_BIGINT || type == TSDB_DATA_TYPE_UBIGINT) {
    int64_t v = pFuncParam->param.i;
    for (int32_t i = 0; i < numOfRows; ++i) {
      colDataAppendInt64(pColInfo, i, &v);
    }
  } else if (type == TSDB_DATA_TYPE_DOUBLE) {
    double v = pFuncParam->param.d;
    for (int32_t i = 0; i < numOfRows; ++i) {
      colDataAppendDouble(pColInfo, i, &v);
    }
  } else if (type == TSDB_DATA_TYPE_VARCHAR) {
    char* tmp = taosMemoryMalloc(pFuncParam->param.nLen + VARSTR_HEADER_SIZE);
    STR_WITH_SIZE_TO_VARSTR(tmp, pFuncParam->param.pz, pFuncParam->param.nLen);
    for (int32_t i = 0; i < numOfRows; ++i) {
      colDataAppend(pColInfo, i, tmp, false);
    }
    taosMemoryFree(tmp);
  }

  return TSDB_CODE_SUCCESS;
}

static int32_t doSetInputDataBlock(SExprSupp* pExprSup, SSDataBlock* pBlock, int32_t order, int32_t scanFlag,
                                   bool createDummyCol) {
  int32_t         code = TSDB_CODE_SUCCESS;
  SqlFunctionCtx* pCtx = pExprSup->pCtx;

  for (int32_t i = 0; i < pExprSup->numOfExprs; ++i) {
    pCtx[i].order = order;
    pCtx[i].input.numOfRows = pBlock->info.rows;

    pCtx[i].pSrcBlock = pBlock;
    pCtx[i].scanFlag = scanFlag;

    SInputColumnInfoData* pInput = &pCtx[i].input;
    pInput->uid = pBlock->info.uid;
    pInput->colDataAggIsSet = false;

    SExprInfo* pOneExpr = &pExprSup->pExprInfo[i];
    for (int32_t j = 0; j < pOneExpr->base.numOfParams; ++j) {
      SFunctParam* pFuncParam = &pOneExpr->base.pParam[j];
      if (pFuncParam->type == FUNC_PARAM_TYPE_COLUMN) {
        int32_t slotId = pFuncParam->pCol->slotId;
        pInput->pData[j] = taosArrayGet(pBlock->pDataBlock, slotId);
        pInput->totalRows = pBlock->info.rows;
        pInput->numOfRows = pBlock->info.rows;
        pInput->startRowIndex = 0;

        // NOTE: the last parameter is the primary timestamp column
        // todo: refactor this
        if (fmIsImplicitTsFunc(pCtx[i].functionId) && (j == pOneExpr->base.numOfParams - 1)) {
          pInput->pPTS = pInput->pData[j];  // in case of merge function, this is not always the ts column data.
          //          ASSERT(pInput->pPTS->info.type == TSDB_DATA_TYPE_TIMESTAMP);
        }
        ASSERT(pInput->pData[j] != NULL);
      } else if (pFuncParam->type == FUNC_PARAM_TYPE_VALUE) {
        // todo avoid case: top(k, 12), 12 is the value parameter.
        // sum(11), 11 is also the value parameter.
        if (createDummyCol && pOneExpr->base.numOfParams == 1) {
          pInput->totalRows = pBlock->info.rows;
          pInput->numOfRows = pBlock->info.rows;
          pInput->startRowIndex = 0;

          code = doCreateConstantValColumnInfo(pInput, pFuncParam, j, pBlock->info.rows);
          if (code != TSDB_CODE_SUCCESS) {
            return code;
          }
        }
      }
    }
  }

  return code;
}

static int32_t doAggregateImpl(SOperatorInfo* pOperator, SqlFunctionCtx* pCtx) {
  for (int32_t k = 0; k < pOperator->exprSupp.numOfExprs; ++k) {
    if (functionNeedToExecute(&pCtx[k])) {
      // todo add a dummy funtion to avoid process check
      if (pCtx[k].fpSet.process == NULL) {
        continue;
      }

      int32_t code = pCtx[k].fpSet.process(&pCtx[k]);
      if (code != TSDB_CODE_SUCCESS) {
        qError("%s aggregate function error happens, code: %s", GET_TASKID(pOperator->pTaskInfo), tstrerror(code));
        return code;
      }
    }
  }

  return TSDB_CODE_SUCCESS;
}

static void setPseudoOutputColInfo(SSDataBlock* pResult, SqlFunctionCtx* pCtx, SArray* pPseudoList) {
  size_t num = (pPseudoList != NULL) ? taosArrayGetSize(pPseudoList) : 0;
  for (int32_t i = 0; i < num; ++i) {
    pCtx[i].pOutput = taosArrayGet(pResult->pDataBlock, i);
  }
}

int32_t projectApplyFunctions(SExprInfo* pExpr, SSDataBlock* pResult, SSDataBlock* pSrcBlock, SqlFunctionCtx* pCtx,
                              int32_t numOfOutput, SArray* pPseudoList) {
  setPseudoOutputColInfo(pResult, pCtx, pPseudoList);

  if (pSrcBlock == NULL) {
    for (int32_t k = 0; k < numOfOutput; ++k) {
      int32_t outputSlotId = pExpr[k].base.resSchema.slotId;

      ASSERT(pExpr[k].pExpr->nodeType == QUERY_NODE_VALUE);
      SColumnInfoData* pColInfoData = taosArrayGet(pResult->pDataBlock, outputSlotId);

      int32_t type = pExpr[k].base.pParam[0].param.nType;
      if (TSDB_DATA_TYPE_NULL == type) {
        colDataAppendNNULL(pColInfoData, 0, 1);
      } else {
        colDataAppend(pColInfoData, 0, taosVariantGet(&pExpr[k].base.pParam[0].param, type), false);
      }
    }

    pResult->info.rows = 1;
    return TSDB_CODE_SUCCESS;
  }

  if (pResult != pSrcBlock) {
    pResult->info.groupId = pSrcBlock->info.groupId;
    memcpy(pResult->info.parTbName, pSrcBlock->info.parTbName, TSDB_TABLE_NAME_LEN);
  }

  // if the source equals to the destination, it is to create a new column as the result of scalar
  // function or some operators.
  bool createNewColModel = (pResult == pSrcBlock);

  int32_t numOfRows = 0;

  for (int32_t k = 0; k < numOfOutput; ++k) {
    int32_t               outputSlotId = pExpr[k].base.resSchema.slotId;
    SqlFunctionCtx*       pfCtx = &pCtx[k];
    SInputColumnInfoData* pInputData = &pfCtx->input;

    if (pExpr[k].pExpr->nodeType == QUERY_NODE_COLUMN) {  // it is a project query
      SColumnInfoData* pColInfoData = taosArrayGet(pResult->pDataBlock, outputSlotId);
      if (pResult->info.rows > 0 && !createNewColModel) {
        colDataMergeCol(pColInfoData, pResult->info.rows, (int32_t*)&pResult->info.capacity, pInputData->pData[0],
                        pInputData->numOfRows);
      } else {
        colDataAssign(pColInfoData, pInputData->pData[0], pInputData->numOfRows, &pResult->info);
      }

      numOfRows = pInputData->numOfRows;
    } else if (pExpr[k].pExpr->nodeType == QUERY_NODE_VALUE) {
      SColumnInfoData* pColInfoData = taosArrayGet(pResult->pDataBlock, outputSlotId);

      int32_t offset = createNewColModel ? 0 : pResult->info.rows;

      int32_t type = pExpr[k].base.pParam[0].param.nType;
      if (TSDB_DATA_TYPE_NULL == type) {
        colDataAppendNNULL(pColInfoData, offset, pSrcBlock->info.rows);
      } else {
        for (int32_t i = 0; i < pSrcBlock->info.rows; ++i) {
          colDataAppend(pColInfoData, i + offset, taosVariantGet(&pExpr[k].base.pParam[0].param, type), false);
        }
      }

      numOfRows = pSrcBlock->info.rows;
    } else if (pExpr[k].pExpr->nodeType == QUERY_NODE_OPERATOR) {
      SArray* pBlockList = taosArrayInit(4, POINTER_BYTES);
      taosArrayPush(pBlockList, &pSrcBlock);

      SColumnInfoData* pResColData = taosArrayGet(pResult->pDataBlock, outputSlotId);
      SColumnInfoData  idata = {.info = pResColData->info, .hasNull = true};

      SScalarParam dest = {.columnData = &idata};
      int32_t      code = scalarCalculate(pExpr[k].pExpr->_optrRoot.pRootNode, pBlockList, &dest);
      if (code != TSDB_CODE_SUCCESS) {
        taosArrayDestroy(pBlockList);
        return code;
      }

      int32_t startOffset = createNewColModel ? 0 : pResult->info.rows;
      ASSERT(pResult->info.capacity > 0);
      colDataMergeCol(pResColData, startOffset, (int32_t*)&pResult->info.capacity, &idata, dest.numOfRows);
      colDataDestroy(&idata);

      numOfRows = dest.numOfRows;
      taosArrayDestroy(pBlockList);
    } else if (pExpr[k].pExpr->nodeType == QUERY_NODE_FUNCTION) {
      // _rowts/_c0, not tbname column
      if (fmIsPseudoColumnFunc(pfCtx->functionId) && (!fmIsScanPseudoColumnFunc(pfCtx->functionId))) {
        // do nothing
      } else if (fmIsIndefiniteRowsFunc(pfCtx->functionId)) {
        SResultRowEntryInfo* pResInfo = GET_RES_INFO(pfCtx);
        pfCtx->fpSet.init(pfCtx, pResInfo);

        pfCtx->pOutput = taosArrayGet(pResult->pDataBlock, outputSlotId);
        pfCtx->offset = createNewColModel ? 0 : pResult->info.rows;  // set the start offset

        // set the timestamp(_rowts) output buffer
        if (taosArrayGetSize(pPseudoList) > 0) {
          int32_t* outputColIndex = taosArrayGet(pPseudoList, 0);
          pfCtx->pTsOutput = (SColumnInfoData*)pCtx[*outputColIndex].pOutput;
        }

        // link pDstBlock to set selectivity value
        if (pfCtx->subsidiaries.num > 0) {
          pfCtx->pDstBlock = pResult;
        }

        numOfRows = pfCtx->fpSet.process(pfCtx);
      } else if (fmIsAggFunc(pfCtx->functionId)) {
        // selective value output should be set during corresponding function execution
        if (fmIsSelectValueFunc(pfCtx->functionId)) {
          continue;
        }
        // _group_key function for "partition by tbname" + csum(col_name) query
        SColumnInfoData* pOutput = taosArrayGet(pResult->pDataBlock, outputSlotId);
        int32_t          slotId = pfCtx->param[0].pCol->slotId;

        // todo handle the json tag
        SColumnInfoData* pInput = taosArrayGet(pSrcBlock->pDataBlock, slotId);
        for (int32_t f = 0; f < pSrcBlock->info.rows; ++f) {
          bool isNull = colDataIsNull_s(pInput, f);
          if (isNull) {
            colDataAppendNULL(pOutput, pResult->info.rows + f);
          } else {
            char* data = colDataGetData(pInput, f);
            colDataAppend(pOutput, pResult->info.rows + f, data, isNull);
          }
        }

      } else {
        SArray* pBlockList = taosArrayInit(4, POINTER_BYTES);
        taosArrayPush(pBlockList, &pSrcBlock);

        SColumnInfoData* pResColData = taosArrayGet(pResult->pDataBlock, outputSlotId);
        SColumnInfoData  idata = {.info = pResColData->info, .hasNull = true};

        SScalarParam dest = {.columnData = &idata};
        int32_t      code = scalarCalculate((SNode*)pExpr[k].pExpr->_function.pFunctNode, pBlockList, &dest);
        if (code != TSDB_CODE_SUCCESS) {
          taosArrayDestroy(pBlockList);
          return code;
        }

        int32_t startOffset = createNewColModel ? 0 : pResult->info.rows;
        ASSERT(pResult->info.capacity > 0);
        colDataMergeCol(pResColData, startOffset, (int32_t*)&pResult->info.capacity, &idata, dest.numOfRows);
        colDataDestroy(&idata);

        numOfRows = dest.numOfRows;
        taosArrayDestroy(pBlockList);
      }
    } else {
      return TSDB_CODE_OPS_NOT_SUPPORT;
    }
  }

  if (!createNewColModel) {
    pResult->info.rows += numOfRows;
  }

  return TSDB_CODE_SUCCESS;
}

bool functionNeedToExecute(SqlFunctionCtx* pCtx) {
  struct SResultRowEntryInfo* pResInfo = GET_RES_INFO(pCtx);

  // in case of timestamp column, always generated results.
  int32_t functionId = pCtx->functionId;
  if (functionId == -1) {
    return false;
  }

  if (pCtx->scanFlag == REPEAT_SCAN) {
    return fmIsRepeatScanFunc(pCtx->functionId);
  }

  if (isRowEntryCompleted(pResInfo)) {
    return false;
  }

  return true;
}

static int32_t doCreateConstantValColumnAggInfo(SInputColumnInfoData* pInput, SFunctParam* pFuncParam, int32_t type,
                                                int32_t paramIndex, int32_t numOfRows) {
  if (pInput->pData[paramIndex] == NULL) {
    pInput->pData[paramIndex] = taosMemoryCalloc(1, sizeof(SColumnInfoData));
    if (pInput->pData[paramIndex] == NULL) {
      return TSDB_CODE_OUT_OF_MEMORY;
    }

    // Set the correct column info (data type and bytes)
    pInput->pData[paramIndex]->info.type = type;
    pInput->pData[paramIndex]->info.bytes = tDataTypes[type].bytes;
  }

  SColumnDataAgg* da = NULL;
  if (pInput->pColumnDataAgg[paramIndex] == NULL) {
    da = taosMemoryCalloc(1, sizeof(SColumnDataAgg));
    pInput->pColumnDataAgg[paramIndex] = da;
    if (da == NULL) {
      return TSDB_CODE_OUT_OF_MEMORY;
    }
  } else {
    da = pInput->pColumnDataAgg[paramIndex];
  }

  ASSERT(!IS_VAR_DATA_TYPE(type));

  if (type == TSDB_DATA_TYPE_BIGINT) {
    int64_t v = pFuncParam->param.i;
    *da = (SColumnDataAgg){.numOfNull = 0, .min = v, .max = v, .sum = v * numOfRows};
  } else if (type == TSDB_DATA_TYPE_DOUBLE) {
    double v = pFuncParam->param.d;
    *da = (SColumnDataAgg){.numOfNull = 0};

    *(double*)&da->min = v;
    *(double*)&da->max = v;
    *(double*)&da->sum = v * numOfRows;
  } else if (type == TSDB_DATA_TYPE_BOOL) {  // todo validate this data type
    bool v = pFuncParam->param.i;

    *da = (SColumnDataAgg){.numOfNull = 0};
    *(bool*)&da->min = 0;
    *(bool*)&da->max = v;
    *(bool*)&da->sum = v * numOfRows;
  } else if (type == TSDB_DATA_TYPE_TIMESTAMP) {
    // do nothing
  } else {
    ASSERT(0);
  }

  return TSDB_CODE_SUCCESS;
}

void setBlockSMAInfo(SqlFunctionCtx* pCtx, SExprInfo* pExprInfo, SSDataBlock* pBlock) {
  int32_t numOfRows = pBlock->info.rows;

  SInputColumnInfoData* pInput = &pCtx->input;
  pInput->numOfRows = numOfRows;
  pInput->totalRows = numOfRows;

  if (pBlock->pBlockAgg != NULL) {
    pInput->colDataAggIsSet = true;

    for (int32_t j = 0; j < pExprInfo->base.numOfParams; ++j) {
      SFunctParam* pFuncParam = &pExprInfo->base.pParam[j];

      if (pFuncParam->type == FUNC_PARAM_TYPE_COLUMN) {
        int32_t slotId = pFuncParam->pCol->slotId;
        pInput->pColumnDataAgg[j] = pBlock->pBlockAgg[slotId];
        if (pInput->pColumnDataAgg[j] == NULL) {
          pInput->colDataAggIsSet = false;
        }

        // Here we set the column info data since the data type for each column data is required, but
        // the data in the corresponding SColumnInfoData will not be used.
        pInput->pData[j] = taosArrayGet(pBlock->pDataBlock, slotId);
      } else if (pFuncParam->type == FUNC_PARAM_TYPE_VALUE) {
        doCreateConstantValColumnAggInfo(pInput, pFuncParam, pFuncParam->param.nType, j, pBlock->info.rows);
      }
    }
  } else {
    pInput->colDataAggIsSet = false;
  }
}

bool isTaskKilled(SExecTaskInfo* pTaskInfo) {
  // query has been executed more than tsShellActivityTimer, and the retrieve has not arrived
  // abort current query execution.
  if (pTaskInfo->owner != 0 &&
      ((taosGetTimestampSec() - pTaskInfo->cost.start / 1000) > 10 * getMaximumIdleDurationSec())
    /*(!needBuildResAfterQueryComplete(pTaskInfo))*/) {
    assert(pTaskInfo->cost.start != 0);
    //    qDebug("QInfo:%" PRIu64 " retrieve not arrive beyond %d ms, abort current query execution, start:%" PRId64
    //           ", current:%d", pQInfo->qId, 1, pQInfo->startExecTs, taosGetTimestampSec());
    //    return true;
  }

  return false;
}

void setTaskKilled(SExecTaskInfo* pTaskInfo) { pTaskInfo->code = TSDB_CODE_TSC_QUERY_CANCELLED; }

/////////////////////////////////////////////////////////////////////////////////////////////
STimeWindow getAlignQueryTimeWindow(SInterval* pInterval, int32_t precision, int64_t key) {
  STimeWindow win = {0};
  win.skey = taosTimeTruncate(key, pInterval, precision);

  /*
   * if the realSkey > INT64_MAX - pInterval->interval, the query duration between
   * realSkey and realEkey must be less than one interval.Therefore, no need to adjust the query ranges.
   */
  win.ekey = taosTimeAdd(win.skey, pInterval->interval, pInterval->intervalUnit, precision) - 1;
  if (win.ekey < win.skey) {
    win.ekey = INT64_MAX;
  }

  return win;
}

#if 0
static bool overlapWithTimeWindow(STaskAttr* pQueryAttr, SDataBlockInfo* pBlockInfo) {
  STimeWindow w = {0};

  TSKEY sk = TMIN(pQueryAttr->window.skey, pQueryAttr->window.ekey);
  TSKEY ek = TMAX(pQueryAttr->window.skey, pQueryAttr->window.ekey);

  if (true) {
    //    getAlignQueryTimeWindow(pQueryAttr, pBlockInfo->window.skey, sk, ek, &w);
    assert(w.ekey >= pBlockInfo->window.skey);

    if (w.ekey < pBlockInfo->window.ekey) {
      return true;
    }

    while (1) {
      //      getNextTimeWindow(pQueryAttr, &w);
      if (w.skey > pBlockInfo->window.ekey) {
        break;
      }

      assert(w.ekey > pBlockInfo->window.ekey);
      if (w.skey <= pBlockInfo->window.ekey && w.skey > pBlockInfo->window.skey) {
        return true;
      }
    }
  } else {
    //    getAlignQueryTimeWindow(pQueryAttr, pBlockInfo->window.ekey, sk, ek, &w);
    assert(w.skey <= pBlockInfo->window.ekey);

    if (w.skey > pBlockInfo->window.skey) {
      return true;
    }

    while (1) {
      //      getNextTimeWindow(pQueryAttr, &w);
      if (w.ekey < pBlockInfo->window.skey) {
        break;
      }

      assert(w.skey < pBlockInfo->window.skey);
      if (w.ekey < pBlockInfo->window.ekey && w.ekey >= pBlockInfo->window.skey) {
        return true;
      }
    }
  }

  return false;
}
#endif

int32_t loadDataBlockOnDemand(SExecTaskInfo* pTaskInfo, STableScanInfo* pTableScanInfo, SSDataBlock* pBlock,
                              uint32_t* status) {
  *status = BLK_DATA_NOT_LOAD;

  pBlock->pDataBlock = NULL;
  pBlock->pBlockAgg = NULL;

  //  int64_t groupId = pRuntimeEnv->current->groupIndex;
  //  bool    ascQuery = QUERY_IS_ASC_QUERY(pQueryAttr);

  STaskCostInfo* pCost = &pTaskInfo->cost;

//  pCost->totalBlocks += 1;
//  pCost->totalRows += pBlock->info.rows;
#if 0
  // Calculate all time windows that are overlapping or contain current data block.
  // If current data block is contained by all possible time window, do not load current data block.
  if (/*pQueryAttr->pFilters || */pQueryAttr->groupbyColumn || pQueryAttr->sw.gap > 0 ||
      (QUERY_IS_INTERVAL_QUERY(pQueryAttr) && overlapWithTimeWindow(pTaskInfo, &pBlock->info))) {
    (*status) = BLK_DATA_DATA_LOAD;
  }

  // check if this data block is required to load
  if ((*status) != BLK_DATA_DATA_LOAD) {
    bool needFilter = true;

    // the pCtx[i] result is belonged to previous time window since the outputBuf has not been set yet,
    // the filter result may be incorrect. So in case of interval query, we need to set the correct time output buffer
    if (QUERY_IS_INTERVAL_QUERY(pQueryAttr)) {
      SResultRow* pResult = NULL;

      bool  masterScan = IS_MAIN_SCAN(pRuntimeEnv);
      TSKEY k = ascQuery? pBlock->info.window.skey : pBlock->info.window.ekey;

      STimeWindow win = getActiveTimeWindow(pTableScanInfo->pResultRowInfo, k, pQueryAttr);
      if (pQueryAttr->pointInterpQuery) {
        needFilter = chkWindowOutputBufByKey(pRuntimeEnv, pTableScanInfo->pResultRowInfo, &win, masterScan, &pResult, groupId,
                                    pTableScanInfo->pCtx, pTableScanInfo->numOfOutput,
                                    pTableScanInfo->rowEntryInfoOffset);
      } else {
        if (setResultOutputBufByKey(pRuntimeEnv, pTableScanInfo->pResultRowInfo, pBlock->info.uid, &win, masterScan, &pResult, groupId,
                                    pTableScanInfo->pCtx, pTableScanInfo->numOfOutput,
                                    pTableScanInfo->rowEntryInfoOffset) != TSDB_CODE_SUCCESS) {
          T_LONG_JMP(pRuntimeEnv->env, TSDB_CODE_QRY_OUT_OF_MEMORY);
        }
      }
    } else if (pQueryAttr->stableQuery && (!pQueryAttr->tsCompQuery) && (!pQueryAttr->diffQuery)) { // stable aggregate, not interval aggregate or normal column aggregate
      doSetTableGroupOutputBuf(pRuntimeEnv, pTableScanInfo->pResultRowInfo, pTableScanInfo->pCtx,
                               pTableScanInfo->rowEntryInfoOffset, pTableScanInfo->numOfOutput,
                               pRuntimeEnv->current->groupIndex);
    }

    if (needFilter) {
      (*status) = doFilterByBlockTimeWindow(pTableScanInfo, pBlock);
    } else {
      (*status) = BLK_DATA_DATA_LOAD;
    }
  }

  SDataBlockInfo* pBlockInfo = &pBlock->info;
//  *status = updateBlockLoadStatus(pRuntimeEnv->pQueryAttr, *status);

  if ((*status) == BLK_DATA_NOT_LOAD || (*status) == BLK_DATA_FILTEROUT) {
    //qDebug("QInfo:0x%"PRIx64" data block discard, brange:%" PRId64 "-%" PRId64 ", rows:%d", pQInfo->qId, pBlockInfo->window.skey,
//           pBlockInfo->window.ekey, pBlockInfo->rows);
    pCost->skipBlocks += 1;
  } else if ((*status) == BLK_DATA_SMA_LOAD) {
    // this function never returns error?
    pCost->loadBlockStatis += 1;
//    tsdbRetrieveDatablockSMA(pTableScanInfo->pTsdbReadHandle, &pBlock->pBlockAgg);

    if (pBlock->pBlockAgg == NULL) {  // data block statistics does not exist, load data block
//      pBlock->pDataBlock = tsdbRetrieveDataBlock(pTableScanInfo->pTsdbReadHandle, NULL);
      pCost->totalCheckedRows += pBlock->info.rows;
    }
  } else {
    assert((*status) == BLK_DATA_DATA_LOAD);

    // load the data block statistics to perform further filter
    pCost->loadBlockStatis += 1;
//    tsdbRetrieveDatablockSMA(pTableScanInfo->pTsdbReadHandle, &pBlock->pBlockAgg);

    if (pQueryAttr->topBotQuery && pBlock->pBlockAgg != NULL) {
      { // set previous window
        if (QUERY_IS_INTERVAL_QUERY(pQueryAttr)) {
          SResultRow* pResult = NULL;

          bool  masterScan = IS_MAIN_SCAN(pRuntimeEnv);
          TSKEY k = ascQuery? pBlock->info.window.skey : pBlock->info.window.ekey;

          STimeWindow win = getActiveTimeWindow(pTableScanInfo->pResultRowInfo, k, pQueryAttr);
          if (setResultOutputBufByKey(pRuntimeEnv, pTableScanInfo->pResultRowInfo, pBlock->info.uid, &win, masterScan, &pResult, groupId,
                                      pTableScanInfo->pCtx, pTableScanInfo->numOfOutput,
                                      pTableScanInfo->rowEntryInfoOffset) != TSDB_CODE_SUCCESS) {
            T_LONG_JMP(pRuntimeEnv->env, TSDB_CODE_QRY_OUT_OF_MEMORY);
          }
        }
      }
      bool load = false;
      for (int32_t i = 0; i < pQueryAttr->numOfOutput; ++i) {
        int32_t functionId = pTableScanInfo->pCtx[i].functionId;
        if (functionId == FUNCTION_TOP || functionId == FUNCTION_BOTTOM) {
//          load = topbot_datablock_filter(&pTableScanInfo->pCtx[i], (char*)&(pBlock->pBlockAgg[i].min),
//                                         (char*)&(pBlock->pBlockAgg[i].max));
          if (!load) { // current block has been discard due to filter applied
            pCost->skipBlocks += 1;
            //qDebug("QInfo:0x%"PRIx64" data block discard, brange:%" PRId64 "-%" PRId64 ", rows:%d", pQInfo->qId,
//                   pBlockInfo->window.skey, pBlockInfo->window.ekey, pBlockInfo->rows);
            (*status) = BLK_DATA_FILTEROUT;
            return TSDB_CODE_SUCCESS;
          }
        }
      }
    }

    // current block has been discard due to filter applied
//    if (!doFilterByBlockSMA(pRuntimeEnv, pBlock->pBlockAgg, pTableScanInfo->pCtx, pBlockInfo->rows)) {
//      pCost->skipBlocks += 1;
//      qDebug("QInfo:0x%"PRIx64" data block discard, brange:%" PRId64 "-%" PRId64 ", rows:%d", pQInfo->qId, pBlockInfo->window.skey,
//             pBlockInfo->window.ekey, pBlockInfo->rows);
//      (*status) = BLK_DATA_FILTEROUT;
//      return TSDB_CODE_SUCCESS;
//    }

    pCost->totalCheckedRows += pBlockInfo->rows;
    pCost->loadBlocks += 1;
//    pBlock->pDataBlock = tsdbRetrieveDataBlock(pTableScanInfo->pTsdbReadHandle, NULL);
//    if (pBlock->pDataBlock == NULL) {
//      return terrno;
//    }

//    if (pQueryAttr->pFilters != NULL) {
//      filterSetColFieldData(pQueryAttr->pFilters, taosArrayGetSize(pBlock->pDataBlock), pBlock->pDataBlock);
//    }

//    if (pQueryAttr->pFilters != NULL || pRuntimeEnv->pTsBuf != NULL) {
//      filterColRowsInDataBlock(pRuntimeEnv, pBlock, ascQuery);
//    }
  }
#endif
  return TSDB_CODE_SUCCESS;
}

static void updateTableQueryInfoForReverseScan(STableQueryInfo* pTableQueryInfo) {
  if (pTableQueryInfo == NULL) {
    return;
  }
}

void setTaskStatus(SExecTaskInfo* pTaskInfo, int8_t status) {
  if (status == TASK_NOT_COMPLETED) {
    pTaskInfo->status = status;
  } else {
    // QUERY_NOT_COMPLETED is not compatible with any other status, so clear its position first
    CLEAR_QUERY_STATUS(pTaskInfo, TASK_NOT_COMPLETED);
    pTaskInfo->status |= status;
  }
}

void setResultRowInitCtx(SResultRow* pResult, SqlFunctionCtx* pCtx, int32_t numOfOutput, int32_t* rowEntryInfoOffset) {
  bool init = false;
  for (int32_t i = 0; i < numOfOutput; ++i) {
    pCtx[i].resultInfo = getResultEntryInfo(pResult, i, rowEntryInfoOffset);
    if (init) {
      continue;
    }

    struct SResultRowEntryInfo* pResInfo = pCtx[i].resultInfo;
    if (isRowEntryCompleted(pResInfo) && isRowEntryInitialized(pResInfo)) {
      continue;
    }

    if (fmIsWindowPseudoColumnFunc(pCtx[i].functionId)) {
      continue;
    }

    if (!pResInfo->initialized) {
      if (pCtx[i].functionId != -1) {
        pCtx[i].fpSet.init(&pCtx[i], pResInfo);
      } else {
        pResInfo->initialized = true;
      }
    } else {
      init = true;
    }
  }
}

static void extractQualifiedTupleByFilterResult(SSDataBlock* pBlock, const SColumnInfoData* p, bool keep,
                                                int32_t status);

void doFilter(const SNode* pFilterNode, SSDataBlock* pBlock, SColMatchInfo* pColMatchInfo, SFilterInfo* pFilterInfo) {
  if (pFilterNode == NULL || pBlock->info.rows == 0) {
    return;
  }

  SFilterInfo* filter = pFilterInfo;
  int64_t      st = taosGetTimestampUs();

  //  pError("start filter");

  // todo move to the initialization function
  int32_t code = 0;
  bool    needFree = false;
  if (filter == NULL) {
    needFree = true;
    code = filterInitFromNode((SNode*)pFilterNode, &filter, 0);
  }

  SFilterColumnParam param1 = {.numOfCols = taosArrayGetSize(pBlock->pDataBlock), .pDataBlock = pBlock->pDataBlock};
  code = filterSetDataFromSlotId(filter, &param1);

  SColumnInfoData* p = NULL;
  int32_t          status = 0;

  // todo the keep seems never to be True??
  bool keep = filterExecute(filter, pBlock, &p, NULL, param1.numOfCols, &status);

  if (needFree) {
    filterFreeInfo(filter);
  }

  extractQualifiedTupleByFilterResult(pBlock, p, keep, status);

  if (pColMatchInfo != NULL) {
    for (int32_t i = 0; i < taosArrayGetSize(pColMatchInfo->pList); ++i) {
      SColMatchItem* pInfo = taosArrayGet(pColMatchInfo->pList, i);
      if (pInfo->colId == PRIMARYKEY_TIMESTAMP_COL_ID) {
        SColumnInfoData* pColData = taosArrayGet(pBlock->pDataBlock, pInfo->dstSlotId);
        if (pColData->info.type == TSDB_DATA_TYPE_TIMESTAMP) {
          blockDataUpdateTsWindow(pBlock, pInfo->dstSlotId);
          break;
        }
      }
    }
  }

  colDataDestroy(p);
  taosMemoryFree(p);
}

void extractQualifiedTupleByFilterResult(SSDataBlock* pBlock, const SColumnInfoData* p, bool keep, int32_t status) {
  if (keep) {
    return;
  }

  int32_t totalRows = pBlock->info.rows;

  if (status == FILTER_RESULT_ALL_QUALIFIED) {
    // here nothing needs to be done
  } else if (status == FILTER_RESULT_NONE_QUALIFIED) {
    pBlock->info.rows = 0;
  } else {
    SSDataBlock* px = createOneDataBlock(pBlock, true);

    size_t numOfCols = taosArrayGetSize(pBlock->pDataBlock);
    for (int32_t i = 0; i < numOfCols; ++i) {
      SColumnInfoData* pSrc = taosArrayGet(px->pDataBlock, i);
      SColumnInfoData* pDst = taosArrayGet(pBlock->pDataBlock, i);
      // it is a reserved column for scalar function, and no data in this column yet.
      if (pDst->pData == NULL || pSrc->pData == NULL) {
        continue;
      }

      colInfoDataCleanup(pDst, pBlock->info.rows);

      int32_t numOfRows = 0;
      for (int32_t j = 0; j < totalRows; ++j) {
        if (((int8_t*)p->pData)[j] == 0) {
          continue;
        }

        if (colDataIsNull_s(pSrc, j)) {
          colDataAppendNULL(pDst, numOfRows);
        } else {
          colDataAppend(pDst, numOfRows, colDataGetData(pSrc, j), false);
        }
        numOfRows += 1;
      }

      // todo this value can be assigned directly
      if (pBlock->info.rows == totalRows) {
        pBlock->info.rows = numOfRows;
      } else {
        ASSERT(pBlock->info.rows == numOfRows);
      }
    }

    blockDataDestroy(px);  // fix memory leak
  }
}

void doSetTableGroupOutputBuf(SOperatorInfo* pOperator, int32_t numOfOutput, uint64_t groupId) {
  // for simple group by query without interval, all the tables belong to one group result.
  SExecTaskInfo*    pTaskInfo = pOperator->pTaskInfo;
  SAggOperatorInfo* pAggInfo = pOperator->info;

  SResultRowInfo* pResultRowInfo = &pAggInfo->binfo.resultRowInfo;
  SqlFunctionCtx* pCtx = pOperator->exprSupp.pCtx;
  int32_t*        rowEntryInfoOffset = pOperator->exprSupp.rowEntryInfoOffset;

  SResultRow* pResultRow = doSetResultOutBufByKey(pAggInfo->aggSup.pResultBuf, pResultRowInfo, (char*)&groupId,
                                                  sizeof(groupId), true, groupId, pTaskInfo, false, &pAggInfo->aggSup);
  assert(pResultRow != NULL);

  /*
   * not assign result buffer yet, add new result buffer
   * all group belong to one result set, and each group result has different group id so set the id to be one
   */
  if (pResultRow->pageId == -1) {
    int32_t ret =
        addNewWindowResultBuf(pResultRow, pAggInfo->aggSup.pResultBuf, groupId, pAggInfo->binfo.pRes->info.rowSize);
    if (ret != TSDB_CODE_SUCCESS) {
      return;
    }
  }

  setResultRowInitCtx(pResultRow, pCtx, numOfOutput, rowEntryInfoOffset);
}

static void setExecutionContext(SOperatorInfo* pOperator, int32_t numOfOutput, uint64_t groupId) {
  SAggOperatorInfo* pAggInfo = pOperator->info;
  if (pAggInfo->groupId != UINT64_MAX && pAggInfo->groupId == groupId) {
    return;
  }

  doSetTableGroupOutputBuf(pOperator, numOfOutput, groupId);

  // record the current active group id
  pAggInfo->groupId = groupId;
}

static void doUpdateNumOfRows(SqlFunctionCtx* pCtx, SResultRow* pRow, int32_t numOfExprs,
                              const int32_t* rowCellOffset) {
  bool returnNotNull = false;
  for (int32_t j = 0; j < numOfExprs; ++j) {
    struct SResultRowEntryInfo* pResInfo = getResultEntryInfo(pRow, j, rowCellOffset);
    if (!isRowEntryInitialized(pResInfo)) {
      continue;
    }

    if (pRow->numOfRows < pResInfo->numOfRes) {
      pRow->numOfRows = pResInfo->numOfRes;
    }

    if (fmIsNotNullOutputFunc(pCtx[j].functionId)) {
      returnNotNull = true;
    }
  }
  // if all expr skips all blocks, e.g. all null inputs for max function, output one row in final result.
  //  except for first/last, which require not null output, output no rows
  if (pRow->numOfRows == 0 && !returnNotNull) {
    pRow->numOfRows = 1;
  }
}

static void doCopyResultToDataBlock(SExprInfo* pExprInfo, int32_t numOfExprs, SResultRow* pRow, SqlFunctionCtx* pCtx,
                                    SSDataBlock* pBlock, const int32_t* rowEntryOffset, SExecTaskInfo* pTaskInfo) {
  for (int32_t j = 0; j < numOfExprs; ++j) {
    int32_t slotId = pExprInfo[j].base.resSchema.slotId;

    pCtx[j].resultInfo = getResultEntryInfo(pRow, j, rowEntryOffset);
    if (pCtx[j].fpSet.finalize) {
      if (strcmp(pCtx[j].pExpr->pExpr->_function.functionName, "_group_key") == 0) {
        // for groupkey along with functions that output multiple lines(e.g. Histogram)
        // need to match groupkey result for each output row of that function.
        if (pCtx[j].resultInfo->numOfRes != 0) {
          pCtx[j].resultInfo->numOfRes = pRow->numOfRows;
        }
      }

      int32_t code = pCtx[j].fpSet.finalize(&pCtx[j], pBlock);
      if (TAOS_FAILED(code)) {
        qError("%s build result data block error, code %s", GET_TASKID(pTaskInfo), tstrerror(code));
        T_LONG_JMP(pTaskInfo->env, code);
      }
    } else if (strcmp(pCtx[j].pExpr->pExpr->_function.functionName, "_select_value") == 0) {
      // do nothing
    } else {
      // expand the result into multiple rows. E.g., _wstart, top(k, 20)
      // the _wstart needs to copy to 20 following rows, since the results of top-k expands to 20 different rows.
      SColumnInfoData* pColInfoData = taosArrayGet(pBlock->pDataBlock, slotId);
      char*            in = GET_ROWCELL_INTERBUF(pCtx[j].resultInfo);
      for (int32_t k = 0; k < pRow->numOfRows; ++k) {
        colDataAppend(pColInfoData, pBlock->info.rows + k, in, pCtx[j].resultInfo->isNullRes);
      }
    }
  }
}

// todo refactor. SResultRow has direct pointer in miainfo
int32_t finalizeResultRows(SDiskbasedBuf* pBuf, SResultRowPosition* resultRowPosition, SExprSupp* pSup,
                           SSDataBlock* pBlock, SExecTaskInfo* pTaskInfo) {
  SFilePage*  page = getBufPage(pBuf, resultRowPosition->pageId);
  SResultRow* pRow = (SResultRow*)((char*)page + resultRowPosition->offset);

  SqlFunctionCtx* pCtx = pSup->pCtx;
  SExprInfo*      pExprInfo = pSup->pExprInfo;
  const int32_t*  rowEntryOffset = pSup->rowEntryInfoOffset;

  doUpdateNumOfRows(pCtx, pRow, pSup->numOfExprs, rowEntryOffset);
  if (pRow->numOfRows == 0) {
    releaseBufPage(pBuf, page);
    return 0;
  }

  int32_t size = pBlock->info.capacity;
  while (pBlock->info.rows + pRow->numOfRows > size) {
    size = size * 1.25;
  }

  int32_t code = blockDataEnsureCapacity(pBlock, size);
  if (TAOS_FAILED(code)) {
    releaseBufPage(pBuf, page);
    qError("%s ensure result data capacity failed, code %s", GET_TASKID(pTaskInfo), tstrerror(code));
    T_LONG_JMP(pTaskInfo->env, code);
  }

  doCopyResultToDataBlock(pExprInfo, pSup->numOfExprs, pRow, pCtx, pBlock, rowEntryOffset, pTaskInfo);

  releaseBufPage(pBuf, page);
  pBlock->info.rows += pRow->numOfRows;
  return 0;
}

int32_t doCopyToSDataBlock(SExecTaskInfo* pTaskInfo, SSDataBlock* pBlock, SExprSupp* pSup, SDiskbasedBuf* pBuf,
                           SGroupResInfo* pGroupResInfo) {
  SExprInfo*      pExprInfo = pSup->pExprInfo;
  int32_t         numOfExprs = pSup->numOfExprs;
  int32_t*        rowEntryOffset = pSup->rowEntryInfoOffset;
  SqlFunctionCtx* pCtx = pSup->pCtx;

  int32_t numOfRows = getNumOfTotalRes(pGroupResInfo);

  for (int32_t i = pGroupResInfo->index; i < numOfRows; i += 1) {
    SResKeyPos* pPos = taosArrayGetP(pGroupResInfo->pRows, i);
    SFilePage*  page = getBufPage(pBuf, pPos->pos.pageId);

    SResultRow* pRow = (SResultRow*)((char*)page + pPos->pos.offset);

    doUpdateNumOfRows(pCtx, pRow, numOfExprs, rowEntryOffset);

    // no results, continue to check the next one
    if (pRow->numOfRows == 0) {
      pGroupResInfo->index += 1;
      releaseBufPage(pBuf, page);
      continue;
    }

    if (pBlock->info.groupId == 0) {
      pBlock->info.groupId = pPos->groupId;
    } else {
      // current value belongs to different group, it can't be packed into one datablock
      if (pBlock->info.groupId != pPos->groupId) {
        releaseBufPage(pBuf, page);
        break;
      }
    }

    if (pBlock->info.rows + pRow->numOfRows > pBlock->info.capacity) {
      ASSERT(pBlock->info.rows > 0);
      releaseBufPage(pBuf, page);
      break;
    }

    pGroupResInfo->index += 1;
    doCopyResultToDataBlock(pExprInfo, numOfExprs, pRow, pCtx, pBlock, rowEntryOffset, pTaskInfo);

    releaseBufPage(pBuf, page);
    pBlock->info.rows += pRow->numOfRows;
  }

  qDebug("%s result generated, rows:%d, groupId:%" PRIu64, GET_TASKID(pTaskInfo), pBlock->info.rows,
         pBlock->info.groupId);

  blockDataUpdateTsWindow(pBlock, 0);
  return 0;
}

void doBuildStreamResBlock(SOperatorInfo* pOperator, SOptrBasicInfo* pbInfo, SGroupResInfo* pGroupResInfo,
                           SDiskbasedBuf* pBuf) {
  SExecTaskInfo* pTaskInfo = pOperator->pTaskInfo;
  SSDataBlock*   pBlock = pbInfo->pRes;

  // set output datablock version
  pBlock->info.version = pTaskInfo->version;

  blockDataCleanup(pBlock);
  if (!hasRemainResults(pGroupResInfo)) {
    return;
  }

  // clear the existed group id
  pBlock->info.groupId = 0;
  ASSERT(!pbInfo->mergeResultBlock);
  doCopyToSDataBlock(pTaskInfo, pBlock, &pOperator->exprSupp, pBuf, pGroupResInfo);
  if (pOperator->operatorType == QUERY_NODE_PHYSICAL_PLAN_STREAM_STATE) {
    SStreamStateAggOperatorInfo* pInfo = pOperator->info;

    char* tbname = taosHashGet(pInfo->pGroupIdTbNameMap, &pBlock->info.groupId, sizeof(int64_t));
    if (tbname != NULL) {
      memcpy(pBlock->info.parTbName, tbname, TSDB_TABLE_NAME_LEN);
    } else {
      pBlock->info.parTbName[0] = 0;
    }
  } else if (pOperator->operatorType == QUERY_NODE_PHYSICAL_PLAN_STREAM_SESSION ||
             pOperator->operatorType == QUERY_NODE_PHYSICAL_PLAN_STREAM_SEMI_SESSION ||
             pOperator->operatorType == QUERY_NODE_PHYSICAL_PLAN_STREAM_FINAL_SESSION) {
    SStreamSessionAggOperatorInfo* pInfo = pOperator->info;

    char* tbname = taosHashGet(pInfo->pGroupIdTbNameMap, &pBlock->info.groupId, sizeof(int64_t));
    if (tbname != NULL) {
      memcpy(pBlock->info.parTbName, tbname, TSDB_TABLE_NAME_LEN);
    } else {
      pBlock->info.parTbName[0] = 0;
    }
  }
}

void doBuildResultDatablock(SOperatorInfo* pOperator, SOptrBasicInfo* pbInfo, SGroupResInfo* pGroupResInfo,
                            SDiskbasedBuf* pBuf) {
  SExecTaskInfo* pTaskInfo = pOperator->pTaskInfo;
  SSDataBlock*   pBlock = pbInfo->pRes;

  // set output datablock version
  pBlock->info.version = pTaskInfo->version;

  blockDataCleanup(pBlock);
  if (!hasRemainResults(pGroupResInfo)) {
    return;
  }

  // clear the existed group id
  pBlock->info.groupId = 0;
  if (!pbInfo->mergeResultBlock) {
    doCopyToSDataBlock(pTaskInfo, pBlock, &pOperator->exprSupp, pBuf, pGroupResInfo);
  } else {
    while (hasRemainResults(pGroupResInfo)) {
      doCopyToSDataBlock(pTaskInfo, pBlock, &pOperator->exprSupp, pBuf, pGroupResInfo);
      if (pBlock->info.rows >= pOperator->resultInfo.threshold) {
        break;
      }

      // clearing group id to continue to merge data that belong to different groups
      pBlock->info.groupId = 0;
    }

    // clear the group id info in SSDataBlock, since the client does not need it
    pBlock->info.groupId = 0;
  }
}

static int32_t compressQueryColData(SColumnInfoData* pColRes, int32_t numOfRows, char* data, int8_t compressed) {
  int32_t colSize = pColRes->info.bytes * numOfRows;
  return (*(tDataTypes[pColRes->info.type].compFunc))(pColRes->pData, colSize, numOfRows, data,
                                                      colSize + COMP_OVERFLOW_BYTES, compressed, NULL, 0);
}

void queryCostStatis(SExecTaskInfo* pTaskInfo) {
  STaskCostInfo* pSummary = &pTaskInfo->cost;

  //  uint64_t hashSize = taosHashGetMemSize(pQInfo->runtimeEnv.pResultRowHashTable);
  //  hashSize += taosHashGetMemSize(pRuntimeEnv->tableqinfoGroupInfo.map);
  //  pSummary->hashSize = hashSize;

  //  SResultRowPool* p = pTaskInfo->pool;
  //  if (p != NULL) {
  //    pSummary->winInfoSize = getResultRowPoolMemSize(p);
  //    pSummary->numOfTimeWindows = getNumOfAllocatedResultRows(p);
  //  } else {
  //    pSummary->winInfoSize = 0;
  //    pSummary->numOfTimeWindows = 0;
  //  }

  SFileBlockLoadRecorder* pRecorder = pSummary->pRecoder;
  if (pSummary->pRecoder != NULL) {
    qDebug(
        "%s :cost summary: elapsed time:%.2f ms, total blocks:%d, load block SMA:%d, load data block:%d, total "
        "rows:%" PRId64 ", check rows:%" PRId64,
        GET_TASKID(pTaskInfo), pSummary->elapsedTime / 1000.0, pRecorder->totalBlocks, pRecorder->loadBlockStatis,
        pRecorder->loadBlocks, pRecorder->totalRows, pRecorder->totalCheckedRows);
  }

  // qDebug("QInfo:0x%"PRIx64" :cost summary: winResPool size:%.2f Kb, numOfWin:%"PRId64", tableInfoSize:%.2f Kb,
  // hashTable:%.2f Kb", pQInfo->qId, pSummary->winInfoSize/1024.0,
  //      pSummary->numOfTimeWindows, pSummary->tableInfoSize/1024.0, pSummary->hashSize/1024.0);
}

// static void updateOffsetVal(STaskRuntimeEnv *pRuntimeEnv, SDataBlockInfo *pBlockInfo) {
//   STaskAttr *pQueryAttr = pRuntimeEnv->pQueryAttr;
//   STableQueryInfo* pTableQueryInfo = pRuntimeEnv->current;
//
//   int32_t step = GET_FORWARD_DIRECTION_FACTOR(pQueryAttr->order.order);
//
//   if (pQueryAttr->limit.offset == pBlockInfo->rows) {  // current block will ignore completed
//     pTableQueryInfo->lastKey = QUERY_IS_ASC_QUERY(pQueryAttr) ? pBlockInfo->window.ekey + step :
//     pBlockInfo->window.skey + step; pQueryAttr->limit.offset = 0; return;
//   }
//
//   if (QUERY_IS_ASC_QUERY(pQueryAttr)) {
//     pQueryAttr->pos = (int32_t)pQueryAttr->limit.offset;
//   } else {
//     pQueryAttr->pos = pBlockInfo->rows - (int32_t)pQueryAttr->limit.offset - 1;
//   }
//
//   assert(pQueryAttr->pos >= 0 && pQueryAttr->pos <= pBlockInfo->rows - 1);
//
//   SArray *         pDataBlock = tsdbRetrieveDataBlock(pRuntimeEnv->pTsdbReadHandle, NULL);
//   SColumnInfoData *pColInfoData = taosArrayGet(pDataBlock, 0);
//
//   // update the pQueryAttr->limit.offset value, and pQueryAttr->pos value
//   TSKEY *keys = (TSKEY *) pColInfoData->pData;
//
//   // update the offset value
//   pTableQueryInfo->lastKey = keys[pQueryAttr->pos];
//   pQueryAttr->limit.offset = 0;
//
//   int32_t numOfRes = tableApplyFunctionsOnBlock(pRuntimeEnv, pBlockInfo, NULL, binarySearchForKey, pDataBlock);
//
//   //qDebug("QInfo:0x%"PRIx64" check data block, brange:%" PRId64 "-%" PRId64 ", numBlocksOfStep:%d, numOfRes:%d,
//   lastKey:%"PRId64, GET_TASKID(pRuntimeEnv),
//          pBlockInfo->window.skey, pBlockInfo->window.ekey, pBlockInfo->rows, numOfRes, pQuery->current->lastKey);
// }

// void skipBlocks(STaskRuntimeEnv *pRuntimeEnv) {
//   STaskAttr *pQueryAttr = pRuntimeEnv->pQueryAttr;
//
//   if (pQueryAttr->limit.offset <= 0 || pQueryAttr->numOfFilterCols > 0) {
//     return;
//   }
//
//   pQueryAttr->pos = 0;
//   int32_t step = GET_FORWARD_DIRECTION_FACTOR(pQueryAttr->order.order);
//
//   STableQueryInfo* pTableQueryInfo = pRuntimeEnv->current;
//   TsdbQueryHandleT pTsdbReadHandle = pRuntimeEnv->pTsdbReadHandle;
//
//   SDataBlockInfo blockInfo = SDATA_BLOCK_INITIALIZER;
//   while (tsdbNextDataBlock(pTsdbReadHandle)) {
//     if (isTaskKilled(pRuntimeEnv->qinfo)) {
//       T_LONG_JMP(pRuntimeEnv->env, TSDB_CODE_TSC_QUERY_CANCELLED);
//     }
//
//     tsdbRetrieveDataBlockInfo(pTsdbReadHandle, &blockInfo);
//
//     if (pQueryAttr->limit.offset > blockInfo.rows) {
//       pQueryAttr->limit.offset -= blockInfo.rows;
//       pTableQueryInfo->lastKey = (QUERY_IS_ASC_QUERY(pQueryAttr)) ? blockInfo.window.ekey : blockInfo.window.skey;
//       pTableQueryInfo->lastKey += step;
//
//       //qDebug("QInfo:0x%"PRIx64" skip rows:%d, offset:%" PRId64, GET_TASKID(pRuntimeEnv), blockInfo.rows,
//              pQuery->limit.offset);
//     } else {  // find the appropriated start position in current block
//       updateOffsetVal(pRuntimeEnv, &blockInfo);
//       break;
//     }
//   }
//
//   if (terrno != TSDB_CODE_SUCCESS) {
//     T_LONG_JMP(pRuntimeEnv->env, terrno);
//   }
// }

// static TSKEY doSkipIntervalProcess(STaskRuntimeEnv* pRuntimeEnv, STimeWindow* win, SDataBlockInfo* pBlockInfo,
// STableQueryInfo* pTableQueryInfo) {
//   STaskAttr *pQueryAttr = pRuntimeEnv->pQueryAttr;
//   SResultRowInfo *pWindowResInfo = &pRuntimeEnv->resultRowInfo;
//
//   assert(pQueryAttr->limit.offset == 0);
//   STimeWindow tw = *win;
//   getNextTimeWindow(pQueryAttr, &tw);
//
//   if ((tw.skey <= pBlockInfo->window.ekey && QUERY_IS_ASC_QUERY(pQueryAttr)) ||
//       (tw.ekey >= pBlockInfo->window.skey && !QUERY_IS_ASC_QUERY(pQueryAttr))) {
//
//     // load the data block and check data remaining in current data block
//     // TODO optimize performance
//     SArray *         pDataBlock = tsdbRetrieveDataBlock(pRuntimeEnv->pTsdbReadHandle, NULL);
//     SColumnInfoData *pColInfoData = taosArrayGet(pDataBlock, 0);
//
//     tw = *win;
//     int32_t startPos =
//         getNextQualifiedWindow(pQueryAttr, &tw, pBlockInfo, pColInfoData->pData, binarySearchForKey, -1);
//     assert(startPos >= 0);
//
//     // set the abort info
//     pQueryAttr->pos = startPos;
//
//     // reset the query start timestamp
//     pTableQueryInfo->win.skey = ((TSKEY *)pColInfoData->pData)[startPos];
//     pQueryAttr->window.skey = pTableQueryInfo->win.skey;
//     TSKEY key = pTableQueryInfo->win.skey;
//
//     pWindowResInfo->prevSKey = tw.skey;
//     int32_t index = pRuntimeEnv->resultRowInfo.curIndex;
//
//     int32_t numOfRes = tableApplyFunctionsOnBlock(pRuntimeEnv, pBlockInfo, NULL, binarySearchForKey, pDataBlock);
//     pRuntimeEnv->resultRowInfo.curIndex = index;  // restore the window index
//
//     //qDebug("QInfo:0x%"PRIx64" check data block, brange:%" PRId64 "-%" PRId64 ", numOfRows:%d, numOfRes:%d,
//     lastKey:%" PRId64,
//            GET_TASKID(pRuntimeEnv), pBlockInfo->window.skey, pBlockInfo->window.ekey, pBlockInfo->rows, numOfRes,
//            pQueryAttr->current->lastKey);
//
//     return key;
//   } else {  // do nothing
//     pQueryAttr->window.skey      = tw.skey;
//     pWindowResInfo->prevSKey = tw.skey;
//     pTableQueryInfo->lastKey = tw.skey;
//
//     return tw.skey;
//   }
//
//   return true;
// }

// static bool skipTimeInterval(STaskRuntimeEnv *pRuntimeEnv, TSKEY* start) {
//   STaskAttr *pQueryAttr = pRuntimeEnv->pQueryAttr;
//   if (QUERY_IS_ASC_QUERY(pQueryAttr)) {
//     assert(*start <= pRuntimeEnv->current->lastKey);
//   } else {
//     assert(*start >= pRuntimeEnv->current->lastKey);
//   }
//
//   // if queried with value filter, do NOT forward query start position
//   if (pQueryAttr->limit.offset <= 0 || pQueryAttr->numOfFilterCols > 0 || pRuntimeEnv->pTsBuf != NULL ||
//   pRuntimeEnv->pFillInfo != NULL) {
//     return true;
//   }
//
//   /*
//    * 1. for interval without interpolation query we forward pQueryAttr->interval.interval at a time for
//    *    pQueryAttr->limit.offset times. Since hole exists, pQueryAttr->interval.interval*pQueryAttr->limit.offset
//    value is
//    *    not valid. otherwise, we only forward pQueryAttr->limit.offset number of points
//    */
//   assert(pRuntimeEnv->resultRowInfo.prevSKey == TSKEY_INITIAL_VAL);
//
//   STimeWindow w = TSWINDOW_INITIALIZER;
//   bool ascQuery = QUERY_IS_ASC_QUERY(pQueryAttr);
//
//   SResultRowInfo *pWindowResInfo = &pRuntimeEnv->resultRowInfo;
//   STableQueryInfo *pTableQueryInfo = pRuntimeEnv->current;
//
//   SDataBlockInfo blockInfo = SDATA_BLOCK_INITIALIZER;
//   while (tsdbNextDataBlock(pRuntimeEnv->pTsdbReadHandle)) {
//     tsdbRetrieveDataBlockInfo(pRuntimeEnv->pTsdbReadHandle, &blockInfo);
//
//     if (QUERY_IS_ASC_QUERY(pQueryAttr)) {
//       if (pWindowResInfo->prevSKey == TSKEY_INITIAL_VAL) {
//         getAlignQueryTimeWindow(pQueryAttr, blockInfo.window.skey, blockInfo.window.skey, pQueryAttr->window.ekey,
//         &w); pWindowResInfo->prevSKey = w.skey;
//       }
//     } else {
//       getAlignQueryTimeWindow(pQueryAttr, blockInfo.window.ekey, pQueryAttr->window.ekey, blockInfo.window.ekey, &w);
//       pWindowResInfo->prevSKey = w.skey;
//     }
//
//     // the first time window
//     STimeWindow win = getActiveTimeWindow(pWindowResInfo, pWindowResInfo->prevSKey, pQueryAttr);
//
//     while (pQueryAttr->limit.offset > 0) {
//       STimeWindow tw = win;
//
//       if ((win.ekey <= blockInfo.window.ekey && ascQuery) || (win.ekey >= blockInfo.window.skey && !ascQuery)) {
//         pQueryAttr->limit.offset -= 1;
//         pWindowResInfo->prevSKey = win.skey;
//
//         // current time window is aligned with blockInfo.window.ekey
//         // restart it from next data block by set prevSKey to be TSKEY_INITIAL_VAL;
//         if ((win.ekey == blockInfo.window.ekey && ascQuery) || (win.ekey == blockInfo.window.skey && !ascQuery)) {
//           pWindowResInfo->prevSKey = TSKEY_INITIAL_VAL;
//         }
//       }
//
//       if (pQueryAttr->limit.offset == 0) {
//         *start = doSkipIntervalProcess(pRuntimeEnv, &win, &blockInfo, pTableQueryInfo);
//         return true;
//       }
//
//       // current window does not ended in current data block, try next data block
//       getNextTimeWindow(pQueryAttr, &tw);
//
//       /*
//        * If the next time window still starts from current data block,
//        * load the primary timestamp column first, and then find the start position for the next queried time window.
//        * Note that only the primary timestamp column is required.
//        * TODO: Optimize for this cases. All data blocks are not needed to be loaded, only if the first actually
//        required
//        * time window resides in current data block.
//        */
//       if ((tw.skey <= blockInfo.window.ekey && ascQuery) || (tw.ekey >= blockInfo.window.skey && !ascQuery)) {
//
//         SArray *pDataBlock = tsdbRetrieveDataBlock(pRuntimeEnv->pTsdbReadHandle, NULL);
//         SColumnInfoData *pColInfoData = taosArrayGet(pDataBlock, 0);
//
//         if ((win.ekey > blockInfo.window.ekey && ascQuery) || (win.ekey < blockInfo.window.skey && !ascQuery)) {
//           pQueryAttr->limit.offset -= 1;
//         }
//
//         if (pQueryAttr->limit.offset == 0) {
//           *start = doSkipIntervalProcess(pRuntimeEnv, &win, &blockInfo, pTableQueryInfo);
//           return true;
//         } else {
//           tw = win;
//           int32_t startPos =
//               getNextQualifiedWindow(pQueryAttr, &tw, &blockInfo, pColInfoData->pData, binarySearchForKey, -1);
//           assert(startPos >= 0);
//
//           // set the abort info
//           pQueryAttr->pos = startPos;
//           pTableQueryInfo->lastKey = ((TSKEY *)pColInfoData->pData)[startPos];
//           pWindowResInfo->prevSKey = tw.skey;
//           win = tw;
//         }
//       } else {
//         break;  // offset is not 0, and next time window begins or ends in the next block.
//       }
//     }
//   }
//
//   // check for error
//   if (terrno != TSDB_CODE_SUCCESS) {
//     T_LONG_JMP(pRuntimeEnv->env, terrno);
//   }
//
//   return true;
// }

int32_t appendDownstream(SOperatorInfo* p, SOperatorInfo** pDownstream, int32_t num) {
  if (p->pDownstream == NULL) {
    assert(p->numOfDownstream == 0);
  }

  p->pDownstream = taosMemoryCalloc(1, num * POINTER_BYTES);
  if (p->pDownstream == NULL) {
    return TSDB_CODE_OUT_OF_MEMORY;
  }

  memcpy(p->pDownstream, pDownstream, num * POINTER_BYTES);
  p->numOfDownstream = num;
  return TSDB_CODE_SUCCESS;
}

typedef struct SFetchRspHandleWrapper {
  uint32_t exchangeId;
  int32_t  sourceIndex;
} SFetchRspHandleWrapper;

int32_t loadRemoteDataCallback(void* param, SDataBuf* pMsg, int32_t code) {
  SFetchRspHandleWrapper* pWrapper = (SFetchRspHandleWrapper*)param;

  SExchangeInfo* pExchangeInfo = taosAcquireRef(exchangeObjRefPool, pWrapper->exchangeId);
  if (pExchangeInfo == NULL) {
    qWarn("failed to acquire exchange operator, since it may have been released");
    taosMemoryFree(pMsg->pData);
    return TSDB_CODE_SUCCESS;
  }

  int32_t          index = pWrapper->sourceIndex;
  SSourceDataInfo* pSourceDataInfo = taosArrayGet(pExchangeInfo->pSourceDataInfo, index);

  if (code == TSDB_CODE_SUCCESS) {
    pSourceDataInfo->pRsp = pMsg->pData;

    SRetrieveTableRsp* pRsp = pSourceDataInfo->pRsp;
    pRsp->numOfRows = htonl(pRsp->numOfRows);
    pRsp->compLen = htonl(pRsp->compLen);
    pRsp->numOfCols = htonl(pRsp->numOfCols);
    pRsp->useconds = htobe64(pRsp->useconds);
    pRsp->numOfBlocks = htonl(pRsp->numOfBlocks);

    ASSERT(pRsp != NULL);
    qDebug("%s fetch rsp received, index:%d, blocks:%d, rows:%d", pSourceDataInfo->taskId, index, pRsp->numOfBlocks,
           pRsp->numOfRows);
  } else {
    taosMemoryFree(pMsg->pData);
    pSourceDataInfo->code = code;
    qDebug("%s fetch rsp received, index:%d, error:%s", pSourceDataInfo->taskId, index, tstrerror(code));
  }

  pSourceDataInfo->status = EX_SOURCE_DATA_READY;

  tsem_post(&pExchangeInfo->ready);
  taosReleaseRef(exchangeObjRefPool, pWrapper->exchangeId);

  return TSDB_CODE_SUCCESS;
}

void qProcessRspMsg(void* parent, SRpcMsg* pMsg, SEpSet* pEpSet) {
  SMsgSendInfo* pSendInfo = (SMsgSendInfo*)pMsg->info.ahandle;
  assert(pMsg->info.ahandle != NULL);

  SDataBuf buf = {.len = pMsg->contLen, .pData = NULL};

  if (pMsg->contLen > 0) {
    buf.pData = taosMemoryCalloc(1, pMsg->contLen);
    if (buf.pData == NULL) {
      terrno = TSDB_CODE_OUT_OF_MEMORY;
      pMsg->code = TSDB_CODE_OUT_OF_MEMORY;
    } else {
      memcpy(buf.pData, pMsg->pCont, pMsg->contLen);
    }
  }

  pSendInfo->fp(pSendInfo->param, &buf, pMsg->code);
  rpcFreeCont(pMsg->pCont);
  destroySendMsgInfo(pSendInfo);
}

static int32_t doSendFetchDataRequest(SExchangeInfo* pExchangeInfo, SExecTaskInfo* pTaskInfo, int32_t sourceIndex) {
  size_t totalSources = taosArrayGetSize(pExchangeInfo->pSources);

  SDownstreamSourceNode* pSource = taosArrayGet(pExchangeInfo->pSources, sourceIndex);
  SSourceDataInfo*       pDataInfo = taosArrayGet(pExchangeInfo->pSourceDataInfo, sourceIndex);

  ASSERT(pDataInfo->status == EX_SOURCE_DATA_NOT_READY);

  SFetchRspHandleWrapper* pWrapper = taosMemoryCalloc(1, sizeof(SFetchRspHandleWrapper));
  pWrapper->exchangeId = pExchangeInfo->self;
  pWrapper->sourceIndex = sourceIndex;

  if (pSource->localExec) {
    SDataBuf pBuf = {0};
    int32_t  code =
        (*pTaskInfo->localFetch.fp)(pTaskInfo->localFetch.handle, pSource->schedId, pTaskInfo->id.queryId,
                                    pSource->taskId, 0, pSource->execId, &pBuf.pData, pTaskInfo->localFetch.explainRes);
    loadRemoteDataCallback(pWrapper, &pBuf, code);
    taosMemoryFree(pWrapper);
  } else {
    SResFetchReq* pMsg = taosMemoryCalloc(1, sizeof(SResFetchReq));
    if (NULL == pMsg) {
      pTaskInfo->code = TSDB_CODE_QRY_OUT_OF_MEMORY;
      taosMemoryFree(pWrapper);
      return pTaskInfo->code;
    }

    qDebug("%s build fetch msg and send to vgId:%d, ep:%s, taskId:0x%" PRIx64 ", execId:%d, %d/%" PRIzu,
           GET_TASKID(pTaskInfo), pSource->addr.nodeId, pSource->addr.epSet.eps[0].fqdn, pSource->taskId,
           pSource->execId, sourceIndex, totalSources);

    pMsg->header.vgId = htonl(pSource->addr.nodeId);
    pMsg->sId = htobe64(pSource->schedId);
    pMsg->taskId = htobe64(pSource->taskId);
    pMsg->queryId = htobe64(pTaskInfo->id.queryId);
    pMsg->execId = htonl(pSource->execId);

    // send the fetch remote task result reques
    SMsgSendInfo* pMsgSendInfo = taosMemoryCalloc(1, sizeof(SMsgSendInfo));
    if (NULL == pMsgSendInfo) {
      taosMemoryFreeClear(pMsg);
      taosMemoryFree(pWrapper);
      qError("%s prepare message %d failed", GET_TASKID(pTaskInfo), (int32_t)sizeof(SMsgSendInfo));
      pTaskInfo->code = TSDB_CODE_QRY_OUT_OF_MEMORY;
      return pTaskInfo->code;
    }

    pMsgSendInfo->param = pWrapper;
    pMsgSendInfo->paramFreeFp = taosMemoryFree;
    pMsgSendInfo->msgInfo.pData = pMsg;
    pMsgSendInfo->msgInfo.len = sizeof(SResFetchReq);
    pMsgSendInfo->msgType = pSource->fetchMsgType;
    pMsgSendInfo->fp = loadRemoteDataCallback;

    int64_t transporterId = 0;
    int32_t code =
        asyncSendMsgToServer(pExchangeInfo->pTransporter, &pSource->addr.epSet, &transporterId, pMsgSendInfo);
  }

  return TSDB_CODE_SUCCESS;
}

void updateLoadRemoteInfo(SLoadRemoteDataInfo* pInfo, int32_t numOfRows, int32_t dataLen, int64_t startTs,
                          SOperatorInfo* pOperator) {
  pInfo->totalRows += numOfRows;
  pInfo->totalSize += dataLen;
  pInfo->totalElapsed += (taosGetTimestampUs() - startTs);
  pOperator->resultInfo.totalRows += numOfRows;
}

int32_t extractDataBlockFromFetchRsp(SSDataBlock* pRes, char* pData, SArray* pColList, char** pNextStart) {
  if (pColList == NULL) {  // data from other sources
    blockDataCleanup(pRes);
    *pNextStart = (char*)blockDecode(pRes, pData);
  } else {  // extract data according to pColList
    char* pStart = pData;

    int32_t numOfCols = htonl(*(int32_t*)pStart);
    pStart += sizeof(int32_t);

    // todo refactor:extract method
    SSysTableSchema* pSchema = (SSysTableSchema*)pStart;
    for (int32_t i = 0; i < numOfCols; ++i) {
      SSysTableSchema* p = (SSysTableSchema*)pStart;

      p->colId = htons(p->colId);
      p->bytes = htonl(p->bytes);
      pStart += sizeof(SSysTableSchema);
    }

    SSDataBlock* pBlock = createDataBlock();
    for (int32_t i = 0; i < numOfCols; ++i) {
      SColumnInfoData idata = createColumnInfoData(pSchema[i].type, pSchema[i].bytes, pSchema[i].colId);
      blockDataAppendColInfo(pBlock, &idata);
    }

    blockDecode(pBlock, pStart);
    blockDataEnsureCapacity(pRes, pBlock->info.rows);

    // data from mnode
    pRes->info.rows = pBlock->info.rows;
    relocateColumnData(pRes, pColList, pBlock->pDataBlock, false);
    blockDataDestroy(pBlock);
  }

  // todo move this to time window aggregator, since the primary timestamp may not be known by exchange operator.
  blockDataUpdateTsWindow(pRes, 0);
  return TSDB_CODE_SUCCESS;
}

static void* setAllSourcesCompleted(SOperatorInfo* pOperator, int64_t startTs) {
  SExchangeInfo* pExchangeInfo = pOperator->info;
  SExecTaskInfo* pTaskInfo = pOperator->pTaskInfo;

  int64_t              el = taosGetTimestampUs() - startTs;
  SLoadRemoteDataInfo* pLoadInfo = &pExchangeInfo->loadInfo;

  pLoadInfo->totalElapsed += el;

  size_t totalSources = taosArrayGetSize(pExchangeInfo->pSources);
  qDebug("%s all %" PRIzu " sources are exhausted, total rows: %" PRIu64 " bytes:%" PRIu64 ", elapsed:%.2f ms",
         GET_TASKID(pTaskInfo), totalSources, pLoadInfo->totalRows, pLoadInfo->totalSize,
         pLoadInfo->totalElapsed / 1000.0);

  doSetOperatorCompleted(pOperator);
  return NULL;
}

static void concurrentlyLoadRemoteDataImpl(SOperatorInfo* pOperator, SExchangeInfo* pExchangeInfo,
                                           SExecTaskInfo* pTaskInfo) {
  int32_t code = 0;
  int64_t startTs = taosGetTimestampUs();
  size_t  totalSources = taosArrayGetSize(pExchangeInfo->pSources);

  while (1) {
    int32_t completed = 0;
    for (int32_t i = 0; i < totalSources; ++i) {
      SSourceDataInfo* pDataInfo = taosArrayGet(pExchangeInfo->pSourceDataInfo, i);
      if (pDataInfo->status == EX_SOURCE_DATA_EXHAUSTED) {
        completed += 1;
        continue;
      }

      if (pDataInfo->status != EX_SOURCE_DATA_READY) {
        continue;
      }

      if (pDataInfo->code != TSDB_CODE_SUCCESS) {
        code = pDataInfo->code;
        goto _error;
      }

      SRetrieveTableRsp*     pRsp = pDataInfo->pRsp;
      SDownstreamSourceNode* pSource = taosArrayGet(pExchangeInfo->pSources, i);

      SLoadRemoteDataInfo* pLoadInfo = &pExchangeInfo->loadInfo;
      if (pRsp->numOfRows == 0) {
        qDebug("%s vgId:%d, taskId:0x%" PRIx64 " execId:%d index:%d completed, rowsOfSource:%" PRIu64
                   ", totalRows:%" PRIu64 ", completed:%d try next %d/%" PRIzu,
               GET_TASKID(pTaskInfo), pSource->addr.nodeId, pSource->taskId, pSource->execId, i, pDataInfo->totalRows,
               pExchangeInfo->loadInfo.totalRows, completed + 1, i + 1, totalSources);
        pDataInfo->status = EX_SOURCE_DATA_EXHAUSTED;
        completed += 1;
        taosMemoryFreeClear(pDataInfo->pRsp);
        continue;
      }

      SRetrieveTableRsp* pRetrieveRsp = pDataInfo->pRsp;
      int32_t            index = 0;
      char*              pStart = pRetrieveRsp->data;
      while (index++ < pRetrieveRsp->numOfBlocks) {
        SSDataBlock* pb = createOneDataBlock(pExchangeInfo->pDummyBlock, false);
        code = extractDataBlockFromFetchRsp(pb, pStart, NULL, &pStart);
        if (code != 0) {
          taosMemoryFreeClear(pDataInfo->pRsp);
          goto _error;
        }

        taosArrayPush(pExchangeInfo->pResultBlockList, &pb);
      }

      updateLoadRemoteInfo(pLoadInfo, pRetrieveRsp->numOfRows, pRetrieveRsp->compLen, startTs, pOperator);

      if (pRsp->completed == 1) {
        qDebug("%s fetch msg rsp from vgId:%d, taskId:0x%" PRIx64
                   " execId:%d"
                   " index:%d completed, blocks:%d, numOfRows:%d, rowsOfSource:%" PRIu64 ", totalRows:%" PRIu64
                   ", total:%.2f Kb,"
                   " completed:%d try next %d/%" PRIzu,
               GET_TASKID(pTaskInfo), pSource->addr.nodeId, pSource->taskId, pSource->execId, i, pRsp->numOfBlocks,
               pRsp->numOfRows, pDataInfo->totalRows, pLoadInfo->totalRows, pLoadInfo->totalSize / 1024.0,
               completed + 1, i + 1, totalSources);
        completed += 1;
        pDataInfo->status = EX_SOURCE_DATA_EXHAUSTED;
      } else {
        qDebug("%s fetch msg rsp from vgId:%d, taskId:0x%" PRIx64
                   " execId:%d blocks:%d, numOfRows:%d, totalRows:%" PRIu64 ", total:%.2f Kb",
               GET_TASKID(pTaskInfo), pSource->addr.nodeId, pSource->taskId, pSource->execId, pRsp->numOfBlocks,
               pRsp->numOfRows, pLoadInfo->totalRows, pLoadInfo->totalSize / 1024.0);
      }

      taosMemoryFreeClear(pDataInfo->pRsp);

      if (pDataInfo->status != EX_SOURCE_DATA_EXHAUSTED) {
        pDataInfo->status = EX_SOURCE_DATA_NOT_READY;
        code = doSendFetchDataRequest(pExchangeInfo, pTaskInfo, i);
        if (code != TSDB_CODE_SUCCESS) {
          taosMemoryFreeClear(pDataInfo->pRsp);
          goto _error;
        }
      }

      return;
    }

    if (completed == totalSources) {
      setAllSourcesCompleted(pOperator, startTs);
      return;
    }

    sched_yield();
  }

  _error:
  pTaskInfo->code = code;
}

static int32_t prepareConcurrentlyLoad(SOperatorInfo* pOperator) {
  SExchangeInfo* pExchangeInfo = pOperator->info;
  SExecTaskInfo* pTaskInfo = pOperator->pTaskInfo;

  size_t  totalSources = taosArrayGetSize(pExchangeInfo->pSources);
  int64_t startTs = taosGetTimestampUs();

  // Asynchronously send all fetch requests to all sources.
  for (int32_t i = 0; i < totalSources; ++i) {
    int32_t code = doSendFetchDataRequest(pExchangeInfo, pTaskInfo, i);
    if (code != TSDB_CODE_SUCCESS) {
      pTaskInfo->code = code;
      return code;
    }
  }

  int64_t endTs = taosGetTimestampUs();
  qDebug("%s send all fetch requests to %" PRIzu " sources completed, elapsed:%.2fms", GET_TASKID(pTaskInfo),
         totalSources, (endTs - startTs) / 1000.0);

  pOperator->status = OP_RES_TO_RETURN;
  pOperator->cost.openCost = taosGetTimestampUs() - startTs;

  tsem_wait(&pExchangeInfo->ready);
  return TSDB_CODE_SUCCESS;
}

static int32_t seqLoadRemoteData(SOperatorInfo* pOperator) {
  SExchangeInfo* pExchangeInfo = pOperator->info;
  SExecTaskInfo* pTaskInfo = pOperator->pTaskInfo;

  size_t  totalSources = taosArrayGetSize(pExchangeInfo->pSources);
  int64_t startTs = taosGetTimestampUs();

  while (1) {
    if (pExchangeInfo->current >= totalSources) {
      setAllSourcesCompleted(pOperator, startTs);
      return TSDB_CODE_SUCCESS;
    }

    doSendFetchDataRequest(pExchangeInfo, pTaskInfo, pExchangeInfo->current);
    tsem_wait(&pExchangeInfo->ready);

    SSourceDataInfo*       pDataInfo = taosArrayGet(pExchangeInfo->pSourceDataInfo, pExchangeInfo->current);
    SDownstreamSourceNode* pSource = taosArrayGet(pExchangeInfo->pSources, pExchangeInfo->current);

    if (pDataInfo->code != TSDB_CODE_SUCCESS) {
      qError("%s vgId:%d, taskID:0x%" PRIx64 " execId:%d error happens, code:%s", GET_TASKID(pTaskInfo),
             pSource->addr.nodeId, pSource->taskId, pSource->execId, tstrerror(pDataInfo->code));
      pOperator->pTaskInfo->code = pDataInfo->code;
      return pOperator->pTaskInfo->code;
    }

    SRetrieveTableRsp*   pRsp = pDataInfo->pRsp;
    SLoadRemoteDataInfo* pLoadInfo = &pExchangeInfo->loadInfo;
    if (pRsp->numOfRows == 0) {
      qDebug("%s vgId:%d, taskID:0x%" PRIx64 " execId:%d %d of total completed, rowsOfSource:%" PRIu64
                 ", totalRows:%" PRIu64 " try next",
             GET_TASKID(pTaskInfo), pSource->addr.nodeId, pSource->taskId, pSource->execId, pExchangeInfo->current + 1,
             pDataInfo->totalRows, pLoadInfo->totalRows);

      pDataInfo->status = EX_SOURCE_DATA_EXHAUSTED;
      pExchangeInfo->current += 1;
      taosMemoryFreeClear(pDataInfo->pRsp);
      continue;
    }

    SRetrieveTableRsp* pRetrieveRsp = pDataInfo->pRsp;

    char*   pStart = pRetrieveRsp->data;
    int32_t code = extractDataBlockFromFetchRsp(NULL, pStart, NULL, &pStart);

    if (pRsp->completed == 1) {
      qDebug("%s fetch msg rsp from vgId:%d, taskId:0x%" PRIx64 " execId:%d numOfRows:%d, rowsOfSource:%" PRIu64
                 ", totalRows:%" PRIu64 ", totalBytes:%" PRIu64 " try next %d/%" PRIzu,
             GET_TASKID(pTaskInfo), pSource->addr.nodeId, pSource->taskId, pSource->execId, pRetrieveRsp->numOfRows,
             pDataInfo->totalRows, pLoadInfo->totalRows, pLoadInfo->totalSize, pExchangeInfo->current + 1,
             totalSources);

      pDataInfo->status = EX_SOURCE_DATA_EXHAUSTED;
      pExchangeInfo->current += 1;
    } else {
      qDebug("%s fetch msg rsp from vgId:%d, taskId:0x%" PRIx64 " execId:%d numOfRows:%d, totalRows:%" PRIu64
                 ", totalBytes:%" PRIu64,
             GET_TASKID(pTaskInfo), pSource->addr.nodeId, pSource->taskId, pSource->execId, pRetrieveRsp->numOfRows,
             pLoadInfo->totalRows, pLoadInfo->totalSize);
    }

    updateLoadRemoteInfo(pLoadInfo, pRetrieveRsp->numOfRows, pRetrieveRsp->compLen, startTs, pOperator);
    pDataInfo->totalRows += pRetrieveRsp->numOfRows;

    taosMemoryFreeClear(pDataInfo->pRsp);
    return TSDB_CODE_SUCCESS;
  }
}

static int32_t prepareLoadRemoteData(SOperatorInfo* pOperator) {
  if (OPTR_IS_OPENED(pOperator)) {
    return TSDB_CODE_SUCCESS;
  }

  int64_t st = taosGetTimestampUs();

  SExchangeInfo* pExchangeInfo = pOperator->info;
  if (!pExchangeInfo->seqLoadData) {
    int32_t code = prepareConcurrentlyLoad(pOperator);
    if (code != TSDB_CODE_SUCCESS) {
      return code;
    }
  }

  OPTR_SET_OPENED(pOperator);
  pOperator->cost.openCost = (taosGetTimestampUs() - st) / 1000.0;
  return TSDB_CODE_SUCCESS;
}

static void freeBlock(void* pParam) {
  SSDataBlock* pBlock = *(SSDataBlock**)pParam;
  blockDataDestroy(pBlock);
}

static SSDataBlock* doLoadRemoteDataImpl(SOperatorInfo* pOperator) {
  SExchangeInfo* pExchangeInfo = pOperator->info;
  SExecTaskInfo* pTaskInfo = pOperator->pTaskInfo;

  pTaskInfo->code = pOperator->fpSet._openFn(pOperator);
  if (pTaskInfo->code != TSDB_CODE_SUCCESS) {
    return NULL;
  }

  size_t totalSources = taosArrayGetSize(pExchangeInfo->pSources);

  SLoadRemoteDataInfo* pLoadInfo = &pExchangeInfo->loadInfo;
  if (pOperator->status == OP_EXEC_DONE) {
    qDebug("%s all %" PRIzu " source(s) are exhausted, total rows:%" PRIu64 " bytes:%" PRIu64 ", elapsed:%.2f ms",
           GET_TASKID(pTaskInfo), totalSources, pLoadInfo->totalRows, pLoadInfo->totalSize,
           pLoadInfo->totalElapsed / 1000.0);
    return NULL;
  }

  size_t size = taosArrayGetSize(pExchangeInfo->pResultBlockList);
  if (size == 0 || pExchangeInfo->rspBlockIndex >= size) {
    pExchangeInfo->rspBlockIndex = 0;
    taosArrayClearEx(pExchangeInfo->pResultBlockList, freeBlock);
    if (pExchangeInfo->seqLoadData) {
      seqLoadRemoteData(pOperator);
    } else {
      concurrentlyLoadRemoteDataImpl(pOperator, pExchangeInfo, pTaskInfo);
    }

    if (taosArrayGetSize(pExchangeInfo->pResultBlockList) == 0) {
      return NULL;
    }
  }

  // we have buffered retrieved datablock, return it directly
  return taosArrayGetP(pExchangeInfo->pResultBlockList, pExchangeInfo->rspBlockIndex++);
}

static SSDataBlock* doLoadRemoteData(SOperatorInfo* pOperator) {
  SExchangeInfo* pExchangeInfo = pOperator->info;
  SExecTaskInfo* pTaskInfo = pOperator->pTaskInfo;

  if (pOperator->status == OP_EXEC_DONE) {
    return NULL;
  }

  while (1) {
    SSDataBlock* pBlock = doLoadRemoteDataImpl(pOperator);
    if (pBlock == NULL) {
      return NULL;
    }

    SLimitInfo* pLimitInfo = &pExchangeInfo->limitInfo;
    if (hasLimitOffsetInfo(pLimitInfo)) {
      int32_t status = handleLimitOffset(pOperator, pLimitInfo, pBlock, false);
      if (status == PROJECT_RETRIEVE_CONTINUE) {
        continue;
      } else if (status == PROJECT_RETRIEVE_DONE) {
        size_t rows = pBlock->info.rows;
        pExchangeInfo->limitInfo.numOfOutputRows += rows;

        if (rows == 0) {
          doSetOperatorCompleted(pOperator);
          return NULL;
        } else {
          return pBlock;
        }
      }
    } else {
      return pBlock;
    }
  }
}

static int32_t initDataSource(int32_t numOfSources, SExchangeInfo* pInfo, const char* id) {
  pInfo->pSourceDataInfo = taosArrayInit(numOfSources, sizeof(SSourceDataInfo));
  if (pInfo->pSourceDataInfo == NULL) {
    return TSDB_CODE_OUT_OF_MEMORY;
  }

  for (int32_t i = 0; i < numOfSources; ++i) {
    SSourceDataInfo dataInfo = {0};
    dataInfo.status = EX_SOURCE_DATA_NOT_READY;
    dataInfo.taskId = id;
    dataInfo.index = i;
    SSourceDataInfo* pDs = taosArrayPush(pInfo->pSourceDataInfo, &dataInfo);
    if (pDs == NULL) {
      taosArrayDestroy(pInfo->pSourceDataInfo);
      return TSDB_CODE_OUT_OF_MEMORY;
    }
  }

  return TSDB_CODE_SUCCESS;
}

static int32_t initExchangeOperator(SExchangePhysiNode* pExNode, SExchangeInfo* pInfo, const char* id) {
  size_t numOfSources = LIST_LENGTH(pExNode->pSrcEndPoints);

  if (numOfSources == 0) {
    qError("%s invalid number: %d of sources in exchange operator", id, (int32_t)numOfSources);
    return TSDB_CODE_INVALID_PARA;
  }

  pInfo->pSources = taosArrayInit(numOfSources, sizeof(SDownstreamSourceNode));
  if (pInfo->pSources == NULL) {
    return TSDB_CODE_OUT_OF_MEMORY;
  }

  for (int32_t i = 0; i < numOfSources; ++i) {
    SDownstreamSourceNode* pNode = (SDownstreamSourceNode*)nodesListGetNode((SNodeList*)pExNode->pSrcEndPoints, i);
    taosArrayPush(pInfo->pSources, pNode);
  }

  initLimitInfo(pExNode->node.pLimit, pExNode->node.pSlimit, &pInfo->limitInfo);
  pInfo->self = taosAddRef(exchangeObjRefPool, pInfo);

  return initDataSource(numOfSources, pInfo, id);
}

SOperatorInfo* createExchangeOperatorInfo(void* pTransporter, SExchangePhysiNode* pExNode, SExecTaskInfo* pTaskInfo) {
  SExchangeInfo* pInfo = taosMemoryCalloc(1, sizeof(SExchangeInfo));
  SOperatorInfo* pOperator = taosMemoryCalloc(1, sizeof(SOperatorInfo));
  if (pInfo == NULL || pOperator == NULL) {
    goto _error;
  }

  int32_t code = initExchangeOperator(pExNode, pInfo, GET_TASKID(pTaskInfo));
  if (code != TSDB_CODE_SUCCESS) {
    goto _error;
  }

  tsem_init(&pInfo->ready, 0, 0);
  pInfo->pDummyBlock = createResDataBlock(pExNode->node.pOutputDataBlockDesc);
  pInfo->pResultBlockList = taosArrayInit(1, POINTER_BYTES);

  pInfo->seqLoadData = false;
  pInfo->pTransporter = pTransporter;

  pOperator->name = "ExchangeOperator";
  pOperator->operatorType = QUERY_NODE_PHYSICAL_PLAN_EXCHANGE;
  pOperator->blocking = false;
  pOperator->status = OP_NOT_OPENED;
  pOperator->info = pInfo;
  pOperator->exprSupp.numOfExprs = taosArrayGetSize(pInfo->pDummyBlock->pDataBlock);
  pOperator->pTaskInfo = pTaskInfo;

  pOperator->fpSet =
      createOperatorFpSet(prepareLoadRemoteData, doLoadRemoteData, NULL, NULL, destroyExchangeOperatorInfo, NULL);
  return pOperator;

  _error:
  if (pInfo != NULL) {
    doDestroyExchangeOperatorInfo(pInfo);
  }

  taosMemoryFreeClear(pOperator);
  pTaskInfo->code = code;
  return NULL;
}

static int32_t doInitAggInfoSup(SAggSupporter* pAggSup, SqlFunctionCtx* pCtx, int32_t numOfOutput, size_t keyBufSize,
                                const char* pKey);

static bool needToMerge(SSDataBlock* pBlock, SArray* groupInfo, char** buf, int32_t rowIndex) {
  size_t size = taosArrayGetSize(groupInfo);
  if (size == 0) {
    return true;
  }

  for (int32_t i = 0; i < size; ++i) {
    int32_t* index = taosArrayGet(groupInfo, i);

    SColumnInfoData* pColInfo = taosArrayGet(pBlock->pDataBlock, *index);
    bool             isNull = colDataIsNull(pColInfo, rowIndex, pBlock->info.rows, NULL);

    if ((isNull && buf[i] != NULL) || (!isNull && buf[i] == NULL)) {
      return false;
    }

    char* pCell = colDataGetData(pColInfo, rowIndex);
    if (IS_VAR_DATA_TYPE(pColInfo->info.type)) {
      if (varDataLen(pCell) != varDataLen(buf[i])) {
        return false;
      } else {
        if (memcmp(varDataVal(pCell), varDataVal(buf[i]), varDataLen(pCell)) != 0) {
          return false;
        }
      }
    } else {
      if (memcmp(pCell, buf[i], pColInfo->info.bytes) != 0) {
        return false;
      }
    }
  }

  return 0;
}

static bool saveCurrentTuple(char** rowColData, SArray* pColumnList, SSDataBlock* pBlock, int32_t rowIndex) {
  int32_t size = (int32_t)taosArrayGetSize(pColumnList);

  for (int32_t i = 0; i < size; ++i) {
    int32_t*         index = taosArrayGet(pColumnList, i);
    SColumnInfoData* pColInfo = taosArrayGet(pBlock->pDataBlock, *index);

    char* data = colDataGetData(pColInfo, rowIndex);
    memcpy(rowColData[i], data, colDataGetLength(pColInfo, rowIndex));
  }

  return true;
}

int32_t getTableScanInfo(SOperatorInfo* pOperator, int32_t* order, int32_t* scanFlag) {
  // todo add more information about exchange operation
  int32_t type = pOperator->operatorType;
  if (type == QUERY_NODE_PHYSICAL_PLAN_EXCHANGE || type == QUERY_NODE_PHYSICAL_PLAN_SYSTABLE_SCAN ||
      type == QUERY_NODE_PHYSICAL_PLAN_STREAM_SCAN || type == QUERY_NODE_PHYSICAL_PLAN_TAG_SCAN ||
      type == QUERY_NODE_PHYSICAL_PLAN_BLOCK_DIST_SCAN || type == QUERY_NODE_PHYSICAL_PLAN_LAST_ROW_SCAN) {
    *order = TSDB_ORDER_ASC;
    *scanFlag = MAIN_SCAN;
    return TSDB_CODE_SUCCESS;
  } else if (type == QUERY_NODE_PHYSICAL_PLAN_TABLE_SCAN) {
    STableScanInfo* pTableScanInfo = pOperator->info;
    *order = pTableScanInfo->cond.order;
    *scanFlag = pTableScanInfo->scanFlag;
    return TSDB_CODE_SUCCESS;
  } else if (type == QUERY_NODE_PHYSICAL_PLAN_TABLE_MERGE_SCAN) {
    STableMergeScanInfo* pTableScanInfo = pOperator->info;
    *order = pTableScanInfo->cond.order;
    *scanFlag = pTableScanInfo->scanFlag;
    return TSDB_CODE_SUCCESS;
  } else {
    if (pOperator->pDownstream == NULL || pOperator->pDownstream[0] == NULL) {
      return TSDB_CODE_INVALID_PARA;
    } else {
      return getTableScanInfo(pOperator->pDownstream[0], order, scanFlag);
    }
  }
}

// this is a blocking operator
static int32_t doOpenAggregateOptr(SOperatorInfo* pOperator) {
  if (OPTR_IS_OPENED(pOperator)) {
    return TSDB_CODE_SUCCESS;
  }

  SExecTaskInfo*    pTaskInfo = pOperator->pTaskInfo;
  SAggOperatorInfo* pAggInfo = pOperator->info;

  SExprSupp*     pSup = &pOperator->exprSupp;
  SOperatorInfo* downstream = pOperator->pDownstream[0];

  int64_t st = taosGetTimestampUs();

  int32_t order = TSDB_ORDER_ASC;
  int32_t scanFlag = MAIN_SCAN;

  while (1) {
    SSDataBlock* pBlock = downstream->fpSet.getNextFn(downstream);
    if (pBlock == NULL) {
      break;
    }

    int32_t code = getTableScanInfo(pOperator, &order, &scanFlag);
    if (code != TSDB_CODE_SUCCESS) {
      T_LONG_JMP(pTaskInfo->env, code);
    }

    // there is an scalar expression that needs to be calculated before apply the group aggregation.
    if (pAggInfo->scalarExprSup.pExprInfo != NULL) {
      SExprSupp* pSup1 = &pAggInfo->scalarExprSup;
      code = projectApplyFunctions(pSup1->pExprInfo, pBlock, pBlock, pSup1->pCtx, pSup1->numOfExprs, NULL);
      if (code != TSDB_CODE_SUCCESS) {
        T_LONG_JMP(pTaskInfo->env, code);
      }
    }

    // the pDataBlock are always the same one, no need to call this again
    setExecutionContext(pOperator, pOperator->exprSupp.numOfExprs, pBlock->info.groupId);
    setInputDataBlock(pSup, pBlock, order, scanFlag, true);
    code = doAggregateImpl(pOperator, pSup->pCtx);
    if (code != 0) {
      T_LONG_JMP(pTaskInfo->env, code);
    }
  }

  initGroupedResultInfo(&pAggInfo->groupResInfo, pAggInfo->aggSup.pResultRowHashTable, 0);
  OPTR_SET_OPENED(pOperator);

  pOperator->cost.openCost = (taosGetTimestampUs() - st) / 1000.0;
  return TSDB_CODE_SUCCESS;
}

static SSDataBlock* getAggregateResult(SOperatorInfo* pOperator) {
  SAggOperatorInfo* pAggInfo = pOperator->info;
  SOptrBasicInfo*   pInfo = &pAggInfo->binfo;

  if (pOperator->status == OP_EXEC_DONE) {
    return NULL;
  }

  SExecTaskInfo* pTaskInfo = pOperator->pTaskInfo;
  pTaskInfo->code = pOperator->fpSet._openFn(pOperator);
  if (pTaskInfo->code != TSDB_CODE_SUCCESS) {
    doSetOperatorCompleted(pOperator);
    return NULL;
  }

  blockDataEnsureCapacity(pInfo->pRes, pOperator->resultInfo.capacity);
  while (1) {
    doBuildResultDatablock(pOperator, pInfo, &pAggInfo->groupResInfo, pAggInfo->aggSup.pResultBuf);
    doFilter(pAggInfo->pCondition, pInfo->pRes, NULL, NULL);

    if (!hasRemainResults(&pAggInfo->groupResInfo)) {
      doSetOperatorCompleted(pOperator);
      break;
    }

    if (pInfo->pRes->info.rows > 0) {
      break;
    }
  }

  size_t rows = blockDataGetNumOfRows(pInfo->pRes);
  pOperator->resultInfo.totalRows += rows;

  return (rows == 0) ? NULL : pInfo->pRes;
}

int32_t aggEncodeResultRow(SOperatorInfo* pOperator, char** result, int32_t* length) {
  if (result == NULL || length == NULL) {
    return TSDB_CODE_TSC_INVALID_INPUT;
  }
  SOptrBasicInfo* pInfo = (SOptrBasicInfo*)(pOperator->info);
  SAggSupporter*  pSup = (SAggSupporter*)POINTER_SHIFT(pOperator->info, sizeof(SOptrBasicInfo));
  int32_t         size = tSimpleHashGetSize(pSup->pResultRowHashTable);
  size_t          keyLen = sizeof(uint64_t) * 2;  // estimate the key length
  int32_t         totalSize =
      sizeof(int32_t) + sizeof(int32_t) + size * (sizeof(int32_t) + keyLen + sizeof(int32_t) + pSup->resultRowSize);

  // no result
  if (getTotalBufSize(pSup->pResultBuf) == 0) {
    *result = NULL;
    *length = 0;
    return TSDB_CODE_SUCCESS;
  }

  *result = (char*)taosMemoryCalloc(1, totalSize);
  if (*result == NULL) {
    return TSDB_CODE_OUT_OF_MEMORY;
  }

  int32_t offset = sizeof(int32_t);
  *(int32_t*)(*result + offset) = size;
  offset += sizeof(int32_t);

  // prepare memory
  SResultRowPosition* pos = &pInfo->resultRowInfo.cur;
  void*               pPage = getBufPage(pSup->pResultBuf, pos->pageId);
  SResultRow*         pRow = (SResultRow*)((char*)pPage + pos->offset);
  setBufPageDirty(pPage, true);
  releaseBufPage(pSup->pResultBuf, pPage);

  int32_t iter = 0;
  void*   pIter = NULL;
  while ((pIter = tSimpleHashIterate(pSup->pResultRowHashTable, pIter, &iter))) {
    void*               key = tSimpleHashGetKey(pIter, &keyLen);
    SResultRowPosition* p1 = (SResultRowPosition*)pIter;

    pPage = (SFilePage*)getBufPage(pSup->pResultBuf, p1->pageId);
    pRow = (SResultRow*)((char*)pPage + p1->offset);
    setBufPageDirty(pPage, true);
    releaseBufPage(pSup->pResultBuf, pPage);

    // recalculate the result size
    int32_t realTotalSize = offset + sizeof(int32_t) + keyLen + sizeof(int32_t) + pSup->resultRowSize;
    if (realTotalSize > totalSize) {
      char* tmp = (char*)taosMemoryRealloc(*result, realTotalSize);
      if (tmp == NULL) {
        taosMemoryFree(*result);
        *result = NULL;
        return TSDB_CODE_OUT_OF_MEMORY;
      } else {
        *result = tmp;
      }
    }
    // save key
    *(int32_t*)(*result + offset) = keyLen;
    offset += sizeof(int32_t);
    memcpy(*result + offset, key, keyLen);
    offset += keyLen;

    // save value
    *(int32_t*)(*result + offset) = pSup->resultRowSize;
    offset += sizeof(int32_t);
    memcpy(*result + offset, pRow, pSup->resultRowSize);
    offset += pSup->resultRowSize;
  }

  *(int32_t*)(*result) = offset;
  *length = offset;

  return TDB_CODE_SUCCESS;
}

int32_t handleLimitOffset(SOperatorInfo* pOperator, SLimitInfo* pLimitInfo, SSDataBlock* pBlock, bool holdDataInBuf) {
  if (pLimitInfo->remainGroupOffset > 0) {
    if (pLimitInfo->currentGroupId == 0) {  // it is the first group
      pLimitInfo->currentGroupId = pBlock->info.groupId;
      blockDataCleanup(pBlock);
      return PROJECT_RETRIEVE_CONTINUE;
    } else if (pLimitInfo->currentGroupId != pBlock->info.groupId) {
      // now it is the data from a new group
      pLimitInfo->remainGroupOffset -= 1;

      // ignore data block in current group
      if (pLimitInfo->remainGroupOffset > 0) {
        blockDataCleanup(pBlock);
        return PROJECT_RETRIEVE_CONTINUE;
      }
    }

    // set current group id of the project operator
    pLimitInfo->currentGroupId = pBlock->info.groupId;
  }

  // here check for a new group data, we need to handle the data of the previous group.
  if (pLimitInfo->currentGroupId != 0 && pLimitInfo->currentGroupId != pBlock->info.groupId) {
    pLimitInfo->numOfOutputGroups += 1;
    if ((pLimitInfo->slimit.limit > 0) && (pLimitInfo->slimit.limit <= pLimitInfo->numOfOutputGroups)) {
      pOperator->status = OP_EXEC_DONE;
      blockDataCleanup(pBlock);

      return PROJECT_RETRIEVE_DONE;
    }

    // reset the value for a new group data
    pLimitInfo->numOfOutputRows = 0;
    pLimitInfo->remainOffset = pLimitInfo->limit.offset;

    // existing rows that belongs to previous group.
    if (pBlock->info.rows > 0) {
      return PROJECT_RETRIEVE_DONE;
    }
  }

  // here we reach the start position, according to the limit/offset requirements.

  // set current group id
  pLimitInfo->currentGroupId = pBlock->info.groupId;

  if (pLimitInfo->remainOffset >= pBlock->info.rows) {
    pLimitInfo->remainOffset -= pBlock->info.rows;
    blockDataCleanup(pBlock);
    return PROJECT_RETRIEVE_CONTINUE;
  } else if (pLimitInfo->remainOffset < pBlock->info.rows && pLimitInfo->remainOffset > 0) {
    blockDataTrimFirstNRows(pBlock, pLimitInfo->remainOffset);
    pLimitInfo->remainOffset = 0;
  }

  // check for the limitation in each group
  if (pLimitInfo->limit.limit >= 0 && pLimitInfo->numOfOutputRows + pBlock->info.rows >= pLimitInfo->limit.limit) {
    int32_t keepRows = (int32_t)(pLimitInfo->limit.limit - pLimitInfo->numOfOutputRows);
    blockDataKeepFirstNRows(pBlock, keepRows);
    if (pLimitInfo->slimit.limit > 0 && pLimitInfo->slimit.limit <= pLimitInfo->numOfOutputGroups) {
      pOperator->status = OP_EXEC_DONE;
    }

    return PROJECT_RETRIEVE_DONE;
  }

  // todo optimize performance
  // If there are slimit/soffset value exists, multi-round result can not be packed into one group, since the
  // they may not belong to the same group the limit/offset value is not valid in this case.
  if ((!holdDataInBuf) || (pBlock->info.rows >= pOperator->resultInfo.threshold) || pLimitInfo->slimit.offset != -1 ||
      pLimitInfo->slimit.limit != -1) {
    return PROJECT_RETRIEVE_DONE;
  } else {  // not full enough, continue to accumulate the output data in the buffer.
    return PROJECT_RETRIEVE_CONTINUE;
  }
}

static void doApplyScalarCalculation(SOperatorInfo* pOperator, SSDataBlock* pBlock, int32_t order, int32_t scanFlag);
static void doHandleRemainBlockForNewGroupImpl(SOperatorInfo* pOperator, SFillOperatorInfo* pInfo,
                                               SResultInfo* pResultInfo, SExecTaskInfo* pTaskInfo) {
  pInfo->totalInputRows = pInfo->existNewGroupBlock->info.rows;
  SSDataBlock* pResBlock = pInfo->pFinalRes;

  int32_t order = TSDB_ORDER_ASC;
  int32_t scanFlag = MAIN_SCAN;
  getTableScanInfo(pOperator, &order, &scanFlag);

  int64_t ekey =
      Q_STATUS_EQUAL(pTaskInfo->status, TASK_COMPLETED) ? pInfo->win.ekey : pInfo->existNewGroupBlock->info.window.ekey;
  taosResetFillInfo(pInfo->pFillInfo, getFillInfoStart(pInfo->pFillInfo));

  blockDataCleanup(pInfo->pRes);
  doApplyScalarCalculation(pOperator, pInfo->existNewGroupBlock, order, scanFlag);

  taosFillSetStartInfo(pInfo->pFillInfo, pInfo->pRes->info.rows, ekey);
  taosFillSetInputDataBlock(pInfo->pFillInfo, pInfo->pRes);

  int32_t numOfResultRows = pResultInfo->capacity - pResBlock->info.rows;
  taosFillResultDataBlock(pInfo->pFillInfo, pResBlock, numOfResultRows);

  pInfo->curGroupId = pInfo->existNewGroupBlock->info.groupId;
  pInfo->existNewGroupBlock = NULL;
}

static void doHandleRemainBlockFromNewGroup(SOperatorInfo* pOperator, SFillOperatorInfo* pInfo,
                                            SResultInfo* pResultInfo, SExecTaskInfo* pTaskInfo) {
  if (taosFillHasMoreResults(pInfo->pFillInfo)) {
    int32_t numOfResultRows = pResultInfo->capacity - pInfo->pFinalRes->info.rows;
    taosFillResultDataBlock(pInfo->pFillInfo, pInfo->pFinalRes, numOfResultRows);
    pInfo->pRes->info.groupId = pInfo->curGroupId;
    return;
  }

  // handle the cached new group data block
  if (pInfo->existNewGroupBlock) {
    doHandleRemainBlockForNewGroupImpl(pOperator, pInfo, pResultInfo, pTaskInfo);
  }
}

static void doApplyScalarCalculation(SOperatorInfo* pOperator, SSDataBlock* pBlock, int32_t order, int32_t scanFlag) {
  SFillOperatorInfo* pInfo = pOperator->info;
  SExprSupp*         pSup = &pOperator->exprSupp;
  setInputDataBlock(pSup, pBlock, order, scanFlag, false);
  projectApplyFunctions(pSup->pExprInfo, pInfo->pRes, pBlock, pSup->pCtx, pSup->numOfExprs, NULL);

  // reset the row value before applying the no-fill functions to the input data block, which is "pBlock" in this case.
  pInfo->pRes->info.rows = 0;
  SExprSupp* pNoFillSupp = &pInfo->noFillExprSupp;
  setInputDataBlock(pNoFillSupp, pBlock, order, scanFlag, false);

  projectApplyFunctions(pNoFillSupp->pExprInfo, pInfo->pRes, pBlock, pNoFillSupp->pCtx, pNoFillSupp->numOfExprs, NULL);
  pInfo->pRes->info.groupId = pBlock->info.groupId;
}

static SSDataBlock* doFillImpl(SOperatorInfo* pOperator) {
  SFillOperatorInfo* pInfo = pOperator->info;
  SExecTaskInfo*     pTaskInfo = pOperator->pTaskInfo;

  SResultInfo* pResultInfo = &pOperator->resultInfo;
  SSDataBlock* pResBlock = pInfo->pFinalRes;

  blockDataCleanup(pResBlock);

  int32_t order = TSDB_ORDER_ASC;
  int32_t scanFlag = MAIN_SCAN;
  getTableScanInfo(pOperator, &order, &scanFlag);

  doHandleRemainBlockFromNewGroup(pOperator, pInfo, pResultInfo, pTaskInfo);
  if (pResBlock->info.rows > 0) {
    pResBlock->info.groupId = pInfo->curGroupId;
    return pResBlock;
  }

  SOperatorInfo* pDownstream = pOperator->pDownstream[0];
  while (1) {
    SSDataBlock* pBlock = pDownstream->fpSet.getNextFn(pDownstream);
    if (pBlock == NULL) {
      if (pInfo->totalInputRows == 0) {
        doSetOperatorCompleted(pOperator);
        return NULL;
      }

      taosFillSetStartInfo(pInfo->pFillInfo, 0, pInfo->win.ekey);
    } else {
      blockDataUpdateTsWindow(pBlock, pInfo->primarySrcSlotId);

      blockDataCleanup(pInfo->pRes);
      blockDataEnsureCapacity(pInfo->pRes, pBlock->info.rows);
      blockDataEnsureCapacity(pInfo->pFinalRes, pBlock->info.rows);
      doApplyScalarCalculation(pOperator, pBlock, order, scanFlag);

      if (pInfo->curGroupId == 0 || pInfo->curGroupId == pInfo->pRes->info.groupId) {
        pInfo->curGroupId = pInfo->pRes->info.groupId;  // the first data block
        pInfo->totalInputRows += pInfo->pRes->info.rows;

        if (order == pInfo->pFillInfo->order) {
          taosFillSetStartInfo(pInfo->pFillInfo, pInfo->pRes->info.rows, pBlock->info.window.ekey);
        } else {
          taosFillSetStartInfo(pInfo->pFillInfo, pInfo->pRes->info.rows, pBlock->info.window.skey);
        }
        taosFillSetInputDataBlock(pInfo->pFillInfo, pInfo->pRes);
      } else if (pInfo->curGroupId != pBlock->info.groupId) {  // the new group data block
        pInfo->existNewGroupBlock = pBlock;

        // Fill the previous group data block, before handle the data block of new group.
        // Close the fill operation for previous group data block
        taosFillSetStartInfo(pInfo->pFillInfo, 0, pInfo->win.ekey);
      }
    }

    int32_t numOfResultRows = pOperator->resultInfo.capacity - pResBlock->info.rows;
    taosFillResultDataBlock(pInfo->pFillInfo, pResBlock, numOfResultRows);

    // current group has no more result to return
    if (pResBlock->info.rows > 0) {
      // 1. The result in current group not reach the threshold of output result, continue
      // 2. If multiple group results existing in one SSDataBlock is not allowed, return immediately
      if (pResBlock->info.rows > pResultInfo->threshold || pBlock == NULL || pInfo->existNewGroupBlock != NULL) {
        pResBlock->info.groupId = pInfo->curGroupId;
        return pResBlock;
      }

      doHandleRemainBlockFromNewGroup(pOperator, pInfo, pResultInfo, pTaskInfo);
      if (pResBlock->info.rows >= pOperator->resultInfo.threshold || pBlock == NULL) {
        pResBlock->info.groupId = pInfo->curGroupId;
        return pResBlock;
      }
    } else if (pInfo->existNewGroupBlock) {  // try next group
      assert(pBlock != NULL);

      blockDataCleanup(pResBlock);

      doHandleRemainBlockForNewGroupImpl(pOperator, pInfo, pResultInfo, pTaskInfo);
      if (pResBlock->info.rows > pResultInfo->threshold) {
        pResBlock->info.groupId = pInfo->curGroupId;
        return pResBlock;
      }
    } else {
      return NULL;
    }
  }
}

static SSDataBlock* doFill(SOperatorInfo* pOperator) {
  SFillOperatorInfo* pInfo = pOperator->info;
  SExecTaskInfo*     pTaskInfo = pOperator->pTaskInfo;

  if (pOperator->status == OP_EXEC_DONE) {
    return NULL;
  }

  SSDataBlock* fillResult = NULL;
  while (true) {
    fillResult = doFillImpl(pOperator);
    if (fillResult == NULL) {
      doSetOperatorCompleted(pOperator);
      break;
    }

    doFilter(pInfo->pCondition, fillResult, &pInfo->matchInfo, NULL);
    if (fillResult->info.rows > 0) {
      break;
    }
  }

  if (fillResult != NULL) {
    pOperator->resultInfo.totalRows += fillResult->info.rows;
  }

  return fillResult;
}

void destroyExprInfo(SExprInfo* pExpr, int32_t numOfExprs) {
  for (int32_t i = 0; i < numOfExprs; ++i) {
    SExprInfo* pExprInfo = &pExpr[i];
    for (int32_t j = 0; j < pExprInfo->base.numOfParams; ++j) {
      if (pExprInfo->base.pParam[j].type == FUNC_PARAM_TYPE_COLUMN) {
        taosMemoryFreeClear(pExprInfo->base.pParam[j].pCol);
      }
    }

    taosMemoryFree(pExprInfo->base.pParam);
    taosMemoryFree(pExprInfo->pExpr);
  }
}

static void destroyOperatorInfo(SOperatorInfo* pOperator) {
  if (pOperator == NULL) {
    return;
  }

  if (pOperator->fpSet.closeFn != NULL) {
    pOperator->fpSet.closeFn(pOperator->info);
  }

  if (pOperator->pDownstream != NULL) {
    for (int32_t i = 0; i < pOperator->numOfDownstream; ++i) {
      destroyOperatorInfo(pOperator->pDownstream[i]);
    }

    taosMemoryFreeClear(pOperator->pDownstream);
    pOperator->numOfDownstream = 0;
  }

  cleanupExprSupp(&pOperator->exprSupp);
  taosMemoryFreeClear(pOperator);
}

int32_t getBufferPgSize(int32_t rowSize, uint32_t* defaultPgsz, uint32_t* defaultBufsz) {
  *defaultPgsz = 4096;
  while (*defaultPgsz < rowSize * 4) {
    *defaultPgsz <<= 1u;
  }

  // at least four pages need to be in buffer
  *defaultBufsz = 4096 * 256;
  if ((*defaultBufsz) <= (*defaultPgsz)) {
    (*defaultBufsz) = (*defaultPgsz) * 4;
  }

  return 0;
}

int32_t doInitAggInfoSup(SAggSupporter* pAggSup, SqlFunctionCtx* pCtx, int32_t numOfOutput, size_t keyBufSize,
                         const char* pKey) {
  int32_t    code = 0;
  _hash_fn_t hashFn = taosGetDefaultHashFunction(TSDB_DATA_TYPE_BINARY);

  pAggSup->currentPageId = -1;
  pAggSup->resultRowSize = getResultRowSize(pCtx, numOfOutput);
  pAggSup->keyBuf = taosMemoryCalloc(1, keyBufSize + POINTER_BYTES + sizeof(int64_t));
  pAggSup->pResultRowHashTable = tSimpleHashInit(10, hashFn);

  if (pAggSup->keyBuf == NULL || pAggSup->pResultRowHashTable == NULL) {
    return TSDB_CODE_OUT_OF_MEMORY;
  }

  uint32_t defaultPgsz = 0;
  uint32_t defaultBufsz = 0;
  getBufferPgSize(pAggSup->resultRowSize, &defaultPgsz, &defaultBufsz);

  if (!osTempSpaceAvailable()) {
    code = TSDB_CODE_NO_AVAIL_DISK;
    qError("Init stream agg supporter failed since %s, %s", terrstr(code), pKey);
    return code;
  }

  code = createDiskbasedBuf(&pAggSup->pResultBuf, defaultPgsz, defaultBufsz, pKey, tsTempDir);
  if (code != TSDB_CODE_SUCCESS) {
    qError("Create agg result buf failed since %s, %s", tstrerror(code), pKey);
    return code;
  }

  return code;
}

void cleanupAggSup(SAggSupporter* pAggSup) {
  taosMemoryFreeClear(pAggSup->keyBuf);
  tSimpleHashCleanup(pAggSup->pResultRowHashTable);
  destroyDiskbasedBuf(pAggSup->pResultBuf);
}

int32_t initAggInfo(SExprSupp* pSup, SAggSupporter* pAggSup, SExprInfo* pExprInfo, int32_t numOfCols, size_t keyBufSize,
                    const char* pkey) {
  int32_t code = initExprSupp(pSup, pExprInfo, numOfCols);
  if (code != TSDB_CODE_SUCCESS) {
    return code;
  }

  code = doInitAggInfoSup(pAggSup, pSup->pCtx, numOfCols, keyBufSize, pkey);
  if (code != TSDB_CODE_SUCCESS) {
    return code;
  }

  for (int32_t i = 0; i < numOfCols; ++i) {
    pSup->pCtx[i].saveHandle.pBuf = pAggSup->pResultBuf;
  }

  return TSDB_CODE_SUCCESS;
}

void initResultSizeInfo(SResultInfo* pResultInfo, int32_t numOfRows) {
  ASSERT(numOfRows != 0);
  pResultInfo->capacity = numOfRows;
  pResultInfo->threshold = numOfRows * 0.75;

  if (pResultInfo->threshold == 0) {
    pResultInfo->threshold = numOfRows;
  }
}

void initBasicInfo(SOptrBasicInfo* pInfo, SSDataBlock* pBlock) {
  pInfo->pRes = pBlock;
  initResultRowInfo(&pInfo->resultRowInfo);
}

void* destroySqlFunctionCtx(SqlFunctionCtx* pCtx, int32_t numOfOutput) {
  if (pCtx == NULL) {
    return NULL;
  }

  for (int32_t i = 0; i < numOfOutput; ++i) {
    for (int32_t j = 0; j < pCtx[i].numOfParams; ++j) {
      taosVariantDestroy(&pCtx[i].param[j].param);
    }

    taosMemoryFreeClear(pCtx[i].subsidiaries.pCtx);
    taosMemoryFreeClear(pCtx[i].subsidiaries.buf);
    taosMemoryFree(pCtx[i].input.pData);
    taosMemoryFree(pCtx[i].input.pColumnDataAgg);
  }

  taosMemoryFreeClear(pCtx);
  return NULL;
}

int32_t initExprSupp(SExprSupp* pSup, SExprInfo* pExprInfo, int32_t numOfExpr) {
  pSup->pExprInfo = pExprInfo;
  pSup->numOfExprs = numOfExpr;
  if (pSup->pExprInfo != NULL) {
    pSup->pCtx = createSqlFunctionCtx(pExprInfo, numOfExpr, &pSup->rowEntryInfoOffset);
    if (pSup->pCtx == NULL) {
      return TSDB_CODE_OUT_OF_MEMORY;
    }
  }

  return TSDB_CODE_SUCCESS;
}

void cleanupExprSupp(SExprSupp* pSupp) {
  destroySqlFunctionCtx(pSupp->pCtx, pSupp->numOfExprs);
  if (pSupp->pExprInfo != NULL) {
    destroyExprInfo(pSupp->pExprInfo, pSupp->numOfExprs);
    taosMemoryFreeClear(pSupp->pExprInfo);
  }

  if (pSupp->pFilterInfo != NULL) {
    filterFreeInfo(pSupp->pFilterInfo);
    pSupp->pFilterInfo = NULL;
  }

  taosMemoryFree(pSupp->rowEntryInfoOffset);
}

SOperatorInfo* createAggregateOperatorInfo(SOperatorInfo* downstream, SAggPhysiNode* pAggNode,
                                           SExecTaskInfo* pTaskInfo) {
  SAggOperatorInfo* pInfo = taosMemoryCalloc(1, sizeof(SAggOperatorInfo));
  SOperatorInfo*    pOperator = taosMemoryCalloc(1, sizeof(SOperatorInfo));
  if (pInfo == NULL || pOperator == NULL) {
    goto _error;
  }

  SSDataBlock* pResBlock = createResDataBlock(pAggNode->node.pOutputDataBlockDesc);
  initBasicInfo(&pInfo->binfo, pResBlock);

  size_t keyBufSize = sizeof(int64_t) + sizeof(int64_t) + POINTER_BYTES;
  initResultSizeInfo(&pOperator->resultInfo, 4096);

  int32_t    num = 0;
  SExprInfo* pExprInfo = createExprInfo(pAggNode->pAggFuncs, pAggNode->pGroupKeys, &num);
  int32_t    code = initAggInfo(&pOperator->exprSupp, &pInfo->aggSup, pExprInfo, num, keyBufSize, pTaskInfo->id.str);
  if (code != TSDB_CODE_SUCCESS) {
    goto _error;
  }

  int32_t    numOfScalarExpr = 0;
  SExprInfo* pScalarExprInfo = NULL;
  if (pAggNode->pExprs != NULL) {
    pScalarExprInfo = createExprInfo(pAggNode->pExprs, NULL, &numOfScalarExpr);
  }

  code = initExprSupp(&pInfo->scalarExprSup, pScalarExprInfo, numOfScalarExpr);
  if (code != TSDB_CODE_SUCCESS) {
    goto _error;
  }

  pInfo->binfo.mergeResultBlock = pAggNode->mergeDataBlock;
  pInfo->groupId = UINT64_MAX;
  pInfo->pCondition = pAggNode->node.pConditions;
  pOperator->name = "TableAggregate";
  pOperator->operatorType = QUERY_NODE_PHYSICAL_PLAN_HASH_AGG;
  pOperator->blocking = true;
  pOperator->status = OP_NOT_OPENED;
  pOperator->info = pInfo;
  pOperator->pTaskInfo = pTaskInfo;

  pOperator->fpSet =
      createOperatorFpSet(doOpenAggregateOptr, getAggregateResult, NULL, NULL, destroyAggOperatorInfo, NULL);

  if (downstream->operatorType == QUERY_NODE_PHYSICAL_PLAN_TABLE_SCAN) {
    STableScanInfo* pTableScanInfo = downstream->info;
    pTableScanInfo->pdInfo.pExprSup = &pOperator->exprSupp;
    pTableScanInfo->pdInfo.pAggSup = &pInfo->aggSup;
  }

  code = appendDownstream(pOperator, &downstream, 1);
  if (code != TSDB_CODE_SUCCESS) {
    goto _error;
  }

  return pOperator;

  _error:
  if (pInfo != NULL) {
    destroyAggOperatorInfo(pInfo);
  }

  if (pOperator != NULL) {
    cleanupExprSupp(&pOperator->exprSupp);
  }

  taosMemoryFreeClear(pOperator);
  pTaskInfo->code = TSDB_CODE_OUT_OF_MEMORY;
  return NULL;
}

void cleanupBasicInfo(SOptrBasicInfo* pInfo) {
  assert(pInfo != NULL);
  pInfo->pRes = blockDataDestroy(pInfo->pRes);
}

static void freeItem(void* pItem) {
  void** p = pItem;
  if (*p != NULL) {
    taosMemoryFreeClear(*p);
  }
}

void destroyAggOperatorInfo(void* param) {
  SAggOperatorInfo* pInfo = (SAggOperatorInfo*)param;
  cleanupBasicInfo(&pInfo->binfo);

  cleanupAggSup(&pInfo->aggSup);
  cleanupExprSupp(&pInfo->scalarExprSup);
  cleanupGroupResInfo(&pInfo->groupResInfo);
  taosMemoryFreeClear(param);
}

void destroyFillOperatorInfo(void* param) {
  SFillOperatorInfo* pInfo = (SFillOperatorInfo*)param;
  pInfo->pFillInfo = taosDestroyFillInfo(pInfo->pFillInfo);
  pInfo->pRes = blockDataDestroy(pInfo->pRes);
  pInfo->pFinalRes = blockDataDestroy(pInfo->pFinalRes);

  cleanupExprSupp(&pInfo->noFillExprSupp);

  taosMemoryFreeClear(pInfo->p);
  taosArrayDestroy(pInfo->matchInfo.pList);
  taosMemoryFreeClear(param);
}

void destroyExchangeOperatorInfo(void* param) {
  SExchangeInfo* pExInfo = (SExchangeInfo*)param;
  taosRemoveRef(exchangeObjRefPool, pExInfo->self);
}

void freeSourceDataInfo(void* p) {
  SSourceDataInfo* pInfo = (SSourceDataInfo*)p;
  taosMemoryFreeClear(pInfo->pRsp);
}

void doDestroyExchangeOperatorInfo(void* param) {
  SExchangeInfo* pExInfo = (SExchangeInfo*)param;

  taosArrayDestroy(pExInfo->pSources);
  taosArrayDestroyEx(pExInfo->pSourceDataInfo, freeSourceDataInfo);

  if (pExInfo->pResultBlockList != NULL) {
    taosArrayDestroyEx(pExInfo->pResultBlockList, freeBlock);
    pExInfo->pResultBlockList = NULL;
  }

  blockDataDestroy(pExInfo->pDummyBlock);

  tsem_destroy(&pExInfo->ready);
  taosMemoryFreeClear(param);
}

static int32_t initFillInfo(SFillOperatorInfo* pInfo, SExprInfo* pExpr, int32_t numOfCols, SExprInfo* pNotFillExpr,
                            int32_t numOfNotFillCols, SNodeListNode* pValNode, STimeWindow win, int32_t capacity,
                            const char* id, SInterval* pInterval, int32_t fillType, int32_t order) {
  SFillColInfo* pColInfo = createFillColInfo(pExpr, numOfCols, pNotFillExpr, numOfNotFillCols, pValNode);

  int64_t     startKey = (order == TSDB_ORDER_ASC) ? win.skey : win.ekey;
  STimeWindow w = getAlignQueryTimeWindow(pInterval, pInterval->precision, startKey);
  w = getFirstQualifiedTimeWindow(startKey, &w, pInterval, order);

  pInfo->pFillInfo = taosCreateFillInfo(w.skey, numOfCols, numOfNotFillCols, capacity, pInterval, fillType, pColInfo,
                                        pInfo->primaryTsCol, order, id);

  if (order == TSDB_ORDER_ASC) {
    pInfo->win.skey = win.skey;
    pInfo->win.ekey = win.ekey;
  } else {
    pInfo->win.skey = win.ekey;
    pInfo->win.ekey = win.skey;
  }
  pInfo->p = taosMemoryCalloc(numOfCols, POINTER_BYTES);

  if (pInfo->pFillInfo == NULL || pInfo->p == NULL) {
    taosMemoryFree(pInfo->pFillInfo);
    taosMemoryFree(pInfo->p);
    return TSDB_CODE_OUT_OF_MEMORY;
  } else {
    return TSDB_CODE_SUCCESS;
  }
}

static bool isWstartColumnExist(SFillOperatorInfo* pInfo) {
  if (pInfo->noFillExprSupp.numOfExprs == 0) {
    return false;
  }

  for (int32_t i = 0; i < pInfo->noFillExprSupp.numOfExprs; ++i) {
    SExprInfo* exprInfo = pInfo->noFillExprSupp.pExprInfo + i;
    if (exprInfo->pExpr->nodeType == QUERY_NODE_COLUMN && exprInfo->base.numOfParams == 1 &&
        exprInfo->base.pParam[0].pCol->colType == COLUMN_TYPE_WINDOW_START) {
      return true;
    }
  }
  return false;
}

static int32_t createPrimaryTsExprIfNeeded(SFillOperatorInfo* pInfo, SFillPhysiNode* pPhyFillNode, SExprSupp* pExprSupp,
                                           const char* idStr) {
  bool wstartExist = isWstartColumnExist(pInfo);

  if (wstartExist == false) {
    if (pPhyFillNode->pWStartTs->type != QUERY_NODE_TARGET) {
      qError("pWStartTs of fill physical node is not a target node, %s", idStr);
      return TSDB_CODE_QRY_SYS_ERROR;
    }

    SExprInfo* pExpr = taosMemoryRealloc(pExprSupp->pExprInfo, (pExprSupp->numOfExprs + 1) * sizeof(SExprInfo));
    if (pExpr == NULL) {
      return TSDB_CODE_OUT_OF_MEMORY;
    }

    createExprFromTargetNode(&pExpr[pExprSupp->numOfExprs], (STargetNode*)pPhyFillNode->pWStartTs);
    pExprSupp->numOfExprs += 1;
    pExprSupp->pExprInfo = pExpr;
  }

  return TSDB_CODE_SUCCESS;
}

SOperatorInfo* createFillOperatorInfo(SOperatorInfo* downstream, SFillPhysiNode* pPhyFillNode,
                                      SExecTaskInfo* pTaskInfo) {
  SFillOperatorInfo* pInfo = taosMemoryCalloc(1, sizeof(SFillOperatorInfo));
  SOperatorInfo*     pOperator = taosMemoryCalloc(1, sizeof(SOperatorInfo));
  if (pInfo == NULL || pOperator == NULL) {
    goto _error;
  }

  pInfo->pRes = createResDataBlock(pPhyFillNode->node.pOutputDataBlockDesc);
  SExprInfo* pExprInfo = createExprInfo(pPhyFillNode->pFillExprs, NULL, &pInfo->numOfExpr);
  pOperator->exprSupp.pExprInfo = pExprInfo;

  SExprSupp* pNoFillSupp = &pInfo->noFillExprSupp;
  pNoFillSupp->pExprInfo = createExprInfo(pPhyFillNode->pNotFillExprs, NULL, &pNoFillSupp->numOfExprs);
  int32_t code = createPrimaryTsExprIfNeeded(pInfo, pPhyFillNode, pNoFillSupp, pTaskInfo->id.str);
  if (code != TSDB_CODE_SUCCESS) {
    goto _error;
  }

  code = initExprSupp(pNoFillSupp, pNoFillSupp->pExprInfo, pNoFillSupp->numOfExprs);
  if (code != TSDB_CODE_SUCCESS) {
    goto _error;
  }

  SInterval* pInterval =
      QUERY_NODE_PHYSICAL_PLAN_MERGE_ALIGNED_INTERVAL == downstream->operatorType
      ? &((SMergeAlignedIntervalAggOperatorInfo*)downstream->info)->intervalAggOperatorInfo->interval
      : &((SIntervalAggOperatorInfo*)downstream->info)->interval;

  int32_t order = (pPhyFillNode->inputTsOrder == ORDER_ASC) ? TSDB_ORDER_ASC : TSDB_ORDER_DESC;
  int32_t type = convertFillType(pPhyFillNode->mode);

  SResultInfo* pResultInfo = &pOperator->resultInfo;

  initResultSizeInfo(&pOperator->resultInfo, 4096);
  blockDataEnsureCapacity(pInfo->pRes, pOperator->resultInfo.capacity);
  code = initExprSupp(&pOperator->exprSupp, pExprInfo, pInfo->numOfExpr);
  if (code != TSDB_CODE_SUCCESS) {
    goto _error;
  }

  pInfo->primaryTsCol = ((STargetNode*)pPhyFillNode->pWStartTs)->slotId;
  pInfo->primarySrcSlotId = ((SColumnNode*)((STargetNode*)pPhyFillNode->pWStartTs)->pExpr)->slotId;

  int32_t numOfOutputCols = 0;
  code = extractColMatchInfo(pPhyFillNode->pFillExprs, pPhyFillNode->node.pOutputDataBlockDesc, &numOfOutputCols,
                             COL_MATCH_FROM_SLOT_ID, &pInfo->matchInfo);

  code = initFillInfo(pInfo, pExprInfo, pInfo->numOfExpr, pNoFillSupp->pExprInfo, pNoFillSupp->numOfExprs,
                      (SNodeListNode*)pPhyFillNode->pValues, pPhyFillNode->timeRange, pResultInfo->capacity,
                      pTaskInfo->id.str, pInterval, type, order);
  if (code != TSDB_CODE_SUCCESS) {
    goto _error;
  }

  pInfo->pFinalRes = createOneDataBlock(pInfo->pRes, false);
  blockDataEnsureCapacity(pInfo->pFinalRes, pOperator->resultInfo.capacity);

  pInfo->pCondition = pPhyFillNode->node.pConditions;
  pOperator->name = "FillOperator";
  pOperator->blocking = false;
  pOperator->status = OP_NOT_OPENED;
  pOperator->operatorType = QUERY_NODE_PHYSICAL_PLAN_FILL;
  pOperator->exprSupp.numOfExprs = pInfo->numOfExpr;
  pOperator->info = pInfo;
  pOperator->pTaskInfo = pTaskInfo;

  pOperator->fpSet = createOperatorFpSet(operatorDummyOpenFn, doFill, NULL, NULL, destroyFillOperatorInfo, NULL);

  code = appendDownstream(pOperator, &downstream, 1);
  return pOperator;

  _error:
  if (pInfo != NULL) {
    destroyFillOperatorInfo(pInfo);
  }

  taosMemoryFreeClear(pOperator);
  return NULL;
}

static SExecTaskInfo* createExecTaskInfo(uint64_t queryId, uint64_t taskId, EOPTR_EXEC_MODEL model, char* dbFName) {
  SExecTaskInfo* pTaskInfo = taosMemoryCalloc(1, sizeof(SExecTaskInfo));
  setTaskStatus(pTaskInfo, TASK_NOT_COMPLETED);

  pTaskInfo->schemaInfo.dbname = strdup(dbFName);
  pTaskInfo->cost.created = taosGetTimestampMs();
  pTaskInfo->id.queryId = queryId;
  pTaskInfo->execModel = model;
  pTaskInfo->pTableInfoList = tableListCreate();

  char* p = taosMemoryCalloc(1, 128);
  snprintf(p, 128, "TID:0x%" PRIx64 " QID:0x%" PRIx64, taskId, queryId);
  pTaskInfo->id.str = p;

  return pTaskInfo;
}

SSchemaWrapper* extractQueriedColumnSchema(SScanPhysiNode* pScanNode);

int32_t extractTableSchemaInfo(SReadHandle* pHandle, SScanPhysiNode* pScanNode, SExecTaskInfo* pTaskInfo) {
  SMetaReader mr = {0};
  metaReaderInit(&mr, pHandle->meta, 0);
  int32_t code = metaGetTableEntryByUid(&mr, pScanNode->uid);
  if (code != TSDB_CODE_SUCCESS) {
    qError("failed to get the table meta, uid:0x%" PRIx64 ", suid:0x%" PRIx64 ", %s", pScanNode->uid, pScanNode->suid,
           GET_TASKID(pTaskInfo));

    metaReaderClear(&mr);
    return terrno;
  }

  SSchemaInfo* pSchemaInfo = &pTaskInfo->schemaInfo;
  pSchemaInfo->tablename = strdup(mr.me.name);

  if (mr.me.type == TSDB_SUPER_TABLE) {
    pSchemaInfo->sw = tCloneSSchemaWrapper(&mr.me.stbEntry.schemaRow);
    pSchemaInfo->tversion = mr.me.stbEntry.schemaTag.version;
  } else if (mr.me.type == TSDB_CHILD_TABLE) {
    tDecoderClear(&mr.coder);

    tb_uid_t suid = mr.me.ctbEntry.suid;
    metaGetTableEntryByUid(&mr, suid);
    pSchemaInfo->sw = tCloneSSchemaWrapper(&mr.me.stbEntry.schemaRow);
    pSchemaInfo->tversion = mr.me.stbEntry.schemaTag.version;
  } else {
    pSchemaInfo->sw = tCloneSSchemaWrapper(&mr.me.ntbEntry.schemaRow);
  }

  metaReaderClear(&mr);

  pSchemaInfo->qsw = extractQueriedColumnSchema(pScanNode);
  return TSDB_CODE_SUCCESS;
}

SSchemaWrapper* extractQueriedColumnSchema(SScanPhysiNode* pScanNode) {
  int32_t numOfCols = LIST_LENGTH(pScanNode->pScanCols);
  int32_t numOfTags = LIST_LENGTH(pScanNode->pScanPseudoCols);

  SSchemaWrapper* pqSw = taosMemoryCalloc(1, sizeof(SSchemaWrapper));
  pqSw->pSchema = taosMemoryCalloc(numOfCols + numOfTags, sizeof(SSchema));

  for (int32_t i = 0; i < numOfCols; ++i) {
    STargetNode* pNode = (STargetNode*)nodesListGetNode(pScanNode->pScanCols, i);
    SColumnNode* pColNode = (SColumnNode*)pNode->pExpr;

    SSchema* pSchema = &pqSw->pSchema[pqSw->nCols++];
    pSchema->colId = pColNode->colId;
    pSchema->type = pColNode->node.resType.type;
    pSchema->bytes = pColNode->node.resType.bytes;
    tstrncpy(pSchema->name, pColNode->colName, tListLen(pSchema->name));
  }

  // this the tags and pseudo function columns, we only keep the tag columns
  for (int32_t i = 0; i < numOfTags; ++i) {
    STargetNode* pNode = (STargetNode*)nodesListGetNode(pScanNode->pScanPseudoCols, i);

    int32_t type = nodeType(pNode->pExpr);
    if (type == QUERY_NODE_COLUMN) {
      SColumnNode* pColNode = (SColumnNode*)pNode->pExpr;

      SSchema* pSchema = &pqSw->pSchema[pqSw->nCols++];
      pSchema->colId = pColNode->colId;
      pSchema->type = pColNode->node.resType.type;
      pSchema->bytes = pColNode->node.resType.bytes;
      tstrncpy(pSchema->name, pColNode->colName, tListLen(pSchema->name));
    }
  }

  return pqSw;
}

static void cleanupTableSchemaInfo(SSchemaInfo* pSchemaInfo) {
  taosMemoryFreeClear(pSchemaInfo->dbname);
  taosMemoryFreeClear(pSchemaInfo->tablename);
  tDeleteSSchemaWrapper(pSchemaInfo->sw);
  tDeleteSSchemaWrapper(pSchemaInfo->qsw);
}

static void cleanupStreamInfo(SStreamTaskInfo* pStreamInfo) { tDeleteSSchemaWrapper(pStreamInfo->schema); }

<<<<<<< HEAD

static int32_t orderbyGroupIdComparFn(const void* p1, const void* p2) {
  STableKeyInfo* pInfo1 = (STableKeyInfo*) p1;
  STableKeyInfo* pInfo2 = (STableKeyInfo*) p2;

  if (pInfo1->groupId == pInfo2->groupId) {
    return 0;
  } else {
    return pInfo1->groupId < pInfo2->groupId? -1:1;
  }
}

static int32_t sortTableGroup(STableListInfo* pTableListInfo) {
  int32_t code = TSDB_CODE_SUCCESS;

  taosArraySort(pTableListInfo->pTableList, orderbyGroupIdComparFn);
  int32_t size = taosArrayGetSize(pTableListInfo->pTableList);

  SArray* pList = taosArrayInit(4, sizeof(int32_t));

  STableKeyInfo* pInfo = taosArrayGet(pTableListInfo->pTableList, 0);
  uint64_t gid = pInfo->groupId;

  int32_t start = 0;
  taosArrayPush(pList, &start);

  for(int32_t i = 1; i < size; ++i) {
    pInfo = taosArrayGet(pTableListInfo->pTableList, i);
    if (pInfo->groupId != gid) {
      taosArrayPush(pList, &i);
      gid = pInfo->groupId;
    }
  }

  pTableListInfo->numOfOuputGroups = taosArrayGetSize(pList);
  pTableListInfo->groupOffset = taosMemoryMalloc(sizeof(int32_t) * pTableListInfo->numOfOuputGroups);
  memcpy(pTableListInfo->groupOffset, taosArrayGet(pList, 0), sizeof(int32_t) * pTableListInfo->numOfOuputGroups);
  taosArrayDestroy(pList);
  return TSDB_CODE_SUCCESS;

#if 0
  taosArrayClear(pTableListInfo->pGroupList);
  SArray* sortSupport = taosArrayInit(16, sizeof(uint64_t));
  if (sortSupport == NULL) return TSDB_CODE_OUT_OF_MEMORY;
  for (int32_t i = 0; i < taosArrayGetSize(pTableListInfo->pTableList); i++) {
    STableKeyInfo* info = taosArrayGet(pTableListInfo->pTableList, i);
    uint64_t*      groupId = taosHashGet(pTableListInfo->map, &info->uid, sizeof(uint64_t));

    int32_t index = taosArraySearchIdx(sortSupport, groupId, compareUint64Val, TD_EQ);
    if (index == -1) {
      void*   p = taosArraySearch(sortSupport, groupId, compareUint64Val, TD_GT);
      SArray* tGroup = taosArrayInit(8, sizeof(STableKeyInfo));
      if (tGroup == NULL) {
        taosArrayDestroy(sortSupport);
        return TSDB_CODE_OUT_OF_MEMORY;
      }
      if (taosArrayPush(tGroup, info) == NULL) {
        qError("taos push info array error");
        taosArrayDestroy(sortSupport);
        return TSDB_CODE_QRY_APP_ERROR;
      }
      if (p == NULL) {
        if (taosArrayPush(sortSupport, groupId) == NULL) {
          qError("taos push support array error");
          taosArrayDestroy(sortSupport);
          return TSDB_CODE_QRY_APP_ERROR;
        }
        if (taosArrayPush(pTableListInfo->pGroupList, &tGroup) == NULL) {
          qError("taos push group array error");
          taosArrayDestroy(sortSupport);
          return TSDB_CODE_QRY_APP_ERROR;
        }
      } else {
        int32_t pos = TARRAY_ELEM_IDX(sortSupport, p);
        if (taosArrayInsert(sortSupport, pos, groupId) == NULL) {
          qError("taos insert support array error");
          taosArrayDestroy(sortSupport);
          return TSDB_CODE_QRY_APP_ERROR;
        }
        if (taosArrayInsert(pTableListInfo->pGroupList, pos, &tGroup) == NULL) {
          qError("taos insert group array error");
          taosArrayDestroy(sortSupport);
          return TSDB_CODE_QRY_APP_ERROR;
        }
      }
    } else {
      SArray* tGroup = (SArray*)taosArrayGetP(pTableListInfo->pGroupList, index);
      if (taosArrayPush(tGroup, info) == NULL) {
        qError("taos push uid array error");
        taosArrayDestroy(sortSupport);
        return TSDB_CODE_QRY_APP_ERROR;
      }
    }
  }
  taosArrayDestroy(sortSupport);
  return TDB_CODE_SUCCESS;
#endif
}

=======
>>>>>>> 79bb5f82
bool groupbyTbname(SNodeList* pGroupList) {
  bool bytbname = false;
  if (LIST_LENGTH(pGroupList) == 1) {
    SNode* p = nodesListGetNode(pGroupList, 0);
    if (p->type == QUERY_NODE_FUNCTION) {
      // partition by tbname/group by tbname
      bytbname = (strcmp(((struct SFunctionNode*)p)->functionName, "tbname") == 0);
    }
  }

  return bytbname;
}

<<<<<<< HEAD
int32_t setGroupIdMapForAllTables(STableListInfo* pTableListInfo, SReadHandle* pHandle, SNodeList* group, bool groupSort) {
  pTableListInfo->map = taosHashInit(32, taosGetDefaultHashFunction(TSDB_DATA_TYPE_BIGINT), false, HASH_ENTRY_LOCK);
  if (pTableListInfo->map == NULL) {
    return TSDB_CODE_OUT_OF_MEMORY;
  }

  bool groupByTbname = groupbyTbname(group);
  size_t numOfTables = taosArrayGetSize(pTableListInfo->pTableList);

  if (groupByTbname || group == NULL) {
    for (int32_t i = 0; i < numOfTables; i++) {
      STableKeyInfo* info = taosArrayGet(pTableListInfo->pTableList, i);
      info->groupId = groupByTbname? info->uid:0;
    }

    pTableListInfo->oneTableForEachGroup = groupByTbname;

    if (groupSort && groupByTbname) {
      taosArraySort(pTableListInfo->pTableList, orderbyGroupIdComparFn);
      pTableListInfo->numOfOuputGroups = numOfTables;
    }
  } else {
    int32_t code = getColInfoResultForGroupby(pHandle->meta, group, pTableListInfo);
    if (code != TSDB_CODE_SUCCESS) {
      return code;
    }

    if (groupSort) {
      return sortTableGroup(pTableListInfo);
    }
  }

  for(int32_t i = 0; i < numOfTables; ++i) {
    STableKeyInfo* info = taosArrayGet(pTableListInfo->pTableList, i);
    taosHashPut(pTableListInfo->map, &(info->uid), sizeof(uint64_t), &i, sizeof(int32_t));
  }

  return TDB_CODE_SUCCESS;
}

static int32_t initTableblockDistQueryCond(uint64_t uid, SQueryTableDataCond* pCond) {
  memset(pCond, 0, sizeof(SQueryTableDataCond));

  pCond->order = TSDB_ORDER_ASC;
  pCond->numOfCols = 1;
  pCond->colList = taosMemoryCalloc(1, sizeof(SColumnInfo));
  if (pCond->colList == NULL) {
    terrno = TSDB_CODE_QRY_OUT_OF_MEMORY;
    return terrno;
  }

  pCond->colList->colId = 1;
  pCond->colList->type = TSDB_DATA_TYPE_TIMESTAMP;
  pCond->colList->bytes = sizeof(TSKEY);

  pCond->twindows = (STimeWindow){.skey = INT64_MIN, .ekey = INT64_MAX};
  pCond->suid = uid;
  pCond->type = TIMEWINDOW_RANGE_CONTAINED;
  pCond->startVersion = -1;
  pCond->endVersion = -1;

  return TSDB_CODE_SUCCESS;
}

SOperatorInfo* createOperatorTree(SPhysiNode* pPhyNode, SExecTaskInfo* pTaskInfo, SReadHandle* pHandle,
                                  STableListInfo* pTableListInfo, SNode* pTagCond, SNode* pTagIndexCond,
                                  const char* pUser) {
=======
SOperatorInfo* createOperatorTree(SPhysiNode* pPhyNode, SExecTaskInfo* pTaskInfo, SReadHandle* pHandle, SNode* pTagCond,
                                  SNode* pTagIndexCond, const char* pUser) {
>>>>>>> 79bb5f82
  int32_t type = nodeType(pPhyNode);
  STableListInfo* pTableListInfo = pTaskInfo->pTableInfoList;
  const char* idstr = GET_TASKID(pTaskInfo);

  if (pPhyNode->pChildren == NULL || LIST_LENGTH(pPhyNode->pChildren) == 0) {
    SOperatorInfo* pOperator = NULL;
    if (QUERY_NODE_PHYSICAL_PLAN_TABLE_SCAN == type) {
      STableScanPhysiNode* pTableScanNode = (STableScanPhysiNode*)pPhyNode;

      // NOTE: this is an patch to fix the physical plan
      // TODO remove it later
      if (pTableScanNode->scan.node.pLimit != NULL) {
        pTableScanNode->groupSort = true;
      }

      int32_t code =
          createScanTableListInfo(&pTableScanNode->scan, pTableScanNode->pGroupTags, pTableScanNode->groupSort, pHandle,
                                  pTableListInfo, pTagCond, pTagIndexCond, idstr);
      if (code) {
        pTaskInfo->code = code;
        qError("failed to createScanTableListInfo, code:%s, %s", tstrerror(code), idstr);
        return NULL;
      }

      code = extractTableSchemaInfo(pHandle, &pTableScanNode->scan, pTaskInfo);
      if (code) {
        pTaskInfo->code = terrno;
        return NULL;
      }

      pOperator = createTableScanOperatorInfo(pTableScanNode, pHandle, pTaskInfo);
      STableScanInfo* pScanInfo = pOperator->info;
      pTaskInfo->cost.pRecoder = &pScanInfo->readRecorder;
    } else if (QUERY_NODE_PHYSICAL_PLAN_TABLE_MERGE_SCAN == type) {
      STableMergeScanPhysiNode* pTableScanNode = (STableMergeScanPhysiNode*)pPhyNode;
      int32_t                   code =
          createScanTableListInfo(&pTableScanNode->scan, pTableScanNode->pGroupTags, /*pTableScanNode->groupSort*/true, pHandle,
                                  pTableListInfo, pTagCond, pTagIndexCond, idstr);
      if (code) {
        pTaskInfo->code = code;
        qError("failed to createScanTableListInfo, code: %s", tstrerror(code));
        return NULL;
      }

      code = extractTableSchemaInfo(pHandle, &pTableScanNode->scan, pTaskInfo);
      if (code) {
        pTaskInfo->code = terrno;
        return NULL;
      }

      pOperator = createTableMergeScanOperatorInfo(pTableScanNode, pTableListInfo, pHandle, pTaskInfo);

      STableScanInfo* pScanInfo = pOperator->info;
      pTaskInfo->cost.pRecoder = &pScanInfo->readRecorder;
    } else if (QUERY_NODE_PHYSICAL_PLAN_EXCHANGE == type) {
      pOperator = createExchangeOperatorInfo(pHandle ? pHandle->pMsgCb->clientRpc : NULL, (SExchangePhysiNode*)pPhyNode,
                                             pTaskInfo);
    } else if (QUERY_NODE_PHYSICAL_PLAN_STREAM_SCAN == type) {
      STableScanPhysiNode* pTableScanNode = (STableScanPhysiNode*)pPhyNode;
      if (pHandle->vnode) {
        int32_t code =
<<<<<<< HEAD
            createScanTableListInfo(&pTableScanNode->scan, pTableScanNode->pGroupTags, /*pTableScanNode->groupSort*/false,
                                    pHandle, pTableListInfo, pTagCond, pTagIndexCond, GET_TASKID(pTaskInfo));
=======
            createScanTableListInfo(&pTableScanNode->scan, pTableScanNode->pGroupTags, pTableScanNode->groupSort,
                                    pHandle, pTableListInfo, pTagCond, pTagIndexCond, idstr);
>>>>>>> 79bb5f82
        if (code) {
          pTaskInfo->code = code;
          qError("failed to createScanTableListInfo, code: %s", tstrerror(code));
          return NULL;
        }

#ifndef NDEBUG
        int32_t sz = tableListGetSize(pTableListInfo);
        qDebug("create stream task, total:%d", sz);

        for (int32_t i = 0; i < sz; i++) {
          STableKeyInfo* pKeyInfo = tableListGetInfo(pTableListInfo, i);
          qDebug("add table uid:%" PRIu64", gid:%"PRIu64, pKeyInfo->uid, pKeyInfo->groupId);
        }
#endif
      }

      pTaskInfo->schemaInfo.qsw = extractQueriedColumnSchema(&pTableScanNode->scan);
      pOperator = createStreamScanOperatorInfo(pHandle, pTableScanNode, pTagCond, pTaskInfo);
    } else if (QUERY_NODE_PHYSICAL_PLAN_SYSTABLE_SCAN == type) {
      SSystemTableScanPhysiNode* pSysScanPhyNode = (SSystemTableScanPhysiNode*)pPhyNode;
      pOperator = createSysTableScanOperatorInfo(pHandle, pSysScanPhyNode, pUser, pTaskInfo);
    } else if (QUERY_NODE_PHYSICAL_PLAN_TAG_SCAN == type) {
      STagScanPhysiNode* pScanPhyNode = (STagScanPhysiNode*)pPhyNode;

      int32_t code = createScanTableListInfo(pScanPhyNode, NULL, false, pHandle, pTableListInfo, pTagCond,
                                             pTagIndexCond, idstr);
      if (code != TSDB_CODE_SUCCESS) {
        pTaskInfo->code = code;
        qError("failed to getTableList, code: %s", tstrerror(code));
        return NULL;
      }

      pOperator = createTagScanOperatorInfo(pHandle, pScanPhyNode, pTableListInfo, pTaskInfo);
    } else if (QUERY_NODE_PHYSICAL_PLAN_BLOCK_DIST_SCAN == type) {
      SBlockDistScanPhysiNode* pBlockNode = (SBlockDistScanPhysiNode*)pPhyNode;

      if (pBlockNode->tableType == TSDB_SUPER_TABLE) {
        SArray* pList = taosArrayInit(4, sizeof(STableKeyInfo));
        int32_t code = vnodeGetAllTableList(pHandle->vnode, pBlockNode->uid, pList);
        if (code != TSDB_CODE_SUCCESS) {
          pTaskInfo->code = terrno;
          return NULL;
        }

        for(int32_t i = 0; i < tableListGetSize(pTableListInfo); ++i) {
          STableKeyInfo* p = taosArrayGet(pList, i);
          tableListAddTableInfo(pTableListInfo, p->uid, 0);
        }
        taosArrayDestroy(pList);
      } else {  // Create group with only one table
        tableListAddTableInfo(pTableListInfo, pBlockNode->uid, 0);
      }

      pOperator = createDataBlockInfoScanOperator(pHandle, pBlockNode, pTaskInfo);
    } else if (QUERY_NODE_PHYSICAL_PLAN_LAST_ROW_SCAN == type) {
      SLastRowScanPhysiNode* pScanNode = (SLastRowScanPhysiNode*)pPhyNode;

      int32_t code = createScanTableListInfo(&pScanNode->scan, pScanNode->pGroupTags, true, pHandle, pTableListInfo,
                                             pTagCond, pTagIndexCond, idstr);
      if (code != TSDB_CODE_SUCCESS) {
        pTaskInfo->code = code;
        return NULL;
      }

      code = extractTableSchemaInfo(pHandle, &pScanNode->scan, pTaskInfo);
      if (code != TSDB_CODE_SUCCESS) {
        pTaskInfo->code = code;
        return NULL;
      }

      pOperator = createCacherowsScanOperator(pScanNode, pHandle, pTaskInfo);
    } else if (QUERY_NODE_PHYSICAL_PLAN_PROJECT == type) {
      pOperator = createProjectOperatorInfo(NULL, (SProjectPhysiNode*)pPhyNode, pTaskInfo);
    } else {
      ASSERT(0);
    }

    if (pOperator != NULL) {
      pOperator->resultDataBlockId = pPhyNode->pOutputDataBlockDesc->dataBlockId;
    }

    return pOperator;
  }

  size_t  size = LIST_LENGTH(pPhyNode->pChildren);
  SOperatorInfo** ops = taosMemoryCalloc(size, POINTER_BYTES);
  if (ops == NULL) {
    return NULL;
  }

  for (int32_t i = 0; i < size; ++i) {
    SPhysiNode* pChildNode = (SPhysiNode*)nodesListGetNode(pPhyNode->pChildren, i);
    ops[i] = createOperatorTree(pChildNode, pTaskInfo, pHandle, pTagCond, pTagIndexCond, pUser);
    if (ops[i] == NULL) {
      taosMemoryFree(ops);
      return NULL;
    }
  }

  SOperatorInfo* pOptr = NULL;
  if (QUERY_NODE_PHYSICAL_PLAN_PROJECT == type) {
    pOptr = createProjectOperatorInfo(ops[0], (SProjectPhysiNode*)pPhyNode, pTaskInfo);
  } else if (QUERY_NODE_PHYSICAL_PLAN_HASH_AGG == type) {
    SAggPhysiNode* pAggNode = (SAggPhysiNode*)pPhyNode;
    if (pAggNode->pGroupKeys != NULL) {
      pOptr = createGroupOperatorInfo(ops[0], pAggNode, pTaskInfo);
    } else {
      pOptr = createAggregateOperatorInfo(ops[0], pAggNode, pTaskInfo);
    }
  } else if (QUERY_NODE_PHYSICAL_PLAN_HASH_INTERVAL == type) {
    SIntervalPhysiNode* pIntervalPhyNode = (SIntervalPhysiNode*)pPhyNode;

    bool isStream = (QUERY_NODE_PHYSICAL_PLAN_STREAM_INTERVAL == type);
    pOptr = createIntervalOperatorInfo(ops[0], pIntervalPhyNode, pTaskInfo, isStream);
  } else if (QUERY_NODE_PHYSICAL_PLAN_STREAM_INTERVAL == type) {
    pOptr = createStreamIntervalOperatorInfo(ops[0], pPhyNode, pTaskInfo);
  } else if (QUERY_NODE_PHYSICAL_PLAN_MERGE_ALIGNED_INTERVAL == type) {
    SMergeAlignedIntervalPhysiNode* pIntervalPhyNode = (SMergeAlignedIntervalPhysiNode*)pPhyNode;
    pOptr = createMergeAlignedIntervalOperatorInfo(ops[0], pIntervalPhyNode, pTaskInfo);
  } else if (QUERY_NODE_PHYSICAL_PLAN_MERGE_INTERVAL == type) {
    SMergeIntervalPhysiNode* pIntervalPhyNode = (SMergeIntervalPhysiNode*)pPhyNode;
    pOptr = createMergeIntervalOperatorInfo(ops[0], pIntervalPhyNode, pTaskInfo);
  } else if (QUERY_NODE_PHYSICAL_PLAN_STREAM_SEMI_INTERVAL == type) {
    int32_t children = 0;
    pOptr = createStreamFinalIntervalOperatorInfo(ops[0], pPhyNode, pTaskInfo, children);
  } else if (QUERY_NODE_PHYSICAL_PLAN_STREAM_FINAL_INTERVAL == type) {
    int32_t children = pHandle->numOfVgroups;
    pOptr = createStreamFinalIntervalOperatorInfo(ops[0], pPhyNode, pTaskInfo, children);
  } else if (QUERY_NODE_PHYSICAL_PLAN_SORT == type) {
    pOptr = createSortOperatorInfo(ops[0], (SSortPhysiNode*)pPhyNode, pTaskInfo);
  } else if (QUERY_NODE_PHYSICAL_PLAN_GROUP_SORT == type) {
    pOptr = createGroupSortOperatorInfo(ops[0], (SGroupSortPhysiNode*)pPhyNode, pTaskInfo);
  } else if (QUERY_NODE_PHYSICAL_PLAN_MERGE == type) {
    SMergePhysiNode* pMergePhyNode = (SMergePhysiNode*)pPhyNode;
    pOptr = createMultiwayMergeOperatorInfo(ops, size, pMergePhyNode, pTaskInfo);
  } else if (QUERY_NODE_PHYSICAL_PLAN_MERGE_SESSION == type) {
    SSessionWinodwPhysiNode* pSessionNode = (SSessionWinodwPhysiNode*)pPhyNode;
    pOptr = createSessionAggOperatorInfo(ops[0], pSessionNode, pTaskInfo);
  } else if (QUERY_NODE_PHYSICAL_PLAN_STREAM_SESSION == type) {
    pOptr = createStreamSessionAggOperatorInfo(ops[0], pPhyNode, pTaskInfo);
  } else if (QUERY_NODE_PHYSICAL_PLAN_STREAM_SEMI_SESSION == type) {
    int32_t children = 0;
    pOptr = createStreamFinalSessionAggOperatorInfo(ops[0], pPhyNode, pTaskInfo, children);
  } else if (QUERY_NODE_PHYSICAL_PLAN_STREAM_FINAL_SESSION == type) {
    int32_t children = pHandle->numOfVgroups;
    pOptr = createStreamFinalSessionAggOperatorInfo(ops[0], pPhyNode, pTaskInfo, children);
  } else if (QUERY_NODE_PHYSICAL_PLAN_PARTITION == type) {
    pOptr = createPartitionOperatorInfo(ops[0], (SPartitionPhysiNode*)pPhyNode, pTaskInfo);
  } else if (QUERY_NODE_PHYSICAL_PLAN_STREAM_PARTITION == type) {
    pOptr = createStreamPartitionOperatorInfo(ops[0], (SStreamPartitionPhysiNode*)pPhyNode, pTaskInfo);
  } else if (QUERY_NODE_PHYSICAL_PLAN_MERGE_STATE == type) {
    SStateWinodwPhysiNode* pStateNode = (SStateWinodwPhysiNode*)pPhyNode;
    pOptr = createStatewindowOperatorInfo(ops[0], pStateNode, pTaskInfo);
  } else if (QUERY_NODE_PHYSICAL_PLAN_STREAM_STATE == type) {
    pOptr = createStreamStateAggOperatorInfo(ops[0], pPhyNode, pTaskInfo);
  } else if (QUERY_NODE_PHYSICAL_PLAN_MERGE_JOIN == type) {
    pOptr = createMergeJoinOperatorInfo(ops, size, (SSortMergeJoinPhysiNode*)pPhyNode, pTaskInfo);
  } else if (QUERY_NODE_PHYSICAL_PLAN_FILL == type) {
    pOptr = createFillOperatorInfo(ops[0], (SFillPhysiNode*)pPhyNode, pTaskInfo);
  } else if (QUERY_NODE_PHYSICAL_PLAN_STREAM_FILL == type) {
    pOptr = createStreamFillOperatorInfo(ops[0], (SStreamFillPhysiNode*)pPhyNode, pTaskInfo);
  } else if (QUERY_NODE_PHYSICAL_PLAN_INDEF_ROWS_FUNC == type) {
    pOptr = createIndefinitOutputOperatorInfo(ops[0], pPhyNode, pTaskInfo);
  } else if (QUERY_NODE_PHYSICAL_PLAN_INTERP_FUNC == type) {
    pOptr = createTimeSliceOperatorInfo(ops[0], pPhyNode, pTaskInfo);
  } else {
    ASSERT(0);
  }

  taosMemoryFree(ops);
  if (pOptr) {
    pOptr->resultDataBlockId = pPhyNode->pOutputDataBlockDesc->dataBlockId;
  }

  return pOptr;
}

static int32_t extractTbscanInStreamOpTree(SOperatorInfo* pOperator, STableScanInfo** ppInfo) {
  if (pOperator->operatorType != QUERY_NODE_PHYSICAL_PLAN_STREAM_SCAN) {
    if (pOperator->numOfDownstream == 0) {
      qError("failed to find stream scan operator");
      return TSDB_CODE_QRY_APP_ERROR;
    }

    if (pOperator->numOfDownstream > 1) {
      qError("join not supported for stream block scan");
      return TSDB_CODE_QRY_APP_ERROR;
    }
    return extractTbscanInStreamOpTree(pOperator->pDownstream[0], ppInfo);
  } else {
    SStreamScanInfo* pInfo = pOperator->info;
    ASSERT(pInfo->pTableScanOp->operatorType == QUERY_NODE_PHYSICAL_PLAN_TABLE_SCAN);
    *ppInfo = pInfo->pTableScanOp->info;
    return 0;
  }
}

int32_t extractTableScanNode(SPhysiNode* pNode, STableScanPhysiNode** ppNode) {
  if (pNode->pChildren == NULL || LIST_LENGTH(pNode->pChildren) == 0) {
    if (QUERY_NODE_PHYSICAL_PLAN_TABLE_SCAN == pNode->type) {
      *ppNode = (STableScanPhysiNode*)pNode;
      return 0;
    } else {
      ASSERT(0);
      terrno = TSDB_CODE_QRY_APP_ERROR;
      return -1;
    }
  } else {
    if (LIST_LENGTH(pNode->pChildren) != 1) {
      ASSERT(0);
      terrno = TSDB_CODE_QRY_APP_ERROR;
      return -1;
    }
    SPhysiNode* pChildNode = (SPhysiNode*)nodesListGetNode(pNode->pChildren, 0);
    return extractTableScanNode(pChildNode, ppNode);
  }
  return -1;
}

#if 0
int32_t rebuildReader(SOperatorInfo* pOperator, SSubplan* plan, SReadHandle* pHandle, int64_t uid, int64_t ts) {
  STableScanInfo* pTableScanInfo = NULL;
  if (extractTbscanInStreamOpTree(pOperator, &pTableScanInfo) < 0) {
    return -1;
  }

  STableScanPhysiNode* pNode = NULL;
  if (extractTableScanNode(plan->pNode, &pNode) < 0) {
    ASSERT(0);
  }

  tsdbReaderClose(pTableScanInfo->dataReader);

  STableListInfo info = {0};
  pTableScanInfo->dataReader = doCreateDataReader(pNode, pHandle, &info, NULL);
  if (pTableScanInfo->dataReader == NULL) {
    ASSERT(0);
    qError("failed to create data reader");
    return TSDB_CODE_QRY_APP_ERROR;
  }
  // TODO: set uid and ts to data reader
  return 0;
}
#endif

int32_t encodeOperator(SOperatorInfo* ops, char** result, int32_t* length, int32_t* nOptrWithVal) {
  int32_t code = TDB_CODE_SUCCESS;
  char*   pCurrent = NULL;
  int32_t currLength = 0;
  if (ops->fpSet.encodeResultRow) {
    if (result == NULL || length == NULL || nOptrWithVal == NULL) {
      return TSDB_CODE_TSC_INVALID_INPUT;
    }
    code = ops->fpSet.encodeResultRow(ops, &pCurrent, &currLength);

    if (code != TDB_CODE_SUCCESS) {
      if (*result != NULL) {
        taosMemoryFree(*result);
        *result = NULL;
      }
      return code;
    } else if (currLength == 0) {
      ASSERT(!pCurrent);
      goto _downstream;
    }

    ++(*nOptrWithVal);

    ASSERT(currLength >= 0);

    if (*result == NULL) {
      *result = (char*)taosMemoryCalloc(1, currLength + sizeof(int32_t));
      if (*result == NULL) {
        taosMemoryFree(pCurrent);
        return TSDB_CODE_OUT_OF_MEMORY;
      }
      memcpy(*result + sizeof(int32_t), pCurrent, currLength);
      *(int32_t*)(*result) = currLength + sizeof(int32_t);
    } else {
      int32_t sizePre = *(int32_t*)(*result);
      char*   tmp = (char*)taosMemoryRealloc(*result, sizePre + currLength);
      if (tmp == NULL) {
        taosMemoryFree(pCurrent);
        taosMemoryFree(*result);
        *result = NULL;
        return TSDB_CODE_OUT_OF_MEMORY;
      }
      *result = tmp;
      memcpy(*result + sizePre, pCurrent, currLength);
      *(int32_t*)(*result) += currLength;
    }
    taosMemoryFree(pCurrent);
    *length = *(int32_t*)(*result);
  }

  _downstream:
  for (int32_t i = 0; i < ops->numOfDownstream; ++i) {
    code = encodeOperator(ops->pDownstream[i], result, length, nOptrWithVal);
    if (code != TDB_CODE_SUCCESS) {
      return code;
    }
  }
  return TDB_CODE_SUCCESS;
}

int32_t decodeOperator(SOperatorInfo* ops, const char* result, int32_t length) {
  int32_t code = TDB_CODE_SUCCESS;
  if (ops->fpSet.decodeResultRow) {
    if (result == NULL) {
      return TSDB_CODE_TSC_INVALID_INPUT;
    }

    ASSERT(length == *(int32_t*)result);

    const char* data = result + sizeof(int32_t);
    code = ops->fpSet.decodeResultRow(ops, (char*)data);
    if (code != TDB_CODE_SUCCESS) {
      return code;
    }

    int32_t totalLength = *(int32_t*)result;
    int32_t dataLength = *(int32_t*)data;

    if (totalLength == dataLength + sizeof(int32_t)) {  // the last data
      result = NULL;
      length = 0;
    } else {
      result += dataLength;
      *(int32_t*)(result) = totalLength - dataLength;
      length = totalLength - dataLength;
    }
  }

  for (int32_t i = 0; i < ops->numOfDownstream; ++i) {
    code = decodeOperator(ops->pDownstream[i], result, length);
    if (code != TDB_CODE_SUCCESS) {
      return code;
    }
  }
  return TDB_CODE_SUCCESS;
}

int32_t createDataSinkParam(SDataSinkNode* pNode, void** pParam, qTaskInfo_t* pTaskInfo, SReadHandle* readHandle) {
  SExecTaskInfo* pTask = *(SExecTaskInfo**)pTaskInfo;

  switch (pNode->type) {
    case QUERY_NODE_PHYSICAL_PLAN_QUERY_INSERT: {
      SInserterParam* pInserterParam = taosMemoryCalloc(1, sizeof(SInserterParam));
      if (NULL == pInserterParam) {
        return TSDB_CODE_OUT_OF_MEMORY;
      }
      pInserterParam->readHandle = readHandle;

      *pParam = pInserterParam;
      break;
    }
    case QUERY_NODE_PHYSICAL_PLAN_DELETE: {
      SDeleterParam* pDeleterParam = taosMemoryCalloc(1, sizeof(SDeleterParam));
      if (NULL == pDeleterParam) {
        return TSDB_CODE_OUT_OF_MEMORY;
      }
      int32_t tbNum = tableListGetSize(pTask->pTableInfoList);
      pDeleterParam->suid = tableListGetSuid(pTask->pTableInfoList);

      // TODO extract uid list
      pDeleterParam->pUidList = taosArrayInit(tbNum, sizeof(uint64_t));
      if (NULL == pDeleterParam->pUidList) {
        taosMemoryFree(pDeleterParam);
        return TSDB_CODE_OUT_OF_MEMORY;
      }

      for (int32_t i = 0; i < tbNum; ++i) {
        STableKeyInfo* pTable = tableListGetInfo(pTask->pTableInfoList, i);
        taosArrayPush(pDeleterParam->pUidList, &pTable->uid);
      }

      *pParam = pDeleterParam;
      break;
    }
    default:
      break;
  }

  return TSDB_CODE_SUCCESS;
}

int32_t createExecTaskInfoImpl(SSubplan* pPlan, SExecTaskInfo** pTaskInfo, SReadHandle* pHandle, uint64_t taskId,
                               char* sql, EOPTR_EXEC_MODEL model) {
  uint64_t queryId = pPlan->id.queryId;

  int32_t code = TSDB_CODE_SUCCESS;
  *pTaskInfo = createExecTaskInfo(queryId, taskId, model, pPlan->dbFName);
  if (*pTaskInfo == NULL) {
    code = TSDB_CODE_QRY_OUT_OF_MEMORY;
    goto _complete;
  }

  if (pHandle) {
    /*(*pTaskInfo)->streamInfo.fillHistoryVer1 = pHandle->fillHistoryVer1;*/
    if (pHandle->pStateBackend) {
      (*pTaskInfo)->streamInfo.pState = pHandle->pStateBackend;
    }
  }

  (*pTaskInfo)->sql = sql;
  sql = NULL;

  (*pTaskInfo)->pSubplan = pPlan;
  (*pTaskInfo)->pRoot =
      createOperatorTree(pPlan->pNode, *pTaskInfo, pHandle, pPlan->pTagCond, pPlan->pTagIndexCond, pPlan->user);

  if (NULL == (*pTaskInfo)->pRoot) {
    code = (*pTaskInfo)->code;
    goto _complete;
  }

  return code;

  _complete:
  taosMemoryFree(sql);
  doDestroyTask(*pTaskInfo);
  terrno = code;
  return code;
}

<<<<<<< HEAD
void doDestroyTableList(STableListInfo* pTableqinfoList) {
  taosArrayDestroy(pTableqinfoList->pTableList);
  taosHashCleanup(pTableqinfoList->map);
  if (pTableqinfoList->needSortTableByGroupId) {
//    for (int32_t i = 0; i < taosArrayGetSize(pTableqinfoList->pGroupList); i++) {
//      SArray* tmp = taosArrayGetP(pTableqinfoList->pGroupList, i);
//      if (tmp == pTableqinfoList->pTableList) {
//        continue;
//      }
//      taosArrayDestroy(tmp);
//    }
  }
//  taosArrayDestroy(pTableqinfoList->pGroupList);

  pTableqinfoList->pTableList = NULL;
  pTableqinfoList->map = NULL;
}

=======
>>>>>>> 79bb5f82
void doDestroyTask(SExecTaskInfo* pTaskInfo) {
  qDebug("%s execTask is freed", GET_TASKID(pTaskInfo));

  pTaskInfo->pTableInfoList = tableListDestroy(pTaskInfo->pTableInfoList);
  destroyOperatorInfo(pTaskInfo->pRoot);
  cleanupTableSchemaInfo(&pTaskInfo->schemaInfo);
  cleanupStreamInfo(&pTaskInfo->streamInfo);

  if (!pTaskInfo->localFetch.localExec) {
    nodesDestroyNode((SNode*)pTaskInfo->pSubplan);
  }

  taosMemoryFreeClear(pTaskInfo->sql);
  taosMemoryFreeClear(pTaskInfo->id.str);
  taosMemoryFreeClear(pTaskInfo);
}

static int64_t getQuerySupportBufSize(size_t numOfTables) {
  size_t s1 = sizeof(STableQueryInfo);
  //  size_t s3 = sizeof(STableCheckInfo);  buffer consumption in tsdb
  return (int64_t)(s1 * 1.5 * numOfTables);
}

int32_t checkForQueryBuf(size_t numOfTables) {
  int64_t t = getQuerySupportBufSize(numOfTables);
  if (tsQueryBufferSizeBytes < 0) {
    return TSDB_CODE_SUCCESS;
  } else if (tsQueryBufferSizeBytes > 0) {
    while (1) {
      int64_t s = tsQueryBufferSizeBytes;
      int64_t remain = s - t;
      if (remain >= 0) {
        if (atomic_val_compare_exchange_64(&tsQueryBufferSizeBytes, s, remain) == s) {
          return TSDB_CODE_SUCCESS;
        }
      } else {
        return TSDB_CODE_QRY_NOT_ENOUGH_BUFFER;
      }
    }
  }

  // disable query processing if the value of tsQueryBufferSize is zero.
  return TSDB_CODE_QRY_NOT_ENOUGH_BUFFER;
}

void releaseQueryBuf(size_t numOfTables) {
  if (tsQueryBufferSizeBytes < 0) {
    return;
  }

  int64_t t = getQuerySupportBufSize(numOfTables);

  // restore value is not enough buffer available
  atomic_add_fetch_64(&tsQueryBufferSizeBytes, t);
}

int32_t getOperatorExplainExecInfo(SOperatorInfo* operatorInfo, SArray* pExecInfoList) {
  SExplainExecInfo  execInfo = {0};
  SExplainExecInfo* pExplainInfo = taosArrayPush(pExecInfoList, &execInfo);

  pExplainInfo->numOfRows = operatorInfo->resultInfo.totalRows;
  pExplainInfo->startupCost = operatorInfo->cost.openCost;
  pExplainInfo->totalCost = operatorInfo->cost.totalCost;
  pExplainInfo->verboseLen = 0;
  pExplainInfo->verboseInfo = NULL;

  if (operatorInfo->fpSet.getExplainFn) {
    int32_t code =
        operatorInfo->fpSet.getExplainFn(operatorInfo, &pExplainInfo->verboseInfo, &pExplainInfo->verboseLen);
    if (code) {
      qError("%s operator getExplainFn failed, code:%s", GET_TASKID(operatorInfo->pTaskInfo), tstrerror(code));
      return code;
    }
  }

  int32_t code = 0;
  for (int32_t i = 0; i < operatorInfo->numOfDownstream; ++i) {
    code = getOperatorExplainExecInfo(operatorInfo->pDownstream[i], pExecInfoList);
    if (code != TSDB_CODE_SUCCESS) {
      //      taosMemoryFreeClear(*pRes);
      return TSDB_CODE_QRY_OUT_OF_MEMORY;
    }
  }

  return TSDB_CODE_SUCCESS;
}

int32_t setOutputBuf(SStreamState* pState, STimeWindow* win, SResultRow** pResult, int64_t tableGroupId,
                     SqlFunctionCtx* pCtx, int32_t numOfOutput, int32_t* rowEntryInfoOffset, SAggSupporter* pAggSup) {
  SWinKey key = {
      .ts = win->skey,
      .groupId = tableGroupId,
  };
  char*   value = NULL;
  int32_t size = pAggSup->resultRowSize;

  if (streamStateAddIfNotExist(pState, &key, (void**)&value, &size) < 0) {
    return TSDB_CODE_QRY_OUT_OF_MEMORY;
  }
  *pResult = (SResultRow*)value;
  ASSERT(*pResult);
  // set time window for current result
  (*pResult)->win = (*win);
  setResultRowInitCtx(*pResult, pCtx, numOfOutput, rowEntryInfoOffset);
  return TSDB_CODE_SUCCESS;
}

int32_t releaseOutputBuf(SStreamState* pState, SWinKey* pKey, SResultRow* pResult) {
  streamStateReleaseBuf(pState, pKey, pResult);
  return TSDB_CODE_SUCCESS;
}

int32_t saveOutputBuf(SStreamState* pState, SWinKey* pKey, SResultRow* pResult, int32_t resSize) {
  streamStatePut(pState, pKey, pResult, resSize);
  return TSDB_CODE_SUCCESS;
}

int32_t buildDataBlockFromGroupRes(SOperatorInfo* pOperator, SStreamState* pState, SSDataBlock* pBlock, SExprSupp* pSup,
                                   SGroupResInfo* pGroupResInfo) {
  SExecTaskInfo*  pTaskInfo = pOperator->pTaskInfo;
  SExprInfo*      pExprInfo = pSup->pExprInfo;
  int32_t         numOfExprs = pSup->numOfExprs;
  int32_t*        rowEntryOffset = pSup->rowEntryInfoOffset;
  SqlFunctionCtx* pCtx = pSup->pCtx;

  int32_t numOfRows = getNumOfTotalRes(pGroupResInfo);

  for (int32_t i = pGroupResInfo->index; i < numOfRows; i += 1) {
    SResKeyPos* pPos = taosArrayGetP(pGroupResInfo->pRows, i);
    int32_t     size = 0;
    void*       pVal = NULL;
    SWinKey     key = {
        .ts = *(TSKEY*)pPos->key,
        .groupId = pPos->groupId,
    };
    int32_t code = streamStateGet(pState, &key, &pVal, &size);
    ASSERT(code == 0);
    SResultRow* pRow = (SResultRow*)pVal;
    doUpdateNumOfRows(pCtx, pRow, numOfExprs, rowEntryOffset);
    // no results, continue to check the next one
    if (pRow->numOfRows == 0) {
      pGroupResInfo->index += 1;
      releaseOutputBuf(pState, &key, pRow);
      continue;
    }

    if (pBlock->info.groupId == 0) {
      pBlock->info.groupId = pPos->groupId;
      SStreamIntervalOperatorInfo* pInfo = pOperator->info;
      char* tbname = taosHashGet(pInfo->pGroupIdTbNameMap, &pBlock->info.groupId, sizeof(int64_t));
      if (tbname != NULL) {
        memcpy(pBlock->info.parTbName, tbname, TSDB_TABLE_NAME_LEN);
      } else {
        pBlock->info.parTbName[0] = 0;
      }
    } else {
      // current value belongs to different group, it can't be packed into one datablock
      if (pBlock->info.groupId != pPos->groupId) {
        releaseOutputBuf(pState, &key, pRow);
        break;
      }
    }

    if (pBlock->info.rows + pRow->numOfRows > pBlock->info.capacity) {
      ASSERT(pBlock->info.rows > 0);
      releaseOutputBuf(pState, &key, pRow);
      break;
    }

    pGroupResInfo->index += 1;

    for (int32_t j = 0; j < numOfExprs; ++j) {
      int32_t slotId = pExprInfo[j].base.resSchema.slotId;

      pCtx[j].resultInfo = getResultEntryInfo(pRow, j, rowEntryOffset);
      if (pCtx[j].fpSet.finalize) {
        int32_t code1 = pCtx[j].fpSet.finalize(&pCtx[j], pBlock);
        if (TAOS_FAILED(code1)) {
          qError("%s build result data block error, code %s", GET_TASKID(pTaskInfo), tstrerror(code1));
          T_LONG_JMP(pTaskInfo->env, code1);
        }
      } else if (strcmp(pCtx[j].pExpr->pExpr->_function.functionName, "_select_value") == 0) {
        // do nothing, todo refactor
      } else {
        // expand the result into multiple rows. E.g., _wstart, top(k, 20)
        // the _wstart needs to copy to 20 following rows, since the results of top-k expands to 20 different rows.
        SColumnInfoData* pColInfoData = taosArrayGet(pBlock->pDataBlock, slotId);
        char*            in = GET_ROWCELL_INTERBUF(pCtx[j].resultInfo);
        for (int32_t k = 0; k < pRow->numOfRows; ++k) {
          colDataAppend(pColInfoData, pBlock->info.rows + k, in, pCtx[j].resultInfo->isNullRes);
        }
      }
    }

    pBlock->info.rows += pRow->numOfRows;
    releaseOutputBuf(pState, &key, pRow);
  }
  blockDataUpdateTsWindow(pBlock, 0);
  return TSDB_CODE_SUCCESS;
}

int32_t saveSessionDiscBuf(SStreamState* pState, SSessionKey* key, void* buf, int32_t size) {
  streamStateSessionPut(pState, key, (const void*)buf, size);
  releaseOutputBuf(pState, NULL, (SResultRow*)buf);
  return TSDB_CODE_SUCCESS;
}

int32_t buildSessionResultDataBlock(SOperatorInfo* pOperator, SStreamState* pState, SSDataBlock* pBlock,
                                    SExprSupp* pSup, SGroupResInfo* pGroupResInfo) {
  SExecTaskInfo*  pTaskInfo = pOperator->pTaskInfo;
  SExprInfo*      pExprInfo = pSup->pExprInfo;
  int32_t         numOfExprs = pSup->numOfExprs;
  int32_t*        rowEntryOffset = pSup->rowEntryInfoOffset;
  SqlFunctionCtx* pCtx = pSup->pCtx;

  int32_t numOfRows = getNumOfTotalRes(pGroupResInfo);

  for (int32_t i = pGroupResInfo->index; i < numOfRows; i += 1) {
    SSessionKey* pKey = taosArrayGet(pGroupResInfo->pRows, i);
    int32_t      size = 0;
    void*        pVal = NULL;
    int32_t      code = streamStateSessionGet(pState, pKey, &pVal, &size);
    ASSERT(code == 0);
    if (code == -1) {
      // coverity scan
      continue;
    }
    SResultRow* pRow = (SResultRow*)pVal;
    doUpdateNumOfRows(pCtx, pRow, numOfExprs, rowEntryOffset);
    // no results, continue to check the next one
    if (pRow->numOfRows == 0) {
      pGroupResInfo->index += 1;
      releaseOutputBuf(pState, NULL, pRow);
      continue;
    }

    if (pBlock->info.groupId == 0) {
      pBlock->info.groupId = pKey->groupId;

      if (pOperator->operatorType == QUERY_NODE_PHYSICAL_PLAN_STREAM_STATE) {
        SStreamStateAggOperatorInfo* pInfo = pOperator->info;

        char* tbname = taosHashGet(pInfo->pGroupIdTbNameMap, &pBlock->info.groupId, sizeof(int64_t));
        if (tbname != NULL) {
          memcpy(pBlock->info.parTbName, tbname, TSDB_TABLE_NAME_LEN);
        } else {
          pBlock->info.parTbName[0] = 0;
        }
      } else if (pOperator->operatorType == QUERY_NODE_PHYSICAL_PLAN_STREAM_SESSION ||
                 pOperator->operatorType == QUERY_NODE_PHYSICAL_PLAN_STREAM_SEMI_SESSION ||
                 pOperator->operatorType == QUERY_NODE_PHYSICAL_PLAN_STREAM_FINAL_SESSION) {
        SStreamSessionAggOperatorInfo* pInfo = pOperator->info;

        char* tbname = taosHashGet(pInfo->pGroupIdTbNameMap, &pBlock->info.groupId, sizeof(int64_t));
        if (tbname != NULL) {
          memcpy(pBlock->info.parTbName, tbname, TSDB_TABLE_NAME_LEN);
        } else {
          pBlock->info.parTbName[0] = 0;
        }
      } else {
        ASSERT(0);
      }

    } else {
      // current value belongs to different group, it can't be packed into one datablock
      if (pBlock->info.groupId != pKey->groupId) {
        releaseOutputBuf(pState, NULL, pRow);
        break;
      }
    }

    if (pBlock->info.rows + pRow->numOfRows > pBlock->info.capacity) {
      ASSERT(pBlock->info.rows > 0);
      releaseOutputBuf(pState, NULL, pRow);
      break;
    }

    pGroupResInfo->index += 1;

    for (int32_t j = 0; j < numOfExprs; ++j) {
      int32_t slotId = pExprInfo[j].base.resSchema.slotId;

      pCtx[j].resultInfo = getResultEntryInfo(pRow, j, rowEntryOffset);
      if (pCtx[j].fpSet.finalize) {
        int32_t code1 = pCtx[j].fpSet.finalize(&pCtx[j], pBlock);
        if (TAOS_FAILED(code1)) {
          qError("%s build result data block error, code %s", GET_TASKID(pTaskInfo), tstrerror(code1));
          T_LONG_JMP(pTaskInfo->env, code1);
        }
      } else if (strcmp(pCtx[j].pExpr->pExpr->_function.functionName, "_select_value") == 0) {
        // do nothing, todo refactor
      } else {
        // expand the result into multiple rows. E.g., _wstart, top(k, 20)
        // the _wstart needs to copy to 20 following rows, since the results of top-k expands to 20 different rows.
        SColumnInfoData* pColInfoData = taosArrayGet(pBlock->pDataBlock, slotId);
        char*            in = GET_ROWCELL_INTERBUF(pCtx[j].resultInfo);
        for (int32_t k = 0; k < pRow->numOfRows; ++k) {
          colDataAppend(pColInfoData, pBlock->info.rows + k, in, pCtx[j].resultInfo->isNullRes);
        }
      }
    }

    pBlock->info.rows += pRow->numOfRows;
    // saveSessionDiscBuf(pState, pKey, pVal, size);
    releaseOutputBuf(pState, NULL, pRow);
  }
  blockDataUpdateTsWindow(pBlock, 0);
  return TSDB_CODE_SUCCESS;
}<|MERGE_RESOLUTION|>--- conflicted
+++ resolved
@@ -3365,108 +3365,6 @@
 
 static void cleanupStreamInfo(SStreamTaskInfo* pStreamInfo) { tDeleteSSchemaWrapper(pStreamInfo->schema); }
 
-<<<<<<< HEAD
-
-static int32_t orderbyGroupIdComparFn(const void* p1, const void* p2) {
-  STableKeyInfo* pInfo1 = (STableKeyInfo*) p1;
-  STableKeyInfo* pInfo2 = (STableKeyInfo*) p2;
-
-  if (pInfo1->groupId == pInfo2->groupId) {
-    return 0;
-  } else {
-    return pInfo1->groupId < pInfo2->groupId? -1:1;
-  }
-}
-
-static int32_t sortTableGroup(STableListInfo* pTableListInfo) {
-  int32_t code = TSDB_CODE_SUCCESS;
-
-  taosArraySort(pTableListInfo->pTableList, orderbyGroupIdComparFn);
-  int32_t size = taosArrayGetSize(pTableListInfo->pTableList);
-
-  SArray* pList = taosArrayInit(4, sizeof(int32_t));
-
-  STableKeyInfo* pInfo = taosArrayGet(pTableListInfo->pTableList, 0);
-  uint64_t gid = pInfo->groupId;
-
-  int32_t start = 0;
-  taosArrayPush(pList, &start);
-
-  for(int32_t i = 1; i < size; ++i) {
-    pInfo = taosArrayGet(pTableListInfo->pTableList, i);
-    if (pInfo->groupId != gid) {
-      taosArrayPush(pList, &i);
-      gid = pInfo->groupId;
-    }
-  }
-
-  pTableListInfo->numOfOuputGroups = taosArrayGetSize(pList);
-  pTableListInfo->groupOffset = taosMemoryMalloc(sizeof(int32_t) * pTableListInfo->numOfOuputGroups);
-  memcpy(pTableListInfo->groupOffset, taosArrayGet(pList, 0), sizeof(int32_t) * pTableListInfo->numOfOuputGroups);
-  taosArrayDestroy(pList);
-  return TSDB_CODE_SUCCESS;
-
-#if 0
-  taosArrayClear(pTableListInfo->pGroupList);
-  SArray* sortSupport = taosArrayInit(16, sizeof(uint64_t));
-  if (sortSupport == NULL) return TSDB_CODE_OUT_OF_MEMORY;
-  for (int32_t i = 0; i < taosArrayGetSize(pTableListInfo->pTableList); i++) {
-    STableKeyInfo* info = taosArrayGet(pTableListInfo->pTableList, i);
-    uint64_t*      groupId = taosHashGet(pTableListInfo->map, &info->uid, sizeof(uint64_t));
-
-    int32_t index = taosArraySearchIdx(sortSupport, groupId, compareUint64Val, TD_EQ);
-    if (index == -1) {
-      void*   p = taosArraySearch(sortSupport, groupId, compareUint64Val, TD_GT);
-      SArray* tGroup = taosArrayInit(8, sizeof(STableKeyInfo));
-      if (tGroup == NULL) {
-        taosArrayDestroy(sortSupport);
-        return TSDB_CODE_OUT_OF_MEMORY;
-      }
-      if (taosArrayPush(tGroup, info) == NULL) {
-        qError("taos push info array error");
-        taosArrayDestroy(sortSupport);
-        return TSDB_CODE_QRY_APP_ERROR;
-      }
-      if (p == NULL) {
-        if (taosArrayPush(sortSupport, groupId) == NULL) {
-          qError("taos push support array error");
-          taosArrayDestroy(sortSupport);
-          return TSDB_CODE_QRY_APP_ERROR;
-        }
-        if (taosArrayPush(pTableListInfo->pGroupList, &tGroup) == NULL) {
-          qError("taos push group array error");
-          taosArrayDestroy(sortSupport);
-          return TSDB_CODE_QRY_APP_ERROR;
-        }
-      } else {
-        int32_t pos = TARRAY_ELEM_IDX(sortSupport, p);
-        if (taosArrayInsert(sortSupport, pos, groupId) == NULL) {
-          qError("taos insert support array error");
-          taosArrayDestroy(sortSupport);
-          return TSDB_CODE_QRY_APP_ERROR;
-        }
-        if (taosArrayInsert(pTableListInfo->pGroupList, pos, &tGroup) == NULL) {
-          qError("taos insert group array error");
-          taosArrayDestroy(sortSupport);
-          return TSDB_CODE_QRY_APP_ERROR;
-        }
-      }
-    } else {
-      SArray* tGroup = (SArray*)taosArrayGetP(pTableListInfo->pGroupList, index);
-      if (taosArrayPush(tGroup, info) == NULL) {
-        qError("taos push uid array error");
-        taosArrayDestroy(sortSupport);
-        return TSDB_CODE_QRY_APP_ERROR;
-      }
-    }
-  }
-  taosArrayDestroy(sortSupport);
-  return TDB_CODE_SUCCESS;
-#endif
-}
-
-=======
->>>>>>> 79bb5f82
 bool groupbyTbname(SNodeList* pGroupList) {
   bool bytbname = false;
   if (LIST_LENGTH(pGroupList) == 1) {
@@ -3480,78 +3378,8 @@
   return bytbname;
 }
 
-<<<<<<< HEAD
-int32_t setGroupIdMapForAllTables(STableListInfo* pTableListInfo, SReadHandle* pHandle, SNodeList* group, bool groupSort) {
-  pTableListInfo->map = taosHashInit(32, taosGetDefaultHashFunction(TSDB_DATA_TYPE_BIGINT), false, HASH_ENTRY_LOCK);
-  if (pTableListInfo->map == NULL) {
-    return TSDB_CODE_OUT_OF_MEMORY;
-  }
-
-  bool groupByTbname = groupbyTbname(group);
-  size_t numOfTables = taosArrayGetSize(pTableListInfo->pTableList);
-
-  if (groupByTbname || group == NULL) {
-    for (int32_t i = 0; i < numOfTables; i++) {
-      STableKeyInfo* info = taosArrayGet(pTableListInfo->pTableList, i);
-      info->groupId = groupByTbname? info->uid:0;
-    }
-
-    pTableListInfo->oneTableForEachGroup = groupByTbname;
-
-    if (groupSort && groupByTbname) {
-      taosArraySort(pTableListInfo->pTableList, orderbyGroupIdComparFn);
-      pTableListInfo->numOfOuputGroups = numOfTables;
-    }
-  } else {
-    int32_t code = getColInfoResultForGroupby(pHandle->meta, group, pTableListInfo);
-    if (code != TSDB_CODE_SUCCESS) {
-      return code;
-    }
-
-    if (groupSort) {
-      return sortTableGroup(pTableListInfo);
-    }
-  }
-
-  for(int32_t i = 0; i < numOfTables; ++i) {
-    STableKeyInfo* info = taosArrayGet(pTableListInfo->pTableList, i);
-    taosHashPut(pTableListInfo->map, &(info->uid), sizeof(uint64_t), &i, sizeof(int32_t));
-  }
-
-  return TDB_CODE_SUCCESS;
-}
-
-static int32_t initTableblockDistQueryCond(uint64_t uid, SQueryTableDataCond* pCond) {
-  memset(pCond, 0, sizeof(SQueryTableDataCond));
-
-  pCond->order = TSDB_ORDER_ASC;
-  pCond->numOfCols = 1;
-  pCond->colList = taosMemoryCalloc(1, sizeof(SColumnInfo));
-  if (pCond->colList == NULL) {
-    terrno = TSDB_CODE_QRY_OUT_OF_MEMORY;
-    return terrno;
-  }
-
-  pCond->colList->colId = 1;
-  pCond->colList->type = TSDB_DATA_TYPE_TIMESTAMP;
-  pCond->colList->bytes = sizeof(TSKEY);
-
-  pCond->twindows = (STimeWindow){.skey = INT64_MIN, .ekey = INT64_MAX};
-  pCond->suid = uid;
-  pCond->type = TIMEWINDOW_RANGE_CONTAINED;
-  pCond->startVersion = -1;
-  pCond->endVersion = -1;
-
-  return TSDB_CODE_SUCCESS;
-}
-
-SOperatorInfo* createOperatorTree(SPhysiNode* pPhyNode, SExecTaskInfo* pTaskInfo, SReadHandle* pHandle,
-                                  STableListInfo* pTableListInfo, SNode* pTagCond, SNode* pTagIndexCond,
-                                  const char* pUser) {
-=======
 SOperatorInfo* createOperatorTree(SPhysiNode* pPhyNode, SExecTaskInfo* pTaskInfo, SReadHandle* pHandle, SNode* pTagCond,
                                   SNode* pTagIndexCond, const char* pUser) {
->>>>>>> 79bb5f82
   int32_t type = nodeType(pPhyNode);
   STableListInfo* pTableListInfo = pTaskInfo->pTableInfoList;
   const char* idstr = GET_TASKID(pTaskInfo);
@@ -3613,13 +3441,8 @@
       STableScanPhysiNode* pTableScanNode = (STableScanPhysiNode*)pPhyNode;
       if (pHandle->vnode) {
         int32_t code =
-<<<<<<< HEAD
-            createScanTableListInfo(&pTableScanNode->scan, pTableScanNode->pGroupTags, /*pTableScanNode->groupSort*/false,
-                                    pHandle, pTableListInfo, pTagCond, pTagIndexCond, GET_TASKID(pTaskInfo));
-=======
             createScanTableListInfo(&pTableScanNode->scan, pTableScanNode->pGroupTags, pTableScanNode->groupSort,
                                     pHandle, pTableListInfo, pTagCond, pTagIndexCond, idstr);
->>>>>>> 79bb5f82
         if (code) {
           pTaskInfo->code = code;
           qError("failed to createScanTableListInfo, code: %s", tstrerror(code));
@@ -4046,27 +3869,6 @@
   return code;
 }
 
-<<<<<<< HEAD
-void doDestroyTableList(STableListInfo* pTableqinfoList) {
-  taosArrayDestroy(pTableqinfoList->pTableList);
-  taosHashCleanup(pTableqinfoList->map);
-  if (pTableqinfoList->needSortTableByGroupId) {
-//    for (int32_t i = 0; i < taosArrayGetSize(pTableqinfoList->pGroupList); i++) {
-//      SArray* tmp = taosArrayGetP(pTableqinfoList->pGroupList, i);
-//      if (tmp == pTableqinfoList->pTableList) {
-//        continue;
-//      }
-//      taosArrayDestroy(tmp);
-//    }
-  }
-//  taosArrayDestroy(pTableqinfoList->pGroupList);
-
-  pTableqinfoList->pTableList = NULL;
-  pTableqinfoList->map = NULL;
-}
-
-=======
->>>>>>> 79bb5f82
 void doDestroyTask(SExecTaskInfo* pTaskInfo) {
   qDebug("%s execTask is freed", GET_TASKID(pTaskInfo));
 
