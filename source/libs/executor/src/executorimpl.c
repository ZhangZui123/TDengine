/*
 * Copyright (c) 2019 TAOS Data, Inc. <jhtao@taosdata.com>
 *
 * This program is free software: you can use, redistribute, and/or modify
 * it under the terms of the GNU Affero General Public License, version 3
 * or later ("AGPL"), as published by the Free Software Foundation.
 *
 * This program is distributed in the hope that it will be useful, but WITHOUT
 * ANY WARRANTY; without even the implied warranty of MERCHANTABILITY or
 * FITNESS FOR A PARTICULAR PURPOSE.
 *
 * You should have received a copy of the GNU Affero General Public License
 * along with this program. If not, see <http://www.gnu.org/licenses/>.
 */

#include <function.h>
#include <functionMgt.h>
#include <tname.h>
#include "os.h"

#include "parser.h"
#include "tdatablock.h"
#include "texception.h"
#include "tglobal.h"
#include "tmsg.h"
#include "tsort.h"
#include "ttime.h"

#include "executorimpl.h"
#include "function.h"
#include "tcompare.h"
#include "tcompression.h"
#include "thash.h"
#include "ttypes.h"
#include "query.h"
#include "vnode.h"
#include "tsdb.h"

#define IS_MAIN_SCAN(runtime)          ((runtime)->scanFlag == MAIN_SCAN)
#define IS_REVERSE_SCAN(runtime)       ((runtime)->scanFlag == REVERSE_SCAN)
#define IS_REPEAT_SCAN(runtime)        ((runtime)->scanFlag == REPEAT_SCAN)
#define SET_MAIN_SCAN_FLAG(runtime)  ((runtime)->scanFlag = MAIN_SCAN)
#define SET_REVERSE_SCAN_FLAG(runtime) ((runtime)->scanFlag = REVERSE_SCAN)

#define TSWINDOW_IS_EQUAL(t1, t2) (((t1).skey == (t2).skey) && ((t1).ekey == (t2).ekey))
#define SWITCH_ORDER(n) (((n) = ((n) == TSDB_ORDER_ASC) ? TSDB_ORDER_DESC : TSDB_ORDER_ASC))

#define SDATA_BLOCK_INITIALIZER (SDataBlockInfo) {{0}, 0}

#define GET_FORWARD_DIRECTION_FACTOR(ord) (((ord) == TSDB_ORDER_ASC) ? QUERY_ASC_FORWARD_STEP : QUERY_DESC_FORWARD_STEP)

#define MULTI_KEY_DELIM  "-"

enum {
  TS_JOIN_TS_EQUAL       = 0,
  TS_JOIN_TS_NOT_EQUALS  = 1,
  TS_JOIN_TAG_NOT_EQUALS = 2,
};

typedef enum SResultTsInterpType {
  RESULT_ROW_START_INTERP = 1,
  RESULT_ROW_END_INTERP   = 2,
} SResultTsInterpType;

#if 0
static UNUSED_FUNC void *u_malloc (size_t __size) {
  uint32_t v = taosRand();

  if (v % 1000 <= 0) {
    return NULL;
  } else {
    return malloc(__size);
  }
}

static UNUSED_FUNC void* u_calloc(size_t num, size_t __size) {
  uint32_t v = taosRand();
  if (v % 1000 <= 0) {
    return NULL;
  } else {
    return calloc(num, __size);
  }
}

static UNUSED_FUNC void* u_realloc(void* p, size_t __size) {
  uint32_t v = taosRand();
  if (v % 5 <= 1) {
    return NULL;
  } else {
    return realloc(p, __size);
  }
}

#define calloc  u_calloc
#define malloc  u_malloc
#define realloc u_realloc
#endif

#define CLEAR_QUERY_STATUS(q, st)   ((q)->status &= (~(st)))
#define GET_NUM_OF_TABLEGROUP(q)    taosArrayGetSize((q)->tableqinfoGroupInfo.pGroupList)
#define QUERY_IS_INTERVAL_QUERY(_q) ((_q)->interval.interval > 0)

#define TSKEY_MAX_ADD(a,b)                 \
do {                                       \
  if (a < 0) { a = a + b; break;}          \
  if (sizeof(a) == sizeof(int32_t)) {      \
   if((b) > 0 && ((b) >= INT32_MAX - (a))){\
     a = INT32_MAX;                        \
   } else {                                \
     a = a + b;                            \
   }                                       \
  } else {                                 \
   if((b) > 0 && ((b) >= INT64_MAX - (a))){\
     a = INT64_MAX;                        \
   } else {                                \
     a = a + b;                            \
   }                                       \
  }                                        \
} while(0)                                 

#define TSKEY_MIN_SUB(a,b)                 \
do {                                       \
  if (a >= 0) { a = a + b; break;}         \
  if (sizeof(a) == sizeof(int32_t)){       \
   if((b) < 0 && ((b) <= INT32_MIN - (a))){\
     a = INT32_MIN;                        \
   } else {                                \
     a = a + b;                            \
   }                                       \
  } else {                                 \
    if((b) < 0 && ((b) <= INT64_MIN-(a))) {\
     a = INT64_MIN;                        \
    } else {                               \
     a = a + b;                            \
    }                                      \
  }                                        \
} while (0)

int32_t getMaximumIdleDurationSec() {
  return tsShellActivityTimer * 2;
}

static int32_t getExprFunctionId(SExprInfo *pExprInfo) {
  assert(pExprInfo != NULL && pExprInfo->pExpr != NULL && pExprInfo->pExpr->nodeType == TEXPR_UNARYEXPR_NODE);
  return 0;
}

static void getNextTimeWindow(SInterval* pInterval, int32_t precision, int32_t order, STimeWindow* tw) {
  int32_t factor = GET_FORWARD_DIRECTION_FACTOR(order);
  if (pInterval->intervalUnit != 'n' && pInterval->intervalUnit != 'y') {
    tw->skey += pInterval->sliding * factor;
    tw->ekey = tw->skey + pInterval->interval - 1;
    return;
  }

  int64_t key = tw->skey, interval = pInterval->interval;
  //convert key to second
  key = convertTimePrecision(key, precision, TSDB_TIME_PRECISION_MILLI) / 1000;

  if (pInterval->intervalUnit == 'y') {
    interval *= 12;
  }

  struct tm tm;
  time_t t = (time_t)key;
  localtime_r(&t, &tm);

  int mon = (int)(tm.tm_year * 12 + tm.tm_mon + interval * factor);
  tm.tm_year = mon / 12;
  tm.tm_mon = mon % 12;
  tw->skey = convertTimePrecision((int64_t)mktime(&tm) * 1000L, TSDB_TIME_PRECISION_MILLI, precision);

  mon = (int)(mon + interval);
  tm.tm_year = mon / 12;
  tm.tm_mon = mon % 12;
  tw->ekey = convertTimePrecision((int64_t)mktime(&tm) * 1000L, TSDB_TIME_PRECISION_MILLI, precision);

  tw->ekey -= 1;
}

static void doSetTagValueToResultBuf(char* output, const char* val, int16_t type, int16_t bytes);
static void setResultOutputBuf(STaskRuntimeEnv* pRuntimeEnv, SResultRow* pResult, SqlFunctionCtx* pCtx,
                               int32_t numOfCols, int32_t* rowCellInfoOffset);

void setResultRowOutputBufInitCtx(STaskRuntimeEnv *pRuntimeEnv, SResultRow *pResult, SqlFunctionCtx* pCtx, int32_t numOfOutput, int32_t* rowCellInfoOffset);
static bool functionNeedToExecute(SqlFunctionCtx *pCtx);

static void setBlockStatisInfo(SqlFunctionCtx *pCtx, SSDataBlock* pSDataBlock, SColumn* pColumn);

static void destroyTableQueryInfoImpl(STableQueryInfo *pTableQueryInfo);
static bool hasMainOutput(STaskAttr *pQueryAttr);

static SColumnInfo* extractColumnFilterInfo(SExprInfo* pExpr, int32_t numOfOutput, int32_t* numOfFilterCols);

static int32_t setTimestampListJoinInfo(STaskRuntimeEnv* pRuntimeEnv, SVariant* pTag, STableQueryInfo *pTableQueryInfo);
static void releaseQueryBuf(size_t numOfTables);
static int32_t binarySearchForKey(char *pValue, int num, TSKEY key, int order);
//static STsdbQueryCond createTsdbQueryCond(STaskAttr* pQueryAttr, STimeWindow* win);
static STableIdInfo createTableIdInfo(STableQueryInfo* pTableQueryInfo);

static void setTableScanFilterOperatorInfo(STableScanInfo* pTableScanInfo, SOperatorInfo* pDownstream);

static int32_t getNumOfScanTimes(STaskAttr* pQueryAttr);

static void destroyBasicOperatorInfo(void* param, int32_t numOfOutput);
static void destroySFillOperatorInfo(void* param, int32_t numOfOutput);
static void destroyGroupbyOperatorInfo(void* param, int32_t numOfOutput);
static void destroyProjectOperatorInfo(void* param, int32_t numOfOutput);
static void destroyTagScanOperatorInfo(void* param, int32_t numOfOutput);
static void destroyOrderOperatorInfo(void* param, int32_t numOfOutput);
static void destroySWindowOperatorInfo(void* param, int32_t numOfOutput);
static void destroyStateWindowOperatorInfo(void* param, int32_t numOfOutput);
static void destroyAggOperatorInfo(void* param, int32_t numOfOutput);
static void destroyOperatorInfo(SOperatorInfo* pOperator);
static void destroySysTableScannerOperatorInfo(void* param, int32_t numOfOutput);

static void doSetOperatorCompleted(SOperatorInfo* pOperator) {
  pOperator->status = OP_EXEC_DONE;
  if (pOperator->pTaskInfo != NULL) {
    setTaskStatus(pOperator->pTaskInfo, TASK_COMPLETED);
  }
}

static int32_t doCopyToSDataBlock(SDiskbasedBuf *pBuf, SGroupResInfo* pGroupResInfo, int32_t orderType, SSDataBlock* pBlock, int32_t rowCapacity);

static int32_t getGroupbyColumnIndex(SGroupbyExpr *pGroupbyExpr, SSDataBlock* pDataBlock);
static int32_t setGroupResultOutputBuf(STaskRuntimeEnv *pRuntimeEnv, SOptrBasicInfo *binf, int32_t numOfCols, char *pData, int16_t type, int16_t bytes, int32_t groupIndex);

static void initCtxOutputBuffer(SqlFunctionCtx* pCtx, int32_t size);
static void getAlignQueryTimeWindow(SInterval* pInterval, int32_t precision, int64_t key, int64_t keyFirst, int64_t keyLast, STimeWindow *win);

static void setResultBufSize(STaskAttr* pQueryAttr, SRspResultInfo* pResultInfo);
static void setCtxTagForJoin(STaskRuntimeEnv* pRuntimeEnv, SqlFunctionCtx* pCtx, SExprInfo* pExprInfo, void* pTable);
static void setParamForStableStddev(STaskRuntimeEnv* pRuntimeEnv, SqlFunctionCtx* pCtx, int32_t numOfOutput, SExprInfo* pExpr);
static void setParamForStableStddevByColData(STaskRuntimeEnv* pRuntimeEnv, SqlFunctionCtx* pCtx, int32_t numOfOutput, SExprInfo* pExpr, char* val, int16_t bytes);
static void doSetTableGroupOutputBuf(SAggOperatorInfo* pAggInfo, int32_t numOfOutput, int32_t tableGroupId, SExecTaskInfo* pTaskInfo);

SArray* getOrderCheckColumns(STaskAttr* pQuery);

typedef struct SRowCompSupporter {
  STaskRuntimeEnv *pRuntimeEnv;
  int16_t           dataOffset;
  __compar_fn_t     comFunc;
} SRowCompSupporter;

static int compareRowData(const void *a, const void *b, const void *userData) {
  const SResultRow *pRow1 = (const SResultRow *)a;
  const SResultRow *pRow2 = (const SResultRow *)b;

  SRowCompSupporter *supporter  = (SRowCompSupporter *)userData;
  STaskRuntimeEnv* pRuntimeEnv =  supporter->pRuntimeEnv;

  SFilePage *page1 = getBufPage(pRuntimeEnv->pResultBuf, pRow1->pageId);
  SFilePage *page2 = getBufPage(pRuntimeEnv->pResultBuf, pRow2->pageId);

  int16_t offset = supporter->dataOffset;
  char *in1  = getPosInResultPage(pRuntimeEnv->pQueryAttr, page1, pRow1->offset, offset);
  char *in2  = getPosInResultPage(pRuntimeEnv->pQueryAttr, page2, pRow2->offset, offset);

  return (in1 != NULL && in2 != NULL) ? supporter->comFunc(in1, in2) : 0;
}

static void sortGroupResByOrderList(SGroupResInfo *pGroupResInfo, STaskRuntimeEnv *pRuntimeEnv, SSDataBlock* pDataBlock) {
  SArray *columnOrderList = getOrderCheckColumns(pRuntimeEnv->pQueryAttr);
  size_t size = taosArrayGetSize(columnOrderList);
  taosArrayDestroy(columnOrderList);

  if (size <= 0) {
    return;
  }

  int32_t orderId = pRuntimeEnv->pQueryAttr->order.col.colId;
  if (orderId <= 0) {
    return;
  }

  bool found = false;
  int16_t dataOffset = 0;

  for (int32_t j = 0; j < pDataBlock->info.numOfCols; ++j) {
    SColumnInfoData* pColInfoData = (SColumnInfoData *)taosArrayGet(pDataBlock->pDataBlock, j);
    if (orderId == j) {
      found = true;
      break;
    }

    dataOffset += pColInfoData->info.bytes;
  }

  if (found == false) {
    return;
  }

  int16_t type = pRuntimeEnv->pQueryAttr->pExpr1[orderId].base.resSchema.type;

  SRowCompSupporter support = {.pRuntimeEnv = pRuntimeEnv, .dataOffset = dataOffset, .comFunc = getComparFunc(type, 0)};
  taosArraySortPWithExt(pGroupResInfo->pRows, compareRowData, &support);
}

//setup the output buffer for each operator
SSDataBlock* createOutputBuf(SExprInfo* pExpr, int32_t numOfOutput, int32_t numOfRows) {
  const static int32_t minSize = 8;

  SSDataBlock *res = calloc(1, sizeof(SSDataBlock));
  res->info.numOfCols = numOfOutput;
  res->pDataBlock = taosArrayInit(numOfOutput, sizeof(SColumnInfoData));
  for (int32_t i = 0; i < numOfOutput; ++i) {
    SColumnInfoData idata = {{0}};
    idata.info.type  = pExpr[i].base.resSchema.type;
    idata.info.bytes = pExpr[i].base.resSchema.bytes;
    idata.info.colId = pExpr[i].base.resSchema.colId;

    int32_t size = TMAX(idata.info.bytes * numOfRows, minSize);
    idata.pData = calloc(1, size);  // at least to hold a pointer on x64 platform
    taosArrayPush(res->pDataBlock, &idata);
  }

  return res;
}

SSDataBlock* createOutputBuf_rv(SArray* pExprInfo, int32_t numOfRows) {
  size_t numOfOutput = taosArrayGetSize(pExprInfo);

  SSDataBlock *res = calloc(1, sizeof(SSDataBlock));
  res->info.numOfCols = numOfOutput;
  res->pDataBlock = taosArrayInit(numOfOutput, sizeof(SColumnInfoData));

  for (int32_t i = 0; i < numOfOutput; ++i) {
    SColumnInfoData idata = {{0}};
    SExprInfo* pExpr = taosArrayGetP(pExprInfo, i);

    idata.info.type  = pExpr->base.resSchema.type;
    idata.info.bytes = pExpr->base.resSchema.bytes;
    idata.info.colId = pExpr->base.resSchema.colId;
    taosArrayPush(res->pDataBlock, &idata);
  }

  blockDataEnsureCapacity(res, numOfRows);
  return res;
}

SSDataBlock* createOutputBuf_rv1(SDataBlockDescNode* pNode) {
  int32_t numOfCols = LIST_LENGTH(pNode->pSlots);

  SSDataBlock* pBlock = calloc(1, sizeof(SSDataBlock));
  pBlock->info.numOfCols = numOfCols;
  pBlock->pDataBlock = taosArrayInit(numOfCols, sizeof(SColumnInfoData));

  pBlock->info.blockId = pNode->dataBlockId;
  pBlock->info.rowSize = pNode->resultRowSize;

  for(int32_t i = 0; i < numOfCols; ++i) {
    SColumnInfoData idata = {{0}};
    SSlotDescNode* pDescNode = nodesListGetNode(pNode->pSlots, i);
    idata.info.type   = pDescNode->dataType.type;
    idata.info.bytes  = pDescNode->dataType.bytes;
    idata.info.scale  = pDescNode->dataType.scale;
    idata.info.slotId = pDescNode->slotId;
    idata.info.precision = pDescNode->dataType.precision;

    taosArrayPush(pBlock->pDataBlock, &idata);
  }

  return pBlock;
}

static bool isSelectivityWithTagsQuery(SqlFunctionCtx *pCtx, int32_t numOfOutput) {
  return true;
//  bool    hasTags = false;
//  int32_t numOfSelectivity = 0;
//
//  for (int32_t i = 0; i < numOfOutput; ++i) {
//    int32_t functId = pCtx[i].functionId;
//    if (functId == FUNCTION_TAG_DUMMY || functId == FUNCTION_TS_DUMMY) {
//      hasTags = true;
//      continue;
//    }
//
//    if ((aAggs[functId].status & FUNCSTATE_SELECTIVITY) != 0) {
//      numOfSelectivity++;
//    }
//  }
//
//  return (numOfSelectivity > 0 && hasTags);
}

static bool isProjQuery(STaskAttr *pQueryAttr) {
  for (int32_t i = 0; i < pQueryAttr->numOfOutput; ++i) {
    int32_t functId = getExprFunctionId(&pQueryAttr->pExpr1[i]);
    if (functId != FUNCTION_PRJ && functId != FUNCTION_TAGPRJ) {
      return false;
    }
  }

  return true;
}

static bool hasNull(SColumn* pColumn, SColumnDataAgg *pStatis) {
  if (TSDB_COL_IS_TAG(pColumn->flag) || TSDB_COL_IS_UD_COL(pColumn->flag) || pColumn->colId == PRIMARYKEY_TIMESTAMP_COL_ID) {
    return false;
  }

  if (pStatis != NULL && pStatis->numOfNull == 0) {
    return false;
  }

  return true;
}

static void prepareResultListBuffer(SResultRowInfo* pResultRowInfo, jmp_buf env) {
  int64_t newCapacity = 0;

  // more than the capacity, reallocate the resources
  if (pResultRowInfo->size < pResultRowInfo->capacity) {
    return;
  }

  if (pResultRowInfo->capacity > 10000) {
    newCapacity = (int64_t)(pResultRowInfo->capacity * 1.25);
  } else {
    newCapacity = (int64_t)(pResultRowInfo->capacity * 1.5);
  }

  if (newCapacity == pResultRowInfo->capacity) {
    newCapacity += 4;
  }

  char *t = realloc(pResultRowInfo->pResult, (size_t)(newCapacity * POINTER_BYTES));
  if (t == NULL) {
    longjmp(env, TSDB_CODE_QRY_OUT_OF_MEMORY);
  }

  pResultRowInfo->pResult = (SResultRow **)t;

  int32_t inc = (int32_t)newCapacity - pResultRowInfo->capacity;
  memset(&pResultRowInfo->pResult[pResultRowInfo->capacity], 0, POINTER_BYTES * inc);

  pResultRowInfo->capacity = (int32_t)newCapacity;
}

static bool chkResultRowFromKey(STaskRuntimeEnv *pRuntimeEnv, SResultRowInfo *pResultRowInfo, char *pData,
                                             int16_t bytes, bool masterscan, uint64_t uid) {
  bool existed = false;
  SET_RES_WINDOW_KEY(pRuntimeEnv->keyBuf, pData, bytes, uid);

  SResultRow **p1 =
      (SResultRow **)taosHashGet(pRuntimeEnv->pResultRowHashTable, pRuntimeEnv->keyBuf, GET_RES_WINDOW_KEY_LEN(bytes));

  // in case of repeat scan/reverse scan, no new time window added.
  if (QUERY_IS_INTERVAL_QUERY(pRuntimeEnv->pQueryAttr)) {
    if (!masterscan) {  // the *p1 may be NULL in case of sliding+offset exists.
      return p1 != NULL;
    }

    if (p1 != NULL) {
      if (pResultRowInfo->size == 0) {
        existed = false;
        assert(pResultRowInfo->curPos == -1);
      } else if (pResultRowInfo->size == 1) {
        existed = (pResultRowInfo->pResult[0] == (*p1));
      } else {  // check if current pResultRowInfo contains the existed pResultRow
        SET_RES_EXT_WINDOW_KEY(pRuntimeEnv->keyBuf, pData, bytes, uid, pResultRowInfo);
        int64_t* index = taosHashGet(pRuntimeEnv->pResultRowListSet, pRuntimeEnv->keyBuf, GET_RES_EXT_WINDOW_KEY_LEN(bytes));
        if (index != NULL) {
          existed = true;
        } else {
          existed = false;
        }
      }
    }

    return existed;
  }

  return p1 != NULL;
}


static SResultRow* doSetResultOutBufByKey(STaskRuntimeEnv* pRuntimeEnv, SResultRowInfo* pResultRowInfo, int64_t tid,
                                          char* pData, int16_t bytes, bool masterscan, uint64_t tableGroupId) {
  bool existed = false;
  SET_RES_WINDOW_KEY(pRuntimeEnv->keyBuf, pData, bytes, tableGroupId);

  SResultRow **p1 =
      (SResultRow **)taosHashGet(pRuntimeEnv->pResultRowHashTable, pRuntimeEnv->keyBuf, GET_RES_WINDOW_KEY_LEN(bytes));

  // in case of repeat scan/reverse scan, no new time window added.
  if (QUERY_IS_INTERVAL_QUERY(pRuntimeEnv->pQueryAttr)) {
    if (!masterscan) {  // the *p1 may be NULL in case of sliding+offset exists.
      return (p1 != NULL)? *p1:NULL;
    }

    if (p1 != NULL) {
      if (pResultRowInfo->size == 0) {
        existed = false;
        assert(pResultRowInfo->curPos == -1);
      } else if (pResultRowInfo->size == 1) {
        existed = (pResultRowInfo->pResult[0] == (*p1));
        pResultRowInfo->curPos = 0;
      } else {  // check if current pResultRowInfo contains the existed pResultRow
        SET_RES_EXT_WINDOW_KEY(pRuntimeEnv->keyBuf, pData, bytes, tid, pResultRowInfo);
        int64_t* index = taosHashGet(pRuntimeEnv->pResultRowListSet, pRuntimeEnv->keyBuf, GET_RES_EXT_WINDOW_KEY_LEN(bytes));
        if (index != NULL) {
          pResultRowInfo->curPos = (int32_t) *index;
          existed = true;
        } else {
          existed = false;
        }
      }
    }
  } else {
    // In case of group by column query, the required SResultRow object must be existed in the pResultRowInfo object.
    if (p1 != NULL) {
      return *p1;
    }
  }

  if (!existed) {
//    prepareResultListBuffer(pResultRowInfo, pRuntimeEnv);

    SResultRow *pResult = NULL;
    if (p1 == NULL) {
      pResult = getNewResultRow(pRuntimeEnv->pool);
      int32_t ret = initResultRow(pResult);
      if (ret != TSDB_CODE_SUCCESS) {
        longjmp(pRuntimeEnv->env, TSDB_CODE_QRY_OUT_OF_MEMORY);
      }

      // add a new result set for a new group
      taosHashPut(pRuntimeEnv->pResultRowHashTable, pRuntimeEnv->keyBuf, GET_RES_WINDOW_KEY_LEN(bytes), &pResult, POINTER_BYTES);
      SResultRowCell cell = {.groupId = tableGroupId, .pRow = pResult};
      taosArrayPush(pRuntimeEnv->pResultRowArrayList, &cell);
    } else {
      pResult = *p1;
    }

    pResultRowInfo->curPos = pResultRowInfo->size;
    pResultRowInfo->pResult[pResultRowInfo->size++] = pResult;

    int64_t index = pResultRowInfo->curPos;
    SET_RES_EXT_WINDOW_KEY(pRuntimeEnv->keyBuf, pData, bytes, tid, pResultRowInfo);
    taosHashPut(pRuntimeEnv->pResultRowListSet, pRuntimeEnv->keyBuf, GET_RES_EXT_WINDOW_KEY_LEN(bytes), &index, POINTER_BYTES);
  }

  // too many time window in query
  if (pResultRowInfo->size > MAX_INTERVAL_TIME_WINDOW) {
    longjmp(pRuntimeEnv->env, TSDB_CODE_QRY_TOO_MANY_TIMEWINDOW);
  }

  return pResultRowInfo->pResult[pResultRowInfo->curPos];
}

static SResultRow* doSetResultOutBufByKey_rv(SResultRowInfo* pResultRowInfo, int64_t tid, char* pData, int16_t bytes,
    bool masterscan, uint64_t tableGroupId, SExecTaskInfo* pTaskInfo, bool isIntervalQuery, SAggSupporter* pSup) {
  bool existed = false;
  SET_RES_WINDOW_KEY(pSup->keyBuf, pData, bytes, tableGroupId);

  SResultRow **p1 =
      (SResultRow **)taosHashGet(pSup->pResultRowHashTable, pSup->keyBuf, GET_RES_WINDOW_KEY_LEN(bytes));

  // in case of repeat scan/reverse scan, no new time window added.
  if (isIntervalQuery) {
    if (!masterscan) {  // the *p1 may be NULL in case of sliding+offset exists.
      return (p1 != NULL)? *p1:NULL;
    }

    if (p1 != NULL) {
      if (pResultRowInfo->size == 0) {
        existed = false;
        assert(pResultRowInfo->curPos == -1);
      } else if (pResultRowInfo->size == 1) {
        existed = (pResultRowInfo->pResult[0] == (*p1));
        pResultRowInfo->curPos = 0;
      } else {  // check if current pResultRowInfo contains the existed pResultRow
        SET_RES_EXT_WINDOW_KEY(pSup->keyBuf, pData, bytes, tid, pResultRowInfo);
        int64_t* index = taosHashGet(pSup->pResultRowListSet, pSup->keyBuf, GET_RES_EXT_WINDOW_KEY_LEN(bytes));
        if (index != NULL) {
          pResultRowInfo->curPos = (int32_t) *index;
          existed = true;
        } else {
          existed = false;
        }
      }
    }
  } else {
    // In case of group by column query, the required SResultRow object must be existed in the pResultRowInfo object.
    if (p1 != NULL) {
      return *p1;
    }
  }

  if (!existed) {
    prepareResultListBuffer(pResultRowInfo, pTaskInfo->env);

    SResultRow *pResult = NULL;
    if (p1 == NULL) {
      pResult = getNewResultRow(pSup->pool);
      int32_t ret = initResultRow(pResult);
      if (ret != TSDB_CODE_SUCCESS) {
        longjmp(pTaskInfo->env, TSDB_CODE_QRY_OUT_OF_MEMORY);
      }

      // add a new result set for a new group
      taosHashPut(pSup->pResultRowHashTable, pSup->keyBuf, GET_RES_WINDOW_KEY_LEN(bytes), &pResult, POINTER_BYTES);
      SResultRowCell cell = {.groupId = tableGroupId, .pRow = pResult};
      taosArrayPush(pSup->pResultRowArrayList, &cell);
    } else {
      pResult = *p1;
    }

    pResultRowInfo->curPos = pResultRowInfo->size;
    pResultRowInfo->pResult[pResultRowInfo->size++] = pResult;

    int64_t index = pResultRowInfo->curPos;
    SET_RES_EXT_WINDOW_KEY(pSup->keyBuf, pData, bytes, tid, pResultRowInfo);
    taosHashPut(pSup->pResultRowListSet, pSup->keyBuf, GET_RES_EXT_WINDOW_KEY_LEN(bytes), &index, POINTER_BYTES);
  }

  // too many time window in query
  if (pResultRowInfo->size > MAX_INTERVAL_TIME_WINDOW) {
    longjmp(pTaskInfo->env, TSDB_CODE_QRY_TOO_MANY_TIMEWINDOW);
  }

  return pResultRowInfo->pResult[pResultRowInfo->curPos];
}

static void getInitialStartTimeWindow(SInterval* pInterval, int32_t precision, TSKEY ts, STimeWindow* w, TSKEY ekey, bool ascQuery) {
  if (ascQuery) {
    getAlignQueryTimeWindow(pInterval, precision, ts, ts, ekey, w);
  } else {
    // the start position of the first time window in the endpoint that spreads beyond the queried last timestamp
    getAlignQueryTimeWindow(pInterval, precision, ts, ekey, ts, w);

    int64_t key = w->skey;
    while(key < ts) { // moving towards end
      if (pInterval->intervalUnit == 'n' || pInterval->intervalUnit == 'y') {
        key = taosTimeAdd(key, pInterval->sliding, pInterval->slidingUnit, precision);
      } else {
        key += pInterval->sliding;
      }

      if (key >= ts) {
        break;
      }

      w->skey = key;
    }
  }
}

// get the correct time window according to the handled timestamp
static STimeWindow getActiveTimeWindow(SResultRowInfo * pResultRowInfo, int64_t ts, SInterval* pInterval, int32_t precision, STimeWindow* win) {
  STimeWindow w = {0};

 if (pResultRowInfo->curPos == -1) {  // the first window, from the previous stored value
    getInitialStartTimeWindow(pInterval, precision, ts, &w, win->ekey, true);

    if (pInterval->intervalUnit == 'n' || pInterval->intervalUnit == 'y') {
      w.ekey = taosTimeAdd(w.skey, pInterval->interval, pInterval->intervalUnit, precision) - 1;
    } else {
      w.ekey = w.skey + pInterval->interval - 1;
    }
  } else {
    w = getResultRow(pResultRowInfo, pResultRowInfo->curPos)->win;
  }

  if (w.skey > ts || w.ekey < ts) {
    if (pInterval->intervalUnit == 'n' || pInterval->intervalUnit == 'y') {
      w.skey = taosTimeTruncate(ts, pInterval, precision);
      w.ekey = taosTimeAdd(w.skey, pInterval->interval, pInterval->intervalUnit, precision) - 1;
    } else {
      int64_t st = w.skey;

      if (st > ts) {
        st -= ((st - ts + pInterval->sliding - 1) / pInterval->sliding) * pInterval->sliding;
      }

      int64_t et = st + pInterval->interval - 1;
      if (et < ts) {
        st += ((ts - et + pInterval->sliding - 1) / pInterval->sliding) * pInterval->sliding;
      }

      w.skey = st;
      w.ekey = w.skey + pInterval->interval - 1;
    }
  }
  return w;
}

// get the correct time window according to the handled timestamp
static STimeWindow getCurrentActiveTimeWindow(SResultRowInfo * pResultRowInfo, int64_t ts, STaskAttr *pQueryAttr) {
  STimeWindow w = {0};

 if (pResultRowInfo->curPos == -1) {  // the first window, from the previous stored value
//    getInitialStartTimeWindow(pQueryAttr, ts, &w);

    if (pQueryAttr->interval.intervalUnit == 'n' || pQueryAttr->interval.intervalUnit == 'y') {
      w.ekey = taosTimeAdd(w.skey, pQueryAttr->interval.interval, pQueryAttr->interval.intervalUnit, pQueryAttr->precision) - 1;
    } else {
      w.ekey = w.skey + pQueryAttr->interval.interval - 1;
    }
  } else {
    w = getResultRow(pResultRowInfo, pResultRowInfo->curPos)->win;
  }

  /*
   * query border check, skey should not be bounded by the query time range, since the value skey will
   * be used as the time window index value. So we only change ekey of time window accordingly.
   */
  if (w.ekey > pQueryAttr->window.ekey && QUERY_IS_ASC_QUERY(pQueryAttr)) {
    w.ekey = pQueryAttr->window.ekey;
  }

  return w;
}

// a new buffer page for each table. Needs to opt this design
static int32_t addNewWindowResultBuf(SResultRow *pWindowRes, SDiskbasedBuf *pResultBuf, int32_t tid, uint32_t size) {
  if (pWindowRes->pageId != -1) {
    return 0;
  }

  SFilePage *pData = NULL;

  // in the first scan, new space needed for results
  int32_t pageId = -1;
  SIDList list = getDataBufPagesIdList(pResultBuf, tid);

  if (taosArrayGetSize(list) == 0) {
    pData = getNewBufPage(pResultBuf, tid, &pageId);
  } else {
    SPageInfo* pi = getLastPageInfo(list);
    pData = getBufPage(pResultBuf, getPageId(pi));
    pageId = getPageId(pi);

    if (pData->num + size > getBufPageSize(pResultBuf)) {
      // release current page first, and prepare the next one
      releaseBufPageInfo(pResultBuf, pi);
      pData = getNewBufPage(pResultBuf, tid, &pageId);
      if (pData != NULL) {
        assert(pData->num == 0);  // number of elements must be 0 for new allocated buffer
      }
    }
  }

  if (pData == NULL) {
    return -1;
  }

  // set the number of rows in current disk page
  if (pWindowRes->pageId == -1) {  // not allocated yet, allocate new buffer
    pWindowRes->pageId = pageId;
    pWindowRes->offset = (int32_t)pData->num;

    pData->num += size;
    assert(pWindowRes->pageId >= 0);
  }

  return 0;
}

static bool chkWindowOutputBufByKey(STaskRuntimeEnv *pRuntimeEnv, SResultRowInfo *pResultRowInfo, STimeWindow *win,
                                       bool masterscan, SResultRow **pResult, int64_t groupId, SqlFunctionCtx* pCtx,
                                       int32_t numOfOutput, int32_t* rowCellInfoOffset) {
  assert(win->skey <= win->ekey);
  return chkResultRowFromKey(pRuntimeEnv, pResultRowInfo, (char *)&win->skey, TSDB_KEYSIZE, masterscan, groupId);
}

static int32_t setResultOutputBufByKey(STaskRuntimeEnv *pRuntimeEnv, SResultRowInfo *pResultRowInfo, int64_t tid, STimeWindow *win,
                                       bool masterscan, SResultRow **pResult, int64_t tableGroupId, SqlFunctionCtx* pCtx,
                                       int32_t numOfOutput, int32_t* rowCellInfoOffset) {
  assert(win->skey <= win->ekey);
  SDiskbasedBuf *pResultBuf = pRuntimeEnv->pResultBuf;

  SResultRow *pResultRow = doSetResultOutBufByKey(pRuntimeEnv, pResultRowInfo, tid, (char *)&win->skey, TSDB_KEYSIZE, masterscan, tableGroupId);
  if (pResultRow == NULL) {
    *pResult = NULL;
    return TSDB_CODE_SUCCESS;
  }

  // not assign result buffer yet, add new result buffer
  if (pResultRow->pageId == -1) {
    int32_t ret = addNewWindowResultBuf(pResultRow, pResultBuf, (int32_t) tableGroupId, pRuntimeEnv->pQueryAttr->intermediateResultRowSize);
    if (ret != TSDB_CODE_SUCCESS) {
      return -1;
    }
  }

  // set time window for current result
  pResultRow->win = (*win);
  *pResult = pResultRow;
  setResultRowOutputBufInitCtx(pRuntimeEnv, pResultRow, pCtx, numOfOutput, rowCellInfoOffset);

  return TSDB_CODE_SUCCESS;
}

static void setResultRowOutputBufInitCtx_rv(SDiskbasedBuf * pBuf, SResultRow *pResult, SqlFunctionCtx* pCtx, int32_t numOfOutput, int32_t* rowCellInfoOffset);

static int32_t setResultOutputBufByKey_rv(SResultRowInfo *pResultRowInfo, int64_t id, STimeWindow *win,
                                       bool masterscan, SResultRow **pResult, int64_t tableGroupId, SqlFunctionCtx* pCtx,
                                       int32_t numOfOutput, int32_t* rowCellInfoOffset, SDiskbasedBuf *pBuf, SAggSupporter *pAggSup, SExecTaskInfo* pTaskInfo) {
  assert(win->skey <= win->ekey);
  SResultRow *pResultRow = doSetResultOutBufByKey_rv(pResultRowInfo, id, (char *)&win->skey, TSDB_KEYSIZE, masterscan, tableGroupId,
       pTaskInfo, true, pAggSup);

  if (pResultRow == NULL) {
    *pResult = NULL;
    return TSDB_CODE_SUCCESS;
  }

  // not assign result buffer yet, add new result buffer
  if (pResultRow->pageId == -1) { // todo intermediate result size
    int32_t ret = addNewWindowResultBuf(pResultRow, pBuf, (int32_t) tableGroupId, 0);
    if (ret != TSDB_CODE_SUCCESS) {
      return -1;
    }
  }

  // set time window for current result
  pResultRow->win = (*win);
  *pResult = pResultRow;
  setResultRowOutputBufInitCtx_rv(pBuf, pResultRow, pCtx, numOfOutput, rowCellInfoOffset);

  return TSDB_CODE_SUCCESS;
}


static void setResultRowInterpo(SResultRow* pResult, SResultTsInterpType type) {
  assert(pResult != NULL && (type == RESULT_ROW_START_INTERP || type == RESULT_ROW_END_INTERP));
  if (type == RESULT_ROW_START_INTERP) {
    pResult->startInterp = true;
  } else {
    pResult->endInterp   = true;
  }
}

static bool resultRowInterpolated(SResultRow* pResult, SResultTsInterpType type) {
  assert(pResult != NULL && (type == RESULT_ROW_START_INTERP || type == RESULT_ROW_END_INTERP));
  if (type == RESULT_ROW_START_INTERP) {
    return pResult->startInterp == true;
  } else {
    return pResult->endInterp   == true;
  }
}

static FORCE_INLINE int32_t getForwardStepsInBlock(int32_t numOfRows, __block_search_fn_t searchFn, TSKEY ekey, int16_t pos,
                                      int16_t order, int64_t *pData) {
  int32_t forwardStep = 0;

  if (order == TSDB_ORDER_ASC) {
    int32_t end = searchFn((char*) &pData[pos], numOfRows - pos, ekey, order);
    if (end >= 0) {
      forwardStep = end;

      if (pData[end + pos] == ekey) {
        forwardStep += 1;
      }
    }
  } else {
    int32_t end = searchFn((char *)pData, pos + 1, ekey, order);
    if (end >= 0) {
      forwardStep = pos - end;

      if (pData[end] == ekey) {
        forwardStep += 1;
      }
    }
  }

  assert(forwardStep >= 0);
  return forwardStep;
}

static void doUpdateResultRowIndex(SResultRowInfo*pResultRowInfo, TSKEY lastKey, bool ascQuery, bool timeWindowInterpo) {
  int64_t skey = TSKEY_INITIAL_VAL;
  int32_t i = 0;
  for (i = pResultRowInfo->size - 1; i >= 0; --i) {
    SResultRow *pResult = pResultRowInfo->pResult[i];
    if (pResult->closed) {
      break;
    }

    // new closed result rows
    if (timeWindowInterpo) {
      if (pResult->endInterp && ((pResult->win.skey <= lastKey && ascQuery) || (pResult->win.skey >= lastKey && !ascQuery))) {
        if (i > 0) { // the first time window, the startInterp is false.
          assert(pResult->startInterp);
        }

        closeResultRow(pResultRowInfo, i);
      } else {
        skey = pResult->win.skey;
      }
    } else {
      if ((pResult->win.ekey <= lastKey && ascQuery) || (pResult->win.skey >= lastKey && !ascQuery)) {
        closeResultRow(pResultRowInfo, i);
      } else {
        skey = pResult->win.skey;
      }
    }
  }

  // all result rows are closed, set the last one to be the skey
  if (skey == TSKEY_INITIAL_VAL) {
    if (pResultRowInfo->size == 0) {
//      assert(pResultRowInfo->current == NULL);
      assert(pResultRowInfo->curPos == -1);
      pResultRowInfo->curPos = -1;
    } else {
      pResultRowInfo->curPos = pResultRowInfo->size - 1;
    }
  } else {

    for (i = pResultRowInfo->size - 1; i >= 0; --i) {
      SResultRow *pResult = pResultRowInfo->pResult[i];
      if (pResult->closed) {
        break;
      }
    }

    if (i == pResultRowInfo->size - 1) {
      pResultRowInfo->curPos = i;
    } else {
      pResultRowInfo->curPos = i + 1;  // current not closed result object
    }
  }
}

static void updateResultRowInfoActiveIndex(SResultRowInfo* pResultRowInfo, const STimeWindow* pWin, TSKEY lastKey, bool ascQuery, bool interp) {
  if ((lastKey > pWin->ekey && ascQuery) || (lastKey < pWin->ekey && (!ascQuery))) {
    closeAllResultRows(pResultRowInfo);
    pResultRowInfo->curPos = pResultRowInfo->size - 1;
  } else {
    int32_t step = ascQuery ? 1 : -1;
    doUpdateResultRowIndex(pResultRowInfo, lastKey - step, ascQuery, interp);
  }
}

static int32_t getNumOfRowsInTimeWindow(SDataBlockInfo *pDataBlockInfo, TSKEY *pPrimaryColumn,
                                        int32_t startPos, TSKEY ekey, __block_search_fn_t searchFn, STableQueryInfo* item, int32_t order) {
  assert(startPos >= 0 && startPos < pDataBlockInfo->rows);

  int32_t num   = -1;
  int32_t step  = GET_FORWARD_DIRECTION_FACTOR(order);

  if (order == TSDB_ORDER_ASC) {
    if (ekey < pDataBlockInfo->window.ekey && pPrimaryColumn) {
      num = getForwardStepsInBlock(pDataBlockInfo->rows, searchFn, ekey, startPos, order, pPrimaryColumn);
      if (item != NULL) {
        item->lastKey = pPrimaryColumn[startPos + (num - 1)] + step;
      }
    } else {
      num = pDataBlockInfo->rows - startPos;
      if (item != NULL) {
        item->lastKey = pDataBlockInfo->window.ekey + step;
      }
    }
  } else {  // desc
    if (ekey > pDataBlockInfo->window.skey && pPrimaryColumn) {
      num = getForwardStepsInBlock(pDataBlockInfo->rows, searchFn, ekey, startPos, order, pPrimaryColumn);
      if (item != NULL) {
        item->lastKey = pPrimaryColumn[startPos - (num - 1)] + step;
      }
    } else {
      num = startPos + 1;
      if (item != NULL) {
        item->lastKey = pDataBlockInfo->window.skey + step;
      }
    }
  }

  assert(num >= 0);
  return num;
}

static void doApplyFunctions(SqlFunctionCtx* pCtx, STimeWindow* pWin, int32_t offset, int32_t forwardStep, TSKEY* tsCol,
    int32_t numOfTotal, int32_t numOfOutput, int32_t order) {
  for (int32_t k = 0; k < numOfOutput; ++k) {
    pCtx[k].size    = forwardStep;
    pCtx[k].startTs = pWin->skey;

    // keep it temporarialy
    int32_t startOffset = pCtx[k].startRow;
    bool    hasAgg      = pCtx[k].isAggSet;

    int32_t pos = (order == TSDB_ORDER_ASC) ? offset : offset - (forwardStep - 1);
    pCtx[k].startRow = pos;

    if (tsCol != NULL) {
      pCtx[k].ptsList = &tsCol[pos];
    }

    // not a whole block involved in query processing, statistics data can not be used
    // NOTE: the original value of isSet have been changed here
    if (pCtx[k].isAggSet && forwardStep < numOfTotal) {
      pCtx[k].isAggSet = false;
    }

    if (functionNeedToExecute(&pCtx[k])) {
//      pCtx[k].fpSet.process(&pCtx[k]);
    }

    // restore it
    pCtx[k].isAggSet = hasAgg;
    pCtx[k].startRow = startOffset;
  }
}

static int32_t getNextQualifiedWindow(SInterval* pInterval, STimeWindow* pNext, SDataBlockInfo* pDataBlockInfo,
                                      TSKEY* primaryKeys, int32_t prevPosition, STableIntervalOperatorInfo* pInfo) {
  int32_t order = pInfo->order;
  bool    ascQuery  = (order == TSDB_ORDER_ASC);

  int32_t precision = pInfo->precision;
  getNextTimeWindow(pInterval, precision, order, pNext);

  // next time window is not in current block
  if ((pNext->skey > pDataBlockInfo->window.ekey && order == TSDB_ORDER_ASC) ||
      (pNext->ekey < pDataBlockInfo->window.skey && order == TSDB_ORDER_DESC)) {
    return -1;
  }

  TSKEY startKey = ascQuery? pNext->skey:pNext->ekey;
  int32_t startPos = 0;

  // tumbling time window query, a special case of sliding time window query
  if (pInterval->sliding == pInterval->interval && prevPosition != -1) {
    int32_t factor = GET_FORWARD_DIRECTION_FACTOR(order);
    startPos = prevPosition + factor;
  } else {
    if (startKey <= pDataBlockInfo->window.skey && ascQuery) {
      startPos = 0;
    } else if (startKey >= pDataBlockInfo->window.ekey && !ascQuery) {
      startPos = pDataBlockInfo->rows - 1;
    } else {
      startPos = binarySearchForKey((char *)primaryKeys, pDataBlockInfo->rows, startKey, order);
    }
  }

  /* interp query with fill should not skip time window */
//  if (pQueryAttr->pointInterpQuery && pQueryAttr->fillType != TSDB_FILL_NONE) {
//    return startPos;
//  }

  /*
   * This time window does not cover any data, try next time window,
   * this case may happen when the time window is too small
   */
  if (primaryKeys == NULL) {
    if (ascQuery) {
      assert(pDataBlockInfo->window.skey <= pNext->ekey);
    } else {
      assert(pDataBlockInfo->window.ekey >= pNext->skey);
    }
  } else {
    if (ascQuery && primaryKeys[startPos] > pNext->ekey) {
      TSKEY next = primaryKeys[startPos];
      if (pInterval->intervalUnit == 'n' || pInterval->intervalUnit == 'y') {
        pNext->skey = taosTimeTruncate(next, pInterval, precision);
        pNext->ekey = taosTimeAdd(pNext->skey, pInterval->interval, pInterval->intervalUnit, precision) - 1;
      } else {
        pNext->ekey += ((next - pNext->ekey + pInterval->sliding - 1)/pInterval->sliding) * pInterval->sliding;
        pNext->skey = pNext->ekey - pInterval->interval + 1;
      }
    } else if ((!ascQuery) && primaryKeys[startPos] < pNext->skey) {
      TSKEY next = primaryKeys[startPos];
      if (pInterval->intervalUnit == 'n' || pInterval->intervalUnit == 'y') {
        pNext->skey = taosTimeTruncate(next, pInterval, precision);
        pNext->ekey = taosTimeAdd(pNext->skey, pInterval->interval, pInterval->intervalUnit, precision) - 1;
      } else {
        pNext->skey -= ((pNext->skey - next + pInterval->sliding - 1) / pInterval->sliding) * pInterval->sliding;
        pNext->ekey = pNext->skey + pInterval->interval - 1;
      }
    }
  }

  return startPos;
}

static FORCE_INLINE TSKEY reviseWindowEkey(STaskAttr *pQueryAttr, STimeWindow *pWindow) {
  TSKEY ekey = -1;
  if (QUERY_IS_ASC_QUERY(pQueryAttr)) {
    ekey = pWindow->ekey;
    if (ekey > pQueryAttr->window.ekey) {
      ekey = pQueryAttr->window.ekey;
    }
  } else {
    ekey = pWindow->skey;
    if (ekey < pQueryAttr->window.ekey) {
      ekey = pQueryAttr->window.ekey;
    }
  }

  return ekey;
}

static void setNotInterpoWindowKey(SqlFunctionCtx* pCtx, int32_t numOfOutput, int32_t type) {
  if (type == RESULT_ROW_START_INTERP) {
    for (int32_t k = 0; k < numOfOutput; ++k) {
      pCtx[k].start.key = INT64_MIN;
    }
  } else {
    for (int32_t k = 0; k < numOfOutput; ++k) {
      pCtx[k].end.key = INT64_MIN;
    }
  }
}

static void saveDataBlockLastRow(char** pRow, SArray* pDataBlock, int32_t rowIndex, int32_t numOfCols) {
  if (pDataBlock == NULL) {
    return;
  }

  for (int32_t k = 0; k < numOfCols; ++k) {
    SColumnInfoData *pColInfo = taosArrayGet(pDataBlock, k);
    memcpy(pRow[k], ((char*)pColInfo->pData) + (pColInfo->info.bytes * rowIndex), pColInfo->info.bytes);
  }
}

static TSKEY getStartTsKey(STimeWindow* win, const TSKEY* tsCols, int32_t rows, bool ascQuery) {
  TSKEY ts = TSKEY_INITIAL_VAL;
  if (tsCols == NULL) {
    ts = ascQuery? win->skey : win->ekey;
  } else {
    int32_t offset = ascQuery? 0:rows-1;
    ts = tsCols[offset];
  }

  return ts;
}

static void doSetInputDataBlock(SOperatorInfo* pOperator, SqlFunctionCtx* pCtx, SSDataBlock* pBlock, int32_t order);

static void doSetInputDataBlockInfo(SOperatorInfo* pOperator, SqlFunctionCtx* pCtx, SSDataBlock* pBlock, int32_t order) {
  for (int32_t i = 0; i < pOperator->numOfOutput; ++i) {
    pCtx[i].order = order;
    pCtx[i].size  = pBlock->info.rows;
    pCtx[i].currentStage = (uint8_t)pOperator->pRuntimeEnv->scanFlag;

    setBlockStatisInfo(&pCtx[i], pBlock, NULL/*&pOperator->pExpr[i].base.colInfo*/);
  }
}

void setInputDataBlock(SOperatorInfo* pOperator, SqlFunctionCtx* pCtx, SSDataBlock* pBlock, int32_t order) {
  if (pBlock->pDataBlock != NULL) {
    doSetInputDataBlock(pOperator, pCtx, pBlock, order);
  } else {
    doSetInputDataBlockInfo(pOperator, pCtx, pBlock, order);
  }
}

static void doSetInputDataBlock(SOperatorInfo* pOperator, SqlFunctionCtx* pCtx, SSDataBlock* pBlock, int32_t order) {
  for (int32_t i = 0; i < pOperator->numOfOutput; ++i) {
    pCtx[i].order = order;
    pCtx[i].size  = pBlock->info.rows;
    pCtx[i].currentStage = MAIN_SCAN;

    //    setBlockStatisInfo(&pCtx[i], pBlock, pOperator->pExpr[i].base.pColumns);
    int32_t slotId = pOperator->pExpr[i].base.pParam[0].pCol->slotId;

    //      uint32_t flag = pOperator->pExpr[i].base.pParam[0].pCol->flag;
    //      if (TSDB_COL_IS_NORMAL_COL(flag) /*|| (pCtx[i].functionId == FUNCTION_BLKINFO) ||
    //          (TSDB_COL_IS_TAG(flag) && pOperator->pRuntimeEnv->scanFlag == MERGE_STAGE)*/) {

    //        SColumn* pCol = pOperator->pExpr[i].base.pParam[0].pCol;
    //        if (pCtx[i].columnIndex == -1) {
    //          for(int32_t j = 0; j < pBlock->info.numOfCols; ++j) {
    //            SColumnInfoData* pColData = taosArrayGet(pBlock->pDataBlock, j);
    //            if (pColData->info.colId == pCol->colId) {
    //              pCtx[i].columnIndex = j;
    //              break;
    //            }
    //          }
    //        }

    // in case of the block distribution query, the inputBytes is not a constant value.
    pCtx[i].input.pData[0]  = taosArrayGet(pBlock->pDataBlock, slotId);
    pCtx[i].input.totalRows = pBlock->info.rows;
    pCtx[i].input.numOfRows = pBlock->info.rows;
    pCtx[i].input.startRowIndex = 0;

    ASSERT(pCtx[i].input.pData[0] != NULL);

    //        if (pCtx[i].functionId < 0) {
    //          SColumnInfoData* tsInfo = taosArrayGet(pBlock->pDataBlock, 0);
    //          pCtx[i].ptsList = (int64_t*) tsInfo->pData;

    //          continue;
    //        }

    //        uint32_t status = aAggs[pCtx[i].functionId].status;
    //        if ((status & (FUNCSTATE_SELECTIVITY | FUNCSTATE_NEED_TS)) != 0) {
    //          SColumnInfoData* tsInfo = taosArrayGet(pBlock->pDataBlock, 0);
    // In case of the top/bottom query again the nest query result, which has no timestamp column
    // don't set the ptsList attribute.
    //          if (tsInfo->info.type == TSDB_DATA_TYPE_TIMESTAMP) {
    //            pCtx[i].ptsList = (int64_t*) tsInfo->pData;
    //          } else {
    //            pCtx[i].ptsList = NULL;
    //          }
    //        }
    //      } else if (TSDB_COL_IS_UD_COL(pCol->flag) && (pOperator->pRuntimeEnv->scanFlag == MERGE_STAGE)) {
    //        SColIndex*       pColIndex = &pOperator->pExpr[i].base.colInfo;
    //        SColumnInfoData* p = taosArrayGet(pBlock->pDataBlock, pColIndex->colIndex);
    //
    //        pCtx[i].pInput = p->pData;
    //        assert(p->info.colId == pColIndex->info.colId && pCtx[i].inputType == p->info.type);
    //        for(int32_t j = 0; j < pBlock->info.rows; ++j) {
    //          char* dst = p->pData + j * p->info.bytes;
    //          taosVariantDump(&pOperator->pExpr[i].base.param[1], dst, p->info.type, true);
    //        }
    //      }
  }
}

static void doAggregateImpl(SOperatorInfo* pOperator, TSKEY startTs, SqlFunctionCtx* pCtx) {
  for (int32_t k = 0; k < pOperator->numOfOutput; ++k) {
    if (functionNeedToExecute(&pCtx[k])) {
      pCtx[k].startTs = startTs;// this can be set during create the struct
      pCtx[k].fpSet.process(&pCtx[k]);
    }
  }
}

static void projectApplyFunctions(STaskRuntimeEnv *pRuntimeEnv, SqlFunctionCtx *pCtx, int32_t numOfOutput) {
  STaskAttr *pQueryAttr = pRuntimeEnv->pQueryAttr;

  for (int32_t k = 0; k < numOfOutput; ++k) {
    pCtx[k].startTs = pQueryAttr->window.skey;

    // Always set the asc order for merge stage process
    if (pCtx[k].currentStage == MERGE_STAGE) {
      pCtx[k].order = TSDB_ORDER_ASC;
    }

    pCtx[k].startTs = pQueryAttr->window.skey;

    if (pCtx[k].functionId < 0) {
      // load the script and exec
//      SUdfInfo* pUdfInfo = pRuntimeEnv->pUdfInfo;
//      doInvokeUdf(pUdfInfo, &pCtx[k], 0, TSDB_UDF_FUNC_NORMAL);
//    } else {
//      aAggs[pCtx[k].functionId].xFunction(&pCtx[k]);
    }
  }
}

void doTimeWindowInterpolation(SOperatorInfo* pOperator, SOptrBasicInfo* pInfo, SArray* pDataBlock, TSKEY prevTs,
                               int32_t prevRowIndex, TSKEY curTs, int32_t curRowIndex, TSKEY windowKey, int32_t type) {
  STaskRuntimeEnv *pRuntimeEnv = pOperator->pRuntimeEnv;
  SExprInfo* pExpr = pOperator->pExpr;

  SqlFunctionCtx* pCtx = pInfo->pCtx;

  for (int32_t k = 0; k < pOperator->numOfOutput; ++k) {
    int32_t functionId = pCtx[k].functionId;
    if (functionId != FUNCTION_TWA && functionId != FUNCTION_INTERP) {
      pCtx[k].start.key = INT64_MIN;
      continue;
    }

    SColIndex *      pColIndex = NULL/*&pExpr[k].base.colInfo*/;
    int16_t          index = pColIndex->colIndex;
    SColumnInfoData *pColInfo = taosArrayGet(pDataBlock, index);

//    assert(pColInfo->info.colId == pColIndex->info.colId && curTs != windowKey);
    double v1 = 0, v2 = 0, v = 0;

    if (prevRowIndex == -1) {
      GET_TYPED_DATA(v1, double, pColInfo->info.type, (char *)pRuntimeEnv->prevRow[index]);
    } else {
      GET_TYPED_DATA(v1, double, pColInfo->info.type, (char *)pColInfo->pData + prevRowIndex * pColInfo->info.bytes);
    }

    GET_TYPED_DATA(v2, double, pColInfo->info.type, (char *)pColInfo->pData + curRowIndex * pColInfo->info.bytes);

    if (functionId == FUNCTION_INTERP) {
      if (type == RESULT_ROW_START_INTERP) {
        pCtx[k].start.key = prevTs;
        pCtx[k].start.val = v1;

        pCtx[k].end.key = curTs;
        pCtx[k].end.val = v2;

        if (pColInfo->info.type == TSDB_DATA_TYPE_BINARY || pColInfo->info.type == TSDB_DATA_TYPE_NCHAR) {
          if (prevRowIndex == -1) {
            pCtx[k].start.ptr = (char *)pRuntimeEnv->prevRow[index];
          } else {
            pCtx[k].start.ptr = (char *)pColInfo->pData + prevRowIndex * pColInfo->info.bytes;
          }

          pCtx[k].end.ptr = (char *)pColInfo->pData + curRowIndex * pColInfo->info.bytes;
        }
      }
    } else if (functionId == FUNCTION_TWA) {
      SPoint point1 = (SPoint){.key = prevTs,    .val = &v1};
      SPoint point2 = (SPoint){.key = curTs,     .val = &v2};
      SPoint point  = (SPoint){.key = windowKey, .val = &v };

      taosGetLinearInterpolationVal(&point, TSDB_DATA_TYPE_DOUBLE, &point1, &point2, TSDB_DATA_TYPE_DOUBLE);

      if (type == RESULT_ROW_START_INTERP) {
        pCtx[k].start.key = point.key;
        pCtx[k].start.val = v;
      } else {
        pCtx[k].end.key = point.key;
        pCtx[k].end.val = v;
      }
    }
  }
}

static bool setTimeWindowInterpolationStartTs(SOperatorInfo* pOperatorInfo, SqlFunctionCtx* pCtx, int32_t pos,
                                              int32_t numOfRows, SArray* pDataBlock, const TSKEY* tsCols, STimeWindow* win) {
  STaskRuntimeEnv* pRuntimeEnv = pOperatorInfo->pRuntimeEnv;
  STaskAttr* pQueryAttr = pRuntimeEnv->pQueryAttr;

  bool ascQuery = QUERY_IS_ASC_QUERY(pQueryAttr);

  TSKEY curTs  = tsCols[pos];
  TSKEY lastTs = *(TSKEY *) pRuntimeEnv->prevRow[0];

  // lastTs == INT64_MIN and pos == 0 means this is the first time window, interpolation is not needed.
  // start exactly from this point, no need to do interpolation
  TSKEY key = ascQuery? win->skey:win->ekey;
  if (key == curTs) {
    setNotInterpoWindowKey(pCtx, pOperatorInfo->numOfOutput, RESULT_ROW_START_INTERP);
    return true;
  }

  if (lastTs == INT64_MIN && ((pos == 0 && ascQuery) || (pos == (numOfRows - 1) && !ascQuery))) {
    setNotInterpoWindowKey(pCtx, pOperatorInfo->numOfOutput, RESULT_ROW_START_INTERP);
    return true;
  }

  int32_t step = GET_FORWARD_DIRECTION_FACTOR(pQueryAttr->order.order);
  TSKEY   prevTs = ((pos == 0 && ascQuery) || (pos == (numOfRows - 1) && !ascQuery))? lastTs:tsCols[pos - step];

  doTimeWindowInterpolation(pOperatorInfo, pOperatorInfo->info, pDataBlock, prevTs, pos - step, curTs, pos,
      key, RESULT_ROW_START_INTERP);
  return true;
}

static bool setTimeWindowInterpolationEndTs(SOperatorInfo* pOperatorInfo, SqlFunctionCtx* pCtx,
    int32_t endRowIndex, SArray* pDataBlock, const TSKEY* tsCols, TSKEY blockEkey, STimeWindow* win) {
  STaskRuntimeEnv *pRuntimeEnv = pOperatorInfo->pRuntimeEnv;
  STaskAttr* pQueryAttr = pRuntimeEnv->pQueryAttr;
  int32_t numOfOutput = pOperatorInfo->numOfOutput;

  TSKEY   actualEndKey = tsCols[endRowIndex];

  TSKEY key = QUERY_IS_ASC_QUERY(pQueryAttr)? win->ekey:win->skey;

  // not ended in current data block, do not invoke interpolation
  if ((key > blockEkey && QUERY_IS_ASC_QUERY(pQueryAttr)) || (key < blockEkey && !QUERY_IS_ASC_QUERY(pQueryAttr))) {
    setNotInterpoWindowKey(pCtx, numOfOutput, RESULT_ROW_END_INTERP);
    return false;
  }

  // there is actual end point of current time window, no interpolation need
  if (key == actualEndKey) {
    setNotInterpoWindowKey(pCtx, numOfOutput, RESULT_ROW_END_INTERP);
    return true;
  }

  int32_t step = GET_FORWARD_DIRECTION_FACTOR(pQueryAttr->order.order);
  int32_t nextRowIndex = endRowIndex + step;
  assert(nextRowIndex >= 0);

  TSKEY nextKey = tsCols[nextRowIndex];
  doTimeWindowInterpolation(pOperatorInfo, pOperatorInfo->info, pDataBlock, actualEndKey, endRowIndex, nextKey,
      nextRowIndex, key, RESULT_ROW_END_INTERP);
  return true;
}

static void doWindowBorderInterpolation(SOperatorInfo* pOperatorInfo, SSDataBlock* pBlock, SqlFunctionCtx* pCtx,
    SResultRow* pResult, STimeWindow* win, int32_t startPos, int32_t forwardStep, int32_t order, bool timeWindowInterpo) {
  if (!timeWindowInterpo) {
    return;
  }

  assert(pBlock != NULL);
  int32_t step = GET_FORWARD_DIRECTION_FACTOR(order);

  if (pBlock->pDataBlock == NULL){
//    tscError("pBlock->pDataBlock == NULL");
    return;
  }

  SColumnInfoData *pColInfo = taosArrayGet(pBlock->pDataBlock, 0);

  TSKEY  *tsCols = (TSKEY *)(pColInfo->pData);
  bool done = resultRowInterpolated(pResult, RESULT_ROW_START_INTERP);
  if (!done) { // it is not interpolated, now start to generated the interpolated value
    int32_t startRowIndex = startPos;
    bool interp = setTimeWindowInterpolationStartTs(pOperatorInfo, pCtx, startRowIndex, pBlock->info.rows, pBlock->pDataBlock,
        tsCols, win);
    if (interp) {
      setResultRowInterpo(pResult, RESULT_ROW_START_INTERP);
    }
  } else {
    setNotInterpoWindowKey(pCtx, pOperatorInfo->numOfOutput, RESULT_ROW_START_INTERP);
  }

  // point interpolation does not require the end key time window interpolation.
//  if (pointInterpQuery) {
//    return;
//  }

  // interpolation query does not generate the time window end interpolation
  done = resultRowInterpolated(pResult, RESULT_ROW_END_INTERP);
  if (!done) {
    int32_t endRowIndex = startPos + (forwardStep - 1) * step;

    TSKEY endKey = (order == TSDB_ORDER_ASC)? pBlock->info.window.ekey:pBlock->info.window.skey;
    bool  interp = setTimeWindowInterpolationEndTs(pOperatorInfo, pCtx, endRowIndex, pBlock->pDataBlock, tsCols, endKey, win);
    if (interp) {
      setResultRowInterpo(pResult, RESULT_ROW_END_INTERP);
    }
  } else {
    setNotInterpoWindowKey(pCtx, pOperatorInfo->numOfOutput, RESULT_ROW_END_INTERP);
  }
}

static void hashIntervalAgg(SOperatorInfo* pOperatorInfo, SResultRowInfo* pResultRowInfo, SSDataBlock* pSDataBlock, int32_t tableGroupId) {
  STableIntervalOperatorInfo* pInfo = (STableIntervalOperatorInfo*) pOperatorInfo->info;

  SExecTaskInfo* pTaskInfo = pOperatorInfo->pTaskInfo;
  int32_t numOfOutput = pOperatorInfo->numOfOutput;

  int32_t step = 1;
  bool ascQuery = true;

  int32_t prevIndex = pResultRowInfo->curPos;

  TSKEY* tsCols = NULL;
  if (pSDataBlock->pDataBlock != NULL) {
    SColumnInfoData* pColDataInfo = taosArrayGet(pSDataBlock->pDataBlock, 0);
    tsCols = (int64_t*) pColDataInfo->pData;
    assert(tsCols[0] == pSDataBlock->info.window.skey &&
           tsCols[pSDataBlock->info.rows - 1] == pSDataBlock->info.window.ekey);
  }

  int32_t startPos = ascQuery? 0 : (pSDataBlock->info.rows - 1);
  TSKEY ts = getStartTsKey(&pSDataBlock->info.window, tsCols, pSDataBlock->info.rows, ascQuery);

  STimeWindow win = getActiveTimeWindow(pResultRowInfo, ts, &pInfo->interval, pInfo->precision, &pInfo->win);
  bool masterScan = true;

  SResultRow* pResult = NULL;
  int32_t ret = setResultOutputBufByKey_rv(pResultRowInfo, pSDataBlock->info.uid, &win, masterScan, &pResult, tableGroupId, pInfo->binfo.pCtx,
                                        numOfOutput, pInfo->binfo.rowCellInfoOffset, pInfo->pResultBuf, &pInfo->aggSup, pTaskInfo);
  if (ret != TSDB_CODE_SUCCESS || pResult == NULL) {
    longjmp(pTaskInfo->env, TSDB_CODE_QRY_OUT_OF_MEMORY);
  }

  int32_t forwardStep = 0;
  TSKEY   ekey = win.ekey;
  forwardStep =
      getNumOfRowsInTimeWindow(&pSDataBlock->info, tsCols, startPos, ekey, binarySearchForKey, NULL, TSDB_ORDER_ASC);

  // prev time window not interpolation yet.
  int32_t curIndex = pResultRowInfo->curPos;
  if (prevIndex != -1 && prevIndex < curIndex && pInfo->timeWindowInterpo) {
    for (int32_t j = prevIndex; j < curIndex; ++j) {  // previous time window may be all closed already.
      SResultRow* pRes = getResultRow(pResultRowInfo, j);
      if (pRes->closed) {
        assert(resultRowInterpolated(pRes, RESULT_ROW_START_INTERP) && resultRowInterpolated(pRes, RESULT_ROW_END_INTERP));
        continue;
      }

        STimeWindow w = pRes->win;
        ret = setResultOutputBufByKey_rv(pResultRowInfo, pSDataBlock->info.uid, &w, masterScan, &pResult,
                                      tableGroupId, pInfo->binfo.pCtx, numOfOutput, pInfo->binfo.rowCellInfoOffset, pInfo->pResultBuf, &pInfo->aggSup, pTaskInfo);
        if (ret != TSDB_CODE_SUCCESS) {
          longjmp(pTaskInfo->env, TSDB_CODE_QRY_OUT_OF_MEMORY);
        }

        assert(!resultRowInterpolated(pResult, RESULT_ROW_END_INTERP));

        doTimeWindowInterpolation(pOperatorInfo, &pInfo->binfo, pSDataBlock->pDataBlock, *(TSKEY*)pInfo->pRow[0], -1,
                                  tsCols[startPos], startPos, w.ekey, RESULT_ROW_END_INTERP);

        setResultRowInterpo(pResult, RESULT_ROW_END_INTERP);
        setNotInterpoWindowKey(pInfo->binfo.pCtx, pOperatorInfo->numOfOutput, RESULT_ROW_START_INTERP);

        doApplyFunctions(pInfo->binfo.pCtx, &w, startPos, 0, tsCols, pSDataBlock->info.rows, numOfOutput, TSDB_ORDER_ASC);
      }

    // restore current time window
    ret = setResultOutputBufByKey_rv(pResultRowInfo, pSDataBlock->info.uid, &win, masterScan, &pResult, tableGroupId, pInfo->binfo.pCtx,
                                  numOfOutput, pInfo->binfo.rowCellInfoOffset, pInfo->pResultBuf, &pInfo->aggSup, pTaskInfo);
    if (ret != TSDB_CODE_SUCCESS) {
      longjmp(pTaskInfo->env, TSDB_CODE_QRY_OUT_OF_MEMORY);
    }
  }

  // window start key interpolation
  doWindowBorderInterpolation(pOperatorInfo, pSDataBlock, pInfo->binfo.pCtx, pResult, &win, startPos, forwardStep, pInfo->order, false);
  doApplyFunctions(pInfo->binfo.pCtx, &win, startPos, forwardStep, tsCols, pSDataBlock->info.rows, numOfOutput, TSDB_ORDER_ASC);

  STimeWindow nextWin = win;
  while (1) {
    int32_t prevEndPos = (forwardStep - 1) * step + startPos;
    startPos = getNextQualifiedWindow(&pInfo->interval, &nextWin, &pSDataBlock->info, tsCols, prevEndPos, pInfo);
    if (startPos < 0) {
      break;
    }

    // null data, failed to allocate more memory buffer
    int32_t code = setResultOutputBufByKey_rv(pResultRowInfo, pSDataBlock->info.uid, &nextWin, masterScan, &pResult, tableGroupId,
                                           pInfo->binfo.pCtx, numOfOutput, pInfo->binfo.rowCellInfoOffset, pInfo->pResultBuf, &pInfo->aggSup, pTaskInfo);
    if (code != TSDB_CODE_SUCCESS || pResult == NULL) {
      longjmp(pTaskInfo->env, TSDB_CODE_QRY_OUT_OF_MEMORY);
    }

    ekey = nextWin.ekey;//reviseWindowEkey(pQueryAttr, &nextWin);
    forwardStep = getNumOfRowsInTimeWindow(&pSDataBlock->info, tsCols, startPos, ekey, binarySearchForKey, NULL, TSDB_ORDER_ASC);

    // window start(end) key interpolation
    doWindowBorderInterpolation(pOperatorInfo, pSDataBlock, pInfo->binfo.pCtx, pResult, &nextWin, startPos, forwardStep, pInfo->order, false);
    doApplyFunctions(pInfo->binfo.pCtx, &nextWin, startPos, forwardStep, tsCols, pSDataBlock->info.rows, numOfOutput, TSDB_ORDER_ASC);
  }

  if (pInfo->timeWindowInterpo) {
    int32_t rowIndex = ascQuery? (pSDataBlock->info.rows-1):0;
    saveDataBlockLastRow(pInfo->pRow, pSDataBlock->pDataBlock, rowIndex, pSDataBlock->info.numOfCols);
  }

//  updateResultRowInfoActiveIndex(pResultRowInfo, &pInfo->win, pRuntimeEnv->current->lastKey, true, false);
}


static void hashAllIntervalAgg(SOperatorInfo* pOperatorInfo, SResultRowInfo* pResultRowInfo, SSDataBlock* pSDataBlock, int32_t tableGroupId) {
  STableIntervalOperatorInfo* pInfo = (STableIntervalOperatorInfo*) pOperatorInfo->info;

  STaskRuntimeEnv* pRuntimeEnv = pOperatorInfo->pRuntimeEnv;
  int32_t           numOfOutput = pOperatorInfo->numOfOutput;
  STaskAttr*       pQueryAttr = pRuntimeEnv->pQueryAttr;

  int32_t step = GET_FORWARD_DIRECTION_FACTOR(pQueryAttr->order.order);
  bool ascQuery = QUERY_IS_ASC_QUERY(pQueryAttr);

  TSKEY* tsCols = NULL;
  if (pSDataBlock->pDataBlock != NULL) {
    SColumnInfoData* pColDataInfo = taosArrayGet(pSDataBlock->pDataBlock, 0);
    tsCols = (int64_t*) pColDataInfo->pData;
    assert(tsCols[0] == pSDataBlock->info.window.skey &&
           tsCols[pSDataBlock->info.rows - 1] == pSDataBlock->info.window.ekey);
  }

  int32_t startPos = ascQuery? 0 : (pSDataBlock->info.rows - 1);
  TSKEY ts = getStartTsKey(&pSDataBlock->info.window, tsCols, pSDataBlock->info.rows, ascQuery);

  STimeWindow win = getCurrentActiveTimeWindow(pResultRowInfo, ts, pQueryAttr);
  bool masterScan = IS_MAIN_SCAN(pRuntimeEnv);

  SResultRow* pResult = NULL;
  int32_t forwardStep = 0;
  int32_t ret = 0;
  STimeWindow preWin = win;

  while (1) {
    // null data, failed to allocate more memory buffer
    ret = setResultOutputBufByKey(pRuntimeEnv, pResultRowInfo, pSDataBlock->info.uid, &win, masterScan, &pResult,
                                  tableGroupId, pInfo->binfo.pCtx, numOfOutput, pInfo->binfo.rowCellInfoOffset);
    if (ret != TSDB_CODE_SUCCESS) {
      longjmp(pRuntimeEnv->env, TSDB_CODE_QRY_OUT_OF_MEMORY);
    }

    TSKEY   ekey = reviseWindowEkey(pQueryAttr, &win);
//    forwardStep = getNumOfRowsInTimeWindow(pRuntimeEnv, &pSDataBlock->info, tsCols, startPos, ekey, binarySearchForKey, true);

    // window start(end) key interpolation
//    doWindowBorderInterpolation(pOperatorInfo, pSDataBlock, pInfo->binfo.pCtx, pResult, &win, startPos, forwardStep);
//    doApplyFunctions(pRuntimeEnv, pInfo->binfo.pCtx, ascQuery ? &win : &preWin, startPos, forwardStep, tsCols, pSDataBlock->info.rows, numOfOutput);
    preWin = win;

    int32_t prevEndPos = (forwardStep - 1) * step + startPos;
//    startPos = getNextQualifiedWindow(pQueryAttr, &win, &pSDataBlock->info, tsCols, binarySearchForKey, prevEndPos);
    if (startPos < 0) {
      if ((ascQuery && win.skey <= pQueryAttr->window.ekey) || ((!ascQuery) && win.ekey >= pQueryAttr->window.ekey)) {
        int32_t code = setResultOutputBufByKey(pRuntimeEnv, pResultRowInfo, pSDataBlock->info.uid, &win, masterScan, &pResult, tableGroupId,
                                               pInfo->binfo.pCtx, numOfOutput, pInfo->binfo.rowCellInfoOffset);
        if (code != TSDB_CODE_SUCCESS || pResult == NULL) {
          longjmp(pRuntimeEnv->env, TSDB_CODE_QRY_OUT_OF_MEMORY);
        }

        startPos = pSDataBlock->info.rows - 1;

        // window start(end) key interpolation
//        doWindowBorderInterpolation(pOperatorInfo, pSDataBlock, pInfo->binfo.pCtx, pResult, &win, startPos, forwardStep);
//        doApplyFunctions(pRuntimeEnv, pInfo->binfo.pCtx, ascQuery ? &win : &preWin, startPos, forwardStep, tsCols, pSDataBlock->info.rows, numOfOutput);
      }

      break;
    }
    setResultRowInterpo(pResult, RESULT_ROW_END_INTERP);
  }

  if (pQueryAttr->timeWindowInterpo) {
    int32_t rowIndex = ascQuery? (pSDataBlock->info.rows-1):0;
//    saveDataBlockLastRow(pRuntimeEnv, &pSDataBlock->info, pSDataBlock->pDataBlock, rowIndex);
  }

//  updateResultRowInfoActiveIndex(pResultRowInfo, pQueryAttr, pRuntimeEnv->current->lastKey);
}



static void doHashGroupbyAgg(SOperatorInfo* pOperator, SGroupbyOperatorInfo *pInfo, SSDataBlock *pSDataBlock) {
  STaskRuntimeEnv* pRuntimeEnv = pOperator->pRuntimeEnv;
  STableQueryInfo*  item = pRuntimeEnv->current;

  SColumnInfoData* pColInfoData = taosArrayGet(pSDataBlock->pDataBlock, pInfo->colIndex);

  STaskAttr* pQueryAttr = pRuntimeEnv->pQueryAttr;
  int16_t     bytes = pColInfoData->info.bytes;
  int16_t     type = pColInfoData->info.type;

  if (type == TSDB_DATA_TYPE_FLOAT || type == TSDB_DATA_TYPE_DOUBLE) {
    //qError("QInfo:0x%"PRIx64" group by not supported on double/float columns, abort", GET_TASKID(pRuntimeEnv));
    return;
  }

  SColumnInfoData* pFirstColData = taosArrayGet(pSDataBlock->pDataBlock, 0);
  int64_t* tsList = (pFirstColData->info.type == TSDB_DATA_TYPE_TIMESTAMP)? (int64_t*) pFirstColData->pData:NULL;

  STimeWindow w = TSWINDOW_INITIALIZER;

  int32_t num = 0;
  for (int32_t j = 0; j < pSDataBlock->info.rows; ++j) {
    char* val = ((char*)pColInfoData->pData) + bytes * j;
    if (isNull(val, type)) {
      continue;
    }

    // Compare with the previous row of this column, and do not set the output buffer again if they are identical.
    if (pInfo->prevData == NULL) {
      pInfo->prevData = malloc(bytes);
      memcpy(pInfo->prevData, val, bytes);
      num++;
      continue;
    }

    if (IS_VAR_DATA_TYPE(type)) {
      int32_t len = varDataLen(val);
      if(len == varDataLen(pInfo->prevData) && memcmp(varDataVal(pInfo->prevData), varDataVal(val), len) == 0) {
        num++;
        continue;
      }
    } else {
      if (memcmp(pInfo->prevData, val, bytes) == 0) {
        num++;
        continue;
      }
    }

    if (pQueryAttr->stableQuery && pQueryAttr->stabledev && (pRuntimeEnv->prevResult != NULL)) {
      setParamForStableStddevByColData(pRuntimeEnv, pInfo->binfo.pCtx, pOperator->numOfOutput, pOperator->pExpr, pInfo->prevData, bytes);
    }

    int32_t ret = setGroupResultOutputBuf(pRuntimeEnv, &(pInfo->binfo), pOperator->numOfOutput, pInfo->prevData, type, bytes, item->groupIndex);
    if (ret != TSDB_CODE_SUCCESS) {  // null data, too many state code
      longjmp(pRuntimeEnv->env, TSDB_CODE_QRY_APP_ERROR);
    }

//    doApplyFunctions(pRuntimeEnv, pInfo->binfo.pCtx, &w, j - num, num, tsList, pSDataBlock->info.rows, pOperator->numOfOutput);

    num = 1;
    memcpy(pInfo->prevData, val, bytes);
  }

  if (num > 0) {
    char* val = ((char*)pColInfoData->pData) + bytes * (pSDataBlock->info.rows - num);
    memcpy(pInfo->prevData, val, bytes);

    if (pQueryAttr->stableQuery && pQueryAttr->stabledev && (pRuntimeEnv->prevResult != NULL)) {
      setParamForStableStddevByColData(pRuntimeEnv, pInfo->binfo.pCtx, pOperator->numOfOutput, pOperator->pExpr, val, bytes);
    }

    int32_t ret = setGroupResultOutputBuf(pRuntimeEnv, &(pInfo->binfo), pOperator->numOfOutput, val, type, bytes, item->groupIndex);
    if (ret != TSDB_CODE_SUCCESS) {  // null data, too many state code
      longjmp(pRuntimeEnv->env, TSDB_CODE_QRY_APP_ERROR);
    }

//    doApplyFunctions(pRuntimeEnv, pInfo->binfo.pCtx, &w, pSDataBlock->info.rows - num, num, tsList, pSDataBlock->info.rows, pOperator->numOfOutput);
  }

  tfree(pInfo->prevData);
}

static void doSessionWindowAggImpl(SOperatorInfo* pOperator, SSWindowOperatorInfo *pInfo, SSDataBlock *pSDataBlock) {
  STaskRuntimeEnv* pRuntimeEnv = pOperator->pRuntimeEnv;
  STableQueryInfo*  item = pRuntimeEnv->current;

  // primary timestamp column
  SColumnInfoData* pColInfoData = taosArrayGet(pSDataBlock->pDataBlock, 0);

  bool    masterScan = IS_MAIN_SCAN(pRuntimeEnv);
  SOptrBasicInfo* pBInfo = &pInfo->binfo;

  int64_t gap = pOperator->pRuntimeEnv->pQueryAttr->sw.gap;
  pInfo->numOfRows = 0;
  if (IS_REPEAT_SCAN(pRuntimeEnv) && !pInfo->reptScan) {
    pInfo->reptScan = true;
    pInfo->prevTs = INT64_MIN;
  }

  TSKEY* tsList = (TSKEY*)pColInfoData->pData;
  for (int32_t j = 0; j < pSDataBlock->info.rows; ++j) {
    if (pInfo->prevTs == INT64_MIN) {
      pInfo->curWindow.skey = tsList[j];
      pInfo->curWindow.ekey = tsList[j];
      pInfo->prevTs = tsList[j];
      pInfo->numOfRows = 1;
      pInfo->start = j;
    } else if (tsList[j] - pInfo->prevTs <= gap && (tsList[j] - pInfo->prevTs) >= 0) {
      pInfo->curWindow.ekey = tsList[j];
      pInfo->prevTs = tsList[j];
      pInfo->numOfRows += 1;
      if (j == 0 && pInfo->start != 0) {
        pInfo->numOfRows = 1;
        pInfo->start = 0;
      }
    } else {  // start a new session window
      SResultRow* pResult = NULL;

      pInfo->curWindow.ekey = pInfo->curWindow.skey;
      int32_t ret = setResultOutputBufByKey(pRuntimeEnv, &pBInfo->resultRowInfo, pSDataBlock->info.uid, &pInfo->curWindow, masterScan,
                                            &pResult, item->groupIndex, pBInfo->pCtx, pOperator->numOfOutput,
                                            pBInfo->rowCellInfoOffset);
      if (ret != TSDB_CODE_SUCCESS) {  // null data, too many state code
        longjmp(pRuntimeEnv->env, TSDB_CODE_QRY_APP_ERROR);
      }

//      doApplyFunctions(pRuntimeEnv, pBInfo->pCtx, &pInfo->curWindow, pInfo->start, pInfo->numOfRows, tsList,
//                       pSDataBlock->info.rows, pOperator->numOfOutput);

      pInfo->curWindow.skey = tsList[j];
      pInfo->curWindow.ekey = tsList[j];
      pInfo->prevTs = tsList[j];
      pInfo->numOfRows = 1;
      pInfo->start = j;
    }
  }

  SResultRow* pResult = NULL;

  pInfo->curWindow.ekey = pInfo->curWindow.skey;
  int32_t ret = setResultOutputBufByKey(pRuntimeEnv, &pBInfo->resultRowInfo, pSDataBlock->info.uid, &pInfo->curWindow, masterScan,
                                        &pResult, item->groupIndex, pBInfo->pCtx, pOperator->numOfOutput,
                                        pBInfo->rowCellInfoOffset);
  if (ret != TSDB_CODE_SUCCESS) {  // null data, too many state code
    longjmp(pRuntimeEnv->env, TSDB_CODE_QRY_APP_ERROR);
  }

//  doApplyFunctions(pRuntimeEnv, pBInfo->pCtx, &pInfo->curWindow, pInfo->start, pInfo->numOfRows, tsList,
//                   pSDataBlock->info.rows, pOperator->numOfOutput);
}

static void setResultRowKey(SResultRow* pResultRow, char* pData, int16_t type) {
  if (IS_VAR_DATA_TYPE(type)) {
    if (pResultRow->key == NULL) {
      pResultRow->key = malloc(varDataTLen(pData));
      varDataCopy(pResultRow->key, pData);
    } else {
      assert(memcmp(pResultRow->key, pData, varDataTLen(pData)) == 0);
    }
  } else {
    int64_t v = -1;
    GET_TYPED_DATA(v, int64_t, type, pData);

    pResultRow->win.skey = v;
    pResultRow->win.ekey = v;
  }
}

static int32_t setGroupResultOutputBuf(STaskRuntimeEnv *pRuntimeEnv, SOptrBasicInfo *binfo, int32_t numOfCols, char *pData, int16_t type, int16_t bytes, int32_t groupIndex) {
  SDiskbasedBuf *pResultBuf = pRuntimeEnv->pResultBuf;

  int32_t        *rowCellInfoOffset = binfo->rowCellInfoOffset;
  SResultRowInfo *pResultRowInfo    = &binfo->resultRowInfo;
  SqlFunctionCtx *pCtx              = binfo->pCtx;

  // not assign result buffer yet, add new result buffer, TODO remove it
  char* d = pData;
  int16_t len = bytes;
  if (IS_VAR_DATA_TYPE(type)) {
    d = varDataVal(pData);
    len = varDataLen(pData);
  }

  int64_t tid = 0;
  SResultRow *pResultRow = doSetResultOutBufByKey(pRuntimeEnv, pResultRowInfo, tid, d, len, true, groupIndex);
  assert (pResultRow != NULL);

  setResultRowKey(pResultRow, pData, type);
  if (pResultRow->pageId == -1) {
    int32_t ret = addNewWindowResultBuf(pResultRow, pResultBuf, groupIndex, pRuntimeEnv->pQueryAttr->resultRowSize);
    if (ret != 0) {
      return -1;
    }
  }

  setResultOutputBuf(pRuntimeEnv, pResultRow, pCtx, numOfCols, rowCellInfoOffset);
  initCtxOutputBuffer(pCtx, numOfCols);
  return TSDB_CODE_SUCCESS;
}

static int32_t getGroupbyColumnIndex(SGroupbyExpr *pGroupbyExpr, SSDataBlock* pDataBlock) {
  size_t num = taosArrayGetSize(pGroupbyExpr->columnInfo);
  for (int32_t k = 0; k < num; ++k) {
    SColIndex* pColIndex = taosArrayGet(pGroupbyExpr->columnInfo, k);
    if (TSDB_COL_IS_TAG(pColIndex->flag)) {
      continue;
    }

    int32_t colId = pColIndex->colId;

    for (int32_t i = 0; i < pDataBlock->info.numOfCols; ++i) {
      SColumnInfoData* pColInfo = taosArrayGet(pDataBlock->pDataBlock, i);
      if (pColInfo->info.colId == colId) {
        return i;
      }
    }
  }

  assert(0);
  return -1;
}

static bool functionNeedToExecute(SqlFunctionCtx *pCtx) {
  struct SResultRowEntryInfo *pResInfo = GET_RES_INFO(pCtx);

  // in case of timestamp column, always generated results.
  int32_t functionId = pCtx->functionId;
  if (functionId == FUNCTION_TS) {
    return true;
  }

  if (isRowEntryCompleted(pResInfo) || functionId == FUNCTION_TAG_DUMMY || functionId == FUNCTION_TS_DUMMY) {
    return false;
  }

  if (functionId == FUNCTION_FIRST_DST || functionId == FUNCTION_FIRST) {
//    return QUERY_IS_ASC_QUERY(pQueryAttr);
  }

  // denote the order type
  if ((functionId == FUNCTION_LAST_DST || functionId == FUNCTION_LAST)) {
//    return pCtx->param[0].i == pQueryAttr->order.order;
  }

  // in the reverse table scan, only the following functions need to be executed
//  if (IS_REVERSE_SCAN(pRuntimeEnv) ||
//      (pRuntimeEnv->scanFlag == REPEAT_SCAN && functionId != FUNCTION_STDDEV && functionId != FUNCTION_PERCT)) {
//    return false;
//  }

  return true;
}

void setBlockStatisInfo(SqlFunctionCtx *pCtx, SSDataBlock* pSDataBlock, SColumn* pColumn) {
  SColumnDataAgg *pAgg = NULL;

  if (pSDataBlock->pBlockAgg != NULL && TSDB_COL_IS_NORMAL_COL(pColumn->flag)) {
    pAgg = &pSDataBlock->pBlockAgg[pCtx->columnIndex];

    pCtx->agg = *pAgg;
    pCtx->isAggSet  = true;
    assert(pCtx->agg.numOfNull <= pSDataBlock->info.rows);
  } else {
    pCtx->isAggSet = false;
  }

  pCtx->hasNull = hasNull(pColumn, pAgg);

  // set the statistics data for primary time stamp column
  if (pCtx->functionId == FUNCTION_SPREAD && pColumn->colId == PRIMARYKEY_TIMESTAMP_COL_ID) {
    pCtx->isAggSet  = true;
    pCtx->agg.min = pSDataBlock->info.window.skey;
    pCtx->agg.max = pSDataBlock->info.window.ekey;
  }
}

// set the output buffer for the selectivity + tag query
static int32_t setCtxTagColumnInfo(SqlFunctionCtx *pCtx, int32_t numOfOutput) {
  if (!isSelectivityWithTagsQuery(pCtx, numOfOutput)) {
    return TSDB_CODE_SUCCESS;
  }

  int32_t num = 0;
  int16_t tagLen = 0;

  SqlFunctionCtx*  p = NULL;
  SqlFunctionCtx** pTagCtx = calloc(numOfOutput, POINTER_BYTES);
  if (pTagCtx == NULL) {
    return TSDB_CODE_QRY_OUT_OF_MEMORY;
  }

  for (int32_t i = 0; i < numOfOutput; ++i) {
    int32_t functionId = pCtx[i].functionId;

    if (functionId == FUNCTION_TAG_DUMMY || functionId == FUNCTION_TS_DUMMY) {
      tagLen += pCtx[i].resDataInfo.bytes;
      pTagCtx[num++] = &pCtx[i];
    } else if (1/*(aAggs[functionId].status & FUNCSTATE_SELECTIVITY) != 0*/) {
      p = &pCtx[i];
    } else if (functionId == FUNCTION_TS || functionId == FUNCTION_TAG) {
      // tag function may be the group by tag column
      // ts may be the required primary timestamp column
      continue;
    } else {
      // the column may be the normal column, group by normal_column, the functionId is FUNCTION_PRJ
    }
  }
  if (p != NULL) {
    p->subsidiaryRes.pCtx = pTagCtx;
    p->subsidiaryRes.numOfCols = num;
    p->subsidiaryRes.bufLen = tagLen;
  } else {
    tfree(pTagCtx);
  }

  return TSDB_CODE_SUCCESS;
}

static SqlFunctionCtx* createSqlFunctionCtx(STaskRuntimeEnv* pRuntimeEnv, SExprInfo* pExpr, int32_t numOfOutput,
                                            int32_t** rowCellInfoOffset) {
  STaskAttr* pQueryAttr = pRuntimeEnv->pQueryAttr;

  SqlFunctionCtx * pFuncCtx = (SqlFunctionCtx *)calloc(numOfOutput, sizeof(SqlFunctionCtx));
  if (pFuncCtx == NULL) {
    return NULL;
  }

  *rowCellInfoOffset = calloc(numOfOutput, sizeof(int32_t));
  if (*rowCellInfoOffset == 0) {
    tfree(pFuncCtx);
    return NULL;
  }

  for (int32_t i = 0; i < numOfOutput; ++i) {
    SExprBasicInfo *pFunct = &pExpr[i].base;
    SqlFunctionCtx* pCtx = &pFuncCtx[i];
#if 0
    SColIndex *pIndex = &pFunct->colInfo;

    if (TSDB_COL_REQ_NULL(pIndex->flag)) {
      pCtx->requireNull = true;
      pIndex->flag &= ~(TSDB_COL_NULL);
    } else {
      pCtx->requireNull = false;
    }
#endif
//    pCtx->inputBytes = pFunct->colBytes;
//    pCtx->inputType  = pFunct->colType;

    pCtx->ptsOutputBuf = NULL;

    pCtx->resDataInfo.bytes  = pFunct->resSchema.bytes;
    pCtx->resDataInfo.type   = pFunct->resSchema.type;

    pCtx->order        = pQueryAttr->order.order;
//    pCtx->functionId   = pFunct->functionId;
    pCtx->stableQuery  = pQueryAttr->stableQuery;
//    pCtx->resDataInfo.interBufSize = pFunct->interBytes;
    pCtx->start.key    = INT64_MIN;
    pCtx->end.key      = INT64_MIN;

    pCtx->numOfParams  = pFunct->numOfParams;
    for (int32_t j = 0; j < pCtx->numOfParams; ++j) {
      int16_t type = pFunct->pParam[j].param.nType;
      int16_t bytes = pFunct->pParam[j].param.nType;

      if (type == TSDB_DATA_TYPE_BINARY || type == TSDB_DATA_TYPE_NCHAR) {
//        taosVariantCreateFromBinary(&pCtx->param[j], pFunct->param[j].pz, bytes, type);
      } else {
//        taosVariantCreateFromBinary(&pCtx->param[j], (char *)&pFunct->param[j].i, bytes, type);
      }
    }

    // set the order information for top/bottom query
    int32_t functionId = pCtx->functionId;

    if (functionId == FUNCTION_TOP || functionId == FUNCTION_BOTTOM || functionId == FUNCTION_DIFF) {
      int32_t f = getExprFunctionId(&pExpr[0]);
      assert(f == FUNCTION_TS || f == FUNCTION_TS_DUMMY);

      pCtx->param[2].i = pQueryAttr->order.order;
      pCtx->param[2].nType = TSDB_DATA_TYPE_BIGINT;
      pCtx->param[3].i = functionId;
      pCtx->param[3].nType = TSDB_DATA_TYPE_BIGINT;

      pCtx->param[1].i = pQueryAttr->order.col.colId;
    } else if (functionId == FUNCTION_INTERP) {
      pCtx->param[2].i = (int8_t)pQueryAttr->fillType;
      if (pQueryAttr->fillVal != NULL) {
        if (isNull((const char *)&pQueryAttr->fillVal[i], pCtx->inputType)) {
          pCtx->param[1].nType = TSDB_DATA_TYPE_NULL;
        } else {  // todo refactor, taosVariantCreateFromBinary should handle the NULL value
          if (pCtx->inputType != TSDB_DATA_TYPE_BINARY && pCtx->inputType != TSDB_DATA_TYPE_NCHAR) {
            taosVariantCreateFromBinary(&pCtx->param[1], (char *)&pQueryAttr->fillVal[i], pCtx->inputBytes, pCtx->inputType);
          }
        }
      }
    } else if (functionId == FUNCTION_TS_COMP) {
      pCtx->param[0].i = pQueryAttr->vgId;  //TODO this should be the parameter from client
      pCtx->param[0].nType = TSDB_DATA_TYPE_BIGINT;
    } else if (functionId == FUNCTION_TWA) {
      pCtx->param[1].i = pQueryAttr->window.skey;
      pCtx->param[1].nType = TSDB_DATA_TYPE_BIGINT;
      pCtx->param[2].i = pQueryAttr->window.ekey;
      pCtx->param[2].nType = TSDB_DATA_TYPE_BIGINT;
    } else if (functionId == FUNCTION_ARITHM) {
//      pCtx->param[1].pz = (char*) getScalarFuncSupport(pRuntimeEnv->scalarSup, i);
    }
  }

//  for(int32_t i = 1; i < numOfOutput; ++i) {
//    (*rowCellInfoOffset)[i] = (int32_t)((*rowCellInfoOffset)[i - 1] + sizeof(SResultRowEntryInfo) + pExpr[i - 1].base.interBytes);
//  }

  setCtxTagColumnInfo(pFuncCtx, numOfOutput);

  return pFuncCtx;
}

static SqlFunctionCtx* createSqlFunctionCtx_rv(SArray* pExprInfo, int32_t** rowCellInfoOffset) {
  size_t numOfOutput = taosArrayGetSize(pExprInfo);

  SqlFunctionCtx * pFuncCtx = (SqlFunctionCtx *)calloc(numOfOutput, sizeof(SqlFunctionCtx));
  if (pFuncCtx == NULL) {
    return NULL;
  }

  *rowCellInfoOffset = calloc(numOfOutput, sizeof(int32_t));
  if (*rowCellInfoOffset == 0) {
    tfree(pFuncCtx);
    return NULL;
  }

  for (int32_t i = 0; i < numOfOutput; ++i) {
    SExprInfo* pExpr = taosArrayGetP(pExprInfo, i);

    SExprBasicInfo *pFunct = &pExpr->base;
    SqlFunctionCtx* pCtx = &pFuncCtx[i];

    fmGetFuncExecFuncs(pExpr->pExpr->_function.pFunctNode->funcId, &pCtx->fpSet);
    pCtx->input.numOfInputCols = pFunct->numOfParams;

    pCtx->input.pData = calloc(pFunct->numOfParams, POINTER_BYTES);
    pCtx->input.pColumnDataAgg = calloc(pFunct->numOfParams, POINTER_BYTES);

    pCtx->ptsOutputBuf       = NULL;
    pCtx->resDataInfo.bytes  = pFunct->resSchema.bytes;
    pCtx->resDataInfo.type   = pFunct->resSchema.type;
    pCtx->order              = TSDB_ORDER_ASC;
    pCtx->start.key          = INT64_MIN;
    pCtx->end.key            = INT64_MIN;

    SFuncExecEnv env = {0};
    pCtx->fpSet.getEnv(pExpr->pExpr->_function.pFunctNode, &env);
    pCtx->resDataInfo.interBufSize = env.calcMemSize;
#if 0
    for (int32_t j = 0; j < pCtx->numOfParams; ++j) {
//      int16_t type = pFunct->param[j].nType;
//      int16_t bytes = pFunct->param[j].nLen;

//      if (type == TSDB_DATA_TYPE_BINARY || type == TSDB_DATA_TYPE_NCHAR) {
//        taosVariantCreateFromBinary(&pCtx->param[j], pFunct->param[j].pz, bytes, type);
//      } else {
//        taosVariantCreateFromBinary(&pCtx->param[j], (char *)&pFunct->param[j].i, bytes, type);
//      }
    }

    // set the order information for top/bottom query
    int32_t functionId = pCtx->functionId;
    if (functionId == FUNCTION_TOP || functionId == FUNCTION_BOTTOM || functionId == FUNCTION_DIFF) {
      int32_t f = getExprFunctionId(&pExpr[0]);
      assert(f == FUNCTION_TS || f == FUNCTION_TS_DUMMY);

//      pCtx->param[2].i = pQueryAttr->order.order;
      pCtx->param[2].nType = TSDB_DATA_TYPE_BIGINT;
      pCtx->param[3].i = functionId;
      pCtx->param[3].nType = TSDB_DATA_TYPE_BIGINT;

//      pCtx->param[1].i = pQueryAttr->order.col.info.colId;
    } else if (functionId == FUNCTION_INTERP) {
//      pCtx->param[2].i = (int8_t)pQueryAttr->fillType;
//      if (pQueryAttr->fillVal != NULL) {
//        if (isNull((const char *)&pQueryAttr->fillVal[i], pCtx->inputType)) {
//          pCtx->param[1].nType = TSDB_DATA_TYPE_NULL;
//        } else {  // todo refactor, taosVariantCreateFromBinary should handle the NULL value
//          if (pCtx->inputType != TSDB_DATA_TYPE_BINARY && pCtx->inputType != TSDB_DATA_TYPE_NCHAR) {
//            taosVariantCreateFromBinary(&pCtx->param[1], (char *)&pQueryAttr->fillVal[i], pCtx->inputBytes, pCtx->inputType);
//          }
//        }
//      }
    } else if (functionId == FUNCTION_TS_COMP) {
//      pCtx->param[0].i = pQueryAttr->vgId;  //TODO this should be the parameter from client
      pCtx->param[0].nType = TSDB_DATA_TYPE_BIGINT;
    } else if (functionId == FUNCTION_TWA) {
//      pCtx->param[1].i = pQueryAttr->window.skey;
      pCtx->param[1].nType = TSDB_DATA_TYPE_BIGINT;
//      pCtx->param[2].i = pQueryAttr->window.ekey;
      pCtx->param[2].nType = TSDB_DATA_TYPE_BIGINT;
    } else if (functionId == FUNCTION_ARITHM) {
//      pCtx->param[1].pz = (char*) getScalarFuncSupport(pRuntimeEnv->scalarSup, i);
    }
#endif
  }

  for(int32_t i = 1; i < numOfOutput; ++i) {
    (*rowCellInfoOffset)[i] = (int32_t)((*rowCellInfoOffset)[i - 1] + sizeof(SResultRowEntryInfo) + pFuncCtx[i].resDataInfo.interBufSize);
  }

  setCtxTagColumnInfo(pFuncCtx, numOfOutput);
  return pFuncCtx;
}

static void* destroySqlFunctionCtx(SqlFunctionCtx* pCtx, int32_t numOfOutput) {
  if (pCtx == NULL) {
    return NULL;
  }

  for (int32_t i = 0; i < numOfOutput; ++i) {
    for (int32_t j = 0; j < pCtx[i].numOfParams; ++j) {
      taosVariantDestroy(&pCtx[i].param[j]);
    }

    taosVariantDestroy(&pCtx[i].tag);
    tfree(pCtx[i].subsidiaryRes.pCtx);
  }

  tfree(pCtx);
  return NULL;
}

static int32_t setupQueryRuntimeEnv(STaskRuntimeEnv *pRuntimeEnv, int32_t numOfTables, SArray* pOperator, void* merger) {
  //qDebug("QInfo:0x%"PRIx64" setup runtime env", GET_TASKID(pRuntimeEnv));
  STaskAttr *pQueryAttr = pRuntimeEnv->pQueryAttr;

  pRuntimeEnv->prevGroupId = INT32_MIN;
  pRuntimeEnv->pQueryAttr = pQueryAttr;

  pRuntimeEnv->pResultRowHashTable = taosHashInit(numOfTables, taosGetDefaultHashFunction(TSDB_DATA_TYPE_BINARY), true, HASH_NO_LOCK);
  pRuntimeEnv->pResultRowListSet = taosHashInit(numOfTables * 10, taosGetDefaultHashFunction(TSDB_DATA_TYPE_BINARY), false, HASH_NO_LOCK);
  pRuntimeEnv->keyBuf  = malloc(pQueryAttr->maxTableColumnWidth + sizeof(int64_t) + POINTER_BYTES);
//  pRuntimeEnv->pool    = initResultRowPool(getResultRowSize(pRuntimeEnv));
  pRuntimeEnv->pResultRowArrayList = taosArrayInit(numOfTables, sizeof(SResultRowCell));

  pRuntimeEnv->prevRow = malloc(POINTER_BYTES * pQueryAttr->numOfCols + pQueryAttr->srcRowSize);
  pRuntimeEnv->tagVal  = malloc(pQueryAttr->tagLen);

  // NOTE: pTableCheckInfo need to update the query time range and the lastKey info
  pRuntimeEnv->pTableRetrieveTsMap = taosHashInit(numOfTables, taosGetDefaultHashFunction(TSDB_DATA_TYPE_INT), false, HASH_NO_LOCK);

  //pRuntimeEnv->scalarSup = createScalarFuncSupport(pQueryAttr->numOfOutput);

  if (pRuntimeEnv->scalarSup == NULL || pRuntimeEnv->pResultRowHashTable == NULL || pRuntimeEnv->keyBuf == NULL ||
      pRuntimeEnv->prevRow == NULL  || pRuntimeEnv->tagVal == NULL) {
    goto _clean;
  }

  if (pQueryAttr->numOfCols) {
    char* start = POINTER_BYTES * pQueryAttr->numOfCols + (char*) pRuntimeEnv->prevRow;
    pRuntimeEnv->prevRow[0] = start;
    for(int32_t i = 1; i < pQueryAttr->numOfCols; ++i) {
      pRuntimeEnv->prevRow[i] = pRuntimeEnv->prevRow[i - 1] + pQueryAttr->tableCols[i-1].bytes;
    }

    if (pQueryAttr->tableCols[0].type == TSDB_DATA_TYPE_TIMESTAMP) {
      *(int64_t*) pRuntimeEnv->prevRow[0] = INT64_MIN;
    }
  }

  //qDebug("QInfo:0x%"PRIx64" init runtime environment completed", GET_TASKID(pRuntimeEnv));

  // group by normal column, sliding window query, interval query are handled by interval query processor
  // interval (down sampling operation)
  return TSDB_CODE_SUCCESS;

_clean:
  //destroyScalarFuncSupport(pRuntimeEnv->scalarSup, pRuntimeEnv->pQueryAttr->numOfOutput);
  tfree(pRuntimeEnv->pResultRowHashTable);
  tfree(pRuntimeEnv->keyBuf);
  tfree(pRuntimeEnv->prevRow);
  tfree(pRuntimeEnv->tagVal);

  return TSDB_CODE_QRY_OUT_OF_MEMORY;
}

static void doFreeQueryHandle(STaskRuntimeEnv* pRuntimeEnv) {
  STaskAttr* pQueryAttr = pRuntimeEnv->pQueryAttr;

//  tsdbCleanupReadHandle(pRuntimeEnv->pTsdbReadHandle);
  pRuntimeEnv->pTsdbReadHandle = NULL;

//  SMemRef* pMemRef = &pQueryAttr->memRef;
//  assert(pMemRef->ref == 0 && pMemRef->snapshot.imem == NULL && pMemRef->snapshot.mem == NULL);
}

static void destroyTsComp(STaskRuntimeEnv *pRuntimeEnv, STaskAttr *pQueryAttr) {
  if (pQueryAttr->tsCompQuery && pRuntimeEnv->outputBuf && pRuntimeEnv->outputBuf->pDataBlock && taosArrayGetSize(pRuntimeEnv->outputBuf->pDataBlock) > 0) {
    SColumnInfoData* pColInfoData = taosArrayGet(pRuntimeEnv->outputBuf->pDataBlock, 0);
    if (pColInfoData) {
      TdFilePtr pFile = *(TdFilePtr *)pColInfoData->pData;  // TODO refactor
      if (pFile != NULL) {
        taosCloseFile(&pFile);
        *(TdFilePtr *)pColInfoData->pData = NULL;
      }
    }
  }
}

bool isTaskKilled(SExecTaskInfo *pTaskInfo) {
  // query has been executed more than tsShellActivityTimer, and the retrieve has not arrived
  // abort current query execution.
  if (pTaskInfo->owner != 0 && ((taosGetTimestampSec() - pTaskInfo->cost.start/1000) > 10*getMaximumIdleDurationSec())
      /*(!needBuildResAfterQueryComplete(pTaskInfo))*/) {

    assert(pTaskInfo->cost.start != 0);
//    qDebug("QInfo:%" PRIu64 " retrieve not arrive beyond %d ms, abort current query execution, start:%" PRId64
//           ", current:%d", pQInfo->qId, 1, pQInfo->startExecTs, taosGetTimestampSec());
//    return true;
  }

  return false;
}

void setTaskKilled(SExecTaskInfo *pTaskInfo) { pTaskInfo->code = TSDB_CODE_TSC_QUERY_CANCELLED;}

//static bool isFixedOutputQuery(STaskAttr* pQueryAttr) {
//  if (QUERY_IS_INTERVAL_QUERY(pQueryAttr)) {
//    return false;
//  }
//
//  // Note:top/bottom query is fixed output query
//  if (pQueryAttr->topBotQuery || pQueryAttr->groupbyColumn || pQueryAttr->tsCompQuery) {
//    return true;
//  }
//
//  for (int32_t i = 0; i < pQueryAttr->numOfOutput; ++i) {
//    SExprBasicInfo *pExpr = &pQueryAttr->pExpr1[i].base;
//
//    if (pExpr->functionId == FUNCTION_TS || pExpr->functionId == FUNCTION_TS_DUMMY) {
//      continue;
//    }
//
//    if (!IS_MULTIOUTPUT(aAggs[pExpr->functionId].status)) {
//      return true;
//    }
//  }
//
//  return false;
//}

// todo refactor with isLastRowQuery
//bool isPointInterpoQuery(STaskAttr *pQueryAttr) {
//  for (int32_t i = 0; i < pQueryAttr->numOfOutput; ++i) {
//    int32_t functionId = pQueryAttr->pExpr1[i].base.functionId;
//    if (functionId == FUNCTION_INTERP) {
//      return true;
//    }
//  }
//
//  return false;
//}

static bool isFirstLastRowQuery(STaskAttr *pQueryAttr) {
  for (int32_t i = 0; i < pQueryAttr->numOfOutput; ++i) {
    int32_t functionID = getExprFunctionId(&pQueryAttr->pExpr1[i]);
    if (functionID == FUNCTION_LAST_ROW) {
      return true;
    }
  }

  return false;
}

static bool isCachedLastQuery(STaskAttr *pQueryAttr) {
  for (int32_t i = 0; i < pQueryAttr->numOfOutput; ++i) {
    int32_t functionId = getExprFunctionId(&pQueryAttr->pExpr1[i]);
    if (functionId == FUNCTION_LAST || functionId == FUNCTION_LAST_DST) {
      continue;
    }

    return false;
  }

  if (pQueryAttr->order.order != TSDB_ORDER_DESC || !TSWINDOW_IS_EQUAL(pQueryAttr->window, TSWINDOW_DESC_INITIALIZER)) {
    return false;
  }

  if (pQueryAttr->groupbyColumn) {
    return false;
  }

  if (pQueryAttr->interval.interval > 0) {
    return false;
  }

  if (pQueryAttr->numOfFilterCols > 0 || pQueryAttr->havingNum > 0) {
    return false;
  }

  return true;
}

/////////////////////////////////////////////////////////////////////////////////////////////
//todo refactor : return window
void getAlignQueryTimeWindow(SInterval* pInterval, int32_t precision, int64_t key, int64_t keyFirst, int64_t keyLast, STimeWindow *win) {
  assert(key >= keyFirst && key <= keyLast && pInterval->sliding <= pInterval->interval);
  win->skey = taosTimeTruncate(key, pInterval, precision);

  /*
   * if the realSkey > INT64_MAX - pInterval->interval, the query duration between
   * realSkey and realEkey must be less than one interval.Therefore, no need to adjust the query ranges.
   */
  if (keyFirst > (INT64_MAX - pInterval->interval)) {
    assert(keyLast - keyFirst < pInterval->interval);
    win->ekey = INT64_MAX;
  } else if (pInterval->intervalUnit == 'n' || pInterval->intervalUnit == 'y') {
    win->ekey = taosTimeAdd(win->skey, pInterval->interval, pInterval->intervalUnit, precision) - 1;
  } else {
    win->ekey = win->skey + pInterval->interval - 1;
  }
}

/*
 * todo add more parameters to check soon..
 */
bool colIdCheck(STaskAttr *pQueryAttr, uint64_t qId) {
  // load data column information is incorrect
  for (int32_t i = 0; i < pQueryAttr->numOfCols - 1; ++i) {
    if (pQueryAttr->tableCols[i].colId == pQueryAttr->tableCols[i + 1].colId) {
      //qError("QInfo:0x%"PRIx64" invalid data load column for query", qId);
      return false;
    }
  }

  return true;
}

// todo ignore the avg/sum/min/max/count/stddev/top/bottom functions, of which
// the scan order is not matter
static bool onlyOneQueryType(STaskAttr *pQueryAttr, int32_t functId, int32_t functIdDst) {
  for (int32_t i = 0; i < pQueryAttr->numOfOutput; ++i) {
    int32_t functionId = getExprFunctionId(&pQueryAttr->pExpr1[i]);

    if (functionId == FUNCTION_TS || functionId == FUNCTION_TS_DUMMY || functionId == FUNCTION_TAG ||
        functionId == FUNCTION_TAG_DUMMY) {
      continue;
    }

    if (functionId != functId && functionId != functIdDst) {
      return false;
    }
  }

  return true;
}

static bool onlyFirstQuery(STaskAttr *pQueryAttr) { return onlyOneQueryType(pQueryAttr, FUNCTION_FIRST, FUNCTION_FIRST_DST); }

static bool onlyLastQuery(STaskAttr *pQueryAttr) { return onlyOneQueryType(pQueryAttr, FUNCTION_LAST, FUNCTION_LAST_DST); }

static bool notContainSessionOrStateWindow(STaskAttr *pQueryAttr) { return !(pQueryAttr->sw.gap > 0 || pQueryAttr->stateWindow); }

static int32_t updateBlockLoadStatus(STaskAttr *pQuery, int32_t status) {
  bool hasFirstLastFunc = false;
  bool hasOtherFunc = false;

  if (status == BLK_DATA_ALL_NEEDED || status == BLK_DATA_DISCARD) {
    return status;
  }

  for (int32_t i = 0; i < pQuery->numOfOutput; ++i) {
    int32_t functionId = getExprFunctionId(&pQuery->pExpr1[i]);

    if (functionId == FUNCTION_TS || functionId == FUNCTION_TS_DUMMY || functionId == FUNCTION_TAG ||
        functionId == FUNCTION_TAG_DUMMY) {
      continue;
    }

    if (functionId == FUNCTION_FIRST_DST || functionId == FUNCTION_LAST_DST) {
      hasFirstLastFunc = true;
    } else {
      hasOtherFunc = true;
    }
  }

  if (hasFirstLastFunc && status == BLK_DATA_NO_NEEDED) {
    if(!hasOtherFunc) {
      return BLK_DATA_DISCARD;
    } else {
      return BLK_DATA_ALL_NEEDED;
    }
  }

  return status;
}

static void doUpdateLastKey(STaskAttr* pQueryAttr) {
  STimeWindow* win = &pQueryAttr->window;

  size_t num = taosArrayGetSize(pQueryAttr->tableGroupInfo.pGroupList);
  for(int32_t i = 0; i < num; ++i) {
    SArray* p1 = taosArrayGetP(pQueryAttr->tableGroupInfo.pGroupList, i);

    size_t len = taosArrayGetSize(p1);
    for(int32_t j = 0; j < len; ++j) {
//      STableKeyInfo* pInfo = taosArrayGet(p1, j);
//
//      // update the new lastkey if it is equalled to the value of the old skey
//      if (pInfo->lastKey == win->ekey) {
//        pInfo->lastKey = win->skey;
//      }
    }
  }
}

//static void updateDataCheckOrder(SQInfo *pQInfo, SQueryTableReq* pQueryMsg, bool stableQuery) {
//  STaskAttr* pQueryAttr = pQInfo->runtimeEnv.pQueryAttr;
//
//  // in case of point-interpolation query, use asc order scan
//  char msg[] = "QInfo:0x%"PRIx64" scan order changed for %s query, old:%d, new:%d, qrange exchanged, old qrange:%" PRId64
//               "-%" PRId64 ", new qrange:%" PRId64 "-%" PRId64;
//
//  // todo handle the case the the order irrelevant query type mixed up with order critical query type
//  // descending order query for last_row query
//  if (isFirstLastRowQuery(pQueryAttr)) {
//    //qDebug("QInfo:0x%"PRIx64" scan order changed for last_row query, old:%d, new:%d", pQInfo->qId, pQueryAttr->order.order, TSDB_ORDER_ASC);
//
//    pQueryAttr->order.order = TSDB_ORDER_ASC;
//    if (pQueryAttr->window.skey > pQueryAttr->window.ekey) {
//      TSWAP(pQueryAttr->window.skey, pQueryAttr->window.ekey, TSKEY);
//    }
//
//    pQueryAttr->needReverseScan = false;
//    return;
//  }
//
//  if (pQueryAttr->groupbyColumn && pQueryAttr->order.order == TSDB_ORDER_DESC) {
//    pQueryAttr->order.order = TSDB_ORDER_ASC;
//    if (pQueryAttr->window.skey > pQueryAttr->window.ekey) {
//      TSWAP(pQueryAttr->window.skey, pQueryAttr->window.ekey, TSKEY);
//    }
//
//    pQueryAttr->needReverseScan = false;
//    doUpdateLastKey(pQueryAttr);
//    return;
//  }
//
//  if (pQueryAttr->pointInterpQuery && pQueryAttr->interval.interval == 0) {
//    if (!QUERY_IS_ASC_QUERY(pQueryAttr)) {
//      //qDebug(msg, pQInfo->qId, "interp", pQueryAttr->order.order, TSDB_ORDER_ASC, pQueryAttr->window.skey, pQueryAttr->window.ekey, pQueryAttr->window.ekey, pQueryAttr->window.skey);
//      TSWAP(pQueryAttr->window.skey, pQueryAttr->window.ekey, TSKEY);
//    }
//
//    pQueryAttr->order.order = TSDB_ORDER_ASC;
//    return;
//  }
//
//  if (pQueryAttr->interval.interval == 0) {
//    if (onlyFirstQuery(pQueryAttr)) {
//      if (!QUERY_IS_ASC_QUERY(pQueryAttr)) {
//        //qDebug(msg, pQInfo->qId, "only-first", pQueryAttr->order.order, TSDB_ORDER_ASC, pQueryAttr->window.skey,
////               pQueryAttr->window.ekey, pQueryAttr->window.ekey, pQueryAttr->window.skey);
//
//        TSWAP(pQueryAttr->window.skey, pQueryAttr->window.ekey, TSKEY);
//        doUpdateLastKey(pQueryAttr);
//      }
//
//      pQueryAttr->order.order = TSDB_ORDER_ASC;
//      pQueryAttr->needReverseScan = false;
//    } else if (onlyLastQuery(pQueryAttr) && notContainSessionOrStateWindow(pQueryAttr)) {
//      if (QUERY_IS_ASC_QUERY(pQueryAttr)) {
//        //qDebug(msg, pQInfo->qId, "only-last", pQueryAttr->order.order, TSDB_ORDER_DESC, pQueryAttr->window.skey,
////               pQueryAttr->window.ekey, pQueryAttr->window.ekey, pQueryAttr->window.skey);
//
//        TSWAP(pQueryAttr->window.skey, pQueryAttr->window.ekey, TSKEY);
//        doUpdateLastKey(pQueryAttr);
//      }
//
//      pQueryAttr->order.order = TSDB_ORDER_DESC;
//      pQueryAttr->needReverseScan = false;
//    }
//
//  } else {  // interval query
//    if (stableQuery) {
//      if (onlyFirstQuery(pQueryAttr)) {
//        if (!QUERY_IS_ASC_QUERY(pQueryAttr)) {
//          //qDebug(msg, pQInfo->qId, "only-first stable", pQueryAttr->order.order, TSDB_ORDER_ASC,
////                 pQueryAttr->window.skey, pQueryAttr->window.ekey, pQueryAttr->window.ekey, pQueryAttr->window.skey);
//
//          TSWAP(pQueryAttr->window.skey, pQueryAttr->window.ekey, TSKEY);
//          doUpdateLastKey(pQueryAttr);
//        }
//
//        pQueryAttr->order.order = TSDB_ORDER_ASC;
//        pQueryAttr->needReverseScan = false;
//      } else if (onlyLastQuery(pQueryAttr)) {
//        if (QUERY_IS_ASC_QUERY(pQueryAttr)) {
//          //qDebug(msg, pQInfo->qId, "only-last stable", pQueryAttr->order.order, TSDB_ORDER_DESC,
////                 pQueryAttr->window.skey, pQueryAttr->window.ekey, pQueryAttr->window.ekey, pQueryAttr->window.skey);
//
//          TSWAP(pQueryAttr->window.skey, pQueryAttr->window.ekey, TSKEY);
//          doUpdateLastKey(pQueryAttr);
//        }
//
//        pQueryAttr->order.order = TSDB_ORDER_DESC;
//        pQueryAttr->needReverseScan = false;
//      }
//    }
//  }
//}

static void getIntermediateBufInfo(STaskRuntimeEnv* pRuntimeEnv, int32_t* ps, int32_t* rowsize) {
  STaskAttr* pQueryAttr = pRuntimeEnv->pQueryAttr;
  int32_t MIN_ROWS_PER_PAGE = 4;

  *rowsize = (int32_t)(pQueryAttr->resultRowSize * getRowNumForMultioutput(pQueryAttr, pQueryAttr->topBotQuery, pQueryAttr->stableQuery));
  int32_t overhead = sizeof(SFilePage);

  // one page contains at least two rows
  *ps = DEFAULT_INTERN_BUF_PAGE_SIZE;
  while(((*rowsize) * MIN_ROWS_PER_PAGE) > (*ps) - overhead) {
    *ps = ((*ps) << 1u);
  }
}

#define IS_PREFILTER_TYPE(_t) ((_t) != TSDB_DATA_TYPE_BINARY && (_t) != TSDB_DATA_TYPE_NCHAR)

//static FORCE_INLINE bool doFilterByBlockStatistics(STaskRuntimeEnv* pRuntimeEnv, SDataStatis *pDataStatis, SqlFunctionCtx *pCtx, int32_t numOfRows) {
//  STaskAttr* pQueryAttr = pRuntimeEnv->pQueryAttr;
//
//  if (pDataStatis == NULL || pQueryAttr->pFilters == NULL) {
//    return true;
//  }
//
//  return filterRangeExecute(pQueryAttr->pFilters, pDataStatis, pQueryAttr->numOfCols, numOfRows);
//}

static bool overlapWithTimeWindow(STaskAttr* pQueryAttr, SDataBlockInfo* pBlockInfo) {
  STimeWindow w = {0};

  TSKEY sk = TMIN(pQueryAttr->window.skey, pQueryAttr->window.ekey);
  TSKEY ek = TMAX(pQueryAttr->window.skey, pQueryAttr->window.ekey);

  if (QUERY_IS_ASC_QUERY(pQueryAttr)) {
//    getAlignQueryTimeWindow(pQueryAttr, pBlockInfo->window.skey, sk, ek, &w);
    assert(w.ekey >= pBlockInfo->window.skey);

    if (w.ekey < pBlockInfo->window.ekey) {
      return true;
    }

    while(1) {
//      getNextTimeWindow(pQueryAttr, &w);
      if (w.skey > pBlockInfo->window.ekey) {
        break;
      }

      assert(w.ekey > pBlockInfo->window.ekey);
      if (w.skey <= pBlockInfo->window.ekey && w.skey > pBlockInfo->window.skey) {
        return true;
      }
    }
  } else {
//    getAlignQueryTimeWindow(pQueryAttr, pBlockInfo->window.ekey, sk, ek, &w);
    assert(w.skey <= pBlockInfo->window.ekey);

    if (w.skey > pBlockInfo->window.skey) {
      return true;
    }

    while(1) {
//      getNextTimeWindow(pQueryAttr, &w);
      if (w.ekey < pBlockInfo->window.skey) {
        break;
      }

      assert(w.skey < pBlockInfo->window.skey);
      if (w.ekey < pBlockInfo->window.ekey && w.ekey >= pBlockInfo->window.skey) {
        return true;
      }
    }
  }

  return false;
}

static int32_t doTSJoinFilter(STaskRuntimeEnv *pRuntimeEnv, TSKEY key, bool ascQuery) {
  STSElem elem = tsBufGetElem(pRuntimeEnv->pTsBuf);

#if defined(_DEBUG_VIEW)
  printf("elem in comp ts file:%" PRId64 ", key:%" PRId64 ", tag:%"PRIu64", query order:%d, ts order:%d, traverse:%d, index:%d\n",
         elem.ts, key, elem.tag.i, pQueryAttr->order.order, pRuntimeEnv->pTsBuf->tsOrder,
         pRuntimeEnv->pTsBuf->cur.order, pRuntimeEnv->pTsBuf->cur.tsIndex);
#endif

  if (ascQuery) {
    if (key < elem.ts) {
      return TS_JOIN_TS_NOT_EQUALS;
    } else if (key > elem.ts) {
      longjmp(pRuntimeEnv->env, TSDB_CODE_QRY_INCONSISTAN);
    }
  } else {
    if (key > elem.ts) {
      return TS_JOIN_TS_NOT_EQUALS;
    } else if (key < elem.ts) {
      longjmp(pRuntimeEnv->env, TSDB_CODE_QRY_INCONSISTAN);
    }
  }

  return TS_JOIN_TS_EQUAL;
}

bool doFilterDataBlock(SSingleColumnFilterInfo* pFilterInfo, int32_t numOfFilterCols, int32_t numOfRows, int8_t* p) {
  bool all = true;

  for (int32_t i = 0; i < numOfRows; ++i) {
    bool qualified = false;

    for (int32_t k = 0; k < numOfFilterCols; ++k) {
      char* pElem = (char*)pFilterInfo[k].pData + pFilterInfo[k].info.bytes * i;

      qualified = false;
      for (int32_t j = 0; j < pFilterInfo[k].numOfFilters; ++j) {
        SColumnFilterElem* pFilterElem = NULL;
//        SColumnFilterElem* pFilterElem = &pFilterInfo[k].pFilters[j];

        bool isnull = isNull(pElem, pFilterInfo[k].info.type);
        if (isnull) {
//          if (pFilterElem->fp == isNullOperator) {
//            qualified = true;
//            break;
//          } else {
//            continue;
//          }
        } else {
//          if (pFilterElem->fp == notNullOperator) {
//            qualified = true;
//            break;
//          } else if (pFilterElem->fp == isNullOperator) {
//            continue;
//          }
        }

        if (pFilterElem->fp(pFilterElem, pElem, pElem, pFilterInfo[k].info.type)) {
          qualified = true;
          break;
        }
      }

      if (!qualified) {
        break;
      }
    }

    p[i] = qualified ? 1 : 0;
    if (!qualified) {
      all = false;
    }
  }

  return all;
}

void doCompactSDataBlock(SSDataBlock* pBlock, int32_t numOfRows, int8_t* p) {
  int32_t len = 0;
  int32_t start = 0;
  for (int32_t j = 0; j < numOfRows; ++j) {
    if (p[j] == 1) {
      len++;
    } else {
      if (len > 0) {
        int32_t cstart = j - len;
        for (int32_t i = 0; i < pBlock->info.numOfCols; ++i) {
          SColumnInfoData* pColumnInfoData = taosArrayGet(pBlock->pDataBlock, i);

          int16_t bytes = pColumnInfoData->info.bytes;
          memmove(((char*)pColumnInfoData->pData) + start * bytes, pColumnInfoData->pData + cstart * bytes,
                  len * bytes);
        }

        start += len;
        len = 0;
      }
    }
  }

  if (len > 0) {
    int32_t cstart = numOfRows - len;
    for (int32_t i = 0; i < pBlock->info.numOfCols; ++i) {
      SColumnInfoData* pColumnInfoData = taosArrayGet(pBlock->pDataBlock, i);

      int16_t bytes = pColumnInfoData->info.bytes;
      memmove(pColumnInfoData->pData + start * bytes, pColumnInfoData->pData + cstart * bytes, len * bytes);
    }

    start += len;
    len = 0;
  }

  pBlock->info.rows = start;
  pBlock->pBlockAgg = NULL;  // clean the block statistics info

  if (start > 0) {
    SColumnInfoData* pColumnInfoData = taosArrayGet(pBlock->pDataBlock, 0);
    if (pColumnInfoData->info.type == TSDB_DATA_TYPE_TIMESTAMP &&
        pColumnInfoData->info.colId == PRIMARYKEY_TIMESTAMP_COL_ID) {
      pBlock->info.window.skey = *(int64_t*)pColumnInfoData->pData;
      pBlock->info.window.ekey = *(int64_t*)(pColumnInfoData->pData + TSDB_KEYSIZE * (start - 1));
    }
  }
}

void filterRowsInDataBlock(STaskRuntimeEnv* pRuntimeEnv, SSingleColumnFilterInfo* pFilterInfo, int32_t numOfFilterCols,
                           SSDataBlock* pBlock, bool ascQuery) {
  int32_t numOfRows = pBlock->info.rows;

  int8_t *p = calloc(numOfRows, sizeof(int8_t));
  bool    all = true;
#if 0
  if (pRuntimeEnv->pTsBuf != NULL) {
    SColumnInfoData* pColInfoData = taosArrayGet(pBlock->pDataBlock, 0);

    TSKEY* k = (TSKEY*) pColInfoData->pData;
    for (int32_t i = 0; i < numOfRows; ++i) {
      int32_t offset = ascQuery? i:(numOfRows - i - 1);
      int32_t ret = doTSJoinFilter(pRuntimeEnv, k[offset], ascQuery);
      if (ret == TS_JOIN_TAG_NOT_EQUALS) {
        break;
      } else if (ret == TS_JOIN_TS_NOT_EQUALS) {
        all = false;
        continue;
      } else {
        assert(ret == TS_JOIN_TS_EQUAL);
        p[offset] = true;
      }

      if (!tsBufNextPos(pRuntimeEnv->pTsBuf)) {
        break;
      }
    }

    // save the cursor status
    pRuntimeEnv->current->cur = tsBufGetCursor(pRuntimeEnv->pTsBuf);
  } else {
    all = doFilterDataBlock(pFilterInfo, numOfFilterCols, numOfRows, p);
  }
#endif

  if (!all) {
    doCompactSDataBlock(pBlock, numOfRows, p);
  }

  tfree(p);
}

void filterColRowsInDataBlock(STaskRuntimeEnv* pRuntimeEnv, SSDataBlock* pBlock, bool ascQuery) {
 int32_t numOfRows = pBlock->info.rows;

 int8_t *p = NULL;
 bool    all = true;

 if (pRuntimeEnv->pTsBuf != NULL) {
   SColumnInfoData* pColInfoData = taosArrayGet(pBlock->pDataBlock, 0);   
   p = calloc(numOfRows, sizeof(int8_t));
   
   TSKEY* k = (TSKEY*) pColInfoData->pData;
   for (int32_t i = 0; i < numOfRows; ++i) {
     int32_t offset = ascQuery? i:(numOfRows - i - 1);
     int32_t ret = doTSJoinFilter(pRuntimeEnv, k[offset], ascQuery);
     if (ret == TS_JOIN_TAG_NOT_EQUALS) {
       break;
     } else if (ret == TS_JOIN_TS_NOT_EQUALS) {
       all = false;
       continue;
     } else {
       assert(ret == TS_JOIN_TS_EQUAL);
       p[offset] = true;
     }

     if (!tsBufNextPos(pRuntimeEnv->pTsBuf)) {
       break;
     }
   }

   // save the cursor status
//   pRuntimeEnv->current->cur = tsBufGetCursor(pRuntimeEnv->pTsBuf);
 } else {
//   all = filterExecute(pRuntimeEnv->pQueryAttr->pFilters, numOfRows, &p, pBlock->pBlockAgg, pRuntimeEnv->pQueryAttr->numOfCols);
 }

 if (!all) {
   if (p) {
     doCompactSDataBlock(pBlock, numOfRows, p);
   } else {
     pBlock->info.rows = 0;
     pBlock->pBlockAgg = NULL;  // clean the block statistics info
   }
 }

 tfree(p);
}

static SColumnInfo* doGetTagColumnInfoById(SColumnInfo* pTagColList, int32_t numOfTags, int16_t colId);
static void doSetTagValueInParam(void* pTable, int32_t tagColId, SVariant *tag, int16_t type, int16_t bytes);

static uint32_t doFilterByBlockTimeWindow(STableScanInfo* pTableScanInfo, SSDataBlock* pBlock) {
  SqlFunctionCtx* pCtx = pTableScanInfo->pCtx;
  uint32_t status = BLK_DATA_NO_NEEDED;

  int32_t numOfOutput = pTableScanInfo->numOfOutput;
  for (int32_t i = 0; i < numOfOutput; ++i) {
    int32_t functionId = pCtx[i].functionId;
    int32_t colId = pTableScanInfo->pExpr[i].base.pParam[0].pCol->colId;

    // group by + first/last should not apply the first/last block filter
    if (functionId < 0) {
      status |= BLK_DATA_ALL_NEEDED;
      return status;
    } else {
//      status |= aAggs[functionId].dataReqFunc(&pTableScanInfo->pCtx[i], &pBlock->info.window, colId);
//      if ((status & BLK_DATA_ALL_NEEDED) == BLK_DATA_ALL_NEEDED) {
//        return status;
//      }
    }
  }

  return status;
}

void doSetFilterColumnInfo(SSingleColumnFilterInfo* pFilterInfo, int32_t numOfFilterCols, SSDataBlock* pBlock) {
  // set the initial static data value filter expression
  for (int32_t i = 0; i < numOfFilterCols; ++i) {
    for (int32_t j = 0; j < pBlock->info.numOfCols; ++j) {
      SColumnInfoData* pColInfo = taosArrayGet(pBlock->pDataBlock, j);

      if (pFilterInfo[i].info.colId == pColInfo->info.colId) {
        pFilterInfo[i].pData = pColInfo->pData;
        break;
      }
    }
  }
}

int32_t loadDataBlock(SExecTaskInfo *pTaskInfo, STableScanInfo* pTableScanInfo, SSDataBlock* pBlock, uint32_t* status) {
  STaskCostInfo* pCost = &pTaskInfo->cost;

  pCost->totalBlocks += 1;
  pCost->totalRows += pBlock->info.rows;

  pCost->totalCheckedRows += pBlock->info.rows;
  pCost->loadBlocks += 1;

  pBlock->pDataBlock = tsdbRetrieveDataBlock(pTableScanInfo->pTsdbReadHandle, NULL);
  if (pBlock->pDataBlock == NULL) {
    return terrno;
  } else {
    return TSDB_CODE_SUCCESS;
  }
}

int32_t loadDataBlockOnDemand(SExecTaskInfo *pTaskInfo, STableScanInfo* pTableScanInfo, SSDataBlock* pBlock, uint32_t* status) {
  *status = BLK_DATA_NO_NEEDED;

  pBlock->pDataBlock = NULL;
  pBlock->pBlockAgg  = NULL;

//  int64_t groupId = pRuntimeEnv->current->groupIndex;
//  bool    ascQuery = QUERY_IS_ASC_QUERY(pQueryAttr);

  STaskCostInfo* pCost = &pTaskInfo->cost;

  pCost->totalBlocks += 1;
  pCost->totalRows += pBlock->info.rows;
#if 0
  if (pRuntimeEnv->pTsBuf != NULL) {
    (*status) = BLK_DATA_ALL_NEEDED;

    if (pQueryAttr->stableQuery) {  // todo refactor
      SExprInfo*   pExprInfo = &pTableScanInfo->pExpr[0];
      int16_t      tagId = (int16_t)pExprInfo->base.param[0].i;
      SColumnInfo* pColInfo = doGetTagColumnInfoById(pQueryAttr->tagColList, pQueryAttr->numOfTags, tagId);

      // compare tag first
      SVariant t = {0};
      doSetTagValueInParam(pRuntimeEnv->current->pTable, tagId, &t, pColInfo->type, pColInfo->bytes);
      setTimestampListJoinInfo(pRuntimeEnv, &t, pRuntimeEnv->current);

      STSElem elem = tsBufGetElem(pRuntimeEnv->pTsBuf);
      if (!tsBufIsValidElem(&elem) || (tsBufIsValidElem(&elem) && (taosVariantCompare(&t, elem.tag) != 0))) {
        (*status) = BLK_DATA_DISCARD;
        return TSDB_CODE_SUCCESS;
      }
    }
  }

  // Calculate all time windows that are overlapping or contain current data block.
  // If current data block is contained by all possible time window, do not load current data block.
  if (/*pQueryAttr->pFilters || */pQueryAttr->groupbyColumn || pQueryAttr->sw.gap > 0 ||
      (QUERY_IS_INTERVAL_QUERY(pQueryAttr) && overlapWithTimeWindow(pTaskInfo, &pBlock->info))) {
    (*status) = BLK_DATA_ALL_NEEDED;
  }

  // check if this data block is required to load
  if ((*status) != BLK_DATA_ALL_NEEDED) {
    bool needFilter = true;

    // the pCtx[i] result is belonged to previous time window since the outputBuf has not been set yet,
    // the filter result may be incorrect. So in case of interval query, we need to set the correct time output buffer
    if (QUERY_IS_INTERVAL_QUERY(pQueryAttr)) {
      SResultRow* pResult = NULL;

      bool  masterScan = IS_MAIN_SCAN(pRuntimeEnv);
      TSKEY k = ascQuery? pBlock->info.window.skey : pBlock->info.window.ekey;

      STimeWindow win = getActiveTimeWindow(pTableScanInfo->pResultRowInfo, k, pQueryAttr);
      if (pQueryAttr->pointInterpQuery) {
        needFilter = chkWindowOutputBufByKey(pRuntimeEnv, pTableScanInfo->pResultRowInfo, &win, masterScan, &pResult, groupId,
                                    pTableScanInfo->pCtx, pTableScanInfo->numOfOutput,
                                    pTableScanInfo->rowCellInfoOffset);
      } else {
        if (setResultOutputBufByKey(pRuntimeEnv, pTableScanInfo->pResultRowInfo, pBlock->info.uid, &win, masterScan, &pResult, groupId,
                                    pTableScanInfo->pCtx, pTableScanInfo->numOfOutput,
                                    pTableScanInfo->rowCellInfoOffset) != TSDB_CODE_SUCCESS) {
          longjmp(pRuntimeEnv->env, TSDB_CODE_QRY_OUT_OF_MEMORY);
        }
      }
    } else if (pQueryAttr->stableQuery && (!pQueryAttr->tsCompQuery) && (!pQueryAttr->diffQuery)) { // stable aggregate, not interval aggregate or normal column aggregate
      doSetTableGroupOutputBuf(pRuntimeEnv, pTableScanInfo->pResultRowInfo, pTableScanInfo->pCtx,
                               pTableScanInfo->rowCellInfoOffset, pTableScanInfo->numOfOutput,
                               pRuntimeEnv->current->groupIndex);
    }

    if (needFilter) {
      (*status) = doFilterByBlockTimeWindow(pTableScanInfo, pBlock);
    } else {
      (*status) = BLK_DATA_ALL_NEEDED;
    }
  }

  SDataBlockInfo* pBlockInfo = &pBlock->info;
//  *status = updateBlockLoadStatus(pRuntimeEnv->pQueryAttr, *status);

  if ((*status) == BLK_DATA_NO_NEEDED || (*status) == BLK_DATA_DISCARD) {
    //qDebug("QInfo:0x%"PRIx64" data block discard, brange:%" PRId64 "-%" PRId64 ", rows:%d", pQInfo->qId, pBlockInfo->window.skey,
//           pBlockInfo->window.ekey, pBlockInfo->rows);
    pCost->discardBlocks += 1;
  } else if ((*status) == BLK_DATA_STATIS_NEEDED) {
    // this function never returns error?
    pCost->loadBlockStatis += 1;
//    tsdbRetrieveDataBlockStatisInfo(pTableScanInfo->pTsdbReadHandle, &pBlock->pBlockAgg);

    if (pBlock->pBlockAgg == NULL) {  // data block statistics does not exist, load data block
//      pBlock->pDataBlock = tsdbRetrieveDataBlock(pTableScanInfo->pTsdbReadHandle, NULL);
      pCost->totalCheckedRows += pBlock->info.rows;
    }
  } else {
    assert((*status) == BLK_DATA_ALL_NEEDED);

    // load the data block statistics to perform further filter
    pCost->loadBlockStatis += 1;
//    tsdbRetrieveDataBlockStatisInfo(pTableScanInfo->pTsdbReadHandle, &pBlock->pBlockAgg);

    if (pQueryAttr->topBotQuery && pBlock->pBlockAgg != NULL) {
      { // set previous window
        if (QUERY_IS_INTERVAL_QUERY(pQueryAttr)) {
          SResultRow* pResult = NULL;

          bool  masterScan = IS_MAIN_SCAN(pRuntimeEnv);
          TSKEY k = ascQuery? pBlock->info.window.skey : pBlock->info.window.ekey;

          STimeWindow win = getActiveTimeWindow(pTableScanInfo->pResultRowInfo, k, pQueryAttr);
          if (setResultOutputBufByKey(pRuntimeEnv, pTableScanInfo->pResultRowInfo, pBlock->info.uid, &win, masterScan, &pResult, groupId,
                                      pTableScanInfo->pCtx, pTableScanInfo->numOfOutput,
                                      pTableScanInfo->rowCellInfoOffset) != TSDB_CODE_SUCCESS) {
            longjmp(pRuntimeEnv->env, TSDB_CODE_QRY_OUT_OF_MEMORY);
          }
        }
      }
      bool load = false;
      for (int32_t i = 0; i < pQueryAttr->numOfOutput; ++i) {
        int32_t functionId = pTableScanInfo->pCtx[i].functionId;
        if (functionId == FUNCTION_TOP || functionId == FUNCTION_BOTTOM) {
//          load = topbot_datablock_filter(&pTableScanInfo->pCtx[i], (char*)&(pBlock->pBlockAgg[i].min),
//                                         (char*)&(pBlock->pBlockAgg[i].max));
          if (!load) { // current block has been discard due to filter applied
            pCost->discardBlocks += 1;
            //qDebug("QInfo:0x%"PRIx64" data block discard, brange:%" PRId64 "-%" PRId64 ", rows:%d", pQInfo->qId,
//                   pBlockInfo->window.skey, pBlockInfo->window.ekey, pBlockInfo->rows);
            (*status) = BLK_DATA_DISCARD;
            return TSDB_CODE_SUCCESS;
          }
        }
      }
    }

    // current block has been discard due to filter applied
//    if (!doFilterByBlockStatistics(pRuntimeEnv, pBlock->pBlockAgg, pTableScanInfo->pCtx, pBlockInfo->rows)) {
//      pCost->discardBlocks += 1;
//      qDebug("QInfo:0x%"PRIx64" data block discard, brange:%" PRId64 "-%" PRId64 ", rows:%d", pQInfo->qId, pBlockInfo->window.skey,
//             pBlockInfo->window.ekey, pBlockInfo->rows);
//      (*status) = BLK_DATA_DISCARD;
//      return TSDB_CODE_SUCCESS;
//    }

    pCost->totalCheckedRows += pBlockInfo->rows;
    pCost->loadBlocks += 1;
//    pBlock->pDataBlock = tsdbRetrieveDataBlock(pTableScanInfo->pTsdbReadHandle, NULL);
//    if (pBlock->pDataBlock == NULL) {
//      return terrno;
//    }

//    if (pQueryAttr->pFilters != NULL) {
//      filterSetColFieldData(pQueryAttr->pFilters, pBlock->info.numOfCols, pBlock->pDataBlock);
//    }
    
//    if (pQueryAttr->pFilters != NULL || pRuntimeEnv->pTsBuf != NULL) {
//      filterColRowsInDataBlock(pRuntimeEnv, pBlock, ascQuery);
//    }
  }
#endif
  return TSDB_CODE_SUCCESS;
}

int32_t binarySearchForKey(char *pValue, int num, TSKEY key, int order) {
  int32_t midPos = -1;
  int32_t numOfRows;

  if (num <= 0) {
    return -1;
  }

  assert(order == TSDB_ORDER_ASC || order == TSDB_ORDER_DESC);

  TSKEY * keyList = (TSKEY *)pValue;
  int32_t firstPos = 0;
  int32_t lastPos = num - 1;

  if (order == TSDB_ORDER_DESC) {
    // find the first position which is smaller than the key
    while (1) {
      if (key >= keyList[lastPos]) return lastPos;
      if (key == keyList[firstPos]) return firstPos;
      if (key < keyList[firstPos]) return firstPos - 1;

      numOfRows = lastPos - firstPos + 1;
      midPos = (numOfRows >> 1) + firstPos;

      if (key < keyList[midPos]) {
        lastPos = midPos - 1;
      } else if (key > keyList[midPos]) {
        firstPos = midPos + 1;
      } else {
        break;
      }
    }

  } else {
    // find the first position which is bigger than the key
    while (1) {
      if (key <= keyList[firstPos]) return firstPos;
      if (key == keyList[lastPos]) return lastPos;

      if (key > keyList[lastPos]) {
        lastPos = lastPos + 1;
        if (lastPos >= num)
          return -1;
        else
          return lastPos;
      }

      numOfRows = lastPos - firstPos + 1;
      midPos = (numOfRows >> 1u) + firstPos;

      if (key < keyList[midPos]) {
        lastPos = midPos - 1;
      } else if (key > keyList[midPos]) {
        firstPos = midPos + 1;
      } else {
        break;
      }
    }
  }

  return midPos;
}

/*
 * set tag value in SqlFunctionCtx
 * e.g.,tag information into input buffer
 */
static void doSetTagValueInParam(void* pTable, int32_t tagColId, SVariant *tag, int16_t type, int16_t bytes) {
  taosVariantDestroy(tag);

  char* val = NULL;
//  if (tagColId == TSDB_TBNAME_COLUMN_INDEX) {
//    val = tsdbGetTableName(pTable);
//    assert(val != NULL);
//  } else {
//    val = tsdbGetTableTagVal(pTable, tagColId, type, bytes);
//  }

  if (val == NULL || isNull(val, type)) {
    tag->nType = TSDB_DATA_TYPE_NULL;
    return;
  }

  if (type == TSDB_DATA_TYPE_BINARY || type == TSDB_DATA_TYPE_NCHAR) {
    int32_t maxLen = bytes - VARSTR_HEADER_SIZE;
    int32_t len = (varDataLen(val) > maxLen)? maxLen:varDataLen(val);
    taosVariantCreateFromBinary(tag, varDataVal(val), len, type);
    //taosVariantCreateFromBinary(tag, varDataVal(val), varDataLen(val), type);
  } else {
    taosVariantCreateFromBinary(tag, val, bytes, type);
  }
}

static SColumnInfo* doGetTagColumnInfoById(SColumnInfo* pTagColList, int32_t numOfTags, int16_t colId) {
  assert(pTagColList != NULL && numOfTags > 0);

  for(int32_t i = 0; i < numOfTags; ++i) {
    if (pTagColList[i].colId == colId) {
      return &pTagColList[i];
    }
  }

  return NULL;
}

void setTagValue(SOperatorInfo* pOperatorInfo, void *pTable, SqlFunctionCtx* pCtx, int32_t numOfOutput) {
  STaskRuntimeEnv* pRuntimeEnv = pOperatorInfo->pRuntimeEnv;

  SExprInfo  *pExpr      = pOperatorInfo->pExpr;
  STaskAttr *pQueryAttr = pRuntimeEnv->pQueryAttr;

  SExprInfo* pExprInfo = &pExpr[0];
  int32_t functionId = getExprFunctionId(pExprInfo);

  if (pQueryAttr->numOfOutput == 1 && functionId == FUNCTION_TS_COMP && pQueryAttr->stableQuery) {
    assert(pExprInfo->base.numOfParams == 1);

//    int16_t      tagColId = (int16_t)pExprInfo->base.param[0].i;
    int16_t      tagColId = -1;
    SColumnInfo* pColInfo = doGetTagColumnInfoById(pQueryAttr->tagColList, pQueryAttr->numOfTags, tagColId);

    doSetTagValueInParam(pTable, tagColId, &pCtx[0].tag, pColInfo->type, pColInfo->bytes);

  } else {
    // set tag value, by which the results are aggregated.
    int32_t offset = 0;
    memset(pRuntimeEnv->tagVal, 0, pQueryAttr->tagLen);

    for (int32_t idx = 0; idx < numOfOutput; ++idx) {
      SExprInfo* pLocalExprInfo = &pExpr[idx];

      // ts_comp column required the tag value for join filter
      if (!TSDB_COL_IS_TAG(pLocalExprInfo->base.pParam[0].pCol->flag)) {
        continue;
      }

      // todo use tag column index to optimize performance
      doSetTagValueInParam(pTable, pLocalExprInfo->base.pParam[0].pCol->colId, &pCtx[idx].tag, pLocalExprInfo->base.resSchema.type,
                           pLocalExprInfo->base.resSchema.bytes);

      if (IS_NUMERIC_TYPE(pLocalExprInfo->base.resSchema.type)
          || pLocalExprInfo->base.resSchema.type == TSDB_DATA_TYPE_BOOL
          || pLocalExprInfo->base.resSchema.type == TSDB_DATA_TYPE_TIMESTAMP) {
        memcpy(pRuntimeEnv->tagVal + offset, &pCtx[idx].tag.i, pLocalExprInfo->base.resSchema.bytes);
      } else {
        if (pCtx[idx].tag.pz != NULL) {
          memcpy(pRuntimeEnv->tagVal + offset, pCtx[idx].tag.pz, pCtx[idx].tag.nLen);
        }      
      }

      offset += pLocalExprInfo->base.resSchema.bytes;
    }

    //todo : use index to avoid iterator all possible output columns
    if (pQueryAttr->stableQuery && pQueryAttr->stabledev && (pRuntimeEnv->prevResult != NULL)) {
      setParamForStableStddev(pRuntimeEnv, pCtx, numOfOutput, pExprInfo);
    }
  }

  // set the tsBuf start position before check each data block
  if (pRuntimeEnv->pTsBuf != NULL) {
    setCtxTagForJoin(pRuntimeEnv, &pCtx[0], pExprInfo, pTable);
  }
}

void copyToSDataBlock(SSDataBlock* pBlock, int32_t* offset, SGroupResInfo* pGroupResInfo, SDiskbasedBuf* pResBuf) {
  pBlock->info.rows = 0;

  int32_t code = TSDB_CODE_SUCCESS;
  while (pGroupResInfo->currentGroup < pGroupResInfo->totalGroup) {
    // all results in current group have been returned to client, try next group
    if ((pGroupResInfo->pRows == NULL) || taosArrayGetSize(pGroupResInfo->pRows) == 0) {
      assert(pGroupResInfo->index == 0);
//      if ((code = mergeIntoGroupResult(&pGroupResInfo, pRuntimeEnv, offset)) != TSDB_CODE_SUCCESS) {
        return;
//      }
    }

//    doCopyToSDataBlock(pResBuf, pGroupResInfo, TSDB_ORDER_ASC, pBlock, );

    // current data are all dumped to result buffer, clear it
    if (!hasRemainDataInCurrentGroup(pGroupResInfo)) {
      cleanupGroupResInfo(pGroupResInfo);
      if (!incNextGroup(pGroupResInfo)) {
        break;
      }
    }

    // enough results in data buffer, return
//    if (pBlock->info.rows >= threshold) {
//      break;
//    }
  }
}

static void updateTableQueryInfoForReverseScan(STableQueryInfo *pTableQueryInfo) {
  if (pTableQueryInfo == NULL) {
    return;
  }

//  TSWAP(pTableQueryInfo->win.skey, pTableQueryInfo->win.ekey, TSKEY);
//  pTableQueryInfo->lastKey = pTableQueryInfo->win.skey;

//  SWITCH_ORDER(pTableQueryInfo->cur.order);
//  pTableQueryInfo->cur.vgroupIndex = -1;

  // set the index to be the end slot of result rows array
  SResultRowInfo* pResultRowInfo = &pTableQueryInfo->resInfo;
  if (pResultRowInfo->size > 0) {
    pResultRowInfo->curPos = pResultRowInfo->size - 1;
  } else {
    pResultRowInfo->curPos = -1;
  }
}

static void setupQueryRangeForReverseScan(STableScanInfo* pTableScanInfo) {
#if 0
  int32_t numOfGroups = (int32_t)(GET_NUM_OF_TABLEGROUP(pRuntimeEnv));
  for(int32_t i = 0; i < numOfGroups; ++i) {
    SArray *group = GET_TABLEGROUP(pRuntimeEnv, i);
    SArray *tableKeyGroup = taosArrayGetP(pQueryAttr->tableGroupInfo.pGroupList, i);

    size_t t = taosArrayGetSize(group);
    for (int32_t j = 0; j < t; ++j) {
      STableQueryInfo *pCheckInfo = taosArrayGetP(group, j);
      updateTableQueryInfoForReverseScan(pCheckInfo);

      // update the last key in tableKeyInfo list, the tableKeyInfo is used to build the tsdbQueryHandle and decide
      // the start check timestamp of tsdbQueryHandle
//      STableKeyInfo *pTableKeyInfo = taosArrayGet(tableKeyGroup, j);
//      pTableKeyInfo->lastKey = pCheckInfo->lastKey;
//
//      assert(pCheckInfo->pTable == pTableKeyInfo->pTable);
    }
  }
#endif

}

void switchCtxOrder(SqlFunctionCtx* pCtx, int32_t numOfOutput) {
  for (int32_t i = 0; i < numOfOutput; ++i) {
    SWITCH_ORDER(pCtx[i].order);
  }
}

int32_t initResultRow(SResultRow *pResultRow) {
  pResultRow->pEntryInfo = (struct SResultRowEntryInfo*)((char*)pResultRow + sizeof(SResultRow));
  pResultRow->pageId    = -1;
  pResultRow->offset    = -1;
  return TSDB_CODE_SUCCESS;
}

/*
 * The start of each column SResultRowEntryInfo is denote by RowCellInfoOffset.
 * Note that in case of top/bottom query, the whole multiple rows of result is treated as only one row of results.
 * +------------+-----------------result column 1------------+------------------result column 2-----------+
 * | SResultRow | SResultRowEntryInfo | intermediate buffer1 | SResultRowEntryInfo | intermediate buffer 2|
 * +------------+--------------------------------------------+--------------------------------------------+
 *           offset[0]                                  offset[1]                                   offset[2]
 */
void setDefaultOutputBuf(STaskRuntimeEnv *pRuntimeEnv, SOptrBasicInfo *pInfo, int64_t uid, int32_t stage) {
  SqlFunctionCtx* pCtx           = pInfo->pCtx;
  SSDataBlock* pDataBlock        = pInfo->pRes;
  int32_t* rowCellInfoOffset     = pInfo->rowCellInfoOffset;
  SResultRowInfo* pResultRowInfo = &pInfo->resultRowInfo;

  int64_t tid = 0;
  pRuntimeEnv->keyBuf = realloc(pRuntimeEnv->keyBuf, sizeof(tid) + sizeof(int64_t) + POINTER_BYTES);
  SResultRow* pRow = doSetResultOutBufByKey(pRuntimeEnv, pResultRowInfo, tid, (char *)&tid, sizeof(tid), true, uid);

  for (int32_t i = 0; i < pDataBlock->info.numOfCols; ++i) {
    SColumnInfoData* pData = taosArrayGet(pDataBlock->pDataBlock, i);

    /*
     * set the output buffer information and intermediate buffer
     * not all queries require the interResultBuf, such as COUNT/TAGPRJ/PRJ/TAG etc.
     */
    struct SResultRowEntryInfo* pEntry = getResultCell(pRow, i, rowCellInfoOffset);
    cleanupResultRowEntry(pEntry);

    pCtx[i].resultInfo   = pEntry;
    pCtx[i].pOutput      = pData->pData;
    pCtx[i].currentStage = stage;
    assert(pCtx[i].pOutput != NULL);

    // set the timestamp output buffer for top/bottom/diff query
    int32_t fid = pCtx[i].functionId;
    if (fid == FUNCTION_TOP || fid == FUNCTION_BOTTOM || fid == FUNCTION_DIFF || fid == FUNCTION_DERIVATIVE) {
      if (i > 0) pCtx[i].ptsOutputBuf = pCtx[i-1].pOutput;
    }
  }

  initCtxOutputBuffer(pCtx, pDataBlock->info.numOfCols);
}

// TODO refactor: some function move away
void setFunctionResultOutput(SOptrBasicInfo* pInfo, SAggSupporter* pSup, int32_t stage, SExecTaskInfo* pTaskInfo) {
  SqlFunctionCtx* pCtx           = pInfo->pCtx;
  SSDataBlock* pDataBlock        = pInfo->pRes;
  int32_t* rowCellInfoOffset     = pInfo->rowCellInfoOffset;
  SResultRowInfo* pResultRowInfo = &pInfo->resultRowInfo;

  int64_t tid = 0;
  int64_t groupId = 0;
  SResultRow* pRow = doSetResultOutBufByKey_rv(pResultRowInfo, tid, (char *)&tid, sizeof(tid), true, groupId, pTaskInfo, false, pSup);

  for (int32_t i = 0; i < pDataBlock->info.numOfCols; ++i) {
    SColumnInfoData* pData = taosArrayGet(pDataBlock->pDataBlock, i);

    struct SResultRowEntryInfo* pEntry = getResultCell(pRow, i, rowCellInfoOffset);
    cleanupResultRowEntry(pEntry);

    pCtx[i].resultInfo   = pEntry;
    pCtx[i].currentStage = stage;

    // set the timestamp output buffer for top/bottom/diff query
//    int32_t fid = pCtx[i].functionId;
//    if (fid == FUNCTION_TOP || fid == FUNCTION_BOTTOM || fid == FUNCTION_DIFF || fid == FUNCTION_DERIVATIVE) {
//      if (i > 0) pCtx[i].ptsOutputBuf = pCtx[i-1].pOutput;
//    }
  }

  initCtxOutputBuffer(pCtx, pDataBlock->info.numOfCols);
}

void updateOutputBuf(SOptrBasicInfo* pBInfo, int32_t *bufCapacity, int32_t numOfInputRows) {
  SSDataBlock* pDataBlock = pBInfo->pRes;

  int32_t newSize = pDataBlock->info.rows + numOfInputRows + 5; // extra output buffer
  if ((*bufCapacity) < newSize) {
    for(int32_t i = 0; i < pDataBlock->info.numOfCols; ++i) {
      SColumnInfoData *pColInfo = taosArrayGet(pDataBlock->pDataBlock, i);

      char* p = realloc(pColInfo->pData, newSize * pColInfo->info.bytes);
      if (p != NULL) {
        pColInfo->pData = p;

        // it starts from the tail of the previously generated results.
        pBInfo->pCtx[i].pOutput = pColInfo->pData;
        (*bufCapacity) = newSize;
      } else {
        // longjmp
      }
    }
  }


  for (int32_t i = 0; i < pDataBlock->info.numOfCols; ++i) {
    SColumnInfoData *pColInfo = taosArrayGet(pDataBlock->pDataBlock, i);
    pBInfo->pCtx[i].pOutput = pColInfo->pData + pColInfo->info.bytes * pDataBlock->info.rows;

    // set the correct pointer after the memory buffer reallocated.
    int32_t functionId = pBInfo->pCtx[i].functionId;

    if (functionId == FUNCTION_TOP || functionId == FUNCTION_BOTTOM || functionId == FUNCTION_DIFF || functionId == FUNCTION_DERIVATIVE) {
      if (i > 0) pBInfo->pCtx[i].ptsOutputBuf = pBInfo->pCtx[i-1].pOutput;
    }
  }
}

void copyTsColoum(SSDataBlock* pRes, SqlFunctionCtx* pCtx, int32_t numOfOutput) {
  bool    needCopyTs = false;
  int32_t tsNum = 0;
  char *src = NULL;
  for (int32_t i = 0; i < numOfOutput; i++) {
    int32_t functionId = pCtx[i].functionId;
    if (functionId == FUNCTION_DIFF || functionId == FUNCTION_DERIVATIVE) {
      needCopyTs = true;
      if (i > 0  && pCtx[i-1].functionId == FUNCTION_TS_DUMMY){
        SColumnInfoData* pColRes = taosArrayGet(pRes->pDataBlock, i - 1); // find ts data
        src = pColRes->pData;
      }
    }else if(functionId == FUNCTION_TS_DUMMY) {
      tsNum++;
    }
  }

  if (!needCopyTs) return;
  if (tsNum < 2) return;
  if (src == NULL) return;

  for (int32_t i = 0; i < numOfOutput; i++) {
    int32_t functionId = pCtx[i].functionId;
    if(functionId == FUNCTION_TS_DUMMY) {
      SColumnInfoData* pColRes = taosArrayGet(pRes->pDataBlock, i);
      memcpy(pColRes->pData, src, pColRes->info.bytes * pRes->info.rows);
    }
  }
}

void clearOutputBuf(SOptrBasicInfo* pBInfo, int32_t *bufCapacity) {
  SSDataBlock* pDataBlock = pBInfo->pRes;

  for (int32_t i = 0; i < pDataBlock->info.numOfCols; ++i) {
    SColumnInfoData *pColInfo = taosArrayGet(pDataBlock->pDataBlock, i);

    int32_t functionId = pBInfo->pCtx[i].functionId;
    if (functionId < 0) {
      memset(pBInfo->pCtx[i].pOutput, 0, pColInfo->info.bytes * (*bufCapacity));
    }
  }
}

void initCtxOutputBuffer(SqlFunctionCtx* pCtx, int32_t size) {
  for (int32_t j = 0; j < size; ++j) {
    struct SResultRowEntryInfo* pResInfo = GET_RES_INFO(&pCtx[j]);
    if (isRowEntryInitialized(pResInfo)) {
      continue;
    }

    pCtx[j].fpSet.init(&pCtx[j], pCtx[j].resultInfo);
  }
}

void setTaskStatus(SExecTaskInfo *pTaskInfo, int8_t status) {
  if (status == TASK_NOT_COMPLETED) {
    pTaskInfo->status = status;
  } else {
    // QUERY_NOT_COMPLETED is not compatible with any other status, so clear its position first
    CLEAR_QUERY_STATUS(pTaskInfo, TASK_NOT_COMPLETED);
    pTaskInfo->status |= status;
  }
}

static void setupEnvForReverseScan(STableScanInfo *pTableScanInfo, SqlFunctionCtx* pCtx, int32_t numOfOutput) {
//  if (pRuntimeEnv->pTsBuf) {
//    SWITCH_ORDER(pRuntimeEnv->pTsBuf->cur.order);
//    bool ret = tsBufNextPos(pRuntimeEnv->pTsBuf);
//    assert(ret);
//  }

  // reverse order time range
  SET_REVERSE_SCAN_FLAG(pTableScanInfo);
//  setTaskStatus(pTableScanInfo, QUERY_NOT_COMPLETED);

  switchCtxOrder(pCtx, numOfOutput);

  SWITCH_ORDER(pTableScanInfo->order);
  setupQueryRangeForReverseScan(pTableScanInfo);

  pTableScanInfo->times        = 1;
  pTableScanInfo->current      = 0;
  pTableScanInfo->reverseTimes = 0;
}

void finalizeQueryResult(SOperatorInfo* pOperator, SqlFunctionCtx* pCtx, SResultRowInfo* pResultRowInfo, int32_t* rowCellInfoOffset) {
  int32_t numOfOutput = pOperator->numOfOutput;
//  if (pQueryAttr->groupbyColumn || QUERY_IS_INTERVAL_QUERY(pQueryAttr) || pQueryAttr->sw.gap > 0 || pQueryAttr->stateWindow) {
//    // for each group result, call the finalize function for each column
//    if (pQueryAttr->groupbyColumn) {
//      closeAllResultRows(pResultRowInfo);
//    }
//
//    for (int32_t i = 0; i < pResultRowInfo->size; ++i) {
//      SResultRow *buf = pResultRowInfo->pResult[i];
//      if (!isResultRowClosed(pResultRowInfo, i)) {
//        continue;
//      }
//
//      setResultOutputBuf(pRuntimeEnv, buf, pCtx, numOfOutput, rowCellInfoOffset);
//
//      for (int32_t j = 0; j < numOfOutput; ++j) {
////        pCtx[j].startTs  = buf->win.skey;
////        if (pCtx[j].functionId < 0) {
////          doInvokeUdf(pRuntimeEnv->pUdfInfo, &pCtx[j], 0, TSDB_UDF_FUNC_FINALIZE);
////        } else {
////          aAggs[pCtx[j].functionId].xFinalize(&pCtx[j]);
////        }
//      }
//
//
//      /*
//       * set the number of output results for group by normal columns, the number of output rows usually is 1 except
//       * the top and bottom query
//       */
//      buf->numOfRows = (uint16_t)getNumOfResult(pCtx, numOfOutput);
//    }
//
//  } else {
    for (int32_t j = 0; j < numOfOutput; ++j) {
//      if (pCtx[j].functionId < 0) {
//        doInvokeUdf(pRuntimeEnv->pUdfInfo, &pCtx[j], 0, TSDB_UDF_FUNC_FINALIZE);
//      } else {
        pCtx[j].fpSet.finalize(&pCtx[j]);
//      }
    }
//  }
}

static bool hasMainOutput(STaskAttr *pQueryAttr) {
  for (int32_t i = 0; i < pQueryAttr->numOfOutput; ++i) {
    int32_t functionId = getExprFunctionId(&pQueryAttr->pExpr1[i]);

    if (functionId != FUNCTION_TS && functionId != FUNCTION_TAG && functionId != FUNCTION_TAGPRJ) {
      return true;
    }
  }

  return false;
}

STableQueryInfo *createTableQueryInfo(void* buf, bool groupbyColumn, STimeWindow win) {
  STableQueryInfo *pTableQueryInfo = buf;
  pTableQueryInfo->lastKey = win.skey;

  // set more initial size of interval/groupby query
//  if (/*QUERY_IS_INTERVAL_QUERY(pQueryAttr) || */groupbyColumn) {
    int32_t initialSize = 128;
    int32_t code = initResultRowInfo(&pTableQueryInfo->resInfo, initialSize);
    if (code != TSDB_CODE_SUCCESS) {
      return NULL;
    }
//  } else { // in other aggregate query, do not initialize the windowResInfo
//  }

  return pTableQueryInfo;
}

STableQueryInfo* createTmpTableQueryInfo(STimeWindow win) {
  STableQueryInfo* pTableQueryInfo = calloc(1, sizeof(STableQueryInfo));

//  pTableQueryInfo->win = win;
  pTableQueryInfo->lastKey = win.skey;

  // set more initial size of interval/groupby query
  int32_t initialSize = 16;
  int32_t code = initResultRowInfo(&pTableQueryInfo->resInfo, initialSize);
  if (code != TSDB_CODE_SUCCESS) {
    tfree(pTableQueryInfo);
    return NULL;
  }

  return pTableQueryInfo;
}

void destroyTableQueryInfoImpl(STableQueryInfo *pTableQueryInfo) {
  if (pTableQueryInfo == NULL) {
    return;
  }

//  taosVariantDestroy(&pTableQueryInfo->tag);
  cleanupResultRowInfo(&pTableQueryInfo->resInfo);
}

void setResultRowOutputBufInitCtx(STaskRuntimeEnv *pRuntimeEnv, SResultRow *pResult, SqlFunctionCtx* pCtx,
    int32_t numOfOutput, int32_t* rowCellInfoOffset) {
  // Note: pResult->pos[i]->num == 0, there is only fixed number of results for each group
  SFilePage* bufPage = getBufPage(pRuntimeEnv->pResultBuf, pResult->pageId);

  int32_t offset = 0;
  for (int32_t i = 0; i < numOfOutput; ++i) {
    pCtx[i].resultInfo = getResultCell(pResult, i, rowCellInfoOffset);

    struct SResultRowEntryInfo* pResInfo = pCtx[i].resultInfo;
    if (isRowEntryCompleted(pResInfo) && isRowEntryInitialized(pResInfo)) {
      offset += pCtx[i].resDataInfo.bytes;
      continue;
    }

    pCtx[i].pOutput = getPosInResultPage(pRuntimeEnv->pQueryAttr, bufPage, pResult->offset, offset);
    offset += pCtx[i].resDataInfo.bytes;

    int32_t functionId = pCtx[i].functionId;
    if (functionId < 0) {
      continue;
    }

    if (functionId == FUNCTION_TOP || functionId == FUNCTION_BOTTOM || functionId == FUNCTION_DIFF) {
      if(i > 0) pCtx[i].ptsOutputBuf = pCtx[i-1].pOutput;
    }

//    if (!pResInfo->initialized) {
//      aAggs[functionId].init(&pCtx[i], pResInfo);
//    }
  }
}

void setResultRowOutputBufInitCtx_rv(SDiskbasedBuf * pBuf, SResultRow *pResult, SqlFunctionCtx* pCtx, int32_t numOfOutput, int32_t* rowCellInfoOffset) {
  // Note: pResult->pos[i]->num == 0, there is only fixed number of results for each group
  SFilePage* bufPage = getBufPage(pBuf, pResult->pageId);

  int32_t offset = 0;
  for (int32_t i = 0; i < numOfOutput; ++i) {
    pCtx[i].resultInfo = getResultCell(pResult, i, rowCellInfoOffset);

    struct SResultRowEntryInfo* pResInfo = pCtx[i].resultInfo;
    if (isRowEntryCompleted(pResInfo) && isRowEntryInitialized(pResInfo)) {
      offset += pCtx[i].resDataInfo.bytes;
      continue;
    }

    pCtx[i].pOutput = getPosInResultPage_rv(bufPage, pResult->offset, offset);
    offset += pCtx[i].resDataInfo.bytes;

    int32_t functionId = pCtx[i].functionId;
    if (functionId < 0) {
      continue;
    }

    if (functionId == FUNCTION_TOP || functionId == FUNCTION_BOTTOM || functionId == FUNCTION_DIFF) {
      if (i > 0) pCtx[i].ptsOutputBuf = pCtx[i - 1].pOutput;
    }

    //    if (!pResInfo->initialized) {
    //      aAggs[functionId].init(&pCtx[i], pResInfo);
    //    }
  }
}

void doSetTableGroupOutputBuf(SAggOperatorInfo* pAggInfo, int32_t numOfOutput, int32_t tableGroupId, SExecTaskInfo* pTaskInfo) {
  // for simple group by query without interval, all the tables belong to one group result.
  int64_t uid = 0;
  int64_t tid = 0;

  SResultRowInfo* pResultRowInfo = &pAggInfo->binfo.resultRowInfo;
  SqlFunctionCtx* pCtx = pAggInfo->binfo.pCtx;
  int32_t* rowCellInfoOffset = pAggInfo->binfo.rowCellInfoOffset;

  SResultRow* pResultRow =
      doSetResultOutBufByKey_rv(pResultRowInfo, tid, (char*)&tableGroupId, sizeof(tableGroupId), true, uid, pTaskInfo, false, &pAggInfo->aggSup);
  assert (pResultRow != NULL);

  /*
   * not assign result buffer yet, add new result buffer
   * all group belong to one result set, and each group result has different group id so set the id to be one
   */
  if (pResultRow->pageId == -1) {
    int32_t ret = addNewWindowResultBuf(pResultRow, pAggInfo->pResultBuf, tableGroupId, pAggInfo->binfo.pRes->info.rowSize);
    if (ret != TSDB_CODE_SUCCESS) {
      return;
    }
  }

  setResultRowOutputBufInitCtx_rv(pAggInfo->pResultBuf, pResultRow, pCtx, numOfOutput, rowCellInfoOffset);
}

void setExecutionContext(int32_t numOfOutput, int32_t tableGroupId, TSKEY nextKey, SExecTaskInfo* pTaskInfo, STableQueryInfo *pTableQueryInfo, SAggOperatorInfo* pAggInfo) {
  // lastKey needs to be updated
  pTableQueryInfo->lastKey = nextKey;
  if (pAggInfo->groupId != INT32_MIN && pAggInfo->groupId == tableGroupId) {
    return;
  }

  doSetTableGroupOutputBuf(pAggInfo, numOfOutput, tableGroupId, pTaskInfo);

  // record the current active group id
  pAggInfo->groupId = tableGroupId;
}

void setResultOutputBuf(STaskRuntimeEnv *pRuntimeEnv, SResultRow *pResult, SqlFunctionCtx* pCtx,
    int32_t numOfCols, int32_t* rowCellInfoOffset) {
  // Note: pResult->pos[i]->num == 0, there is only fixed number of results for each group
  SFilePage *page = getBufPage(pRuntimeEnv->pResultBuf, pResult->pageId);

  int16_t offset = 0;
  for (int32_t i = 0; i < numOfCols; ++i) {
    pCtx[i].pOutput = getPosInResultPage(pRuntimeEnv->pQueryAttr, page, pResult->offset, offset);
    offset += pCtx[i].resDataInfo.bytes;

    int32_t functionId = pCtx[i].functionId;
    if (functionId == FUNCTION_TOP || functionId == FUNCTION_BOTTOM || functionId == FUNCTION_DIFF || functionId == FUNCTION_DERIVATIVE) {
      if(i > 0) pCtx[i].ptsOutputBuf = pCtx[i-1].pOutput;
    }

    /*
     * set the output buffer information and intermediate buffer,
     * not all queries require the interResultBuf, such as COUNT
     */
    pCtx[i].resultInfo = getResultCell(pResult, i, rowCellInfoOffset);
  }
}

void setCtxTagForJoin(STaskRuntimeEnv* pRuntimeEnv, SqlFunctionCtx* pCtx, SExprInfo* pExprInfo, void* pTable) {
  STaskAttr* pQueryAttr = pRuntimeEnv->pQueryAttr;

  SExprBasicInfo* pExpr = &pExprInfo->base;
//  if (pQueryAttr->stableQuery && (pRuntimeEnv->pTsBuf != NULL) &&
//      (pExpr->functionId == FUNCTION_TS || pExpr->functionId == FUNCTION_PRJ) &&
//      (pExpr->colInfo.colIndex == PRIMARYKEY_TIMESTAMP_COL_ID)) {
//    assert(pExpr->numOfParams == 1);
//
//    int16_t      tagColId = (int16_t)pExprInfo->base.param[0].i;
//    SColumnInfo* pColInfo = doGetTagColumnInfoById(pQueryAttr->tagColList, pQueryAttr->numOfTags, tagColId);
//
//    doSetTagValueInParam(pTable, tagColId, &pCtx->tag, pColInfo->type, pColInfo->bytes);
//
//    int16_t tagType = pCtx[0].tag.nType;
//    if (tagType == TSDB_DATA_TYPE_BINARY || tagType == TSDB_DATA_TYPE_NCHAR) {
//      //qDebug("QInfo:0x%"PRIx64" set tag value for join comparison, colId:%" PRId64 ", val:%s", GET_TASKID(pRuntimeEnv),
////             pExprInfo->base.param[0].i, pCtx[0].tag.pz);
//    } else {
//      //qDebug("QInfo:0x%"PRIx64" set tag value for join comparison, colId:%" PRId64 ", val:%" PRId64, GET_TASKID(pRuntimeEnv),
////             pExprInfo->base.param[0].i, pCtx[0].tag.i);
//    }
//  }
}

int32_t setTimestampListJoinInfo(STaskRuntimeEnv* pRuntimeEnv, SVariant* pTag, STableQueryInfo *pTableQueryInfo) {
  STaskAttr* pQueryAttr = pRuntimeEnv->pQueryAttr;

  assert(pRuntimeEnv->pTsBuf != NULL);
#if 0
  // both the master and supplement scan needs to set the correct ts comp start position
  if (pTableQueryInfo->cur.vgroupIndex == -1) {
    taosVariantAssign(&pTableQueryInfo->tag, pTag);

    STSElem elem = tsBufGetElemStartPos(pRuntimeEnv->pTsBuf, pQueryAttr->vgId, &pTableQueryInfo->tag);

    // failed to find data with the specified tag value and vnodeId
    if (!tsBufIsValidElem(&elem)) {
      if (pTag->nType == TSDB_DATA_TYPE_BINARY || pTag->nType == TSDB_DATA_TYPE_NCHAR) {
        //qError("QInfo:0x%"PRIx64" failed to find tag:%s in ts_comp", GET_TASKID(pRuntimeEnv), pTag->pz);
      } else {
        //qError("QInfo:0x%"PRIx64" failed to find tag:%" PRId64 " in ts_comp", GET_TASKID(pRuntimeEnv), pTag->i);
      }

      return -1;
    }

    // Keep the cursor info of current table
    pTableQueryInfo->cur = tsBufGetCursor(pRuntimeEnv->pTsBuf);
    if (pTag->nType == TSDB_DATA_TYPE_BINARY || pTag->nType == TSDB_DATA_TYPE_NCHAR) {
      //qDebug("QInfo:0x%"PRIx64" find tag:%s start pos in ts_comp, blockIndex:%d, tsIndex:%d", GET_TASKID(pRuntimeEnv), pTag->pz, pTableQueryInfo->cur.blockIndex, pTableQueryInfo->cur.tsIndex);
    } else {
      //qDebug("QInfo:0x%"PRIx64" find tag:%"PRId64" start pos in ts_comp, blockIndex:%d, tsIndex:%d", GET_TASKID(pRuntimeEnv), pTag->i, pTableQueryInfo->cur.blockIndex, pTableQueryInfo->cur.tsIndex);
    }

  } else {
    tsBufSetCursor(pRuntimeEnv->pTsBuf, &pTableQueryInfo->cur);
    if (pTag->nType == TSDB_DATA_TYPE_BINARY || pTag->nType == TSDB_DATA_TYPE_NCHAR) {
      //qDebug("QInfo:0x%"PRIx64" find tag:%s start pos in ts_comp, blockIndex:%d, tsIndex:%d", GET_TASKID(pRuntimeEnv), pTag->pz, pTableQueryInfo->cur.blockIndex, pTableQueryInfo->cur.tsIndex);
    } else {
      //qDebug("QInfo:0x%"PRIx64" find tag:%"PRId64" start pos in ts_comp, blockIndex:%d, tsIndex:%d", GET_TASKID(pRuntimeEnv), pTag->i, pTableQueryInfo->cur.blockIndex, pTableQueryInfo->cur.tsIndex);
    }
  }
#endif
  return 0;
}

// TODO refactor: this funciton should be merged with setparamForStableStddevColumnData function.
void setParamForStableStddev(STaskRuntimeEnv* pRuntimeEnv, SqlFunctionCtx* pCtx, int32_t numOfOutput, SExprInfo* pExprInfo) {
#if 0
  STaskAttr* pQueryAttr = pRuntimeEnv->pQueryAttr;

  int32_t numOfExprs = pQueryAttr->numOfOutput;
  for(int32_t i = 0; i < numOfExprs; ++i) {
    SExprInfo* pExprInfo1 = &(pExprInfo[i]);
    if (pExprInfo1->base.functionId != FUNCTION_STDDEV_DST) {
      continue;
    }

    SExprBasicInfo* pExpr = &pExprInfo1->base;

    pCtx[i].param[0].arr = NULL;
    pCtx[i].param[0].nType = TSDB_DATA_TYPE_INT;  // avoid freeing the memory by setting the type to be int

    // TODO use hash to speedup this loop
    int32_t numOfGroup = (int32_t)taosArrayGetSize(pRuntimeEnv->prevResult);
    for (int32_t j = 0; j < numOfGroup; ++j) {
      SInterResult* p = taosArrayGet(pRuntimeEnv->prevResult, j);
      if (pQueryAttr->tagLen == 0 || memcmp(p->tags, pRuntimeEnv->tagVal, pQueryAttr->tagLen) == 0) {
        int32_t numOfCols = (int32_t)taosArrayGetSize(p->pResult);
        for (int32_t k = 0; k < numOfCols; ++k) {
          SStddevInterResult* pres = taosArrayGet(p->pResult, k);
          if (pres->info.colId == pExpr->colInfo.colId) {
            pCtx[i].param[0].arr = pres->pResult;
            break;
          }
        }
      }
    }
  }
#endif
}

void setParamForStableStddevByColData(STaskRuntimeEnv* pRuntimeEnv, SqlFunctionCtx* pCtx, int32_t numOfOutput, SExprInfo* pExpr, char* val, int16_t bytes) {
  STaskAttr* pQueryAttr = pRuntimeEnv->pQueryAttr;
#if 0
  int32_t numOfExprs = pQueryAttr->numOfOutput;
  for(int32_t i = 0; i < numOfExprs; ++i) {
    SExprBasicInfo* pExpr1 = &pExpr[i].base;
    if (pExpr1->functionId != FUNCTION_STDDEV_DST) {
      continue;
    }

    pCtx[i].param[0].arr = NULL;
    pCtx[i].param[0].nType = TSDB_DATA_TYPE_INT;  // avoid freeing the memory by setting the type to be int

    // TODO use hash to speedup this loop
    int32_t numOfGroup = (int32_t)taosArrayGetSize(pRuntimeEnv->prevResult);
    for (int32_t j = 0; j < numOfGroup; ++j) {
      SInterResult* p = taosArrayGet(pRuntimeEnv->prevResult, j);
      if (bytes == 0 || memcmp(p->tags, val, bytes) == 0) {
        int32_t numOfCols = (int32_t)taosArrayGetSize(p->pResult);
        for (int32_t k = 0; k < numOfCols; ++k) {
          SStddevInterResult* pres = taosArrayGet(p->pResult, k);
          if (pres->info.colId == pExpr1->colInfo.colId) {
            pCtx[i].param[0].arr = pres->pResult;
            break;
          }
        }
      }
    }
  }
#endif
}

/*
 * There are two cases to handle:
 *
 * 1. Query range is not set yet (queryRangeSet = 0). we need to set the query range info, including pQueryAttr->lastKey,
 *    pQueryAttr->window.skey, and pQueryAttr->eKey.
 * 2. Query range is set and query is in progress. There may be another result with the same query ranges to be
 *    merged during merge stage. In this case, we need the pTableQueryInfo->lastResRows to decide if there
 *    is a previous result generated or not.
 */
void setIntervalQueryRange(STaskRuntimeEnv *pRuntimeEnv, TSKEY key) {
  STaskAttr           *pQueryAttr = pRuntimeEnv->pQueryAttr;
  STableQueryInfo  *pTableQueryInfo = pRuntimeEnv->current;
  SResultRowInfo   *pResultRowInfo = &pTableQueryInfo->resInfo;

  if (pResultRowInfo->curPos != -1) {
    return;
  }

//  pTableQueryInfo->win.skey = key;
  STimeWindow win = {.skey = key, .ekey = pQueryAttr->window.ekey};

  /**
   * In handling the both ascending and descending order super table query, we need to find the first qualified
   * timestamp of this table, and then set the first qualified start timestamp.
   * In ascending query, the key is the first qualified timestamp. However, in the descending order query, additional
   * operations involve.
   */
  STimeWindow w = TSWINDOW_INITIALIZER;

  TSKEY sk = TMIN(win.skey, win.ekey);
  TSKEY ek = TMAX(win.skey, win.ekey);
//  getAlignQueryTimeWindow(pQueryAttr, win.skey, sk, ek, &w);

//  if (pResultRowInfo->prevSKey == TSKEY_INITIAL_VAL) {
//    if (!QUERY_IS_ASC_QUERY(pQueryAttr)) {
//      assert(win.ekey == pQueryAttr->window.ekey);
//    }
//
//    pResultRowInfo->prevSKey = w.skey;
//  }

//  pTableQueryInfo->lastKey = pTableQueryInfo->win.skey;
}

/**
 * copyToOutputBuf support copy data in ascending/descending order
 * For interval query of both super table and table, copy the data in ascending order, since the output results are
 * ordered in SWindowResutl already. While handling the group by query for both table and super table,
 * all group result are completed already.
 *
 * @param pQInfo
 * @param result
 */

static int32_t doCopyToSDataBlock(SDiskbasedBuf *pBuf, SGroupResInfo* pGroupResInfo, int32_t orderType, SSDataBlock* pBlock, int32_t rowCapacity) {
  int32_t numOfRows = getNumOfTotalRes(pGroupResInfo);
  int32_t numOfResult = pBlock->info.rows; // there are already exists result rows

  int32_t start = 0;
  int32_t step = -1;

  //qDebug("QInfo:0x%"PRIx64" start to copy data from windowResInfo to output buf", GET_TASKID(pRuntimeEnv));
  assert(orderType == TSDB_ORDER_ASC || orderType == TSDB_ORDER_DESC);

  if (orderType == TSDB_ORDER_ASC) {
    start = pGroupResInfo->index;
    step = 1;
  } else {  // desc order copy all data
    start = numOfRows - pGroupResInfo->index - 1;
    step = -1;
  }

  for (int32_t i = start; (i < numOfRows) && (i >= 0); i += step) {
    SResultRow* pRow = taosArrayGetP(pGroupResInfo->pRows, i);
    if (pRow->numOfRows == 0) {
      pGroupResInfo->index += 1;
      continue;
    }

    int32_t numOfRowsToCopy = pRow->numOfRows;
    if (numOfResult + numOfRowsToCopy  >= rowCapacity) {
      break;
    }

    pGroupResInfo->index += 1;

    SFilePage *page = getBufPage(pBuf, pRow->pageId);

    int32_t offset = 0;
    for (int32_t j = 0; j < pBlock->info.numOfCols; ++j) {
      SColumnInfoData* pColInfoData = taosArrayGet(pBlock->pDataBlock, j);
      int32_t bytes = pColInfoData->info.bytes;

      char *out = pColInfoData->pData + numOfResult * bytes;
      char *in  = getPosInResultPage_rv(page, pRow->offset, offset);
      memcpy(out, in, bytes * numOfRowsToCopy);

      offset += bytes;
    }

    numOfResult += numOfRowsToCopy;
    if (numOfResult == rowCapacity) {  // output buffer is full
      break;
    }
  }

  //qDebug("QInfo:0x%"PRIx64" copy data to query buf completed", GET_TASKID(pRuntimeEnv));
  pBlock->info.rows = numOfResult;
  return 0;
}

static void toSDatablock(SGroupResInfo *pGroupResInfo, SDiskbasedBuf* pBuf, SSDataBlock* pBlock, int32_t rowCapacity) {
  assert(pGroupResInfo->currentGroup <= pGroupResInfo->totalGroup);

  pBlock->info.rows = 0;
  if (!hasRemainDataInCurrentGroup(pGroupResInfo)) {
    return;
  }

  int32_t orderType = TSDB_ORDER_ASC;//(pQueryAttr->pGroupbyExpr != NULL) ? pQueryAttr->pGroupbyExpr->orderType : TSDB_ORDER_ASC;
  doCopyToSDataBlock(pBuf, pGroupResInfo, orderType, pBlock, rowCapacity);

  // add condition (pBlock->info.rows >= 1) just to runtime happy
  blockDataUpdateTsWindow(pBlock);
}

static void updateNumOfRowsInResultRows(SqlFunctionCtx* pCtx, int32_t numOfOutput,
                                        SResultRowInfo* pResultRowInfo, int32_t* rowCellInfoOffset) {
  // update the number of result for each, only update the number of rows for the corresponding window result.
//  if (QUERY_IS_INTERVAL_QUERY(pQueryAttr)) {
//    return;
//  }

  for (int32_t i = 0; i < pResultRowInfo->size; ++i) {
    SResultRow *pResult = pResultRowInfo->pResult[i];

    for (int32_t j = 0; j < numOfOutput; ++j) {
      int32_t functionId = pCtx[j].functionId;
      if (functionId == FUNCTION_TS || functionId == FUNCTION_TAG || functionId == FUNCTION_TAGPRJ) {
        continue;
      }

      SResultRowEntryInfo* pCell = getResultCell(pResult, j, rowCellInfoOffset);
      pResult->numOfRows = (uint16_t)(TMAX(pResult->numOfRows, pCell->numOfRes));
    }
  }
}

static int32_t compressQueryColData(SColumnInfoData *pColRes, int32_t numOfRows, char *data, int8_t compressed) {
  int32_t colSize = pColRes->info.bytes * numOfRows;
  return (*(tDataTypes[pColRes->info.type].compFunc))(pColRes->pData, colSize, numOfRows, data,
                                                                 colSize + COMP_OVERFLOW_BYTES, compressed, NULL, 0);
}

static void doCopyQueryResultToMsg(SQInfo *pQInfo, int32_t numOfRows, char *data, int8_t compressed, int32_t *compLen) {
  STaskRuntimeEnv* pRuntimeEnv = &pQInfo->runtimeEnv;
  STaskAttr *pQueryAttr = pRuntimeEnv->pQueryAttr;

  SSDataBlock* pRes = pRuntimeEnv->outputBuf;

  int32_t *compSizes = NULL;
  int32_t numOfCols = pQueryAttr->pExpr2 ? pQueryAttr->numOfExpr2 : pQueryAttr->numOfOutput;

  if (compressed) {
    compSizes = calloc(numOfCols, sizeof(int32_t));
  }

  if (pQueryAttr->pExpr2 == NULL) {
    for (int32_t col = 0; col < numOfCols; ++col) {
      SColumnInfoData* pColRes = taosArrayGet(pRes->pDataBlock, col);
      if (compressed) {
        compSizes[col] = compressQueryColData(pColRes, pRes->info.rows, data, compressed);
        data += compSizes[col];
        *compLen += compSizes[col];
        compSizes[col] = htonl(compSizes[col]);
      } else {
        memmove(data, pColRes->pData, pColRes->info.bytes * pRes->info.rows);
        data += pColRes->info.bytes * pRes->info.rows;
      }
    }
  } else {
    for (int32_t col = 0; col < numOfCols; ++col) {
      SColumnInfoData* pColRes = taosArrayGet(pRes->pDataBlock, col);
      if (compressed) {
        compSizes[col] = htonl(compressQueryColData(pColRes, numOfRows, data, compressed));
        data += compSizes[col];
        *compLen += compSizes[col];
        compSizes[col] = htonl(compSizes[col]);
      } else {
        memmove(data, pColRes->pData, pColRes->info.bytes * numOfRows);
        data += pColRes->info.bytes * numOfRows;
      }
    }
  }

  if (compressed) {
    memmove(data, (char *)compSizes, numOfCols * sizeof(int32_t));
    data += numOfCols * sizeof(int32_t);

    tfree(compSizes);
  }

  int32_t numOfTables = (int32_t) taosHashGetSize(pRuntimeEnv->pTableRetrieveTsMap);
  *(int32_t*)data = htonl(numOfTables);
  data += sizeof(int32_t);

  int32_t total = 0;
  STableIdInfo* item = taosHashIterate(pRuntimeEnv->pTableRetrieveTsMap, NULL);

  while(item) {
    STableIdInfo* pDst = (STableIdInfo*)data;
    pDst->uid = htobe64(item->uid);
    pDst->key = htobe64(item->key);

    data += sizeof(STableIdInfo);
    total++;

    //qDebug("QInfo:0x%"PRIx64" set subscribe info, tid:%d, uid:%"PRIu64", skey:%"PRId64, pQInfo->qId, item->tid, item->uid, item->key);
    item = taosHashIterate(pRuntimeEnv->pTableRetrieveTsMap, item);
  }

  //qDebug("QInfo:0x%"PRIx64" set %d subscribe info", pQInfo->qId, total);

  // Check if query is completed or not for stable query or normal table query respectively.
  if (Q_STATUS_EQUAL(pRuntimeEnv->status, TASK_COMPLETED) && pRuntimeEnv->proot->status == OP_EXEC_DONE) {
//    setTaskStatus(pOperator->pTaskInfo, QUERY_OVER);
  }
}

int32_t doFillTimeIntervalGapsInResults(struct SFillInfo* pFillInfo, SSDataBlock *pOutput, int32_t capacity, void** p) {
//  for(int32_t i = 0; i < pFillInfo->numOfCols; ++i) {
//    SColumnInfoData* pColInfoData = taosArrayGet(pOutput->pDataBlock, i);
//    p[i] = pColInfoData->pData + (pColInfoData->info.bytes * pOutput->info.rows);
//  }

  int32_t numOfRows = (int32_t)taosFillResultDataBlock(pFillInfo, p, capacity - pOutput->info.rows);
  pOutput->info.rows += numOfRows;

  return pOutput->info.rows;
}

void publishOperatorProfEvent(SOperatorInfo* operatorInfo, EQueryProfEventType eventType) {
  SQueryProfEvent event = {0};

  event.eventType    = eventType;
  event.eventTime    = taosGetTimestampUs();
  event.operatorType = operatorInfo->operatorType;

  if (operatorInfo->pRuntimeEnv) {
    SQInfo* pQInfo = operatorInfo->pRuntimeEnv->qinfo;
    if (pQInfo->summary.queryProfEvents) {
      taosArrayPush(pQInfo->summary.queryProfEvents, &event);
    }
  }
}

void publishQueryAbortEvent(SExecTaskInfo * pTaskInfo, int32_t code) {
  SQueryProfEvent event;
  event.eventType = QUERY_PROF_QUERY_ABORT;
  event.eventTime = taosGetTimestampUs();
  event.abortCode = code;

  if (pTaskInfo->cost.queryProfEvents) {
    taosArrayPush(pTaskInfo->cost.queryProfEvents, &event);
  }
}

typedef struct  {
  uint8_t operatorType;
  int64_t beginTime;
  int64_t endTime;
  int64_t selfTime;
  int64_t descendantsTime;
} SOperatorStackItem;

static void doOperatorExecProfOnce(SOperatorStackItem* item, SQueryProfEvent* event, SArray* opStack, SHashObj* profResults) {
  item->endTime = event->eventTime;
  item->selfTime = (item->endTime - item->beginTime) - (item->descendantsTime);

  for (int32_t j = 0; j < taosArrayGetSize(opStack); ++j) {
    SOperatorStackItem* ancestor = taosArrayGet(opStack, j);
    ancestor->descendantsTime += item->selfTime;
  }

  uint8_t operatorType = item->operatorType;
  SOperatorProfResult* result = taosHashGet(profResults, &operatorType, sizeof(operatorType));
  if (result != NULL) {
    result->sumRunTimes++;
    result->sumSelfTime += item->selfTime;
  } else {
    SOperatorProfResult opResult;
    opResult.operatorType = operatorType;
    opResult.sumSelfTime = item->selfTime;
    opResult.sumRunTimes = 1;
    taosHashPut(profResults, &(operatorType), sizeof(operatorType),
                &opResult, sizeof(opResult));
  }
}

void calculateOperatorProfResults(SQInfo* pQInfo) {
  if (pQInfo->summary.queryProfEvents == NULL) {
    //qDebug("QInfo:0x%"PRIx64" query prof events array is null", pQInfo->qId);
    return;
  }

  if (pQInfo->summary.operatorProfResults == NULL) {
    //qDebug("QInfo:0x%"PRIx64" operator prof results hash is null", pQInfo->qId);
    return;
  }

  SArray* opStack = taosArrayInit(32, sizeof(SOperatorStackItem));
  if (opStack == NULL) {
    return;
  }

  size_t size = taosArrayGetSize(pQInfo->summary.queryProfEvents);
  SHashObj* profResults = pQInfo->summary.operatorProfResults;

  for (int i = 0; i < size; ++i) {
    SQueryProfEvent* event = taosArrayGet(pQInfo->summary.queryProfEvents, i);
    if (event->eventType == QUERY_PROF_BEFORE_OPERATOR_EXEC) {
      SOperatorStackItem opItem;
      opItem.operatorType = event->operatorType;
      opItem.beginTime = event->eventTime;
      opItem.descendantsTime = 0;
      taosArrayPush(opStack, &opItem);
    } else if (event->eventType == QUERY_PROF_AFTER_OPERATOR_EXEC) {
      SOperatorStackItem* item = taosArrayPop(opStack);
      assert(item->operatorType == event->operatorType);
      doOperatorExecProfOnce(item, event, opStack, profResults);
    } else if (event->eventType == QUERY_PROF_QUERY_ABORT) {
      SOperatorStackItem* item;
      while ((item = taosArrayPop(opStack)) != NULL) {
        doOperatorExecProfOnce(item, event, opStack, profResults);
      }
    }
  }

  taosArrayDestroy(opStack);
}

void queryCostStatis(SExecTaskInfo *pTaskInfo) {
  STaskCostInfo *pSummary = &pTaskInfo->cost;

//  uint64_t hashSize = taosHashGetMemSize(pQInfo->runtimeEnv.pResultRowHashTable);
//  hashSize += taosHashGetMemSize(pRuntimeEnv->tableqinfoGroupInfo.map);
//  pSummary->hashSize = hashSize;

  // add the merge time
  pSummary->elapsedTime += pSummary->firstStageMergeTime;

//  SResultRowPool* p = pTaskInfo->pool;
//  if (p != NULL) {
//    pSummary->winInfoSize = getResultRowPoolMemSize(p);
//    pSummary->numOfTimeWindows = getNumOfAllocatedResultRows(p);
//  } else {
//    pSummary->winInfoSize = 0;
//    pSummary->numOfTimeWindows = 0;
//  }
//
//  calculateOperatorProfResults(pQInfo);

  qDebug("%s :cost summary: elapsed time:%"PRId64" us, first merge:%"PRId64" us, total blocks:%d, "
         "load block statis:%d, load data block:%d, total rows:%"PRId64 ", check rows:%"PRId64,
         GET_TASKID(pTaskInfo), pSummary->elapsedTime, pSummary->firstStageMergeTime, pSummary->totalBlocks, pSummary->loadBlockStatis,
         pSummary->loadBlocks, pSummary->totalRows, pSummary->totalCheckedRows);
//
  //qDebug("QInfo:0x%"PRIx64" :cost summary: winResPool size:%.2f Kb, numOfWin:%"PRId64", tableInfoSize:%.2f Kb, hashTable:%.2f Kb", pQInfo->qId, pSummary->winInfoSize/1024.0,
//      pSummary->numOfTimeWindows, pSummary->tableInfoSize/1024.0, pSummary->hashSize/1024.0);

  if (pSummary->operatorProfResults) {
    SOperatorProfResult* opRes = taosHashIterate(pSummary->operatorProfResults, NULL);
    while (opRes != NULL) {
      //qDebug("QInfo:0x%" PRIx64 " :cost summary: operator : %d, exec times: %" PRId64 ", self time: %" PRId64,
//             pQInfo->qId, opRes->operatorType, opRes->sumRunTimes, opRes->sumSelfTime);
      opRes = taosHashIterate(pSummary->operatorProfResults, opRes);
    }
  }
}

//static void updateOffsetVal(STaskRuntimeEnv *pRuntimeEnv, SDataBlockInfo *pBlockInfo) {
//  STaskAttr *pQueryAttr = pRuntimeEnv->pQueryAttr;
//  STableQueryInfo* pTableQueryInfo = pRuntimeEnv->current;
//
//  int32_t step = GET_FORWARD_DIRECTION_FACTOR(pQueryAttr->order.order);
//
//  if (pQueryAttr->limit.offset == pBlockInfo->rows) {  // current block will ignore completed
//    pTableQueryInfo->lastKey = QUERY_IS_ASC_QUERY(pQueryAttr) ? pBlockInfo->window.ekey + step : pBlockInfo->window.skey + step;
//    pQueryAttr->limit.offset = 0;
//    return;
//  }
//
//  if (QUERY_IS_ASC_QUERY(pQueryAttr)) {
//    pQueryAttr->pos = (int32_t)pQueryAttr->limit.offset;
//  } else {
//    pQueryAttr->pos = pBlockInfo->rows - (int32_t)pQueryAttr->limit.offset - 1;
//  }
//
//  assert(pQueryAttr->pos >= 0 && pQueryAttr->pos <= pBlockInfo->rows - 1);
//
//  SArray *         pDataBlock = tsdbRetrieveDataBlock(pRuntimeEnv->pTsdbReadHandle, NULL);
//  SColumnInfoData *pColInfoData = taosArrayGet(pDataBlock, 0);
//
//  // update the pQueryAttr->limit.offset value, and pQueryAttr->pos value
//  TSKEY *keys = (TSKEY *) pColInfoData->pData;
//
//  // update the offset value
//  pTableQueryInfo->lastKey = keys[pQueryAttr->pos];
//  pQueryAttr->limit.offset = 0;
//
//  int32_t numOfRes = tableApplyFunctionsOnBlock(pRuntimeEnv, pBlockInfo, NULL, binarySearchForKey, pDataBlock);
//
//  //qDebug("QInfo:0x%"PRIx64" check data block, brange:%" PRId64 "-%" PRId64 ", numBlocksOfStep:%d, numOfRes:%d, lastKey:%"PRId64, GET_TASKID(pRuntimeEnv),
//         pBlockInfo->window.skey, pBlockInfo->window.ekey, pBlockInfo->rows, numOfRes, pQuery->current->lastKey);
//}

//void skipBlocks(STaskRuntimeEnv *pRuntimeEnv) {
//  STaskAttr *pQueryAttr = pRuntimeEnv->pQueryAttr;
//
//  if (pQueryAttr->limit.offset <= 0 || pQueryAttr->numOfFilterCols > 0) {
//    return;
//  }
//
//  pQueryAttr->pos = 0;
//  int32_t step = GET_FORWARD_DIRECTION_FACTOR(pQueryAttr->order.order);
//
//  STableQueryInfo* pTableQueryInfo = pRuntimeEnv->current;
//  TsdbQueryHandleT pTsdbReadHandle = pRuntimeEnv->pTsdbReadHandle;
//
//  SDataBlockInfo blockInfo = SDATA_BLOCK_INITIALIZER;
//  while (tsdbNextDataBlock(pTsdbReadHandle)) {
//    if (isTaskKilled(pRuntimeEnv->qinfo)) {
//      longjmp(pRuntimeEnv->env, TSDB_CODE_TSC_QUERY_CANCELLED);
//    }
//
//    tsdbRetrieveDataBlockInfo(pTsdbReadHandle, &blockInfo);
//
//    if (pQueryAttr->limit.offset > blockInfo.rows) {
//      pQueryAttr->limit.offset -= blockInfo.rows;
//      pTableQueryInfo->lastKey = (QUERY_IS_ASC_QUERY(pQueryAttr)) ? blockInfo.window.ekey : blockInfo.window.skey;
//      pTableQueryInfo->lastKey += step;
//
//      //qDebug("QInfo:0x%"PRIx64" skip rows:%d, offset:%" PRId64, GET_TASKID(pRuntimeEnv), blockInfo.rows,
//             pQuery->limit.offset);
//    } else {  // find the appropriated start position in current block
//      updateOffsetVal(pRuntimeEnv, &blockInfo);
//      break;
//    }
//  }
//
//  if (terrno != TSDB_CODE_SUCCESS) {
//    longjmp(pRuntimeEnv->env, terrno);
//  }
//}

//static TSKEY doSkipIntervalProcess(STaskRuntimeEnv* pRuntimeEnv, STimeWindow* win, SDataBlockInfo* pBlockInfo, STableQueryInfo* pTableQueryInfo) {
//  STaskAttr *pQueryAttr = pRuntimeEnv->pQueryAttr;
//  SResultRowInfo *pWindowResInfo = &pRuntimeEnv->resultRowInfo;
//
//  assert(pQueryAttr->limit.offset == 0);
//  STimeWindow tw = *win;
//  getNextTimeWindow(pQueryAttr, &tw);
//
//  if ((tw.skey <= pBlockInfo->window.ekey && QUERY_IS_ASC_QUERY(pQueryAttr)) ||
//      (tw.ekey >= pBlockInfo->window.skey && !QUERY_IS_ASC_QUERY(pQueryAttr))) {
//
//    // load the data block and check data remaining in current data block
//    // TODO optimize performance
//    SArray *         pDataBlock = tsdbRetrieveDataBlock(pRuntimeEnv->pTsdbReadHandle, NULL);
//    SColumnInfoData *pColInfoData = taosArrayGet(pDataBlock, 0);
//
//    tw = *win;
//    int32_t startPos =
//        getNextQualifiedWindow(pQueryAttr, &tw, pBlockInfo, pColInfoData->pData, binarySearchForKey, -1);
//    assert(startPos >= 0);
//
//    // set the abort info
//    pQueryAttr->pos = startPos;
//
//    // reset the query start timestamp
//    pTableQueryInfo->win.skey = ((TSKEY *)pColInfoData->pData)[startPos];
//    pQueryAttr->window.skey = pTableQueryInfo->win.skey;
//    TSKEY key = pTableQueryInfo->win.skey;
//
//    pWindowResInfo->prevSKey = tw.skey;
//    int32_t index = pRuntimeEnv->resultRowInfo.curIndex;
//
//    int32_t numOfRes = tableApplyFunctionsOnBlock(pRuntimeEnv, pBlockInfo, NULL, binarySearchForKey, pDataBlock);
//    pRuntimeEnv->resultRowInfo.curIndex = index;  // restore the window index
//
//    //qDebug("QInfo:0x%"PRIx64" check data block, brange:%" PRId64 "-%" PRId64 ", numOfRows:%d, numOfRes:%d, lastKey:%" PRId64,
//           GET_TASKID(pRuntimeEnv), pBlockInfo->window.skey, pBlockInfo->window.ekey, pBlockInfo->rows, numOfRes,
//           pQueryAttr->current->lastKey);
//
//    return key;
//  } else {  // do nothing
//    pQueryAttr->window.skey      = tw.skey;
//    pWindowResInfo->prevSKey = tw.skey;
//    pTableQueryInfo->lastKey = tw.skey;
//
//    return tw.skey;
//  }
//
//  return true;
//}

//static bool skipTimeInterval(STaskRuntimeEnv *pRuntimeEnv, TSKEY* start) {
//  STaskAttr *pQueryAttr = pRuntimeEnv->pQueryAttr;
//  if (QUERY_IS_ASC_QUERY(pQueryAttr)) {
//    assert(*start <= pRuntimeEnv->current->lastKey);
//  } else {
//    assert(*start >= pRuntimeEnv->current->lastKey);
//  }
//
//  // if queried with value filter, do NOT forward query start position
//  if (pQueryAttr->limit.offset <= 0 || pQueryAttr->numOfFilterCols > 0 || pRuntimeEnv->pTsBuf != NULL || pRuntimeEnv->pFillInfo != NULL) {
//    return true;
//  }
//
//  /*
//   * 1. for interval without interpolation query we forward pQueryAttr->interval.interval at a time for
//   *    pQueryAttr->limit.offset times. Since hole exists, pQueryAttr->interval.interval*pQueryAttr->limit.offset value is
//   *    not valid. otherwise, we only forward pQueryAttr->limit.offset number of points
//   */
//  assert(pRuntimeEnv->resultRowInfo.prevSKey == TSKEY_INITIAL_VAL);
//
//  STimeWindow w = TSWINDOW_INITIALIZER;
//  bool ascQuery = QUERY_IS_ASC_QUERY(pQueryAttr);
//
//  SResultRowInfo *pWindowResInfo = &pRuntimeEnv->resultRowInfo;
//  STableQueryInfo *pTableQueryInfo = pRuntimeEnv->current;
//
//  SDataBlockInfo blockInfo = SDATA_BLOCK_INITIALIZER;
//  while (tsdbNextDataBlock(pRuntimeEnv->pTsdbReadHandle)) {
//    tsdbRetrieveDataBlockInfo(pRuntimeEnv->pTsdbReadHandle, &blockInfo);
//
//    if (QUERY_IS_ASC_QUERY(pQueryAttr)) {
//      if (pWindowResInfo->prevSKey == TSKEY_INITIAL_VAL) {
//        getAlignQueryTimeWindow(pQueryAttr, blockInfo.window.skey, blockInfo.window.skey, pQueryAttr->window.ekey, &w);
//        pWindowResInfo->prevSKey = w.skey;
//      }
//    } else {
//      getAlignQueryTimeWindow(pQueryAttr, blockInfo.window.ekey, pQueryAttr->window.ekey, blockInfo.window.ekey, &w);
//      pWindowResInfo->prevSKey = w.skey;
//    }
//
//    // the first time window
//    STimeWindow win = getActiveTimeWindow(pWindowResInfo, pWindowResInfo->prevSKey, pQueryAttr);
//
//    while (pQueryAttr->limit.offset > 0) {
//      STimeWindow tw = win;
//
//      if ((win.ekey <= blockInfo.window.ekey && ascQuery) || (win.ekey >= blockInfo.window.skey && !ascQuery)) {
//        pQueryAttr->limit.offset -= 1;
//        pWindowResInfo->prevSKey = win.skey;
//
//        // current time window is aligned with blockInfo.window.ekey
//        // restart it from next data block by set prevSKey to be TSKEY_INITIAL_VAL;
//        if ((win.ekey == blockInfo.window.ekey && ascQuery) || (win.ekey == blockInfo.window.skey && !ascQuery)) {
//          pWindowResInfo->prevSKey = TSKEY_INITIAL_VAL;
//        }
//      }
//
//      if (pQueryAttr->limit.offset == 0) {
//        *start = doSkipIntervalProcess(pRuntimeEnv, &win, &blockInfo, pTableQueryInfo);
//        return true;
//      }
//
//      // current window does not ended in current data block, try next data block
//      getNextTimeWindow(pQueryAttr, &tw);
//
//      /*
//       * If the next time window still starts from current data block,
//       * load the primary timestamp column first, and then find the start position for the next queried time window.
//       * Note that only the primary timestamp column is required.
//       * TODO: Optimize for this cases. All data blocks are not needed to be loaded, only if the first actually required
//       * time window resides in current data block.
//       */
//      if ((tw.skey <= blockInfo.window.ekey && ascQuery) || (tw.ekey >= blockInfo.window.skey && !ascQuery)) {
//
//        SArray *pDataBlock = tsdbRetrieveDataBlock(pRuntimeEnv->pTsdbReadHandle, NULL);
//        SColumnInfoData *pColInfoData = taosArrayGet(pDataBlock, 0);
//
//        if ((win.ekey > blockInfo.window.ekey && ascQuery) || (win.ekey < blockInfo.window.skey && !ascQuery)) {
//          pQueryAttr->limit.offset -= 1;
//        }
//
//        if (pQueryAttr->limit.offset == 0) {
//          *start = doSkipIntervalProcess(pRuntimeEnv, &win, &blockInfo, pTableQueryInfo);
//          return true;
//        } else {
//          tw = win;
//          int32_t startPos =
//              getNextQualifiedWindow(pQueryAttr, &tw, &blockInfo, pColInfoData->pData, binarySearchForKey, -1);
//          assert(startPos >= 0);
//
//          // set the abort info
//          pQueryAttr->pos = startPos;
//          pTableQueryInfo->lastKey = ((TSKEY *)pColInfoData->pData)[startPos];
//          pWindowResInfo->prevSKey = tw.skey;
//          win = tw;
//        }
//      } else {
//        break;  // offset is not 0, and next time window begins or ends in the next block.
//      }
//    }
//  }
//
//  // check for error
//  if (terrno != TSDB_CODE_SUCCESS) {
//    longjmp(pRuntimeEnv->env, terrno);
//  }
//
//  return true;
//}

int32_t appendDownstream(SOperatorInfo* p, SOperatorInfo** pDownstream, int32_t num) {
  if (p->pDownstream == NULL) {
    assert(p->numOfDownstream == 0);
  }

  p->pDownstream = calloc(1, num * POINTER_BYTES);
  if (p->pDownstream == NULL) {
    return TSDB_CODE_OUT_OF_MEMORY;
  }

  memcpy(p->pDownstream, pDownstream, num * POINTER_BYTES);
  p->numOfDownstream = num;
  return TSDB_CODE_SUCCESS;
}

static void doDestroyTableQueryInfo(STableGroupInfo* pTableqinfoGroupInfo);

static int32_t setupQueryHandle(void* tsdb, STaskRuntimeEnv* pRuntimeEnv, int64_t qId, bool isSTableQuery) {
  STaskAttr *pQueryAttr = pRuntimeEnv->pQueryAttr;
#if 0
  // TODO set the tags scan handle
  if (onlyQueryTags(pQueryAttr)) {
    return TSDB_CODE_SUCCESS;
  }

  STsdbQueryCond cond = createTsdbQueryCond(pQueryAttr, &pQueryAttr->window);
  if (pQueryAttr->tsCompQuery || pQueryAttr->pointInterpQuery) {
    cond.type = BLOCK_LOAD_TABLE_SEQ_ORDER;
  }

  if (!isSTableQuery
    && (pRuntimeEnv->tableqinfoGroupInfo.numOfTables == 1)
    && (cond.order == TSDB_ORDER_ASC)
    && (!QUERY_IS_INTERVAL_QUERY(pQueryAttr))
    && (!pQueryAttr->groupbyColumn)
    && (!pQueryAttr->simpleAgg)
  ) {
    SArray* pa = GET_TABLEGROUP(pRuntimeEnv, 0);
    STableQueryInfo* pCheckInfo = taosArrayGetP(pa, 0);
    cond.twindow = pCheckInfo->win;
  }

  terrno = TSDB_CODE_SUCCESS;
  if (isFirstLastRowQuery(pQueryAttr)) {
    pRuntimeEnv->pTsdbReadHandle = tsdbQueryLastRow(tsdb, &cond, &pQueryAttr->tableGroupInfo, qId, &pQueryAttr->memRef);

    // update the query time window
    pQueryAttr->window = cond.twindow;
    if (pQueryAttr->tableGroupInfo.numOfTables == 0) {
      pRuntimeEnv->tableqinfoGroupInfo.numOfTables = 0;
    } else {
      size_t numOfGroups = GET_NUM_OF_TABLEGROUP(pRuntimeEnv);
      for(int32_t i = 0; i < numOfGroups; ++i) {
        SArray *group = GET_TABLEGROUP(pRuntimeEnv, i);

        size_t t = taosArrayGetSize(group);
        for (int32_t j = 0; j < t; ++j) {
          STableQueryInfo *pCheckInfo = taosArrayGetP(group, j);

          pCheckInfo->win = pQueryAttr->window;
          pCheckInfo->lastKey = pCheckInfo->win.skey;
        }
      }
    }
  } else if (isCachedLastQuery(pQueryAttr)) {
    pRuntimeEnv->pTsdbReadHandle = tsdbQueryCacheLast(tsdb, &cond, &pQueryAttr->tableGroupInfo, qId, &pQueryAttr->memRef);
  } else if (pQueryAttr->pointInterpQuery) {
    pRuntimeEnv->pTsdbReadHandle = tsdbQueryRowsInExternalWindow(tsdb, &cond, &pQueryAttr->tableGroupInfo, qId, &pQueryAttr->memRef);
  } else {
    pRuntimeEnv->pTsdbReadHandle = tsdbQueryTables(tsdb, &cond, &pQueryAttr->tableGroupInfo, qId, &pQueryAttr->memRef);
  }
#endif
  return terrno;
}

int32_t doInitQInfo(SQInfo* pQInfo, STSBuf* pTsBuf, void* tsdb, void* sourceOptr, int32_t tbScanner, SArray* pOperator,
    void* param) {
  STaskRuntimeEnv *pRuntimeEnv = &pQInfo->runtimeEnv;

  STaskAttr *pQueryAttr = pQInfo->runtimeEnv.pQueryAttr;
  pQueryAttr->tsdb = tsdb;

  if (tsdb != NULL) {
    int32_t code = setupQueryHandle(tsdb, pRuntimeEnv, pQInfo->qId, pQueryAttr->stableQuery);
    if (code != TSDB_CODE_SUCCESS) {
      return code;
    }
  }

  pQueryAttr->interBufSize = getOutputInterResultBufSize(pQueryAttr);

  pRuntimeEnv->groupResInfo.totalGroup = (int32_t) (pQueryAttr->stableQuery? GET_NUM_OF_TABLEGROUP(pRuntimeEnv):0);
  pRuntimeEnv->enableGroupData = false;

  pRuntimeEnv->pQueryAttr = pQueryAttr;
  pRuntimeEnv->pTsBuf = pTsBuf;
  pRuntimeEnv->cur.vgroupIndex = -1;
  setResultBufSize(pQueryAttr, &pRuntimeEnv->resultInfo);

  if (sourceOptr != NULL) {
    assert(pRuntimeEnv->proot == NULL);
    pRuntimeEnv->proot = sourceOptr;
  }

  if (pTsBuf != NULL) {
    int16_t order = (pQueryAttr->order.order == pRuntimeEnv->pTsBuf->tsOrder) ? TSDB_ORDER_ASC : TSDB_ORDER_DESC;
    tsBufSetTraverseOrder(pRuntimeEnv->pTsBuf, order);
  }

  int32_t ps = 4096;
  getIntermediateBufInfo(pRuntimeEnv, &ps, &pQueryAttr->intermediateResultRowSize);

  int32_t TENMB = 1024*1024*10;
  int32_t code = createDiskbasedBuf(&pRuntimeEnv->pResultBuf, ps, TENMB, "", "/tmp");
  if (code != TSDB_CODE_SUCCESS) {
    return code;
  }

  // create runtime environment
  int32_t numOfTables = (int32_t)pQueryAttr->tableGroupInfo.numOfTables;
  pQInfo->summary.tableInfoSize += (numOfTables * sizeof(STableQueryInfo));
  pQInfo->summary.queryProfEvents = taosArrayInit(512, sizeof(SQueryProfEvent));
  if (pQInfo->summary.queryProfEvents == NULL) {
    //qDebug("QInfo:0x%"PRIx64" failed to allocate query prof events array", pQInfo->qId);
  }

  pQInfo->summary.operatorProfResults =
      taosHashInit(8, taosGetDefaultHashFunction(TSDB_DATA_TYPE_TINYINT), true, HASH_NO_LOCK);

  if (pQInfo->summary.operatorProfResults == NULL) {
    //qDebug("QInfo:0x%"PRIx64" failed to allocate operator prof results hash", pQInfo->qId);
  }

  code = setupQueryRuntimeEnv(pRuntimeEnv, (int32_t) pQueryAttr->tableGroupInfo.numOfTables, pOperator, param);
  if (code != TSDB_CODE_SUCCESS) {
    return code;
  }

//  setTaskStatus(pOperator->pTaskInfo, QUERY_NOT_COMPLETED);
  return TSDB_CODE_SUCCESS;
}

static void doTableQueryInfoTimeWindowCheck(SExecTaskInfo* pTaskInfo, STableQueryInfo* pTableQueryInfo, int32_t order) {
#if 0
    if (order == TSDB_ORDER_ASC) {
    assert(
        (pTableQueryInfo->win.skey <= pTableQueryInfo->win.ekey) &&
        (pTableQueryInfo->lastKey >= pTaskInfo->window.skey) &&
        (pTableQueryInfo->win.skey >= pTaskInfo->window.skey && pTableQueryInfo->win.ekey <= pTaskInfo->window.ekey));
  } else {
    assert(
        (pTableQueryInfo->win.skey >= pTableQueryInfo->win.ekey) &&
        (pTableQueryInfo->lastKey <= pTaskInfo->window.skey) &&
        (pTableQueryInfo->win.skey <= pTaskInfo->window.skey && pTableQueryInfo->win.ekey >= pTaskInfo->window.ekey));
  }
#endif

}

//STsdbQueryCond createTsdbQueryCond(STaskAttr* pQueryAttr, STimeWindow* win) {
//  STsdbQueryCond cond = {
//      .colList   = pQueryAttr->tableCols,
//      .order     = pQueryAttr->order.order,
//      .numOfCols = pQueryAttr->numOfCols,
//      .type      = BLOCK_LOAD_OFFSET_SEQ_ORDER,
//      .loadExternalRows = false,
//  };
//
//  TIME_WINDOW_COPY(cond.twindow, *win);
//  return cond;
//}

static STableIdInfo createTableIdInfo(STableQueryInfo* pTableQueryInfo) {
  STableIdInfo tidInfo;
//  STableId* id = TSDB_TABLEID(pTableQueryInfo->pTable);
//
//  tidInfo.uid = id->uid;
//  tidInfo.tid = id->tid;
//  tidInfo.key = pTableQueryInfo->lastKey;

  return tidInfo;
}

//static void updateTableIdInfo(STableQueryInfo* pTableQueryInfo, SSDataBlock* pBlock, SHashObj* pTableIdInfo, int32_t order) {
//  int32_t step = GET_FORWARD_DIRECTION_FACTOR(order);
//  pTableQueryInfo->lastKey = ((order == TSDB_ORDER_ASC)? pBlock->info.window.ekey:pBlock->info.window.skey) + step;
//
//  if (pTableQueryInfo->pTable == NULL) {
//    return;
//  }
//
//  STableIdInfo tidInfo = createTableIdInfo(pTableQueryInfo);
//  STableIdInfo *idinfo = taosHashGet(pTableIdInfo, &tidInfo.tid, sizeof(tidInfo.tid));
//  if (idinfo != NULL) {
//    assert(idinfo->tid == tidInfo.tid && idinfo->uid == tidInfo.uid);
//    idinfo->key = tidInfo.key;
//  } else {
//    taosHashPut(pTableIdInfo, &tidInfo.tid, sizeof(tidInfo.tid), &tidInfo, sizeof(STableIdInfo));
//  }
//}

static void doCloseAllTimeWindow(STaskRuntimeEnv* pRuntimeEnv) {
  size_t numOfGroup = GET_NUM_OF_TABLEGROUP(pRuntimeEnv);
  for (int32_t i = 0; i < numOfGroup; ++i) {
    SArray* group = GET_TABLEGROUP(pRuntimeEnv, i);

    size_t num = taosArrayGetSize(group);
    for (int32_t j = 0; j < num; ++j) {
      STableQueryInfo* item = taosArrayGetP(group, j);
      closeAllResultRows(&item->resInfo);
    }
  }
}

static SSDataBlock* doTableScanImpl(void* param, bool* newgroup) {
  SOperatorInfo    *pOperator = (SOperatorInfo*) param;

  STableScanInfo   *pTableScanInfo = pOperator->info;
  SExecTaskInfo    *pTaskInfo = pOperator->pTaskInfo;

  SSDataBlock      *pBlock = &pTableScanInfo->block;
  STableGroupInfo  *pTableGroupInfo = &pOperator->pTaskInfo->tableqinfoGroupInfo;

  *newgroup = false;

  while (tsdbNextDataBlock(pTableScanInfo->pTsdbReadHandle)) {
    if (isTaskKilled(pOperator->pTaskInfo)) {
      longjmp(pOperator->pTaskInfo->env, TSDB_CODE_TSC_QUERY_CANCELLED);
    }

    pTableScanInfo->numOfBlocks += 1;
    tsdbRetrieveDataBlockInfo(pTableScanInfo->pTsdbReadHandle, &pBlock->info);

    // todo opt
//    if (pTableGroupInfo->numOfTables > 1 || (pRuntimeEnv->current == NULL && pTableGroupInfo->numOfTables == 1)) {
//      STableQueryInfo** pTableQueryInfo =
//          (STableQueryInfo**)taosHashGet(pTableGroupInfo->map, &pBlock->info.uid, sizeof(pBlock->info.uid));
//      if (pTableQueryInfo == NULL) {
//        break;
//      }
//
//      pRuntimeEnv->current = *pTableQueryInfo;
//      doTableQueryInfoTimeWindowCheck(pTaskInfo, *pTableQueryInfo, pTableScanInfo->order);
//    }

    // this function never returns error?
    uint32_t status;
    int32_t code = loadDataBlock(pTaskInfo, pTableScanInfo, pBlock, &status);
//    int32_t  code = loadDataBlockOnDemand(pOperator->pRuntimeEnv, pTableScanInfo, pBlock, &status);
    if (code != TSDB_CODE_SUCCESS) {
      longjmp(pOperator->pTaskInfo->env, code);
    }

    // current block is ignored according to filter result by block statistics data, continue load the next block
    if (status == BLK_DATA_DISCARD || pBlock->info.rows == 0) {
      continue;
    }

    return pBlock;
  }

  return NULL;
}

static SSDataBlock* doTableScan(void* param, bool *newgroup) {
  SOperatorInfo* pOperator = (SOperatorInfo*) param;

  STableScanInfo *pTableScanInfo = pOperator->info;
  SExecTaskInfo  *pTaskInfo = pOperator->pTaskInfo;

  // The read handle is not initialized yet, since no qualified tables exists
  if (pTableScanInfo->pTsdbReadHandle == NULL) {
    return NULL;
  }

  SResultRowInfo* pResultRowInfo = pTableScanInfo->pResultRowInfo;
  *newgroup = false;

  while (pTableScanInfo->current < pTableScanInfo->times) {
    SSDataBlock* p = doTableScanImpl(pOperator, newgroup);
    if (p != NULL) {
      return p;
    }

    if (++pTableScanInfo->current >= pTableScanInfo->times) {
      if (pTableScanInfo->reverseTimes <= 0/* || isTsdbCacheLastRow(pTableScanInfo->pTsdbReadHandle)*/) {
        return NULL;
      } else {
        break;
      }
    }

    // do prepare for the next round table scan operation
//    STsdbQueryCond cond = createTsdbQueryCond(pQueryAttr, &pQueryAttr->window);
//    tsdbResetQueryHandle(pTableScanInfo->pTsdbReadHandle, &cond);

    setTaskStatus(pTaskInfo, TASK_NOT_COMPLETED);
    pTableScanInfo->scanFlag = REPEAT_SCAN;

//    if (pTaskInfo->pTsBuf) {
//      bool ret = tsBufNextPos(pRuntimeEnv->pTsBuf);
//      assert(ret);
//    }
//
    if (pResultRowInfo->size > 0) {
      pResultRowInfo->curPos = 0;
    }

    qDebug("%s start to repeat scan data blocks due to query func required, qrange:%" PRId64 "-%" PRId64,
           GET_TASKID(pTaskInfo), pTaskInfo->window.skey, pTaskInfo->window.ekey);
  }

  SSDataBlock *p = NULL;
  // todo refactor
  if (pTableScanInfo->reverseTimes > 0) {
    setupEnvForReverseScan(pTableScanInfo, pTableScanInfo->pCtx, pTableScanInfo->numOfOutput);
//    STsdbQueryCond cond = createTsdbQueryCond(pQueryAttr, &pQueryAttr->window);
//    tsdbResetQueryHandle(pTableScanInfo->pTsdbReadHandle, &cond);

    qDebug("%s start to reverse scan data blocks due to query func required, qrange:%" PRId64 "-%" PRId64,
           GET_TASKID(pTaskInfo), pTaskInfo->window.skey, pTaskInfo->window.ekey);

    if (pResultRowInfo->size > 0) {
      pResultRowInfo->curPos = pResultRowInfo->size - 1;
    }

    p = doTableScanImpl(pOperator, newgroup);
  }

  return p;
}

static SSDataBlock* doBlockInfoScan(void* param, bool* newgroup) {
  SOperatorInfo *pOperator = (SOperatorInfo*)param;
  if (pOperator->status == OP_EXEC_DONE) {
    return NULL;
  }

  STableScanInfo *pTableScanInfo = pOperator->info;
  *newgroup = false;
#if 0
  STableBlockDist tableBlockDist = {0};
  tableBlockDist.numOfTables     = (int32_t)pOperator->pRuntimeEnv->tableqinfoGroupInfo.numOfTables;

  int32_t numRowSteps = TSDB_DEFAULT_MAX_ROW_FBLOCK / TSDB_BLOCK_DIST_STEP_ROWS;
  if (TSDB_DEFAULT_MAX_ROW_FBLOCK % TSDB_BLOCK_DIST_STEP_ROWS != 0) {
    ++numRowSteps;
  }
  tableBlockDist.dataBlockInfos  = taosArrayInit(numRowSteps, sizeof(SFileBlockInfo));
  taosArraySetSize(tableBlockDist.dataBlockInfos, numRowSteps);
  tableBlockDist.maxRows = INT_MIN;
  tableBlockDist.minRows = INT_MAX;

  tsdbGetFileBlocksDistInfo(pTableScanInfo->pTsdbReadHandle, &tableBlockDist);
  tableBlockDist.numOfRowsInMemTable = (int32_t) tsdbGetNumOfRowsInMemTable(pTableScanInfo->pTsdbReadHandle);

  SSDataBlock* pBlock = &pTableScanInfo->block;
  pBlock->info.rows   = 1;
  pBlock->info.numOfCols = 1;

  SBufferWriter bw = tbufInitWriter(NULL, false);
  blockDistInfoToBinary(&tableBlockDist, &bw);
  SColumnInfoData* pColInfo = taosArrayGet(pBlock->pDataBlock, 0);

  int32_t len = (int32_t) tbufTell(&bw);
  pColInfo->pData = malloc(len + sizeof(int32_t));

  *(int32_t*) pColInfo->pData = len;
  memcpy(pColInfo->pData + sizeof(int32_t), tbufGetData(&bw, false), len);

  tbufCloseWriter(&bw);

  SArray* g = GET_TABLEGROUP(pOperator->pRuntimeEnv, 0);
  pOperator->pRuntimeEnv->current = taosArrayGetP(g, 0);

  pOperator->status = OP_EXEC_DONE;
  return pBlock;
#endif
}

static SSDataBlock* doStreamBlockScan(void* param, bool* newgroup) {
  SOperatorInfo* pOperator = (SOperatorInfo*)param;

  // NOTE: this operator never check if current status is done or not
  SExecTaskInfo* pTaskInfo = pOperator->pTaskInfo;
  SStreamBlockScanInfo* pInfo = pOperator->info;

  SDataBlockInfo* pBlockInfo = &pInfo->pRes->info;
  pBlockInfo->rows = 0;

  while (tqNextDataBlock(pInfo->readerHandle)) {
    pTaskInfo->code = tqRetrieveDataBlockInfo(pInfo->readerHandle, pBlockInfo);
    if (pTaskInfo->code != TSDB_CODE_SUCCESS) {
      terrno = pTaskInfo->code;
      return NULL;
    }

    if (pBlockInfo->rows == 0) {
      return NULL;
    }

    pInfo->pRes->pDataBlock = tqRetrieveDataBlock(pInfo->readerHandle);
    if (pInfo->pRes->pDataBlock == NULL) {
      // TODO add log
      pTaskInfo->code = terrno;
      return NULL;
    }

    break;
  }

  // record the scan action.
  pInfo->numOfExec++;
  pInfo->numOfRows += pBlockInfo->rows;

  return (pBlockInfo->rows == 0)? NULL:pInfo->pRes;
}

int32_t loadRemoteDataCallback(void* param, const SDataBuf* pMsg, int32_t code) {
  SSourceDataInfo* pSourceDataInfo = (SSourceDataInfo*) param;
  pSourceDataInfo->pRsp = pMsg->pData;

  SRetrieveTableRsp* pRsp = pSourceDataInfo->pRsp;
  pRsp->numOfRows = htonl(pRsp->numOfRows);
  pRsp->useconds  = htobe64(pRsp->useconds);
  pRsp->compLen   = htonl(pRsp->compLen);

  pSourceDataInfo->status = DATA_READY;
  tsem_post(&pSourceDataInfo->pEx->ready);
}

static void destroySendMsgInfo(SMsgSendInfo* pMsgBody) {
  assert(pMsgBody != NULL);
  tfree(pMsgBody->msgInfo.pData);
  tfree(pMsgBody);
}

void qProcessFetchRsp(void* parent, SRpcMsg* pMsg, SEpSet* pEpSet) {
  SMsgSendInfo *pSendInfo = (SMsgSendInfo *) pMsg->ahandle;
  assert(pMsg->ahandle != NULL);

  SDataBuf buf = {.len = pMsg->contLen, .pData = NULL};

  if (pMsg->contLen > 0) {
    buf.pData = calloc(1, pMsg->contLen);
    if (buf.pData == NULL) {
      terrno = TSDB_CODE_OUT_OF_MEMORY;
      pMsg->code = TSDB_CODE_OUT_OF_MEMORY;
    } else {
      memcpy(buf.pData, pMsg->pCont, pMsg->contLen);
    }
  }

  pSendInfo->fp(pSendInfo->param, &buf, pMsg->code);
  rpcFreeCont(pMsg->pCont);
  destroySendMsgInfo(pSendInfo);
}

static int32_t doSendFetchDataRequest(SExchangeInfo *pExchangeInfo, SExecTaskInfo *pTaskInfo, int32_t sourceIndex) {
  size_t totalSources = taosArrayGetSize(pExchangeInfo->pSources);

  SResFetchReq* pMsg = calloc(1, sizeof(SResFetchReq));
  if (NULL == pMsg) {
    pTaskInfo->code = TSDB_CODE_QRY_OUT_OF_MEMORY;
    return pTaskInfo->code;
  }

  SDownstreamSourceNode *pSource = taosArrayGet(pExchangeInfo->pSources, sourceIndex);
  SSourceDataInfo   *pDataInfo = taosArrayGet(pExchangeInfo->pSourceDataInfo, sourceIndex);

  qDebug("%s build fetch msg and send to vgId:%d, ep:%s, taskId:0x%" PRIx64 ", %d/%" PRIzu,
         GET_TASKID(pTaskInfo), pSource->addr.nodeId, pSource->addr.epSet.eps[0].fqdn, pSource->taskId, sourceIndex, totalSources);

  pMsg->header.vgId = htonl(pSource->addr.nodeId);
  pMsg->sId = htobe64(pSource->schedId);
  pMsg->taskId = htobe64(pSource->taskId);
  pMsg->queryId = htobe64(pTaskInfo->id.queryId);

  // send the fetch remote task result reques
  SMsgSendInfo* pMsgSendInfo = calloc(1, sizeof(SMsgSendInfo));
  if (NULL == pMsgSendInfo) {
    tfree(pMsg);
    qError("%s prepare message %d failed", GET_TASKID(pTaskInfo), (int32_t)sizeof(SMsgSendInfo));
    pTaskInfo->code = TSDB_CODE_QRY_OUT_OF_MEMORY;
    return pTaskInfo->code;
  }

  pMsgSendInfo->param = pDataInfo;
  pMsgSendInfo->msgInfo.pData = pMsg;
  pMsgSendInfo->msgInfo.len = sizeof(SResFetchReq);
  pMsgSendInfo->msgType = TDMT_VND_FETCH;
  pMsgSendInfo->fp = loadRemoteDataCallback;

  int64_t transporterId = 0;
  int32_t code = asyncSendMsgToServer(pExchangeInfo->pTransporter, &pSource->addr.epSet, &transporterId, pMsgSendInfo);
  return TSDB_CODE_SUCCESS;
}

static int32_t setSDataBlockFromFetchRsp(SSDataBlock* pRes, SExchangeInfo *pExchangeInfo, SSourceDataInfo* pDataInfo, int32_t numOfOutput, int64_t startTs) {
  char* pData = pDataInfo->pRsp->data;
  SRetrieveTableRsp* pRsp = pDataInfo->pRsp;

  for (int32_t i = 0; i < numOfOutput; ++i) {
    SColumnInfoData* pColInfoData = taosArrayGet(pRes->pDataBlock, i);

    char* tmp = realloc(pColInfoData->pData, pColInfoData->info.bytes * pRsp->numOfRows);
    if (tmp == NULL) {
      return TSDB_CODE_QRY_OUT_OF_MEMORY;
    }

    size_t len = pRsp->numOfRows * pColInfoData->info.bytes;
    memcpy(tmp, pData, len);

    pColInfoData->pData = tmp;
    pData += len;
  }

  pRes->info.rows = pRsp->numOfRows;

  int64_t el = taosGetTimestampUs() - startTs;

  pExchangeInfo->totalRows += pRsp->numOfRows;
  pExchangeInfo->totalSize += pRsp->compLen;
  pDataInfo->totalRows += pRsp->numOfRows;

  pExchangeInfo->totalElapsed += el;

  return TSDB_CODE_SUCCESS;
}

static void* setAllSourcesCompleted(SOperatorInfo *pOperator, int64_t startTs) {
  SExchangeInfo *pExchangeInfo = pOperator->info;
  SExecTaskInfo* pTaskInfo = pOperator->pTaskInfo;

  int64_t el = taosGetTimestampUs() - startTs;
  pExchangeInfo->totalElapsed += el;

  size_t totalSources = taosArrayGetSize(pExchangeInfo->pSources);
  qDebug("%s all %"PRIzu" sources are exhausted, total rows: %"PRIu64" bytes:%"PRIu64", elapsed:%.2f ms", GET_TASKID(pTaskInfo), totalSources,
         pExchangeInfo->totalRows, pExchangeInfo->totalSize, pExchangeInfo->totalElapsed/1000.0);

  doSetOperatorCompleted(pOperator);
  return NULL;
}

static SSDataBlock* concurrentlyLoadRemoteDataImpl(SOperatorInfo *pOperator, SExchangeInfo *pExchangeInfo, SExecTaskInfo *pTaskInfo) {
  int32_t code = 0;
  int64_t startTs = taosGetTimestampUs();
  size_t  totalSources = taosArrayGetSize(pExchangeInfo->pSources);

  while (1) {
    int32_t completed = 0;
    for (int32_t i = 0; i < totalSources; ++i) {
      SSourceDataInfo* pDataInfo = taosArrayGet(pExchangeInfo->pSourceDataInfo, i);

      if (pDataInfo->status == DATA_EXHAUSTED) {
        completed += 1;
        continue;
      }

      if (pDataInfo->status != DATA_READY) {
        continue;
      }

      SRetrieveTableRsp* pRsp = pDataInfo->pRsp;
      SDownstreamSourceNode* pSource = taosArrayGet(pExchangeInfo->pSources, i);

      SSDataBlock* pRes = pExchangeInfo->pResult;

      if (pRsp->numOfRows == 0) {
        qDebug("%s vgId:%d, taskID:0x%" PRIx64 " index:%d completed, rowsOfSource:%" PRIu64 ", totalRows:%" PRIu64 " try next",
               GET_TASKID(pTaskInfo), pSource->addr.nodeId, pSource->taskId, i + 1, pDataInfo->totalRows,
               pExchangeInfo->totalRows);
        pDataInfo->status = DATA_EXHAUSTED;
        completed += 1;
        continue;
      }

      code = setSDataBlockFromFetchRsp(pExchangeInfo->pResult, pExchangeInfo, pDataInfo, pOperator->numOfOutput, startTs);
      if (code != 0) {
        goto _error;
      }

      if (pRsp->completed == 1) {
        qDebug("%s fetch msg rsp from vgId:%d, taskId:0x%" PRIx64 " numOfRows:%d, rowsOfSource:%" PRIu64
               ", totalRows:%" PRIu64 ", totalBytes:%" PRIu64 " try next %d/%" PRIzu,
               GET_TASKID(pTaskInfo), pSource->addr.nodeId, pSource->taskId, pRes->info.rows,
               pDataInfo->totalRows, pExchangeInfo->totalRows, pExchangeInfo->totalSize, i + 1,
               totalSources);
        pDataInfo->status = DATA_EXHAUSTED;
      } else {
        qDebug("%s fetch msg rsp from vgId:%d, taskId:0x%" PRIx64 " numOfRows:%d, totalRows:%" PRIu64 ", totalBytes:%" PRIu64,
               GET_TASKID(pTaskInfo), pSource->addr.nodeId, pSource->taskId, pRes->info.rows, pExchangeInfo->totalRows,
               pExchangeInfo->totalSize);
      }

      if (pDataInfo->status != DATA_EXHAUSTED) {
        pDataInfo->status = DATA_NOT_READY;
        code = doSendFetchDataRequest(pExchangeInfo, pTaskInfo, i);
        if (code != TSDB_CODE_SUCCESS) {
          goto _error;
        }
      }

      return pExchangeInfo->pResult;
    }

    if (completed == totalSources) {
      return setAllSourcesCompleted(pOperator, startTs);
    }
  }

_error:
  pTaskInfo->code = code;
  return NULL;
}

static SSDataBlock* concurrentlyLoadRemoteData(SOperatorInfo *pOperator) {
  SExchangeInfo *pExchangeInfo = pOperator->info;
  SExecTaskInfo *pTaskInfo = pOperator->pTaskInfo;
  
  if (pOperator->status == OP_RES_TO_RETURN) {
    return concurrentlyLoadRemoteDataImpl(pOperator, pExchangeInfo, pTaskInfo);
  }

  size_t totalSources = taosArrayGetSize(pExchangeInfo->pSources);
  int64_t startTs = taosGetTimestampUs();

  // Asynchronously send all fetch requests to all sources.
  for(int32_t i = 0; i < totalSources; ++i) {
    int32_t code = doSendFetchDataRequest(pExchangeInfo, pTaskInfo, i);
    if (code != TSDB_CODE_SUCCESS) {
      return NULL;
    }
  }

  int64_t endTs = taosGetTimestampUs();
  qDebug("%s send all fetch request to %"PRIzu" sources completed, elapsed:%"PRId64, GET_TASKID(pTaskInfo), totalSources, endTs - startTs);

  tsem_wait(&pExchangeInfo->ready);

  pOperator->status = OP_RES_TO_RETURN;
  return concurrentlyLoadRemoteDataImpl(pOperator, pExchangeInfo, pTaskInfo);
}

static SSDataBlock* seqLoadRemoteData(SOperatorInfo *pOperator) {
  SExchangeInfo *pExchangeInfo = pOperator->info;
  SExecTaskInfo *pTaskInfo = pOperator->pTaskInfo;

  size_t totalSources = taosArrayGetSize(pExchangeInfo->pSources);
  int64_t startTs = taosGetTimestampUs();

  while(1) {
    if (pExchangeInfo->current >= totalSources) {
      return setAllSourcesCompleted(pOperator, startTs);
    }

    doSendFetchDataRequest(pExchangeInfo, pTaskInfo, pExchangeInfo->current);

    tsem_wait(&pExchangeInfo->ready);

    SSourceDataInfo* pDataInfo = taosArrayGet(pExchangeInfo->pSourceDataInfo, pExchangeInfo->current);
    SDownstreamSourceNode* pSource = taosArrayGet(pExchangeInfo->pSources, pExchangeInfo->current);

    SRetrieveTableRsp* pRsp = pDataInfo->pRsp;
    if (pRsp->numOfRows == 0) {
      qDebug("%s vgId:%d, taskID:0x%"PRIx64" %d of total completed, rowsOfSource:%"PRIu64", totalRows:%"PRIu64" try next",
             GET_TASKID(pTaskInfo), pSource->addr.nodeId, pSource->taskId, pExchangeInfo->current + 1,
             pDataInfo->totalRows, pExchangeInfo->totalRows);

      pDataInfo->status = DATA_EXHAUSTED;
      pExchangeInfo->current += 1;
      continue;
    }

    SSDataBlock* pRes = pExchangeInfo->pResult;
    setSDataBlockFromFetchRsp(pExchangeInfo->pResult, pExchangeInfo, pDataInfo, pOperator->numOfOutput, startTs);

    if (pRsp->completed == 1) {
      qDebug("%s fetch msg rsp from vgId:%d, taskId:0x%" PRIx64 " numOfRows:%d, rowsOfSource:%" PRIu64
                 ", totalRows:%" PRIu64 ", totalBytes:%" PRIu64 " try next %d/%" PRIzu,
             GET_TASKID(pTaskInfo), pSource->addr.nodeId, pSource->taskId, pRes->info.rows,
             pDataInfo->totalRows, pExchangeInfo->totalRows, pExchangeInfo->totalSize, pExchangeInfo->current + 1,
             totalSources);

      pDataInfo->status = DATA_EXHAUSTED;
      pExchangeInfo->current += 1;
    } else {
      qDebug("%s fetch msg rsp from vgId:%d, taskId:0x%" PRIx64 " numOfRows:%d, totalRows:%" PRIu64 ", totalBytes:%" PRIu64,
             GET_TASKID(pTaskInfo), pSource->addr.nodeId, pSource->taskId, pRes->info.rows, pExchangeInfo->totalRows, pExchangeInfo->totalSize);
    }

    return pExchangeInfo->pResult;
  }
}

static SSDataBlock* doLoadRemoteData(void* param, bool* newgroup) {
  SOperatorInfo *pOperator = (SOperatorInfo*) param;

  SExchangeInfo *pExchangeInfo = pOperator->info;
  SExecTaskInfo *pTaskInfo = pOperator->pTaskInfo;

  size_t totalSources = taosArrayGetSize(pExchangeInfo->pSources);

  if (pOperator->status == OP_EXEC_DONE) {
    qDebug("%s all %"PRIzu" source(s) are exhausted, total rows:%"PRIu64" bytes:%"PRIu64", elapsed:%.2f ms", GET_TASKID(pTaskInfo), totalSources,
           pExchangeInfo->totalRows, pExchangeInfo->totalSize, pExchangeInfo->totalElapsed/1000.0);
    return NULL;
  }

  *newgroup = false;

  if (pExchangeInfo->seqLoadData) {
    return seqLoadRemoteData(pOperator);
  } else {
    return concurrentlyLoadRemoteData(pOperator);
  }

#if 0
  _error:
  tfree(pMsg);
  tfree(pMsgSendInfo);

  terrno = pTaskInfo->code;
  return NULL;
#endif
}

// TODO handle the error
SOperatorInfo* createExchangeOperatorInfo(const SNodeList* pSources, SSDataBlock* pBlock, SExecTaskInfo* pTaskInfo) {
  SExchangeInfo* pInfo    = calloc(1, sizeof(SExchangeInfo));
  SOperatorInfo* pOperator = calloc(1, sizeof(SOperatorInfo));

  if (pInfo == NULL || pOperator == NULL) {
    tfree(pInfo);
    tfree(pOperator);
    terrno = TSDB_CODE_QRY_OUT_OF_MEMORY;
    return NULL;
  }

  size_t numOfSources = LIST_LENGTH(pSources);
  pInfo->pSources = taosArrayInit(numOfSources, sizeof(SDownstreamSourceNode));
  if (pInfo->pSources == NULL) {
    tfree(pInfo);
    tfree(pOperator);
    terrno = TSDB_CODE_QRY_OUT_OF_MEMORY;
    return NULL;
  }

  for(int32_t i = 0; i < numOfSources; ++i) {
    SNodeListNode* pNode = nodesListGetNode((SNodeList*) pSources, i);
    taosArrayPush(pInfo->pSources, pNode);
  }

  pInfo->pSourceDataInfo = taosArrayInit(numOfSources, sizeof(SSourceDataInfo));
  if (pInfo->pSourceDataInfo == NULL || pInfo->pSources == NULL) {
    tfree(pInfo);
    tfree(pOperator);
    taosArrayDestroy(pInfo->pSources);
    taosArrayDestroy(pInfo->pSourceDataInfo);
    terrno = TSDB_CODE_QRY_OUT_OF_MEMORY;
    return NULL;
  }

  for(int32_t i = 0; i < numOfSources; ++i) {
    SSourceDataInfo dataInfo = {0};
    dataInfo.status = DATA_NOT_READY;
    dataInfo.pEx    = pInfo;
    dataInfo.index  = i;

    taosArrayPush(pInfo->pSourceDataInfo, &dataInfo);
  }

  size_t size        = pBlock->info.numOfCols;
  pInfo->pResult     = pBlock;
  pInfo->seqLoadData = true;

  tsem_init(&pInfo->ready, 0, 0);

  pOperator->name         = "ExchangeOperator";
  pOperator->operatorType = QUERY_NODE_PHYSICAL_PLAN_EXCHANGE;
  pOperator->blockingOptr = false;
  pOperator->status       = OP_IN_EXECUTING;
  pOperator->info         = pInfo;
  pOperator->numOfOutput  = size;
  pOperator->nextDataFn   = doLoadRemoteData;
  pOperator->pTaskInfo    = pTaskInfo;

#if 1
  { // todo refactor
    SRpcInit rpcInit;
    memset(&rpcInit, 0, sizeof(rpcInit));
    rpcInit.localPort = 0;
    rpcInit.label = "EX";
    rpcInit.numOfThreads = 1;
    rpcInit.cfp = qProcessFetchRsp;
    rpcInit.sessions = tsMaxConnections;
    rpcInit.connType = TAOS_CONN_CLIENT;
    rpcInit.user = (char *)"root";
    rpcInit.idleTime = tsShellActivityTimer * 1000;
    rpcInit.ckey = "key";
    rpcInit.spi = 1;
    rpcInit.secret = (char *)"dcc5bed04851fec854c035b2e40263b6";

    pInfo->pTransporter = rpcOpen(&rpcInit);
    if (pInfo->pTransporter == NULL) {
      return NULL; // todo
    }
  }
#endif

  return pOperator;
}

SSDataBlock* createResultDataBlock(const SArray* pExprInfo) {
  SSDataBlock* pResBlock = calloc(1, sizeof(SSDataBlock));
  if (pResBlock == NULL) {
    return NULL;
  }

  size_t numOfCols = taosArrayGetSize(pExprInfo);
  pResBlock->pDataBlock = taosArrayInit(numOfCols, sizeof(SColumnInfoData));

  SArray* pResult = pResBlock->pDataBlock;
  for(int32_t i = 0; i < numOfCols; ++i) {
    SColumnInfoData colInfoData = {0};
    SExprInfo* p = taosArrayGetP(pExprInfo, i);

    SResSchema* pSchema = &p->base.resSchema;
    colInfoData.info.type  = pSchema->type;
    colInfoData.info.colId = pSchema->colId;
    colInfoData.info.bytes = pSchema->bytes;
    colInfoData.info.scale = pSchema->scale;
    colInfoData.info.precision = pSchema->precision;
    taosArrayPush(pResult, &colInfoData);
  }

  return pResBlock;
}

SOperatorInfo* createTableScanOperatorInfo(void* pTsdbReadHandle, int32_t order, int32_t numOfOutput, int32_t repeatTime, int32_t reverseTime, SExecTaskInfo* pTaskInfo) {
  assert(repeatTime > 0);

  STableScanInfo* pInfo    = calloc(1, sizeof(STableScanInfo));
  SOperatorInfo* pOperator = calloc(1, sizeof(SOperatorInfo));
  if (pInfo == NULL || pOperator == NULL) {
    tfree(pInfo);
    tfree(pOperator);

    terrno = TSDB_CODE_QRY_OUT_OF_MEMORY;
    return NULL;
  }

  pInfo->pTsdbReadHandle = pTsdbReadHandle;
  pInfo->times             = repeatTime;
  pInfo->reverseTimes      = reverseTime;
  pInfo->order             = order;
  pInfo->current           = 0;
  pInfo->scanFlag          = MAIN_SCAN;
  pOperator->name          = "TableScanOperator";
  pOperator->operatorType  = QUERY_NODE_PHYSICAL_PLAN_TABLE_SCAN;
  pOperator->blockingOptr  = false;
  pOperator->status        = OP_IN_EXECUTING;
  pOperator->info          = pInfo;
  pOperator->numOfOutput   = numOfOutput;
  pOperator->nextDataFn    = doTableScan;
  pOperator->pTaskInfo     = pTaskInfo;

  return pOperator;
}

SOperatorInfo* createTableSeqScanOperatorInfo(void* pTsdbReadHandle, STaskRuntimeEnv* pRuntimeEnv) {
  STableScanInfo* pInfo = calloc(1, sizeof(STableScanInfo));

  pInfo->pTsdbReadHandle     = pTsdbReadHandle;
  pInfo->times            = 1;
  pInfo->reverseTimes     = 0;
  pInfo->order            = pRuntimeEnv->pQueryAttr->order.order;
  pInfo->current          = 0;
  pInfo->prevGroupId      = -1;
  pRuntimeEnv->enableGroupData = true;

  SOperatorInfo* pOperator = calloc(1, sizeof(SOperatorInfo));
  pOperator->name         = "TableSeqScanOperator";
  pOperator->operatorType = QUERY_NODE_PHYSICAL_PLAN_TABLE_SEQ_SCAN;
  pOperator->blockingOptr = false;
  pOperator->status       = OP_IN_EXECUTING;
  pOperator->info         = pInfo;
  pOperator->numOfOutput  = pRuntimeEnv->pQueryAttr->numOfCols;
  pOperator->pRuntimeEnv  = pRuntimeEnv;
  pOperator->nextDataFn = doTableScanImpl;

  return pOperator;
}

SOperatorInfo* createTableBlockInfoScanOperator(void* pTsdbReadHandle, STaskRuntimeEnv* pRuntimeEnv) {
  STableScanInfo* pInfo = calloc(1, sizeof(STableScanInfo));

  pInfo->pTsdbReadHandle     = pTsdbReadHandle;
  pInfo->block.pDataBlock = taosArrayInit(1, sizeof(SColumnInfoData));

  SColumnInfoData infoData = {{0}};
  infoData.info.type = TSDB_DATA_TYPE_BINARY;
  infoData.info.bytes = 1024;
  infoData.info.colId = 0;
  taosArrayPush(pInfo->block.pDataBlock, &infoData);

  SOperatorInfo* pOperator = calloc(1, sizeof(SOperatorInfo));
  pOperator->name         = "TableBlockInfoScanOperator";
//  pOperator->operatorType = OP_TableBlockInfoScan;
  pOperator->blockingOptr = false;
  pOperator->status       = OP_IN_EXECUTING;
  pOperator->info         = pInfo;
//  pOperator->numOfOutput  = pRuntimeEnv->pQueryAttr->numOfCols;
  pOperator->nextDataFn = doBlockInfoScan;

  return pOperator;
}

SOperatorInfo* createStreamScanOperatorInfo(void *streamReadHandle, SArray* pExprInfo, SArray* pTableIdList, SExecTaskInfo* pTaskInfo) {
  SStreamBlockScanInfo* pInfo = calloc(1, sizeof(SStreamBlockScanInfo));
  SOperatorInfo* pOperator = calloc(1, sizeof(SOperatorInfo));
  if (pInfo == NULL || pOperator == NULL) {
    tfree(pInfo);
    tfree(pOperator);
    terrno = TSDB_CODE_QRY_OUT_OF_MEMORY;
    return NULL;
  }

  // todo dynamic set the value of 4096
  pInfo->pRes = createOutputBuf_rv(pExprInfo, 4096);

  int32_t numOfOutput = (int32_t) taosArrayGetSize(pExprInfo);
  SArray* pColList = taosArrayInit(numOfOutput, sizeof(int32_t));
  for(int32_t i = 0; i < numOfOutput; ++i) {
    SExprInfo* pExpr = taosArrayGetP(pExprInfo, i);
    taosArrayPush(pColList, &pExpr->pExpr->pSchema[0].colId);
  }
  
  // set the extract column id to streamHandle
  tqReadHandleSetColIdList((STqReadHandle* )streamReadHandle, pColList);
  int32_t code = tqReadHandleSetTbUidList(streamReadHandle, pTableIdList);
  if (code != 0) {
    tfree(pInfo);
    tfree(pOperator);
    return NULL;
  }

  pInfo->readerHandle = streamReadHandle;

  pOperator->name          = "StreamBlockScanOperator";
  pOperator->operatorType  = QUERY_NODE_PHYSICAL_PLAN_STREAM_SCAN;
  pOperator->blockingOptr  = false;
  pOperator->status        = OP_IN_EXECUTING;
  pOperator->info          = pInfo;
  pOperator->numOfOutput   = numOfOutput;
  pOperator->nextDataFn = doStreamBlockScan;
  pOperator->pTaskInfo     = pTaskInfo;
  return pOperator;
}


static int32_t loadSysTableContentCb(void* param, const SDataBuf* pMsg, int32_t code) {
  SSourceDataInfo* pSourceDataInfo = (SSourceDataInfo*) param;
  pSourceDataInfo->pRsp = pMsg->pData;

  SRetrieveTableRsp* pRsp = pSourceDataInfo->pRsp;
  pRsp->numOfRows = htonl(pRsp->numOfRows);
  pRsp->useconds  = htobe64(pRsp->useconds);
  pRsp->compLen   = htonl(pRsp->compLen);

  pSourceDataInfo->status = DATA_READY;
  tsem_post(&pSourceDataInfo->pEx->ready);
}

static SSDataBlock* doSysTableScan(void* param, bool* newgroup) {
// build message and send to mnode to fetch the content of system tables.
  SOperatorInfo* pOperator = (SOperatorInfo*) param;
  SExecTaskInfo* pTaskInfo = pOperator->pTaskInfo;
  SSysTableScanInfo* pInfo = pOperator->info;

  // retrieve local table list info from vnode
  if (pInfo->type == TSDB_MGMT_TABLE_TABLE) {
    if (pInfo->pCur == NULL) {
      pInfo->pCur = metaOpenTbCursor(pInfo->readHandle);
    }

    SColumnInfoData* pTableNameCol = taosArrayGet(pInfo->pRes->pDataBlock, 0);

    char *  name = NULL;
    int32_t numOfRows = 0;
    while ((name = metaTbCursorNext(pInfo->pCur)) != NULL) {
      colDataAppend(pTableNameCol, numOfRows, name, false);
      numOfRows += 1;
      if (numOfRows >= pInfo->capacity) {
        break;
      }
    }

    pInfo->totalRows += numOfRows;
    pInfo->pRes->info.rows = numOfRows;

//    pInfo->elapsedTime;
//    pInfo->totalBytes;
    return (pInfo->pRes->info.rows == 0)? NULL:pInfo->pRes;
  } else {  // load the meta from mnode of the given epset
    if (pInfo->pReq == NULL) {
      pInfo->pReq = calloc(1, sizeof(SRetrieveTableReq));
      if (pInfo->pReq == NULL) {
        pTaskInfo->code = TSDB_CODE_OUT_OF_MEMORY;
        return NULL;
      }

      pInfo->pReq->type = pInfo->type;
    }

    // send the fetch remote task result reques
    SMsgSendInfo* pMsgSendInfo = calloc(1, sizeof(SMsgSendInfo));
    if (NULL == pMsgSendInfo) {
      qError("%s prepare message %d failed", GET_TASKID(pTaskInfo), (int32_t)sizeof(SMsgSendInfo));
      pTaskInfo->code = TSDB_CODE_QRY_OUT_OF_MEMORY;
      return NULL;
    }

    pMsgSendInfo->param = NULL;
    pMsgSendInfo->msgInfo.pData = pInfo->pReq;
    pMsgSendInfo->msgInfo.len = sizeof(SRetrieveTableReq);
    pMsgSendInfo->msgType = TDMT_MND_SYSTABLE_RETRIEVE;
    pMsgSendInfo->fp = loadRemoteDataCallback;

    int64_t transporterId = 0;
    int32_t code = asyncSendMsgToServer(pInfo->pTransporter, &pInfo->epSet, &transporterId, pMsgSendInfo);

    tsem_wait(&pInfo->ready);
    // handle the response and return to the caller
  }

  return NULL;
}

SOperatorInfo* createSysTableScanOperatorInfo(void* pSysTableReadHandle, const SArray* pExprInfo, const SSchema* pSchema,
    int32_t tableType, SEpSet epset, SExecTaskInfo* pTaskInfo) {
  SSysTableScanInfo* pInfo = calloc(1, sizeof(SSysTableScanInfo));
  SOperatorInfo* pOperator = calloc(1, sizeof(SOperatorInfo));
  if (pInfo == NULL || pOperator == NULL) {
    tfree(pInfo);
    tfree(pOperator);
    terrno = TSDB_CODE_QRY_OUT_OF_MEMORY;
    return NULL;
  }

  // todo: create the schema of result data block
  pInfo->capacity = 4096;
  pInfo->type     = tableType;
  if (pInfo->type == TSDB_MGMT_TABLE_TABLE) {
    pInfo->readHandle = pSysTableReadHandle;
    blockDataEnsureCapacity(pInfo->pRes, pInfo->capacity);
  } else {
    tsem_init(&pInfo->ready, 0, 0);
    pInfo->epSet = epset;
  }

  pInfo->readHandle        = pSysTableReadHandle;
  pOperator->name          = "SysTableScanOperator";
  pOperator->operatorType  = QUERY_NODE_PHYSICAL_PLAN_SYSTABLE_SCAN;
  pOperator->blockingOptr  = false;
  pOperator->status        = OP_IN_EXECUTING;
  pOperator->info          = pInfo;
  pOperator->numOfOutput   = taosArrayGetSize(pExprInfo);
  pOperator->nextDataFn    = doSysTableScan;
  pOperator->closeFn       = destroySysTableScannerOperatorInfo;
  pOperator->pTaskInfo     = pTaskInfo;

  return pOperator;
}

void setTableScanFilterOperatorInfo(STableScanInfo* pTableScanInfo, SOperatorInfo* pDownstream) {
  assert(pTableScanInfo != NULL && pDownstream != NULL);

  pTableScanInfo->pExpr = pDownstream->pExpr;   // TODO refactor to use colId instead of pExpr
  pTableScanInfo->numOfOutput = pDownstream->numOfOutput;
#if 0
  if (pDownstream->operatorType == OP_Aggregate || pDownstream->operatorType == OP_MultiTableAggregate) {
    SAggOperatorInfo* pAggInfo = pDownstream->info;

    pTableScanInfo->pCtx = pAggInfo->binfo.pCtx;
    pTableScanInfo->pResultRowInfo = &pAggInfo->binfo.resultRowInfo;
    pTableScanInfo->rowCellInfoOffset = pAggInfo->binfo.rowCellInfoOffset;
  } else if (pDownstream->operatorType == OP_TimeWindow || pDownstream->operatorType == OP_AllTimeWindow) {
    STableIntervalOperatorInfo *pIntervalInfo = pDownstream->info;

    pTableScanInfo->pCtx = pIntervalInfo->pCtx;
    pTableScanInfo->pResultRowInfo = &pIntervalInfo->resultRowInfo;
    pTableScanInfo->rowCellInfoOffset = pIntervalInfo->rowCellInfoOffset;

  } else if (pDownstream->operatorType == OP_Groupby) {
    SGroupbyOperatorInfo *pGroupbyInfo = pDownstream->info;

    pTableScanInfo->pCtx = pGroupbyInfo->binfo.pCtx;
    pTableScanInfo->pResultRowInfo = &pGroupbyInfo->binfo.resultRowInfo;
    pTableScanInfo->rowCellInfoOffset = pGroupbyInfo->binfo.rowCellInfoOffset;

  } else if (pDownstream->operatorType == OP_MultiTableTimeInterval || pDownstream->operatorType == OP_AllMultiTableTimeInterval) {
    STableIntervalOperatorInfo *pInfo = pDownstream->info;

    pTableScanInfo->pCtx = pInfo->pCtx;
    pTableScanInfo->pResultRowInfo = &pInfo->resultRowInfo;
    pTableScanInfo->rowCellInfoOffset = pInfo->rowCellInfoOffset;

  } else if (pDownstream->operatorType == OP_Project) {
    SProjectOperatorInfo *pInfo = pDownstream->info;

    pTableScanInfo->pCtx = pInfo->binfo.pCtx;
    pTableScanInfo->pResultRowInfo = &pInfo->binfo.resultRowInfo;
    pTableScanInfo->rowCellInfoOffset = pInfo->binfo.rowCellInfoOffset;
  } else if (pDownstream->operatorType == OP_SessionWindow) {
    SSWindowOperatorInfo* pInfo = pDownstream->info;

    pTableScanInfo->pCtx = pInfo->binfo.pCtx;
    pTableScanInfo->pResultRowInfo = &pInfo->binfo.resultRowInfo;
    pTableScanInfo->rowCellInfoOffset = pInfo->binfo.rowCellInfoOffset;
  } else if (pDownstream->operatorType == OP_StateWindow) {
    SStateWindowOperatorInfo* pInfo = pDownstream->info;

    pTableScanInfo->pCtx = pInfo->binfo.pCtx;
    pTableScanInfo->pResultRowInfo = &pInfo->binfo.resultRowInfo;
    pTableScanInfo->rowCellInfoOffset = pInfo->binfo.rowCellInfoOffset;
  } else {
    assert(0);
  }
#endif

}

SArray* getOrderCheckColumns(STaskAttr* pQuery) {
  int32_t numOfCols = (pQuery->pGroupbyExpr == NULL)? 0: taosArrayGetSize(pQuery->pGroupbyExpr->columnInfo);

  SArray* pOrderColumns = NULL;
  if (numOfCols > 0) {
    pOrderColumns = taosArrayDup(pQuery->pGroupbyExpr->columnInfo);
  } else {
    pOrderColumns = taosArrayInit(4, sizeof(SColIndex));
  }

  if (pQuery->interval.interval > 0) {
    if (pOrderColumns == NULL) {
      pOrderColumns = taosArrayInit(1, sizeof(SColIndex));
    }

    SColIndex colIndex = {.colIndex = 0, .colId = 0, .flag = TSDB_COL_NORMAL};
    taosArrayPush(pOrderColumns, &colIndex);
  }

  {
    numOfCols = (int32_t) taosArrayGetSize(pOrderColumns);
    for(int32_t i = 0; i < numOfCols; ++i) {
      SColIndex* index = taosArrayGet(pOrderColumns, i);
      for(int32_t j = 0; j < pQuery->numOfOutput; ++j) {
        SExprBasicInfo* pExpr = &pQuery->pExpr1[j].base;
        int32_t functionId = getExprFunctionId(&pQuery->pExpr1[j]);

        if (index->colId == pExpr->pParam[0].pCol->colId &&
            (functionId == FUNCTION_PRJ || functionId == FUNCTION_TAG || functionId == FUNCTION_TS)) {
          index->colIndex = j;
          index->colId = pExpr->resSchema.colId;
        }
      }
    }
  }

  return pOrderColumns;
}

SArray* getResultGroupCheckColumns(STaskAttr* pQuery) {
  int32_t numOfCols = (pQuery->pGroupbyExpr == NULL)? 0 : taosArrayGetSize(pQuery->pGroupbyExpr->columnInfo);

  SArray* pOrderColumns = NULL;
  if (numOfCols > 0) {
    pOrderColumns = taosArrayDup(pQuery->pGroupbyExpr->columnInfo);
  } else {
    pOrderColumns = taosArrayInit(4, sizeof(SColIndex));
  }

  for(int32_t i = 0; i < numOfCols; ++i) {
    SColIndex* index = taosArrayGet(pOrderColumns, i);

    bool found = false;
    for(int32_t j = 0; j < pQuery->numOfOutput; ++j) {
      SExprBasicInfo* pExpr = &pQuery->pExpr1[j].base;
      int32_t functionId = getExprFunctionId(&pQuery->pExpr1[j]);

      // FUNCTION_TAG_DUMMY function needs to be ignored
//      if (index->colId == pExpr->pColumns->info.colId &&
//          ((TSDB_COL_IS_TAG(pExpr->pColumns->flag) && functionId == FUNCTION_TAG) ||
//           (TSDB_COL_IS_NORMAL_COL(pExpr->pColumns->flag) && functionId == FUNCTION_PRJ))) {
//        index->colIndex = j;
//        index->colId = pExpr->resSchema.colId;
//        found = true;
//        break;
//      }
    }

    assert(found && index->colIndex >= 0 && index->colIndex < pQuery->numOfOutput);
  }

  return pOrderColumns;
}

static int32_t doInitAggInfoSup(SAggSupporter* pAggSup, SqlFunctionCtx *pCtx, int32_t numOfOutput);
static void clearupAggSup(SAggSupporter* pAggSup);

static void destroySortedMergeOperatorInfo(void* param, int32_t numOfOutput) {
  SSortedMergeOperatorInfo* pInfo = (SSortedMergeOperatorInfo*) param;
  taosArrayDestroy(pInfo->orderInfo);
  taosArrayDestroy(pInfo->groupInfo);

  if (pInfo->pSortHandle != NULL) {
    tsortDestroySortHandle(pInfo->pSortHandle);
  }
  blockDataDestroy(pInfo->binfo.pRes);

  clearupAggSup(&pInfo->aggSup);
}

static void destroySlimitOperatorInfo(void* param, int32_t numOfOutput) {
  SSLimitOperatorInfo *pInfo = (SSLimitOperatorInfo*) param;
  taosArrayDestroy(pInfo->orderColumnList);
  pInfo->pRes = blockDataDestroy(pInfo->pRes);
  tfree(pInfo->prevRow);
}

static void assignExprInfo(SExprInfo* dst, const SExprInfo* src) {
  assert(dst != NULL && src != NULL);

  *dst = *src;

  dst->pExpr = exprdup(src->pExpr);
  dst->base.pParam = calloc(src->base.numOfParams, sizeof(SColumn));
  memcpy(dst->base.pParam, src->base.pParam, sizeof(SColumn) * src->base.numOfParams);

//  memset(dst->base.param, 0, sizeof(SVariant) * tListLen(dst->base.param));
//  for (int32_t j = 0; j < src->base.numOfParams; ++j) {
//    taosVariantAssign(&dst->base.param[j], &src->base.param[j]);
//  }
}

static SExprInfo* exprArrayDup(SArray* pExprList) {
  size_t numOfOutput = taosArrayGetSize(pExprList);

  SExprInfo* p = calloc(numOfOutput, sizeof(SExprInfo));
  for (int32_t i = 0; i < numOfOutput; ++i) {
    SExprInfo* pExpr = taosArrayGetP(pExprList, i);
    assignExprInfo(&p[i], pExpr);
  }

  return p;
}

// TODO merge aggregate super table
static void appendOneRowToDataBlock(SSDataBlock *pBlock, STupleHandle* pTupleHandle) {
  for (int32_t i = 0; i < pBlock->info.numOfCols; ++i) {
    SColumnInfoData* pColInfo = taosArrayGet(pBlock->pDataBlock, i);

    bool isNull = tsortIsNullVal(pTupleHandle, i);
    if (isNull) {
      colDataAppend(pColInfo, pBlock->info.rows, NULL, true);
    } else {
      char* pData = tsortGetValue(pTupleHandle, i);
      colDataAppend(pColInfo, pBlock->info.rows, pData, false);
    }
  }

  pBlock->info.rows += 1;
}

static SSDataBlock* getSortedBlockData(SSortHandle* pHandle, SSDataBlock* pDataBlock, bool hasVarCol, int32_t capacity) {
  blockDataClearup(pDataBlock, hasVarCol);

  while(1) {
    STupleHandle* pTupleHandle = tsortNextTuple(pHandle);
    if (pTupleHandle == NULL) {
      break;
    }

    appendOneRowToDataBlock(pDataBlock, pTupleHandle);
    if (pDataBlock->info.rows >= capacity) {
      return pDataBlock;
    }
  }

  return (pDataBlock->info.rows > 0)? pDataBlock:NULL;
}

SSDataBlock* loadNextDataBlock(void* param) {
  SOperatorInfo* pOperator = (SOperatorInfo*) param;
  bool newgroup = false;

  return pOperator->nextDataFn(pOperator, &newgroup);
}

static bool needToMerge(SSDataBlock* pBlock, SArray* groupInfo, char **buf, int32_t rowIndex) {
  size_t size = taosArrayGetSize(groupInfo);
  if (size == 0) {
    return true;
  }

  for (int32_t i = 0; i < size; ++i) {
    int32_t* index = taosArrayGet(groupInfo, i);

    SColumnInfoData* pColInfo = taosArrayGet(pBlock->pDataBlock, *index);
    bool isNull = colDataIsNull(pColInfo, rowIndex, pBlock->info.rows, NULL);

    if ((isNull && buf[i] != NULL) || (!isNull && buf[i] == NULL)) {
      return false;
    }

    char* pCell = colDataGetData(pColInfo, rowIndex);
    if (IS_VAR_DATA_TYPE(pColInfo->info.type)) {
      if (varDataLen(pCell) != varDataLen(buf[i])) {
        return false;
      } else {
        if (memcmp(varDataVal(pCell), varDataVal(buf[i]), varDataLen(pCell)) != 0) {
          return false;
        }
      }
    } else {
      if (memcmp(pCell, buf[i], pColInfo->info.bytes) != 0) {
        return false;
      }
    }
  }

  return 0;
}

static void doMergeResultImpl(SSortedMergeOperatorInfo* pInfo, SqlFunctionCtx *pCtx, int32_t numOfExpr, int32_t rowIndex) {
  for (int32_t j = 0; j < numOfExpr; ++j) { // TODO set row index
    pCtx[j].startRow = rowIndex;
  }

  for (int32_t j = 0; j < numOfExpr; ++j) {
    int32_t functionId = pCtx[j].functionId;
//    pCtx[j].fpSet->addInput(&pCtx[j]);

//    if (functionId < 0) {
//      SUdfInfo* pUdfInfo = taosArrayGet(pInfo->udfInfo, -1 * functionId - 1);
//      doInvokeUdf(pUdfInfo, &pCtx[j], 0, TSDB_UDF_FUNC_MERGE);
//    } else {
//      assert(!TSDB_FUNC_IS_SCALAR(functionId));
//      aAggs[functionId].mergeFunc(&pCtx[j]);
//    }
  }
}

static void doFinalizeResultImpl(SqlFunctionCtx *pCtx, int32_t numOfExpr) {
  for(int32_t j = 0; j < numOfExpr; ++j) {
    int32_t functionId = pCtx[j].functionId;
    //    if (functionId == FUNC_TAG_DUMMY || functionId == FUNC_TS_DUMMY) {
    //      continue;
    //    }

    //    if (functionId < 0) {
    //      SUdfInfo* pUdfInfo = taosArrayGet(pInfo->udfInfo, -1 * functionId - 1);
    //      doInvokeUdf(pUdfInfo, &pCtx[j], 0, TSDB_UDF_FUNC_FINALIZE);
    //    } else {
    pCtx[j].fpSet.finalize(&pCtx[j]);
  }
}

static bool saveCurrentTuple(char** rowColData, SArray* pColumnList, SSDataBlock* pBlock, int32_t rowIndex) {
  int32_t size = (int32_t) taosArrayGetSize(pColumnList);

  for(int32_t i = 0; i < size; ++i) {
    int32_t* index = taosArrayGet(pColumnList, i);
    SColumnInfoData* pColInfo = taosArrayGet(pBlock->pDataBlock, *index);

    char* data = colDataGetData(pColInfo, rowIndex);
    memcpy(rowColData[i], data, colDataGetLength(pColInfo, rowIndex));
  }

  return true;
}

static void doMergeImpl(SOperatorInfo* pOperator, int32_t numOfExpr, SSDataBlock* pBlock) {
  SSortedMergeOperatorInfo* pInfo = pOperator->info;

  SqlFunctionCtx* pCtx = pInfo->binfo.pCtx;
  for(int32_t i = 0; i < pBlock->info.numOfCols; ++i) {
    pCtx[i].size = 1;
  }

  for(int32_t i = 0; i < pBlock->info.rows; ++i) {
    if (!pInfo->hasGroupVal) {
      ASSERT(i == 0);
      doMergeResultImpl(pInfo, pCtx, numOfExpr, i);
      pInfo->hasGroupVal = saveCurrentTuple(pInfo->groupVal, pInfo->groupInfo, pBlock, i);
    } else {
      if (needToMerge(pBlock, pInfo->groupInfo, pInfo->groupVal, i)) {
        doMergeResultImpl(pInfo, pCtx, numOfExpr, i);
      } else {
        doFinalizeResultImpl(pCtx, numOfExpr);
        int32_t numOfRows = getNumOfResult(pInfo->binfo.pCtx, pOperator->numOfOutput, NULL);
        //        setTagValueForMultipleRows(pCtx, pOperator->numOfOutput, numOfRows);

        // TODO check for available buffer;

        // next group info data
        pInfo->binfo.pRes->info.rows += numOfRows;
        for (int32_t j = 0; j < numOfExpr; ++j) {
          if (pCtx[j].functionId < 0) {
            continue;
          }

          pCtx[j].fpSet.process(&pCtx[j]);
        }

        doMergeResultImpl(pInfo, pCtx, numOfExpr, i);
        pInfo->hasGroupVal = saveCurrentTuple(pInfo->groupVal, pInfo->groupInfo, pBlock, i);
      }
    }
  }
}

static SSDataBlock* doMerge(SOperatorInfo* pOperator) {
  SSortedMergeOperatorInfo* pInfo = pOperator->info;
  SSortHandle* pHandle = pInfo->pSortHandle;

  SSDataBlock* pDataBlock = createOneDataBlock(pInfo->binfo.pRes);
  blockDataEnsureCapacity(pDataBlock, pInfo->binfo.capacity);

  while(1) {

    blockDataClearup(pDataBlock, pInfo->hasVarCol);
    while (1) {
      STupleHandle* pTupleHandle = tsortNextTuple(pHandle);
      if (pTupleHandle == NULL) {
        break;
      }

      // build datablock for merge for one group
      appendOneRowToDataBlock(pDataBlock, pTupleHandle);
      if (pDataBlock->info.rows >= pInfo->binfo.capacity) {
        break;
      }
    }

    if (pDataBlock->info.rows == 0) {
      break;
    }

    setInputDataBlock(pOperator, pInfo->binfo.pCtx, pDataBlock, TSDB_ORDER_ASC);
    //  updateOutputBuf(&pInfo->binfo, &pAggInfo->bufCapacity, pBlock->info.rows * pAggInfo->resultRowFactor, pOperator->pRuntimeEnv, true);
    doMergeImpl(pOperator, pOperator->numOfOutput, pDataBlock);
    // flush to tuple store, and after all data have been handled, return to upstream node or sink node
  }

  doFinalizeResultImpl(pInfo->binfo.pCtx, pOperator->numOfOutput);
  int32_t numOfRows = getNumOfResult(pInfo->binfo.pCtx, pOperator->numOfOutput, NULL);
  //        setTagValueForMultipleRows(pCtx, pOperator->numOfOutput, numOfRows);

  // TODO check for available buffer;

  // next group info data
  pInfo->binfo.pRes->info.rows += numOfRows;
  return (pInfo->binfo.pRes->info.rows > 0)? pInfo->binfo.pRes:NULL;
}

static SSDataBlock* doSortedMerge(void* param, bool* newgroup) {
  SOperatorInfo* pOperator = (SOperatorInfo*) param;
  if (pOperator->status == OP_EXEC_DONE) {
    return NULL;
  }

  SExecTaskInfo* pTaskInfo = pOperator->pTaskInfo;
  SSortedMergeOperatorInfo* pInfo = pOperator->info;
  if (pOperator->status == OP_RES_TO_RETURN) {
    return getSortedBlockData(pInfo->pSortHandle, pInfo->binfo.pRes, pInfo->hasVarCol, pInfo->binfo.capacity);
  }

  SSchema* p = blockDataExtractSchema(pInfo->binfo.pRes, NULL);
  int32_t numOfBufPage = pInfo->sortBufSize / pInfo->bufPageSize;
  pInfo->pSortHandle = tsortCreateSortHandle(pInfo->orderInfo, pInfo->nullFirst, SORT_MULTISOURCE_MERGE, pInfo->bufPageSize,
                                        numOfBufPage, p, pInfo->binfo.pRes->info.numOfCols, "GET_TASKID(pTaskInfo)");

  tfree(p);
  tsortSetFetchRawDataFp(pInfo->pSortHandle, loadNextDataBlock);

  for(int32_t i = 0; i < pOperator->numOfDownstream; ++i) {
    SGenericSource* ps = calloc(1, sizeof(SGenericSource));
    ps->param = pOperator->pDownstream[i];
    tsortAddSource(pInfo->pSortHandle, ps);
  }

  int32_t code = tsortOpen(pInfo->pSortHandle);
  if (code != TSDB_CODE_SUCCESS) {
    longjmp(pTaskInfo->env, terrno);
  }

  pOperator->status = OP_RES_TO_RETURN;
  return doMerge(pOperator);
}

static SArray* createBlockOrder(SArray* pExprInfo, SArray* pOrderVal) {
  SArray* pOrderInfo = taosArrayInit(1, sizeof(SBlockOrderInfo));

  size_t numOfOrder = taosArrayGetSize(pOrderVal);
  for (int32_t j = 0; j < numOfOrder; ++j) {
    SBlockOrderInfo orderInfo = {0};
    SOrder*         pOrder = taosArrayGet(pOrderVal, j);
    orderInfo.order = pOrder->order;

    for (int32_t i = 0; i < taosArrayGetSize(pExprInfo); ++i) {
      SExprInfo* pExpr = taosArrayGet(pExprInfo, i);
      if (pExpr->base.resSchema.colId == pOrder->col.colId) {
        orderInfo.colIndex = i;
        break;
      }
    }

    taosArrayPush(pOrderInfo, &orderInfo);
  }

  return pOrderInfo;
}

static int32_t initGroupCol(SArray* pExprInfo, SArray* pGroupInfo, SSortedMergeOperatorInfo* pInfo) {
  if (pGroupInfo == NULL || taosArrayGetSize(pGroupInfo) == 0) {
    return 0;
  }

  int32_t len = 0;
  SArray* plist = taosArrayInit(3, sizeof(SColumn));
  pInfo->groupInfo = taosArrayInit(3, sizeof(int32_t));

  if (plist == NULL || pInfo->groupInfo == NULL) {
    return TSDB_CODE_OUT_OF_MEMORY;
  }

  size_t  numOfGroupCol = taosArrayGetSize(pInfo->groupInfo);
  for(int32_t i = 0; i < numOfGroupCol; ++i) {
    SColumn* pCol = taosArrayGet(pGroupInfo, i);
    for(int32_t j = 0; j < taosArrayGetSize(pExprInfo); ++j) {
      SExprInfo* pe = taosArrayGet(pExprInfo, j);
      if (pe->base.resSchema.colId == pCol->colId) {
        taosArrayPush(plist, pCol);
        taosArrayPush(pInfo->groupInfo, &j);
        len += pCol->bytes;
        break;
      }
    }
  }

  ASSERT(taosArrayGetSize(pGroupInfo) == taosArrayGetSize(plist));

  pInfo->groupVal = calloc(1, (POINTER_BYTES * numOfGroupCol + len));
  if (pInfo->groupVal == NULL) {
    taosArrayDestroy(plist);
    return TSDB_CODE_OUT_OF_MEMORY;
  }

  int32_t offset = 0;
  char   *start = (char*)(pInfo->groupVal + (POINTER_BYTES * numOfGroupCol));
  for(int32_t i = 0; i < numOfGroupCol; ++i) {
    pInfo->groupVal[i] = start + offset;
    SColumn* pCol = taosArrayGet(plist, i);
    offset += pCol->bytes;
  }

  taosArrayDestroy(plist);

  return TSDB_CODE_SUCCESS;
}

SOperatorInfo* createSortedMergeOperatorInfo(SOperatorInfo** downstream, int32_t numOfDownstream, SArray* pExprInfo, SArray* pOrderVal, SArray* pGroupInfo, SExecTaskInfo* pTaskInfo) {
  SSortedMergeOperatorInfo* pInfo = calloc(1, sizeof(SSortedMergeOperatorInfo));
  SOperatorInfo* pOperator = calloc(1, sizeof(SOperatorInfo));
  if (pInfo == NULL || pOperator == NULL) {
    goto _error;
  }

  int32_t numOfOutput = taosArrayGetSize(pExprInfo);
  pInfo->binfo.pCtx   = createSqlFunctionCtx_rv(pExprInfo, &pInfo->binfo.rowCellInfoOffset);
  pInfo->binfo.pRes   = createOutputBuf_rv(pExprInfo, pInfo->binfo.capacity);
  initResultRowInfo(&pInfo->binfo.resultRowInfo, (int32_t)1);

  if (pInfo->binfo.pCtx == NULL || pInfo->binfo.pRes == NULL) {
    goto _error;
  }

  int32_t code = doInitAggInfoSup(&pInfo->aggSup, pInfo->binfo.pCtx, numOfOutput);
  if (code != TSDB_CODE_SUCCESS) {
    goto _error;
  }

  setFunctionResultOutput(&pInfo->binfo, &pInfo->aggSup, MAIN_SCAN, pTaskInfo);
  code = initGroupCol(pExprInfo, pGroupInfo, pInfo);
  if (code != TSDB_CODE_SUCCESS) {
    goto _error;
  }

//  pInfo->resultRowFactor = (int32_t)(getRowNumForMultioutput(pRuntimeEnv->pQueryAttr,
//      pRuntimeEnv->pQueryAttr->topBotQuery, false));
  pInfo->sortBufSize    = 1024 * 16; // 1MB
  pInfo->bufPageSize    = 1024;
  pInfo->orderInfo      = createBlockOrder(pExprInfo, pOrderVal);

  pInfo->binfo.capacity = blockDataGetCapacityInRow(pInfo->binfo.pRes, pInfo->bufPageSize);

  pOperator->name         = "SortedMerge";
  // pOperator->operatorType = OP_SortedMerge;
  pOperator->blockingOptr = true;
  pOperator->status       = OP_IN_EXECUTING;
  pOperator->info         = pInfo;
  pOperator->numOfOutput  = numOfOutput;
  pOperator->pExpr        = exprArrayDup(pExprInfo);

  pOperator->pTaskInfo    = pTaskInfo;
  pOperator->nextDataFn = doSortedMerge;
  pOperator->closeFn = destroySortedMergeOperatorInfo;

  code = appendDownstream(pOperator, downstream, numOfDownstream);
  if (code != TSDB_CODE_SUCCESS) {
    goto _error;
  }

  return pOperator;

  _error:
  if (pInfo != NULL) {
    destroySortedMergeOperatorInfo(pInfo, numOfOutput);
  }

  tfree(pInfo);
  tfree(pOperator);
  terrno = TSDB_CODE_QRY_OUT_OF_MEMORY;
  return NULL;
}

static SSDataBlock* doSort(void* param, bool* newgroup) {
  SOperatorInfo* pOperator = (SOperatorInfo*) param;
  if (pOperator->status == OP_EXEC_DONE) {
    return NULL;
  }

  SExecTaskInfo* pTaskInfo = pOperator->pTaskInfo;
  SOrderOperatorInfo* pInfo = pOperator->info;
  if (pOperator->status == OP_RES_TO_RETURN) {
    return getSortedBlockData(pInfo->pSortHandle, pInfo->pDataBlock, pInfo->hasVarCol, pInfo->numOfRowsInRes);
  }

  SSchema* p = blockDataExtractSchema(pInfo->pDataBlock, NULL);
  int32_t numOfBufPage = pInfo->sortBufSize / pInfo->bufPageSize;
  pInfo->pSortHandle = tsortCreateSortHandle(pInfo->orderInfo, pInfo->nullFirst, SORT_SINGLESOURCE_SORT, pInfo->bufPageSize,
                                        numOfBufPage, p, pInfo->pDataBlock->info.numOfCols, "GET_TASKID(pTaskInfo)");

  tfree(p);
  tsortSetFetchRawDataFp(pInfo->pSortHandle, loadNextDataBlock);

  SGenericSource* ps = calloc(1, sizeof(SGenericSource));
  ps->param = pOperator;
  tsortAddSource(pInfo->pSortHandle, ps);

  // TODO set error code;
  int32_t code = tsortOpen(pInfo->pSortHandle);
  if (code != TSDB_CODE_SUCCESS) {
    longjmp(pTaskInfo->env, terrno);
  }

  pOperator->status = OP_RES_TO_RETURN;
  return getSortedBlockData(pInfo->pSortHandle, pInfo->pDataBlock, pInfo->hasVarCol, pInfo->numOfRowsInRes);
}

SOperatorInfo *createOrderOperatorInfo(SOperatorInfo* downstream, SArray* pExprInfo, SArray* pOrderVal, SExecTaskInfo* pTaskInfo) {
  SOrderOperatorInfo* pInfo = calloc(1, sizeof(SOrderOperatorInfo));
  SOperatorInfo* pOperator = calloc(1, sizeof(SOperatorInfo));
  if (pInfo == NULL || pOperator == NULL) {
    tfree(pInfo);

    terrno = TSDB_CODE_QRY_OUT_OF_MEMORY;
    return NULL;
  }

  pInfo->sortBufSize    = 1024 * 16; // 1MB
  pInfo->bufPageSize    = 1024;
  pInfo->numOfRowsInRes = 1024;

  pInfo->pDataBlock  = createOutputBuf_rv(pExprInfo, pInfo->numOfRowsInRes);
  pInfo->orderInfo  = createBlockOrder(pExprInfo, pOrderVal);

  for(int32_t i = 0; i < taosArrayGetSize(pExprInfo); ++i) {
    SExprInfo* pExpr = taosArrayGetP(pExprInfo, i);
    if (IS_VAR_DATA_TYPE(pExpr->base.resSchema.type)) {
      pInfo->hasVarCol = true;
      break;
    }
  }

  if (pInfo->orderInfo == NULL || pInfo->pDataBlock == NULL) {
    tfree(pOperator);
    destroyOrderOperatorInfo(pInfo, taosArrayGetSize(pExprInfo));
    tfree(pInfo);

    terrno = TSDB_CODE_QRY_OUT_OF_MEMORY;
    return NULL;
  }

  pOperator->name          = "Order";
  pOperator->operatorType  = QUERY_NODE_PHYSICAL_PLAN_SORT;
  pOperator->blockingOptr  = true;
  pOperator->status        = OP_IN_EXECUTING;
  pOperator->info          = pInfo;

  pOperator->pTaskInfo     = pTaskInfo;
  pOperator->nextDataFn = doSort;
  pOperator->closeFn = destroyOrderOperatorInfo;

  int32_t code = appendDownstream(pOperator, &downstream, 1);
  return pOperator;
}

static int32_t getTableScanOrder(STableScanInfo* pTableScanInfo) {
  return pTableScanInfo->order;
}

// this is a blocking operator
static SSDataBlock* doAggregate(void* param, bool* newgroup) {
  SOperatorInfo* pOperator = (SOperatorInfo*) param;
  if (pOperator->status == OP_EXEC_DONE) {
    return NULL;
  }

  SAggOperatorInfo* pAggInfo = pOperator->info;
  SOptrBasicInfo* pInfo = &pAggInfo->binfo;

  int32_t order = TSDB_ORDER_ASC;
  SOperatorInfo* downstream = pOperator->pDownstream[0];

  while(1) {
    publishOperatorProfEvent(downstream, QUERY_PROF_BEFORE_OPERATOR_EXEC);
    SSDataBlock* pBlock = downstream->nextDataFn(downstream, newgroup);
    publishOperatorProfEvent(downstream, QUERY_PROF_AFTER_OPERATOR_EXEC);

    if (pBlock == NULL) {
      break;
    }

//    if (pAggInfo->current != NULL) {
//      setTagValue(pOperator, pAggInfo->current->pTable, pInfo->pCtx, pOperator->numOfOutput);
//    }

    // the pDataBlock are always the same one, no need to call this again
    setInputDataBlock(pOperator, pInfo->pCtx, pBlock, order);
    doAggregateImpl(pOperator, 0, pInfo->pCtx);
  }

  doSetOperatorCompleted(pOperator);

  finalizeQueryResult(pOperator, pInfo->pCtx, &pInfo->resultRowInfo, pInfo->rowCellInfoOffset);
  getNumOfResult(pInfo->pCtx, pOperator->numOfOutput, pInfo->pRes);

  return (blockDataGetNumOfRows(pInfo->pRes) != 0)? pInfo->pRes:NULL;
}

static SSDataBlock* doMultiTableAggregate(void* param, bool* newgroup) {
  SOperatorInfo* pOperator = (SOperatorInfo*) param;
  if (pOperator->status == OP_EXEC_DONE) {
    return NULL;
  }

  SAggOperatorInfo* pAggInfo = pOperator->info;
  SOptrBasicInfo* pInfo = &pAggInfo->binfo;
  SExecTaskInfo* pTaskInfo = pOperator->pTaskInfo;

  if (pOperator->status == OP_RES_TO_RETURN) {
    toSDatablock(&pAggInfo->groupResInfo, pAggInfo->pResultBuf, pInfo->pRes, pAggInfo->binfo.capacity);

    if (pInfo->pRes->info.rows == 0 || !hasRemainDataInCurrentGroup(&pAggInfo->groupResInfo)) {
      pOperator->status = OP_EXEC_DONE;
    }

    return pInfo->pRes;
  }

  // table scan order
  int32_t order = TSDB_ORDER_ASC;
  SOperatorInfo* downstream = pOperator->pDownstream[0];

  while(1) {
    publishOperatorProfEvent(downstream, QUERY_PROF_BEFORE_OPERATOR_EXEC);
    SSDataBlock* pBlock = downstream->nextDataFn(downstream, newgroup);
    publishOperatorProfEvent(downstream, QUERY_PROF_AFTER_OPERATOR_EXEC);

    if (pBlock == NULL) {
      break;
    }

//    setTagValue(pOperator, pRuntimeEnv->current->pTable, pInfo->pCtx, pOperator->numOfOutput);
//    if (downstream->operatorType == OP_TableScan) {
//      STableScanInfo* pScanInfo = downstream->info;
//      order = getTableScanOrder(pScanInfo);
//    }

    // the pDataBlock are always the same one, no need to call this again
    setInputDataBlock(pOperator, pInfo->pCtx, pBlock, order);

    TSKEY key = 0;
    if (order == TSDB_ORDER_ASC) {
      key = pBlock->info.window.ekey;
      TSKEY_MAX_ADD(key, 1);
    } else {
      key = pBlock->info.window.skey;
      TSKEY_MIN_SUB(key, -1);
    }
    
    setExecutionContext(pOperator->numOfOutput, pAggInfo->current->groupIndex, key, pTaskInfo, pAggInfo->current, pAggInfo);
    doAggregateImpl(pOperator, 0, pInfo->pCtx);
  }

  pOperator->status = OP_RES_TO_RETURN;
  closeAllResultRows(&pInfo->resultRowInfo);
  updateNumOfRowsInResultRows(pInfo->pCtx, pOperator->numOfOutput, &pInfo->resultRowInfo, pInfo->rowCellInfoOffset);

  initGroupResInfo(&pAggInfo->groupResInfo, &pInfo->resultRowInfo);
  toSDatablock(&pAggInfo->groupResInfo, pAggInfo->pResultBuf, pInfo->pRes, pAggInfo->binfo.capacity);

  if (pInfo->pRes->info.rows == 0 || !hasRemainDataInCurrentGroup(&pAggInfo->groupResInfo)) {
    doSetOperatorCompleted(pOperator);
  }

  return pInfo->pRes;
}

static SSDataBlock* doProjectOperation(void* param, bool* newgroup) {
  SOperatorInfo* pOperator = (SOperatorInfo*) param;

  SProjectOperatorInfo* pProjectInfo = pOperator->info;
  STaskRuntimeEnv* pRuntimeEnv = pOperator->pRuntimeEnv;
  SOptrBasicInfo *pInfo = &pProjectInfo->binfo;

  SSDataBlock* pRes = pInfo->pRes;
  int32_t order = pRuntimeEnv->pQueryAttr->order.order;

  pRes->info.rows = 0;

  if (pProjectInfo->existDataBlock) {  // TODO refactor
    STableQueryInfo* pTableQueryInfo = pRuntimeEnv->current;

    SSDataBlock* pBlock = pProjectInfo->existDataBlock;
    pProjectInfo->existDataBlock = NULL;
    *newgroup = true;

    // todo dynamic set tags
    if (pTableQueryInfo != NULL) {
//      setTagValue(pOperator, pTableQueryInfo->pTable, pInfo->pCtx, pOperator->numOfOutput);
    }

    // the pDataBlock are always the same one, no need to call this again
    setInputDataBlock(pOperator, pInfo->pCtx, pBlock, order);
    updateOutputBuf(pInfo, &pInfo->capacity, pBlock->info.rows);

    projectApplyFunctions(pRuntimeEnv, pInfo->pCtx, pOperator->numOfOutput);

    pRes->info.rows = getNumOfResult(pInfo->pCtx, pOperator->numOfOutput, NULL);
    if (pRes->info.rows >= pRuntimeEnv->resultInfo.threshold) {
      copyTsColoum(pRes, pInfo->pCtx, pOperator->numOfOutput);
      resetResultRowEntryResult(pInfo->pCtx, pOperator->numOfOutput);
      return pRes;
    }
  }

  while(1) {
    bool prevVal = *newgroup;

    // The downstream exec may change the value of the newgroup, so use a local variable instead.
    publishOperatorProfEvent(pOperator->pDownstream[0], QUERY_PROF_BEFORE_OPERATOR_EXEC);
    SSDataBlock* pBlock = pOperator->pDownstream[0]->nextDataFn(pOperator->pDownstream[0], newgroup);
    publishOperatorProfEvent(pOperator->pDownstream[0], QUERY_PROF_AFTER_OPERATOR_EXEC);

    if (pBlock == NULL) {
      assert(*newgroup == false);

      *newgroup = prevVal;
      setTaskStatus(pOperator->pTaskInfo, TASK_COMPLETED);
      break;
    }

    // Return result of the previous group in the firstly.
    if (*newgroup) {
      if (pRes->info.rows > 0) {
        pProjectInfo->existDataBlock = pBlock;
        break;
      } else { // init output buffer for a new group data
//        for (int32_t j = 0; j < pOperator->numOfOutput; ++j) {
//          aAggs[pInfo->pCtx[j].functionId].xFinalize(&pInfo->pCtx[j]);
//        }
        initCtxOutputBuffer(pInfo->pCtx, pOperator->numOfOutput);
      }
    }

    STableQueryInfo* pTableQueryInfo = pRuntimeEnv->current;

    // todo dynamic set tags
    if (pTableQueryInfo != NULL) {
//      setTagValue(pOperator, pTableQueryInfo->pTable, pInfo->pCtx, pOperator->numOfOutput);
    }

    // the pDataBlock are always the same one, no need to call this again
    setInputDataBlock(pOperator, pInfo->pCtx, pBlock, order);
    updateOutputBuf(pInfo, &pInfo->capacity, pBlock->info.rows);

    projectApplyFunctions(pRuntimeEnv, pInfo->pCtx, pOperator->numOfOutput);
    pRes->info.rows = getNumOfResult(pInfo->pCtx, pOperator->numOfOutput, NULL);
    if (pRes->info.rows >= 1000/*pRuntimeEnv->resultInfo.threshold*/) {
      break;
    }
  }
  copyTsColoum(pRes, pInfo->pCtx, pOperator->numOfOutput);
  resetResultRowEntryResult(pInfo->pCtx, pOperator->numOfOutput);
  return (pInfo->pRes->info.rows > 0)? pInfo->pRes:NULL;
}

static SSDataBlock* doLimit(void* param, bool* newgroup) {
  SOperatorInfo* pOperator = (SOperatorInfo*)param;
  if (pOperator->status == OP_EXEC_DONE) {
    return NULL;
  }

  SLimitOperatorInfo* pInfo = pOperator->info;
  STaskRuntimeEnv* pRuntimeEnv = pOperator->pRuntimeEnv;

  SSDataBlock* pBlock = NULL;
  while (1) {
    publishOperatorProfEvent(pOperator->pDownstream[0], QUERY_PROF_BEFORE_OPERATOR_EXEC);
    pBlock = pOperator->pDownstream[0]->nextDataFn(pOperator->pDownstream[0], newgroup);
    publishOperatorProfEvent(pOperator->pDownstream[0], QUERY_PROF_AFTER_OPERATOR_EXEC);

    if (pBlock == NULL) {
      doSetOperatorCompleted(pOperator);
      return NULL;
    }

    if (pRuntimeEnv->currentOffset == 0) {
      break;
    } else if (pRuntimeEnv->currentOffset >= pBlock->info.rows) {
      pRuntimeEnv->currentOffset -= pBlock->info.rows;
    } else {
      int32_t remain = (int32_t)(pBlock->info.rows - pRuntimeEnv->currentOffset);
      pBlock->info.rows = remain;

      for (int32_t i = 0; i < pBlock->info.numOfCols; ++i) {
        SColumnInfoData* pColInfoData = taosArrayGet(pBlock->pDataBlock, i);

        int16_t bytes = pColInfoData->info.bytes;
        memmove(pColInfoData->pData, pColInfoData->pData + bytes * pRuntimeEnv->currentOffset, remain * bytes);
      }

      pRuntimeEnv->currentOffset = 0;
      break;
    }
  }

  if (pInfo->total + pBlock->info.rows >= pInfo->limit) {
    pBlock->info.rows = (int32_t)(pInfo->limit - pInfo->total);
    pInfo->total = pInfo->limit;

    doSetOperatorCompleted(pOperator);
  } else {
    pInfo->total += pBlock->info.rows;
  }

  return pBlock;
}

static SSDataBlock* doFilter(void* param, bool* newgroup) {
  SOperatorInfo *pOperator = (SOperatorInfo *)param;
  if (pOperator->status == OP_EXEC_DONE) {
    return NULL;
  }

  SFilterOperatorInfo* pCondInfo = pOperator->info;
  STaskRuntimeEnv* pRuntimeEnv = pOperator->pRuntimeEnv;

  while (1) {
    publishOperatorProfEvent(pOperator->pDownstream[0], QUERY_PROF_BEFORE_OPERATOR_EXEC);
    SSDataBlock *pBlock = pOperator->pDownstream[0]->nextDataFn(pOperator->pDownstream[0], newgroup);
    publishOperatorProfEvent(pOperator->pDownstream[0], QUERY_PROF_AFTER_OPERATOR_EXEC);

    if (pBlock == NULL) {
      break;
    }

    doSetFilterColumnInfo(pCondInfo->pFilterInfo, pCondInfo->numOfFilterCols, pBlock);
    assert(pRuntimeEnv->pTsBuf == NULL);
    filterRowsInDataBlock(pRuntimeEnv, pCondInfo->pFilterInfo, pCondInfo->numOfFilterCols, pBlock, true);

    if (pBlock->info.rows > 0) {
      return pBlock;
    }
  }

  doSetOperatorCompleted(pOperator);
  return NULL;
}

static SSDataBlock* doIntervalAgg(void* param, bool* newgroup) {
  SOperatorInfo* pOperator = (SOperatorInfo*) param;
  if (pOperator->status == OP_EXEC_DONE) {
    return NULL;
  }

  STableIntervalOperatorInfo* pInfo = pOperator->info;

  if (pOperator->status == OP_RES_TO_RETURN) {
//    toSDatablock(pAggInfo->pGroupResInfo, pAggInfo->pResultBuf, pInfo->pRes, pAggInfo->binfo.capacity);
    if (pInfo->binfo.pRes->info.rows == 0 || !hasRemainDataInCurrentGroup(&pInfo->groupResInfo)) {
      doSetOperatorCompleted(pOperator);
    }

    return pInfo->binfo.pRes;
  }

//  int32_t order = pQueryAttr->order.order;
//  STimeWindow win = pQueryAttr->window;
  SOperatorInfo* downstream = pOperator->pDownstream[0];

  while(1) {
    publishOperatorProfEvent(downstream, QUERY_PROF_BEFORE_OPERATOR_EXEC);
    SSDataBlock* pBlock = downstream->nextDataFn(downstream, newgroup);
    publishOperatorProfEvent(downstream, QUERY_PROF_AFTER_OPERATOR_EXEC);

    if (pBlock == NULL) {
      break;
    }

//    setTagValue(pOperator, pRuntimeEnv->current->pTable, pInfo->pCtx, pOperator->numOfOutput);

    // the pDataBlock are always the same one, no need to call this again
    setInputDataBlock(pOperator, pInfo->binfo.pCtx, pBlock, TSDB_ORDER_ASC);
    hashIntervalAgg(pOperator, &pInfo->binfo.resultRowInfo, pBlock, 0);
  }

  // restore the value
//  pQueryAttr->order.order = order;
//  pQueryAttr->window = win;

  pOperator->status = OP_RES_TO_RETURN;
  closeAllResultRows(&pInfo->binfo.resultRowInfo);
  setTaskStatus(pOperator->pTaskInfo, TASK_COMPLETED);
  finalizeQueryResult(pOperator, pInfo->binfo.pCtx, &pInfo->binfo.resultRowInfo, pInfo->binfo.rowCellInfoOffset);

  initGroupResInfo(&pInfo->groupResInfo, &pInfo->binfo.resultRowInfo);
  toSDatablock(&pInfo->groupResInfo, pInfo->pResultBuf, pInfo->binfo.pRes, pInfo->binfo.capacity);

  if (pInfo->binfo.pRes->info.rows == 0 || !hasRemainDataInCurrentGroup(&pInfo->groupResInfo)) {
    doSetOperatorCompleted(pOperator);
  }

  return pInfo->binfo.pRes->info.rows == 0? NULL:pInfo->binfo.pRes;
}

static SSDataBlock* doAllIntervalAgg(void* param, bool* newgroup) {
  SOperatorInfo* pOperator = (SOperatorInfo*) param;
  if (pOperator->status == OP_EXEC_DONE) {
    return NULL;
  }

  STableIntervalOperatorInfo* pIntervalInfo = pOperator->info;

  STaskRuntimeEnv* pRuntimeEnv = pOperator->pRuntimeEnv;
  if (pOperator->status == OP_RES_TO_RETURN) {
//    toSDatablock(&pRuntimeEnv->groupResInfo, pRuntimeEnv, pIntervalInfo->pRes);

    if (pIntervalInfo->binfo.pRes->info.rows == 0 || !hasRemainDataInCurrentGroup(&pRuntimeEnv->groupResInfo)) {
      doSetOperatorCompleted(pOperator);
    }

    return pIntervalInfo->binfo.pRes;
  }

  STaskAttr* pQueryAttr = pRuntimeEnv->pQueryAttr;
  int32_t order = pQueryAttr->order.order;
  STimeWindow win = pQueryAttr->window;

  SOperatorInfo* downstream = pOperator->pDownstream[0];

  while(1) {
    publishOperatorProfEvent(downstream, QUERY_PROF_BEFORE_OPERATOR_EXEC);
    SSDataBlock* pBlock = downstream->nextDataFn(downstream, newgroup);
    publishOperatorProfEvent(downstream, QUERY_PROF_AFTER_OPERATOR_EXEC);

    if (pBlock == NULL) {
      break;
    }

//    setTagValue(pOperator, pRuntimeEnv->current->pTable, pIntervalInfo->pCtx, pOperator->numOfOutput);

    // the pDataBlock are always the same one, no need to call this again
    setInputDataBlock(pOperator, pIntervalInfo->binfo.pCtx, pBlock, pQueryAttr->order.order);
    hashAllIntervalAgg(pOperator, &pIntervalInfo->binfo.resultRowInfo, pBlock, 0);
  }

  // restore the value
  pQueryAttr->order.order = order;
  pQueryAttr->window = win;

  pOperator->status = OP_RES_TO_RETURN;
  closeAllResultRows(&pIntervalInfo->binfo.resultRowInfo);
  setTaskStatus(pOperator->pTaskInfo, TASK_COMPLETED);
  finalizeQueryResult(pOperator, pIntervalInfo->binfo.pCtx, &pIntervalInfo->binfo.resultRowInfo, pIntervalInfo->binfo.rowCellInfoOffset);

  initGroupResInfo(&pRuntimeEnv->groupResInfo, &pIntervalInfo->binfo.resultRowInfo);
//  toSDatablock(&pRuntimeEnv->groupResInfo, pRuntimeEnv, pIntervalInfo->pRes);

  if (pIntervalInfo->binfo.pRes->info.rows == 0 || !hasRemainDataInCurrentGroup(&pRuntimeEnv->groupResInfo)) {
    pOperator->status = OP_EXEC_DONE;
  }

  return pIntervalInfo->binfo.pRes->info.rows == 0? NULL:pIntervalInfo->binfo.pRes;
}

static SSDataBlock* doSTableIntervalAgg(void* param, bool* newgroup) {
  SOperatorInfo* pOperator = (SOperatorInfo*) param;
  if (pOperator->status == OP_EXEC_DONE) {
    return NULL;
  }

  STableIntervalOperatorInfo* pIntervalInfo = pOperator->info;
  STaskRuntimeEnv* pRuntimeEnv = pOperator->pRuntimeEnv;

  if (pOperator->status == OP_RES_TO_RETURN) {
    int64_t st = taosGetTimestampUs();

//    copyToSDataBlock(NULL, 3000, pIntervalInfo->pRes, pIntervalInfo->rowCellInfoOffset);
    if (pIntervalInfo->binfo.pRes->info.rows == 0 || !hasRemainData(&pRuntimeEnv->groupResInfo)) {
      doSetOperatorCompleted(pOperator);
    }

    SQInfo* pQInfo = pRuntimeEnv->qinfo;
    pQInfo->summary.firstStageMergeTime += (taosGetTimestampUs() - st);

    return pIntervalInfo->binfo.pRes;
  }

  STaskAttr* pQueryAttr = pRuntimeEnv->pQueryAttr;
  int32_t order = pQueryAttr->order.order;

  SOperatorInfo* downstream = pOperator->pDownstream[0];

  while(1) {
    publishOperatorProfEvent(downstream, QUERY_PROF_BEFORE_OPERATOR_EXEC);
    SSDataBlock* pBlock = downstream->nextDataFn(downstream, newgroup);
    publishOperatorProfEvent(downstream, QUERY_PROF_AFTER_OPERATOR_EXEC);

    if (pBlock == NULL) {
      break;
    }

    // the pDataBlock are always the same one, no need to call this again
    STableQueryInfo* pTableQueryInfo = pRuntimeEnv->current;

//    setTagValue(pOperator, pTableQueryInfo->pTable, pIntervalInfo->pCtx, pOperator->numOfOutput);
    setInputDataBlock(pOperator, pIntervalInfo->binfo.pCtx, pBlock, pQueryAttr->order.order);
    setIntervalQueryRange(pRuntimeEnv, pBlock->info.window.skey);

    hashIntervalAgg(pOperator, &pTableQueryInfo->resInfo, pBlock, pTableQueryInfo->groupIndex);
  }

  pOperator->status = OP_RES_TO_RETURN;
  pQueryAttr->order.order = order;   // TODO : restore the order
  doCloseAllTimeWindow(pRuntimeEnv);
  setTaskStatus(pOperator->pTaskInfo, TASK_COMPLETED);

//  copyToSDataBlock(pRuntimeEnv, 3000, pIntervalInfo->pRes, pIntervalInfo->rowCellInfoOffset);
  if (pIntervalInfo->binfo.pRes->info.rows == 0 || !hasRemainData(&pRuntimeEnv->groupResInfo)) {
    pOperator->status = OP_EXEC_DONE;
  }

  return pIntervalInfo->binfo.pRes;
}

static SSDataBlock* doAllSTableIntervalAgg(void* param, bool* newgroup) {
  SOperatorInfo* pOperator = (SOperatorInfo*) param;
  if (pOperator->status == OP_EXEC_DONE) {
    return NULL;
  }

  STableIntervalOperatorInfo* pIntervalInfo = pOperator->info;
  STaskRuntimeEnv* pRuntimeEnv = pOperator->pRuntimeEnv;

  if (pOperator->status == OP_RES_TO_RETURN) {
//    copyToSDataBlock(pRuntimeEnv, 3000, pIntervalInfo->pRes, pIntervalInfo->rowCellInfoOffset);
    if (pIntervalInfo->binfo.pRes->info.rows == 0 || !hasRemainData(&pRuntimeEnv->groupResInfo)) {
      pOperator->status = OP_EXEC_DONE;
    }

    return pIntervalInfo->binfo.pRes;
  }

  STaskAttr* pQueryAttr = pRuntimeEnv->pQueryAttr;
  int32_t order = pQueryAttr->order.order;

  SOperatorInfo* downstream = pOperator->pDownstream[0];

  while(1) {
    publishOperatorProfEvent(downstream, QUERY_PROF_BEFORE_OPERATOR_EXEC);
    SSDataBlock* pBlock = downstream->nextDataFn(downstream, newgroup);
    publishOperatorProfEvent(downstream, QUERY_PROF_AFTER_OPERATOR_EXEC);

    if (pBlock == NULL) {
      break;
    }

    // the pDataBlock are always the same one, no need to call this again
    STableQueryInfo* pTableQueryInfo = pRuntimeEnv->current;

//    setTagValue(pOperator, pTableQueryInfo->pTable, pIntervalInfo->pCtx, pOperator->numOfOutput);
    setInputDataBlock(pOperator, pIntervalInfo->binfo.pCtx, pBlock, pQueryAttr->order.order);
    setIntervalQueryRange(pRuntimeEnv, pBlock->info.window.skey);

    hashAllIntervalAgg(pOperator, &pTableQueryInfo->resInfo, pBlock, pTableQueryInfo->groupIndex);
  }

  pOperator->status = OP_RES_TO_RETURN;
  pQueryAttr->order.order = order;   // TODO : restore the order
  doCloseAllTimeWindow(pRuntimeEnv);
  setTaskStatus(pOperator->pTaskInfo, TASK_COMPLETED);

  int64_t st = taosGetTimestampUs();
//  copyToSDataBlock(pRuntimeEnv, 3000, pIntervalInfo->pRes, pIntervalInfo->rowCellInfoOffset);
  if (pIntervalInfo->binfo.pRes->info.rows == 0 || !hasRemainData(&pRuntimeEnv->groupResInfo)) {
    pOperator->status = OP_EXEC_DONE;
  }

  SQInfo* pQInfo = pRuntimeEnv->qinfo;
  pQInfo->summary.firstStageMergeTime += (taosGetTimestampUs() - st);

  return pIntervalInfo->binfo.pRes;
}

static void doStateWindowAggImpl(SOperatorInfo* pOperator, SStateWindowOperatorInfo *pInfo, SSDataBlock *pSDataBlock) {
  STaskRuntimeEnv* pRuntimeEnv = pOperator->pRuntimeEnv;
  STableQueryInfo*  item = pRuntimeEnv->current;
  SColumnInfoData* pColInfoData = taosArrayGet(pSDataBlock->pDataBlock, pInfo->colIndex);

  SOptrBasicInfo* pBInfo = &pInfo->binfo;

  bool    masterScan = IS_MAIN_SCAN(pRuntimeEnv);
  int16_t     bytes = pColInfoData->info.bytes;
  int16_t     type = pColInfoData->info.type;

  SColumnInfoData* pTsColInfoData = taosArrayGet(pSDataBlock->pDataBlock, 0);
  TSKEY* tsList = (TSKEY*)pTsColInfoData->pData;
  if (IS_REPEAT_SCAN(pRuntimeEnv) && !pInfo->reptScan) {
    pInfo->reptScan = true;
    tfree(pInfo->prevData);
  }

  pInfo->numOfRows = 0;
  for (int32_t j = 0; j < pSDataBlock->info.rows; ++j) {
    char* val = ((char*)pColInfoData->pData) + bytes * j;
    if (isNull(val, type)) {
      continue;
    }
    if (pInfo->prevData == NULL) {
      pInfo->prevData = malloc(bytes);
      memcpy(pInfo->prevData, val, bytes);
      pInfo->numOfRows = 1;
      pInfo->curWindow.skey = tsList[j];
      pInfo->curWindow.ekey = tsList[j];
      pInfo->start = j;

    } else if (memcmp(pInfo->prevData, val, bytes) == 0) {
      pInfo->curWindow.ekey = tsList[j];
      pInfo->numOfRows += 1;
      //pInfo->start = j;
      if (j == 0 && pInfo->start != 0) {
        pInfo->numOfRows = 1;
        pInfo->start = 0;
      }
    } else {
      SResultRow* pResult = NULL;
      pInfo->curWindow.ekey = pInfo->curWindow.skey;
      int32_t ret = setResultOutputBufByKey(pRuntimeEnv, &pBInfo->resultRowInfo, pSDataBlock->info.uid, &pInfo->curWindow, masterScan,
                                            &pResult, item->groupIndex, pBInfo->pCtx, pOperator->numOfOutput,
                                            pBInfo->rowCellInfoOffset);
      if (ret != TSDB_CODE_SUCCESS) {  // null data, too many state code
        longjmp(pRuntimeEnv->env, TSDB_CODE_QRY_APP_ERROR);
      }
//      doApplyFunctions(pRuntimeEnv, pBInfo->pCtx, &pInfo->curWindow, pInfo->start, pInfo->numOfRows, tsList,
//                       pSDataBlock->info.rows, pOperator->numOfOutput);

      pInfo->curWindow.skey = tsList[j];
      pInfo->curWindow.ekey = tsList[j];
      memcpy(pInfo->prevData, val, bytes);
      pInfo->numOfRows = 1;
      pInfo->start = j;

    }
  }

  SResultRow* pResult = NULL;

  pInfo->curWindow.ekey = pInfo->curWindow.skey;
  int32_t ret = setResultOutputBufByKey(pRuntimeEnv, &pBInfo->resultRowInfo, pSDataBlock->info.uid, &pInfo->curWindow, masterScan,
                                        &pResult, item->groupIndex, pBInfo->pCtx, pOperator->numOfOutput,
                                        pBInfo->rowCellInfoOffset);
  if (ret != TSDB_CODE_SUCCESS) {  // null data, too many state code
    longjmp(pRuntimeEnv->env, TSDB_CODE_QRY_APP_ERROR);
  }

//  doApplyFunctions(pRuntimeEnv, pBInfo->pCtx, &pInfo->curWindow, pInfo->start, pInfo->numOfRows, tsList,
//                   pSDataBlock->info.rows, pOperator->numOfOutput);
}

static SSDataBlock* doStateWindowAgg(void *param, bool* newgroup) {
  SOperatorInfo* pOperator = (SOperatorInfo*) param;
  if (pOperator->status == OP_EXEC_DONE) {
    return NULL;
  }

  SStateWindowOperatorInfo* pWindowInfo = pOperator->info;
  SOptrBasicInfo* pBInfo = &pWindowInfo->binfo;

  STaskRuntimeEnv* pRuntimeEnv = pOperator->pRuntimeEnv;
  if (pOperator->status == OP_RES_TO_RETURN) {
//    toSDatablock(&pRuntimeEnv->groupResInfo, pRuntimeEnv, pBInfo->pRes);

    if (pBInfo->pRes->info.rows == 0 || !hasRemainDataInCurrentGroup(&pRuntimeEnv->groupResInfo)) {
      pOperator->status = OP_EXEC_DONE;
    }

    return pBInfo->pRes;
  }

  STaskAttr* pQueryAttr = pRuntimeEnv->pQueryAttr;
  int32_t order = pQueryAttr->order.order;
  STimeWindow win = pQueryAttr->window;
  SOperatorInfo* downstream = pOperator->pDownstream[0];
  while (1) {
    publishOperatorProfEvent(downstream, QUERY_PROF_BEFORE_OPERATOR_EXEC);
    SSDataBlock* pBlock = downstream->nextDataFn(downstream, newgroup);
    publishOperatorProfEvent(downstream, QUERY_PROF_AFTER_OPERATOR_EXEC);

    if (pBlock == NULL) {
      break;
    }
    setInputDataBlock(pOperator, pBInfo->pCtx, pBlock, pQueryAttr->order.order);
    if (pWindowInfo->colIndex == -1) {
      pWindowInfo->colIndex = getGroupbyColumnIndex(pRuntimeEnv->pQueryAttr->pGroupbyExpr, pBlock);
    }
    doStateWindowAggImpl(pOperator,  pWindowInfo, pBlock);
  }

  // restore the value
  pQueryAttr->order.order = order;
  pQueryAttr->window = win;

  pOperator->status = OP_RES_TO_RETURN;
  closeAllResultRows(&pBInfo->resultRowInfo);
  setTaskStatus(pOperator->pTaskInfo, TASK_COMPLETED);
  finalizeQueryResult(pOperator, pBInfo->pCtx, &pBInfo->resultRowInfo, pBInfo->rowCellInfoOffset);

  initGroupResInfo(&pRuntimeEnv->groupResInfo, &pBInfo->resultRowInfo);
//  toSDatablock(&pRuntimeEnv->groupResInfo, pRuntimeEnv, pBInfo->pRes);

  if (pBInfo->pRes->info.rows == 0 || !hasRemainDataInCurrentGroup(&pRuntimeEnv->groupResInfo)) {
    pOperator->status = OP_EXEC_DONE;
  }

  return pBInfo->pRes->info.rows == 0? NULL:pBInfo->pRes;
}

static SSDataBlock* doSessionWindowAgg(void* param, bool* newgroup) {
  SOperatorInfo* pOperator = (SOperatorInfo*) param;
  if (pOperator->status == OP_EXEC_DONE) {
    return NULL;
  }

  SSWindowOperatorInfo* pWindowInfo = pOperator->info;
  SOptrBasicInfo* pBInfo = &pWindowInfo->binfo;


  STaskRuntimeEnv* pRuntimeEnv = pOperator->pRuntimeEnv;
  if (pOperator->status == OP_RES_TO_RETURN) {
//    toSDatablock(&pRuntimeEnv->groupResInfo, pRuntimeEnv, pBInfo->pRes);

    if (pBInfo->pRes->info.rows == 0 || !hasRemainDataInCurrentGroup(&pRuntimeEnv->groupResInfo)) {
      pOperator->status = OP_EXEC_DONE;
    }

    return pBInfo->pRes;
  }

  STaskAttr* pQueryAttr = pRuntimeEnv->pQueryAttr;
  //pQueryAttr->order.order = TSDB_ORDER_ASC;
  int32_t order = pQueryAttr->order.order;
  STimeWindow win = pQueryAttr->window;

  SOperatorInfo* downstream = pOperator->pDownstream[0];

  while(1) {
    publishOperatorProfEvent(downstream, QUERY_PROF_BEFORE_OPERATOR_EXEC);
    SSDataBlock* pBlock = downstream->nextDataFn(downstream, newgroup);
    publishOperatorProfEvent(downstream, QUERY_PROF_AFTER_OPERATOR_EXEC);
    if (pBlock == NULL) {
      break;
    }

    // the pDataBlock are always the same one, no need to call this again
    setInputDataBlock(pOperator, pBInfo->pCtx, pBlock, pQueryAttr->order.order);
    doSessionWindowAggImpl(pOperator, pWindowInfo, pBlock);
  }

  // restore the value
  pQueryAttr->order.order = order;
  pQueryAttr->window = win;

  pOperator->status = OP_RES_TO_RETURN;
  closeAllResultRows(&pBInfo->resultRowInfo);
//  setTaskStatus(pOperator->pTaskInfo, QUERY_COMPLETED);
  finalizeQueryResult(pOperator, pBInfo->pCtx, &pBInfo->resultRowInfo, pBInfo->rowCellInfoOffset);

  initGroupResInfo(&pRuntimeEnv->groupResInfo, &pBInfo->resultRowInfo);
//  toSDatablock(&pRuntimeEnv->groupResInfo, pRuntimeEnv, pBInfo->pRes);

  if (pBInfo->pRes->info.rows == 0 || !hasRemainDataInCurrentGroup(&pRuntimeEnv->groupResInfo)) {
    pOperator->status = OP_EXEC_DONE;
  }

  return pBInfo->pRes->info.rows == 0? NULL:pBInfo->pRes;
}

static SSDataBlock* hashGroupbyAggregate(void* param, bool* newgroup) {
  SOperatorInfo* pOperator = (SOperatorInfo*) param;
  if (pOperator->status == OP_EXEC_DONE) {
    return NULL;
  }

  SGroupbyOperatorInfo *pInfo = pOperator->info;

  STaskRuntimeEnv* pRuntimeEnv = pOperator->pRuntimeEnv;
  if (pOperator->status == OP_RES_TO_RETURN) {
//    toSDatablock(&pRuntimeEnv->groupResInfo, pRuntimeEnv, pInfo->binfo.pRes);

    if (pInfo->binfo.pRes->info.rows == 0 || !hasRemainDataInCurrentGroup(&pRuntimeEnv->groupResInfo)) {
      pOperator->status = OP_EXEC_DONE;
    }

    return pInfo->binfo.pRes;
  }

  SOperatorInfo* downstream = pOperator->pDownstream[0];

  while(1) {
    publishOperatorProfEvent(downstream, QUERY_PROF_BEFORE_OPERATOR_EXEC);
    SSDataBlock* pBlock = downstream->nextDataFn(downstream, newgroup);
    publishOperatorProfEvent(downstream, QUERY_PROF_AFTER_OPERATOR_EXEC);
    if (pBlock == NULL) {
      break;
    }

    // the pDataBlock are always the same one, no need to call this again
    setInputDataBlock(pOperator, pInfo->binfo.pCtx, pBlock, pRuntimeEnv->pQueryAttr->order.order);
//    setTagValue(pOperator, pRuntimeEnv->current->pTable, pInfo->binfo.pCtx, pOperator->numOfOutput);
    if (pInfo->colIndex == -1) {
      pInfo->colIndex = getGroupbyColumnIndex(pRuntimeEnv->pQueryAttr->pGroupbyExpr, pBlock);
    }

    doHashGroupbyAgg(pOperator, pInfo, pBlock);
  }

  pOperator->status = OP_RES_TO_RETURN;
  closeAllResultRows(&pInfo->binfo.resultRowInfo);
//  setTaskStatus(pOperator->pTaskInfo, QUERY_COMPLETED);

  if (!pRuntimeEnv->pQueryAttr->stableQuery) { // finalize include the update of result rows
    finalizeQueryResult(pOperator, pInfo->binfo.pCtx, &pInfo->binfo.resultRowInfo, pInfo->binfo.rowCellInfoOffset);
  } else {
    updateNumOfRowsInResultRows(pInfo->binfo.pCtx, pOperator->numOfOutput, &pInfo->binfo.resultRowInfo, pInfo->binfo.rowCellInfoOffset);
  }

  initGroupResInfo(&pRuntimeEnv->groupResInfo, &pInfo->binfo.resultRowInfo);
  if (!pRuntimeEnv->pQueryAttr->stableQuery) {
    sortGroupResByOrderList(&pRuntimeEnv->groupResInfo, pRuntimeEnv, pInfo->binfo.pRes);
  }

//  toSDatablock(&pRuntimeEnv->groupResInfo, pRuntimeEnv, pInfo->binfo.pRes);
  if (pInfo->binfo.pRes->info.rows == 0 || !hasRemainDataInCurrentGroup(&pRuntimeEnv->groupResInfo)) {
    pOperator->status = OP_EXEC_DONE;
  }

  return pInfo->binfo.pRes;
}

static void doHandleRemainBlockForNewGroupImpl(SFillOperatorInfo *pInfo, STaskRuntimeEnv* pRuntimeEnv, bool* newgroup) {
  pInfo->totalInputRows = pInfo->existNewGroupBlock->info.rows;
  int64_t ekey = Q_STATUS_EQUAL(pRuntimeEnv->status, TASK_COMPLETED)?pRuntimeEnv->pQueryAttr->window.ekey:pInfo->existNewGroupBlock->info.window.ekey;
  taosResetFillInfo(pInfo->pFillInfo, getFillInfoStart(pInfo->pFillInfo));

  taosFillSetStartInfo(pInfo->pFillInfo, pInfo->existNewGroupBlock->info.rows, ekey);
  taosFillSetInputDataBlock(pInfo->pFillInfo, pInfo->existNewGroupBlock);

  doFillTimeIntervalGapsInResults(pInfo->pFillInfo, pInfo->pRes, pRuntimeEnv->resultInfo.capacity, pInfo->p);
  pInfo->existNewGroupBlock = NULL;
  *newgroup = true;
}

static void doHandleRemainBlockFromNewGroup(SFillOperatorInfo *pInfo, STaskRuntimeEnv  *pRuntimeEnv, bool *newgroup) {
  if (taosFillHasMoreResults(pInfo->pFillInfo)) {
    *newgroup = false;
    doFillTimeIntervalGapsInResults(pInfo->pFillInfo, pInfo->pRes, (int32_t)pRuntimeEnv->resultInfo.capacity, pInfo->p);
    if (pInfo->pRes->info.rows > pRuntimeEnv->resultInfo.threshold || (!pInfo->multigroupResult)) {
      return;
    }
  }

  // handle the cached new group data block
  if (pInfo->existNewGroupBlock) {
    doHandleRemainBlockForNewGroupImpl(pInfo, pRuntimeEnv, newgroup);
  }
}

static SSDataBlock* doFill(void* param, bool* newgroup) {
  SOperatorInfo* pOperator = (SOperatorInfo*) param;

  SFillOperatorInfo *pInfo = pOperator->info;
  pInfo->pRes->info.rows = 0;

  if (pOperator->status == OP_EXEC_DONE) {
    return NULL;
  }

  STaskRuntimeEnv  *pRuntimeEnv = pOperator->pRuntimeEnv;
  doHandleRemainBlockFromNewGroup(pInfo, pRuntimeEnv, newgroup);
  if (pInfo->pRes->info.rows > pRuntimeEnv->resultInfo.threshold || (!pInfo->multigroupResult && pInfo->pRes->info.rows > 0)) {
    return pInfo->pRes;
  }

  while(1) {
    publishOperatorProfEvent(pOperator->pDownstream[0], QUERY_PROF_BEFORE_OPERATOR_EXEC);
    SSDataBlock* pBlock = pOperator->pDownstream[0]->nextDataFn(pOperator->pDownstream[0], newgroup);
    publishOperatorProfEvent(pOperator->pDownstream[0], QUERY_PROF_AFTER_OPERATOR_EXEC);

    if (*newgroup) {
      assert(pBlock != NULL);
    }

    if (*newgroup && pInfo->totalInputRows > 0) {  // there are already processed current group data block
      pInfo->existNewGroupBlock = pBlock;
      *newgroup = false;

      // Fill the previous group data block, before handle the data block of new group.
      // Close the fill operation for previous group data block
      taosFillSetStartInfo(pInfo->pFillInfo, 0, pRuntimeEnv->pQueryAttr->window.ekey);
    } else {
      if (pBlock == NULL) {
        if (pInfo->totalInputRows == 0) {
          pOperator->status = OP_EXEC_DONE;
          return NULL;
        }

        taosFillSetStartInfo(pInfo->pFillInfo, 0, pRuntimeEnv->pQueryAttr->window.ekey);
      } else {
        pInfo->totalInputRows += pBlock->info.rows;
        taosFillSetStartInfo(pInfo->pFillInfo, pBlock->info.rows, pBlock->info.window.ekey);
        taosFillSetInputDataBlock(pInfo->pFillInfo, pBlock);
      }
    }

    doFillTimeIntervalGapsInResults(pInfo->pFillInfo, pInfo->pRes, pRuntimeEnv->resultInfo.capacity, pInfo->p);

    // current group has no more result to return
    if (pInfo->pRes->info.rows > 0) {
      // 1. The result in current group not reach the threshold of output result, continue
      // 2. If multiple group results existing in one SSDataBlock is not allowed, return immediately
      if (pInfo->pRes->info.rows > pRuntimeEnv->resultInfo.threshold || pBlock == NULL || (!pInfo->multigroupResult)) {
        return pInfo->pRes;
      }

      doHandleRemainBlockFromNewGroup(pInfo, pRuntimeEnv, newgroup);
      if (pInfo->pRes->info.rows > pRuntimeEnv->resultInfo.threshold || pBlock == NULL) {
        return pInfo->pRes;
      }
    } else if (pInfo->existNewGroupBlock) {  // try next group
      assert(pBlock != NULL);
      doHandleRemainBlockForNewGroupImpl(pInfo, pRuntimeEnv, newgroup);

      if (pInfo->pRes->info.rows > pRuntimeEnv->resultInfo.threshold) {
        return pInfo->pRes;
      }
    } else {
      return NULL;
    }
  }
}

// todo set the attribute of query scan count
static int32_t getNumOfScanTimes(STaskAttr* pQueryAttr) {
  for(int32_t i = 0; i < pQueryAttr->numOfOutput; ++i) {
    int32_t functionId = getExprFunctionId(&pQueryAttr->pExpr1[i]);
    if (functionId == FUNCTION_STDDEV || functionId == FUNCTION_PERCT) {
      return 2;
    }
  }

  return 1;
}

static void destroyOperatorInfo(SOperatorInfo* pOperator) {
  if (pOperator == NULL) {
    return;
  }

  if (pOperator->closeFn != NULL) {
    pOperator->closeFn(pOperator->info, pOperator->numOfOutput);
  }

  if (pOperator->pDownstream != NULL) {
    for(int32_t i = 0; i < pOperator->numOfDownstream; ++i) {
      destroyOperatorInfo(pOperator->pDownstream[i]);
    }

    tfree(pOperator->pDownstream);
    pOperator->numOfDownstream = 0;
  }

  tfree(pOperator->info);
  tfree(pOperator);
}

int32_t doInitAggInfoSup(SAggSupporter* pAggSup, SqlFunctionCtx *pCtx, int32_t numOfOutput) {
  _hash_fn_t hashFn = taosGetDefaultHashFunction(TSDB_DATA_TYPE_BINARY);

  pAggSup->resultRowSize       = getResultRowSize(pCtx, numOfOutput);
  pAggSup->keyBuf              = calloc(1, sizeof(int64_t) + sizeof(int64_t) + POINTER_BYTES);
  pAggSup->pResultRowHashTable = taosHashInit(10, hashFn, true, HASH_NO_LOCK);
  pAggSup->pResultRowListSet   = taosHashInit(100, hashFn, false, HASH_NO_LOCK);
  pAggSup->pool                = initResultRowPool(pAggSup->resultRowSize);
  pAggSup->pResultRowArrayList = taosArrayInit(10, sizeof(SResultRowCell));

  if (pAggSup->keyBuf == NULL || pAggSup->pResultRowArrayList == NULL || pAggSup->pResultRowListSet == NULL ||
      pAggSup->pResultRowHashTable == NULL || pAggSup->pool == NULL) {
    return TSDB_CODE_OUT_OF_MEMORY;
  }

  return TSDB_CODE_SUCCESS;
}

static void clearupAggSup(SAggSupporter* pAggSup) {
  tfree(pAggSup->keyBuf);
  taosHashCleanup(pAggSup->pResultRowHashTable);
  taosHashCleanup(pAggSup->pResultRowListSet);
  taosArrayDestroy(pAggSup->pResultRowArrayList);
  destroyResultRowPool(pAggSup->pool);
}

static int32_t initAggInfo(SAggOperatorInfo* pInfo, SArray* pExprInfo, int32_t numOfRows, SSDataBlock* pResultBlock, const STableGroupInfo* pTableGroupInfo) {
  pInfo->binfo.pCtx       = createSqlFunctionCtx_rv(pExprInfo, &pInfo->binfo.rowCellInfoOffset);
  pInfo->binfo.pRes       = pResultBlock;
  pInfo->binfo.capacity   = numOfRows;

  doInitAggInfoSup(&pInfo->aggSup, pInfo->binfo.pCtx, taosArrayGetSize(pExprInfo));
  pInfo->pTableQueryInfo = calloc(pTableGroupInfo->numOfTables, sizeof(STableQueryInfo));

  int32_t index = 0;
  for(int32_t i = 0; i < taosArrayGetSize(pTableGroupInfo->pGroupList); ++i) {
    SArray* pa = taosArrayGetP(pTableGroupInfo->pGroupList, i);
    for(int32_t j = 0; j < taosArrayGetSize(pa); ++j) {
      STableKeyInfo* pk = taosArrayGet(pa, j);

      STableQueryInfo* pTQueryInfo = &pInfo->pTableQueryInfo[index++];
      pTQueryInfo->uid        = pk->uid;
      pTQueryInfo->lastKey    = pk->lastKey;
      pTQueryInfo->groupIndex = i;
    }
  }

  STimeWindow win = {0, INT64_MAX};
  createTableQueryInfo(pInfo->pTableQueryInfo, false, win);

  return TSDB_CODE_SUCCESS;
}

SOperatorInfo* createAggregateOperatorInfo(SOperatorInfo* downstream, SArray* pExprInfo, SSDataBlock* pResultBlock,
                                           SExecTaskInfo* pTaskInfo, const STableGroupInfo* pTableGroupInfo) {
  SAggOperatorInfo* pInfo = calloc(1, sizeof(SAggOperatorInfo));

  int32_t numOfRows = 1;
  //(int32_t)(getRowNumForMultioutput(pQueryAttr, pQueryAttr->topBotQuery, pQueryAttr->stableQuery));

  initAggInfo(pInfo, pExprInfo, numOfRows, pResultBlock, pTableGroupInfo);
  setFunctionResultOutput(&pInfo->binfo, &pInfo->aggSup, MAIN_SCAN, pTaskInfo);

  SOperatorInfo* pOperator = calloc(1, sizeof(SOperatorInfo));
  pOperator->name         = "TableAggregate";
  pOperator->operatorType = QUERY_NODE_PHYSICAL_PLAN_AGG;
  pOperator->blockingOptr = true;
  pOperator->status       = OP_IN_EXECUTING;
  pOperator->info         = pInfo;
  pOperator->pExpr        = exprArrayDup(pExprInfo);
  pOperator->numOfOutput  = taosArrayGetSize(pExprInfo);

  pOperator->pTaskInfo    = pTaskInfo;
  pOperator->nextDataFn   = doAggregate;
  pOperator->closeFn      = destroyAggOperatorInfo;
  int32_t code = appendDownstream(pOperator, &downstream, 1);

  return pOperator;
}

static void doDestroyBasicInfo(SOptrBasicInfo* pInfo, int32_t numOfOutput) {
  assert(pInfo != NULL);

  destroySqlFunctionCtx(pInfo->pCtx, numOfOutput);
  tfree(pInfo->rowCellInfoOffset);

  cleanupResultRowInfo(&pInfo->resultRowInfo);
  pInfo->pRes = blockDataDestroy(pInfo->pRes);
}

static void destroyBasicOperatorInfo(void* param, int32_t numOfOutput) {
  SOptrBasicInfo* pInfo = (SOptrBasicInfo*) param;
  doDestroyBasicInfo(pInfo, numOfOutput);
}
static void destroyStateWindowOperatorInfo(void* param, int32_t numOfOutput) {
  SStateWindowOperatorInfo* pInfo = (SStateWindowOperatorInfo*) param;
  doDestroyBasicInfo(&pInfo->binfo, numOfOutput);
  tfree(pInfo->prevData);
}
static void destroyAggOperatorInfo(void* param, int32_t numOfOutput) {
  SAggOperatorInfo* pInfo = (SAggOperatorInfo*) param;
  doDestroyBasicInfo(&pInfo->binfo, numOfOutput);
}

static void destroySWindowOperatorInfo(void* param, int32_t numOfOutput) {
  SSWindowOperatorInfo* pInfo = (SSWindowOperatorInfo*) param;
  doDestroyBasicInfo(&pInfo->binfo, numOfOutput);
}

static void destroySFillOperatorInfo(void* param, int32_t numOfOutput) {
  SFillOperatorInfo* pInfo = (SFillOperatorInfo*) param;
  pInfo->pFillInfo = taosDestroyFillInfo(pInfo->pFillInfo);
  pInfo->pRes = blockDataDestroy(pInfo->pRes);
  tfree(pInfo->p);
}

static void destroyGroupbyOperatorInfo(void* param, int32_t numOfOutput) {
  SGroupbyOperatorInfo* pInfo = (SGroupbyOperatorInfo*) param;
  doDestroyBasicInfo(&pInfo->binfo, numOfOutput);
  tfree(pInfo->prevData);
}

static void destroyProjectOperatorInfo(void* param, int32_t numOfOutput) {
  SProjectOperatorInfo* pInfo = (SProjectOperatorInfo*) param;
  doDestroyBasicInfo(&pInfo->binfo, numOfOutput);
}

static void destroyTagScanOperatorInfo(void* param, int32_t numOfOutput) {
  STagScanInfo* pInfo = (STagScanInfo*) param;
  pInfo->pRes = blockDataDestroy(pInfo->pRes);
}

static void destroyOrderOperatorInfo(void* param, int32_t numOfOutput) {
  SOrderOperatorInfo* pInfo = (SOrderOperatorInfo*) param;
  pInfo->pDataBlock = blockDataDestroy(pInfo->pDataBlock);

  taosArrayDestroy(pInfo->orderInfo);
}

static void destroyConditionOperatorInfo(void* param, int32_t numOfOutput) {
  SFilterOperatorInfo* pInfo = (SFilterOperatorInfo*) param;
  doDestroyFilterInfo(pInfo->pFilterInfo, pInfo->numOfFilterCols);
}

static void destroyDistinctOperatorInfo(void* param, int32_t numOfOutput) {
  SDistinctOperatorInfo* pInfo = (SDistinctOperatorInfo*) param;
  taosHashCleanup(pInfo->pSet);
  tfree(pInfo->buf);
  taosArrayDestroy(pInfo->pDistinctDataInfo);
  pInfo->pRes = blockDataDestroy(pInfo->pRes);
}

static void destroySysTableScannerOperatorInfo(void* param, int32_t numOfOutput) {
  SSysTableScanInfo* pInfo = (SSysTableScanInfo*) param;
  tsem_destroy(&pInfo->ready);
  blockDataDestroy(pInfo->pRes);

  if (pInfo->type == TSDB_MGMT_TABLE_TABLE) {
    metaCloseTbCursor(pInfo->pCur);
  }
}

SOperatorInfo* createMultiTableAggOperatorInfo(SOperatorInfo* downstream, SArray* pExprInfo, SSDataBlock* pResBlock, SExecTaskInfo* pTaskInfo, const STableGroupInfo* pTableGroupInfo) {
  SAggOperatorInfo* pInfo = calloc(1, sizeof(SAggOperatorInfo));

  int32_t numOfRows = 1;
  size_t  numOfOutput = taosArrayGetSize(pExprInfo);
  initAggInfo(pInfo, pExprInfo, numOfRows, pResBlock, pTableGroupInfo);

  size_t  tableGroup = taosArrayGetSize(pTableGroupInfo->pGroupList);
  initResultRowInfo(&pInfo->binfo.resultRowInfo, (int32_t)tableGroup);

  SOperatorInfo* pOperator = calloc(1, sizeof(SOperatorInfo));
  pOperator->name         = "MultiTableAggregate";
  // pOperator->operatorType = OP_MultiTableAggregate;
  pOperator->blockingOptr = true;
  pOperator->status       = OP_IN_EXECUTING;
  pOperator->info         = pInfo;
  pOperator->pExpr        = exprArrayDup(pExprInfo);
  pOperator->numOfOutput  = numOfOutput;
  pOperator->pTaskInfo    = pTaskInfo;

  pOperator->nextDataFn = doMultiTableAggregate;
  pOperator->closeFn = destroyAggOperatorInfo;
  int32_t code = appendDownstream(pOperator, &downstream, 1);

  return pOperator;
}

SOperatorInfo* createProjectOperatorInfo(SOperatorInfo* downstream, SArray* pExprInfo, SExecTaskInfo* pTaskInfo) {
  SProjectOperatorInfo* pInfo = calloc(1, sizeof(SProjectOperatorInfo));

  int32_t numOfRows = 4096;
  pInfo->binfo.pRes = createOutputBuf_rv(pExprInfo, numOfRows);
  pInfo->binfo.pCtx = createSqlFunctionCtx_rv(pExprInfo, &pInfo->binfo.rowCellInfoOffset);

//  initResultRowInfo(&pBInfo->resultRowInfo, 8);
//  setFunctionResultOutput(pBInfo, MAIN_SCAN);

  SOperatorInfo* pOperator = calloc(1, sizeof(SOperatorInfo));
  pOperator->name         = "ProjectOperator";
  // pOperator->operatorType = OP_Project;
  pOperator->blockingOptr = false;
  pOperator->status       = OP_IN_EXECUTING;
  pOperator->info         = pInfo;
  pOperator->pExpr        = exprArrayDup(pExprInfo);
  pOperator->numOfOutput  = taosArrayGetSize(pExprInfo);

  pOperator->nextDataFn   = doProjectOperation;
  pOperator->closeFn      = destroyProjectOperatorInfo;
  int32_t code = appendDownstream(pOperator, &downstream, 1);

  return pOperator;
}

SColumnInfo* extractColumnFilterInfo(SExprInfo* pExpr, int32_t numOfOutput, int32_t* numOfFilterCols) {
#if 0
  SColumnInfo* pCols = calloc(numOfOutput, sizeof(SColumnInfo));

  int32_t numOfFilter = 0;
  for(int32_t i = 0; i < numOfOutput; ++i) {
    if (pExpr[i].base.flist.numOfFilters > 0) {
      numOfFilter += 1;
    }

    pCols[i].type  = pExpr[i].base.resSchema.type;
    pCols[i].bytes = pExpr[i].base.resSchema.bytes;
    pCols[i].colId = pExpr[i].base.resSchema.colId;

    pCols[i].flist.numOfFilters = pExpr[i].base.flist.numOfFilters;
    if (pCols[i].flist.numOfFilters != 0) { 
      pCols[i].flist.filterInfo   = calloc(pCols[i].flist.numOfFilters, sizeof(SColumnFilterInfo));
      memcpy(pCols[i].flist.filterInfo, pExpr[i].base.flist.filterInfo, pCols[i].flist.numOfFilters * sizeof(SColumnFilterInfo));
    } else {
      // avoid runtime error
      pCols[i].flist.filterInfo   = NULL; 
    }
  }

  assert(numOfFilter > 0);

  *numOfFilterCols = numOfFilter;
  return pCols;
#endif

  return 0;
}

SOperatorInfo* createLimitOperatorInfo(STaskRuntimeEnv* pRuntimeEnv, SOperatorInfo* downstream) {
  SLimitOperatorInfo* pInfo = calloc(1, sizeof(SLimitOperatorInfo));
  pInfo->limit = pRuntimeEnv->pQueryAttr->limit.limit;

  SOperatorInfo* pOperator = calloc(1, sizeof(SOperatorInfo));

  pOperator->name         = "LimitOperator";
//  pOperator->operatorType = OP_Limit;
  pOperator->blockingOptr = false;
  pOperator->status       = OP_IN_EXECUTING;
  pOperator->nextDataFn = doLimit;
  pOperator->info         = pInfo;
  pOperator->pRuntimeEnv  = pRuntimeEnv;
    int32_t code = appendDownstream(pOperator, &downstream, 1);

  return pOperator;
}

SOperatorInfo* createIntervalOperatorInfo(SOperatorInfo* downstream, SArray* pExprInfo, SInterval* pInterval, SExecTaskInfo* pTaskInfo) {
  STableIntervalOperatorInfo* pInfo = calloc(1, sizeof(STableIntervalOperatorInfo));

  size_t numOfOutput = taosArrayGetSize(pExprInfo);
  doInitAggInfoSup(&pInfo->aggSup, pInfo->binfo.pCtx, numOfOutput);

  pInfo->order     = TSDB_ORDER_ASC;
  pInfo->precision = TSDB_TIME_PRECISION_MICRO;
  pInfo->win       = pTaskInfo->window;
  pInfo->interval  = *pInterval;

  int32_t code     = createDiskbasedBuf(&pInfo->pResultBuf, 4096, 4096 * 256, pTaskInfo->id.str, "/tmp/");

  pInfo->binfo.pCtx = createSqlFunctionCtx_rv(pExprInfo, &pInfo->binfo.rowCellInfoOffset);
  pInfo->binfo.pRes = createOutputBuf_rv(pExprInfo, pInfo->binfo.capacity);

  initResultRowInfo(&pInfo->binfo.resultRowInfo, (int32_t)1);

  SOperatorInfo* pOperator = calloc(1, sizeof(SOperatorInfo));

  pOperator->name         = "TimeIntervalAggOperator";
  // pOperator->operatorType = OP_TimeWindow;
  pOperator->blockingOptr = true;
  pOperator->status       = OP_IN_EXECUTING;
  pOperator->pExpr        = exprArrayDup(pExprInfo);

  pOperator->pTaskInfo    = pTaskInfo;
  pOperator->numOfOutput  = taosArrayGetSize(pExprInfo);
  pOperator->info         = pInfo;
  pOperator->nextDataFn   = doIntervalAgg;
  pOperator->closeFn      = destroyBasicOperatorInfo;

  code = appendDownstream(pOperator, &downstream, 1);
  return pOperator;
}

SOperatorInfo* createAllTimeIntervalOperatorInfo(STaskRuntimeEnv* pRuntimeEnv, SOperatorInfo* downstream, SExprInfo* pExpr, int32_t numOfOutput) {
  STableIntervalOperatorInfo* pInfo = calloc(1, sizeof(STableIntervalOperatorInfo));

  pInfo->binfo.pCtx = createSqlFunctionCtx(pRuntimeEnv, pExpr, numOfOutput, &pInfo->binfo.rowCellInfoOffset);
  pInfo->binfo.pRes = createOutputBuf(pExpr, numOfOutput, pRuntimeEnv->resultInfo.capacity);
  initResultRowInfo(&pInfo->binfo.resultRowInfo, 8);

  SOperatorInfo* pOperator = calloc(1, sizeof(SOperatorInfo));

  pOperator->name         = "AllTimeIntervalAggOperator";
//  pOperator->operatorType = OP_AllTimeWindow;
  pOperator->blockingOptr = true;
  pOperator->status       = OP_IN_EXECUTING;
  pOperator->pExpr        = pExpr;
  pOperator->numOfOutput  = numOfOutput;
  pOperator->info         = pInfo;
  pOperator->pRuntimeEnv  = pRuntimeEnv;
  pOperator->nextDataFn = doAllIntervalAgg;
  pOperator->closeFn = destroyBasicOperatorInfo;

    int32_t code = appendDownstream(pOperator, &downstream, 1);
  return pOperator;
}

SOperatorInfo* createStatewindowOperatorInfo(STaskRuntimeEnv* pRuntimeEnv, SOperatorInfo* downstream, SExprInfo* pExpr, int32_t numOfOutput) {
  SStateWindowOperatorInfo* pInfo = calloc(1, sizeof(SStateWindowOperatorInfo));
  pInfo->colIndex   = -1;
  pInfo->reptScan   = false;
  pInfo->binfo.pCtx = createSqlFunctionCtx(pRuntimeEnv, pExpr, numOfOutput, &pInfo->binfo.rowCellInfoOffset);
  pInfo->binfo.pRes = createOutputBuf(pExpr, numOfOutput, pRuntimeEnv->resultInfo.capacity);
  initResultRowInfo(&pInfo->binfo.resultRowInfo, 8);

  SOperatorInfo* pOperator = calloc(1, sizeof(SOperatorInfo));
  pOperator->name         = "StateWindowOperator";
//  pOperator->operatorType = OP_StateWindow;
  pOperator->blockingOptr = true;
  pOperator->status       = OP_IN_EXECUTING;
  pOperator->pExpr        = pExpr;
  pOperator->numOfOutput  = numOfOutput;
  pOperator->info         = pInfo;
  pOperator->pRuntimeEnv  = pRuntimeEnv;
  pOperator->nextDataFn = doStateWindowAgg;
  pOperator->closeFn = destroyStateWindowOperatorInfo;

    int32_t code = appendDownstream(pOperator, &downstream, 1);
  return pOperator;
}
SOperatorInfo* createSWindowOperatorInfo(STaskRuntimeEnv* pRuntimeEnv, SOperatorInfo* downstream, SExprInfo* pExpr, int32_t numOfOutput) {
  SSWindowOperatorInfo* pInfo = calloc(1, sizeof(SSWindowOperatorInfo));

  pInfo->binfo.pCtx = createSqlFunctionCtx(pRuntimeEnv, pExpr, numOfOutput, &pInfo->binfo.rowCellInfoOffset);
  pInfo->binfo.pRes = createOutputBuf(pExpr, numOfOutput, pRuntimeEnv->resultInfo.capacity);
  initResultRowInfo(&pInfo->binfo.resultRowInfo, 8);

  pInfo->prevTs   = INT64_MIN;
  pInfo->reptScan = false;
  SOperatorInfo* pOperator = calloc(1, sizeof(SOperatorInfo));

  pOperator->name         = "SessionWindowAggOperator";
//  pOperator->operatorType = OP_SessionWindow;
  pOperator->blockingOptr = true;
  pOperator->status       = OP_IN_EXECUTING;
  pOperator->pExpr        = pExpr;
  pOperator->numOfOutput  = numOfOutput;
  pOperator->info         = pInfo;
  pOperator->pRuntimeEnv  = pRuntimeEnv;
  pOperator->nextDataFn = doSessionWindowAgg;
  pOperator->closeFn = destroySWindowOperatorInfo;

    int32_t code = appendDownstream(pOperator, &downstream, 1);
  return pOperator;
}

SOperatorInfo* createMultiTableTimeIntervalOperatorInfo(STaskRuntimeEnv* pRuntimeEnv, SOperatorInfo* downstream, SExprInfo* pExpr, int32_t numOfOutput) {
  STableIntervalOperatorInfo* pInfo = calloc(1, sizeof(STableIntervalOperatorInfo));

  pInfo->binfo.pCtx = createSqlFunctionCtx(pRuntimeEnv, pExpr, numOfOutput, &pInfo->binfo.rowCellInfoOffset);
  pInfo->binfo.pRes = createOutputBuf(pExpr, numOfOutput, pRuntimeEnv->resultInfo.capacity);
  initResultRowInfo(&pInfo->binfo.resultRowInfo, 8);

  SOperatorInfo* pOperator = calloc(1, sizeof(SOperatorInfo));
  pOperator->name         = "MultiTableTimeIntervalOperator";
//  pOperator->operatorType = OP_MultiTableTimeInterval;
  pOperator->blockingOptr = true;
  pOperator->status       = OP_IN_EXECUTING;
  pOperator->pExpr        = pExpr;
  pOperator->numOfOutput  = numOfOutput;
  pOperator->info         = pInfo;
  pOperator->pRuntimeEnv  = pRuntimeEnv;

  pOperator->nextDataFn = doSTableIntervalAgg;
  pOperator->closeFn = destroyBasicOperatorInfo;

    int32_t code = appendDownstream(pOperator, &downstream, 1);
  return pOperator;
}

SOperatorInfo* createAllMultiTableTimeIntervalOperatorInfo(STaskRuntimeEnv* pRuntimeEnv, SOperatorInfo* downstream, SExprInfo* pExpr, int32_t numOfOutput) {
  STableIntervalOperatorInfo* pInfo = calloc(1, sizeof(STableIntervalOperatorInfo));

  pInfo->binfo.pCtx = createSqlFunctionCtx(pRuntimeEnv, pExpr, numOfOutput, &pInfo->binfo.rowCellInfoOffset);
  pInfo->binfo.pRes = createOutputBuf(pExpr, numOfOutput, pRuntimeEnv->resultInfo.capacity);
  initResultRowInfo(&pInfo->binfo.resultRowInfo, 8);

  SOperatorInfo* pOperator = calloc(1, sizeof(SOperatorInfo));
  pOperator->name         = "AllMultiTableTimeIntervalOperator";
//  pOperator->operatorType = OP_AllMultiTableTimeInterval;
  pOperator->blockingOptr = true;
  pOperator->status       = OP_IN_EXECUTING;
  pOperator->pExpr        = pExpr;
  pOperator->numOfOutput  = numOfOutput;
  pOperator->info         = pInfo;
  pOperator->pRuntimeEnv  = pRuntimeEnv;

  pOperator->nextDataFn = doAllSTableIntervalAgg;
  pOperator->closeFn = destroyBasicOperatorInfo;

    int32_t code = appendDownstream(pOperator, &downstream, 1);

  return pOperator;
}

SOperatorInfo* createGroupbyOperatorInfo(STaskRuntimeEnv* pRuntimeEnv, SOperatorInfo* downstream, SExprInfo* pExpr, int32_t numOfOutput) {
  SGroupbyOperatorInfo* pInfo = calloc(1, sizeof(SGroupbyOperatorInfo));
  pInfo->colIndex = -1;  // group by column index


  pInfo->binfo.pCtx = createSqlFunctionCtx(pRuntimeEnv, pExpr, numOfOutput, &pInfo->binfo.rowCellInfoOffset);

  STaskAttr *pQueryAttr = pRuntimeEnv->pQueryAttr;

  pQueryAttr->resultRowSize = (pQueryAttr->resultRowSize *
      (int32_t)(getRowNumForMultioutput(pQueryAttr, pQueryAttr->topBotQuery, pQueryAttr->stableQuery)));

  pInfo->binfo.pRes = createOutputBuf(pExpr, numOfOutput, pRuntimeEnv->resultInfo.capacity);
  initResultRowInfo(&pInfo->binfo.resultRowInfo, 8);

  SOperatorInfo* pOperator = calloc(1, sizeof(SOperatorInfo));
  pOperator->name         = "GroupbyAggOperator";
  pOperator->blockingOptr = true;
  pOperator->status       = OP_IN_EXECUTING;
//  pOperator->operatorType = OP_Groupby;
  pOperator->pExpr        = pExpr;
  pOperator->numOfOutput  = numOfOutput;
  pOperator->info         = pInfo;
  pOperator->pRuntimeEnv  = pRuntimeEnv;
  pOperator->nextDataFn = hashGroupbyAggregate;
  pOperator->closeFn = destroyGroupbyOperatorInfo;

    int32_t code = appendDownstream(pOperator, &downstream, 1);
  return pOperator;
}

SOperatorInfo* createFillOperatorInfo(STaskRuntimeEnv* pRuntimeEnv, SOperatorInfo* downstream, SExprInfo* pExpr, int32_t numOfOutput, bool multigroupResult) {
  SFillOperatorInfo* pInfo = calloc(1, sizeof(SFillOperatorInfo));
  pInfo->pRes = createOutputBuf(pExpr, numOfOutput, pRuntimeEnv->resultInfo.capacity);
  pInfo->multigroupResult = multigroupResult;

  {
    STaskAttr* pQueryAttr = pRuntimeEnv->pQueryAttr;
    struct SFillColInfo* pColInfo = createFillColInfo(pExpr, numOfOutput, pQueryAttr->fillVal);
    STimeWindow w = TSWINDOW_INITIALIZER;

    TSKEY sk = TMIN(pQueryAttr->window.skey, pQueryAttr->window.ekey);
    TSKEY ek = TMAX(pQueryAttr->window.skey, pQueryAttr->window.ekey);
//    getAlignQueryTimeWindow(pQueryAttr, pQueryAttr->window.skey, sk, ek, &w);

    pInfo->pFillInfo =
        taosCreateFillInfo(pQueryAttr->order.order, w.skey, 0, (int32_t)pRuntimeEnv->resultInfo.capacity, numOfOutput,
                           pQueryAttr->interval.sliding, pQueryAttr->interval.slidingUnit,
                           (int8_t)pQueryAttr->precision, pQueryAttr->fillType, pColInfo, pRuntimeEnv->qinfo);

    pInfo->p = calloc(numOfOutput, POINTER_BYTES);
  }

  SOperatorInfo* pOperator = calloc(1, sizeof(SOperatorInfo));

  pOperator->name         = "FillOperator";
  pOperator->blockingOptr = false;
  pOperator->status       = OP_IN_EXECUTING;
//  pOperator->operatorType = OP_Fill;
  pOperator->pExpr        = pExpr;
  pOperator->numOfOutput  = numOfOutput;
  pOperator->info         = pInfo;
  pOperator->pRuntimeEnv  = pRuntimeEnv;
  pOperator->nextDataFn = doFill;
  pOperator->closeFn = destroySFillOperatorInfo;

    int32_t code = appendDownstream(pOperator, &downstream, 1);
  return pOperator;
}

SOperatorInfo* createSLimitOperatorInfo(STaskRuntimeEnv* pRuntimeEnv, SOperatorInfo* downstream, SExprInfo* pExpr, int32_t numOfOutput, void* pMerger, bool multigroupResult) {
  SSLimitOperatorInfo* pInfo = calloc(1, sizeof(SSLimitOperatorInfo));

  STaskAttr* pQueryAttr = pRuntimeEnv->pQueryAttr;

  pInfo->orderColumnList = getResultGroupCheckColumns(pQueryAttr);
  pInfo->slimit          = pQueryAttr->slimit;
  pInfo->limit           = pQueryAttr->limit;
  pInfo->capacity        = pRuntimeEnv->resultInfo.capacity;
  pInfo->threshold       = (int64_t)(pInfo->capacity * 0.8);
  pInfo->currentOffset   = pQueryAttr->limit.offset;
  pInfo->currentGroupOffset = pQueryAttr->slimit.offset;
  pInfo->multigroupResult= multigroupResult;

  // TODO refactor
  int32_t len = 0;
  for(int32_t i = 0; i < numOfOutput; ++i) {
    len += pExpr[i].base.resSchema.bytes;
  }

  int32_t numOfCols = (pInfo->orderColumnList != NULL)? (int32_t) taosArrayGetSize(pInfo->orderColumnList):0;
  pInfo->prevRow = calloc(1, (POINTER_BYTES * numOfCols + len));

  int32_t offset = POINTER_BYTES * numOfCols;
  for(int32_t i = 0; i < numOfCols; ++i) {
    pInfo->prevRow[i] = (char*)pInfo->prevRow + offset;

    SColIndex* index = taosArrayGet(pInfo->orderColumnList, i);
    offset += pExpr[index->colIndex].base.resSchema.bytes;
  }

  pInfo->pRes = createOutputBuf(pExpr, numOfOutput, pRuntimeEnv->resultInfo.capacity);

  SOperatorInfo* pOperator = calloc(1, sizeof(SOperatorInfo));

  pOperator->name         = "SLimitOperator";
  // pOperator->operatorType = OP_SLimit;
  pOperator->blockingOptr = false;
  pOperator->status       = OP_IN_EXECUTING;
//  pOperator->exec         = doSLimit;
  pOperator->info         = pInfo;
  pOperator->pRuntimeEnv  = pRuntimeEnv;
  pOperator->closeFn = destroySlimitOperatorInfo;

    int32_t code = appendDownstream(pOperator, &downstream, 1);
  return pOperator;
}

static SSDataBlock* doTagScan(void* param, bool* newgroup) {
#if 0
  SOperatorInfo* pOperator = (SOperatorInfo*) param;
  if (pOperator->status == OP_EXEC_DONE) {
    return NULL;
  }

  STaskRuntimeEnv* pRuntimeEnv = pOperator->pRuntimeEnv;
  int32_t maxNumOfTables = (int32_t)pRuntimeEnv->resultInfo.capacity;

  STagScanInfo *pInfo = pOperator->info;
  SSDataBlock  *pRes = pInfo->pRes;
  *newgroup = false;

  int32_t count = 0;
  SArray* pa = GET_TABLEGROUP(pRuntimeEnv, 0);

  int32_t functionId = getExprFunctionId(&pOperator->pExpr[0]);
  if (functionId == FUNCTION_TID_TAG) { // return the tags & table Id
    STaskAttr* pQueryAttr = pRuntimeEnv->pQueryAttr;
    assert(pQueryAttr->numOfOutput == 1);

    SExprInfo* pExprInfo = &pOperator->pExpr[0];
    int32_t rsize = pExprInfo->base.resSchema.bytes;

    count = 0;

    int16_t bytes = pExprInfo->base.resSchema.bytes;
    int16_t type  = pExprInfo->base.resSchema.type;

    for(int32_t i = 0; i < pQueryAttr->numOfTags; ++i) {
      if (pQueryAttr->tagColList[i].colId == pExprInfo->base.pColumns->info.colId) {
        bytes = pQueryAttr->tagColList[i].bytes;
        type = pQueryAttr->tagColList[i].type;
        break;
      }
    }

    SColumnInfoData* pColInfo = taosArrayGet(pRes->pDataBlock, 0);

    while(pInfo->curPos < pInfo->totalTables && count < maxNumOfTables) {
      int32_t i = pInfo->curPos++;
      STableQueryInfo *item = taosArrayGetP(pa, i);

      char *output = pColInfo->pData + count * rsize;
      varDataSetLen(output, rsize - VARSTR_HEADER_SIZE);

      output = varDataVal(output);
      STableId* id = TSDB_TABLEID(item->pTable);

      *(int16_t *)output = 0;
      output += sizeof(int16_t);

      *(int64_t *)output = id->uid;  // memory align problem, todo serialize
      output += sizeof(id->uid);

      *(int32_t *)output = id->tid;
      output += sizeof(id->tid);

      *(int32_t *)output = pQueryAttr->vgId;
      output += sizeof(pQueryAttr->vgId);

      char* data = NULL;
      if (pExprInfo->base.pColumns->info.colId == TSDB_TBNAME_COLUMN_INDEX) {
        data = tsdbGetTableName(item->pTable);
      } else {
        data = tsdbGetTableTagVal(item->pTable, pExprInfo->base.pColumns->info.colId, type, bytes);
      }

      doSetTagValueToResultBuf(output, data, type, bytes);
      count += 1;
    }

    //qDebug("QInfo:0x%"PRIx64" create (tableId, tag) info completed, rows:%d", GET_TASKID(pRuntimeEnv), count);
  } else if (functionId == FUNCTION_COUNT) {// handle the "count(tbname)" query
    SColumnInfoData* pColInfo = taosArrayGet(pRes->pDataBlock, 0);
    *(int64_t*)pColInfo->pData = pInfo->totalTables;
    count = 1;

    pOperator->status = OP_EXEC_DONE;
    //qDebug("QInfo:0x%"PRIx64" create count(tbname) query, res:%d rows:1", GET_TASKID(pRuntimeEnv), count);
  } else {  // return only the tags|table name etc.
    SExprInfo* pExprInfo = &pOperator->pExpr[0];  // todo use the column list instead of exprinfo

    count = 0;
    while(pInfo->curPos < pInfo->totalTables && count < maxNumOfTables) {
      int32_t i = pInfo->curPos++;

      STableQueryInfo* item = taosArrayGetP(pa, i);

      char *data = NULL, *dst = NULL;
      int16_t type = 0, bytes = 0;
      for(int32_t j = 0; j < pOperator->numOfOutput; ++j) {
        // not assign value in case of user defined constant output column
        if (TSDB_COL_IS_UD_COL(pExprInfo[j].base.pColumns->flag)) {
          continue;
        }

        SColumnInfoData* pColInfo = taosArrayGet(pRes->pDataBlock, j);
        type  = pExprInfo[j].base.resSchema.type;
        bytes = pExprInfo[j].base.resSchema.bytes;

        if (pExprInfo[j].base.pColumns->info.colId == TSDB_TBNAME_COLUMN_INDEX) {
          data = tsdbGetTableName(item->pTable);
        } else {
          data = tsdbGetTableTagVal(item->pTable, pExprInfo[j].base.pColumns->info.colId, type, bytes);
        }

        dst  = pColInfo->pData + count * pExprInfo[j].base.resSchema.bytes;
        doSetTagValueToResultBuf(dst, data, type, bytes);
      }

      count += 1;
    }

    if (pInfo->curPos >= pInfo->totalTables) {
      pOperator->status = OP_EXEC_DONE;
    }

    //qDebug("QInfo:0x%"PRIx64" create tag values results completed, rows:%d", GET_TASKID(pRuntimeEnv), count);
  }

  if (pOperator->status == OP_EXEC_DONE) {
    setTaskStatus(pOperator->pRuntimeEnv, TASK_COMPLETED);
  }

  pRes->info.rows = count;
  return (pRes->info.rows == 0)? NULL:pInfo->pRes;

#endif
}

SOperatorInfo* createTagScanOperatorInfo(STaskRuntimeEnv* pRuntimeEnv, SExprInfo* pExpr, int32_t numOfOutput) {
  STagScanInfo* pInfo = calloc(1, sizeof(STagScanInfo));
  pInfo->pRes = createOutputBuf(pExpr, numOfOutput, pRuntimeEnv->resultInfo.capacity);

  size_t numOfGroup = GET_NUM_OF_TABLEGROUP(pRuntimeEnv);
  assert(numOfGroup == 0 || numOfGroup == 1);

  pInfo->totalTables = pRuntimeEnv->tableqinfoGroupInfo.numOfTables;
  pInfo->curPos = 0;

  SOperatorInfo* pOperator = calloc(1, sizeof(SOperatorInfo));
  pOperator->name         = "SeqTableTagScan";
  pOperator->operatorType = QUERY_NODE_PHYSICAL_PLAN_TAG_SCAN;
  pOperator->blockingOptr = false;
  pOperator->status       = OP_IN_EXECUTING;
  pOperator->info         = pInfo;
  pOperator->nextDataFn = doTagScan;
  pOperator->pExpr        = pExpr;
  pOperator->numOfOutput  = numOfOutput;
  pOperator->pRuntimeEnv  = pRuntimeEnv;
  pOperator->closeFn = destroyTagScanOperatorInfo;

  return pOperator;
}
static bool initMultiDistinctInfo(SDistinctOperatorInfo *pInfo, SOperatorInfo* pOperator, SSDataBlock *pBlock) {
  if (taosArrayGetSize(pInfo->pDistinctDataInfo) == pOperator->numOfOutput) {
     // distinct info already inited  
    return true;
  }
  for (int i = 0; i < pOperator->numOfOutput; i++) {
//    pInfo->totalBytes += pOperator->pExpr[i].base.colBytes;
  }
  for (int i = 0; i < pOperator->numOfOutput; i++) {
    int numOfBlock = (int)(taosArrayGetSize(pBlock->pDataBlock));
    assert(i < numOfBlock);
    for (int j = 0; j < numOfBlock; j++) {
      SColumnInfoData* pColDataInfo = taosArrayGet(pBlock->pDataBlock, j);
      if (pColDataInfo->info.colId == pOperator->pExpr[i].base.resSchema.colId) {
        SDistinctDataInfo item = {.index = j, .type = pColDataInfo->info.type, .bytes = pColDataInfo->info.bytes};
        taosArrayInsert(pInfo->pDistinctDataInfo, i, &item);
      }
    }
  }
  pInfo->totalBytes += (int32_t)strlen(MULTI_KEY_DELIM) * (pOperator->numOfOutput);
  pInfo->buf        =  calloc(1, pInfo->totalBytes);
  return  taosArrayGetSize(pInfo->pDistinctDataInfo) == pOperator->numOfOutput ? true : false;
}

static void buildMultiDistinctKey(SDistinctOperatorInfo *pInfo, SSDataBlock *pBlock, int32_t rowId) {
  char *p = pInfo->buf;
  memset(p, 0, pInfo->totalBytes); 

  for (int i = 0; i < taosArrayGetSize(pInfo->pDistinctDataInfo); i++) {
    SDistinctDataInfo* pDistDataInfo = (SDistinctDataInfo *)taosArrayGet(pInfo->pDistinctDataInfo, i); 
    SColumnInfoData*   pColDataInfo = taosArrayGet(pBlock->pDataBlock, pDistDataInfo->index);
    char *val = ((char *)pColDataInfo->pData) + pColDataInfo->info.bytes * rowId;
    if (isNull(val, pDistDataInfo->type)) { 
      p += pDistDataInfo->bytes; 
      continue;
    }
    if (IS_VAR_DATA_TYPE(pDistDataInfo->type)) {
      memcpy(p, varDataVal(val), varDataLen(val));
      p += varDataLen(val);
    } else {
      memcpy(p, val, pDistDataInfo->bytes);
      p += pDistDataInfo->bytes;
    }
    memcpy(p, MULTI_KEY_DELIM, strlen(MULTI_KEY_DELIM));
    p += strlen(MULTI_KEY_DELIM);
  }
}

static SSDataBlock* hashDistinct(void* param, bool* newgroup) {
  SOperatorInfo* pOperator = (SOperatorInfo*) param;
  if (pOperator->status == OP_EXEC_DONE) {
    return NULL;
  }

  SDistinctOperatorInfo* pInfo = pOperator->info;
  SSDataBlock* pRes = pInfo->pRes;

  pRes->info.rows = 0;
  SSDataBlock* pBlock = NULL;
   
  while(1) {
    publishOperatorProfEvent(pOperator->pDownstream[0], QUERY_PROF_BEFORE_OPERATOR_EXEC);
    pBlock = pOperator->pDownstream[0]->nextDataFn(pOperator->pDownstream[0], newgroup);
    publishOperatorProfEvent(pOperator->pDownstream[0], QUERY_PROF_AFTER_OPERATOR_EXEC);

    if (pBlock == NULL) {
      doSetOperatorCompleted(pOperator);
      break;
    }
    if (!initMultiDistinctInfo(pInfo, pOperator, pBlock)) {
      doSetOperatorCompleted(pOperator);
      break;
    }
    // ensure result output buf 
    if (pRes->info.rows + pBlock->info.rows > pInfo->outputCapacity) {
      int32_t newSize = pRes->info.rows + pBlock->info.rows;
      for (int i = 0; i < taosArrayGetSize(pRes->pDataBlock); i++) {
        SColumnInfoData*   pResultColInfoData = taosArrayGet(pRes->pDataBlock, i);
        SDistinctDataInfo* pDistDataInfo = taosArrayGet(pInfo->pDistinctDataInfo,  i);
        char* tmp = realloc(pResultColInfoData->pData, newSize * pDistDataInfo->bytes);
        if (tmp == NULL) {
          return NULL;
        } else {
          pResultColInfoData->pData = tmp;
        }
      }
      pInfo->outputCapacity = newSize;
    }

    for (int32_t i = 0; i < pBlock->info.rows; i++) {
      buildMultiDistinctKey(pInfo, pBlock, i);
      if (taosHashGet(pInfo->pSet, pInfo->buf, pInfo->totalBytes) == NULL) {
        int32_t dummy;
        taosHashPut(pInfo->pSet, pInfo->buf, pInfo->totalBytes, &dummy, sizeof(dummy));
        for (int j = 0; j < taosArrayGetSize(pRes->pDataBlock); j++) {
          SDistinctDataInfo* pDistDataInfo = taosArrayGet(pInfo->pDistinctDataInfo, j);  // distinct meta info
          SColumnInfoData*   pColInfoData = taosArrayGet(pBlock->pDataBlock, pDistDataInfo->index); //src
          SColumnInfoData*   pResultColInfoData = taosArrayGet(pRes->pDataBlock, j);  // dist 

          char* val = ((char*)pColInfoData->pData) + pDistDataInfo->bytes * i;
          char *start = pResultColInfoData->pData +  pDistDataInfo->bytes * pInfo->pRes->info.rows; 
          memcpy(start, val, pDistDataInfo->bytes);
        }
        pRes->info.rows += 1;
      } 
    }

    if (pRes->info.rows >= pInfo->threshold) {
      break;
    }
  }
  return (pInfo->pRes->info.rows > 0)? pInfo->pRes:NULL;
}

SOperatorInfo* createDistinctOperatorInfo(STaskRuntimeEnv* pRuntimeEnv, SOperatorInfo* downstream, SExprInfo* pExpr, int32_t numOfOutput) {
  SDistinctOperatorInfo* pInfo = calloc(1, sizeof(SDistinctOperatorInfo));
  pInfo->totalBytes      = 0;
  pInfo->buf             = NULL;
  pInfo->threshold       = tsMaxNumOfDistinctResults; // distinct result threshold
  pInfo->outputCapacity  = 4096;
  pInfo->pDistinctDataInfo = taosArrayInit(numOfOutput, sizeof(SDistinctDataInfo)); 
  pInfo->pSet = taosHashInit(64, taosGetDefaultHashFunction(TSDB_DATA_TYPE_BINARY), false, HASH_NO_LOCK);
  pInfo->pRes = createOutputBuf(pExpr, numOfOutput, (int32_t) pInfo->outputCapacity);
  

  SOperatorInfo* pOperator = calloc(1, sizeof(SOperatorInfo));
  pOperator->name         = "DistinctOperator";
  pOperator->blockingOptr = false;
  pOperator->status       = OP_IN_EXECUTING;
//  pOperator->operatorType = OP_Distinct;
  pOperator->pExpr        = pExpr;
  pOperator->numOfOutput  = numOfOutput;
  pOperator->info         = pInfo;
  pOperator->pRuntimeEnv  = pRuntimeEnv;
  pOperator->nextDataFn = hashDistinct;
  pOperator->pExpr        = pExpr; 
  pOperator->closeFn = destroyDistinctOperatorInfo;

    int32_t code = appendDownstream(pOperator, &downstream, 1);
  return pOperator;
}

static int32_t getColumnIndexInSource(SQueriedTableInfo *pTableInfo, SExprBasicInfo *pExpr, SColumnInfo* pTagCols) {
  int32_t j = 0;

  if (TSDB_COL_IS_TAG(pExpr->pParam[0].pCol->type)) {
    if (pExpr->pParam[0].pCol->colId == TSDB_TBNAME_COLUMN_INDEX) {
      return TSDB_TBNAME_COLUMN_INDEX;
    }

    while(j < pTableInfo->numOfTags) {
      if (pExpr->pParam[0].pCol->colId == pTagCols[j].colId) {
        return j;
      }

      j += 1;
    }

  } /*else if (TSDB_COL_IS_UD_COL(pExpr->colInfo.flag)) {  // user specified column data
    return TSDB_UD_COLUMN_INDEX;
  } else {
    while (j < pTableInfo->numOfCols) {
      if (pExpr->colInfo.colId == pTableInfo->colList[j].colId) {
        return j;
      }

      j += 1;
    }
  }*/

  return INT32_MIN;  // return a less than TSDB_TBNAME_COLUMN_INDEX value
}

bool validateExprColumnInfo(SQueriedTableInfo *pTableInfo, SExprBasicInfo *pExpr, SColumnInfo* pTagCols) {
  int32_t j = getColumnIndexInSource(pTableInfo, pExpr, pTagCols);
  return j != INT32_MIN;
}

static bool validateQueryTableCols(SQueriedTableInfo* pTableInfo, SExprBasicInfo** pExpr, int32_t numOfOutput,
                                   SColumnInfo* pTagCols, void* pMsg) {
  int32_t numOfTotal = pTableInfo->numOfCols + pTableInfo->numOfTags;
  if (pTableInfo->numOfCols < 0 || pTableInfo->numOfTags < 0 || numOfTotal > TSDB_MAX_COLUMNS) {
    //qError("qmsg:%p illegal value of numOfCols %d numOfTags:%d", pMsg, pTableInfo->numOfCols, pTableInfo->numOfTags);
    return false;
  }

  if (numOfTotal == 0) {  // table total columns are not required.
//    for(int32_t i = 0; i < numOfOutput; ++i) {
//      SExprBasicInfo* p = pExpr[i];
//      if ((p->functionId == FUNCTION_TAGPRJ) ||
//          (p->functionId == FUNCTION_TID_TAG && p->colInfo.colId == TSDB_TBNAME_COLUMN_INDEX) ||
//          (p->functionId == FUNCTION_COUNT && p->colInfo.colId == TSDB_TBNAME_COLUMN_INDEX) ||
//          (p->functionId == FUNCTION_BLKINFO)) {
//        continue;
//      }
//
//      return false;
//    }
  }

  for(int32_t i = 0; i < numOfOutput; ++i) {
    if (!validateExprColumnInfo(pTableInfo, pExpr[i], pTagCols)) {
      return TSDB_CODE_QRY_INVALID_MSG;
    }
  }

  return true;
}

static int32_t deserializeColFilterInfo(SColumnFilterInfo* pColFilters, int16_t numOfFilters, char** pMsg) {
  for (int32_t f = 0; f < numOfFilters; ++f) {
    SColumnFilterInfo *pFilterMsg = (SColumnFilterInfo *)(*pMsg);

    SColumnFilterInfo *pColFilter = &pColFilters[f];
    pColFilter->filterstr = htons(pFilterMsg->filterstr);

    (*pMsg) += sizeof(SColumnFilterInfo);

    if (pColFilter->filterstr) {
      pColFilter->len = htobe64(pFilterMsg->len);

      pColFilter->pz = (int64_t)calloc(1, (size_t)(pColFilter->len + 1 * TSDB_NCHAR_SIZE)); // note: null-terminator
      if (pColFilter->pz == 0) {
        return TSDB_CODE_QRY_OUT_OF_MEMORY;
      }

      memcpy((void *)pColFilter->pz, (*pMsg), (size_t)pColFilter->len);
      (*pMsg) += (pColFilter->len + 1);
    } else {
      pColFilter->lowerBndi = htobe64(pFilterMsg->lowerBndi);
      pColFilter->upperBndi = htobe64(pFilterMsg->upperBndi);
    }

    pColFilter->lowerRelOptr = htons(pFilterMsg->lowerRelOptr);
    pColFilter->upperRelOptr = htons(pFilterMsg->upperRelOptr);
  }

  return TSDB_CODE_SUCCESS;
}

static SResSchema createResSchema(int32_t type, int32_t bytes, int32_t slotId, int32_t scale, int32_t precision, const char* name) {
  SResSchema s = {0};
  s.scale = scale;
  s.precision = precision;
  s.type  = type;
  s.bytes = bytes;
  s.colId = slotId;
  strncpy(s.name, name, tListLen(s.name));

  return s;
}

SArray* createExprInfo(SAggPhysiNode* pPhyNode) {
  int32_t numOfAggFuncs = LIST_LENGTH(pPhyNode->pAggFuncs);

  SArray* pArray = taosArrayInit(numOfAggFuncs, POINTER_BYTES);
  for(int32_t i = 0; i < numOfAggFuncs; ++i) {
    SExprInfo* pExp = calloc(1, sizeof(SExprInfo));

    pExp->pExpr = calloc(1, sizeof(tExprNode));
    pExp->pExpr->_function.num = 1;

    pExp->base.pParam = calloc(1, sizeof(SFunctParam));
    pExp->base.numOfParams = 1;

    pExp->base.pParam[0].pCol = calloc(1, sizeof(SColumn));
    SColumn* pCol = pExp->base.pParam[0].pCol;

    STargetNode* pTargetNode = (STargetNode*) nodesListGetNode(pPhyNode->pAggFuncs, i);
    ASSERT(pTargetNode->slotId == i);

    SFunctionNode* pFuncNode = (SFunctionNode*)pTargetNode->pExpr;

    SDataType *pType = &pFuncNode->node.resType;
    pExp->base.resSchema = createResSchema(pType->type, pType->bytes, pTargetNode->slotId,
                                           pType->scale, pType->precision, pFuncNode->node.aliasName);

    pExp->pExpr->_function.pFunctNode = pFuncNode;
    strncpy(pExp->pExpr->_function.functionName, pFuncNode->functionName, tListLen(pExp->pExpr->_function.functionName));

    // TODO: value parameter needs to be handled
    int32_t numOfParam = LIST_LENGTH(pFuncNode->pParameterList);
    for(int32_t j = 0; j < numOfParam; ++j) {
      SNode* p1 = nodesListGetNode(pFuncNode->pParameterList, j);
      SColumnNode* pcn  = (SColumnNode*)p1;

      pCol->slotId      = pcn->slotId;
      pCol->bytes       = pcn->node.resType.bytes;
      pCol->type        = pcn->node.resType.type;
      pCol->scale       = pcn->node.resType.scale;
      pCol->precision   = pcn->node.resType.precision;
      pCol->dataBlockId = pcn->dataBlockId;
    }
    taosArrayPush(pArray, &pExp);
  }

  return pArray;
}

static SExecTaskInfo* createExecTaskInfo(uint64_t queryId, uint64_t taskId) {
  SExecTaskInfo* pTaskInfo = calloc(1, sizeof(SExecTaskInfo));
  setTaskStatus(pTaskInfo, TASK_NOT_COMPLETED);

  pTaskInfo->cost.created = taosGetTimestampMs();
  pTaskInfo->id.queryId = queryId;

  char* p = calloc(1, 128);
  snprintf(p, 128, "TID:0x%"PRIx64" QID:0x%"PRIx64, taskId, queryId);
  pTaskInfo->id.str = strdup(p);

  return pTaskInfo;
}

static tsdbReaderT doCreateDataReader(STableScanPhysiNode* pTableScanNode, SReadHandle* pHandle, uint64_t queryId, uint64_t taskId);

static int32_t doCreateTableGroup(void* metaHandle, int32_t tableType, uint64_t tableUid, STableGroupInfo* pGroupInfo, uint64_t queryId, uint64_t taskId);

int32_t doCreateOperatorTreeNode(SPhysiNode* pPhyNode, SExecTaskInfo* pTaskInfo, SReadHandle* pHandle, uint64_t queryId, uint64_t taskId, STableGroupInfo* pTableGroupInfo, SQueryErrorInfo *errInfo) {
  int32_t code = 0;
  if (nodeType(pPhyNode) == QUERY_NODE_PHYSICAL_PLAN_PROJECT) { // ignore the project node
    pPhyNode = nodesListGetNode(pPhyNode->pChildren, 0);
  }

  if (pPhyNode->pChildren == NULL || LIST_LENGTH(pPhyNode->pChildren) == 0) {
    if (QUERY_NODE_PHYSICAL_PLAN_TABLE_SCAN == nodeType(pPhyNode)) {
      SScanPhysiNode* pScanPhyNode = (SScanPhysiNode*)pPhyNode;

<<<<<<< HEAD
      char tableFName[TSDB_TABLE_FNAME_LEN];
      tNameExtractFullName(&pScanPhyNode->tableName, tableFName);
      
      code = vnodeValidateTableHash(pHandle->config, tableFName);
      if (code) {
        errInfo->code = code;
        errInfo->tableName = pScanPhyNode->tableName;
        return code;
      }

      size_t numOfCols = LIST_LENGTH(pScanPhyNode->pScanCols);
      tsdbReaderT pDataReader = doCreateDataReader((STableScanPhysiNode*) pPhyNode, pHandle, (uint64_t) queryId, taskId);

      code = doCreateTableGroup(pHandle->meta, pScanPhyNode->tableType, pScanPhyNode->uid, pTableGroupInfo, queryId, taskId);
      pTaskInfo->pRoot = createTableScanOperatorInfo(pDataReader, pScanPhyNode->order, numOfCols, pScanPhyNode->count, pScanPhyNode->reverse, pTaskInfo);
=======
      size_t      numOfCols = LIST_LENGTH(pScanPhyNode->pScanCols);
      tsdbReaderT pDataReader = doCreateDataReader((STableScanPhysiNode*)pPhyNode, pHandle, (uint64_t)queryId, taskId);

      int32_t code = doCreateTableGroup(pHandle->meta, pScanPhyNode->tableType, pScanPhyNode->uid, pTableGroupInfo, queryId, taskId);
      return createTableScanOperatorInfo(pDataReader, pScanPhyNode->order, numOfCols, pScanPhyNode->count,
                                         pScanPhyNode->reverse, pTaskInfo);
>>>>>>> 8196b6ee
    } else if (QUERY_NODE_PHYSICAL_PLAN_EXCHANGE == nodeType(pPhyNode)) {
      SExchangePhysiNode* pExchange = (SExchangePhysiNode*)pPhyNode;
      SSDataBlock* pResBlock = createOutputBuf_rv1(pExchange->node.pOutputDataBlockDesc);
      return createExchangeOperatorInfo(pExchange->pSrcEndPoints, pResBlock, pTaskInfo);
    } else if (QUERY_NODE_PHYSICAL_PLAN_STREAM_SCAN == nodeType(pPhyNode)) {
      SScanPhysiNode* pScanPhyNode = (SScanPhysiNode*)pPhyNode;  // simple child table.
      STableGroupInfo groupInfo = {0};

      code = doCreateTableGroup(pHandle->meta, pScanPhyNode->tableType, pScanPhyNode->uid, &groupInfo, queryId, taskId);
      if (code) {
        return code;
      }
      
      SArray* idList = NULL;

      if (groupInfo.numOfTables > 0) {
        SArray* pa = taosArrayGetP(groupInfo.pGroupList, 0);
        ASSERT(taosArrayGetSize(groupInfo.pGroupList) == 1);

        // Transfer the Array of STableKeyInfo into uid list.
        size_t  numOfTables = taosArrayGetSize(pa);
        idList = taosArrayInit(numOfTables, sizeof(uint64_t));

        for (int32_t i = 0; i < numOfTables; ++i) {
          STableKeyInfo* pkeyInfo = taosArrayGet(pa, i);
          taosArrayPush(idList, &pkeyInfo->uid);
        }
      } else {
        idList = taosArrayInit(4, sizeof(uint64_t));
      }

      // SOperatorInfo* pOperator = createStreamScanOperatorInfo(pHandle->reader, pScanPhyNode->pScanCols, idList, pTaskInfo);
      // taosArrayDestroy(idList);

      // //TODO destroy groupInfo
      // return pOperator;
    }
  }

  if (QUERY_NODE_PHYSICAL_PLAN_AGG == nodeType(pPhyNode)) {
    size_t size = LIST_LENGTH(pPhyNode->pChildren);
    assert(size == 1);

    for (int32_t i = 0; i < size; ++i) {
      SPhysiNode*    pChildNode = (SPhysiNode*)nodesListGetNode(pPhyNode->pChildren, i);
      code = doCreateOperatorTreeNode(pChildNode, pTaskInfo, pHandle, queryId, taskId, pTableGroupInfo, errInfo);
      if (code) {
        return code;
      }

      SArray* pExprInfo = createExprInfo((SAggPhysiNode*)pPhyNode);
      SSDataBlock* pResBlock = createOutputBuf_rv1(pPhyNode->pOutputDataBlockDesc);
      pTaskInfo->pRoot = createAggregateOperatorInfo(pTaskInfo->pRoot, pExprInfo, pResBlock, pTaskInfo, pTableGroupInfo);
    }
  } /*else if (pPhyNode->info.type == OP_MultiTableAggregate) {
    size_t size = taosArrayGetSize(pPhyNode->pChildren);
    assert(size == 1);

    for (int32_t i = 0; i < size; ++i) {
      SPhysiNode*      pChildNode = taosArrayGetP(pPhyNode->pChildren, i);
      SOperatorInfo* op = doCreateOperatorTreeNode(pChildNode, pTaskInfo, pHandle, queryId, taskId, pTableGroupInfo);
      return createMultiTableAggOperatorInfo(op, pPhyNode->pTargets, pTaskInfo, pTableGroupInfo);
    }
  }*/

  if (pTaskInfo->pRoot == NULL) {
    code = TSDB_CODE_QRY_OUT_OF_MEMORY;
  }
  
  return code;
}

static tsdbReaderT createDataReaderImpl(STableScanPhysiNode* pTableScanNode, STableGroupInfo* pGroupInfo, void* readHandle, uint64_t queryId, uint64_t taskId) {
  STsdbQueryCond cond = {.loadExternalRows = false};

  cond.order = pTableScanNode->scan.order;
  cond.numOfCols = LIST_LENGTH(pTableScanNode->scan.pScanCols);
  cond.colList = calloc(cond.numOfCols, sizeof(SColumnInfo));
  if (cond.colList == NULL) {
    terrno = TSDB_CODE_QRY_OUT_OF_MEMORY;
    return NULL;
  }

  cond.twindow = pTableScanNode->scanRange;
  cond.type = BLOCK_LOAD_OFFSET_SEQ_ORDER;
//  cond.type = pTableScanNode->scanFlag;

  for (int32_t i = 0; i < cond.numOfCols; ++i) {
    STargetNode* pNode = (STargetNode*)nodesListGetNode(pTableScanNode->scan.pScanCols, i);

    SColumnNode* pColNode = (SColumnNode*)pNode->pExpr;
    cond.colList[i].type  = pColNode->node.resType.type;
    cond.colList[i].bytes = pColNode->node.resType.bytes;
    cond.colList[i].colId = pColNode->colId;
  }

  return tsdbQueryTables(readHandle, &cond, pGroupInfo, queryId, taskId);
}

static int32_t doCreateTableGroup(void* metaHandle, int32_t tableType, uint64_t tableUid, STableGroupInfo* pGroupInfo, uint64_t queryId, uint64_t taskId) {
  int32_t code = 0;
  if (tableType == TSDB_SUPER_TABLE) {
    code = tsdbQuerySTableByTagCond(metaHandle, tableUid, 0, NULL, 0, 0, NULL, pGroupInfo, NULL, 0, queryId, taskId);
  } else {  // Create one table group.
    code = tsdbGetOneTableGroup(metaHandle, tableUid, 0, pGroupInfo);
  }

  return code;
}

static tsdbReaderT doCreateDataReader(STableScanPhysiNode* pTableScanNode, SReadHandle* pHandle, uint64_t queryId, uint64_t taskId) {
  STableGroupInfo groupInfo = {0};

  uint64_t uid = pTableScanNode->scan.uid;
  int32_t code = doCreateTableGroup(pHandle->meta, pTableScanNode->scan.tableType, uid, &groupInfo, queryId, taskId);
  if (code != TSDB_CODE_SUCCESS) {
    goto _error;
  }

  if (groupInfo.numOfTables == 0) {
    code = 0;
    qDebug("no table qualified for query, TID:0x%"PRIx64", QID:0x%"PRIx64, taskId, queryId);
    goto _error;
  }

  return createDataReaderImpl(pTableScanNode, &groupInfo, pHandle->reader, queryId, taskId);

  _error:
  terrno = code;
  return NULL;
}

int32_t createExecTaskInfoImpl(SSubplan* pPlan, SExecTaskInfo** pTaskInfo, SReadHandle* pHandle, uint64_t taskId, SQueryErrorInfo *errInfo) {
  uint64_t queryId = pPlan->id.queryId;

  int32_t code = TSDB_CODE_SUCCESS;
  *pTaskInfo = createExecTaskInfo(queryId, taskId);
  if (*pTaskInfo == NULL) {
    code = TSDB_CODE_QRY_OUT_OF_MEMORY;
    goto _complete;
  }

  STableGroupInfo group = {0};
  code = doCreateOperatorTreeNode(pPlan->pNode, *pTaskInfo, pHandle, queryId, taskId, &group, errInfo);
  if (code) {
    goto _complete;
  }

  return code;

_complete:
  tfree(*pTaskInfo);

  terrno = code;
  return code;
}

int32_t cloneExprFilterInfo(SColumnFilterInfo **dst, SColumnFilterInfo* src, int32_t filterNum) {
  if (filterNum <= 0) {
    return TSDB_CODE_SUCCESS;
  }

  *dst = calloc(filterNum, sizeof(*src));
  if (*dst == NULL) {
    return TSDB_CODE_QRY_OUT_OF_MEMORY;
  }

  memcpy(*dst, src, sizeof(*src) * filterNum);

  for (int32_t i = 0; i < filterNum; i++) {
    if ((*dst)[i].filterstr && dst[i]->len > 0) {
      void *pz = calloc(1, (size_t)(*dst)[i].len + 1);

      if (pz == NULL) {
        if (i == 0) {
          free(*dst);
        } else {
          freeColumnFilterInfo(*dst, i);
        }

        return TSDB_CODE_QRY_OUT_OF_MEMORY;
      }

      memcpy(pz, (void *)src->pz, (size_t)src->len + 1);

      (*dst)[i].pz = (int64_t)pz;
    }
  }

  return TSDB_CODE_SUCCESS;
}

static int32_t updateOutputBufForTopBotQuery(SQueriedTableInfo* pTableInfo, SColumnInfo* pTagCols, SExprInfo* pExprs, int32_t numOfOutput, int32_t tagLen, bool superTable) {
  for (int32_t i = 0; i < numOfOutput; ++i) {
    int16_t functId = getExprFunctionId(&pExprs[i]);

    if (functId == FUNCTION_TOP || functId == FUNCTION_BOTTOM) {
      int32_t j = getColumnIndexInSource(pTableInfo, &pExprs[i].base, pTagCols);
      if (j < 0 || j >= pTableInfo->numOfCols) {
        return TSDB_CODE_QRY_INVALID_MSG;
      } else {
        SColumnInfo* pCol = &pTableInfo->colList[j];
//        int32_t ret = getResultDataInfo(pCol->type, pCol->bytes, functId, (int32_t)pExprs[i].base.param[0].i,
//                                        &pExprs[i].base.resSchema.type, &pExprs[i].base.resSchema.bytes, &pExprs[i].base.interBytes, tagLen, superTable, NULL);
//        assert(ret == TSDB_CODE_SUCCESS);
      }
    }
  }

  return TSDB_CODE_SUCCESS;
}

// TODO tag length should be passed from client, refactor
int32_t createQueryFilter(char *data, uint16_t len, SFilterInfo** pFilters) {
  tExprNode* expr = NULL;
  
  TRY(TSDB_MAX_TAG_CONDITIONS) {
    expr = exprTreeFromBinary(data, len);
  } CATCH( code ) {
    CLEANUP_EXECUTE();
    return code;
  } END_TRY

  if (expr == NULL) {
    //qError("failed to create expr tree");
    return TSDB_CODE_QRY_APP_ERROR;
  }

//  int32_t ret = filterInitFromTree(expr, pFilters, 0);
//  tExprTreeDestroy(expr, NULL);

//  return ret;
}

//int32_t doCreateFilterInfo(SColumnInfo* pCols, int32_t numOfCols, int32_t numOfFilterCols, SSingleColumnFilterInfo** pFilterInfo, uint64_t qId) {
//  *pFilterInfo = calloc(1, sizeof(SSingleColumnFilterInfo) * numOfFilterCols);
//  if (*pFilterInfo == NULL) {
//    return TSDB_CODE_QRY_OUT_OF_MEMORY;
//  }
//
//  for (int32_t i = 0, j = 0; i < numOfCols; ++i) {
//    if (pCols[i].flist.numOfFilters > 0) {
//      SSingleColumnFilterInfo* pFilter = &((*pFilterInfo)[j]);
//
//      memcpy(&pFilter->info, &pCols[i], sizeof(SColumnInfo));
//      pFilter->info = pCols[i];
//
//      pFilter->numOfFilters = pCols[i].flist.numOfFilters;
//      pFilter->pFilters = calloc(pFilter->numOfFilters, sizeof(SColumnFilterElem));
//      if (pFilter->pFilters == NULL) {
//        return TSDB_CODE_QRY_OUT_OF_MEMORY;
//      }
//
//      for (int32_t f = 0; f < pFilter->numOfFilters; ++f) {
//        SColumnFilterElem* pSingleColFilter = &pFilter->pFilters[f];
//        pSingleColFilter->filterInfo = pCols[i].flist.filterInfo[f];
//
//        int32_t lower = pSingleColFilter->filterInfo.lowerRelOptr;
//        int32_t upper = pSingleColFilter->filterInfo.upperRelOptr;
//        if (lower == TSDB_RELATION_INVALID && upper == TSDB_RELATION_INVALID) {
//          //qError("QInfo:0x%"PRIx64" invalid filter info", qId);
//          return TSDB_CODE_QRY_INVALID_MSG;
//        }
//
//        pSingleColFilter->fp = getFilterOperator(lower, upper);
//        if (pSingleColFilter->fp == NULL) {
//          //qError("QInfo:0x%"PRIx64" invalid filter info", qId);
//          return TSDB_CODE_QRY_INVALID_MSG;
//        }
//
//        pSingleColFilter->bytes = pCols[i].bytes;
//
//        if (lower == TSDB_RELATION_IN) {
////          buildFilterSetFromBinary(&pSingleColFilter->q, (char *)(pSingleColFilter->filterInfo.pz), (int32_t)(pSingleColFilter->filterInfo.len));
//        }
//      }
//
//      j++;
//    }
//  }
//
//  return TSDB_CODE_SUCCESS;
//}

void* doDestroyFilterInfo(SSingleColumnFilterInfo* pFilterInfo, int32_t numOfFilterCols) {
//  for (int32_t i = 0; i < numOfFilterCols; ++i) {
//    if (pFilterInfo[i].numOfFilters > 0) {
//      if (pFilterInfo[i].pFilters->filterInfo.lowerRelOptr == TSDB_RELATION_IN) {
//        taosHashCleanup((SHashObj *)(pFilterInfo[i].pFilters->q));
//      }
//      tfree(pFilterInfo[i].pFilters);
//    }
//  }
//
//  tfree(pFilterInfo);
  return NULL;
}

int32_t createFilterInfo(STaskAttr* pQueryAttr, uint64_t qId) {
  for (int32_t i = 0; i < pQueryAttr->numOfCols; ++i) {
//    if (pQueryAttr->tableCols[i].flist.numOfFilters > 0 && pQueryAttr->tableCols[i].flist.filterInfo != NULL) {
//      pQueryAttr->numOfFilterCols++;
//    }
  }

  if (pQueryAttr->numOfFilterCols == 0) {
    return TSDB_CODE_SUCCESS;
  }

//  doCreateFilterInfo(pQueryAttr->tableCols, pQueryAttr->numOfCols, pQueryAttr->numOfFilterCols,
//                     &pQueryAttr->pFilterInfo, qId);

  pQueryAttr->createFilterOperator = true;

  return TSDB_CODE_SUCCESS;
}

static void doUpdateExprColumnIndex(STaskAttr *pQueryAttr) {
  assert(pQueryAttr->pExpr1 != NULL && pQueryAttr != NULL);

  for (int32_t k = 0; k < pQueryAttr->numOfOutput; ++k) {
    SExprBasicInfo *pSqlExprMsg = &pQueryAttr->pExpr1[k].base;
//    if (pSqlExprMsg->functionId == FUNCTION_ARITHM) {
//      continue;
//    }

    // todo opt performance
    SColIndex *pColIndex = NULL;/*&pSqlExprMsg->colInfo;*/
    if (TSDB_COL_IS_NORMAL_COL(pColIndex->flag)) {
      int32_t f = 0;
      for (f = 0; f < pQueryAttr->numOfCols; ++f) {
        if (pColIndex->colId == pQueryAttr->tableCols[f].colId) {
          pColIndex->colIndex = f;
          break;
        }
      }

      assert(f < pQueryAttr->numOfCols);
    } else if (pColIndex->colId <= TSDB_UD_COLUMN_INDEX) {
      // do nothing for user-defined constant value result columns
    } else {
      int32_t f = 0;
      for (f = 0; f < pQueryAttr->numOfTags; ++f) {
        if (pColIndex->colId == pQueryAttr->tagColList[f].colId) {
          pColIndex->colIndex = f;
          break;
        }
      }

      assert(f < pQueryAttr->numOfTags || pColIndex->colId == TSDB_TBNAME_COLUMN_INDEX);
    }
  }
}

void setResultBufSize(STaskAttr* pQueryAttr, SRspResultInfo* pResultInfo) {
  const int32_t DEFAULT_RESULT_MSG_SIZE = 1024 * (1024 + 512);

  // the minimum number of rows for projection query
  const int32_t MIN_ROWS_FOR_PRJ_QUERY = 8192;
  const int32_t DEFAULT_MIN_ROWS = 4096;

  const float THRESHOLD_RATIO = 0.85f;

  if (isProjQuery(pQueryAttr)) {
    int32_t numOfRes = DEFAULT_RESULT_MSG_SIZE / pQueryAttr->resultRowSize;
    if (numOfRes < MIN_ROWS_FOR_PRJ_QUERY) {
      numOfRes = MIN_ROWS_FOR_PRJ_QUERY;
    }

    pResultInfo->capacity  = numOfRes;
  } else {  // in case of non-prj query, a smaller output buffer will be used.
    pResultInfo->capacity = DEFAULT_MIN_ROWS;
  }

  pResultInfo->threshold = (int32_t)(pResultInfo->capacity * THRESHOLD_RATIO);
  pResultInfo->total = 0;
}

FORCE_INLINE bool checkQIdEqual(void *qHandle, uint64_t qId) {
  return ((SQInfo *)qHandle)->qId == qId;
}

int32_t initQInfo(STsBufInfo* pTsBufInfo, void* tsdb, void* sourceOptr, SQInfo* pQInfo, STaskParam* param, char* start,
                  int32_t prevResultLen, void* merger) {
  int32_t code = TSDB_CODE_SUCCESS;

  STaskRuntimeEnv* pRuntimeEnv = &pQInfo->runtimeEnv;
  pRuntimeEnv->qinfo = pQInfo;

  STaskAttr *pQueryAttr = pRuntimeEnv->pQueryAttr;

  STSBuf *pTsBuf = NULL;

  if (pTsBufInfo->tsLen > 0) {  // open new file to save the result
    char* tsBlock = start + pTsBufInfo->tsOffset;
    pTsBuf = tsBufCreateFromCompBlocks(tsBlock, pTsBufInfo->tsNumOfBlocks, pTsBufInfo->tsLen, pTsBufInfo->tsOrder,
                                       pQueryAttr->vgId);

    if (pTsBuf == NULL) {
      code = TSDB_CODE_QRY_NO_DISKSPACE;
      goto _error;
    }
    tsBufResetPos(pTsBuf);
    bool ret = tsBufNextPos(pTsBuf);
    UNUSED(ret);
  }

  SArray* prevResult = NULL;
  if (prevResultLen > 0) {
    prevResult = interResFromBinary(param->prevResult, prevResultLen);
    pRuntimeEnv->prevResult = prevResult;
  }

  pRuntimeEnv->currentOffset = pQueryAttr->limit.offset;
  if (tsdb != NULL) {
//    pQueryAttr->precision = tsdbGetCfg(tsdb)->precision;
  }

  if ((QUERY_IS_ASC_QUERY(pQueryAttr) && (pQueryAttr->window.skey > pQueryAttr->window.ekey)) ||
      (!QUERY_IS_ASC_QUERY(pQueryAttr) && (pQueryAttr->window.ekey > pQueryAttr->window.skey))) {
    //qDebug("QInfo:0x%"PRIx64" no result in time range %" PRId64 "-%" PRId64 ", order %d", pQInfo->qId, pQueryAttr->window.skey,
//           pQueryAttr->window.ekey, pQueryAttr->order.order);
//    setTaskStatus(pOperator->pTaskInfo, QUERY_COMPLETED);
    pRuntimeEnv->tableqinfoGroupInfo.numOfTables = 0;
    // todo free memory
    return TSDB_CODE_SUCCESS;
  }

  if (pRuntimeEnv->tableqinfoGroupInfo.numOfTables == 0) {
    //qDebug("QInfo:0x%"PRIx64" no table qualified for tag filter, abort query", pQInfo->qId);
//    setTaskStatus(pOperator->pTaskInfo, QUERY_COMPLETED);
    return TSDB_CODE_SUCCESS;
  }

  // filter the qualified
  if ((code = doInitQInfo(pQInfo, pTsBuf, tsdb, sourceOptr, param->tableScanOperator, param->pOperator, merger)) != TSDB_CODE_SUCCESS) {
    goto _error;
  }

  return code;

_error:
  // table query ref will be decrease during error handling
//  doDestroyTask(pQInfo);
  return code;
}

//TODO refactor
void freeColumnFilterInfo(SColumnFilterInfo* pFilter, int32_t numOfFilters) {
    if (pFilter == NULL || numOfFilters == 0) {
      return;
    }

    for (int32_t i = 0; i < numOfFilters; i++) {
      if (pFilter[i].filterstr && pFilter[i].pz) {
        free((void*)(pFilter[i].pz));
      }
    }

    free(pFilter);
}

static void doDestroyTableQueryInfo(STableGroupInfo* pTableqinfoGroupInfo) {
  if (pTableqinfoGroupInfo->pGroupList != NULL) {
    int32_t numOfGroups = (int32_t) taosArrayGetSize(pTableqinfoGroupInfo->pGroupList);
    for (int32_t i = 0; i < numOfGroups; ++i) {
      SArray *p = taosArrayGetP(pTableqinfoGroupInfo->pGroupList, i);

      size_t num = taosArrayGetSize(p);
      for(int32_t j = 0; j < num; ++j) {
        STableQueryInfo* item = taosArrayGetP(p, j);
        destroyTableQueryInfoImpl(item);
      }

      taosArrayDestroy(p);
    }
  }

  taosArrayDestroy(pTableqinfoGroupInfo->pGroupList);
  taosHashCleanup(pTableqinfoGroupInfo->map);

  pTableqinfoGroupInfo->pGroupList = NULL;
  pTableqinfoGroupInfo->map = NULL;
  pTableqinfoGroupInfo->numOfTables = 0;
}

void doDestroyTask(SExecTaskInfo *pTaskInfo) {
  qDebug("%s execTask is freed", GET_TASKID(pTaskInfo));

  doDestroyTableQueryInfo(&pTaskInfo->tableqinfoGroupInfo);
//  taosArrayDestroy(pTaskInfo->summary.queryProfEvents);
//  taosHashCleanup(pTaskInfo->summary.operatorProfResults);

  tfree(pTaskInfo->sql);
  tfree(pTaskInfo->id.str);
  tfree(pTaskInfo);
}

static void doSetTagValueToResultBuf(char* output, const char* val, int16_t type, int16_t bytes) {
  if (val == NULL) {
    setNull(output, type, bytes);
    return;
  }

  if (IS_VAR_DATA_TYPE(type)) {
    // Binary data overflows for sort of unknown reasons. Let trim the overflow data
    if (varDataTLen(val) > bytes) {
      int32_t maxLen = bytes - VARSTR_HEADER_SIZE;
      int32_t len = (varDataLen(val) > maxLen)? maxLen:varDataLen(val);
      memcpy(varDataVal(output), varDataVal(val), len);
      varDataSetLen(output, len);
    } else {
      varDataCopy(output, val);
    }
  } else {
    memcpy(output, val, bytes);
  }
}

static int64_t getQuerySupportBufSize(size_t numOfTables) {
  size_t s1 = sizeof(STableQueryInfo);
//  size_t s3 = sizeof(STableCheckInfo);  buffer consumption in tsdb
  return (int64_t)(s1* 1.5 * numOfTables);
}

int32_t checkForQueryBuf(size_t numOfTables) {
  int64_t t = getQuerySupportBufSize(numOfTables);
  if (tsQueryBufferSizeBytes < 0) {
    return TSDB_CODE_SUCCESS;
  } else if (tsQueryBufferSizeBytes > 0) {

    while(1) {
      int64_t s = tsQueryBufferSizeBytes;
      int64_t remain = s - t;
      if (remain >= 0) {
        if (atomic_val_compare_exchange_64(&tsQueryBufferSizeBytes, s, remain) == s) {
          return TSDB_CODE_SUCCESS;
        }
      } else {
        return TSDB_CODE_QRY_NOT_ENOUGH_BUFFER;
      }
    }
  }

  // disable query processing if the value of tsQueryBufferSize is zero.
  return TSDB_CODE_QRY_NOT_ENOUGH_BUFFER;
}

bool checkNeedToCompressQueryCol(SQInfo *pQInfo) {
  STaskRuntimeEnv* pRuntimeEnv = &pQInfo->runtimeEnv;
  STaskAttr *pQueryAttr = pRuntimeEnv->pQueryAttr;

  SSDataBlock* pRes = pRuntimeEnv->outputBuf;

  if (GET_NUM_OF_RESULTS(&(pQInfo->runtimeEnv)) <= 0) {
    return false;
  }

  int32_t numOfRows = pQueryAttr->pExpr2 ? GET_NUM_OF_RESULTS(pRuntimeEnv) : pRes->info.rows;
  int32_t numOfCols = pQueryAttr->pExpr2 ? pQueryAttr->numOfExpr2 : pQueryAttr->numOfOutput;

  for (int32_t col = 0; col < numOfCols; ++col) {
    SColumnInfoData* pColRes = taosArrayGet(pRes->pDataBlock, col);
    int32_t colSize = pColRes->info.bytes * numOfRows;
    if (NEEDTO_COMPRESS_QUERY(colSize)) {
      return true;
    }
  }

  return false;
}

void releaseQueryBuf(size_t numOfTables) {
  if (tsQueryBufferSizeBytes < 0) {
    return;
  }

  int64_t t = getQuerySupportBufSize(numOfTables);

  // restore value is not enough buffer available
  atomic_add_fetch_64(&tsQueryBufferSizeBytes, t);
}<|MERGE_RESOLUTION|>--- conflicted
+++ resolved
@@ -8108,7 +8108,6 @@
     if (QUERY_NODE_PHYSICAL_PLAN_TABLE_SCAN == nodeType(pPhyNode)) {
       SScanPhysiNode* pScanPhyNode = (SScanPhysiNode*)pPhyNode;
 
-<<<<<<< HEAD
       char tableFName[TSDB_TABLE_FNAME_LEN];
       tNameExtractFullName(&pScanPhyNode->tableName, tableFName);
       
@@ -8119,19 +8118,12 @@
         return code;
       }
 
-      size_t numOfCols = LIST_LENGTH(pScanPhyNode->pScanCols);
-      tsdbReaderT pDataReader = doCreateDataReader((STableScanPhysiNode*) pPhyNode, pHandle, (uint64_t) queryId, taskId);
-
-      code = doCreateTableGroup(pHandle->meta, pScanPhyNode->tableType, pScanPhyNode->uid, pTableGroupInfo, queryId, taskId);
-      pTaskInfo->pRoot = createTableScanOperatorInfo(pDataReader, pScanPhyNode->order, numOfCols, pScanPhyNode->count, pScanPhyNode->reverse, pTaskInfo);
-=======
       size_t      numOfCols = LIST_LENGTH(pScanPhyNode->pScanCols);
       tsdbReaderT pDataReader = doCreateDataReader((STableScanPhysiNode*)pPhyNode, pHandle, (uint64_t)queryId, taskId);
 
-      int32_t code = doCreateTableGroup(pHandle->meta, pScanPhyNode->tableType, pScanPhyNode->uid, pTableGroupInfo, queryId, taskId);
-      return createTableScanOperatorInfo(pDataReader, pScanPhyNode->order, numOfCols, pScanPhyNode->count,
+      code = doCreateTableGroup(pHandle->meta, pScanPhyNode->tableType, pScanPhyNode->uid, pTableGroupInfo, queryId, taskId);
+      pTaskInfo->pRoot = createTableScanOperatorInfo(pDataReader, pScanPhyNode->order, numOfCols, pScanPhyNode->count,
                                          pScanPhyNode->reverse, pTaskInfo);
->>>>>>> 8196b6ee
     } else if (QUERY_NODE_PHYSICAL_PLAN_EXCHANGE == nodeType(pPhyNode)) {
       SExchangePhysiNode* pExchange = (SExchangePhysiNode*)pPhyNode;
       SSDataBlock* pResBlock = createOutputBuf_rv1(pExchange->node.pOutputDataBlockDesc);
