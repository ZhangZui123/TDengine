--- conflicted
+++ resolved
@@ -710,13 +710,8 @@
 }
 
 int32_t extractDataBlockFromFetchRsp(SSDataBlock* pRes, char* pData, SArray* pColList, char** pNextStart) {
-<<<<<<< HEAD
-  int32_t code = TSDB_CODE_SUCCESS;
-  int32_t lino = 0;
-=======
   int32_t      code = TSDB_CODE_SUCCESS;
   int32_t      lino = 0;
->>>>>>> 2022feaa
   SSDataBlock* pBlock = NULL;
   if (pColList == NULL) {  // data from other sources
     blockDataCleanup(pRes);
@@ -740,10 +735,7 @@
       pStart += sizeof(SSysTableSchema);
     }
 
-<<<<<<< HEAD
     pBlock = NULL;
-=======
->>>>>>> 2022feaa
     code = createDataBlock(&pBlock);
     QUERY_CHECK_CODE(code, lino, _end);
 
