/*
 * Copyright (c) 2019 TAOS Data, Inc. <jhtao@taosdata.com>
 *
 * This program is free software: you can use, redistribute, and/or modify
 * it under the terms of the GNU Affero General Public License, version 3
 * or later ("AGPL"), as published by the Free Software Foundation.
 *
 * This program is distributed in the hope that it will be useful, but WITHOUT
 * ANY WARRANTY; without even the implied warranty of MERCHANTABILITY or
 * FITNESS FOR A PARTICULAR PURPOSE.
 *
 * You should have received a copy of the GNU Affero General Public License
 * along with this program. If not, see <http://www.gnu.org/licenses/>.
 */

#include "executorInt.h"
#include "filter.h"
#include "function.h"
#include "operator.h"
#include "query.h"
#include "querytask.h"
#include "tdatablock.h"
#include "thash.h"
#include "tmsg.h"
#include "tref.h"
#include "trpc.h"

typedef struct SFetchRspHandleWrapper {
  uint32_t exchangeId;
  int32_t  sourceIndex;
} SFetchRspHandleWrapper;

typedef struct SSourceDataInfo {
  int32_t            index;
  SRetrieveTableRsp* pRsp;
  uint64_t           totalRows;
  int64_t            startTime;
  int32_t            code;
  EX_SOURCE_STATUS   status;
  const char*        taskId;
  SArray*            pSrcUidList;
  int32_t            srcOpType;
  bool               tableSeq;
  char*              decompBuf;
  int32_t            decompBufSize;
} SSourceDataInfo;

static void destroyExchangeOperatorInfo(void* param);
static void freeBlock(void* pParam);
static void freeSourceDataInfo(void* param);
static void setAllSourcesCompleted(SOperatorInfo* pOperator);

static int32_t loadRemoteDataCallback(void* param, SDataBuf* pMsg, int32_t code);
static int32_t doSendFetchDataRequest(SExchangeInfo* pExchangeInfo, SExecTaskInfo* pTaskInfo, int32_t sourceIndex);
static int32_t getCompletedSources(const SArray* pArray);
static int32_t prepareConcurrentlyLoad(SOperatorInfo* pOperator);
static int32_t seqLoadRemoteData(SOperatorInfo* pOperator);
static int32_t prepareLoadRemoteData(SOperatorInfo* pOperator);
static int32_t handleLimitOffset(SOperatorInfo* pOperator, SLimitInfo* pLimitInfo, SSDataBlock* pBlock,
                                 bool holdDataInBuf);
static int32_t doExtractResultBlocks(SExchangeInfo* pExchangeInfo, SSourceDataInfo* pDataInfo);

static int32_t exchangeWait(SOperatorInfo* pOperator, SExchangeInfo* pExchangeInfo);

static void concurrentlyLoadRemoteDataImpl(SOperatorInfo* pOperator, SExchangeInfo* pExchangeInfo,
                                           SExecTaskInfo* pTaskInfo) {
  int32_t code = 0;
  size_t  totalSources = taosArrayGetSize(pExchangeInfo->pSourceDataInfo);
  int32_t completed = getCompletedSources(pExchangeInfo->pSourceDataInfo);
  if (completed == totalSources) {
    setAllSourcesCompleted(pOperator);
    return;
  }

  SSourceDataInfo* pDataInfo = NULL;

  while (1) {
    qDebug("prepare wait for ready, %p, %s", pExchangeInfo, GET_TASKID(pTaskInfo));
    code = exchangeWait(pOperator, pExchangeInfo);

    if (code != TSDB_CODE_SUCCESS || isTaskKilled(pTaskInfo)) {
      T_LONG_JMP(pTaskInfo->env, pTaskInfo->code);
    }

    for (int32_t i = 0; i < totalSources; ++i) {
      pDataInfo = taosArrayGet(pExchangeInfo->pSourceDataInfo, i);
      if (pDataInfo->status == EX_SOURCE_DATA_EXHAUSTED) {
        continue;
      }

      if (pDataInfo->status != EX_SOURCE_DATA_READY) {
        continue;
      }

      if (pDataInfo->code != TSDB_CODE_SUCCESS) {
        code = pDataInfo->code;
        goto _error;
      }

      tmemory_barrier();
      SRetrieveTableRsp*     pRsp = pDataInfo->pRsp;
      SDownstreamSourceNode* pSource = taosArrayGet(pExchangeInfo->pSources, pDataInfo->index);

      // todo
      SLoadRemoteDataInfo* pLoadInfo = &pExchangeInfo->loadInfo;
      if (pRsp->numOfRows == 0) {
        if (NULL != pDataInfo->pSrcUidList) {
          pDataInfo->status = EX_SOURCE_DATA_NOT_READY;
          code = doSendFetchDataRequest(pExchangeInfo, pTaskInfo, i);
          if (code != TSDB_CODE_SUCCESS) {
            taosMemoryFreeClear(pDataInfo->pRsp);
            goto _error;
          }
        } else {
          pDataInfo->status = EX_SOURCE_DATA_EXHAUSTED;
          qDebug("%s vgId:%d, taskId:0x%" PRIx64 " execId:%d index:%d completed, rowsOfSource:%" PRIu64
                 ", totalRows:%" PRIu64 ", try next %d/%" PRIzu,
                 GET_TASKID(pTaskInfo), pSource->addr.nodeId, pSource->taskId, pSource->execId, i, pDataInfo->totalRows,
                 pExchangeInfo->loadInfo.totalRows, i + 1, totalSources);
          taosMemoryFreeClear(pDataInfo->pRsp);
        }
        break;
      }

      code = doExtractResultBlocks(pExchangeInfo, pDataInfo);
      if (code != TSDB_CODE_SUCCESS) {
        goto _error;
      }

      SRetrieveTableRsp* pRetrieveRsp = pDataInfo->pRsp;
      updateLoadRemoteInfo(pLoadInfo, pRetrieveRsp->numOfRows, pRetrieveRsp->compLen, pDataInfo->startTime, pOperator);
      pDataInfo->totalRows += pRetrieveRsp->numOfRows;

      if (pRsp->completed == 1) {
        pDataInfo->status = EX_SOURCE_DATA_EXHAUSTED;
        qDebug("%s fetch msg rsp from vgId:%d, taskId:0x%" PRIx64
               " execId:%d index:%d completed, blocks:%d, numOfRows:%" PRId64 ", rowsOfSource:%" PRIu64
               ", totalRows:%" PRIu64 ", total:%.2f Kb, try next %d/%" PRIzu,
               GET_TASKID(pTaskInfo), pSource->addr.nodeId, pSource->taskId, pSource->execId, i, pRsp->numOfBlocks,
               pRsp->numOfRows, pDataInfo->totalRows, pLoadInfo->totalRows, pLoadInfo->totalSize / 1024.0, i + 1,
               totalSources);
      } else {
        qDebug("%s fetch msg rsp from vgId:%d, taskId:0x%" PRIx64 " execId:%d blocks:%d, numOfRows:%" PRId64
               ", totalRows:%" PRIu64 ", total:%.2f Kb",
               GET_TASKID(pTaskInfo), pSource->addr.nodeId, pSource->taskId, pSource->execId, pRsp->numOfBlocks,
               pRsp->numOfRows, pLoadInfo->totalRows, pLoadInfo->totalSize / 1024.0);
      }

      taosMemoryFreeClear(pDataInfo->pRsp);

      if (pDataInfo->status != EX_SOURCE_DATA_EXHAUSTED || NULL != pDataInfo->pSrcUidList) {
        pDataInfo->status = EX_SOURCE_DATA_NOT_READY;
        code = doSendFetchDataRequest(pExchangeInfo, pTaskInfo, i);
        if (code != TSDB_CODE_SUCCESS) {
          taosMemoryFreeClear(pDataInfo->pRsp);
          goto _error;
        }
      }
      return;
    }  // end loop

    int32_t complete1 = getCompletedSources(pExchangeInfo->pSourceDataInfo);
    if (complete1 == totalSources) {
      qDebug("all sources are completed, %s", GET_TASKID(pTaskInfo));
      return;
    }
  }

_error:
  pTaskInfo->code = code;
}

static SSDataBlock* doLoadRemoteDataImpl(SOperatorInfo* pOperator) {
  int32_t        code = TSDB_CODE_SUCCESS;
  SExchangeInfo* pExchangeInfo = pOperator->info;
  SExecTaskInfo* pTaskInfo = pOperator->pTaskInfo;

  size_t totalSources = taosArrayGetSize(pExchangeInfo->pSources);

  SLoadRemoteDataInfo* pLoadInfo = &pExchangeInfo->loadInfo;
  if (pOperator->status == OP_EXEC_DONE) {
    qDebug("%s all %" PRIzu " source(s) are exhausted, total rows:%" PRIu64 " bytes:%" PRIu64 ", elapsed:%.2f ms",
           GET_TASKID(pTaskInfo), totalSources, pLoadInfo->totalRows, pLoadInfo->totalSize,
           pLoadInfo->totalElapsed / 1000.0);
    return NULL;
  }

  // we have buffered retrieved datablock, return it directly
  SSDataBlock* p = NULL;
  if (taosArrayGetSize(pExchangeInfo->pResultBlockList) > 0) {
    p = taosArrayGetP(pExchangeInfo->pResultBlockList, 0);
    taosArrayRemove(pExchangeInfo->pResultBlockList, 0);
  }

  if (p != NULL) {
    void* tmp = taosArrayPush(pExchangeInfo->pRecycledBlocks, &p);
    if (!tmp) {
      code = TSDB_CODE_OUT_OF_MEMORY;
      qError("%s failed at line %d since %s", __func__, __LINE__, tstrerror(code));
      pTaskInfo->code = code;
      T_LONG_JMP(pTaskInfo->env, code);
    }
    return p;
  } else {
    if (pExchangeInfo->seqLoadData) {
      code = seqLoadRemoteData(pOperator);
      if (code != TSDB_CODE_SUCCESS) {
        qError("%s failed at line %d since %s", __func__, __LINE__, tstrerror(code));
        pTaskInfo->code = code;
        T_LONG_JMP(pTaskInfo->env, code);
      }
    } else {
      concurrentlyLoadRemoteDataImpl(pOperator, pExchangeInfo, pTaskInfo);
    }

    if (taosArrayGetSize(pExchangeInfo->pResultBlockList) == 0) {
      return NULL;
    } else {
      p = taosArrayGetP(pExchangeInfo->pResultBlockList, 0);
      taosArrayRemove(pExchangeInfo->pResultBlockList, 0);
      void* tmp = taosArrayPush(pExchangeInfo->pRecycledBlocks, &p);
      if (!tmp) {
        code = TSDB_CODE_OUT_OF_MEMORY;
        qError("%s failed at line %d since %s", __func__, __LINE__, tstrerror(code));
        pTaskInfo->code = code;
        T_LONG_JMP(pTaskInfo->env, code);
      }
      return p;
    }
  }
}

static int32_t loadRemoteDataNext(SOperatorInfo* pOperator, SSDataBlock** ppRes) {
  int32_t        code = TSDB_CODE_SUCCESS;
  int32_t        lino = 0;
  SExchangeInfo* pExchangeInfo = pOperator->info;
  SExecTaskInfo* pTaskInfo = pOperator->pTaskInfo;

  code = pOperator->fpSet._openFn(pOperator);
  QUERY_CHECK_CODE(code, lino, _end);

  if (pOperator->status == OP_EXEC_DONE) {
    (*ppRes) = NULL;
    return code;
  }

  while (1) {
    SSDataBlock* pBlock = doLoadRemoteDataImpl(pOperator);
    if (pBlock == NULL) {
      (*ppRes) = NULL;
      return code;
    }

    code = doFilter(pBlock, pOperator->exprSupp.pFilterInfo, NULL);
    QUERY_CHECK_CODE(code, lino, _end);

    if (blockDataGetNumOfRows(pBlock) == 0) {
      continue;
    }

    SLimitInfo* pLimitInfo = &pExchangeInfo->limitInfo;
    if (hasLimitOffsetInfo(pLimitInfo)) {
      int32_t status = handleLimitOffset(pOperator, pLimitInfo, pBlock, false);
      if (status == PROJECT_RETRIEVE_CONTINUE) {
        continue;
      } else if (status == PROJECT_RETRIEVE_DONE) {
        if (pBlock->info.rows == 0) {
          setOperatorCompleted(pOperator);
          (*ppRes) = NULL;
          return code;
        } else {
          (*ppRes) = pBlock;
          return code;
        }
      }
    } else {
      (*ppRes) = pBlock;
      return code;
    }
  }

_end:
  if (code != TSDB_CODE_SUCCESS) {
    qError("%s failed at line %d since %s", __func__, lino, tstrerror(code));
    pTaskInfo->code = code;
    T_LONG_JMP(pTaskInfo->env, code);
  }
  (*ppRes) =  NULL;
  return code;
}

static SSDataBlock* loadRemoteData(SOperatorInfo* pOperator) {
  SSDataBlock* pRes = NULL;
  int32_t code = loadRemoteDataNext(pOperator, &pRes);
  return pRes;
}

static int32_t initDataSource(int32_t numOfSources, SExchangeInfo* pInfo, const char* id) {
  pInfo->pSourceDataInfo = taosArrayInit(numOfSources, sizeof(SSourceDataInfo));
  if (pInfo->pSourceDataInfo == NULL) {
    return TSDB_CODE_OUT_OF_MEMORY;
  }

  if (pInfo->dynamicOp) {
    return TSDB_CODE_SUCCESS;
  }

  int32_t len = strlen(id) + 1;
  pInfo->pTaskId = taosMemoryCalloc(1, len);
  strncpy(pInfo->pTaskId, id, len);
  for (int32_t i = 0; i < numOfSources; ++i) {
    SSourceDataInfo dataInfo = {0};
    dataInfo.status = EX_SOURCE_DATA_NOT_READY;
    dataInfo.taskId = pInfo->pTaskId;
    dataInfo.index = i;
    SSourceDataInfo* pDs = taosArrayPush(pInfo->pSourceDataInfo, &dataInfo);
    if (pDs == NULL) {
      taosArrayDestroyEx(pInfo->pSourceDataInfo, freeSourceDataInfo);
      return TSDB_CODE_OUT_OF_MEMORY;
    }
  }

  return TSDB_CODE_SUCCESS;
}

static int32_t initExchangeOperator(SExchangePhysiNode* pExNode, SExchangeInfo* pInfo, const char* id) {
  size_t numOfSources = LIST_LENGTH(pExNode->pSrcEndPoints);

  if (numOfSources == 0) {
    qError("%s invalid number: %d of sources in exchange operator", id, (int32_t)numOfSources);
    return TSDB_CODE_INVALID_PARA;
  }

  pInfo->pSources = taosArrayInit(numOfSources, sizeof(SDownstreamSourceNode));
  if (pInfo->pSources == NULL) {
    qError("%s failed at line %d since %s", __func__, __LINE__, tstrerror(TSDB_CODE_OUT_OF_MEMORY));
    return TSDB_CODE_OUT_OF_MEMORY;
  }

  if (pExNode->node.dynamicOp) {
    pInfo->pHashSources = tSimpleHashInit(numOfSources * 2, taosGetDefaultHashFunction(TSDB_DATA_TYPE_INT));
    if (NULL == pInfo->pHashSources) {
      qError("%s failed at line %d since %s", __func__, __LINE__, tstrerror(TSDB_CODE_OUT_OF_MEMORY));
      return TSDB_CODE_OUT_OF_MEMORY;
    }
  }

  for (int32_t i = 0; i < numOfSources; ++i) {
    SDownstreamSourceNode* pNode = (SDownstreamSourceNode*)nodesListGetNode((SNodeList*)pExNode->pSrcEndPoints, i);
    void*                  tmp = taosArrayPush(pInfo->pSources, pNode);
    if (!tmp) {
      qError("%s failed at line %d since %s", __func__, __LINE__, tstrerror(TSDB_CODE_OUT_OF_MEMORY));
      return TSDB_CODE_OUT_OF_MEMORY;
    }
    SExchangeSrcIndex idx = {.srcIdx = i, .inUseIdx = -1};
    int32_t           code =
        tSimpleHashPut(pInfo->pHashSources, &pNode->addr.nodeId, sizeof(pNode->addr.nodeId), &idx, sizeof(idx));
    if (pInfo->pHashSources && code != TSDB_CODE_SUCCESS) {
      qError("%s failed at line %d since %s", __func__, __LINE__, tstrerror(code));
      return code;
    }
  }

  initLimitInfo(pExNode->node.pLimit, pExNode->node.pSlimit, &pInfo->limitInfo);
  pInfo->self = taosAddRef(exchangeObjRefPool, pInfo);

  return initDataSource(numOfSources, pInfo, id);
}

int32_t createExchangeOperatorInfo(void* pTransporter, SExchangePhysiNode* pExNode, SExecTaskInfo* pTaskInfo,
                                   SOperatorInfo** pOptrInfo) {
  QRY_OPTR_CHECK(pOptrInfo);

  int32_t code = 0;
  int32_t        lino = 0;
  SExchangeInfo* pInfo = taosMemoryCalloc(1, sizeof(SExchangeInfo));
  SOperatorInfo* pOperator = taosMemoryCalloc(1, sizeof(SOperatorInfo));
  if (pInfo == NULL || pOperator == NULL) {
    code = TSDB_CODE_OUT_OF_MEMORY;
    goto _error;
  }

  pInfo->dynamicOp = pExNode->node.dynamicOp;
  code = initExchangeOperator(pExNode, pInfo, GET_TASKID(pTaskInfo));
  QUERY_CHECK_CODE(code, lino, _error);

  code = tsem_init(&pInfo->ready, 0, 0);
  QUERY_CHECK_CODE(code, lino, _error);

  pInfo->pDummyBlock = createDataBlockFromDescNode(pExNode->node.pOutputDataBlockDesc);
  pInfo->pResultBlockList = taosArrayInit(64, POINTER_BYTES);
  pInfo->pRecycledBlocks = taosArrayInit(64, POINTER_BYTES);

  SExchangeOpStopInfo stopInfo = {QUERY_NODE_PHYSICAL_PLAN_EXCHANGE, pInfo->self};
  code = qAppendTaskStopInfo(pTaskInfo, &stopInfo);
  QUERY_CHECK_CODE(code, lino, _error);

  pInfo->seqLoadData = pExNode->seqRecvData;
  pInfo->pTransporter = pTransporter;

  setOperatorInfo(pOperator, "ExchangeOperator", QUERY_NODE_PHYSICAL_PLAN_EXCHANGE, false, OP_NOT_OPENED, pInfo,
                  pTaskInfo);
  pOperator->exprSupp.numOfExprs = taosArrayGetSize(pInfo->pDummyBlock->pDataBlock);

  code = filterInitFromNode((SNode*)pExNode->node.pConditions, &pOperator->exprSupp.pFilterInfo, 0);
  QUERY_CHECK_CODE(code, lino, _error);

  pOperator->fpSet = createOperatorFpSet(prepareLoadRemoteData, loadRemoteData, NULL, destroyExchangeOperatorInfo,
                                         optrDefaultBufFn, NULL, optrDefaultGetNextExtFn, NULL);
  *pOptrInfo = pOperator;
  return code;

_error:
  if (code != TSDB_CODE_SUCCESS) {
    qError("%s failed at line %d since %s", __func__, lino, tstrerror(code));
    pTaskInfo->code = code;
  }
  if (pInfo != NULL) {
    doDestroyExchangeOperatorInfo(pInfo);
  }

  taosMemoryFreeClear(pOperator);
  pTaskInfo->code = code;
  return code;
}

void destroyExchangeOperatorInfo(void* param) {
  SExchangeInfo* pExInfo = (SExchangeInfo*)param;
  (void)taosRemoveRef(exchangeObjRefPool, pExInfo->self);
}

void freeBlock(void* pParam) {
  SSDataBlock* pBlock = *(SSDataBlock**)pParam;
  blockDataDestroy(pBlock);
}

void freeSourceDataInfo(void* p) {
  SSourceDataInfo* pInfo = (SSourceDataInfo*)p;
  taosMemoryFreeClear(pInfo->decompBuf);
  taosMemoryFreeClear(pInfo->pRsp);

  pInfo->decompBufSize = 0;
}

void doDestroyExchangeOperatorInfo(void* param) {
  SExchangeInfo* pExInfo = (SExchangeInfo*)param;

  taosArrayDestroy(pExInfo->pSources);
  taosArrayDestroyEx(pExInfo->pSourceDataInfo, freeSourceDataInfo);

  taosArrayDestroyEx(pExInfo->pResultBlockList, freeBlock);
  taosArrayDestroyEx(pExInfo->pRecycledBlocks, freeBlock);

  blockDataDestroy(pExInfo->pDummyBlock);
  tSimpleHashCleanup(pExInfo->pHashSources);

  (void)tsem_destroy(&pExInfo->ready);
  taosMemoryFreeClear(pExInfo->pTaskId);

  taosMemoryFreeClear(param);
}

int32_t loadRemoteDataCallback(void* param, SDataBuf* pMsg, int32_t code) {
  SFetchRspHandleWrapper* pWrapper = (SFetchRspHandleWrapper*)param;

  SExchangeInfo* pExchangeInfo = taosAcquireRef(exchangeObjRefPool, pWrapper->exchangeId);
  if (pExchangeInfo == NULL) {
    qWarn("failed to acquire exchange operator, since it may have been released, %p", pExchangeInfo);
    taosMemoryFree(pMsg->pData);
    return TSDB_CODE_SUCCESS;
  }

  int32_t          index = pWrapper->sourceIndex;
  SSourceDataInfo* pSourceDataInfo = taosArrayGet(pExchangeInfo->pSourceDataInfo, index);

  if (code == TSDB_CODE_SUCCESS) {
    pSourceDataInfo->pRsp = pMsg->pData;

    SRetrieveTableRsp* pRsp = pSourceDataInfo->pRsp;
    pRsp->numOfRows = htobe64(pRsp->numOfRows);
    pRsp->compLen = htonl(pRsp->compLen);
    pRsp->payloadLen = htonl(pRsp->payloadLen);
    pRsp->numOfCols = htonl(pRsp->numOfCols);
    pRsp->useconds = htobe64(pRsp->useconds);
    pRsp->numOfBlocks = htonl(pRsp->numOfBlocks);

    qDebug("%s fetch rsp received, index:%d, blocks:%d, rows:%" PRId64 ", %p", pSourceDataInfo->taskId, index,
           pRsp->numOfBlocks, pRsp->numOfRows, pExchangeInfo);
  } else {
    taosMemoryFree(pMsg->pData);
    pSourceDataInfo->code = rpcCvtErrCode(code);
    if (pSourceDataInfo->code != code) {
      qError("%s fetch rsp received, index:%d, error:%s, cvted error: %s, %p", pSourceDataInfo->taskId, index,
             tstrerror(code), tstrerror(pSourceDataInfo->code), pExchangeInfo);
    } else {
      qError("%s fetch rsp received, index:%d, error:%s, %p", pSourceDataInfo->taskId, index, tstrerror(code),
             pExchangeInfo);
    }
  }

  tmemory_barrier();
  pSourceDataInfo->status = EX_SOURCE_DATA_READY;
  code = tsem_post(&pExchangeInfo->ready);
  if (code != TSDB_CODE_SUCCESS) {
    code = TAOS_SYSTEM_ERROR(code);
    qError("failed to invoke post when fetch rsp is ready, code:%s, %p", tstrerror(code), pExchangeInfo);
  }

  (void)taosReleaseRef(exchangeObjRefPool, pWrapper->exchangeId);
  return code;
}

int32_t buildTableScanOperatorParam(SOperatorParam** ppRes, SArray* pUidList, int32_t srcOpType, bool tableSeq) {
  *ppRes = taosMemoryMalloc(sizeof(SOperatorParam));
  if (NULL == *ppRes) {
    return TSDB_CODE_OUT_OF_MEMORY;
  }

  STableScanOperatorParam* pScan = taosMemoryMalloc(sizeof(STableScanOperatorParam));
  if (NULL == pScan) {
    taosMemoryFreeClear(*ppRes);
    return TSDB_CODE_OUT_OF_MEMORY;
  }

  pScan->pUidList = taosArrayDup(pUidList, NULL);
  if (NULL == pScan->pUidList) {
    taosMemoryFree(pScan);
    taosMemoryFreeClear(*ppRes);
    return TSDB_CODE_OUT_OF_MEMORY;
  }
  pScan->tableSeq = tableSeq;

  (*ppRes)->opType = srcOpType;
  (*ppRes)->downstreamIdx = 0;
  (*ppRes)->value = pScan;
  (*ppRes)->pChildren = NULL;

  return TSDB_CODE_SUCCESS;
}

int32_t doSendFetchDataRequest(SExchangeInfo* pExchangeInfo, SExecTaskInfo* pTaskInfo, int32_t sourceIndex) {
  int32_t          code = TSDB_CODE_SUCCESS;
  int32_t          lino = 0;
  SSourceDataInfo* pDataInfo = taosArrayGet(pExchangeInfo->pSourceDataInfo, sourceIndex);
  if (EX_SOURCE_DATA_NOT_READY != pDataInfo->status) {
    return TSDB_CODE_SUCCESS;
  }

  pDataInfo->status = EX_SOURCE_DATA_STARTED;
  SDownstreamSourceNode* pSource = taosArrayGet(pExchangeInfo->pSources, pDataInfo->index);
  pDataInfo->startTime = taosGetTimestampUs();
  size_t totalSources = taosArrayGetSize(pExchangeInfo->pSources);

<<<<<<< HEAD
  SFetchRspHandleWrapper* pWrapper = taosMemCalloc(1, sizeof(SFetchRspHandleWrapper));
=======
  SFetchRspHandleWrapper* pWrapper = taosMemoryCalloc(1, sizeof(SFetchRspHandleWrapper));
  QUERY_CHECK_NULL(pWrapper, code, lino, _end, terrno);
>>>>>>> fc4d758a
  pWrapper->exchangeId = pExchangeInfo->self;
  pWrapper->sourceIndex = sourceIndex;

  if (pSource->localExec) {
    SDataBuf pBuf = {0};
    int32_t  code =
        (*pTaskInfo->localFetch.fp)(pTaskInfo->localFetch.handle, pSource->schedId, pTaskInfo->id.queryId,
                                    pSource->taskId, 0, pSource->execId, &pBuf.pData, pTaskInfo->localFetch.explainRes);
<<<<<<< HEAD
    loadRemoteDataCallback(pWrapper, &pBuf, code);
    taosMemFree(pWrapper);
=======
    code = loadRemoteDataCallback(pWrapper, &pBuf, code);
    QUERY_CHECK_CODE(code, lino, _end);
    taosMemoryFree(pWrapper);
>>>>>>> fc4d758a
  } else {
    SResFetchReq req = {0};
    req.header.vgId = pSource->addr.nodeId;
    req.sId = pSource->schedId;
    req.taskId = pSource->taskId;
    req.queryId = pTaskInfo->id.queryId;
    req.execId = pSource->execId;
    if (pDataInfo->pSrcUidList) {
      int32_t code =
          buildTableScanOperatorParam(&req.pOpParam, pDataInfo->pSrcUidList, pDataInfo->srcOpType, pDataInfo->tableSeq);
      taosArrayDestroy(pDataInfo->pSrcUidList);
      pDataInfo->pSrcUidList = NULL;
      if (TSDB_CODE_SUCCESS != code) {
        pTaskInfo->code = code;
        taosMemFree(pWrapper);
        return pTaskInfo->code;
      }
    }

    int32_t msgSize = tSerializeSResFetchReq(NULL, 0, &req);
    if (msgSize < 0) {
      pTaskInfo->code = TSDB_CODE_OUT_OF_MEMORY;
      taosMemFree(pWrapper);
      freeOperatorParam(req.pOpParam, OP_GET_PARAM);
      return pTaskInfo->code;
    }

    void* msg = taosMemCalloc(1, msgSize);
    if (NULL == msg) {
      pTaskInfo->code = TSDB_CODE_OUT_OF_MEMORY;
      taosMemFree(pWrapper);
      freeOperatorParam(req.pOpParam, OP_GET_PARAM);
      return pTaskInfo->code;
    }

    if (tSerializeSResFetchReq(msg, msgSize, &req) < 0) {
      pTaskInfo->code = TSDB_CODE_OUT_OF_MEMORY;
      taosMemFree(pWrapper);
      taosMemFree(msg);
      freeOperatorParam(req.pOpParam, OP_GET_PARAM);
      return pTaskInfo->code;
    }

    freeOperatorParam(req.pOpParam, OP_GET_PARAM);

    qDebug("%s build fetch msg and send to vgId:%d, ep:%s, taskId:0x%" PRIx64 ", execId:%d, %p, %d/%" PRIzu,
           GET_TASKID(pTaskInfo), pSource->addr.nodeId, pSource->addr.epSet.eps[0].fqdn, pSource->taskId,
           pSource->execId, pExchangeInfo, sourceIndex, totalSources);

    // send the fetch remote task result reques
    SMsgSendInfo* pMsgSendInfo = taosMemCalloc(1, sizeof(SMsgSendInfo));
    if (NULL == pMsgSendInfo) {
      taosMemFreeClear(msg);
      taosMemFree(pWrapper);
      qError("%s prepare message %d failed", GET_TASKID(pTaskInfo), (int32_t)sizeof(SMsgSendInfo));
      pTaskInfo->code = TSDB_CODE_OUT_OF_MEMORY;
      return pTaskInfo->code;
    }

    pMsgSendInfo->param = pWrapper;
    pMsgSendInfo->paramFreeFp = taosMemFree;
    pMsgSendInfo->msgInfo.pData = msg;
    pMsgSendInfo->msgInfo.len = msgSize;
    pMsgSendInfo->msgType = pSource->fetchMsgType;
    pMsgSendInfo->fp = loadRemoteDataCallback;

    int64_t transporterId = 0;
<<<<<<< HEAD
    void* poolHandle = NULL;
    taosSaveDisableMemoryPoolUsage(poolHandle);
    int32_t code = asyncSendMsgToServer(pExchangeInfo->pTransporter, &pSource->addr.epSet, &transporterId, pMsgSendInfo);
    taosRestoreEnableMemoryPoolUsage(poolHandle);
    
=======
    code = asyncSendMsgToServer(pExchangeInfo->pTransporter, &pSource->addr.epSet, &transporterId, pMsgSendInfo);
    QUERY_CHECK_CODE(code, lino, _end);
>>>>>>> fc4d758a
  }

_end:
  if (code != TSDB_CODE_SUCCESS) {
    qError("%s failed at line %d since %s", __func__, lino, tstrerror(code));
  }
  return code;
}

void updateLoadRemoteInfo(SLoadRemoteDataInfo* pInfo, int64_t numOfRows, int32_t dataLen, int64_t startTs,
                          SOperatorInfo* pOperator) {
  pInfo->totalRows += numOfRows;
  pInfo->totalSize += dataLen;
  pInfo->totalElapsed += (taosGetTimestampUs() - startTs);
  pOperator->resultInfo.totalRows += numOfRows;
}

int32_t extractDataBlockFromFetchRsp(SSDataBlock* pRes, char* pData, SArray* pColList, char** pNextStart) {
  int32_t code = TSDB_CODE_SUCCESS;
  int32_t lino = 0;
  if (pColList == NULL) {  // data from other sources
    blockDataCleanup(pRes);
    code = blockDecode(pRes, pData, (const char**) pNextStart);
    if (code) {
      return code;
    }
  } else {  // extract data according to pColList
    char* pStart = pData;

    int32_t numOfCols = htonl(*(int32_t*)pStart);
    pStart += sizeof(int32_t);

    // todo refactor:extract method
    SSysTableSchema* pSchema = (SSysTableSchema*)pStart;
    for (int32_t i = 0; i < numOfCols; ++i) {
      SSysTableSchema* p = (SSysTableSchema*)pStart;

      p->colId = htons(p->colId);
      p->bytes = htonl(p->bytes);
      pStart += sizeof(SSysTableSchema);
    }

    SSDataBlock* pBlock = NULL;
    code = createDataBlock(&pBlock);
    QUERY_CHECK_CODE(code, lino, _end);

    for (int32_t i = 0; i < numOfCols; ++i) {
      SColumnInfoData idata = createColumnInfoData(pSchema[i].type, pSchema[i].bytes, pSchema[i].colId);
      code = blockDataAppendColInfo(pBlock, &idata);
      QUERY_CHECK_CODE(code, lino, _end);
    }

    const char* pDummy = NULL;
    code = blockDecode(pBlock, pStart, &pDummy);
    QUERY_CHECK_CODE(code, lino, _end);

    code = blockDataEnsureCapacity(pRes, pBlock->info.rows);
    QUERY_CHECK_CODE(code, lino, _end);

    // data from mnode
    pRes->info.dataLoad = 1;
    pRes->info.rows = pBlock->info.rows;
    pRes->info.scanFlag = MAIN_SCAN;
    code = relocateColumnData(pRes, pColList, pBlock->pDataBlock, false);
    QUERY_CHECK_CODE(code, lino, _end);

    blockDataDestroy(pBlock);
  }

_end:
  if (code != TSDB_CODE_SUCCESS) {
    qError("%s failed at line %d since %s", __func__, lino, tstrerror(code));
  }
  return code;
}

void setAllSourcesCompleted(SOperatorInfo* pOperator) {
  SExchangeInfo* pExchangeInfo = pOperator->info;
  SExecTaskInfo* pTaskInfo = pOperator->pTaskInfo;

  SLoadRemoteDataInfo* pLoadInfo = &pExchangeInfo->loadInfo;
  size_t               totalSources = taosArrayGetSize(pExchangeInfo->pSources);
  qDebug("%s all %" PRIzu " sources are exhausted, total rows: %" PRIu64 ", %.2f Kb, elapsed:%.2f ms",
         GET_TASKID(pTaskInfo), totalSources, pLoadInfo->totalRows, pLoadInfo->totalSize / 1024.0,
         pLoadInfo->totalElapsed / 1000.0);

  setOperatorCompleted(pOperator);
}

int32_t getCompletedSources(const SArray* pArray) {
  size_t total = taosArrayGetSize(pArray);

  int32_t completed = 0;
  for (int32_t k = 0; k < total; ++k) {
    SSourceDataInfo* p = taosArrayGet(pArray, k);
    if (p->status == EX_SOURCE_DATA_EXHAUSTED) {
      completed += 1;
    }
  }

  return completed;
}

int32_t prepareConcurrentlyLoad(SOperatorInfo* pOperator) {
  SExchangeInfo* pExchangeInfo = pOperator->info;
  SExecTaskInfo* pTaskInfo = pOperator->pTaskInfo;

  size_t  totalSources = taosArrayGetSize(pExchangeInfo->pSourceDataInfo);
  int64_t startTs = taosGetTimestampUs();

  // Asynchronously send all fetch requests to all sources.
  for (int32_t i = 0; i < totalSources; ++i) {
    int32_t code = doSendFetchDataRequest(pExchangeInfo, pTaskInfo, i);
    if (code != TSDB_CODE_SUCCESS) {
      pTaskInfo->code = code;
      return code;
    }
  }

  int64_t endTs = taosGetTimestampUs();
  qDebug("%s send all fetch requests to %" PRIzu " sources completed, elapsed:%.2fms", GET_TASKID(pTaskInfo),
         totalSources, (endTs - startTs) / 1000.0);

  pOperator->status = OP_RES_TO_RETURN;
  pOperator->cost.openCost = taosGetTimestampUs() - startTs;
  if (isTaskKilled(pTaskInfo)) {
    T_LONG_JMP(pTaskInfo->env, pTaskInfo->code);
  }

  return TSDB_CODE_SUCCESS;
}

int32_t doExtractResultBlocks(SExchangeInfo* pExchangeInfo, SSourceDataInfo* pDataInfo) {
  int32_t            code = TSDB_CODE_SUCCESS;
  int32_t            lino = 0;
  SRetrieveTableRsp* pRetrieveRsp = pDataInfo->pRsp;

  char* pNextStart = pRetrieveRsp->data;
  char* pStart = pNextStart;

  int32_t index = 0;

  if (pRetrieveRsp->compressed) {  // decompress the data
    if (pDataInfo->decompBuf == NULL) {
      pDataInfo->decompBuf = taosMemoryMalloc(pRetrieveRsp->payloadLen);
      QUERY_CHECK_NULL(pDataInfo->decompBuf, code, lino, _end, terrno);
      pDataInfo->decompBufSize = pRetrieveRsp->payloadLen;
    } else {
      if (pDataInfo->decompBufSize < pRetrieveRsp->payloadLen) {
        char* p = taosMemoryRealloc(pDataInfo->decompBuf, pRetrieveRsp->payloadLen);
        QUERY_CHECK_NULL(p, code, lino, _end, terrno);
        if (p != NULL) {
          pDataInfo->decompBuf = p;
          pDataInfo->decompBufSize = pRetrieveRsp->payloadLen;
        }
      }
    }
  }

  while (index++ < pRetrieveRsp->numOfBlocks) {
    SSDataBlock* pb = NULL;
    pStart = pNextStart;

    if (taosArrayGetSize(pExchangeInfo->pRecycledBlocks) > 0) {
      pb = *(SSDataBlock**)taosArrayPop(pExchangeInfo->pRecycledBlocks);
      blockDataCleanup(pb);
    } else {
      code = createOneDataBlock(pExchangeInfo->pDummyBlock, false, &pb);
      QUERY_CHECK_NULL(pb, code, lino, _end, TSDB_CODE_OUT_OF_MEMORY);
    }

    int32_t compLen = *(int32_t*)pStart;
    pStart += sizeof(int32_t);

    int32_t rawLen = *(int32_t*)pStart;
    pStart += sizeof(int32_t);
    ASSERT(compLen <= rawLen && compLen != 0);

    pNextStart = pStart + compLen;
    if (pRetrieveRsp->compressed && (compLen < rawLen)) {
      int32_t t = tsDecompressString(pStart, compLen, 1, pDataInfo->decompBuf, rawLen, ONE_STAGE_COMP, NULL, 0);
      ASSERT(t == rawLen);
      pStart = pDataInfo->decompBuf;
    }

    code = extractDataBlockFromFetchRsp(pb, pStart, NULL, &pStart);
    if (code != 0) {
      taosMemoryFreeClear(pDataInfo->pRsp);
      return code;
    }

    void* tmp = taosArrayPush(pExchangeInfo->pResultBlockList, &pb);
    QUERY_CHECK_NULL(tmp, code, lino, _end, terrno);
  }

_end:
  if (code != TSDB_CODE_SUCCESS) {
    qError("%s failed at line %d since %s", __func__, lino, tstrerror(code));
  }
  return code;
}

int32_t seqLoadRemoteData(SOperatorInfo* pOperator) {
  SExchangeInfo* pExchangeInfo = pOperator->info;
  SExecTaskInfo* pTaskInfo = pOperator->pTaskInfo;

  int32_t code = 0;
  size_t  totalSources = taosArrayGetSize(pExchangeInfo->pSources);
  int64_t startTs = taosGetTimestampUs();

  while (1) {
    if (pExchangeInfo->current >= totalSources) {
      setAllSourcesCompleted(pOperator);
      return TSDB_CODE_SUCCESS;
    }

    SSourceDataInfo* pDataInfo = taosArrayGet(pExchangeInfo->pSourceDataInfo, pExchangeInfo->current);
    pDataInfo->status = EX_SOURCE_DATA_NOT_READY;

    code = doSendFetchDataRequest(pExchangeInfo, pTaskInfo, pExchangeInfo->current);
    if (code != TSDB_CODE_SUCCESS) {
      qError("%s failed at line %d since %s", __func__, __LINE__, tstrerror(code));
      pTaskInfo->code = code;
      T_LONG_JMP(pTaskInfo->env, pTaskInfo->code);
    }

    code = exchangeWait(pOperator, pExchangeInfo);
    if (code != TSDB_CODE_SUCCESS || isTaskKilled(pTaskInfo)) {
      T_LONG_JMP(pTaskInfo->env, pTaskInfo->code);
    }

    SDownstreamSourceNode* pSource = taosArrayGet(pExchangeInfo->pSources, pExchangeInfo->current);

    if (pDataInfo->code != TSDB_CODE_SUCCESS) {
      qError("%s vgId:%d, taskID:0x%" PRIx64 " execId:%d error happens, code:%s", GET_TASKID(pTaskInfo),
             pSource->addr.nodeId, pSource->taskId, pSource->execId, tstrerror(pDataInfo->code));
      pOperator->pTaskInfo->code = pDataInfo->code;
      return pOperator->pTaskInfo->code;
    }

    SRetrieveTableRsp*   pRsp = pDataInfo->pRsp;
    SLoadRemoteDataInfo* pLoadInfo = &pExchangeInfo->loadInfo;

    if (pRsp->numOfRows == 0) {
      qDebug("%s vgId:%d, taskID:0x%" PRIx64 " execId:%d %d of total completed, rowsOfSource:%" PRIu64
             ", totalRows:%" PRIu64 " try next",
             GET_TASKID(pTaskInfo), pSource->addr.nodeId, pSource->taskId, pSource->execId, pExchangeInfo->current + 1,
             pDataInfo->totalRows, pLoadInfo->totalRows);

      pDataInfo->status = EX_SOURCE_DATA_EXHAUSTED;
      pExchangeInfo->current += 1;
      taosMemoryFreeClear(pDataInfo->pRsp);
      continue;
    }

    code = doExtractResultBlocks(pExchangeInfo, pDataInfo);
    if (code != TSDB_CODE_SUCCESS) {
      goto _error;
    }

    SRetrieveTableRsp* pRetrieveRsp = pDataInfo->pRsp;
    if (pRsp->completed == 1) {
      qDebug("%s fetch msg rsp from vgId:%d, taskId:0x%" PRIx64 " execId:%d numOfRows:%" PRId64
             ", rowsOfSource:%" PRIu64 ", totalRows:%" PRIu64 ", totalBytes:%" PRIu64 " try next %d/%" PRIzu,
             GET_TASKID(pTaskInfo), pSource->addr.nodeId, pSource->taskId, pSource->execId, pRetrieveRsp->numOfRows,
             pDataInfo->totalRows, pLoadInfo->totalRows, pLoadInfo->totalSize, pExchangeInfo->current + 1,
             totalSources);

      pDataInfo->status = EX_SOURCE_DATA_EXHAUSTED;
      pExchangeInfo->current += 1;
    } else {
      qDebug("%s fetch msg rsp from vgId:%d, taskId:0x%" PRIx64 " execId:%d numOfRows:%" PRId64 ", totalRows:%" PRIu64
             ", totalBytes:%" PRIu64,
             GET_TASKID(pTaskInfo), pSource->addr.nodeId, pSource->taskId, pSource->execId, pRetrieveRsp->numOfRows,
             pLoadInfo->totalRows, pLoadInfo->totalSize);
    }

    updateLoadRemoteInfo(pLoadInfo, pRetrieveRsp->numOfRows, pRetrieveRsp->compLen, startTs, pOperator);
    pDataInfo->totalRows += pRetrieveRsp->numOfRows;

    taosMemoryFreeClear(pDataInfo->pRsp);
    return TSDB_CODE_SUCCESS;
  }

_error:
  pTaskInfo->code = code;
  return code;
}

int32_t addSingleExchangeSource(SOperatorInfo* pOperator, SExchangeOperatorBasicParam* pBasicParam) {
  SExchangeInfo*     pExchangeInfo = pOperator->info;
  SExchangeSrcIndex* pIdx = tSimpleHashGet(pExchangeInfo->pHashSources, &pBasicParam->vgId, sizeof(pBasicParam->vgId));
  if (NULL == pIdx) {
    qError("No exchange source for vgId: %d", pBasicParam->vgId);
    return TSDB_CODE_INVALID_PARA;
  }

  if (pIdx->inUseIdx < 0) {
    SSourceDataInfo dataInfo = {0};
    dataInfo.status = EX_SOURCE_DATA_NOT_READY;
    dataInfo.taskId = pExchangeInfo->pTaskId;
    dataInfo.index = pIdx->srcIdx;
    dataInfo.pSrcUidList = taosArrayDup(pBasicParam->uidList, NULL);
    dataInfo.srcOpType = pBasicParam->srcOpType;
    dataInfo.tableSeq = pBasicParam->tableSeq;

    void* tmp = taosArrayPush(pExchangeInfo->pSourceDataInfo, &dataInfo);
    if (!tmp) {
      qError("%s failed at line %d since %s", __func__, __LINE__, tstrerror(TSDB_CODE_OUT_OF_MEMORY));
      return TSDB_CODE_OUT_OF_MEMORY;
    }
    pIdx->inUseIdx = taosArrayGetSize(pExchangeInfo->pSourceDataInfo) - 1;
  } else {
    SSourceDataInfo* pDataInfo = taosArrayGet(pExchangeInfo->pSourceDataInfo, pIdx->inUseIdx);
    if (pDataInfo->status == EX_SOURCE_DATA_EXHAUSTED) {
      pDataInfo->status = EX_SOURCE_DATA_NOT_READY;
    }
    pDataInfo->pSrcUidList = taosArrayDup(pBasicParam->uidList, NULL);
    pDataInfo->srcOpType = pBasicParam->srcOpType;
    pDataInfo->tableSeq = pBasicParam->tableSeq;
  }

  return TSDB_CODE_SUCCESS;
}

int32_t addDynamicExchangeSource(SOperatorInfo* pOperator) {
  SExchangeInfo*               pExchangeInfo = pOperator->info;
  int32_t                      code = TSDB_CODE_SUCCESS;
  SExchangeOperatorBasicParam* pBasicParam = NULL;
  SExchangeOperatorParam*      pParam = (SExchangeOperatorParam*)pOperator->pOperatorGetParam->value;
  if (pParam->multiParams) {
    SExchangeOperatorBatchParam* pBatch = (SExchangeOperatorBatchParam*)pOperator->pOperatorGetParam->value;
    int32_t                      iter = 0;
    while (NULL != (pBasicParam = tSimpleHashIterate(pBatch->pBatchs, pBasicParam, &iter))) {
      code = addSingleExchangeSource(pOperator, pBasicParam);
      if (code) {
        return code;
      }
    }
  } else {
    pBasicParam = &pParam->basic;
    code = addSingleExchangeSource(pOperator, pBasicParam);
  }

  freeOperatorParam(pOperator->pOperatorGetParam, OP_GET_PARAM);
  pOperator->pOperatorGetParam = NULL;

  return TSDB_CODE_SUCCESS;
}

int32_t prepareLoadRemoteData(SOperatorInfo* pOperator) {
  SExchangeInfo* pExchangeInfo = pOperator->info;
  int32_t        code = TSDB_CODE_SUCCESS;
  if ((OPTR_IS_OPENED(pOperator) && !pExchangeInfo->dynamicOp) ||
      (pExchangeInfo->dynamicOp && NULL == pOperator->pOperatorGetParam)) {
    return TSDB_CODE_SUCCESS;
  }

  if (pExchangeInfo->dynamicOp) {
    code = addDynamicExchangeSource(pOperator);
    if (code) {
      return code;
    }
  }

  int64_t st = taosGetTimestampUs();

  if (!pExchangeInfo->seqLoadData) {
    int32_t code = prepareConcurrentlyLoad(pOperator);
    if (code != TSDB_CODE_SUCCESS) {
      return code;
    }
    pExchangeInfo->openedTs = taosGetTimestampUs();
  }

  OPTR_SET_OPENED(pOperator);
  pOperator->cost.openCost = (taosGetTimestampUs() - st) / 1000.0;
  return TSDB_CODE_SUCCESS;
}

int32_t handleLimitOffset(SOperatorInfo* pOperator, SLimitInfo* pLimitInfo, SSDataBlock* pBlock, bool holdDataInBuf) {
  SExecTaskInfo* pTaskInfo = pOperator->pTaskInfo;

  if (pLimitInfo->remainGroupOffset > 0) {
    if (pLimitInfo->currentGroupId == 0) {  // it is the first group
      pLimitInfo->currentGroupId = pBlock->info.id.groupId;
      blockDataCleanup(pBlock);
      return PROJECT_RETRIEVE_CONTINUE;
    } else if (pLimitInfo->currentGroupId != pBlock->info.id.groupId) {
      // now it is the data from a new group
      pLimitInfo->remainGroupOffset -= 1;

      // ignore data block in current group
      if (pLimitInfo->remainGroupOffset > 0) {
        blockDataCleanup(pBlock);
        return PROJECT_RETRIEVE_CONTINUE;
      }
    }

    // set current group id of the project operator
    pLimitInfo->currentGroupId = pBlock->info.id.groupId;
  }

  // here check for a new group data, we need to handle the data of the previous group.
  if (pLimitInfo->currentGroupId != 0 && pLimitInfo->currentGroupId != pBlock->info.id.groupId) {
    pLimitInfo->numOfOutputGroups += 1;
    if ((pLimitInfo->slimit.limit > 0) && (pLimitInfo->slimit.limit <= pLimitInfo->numOfOutputGroups)) {
      pOperator->status = OP_EXEC_DONE;
      blockDataCleanup(pBlock);

      return PROJECT_RETRIEVE_DONE;
    }

    // reset the value for a new group data
    resetLimitInfoForNextGroup(pLimitInfo);
    // existing rows that belongs to previous group.
    if (pBlock->info.rows > 0) {
      return PROJECT_RETRIEVE_DONE;
    }
  }

  // here we reach the start position, according to the limit/offset requirements.

  // set current group id
  pLimitInfo->currentGroupId = pBlock->info.id.groupId;

  bool limitReached = applyLimitOffset(pLimitInfo, pBlock, pTaskInfo);
  if (pBlock->info.rows == 0) {
    return PROJECT_RETRIEVE_CONTINUE;
  } else {
    if (limitReached && (pLimitInfo->slimit.limit > 0 && pLimitInfo->slimit.limit <= pLimitInfo->numOfOutputGroups)) {
      setOperatorCompleted(pOperator);
      return PROJECT_RETRIEVE_DONE;
    }
  }

  // todo optimize performance
  // If there are slimit/soffset value exists, multi-round result can not be packed into one group, since the
  // they may not belong to the same group the limit/offset value is not valid in this case.
  if ((!holdDataInBuf) || (pBlock->info.rows >= pOperator->resultInfo.threshold) || hasSlimitOffsetInfo(pLimitInfo)) {
    return PROJECT_RETRIEVE_DONE;
  } else {  // not full enough, continue to accumulate the output data in the buffer.
    return PROJECT_RETRIEVE_CONTINUE;
  }
}

static int32_t exchangeWait(SOperatorInfo* pOperator, SExchangeInfo* pExchangeInfo) {
  SExecTaskInfo* pTask = pOperator->pTaskInfo;
  int32_t        code = TSDB_CODE_SUCCESS;
  if (pTask->pWorkerCb) {
    code = pTask->pWorkerCb->beforeBlocking(pTask->pWorkerCb->pPool);
    if (code != TSDB_CODE_SUCCESS) {
      pTask->code = code;
      return pTask->code;
    }
  }
  (void)tsem_wait(&pExchangeInfo->ready);
  if (pTask->pWorkerCb) {
    code = pTask->pWorkerCb->afterRecoverFromBlocking(pTask->pWorkerCb->pPool);
    if (code != TSDB_CODE_SUCCESS) {
      pTask->code = code;
      return pTask->code;
    }
  }
  return TSDB_CODE_SUCCESS;
}<|MERGE_RESOLUTION|>--- conflicted
+++ resolved
@@ -551,12 +551,8 @@
   pDataInfo->startTime = taosGetTimestampUs();
   size_t totalSources = taosArrayGetSize(pExchangeInfo->pSources);
 
-<<<<<<< HEAD
   SFetchRspHandleWrapper* pWrapper = taosMemCalloc(1, sizeof(SFetchRspHandleWrapper));
-=======
-  SFetchRspHandleWrapper* pWrapper = taosMemoryCalloc(1, sizeof(SFetchRspHandleWrapper));
   QUERY_CHECK_NULL(pWrapper, code, lino, _end, terrno);
->>>>>>> fc4d758a
   pWrapper->exchangeId = pExchangeInfo->self;
   pWrapper->sourceIndex = sourceIndex;
 
@@ -565,14 +561,9 @@
     int32_t  code =
         (*pTaskInfo->localFetch.fp)(pTaskInfo->localFetch.handle, pSource->schedId, pTaskInfo->id.queryId,
                                     pSource->taskId, 0, pSource->execId, &pBuf.pData, pTaskInfo->localFetch.explainRes);
-<<<<<<< HEAD
-    loadRemoteDataCallback(pWrapper, &pBuf, code);
+    code = loadRemoteDataCallback(pWrapper, &pBuf, code);
     taosMemFree(pWrapper);
-=======
-    code = loadRemoteDataCallback(pWrapper, &pBuf, code);
     QUERY_CHECK_CODE(code, lino, _end);
-    taosMemoryFree(pWrapper);
->>>>>>> fc4d758a
   } else {
     SResFetchReq req = {0};
     req.header.vgId = pSource->addr.nodeId;
@@ -640,16 +631,11 @@
     pMsgSendInfo->fp = loadRemoteDataCallback;
 
     int64_t transporterId = 0;
-<<<<<<< HEAD
     void* poolHandle = NULL;
     taosSaveDisableMemoryPoolUsage(poolHandle);
-    int32_t code = asyncSendMsgToServer(pExchangeInfo->pTransporter, &pSource->addr.epSet, &transporterId, pMsgSendInfo);
+    code = asyncSendMsgToServer(pExchangeInfo->pTransporter, &pSource->addr.epSet, &transporterId, pMsgSendInfo);
     taosRestoreEnableMemoryPoolUsage(poolHandle);
-    
-=======
-    code = asyncSendMsgToServer(pExchangeInfo->pTransporter, &pSource->addr.epSet, &transporterId, pMsgSendInfo);
     QUERY_CHECK_CODE(code, lino, _end);
->>>>>>> fc4d758a
   }
 
 _end:
