/*
 * Copyright (c) 2019 TAOS Data, Inc. <jhtao@taosdata.com>
 *
 * This program is free software: you can use, redistribute, and/or modify
 * it under the terms of the GNU Affero General Public License, version 3
 * or later ("AGPL"), as published by the Free Software Foundation.
 *
 * This program is distributed in the hope that it will be useful, but WITHOUT
 * ANY WARRANTY; without even the implied warranty of MERCHANTABILITY or
 * FITNESS FOR A PARTICULAR PURPOSE.
 *
 * You should have received a copy of the GNU Affero General Public License
 * along with this program. If not, see <http://www.gnu.org/licenses/>.
 */

#include "executorInt.h"
#include "filter.h"
#include "function.h"
#include "operator.h"
#include "query.h"
#include "querytask.h"
#include "tdatablock.h"
#include "thash.h"
#include "tmsg.h"
#include "tref.h"
#include "trpc.h"

typedef struct SFetchRspHandleWrapper {
  uint32_t exchangeId;
  int32_t  sourceIndex;
  int64_t  seqId;
} SFetchRspHandleWrapper;

typedef struct SSourceDataInfo {
  int32_t            index;
  int64_t            seqId;
  SRWLatch           lock;
  SRetrieveTableRsp* pRsp;
  uint64_t           totalRows;
  int64_t            startTime;
  int32_t            code;
  EX_SOURCE_STATUS   status;
  const char*        taskId;
  SArray*            pSrcUidList;
  int32_t            srcOpType;
  bool               tableSeq;
  char*              decompBuf;
  int32_t            decompBufSize;
  SOrgTbInfo*        colMap;
  bool               isVtbRefScan;
  bool               isVtbTagScan;
  STimeWindow        window;
  bool               fetchSent; // need reset
} SSourceDataInfo;

static void destroyExchangeOperatorInfo(void* param);
static void freeBlock(void* pParam);
static void freeSourceDataInfo(void* param);
static void setAllSourcesCompleted(SOperatorInfo* pOperator);

static int32_t loadRemoteDataCallback(void* param, SDataBuf* pMsg, int32_t code);
static int32_t doSendFetchDataRequest(SExchangeInfo* pExchangeInfo, SExecTaskInfo* pTaskInfo, int32_t sourceIndex);
static int32_t getCompletedSources(const SArray* pArray, int32_t* pRes);
static int32_t prepareConcurrentlyLoad(SOperatorInfo* pOperator);
static int32_t seqLoadRemoteData(SOperatorInfo* pOperator);
static int32_t prepareLoadRemoteData(SOperatorInfo* pOperator);
static int32_t handleLimitOffset(SOperatorInfo* pOperator, SLimitInfo* pLimitInfo, SSDataBlock* pBlock,
                                 bool holdDataInBuf);
static int32_t doExtractResultBlocks(SExchangeInfo* pExchangeInfo, SSourceDataInfo* pDataInfo);

static int32_t exchangeWait(SOperatorInfo* pOperator, SExchangeInfo* pExchangeInfo);


static void streamConcurrentlyLoadRemoteData(SOperatorInfo* pOperator, SExchangeInfo* pExchangeInfo,
                                           SExecTaskInfo* pTaskInfo) {
  int32_t code = 0;
  int32_t lino = 0;
  int64_t startTs = taosGetTimestampUs();  
  int32_t  totalSources = (int32_t)taosArrayGetSize(pExchangeInfo->pSourceDataInfo);
  int32_t completed = 0;
  code = getCompletedSources(pExchangeInfo->pSourceDataInfo, &completed);
  if (code != TSDB_CODE_SUCCESS) {
    pTaskInfo->code = code;
    T_LONG_JMP(pTaskInfo->env, code);
  }
  if (completed == totalSources) {
<<<<<<< HEAD
    qDebug("%s no load since all sources completed, completed:%d, totalSources:%d", pTaskInfo->id.str, completed, totalSources);
=======
    qDebug("%s setAllSourcesCompleted1 %p ", GET_TASKID(pTaskInfo), pOperator);
>>>>>>> 11989864
    setAllSourcesCompleted(pOperator);
    return;
  }

  SSourceDataInfo* pDataInfo = NULL;

  while (1) {
    if (pExchangeInfo->current < 0) {
<<<<<<< HEAD
      qDebug("current %d and all sources complted, totalSources:%d", pExchangeInfo->current, totalSources);
=======
      qDebug("%s setAllSourcesCompleted2 %p", GET_TASKID(pTaskInfo), pOperator);
>>>>>>> 11989864
      setAllSourcesCompleted(pOperator);
      return;
    }
    
    if (pExchangeInfo->current >= totalSources) {
      completed = 0;
      code = getCompletedSources(pExchangeInfo->pSourceDataInfo, &completed);
      if (code != TSDB_CODE_SUCCESS) {
        pTaskInfo->code = code;
        T_LONG_JMP(pTaskInfo->env, code);
      }
      if (completed == totalSources) {
<<<<<<< HEAD
        qDebug("stop to load since all sources complted, completed:%d, totalSources:%d", completed, totalSources);
=======
        qDebug("%s setAllSourcesCompleted3 %p", GET_TASKID(pTaskInfo), pOperator);
>>>>>>> 11989864
        setAllSourcesCompleted(pOperator);
        return;
      }
      
      pExchangeInfo->current = 0;
    }

    qDebug("%s start stream exchange %p idx:%d fetch", GET_TASKID(pTaskInfo), pExchangeInfo, pExchangeInfo->current);

    SSourceDataInfo* pDataInfo = taosArrayGet(pExchangeInfo->pSourceDataInfo, pExchangeInfo->current);
    if (!pDataInfo) {
      qError("%s failed at line %d since %s", __func__, __LINE__, tstrerror(terrno));
      pTaskInfo->code = terrno;
      T_LONG_JMP(pTaskInfo->env, pTaskInfo->code);
    }

    if (pDataInfo->status == EX_SOURCE_DATA_EXHAUSTED) {
      pExchangeInfo->current++;
      continue;
    }

    pDataInfo->status = EX_SOURCE_DATA_NOT_READY;

    code = doSendFetchDataRequest(pExchangeInfo, pTaskInfo, pExchangeInfo->current);
    if (code != TSDB_CODE_SUCCESS) {
      qError("%s failed at line %d since %s", __func__, __LINE__, tstrerror(code));
      pTaskInfo->code = code;
      T_LONG_JMP(pTaskInfo->env, pTaskInfo->code);
    }

    while (true) {
      code = exchangeWait(pOperator, pExchangeInfo);
      if (code != TSDB_CODE_SUCCESS || isTaskKilled(pTaskInfo)) {
        T_LONG_JMP(pTaskInfo->env, pTaskInfo->code);
      }

      int64_t currSeqId = atomic_load_64(&pExchangeInfo->seqId);
      if (pDataInfo->seqId != currSeqId) {
        qDebug("%s seq rsp reqId %" PRId64 " mismatch with exchange %p curr seqId %" PRId64 ", ignore it", 
            GET_TASKID(pTaskInfo), pDataInfo->seqId, pExchangeInfo, currSeqId);
        taosMemoryFreeClear(pDataInfo->pRsp);
        continue;
      }

      break;
    }

    SDownstreamSourceNode* pSource = taosArrayGet(pExchangeInfo->pSources, pExchangeInfo->current);
    if (!pSource) {
      qError("%s failed at line %d since %s", __func__, __LINE__, tstrerror(code));
      pTaskInfo->code = terrno;
      T_LONG_JMP(pTaskInfo->env, pTaskInfo->code);
    }

    if (pDataInfo->code != TSDB_CODE_SUCCESS) {
      qError("%s vgId:%d, clientId:0x%" PRIx64 " taskID:0x%" PRIx64 " execId:%d error happens, code:%s",
             GET_TASKID(pTaskInfo), pSource->addr.nodeId, pSource->clientId, pSource->taskId, pSource->execId,
             tstrerror(pDataInfo->code));
      pTaskInfo->code = pDataInfo->code;
      T_LONG_JMP(pTaskInfo->env, code);
    }

    SRetrieveTableRsp*   pRsp = pDataInfo->pRsp;
    SLoadRemoteDataInfo* pLoadInfo = &pExchangeInfo->loadInfo;

    if (pRsp->numOfRows == 0) {
      qDebug("exhausted %p,%s vgId:%d, clientId:0x%" PRIx64 " taskID:0x%" PRIx64
             " execId:%d idx %d of total completed, rowsOfSource:%" PRIu64 ", totalRows:%" PRIu64 " try next", pDataInfo,
             GET_TASKID(pTaskInfo), pSource->addr.nodeId, pSource->clientId, pSource->taskId, pSource->execId,
             pExchangeInfo->current + 1, pDataInfo->totalRows, pLoadInfo->totalRows);

      pDataInfo->status = EX_SOURCE_DATA_EXHAUSTED;
      if (pDataInfo->isVtbRefScan || pDataInfo->isVtbTagScan) {
        pExchangeInfo->current = -1;
      } else {
        pExchangeInfo->current += 1;
      }
      taosMemoryFreeClear(pDataInfo->pRsp);
      continue;
    }

    code = doExtractResultBlocks(pExchangeInfo, pDataInfo);
    if (code != TSDB_CODE_SUCCESS) {
      goto _exit;
    }

    SRetrieveTableRsp* pRetrieveRsp = pDataInfo->pRsp;
    if (pRsp->completed == 1) {
<<<<<<< HEAD
      qDebug("%s fetch msg rsp from vgId:%d, clientId:0x%" PRIx64 " taskId:0x%" PRIx64 " execId:%d numOfRows:%" PRId64
             ", rowsOfSource:%" PRIu64 ", totalRows:%" PRIu64 ", totalBytes:%" PRIu64 " try next %d/%d",
=======
      qDebug("exhausted %p,%s fetch msg rsp from vgId:%d, clientId:0x%" PRIx64 " taskId:0x%" PRIx64 " execId:%d numOfRows:%" PRId64
             ", rowsOfSource:%" PRIu64 ", totalRows:%" PRIu64 ", totalBytes:%" PRIu64 " try next %d/%" PRIzu, pDataInfo,
>>>>>>> 11989864
             GET_TASKID(pTaskInfo), pSource->addr.nodeId, pSource->clientId, pSource->taskId, pSource->execId,
             pRetrieveRsp->numOfRows, pDataInfo->totalRows, pLoadInfo->totalRows, pLoadInfo->totalSize,
             pExchangeInfo->current + 1, totalSources);

      pDataInfo->status = EX_SOURCE_DATA_EXHAUSTED;
      if (pDataInfo->isVtbRefScan) {
        pExchangeInfo->current = -1;
        taosMemoryFreeClear(pDataInfo->pRsp);
        continue;
      }
    } else {
      qDebug("%s fetch msg rsp from vgId:%d, clientId:0x%" PRIx64 " taskId:0x%" PRIx64 " execId:%d idx:%d numOfRows:%" PRId64
             ", totalRows:%" PRIu64 ", totalBytes:%" PRIu64,
             GET_TASKID(pTaskInfo), pSource->addr.nodeId, pSource->clientId, pSource->taskId, pSource->execId,
             pExchangeInfo->current, pRetrieveRsp->numOfRows, pLoadInfo->totalRows, pLoadInfo->totalSize);
    }

    updateLoadRemoteInfo(pLoadInfo, pRetrieveRsp->numOfRows, pRetrieveRsp->compLen, startTs, pOperator);
    pDataInfo->totalRows += pRetrieveRsp->numOfRows;

    pExchangeInfo->current++;

    taosMemoryFreeClear(pDataInfo->pRsp);
    return;
  }

_exit:

  if (code) {
    pTaskInfo->code = code;
    qError("%s failed at line %d since %s", __FUNCTION__, lino, tstrerror(code));
  }
}


static void concurrentlyLoadRemoteDataImpl(SOperatorInfo* pOperator, SExchangeInfo* pExchangeInfo,
                                           SExecTaskInfo* pTaskInfo) {
  int32_t code = 0;
  int32_t lino = 0;
  size_t  totalSources = taosArrayGetSize(pExchangeInfo->pSourceDataInfo);
  int32_t completed = 0;
  code = getCompletedSources(pExchangeInfo->pSourceDataInfo, &completed);
  if (code != TSDB_CODE_SUCCESS) {
    pTaskInfo->code = code;
    T_LONG_JMP(pTaskInfo->env, code);
  }
  if (completed == totalSources) {
    setAllSourcesCompleted(pOperator);
    return;
  }

  SSourceDataInfo* pDataInfo = NULL;

  while (1) {
    qDebug("prepare wait for ready, %p, %s", pExchangeInfo, GET_TASKID(pTaskInfo));
    code = exchangeWait(pOperator, pExchangeInfo);

    if (code != TSDB_CODE_SUCCESS || isTaskKilled(pTaskInfo)) {
      T_LONG_JMP(pTaskInfo->env, pTaskInfo->code);
    }

    for (int32_t i = 0; i < totalSources; ++i) {
      pDataInfo = taosArrayGet(pExchangeInfo->pSourceDataInfo, i);
      QUERY_CHECK_NULL(pDataInfo, code, lino, _exit, terrno);
      if (pDataInfo->status == EX_SOURCE_DATA_EXHAUSTED) {
        continue;
      }

      if (pDataInfo->status != EX_SOURCE_DATA_READY) {
        continue;
      }

      int64_t currSeqId = atomic_load_64(&pExchangeInfo->seqId);
      if (pDataInfo->seqId != currSeqId) {
        qDebug("concurrent rsp reqId %" PRId64 " mismatch with exchange %p curr seqId %" PRId64 ", ignore it", pDataInfo->seqId, pExchangeInfo, currSeqId);
        taosMemoryFreeClear(pDataInfo->pRsp);
        break;
      }

      if (pDataInfo->code != TSDB_CODE_SUCCESS) {
        code = pDataInfo->code;
        TAOS_CHECK_EXIT(code);
      }

      tmemory_barrier();
      SRetrieveTableRsp*     pRsp = pDataInfo->pRsp;
      SDownstreamSourceNode* pSource = taosArrayGet(pExchangeInfo->pSources, pDataInfo->index);
      QUERY_CHECK_NULL(pSource, code, lino, _exit, terrno);

      // todo
      SLoadRemoteDataInfo* pLoadInfo = &pExchangeInfo->loadInfo;
      if (pRsp->numOfRows == 0) {
        if (NULL != pDataInfo->pSrcUidList && (!pDataInfo->isVtbRefScan)) {
          pDataInfo->status = EX_SOURCE_DATA_NOT_READY;
          code = doSendFetchDataRequest(pExchangeInfo, pTaskInfo, i);
          if (code != TSDB_CODE_SUCCESS) {
            taosMemoryFreeClear(pDataInfo->pRsp);
            TAOS_CHECK_EXIT(code);
          }
        } else {
          pDataInfo->status = EX_SOURCE_DATA_EXHAUSTED;
          qDebug("exhausted %p,%s vgId:%d, clientId:0x%" PRIx64 " taskId:0x%" PRIx64
                 " execId:%d index:%d completed, rowsOfSource:%" PRIu64 ", totalRows:%" PRIu64 ", try next %d/%" PRIzu, pDataInfo,
                 GET_TASKID(pTaskInfo), pSource->addr.nodeId, pSource->clientId, pSource->taskId, pSource->execId, i,
                 pDataInfo->totalRows, pExchangeInfo->loadInfo.totalRows, i + 1, totalSources);
          taosMemoryFreeClear(pDataInfo->pRsp);
        }
        break;
      }

      TAOS_CHECK_EXIT(doExtractResultBlocks(pExchangeInfo, pDataInfo));

      SRetrieveTableRsp* pRetrieveRsp = pDataInfo->pRsp;
      updateLoadRemoteInfo(pLoadInfo, pRetrieveRsp->numOfRows, pRetrieveRsp->compLen, pDataInfo->startTime, pOperator);
      pDataInfo->totalRows += pRetrieveRsp->numOfRows;

      if (pRsp->completed == 1) {
        pDataInfo->status = EX_SOURCE_DATA_EXHAUSTED;
        qDebug("exhausted %p,%s fetch msg rsp from vgId:%d, clientId:0x%" PRIx64 " taskId:0x%" PRIx64
               " execId:%d index:%d completed, blocks:%d, numOfRows:%" PRId64 ", rowsOfSource:%" PRIu64
               ", totalRows:%" PRIu64 ", total:%.2f Kb, try next %d/%" PRIzu, pDataInfo,
               GET_TASKID(pTaskInfo), pSource->addr.nodeId, pSource->clientId, pSource->taskId, pSource->execId, i,
               pRsp->numOfBlocks, pRsp->numOfRows, pDataInfo->totalRows, pLoadInfo->totalRows,
               pLoadInfo->totalSize / 1024.0, i + 1, totalSources);
      } else {
        qDebug("%s fetch msg rsp from vgId:%d, clientId:0x%" PRIx64 " taskId:0x%" PRIx64
               " execId:%d blocks:%d, numOfRows:%" PRId64 ", totalRows:%" PRIu64 ", total:%.2f Kb",
               GET_TASKID(pTaskInfo), pSource->addr.nodeId, pSource->clientId, pSource->taskId, pSource->execId,
               pRsp->numOfBlocks, pRsp->numOfRows, pLoadInfo->totalRows, pLoadInfo->totalSize / 1024.0);
      }

      taosMemoryFreeClear(pDataInfo->pRsp);

      if ((pDataInfo->status != EX_SOURCE_DATA_EXHAUSTED || NULL != pDataInfo->pSrcUidList) && !pDataInfo->isVtbRefScan) {
        pDataInfo->status = EX_SOURCE_DATA_NOT_READY;
        code = doSendFetchDataRequest(pExchangeInfo, pTaskInfo, i);
        if (code != TSDB_CODE_SUCCESS) {
          taosMemoryFreeClear(pDataInfo->pRsp);
          TAOS_CHECK_EXIT(code);
        }
      }
      
      return;
    }  // end loop

    int32_t complete1 = 0;
    code = getCompletedSources(pExchangeInfo->pSourceDataInfo, &complete1);
    if (code != TSDB_CODE_SUCCESS) {
      pTaskInfo->code = code;
      T_LONG_JMP(pTaskInfo->env, code);
    }
    if (complete1 == totalSources) {
      qDebug("all sources are completed, %s", GET_TASKID(pTaskInfo));
      return;
    }
  }

_exit:

  if (code) {
    pTaskInfo->code = code;
    qError("%s failed at line %d since %s", __FUNCTION__, lino, tstrerror(code));
  }
}

static SSDataBlock* doLoadRemoteDataImpl(SOperatorInfo* pOperator) {
  int32_t        code = TSDB_CODE_SUCCESS;
  SExchangeInfo* pExchangeInfo = pOperator->info;
  SExecTaskInfo* pTaskInfo = pOperator->pTaskInfo;

  size_t totalSources = taosArrayGetSize(pExchangeInfo->pSources);

  SLoadRemoteDataInfo* pLoadInfo = &pExchangeInfo->loadInfo;
  if (pOperator->status == OP_EXEC_DONE) {
    qDebug("%s all %" PRIzu " source(s) are exhausted, total rows:%" PRIu64 " bytes:%" PRIu64 ", elapsed:%.2f ms",
           GET_TASKID(pTaskInfo), totalSources, pLoadInfo->totalRows, pLoadInfo->totalSize,
           pLoadInfo->totalElapsed / 1000.0);
    return NULL;
  }

  // we have buffered retrieved datablock, return it directly
  SSDataBlock* p = NULL;
  if (taosArrayGetSize(pExchangeInfo->pResultBlockList) > 0) {
    p = taosArrayGetP(pExchangeInfo->pResultBlockList, 0);
    taosArrayRemove(pExchangeInfo->pResultBlockList, 0);
  }

  if (p != NULL) {
    void* tmp = taosArrayPush(pExchangeInfo->pRecycledBlocks, &p);
    if (!tmp) {
      code = terrno;
      qError("%s failed at line %d since %s", __func__, __LINE__, tstrerror(code));
      pTaskInfo->code = code;
      T_LONG_JMP(pTaskInfo->env, code);
    }
    return p;
  } else {
    if (pExchangeInfo->seqLoadData) {
      code = seqLoadRemoteData(pOperator);
      if (code != TSDB_CODE_SUCCESS) {
        qError("%s failed at line %d since %s", __func__, __LINE__, tstrerror(code));
        pTaskInfo->code = code;
        T_LONG_JMP(pTaskInfo->env, code);
      }
    } else if (IS_STREAM_MODE(pOperator->pTaskInfo))   {
      streamConcurrentlyLoadRemoteData(pOperator, pExchangeInfo, pTaskInfo);
    } else {
      concurrentlyLoadRemoteDataImpl(pOperator, pExchangeInfo, pTaskInfo);
    }
    if (TSDB_CODE_SUCCESS != pOperator->pTaskInfo->code) {
      qError("%s failed at line %d since %s", __func__, __LINE__, tstrerror(pOperator->pTaskInfo->code));
      T_LONG_JMP(pTaskInfo->env, pOperator->pTaskInfo->code);
    }
    
    if (taosArrayGetSize(pExchangeInfo->pResultBlockList) == 0) {
      qDebug("empty resultBlockList");
      return NULL;
    } else {
      p = taosArrayGetP(pExchangeInfo->pResultBlockList, 0);
      taosArrayRemove(pExchangeInfo->pResultBlockList, 0);
      void* tmp = taosArrayPush(pExchangeInfo->pRecycledBlocks, &p);
      if (!tmp) {
        code = terrno;
        qError("%s failed at line %d since %s", __func__, __LINE__, tstrerror(code));
        pTaskInfo->code = code;
        T_LONG_JMP(pTaskInfo->env, code);
      }

      qDebug("block with rows:%" PRId64 " loaded", p->info.rows);
      return p;
    }
}
}

static int32_t loadRemoteDataNext(SOperatorInfo* pOperator, SSDataBlock** ppRes) {
  int32_t        code = TSDB_CODE_SUCCESS;
  int32_t        lino = 0;
  SExchangeInfo* pExchangeInfo = pOperator->info;
  SExecTaskInfo* pTaskInfo = pOperator->pTaskInfo;

  qDebug("%s start to load from exchange %p", pTaskInfo->id.str, pExchangeInfo);

  code = pOperator->fpSet._openFn(pOperator);
  QUERY_CHECK_CODE(code, lino, _end);

  if (pOperator->status == OP_EXEC_DONE) {
    (*ppRes) = NULL;
    return code;
  }

  while (1) {
    SSDataBlock* pBlock = doLoadRemoteDataImpl(pOperator);
    if (pBlock == NULL) {
      (*ppRes) = NULL;
      return code;
    }

    code = doFilter(pBlock, pOperator->exprSupp.pFilterInfo, NULL);
    QUERY_CHECK_CODE(code, lino, _end);

    if (blockDataGetNumOfRows(pBlock) == 0) {
      qDebug("rows 0 block got, continue next load");
      continue;
    }

    SLimitInfo* pLimitInfo = &pExchangeInfo->limitInfo;
    if (hasLimitOffsetInfo(pLimitInfo)) {
      int32_t status = handleLimitOffset(pOperator, pLimitInfo, pBlock, false);
      if (status == PROJECT_RETRIEVE_CONTINUE) {
        qDebug("limit retrieve continue");
        continue;
      } else if (status == PROJECT_RETRIEVE_DONE) {
        if (pBlock->info.rows == 0) {
          setOperatorCompleted(pOperator);
          (*ppRes) = NULL;
          return code;
        } else {
          (*ppRes) = pBlock;
          return code;
        }
      }
    } else {
      (*ppRes) = pBlock;
      qDebug("block with rows %" PRId64 " returned in exechange", pBlock->info.rows);
      return code;
    }
  }

_end:

  if (code != TSDB_CODE_SUCCESS) {
    qError("%s failed at line %d since %s", __func__, lino, tstrerror(code));
    pTaskInfo->code = code;
    T_LONG_JMP(pTaskInfo->env, code);
  } else {
    qDebug("empty block returned in exchange");
  }
  
  (*ppRes) = NULL;
  return code;
}

static int32_t initDataSource(int32_t numOfSources, SExchangeInfo* pInfo, const char* id) {
  pInfo->pSourceDataInfo = taosArrayInit(numOfSources, sizeof(SSourceDataInfo));
  if (pInfo->pSourceDataInfo == NULL) {
    return terrno;
  }

  if (pInfo->dynamicOp) {
    return TSDB_CODE_SUCCESS;
  }

  int32_t len = strlen(id) + 1;
  pInfo->pTaskId = taosMemoryCalloc(1, len);
  if (!pInfo->pTaskId) {
    return terrno;
  }
  tstrncpy(pInfo->pTaskId, id, len);
  for (int32_t i = 0; i < numOfSources; ++i) {
    SSourceDataInfo dataInfo = {0};
    dataInfo.status = EX_SOURCE_DATA_NOT_READY;
    dataInfo.taskId = pInfo->pTaskId;
    dataInfo.index = i;
    SSourceDataInfo* pDs = taosArrayPush(pInfo->pSourceDataInfo, &dataInfo);
    if (pDs == NULL) {
      taosArrayDestroyEx(pInfo->pSourceDataInfo, freeSourceDataInfo);
      return terrno;
    }
    qDebug("init source data info %d, pDs:%p, status:%d", i, pDs, pDs->status);
  }

  return TSDB_CODE_SUCCESS;
}

static int32_t initExchangeOperator(SExchangePhysiNode* pExNode, SExchangeInfo* pInfo, const char* id) {
  size_t numOfSources = LIST_LENGTH(pExNode->pSrcEndPoints);

  if (numOfSources == 0) {
    qError("%s invalid number: %d of sources in exchange operator", id, (int32_t)numOfSources);
    return TSDB_CODE_INVALID_PARA;
  }
  pInfo->pFetchRpcHandles = taosArrayInit(numOfSources, sizeof(int64_t));
  if (!pInfo->pFetchRpcHandles) {
    return terrno;
  }
  void* ret = taosArrayReserve(pInfo->pFetchRpcHandles, numOfSources);
  if (!ret) {
    return terrno;
  }

  pInfo->pSources = taosArrayInit(numOfSources, sizeof(SDownstreamSourceNode));
  if (pInfo->pSources == NULL) {
    qError("%s failed at line %d since %s", __func__, __LINE__, tstrerror(terrno));
    return terrno;
  }

  if (pExNode->node.dynamicOp) {
    pInfo->pHashSources = tSimpleHashInit(numOfSources * 2, taosGetDefaultHashFunction(TSDB_DATA_TYPE_INT));
    if (NULL == pInfo->pHashSources) {
      qError("%s failed at line %d since %s", __func__, __LINE__, tstrerror(terrno));
      return terrno;
    }
  }

  for (int32_t i = 0; i < numOfSources; ++i) {
    SDownstreamSourceNode* pNode = (SDownstreamSourceNode*)nodesListGetNode((SNodeList*)pExNode->pSrcEndPoints, i);
    if (!pNode) {
      qError("%s failed at line %d since %s", __func__, __LINE__, tstrerror(terrno));
      return terrno;
    }
    void* tmp = taosArrayPush(pInfo->pSources, pNode);
    if (!tmp) {
      qError("%s failed at line %d since %s", __func__, __LINE__, tstrerror(terrno));
      return terrno;
    }
    SExchangeSrcIndex idx = {.srcIdx = i, .inUseIdx = -1};
    int32_t           code =
        tSimpleHashPut(pInfo->pHashSources, &pNode->addr.nodeId, sizeof(pNode->addr.nodeId), &idx, sizeof(idx));
    if (pInfo->pHashSources && code != TSDB_CODE_SUCCESS) {
      qError("%s failed at line %d since %s", __func__, __LINE__, tstrerror(code));
      return code;
    }
  }

  initLimitInfo(pExNode->node.pLimit, pExNode->node.pSlimit, &pInfo->limitInfo);
  int64_t refId = taosAddRef(exchangeObjRefPool, pInfo);
  if (refId < 0) {
    int32_t code = terrno;
    qError("%s failed at line %d since %s", __func__, __LINE__, tstrerror(code));
    return code;
  } else {
    pInfo->self = refId;
  }

  return initDataSource(numOfSources, pInfo, id);
}

int32_t resetExchangeOperState(SOperatorInfo* pOper) {
  SExchangeInfo* pInfo = pOper->info;
  SExchangePhysiNode* pPhynode = (SExchangePhysiNode*)pOper->pPhyNode;

  qDebug("%s reset exchange info:%p", pOper->pTaskInfo->id.str, pInfo);

  atomic_add_fetch_64(&pInfo->seqId, 1);
  pOper->status = OP_NOT_OPENED;
  pInfo->current = 0;
  pInfo->loadInfo.totalElapsed = 0;
  pInfo->loadInfo.totalRows = 0;
  pInfo->loadInfo.totalSize = 0;
  for (int32_t i = 0; i < taosArrayGetSize(pInfo->pSourceDataInfo); ++i) {
    SSourceDataInfo* pDataInfo = taosArrayGet(pInfo->pSourceDataInfo, i);
    taosWLockLatch(&pDataInfo->lock);
    taosMemoryFreeClear(pDataInfo->decompBuf);
    taosMemoryFreeClear(pDataInfo->pRsp);

    pDataInfo->totalRows = 0;
    pDataInfo->code = 0;
    pDataInfo->status = EX_SOURCE_DATA_NOT_READY;
    pDataInfo->fetchSent = false;
    taosWUnLockLatch(&pDataInfo->lock);
  }

  taosArrayClearEx(pInfo->pResultBlockList, freeBlock);
  taosArrayClearEx(pInfo->pRecycledBlocks, freeBlock);

  blockDataCleanup(pInfo->pDummyBlock);

  void   *data = NULL;
  int32_t iter = 0;
  while ((data = tSimpleHashIterate(pInfo->pHashSources, data, &iter))) {
    ((SExchangeSrcIndex *)data)->inUseIdx = -1;
  }
  
  pInfo->limitInfo = (SLimitInfo){0};
  initLimitInfo(pPhynode->node.pLimit, pPhynode->node.pSlimit, &pInfo->limitInfo);

  return 0;
}

int32_t createExchangeOperatorInfo(void* pTransporter, SExchangePhysiNode* pExNode, SExecTaskInfo* pTaskInfo,
                                   SOperatorInfo** pOptrInfo) {
  QRY_PARAM_CHECK(pOptrInfo);

  int32_t        code = 0;
  int32_t        lino = 0;
  SExchangeInfo* pInfo = taosMemoryCalloc(1, sizeof(SExchangeInfo));
  SOperatorInfo* pOperator = taosMemoryCalloc(1, sizeof(SOperatorInfo));
  if (pInfo == NULL || pOperator == NULL) {
    code = terrno;
    goto _error;
  }

  pOperator->pPhyNode = pExNode;
  pInfo->dynamicOp = pExNode->node.dynamicOp;
  code = initExchangeOperator(pExNode, pInfo, GET_TASKID(pTaskInfo));
  QUERY_CHECK_CODE(code, lino, _error);

  code = tsem_init(&pInfo->ready, 0, 0);
  QUERY_CHECK_CODE(code, lino, _error);

  pInfo->pDummyBlock = createDataBlockFromDescNode(pExNode->node.pOutputDataBlockDesc);
  QUERY_CHECK_NULL(pInfo->pDummyBlock, code, lino, _error, terrno);

  pInfo->pResultBlockList = taosArrayInit(64, POINTER_BYTES);
  QUERY_CHECK_NULL(pInfo->pResultBlockList, code, lino, _error, terrno);
  pInfo->pRecycledBlocks = taosArrayInit(64, POINTER_BYTES);
  QUERY_CHECK_NULL(pInfo->pRecycledBlocks, code, lino, _error, terrno);

  SExchangeOpStopInfo stopInfo = {QUERY_NODE_PHYSICAL_PLAN_EXCHANGE, pInfo->self};
  code = qAppendTaskStopInfo(pTaskInfo, &stopInfo);
  QUERY_CHECK_CODE(code, lino, _error);

  pInfo->seqLoadData = pExNode->seqRecvData;
  pInfo->dynTbname = pExNode->dynTbname;
  if (pInfo->dynTbname) {
    pInfo->seqLoadData = true;
  }
  pInfo->pTransporter = pTransporter;

  setOperatorInfo(pOperator, "ExchangeOperator", QUERY_NODE_PHYSICAL_PLAN_EXCHANGE, false, OP_NOT_OPENED, pInfo,
                  pTaskInfo);
  pOperator->exprSupp.numOfExprs = taosArrayGetSize(pInfo->pDummyBlock->pDataBlock);

  code = filterInitFromNode((SNode*)pExNode->node.pConditions, &pOperator->exprSupp.pFilterInfo, 0,
                            pTaskInfo->pStreamRuntimeInfo);
  QUERY_CHECK_CODE(code, lino, _error);
  qError("%s exchange op:%p", __func__, pOperator);
  pOperator->fpSet = createOperatorFpSet(prepareLoadRemoteData, loadRemoteDataNext, NULL, destroyExchangeOperatorInfo,
                                         optrDefaultBufFn, NULL, optrDefaultGetNextExtFn, NULL);
  setOperatorResetStateFn(pOperator, resetExchangeOperState);
  *pOptrInfo = pOperator;
  return TSDB_CODE_SUCCESS;

_error:
  if (code != TSDB_CODE_SUCCESS) {
    qError("%s failed at line %d since %s", __func__, lino, tstrerror(code));
    pTaskInfo->code = code;
  }
  if (pInfo != NULL) {
    doDestroyExchangeOperatorInfo(pInfo);
  }

  if (pOperator != NULL) {
    pOperator->info = NULL;
    destroyOperator(pOperator);
  }
  return code;
}

void destroyExchangeOperatorInfo(void* param) {
  SExchangeInfo* pExInfo = (SExchangeInfo*)param;
  int32_t        code = taosRemoveRef(exchangeObjRefPool, pExInfo->self);
  if (code != TSDB_CODE_SUCCESS) {
    qError("%s failed at line %d since %s", __func__, __LINE__, tstrerror(code));
  }
}

void freeBlock(void* pParam) {
  SSDataBlock* pBlock = *(SSDataBlock**)pParam;
  blockDataDestroy(pBlock);
}

void freeSourceDataInfo(void* p) {
  SSourceDataInfo* pInfo = (SSourceDataInfo*)p;
  taosMemoryFreeClear(pInfo->decompBuf);
  taosMemoryFreeClear(pInfo->pRsp);

  pInfo->decompBufSize = 0;
}

void doDestroyExchangeOperatorInfo(void* param) {
  if (param == NULL) {
    return;
  }
  SExchangeInfo* pExInfo = (SExchangeInfo*)param;
  if (pExInfo->pFetchRpcHandles) {
    for (int32_t i = 0; i < pExInfo->pFetchRpcHandles->size; ++i) {
      int64_t* pRpcHandle = taosArrayGet(pExInfo->pFetchRpcHandles, i);
      if (*pRpcHandle > 0) {
        SDownstreamSourceNode* pSource = taosArrayGet(pExInfo->pSources, i);
        (void)asyncFreeConnById(pExInfo->pTransporter, *pRpcHandle);
      }
    }
    taosArrayDestroy(pExInfo->pFetchRpcHandles);
  }

  taosArrayDestroy(pExInfo->pSources);
  taosArrayDestroyEx(pExInfo->pSourceDataInfo, freeSourceDataInfo);

  taosArrayDestroyEx(pExInfo->pResultBlockList, freeBlock);
  taosArrayDestroyEx(pExInfo->pRecycledBlocks, freeBlock);

  blockDataDestroy(pExInfo->pDummyBlock);
  tSimpleHashCleanup(pExInfo->pHashSources);

  int32_t code = tsem_destroy(&pExInfo->ready);
  if (code != TSDB_CODE_SUCCESS) {
    qError("%s failed at line %d since %s", __func__, __LINE__, tstrerror(code));
  }
  taosMemoryFreeClear(pExInfo->pTaskId);

  taosMemoryFreeClear(param);
}

int32_t loadRemoteDataCallback(void* param, SDataBuf* pMsg, int32_t code) {
  SFetchRspHandleWrapper* pWrapper = (SFetchRspHandleWrapper*)param;

  taosMemoryFreeClear(pMsg->pEpSet);
  SExchangeInfo* pExchangeInfo = taosAcquireRef(exchangeObjRefPool, pWrapper->exchangeId);
  if (pExchangeInfo == NULL) {
    qWarn("failed to acquire exchange operator, since it may have been released, %p", pExchangeInfo);
    taosMemoryFree(pMsg->pData);
    return TSDB_CODE_SUCCESS;
  }

  int64_t currSeqId = atomic_load_64(&pExchangeInfo->seqId);
  if (pWrapper->seqId != currSeqId) {
    qDebug("rsp reqId %" PRId64 " mismatch with exchange %p curr seqId %" PRId64 ", ignore it", pWrapper->seqId, pExchangeInfo, currSeqId);
    taosMemoryFree(pMsg->pData);
    code = taosReleaseRef(exchangeObjRefPool, pWrapper->exchangeId);
    if (code != TSDB_CODE_SUCCESS) {
      qError("%s failed at line %d since %s", __func__, __LINE__, tstrerror(code));
    }
    return TSDB_CODE_SUCCESS;
  }

  int32_t          index = pWrapper->sourceIndex;

  qDebug("%s exchange %p %dth source got rsp, code:%d, rsp:%p", pExchangeInfo->pTaskId, pExchangeInfo, index, code, pMsg->pData);

  int64_t* pRpcHandle = taosArrayGet(pExchangeInfo->pFetchRpcHandles, index);
  if (pRpcHandle != NULL) {
    int32_t ret = asyncFreeConnById(pExchangeInfo->pTransporter, *pRpcHandle);
    if (ret != 0) {
      qDebug("failed to free rpc handle, code:%s, %p", tstrerror(ret), pExchangeInfo);
    }
    *pRpcHandle = -1;
  }

  SSourceDataInfo* pSourceDataInfo = taosArrayGet(pExchangeInfo->pSourceDataInfo, index);
  if (!pSourceDataInfo) {
    return terrno;
  }

  if (0 == code && NULL == pMsg->pData) {
    qError("invalid rsp msg, msgType:%d, len:%d", pMsg->msgType, pMsg->len);
    code = TSDB_CODE_QRY_INVALID_MSG;
  }

  taosWLockLatch(&pSourceDataInfo->lock);
  if (code == TSDB_CODE_SUCCESS) {
    pSourceDataInfo->seqId = pWrapper->seqId;
    pSourceDataInfo->pRsp = pMsg->pData;

    SRetrieveTableRsp* pRsp = pSourceDataInfo->pRsp;
    pRsp->numOfRows = htobe64(pRsp->numOfRows);
    pRsp->compLen = htonl(pRsp->compLen);
    pRsp->payloadLen = htonl(pRsp->payloadLen);
    pRsp->numOfCols = htonl(pRsp->numOfCols);
    pRsp->useconds = htobe64(pRsp->useconds);
    pRsp->numOfBlocks = htonl(pRsp->numOfBlocks);

    qDebug("%s fetch rsp received, index:%d, blocks:%d, rows:%" PRId64 ", %p", pSourceDataInfo->taskId, index,
           pRsp->numOfBlocks, pRsp->numOfRows, pExchangeInfo);
  } else {
    taosMemoryFree(pMsg->pData);
    pSourceDataInfo->code = rpcCvtErrCode(code);
    if (pSourceDataInfo->code != code) {
      qError("%s fetch rsp received, index:%d, error:%s, cvted error: %s, %p", pSourceDataInfo->taskId, index,
             tstrerror(code), tstrerror(pSourceDataInfo->code), pExchangeInfo);
    } else {
      qError("%s fetch rsp received, index:%d, error:%s, %p", pSourceDataInfo->taskId, index, tstrerror(code),
             pExchangeInfo);
    }
  }

  tmemory_barrier();
  pSourceDataInfo->status = EX_SOURCE_DATA_READY;
  taosWUnLockLatch(&pSourceDataInfo->lock);
  
  code = tsem_post(&pExchangeInfo->ready);
  if (code != TSDB_CODE_SUCCESS) {
    qError("failed to invoke post when fetch rsp is ready, code:%s, %p", tstrerror(code), pExchangeInfo);
    return code;
  }

  code = taosReleaseRef(exchangeObjRefPool, pWrapper->exchangeId);
  if (code != TSDB_CODE_SUCCESS) {
    qError("%s failed at line %d since %s", __func__, __LINE__, tstrerror(code));
  }
  return code;
}

int32_t buildTableScanOperatorParam(SOperatorParam** ppRes, SArray* pUidList, int32_t srcOpType, bool tableSeq) {
  *ppRes = taosMemoryMalloc(sizeof(SOperatorParam));
  if (NULL == *ppRes) {
    return terrno;
  }

  STableScanOperatorParam* pScan = taosMemoryMalloc(sizeof(STableScanOperatorParam));
  if (NULL == pScan) {
    taosMemoryFreeClear(*ppRes);
    return terrno;
  }

  pScan->pUidList = taosArrayDup(pUidList, NULL);
  if (NULL == pScan->pUidList) {
    taosMemoryFree(pScan);
    taosMemoryFreeClear(*ppRes);
    return terrno;
  }
  pScan->tableSeq = tableSeq;
  pScan->pOrgTbInfo = NULL;
  pScan->window.skey = INT64_MAX;
  pScan->window.ekey = INT64_MIN;

  (*ppRes)->opType = srcOpType;
  (*ppRes)->downstreamIdx = 0;
  (*ppRes)->value = pScan;
  (*ppRes)->pChildren = NULL;
  (*ppRes)->reUse = false;

  return TSDB_CODE_SUCCESS;
}

int32_t buildTableScanOperatorParamEx(SOperatorParam** ppRes, SArray* pUidList, int32_t srcOpType, SOrgTbInfo *pMap, bool tableSeq, STimeWindow *window) {
  int32_t                  code = TSDB_CODE_SUCCESS;
  int32_t                  lino = 0;
  STableScanOperatorParam* pScan = NULL;

  *ppRes = taosMemoryMalloc(sizeof(SOperatorParam));
  QUERY_CHECK_NULL(*ppRes, code, lino, _return, terrno);

  pScan = taosMemoryMalloc(sizeof(STableScanOperatorParam));
  QUERY_CHECK_NULL(pScan, code, lino, _return, terrno);

  pScan->pUidList = taosArrayDup(pUidList, NULL);
  QUERY_CHECK_NULL(pScan->pUidList, code, lino, _return, terrno);

  pScan->pOrgTbInfo = taosMemoryMalloc(sizeof(SOrgTbInfo));
  QUERY_CHECK_NULL(pScan->pOrgTbInfo, code, lino, _return, terrno);

  pScan->pOrgTbInfo->vgId = pMap->vgId;
  tstrncpy(pScan->pOrgTbInfo->tbName, pMap->tbName, TSDB_TABLE_FNAME_LEN);

  pScan->pOrgTbInfo->colMap = taosArrayDup(pMap->colMap, NULL);
  QUERY_CHECK_NULL(pScan->pOrgTbInfo->colMap, code, lino, _return, terrno);

  pScan->tableSeq = tableSeq;
  pScan->window.skey = window->skey;
  pScan->window.ekey = window->ekey;

  (*ppRes)->opType = srcOpType;
  (*ppRes)->downstreamIdx = 0;
  (*ppRes)->value = pScan;
  (*ppRes)->pChildren = NULL;
  (*ppRes)->reUse = false;

  return code;
_return:
  qError("%s failed at %d, failed to build scan operator msg:%s", __FUNCTION__, lino, tstrerror(code));
  taosMemoryFreeClear(*ppRes);
  if (pScan) {
    taosArrayDestroy(pScan->pUidList);
    if (pScan->pOrgTbInfo) {
      taosArrayDestroy(pScan->pOrgTbInfo->colMap);
      taosMemoryFreeClear(pScan->pOrgTbInfo);
    }
    taosMemoryFree(pScan);
  }
  return code;
}

int32_t buildTagScanOperatorParam(SOperatorParam** ppRes, SArray* pUidList, int32_t srcOpType) {
  int32_t                  code = TSDB_CODE_SUCCESS;
  int32_t                  lino = 0;
  STagScanOperatorParam*   pScan = NULL;

  *ppRes = taosMemoryMalloc(sizeof(SOperatorParam));
  QUERY_CHECK_NULL(*ppRes, code, lino, _return, terrno);

  pScan = taosMemoryMalloc(sizeof(STagScanOperatorParam));
  QUERY_CHECK_NULL(pScan, code, lino, _return, terrno);
  pScan->vcUid = *(tb_uid_t*)taosArrayGet(pUidList, 0);

  (*ppRes)->opType = srcOpType;
  (*ppRes)->downstreamIdx = 0;
  (*ppRes)->value = pScan;
  (*ppRes)->pChildren = NULL;
  (*ppRes)->reUse = false;

  return code;
_return:
  qError("%s failed at %d, failed to build scan operator msg:%s", __FUNCTION__, lino, tstrerror(code));
  taosMemoryFreeClear(*ppRes);
  if (pScan) {
    taosMemoryFree(pScan);
  }
  return code;
}

int32_t doSendFetchDataRequest(SExchangeInfo* pExchangeInfo, SExecTaskInfo* pTaskInfo, int32_t sourceIndex) {
  int32_t          code = TSDB_CODE_SUCCESS;
  int32_t          lino = 0;
  SSourceDataInfo* pDataInfo = taosArrayGet(pExchangeInfo->pSourceDataInfo, sourceIndex);
  if (!pDataInfo) {
    return terrno;
  }

  if (EX_SOURCE_DATA_NOT_READY != pDataInfo->status) {
    return TSDB_CODE_SUCCESS;
  }

  pDataInfo->status = EX_SOURCE_DATA_STARTED;
  SDownstreamSourceNode* pSource = taosArrayGet(pExchangeInfo->pSources, pDataInfo->index);
  if (!pSource) {
    return terrno;
  }

  pDataInfo->startTime = taosGetTimestampUs();
  size_t totalSources = taosArrayGetSize(pExchangeInfo->pSources);

  SFetchRspHandleWrapper* pWrapper = taosMemoryCalloc(1, sizeof(SFetchRspHandleWrapper));
  QUERY_CHECK_NULL(pWrapper, code, lino, _end, terrno);
  pWrapper->exchangeId = pExchangeInfo->self;
  pWrapper->sourceIndex = sourceIndex;
  pWrapper->seqId = pExchangeInfo->seqId;

  if (pSource->localExec) {
    SDataBuf pBuf = {0};
    int32_t  code = (*pTaskInfo->localFetch.fp)(pTaskInfo->localFetch.handle, pSource->sId, pTaskInfo->id.queryId,
                                               pSource->clientId, pSource->taskId, 0, pSource->execId, &pBuf.pData,
                                               pTaskInfo->localFetch.explainRes);
    code = loadRemoteDataCallback(pWrapper, &pBuf, code);
    taosMemoryFree(pWrapper);
    QUERY_CHECK_CODE(code, lino, _end);
  } else {
    SResFetchReq req = {0};
    req.header.vgId = pSource->addr.nodeId;
    req.sId = pSource->sId;
    req.clientId = pSource->clientId;
    req.taskId = pSource->taskId;
    req.queryId = pTaskInfo->id.queryId;
    req.execId = pSource->execId;
    if (pTaskInfo->pStreamRuntimeInfo) {
      req.dynTbname = pExchangeInfo->dynTbname;
      req.execId = pTaskInfo->pStreamRuntimeInfo->execId;
      if (pSource->fetchMsgType == TDMT_STREAM_FETCH_FROM_RUNNER)
        qDebug("doSendFetchDataRequest to execId:%d, %p", req.execId, pTaskInfo->pStreamRuntimeInfo);
      req.pStRtFuncInfo = &pTaskInfo->pStreamRuntimeInfo->funcInfo;
      if (!pDataInfo->fetchSent) {
        req.reset = pDataInfo->fetchSent = true;
      }
    }
    if (pDataInfo->isVtbRefScan) {
      code = buildTableScanOperatorParamEx(&req.pOpParam, pDataInfo->pSrcUidList, pDataInfo->srcOpType, pDataInfo->colMap, pDataInfo->tableSeq, &pDataInfo->window);
      taosArrayDestroy(pDataInfo->colMap->colMap);
      taosMemoryFreeClear(pDataInfo->colMap);
      taosArrayDestroy(pDataInfo->pSrcUidList);
      pDataInfo->pSrcUidList = NULL;
      if (TSDB_CODE_SUCCESS != code) {
        pTaskInfo->code = code;
        taosMemoryFree(pWrapper);
        return pTaskInfo->code;
      }
    } else if (pDataInfo->isVtbTagScan) {
      code = buildTagScanOperatorParam(&req.pOpParam, pDataInfo->pSrcUidList, pDataInfo->srcOpType);
      taosArrayDestroy(pDataInfo->pSrcUidList);
      pDataInfo->pSrcUidList = NULL;
      if (TSDB_CODE_SUCCESS != code) {
        pTaskInfo->code = code;
        taosMemoryFree(pWrapper);
        return pTaskInfo->code;
      }
    } else {
      if (pDataInfo->pSrcUidList) {
        code = buildTableScanOperatorParam(&req.pOpParam, pDataInfo->pSrcUidList, pDataInfo->srcOpType, pDataInfo->tableSeq);
        taosArrayDestroy(pDataInfo->pSrcUidList);
        pDataInfo->pSrcUidList = NULL;
        if (TSDB_CODE_SUCCESS != code) {
          pTaskInfo->code = code;
          taosMemoryFree(pWrapper);
          return pTaskInfo->code;
        }
      }
    }

    int32_t msgSize = tSerializeSResFetchReq(NULL, 0, &req);
    if (msgSize < 0) {
      pTaskInfo->code = msgSize;
      taosMemoryFree(pWrapper);
      freeOperatorParam(req.pOpParam, OP_GET_PARAM);
      return pTaskInfo->code;
    }

    void* msg = taosMemoryCalloc(1, msgSize);
    if (NULL == msg) {
      pTaskInfo->code = terrno;
      taosMemoryFree(pWrapper);
      freeOperatorParam(req.pOpParam, OP_GET_PARAM);
      return pTaskInfo->code;
    }

    msgSize = tSerializeSResFetchReq(msg, msgSize, &req);
    if (msgSize < 0) {
      pTaskInfo->code = msgSize;
      taosMemoryFree(pWrapper);
      taosMemoryFree(msg);
      freeOperatorParam(req.pOpParam, OP_GET_PARAM);
      return pTaskInfo->code;
    }

    freeOperatorParam(req.pOpParam, OP_GET_PARAM);

    qDebug("%s build fetch msg and send to vgId:%d, ep:%s, clientId:0x%" PRIx64 " taskId:0x%" PRIx64
           ", seqId:%" PRId64 ", execId:%d, %p, %d/%" PRIzu,
           GET_TASKID(pTaskInfo), pSource->addr.nodeId, pSource->addr.epSet.eps[0].fqdn, pSource->clientId,
           pSource->taskId, pExchangeInfo->seqId, pSource->execId, pExchangeInfo, sourceIndex, totalSources);

    // send the fetch remote task result reques
    SMsgSendInfo* pMsgSendInfo = taosMemoryCalloc(1, sizeof(SMsgSendInfo));
    if (NULL == pMsgSendInfo) {
      taosMemoryFreeClear(msg);
      taosMemoryFree(pWrapper);
      qError("%s prepare message %d failed", GET_TASKID(pTaskInfo), (int32_t)sizeof(SMsgSendInfo));
      pTaskInfo->code = terrno;
      return pTaskInfo->code;
    }

    pMsgSendInfo->param = pWrapper;
    pMsgSendInfo->paramFreeFp = taosAutoMemoryFree;
    pMsgSendInfo->msgInfo.pData = msg;
    pMsgSendInfo->msgInfo.len = msgSize;
    pMsgSendInfo->msgType = pSource->fetchMsgType;
    pMsgSendInfo->fp = loadRemoteDataCallback;
    pMsgSendInfo->requestId = pTaskInfo->id.queryId;

    int64_t transporterId = 0;
    void* poolHandle = NULL;
    code = asyncSendMsgToServer(pExchangeInfo->pTransporter, &pSource->addr.epSet, &transporterId, pMsgSendInfo);
    QUERY_CHECK_CODE(code, lino, _end);
    int64_t* pRpcHandle = taosArrayGet(pExchangeInfo->pFetchRpcHandles, sourceIndex);
    *pRpcHandle = transporterId;
  }

_end:
  if (code != TSDB_CODE_SUCCESS) {
    qError("%s failed at line %d since %s", __func__, lino, tstrerror(code));
  }
  return code;
}

void updateLoadRemoteInfo(SLoadRemoteDataInfo* pInfo, int64_t numOfRows, int32_t dataLen, int64_t startTs,
                          SOperatorInfo* pOperator) {
  pInfo->totalRows += numOfRows;
  pInfo->totalSize += dataLen;
  pInfo->totalElapsed += (taosGetTimestampUs() - startTs);
  pOperator->resultInfo.totalRows += numOfRows;
}

int32_t extractDataBlockFromFetchRsp(SSDataBlock* pRes, char* pData, SArray* pColList, char** pNextStart) {
  int32_t      code = TSDB_CODE_SUCCESS;
  int32_t      lino = 0;
  SSDataBlock* pBlock = NULL;
  if (pColList == NULL) {  // data from other sources
    blockDataCleanup(pRes);
    code = blockDecode(pRes, pData, (const char**)pNextStart);
    if (code) {
      return code;
    }
  } else {  // extract data according to pColList
    char* pStart = pData;

    int32_t numOfCols = htonl(*(int32_t*)pStart);
    pStart += sizeof(int32_t);

    // todo refactor:extract method
    SSysTableSchema* pSchema = (SSysTableSchema*)pStart;
    for (int32_t i = 0; i < numOfCols; ++i) {
      SSysTableSchema* p = (SSysTableSchema*)pStart;

      p->colId = htons(p->colId);
      p->bytes = htonl(p->bytes);
      pStart += sizeof(SSysTableSchema);
    }

    pBlock = NULL;
    code = createDataBlock(&pBlock);
    QUERY_CHECK_CODE(code, lino, _end);

    for (int32_t i = 0; i < numOfCols; ++i) {
      SColumnInfoData idata = createColumnInfoData(pSchema[i].type, pSchema[i].bytes, pSchema[i].colId);
      code = blockDataAppendColInfo(pBlock, &idata);
      QUERY_CHECK_CODE(code, lino, _end);
    }

    code = blockDecode(pBlock, pStart, NULL);
    QUERY_CHECK_CODE(code, lino, _end);

    code = blockDataEnsureCapacity(pRes, pBlock->info.rows);
    QUERY_CHECK_CODE(code, lino, _end);

    // data from mnode
    pRes->info.dataLoad = 1;
    pRes->info.rows = pBlock->info.rows;
    pRes->info.scanFlag = MAIN_SCAN;
    code = relocateColumnData(pRes, pColList, pBlock->pDataBlock, false);
    QUERY_CHECK_CODE(code, lino, _end);

    blockDataDestroy(pBlock);
    pBlock = NULL;
  }

_end:
  if (code != TSDB_CODE_SUCCESS) {
    blockDataDestroy(pBlock);
    qError("%s failed at line %d since %s", __func__, lino, tstrerror(code));
  }
  return code;
}

void setAllSourcesCompleted(SOperatorInfo* pOperator) {
  SExchangeInfo* pExchangeInfo = pOperator->info;
  SExecTaskInfo* pTaskInfo = pOperator->pTaskInfo;

  SLoadRemoteDataInfo* pLoadInfo = &pExchangeInfo->loadInfo;
  size_t               totalSources = taosArrayGetSize(pExchangeInfo->pSources);
  qDebug("%s all %" PRIzu " sources are exhausted, total rows: %" PRIu64 ", %.2f Kb, elapsed:%.2f ms",
         GET_TASKID(pTaskInfo), totalSources, pLoadInfo->totalRows, pLoadInfo->totalSize / 1024.0,
         pLoadInfo->totalElapsed / 1000.0);

  setOperatorCompleted(pOperator);
}

int32_t getCompletedSources(const SArray* pArray, int32_t* pRes) {
  int32_t code = TSDB_CODE_SUCCESS;
  int32_t lino = 0;
  size_t  total = taosArrayGetSize(pArray);

  int32_t completed = 0;
  for (int32_t k = 0; k < total; ++k) {
    SSourceDataInfo* p = taosArrayGet(pArray, k);
    QUERY_CHECK_NULL(p, code, lino, _end, terrno);
    if (p->status == EX_SOURCE_DATA_EXHAUSTED) {
      qDebug("source %d is completed, info:%p %p", k, pArray, p);
      completed += 1;
    }
  }

  *pRes = completed;
_end:
  if (code != TSDB_CODE_SUCCESS) {
    qError("%s failed at line %d since %s", __func__, lino, tstrerror(code));
  }
  return code;
}

int32_t prepareConcurrentlyLoad(SOperatorInfo* pOperator) {
  SExchangeInfo* pExchangeInfo = pOperator->info;
  SExecTaskInfo* pTaskInfo = pOperator->pTaskInfo;

  size_t  totalSources = taosArrayGetSize(pExchangeInfo->pSourceDataInfo);
  int64_t startTs = taosGetTimestampUs();

  // Asynchronously send all fetch requests to all sources.
  for (int32_t i = 0; i < totalSources; ++i) {
    int32_t code = doSendFetchDataRequest(pExchangeInfo, pTaskInfo, i);
    if (code != TSDB_CODE_SUCCESS) {
      pTaskInfo->code = code;
      return code;
    }
  }

  int64_t endTs = taosGetTimestampUs();
  qDebug("%s send all fetch requests to %" PRIzu " sources completed, elapsed:%.2fms", GET_TASKID(pTaskInfo),
         totalSources, (endTs - startTs) / 1000.0);

  pOperator->status = OP_RES_TO_RETURN;
  pOperator->cost.openCost = taosGetTimestampUs() - startTs;
  if (isTaskKilled(pTaskInfo)) {
    T_LONG_JMP(pTaskInfo->env, pTaskInfo->code);
  }

  return TSDB_CODE_SUCCESS;
}

int32_t doExtractResultBlocks(SExchangeInfo* pExchangeInfo, SSourceDataInfo* pDataInfo) {
  int32_t            code = TSDB_CODE_SUCCESS;
  int32_t            lino = 0;
  SRetrieveTableRsp* pRetrieveRsp = pDataInfo->pRsp;
  SSDataBlock*       pb = NULL;

  char* pNextStart = pRetrieveRsp->data;
  char* pStart = pNextStart;

  int32_t index = 0;

  if (pRetrieveRsp->compressed) {  // decompress the data
    if (pDataInfo->decompBuf == NULL) {
      pDataInfo->decompBuf = taosMemoryMalloc(pRetrieveRsp->payloadLen);
      QUERY_CHECK_NULL(pDataInfo->decompBuf, code, lino, _end, terrno);
      pDataInfo->decompBufSize = pRetrieveRsp->payloadLen;
    } else {
      if (pDataInfo->decompBufSize < pRetrieveRsp->payloadLen) {
        char* p = taosMemoryRealloc(pDataInfo->decompBuf, pRetrieveRsp->payloadLen);
        QUERY_CHECK_NULL(p, code, lino, _end, terrno);
        if (p != NULL) {
          pDataInfo->decompBuf = p;
          pDataInfo->decompBufSize = pRetrieveRsp->payloadLen;
        }
      }
    }
  }

  while (index++ < pRetrieveRsp->numOfBlocks) {
    pStart = pNextStart;

    if (taosArrayGetSize(pExchangeInfo->pRecycledBlocks) > 0) {
      pb = *(SSDataBlock**)taosArrayPop(pExchangeInfo->pRecycledBlocks);
      blockDataCleanup(pb);
    } else {
      code = createOneDataBlock(pExchangeInfo->pDummyBlock, false, &pb);
      QUERY_CHECK_NULL(pb, code, lino, _end, code);
    }

    int32_t compLen = *(int32_t*)pStart;
    pStart += sizeof(int32_t);

    int32_t rawLen = *(int32_t*)pStart;
    pStart += sizeof(int32_t);
    QUERY_CHECK_CONDITION((compLen <= rawLen && compLen != 0), code, lino, _end, TSDB_CODE_QRY_EXECUTOR_INTERNAL_ERROR);

    pNextStart = pStart + compLen;
    if (pRetrieveRsp->compressed && (compLen < rawLen)) {
      int32_t t = tsDecompressString(pStart, compLen, 1, pDataInfo->decompBuf, rawLen, ONE_STAGE_COMP, NULL, 0);
      QUERY_CHECK_CONDITION((t == rawLen), code, lino, _end, TSDB_CODE_QRY_EXECUTOR_INTERNAL_ERROR);
      pStart = pDataInfo->decompBuf;
    }

    code = extractDataBlockFromFetchRsp(pb, pStart, NULL, &pStart);
    if (code != 0) {
      taosMemoryFreeClear(pDataInfo->pRsp);
      goto _end;
    }

    void* tmp = taosArrayPush(pExchangeInfo->pResultBlockList, &pb);
    QUERY_CHECK_NULL(tmp, code, lino, _end, terrno);
    qDebug("%dth block added to resultBlockList, rows:%" PRId64, index, pb->info.rows);
    pb = NULL;
  }

_end:
  if (code != TSDB_CODE_SUCCESS) {
    blockDataDestroy(pb);
    qError("%s failed at line %d since %s", __func__, lino, tstrerror(code));
  }
  return code;
}

int32_t seqLoadRemoteData(SOperatorInfo* pOperator) {
  SExchangeInfo* pExchangeInfo = pOperator->info;
  SExecTaskInfo* pTaskInfo = pOperator->pTaskInfo;

  int32_t code = 0;
  size_t  totalSources = taosArrayGetSize(pExchangeInfo->pSources);
  int64_t startTs = taosGetTimestampUs();

  int32_t vgId = 0;
  if (pExchangeInfo->dynTbname) {
    SArray* vals = pTaskInfo->pStreamRuntimeInfo->funcInfo.pStreamPartColVals;
    for (int32_t i = 0; i < taosArrayGetSize(vals); ++i) {
      SStreamGroupValue* pValue = taosArrayGet(vals, i);
      if (pValue != NULL && pValue->isTbname) {
        vgId = pValue->vgId;
        break;
      }
    }
  }

  while (1) {
    if (pExchangeInfo->current >= totalSources) {
      setAllSourcesCompleted(pOperator);
      return TSDB_CODE_SUCCESS;
    }

    SDownstreamSourceNode* pSource = taosArrayGet(pExchangeInfo->pSources, pExchangeInfo->current);
    if (!pSource) {
      qError("%s failed at line %d since %s", __func__, __LINE__, tstrerror(code));
      pTaskInfo->code = terrno;
      T_LONG_JMP(pTaskInfo->env, pTaskInfo->code);
    }

    if (vgId != 0 && pSource->addr.nodeId != vgId){
      pExchangeInfo->current += 1;
      continue;
    }

    SSourceDataInfo* pDataInfo = taosArrayGet(pExchangeInfo->pSourceDataInfo, pExchangeInfo->current);
    if (!pDataInfo) {
      qError("%s failed at line %d since %s", __func__, __LINE__, tstrerror(terrno));
      pTaskInfo->code = terrno;
      T_LONG_JMP(pTaskInfo->env, pTaskInfo->code);
    }
    pDataInfo->status = EX_SOURCE_DATA_NOT_READY;

    code = doSendFetchDataRequest(pExchangeInfo, pTaskInfo, pExchangeInfo->current);
    if (code != TSDB_CODE_SUCCESS) {
      qError("%s failed at line %d since %s", __func__, __LINE__, tstrerror(code));
      pTaskInfo->code = code;
      T_LONG_JMP(pTaskInfo->env, pTaskInfo->code);
    }

    while (true) {
      code = exchangeWait(pOperator, pExchangeInfo);
      if (code != TSDB_CODE_SUCCESS || isTaskKilled(pTaskInfo)) {
        T_LONG_JMP(pTaskInfo->env, pTaskInfo->code);
      }

      int64_t currSeqId = atomic_load_64(&pExchangeInfo->seqId);
      if (pDataInfo->seqId != currSeqId) {
        qDebug("seq rsp reqId %" PRId64 " mismatch with exchange %p curr seqId %" PRId64 ", ignore it", pDataInfo->seqId, pExchangeInfo, currSeqId);
        taosMemoryFreeClear(pDataInfo->pRsp);
        continue;
      }

      break;
    }

    if (pDataInfo->code != TSDB_CODE_SUCCESS) {
      qError("%s vgId:%d, clientId:0x%" PRIx64 " taskID:0x%" PRIx64 " execId:%d error happens, code:%s",
             GET_TASKID(pTaskInfo), pSource->addr.nodeId, pSource->clientId, pSource->taskId, pSource->execId,
             tstrerror(pDataInfo->code));
      pOperator->pTaskInfo->code = pDataInfo->code;
      return pOperator->pTaskInfo->code;
    }

    SRetrieveTableRsp*   pRsp = pDataInfo->pRsp;
    SLoadRemoteDataInfo* pLoadInfo = &pExchangeInfo->loadInfo;

    if (pRsp->numOfRows == 0) {
      qDebug("exhausted %p,%s vgId:%d, clientId:0x%" PRIx64 " taskID:0x%" PRIx64
             " execId:%d %d of total completed, rowsOfSource:%" PRIu64 ", totalRows:%" PRIu64 " try next", pDataInfo,
             GET_TASKID(pTaskInfo), pSource->addr.nodeId, pSource->clientId, pSource->taskId, pSource->execId,
             pExchangeInfo->current + 1, pDataInfo->totalRows, pLoadInfo->totalRows);

      pDataInfo->status = EX_SOURCE_DATA_EXHAUSTED;
      if (pDataInfo->isVtbRefScan || pDataInfo->isVtbTagScan) {
        pExchangeInfo->current = totalSources;
      } else {
        pExchangeInfo->current += 1;
      }
      taosMemoryFreeClear(pDataInfo->pRsp);
      continue;
    }

    code = doExtractResultBlocks(pExchangeInfo, pDataInfo);
    if (code != TSDB_CODE_SUCCESS) {
      goto _error;
    }

    SRetrieveTableRsp* pRetrieveRsp = pDataInfo->pRsp;
    if (pRsp->completed == 1) {
      qDebug("exhausted %p,%s fetch msg rsp from vgId:%d, clientId:0x%" PRIx64 " taskId:0x%" PRIx64 " execId:%d numOfRows:%" PRId64
             ", rowsOfSource:%" PRIu64 ", totalRows:%" PRIu64 ", totalBytes:%" PRIu64 " try next %d/%" PRIzu, pDataInfo,
             GET_TASKID(pTaskInfo), pSource->addr.nodeId, pSource->clientId, pSource->taskId, pSource->execId,
             pRetrieveRsp->numOfRows, pDataInfo->totalRows, pLoadInfo->totalRows, pLoadInfo->totalSize,
             pExchangeInfo->current + 1, totalSources);

      pDataInfo->status = EX_SOURCE_DATA_EXHAUSTED;
      if (pDataInfo->isVtbRefScan) {
        pExchangeInfo->current = totalSources;
      } else {
        pExchangeInfo->current += 1;
      }
    } else {
      qDebug("%s fetch msg rsp from vgId:%d, clientId:0x%" PRIx64 " taskId:0x%" PRIx64 " execId:%d numOfRows:%" PRId64
             ", totalRows:%" PRIu64 ", totalBytes:%" PRIu64,
             GET_TASKID(pTaskInfo), pSource->addr.nodeId, pSource->clientId, pSource->taskId, pSource->execId,
             pRetrieveRsp->numOfRows, pLoadInfo->totalRows, pLoadInfo->totalSize);
    }
    if (pExchangeInfo->dynamicOp && pExchangeInfo->seqLoadData) {
      taosArrayClear(pExchangeInfo->pSourceDataInfo);
    }
    updateLoadRemoteInfo(pLoadInfo, pRetrieveRsp->numOfRows, pRetrieveRsp->compLen, startTs, pOperator);
    pDataInfo->totalRows += pRetrieveRsp->numOfRows;

    taosMemoryFreeClear(pDataInfo->pRsp);
    return TSDB_CODE_SUCCESS;
  }

_error:
  pTaskInfo->code = code;
  return code;
}

void clearVtbScanDataInfo(void* pItem) {
  SSourceDataInfo *pInfo = (SSourceDataInfo *)pItem;
  if (pInfo->colMap) {
    taosArrayDestroy(pInfo->colMap->colMap);
    taosMemoryFreeClear(pInfo->colMap);
  }
  taosArrayDestroy(pInfo->pSrcUidList);
}

int32_t addSingleExchangeSource(SOperatorInfo* pOperator, SExchangeOperatorBasicParam* pBasicParam) {
  SExchangeInfo*     pExchangeInfo = pOperator->info;
  SExchangeSrcIndex* pIdx = tSimpleHashGet(pExchangeInfo->pHashSources, &pBasicParam->vgId, sizeof(pBasicParam->vgId));
  if (NULL == pIdx) {
    qError("No exchange source for vgId: %d", pBasicParam->vgId);
    return TSDB_CODE_INVALID_PARA;
  }

  qDebug("start to add single exchange source");

  if (pBasicParam->isVtbRefScan) {
    SSourceDataInfo dataInfo = {0};
    dataInfo.status = EX_SOURCE_DATA_NOT_READY;
    dataInfo.taskId = pExchangeInfo->pTaskId;
    dataInfo.index = pIdx->srcIdx;
    dataInfo.window = pBasicParam->window;
    dataInfo.colMap = taosMemoryMalloc(sizeof(SOrgTbInfo));
    dataInfo.colMap->vgId = pBasicParam->colMap->vgId;
    tstrncpy(dataInfo.colMap->tbName, pBasicParam->colMap->tbName, TSDB_TABLE_FNAME_LEN);
    dataInfo.colMap->colMap = taosArrayDup(pBasicParam->colMap->colMap, NULL);

    dataInfo.pSrcUidList = taosArrayDup(pBasicParam->uidList, NULL);
    if (dataInfo.pSrcUidList == NULL) {
      return terrno;
    }

    dataInfo.isVtbRefScan = pBasicParam->isVtbRefScan;
    dataInfo.isVtbTagScan = pBasicParam->isVtbTagScan;
    dataInfo.srcOpType = pBasicParam->srcOpType;
    dataInfo.tableSeq = pBasicParam->tableSeq;

    taosArrayClearEx(pExchangeInfo->pSourceDataInfo, clearVtbScanDataInfo);
    void* tmp = taosArrayPush(pExchangeInfo->pSourceDataInfo, &dataInfo);
    if (!tmp) {
      qError("%s failed at line %d since %s", __func__, __LINE__, tstrerror(terrno));
      return terrno;
    }
  } else if (pBasicParam->isVtbTagScan) {
    SSourceDataInfo dataInfo = {0};
    dataInfo.status = EX_SOURCE_DATA_NOT_READY;
    dataInfo.taskId = pExchangeInfo->pTaskId;
    dataInfo.index = pIdx->srcIdx;
    dataInfo.window = pBasicParam->window;
    dataInfo.colMap = NULL;

    dataInfo.pSrcUidList = taosArrayDup(pBasicParam->uidList, NULL);
    if (dataInfo.pSrcUidList == NULL) {
      return terrno;
    }

    dataInfo.isVtbRefScan = pBasicParam->isVtbRefScan;
    dataInfo.isVtbTagScan = pBasicParam->isVtbTagScan;
    dataInfo.srcOpType = pBasicParam->srcOpType;
    dataInfo.tableSeq = pBasicParam->tableSeq;

    taosArrayClearEx(pExchangeInfo->pSourceDataInfo, clearVtbScanDataInfo);
    void* tmp = taosArrayPush(pExchangeInfo->pSourceDataInfo, &dataInfo);
    if (!tmp) {
      qError("%s failed at line %d since %s", __func__, __LINE__, tstrerror(terrno));
      return terrno;
    }
  } else {
    if (pIdx->inUseIdx < 0) {
      SSourceDataInfo dataInfo = {0};
      dataInfo.status = EX_SOURCE_DATA_NOT_READY;
      dataInfo.taskId = pExchangeInfo->pTaskId;
      dataInfo.index = pIdx->srcIdx;
      if (pBasicParam->isVtbRefScan) {
        dataInfo.window = pBasicParam->window;
        dataInfo.colMap = taosMemoryMalloc(sizeof(SOrgTbInfo));
        dataInfo.colMap->vgId = pBasicParam->colMap->vgId;
        tstrncpy(dataInfo.colMap->tbName, pBasicParam->colMap->tbName, TSDB_TABLE_FNAME_LEN);
        dataInfo.colMap->colMap = taosArrayDup(pBasicParam->colMap->colMap, NULL);
      }

      dataInfo.pSrcUidList = taosArrayDup(pBasicParam->uidList, NULL);
      if (dataInfo.pSrcUidList == NULL) {
        return terrno;
      }

      dataInfo.isVtbRefScan = pBasicParam->isVtbRefScan;
      dataInfo.isVtbTagScan = pBasicParam->isVtbTagScan;
      dataInfo.srcOpType = pBasicParam->srcOpType;
      dataInfo.tableSeq = pBasicParam->tableSeq;

      void* tmp = taosArrayPush(pExchangeInfo->pSourceDataInfo, &dataInfo);
      if (!tmp) {
        qError("%s failed at line %d since %s", __func__, __LINE__, tstrerror(terrno));
        return terrno;
      }
      pIdx->inUseIdx = taosArrayGetSize(pExchangeInfo->pSourceDataInfo) - 1;
    } else {
      SSourceDataInfo* pDataInfo = taosArrayGet(pExchangeInfo->pSourceDataInfo, pIdx->inUseIdx);
      if (!pDataInfo) {
        return terrno;
      }
      if (pDataInfo->status == EX_SOURCE_DATA_EXHAUSTED) {
        pDataInfo->status = EX_SOURCE_DATA_NOT_READY;
      }

      if (pBasicParam->isVtbRefScan) {
        pDataInfo->window = pBasicParam->window;
        if (!pDataInfo->colMap) {
          pDataInfo->colMap = taosMemoryMalloc(sizeof(SOrgTbInfo));
        }
        pDataInfo->colMap->vgId = pBasicParam->colMap->vgId;
        tstrncpy(pDataInfo->colMap->tbName, pBasicParam->colMap->tbName, TSDB_TABLE_FNAME_LEN);
        pDataInfo->colMap->colMap = taosArrayDup(pBasicParam->colMap->colMap, NULL);
      }

      pDataInfo->pSrcUidList = taosArrayDup(pBasicParam->uidList, NULL);
      if (pDataInfo->pSrcUidList == NULL) {
        return terrno;
      }

      pDataInfo->isVtbRefScan = pBasicParam->isVtbRefScan;
      pDataInfo->isVtbTagScan = pBasicParam->isVtbTagScan;
      pDataInfo->srcOpType = pBasicParam->srcOpType;
      pDataInfo->tableSeq = pBasicParam->tableSeq;
    }
  }

  return TSDB_CODE_SUCCESS;
}

int32_t addDynamicExchangeSource(SOperatorInfo* pOperator) {
  SExchangeInfo*               pExchangeInfo = pOperator->info;
  int32_t                      code = TSDB_CODE_SUCCESS;
  SExchangeOperatorBasicParam* pBasicParam = NULL;
  SExchangeOperatorParam*      pParam = (SExchangeOperatorParam*)pOperator->pOperatorGetParam->value;
  if (pParam->multiParams) {
    SExchangeOperatorBatchParam* pBatch = (SExchangeOperatorBatchParam*)pOperator->pOperatorGetParam->value;
    int32_t                      iter = 0;
    while (NULL != (pBasicParam = tSimpleHashIterate(pBatch->pBatchs, pBasicParam, &iter))) {
      code = addSingleExchangeSource(pOperator, pBasicParam);
      if (code) {
        return code;
      }
    }
  } else {
    pBasicParam = &pParam->basic;
    code = addSingleExchangeSource(pOperator, pBasicParam);
  }

  freeOperatorParam(pOperator->pOperatorGetParam, OP_GET_PARAM);
  pOperator->pOperatorGetParam = NULL;

  return code;
}

int32_t prepareLoadRemoteData(SOperatorInfo* pOperator) {
  SExchangeInfo* pExchangeInfo = pOperator->info;
  int32_t        code = TSDB_CODE_SUCCESS;
  int32_t        lino = 0;
  
  if ((OPTR_IS_OPENED(pOperator) && !pExchangeInfo->dynamicOp) ||
      (pExchangeInfo->dynamicOp && NULL == pOperator->pOperatorGetParam)) {
    qDebug("skip prepare, opened:%d, dynamicOp:%d, getParam:%p", OPTR_IS_OPENED(pOperator), pExchangeInfo->dynamicOp, pOperator->pOperatorGetParam);
    return TSDB_CODE_SUCCESS;
  }

  if (pExchangeInfo->dynamicOp) {
    code = addDynamicExchangeSource(pOperator);
    QUERY_CHECK_CODE(code, lino, _end);
  }

  if (pOperator->status == OP_NOT_OPENED && (pExchangeInfo->dynamicOp && pExchangeInfo->seqLoadData) || IS_STREAM_MODE(pOperator->pTaskInfo)) {
    pExchangeInfo->current = 0;
  }

  int64_t st = taosGetTimestampUs();

  if (!IS_STREAM_MODE(pOperator->pTaskInfo) && !pExchangeInfo->seqLoadData) {
    code = prepareConcurrentlyLoad(pOperator);
    QUERY_CHECK_CODE(code, lino, _end);
    pExchangeInfo->openedTs = taosGetTimestampUs();
  }

  OPTR_SET_OPENED(pOperator);
  pOperator->cost.openCost = (taosGetTimestampUs() - st) / 1000.0;

  qDebug("%s prepare load complete", pOperator->pTaskInfo->id.str);

_end:
  if (code != TSDB_CODE_SUCCESS) {
    qError("%s failed at line %d since %s", __func__, lino, tstrerror(code));
    pOperator->pTaskInfo->code = code;
    T_LONG_JMP(pOperator->pTaskInfo->env, code);
  }
  return TSDB_CODE_SUCCESS;
}

int32_t handleLimitOffset(SOperatorInfo* pOperator, SLimitInfo* pLimitInfo, SSDataBlock* pBlock, bool holdDataInBuf) {
  SExecTaskInfo* pTaskInfo = pOperator->pTaskInfo;

  if (pLimitInfo->remainGroupOffset > 0) {
    if (pLimitInfo->currentGroupId == 0) {  // it is the first group
      pLimitInfo->currentGroupId = pBlock->info.id.groupId;
      blockDataCleanup(pBlock);
      return PROJECT_RETRIEVE_CONTINUE;
    } else if (pLimitInfo->currentGroupId != pBlock->info.id.groupId) {
      // now it is the data from a new group
      pLimitInfo->remainGroupOffset -= 1;

      // ignore data block in current group
      if (pLimitInfo->remainGroupOffset > 0) {
        blockDataCleanup(pBlock);
        return PROJECT_RETRIEVE_CONTINUE;
      }
    }

    // set current group id of the project operator
    pLimitInfo->currentGroupId = pBlock->info.id.groupId;
  }

  // here check for a new group data, we need to handle the data of the previous group.
  if (pLimitInfo->currentGroupId != 0 && pLimitInfo->currentGroupId != pBlock->info.id.groupId) {
    pLimitInfo->numOfOutputGroups += 1;
    if ((pLimitInfo->slimit.limit > 0) && (pLimitInfo->slimit.limit <= pLimitInfo->numOfOutputGroups)) {
      pOperator->status = OP_EXEC_DONE;
      blockDataCleanup(pBlock);

      return PROJECT_RETRIEVE_DONE;
    }

    // reset the value for a new group data
    resetLimitInfoForNextGroup(pLimitInfo);
    // existing rows that belongs to previous group.
    if (pBlock->info.rows > 0) {
      return PROJECT_RETRIEVE_DONE;
    }
  }

  // here we reach the start position, according to the limit/offset requirements.

  // set current group id
  pLimitInfo->currentGroupId = pBlock->info.id.groupId;

  bool limitReached = applyLimitOffset(pLimitInfo, pBlock, pTaskInfo);
  if (pBlock->info.rows == 0) {
    return PROJECT_RETRIEVE_CONTINUE;
  } else {
    if (limitReached && (pLimitInfo->slimit.limit > 0 && pLimitInfo->slimit.limit <= pLimitInfo->numOfOutputGroups)) {
      setOperatorCompleted(pOperator);
      return PROJECT_RETRIEVE_DONE;
    }
  }

  // todo optimize performance
  // If there are slimit/soffset value exists, multi-round result can not be packed into one group, since the
  // they may not belong to the same group the limit/offset value is not valid in this case.
  if ((!holdDataInBuf) || (pBlock->info.rows >= pOperator->resultInfo.threshold) || hasSlimitOffsetInfo(pLimitInfo)) {
    return PROJECT_RETRIEVE_DONE;
  } else {  // not full enough, continue to accumulate the output data in the buffer.
    return PROJECT_RETRIEVE_CONTINUE;
  }
}

static int32_t exchangeWait(SOperatorInfo* pOperator, SExchangeInfo* pExchangeInfo) {
  SExecTaskInfo* pTask = pOperator->pTaskInfo;
  int32_t        code = TSDB_CODE_SUCCESS;
  if (pTask->pWorkerCb) {
    code = pTask->pWorkerCb->beforeBlocking(pTask->pWorkerCb->pPool);
    if (code != TSDB_CODE_SUCCESS) {
      pTask->code = code;
      return pTask->code;
    }
  }

  code = tsem_wait(&pExchangeInfo->ready);
  if (code != TSDB_CODE_SUCCESS) {
    qError("%s failed at line %d since %s", __func__, __LINE__, tstrerror(code));
    pTask->code = code;
    return pTask->code;
  }

  if (pTask->pWorkerCb) {
    code = pTask->pWorkerCb->afterRecoverFromBlocking(pTask->pWorkerCb->pPool);
    if (code != TSDB_CODE_SUCCESS) {
      pTask->code = code;
      return pTask->code;
    }
  }
  return TSDB_CODE_SUCCESS;
}<|MERGE_RESOLUTION|>--- conflicted
+++ resolved
@@ -84,11 +84,7 @@
     T_LONG_JMP(pTaskInfo->env, code);
   }
   if (completed == totalSources) {
-<<<<<<< HEAD
     qDebug("%s no load since all sources completed, completed:%d, totalSources:%d", pTaskInfo->id.str, completed, totalSources);
-=======
-    qDebug("%s setAllSourcesCompleted1 %p ", GET_TASKID(pTaskInfo), pOperator);
->>>>>>> 11989864
     setAllSourcesCompleted(pOperator);
     return;
   }
@@ -97,11 +93,7 @@
 
   while (1) {
     if (pExchangeInfo->current < 0) {
-<<<<<<< HEAD
       qDebug("current %d and all sources complted, totalSources:%d", pExchangeInfo->current, totalSources);
-=======
-      qDebug("%s setAllSourcesCompleted2 %p", GET_TASKID(pTaskInfo), pOperator);
->>>>>>> 11989864
       setAllSourcesCompleted(pOperator);
       return;
     }
@@ -114,11 +106,7 @@
         T_LONG_JMP(pTaskInfo->env, code);
       }
       if (completed == totalSources) {
-<<<<<<< HEAD
         qDebug("stop to load since all sources complted, completed:%d, totalSources:%d", completed, totalSources);
-=======
-        qDebug("%s setAllSourcesCompleted3 %p", GET_TASKID(pTaskInfo), pOperator);
->>>>>>> 11989864
         setAllSourcesCompleted(pOperator);
         return;
       }
@@ -207,13 +195,8 @@
 
     SRetrieveTableRsp* pRetrieveRsp = pDataInfo->pRsp;
     if (pRsp->completed == 1) {
-<<<<<<< HEAD
-      qDebug("%s fetch msg rsp from vgId:%d, clientId:0x%" PRIx64 " taskId:0x%" PRIx64 " execId:%d numOfRows:%" PRId64
-             ", rowsOfSource:%" PRIu64 ", totalRows:%" PRIu64 ", totalBytes:%" PRIu64 " try next %d/%d",
-=======
       qDebug("exhausted %p,%s fetch msg rsp from vgId:%d, clientId:0x%" PRIx64 " taskId:0x%" PRIx64 " execId:%d numOfRows:%" PRId64
              ", rowsOfSource:%" PRIu64 ", totalRows:%" PRIu64 ", totalBytes:%" PRIu64 " try next %d/%" PRIzu, pDataInfo,
->>>>>>> 11989864
              GET_TASKID(pTaskInfo), pSource->addr.nodeId, pSource->clientId, pSource->taskId, pSource->execId,
              pRetrieveRsp->numOfRows, pDataInfo->totalRows, pLoadInfo->totalRows, pLoadInfo->totalSize,
              pExchangeInfo->current + 1, totalSources);
