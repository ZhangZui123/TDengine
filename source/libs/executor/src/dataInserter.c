/*
 * Copyright (c) 2019 TAOS Data, Inc. <jhtao@taosdata.com>
 *
 * This program is free software: you can use, redistribute, and/or modify
 * it under the terms of the GNU Affero General Public License, version 3
 * or later ("AGPL"), as published by the Free Software Foundation.
 *
 * This program is distributed in the hope that it will be useful, but WITHOUT
 * ANY WARRANTY; without even the implied warranty of MERCHANTABILITY or
 * FITNESS FOR A PARTICULAR PURPOSE.
 *
 * You should have received a copy of the GNU Affero General Public License
 * along with this program. If not, see <http://www.gnu.org/licenses/>.
 */

#include "dataSinkInt.h"
#include "dataSinkMgt.h"
#include "executorInt.h"
#include "planner.h"
#include "storageapi.h"
#include "tcompression.h"
#include "tdatablock.h"
#include "tglobal.h"
#include "tqueue.h"

extern SDataSinkStat gDataSinkStat;

typedef struct SSubmitRes {
  int64_t      affectedRows;
  int32_t      code;
  SSubmitRsp2* pRsp;
} SSubmitRes;

typedef struct SDataInserterHandle {
  SDataSinkHandle     sink;
  SDataSinkManager*   pManager;
  STSchema*           pSchema;
  SQueryInserterNode* pNode;
  SSubmitRes          submitRes;
  SInserterParam*     pParam;
  SArray*             pDataBlocks;
  SHashObj*           pCols;
  int32_t             status;
  bool                queryEnd;
  bool                fullOrderColList;
  uint64_t            useconds;
  uint64_t            cachedSize;
  TdThreadMutex       mutex;
  tsem_t              ready;
  bool                explain;
} SDataInserterHandle;

typedef struct SSubmitRspParam {
  SDataInserterHandle* pInserter;
} SSubmitRspParam;

int32_t inserterCallback(void* param, SDataBuf* pMsg, int32_t code) {
  SSubmitRspParam*     pParam = (SSubmitRspParam*)param;
  SDataInserterHandle* pInserter = pParam->pInserter;
  int32_t code2 = 0;

  if (code) {
    pInserter->submitRes.code = code;
  }

  if (code == TSDB_CODE_SUCCESS) {
    pInserter->submitRes.pRsp = taosMemoryCalloc(1, sizeof(SSubmitRsp2));
    if (NULL == pInserter->submitRes.pRsp) {
      pInserter->submitRes.code = terrno;
      goto _return;
    }

    SDecoder coder = {0};
    tDecoderInit(&coder, pMsg->pData, pMsg->len);
    code = tDecodeSSubmitRsp2(&coder, pInserter->submitRes.pRsp);
    if (code) {
      taosMemoryFree(pInserter->submitRes.pRsp);
      pInserter->submitRes.code = code;
      goto _return;
    }

    if (pInserter->submitRes.pRsp->affectedRows > 0) {
      SArray* pCreateTbList = pInserter->submitRes.pRsp->aCreateTbRsp;
      int32_t numOfTables = taosArrayGetSize(pCreateTbList);

      for (int32_t i = 0; i < numOfTables; ++i) {
        SVCreateTbRsp* pRsp = taosArrayGet(pCreateTbList, i);
        if (NULL == pRsp) {
          pInserter->submitRes.code = TSDB_CODE_QRY_EXECUTOR_INTERNAL_ERROR;
          goto _return;
        }
        if (TSDB_CODE_SUCCESS != pRsp->code) {
          code = pRsp->code;
          taosMemoryFree(pInserter->submitRes.pRsp);
          pInserter->submitRes.code = code;
          goto _return;
        }
      }
    }

    pInserter->submitRes.affectedRows += pInserter->submitRes.pRsp->affectedRows;
    qDebug("submit rsp received, affectedRows:%d, total:%" PRId64, pInserter->submitRes.pRsp->affectedRows,
           pInserter->submitRes.affectedRows);
    tDecoderClear(&coder);
    taosMemoryFree(pInserter->submitRes.pRsp);
  }

_return:

<<<<<<< HEAD
  (void)tsem_post(&pInserter->ready);
=======
  code2 = tsem_post(&pInserter->ready);
  if (code2 < 0) {
    qError("tsem_post inserter ready failed, error:%s", tstrerror(code2));
    if (TSDB_CODE_SUCCESS == code) {
      pInserter->submitRes.code = code2;
    }
  }
  
>>>>>>> e9a8975a
  taosMemoryFree(pMsg->pData);

  return TSDB_CODE_SUCCESS;
}

static int32_t sendSubmitRequest(SDataInserterHandle* pInserter, void* pMsg, int32_t msgLen, void* pTransporter,
                                 SEpSet* pEpset) {
  // send the fetch remote task result reques
  SMsgSendInfo* pMsgSendInfo = taosMemoryCalloc(1, sizeof(SMsgSendInfo));
  if (NULL == pMsgSendInfo) {
    taosMemoryFreeClear(pMsg);
    return terrno;
  }

  SSubmitRspParam* pParam = taosMemoryCalloc(1, sizeof(SSubmitRspParam));
  if (NULL == pParam) {
    taosMemoryFreeClear(pMsg);
    taosMemoryFreeClear(pMsgSendInfo);
    return terrno;
  }
  pParam->pInserter = pInserter;

  pMsgSendInfo->param = pParam;
  pMsgSendInfo->paramFreeFp = taosMemoryFree;
  pMsgSendInfo->msgInfo.pData = pMsg;
  pMsgSendInfo->msgInfo.len = msgLen;
  pMsgSendInfo->msgType = TDMT_VND_SUBMIT;
  pMsgSendInfo->fp = inserterCallback;

  return asyncSendMsgToServer(pTransporter, pEpset, NULL, pMsgSendInfo);
}

static int32_t submitReqToMsg(int32_t vgId, SSubmitReq2* pReq, void** pData, int32_t* pLen) {
  int32_t code = TSDB_CODE_SUCCESS;
  int32_t len = 0;
  void*   pBuf = NULL;
  tEncodeSize(tEncodeSubmitReq, pReq, len, code);
  if (TSDB_CODE_SUCCESS == code) {
    SEncoder encoder;
    len += sizeof(SSubmitReq2Msg);
    pBuf = taosMemoryMalloc(len);
    if (NULL == pBuf) {
      return terrno;
    }
    ((SSubmitReq2Msg*)pBuf)->header.vgId = htonl(vgId);
    ((SSubmitReq2Msg*)pBuf)->header.contLen = htonl(len);
    ((SSubmitReq2Msg*)pBuf)->version = htobe64(1);
    tEncoderInit(&encoder, POINTER_SHIFT(pBuf, sizeof(SSubmitReq2Msg)), len - sizeof(SSubmitReq2Msg));
    code = tEncodeSubmitReq(&encoder, pReq);
    tEncoderClear(&encoder);
  }

  if (TSDB_CODE_SUCCESS == code) {
    *pData = pBuf;
    *pLen = len;
  } else {
    taosMemoryFree(pBuf);
  }

  return code;
}

int32_t buildSubmitReqFromBlock(SDataInserterHandle* pInserter, SSubmitReq2** ppReq, const SSDataBlock* pDataBlock,
                                const STSchema* pTSchema, int64_t uid, int32_t vgId, tb_uid_t suid) {
  SSubmitReq2* pReq = *ppReq;
  SArray*      pVals = NULL;
  int32_t      numOfBlks = 0;

  terrno = TSDB_CODE_SUCCESS;

  if (NULL == pReq) {
    if (!(pReq = taosMemoryMalloc(sizeof(SSubmitReq2)))) {
      goto _end;
    }

    if (!(pReq->aSubmitTbData = taosArrayInit(1, sizeof(SSubmitTbData)))) {
      goto _end;
    }
  }

  int32_t colNum = taosArrayGetSize(pDataBlock->pDataBlock);
  int32_t rows = pDataBlock->info.rows;

  SSubmitTbData tbData = {0};
  if (!(tbData.aRowP = taosArrayInit(rows, sizeof(SRow*)))) {
    goto _end;
  }
  tbData.suid = suid;
  tbData.uid = uid;
  tbData.sver = pTSchema->version;

  if (!pVals && !(pVals = taosArrayInit(colNum, sizeof(SColVal)))) {
    taosArrayDestroy(tbData.aRowP);
    goto _end;
  }

  int64_t lastTs = TSKEY_MIN;
  bool    needSortMerge = false;

  for (int32_t j = 0; j < rows; ++j) {  // iterate by row
    taosArrayClear(pVals);

    int32_t offset = 0;
    for (int32_t k = 0; k < pTSchema->numOfCols; ++k) {  // iterate by column
      int16_t         colIdx = k;
      const STColumn* pCol = &pTSchema->columns[k];
      if (!pInserter->fullOrderColList) {
        int16_t* slotId = taosHashGet(pInserter->pCols, &pCol->colId, sizeof(pCol->colId));
        if (NULL == slotId) {
          continue;
        }

        colIdx = *slotId;
      }

      SColumnInfoData* pColInfoData = taosArrayGet(pDataBlock->pDataBlock, colIdx);
      if (NULL == pColInfoData) {
        terrno = TSDB_CODE_QRY_EXECUTOR_INTERNAL_ERROR;
        goto _end;
      }
      void* var = POINTER_SHIFT(pColInfoData->pData, j * pColInfoData->info.bytes);

      switch (pColInfoData->info.type) {
        case TSDB_DATA_TYPE_NCHAR:
        case TSDB_DATA_TYPE_VARBINARY:
        case TSDB_DATA_TYPE_VARCHAR: {  // TSDB_DATA_TYPE_BINARY
          if (pColInfoData->info.type != pCol->type) {
            qError("column:%d type:%d in block dismatch with schema col:%d type:%d", colIdx, pColInfoData->info.type, k,
                   pCol->type);
            terrno = TSDB_CODE_QRY_EXECUTOR_INTERNAL_ERROR;
            goto _end;
          }
          if (colDataIsNull_s(pColInfoData, j)) {
            SColVal cv = COL_VAL_NULL(pCol->colId, pCol->type);
            if (NULL == taosArrayPush(pVals, &cv)) {
              goto _end;
            }
          } else {
            void*  data = colDataGetVarData(pColInfoData, j);
            SValue sv = (SValue){
                .type = pCol->type, .nData = varDataLen(data), .pData = varDataVal(data)};  // address copy, no value
            SColVal cv = COL_VAL_VALUE(pCol->colId, sv);
            if (NULL == taosArrayPush(pVals, &cv)) {
              goto _end;
            }
          }
          break;
        }
        case TSDB_DATA_TYPE_DECIMAL:
        case TSDB_DATA_TYPE_BLOB:
        case TSDB_DATA_TYPE_JSON:
        case TSDB_DATA_TYPE_MEDIUMBLOB:
          qError("the column type %" PRIi16 " is defined but not implemented yet", pColInfoData->info.type);
          terrno = TSDB_CODE_APP_ERROR;
          goto _end;
          break;
        default:
          if (pColInfoData->info.type < TSDB_DATA_TYPE_MAX && pColInfoData->info.type > TSDB_DATA_TYPE_NULL) {
            if (colDataIsNull_s(pColInfoData, j)) {
              if (PRIMARYKEY_TIMESTAMP_COL_ID == pCol->colId) {
                qError("Primary timestamp column should not be null");
                terrno = TSDB_CODE_PAR_INCORRECT_TIMESTAMP_VAL;
                goto _end;
              }

              SColVal cv = COL_VAL_NULL(pCol->colId, pCol->type);  // should use pCol->type
              if (NULL == taosArrayPush(pVals, &cv)) {
                goto _end;
              }
            } else {
              if (PRIMARYKEY_TIMESTAMP_COL_ID == pCol->colId && !needSortMerge) {
                if (*(int64_t*)var <= lastTs) {
                  needSortMerge = true;
                } else {
                  lastTs = *(int64_t*)var;
                }
              }

              SValue sv = {.type = pCol->type};
              TAOS_MEMCPY(&sv.val, var, tDataTypes[pCol->type].bytes);
              SColVal cv = COL_VAL_VALUE(pCol->colId, sv);
              if (NULL == taosArrayPush(pVals, &cv)) {
                goto _end;
              }
            }
          } else {
            uError("the column type %" PRIi16 " is undefined\n", pColInfoData->info.type);
            terrno = TSDB_CODE_APP_ERROR;
            goto _end;
          }
          break;
      }
    }

    SRow* pRow = NULL;
    if ((terrno = tRowBuild(pVals, pTSchema, &pRow)) < 0) {
      tDestroySubmitTbData(&tbData, TSDB_MSG_FLG_ENCODE);
      goto _end;
    }
    if (NULL == taosArrayPush(tbData.aRowP, &pRow)) {
      goto _end;
    }
  }

  if (needSortMerge) {
    if ((tRowSort(tbData.aRowP) != TSDB_CODE_SUCCESS) ||
        (terrno = tRowMerge(tbData.aRowP, (STSchema*)pTSchema, 0)) != 0) {
      goto _end;
    }
  }

  if (NULL == taosArrayPush(pReq->aSubmitTbData, &tbData)) {
    goto _end;
  }

_end:

  taosArrayDestroy(pVals);
  if (terrno != 0) {
    *ppReq = NULL;
    if (pReq) {
      tDestroySubmitReq(pReq, TSDB_MSG_FLG_ENCODE);
      taosMemoryFree(pReq);
    }

    return terrno;
  }
  *ppReq = pReq;

  return TSDB_CODE_SUCCESS;
}

int32_t dataBlocksToSubmitReq(SDataInserterHandle* pInserter, void** pMsg, int32_t* msgLen) {
  const SArray*   pBlocks = pInserter->pDataBlocks;
  const STSchema* pTSchema = pInserter->pSchema;
  int64_t         uid = pInserter->pNode->tableId;
  int64_t         suid = pInserter->pNode->stableId;
  int32_t         vgId = pInserter->pNode->vgId;
  int32_t         sz = taosArrayGetSize(pBlocks);
  int32_t         code = 0;
  SSubmitReq2*    pReq = NULL;

  for (int32_t i = 0; i < sz; i++) {
    SSDataBlock* pDataBlock = taosArrayGetP(pBlocks, i);
    if (NULL == pDataBlock) {
      return TSDB_CODE_QRY_EXECUTOR_INTERNAL_ERROR;
    }
    code = buildSubmitReqFromBlock(pInserter, &pReq, pDataBlock, pTSchema, uid, vgId, suid);
    if (code) {
      if (pReq) {
        tDestroySubmitReq(pReq, TSDB_MSG_FLG_ENCODE);
        taosMemoryFree(pReq);
      }

      return code;
    }
  }

  code = submitReqToMsg(vgId, pReq, pMsg, msgLen);
  tDestroySubmitReq(pReq, TSDB_MSG_FLG_ENCODE);
  taosMemoryFree(pReq);

  return code;
}

static int32_t putDataBlock(SDataSinkHandle* pHandle, const SInputData* pInput, bool* pContinue) {
  SDataInserterHandle* pInserter = (SDataInserterHandle*)pHandle;
  if (!pInserter->explain) {
    if (NULL == taosArrayPush(pInserter->pDataBlocks, &pInput->pData)) {
      return terrno;
    }
    void*   pMsg = NULL;
    int32_t msgLen = 0;
    int32_t code = dataBlocksToSubmitReq(pInserter, &pMsg, &msgLen);
    if (code) {
      return code;
    }

    taosArrayClear(pInserter->pDataBlocks);

    code = sendSubmitRequest(pInserter, pMsg, msgLen, pInserter->pParam->readHandle->pMsgCb->clientRpc,
                             &pInserter->pNode->epSet);
    if (code) {
      return code;
    }

    QRY_ERR_RET(tsem_wait(&pInserter->ready));

    if (pInserter->submitRes.code) {
      return pInserter->submitRes.code;
    }
  }

  *pContinue = true;

  return TSDB_CODE_SUCCESS;
}

static void endPut(struct SDataSinkHandle* pHandle, uint64_t useconds) {
  SDataInserterHandle* pInserter = (SDataInserterHandle*)pHandle;
  (void)taosThreadMutexLock(&pInserter->mutex);
  pInserter->queryEnd = true;
  pInserter->useconds = useconds;
  (void)taosThreadMutexUnlock(&pInserter->mutex);
}

static void getDataLength(SDataSinkHandle* pHandle, int64_t* pLen, int64_t* pRawLen, bool* pQueryEnd) {
  SDataInserterHandle* pDispatcher = (SDataInserterHandle*)pHandle;
  *pLen = pDispatcher->submitRes.affectedRows;
  qDebug("got total affectedRows %" PRId64, *pLen);
}

static int32_t destroyDataSinker(SDataSinkHandle* pHandle) {
  SDataInserterHandle* pInserter = (SDataInserterHandle*)pHandle;
  (void)atomic_sub_fetch_64(&gDataSinkStat.cachedSize, pInserter->cachedSize);
  taosArrayDestroy(pInserter->pDataBlocks);
  taosMemoryFree(pInserter->pSchema);
  taosMemoryFree(pInserter->pParam);
  taosHashCleanup(pInserter->pCols);
  (void)taosThreadMutexDestroy(&pInserter->mutex);

  taosMemoryFree(pInserter->pManager);
  return TSDB_CODE_SUCCESS;
}

static int32_t getCacheSize(struct SDataSinkHandle* pHandle, uint64_t* size) {
  SDataInserterHandle* pDispatcher = (SDataInserterHandle*)pHandle;

  *size = atomic_load_64(&pDispatcher->cachedSize);
  return TSDB_CODE_SUCCESS;
}

int32_t createDataInserter(SDataSinkManager* pManager, const SDataSinkNode* pDataSink, DataSinkHandle* pHandle,
                           void* pParam) {
  SDataInserterHandle* inserter = taosMemoryCalloc(1, sizeof(SDataInserterHandle));
  if (NULL == inserter) {
    taosMemoryFree(pParam);
    goto _return;
  }

  SQueryInserterNode* pInserterNode = (SQueryInserterNode*)pDataSink;
  inserter->sink.fPut = putDataBlock;
  inserter->sink.fEndPut = endPut;
  inserter->sink.fGetLen = getDataLength;
  inserter->sink.fGetData = NULL;
  inserter->sink.fDestroy = destroyDataSinker;
  inserter->sink.fGetCacheSize = getCacheSize;
  inserter->pManager = pManager;
  inserter->pNode = pInserterNode;
  inserter->pParam = pParam;
  inserter->status = DS_BUF_EMPTY;
  inserter->queryEnd = false;
  inserter->explain = pInserterNode->explain;

  int64_t suid = 0;
  int32_t code = pManager->pAPI->metaFn.getTableSchema(inserter->pParam->readHandle->vnode, pInserterNode->tableId,
                                                       &inserter->pSchema, &suid);
  if (code) {
    terrno = code;
    goto _return;
  }

  if (pInserterNode->stableId != suid) {
    terrno = TSDB_CODE_TDB_INVALID_TABLE_ID;
    goto _return;
  }

  inserter->pDataBlocks = taosArrayInit(1, POINTER_BYTES);
  if (NULL == inserter->pDataBlocks) {
    goto _return;
  }
  QRY_ERR_JRET(taosThreadMutexInit(&inserter->mutex, NULL));

  inserter->fullOrderColList = pInserterNode->pCols->length == inserter->pSchema->numOfCols;

  inserter->pCols = taosHashInit(pInserterNode->pCols->length, taosGetDefaultHashFunction(TSDB_DATA_TYPE_SMALLINT),
                                 false, HASH_NO_LOCK);
  if (NULL == inserter->pCols) {
    goto _return;
  }

  SNode*  pNode = NULL;
  int32_t i = 0;
  FOREACH(pNode, pInserterNode->pCols) {
    SColumnNode* pCol = (SColumnNode*)pNode;
    QRY_ERR_JRET(taosHashPut(inserter->pCols, &pCol->colId, sizeof(pCol->colId), &pCol->slotId, sizeof(pCol->slotId)));
    if (inserter->fullOrderColList && pCol->colId != inserter->pSchema->columns[i].colId) {
      inserter->fullOrderColList = false;
    }
    ++i;
  }

  QRY_ERR_JRET(tsem_init(&inserter->ready, 0, 0));

  *pHandle = inserter;
  return TSDB_CODE_SUCCESS;

_return:

  if (inserter) {
    (void)destroyDataSinker((SDataSinkHandle*)inserter);
    taosMemoryFree(inserter);
  } else {
    taosMemoryFree(pManager);
  }

  return terrno;
}<|MERGE_RESOLUTION|>--- conflicted
+++ resolved
@@ -107,9 +107,6 @@
 
 _return:
 
-<<<<<<< HEAD
-  (void)tsem_post(&pInserter->ready);
-=======
   code2 = tsem_post(&pInserter->ready);
   if (code2 < 0) {
     qError("tsem_post inserter ready failed, error:%s", tstrerror(code2));
@@ -118,7 +115,6 @@
     }
   }
   
->>>>>>> e9a8975a
   taosMemoryFree(pMsg->pData);
 
   return TSDB_CODE_SUCCESS;
