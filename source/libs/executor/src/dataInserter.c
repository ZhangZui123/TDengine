--- conflicted
+++ resolved
@@ -22,11 +22,8 @@
 #include "executor.h"
 #include "executorInt.h"
 #include "functionMgt.h"
-<<<<<<< HEAD
 #include "libs/new-stream/stream.h"
 #include "osMemory.h"
-=======
->>>>>>> 07cf494e
 #include "planner.h"
 #include "query.h"
 #include "querytask.h"
@@ -63,31 +60,6 @@
 }
 
 typedef struct SDataInserterHandle {
-<<<<<<< HEAD
-  SDataSinkHandle        sink;
-  SDataSinkManager*      pManager;
-  STSchema*              pSchema;
-  SQueryInserterNode*    pNode;
-  SSubmitRes             submitRes;
-  SInserterParam*        pParam;
-  SArray*                pDataBlocks;
-  SHashObj*              pCols;
-  int32_t                status;
-  bool                   queryEnd;
-  bool                   fullOrderColList;
-  uint64_t               useconds;
-  uint64_t               cachedSize;
-  uint64_t               flags;
-  TdThreadMutex          mutex;
-  tsem_t                 ready;
-  bool                   explain;
-  AUTO_CREATE_TABLE_MODE autoCreateTableMode;
-  SSchemaWrapper*        pTagSchema;
-  const char*            dbFName;
-  SHashObj*              dbVgInfoMap;  // 存储数据库和vgroup信息的映射
-  SUseDbRsp*             pRsp;         // 用于存储数据库信息响应
-  // SExecTaskInfo*      pTaskInfo;    // 用于存储任务信息
-=======
   SDataSinkHandle     sink;
   SDataSinkManager*   pManager;
   STSchema*           pSchema;
@@ -110,7 +82,6 @@
   const char*         dbFName;
   SHashObj*           dbVgInfoMap;
   SUseDbRsp*          pRsp;
->>>>>>> 07cf494e
 } SDataInserterHandle;
 
 typedef struct SSubmitRspParam {
@@ -416,10 +387,6 @@
   taosMemFree(pOut);
 }
 
-<<<<<<< HEAD
-// 处理数据库信息响应的回调函数
-=======
->>>>>>> 07cf494e
 static int32_t processUseDbRspForInserter(void* param, SDataBuf* pMsg, int32_t code) {
   int32_t              lino = 0;
   SDataInserterHandle* pInserter = (SDataInserterHandle*)param;
@@ -435,29 +402,14 @@
     goto _return;
   }
 
-<<<<<<< HEAD
-  // 分配响应结构内存
   pInserter->pRsp = taosMemoryMalloc(sizeof(SUseDbRsp));
   QUERY_CHECK_NULL(pInserter->pRsp, code, lino, _return, terrno);
 
-  // 反序列化响应数据
   code = tDeserializeSUseDbRsp(pMsg->pData, (int32_t)pMsg->len, pInserter->pRsp);
   QUERY_CHECK_CODE(code, lino, _return);
 
-  // 释放消息数据
   taosMemoryFreeClear(pMsg->pData);
 
-  // 释放信号量，通知等待的线程响应已到达
-=======
-  pInserter->pRsp = taosMemoryMalloc(sizeof(SUseDbRsp));
-  QUERY_CHECK_NULL(pInserter->pRsp, code, lino, _return, terrno);
-
-  code = tDeserializeSUseDbRsp(pMsg->pData, (int32_t)pMsg->len, pInserter->pRsp);
-  QUERY_CHECK_CODE(code, lino, _return);
-
-  taosMemoryFreeClear(pMsg->pData);
-
->>>>>>> 07cf494e
   code = tsem_post(&pInserter->ready);
   QUERY_CHECK_CODE(code, lino, _return);
 
@@ -467,108 +419,58 @@
   return code;
 }
 
-<<<<<<< HEAD
-// 辅助函数：为inserter构建数据库vgroup信息映射
-=======
->>>>>>> 07cf494e
 static int32_t buildDbVgInfoMapForInserter(SDataInserterHandle* pInserter, SReadHandle* pHandle, const char* dbFName,
                                            SUseDbOutput* output) {
   int32_t    code = TSDB_CODE_SUCCESS;
   int32_t    lino = 0;
   char*      buf1 = NULL;
   SUseDbReq* pReq = NULL;
-<<<<<<< HEAD
-  // SExecTaskInfo* pTaskInfo = pInserter->pTaskInfo;
-
-  // 分配并初始化请求结构
+
   pReq = taosMemoryMalloc(sizeof(SUseDbReq));
   QUERY_CHECK_NULL(pReq, code, lino, _return, terrno);
 
-  // 获取完整数据库名称
   tstrncpy(pReq->db, dbFName, TSDB_DB_FNAME_LEN);
   QUERY_CHECK_CODE(code, lino, _return);
 
-  // 计算序列化后的长度
-=======
-
-  pReq = taosMemoryMalloc(sizeof(SUseDbReq));
-  QUERY_CHECK_NULL(pReq, code, lino, _return, terrno);
-
-  tstrncpy(pReq->db, dbFName, TSDB_DB_FNAME_LEN);
-  QUERY_CHECK_CODE(code, lino, _return);
-
->>>>>>> 07cf494e
   int32_t contLen = tSerializeSUseDbReq(NULL, 0, pReq);
   buf1 = taosMemoryCalloc(1, contLen);
   QUERY_CHECK_NULL(buf1, code, lino, _return, terrno);
 
-<<<<<<< HEAD
-  // 序列化请求数据
-=======
->>>>>>> 07cf494e
   int32_t tempRes = tSerializeSUseDbReq(buf1, contLen, pReq);
   if (tempRes < 0) {
     QUERY_CHECK_CODE(terrno, lino, _return);
   }
 
-<<<<<<< HEAD
-  // 创建消息发送信息
   SMsgSendInfo* pMsgSendInfo = taosMemoryCalloc(1, sizeof(SMsgSendInfo));
   QUERY_CHECK_NULL(pMsgSendInfo, code, lino, _return, terrno);
 
   SEpSet pEpSet = {0};
   QUERY_CHECK_CODE(getCurrentMnodeEpset(&pEpSet), lino, _return);
 
-  // 设置消息参数
   pMsgSendInfo->param = pInserter;
   pMsgSendInfo->msgInfo.pData = buf1;
-  buf1 = NULL;  // buf1 所有权转移给 pMsgSendInfo, 不再需要释放
-=======
-  SMsgSendInfo* pMsgSendInfo = taosMemoryCalloc(1, sizeof(SMsgSendInfo));
-  QUERY_CHECK_NULL(pMsgSendInfo, code, lino, _return, terrno);
-
-  pMsgSendInfo->param = pInserter;
-  pMsgSendInfo->msgInfo.pData = buf1;
->>>>>>> 07cf494e
+  buf1 = NULL;
   pMsgSendInfo->msgInfo.len = contLen;
   pMsgSendInfo->msgType = TDMT_MND_GET_DB_INFO;
   pMsgSendInfo->fp = processUseDbRspForInserter;
   // pMsgSendInfo->requestId = pTaskInfo->id.queryId;
 
-<<<<<<< HEAD
-  // 初始化信号量，用于等待响应
   tsem_init(&pInserter->ready, 0, 0);
 
-  // 异步发送消息到服务器
   code = asyncSendMsgToServer(pHandle->pMsgCb->clientRpc, &pEpSet, NULL, pMsgSendInfo);
   QUERY_CHECK_CODE(code, lino, _return);
 
-  // 等待响应
   code = tsem_wait(&pInserter->ready);
   QUERY_CHECK_CODE(code, lino, _return);
 
-  // 构建输出
-=======
-  tsem_init(&pInserter->ready, 0, 0);
-
-  code = asyncSendMsgToServer(pHandle->pMsgCb->clientRpc, &pInserter->pNode->epSet, NULL, pMsgSendInfo);
-  QUERY_CHECK_CODE(code, lino, _return);
-
-  code = tsem_wait(&pInserter->ready);
-  QUERY_CHECK_CODE(code, lino, _return);
-
->>>>>>> 07cf494e
   code = queryBuildUseDbOutput(output, pInserter->pRsp);
   QUERY_CHECK_CODE(code, lino, _return);
 
 _return:
-<<<<<<< HEAD
   if (code) {
     qError("%s failed at line %d since %s", __func__, lino, tstrerror(code));
     taosMemoryFree(buf1);
   }
-=======
->>>>>>> 07cf494e
   taosMemoryFree(pReq);
   if (pInserter->pRsp) {
     tFreeSUsedbRsp(pInserter->pRsp);
@@ -587,14 +489,10 @@
   pTbReq->ctb.tagNum = tagNum;
   if (sname) {
     pTbReq->ctb.stbName = taosStrdup(sname);
-<<<<<<< HEAD
     if (!pTbReq->ctb.stbName) {
       taosMemoryFree(pTbReq->name);
       return terrno;
     }
-=======
-    if (!pTbReq->ctb.stbName) return terrno;
->>>>>>> 07cf494e
   }
   pTbReq->ctb.tagName = taosArrayDup(tagName, NULL);
   if (!pTbReq->ctb.tagName) return terrno;
@@ -675,10 +573,6 @@
   // QRY_PARAM_CHECK(pInserter);
   // QRY_PARAM_CHECK(name);
 
-<<<<<<< HEAD
-  // 如果dbVgInfoMap不存在，创建它
-=======
->>>>>>> 07cf494e
   if (pInserter->dbVgInfoMap == NULL) {
     pInserter->dbVgInfoMap = taosHashInit(4, taosGetDefaultHashFunction(TSDB_DATA_TYPE_BINARY), false, HASH_NO_LOCK);
     if (pInserter->dbVgInfoMap == NULL) {
@@ -686,33 +580,17 @@
     }
   }
 
-<<<<<<< HEAD
-  // 查找是否已经存在该数据库的信息
   SUseDbOutput** find = (SUseDbOutput**)taosHashGet(pInserter->dbVgInfoMap, dbFName, strlen(dbFName));
 
   if (find == NULL) {
-    // 如果不存在，创建新的输出
-=======
-  SUseDbOutput** find = (SUseDbOutput**)taosHashGet(pInserter->dbVgInfoMap, dbFName, strlen(dbFName));
-
-  if (find == NULL) {
->>>>>>> 07cf494e
     output = taosMemoryMalloc(sizeof(SUseDbOutput));
     if (output == NULL) {
       return TSDB_CODE_OUT_OF_MEMORY;
     }
 
-<<<<<<< HEAD
-    // 构建数据库vgroup信息映射
     code = buildDbVgInfoMapForInserter(pInserter, pInserter->pParam->readHandle, dbFName, output);
     QUERY_CHECK_CODE(code, line, _return);
 
-    // 将新创建的信息添加到哈希表中
-=======
-    code = buildDbVgInfoMapForInserter(pInserter, pInserter->pParam->readHandle, dbFName, output);
-    QUERY_CHECK_CODE(code, line, _return);
-
->>>>>>> 07cf494e
     code = taosHashPut(pInserter->dbVgInfoMap, dbFName, strlen(dbFName), &output, POINTER_BYTES);
     QUERY_CHECK_CODE(code, line, _return);
   } else {
@@ -728,7 +606,6 @@
   return code;
 }
 
-<<<<<<< HEAD
 void resetDbVgInfo(SDataInserterHandle* pInserter, const char* dbFName) {
   if (pInserter->dbVgInfoMap == NULL) {
     return;
@@ -749,10 +626,6 @@
 
 static int32_t sendSubmitRequest(SDataInserterHandle* pInserter, void* putParam, void* pMsg, int32_t msgLen,
                                  void* pTransporter, SEpSet* pEpset) {
-=======
-static int32_t sendSubmitRequest(SDataInserterHandle* pInserter, void* pMsg, int32_t msgLen, void* pTransporter,
-                                 SEpSet* pEpset) {
->>>>>>> 07cf494e
   // send the fetch remote task result reques
   SMsgSendInfo* pMsgSendInfo = taosMemoryCalloc(1, sizeof(SMsgSendInfo));
   if (NULL == pMsgSendInfo) {
@@ -1171,7 +1044,7 @@
     goto _end;
   }
 
-  if (pInserter->autoCreateTableMode == AUTO_CREATE_TABLE_STABLE) {
+  if (pInserter->isStbInserter) {
     if (!pTagVals && !(pTagVals = taosArrayInit(colNum, sizeof(STagVal)))) {
       taosArrayDestroy(tbData.aRowP);
       goto _end;
@@ -1186,7 +1059,7 @@
 
     int32_t offset = 0;
     // 处理超级表的tbname和tags
-    if (pInserter->autoCreateTableMode == AUTO_CREATE_TABLE_STABLE) {
+    if (pInserter->isStbInserter) {
       taosArrayClear(pTagVals);
       tbData.uid = 0;
       *uid = 0;
@@ -1436,10 +1309,7 @@
   }
 
 _end:
-<<<<<<< HEAD
   taosArrayDestroy(pTagVals);
-=======
->>>>>>> 07cf494e
   taosArrayDestroy(pVals);
   if (terrno != 0) {
     *ppReq = NULL;
@@ -1553,7 +1423,6 @@
   return code;
 }
 
-<<<<<<< HEAD
 static int32_t getStreamTableId(SStreamDataInserterInfo* pInserterInfo, SInsertTableRes* pTbInfo) {
   int64_t          key[2] = {pInserterInfo->streamId, pInserterInfo->groupId};
   SInsertTableRes* pTbRes = taosHashGet(gStreamGrpTableHash, key, sizeof(key));
@@ -1580,6 +1449,7 @@
   tbData->pCreateTbReq->type = TSDB_NORMAL_TABLE;
   tbData->pCreateTbReq->flags |= (TD_CREATE_NORMAL_TB_IN_STREAM | TD_CREATE_IF_NOT_EXISTS);
   tbData->pCreateTbReq->uid = 0;
+  tbData->sver = pInsertParam->sver;
 
   SDBVgInfo* dbInfo = NULL;
   code = inserterGetDbVgInfo(pInserter, pInsertParam->dbFName, &dbInfo);
@@ -2082,32 +1952,6 @@
     if (NULL == taosArrayPush(pInserter->pDataBlocks, &pInput->pData)) {
       return terrno;
     }
-    void*   pMsg = NULL;
-    int32_t msgLen = 0;
-    int32_t code = dataBlocksToSubmitReq(pInserter, &pMsg, &msgLen);
-    if (code) {
-      return code;
-    }
-
-    taosArrayClear(pInserter->pDataBlocks);
-
-    code = sendSubmitRequest(pInserter, NULL, pMsg, msgLen, pInserter->pParam->readHandle->pMsgCb->clientRpc,
-                             &pInserter->pNode->epSet);
-    if (code) {
-      return code;
-    }
-
-    QRY_ERR_RET(tsem_wait(&pInserter->ready));
-
-    if (pInserter->submitRes.code) {
-      return pInserter->submitRes.code;
-=======
-static int32_t putDataBlock(SDataSinkHandle* pHandle, const SInputData* pInput, bool* pContinue) {
-  SDataInserterHandle* pInserter = (SDataInserterHandle*)pHandle;
-  if (!pInserter->explain) {
-    if (NULL == taosArrayPush(pInserter->pDataBlocks, &pInput->pData)) {
-      return terrno;
-    }
     if (pInserter->isStbInserter) {
       SArray* pMsgs = taosArrayInit(4, sizeof(POINTER_BYTES));
       if (NULL == pMsgs) {
@@ -2121,7 +1965,7 @@
       taosArrayClear(pInserter->pDataBlocks);
       for (int32_t i = 0; i < taosArrayGetSize(pMsgs); ++i) {
         SSubmitTbDataMsg* pMsg = taosArrayGetP(pMsgs, i);
-        code = sendSubmitRequest(pInserter, pMsg->pData, pMsg->len, pInserter->pParam->readHandle->pMsgCb->clientRpc,
+        code = sendSubmitRequest(pInserter, NULL, pMsg->pData, pMsg->len, pInserter->pParam->readHandle->pMsgCb->clientRpc,
                                  &pInserter->pNode->epSet);
         if (code) {
           for (int j = i + 1; j < taosArrayGetSize(pMsgs); ++j) {
@@ -2155,7 +1999,7 @@
 
       taosArrayClear(pInserter->pDataBlocks);
 
-      code = sendSubmitRequest(pInserter, pMsg, msgLen, pInserter->pParam->readHandle->pMsgCb->clientRpc,
+      code = sendSubmitRequest(pInserter, NULL, pMsg, msgLen, pInserter->pParam->readHandle->pMsgCb->clientRpc,
                                &pInserter->pNode->epSet);
       if (code) {
         return code;
@@ -2166,7 +2010,6 @@
       if (pInserter->submitRes.code) {
         return pInserter->submitRes.code;
       }
->>>>>>> 07cf494e
     }
   }
 
@@ -2356,11 +2199,7 @@
   pManager->pAPI->metaFn.getBasicInfo(inserter->pParam->readHandle->vnode, &inserter->dbFName, NULL, NULL, NULL);
 
   if (pInserterNode->tableType == TSDB_SUPER_TABLE) {
-<<<<<<< HEAD
-    inserter->autoCreateTableMode = AUTO_CREATE_TABLE_STABLE;
-=======
     inserter->isStbInserter = true;
->>>>>>> 07cf494e
   }
 
   if (pInserterNode->stableId != suid) {
@@ -2386,18 +2225,11 @@
   int32_t i = 0;
   bool    foundTbname = false;
   FOREACH(pNode, pInserterNode->pCols) {
-<<<<<<< HEAD
-    // 忽略tbname
-=======
->>>>>>> 07cf494e
     if (pNode->type == QUERY_NODE_FUNCTION && ((SFunctionNode*)pNode)->funcType == FUNCTION_TYPE_TBNAME) {
       int16_t colId = 0;
       int16_t slotId = 0;
       QRY_ERR_JRET(taosHashPut(inserter->pCols, &colId, sizeof(colId), &slotId, sizeof(slotId)));
-<<<<<<< HEAD
-=======
       foundTbname = true;
->>>>>>> 07cf494e
       continue;
     }
     SColumnNode* pCol = (SColumnNode*)pNode;
