/*
 * Copyright (c) 2019 TAOS Data, Inc. <jhtao@taosdata.com>
 *
 * This program is free software: you can use, redistribute, and/or modify
 * it under the terms of the GNU Affero General Public License, version 3
 * or later ("AGPL"), as published by the Free Software Foundation.
 *
 * This program is distributed in the hope that it will be useful, but WITHOUT
 * ANY WARRANTY; without even the implied warranty of MERCHANTABILITY or
 * FITNESS FOR A PARTICULAR PURPOSE.
 *
 * You should have received a copy of the GNU Affero General Public License
 * along with this program. If not, see <http://www.gnu.org/licenses/>.
 */

#include "dataSinkInt.h"
#include "dataSinkMgt.h"
#include "executorInt.h"
#include "planner.h"
#include "storageapi.h"
#include "tcompression.h"
#include "tdatablock.h"
#include "tglobal.h"
#include "tqueue.h"

extern SDataSinkStat gDataSinkStat;

typedef struct SSubmitRes {
  int64_t      affectedRows;
  int32_t      code;
  SSubmitRsp2* pRsp;
} SSubmitRes;

typedef struct SDataInserterHandle {
  SDataSinkHandle     sink;
  SDataSinkManager*   pManager;
  STSchema*           pSchema;
  SQueryInserterNode* pNode;
  SSubmitRes          submitRes;
  SInserterParam*     pParam;
  SArray*             pDataBlocks;
  SHashObj*           pCols;
  int32_t             status;
  bool                queryEnd;
  bool                fullOrderColList;
  uint64_t            useconds;
  uint64_t            cachedSize;
  TdThreadMutex       mutex;
  tsem_t              ready;
  bool                explain;
} SDataInserterHandle;

typedef struct SSubmitRspParam {
  SDataInserterHandle* pInserter;
} SSubmitRspParam;

int32_t inserterCallback(void* param, SDataBuf* pMsg, int32_t code) {
  SSubmitRspParam*     pParam = (SSubmitRspParam*)param;
  SDataInserterHandle* pInserter = pParam->pInserter;

  pInserter->submitRes.code = code;

  if (code == TSDB_CODE_SUCCESS) {
    pInserter->submitRes.pRsp = taosMemoryCalloc(1, sizeof(SSubmitRsp2));
    SDecoder coder = {0};
    tDecoderInit(&coder, pMsg->pData, pMsg->len);
    code = tDecodeSSubmitRsp2(&coder, pInserter->submitRes.pRsp);
    if (code) {
      taosMemoryFree(pInserter->submitRes.pRsp);
      pInserter->submitRes.code = code;
      goto _return;
    }

    if (pInserter->submitRes.pRsp->affectedRows > 0) {
      SArray* pCreateTbList = pInserter->submitRes.pRsp->aCreateTbRsp;
      int32_t numOfTables = taosArrayGetSize(pCreateTbList);

      for (int32_t i = 0; i < numOfTables; ++i) {
        SVCreateTbRsp* pRsp = taosArrayGet(pCreateTbList, i);
        if (TSDB_CODE_SUCCESS != pRsp->code) {
          code = pRsp->code;
          taosMemoryFree(pInserter->submitRes.pRsp);
          pInserter->submitRes.code = code;
          goto _return;
        }
      }
    }

    pInserter->submitRes.affectedRows += pInserter->submitRes.pRsp->affectedRows;
    qDebug("submit rsp received, affectedRows:%d, total:%" PRId64, pInserter->submitRes.pRsp->affectedRows,
           pInserter->submitRes.affectedRows);
    tDecoderClear(&coder);
    taosMemoryFree(pInserter->submitRes.pRsp);
  }

_return:
  tsem_post(&pInserter->ready);
  taosMemoryFree(pMsg->pData);
  return TSDB_CODE_SUCCESS;
}

static int32_t sendSubmitRequest(SDataInserterHandle* pInserter, void* pMsg, int32_t msgLen, void* pTransporter,
                                 SEpSet* pEpset) {
  // send the fetch remote task result reques
  SMsgSendInfo* pMsgSendInfo = taosMemoryCalloc(1, sizeof(SMsgSendInfo));
  if (NULL == pMsgSendInfo) {
    taosMemoryFreeClear(pMsg);
    terrno = TSDB_CODE_OUT_OF_MEMORY;
    return terrno;
  }

  SSubmitRspParam* pParam = taosMemoryCalloc(1, sizeof(SSubmitRspParam));
  pParam->pInserter = pInserter;

  pMsgSendInfo->param = pParam;
  pMsgSendInfo->paramFreeFp = taosMemoryFree;
  pMsgSendInfo->msgInfo.pData = pMsg;
  pMsgSendInfo->msgInfo.len = msgLen;
  pMsgSendInfo->msgType = TDMT_VND_SUBMIT;
  pMsgSendInfo->fp = inserterCallback;

  int64_t transporterId = 0;
  return asyncSendMsgToServer(pTransporter, pEpset, &transporterId, pMsgSendInfo);
}

static int32_t submitReqToMsg(int32_t vgId, SSubmitReq2* pReq, void** pData, int32_t* pLen) {
  int32_t code = TSDB_CODE_SUCCESS;
  int32_t len = 0;
  void*   pBuf = NULL;
  tEncodeSize(tEncodeSubmitReq, pReq, len, code);
  if (TSDB_CODE_SUCCESS == code) {
    SEncoder encoder;
    len += sizeof(SSubmitReq2Msg);
    pBuf = taosMemoryMalloc(len);
    if (NULL == pBuf) {
      return TSDB_CODE_OUT_OF_MEMORY;
    }
    ((SSubmitReq2Msg*)pBuf)->header.vgId = htonl(vgId);
    ((SSubmitReq2Msg*)pBuf)->header.contLen = htonl(len);
    ((SSubmitReq2Msg*)pBuf)->version = htobe64(1);
    tEncoderInit(&encoder, POINTER_SHIFT(pBuf, sizeof(SSubmitReq2Msg)), len - sizeof(SSubmitReq2Msg));
    code = tEncodeSubmitReq(&encoder, pReq);
    tEncoderClear(&encoder);
  }

  if (TSDB_CODE_SUCCESS == code) {
    *pData = pBuf;
    *pLen = len;
  } else {
    taosMemoryFree(pBuf);
  }
  return code;
}

int32_t buildSubmitReqFromBlock(SDataInserterHandle* pInserter, SSubmitReq2** ppReq, const SSDataBlock* pDataBlock,
                                const STSchema* pTSchema, int64_t uid, int32_t vgId, tb_uid_t suid) {
  SSubmitReq2* pReq = *ppReq;
  SArray*      pVals = NULL;
  int32_t      numOfBlks = 0;

  terrno = TSDB_CODE_SUCCESS;

  if (NULL == pReq) {
    if (!(pReq = taosMemoryMalloc(sizeof(SSubmitReq2)))) {
      terrno = TSDB_CODE_OUT_OF_MEMORY;
      goto _end;
    }

    if (!(pReq->aSubmitTbData = taosArrayInit(1, sizeof(SSubmitTbData)))) {
      terrno = TSDB_CODE_OUT_OF_MEMORY;
      goto _end;
    }
  }

  int32_t colNum = taosArrayGetSize(pDataBlock->pDataBlock);
  int32_t rows = pDataBlock->info.rows;

  SSubmitTbData tbData = {0};
  if (!(tbData.aRowP = taosArrayInit(rows, sizeof(SRow*)))) {
    goto _end;
  }
  tbData.suid = suid;
  tbData.uid = uid;
  tbData.sver = pTSchema->version;

  if (!pVals && !(pVals = taosArrayInit(colNum, sizeof(SColVal)))) {
    taosArrayDestroy(tbData.aRowP);
    goto _end;
  }

  int64_t lastTs = TSKEY_MIN;
  bool    needSortMerge = false;

  for (int32_t j = 0; j < rows; ++j) {  // iterate by row
    taosArrayClear(pVals);

    int32_t offset = 0;
    for (int32_t k = 0; k < pTSchema->numOfCols; ++k) {  // iterate by column
      int16_t         colIdx = k;
      const STColumn* pCol = &pTSchema->columns[k];
      if (!pInserter->fullOrderColList) {
        int16_t* slotId = taosHashGet(pInserter->pCols, &pCol->colId, sizeof(pCol->colId));
        if (NULL == slotId) {
          continue;
        }

        colIdx = *slotId;
      }

      SColumnInfoData* pColInfoData = taosArrayGet(pDataBlock->pDataBlock, colIdx);
      void*            var = POINTER_SHIFT(pColInfoData->pData, j * pColInfoData->info.bytes);

      switch (pColInfoData->info.type) {
        case TSDB_DATA_TYPE_NCHAR:
        case TSDB_DATA_TYPE_VARBINARY:
        case TSDB_DATA_TYPE_VARCHAR: {  // TSDB_DATA_TYPE_BINARY
          ASSERT(pColInfoData->info.type == pCol->type);
          if (colDataIsNull_s(pColInfoData, j)) {
            if ((pCol->flags & COL_IS_KEY)) {
              qError("Primary key column should not be null, colId:%" PRIi16 ", colType:%" PRIi8, pCol->colId, pCol->type);
              terrno = TSDB_CODE_PAR_PRIMARY_KEY_IS_NULL;
              goto _end;
            }
            SColVal cv = COL_VAL_NULL(pCol->colId, pCol->type);
            taosArrayPush(pVals, &cv);
          } else {
            void*  data = colDataGetVarData(pColInfoData, j);
            SValue sv = (SValue){
                .type = pCol->type, .nData = varDataLen(data), .pData = varDataVal(data)};  // address copy, no value
            SColVal cv = COL_VAL_VALUE(pCol->colId, sv);
            taosArrayPush(pVals, &cv);
          }
          break;
        }
        case TSDB_DATA_TYPE_DECIMAL:
        case TSDB_DATA_TYPE_BLOB:
        case TSDB_DATA_TYPE_JSON:
        case TSDB_DATA_TYPE_MEDIUMBLOB:
          qError("the column type %" PRIi16 " is defined but not implemented yet", pColInfoData->info.type);
          terrno = TSDB_CODE_APP_ERROR;
          goto _end;
          break;
        default:
          if (pColInfoData->info.type < TSDB_DATA_TYPE_MAX && pColInfoData->info.type > TSDB_DATA_TYPE_NULL) {
            if (colDataIsNull_s(pColInfoData, j)) {
              if (PRIMARYKEY_TIMESTAMP_COL_ID == pCol->colId) {
                qError("Primary timestamp column should not be null");
                terrno = TSDB_CODE_PAR_INCORRECT_TIMESTAMP_VAL;
                goto _end;
              }
<<<<<<< HEAD
              if ((pCol->flags & COL_IS_KEY)) {
                qError("Primary key column should not be null, colId:%" PRIi16 ", colType:%" PRIi8, pCol->colId, pCol->type);
                terrno = TSDB_CODE_PAR_PRIMARY_KEY_IS_NULL;
                goto _end;
              }
=======
>>>>>>> 27dd0349

              SColVal cv = COL_VAL_NULL(pCol->colId, pCol->type);  // should use pCol->type
              taosArrayPush(pVals, &cv);
            } else {
              if (PRIMARYKEY_TIMESTAMP_COL_ID == pCol->colId && !needSortMerge) {
                if (*(int64_t*)var <= lastTs) {
                  needSortMerge = true;
                } else {
                  lastTs = *(int64_t*)var;
                }
              }

              SValue sv = {.type = pCol->type};
              memcpy(&sv.val, var, tDataTypes[pCol->type].bytes);
              SColVal cv = COL_VAL_VALUE(pCol->colId, sv);
              taosArrayPush(pVals, &cv);
            }
          } else {
            uError("the column type %" PRIi16 " is undefined\n", pColInfoData->info.type);
            terrno = TSDB_CODE_APP_ERROR;
            goto _end;
          }
          break;
      }
    }

    SRow* pRow = NULL;
    if ((terrno = tRowBuild(pVals, pTSchema, &pRow)) < 0) {
      tDestroySubmitTbData(&tbData, TSDB_MSG_FLG_ENCODE);
      goto _end;
    }
    taosArrayPush(tbData.aRowP, &pRow);
  }

  if (needSortMerge) {
    if ((tRowSort(tbData.aRowP) != TSDB_CODE_SUCCESS) ||
        (terrno = tRowMerge(tbData.aRowP, (STSchema*)pTSchema, 0)) != 0) {
      goto _end;
    }
  }

  taosArrayPush(pReq->aSubmitTbData, &tbData);

_end:
  taosArrayDestroy(pVals);
  if (terrno != 0) {
    *ppReq = NULL;
    if (pReq) {
      tDestroySubmitReq(pReq, TSDB_MSG_FLG_ENCODE);
      taosMemoryFree(pReq);
    }
    return terrno;
  }
  *ppReq = pReq;
  return TSDB_CODE_SUCCESS;
}

int32_t dataBlocksToSubmitReq(SDataInserterHandle* pInserter, void** pMsg, int32_t* msgLen) {
  const SArray*   pBlocks = pInserter->pDataBlocks;
  const STSchema* pTSchema = pInserter->pSchema;
  int64_t         uid = pInserter->pNode->tableId;
  int64_t         suid = pInserter->pNode->stableId;
  int32_t         vgId = pInserter->pNode->vgId;
  int32_t         sz = taosArrayGetSize(pBlocks);
  int32_t         code = 0;
  SSubmitReq2*    pReq = NULL;

  for (int32_t i = 0; i < sz; i++) {
    SSDataBlock* pDataBlock = taosArrayGetP(pBlocks, i);

    code = buildSubmitReqFromBlock(pInserter, &pReq, pDataBlock, pTSchema, uid, vgId, suid);
    if (code) {
      if (pReq) {
        tDestroySubmitReq(pReq, TSDB_MSG_FLG_ENCODE);
        taosMemoryFree(pReq);
      }

      return code;
    }
  }

  code = submitReqToMsg(vgId, pReq, pMsg, msgLen);
  tDestroySubmitReq(pReq, TSDB_MSG_FLG_ENCODE);
  taosMemoryFree(pReq);

  return code;
}

static int32_t putDataBlock(SDataSinkHandle* pHandle, const SInputData* pInput, bool* pContinue) {
  SDataInserterHandle* pInserter = (SDataInserterHandle*)pHandle;
  if (!pInserter->explain) {
    taosArrayPush(pInserter->pDataBlocks, &pInput->pData);
    void*   pMsg = NULL;
    int32_t msgLen = 0;
    int32_t code = dataBlocksToSubmitReq(pInserter, &pMsg, &msgLen);
    if (code) {
      return code;
    }

    taosArrayClear(pInserter->pDataBlocks);

    code = sendSubmitRequest(pInserter, pMsg, msgLen, pInserter->pParam->readHandle->pMsgCb->clientRpc,
                             &pInserter->pNode->epSet);
    if (code) {
      return code;
    }

    tsem_wait(&pInserter->ready);

    if (pInserter->submitRes.code) {
      return pInserter->submitRes.code;
    }
  }

  *pContinue = true;

  return TSDB_CODE_SUCCESS;
}

static void endPut(struct SDataSinkHandle* pHandle, uint64_t useconds) {
  SDataInserterHandle* pInserter = (SDataInserterHandle*)pHandle;
  taosThreadMutexLock(&pInserter->mutex);
  pInserter->queryEnd = true;
  pInserter->useconds = useconds;
  taosThreadMutexUnlock(&pInserter->mutex);
}

static void getDataLength(SDataSinkHandle* pHandle, int64_t* pLen, bool* pQueryEnd) {
  SDataInserterHandle* pDispatcher = (SDataInserterHandle*)pHandle;
  *pLen = pDispatcher->submitRes.affectedRows;
  qDebug("got total affectedRows %" PRId64, *pLen);
}

static int32_t destroyDataSinker(SDataSinkHandle* pHandle) {
  SDataInserterHandle* pInserter = (SDataInserterHandle*)pHandle;
  atomic_sub_fetch_64(&gDataSinkStat.cachedSize, pInserter->cachedSize);
  taosArrayDestroy(pInserter->pDataBlocks);
  taosMemoryFree(pInserter->pSchema);
  taosMemoryFree(pInserter->pParam);
  taosHashCleanup(pInserter->pCols);
  taosThreadMutexDestroy(&pInserter->mutex);

  taosMemoryFree(pInserter->pManager);
  return TSDB_CODE_SUCCESS;
}

static int32_t getCacheSize(struct SDataSinkHandle* pHandle, uint64_t* size) {
  SDataInserterHandle* pDispatcher = (SDataInserterHandle*)pHandle;

  *size = atomic_load_64(&pDispatcher->cachedSize);
  return TSDB_CODE_SUCCESS;
}

int32_t createDataInserter(SDataSinkManager* pManager, const SDataSinkNode* pDataSink, DataSinkHandle* pHandle,
                           void* pParam) {
  SDataInserterHandle* inserter = taosMemoryCalloc(1, sizeof(SDataInserterHandle));
  if (NULL == inserter) {
    taosMemoryFree(pParam);
    terrno = TSDB_CODE_OUT_OF_MEMORY;
    goto _return;
  }

  SQueryInserterNode* pInserterNode = (SQueryInserterNode*)pDataSink;
  inserter->sink.fPut = putDataBlock;
  inserter->sink.fEndPut = endPut;
  inserter->sink.fGetLen = getDataLength;
  inserter->sink.fGetData = NULL;
  inserter->sink.fDestroy = destroyDataSinker;
  inserter->sink.fGetCacheSize = getCacheSize;
  inserter->pManager = pManager;
  inserter->pNode = pInserterNode;
  inserter->pParam = pParam;
  inserter->status = DS_BUF_EMPTY;
  inserter->queryEnd = false;
  inserter->explain = pInserterNode->explain;

  int64_t suid = 0;
  int32_t code = pManager->pAPI->metaFn.getTableSchema(inserter->pParam->readHandle->vnode, pInserterNode->tableId, &inserter->pSchema, &suid);
  if (code) {
    terrno = code;
    goto _return;
  }

  if (pInserterNode->stableId != suid) {
    terrno = TSDB_CODE_TDB_INVALID_TABLE_ID;
    goto _return;
  }

  inserter->pDataBlocks = taosArrayInit(1, POINTER_BYTES);
  taosThreadMutexInit(&inserter->mutex, NULL);
  if (NULL == inserter->pDataBlocks) {
    terrno = TSDB_CODE_OUT_OF_MEMORY;
    goto _return;
  }

  inserter->fullOrderColList = pInserterNode->pCols->length == inserter->pSchema->numOfCols;

  inserter->pCols = taosHashInit(pInserterNode->pCols->length, taosGetDefaultHashFunction(TSDB_DATA_TYPE_SMALLINT),
                                 false, HASH_NO_LOCK);
  SNode*  pNode = NULL;
  int32_t i = 0;
  FOREACH(pNode, pInserterNode->pCols) {
    SColumnNode* pCol = (SColumnNode*)pNode;
    taosHashPut(inserter->pCols, &pCol->colId, sizeof(pCol->colId), &pCol->slotId, sizeof(pCol->slotId));
    if (inserter->fullOrderColList && pCol->colId != inserter->pSchema->columns[i].colId) {
      inserter->fullOrderColList = false;
    }
    ++i;
  }

  tsem_init(&inserter->ready, 0, 0);

  *pHandle = inserter;
  return TSDB_CODE_SUCCESS;

_return:

  if (inserter) {
    destroyDataSinker((SDataSinkHandle*)inserter);
    taosMemoryFree(inserter);
  } else {
    taosMemoryFree(pManager);
  }

  return terrno;
}<|MERGE_RESOLUTION|>--- conflicted
+++ resolved
@@ -216,11 +216,6 @@
         case TSDB_DATA_TYPE_VARCHAR: {  // TSDB_DATA_TYPE_BINARY
           ASSERT(pColInfoData->info.type == pCol->type);
           if (colDataIsNull_s(pColInfoData, j)) {
-            if ((pCol->flags & COL_IS_KEY)) {
-              qError("Primary key column should not be null, colId:%" PRIi16 ", colType:%" PRIi8, pCol->colId, pCol->type);
-              terrno = TSDB_CODE_PAR_PRIMARY_KEY_IS_NULL;
-              goto _end;
-            }
             SColVal cv = COL_VAL_NULL(pCol->colId, pCol->type);
             taosArrayPush(pVals, &cv);
           } else {
@@ -248,14 +243,6 @@
                 terrno = TSDB_CODE_PAR_INCORRECT_TIMESTAMP_VAL;
                 goto _end;
               }
-<<<<<<< HEAD
-              if ((pCol->flags & COL_IS_KEY)) {
-                qError("Primary key column should not be null, colId:%" PRIi16 ", colType:%" PRIi8, pCol->colId, pCol->type);
-                terrno = TSDB_CODE_PAR_PRIMARY_KEY_IS_NULL;
-                goto _end;
-              }
-=======
->>>>>>> 27dd0349
 
               SColVal cv = COL_VAL_NULL(pCol->colId, pCol->type);  // should use pCol->type
               taosArrayPush(pVals, &cv);
