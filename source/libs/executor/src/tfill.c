--- conflicted
+++ resolved
@@ -647,1101 +647,4 @@
   }
 
   return pFillCol;
-<<<<<<< HEAD
-}
-
-TSKEY getNextWindowTs(TSKEY ts, SInterval* pInterval) {
-  STimeWindow win = {.skey = ts, .ekey = ts};
-  getNextIntervalWindow(pInterval, &win, TSDB_ORDER_ASC);
-  return win.skey;
-}
-
-TSKEY getPrevWindowTs(TSKEY ts, SInterval* pInterval) {
-  STimeWindow win = {.skey = ts, .ekey = ts};
-  getNextIntervalWindow(pInterval, &win, TSDB_ORDER_DESC);
-  return win.skey;
-}
-
-void setRowCell(SColumnInfoData* pCol, int32_t rowId, const SResultCellData* pCell) {
-  colDataAppend(pCol, rowId, pCell->pData, pCell->isNull);
-}
-
-SResultCellData* getResultCell(SResultRowData* pRaw, int32_t index) {
-  if (!pRaw || !pRaw->pRowVal) {
-    return NULL;
-  }
-  char*            pData = (char*)pRaw->pRowVal;
-  SResultCellData* pCell = pRaw->pRowVal;
-  for (int32_t i = 0; i < index; i++) {
-    pData += (pCell->bytes + sizeof(SResultCellData));
-    pCell = (SResultCellData*)pData;
-  }
-  return pCell;
-}
-
-void* destroyFillColumnInfo(SFillColInfo* pFillCol, int32_t start, int32_t end) {
-  for (int32_t i = start; i < end; i++) {
-    destroyExprInfo(pFillCol[i].pExpr, 1);
-    taosVariantDestroy(&pFillCol[i].fillVal);
-  }
-  taosMemoryFreeClear(pFillCol[start].pExpr);
-  taosMemoryFree(pFillCol);
-  return NULL;
-}
-
-void* destroyStreamFillSupporter(SStreamFillSupporter* pFillSup) {
-  pFillSup->pAllColInfo = destroyFillColumnInfo(pFillSup->pAllColInfo, pFillSup->numOfFillCols, pFillSup->numOfAllCols);
-  tSimpleHashCleanup(pFillSup->pResMap);
-  pFillSup->pResMap = NULL;
-  releaseOutputBuf(NULL, NULL, (SResultRow*)pFillSup->cur.pRowVal);
-  pFillSup->cur.pRowVal = NULL;
-  cleanupExprSupp(&pFillSup->notFillExprSup);
-
-  taosMemoryFree(pFillSup);
-  return NULL;
-}
-
-void* destroyStreamFillLinearInfo(SStreamFillLinearInfo* pFillLinear) {
-  taosArrayDestroy(pFillLinear->pDeltaVal);
-  taosArrayDestroy(pFillLinear->pNextDeltaVal);
-  taosMemoryFree(pFillLinear);
-  return NULL;
-}
-void* destroyStreamFillInfo(SStreamFillInfo* pFillInfo) {
-  if (pFillInfo->type == TSDB_FILL_SET_VALUE || pFillInfo->type == TSDB_FILL_NULL) {
-    taosMemoryFreeClear(pFillInfo->pResRow->pRowVal);
-    taosMemoryFreeClear(pFillInfo->pResRow);
-  }
-  pFillInfo->pLinearInfo = destroyStreamFillLinearInfo(pFillInfo->pLinearInfo);
-  taosArrayDestroy(pFillInfo->delRanges);
-  taosMemoryFree(pFillInfo);
-  return NULL;
-}
-
-void destroyStreamFillOperatorInfo(void* param) {
-  SStreamFillOperatorInfo* pInfo = (SStreamFillOperatorInfo*)param;
-  pInfo->pFillInfo = destroyStreamFillInfo(pInfo->pFillInfo);
-  pInfo->pFillSup = destroyStreamFillSupporter(pInfo->pFillSup);
-  pInfo->pRes = blockDataDestroy(pInfo->pRes);
-  pInfo->pSrcBlock = blockDataDestroy(pInfo->pSrcBlock);
-  pInfo->pPrevSrcBlock = blockDataDestroy(pInfo->pPrevSrcBlock);
-  pInfo->pDelRes = blockDataDestroy(pInfo->pDelRes);
-  pInfo->matchInfo.pList = taosArrayDestroy(pInfo->matchInfo.pList);
-  taosMemoryFree(pInfo);
-}
-
-static void resetFillWindow(SResultRowData* pRowData) {
-  pRowData->key = INT64_MIN;
-  pRowData->pRowVal = NULL;
-}
-
-void resetPrevAndNextWindow(SStreamFillSupporter* pFillSup, SStreamState* pState) {
-  resetFillWindow(&pFillSup->prev);
-  releaseOutputBuf(NULL, NULL, (SResultRow*)pFillSup->cur.pRowVal);
-  resetFillWindow(&pFillSup->cur);
-  resetFillWindow(&pFillSup->next);
-  resetFillWindow(&pFillSup->nextNext);
-}
-
-void getCurWindowFromDiscBuf(SOperatorInfo* pOperator, TSKEY ts, uint64_t groupId, SStreamFillSupporter* pFillSup) {
-  SStreamState* pState = pOperator->pTaskInfo->streamInfo.pState;
-  resetPrevAndNextWindow(pFillSup, pState);
-
-  SWinKey key = {.ts = ts, .groupId = groupId};
-  int32_t curVLen = 0;
-  int32_t code = streamStateFillGet(pState, &key, (void**)&pFillSup->cur.pRowVal, &curVLen);
-  ASSERT(code == TSDB_CODE_SUCCESS);
-  pFillSup->cur.key = key.ts;
-}
-
-void getWindowFromDiscBuf(SOperatorInfo* pOperator, TSKEY ts, uint64_t groupId, SStreamFillSupporter* pFillSup) {
-  SStreamState* pState = pOperator->pTaskInfo->streamInfo.pState;
-  resetPrevAndNextWindow(pFillSup, pState);
-
-  SWinKey key = {.ts = ts, .groupId = groupId};
-  void*   curVal = NULL;
-  int32_t curVLen = 0;
-  int32_t code = streamStateFillGet(pState, &key, (void**)&curVal, &curVLen);
-  ASSERT(code == TSDB_CODE_SUCCESS);
-  pFillSup->cur.key = key.ts;
-  pFillSup->cur.pRowVal = curVal;
-
-  SStreamStateCur* pCur = streamStateFillSeekKeyPrev(pState, &key);
-  SWinKey          preKey = {.groupId = groupId};
-  void*            preVal = NULL;
-  int32_t          preVLen = 0;
-  code = streamStateGetGroupKVByCur(pCur, &preKey, (const void**)&preVal, &preVLen);
-
-  if (code == TSDB_CODE_SUCCESS) {
-    pFillSup->prev.key = preKey.ts;
-    pFillSup->prev.pRowVal = preVal;
-
-    code = streamStateCurNext(pState, pCur);
-    ASSERT(code == TSDB_CODE_SUCCESS);
-
-    code = streamStateCurNext(pState, pCur);
-    if (code != TSDB_CODE_SUCCESS) {
-      streamStateFreeCur(pCur);
-      pCur = NULL;
-    }
-  } else {
-    streamStateFreeCur(pCur);
-    pCur = streamStateFillSeekKeyNext(pState, &key);
-  }
-
-  SWinKey nextKey = {.groupId = groupId};
-  void*   nextVal = NULL;
-  int32_t nextVLen = 0;
-  code = streamStateGetGroupKVByCur(pCur, &nextKey, (const void**)&nextVal, &nextVLen);
-  if (code == TSDB_CODE_SUCCESS) {
-    pFillSup->next.key = nextKey.ts;
-    pFillSup->next.pRowVal = nextVal;
-    if (pFillSup->type == TSDB_FILL_PREV || pFillSup->type == TSDB_FILL_NEXT) {
-      code = streamStateCurNext(pState, pCur);
-      if (code == TSDB_CODE_SUCCESS) {
-        SWinKey nextNextKey = {.groupId = groupId};
-        void*   nextNextVal = NULL;
-        int32_t nextNextVLen = 0;
-        code = streamStateGetGroupKVByCur(pCur, &nextNextKey, (const void**)&nextNextVal, &nextNextVLen);
-        if (code == TSDB_CODE_SUCCESS) {
-          pFillSup->nextNext.key = nextNextKey.ts;
-          pFillSup->nextNext.pRowVal = nextNextVal;
-        }
-      }
-    }
-  }
-  streamStateFreeCur(pCur);
-}
-
-static bool hasPrevWindow(SStreamFillSupporter* pFillSup) { return pFillSup->prev.key != INT64_MIN; }
-static bool hasNextWindow(SStreamFillSupporter* pFillSup) { return pFillSup->next.key != INT64_MIN; }
-static bool hasNextNextWindow(SStreamFillSupporter* pFillSup) {
-  return pFillSup->nextNext.key != INT64_MIN;
-  return false;
-}
-
-static void transBlockToResultRow(const SSDataBlock* pBlock, int32_t rowId, TSKEY ts, SResultRowData* pRowVal) {
-  int32_t numOfCols = taosArrayGetSize(pBlock->pDataBlock);
-  for (int32_t i = 0; i < numOfCols; ++i) {
-    SColumnInfoData* pColData = taosArrayGet(pBlock->pDataBlock, i);
-    SResultCellData* pCell = getResultCell(pRowVal, i);
-    if (!colDataIsNull_s(pColData, rowId)) {
-      pCell->isNull = false;
-      pCell->type = pColData->info.type;
-      pCell->bytes = pColData->info.bytes;
-      char* val = colDataGetData(pColData, rowId);
-      if (IS_VAR_DATA_TYPE(pCell->type)) {
-        memcpy(pCell->pData, val, varDataTLen(val));
-      } else {
-        memcpy(pCell->pData, val, pCell->bytes);
-      }
-    } else {
-      pCell->isNull = true;
-    }
-  }
-  pRowVal->key = ts;
-}
-
-static void calcDeltaData(SSDataBlock* pBlock, int32_t rowId, SResultRowData* pRowVal, SArray* pDelta,
-                          SFillColInfo* pFillCol, int32_t numOfCol, int32_t winCount, int32_t order) {
-  for (int32_t i = 0; i < numOfCol; i++) {
-    if (!pFillCol[i].notFillCol) {
-      int32_t          slotId = GET_DEST_SLOT_ID(pFillCol + i);
-      SColumnInfoData* pCol = taosArrayGet(pBlock->pDataBlock, slotId);
-      char*            var = colDataGetData(pCol, rowId);
-      double           start = 0;
-      GET_TYPED_DATA(start, double, pCol->info.type, var);
-      SResultCellData* pCell = getResultCell(pRowVal, slotId);
-      double           end = 0;
-      GET_TYPED_DATA(end, double, pCell->type, pCell->pData);
-      double delta = 0;
-      if (order == TSDB_ORDER_ASC) {
-        delta = (end - start) / winCount;
-      } else {
-        delta = (start - end) / winCount;
-      }
-      taosArraySet(pDelta, slotId, &delta);
-    }
-  }
-}
-
-static void calcRowDeltaData(SResultRowData* pStartRow, SResultRowData* pEndRow, SArray* pDelta, SFillColInfo* pFillCol,
-                             int32_t numOfCol, int32_t winCount) {
-  for (int32_t i = 0; i < numOfCol; i++) {
-    if (!pFillCol[i].notFillCol) {
-      int32_t          slotId = GET_DEST_SLOT_ID(pFillCol + i);
-      SResultCellData* pSCell = getResultCell(pStartRow, slotId);
-      double           start = 0.0;
-      GET_TYPED_DATA(start, double, pSCell->type, pSCell->pData);
-      SResultCellData* pECell = getResultCell(pEndRow, slotId);
-      double           end = 0.0;
-      GET_TYPED_DATA(end, double, pECell->type, pECell->pData);
-      double delta = (end - start) / winCount;
-      taosArraySet(pDelta, slotId, &delta);
-    }
-  }
-}
-
-static void setFillInfoStart(TSKEY ts, SInterval* pInterval, SStreamFillInfo* pFillInfo) {
-  ts = taosTimeAdd(ts, pInterval->sliding, pInterval->slidingUnit, pInterval->precision);
-  pFillInfo->start = ts;
-}
-
-static void setFillInfoEnd(TSKEY ts, SInterval* pInterval, SStreamFillInfo* pFillInfo) {
-  ts = taosTimeAdd(ts, pInterval->sliding * -1, pInterval->slidingUnit, pInterval->precision);
-  pFillInfo->end = ts;
-}
-
-static void setFillKeyInfo(TSKEY start, TSKEY end, SInterval* pInterval, SStreamFillInfo* pFillInfo) {
-  setFillInfoStart(start, pInterval, pFillInfo);
-  pFillInfo->current = pFillInfo->start;
-  setFillInfoEnd(end, pInterval, pFillInfo);
-}
-
-void setDeleteFillValueInfo(TSKEY start, TSKEY end, SStreamFillSupporter* pFillSup, SStreamFillInfo* pFillInfo) {
-  if (!hasPrevWindow(pFillSup) || !hasNextWindow(pFillSup)) {
-    pFillInfo->needFill = false;
-    return;
-  }
-
-  TSKEY realStart = taosTimeAdd(pFillSup->prev.key, pFillSup->interval.sliding, pFillSup->interval.slidingUnit,
-                                pFillSup->interval.precision);
-
-  pFillInfo->needFill = true;
-  pFillInfo->start = realStart;
-  pFillInfo->current = pFillInfo->start;
-  pFillInfo->end = end;
-  pFillInfo->pos = FILL_POS_INVALID;
-  switch (pFillInfo->type) {
-    case TSDB_FILL_NULL:
-    case TSDB_FILL_SET_VALUE:
-      break;
-    case TSDB_FILL_PREV:
-      pFillInfo->pResRow = &pFillSup->prev;
-      break;
-    case TSDB_FILL_NEXT:
-      pFillInfo->pResRow = &pFillSup->next;
-      break;
-    case TSDB_FILL_LINEAR: {
-      setFillKeyInfo(pFillSup->prev.key, pFillSup->next.key, &pFillSup->interval, pFillInfo);
-      pFillInfo->pLinearInfo->hasNext = false;
-      pFillInfo->pLinearInfo->nextEnd = INT64_MIN;
-      int32_t numOfWins = taosTimeCountInterval(pFillSup->prev.key, pFillSup->next.key, pFillSup->interval.sliding,
-                                                pFillSup->interval.slidingUnit, pFillSup->interval.precision);
-      calcRowDeltaData(&pFillSup->prev, &pFillSup->next, pFillInfo->pLinearInfo->pDeltaVal, pFillSup->pAllColInfo,
-                       pFillSup->numOfAllCols, numOfWins);
-      pFillInfo->pResRow = &pFillSup->prev;
-      pFillInfo->pLinearInfo->winIndex = 0;
-    } break;
-    default:
-      ASSERT(0);
-      break;
-  }
-}
-
-void copyNotFillExpData(SStreamFillSupporter* pFillSup, SStreamFillInfo* pFillInfo) {
-  for (int32_t i = pFillSup->numOfFillCols; i < pFillSup->numOfAllCols; ++i) {
-    SFillColInfo*    pFillCol = pFillSup->pAllColInfo + i;
-    int32_t          slotId = GET_DEST_SLOT_ID(pFillCol);
-    SResultCellData* pCell = getResultCell(pFillInfo->pResRow, slotId);
-    SResultCellData* pCurCell = getResultCell(&pFillSup->cur, slotId);
-    pCell->isNull = pCurCell->isNull;
-    if (!pCurCell->isNull) {
-      memcpy(pCell->pData, pCurCell->pData, pCell->bytes);
-    }
-  }
-}
-
-void setFillValueInfo(SSDataBlock* pBlock, TSKEY ts, int32_t rowId, SStreamFillSupporter* pFillSup,
-                      SStreamFillInfo* pFillInfo) {
-  pFillInfo->preRowKey = pFillSup->cur.key;
-  if (!hasPrevWindow(pFillSup) && !hasNextWindow(pFillSup)) {
-    pFillInfo->needFill = false;
-    pFillInfo->pos = FILL_POS_START;
-    return;
-  }
-  TSKEY prevWKey = INT64_MIN;
-  TSKEY nextWKey = INT64_MIN;
-  if (hasPrevWindow(pFillSup)) {
-    prevWKey = pFillSup->prev.key;
-  }
-  if (hasNextWindow(pFillSup)) {
-    nextWKey = pFillSup->next.key;
-  }
-
-  pFillInfo->needFill = true;
-  pFillInfo->pos = FILL_POS_INVALID;
-  switch (pFillInfo->type) {
-    case TSDB_FILL_NULL:
-    case TSDB_FILL_SET_VALUE: {
-      if (pFillSup->prev.key == pFillInfo->preRowKey) {
-        resetFillWindow(&pFillSup->prev);
-      }
-      if (hasPrevWindow(pFillSup) && hasNextWindow(pFillSup)) {
-        if (pFillSup->next.key == pFillInfo->nextRowKey) {
-          pFillInfo->preRowKey = INT64_MIN;
-          setFillKeyInfo(prevWKey, ts, &pFillSup->interval, pFillInfo);
-          pFillInfo->pos = FILL_POS_END;
-        } else {
-          pFillInfo->needFill = false;
-          pFillInfo->pos = FILL_POS_START;
-        }
-      } else if (hasPrevWindow(pFillSup)) {
-        setFillKeyInfo(prevWKey, ts, &pFillSup->interval, pFillInfo);
-        pFillInfo->pos = FILL_POS_END;
-      } else {
-        setFillKeyInfo(ts, nextWKey, &pFillSup->interval, pFillInfo);
-        pFillInfo->pos = FILL_POS_START;
-      }
-      copyNotFillExpData(pFillSup, pFillInfo);
-    } break;
-    case TSDB_FILL_PREV: {
-      if (hasNextWindow(pFillSup) && ((pFillSup->next.key != pFillInfo->nextRowKey) ||
-                                      (pFillSup->next.key == pFillInfo->nextRowKey && hasNextNextWindow(pFillSup)) ||
-                                      (pFillSup->next.key == pFillInfo->nextRowKey && !hasPrevWindow(pFillSup)))) {
-        setFillKeyInfo(ts, nextWKey, &pFillSup->interval, pFillInfo);
-        pFillInfo->pos = FILL_POS_START;
-        pFillSup->prev.key = pFillSup->cur.key;
-        pFillSup->prev.pRowVal = pFillSup->cur.pRowVal;
-      } else if (hasPrevWindow(pFillSup)) {
-        setFillKeyInfo(prevWKey, ts, &pFillSup->interval, pFillInfo);
-        pFillInfo->pos = FILL_POS_END;
-        pFillInfo->preRowKey = INT64_MIN;
-      }
-      pFillInfo->pResRow = &pFillSup->prev;
-    } break;
-    case TSDB_FILL_NEXT: {
-      if (hasPrevWindow(pFillSup)) {
-        setFillKeyInfo(prevWKey, ts, &pFillSup->interval, pFillInfo);
-        pFillInfo->pos = FILL_POS_END;
-        pFillSup->next.key = pFillSup->cur.key;
-        pFillSup->next.pRowVal = pFillSup->cur.pRowVal;
-        pFillInfo->preRowKey = INT64_MIN;
-      } else {
-        ASSERT(hasNextWindow(pFillSup));
-        setFillKeyInfo(ts, nextWKey, &pFillSup->interval, pFillInfo);
-        pFillInfo->pos = FILL_POS_START;
-      }
-      pFillInfo->pResRow = &pFillSup->next;
-    } break;
-    case TSDB_FILL_LINEAR: {
-      pFillInfo->pLinearInfo->winIndex = 0;
-      if (hasPrevWindow(pFillSup) && hasNextWindow(pFillSup)) {
-        setFillKeyInfo(prevWKey, ts, &pFillSup->interval, pFillInfo);
-        pFillInfo->pos = FILL_POS_MID;
-        pFillInfo->pLinearInfo->nextEnd = nextWKey;
-        int32_t numOfWins = taosTimeCountInterval(prevWKey, ts, pFillSup->interval.sliding,
-                                                  pFillSup->interval.slidingUnit, pFillSup->interval.precision);
-        calcRowDeltaData(&pFillSup->prev, &pFillSup->cur, pFillInfo->pLinearInfo->pDeltaVal, pFillSup->pAllColInfo,
-                         pFillSup->numOfAllCols, numOfWins);
-        pFillInfo->pResRow = &pFillSup->prev;
-
-        numOfWins = taosTimeCountInterval(ts, nextWKey, pFillSup->interval.sliding, pFillSup->interval.slidingUnit,
-                                          pFillSup->interval.precision);
-        calcRowDeltaData(&pFillSup->cur, &pFillSup->next, pFillInfo->pLinearInfo->pNextDeltaVal, pFillSup->pAllColInfo,
-                         pFillSup->numOfAllCols, numOfWins);
-        pFillInfo->pLinearInfo->hasNext = true;
-      } else if (hasPrevWindow(pFillSup)) {
-        setFillKeyInfo(prevWKey, ts, &pFillSup->interval, pFillInfo);
-        pFillInfo->pos = FILL_POS_END;
-        pFillInfo->pLinearInfo->nextEnd = INT64_MIN;
-        int32_t numOfWins = taosTimeCountInterval(prevWKey, ts, pFillSup->interval.sliding,
-                                                  pFillSup->interval.slidingUnit, pFillSup->interval.precision);
-        calcRowDeltaData(&pFillSup->prev, &pFillSup->cur, pFillInfo->pLinearInfo->pDeltaVal, pFillSup->pAllColInfo,
-                         pFillSup->numOfAllCols, numOfWins);
-        pFillInfo->pResRow = &pFillSup->prev;
-        pFillInfo->pLinearInfo->hasNext = false;
-      } else {
-        ASSERT(hasNextWindow(pFillSup));
-        setFillKeyInfo(ts, nextWKey, &pFillSup->interval, pFillInfo);
-        pFillInfo->pos = FILL_POS_START;
-        pFillInfo->pLinearInfo->nextEnd = INT64_MIN;
-        int32_t numOfWins = taosTimeCountInterval(ts, nextWKey, pFillSup->interval.sliding,
-                                                  pFillSup->interval.slidingUnit, pFillSup->interval.precision);
-        calcRowDeltaData(&pFillSup->cur, &pFillSup->next, pFillInfo->pLinearInfo->pDeltaVal, pFillSup->pAllColInfo,
-                         pFillSup->numOfAllCols, numOfWins);
-        pFillInfo->pResRow = &pFillSup->cur;
-        pFillInfo->pLinearInfo->hasNext = false;
-      }
-    } break;
-    default:
-      ASSERT(0);
-      break;
-  }
-  ASSERT(pFillInfo->pos != FILL_POS_INVALID);
-}
-
-static bool checkResult(SStreamFillSupporter* pFillSup, TSKEY ts, uint64_t groupId) {
-  SWinKey key = {.groupId = groupId, .ts = ts};
-  if (tSimpleHashGet(pFillSup->pResMap, &key, sizeof(SWinKey)) != NULL) {
-    return false;
-  }
-  tSimpleHashPut(pFillSup->pResMap, &key, sizeof(SWinKey), NULL, 0);
-  return true;
-}
-
-static void buildFillResult(SResultRowData* pResRow, SStreamFillSupporter* pFillSup, TSKEY ts, SSDataBlock* pBlock) {
-  uint64_t groupId = pBlock->info.id.groupId;
-  if (pFillSup->hasDelete && !checkResult(pFillSup, ts, groupId)) {
-    return;
-  }
-  for (int32_t i = 0; i < pFillSup->numOfAllCols; ++i) {
-    SFillColInfo*    pFillCol = pFillSup->pAllColInfo + i;
-    int32_t          slotId = GET_DEST_SLOT_ID(pFillCol);
-    SColumnInfoData* pColData = taosArrayGet(pBlock->pDataBlock, slotId);
-    SFillInfo        tmpInfo = {
-               .currentKey = ts,
-               .order = TSDB_ORDER_ASC,
-               .interval = pFillSup->interval,
-    };
-    bool filled = fillIfWindowPseudoColumn(&tmpInfo, pFillCol, pColData, pBlock->info.rows);
-    if (!filled) {
-      SResultCellData* pCell = getResultCell(pResRow, slotId);
-      setRowCell(pColData, pBlock->info.rows, pCell);
-    }
-  }
-  pBlock->info.rows++;
-}
-
-static bool hasRemainCalc(SStreamFillInfo* pFillInfo) {
-  if (pFillInfo->current != INT64_MIN && pFillInfo->current <= pFillInfo->end) {
-    return true;
-  }
-  return false;
-}
-
-static void doStreamFillNormal(SStreamFillSupporter* pFillSup, SStreamFillInfo* pFillInfo, SSDataBlock* pBlock) {
-  while (hasRemainCalc(pFillInfo) && pBlock->info.rows < pBlock->info.capacity) {
-    buildFillResult(pFillInfo->pResRow, pFillSup, pFillInfo->current, pBlock);
-    pFillInfo->current = taosTimeAdd(pFillInfo->current, pFillSup->interval.sliding, pFillSup->interval.slidingUnit,
-                                     pFillSup->interval.precision);
-  }
-}
-
-static void doStreamFillLinear(SStreamFillSupporter* pFillSup, SStreamFillInfo* pFillInfo, SSDataBlock* pBlock) {
-  while (hasRemainCalc(pFillInfo) && pBlock->info.rows < pBlock->info.capacity) {
-    uint64_t groupId = pBlock->info.id.groupId;
-    SWinKey  key = {.groupId = groupId, .ts = pFillInfo->current};
-    if (pFillSup->hasDelete && !checkResult(pFillSup, pFillInfo->current, groupId)) {
-      pFillInfo->current = taosTimeAdd(pFillInfo->current, pFillSup->interval.sliding, pFillSup->interval.slidingUnit,
-                                       pFillSup->interval.precision);
-      pFillInfo->pLinearInfo->winIndex++;
-      continue;
-    }
-    pFillInfo->pLinearInfo->winIndex++;
-    for (int32_t i = 0; i < pFillSup->numOfAllCols; ++i) {
-      SFillColInfo* pFillCol = pFillSup->pAllColInfo + i;
-      SFillInfo     tmp = {
-              .currentKey = pFillInfo->current,
-              .order = TSDB_ORDER_ASC,
-              .interval = pFillSup->interval,
-      };
-
-      int32_t          slotId = GET_DEST_SLOT_ID(pFillCol);
-      SColumnInfoData* pColData = taosArrayGet(pBlock->pDataBlock, slotId);
-      int16_t          type = pColData->info.type;
-      SResultCellData* pCell = getResultCell(pFillInfo->pResRow, slotId);
-      int32_t          index = pBlock->info.rows;
-      if (pFillCol->notFillCol) {
-        bool filled = fillIfWindowPseudoColumn(&tmp, pFillCol, pColData, index);
-        if (!filled) {
-          setRowCell(pColData, index, pCell);
-        }
-      } else {
-        if (IS_VAR_DATA_TYPE(type) || type == TSDB_DATA_TYPE_BOOL || pCell->isNull) {
-          colDataAppendNULL(pColData, index);
-          continue;
-        }
-        double* pDelta = taosArrayGet(pFillInfo->pLinearInfo->pDeltaVal, slotId);
-        double  vCell = 0;
-        GET_TYPED_DATA(vCell, double, pCell->type, pCell->pData);
-        vCell += (*pDelta) * pFillInfo->pLinearInfo->winIndex;
-        int64_t result = 0;
-        SET_TYPED_DATA(&result, pCell->type, vCell);
-        colDataAppend(pColData, index, (const char*)&result, false);
-      }
-    }
-    pFillInfo->current = taosTimeAdd(pFillInfo->current, pFillSup->interval.sliding, pFillSup->interval.slidingUnit,
-                                     pFillSup->interval.precision);
-    pBlock->info.rows++;
-  }
-}
-
-static void keepResultInDiscBuf(SOperatorInfo* pOperator, uint64_t groupId, SResultRowData* pRow, int32_t len) {
-  SWinKey key = {.groupId = groupId, .ts = pRow->key};
-  int32_t code = streamStateFillPut(pOperator->pTaskInfo->streamInfo.pState, &key, pRow->pRowVal, len);
-  ASSERT(code == TSDB_CODE_SUCCESS);
-}
-
-static void doStreamFillRange(SStreamFillInfo* pFillInfo, SStreamFillSupporter* pFillSup, SSDataBlock* pRes) {
-  if (pFillInfo->needFill == false) {
-    buildFillResult(&pFillSup->cur, pFillSup, pFillSup->cur.key, pRes);
-    return;
-  }
-
-  if (pFillInfo->pos == FILL_POS_START) {
-    buildFillResult(&pFillSup->cur, pFillSup, pFillSup->cur.key, pRes);
-  }
-  if (pFillInfo->type != TSDB_FILL_LINEAR) {
-    doStreamFillNormal(pFillSup, pFillInfo, pRes);
-  } else {
-    doStreamFillLinear(pFillSup, pFillInfo, pRes);
-
-    if (pFillInfo->pos == FILL_POS_MID) {
-      buildFillResult(&pFillSup->cur, pFillSup, pFillSup->cur.key, pRes);
-    }
-
-    if (pFillInfo->current > pFillInfo->end && pFillInfo->pLinearInfo->hasNext) {
-      pFillInfo->pLinearInfo->hasNext = false;
-      pFillInfo->pLinearInfo->winIndex = 0;
-      taosArrayClear(pFillInfo->pLinearInfo->pDeltaVal);
-      taosArrayAddAll(pFillInfo->pLinearInfo->pDeltaVal, pFillInfo->pLinearInfo->pNextDeltaVal);
-      pFillInfo->pResRow = &pFillSup->cur;
-      setFillKeyInfo(pFillSup->cur.key, pFillInfo->pLinearInfo->nextEnd, &pFillSup->interval, pFillInfo);
-      doStreamFillLinear(pFillSup, pFillInfo, pRes);
-    }
-  }
-  if (pFillInfo->pos == FILL_POS_END) {
-    buildFillResult(&pFillSup->cur, pFillSup, pFillSup->cur.key, pRes);
-  }
-}
-
-void keepBlockRowInDiscBuf(SOperatorInfo* pOperator, SStreamFillInfo* pFillInfo, SSDataBlock* pBlock, TSKEY* tsCol,
-                           int32_t rowId, uint64_t groupId, int32_t rowSize) {
-  TSKEY ts = tsCol[rowId];
-  pFillInfo->nextRowKey = ts;
-  SResultRowData tmpNextRow = {.key = ts};
-  tmpNextRow.pRowVal = taosMemoryCalloc(1, rowSize);
-  transBlockToResultRow(pBlock, rowId, ts, &tmpNextRow);
-  keepResultInDiscBuf(pOperator, groupId, &tmpNextRow, rowSize);
-  taosMemoryFreeClear(tmpNextRow.pRowVal);
-}
-
-static void doFillResults(SOperatorInfo* pOperator, SStreamFillSupporter* pFillSup, SStreamFillInfo* pFillInfo,
-                          SSDataBlock* pBlock, TSKEY* tsCol, int32_t rowId, SSDataBlock* pRes) {
-  uint64_t groupId = pBlock->info.id.groupId;
-  getWindowFromDiscBuf(pOperator, tsCol[rowId], groupId, pFillSup);
-  if (pFillSup->prev.key == pFillInfo->preRowKey) {
-    resetFillWindow(&pFillSup->prev);
-  }
-  setFillValueInfo(pBlock, tsCol[rowId], rowId, pFillSup, pFillInfo);
-  doStreamFillRange(pFillInfo, pFillSup, pRes);
-}
-
-static void doStreamFillImpl(SOperatorInfo* pOperator) {
-  SStreamFillOperatorInfo* pInfo = pOperator->info;
-  SExecTaskInfo*           pTaskInfo = pOperator->pTaskInfo;
-  SStreamFillSupporter*    pFillSup = pInfo->pFillSup;
-  SStreamFillInfo*         pFillInfo = pInfo->pFillInfo;
-  SSDataBlock*             pBlock = pInfo->pSrcBlock;
-  uint64_t                 groupId = pBlock->info.id.groupId;
-  SSDataBlock*             pRes = pInfo->pRes;
-  pRes->info.id.groupId = groupId;
-  if (hasRemainCalc(pFillInfo)) {
-    doStreamFillRange(pFillInfo, pFillSup, pRes);
-  }
-
-  SColumnInfoData* pTsCol = taosArrayGet(pInfo->pSrcBlock->pDataBlock, pInfo->primaryTsCol);
-  TSKEY*           tsCol = (TSKEY*)pTsCol->pData;
-
-  if (pInfo->srcRowIndex == 0) {
-    keepBlockRowInDiscBuf(pOperator, pFillInfo, pBlock, tsCol, pInfo->srcRowIndex, groupId, pFillSup->rowSize);
-    SSDataBlock* preBlock = pInfo->pPrevSrcBlock;
-    if (preBlock->info.rows > 0) {
-      int              preRowId = preBlock->info.rows - 1;
-      SColumnInfoData* pPreTsCol = taosArrayGet(preBlock->pDataBlock, pInfo->primaryTsCol);
-      doFillResults(pOperator, pFillSup, pFillInfo, preBlock, (TSKEY*)pPreTsCol->pData, preRowId, pRes);
-    }
-    pInfo->srcRowIndex++;
-  }
-
-  while (pInfo->srcRowIndex < pBlock->info.rows) {
-    TSKEY ts = tsCol[pInfo->srcRowIndex];
-    keepBlockRowInDiscBuf(pOperator, pFillInfo, pBlock, tsCol, pInfo->srcRowIndex, groupId, pFillSup->rowSize);
-    doFillResults(pOperator, pFillSup, pFillInfo, pBlock, tsCol, pInfo->srcRowIndex - 1, pRes);
-    if (pInfo->pRes->info.rows == pInfo->pRes->info.capacity) {
-      blockDataUpdateTsWindow(pRes, pInfo->primaryTsCol);
-      return;
-    }
-    pInfo->srcRowIndex++;
-  }
-  blockDataUpdateTsWindow(pRes, pInfo->primaryTsCol);
-  blockDataCleanup(pInfo->pPrevSrcBlock);
-  copyDataBlock(pInfo->pPrevSrcBlock, pInfo->pSrcBlock);
-  blockDataCleanup(pInfo->pSrcBlock);
-}
-
-static void buildDeleteRange(SOperatorInfo* pOp, TSKEY start, TSKEY end, uint64_t groupId, SSDataBlock* delRes) {
-  SStreamState* pState = pOp->pTaskInfo->streamInfo.pState;
-
-  SSDataBlock*     pBlock = delRes;
-  SColumnInfoData* pStartCol = taosArrayGet(pBlock->pDataBlock, START_TS_COLUMN_INDEX);
-  SColumnInfoData* pEndCol = taosArrayGet(pBlock->pDataBlock, END_TS_COLUMN_INDEX);
-  SColumnInfoData* pUidCol = taosArrayGet(pBlock->pDataBlock, UID_COLUMN_INDEX);
-  SColumnInfoData* pGroupCol = taosArrayGet(pBlock->pDataBlock, GROUPID_COLUMN_INDEX);
-  SColumnInfoData* pCalStartCol = taosArrayGet(pBlock->pDataBlock, CALCULATE_START_TS_COLUMN_INDEX);
-  SColumnInfoData* pCalEndCol = taosArrayGet(pBlock->pDataBlock, CALCULATE_END_TS_COLUMN_INDEX);
-  SColumnInfoData* pTbNameCol = taosArrayGet(pBlock->pDataBlock, TABLE_NAME_COLUMN_INDEX);
-  colDataAppend(pStartCol, pBlock->info.rows, (const char*)&start, false);
-  colDataAppend(pEndCol, pBlock->info.rows, (const char*)&end, false);
-  colDataAppendNULL(pUidCol, pBlock->info.rows);
-  colDataAppend(pGroupCol, pBlock->info.rows, (const char*)&groupId, false);
-  colDataAppendNULL(pCalStartCol, pBlock->info.rows);
-  colDataAppendNULL(pCalEndCol, pBlock->info.rows);
-
-  SColumnInfoData* pTableCol = taosArrayGet(pBlock->pDataBlock, TABLE_NAME_COLUMN_INDEX);
-
-  void* tbname = NULL;
-  streamStateGetParName(pOp->pTaskInfo->streamInfo.pState, groupId, &tbname);
-  if (tbname == NULL) {
-    colDataAppendNULL(pTableCol, pBlock->info.rows);
-  } else {
-    char parTbName[VARSTR_HEADER_SIZE + TSDB_TABLE_NAME_LEN];
-    STR_WITH_MAXSIZE_TO_VARSTR(parTbName, tbname, sizeof(parTbName));
-    colDataAppend(pTableCol, pBlock->info.rows, (const char*)parTbName, false);
-    tdbFree(tbname);
-  }
-
-  pBlock->info.rows++;
-}
-
-static void buildDeleteResult(SOperatorInfo* pOperator, TSKEY startTs, TSKEY endTs, uint64_t groupId,
-                              SSDataBlock* delRes) {
-  SStreamFillOperatorInfo* pInfo = pOperator->info;
-  SStreamFillSupporter*    pFillSup = pInfo->pFillSup;
-  if (hasPrevWindow(pFillSup)) {
-    TSKEY start = getNextWindowTs(pFillSup->prev.key, &pFillSup->interval);
-    buildDeleteRange(pOperator, start, endTs, groupId, delRes);
-  } else if (hasNextWindow(pFillSup)) {
-    TSKEY end = getPrevWindowTs(pFillSup->next.key, &pFillSup->interval);
-    buildDeleteRange(pOperator, startTs, end, groupId, delRes);
-  } else {
-    buildDeleteRange(pOperator, startTs, endTs, groupId, delRes);
-  }
-}
-
-static void doDeleteFillResultImpl(SOperatorInfo* pOperator, TSKEY startTs, TSKEY endTs, uint64_t groupId) {
-  SStreamFillOperatorInfo* pInfo = pOperator->info;
-  getWindowFromDiscBuf(pOperator, startTs, groupId, pInfo->pFillSup);
-  setDeleteFillValueInfo(startTs, endTs, pInfo->pFillSup, pInfo->pFillInfo);
-  SWinKey key = {.ts = startTs, .groupId = groupId};
-  if (!pInfo->pFillInfo->needFill) {
-    streamStateFillDel(pOperator->pTaskInfo->streamInfo.pState, &key);
-    buildDeleteResult(pOperator, startTs, endTs, groupId, pInfo->pDelRes);
-  } else {
-    STimeRange tw = {
-        .skey = startTs,
-        .ekey = endTs,
-        .groupId = groupId,
-    };
-    taosArrayPush(pInfo->pFillInfo->delRanges, &tw);
-    while (key.ts <= endTs) {
-      key.ts = taosTimeAdd(key.ts, pInfo->pFillSup->interval.sliding, pInfo->pFillSup->interval.slidingUnit,
-                           pInfo->pFillSup->interval.precision);
-      tSimpleHashPut(pInfo->pFillSup->pResMap, &key, sizeof(SWinKey), NULL, 0);
-    }
-  }
-}
-
-static void doDeleteFillFinalize(SOperatorInfo* pOperator) {
-  SStreamFillOperatorInfo* pInfo = pOperator->info;
-  SStreamFillInfo*         pFillInfo = pInfo->pFillInfo;
-  int32_t                  size = taosArrayGetSize(pFillInfo->delRanges);
-  tSimpleHashClear(pInfo->pFillSup->pResMap);
-  for (; pFillInfo->delIndex < size; pFillInfo->delIndex++) {
-    STimeRange* range = taosArrayGet(pFillInfo->delRanges, pFillInfo->delIndex);
-    if (pInfo->pRes->info.id.groupId != 0 && pInfo->pRes->info.id.groupId != range->groupId) {
-      return;
-    }
-    getWindowFromDiscBuf(pOperator, range->skey, range->groupId, pInfo->pFillSup);
-    setDeleteFillValueInfo(range->skey, range->ekey, pInfo->pFillSup, pInfo->pFillInfo);
-    if (pInfo->pFillInfo->needFill) {
-      doStreamFillRange(pInfo->pFillInfo, pInfo->pFillSup, pInfo->pRes);
-      pInfo->pRes->info.id.groupId = range->groupId;
-    }
-    SWinKey key = {.ts = range->skey, .groupId = range->groupId};
-    streamStateFillDel(pOperator->pTaskInfo->streamInfo.pState, &key);
-  }
-}
-
-static void doDeleteFillResult(SOperatorInfo* pOperator) {
-  SStreamFillOperatorInfo* pInfo = pOperator->info;
-  SStreamFillSupporter*    pFillSup = pInfo->pFillSup;
-  SStreamFillInfo*         pFillInfo = pInfo->pFillInfo;
-  SSDataBlock*             pBlock = pInfo->pSrcDelBlock;
-  SSDataBlock*             pRes = pInfo->pRes;
-  SSDataBlock*             pDelRes = pInfo->pDelRes;
-
-  SColumnInfoData* pStartCol = taosArrayGet(pBlock->pDataBlock, START_TS_COLUMN_INDEX);
-  TSKEY*           tsStarts = (TSKEY*)pStartCol->pData;
-  SColumnInfoData* pGroupCol = taosArrayGet(pBlock->pDataBlock, GROUPID_COLUMN_INDEX);
-  uint64_t*        groupIds = (uint64_t*)pGroupCol->pData;
-  while (pInfo->srcDelRowIndex < pBlock->info.rows) {
-    TSKEY            ts = tsStarts[pInfo->srcDelRowIndex];
-    TSKEY            endTs = ts;
-    uint64_t         groupId = groupIds[pInfo->srcDelRowIndex];
-    SWinKey          key = {.ts = ts, .groupId = groupId};
-    SStreamStateCur* pCur = streamStateGetAndCheckCur(pOperator->pTaskInfo->streamInfo.pState, &key);
-    if (!pCur) {
-      pInfo->srcDelRowIndex++;
-      continue;
-    }
-
-    SWinKey nextKey = {.groupId = groupId, .ts = ts};
-    while (pInfo->srcDelRowIndex < pBlock->info.rows) {
-      void*    nextVal = NULL;
-      int32_t  nextLen = 0;
-      TSKEY    delTs = tsStarts[pInfo->srcDelRowIndex];
-      uint64_t delGroupId = groupIds[pInfo->srcDelRowIndex];
-      int32_t  code = TSDB_CODE_SUCCESS;
-      if (groupId != delGroupId) {
-        break;
-      }
-      if (delTs > nextKey.ts) {
-        break;
-      }
-      endTs = delTs;
-      SWinKey delKey = {.groupId = delGroupId, .ts = delTs};
-      if (delTs == nextKey.ts) {
-        code = streamStateCurNext(pOperator->pTaskInfo->streamInfo.pState, pCur);
-        if (code == TSDB_CODE_SUCCESS) {
-          code = streamStateGetGroupKVByCur(pCur, &nextKey, (const void**)&nextVal, &nextLen);
-        }
-        // ts will be deleted later
-        if (delTs != ts) {
-          streamStateFillDel(pOperator->pTaskInfo->streamInfo.pState, &delKey);
-          streamStateFreeCur(pCur);
-          pCur = streamStateGetAndCheckCur(pOperator->pTaskInfo->streamInfo.pState, &nextKey);
-        }
-        endTs = TMAX(ts, nextKey.ts - 1);
-        if (code != TSDB_CODE_SUCCESS) {
-          break;
-        }
-      }
-      pInfo->srcDelRowIndex++;
-    }
-    streamStateFreeCur(pCur);
-    doDeleteFillResultImpl(pOperator, ts, endTs, groupId);
-  }
-  pFillInfo->current = pFillInfo->end + 1;
-}
-
-static void resetStreamFillInfo(SStreamFillOperatorInfo* pInfo) {
-  blockDataCleanup(pInfo->pPrevSrcBlock);
-  tSimpleHashClear(pInfo->pFillSup->pResMap);
-  pInfo->pFillSup->hasDelete = false;
-  taosArrayClear(pInfo->pFillInfo->delRanges);
-  pInfo->pFillInfo->delIndex = 0;
-}
-
-static void doApplyStreamScalarCalculation(SOperatorInfo* pOperator, SSDataBlock* pSrcBlock, SSDataBlock* pDstBlock) {
-  SStreamFillOperatorInfo* pInfo = pOperator->info;
-  SExprSupp*               pSup = &pOperator->exprSupp;
-
-  blockDataCleanup(pDstBlock);
-  blockDataEnsureCapacity(pDstBlock, pSrcBlock->info.rows);
-  setInputDataBlock(pSup, pSrcBlock, TSDB_ORDER_ASC, MAIN_SCAN, false);
-  projectApplyFunctions(pSup->pExprInfo, pDstBlock, pSrcBlock, pSup->pCtx, pSup->numOfExprs, NULL);
-
-  pDstBlock->info.rows = 0;
-  pSup = &pInfo->pFillSup->notFillExprSup;
-  setInputDataBlock(pSup, pSrcBlock, TSDB_ORDER_ASC, MAIN_SCAN, false);
-  projectApplyFunctions(pSup->pExprInfo, pDstBlock, pSrcBlock, pSup->pCtx, pSup->numOfExprs, NULL);
-  pDstBlock->info.id.groupId = pSrcBlock->info.id.groupId;
-
-  blockDataUpdateTsWindow(pDstBlock, pInfo->primaryTsCol);
-}
-
-static SSDataBlock* doStreamFill(SOperatorInfo* pOperator) {
-  SStreamFillOperatorInfo* pInfo = pOperator->info;
-  SExecTaskInfo*           pTaskInfo = pOperator->pTaskInfo;
-
-  if (pOperator->status == OP_EXEC_DONE) {
-    return NULL;
-  }
-  blockDataCleanup(pInfo->pRes);
-  if (pOperator->status == OP_RES_TO_RETURN) {
-    if (hasRemainCalc(pInfo->pFillInfo)) {
-      doStreamFillRange(pInfo->pFillInfo, pInfo->pFillSup, pInfo->pRes);
-      if (pInfo->pRes->info.rows > 0) {
-        return pInfo->pRes;
-      }
-    }
-    doDeleteFillFinalize(pOperator);
-    if (pInfo->pRes->info.rows > 0) {
-      printDataBlock(pInfo->pRes, "stream fill");
-      return pInfo->pRes;
-    }
-    setOperatorCompleted(pOperator);
-    resetStreamFillInfo(pInfo);
-    return NULL;
-  }
-
-  SSDataBlock*   fillResult = NULL;
-  SOperatorInfo* downstream = pOperator->pDownstream[0];
-  while (1) {
-    if (pInfo->srcRowIndex >= pInfo->pSrcBlock->info.rows) {
-      // If there are delete datablocks, we receive  them first.
-      SSDataBlock* pBlock = downstream->fpSet.getNextFn(downstream);
-      if (pBlock == NULL) {
-        pOperator->status = OP_RES_TO_RETURN;
-        SSDataBlock* preBlock = pInfo->pPrevSrcBlock;
-        if (preBlock->info.rows > 0) {
-          int              preRowId = preBlock->info.rows - 1;
-          SColumnInfoData* pPreTsCol = taosArrayGet(preBlock->pDataBlock, pInfo->primaryTsCol);
-          doFillResults(pOperator, pInfo->pFillSup, pInfo->pFillInfo, preBlock, (TSKEY*)pPreTsCol->pData, preRowId,
-                        pInfo->pRes);
-        }
-        pInfo->pFillInfo->preRowKey = INT64_MIN;
-        if (pInfo->pRes->info.rows > 0) {
-          printDataBlock(pInfo->pRes, "stream fill");
-          return pInfo->pRes;
-        }
-        break;
-      }
-      printDataBlock(pBlock, "stream fill recv");
-
-      switch (pBlock->info.type) {
-        case STREAM_RETRIEVE:
-          return pBlock;
-        case STREAM_DELETE_RESULT: {
-          pInfo->pSrcDelBlock = pBlock;
-          pInfo->srcDelRowIndex = 0;
-          blockDataCleanup(pInfo->pDelRes);
-          pInfo->pFillSup->hasDelete = true;
-          doDeleteFillResult(pOperator);
-          if (pInfo->pDelRes->info.rows > 0) {
-            printDataBlock(pInfo->pDelRes, "stream fill delete");
-            return pInfo->pDelRes;
-          }
-          continue;
-        } break;
-        case STREAM_NORMAL:
-        case STREAM_INVALID: {
-          doApplyStreamScalarCalculation(pOperator, pBlock, pInfo->pSrcBlock);
-          memcpy(pInfo->pSrcBlock->info.parTbName, pBlock->info.parTbName, TSDB_TABLE_NAME_LEN);
-          pInfo->srcRowIndex = 0;
-        } break;
-        default:
-          ASSERT(0);
-          break;
-      }
-    }
-
-    doStreamFillImpl(pOperator);
-    doFilter(pInfo->pRes, pOperator->exprSupp.pFilterInfo, &pInfo->matchInfo);
-    memcpy(pInfo->pRes->info.parTbName, pInfo->pSrcBlock->info.parTbName, TSDB_TABLE_NAME_LEN);
-    pOperator->resultInfo.totalRows += pInfo->pRes->info.rows;
-    if (pInfo->pRes->info.rows > 0) {
-      break;
-    }
-  }
-  if (pOperator->status == OP_RES_TO_RETURN) {
-    doDeleteFillFinalize(pOperator);
-  }
-
-  if (pInfo->pRes->info.rows == 0) {
-    setOperatorCompleted(pOperator);
-    resetStreamFillInfo(pInfo);
-    return NULL;
-  }
-
-  pOperator->resultInfo.totalRows += pInfo->pRes->info.rows;
-  printDataBlock(pInfo->pRes, "stream fill");
-  return pInfo->pRes;
-}
-
-static int32_t initResultBuf(SStreamFillSupporter* pFillSup) {
-  pFillSup->rowSize = sizeof(SResultCellData) * pFillSup->numOfAllCols;
-  for (int i = 0; i < pFillSup->numOfAllCols; i++) {
-    SFillColInfo* pCol = &pFillSup->pAllColInfo[i];
-    SResSchema*   pSchema = &pCol->pExpr->base.resSchema;
-    pFillSup->rowSize += pSchema->bytes;
-  }
-  pFillSup->next.key = INT64_MIN;
-  pFillSup->nextNext.key = INT64_MIN;
-  pFillSup->prev.key = INT64_MIN;
-  pFillSup->cur.key = INT64_MIN;
-  pFillSup->next.pRowVal = NULL;
-  pFillSup->nextNext.pRowVal = NULL;
-  pFillSup->prev.pRowVal = NULL;
-  pFillSup->cur.pRowVal = NULL;
-
-  return TSDB_CODE_SUCCESS;
-}
-
-static SStreamFillSupporter* initStreamFillSup(SStreamFillPhysiNode* pPhyFillNode, SInterval* pInterval,
-                                               SExprInfo* pFillExprInfo, int32_t numOfFillCols) {
-  SStreamFillSupporter* pFillSup = taosMemoryCalloc(1, sizeof(SStreamFillSupporter));
-  if (!pFillSup) {
-    return NULL;
-  }
-  pFillSup->numOfFillCols = numOfFillCols;
-  int32_t    numOfNotFillCols = 0;
-  SExprInfo* noFillExprInfo = createExprInfo(pPhyFillNode->pNotFillExprs, NULL, &numOfNotFillCols);
-  pFillSup->pAllColInfo = createFillColInfo(pFillExprInfo, pFillSup->numOfFillCols, noFillExprInfo, numOfNotFillCols,
-                                            (const SNodeListNode*)(pPhyFillNode->pValues));
-  pFillSup->type = convertFillType(pPhyFillNode->mode);
-  pFillSup->numOfAllCols = pFillSup->numOfFillCols + numOfNotFillCols;
-  pFillSup->interval = *pInterval;
-
-  int32_t code = initResultBuf(pFillSup);
-  if (code != TSDB_CODE_SUCCESS) {
-    destroyStreamFillSupporter(pFillSup);
-    return NULL;
-  }
-
-  SExprInfo* noFillExpr = createExprInfo(pPhyFillNode->pNotFillExprs, NULL, &numOfNotFillCols);
-  code = initExprSupp(&pFillSup->notFillExprSup, noFillExpr, numOfNotFillCols);
-  if (code != TSDB_CODE_SUCCESS) {
-    destroyStreamFillSupporter(pFillSup);
-    return NULL;
-  }
-
-  _hash_fn_t hashFn = taosGetDefaultHashFunction(TSDB_DATA_TYPE_BINARY);
-  pFillSup->pResMap = tSimpleHashInit(16, hashFn);
-  pFillSup->hasDelete = false;
-  return pFillSup;
-}
-
-SStreamFillInfo* initStreamFillInfo(SStreamFillSupporter* pFillSup, SSDataBlock* pRes) {
-  SStreamFillInfo* pFillInfo = taosMemoryCalloc(1, sizeof(SStreamFillInfo));
-  pFillInfo->start = INT64_MIN;
-  pFillInfo->current = INT64_MIN;
-  pFillInfo->end = INT64_MIN;
-  pFillInfo->preRowKey = INT64_MIN;
-  pFillInfo->needFill = false;
-  pFillInfo->pLinearInfo = taosMemoryCalloc(1, sizeof(SStreamFillLinearInfo));
-  pFillInfo->pLinearInfo->hasNext = false;
-  pFillInfo->pLinearInfo->nextEnd = INT64_MIN;
-  pFillInfo->pLinearInfo->pDeltaVal = NULL;
-  pFillInfo->pLinearInfo->pNextDeltaVal = NULL;
-  if (pFillSup->type == TSDB_FILL_LINEAR) {
-    pFillInfo->pLinearInfo->pDeltaVal = taosArrayInit(pFillSup->numOfAllCols, sizeof(double));
-    pFillInfo->pLinearInfo->pNextDeltaVal = taosArrayInit(pFillSup->numOfAllCols, sizeof(double));
-    for (int32_t i = 0; i < pFillSup->numOfAllCols; i++) {
-      double value = 0.0;
-      taosArrayPush(pFillInfo->pLinearInfo->pDeltaVal, &value);
-      taosArrayPush(pFillInfo->pLinearInfo->pNextDeltaVal, &value);
-    }
-  }
-  pFillInfo->pLinearInfo->winIndex = 0;
-
-  pFillInfo->pResRow = NULL;
-  if (pFillSup->type == TSDB_FILL_SET_VALUE || pFillSup->type == TSDB_FILL_NULL) {
-    pFillInfo->pResRow = taosMemoryCalloc(1, sizeof(SResultRowData));
-    pFillInfo->pResRow->key = INT64_MIN;
-    pFillInfo->pResRow->pRowVal = taosMemoryCalloc(1, pFillSup->rowSize);
-    for (int32_t i = 0; i < pFillSup->numOfAllCols; ++i) {
-      SColumnInfoData* pColData = taosArrayGet(pRes->pDataBlock, i);
-      SResultCellData* pCell = getResultCell(pFillInfo->pResRow, i);
-      pCell->bytes = pColData->info.bytes;
-      pCell->type = pColData->info.type;
-    }
-  }
-
-  pFillInfo->type = pFillSup->type;
-  pFillInfo->delRanges = taosArrayInit(16, sizeof(STimeRange));
-  pFillInfo->delIndex = 0;
-  return pFillInfo;
-}
-
-SOperatorInfo* createStreamFillOperatorInfo(SOperatorInfo* downstream, SStreamFillPhysiNode* pPhyFillNode,
-                                            SExecTaskInfo* pTaskInfo) {
-  SStreamFillOperatorInfo* pInfo = taosMemoryCalloc(1, sizeof(SStreamFillOperatorInfo));
-  SOperatorInfo*           pOperator = taosMemoryCalloc(1, sizeof(SOperatorInfo));
-  if (pInfo == NULL || pOperator == NULL) {
-    goto _error;
-  }
-
-  SInterval* pInterval = &((SStreamIntervalOperatorInfo*)downstream->info)->interval;
-  int32_t    numOfFillCols = 0;
-  SExprInfo* pFillExprInfo = createExprInfo(pPhyFillNode->pFillExprs, NULL, &numOfFillCols);
-  pInfo->pFillSup = initStreamFillSup(pPhyFillNode, pInterval, pFillExprInfo, numOfFillCols);
-  if (!pInfo->pFillSup) {
-    goto _error;
-  }
-
-  initResultSizeInfo(&pOperator->resultInfo, 4096);
-  pInfo->pRes = createDataBlockFromDescNode(pPhyFillNode->node.pOutputDataBlockDesc);
-  pInfo->pSrcBlock = createDataBlockFromDescNode(pPhyFillNode->node.pOutputDataBlockDesc);
-  pInfo->pPrevSrcBlock = createDataBlockFromDescNode(pPhyFillNode->node.pOutputDataBlockDesc);
-  blockDataEnsureCapacity(pInfo->pRes, pOperator->resultInfo.capacity);
-  blockDataEnsureCapacity(pInfo->pSrcBlock, pOperator->resultInfo.capacity);
-  blockDataEnsureCapacity(pInfo->pPrevSrcBlock, pOperator->resultInfo.capacity);
-
-  pInfo->pFillInfo = initStreamFillInfo(pInfo->pFillSup, pInfo->pRes);
-  if (!pInfo->pFillInfo) {
-    goto _error;
-  }
-
-  if (pInfo->pFillInfo->type == TSDB_FILL_SET_VALUE) {
-    for (int32_t i = 0; i < pInfo->pFillSup->numOfAllCols; ++i) {
-      SFillColInfo*    pFillCol = pInfo->pFillSup->pAllColInfo + i;
-      int32_t          slotId = GET_DEST_SLOT_ID(pFillCol);
-      SResultCellData* pCell = getResultCell(pInfo->pFillInfo->pResRow, slotId);
-      SVariant*        pVar = &(pFillCol->fillVal);
-      if (pCell->type == TSDB_DATA_TYPE_FLOAT) {
-        float v = 0;
-        GET_TYPED_DATA(v, float, pVar->nType, &pVar->i);
-        SET_TYPED_DATA(pCell->pData, pCell->type, v);
-      } else if (pCell->type == TSDB_DATA_TYPE_DOUBLE) {
-        double v = 0;
-        GET_TYPED_DATA(v, double, pVar->nType, &pVar->i);
-        SET_TYPED_DATA(pCell->pData, pCell->type, v);
-      } else if (IS_SIGNED_NUMERIC_TYPE(pCell->type)) {
-        int64_t v = 0;
-        GET_TYPED_DATA(v, int64_t, pVar->nType, &pVar->i);
-        SET_TYPED_DATA(pCell->pData, pCell->type, v);
-      } else {
-        pCell->isNull = true;
-      }
-    }
-  } else if (pInfo->pFillInfo->type == TSDB_FILL_NULL) {
-    for (int32_t i = 0; i < pInfo->pFillSup->numOfAllCols; ++i) {
-      SFillColInfo*    pFillCol = pInfo->pFillSup->pAllColInfo + i;
-      int32_t          slotId = GET_DEST_SLOT_ID(pFillCol);
-      SResultCellData* pCell = getResultCell(pInfo->pFillInfo->pResRow, slotId);
-      pCell->isNull = true;
-    }
-  }
-
-  pInfo->pDelRes = createSpecialDataBlock(STREAM_DELETE_RESULT);
-  blockDataEnsureCapacity(pInfo->pDelRes, pOperator->resultInfo.capacity);
-
-  pInfo->primaryTsCol = ((STargetNode*)pPhyFillNode->pWStartTs)->slotId;
-  pInfo->primarySrcSlotId = ((SColumnNode*)((STargetNode*)pPhyFillNode->pWStartTs)->pExpr)->slotId;
-
-  int32_t numOfOutputCols = 0;
-  int32_t code = extractColMatchInfo(pPhyFillNode->pFillExprs, pPhyFillNode->node.pOutputDataBlockDesc,
-                                     &numOfOutputCols, COL_MATCH_FROM_SLOT_ID, &pInfo->matchInfo);
-
-  code = filterInitFromNode((SNode*)pPhyFillNode->node.pConditions, &pOperator->exprSupp.pFilterInfo, 0);
-  if (code != TSDB_CODE_SUCCESS) {
-    goto _error;
-  }
-
-  code = initExprSupp(&pOperator->exprSupp, pFillExprInfo, numOfFillCols);
-  if (code != TSDB_CODE_SUCCESS) {
-    goto _error;
-  }
-
-  pInfo->srcRowIndex = 0;
-  setOperatorInfo(pOperator, "StreamFillOperator", QUERY_NODE_PHYSICAL_PLAN_STREAM_FILL, false, OP_NOT_OPENED, pInfo,
-                  pTaskInfo);
-  pOperator->fpSet = createOperatorFpSet(operatorDummyOpenFn, doStreamFill, NULL, destroyStreamFillOperatorInfo, NULL);
-
-  code = appendDownstream(pOperator, &downstream, 1);
-  if (code != TSDB_CODE_SUCCESS) {
-    goto _error;
-  }
-  return pOperator;
-
-_error:
-  destroyStreamFillOperatorInfo(pInfo);
-  taosMemoryFreeClear(pOperator);
-  pTaskInfo->code = code;
-  return NULL;
-=======
->>>>>>> b6f1ce20
 }