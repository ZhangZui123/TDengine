/*
 * Copyright (c) 2019 TAOS Data, Inc. <jhtao@taosdata.com>
 *
 * This program is free software: you can use, redistribute, and/or modify
 * it under the terms of the GNU Affero General Public License, version 3
 * or later ("AGPL"), as published by the Free Software Foundation.
 *
 * This program is distributed in the hope that it will be useful, but WITHOUT
 * ANY WARRANTY; without even the implied warranty of MERCHANTABILITY or
 * FITNESS FOR A PARTICULAR PURPOSE.
 *
 * You should have received a copy of the GNU Affero General Public License
 * along with this program. If not, see <http://www.gnu.org/licenses/>.
 */
#include "executorInt.h"
#include "filter.h"
#include "function.h"
#include "functionMgt.h"
#include "operator.h"
#include "querytask.h"
#include "tchecksum.h"
#include "tcommon.h"
#include "tcompare.h"
#include "tdatablock.h"
#include "tfill.h"
#include "tglobal.h"
#include "tlog.h"
#include "ttime.h"

#define IS_FINAL_OP(op)                    ((op)->isFinal)
#define DEAULT_DELETE_MARK                 (1000LL * 60LL * 60LL * 24LL * 365LL * 10LL);
#define STREAM_INTERVAL_OP_STATE_NAME      "StreamIntervalHistoryState"
#define STREAM_SESSION_OP_STATE_NAME       "StreamSessionHistoryState"
#define STREAM_STATE_OP_STATE_NAME         "StreamStateHistoryState"
#define STREAM_INTERVAL_OP_CHECKPOINT_NAME "StreamIntervalOperator_Checkpoint"
#define STREAM_SESSION_OP_CHECKPOINT_NAME  "StreamSessionOperator_Checkpoint"
#define STREAM_STATE_OP_CHECKPOINT_NAME    "StreamStateOperator_Checkpoint"

typedef struct SStateWindowInfo {
  SResultWindowInfo winInfo;
  SStateKeys*       pStateKey;
} SStateWindowInfo;

typedef struct SSessionAggOperatorInfo {
  SOptrBasicInfo     binfo;
  SAggSupporter      aggSup;
  SGroupResInfo      groupResInfo;
  SWindowRowsSup     winSup;
  bool               reptScan;  // next round scan
  int64_t            gap;       // session window gap
  int32_t            tsSlotId;  // primary timestamp slot id
  STimeWindowAggSupp twAggSup;
} SSessionAggOperatorInfo;

typedef struct SStateWindowOperatorInfo {
  SOptrBasicInfo     binfo;
  SAggSupporter      aggSup;
  SExprSupp          scalarSup;
  SGroupResInfo      groupResInfo;
  SWindowRowsSup     winSup;
  SColumn            stateCol;  // start row index
  bool               hasKey;
  SStateKeys         stateKey;
  int32_t            tsSlotId;  // primary timestamp column slot id
  STimeWindowAggSupp twAggSup;
} SStateWindowOperatorInfo;

typedef enum SResultTsInterpType {
  RESULT_ROW_START_INTERP = 1,
  RESULT_ROW_END_INTERP = 2,
} SResultTsInterpType;

typedef struct SPullWindowInfo {
  STimeWindow window;
  uint64_t    groupId;
  STimeWindow calWin;
} SPullWindowInfo;

typedef struct SOpenWindowInfo {
  SResultRowPosition pos;
  uint64_t           groupId;
} SOpenWindowInfo;

static int64_t* extractTsCol(SSDataBlock* pBlock, const SIntervalAggOperatorInfo* pInfo);

static SResultRowPosition addToOpenWindowList(SResultRowInfo* pResultRowInfo, const SResultRow* pResult,
                                              uint64_t groupId);
static void doCloseWindow(SResultRowInfo* pResultRowInfo, const SIntervalAggOperatorInfo* pInfo, SResultRow* pResult);

static TSKEY getStartTsKey(STimeWindow* win, const TSKEY* tsCols) { return tsCols == NULL ? win->skey : tsCols[0]; }

static int32_t setTimeWindowOutputBuf(SResultRowInfo* pResultRowInfo, STimeWindow* win, bool masterscan,
                                      SResultRow** pResult, int64_t tableGroupId, SqlFunctionCtx* pCtx,
                                      int32_t numOfOutput, int32_t* rowEntryInfoOffset, SAggSupporter* pAggSup,
                                      SExecTaskInfo* pTaskInfo) {
  SResultRow* pResultRow = doSetResultOutBufByKey(pAggSup->pResultBuf, pResultRowInfo, (char*)&win->skey, TSDB_KEYSIZE,
                                                  masterscan, tableGroupId, pTaskInfo, true, pAggSup, true);

  if (pResultRow == NULL) {
    *pResult = NULL;
    return TSDB_CODE_SUCCESS;
  }

  // set time window for current result
  pResultRow->win = (*win);

  *pResult = pResultRow;
  setResultRowInitCtx(pResultRow, pCtx, numOfOutput, rowEntryInfoOffset);

  return TSDB_CODE_SUCCESS;
}

static void updateTimeWindowInfo(SColumnInfoData* pColData, STimeWindow* pWin, int64_t delta) {
  int64_t* ts = (int64_t*)pColData->pData;

  int64_t duration = pWin->ekey - pWin->skey + delta;
  ts[2] = duration;            // set the duration
  ts[3] = pWin->skey;          // window start key
  ts[4] = pWin->ekey + delta;  // window end key
}

static void doKeepTuple(SWindowRowsSup* pRowSup, int64_t ts, uint64_t groupId) {
  pRowSup->win.ekey = ts;
  pRowSup->prevTs = ts;
  pRowSup->numOfRows += 1;
  pRowSup->groupId = groupId;
}

static void doKeepNewWindowStartInfo(SWindowRowsSup* pRowSup, const int64_t* tsList, int32_t rowIndex,
                                     uint64_t groupId) {
  pRowSup->startRowIndex = rowIndex;
  pRowSup->numOfRows = 0;
  pRowSup->win.skey = tsList[rowIndex];
  pRowSup->groupId = groupId;
}

FORCE_INLINE int32_t getForwardStepsInBlock(int32_t numOfRows, __block_search_fn_t searchFn, TSKEY ekey, int32_t pos,
                                            int32_t order, int64_t* pData) {
  int32_t forwardRows = 0;

  if (order == TSDB_ORDER_ASC) {
    int32_t end = searchFn((char*)&pData[pos], numOfRows - pos, ekey, order);
    if (end >= 0) {
      forwardRows = end;

      while (pData[end + pos] == ekey) {
        forwardRows += 1;
        ++pos;
      }
    }
  } else {
    int32_t end = searchFn((char*)&pData[pos], numOfRows - pos, ekey, order);
    if (end >= 0) {
      forwardRows = end;

      while (pData[end + pos] == ekey) {
        forwardRows += 1;
        ++pos;
      }
    }
    //    int32_t end = searchFn((char*)pData, pos + 1, ekey, order);
    //    if (end >= 0) {
    //      forwardRows = pos - end;
    //
    //      if (pData[end] == ekey) {
    //        forwardRows += 1;
    //      }
    //    }
  }

  ASSERT(forwardRows >= 0);
  return forwardRows;
}

int32_t binarySearchForKey(char* pValue, int num, TSKEY key, int order) {
  int32_t midPos = -1;
  int32_t numOfRows;

  if (num <= 0) {
    return -1;
  }

  TSKEY*  keyList = (TSKEY*)pValue;
  int32_t firstPos = 0;
  int32_t lastPos = num - 1;

  if (order == TSDB_ORDER_DESC) {
    // find the first position which is smaller than the key
    while (1) {
      if (key >= keyList[firstPos]) return firstPos;
      if (key == keyList[lastPos]) return lastPos;

      if (key < keyList[lastPos]) {
        lastPos += 1;
        if (lastPos >= num) {
          return -1;
        } else {
          return lastPos;
        }
      }

      numOfRows = lastPos - firstPos + 1;
      midPos = (numOfRows >> 1) + firstPos;

      if (key < keyList[midPos]) {
        firstPos = midPos + 1;
      } else if (key > keyList[midPos]) {
        lastPos = midPos - 1;
      } else {
        break;
      }
    }

  } else {
    // find the first position which is bigger than the key
    while (1) {
      if (key <= keyList[firstPos]) return firstPos;
      if (key == keyList[lastPos]) return lastPos;

      if (key > keyList[lastPos]) {
        lastPos = lastPos + 1;
        if (lastPos >= num)
          return -1;
        else
          return lastPos;
      }

      numOfRows = lastPos - firstPos + 1;
      midPos = (numOfRows >> 1u) + firstPos;

      if (key < keyList[midPos]) {
        lastPos = midPos - 1;
      } else if (key > keyList[midPos]) {
        firstPos = midPos + 1;
      } else {
        break;
      }
    }
  }

  return midPos;
}

int32_t getNumOfRowsInTimeWindow(SDataBlockInfo* pDataBlockInfo, TSKEY* pPrimaryColumn, int32_t startPos, TSKEY ekey,
                                 __block_search_fn_t searchFn, STableQueryInfo* item, int32_t order) {
  ASSERT(startPos >= 0 && startPos < pDataBlockInfo->rows);

  int32_t num = -1;
  int32_t step = GET_FORWARD_DIRECTION_FACTOR(order);

  if (order == TSDB_ORDER_ASC) {
    if (ekey < pDataBlockInfo->window.ekey && pPrimaryColumn) {
      num = getForwardStepsInBlock(pDataBlockInfo->rows, searchFn, ekey, startPos, order, pPrimaryColumn);
      if (item != NULL) {
        item->lastKey = pPrimaryColumn[startPos + (num - 1)] + step;
      }
    } else {
      num = pDataBlockInfo->rows - startPos;
      if (item != NULL) {
        item->lastKey = pDataBlockInfo->window.ekey + step;
      }
    }
  } else {  // desc
    if (ekey > pDataBlockInfo->window.skey && pPrimaryColumn) {
      num = getForwardStepsInBlock(pDataBlockInfo->rows, searchFn, ekey, startPos, order, pPrimaryColumn);
      if (item != NULL) {
        item->lastKey = pPrimaryColumn[startPos + (num - 1)] + step;
      }
    } else {
      num = pDataBlockInfo->rows - startPos;
      if (item != NULL) {
        item->lastKey = pDataBlockInfo->window.ekey + step;
      }
    }
  }

  return num;
}

void doTimeWindowInterpolation(SArray* pPrevValues, SArray* pDataBlock, TSKEY prevTs, int32_t prevRowIndex, TSKEY curTs,
                               int32_t curRowIndex, TSKEY windowKey, int32_t type, SExprSupp* pSup) {
  SqlFunctionCtx* pCtx = pSup->pCtx;

  int32_t index = 1;
  for (int32_t k = 0; k < pSup->numOfExprs; ++k) {
    if (!fmIsIntervalInterpoFunc(pCtx[k].functionId)) {
      pCtx[k].start.key = INT64_MIN;
      continue;
    }

    SFunctParam*     pParam = &pCtx[k].param[0];
    SColumnInfoData* pColInfo = taosArrayGet(pDataBlock, pParam->pCol->slotId);

    ASSERT(pColInfo->info.type == pParam->pCol->type && curTs != windowKey);

    double v1 = 0, v2 = 0, v = 0;
    if (prevRowIndex == -1) {
      SGroupKeys* p = taosArrayGet(pPrevValues, index);
      GET_TYPED_DATA(v1, double, pColInfo->info.type, p->pData);
    } else {
      GET_TYPED_DATA(v1, double, pColInfo->info.type, colDataGetData(pColInfo, prevRowIndex));
    }

    GET_TYPED_DATA(v2, double, pColInfo->info.type, colDataGetData(pColInfo, curRowIndex));

#if 0
    if (functionId == FUNCTION_INTERP) {
      if (type == RESULT_ROW_START_INTERP) {
        pCtx[k].start.key = prevTs;
        pCtx[k].start.val = v1;

        pCtx[k].end.key = curTs;
        pCtx[k].end.val = v2;

        if (pColInfo->info.type == TSDB_DATA_TYPE_BINARY || pColInfo->info.type == TSDB_DATA_TYPE_NCHAR ||
            pColInfo->info.type == TSDB_DATA_TYPE_GEOMETRY) {
          if (prevRowIndex == -1) {
            //            pCtx[k].start.ptr = (char*)pRuntimeEnv->prevRow[index];
          } else {
            pCtx[k].start.ptr = (char*)pColInfo->pData + prevRowIndex * pColInfo->info.bytes;
          }

          pCtx[k].end.ptr = (char*)pColInfo->pData + curRowIndex * pColInfo->info.bytes;
        }
      }
    } else if (functionId == FUNCTION_TWA) {
#endif

    SPoint point1 = (SPoint){.key = prevTs, .val = &v1};
    SPoint point2 = (SPoint){.key = curTs, .val = &v2};
    SPoint point = (SPoint){.key = windowKey, .val = &v};

    taosGetLinearInterpolationVal(&point, TSDB_DATA_TYPE_DOUBLE, &point1, &point2, TSDB_DATA_TYPE_DOUBLE);

    if (type == RESULT_ROW_START_INTERP) {
      pCtx[k].start.key = point.key;
      pCtx[k].start.val = v;
    } else {
      pCtx[k].end.key = point.key;
      pCtx[k].end.val = v;
    }

    index += 1;
  }
#if 0
  }
#endif
}

static void setNotInterpoWindowKey(SqlFunctionCtx* pCtx, int32_t numOfOutput, int32_t type) {
  if (type == RESULT_ROW_START_INTERP) {
    for (int32_t k = 0; k < numOfOutput; ++k) {
      pCtx[k].start.key = INT64_MIN;
    }
  } else {
    for (int32_t k = 0; k < numOfOutput; ++k) {
      pCtx[k].end.key = INT64_MIN;
    }
  }
}

static bool setTimeWindowInterpolationStartTs(SIntervalAggOperatorInfo* pInfo, int32_t pos, SSDataBlock* pBlock,
                                              const TSKEY* tsCols, STimeWindow* win, SExprSupp* pSup) {
  bool ascQuery = (pInfo->binfo.inputTsOrder == TSDB_ORDER_ASC);

  TSKEY curTs = tsCols[pos];

  SGroupKeys* pTsKey = taosArrayGet(pInfo->pPrevValues, 0);
  TSKEY       lastTs = *(int64_t*)pTsKey->pData;

  // lastTs == INT64_MIN and pos == 0 means this is the first time window, interpolation is not needed.
  // start exactly from this point, no need to do interpolation
  TSKEY key = ascQuery ? win->skey : win->ekey;
  if (key == curTs) {
    setNotInterpoWindowKey(pSup->pCtx, pSup->numOfExprs, RESULT_ROW_START_INTERP);
    return true;
  }

  // it is the first time window, no need to do interpolation
  if (pTsKey->isNull && pos == 0) {
    setNotInterpoWindowKey(pSup->pCtx, pSup->numOfExprs, RESULT_ROW_START_INTERP);
  } else {
    TSKEY prevTs = ((pos == 0) ? lastTs : tsCols[pos - 1]);
    doTimeWindowInterpolation(pInfo->pPrevValues, pBlock->pDataBlock, prevTs, pos - 1, curTs, pos, key,
                              RESULT_ROW_START_INTERP, pSup);
  }

  return true;
}

static bool setTimeWindowInterpolationEndTs(SIntervalAggOperatorInfo* pInfo, SExprSupp* pSup, int32_t endRowIndex,
                                            SArray* pDataBlock, const TSKEY* tsCols, TSKEY blockEkey,
                                            STimeWindow* win) {
  int32_t order = pInfo->binfo.inputTsOrder;

  TSKEY actualEndKey = tsCols[endRowIndex];
  TSKEY key = (order == TSDB_ORDER_ASC) ? win->ekey : win->skey;

  // not ended in current data block, do not invoke interpolation
  if ((key > blockEkey && (order == TSDB_ORDER_ASC)) || (key < blockEkey && (order == TSDB_ORDER_DESC))) {
    setNotInterpoWindowKey(pSup->pCtx, pSup->numOfExprs, RESULT_ROW_END_INTERP);
    return false;
  }

  // there is actual end point of current time window, no interpolation needs
  if (key == actualEndKey) {
    setNotInterpoWindowKey(pSup->pCtx, pSup->numOfExprs, RESULT_ROW_END_INTERP);
    return true;
  }

  int32_t nextRowIndex = endRowIndex + 1;
  ASSERT(nextRowIndex >= 0);

  TSKEY nextKey = tsCols[nextRowIndex];
  doTimeWindowInterpolation(pInfo->pPrevValues, pDataBlock, actualEndKey, endRowIndex, nextKey, nextRowIndex, key,
                            RESULT_ROW_END_INTERP, pSup);
  return true;
}

bool inCalSlidingWindow(SInterval* pInterval, STimeWindow* pWin, TSKEY calStart, TSKEY calEnd, EStreamType blockType) {
  if (pInterval->interval != pInterval->sliding &&
      ((pWin->ekey < calStart || pWin->skey > calEnd) || (blockType == STREAM_PULL_DATA && pWin->skey < calStart))) {
    return false;
  }

  return true;
}

bool inSlidingWindow(SInterval* pInterval, STimeWindow* pWin, SDataBlockInfo* pBlockInfo) {
  return inCalSlidingWindow(pInterval, pWin, pBlockInfo->calWin.skey, pBlockInfo->calWin.ekey, pBlockInfo->type);
}

static int32_t getNextQualifiedWindow(SInterval* pInterval, STimeWindow* pNext, SDataBlockInfo* pDataBlockInfo,
                                      TSKEY* primaryKeys, int32_t prevPosition, int32_t order) {
  bool ascQuery = (order == TSDB_ORDER_ASC);

  int32_t precision = pInterval->precision;
  getNextTimeWindow(pInterval, pNext, order);

  // next time window is not in current block
  if ((pNext->skey > pDataBlockInfo->window.ekey && order == TSDB_ORDER_ASC) ||
      (pNext->ekey < pDataBlockInfo->window.skey && order == TSDB_ORDER_DESC)) {
    return -1;
  }

  if (!inSlidingWindow(pInterval, pNext, pDataBlockInfo) && order == TSDB_ORDER_ASC) {
    return -1;
  }

  TSKEY   skey = ascQuery ? pNext->skey : pNext->ekey;
  int32_t startPos = 0;

  // tumbling time window query, a special case of sliding time window query
  if (pInterval->sliding == pInterval->interval && prevPosition != -1) {
    startPos = prevPosition + 1;
  } else {
    if ((skey <= pDataBlockInfo->window.skey && ascQuery) || (skey >= pDataBlockInfo->window.ekey && !ascQuery)) {
      startPos = 0;
    } else {
      startPos = binarySearchForKey((char*)primaryKeys, pDataBlockInfo->rows, skey, order);
    }
  }

  /* interp query with fill should not skip time window */
  //  if (pQueryAttr->pointInterpQuery && pQueryAttr->fillType != TSDB_FILL_NONE) {
  //    return startPos;
  //  }

  /*
   * This time window does not cover any data, try next time window,
   * this case may happen when the time window is too small
   */
  if (primaryKeys == NULL) {
    if (ascQuery) {
      ASSERT(pDataBlockInfo->window.skey <= pNext->ekey);
    } else {
      ASSERT(pDataBlockInfo->window.ekey >= pNext->skey);
    }
  } else {
    if (ascQuery && primaryKeys[startPos] > pNext->ekey) {
      TSKEY next = primaryKeys[startPos];
      if (pInterval->intervalUnit == 'n' || pInterval->intervalUnit == 'y') {
        pNext->skey = taosTimeTruncate(next, pInterval);
        pNext->ekey = taosTimeAdd(pNext->skey, pInterval->interval, pInterval->intervalUnit, precision) - 1;
      } else {
        pNext->ekey += ((next - pNext->ekey + pInterval->sliding - 1) / pInterval->sliding) * pInterval->sliding;
        pNext->skey = pNext->ekey - pInterval->interval + 1;
      }
    } else if ((!ascQuery) && primaryKeys[startPos] < pNext->skey) {
      TSKEY next = primaryKeys[startPos];
      if (pInterval->intervalUnit == 'n' || pInterval->intervalUnit == 'y') {
        pNext->skey = taosTimeTruncate(next, pInterval);
        pNext->ekey = taosTimeAdd(pNext->skey, pInterval->interval, pInterval->intervalUnit, precision) - 1;
      } else {
        pNext->skey -= ((pNext->skey - next + pInterval->sliding - 1) / pInterval->sliding) * pInterval->sliding;
        pNext->ekey = pNext->skey + pInterval->interval - 1;
      }
    }
  }

  return startPos;
}

static bool isResultRowInterpolated(SResultRow* pResult, SResultTsInterpType type) {
  ASSERT(pResult != NULL && (type == RESULT_ROW_START_INTERP || type == RESULT_ROW_END_INTERP));
  if (type == RESULT_ROW_START_INTERP) {
    return pResult->startInterp == true;
  } else {
    return pResult->endInterp == true;
  }
}

static void setResultRowInterpo(SResultRow* pResult, SResultTsInterpType type) {
  if (type == RESULT_ROW_START_INTERP) {
    pResult->startInterp = true;
  } else {
    pResult->endInterp = true;
  }
}

static void doWindowBorderInterpolation(SIntervalAggOperatorInfo* pInfo, SSDataBlock* pBlock, SResultRow* pResult,
                                        STimeWindow* win, int32_t startPos, int32_t forwardRows, SExprSupp* pSup) {
  if (!pInfo->timeWindowInterpo) {
    return;
  }

  ASSERT(pBlock != NULL);
  if (pBlock->pDataBlock == NULL) {
    //    tscError("pBlock->pDataBlock == NULL");
    return;
  }

  SColumnInfoData* pColInfo = taosArrayGet(pBlock->pDataBlock, pInfo->primaryTsIndex);

  TSKEY* tsCols = (TSKEY*)(pColInfo->pData);
  bool   done = isResultRowInterpolated(pResult, RESULT_ROW_START_INTERP);
  if (!done) {  // it is not interpolated, now start to generated the interpolated value
    bool interp = setTimeWindowInterpolationStartTs(pInfo, startPos, pBlock, tsCols, win, pSup);
    if (interp) {
      setResultRowInterpo(pResult, RESULT_ROW_START_INTERP);
    }
  } else {
    setNotInterpoWindowKey(pSup->pCtx, pSup->numOfExprs, RESULT_ROW_START_INTERP);
  }

  // point interpolation does not require the end key time window interpolation.
  //  if (pointInterpQuery) {
  //    return;
  //  }

  // interpolation query does not generate the time window end interpolation
  done = isResultRowInterpolated(pResult, RESULT_ROW_END_INTERP);
  if (!done) {
    int32_t endRowIndex = startPos + forwardRows - 1;

    TSKEY endKey = (pInfo->binfo.inputTsOrder == TSDB_ORDER_ASC) ? pBlock->info.window.ekey : pBlock->info.window.skey;
    bool  interp = setTimeWindowInterpolationEndTs(pInfo, pSup, endRowIndex, pBlock->pDataBlock, tsCols, endKey, win);
    if (interp) {
      setResultRowInterpo(pResult, RESULT_ROW_END_INTERP);
    }
  } else {
    setNotInterpoWindowKey(pSup->pCtx, pSup->numOfExprs, RESULT_ROW_END_INTERP);
  }
}

static void saveDataBlockLastRow(SArray* pPrevKeys, const SSDataBlock* pBlock, SArray* pCols) {
  if (pBlock->pDataBlock == NULL) {
    return;
  }

  size_t num = taosArrayGetSize(pPrevKeys);
  for (int32_t k = 0; k < num; ++k) {
    SColumn* pc = taosArrayGet(pCols, k);

    SColumnInfoData* pColInfo = taosArrayGet(pBlock->pDataBlock, pc->slotId);

    SGroupKeys* pkey = taosArrayGet(pPrevKeys, k);
    for (int32_t i = pBlock->info.rows - 1; i >= 0; --i) {
      if (colDataIsNull_s(pColInfo, i)) {
        continue;
      }

      char* val = colDataGetData(pColInfo, i);
      if (IS_VAR_DATA_TYPE(pkey->type)) {
        memcpy(pkey->pData, val, varDataTLen(val));
        ASSERT(varDataTLen(val) <= pkey->bytes);
      } else {
        memcpy(pkey->pData, val, pkey->bytes);
      }

      break;
    }
  }
}

static void doInterpUnclosedTimeWindow(SOperatorInfo* pOperatorInfo, int32_t numOfExprs, SResultRowInfo* pResultRowInfo,
                                       SSDataBlock* pBlock, int32_t scanFlag, int64_t* tsCols, SResultRowPosition* p) {
  SExecTaskInfo* pTaskInfo = pOperatorInfo->pTaskInfo;

  SIntervalAggOperatorInfo* pInfo = (SIntervalAggOperatorInfo*)pOperatorInfo->info;
  SExprSupp*                pSup = &pOperatorInfo->exprSupp;

  int32_t startPos = 0;
  int32_t numOfOutput = pSup->numOfExprs;

  SResultRow* pResult = NULL;

  while (1) {
    SListNode*          pn = tdListGetHead(pResultRowInfo->openWindow);
    SOpenWindowInfo*    pOpenWin = (SOpenWindowInfo*)pn->data;
    uint64_t            groupId = pOpenWin->groupId;
    SResultRowPosition* p1 = &pOpenWin->pos;
    if (p->pageId == p1->pageId && p->offset == p1->offset) {
      break;
    }

    SResultRow* pr = getResultRowByPos(pInfo->aggSup.pResultBuf, p1, false);
    if (NULL == pr) {
      T_LONG_JMP(pTaskInfo->env, terrno);
    }

    ASSERT(pr->offset == p1->offset && pr->pageId == p1->pageId);

    if (pr->closed) {
      ASSERT(isResultRowInterpolated(pr, RESULT_ROW_START_INTERP) &&
             isResultRowInterpolated(pr, RESULT_ROW_END_INTERP));
      SListNode* pNode = tdListPopHead(pResultRowInfo->openWindow);
      taosMemoryFree(pNode);
      continue;
    }

    STimeWindow w = pr->win;
    int32_t     ret = setTimeWindowOutputBuf(pResultRowInfo, &w, (scanFlag == MAIN_SCAN), &pResult, groupId, pSup->pCtx,
                                             numOfOutput, pSup->rowEntryInfoOffset, &pInfo->aggSup, pTaskInfo);
    if (ret != TSDB_CODE_SUCCESS) {
      T_LONG_JMP(pTaskInfo->env, TSDB_CODE_OUT_OF_MEMORY);
    }

    ASSERT(!isResultRowInterpolated(pResult, RESULT_ROW_END_INTERP));

    SGroupKeys* pTsKey = taosArrayGet(pInfo->pPrevValues, 0);
    int64_t     prevTs = *(int64_t*)pTsKey->pData;
    if (groupId == pBlock->info.id.groupId) {
      doTimeWindowInterpolation(pInfo->pPrevValues, pBlock->pDataBlock, prevTs, -1, tsCols[startPos], startPos, w.ekey,
                                RESULT_ROW_END_INTERP, pSup);
    }

    setResultRowInterpo(pResult, RESULT_ROW_END_INTERP);
    setNotInterpoWindowKey(pSup->pCtx, numOfExprs, RESULT_ROW_START_INTERP);

    updateTimeWindowInfo(&pInfo->twAggSup.timeWindowData, &w, 1);
    applyAggFunctionOnPartialTuples(pTaskInfo, pSup->pCtx, &pInfo->twAggSup.timeWindowData, startPos, 0,
                                    pBlock->info.rows, numOfExprs);

    if (isResultRowInterpolated(pResult, RESULT_ROW_END_INTERP)) {
      closeResultRow(pr);
      SListNode* pNode = tdListPopHead(pResultRowInfo->openWindow);
      taosMemoryFree(pNode);
    } else {  // the remains are can not be closed yet.
      break;
    }
  }
}

typedef int32_t (*__compare_fn_t)(void* pKey, void* data, int32_t index);

int32_t binarySearchCom(void* keyList, int num, void* pKey, int order, __compare_fn_t comparefn) {
  int firstPos = 0, lastPos = num - 1, midPos = -1;
  int numOfRows = 0;

  if (num <= 0) return -1;
  if (order == TSDB_ORDER_DESC) {
    // find the first position which is smaller or equal than the key
    while (1) {
      if (comparefn(pKey, keyList, lastPos) >= 0) return lastPos;
      if (comparefn(pKey, keyList, firstPos) == 0) return firstPos;
      if (comparefn(pKey, keyList, firstPos) < 0) return firstPos - 1;

      numOfRows = lastPos - firstPos + 1;
      midPos = (numOfRows >> 1) + firstPos;

      if (comparefn(pKey, keyList, midPos) < 0) {
        lastPos = midPos - 1;
      } else if (comparefn(pKey, keyList, midPos) > 0) {
        firstPos = midPos + 1;
      } else {
        break;
      }
    }

  } else {
    // find the first position which is bigger or equal than the key
    while (1) {
      if (comparefn(pKey, keyList, firstPos) <= 0) return firstPos;
      if (comparefn(pKey, keyList, lastPos) == 0) return lastPos;

      if (comparefn(pKey, keyList, lastPos) > 0) {
        lastPos = lastPos + 1;
        if (lastPos >= num)
          return -1;
        else
          return lastPos;
      }

      numOfRows = lastPos - firstPos + 1;
      midPos = (numOfRows >> 1) + firstPos;

      if (comparefn(pKey, keyList, midPos) < 0) {
        lastPos = midPos - 1;
      } else if (comparefn(pKey, keyList, midPos) > 0) {
        firstPos = midPos + 1;
      } else {
        break;
      }
    }
  }

  return midPos;
}

typedef int64_t (*__get_value_fn_t)(void* data, int32_t index);

int32_t binarySearch(void* keyList, int num, TSKEY key, int order, __get_value_fn_t getValuefn) {
  int firstPos = 0, lastPos = num - 1, midPos = -1;
  int numOfRows = 0;

  if (num <= 0) return -1;
  if (order == TSDB_ORDER_DESC) {
    // find the first position which is smaller or equal than the key
    while (1) {
      if (key >= getValuefn(keyList, lastPos)) return lastPos;
      if (key == getValuefn(keyList, firstPos)) return firstPos;
      if (key < getValuefn(keyList, firstPos)) return firstPos - 1;

      numOfRows = lastPos - firstPos + 1;
      midPos = (numOfRows >> 1) + firstPos;

      if (key < getValuefn(keyList, midPos)) {
        lastPos = midPos - 1;
      } else if (key > getValuefn(keyList, midPos)) {
        firstPos = midPos + 1;
      } else {
        break;
      }
    }

  } else {
    // find the first position which is bigger or equal than the key
    while (1) {
      if (key <= getValuefn(keyList, firstPos)) return firstPos;
      if (key == getValuefn(keyList, lastPos)) return lastPos;

      if (key > getValuefn(keyList, lastPos)) {
        lastPos = lastPos + 1;
        if (lastPos >= num)
          return -1;
        else
          return lastPos;
      }

      numOfRows = lastPos - firstPos + 1;
      midPos = (numOfRows >> 1) + firstPos;

      if (key < getValuefn(keyList, midPos)) {
        lastPos = midPos - 1;
      } else if (key > getValuefn(keyList, midPos)) {
        firstPos = midPos + 1;
      } else {
        break;
      }
    }
  }

  return midPos;
}

int32_t comparePullWinKey(void* pKey, void* data, int32_t index) {
  SArray*          res = (SArray*)data;
  SPullWindowInfo* pos = taosArrayGet(res, index);
  SPullWindowInfo* pData = (SPullWindowInfo*)pKey;
  if (pData->groupId > pos->groupId) {
    return 1;
  } else if (pData->groupId < pos->groupId) {
    return -1;
  }

  if (pData->window.skey > pos->window.ekey) {
    return 1;
  } else if (pData->window.ekey < pos->window.skey) {
    return -1;
  }
  return 0;
}

static int32_t savePullWindow(SPullWindowInfo* pPullInfo, SArray* pPullWins) {
  int32_t size = taosArrayGetSize(pPullWins);
  int32_t index = binarySearchCom(pPullWins, size, pPullInfo, TSDB_ORDER_DESC, comparePullWinKey);
  if (index == -1) {
    index = 0;
  } else {
    int32_t code = comparePullWinKey(pPullInfo, pPullWins, index);
    if (code == 0) {
      SPullWindowInfo* pos = taosArrayGet(pPullWins, index);
      pos->window.skey = TMIN(pos->window.skey, pPullInfo->window.skey);
      pos->window.ekey = TMAX(pos->window.ekey, pPullInfo->window.ekey);
      pos->calWin.skey = TMIN(pos->calWin.skey, pPullInfo->calWin.skey);
      pos->calWin.ekey = TMAX(pos->calWin.ekey, pPullInfo->calWin.ekey);
      return TSDB_CODE_SUCCESS;
    } else if (code > 0) {
      index++;
    }
  }
  if (taosArrayInsert(pPullWins, index, pPullInfo) == NULL) {
    return TSDB_CODE_OUT_OF_MEMORY;
  }
  return TSDB_CODE_SUCCESS;
}

static int32_t saveResult(SResultWindowInfo winInfo, SSHashObj* pStUpdated) {
  winInfo.sessionWin.win.ekey = winInfo.sessionWin.win.skey;
  return tSimpleHashPut(pStUpdated, &winInfo.sessionWin, sizeof(SSessionKey), &winInfo, sizeof(SResultWindowInfo));
}

static int32_t saveWinResult(SWinKey* pKey, SRowBuffPos* pPos, SSHashObj* pUpdatedMap) {
  tSimpleHashPut(pUpdatedMap, pKey, sizeof(SWinKey), &pPos, POINTER_BYTES);
  return TSDB_CODE_SUCCESS;
}

static int32_t saveWinResultInfo(TSKEY ts, uint64_t groupId, SRowBuffPos* pPos, SSHashObj* pUpdatedMap) {
  SWinKey key = {.ts = ts, .groupId = groupId};
  saveWinResult(&key, pPos, pUpdatedMap);
  return TSDB_CODE_SUCCESS;
}

static void removeResults(SArray* pWins, SSHashObj* pUpdatedMap) {
  int32_t size = taosArrayGetSize(pWins);
  for (int32_t i = 0; i < size; i++) {
    SWinKey* pW = taosArrayGet(pWins, i);
    void*    tmp = tSimpleHashGet(pUpdatedMap, pW, sizeof(SWinKey));
    if (tmp) {
      void* value = *(void**)tmp;
      taosMemoryFree(value);
      tSimpleHashRemove(pUpdatedMap, pW, sizeof(SWinKey));
    }
  }
}

int32_t compareWinKey(void* pKey, void* data, int32_t index) {
  void* pDataPos = taosArrayGet((SArray*)data, index);
  return winKeyCmprImpl(pKey, pDataPos);
}

static void removeDeleteResults(SSHashObj* pUpdatedMap, SArray* pDelWins) {
  taosArraySort(pDelWins, winKeyCmprImpl);
  taosArrayRemoveDuplicate(pDelWins, winKeyCmprImpl, NULL);
  int32_t delSize = taosArrayGetSize(pDelWins);
  if (tSimpleHashGetSize(pUpdatedMap) == 0 || delSize == 0) {
    return;
  }
  void*   pIte = NULL;
  int32_t iter = 0;
  while ((pIte = tSimpleHashIterate(pUpdatedMap, pIte, &iter)) != NULL) {
    SWinKey* pResKey = tSimpleHashGetKey(pIte, NULL);
    int32_t  index = binarySearchCom(pDelWins, delSize, pResKey, TSDB_ORDER_DESC, compareWinKey);
    if (index >= 0 && 0 == compareWinKey(pResKey, pDelWins, index)) {
      taosArrayRemove(pDelWins, index);
      delSize = taosArrayGetSize(pDelWins);
    }
  }
}

bool isOverdue(TSKEY ekey, STimeWindowAggSupp* pTwSup) {
  ASSERTS(pTwSup->maxTs == INT64_MIN || pTwSup->maxTs > 0, "maxts should greater than 0");
  return pTwSup->maxTs != INT64_MIN && ekey < pTwSup->maxTs - pTwSup->waterMark;
}

bool isCloseWindow(STimeWindow* pWin, STimeWindowAggSupp* pTwSup) { return isOverdue(pWin->ekey, pTwSup); }

bool needDeleteWindowBuf(STimeWindow* pWin, STimeWindowAggSupp* pTwSup) {
  return pTwSup->maxTs != INT64_MIN && pWin->ekey < pTwSup->maxTs - pTwSup->deleteMark;
}

static bool tsKeyCompFn(void* l, void* r, void* param) {
  TSKEY* lTS = (TSKEY*)l;
  TSKEY* rTS = (TSKEY*)r;
  SIntervalAggOperatorInfo* pInfo = param;
  return pInfo->binfo.outputTsOrder == ORDER_ASC ? *lTS < *rTS : *lTS > *rTS;
}

static bool isCalculatedWin(SIntervalAggOperatorInfo* pInfo, const STimeWindow* win, uint64_t tableGroupId) {
  char keyBuf[sizeof(TSKEY) + sizeof(uint64_t)] = {0};
  SET_RES_WINDOW_KEY(keyBuf, (char*)&win->skey, sizeof(TSKEY), tableGroupId);
  return tSimpleHashGet(pInfo->aggSup.pResultRowHashTable, keyBuf, GET_RES_WINDOW_KEY_LEN(sizeof(TSKEY))) != NULL;
}

/**
 * @brief check if cur window should be filtered out by limit info
 * @retval true if should be filtered out
 * @retval false if not filtering out
 * @note If no limit info, we skip filtering.
 *       If input/output ts order mismatch, we skip filtering too.
 *       eg. input ts order: desc, and output ts order: asc, limit: 10
 *       IntervalOperator should output the first 10 windows, however, we can't find the first 10 windows until we scan
 *       every tuple in every block.
 *       And the boundedQueue keeps refreshing all records with smaller ts key.
 */
static bool filterWindowWithLimit(SIntervalAggOperatorInfo* pOperatorInfo, STimeWindow* win, uint64_t groupId) {
  if (!pOperatorInfo->limited  // if no limit info, no filter will be applied
      || pOperatorInfo->binfo.inputTsOrder !=
             pOperatorInfo->binfo.outputTsOrder  // if input/output ts order mismatch, no filter
  ) {
    return false;
  }
  if (pOperatorInfo->limit == 0) return true;

  if (pOperatorInfo->pBQ == NULL) {
    pOperatorInfo->pBQ = createBoundedQueue(pOperatorInfo->limit - 1, tsKeyCompFn, taosMemoryFree, pOperatorInfo);
  }

  bool shouldFilter = false;
  // if BQ has been full, compare it with top of BQ
  if (taosBQSize(pOperatorInfo->pBQ) == taosBQMaxSize(pOperatorInfo->pBQ) + 1) {
    PriorityQueueNode* top = taosBQTop(pOperatorInfo->pBQ);
    shouldFilter = tsKeyCompFn(top->data, &win->skey, pOperatorInfo);
  }
  if (shouldFilter) {
    return true;
  } else if (isCalculatedWin(pOperatorInfo, win, groupId)) {
    return false;
  }

  // cur win not been filtered out and not been pushed into BQ yet, push it into BQ
  PriorityQueueNode node = {.data = taosMemoryMalloc(sizeof(TSKEY))};
  *((TSKEY*)node.data) = win->skey;

  if (NULL == taosBQPush(pOperatorInfo->pBQ, &node)) {
    taosMemoryFree(node.data);
    return true;
  }
  return false;
}

static bool hashIntervalAgg(SOperatorInfo* pOperatorInfo, SResultRowInfo* pResultRowInfo, SSDataBlock* pBlock,
                            int32_t scanFlag) {
  SIntervalAggOperatorInfo* pInfo = (SIntervalAggOperatorInfo*)pOperatorInfo->info;

  SExecTaskInfo* pTaskInfo = pOperatorInfo->pTaskInfo;
  SExprSupp*     pSup = &pOperatorInfo->exprSupp;

  int32_t     startPos = 0;
  int32_t     numOfOutput = pSup->numOfExprs;
  int64_t*    tsCols = extractTsCol(pBlock, pInfo);
  uint64_t    tableGroupId = pBlock->info.id.groupId;
  bool        ascScan = (pInfo->binfo.inputTsOrder == TSDB_ORDER_ASC);
  TSKEY       ts = getStartTsKey(&pBlock->info.window, tsCols);
  SResultRow* pResult = NULL;

  if (tableGroupId != pInfo->curGroupId) {
    pInfo->handledGroupNum += 1;
    if (pInfo->slimited && pInfo->handledGroupNum > pInfo->slimit) {
      return true;
    } else {
      pInfo->curGroupId = tableGroupId;
      destroyBoundedQueue(pInfo->pBQ);
      pInfo->pBQ = NULL;
    }
  }

  STimeWindow win =
      getActiveTimeWindow(pInfo->aggSup.pResultBuf, pResultRowInfo, ts, &pInfo->interval, pInfo->binfo.inputTsOrder);
  if (filterWindowWithLimit(pInfo, &win, tableGroupId)) return false;

  int32_t ret = setTimeWindowOutputBuf(pResultRowInfo, &win, (scanFlag == MAIN_SCAN), &pResult, tableGroupId,
                                       pSup->pCtx, numOfOutput, pSup->rowEntryInfoOffset, &pInfo->aggSup, pTaskInfo);
  if (ret != TSDB_CODE_SUCCESS || pResult == NULL) {
    T_LONG_JMP(pTaskInfo->env, TSDB_CODE_OUT_OF_MEMORY);
  }

  TSKEY   ekey = ascScan ? win.ekey : win.skey;
  int32_t forwardRows = getNumOfRowsInTimeWindow(&pBlock->info, tsCols, startPos, ekey, binarySearchForKey, NULL,
                                                 pInfo->binfo.inputTsOrder);

  // prev time window not interpolation yet.
  if (pInfo->timeWindowInterpo) {
    SResultRowPosition pos = addToOpenWindowList(pResultRowInfo, pResult, tableGroupId);
    doInterpUnclosedTimeWindow(pOperatorInfo, numOfOutput, pResultRowInfo, pBlock, scanFlag, tsCols, &pos);

    // restore current time window
    ret = setTimeWindowOutputBuf(pResultRowInfo, &win, (scanFlag == MAIN_SCAN), &pResult, tableGroupId, pSup->pCtx,
                                 numOfOutput, pSup->rowEntryInfoOffset, &pInfo->aggSup, pTaskInfo);
    if (ret != TSDB_CODE_SUCCESS) {
      T_LONG_JMP(pTaskInfo->env, TSDB_CODE_OUT_OF_MEMORY);
    }

    // window start key interpolation
    doWindowBorderInterpolation(pInfo, pBlock, pResult, &win, startPos, forwardRows, pSup);
  }

  updateTimeWindowInfo(&pInfo->twAggSup.timeWindowData, &win, 1);
  applyAggFunctionOnPartialTuples(pTaskInfo, pSup->pCtx, &pInfo->twAggSup.timeWindowData, startPos, forwardRows,
                                  pBlock->info.rows, numOfOutput);

  doCloseWindow(pResultRowInfo, pInfo, pResult);

  STimeWindow nextWin = win;
  while (1) {
    int32_t prevEndPos = forwardRows - 1 + startPos;
<<<<<<< HEAD
    startPos = getNextQualifiedWindow(&pInfo->interval, &nextWin, &pBlock->info, tsCols, prevEndPos,
                                      pInfo->binfo.inputTsOrder);
    if (startPos < 0) {
=======
    startPos = getNextQualifiedWindow(&pInfo->interval, &nextWin, &pBlock->info, tsCols, prevEndPos, pInfo->binfo.inputTsOrder);
    if (startPos < 0 || filterWindowWithLimit(pInfo, &nextWin, tableGroupId)) {
>>>>>>> b6586085
      break;
    }
    // null data, failed to allocate more memory buffer
    int32_t code = setTimeWindowOutputBuf(pResultRowInfo, &nextWin, (scanFlag == MAIN_SCAN), &pResult, tableGroupId,
                                          pSup->pCtx, numOfOutput, pSup->rowEntryInfoOffset, &pInfo->aggSup, pTaskInfo);
    if (code != TSDB_CODE_SUCCESS || pResult == NULL) {
      T_LONG_JMP(pTaskInfo->env, TSDB_CODE_OUT_OF_MEMORY);
    }

    ekey = ascScan ? nextWin.ekey : nextWin.skey;
    forwardRows = getNumOfRowsInTimeWindow(&pBlock->info, tsCols, startPos, ekey, binarySearchForKey, NULL,
                                           pInfo->binfo.inputTsOrder);
    // window start(end) key interpolation
    doWindowBorderInterpolation(pInfo, pBlock, pResult, &nextWin, startPos, forwardRows, pSup);
    // TODO: add to open window? how to close the open windows after input blocks exhausted?
#if 0
    if ((ascScan && ekey <= pBlock->info.window.ekey) ||
        (!ascScan && ekey >= pBlock->info.window.skey)) {
      // window start(end) key interpolation
      doWindowBorderInterpolation(pInfo, pBlock, pResult, &nextWin, startPos, forwardRows, pSup);
    } else if (pInfo->timeWindowInterpo) {
      addToOpenWindowList(pResultRowInfo, pResult, tableGroupId);
    }
#endif
    updateTimeWindowInfo(&pInfo->twAggSup.timeWindowData, &nextWin, 1);
    applyAggFunctionOnPartialTuples(pTaskInfo, pSup->pCtx, &pInfo->twAggSup.timeWindowData, startPos, forwardRows,
                                    pBlock->info.rows, numOfOutput);
    doCloseWindow(pResultRowInfo, pInfo, pResult);
  }

  if (pInfo->timeWindowInterpo) {
    saveDataBlockLastRow(pInfo->pPrevValues, pBlock, pInfo->pInterpCols);
  }
  return false;
}

void doCloseWindow(SResultRowInfo* pResultRowInfo, const SIntervalAggOperatorInfo* pInfo, SResultRow* pResult) {
  // current result is done in computing final results.
  if (pInfo->timeWindowInterpo && isResultRowInterpolated(pResult, RESULT_ROW_END_INTERP)) {
    closeResultRow(pResult);
    SListNode* pNode = tdListPopHead(pResultRowInfo->openWindow);
    taosMemoryFree(pNode);
  }
}

SResultRowPosition addToOpenWindowList(SResultRowInfo* pResultRowInfo, const SResultRow* pResult, uint64_t groupId) {
  SOpenWindowInfo openWin = {0};
  openWin.pos.pageId = pResult->pageId;
  openWin.pos.offset = pResult->offset;
  openWin.groupId = groupId;
  SListNode* pn = tdListGetTail(pResultRowInfo->openWindow);
  if (pn == NULL) {
    tdListAppend(pResultRowInfo->openWindow, &openWin);
    return openWin.pos;
  }

  SOpenWindowInfo* px = (SOpenWindowInfo*)pn->data;
  if (px->pos.pageId != openWin.pos.pageId || px->pos.offset != openWin.pos.offset || px->groupId != openWin.groupId) {
    tdListAppend(pResultRowInfo->openWindow, &openWin);
  }

  return openWin.pos;
}

int64_t* extractTsCol(SSDataBlock* pBlock, const SIntervalAggOperatorInfo* pInfo) {
  TSKEY* tsCols = NULL;

  if (pBlock->pDataBlock != NULL && pBlock->info.dataLoad) {
    SColumnInfoData* pColDataInfo = taosArrayGet(pBlock->pDataBlock, pInfo->primaryTsIndex);
    tsCols = (int64_t*)pColDataInfo->pData;
    ASSERT(tsCols[0] != 0);

    // no data in primary ts
    if (tsCols[0] == 0 && tsCols[pBlock->info.rows - 1] == 0) {
      return NULL;
    }

    if (tsCols[0] != 0 && (pBlock->info.window.skey == 0 && pBlock->info.window.ekey == 0)) {
      blockDataUpdateTsWindow(pBlock, pInfo->primaryTsIndex);
    }
  }

  return tsCols;
}

static int32_t doOpenIntervalAgg(SOperatorInfo* pOperator) {
  if (OPTR_IS_OPENED(pOperator)) {
    return TSDB_CODE_SUCCESS;
  }

  SExecTaskInfo* pTaskInfo = pOperator->pTaskInfo;
  SOperatorInfo* downstream = pOperator->pDownstream[0];

  SIntervalAggOperatorInfo* pInfo = pOperator->info;
  SExprSupp*                pSup = &pOperator->exprSupp;

  int32_t scanFlag = MAIN_SCAN;
  int64_t st = taosGetTimestampUs();

  while (1) {
    SSDataBlock* pBlock = downstream->fpSet.getNextFn(downstream);
    if (pBlock == NULL) {
      break;
    }

    pInfo->binfo.pRes->info.scanFlag = scanFlag = pBlock->info.scanFlag;

    if (pInfo->scalarSupp.pExprInfo != NULL) {
      SExprSupp* pExprSup = &pInfo->scalarSupp;
      projectApplyFunctions(pExprSup->pExprInfo, pBlock, pBlock, pExprSup->pCtx, pExprSup->numOfExprs, NULL);
    }

    // the pDataBlock are always the same one, no need to call this again
    setInputDataBlock(pSup, pBlock, pInfo->binfo.inputTsOrder, scanFlag, true);
    if (hashIntervalAgg(pOperator, &pInfo->binfo.resultRowInfo, pBlock, scanFlag)) break;
  }

  initGroupedResultInfo(&pInfo->groupResInfo, pInfo->aggSup.pResultRowHashTable, pInfo->binfo.outputTsOrder);
  OPTR_SET_OPENED(pOperator);

  pOperator->cost.openCost = (taosGetTimestampUs() - st) / 1000.0;
  return TSDB_CODE_SUCCESS;
}

static bool compareVal(const char* v, const SStateKeys* pKey) {
  if (IS_VAR_DATA_TYPE(pKey->type)) {
    if (varDataLen(v) != varDataLen(pKey->pData)) {
      return false;
    } else {
      return memcmp(varDataVal(v), varDataVal(pKey->pData), varDataLen(v)) == 0;
    }
  } else {
    return memcmp(pKey->pData, v, pKey->bytes) == 0;
  }
}

static void doStateWindowAggImpl(SOperatorInfo* pOperator, SStateWindowOperatorInfo* pInfo, SSDataBlock* pBlock) {
  SExecTaskInfo* pTaskInfo = pOperator->pTaskInfo;
  SExprSupp*     pSup = &pOperator->exprSupp;

  SColumnInfoData* pStateColInfoData = taosArrayGet(pBlock->pDataBlock, pInfo->stateCol.slotId);
  int64_t          gid = pBlock->info.id.groupId;

  bool    masterScan = true;
  int32_t numOfOutput = pOperator->exprSupp.numOfExprs;
  int32_t bytes = pStateColInfoData->info.bytes;

  SColumnInfoData* pColInfoData = taosArrayGet(pBlock->pDataBlock, pInfo->tsSlotId);
  TSKEY*           tsList = (TSKEY*)pColInfoData->pData;

  SWindowRowsSup* pRowSup = &pInfo->winSup;
  pRowSup->numOfRows = 0;

  struct SColumnDataAgg* pAgg = NULL;
  for (int32_t j = 0; j < pBlock->info.rows; ++j) {
    pAgg = (pBlock->pBlockAgg != NULL) ? pBlock->pBlockAgg[pInfo->stateCol.slotId] : NULL;
    if (colDataIsNull(pStateColInfoData, pBlock->info.rows, j, pAgg)) {
      continue;
    }

    char* val = colDataGetData(pStateColInfoData, j);

    if (gid != pRowSup->groupId || !pInfo->hasKey) {
      // todo extract method
      if (IS_VAR_DATA_TYPE(pInfo->stateKey.type)) {
        varDataCopy(pInfo->stateKey.pData, val);
      } else {
        memcpy(pInfo->stateKey.pData, val, bytes);
      }

      pInfo->hasKey = true;

      doKeepNewWindowStartInfo(pRowSup, tsList, j, gid);
      doKeepTuple(pRowSup, tsList[j], gid);
    } else if (compareVal(val, &pInfo->stateKey)) {
      doKeepTuple(pRowSup, tsList[j], gid);
      if (j == 0 && pRowSup->startRowIndex != 0) {
        pRowSup->startRowIndex = 0;
      }
    } else {  // a new state window started
      SResultRow* pResult = NULL;

      // keep the time window for the closed time window.
      STimeWindow window = pRowSup->win;

      pRowSup->win.ekey = pRowSup->win.skey;
      int32_t ret = setTimeWindowOutputBuf(&pInfo->binfo.resultRowInfo, &window, masterScan, &pResult, gid, pSup->pCtx,
                                           numOfOutput, pSup->rowEntryInfoOffset, &pInfo->aggSup, pTaskInfo);
      if (ret != TSDB_CODE_SUCCESS) {  // null data, too many state code
        T_LONG_JMP(pTaskInfo->env, TSDB_CODE_APP_ERROR);
      }

      updateTimeWindowInfo(&pInfo->twAggSup.timeWindowData, &window, 0);
      applyAggFunctionOnPartialTuples(pTaskInfo, pSup->pCtx, &pInfo->twAggSup.timeWindowData, pRowSup->startRowIndex,
                                      pRowSup->numOfRows, pBlock->info.rows, numOfOutput);

      // here we start a new session window
      doKeepNewWindowStartInfo(pRowSup, tsList, j, gid);
      doKeepTuple(pRowSup, tsList[j], gid);

      // todo extract method
      if (IS_VAR_DATA_TYPE(pInfo->stateKey.type)) {
        varDataCopy(pInfo->stateKey.pData, val);
      } else {
        memcpy(pInfo->stateKey.pData, val, bytes);
      }
    }
  }

  SResultRow* pResult = NULL;
  pRowSup->win.ekey = tsList[pBlock->info.rows - 1];
  int32_t ret = setTimeWindowOutputBuf(&pInfo->binfo.resultRowInfo, &pRowSup->win, masterScan, &pResult, gid,
                                       pSup->pCtx, numOfOutput, pSup->rowEntryInfoOffset, &pInfo->aggSup, pTaskInfo);
  if (ret != TSDB_CODE_SUCCESS) {  // null data, too many state code
    T_LONG_JMP(pTaskInfo->env, TSDB_CODE_APP_ERROR);
  }

  updateTimeWindowInfo(&pInfo->twAggSup.timeWindowData, &pRowSup->win, 0);
  applyAggFunctionOnPartialTuples(pTaskInfo, pSup->pCtx, &pInfo->twAggSup.timeWindowData, pRowSup->startRowIndex,
                                  pRowSup->numOfRows, pBlock->info.rows, numOfOutput);
}

static int32_t openStateWindowAggOptr(SOperatorInfo* pOperator) {
  if (OPTR_IS_OPENED(pOperator)) {
    return TSDB_CODE_SUCCESS;
  }

  SStateWindowOperatorInfo* pInfo = pOperator->info;
  SExecTaskInfo*            pTaskInfo = pOperator->pTaskInfo;

  SExprSupp* pSup = &pOperator->exprSupp;
  int32_t    order = pInfo->binfo.inputTsOrder;
  int64_t    st = taosGetTimestampUs();

  SOperatorInfo* downstream = pOperator->pDownstream[0];
  while (1) {
    SSDataBlock* pBlock = downstream->fpSet.getNextFn(downstream);
    if (pBlock == NULL) {
      break;
    }

    pInfo->binfo.pRes->info.scanFlag = pBlock->info.scanFlag;
    setInputDataBlock(pSup, pBlock, order, MAIN_SCAN, true);
    blockDataUpdateTsWindow(pBlock, pInfo->tsSlotId);

    // there is an scalar expression that needs to be calculated right before apply the group aggregation.
    if (pInfo->scalarSup.pExprInfo != NULL) {
      pTaskInfo->code = projectApplyFunctions(pInfo->scalarSup.pExprInfo, pBlock, pBlock, pInfo->scalarSup.pCtx,
                                              pInfo->scalarSup.numOfExprs, NULL);
      if (pTaskInfo->code != TSDB_CODE_SUCCESS) {
        T_LONG_JMP(pTaskInfo->env, pTaskInfo->code);
      }
    }

    doStateWindowAggImpl(pOperator, pInfo, pBlock);
  }

  pOperator->cost.openCost = (taosGetTimestampUs() - st) / 1000.0;
  initGroupedResultInfo(&pInfo->groupResInfo, pInfo->aggSup.pResultRowHashTable, TSDB_ORDER_ASC);
  pOperator->status = OP_RES_TO_RETURN;

  return TSDB_CODE_SUCCESS;
}

static SSDataBlock* doStateWindowAgg(SOperatorInfo* pOperator) {
  if (pOperator->status == OP_EXEC_DONE) {
    return NULL;
  }

  SStateWindowOperatorInfo* pInfo = pOperator->info;
  SExecTaskInfo*            pTaskInfo = pOperator->pTaskInfo;
  SOptrBasicInfo*           pBInfo = &pInfo->binfo;

  pTaskInfo->code = pOperator->fpSet._openFn(pOperator);
  if (pTaskInfo->code != TSDB_CODE_SUCCESS) {
    setOperatorCompleted(pOperator);
    return NULL;
  }

  blockDataEnsureCapacity(pBInfo->pRes, pOperator->resultInfo.capacity);
  while (1) {
    doBuildResultDatablock(pOperator, &pInfo->binfo, &pInfo->groupResInfo, pInfo->aggSup.pResultBuf);
    doFilter(pBInfo->pRes, pOperator->exprSupp.pFilterInfo, NULL);

    bool hasRemain = hasRemainResults(&pInfo->groupResInfo);
    if (!hasRemain) {
      setOperatorCompleted(pOperator);
      break;
    }

    if (pBInfo->pRes->info.rows > 0) {
      break;
    }
  }

  pOperator->resultInfo.totalRows += pBInfo->pRes->info.rows;
  return (pBInfo->pRes->info.rows == 0) ? NULL : pBInfo->pRes;
}

static SSDataBlock* doBuildIntervalResult(SOperatorInfo* pOperator) {
  SIntervalAggOperatorInfo* pInfo = pOperator->info;
  SExecTaskInfo*            pTaskInfo = pOperator->pTaskInfo;

  if (pOperator->status == OP_EXEC_DONE) {
    return NULL;
  }

  SSDataBlock* pBlock = pInfo->binfo.pRes;
  pTaskInfo->code = pOperator->fpSet._openFn(pOperator);
  if (pTaskInfo->code != TSDB_CODE_SUCCESS) {
    return NULL;
  }

  while (1) {
    doBuildResultDatablock(pOperator, &pInfo->binfo, &pInfo->groupResInfo, pInfo->aggSup.pResultBuf);
    doFilter(pBlock, pOperator->exprSupp.pFilterInfo, NULL);

    bool hasRemain = hasRemainResults(&pInfo->groupResInfo);
    if (!hasRemain) {
      setOperatorCompleted(pOperator);
      break;
    }

    if (pBlock->info.rows > 0) {
      break;
    }
  }

  size_t rows = pBlock->info.rows;
  pOperator->resultInfo.totalRows += rows;

  return (rows == 0) ? NULL : pBlock;
}

static void setInverFunction(SqlFunctionCtx* pCtx, int32_t num, EStreamType type) {
  for (int i = 0; i < num; i++) {
    if (type == STREAM_INVERT) {
      fmSetInvertFunc(pCtx[i].functionId, &(pCtx[i].fpSet));
    } else if (type == STREAM_NORMAL) {
      fmSetNormalFunc(pCtx[i].functionId, &(pCtx[i].fpSet));
    }
  }
}

static void doClearWindowImpl(SResultRowPosition* p1, SDiskbasedBuf* pResultBuf, SExprSupp* pSup, int32_t numOfOutput) {
  SResultRow* pResult = getResultRowByPos(pResultBuf, p1, false);
  if (NULL == pResult) {
    return;
  }

  SqlFunctionCtx* pCtx = pSup->pCtx;
  for (int32_t i = 0; i < numOfOutput; ++i) {
    pCtx[i].resultInfo = getResultEntryInfo(pResult, i, pSup->rowEntryInfoOffset);
    struct SResultRowEntryInfo* pResInfo = pCtx[i].resultInfo;
    if (fmIsWindowPseudoColumnFunc(pCtx[i].functionId)) {
      continue;
    }
    pResInfo->initialized = false;
    if (pCtx[i].functionId != -1) {
      pCtx[i].fpSet.init(&pCtx[i], pResInfo);
    }
  }
  SFilePage* bufPage = getBufPage(pResultBuf, p1->pageId);
  if (NULL == bufPage) {
    return;
  }
  setBufPageDirty(bufPage, true);
  releaseBufPage(pResultBuf, bufPage);
}

static bool doDeleteWindow(SOperatorInfo* pOperator, TSKEY ts, uint64_t groupId) {
  SStorageAPI* pAPI = &pOperator->pTaskInfo->storageAPI;

  SStreamIntervalOperatorInfo* pInfo = pOperator->info;
  SWinKey                      key = {.ts = ts, .groupId = groupId};
  tSimpleHashRemove(pInfo->aggSup.pResultRowHashTable, &key, sizeof(SWinKey));
  pAPI->stateStore.streamStateDel(pInfo->pState, &key);
  return true;
}

static int32_t getChildIndex(SSDataBlock* pBlock) { return pBlock->info.childId; }

static void doDeleteWindows(SOperatorInfo* pOperator, SInterval* pInterval, SSDataBlock* pBlock, SArray* pUpWins,
                            SSHashObj* pUpdatedMap) {
  SStreamIntervalOperatorInfo* pInfo = pOperator->info;
  SColumnInfoData*             pStartTsCol = taosArrayGet(pBlock->pDataBlock, START_TS_COLUMN_INDEX);
  TSKEY*                       startTsCols = (TSKEY*)pStartTsCol->pData;
  SColumnInfoData*             pEndTsCol = taosArrayGet(pBlock->pDataBlock, END_TS_COLUMN_INDEX);
  TSKEY*                       endTsCols = (TSKEY*)pEndTsCol->pData;
  SColumnInfoData*             pCalStTsCol = taosArrayGet(pBlock->pDataBlock, CALCULATE_START_TS_COLUMN_INDEX);
  TSKEY*                       calStTsCols = (TSKEY*)pCalStTsCol->pData;
  SColumnInfoData*             pCalEnTsCol = taosArrayGet(pBlock->pDataBlock, CALCULATE_END_TS_COLUMN_INDEX);
  TSKEY*                       calEnTsCols = (TSKEY*)pCalEnTsCol->pData;
  SColumnInfoData*             pGpCol = taosArrayGet(pBlock->pDataBlock, GROUPID_COLUMN_INDEX);
  uint64_t*                    pGpDatas = (uint64_t*)pGpCol->pData;
  for (int32_t i = 0; i < pBlock->info.rows; i++) {
    SResultRowInfo dumyInfo = {0};
    dumyInfo.cur.pageId = -1;

    STimeWindow win = {0};
    if (IS_FINAL_OP(pInfo)) {
      win.skey = startTsCols[i];
      win.ekey = endTsCols[i];
    } else {
      win = getActiveTimeWindow(NULL, &dumyInfo, startTsCols[i], pInterval, TSDB_ORDER_ASC);
    }

    do {
      if (!inCalSlidingWindow(pInterval, &win, calStTsCols[i], calEnTsCols[i], pBlock->info.type)) {
        getNextTimeWindow(pInterval, &win, TSDB_ORDER_ASC);
        continue;
      }
      uint64_t winGpId = pGpDatas[i];
      SWinKey  winRes = {.ts = win.skey, .groupId = winGpId};
      void*    chIds = taosHashGet(pInfo->pPullDataMap, &winRes, sizeof(SWinKey));
      if (chIds) {
        int32_t childId = getChildIndex(pBlock);
        SArray* chArray = *(void**)chIds;
        int32_t index = taosArraySearchIdx(chArray, &childId, compareInt32Val, TD_EQ);
        if (index != -1) {
          qDebug("===stream===try push delete window%" PRId64 "chId:%d ,continue", win.skey, childId);
          getNextTimeWindow(pInterval, &win, TSDB_ORDER_ASC);
          continue;
        }
      }
      bool res = doDeleteWindow(pOperator, win.skey, winGpId);
      if (pUpWins && res) {
        taosArrayPush(pUpWins, &winRes);
      }
      if (pUpdatedMap) {
        tSimpleHashRemove(pUpdatedMap, &winRes, sizeof(SWinKey));
      }
      getNextTimeWindow(pInterval, &win, TSDB_ORDER_ASC);
    } while (win.ekey <= endTsCols[i]);
  }
}

static int32_t getAllIntervalWindow(SSHashObj* pHashMap, SSHashObj* resWins) {
  void*   pIte = NULL;
  int32_t iter = 0;
  while ((pIte = tSimpleHashIterate(pHashMap, pIte, &iter)) != NULL) {
    SWinKey* pKey = tSimpleHashGetKey(pIte, NULL);
    uint64_t groupId = pKey->groupId;
    TSKEY    ts = pKey->ts;
    int32_t  code = saveWinResultInfo(ts, groupId, *(SRowBuffPos**)pIte, resWins);
    if (code != TSDB_CODE_SUCCESS) {
      return code;
    }
  }
  return TSDB_CODE_SUCCESS;
}

static int32_t closeStreamIntervalWindow(SSHashObj* pHashMap, STimeWindowAggSupp* pTwSup, SInterval* pInterval,
                                         SHashObj* pPullDataMap, SSHashObj* closeWins, SArray* pDelWins,
                                         SOperatorInfo* pOperator) {
  qDebug("===stream===close interval window");
  void*                        pIte = NULL;
  int32_t                      iter = 0;
  SStreamIntervalOperatorInfo* pInfo = pOperator->info;
  int32_t                      delSize = taosArrayGetSize(pDelWins);
  while ((pIte = tSimpleHashIterate(pHashMap, pIte, &iter)) != NULL) {
    void*    key = tSimpleHashGetKey(pIte, NULL);
    SWinKey* pWinKey = (SWinKey*)key;
    if (delSize > 0) {
      int32_t index = binarySearchCom(pDelWins, delSize, pWinKey, TSDB_ORDER_DESC, compareWinKey);
      if (index >= 0 && 0 == compareWinKey(pWinKey, pDelWins, index)) {
        taosArrayRemove(pDelWins, index);
        delSize = taosArrayGetSize(pDelWins);
      }
    }

    void*       chIds = taosHashGet(pPullDataMap, pWinKey, sizeof(SWinKey));
    STimeWindow win = {
        .skey = pWinKey->ts,
        .ekey = taosTimeAdd(win.skey, pInterval->interval, pInterval->intervalUnit, pInterval->precision) - 1,
    };
    if (isCloseWindow(&win, pTwSup)) {
      if (chIds && pPullDataMap) {
        SArray* chAy = *(SArray**)chIds;
        int32_t size = taosArrayGetSize(chAy);
        qDebug("===stream===window %" PRId64 " wait child size:%d", pWinKey->ts, size);
        for (int32_t i = 0; i < size; i++) {
          qDebug("===stream===window %" PRId64 " wait child id:%d", pWinKey->ts, *(int32_t*)taosArrayGet(chAy, i));
        }
        continue;
      } else if (pPullDataMap) {
        qDebug("===stream===close window %" PRId64, pWinKey->ts);
      }

      if (pTwSup->calTrigger == STREAM_TRIGGER_WINDOW_CLOSE) {
        int32_t code = saveWinResult(pWinKey, *(SRowBuffPos**)pIte, closeWins);
        if (code != TSDB_CODE_SUCCESS) {
          return code;
        }
      }
      tSimpleHashIterateRemove(pHashMap, pWinKey, sizeof(SWinKey), &pIte, &iter);
    }
  }
  return TSDB_CODE_SUCCESS;
}

STimeWindow getFinalTimeWindow(int64_t ts, SInterval* pInterval) {
  STimeWindow w = {.skey = ts, .ekey = INT64_MAX};
  w.ekey = taosTimeAdd(w.skey, pInterval->interval, pInterval->intervalUnit, pInterval->precision) - 1;
  return w;
}

static void doBuildDeleteResult(SStreamIntervalOperatorInfo* pInfo, SArray* pWins, int32_t* index,
                                SSDataBlock* pBlock) {
  blockDataCleanup(pBlock);
  int32_t size = taosArrayGetSize(pWins);
  if (*index == size) {
    *index = 0;
    taosArrayClear(pWins);
    return;
  }
  blockDataEnsureCapacity(pBlock, size - *index);
  uint64_t uid = 0;
  for (int32_t i = *index; i < size; i++) {
    SWinKey* pWin = taosArrayGet(pWins, i);
    void*    tbname = NULL;
    pInfo->stateStore.streamStateGetParName(pInfo->pState, pWin->groupId, &tbname);
    if (tbname == NULL) {
      appendOneRowToStreamSpecialBlock(pBlock, &pWin->ts, &pWin->ts, &uid, &pWin->groupId, NULL);
    } else {
      char parTbName[VARSTR_HEADER_SIZE + TSDB_TABLE_NAME_LEN];
      STR_WITH_MAXSIZE_TO_VARSTR(parTbName, tbname, sizeof(parTbName));
      appendOneRowToStreamSpecialBlock(pBlock, &pWin->ts, &pWin->ts, &uid, &pWin->groupId, parTbName);
    }
    pInfo->stateStore.streamStateFreeVal(tbname);
    (*index)++;
  }
}

static void destroyStateWindowOperatorInfo(void* param) {
  SStateWindowOperatorInfo* pInfo = (SStateWindowOperatorInfo*)param;
  cleanupBasicInfo(&pInfo->binfo);
  taosMemoryFreeClear(pInfo->stateKey.pData);
  cleanupExprSupp(&pInfo->scalarSup);
  colDataDestroy(&pInfo->twAggSup.timeWindowData);
  cleanupAggSup(&pInfo->aggSup);
  cleanupGroupResInfo(&pInfo->groupResInfo);

  taosMemoryFreeClear(param);
}

static void freeItem(void* param) {
  SGroupKeys* pKey = (SGroupKeys*)param;
  taosMemoryFree(pKey->pData);
}

void destroyIntervalOperatorInfo(void* param) {
  SIntervalAggOperatorInfo* pInfo = (SIntervalAggOperatorInfo*)param;
  cleanupBasicInfo(&pInfo->binfo);
  cleanupAggSup(&pInfo->aggSup);
  cleanupExprSupp(&pInfo->scalarSupp);

  tdListFree(pInfo->binfo.resultRowInfo.openWindow);

  pInfo->pInterpCols = taosArrayDestroy(pInfo->pInterpCols);
  taosArrayDestroyEx(pInfo->pPrevValues, freeItem);

  pInfo->pPrevValues = NULL;

  cleanupGroupResInfo(&pInfo->groupResInfo);
  colDataDestroy(&pInfo->twAggSup.timeWindowData);
  destroyBoundedQueue(pInfo->pBQ);
  taosMemoryFreeClear(param);
}

void destroyStreamFinalIntervalOperatorInfo(void* param) {
  SStreamIntervalOperatorInfo* pInfo = (SStreamIntervalOperatorInfo*)param;
  cleanupBasicInfo(&pInfo->binfo);
  cleanupAggSup(&pInfo->aggSup);
  // it should be empty.
  void* pIte = NULL;
  while ((pIte = taosHashIterate(pInfo->pPullDataMap, pIte)) != NULL) {
    taosArrayDestroy(*(void**)pIte);
  }
  taosHashCleanup(pInfo->pPullDataMap);
  taosHashCleanup(pInfo->pFinalPullDataMap);
  taosArrayDestroy(pInfo->pPullWins);
  blockDataDestroy(pInfo->pPullDataRes);
  taosArrayDestroy(pInfo->pDelWins);
  blockDataDestroy(pInfo->pDelRes);
  pInfo->stateStore.streamFileStateDestroy(pInfo->pState->pFileState);
  taosMemoryFreeClear(pInfo->pState);

  nodesDestroyNode((SNode*)pInfo->pPhyNode);
  colDataDestroy(&pInfo->twAggSup.timeWindowData);
  pInfo->groupResInfo.pRows = taosArrayDestroy(pInfo->groupResInfo.pRows);
  cleanupExprSupp(&pInfo->scalarSupp);
  blockDataDestroy(pInfo->pCheckpointRes);

  taosMemoryFreeClear(param);
}

static bool allInvertible(SqlFunctionCtx* pFCtx, int32_t numOfCols) {
  for (int32_t i = 0; i < numOfCols; i++) {
    if (fmIsUserDefinedFunc(pFCtx[i].functionId) || !fmIsInvertible(pFCtx[i].functionId)) {
      return false;
    }
  }
  return true;
}

static bool timeWindowinterpNeeded(SqlFunctionCtx* pCtx, int32_t numOfCols, SIntervalAggOperatorInfo* pInfo) {
  // the primary timestamp column
  bool needed = false;

  for (int32_t i = 0; i < numOfCols; ++i) {
    SExprInfo* pExpr = pCtx[i].pExpr;
    if (fmIsIntervalInterpoFunc(pCtx[i].functionId)) {
      needed = true;
      break;
    }
  }

  if (needed) {
    pInfo->pInterpCols = taosArrayInit(4, sizeof(SColumn));
    pInfo->pPrevValues = taosArrayInit(4, sizeof(SGroupKeys));

    {  // ts column
      SColumn c = {0};
      c.colId = 1;
      c.slotId = pInfo->primaryTsIndex;
      c.type = TSDB_DATA_TYPE_TIMESTAMP;
      c.bytes = sizeof(int64_t);
      taosArrayPush(pInfo->pInterpCols, &c);

      SGroupKeys key;
      key.bytes = c.bytes;
      key.type = c.type;
      key.isNull = true;  // to denote no value is assigned yet
      key.pData = taosMemoryCalloc(1, c.bytes);
      taosArrayPush(pInfo->pPrevValues, &key);
    }
  }

  for (int32_t i = 0; i < numOfCols; ++i) {
    SExprInfo* pExpr = pCtx[i].pExpr;

    if (fmIsIntervalInterpoFunc(pCtx[i].functionId)) {
      SFunctParam* pParam = &pExpr->base.pParam[0];

      SColumn c = *pParam->pCol;
      taosArrayPush(pInfo->pInterpCols, &c);

      SGroupKeys key = {0};
      key.bytes = c.bytes;
      key.type = c.type;
      key.isNull = false;
      key.pData = taosMemoryCalloc(1, c.bytes);
      taosArrayPush(pInfo->pPrevValues, &key);
    }
  }

  return needed;
}

void initIntervalDownStream(SOperatorInfo* downstream, uint16_t type, SStreamIntervalOperatorInfo* pInfo) {
  SStateStore* pAPI = &downstream->pTaskInfo->storageAPI.stateStore;

  if (downstream->operatorType != QUERY_NODE_PHYSICAL_PLAN_STREAM_SCAN) {
    initIntervalDownStream(downstream->pDownstream[0], type, pInfo);
    return;
  }

  SStreamScanInfo* pScanInfo = downstream->info;
  pScanInfo->windowSup.parentType = type;
  pScanInfo->windowSup.pIntervalAggSup = &pInfo->aggSup;
  if (!pScanInfo->pUpdateInfo) {
    pScanInfo->pUpdateInfo =
        pAPI->updateInfoInitP(&pInfo->interval, pInfo->twAggSup.waterMark, pScanInfo->igCheckUpdate);
  }

  pScanInfo->interval = pInfo->interval;
  pScanInfo->twAggSup = pInfo->twAggSup;
  pScanInfo->pState = pInfo->pState;
}

SOperatorInfo* createIntervalOperatorInfo(SOperatorInfo* downstream, SIntervalPhysiNode* pPhyNode,
                                          SExecTaskInfo* pTaskInfo) {
  SIntervalAggOperatorInfo* pInfo = taosMemoryCalloc(1, sizeof(SIntervalAggOperatorInfo));
  SOperatorInfo*            pOperator = taosMemoryCalloc(1, sizeof(SOperatorInfo));
  if (pInfo == NULL || pOperator == NULL) {
    goto _error;
  }

  SSDataBlock* pResBlock = createDataBlockFromDescNode(pPhyNode->window.node.pOutputDataBlockDesc);
  initBasicInfo(&pInfo->binfo, pResBlock);

  SExprSupp* pSup = &pOperator->exprSupp;
  pInfo->primaryTsIndex = ((SColumnNode*)pPhyNode->window.pTspk)->slotId;

  size_t keyBufSize = sizeof(int64_t) + sizeof(int64_t) + POINTER_BYTES;
  initResultSizeInfo(&pOperator->resultInfo, 512);
  blockDataEnsureCapacity(pInfo->binfo.pRes, pOperator->resultInfo.capacity);

  int32_t    num = 0;
  SExprInfo* pExprInfo = createExprInfo(pPhyNode->window.pFuncs, NULL, &num);
  int32_t    code = initAggSup(pSup, &pInfo->aggSup, pExprInfo, num, keyBufSize, pTaskInfo->id.str,
                               pTaskInfo->streamInfo.pState, &pTaskInfo->storageAPI.functionStore);
  if (code != TSDB_CODE_SUCCESS) {
    goto _error;
  }

  SInterval interval = {.interval = pPhyNode->interval,
                        .sliding = pPhyNode->sliding,
                        .intervalUnit = pPhyNode->intervalUnit,
                        .slidingUnit = pPhyNode->slidingUnit,
                        .offset = pPhyNode->offset,
                        .precision = ((SColumnNode*)pPhyNode->window.pTspk)->node.resType.precision};

  STimeWindowAggSupp as = {
      .waterMark = pPhyNode->window.watermark,
      .calTrigger = pPhyNode->window.triggerType,
      .maxTs = INT64_MIN,
  };

  pInfo->win = pTaskInfo->window;
  pInfo->binfo.inputTsOrder = pPhyNode->window.node.inputTsOrder;
  pInfo->binfo.outputTsOrder = pPhyNode->window.node.outputTsOrder;
  pInfo->interval = interval;
  pInfo->twAggSup = as;
  pInfo->binfo.mergeResultBlock = pPhyNode->window.mergeDataBlock;
  if (pPhyNode->window.node.pLimit) {
    SLimitNode* pLimit = (SLimitNode*)pPhyNode->window.node.pLimit;
    pInfo->limited = true;
    pInfo->limit = pLimit->limit + pLimit->offset;
  }
  if (pPhyNode->window.node.pSlimit) {
    SLimitNode* pLimit = (SLimitNode*)pPhyNode->window.node.pSlimit;
    pInfo->slimited = true;
    pInfo->slimit = pLimit->limit + pLimit->offset;
    pInfo->curGroupId = UINT64_MAX;
  }

  if (pPhyNode->window.pExprs != NULL) {
    int32_t    numOfScalar = 0;
    SExprInfo* pScalarExprInfo = createExprInfo(pPhyNode->window.pExprs, NULL, &numOfScalar);
    code = initExprSupp(&pInfo->scalarSupp, pScalarExprInfo, numOfScalar, &pTaskInfo->storageAPI.functionStore);
    if (code != TSDB_CODE_SUCCESS) {
      goto _error;
    }
  }

  code = filterInitFromNode((SNode*)pPhyNode->window.node.pConditions, &pOperator->exprSupp.pFilterInfo, 0);
  if (code != TSDB_CODE_SUCCESS) {
    goto _error;
  }

  initExecTimeWindowInfo(&pInfo->twAggSup.timeWindowData, &pInfo->win);
  pInfo->timeWindowInterpo = timeWindowinterpNeeded(pSup->pCtx, num, pInfo);
  if (pInfo->timeWindowInterpo) {
    pInfo->binfo.resultRowInfo.openWindow = tdListNew(sizeof(SOpenWindowInfo));
    if (pInfo->binfo.resultRowInfo.openWindow == NULL) {
      goto _error;
    }
  }

  initResultRowInfo(&pInfo->binfo.resultRowInfo);
  setOperatorInfo(pOperator, "TimeIntervalAggOperator", QUERY_NODE_PHYSICAL_PLAN_HASH_INTERVAL, true, OP_NOT_OPENED,
                  pInfo, pTaskInfo);

  pOperator->fpSet = createOperatorFpSet(doOpenIntervalAgg, doBuildIntervalResult, NULL, destroyIntervalOperatorInfo,
                                         optrDefaultBufFn, NULL);

  code = appendDownstream(pOperator, &downstream, 1);
  if (code != TSDB_CODE_SUCCESS) {
    goto _error;
  }

  return pOperator;

_error:
  if (pInfo != NULL) {
    destroyIntervalOperatorInfo(pInfo);
  }
  taosMemoryFreeClear(pOperator);
  pTaskInfo->code = code;
  return NULL;
}

// todo handle multiple timeline cases. assume no timeline interweaving
static void doSessionWindowAggImpl(SOperatorInfo* pOperator, SSessionAggOperatorInfo* pInfo, SSDataBlock* pBlock) {
  SExecTaskInfo* pTaskInfo = pOperator->pTaskInfo;
  SExprSupp*     pSup = &pOperator->exprSupp;

  SColumnInfoData* pColInfoData = taosArrayGet(pBlock->pDataBlock, pInfo->tsSlotId);

  bool    masterScan = true;
  int32_t numOfOutput = pOperator->exprSupp.numOfExprs;
  int64_t gid = pBlock->info.id.groupId;

  int64_t gap = pInfo->gap;

  if (!pInfo->reptScan) {
    pInfo->reptScan = true;
    pInfo->winSup.prevTs = INT64_MIN;
  }

  SWindowRowsSup* pRowSup = &pInfo->winSup;
  pRowSup->numOfRows = 0;

  // In case of ascending or descending order scan data, only one time window needs to be kepted for each table.
  TSKEY* tsList = (TSKEY*)pColInfoData->pData;
  for (int32_t j = 0; j < pBlock->info.rows; ++j) {
    if (gid != pRowSup->groupId || pInfo->winSup.prevTs == INT64_MIN) {
      doKeepNewWindowStartInfo(pRowSup, tsList, j, gid);
      doKeepTuple(pRowSup, tsList[j], gid);
    } else if (((tsList[j] - pRowSup->prevTs >= 0) && (tsList[j] - pRowSup->prevTs <= gap)) ||
               ((pRowSup->prevTs - tsList[j] >= 0) && (pRowSup->prevTs - tsList[j] <= gap))) {
      // The gap is less than the threshold, so it belongs to current session window that has been opened already.
      doKeepTuple(pRowSup, tsList[j], gid);
      if (j == 0 && pRowSup->startRowIndex != 0) {
        pRowSup->startRowIndex = 0;
      }
    } else {  // start a new session window
      SResultRow* pResult = NULL;

      // keep the time window for the closed time window.
      STimeWindow window = pRowSup->win;

      pRowSup->win.ekey = pRowSup->win.skey;
      int32_t ret = setTimeWindowOutputBuf(&pInfo->binfo.resultRowInfo, &window, masterScan, &pResult, gid, pSup->pCtx,
                                           numOfOutput, pSup->rowEntryInfoOffset, &pInfo->aggSup, pTaskInfo);
      if (ret != TSDB_CODE_SUCCESS) {  // null data, too many state code
        T_LONG_JMP(pTaskInfo->env, TSDB_CODE_APP_ERROR);
      }

      // pInfo->numOfRows data belong to the current session window
      updateTimeWindowInfo(&pInfo->twAggSup.timeWindowData, &window, 0);
      applyAggFunctionOnPartialTuples(pTaskInfo, pSup->pCtx, &pInfo->twAggSup.timeWindowData, pRowSup->startRowIndex,
                                      pRowSup->numOfRows, pBlock->info.rows, numOfOutput);

      // here we start a new session window
      doKeepNewWindowStartInfo(pRowSup, tsList, j, gid);
      doKeepTuple(pRowSup, tsList[j], gid);
    }
  }

  SResultRow* pResult = NULL;
  pRowSup->win.ekey = tsList[pBlock->info.rows - 1];
  int32_t ret = setTimeWindowOutputBuf(&pInfo->binfo.resultRowInfo, &pRowSup->win, masterScan, &pResult, gid,
                                       pSup->pCtx, numOfOutput, pSup->rowEntryInfoOffset, &pInfo->aggSup, pTaskInfo);
  if (ret != TSDB_CODE_SUCCESS) {  // null data, too many state code
    T_LONG_JMP(pTaskInfo->env, TSDB_CODE_APP_ERROR);
  }

  updateTimeWindowInfo(&pInfo->twAggSup.timeWindowData, &pRowSup->win, 0);
  applyAggFunctionOnPartialTuples(pTaskInfo, pSup->pCtx, &pInfo->twAggSup.timeWindowData, pRowSup->startRowIndex,
                                  pRowSup->numOfRows, pBlock->info.rows, numOfOutput);
}

static SSDataBlock* doSessionWindowAgg(SOperatorInfo* pOperator) {
  if (pOperator->status == OP_EXEC_DONE) {
    return NULL;
  }

  SSessionAggOperatorInfo* pInfo = pOperator->info;
  SOptrBasicInfo*          pBInfo = &pInfo->binfo;
  SExprSupp*               pSup = &pOperator->exprSupp;

  if (pOperator->status == OP_RES_TO_RETURN) {
    while (1) {
      doBuildResultDatablock(pOperator, &pInfo->binfo, &pInfo->groupResInfo, pInfo->aggSup.pResultBuf);
      doFilter(pBInfo->pRes, pOperator->exprSupp.pFilterInfo, NULL);

      bool hasRemain = hasRemainResults(&pInfo->groupResInfo);
      if (!hasRemain) {
        setOperatorCompleted(pOperator);
        break;
      }

      if (pBInfo->pRes->info.rows > 0) {
        break;
      }
    }
    pOperator->resultInfo.totalRows += pBInfo->pRes->info.rows;
    return (pBInfo->pRes->info.rows == 0) ? NULL : pBInfo->pRes;
  }

  int64_t st = taosGetTimestampUs();
  int32_t order = pInfo->binfo.inputTsOrder;

  SOperatorInfo* downstream = pOperator->pDownstream[0];

  while (1) {
    SSDataBlock* pBlock = downstream->fpSet.getNextFn(downstream);
    if (pBlock == NULL) {
      break;
    }

    pBInfo->pRes->info.scanFlag = pBlock->info.scanFlag;
    // the pDataBlock are always the same one, no need to call this again
    setInputDataBlock(pSup, pBlock, order, MAIN_SCAN, true);
    blockDataUpdateTsWindow(pBlock, pInfo->tsSlotId);

    doSessionWindowAggImpl(pOperator, pInfo, pBlock);
  }

  pOperator->cost.openCost = (taosGetTimestampUs() - st) / 1000.0;

  // restore the value
  pOperator->status = OP_RES_TO_RETURN;

  initGroupedResultInfo(&pInfo->groupResInfo, pInfo->aggSup.pResultRowHashTable, TSDB_ORDER_ASC);
  blockDataEnsureCapacity(pBInfo->pRes, pOperator->resultInfo.capacity);
  while (1) {
    doBuildResultDatablock(pOperator, &pInfo->binfo, &pInfo->groupResInfo, pInfo->aggSup.pResultBuf);
    doFilter(pBInfo->pRes, pOperator->exprSupp.pFilterInfo, NULL);

    bool hasRemain = hasRemainResults(&pInfo->groupResInfo);
    if (!hasRemain) {
      setOperatorCompleted(pOperator);
      break;
    }

    if (pBInfo->pRes->info.rows > 0) {
      break;
    }
  }
  pOperator->resultInfo.totalRows += pBInfo->pRes->info.rows;
  return (pBInfo->pRes->info.rows == 0) ? NULL : pBInfo->pRes;
}

// todo make this as an non-blocking operator
SOperatorInfo* createStatewindowOperatorInfo(SOperatorInfo* downstream, SStateWinodwPhysiNode* pStateNode,
                                             SExecTaskInfo* pTaskInfo) {
  SStateWindowOperatorInfo* pInfo = taosMemoryCalloc(1, sizeof(SStateWindowOperatorInfo));
  SOperatorInfo*            pOperator = taosMemoryCalloc(1, sizeof(SOperatorInfo));
  if (pInfo == NULL || pOperator == NULL) {
    goto _error;
  }

  int32_t      tsSlotId = ((SColumnNode*)pStateNode->window.pTspk)->slotId;
  SColumnNode* pColNode = (SColumnNode*)(pStateNode->pStateKey);

  if (pStateNode->window.pExprs != NULL) {
    int32_t    numOfScalarExpr = 0;
    SExprInfo* pScalarExprInfo = createExprInfo(pStateNode->window.pExprs, NULL, &numOfScalarExpr);
    int32_t    code =
        initExprSupp(&pInfo->scalarSup, pScalarExprInfo, numOfScalarExpr, &pTaskInfo->storageAPI.functionStore);
    if (code != TSDB_CODE_SUCCESS) {
      goto _error;
    }
  }

  pInfo->stateCol = extractColumnFromColumnNode(pColNode);
  pInfo->stateKey.type = pInfo->stateCol.type;
  pInfo->stateKey.bytes = pInfo->stateCol.bytes;
  pInfo->stateKey.pData = taosMemoryCalloc(1, pInfo->stateCol.bytes);
  if (pInfo->stateKey.pData == NULL) {
    goto _error;
  }
  pInfo->binfo.inputTsOrder = pStateNode->window.node.inputTsOrder;
  pInfo->binfo.outputTsOrder = pStateNode->window.node.outputTsOrder;

  int32_t code = filterInitFromNode((SNode*)pStateNode->window.node.pConditions, &pOperator->exprSupp.pFilterInfo, 0);
  if (code != TSDB_CODE_SUCCESS) {
    goto _error;
  }

  size_t keyBufSize = sizeof(int64_t) + sizeof(int64_t) + POINTER_BYTES;

  int32_t    num = 0;
  SExprInfo* pExprInfo = createExprInfo(pStateNode->window.pFuncs, NULL, &num);
  initResultSizeInfo(&pOperator->resultInfo, 4096);

  code = initAggSup(&pOperator->exprSupp, &pInfo->aggSup, pExprInfo, num, keyBufSize, pTaskInfo->id.str,
                    pTaskInfo->streamInfo.pState, &pTaskInfo->storageAPI.functionStore);
  if (code != TSDB_CODE_SUCCESS) {
    goto _error;
  }

  SSDataBlock* pResBlock = createDataBlockFromDescNode(pStateNode->window.node.pOutputDataBlockDesc);
  initBasicInfo(&pInfo->binfo, pResBlock);
  initResultRowInfo(&pInfo->binfo.resultRowInfo);

  pInfo->twAggSup =
      (STimeWindowAggSupp){.waterMark = pStateNode->window.watermark, .calTrigger = pStateNode->window.triggerType};

  initExecTimeWindowInfo(&pInfo->twAggSup.timeWindowData, &pTaskInfo->window);

  pInfo->tsSlotId = tsSlotId;

  setOperatorInfo(pOperator, "StateWindowOperator", QUERY_NODE_PHYSICAL_PLAN_MERGE_STATE, true, OP_NOT_OPENED, pInfo,
                  pTaskInfo);
  pOperator->fpSet = createOperatorFpSet(openStateWindowAggOptr, doStateWindowAgg, NULL, destroyStateWindowOperatorInfo,
                                         optrDefaultBufFn, NULL);

  code = appendDownstream(pOperator, &downstream, 1);
  if (code != TSDB_CODE_SUCCESS) {
    goto _error;
  }

  return pOperator;

_error:
  if (pInfo != NULL) {
    destroyStateWindowOperatorInfo(pInfo);
  }

  taosMemoryFreeClear(pOperator);
  pTaskInfo->code = code;
  return NULL;
}

void destroySWindowOperatorInfo(void* param) {
  SSessionAggOperatorInfo* pInfo = (SSessionAggOperatorInfo*)param;
  if (pInfo == NULL) {
    return;
  }

  cleanupBasicInfo(&pInfo->binfo);
  colDataDestroy(&pInfo->twAggSup.timeWindowData);

  cleanupAggSup(&pInfo->aggSup);
  cleanupGroupResInfo(&pInfo->groupResInfo);
  taosMemoryFreeClear(param);
}

SOperatorInfo* createSessionAggOperatorInfo(SOperatorInfo* downstream, SSessionWinodwPhysiNode* pSessionNode,
                                            SExecTaskInfo* pTaskInfo) {
  SSessionAggOperatorInfo* pInfo = taosMemoryCalloc(1, sizeof(SSessionAggOperatorInfo));
  SOperatorInfo*           pOperator = taosMemoryCalloc(1, sizeof(SOperatorInfo));
  if (pInfo == NULL || pOperator == NULL) {
    goto _error;
  }

  size_t keyBufSize = sizeof(int64_t) + sizeof(int64_t) + POINTER_BYTES;
  initResultSizeInfo(&pOperator->resultInfo, 4096);

  int32_t      numOfCols = 0;
  SExprInfo*   pExprInfo = createExprInfo(pSessionNode->window.pFuncs, NULL, &numOfCols);
  SSDataBlock* pResBlock = createDataBlockFromDescNode(pSessionNode->window.node.pOutputDataBlockDesc);
  initBasicInfo(&pInfo->binfo, pResBlock);

  int32_t code = initAggSup(&pOperator->exprSupp, &pInfo->aggSup, pExprInfo, numOfCols, keyBufSize, pTaskInfo->id.str,
                            pTaskInfo->streamInfo.pState, &pTaskInfo->storageAPI.functionStore);
  if (code != TSDB_CODE_SUCCESS) {
    goto _error;
  }

  pInfo->twAggSup.waterMark = pSessionNode->window.watermark;
  pInfo->twAggSup.calTrigger = pSessionNode->window.triggerType;
  pInfo->gap = pSessionNode->gap;

  initResultRowInfo(&pInfo->binfo.resultRowInfo);
  initExecTimeWindowInfo(&pInfo->twAggSup.timeWindowData, &pTaskInfo->window);

  pInfo->tsSlotId = ((SColumnNode*)pSessionNode->window.pTspk)->slotId;
  pInfo->binfo.pRes = pResBlock;
  pInfo->winSup.prevTs = INT64_MIN;
  pInfo->reptScan = false;
  pInfo->binfo.inputTsOrder = pSessionNode->window.node.inputTsOrder;
  pInfo->binfo.outputTsOrder = pSessionNode->window.node.outputTsOrder;
  code = filterInitFromNode((SNode*)pSessionNode->window.node.pConditions, &pOperator->exprSupp.pFilterInfo, 0);
  if (code != TSDB_CODE_SUCCESS) {
    goto _error;
  }

  setOperatorInfo(pOperator, "SessionWindowAggOperator", QUERY_NODE_PHYSICAL_PLAN_MERGE_SESSION, true, OP_NOT_OPENED,
                  pInfo, pTaskInfo);
  pOperator->fpSet = createOperatorFpSet(optrDummyOpenFn, doSessionWindowAgg, NULL, destroySWindowOperatorInfo,
                                         optrDefaultBufFn, NULL);
  pOperator->pTaskInfo = pTaskInfo;
  code = appendDownstream(pOperator, &downstream, 1);
  if (code != TSDB_CODE_SUCCESS) {
    goto _error;
  }

  return pOperator;

_error:
  destroySWindowOperatorInfo(pInfo);
  taosMemoryFreeClear(pOperator);
  pTaskInfo->code = code;
  return NULL;
}

void compactFunctions(SqlFunctionCtx* pDestCtx, SqlFunctionCtx* pSourceCtx, int32_t numOfOutput,
                      SExecTaskInfo* pTaskInfo, SColumnInfoData* pTimeWindowData) {
  for (int32_t k = 0; k < numOfOutput; ++k) {
    if (fmIsWindowPseudoColumnFunc(pDestCtx[k].functionId)) {
      if (!pTimeWindowData) {
        continue;
      }

      SResultRowEntryInfo* pEntryInfo = GET_RES_INFO(&pDestCtx[k]);
      char*                p = GET_ROWCELL_INTERBUF(pEntryInfo);
      SColumnInfoData      idata = {0};
      idata.info.type = TSDB_DATA_TYPE_BIGINT;
      idata.info.bytes = tDataTypes[TSDB_DATA_TYPE_BIGINT].bytes;
      idata.pData = p;

      SScalarParam out = {.columnData = &idata};
      SScalarParam tw = {.numOfRows = 5, .columnData = pTimeWindowData};
      pDestCtx[k].sfp.process(&tw, 1, &out);
      pEntryInfo->numOfRes = 1;
    } else if (functionNeedToExecute(&pDestCtx[k]) && pDestCtx[k].fpSet.combine != NULL) {
      int32_t code = pDestCtx[k].fpSet.combine(&pDestCtx[k], &pSourceCtx[k]);
      if (code != TSDB_CODE_SUCCESS) {
        qError("%s apply combine functions error, code: %s", GET_TASKID(pTaskInfo), tstrerror(code));
      }
    } else if (pDestCtx[k].fpSet.combine == NULL) {
      char* funName = fmGetFuncName(pDestCtx[k].functionId);
      qError("%s error, combine funcion for %s is not implemented", GET_TASKID(pTaskInfo), funName);
      taosMemoryFreeClear(funName);
    }
  }
}

bool hasIntervalWindow(void* pState, SWinKey* pKey, SStateStore* pStore) {
  return pStore->streamStateCheck(pState, pKey);
}

int32_t setIntervalOutputBuf(void* pState, STimeWindow* win, SRowBuffPos** pResult, int64_t groupId,
                             SqlFunctionCtx* pCtx, int32_t numOfOutput, int32_t* rowEntryInfoOffset,
                             SAggSupporter* pAggSup, SStateStore* pStore) {
  SWinKey key = {.ts = win->skey, .groupId = groupId};
  char*   value = NULL;
  int32_t size = pAggSup->resultRowSize;

  if (pStore->streamStateAddIfNotExist(pState, &key, (void**)&value, &size) < 0) {
    return TSDB_CODE_OUT_OF_MEMORY;
  }

  *pResult = (SRowBuffPos*)value;
  SResultRow* res = (SResultRow*)((*pResult)->pRowBuff);

  // set time window for current result
  res->win = (*win);
  setResultRowInitCtx(res, pCtx, numOfOutput, rowEntryInfoOffset);
  return TSDB_CODE_SUCCESS;
}

bool isDeletedStreamWindow(STimeWindow* pWin, uint64_t groupId, void* pState, STimeWindowAggSupp* pTwSup,
                           SStateStore* pStore) {
  if (pTwSup->maxTs != INT64_MIN && pWin->ekey < pTwSup->maxTs - pTwSup->deleteMark) {
    SWinKey key = {.ts = pWin->skey, .groupId = groupId};
    if (!hasIntervalWindow(pState, &key, pStore)) {
      return true;
    }
    return false;
  }
  return false;
}

int32_t getNexWindowPos(SInterval* pInterval, SDataBlockInfo* pBlockInfo, TSKEY* tsCols, int32_t startPos, TSKEY eKey,
                        STimeWindow* pNextWin) {
  int32_t forwardRows =
      getNumOfRowsInTimeWindow(pBlockInfo, tsCols, startPos, eKey, binarySearchForKey, NULL, TSDB_ORDER_ASC);
  int32_t prevEndPos = forwardRows - 1 + startPos;
  return getNextQualifiedWindow(pInterval, pNextWin, pBlockInfo, tsCols, prevEndPos, TSDB_ORDER_ASC);
}

void addPullWindow(SHashObj* pMap, SWinKey* pWinRes, int32_t size) {
  SArray* childIds = taosArrayInit(8, sizeof(int32_t));
  for (int32_t i = 0; i < size; i++) {
    taosArrayPush(childIds, &i);
  }
  taosHashPut(pMap, pWinRes, sizeof(SWinKey), &childIds, sizeof(void*));
}

static void clearStreamIntervalOperator(SStreamIntervalOperatorInfo* pInfo) {
  tSimpleHashClear(pInfo->aggSup.pResultRowHashTable);
  clearDiskbasedBuf(pInfo->aggSup.pResultBuf);
  initResultRowInfo(&pInfo->binfo.resultRowInfo);
  pInfo->aggSup.currentPageId = -1;
  pInfo->stateStore.streamStateClear(pInfo->pState);
}

static void clearSpecialDataBlock(SSDataBlock* pBlock) {
  if (pBlock->info.rows <= 0) {
    return;
  }
  blockDataCleanup(pBlock);
}

static void doBuildPullDataBlock(SArray* array, int32_t* pIndex, SSDataBlock* pBlock) {
  clearSpecialDataBlock(pBlock);
  int32_t size = taosArrayGetSize(array);
  if (size - (*pIndex) == 0) {
    return;
  }
  blockDataEnsureCapacity(pBlock, size - (*pIndex));
  SColumnInfoData* pStartTs = (SColumnInfoData*)taosArrayGet(pBlock->pDataBlock, START_TS_COLUMN_INDEX);
  SColumnInfoData* pEndTs = (SColumnInfoData*)taosArrayGet(pBlock->pDataBlock, END_TS_COLUMN_INDEX);
  SColumnInfoData* pGroupId = (SColumnInfoData*)taosArrayGet(pBlock->pDataBlock, GROUPID_COLUMN_INDEX);
  SColumnInfoData* pCalStartTs = (SColumnInfoData*)taosArrayGet(pBlock->pDataBlock, CALCULATE_START_TS_COLUMN_INDEX);
  SColumnInfoData* pCalEndTs = (SColumnInfoData*)taosArrayGet(pBlock->pDataBlock, CALCULATE_END_TS_COLUMN_INDEX);
  for (; (*pIndex) < size; (*pIndex)++) {
    SPullWindowInfo* pWin = taosArrayGet(array, (*pIndex));
    colDataSetVal(pStartTs, pBlock->info.rows, (const char*)&pWin->window.skey, false);
    colDataSetVal(pEndTs, pBlock->info.rows, (const char*)&pWin->window.ekey, false);
    colDataSetVal(pGroupId, pBlock->info.rows, (const char*)&pWin->groupId, false);
    colDataSetVal(pCalStartTs, pBlock->info.rows, (const char*)&pWin->calWin.skey, false);
    colDataSetVal(pCalEndTs, pBlock->info.rows, (const char*)&pWin->calWin.ekey, false);
    pBlock->info.rows++;
  }
  if ((*pIndex) == size) {
    *pIndex = 0;
    taosArrayClear(array);
  }
  blockDataUpdateTsWindow(pBlock, 0);
}

void processPullOver(SSDataBlock* pBlock, SHashObj* pMap, SHashObj* pFinalMap, SInterval* pInterval, SArray* pPullWins,
                     int32_t numOfCh, SOperatorInfo* pOperator) {
  SColumnInfoData* pStartCol = taosArrayGet(pBlock->pDataBlock, CALCULATE_START_TS_COLUMN_INDEX);
  TSKEY*           tsData = (TSKEY*)pStartCol->pData;
  SColumnInfoData* pEndCol = taosArrayGet(pBlock->pDataBlock, CALCULATE_END_TS_COLUMN_INDEX);
  TSKEY*           tsEndData = (TSKEY*)pEndCol->pData;
  SColumnInfoData* pGroupCol = taosArrayGet(pBlock->pDataBlock, GROUPID_COLUMN_INDEX);
  uint64_t*        groupIdData = (uint64_t*)pGroupCol->pData;
  int32_t          chId = getChildIndex(pBlock);
  for (int32_t i = 0; i < pBlock->info.rows; i++) {
    TSKEY winTs = tsData[i];
    while (winTs <= tsEndData[i]) {
      SWinKey winRes = {.ts = winTs, .groupId = groupIdData[i]};
      void*   chIds = taosHashGet(pMap, &winRes, sizeof(SWinKey));
      if (chIds) {
        SArray* chArray = *(SArray**)chIds;
        int32_t index = taosArraySearchIdx(chArray, &chId, compareInt32Val, TD_EQ);
        if (index != -1) {
          qDebug("===stream===retrive window %" PRId64 " delete child id %d", winRes.ts, chId);
          taosArrayRemove(chArray, index);
          if (taosArrayGetSize(chArray) == 0) {
            // pull data is over
            taosArrayDestroy(chArray);
            taosHashRemove(pMap, &winRes, sizeof(SWinKey));
            qDebug("===stream===retrive pull data over.window %" PRId64, winRes.ts);

            void* pFinalCh = taosHashGet(pFinalMap, &winRes, sizeof(SWinKey));
            if (pFinalCh) {
              taosHashRemove(pFinalMap, &winRes, sizeof(SWinKey));
              doDeleteWindow(pOperator, winRes.ts, winRes.groupId);
              STimeWindow     nextWin = getFinalTimeWindow(winRes.ts, pInterval);
              SPullWindowInfo pull = {.window = nextWin,
                                      .groupId = winRes.groupId,
                                      .calWin.skey = nextWin.skey,
                                      .calWin.ekey = nextWin.skey};
              // add pull data request
              if (savePullWindow(&pull, pPullWins) == TSDB_CODE_SUCCESS) {
                addPullWindow(pMap, &winRes, numOfCh);
                qDebug("===stream===prepare final retrive for delete %" PRId64 ", size:%d", winRes.ts, numOfCh);
              }
            }
          }
        }
      }
      winTs = taosTimeAdd(winTs, pInterval->sliding, pInterval->slidingUnit, pInterval->precision);
    }
  }
}

static void addRetriveWindow(SArray* wins, SStreamIntervalOperatorInfo* pInfo, int32_t childId) {
  int32_t size = taosArrayGetSize(wins);
  for (int32_t i = 0; i < size; i++) {
    SWinKey*    winKey = taosArrayGet(wins, i);
    STimeWindow nextWin = getFinalTimeWindow(winKey->ts, &pInfo->interval);
    if (isOverdue(nextWin.ekey, &pInfo->twAggSup) && pInfo->ignoreExpiredData) {
      continue;
    }
    void* chIds = taosHashGet(pInfo->pPullDataMap, winKey, sizeof(SWinKey));
    if (!chIds) {
      SPullWindowInfo pull = {
          .window = nextWin, .groupId = winKey->groupId, .calWin.skey = nextWin.skey, .calWin.ekey = nextWin.skey};
      // add pull data request
      if (savePullWindow(&pull, pInfo->pPullWins) == TSDB_CODE_SUCCESS) {
        addPullWindow(pInfo->pPullDataMap, winKey, pInfo->numOfChild);
        qDebug("===stream===prepare retrive for delete %" PRId64 ", size:%d", winKey->ts, pInfo->numOfChild);
      }
    } else {
      SArray* chArray = *(void**)chIds;
      int32_t index = taosArraySearchIdx(chArray, &childId, compareInt32Val, TD_EQ);
      qDebug("===stream===check final retrive %" PRId64 ",chid:%d", winKey->ts, index);
      if (index == -1) {
        qDebug("===stream===add final retrive %" PRId64, winKey->ts);
        taosHashPut(pInfo->pFinalPullDataMap, winKey, sizeof(SWinKey), NULL, 0);
      }
    }
  }
}

static void clearFunctionContext(SExprSupp* pSup) {
  for (int32_t i = 0; i < pSup->numOfExprs; i++) {
    pSup->pCtx[i].saveHandle.currentPage = -1;
  }
}

int32_t getOutputBuf(void* pState, SRowBuffPos* pPos, SResultRow** pResult, SStateStore* pStore) {
  return pStore->streamStateGetByPos(pState, pPos, (void**)pResult);
}

int32_t buildDataBlockFromGroupRes(SOperatorInfo* pOperator, void* pState, SSDataBlock* pBlock, SExprSupp* pSup,
                                   SGroupResInfo* pGroupResInfo) {
  SExecTaskInfo* pTaskInfo = pOperator->pTaskInfo;
  SStorageAPI*   pAPI = &pOperator->pTaskInfo->storageAPI;

  SExprInfo*      pExprInfo = pSup->pExprInfo;
  int32_t         numOfExprs = pSup->numOfExprs;
  int32_t*        rowEntryOffset = pSup->rowEntryInfoOffset;
  SqlFunctionCtx* pCtx = pSup->pCtx;

  int32_t numOfRows = getNumOfTotalRes(pGroupResInfo);

  for (int32_t i = pGroupResInfo->index; i < numOfRows; i += 1) {
    SRowBuffPos* pPos = *(SRowBuffPos**)taosArrayGet(pGroupResInfo->pRows, i);
    SResultRow*  pRow = NULL;
    int32_t      code = getOutputBuf(pState, pPos, &pRow, &pAPI->stateStore);
    uint64_t     groupId = ((SWinKey*)pPos->pKey)->groupId;
    ASSERT(code == 0);
    doUpdateNumOfRows(pCtx, pRow, numOfExprs, rowEntryOffset);
    // no results, continue to check the next one
    if (pRow->numOfRows == 0) {
      pGroupResInfo->index += 1;
      continue;
    }
    if (pBlock->info.id.groupId == 0) {
      pBlock->info.id.groupId = groupId;
      void* tbname = NULL;
      if (pAPI->stateStore.streamStateGetParName(pTaskInfo->streamInfo.pState, pBlock->info.id.groupId, &tbname) < 0) {
        pBlock->info.parTbName[0] = 0;
      } else {
        memcpy(pBlock->info.parTbName, tbname, TSDB_TABLE_NAME_LEN);
      }
      pAPI->stateStore.streamStateFreeVal(tbname);
    } else {
      // current value belongs to different group, it can't be packed into one datablock
      if (pBlock->info.id.groupId != groupId) {
        break;
      }
    }

    if (pBlock->info.rows + pRow->numOfRows > pBlock->info.capacity) {
      ASSERT(pBlock->info.rows > 0);
      break;
    }
    pGroupResInfo->index += 1;

    for (int32_t j = 0; j < numOfExprs; ++j) {
      int32_t slotId = pExprInfo[j].base.resSchema.slotId;

      pCtx[j].resultInfo = getResultEntryInfo(pRow, j, rowEntryOffset);
      SResultRowEntryInfo* pEnryInfo = pCtx[j].resultInfo;

      if (pCtx[j].fpSet.finalize) {
        int32_t code1 = pCtx[j].fpSet.finalize(&pCtx[j], pBlock);
        if (TAOS_FAILED(code1)) {
          qError("%s build result data block error, code %s", GET_TASKID(pTaskInfo), tstrerror(code1));
          T_LONG_JMP(pTaskInfo->env, code1);
        }
      } else if (strcmp(pCtx[j].pExpr->pExpr->_function.functionName, "_select_value") == 0) {
        // do nothing, todo refactor
      } else {
        // expand the result into multiple rows. E.g., _wstart, top(k, 20)
        // the _wstart needs to copy to 20 following rows, since the results of top-k expands to 20 different rows.
        SColumnInfoData* pColInfoData = taosArrayGet(pBlock->pDataBlock, slotId);
        char*            in = GET_ROWCELL_INTERBUF(pCtx[j].resultInfo);
        for (int32_t k = 0; k < pRow->numOfRows; ++k) {
          colDataSetVal(pColInfoData, pBlock->info.rows + k, in, pCtx[j].resultInfo->isNullRes);
        }
      }
    }

    pBlock->info.rows += pRow->numOfRows;
  }

  pBlock->info.dataLoad = 1;
  blockDataUpdateTsWindow(pBlock, 0);
  return TSDB_CODE_SUCCESS;
}

void doBuildStreamIntervalResult(SOperatorInfo* pOperator, void* pState, SSDataBlock* pBlock,
                                 SGroupResInfo* pGroupResInfo) {
  SExecTaskInfo* pTaskInfo = pOperator->pTaskInfo;
  // set output datablock version
  pBlock->info.version = pTaskInfo->version;

  blockDataCleanup(pBlock);
  if (!hasRemainResults(pGroupResInfo)) {
    return;
  }

  // clear the existed group id
  pBlock->info.id.groupId = 0;
  buildDataBlockFromGroupRes(pOperator, pState, pBlock, &pOperator->exprSupp, pGroupResInfo);
}

static int32_t getNextQualifiedFinalWindow(SInterval* pInterval, STimeWindow* pNext, SDataBlockInfo* pDataBlockInfo,
                                           TSKEY* primaryKeys, int32_t prevPosition) {
  int32_t startPos = prevPosition + 1;
  if (startPos == pDataBlockInfo->rows) {
    startPos = -1;
  } else {
    *pNext = getFinalTimeWindow(primaryKeys[startPos], pInterval);
  }
  return startPos;
}

static void doStreamIntervalAggImpl(SOperatorInfo* pOperatorInfo, SSDataBlock* pSDataBlock, uint64_t groupId,
                                    SSHashObj* pUpdatedMap) {
  SStreamIntervalOperatorInfo* pInfo = (SStreamIntervalOperatorInfo*)pOperatorInfo->info;
  pInfo->dataVersion = TMAX(pInfo->dataVersion, pSDataBlock->info.version);

  SResultRowInfo* pResultRowInfo = &(pInfo->binfo.resultRowInfo);
  SExecTaskInfo*  pTaskInfo = pOperatorInfo->pTaskInfo;
  SExprSupp*      pSup = &pOperatorInfo->exprSupp;
  int32_t         numOfOutput = pSup->numOfExprs;
  int32_t         step = 1;
  TSKEY*          tsCols = NULL;
  SRowBuffPos*    pResPos = NULL;
  SResultRow*     pResult = NULL;
  int32_t         forwardRows = 0;

  SColumnInfoData* pColDataInfo = taosArrayGet(pSDataBlock->pDataBlock, pInfo->primaryTsIndex);
  tsCols = (int64_t*)pColDataInfo->pData;

  int32_t     startPos = 0;
  TSKEY       ts = getStartTsKey(&pSDataBlock->info.window, tsCols);
  STimeWindow nextWin = {0};
  if (IS_FINAL_OP(pInfo)) {
    nextWin = getFinalTimeWindow(ts, &pInfo->interval);
  } else {
    nextWin = getActiveTimeWindow(pInfo->aggSup.pResultBuf, pResultRowInfo, ts, &pInfo->interval, TSDB_ORDER_ASC);
  }
  while (1) {
    bool isClosed = isCloseWindow(&nextWin, &pInfo->twAggSup);
    if ((pInfo->ignoreExpiredData && isClosed && !IS_FINAL_OP(pInfo)) ||
        !inSlidingWindow(&pInfo->interval, &nextWin, &pSDataBlock->info)) {
      startPos = getNexWindowPos(&pInfo->interval, &pSDataBlock->info, tsCols, startPos, nextWin.ekey, &nextWin);
      if (startPos < 0) {
        break;
      }
      continue;
    }

    if (IS_FINAL_OP(pInfo) && pInfo->numOfChild > 0) {
      bool    ignore = true;
      SWinKey winRes = {
          .ts = nextWin.skey,
          .groupId = groupId,
      };
      void* chIds = taosHashGet(pInfo->pPullDataMap, &winRes, sizeof(SWinKey));
      if (isDeletedStreamWindow(&nextWin, groupId, pInfo->pState, &pInfo->twAggSup, &pInfo->stateStore) && isClosed &&
          !chIds) {
        SPullWindowInfo pull = {
            .window = nextWin, .groupId = groupId, .calWin.skey = nextWin.skey, .calWin.ekey = nextWin.skey};
        // add pull data request
        if (savePullWindow(&pull, pInfo->pPullWins) == TSDB_CODE_SUCCESS) {
          addPullWindow(pInfo->pPullDataMap, &winRes, pInfo->numOfChild);
        }
      } else {
        int32_t index = -1;
        SArray* chArray = NULL;
        int32_t chId = 0;
        if (chIds) {
          chArray = *(void**)chIds;
          chId = getChildIndex(pSDataBlock);
          index = taosArraySearchIdx(chArray, &chId, compareInt32Val, TD_EQ);
        }
        if (index == -1 || pSDataBlock->info.type == STREAM_PULL_DATA) {
          ignore = false;
        }
      }

      if (ignore) {
        startPos = getNextQualifiedFinalWindow(&pInfo->interval, &nextWin, &pSDataBlock->info, tsCols, startPos);
        if (startPos < 0) {
          break;
        }
        continue;
      }
    }

    int32_t code = setIntervalOutputBuf(pInfo->pState, &nextWin, &pResPos, groupId, pSup->pCtx, numOfOutput,
                                        pSup->rowEntryInfoOffset, &pInfo->aggSup, &pInfo->stateStore);
    pResult = (SResultRow*)pResPos->pRowBuff;
    if (code != TSDB_CODE_SUCCESS || pResult == NULL) {
      T_LONG_JMP(pTaskInfo->env, TSDB_CODE_OUT_OF_MEMORY);
    }
    if (IS_FINAL_OP(pInfo)) {
      forwardRows = 1;
    } else {
      forwardRows = getNumOfRowsInTimeWindow(&pSDataBlock->info, tsCols, startPos, nextWin.ekey, binarySearchForKey,
                                             NULL, TSDB_ORDER_ASC);
    }

    SWinKey key = {
        .ts = pResult->win.skey,
        .groupId = groupId,
    };
    if (pInfo->twAggSup.calTrigger == STREAM_TRIGGER_AT_ONCE && pUpdatedMap) {
      saveWinResult(&key, pResPos, pUpdatedMap);
    }

    if (pInfo->twAggSup.calTrigger == STREAM_TRIGGER_WINDOW_CLOSE) {
      tSimpleHashPut(pInfo->aggSup.pResultRowHashTable, &key, sizeof(SWinKey), &pResPos, POINTER_BYTES);
    }

    updateTimeWindowInfo(&pInfo->twAggSup.timeWindowData, &nextWin, 1);
    applyAggFunctionOnPartialTuples(pTaskInfo, pSup->pCtx, &pInfo->twAggSup.timeWindowData, startPos, forwardRows,
                                    pSDataBlock->info.rows, numOfOutput);
    key.ts = nextWin.skey;

    if (pInfo->delKey.ts > key.ts) {
      pInfo->delKey = key;
    }
    int32_t prevEndPos = (forwardRows - 1) * step + startPos;
    if (pSDataBlock->info.window.skey <= 0 || pSDataBlock->info.window.ekey <= 0) {
      qError("table uid %" PRIu64 " data block timestamp range may not be calculated! minKey %" PRId64
             ",maxKey %" PRId64,
             pSDataBlock->info.id.uid, pSDataBlock->info.window.skey, pSDataBlock->info.window.ekey);
      blockDataUpdateTsWindow(pSDataBlock, 0);

      // timestamp of the data is incorrect
      if (pSDataBlock->info.window.skey <= 0 || pSDataBlock->info.window.ekey <= 0) {
        qError("table uid %" PRIu64 " data block timestamp is out of range! minKey %" PRId64 ",maxKey %" PRId64,
               pSDataBlock->info.id.uid, pSDataBlock->info.window.skey, pSDataBlock->info.window.ekey);
      }
    }

    if (IS_FINAL_OP(pInfo)) {
      startPos = getNextQualifiedFinalWindow(&pInfo->interval, &nextWin, &pSDataBlock->info, tsCols, prevEndPos);
    } else {
      startPos =
          getNextQualifiedWindow(&pInfo->interval, &nextWin, &pSDataBlock->info, tsCols, prevEndPos, TSDB_ORDER_ASC);
    }
    if (startPos < 0) {
      break;
    }
  }
}

static inline int winPosCmprImpl(const void* pKey1, const void* pKey2) {
  SRowBuffPos* pos1 = *(SRowBuffPos**)pKey1;
  SRowBuffPos* pos2 = *(SRowBuffPos**)pKey2;
  SWinKey*     pWin1 = (SWinKey*)pos1->pKey;
  SWinKey*     pWin2 = (SWinKey*)pos2->pKey;

  if (pWin1->groupId > pWin2->groupId) {
    return 1;
  } else if (pWin1->groupId < pWin2->groupId) {
    return -1;
  }

  if (pWin1->ts > pWin2->ts) {
    return 1;
  } else if (pWin1->ts < pWin2->ts) {
    return -1;
  }

  return 0;
}

static void resetUnCloseWinInfo(SSHashObj* winMap) {
  void*   pIte = NULL;
  int32_t iter = 0;
  while ((pIte = tSimpleHashIterate(winMap, pIte, &iter)) != NULL) {
    SRowBuffPos* pPos = *(SRowBuffPos**)pIte;
    pPos->beUsed = true;
  }
}

int32_t encodeSWinKey(void** buf, SWinKey* key) {
  int32_t tlen = 0;
  tlen += taosEncodeFixedI64(buf, key->ts);
  tlen += taosEncodeFixedU64(buf, key->groupId);
  return tlen;
}

void* decodeSWinKey(void* buf, SWinKey* key) {
  buf = taosDecodeFixedI64(buf, &key->ts);
  buf = taosDecodeFixedU64(buf, &key->groupId);
  return buf;
}

int32_t encodeSRowBuffPos(void** buf, SRowBuffPos* pos) {
  int32_t tlen = 0;
  tlen += encodeSWinKey(buf, pos->pKey);
  return tlen;
}

void* decodeSRowBuffPos(void* buf, SRowBuffPos* pos) {
  buf = decodeSWinKey(buf, pos->pKey);
  return buf;
}

int32_t encodeSTimeWindowAggSupp(void** buf, STimeWindowAggSupp* pTwAggSup) {
  int32_t tlen = 0;
  tlen += taosEncodeFixedI64(buf, pTwAggSup->minTs);
  tlen += taosEncodeFixedI64(buf, pTwAggSup->maxTs);
  return tlen;
}

void* decodeSTimeWindowAggSupp(void* buf, STimeWindowAggSupp* pTwAggSup) {
  buf = taosDecodeFixedI64(buf, &pTwAggSup->minTs);
  buf = taosDecodeFixedI64(buf, &pTwAggSup->maxTs);
  return buf;
}

int32_t encodeSTimeWindow(void** buf, STimeWindow* pWin) {
  int32_t tlen = 0;
  tlen += taosEncodeFixedI64(buf, pWin->skey);
  tlen += taosEncodeFixedI64(buf, pWin->ekey);
  return tlen;
}

void* decodeSTimeWindow(void* buf, STimeWindow* pWin) {
  buf = taosDecodeFixedI64(buf, &pWin->skey);
  buf = taosDecodeFixedI64(buf, &pWin->ekey);
  return buf;
}

int32_t encodeSPullWindowInfo(void** buf, SPullWindowInfo* pPullInfo) {
  int32_t tlen = 0;
  tlen += encodeSTimeWindow(buf, &pPullInfo->calWin);
  tlen += taosEncodeFixedU64(buf, pPullInfo->groupId);
  tlen += encodeSTimeWindow(buf, &pPullInfo->window);
  return tlen;
}

void* decodeSPullWindowInfo(void* buf, SPullWindowInfo* pPullInfo) {
  buf = decodeSTimeWindow(buf, &pPullInfo->calWin);
  buf = taosDecodeFixedU64(buf, &pPullInfo->groupId);
  buf = decodeSTimeWindow(buf, &pPullInfo->window);
  return buf;
}

int32_t encodeSPullWindowInfoArray(void** buf, SArray* pPullInfos) {
  int32_t tlen = 0;
  int32_t size = taosArrayGetSize(pPullInfos);
  tlen += taosEncodeFixedI32(buf, size);
  for (int32_t i = 0; i < size; i++) {
    void* pItem = taosArrayGet(pPullInfos, i);
    tlen += encodeSPullWindowInfo(buf, pItem);
  }
  return tlen;
}

void* decodeSPullWindowInfoArray(void* buf, SArray* pPullInfos) {
  int32_t size = 0;
  buf = taosDecodeFixedI32(buf, &size);
  for (int32_t i = 0; i < size; i++) {
    SPullWindowInfo item = {0};
    buf = decodeSPullWindowInfo(buf, &item);
    taosArrayPush(pPullInfos, &item);
  }
  return buf;
}

int32_t doStreamIntervalEncodeOpState(void** buf, int32_t len, SOperatorInfo* pOperator) {
  SStreamIntervalOperatorInfo* pInfo = pOperator->info;
  if (!pInfo) {
    return 0;
  }

  void* pData = (buf == NULL) ? NULL : *buf;

  // 1.pResultRowHashTable
  int32_t tlen = 0;
  int32_t mapSize = tSimpleHashGetSize(pInfo->aggSup.pResultRowHashTable);
  tlen += taosEncodeFixedI32(buf, mapSize);
  void*   pIte = NULL;
  size_t  keyLen = 0;
  int32_t iter = 0;
  while ((pIte = tSimpleHashIterate(pInfo->aggSup.pResultRowHashTable, pIte, &iter)) != NULL) {
    void* key = taosHashGetKey(pIte, &keyLen);
    tlen += encodeSWinKey(buf, key);
  }

  // 2.twAggSup
  tlen += encodeSTimeWindowAggSupp(buf, &pInfo->twAggSup);

  // 3.pPullDataMap
  int32_t size = taosHashGetSize(pInfo->pPullDataMap);
  tlen += taosEncodeFixedI32(buf, size);
  pIte = NULL;
  keyLen = 0;
  while ((pIte = taosHashIterate(pInfo->pPullDataMap, pIte)) != NULL) {
    void* key = taosHashGetKey(pIte, &keyLen);
    tlen += encodeSWinKey(buf, key);
    SArray* pArray = (SArray*)pIte;
    int32_t chSize = taosArrayGetSize(pArray);
    tlen += taosEncodeFixedI32(buf, chSize);
    for (int32_t i = 0; i < chSize; i++) {
      void* pChItem = taosArrayGet(pArray, i);
      tlen += taosEncodeFixedI32(buf, *(int32_t*)pChItem);
    }
  }

  // 4.pPullWins
  tlen += encodeSPullWindowInfoArray(buf, pInfo->pPullWins);

  // 5.dataVersion
  tlen += taosEncodeFixedI64(buf, pInfo->dataVersion);

  // 6.checksum
  if (buf) {
    uint32_t cksum = taosCalcChecksum(0, pData, len - sizeof(uint32_t));
    tlen += taosEncodeFixedU32(buf, cksum);
  } else {
    tlen += sizeof(uint32_t);
  }

  return tlen;
}

void doStreamIntervalDecodeOpState(void* buf, int32_t len, SOperatorInfo* pOperator) {
  SStreamIntervalOperatorInfo* pInfo = pOperator->info;
  if (!pInfo) {
    return;
  }

  // 6.checksum
  int32_t dataLen = len - sizeof(uint32_t);
  void*   pCksum = POINTER_SHIFT(buf, dataLen);
  if (taosCheckChecksum(buf, dataLen, *(uint32_t*)pCksum) != TSDB_CODE_SUCCESS) {
    ASSERT(0);  // debug
    qError("stream interval state is invalid");
    return;
  }

  // 1.pResultRowHashTable
  int32_t mapSize = 0;
  buf = taosDecodeFixedI32(buf, &mapSize);
  for (int32_t i = 0; i < mapSize; i++) {
    SWinKey      key = {0};
    buf = decodeSWinKey(buf, &key);
    SRowBuffPos* pPos = NULL;
    int32_t resSize = pInfo->aggSup.resultRowSize;
    pInfo->stateStore.streamStateAddIfNotExist(pInfo->pState, &key, (void**)&pPos, &resSize);
    tSimpleHashPut(pInfo->aggSup.pResultRowHashTable, &key, sizeof(SWinKey), &pPos, POINTER_BYTES);
  }

  // 2.twAggSup
  buf = decodeSTimeWindowAggSupp(buf, &pInfo->twAggSup);

  // 3.pPullDataMap
  int32_t size = 0;
  buf = taosDecodeFixedI32(buf, &size);
  for (int32_t i = 0; i < size; i++) {
    SWinKey key = {0};
    SArray* pArray = taosArrayInit(0, sizeof(int32_t));
    buf = decodeSWinKey(buf, &key);
    int32_t chSize = 0;
    buf = taosDecodeFixedI32(buf, &chSize);
    for (int32_t i = 0; i < chSize; i++) {
      int32_t chId = 0;
      buf = taosDecodeFixedI32(buf, &chId);
      taosArrayPush(pArray, &chId);
    }
    taosHashPut(pInfo->pPullDataMap, &key, sizeof(SWinKey), &pArray, POINTER_BYTES);
  }

  // 4.pPullWins
  buf = decodeSPullWindowInfoArray(buf, pInfo->pPullWins);

  // 5.dataVersion
  buf = taosDecodeFixedI64(buf, &pInfo->dataVersion);
}

void doStreamIntervalSaveCheckpoint(SOperatorInfo* pOperator) {
  SStreamIntervalOperatorInfo* pInfo = pOperator->info;
  int32_t                      len = doStreamIntervalEncodeOpState(NULL, 0, pOperator);
  void*                        buf = taosMemoryCalloc(1, len);
  void*                        pBuf = buf;
  len = doStreamIntervalEncodeOpState(&pBuf, len, pOperator);
  pInfo->stateStore.streamStateSaveInfo(pInfo->pState, STREAM_INTERVAL_OP_CHECKPOINT_NAME,
                                        strlen(STREAM_INTERVAL_OP_CHECKPOINT_NAME), buf, len);
  taosMemoryFree(buf);
}

static SSDataBlock* doStreamFinalIntervalAgg(SOperatorInfo* pOperator) {
  SStreamIntervalOperatorInfo* pInfo = pOperator->info;
  SExecTaskInfo*               pTaskInfo = pOperator->pTaskInfo;
  SStorageAPI*                 pAPI = &pOperator->pTaskInfo->storageAPI;

  SOperatorInfo* downstream = pOperator->pDownstream[0];
  SExprSupp*     pSup = &pOperator->exprSupp;

  qDebug("interval status %d %s", pOperator->status, IS_FINAL_OP(pInfo) ? "interval final" : "interval semi");

  if (pOperator->status == OP_EXEC_DONE) {
    return NULL;
  } else if (pOperator->status == OP_RES_TO_RETURN) {
    doBuildPullDataBlock(pInfo->pPullWins, &pInfo->pullIndex, pInfo->pPullDataRes);
    if (pInfo->pPullDataRes->info.rows != 0) {
      // process the rest of the data
      printDataBlock(pInfo->pPullDataRes, IS_FINAL_OP(pInfo) ? "interval final" : "interval semi");
      return pInfo->pPullDataRes;
    }

    doBuildDeleteResult(pInfo, pInfo->pDelWins, &pInfo->delIndex, pInfo->pDelRes);
    if (pInfo->pDelRes->info.rows != 0) {
      // process the rest of the data
      printDataBlock(pInfo->pDelRes, IS_FINAL_OP(pInfo) ? "interval final" : "interval semi");
      return pInfo->pDelRes;
    }

    doBuildStreamIntervalResult(pOperator, pInfo->pState, pInfo->binfo.pRes, &pInfo->groupResInfo);
    if (pInfo->binfo.pRes->info.rows != 0) {
      printDataBlock(pInfo->binfo.pRes, IS_FINAL_OP(pInfo) ? "interval final" : "interval semi");
      return pInfo->binfo.pRes;
    }

    if (pInfo->recvGetAll) {
      pInfo->recvGetAll = false;
      resetUnCloseWinInfo(pInfo->aggSup.pResultRowHashTable);
    }

    if (pInfo->reCkBlock) {
      pInfo->reCkBlock = false;
      printDataBlock(pInfo->pCheckpointRes, IS_FINAL_OP(pInfo) ? "interval final ck" : "interval semi ck");
      return pInfo->pCheckpointRes;
    }

    setOperatorCompleted(pOperator);
    if (!IS_FINAL_OP(pInfo)) {
      clearFunctionContext(&pOperator->exprSupp);
      // semi interval operator clear disk buffer
      clearStreamIntervalOperator(pInfo);
      qDebug("===stream===clear semi operator");
    }
    return NULL;
  } else {
    if (!IS_FINAL_OP(pInfo)) {
      doBuildDeleteResult(pInfo, pInfo->pDelWins, &pInfo->delIndex, pInfo->pDelRes);
      if (pInfo->pDelRes->info.rows != 0) {
        // process the rest of the data
        printDataBlock(pInfo->pDelRes, IS_FINAL_OP(pInfo) ? "interval final" : "interval semi");
        return pInfo->pDelRes;
      }
    }
  }

  if (!pInfo->pUpdated) {
    pInfo->pUpdated = taosArrayInit(4096, POINTER_BYTES);
  }
  if (!pInfo->pUpdatedMap) {
    _hash_fn_t hashFn = taosGetDefaultHashFunction(TSDB_DATA_TYPE_BINARY);
    pInfo->pUpdatedMap = tSimpleHashInit(4096, hashFn);
  }

  while (1) {
    if (isTaskKilled(pTaskInfo)) {
      if (pInfo->pUpdated != NULL) {
        pInfo->pUpdated = taosArrayDestroy(pInfo->pUpdated);
      }

      if (pInfo->pUpdatedMap != NULL) {
        tSimpleHashCleanup(pInfo->pUpdatedMap);
        pInfo->pUpdatedMap = NULL;
      }

      T_LONG_JMP(pTaskInfo->env, pTaskInfo->code);
    }

    SSDataBlock* pBlock = downstream->fpSet.getNextFn(downstream);
    if (pBlock == NULL) {
      pOperator->status = OP_RES_TO_RETURN;
      qDebug("===stream===return data:%s. recv datablock num:%" PRIu64,
             IS_FINAL_OP(pInfo) ? "interval final" : "interval semi", pInfo->numOfDatapack);
      pInfo->numOfDatapack = 0;
      break;
    }
    pInfo->numOfDatapack++;
    printDataBlock(pBlock, IS_FINAL_OP(pInfo) ? "interval final recv" : "interval semi recv");

    if (pBlock->info.type == STREAM_NORMAL || pBlock->info.type == STREAM_PULL_DATA) {
      pInfo->binfo.pRes->info.type = pBlock->info.type;
    } else if (pBlock->info.type == STREAM_DELETE_DATA || pBlock->info.type == STREAM_DELETE_RESULT ||
               pBlock->info.type == STREAM_CLEAR) {
      SArray* delWins = taosArrayInit(8, sizeof(SWinKey));
      doDeleteWindows(pOperator, &pInfo->interval, pBlock, delWins, pInfo->pUpdatedMap);
      if (IS_FINAL_OP(pInfo)) {
        int32_t chId = getChildIndex(pBlock);
        addRetriveWindow(delWins, pInfo, chId);
        if (pBlock->info.type != STREAM_CLEAR) {
          taosArrayAddAll(pInfo->pDelWins, delWins);
        }
        taosArrayDestroy(delWins);
        continue;
      }
      removeResults(delWins, pInfo->pUpdatedMap);
      taosArrayAddAll(pInfo->pDelWins, delWins);
      taosArrayDestroy(delWins);

      doBuildDeleteResult(pInfo, pInfo->pDelWins, &pInfo->delIndex, pInfo->pDelRes);
      if (pInfo->pDelRes->info.rows != 0) {
        // process the rest of the data
        printDataBlock(pInfo->pDelRes, IS_FINAL_OP(pInfo) ? "interval final" : "interval semi");
        if (pBlock->info.type == STREAM_CLEAR) {
          pInfo->pDelRes->info.type = STREAM_CLEAR;
        } else {
          pInfo->pDelRes->info.type = STREAM_DELETE_RESULT;
        }
        return pInfo->pDelRes;
      }

      break;
    } else if (pBlock->info.type == STREAM_GET_ALL && IS_FINAL_OP(pInfo)) {
      pInfo->recvGetAll = true;
      getAllIntervalWindow(pInfo->aggSup.pResultRowHashTable, pInfo->pUpdatedMap);
      continue;
    } else if (pBlock->info.type == STREAM_RETRIEVE && !IS_FINAL_OP(pInfo)) {
      doDeleteWindows(pOperator, &pInfo->interval, pBlock, NULL, pInfo->pUpdatedMap);
      if (taosArrayGetSize(pInfo->pUpdated) > 0) {
        break;
      }
      continue;
    } else if (pBlock->info.type == STREAM_PULL_OVER && IS_FINAL_OP(pInfo)) {
      processPullOver(pBlock, pInfo->pPullDataMap, pInfo->pFinalPullDataMap, &pInfo->interval, pInfo->pPullWins,
                      pInfo->numOfChild, pOperator);
      continue;
    } else if (pBlock->info.type == STREAM_CREATE_CHILD_TABLE) {
      return pBlock;
    } else if (pBlock->info.type == STREAM_CHECKPOINT) {
      pAPI->stateStore.streamStateCommit(pInfo->pState);
      doStreamIntervalSaveCheckpoint(pOperator);
      copyDataBlock(pInfo->pCheckpointRes, pBlock);
      continue;
    } else {
      ASSERTS(pBlock->info.type == STREAM_INVALID, "invalid SSDataBlock type");
    }

    if (pInfo->scalarSupp.pExprInfo != NULL) {
      SExprSupp* pExprSup = &pInfo->scalarSupp;
      projectApplyFunctions(pExprSup->pExprInfo, pBlock, pBlock, pExprSup->pCtx, pExprSup->numOfExprs, NULL);
    }
    setInputDataBlock(pSup, pBlock, TSDB_ORDER_ASC, MAIN_SCAN, true);
    doStreamIntervalAggImpl(pOperator, pBlock, pBlock->info.id.groupId, pInfo->pUpdatedMap);
    pInfo->twAggSup.maxTs = TMAX(pInfo->twAggSup.maxTs, pBlock->info.window.ekey);
    pInfo->twAggSup.maxTs = TMAX(pInfo->twAggSup.maxTs, pBlock->info.watermark);
    pInfo->twAggSup.minTs = TMIN(pInfo->twAggSup.minTs, pBlock->info.window.skey);
  }

  removeDeleteResults(pInfo->pUpdatedMap, pInfo->pDelWins);
  if (IS_FINAL_OP(pInfo)) {
    closeStreamIntervalWindow(pInfo->aggSup.pResultRowHashTable, &pInfo->twAggSup, &pInfo->interval,
                              pInfo->pPullDataMap, pInfo->pUpdatedMap, pInfo->pDelWins, pOperator);
  }
  pInfo->binfo.pRes->info.watermark = pInfo->twAggSup.maxTs;

  void*   pIte = NULL;
  int32_t iter = 0;
  while ((pIte = tSimpleHashIterate(pInfo->pUpdatedMap, pIte, &iter)) != NULL) {
    taosArrayPush(pInfo->pUpdated, pIte);
  }

  tSimpleHashCleanup(pInfo->pUpdatedMap);
  pInfo->pUpdatedMap = NULL;
  taosArraySort(pInfo->pUpdated, winPosCmprImpl);

  initMultiResInfoFromArrayList(&pInfo->groupResInfo, pInfo->pUpdated);
  pInfo->pUpdated = NULL;
  blockDataEnsureCapacity(pInfo->binfo.pRes, pOperator->resultInfo.capacity);

  doBuildPullDataBlock(pInfo->pPullWins, &pInfo->pullIndex, pInfo->pPullDataRes);
  if (pInfo->pPullDataRes->info.rows != 0) {
    // process the rest of the data
    printDataBlock(pInfo->pPullDataRes, IS_FINAL_OP(pInfo) ? "interval final" : "interval semi");
    return pInfo->pPullDataRes;
  }

  doBuildDeleteResult(pInfo, pInfo->pDelWins, &pInfo->delIndex, pInfo->pDelRes);
  if (pInfo->pDelRes->info.rows != 0) {
    // process the rest of the data
    printDataBlock(pInfo->pDelRes, IS_FINAL_OP(pInfo) ? "interval final" : "interval semi");
    return pInfo->pDelRes;
  }

  doBuildStreamIntervalResult(pOperator, pInfo->pState, pInfo->binfo.pRes, &pInfo->groupResInfo);
  if (pInfo->binfo.pRes->info.rows != 0) {
    printDataBlock(pInfo->binfo.pRes, IS_FINAL_OP(pInfo) ? "interval final" : "interval semi");
    return pInfo->binfo.pRes;
  }

  if (pInfo->reCkBlock) {
    pInfo->reCkBlock = false;
    printDataBlock(pInfo->binfo.pRes, IS_FINAL_OP(pInfo) ? "interval final ck" : "interval semi ck");
    return pInfo->pCheckpointRes;
  }

  return NULL;
}

int64_t getDeleteMark(SIntervalPhysiNode* pIntervalPhyNode) {
  if (pIntervalPhyNode->window.deleteMark <= 0) {
    return DEAULT_DELETE_MARK;
  }
  int64_t deleteMark = TMAX(pIntervalPhyNode->window.deleteMark, pIntervalPhyNode->window.watermark);
  deleteMark = TMAX(deleteMark, pIntervalPhyNode->interval);
  return deleteMark;
}

TSKEY compareTs(void* pKey) {
  SWinKey* pWinKey = (SWinKey*)pKey;
  return pWinKey->ts;
}

int32_t getSelectivityBufSize(SqlFunctionCtx* pCtx) {
  if (pCtx->subsidiaries.rowLen == 0) {
    int32_t rowLen = 0;
    for (int32_t j = 0; j < pCtx->subsidiaries.num; ++j) {
      SqlFunctionCtx* pc = pCtx->subsidiaries.pCtx[j];
      rowLen += pc->pExpr->base.resSchema.bytes;
    }

    return rowLen + pCtx->subsidiaries.num * sizeof(bool);
  } else {
    return pCtx->subsidiaries.rowLen;
  }
}

int32_t getMaxFunResSize(SExprSupp* pSup, int32_t numOfCols) {
  int32_t size = 0;
  for (int32_t i = 0; i < numOfCols; ++i) {
    int32_t resSize = getSelectivityBufSize(pSup->pCtx + i);
    size = TMAX(size, resSize);
  }
  return size;
}

void streamIntervalReleaseState(SOperatorInfo* pOperator) {
  if (pOperator->operatorType != QUERY_NODE_PHYSICAL_PLAN_STREAM_SEMI_INTERVAL) {
    SStreamIntervalOperatorInfo* pInfo = pOperator->info;
    int32_t                      resSize = sizeof(TSKEY);
    pInfo->stateStore.streamStateSaveInfo(pInfo->pState, STREAM_INTERVAL_OP_STATE_NAME,
                                          strlen(STREAM_INTERVAL_OP_STATE_NAME), &pInfo->twAggSup.maxTs, resSize);
  }
  SStreamIntervalOperatorInfo* pInfo = pOperator->info;
  SStorageAPI*                 pAPI = &pOperator->pTaskInfo->storageAPI;
  pAPI->stateStore.streamStateCommit(pInfo->pState);
  SOperatorInfo* downstream = pOperator->pDownstream[0];
  if (downstream->fpSet.releaseStreamStateFn) {
    downstream->fpSet.releaseStreamStateFn(downstream);
  }
}

void streamIntervalReloadState(SOperatorInfo* pOperator) {
  if (pOperator->operatorType != QUERY_NODE_PHYSICAL_PLAN_STREAM_SEMI_INTERVAL) {
    SStreamIntervalOperatorInfo* pInfo = pOperator->info;
    int32_t                      size = 0;
    void*                        pBuf = NULL;
    int32_t code = pInfo->stateStore.streamStateGetInfo(pInfo->pState, STREAM_INTERVAL_OP_STATE_NAME,
                                                        strlen(STREAM_INTERVAL_OP_STATE_NAME), &pBuf, &size);
    TSKEY   ts = *(TSKEY*)pBuf;
    taosMemoryFree(pBuf);
    pInfo->twAggSup.maxTs = TMAX(pInfo->twAggSup.maxTs, ts);
    pInfo->stateStore.streamStateReloadInfo(pInfo->pState, ts);
  }
  SOperatorInfo* downstream = pOperator->pDownstream[0];
  if (downstream->fpSet.reloadStreamStateFn) {
    downstream->fpSet.reloadStreamStateFn(downstream);
  }
}

SOperatorInfo* createStreamFinalIntervalOperatorInfo(SOperatorInfo* downstream, SPhysiNode* pPhyNode,
                                                     SExecTaskInfo* pTaskInfo, int32_t numOfChild,
                                                     SReadHandle* pHandle) {
  SIntervalPhysiNode*          pIntervalPhyNode = (SIntervalPhysiNode*)pPhyNode;
  SStreamIntervalOperatorInfo* pInfo = taosMemoryCalloc(1, sizeof(SStreamIntervalOperatorInfo));
  SOperatorInfo*               pOperator = taosMemoryCalloc(1, sizeof(SOperatorInfo));
  if (pInfo == NULL || pOperator == NULL) {
    goto _error;
  }

  pOperator->pTaskInfo = pTaskInfo;
  SStorageAPI* pAPI = &pTaskInfo->storageAPI;

  pInfo->interval = (SInterval){.interval = pIntervalPhyNode->interval,
                                .sliding = pIntervalPhyNode->sliding,
                                .intervalUnit = pIntervalPhyNode->intervalUnit,
                                .slidingUnit = pIntervalPhyNode->slidingUnit,
                                .offset = pIntervalPhyNode->offset,
                                .precision = ((SColumnNode*)pIntervalPhyNode->window.pTspk)->node.resType.precision};
  pInfo->twAggSup = (STimeWindowAggSupp){
      .waterMark = pIntervalPhyNode->window.watermark,
      .calTrigger = pIntervalPhyNode->window.triggerType,
      .maxTs = INT64_MIN,
      .minTs = INT64_MAX,
      .deleteMark = getDeleteMark(pIntervalPhyNode),
      .deleteMarkSaved = 0,
      .calTriggerSaved = 0,
  };
  ASSERTS(pInfo->twAggSup.calTrigger != STREAM_TRIGGER_MAX_DELAY, "trigger type should not be max delay");
  pInfo->primaryTsIndex = ((SColumnNode*)pIntervalPhyNode->window.pTspk)->slotId;
  size_t keyBufSize = sizeof(int64_t) + sizeof(int64_t) + POINTER_BYTES;
  initResultSizeInfo(&pOperator->resultInfo, 4096);
  if (pIntervalPhyNode->window.pExprs != NULL) {
    int32_t    numOfScalar = 0;
    SExprInfo* pScalarExprInfo = createExprInfo(pIntervalPhyNode->window.pExprs, NULL, &numOfScalar);
    int32_t code = initExprSupp(&pInfo->scalarSupp, pScalarExprInfo, numOfScalar, &pTaskInfo->storageAPI.functionStore);
    if (code != TSDB_CODE_SUCCESS) {
      goto _error;
    }
  }

  int32_t      numOfCols = 0;
  SExprInfo*   pExprInfo = createExprInfo(pIntervalPhyNode->window.pFuncs, NULL, &numOfCols);
  SSDataBlock* pResBlock = createDataBlockFromDescNode(pPhyNode->pOutputDataBlockDesc);
  initBasicInfo(&pInfo->binfo, pResBlock);

  pInfo->pState = taosMemoryCalloc(1, sizeof(SStreamState));
  *(pInfo->pState) = *(pTaskInfo->streamInfo.pState);

  pAPI->stateStore.streamStateSetNumber(pInfo->pState, -1);
  int32_t code = initAggSup(&pOperator->exprSupp, &pInfo->aggSup, pExprInfo, numOfCols, keyBufSize, pTaskInfo->id.str,
                            pInfo->pState, &pTaskInfo->storageAPI.functionStore);
  if (code != TSDB_CODE_SUCCESS) {
    goto _error;
  }

  initExecTimeWindowInfo(&pInfo->twAggSup.timeWindowData, &pTaskInfo->window);
  initResultRowInfo(&pInfo->binfo.resultRowInfo);

  pInfo->numOfChild = numOfChild;

  pInfo->pPhyNode = (SPhysiNode*)nodesCloneNode((SNode*)pPhyNode);

  if (pPhyNode->type == QUERY_NODE_PHYSICAL_PLAN_STREAM_FINAL_INTERVAL) {
    pInfo->isFinal = true;
    pOperator->name = "StreamFinalIntervalOperator";
  } else {
    // semi interval operator does not catch result
    pInfo->isFinal = false;
    pOperator->name = "StreamSemiIntervalOperator";
  }

  if (!IS_FINAL_OP(pInfo) || numOfChild == 0) {
    pInfo->twAggSup.calTrigger = STREAM_TRIGGER_AT_ONCE;
  }

  pInfo->pPullWins = taosArrayInit(8, sizeof(SPullWindowInfo));
  pInfo->pullIndex = 0;
  _hash_fn_t hashFn = taosGetDefaultHashFunction(TSDB_DATA_TYPE_BINARY);
  pInfo->pPullDataMap = taosHashInit(64, hashFn, false, HASH_NO_LOCK);
  pInfo->pFinalPullDataMap = taosHashInit(64, hashFn, false, HASH_NO_LOCK);
  pInfo->pPullDataRes = createSpecialDataBlock(STREAM_RETRIEVE);
  pInfo->ignoreExpiredData = pIntervalPhyNode->window.igExpired;
  pInfo->ignoreExpiredDataSaved = false;
  pInfo->pDelRes = createSpecialDataBlock(STREAM_DELETE_RESULT);
  pInfo->delIndex = 0;
  pInfo->pDelWins = taosArrayInit(4, sizeof(SWinKey));
  pInfo->delKey.ts = INT64_MAX;
  pInfo->delKey.groupId = 0;
  pInfo->numOfDatapack = 0;
  pInfo->pUpdated = NULL;
  pInfo->pUpdatedMap = NULL;
  int32_t funResSize = getMaxFunResSize(&pOperator->exprSupp, numOfCols);
  pInfo->pState->pFileState = pAPI->stateStore.streamFileStateInit(
      tsStreamBufferSize, sizeof(SWinKey), pInfo->aggSup.resultRowSize, funResSize, compareTs, pInfo->pState,
      pInfo->twAggSup.deleteMark, GET_TASKID(pTaskInfo), pHandle->checkpointId);
  pInfo->dataVersion = 0;
  pInfo->stateStore = pTaskInfo->storageAPI.stateStore;
  pInfo->recvGetAll = false;
  pInfo->pCheckpointRes = createSpecialDataBlock(STREAM_CHECKPOINT);

  pOperator->operatorType = pPhyNode->type;
  pOperator->blocking = true;
  pOperator->status = OP_NOT_OPENED;
  pOperator->info = pInfo;

  pOperator->fpSet = createOperatorFpSet(NULL, doStreamFinalIntervalAgg, NULL, destroyStreamFinalIntervalOperatorInfo,
                                         optrDefaultBufFn, NULL);
  setOperatorStreamStateFn(pOperator, streamIntervalReleaseState, streamIntervalReloadState);
  if (pPhyNode->type == QUERY_NODE_PHYSICAL_PLAN_STREAM_SEMI_INTERVAL) {
    initIntervalDownStream(downstream, pPhyNode->type, pInfo);
  }
  code = appendDownstream(pOperator, &downstream, 1);
  if (code != TSDB_CODE_SUCCESS) {
    goto _error;
  }

  // for stream
  void*   buff = NULL;
  int32_t len = 0;
  int32_t res = pAPI->stateStore.streamStateGetInfo(pInfo->pState, STREAM_INTERVAL_OP_CHECKPOINT_NAME,
                                                    strlen(STREAM_INTERVAL_OP_CHECKPOINT_NAME), &buff, &len);
  if (res == TSDB_CODE_SUCCESS) {
    doStreamIntervalDecodeOpState(buff, len, pOperator);
    taosMemoryFree(buff);
  }

  return pOperator;

_error:
  destroyStreamFinalIntervalOperatorInfo(pInfo);
  taosMemoryFreeClear(pOperator);
  pTaskInfo->code = code;
  return NULL;
}

void destroyStreamAggSupporter(SStreamAggSupporter* pSup) {
  tSimpleHashCleanup(pSup->pResultRows);
  destroyDiskbasedBuf(pSup->pResultBuf);
  blockDataDestroy(pSup->pScanBlock);
  taosMemoryFreeClear(pSup->pState);
  taosMemoryFreeClear(pSup->pDummyCtx);
}

void destroyStreamSessionAggOperatorInfo(void* param) {
  SStreamSessionAggOperatorInfo* pInfo = (SStreamSessionAggOperatorInfo*)param;
  cleanupBasicInfo(&pInfo->binfo);
  destroyStreamAggSupporter(&pInfo->streamAggSup);

  if (pInfo->pChildren != NULL) {
    int32_t size = taosArrayGetSize(pInfo->pChildren);
    for (int32_t i = 0; i < size; i++) {
      SOperatorInfo* pChild = taosArrayGetP(pInfo->pChildren, i);
      destroyOperator(pChild);
    }
    taosArrayDestroy(pInfo->pChildren);
  }

  colDataDestroy(&pInfo->twAggSup.timeWindowData);
  blockDataDestroy(pInfo->pDelRes);
  blockDataDestroy(pInfo->pWinBlock);
  tSimpleHashCleanup(pInfo->pStUpdated);
  tSimpleHashCleanup(pInfo->pStDeleted);

  taosArrayDestroy(pInfo->historyWins);
  blockDataDestroy(pInfo->pCheckpointRes);

  taosMemoryFreeClear(param);
}

int32_t initBasicInfoEx(SOptrBasicInfo* pBasicInfo, SExprSupp* pSup, SExprInfo* pExprInfo, int32_t numOfCols,
                        SSDataBlock* pResultBlock, SFunctionStateStore* pStore) {
  initBasicInfo(pBasicInfo, pResultBlock);
  int32_t code = initExprSupp(pSup, pExprInfo, numOfCols, pStore);
  if (code != TSDB_CODE_SUCCESS) {
    return code;
  }

  for (int32_t i = 0; i < numOfCols; ++i) {
    pSup->pCtx[i].saveHandle.pBuf = NULL;
  }

  ASSERT(numOfCols > 0);
  return TSDB_CODE_SUCCESS;
}

void initDummyFunction(SqlFunctionCtx* pDummy, SqlFunctionCtx* pCtx, int32_t nums) {
  for (int i = 0; i < nums; i++) {
    pDummy[i].functionId = pCtx[i].functionId;
    pDummy[i].isNotNullFunc = pCtx[i].isNotNullFunc;
    pDummy[i].isPseudoFunc = pCtx[i].isPseudoFunc;
  }
}

void initDownStream(SOperatorInfo* downstream, SStreamAggSupporter* pAggSup, uint16_t type, int32_t tsColIndex,
                    STimeWindowAggSupp* pTwSup) {
  if (downstream->operatorType == QUERY_NODE_PHYSICAL_PLAN_STREAM_PARTITION) {
    SStreamPartitionOperatorInfo* pScanInfo = downstream->info;
    pScanInfo->tsColIndex = tsColIndex;
  }

  if (downstream->operatorType != QUERY_NODE_PHYSICAL_PLAN_STREAM_SCAN) {
    initDownStream(downstream->pDownstream[0], pAggSup, type, tsColIndex, pTwSup);
    return;
  }
  SStreamScanInfo* pScanInfo = downstream->info;
  pScanInfo->windowSup = (SWindowSupporter){.pStreamAggSup = pAggSup, .gap = pAggSup->gap, .parentType = type};
  pScanInfo->pState = pAggSup->pState;
  if (!pScanInfo->pUpdateInfo) {
    pScanInfo->pUpdateInfo = pAggSup->stateStore.updateInfoInit(60000, TSDB_TIME_PRECISION_MILLI, pTwSup->waterMark,
                                                                pScanInfo->igCheckUpdate);
  }
  pScanInfo->twAggSup = *pTwSup;
}

int32_t initStreamAggSupporter(SStreamAggSupporter* pSup, SqlFunctionCtx* pCtx, int32_t numOfOutput, int64_t gap,
                               SStreamState* pState, int32_t keySize, int16_t keyType, SStateStore* pStore,
                               SReadHandle* pHandle, SStorageAPI* pApi) {
  pSup->resultRowSize = keySize + getResultRowSize(pCtx, numOfOutput);
  pSup->pScanBlock = createSpecialDataBlock(STREAM_CLEAR);
  pSup->gap = gap;
  pSup->stateKeySize = keySize;
  pSup->stateKeyType = keyType;
  pSup->pDummyCtx = (SqlFunctionCtx*)taosMemoryCalloc(numOfOutput, sizeof(SqlFunctionCtx));
  if (pSup->pDummyCtx == NULL) {
    return TSDB_CODE_OUT_OF_MEMORY;
  }

  pSup->stateStore = *pStore;

  initDummyFunction(pSup->pDummyCtx, pCtx, numOfOutput);
  pSup->pState = taosMemoryCalloc(1, sizeof(SStreamState));
  *(pSup->pState) = *pState;
  pSup->stateStore.streamStateSetNumber(pSup->pState, -1);

  _hash_fn_t hashFn = taosGetDefaultHashFunction(TSDB_DATA_TYPE_BINARY);
  pSup->pResultRows = tSimpleHashInit(32, hashFn);

  int32_t pageSize = 4096;
  while (pageSize < pSup->resultRowSize * 4) {
    pageSize <<= 1u;
  }
  // at least four pages need to be in buffer
  int32_t bufSize = 4096 * 256;
  if (bufSize <= pageSize) {
    bufSize = pageSize * 4;
  }

  if (!osTempSpaceAvailable()) {
    terrno = TSDB_CODE_NO_DISKSPACE;
    qError("Init stream agg supporter failed since %s, tempDir:%s", terrstr(), tsTempDir);
    return terrno;
  }

  int32_t code = createDiskbasedBuf(&pSup->pResultBuf, pageSize, bufSize, "function", tsTempDir);
  for (int32_t i = 0; i < numOfOutput; ++i) {
    pCtx[i].saveHandle.pBuf = pSup->pResultBuf;
  }

  pSup->pSessionAPI = pApi;

  return TSDB_CODE_SUCCESS;
}

bool isInTimeWindow(STimeWindow* pWin, TSKEY ts, int64_t gap) {
  if (ts + gap >= pWin->skey && ts - gap <= pWin->ekey) {
    return true;
  }
  return false;
}

bool isInWindow(SResultWindowInfo* pWinInfo, TSKEY ts, int64_t gap) {
  return isInTimeWindow(&pWinInfo->sessionWin.win, ts, gap);
}

void getCurSessionWindow(SStreamAggSupporter* pAggSup, TSKEY startTs, TSKEY endTs, uint64_t groupId,
                         SSessionKey* pKey) {
  pKey->win.skey = startTs;
  pKey->win.ekey = endTs;
  pKey->groupId = groupId;
  int32_t code = pAggSup->stateStore.streamStateSessionGetKeyByRange(pAggSup->pState, pKey, pKey);
  if (code != TSDB_CODE_SUCCESS) {
    SET_SESSION_WIN_KEY_INVALID(pKey);
  }
}

bool isInvalidSessionWin(SResultWindowInfo* pWinInfo) { return pWinInfo->sessionWin.win.skey == 0; }

bool inWinRange(STimeWindow* range, STimeWindow* cur) {
  if (cur->skey >= range->skey && cur->ekey <= range->ekey) {
    return true;
  }
  return false;
}

void setSessionOutputBuf(SStreamAggSupporter* pAggSup, TSKEY startTs, TSKEY endTs, uint64_t groupId,
                         SResultWindowInfo* pCurWin) {
  pCurWin->sessionWin.groupId = groupId;
  pCurWin->sessionWin.win.skey = startTs;
  pCurWin->sessionWin.win.ekey = endTs;
  int32_t size = pAggSup->resultRowSize;
  int32_t code = pAggSup->stateStore.streamStateSessionAddIfNotExist(pAggSup->pState, &pCurWin->sessionWin,
                                                                     pAggSup->gap, &pCurWin->pOutputBuf, &size);
  if (code == TSDB_CODE_SUCCESS && !inWinRange(&pAggSup->winRange, &pCurWin->sessionWin.win)) {
    code = TSDB_CODE_FAILED;
    releaseOutputBuf(pAggSup->pState, NULL, (SResultRow*)pCurWin->pOutputBuf, &pAggSup->pSessionAPI->stateStore);
    pCurWin->pOutputBuf = taosMemoryCalloc(1, size);
  }

  if (code == TSDB_CODE_SUCCESS) {
    pCurWin->isOutput = true;
    pAggSup->stateStore.streamStateSessionDel(pAggSup->pState, &pCurWin->sessionWin);
  } else {
    pCurWin->sessionWin.win.skey = startTs;
    pCurWin->sessionWin.win.ekey = endTs;
  }
}

int32_t getSessionWinBuf(SStreamAggSupporter* pAggSup, SStreamStateCur* pCur, SResultWindowInfo* pWinInfo) {
  int32_t size = 0;
  int32_t code =
      pAggSup->stateStore.streamStateSessionGetKVByCur(pCur, &pWinInfo->sessionWin, &pWinInfo->pOutputBuf, &size);
  if (code != TSDB_CODE_SUCCESS) {
    return code;
  }

  pAggSup->stateStore.streamStateCurNext(pAggSup->pState, pCur);
  return TSDB_CODE_SUCCESS;
}
void saveDeleteInfo(SArray* pWins, SSessionKey key) {
  // key.win.ekey = key.win.skey;
  taosArrayPush(pWins, &key);
}

void saveDeleteRes(SSHashObj* pStDelete, SSessionKey key) {
  key.win.ekey = key.win.skey;
  tSimpleHashPut(pStDelete, &key, sizeof(SSessionKey), NULL, 0);
}

static void removeSessionResult(SSHashObj* pHashMap, SSHashObj* pResMap, SSessionKey key) {
  key.win.ekey = key.win.skey;
  tSimpleHashRemove(pHashMap, &key, sizeof(SSessionKey));
  tSimpleHashRemove(pResMap, &key, sizeof(SSessionKey));
}

static void getSessionHashKey(const SSessionKey* pKey, SSessionKey* pHashKey) {
  *pHashKey = *pKey;
  pHashKey->win.ekey = pKey->win.skey;
}

static void removeSessionResults(SSHashObj* pHashMap, SArray* pWins) {
  if (tSimpleHashGetSize(pHashMap) == 0) {
    return;
  }
  int32_t size = taosArrayGetSize(pWins);
  for (int32_t i = 0; i < size; i++) {
    SSessionKey* pWin = taosArrayGet(pWins, i);
    if (!pWin) continue;
    SSessionKey key = {0};
    getSessionHashKey(pWin, &key);
    tSimpleHashRemove(pHashMap, &key, sizeof(SSessionKey));
  }
}

int32_t updateSessionWindowInfo(SResultWindowInfo* pWinInfo, TSKEY* pStartTs, TSKEY* pEndTs, uint64_t groupId,
                                int32_t rows, int32_t start, int64_t gap, SSHashObj* pResultRows, SSHashObj* pStUpdated,
                                SSHashObj* pStDeleted) {
  for (int32_t i = start; i < rows; ++i) {
    if (!isInWindow(pWinInfo, pStartTs[i], gap) && (!pEndTs || !isInWindow(pWinInfo, pEndTs[i], gap))) {
      return i - start;
    }
    if (pWinInfo->sessionWin.win.skey > pStartTs[i]) {
      if (pStDeleted && pWinInfo->isOutput) {
        saveDeleteRes(pStDeleted, pWinInfo->sessionWin);
      }
      removeSessionResult(pStUpdated, pResultRows, pWinInfo->sessionWin);
      pWinInfo->sessionWin.win.skey = pStartTs[i];
    }
    pWinInfo->sessionWin.win.ekey = TMAX(pWinInfo->sessionWin.win.ekey, pStartTs[i]);
    if (pEndTs) {
      pWinInfo->sessionWin.win.ekey = TMAX(pWinInfo->sessionWin.win.ekey, pEndTs[i]);
    }
  }
  return rows - start;
}

static int32_t initSessionOutputBuf(SResultWindowInfo* pWinInfo, SResultRow** pResult, SqlFunctionCtx* pCtx,
                                    int32_t numOfOutput, int32_t* rowEntryInfoOffset) {
  ASSERT(pWinInfo->sessionWin.win.skey <= pWinInfo->sessionWin.win.ekey);
  *pResult = (SResultRow*)pWinInfo->pOutputBuf;
  // set time window for current result
  (*pResult)->win = pWinInfo->sessionWin.win;
  setResultRowInitCtx(*pResult, pCtx, numOfOutput, rowEntryInfoOffset);
  return TSDB_CODE_SUCCESS;
}

static int32_t doOneWindowAggImpl(SColumnInfoData* pTimeWindowData, SResultWindowInfo* pCurWin, SResultRow** pResult,
                                  int32_t startIndex, int32_t winRows, int32_t rows, int32_t numOutput,
                                  SOperatorInfo* pOperator, int64_t winDelta) {
  SExprSupp*     pSup = &pOperator->exprSupp;
  SExecTaskInfo* pTaskInfo = pOperator->pTaskInfo;
  int32_t        code = initSessionOutputBuf(pCurWin, pResult, pSup->pCtx, numOutput, pSup->rowEntryInfoOffset);
  if (code != TSDB_CODE_SUCCESS || (*pResult) == NULL) {
    return TSDB_CODE_OUT_OF_MEMORY;
  }
  updateTimeWindowInfo(pTimeWindowData, &pCurWin->sessionWin.win, winDelta);
  applyAggFunctionOnPartialTuples(pTaskInfo, pSup->pCtx, pTimeWindowData, startIndex, winRows, rows, numOutput);
  return TSDB_CODE_SUCCESS;
}

static bool doDeleteSessionWindow(SStreamAggSupporter* pAggSup, SSessionKey* pKey) {
  pAggSup->stateStore.streamStateSessionDel(pAggSup->pState, pKey);
  SSessionKey hashKey = {0};
  getSessionHashKey(pKey, &hashKey);
  tSimpleHashRemove(pAggSup->pResultRows, &hashKey, sizeof(SSessionKey));
  return true;
}

static int32_t setSessionWinOutputInfo(SSHashObj* pStUpdated, SResultWindowInfo* pWinInfo) {
  void* pVal = tSimpleHashGet(pStUpdated, &pWinInfo->sessionWin, sizeof(SSessionKey));
  if (pVal) {
    SResultWindowInfo* pWin = pVal;
    pWinInfo->isOutput = pWin->isOutput;
  }
  return TSDB_CODE_SUCCESS;
}

SStreamStateCur* getNextSessionWinInfo(SStreamAggSupporter* pAggSup, SSHashObj* pStUpdated, SResultWindowInfo* pCurWin,
                                       SResultWindowInfo* pNextWin) {
  SStreamStateCur* pCur = pAggSup->stateStore.streamStateSessionSeekKeyNext(pAggSup->pState, &pCurWin->sessionWin);
  pNextWin->isOutput = true;
  setSessionWinOutputInfo(pStUpdated, pNextWin);
  int32_t size = 0;
  pNextWin->sessionWin = pCurWin->sessionWin;
  int32_t code =
      pAggSup->stateStore.streamStateSessionGetKVByCur(pCur, &pNextWin->sessionWin, &pNextWin->pOutputBuf, &size);
  if (code != TSDB_CODE_SUCCESS) {
    taosMemoryFreeClear(pNextWin->pOutputBuf);
    SET_SESSION_WIN_INVALID(*pNextWin);
  }
  return pCur;
}

static int32_t compactSessionWindow(SOperatorInfo* pOperator, SResultWindowInfo* pCurWin, SSHashObj* pStUpdated,
                                 SSHashObj* pStDeleted, bool addGap) {
  SExprSupp*     pSup = &pOperator->exprSupp;
  SExecTaskInfo* pTaskInfo = pOperator->pTaskInfo;
  SStorageAPI*   pAPI = &pOperator->pTaskInfo->storageAPI;
  int32_t        winNum = 0;

  SStreamSessionAggOperatorInfo* pInfo = pOperator->info;
  SResultRow*                    pCurResult = NULL;
  int32_t                        numOfOutput = pOperator->exprSupp.numOfExprs;
  SStreamAggSupporter*           pAggSup = &pInfo->streamAggSup;
  initSessionOutputBuf(pCurWin, &pCurResult, pSup->pCtx, numOfOutput, pSup->rowEntryInfoOffset);
  // Just look for the window behind StartIndex
  while (1) {
    SResultWindowInfo winInfo = {0};
    SStreamStateCur*  pCur = getNextSessionWinInfo(pAggSup, pStUpdated, pCurWin, &winInfo);
    if (!IS_VALID_SESSION_WIN(winInfo) || !isInWindow(pCurWin, winInfo.sessionWin.win.skey, pAggSup->gap) ||
        !inWinRange(&pAggSup->winRange, &winInfo.sessionWin.win)) {
      taosMemoryFree(winInfo.pOutputBuf);
      pAPI->stateStore.streamStateFreeCur(pCur);
      break;
    }
    SResultRow* pWinResult = NULL;
    initSessionOutputBuf(&winInfo, &pWinResult, pAggSup->pDummyCtx, numOfOutput, pSup->rowEntryInfoOffset);
    pCurWin->sessionWin.win.ekey = TMAX(pCurWin->sessionWin.win.ekey, winInfo.sessionWin.win.ekey);
    int64_t winDelta = 0;
    if (addGap) {
      winDelta = pAggSup->gap;
    }
    updateTimeWindowInfo(&pInfo->twAggSup.timeWindowData, &pCurWin->sessionWin.win, winDelta);
    compactFunctions(pSup->pCtx, pAggSup->pDummyCtx, numOfOutput, pTaskInfo, &pInfo->twAggSup.timeWindowData);
    tSimpleHashRemove(pStUpdated, &winInfo.sessionWin, sizeof(SSessionKey));
    if (winInfo.isOutput && pStDeleted) {
      saveDeleteRes(pStDeleted, winInfo.sessionWin);
    }
    removeSessionResult(pStUpdated, pAggSup->pResultRows, winInfo.sessionWin);
    doDeleteSessionWindow(pAggSup, &winInfo.sessionWin);
    pAPI->stateStore.streamStateFreeCur(pCur);
    taosMemoryFree(winInfo.pOutputBuf);
    winNum++;
  }
  return winNum;
}

int32_t saveSessionOutputBuf(SStreamAggSupporter* pAggSup, SResultWindowInfo* pWinInfo) {
  saveSessionDiscBuf(pAggSup->pState, &pWinInfo->sessionWin, pWinInfo->pOutputBuf, pAggSup->resultRowSize,
                     &pAggSup->stateStore);
  pWinInfo->pOutputBuf = NULL;
  return TSDB_CODE_SUCCESS;
}

static void doStreamSessionAggImpl(SOperatorInfo* pOperator, SSDataBlock* pSDataBlock, SSHashObj* pStUpdated,
                                   SSHashObj* pStDeleted, bool hasEndTs, bool addGap) {
  SExecTaskInfo*                 pTaskInfo = pOperator->pTaskInfo;
  SStreamSessionAggOperatorInfo* pInfo = pOperator->info;
  int32_t                        numOfOutput = pOperator->exprSupp.numOfExprs;
  uint64_t                       groupId = pSDataBlock->info.id.groupId;
  int64_t                        code = TSDB_CODE_SUCCESS;
  SResultRow*                    pResult = NULL;
  int32_t                        rows = pSDataBlock->info.rows;
  int32_t                        winRows = 0;
  SStreamAggSupporter*           pAggSup = &pInfo->streamAggSup;

  pInfo->dataVersion = TMAX(pInfo->dataVersion, pSDataBlock->info.version);
  pAggSup->winRange = pTaskInfo->streamInfo.fillHistoryWindow;
  if (pAggSup->winRange.ekey <= 0) {
    pAggSup->winRange.ekey = INT64_MAX;
  }

  SColumnInfoData* pStartTsCol = taosArrayGet(pSDataBlock->pDataBlock, pInfo->primaryTsIndex);
  TSKEY*           startTsCols = (int64_t*)pStartTsCol->pData;
  SColumnInfoData* pEndTsCol = NULL;
  if (hasEndTs) {
    pEndTsCol = taosArrayGet(pSDataBlock->pDataBlock, pInfo->endTsIndex);
  } else {
    pEndTsCol = taosArrayGet(pSDataBlock->pDataBlock, pInfo->primaryTsIndex);
  }

  TSKEY*               endTsCols = (int64_t*)pEndTsCol->pData;
  for (int32_t i = 0; i < rows;) {
    if (pInfo->ignoreExpiredData && isOverdue(endTsCols[i], &pInfo->twAggSup)) {
      i++;
      continue;
    }
    SResultWindowInfo winInfo = {0};
    setSessionOutputBuf(pAggSup, startTsCols[i], endTsCols[i], groupId, &winInfo);
    setSessionWinOutputInfo(pStUpdated, &winInfo);
    winRows = updateSessionWindowInfo(&winInfo, startTsCols, endTsCols, groupId, rows, i, pAggSup->gap,
                                      pAggSup->pResultRows, pStUpdated, pStDeleted);
    // coverity scan error
    if (!winInfo.pOutputBuf) {
      T_LONG_JMP(pTaskInfo->env, TSDB_CODE_OUT_OF_MEMORY);
    }

    int64_t winDelta = 0;
    if (addGap) {
      winDelta = pAggSup->gap;
    }
    code = doOneWindowAggImpl(&pInfo->twAggSup.timeWindowData, &winInfo, &pResult, i, winRows, rows, numOfOutput,
                              pOperator, winDelta);
    if (code != TSDB_CODE_SUCCESS || pResult == NULL) {
      T_LONG_JMP(pTaskInfo->env, TSDB_CODE_OUT_OF_MEMORY);
    }
    compactSessionWindow(pOperator, &winInfo, pStUpdated, pStDeleted, addGap);
    saveSessionOutputBuf(pAggSup, &winInfo);

    if (pInfo->twAggSup.calTrigger == STREAM_TRIGGER_AT_ONCE && pStUpdated) {
      code = saveResult(winInfo, pStUpdated);
      if (code != TSDB_CODE_SUCCESS) {
        T_LONG_JMP(pTaskInfo->env, TSDB_CODE_OUT_OF_MEMORY);
      }
    }
    if (pInfo->twAggSup.calTrigger == STREAM_TRIGGER_WINDOW_CLOSE) {
      SSessionKey key = {0};
      getSessionHashKey(&winInfo.sessionWin, &key);
      tSimpleHashPut(pAggSup->pResultRows, &key, sizeof(SSessionKey), &winInfo, sizeof(SResultWindowInfo));
    }

    i += winRows;
  }
}

static void doDeleteTimeWindows(SStreamAggSupporter* pAggSup, SSDataBlock* pBlock, SArray* result) {
  SColumnInfoData* pStartTsCol = taosArrayGet(pBlock->pDataBlock, START_TS_COLUMN_INDEX);
  TSKEY*           startDatas = (TSKEY*)pStartTsCol->pData;
  SColumnInfoData* pEndTsCol = taosArrayGet(pBlock->pDataBlock, END_TS_COLUMN_INDEX);
  TSKEY*           endDatas = (TSKEY*)pEndTsCol->pData;
  SColumnInfoData* pGroupCol = taosArrayGet(pBlock->pDataBlock, GROUPID_COLUMN_INDEX);
  uint64_t*        gpDatas = (uint64_t*)pGroupCol->pData;
  for (int32_t i = 0; i < pBlock->info.rows; i++) {
    while (1) {
      SSessionKey curWin = {0};
      getCurSessionWindow(pAggSup, startDatas[i], endDatas[i], gpDatas[i], &curWin);
      if (IS_INVALID_SESSION_WIN_KEY(curWin)) {
        break;
      }
      doDeleteSessionWindow(pAggSup, &curWin);
      if (result) {
        saveDeleteInfo(result, curWin);
      }
    }
  }
}

static inline int32_t sessionKeyCompareAsc(const void* pKey1, const void* pKey2) {
  SSessionKey* pWin1 = (SSessionKey*)pKey1;
  SSessionKey* pWin2 = (SSessionKey*)pKey2;

  if (pWin1->groupId > pWin2->groupId) {
    return 1;
  } else if (pWin1->groupId < pWin2->groupId) {
    return -1;
  }

  if (pWin1->win.skey > pWin2->win.skey) {
    return 1;
  } else if (pWin1->win.skey < pWin2->win.skey) {
    return -1;
  }

  return 0;
}

static int32_t copyUpdateResult(SSHashObj* pStUpdated, SArray* pUpdated) {
  void*   pIte = NULL;
  int32_t iter = 0;
  while ((pIte = tSimpleHashIterate(pStUpdated, pIte, &iter)) != NULL) {
    void* key = tSimpleHashGetKey(pIte, NULL);
    taosArrayPush(pUpdated, key);
  }
  taosArraySort(pUpdated, sessionKeyCompareAsc);
  return TSDB_CODE_SUCCESS;
}

void doBuildDeleteDataBlock(SOperatorInfo* pOp, SSHashObj* pStDeleted, SSDataBlock* pBlock, void** Ite) {
  SStorageAPI* pAPI = &pOp->pTaskInfo->storageAPI;

  blockDataCleanup(pBlock);
  int32_t size = tSimpleHashGetSize(pStDeleted);
  if (size == 0) {
    return;
  }
  blockDataEnsureCapacity(pBlock, size);
  int32_t iter = 0;
  while (((*Ite) = tSimpleHashIterate(pStDeleted, *Ite, &iter)) != NULL) {
    if (pBlock->info.rows + 1 > pBlock->info.capacity) {
      break;
    }
    SSessionKey*     res = tSimpleHashGetKey(*Ite, NULL);
    SColumnInfoData* pStartTsCol = taosArrayGet(pBlock->pDataBlock, START_TS_COLUMN_INDEX);
    colDataSetVal(pStartTsCol, pBlock->info.rows, (const char*)&res->win.skey, false);
    SColumnInfoData* pEndTsCol = taosArrayGet(pBlock->pDataBlock, END_TS_COLUMN_INDEX);
    colDataSetVal(pEndTsCol, pBlock->info.rows, (const char*)&res->win.skey, false);
    SColumnInfoData* pUidCol = taosArrayGet(pBlock->pDataBlock, UID_COLUMN_INDEX);
    colDataSetNULL(pUidCol, pBlock->info.rows);
    SColumnInfoData* pGpCol = taosArrayGet(pBlock->pDataBlock, GROUPID_COLUMN_INDEX);
    colDataSetVal(pGpCol, pBlock->info.rows, (const char*)&res->groupId, false);
    SColumnInfoData* pCalStCol = taosArrayGet(pBlock->pDataBlock, CALCULATE_START_TS_COLUMN_INDEX);
    colDataSetNULL(pCalStCol, pBlock->info.rows);
    SColumnInfoData* pCalEdCol = taosArrayGet(pBlock->pDataBlock, CALCULATE_END_TS_COLUMN_INDEX);
    colDataSetNULL(pCalEdCol, pBlock->info.rows);

    SColumnInfoData* pTableCol = taosArrayGet(pBlock->pDataBlock, TABLE_NAME_COLUMN_INDEX);

    void* tbname = NULL;
    pAPI->stateStore.streamStateGetParName(pOp->pTaskInfo->streamInfo.pState, res->groupId, &tbname);
    if (tbname == NULL) {
      colDataSetNULL(pTableCol, pBlock->info.rows);
    } else {
      char parTbName[VARSTR_HEADER_SIZE + TSDB_TABLE_NAME_LEN];
      STR_WITH_MAXSIZE_TO_VARSTR(parTbName, tbname, sizeof(parTbName));
      colDataSetVal(pTableCol, pBlock->info.rows, (const char*)parTbName, false);
      pAPI->stateStore.streamStateFreeVal(tbname);
    }
    pBlock->info.rows += 1;
  }
  if ((*Ite) == NULL) {
    tSimpleHashClear(pStDeleted);
  }
}

static void rebuildSessionWindow(SOperatorInfo* pOperator, SArray* pWinArray, SSHashObj* pStUpdated) {
  SExprSupp*     pSup = &pOperator->exprSupp;
  SExecTaskInfo* pTaskInfo = pOperator->pTaskInfo;
  SStorageAPI*   pAPI = &pOperator->pTaskInfo->storageAPI;

  int32_t                        size = taosArrayGetSize(pWinArray);
  SStreamSessionAggOperatorInfo* pInfo = pOperator->info;
  SStreamAggSupporter*           pAggSup = &pInfo->streamAggSup;
  int32_t                        numOfOutput = pSup->numOfExprs;
  int32_t                        numOfChild = taosArrayGetSize(pInfo->pChildren);

  for (int32_t i = 0; i < size; i++) {
    SSessionKey*      pWinKey = taosArrayGet(pWinArray, i);
    int32_t           num = 0;
    SResultWindowInfo parentWin = {0};
    for (int32_t j = 0; j < numOfChild; j++) {
      SOperatorInfo*                 pChild = taosArrayGetP(pInfo->pChildren, j);
      SStreamSessionAggOperatorInfo* pChInfo = pChild->info;
      SStreamAggSupporter*           pChAggSup = &pChInfo->streamAggSup;
      SSessionKey                    chWinKey = {0};
      getSessionHashKey(pWinKey, &chWinKey);
      SStreamStateCur* pCur = pAggSup->stateStore.streamStateSessionSeekKeyCurrentNext(pChAggSup->pState, &chWinKey);
      SResultRow*      pResult = NULL;
      SResultRow*      pChResult = NULL;
      while (1) {
        SResultWindowInfo childWin = {0};
        childWin.sessionWin = *pWinKey;
        int32_t code = getSessionWinBuf(pChAggSup, pCur, &childWin);

        if (code == TSDB_CODE_SUCCESS && !inWinRange(&pAggSup->winRange, &childWin.sessionWin.win)) {
          continue;
        }

        if (code == TSDB_CODE_SUCCESS && inWinRange(&pWinKey->win, &childWin.sessionWin.win)) {
          if (num == 0) {
            setSessionOutputBuf(pAggSup, pWinKey->win.skey, pWinKey->win.ekey, pWinKey->groupId, &parentWin);
            code = initSessionOutputBuf(&parentWin, &pResult, pSup->pCtx, numOfOutput, pSup->rowEntryInfoOffset);
            if (code != TSDB_CODE_SUCCESS || pResult == NULL) {
              break;
            }
          }
          num++;
          updateTimeWindowInfo(&pInfo->twAggSup.timeWindowData, &parentWin.sessionWin.win, pAggSup->gap);
          initSessionOutputBuf(&childWin, &pChResult, pChild->exprSupp.pCtx, numOfOutput,
                               pChild->exprSupp.rowEntryInfoOffset);
          compactFunctions(pSup->pCtx, pChild->exprSupp.pCtx, numOfOutput, pTaskInfo, &pInfo->twAggSup.timeWindowData);
          compactSessionWindow(pOperator, &parentWin, pStUpdated, NULL, true);
          saveResult(parentWin, pStUpdated);
        } else {
          break;
        }
      }
      pAPI->stateStore.streamStateFreeCur(pCur);
    }
    if (num > 0) {
      saveSessionOutputBuf(pAggSup, &parentWin);
    }
  }
}

int32_t closeSessionWindow(SSHashObj* pHashMap, STimeWindowAggSupp* pTwSup, SSHashObj* pClosed) {
  void*   pIte = NULL;
  int32_t iter = 0;
  while ((pIte = tSimpleHashIterate(pHashMap, pIte, &iter)) != NULL) {
    SResultWindowInfo* pWinInfo = pIte;
    if (isCloseWindow(&pWinInfo->sessionWin.win, pTwSup)) {
      if (pTwSup->calTrigger == STREAM_TRIGGER_WINDOW_CLOSE && pClosed) {
        int32_t code = saveResult(*pWinInfo, pClosed);
        if (code != TSDB_CODE_SUCCESS) {
          return code;
        }
      }
      SSessionKey* pKey = tSimpleHashGetKey(pIte, NULL);
      tSimpleHashIterateRemove(pHashMap, pKey, sizeof(SSessionKey), &pIte, &iter);
    }
  }
  return TSDB_CODE_SUCCESS;
}

static void closeChildSessionWindow(SArray* pChildren, TSKEY maxTs) {
  int32_t size = taosArrayGetSize(pChildren);
  for (int32_t i = 0; i < size; i++) {
    SOperatorInfo*                 pChildOp = taosArrayGetP(pChildren, i);
    SStreamSessionAggOperatorInfo* pChInfo = pChildOp->info;
    pChInfo->twAggSup.maxTs = TMAX(pChInfo->twAggSup.maxTs, maxTs);
    closeSessionWindow(pChInfo->streamAggSup.pResultRows, &pChInfo->twAggSup, NULL);
  }
}

int32_t getAllSessionWindow(SSHashObj* pHashMap, SSHashObj* pStUpdated) {
  void*   pIte = NULL;
  int32_t iter = 0;
  while ((pIte = tSimpleHashIterate(pHashMap, pIte, &iter)) != NULL) {
    SResultWindowInfo* pWinInfo = pIte;
    saveResult(*pWinInfo, pStUpdated);
  }
  return TSDB_CODE_SUCCESS;
}

static void copyDeleteWindowInfo(SArray* pResWins, SSHashObj* pStDeleted) {
  int32_t size = taosArrayGetSize(pResWins);
  for (int32_t i = 0; i < size; i++) {
    SSessionKey* pWinKey = taosArrayGet(pResWins, i);
    if (!pWinKey) continue;
    SSessionKey winInfo = {0};
    getSessionHashKey(pWinKey, &winInfo);
    tSimpleHashPut(pStDeleted, &winInfo, sizeof(SSessionKey), NULL, 0);
  }
}

// the allocated memory comes from outer function.
void initGroupResInfoFromArrayList(SGroupResInfo* pGroupResInfo, SArray* pArrayList) {
  pGroupResInfo->pRows = pArrayList;
  pGroupResInfo->index = 0;
  pGroupResInfo->pBuf = NULL;
}

void doBuildSessionResult(SOperatorInfo* pOperator, void* pState, SGroupResInfo* pGroupResInfo, SSDataBlock* pBlock) {
  SExecTaskInfo* pTaskInfo = pOperator->pTaskInfo;
  // set output datablock version
  pBlock->info.version = pTaskInfo->version;

  blockDataCleanup(pBlock);
  if (!hasRemainResults(pGroupResInfo)) {
    cleanupGroupResInfo(pGroupResInfo);
    return;
  }

  // clear the existed group id
  pBlock->info.id.groupId = 0;
  buildSessionResultDataBlock(pOperator, pState, pBlock, &pOperator->exprSupp, pGroupResInfo);
  if (pBlock->info.rows == 0) {
    cleanupGroupResInfo(pGroupResInfo);
  }
}
void getMaxTsWins(const SArray* pAllWins, SArray* pMaxWins) {
  int32_t size = taosArrayGetSize(pAllWins);
  if (size == 0) {
    return;
  }

  SSessionKey* pSeKey = taosArrayGet(pAllWins, size - 1);
  taosArrayPush(pMaxWins, pSeKey);
  if (pSeKey->groupId == 0) {
    return;
  }
  uint64_t preGpId = pSeKey->groupId;
  for (int32_t i = size - 2; i >= 0; i--) {
    pSeKey = taosArrayGet(pAllWins, i);
    if (preGpId != pSeKey->groupId) {
      taosArrayPush(pMaxWins, pSeKey);
      preGpId = pSeKey->groupId;
    }
  }
}

int32_t encodeSSessionKey(void** buf, SSessionKey* key) {
  int32_t tlen = 0;
  tlen += encodeSTimeWindow(buf, &key->win);
  tlen += taosEncodeFixedU64(buf, key->groupId);
  return tlen;
}

void* decodeSSessionKey(void* buf, SSessionKey* key) {
  buf = decodeSTimeWindow(buf, &key->win);
  buf = taosDecodeFixedU64(buf, &key->groupId);
  return buf;
}

int32_t encodeSResultWindowInfo(void** buf, SResultWindowInfo* key, int32_t outLen) {
  int32_t tlen = 0;
  tlen += taosEncodeFixedBool(buf, key->isOutput);
  tlen += encodeSSessionKey(buf, &key->sessionWin);
  return tlen;
}

void* decodeSResultWindowInfo(void* buf, SResultWindowInfo* key, int32_t outLen) {
  buf = taosDecodeFixedBool(buf, &key->isOutput);
  key->pOutputBuf = NULL;
  buf = decodeSSessionKey(buf, &key->sessionWin);
  return buf;
}

int32_t doStreamSessionEncodeOpState(void** buf, int32_t len, SOperatorInfo* pOperator, bool isParent) {
  SStreamSessionAggOperatorInfo* pInfo = pOperator->info;
  if (!pInfo) {
    return 0;
  }

  void* pData = (buf == NULL) ? NULL : *buf;

  // 1.streamAggSup.pResultRows
  int32_t tlen = 0;
  int32_t mapSize = tSimpleHashGetSize(pInfo->streamAggSup.pResultRows);
  tlen += taosEncodeFixedI32(buf, mapSize);
  void*   pIte = NULL;
  size_t  keyLen = 0;
  int32_t iter = 0;
  while ((pIte = tSimpleHashIterate(pInfo->streamAggSup.pResultRows, pIte, &iter)) != NULL) {
    void* key = taosHashGetKey(pIte, &keyLen);
    tlen += encodeSSessionKey(buf, key);
    tlen += encodeSResultWindowInfo(buf, pIte, pInfo->streamAggSup.resultRowSize);
  }

  // 2.twAggSup
  tlen += encodeSTimeWindowAggSupp(buf, &pInfo->twAggSup);

  // 3.pChildren
  int32_t size = taosArrayGetSize(pInfo->pChildren);
  tlen += taosEncodeFixedI32(buf, size);
  for (int32_t i = 0; i < size; i++) {
    SOperatorInfo* pChOp = taosArrayGetP(pInfo->pChildren, i);
    tlen += doStreamSessionEncodeOpState(buf, 0, pChOp, false);
  }

  // 4.dataVersion
  tlen += taosEncodeFixedI32(buf, pInfo->dataVersion);

  // 5.checksum
  if (isParent) {
    if (buf) {
      uint32_t cksum = taosCalcChecksum(0, pData, len - sizeof(uint32_t));
      tlen += taosEncodeFixedU32(buf, cksum);
    } else {
      tlen += sizeof(uint32_t);
    }
  }

  return tlen;
}

void* doStreamSessionDecodeOpState(void* buf, int32_t len, SOperatorInfo* pOperator, bool isParent) {
  SStreamSessionAggOperatorInfo* pInfo = pOperator->info;
  if (!pInfo) {
    return buf;
  }

  // 5.checksum
  if (isParent) {
    int32_t dataLen = len - sizeof(uint32_t);
    void*   pCksum = POINTER_SHIFT(buf, dataLen);
    if (taosCheckChecksum(buf, dataLen, *(uint32_t*)pCksum) != TSDB_CODE_SUCCESS) {
      ASSERT(0);  // debug
      qError("stream interval state is invalid");
      return buf;
    }
  }

  // 1.streamAggSup.pResultRows
  int32_t mapSize = 0;
  buf = taosDecodeFixedI32(buf, &mapSize);
  for (int32_t i = 0; i < mapSize; i++) {
    SSessionKey       key = {0};
    SResultWindowInfo winfo = {0};
    buf = decodeSSessionKey(buf, &key);
    buf = decodeSResultWindowInfo(buf, &winfo, pInfo->streamAggSup.resultRowSize);
    tSimpleHashPut(pInfo->streamAggSup.pResultRows, &key, sizeof(SSessionKey), &winfo, sizeof(SResultWindowInfo));
  }

  // 2.twAggSup
  buf = decodeSTimeWindowAggSupp(buf, &pInfo->twAggSup);

  // 3.pChildren
  int32_t size = 0;
  buf = taosDecodeFixedI32(buf, &size);
  ASSERT(size <= taosArrayGetSize(pInfo->pChildren));
  for (int32_t i = 0; i < size; i++) {
    SOperatorInfo* pChOp = taosArrayGetP(pInfo->pChildren, i);
    buf = doStreamSessionDecodeOpState(buf, 0, pChOp, false);
  }

  // 4.dataVersion
  buf = taosDecodeFixedI64(buf, &pInfo->dataVersion);
  return buf;
}

void doStreamSessionSaveCheckpoint(SOperatorInfo* pOperator) {
  SStreamSessionAggOperatorInfo* pInfo = pOperator->info;
  int32_t                        len = doStreamSessionEncodeOpState(NULL, 0, pOperator, true);
  void*                          buf = taosMemoryCalloc(1, len);
  void*                          pBuf = buf;
  len = doStreamSessionEncodeOpState(&pBuf, len, pOperator, true);
  pInfo->streamAggSup.stateStore.streamStateSaveInfo(pInfo->streamAggSup.pState, STREAM_SESSION_OP_CHECKPOINT_NAME,
                                                     strlen(STREAM_SESSION_OP_CHECKPOINT_NAME), buf, len);
  taosMemoryFree(buf);
}

static SSDataBlock* doStreamSessionAgg(SOperatorInfo* pOperator) {
  SExprSupp*                     pSup = &pOperator->exprSupp;
  SStreamSessionAggOperatorInfo* pInfo = pOperator->info;
  SOptrBasicInfo*                pBInfo = &pInfo->binfo;
  SStreamAggSupporter*           pAggSup = &pInfo->streamAggSup;
  qDebug("===stream=== stream session agg");
  if (pOperator->status == OP_EXEC_DONE) {
    return NULL;
  } else if (pOperator->status == OP_RES_TO_RETURN) {
    doBuildDeleteDataBlock(pOperator, pInfo->pStDeleted, pInfo->pDelRes, &pInfo->pDelIterator);
    if (pInfo->pDelRes->info.rows > 0) {
      printDataBlock(pInfo->pDelRes, IS_FINAL_OP(pInfo) ? "final session" : "single session");
      return pInfo->pDelRes;
    }
    doBuildSessionResult(pOperator, pAggSup->pState, &pInfo->groupResInfo, pBInfo->pRes);
    if (pBInfo->pRes->info.rows > 0) {
      printDataBlock(pBInfo->pRes, IS_FINAL_OP(pInfo) ? "final session" : "single session");
      return pBInfo->pRes;
    }

    if (pInfo->reCkBlock) {
      pInfo->reCkBlock = false;
      printDataBlock(pInfo->pCheckpointRes, IS_FINAL_OP(pInfo) ? "final session ck" : "single session ck");
      return pInfo->pCheckpointRes;
    }

    setOperatorCompleted(pOperator);
    return NULL;
  }

  SOperatorInfo* downstream = pOperator->pDownstream[0];
  if (!pInfo->pUpdated) {
    pInfo->pUpdated = taosArrayInit(16, sizeof(SSessionKey));
  }
  if (!pInfo->pStUpdated) {
    _hash_fn_t hashFn = taosGetDefaultHashFunction(TSDB_DATA_TYPE_BINARY);
    pInfo->pStUpdated = tSimpleHashInit(64, hashFn);
  }
  while (1) {
    SSDataBlock* pBlock = downstream->fpSet.getNextFn(downstream);
    if (pBlock == NULL) {
      break;
    }
    printDataBlock(pBlock, IS_FINAL_OP(pInfo) ? "final session recv" : "single session recv");

    if (pBlock->info.type == STREAM_DELETE_DATA || pBlock->info.type == STREAM_DELETE_RESULT ||
        pBlock->info.type == STREAM_CLEAR) {
      SArray* pWins = taosArrayInit(16, sizeof(SSessionKey));
      // gap must be 0
      doDeleteTimeWindows(pAggSup, pBlock, pWins);
      removeSessionResults(pInfo->pStUpdated, pWins);
      if (IS_FINAL_OP(pInfo)) {
        int32_t                        childIndex = getChildIndex(pBlock);
        SOperatorInfo*                 pChildOp = taosArrayGetP(pInfo->pChildren, childIndex);
        SStreamSessionAggOperatorInfo* pChildInfo = pChildOp->info;
        // gap must be 0
        doDeleteTimeWindows(&pChildInfo->streamAggSup, pBlock, NULL);
        rebuildSessionWindow(pOperator, pWins, pInfo->pStUpdated);
      }
      copyDeleteWindowInfo(pWins, pInfo->pStDeleted);
      taosArrayDestroy(pWins);
      continue;
    } else if (pBlock->info.type == STREAM_GET_ALL) {
      getAllSessionWindow(pAggSup->pResultRows, pInfo->pStUpdated);
      continue;
    } else if (pBlock->info.type == STREAM_CREATE_CHILD_TABLE) {
      return pBlock;
    } else if (pBlock->info.type == STREAM_CHECKPOINT) {
      pAggSup->stateStore.streamStateCommit(pAggSup->pState);
      doStreamSessionSaveCheckpoint(pOperator);
      copyDataBlock(pInfo->pCheckpointRes, pBlock);
      continue;
    } else {
      ASSERTS(pBlock->info.type == STREAM_NORMAL || pBlock->info.type == STREAM_INVALID, "invalid SSDataBlock type");
    }

    if (pInfo->scalarSupp.pExprInfo != NULL) {
      SExprSupp* pExprSup = &pInfo->scalarSupp;
      projectApplyFunctions(pExprSup->pExprInfo, pBlock, pBlock, pExprSup->pCtx, pExprSup->numOfExprs, NULL);
    }
    // the pDataBlock are always the same one, no need to call this again
    setInputDataBlock(pSup, pBlock, TSDB_ORDER_ASC, MAIN_SCAN, true);
    doStreamSessionAggImpl(pOperator, pBlock, pInfo->pStUpdated, pInfo->pStDeleted, IS_FINAL_OP(pInfo), true);
    if (IS_FINAL_OP(pInfo)) {
      int32_t chIndex = getChildIndex(pBlock);
      int32_t size = taosArrayGetSize(pInfo->pChildren);
      // if chIndex + 1 - size > 0, add new child
      for (int32_t i = 0; i < chIndex + 1 - size; i++) {
        SOperatorInfo* pChildOp =
            createStreamFinalSessionAggOperatorInfo(NULL, pInfo->pPhyNode, pOperator->pTaskInfo, 0, NULL);
        if (!pChildOp) {
          T_LONG_JMP(pOperator->pTaskInfo->env, TSDB_CODE_OUT_OF_MEMORY);
        }
        taosArrayPush(pInfo->pChildren, &pChildOp);
      }
      SOperatorInfo* pChildOp = taosArrayGetP(pInfo->pChildren, chIndex);
      setInputDataBlock(&pChildOp->exprSupp, pBlock, TSDB_ORDER_ASC, MAIN_SCAN, true);
      doStreamSessionAggImpl(pChildOp, pBlock, NULL, NULL, true, false);
    }
    pInfo->twAggSup.maxTs = TMAX(pInfo->twAggSup.maxTs, pBlock->info.window.ekey);
    pInfo->twAggSup.maxTs = TMAX(pInfo->twAggSup.maxTs, pBlock->info.watermark);
  }
  // restore the value
  pOperator->status = OP_RES_TO_RETURN;

  closeSessionWindow(pAggSup->pResultRows, &pInfo->twAggSup, pInfo->pStUpdated);
  closeChildSessionWindow(pInfo->pChildren, pInfo->twAggSup.maxTs);
  copyUpdateResult(pInfo->pStUpdated, pInfo->pUpdated);
  removeSessionResults(pInfo->pStDeleted, pInfo->pUpdated);
  tSimpleHashCleanup(pInfo->pStUpdated);
  pInfo->pStUpdated = NULL;
  if (pInfo->isHistoryOp) {
    getMaxTsWins(pInfo->pUpdated, pInfo->historyWins);
  }
  initGroupResInfoFromArrayList(&pInfo->groupResInfo, pInfo->pUpdated);
  pInfo->pUpdated = NULL;
  blockDataEnsureCapacity(pInfo->binfo.pRes, pOperator->resultInfo.capacity);

#if 0
  char* pBuf = streamStateSessionDump(pAggSup->pState);
  qDebug("===stream===final session%s", pBuf);
  taosMemoryFree(pBuf);
#endif

  doBuildDeleteDataBlock(pOperator, pInfo->pStDeleted, pInfo->pDelRes, &pInfo->pDelIterator);
  if (pInfo->pDelRes->info.rows > 0) {
    printDataBlock(pInfo->pDelRes, IS_FINAL_OP(pInfo) ? "final session" : "single session");
    return pInfo->pDelRes;
  }

  doBuildSessionResult(pOperator, pAggSup->pState, &pInfo->groupResInfo, pBInfo->pRes);
  if (pBInfo->pRes->info.rows > 0) {
    printDataBlock(pBInfo->pRes, IS_FINAL_OP(pInfo) ? "final session" : "single session");
    return pBInfo->pRes;
  }

  if (pInfo->reCkBlock) {
    pInfo->reCkBlock = false;
    printDataBlock(pInfo->pCheckpointRes, IS_FINAL_OP(pInfo) ? "final session ck" : "single session ck");
    return pInfo->pCheckpointRes;
  }

  setOperatorCompleted(pOperator);
  return NULL;
}

void streamSessionReleaseState(SOperatorInfo* pOperator) {
  if (pOperator->operatorType != QUERY_NODE_PHYSICAL_PLAN_STREAM_SEMI_SESSION) {
    SStreamSessionAggOperatorInfo* pInfo = pOperator->info;
    int32_t                        resSize = taosArrayGetSize(pInfo->historyWins) * sizeof(SSessionKey);
    pInfo->streamAggSup.stateStore.streamStateSaveInfo(pInfo->streamAggSup.pState, STREAM_SESSION_OP_STATE_NAME,
                                                       strlen(STREAM_SESSION_OP_STATE_NAME), pInfo->historyWins->pData,
                                                       resSize);
  }
  SOperatorInfo* downstream = pOperator->pDownstream[0];
  if (downstream->fpSet.releaseStreamStateFn) {
    downstream->fpSet.releaseStreamStateFn(downstream);
  }
}

void resetWinRange(STimeWindow* winRange) {
  winRange->skey = INT64_MIN;
  winRange->ekey = INT64_MAX;
}

void streamSessionReloadState(SOperatorInfo* pOperator) {
  SStreamSessionAggOperatorInfo* pInfo = pOperator->info;
  SStreamAggSupporter*           pAggSup = &pInfo->streamAggSup;
  resetWinRange(&pAggSup->winRange);

  SResultWindowInfo winInfo = {0};
  int32_t           size = 0;
  void*             pBuf = NULL;
  int32_t           code = pAggSup->stateStore.streamStateGetInfo(pAggSup->pState, STREAM_SESSION_OP_STATE_NAME,
                                                                  strlen(STREAM_SESSION_OP_STATE_NAME), &pBuf, &size);
  int32_t           num = size / sizeof(SSessionKey);
  SSessionKey*      pSeKeyBuf = (SSessionKey*)pBuf;
  ASSERT(size == num * sizeof(SSessionKey));
  if (!pInfo->pStUpdated && num > 0) {
    _hash_fn_t hashFn = taosGetDefaultHashFunction(TSDB_DATA_TYPE_BINARY);
    pInfo->pStUpdated = tSimpleHashInit(64, hashFn);
  }
  for (int32_t i = 0; i < num; i++) {
    SResultWindowInfo winInfo = {0};
    setSessionOutputBuf(pAggSup, pSeKeyBuf[i].win.skey, pSeKeyBuf[i].win.ekey, pSeKeyBuf[i].groupId, &winInfo);
    int32_t winNum = compactSessionWindow(pOperator, &winInfo, pInfo->pStUpdated, pInfo->pStDeleted, true);
    if (winNum > 0) {
      qDebug("===stream=== reload state. save result %" PRId64 ", %" PRIu64, winInfo.sessionWin.win.skey, winInfo.sessionWin.groupId);
      if (pInfo->twAggSup.calTrigger == STREAM_TRIGGER_AT_ONCE) {
        saveResult(winInfo, pInfo->pStUpdated);
      } else if (pInfo->twAggSup.calTrigger == STREAM_TRIGGER_WINDOW_CLOSE) {
        if (!isCloseWindow(&winInfo.sessionWin.win, &pInfo->twAggSup)) {
          saveDeleteRes(pInfo->pStDeleted, winInfo.sessionWin);
        }
        SSessionKey key = {0};
        getSessionHashKey(&winInfo.sessionWin, &key);
        tSimpleHashPut(pAggSup->pResultRows, &key, sizeof(SSessionKey), &winInfo, sizeof(SResultWindowInfo));
      }
    }
    saveSessionOutputBuf(pAggSup, &winInfo);
  }
  taosMemoryFree(pBuf);

  SOperatorInfo* downstream = pOperator->pDownstream[0];
  if (downstream->fpSet.reloadStreamStateFn) {
    downstream->fpSet.reloadStreamStateFn(downstream);
  }
}

SOperatorInfo* createStreamSessionAggOperatorInfo(SOperatorInfo* downstream, SPhysiNode* pPhyNode,
                                                  SExecTaskInfo* pTaskInfo, SReadHandle* pHandle) {
  SSessionWinodwPhysiNode*       pSessionNode = (SSessionWinodwPhysiNode*)pPhyNode;
  int32_t                        numOfCols = 0;
  int32_t                        code = TSDB_CODE_OUT_OF_MEMORY;
  SStreamSessionAggOperatorInfo* pInfo = taosMemoryCalloc(1, sizeof(SStreamSessionAggOperatorInfo));
  SOperatorInfo*                 pOperator = taosMemoryCalloc(1, sizeof(SOperatorInfo));
  if (pInfo == NULL || pOperator == NULL) {
    goto _error;
  }

  pOperator->pTaskInfo = pTaskInfo;

  initResultSizeInfo(&pOperator->resultInfo, 4096);
  if (pSessionNode->window.pExprs != NULL) {
    int32_t    numOfScalar = 0;
    SExprInfo* pScalarExprInfo = createExprInfo(pSessionNode->window.pExprs, NULL, &numOfScalar);
    code = initExprSupp(&pInfo->scalarSupp, pScalarExprInfo, numOfScalar, &pTaskInfo->storageAPI.functionStore);
    if (code != TSDB_CODE_SUCCESS) {
      goto _error;
    }
  }
  SExprSupp* pSup = &pOperator->exprSupp;

  SExprInfo*   pExprInfo = createExprInfo(pSessionNode->window.pFuncs, NULL, &numOfCols);
  SSDataBlock* pResBlock = createDataBlockFromDescNode(pPhyNode->pOutputDataBlockDesc);
  code = initBasicInfoEx(&pInfo->binfo, pSup, pExprInfo, numOfCols, pResBlock, &pTaskInfo->storageAPI.functionStore);
  if (code != TSDB_CODE_SUCCESS) {
    goto _error;
  }

  code = initStreamAggSupporter(&pInfo->streamAggSup, pSup->pCtx, numOfCols, pSessionNode->gap,
                                pTaskInfo->streamInfo.pState, 0, 0, &pTaskInfo->storageAPI.stateStore, pHandle,
                                &pTaskInfo->storageAPI);
  if (code != TSDB_CODE_SUCCESS) {
    goto _error;
  }

  pInfo->twAggSup = (STimeWindowAggSupp){
      .waterMark = pSessionNode->window.watermark,
      .calTrigger = pSessionNode->window.triggerType,
      .maxTs = INT64_MIN,
      .minTs = INT64_MAX,
  };

  initExecTimeWindowInfo(&pInfo->twAggSup.timeWindowData, &pTaskInfo->window);

  pInfo->primaryTsIndex = ((SColumnNode*)pSessionNode->window.pTspk)->slotId;
  if (pSessionNode->window.pTsEnd) {
    pInfo->endTsIndex = ((SColumnNode*)pSessionNode->window.pTsEnd)->slotId;
  }
  pInfo->binfo.pRes = pResBlock;
  pInfo->order = TSDB_ORDER_ASC;
  _hash_fn_t hashFn = taosGetDefaultHashFunction(TSDB_DATA_TYPE_BINARY);
  pInfo->pStDeleted = tSimpleHashInit(64, hashFn);
  pInfo->pDelIterator = NULL;
  pInfo->pDelRes = createSpecialDataBlock(STREAM_DELETE_RESULT);
  pInfo->pChildren = NULL;
  pInfo->isFinal = false;
  pInfo->pPhyNode = pPhyNode;
  pInfo->ignoreExpiredData = pSessionNode->window.igExpired;
  pInfo->ignoreExpiredDataSaved = false;
  pInfo->pUpdated = NULL;
  pInfo->pStUpdated = NULL;
  pInfo->dataVersion = 0;
  pInfo->historyWins = taosArrayInit(4, sizeof(SSessionKey));
  if (!pInfo->historyWins) {
    goto _error;
  }
  if (pHandle) {
    pInfo->isHistoryOp = pHandle->fillHistory;
  }

  pInfo->pCheckpointRes = createSpecialDataBlock(STREAM_CHECKPOINT);

  // for stream
  void*   buff = NULL;
  int32_t len = 0;
  int32_t res =
      pInfo->streamAggSup.stateStore.streamStateGetInfo(pInfo->streamAggSup.pState, STREAM_SESSION_OP_CHECKPOINT_NAME,
                                                        strlen(STREAM_SESSION_OP_CHECKPOINT_NAME), &buff, &len);
  if (res == TSDB_CODE_SUCCESS) {
    doStreamSessionDecodeOpState(buff, len, pOperator, true);
    taosMemoryFree(buff);
  }

  setOperatorInfo(pOperator, "StreamSessionWindowAggOperator", QUERY_NODE_PHYSICAL_PLAN_STREAM_SESSION, true,
                  OP_NOT_OPENED, pInfo, pTaskInfo);
  pOperator->fpSet = createOperatorFpSet(optrDummyOpenFn, doStreamSessionAgg, NULL, destroyStreamSessionAggOperatorInfo,
                                         optrDefaultBufFn, NULL);
  setOperatorStreamStateFn(pOperator, streamSessionReleaseState, streamSessionReloadState);

  if (downstream) {
    initDownStream(downstream, &pInfo->streamAggSup, pOperator->operatorType, pInfo->primaryTsIndex, &pInfo->twAggSup);
    code = appendDownstream(pOperator, &downstream, 1);
  }
  return pOperator;

_error:
  if (pInfo != NULL) {
    destroyStreamSessionAggOperatorInfo(pInfo);
  }

  taosMemoryFreeClear(pOperator);
  pTaskInfo->code = code;
  return NULL;
}

static void clearStreamSessionOperator(SStreamSessionAggOperatorInfo* pInfo) {
  tSimpleHashClear(pInfo->streamAggSup.pResultRows);
  pInfo->streamAggSup.stateStore.streamStateSessionClear(pInfo->streamAggSup.pState);
}

static SSDataBlock* doStreamSessionSemiAgg(SOperatorInfo* pOperator) {
  SStreamSessionAggOperatorInfo* pInfo = pOperator->info;
  SOptrBasicInfo*                pBInfo = &pInfo->binfo;
  TSKEY                          maxTs = INT64_MIN;
  SExprSupp*                     pSup = &pOperator->exprSupp;
  SStreamAggSupporter*           pAggSup = &pInfo->streamAggSup;

  qDebug("===stream=== stream session semi agg");
  if (pOperator->status == OP_EXEC_DONE) {
    return NULL;
  }

  {
    doBuildSessionResult(pOperator, pAggSup->pState, &pInfo->groupResInfo, pBInfo->pRes);
    if (pBInfo->pRes->info.rows > 0) {
      printDataBlock(pBInfo->pRes, "semi session");
      return pBInfo->pRes;
    }

    doBuildDeleteDataBlock(pOperator, pInfo->pStDeleted, pInfo->pDelRes, &pInfo->pDelIterator);
    if (pInfo->pDelRes->info.rows > 0) {
      printDataBlock(pInfo->pDelRes, "semi session delete");
      return pInfo->pDelRes;
    }

    if (pInfo->reCkBlock) {
      pInfo->reCkBlock = false;
      printDataBlock(pInfo->pCheckpointRes, "semi session ck");
      return pInfo->pCheckpointRes;
    }

    if (pOperator->status == OP_RES_TO_RETURN) {
      clearFunctionContext(&pOperator->exprSupp);
      // semi interval operator clear disk buffer
      clearStreamSessionOperator(pInfo);
      setOperatorCompleted(pOperator);
      return NULL;
    }
  }

  SOperatorInfo* downstream = pOperator->pDownstream[0];
  if (!pInfo->pUpdated) {
    pInfo->pUpdated = taosArrayInit(16, sizeof(SSessionKey));
  }
  if (!pInfo->pStUpdated) {
    _hash_fn_t hashFn = taosGetDefaultHashFunction(TSDB_DATA_TYPE_BINARY);
    pInfo->pStUpdated = tSimpleHashInit(64, hashFn);
  }
  while (1) {
    SSDataBlock* pBlock = downstream->fpSet.getNextFn(downstream);
    if (pBlock == NULL) {
      pOperator->status = OP_RES_TO_RETURN;
      break;
    }
    printDataBlock(pBlock, "semi session recv");

    if (pBlock->info.type == STREAM_DELETE_DATA || pBlock->info.type == STREAM_DELETE_RESULT ||
        pBlock->info.type == STREAM_CLEAR) {
      // gap must be 0
      SArray* pWins = taosArrayInit(16, sizeof(SSessionKey));
      doDeleteTimeWindows(&pInfo->streamAggSup, pBlock, pWins);
      removeSessionResults(pInfo->pStUpdated, pWins);
      copyDeleteWindowInfo(pWins, pInfo->pStDeleted);
      taosArrayDestroy(pWins);
      break;
    } else if (pBlock->info.type == STREAM_GET_ALL) {
      getAllSessionWindow(pInfo->streamAggSup.pResultRows, pInfo->pStUpdated);
      continue;
    } else if (pBlock->info.type == STREAM_CREATE_CHILD_TABLE) {
      return pBlock;
    } else if (pBlock->info.type == STREAM_CHECKPOINT) {
      pAggSup->stateStore.streamStateCommit(pAggSup->pState);
      doStreamSessionSaveCheckpoint(pOperator);
      continue;
    } else {
      ASSERTS(pBlock->info.type == STREAM_NORMAL || pBlock->info.type == STREAM_INVALID, "invalid SSDataBlock type");
    }

    if (pInfo->scalarSupp.pExprInfo != NULL) {
      SExprSupp* pExprSup = &pInfo->scalarSupp;
      projectApplyFunctions(pExprSup->pExprInfo, pBlock, pBlock, pExprSup->pCtx, pExprSup->numOfExprs, NULL);
    }
    // the pDataBlock are always the same one, no need to call this again
    setInputDataBlock(pSup, pBlock, TSDB_ORDER_ASC, MAIN_SCAN, true);
    doStreamSessionAggImpl(pOperator, pBlock, pInfo->pStUpdated, NULL, false, false);
    maxTs = TMAX(pInfo->twAggSup.maxTs, pBlock->info.window.ekey);
  }

  pInfo->twAggSup.maxTs = TMAX(pInfo->twAggSup.maxTs, maxTs);
  pBInfo->pRes->info.watermark = pInfo->twAggSup.maxTs;

  copyUpdateResult(pInfo->pStUpdated, pInfo->pUpdated);
  removeSessionResults(pInfo->pStDeleted, pInfo->pUpdated);
  tSimpleHashCleanup(pInfo->pStUpdated);
  pInfo->pStUpdated = NULL;
  initGroupResInfoFromArrayList(&pInfo->groupResInfo, pInfo->pUpdated);
  pInfo->pUpdated = NULL;
  blockDataEnsureCapacity(pBInfo->pRes, pOperator->resultInfo.capacity);

#if 0
  char* pBuf = streamStateSessionDump(pAggSup->pState);
  qDebug("===stream===semi session%s", pBuf);
  taosMemoryFree(pBuf);
#endif

  doBuildSessionResult(pOperator, pAggSup->pState, &pInfo->groupResInfo, pBInfo->pRes);
  if (pBInfo->pRes->info.rows > 0) {
    printDataBlock(pBInfo->pRes, "semi session");
    return pBInfo->pRes;
  }

  doBuildDeleteDataBlock(pOperator, pInfo->pStDeleted, pInfo->pDelRes, &pInfo->pDelIterator);
  if (pInfo->pDelRes->info.rows > 0) {
    printDataBlock(pInfo->pDelRes, "semi session delete");
    return pInfo->pDelRes;
  }

  if (pInfo->reCkBlock) {
    pInfo->reCkBlock = false;
    printDataBlock(pInfo->pCheckpointRes, "semi session ck");
    return pInfo->pCheckpointRes;
  }

  clearFunctionContext(&pOperator->exprSupp);
  // semi interval operator clear disk buffer
  clearStreamSessionOperator(pInfo);
  setOperatorCompleted(pOperator);
  return NULL;
}

SOperatorInfo* createStreamFinalSessionAggOperatorInfo(SOperatorInfo* downstream, SPhysiNode* pPhyNode,
                                                       SExecTaskInfo* pTaskInfo, int32_t numOfChild,
                                                       SReadHandle* pHandle) {
  int32_t        code = TSDB_CODE_OUT_OF_MEMORY;
  SOperatorInfo* pOperator = createStreamSessionAggOperatorInfo(downstream, pPhyNode, pTaskInfo, pHandle);
  if (pOperator == NULL) {
    goto _error;
  }

  SStorageAPI*                   pAPI = &pTaskInfo->storageAPI;
  SStreamSessionAggOperatorInfo* pInfo = pOperator->info;

  pInfo->isFinal = (pPhyNode->type == QUERY_NODE_PHYSICAL_PLAN_STREAM_FINAL_SESSION);
  char* name = (pInfo->isFinal) ? "StreamSessionFinalAggOperator" : "StreamSessionSemiAggOperator";

  if (pPhyNode->type != QUERY_NODE_PHYSICAL_PLAN_STREAM_FINAL_SESSION) {
    pOperator->fpSet = createOperatorFpSet(optrDummyOpenFn, doStreamSessionSemiAgg, NULL,
                                           destroyStreamSessionAggOperatorInfo, optrDefaultBufFn, NULL);
  }
  setOperatorStreamStateFn(pOperator, streamSessionReleaseState, streamSessionReloadState);
  setOperatorInfo(pOperator, name, pPhyNode->type, false, OP_NOT_OPENED, pInfo, pTaskInfo);

  pOperator->operatorType = pPhyNode->type;
  if (numOfChild > 0) {
    pInfo->pChildren = taosArrayInit(numOfChild, sizeof(void*));
    for (int32_t i = 0; i < numOfChild; i++) {
      SOperatorInfo* pChildOp = createStreamFinalSessionAggOperatorInfo(NULL, pPhyNode, pTaskInfo, 0, NULL);
      if (pChildOp == NULL) {
        goto _error;
      }
      SStreamSessionAggOperatorInfo* pChInfo = pChildOp->info;
      pChInfo->twAggSup.calTrigger = STREAM_TRIGGER_AT_ONCE;
      pAPI->stateStore.streamStateSetNumber(pChInfo->streamAggSup.pState, i);
      taosArrayPush(pInfo->pChildren, &pChildOp);
    }
  }

  if (!IS_FINAL_OP(pInfo) || numOfChild == 0) {
    pInfo->twAggSup.calTrigger = STREAM_TRIGGER_AT_ONCE;
  }

  return pOperator;

_error:
  if (pInfo != NULL) {
    destroyStreamSessionAggOperatorInfo(pInfo);
  }
  taosMemoryFreeClear(pOperator);
  pTaskInfo->code = code;
  return NULL;
}

void destroyStreamStateOperatorInfo(void* param) {
  SStreamStateAggOperatorInfo* pInfo = (SStreamStateAggOperatorInfo*)param;
  cleanupBasicInfo(&pInfo->binfo);
  destroyStreamAggSupporter(&pInfo->streamAggSup);
  cleanupGroupResInfo(&pInfo->groupResInfo);
  if (pInfo->pChildren != NULL) {
    int32_t size = taosArrayGetSize(pInfo->pChildren);
    for (int32_t i = 0; i < size; i++) {
      SOperatorInfo* pChild = taosArrayGetP(pInfo->pChildren, i);
      destroyOperator(pChild);
    }
    taosArrayDestroy(pInfo->pChildren);
  }
  colDataDestroy(&pInfo->twAggSup.timeWindowData);
  blockDataDestroy(pInfo->pDelRes);
  taosArrayDestroy(pInfo->historyWins);
  tSimpleHashCleanup(pInfo->pSeUpdated);
  tSimpleHashCleanup(pInfo->pSeDeleted);
  blockDataDestroy(pInfo->pCheckpointRes);

  taosMemoryFreeClear(param);
}

bool isTsInWindow(SStateWindowInfo* pWin, TSKEY ts) {
  if (pWin->winInfo.sessionWin.win.skey <= ts && ts <= pWin->winInfo.sessionWin.win.ekey) {
    return true;
  }
  return false;
}

bool isEqualStateKey(SStateWindowInfo* pWin, char* pKeyData) {
  return pKeyData && compareVal(pKeyData, pWin->pStateKey);
}

bool compareStateKey(void* data, void* key) {
  if (!data || !key) {
    return true;
  }
  SStateKeys* stateKey = (SStateKeys*)key;
  stateKey->pData = (char*)key + sizeof(SStateKeys);
  return compareVal(data, stateKey);
}

bool compareWinStateKey(SStateKeys* left, SStateKeys* right) {
  if (!left || !right) {
    return false;
  }
  return compareVal(left->pData, right);
}

void setStateOutputBuf(SStreamAggSupporter* pAggSup, TSKEY ts, uint64_t groupId, char* pKeyData,
                       SStateWindowInfo* pCurWin, SStateWindowInfo* pNextWin) {
  int32_t size = pAggSup->resultRowSize;
  pCurWin->winInfo.sessionWin.groupId = groupId;
  pCurWin->winInfo.sessionWin.win.skey = ts;
  pCurWin->winInfo.sessionWin.win.ekey = ts;
  int32_t code = pAggSup->stateStore.streamStateStateAddIfNotExist(pAggSup->pState, &pCurWin->winInfo.sessionWin,
                                                                   pKeyData, pAggSup->stateKeySize, compareStateKey,
                                                                   &pCurWin->winInfo.pOutputBuf, &size);
  pCurWin->pStateKey =
      (SStateKeys*)((char*)pCurWin->winInfo.pOutputBuf + (pAggSup->resultRowSize - pAggSup->stateKeySize));
  pCurWin->pStateKey->bytes = pAggSup->stateKeySize - sizeof(SStateKeys);
  pCurWin->pStateKey->type = pAggSup->stateKeyType;
  pCurWin->pStateKey->pData = (char*)pCurWin->pStateKey + sizeof(SStateKeys);
  pCurWin->pStateKey->isNull = false;

  if (code == TSDB_CODE_SUCCESS && !inWinRange(&pAggSup->winRange, &pCurWin->winInfo.sessionWin.win)) {
    code = TSDB_CODE_FAILED;
    releaseOutputBuf(pAggSup->pState, NULL, (SResultRow*)pCurWin->winInfo.pOutputBuf, &pAggSup->pSessionAPI->stateStore);
    pCurWin->winInfo.pOutputBuf = taosMemoryCalloc(1, size);
    pCurWin->pStateKey =
      (SStateKeys*)((char*)pCurWin->winInfo.pOutputBuf + (pAggSup->resultRowSize - pAggSup->stateKeySize));
    pCurWin->pStateKey->bytes = pAggSup->stateKeySize - sizeof(SStateKeys);
    pCurWin->pStateKey->type = pAggSup->stateKeyType;
    pCurWin->pStateKey->pData = (char*)pCurWin->pStateKey + sizeof(SStateKeys);
    pCurWin->pStateKey->isNull = false;
    pCurWin->winInfo.sessionWin.groupId = groupId;
    pCurWin->winInfo.sessionWin.win.skey = ts;
    pCurWin->winInfo.sessionWin.win.ekey = ts;
    qDebug("===stream===reset state win key. skey:%" PRId64 ", endkey:%" PRId64, pCurWin->winInfo.sessionWin.win.skey, pCurWin->winInfo.sessionWin.win.ekey);
  }

  if (code == TSDB_CODE_SUCCESS) {
    pCurWin->winInfo.isOutput = true;
    pAggSup->stateStore.streamStateSessionDel(pAggSup->pState, &pCurWin->winInfo.sessionWin);
  } else if (pKeyData) {
    if (IS_VAR_DATA_TYPE(pAggSup->stateKeyType)) {
      varDataCopy(pCurWin->pStateKey->pData, pKeyData);
    } else {
      memcpy(pCurWin->pStateKey->pData, pKeyData, pCurWin->pStateKey->bytes);
    }
  }

  pNextWin->winInfo.sessionWin = pCurWin->winInfo.sessionWin;
  SStreamStateCur* pCur = pAggSup->stateStore.streamStateSessionSeekKeyNext(pAggSup->pState, &pNextWin->winInfo.sessionWin);
  int32_t nextSize = pAggSup->resultRowSize;
  code = pAggSup->stateStore.streamStateSessionGetKVByCur(pCur, &pNextWin->winInfo.sessionWin, &pNextWin->winInfo.pOutputBuf, &nextSize);
  if (code != TSDB_CODE_SUCCESS) {
    SET_SESSION_WIN_INVALID(pNextWin->winInfo);
  } else {
    pNextWin->pStateKey =
      (SStateKeys*)((char*)pNextWin->winInfo.pOutputBuf + (pAggSup->resultRowSize - pAggSup->stateKeySize));
    pNextWin->pStateKey->bytes = pAggSup->stateKeySize - sizeof(SStateKeys);
    pNextWin->pStateKey->type = pAggSup->stateKeyType;
    pNextWin->pStateKey->pData = (char*)pNextWin->pStateKey + sizeof(SStateKeys);
    pNextWin->pStateKey->isNull = false;
    pNextWin->winInfo.isOutput = true;
  }
  pAggSup->stateStore.streamStateFreeCur(pCur);
}

int32_t updateStateWindowInfo(SStateWindowInfo* pWinInfo, SStateWindowInfo* pNextWin, TSKEY* pTs, uint64_t groupId,
                              SColumnInfoData* pKeyCol, int32_t rows, int32_t start, bool* allEqual,
                              SSHashObj* pResultRows, SSHashObj* pSeUpdated, SSHashObj* pSeDeleted) {
  *allEqual = true;
  for (int32_t i = start; i < rows; ++i) {
    char* pKeyData = colDataGetData(pKeyCol, i);
    if (!isTsInWindow(pWinInfo, pTs[i])) {
      if (isEqualStateKey(pWinInfo, pKeyData)) {
        if (IS_VALID_SESSION_WIN(pNextWin->winInfo)) {
          // ts belongs to the next window
          if (pTs[i] >= pNextWin->winInfo.sessionWin.win.skey) {
            return i - start;
          }
        }
      } else {
        return i - start;
      }
    }

    if (pWinInfo->winInfo.sessionWin.win.skey > pTs[i]) {
      if (pSeDeleted && pWinInfo->winInfo.isOutput) {
        saveDeleteRes(pSeDeleted, pWinInfo->winInfo.sessionWin);
      }
      removeSessionResult(pSeUpdated, pResultRows, pWinInfo->winInfo.sessionWin);
      pWinInfo->winInfo.sessionWin.win.skey = pTs[i];
    }
    pWinInfo->winInfo.sessionWin.win.ekey = TMAX(pWinInfo->winInfo.sessionWin.win.ekey, pTs[i]);
    if (!isEqualStateKey(pWinInfo, pKeyData)) {
      *allEqual = false;
    }
  }
  return rows - start;
}

static void doStreamStateAggImpl(SOperatorInfo* pOperator, SSDataBlock* pSDataBlock, SSHashObj* pSeUpdated,
                                 SSHashObj* pStDeleted) {
  SExecTaskInfo* pTaskInfo = pOperator->pTaskInfo;
  SStorageAPI*   pAPI = &pOperator->pTaskInfo->storageAPI;

  SStreamStateAggOperatorInfo* pInfo = pOperator->info;
  int32_t                      numOfOutput = pOperator->exprSupp.numOfExprs;
  uint64_t                     groupId = pSDataBlock->info.id.groupId;
  int64_t                      code = TSDB_CODE_SUCCESS;
  TSKEY*                       tsCols = NULL;
  SResultRow*                  pResult = NULL;
  int32_t                      winRows = 0;
  SStreamAggSupporter*         pAggSup = &pInfo->streamAggSup;

  pInfo->dataVersion = TMAX(pInfo->dataVersion, pSDataBlock->info.version);
  pAggSup->winRange = pTaskInfo->streamInfo.fillHistoryWindow;
  if (pAggSup->winRange.ekey <= 0) {
    pAggSup->winRange.ekey = INT64_MAX;
  }

  if (pSDataBlock->pDataBlock != NULL) {
    SColumnInfoData* pColDataInfo = taosArrayGet(pSDataBlock->pDataBlock, pInfo->primaryTsIndex);
    tsCols = (int64_t*)pColDataInfo->pData;
  } else {
    return;
  }

  int32_t              rows = pSDataBlock->info.rows;
  blockDataEnsureCapacity(pAggSup->pScanBlock, rows);
  SColumnInfoData* pKeyColInfo = taosArrayGet(pSDataBlock->pDataBlock, pInfo->stateCol.slotId);
  for (int32_t i = 0; i < rows; i += winRows) {
    if (pInfo->ignoreExpiredData && isOverdue(tsCols[i], &pInfo->twAggSup) || colDataIsNull_s(pKeyColInfo, i)) {
      i++;
      continue;
    }
    char*            pKeyData = colDataGetData(pKeyColInfo, i);
    int32_t          winIndex = 0;
    bool             allEqual = true;
    SStateWindowInfo curWin = {0};
    SStateWindowInfo nextWin = {0};
    setStateOutputBuf(pAggSup, tsCols[i], groupId, pKeyData, &curWin, &nextWin);
    if (IS_VALID_SESSION_WIN(nextWin.winInfo)) {
      releaseOutputBuf(pAggSup->pState, NULL, (SResultRow*)nextWin.winInfo.pOutputBuf, &pAPI->stateStore);
    }
    setSessionWinOutputInfo(pSeUpdated, &curWin.winInfo);
    winRows = updateStateWindowInfo(&curWin, &nextWin, tsCols, groupId, pKeyColInfo, rows, i, &allEqual,
                                    pAggSup->pResultRows, pSeUpdated, pStDeleted);
    if (!allEqual) {
      uint64_t uid = 0;
      appendOneRowToStreamSpecialBlock(pAggSup->pScanBlock, &curWin.winInfo.sessionWin.win.skey,
                                       &curWin.winInfo.sessionWin.win.ekey, &uid, &groupId, NULL);
      tSimpleHashRemove(pSeUpdated, &curWin.winInfo.sessionWin, sizeof(SSessionKey));
      doDeleteSessionWindow(pAggSup, &curWin.winInfo.sessionWin);
      releaseOutputBuf(pAggSup->pState, NULL, (SResultRow*)curWin.winInfo.pOutputBuf, &pAPI->stateStore);
      continue;
    }
    code = doOneWindowAggImpl(&pInfo->twAggSup.timeWindowData, &curWin.winInfo, &pResult, i, winRows, rows, numOfOutput,
                              pOperator, 0);
    if (code != TSDB_CODE_SUCCESS || pResult == NULL) {
      T_LONG_JMP(pTaskInfo->env, TSDB_CODE_OUT_OF_MEMORY);
    }
    saveSessionOutputBuf(pAggSup, &curWin.winInfo);

    if (pInfo->twAggSup.calTrigger == STREAM_TRIGGER_AT_ONCE) {
      code = saveResult(curWin.winInfo, pSeUpdated);
      if (code != TSDB_CODE_SUCCESS) {
        T_LONG_JMP(pTaskInfo->env, TSDB_CODE_OUT_OF_MEMORY);
      }
    }

    if (pInfo->twAggSup.calTrigger == STREAM_TRIGGER_WINDOW_CLOSE) {
      SSessionKey key = {0};
      getSessionHashKey(&curWin.winInfo.sessionWin, &key);
      tSimpleHashPut(pAggSup->pResultRows, &key, sizeof(SSessionKey), &curWin.winInfo, sizeof(SResultWindowInfo));
    }
  }
}

int32_t doStreamStateEncodeOpState(void** buf, int32_t len, SOperatorInfo* pOperator, bool isParent) {
  SStreamStateAggOperatorInfo* pInfo = pOperator->info;
  if (!pInfo) {
    return 0;
  }

  void* pData = (buf == NULL) ? NULL : *buf;

  // 1.streamAggSup.pResultRows
  int32_t tlen = 0;
  int32_t mapSize = tSimpleHashGetSize(pInfo->streamAggSup.pResultRows);
  tlen += taosEncodeFixedI32(buf, mapSize);
  void*   pIte = NULL;
  size_t  keyLen = 0;
  int32_t iter = 0;
  while ((pIte = tSimpleHashIterate(pInfo->streamAggSup.pResultRows, pIte, &iter)) != NULL) {
    void* key = taosHashGetKey(pIte, &keyLen);
    tlen += encodeSSessionKey(buf, key);
    tlen += encodeSResultWindowInfo(buf, pIte, pInfo->streamAggSup.resultRowSize);
  }

  // 2.twAggSup
  tlen += encodeSTimeWindowAggSupp(buf, &pInfo->twAggSup);

  // 3.pChildren
  int32_t size = taosArrayGetSize(pInfo->pChildren);
  tlen += taosEncodeFixedI32(buf, size);
  for (int32_t i = 0; i < size; i++) {
    SOperatorInfo* pChOp = taosArrayGetP(pInfo->pChildren, i);
    tlen += doStreamStateEncodeOpState(buf, 0, pChOp, false);
  }

  // 4.dataVersion
  tlen += taosEncodeFixedI32(buf, pInfo->dataVersion);

  // 5.checksum
  if (isParent) {
    if (buf) {
      uint32_t cksum = taosCalcChecksum(0, pData, len - sizeof(uint32_t));
      tlen += taosEncodeFixedU32(buf, cksum);
    } else {
      tlen += sizeof(uint32_t);
    }
  }

  return tlen;
}

void* doStreamStateDecodeOpState(void* buf, int32_t len, SOperatorInfo* pOperator, bool isParent) {
  SStreamStateAggOperatorInfo* pInfo = pOperator->info;
  if (!pInfo) {
    return buf;
  }

  // 5.checksum
  if (isParent) {
    int32_t dataLen = len - sizeof(uint32_t);
    void*   pCksum = POINTER_SHIFT(buf, dataLen);
    if (taosCheckChecksum(buf, dataLen, *(uint32_t*)pCksum) != TSDB_CODE_SUCCESS) {
      ASSERT(0);  // debug
      qError("stream interval state is invalid");
      return buf;
    }
  }

  // 1.streamAggSup.pResultRows
  int32_t mapSize = 0;
  buf = taosDecodeFixedI32(buf, &mapSize);
  for (int32_t i = 0; i < mapSize; i++) {
    SSessionKey       key = {0};
    SResultWindowInfo winfo = {0};
    buf = decodeSSessionKey(buf, &key);
    buf = decodeSResultWindowInfo(buf, &winfo, pInfo->streamAggSup.resultRowSize);
    tSimpleHashPut(pInfo->streamAggSup.pResultRows, &key, sizeof(SSessionKey), &winfo, sizeof(SResultWindowInfo));
  }

  // 2.twAggSup
  buf = decodeSTimeWindowAggSupp(buf, &pInfo->twAggSup);

  // 3.pChildren
  int32_t size = 0;
  buf = taosDecodeFixedI32(buf, &size);
  ASSERT(size <= taosArrayGetSize(pInfo->pChildren));
  for (int32_t i = 0; i < size; i++) {
    SOperatorInfo* pChOp = taosArrayGetP(pInfo->pChildren, i);
    buf = doStreamStateDecodeOpState(buf, 0, pChOp, false);
  }

  // 4.dataVersion
  buf = taosDecodeFixedI64(buf, &pInfo->dataVersion);
  return buf;
}

void doStreamStateSaveCheckpoint(SOperatorInfo* pOperator) {
  SStreamStateAggOperatorInfo* pInfo = pOperator->info;
  int32_t                      len = doStreamStateEncodeOpState(NULL, 0, pOperator, true);
  void*                        buf = taosMemoryCalloc(1, len);
  void*                        pBuf = buf;
  len = doStreamStateEncodeOpState(&pBuf, len, pOperator, true);
  pInfo->streamAggSup.stateStore.streamStateSaveInfo(pInfo->streamAggSup.pState, STREAM_STATE_OP_CHECKPOINT_NAME,
                                                     strlen(STREAM_STATE_OP_CHECKPOINT_NAME), buf, len);
}

static SSDataBlock* doStreamStateAgg(SOperatorInfo* pOperator) {
  if (pOperator->status == OP_EXEC_DONE) {
    return NULL;
  }

  SExprSupp*                   pSup = &pOperator->exprSupp;
  SStreamStateAggOperatorInfo* pInfo = pOperator->info;
  SOptrBasicInfo*              pBInfo = &pInfo->binfo;
  qDebug("===stream=== stream state agg");
  if (pOperator->status == OP_RES_TO_RETURN) {
    doBuildDeleteDataBlock(pOperator, pInfo->pSeDeleted, pInfo->pDelRes, &pInfo->pDelIterator);
    if (pInfo->pDelRes->info.rows > 0) {
      printDataBlock(pInfo->pDelRes, "single state delete");
      return pInfo->pDelRes;
    }

    doBuildSessionResult(pOperator, pInfo->streamAggSup.pState, &pInfo->groupResInfo, pBInfo->pRes);
    if (pBInfo->pRes->info.rows > 0) {
      printDataBlock(pBInfo->pRes, "single state");
      return pBInfo->pRes;
    }

    setOperatorCompleted(pOperator);
    return NULL;
  }

  SOperatorInfo* downstream = pOperator->pDownstream[0];
  if (!pInfo->pUpdated) {
    pInfo->pUpdated = taosArrayInit(16, sizeof(SSessionKey));
  }
  if (!pInfo->pSeUpdated) {
    _hash_fn_t hashFn = taosGetDefaultHashFunction(TSDB_DATA_TYPE_BINARY);
    pInfo->pSeUpdated = tSimpleHashInit(64, hashFn);
  }
  while (1) {
    SSDataBlock* pBlock = downstream->fpSet.getNextFn(downstream);
    if (pBlock == NULL) {
      break;
    }
    printDataBlock(pBlock, "single state recv");

    if (pBlock->info.type == STREAM_DELETE_DATA || pBlock->info.type == STREAM_DELETE_RESULT ||
        pBlock->info.type == STREAM_CLEAR) {
      SArray* pWins = taosArrayInit(16, sizeof(SSessionKey));
      doDeleteTimeWindows(&pInfo->streamAggSup, pBlock, pWins);
      removeSessionResults(pInfo->pSeUpdated, pWins);
      copyDeleteWindowInfo(pWins, pInfo->pSeDeleted);
      taosArrayDestroy(pWins);
      continue;
    } else if (pBlock->info.type == STREAM_GET_ALL) {
      getAllSessionWindow(pInfo->streamAggSup.pResultRows, pInfo->pSeUpdated);
      continue;
    } else if (pBlock->info.type == STREAM_CREATE_CHILD_TABLE) {
      return pBlock;
    } else if (pBlock->info.type == STREAM_CHECKPOINT) {
      pInfo->streamAggSup.stateStore.streamStateCommit(pInfo->streamAggSup.pState);
      doStreamSessionSaveCheckpoint(pOperator);
      copyDataBlock(pInfo->pCheckpointRes, pBlock);
      continue;
    } else {
      ASSERTS(pBlock->info.type == STREAM_NORMAL || pBlock->info.type == STREAM_INVALID, "invalid SSDataBlock type");
    }

    if (pInfo->scalarSupp.pExprInfo != NULL) {
      SExprSupp* pExprSup = &pInfo->scalarSupp;
      projectApplyFunctions(pExprSup->pExprInfo, pBlock, pBlock, pExprSup->pCtx, pExprSup->numOfExprs, NULL);
    }
    // the pDataBlock are always the same one, no need to call this again
    setInputDataBlock(pSup, pBlock, TSDB_ORDER_ASC, MAIN_SCAN, true);
    doStreamStateAggImpl(pOperator, pBlock, pInfo->pSeUpdated, pInfo->pSeDeleted);
    pInfo->twAggSup.maxTs = TMAX(pInfo->twAggSup.maxTs, pBlock->info.window.ekey);
  }
  // restore the value
  pOperator->status = OP_RES_TO_RETURN;

  closeSessionWindow(pInfo->streamAggSup.pResultRows, &pInfo->twAggSup, pInfo->pSeUpdated);
  copyUpdateResult(pInfo->pSeUpdated, pInfo->pUpdated);
  removeSessionResults(pInfo->pSeDeleted, pInfo->pUpdated);
  tSimpleHashCleanup(pInfo->pSeUpdated);
  pInfo->pSeUpdated = NULL;

  if (pInfo->isHistoryOp) {
    getMaxTsWins(pInfo->pUpdated, pInfo->historyWins);
  }

  initGroupResInfoFromArrayList(&pInfo->groupResInfo, pInfo->pUpdated);
  pInfo->pUpdated = NULL;
  blockDataEnsureCapacity(pInfo->binfo.pRes, pOperator->resultInfo.capacity);

#if 0
  char* pBuf = streamStateSessionDump(pInfo->streamAggSup.pState);
  qDebug("===stream===final session%s", pBuf);
  taosMemoryFree(pBuf);
#endif

  doBuildDeleteDataBlock(pOperator, pInfo->pSeDeleted, pInfo->pDelRes, &pInfo->pDelIterator);
  if (pInfo->pDelRes->info.rows > 0) {
    printDataBlock(pInfo->pDelRes, "single state delete");
    return pInfo->pDelRes;
  }

  doBuildSessionResult(pOperator, pInfo->streamAggSup.pState, &pInfo->groupResInfo, pBInfo->pRes);
  if (pBInfo->pRes->info.rows > 0) {
    printDataBlock(pBInfo->pRes, "single state");
    return pBInfo->pRes;
  }
  setOperatorCompleted(pOperator);
  return NULL;
}

void streamStateReleaseState(SOperatorInfo* pOperator) {
  SStreamStateAggOperatorInfo* pInfo = pOperator->info;
  int32_t resSize = taosArrayGetSize(pInfo->historyWins) * sizeof(SSessionKey);
  qDebug("===stream=== relase state. save result count:%d", (int32_t)taosArrayGetSize(pInfo->historyWins));
  pInfo->streamAggSup.stateStore.streamStateSaveInfo(pInfo->streamAggSup.pState, STREAM_STATE_OP_STATE_NAME, strlen(STREAM_STATE_OP_STATE_NAME), pInfo->historyWins->pData, resSize);
  SOperatorInfo* downstream = pOperator->pDownstream[0];
  if (downstream->fpSet.releaseStreamStateFn) {
    downstream->fpSet.releaseStreamStateFn(downstream);
  }
}

static void compactStateWindow(SOperatorInfo* pOperator, SResultWindowInfo* pCurWin, SResultWindowInfo* pNextWin,
                               SSHashObj* pStUpdated, SSHashObj* pStDeleted) {
  SExprSupp*     pSup = &pOperator->exprSupp;
  SExecTaskInfo* pTaskInfo = pOperator->pTaskInfo;
  SStorageAPI*   pAPI = &pOperator->pTaskInfo->storageAPI;

  SStreamStateAggOperatorInfo* pInfo = pOperator->info;
  SResultRow*                  pCurResult = NULL;
  int32_t                      numOfOutput = pOperator->exprSupp.numOfExprs;
  SStreamAggSupporter*         pAggSup = &pInfo->streamAggSup;
  initSessionOutputBuf(pCurWin, &pCurResult, pSup->pCtx, numOfOutput, pSup->rowEntryInfoOffset);
  SResultRow* pWinResult = NULL;
  initSessionOutputBuf(pNextWin, &pWinResult, pAggSup->pDummyCtx, numOfOutput, pSup->rowEntryInfoOffset);
  pCurWin->sessionWin.win.ekey = TMAX(pCurWin->sessionWin.win.ekey, pNextWin->sessionWin.win.ekey);

  updateTimeWindowInfo(&pInfo->twAggSup.timeWindowData, &pCurWin->sessionWin.win, 1);
  compactFunctions(pSup->pCtx, pAggSup->pDummyCtx, numOfOutput, pTaskInfo, &pInfo->twAggSup.timeWindowData);
  tSimpleHashRemove(pStUpdated, &pNextWin->sessionWin, sizeof(SSessionKey));
  if (pNextWin->isOutput && pStDeleted) {
    qDebug("===stream=== save delete window info %" PRId64 ", %" PRIu64, pNextWin->sessionWin.win.skey, pNextWin->sessionWin.groupId);
    saveDeleteRes(pStDeleted, pNextWin->sessionWin);
  }
  removeSessionResult(pStUpdated, pAggSup->pResultRows, pNextWin->sessionWin);
  doDeleteSessionWindow(pAggSup, &pNextWin->sessionWin);
  taosMemoryFree(pNextWin->pOutputBuf);
}

void streamStateReloadState(SOperatorInfo* pOperator) {
  SStreamStateAggOperatorInfo*   pInfo = pOperator->info;
  SStreamAggSupporter*           pAggSup = &pInfo->streamAggSup;
  resetWinRange(&pAggSup->winRange);

  SSessionKey seKey = {.win.skey = INT64_MIN, .win.ekey = INT64_MIN, .groupId = 0};
  int32_t size = 0;
  void* pBuf = NULL;
  int32_t code = pAggSup->stateStore.streamStateGetInfo(pAggSup->pState, STREAM_STATE_OP_STATE_NAME,
                                                        strlen(STREAM_STATE_OP_STATE_NAME), &pBuf, &size);
  int32_t num = size / sizeof(SSessionKey);
  qDebug("===stream=== reload state. get result count:%d", num);
  SSessionKey* pSeKeyBuf = (SSessionKey*) pBuf;
  ASSERT(size == num * sizeof(SSessionKey));
  if (!pInfo->pSeUpdated && num > 0) {
    _hash_fn_t hashFn = taosGetDefaultHashFunction(TSDB_DATA_TYPE_BINARY);
    pInfo->pSeUpdated = tSimpleHashInit(64, hashFn);
  }
  if (!pInfo->pSeDeleted && num > 0) {
    _hash_fn_t hashFn = taosGetDefaultHashFunction(TSDB_DATA_TYPE_BINARY);
    pInfo->pSeDeleted = tSimpleHashInit(64, hashFn);
  }
  for (int32_t i = 0; i < num; i++) {
    SStateWindowInfo curInfo = {0};
    SStateWindowInfo nextInfo = {0};
    SStateWindowInfo dummy = {0};
    qDebug("===stream=== reload state. try process result %" PRId64 ", %" PRIu64 ", index:%d", pSeKeyBuf[i].win.skey, pSeKeyBuf[i].groupId, i);
    setStateOutputBuf(pAggSup, pSeKeyBuf[i].win.skey, pSeKeyBuf[i].groupId, NULL, &curInfo, &nextInfo);
    bool cpRes = compareWinStateKey(curInfo.pStateKey,nextInfo.pStateKey);
    qDebug("===stream=== reload state. next window info %" PRId64 ", %" PRIu64 ", compare:%d", nextInfo.winInfo.sessionWin.win.skey, nextInfo.winInfo.sessionWin.groupId, cpRes);
    if (cpRes) {
      compactStateWindow(pOperator, &curInfo.winInfo, &nextInfo.winInfo, pInfo->pSeUpdated, pInfo->pSeDeleted);
      qDebug("===stream=== reload state. save result %" PRId64 ", %" PRIu64, curInfo.winInfo.sessionWin.win.skey, curInfo.winInfo.sessionWin.groupId);
      if (pInfo->twAggSup.calTrigger == STREAM_TRIGGER_AT_ONCE) {
        saveResult(curInfo.winInfo, pInfo->pSeUpdated);
      } else if (pInfo->twAggSup.calTrigger == STREAM_TRIGGER_WINDOW_CLOSE) {
        if (!isCloseWindow(&curInfo.winInfo.sessionWin.win, &pInfo->twAggSup)) {
          saveDeleteRes(pInfo->pSeDeleted, curInfo.winInfo.sessionWin);
        }
        SSessionKey key = {0};
        getSessionHashKey(&curInfo.winInfo.sessionWin, &key);
        tSimpleHashPut(pAggSup->pResultRows, &key, sizeof(SSessionKey), &curInfo.winInfo, sizeof(SResultWindowInfo));
      }
    } else if (IS_VALID_SESSION_WIN(nextInfo.winInfo)) {
      releaseOutputBuf(pAggSup->pState, NULL, (SResultRow*)nextInfo.winInfo.pOutputBuf, &pAggSup->pSessionAPI->stateStore);
    }

    if (IS_VALID_SESSION_WIN(curInfo.winInfo)) {
      saveSessionOutputBuf(pAggSup, &curInfo.winInfo);
    }
  }
  taosMemoryFree(pBuf);

  SOperatorInfo* downstream = pOperator->pDownstream[0];
  if (downstream->fpSet.reloadStreamStateFn) {
    downstream->fpSet.reloadStreamStateFn(downstream);
  }
}

SOperatorInfo* createStreamStateAggOperatorInfo(SOperatorInfo* downstream, SPhysiNode* pPhyNode,
                                                SExecTaskInfo* pTaskInfo, SReadHandle* pHandle) {
  SStreamStateWinodwPhysiNode* pStateNode = (SStreamStateWinodwPhysiNode*)pPhyNode;
  int32_t                      tsSlotId = ((SColumnNode*)pStateNode->window.pTspk)->slotId;
  SColumnNode*                 pColNode = (SColumnNode*)(pStateNode->pStateKey);
  int32_t                      code = TSDB_CODE_SUCCESS;

  SStreamStateAggOperatorInfo* pInfo = taosMemoryCalloc(1, sizeof(SStreamStateAggOperatorInfo));
  SOperatorInfo*               pOperator = taosMemoryCalloc(1, sizeof(SOperatorInfo));
  if (pInfo == NULL || pOperator == NULL) {
    code = TSDB_CODE_OUT_OF_MEMORY;
    goto _error;
  }

  pInfo->stateCol = extractColumnFromColumnNode(pColNode);
  initResultSizeInfo(&pOperator->resultInfo, 4096);
  if (pStateNode->window.pExprs != NULL) {
    int32_t    numOfScalar = 0;
    SExprInfo* pScalarExprInfo = createExprInfo(pStateNode->window.pExprs, NULL, &numOfScalar);
    code = initExprSupp(&pInfo->scalarSupp, pScalarExprInfo, numOfScalar, &pTaskInfo->storageAPI.functionStore);
    if (code != TSDB_CODE_SUCCESS) {
      goto _error;
    }
  }

  pInfo->twAggSup = (STimeWindowAggSupp){
      .waterMark = pStateNode->window.watermark,
      .calTrigger = pStateNode->window.triggerType,
      .maxTs = INT64_MIN,
      .minTs = INT64_MAX,
  };

  initExecTimeWindowInfo(&pInfo->twAggSup.timeWindowData, &pTaskInfo->window);

  SExprSupp*   pSup = &pOperator->exprSupp;
  int32_t      numOfCols = 0;
  SExprInfo*   pExprInfo = createExprInfo(pStateNode->window.pFuncs, NULL, &numOfCols);
  SSDataBlock* pResBlock = createDataBlockFromDescNode(pPhyNode->pOutputDataBlockDesc);
  code = initBasicInfoEx(&pInfo->binfo, pSup, pExprInfo, numOfCols, pResBlock, &pTaskInfo->storageAPI.functionStore);
  if (code != TSDB_CODE_SUCCESS) {
    goto _error;
  }
  int32_t keySize = sizeof(SStateKeys) + pColNode->node.resType.bytes;
  int16_t type = pColNode->node.resType.type;
  code = initStreamAggSupporter(&pInfo->streamAggSup, pSup->pCtx, numOfCols, 0, pTaskInfo->streamInfo.pState, keySize,
                                type, &pTaskInfo->storageAPI.stateStore, pHandle, &pTaskInfo->storageAPI);
  if (code != TSDB_CODE_SUCCESS) {
    goto _error;
  }

  pInfo->primaryTsIndex = tsSlotId;
  _hash_fn_t hashFn = taosGetDefaultHashFunction(TSDB_DATA_TYPE_BINARY);
  pInfo->pSeDeleted = tSimpleHashInit(64, hashFn);
  pInfo->pDelIterator = NULL;
  pInfo->pDelRes = createSpecialDataBlock(STREAM_DELETE_RESULT);
  pInfo->pChildren = NULL;
  pInfo->ignoreExpiredData = pStateNode->window.igExpired;
  pInfo->ignoreExpiredDataSaved = false;
  pInfo->pUpdated = NULL;
  pInfo->pSeUpdated = NULL;
  pInfo->dataVersion = 0;
  pInfo->historyWins = taosArrayInit(4, sizeof(SSessionKey));
  if (!pInfo->historyWins) {
    goto _error;
  }
  if (pHandle) {
    pInfo->isHistoryOp = pHandle->fillHistory;
  }

  pInfo->pCheckpointRes = createSpecialDataBlock(STREAM_CHECKPOINT);

  // for stream
  void*   buff = NULL;
  int32_t len = 0;
  int32_t res =
      pInfo->streamAggSup.stateStore.streamStateGetInfo(pInfo->streamAggSup.pState, STREAM_STATE_OP_CHECKPOINT_NAME,
                                                        strlen(STREAM_STATE_OP_CHECKPOINT_NAME), &buff, &len);
  if (res == TSDB_CODE_SUCCESS) {
    doStreamStateDecodeOpState(buff, len, pOperator, true);
    taosMemoryFree(buff);
  }

  setOperatorInfo(pOperator, "StreamStateAggOperator", QUERY_NODE_PHYSICAL_PLAN_STREAM_STATE, true, OP_NOT_OPENED,
                  pInfo, pTaskInfo);
  pOperator->fpSet = createOperatorFpSet(optrDummyOpenFn, doStreamStateAgg, NULL, destroyStreamStateOperatorInfo,
                                         optrDefaultBufFn, NULL);
  setOperatorStreamStateFn(pOperator, streamStateReleaseState, streamStateReloadState);
  initDownStream(downstream, &pInfo->streamAggSup, pOperator->operatorType, pInfo->primaryTsIndex, &pInfo->twAggSup);
  code = appendDownstream(pOperator, &downstream, 1);
  if (code != TSDB_CODE_SUCCESS) {
    goto _error;
  }
  return pOperator;

_error:
  destroyStreamStateOperatorInfo(pInfo);
  taosMemoryFreeClear(pOperator);
  pTaskInfo->code = code;
  return NULL;
}

void destroyMAIOperatorInfo(void* param) {
  SMergeAlignedIntervalAggOperatorInfo* miaInfo = (SMergeAlignedIntervalAggOperatorInfo*)param;
  destroyIntervalOperatorInfo(miaInfo->intervalAggOperatorInfo);
  taosMemoryFreeClear(param);
}

static SResultRow* doSetSingleOutputTupleBuf(SResultRowInfo* pResultRowInfo, SAggSupporter* pSup) {
  SResultRow* pResult = getNewResultRow(pSup->pResultBuf, &pSup->currentPageId, pSup->resultRowSize);
  if (NULL == pResult) {
    return pResult;
  }
  pResultRowInfo->cur = (SResultRowPosition){.pageId = pResult->pageId, .offset = pResult->offset};
  return pResult;
}

static int32_t setSingleOutputTupleBuf(SResultRowInfo* pResultRowInfo, STimeWindow* win, SResultRow** pResult,
                                       SExprSupp* pExprSup, SAggSupporter* pAggSup) {
  if (*pResult == NULL) {
    *pResult = doSetSingleOutputTupleBuf(pResultRowInfo, pAggSup);
    if (*pResult == NULL) {
      return terrno;
    }
  }

  // set time window for current result
  (*pResult)->win = (*win);
  setResultRowInitCtx((*pResult), pExprSup->pCtx, pExprSup->numOfExprs, pExprSup->rowEntryInfoOffset);
  return TSDB_CODE_SUCCESS;
}

static void doMergeAlignedIntervalAggImpl(SOperatorInfo* pOperatorInfo, SResultRowInfo* pResultRowInfo,
                                          SSDataBlock* pBlock, SSDataBlock* pResultBlock) {
  SMergeAlignedIntervalAggOperatorInfo* miaInfo = pOperatorInfo->info;
  SIntervalAggOperatorInfo*             iaInfo = miaInfo->intervalAggOperatorInfo;

  SExecTaskInfo* pTaskInfo = pOperatorInfo->pTaskInfo;
  SExprSupp*     pSup = &pOperatorInfo->exprSupp;
  SInterval*     pInterval = &iaInfo->interval;

  int32_t  startPos = 0;
  int64_t* tsCols = extractTsCol(pBlock, iaInfo);

  TSKEY ts = getStartTsKey(&pBlock->info.window, tsCols);

  // there is an result exists
  if (miaInfo->curTs != INT64_MIN) {
    if (ts != miaInfo->curTs) {
      finalizeResultRows(iaInfo->aggSup.pResultBuf, &pResultRowInfo->cur, pSup, pResultBlock, pTaskInfo);
      resetResultRow(miaInfo->pResultRow, iaInfo->aggSup.resultRowSize - sizeof(SResultRow));
      miaInfo->curTs = ts;
    }
  } else {
    miaInfo->curTs = ts;
  }

  STimeWindow win = {0};
  win.skey = miaInfo->curTs;
  win.ekey = taosTimeAdd(win.skey, pInterval->interval, pInterval->intervalUnit, pInterval->precision) - 1;

  int32_t ret = setSingleOutputTupleBuf(pResultRowInfo, &win, &miaInfo->pResultRow, pSup, &iaInfo->aggSup);
  if (ret != TSDB_CODE_SUCCESS || miaInfo->pResultRow == NULL) {
    T_LONG_JMP(pTaskInfo->env, ret);
  }

  int32_t currPos = startPos;

  STimeWindow currWin = win;
  while (++currPos < pBlock->info.rows) {
    if (tsCols[currPos] == miaInfo->curTs) {
      continue;
    }

    updateTimeWindowInfo(&iaInfo->twAggSup.timeWindowData, &currWin, 1);
    applyAggFunctionOnPartialTuples(pTaskInfo, pSup->pCtx, &iaInfo->twAggSup.timeWindowData, startPos,
                                    currPos - startPos, pBlock->info.rows, pSup->numOfExprs);

    finalizeResultRows(iaInfo->aggSup.pResultBuf, &pResultRowInfo->cur, pSup, pResultBlock, pTaskInfo);
    resetResultRow(miaInfo->pResultRow, iaInfo->aggSup.resultRowSize - sizeof(SResultRow));
    miaInfo->curTs = tsCols[currPos];

    currWin.skey = miaInfo->curTs;
    currWin.ekey = taosTimeAdd(currWin.skey, pInterval->interval, pInterval->intervalUnit, pInterval->precision) - 1;

    startPos = currPos;
    ret = setSingleOutputTupleBuf(pResultRowInfo, &win, &miaInfo->pResultRow, pSup, &iaInfo->aggSup);
    if (ret != TSDB_CODE_SUCCESS || miaInfo->pResultRow == NULL) {
      T_LONG_JMP(pTaskInfo->env, ret);
    }

    miaInfo->curTs = currWin.skey;
  }

  updateTimeWindowInfo(&iaInfo->twAggSup.timeWindowData, &currWin, 1);
  applyAggFunctionOnPartialTuples(pTaskInfo, pSup->pCtx, &iaInfo->twAggSup.timeWindowData, startPos, currPos - startPos,
                                  pBlock->info.rows, pSup->numOfExprs);
}

static void cleanupAfterGroupResultGen(SMergeAlignedIntervalAggOperatorInfo* pMiaInfo, SSDataBlock* pRes) {
  pRes->info.id.groupId = pMiaInfo->groupId;
  pMiaInfo->curTs = INT64_MIN;
  pMiaInfo->groupId = 0;
}

static void doMergeAlignedIntervalAgg(SOperatorInfo* pOperator) {
  SExecTaskInfo* pTaskInfo = pOperator->pTaskInfo;

  SMergeAlignedIntervalAggOperatorInfo* pMiaInfo = pOperator->info;
  SIntervalAggOperatorInfo*             pIaInfo = pMiaInfo->intervalAggOperatorInfo;

  SExprSupp*      pSup = &pOperator->exprSupp;
  SSDataBlock*    pRes = pIaInfo->binfo.pRes;
  SResultRowInfo* pResultRowInfo = &pIaInfo->binfo.resultRowInfo;
  SOperatorInfo*  downstream = pOperator->pDownstream[0];

  while (1) {
    SSDataBlock* pBlock = NULL;
    if (pMiaInfo->prefetchedBlock == NULL) {
      pBlock = downstream->fpSet.getNextFn(downstream);
    } else {
      pBlock = pMiaInfo->prefetchedBlock;
      pMiaInfo->prefetchedBlock = NULL;

      pMiaInfo->groupId = pBlock->info.id.groupId;
    }

    // no data exists, all query processing is done
    if (pBlock == NULL) {
      // close last unclosed time window
      if (pMiaInfo->curTs != INT64_MIN) {
        finalizeResultRows(pIaInfo->aggSup.pResultBuf, &pResultRowInfo->cur, pSup, pRes, pTaskInfo);
        resetResultRow(pMiaInfo->pResultRow, pIaInfo->aggSup.resultRowSize - sizeof(SResultRow));
        cleanupAfterGroupResultGen(pMiaInfo, pRes);
        doFilter(pRes, pOperator->exprSupp.pFilterInfo, NULL);
      }

      setOperatorCompleted(pOperator);
      break;
    }

    if (pMiaInfo->groupId == 0) {
      if (pMiaInfo->groupId != pBlock->info.id.groupId) {
        pMiaInfo->groupId = pBlock->info.id.groupId;
        pRes->info.id.groupId = pMiaInfo->groupId;
      }
    } else {
      if (pMiaInfo->groupId != pBlock->info.id.groupId) {
        // if there are unclosed time window, close it firstly.
        ASSERT(pMiaInfo->curTs != INT64_MIN);
        finalizeResultRows(pIaInfo->aggSup.pResultBuf, &pResultRowInfo->cur, pSup, pRes, pTaskInfo);
        resetResultRow(pMiaInfo->pResultRow, pIaInfo->aggSup.resultRowSize - sizeof(SResultRow));

        pMiaInfo->prefetchedBlock = pBlock;
        cleanupAfterGroupResultGen(pMiaInfo, pRes);
        doFilter(pRes, pOperator->exprSupp.pFilterInfo, NULL);
        break;
      } else {
        // continue
        pRes->info.id.groupId = pMiaInfo->groupId;
      }
    }

    pRes->info.scanFlag = pBlock->info.scanFlag;
    setInputDataBlock(pSup, pBlock, pIaInfo->binfo.inputTsOrder, pBlock->info.scanFlag, true);
    doMergeAlignedIntervalAggImpl(pOperator, &pIaInfo->binfo.resultRowInfo, pBlock, pRes);

    doFilter(pRes, pOperator->exprSupp.pFilterInfo, NULL);
    if (pRes->info.rows >= pOperator->resultInfo.capacity) {
      break;
    }
  }
}

static SSDataBlock* mergeAlignedIntervalAgg(SOperatorInfo* pOperator) {
  SExecTaskInfo* pTaskInfo = pOperator->pTaskInfo;

  SMergeAlignedIntervalAggOperatorInfo* pMiaInfo = pOperator->info;
  SIntervalAggOperatorInfo*             iaInfo = pMiaInfo->intervalAggOperatorInfo;
  if (pOperator->status == OP_EXEC_DONE) {
    return NULL;
  }

  SSDataBlock* pRes = iaInfo->binfo.pRes;
  blockDataCleanup(pRes);

  if (iaInfo->binfo.mergeResultBlock) {
    while (1) {
      if (pOperator->status == OP_EXEC_DONE) {
        break;
      }

      if (pRes->info.rows >= pOperator->resultInfo.threshold) {
        break;
      }

      doMergeAlignedIntervalAgg(pOperator);
    }
  } else {
    doMergeAlignedIntervalAgg(pOperator);
  }

  size_t rows = pRes->info.rows;
  pOperator->resultInfo.totalRows += rows;
  return (rows == 0) ? NULL : pRes;
}

SOperatorInfo* createMergeAlignedIntervalOperatorInfo(SOperatorInfo* downstream, SMergeAlignedIntervalPhysiNode* pNode,
                                                      SExecTaskInfo* pTaskInfo) {
  SMergeAlignedIntervalAggOperatorInfo* miaInfo = taosMemoryCalloc(1, sizeof(SMergeAlignedIntervalAggOperatorInfo));
  SOperatorInfo*                        pOperator = taosMemoryCalloc(1, sizeof(SOperatorInfo));
  if (miaInfo == NULL || pOperator == NULL) {
    goto _error;
  }

  miaInfo->intervalAggOperatorInfo = taosMemoryCalloc(1, sizeof(SIntervalAggOperatorInfo));
  if (miaInfo->intervalAggOperatorInfo == NULL) {
    goto _error;
  }

  SInterval interval = {.interval = pNode->interval,
                        .sliding = pNode->sliding,
                        .intervalUnit = pNode->intervalUnit,
                        .slidingUnit = pNode->slidingUnit,
                        .offset = pNode->offset,
                        .precision = ((SColumnNode*)pNode->window.pTspk)->node.resType.precision};

  SIntervalAggOperatorInfo* iaInfo = miaInfo->intervalAggOperatorInfo;
  SExprSupp*                pSup = &pOperator->exprSupp;

  int32_t code = filterInitFromNode((SNode*)pNode->window.node.pConditions, &pOperator->exprSupp.pFilterInfo, 0);
  if (code != TSDB_CODE_SUCCESS) {
    goto _error;
  }

  miaInfo->curTs = INT64_MIN;
  iaInfo->win = pTaskInfo->window;
  iaInfo->binfo.inputTsOrder = pNode->window.node.inputTsOrder;
  iaInfo->binfo.outputTsOrder = pNode->window.node.outputTsOrder;
  iaInfo->interval = interval;
  iaInfo->primaryTsIndex = ((SColumnNode*)pNode->window.pTspk)->slotId;
  iaInfo->binfo.mergeResultBlock = pNode->window.mergeDataBlock;

  size_t keyBufSize = sizeof(int64_t) + sizeof(int64_t) + POINTER_BYTES;
  initResultSizeInfo(&pOperator->resultInfo, 512);

  int32_t    num = 0;
  SExprInfo* pExprInfo = createExprInfo(pNode->window.pFuncs, NULL, &num);

  code = initAggSup(&pOperator->exprSupp, &iaInfo->aggSup, pExprInfo, num, keyBufSize, pTaskInfo->id.str,
                    pTaskInfo->streamInfo.pState, &pTaskInfo->storageAPI.functionStore);
  if (code != TSDB_CODE_SUCCESS) {
    goto _error;
  }

  SSDataBlock* pResBlock = createDataBlockFromDescNode(pNode->window.node.pOutputDataBlockDesc);
  initBasicInfo(&iaInfo->binfo, pResBlock);
  initExecTimeWindowInfo(&iaInfo->twAggSup.timeWindowData, &iaInfo->win);

  iaInfo->timeWindowInterpo = timeWindowinterpNeeded(pSup->pCtx, num, iaInfo);
  if (iaInfo->timeWindowInterpo) {
    iaInfo->binfo.resultRowInfo.openWindow = tdListNew(sizeof(SOpenWindowInfo));
  }

  initResultRowInfo(&iaInfo->binfo.resultRowInfo);
  blockDataEnsureCapacity(iaInfo->binfo.pRes, pOperator->resultInfo.capacity);
  setOperatorInfo(pOperator, "TimeMergeAlignedIntervalAggOperator", QUERY_NODE_PHYSICAL_PLAN_MERGE_ALIGNED_INTERVAL,
                  false, OP_NOT_OPENED, miaInfo, pTaskInfo);

  pOperator->fpSet = createOperatorFpSet(optrDummyOpenFn, mergeAlignedIntervalAgg, NULL, destroyMAIOperatorInfo,
                                         optrDefaultBufFn, NULL);

  code = appendDownstream(pOperator, &downstream, 1);
  if (code != TSDB_CODE_SUCCESS) {
    goto _error;
  }

  return pOperator;

_error:
  destroyMAIOperatorInfo(miaInfo);
  taosMemoryFreeClear(pOperator);
  pTaskInfo->code = code;
  return NULL;
}

//=====================================================================================================================
// merge interval operator
typedef struct SMergeIntervalAggOperatorInfo {
  SIntervalAggOperatorInfo intervalAggOperatorInfo;
  SList*                   groupIntervals;
  SListIter                groupIntervalsIter;
  bool                     hasGroupId;
  uint64_t                 groupId;
  SSDataBlock*             prefetchedBlock;
  bool                     inputBlocksFinished;
} SMergeIntervalAggOperatorInfo;

typedef struct SGroupTimeWindow {
  uint64_t    groupId;
  STimeWindow window;
} SGroupTimeWindow;

void destroyMergeIntervalOperatorInfo(void* param) {
  SMergeIntervalAggOperatorInfo* miaInfo = (SMergeIntervalAggOperatorInfo*)param;
  tdListFree(miaInfo->groupIntervals);
  destroyIntervalOperatorInfo(&miaInfo->intervalAggOperatorInfo);

  taosMemoryFreeClear(param);
}

static int32_t outputPrevIntervalResult(SOperatorInfo* pOperatorInfo, uint64_t tableGroupId, SSDataBlock* pResultBlock,
                                        STimeWindow* newWin) {
  SMergeIntervalAggOperatorInfo* miaInfo = pOperatorInfo->info;
  SIntervalAggOperatorInfo*      iaInfo = &miaInfo->intervalAggOperatorInfo;
  bool                           ascScan = (iaInfo->binfo.inputTsOrder == TSDB_ORDER_ASC);

  SGroupTimeWindow groupTimeWindow = {.groupId = tableGroupId, .window = *newWin};
  tdListAppend(miaInfo->groupIntervals, &groupTimeWindow);

  SListIter iter = {0};
  tdListInitIter(miaInfo->groupIntervals, &iter, TD_LIST_FORWARD);
  SListNode* listNode = NULL;
  while ((listNode = tdListNext(&iter)) != NULL) {
    SGroupTimeWindow* prevGrpWin = (SGroupTimeWindow*)listNode->data;
    if (prevGrpWin->groupId != tableGroupId) {
      continue;
    }

    STimeWindow* prevWin = &prevGrpWin->window;
    if ((ascScan && newWin->skey > prevWin->ekey) || ((!ascScan) && newWin->skey < prevWin->ekey)) {
      tdListPopNode(miaInfo->groupIntervals, listNode);
    }
  }

  return 0;
}

static void doMergeIntervalAggImpl(SOperatorInfo* pOperatorInfo, SResultRowInfo* pResultRowInfo, SSDataBlock* pBlock,
                                   int32_t scanFlag, SSDataBlock* pResultBlock) {
  SMergeIntervalAggOperatorInfo* miaInfo = pOperatorInfo->info;
  SIntervalAggOperatorInfo*      iaInfo = &miaInfo->intervalAggOperatorInfo;

  SExecTaskInfo* pTaskInfo = pOperatorInfo->pTaskInfo;
  SExprSupp*     pExprSup = &pOperatorInfo->exprSupp;

  int32_t     startPos = 0;
  int32_t     numOfOutput = pExprSup->numOfExprs;
  int64_t*    tsCols = extractTsCol(pBlock, iaInfo);
  uint64_t    tableGroupId = pBlock->info.id.groupId;
  bool        ascScan = (iaInfo->binfo.inputTsOrder == TSDB_ORDER_ASC);
  TSKEY       blockStartTs = getStartTsKey(&pBlock->info.window, tsCols);
  SResultRow* pResult = NULL;

  STimeWindow win = getActiveTimeWindow(iaInfo->aggSup.pResultBuf, pResultRowInfo, blockStartTs, &iaInfo->interval,
                                        iaInfo->binfo.inputTsOrder);

  int32_t ret =
      setTimeWindowOutputBuf(pResultRowInfo, &win, (scanFlag == MAIN_SCAN), &pResult, tableGroupId, pExprSup->pCtx,
                             numOfOutput, pExprSup->rowEntryInfoOffset, &iaInfo->aggSup, pTaskInfo);
  if (ret != TSDB_CODE_SUCCESS || pResult == NULL) {
    T_LONG_JMP(pTaskInfo->env, TSDB_CODE_OUT_OF_MEMORY);
  }

  TSKEY   ekey = ascScan ? win.ekey : win.skey;
  int32_t forwardRows = getNumOfRowsInTimeWindow(&pBlock->info, tsCols, startPos, ekey, binarySearchForKey, NULL,
                                                 iaInfo->binfo.inputTsOrder);
  ASSERT(forwardRows > 0);

  // prev time window not interpolation yet.
  if (iaInfo->timeWindowInterpo) {
    SResultRowPosition pos = addToOpenWindowList(pResultRowInfo, pResult, tableGroupId);
    doInterpUnclosedTimeWindow(pOperatorInfo, numOfOutput, pResultRowInfo, pBlock, scanFlag, tsCols, &pos);

    // restore current time window
    ret = setTimeWindowOutputBuf(pResultRowInfo, &win, (scanFlag == MAIN_SCAN), &pResult, tableGroupId, pExprSup->pCtx,
                                 numOfOutput, pExprSup->rowEntryInfoOffset, &iaInfo->aggSup, pTaskInfo);
    if (ret != TSDB_CODE_SUCCESS) {
      T_LONG_JMP(pTaskInfo->env, TSDB_CODE_OUT_OF_MEMORY);
    }

    // window start key interpolation
    doWindowBorderInterpolation(iaInfo, pBlock, pResult, &win, startPos, forwardRows, pExprSup);
  }

  updateTimeWindowInfo(&iaInfo->twAggSup.timeWindowData, &win, 1);
  applyAggFunctionOnPartialTuples(pTaskInfo, pExprSup->pCtx, &iaInfo->twAggSup.timeWindowData, startPos, forwardRows,
                                  pBlock->info.rows, numOfOutput);
  doCloseWindow(pResultRowInfo, iaInfo, pResult);

  // output previous interval results after this interval (&win) is closed
  outputPrevIntervalResult(pOperatorInfo, tableGroupId, pResultBlock, &win);

  STimeWindow nextWin = win;
  while (1) {
    int32_t prevEndPos = forwardRows - 1 + startPos;
    startPos = getNextQualifiedWindow(&iaInfo->interval, &nextWin, &pBlock->info, tsCols, prevEndPos,
                                      iaInfo->binfo.inputTsOrder);
    if (startPos < 0) {
      break;
    }

    // null data, failed to allocate more memory buffer
    int32_t code =
        setTimeWindowOutputBuf(pResultRowInfo, &nextWin, (scanFlag == MAIN_SCAN), &pResult, tableGroupId,
                               pExprSup->pCtx, numOfOutput, pExprSup->rowEntryInfoOffset, &iaInfo->aggSup, pTaskInfo);
    if (code != TSDB_CODE_SUCCESS || pResult == NULL) {
      T_LONG_JMP(pTaskInfo->env, TSDB_CODE_OUT_OF_MEMORY);
    }

    ekey = ascScan ? nextWin.ekey : nextWin.skey;
    forwardRows = getNumOfRowsInTimeWindow(&pBlock->info, tsCols, startPos, ekey, binarySearchForKey, NULL,
                                           iaInfo->binfo.inputTsOrder);

    // window start(end) key interpolation
    doWindowBorderInterpolation(iaInfo, pBlock, pResult, &nextWin, startPos, forwardRows, pExprSup);

    updateTimeWindowInfo(&iaInfo->twAggSup.timeWindowData, &nextWin, 1);
    applyAggFunctionOnPartialTuples(pTaskInfo, pExprSup->pCtx, &iaInfo->twAggSup.timeWindowData, startPos, forwardRows,
                                    pBlock->info.rows, numOfOutput);
    doCloseWindow(pResultRowInfo, iaInfo, pResult);

    // output previous interval results after this interval (&nextWin) is closed
    outputPrevIntervalResult(pOperatorInfo, tableGroupId, pResultBlock, &nextWin);
  }

  if (iaInfo->timeWindowInterpo) {
    saveDataBlockLastRow(iaInfo->pPrevValues, pBlock, iaInfo->pInterpCols);
  }
}

static SSDataBlock* doMergeIntervalAgg(SOperatorInfo* pOperator) {
  SExecTaskInfo* pTaskInfo = pOperator->pTaskInfo;

  SMergeIntervalAggOperatorInfo* miaInfo = pOperator->info;
  SIntervalAggOperatorInfo*      iaInfo = &miaInfo->intervalAggOperatorInfo;
  SExprSupp*                     pExpSupp = &pOperator->exprSupp;

  if (pOperator->status == OP_EXEC_DONE) {
    return NULL;
  }

  SSDataBlock* pRes = iaInfo->binfo.pRes;
  blockDataCleanup(pRes);
  blockDataEnsureCapacity(pRes, pOperator->resultInfo.capacity);

  if (!miaInfo->inputBlocksFinished) {
    SOperatorInfo* downstream = pOperator->pDownstream[0];
    while (1) {
      SSDataBlock* pBlock = NULL;
      if (miaInfo->prefetchedBlock == NULL) {
        pBlock = downstream->fpSet.getNextFn(downstream);
      } else {
        pBlock = miaInfo->prefetchedBlock;
        miaInfo->groupId = pBlock->info.id.groupId;
        miaInfo->prefetchedBlock = NULL;
      }

      if (pBlock == NULL) {
        tdListInitIter(miaInfo->groupIntervals, &miaInfo->groupIntervalsIter, TD_LIST_FORWARD);
        miaInfo->inputBlocksFinished = true;
        break;
      }

      if (!miaInfo->hasGroupId) {
        miaInfo->hasGroupId = true;
        miaInfo->groupId = pBlock->info.id.groupId;
      } else if (miaInfo->groupId != pBlock->info.id.groupId) {
        miaInfo->prefetchedBlock = pBlock;
        break;
      }

      pRes->info.scanFlag = pBlock->info.scanFlag;
      setInputDataBlock(pExpSupp, pBlock, iaInfo->binfo.inputTsOrder, pBlock->info.scanFlag, true);
      doMergeIntervalAggImpl(pOperator, &iaInfo->binfo.resultRowInfo, pBlock, pBlock->info.scanFlag, pRes);

      if (pRes->info.rows >= pOperator->resultInfo.threshold) {
        break;
      }
    }

    pRes->info.id.groupId = miaInfo->groupId;
  }

  if (miaInfo->inputBlocksFinished) {
    SListNode* listNode = tdListNext(&miaInfo->groupIntervalsIter);

    if (listNode != NULL) {
      SGroupTimeWindow* grpWin = (SGroupTimeWindow*)(listNode->data);
      pRes->info.id.groupId = grpWin->groupId;
    }
  }

  if (pRes->info.rows == 0) {
    setOperatorCompleted(pOperator);
  }

  size_t rows = pRes->info.rows;
  pOperator->resultInfo.totalRows += rows;
  return (rows == 0) ? NULL : pRes;
}

SOperatorInfo* createMergeIntervalOperatorInfo(SOperatorInfo* downstream, SMergeIntervalPhysiNode* pIntervalPhyNode,
                                               SExecTaskInfo* pTaskInfo) {
  SMergeIntervalAggOperatorInfo* pMergeIntervalInfo = taosMemoryCalloc(1, sizeof(SMergeIntervalAggOperatorInfo));
  SOperatorInfo*                 pOperator = taosMemoryCalloc(1, sizeof(SOperatorInfo));
  if (pMergeIntervalInfo == NULL || pOperator == NULL) {
    goto _error;
  }

  int32_t    num = 0;
  SExprInfo* pExprInfo = createExprInfo(pIntervalPhyNode->window.pFuncs, NULL, &num);

  SInterval interval = {.interval = pIntervalPhyNode->interval,
                        .sliding = pIntervalPhyNode->sliding,
                        .intervalUnit = pIntervalPhyNode->intervalUnit,
                        .slidingUnit = pIntervalPhyNode->slidingUnit,
                        .offset = pIntervalPhyNode->offset,
                        .precision = ((SColumnNode*)pIntervalPhyNode->window.pTspk)->node.resType.precision};

  pMergeIntervalInfo->groupIntervals = tdListNew(sizeof(SGroupTimeWindow));

  SIntervalAggOperatorInfo* pIntervalInfo = &pMergeIntervalInfo->intervalAggOperatorInfo;
  pIntervalInfo->win = pTaskInfo->window;
  pIntervalInfo->binfo.inputTsOrder = pIntervalPhyNode->window.node.inputTsOrder;
  pIntervalInfo->interval = interval;
  pIntervalInfo->binfo.mergeResultBlock = pIntervalPhyNode->window.mergeDataBlock;
  pIntervalInfo->primaryTsIndex = ((SColumnNode*)pIntervalPhyNode->window.pTspk)->slotId;
  pIntervalInfo->binfo.outputTsOrder = pIntervalPhyNode->window.node.outputTsOrder;

  SExprSupp* pExprSupp = &pOperator->exprSupp;

  size_t keyBufSize = sizeof(int64_t) + sizeof(int64_t) + POINTER_BYTES;
  initResultSizeInfo(&pOperator->resultInfo, 4096);

  int32_t code = initAggSup(pExprSupp, &pIntervalInfo->aggSup, pExprInfo, num, keyBufSize, pTaskInfo->id.str,
                            pTaskInfo->streamInfo.pState, &pTaskInfo->storageAPI.functionStore);
  if (code != TSDB_CODE_SUCCESS) {
    goto _error;
  }

  SSDataBlock* pResBlock = createDataBlockFromDescNode(pIntervalPhyNode->window.node.pOutputDataBlockDesc);
  initBasicInfo(&pIntervalInfo->binfo, pResBlock);
  initExecTimeWindowInfo(&pIntervalInfo->twAggSup.timeWindowData, &pIntervalInfo->win);

  pIntervalInfo->timeWindowInterpo = timeWindowinterpNeeded(pExprSupp->pCtx, num, pIntervalInfo);
  if (pIntervalInfo->timeWindowInterpo) {
    pIntervalInfo->binfo.resultRowInfo.openWindow = tdListNew(sizeof(SOpenWindowInfo));
    if (pIntervalInfo->binfo.resultRowInfo.openWindow == NULL) {
      goto _error;
    }
  }

  initResultRowInfo(&pIntervalInfo->binfo.resultRowInfo);
  setOperatorInfo(pOperator, "TimeMergeIntervalAggOperator", QUERY_NODE_PHYSICAL_PLAN_MERGE_INTERVAL, false,
                  OP_NOT_OPENED, pMergeIntervalInfo, pTaskInfo);
  pOperator->fpSet = createOperatorFpSet(optrDummyOpenFn, doMergeIntervalAgg, NULL, destroyMergeIntervalOperatorInfo,
                                         optrDefaultBufFn, NULL);

  code = appendDownstream(pOperator, &downstream, 1);
  if (code != TSDB_CODE_SUCCESS) {
    goto _error;
  }

  return pOperator;

_error:
  if (pMergeIntervalInfo != NULL) {
    destroyMergeIntervalOperatorInfo(pMergeIntervalInfo);
  }

  taosMemoryFreeClear(pOperator);
  pTaskInfo->code = code;
  return NULL;
}

static SSDataBlock* doStreamIntervalAgg(SOperatorInfo* pOperator) {
  SStreamIntervalOperatorInfo* pInfo = pOperator->info;
  SExecTaskInfo*               pTaskInfo = pOperator->pTaskInfo;
  SStorageAPI*                 pAPI = &pOperator->pTaskInfo->storageAPI;

  SExprSupp* pSup = &pOperator->exprSupp;

  if (pOperator->status == OP_EXEC_DONE) {
    return NULL;
  }

  if (pOperator->status == OP_RES_TO_RETURN) {
    doBuildDeleteResult(pInfo, pInfo->pDelWins, &pInfo->delIndex, pInfo->pDelRes);
    if (pInfo->pDelRes->info.rows > 0) {
      printDataBlock(pInfo->pDelRes, "single interval delete");
      return pInfo->pDelRes;
    }

    doBuildStreamIntervalResult(pOperator, pInfo->pState, pInfo->binfo.pRes, &pInfo->groupResInfo);
    if (pInfo->binfo.pRes->info.rows > 0) {
      printDataBlock(pInfo->binfo.pRes, "single interval");
      return pInfo->binfo.pRes;
    }

    if (pInfo->recvGetAll) {
      pInfo->recvGetAll = false;
      resetUnCloseWinInfo(pInfo->aggSup.pResultRowHashTable);
    }

    if (pInfo->reCkBlock) {
      pInfo->reCkBlock = false;
      printDataBlock(pInfo->pCheckpointRes, "single interval ck");
      return pInfo->pCheckpointRes;
    }

    setOperatorCompleted(pOperator);
    return NULL;
  }

  SOperatorInfo* downstream = pOperator->pDownstream[0];

  if (!pInfo->pUpdated) {
    pInfo->pUpdated = taosArrayInit(4096, POINTER_BYTES);
  }

  if (!pInfo->pUpdatedMap) {
    _hash_fn_t hashFn = taosGetDefaultHashFunction(TSDB_DATA_TYPE_BINARY);
    pInfo->pUpdatedMap = tSimpleHashInit(4096, hashFn);
  }

  while (1) {
    SSDataBlock* pBlock = downstream->fpSet.getNextFn(downstream);
    if (pBlock == NULL) {
      qDebug("===stream===return data:single interval. recv datablock num:%" PRIu64, pInfo->numOfDatapack);
      pInfo->numOfDatapack = 0;
      break;
    }

    pInfo->numOfDatapack++;
    printDataBlock(pBlock, "single interval recv");

    if (pBlock->info.type == STREAM_DELETE_DATA || pBlock->info.type == STREAM_DELETE_RESULT ||
        pBlock->info.type == STREAM_CLEAR) {
      doDeleteWindows(pOperator, &pInfo->interval, pBlock, pInfo->pDelWins, pInfo->pUpdatedMap);
      continue;
    } else if (pBlock->info.type == STREAM_GET_ALL) {
      qDebug("===stream===single interval recv|block type STREAM_GET_ALL");
      pInfo->recvGetAll = true;
      getAllIntervalWindow(pInfo->aggSup.pResultRowHashTable, pInfo->pUpdatedMap);
      continue;
    } else if (pBlock->info.type == STREAM_CREATE_CHILD_TABLE) {
      printDataBlock(pBlock, "single interval");
      return pBlock;
    } else if (pBlock->info.type == STREAM_CHECKPOINT) {
      pAPI->stateStore.streamStateCommit(pInfo->pState);
      doStreamIntervalSaveCheckpoint(pOperator);
      pInfo->reCkBlock = true;
      copyDataBlock(pInfo->pCheckpointRes, pBlock);
      continue;
    } else {
      ASSERTS(pBlock->info.type == STREAM_NORMAL || pBlock->info.type == STREAM_INVALID, "invalid SSDataBlock type");
    }

    if (pBlock->info.type == STREAM_NORMAL && pBlock->info.version != 0) {
      // set input version
      pTaskInfo->version = pBlock->info.version;
    }

    if (pInfo->scalarSupp.pExprInfo != NULL) {
      SExprSupp* pExprSup = &pInfo->scalarSupp;
      projectApplyFunctions(pExprSup->pExprInfo, pBlock, pBlock, pExprSup->pCtx, pExprSup->numOfExprs, NULL);
    }

    // The timewindow that overlaps the timestamps of the input pBlock need to be recalculated and return to the
    // caller. Note that all the time window are not close till now.
    // the pDataBlock are always the same one, no need to call this again
    setInputDataBlock(pSup, pBlock, TSDB_ORDER_ASC, MAIN_SCAN, true);
    if (pInfo->invertible) {
      setInverFunction(pSup->pCtx, pOperator->exprSupp.numOfExprs, pBlock->info.type);
    }

    doStreamIntervalAggImpl(pOperator, pBlock, pBlock->info.id.groupId, pInfo->pUpdatedMap);
    pInfo->twAggSup.maxTs = TMAX(pInfo->twAggSup.maxTs, pBlock->info.window.ekey);
    pInfo->twAggSup.minTs = TMIN(pInfo->twAggSup.minTs, pBlock->info.window.skey);
  }
  pOperator->status = OP_RES_TO_RETURN;
  removeDeleteResults(pInfo->pUpdatedMap, pInfo->pDelWins);
  closeStreamIntervalWindow(pInfo->aggSup.pResultRowHashTable, &pInfo->twAggSup, &pInfo->interval, NULL,
                            pInfo->pUpdatedMap, pInfo->pDelWins, pOperator);

  void*   pIte = NULL;
  int32_t iter = 0;
  while ((pIte = tSimpleHashIterate(pInfo->pUpdatedMap, pIte, &iter)) != NULL) {
    taosArrayPush(pInfo->pUpdated, pIte);
  }
  taosArraySort(pInfo->pUpdated, winPosCmprImpl);

  initMultiResInfoFromArrayList(&pInfo->groupResInfo, pInfo->pUpdated);
  pInfo->pUpdated = NULL;
  blockDataEnsureCapacity(pInfo->binfo.pRes, pOperator->resultInfo.capacity);
  tSimpleHashCleanup(pInfo->pUpdatedMap);
  pInfo->pUpdatedMap = NULL;

#if 0
  char* pBuf = streamStateIntervalDump(pInfo->pState);
  qDebug("===stream===interval state%s", pBuf);
  taosMemoryFree(pBuf);
#endif

  doBuildDeleteResult(pInfo, pInfo->pDelWins, &pInfo->delIndex, pInfo->pDelRes);
  if (pInfo->pDelRes->info.rows > 0) {
    printDataBlock(pInfo->pDelRes, "single interval delete");
    return pInfo->pDelRes;
  }

  doBuildStreamIntervalResult(pOperator, pInfo->pState, pInfo->binfo.pRes, &pInfo->groupResInfo);
  if (pInfo->binfo.pRes->info.rows > 0) {
    printDataBlock(pInfo->binfo.pRes, "single interval");
    return pInfo->binfo.pRes;
  }

  if (pInfo->reCkBlock) {
    pInfo->reCkBlock = false;
    printDataBlock(pInfo->pCheckpointRes, "single interval ck");
    return pInfo->pCheckpointRes;
  }

  return NULL;
}

SOperatorInfo* createStreamIntervalOperatorInfo(SOperatorInfo* downstream, SPhysiNode* pPhyNode,
                                                SExecTaskInfo* pTaskInfo, SReadHandle* pHandle) {
  SStreamIntervalOperatorInfo* pInfo = taosMemoryCalloc(1, sizeof(SStreamIntervalOperatorInfo));
  SOperatorInfo*               pOperator = taosMemoryCalloc(1, sizeof(SOperatorInfo));
  if (pInfo == NULL || pOperator == NULL) {
    goto _error;
  }
  SStreamIntervalPhysiNode* pIntervalPhyNode = (SStreamIntervalPhysiNode*)pPhyNode;

  int32_t    code = TSDB_CODE_SUCCESS;
  int32_t    numOfCols = 0;
  SExprInfo* pExprInfo = createExprInfo(pIntervalPhyNode->window.pFuncs, NULL, &numOfCols);

  SSDataBlock* pResBlock = createDataBlockFromDescNode(pPhyNode->pOutputDataBlockDesc);
  pInfo->interval = (SInterval){
      .interval = pIntervalPhyNode->interval,
      .sliding = pIntervalPhyNode->sliding,
      .intervalUnit = pIntervalPhyNode->intervalUnit,
      .slidingUnit = pIntervalPhyNode->slidingUnit,
      .offset = pIntervalPhyNode->offset,
      .precision = ((SColumnNode*)pIntervalPhyNode->window.pTspk)->node.resType.precision,
  };

  pInfo->twAggSup = (STimeWindowAggSupp){.waterMark = pIntervalPhyNode->window.watermark,
                                         .calTrigger = pIntervalPhyNode->window.triggerType,
                                         .maxTs = INT64_MIN,
                                         .minTs = INT64_MAX,
                                         .deleteMark = getDeleteMark(pIntervalPhyNode)};

  ASSERTS(pInfo->twAggSup.calTrigger != STREAM_TRIGGER_MAX_DELAY, "trigger type should not be max delay");

  pOperator->pTaskInfo = pTaskInfo;
  SStorageAPI* pAPI = &pOperator->pTaskInfo->storageAPI;

  pInfo->ignoreExpiredData = pIntervalPhyNode->window.igExpired;
  pInfo->ignoreExpiredDataSaved = false;
  pInfo->isFinal = false;

  SExprSupp* pSup = &pOperator->exprSupp;
  initBasicInfo(&pInfo->binfo, pResBlock);
  initExecTimeWindowInfo(&pInfo->twAggSup.timeWindowData, &pTaskInfo->window);

  pInfo->primaryTsIndex = ((SColumnNode*)pIntervalPhyNode->window.pTspk)->slotId;
  initResultSizeInfo(&pOperator->resultInfo, 4096);

  pInfo->pState = taosMemoryCalloc(1, sizeof(SStreamState));
  *(pInfo->pState) = *(pTaskInfo->streamInfo.pState);
  pAPI->stateStore.streamStateSetNumber(pInfo->pState, -1);

  size_t keyBufSize = sizeof(int64_t) + sizeof(int64_t) + POINTER_BYTES;
  code = initAggSup(pSup, &pInfo->aggSup, pExprInfo, numOfCols, keyBufSize, pTaskInfo->id.str, pInfo->pState,
                    &pTaskInfo->storageAPI.functionStore);
  if (code != TSDB_CODE_SUCCESS) {
    goto _error;
  }

  if (pIntervalPhyNode->window.pExprs != NULL) {
    int32_t    numOfScalar = 0;
    SExprInfo* pScalarExprInfo = createExprInfo(pIntervalPhyNode->window.pExprs, NULL, &numOfScalar);
    code = initExprSupp(&pInfo->scalarSupp, pScalarExprInfo, numOfScalar, &pTaskInfo->storageAPI.functionStore);
    if (code != TSDB_CODE_SUCCESS) {
      goto _error;
    }
  }

  pInfo->invertible = allInvertible(pSup->pCtx, numOfCols);
  pInfo->invertible = false;
  pInfo->pDelWins = taosArrayInit(4, sizeof(SWinKey));
  pInfo->delIndex = 0;
  pInfo->pDelRes = createSpecialDataBlock(STREAM_DELETE_RESULT);
  initResultRowInfo(&pInfo->binfo.resultRowInfo);

  pInfo->pPhyNode = NULL;  // create new child
  pInfo->pPullDataMap = NULL;
  pInfo->pFinalPullDataMap = NULL;
  pInfo->pPullWins = NULL;  // SPullWindowInfo
  pInfo->pullIndex = 0;
  pInfo->pPullDataRes = NULL;
  pInfo->isFinal = false;
  pInfo->numOfChild = 0;
  pInfo->delKey.ts = INT64_MAX;
  pInfo->delKey.groupId = 0;
  pInfo->numOfDatapack = 0;
  pInfo->pUpdated = NULL;
  pInfo->pUpdatedMap = NULL;
  int32_t funResSize = getMaxFunResSize(pSup, numOfCols);

  pInfo->pState->pFileState = pTaskInfo->storageAPI.stateStore.streamFileStateInit(
      tsStreamBufferSize, sizeof(SWinKey), pInfo->aggSup.resultRowSize, funResSize, compareTs, pInfo->pState,
      pInfo->twAggSup.deleteMark, GET_TASKID(pTaskInfo), pHandle->checkpointId);

  setOperatorInfo(pOperator, "StreamIntervalOperator", QUERY_NODE_PHYSICAL_PLAN_STREAM_INTERVAL, true, OP_NOT_OPENED,
                  pInfo, pTaskInfo);
  pOperator->fpSet = createOperatorFpSet(optrDummyOpenFn, doStreamIntervalAgg, NULL,
                                         destroyStreamFinalIntervalOperatorInfo, optrDefaultBufFn, NULL);
  setOperatorStreamStateFn(pOperator, streamIntervalReleaseState, streamIntervalReloadState);

  pInfo->stateStore = pTaskInfo->storageAPI.stateStore;
  pInfo->recvGetAll = false;
  pInfo->pCheckpointRes = createSpecialDataBlock(STREAM_CHECKPOINT);

  // for stream
  void*   buff = NULL;
  int32_t len = 0;
  int32_t res = pAPI->stateStore.streamStateGetInfo(pInfo->pState, STREAM_INTERVAL_OP_CHECKPOINT_NAME,
                                                    strlen(STREAM_INTERVAL_OP_CHECKPOINT_NAME), &buff, &len);
  if (res == TSDB_CODE_SUCCESS) {
    doStreamIntervalDecodeOpState(buff, len, pOperator);
    taosMemoryFree(buff);
  }

  initIntervalDownStream(downstream, pPhyNode->type, pInfo);
  code = appendDownstream(pOperator, &downstream, 1);
  if (code != TSDB_CODE_SUCCESS) {
    goto _error;
  }

  return pOperator;

_error:
  destroyStreamFinalIntervalOperatorInfo(pInfo);
  taosMemoryFreeClear(pOperator);
  pTaskInfo->code = code;
  return NULL;
}<|MERGE_RESOLUTION|>--- conflicted
+++ resolved
@@ -1005,14 +1005,8 @@
   STimeWindow nextWin = win;
   while (1) {
     int32_t prevEndPos = forwardRows - 1 + startPos;
-<<<<<<< HEAD
-    startPos = getNextQualifiedWindow(&pInfo->interval, &nextWin, &pBlock->info, tsCols, prevEndPos,
-                                      pInfo->binfo.inputTsOrder);
-    if (startPos < 0) {
-=======
     startPos = getNextQualifiedWindow(&pInfo->interval, &nextWin, &pBlock->info, tsCols, prevEndPos, pInfo->binfo.inputTsOrder);
     if (startPos < 0 || filterWindowWithLimit(pInfo, &nextWin, tableGroupId)) {
->>>>>>> b6586085
       break;
     }
     // null data, failed to allocate more memory buffer
