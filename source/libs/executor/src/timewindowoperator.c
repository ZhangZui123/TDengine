/*
 * Copyright (c) 2019 TAOS Data, Inc. <jhtao@taosdata.com>
 *
 * This program is free software: you can use, redistribute, and/or modify
 * it under the terms of the GNU Affero General Public License, version 3
 * or later ("AGPL"), as published by the Free Software Foundation.
 *
 * This program is distributed in the hope that it will be useful, but WITHOUT
 * ANY WARRANTY; without even the implied warranty of MERCHANTABILITY or
 * FITNESS FOR A PARTICULAR PURPOSE.
 *
 * You should have received a copy of the GNU Affero General Public License
 * along with this program. If not, see <http://www.gnu.org/licenses/>.
 */
#include "executorInt.h"
#include "filter.h"
#include "function.h"
#include "functionMgt.h"
#include "operator.h"
#include "querytask.h"
#include "tchecksum.h"
#include "tcommon.h"
#include "tcompare.h"
#include "tdatablock.h"
#include "tfill.h"
#include "tglobal.h"
#include "tlog.h"
#include "ttime.h"

<<<<<<< HEAD
#define IS_FINAL_OP(op)                    ((op)->isFinal)
#define DEAULT_DELETE_MARK                 (1000LL * 60LL * 60LL * 24LL * 365LL * 10LL);
#define STREAM_INTERVAL_OP_STATE_NAME      "StreamIntervalHistoryState"
#define STREAM_SESSION_OP_STATE_NAME       "StreamSessionHistoryState"
#define STREAM_STATE_OP_STATE_NAME         "StreamStateHistoryState"
#define STREAM_INTERVAL_OP_CHECKPOINT_NAME "StreamIntervalOperator_Checkpoint"
#define STREAM_SESSION_OP_CHECKPOINT_NAME  "StreamSessionOperator_Checkpoint"
#define STREAM_STATE_OP_CHECKPOINT_NAME    "StreamStateOperator_Checkpoint"

typedef struct SStateWindowInfo {
  SResultWindowInfo winInfo;
  SStateKeys*       pStateKey;
} SStateWindowInfo;

=======
>>>>>>> a9d88b74
typedef struct SSessionAggOperatorInfo {
  SOptrBasicInfo     binfo;
  SAggSupporter      aggSup;
  SGroupResInfo      groupResInfo;
  SWindowRowsSup     winSup;
  bool               reptScan;  // next round scan
  int64_t            gap;       // session window gap
  int32_t            tsSlotId;  // primary timestamp slot id
  STimeWindowAggSupp twAggSup;
} SSessionAggOperatorInfo;

typedef struct SStateWindowOperatorInfo {
  SOptrBasicInfo     binfo;
  SAggSupporter      aggSup;
  SExprSupp          scalarSup;
  SGroupResInfo      groupResInfo;
  SWindowRowsSup     winSup;
  SColumn            stateCol;  // start row index
  bool               hasKey;
  SStateKeys         stateKey;
  int32_t            tsSlotId;  // primary timestamp column slot id
  STimeWindowAggSupp twAggSup;
} SStateWindowOperatorInfo;

typedef enum SResultTsInterpType {
  RESULT_ROW_START_INTERP = 1,
  RESULT_ROW_END_INTERP = 2,
} SResultTsInterpType;


typedef struct SOpenWindowInfo {
  SResultRowPosition pos;
  uint64_t           groupId;
} SOpenWindowInfo;

static int64_t* extractTsCol(SSDataBlock* pBlock, const SIntervalAggOperatorInfo* pInfo);

static SResultRowPosition addToOpenWindowList(SResultRowInfo* pResultRowInfo, const SResultRow* pResult,
                                              uint64_t groupId);
static void doCloseWindow(SResultRowInfo* pResultRowInfo, const SIntervalAggOperatorInfo* pInfo, SResultRow* pResult);

static int32_t setTimeWindowOutputBuf(SResultRowInfo* pResultRowInfo, STimeWindow* win, bool masterscan,
                                      SResultRow** pResult, int64_t tableGroupId, SqlFunctionCtx* pCtx,
                                      int32_t numOfOutput, int32_t* rowEntryInfoOffset, SAggSupporter* pAggSup,
                                      SExecTaskInfo* pTaskInfo) {
  SResultRow* pResultRow = doSetResultOutBufByKey(pAggSup->pResultBuf, pResultRowInfo, (char*)&win->skey, TSDB_KEYSIZE,
                                                  masterscan, tableGroupId, pTaskInfo, true, pAggSup, true);

  if (pResultRow == NULL) {
    *pResult = NULL;
    return TSDB_CODE_SUCCESS;
  }

  // set time window for current result
  pResultRow->win = (*win);

  *pResult = pResultRow;
  setResultRowInitCtx(pResultRow, pCtx, numOfOutput, rowEntryInfoOffset);

  return TSDB_CODE_SUCCESS;
}

<<<<<<< HEAD
static void updateTimeWindowInfo(SColumnInfoData* pColData, STimeWindow* pWin, int64_t delta) {
  int64_t* ts = (int64_t*)pColData->pData;

  int64_t duration = pWin->ekey - pWin->skey + delta;
  ts[2] = duration;            // set the duration
  ts[3] = pWin->skey;          // window start key
  ts[4] = pWin->ekey + delta;  // window end key
}

=======
>>>>>>> a9d88b74
static void doKeepTuple(SWindowRowsSup* pRowSup, int64_t ts, uint64_t groupId) {
  pRowSup->win.ekey = ts;
  pRowSup->prevTs = ts;
  pRowSup->numOfRows += 1;
  pRowSup->groupId = groupId;
}

static void doKeepNewWindowStartInfo(SWindowRowsSup* pRowSup, const int64_t* tsList, int32_t rowIndex,
                                     uint64_t groupId) {
  pRowSup->startRowIndex = rowIndex;
  pRowSup->numOfRows = 0;
  pRowSup->win.skey = tsList[rowIndex];
  pRowSup->groupId = groupId;
}

FORCE_INLINE int32_t getForwardStepsInBlock(int32_t numOfRows, __block_search_fn_t searchFn, TSKEY ekey, int32_t pos,
                                            int32_t order, int64_t* pData) {
  int32_t forwardRows = 0;

  if (order == TSDB_ORDER_ASC) {
    int32_t end = searchFn((char*)&pData[pos], numOfRows - pos, ekey, order);
    if (end >= 0) {
      forwardRows = end;

      while (pData[end + pos] == ekey) {
        forwardRows += 1;
        ++pos;
      }
    }
  } else {
    int32_t end = searchFn((char*)&pData[pos], numOfRows - pos, ekey, order);
    if (end >= 0) {
      forwardRows = end;

      while (pData[end + pos] == ekey) {
        forwardRows += 1;
        ++pos;
      }
    }
    //    int32_t end = searchFn((char*)pData, pos + 1, ekey, order);
    //    if (end >= 0) {
    //      forwardRows = pos - end;
    //
    //      if (pData[end] == ekey) {
    //        forwardRows += 1;
    //      }
    //    }
  }

  ASSERT(forwardRows >= 0);
  return forwardRows;
}

int32_t binarySearchForKey(char* pValue, int num, TSKEY key, int order) {
  int32_t midPos = -1;
  int32_t numOfRows;

  if (num <= 0) {
    return -1;
  }

  TSKEY*  keyList = (TSKEY*)pValue;
  int32_t firstPos = 0;
  int32_t lastPos = num - 1;

  if (order == TSDB_ORDER_DESC) {
    // find the first position which is smaller than the key
    while (1) {
      if (key >= keyList[firstPos]) return firstPos;
      if (key == keyList[lastPos]) return lastPos;

      if (key < keyList[lastPos]) {
        lastPos += 1;
        if (lastPos >= num) {
          return -1;
        } else {
          return lastPos;
        }
      }

      numOfRows = lastPos - firstPos + 1;
      midPos = (numOfRows >> 1) + firstPos;

      if (key < keyList[midPos]) {
        firstPos = midPos + 1;
      } else if (key > keyList[midPos]) {
        lastPos = midPos - 1;
      } else {
        break;
      }
    }

  } else {
    // find the first position which is bigger than the key
    while (1) {
      if (key <= keyList[firstPos]) return firstPos;
      if (key == keyList[lastPos]) return lastPos;

      if (key > keyList[lastPos]) {
        lastPos = lastPos + 1;
        if (lastPos >= num)
          return -1;
        else
          return lastPos;
      }

      numOfRows = lastPos - firstPos + 1;
      midPos = (numOfRows >> 1u) + firstPos;

      if (key < keyList[midPos]) {
        lastPos = midPos - 1;
      } else if (key > keyList[midPos]) {
        firstPos = midPos + 1;
      } else {
        break;
      }
    }
  }

  return midPos;
}

int32_t getNumOfRowsInTimeWindow(SDataBlockInfo* pDataBlockInfo, TSKEY* pPrimaryColumn, int32_t startPos, TSKEY ekey,
                                 __block_search_fn_t searchFn, STableQueryInfo* item, int32_t order) {
  ASSERT(startPos >= 0 && startPos < pDataBlockInfo->rows);

  int32_t num = -1;
  int32_t step = GET_FORWARD_DIRECTION_FACTOR(order);

  if (order == TSDB_ORDER_ASC) {
    if (ekey < pDataBlockInfo->window.ekey && pPrimaryColumn) {
      num = getForwardStepsInBlock(pDataBlockInfo->rows, searchFn, ekey, startPos, order, pPrimaryColumn);
      if (item != NULL) {
        item->lastKey = pPrimaryColumn[startPos + (num - 1)] + step;
      }
    } else {
      num = pDataBlockInfo->rows - startPos;
      if (item != NULL) {
        item->lastKey = pDataBlockInfo->window.ekey + step;
      }
    }
  } else {  // desc
    if (ekey > pDataBlockInfo->window.skey && pPrimaryColumn) {
      num = getForwardStepsInBlock(pDataBlockInfo->rows, searchFn, ekey, startPos, order, pPrimaryColumn);
      if (item != NULL) {
        item->lastKey = pPrimaryColumn[startPos + (num - 1)] + step;
      }
    } else {
      num = pDataBlockInfo->rows - startPos;
      if (item != NULL) {
        item->lastKey = pDataBlockInfo->window.ekey + step;
      }
    }
  }

  return num;
}

void doTimeWindowInterpolation(SArray* pPrevValues, SArray* pDataBlock, TSKEY prevTs, int32_t prevRowIndex, TSKEY curTs,
                               int32_t curRowIndex, TSKEY windowKey, int32_t type, SExprSupp* pSup) {
  SqlFunctionCtx* pCtx = pSup->pCtx;

  int32_t index = 1;
  for (int32_t k = 0; k < pSup->numOfExprs; ++k) {
    if (!fmIsIntervalInterpoFunc(pCtx[k].functionId)) {
      pCtx[k].start.key = INT64_MIN;
      continue;
    }

    SFunctParam*     pParam = &pCtx[k].param[0];
    SColumnInfoData* pColInfo = taosArrayGet(pDataBlock, pParam->pCol->slotId);

    ASSERT(pColInfo->info.type == pParam->pCol->type && curTs != windowKey);

    double v1 = 0, v2 = 0, v = 0;
    if (prevRowIndex == -1) {
      SGroupKeys* p = taosArrayGet(pPrevValues, index);
      GET_TYPED_DATA(v1, double, pColInfo->info.type, p->pData);
    } else {
      GET_TYPED_DATA(v1, double, pColInfo->info.type, colDataGetData(pColInfo, prevRowIndex));
    }

    GET_TYPED_DATA(v2, double, pColInfo->info.type, colDataGetData(pColInfo, curRowIndex));

#if 0
    if (functionId == FUNCTION_INTERP) {
      if (type == RESULT_ROW_START_INTERP) {
        pCtx[k].start.key = prevTs;
        pCtx[k].start.val = v1;

        pCtx[k].end.key = curTs;
        pCtx[k].end.val = v2;

        if (pColInfo->info.type == TSDB_DATA_TYPE_BINARY || pColInfo->info.type == TSDB_DATA_TYPE_NCHAR ||
            pColInfo->info.type == TSDB_DATA_TYPE_GEOMETRY) {
          if (prevRowIndex == -1) {
            //            pCtx[k].start.ptr = (char*)pRuntimeEnv->prevRow[index];
          } else {
            pCtx[k].start.ptr = (char*)pColInfo->pData + prevRowIndex * pColInfo->info.bytes;
          }

          pCtx[k].end.ptr = (char*)pColInfo->pData + curRowIndex * pColInfo->info.bytes;
        }
      }
    } else if (functionId == FUNCTION_TWA) {
#endif

    SPoint point1 = (SPoint){.key = prevTs, .val = &v1};
    SPoint point2 = (SPoint){.key = curTs, .val = &v2};
    SPoint point = (SPoint){.key = windowKey, .val = &v};

    taosGetLinearInterpolationVal(&point, TSDB_DATA_TYPE_DOUBLE, &point1, &point2, TSDB_DATA_TYPE_DOUBLE);

    if (type == RESULT_ROW_START_INTERP) {
      pCtx[k].start.key = point.key;
      pCtx[k].start.val = v;
    } else {
      pCtx[k].end.key = point.key;
      pCtx[k].end.val = v;
    }

    index += 1;
  }
#if 0
  }
#endif
}

static void setNotInterpoWindowKey(SqlFunctionCtx* pCtx, int32_t numOfOutput, int32_t type) {
  if (type == RESULT_ROW_START_INTERP) {
    for (int32_t k = 0; k < numOfOutput; ++k) {
      pCtx[k].start.key = INT64_MIN;
    }
  } else {
    for (int32_t k = 0; k < numOfOutput; ++k) {
      pCtx[k].end.key = INT64_MIN;
    }
  }
}

static bool setTimeWindowInterpolationStartTs(SIntervalAggOperatorInfo* pInfo, int32_t pos, SSDataBlock* pBlock,
                                              const TSKEY* tsCols, STimeWindow* win, SExprSupp* pSup) {
  bool ascQuery = (pInfo->binfo.inputTsOrder == TSDB_ORDER_ASC);

  TSKEY curTs = tsCols[pos];

  SGroupKeys* pTsKey = taosArrayGet(pInfo->pPrevValues, 0);
  TSKEY       lastTs = *(int64_t*)pTsKey->pData;

  // lastTs == INT64_MIN and pos == 0 means this is the first time window, interpolation is not needed.
  // start exactly from this point, no need to do interpolation
  TSKEY key = ascQuery ? win->skey : win->ekey;
  if (key == curTs) {
    setNotInterpoWindowKey(pSup->pCtx, pSup->numOfExprs, RESULT_ROW_START_INTERP);
    return true;
  }

  // it is the first time window, no need to do interpolation
  if (pTsKey->isNull && pos == 0) {
    setNotInterpoWindowKey(pSup->pCtx, pSup->numOfExprs, RESULT_ROW_START_INTERP);
  } else {
    TSKEY prevTs = ((pos == 0) ? lastTs : tsCols[pos - 1]);
    doTimeWindowInterpolation(pInfo->pPrevValues, pBlock->pDataBlock, prevTs, pos - 1, curTs, pos, key,
                              RESULT_ROW_START_INTERP, pSup);
  }

  return true;
}

static bool setTimeWindowInterpolationEndTs(SIntervalAggOperatorInfo* pInfo, SExprSupp* pSup, int32_t endRowIndex,
                                            SArray* pDataBlock, const TSKEY* tsCols, TSKEY blockEkey,
                                            STimeWindow* win) {
  int32_t order = pInfo->binfo.inputTsOrder;

  TSKEY actualEndKey = tsCols[endRowIndex];
  TSKEY key = (order == TSDB_ORDER_ASC) ? win->ekey : win->skey;

  // not ended in current data block, do not invoke interpolation
  if ((key > blockEkey && (order == TSDB_ORDER_ASC)) || (key < blockEkey && (order == TSDB_ORDER_DESC))) {
    setNotInterpoWindowKey(pSup->pCtx, pSup->numOfExprs, RESULT_ROW_END_INTERP);
    return false;
  }

  // there is actual end point of current time window, no interpolation needs
  if (key == actualEndKey) {
    setNotInterpoWindowKey(pSup->pCtx, pSup->numOfExprs, RESULT_ROW_END_INTERP);
    return true;
  }

  int32_t nextRowIndex = endRowIndex + 1;
  ASSERT(nextRowIndex >= 0);

  TSKEY nextKey = tsCols[nextRowIndex];
  doTimeWindowInterpolation(pInfo->pPrevValues, pDataBlock, actualEndKey, endRowIndex, nextKey, nextRowIndex, key,
                            RESULT_ROW_END_INTERP, pSup);
  return true;
}

bool inCalSlidingWindow(SInterval* pInterval, STimeWindow* pWin, TSKEY calStart, TSKEY calEnd, EStreamType blockType) {
  if (pInterval->interval != pInterval->sliding &&
      ((pWin->ekey < calStart || pWin->skey > calEnd) || (blockType == STREAM_PULL_DATA && pWin->skey < calStart))) {
    return false;
  }

  return true;
}

bool inSlidingWindow(SInterval* pInterval, STimeWindow* pWin, SDataBlockInfo* pBlockInfo) {
  return inCalSlidingWindow(pInterval, pWin, pBlockInfo->calWin.skey, pBlockInfo->calWin.ekey, pBlockInfo->type);
}

int32_t getNextQualifiedWindow(SInterval* pInterval, STimeWindow* pNext, SDataBlockInfo* pDataBlockInfo,
                                      TSKEY* primaryKeys, int32_t prevPosition, int32_t order) {
  bool ascQuery = (order == TSDB_ORDER_ASC);

  int32_t precision = pInterval->precision;
  getNextTimeWindow(pInterval, pNext, order);

  // next time window is not in current block
  if ((pNext->skey > pDataBlockInfo->window.ekey && order == TSDB_ORDER_ASC) ||
      (pNext->ekey < pDataBlockInfo->window.skey && order == TSDB_ORDER_DESC)) {
    return -1;
  }

  if (!inSlidingWindow(pInterval, pNext, pDataBlockInfo) && order == TSDB_ORDER_ASC) {
    return -1;
  }

  TSKEY   skey = ascQuery ? pNext->skey : pNext->ekey;
  int32_t startPos = 0;

  // tumbling time window query, a special case of sliding time window query
  if (pInterval->sliding == pInterval->interval && prevPosition != -1) {
    startPos = prevPosition + 1;
  } else {
    if ((skey <= pDataBlockInfo->window.skey && ascQuery) || (skey >= pDataBlockInfo->window.ekey && !ascQuery)) {
      startPos = 0;
    } else {
      startPos = binarySearchForKey((char*)primaryKeys, pDataBlockInfo->rows, skey, order);
    }
  }

  /* interp query with fill should not skip time window */
  //  if (pQueryAttr->pointInterpQuery && pQueryAttr->fillType != TSDB_FILL_NONE) {
  //    return startPos;
  //  }

  /*
   * This time window does not cover any data, try next time window,
   * this case may happen when the time window is too small
   */
  if (primaryKeys == NULL) {
    if (ascQuery) {
      ASSERT(pDataBlockInfo->window.skey <= pNext->ekey);
    } else {
      ASSERT(pDataBlockInfo->window.ekey >= pNext->skey);
    }
  } else {
    if (ascQuery && primaryKeys[startPos] > pNext->ekey) {
      TSKEY next = primaryKeys[startPos];
      if (pInterval->intervalUnit == 'n' || pInterval->intervalUnit == 'y') {
        pNext->skey = taosTimeTruncate(next, pInterval);
        pNext->ekey = taosTimeAdd(pNext->skey, pInterval->interval, pInterval->intervalUnit, precision) - 1;
      } else {
        pNext->ekey += ((next - pNext->ekey + pInterval->sliding - 1) / pInterval->sliding) * pInterval->sliding;
        pNext->skey = pNext->ekey - pInterval->interval + 1;
      }
    } else if ((!ascQuery) && primaryKeys[startPos] < pNext->skey) {
      TSKEY next = primaryKeys[startPos];
      if (pInterval->intervalUnit == 'n' || pInterval->intervalUnit == 'y') {
        pNext->skey = taosTimeTruncate(next, pInterval);
        pNext->ekey = taosTimeAdd(pNext->skey, pInterval->interval, pInterval->intervalUnit, precision) - 1;
      } else {
        pNext->skey -= ((pNext->skey - next + pInterval->sliding - 1) / pInterval->sliding) * pInterval->sliding;
        pNext->ekey = pNext->skey + pInterval->interval - 1;
      }
    }
  }

  return startPos;
}

static bool isResultRowInterpolated(SResultRow* pResult, SResultTsInterpType type) {
  ASSERT(pResult != NULL && (type == RESULT_ROW_START_INTERP || type == RESULT_ROW_END_INTERP));
  if (type == RESULT_ROW_START_INTERP) {
    return pResult->startInterp == true;
  } else {
    return pResult->endInterp == true;
  }
}

static void setResultRowInterpo(SResultRow* pResult, SResultTsInterpType type) {
  if (type == RESULT_ROW_START_INTERP) {
    pResult->startInterp = true;
  } else {
    pResult->endInterp = true;
  }
}

static void doWindowBorderInterpolation(SIntervalAggOperatorInfo* pInfo, SSDataBlock* pBlock, SResultRow* pResult,
                                        STimeWindow* win, int32_t startPos, int32_t forwardRows, SExprSupp* pSup) {
  if (!pInfo->timeWindowInterpo) {
    return;
  }

  ASSERT(pBlock != NULL);
  if (pBlock->pDataBlock == NULL) {
    //    tscError("pBlock->pDataBlock == NULL");
    return;
  }

  SColumnInfoData* pColInfo = taosArrayGet(pBlock->pDataBlock, pInfo->primaryTsIndex);

  TSKEY* tsCols = (TSKEY*)(pColInfo->pData);
  bool   done = isResultRowInterpolated(pResult, RESULT_ROW_START_INTERP);
  if (!done) {  // it is not interpolated, now start to generated the interpolated value
    bool interp = setTimeWindowInterpolationStartTs(pInfo, startPos, pBlock, tsCols, win, pSup);
    if (interp) {
      setResultRowInterpo(pResult, RESULT_ROW_START_INTERP);
    }
  } else {
    setNotInterpoWindowKey(pSup->pCtx, pSup->numOfExprs, RESULT_ROW_START_INTERP);
  }

  // point interpolation does not require the end key time window interpolation.
  //  if (pointInterpQuery) {
  //    return;
  //  }

  // interpolation query does not generate the time window end interpolation
  done = isResultRowInterpolated(pResult, RESULT_ROW_END_INTERP);
  if (!done) {
    int32_t endRowIndex = startPos + forwardRows - 1;

    TSKEY endKey = (pInfo->binfo.inputTsOrder == TSDB_ORDER_ASC) ? pBlock->info.window.ekey : pBlock->info.window.skey;
    bool  interp = setTimeWindowInterpolationEndTs(pInfo, pSup, endRowIndex, pBlock->pDataBlock, tsCols, endKey, win);
    if (interp) {
      setResultRowInterpo(pResult, RESULT_ROW_END_INTERP);
    }
  } else {
    setNotInterpoWindowKey(pSup->pCtx, pSup->numOfExprs, RESULT_ROW_END_INTERP);
  }
}

static void saveDataBlockLastRow(SArray* pPrevKeys, const SSDataBlock* pBlock, SArray* pCols) {
  if (pBlock->pDataBlock == NULL) {
    return;
  }

  size_t num = taosArrayGetSize(pPrevKeys);
  for (int32_t k = 0; k < num; ++k) {
    SColumn* pc = taosArrayGet(pCols, k);

    SColumnInfoData* pColInfo = taosArrayGet(pBlock->pDataBlock, pc->slotId);

    SGroupKeys* pkey = taosArrayGet(pPrevKeys, k);
    for (int32_t i = pBlock->info.rows - 1; i >= 0; --i) {
      if (colDataIsNull_s(pColInfo, i)) {
        continue;
      }

      char* val = colDataGetData(pColInfo, i);
      if (IS_VAR_DATA_TYPE(pkey->type)) {
        memcpy(pkey->pData, val, varDataTLen(val));
        ASSERT(varDataTLen(val) <= pkey->bytes);
      } else {
        memcpy(pkey->pData, val, pkey->bytes);
      }

      break;
    }
  }
}

static void doInterpUnclosedTimeWindow(SOperatorInfo* pOperatorInfo, int32_t numOfExprs, SResultRowInfo* pResultRowInfo,
                                       SSDataBlock* pBlock, int32_t scanFlag, int64_t* tsCols, SResultRowPosition* p) {
  SExecTaskInfo* pTaskInfo = pOperatorInfo->pTaskInfo;

  SIntervalAggOperatorInfo* pInfo = (SIntervalAggOperatorInfo*)pOperatorInfo->info;
  SExprSupp*                pSup = &pOperatorInfo->exprSupp;

  int32_t startPos = 0;
  int32_t numOfOutput = pSup->numOfExprs;

  SResultRow* pResult = NULL;

  while (1) {
    SListNode*          pn = tdListGetHead(pResultRowInfo->openWindow);
    SOpenWindowInfo*    pOpenWin = (SOpenWindowInfo*)pn->data;
    uint64_t            groupId = pOpenWin->groupId;
    SResultRowPosition* p1 = &pOpenWin->pos;
    if (p->pageId == p1->pageId && p->offset == p1->offset) {
      break;
    }

    SResultRow* pr = getResultRowByPos(pInfo->aggSup.pResultBuf, p1, false);
    if (NULL == pr) {
      T_LONG_JMP(pTaskInfo->env, terrno);
    }

    ASSERT(pr->offset == p1->offset && pr->pageId == p1->pageId);

    if (pr->closed) {
      ASSERT(isResultRowInterpolated(pr, RESULT_ROW_START_INTERP) &&
             isResultRowInterpolated(pr, RESULT_ROW_END_INTERP));
      SListNode* pNode = tdListPopHead(pResultRowInfo->openWindow);
      taosMemoryFree(pNode);
      continue;
    }

    STimeWindow w = pr->win;
    int32_t     ret = setTimeWindowOutputBuf(pResultRowInfo, &w, (scanFlag == MAIN_SCAN), &pResult, groupId, pSup->pCtx,
                                             numOfOutput, pSup->rowEntryInfoOffset, &pInfo->aggSup, pTaskInfo);
    if (ret != TSDB_CODE_SUCCESS) {
      T_LONG_JMP(pTaskInfo->env, TSDB_CODE_OUT_OF_MEMORY);
    }

    ASSERT(!isResultRowInterpolated(pResult, RESULT_ROW_END_INTERP));

    SGroupKeys* pTsKey = taosArrayGet(pInfo->pPrevValues, 0);
    int64_t     prevTs = *(int64_t*)pTsKey->pData;
    if (groupId == pBlock->info.id.groupId) {
      doTimeWindowInterpolation(pInfo->pPrevValues, pBlock->pDataBlock, prevTs, -1, tsCols[startPos], startPos, w.ekey,
                                RESULT_ROW_END_INTERP, pSup);
    }

    setResultRowInterpo(pResult, RESULT_ROW_END_INTERP);
    setNotInterpoWindowKey(pSup->pCtx, numOfExprs, RESULT_ROW_START_INTERP);

    updateTimeWindowInfo(&pInfo->twAggSup.timeWindowData, &w, 1);
    applyAggFunctionOnPartialTuples(pTaskInfo, pSup->pCtx, &pInfo->twAggSup.timeWindowData, startPos, 0,
                                    pBlock->info.rows, numOfExprs);

    if (isResultRowInterpolated(pResult, RESULT_ROW_END_INTERP)) {
      closeResultRow(pr);
      SListNode* pNode = tdListPopHead(pResultRowInfo->openWindow);
      taosMemoryFree(pNode);
    } else {  // the remains are can not be closed yet.
      break;
    }
  }
}

static bool tsKeyCompFn(void* l, void* r, void* param) {
  TSKEY* lTS = (TSKEY*)l;
  TSKEY* rTS = (TSKEY*)r;
  SIntervalAggOperatorInfo* pInfo = param;
  return pInfo->binfo.outputTsOrder == ORDER_ASC ? *lTS < *rTS : *lTS > *rTS;
}

static bool isCalculatedWin(SIntervalAggOperatorInfo* pInfo, const STimeWindow* win, uint64_t tableGroupId) {
  char keyBuf[sizeof(TSKEY) + sizeof(uint64_t)] = {0};
  SET_RES_WINDOW_KEY(keyBuf, (char*)&win->skey, sizeof(TSKEY), tableGroupId);
  return tSimpleHashGet(pInfo->aggSup.pResultRowHashTable, keyBuf, GET_RES_WINDOW_KEY_LEN(sizeof(TSKEY))) != NULL;
}

/**
 * @brief check if cur window should be filtered out by limit info
 * @retval true if should be filtered out
 * @retval false if not filtering out
 * @note If no limit info, we skip filtering.
 *       If input/output ts order mismatch, we skip filtering too.
 *       eg. input ts order: desc, and output ts order: asc, limit: 10
 *       IntervalOperator should output the first 10 windows, however, we can't find the first 10 windows until we scan
 *       every tuple in every block.
 *       And the boundedQueue keeps refreshing all records with smaller ts key.
 */
static bool filterWindowWithLimit(SIntervalAggOperatorInfo* pOperatorInfo, STimeWindow* win, uint64_t groupId) {
  if (!pOperatorInfo->limited  // if no limit info, no filter will be applied
      || pOperatorInfo->binfo.inputTsOrder !=
             pOperatorInfo->binfo.outputTsOrder  // if input/output ts order mismatch, no filter
  ) {
    return false;
  }
  if (pOperatorInfo->limit == 0) return true;

  if (pOperatorInfo->pBQ == NULL) {
    pOperatorInfo->pBQ = createBoundedQueue(pOperatorInfo->limit - 1, tsKeyCompFn, taosMemoryFree, pOperatorInfo);
  }

  bool shouldFilter = false;
  // if BQ has been full, compare it with top of BQ
  if (taosBQSize(pOperatorInfo->pBQ) == taosBQMaxSize(pOperatorInfo->pBQ) + 1) {
    PriorityQueueNode* top = taosBQTop(pOperatorInfo->pBQ);
    shouldFilter = tsKeyCompFn(top->data, &win->skey, pOperatorInfo);
  }
  if (shouldFilter) {
    return true;
  } else if (isCalculatedWin(pOperatorInfo, win, groupId)) {
    return false;
  }

  // cur win not been filtered out and not been pushed into BQ yet, push it into BQ
  PriorityQueueNode node = {.data = taosMemoryMalloc(sizeof(TSKEY))};
  *((TSKEY*)node.data) = win->skey;

  if (NULL == taosBQPush(pOperatorInfo->pBQ, &node)) {
    taosMemoryFree(node.data);
    return true;
  }
  return false;
}

static bool hashIntervalAgg(SOperatorInfo* pOperatorInfo, SResultRowInfo* pResultRowInfo, SSDataBlock* pBlock,
                            int32_t scanFlag) {
  SIntervalAggOperatorInfo* pInfo = (SIntervalAggOperatorInfo*)pOperatorInfo->info;

  SExecTaskInfo* pTaskInfo = pOperatorInfo->pTaskInfo;
  SExprSupp*     pSup = &pOperatorInfo->exprSupp;

  int32_t     startPos = 0;
  int32_t     numOfOutput = pSup->numOfExprs;
  int64_t*    tsCols = extractTsCol(pBlock, pInfo);
  uint64_t    tableGroupId = pBlock->info.id.groupId;
  bool        ascScan = (pInfo->binfo.inputTsOrder == TSDB_ORDER_ASC);
  TSKEY       ts = getStartTsKey(&pBlock->info.window, tsCols);
  SResultRow* pResult = NULL;

  if (tableGroupId != pInfo->curGroupId) {
    pInfo->handledGroupNum += 1;
    if (pInfo->slimited && pInfo->handledGroupNum > pInfo->slimit) {
      return true;
    } else {
      pInfo->curGroupId = tableGroupId;
      destroyBoundedQueue(pInfo->pBQ);
      pInfo->pBQ = NULL;
    }
  }

  STimeWindow win =
      getActiveTimeWindow(pInfo->aggSup.pResultBuf, pResultRowInfo, ts, &pInfo->interval, pInfo->binfo.inputTsOrder);
  if (filterWindowWithLimit(pInfo, &win, tableGroupId)) return false;

  int32_t ret = setTimeWindowOutputBuf(pResultRowInfo, &win, (scanFlag == MAIN_SCAN), &pResult, tableGroupId,
                                       pSup->pCtx, numOfOutput, pSup->rowEntryInfoOffset, &pInfo->aggSup, pTaskInfo);
  if (ret != TSDB_CODE_SUCCESS || pResult == NULL) {
    T_LONG_JMP(pTaskInfo->env, TSDB_CODE_OUT_OF_MEMORY);
  }

  TSKEY   ekey = ascScan ? win.ekey : win.skey;
  int32_t forwardRows = getNumOfRowsInTimeWindow(&pBlock->info, tsCols, startPos, ekey, binarySearchForKey, NULL,
                                                 pInfo->binfo.inputTsOrder);

  // prev time window not interpolation yet.
  if (pInfo->timeWindowInterpo) {
    SResultRowPosition pos = addToOpenWindowList(pResultRowInfo, pResult, tableGroupId);
    doInterpUnclosedTimeWindow(pOperatorInfo, numOfOutput, pResultRowInfo, pBlock, scanFlag, tsCols, &pos);

    // restore current time window
    ret = setTimeWindowOutputBuf(pResultRowInfo, &win, (scanFlag == MAIN_SCAN), &pResult, tableGroupId, pSup->pCtx,
                                 numOfOutput, pSup->rowEntryInfoOffset, &pInfo->aggSup, pTaskInfo);
    if (ret != TSDB_CODE_SUCCESS) {
      T_LONG_JMP(pTaskInfo->env, TSDB_CODE_OUT_OF_MEMORY);
    }

    // window start key interpolation
    doWindowBorderInterpolation(pInfo, pBlock, pResult, &win, startPos, forwardRows, pSup);
  }

  updateTimeWindowInfo(&pInfo->twAggSup.timeWindowData, &win, 1);
  applyAggFunctionOnPartialTuples(pTaskInfo, pSup->pCtx, &pInfo->twAggSup.timeWindowData, startPos, forwardRows,
                                  pBlock->info.rows, numOfOutput);

  doCloseWindow(pResultRowInfo, pInfo, pResult);

  STimeWindow nextWin = win;
  while (1) {
    int32_t prevEndPos = forwardRows - 1 + startPos;
    startPos = getNextQualifiedWindow(&pInfo->interval, &nextWin, &pBlock->info, tsCols, prevEndPos, pInfo->binfo.inputTsOrder);
    if (startPos < 0 || filterWindowWithLimit(pInfo, &nextWin, tableGroupId)) {
      break;
    }
    // null data, failed to allocate more memory buffer
    int32_t code = setTimeWindowOutputBuf(pResultRowInfo, &nextWin, (scanFlag == MAIN_SCAN), &pResult, tableGroupId,
                                          pSup->pCtx, numOfOutput, pSup->rowEntryInfoOffset, &pInfo->aggSup, pTaskInfo);
    if (code != TSDB_CODE_SUCCESS || pResult == NULL) {
      T_LONG_JMP(pTaskInfo->env, TSDB_CODE_OUT_OF_MEMORY);
    }

    ekey = ascScan ? nextWin.ekey : nextWin.skey;
    forwardRows = getNumOfRowsInTimeWindow(&pBlock->info, tsCols, startPos, ekey, binarySearchForKey, NULL,
                                           pInfo->binfo.inputTsOrder);
    // window start(end) key interpolation
    doWindowBorderInterpolation(pInfo, pBlock, pResult, &nextWin, startPos, forwardRows, pSup);
    // TODO: add to open window? how to close the open windows after input blocks exhausted?
#if 0
    if ((ascScan && ekey <= pBlock->info.window.ekey) ||
        (!ascScan && ekey >= pBlock->info.window.skey)) {
      // window start(end) key interpolation
      doWindowBorderInterpolation(pInfo, pBlock, pResult, &nextWin, startPos, forwardRows, pSup);
    } else if (pInfo->timeWindowInterpo) {
      addToOpenWindowList(pResultRowInfo, pResult, tableGroupId);
    }
#endif
    updateTimeWindowInfo(&pInfo->twAggSup.timeWindowData, &nextWin, 1);
    applyAggFunctionOnPartialTuples(pTaskInfo, pSup->pCtx, &pInfo->twAggSup.timeWindowData, startPos, forwardRows,
                                    pBlock->info.rows, numOfOutput);
    doCloseWindow(pResultRowInfo, pInfo, pResult);
  }

  if (pInfo->timeWindowInterpo) {
    saveDataBlockLastRow(pInfo->pPrevValues, pBlock, pInfo->pInterpCols);
  }
  return false;
}

void doCloseWindow(SResultRowInfo* pResultRowInfo, const SIntervalAggOperatorInfo* pInfo, SResultRow* pResult) {
  // current result is done in computing final results.
  if (pInfo->timeWindowInterpo && isResultRowInterpolated(pResult, RESULT_ROW_END_INTERP)) {
    closeResultRow(pResult);
    SListNode* pNode = tdListPopHead(pResultRowInfo->openWindow);
    taosMemoryFree(pNode);
  }
}

SResultRowPosition addToOpenWindowList(SResultRowInfo* pResultRowInfo, const SResultRow* pResult, uint64_t groupId) {
  SOpenWindowInfo openWin = {0};
  openWin.pos.pageId = pResult->pageId;
  openWin.pos.offset = pResult->offset;
  openWin.groupId = groupId;
  SListNode* pn = tdListGetTail(pResultRowInfo->openWindow);
  if (pn == NULL) {
    tdListAppend(pResultRowInfo->openWindow, &openWin);
    return openWin.pos;
  }

  SOpenWindowInfo* px = (SOpenWindowInfo*)pn->data;
  if (px->pos.pageId != openWin.pos.pageId || px->pos.offset != openWin.pos.offset || px->groupId != openWin.groupId) {
    tdListAppend(pResultRowInfo->openWindow, &openWin);
  }

  return openWin.pos;
}

int64_t* extractTsCol(SSDataBlock* pBlock, const SIntervalAggOperatorInfo* pInfo) {
  TSKEY* tsCols = NULL;

  if (pBlock->pDataBlock != NULL && pBlock->info.dataLoad) {
    SColumnInfoData* pColDataInfo = taosArrayGet(pBlock->pDataBlock, pInfo->primaryTsIndex);
    tsCols = (int64_t*)pColDataInfo->pData;
    ASSERT(tsCols[0] != 0);

    // no data in primary ts
    if (tsCols[0] == 0 && tsCols[pBlock->info.rows - 1] == 0) {
      return NULL;
    }

    if (tsCols[0] != 0 && (pBlock->info.window.skey == 0 && pBlock->info.window.ekey == 0)) {
      blockDataUpdateTsWindow(pBlock, pInfo->primaryTsIndex);
    }
  }

  return tsCols;
}

static int32_t doOpenIntervalAgg(SOperatorInfo* pOperator) {
  if (OPTR_IS_OPENED(pOperator)) {
    return TSDB_CODE_SUCCESS;
  }

  SExecTaskInfo* pTaskInfo = pOperator->pTaskInfo;
  SOperatorInfo* downstream = pOperator->pDownstream[0];

  SIntervalAggOperatorInfo* pInfo = pOperator->info;
  SExprSupp*                pSup = &pOperator->exprSupp;

  int32_t scanFlag = MAIN_SCAN;
  int64_t st = taosGetTimestampUs();

  while (1) {
    SSDataBlock* pBlock = downstream->fpSet.getNextFn(downstream);
    if (pBlock == NULL) {
      break;
    }

    pInfo->binfo.pRes->info.scanFlag = scanFlag = pBlock->info.scanFlag;

    if (pInfo->scalarSupp.pExprInfo != NULL) {
      SExprSupp* pExprSup = &pInfo->scalarSupp;
      projectApplyFunctions(pExprSup->pExprInfo, pBlock, pBlock, pExprSup->pCtx, pExprSup->numOfExprs, NULL);
    }

    // the pDataBlock are always the same one, no need to call this again
    setInputDataBlock(pSup, pBlock, pInfo->binfo.inputTsOrder, scanFlag, true);
    if (hashIntervalAgg(pOperator, &pInfo->binfo.resultRowInfo, pBlock, scanFlag)) break;
  }

  initGroupedResultInfo(&pInfo->groupResInfo, pInfo->aggSup.pResultRowHashTable, pInfo->binfo.outputTsOrder);
  OPTR_SET_OPENED(pOperator);

  pOperator->cost.openCost = (taosGetTimestampUs() - st) / 1000.0;
  return TSDB_CODE_SUCCESS;
}

static void doStateWindowAggImpl(SOperatorInfo* pOperator, SStateWindowOperatorInfo* pInfo, SSDataBlock* pBlock) {
  SExecTaskInfo* pTaskInfo = pOperator->pTaskInfo;
  SExprSupp*     pSup = &pOperator->exprSupp;

  SColumnInfoData* pStateColInfoData = taosArrayGet(pBlock->pDataBlock, pInfo->stateCol.slotId);
  int64_t          gid = pBlock->info.id.groupId;

  bool    masterScan = true;
  int32_t numOfOutput = pOperator->exprSupp.numOfExprs;
  int32_t bytes = pStateColInfoData->info.bytes;

  SColumnInfoData* pColInfoData = taosArrayGet(pBlock->pDataBlock, pInfo->tsSlotId);
  TSKEY*           tsList = (TSKEY*)pColInfoData->pData;

  SWindowRowsSup* pRowSup = &pInfo->winSup;
  pRowSup->numOfRows = 0;

  struct SColumnDataAgg* pAgg = NULL;
  for (int32_t j = 0; j < pBlock->info.rows; ++j) {
    pAgg = (pBlock->pBlockAgg != NULL) ? pBlock->pBlockAgg[pInfo->stateCol.slotId] : NULL;
    if (colDataIsNull(pStateColInfoData, pBlock->info.rows, j, pAgg)) {
      continue;
    }

    char* val = colDataGetData(pStateColInfoData, j);

    if (gid != pRowSup->groupId || !pInfo->hasKey) {
      // todo extract method
      if (IS_VAR_DATA_TYPE(pInfo->stateKey.type)) {
        varDataCopy(pInfo->stateKey.pData, val);
      } else {
        memcpy(pInfo->stateKey.pData, val, bytes);
      }

      pInfo->hasKey = true;

      doKeepNewWindowStartInfo(pRowSup, tsList, j, gid);
      doKeepTuple(pRowSup, tsList[j], gid);
    } else if (compareVal(val, &pInfo->stateKey)) {
      doKeepTuple(pRowSup, tsList[j], gid);
      if (j == 0 && pRowSup->startRowIndex != 0) {
        pRowSup->startRowIndex = 0;
      }
    } else {  // a new state window started
      SResultRow* pResult = NULL;

      // keep the time window for the closed time window.
      STimeWindow window = pRowSup->win;

      pRowSup->win.ekey = pRowSup->win.skey;
      int32_t ret = setTimeWindowOutputBuf(&pInfo->binfo.resultRowInfo, &window, masterScan, &pResult, gid, pSup->pCtx,
                                           numOfOutput, pSup->rowEntryInfoOffset, &pInfo->aggSup, pTaskInfo);
      if (ret != TSDB_CODE_SUCCESS) {  // null data, too many state code
        T_LONG_JMP(pTaskInfo->env, TSDB_CODE_APP_ERROR);
      }

      updateTimeWindowInfo(&pInfo->twAggSup.timeWindowData, &window, 0);
      applyAggFunctionOnPartialTuples(pTaskInfo, pSup->pCtx, &pInfo->twAggSup.timeWindowData, pRowSup->startRowIndex,
                                      pRowSup->numOfRows, pBlock->info.rows, numOfOutput);

      // here we start a new session window
      doKeepNewWindowStartInfo(pRowSup, tsList, j, gid);
      doKeepTuple(pRowSup, tsList[j], gid);

      // todo extract method
      if (IS_VAR_DATA_TYPE(pInfo->stateKey.type)) {
        varDataCopy(pInfo->stateKey.pData, val);
      } else {
        memcpy(pInfo->stateKey.pData, val, bytes);
      }
    }
  }

  SResultRow* pResult = NULL;
  pRowSup->win.ekey = tsList[pBlock->info.rows - 1];
  int32_t ret = setTimeWindowOutputBuf(&pInfo->binfo.resultRowInfo, &pRowSup->win, masterScan, &pResult, gid,
                                       pSup->pCtx, numOfOutput, pSup->rowEntryInfoOffset, &pInfo->aggSup, pTaskInfo);
  if (ret != TSDB_CODE_SUCCESS) {  // null data, too many state code
    T_LONG_JMP(pTaskInfo->env, TSDB_CODE_APP_ERROR);
  }

  updateTimeWindowInfo(&pInfo->twAggSup.timeWindowData, &pRowSup->win, 0);
  applyAggFunctionOnPartialTuples(pTaskInfo, pSup->pCtx, &pInfo->twAggSup.timeWindowData, pRowSup->startRowIndex,
                                  pRowSup->numOfRows, pBlock->info.rows, numOfOutput);
}

static int32_t openStateWindowAggOptr(SOperatorInfo* pOperator) {
  if (OPTR_IS_OPENED(pOperator)) {
    return TSDB_CODE_SUCCESS;
  }

  SStateWindowOperatorInfo* pInfo = pOperator->info;
  SExecTaskInfo*            pTaskInfo = pOperator->pTaskInfo;

  SExprSupp* pSup = &pOperator->exprSupp;
  int32_t    order = pInfo->binfo.inputTsOrder;
  int64_t    st = taosGetTimestampUs();

  SOperatorInfo* downstream = pOperator->pDownstream[0];
  while (1) {
    SSDataBlock* pBlock = downstream->fpSet.getNextFn(downstream);
    if (pBlock == NULL) {
      break;
    }

    pInfo->binfo.pRes->info.scanFlag = pBlock->info.scanFlag;
    setInputDataBlock(pSup, pBlock, order, MAIN_SCAN, true);
    blockDataUpdateTsWindow(pBlock, pInfo->tsSlotId);

    // there is an scalar expression that needs to be calculated right before apply the group aggregation.
    if (pInfo->scalarSup.pExprInfo != NULL) {
      pTaskInfo->code = projectApplyFunctions(pInfo->scalarSup.pExprInfo, pBlock, pBlock, pInfo->scalarSup.pCtx,
                                              pInfo->scalarSup.numOfExprs, NULL);
      if (pTaskInfo->code != TSDB_CODE_SUCCESS) {
        T_LONG_JMP(pTaskInfo->env, pTaskInfo->code);
      }
    }

    doStateWindowAggImpl(pOperator, pInfo, pBlock);
  }

  pOperator->cost.openCost = (taosGetTimestampUs() - st) / 1000.0;
  initGroupedResultInfo(&pInfo->groupResInfo, pInfo->aggSup.pResultRowHashTable, TSDB_ORDER_ASC);
  pOperator->status = OP_RES_TO_RETURN;

  return TSDB_CODE_SUCCESS;
}

static SSDataBlock* doStateWindowAgg(SOperatorInfo* pOperator) {
  if (pOperator->status == OP_EXEC_DONE) {
    return NULL;
  }

  SStateWindowOperatorInfo* pInfo = pOperator->info;
  SExecTaskInfo*            pTaskInfo = pOperator->pTaskInfo;
  SOptrBasicInfo*           pBInfo = &pInfo->binfo;

  pTaskInfo->code = pOperator->fpSet._openFn(pOperator);
  if (pTaskInfo->code != TSDB_CODE_SUCCESS) {
    setOperatorCompleted(pOperator);
    return NULL;
  }

  blockDataEnsureCapacity(pBInfo->pRes, pOperator->resultInfo.capacity);
  while (1) {
    doBuildResultDatablock(pOperator, &pInfo->binfo, &pInfo->groupResInfo, pInfo->aggSup.pResultBuf);
    doFilter(pBInfo->pRes, pOperator->exprSupp.pFilterInfo, NULL);

    bool hasRemain = hasRemainResults(&pInfo->groupResInfo);
    if (!hasRemain) {
      setOperatorCompleted(pOperator);
      break;
    }

    if (pBInfo->pRes->info.rows > 0) {
      break;
    }
  }

  pOperator->resultInfo.totalRows += pBInfo->pRes->info.rows;
  return (pBInfo->pRes->info.rows == 0) ? NULL : pBInfo->pRes;
}

static SSDataBlock* doBuildIntervalResult(SOperatorInfo* pOperator) {
  SIntervalAggOperatorInfo* pInfo = pOperator->info;
  SExecTaskInfo*            pTaskInfo = pOperator->pTaskInfo;

  if (pOperator->status == OP_EXEC_DONE) {
    return NULL;
  }

  SSDataBlock* pBlock = pInfo->binfo.pRes;
  pTaskInfo->code = pOperator->fpSet._openFn(pOperator);
  if (pTaskInfo->code != TSDB_CODE_SUCCESS) {
    return NULL;
  }

  while (1) {
    doBuildResultDatablock(pOperator, &pInfo->binfo, &pInfo->groupResInfo, pInfo->aggSup.pResultBuf);
    doFilter(pBlock, pOperator->exprSupp.pFilterInfo, NULL);

    bool hasRemain = hasRemainResults(&pInfo->groupResInfo);
    if (!hasRemain) {
      setOperatorCompleted(pOperator);
      break;
    }

    if (pBlock->info.rows > 0) {
      break;
    }
  }

  size_t rows = pBlock->info.rows;
  pOperator->resultInfo.totalRows += rows;

  return (rows == 0) ? NULL : pBlock;
}

static void setInverFunction(SqlFunctionCtx* pCtx, int32_t num, EStreamType type) {
  for (int i = 0; i < num; i++) {
    if (type == STREAM_INVERT) {
      fmSetInvertFunc(pCtx[i].functionId, &(pCtx[i].fpSet));
    } else if (type == STREAM_NORMAL) {
      fmSetNormalFunc(pCtx[i].functionId, &(pCtx[i].fpSet));
    }
  }
}

static void doClearWindowImpl(SResultRowPosition* p1, SDiskbasedBuf* pResultBuf, SExprSupp* pSup, int32_t numOfOutput) {
  SResultRow* pResult = getResultRowByPos(pResultBuf, p1, false);
  if (NULL == pResult) {
    return;
  }

  SqlFunctionCtx* pCtx = pSup->pCtx;
  for (int32_t i = 0; i < numOfOutput; ++i) {
    pCtx[i].resultInfo = getResultEntryInfo(pResult, i, pSup->rowEntryInfoOffset);
    struct SResultRowEntryInfo* pResInfo = pCtx[i].resultInfo;
    if (fmIsWindowPseudoColumnFunc(pCtx[i].functionId)) {
      continue;
    }
    pResInfo->initialized = false;
    if (pCtx[i].functionId != -1) {
      pCtx[i].fpSet.init(&pCtx[i], pResInfo);
    }
  }
  SFilePage* bufPage = getBufPage(pResultBuf, p1->pageId);
  if (NULL == bufPage) {
    return;
  }
  setBufPageDirty(bufPage, true);
  releaseBufPage(pResultBuf, bufPage);
}

<<<<<<< HEAD
static bool doDeleteWindow(SOperatorInfo* pOperator, TSKEY ts, uint64_t groupId) {
  SStorageAPI* pAPI = &pOperator->pTaskInfo->storageAPI;

  SStreamIntervalOperatorInfo* pInfo = pOperator->info;
  SWinKey                      key = {.ts = ts, .groupId = groupId};
  tSimpleHashRemove(pInfo->aggSup.pResultRowHashTable, &key, sizeof(SWinKey));
  pAPI->stateStore.streamStateDel(pInfo->pState, &key);
  return true;
}

static int32_t getChildIndex(SSDataBlock* pBlock) { return pBlock->info.childId; }

static void doDeleteWindows(SOperatorInfo* pOperator, SInterval* pInterval, SSDataBlock* pBlock, SArray* pUpWins,
                            SSHashObj* pUpdatedMap) {
  SStreamIntervalOperatorInfo* pInfo = pOperator->info;
  SColumnInfoData*             pStartTsCol = taosArrayGet(pBlock->pDataBlock, START_TS_COLUMN_INDEX);
  TSKEY*                       startTsCols = (TSKEY*)pStartTsCol->pData;
  SColumnInfoData*             pEndTsCol = taosArrayGet(pBlock->pDataBlock, END_TS_COLUMN_INDEX);
  TSKEY*                       endTsCols = (TSKEY*)pEndTsCol->pData;
  SColumnInfoData*             pCalStTsCol = taosArrayGet(pBlock->pDataBlock, CALCULATE_START_TS_COLUMN_INDEX);
  TSKEY*                       calStTsCols = (TSKEY*)pCalStTsCol->pData;
  SColumnInfoData*             pCalEnTsCol = taosArrayGet(pBlock->pDataBlock, CALCULATE_END_TS_COLUMN_INDEX);
  TSKEY*                       calEnTsCols = (TSKEY*)pCalEnTsCol->pData;
  SColumnInfoData*             pGpCol = taosArrayGet(pBlock->pDataBlock, GROUPID_COLUMN_INDEX);
  uint64_t*                    pGpDatas = (uint64_t*)pGpCol->pData;
  for (int32_t i = 0; i < pBlock->info.rows; i++) {
    SResultRowInfo dumyInfo = {0};
    dumyInfo.cur.pageId = -1;

    STimeWindow win = {0};
    if (IS_FINAL_OP(pInfo)) {
      win.skey = startTsCols[i];
      win.ekey = endTsCols[i];
    } else {
      win = getActiveTimeWindow(NULL, &dumyInfo, startTsCols[i], pInterval, TSDB_ORDER_ASC);
    }

    do {
      if (!inCalSlidingWindow(pInterval, &win, calStTsCols[i], calEnTsCols[i], pBlock->info.type)) {
        getNextTimeWindow(pInterval, &win, TSDB_ORDER_ASC);
        continue;
      }
      uint64_t winGpId = pGpDatas[i];
      SWinKey  winRes = {.ts = win.skey, .groupId = winGpId};
      void*    chIds = taosHashGet(pInfo->pPullDataMap, &winRes, sizeof(SWinKey));
      if (chIds) {
        int32_t childId = getChildIndex(pBlock);
        SArray* chArray = *(void**)chIds;
        int32_t index = taosArraySearchIdx(chArray, &childId, compareInt32Val, TD_EQ);
        if (index != -1) {
          qDebug("===stream===try push delete window%" PRId64 "chId:%d ,continue", win.skey, childId);
          getNextTimeWindow(pInterval, &win, TSDB_ORDER_ASC);
          continue;
        }
      }
      bool res = doDeleteWindow(pOperator, win.skey, winGpId);
      if (pUpWins && res) {
        taosArrayPush(pUpWins, &winRes);
      }
      if (pUpdatedMap) {
        tSimpleHashRemove(pUpdatedMap, &winRes, sizeof(SWinKey));
      }
      getNextTimeWindow(pInterval, &win, TSDB_ORDER_ASC);
    } while (win.ekey <= endTsCols[i]);
  }
}

static int32_t getAllIntervalWindow(SSHashObj* pHashMap, SSHashObj* resWins) {
  void*   pIte = NULL;
  int32_t iter = 0;
  while ((pIte = tSimpleHashIterate(pHashMap, pIte, &iter)) != NULL) {
    SWinKey* pKey = tSimpleHashGetKey(pIte, NULL);
    uint64_t groupId = pKey->groupId;
    TSKEY    ts = pKey->ts;
    int32_t  code = saveWinResultInfo(ts, groupId, *(SRowBuffPos**)pIte, resWins);
    if (code != TSDB_CODE_SUCCESS) {
      return code;
    }
  }
  return TSDB_CODE_SUCCESS;
}

static int32_t closeStreamIntervalWindow(SSHashObj* pHashMap, STimeWindowAggSupp* pTwSup, SInterval* pInterval,
                                         SHashObj* pPullDataMap, SSHashObj* closeWins, SArray* pDelWins,
                                         SOperatorInfo* pOperator) {
  qDebug("===stream===close interval window");
  void*                        pIte = NULL;
  int32_t                      iter = 0;
  SStreamIntervalOperatorInfo* pInfo = pOperator->info;
  int32_t                      delSize = taosArrayGetSize(pDelWins);
  while ((pIte = tSimpleHashIterate(pHashMap, pIte, &iter)) != NULL) {
    void*    key = tSimpleHashGetKey(pIte, NULL);
    SWinKey* pWinKey = (SWinKey*)key;
    if (delSize > 0) {
      int32_t index = binarySearchCom(pDelWins, delSize, pWinKey, TSDB_ORDER_DESC, compareWinKey);
      if (index >= 0 && 0 == compareWinKey(pWinKey, pDelWins, index)) {
        taosArrayRemove(pDelWins, index);
        delSize = taosArrayGetSize(pDelWins);
      }
    }

    void*       chIds = taosHashGet(pPullDataMap, pWinKey, sizeof(SWinKey));
    STimeWindow win = {
        .skey = pWinKey->ts,
        .ekey = taosTimeAdd(win.skey, pInterval->interval, pInterval->intervalUnit, pInterval->precision) - 1,
    };
    if (isCloseWindow(&win, pTwSup)) {
      if (chIds && pPullDataMap) {
        SArray* chAy = *(SArray**)chIds;
        int32_t size = taosArrayGetSize(chAy);
        qDebug("===stream===window %" PRId64 " wait child size:%d", pWinKey->ts, size);
        for (int32_t i = 0; i < size; i++) {
          qDebug("===stream===window %" PRId64 " wait child id:%d", pWinKey->ts, *(int32_t*)taosArrayGet(chAy, i));
        }
        continue;
      } else if (pPullDataMap) {
        qDebug("===stream===close window %" PRId64, pWinKey->ts);
      }

      if (pTwSup->calTrigger == STREAM_TRIGGER_WINDOW_CLOSE) {
        int32_t code = saveWinResult(pWinKey, *(SRowBuffPos**)pIte, closeWins);
        if (code != TSDB_CODE_SUCCESS) {
          return code;
        }
      }
      tSimpleHashIterateRemove(pHashMap, pWinKey, sizeof(SWinKey), &pIte, &iter);
    }
  }
  return TSDB_CODE_SUCCESS;
}

STimeWindow getFinalTimeWindow(int64_t ts, SInterval* pInterval) {
  STimeWindow w = {.skey = ts, .ekey = INT64_MAX};
  w.ekey = taosTimeAdd(w.skey, pInterval->interval, pInterval->intervalUnit, pInterval->precision) - 1;
  return w;
}

static void doBuildDeleteResult(SStreamIntervalOperatorInfo* pInfo, SArray* pWins, int32_t* index,
                                SSDataBlock* pBlock) {
  blockDataCleanup(pBlock);
  int32_t size = taosArrayGetSize(pWins);
  if (*index == size) {
    *index = 0;
    taosArrayClear(pWins);
    return;
  }
  blockDataEnsureCapacity(pBlock, size - *index);
  uint64_t uid = 0;
  for (int32_t i = *index; i < size; i++) {
    SWinKey* pWin = taosArrayGet(pWins, i);
    void*    tbname = NULL;
    pInfo->stateStore.streamStateGetParName(pInfo->pState, pWin->groupId, &tbname);
    if (tbname == NULL) {
      appendOneRowToStreamSpecialBlock(pBlock, &pWin->ts, &pWin->ts, &uid, &pWin->groupId, NULL);
    } else {
      char parTbName[VARSTR_HEADER_SIZE + TSDB_TABLE_NAME_LEN];
      STR_WITH_MAXSIZE_TO_VARSTR(parTbName, tbname, sizeof(parTbName));
      appendOneRowToStreamSpecialBlock(pBlock, &pWin->ts, &pWin->ts, &uid, &pWin->groupId, parTbName);
    }
    pInfo->stateStore.streamStateFreeVal(tbname);
    (*index)++;
  }
}
=======
>>>>>>> a9d88b74

static void destroyStateWindowOperatorInfo(void* param) {
  SStateWindowOperatorInfo* pInfo = (SStateWindowOperatorInfo*)param;
  cleanupBasicInfo(&pInfo->binfo);
  taosMemoryFreeClear(pInfo->stateKey.pData);
  cleanupExprSupp(&pInfo->scalarSup);
  colDataDestroy(&pInfo->twAggSup.timeWindowData);
  cleanupAggSup(&pInfo->aggSup);
  cleanupGroupResInfo(&pInfo->groupResInfo);

  taosMemoryFreeClear(param);
}

static void freeItem(void* param) {
  SGroupKeys* pKey = (SGroupKeys*)param;
  taosMemoryFree(pKey->pData);
}

void destroyIntervalOperatorInfo(void* param) {
  SIntervalAggOperatorInfo* pInfo = (SIntervalAggOperatorInfo*)param;
  cleanupBasicInfo(&pInfo->binfo);
  cleanupAggSup(&pInfo->aggSup);
  cleanupExprSupp(&pInfo->scalarSupp);

  tdListFree(pInfo->binfo.resultRowInfo.openWindow);

  pInfo->pInterpCols = taosArrayDestroy(pInfo->pInterpCols);
  taosArrayDestroyEx(pInfo->pPrevValues, freeItem);

  pInfo->pPrevValues = NULL;

  cleanupGroupResInfo(&pInfo->groupResInfo);
  colDataDestroy(&pInfo->twAggSup.timeWindowData);
  destroyBoundedQueue(pInfo->pBQ);
  taosMemoryFreeClear(param);
}

<<<<<<< HEAD
void destroyStreamFinalIntervalOperatorInfo(void* param) {
  SStreamIntervalOperatorInfo* pInfo = (SStreamIntervalOperatorInfo*)param;
  cleanupBasicInfo(&pInfo->binfo);
  cleanupAggSup(&pInfo->aggSup);
  // it should be empty.
  void* pIte = NULL;
  while ((pIte = taosHashIterate(pInfo->pPullDataMap, pIte)) != NULL) {
    taosArrayDestroy(*(void**)pIte);
  }
  taosHashCleanup(pInfo->pPullDataMap);
  taosHashCleanup(pInfo->pFinalPullDataMap);
  taosArrayDestroy(pInfo->pPullWins);
  blockDataDestroy(pInfo->pPullDataRes);
  taosArrayDestroy(pInfo->pDelWins);
  blockDataDestroy(pInfo->pDelRes);
  pInfo->stateStore.streamFileStateDestroy(pInfo->pState->pFileState);
  taosMemoryFreeClear(pInfo->pState);

  nodesDestroyNode((SNode*)pInfo->pPhyNode);
  colDataDestroy(&pInfo->twAggSup.timeWindowData);
  pInfo->groupResInfo.pRows = taosArrayDestroy(pInfo->groupResInfo.pRows);
  cleanupExprSupp(&pInfo->scalarSupp);
  tSimpleHashCleanup(pInfo->pUpdatedMap);
  pInfo->pUpdatedMap = NULL;
  pInfo->pUpdated = taosArrayDestroy(pInfo->pUpdated);

  blockDataDestroy(pInfo->pCheckpointRes);

  taosMemoryFreeClear(param);
}

static bool allInvertible(SqlFunctionCtx* pFCtx, int32_t numOfCols) {
  for (int32_t i = 0; i < numOfCols; i++) {
    if (fmIsUserDefinedFunc(pFCtx[i].functionId) || !fmIsInvertible(pFCtx[i].functionId)) {
      return false;
    }
  }
  return true;
}
=======
>>>>>>> a9d88b74

static bool timeWindowinterpNeeded(SqlFunctionCtx* pCtx, int32_t numOfCols, SIntervalAggOperatorInfo* pInfo) {
  // the primary timestamp column
  bool needed = false;

  for (int32_t i = 0; i < numOfCols; ++i) {
    SExprInfo* pExpr = pCtx[i].pExpr;
    if (fmIsIntervalInterpoFunc(pCtx[i].functionId)) {
      needed = true;
      break;
    }
  }

  if (needed) {
    pInfo->pInterpCols = taosArrayInit(4, sizeof(SColumn));
    pInfo->pPrevValues = taosArrayInit(4, sizeof(SGroupKeys));

    {  // ts column
      SColumn c = {0};
      c.colId = 1;
      c.slotId = pInfo->primaryTsIndex;
      c.type = TSDB_DATA_TYPE_TIMESTAMP;
      c.bytes = sizeof(int64_t);
      taosArrayPush(pInfo->pInterpCols, &c);

      SGroupKeys key;
      key.bytes = c.bytes;
      key.type = c.type;
      key.isNull = true;  // to denote no value is assigned yet
      key.pData = taosMemoryCalloc(1, c.bytes);
      taosArrayPush(pInfo->pPrevValues, &key);
    }
  }

  for (int32_t i = 0; i < numOfCols; ++i) {
    SExprInfo* pExpr = pCtx[i].pExpr;

    if (fmIsIntervalInterpoFunc(pCtx[i].functionId)) {
      SFunctParam* pParam = &pExpr->base.pParam[0];

      SColumn c = *pParam->pCol;
      taosArrayPush(pInfo->pInterpCols, &c);

      SGroupKeys key = {0};
      key.bytes = c.bytes;
      key.type = c.type;
      key.isNull = false;
      key.pData = taosMemoryCalloc(1, c.bytes);
      taosArrayPush(pInfo->pPrevValues, &key);
    }
  }

  return needed;
}

<<<<<<< HEAD
void initIntervalDownStream(SOperatorInfo* downstream, uint16_t type, SStreamIntervalOperatorInfo* pInfo) {
  SStateStore* pAPI = &downstream->pTaskInfo->storageAPI.stateStore;

  if (downstream->operatorType != QUERY_NODE_PHYSICAL_PLAN_STREAM_SCAN) {
    initIntervalDownStream(downstream->pDownstream[0], type, pInfo);
    return;
  }

  SStreamScanInfo* pScanInfo = downstream->info;
  pScanInfo->windowSup.parentType = type;
  pScanInfo->windowSup.pIntervalAggSup = &pInfo->aggSup;
  if (!pScanInfo->pUpdateInfo) {
    pScanInfo->pUpdateInfo =
        pAPI->updateInfoInitP(&pInfo->interval, pInfo->twAggSup.waterMark, pScanInfo->igCheckUpdate);
  }

  pScanInfo->interval = pInfo->interval;
  pScanInfo->twAggSup = pInfo->twAggSup;
  pScanInfo->pState = pInfo->pState;
}
=======
>>>>>>> a9d88b74

SOperatorInfo* createIntervalOperatorInfo(SOperatorInfo* downstream, SIntervalPhysiNode* pPhyNode,
                                          SExecTaskInfo* pTaskInfo) {
  SIntervalAggOperatorInfo* pInfo = taosMemoryCalloc(1, sizeof(SIntervalAggOperatorInfo));
  SOperatorInfo*            pOperator = taosMemoryCalloc(1, sizeof(SOperatorInfo));
  if (pInfo == NULL || pOperator == NULL) {
    goto _error;
  }

  SSDataBlock* pResBlock = createDataBlockFromDescNode(pPhyNode->window.node.pOutputDataBlockDesc);
  initBasicInfo(&pInfo->binfo, pResBlock);

  SExprSupp* pSup = &pOperator->exprSupp;
  pInfo->primaryTsIndex = ((SColumnNode*)pPhyNode->window.pTspk)->slotId;

  size_t keyBufSize = sizeof(int64_t) + sizeof(int64_t) + POINTER_BYTES;
  initResultSizeInfo(&pOperator->resultInfo, 512);
  blockDataEnsureCapacity(pInfo->binfo.pRes, pOperator->resultInfo.capacity);

  int32_t    num = 0;
  SExprInfo* pExprInfo = createExprInfo(pPhyNode->window.pFuncs, NULL, &num);
  int32_t    code = initAggSup(pSup, &pInfo->aggSup, pExprInfo, num, keyBufSize, pTaskInfo->id.str,
                               pTaskInfo->streamInfo.pState, &pTaskInfo->storageAPI.functionStore);
  if (code != TSDB_CODE_SUCCESS) {
    goto _error;
  }

  SInterval interval = {.interval = pPhyNode->interval,
                        .sliding = pPhyNode->sliding,
                        .intervalUnit = pPhyNode->intervalUnit,
                        .slidingUnit = pPhyNode->slidingUnit,
                        .offset = pPhyNode->offset,
                        .precision = ((SColumnNode*)pPhyNode->window.pTspk)->node.resType.precision};

  STimeWindowAggSupp as = {
      .waterMark = pPhyNode->window.watermark,
      .calTrigger = pPhyNode->window.triggerType,
      .maxTs = INT64_MIN,
  };

  pInfo->win = pTaskInfo->window;
  pInfo->binfo.inputTsOrder = pPhyNode->window.node.inputTsOrder;
  pInfo->binfo.outputTsOrder = pPhyNode->window.node.outputTsOrder;
  pInfo->interval = interval;
  pInfo->twAggSup = as;
  pInfo->binfo.mergeResultBlock = pPhyNode->window.mergeDataBlock;
  if (pPhyNode->window.node.pLimit) {
    SLimitNode* pLimit = (SLimitNode*)pPhyNode->window.node.pLimit;
    pInfo->limited = true;
    pInfo->limit = pLimit->limit + pLimit->offset;
  }
  if (pPhyNode->window.node.pSlimit) {
    SLimitNode* pLimit = (SLimitNode*)pPhyNode->window.node.pSlimit;
    pInfo->slimited = true;
    pInfo->slimit = pLimit->limit + pLimit->offset;
    pInfo->curGroupId = UINT64_MAX;
  }

  if (pPhyNode->window.pExprs != NULL) {
    int32_t    numOfScalar = 0;
    SExprInfo* pScalarExprInfo = createExprInfo(pPhyNode->window.pExprs, NULL, &numOfScalar);
    code = initExprSupp(&pInfo->scalarSupp, pScalarExprInfo, numOfScalar, &pTaskInfo->storageAPI.functionStore);
    if (code != TSDB_CODE_SUCCESS) {
      goto _error;
    }
  }

  code = filterInitFromNode((SNode*)pPhyNode->window.node.pConditions, &pOperator->exprSupp.pFilterInfo, 0);
  if (code != TSDB_CODE_SUCCESS) {
    goto _error;
  }

  initExecTimeWindowInfo(&pInfo->twAggSup.timeWindowData, &pInfo->win);
  pInfo->timeWindowInterpo = timeWindowinterpNeeded(pSup->pCtx, num, pInfo);
  if (pInfo->timeWindowInterpo) {
    pInfo->binfo.resultRowInfo.openWindow = tdListNew(sizeof(SOpenWindowInfo));
    if (pInfo->binfo.resultRowInfo.openWindow == NULL) {
      goto _error;
    }
  }

  initResultRowInfo(&pInfo->binfo.resultRowInfo);
  setOperatorInfo(pOperator, "TimeIntervalAggOperator", QUERY_NODE_PHYSICAL_PLAN_HASH_INTERVAL, true, OP_NOT_OPENED,
                  pInfo, pTaskInfo);

  pOperator->fpSet = createOperatorFpSet(doOpenIntervalAgg, doBuildIntervalResult, NULL, destroyIntervalOperatorInfo,
                                         optrDefaultBufFn, NULL);

  code = appendDownstream(pOperator, &downstream, 1);
  if (code != TSDB_CODE_SUCCESS) {
    goto _error;
  }

  return pOperator;

_error:
  if (pInfo != NULL) {
    destroyIntervalOperatorInfo(pInfo);
  }
  taosMemoryFreeClear(pOperator);
  pTaskInfo->code = code;
  return NULL;
}

// todo handle multiple timeline cases. assume no timeline interweaving
static void doSessionWindowAggImpl(SOperatorInfo* pOperator, SSessionAggOperatorInfo* pInfo, SSDataBlock* pBlock) {
  SExecTaskInfo* pTaskInfo = pOperator->pTaskInfo;
  SExprSupp*     pSup = &pOperator->exprSupp;

  SColumnInfoData* pColInfoData = taosArrayGet(pBlock->pDataBlock, pInfo->tsSlotId);

  bool    masterScan = true;
  int32_t numOfOutput = pOperator->exprSupp.numOfExprs;
  int64_t gid = pBlock->info.id.groupId;

  int64_t gap = pInfo->gap;

  if (!pInfo->reptScan) {
    pInfo->reptScan = true;
    pInfo->winSup.prevTs = INT64_MIN;
  }

  SWindowRowsSup* pRowSup = &pInfo->winSup;
  pRowSup->numOfRows = 0;

  // In case of ascending or descending order scan data, only one time window needs to be kepted for each table.
  TSKEY* tsList = (TSKEY*)pColInfoData->pData;
  for (int32_t j = 0; j < pBlock->info.rows; ++j) {
    if (gid != pRowSup->groupId || pInfo->winSup.prevTs == INT64_MIN) {
      doKeepNewWindowStartInfo(pRowSup, tsList, j, gid);
      doKeepTuple(pRowSup, tsList[j], gid);
    } else if (((tsList[j] - pRowSup->prevTs >= 0) && (tsList[j] - pRowSup->prevTs <= gap)) ||
               ((pRowSup->prevTs - tsList[j] >= 0) && (pRowSup->prevTs - tsList[j] <= gap))) {
      // The gap is less than the threshold, so it belongs to current session window that has been opened already.
      doKeepTuple(pRowSup, tsList[j], gid);
      if (j == 0 && pRowSup->startRowIndex != 0) {
        pRowSup->startRowIndex = 0;
      }
    } else {  // start a new session window
      SResultRow* pResult = NULL;

      // keep the time window for the closed time window.
      STimeWindow window = pRowSup->win;

      pRowSup->win.ekey = pRowSup->win.skey;
      int32_t ret = setTimeWindowOutputBuf(&pInfo->binfo.resultRowInfo, &window, masterScan, &pResult, gid, pSup->pCtx,
                                           numOfOutput, pSup->rowEntryInfoOffset, &pInfo->aggSup, pTaskInfo);
      if (ret != TSDB_CODE_SUCCESS) {  // null data, too many state code
        T_LONG_JMP(pTaskInfo->env, TSDB_CODE_APP_ERROR);
      }

      // pInfo->numOfRows data belong to the current session window
      updateTimeWindowInfo(&pInfo->twAggSup.timeWindowData, &window, 0);
      applyAggFunctionOnPartialTuples(pTaskInfo, pSup->pCtx, &pInfo->twAggSup.timeWindowData, pRowSup->startRowIndex,
                                      pRowSup->numOfRows, pBlock->info.rows, numOfOutput);

      // here we start a new session window
      doKeepNewWindowStartInfo(pRowSup, tsList, j, gid);
      doKeepTuple(pRowSup, tsList[j], gid);
    }
  }

  SResultRow* pResult = NULL;
  pRowSup->win.ekey = tsList[pBlock->info.rows - 1];
  int32_t ret = setTimeWindowOutputBuf(&pInfo->binfo.resultRowInfo, &pRowSup->win, masterScan, &pResult, gid,
                                       pSup->pCtx, numOfOutput, pSup->rowEntryInfoOffset, &pInfo->aggSup, pTaskInfo);
  if (ret != TSDB_CODE_SUCCESS) {  // null data, too many state code
    T_LONG_JMP(pTaskInfo->env, TSDB_CODE_APP_ERROR);
  }

  updateTimeWindowInfo(&pInfo->twAggSup.timeWindowData, &pRowSup->win, 0);
  applyAggFunctionOnPartialTuples(pTaskInfo, pSup->pCtx, &pInfo->twAggSup.timeWindowData, pRowSup->startRowIndex,
                                  pRowSup->numOfRows, pBlock->info.rows, numOfOutput);
}

static SSDataBlock* doSessionWindowAgg(SOperatorInfo* pOperator) {
  if (pOperator->status == OP_EXEC_DONE) {
    return NULL;
  }

  SSessionAggOperatorInfo* pInfo = pOperator->info;
  SOptrBasicInfo*          pBInfo = &pInfo->binfo;
  SExprSupp*               pSup = &pOperator->exprSupp;

  if (pOperator->status == OP_RES_TO_RETURN) {
    while (1) {
      doBuildResultDatablock(pOperator, &pInfo->binfo, &pInfo->groupResInfo, pInfo->aggSup.pResultBuf);
      doFilter(pBInfo->pRes, pOperator->exprSupp.pFilterInfo, NULL);

      bool hasRemain = hasRemainResults(&pInfo->groupResInfo);
      if (!hasRemain) {
        setOperatorCompleted(pOperator);
        break;
      }

      if (pBInfo->pRes->info.rows > 0) {
        break;
      }
    }
    pOperator->resultInfo.totalRows += pBInfo->pRes->info.rows;
    return (pBInfo->pRes->info.rows == 0) ? NULL : pBInfo->pRes;
  }

  int64_t st = taosGetTimestampUs();
  int32_t order = pInfo->binfo.inputTsOrder;

  SOperatorInfo* downstream = pOperator->pDownstream[0];

  while (1) {
    SSDataBlock* pBlock = downstream->fpSet.getNextFn(downstream);
    if (pBlock == NULL) {
      break;
    }

    pBInfo->pRes->info.scanFlag = pBlock->info.scanFlag;
    // the pDataBlock are always the same one, no need to call this again
    setInputDataBlock(pSup, pBlock, order, MAIN_SCAN, true);
    blockDataUpdateTsWindow(pBlock, pInfo->tsSlotId);

    doSessionWindowAggImpl(pOperator, pInfo, pBlock);
  }

  pOperator->cost.openCost = (taosGetTimestampUs() - st) / 1000.0;

  // restore the value
  pOperator->status = OP_RES_TO_RETURN;

  initGroupedResultInfo(&pInfo->groupResInfo, pInfo->aggSup.pResultRowHashTable, TSDB_ORDER_ASC);
  blockDataEnsureCapacity(pBInfo->pRes, pOperator->resultInfo.capacity);
  while (1) {
    doBuildResultDatablock(pOperator, &pInfo->binfo, &pInfo->groupResInfo, pInfo->aggSup.pResultBuf);
    doFilter(pBInfo->pRes, pOperator->exprSupp.pFilterInfo, NULL);

    bool hasRemain = hasRemainResults(&pInfo->groupResInfo);
    if (!hasRemain) {
      setOperatorCompleted(pOperator);
      break;
    }

    if (pBInfo->pRes->info.rows > 0) {
      break;
    }
  }
  pOperator->resultInfo.totalRows += pBInfo->pRes->info.rows;
  return (pBInfo->pRes->info.rows == 0) ? NULL : pBInfo->pRes;
}

// todo make this as an non-blocking operator
SOperatorInfo* createStatewindowOperatorInfo(SOperatorInfo* downstream, SStateWinodwPhysiNode* pStateNode,
                                             SExecTaskInfo* pTaskInfo) {
  SStateWindowOperatorInfo* pInfo = taosMemoryCalloc(1, sizeof(SStateWindowOperatorInfo));
  SOperatorInfo*            pOperator = taosMemoryCalloc(1, sizeof(SOperatorInfo));
  if (pInfo == NULL || pOperator == NULL) {
    goto _error;
  }

  int32_t      tsSlotId = ((SColumnNode*)pStateNode->window.pTspk)->slotId;
  SColumnNode* pColNode = (SColumnNode*)(pStateNode->pStateKey);

  if (pStateNode->window.pExprs != NULL) {
    int32_t    numOfScalarExpr = 0;
    SExprInfo* pScalarExprInfo = createExprInfo(pStateNode->window.pExprs, NULL, &numOfScalarExpr);
    int32_t    code =
        initExprSupp(&pInfo->scalarSup, pScalarExprInfo, numOfScalarExpr, &pTaskInfo->storageAPI.functionStore);
    if (code != TSDB_CODE_SUCCESS) {
      goto _error;
    }
  }

  pInfo->stateCol = extractColumnFromColumnNode(pColNode);
  pInfo->stateKey.type = pInfo->stateCol.type;
  pInfo->stateKey.bytes = pInfo->stateCol.bytes;
  pInfo->stateKey.pData = taosMemoryCalloc(1, pInfo->stateCol.bytes);
  if (pInfo->stateKey.pData == NULL) {
    goto _error;
  }
  pInfo->binfo.inputTsOrder = pStateNode->window.node.inputTsOrder;
  pInfo->binfo.outputTsOrder = pStateNode->window.node.outputTsOrder;

  int32_t code = filterInitFromNode((SNode*)pStateNode->window.node.pConditions, &pOperator->exprSupp.pFilterInfo, 0);
  if (code != TSDB_CODE_SUCCESS) {
    goto _error;
  }

  size_t keyBufSize = sizeof(int64_t) + sizeof(int64_t) + POINTER_BYTES;

  int32_t    num = 0;
  SExprInfo* pExprInfo = createExprInfo(pStateNode->window.pFuncs, NULL, &num);
  initResultSizeInfo(&pOperator->resultInfo, 4096);

  code = initAggSup(&pOperator->exprSupp, &pInfo->aggSup, pExprInfo, num, keyBufSize, pTaskInfo->id.str,
                    pTaskInfo->streamInfo.pState, &pTaskInfo->storageAPI.functionStore);
  if (code != TSDB_CODE_SUCCESS) {
    goto _error;
  }

  SSDataBlock* pResBlock = createDataBlockFromDescNode(pStateNode->window.node.pOutputDataBlockDesc);
  initBasicInfo(&pInfo->binfo, pResBlock);
  initResultRowInfo(&pInfo->binfo.resultRowInfo);

  pInfo->twAggSup =
      (STimeWindowAggSupp){.waterMark = pStateNode->window.watermark, .calTrigger = pStateNode->window.triggerType};

  initExecTimeWindowInfo(&pInfo->twAggSup.timeWindowData, &pTaskInfo->window);

  pInfo->tsSlotId = tsSlotId;

  setOperatorInfo(pOperator, "StateWindowOperator", QUERY_NODE_PHYSICAL_PLAN_MERGE_STATE, true, OP_NOT_OPENED, pInfo,
                  pTaskInfo);
  pOperator->fpSet = createOperatorFpSet(openStateWindowAggOptr, doStateWindowAgg, NULL, destroyStateWindowOperatorInfo,
                                         optrDefaultBufFn, NULL);

  code = appendDownstream(pOperator, &downstream, 1);
  if (code != TSDB_CODE_SUCCESS) {
    goto _error;
  }

  return pOperator;

_error:
  if (pInfo != NULL) {
    destroyStateWindowOperatorInfo(pInfo);
  }

  taosMemoryFreeClear(pOperator);
  pTaskInfo->code = code;
  return NULL;
}

void destroySWindowOperatorInfo(void* param) {
  SSessionAggOperatorInfo* pInfo = (SSessionAggOperatorInfo*)param;
  if (pInfo == NULL) {
    return;
  }

  cleanupBasicInfo(&pInfo->binfo);
  colDataDestroy(&pInfo->twAggSup.timeWindowData);

  cleanupAggSup(&pInfo->aggSup);
  cleanupGroupResInfo(&pInfo->groupResInfo);
  taosMemoryFreeClear(param);
}

SOperatorInfo* createSessionAggOperatorInfo(SOperatorInfo* downstream, SSessionWinodwPhysiNode* pSessionNode,
                                            SExecTaskInfo* pTaskInfo) {
  SSessionAggOperatorInfo* pInfo = taosMemoryCalloc(1, sizeof(SSessionAggOperatorInfo));
  SOperatorInfo*           pOperator = taosMemoryCalloc(1, sizeof(SOperatorInfo));
  if (pInfo == NULL || pOperator == NULL) {
    goto _error;
  }

  size_t keyBufSize = sizeof(int64_t) + sizeof(int64_t) + POINTER_BYTES;
  initResultSizeInfo(&pOperator->resultInfo, 4096);

  int32_t      numOfCols = 0;
  SExprInfo*   pExprInfo = createExprInfo(pSessionNode->window.pFuncs, NULL, &numOfCols);
  SSDataBlock* pResBlock = createDataBlockFromDescNode(pSessionNode->window.node.pOutputDataBlockDesc);
  initBasicInfo(&pInfo->binfo, pResBlock);

  int32_t code = initAggSup(&pOperator->exprSupp, &pInfo->aggSup, pExprInfo, numOfCols, keyBufSize, pTaskInfo->id.str,
                            pTaskInfo->streamInfo.pState, &pTaskInfo->storageAPI.functionStore);
  if (code != TSDB_CODE_SUCCESS) {
    goto _error;
  }

  pInfo->twAggSup.waterMark = pSessionNode->window.watermark;
  pInfo->twAggSup.calTrigger = pSessionNode->window.triggerType;
  pInfo->gap = pSessionNode->gap;

  initResultRowInfo(&pInfo->binfo.resultRowInfo);
  initExecTimeWindowInfo(&pInfo->twAggSup.timeWindowData, &pTaskInfo->window);

  pInfo->tsSlotId = ((SColumnNode*)pSessionNode->window.pTspk)->slotId;
  pInfo->binfo.pRes = pResBlock;
  pInfo->winSup.prevTs = INT64_MIN;
  pInfo->reptScan = false;
  pInfo->binfo.inputTsOrder = pSessionNode->window.node.inputTsOrder;
  pInfo->binfo.outputTsOrder = pSessionNode->window.node.outputTsOrder;
  code = filterInitFromNode((SNode*)pSessionNode->window.node.pConditions, &pOperator->exprSupp.pFilterInfo, 0);
  if (code != TSDB_CODE_SUCCESS) {
    goto _error;
  }

  setOperatorInfo(pOperator, "SessionWindowAggOperator", QUERY_NODE_PHYSICAL_PLAN_MERGE_SESSION, true, OP_NOT_OPENED,
                  pInfo, pTaskInfo);
  pOperator->fpSet = createOperatorFpSet(optrDummyOpenFn, doSessionWindowAgg, NULL, destroySWindowOperatorInfo,
                                         optrDefaultBufFn, NULL);
  pOperator->pTaskInfo = pTaskInfo;
  code = appendDownstream(pOperator, &downstream, 1);
  if (code != TSDB_CODE_SUCCESS) {
    goto _error;
  }

  return pOperator;

_error:
  destroySWindowOperatorInfo(pInfo);
  taosMemoryFreeClear(pOperator);
  pTaskInfo->code = code;
  return NULL;
}


void destroyMAIOperatorInfo(void* param) {
  SMergeAlignedIntervalAggOperatorInfo* miaInfo = (SMergeAlignedIntervalAggOperatorInfo*)param;
  destroyIntervalOperatorInfo(miaInfo->intervalAggOperatorInfo);
  taosMemoryFreeClear(param);
}

<<<<<<< HEAD
bool hasIntervalWindow(void* pState, SWinKey* pKey, SStateStore* pStore) {
  return pStore->streamStateCheck(pState, pKey);
}

int32_t setIntervalOutputBuf(void* pState, STimeWindow* win, SRowBuffPos** pResult, int64_t groupId,
                             SqlFunctionCtx* pCtx, int32_t numOfOutput, int32_t* rowEntryInfoOffset,
                             SAggSupporter* pAggSup, SStateStore* pStore) {
  SWinKey key = {.ts = win->skey, .groupId = groupId};
  char*   value = NULL;
  int32_t size = pAggSup->resultRowSize;

  if (pStore->streamStateAddIfNotExist(pState, &key, (void**)&value, &size) < 0) {
    return TSDB_CODE_OUT_OF_MEMORY;
=======
static SResultRow* doSetSingleOutputTupleBuf(SResultRowInfo* pResultRowInfo, SAggSupporter* pSup) {
  SResultRow* pResult = getNewResultRow(pSup->pResultBuf, &pSup->currentPageId, pSup->resultRowSize);
  if (NULL == pResult) {
    return pResult;
>>>>>>> a9d88b74
  }
  pResultRowInfo->cur = (SResultRowPosition){.pageId = pResult->pageId, .offset = pResult->offset};
  return pResult;
}

<<<<<<< HEAD
bool isDeletedStreamWindow(STimeWindow* pWin, uint64_t groupId, void* pState, STimeWindowAggSupp* pTwSup,
                           SStateStore* pStore) {
  if (pTwSup->maxTs != INT64_MIN && pWin->ekey < pTwSup->maxTs - pTwSup->deleteMark) {
    SWinKey key = {.ts = pWin->skey, .groupId = groupId};
    if (!hasIntervalWindow(pState, &key, pStore)) {
      return true;
=======
static int32_t setSingleOutputTupleBuf(SResultRowInfo* pResultRowInfo, STimeWindow* win, SResultRow** pResult,
                                       SExprSupp* pExprSup, SAggSupporter* pAggSup) {
  if (*pResult == NULL) {
    *pResult = doSetSingleOutputTupleBuf(pResultRowInfo, pAggSup);
    if (*pResult == NULL) {
      return terrno;
>>>>>>> a9d88b74
    }
  }

  // set time window for current result
  (*pResult)->win = (*win);
  setResultRowInitCtx((*pResult), pExprSup->pCtx, pExprSup->numOfExprs, pExprSup->rowEntryInfoOffset);
  return TSDB_CODE_SUCCESS;
}

static void doMergeAlignedIntervalAggImpl(SOperatorInfo* pOperatorInfo, SResultRowInfo* pResultRowInfo,
                                          SSDataBlock* pBlock, SSDataBlock* pResultBlock) {
  SMergeAlignedIntervalAggOperatorInfo* miaInfo = pOperatorInfo->info;
  SIntervalAggOperatorInfo*             iaInfo = miaInfo->intervalAggOperatorInfo;

<<<<<<< HEAD
static void clearStreamIntervalOperator(SStreamIntervalOperatorInfo* pInfo) {
  tSimpleHashClear(pInfo->aggSup.pResultRowHashTable);
  clearDiskbasedBuf(pInfo->aggSup.pResultBuf);
  initResultRowInfo(&pInfo->binfo.resultRowInfo);
  pInfo->aggSup.currentPageId = -1;
  pInfo->stateStore.streamStateClear(pInfo->pState);
}
=======
  SExecTaskInfo* pTaskInfo = pOperatorInfo->pTaskInfo;
  SExprSupp*     pSup = &pOperatorInfo->exprSupp;
  SInterval*     pInterval = &iaInfo->interval;
>>>>>>> a9d88b74

  int32_t  startPos = 0;
  int64_t* tsCols = extractTsCol(pBlock, iaInfo);

<<<<<<< HEAD
static void doBuildPullDataBlock(SArray* array, int32_t* pIndex, SSDataBlock* pBlock) {
  clearSpecialDataBlock(pBlock);
  int32_t size = taosArrayGetSize(array);
  if (size - (*pIndex) == 0) {
    return;
  }
  blockDataEnsureCapacity(pBlock, size - (*pIndex));
  SColumnInfoData* pStartTs = (SColumnInfoData*)taosArrayGet(pBlock->pDataBlock, START_TS_COLUMN_INDEX);
  SColumnInfoData* pEndTs = (SColumnInfoData*)taosArrayGet(pBlock->pDataBlock, END_TS_COLUMN_INDEX);
  SColumnInfoData* pGroupId = (SColumnInfoData*)taosArrayGet(pBlock->pDataBlock, GROUPID_COLUMN_INDEX);
  SColumnInfoData* pCalStartTs = (SColumnInfoData*)taosArrayGet(pBlock->pDataBlock, CALCULATE_START_TS_COLUMN_INDEX);
  SColumnInfoData* pCalEndTs = (SColumnInfoData*)taosArrayGet(pBlock->pDataBlock, CALCULATE_END_TS_COLUMN_INDEX);
  for (; (*pIndex) < size; (*pIndex)++) {
    SPullWindowInfo* pWin = taosArrayGet(array, (*pIndex));
    colDataSetVal(pStartTs, pBlock->info.rows, (const char*)&pWin->window.skey, false);
    colDataSetVal(pEndTs, pBlock->info.rows, (const char*)&pWin->window.ekey, false);
    colDataSetVal(pGroupId, pBlock->info.rows, (const char*)&pWin->groupId, false);
    colDataSetVal(pCalStartTs, pBlock->info.rows, (const char*)&pWin->calWin.skey, false);
    colDataSetVal(pCalEndTs, pBlock->info.rows, (const char*)&pWin->calWin.ekey, false);
    pBlock->info.rows++;
  }
  if ((*pIndex) == size) {
    *pIndex = 0;
    taosArrayClear(array);
  }
  blockDataUpdateTsWindow(pBlock, 0);
}

void processPullOver(SSDataBlock* pBlock, SHashObj* pMap, SHashObj* pFinalMap, SInterval* pInterval, SArray* pPullWins,
                     int32_t numOfCh, SOperatorInfo* pOperator) {
  SColumnInfoData* pStartCol = taosArrayGet(pBlock->pDataBlock, CALCULATE_START_TS_COLUMN_INDEX);
  TSKEY*           tsData = (TSKEY*)pStartCol->pData;
  SColumnInfoData* pEndCol = taosArrayGet(pBlock->pDataBlock, CALCULATE_END_TS_COLUMN_INDEX);
  TSKEY*           tsEndData = (TSKEY*)pEndCol->pData;
  SColumnInfoData* pGroupCol = taosArrayGet(pBlock->pDataBlock, GROUPID_COLUMN_INDEX);
  uint64_t*        groupIdData = (uint64_t*)pGroupCol->pData;
  int32_t          chId = getChildIndex(pBlock);
  for (int32_t i = 0; i < pBlock->info.rows; i++) {
    TSKEY winTs = tsData[i];
    while (winTs <= tsEndData[i]) {
      SWinKey winRes = {.ts = winTs, .groupId = groupIdData[i]};
      void*   chIds = taosHashGet(pMap, &winRes, sizeof(SWinKey));
      if (chIds) {
        SArray* chArray = *(SArray**)chIds;
        int32_t index = taosArraySearchIdx(chArray, &chId, compareInt32Val, TD_EQ);
        if (index != -1) {
          qDebug("===stream===retrive window %" PRId64 " delete child id %d", winRes.ts, chId);
          taosArrayRemove(chArray, index);
          if (taosArrayGetSize(chArray) == 0) {
            // pull data is over
            taosArrayDestroy(chArray);
            taosHashRemove(pMap, &winRes, sizeof(SWinKey));
            qDebug("===stream===retrive pull data over.window %" PRId64, winRes.ts);

            void* pFinalCh = taosHashGet(pFinalMap, &winRes, sizeof(SWinKey));
            if (pFinalCh) {
              taosHashRemove(pFinalMap, &winRes, sizeof(SWinKey));
              doDeleteWindow(pOperator, winRes.ts, winRes.groupId);
              STimeWindow     nextWin = getFinalTimeWindow(winRes.ts, pInterval);
              SPullWindowInfo pull = {.window = nextWin,
                                      .groupId = winRes.groupId,
                                      .calWin.skey = nextWin.skey,
                                      .calWin.ekey = nextWin.skey};
              // add pull data request
              if (savePullWindow(&pull, pPullWins) == TSDB_CODE_SUCCESS) {
                addPullWindow(pMap, &winRes, numOfCh);
                qDebug("===stream===prepare final retrive for delete %" PRId64 ", size:%d", winRes.ts, numOfCh);
              }
            }
          }
        }
      }
      winTs = taosTimeAdd(winTs, pInterval->sliding, pInterval->slidingUnit, pInterval->precision);
    }
  }
}

static void addRetriveWindow(SArray* wins, SStreamIntervalOperatorInfo* pInfo, int32_t childId) {
  int32_t size = taosArrayGetSize(wins);
  for (int32_t i = 0; i < size; i++) {
    SWinKey*    winKey = taosArrayGet(wins, i);
    STimeWindow nextWin = getFinalTimeWindow(winKey->ts, &pInfo->interval);
    if (isOverdue(nextWin.ekey, &pInfo->twAggSup) && pInfo->ignoreExpiredData) {
      continue;
    }
    void* chIds = taosHashGet(pInfo->pPullDataMap, winKey, sizeof(SWinKey));
    if (!chIds) {
      SPullWindowInfo pull = {
          .window = nextWin, .groupId = winKey->groupId, .calWin.skey = nextWin.skey, .calWin.ekey = nextWin.skey};
      // add pull data request
      if (savePullWindow(&pull, pInfo->pPullWins) == TSDB_CODE_SUCCESS) {
        addPullWindow(pInfo->pPullDataMap, winKey, pInfo->numOfChild);
        qDebug("===stream===prepare retrive for delete %" PRId64 ", size:%d", winKey->ts, pInfo->numOfChild);
      }
    } else {
      SArray* chArray = *(void**)chIds;
      int32_t index = taosArraySearchIdx(chArray, &childId, compareInt32Val, TD_EQ);
      qDebug("===stream===check final retrive %" PRId64 ",chid:%d", winKey->ts, index);
      if (index == -1) {
        qDebug("===stream===add final retrive %" PRId64, winKey->ts);
        taosHashPut(pInfo->pFinalPullDataMap, winKey, sizeof(SWinKey), NULL, 0);
      }
    }
  }
}

static void clearFunctionContext(SExprSupp* pSup) {
  for (int32_t i = 0; i < pSup->numOfExprs; i++) {
    pSup->pCtx[i].saveHandle.currentPage = -1;
  }
}

int32_t getOutputBuf(void* pState, SRowBuffPos* pPos, SResultRow** pResult, SStateStore* pStore) {
  return pStore->streamStateGetByPos(pState, pPos, (void**)pResult);
}

int32_t buildDataBlockFromGroupRes(SOperatorInfo* pOperator, void* pState, SSDataBlock* pBlock, SExprSupp* pSup,
                                   SGroupResInfo* pGroupResInfo) {
  SExecTaskInfo* pTaskInfo = pOperator->pTaskInfo;
  SStorageAPI*   pAPI = &pOperator->pTaskInfo->storageAPI;

  SExprInfo*      pExprInfo = pSup->pExprInfo;
  int32_t         numOfExprs = pSup->numOfExprs;
  int32_t*        rowEntryOffset = pSup->rowEntryInfoOffset;
  SqlFunctionCtx* pCtx = pSup->pCtx;

  int32_t numOfRows = getNumOfTotalRes(pGroupResInfo);

  for (int32_t i = pGroupResInfo->index; i < numOfRows; i += 1) {
    SRowBuffPos* pPos = *(SRowBuffPos**)taosArrayGet(pGroupResInfo->pRows, i);
    SResultRow*  pRow = NULL;
    int32_t      code = getOutputBuf(pState, pPos, &pRow, &pAPI->stateStore);
    uint64_t     groupId = ((SWinKey*)pPos->pKey)->groupId;
    ASSERT(code == 0);
    doUpdateNumOfRows(pCtx, pRow, numOfExprs, rowEntryOffset);
    // no results, continue to check the next one
    if (pRow->numOfRows == 0) {
      pGroupResInfo->index += 1;
      continue;
    }
    if (pBlock->info.id.groupId == 0) {
      pBlock->info.id.groupId = groupId;
      void* tbname = NULL;
      if (pAPI->stateStore.streamStateGetParName(pTaskInfo->streamInfo.pState, pBlock->info.id.groupId, &tbname) < 0) {
        pBlock->info.parTbName[0] = 0;
      } else {
        memcpy(pBlock->info.parTbName, tbname, TSDB_TABLE_NAME_LEN);
      }
      pAPI->stateStore.streamStateFreeVal(tbname);
    } else {
      // current value belongs to different group, it can't be packed into one datablock
      if (pBlock->info.id.groupId != groupId) {
        break;
      }
    }

    if (pBlock->info.rows + pRow->numOfRows > pBlock->info.capacity) {
      ASSERT(pBlock->info.rows > 0);
      break;
    }
    pGroupResInfo->index += 1;

    for (int32_t j = 0; j < numOfExprs; ++j) {
      int32_t slotId = pExprInfo[j].base.resSchema.slotId;

      pCtx[j].resultInfo = getResultEntryInfo(pRow, j, rowEntryOffset);
      SResultRowEntryInfo* pEnryInfo = pCtx[j].resultInfo;

      if (pCtx[j].fpSet.finalize) {
        int32_t code1 = pCtx[j].fpSet.finalize(&pCtx[j], pBlock);
        if (TAOS_FAILED(code1)) {
          qError("%s build result data block error, code %s", GET_TASKID(pTaskInfo), tstrerror(code1));
          T_LONG_JMP(pTaskInfo->env, code1);
        }
      } else if (strcmp(pCtx[j].pExpr->pExpr->_function.functionName, "_select_value") == 0) {
        // do nothing, todo refactor
      } else {
        // expand the result into multiple rows. E.g., _wstart, top(k, 20)
        // the _wstart needs to copy to 20 following rows, since the results of top-k expands to 20 different rows.
        SColumnInfoData* pColInfoData = taosArrayGet(pBlock->pDataBlock, slotId);
        char*            in = GET_ROWCELL_INTERBUF(pCtx[j].resultInfo);
        for (int32_t k = 0; k < pRow->numOfRows; ++k) {
          colDataSetVal(pColInfoData, pBlock->info.rows + k, in, pCtx[j].resultInfo->isNullRes);
        }
      }
    }

    pBlock->info.rows += pRow->numOfRows;
  }

  pBlock->info.dataLoad = 1;
  blockDataUpdateTsWindow(pBlock, 0);
  return TSDB_CODE_SUCCESS;
}

void doBuildStreamIntervalResult(SOperatorInfo* pOperator, void* pState, SSDataBlock* pBlock,
                                 SGroupResInfo* pGroupResInfo) {
  SExecTaskInfo* pTaskInfo = pOperator->pTaskInfo;
  // set output datablock version
  pBlock->info.version = pTaskInfo->version;

  blockDataCleanup(pBlock);
  if (!hasRemainResults(pGroupResInfo)) {
    return;
  }

  // clear the existed group id
  pBlock->info.id.groupId = 0;
  buildDataBlockFromGroupRes(pOperator, pState, pBlock, &pOperator->exprSupp, pGroupResInfo);
}

static int32_t getNextQualifiedFinalWindow(SInterval* pInterval, STimeWindow* pNext, SDataBlockInfo* pDataBlockInfo,
                                           TSKEY* primaryKeys, int32_t prevPosition) {
  int32_t startPos = prevPosition + 1;
  if (startPos == pDataBlockInfo->rows) {
    startPos = -1;
  } else {
    *pNext = getFinalTimeWindow(primaryKeys[startPos], pInterval);
  }
  return startPos;
}

static void doStreamIntervalAggImpl(SOperatorInfo* pOperatorInfo, SSDataBlock* pSDataBlock, uint64_t groupId,
                                    SSHashObj* pUpdatedMap) {
  SStreamIntervalOperatorInfo* pInfo = (SStreamIntervalOperatorInfo*)pOperatorInfo->info;
  pInfo->dataVersion = TMAX(pInfo->dataVersion, pSDataBlock->info.version);

  SResultRowInfo* pResultRowInfo = &(pInfo->binfo.resultRowInfo);
  SExecTaskInfo*  pTaskInfo = pOperatorInfo->pTaskInfo;
  SExprSupp*      pSup = &pOperatorInfo->exprSupp;
  int32_t         numOfOutput = pSup->numOfExprs;
  int32_t         step = 1;
  TSKEY*          tsCols = NULL;
  SRowBuffPos*    pResPos = NULL;
  SResultRow*     pResult = NULL;
  int32_t         forwardRows = 0;

  SColumnInfoData* pColDataInfo = taosArrayGet(pSDataBlock->pDataBlock, pInfo->primaryTsIndex);
  tsCols = (int64_t*)pColDataInfo->pData;

  int32_t     startPos = 0;
  TSKEY       ts = getStartTsKey(&pSDataBlock->info.window, tsCols);
  STimeWindow nextWin = {0};
  if (IS_FINAL_OP(pInfo)) {
    nextWin = getFinalTimeWindow(ts, &pInfo->interval);
  } else {
    nextWin = getActiveTimeWindow(pInfo->aggSup.pResultBuf, pResultRowInfo, ts, &pInfo->interval, TSDB_ORDER_ASC);
  }
  while (1) {
    bool isClosed = isCloseWindow(&nextWin, &pInfo->twAggSup);
    if ((pInfo->ignoreExpiredData && isClosed && !IS_FINAL_OP(pInfo)) ||
        !inSlidingWindow(&pInfo->interval, &nextWin, &pSDataBlock->info)) {
      startPos = getNexWindowPos(&pInfo->interval, &pSDataBlock->info, tsCols, startPos, nextWin.ekey, &nextWin);
      if (startPos < 0) {
        break;
      }
      continue;
    }

    if (IS_FINAL_OP(pInfo) && pInfo->numOfChild > 0) {
      bool    ignore = true;
      SWinKey winRes = {
          .ts = nextWin.skey,
          .groupId = groupId,
      };
      void* chIds = taosHashGet(pInfo->pPullDataMap, &winRes, sizeof(SWinKey));
      if (isDeletedStreamWindow(&nextWin, groupId, pInfo->pState, &pInfo->twAggSup, &pInfo->stateStore) && isClosed &&
          !chIds) {
        SPullWindowInfo pull = {
            .window = nextWin, .groupId = groupId, .calWin.skey = nextWin.skey, .calWin.ekey = nextWin.skey};
        // add pull data request
        if (savePullWindow(&pull, pInfo->pPullWins) == TSDB_CODE_SUCCESS) {
          addPullWindow(pInfo->pPullDataMap, &winRes, pInfo->numOfChild);
        }
      } else {
        int32_t index = -1;
        SArray* chArray = NULL;
        int32_t chId = 0;
        if (chIds) {
          chArray = *(void**)chIds;
          chId = getChildIndex(pSDataBlock);
          index = taosArraySearchIdx(chArray, &chId, compareInt32Val, TD_EQ);
        }
        if (index == -1 || pSDataBlock->info.type == STREAM_PULL_DATA) {
          ignore = false;
        }
      }

      if (ignore) {
        startPos = getNextQualifiedFinalWindow(&pInfo->interval, &nextWin, &pSDataBlock->info, tsCols, startPos);
        if (startPos < 0) {
          break;
        }
        continue;
      }
    }

    int32_t code = setIntervalOutputBuf(pInfo->pState, &nextWin, &pResPos, groupId, pSup->pCtx, numOfOutput,
                                        pSup->rowEntryInfoOffset, &pInfo->aggSup, &pInfo->stateStore);
    pResult = (SResultRow*)pResPos->pRowBuff;
    if (code != TSDB_CODE_SUCCESS || pResult == NULL) {
      T_LONG_JMP(pTaskInfo->env, TSDB_CODE_OUT_OF_MEMORY);
    }
    if (IS_FINAL_OP(pInfo)) {
      forwardRows = 1;
    } else {
      forwardRows = getNumOfRowsInTimeWindow(&pSDataBlock->info, tsCols, startPos, nextWin.ekey, binarySearchForKey,
                                             NULL, TSDB_ORDER_ASC);
    }

    SWinKey key = {
        .ts = pResult->win.skey,
        .groupId = groupId,
    };
    if (pInfo->twAggSup.calTrigger == STREAM_TRIGGER_AT_ONCE && pUpdatedMap) {
      saveWinResult(&key, pResPos, pUpdatedMap);
    }

    if (pInfo->twAggSup.calTrigger == STREAM_TRIGGER_WINDOW_CLOSE) {
      tSimpleHashPut(pInfo->aggSup.pResultRowHashTable, &key, sizeof(SWinKey), &pResPos, POINTER_BYTES);
    }

    updateTimeWindowInfo(&pInfo->twAggSup.timeWindowData, &nextWin, 1);
    applyAggFunctionOnPartialTuples(pTaskInfo, pSup->pCtx, &pInfo->twAggSup.timeWindowData, startPos, forwardRows,
                                    pSDataBlock->info.rows, numOfOutput);
    key.ts = nextWin.skey;

    if (pInfo->delKey.ts > key.ts) {
      pInfo->delKey = key;
    }
    int32_t prevEndPos = (forwardRows - 1) * step + startPos;
    if (pSDataBlock->info.window.skey <= 0 || pSDataBlock->info.window.ekey <= 0) {
      qError("table uid %" PRIu64 " data block timestamp range may not be calculated! minKey %" PRId64
             ",maxKey %" PRId64,
             pSDataBlock->info.id.uid, pSDataBlock->info.window.skey, pSDataBlock->info.window.ekey);
      blockDataUpdateTsWindow(pSDataBlock, 0);

      // timestamp of the data is incorrect
      if (pSDataBlock->info.window.skey <= 0 || pSDataBlock->info.window.ekey <= 0) {
        qError("table uid %" PRIu64 " data block timestamp is out of range! minKey %" PRId64 ",maxKey %" PRId64,
               pSDataBlock->info.id.uid, pSDataBlock->info.window.skey, pSDataBlock->info.window.ekey);
      }
    }

    if (IS_FINAL_OP(pInfo)) {
      startPos = getNextQualifiedFinalWindow(&pInfo->interval, &nextWin, &pSDataBlock->info, tsCols, prevEndPos);
    } else {
      startPos =
          getNextQualifiedWindow(&pInfo->interval, &nextWin, &pSDataBlock->info, tsCols, prevEndPos, TSDB_ORDER_ASC);
    }
    if (startPos < 0) {
      break;
    }
  }
}

static inline int winPosCmprImpl(const void* pKey1, const void* pKey2) {
  SRowBuffPos* pos1 = *(SRowBuffPos**)pKey1;
  SRowBuffPos* pos2 = *(SRowBuffPos**)pKey2;
  SWinKey*     pWin1 = (SWinKey*)pos1->pKey;
  SWinKey*     pWin2 = (SWinKey*)pos2->pKey;

  if (pWin1->groupId > pWin2->groupId) {
    return 1;
  } else if (pWin1->groupId < pWin2->groupId) {
    return -1;
  }

  if (pWin1->ts > pWin2->ts) {
    return 1;
  } else if (pWin1->ts < pWin2->ts) {
    return -1;
  }

  return 0;
}

static void resetUnCloseWinInfo(SSHashObj* winMap) {
  void*   pIte = NULL;
  int32_t iter = 0;
  while ((pIte = tSimpleHashIterate(winMap, pIte, &iter)) != NULL) {
    SRowBuffPos* pPos = *(SRowBuffPos**)pIte;
    pPos->beUsed = true;
  }
}

int32_t encodeSWinKey(void** buf, SWinKey* key) {
  int32_t tlen = 0;
  tlen += taosEncodeFixedI64(buf, key->ts);
  tlen += taosEncodeFixedU64(buf, key->groupId);
  return tlen;
}

void* decodeSWinKey(void* buf, SWinKey* key) {
  buf = taosDecodeFixedI64(buf, &key->ts);
  buf = taosDecodeFixedU64(buf, &key->groupId);
  return buf;
}

int32_t encodeSRowBuffPos(void** buf, SRowBuffPos* pos) {
  int32_t tlen = 0;
  tlen += encodeSWinKey(buf, pos->pKey);
  return tlen;
}

void* decodeSRowBuffPos(void* buf, SRowBuffPos* pos) {
  buf = decodeSWinKey(buf, pos->pKey);
  return buf;
}

int32_t encodeSTimeWindowAggSupp(void** buf, STimeWindowAggSupp* pTwAggSup) {
  int32_t tlen = 0;
  tlen += taosEncodeFixedI64(buf, pTwAggSup->minTs);
  tlen += taosEncodeFixedI64(buf, pTwAggSup->maxTs);
  return tlen;
}

void* decodeSTimeWindowAggSupp(void* buf, STimeWindowAggSupp* pTwAggSup) {
  buf = taosDecodeFixedI64(buf, &pTwAggSup->minTs);
  buf = taosDecodeFixedI64(buf, &pTwAggSup->maxTs);
  return buf;
}

int32_t encodeSTimeWindow(void** buf, STimeWindow* pWin) {
  int32_t tlen = 0;
  tlen += taosEncodeFixedI64(buf, pWin->skey);
  tlen += taosEncodeFixedI64(buf, pWin->ekey);
  return tlen;
}

void* decodeSTimeWindow(void* buf, STimeWindow* pWin) {
  buf = taosDecodeFixedI64(buf, &pWin->skey);
  buf = taosDecodeFixedI64(buf, &pWin->ekey);
  return buf;
}

int32_t encodeSPullWindowInfo(void** buf, SPullWindowInfo* pPullInfo) {
  int32_t tlen = 0;
  tlen += encodeSTimeWindow(buf, &pPullInfo->calWin);
  tlen += taosEncodeFixedU64(buf, pPullInfo->groupId);
  tlen += encodeSTimeWindow(buf, &pPullInfo->window);
  return tlen;
}

void* decodeSPullWindowInfo(void* buf, SPullWindowInfo* pPullInfo) {
  buf = decodeSTimeWindow(buf, &pPullInfo->calWin);
  buf = taosDecodeFixedU64(buf, &pPullInfo->groupId);
  buf = decodeSTimeWindow(buf, &pPullInfo->window);
  return buf;
}

int32_t encodeSPullWindowInfoArray(void** buf, SArray* pPullInfos) {
  int32_t tlen = 0;
  int32_t size = taosArrayGetSize(pPullInfos);
  tlen += taosEncodeFixedI32(buf, size);
  for (int32_t i = 0; i < size; i++) {
    void* pItem = taosArrayGet(pPullInfos, i);
    tlen += encodeSPullWindowInfo(buf, pItem);
  }
  return tlen;
}

void* decodeSPullWindowInfoArray(void* buf, SArray* pPullInfos) {
  int32_t size = 0;
  buf = taosDecodeFixedI32(buf, &size);
  for (int32_t i = 0; i < size; i++) {
    SPullWindowInfo item = {0};
    buf = decodeSPullWindowInfo(buf, &item);
    taosArrayPush(pPullInfos, &item);
  }
  return buf;
}

int32_t doStreamIntervalEncodeOpState(void** buf, int32_t len, SOperatorInfo* pOperator) {
  SStreamIntervalOperatorInfo* pInfo = pOperator->info;
  if (!pInfo) {
    return 0;
  }

  void* pData = (buf == NULL) ? NULL : *buf;

  // 1.pResultRowHashTable
  int32_t tlen = 0;
  int32_t mapSize = tSimpleHashGetSize(pInfo->aggSup.pResultRowHashTable);
  tlen += taosEncodeFixedI32(buf, mapSize);
  void*   pIte = NULL;
  size_t  keyLen = 0;
  int32_t iter = 0;
  while ((pIte = tSimpleHashIterate(pInfo->aggSup.pResultRowHashTable, pIte, &iter)) != NULL) {
    void* key = taosHashGetKey(pIte, &keyLen);
    tlen += encodeSWinKey(buf, key);
  }

  // 2.twAggSup
  tlen += encodeSTimeWindowAggSupp(buf, &pInfo->twAggSup);

  // 3.pPullDataMap
  int32_t size = taosHashGetSize(pInfo->pPullDataMap);
  tlen += taosEncodeFixedI32(buf, size);
  pIte = NULL;
  keyLen = 0;
  while ((pIte = taosHashIterate(pInfo->pPullDataMap, pIte)) != NULL) {
    void* key = taosHashGetKey(pIte, &keyLen);
    tlen += encodeSWinKey(buf, key);
    SArray* pArray = (SArray*)pIte;
    int32_t chSize = taosArrayGetSize(pArray);
    tlen += taosEncodeFixedI32(buf, chSize);
    for (int32_t i = 0; i < chSize; i++) {
      void* pChItem = taosArrayGet(pArray, i);
      tlen += taosEncodeFixedI32(buf, *(int32_t*)pChItem);
    }
  }

  // 4.pPullWins
  tlen += encodeSPullWindowInfoArray(buf, pInfo->pPullWins);

  // 5.dataVersion
  tlen += taosEncodeFixedI64(buf, pInfo->dataVersion);

  // 6.checksum
  if (buf) {
    uint32_t cksum = taosCalcChecksum(0, pData, len - sizeof(uint32_t));
    tlen += taosEncodeFixedU32(buf, cksum);
  } else {
    tlen += sizeof(uint32_t);
  }

  return tlen;
}

void doStreamIntervalDecodeOpState(void* buf, int32_t len, SOperatorInfo* pOperator) {
  SStreamIntervalOperatorInfo* pInfo = pOperator->info;
  if (!pInfo) {
    return;
  }

  // 6.checksum
  int32_t dataLen = len - sizeof(uint32_t);
  void*   pCksum = POINTER_SHIFT(buf, dataLen);
  if (taosCheckChecksum(buf, dataLen, *(uint32_t*)pCksum) != TSDB_CODE_SUCCESS) {
    ASSERT(0);  // debug
    qError("stream interval state is invalid");
    return;
  }

  // 1.pResultRowHashTable
  int32_t mapSize = 0;
  buf = taosDecodeFixedI32(buf, &mapSize);
  for (int32_t i = 0; i < mapSize; i++) {
    SWinKey      key = {0};
    buf = decodeSWinKey(buf, &key);
    SRowBuffPos* pPos = NULL;
    int32_t resSize = pInfo->aggSup.resultRowSize;
    pInfo->stateStore.streamStateAddIfNotExist(pInfo->pState, &key, (void**)&pPos, &resSize);
    tSimpleHashPut(pInfo->aggSup.pResultRowHashTable, &key, sizeof(SWinKey), &pPos, POINTER_BYTES);
  }

  // 2.twAggSup
  buf = decodeSTimeWindowAggSupp(buf, &pInfo->twAggSup);

  // 3.pPullDataMap
  int32_t size = 0;
  buf = taosDecodeFixedI32(buf, &size);
  for (int32_t i = 0; i < size; i++) {
    SWinKey key = {0};
    SArray* pArray = taosArrayInit(0, sizeof(int32_t));
    buf = decodeSWinKey(buf, &key);
    int32_t chSize = 0;
    buf = taosDecodeFixedI32(buf, &chSize);
    for (int32_t i = 0; i < chSize; i++) {
      int32_t chId = 0;
      buf = taosDecodeFixedI32(buf, &chId);
      taosArrayPush(pArray, &chId);
    }
    taosHashPut(pInfo->pPullDataMap, &key, sizeof(SWinKey), &pArray, POINTER_BYTES);
  }

  // 4.pPullWins
  buf = decodeSPullWindowInfoArray(buf, pInfo->pPullWins);

  // 5.dataVersion
  buf = taosDecodeFixedI64(buf, &pInfo->dataVersion);
}

void doStreamIntervalSaveCheckpoint(SOperatorInfo* pOperator) {
  SStreamIntervalOperatorInfo* pInfo = pOperator->info;
  int32_t                      len = doStreamIntervalEncodeOpState(NULL, 0, pOperator);
  void*                        buf = taosMemoryCalloc(1, len);
  void*                        pBuf = buf;
  len = doStreamIntervalEncodeOpState(&pBuf, len, pOperator);
  pInfo->stateStore.streamStateSaveInfo(pInfo->pState, STREAM_INTERVAL_OP_CHECKPOINT_NAME,
                                        strlen(STREAM_INTERVAL_OP_CHECKPOINT_NAME), buf, len);
  taosMemoryFree(buf);
}

static SSDataBlock* doStreamFinalIntervalAgg(SOperatorInfo* pOperator) {
  SStreamIntervalOperatorInfo* pInfo = pOperator->info;
  SExecTaskInfo*               pTaskInfo = pOperator->pTaskInfo;
  SStorageAPI*                 pAPI = &pOperator->pTaskInfo->storageAPI;

  SOperatorInfo* downstream = pOperator->pDownstream[0];
  SExprSupp*     pSup = &pOperator->exprSupp;

  qDebug("interval status %d %s", pOperator->status, IS_FINAL_OP(pInfo) ? "interval final" : "interval semi");

  if (pOperator->status == OP_EXEC_DONE) {
    return NULL;
  } else if (pOperator->status == OP_RES_TO_RETURN) {
    doBuildPullDataBlock(pInfo->pPullWins, &pInfo->pullIndex, pInfo->pPullDataRes);
    if (pInfo->pPullDataRes->info.rows != 0) {
      // process the rest of the data
      printDataBlock(pInfo->pPullDataRes, IS_FINAL_OP(pInfo) ? "interval final" : "interval semi");
      return pInfo->pPullDataRes;
    }

    doBuildDeleteResult(pInfo, pInfo->pDelWins, &pInfo->delIndex, pInfo->pDelRes);
    if (pInfo->pDelRes->info.rows != 0) {
      // process the rest of the data
      printDataBlock(pInfo->pDelRes, IS_FINAL_OP(pInfo) ? "interval final" : "interval semi");
      return pInfo->pDelRes;
    }

    doBuildStreamIntervalResult(pOperator, pInfo->pState, pInfo->binfo.pRes, &pInfo->groupResInfo);
    if (pInfo->binfo.pRes->info.rows != 0) {
      printDataBlock(pInfo->binfo.pRes, IS_FINAL_OP(pInfo) ? "interval final" : "interval semi");
      return pInfo->binfo.pRes;
    }

    if (pInfo->recvGetAll) {
      pInfo->recvGetAll = false;
      resetUnCloseWinInfo(pInfo->aggSup.pResultRowHashTable);
    }

    if (pInfo->reCkBlock) {
      pInfo->reCkBlock = false;
      printDataBlock(pInfo->pCheckpointRes, IS_FINAL_OP(pInfo) ? "interval final ck" : "interval semi ck");
      return pInfo->pCheckpointRes;
    }

    setOperatorCompleted(pOperator);
    if (!IS_FINAL_OP(pInfo)) {
      clearFunctionContext(&pOperator->exprSupp);
      // semi interval operator clear disk buffer
      clearStreamIntervalOperator(pInfo);
      qDebug("===stream===clear semi operator");
    }
    return NULL;
  } else {
    if (!IS_FINAL_OP(pInfo)) {
      doBuildDeleteResult(pInfo, pInfo->pDelWins, &pInfo->delIndex, pInfo->pDelRes);
      if (pInfo->pDelRes->info.rows != 0) {
        // process the rest of the data
        printDataBlock(pInfo->pDelRes, IS_FINAL_OP(pInfo) ? "interval final" : "interval semi");
        return pInfo->pDelRes;
      }
    }
  }

  if (!pInfo->pUpdated) {
    pInfo->pUpdated = taosArrayInit(4096, POINTER_BYTES);
  }
  if (!pInfo->pUpdatedMap) {
    _hash_fn_t hashFn = taosGetDefaultHashFunction(TSDB_DATA_TYPE_BINARY);
    pInfo->pUpdatedMap = tSimpleHashInit(4096, hashFn);
  }

  while (1) {
    if (isTaskKilled(pTaskInfo)) {
      if (pInfo->pUpdated != NULL) {
        pInfo->pUpdated = taosArrayDestroy(pInfo->pUpdated);
      }

      if (pInfo->pUpdatedMap != NULL) {
        tSimpleHashCleanup(pInfo->pUpdatedMap);
        pInfo->pUpdatedMap = NULL;
      }

      T_LONG_JMP(pTaskInfo->env, pTaskInfo->code);
    }

    SSDataBlock* pBlock = downstream->fpSet.getNextFn(downstream);
    if (pBlock == NULL) {
      pOperator->status = OP_RES_TO_RETURN;
      qDebug("===stream===return data:%s. recv datablock num:%" PRIu64,
             IS_FINAL_OP(pInfo) ? "interval final" : "interval semi", pInfo->numOfDatapack);
      pInfo->numOfDatapack = 0;
      break;
    }
    pInfo->numOfDatapack++;
    printDataBlock(pBlock, IS_FINAL_OP(pInfo) ? "interval final recv" : "interval semi recv");

    if (pBlock->info.type == STREAM_NORMAL || pBlock->info.type == STREAM_PULL_DATA) {
      pInfo->binfo.pRes->info.type = pBlock->info.type;
    } else if (pBlock->info.type == STREAM_DELETE_DATA || pBlock->info.type == STREAM_DELETE_RESULT ||
               pBlock->info.type == STREAM_CLEAR) {
      SArray* delWins = taosArrayInit(8, sizeof(SWinKey));
      doDeleteWindows(pOperator, &pInfo->interval, pBlock, delWins, pInfo->pUpdatedMap);
      if (IS_FINAL_OP(pInfo)) {
        int32_t chId = getChildIndex(pBlock);
        addRetriveWindow(delWins, pInfo, chId);
        if (pBlock->info.type != STREAM_CLEAR) {
          taosArrayAddAll(pInfo->pDelWins, delWins);
        }
        taosArrayDestroy(delWins);
        continue;
      }
      removeResults(delWins, pInfo->pUpdatedMap);
      taosArrayAddAll(pInfo->pDelWins, delWins);
      taosArrayDestroy(delWins);

      doBuildDeleteResult(pInfo, pInfo->pDelWins, &pInfo->delIndex, pInfo->pDelRes);
      if (pInfo->pDelRes->info.rows != 0) {
        // process the rest of the data
        printDataBlock(pInfo->pDelRes, IS_FINAL_OP(pInfo) ? "interval final" : "interval semi");
        if (pBlock->info.type == STREAM_CLEAR) {
          pInfo->pDelRes->info.type = STREAM_CLEAR;
        } else {
          pInfo->pDelRes->info.type = STREAM_DELETE_RESULT;
        }
        return pInfo->pDelRes;
      }

      break;
    } else if (pBlock->info.type == STREAM_GET_ALL && IS_FINAL_OP(pInfo)) {
      pInfo->recvGetAll = true;
      getAllIntervalWindow(pInfo->aggSup.pResultRowHashTable, pInfo->pUpdatedMap);
      continue;
    } else if (pBlock->info.type == STREAM_RETRIEVE && !IS_FINAL_OP(pInfo)) {
      doDeleteWindows(pOperator, &pInfo->interval, pBlock, NULL, pInfo->pUpdatedMap);
      if (taosArrayGetSize(pInfo->pUpdated) > 0) {
        break;
      }
      continue;
    } else if (pBlock->info.type == STREAM_PULL_OVER && IS_FINAL_OP(pInfo)) {
      processPullOver(pBlock, pInfo->pPullDataMap, pInfo->pFinalPullDataMap, &pInfo->interval, pInfo->pPullWins,
                      pInfo->numOfChild, pOperator);
      continue;
    } else if (pBlock->info.type == STREAM_CREATE_CHILD_TABLE) {
      return pBlock;
    } else if (pBlock->info.type == STREAM_CHECKPOINT) {
      pAPI->stateStore.streamStateCommit(pInfo->pState);
      doStreamIntervalSaveCheckpoint(pOperator);
      copyDataBlock(pInfo->pCheckpointRes, pBlock);
      continue;
    } else {
      ASSERTS(pBlock->info.type == STREAM_INVALID, "invalid SSDataBlock type");
    }

    if (pInfo->scalarSupp.pExprInfo != NULL) {
      SExprSupp* pExprSup = &pInfo->scalarSupp;
      projectApplyFunctions(pExprSup->pExprInfo, pBlock, pBlock, pExprSup->pCtx, pExprSup->numOfExprs, NULL);
    }
    setInputDataBlock(pSup, pBlock, TSDB_ORDER_ASC, MAIN_SCAN, true);
    doStreamIntervalAggImpl(pOperator, pBlock, pBlock->info.id.groupId, pInfo->pUpdatedMap);
    pInfo->twAggSup.maxTs = TMAX(pInfo->twAggSup.maxTs, pBlock->info.window.ekey);
    pInfo->twAggSup.maxTs = TMAX(pInfo->twAggSup.maxTs, pBlock->info.watermark);
    pInfo->twAggSup.minTs = TMIN(pInfo->twAggSup.minTs, pBlock->info.window.skey);
  }

  removeDeleteResults(pInfo->pUpdatedMap, pInfo->pDelWins);
  if (IS_FINAL_OP(pInfo)) {
    closeStreamIntervalWindow(pInfo->aggSup.pResultRowHashTable, &pInfo->twAggSup, &pInfo->interval,
                              pInfo->pPullDataMap, pInfo->pUpdatedMap, pInfo->pDelWins, pOperator);
  }
  pInfo->binfo.pRes->info.watermark = pInfo->twAggSup.maxTs;

  void*   pIte = NULL;
  int32_t iter = 0;
  while ((pIte = tSimpleHashIterate(pInfo->pUpdatedMap, pIte, &iter)) != NULL) {
    taosArrayPush(pInfo->pUpdated, pIte);
  }

  tSimpleHashCleanup(pInfo->pUpdatedMap);
  pInfo->pUpdatedMap = NULL;
  taosArraySort(pInfo->pUpdated, winPosCmprImpl);

  initMultiResInfoFromArrayList(&pInfo->groupResInfo, pInfo->pUpdated);
  pInfo->pUpdated = NULL;
  blockDataEnsureCapacity(pInfo->binfo.pRes, pOperator->resultInfo.capacity);

  doBuildPullDataBlock(pInfo->pPullWins, &pInfo->pullIndex, pInfo->pPullDataRes);
  if (pInfo->pPullDataRes->info.rows != 0) {
    // process the rest of the data
    printDataBlock(pInfo->pPullDataRes, IS_FINAL_OP(pInfo) ? "interval final" : "interval semi");
    return pInfo->pPullDataRes;
  }

  doBuildDeleteResult(pInfo, pInfo->pDelWins, &pInfo->delIndex, pInfo->pDelRes);
  if (pInfo->pDelRes->info.rows != 0) {
    // process the rest of the data
    printDataBlock(pInfo->pDelRes, IS_FINAL_OP(pInfo) ? "interval final" : "interval semi");
    return pInfo->pDelRes;
  }

  doBuildStreamIntervalResult(pOperator, pInfo->pState, pInfo->binfo.pRes, &pInfo->groupResInfo);
  if (pInfo->binfo.pRes->info.rows != 0) {
    printDataBlock(pInfo->binfo.pRes, IS_FINAL_OP(pInfo) ? "interval final" : "interval semi");
    return pInfo->binfo.pRes;
  }

  if (pInfo->reCkBlock) {
    pInfo->reCkBlock = false;
    printDataBlock(pInfo->binfo.pRes, IS_FINAL_OP(pInfo) ? "interval final ck" : "interval semi ck");
    return pInfo->pCheckpointRes;
  }

  return NULL;
}

int64_t getDeleteMark(SIntervalPhysiNode* pIntervalPhyNode) {
  if (pIntervalPhyNode->window.deleteMark <= 0) {
    return DEAULT_DELETE_MARK;
  }
  int64_t deleteMark = TMAX(pIntervalPhyNode->window.deleteMark, pIntervalPhyNode->window.watermark);
  deleteMark = TMAX(deleteMark, pIntervalPhyNode->interval);
  return deleteMark;
}

TSKEY compareTs(void* pKey) {
  SWinKey* pWinKey = (SWinKey*)pKey;
  return pWinKey->ts;
}

int32_t getSelectivityBufSize(SqlFunctionCtx* pCtx) {
  if (pCtx->subsidiaries.rowLen == 0) {
    int32_t rowLen = 0;
    for (int32_t j = 0; j < pCtx->subsidiaries.num; ++j) {
      SqlFunctionCtx* pc = pCtx->subsidiaries.pCtx[j];
      rowLen += pc->pExpr->base.resSchema.bytes;
    }

    return rowLen + pCtx->subsidiaries.num * sizeof(bool);
  } else {
    return pCtx->subsidiaries.rowLen;
  }
}

int32_t getMaxFunResSize(SExprSupp* pSup, int32_t numOfCols) {
  int32_t size = 0;
  for (int32_t i = 0; i < numOfCols; ++i) {
    int32_t resSize = getSelectivityBufSize(pSup->pCtx + i);
    size = TMAX(size, resSize);
  }
  return size;
}

void streamIntervalReleaseState(SOperatorInfo* pOperator) {
  if (pOperator->operatorType != QUERY_NODE_PHYSICAL_PLAN_STREAM_SEMI_INTERVAL) {
    SStreamIntervalOperatorInfo* pInfo = pOperator->info;
    int32_t                      resSize = sizeof(TSKEY);
    pInfo->stateStore.streamStateSaveInfo(pInfo->pState, STREAM_INTERVAL_OP_STATE_NAME,
                                          strlen(STREAM_INTERVAL_OP_STATE_NAME), &pInfo->twAggSup.maxTs, resSize);
  }
  SStreamIntervalOperatorInfo* pInfo = pOperator->info;
  SStorageAPI*                 pAPI = &pOperator->pTaskInfo->storageAPI;
  pAPI->stateStore.streamStateCommit(pInfo->pState);
  SOperatorInfo* downstream = pOperator->pDownstream[0];
  if (downstream->fpSet.releaseStreamStateFn) {
    downstream->fpSet.releaseStreamStateFn(downstream);
  }
}

void streamIntervalReloadState(SOperatorInfo* pOperator) {
  if (pOperator->operatorType != QUERY_NODE_PHYSICAL_PLAN_STREAM_SEMI_INTERVAL) {
    SStreamIntervalOperatorInfo* pInfo = pOperator->info;
    int32_t                      size = 0;
    void*                        pBuf = NULL;
    int32_t code = pInfo->stateStore.streamStateGetInfo(pInfo->pState, STREAM_INTERVAL_OP_STATE_NAME,
                                                        strlen(STREAM_INTERVAL_OP_STATE_NAME), &pBuf, &size);
    TSKEY   ts = *(TSKEY*)pBuf;
    taosMemoryFree(pBuf);
    pInfo->twAggSup.maxTs = TMAX(pInfo->twAggSup.maxTs, ts);
    pInfo->stateStore.streamStateReloadInfo(pInfo->pState, ts);
  }
  SOperatorInfo* downstream = pOperator->pDownstream[0];
  if (downstream->fpSet.reloadStreamStateFn) {
    downstream->fpSet.reloadStreamStateFn(downstream);
  }
}

SOperatorInfo* createStreamFinalIntervalOperatorInfo(SOperatorInfo* downstream, SPhysiNode* pPhyNode,
                                                     SExecTaskInfo* pTaskInfo, int32_t numOfChild,
                                                     SReadHandle* pHandle) {
  SIntervalPhysiNode*          pIntervalPhyNode = (SIntervalPhysiNode*)pPhyNode;
  SStreamIntervalOperatorInfo* pInfo = taosMemoryCalloc(1, sizeof(SStreamIntervalOperatorInfo));
  SOperatorInfo*               pOperator = taosMemoryCalloc(1, sizeof(SOperatorInfo));
  if (pInfo == NULL || pOperator == NULL) {
    goto _error;
  }

  pOperator->pTaskInfo = pTaskInfo;
  SStorageAPI* pAPI = &pTaskInfo->storageAPI;

  pInfo->interval = (SInterval){.interval = pIntervalPhyNode->interval,
                                .sliding = pIntervalPhyNode->sliding,
                                .intervalUnit = pIntervalPhyNode->intervalUnit,
                                .slidingUnit = pIntervalPhyNode->slidingUnit,
                                .offset = pIntervalPhyNode->offset,
                                .precision = ((SColumnNode*)pIntervalPhyNode->window.pTspk)->node.resType.precision};
  pInfo->twAggSup = (STimeWindowAggSupp){
      .waterMark = pIntervalPhyNode->window.watermark,
      .calTrigger = pIntervalPhyNode->window.triggerType,
      .maxTs = INT64_MIN,
      .minTs = INT64_MAX,
      .deleteMark = getDeleteMark(pIntervalPhyNode),
      .deleteMarkSaved = 0,
      .calTriggerSaved = 0,
  };
  ASSERTS(pInfo->twAggSup.calTrigger != STREAM_TRIGGER_MAX_DELAY, "trigger type should not be max delay");
  pInfo->primaryTsIndex = ((SColumnNode*)pIntervalPhyNode->window.pTspk)->slotId;
  size_t keyBufSize = sizeof(int64_t) + sizeof(int64_t) + POINTER_BYTES;
  initResultSizeInfo(&pOperator->resultInfo, 4096);
  if (pIntervalPhyNode->window.pExprs != NULL) {
    int32_t    numOfScalar = 0;
    SExprInfo* pScalarExprInfo = createExprInfo(pIntervalPhyNode->window.pExprs, NULL, &numOfScalar);
    int32_t code = initExprSupp(&pInfo->scalarSupp, pScalarExprInfo, numOfScalar, &pTaskInfo->storageAPI.functionStore);
    if (code != TSDB_CODE_SUCCESS) {
      goto _error;
    }
  }

  int32_t      numOfCols = 0;
  SExprInfo*   pExprInfo = createExprInfo(pIntervalPhyNode->window.pFuncs, NULL, &numOfCols);
  SSDataBlock* pResBlock = createDataBlockFromDescNode(pPhyNode->pOutputDataBlockDesc);
  initBasicInfo(&pInfo->binfo, pResBlock);

  pInfo->pState = taosMemoryCalloc(1, sizeof(SStreamState));
  *(pInfo->pState) = *(pTaskInfo->streamInfo.pState);

  pAPI->stateStore.streamStateSetNumber(pInfo->pState, -1);
  int32_t code = initAggSup(&pOperator->exprSupp, &pInfo->aggSup, pExprInfo, numOfCols, keyBufSize, pTaskInfo->id.str,
                            pInfo->pState, &pTaskInfo->storageAPI.functionStore);
  if (code != TSDB_CODE_SUCCESS) {
    goto _error;
  }

  initExecTimeWindowInfo(&pInfo->twAggSup.timeWindowData, &pTaskInfo->window);
  initResultRowInfo(&pInfo->binfo.resultRowInfo);

  pInfo->numOfChild = numOfChild;

  pInfo->pPhyNode = (SPhysiNode*)nodesCloneNode((SNode*)pPhyNode);

  if (pPhyNode->type == QUERY_NODE_PHYSICAL_PLAN_STREAM_FINAL_INTERVAL) {
    pInfo->isFinal = true;
    pOperator->name = "StreamFinalIntervalOperator";
  } else {
    // semi interval operator does not catch result
    pInfo->isFinal = false;
    pOperator->name = "StreamSemiIntervalOperator";
  }

  if (!IS_FINAL_OP(pInfo) || numOfChild == 0) {
    pInfo->twAggSup.calTrigger = STREAM_TRIGGER_AT_ONCE;
  }

  pInfo->pPullWins = taosArrayInit(8, sizeof(SPullWindowInfo));
  pInfo->pullIndex = 0;
  _hash_fn_t hashFn = taosGetDefaultHashFunction(TSDB_DATA_TYPE_BINARY);
  pInfo->pPullDataMap = taosHashInit(64, hashFn, false, HASH_NO_LOCK);
  pInfo->pFinalPullDataMap = taosHashInit(64, hashFn, false, HASH_NO_LOCK);
  pInfo->pPullDataRes = createSpecialDataBlock(STREAM_RETRIEVE);
  pInfo->ignoreExpiredData = pIntervalPhyNode->window.igExpired;
  pInfo->ignoreExpiredDataSaved = false;
  pInfo->pDelRes = createSpecialDataBlock(STREAM_DELETE_RESULT);
  pInfo->delIndex = 0;
  pInfo->pDelWins = taosArrayInit(4, sizeof(SWinKey));
  pInfo->delKey.ts = INT64_MAX;
  pInfo->delKey.groupId = 0;
  pInfo->numOfDatapack = 0;
  pInfo->pUpdated = NULL;
  pInfo->pUpdatedMap = NULL;
  int32_t funResSize = getMaxFunResSize(&pOperator->exprSupp, numOfCols);
  pInfo->pState->pFileState = pAPI->stateStore.streamFileStateInit(
      tsStreamBufferSize, sizeof(SWinKey), pInfo->aggSup.resultRowSize, funResSize, compareTs, pInfo->pState,
      pInfo->twAggSup.deleteMark, GET_TASKID(pTaskInfo), pHandle->checkpointId);
  pInfo->dataVersion = 0;
  pInfo->stateStore = pTaskInfo->storageAPI.stateStore;
  pInfo->recvGetAll = false;
  pInfo->pCheckpointRes = createSpecialDataBlock(STREAM_CHECKPOINT);

  pOperator->operatorType = pPhyNode->type;
  pOperator->blocking = true;
  pOperator->status = OP_NOT_OPENED;
  pOperator->info = pInfo;

  pOperator->fpSet = createOperatorFpSet(NULL, doStreamFinalIntervalAgg, NULL, destroyStreamFinalIntervalOperatorInfo,
                                         optrDefaultBufFn, NULL);
  setOperatorStreamStateFn(pOperator, streamIntervalReleaseState, streamIntervalReloadState);
  if (pPhyNode->type == QUERY_NODE_PHYSICAL_PLAN_STREAM_SEMI_INTERVAL) {
    initIntervalDownStream(downstream, pPhyNode->type, pInfo);
  }
  code = appendDownstream(pOperator, &downstream, 1);
  if (code != TSDB_CODE_SUCCESS) {
    goto _error;
  }

  // for stream
  void*   buff = NULL;
  int32_t len = 0;
  int32_t res = pAPI->stateStore.streamStateGetInfo(pInfo->pState, STREAM_INTERVAL_OP_CHECKPOINT_NAME,
                                                    strlen(STREAM_INTERVAL_OP_CHECKPOINT_NAME), &buff, &len);
  if (res == TSDB_CODE_SUCCESS) {
    doStreamIntervalDecodeOpState(buff, len, pOperator);
    taosMemoryFree(buff);
  }

  return pOperator;

_error:
  destroyStreamFinalIntervalOperatorInfo(pInfo);
  taosMemoryFreeClear(pOperator);
  pTaskInfo->code = code;
  return NULL;
}

void destroyStreamAggSupporter(SStreamAggSupporter* pSup) {
  tSimpleHashCleanup(pSup->pResultRows);
  destroyDiskbasedBuf(pSup->pResultBuf);
  blockDataDestroy(pSup->pScanBlock);
  taosMemoryFreeClear(pSup->pState);
  taosMemoryFreeClear(pSup->pDummyCtx);
}

void destroyStreamSessionAggOperatorInfo(void* param) {
  SStreamSessionAggOperatorInfo* pInfo = (SStreamSessionAggOperatorInfo*)param;
  cleanupBasicInfo(&pInfo->binfo);
  destroyStreamAggSupporter(&pInfo->streamAggSup);

  if (pInfo->pChildren != NULL) {
    int32_t size = taosArrayGetSize(pInfo->pChildren);
    for (int32_t i = 0; i < size; i++) {
      SOperatorInfo* pChild = taosArrayGetP(pInfo->pChildren, i);
      destroyOperator(pChild);
    }
    taosArrayDestroy(pInfo->pChildren);
  }

  colDataDestroy(&pInfo->twAggSup.timeWindowData);
  blockDataDestroy(pInfo->pDelRes);
  blockDataDestroy(pInfo->pWinBlock);
  tSimpleHashCleanup(pInfo->pStUpdated);
  tSimpleHashCleanup(pInfo->pStDeleted);

  taosArrayDestroy(pInfo->historyWins);
  blockDataDestroy(pInfo->pCheckpointRes);

  taosMemoryFreeClear(param);
}

int32_t initBasicInfoEx(SOptrBasicInfo* pBasicInfo, SExprSupp* pSup, SExprInfo* pExprInfo, int32_t numOfCols,
                        SSDataBlock* pResultBlock, SFunctionStateStore* pStore) {
  initBasicInfo(pBasicInfo, pResultBlock);
  int32_t code = initExprSupp(pSup, pExprInfo, numOfCols, pStore);
  if (code != TSDB_CODE_SUCCESS) {
    return code;
  }

  for (int32_t i = 0; i < numOfCols; ++i) {
    pSup->pCtx[i].saveHandle.pBuf = NULL;
  }

  ASSERT(numOfCols > 0);
  return TSDB_CODE_SUCCESS;
}

void initDummyFunction(SqlFunctionCtx* pDummy, SqlFunctionCtx* pCtx, int32_t nums) {
  for (int i = 0; i < nums; i++) {
    pDummy[i].functionId = pCtx[i].functionId;
    pDummy[i].isNotNullFunc = pCtx[i].isNotNullFunc;
    pDummy[i].isPseudoFunc = pCtx[i].isPseudoFunc;
  }
}

void initDownStream(SOperatorInfo* downstream, SStreamAggSupporter* pAggSup, uint16_t type, int32_t tsColIndex,
                    STimeWindowAggSupp* pTwSup) {
  if (downstream->operatorType == QUERY_NODE_PHYSICAL_PLAN_STREAM_PARTITION) {
    SStreamPartitionOperatorInfo* pScanInfo = downstream->info;
    pScanInfo->tsColIndex = tsColIndex;
  }

  if (downstream->operatorType != QUERY_NODE_PHYSICAL_PLAN_STREAM_SCAN) {
    initDownStream(downstream->pDownstream[0], pAggSup, type, tsColIndex, pTwSup);
    return;
  }
  SStreamScanInfo* pScanInfo = downstream->info;
  pScanInfo->windowSup = (SWindowSupporter){.pStreamAggSup = pAggSup, .gap = pAggSup->gap, .parentType = type};
  pScanInfo->pState = pAggSup->pState;
  if (!pScanInfo->pUpdateInfo) {
    pScanInfo->pUpdateInfo = pAggSup->stateStore.updateInfoInit(60000, TSDB_TIME_PRECISION_MILLI, pTwSup->waterMark,
                                                                pScanInfo->igCheckUpdate);
  }
  pScanInfo->twAggSup = *pTwSup;
}

int32_t initStreamAggSupporter(SStreamAggSupporter* pSup, SqlFunctionCtx* pCtx, int32_t numOfOutput, int64_t gap,
                               SStreamState* pState, int32_t keySize, int16_t keyType, SStateStore* pStore,
                               SReadHandle* pHandle, SStorageAPI* pApi) {
  pSup->resultRowSize = keySize + getResultRowSize(pCtx, numOfOutput);
  pSup->pScanBlock = createSpecialDataBlock(STREAM_CLEAR);
  pSup->gap = gap;
  pSup->stateKeySize = keySize;
  pSup->stateKeyType = keyType;
  pSup->pDummyCtx = (SqlFunctionCtx*)taosMemoryCalloc(numOfOutput, sizeof(SqlFunctionCtx));
  if (pSup->pDummyCtx == NULL) {
    return TSDB_CODE_OUT_OF_MEMORY;
  }

  pSup->stateStore = *pStore;

  initDummyFunction(pSup->pDummyCtx, pCtx, numOfOutput);
  pSup->pState = taosMemoryCalloc(1, sizeof(SStreamState));
  *(pSup->pState) = *pState;
  pSup->stateStore.streamStateSetNumber(pSup->pState, -1);

  _hash_fn_t hashFn = taosGetDefaultHashFunction(TSDB_DATA_TYPE_BINARY);
  pSup->pResultRows = tSimpleHashInit(32, hashFn);

  int32_t pageSize = 4096;
  while (pageSize < pSup->resultRowSize * 4) {
    pageSize <<= 1u;
  }
  // at least four pages need to be in buffer
  int32_t bufSize = 4096 * 256;
  if (bufSize <= pageSize) {
    bufSize = pageSize * 4;
  }

  if (!osTempSpaceAvailable()) {
    terrno = TSDB_CODE_NO_DISKSPACE;
    qError("Init stream agg supporter failed since %s, tempDir:%s", terrstr(), tsTempDir);
    return terrno;
  }

  int32_t code = createDiskbasedBuf(&pSup->pResultBuf, pageSize, bufSize, "function", tsTempDir);
  for (int32_t i = 0; i < numOfOutput; ++i) {
    pCtx[i].saveHandle.pBuf = pSup->pResultBuf;
  }

  pSup->pSessionAPI = pApi;

  return TSDB_CODE_SUCCESS;
}

bool isInTimeWindow(STimeWindow* pWin, TSKEY ts, int64_t gap) {
  if (ts + gap >= pWin->skey && ts - gap <= pWin->ekey) {
    return true;
  }
  return false;
}

bool isInWindow(SResultWindowInfo* pWinInfo, TSKEY ts, int64_t gap) {
  return isInTimeWindow(&pWinInfo->sessionWin.win, ts, gap);
}

void getCurSessionWindow(SStreamAggSupporter* pAggSup, TSKEY startTs, TSKEY endTs, uint64_t groupId,
                         SSessionKey* pKey) {
  pKey->win.skey = startTs;
  pKey->win.ekey = endTs;
  pKey->groupId = groupId;
  int32_t code = pAggSup->stateStore.streamStateSessionGetKeyByRange(pAggSup->pState, pKey, pKey);
  if (code != TSDB_CODE_SUCCESS) {
    SET_SESSION_WIN_KEY_INVALID(pKey);
  }
}

bool isInvalidSessionWin(SResultWindowInfo* pWinInfo) { return pWinInfo->sessionWin.win.skey == 0; }

bool inWinRange(STimeWindow* range, STimeWindow* cur) {
  if (cur->skey >= range->skey && cur->ekey <= range->ekey) {
    return true;
  }
  return false;
}

void setSessionOutputBuf(SStreamAggSupporter* pAggSup, TSKEY startTs, TSKEY endTs, uint64_t groupId,
                         SResultWindowInfo* pCurWin) {
  pCurWin->sessionWin.groupId = groupId;
  pCurWin->sessionWin.win.skey = startTs;
  pCurWin->sessionWin.win.ekey = endTs;
  int32_t size = pAggSup->resultRowSize;
  int32_t code = pAggSup->stateStore.streamStateSessionAddIfNotExist(pAggSup->pState, &pCurWin->sessionWin,
                                                                     pAggSup->gap, &pCurWin->pOutputBuf, &size);
  if (code == TSDB_CODE_SUCCESS && !inWinRange(&pAggSup->winRange, &pCurWin->sessionWin.win)) {
    code = TSDB_CODE_FAILED;
    releaseOutputBuf(pAggSup->pState, NULL, (SResultRow*)pCurWin->pOutputBuf, &pAggSup->pSessionAPI->stateStore);
    pCurWin->pOutputBuf = taosMemoryCalloc(1, size);
  }

  if (code == TSDB_CODE_SUCCESS) {
    pCurWin->isOutput = true;
    pAggSup->stateStore.streamStateSessionDel(pAggSup->pState, &pCurWin->sessionWin);
  } else {
    pCurWin->sessionWin.win.skey = startTs;
    pCurWin->sessionWin.win.ekey = endTs;
  }
}

int32_t getSessionWinBuf(SStreamAggSupporter* pAggSup, SStreamStateCur* pCur, SResultWindowInfo* pWinInfo) {
  int32_t size = 0;
  int32_t code =
      pAggSup->stateStore.streamStateSessionGetKVByCur(pCur, &pWinInfo->sessionWin, &pWinInfo->pOutputBuf, &size);
  if (code != TSDB_CODE_SUCCESS) {
    return code;
  }

  pAggSup->stateStore.streamStateCurNext(pAggSup->pState, pCur);
  return TSDB_CODE_SUCCESS;
}
void saveDeleteInfo(SArray* pWins, SSessionKey key) {
  // key.win.ekey = key.win.skey;
  taosArrayPush(pWins, &key);
}

void saveDeleteRes(SSHashObj* pStDelete, SSessionKey key) {
  key.win.ekey = key.win.skey;
  tSimpleHashPut(pStDelete, &key, sizeof(SSessionKey), NULL, 0);
}

static void removeSessionResult(SSHashObj* pHashMap, SSHashObj* pResMap, SSessionKey key) {
  key.win.ekey = key.win.skey;
  tSimpleHashRemove(pHashMap, &key, sizeof(SSessionKey));
  tSimpleHashRemove(pResMap, &key, sizeof(SSessionKey));
}

static void getSessionHashKey(const SSessionKey* pKey, SSessionKey* pHashKey) {
  *pHashKey = *pKey;
  pHashKey->win.ekey = pKey->win.skey;
}

static void removeSessionResults(SSHashObj* pHashMap, SArray* pWins) {
  if (tSimpleHashGetSize(pHashMap) == 0) {
    return;
  }
  int32_t size = taosArrayGetSize(pWins);
  for (int32_t i = 0; i < size; i++) {
    SSessionKey* pWin = taosArrayGet(pWins, i);
    if (!pWin) continue;
    SSessionKey key = {0};
    getSessionHashKey(pWin, &key);
    tSimpleHashRemove(pHashMap, &key, sizeof(SSessionKey));
  }
}

int32_t updateSessionWindowInfo(SResultWindowInfo* pWinInfo, TSKEY* pStartTs, TSKEY* pEndTs, uint64_t groupId,
                                int32_t rows, int32_t start, int64_t gap, SSHashObj* pResultRows, SSHashObj* pStUpdated,
                                SSHashObj* pStDeleted) {
  for (int32_t i = start; i < rows; ++i) {
    if (!isInWindow(pWinInfo, pStartTs[i], gap) && (!pEndTs || !isInWindow(pWinInfo, pEndTs[i], gap))) {
      return i - start;
    }
    if (pWinInfo->sessionWin.win.skey > pStartTs[i]) {
      if (pStDeleted && pWinInfo->isOutput) {
        saveDeleteRes(pStDeleted, pWinInfo->sessionWin);
      }
      removeSessionResult(pStUpdated, pResultRows, pWinInfo->sessionWin);
      pWinInfo->sessionWin.win.skey = pStartTs[i];
    }
    pWinInfo->sessionWin.win.ekey = TMAX(pWinInfo->sessionWin.win.ekey, pStartTs[i]);
    if (pEndTs) {
      pWinInfo->sessionWin.win.ekey = TMAX(pWinInfo->sessionWin.win.ekey, pEndTs[i]);
    }
  }
  return rows - start;
}

static int32_t initSessionOutputBuf(SResultWindowInfo* pWinInfo, SResultRow** pResult, SqlFunctionCtx* pCtx,
                                    int32_t numOfOutput, int32_t* rowEntryInfoOffset) {
  ASSERT(pWinInfo->sessionWin.win.skey <= pWinInfo->sessionWin.win.ekey);
  *pResult = (SResultRow*)pWinInfo->pOutputBuf;
  // set time window for current result
  (*pResult)->win = pWinInfo->sessionWin.win;
  setResultRowInitCtx(*pResult, pCtx, numOfOutput, rowEntryInfoOffset);
  return TSDB_CODE_SUCCESS;
}

static int32_t doOneWindowAggImpl(SColumnInfoData* pTimeWindowData, SResultWindowInfo* pCurWin, SResultRow** pResult,
                                  int32_t startIndex, int32_t winRows, int32_t rows, int32_t numOutput,
                                  SOperatorInfo* pOperator, int64_t winDelta) {
  SExprSupp*     pSup = &pOperator->exprSupp;
  SExecTaskInfo* pTaskInfo = pOperator->pTaskInfo;
  int32_t        code = initSessionOutputBuf(pCurWin, pResult, pSup->pCtx, numOutput, pSup->rowEntryInfoOffset);
  if (code != TSDB_CODE_SUCCESS || (*pResult) == NULL) {
    return TSDB_CODE_OUT_OF_MEMORY;
  }
  updateTimeWindowInfo(pTimeWindowData, &pCurWin->sessionWin.win, winDelta);
  applyAggFunctionOnPartialTuples(pTaskInfo, pSup->pCtx, pTimeWindowData, startIndex, winRows, rows, numOutput);
  return TSDB_CODE_SUCCESS;
}

static bool doDeleteSessionWindow(SStreamAggSupporter* pAggSup, SSessionKey* pKey) {
  pAggSup->stateStore.streamStateSessionDel(pAggSup->pState, pKey);
  SSessionKey hashKey = {0};
  getSessionHashKey(pKey, &hashKey);
  tSimpleHashRemove(pAggSup->pResultRows, &hashKey, sizeof(SSessionKey));
  return true;
}

static int32_t setSessionWinOutputInfo(SSHashObj* pStUpdated, SResultWindowInfo* pWinInfo) {
  void* pVal = tSimpleHashGet(pStUpdated, &pWinInfo->sessionWin, sizeof(SSessionKey));
  if (pVal) {
    SResultWindowInfo* pWin = pVal;
    pWinInfo->isOutput = pWin->isOutput;
  }
  return TSDB_CODE_SUCCESS;
}

SStreamStateCur* getNextSessionWinInfo(SStreamAggSupporter* pAggSup, SSHashObj* pStUpdated, SResultWindowInfo* pCurWin,
                                       SResultWindowInfo* pNextWin) {
  SStreamStateCur* pCur = pAggSup->stateStore.streamStateSessionSeekKeyNext(pAggSup->pState, &pCurWin->sessionWin);
  pNextWin->isOutput = true;
  setSessionWinOutputInfo(pStUpdated, pNextWin);
  int32_t size = 0;
  pNextWin->sessionWin = pCurWin->sessionWin;
  int32_t code =
      pAggSup->stateStore.streamStateSessionGetKVByCur(pCur, &pNextWin->sessionWin, &pNextWin->pOutputBuf, &size);
  if (code != TSDB_CODE_SUCCESS) {
    taosMemoryFreeClear(pNextWin->pOutputBuf);
    SET_SESSION_WIN_INVALID(*pNextWin);
  }
  return pCur;
}

static int32_t compactSessionWindow(SOperatorInfo* pOperator, SResultWindowInfo* pCurWin, SSHashObj* pStUpdated,
                                 SSHashObj* pStDeleted, bool addGap) {
  SExprSupp*     pSup = &pOperator->exprSupp;
  SExecTaskInfo* pTaskInfo = pOperator->pTaskInfo;
  SStorageAPI*   pAPI = &pOperator->pTaskInfo->storageAPI;
  int32_t        winNum = 0;

  SStreamSessionAggOperatorInfo* pInfo = pOperator->info;
  SResultRow*                    pCurResult = NULL;
  int32_t                        numOfOutput = pOperator->exprSupp.numOfExprs;
  SStreamAggSupporter*           pAggSup = &pInfo->streamAggSup;
  initSessionOutputBuf(pCurWin, &pCurResult, pSup->pCtx, numOfOutput, pSup->rowEntryInfoOffset);
  // Just look for the window behind StartIndex
  while (1) {
    SResultWindowInfo winInfo = {0};
    SStreamStateCur*  pCur = getNextSessionWinInfo(pAggSup, pStUpdated, pCurWin, &winInfo);
    if (!IS_VALID_SESSION_WIN(winInfo) || !isInWindow(pCurWin, winInfo.sessionWin.win.skey, pAggSup->gap) ||
        !inWinRange(&pAggSup->winRange, &winInfo.sessionWin.win)) {
      taosMemoryFree(winInfo.pOutputBuf);
      pAPI->stateStore.streamStateFreeCur(pCur);
      break;
    }
    SResultRow* pWinResult = NULL;
    initSessionOutputBuf(&winInfo, &pWinResult, pAggSup->pDummyCtx, numOfOutput, pSup->rowEntryInfoOffset);
    pCurWin->sessionWin.win.ekey = TMAX(pCurWin->sessionWin.win.ekey, winInfo.sessionWin.win.ekey);
    int64_t winDelta = 0;
    if (addGap) {
      winDelta = pAggSup->gap;
    }
    updateTimeWindowInfo(&pInfo->twAggSup.timeWindowData, &pCurWin->sessionWin.win, winDelta);
    compactFunctions(pSup->pCtx, pAggSup->pDummyCtx, numOfOutput, pTaskInfo, &pInfo->twAggSup.timeWindowData);
    tSimpleHashRemove(pStUpdated, &winInfo.sessionWin, sizeof(SSessionKey));
    if (winInfo.isOutput && pStDeleted) {
      saveDeleteRes(pStDeleted, winInfo.sessionWin);
    }
    removeSessionResult(pStUpdated, pAggSup->pResultRows, winInfo.sessionWin);
    doDeleteSessionWindow(pAggSup, &winInfo.sessionWin);
    pAPI->stateStore.streamStateFreeCur(pCur);
    taosMemoryFree(winInfo.pOutputBuf);
    winNum++;
  }
  return winNum;
}

int32_t saveSessionOutputBuf(SStreamAggSupporter* pAggSup, SResultWindowInfo* pWinInfo) {
  saveSessionDiscBuf(pAggSup->pState, &pWinInfo->sessionWin, pWinInfo->pOutputBuf, pAggSup->resultRowSize,
                     &pAggSup->stateStore);
  pWinInfo->pOutputBuf = NULL;
  return TSDB_CODE_SUCCESS;
}

static void doStreamSessionAggImpl(SOperatorInfo* pOperator, SSDataBlock* pSDataBlock, SSHashObj* pStUpdated,
                                   SSHashObj* pStDeleted, bool hasEndTs, bool addGap) {
  SExecTaskInfo*                 pTaskInfo = pOperator->pTaskInfo;
  SStreamSessionAggOperatorInfo* pInfo = pOperator->info;
  int32_t                        numOfOutput = pOperator->exprSupp.numOfExprs;
  uint64_t                       groupId = pSDataBlock->info.id.groupId;
  int64_t                        code = TSDB_CODE_SUCCESS;
  SResultRow*                    pResult = NULL;
  int32_t                        rows = pSDataBlock->info.rows;
  int32_t                        winRows = 0;
  SStreamAggSupporter*           pAggSup = &pInfo->streamAggSup;

  pInfo->dataVersion = TMAX(pInfo->dataVersion, pSDataBlock->info.version);
  pAggSup->winRange = pTaskInfo->streamInfo.fillHistoryWindow;
  if (pAggSup->winRange.ekey <= 0) {
    pAggSup->winRange.ekey = INT64_MAX;
  }

  SColumnInfoData* pStartTsCol = taosArrayGet(pSDataBlock->pDataBlock, pInfo->primaryTsIndex);
  TSKEY*           startTsCols = (int64_t*)pStartTsCol->pData;
  SColumnInfoData* pEndTsCol = NULL;
  if (hasEndTs) {
    pEndTsCol = taosArrayGet(pSDataBlock->pDataBlock, pInfo->endTsIndex);
  } else {
    pEndTsCol = taosArrayGet(pSDataBlock->pDataBlock, pInfo->primaryTsIndex);
  }

  TSKEY*               endTsCols = (int64_t*)pEndTsCol->pData;
  for (int32_t i = 0; i < rows;) {
    if (pInfo->ignoreExpiredData && isOverdue(endTsCols[i], &pInfo->twAggSup)) {
      i++;
      continue;
    }
    SResultWindowInfo winInfo = {0};
    setSessionOutputBuf(pAggSup, startTsCols[i], endTsCols[i], groupId, &winInfo);
    setSessionWinOutputInfo(pStUpdated, &winInfo);
    winRows = updateSessionWindowInfo(&winInfo, startTsCols, endTsCols, groupId, rows, i, pAggSup->gap,
                                      pAggSup->pResultRows, pStUpdated, pStDeleted);
    // coverity scan error
    if (!winInfo.pOutputBuf) {
      T_LONG_JMP(pTaskInfo->env, TSDB_CODE_OUT_OF_MEMORY);
    }

    int64_t winDelta = 0;
    if (addGap) {
      winDelta = pAggSup->gap;
    }
    code = doOneWindowAggImpl(&pInfo->twAggSup.timeWindowData, &winInfo, &pResult, i, winRows, rows, numOfOutput,
                              pOperator, winDelta);
    if (code != TSDB_CODE_SUCCESS || pResult == NULL) {
      T_LONG_JMP(pTaskInfo->env, TSDB_CODE_OUT_OF_MEMORY);
    }
    compactSessionWindow(pOperator, &winInfo, pStUpdated, pStDeleted, addGap);
    saveSessionOutputBuf(pAggSup, &winInfo);

    if (pInfo->twAggSup.calTrigger == STREAM_TRIGGER_AT_ONCE && pStUpdated) {
      code = saveResult(winInfo, pStUpdated);
      if (code != TSDB_CODE_SUCCESS) {
        T_LONG_JMP(pTaskInfo->env, TSDB_CODE_OUT_OF_MEMORY);
      }
    }
    if (pInfo->twAggSup.calTrigger == STREAM_TRIGGER_WINDOW_CLOSE) {
      SSessionKey key = {0};
      getSessionHashKey(&winInfo.sessionWin, &key);
      tSimpleHashPut(pAggSup->pResultRows, &key, sizeof(SSessionKey), &winInfo, sizeof(SResultWindowInfo));
    }

    i += winRows;
  }
}

static void doDeleteTimeWindows(SStreamAggSupporter* pAggSup, SSDataBlock* pBlock, SArray* result) {
  SColumnInfoData* pStartTsCol = taosArrayGet(pBlock->pDataBlock, START_TS_COLUMN_INDEX);
  TSKEY*           startDatas = (TSKEY*)pStartTsCol->pData;
  SColumnInfoData* pEndTsCol = taosArrayGet(pBlock->pDataBlock, END_TS_COLUMN_INDEX);
  TSKEY*           endDatas = (TSKEY*)pEndTsCol->pData;
  SColumnInfoData* pGroupCol = taosArrayGet(pBlock->pDataBlock, GROUPID_COLUMN_INDEX);
  uint64_t*        gpDatas = (uint64_t*)pGroupCol->pData;
  for (int32_t i = 0; i < pBlock->info.rows; i++) {
    while (1) {
      SSessionKey curWin = {0};
      getCurSessionWindow(pAggSup, startDatas[i], endDatas[i], gpDatas[i], &curWin);
      if (IS_INVALID_SESSION_WIN_KEY(curWin)) {
        break;
      }
      doDeleteSessionWindow(pAggSup, &curWin);
      if (result) {
        saveDeleteInfo(result, curWin);
      }
    }
  }
}

static inline int32_t sessionKeyCompareAsc(const void* pKey1, const void* pKey2) {
  SSessionKey* pWin1 = (SSessionKey*)pKey1;
  SSessionKey* pWin2 = (SSessionKey*)pKey2;

  if (pWin1->groupId > pWin2->groupId) {
    return 1;
  } else if (pWin1->groupId < pWin2->groupId) {
    return -1;
  }

  if (pWin1->win.skey > pWin2->win.skey) {
    return 1;
  } else if (pWin1->win.skey < pWin2->win.skey) {
    return -1;
  }

  return 0;
}

static int32_t copyUpdateResult(SSHashObj* pStUpdated, SArray* pUpdated) {
  void*   pIte = NULL;
  int32_t iter = 0;
  while ((pIte = tSimpleHashIterate(pStUpdated, pIte, &iter)) != NULL) {
    void* key = tSimpleHashGetKey(pIte, NULL);
    taosArrayPush(pUpdated, key);
  }
  taosArraySort(pUpdated, sessionKeyCompareAsc);
  return TSDB_CODE_SUCCESS;
}

void doBuildDeleteDataBlock(SOperatorInfo* pOp, SSHashObj* pStDeleted, SSDataBlock* pBlock, void** Ite) {
  SStorageAPI* pAPI = &pOp->pTaskInfo->storageAPI;

  blockDataCleanup(pBlock);
  int32_t size = tSimpleHashGetSize(pStDeleted);
  if (size == 0) {
    return;
  }
  blockDataEnsureCapacity(pBlock, size);
  int32_t iter = 0;
  while (((*Ite) = tSimpleHashIterate(pStDeleted, *Ite, &iter)) != NULL) {
    if (pBlock->info.rows + 1 > pBlock->info.capacity) {
      break;
    }
    SSessionKey*     res = tSimpleHashGetKey(*Ite, NULL);
    SColumnInfoData* pStartTsCol = taosArrayGet(pBlock->pDataBlock, START_TS_COLUMN_INDEX);
    colDataSetVal(pStartTsCol, pBlock->info.rows, (const char*)&res->win.skey, false);
    SColumnInfoData* pEndTsCol = taosArrayGet(pBlock->pDataBlock, END_TS_COLUMN_INDEX);
    colDataSetVal(pEndTsCol, pBlock->info.rows, (const char*)&res->win.skey, false);
    SColumnInfoData* pUidCol = taosArrayGet(pBlock->pDataBlock, UID_COLUMN_INDEX);
    colDataSetNULL(pUidCol, pBlock->info.rows);
    SColumnInfoData* pGpCol = taosArrayGet(pBlock->pDataBlock, GROUPID_COLUMN_INDEX);
    colDataSetVal(pGpCol, pBlock->info.rows, (const char*)&res->groupId, false);
    SColumnInfoData* pCalStCol = taosArrayGet(pBlock->pDataBlock, CALCULATE_START_TS_COLUMN_INDEX);
    colDataSetNULL(pCalStCol, pBlock->info.rows);
    SColumnInfoData* pCalEdCol = taosArrayGet(pBlock->pDataBlock, CALCULATE_END_TS_COLUMN_INDEX);
    colDataSetNULL(pCalEdCol, pBlock->info.rows);

    SColumnInfoData* pTableCol = taosArrayGet(pBlock->pDataBlock, TABLE_NAME_COLUMN_INDEX);

    void* tbname = NULL;
    pAPI->stateStore.streamStateGetParName(pOp->pTaskInfo->streamInfo.pState, res->groupId, &tbname);
    if (tbname == NULL) {
      colDataSetNULL(pTableCol, pBlock->info.rows);
    } else {
      char parTbName[VARSTR_HEADER_SIZE + TSDB_TABLE_NAME_LEN];
      STR_WITH_MAXSIZE_TO_VARSTR(parTbName, tbname, sizeof(parTbName));
      colDataSetVal(pTableCol, pBlock->info.rows, (const char*)parTbName, false);
      pAPI->stateStore.streamStateFreeVal(tbname);
    }
    pBlock->info.rows += 1;
  }
  if ((*Ite) == NULL) {
    tSimpleHashClear(pStDeleted);
  }
}

static void rebuildSessionWindow(SOperatorInfo* pOperator, SArray* pWinArray, SSHashObj* pStUpdated) {
  SExprSupp*     pSup = &pOperator->exprSupp;
  SExecTaskInfo* pTaskInfo = pOperator->pTaskInfo;
  SStorageAPI*   pAPI = &pOperator->pTaskInfo->storageAPI;

  int32_t                        size = taosArrayGetSize(pWinArray);
  SStreamSessionAggOperatorInfo* pInfo = pOperator->info;
  SStreamAggSupporter*           pAggSup = &pInfo->streamAggSup;
  int32_t                        numOfOutput = pSup->numOfExprs;
  int32_t                        numOfChild = taosArrayGetSize(pInfo->pChildren);

  for (int32_t i = 0; i < size; i++) {
    SSessionKey*      pWinKey = taosArrayGet(pWinArray, i);
    int32_t           num = 0;
    SResultWindowInfo parentWin = {0};
    for (int32_t j = 0; j < numOfChild; j++) {
      SOperatorInfo*                 pChild = taosArrayGetP(pInfo->pChildren, j);
      SStreamSessionAggOperatorInfo* pChInfo = pChild->info;
      SStreamAggSupporter*           pChAggSup = &pChInfo->streamAggSup;
      SSessionKey                    chWinKey = {0};
      getSessionHashKey(pWinKey, &chWinKey);
      SStreamStateCur* pCur = pAggSup->stateStore.streamStateSessionSeekKeyCurrentNext(pChAggSup->pState, &chWinKey);
      SResultRow*      pResult = NULL;
      SResultRow*      pChResult = NULL;
      while (1) {
        SResultWindowInfo childWin = {0};
        childWin.sessionWin = *pWinKey;
        int32_t code = getSessionWinBuf(pChAggSup, pCur, &childWin);

        if (code == TSDB_CODE_SUCCESS && !inWinRange(&pAggSup->winRange, &childWin.sessionWin.win)) {
          continue;
        }

        if (code == TSDB_CODE_SUCCESS && inWinRange(&pWinKey->win, &childWin.sessionWin.win)) {
          if (num == 0) {
            setSessionOutputBuf(pAggSup, pWinKey->win.skey, pWinKey->win.ekey, pWinKey->groupId, &parentWin);
            code = initSessionOutputBuf(&parentWin, &pResult, pSup->pCtx, numOfOutput, pSup->rowEntryInfoOffset);
            if (code != TSDB_CODE_SUCCESS || pResult == NULL) {
              break;
            }
          }
          num++;
          updateTimeWindowInfo(&pInfo->twAggSup.timeWindowData, &parentWin.sessionWin.win, pAggSup->gap);
          initSessionOutputBuf(&childWin, &pChResult, pChild->exprSupp.pCtx, numOfOutput,
                               pChild->exprSupp.rowEntryInfoOffset);
          compactFunctions(pSup->pCtx, pChild->exprSupp.pCtx, numOfOutput, pTaskInfo, &pInfo->twAggSup.timeWindowData);
          compactSessionWindow(pOperator, &parentWin, pStUpdated, NULL, true);
          saveResult(parentWin, pStUpdated);
        } else {
          break;
        }
      }
      pAPI->stateStore.streamStateFreeCur(pCur);
    }
    if (num > 0) {
      saveSessionOutputBuf(pAggSup, &parentWin);
    }
  }
}

int32_t closeSessionWindow(SSHashObj* pHashMap, STimeWindowAggSupp* pTwSup, SSHashObj* pClosed) {
  void*   pIte = NULL;
  int32_t iter = 0;
  while ((pIte = tSimpleHashIterate(pHashMap, pIte, &iter)) != NULL) {
    SResultWindowInfo* pWinInfo = pIte;
    if (isCloseWindow(&pWinInfo->sessionWin.win, pTwSup)) {
      if (pTwSup->calTrigger == STREAM_TRIGGER_WINDOW_CLOSE && pClosed) {
        int32_t code = saveResult(*pWinInfo, pClosed);
        if (code != TSDB_CODE_SUCCESS) {
          return code;
        }
      }
      SSessionKey* pKey = tSimpleHashGetKey(pIte, NULL);
      tSimpleHashIterateRemove(pHashMap, pKey, sizeof(SSessionKey), &pIte, &iter);
    }
  }
  return TSDB_CODE_SUCCESS;
}

static void closeChildSessionWindow(SArray* pChildren, TSKEY maxTs) {
  int32_t size = taosArrayGetSize(pChildren);
  for (int32_t i = 0; i < size; i++) {
    SOperatorInfo*                 pChildOp = taosArrayGetP(pChildren, i);
    SStreamSessionAggOperatorInfo* pChInfo = pChildOp->info;
    pChInfo->twAggSup.maxTs = TMAX(pChInfo->twAggSup.maxTs, maxTs);
    closeSessionWindow(pChInfo->streamAggSup.pResultRows, &pChInfo->twAggSup, NULL);
  }
}

int32_t getAllSessionWindow(SSHashObj* pHashMap, SSHashObj* pStUpdated) {
  void*   pIte = NULL;
  int32_t iter = 0;
  while ((pIte = tSimpleHashIterate(pHashMap, pIte, &iter)) != NULL) {
    SResultWindowInfo* pWinInfo = pIte;
    saveResult(*pWinInfo, pStUpdated);
  }
  return TSDB_CODE_SUCCESS;
}

static void copyDeleteWindowInfo(SArray* pResWins, SSHashObj* pStDeleted) {
  int32_t size = taosArrayGetSize(pResWins);
  for (int32_t i = 0; i < size; i++) {
    SSessionKey* pWinKey = taosArrayGet(pResWins, i);
    if (!pWinKey) continue;
    SSessionKey winInfo = {0};
    getSessionHashKey(pWinKey, &winInfo);
    tSimpleHashPut(pStDeleted, &winInfo, sizeof(SSessionKey), NULL, 0);
  }
}

// the allocated memory comes from outer function.
void initGroupResInfoFromArrayList(SGroupResInfo* pGroupResInfo, SArray* pArrayList) {
  pGroupResInfo->pRows = pArrayList;
  pGroupResInfo->index = 0;
  pGroupResInfo->pBuf = NULL;
}

void doBuildSessionResult(SOperatorInfo* pOperator, void* pState, SGroupResInfo* pGroupResInfo, SSDataBlock* pBlock) {
  SExecTaskInfo* pTaskInfo = pOperator->pTaskInfo;
  // set output datablock version
  pBlock->info.version = pTaskInfo->version;

  blockDataCleanup(pBlock);
  if (!hasRemainResults(pGroupResInfo)) {
    cleanupGroupResInfo(pGroupResInfo);
    return;
  }

  // clear the existed group id
  pBlock->info.id.groupId = 0;
  buildSessionResultDataBlock(pOperator, pState, pBlock, &pOperator->exprSupp, pGroupResInfo);
  if (pBlock->info.rows == 0) {
    cleanupGroupResInfo(pGroupResInfo);
  }
}
void getMaxTsWins(const SArray* pAllWins, SArray* pMaxWins) {
  int32_t size = taosArrayGetSize(pAllWins);
  if (size == 0) {
    return;
  }

  SSessionKey* pSeKey = taosArrayGet(pAllWins, size - 1);
  taosArrayPush(pMaxWins, pSeKey);
  if (pSeKey->groupId == 0) {
    return;
  }
  uint64_t preGpId = pSeKey->groupId;
  for (int32_t i = size - 2; i >= 0; i--) {
    pSeKey = taosArrayGet(pAllWins, i);
    if (preGpId != pSeKey->groupId) {
      taosArrayPush(pMaxWins, pSeKey);
      preGpId = pSeKey->groupId;
    }
  }
}

int32_t encodeSSessionKey(void** buf, SSessionKey* key) {
  int32_t tlen = 0;
  tlen += encodeSTimeWindow(buf, &key->win);
  tlen += taosEncodeFixedU64(buf, key->groupId);
  return tlen;
}

void* decodeSSessionKey(void* buf, SSessionKey* key) {
  buf = decodeSTimeWindow(buf, &key->win);
  buf = taosDecodeFixedU64(buf, &key->groupId);
  return buf;
}

int32_t encodeSResultWindowInfo(void** buf, SResultWindowInfo* key, int32_t outLen) {
  int32_t tlen = 0;
  tlen += taosEncodeFixedBool(buf, key->isOutput);
  tlen += encodeSSessionKey(buf, &key->sessionWin);
  return tlen;
}

void* decodeSResultWindowInfo(void* buf, SResultWindowInfo* key, int32_t outLen) {
  buf = taosDecodeFixedBool(buf, &key->isOutput);
  key->pOutputBuf = NULL;
  buf = decodeSSessionKey(buf, &key->sessionWin);
  return buf;
}

int32_t doStreamSessionEncodeOpState(void** buf, int32_t len, SOperatorInfo* pOperator, bool isParent) {
  SStreamSessionAggOperatorInfo* pInfo = pOperator->info;
  if (!pInfo) {
    return 0;
  }

  void* pData = (buf == NULL) ? NULL : *buf;

  // 1.streamAggSup.pResultRows
  int32_t tlen = 0;
  int32_t mapSize = tSimpleHashGetSize(pInfo->streamAggSup.pResultRows);
  tlen += taosEncodeFixedI32(buf, mapSize);
  void*   pIte = NULL;
  size_t  keyLen = 0;
  int32_t iter = 0;
  while ((pIte = tSimpleHashIterate(pInfo->streamAggSup.pResultRows, pIte, &iter)) != NULL) {
    void* key = taosHashGetKey(pIte, &keyLen);
    tlen += encodeSSessionKey(buf, key);
    tlen += encodeSResultWindowInfo(buf, pIte, pInfo->streamAggSup.resultRowSize);
  }

  // 2.twAggSup
  tlen += encodeSTimeWindowAggSupp(buf, &pInfo->twAggSup);

  // 3.pChildren
  int32_t size = taosArrayGetSize(pInfo->pChildren);
  tlen += taosEncodeFixedI32(buf, size);
  for (int32_t i = 0; i < size; i++) {
    SOperatorInfo* pChOp = taosArrayGetP(pInfo->pChildren, i);
    tlen += doStreamSessionEncodeOpState(buf, 0, pChOp, false);
  }

  // 4.dataVersion
  tlen += taosEncodeFixedI32(buf, pInfo->dataVersion);

  // 5.checksum
  if (isParent) {
    if (buf) {
      uint32_t cksum = taosCalcChecksum(0, pData, len - sizeof(uint32_t));
      tlen += taosEncodeFixedU32(buf, cksum);
    } else {
      tlen += sizeof(uint32_t);
    }
  }

  return tlen;
}

void* doStreamSessionDecodeOpState(void* buf, int32_t len, SOperatorInfo* pOperator, bool isParent) {
  SStreamSessionAggOperatorInfo* pInfo = pOperator->info;
  if (!pInfo) {
    return buf;
  }

  // 5.checksum
  if (isParent) {
    int32_t dataLen = len - sizeof(uint32_t);
    void*   pCksum = POINTER_SHIFT(buf, dataLen);
    if (taosCheckChecksum(buf, dataLen, *(uint32_t*)pCksum) != TSDB_CODE_SUCCESS) {
      ASSERT(0);  // debug
      qError("stream interval state is invalid");
      return buf;
    }
  }

  // 1.streamAggSup.pResultRows
  int32_t mapSize = 0;
  buf = taosDecodeFixedI32(buf, &mapSize);
  for (int32_t i = 0; i < mapSize; i++) {
    SSessionKey       key = {0};
    SResultWindowInfo winfo = {0};
    buf = decodeSSessionKey(buf, &key);
    buf = decodeSResultWindowInfo(buf, &winfo, pInfo->streamAggSup.resultRowSize);
    tSimpleHashPut(pInfo->streamAggSup.pResultRows, &key, sizeof(SSessionKey), &winfo, sizeof(SResultWindowInfo));
  }

  // 2.twAggSup
  buf = decodeSTimeWindowAggSupp(buf, &pInfo->twAggSup);

  // 3.pChildren
  int32_t size = 0;
  buf = taosDecodeFixedI32(buf, &size);
  ASSERT(size <= taosArrayGetSize(pInfo->pChildren));
  for (int32_t i = 0; i < size; i++) {
    SOperatorInfo* pChOp = taosArrayGetP(pInfo->pChildren, i);
    buf = doStreamSessionDecodeOpState(buf, 0, pChOp, false);
  }

  // 4.dataVersion
  buf = taosDecodeFixedI64(buf, &pInfo->dataVersion);
  return buf;
}

void doStreamSessionSaveCheckpoint(SOperatorInfo* pOperator) {
  SStreamSessionAggOperatorInfo* pInfo = pOperator->info;
  int32_t                        len = doStreamSessionEncodeOpState(NULL, 0, pOperator, true);
  void*                          buf = taosMemoryCalloc(1, len);
  void*                          pBuf = buf;
  len = doStreamSessionEncodeOpState(&pBuf, len, pOperator, true);
  pInfo->streamAggSup.stateStore.streamStateSaveInfo(pInfo->streamAggSup.pState, STREAM_SESSION_OP_CHECKPOINT_NAME,
                                                     strlen(STREAM_SESSION_OP_CHECKPOINT_NAME), buf, len);
  taosMemoryFree(buf);
}

static SSDataBlock* doStreamSessionAgg(SOperatorInfo* pOperator) {
  SExprSupp*                     pSup = &pOperator->exprSupp;
  SStreamSessionAggOperatorInfo* pInfo = pOperator->info;
  SOptrBasicInfo*                pBInfo = &pInfo->binfo;
  SStreamAggSupporter*           pAggSup = &pInfo->streamAggSup;
  qDebug("===stream=== stream session agg");
  if (pOperator->status == OP_EXEC_DONE) {
    return NULL;
  } else if (pOperator->status == OP_RES_TO_RETURN) {
    doBuildDeleteDataBlock(pOperator, pInfo->pStDeleted, pInfo->pDelRes, &pInfo->pDelIterator);
    if (pInfo->pDelRes->info.rows > 0) {
      printDataBlock(pInfo->pDelRes, IS_FINAL_OP(pInfo) ? "final session" : "single session");
      return pInfo->pDelRes;
    }
    doBuildSessionResult(pOperator, pAggSup->pState, &pInfo->groupResInfo, pBInfo->pRes);
    if (pBInfo->pRes->info.rows > 0) {
      printDataBlock(pBInfo->pRes, IS_FINAL_OP(pInfo) ? "final session" : "single session");
      return pBInfo->pRes;
    }

    if (pInfo->reCkBlock) {
      pInfo->reCkBlock = false;
      printDataBlock(pInfo->pCheckpointRes, IS_FINAL_OP(pInfo) ? "final session ck" : "single session ck");
      return pInfo->pCheckpointRes;
    }

    setOperatorCompleted(pOperator);
    return NULL;
  }

  SOperatorInfo* downstream = pOperator->pDownstream[0];
  if (!pInfo->pUpdated) {
    pInfo->pUpdated = taosArrayInit(16, sizeof(SSessionKey));
  }
  if (!pInfo->pStUpdated) {
    _hash_fn_t hashFn = taosGetDefaultHashFunction(TSDB_DATA_TYPE_BINARY);
    pInfo->pStUpdated = tSimpleHashInit(64, hashFn);
  }
  while (1) {
    SSDataBlock* pBlock = downstream->fpSet.getNextFn(downstream);
    if (pBlock == NULL) {
      break;
    }
    printDataBlock(pBlock, IS_FINAL_OP(pInfo) ? "final session recv" : "single session recv");

    if (pBlock->info.type == STREAM_DELETE_DATA || pBlock->info.type == STREAM_DELETE_RESULT ||
        pBlock->info.type == STREAM_CLEAR) {
      SArray* pWins = taosArrayInit(16, sizeof(SSessionKey));
      // gap must be 0
      doDeleteTimeWindows(pAggSup, pBlock, pWins);
      removeSessionResults(pInfo->pStUpdated, pWins);
      if (IS_FINAL_OP(pInfo)) {
        int32_t                        childIndex = getChildIndex(pBlock);
        SOperatorInfo*                 pChildOp = taosArrayGetP(pInfo->pChildren, childIndex);
        SStreamSessionAggOperatorInfo* pChildInfo = pChildOp->info;
        // gap must be 0
        doDeleteTimeWindows(&pChildInfo->streamAggSup, pBlock, NULL);
        rebuildSessionWindow(pOperator, pWins, pInfo->pStUpdated);
      }
      copyDeleteWindowInfo(pWins, pInfo->pStDeleted);
      taosArrayDestroy(pWins);
      continue;
    } else if (pBlock->info.type == STREAM_GET_ALL) {
      getAllSessionWindow(pAggSup->pResultRows, pInfo->pStUpdated);
      continue;
    } else if (pBlock->info.type == STREAM_CREATE_CHILD_TABLE) {
      return pBlock;
    } else if (pBlock->info.type == STREAM_CHECKPOINT) {
      pAggSup->stateStore.streamStateCommit(pAggSup->pState);
      doStreamSessionSaveCheckpoint(pOperator);
      copyDataBlock(pInfo->pCheckpointRes, pBlock);
      continue;
    } else {
      ASSERTS(pBlock->info.type == STREAM_NORMAL || pBlock->info.type == STREAM_INVALID, "invalid SSDataBlock type");
    }

    if (pInfo->scalarSupp.pExprInfo != NULL) {
      SExprSupp* pExprSup = &pInfo->scalarSupp;
      projectApplyFunctions(pExprSup->pExprInfo, pBlock, pBlock, pExprSup->pCtx, pExprSup->numOfExprs, NULL);
    }
    // the pDataBlock are always the same one, no need to call this again
    setInputDataBlock(pSup, pBlock, TSDB_ORDER_ASC, MAIN_SCAN, true);
    doStreamSessionAggImpl(pOperator, pBlock, pInfo->pStUpdated, pInfo->pStDeleted, IS_FINAL_OP(pInfo), true);
    if (IS_FINAL_OP(pInfo)) {
      int32_t chIndex = getChildIndex(pBlock);
      int32_t size = taosArrayGetSize(pInfo->pChildren);
      // if chIndex + 1 - size > 0, add new child
      for (int32_t i = 0; i < chIndex + 1 - size; i++) {
        SOperatorInfo* pChildOp =
            createStreamFinalSessionAggOperatorInfo(NULL, pInfo->pPhyNode, pOperator->pTaskInfo, 0, NULL);
        if (!pChildOp) {
          T_LONG_JMP(pOperator->pTaskInfo->env, TSDB_CODE_OUT_OF_MEMORY);
        }
        taosArrayPush(pInfo->pChildren, &pChildOp);
      }
      SOperatorInfo* pChildOp = taosArrayGetP(pInfo->pChildren, chIndex);
      setInputDataBlock(&pChildOp->exprSupp, pBlock, TSDB_ORDER_ASC, MAIN_SCAN, true);
      doStreamSessionAggImpl(pChildOp, pBlock, NULL, NULL, true, false);
    }
    pInfo->twAggSup.maxTs = TMAX(pInfo->twAggSup.maxTs, pBlock->info.window.ekey);
    pInfo->twAggSup.maxTs = TMAX(pInfo->twAggSup.maxTs, pBlock->info.watermark);
  }
  // restore the value
  pOperator->status = OP_RES_TO_RETURN;

  closeSessionWindow(pAggSup->pResultRows, &pInfo->twAggSup, pInfo->pStUpdated);
  closeChildSessionWindow(pInfo->pChildren, pInfo->twAggSup.maxTs);
  copyUpdateResult(pInfo->pStUpdated, pInfo->pUpdated);
  removeSessionResults(pInfo->pStDeleted, pInfo->pUpdated);
  tSimpleHashCleanup(pInfo->pStUpdated);
  pInfo->pStUpdated = NULL;
  if (pInfo->isHistoryOp) {
    getMaxTsWins(pInfo->pUpdated, pInfo->historyWins);
  }
  initGroupResInfoFromArrayList(&pInfo->groupResInfo, pInfo->pUpdated);
  pInfo->pUpdated = NULL;
  blockDataEnsureCapacity(pInfo->binfo.pRes, pOperator->resultInfo.capacity);

#if 0
  char* pBuf = streamStateSessionDump(pAggSup->pState);
  qDebug("===stream===final session%s", pBuf);
  taosMemoryFree(pBuf);
#endif

  doBuildDeleteDataBlock(pOperator, pInfo->pStDeleted, pInfo->pDelRes, &pInfo->pDelIterator);
  if (pInfo->pDelRes->info.rows > 0) {
    printDataBlock(pInfo->pDelRes, IS_FINAL_OP(pInfo) ? "final session" : "single session");
    return pInfo->pDelRes;
  }

  doBuildSessionResult(pOperator, pAggSup->pState, &pInfo->groupResInfo, pBInfo->pRes);
  if (pBInfo->pRes->info.rows > 0) {
    printDataBlock(pBInfo->pRes, IS_FINAL_OP(pInfo) ? "final session" : "single session");
    return pBInfo->pRes;
  }

  if (pInfo->reCkBlock) {
    pInfo->reCkBlock = false;
    printDataBlock(pInfo->pCheckpointRes, IS_FINAL_OP(pInfo) ? "final session ck" : "single session ck");
    return pInfo->pCheckpointRes;
  }

  setOperatorCompleted(pOperator);
  return NULL;
}

void streamSessionReleaseState(SOperatorInfo* pOperator) {
  if (pOperator->operatorType != QUERY_NODE_PHYSICAL_PLAN_STREAM_SEMI_SESSION) {
    SStreamSessionAggOperatorInfo* pInfo = pOperator->info;
    int32_t                        resSize = taosArrayGetSize(pInfo->historyWins) * sizeof(SSessionKey);
    pInfo->streamAggSup.stateStore.streamStateSaveInfo(pInfo->streamAggSup.pState, STREAM_SESSION_OP_STATE_NAME,
                                                       strlen(STREAM_SESSION_OP_STATE_NAME), pInfo->historyWins->pData,
                                                       resSize);
  }
  SOperatorInfo* downstream = pOperator->pDownstream[0];
  if (downstream->fpSet.releaseStreamStateFn) {
    downstream->fpSet.releaseStreamStateFn(downstream);
  }
}

void resetWinRange(STimeWindow* winRange) {
  winRange->skey = INT64_MIN;
  winRange->ekey = INT64_MAX;
}

void streamSessionReloadState(SOperatorInfo* pOperator) {
  SStreamSessionAggOperatorInfo* pInfo = pOperator->info;
  SStreamAggSupporter*           pAggSup = &pInfo->streamAggSup;
  resetWinRange(&pAggSup->winRange);

  SResultWindowInfo winInfo = {0};
  int32_t           size = 0;
  void*             pBuf = NULL;
  int32_t           code = pAggSup->stateStore.streamStateGetInfo(pAggSup->pState, STREAM_SESSION_OP_STATE_NAME,
                                                                  strlen(STREAM_SESSION_OP_STATE_NAME), &pBuf, &size);
  int32_t           num = size / sizeof(SSessionKey);
  SSessionKey*      pSeKeyBuf = (SSessionKey*)pBuf;
  ASSERT(size == num * sizeof(SSessionKey));
  if (!pInfo->pStUpdated && num > 0) {
    _hash_fn_t hashFn = taosGetDefaultHashFunction(TSDB_DATA_TYPE_BINARY);
    pInfo->pStUpdated = tSimpleHashInit(64, hashFn);
  }
  for (int32_t i = 0; i < num; i++) {
    SResultWindowInfo winInfo = {0};
    setSessionOutputBuf(pAggSup, pSeKeyBuf[i].win.skey, pSeKeyBuf[i].win.ekey, pSeKeyBuf[i].groupId, &winInfo);
    int32_t winNum = compactSessionWindow(pOperator, &winInfo, pInfo->pStUpdated, pInfo->pStDeleted, true);
    if (winNum > 0) {
      qDebug("===stream=== reload state. save result %" PRId64 ", %" PRIu64, winInfo.sessionWin.win.skey, winInfo.sessionWin.groupId);
      if (pInfo->twAggSup.calTrigger == STREAM_TRIGGER_AT_ONCE) {
        saveResult(winInfo, pInfo->pStUpdated);
      } else if (pInfo->twAggSup.calTrigger == STREAM_TRIGGER_WINDOW_CLOSE) {
        if (!isCloseWindow(&winInfo.sessionWin.win, &pInfo->twAggSup)) {
          saveDeleteRes(pInfo->pStDeleted, winInfo.sessionWin);
        }
        SSessionKey key = {0};
        getSessionHashKey(&winInfo.sessionWin, &key);
        tSimpleHashPut(pAggSup->pResultRows, &key, sizeof(SSessionKey), &winInfo, sizeof(SResultWindowInfo));
      }
    }
    saveSessionOutputBuf(pAggSup, &winInfo);
  }
  taosMemoryFree(pBuf);

  SOperatorInfo* downstream = pOperator->pDownstream[0];
  if (downstream->fpSet.reloadStreamStateFn) {
    downstream->fpSet.reloadStreamStateFn(downstream);
  }
}

SOperatorInfo* createStreamSessionAggOperatorInfo(SOperatorInfo* downstream, SPhysiNode* pPhyNode,
                                                  SExecTaskInfo* pTaskInfo, SReadHandle* pHandle) {
  SSessionWinodwPhysiNode*       pSessionNode = (SSessionWinodwPhysiNode*)pPhyNode;
  int32_t                        numOfCols = 0;
  int32_t                        code = TSDB_CODE_OUT_OF_MEMORY;
  SStreamSessionAggOperatorInfo* pInfo = taosMemoryCalloc(1, sizeof(SStreamSessionAggOperatorInfo));
  SOperatorInfo*                 pOperator = taosMemoryCalloc(1, sizeof(SOperatorInfo));
  if (pInfo == NULL || pOperator == NULL) {
    goto _error;
  }

  pOperator->pTaskInfo = pTaskInfo;

  initResultSizeInfo(&pOperator->resultInfo, 4096);
  if (pSessionNode->window.pExprs != NULL) {
    int32_t    numOfScalar = 0;
    SExprInfo* pScalarExprInfo = createExprInfo(pSessionNode->window.pExprs, NULL, &numOfScalar);
    code = initExprSupp(&pInfo->scalarSupp, pScalarExprInfo, numOfScalar, &pTaskInfo->storageAPI.functionStore);
    if (code != TSDB_CODE_SUCCESS) {
      goto _error;
    }
  }
  SExprSupp* pSup = &pOperator->exprSupp;

  SExprInfo*   pExprInfo = createExprInfo(pSessionNode->window.pFuncs, NULL, &numOfCols);
  SSDataBlock* pResBlock = createDataBlockFromDescNode(pPhyNode->pOutputDataBlockDesc);
  code = initBasicInfoEx(&pInfo->binfo, pSup, pExprInfo, numOfCols, pResBlock, &pTaskInfo->storageAPI.functionStore);
  if (code != TSDB_CODE_SUCCESS) {
    goto _error;
  }

  code = initStreamAggSupporter(&pInfo->streamAggSup, pSup->pCtx, numOfCols, pSessionNode->gap,
                                pTaskInfo->streamInfo.pState, 0, 0, &pTaskInfo->storageAPI.stateStore, pHandle,
                                &pTaskInfo->storageAPI);
  if (code != TSDB_CODE_SUCCESS) {
    goto _error;
  }

  pInfo->twAggSup = (STimeWindowAggSupp){
      .waterMark = pSessionNode->window.watermark,
      .calTrigger = pSessionNode->window.triggerType,
      .maxTs = INT64_MIN,
      .minTs = INT64_MAX,
  };

  initExecTimeWindowInfo(&pInfo->twAggSup.timeWindowData, &pTaskInfo->window);

  pInfo->primaryTsIndex = ((SColumnNode*)pSessionNode->window.pTspk)->slotId;
  if (pSessionNode->window.pTsEnd) {
    pInfo->endTsIndex = ((SColumnNode*)pSessionNode->window.pTsEnd)->slotId;
  }
  pInfo->binfo.pRes = pResBlock;
  pInfo->order = TSDB_ORDER_ASC;
  _hash_fn_t hashFn = taosGetDefaultHashFunction(TSDB_DATA_TYPE_BINARY);
  pInfo->pStDeleted = tSimpleHashInit(64, hashFn);
  pInfo->pDelIterator = NULL;
  pInfo->pDelRes = createSpecialDataBlock(STREAM_DELETE_RESULT);
  pInfo->pChildren = NULL;
  pInfo->isFinal = false;
  pInfo->pPhyNode = pPhyNode;
  pInfo->ignoreExpiredData = pSessionNode->window.igExpired;
  pInfo->ignoreExpiredDataSaved = false;
  pInfo->pUpdated = NULL;
  pInfo->pStUpdated = NULL;
  pInfo->dataVersion = 0;
  pInfo->historyWins = taosArrayInit(4, sizeof(SSessionKey));
  if (!pInfo->historyWins) {
    goto _error;
  }
  if (pHandle) {
    pInfo->isHistoryOp = pHandle->fillHistory;
  }

  pInfo->pCheckpointRes = createSpecialDataBlock(STREAM_CHECKPOINT);

  // for stream
  void*   buff = NULL;
  int32_t len = 0;
  int32_t res =
      pInfo->streamAggSup.stateStore.streamStateGetInfo(pInfo->streamAggSup.pState, STREAM_SESSION_OP_CHECKPOINT_NAME,
                                                        strlen(STREAM_SESSION_OP_CHECKPOINT_NAME), &buff, &len);
  if (res == TSDB_CODE_SUCCESS) {
    doStreamSessionDecodeOpState(buff, len, pOperator, true);
    taosMemoryFree(buff);
  }

  setOperatorInfo(pOperator, "StreamSessionWindowAggOperator", QUERY_NODE_PHYSICAL_PLAN_STREAM_SESSION, true,
                  OP_NOT_OPENED, pInfo, pTaskInfo);
  pOperator->fpSet = createOperatorFpSet(optrDummyOpenFn, doStreamSessionAgg, NULL, destroyStreamSessionAggOperatorInfo,
                                         optrDefaultBufFn, NULL);
  setOperatorStreamStateFn(pOperator, streamSessionReleaseState, streamSessionReloadState);

  if (downstream) {
    initDownStream(downstream, &pInfo->streamAggSup, pOperator->operatorType, pInfo->primaryTsIndex, &pInfo->twAggSup);
    code = appendDownstream(pOperator, &downstream, 1);
  }
  return pOperator;

_error:
  if (pInfo != NULL) {
    destroyStreamSessionAggOperatorInfo(pInfo);
  }

  taosMemoryFreeClear(pOperator);
  pTaskInfo->code = code;
  return NULL;
}

static void clearStreamSessionOperator(SStreamSessionAggOperatorInfo* pInfo) {
  tSimpleHashClear(pInfo->streamAggSup.pResultRows);
  pInfo->streamAggSup.stateStore.streamStateSessionClear(pInfo->streamAggSup.pState);
}

static SSDataBlock* doStreamSessionSemiAgg(SOperatorInfo* pOperator) {
  SStreamSessionAggOperatorInfo* pInfo = pOperator->info;
  SOptrBasicInfo*                pBInfo = &pInfo->binfo;
  TSKEY                          maxTs = INT64_MIN;
  SExprSupp*                     pSup = &pOperator->exprSupp;
  SStreamAggSupporter*           pAggSup = &pInfo->streamAggSup;

  qDebug("===stream=== stream session semi agg");
  if (pOperator->status == OP_EXEC_DONE) {
    return NULL;
  }

  {
    doBuildSessionResult(pOperator, pAggSup->pState, &pInfo->groupResInfo, pBInfo->pRes);
    if (pBInfo->pRes->info.rows > 0) {
      printDataBlock(pBInfo->pRes, "semi session");
      return pBInfo->pRes;
    }

    doBuildDeleteDataBlock(pOperator, pInfo->pStDeleted, pInfo->pDelRes, &pInfo->pDelIterator);
    if (pInfo->pDelRes->info.rows > 0) {
      printDataBlock(pInfo->pDelRes, "semi session delete");
      return pInfo->pDelRes;
    }

    if (pInfo->reCkBlock) {
      pInfo->reCkBlock = false;
      printDataBlock(pInfo->pCheckpointRes, "semi session ck");
      return pInfo->pCheckpointRes;
    }

    if (pOperator->status == OP_RES_TO_RETURN) {
      clearFunctionContext(&pOperator->exprSupp);
      // semi interval operator clear disk buffer
      clearStreamSessionOperator(pInfo);
      setOperatorCompleted(pOperator);
      return NULL;
    }
  }

  SOperatorInfo* downstream = pOperator->pDownstream[0];
  if (!pInfo->pUpdated) {
    pInfo->pUpdated = taosArrayInit(16, sizeof(SSessionKey));
  }
  if (!pInfo->pStUpdated) {
    _hash_fn_t hashFn = taosGetDefaultHashFunction(TSDB_DATA_TYPE_BINARY);
    pInfo->pStUpdated = tSimpleHashInit(64, hashFn);
  }
  while (1) {
    SSDataBlock* pBlock = downstream->fpSet.getNextFn(downstream);
    if (pBlock == NULL) {
      pOperator->status = OP_RES_TO_RETURN;
      break;
    }
    printDataBlock(pBlock, "semi session recv");

    if (pBlock->info.type == STREAM_DELETE_DATA || pBlock->info.type == STREAM_DELETE_RESULT ||
        pBlock->info.type == STREAM_CLEAR) {
      // gap must be 0
      SArray* pWins = taosArrayInit(16, sizeof(SSessionKey));
      doDeleteTimeWindows(&pInfo->streamAggSup, pBlock, pWins);
      removeSessionResults(pInfo->pStUpdated, pWins);
      copyDeleteWindowInfo(pWins, pInfo->pStDeleted);
      taosArrayDestroy(pWins);
      break;
    } else if (pBlock->info.type == STREAM_GET_ALL) {
      getAllSessionWindow(pInfo->streamAggSup.pResultRows, pInfo->pStUpdated);
      continue;
    } else if (pBlock->info.type == STREAM_CREATE_CHILD_TABLE) {
      return pBlock;
    } else if (pBlock->info.type == STREAM_CHECKPOINT) {
      pAggSup->stateStore.streamStateCommit(pAggSup->pState);
      doStreamSessionSaveCheckpoint(pOperator);
      continue;
    } else {
      ASSERTS(pBlock->info.type == STREAM_NORMAL || pBlock->info.type == STREAM_INVALID, "invalid SSDataBlock type");
    }

    if (pInfo->scalarSupp.pExprInfo != NULL) {
      SExprSupp* pExprSup = &pInfo->scalarSupp;
      projectApplyFunctions(pExprSup->pExprInfo, pBlock, pBlock, pExprSup->pCtx, pExprSup->numOfExprs, NULL);
    }
    // the pDataBlock are always the same one, no need to call this again
    setInputDataBlock(pSup, pBlock, TSDB_ORDER_ASC, MAIN_SCAN, true);
    doStreamSessionAggImpl(pOperator, pBlock, pInfo->pStUpdated, NULL, false, false);
    maxTs = TMAX(pInfo->twAggSup.maxTs, pBlock->info.window.ekey);
  }

  pInfo->twAggSup.maxTs = TMAX(pInfo->twAggSup.maxTs, maxTs);
  pBInfo->pRes->info.watermark = pInfo->twAggSup.maxTs;

  copyUpdateResult(pInfo->pStUpdated, pInfo->pUpdated);
  removeSessionResults(pInfo->pStDeleted, pInfo->pUpdated);
  tSimpleHashCleanup(pInfo->pStUpdated);
  pInfo->pStUpdated = NULL;
  initGroupResInfoFromArrayList(&pInfo->groupResInfo, pInfo->pUpdated);
  pInfo->pUpdated = NULL;
  blockDataEnsureCapacity(pBInfo->pRes, pOperator->resultInfo.capacity);

#if 0
  char* pBuf = streamStateSessionDump(pAggSup->pState);
  qDebug("===stream===semi session%s", pBuf);
  taosMemoryFree(pBuf);
#endif

  doBuildSessionResult(pOperator, pAggSup->pState, &pInfo->groupResInfo, pBInfo->pRes);
  if (pBInfo->pRes->info.rows > 0) {
    printDataBlock(pBInfo->pRes, "semi session");
    return pBInfo->pRes;
  }

  doBuildDeleteDataBlock(pOperator, pInfo->pStDeleted, pInfo->pDelRes, &pInfo->pDelIterator);
  if (pInfo->pDelRes->info.rows > 0) {
    printDataBlock(pInfo->pDelRes, "semi session delete");
    return pInfo->pDelRes;
  }

  if (pInfo->reCkBlock) {
    pInfo->reCkBlock = false;
    printDataBlock(pInfo->pCheckpointRes, "semi session ck");
    return pInfo->pCheckpointRes;
  }

  clearFunctionContext(&pOperator->exprSupp);
  // semi interval operator clear disk buffer
  clearStreamSessionOperator(pInfo);
  setOperatorCompleted(pOperator);
  return NULL;
}

SOperatorInfo* createStreamFinalSessionAggOperatorInfo(SOperatorInfo* downstream, SPhysiNode* pPhyNode,
                                                       SExecTaskInfo* pTaskInfo, int32_t numOfChild,
                                                       SReadHandle* pHandle) {
  int32_t        code = TSDB_CODE_OUT_OF_MEMORY;
  SOperatorInfo* pOperator = createStreamSessionAggOperatorInfo(downstream, pPhyNode, pTaskInfo, pHandle);
  if (pOperator == NULL) {
    goto _error;
  }

  SStorageAPI*                   pAPI = &pTaskInfo->storageAPI;
  SStreamSessionAggOperatorInfo* pInfo = pOperator->info;

  pInfo->isFinal = (pPhyNode->type == QUERY_NODE_PHYSICAL_PLAN_STREAM_FINAL_SESSION);
  char* name = (pInfo->isFinal) ? "StreamSessionFinalAggOperator" : "StreamSessionSemiAggOperator";

  if (pPhyNode->type != QUERY_NODE_PHYSICAL_PLAN_STREAM_FINAL_SESSION) {
    pOperator->fpSet = createOperatorFpSet(optrDummyOpenFn, doStreamSessionSemiAgg, NULL,
                                           destroyStreamSessionAggOperatorInfo, optrDefaultBufFn, NULL);
  }
  setOperatorStreamStateFn(pOperator, streamSessionReleaseState, streamSessionReloadState);
  setOperatorInfo(pOperator, name, pPhyNode->type, false, OP_NOT_OPENED, pInfo, pTaskInfo);

  pOperator->operatorType = pPhyNode->type;
  if (numOfChild > 0) {
    pInfo->pChildren = taosArrayInit(numOfChild, sizeof(void*));
    for (int32_t i = 0; i < numOfChild; i++) {
      SOperatorInfo* pChildOp = createStreamFinalSessionAggOperatorInfo(NULL, pPhyNode, pTaskInfo, 0, NULL);
      if (pChildOp == NULL) {
        goto _error;
      }
      SStreamSessionAggOperatorInfo* pChInfo = pChildOp->info;
      pChInfo->twAggSup.calTrigger = STREAM_TRIGGER_AT_ONCE;
      pAPI->stateStore.streamStateSetNumber(pChInfo->streamAggSup.pState, i);
      taosArrayPush(pInfo->pChildren, &pChildOp);
    }
  }

  if (!IS_FINAL_OP(pInfo) || numOfChild == 0) {
    pInfo->twAggSup.calTrigger = STREAM_TRIGGER_AT_ONCE;
  }

  return pOperator;

_error:
  if (pInfo != NULL) {
    destroyStreamSessionAggOperatorInfo(pInfo);
  }
  taosMemoryFreeClear(pOperator);
  pTaskInfo->code = code;
  return NULL;
}

void destroyStreamStateOperatorInfo(void* param) {
  SStreamStateAggOperatorInfo* pInfo = (SStreamStateAggOperatorInfo*)param;
  cleanupBasicInfo(&pInfo->binfo);
  destroyStreamAggSupporter(&pInfo->streamAggSup);
  cleanupGroupResInfo(&pInfo->groupResInfo);
  if (pInfo->pChildren != NULL) {
    int32_t size = taosArrayGetSize(pInfo->pChildren);
    for (int32_t i = 0; i < size; i++) {
      SOperatorInfo* pChild = taosArrayGetP(pInfo->pChildren, i);
      destroyOperator(pChild);
    }
    taosArrayDestroy(pInfo->pChildren);
  }
  colDataDestroy(&pInfo->twAggSup.timeWindowData);
  blockDataDestroy(pInfo->pDelRes);
  taosArrayDestroy(pInfo->historyWins);
  tSimpleHashCleanup(pInfo->pSeUpdated);
  tSimpleHashCleanup(pInfo->pSeDeleted);
  blockDataDestroy(pInfo->pCheckpointRes);

  taosMemoryFreeClear(param);
}

bool isTsInWindow(SStateWindowInfo* pWin, TSKEY ts) {
  if (pWin->winInfo.sessionWin.win.skey <= ts && ts <= pWin->winInfo.sessionWin.win.ekey) {
    return true;
  }
  return false;
}

bool isEqualStateKey(SStateWindowInfo* pWin, char* pKeyData) {
  return pKeyData && compareVal(pKeyData, pWin->pStateKey);
}

bool compareStateKey(void* data, void* key) {
  if (!data || !key) {
    return true;
  }
  SStateKeys* stateKey = (SStateKeys*)key;
  stateKey->pData = (char*)key + sizeof(SStateKeys);
  return compareVal(data, stateKey);
}

bool compareWinStateKey(SStateKeys* left, SStateKeys* right) {
  if (!left || !right) {
    return false;
  }
  return compareVal(left->pData, right);
}

void setStateOutputBuf(SStreamAggSupporter* pAggSup, TSKEY ts, uint64_t groupId, char* pKeyData,
                       SStateWindowInfo* pCurWin, SStateWindowInfo* pNextWin) {
  int32_t size = pAggSup->resultRowSize;
  pCurWin->winInfo.sessionWin.groupId = groupId;
  pCurWin->winInfo.sessionWin.win.skey = ts;
  pCurWin->winInfo.sessionWin.win.ekey = ts;
  int32_t code = pAggSup->stateStore.streamStateStateAddIfNotExist(pAggSup->pState, &pCurWin->winInfo.sessionWin,
                                                                   pKeyData, pAggSup->stateKeySize, compareStateKey,
                                                                   &pCurWin->winInfo.pOutputBuf, &size);
  pCurWin->pStateKey =
      (SStateKeys*)((char*)pCurWin->winInfo.pOutputBuf + (pAggSup->resultRowSize - pAggSup->stateKeySize));
  pCurWin->pStateKey->bytes = pAggSup->stateKeySize - sizeof(SStateKeys);
  pCurWin->pStateKey->type = pAggSup->stateKeyType;
  pCurWin->pStateKey->pData = (char*)pCurWin->pStateKey + sizeof(SStateKeys);
  pCurWin->pStateKey->isNull = false;

  if (code == TSDB_CODE_SUCCESS && !inWinRange(&pAggSup->winRange, &pCurWin->winInfo.sessionWin.win)) {
    code = TSDB_CODE_FAILED;
    releaseOutputBuf(pAggSup->pState, NULL, (SResultRow*)pCurWin->winInfo.pOutputBuf, &pAggSup->pSessionAPI->stateStore);
    pCurWin->winInfo.pOutputBuf = taosMemoryCalloc(1, size);
    pCurWin->pStateKey =
      (SStateKeys*)((char*)pCurWin->winInfo.pOutputBuf + (pAggSup->resultRowSize - pAggSup->stateKeySize));
    pCurWin->pStateKey->bytes = pAggSup->stateKeySize - sizeof(SStateKeys);
    pCurWin->pStateKey->type = pAggSup->stateKeyType;
    pCurWin->pStateKey->pData = (char*)pCurWin->pStateKey + sizeof(SStateKeys);
    pCurWin->pStateKey->isNull = false;
    pCurWin->winInfo.sessionWin.groupId = groupId;
    pCurWin->winInfo.sessionWin.win.skey = ts;
    pCurWin->winInfo.sessionWin.win.ekey = ts;
    qDebug("===stream===reset state win key. skey:%" PRId64 ", endkey:%" PRId64, pCurWin->winInfo.sessionWin.win.skey, pCurWin->winInfo.sessionWin.win.ekey);
  }

  if (code == TSDB_CODE_SUCCESS) {
    pCurWin->winInfo.isOutput = true;
    pAggSup->stateStore.streamStateSessionDel(pAggSup->pState, &pCurWin->winInfo.sessionWin);
  } else if (pKeyData) {
    if (IS_VAR_DATA_TYPE(pAggSup->stateKeyType)) {
      varDataCopy(pCurWin->pStateKey->pData, pKeyData);
    } else {
      memcpy(pCurWin->pStateKey->pData, pKeyData, pCurWin->pStateKey->bytes);
    }
  }

  pNextWin->winInfo.sessionWin = pCurWin->winInfo.sessionWin;
  SStreamStateCur* pCur = pAggSup->stateStore.streamStateSessionSeekKeyNext(pAggSup->pState, &pNextWin->winInfo.sessionWin);
  int32_t nextSize = pAggSup->resultRowSize;
  code = pAggSup->stateStore.streamStateSessionGetKVByCur(pCur, &pNextWin->winInfo.sessionWin, &pNextWin->winInfo.pOutputBuf, &nextSize);
  if (code != TSDB_CODE_SUCCESS) {
    SET_SESSION_WIN_INVALID(pNextWin->winInfo);
  } else {
    pNextWin->pStateKey =
      (SStateKeys*)((char*)pNextWin->winInfo.pOutputBuf + (pAggSup->resultRowSize - pAggSup->stateKeySize));
    pNextWin->pStateKey->bytes = pAggSup->stateKeySize - sizeof(SStateKeys);
    pNextWin->pStateKey->type = pAggSup->stateKeyType;
    pNextWin->pStateKey->pData = (char*)pNextWin->pStateKey + sizeof(SStateKeys);
    pNextWin->pStateKey->isNull = false;
    pNextWin->winInfo.isOutput = true;
  }
  pAggSup->stateStore.streamStateFreeCur(pCur);
}

int32_t updateStateWindowInfo(SStateWindowInfo* pWinInfo, SStateWindowInfo* pNextWin, TSKEY* pTs, uint64_t groupId,
                              SColumnInfoData* pKeyCol, int32_t rows, int32_t start, bool* allEqual,
                              SSHashObj* pResultRows, SSHashObj* pSeUpdated, SSHashObj* pSeDeleted) {
  *allEqual = true;
  for (int32_t i = start; i < rows; ++i) {
    char* pKeyData = colDataGetData(pKeyCol, i);
    if (!isTsInWindow(pWinInfo, pTs[i])) {
      if (isEqualStateKey(pWinInfo, pKeyData)) {
        if (IS_VALID_SESSION_WIN(pNextWin->winInfo)) {
          // ts belongs to the next window
          if (pTs[i] >= pNextWin->winInfo.sessionWin.win.skey) {
            return i - start;
          }
        }
      } else {
        return i - start;
      }
    }

    if (pWinInfo->winInfo.sessionWin.win.skey > pTs[i]) {
      if (pSeDeleted && pWinInfo->winInfo.isOutput) {
        saveDeleteRes(pSeDeleted, pWinInfo->winInfo.sessionWin);
      }
      removeSessionResult(pSeUpdated, pResultRows, pWinInfo->winInfo.sessionWin);
      pWinInfo->winInfo.sessionWin.win.skey = pTs[i];
    }
    pWinInfo->winInfo.sessionWin.win.ekey = TMAX(pWinInfo->winInfo.sessionWin.win.ekey, pTs[i]);
    if (!isEqualStateKey(pWinInfo, pKeyData)) {
      *allEqual = false;
    }
  }
  return rows - start;
}

static void doStreamStateAggImpl(SOperatorInfo* pOperator, SSDataBlock* pSDataBlock, SSHashObj* pSeUpdated,
                                 SSHashObj* pStDeleted) {
  SExecTaskInfo* pTaskInfo = pOperator->pTaskInfo;
  SStorageAPI*   pAPI = &pOperator->pTaskInfo->storageAPI;

  SStreamStateAggOperatorInfo* pInfo = pOperator->info;
  int32_t                      numOfOutput = pOperator->exprSupp.numOfExprs;
  uint64_t                     groupId = pSDataBlock->info.id.groupId;
  int64_t                      code = TSDB_CODE_SUCCESS;
  TSKEY*                       tsCols = NULL;
  SResultRow*                  pResult = NULL;
  int32_t                      winRows = 0;
  SStreamAggSupporter*         pAggSup = &pInfo->streamAggSup;

  pInfo->dataVersion = TMAX(pInfo->dataVersion, pSDataBlock->info.version);
  pAggSup->winRange = pTaskInfo->streamInfo.fillHistoryWindow;
  if (pAggSup->winRange.ekey <= 0) {
    pAggSup->winRange.ekey = INT64_MAX;
  }

  if (pSDataBlock->pDataBlock != NULL) {
    SColumnInfoData* pColDataInfo = taosArrayGet(pSDataBlock->pDataBlock, pInfo->primaryTsIndex);
    tsCols = (int64_t*)pColDataInfo->pData;
  } else {
    return;
  }

  int32_t              rows = pSDataBlock->info.rows;
  blockDataEnsureCapacity(pAggSup->pScanBlock, rows);
  SColumnInfoData* pKeyColInfo = taosArrayGet(pSDataBlock->pDataBlock, pInfo->stateCol.slotId);
  for (int32_t i = 0; i < rows; i += winRows) {
    if (pInfo->ignoreExpiredData && isOverdue(tsCols[i], &pInfo->twAggSup) || colDataIsNull_s(pKeyColInfo, i)) {
      i++;
      continue;
    }
    char*            pKeyData = colDataGetData(pKeyColInfo, i);
    int32_t          winIndex = 0;
    bool             allEqual = true;
    SStateWindowInfo curWin = {0};
    SStateWindowInfo nextWin = {0};
    setStateOutputBuf(pAggSup, tsCols[i], groupId, pKeyData, &curWin, &nextWin);
    if (IS_VALID_SESSION_WIN(nextWin.winInfo)) {
      releaseOutputBuf(pAggSup->pState, NULL, (SResultRow*)nextWin.winInfo.pOutputBuf, &pAPI->stateStore);
    }
    setSessionWinOutputInfo(pSeUpdated, &curWin.winInfo);
    winRows = updateStateWindowInfo(&curWin, &nextWin, tsCols, groupId, pKeyColInfo, rows, i, &allEqual,
                                    pAggSup->pResultRows, pSeUpdated, pStDeleted);
    if (!allEqual) {
      uint64_t uid = 0;
      appendOneRowToStreamSpecialBlock(pAggSup->pScanBlock, &curWin.winInfo.sessionWin.win.skey,
                                       &curWin.winInfo.sessionWin.win.ekey, &uid, &groupId, NULL);
      tSimpleHashRemove(pSeUpdated, &curWin.winInfo.sessionWin, sizeof(SSessionKey));
      doDeleteSessionWindow(pAggSup, &curWin.winInfo.sessionWin);
      releaseOutputBuf(pAggSup->pState, NULL, (SResultRow*)curWin.winInfo.pOutputBuf, &pAPI->stateStore);
      continue;
    }
    code = doOneWindowAggImpl(&pInfo->twAggSup.timeWindowData, &curWin.winInfo, &pResult, i, winRows, rows, numOfOutput,
                              pOperator, 0);
    if (code != TSDB_CODE_SUCCESS || pResult == NULL) {
      T_LONG_JMP(pTaskInfo->env, TSDB_CODE_OUT_OF_MEMORY);
    }
    saveSessionOutputBuf(pAggSup, &curWin.winInfo);

    if (pInfo->twAggSup.calTrigger == STREAM_TRIGGER_AT_ONCE) {
      code = saveResult(curWin.winInfo, pSeUpdated);
      if (code != TSDB_CODE_SUCCESS) {
        T_LONG_JMP(pTaskInfo->env, TSDB_CODE_OUT_OF_MEMORY);
      }
    }

    if (pInfo->twAggSup.calTrigger == STREAM_TRIGGER_WINDOW_CLOSE) {
      SSessionKey key = {0};
      getSessionHashKey(&curWin.winInfo.sessionWin, &key);
      tSimpleHashPut(pAggSup->pResultRows, &key, sizeof(SSessionKey), &curWin.winInfo, sizeof(SResultWindowInfo));
    }
  }
}

int32_t doStreamStateEncodeOpState(void** buf, int32_t len, SOperatorInfo* pOperator, bool isParent) {
  SStreamStateAggOperatorInfo* pInfo = pOperator->info;
  if (!pInfo) {
    return 0;
  }

  void* pData = (buf == NULL) ? NULL : *buf;

  // 1.streamAggSup.pResultRows
  int32_t tlen = 0;
  int32_t mapSize = tSimpleHashGetSize(pInfo->streamAggSup.pResultRows);
  tlen += taosEncodeFixedI32(buf, mapSize);
  void*   pIte = NULL;
  size_t  keyLen = 0;
  int32_t iter = 0;
  while ((pIte = tSimpleHashIterate(pInfo->streamAggSup.pResultRows, pIte, &iter)) != NULL) {
    void* key = taosHashGetKey(pIte, &keyLen);
    tlen += encodeSSessionKey(buf, key);
    tlen += encodeSResultWindowInfo(buf, pIte, pInfo->streamAggSup.resultRowSize);
  }

  // 2.twAggSup
  tlen += encodeSTimeWindowAggSupp(buf, &pInfo->twAggSup);

  // 3.pChildren
  int32_t size = taosArrayGetSize(pInfo->pChildren);
  tlen += taosEncodeFixedI32(buf, size);
  for (int32_t i = 0; i < size; i++) {
    SOperatorInfo* pChOp = taosArrayGetP(pInfo->pChildren, i);
    tlen += doStreamStateEncodeOpState(buf, 0, pChOp, false);
  }

  // 4.dataVersion
  tlen += taosEncodeFixedI32(buf, pInfo->dataVersion);

  // 5.checksum
  if (isParent) {
    if (buf) {
      uint32_t cksum = taosCalcChecksum(0, pData, len - sizeof(uint32_t));
      tlen += taosEncodeFixedU32(buf, cksum);
    } else {
      tlen += sizeof(uint32_t);
    }
  }

  return tlen;
}

void* doStreamStateDecodeOpState(void* buf, int32_t len, SOperatorInfo* pOperator, bool isParent) {
  SStreamStateAggOperatorInfo* pInfo = pOperator->info;
  if (!pInfo) {
    return buf;
  }

  // 5.checksum
  if (isParent) {
    int32_t dataLen = len - sizeof(uint32_t);
    void*   pCksum = POINTER_SHIFT(buf, dataLen);
    if (taosCheckChecksum(buf, dataLen, *(uint32_t*)pCksum) != TSDB_CODE_SUCCESS) {
      ASSERT(0);  // debug
      qError("stream interval state is invalid");
      return buf;
    }
  }

  // 1.streamAggSup.pResultRows
  int32_t mapSize = 0;
  buf = taosDecodeFixedI32(buf, &mapSize);
  for (int32_t i = 0; i < mapSize; i++) {
    SSessionKey       key = {0};
    SResultWindowInfo winfo = {0};
    buf = decodeSSessionKey(buf, &key);
    buf = decodeSResultWindowInfo(buf, &winfo, pInfo->streamAggSup.resultRowSize);
    tSimpleHashPut(pInfo->streamAggSup.pResultRows, &key, sizeof(SSessionKey), &winfo, sizeof(SResultWindowInfo));
  }

  // 2.twAggSup
  buf = decodeSTimeWindowAggSupp(buf, &pInfo->twAggSup);

  // 3.pChildren
  int32_t size = 0;
  buf = taosDecodeFixedI32(buf, &size);
  ASSERT(size <= taosArrayGetSize(pInfo->pChildren));
  for (int32_t i = 0; i < size; i++) {
    SOperatorInfo* pChOp = taosArrayGetP(pInfo->pChildren, i);
    buf = doStreamStateDecodeOpState(buf, 0, pChOp, false);
  }

  // 4.dataVersion
  buf = taosDecodeFixedI64(buf, &pInfo->dataVersion);
  return buf;
}

void doStreamStateSaveCheckpoint(SOperatorInfo* pOperator) {
  SStreamStateAggOperatorInfo* pInfo = pOperator->info;
  int32_t                      len = doStreamStateEncodeOpState(NULL, 0, pOperator, true);
  void*                        buf = taosMemoryCalloc(1, len);
  void*                        pBuf = buf;
  len = doStreamStateEncodeOpState(&pBuf, len, pOperator, true);
  pInfo->streamAggSup.stateStore.streamStateSaveInfo(pInfo->streamAggSup.pState, STREAM_STATE_OP_CHECKPOINT_NAME,
                                                     strlen(STREAM_STATE_OP_CHECKPOINT_NAME), buf, len);
}

static SSDataBlock* doStreamStateAgg(SOperatorInfo* pOperator) {
  if (pOperator->status == OP_EXEC_DONE) {
    return NULL;
  }

  SExprSupp*                   pSup = &pOperator->exprSupp;
  SStreamStateAggOperatorInfo* pInfo = pOperator->info;
  SOptrBasicInfo*              pBInfo = &pInfo->binfo;
  qDebug("===stream=== stream state agg");
  if (pOperator->status == OP_RES_TO_RETURN) {
    doBuildDeleteDataBlock(pOperator, pInfo->pSeDeleted, pInfo->pDelRes, &pInfo->pDelIterator);
    if (pInfo->pDelRes->info.rows > 0) {
      printDataBlock(pInfo->pDelRes, "single state delete");
      return pInfo->pDelRes;
    }

    doBuildSessionResult(pOperator, pInfo->streamAggSup.pState, &pInfo->groupResInfo, pBInfo->pRes);
    if (pBInfo->pRes->info.rows > 0) {
      printDataBlock(pBInfo->pRes, "single state");
      return pBInfo->pRes;
    }

    setOperatorCompleted(pOperator);
    return NULL;
  }

  SOperatorInfo* downstream = pOperator->pDownstream[0];
  if (!pInfo->pUpdated) {
    pInfo->pUpdated = taosArrayInit(16, sizeof(SSessionKey));
  }
  if (!pInfo->pSeUpdated) {
    _hash_fn_t hashFn = taosGetDefaultHashFunction(TSDB_DATA_TYPE_BINARY);
    pInfo->pSeUpdated = tSimpleHashInit(64, hashFn);
  }
  while (1) {
    SSDataBlock* pBlock = downstream->fpSet.getNextFn(downstream);
    if (pBlock == NULL) {
      break;
    }
    printDataBlock(pBlock, "single state recv");

    if (pBlock->info.type == STREAM_DELETE_DATA || pBlock->info.type == STREAM_DELETE_RESULT ||
        pBlock->info.type == STREAM_CLEAR) {
      SArray* pWins = taosArrayInit(16, sizeof(SSessionKey));
      doDeleteTimeWindows(&pInfo->streamAggSup, pBlock, pWins);
      removeSessionResults(pInfo->pSeUpdated, pWins);
      copyDeleteWindowInfo(pWins, pInfo->pSeDeleted);
      taosArrayDestroy(pWins);
      continue;
    } else if (pBlock->info.type == STREAM_GET_ALL) {
      getAllSessionWindow(pInfo->streamAggSup.pResultRows, pInfo->pSeUpdated);
      continue;
    } else if (pBlock->info.type == STREAM_CREATE_CHILD_TABLE) {
      return pBlock;
    } else if (pBlock->info.type == STREAM_CHECKPOINT) {
      pInfo->streamAggSup.stateStore.streamStateCommit(pInfo->streamAggSup.pState);
      doStreamSessionSaveCheckpoint(pOperator);
      copyDataBlock(pInfo->pCheckpointRes, pBlock);
      continue;
    } else {
      ASSERTS(pBlock->info.type == STREAM_NORMAL || pBlock->info.type == STREAM_INVALID, "invalid SSDataBlock type");
    }

    if (pInfo->scalarSupp.pExprInfo != NULL) {
      SExprSupp* pExprSup = &pInfo->scalarSupp;
      projectApplyFunctions(pExprSup->pExprInfo, pBlock, pBlock, pExprSup->pCtx, pExprSup->numOfExprs, NULL);
    }
    // the pDataBlock are always the same one, no need to call this again
    setInputDataBlock(pSup, pBlock, TSDB_ORDER_ASC, MAIN_SCAN, true);
    doStreamStateAggImpl(pOperator, pBlock, pInfo->pSeUpdated, pInfo->pSeDeleted);
    pInfo->twAggSup.maxTs = TMAX(pInfo->twAggSup.maxTs, pBlock->info.window.ekey);
  }
  // restore the value
  pOperator->status = OP_RES_TO_RETURN;

  closeSessionWindow(pInfo->streamAggSup.pResultRows, &pInfo->twAggSup, pInfo->pSeUpdated);
  copyUpdateResult(pInfo->pSeUpdated, pInfo->pUpdated);
  removeSessionResults(pInfo->pSeDeleted, pInfo->pUpdated);
  tSimpleHashCleanup(pInfo->pSeUpdated);
  pInfo->pSeUpdated = NULL;

  if (pInfo->isHistoryOp) {
    getMaxTsWins(pInfo->pUpdated, pInfo->historyWins);
  }

  initGroupResInfoFromArrayList(&pInfo->groupResInfo, pInfo->pUpdated);
  pInfo->pUpdated = NULL;
  blockDataEnsureCapacity(pInfo->binfo.pRes, pOperator->resultInfo.capacity);

#if 0
  char* pBuf = streamStateSessionDump(pInfo->streamAggSup.pState);
  qDebug("===stream===final session%s", pBuf);
  taosMemoryFree(pBuf);
#endif

  doBuildDeleteDataBlock(pOperator, pInfo->pSeDeleted, pInfo->pDelRes, &pInfo->pDelIterator);
  if (pInfo->pDelRes->info.rows > 0) {
    printDataBlock(pInfo->pDelRes, "single state delete");
    return pInfo->pDelRes;
  }

  doBuildSessionResult(pOperator, pInfo->streamAggSup.pState, &pInfo->groupResInfo, pBInfo->pRes);
  if (pBInfo->pRes->info.rows > 0) {
    printDataBlock(pBInfo->pRes, "single state");
    return pBInfo->pRes;
  }
  setOperatorCompleted(pOperator);
  return NULL;
}

void streamStateReleaseState(SOperatorInfo* pOperator) {
  SStreamStateAggOperatorInfo* pInfo = pOperator->info;
  int32_t resSize = taosArrayGetSize(pInfo->historyWins) * sizeof(SSessionKey);
  qDebug("===stream=== relase state. save result count:%d", (int32_t)taosArrayGetSize(pInfo->historyWins));
  pInfo->streamAggSup.stateStore.streamStateSaveInfo(pInfo->streamAggSup.pState, STREAM_STATE_OP_STATE_NAME, strlen(STREAM_STATE_OP_STATE_NAME), pInfo->historyWins->pData, resSize);
  SOperatorInfo* downstream = pOperator->pDownstream[0];
  if (downstream->fpSet.releaseStreamStateFn) {
    downstream->fpSet.releaseStreamStateFn(downstream);
  }
}

static void compactStateWindow(SOperatorInfo* pOperator, SResultWindowInfo* pCurWin, SResultWindowInfo* pNextWin,
                               SSHashObj* pStUpdated, SSHashObj* pStDeleted) {
  SExprSupp*     pSup = &pOperator->exprSupp;
  SExecTaskInfo* pTaskInfo = pOperator->pTaskInfo;
  SStorageAPI*   pAPI = &pOperator->pTaskInfo->storageAPI;

  SStreamStateAggOperatorInfo* pInfo = pOperator->info;
  SResultRow*                  pCurResult = NULL;
  int32_t                      numOfOutput = pOperator->exprSupp.numOfExprs;
  SStreamAggSupporter*         pAggSup = &pInfo->streamAggSup;
  initSessionOutputBuf(pCurWin, &pCurResult, pSup->pCtx, numOfOutput, pSup->rowEntryInfoOffset);
  SResultRow* pWinResult = NULL;
  initSessionOutputBuf(pNextWin, &pWinResult, pAggSup->pDummyCtx, numOfOutput, pSup->rowEntryInfoOffset);
  pCurWin->sessionWin.win.ekey = TMAX(pCurWin->sessionWin.win.ekey, pNextWin->sessionWin.win.ekey);

  updateTimeWindowInfo(&pInfo->twAggSup.timeWindowData, &pCurWin->sessionWin.win, 1);
  compactFunctions(pSup->pCtx, pAggSup->pDummyCtx, numOfOutput, pTaskInfo, &pInfo->twAggSup.timeWindowData);
  tSimpleHashRemove(pStUpdated, &pNextWin->sessionWin, sizeof(SSessionKey));
  if (pNextWin->isOutput && pStDeleted) {
    qDebug("===stream=== save delete window info %" PRId64 ", %" PRIu64, pNextWin->sessionWin.win.skey, pNextWin->sessionWin.groupId);
    saveDeleteRes(pStDeleted, pNextWin->sessionWin);
  }
  removeSessionResult(pStUpdated, pAggSup->pResultRows, pNextWin->sessionWin);
  doDeleteSessionWindow(pAggSup, &pNextWin->sessionWin);
  taosMemoryFree(pNextWin->pOutputBuf);
}

void streamStateReloadState(SOperatorInfo* pOperator) {
  SStreamStateAggOperatorInfo*   pInfo = pOperator->info;
  SStreamAggSupporter*           pAggSup = &pInfo->streamAggSup;
  resetWinRange(&pAggSup->winRange);

  SSessionKey seKey = {.win.skey = INT64_MIN, .win.ekey = INT64_MIN, .groupId = 0};
  int32_t size = 0;
  void* pBuf = NULL;
  int32_t code = pAggSup->stateStore.streamStateGetInfo(pAggSup->pState, STREAM_STATE_OP_STATE_NAME,
                                                        strlen(STREAM_STATE_OP_STATE_NAME), &pBuf, &size);
  int32_t num = size / sizeof(SSessionKey);
  qDebug("===stream=== reload state. get result count:%d", num);
  SSessionKey* pSeKeyBuf = (SSessionKey*) pBuf;
  ASSERT(size == num * sizeof(SSessionKey));
  if (!pInfo->pSeUpdated && num > 0) {
    _hash_fn_t hashFn = taosGetDefaultHashFunction(TSDB_DATA_TYPE_BINARY);
    pInfo->pSeUpdated = tSimpleHashInit(64, hashFn);
  }
  if (!pInfo->pSeDeleted && num > 0) {
    _hash_fn_t hashFn = taosGetDefaultHashFunction(TSDB_DATA_TYPE_BINARY);
    pInfo->pSeDeleted = tSimpleHashInit(64, hashFn);
  }
  for (int32_t i = 0; i < num; i++) {
    SStateWindowInfo curInfo = {0};
    SStateWindowInfo nextInfo = {0};
    SStateWindowInfo dummy = {0};
    qDebug("===stream=== reload state. try process result %" PRId64 ", %" PRIu64 ", index:%d", pSeKeyBuf[i].win.skey, pSeKeyBuf[i].groupId, i);
    setStateOutputBuf(pAggSup, pSeKeyBuf[i].win.skey, pSeKeyBuf[i].groupId, NULL, &curInfo, &nextInfo);
    bool cpRes = compareWinStateKey(curInfo.pStateKey,nextInfo.pStateKey);
    qDebug("===stream=== reload state. next window info %" PRId64 ", %" PRIu64 ", compare:%d", nextInfo.winInfo.sessionWin.win.skey, nextInfo.winInfo.sessionWin.groupId, cpRes);
    if (cpRes) {
      compactStateWindow(pOperator, &curInfo.winInfo, &nextInfo.winInfo, pInfo->pSeUpdated, pInfo->pSeDeleted);
      qDebug("===stream=== reload state. save result %" PRId64 ", %" PRIu64, curInfo.winInfo.sessionWin.win.skey, curInfo.winInfo.sessionWin.groupId);
      if (pInfo->twAggSup.calTrigger == STREAM_TRIGGER_AT_ONCE) {
        saveResult(curInfo.winInfo, pInfo->pSeUpdated);
      } else if (pInfo->twAggSup.calTrigger == STREAM_TRIGGER_WINDOW_CLOSE) {
        if (!isCloseWindow(&curInfo.winInfo.sessionWin.win, &pInfo->twAggSup)) {
          saveDeleteRes(pInfo->pSeDeleted, curInfo.winInfo.sessionWin);
        }
        SSessionKey key = {0};
        getSessionHashKey(&curInfo.winInfo.sessionWin, &key);
        tSimpleHashPut(pAggSup->pResultRows, &key, sizeof(SSessionKey), &curInfo.winInfo, sizeof(SResultWindowInfo));
      }
    } else if (IS_VALID_SESSION_WIN(nextInfo.winInfo)) {
      releaseOutputBuf(pAggSup->pState, NULL, (SResultRow*)nextInfo.winInfo.pOutputBuf, &pAggSup->pSessionAPI->stateStore);
    }

    if (IS_VALID_SESSION_WIN(curInfo.winInfo)) {
      saveSessionOutputBuf(pAggSup, &curInfo.winInfo);
    }
  }
  taosMemoryFree(pBuf);

  SOperatorInfo* downstream = pOperator->pDownstream[0];
  if (downstream->fpSet.reloadStreamStateFn) {
    downstream->fpSet.reloadStreamStateFn(downstream);
  }
}

SOperatorInfo* createStreamStateAggOperatorInfo(SOperatorInfo* downstream, SPhysiNode* pPhyNode,
                                                SExecTaskInfo* pTaskInfo, SReadHandle* pHandle) {
  SStreamStateWinodwPhysiNode* pStateNode = (SStreamStateWinodwPhysiNode*)pPhyNode;
  int32_t                      tsSlotId = ((SColumnNode*)pStateNode->window.pTspk)->slotId;
  SColumnNode*                 pColNode = (SColumnNode*)(pStateNode->pStateKey);
  int32_t                      code = TSDB_CODE_SUCCESS;

  SStreamStateAggOperatorInfo* pInfo = taosMemoryCalloc(1, sizeof(SStreamStateAggOperatorInfo));
  SOperatorInfo*               pOperator = taosMemoryCalloc(1, sizeof(SOperatorInfo));
  if (pInfo == NULL || pOperator == NULL) {
    code = TSDB_CODE_OUT_OF_MEMORY;
    goto _error;
  }

  pInfo->stateCol = extractColumnFromColumnNode(pColNode);
  initResultSizeInfo(&pOperator->resultInfo, 4096);
  if (pStateNode->window.pExprs != NULL) {
    int32_t    numOfScalar = 0;
    SExprInfo* pScalarExprInfo = createExprInfo(pStateNode->window.pExprs, NULL, &numOfScalar);
    code = initExprSupp(&pInfo->scalarSupp, pScalarExprInfo, numOfScalar, &pTaskInfo->storageAPI.functionStore);
    if (code != TSDB_CODE_SUCCESS) {
      goto _error;
    }
  }

  pInfo->twAggSup = (STimeWindowAggSupp){
      .waterMark = pStateNode->window.watermark,
      .calTrigger = pStateNode->window.triggerType,
      .maxTs = INT64_MIN,
      .minTs = INT64_MAX,
  };

  initExecTimeWindowInfo(&pInfo->twAggSup.timeWindowData, &pTaskInfo->window);

  SExprSupp*   pSup = &pOperator->exprSupp;
  int32_t      numOfCols = 0;
  SExprInfo*   pExprInfo = createExprInfo(pStateNode->window.pFuncs, NULL, &numOfCols);
  SSDataBlock* pResBlock = createDataBlockFromDescNode(pPhyNode->pOutputDataBlockDesc);
  code = initBasicInfoEx(&pInfo->binfo, pSup, pExprInfo, numOfCols, pResBlock, &pTaskInfo->storageAPI.functionStore);
  if (code != TSDB_CODE_SUCCESS) {
    goto _error;
  }
  int32_t keySize = sizeof(SStateKeys) + pColNode->node.resType.bytes;
  int16_t type = pColNode->node.resType.type;
  code = initStreamAggSupporter(&pInfo->streamAggSup, pSup->pCtx, numOfCols, 0, pTaskInfo->streamInfo.pState, keySize,
                                type, &pTaskInfo->storageAPI.stateStore, pHandle, &pTaskInfo->storageAPI);
  if (code != TSDB_CODE_SUCCESS) {
    goto _error;
  }

  pInfo->primaryTsIndex = tsSlotId;
  _hash_fn_t hashFn = taosGetDefaultHashFunction(TSDB_DATA_TYPE_BINARY);
  pInfo->pSeDeleted = tSimpleHashInit(64, hashFn);
  pInfo->pDelIterator = NULL;
  pInfo->pDelRes = createSpecialDataBlock(STREAM_DELETE_RESULT);
  pInfo->pChildren = NULL;
  pInfo->ignoreExpiredData = pStateNode->window.igExpired;
  pInfo->ignoreExpiredDataSaved = false;
  pInfo->pUpdated = NULL;
  pInfo->pSeUpdated = NULL;
  pInfo->dataVersion = 0;
  pInfo->historyWins = taosArrayInit(4, sizeof(SSessionKey));
  if (!pInfo->historyWins) {
    goto _error;
  }
  if (pHandle) {
    pInfo->isHistoryOp = pHandle->fillHistory;
  }

  pInfo->pCheckpointRes = createSpecialDataBlock(STREAM_CHECKPOINT);

  // for stream
  void*   buff = NULL;
  int32_t len = 0;
  int32_t res =
      pInfo->streamAggSup.stateStore.streamStateGetInfo(pInfo->streamAggSup.pState, STREAM_STATE_OP_CHECKPOINT_NAME,
                                                        strlen(STREAM_STATE_OP_CHECKPOINT_NAME), &buff, &len);
  if (res == TSDB_CODE_SUCCESS) {
    doStreamStateDecodeOpState(buff, len, pOperator, true);
    taosMemoryFree(buff);
  }

  setOperatorInfo(pOperator, "StreamStateAggOperator", QUERY_NODE_PHYSICAL_PLAN_STREAM_STATE, true, OP_NOT_OPENED,
                  pInfo, pTaskInfo);
  pOperator->fpSet = createOperatorFpSet(optrDummyOpenFn, doStreamStateAgg, NULL, destroyStreamStateOperatorInfo,
                                         optrDefaultBufFn, NULL);
  setOperatorStreamStateFn(pOperator, streamStateReleaseState, streamStateReloadState);
  initDownStream(downstream, &pInfo->streamAggSup, pOperator->operatorType, pInfo->primaryTsIndex, &pInfo->twAggSup);
  code = appendDownstream(pOperator, &downstream, 1);
  if (code != TSDB_CODE_SUCCESS) {
    goto _error;
  }
  return pOperator;

_error:
  destroyStreamStateOperatorInfo(pInfo);
  taosMemoryFreeClear(pOperator);
  pTaskInfo->code = code;
  return NULL;
}

void destroyMAIOperatorInfo(void* param) {
  SMergeAlignedIntervalAggOperatorInfo* miaInfo = (SMergeAlignedIntervalAggOperatorInfo*)param;
  destroyIntervalOperatorInfo(miaInfo->intervalAggOperatorInfo);
  taosMemoryFreeClear(param);
}

static SResultRow* doSetSingleOutputTupleBuf(SResultRowInfo* pResultRowInfo, SAggSupporter* pSup) {
  SResultRow* pResult = getNewResultRow(pSup->pResultBuf, &pSup->currentPageId, pSup->resultRowSize);
  if (NULL == pResult) {
    return pResult;
  }
  pResultRowInfo->cur = (SResultRowPosition){.pageId = pResult->pageId, .offset = pResult->offset};
  return pResult;
}

static int32_t setSingleOutputTupleBuf(SResultRowInfo* pResultRowInfo, STimeWindow* win, SResultRow** pResult,
                                       SExprSupp* pExprSup, SAggSupporter* pAggSup) {
  if (*pResult == NULL) {
    *pResult = doSetSingleOutputTupleBuf(pResultRowInfo, pAggSup);
    if (*pResult == NULL) {
      return terrno;
    }
  }

  // set time window for current result
  (*pResult)->win = (*win);
  setResultRowInitCtx((*pResult), pExprSup->pCtx, pExprSup->numOfExprs, pExprSup->rowEntryInfoOffset);
  return TSDB_CODE_SUCCESS;
}

static void doMergeAlignedIntervalAggImpl(SOperatorInfo* pOperatorInfo, SResultRowInfo* pResultRowInfo,
                                          SSDataBlock* pBlock, SSDataBlock* pResultBlock) {
  SMergeAlignedIntervalAggOperatorInfo* miaInfo = pOperatorInfo->info;
  SIntervalAggOperatorInfo*             iaInfo = miaInfo->intervalAggOperatorInfo;

  SExecTaskInfo* pTaskInfo = pOperatorInfo->pTaskInfo;
  SExprSupp*     pSup = &pOperatorInfo->exprSupp;
  SInterval*     pInterval = &iaInfo->interval;

  int32_t  startPos = 0;
  int64_t* tsCols = extractTsCol(pBlock, iaInfo);

=======
>>>>>>> a9d88b74
  TSKEY ts = getStartTsKey(&pBlock->info.window, tsCols);

  // there is an result exists
  if (miaInfo->curTs != INT64_MIN) {
    if (ts != miaInfo->curTs) {
      finalizeResultRows(iaInfo->aggSup.pResultBuf, &pResultRowInfo->cur, pSup, pResultBlock, pTaskInfo);
      resetResultRow(miaInfo->pResultRow, iaInfo->aggSup.resultRowSize - sizeof(SResultRow));
      miaInfo->curTs = ts;
    }
  } else {
    miaInfo->curTs = ts;
  }

  STimeWindow win = {0};
  win.skey = miaInfo->curTs;
  win.ekey = taosTimeAdd(win.skey, pInterval->interval, pInterval->intervalUnit, pInterval->precision) - 1;

  int32_t ret = setSingleOutputTupleBuf(pResultRowInfo, &win, &miaInfo->pResultRow, pSup, &iaInfo->aggSup);
  if (ret != TSDB_CODE_SUCCESS || miaInfo->pResultRow == NULL) {
    T_LONG_JMP(pTaskInfo->env, ret);
  }

  int32_t currPos = startPos;

  STimeWindow currWin = win;
  while (++currPos < pBlock->info.rows) {
    if (tsCols[currPos] == miaInfo->curTs) {
      continue;
    }

    updateTimeWindowInfo(&iaInfo->twAggSup.timeWindowData, &currWin, 1);
    applyAggFunctionOnPartialTuples(pTaskInfo, pSup->pCtx, &iaInfo->twAggSup.timeWindowData, startPos,
                                    currPos - startPos, pBlock->info.rows, pSup->numOfExprs);

    finalizeResultRows(iaInfo->aggSup.pResultBuf, &pResultRowInfo->cur, pSup, pResultBlock, pTaskInfo);
    resetResultRow(miaInfo->pResultRow, iaInfo->aggSup.resultRowSize - sizeof(SResultRow));
    miaInfo->curTs = tsCols[currPos];

    currWin.skey = miaInfo->curTs;
    currWin.ekey = taosTimeAdd(currWin.skey, pInterval->interval, pInterval->intervalUnit, pInterval->precision) - 1;

    startPos = currPos;
    ret = setSingleOutputTupleBuf(pResultRowInfo, &win, &miaInfo->pResultRow, pSup, &iaInfo->aggSup);
    if (ret != TSDB_CODE_SUCCESS || miaInfo->pResultRow == NULL) {
      T_LONG_JMP(pTaskInfo->env, ret);
    }

    miaInfo->curTs = currWin.skey;
  }

  updateTimeWindowInfo(&iaInfo->twAggSup.timeWindowData, &currWin, 1);
  applyAggFunctionOnPartialTuples(pTaskInfo, pSup->pCtx, &iaInfo->twAggSup.timeWindowData, startPos, currPos - startPos,
                                  pBlock->info.rows, pSup->numOfExprs);
}

static void cleanupAfterGroupResultGen(SMergeAlignedIntervalAggOperatorInfo* pMiaInfo, SSDataBlock* pRes) {
  pRes->info.id.groupId = pMiaInfo->groupId;
  pMiaInfo->curTs = INT64_MIN;
  pMiaInfo->groupId = 0;
}

static void doMergeAlignedIntervalAgg(SOperatorInfo* pOperator) {
  SExecTaskInfo* pTaskInfo = pOperator->pTaskInfo;

  SMergeAlignedIntervalAggOperatorInfo* pMiaInfo = pOperator->info;
  SIntervalAggOperatorInfo*             pIaInfo = pMiaInfo->intervalAggOperatorInfo;

  SExprSupp*      pSup = &pOperator->exprSupp;
  SSDataBlock*    pRes = pIaInfo->binfo.pRes;
  SResultRowInfo* pResultRowInfo = &pIaInfo->binfo.resultRowInfo;
  SOperatorInfo*  downstream = pOperator->pDownstream[0];

  while (1) {
    SSDataBlock* pBlock = NULL;
    if (pMiaInfo->prefetchedBlock == NULL) {
      pBlock = downstream->fpSet.getNextFn(downstream);
    } else {
      pBlock = pMiaInfo->prefetchedBlock;
      pMiaInfo->prefetchedBlock = NULL;

      pMiaInfo->groupId = pBlock->info.id.groupId;
    }

    // no data exists, all query processing is done
    if (pBlock == NULL) {
      // close last unclosed time window
      if (pMiaInfo->curTs != INT64_MIN) {
        finalizeResultRows(pIaInfo->aggSup.pResultBuf, &pResultRowInfo->cur, pSup, pRes, pTaskInfo);
        resetResultRow(pMiaInfo->pResultRow, pIaInfo->aggSup.resultRowSize - sizeof(SResultRow));
        cleanupAfterGroupResultGen(pMiaInfo, pRes);
        doFilter(pRes, pOperator->exprSupp.pFilterInfo, NULL);
      }

      setOperatorCompleted(pOperator);
      break;
    }

    if (pMiaInfo->groupId == 0) {
      if (pMiaInfo->groupId != pBlock->info.id.groupId) {
        pMiaInfo->groupId = pBlock->info.id.groupId;
        pRes->info.id.groupId = pMiaInfo->groupId;
      }
    } else {
      if (pMiaInfo->groupId != pBlock->info.id.groupId) {
        // if there are unclosed time window, close it firstly.
        ASSERT(pMiaInfo->curTs != INT64_MIN);
        finalizeResultRows(pIaInfo->aggSup.pResultBuf, &pResultRowInfo->cur, pSup, pRes, pTaskInfo);
        resetResultRow(pMiaInfo->pResultRow, pIaInfo->aggSup.resultRowSize - sizeof(SResultRow));

        pMiaInfo->prefetchedBlock = pBlock;
        cleanupAfterGroupResultGen(pMiaInfo, pRes);
        doFilter(pRes, pOperator->exprSupp.pFilterInfo, NULL);
        break;
      } else {
        // continue
        pRes->info.id.groupId = pMiaInfo->groupId;
      }
    }

    pRes->info.scanFlag = pBlock->info.scanFlag;
    setInputDataBlock(pSup, pBlock, pIaInfo->binfo.inputTsOrder, pBlock->info.scanFlag, true);
    doMergeAlignedIntervalAggImpl(pOperator, &pIaInfo->binfo.resultRowInfo, pBlock, pRes);

    doFilter(pRes, pOperator->exprSupp.pFilterInfo, NULL);
    if (pRes->info.rows >= pOperator->resultInfo.capacity) {
      break;
    }
  }
}

static SSDataBlock* mergeAlignedIntervalAgg(SOperatorInfo* pOperator) {
  SExecTaskInfo* pTaskInfo = pOperator->pTaskInfo;

  SMergeAlignedIntervalAggOperatorInfo* pMiaInfo = pOperator->info;
  SIntervalAggOperatorInfo*             iaInfo = pMiaInfo->intervalAggOperatorInfo;
  if (pOperator->status == OP_EXEC_DONE) {
    return NULL;
  }

  SSDataBlock* pRes = iaInfo->binfo.pRes;
  blockDataCleanup(pRes);

  if (iaInfo->binfo.mergeResultBlock) {
    while (1) {
      if (pOperator->status == OP_EXEC_DONE) {
        break;
      }

      if (pRes->info.rows >= pOperator->resultInfo.threshold) {
        break;
      }

      doMergeAlignedIntervalAgg(pOperator);
    }
  } else {
    doMergeAlignedIntervalAgg(pOperator);
  }

  size_t rows = pRes->info.rows;
  pOperator->resultInfo.totalRows += rows;
  return (rows == 0) ? NULL : pRes;
}

SOperatorInfo* createMergeAlignedIntervalOperatorInfo(SOperatorInfo* downstream, SMergeAlignedIntervalPhysiNode* pNode,
                                                      SExecTaskInfo* pTaskInfo) {
  SMergeAlignedIntervalAggOperatorInfo* miaInfo = taosMemoryCalloc(1, sizeof(SMergeAlignedIntervalAggOperatorInfo));
  SOperatorInfo*                        pOperator = taosMemoryCalloc(1, sizeof(SOperatorInfo));
  if (miaInfo == NULL || pOperator == NULL) {
    goto _error;
  }

  miaInfo->intervalAggOperatorInfo = taosMemoryCalloc(1, sizeof(SIntervalAggOperatorInfo));
  if (miaInfo->intervalAggOperatorInfo == NULL) {
    goto _error;
  }

  SInterval interval = {.interval = pNode->interval,
                        .sliding = pNode->sliding,
                        .intervalUnit = pNode->intervalUnit,
                        .slidingUnit = pNode->slidingUnit,
                        .offset = pNode->offset,
                        .precision = ((SColumnNode*)pNode->window.pTspk)->node.resType.precision};

  SIntervalAggOperatorInfo* iaInfo = miaInfo->intervalAggOperatorInfo;
  SExprSupp*                pSup = &pOperator->exprSupp;

  int32_t code = filterInitFromNode((SNode*)pNode->window.node.pConditions, &pOperator->exprSupp.pFilterInfo, 0);
  if (code != TSDB_CODE_SUCCESS) {
    goto _error;
  }

  miaInfo->curTs = INT64_MIN;
  iaInfo->win = pTaskInfo->window;
  iaInfo->binfo.inputTsOrder = pNode->window.node.inputTsOrder;
  iaInfo->binfo.outputTsOrder = pNode->window.node.outputTsOrder;
  iaInfo->interval = interval;
  iaInfo->primaryTsIndex = ((SColumnNode*)pNode->window.pTspk)->slotId;
  iaInfo->binfo.mergeResultBlock = pNode->window.mergeDataBlock;

  size_t keyBufSize = sizeof(int64_t) + sizeof(int64_t) + POINTER_BYTES;
  initResultSizeInfo(&pOperator->resultInfo, 512);

  int32_t    num = 0;
  SExprInfo* pExprInfo = createExprInfo(pNode->window.pFuncs, NULL, &num);

  code = initAggSup(&pOperator->exprSupp, &iaInfo->aggSup, pExprInfo, num, keyBufSize, pTaskInfo->id.str,
                    pTaskInfo->streamInfo.pState, &pTaskInfo->storageAPI.functionStore);
  if (code != TSDB_CODE_SUCCESS) {
    goto _error;
  }

  SSDataBlock* pResBlock = createDataBlockFromDescNode(pNode->window.node.pOutputDataBlockDesc);
  initBasicInfo(&iaInfo->binfo, pResBlock);
  initExecTimeWindowInfo(&iaInfo->twAggSup.timeWindowData, &iaInfo->win);

  iaInfo->timeWindowInterpo = timeWindowinterpNeeded(pSup->pCtx, num, iaInfo);
  if (iaInfo->timeWindowInterpo) {
    iaInfo->binfo.resultRowInfo.openWindow = tdListNew(sizeof(SOpenWindowInfo));
  }

  initResultRowInfo(&iaInfo->binfo.resultRowInfo);
  blockDataEnsureCapacity(iaInfo->binfo.pRes, pOperator->resultInfo.capacity);
  setOperatorInfo(pOperator, "TimeMergeAlignedIntervalAggOperator", QUERY_NODE_PHYSICAL_PLAN_MERGE_ALIGNED_INTERVAL,
                  false, OP_NOT_OPENED, miaInfo, pTaskInfo);

  pOperator->fpSet = createOperatorFpSet(optrDummyOpenFn, mergeAlignedIntervalAgg, NULL, destroyMAIOperatorInfo,
                                         optrDefaultBufFn, NULL);

  code = appendDownstream(pOperator, &downstream, 1);
  if (code != TSDB_CODE_SUCCESS) {
    goto _error;
  }

  return pOperator;

_error:
  destroyMAIOperatorInfo(miaInfo);
  taosMemoryFreeClear(pOperator);
  pTaskInfo->code = code;
  return NULL;
}

//=====================================================================================================================
// merge interval operator
typedef struct SMergeIntervalAggOperatorInfo {
  SIntervalAggOperatorInfo intervalAggOperatorInfo;
  SList*                   groupIntervals;
  SListIter                groupIntervalsIter;
  bool                     hasGroupId;
  uint64_t                 groupId;
  SSDataBlock*             prefetchedBlock;
  bool                     inputBlocksFinished;
} SMergeIntervalAggOperatorInfo;

typedef struct SGroupTimeWindow {
  uint64_t    groupId;
  STimeWindow window;
} SGroupTimeWindow;

void destroyMergeIntervalOperatorInfo(void* param) {
  SMergeIntervalAggOperatorInfo* miaInfo = (SMergeIntervalAggOperatorInfo*)param;
  tdListFree(miaInfo->groupIntervals);
  destroyIntervalOperatorInfo(&miaInfo->intervalAggOperatorInfo);

  taosMemoryFreeClear(param);
}

static int32_t outputPrevIntervalResult(SOperatorInfo* pOperatorInfo, uint64_t tableGroupId, SSDataBlock* pResultBlock,
                                        STimeWindow* newWin) {
  SMergeIntervalAggOperatorInfo* miaInfo = pOperatorInfo->info;
  SIntervalAggOperatorInfo*      iaInfo = &miaInfo->intervalAggOperatorInfo;
  bool                           ascScan = (iaInfo->binfo.inputTsOrder == TSDB_ORDER_ASC);

  SGroupTimeWindow groupTimeWindow = {.groupId = tableGroupId, .window = *newWin};
  tdListAppend(miaInfo->groupIntervals, &groupTimeWindow);

  SListIter iter = {0};
  tdListInitIter(miaInfo->groupIntervals, &iter, TD_LIST_FORWARD);
  SListNode* listNode = NULL;
  while ((listNode = tdListNext(&iter)) != NULL) {
    SGroupTimeWindow* prevGrpWin = (SGroupTimeWindow*)listNode->data;
    if (prevGrpWin->groupId != tableGroupId) {
      continue;
    }

    STimeWindow* prevWin = &prevGrpWin->window;
    if ((ascScan && newWin->skey > prevWin->ekey) || ((!ascScan) && newWin->skey < prevWin->ekey)) {
      tdListPopNode(miaInfo->groupIntervals, listNode);
    }
  }

  return 0;
}

static void doMergeIntervalAggImpl(SOperatorInfo* pOperatorInfo, SResultRowInfo* pResultRowInfo, SSDataBlock* pBlock,
                                   int32_t scanFlag, SSDataBlock* pResultBlock) {
  SMergeIntervalAggOperatorInfo* miaInfo = pOperatorInfo->info;
  SIntervalAggOperatorInfo*      iaInfo = &miaInfo->intervalAggOperatorInfo;

  SExecTaskInfo* pTaskInfo = pOperatorInfo->pTaskInfo;
  SExprSupp*     pExprSup = &pOperatorInfo->exprSupp;

  int32_t     startPos = 0;
  int32_t     numOfOutput = pExprSup->numOfExprs;
  int64_t*    tsCols = extractTsCol(pBlock, iaInfo);
  uint64_t    tableGroupId = pBlock->info.id.groupId;
  bool        ascScan = (iaInfo->binfo.inputTsOrder == TSDB_ORDER_ASC);
  TSKEY       blockStartTs = getStartTsKey(&pBlock->info.window, tsCols);
  SResultRow* pResult = NULL;

  STimeWindow win = getActiveTimeWindow(iaInfo->aggSup.pResultBuf, pResultRowInfo, blockStartTs, &iaInfo->interval,
                                        iaInfo->binfo.inputTsOrder);

  int32_t ret =
      setTimeWindowOutputBuf(pResultRowInfo, &win, (scanFlag == MAIN_SCAN), &pResult, tableGroupId, pExprSup->pCtx,
                             numOfOutput, pExprSup->rowEntryInfoOffset, &iaInfo->aggSup, pTaskInfo);
  if (ret != TSDB_CODE_SUCCESS || pResult == NULL) {
    T_LONG_JMP(pTaskInfo->env, TSDB_CODE_OUT_OF_MEMORY);
  }

  TSKEY   ekey = ascScan ? win.ekey : win.skey;
  int32_t forwardRows = getNumOfRowsInTimeWindow(&pBlock->info, tsCols, startPos, ekey, binarySearchForKey, NULL,
                                                 iaInfo->binfo.inputTsOrder);
  ASSERT(forwardRows > 0);

  // prev time window not interpolation yet.
  if (iaInfo->timeWindowInterpo) {
    SResultRowPosition pos = addToOpenWindowList(pResultRowInfo, pResult, tableGroupId);
    doInterpUnclosedTimeWindow(pOperatorInfo, numOfOutput, pResultRowInfo, pBlock, scanFlag, tsCols, &pos);

    // restore current time window
    ret = setTimeWindowOutputBuf(pResultRowInfo, &win, (scanFlag == MAIN_SCAN), &pResult, tableGroupId, pExprSup->pCtx,
                                 numOfOutput, pExprSup->rowEntryInfoOffset, &iaInfo->aggSup, pTaskInfo);
    if (ret != TSDB_CODE_SUCCESS) {
      T_LONG_JMP(pTaskInfo->env, TSDB_CODE_OUT_OF_MEMORY);
    }

    // window start key interpolation
    doWindowBorderInterpolation(iaInfo, pBlock, pResult, &win, startPos, forwardRows, pExprSup);
  }

  updateTimeWindowInfo(&iaInfo->twAggSup.timeWindowData, &win, 1);
  applyAggFunctionOnPartialTuples(pTaskInfo, pExprSup->pCtx, &iaInfo->twAggSup.timeWindowData, startPos, forwardRows,
                                  pBlock->info.rows, numOfOutput);
  doCloseWindow(pResultRowInfo, iaInfo, pResult);

  // output previous interval results after this interval (&win) is closed
  outputPrevIntervalResult(pOperatorInfo, tableGroupId, pResultBlock, &win);

  STimeWindow nextWin = win;
  while (1) {
    int32_t prevEndPos = forwardRows - 1 + startPos;
    startPos = getNextQualifiedWindow(&iaInfo->interval, &nextWin, &pBlock->info, tsCols, prevEndPos,
                                      iaInfo->binfo.inputTsOrder);
    if (startPos < 0) {
      break;
    }

    // null data, failed to allocate more memory buffer
    int32_t code =
        setTimeWindowOutputBuf(pResultRowInfo, &nextWin, (scanFlag == MAIN_SCAN), &pResult, tableGroupId,
                               pExprSup->pCtx, numOfOutput, pExprSup->rowEntryInfoOffset, &iaInfo->aggSup, pTaskInfo);
    if (code != TSDB_CODE_SUCCESS || pResult == NULL) {
      T_LONG_JMP(pTaskInfo->env, TSDB_CODE_OUT_OF_MEMORY);
    }

    ekey = ascScan ? nextWin.ekey : nextWin.skey;
    forwardRows = getNumOfRowsInTimeWindow(&pBlock->info, tsCols, startPos, ekey, binarySearchForKey, NULL,
                                           iaInfo->binfo.inputTsOrder);

    // window start(end) key interpolation
    doWindowBorderInterpolation(iaInfo, pBlock, pResult, &nextWin, startPos, forwardRows, pExprSup);

    updateTimeWindowInfo(&iaInfo->twAggSup.timeWindowData, &nextWin, 1);
    applyAggFunctionOnPartialTuples(pTaskInfo, pExprSup->pCtx, &iaInfo->twAggSup.timeWindowData, startPos, forwardRows,
                                    pBlock->info.rows, numOfOutput);
    doCloseWindow(pResultRowInfo, iaInfo, pResult);

    // output previous interval results after this interval (&nextWin) is closed
    outputPrevIntervalResult(pOperatorInfo, tableGroupId, pResultBlock, &nextWin);
  }

  if (iaInfo->timeWindowInterpo) {
    saveDataBlockLastRow(iaInfo->pPrevValues, pBlock, iaInfo->pInterpCols);
  }
}

static SSDataBlock* doMergeIntervalAgg(SOperatorInfo* pOperator) {
  SExecTaskInfo* pTaskInfo = pOperator->pTaskInfo;

  SMergeIntervalAggOperatorInfo* miaInfo = pOperator->info;
  SIntervalAggOperatorInfo*      iaInfo = &miaInfo->intervalAggOperatorInfo;
  SExprSupp*                     pExpSupp = &pOperator->exprSupp;

  if (pOperator->status == OP_EXEC_DONE) {
    return NULL;
  }

  SSDataBlock* pRes = iaInfo->binfo.pRes;
  blockDataCleanup(pRes);
  blockDataEnsureCapacity(pRes, pOperator->resultInfo.capacity);

  if (!miaInfo->inputBlocksFinished) {
    SOperatorInfo* downstream = pOperator->pDownstream[0];
    while (1) {
      SSDataBlock* pBlock = NULL;
      if (miaInfo->prefetchedBlock == NULL) {
        pBlock = downstream->fpSet.getNextFn(downstream);
      } else {
        pBlock = miaInfo->prefetchedBlock;
        miaInfo->groupId = pBlock->info.id.groupId;
        miaInfo->prefetchedBlock = NULL;
      }

      if (pBlock == NULL) {
        tdListInitIter(miaInfo->groupIntervals, &miaInfo->groupIntervalsIter, TD_LIST_FORWARD);
        miaInfo->inputBlocksFinished = true;
        break;
      }

      if (!miaInfo->hasGroupId) {
        miaInfo->hasGroupId = true;
        miaInfo->groupId = pBlock->info.id.groupId;
      } else if (miaInfo->groupId != pBlock->info.id.groupId) {
        miaInfo->prefetchedBlock = pBlock;
        break;
      }

      pRes->info.scanFlag = pBlock->info.scanFlag;
      setInputDataBlock(pExpSupp, pBlock, iaInfo->binfo.inputTsOrder, pBlock->info.scanFlag, true);
      doMergeIntervalAggImpl(pOperator, &iaInfo->binfo.resultRowInfo, pBlock, pBlock->info.scanFlag, pRes);

      if (pRes->info.rows >= pOperator->resultInfo.threshold) {
        break;
      }
    }

    pRes->info.id.groupId = miaInfo->groupId;
  }

  if (miaInfo->inputBlocksFinished) {
    SListNode* listNode = tdListNext(&miaInfo->groupIntervalsIter);

    if (listNode != NULL) {
      SGroupTimeWindow* grpWin = (SGroupTimeWindow*)(listNode->data);
      pRes->info.id.groupId = grpWin->groupId;
    }
  }

  if (pRes->info.rows == 0) {
    setOperatorCompleted(pOperator);
  }

  size_t rows = pRes->info.rows;
  pOperator->resultInfo.totalRows += rows;
  return (rows == 0) ? NULL : pRes;
}

SOperatorInfo* createMergeIntervalOperatorInfo(SOperatorInfo* downstream, SMergeIntervalPhysiNode* pIntervalPhyNode,
                                               SExecTaskInfo* pTaskInfo) {
  SMergeIntervalAggOperatorInfo* pMergeIntervalInfo = taosMemoryCalloc(1, sizeof(SMergeIntervalAggOperatorInfo));
  SOperatorInfo*                 pOperator = taosMemoryCalloc(1, sizeof(SOperatorInfo));
  if (pMergeIntervalInfo == NULL || pOperator == NULL) {
    goto _error;
  }

  int32_t    num = 0;
  SExprInfo* pExprInfo = createExprInfo(pIntervalPhyNode->window.pFuncs, NULL, &num);

  SInterval interval = {.interval = pIntervalPhyNode->interval,
                        .sliding = pIntervalPhyNode->sliding,
                        .intervalUnit = pIntervalPhyNode->intervalUnit,
                        .slidingUnit = pIntervalPhyNode->slidingUnit,
                        .offset = pIntervalPhyNode->offset,
                        .precision = ((SColumnNode*)pIntervalPhyNode->window.pTspk)->node.resType.precision};

  pMergeIntervalInfo->groupIntervals = tdListNew(sizeof(SGroupTimeWindow));

  SIntervalAggOperatorInfo* pIntervalInfo = &pMergeIntervalInfo->intervalAggOperatorInfo;
  pIntervalInfo->win = pTaskInfo->window;
  pIntervalInfo->binfo.inputTsOrder = pIntervalPhyNode->window.node.inputTsOrder;
  pIntervalInfo->interval = interval;
  pIntervalInfo->binfo.mergeResultBlock = pIntervalPhyNode->window.mergeDataBlock;
  pIntervalInfo->primaryTsIndex = ((SColumnNode*)pIntervalPhyNode->window.pTspk)->slotId;
  pIntervalInfo->binfo.outputTsOrder = pIntervalPhyNode->window.node.outputTsOrder;

  SExprSupp* pExprSupp = &pOperator->exprSupp;

  size_t keyBufSize = sizeof(int64_t) + sizeof(int64_t) + POINTER_BYTES;
  initResultSizeInfo(&pOperator->resultInfo, 4096);

  int32_t code = initAggSup(pExprSupp, &pIntervalInfo->aggSup, pExprInfo, num, keyBufSize, pTaskInfo->id.str,
                            pTaskInfo->streamInfo.pState, &pTaskInfo->storageAPI.functionStore);
  if (code != TSDB_CODE_SUCCESS) {
    goto _error;
  }

  SSDataBlock* pResBlock = createDataBlockFromDescNode(pIntervalPhyNode->window.node.pOutputDataBlockDesc);
  initBasicInfo(&pIntervalInfo->binfo, pResBlock);
  initExecTimeWindowInfo(&pIntervalInfo->twAggSup.timeWindowData, &pIntervalInfo->win);

  pIntervalInfo->timeWindowInterpo = timeWindowinterpNeeded(pExprSupp->pCtx, num, pIntervalInfo);
  if (pIntervalInfo->timeWindowInterpo) {
    pIntervalInfo->binfo.resultRowInfo.openWindow = tdListNew(sizeof(SOpenWindowInfo));
    if (pIntervalInfo->binfo.resultRowInfo.openWindow == NULL) {
      goto _error;
    }
  }

  initResultRowInfo(&pIntervalInfo->binfo.resultRowInfo);
  setOperatorInfo(pOperator, "TimeMergeIntervalAggOperator", QUERY_NODE_PHYSICAL_PLAN_MERGE_INTERVAL, false,
                  OP_NOT_OPENED, pMergeIntervalInfo, pTaskInfo);
  pOperator->fpSet = createOperatorFpSet(optrDummyOpenFn, doMergeIntervalAgg, NULL, destroyMergeIntervalOperatorInfo,
                                         optrDefaultBufFn, NULL);

  code = appendDownstream(pOperator, &downstream, 1);
  if (code != TSDB_CODE_SUCCESS) {
    goto _error;
  }

  return pOperator;

_error:
  if (pMergeIntervalInfo != NULL) {
    destroyMergeIntervalOperatorInfo(pMergeIntervalInfo);
  }

  taosMemoryFreeClear(pOperator);
  pTaskInfo->code = code;
  return NULL;
<<<<<<< HEAD
}

static SSDataBlock* doStreamIntervalAgg(SOperatorInfo* pOperator) {
  SStreamIntervalOperatorInfo* pInfo = pOperator->info;
  SExecTaskInfo*               pTaskInfo = pOperator->pTaskInfo;
  SStorageAPI*                 pAPI = &pOperator->pTaskInfo->storageAPI;

  SExprSupp* pSup = &pOperator->exprSupp;

  if (pOperator->status == OP_EXEC_DONE) {
    return NULL;
  }

  if (pOperator->status == OP_RES_TO_RETURN) {
    doBuildDeleteResult(pInfo, pInfo->pDelWins, &pInfo->delIndex, pInfo->pDelRes);
    if (pInfo->pDelRes->info.rows > 0) {
      printDataBlock(pInfo->pDelRes, "single interval delete");
      return pInfo->pDelRes;
    }

    doBuildStreamIntervalResult(pOperator, pInfo->pState, pInfo->binfo.pRes, &pInfo->groupResInfo);
    if (pInfo->binfo.pRes->info.rows > 0) {
      printDataBlock(pInfo->binfo.pRes, "single interval");
      return pInfo->binfo.pRes;
    }

    if (pInfo->recvGetAll) {
      pInfo->recvGetAll = false;
      resetUnCloseWinInfo(pInfo->aggSup.pResultRowHashTable);
    }

    if (pInfo->reCkBlock) {
      pInfo->reCkBlock = false;
      printDataBlock(pInfo->pCheckpointRes, "single interval ck");
      return pInfo->pCheckpointRes;
    }

    setOperatorCompleted(pOperator);
    return NULL;
  }

  SOperatorInfo* downstream = pOperator->pDownstream[0];

  if (!pInfo->pUpdated) {
    pInfo->pUpdated = taosArrayInit(4096, POINTER_BYTES);
  }

  if (!pInfo->pUpdatedMap) {
    _hash_fn_t hashFn = taosGetDefaultHashFunction(TSDB_DATA_TYPE_BINARY);
    pInfo->pUpdatedMap = tSimpleHashInit(4096, hashFn);
  }

  while (1) {
    SSDataBlock* pBlock = downstream->fpSet.getNextFn(downstream);
    if (pBlock == NULL) {
      qDebug("===stream===return data:single interval. recv datablock num:%" PRIu64, pInfo->numOfDatapack);
      pInfo->numOfDatapack = 0;
      break;
    }

    pInfo->numOfDatapack++;
    printDataBlock(pBlock, "single interval recv");

    if (pBlock->info.type == STREAM_DELETE_DATA || pBlock->info.type == STREAM_DELETE_RESULT ||
        pBlock->info.type == STREAM_CLEAR) {
      doDeleteWindows(pOperator, &pInfo->interval, pBlock, pInfo->pDelWins, pInfo->pUpdatedMap);
      continue;
    } else if (pBlock->info.type == STREAM_GET_ALL) {
      qDebug("===stream===single interval recv|block type STREAM_GET_ALL");
      pInfo->recvGetAll = true;
      getAllIntervalWindow(pInfo->aggSup.pResultRowHashTable, pInfo->pUpdatedMap);
      continue;
    } else if (pBlock->info.type == STREAM_CREATE_CHILD_TABLE) {
      printDataBlock(pBlock, "single interval");
      return pBlock;
    } else if (pBlock->info.type == STREAM_CHECKPOINT) {
      pAPI->stateStore.streamStateCommit(pInfo->pState);
      doStreamIntervalSaveCheckpoint(pOperator);
      pInfo->reCkBlock = true;
      copyDataBlock(pInfo->pCheckpointRes, pBlock);
      continue;
    } else {
      ASSERTS(pBlock->info.type == STREAM_NORMAL || pBlock->info.type == STREAM_INVALID, "invalid SSDataBlock type");
    }

    if (pBlock->info.type == STREAM_NORMAL && pBlock->info.version != 0) {
      // set input version
      pTaskInfo->version = pBlock->info.version;
    }

    if (pInfo->scalarSupp.pExprInfo != NULL) {
      SExprSupp* pExprSup = &pInfo->scalarSupp;
      projectApplyFunctions(pExprSup->pExprInfo, pBlock, pBlock, pExprSup->pCtx, pExprSup->numOfExprs, NULL);
    }

    // The timewindow that overlaps the timestamps of the input pBlock need to be recalculated and return to the
    // caller. Note that all the time window are not close till now.
    // the pDataBlock are always the same one, no need to call this again
    setInputDataBlock(pSup, pBlock, TSDB_ORDER_ASC, MAIN_SCAN, true);
    if (pInfo->invertible) {
      setInverFunction(pSup->pCtx, pOperator->exprSupp.numOfExprs, pBlock->info.type);
    }

    doStreamIntervalAggImpl(pOperator, pBlock, pBlock->info.id.groupId, pInfo->pUpdatedMap);
    pInfo->twAggSup.maxTs = TMAX(pInfo->twAggSup.maxTs, pBlock->info.window.ekey);
    pInfo->twAggSup.minTs = TMIN(pInfo->twAggSup.minTs, pBlock->info.window.skey);
  }
  pOperator->status = OP_RES_TO_RETURN;
  removeDeleteResults(pInfo->pUpdatedMap, pInfo->pDelWins);
  closeStreamIntervalWindow(pInfo->aggSup.pResultRowHashTable, &pInfo->twAggSup, &pInfo->interval, NULL,
                            pInfo->pUpdatedMap, pInfo->pDelWins, pOperator);

  void*   pIte = NULL;
  int32_t iter = 0;
  while ((pIte = tSimpleHashIterate(pInfo->pUpdatedMap, pIte, &iter)) != NULL) {
    taosArrayPush(pInfo->pUpdated, pIte);
  }
  taosArraySort(pInfo->pUpdated, winPosCmprImpl);

  initMultiResInfoFromArrayList(&pInfo->groupResInfo, pInfo->pUpdated);
  pInfo->pUpdated = NULL;
  blockDataEnsureCapacity(pInfo->binfo.pRes, pOperator->resultInfo.capacity);
  tSimpleHashCleanup(pInfo->pUpdatedMap);
  pInfo->pUpdatedMap = NULL;

#if 0
  char* pBuf = streamStateIntervalDump(pInfo->pState);
  qDebug("===stream===interval state%s", pBuf);
  taosMemoryFree(pBuf);
#endif

  doBuildDeleteResult(pInfo, pInfo->pDelWins, &pInfo->delIndex, pInfo->pDelRes);
  if (pInfo->pDelRes->info.rows > 0) {
    printDataBlock(pInfo->pDelRes, "single interval delete");
    return pInfo->pDelRes;
  }

  doBuildStreamIntervalResult(pOperator, pInfo->pState, pInfo->binfo.pRes, &pInfo->groupResInfo);
  if (pInfo->binfo.pRes->info.rows > 0) {
    printDataBlock(pInfo->binfo.pRes, "single interval");
    return pInfo->binfo.pRes;
  }

  if (pInfo->reCkBlock) {
    pInfo->reCkBlock = false;
    printDataBlock(pInfo->pCheckpointRes, "single interval ck");
    return pInfo->pCheckpointRes;
  }

  return NULL;
}

SOperatorInfo* createStreamIntervalOperatorInfo(SOperatorInfo* downstream, SPhysiNode* pPhyNode,
                                                SExecTaskInfo* pTaskInfo, SReadHandle* pHandle) {
  SStreamIntervalOperatorInfo* pInfo = taosMemoryCalloc(1, sizeof(SStreamIntervalOperatorInfo));
  SOperatorInfo*               pOperator = taosMemoryCalloc(1, sizeof(SOperatorInfo));
  if (pInfo == NULL || pOperator == NULL) {
    goto _error;
  }
  SStreamIntervalPhysiNode* pIntervalPhyNode = (SStreamIntervalPhysiNode*)pPhyNode;

  int32_t    code = TSDB_CODE_SUCCESS;
  int32_t    numOfCols = 0;
  SExprInfo* pExprInfo = createExprInfo(pIntervalPhyNode->window.pFuncs, NULL, &numOfCols);

  SSDataBlock* pResBlock = createDataBlockFromDescNode(pPhyNode->pOutputDataBlockDesc);
  pInfo->interval = (SInterval){
      .interval = pIntervalPhyNode->interval,
      .sliding = pIntervalPhyNode->sliding,
      .intervalUnit = pIntervalPhyNode->intervalUnit,
      .slidingUnit = pIntervalPhyNode->slidingUnit,
      .offset = pIntervalPhyNode->offset,
      .precision = ((SColumnNode*)pIntervalPhyNode->window.pTspk)->node.resType.precision,
  };

  pInfo->twAggSup = (STimeWindowAggSupp){.waterMark = pIntervalPhyNode->window.watermark,
                                         .calTrigger = pIntervalPhyNode->window.triggerType,
                                         .maxTs = INT64_MIN,
                                         .minTs = INT64_MAX,
                                         .deleteMark = getDeleteMark(pIntervalPhyNode)};

  ASSERTS(pInfo->twAggSup.calTrigger != STREAM_TRIGGER_MAX_DELAY, "trigger type should not be max delay");

  pOperator->pTaskInfo = pTaskInfo;
  SStorageAPI* pAPI = &pOperator->pTaskInfo->storageAPI;

  pInfo->ignoreExpiredData = pIntervalPhyNode->window.igExpired;
  pInfo->ignoreExpiredDataSaved = false;
  pInfo->isFinal = false;

  SExprSupp* pSup = &pOperator->exprSupp;
  initBasicInfo(&pInfo->binfo, pResBlock);
  initExecTimeWindowInfo(&pInfo->twAggSup.timeWindowData, &pTaskInfo->window);

  pInfo->primaryTsIndex = ((SColumnNode*)pIntervalPhyNode->window.pTspk)->slotId;
  initResultSizeInfo(&pOperator->resultInfo, 4096);

  pInfo->pState = taosMemoryCalloc(1, sizeof(SStreamState));
  *(pInfo->pState) = *(pTaskInfo->streamInfo.pState);
  pAPI->stateStore.streamStateSetNumber(pInfo->pState, -1);

  size_t keyBufSize = sizeof(int64_t) + sizeof(int64_t) + POINTER_BYTES;
  code = initAggSup(pSup, &pInfo->aggSup, pExprInfo, numOfCols, keyBufSize, pTaskInfo->id.str, pInfo->pState,
                    &pTaskInfo->storageAPI.functionStore);
  if (code != TSDB_CODE_SUCCESS) {
    goto _error;
  }

  if (pIntervalPhyNode->window.pExprs != NULL) {
    int32_t    numOfScalar = 0;
    SExprInfo* pScalarExprInfo = createExprInfo(pIntervalPhyNode->window.pExprs, NULL, &numOfScalar);
    code = initExprSupp(&pInfo->scalarSupp, pScalarExprInfo, numOfScalar, &pTaskInfo->storageAPI.functionStore);
    if (code != TSDB_CODE_SUCCESS) {
      goto _error;
    }
  }

  pInfo->invertible = allInvertible(pSup->pCtx, numOfCols);
  pInfo->invertible = false;
  pInfo->pDelWins = taosArrayInit(4, sizeof(SWinKey));
  pInfo->delIndex = 0;
  pInfo->pDelRes = createSpecialDataBlock(STREAM_DELETE_RESULT);
  initResultRowInfo(&pInfo->binfo.resultRowInfo);

  pInfo->pPhyNode = NULL;  // create new child
  pInfo->pPullDataMap = NULL;
  pInfo->pFinalPullDataMap = NULL;
  pInfo->pPullWins = NULL;  // SPullWindowInfo
  pInfo->pullIndex = 0;
  pInfo->pPullDataRes = NULL;
  pInfo->isFinal = false;
  pInfo->numOfChild = 0;
  pInfo->delKey.ts = INT64_MAX;
  pInfo->delKey.groupId = 0;
  pInfo->numOfDatapack = 0;
  pInfo->pUpdated = NULL;
  pInfo->pUpdatedMap = NULL;
  int32_t funResSize = getMaxFunResSize(pSup, numOfCols);

  pInfo->pState->pFileState = pTaskInfo->storageAPI.stateStore.streamFileStateInit(
      tsStreamBufferSize, sizeof(SWinKey), pInfo->aggSup.resultRowSize, funResSize, compareTs, pInfo->pState,
      pInfo->twAggSup.deleteMark, GET_TASKID(pTaskInfo), pHandle->checkpointId);

  setOperatorInfo(pOperator, "StreamIntervalOperator", QUERY_NODE_PHYSICAL_PLAN_STREAM_INTERVAL, true, OP_NOT_OPENED,
                  pInfo, pTaskInfo);
  pOperator->fpSet = createOperatorFpSet(optrDummyOpenFn, doStreamIntervalAgg, NULL,
                                         destroyStreamFinalIntervalOperatorInfo, optrDefaultBufFn, NULL);
  setOperatorStreamStateFn(pOperator, streamIntervalReleaseState, streamIntervalReloadState);

  pInfo->stateStore = pTaskInfo->storageAPI.stateStore;
  pInfo->recvGetAll = false;
  pInfo->pCheckpointRes = createSpecialDataBlock(STREAM_CHECKPOINT);

  // for stream
  void*   buff = NULL;
  int32_t len = 0;
  int32_t res = pAPI->stateStore.streamStateGetInfo(pInfo->pState, STREAM_INTERVAL_OP_CHECKPOINT_NAME,
                                                    strlen(STREAM_INTERVAL_OP_CHECKPOINT_NAME), &buff, &len);
  if (res == TSDB_CODE_SUCCESS) {
    doStreamIntervalDecodeOpState(buff, len, pOperator);
    taosMemoryFree(buff);
  }

  initIntervalDownStream(downstream, pPhyNode->type, pInfo);
  code = appendDownstream(pOperator, &downstream, 1);
  if (code != TSDB_CODE_SUCCESS) {
    goto _error;
  }

  return pOperator;

_error:
  destroyStreamFinalIntervalOperatorInfo(pInfo);
  taosMemoryFreeClear(pOperator);
  pTaskInfo->code = code;
  return NULL;
=======
>>>>>>> a9d88b74
}<|MERGE_RESOLUTION|>--- conflicted
+++ resolved
@@ -27,23 +27,6 @@
 #include "tlog.h"
 #include "ttime.h"
 
-<<<<<<< HEAD
-#define IS_FINAL_OP(op)                    ((op)->isFinal)
-#define DEAULT_DELETE_MARK                 (1000LL * 60LL * 60LL * 24LL * 365LL * 10LL);
-#define STREAM_INTERVAL_OP_STATE_NAME      "StreamIntervalHistoryState"
-#define STREAM_SESSION_OP_STATE_NAME       "StreamSessionHistoryState"
-#define STREAM_STATE_OP_STATE_NAME         "StreamStateHistoryState"
-#define STREAM_INTERVAL_OP_CHECKPOINT_NAME "StreamIntervalOperator_Checkpoint"
-#define STREAM_SESSION_OP_CHECKPOINT_NAME  "StreamSessionOperator_Checkpoint"
-#define STREAM_STATE_OP_CHECKPOINT_NAME    "StreamStateOperator_Checkpoint"
-
-typedef struct SStateWindowInfo {
-  SResultWindowInfo winInfo;
-  SStateKeys*       pStateKey;
-} SStateWindowInfo;
-
-=======
->>>>>>> a9d88b74
 typedef struct SSessionAggOperatorInfo {
   SOptrBasicInfo     binfo;
   SAggSupporter      aggSup;
@@ -73,7 +56,6 @@
   RESULT_ROW_END_INTERP = 2,
 } SResultTsInterpType;
 
-
 typedef struct SOpenWindowInfo {
   SResultRowPosition pos;
   uint64_t           groupId;
@@ -106,18 +88,6 @@
   return TSDB_CODE_SUCCESS;
 }
 
-<<<<<<< HEAD
-static void updateTimeWindowInfo(SColumnInfoData* pColData, STimeWindow* pWin, int64_t delta) {
-  int64_t* ts = (int64_t*)pColData->pData;
-
-  int64_t duration = pWin->ekey - pWin->skey + delta;
-  ts[2] = duration;            // set the duration
-  ts[3] = pWin->skey;          // window start key
-  ts[4] = pWin->ekey + delta;  // window end key
-}
-
-=======
->>>>>>> a9d88b74
 static void doKeepTuple(SWindowRowsSup* pRowSup, int64_t ts, uint64_t groupId) {
   pRowSup->win.ekey = ts;
   pRowSup->prevTs = ts;
@@ -430,7 +400,7 @@
 }
 
 int32_t getNextQualifiedWindow(SInterval* pInterval, STimeWindow* pNext, SDataBlockInfo* pDataBlockInfo,
-                                      TSKEY* primaryKeys, int32_t prevPosition, int32_t order) {
+                               TSKEY* primaryKeys, int32_t prevPosition, int32_t order) {
   bool ascQuery = (order == TSDB_ORDER_ASC);
 
   int32_t precision = pInterval->precision;
@@ -662,8 +632,8 @@
 }
 
 static bool tsKeyCompFn(void* l, void* r, void* param) {
-  TSKEY* lTS = (TSKEY*)l;
-  TSKEY* rTS = (TSKEY*)r;
+  TSKEY*                    lTS = (TSKEY*)l;
+  TSKEY*                    rTS = (TSKEY*)r;
   SIntervalAggOperatorInfo* pInfo = param;
   return pInfo->binfo.outputTsOrder == ORDER_ASC ? *lTS < *rTS : *lTS > *rTS;
 }
@@ -786,7 +756,8 @@
   STimeWindow nextWin = win;
   while (1) {
     int32_t prevEndPos = forwardRows - 1 + startPos;
-    startPos = getNextQualifiedWindow(&pInfo->interval, &nextWin, &pBlock->info, tsCols, prevEndPos, pInfo->binfo.inputTsOrder);
+    startPos = getNextQualifiedWindow(&pInfo->interval, &nextWin, &pBlock->info, tsCols, prevEndPos,
+                                      pInfo->binfo.inputTsOrder);
     if (startPos < 0 || filterWindowWithLimit(pInfo, &nextWin, tableGroupId)) {
       break;
     }
@@ -1146,173 +1117,6 @@
   releaseBufPage(pResultBuf, bufPage);
 }
 
-<<<<<<< HEAD
-static bool doDeleteWindow(SOperatorInfo* pOperator, TSKEY ts, uint64_t groupId) {
-  SStorageAPI* pAPI = &pOperator->pTaskInfo->storageAPI;
-
-  SStreamIntervalOperatorInfo* pInfo = pOperator->info;
-  SWinKey                      key = {.ts = ts, .groupId = groupId};
-  tSimpleHashRemove(pInfo->aggSup.pResultRowHashTable, &key, sizeof(SWinKey));
-  pAPI->stateStore.streamStateDel(pInfo->pState, &key);
-  return true;
-}
-
-static int32_t getChildIndex(SSDataBlock* pBlock) { return pBlock->info.childId; }
-
-static void doDeleteWindows(SOperatorInfo* pOperator, SInterval* pInterval, SSDataBlock* pBlock, SArray* pUpWins,
-                            SSHashObj* pUpdatedMap) {
-  SStreamIntervalOperatorInfo* pInfo = pOperator->info;
-  SColumnInfoData*             pStartTsCol = taosArrayGet(pBlock->pDataBlock, START_TS_COLUMN_INDEX);
-  TSKEY*                       startTsCols = (TSKEY*)pStartTsCol->pData;
-  SColumnInfoData*             pEndTsCol = taosArrayGet(pBlock->pDataBlock, END_TS_COLUMN_INDEX);
-  TSKEY*                       endTsCols = (TSKEY*)pEndTsCol->pData;
-  SColumnInfoData*             pCalStTsCol = taosArrayGet(pBlock->pDataBlock, CALCULATE_START_TS_COLUMN_INDEX);
-  TSKEY*                       calStTsCols = (TSKEY*)pCalStTsCol->pData;
-  SColumnInfoData*             pCalEnTsCol = taosArrayGet(pBlock->pDataBlock, CALCULATE_END_TS_COLUMN_INDEX);
-  TSKEY*                       calEnTsCols = (TSKEY*)pCalEnTsCol->pData;
-  SColumnInfoData*             pGpCol = taosArrayGet(pBlock->pDataBlock, GROUPID_COLUMN_INDEX);
-  uint64_t*                    pGpDatas = (uint64_t*)pGpCol->pData;
-  for (int32_t i = 0; i < pBlock->info.rows; i++) {
-    SResultRowInfo dumyInfo = {0};
-    dumyInfo.cur.pageId = -1;
-
-    STimeWindow win = {0};
-    if (IS_FINAL_OP(pInfo)) {
-      win.skey = startTsCols[i];
-      win.ekey = endTsCols[i];
-    } else {
-      win = getActiveTimeWindow(NULL, &dumyInfo, startTsCols[i], pInterval, TSDB_ORDER_ASC);
-    }
-
-    do {
-      if (!inCalSlidingWindow(pInterval, &win, calStTsCols[i], calEnTsCols[i], pBlock->info.type)) {
-        getNextTimeWindow(pInterval, &win, TSDB_ORDER_ASC);
-        continue;
-      }
-      uint64_t winGpId = pGpDatas[i];
-      SWinKey  winRes = {.ts = win.skey, .groupId = winGpId};
-      void*    chIds = taosHashGet(pInfo->pPullDataMap, &winRes, sizeof(SWinKey));
-      if (chIds) {
-        int32_t childId = getChildIndex(pBlock);
-        SArray* chArray = *(void**)chIds;
-        int32_t index = taosArraySearchIdx(chArray, &childId, compareInt32Val, TD_EQ);
-        if (index != -1) {
-          qDebug("===stream===try push delete window%" PRId64 "chId:%d ,continue", win.skey, childId);
-          getNextTimeWindow(pInterval, &win, TSDB_ORDER_ASC);
-          continue;
-        }
-      }
-      bool res = doDeleteWindow(pOperator, win.skey, winGpId);
-      if (pUpWins && res) {
-        taosArrayPush(pUpWins, &winRes);
-      }
-      if (pUpdatedMap) {
-        tSimpleHashRemove(pUpdatedMap, &winRes, sizeof(SWinKey));
-      }
-      getNextTimeWindow(pInterval, &win, TSDB_ORDER_ASC);
-    } while (win.ekey <= endTsCols[i]);
-  }
-}
-
-static int32_t getAllIntervalWindow(SSHashObj* pHashMap, SSHashObj* resWins) {
-  void*   pIte = NULL;
-  int32_t iter = 0;
-  while ((pIte = tSimpleHashIterate(pHashMap, pIte, &iter)) != NULL) {
-    SWinKey* pKey = tSimpleHashGetKey(pIte, NULL);
-    uint64_t groupId = pKey->groupId;
-    TSKEY    ts = pKey->ts;
-    int32_t  code = saveWinResultInfo(ts, groupId, *(SRowBuffPos**)pIte, resWins);
-    if (code != TSDB_CODE_SUCCESS) {
-      return code;
-    }
-  }
-  return TSDB_CODE_SUCCESS;
-}
-
-static int32_t closeStreamIntervalWindow(SSHashObj* pHashMap, STimeWindowAggSupp* pTwSup, SInterval* pInterval,
-                                         SHashObj* pPullDataMap, SSHashObj* closeWins, SArray* pDelWins,
-                                         SOperatorInfo* pOperator) {
-  qDebug("===stream===close interval window");
-  void*                        pIte = NULL;
-  int32_t                      iter = 0;
-  SStreamIntervalOperatorInfo* pInfo = pOperator->info;
-  int32_t                      delSize = taosArrayGetSize(pDelWins);
-  while ((pIte = tSimpleHashIterate(pHashMap, pIte, &iter)) != NULL) {
-    void*    key = tSimpleHashGetKey(pIte, NULL);
-    SWinKey* pWinKey = (SWinKey*)key;
-    if (delSize > 0) {
-      int32_t index = binarySearchCom(pDelWins, delSize, pWinKey, TSDB_ORDER_DESC, compareWinKey);
-      if (index >= 0 && 0 == compareWinKey(pWinKey, pDelWins, index)) {
-        taosArrayRemove(pDelWins, index);
-        delSize = taosArrayGetSize(pDelWins);
-      }
-    }
-
-    void*       chIds = taosHashGet(pPullDataMap, pWinKey, sizeof(SWinKey));
-    STimeWindow win = {
-        .skey = pWinKey->ts,
-        .ekey = taosTimeAdd(win.skey, pInterval->interval, pInterval->intervalUnit, pInterval->precision) - 1,
-    };
-    if (isCloseWindow(&win, pTwSup)) {
-      if (chIds && pPullDataMap) {
-        SArray* chAy = *(SArray**)chIds;
-        int32_t size = taosArrayGetSize(chAy);
-        qDebug("===stream===window %" PRId64 " wait child size:%d", pWinKey->ts, size);
-        for (int32_t i = 0; i < size; i++) {
-          qDebug("===stream===window %" PRId64 " wait child id:%d", pWinKey->ts, *(int32_t*)taosArrayGet(chAy, i));
-        }
-        continue;
-      } else if (pPullDataMap) {
-        qDebug("===stream===close window %" PRId64, pWinKey->ts);
-      }
-
-      if (pTwSup->calTrigger == STREAM_TRIGGER_WINDOW_CLOSE) {
-        int32_t code = saveWinResult(pWinKey, *(SRowBuffPos**)pIte, closeWins);
-        if (code != TSDB_CODE_SUCCESS) {
-          return code;
-        }
-      }
-      tSimpleHashIterateRemove(pHashMap, pWinKey, sizeof(SWinKey), &pIte, &iter);
-    }
-  }
-  return TSDB_CODE_SUCCESS;
-}
-
-STimeWindow getFinalTimeWindow(int64_t ts, SInterval* pInterval) {
-  STimeWindow w = {.skey = ts, .ekey = INT64_MAX};
-  w.ekey = taosTimeAdd(w.skey, pInterval->interval, pInterval->intervalUnit, pInterval->precision) - 1;
-  return w;
-}
-
-static void doBuildDeleteResult(SStreamIntervalOperatorInfo* pInfo, SArray* pWins, int32_t* index,
-                                SSDataBlock* pBlock) {
-  blockDataCleanup(pBlock);
-  int32_t size = taosArrayGetSize(pWins);
-  if (*index == size) {
-    *index = 0;
-    taosArrayClear(pWins);
-    return;
-  }
-  blockDataEnsureCapacity(pBlock, size - *index);
-  uint64_t uid = 0;
-  for (int32_t i = *index; i < size; i++) {
-    SWinKey* pWin = taosArrayGet(pWins, i);
-    void*    tbname = NULL;
-    pInfo->stateStore.streamStateGetParName(pInfo->pState, pWin->groupId, &tbname);
-    if (tbname == NULL) {
-      appendOneRowToStreamSpecialBlock(pBlock, &pWin->ts, &pWin->ts, &uid, &pWin->groupId, NULL);
-    } else {
-      char parTbName[VARSTR_HEADER_SIZE + TSDB_TABLE_NAME_LEN];
-      STR_WITH_MAXSIZE_TO_VARSTR(parTbName, tbname, sizeof(parTbName));
-      appendOneRowToStreamSpecialBlock(pBlock, &pWin->ts, &pWin->ts, &uid, &pWin->groupId, parTbName);
-    }
-    pInfo->stateStore.streamStateFreeVal(tbname);
-    (*index)++;
-  }
-}
-=======
->>>>>>> a9d88b74
-
 static void destroyStateWindowOperatorInfo(void* param) {
   SStateWindowOperatorInfo* pInfo = (SStateWindowOperatorInfo*)param;
   cleanupBasicInfo(&pInfo->binfo);
@@ -1349,49 +1153,6 @@
   taosMemoryFreeClear(param);
 }
 
-<<<<<<< HEAD
-void destroyStreamFinalIntervalOperatorInfo(void* param) {
-  SStreamIntervalOperatorInfo* pInfo = (SStreamIntervalOperatorInfo*)param;
-  cleanupBasicInfo(&pInfo->binfo);
-  cleanupAggSup(&pInfo->aggSup);
-  // it should be empty.
-  void* pIte = NULL;
-  while ((pIte = taosHashIterate(pInfo->pPullDataMap, pIte)) != NULL) {
-    taosArrayDestroy(*(void**)pIte);
-  }
-  taosHashCleanup(pInfo->pPullDataMap);
-  taosHashCleanup(pInfo->pFinalPullDataMap);
-  taosArrayDestroy(pInfo->pPullWins);
-  blockDataDestroy(pInfo->pPullDataRes);
-  taosArrayDestroy(pInfo->pDelWins);
-  blockDataDestroy(pInfo->pDelRes);
-  pInfo->stateStore.streamFileStateDestroy(pInfo->pState->pFileState);
-  taosMemoryFreeClear(pInfo->pState);
-
-  nodesDestroyNode((SNode*)pInfo->pPhyNode);
-  colDataDestroy(&pInfo->twAggSup.timeWindowData);
-  pInfo->groupResInfo.pRows = taosArrayDestroy(pInfo->groupResInfo.pRows);
-  cleanupExprSupp(&pInfo->scalarSupp);
-  tSimpleHashCleanup(pInfo->pUpdatedMap);
-  pInfo->pUpdatedMap = NULL;
-  pInfo->pUpdated = taosArrayDestroy(pInfo->pUpdated);
-
-  blockDataDestroy(pInfo->pCheckpointRes);
-
-  taosMemoryFreeClear(param);
-}
-
-static bool allInvertible(SqlFunctionCtx* pFCtx, int32_t numOfCols) {
-  for (int32_t i = 0; i < numOfCols; i++) {
-    if (fmIsUserDefinedFunc(pFCtx[i].functionId) || !fmIsInvertible(pFCtx[i].functionId)) {
-      return false;
-    }
-  }
-  return true;
-}
-=======
->>>>>>> a9d88b74
-
 static bool timeWindowinterpNeeded(SqlFunctionCtx* pCtx, int32_t numOfCols, SIntervalAggOperatorInfo* pInfo) {
   // the primary timestamp column
   bool needed = false;
@@ -1445,30 +1206,6 @@
 
   return needed;
 }
-
-<<<<<<< HEAD
-void initIntervalDownStream(SOperatorInfo* downstream, uint16_t type, SStreamIntervalOperatorInfo* pInfo) {
-  SStateStore* pAPI = &downstream->pTaskInfo->storageAPI.stateStore;
-
-  if (downstream->operatorType != QUERY_NODE_PHYSICAL_PLAN_STREAM_SCAN) {
-    initIntervalDownStream(downstream->pDownstream[0], type, pInfo);
-    return;
-  }
-
-  SStreamScanInfo* pScanInfo = downstream->info;
-  pScanInfo->windowSup.parentType = type;
-  pScanInfo->windowSup.pIntervalAggSup = &pInfo->aggSup;
-  if (!pScanInfo->pUpdateInfo) {
-    pScanInfo->pUpdateInfo =
-        pAPI->updateInfoInitP(&pInfo->interval, pInfo->twAggSup.waterMark, pScanInfo->igCheckUpdate);
-  }
-
-  pScanInfo->interval = pInfo->interval;
-  pScanInfo->twAggSup = pInfo->twAggSup;
-  pScanInfo->pState = pInfo->pState;
-}
-=======
->>>>>>> a9d88b74
 
 SOperatorInfo* createIntervalOperatorInfo(SOperatorInfo* downstream, SIntervalPhysiNode* pPhyNode,
                                           SExecTaskInfo* pTaskInfo) {
@@ -1871,53 +1608,27 @@
   return NULL;
 }
 
-
 void destroyMAIOperatorInfo(void* param) {
   SMergeAlignedIntervalAggOperatorInfo* miaInfo = (SMergeAlignedIntervalAggOperatorInfo*)param;
   destroyIntervalOperatorInfo(miaInfo->intervalAggOperatorInfo);
   taosMemoryFreeClear(param);
 }
 
-<<<<<<< HEAD
-bool hasIntervalWindow(void* pState, SWinKey* pKey, SStateStore* pStore) {
-  return pStore->streamStateCheck(pState, pKey);
-}
-
-int32_t setIntervalOutputBuf(void* pState, STimeWindow* win, SRowBuffPos** pResult, int64_t groupId,
-                             SqlFunctionCtx* pCtx, int32_t numOfOutput, int32_t* rowEntryInfoOffset,
-                             SAggSupporter* pAggSup, SStateStore* pStore) {
-  SWinKey key = {.ts = win->skey, .groupId = groupId};
-  char*   value = NULL;
-  int32_t size = pAggSup->resultRowSize;
-
-  if (pStore->streamStateAddIfNotExist(pState, &key, (void**)&value, &size) < 0) {
-    return TSDB_CODE_OUT_OF_MEMORY;
-=======
 static SResultRow* doSetSingleOutputTupleBuf(SResultRowInfo* pResultRowInfo, SAggSupporter* pSup) {
   SResultRow* pResult = getNewResultRow(pSup->pResultBuf, &pSup->currentPageId, pSup->resultRowSize);
   if (NULL == pResult) {
     return pResult;
->>>>>>> a9d88b74
   }
   pResultRowInfo->cur = (SResultRowPosition){.pageId = pResult->pageId, .offset = pResult->offset};
   return pResult;
 }
 
-<<<<<<< HEAD
-bool isDeletedStreamWindow(STimeWindow* pWin, uint64_t groupId, void* pState, STimeWindowAggSupp* pTwSup,
-                           SStateStore* pStore) {
-  if (pTwSup->maxTs != INT64_MIN && pWin->ekey < pTwSup->maxTs - pTwSup->deleteMark) {
-    SWinKey key = {.ts = pWin->skey, .groupId = groupId};
-    if (!hasIntervalWindow(pState, &key, pStore)) {
-      return true;
-=======
 static int32_t setSingleOutputTupleBuf(SResultRowInfo* pResultRowInfo, STimeWindow* win, SResultRow** pResult,
                                        SExprSupp* pExprSup, SAggSupporter* pAggSup) {
   if (*pResult == NULL) {
     *pResult = doSetSingleOutputTupleBuf(pResultRowInfo, pAggSup);
     if (*pResult == NULL) {
       return terrno;
->>>>>>> a9d88b74
     }
   }
 
@@ -1932,3037 +1643,13 @@
   SMergeAlignedIntervalAggOperatorInfo* miaInfo = pOperatorInfo->info;
   SIntervalAggOperatorInfo*             iaInfo = miaInfo->intervalAggOperatorInfo;
 
-<<<<<<< HEAD
-static void clearStreamIntervalOperator(SStreamIntervalOperatorInfo* pInfo) {
-  tSimpleHashClear(pInfo->aggSup.pResultRowHashTable);
-  clearDiskbasedBuf(pInfo->aggSup.pResultBuf);
-  initResultRowInfo(&pInfo->binfo.resultRowInfo);
-  pInfo->aggSup.currentPageId = -1;
-  pInfo->stateStore.streamStateClear(pInfo->pState);
-}
-=======
   SExecTaskInfo* pTaskInfo = pOperatorInfo->pTaskInfo;
   SExprSupp*     pSup = &pOperatorInfo->exprSupp;
   SInterval*     pInterval = &iaInfo->interval;
->>>>>>> a9d88b74
 
   int32_t  startPos = 0;
   int64_t* tsCols = extractTsCol(pBlock, iaInfo);
 
-<<<<<<< HEAD
-static void doBuildPullDataBlock(SArray* array, int32_t* pIndex, SSDataBlock* pBlock) {
-  clearSpecialDataBlock(pBlock);
-  int32_t size = taosArrayGetSize(array);
-  if (size - (*pIndex) == 0) {
-    return;
-  }
-  blockDataEnsureCapacity(pBlock, size - (*pIndex));
-  SColumnInfoData* pStartTs = (SColumnInfoData*)taosArrayGet(pBlock->pDataBlock, START_TS_COLUMN_INDEX);
-  SColumnInfoData* pEndTs = (SColumnInfoData*)taosArrayGet(pBlock->pDataBlock, END_TS_COLUMN_INDEX);
-  SColumnInfoData* pGroupId = (SColumnInfoData*)taosArrayGet(pBlock->pDataBlock, GROUPID_COLUMN_INDEX);
-  SColumnInfoData* pCalStartTs = (SColumnInfoData*)taosArrayGet(pBlock->pDataBlock, CALCULATE_START_TS_COLUMN_INDEX);
-  SColumnInfoData* pCalEndTs = (SColumnInfoData*)taosArrayGet(pBlock->pDataBlock, CALCULATE_END_TS_COLUMN_INDEX);
-  for (; (*pIndex) < size; (*pIndex)++) {
-    SPullWindowInfo* pWin = taosArrayGet(array, (*pIndex));
-    colDataSetVal(pStartTs, pBlock->info.rows, (const char*)&pWin->window.skey, false);
-    colDataSetVal(pEndTs, pBlock->info.rows, (const char*)&pWin->window.ekey, false);
-    colDataSetVal(pGroupId, pBlock->info.rows, (const char*)&pWin->groupId, false);
-    colDataSetVal(pCalStartTs, pBlock->info.rows, (const char*)&pWin->calWin.skey, false);
-    colDataSetVal(pCalEndTs, pBlock->info.rows, (const char*)&pWin->calWin.ekey, false);
-    pBlock->info.rows++;
-  }
-  if ((*pIndex) == size) {
-    *pIndex = 0;
-    taosArrayClear(array);
-  }
-  blockDataUpdateTsWindow(pBlock, 0);
-}
-
-void processPullOver(SSDataBlock* pBlock, SHashObj* pMap, SHashObj* pFinalMap, SInterval* pInterval, SArray* pPullWins,
-                     int32_t numOfCh, SOperatorInfo* pOperator) {
-  SColumnInfoData* pStartCol = taosArrayGet(pBlock->pDataBlock, CALCULATE_START_TS_COLUMN_INDEX);
-  TSKEY*           tsData = (TSKEY*)pStartCol->pData;
-  SColumnInfoData* pEndCol = taosArrayGet(pBlock->pDataBlock, CALCULATE_END_TS_COLUMN_INDEX);
-  TSKEY*           tsEndData = (TSKEY*)pEndCol->pData;
-  SColumnInfoData* pGroupCol = taosArrayGet(pBlock->pDataBlock, GROUPID_COLUMN_INDEX);
-  uint64_t*        groupIdData = (uint64_t*)pGroupCol->pData;
-  int32_t          chId = getChildIndex(pBlock);
-  for (int32_t i = 0; i < pBlock->info.rows; i++) {
-    TSKEY winTs = tsData[i];
-    while (winTs <= tsEndData[i]) {
-      SWinKey winRes = {.ts = winTs, .groupId = groupIdData[i]};
-      void*   chIds = taosHashGet(pMap, &winRes, sizeof(SWinKey));
-      if (chIds) {
-        SArray* chArray = *(SArray**)chIds;
-        int32_t index = taosArraySearchIdx(chArray, &chId, compareInt32Val, TD_EQ);
-        if (index != -1) {
-          qDebug("===stream===retrive window %" PRId64 " delete child id %d", winRes.ts, chId);
-          taosArrayRemove(chArray, index);
-          if (taosArrayGetSize(chArray) == 0) {
-            // pull data is over
-            taosArrayDestroy(chArray);
-            taosHashRemove(pMap, &winRes, sizeof(SWinKey));
-            qDebug("===stream===retrive pull data over.window %" PRId64, winRes.ts);
-
-            void* pFinalCh = taosHashGet(pFinalMap, &winRes, sizeof(SWinKey));
-            if (pFinalCh) {
-              taosHashRemove(pFinalMap, &winRes, sizeof(SWinKey));
-              doDeleteWindow(pOperator, winRes.ts, winRes.groupId);
-              STimeWindow     nextWin = getFinalTimeWindow(winRes.ts, pInterval);
-              SPullWindowInfo pull = {.window = nextWin,
-                                      .groupId = winRes.groupId,
-                                      .calWin.skey = nextWin.skey,
-                                      .calWin.ekey = nextWin.skey};
-              // add pull data request
-              if (savePullWindow(&pull, pPullWins) == TSDB_CODE_SUCCESS) {
-                addPullWindow(pMap, &winRes, numOfCh);
-                qDebug("===stream===prepare final retrive for delete %" PRId64 ", size:%d", winRes.ts, numOfCh);
-              }
-            }
-          }
-        }
-      }
-      winTs = taosTimeAdd(winTs, pInterval->sliding, pInterval->slidingUnit, pInterval->precision);
-    }
-  }
-}
-
-static void addRetriveWindow(SArray* wins, SStreamIntervalOperatorInfo* pInfo, int32_t childId) {
-  int32_t size = taosArrayGetSize(wins);
-  for (int32_t i = 0; i < size; i++) {
-    SWinKey*    winKey = taosArrayGet(wins, i);
-    STimeWindow nextWin = getFinalTimeWindow(winKey->ts, &pInfo->interval);
-    if (isOverdue(nextWin.ekey, &pInfo->twAggSup) && pInfo->ignoreExpiredData) {
-      continue;
-    }
-    void* chIds = taosHashGet(pInfo->pPullDataMap, winKey, sizeof(SWinKey));
-    if (!chIds) {
-      SPullWindowInfo pull = {
-          .window = nextWin, .groupId = winKey->groupId, .calWin.skey = nextWin.skey, .calWin.ekey = nextWin.skey};
-      // add pull data request
-      if (savePullWindow(&pull, pInfo->pPullWins) == TSDB_CODE_SUCCESS) {
-        addPullWindow(pInfo->pPullDataMap, winKey, pInfo->numOfChild);
-        qDebug("===stream===prepare retrive for delete %" PRId64 ", size:%d", winKey->ts, pInfo->numOfChild);
-      }
-    } else {
-      SArray* chArray = *(void**)chIds;
-      int32_t index = taosArraySearchIdx(chArray, &childId, compareInt32Val, TD_EQ);
-      qDebug("===stream===check final retrive %" PRId64 ",chid:%d", winKey->ts, index);
-      if (index == -1) {
-        qDebug("===stream===add final retrive %" PRId64, winKey->ts);
-        taosHashPut(pInfo->pFinalPullDataMap, winKey, sizeof(SWinKey), NULL, 0);
-      }
-    }
-  }
-}
-
-static void clearFunctionContext(SExprSupp* pSup) {
-  for (int32_t i = 0; i < pSup->numOfExprs; i++) {
-    pSup->pCtx[i].saveHandle.currentPage = -1;
-  }
-}
-
-int32_t getOutputBuf(void* pState, SRowBuffPos* pPos, SResultRow** pResult, SStateStore* pStore) {
-  return pStore->streamStateGetByPos(pState, pPos, (void**)pResult);
-}
-
-int32_t buildDataBlockFromGroupRes(SOperatorInfo* pOperator, void* pState, SSDataBlock* pBlock, SExprSupp* pSup,
-                                   SGroupResInfo* pGroupResInfo) {
-  SExecTaskInfo* pTaskInfo = pOperator->pTaskInfo;
-  SStorageAPI*   pAPI = &pOperator->pTaskInfo->storageAPI;
-
-  SExprInfo*      pExprInfo = pSup->pExprInfo;
-  int32_t         numOfExprs = pSup->numOfExprs;
-  int32_t*        rowEntryOffset = pSup->rowEntryInfoOffset;
-  SqlFunctionCtx* pCtx = pSup->pCtx;
-
-  int32_t numOfRows = getNumOfTotalRes(pGroupResInfo);
-
-  for (int32_t i = pGroupResInfo->index; i < numOfRows; i += 1) {
-    SRowBuffPos* pPos = *(SRowBuffPos**)taosArrayGet(pGroupResInfo->pRows, i);
-    SResultRow*  pRow = NULL;
-    int32_t      code = getOutputBuf(pState, pPos, &pRow, &pAPI->stateStore);
-    uint64_t     groupId = ((SWinKey*)pPos->pKey)->groupId;
-    ASSERT(code == 0);
-    doUpdateNumOfRows(pCtx, pRow, numOfExprs, rowEntryOffset);
-    // no results, continue to check the next one
-    if (pRow->numOfRows == 0) {
-      pGroupResInfo->index += 1;
-      continue;
-    }
-    if (pBlock->info.id.groupId == 0) {
-      pBlock->info.id.groupId = groupId;
-      void* tbname = NULL;
-      if (pAPI->stateStore.streamStateGetParName(pTaskInfo->streamInfo.pState, pBlock->info.id.groupId, &tbname) < 0) {
-        pBlock->info.parTbName[0] = 0;
-      } else {
-        memcpy(pBlock->info.parTbName, tbname, TSDB_TABLE_NAME_LEN);
-      }
-      pAPI->stateStore.streamStateFreeVal(tbname);
-    } else {
-      // current value belongs to different group, it can't be packed into one datablock
-      if (pBlock->info.id.groupId != groupId) {
-        break;
-      }
-    }
-
-    if (pBlock->info.rows + pRow->numOfRows > pBlock->info.capacity) {
-      ASSERT(pBlock->info.rows > 0);
-      break;
-    }
-    pGroupResInfo->index += 1;
-
-    for (int32_t j = 0; j < numOfExprs; ++j) {
-      int32_t slotId = pExprInfo[j].base.resSchema.slotId;
-
-      pCtx[j].resultInfo = getResultEntryInfo(pRow, j, rowEntryOffset);
-      SResultRowEntryInfo* pEnryInfo = pCtx[j].resultInfo;
-
-      if (pCtx[j].fpSet.finalize) {
-        int32_t code1 = pCtx[j].fpSet.finalize(&pCtx[j], pBlock);
-        if (TAOS_FAILED(code1)) {
-          qError("%s build result data block error, code %s", GET_TASKID(pTaskInfo), tstrerror(code1));
-          T_LONG_JMP(pTaskInfo->env, code1);
-        }
-      } else if (strcmp(pCtx[j].pExpr->pExpr->_function.functionName, "_select_value") == 0) {
-        // do nothing, todo refactor
-      } else {
-        // expand the result into multiple rows. E.g., _wstart, top(k, 20)
-        // the _wstart needs to copy to 20 following rows, since the results of top-k expands to 20 different rows.
-        SColumnInfoData* pColInfoData = taosArrayGet(pBlock->pDataBlock, slotId);
-        char*            in = GET_ROWCELL_INTERBUF(pCtx[j].resultInfo);
-        for (int32_t k = 0; k < pRow->numOfRows; ++k) {
-          colDataSetVal(pColInfoData, pBlock->info.rows + k, in, pCtx[j].resultInfo->isNullRes);
-        }
-      }
-    }
-
-    pBlock->info.rows += pRow->numOfRows;
-  }
-
-  pBlock->info.dataLoad = 1;
-  blockDataUpdateTsWindow(pBlock, 0);
-  return TSDB_CODE_SUCCESS;
-}
-
-void doBuildStreamIntervalResult(SOperatorInfo* pOperator, void* pState, SSDataBlock* pBlock,
-                                 SGroupResInfo* pGroupResInfo) {
-  SExecTaskInfo* pTaskInfo = pOperator->pTaskInfo;
-  // set output datablock version
-  pBlock->info.version = pTaskInfo->version;
-
-  blockDataCleanup(pBlock);
-  if (!hasRemainResults(pGroupResInfo)) {
-    return;
-  }
-
-  // clear the existed group id
-  pBlock->info.id.groupId = 0;
-  buildDataBlockFromGroupRes(pOperator, pState, pBlock, &pOperator->exprSupp, pGroupResInfo);
-}
-
-static int32_t getNextQualifiedFinalWindow(SInterval* pInterval, STimeWindow* pNext, SDataBlockInfo* pDataBlockInfo,
-                                           TSKEY* primaryKeys, int32_t prevPosition) {
-  int32_t startPos = prevPosition + 1;
-  if (startPos == pDataBlockInfo->rows) {
-    startPos = -1;
-  } else {
-    *pNext = getFinalTimeWindow(primaryKeys[startPos], pInterval);
-  }
-  return startPos;
-}
-
-static void doStreamIntervalAggImpl(SOperatorInfo* pOperatorInfo, SSDataBlock* pSDataBlock, uint64_t groupId,
-                                    SSHashObj* pUpdatedMap) {
-  SStreamIntervalOperatorInfo* pInfo = (SStreamIntervalOperatorInfo*)pOperatorInfo->info;
-  pInfo->dataVersion = TMAX(pInfo->dataVersion, pSDataBlock->info.version);
-
-  SResultRowInfo* pResultRowInfo = &(pInfo->binfo.resultRowInfo);
-  SExecTaskInfo*  pTaskInfo = pOperatorInfo->pTaskInfo;
-  SExprSupp*      pSup = &pOperatorInfo->exprSupp;
-  int32_t         numOfOutput = pSup->numOfExprs;
-  int32_t         step = 1;
-  TSKEY*          tsCols = NULL;
-  SRowBuffPos*    pResPos = NULL;
-  SResultRow*     pResult = NULL;
-  int32_t         forwardRows = 0;
-
-  SColumnInfoData* pColDataInfo = taosArrayGet(pSDataBlock->pDataBlock, pInfo->primaryTsIndex);
-  tsCols = (int64_t*)pColDataInfo->pData;
-
-  int32_t     startPos = 0;
-  TSKEY       ts = getStartTsKey(&pSDataBlock->info.window, tsCols);
-  STimeWindow nextWin = {0};
-  if (IS_FINAL_OP(pInfo)) {
-    nextWin = getFinalTimeWindow(ts, &pInfo->interval);
-  } else {
-    nextWin = getActiveTimeWindow(pInfo->aggSup.pResultBuf, pResultRowInfo, ts, &pInfo->interval, TSDB_ORDER_ASC);
-  }
-  while (1) {
-    bool isClosed = isCloseWindow(&nextWin, &pInfo->twAggSup);
-    if ((pInfo->ignoreExpiredData && isClosed && !IS_FINAL_OP(pInfo)) ||
-        !inSlidingWindow(&pInfo->interval, &nextWin, &pSDataBlock->info)) {
-      startPos = getNexWindowPos(&pInfo->interval, &pSDataBlock->info, tsCols, startPos, nextWin.ekey, &nextWin);
-      if (startPos < 0) {
-        break;
-      }
-      continue;
-    }
-
-    if (IS_FINAL_OP(pInfo) && pInfo->numOfChild > 0) {
-      bool    ignore = true;
-      SWinKey winRes = {
-          .ts = nextWin.skey,
-          .groupId = groupId,
-      };
-      void* chIds = taosHashGet(pInfo->pPullDataMap, &winRes, sizeof(SWinKey));
-      if (isDeletedStreamWindow(&nextWin, groupId, pInfo->pState, &pInfo->twAggSup, &pInfo->stateStore) && isClosed &&
-          !chIds) {
-        SPullWindowInfo pull = {
-            .window = nextWin, .groupId = groupId, .calWin.skey = nextWin.skey, .calWin.ekey = nextWin.skey};
-        // add pull data request
-        if (savePullWindow(&pull, pInfo->pPullWins) == TSDB_CODE_SUCCESS) {
-          addPullWindow(pInfo->pPullDataMap, &winRes, pInfo->numOfChild);
-        }
-      } else {
-        int32_t index = -1;
-        SArray* chArray = NULL;
-        int32_t chId = 0;
-        if (chIds) {
-          chArray = *(void**)chIds;
-          chId = getChildIndex(pSDataBlock);
-          index = taosArraySearchIdx(chArray, &chId, compareInt32Val, TD_EQ);
-        }
-        if (index == -1 || pSDataBlock->info.type == STREAM_PULL_DATA) {
-          ignore = false;
-        }
-      }
-
-      if (ignore) {
-        startPos = getNextQualifiedFinalWindow(&pInfo->interval, &nextWin, &pSDataBlock->info, tsCols, startPos);
-        if (startPos < 0) {
-          break;
-        }
-        continue;
-      }
-    }
-
-    int32_t code = setIntervalOutputBuf(pInfo->pState, &nextWin, &pResPos, groupId, pSup->pCtx, numOfOutput,
-                                        pSup->rowEntryInfoOffset, &pInfo->aggSup, &pInfo->stateStore);
-    pResult = (SResultRow*)pResPos->pRowBuff;
-    if (code != TSDB_CODE_SUCCESS || pResult == NULL) {
-      T_LONG_JMP(pTaskInfo->env, TSDB_CODE_OUT_OF_MEMORY);
-    }
-    if (IS_FINAL_OP(pInfo)) {
-      forwardRows = 1;
-    } else {
-      forwardRows = getNumOfRowsInTimeWindow(&pSDataBlock->info, tsCols, startPos, nextWin.ekey, binarySearchForKey,
-                                             NULL, TSDB_ORDER_ASC);
-    }
-
-    SWinKey key = {
-        .ts = pResult->win.skey,
-        .groupId = groupId,
-    };
-    if (pInfo->twAggSup.calTrigger == STREAM_TRIGGER_AT_ONCE && pUpdatedMap) {
-      saveWinResult(&key, pResPos, pUpdatedMap);
-    }
-
-    if (pInfo->twAggSup.calTrigger == STREAM_TRIGGER_WINDOW_CLOSE) {
-      tSimpleHashPut(pInfo->aggSup.pResultRowHashTable, &key, sizeof(SWinKey), &pResPos, POINTER_BYTES);
-    }
-
-    updateTimeWindowInfo(&pInfo->twAggSup.timeWindowData, &nextWin, 1);
-    applyAggFunctionOnPartialTuples(pTaskInfo, pSup->pCtx, &pInfo->twAggSup.timeWindowData, startPos, forwardRows,
-                                    pSDataBlock->info.rows, numOfOutput);
-    key.ts = nextWin.skey;
-
-    if (pInfo->delKey.ts > key.ts) {
-      pInfo->delKey = key;
-    }
-    int32_t prevEndPos = (forwardRows - 1) * step + startPos;
-    if (pSDataBlock->info.window.skey <= 0 || pSDataBlock->info.window.ekey <= 0) {
-      qError("table uid %" PRIu64 " data block timestamp range may not be calculated! minKey %" PRId64
-             ",maxKey %" PRId64,
-             pSDataBlock->info.id.uid, pSDataBlock->info.window.skey, pSDataBlock->info.window.ekey);
-      blockDataUpdateTsWindow(pSDataBlock, 0);
-
-      // timestamp of the data is incorrect
-      if (pSDataBlock->info.window.skey <= 0 || pSDataBlock->info.window.ekey <= 0) {
-        qError("table uid %" PRIu64 " data block timestamp is out of range! minKey %" PRId64 ",maxKey %" PRId64,
-               pSDataBlock->info.id.uid, pSDataBlock->info.window.skey, pSDataBlock->info.window.ekey);
-      }
-    }
-
-    if (IS_FINAL_OP(pInfo)) {
-      startPos = getNextQualifiedFinalWindow(&pInfo->interval, &nextWin, &pSDataBlock->info, tsCols, prevEndPos);
-    } else {
-      startPos =
-          getNextQualifiedWindow(&pInfo->interval, &nextWin, &pSDataBlock->info, tsCols, prevEndPos, TSDB_ORDER_ASC);
-    }
-    if (startPos < 0) {
-      break;
-    }
-  }
-}
-
-static inline int winPosCmprImpl(const void* pKey1, const void* pKey2) {
-  SRowBuffPos* pos1 = *(SRowBuffPos**)pKey1;
-  SRowBuffPos* pos2 = *(SRowBuffPos**)pKey2;
-  SWinKey*     pWin1 = (SWinKey*)pos1->pKey;
-  SWinKey*     pWin2 = (SWinKey*)pos2->pKey;
-
-  if (pWin1->groupId > pWin2->groupId) {
-    return 1;
-  } else if (pWin1->groupId < pWin2->groupId) {
-    return -1;
-  }
-
-  if (pWin1->ts > pWin2->ts) {
-    return 1;
-  } else if (pWin1->ts < pWin2->ts) {
-    return -1;
-  }
-
-  return 0;
-}
-
-static void resetUnCloseWinInfo(SSHashObj* winMap) {
-  void*   pIte = NULL;
-  int32_t iter = 0;
-  while ((pIte = tSimpleHashIterate(winMap, pIte, &iter)) != NULL) {
-    SRowBuffPos* pPos = *(SRowBuffPos**)pIte;
-    pPos->beUsed = true;
-  }
-}
-
-int32_t encodeSWinKey(void** buf, SWinKey* key) {
-  int32_t tlen = 0;
-  tlen += taosEncodeFixedI64(buf, key->ts);
-  tlen += taosEncodeFixedU64(buf, key->groupId);
-  return tlen;
-}
-
-void* decodeSWinKey(void* buf, SWinKey* key) {
-  buf = taosDecodeFixedI64(buf, &key->ts);
-  buf = taosDecodeFixedU64(buf, &key->groupId);
-  return buf;
-}
-
-int32_t encodeSRowBuffPos(void** buf, SRowBuffPos* pos) {
-  int32_t tlen = 0;
-  tlen += encodeSWinKey(buf, pos->pKey);
-  return tlen;
-}
-
-void* decodeSRowBuffPos(void* buf, SRowBuffPos* pos) {
-  buf = decodeSWinKey(buf, pos->pKey);
-  return buf;
-}
-
-int32_t encodeSTimeWindowAggSupp(void** buf, STimeWindowAggSupp* pTwAggSup) {
-  int32_t tlen = 0;
-  tlen += taosEncodeFixedI64(buf, pTwAggSup->minTs);
-  tlen += taosEncodeFixedI64(buf, pTwAggSup->maxTs);
-  return tlen;
-}
-
-void* decodeSTimeWindowAggSupp(void* buf, STimeWindowAggSupp* pTwAggSup) {
-  buf = taosDecodeFixedI64(buf, &pTwAggSup->minTs);
-  buf = taosDecodeFixedI64(buf, &pTwAggSup->maxTs);
-  return buf;
-}
-
-int32_t encodeSTimeWindow(void** buf, STimeWindow* pWin) {
-  int32_t tlen = 0;
-  tlen += taosEncodeFixedI64(buf, pWin->skey);
-  tlen += taosEncodeFixedI64(buf, pWin->ekey);
-  return tlen;
-}
-
-void* decodeSTimeWindow(void* buf, STimeWindow* pWin) {
-  buf = taosDecodeFixedI64(buf, &pWin->skey);
-  buf = taosDecodeFixedI64(buf, &pWin->ekey);
-  return buf;
-}
-
-int32_t encodeSPullWindowInfo(void** buf, SPullWindowInfo* pPullInfo) {
-  int32_t tlen = 0;
-  tlen += encodeSTimeWindow(buf, &pPullInfo->calWin);
-  tlen += taosEncodeFixedU64(buf, pPullInfo->groupId);
-  tlen += encodeSTimeWindow(buf, &pPullInfo->window);
-  return tlen;
-}
-
-void* decodeSPullWindowInfo(void* buf, SPullWindowInfo* pPullInfo) {
-  buf = decodeSTimeWindow(buf, &pPullInfo->calWin);
-  buf = taosDecodeFixedU64(buf, &pPullInfo->groupId);
-  buf = decodeSTimeWindow(buf, &pPullInfo->window);
-  return buf;
-}
-
-int32_t encodeSPullWindowInfoArray(void** buf, SArray* pPullInfos) {
-  int32_t tlen = 0;
-  int32_t size = taosArrayGetSize(pPullInfos);
-  tlen += taosEncodeFixedI32(buf, size);
-  for (int32_t i = 0; i < size; i++) {
-    void* pItem = taosArrayGet(pPullInfos, i);
-    tlen += encodeSPullWindowInfo(buf, pItem);
-  }
-  return tlen;
-}
-
-void* decodeSPullWindowInfoArray(void* buf, SArray* pPullInfos) {
-  int32_t size = 0;
-  buf = taosDecodeFixedI32(buf, &size);
-  for (int32_t i = 0; i < size; i++) {
-    SPullWindowInfo item = {0};
-    buf = decodeSPullWindowInfo(buf, &item);
-    taosArrayPush(pPullInfos, &item);
-  }
-  return buf;
-}
-
-int32_t doStreamIntervalEncodeOpState(void** buf, int32_t len, SOperatorInfo* pOperator) {
-  SStreamIntervalOperatorInfo* pInfo = pOperator->info;
-  if (!pInfo) {
-    return 0;
-  }
-
-  void* pData = (buf == NULL) ? NULL : *buf;
-
-  // 1.pResultRowHashTable
-  int32_t tlen = 0;
-  int32_t mapSize = tSimpleHashGetSize(pInfo->aggSup.pResultRowHashTable);
-  tlen += taosEncodeFixedI32(buf, mapSize);
-  void*   pIte = NULL;
-  size_t  keyLen = 0;
-  int32_t iter = 0;
-  while ((pIte = tSimpleHashIterate(pInfo->aggSup.pResultRowHashTable, pIte, &iter)) != NULL) {
-    void* key = taosHashGetKey(pIte, &keyLen);
-    tlen += encodeSWinKey(buf, key);
-  }
-
-  // 2.twAggSup
-  tlen += encodeSTimeWindowAggSupp(buf, &pInfo->twAggSup);
-
-  // 3.pPullDataMap
-  int32_t size = taosHashGetSize(pInfo->pPullDataMap);
-  tlen += taosEncodeFixedI32(buf, size);
-  pIte = NULL;
-  keyLen = 0;
-  while ((pIte = taosHashIterate(pInfo->pPullDataMap, pIte)) != NULL) {
-    void* key = taosHashGetKey(pIte, &keyLen);
-    tlen += encodeSWinKey(buf, key);
-    SArray* pArray = (SArray*)pIte;
-    int32_t chSize = taosArrayGetSize(pArray);
-    tlen += taosEncodeFixedI32(buf, chSize);
-    for (int32_t i = 0; i < chSize; i++) {
-      void* pChItem = taosArrayGet(pArray, i);
-      tlen += taosEncodeFixedI32(buf, *(int32_t*)pChItem);
-    }
-  }
-
-  // 4.pPullWins
-  tlen += encodeSPullWindowInfoArray(buf, pInfo->pPullWins);
-
-  // 5.dataVersion
-  tlen += taosEncodeFixedI64(buf, pInfo->dataVersion);
-
-  // 6.checksum
-  if (buf) {
-    uint32_t cksum = taosCalcChecksum(0, pData, len - sizeof(uint32_t));
-    tlen += taosEncodeFixedU32(buf, cksum);
-  } else {
-    tlen += sizeof(uint32_t);
-  }
-
-  return tlen;
-}
-
-void doStreamIntervalDecodeOpState(void* buf, int32_t len, SOperatorInfo* pOperator) {
-  SStreamIntervalOperatorInfo* pInfo = pOperator->info;
-  if (!pInfo) {
-    return;
-  }
-
-  // 6.checksum
-  int32_t dataLen = len - sizeof(uint32_t);
-  void*   pCksum = POINTER_SHIFT(buf, dataLen);
-  if (taosCheckChecksum(buf, dataLen, *(uint32_t*)pCksum) != TSDB_CODE_SUCCESS) {
-    ASSERT(0);  // debug
-    qError("stream interval state is invalid");
-    return;
-  }
-
-  // 1.pResultRowHashTable
-  int32_t mapSize = 0;
-  buf = taosDecodeFixedI32(buf, &mapSize);
-  for (int32_t i = 0; i < mapSize; i++) {
-    SWinKey      key = {0};
-    buf = decodeSWinKey(buf, &key);
-    SRowBuffPos* pPos = NULL;
-    int32_t resSize = pInfo->aggSup.resultRowSize;
-    pInfo->stateStore.streamStateAddIfNotExist(pInfo->pState, &key, (void**)&pPos, &resSize);
-    tSimpleHashPut(pInfo->aggSup.pResultRowHashTable, &key, sizeof(SWinKey), &pPos, POINTER_BYTES);
-  }
-
-  // 2.twAggSup
-  buf = decodeSTimeWindowAggSupp(buf, &pInfo->twAggSup);
-
-  // 3.pPullDataMap
-  int32_t size = 0;
-  buf = taosDecodeFixedI32(buf, &size);
-  for (int32_t i = 0; i < size; i++) {
-    SWinKey key = {0};
-    SArray* pArray = taosArrayInit(0, sizeof(int32_t));
-    buf = decodeSWinKey(buf, &key);
-    int32_t chSize = 0;
-    buf = taosDecodeFixedI32(buf, &chSize);
-    for (int32_t i = 0; i < chSize; i++) {
-      int32_t chId = 0;
-      buf = taosDecodeFixedI32(buf, &chId);
-      taosArrayPush(pArray, &chId);
-    }
-    taosHashPut(pInfo->pPullDataMap, &key, sizeof(SWinKey), &pArray, POINTER_BYTES);
-  }
-
-  // 4.pPullWins
-  buf = decodeSPullWindowInfoArray(buf, pInfo->pPullWins);
-
-  // 5.dataVersion
-  buf = taosDecodeFixedI64(buf, &pInfo->dataVersion);
-}
-
-void doStreamIntervalSaveCheckpoint(SOperatorInfo* pOperator) {
-  SStreamIntervalOperatorInfo* pInfo = pOperator->info;
-  int32_t                      len = doStreamIntervalEncodeOpState(NULL, 0, pOperator);
-  void*                        buf = taosMemoryCalloc(1, len);
-  void*                        pBuf = buf;
-  len = doStreamIntervalEncodeOpState(&pBuf, len, pOperator);
-  pInfo->stateStore.streamStateSaveInfo(pInfo->pState, STREAM_INTERVAL_OP_CHECKPOINT_NAME,
-                                        strlen(STREAM_INTERVAL_OP_CHECKPOINT_NAME), buf, len);
-  taosMemoryFree(buf);
-}
-
-static SSDataBlock* doStreamFinalIntervalAgg(SOperatorInfo* pOperator) {
-  SStreamIntervalOperatorInfo* pInfo = pOperator->info;
-  SExecTaskInfo*               pTaskInfo = pOperator->pTaskInfo;
-  SStorageAPI*                 pAPI = &pOperator->pTaskInfo->storageAPI;
-
-  SOperatorInfo* downstream = pOperator->pDownstream[0];
-  SExprSupp*     pSup = &pOperator->exprSupp;
-
-  qDebug("interval status %d %s", pOperator->status, IS_FINAL_OP(pInfo) ? "interval final" : "interval semi");
-
-  if (pOperator->status == OP_EXEC_DONE) {
-    return NULL;
-  } else if (pOperator->status == OP_RES_TO_RETURN) {
-    doBuildPullDataBlock(pInfo->pPullWins, &pInfo->pullIndex, pInfo->pPullDataRes);
-    if (pInfo->pPullDataRes->info.rows != 0) {
-      // process the rest of the data
-      printDataBlock(pInfo->pPullDataRes, IS_FINAL_OP(pInfo) ? "interval final" : "interval semi");
-      return pInfo->pPullDataRes;
-    }
-
-    doBuildDeleteResult(pInfo, pInfo->pDelWins, &pInfo->delIndex, pInfo->pDelRes);
-    if (pInfo->pDelRes->info.rows != 0) {
-      // process the rest of the data
-      printDataBlock(pInfo->pDelRes, IS_FINAL_OP(pInfo) ? "interval final" : "interval semi");
-      return pInfo->pDelRes;
-    }
-
-    doBuildStreamIntervalResult(pOperator, pInfo->pState, pInfo->binfo.pRes, &pInfo->groupResInfo);
-    if (pInfo->binfo.pRes->info.rows != 0) {
-      printDataBlock(pInfo->binfo.pRes, IS_FINAL_OP(pInfo) ? "interval final" : "interval semi");
-      return pInfo->binfo.pRes;
-    }
-
-    if (pInfo->recvGetAll) {
-      pInfo->recvGetAll = false;
-      resetUnCloseWinInfo(pInfo->aggSup.pResultRowHashTable);
-    }
-
-    if (pInfo->reCkBlock) {
-      pInfo->reCkBlock = false;
-      printDataBlock(pInfo->pCheckpointRes, IS_FINAL_OP(pInfo) ? "interval final ck" : "interval semi ck");
-      return pInfo->pCheckpointRes;
-    }
-
-    setOperatorCompleted(pOperator);
-    if (!IS_FINAL_OP(pInfo)) {
-      clearFunctionContext(&pOperator->exprSupp);
-      // semi interval operator clear disk buffer
-      clearStreamIntervalOperator(pInfo);
-      qDebug("===stream===clear semi operator");
-    }
-    return NULL;
-  } else {
-    if (!IS_FINAL_OP(pInfo)) {
-      doBuildDeleteResult(pInfo, pInfo->pDelWins, &pInfo->delIndex, pInfo->pDelRes);
-      if (pInfo->pDelRes->info.rows != 0) {
-        // process the rest of the data
-        printDataBlock(pInfo->pDelRes, IS_FINAL_OP(pInfo) ? "interval final" : "interval semi");
-        return pInfo->pDelRes;
-      }
-    }
-  }
-
-  if (!pInfo->pUpdated) {
-    pInfo->pUpdated = taosArrayInit(4096, POINTER_BYTES);
-  }
-  if (!pInfo->pUpdatedMap) {
-    _hash_fn_t hashFn = taosGetDefaultHashFunction(TSDB_DATA_TYPE_BINARY);
-    pInfo->pUpdatedMap = tSimpleHashInit(4096, hashFn);
-  }
-
-  while (1) {
-    if (isTaskKilled(pTaskInfo)) {
-      if (pInfo->pUpdated != NULL) {
-        pInfo->pUpdated = taosArrayDestroy(pInfo->pUpdated);
-      }
-
-      if (pInfo->pUpdatedMap != NULL) {
-        tSimpleHashCleanup(pInfo->pUpdatedMap);
-        pInfo->pUpdatedMap = NULL;
-      }
-
-      T_LONG_JMP(pTaskInfo->env, pTaskInfo->code);
-    }
-
-    SSDataBlock* pBlock = downstream->fpSet.getNextFn(downstream);
-    if (pBlock == NULL) {
-      pOperator->status = OP_RES_TO_RETURN;
-      qDebug("===stream===return data:%s. recv datablock num:%" PRIu64,
-             IS_FINAL_OP(pInfo) ? "interval final" : "interval semi", pInfo->numOfDatapack);
-      pInfo->numOfDatapack = 0;
-      break;
-    }
-    pInfo->numOfDatapack++;
-    printDataBlock(pBlock, IS_FINAL_OP(pInfo) ? "interval final recv" : "interval semi recv");
-
-    if (pBlock->info.type == STREAM_NORMAL || pBlock->info.type == STREAM_PULL_DATA) {
-      pInfo->binfo.pRes->info.type = pBlock->info.type;
-    } else if (pBlock->info.type == STREAM_DELETE_DATA || pBlock->info.type == STREAM_DELETE_RESULT ||
-               pBlock->info.type == STREAM_CLEAR) {
-      SArray* delWins = taosArrayInit(8, sizeof(SWinKey));
-      doDeleteWindows(pOperator, &pInfo->interval, pBlock, delWins, pInfo->pUpdatedMap);
-      if (IS_FINAL_OP(pInfo)) {
-        int32_t chId = getChildIndex(pBlock);
-        addRetriveWindow(delWins, pInfo, chId);
-        if (pBlock->info.type != STREAM_CLEAR) {
-          taosArrayAddAll(pInfo->pDelWins, delWins);
-        }
-        taosArrayDestroy(delWins);
-        continue;
-      }
-      removeResults(delWins, pInfo->pUpdatedMap);
-      taosArrayAddAll(pInfo->pDelWins, delWins);
-      taosArrayDestroy(delWins);
-
-      doBuildDeleteResult(pInfo, pInfo->pDelWins, &pInfo->delIndex, pInfo->pDelRes);
-      if (pInfo->pDelRes->info.rows != 0) {
-        // process the rest of the data
-        printDataBlock(pInfo->pDelRes, IS_FINAL_OP(pInfo) ? "interval final" : "interval semi");
-        if (pBlock->info.type == STREAM_CLEAR) {
-          pInfo->pDelRes->info.type = STREAM_CLEAR;
-        } else {
-          pInfo->pDelRes->info.type = STREAM_DELETE_RESULT;
-        }
-        return pInfo->pDelRes;
-      }
-
-      break;
-    } else if (pBlock->info.type == STREAM_GET_ALL && IS_FINAL_OP(pInfo)) {
-      pInfo->recvGetAll = true;
-      getAllIntervalWindow(pInfo->aggSup.pResultRowHashTable, pInfo->pUpdatedMap);
-      continue;
-    } else if (pBlock->info.type == STREAM_RETRIEVE && !IS_FINAL_OP(pInfo)) {
-      doDeleteWindows(pOperator, &pInfo->interval, pBlock, NULL, pInfo->pUpdatedMap);
-      if (taosArrayGetSize(pInfo->pUpdated) > 0) {
-        break;
-      }
-      continue;
-    } else if (pBlock->info.type == STREAM_PULL_OVER && IS_FINAL_OP(pInfo)) {
-      processPullOver(pBlock, pInfo->pPullDataMap, pInfo->pFinalPullDataMap, &pInfo->interval, pInfo->pPullWins,
-                      pInfo->numOfChild, pOperator);
-      continue;
-    } else if (pBlock->info.type == STREAM_CREATE_CHILD_TABLE) {
-      return pBlock;
-    } else if (pBlock->info.type == STREAM_CHECKPOINT) {
-      pAPI->stateStore.streamStateCommit(pInfo->pState);
-      doStreamIntervalSaveCheckpoint(pOperator);
-      copyDataBlock(pInfo->pCheckpointRes, pBlock);
-      continue;
-    } else {
-      ASSERTS(pBlock->info.type == STREAM_INVALID, "invalid SSDataBlock type");
-    }
-
-    if (pInfo->scalarSupp.pExprInfo != NULL) {
-      SExprSupp* pExprSup = &pInfo->scalarSupp;
-      projectApplyFunctions(pExprSup->pExprInfo, pBlock, pBlock, pExprSup->pCtx, pExprSup->numOfExprs, NULL);
-    }
-    setInputDataBlock(pSup, pBlock, TSDB_ORDER_ASC, MAIN_SCAN, true);
-    doStreamIntervalAggImpl(pOperator, pBlock, pBlock->info.id.groupId, pInfo->pUpdatedMap);
-    pInfo->twAggSup.maxTs = TMAX(pInfo->twAggSup.maxTs, pBlock->info.window.ekey);
-    pInfo->twAggSup.maxTs = TMAX(pInfo->twAggSup.maxTs, pBlock->info.watermark);
-    pInfo->twAggSup.minTs = TMIN(pInfo->twAggSup.minTs, pBlock->info.window.skey);
-  }
-
-  removeDeleteResults(pInfo->pUpdatedMap, pInfo->pDelWins);
-  if (IS_FINAL_OP(pInfo)) {
-    closeStreamIntervalWindow(pInfo->aggSup.pResultRowHashTable, &pInfo->twAggSup, &pInfo->interval,
-                              pInfo->pPullDataMap, pInfo->pUpdatedMap, pInfo->pDelWins, pOperator);
-  }
-  pInfo->binfo.pRes->info.watermark = pInfo->twAggSup.maxTs;
-
-  void*   pIte = NULL;
-  int32_t iter = 0;
-  while ((pIte = tSimpleHashIterate(pInfo->pUpdatedMap, pIte, &iter)) != NULL) {
-    taosArrayPush(pInfo->pUpdated, pIte);
-  }
-
-  tSimpleHashCleanup(pInfo->pUpdatedMap);
-  pInfo->pUpdatedMap = NULL;
-  taosArraySort(pInfo->pUpdated, winPosCmprImpl);
-
-  initMultiResInfoFromArrayList(&pInfo->groupResInfo, pInfo->pUpdated);
-  pInfo->pUpdated = NULL;
-  blockDataEnsureCapacity(pInfo->binfo.pRes, pOperator->resultInfo.capacity);
-
-  doBuildPullDataBlock(pInfo->pPullWins, &pInfo->pullIndex, pInfo->pPullDataRes);
-  if (pInfo->pPullDataRes->info.rows != 0) {
-    // process the rest of the data
-    printDataBlock(pInfo->pPullDataRes, IS_FINAL_OP(pInfo) ? "interval final" : "interval semi");
-    return pInfo->pPullDataRes;
-  }
-
-  doBuildDeleteResult(pInfo, pInfo->pDelWins, &pInfo->delIndex, pInfo->pDelRes);
-  if (pInfo->pDelRes->info.rows != 0) {
-    // process the rest of the data
-    printDataBlock(pInfo->pDelRes, IS_FINAL_OP(pInfo) ? "interval final" : "interval semi");
-    return pInfo->pDelRes;
-  }
-
-  doBuildStreamIntervalResult(pOperator, pInfo->pState, pInfo->binfo.pRes, &pInfo->groupResInfo);
-  if (pInfo->binfo.pRes->info.rows != 0) {
-    printDataBlock(pInfo->binfo.pRes, IS_FINAL_OP(pInfo) ? "interval final" : "interval semi");
-    return pInfo->binfo.pRes;
-  }
-
-  if (pInfo->reCkBlock) {
-    pInfo->reCkBlock = false;
-    printDataBlock(pInfo->binfo.pRes, IS_FINAL_OP(pInfo) ? "interval final ck" : "interval semi ck");
-    return pInfo->pCheckpointRes;
-  }
-
-  return NULL;
-}
-
-int64_t getDeleteMark(SIntervalPhysiNode* pIntervalPhyNode) {
-  if (pIntervalPhyNode->window.deleteMark <= 0) {
-    return DEAULT_DELETE_MARK;
-  }
-  int64_t deleteMark = TMAX(pIntervalPhyNode->window.deleteMark, pIntervalPhyNode->window.watermark);
-  deleteMark = TMAX(deleteMark, pIntervalPhyNode->interval);
-  return deleteMark;
-}
-
-TSKEY compareTs(void* pKey) {
-  SWinKey* pWinKey = (SWinKey*)pKey;
-  return pWinKey->ts;
-}
-
-int32_t getSelectivityBufSize(SqlFunctionCtx* pCtx) {
-  if (pCtx->subsidiaries.rowLen == 0) {
-    int32_t rowLen = 0;
-    for (int32_t j = 0; j < pCtx->subsidiaries.num; ++j) {
-      SqlFunctionCtx* pc = pCtx->subsidiaries.pCtx[j];
-      rowLen += pc->pExpr->base.resSchema.bytes;
-    }
-
-    return rowLen + pCtx->subsidiaries.num * sizeof(bool);
-  } else {
-    return pCtx->subsidiaries.rowLen;
-  }
-}
-
-int32_t getMaxFunResSize(SExprSupp* pSup, int32_t numOfCols) {
-  int32_t size = 0;
-  for (int32_t i = 0; i < numOfCols; ++i) {
-    int32_t resSize = getSelectivityBufSize(pSup->pCtx + i);
-    size = TMAX(size, resSize);
-  }
-  return size;
-}
-
-void streamIntervalReleaseState(SOperatorInfo* pOperator) {
-  if (pOperator->operatorType != QUERY_NODE_PHYSICAL_PLAN_STREAM_SEMI_INTERVAL) {
-    SStreamIntervalOperatorInfo* pInfo = pOperator->info;
-    int32_t                      resSize = sizeof(TSKEY);
-    pInfo->stateStore.streamStateSaveInfo(pInfo->pState, STREAM_INTERVAL_OP_STATE_NAME,
-                                          strlen(STREAM_INTERVAL_OP_STATE_NAME), &pInfo->twAggSup.maxTs, resSize);
-  }
-  SStreamIntervalOperatorInfo* pInfo = pOperator->info;
-  SStorageAPI*                 pAPI = &pOperator->pTaskInfo->storageAPI;
-  pAPI->stateStore.streamStateCommit(pInfo->pState);
-  SOperatorInfo* downstream = pOperator->pDownstream[0];
-  if (downstream->fpSet.releaseStreamStateFn) {
-    downstream->fpSet.releaseStreamStateFn(downstream);
-  }
-}
-
-void streamIntervalReloadState(SOperatorInfo* pOperator) {
-  if (pOperator->operatorType != QUERY_NODE_PHYSICAL_PLAN_STREAM_SEMI_INTERVAL) {
-    SStreamIntervalOperatorInfo* pInfo = pOperator->info;
-    int32_t                      size = 0;
-    void*                        pBuf = NULL;
-    int32_t code = pInfo->stateStore.streamStateGetInfo(pInfo->pState, STREAM_INTERVAL_OP_STATE_NAME,
-                                                        strlen(STREAM_INTERVAL_OP_STATE_NAME), &pBuf, &size);
-    TSKEY   ts = *(TSKEY*)pBuf;
-    taosMemoryFree(pBuf);
-    pInfo->twAggSup.maxTs = TMAX(pInfo->twAggSup.maxTs, ts);
-    pInfo->stateStore.streamStateReloadInfo(pInfo->pState, ts);
-  }
-  SOperatorInfo* downstream = pOperator->pDownstream[0];
-  if (downstream->fpSet.reloadStreamStateFn) {
-    downstream->fpSet.reloadStreamStateFn(downstream);
-  }
-}
-
-SOperatorInfo* createStreamFinalIntervalOperatorInfo(SOperatorInfo* downstream, SPhysiNode* pPhyNode,
-                                                     SExecTaskInfo* pTaskInfo, int32_t numOfChild,
-                                                     SReadHandle* pHandle) {
-  SIntervalPhysiNode*          pIntervalPhyNode = (SIntervalPhysiNode*)pPhyNode;
-  SStreamIntervalOperatorInfo* pInfo = taosMemoryCalloc(1, sizeof(SStreamIntervalOperatorInfo));
-  SOperatorInfo*               pOperator = taosMemoryCalloc(1, sizeof(SOperatorInfo));
-  if (pInfo == NULL || pOperator == NULL) {
-    goto _error;
-  }
-
-  pOperator->pTaskInfo = pTaskInfo;
-  SStorageAPI* pAPI = &pTaskInfo->storageAPI;
-
-  pInfo->interval = (SInterval){.interval = pIntervalPhyNode->interval,
-                                .sliding = pIntervalPhyNode->sliding,
-                                .intervalUnit = pIntervalPhyNode->intervalUnit,
-                                .slidingUnit = pIntervalPhyNode->slidingUnit,
-                                .offset = pIntervalPhyNode->offset,
-                                .precision = ((SColumnNode*)pIntervalPhyNode->window.pTspk)->node.resType.precision};
-  pInfo->twAggSup = (STimeWindowAggSupp){
-      .waterMark = pIntervalPhyNode->window.watermark,
-      .calTrigger = pIntervalPhyNode->window.triggerType,
-      .maxTs = INT64_MIN,
-      .minTs = INT64_MAX,
-      .deleteMark = getDeleteMark(pIntervalPhyNode),
-      .deleteMarkSaved = 0,
-      .calTriggerSaved = 0,
-  };
-  ASSERTS(pInfo->twAggSup.calTrigger != STREAM_TRIGGER_MAX_DELAY, "trigger type should not be max delay");
-  pInfo->primaryTsIndex = ((SColumnNode*)pIntervalPhyNode->window.pTspk)->slotId;
-  size_t keyBufSize = sizeof(int64_t) + sizeof(int64_t) + POINTER_BYTES;
-  initResultSizeInfo(&pOperator->resultInfo, 4096);
-  if (pIntervalPhyNode->window.pExprs != NULL) {
-    int32_t    numOfScalar = 0;
-    SExprInfo* pScalarExprInfo = createExprInfo(pIntervalPhyNode->window.pExprs, NULL, &numOfScalar);
-    int32_t code = initExprSupp(&pInfo->scalarSupp, pScalarExprInfo, numOfScalar, &pTaskInfo->storageAPI.functionStore);
-    if (code != TSDB_CODE_SUCCESS) {
-      goto _error;
-    }
-  }
-
-  int32_t      numOfCols = 0;
-  SExprInfo*   pExprInfo = createExprInfo(pIntervalPhyNode->window.pFuncs, NULL, &numOfCols);
-  SSDataBlock* pResBlock = createDataBlockFromDescNode(pPhyNode->pOutputDataBlockDesc);
-  initBasicInfo(&pInfo->binfo, pResBlock);
-
-  pInfo->pState = taosMemoryCalloc(1, sizeof(SStreamState));
-  *(pInfo->pState) = *(pTaskInfo->streamInfo.pState);
-
-  pAPI->stateStore.streamStateSetNumber(pInfo->pState, -1);
-  int32_t code = initAggSup(&pOperator->exprSupp, &pInfo->aggSup, pExprInfo, numOfCols, keyBufSize, pTaskInfo->id.str,
-                            pInfo->pState, &pTaskInfo->storageAPI.functionStore);
-  if (code != TSDB_CODE_SUCCESS) {
-    goto _error;
-  }
-
-  initExecTimeWindowInfo(&pInfo->twAggSup.timeWindowData, &pTaskInfo->window);
-  initResultRowInfo(&pInfo->binfo.resultRowInfo);
-
-  pInfo->numOfChild = numOfChild;
-
-  pInfo->pPhyNode = (SPhysiNode*)nodesCloneNode((SNode*)pPhyNode);
-
-  if (pPhyNode->type == QUERY_NODE_PHYSICAL_PLAN_STREAM_FINAL_INTERVAL) {
-    pInfo->isFinal = true;
-    pOperator->name = "StreamFinalIntervalOperator";
-  } else {
-    // semi interval operator does not catch result
-    pInfo->isFinal = false;
-    pOperator->name = "StreamSemiIntervalOperator";
-  }
-
-  if (!IS_FINAL_OP(pInfo) || numOfChild == 0) {
-    pInfo->twAggSup.calTrigger = STREAM_TRIGGER_AT_ONCE;
-  }
-
-  pInfo->pPullWins = taosArrayInit(8, sizeof(SPullWindowInfo));
-  pInfo->pullIndex = 0;
-  _hash_fn_t hashFn = taosGetDefaultHashFunction(TSDB_DATA_TYPE_BINARY);
-  pInfo->pPullDataMap = taosHashInit(64, hashFn, false, HASH_NO_LOCK);
-  pInfo->pFinalPullDataMap = taosHashInit(64, hashFn, false, HASH_NO_LOCK);
-  pInfo->pPullDataRes = createSpecialDataBlock(STREAM_RETRIEVE);
-  pInfo->ignoreExpiredData = pIntervalPhyNode->window.igExpired;
-  pInfo->ignoreExpiredDataSaved = false;
-  pInfo->pDelRes = createSpecialDataBlock(STREAM_DELETE_RESULT);
-  pInfo->delIndex = 0;
-  pInfo->pDelWins = taosArrayInit(4, sizeof(SWinKey));
-  pInfo->delKey.ts = INT64_MAX;
-  pInfo->delKey.groupId = 0;
-  pInfo->numOfDatapack = 0;
-  pInfo->pUpdated = NULL;
-  pInfo->pUpdatedMap = NULL;
-  int32_t funResSize = getMaxFunResSize(&pOperator->exprSupp, numOfCols);
-  pInfo->pState->pFileState = pAPI->stateStore.streamFileStateInit(
-      tsStreamBufferSize, sizeof(SWinKey), pInfo->aggSup.resultRowSize, funResSize, compareTs, pInfo->pState,
-      pInfo->twAggSup.deleteMark, GET_TASKID(pTaskInfo), pHandle->checkpointId);
-  pInfo->dataVersion = 0;
-  pInfo->stateStore = pTaskInfo->storageAPI.stateStore;
-  pInfo->recvGetAll = false;
-  pInfo->pCheckpointRes = createSpecialDataBlock(STREAM_CHECKPOINT);
-
-  pOperator->operatorType = pPhyNode->type;
-  pOperator->blocking = true;
-  pOperator->status = OP_NOT_OPENED;
-  pOperator->info = pInfo;
-
-  pOperator->fpSet = createOperatorFpSet(NULL, doStreamFinalIntervalAgg, NULL, destroyStreamFinalIntervalOperatorInfo,
-                                         optrDefaultBufFn, NULL);
-  setOperatorStreamStateFn(pOperator, streamIntervalReleaseState, streamIntervalReloadState);
-  if (pPhyNode->type == QUERY_NODE_PHYSICAL_PLAN_STREAM_SEMI_INTERVAL) {
-    initIntervalDownStream(downstream, pPhyNode->type, pInfo);
-  }
-  code = appendDownstream(pOperator, &downstream, 1);
-  if (code != TSDB_CODE_SUCCESS) {
-    goto _error;
-  }
-
-  // for stream
-  void*   buff = NULL;
-  int32_t len = 0;
-  int32_t res = pAPI->stateStore.streamStateGetInfo(pInfo->pState, STREAM_INTERVAL_OP_CHECKPOINT_NAME,
-                                                    strlen(STREAM_INTERVAL_OP_CHECKPOINT_NAME), &buff, &len);
-  if (res == TSDB_CODE_SUCCESS) {
-    doStreamIntervalDecodeOpState(buff, len, pOperator);
-    taosMemoryFree(buff);
-  }
-
-  return pOperator;
-
-_error:
-  destroyStreamFinalIntervalOperatorInfo(pInfo);
-  taosMemoryFreeClear(pOperator);
-  pTaskInfo->code = code;
-  return NULL;
-}
-
-void destroyStreamAggSupporter(SStreamAggSupporter* pSup) {
-  tSimpleHashCleanup(pSup->pResultRows);
-  destroyDiskbasedBuf(pSup->pResultBuf);
-  blockDataDestroy(pSup->pScanBlock);
-  taosMemoryFreeClear(pSup->pState);
-  taosMemoryFreeClear(pSup->pDummyCtx);
-}
-
-void destroyStreamSessionAggOperatorInfo(void* param) {
-  SStreamSessionAggOperatorInfo* pInfo = (SStreamSessionAggOperatorInfo*)param;
-  cleanupBasicInfo(&pInfo->binfo);
-  destroyStreamAggSupporter(&pInfo->streamAggSup);
-
-  if (pInfo->pChildren != NULL) {
-    int32_t size = taosArrayGetSize(pInfo->pChildren);
-    for (int32_t i = 0; i < size; i++) {
-      SOperatorInfo* pChild = taosArrayGetP(pInfo->pChildren, i);
-      destroyOperator(pChild);
-    }
-    taosArrayDestroy(pInfo->pChildren);
-  }
-
-  colDataDestroy(&pInfo->twAggSup.timeWindowData);
-  blockDataDestroy(pInfo->pDelRes);
-  blockDataDestroy(pInfo->pWinBlock);
-  tSimpleHashCleanup(pInfo->pStUpdated);
-  tSimpleHashCleanup(pInfo->pStDeleted);
-
-  taosArrayDestroy(pInfo->historyWins);
-  blockDataDestroy(pInfo->pCheckpointRes);
-
-  taosMemoryFreeClear(param);
-}
-
-int32_t initBasicInfoEx(SOptrBasicInfo* pBasicInfo, SExprSupp* pSup, SExprInfo* pExprInfo, int32_t numOfCols,
-                        SSDataBlock* pResultBlock, SFunctionStateStore* pStore) {
-  initBasicInfo(pBasicInfo, pResultBlock);
-  int32_t code = initExprSupp(pSup, pExprInfo, numOfCols, pStore);
-  if (code != TSDB_CODE_SUCCESS) {
-    return code;
-  }
-
-  for (int32_t i = 0; i < numOfCols; ++i) {
-    pSup->pCtx[i].saveHandle.pBuf = NULL;
-  }
-
-  ASSERT(numOfCols > 0);
-  return TSDB_CODE_SUCCESS;
-}
-
-void initDummyFunction(SqlFunctionCtx* pDummy, SqlFunctionCtx* pCtx, int32_t nums) {
-  for (int i = 0; i < nums; i++) {
-    pDummy[i].functionId = pCtx[i].functionId;
-    pDummy[i].isNotNullFunc = pCtx[i].isNotNullFunc;
-    pDummy[i].isPseudoFunc = pCtx[i].isPseudoFunc;
-  }
-}
-
-void initDownStream(SOperatorInfo* downstream, SStreamAggSupporter* pAggSup, uint16_t type, int32_t tsColIndex,
-                    STimeWindowAggSupp* pTwSup) {
-  if (downstream->operatorType == QUERY_NODE_PHYSICAL_PLAN_STREAM_PARTITION) {
-    SStreamPartitionOperatorInfo* pScanInfo = downstream->info;
-    pScanInfo->tsColIndex = tsColIndex;
-  }
-
-  if (downstream->operatorType != QUERY_NODE_PHYSICAL_PLAN_STREAM_SCAN) {
-    initDownStream(downstream->pDownstream[0], pAggSup, type, tsColIndex, pTwSup);
-    return;
-  }
-  SStreamScanInfo* pScanInfo = downstream->info;
-  pScanInfo->windowSup = (SWindowSupporter){.pStreamAggSup = pAggSup, .gap = pAggSup->gap, .parentType = type};
-  pScanInfo->pState = pAggSup->pState;
-  if (!pScanInfo->pUpdateInfo) {
-    pScanInfo->pUpdateInfo = pAggSup->stateStore.updateInfoInit(60000, TSDB_TIME_PRECISION_MILLI, pTwSup->waterMark,
-                                                                pScanInfo->igCheckUpdate);
-  }
-  pScanInfo->twAggSup = *pTwSup;
-}
-
-int32_t initStreamAggSupporter(SStreamAggSupporter* pSup, SqlFunctionCtx* pCtx, int32_t numOfOutput, int64_t gap,
-                               SStreamState* pState, int32_t keySize, int16_t keyType, SStateStore* pStore,
-                               SReadHandle* pHandle, SStorageAPI* pApi) {
-  pSup->resultRowSize = keySize + getResultRowSize(pCtx, numOfOutput);
-  pSup->pScanBlock = createSpecialDataBlock(STREAM_CLEAR);
-  pSup->gap = gap;
-  pSup->stateKeySize = keySize;
-  pSup->stateKeyType = keyType;
-  pSup->pDummyCtx = (SqlFunctionCtx*)taosMemoryCalloc(numOfOutput, sizeof(SqlFunctionCtx));
-  if (pSup->pDummyCtx == NULL) {
-    return TSDB_CODE_OUT_OF_MEMORY;
-  }
-
-  pSup->stateStore = *pStore;
-
-  initDummyFunction(pSup->pDummyCtx, pCtx, numOfOutput);
-  pSup->pState = taosMemoryCalloc(1, sizeof(SStreamState));
-  *(pSup->pState) = *pState;
-  pSup->stateStore.streamStateSetNumber(pSup->pState, -1);
-
-  _hash_fn_t hashFn = taosGetDefaultHashFunction(TSDB_DATA_TYPE_BINARY);
-  pSup->pResultRows = tSimpleHashInit(32, hashFn);
-
-  int32_t pageSize = 4096;
-  while (pageSize < pSup->resultRowSize * 4) {
-    pageSize <<= 1u;
-  }
-  // at least four pages need to be in buffer
-  int32_t bufSize = 4096 * 256;
-  if (bufSize <= pageSize) {
-    bufSize = pageSize * 4;
-  }
-
-  if (!osTempSpaceAvailable()) {
-    terrno = TSDB_CODE_NO_DISKSPACE;
-    qError("Init stream agg supporter failed since %s, tempDir:%s", terrstr(), tsTempDir);
-    return terrno;
-  }
-
-  int32_t code = createDiskbasedBuf(&pSup->pResultBuf, pageSize, bufSize, "function", tsTempDir);
-  for (int32_t i = 0; i < numOfOutput; ++i) {
-    pCtx[i].saveHandle.pBuf = pSup->pResultBuf;
-  }
-
-  pSup->pSessionAPI = pApi;
-
-  return TSDB_CODE_SUCCESS;
-}
-
-bool isInTimeWindow(STimeWindow* pWin, TSKEY ts, int64_t gap) {
-  if (ts + gap >= pWin->skey && ts - gap <= pWin->ekey) {
-    return true;
-  }
-  return false;
-}
-
-bool isInWindow(SResultWindowInfo* pWinInfo, TSKEY ts, int64_t gap) {
-  return isInTimeWindow(&pWinInfo->sessionWin.win, ts, gap);
-}
-
-void getCurSessionWindow(SStreamAggSupporter* pAggSup, TSKEY startTs, TSKEY endTs, uint64_t groupId,
-                         SSessionKey* pKey) {
-  pKey->win.skey = startTs;
-  pKey->win.ekey = endTs;
-  pKey->groupId = groupId;
-  int32_t code = pAggSup->stateStore.streamStateSessionGetKeyByRange(pAggSup->pState, pKey, pKey);
-  if (code != TSDB_CODE_SUCCESS) {
-    SET_SESSION_WIN_KEY_INVALID(pKey);
-  }
-}
-
-bool isInvalidSessionWin(SResultWindowInfo* pWinInfo) { return pWinInfo->sessionWin.win.skey == 0; }
-
-bool inWinRange(STimeWindow* range, STimeWindow* cur) {
-  if (cur->skey >= range->skey && cur->ekey <= range->ekey) {
-    return true;
-  }
-  return false;
-}
-
-void setSessionOutputBuf(SStreamAggSupporter* pAggSup, TSKEY startTs, TSKEY endTs, uint64_t groupId,
-                         SResultWindowInfo* pCurWin) {
-  pCurWin->sessionWin.groupId = groupId;
-  pCurWin->sessionWin.win.skey = startTs;
-  pCurWin->sessionWin.win.ekey = endTs;
-  int32_t size = pAggSup->resultRowSize;
-  int32_t code = pAggSup->stateStore.streamStateSessionAddIfNotExist(pAggSup->pState, &pCurWin->sessionWin,
-                                                                     pAggSup->gap, &pCurWin->pOutputBuf, &size);
-  if (code == TSDB_CODE_SUCCESS && !inWinRange(&pAggSup->winRange, &pCurWin->sessionWin.win)) {
-    code = TSDB_CODE_FAILED;
-    releaseOutputBuf(pAggSup->pState, NULL, (SResultRow*)pCurWin->pOutputBuf, &pAggSup->pSessionAPI->stateStore);
-    pCurWin->pOutputBuf = taosMemoryCalloc(1, size);
-  }
-
-  if (code == TSDB_CODE_SUCCESS) {
-    pCurWin->isOutput = true;
-    pAggSup->stateStore.streamStateSessionDel(pAggSup->pState, &pCurWin->sessionWin);
-  } else {
-    pCurWin->sessionWin.win.skey = startTs;
-    pCurWin->sessionWin.win.ekey = endTs;
-  }
-}
-
-int32_t getSessionWinBuf(SStreamAggSupporter* pAggSup, SStreamStateCur* pCur, SResultWindowInfo* pWinInfo) {
-  int32_t size = 0;
-  int32_t code =
-      pAggSup->stateStore.streamStateSessionGetKVByCur(pCur, &pWinInfo->sessionWin, &pWinInfo->pOutputBuf, &size);
-  if (code != TSDB_CODE_SUCCESS) {
-    return code;
-  }
-
-  pAggSup->stateStore.streamStateCurNext(pAggSup->pState, pCur);
-  return TSDB_CODE_SUCCESS;
-}
-void saveDeleteInfo(SArray* pWins, SSessionKey key) {
-  // key.win.ekey = key.win.skey;
-  taosArrayPush(pWins, &key);
-}
-
-void saveDeleteRes(SSHashObj* pStDelete, SSessionKey key) {
-  key.win.ekey = key.win.skey;
-  tSimpleHashPut(pStDelete, &key, sizeof(SSessionKey), NULL, 0);
-}
-
-static void removeSessionResult(SSHashObj* pHashMap, SSHashObj* pResMap, SSessionKey key) {
-  key.win.ekey = key.win.skey;
-  tSimpleHashRemove(pHashMap, &key, sizeof(SSessionKey));
-  tSimpleHashRemove(pResMap, &key, sizeof(SSessionKey));
-}
-
-static void getSessionHashKey(const SSessionKey* pKey, SSessionKey* pHashKey) {
-  *pHashKey = *pKey;
-  pHashKey->win.ekey = pKey->win.skey;
-}
-
-static void removeSessionResults(SSHashObj* pHashMap, SArray* pWins) {
-  if (tSimpleHashGetSize(pHashMap) == 0) {
-    return;
-  }
-  int32_t size = taosArrayGetSize(pWins);
-  for (int32_t i = 0; i < size; i++) {
-    SSessionKey* pWin = taosArrayGet(pWins, i);
-    if (!pWin) continue;
-    SSessionKey key = {0};
-    getSessionHashKey(pWin, &key);
-    tSimpleHashRemove(pHashMap, &key, sizeof(SSessionKey));
-  }
-}
-
-int32_t updateSessionWindowInfo(SResultWindowInfo* pWinInfo, TSKEY* pStartTs, TSKEY* pEndTs, uint64_t groupId,
-                                int32_t rows, int32_t start, int64_t gap, SSHashObj* pResultRows, SSHashObj* pStUpdated,
-                                SSHashObj* pStDeleted) {
-  for (int32_t i = start; i < rows; ++i) {
-    if (!isInWindow(pWinInfo, pStartTs[i], gap) && (!pEndTs || !isInWindow(pWinInfo, pEndTs[i], gap))) {
-      return i - start;
-    }
-    if (pWinInfo->sessionWin.win.skey > pStartTs[i]) {
-      if (pStDeleted && pWinInfo->isOutput) {
-        saveDeleteRes(pStDeleted, pWinInfo->sessionWin);
-      }
-      removeSessionResult(pStUpdated, pResultRows, pWinInfo->sessionWin);
-      pWinInfo->sessionWin.win.skey = pStartTs[i];
-    }
-    pWinInfo->sessionWin.win.ekey = TMAX(pWinInfo->sessionWin.win.ekey, pStartTs[i]);
-    if (pEndTs) {
-      pWinInfo->sessionWin.win.ekey = TMAX(pWinInfo->sessionWin.win.ekey, pEndTs[i]);
-    }
-  }
-  return rows - start;
-}
-
-static int32_t initSessionOutputBuf(SResultWindowInfo* pWinInfo, SResultRow** pResult, SqlFunctionCtx* pCtx,
-                                    int32_t numOfOutput, int32_t* rowEntryInfoOffset) {
-  ASSERT(pWinInfo->sessionWin.win.skey <= pWinInfo->sessionWin.win.ekey);
-  *pResult = (SResultRow*)pWinInfo->pOutputBuf;
-  // set time window for current result
-  (*pResult)->win = pWinInfo->sessionWin.win;
-  setResultRowInitCtx(*pResult, pCtx, numOfOutput, rowEntryInfoOffset);
-  return TSDB_CODE_SUCCESS;
-}
-
-static int32_t doOneWindowAggImpl(SColumnInfoData* pTimeWindowData, SResultWindowInfo* pCurWin, SResultRow** pResult,
-                                  int32_t startIndex, int32_t winRows, int32_t rows, int32_t numOutput,
-                                  SOperatorInfo* pOperator, int64_t winDelta) {
-  SExprSupp*     pSup = &pOperator->exprSupp;
-  SExecTaskInfo* pTaskInfo = pOperator->pTaskInfo;
-  int32_t        code = initSessionOutputBuf(pCurWin, pResult, pSup->pCtx, numOutput, pSup->rowEntryInfoOffset);
-  if (code != TSDB_CODE_SUCCESS || (*pResult) == NULL) {
-    return TSDB_CODE_OUT_OF_MEMORY;
-  }
-  updateTimeWindowInfo(pTimeWindowData, &pCurWin->sessionWin.win, winDelta);
-  applyAggFunctionOnPartialTuples(pTaskInfo, pSup->pCtx, pTimeWindowData, startIndex, winRows, rows, numOutput);
-  return TSDB_CODE_SUCCESS;
-}
-
-static bool doDeleteSessionWindow(SStreamAggSupporter* pAggSup, SSessionKey* pKey) {
-  pAggSup->stateStore.streamStateSessionDel(pAggSup->pState, pKey);
-  SSessionKey hashKey = {0};
-  getSessionHashKey(pKey, &hashKey);
-  tSimpleHashRemove(pAggSup->pResultRows, &hashKey, sizeof(SSessionKey));
-  return true;
-}
-
-static int32_t setSessionWinOutputInfo(SSHashObj* pStUpdated, SResultWindowInfo* pWinInfo) {
-  void* pVal = tSimpleHashGet(pStUpdated, &pWinInfo->sessionWin, sizeof(SSessionKey));
-  if (pVal) {
-    SResultWindowInfo* pWin = pVal;
-    pWinInfo->isOutput = pWin->isOutput;
-  }
-  return TSDB_CODE_SUCCESS;
-}
-
-SStreamStateCur* getNextSessionWinInfo(SStreamAggSupporter* pAggSup, SSHashObj* pStUpdated, SResultWindowInfo* pCurWin,
-                                       SResultWindowInfo* pNextWin) {
-  SStreamStateCur* pCur = pAggSup->stateStore.streamStateSessionSeekKeyNext(pAggSup->pState, &pCurWin->sessionWin);
-  pNextWin->isOutput = true;
-  setSessionWinOutputInfo(pStUpdated, pNextWin);
-  int32_t size = 0;
-  pNextWin->sessionWin = pCurWin->sessionWin;
-  int32_t code =
-      pAggSup->stateStore.streamStateSessionGetKVByCur(pCur, &pNextWin->sessionWin, &pNextWin->pOutputBuf, &size);
-  if (code != TSDB_CODE_SUCCESS) {
-    taosMemoryFreeClear(pNextWin->pOutputBuf);
-    SET_SESSION_WIN_INVALID(*pNextWin);
-  }
-  return pCur;
-}
-
-static int32_t compactSessionWindow(SOperatorInfo* pOperator, SResultWindowInfo* pCurWin, SSHashObj* pStUpdated,
-                                 SSHashObj* pStDeleted, bool addGap) {
-  SExprSupp*     pSup = &pOperator->exprSupp;
-  SExecTaskInfo* pTaskInfo = pOperator->pTaskInfo;
-  SStorageAPI*   pAPI = &pOperator->pTaskInfo->storageAPI;
-  int32_t        winNum = 0;
-
-  SStreamSessionAggOperatorInfo* pInfo = pOperator->info;
-  SResultRow*                    pCurResult = NULL;
-  int32_t                        numOfOutput = pOperator->exprSupp.numOfExprs;
-  SStreamAggSupporter*           pAggSup = &pInfo->streamAggSup;
-  initSessionOutputBuf(pCurWin, &pCurResult, pSup->pCtx, numOfOutput, pSup->rowEntryInfoOffset);
-  // Just look for the window behind StartIndex
-  while (1) {
-    SResultWindowInfo winInfo = {0};
-    SStreamStateCur*  pCur = getNextSessionWinInfo(pAggSup, pStUpdated, pCurWin, &winInfo);
-    if (!IS_VALID_SESSION_WIN(winInfo) || !isInWindow(pCurWin, winInfo.sessionWin.win.skey, pAggSup->gap) ||
-        !inWinRange(&pAggSup->winRange, &winInfo.sessionWin.win)) {
-      taosMemoryFree(winInfo.pOutputBuf);
-      pAPI->stateStore.streamStateFreeCur(pCur);
-      break;
-    }
-    SResultRow* pWinResult = NULL;
-    initSessionOutputBuf(&winInfo, &pWinResult, pAggSup->pDummyCtx, numOfOutput, pSup->rowEntryInfoOffset);
-    pCurWin->sessionWin.win.ekey = TMAX(pCurWin->sessionWin.win.ekey, winInfo.sessionWin.win.ekey);
-    int64_t winDelta = 0;
-    if (addGap) {
-      winDelta = pAggSup->gap;
-    }
-    updateTimeWindowInfo(&pInfo->twAggSup.timeWindowData, &pCurWin->sessionWin.win, winDelta);
-    compactFunctions(pSup->pCtx, pAggSup->pDummyCtx, numOfOutput, pTaskInfo, &pInfo->twAggSup.timeWindowData);
-    tSimpleHashRemove(pStUpdated, &winInfo.sessionWin, sizeof(SSessionKey));
-    if (winInfo.isOutput && pStDeleted) {
-      saveDeleteRes(pStDeleted, winInfo.sessionWin);
-    }
-    removeSessionResult(pStUpdated, pAggSup->pResultRows, winInfo.sessionWin);
-    doDeleteSessionWindow(pAggSup, &winInfo.sessionWin);
-    pAPI->stateStore.streamStateFreeCur(pCur);
-    taosMemoryFree(winInfo.pOutputBuf);
-    winNum++;
-  }
-  return winNum;
-}
-
-int32_t saveSessionOutputBuf(SStreamAggSupporter* pAggSup, SResultWindowInfo* pWinInfo) {
-  saveSessionDiscBuf(pAggSup->pState, &pWinInfo->sessionWin, pWinInfo->pOutputBuf, pAggSup->resultRowSize,
-                     &pAggSup->stateStore);
-  pWinInfo->pOutputBuf = NULL;
-  return TSDB_CODE_SUCCESS;
-}
-
-static void doStreamSessionAggImpl(SOperatorInfo* pOperator, SSDataBlock* pSDataBlock, SSHashObj* pStUpdated,
-                                   SSHashObj* pStDeleted, bool hasEndTs, bool addGap) {
-  SExecTaskInfo*                 pTaskInfo = pOperator->pTaskInfo;
-  SStreamSessionAggOperatorInfo* pInfo = pOperator->info;
-  int32_t                        numOfOutput = pOperator->exprSupp.numOfExprs;
-  uint64_t                       groupId = pSDataBlock->info.id.groupId;
-  int64_t                        code = TSDB_CODE_SUCCESS;
-  SResultRow*                    pResult = NULL;
-  int32_t                        rows = pSDataBlock->info.rows;
-  int32_t                        winRows = 0;
-  SStreamAggSupporter*           pAggSup = &pInfo->streamAggSup;
-
-  pInfo->dataVersion = TMAX(pInfo->dataVersion, pSDataBlock->info.version);
-  pAggSup->winRange = pTaskInfo->streamInfo.fillHistoryWindow;
-  if (pAggSup->winRange.ekey <= 0) {
-    pAggSup->winRange.ekey = INT64_MAX;
-  }
-
-  SColumnInfoData* pStartTsCol = taosArrayGet(pSDataBlock->pDataBlock, pInfo->primaryTsIndex);
-  TSKEY*           startTsCols = (int64_t*)pStartTsCol->pData;
-  SColumnInfoData* pEndTsCol = NULL;
-  if (hasEndTs) {
-    pEndTsCol = taosArrayGet(pSDataBlock->pDataBlock, pInfo->endTsIndex);
-  } else {
-    pEndTsCol = taosArrayGet(pSDataBlock->pDataBlock, pInfo->primaryTsIndex);
-  }
-
-  TSKEY*               endTsCols = (int64_t*)pEndTsCol->pData;
-  for (int32_t i = 0; i < rows;) {
-    if (pInfo->ignoreExpiredData && isOverdue(endTsCols[i], &pInfo->twAggSup)) {
-      i++;
-      continue;
-    }
-    SResultWindowInfo winInfo = {0};
-    setSessionOutputBuf(pAggSup, startTsCols[i], endTsCols[i], groupId, &winInfo);
-    setSessionWinOutputInfo(pStUpdated, &winInfo);
-    winRows = updateSessionWindowInfo(&winInfo, startTsCols, endTsCols, groupId, rows, i, pAggSup->gap,
-                                      pAggSup->pResultRows, pStUpdated, pStDeleted);
-    // coverity scan error
-    if (!winInfo.pOutputBuf) {
-      T_LONG_JMP(pTaskInfo->env, TSDB_CODE_OUT_OF_MEMORY);
-    }
-
-    int64_t winDelta = 0;
-    if (addGap) {
-      winDelta = pAggSup->gap;
-    }
-    code = doOneWindowAggImpl(&pInfo->twAggSup.timeWindowData, &winInfo, &pResult, i, winRows, rows, numOfOutput,
-                              pOperator, winDelta);
-    if (code != TSDB_CODE_SUCCESS || pResult == NULL) {
-      T_LONG_JMP(pTaskInfo->env, TSDB_CODE_OUT_OF_MEMORY);
-    }
-    compactSessionWindow(pOperator, &winInfo, pStUpdated, pStDeleted, addGap);
-    saveSessionOutputBuf(pAggSup, &winInfo);
-
-    if (pInfo->twAggSup.calTrigger == STREAM_TRIGGER_AT_ONCE && pStUpdated) {
-      code = saveResult(winInfo, pStUpdated);
-      if (code != TSDB_CODE_SUCCESS) {
-        T_LONG_JMP(pTaskInfo->env, TSDB_CODE_OUT_OF_MEMORY);
-      }
-    }
-    if (pInfo->twAggSup.calTrigger == STREAM_TRIGGER_WINDOW_CLOSE) {
-      SSessionKey key = {0};
-      getSessionHashKey(&winInfo.sessionWin, &key);
-      tSimpleHashPut(pAggSup->pResultRows, &key, sizeof(SSessionKey), &winInfo, sizeof(SResultWindowInfo));
-    }
-
-    i += winRows;
-  }
-}
-
-static void doDeleteTimeWindows(SStreamAggSupporter* pAggSup, SSDataBlock* pBlock, SArray* result) {
-  SColumnInfoData* pStartTsCol = taosArrayGet(pBlock->pDataBlock, START_TS_COLUMN_INDEX);
-  TSKEY*           startDatas = (TSKEY*)pStartTsCol->pData;
-  SColumnInfoData* pEndTsCol = taosArrayGet(pBlock->pDataBlock, END_TS_COLUMN_INDEX);
-  TSKEY*           endDatas = (TSKEY*)pEndTsCol->pData;
-  SColumnInfoData* pGroupCol = taosArrayGet(pBlock->pDataBlock, GROUPID_COLUMN_INDEX);
-  uint64_t*        gpDatas = (uint64_t*)pGroupCol->pData;
-  for (int32_t i = 0; i < pBlock->info.rows; i++) {
-    while (1) {
-      SSessionKey curWin = {0};
-      getCurSessionWindow(pAggSup, startDatas[i], endDatas[i], gpDatas[i], &curWin);
-      if (IS_INVALID_SESSION_WIN_KEY(curWin)) {
-        break;
-      }
-      doDeleteSessionWindow(pAggSup, &curWin);
-      if (result) {
-        saveDeleteInfo(result, curWin);
-      }
-    }
-  }
-}
-
-static inline int32_t sessionKeyCompareAsc(const void* pKey1, const void* pKey2) {
-  SSessionKey* pWin1 = (SSessionKey*)pKey1;
-  SSessionKey* pWin2 = (SSessionKey*)pKey2;
-
-  if (pWin1->groupId > pWin2->groupId) {
-    return 1;
-  } else if (pWin1->groupId < pWin2->groupId) {
-    return -1;
-  }
-
-  if (pWin1->win.skey > pWin2->win.skey) {
-    return 1;
-  } else if (pWin1->win.skey < pWin2->win.skey) {
-    return -1;
-  }
-
-  return 0;
-}
-
-static int32_t copyUpdateResult(SSHashObj* pStUpdated, SArray* pUpdated) {
-  void*   pIte = NULL;
-  int32_t iter = 0;
-  while ((pIte = tSimpleHashIterate(pStUpdated, pIte, &iter)) != NULL) {
-    void* key = tSimpleHashGetKey(pIte, NULL);
-    taosArrayPush(pUpdated, key);
-  }
-  taosArraySort(pUpdated, sessionKeyCompareAsc);
-  return TSDB_CODE_SUCCESS;
-}
-
-void doBuildDeleteDataBlock(SOperatorInfo* pOp, SSHashObj* pStDeleted, SSDataBlock* pBlock, void** Ite) {
-  SStorageAPI* pAPI = &pOp->pTaskInfo->storageAPI;
-
-  blockDataCleanup(pBlock);
-  int32_t size = tSimpleHashGetSize(pStDeleted);
-  if (size == 0) {
-    return;
-  }
-  blockDataEnsureCapacity(pBlock, size);
-  int32_t iter = 0;
-  while (((*Ite) = tSimpleHashIterate(pStDeleted, *Ite, &iter)) != NULL) {
-    if (pBlock->info.rows + 1 > pBlock->info.capacity) {
-      break;
-    }
-    SSessionKey*     res = tSimpleHashGetKey(*Ite, NULL);
-    SColumnInfoData* pStartTsCol = taosArrayGet(pBlock->pDataBlock, START_TS_COLUMN_INDEX);
-    colDataSetVal(pStartTsCol, pBlock->info.rows, (const char*)&res->win.skey, false);
-    SColumnInfoData* pEndTsCol = taosArrayGet(pBlock->pDataBlock, END_TS_COLUMN_INDEX);
-    colDataSetVal(pEndTsCol, pBlock->info.rows, (const char*)&res->win.skey, false);
-    SColumnInfoData* pUidCol = taosArrayGet(pBlock->pDataBlock, UID_COLUMN_INDEX);
-    colDataSetNULL(pUidCol, pBlock->info.rows);
-    SColumnInfoData* pGpCol = taosArrayGet(pBlock->pDataBlock, GROUPID_COLUMN_INDEX);
-    colDataSetVal(pGpCol, pBlock->info.rows, (const char*)&res->groupId, false);
-    SColumnInfoData* pCalStCol = taosArrayGet(pBlock->pDataBlock, CALCULATE_START_TS_COLUMN_INDEX);
-    colDataSetNULL(pCalStCol, pBlock->info.rows);
-    SColumnInfoData* pCalEdCol = taosArrayGet(pBlock->pDataBlock, CALCULATE_END_TS_COLUMN_INDEX);
-    colDataSetNULL(pCalEdCol, pBlock->info.rows);
-
-    SColumnInfoData* pTableCol = taosArrayGet(pBlock->pDataBlock, TABLE_NAME_COLUMN_INDEX);
-
-    void* tbname = NULL;
-    pAPI->stateStore.streamStateGetParName(pOp->pTaskInfo->streamInfo.pState, res->groupId, &tbname);
-    if (tbname == NULL) {
-      colDataSetNULL(pTableCol, pBlock->info.rows);
-    } else {
-      char parTbName[VARSTR_HEADER_SIZE + TSDB_TABLE_NAME_LEN];
-      STR_WITH_MAXSIZE_TO_VARSTR(parTbName, tbname, sizeof(parTbName));
-      colDataSetVal(pTableCol, pBlock->info.rows, (const char*)parTbName, false);
-      pAPI->stateStore.streamStateFreeVal(tbname);
-    }
-    pBlock->info.rows += 1;
-  }
-  if ((*Ite) == NULL) {
-    tSimpleHashClear(pStDeleted);
-  }
-}
-
-static void rebuildSessionWindow(SOperatorInfo* pOperator, SArray* pWinArray, SSHashObj* pStUpdated) {
-  SExprSupp*     pSup = &pOperator->exprSupp;
-  SExecTaskInfo* pTaskInfo = pOperator->pTaskInfo;
-  SStorageAPI*   pAPI = &pOperator->pTaskInfo->storageAPI;
-
-  int32_t                        size = taosArrayGetSize(pWinArray);
-  SStreamSessionAggOperatorInfo* pInfo = pOperator->info;
-  SStreamAggSupporter*           pAggSup = &pInfo->streamAggSup;
-  int32_t                        numOfOutput = pSup->numOfExprs;
-  int32_t                        numOfChild = taosArrayGetSize(pInfo->pChildren);
-
-  for (int32_t i = 0; i < size; i++) {
-    SSessionKey*      pWinKey = taosArrayGet(pWinArray, i);
-    int32_t           num = 0;
-    SResultWindowInfo parentWin = {0};
-    for (int32_t j = 0; j < numOfChild; j++) {
-      SOperatorInfo*                 pChild = taosArrayGetP(pInfo->pChildren, j);
-      SStreamSessionAggOperatorInfo* pChInfo = pChild->info;
-      SStreamAggSupporter*           pChAggSup = &pChInfo->streamAggSup;
-      SSessionKey                    chWinKey = {0};
-      getSessionHashKey(pWinKey, &chWinKey);
-      SStreamStateCur* pCur = pAggSup->stateStore.streamStateSessionSeekKeyCurrentNext(pChAggSup->pState, &chWinKey);
-      SResultRow*      pResult = NULL;
-      SResultRow*      pChResult = NULL;
-      while (1) {
-        SResultWindowInfo childWin = {0};
-        childWin.sessionWin = *pWinKey;
-        int32_t code = getSessionWinBuf(pChAggSup, pCur, &childWin);
-
-        if (code == TSDB_CODE_SUCCESS && !inWinRange(&pAggSup->winRange, &childWin.sessionWin.win)) {
-          continue;
-        }
-
-        if (code == TSDB_CODE_SUCCESS && inWinRange(&pWinKey->win, &childWin.sessionWin.win)) {
-          if (num == 0) {
-            setSessionOutputBuf(pAggSup, pWinKey->win.skey, pWinKey->win.ekey, pWinKey->groupId, &parentWin);
-            code = initSessionOutputBuf(&parentWin, &pResult, pSup->pCtx, numOfOutput, pSup->rowEntryInfoOffset);
-            if (code != TSDB_CODE_SUCCESS || pResult == NULL) {
-              break;
-            }
-          }
-          num++;
-          updateTimeWindowInfo(&pInfo->twAggSup.timeWindowData, &parentWin.sessionWin.win, pAggSup->gap);
-          initSessionOutputBuf(&childWin, &pChResult, pChild->exprSupp.pCtx, numOfOutput,
-                               pChild->exprSupp.rowEntryInfoOffset);
-          compactFunctions(pSup->pCtx, pChild->exprSupp.pCtx, numOfOutput, pTaskInfo, &pInfo->twAggSup.timeWindowData);
-          compactSessionWindow(pOperator, &parentWin, pStUpdated, NULL, true);
-          saveResult(parentWin, pStUpdated);
-        } else {
-          break;
-        }
-      }
-      pAPI->stateStore.streamStateFreeCur(pCur);
-    }
-    if (num > 0) {
-      saveSessionOutputBuf(pAggSup, &parentWin);
-    }
-  }
-}
-
-int32_t closeSessionWindow(SSHashObj* pHashMap, STimeWindowAggSupp* pTwSup, SSHashObj* pClosed) {
-  void*   pIte = NULL;
-  int32_t iter = 0;
-  while ((pIte = tSimpleHashIterate(pHashMap, pIte, &iter)) != NULL) {
-    SResultWindowInfo* pWinInfo = pIte;
-    if (isCloseWindow(&pWinInfo->sessionWin.win, pTwSup)) {
-      if (pTwSup->calTrigger == STREAM_TRIGGER_WINDOW_CLOSE && pClosed) {
-        int32_t code = saveResult(*pWinInfo, pClosed);
-        if (code != TSDB_CODE_SUCCESS) {
-          return code;
-        }
-      }
-      SSessionKey* pKey = tSimpleHashGetKey(pIte, NULL);
-      tSimpleHashIterateRemove(pHashMap, pKey, sizeof(SSessionKey), &pIte, &iter);
-    }
-  }
-  return TSDB_CODE_SUCCESS;
-}
-
-static void closeChildSessionWindow(SArray* pChildren, TSKEY maxTs) {
-  int32_t size = taosArrayGetSize(pChildren);
-  for (int32_t i = 0; i < size; i++) {
-    SOperatorInfo*                 pChildOp = taosArrayGetP(pChildren, i);
-    SStreamSessionAggOperatorInfo* pChInfo = pChildOp->info;
-    pChInfo->twAggSup.maxTs = TMAX(pChInfo->twAggSup.maxTs, maxTs);
-    closeSessionWindow(pChInfo->streamAggSup.pResultRows, &pChInfo->twAggSup, NULL);
-  }
-}
-
-int32_t getAllSessionWindow(SSHashObj* pHashMap, SSHashObj* pStUpdated) {
-  void*   pIte = NULL;
-  int32_t iter = 0;
-  while ((pIte = tSimpleHashIterate(pHashMap, pIte, &iter)) != NULL) {
-    SResultWindowInfo* pWinInfo = pIte;
-    saveResult(*pWinInfo, pStUpdated);
-  }
-  return TSDB_CODE_SUCCESS;
-}
-
-static void copyDeleteWindowInfo(SArray* pResWins, SSHashObj* pStDeleted) {
-  int32_t size = taosArrayGetSize(pResWins);
-  for (int32_t i = 0; i < size; i++) {
-    SSessionKey* pWinKey = taosArrayGet(pResWins, i);
-    if (!pWinKey) continue;
-    SSessionKey winInfo = {0};
-    getSessionHashKey(pWinKey, &winInfo);
-    tSimpleHashPut(pStDeleted, &winInfo, sizeof(SSessionKey), NULL, 0);
-  }
-}
-
-// the allocated memory comes from outer function.
-void initGroupResInfoFromArrayList(SGroupResInfo* pGroupResInfo, SArray* pArrayList) {
-  pGroupResInfo->pRows = pArrayList;
-  pGroupResInfo->index = 0;
-  pGroupResInfo->pBuf = NULL;
-}
-
-void doBuildSessionResult(SOperatorInfo* pOperator, void* pState, SGroupResInfo* pGroupResInfo, SSDataBlock* pBlock) {
-  SExecTaskInfo* pTaskInfo = pOperator->pTaskInfo;
-  // set output datablock version
-  pBlock->info.version = pTaskInfo->version;
-
-  blockDataCleanup(pBlock);
-  if (!hasRemainResults(pGroupResInfo)) {
-    cleanupGroupResInfo(pGroupResInfo);
-    return;
-  }
-
-  // clear the existed group id
-  pBlock->info.id.groupId = 0;
-  buildSessionResultDataBlock(pOperator, pState, pBlock, &pOperator->exprSupp, pGroupResInfo);
-  if (pBlock->info.rows == 0) {
-    cleanupGroupResInfo(pGroupResInfo);
-  }
-}
-void getMaxTsWins(const SArray* pAllWins, SArray* pMaxWins) {
-  int32_t size = taosArrayGetSize(pAllWins);
-  if (size == 0) {
-    return;
-  }
-
-  SSessionKey* pSeKey = taosArrayGet(pAllWins, size - 1);
-  taosArrayPush(pMaxWins, pSeKey);
-  if (pSeKey->groupId == 0) {
-    return;
-  }
-  uint64_t preGpId = pSeKey->groupId;
-  for (int32_t i = size - 2; i >= 0; i--) {
-    pSeKey = taosArrayGet(pAllWins, i);
-    if (preGpId != pSeKey->groupId) {
-      taosArrayPush(pMaxWins, pSeKey);
-      preGpId = pSeKey->groupId;
-    }
-  }
-}
-
-int32_t encodeSSessionKey(void** buf, SSessionKey* key) {
-  int32_t tlen = 0;
-  tlen += encodeSTimeWindow(buf, &key->win);
-  tlen += taosEncodeFixedU64(buf, key->groupId);
-  return tlen;
-}
-
-void* decodeSSessionKey(void* buf, SSessionKey* key) {
-  buf = decodeSTimeWindow(buf, &key->win);
-  buf = taosDecodeFixedU64(buf, &key->groupId);
-  return buf;
-}
-
-int32_t encodeSResultWindowInfo(void** buf, SResultWindowInfo* key, int32_t outLen) {
-  int32_t tlen = 0;
-  tlen += taosEncodeFixedBool(buf, key->isOutput);
-  tlen += encodeSSessionKey(buf, &key->sessionWin);
-  return tlen;
-}
-
-void* decodeSResultWindowInfo(void* buf, SResultWindowInfo* key, int32_t outLen) {
-  buf = taosDecodeFixedBool(buf, &key->isOutput);
-  key->pOutputBuf = NULL;
-  buf = decodeSSessionKey(buf, &key->sessionWin);
-  return buf;
-}
-
-int32_t doStreamSessionEncodeOpState(void** buf, int32_t len, SOperatorInfo* pOperator, bool isParent) {
-  SStreamSessionAggOperatorInfo* pInfo = pOperator->info;
-  if (!pInfo) {
-    return 0;
-  }
-
-  void* pData = (buf == NULL) ? NULL : *buf;
-
-  // 1.streamAggSup.pResultRows
-  int32_t tlen = 0;
-  int32_t mapSize = tSimpleHashGetSize(pInfo->streamAggSup.pResultRows);
-  tlen += taosEncodeFixedI32(buf, mapSize);
-  void*   pIte = NULL;
-  size_t  keyLen = 0;
-  int32_t iter = 0;
-  while ((pIte = tSimpleHashIterate(pInfo->streamAggSup.pResultRows, pIte, &iter)) != NULL) {
-    void* key = taosHashGetKey(pIte, &keyLen);
-    tlen += encodeSSessionKey(buf, key);
-    tlen += encodeSResultWindowInfo(buf, pIte, pInfo->streamAggSup.resultRowSize);
-  }
-
-  // 2.twAggSup
-  tlen += encodeSTimeWindowAggSupp(buf, &pInfo->twAggSup);
-
-  // 3.pChildren
-  int32_t size = taosArrayGetSize(pInfo->pChildren);
-  tlen += taosEncodeFixedI32(buf, size);
-  for (int32_t i = 0; i < size; i++) {
-    SOperatorInfo* pChOp = taosArrayGetP(pInfo->pChildren, i);
-    tlen += doStreamSessionEncodeOpState(buf, 0, pChOp, false);
-  }
-
-  // 4.dataVersion
-  tlen += taosEncodeFixedI32(buf, pInfo->dataVersion);
-
-  // 5.checksum
-  if (isParent) {
-    if (buf) {
-      uint32_t cksum = taosCalcChecksum(0, pData, len - sizeof(uint32_t));
-      tlen += taosEncodeFixedU32(buf, cksum);
-    } else {
-      tlen += sizeof(uint32_t);
-    }
-  }
-
-  return tlen;
-}
-
-void* doStreamSessionDecodeOpState(void* buf, int32_t len, SOperatorInfo* pOperator, bool isParent) {
-  SStreamSessionAggOperatorInfo* pInfo = pOperator->info;
-  if (!pInfo) {
-    return buf;
-  }
-
-  // 5.checksum
-  if (isParent) {
-    int32_t dataLen = len - sizeof(uint32_t);
-    void*   pCksum = POINTER_SHIFT(buf, dataLen);
-    if (taosCheckChecksum(buf, dataLen, *(uint32_t*)pCksum) != TSDB_CODE_SUCCESS) {
-      ASSERT(0);  // debug
-      qError("stream interval state is invalid");
-      return buf;
-    }
-  }
-
-  // 1.streamAggSup.pResultRows
-  int32_t mapSize = 0;
-  buf = taosDecodeFixedI32(buf, &mapSize);
-  for (int32_t i = 0; i < mapSize; i++) {
-    SSessionKey       key = {0};
-    SResultWindowInfo winfo = {0};
-    buf = decodeSSessionKey(buf, &key);
-    buf = decodeSResultWindowInfo(buf, &winfo, pInfo->streamAggSup.resultRowSize);
-    tSimpleHashPut(pInfo->streamAggSup.pResultRows, &key, sizeof(SSessionKey), &winfo, sizeof(SResultWindowInfo));
-  }
-
-  // 2.twAggSup
-  buf = decodeSTimeWindowAggSupp(buf, &pInfo->twAggSup);
-
-  // 3.pChildren
-  int32_t size = 0;
-  buf = taosDecodeFixedI32(buf, &size);
-  ASSERT(size <= taosArrayGetSize(pInfo->pChildren));
-  for (int32_t i = 0; i < size; i++) {
-    SOperatorInfo* pChOp = taosArrayGetP(pInfo->pChildren, i);
-    buf = doStreamSessionDecodeOpState(buf, 0, pChOp, false);
-  }
-
-  // 4.dataVersion
-  buf = taosDecodeFixedI64(buf, &pInfo->dataVersion);
-  return buf;
-}
-
-void doStreamSessionSaveCheckpoint(SOperatorInfo* pOperator) {
-  SStreamSessionAggOperatorInfo* pInfo = pOperator->info;
-  int32_t                        len = doStreamSessionEncodeOpState(NULL, 0, pOperator, true);
-  void*                          buf = taosMemoryCalloc(1, len);
-  void*                          pBuf = buf;
-  len = doStreamSessionEncodeOpState(&pBuf, len, pOperator, true);
-  pInfo->streamAggSup.stateStore.streamStateSaveInfo(pInfo->streamAggSup.pState, STREAM_SESSION_OP_CHECKPOINT_NAME,
-                                                     strlen(STREAM_SESSION_OP_CHECKPOINT_NAME), buf, len);
-  taosMemoryFree(buf);
-}
-
-static SSDataBlock* doStreamSessionAgg(SOperatorInfo* pOperator) {
-  SExprSupp*                     pSup = &pOperator->exprSupp;
-  SStreamSessionAggOperatorInfo* pInfo = pOperator->info;
-  SOptrBasicInfo*                pBInfo = &pInfo->binfo;
-  SStreamAggSupporter*           pAggSup = &pInfo->streamAggSup;
-  qDebug("===stream=== stream session agg");
-  if (pOperator->status == OP_EXEC_DONE) {
-    return NULL;
-  } else if (pOperator->status == OP_RES_TO_RETURN) {
-    doBuildDeleteDataBlock(pOperator, pInfo->pStDeleted, pInfo->pDelRes, &pInfo->pDelIterator);
-    if (pInfo->pDelRes->info.rows > 0) {
-      printDataBlock(pInfo->pDelRes, IS_FINAL_OP(pInfo) ? "final session" : "single session");
-      return pInfo->pDelRes;
-    }
-    doBuildSessionResult(pOperator, pAggSup->pState, &pInfo->groupResInfo, pBInfo->pRes);
-    if (pBInfo->pRes->info.rows > 0) {
-      printDataBlock(pBInfo->pRes, IS_FINAL_OP(pInfo) ? "final session" : "single session");
-      return pBInfo->pRes;
-    }
-
-    if (pInfo->reCkBlock) {
-      pInfo->reCkBlock = false;
-      printDataBlock(pInfo->pCheckpointRes, IS_FINAL_OP(pInfo) ? "final session ck" : "single session ck");
-      return pInfo->pCheckpointRes;
-    }
-
-    setOperatorCompleted(pOperator);
-    return NULL;
-  }
-
-  SOperatorInfo* downstream = pOperator->pDownstream[0];
-  if (!pInfo->pUpdated) {
-    pInfo->pUpdated = taosArrayInit(16, sizeof(SSessionKey));
-  }
-  if (!pInfo->pStUpdated) {
-    _hash_fn_t hashFn = taosGetDefaultHashFunction(TSDB_DATA_TYPE_BINARY);
-    pInfo->pStUpdated = tSimpleHashInit(64, hashFn);
-  }
-  while (1) {
-    SSDataBlock* pBlock = downstream->fpSet.getNextFn(downstream);
-    if (pBlock == NULL) {
-      break;
-    }
-    printDataBlock(pBlock, IS_FINAL_OP(pInfo) ? "final session recv" : "single session recv");
-
-    if (pBlock->info.type == STREAM_DELETE_DATA || pBlock->info.type == STREAM_DELETE_RESULT ||
-        pBlock->info.type == STREAM_CLEAR) {
-      SArray* pWins = taosArrayInit(16, sizeof(SSessionKey));
-      // gap must be 0
-      doDeleteTimeWindows(pAggSup, pBlock, pWins);
-      removeSessionResults(pInfo->pStUpdated, pWins);
-      if (IS_FINAL_OP(pInfo)) {
-        int32_t                        childIndex = getChildIndex(pBlock);
-        SOperatorInfo*                 pChildOp = taosArrayGetP(pInfo->pChildren, childIndex);
-        SStreamSessionAggOperatorInfo* pChildInfo = pChildOp->info;
-        // gap must be 0
-        doDeleteTimeWindows(&pChildInfo->streamAggSup, pBlock, NULL);
-        rebuildSessionWindow(pOperator, pWins, pInfo->pStUpdated);
-      }
-      copyDeleteWindowInfo(pWins, pInfo->pStDeleted);
-      taosArrayDestroy(pWins);
-      continue;
-    } else if (pBlock->info.type == STREAM_GET_ALL) {
-      getAllSessionWindow(pAggSup->pResultRows, pInfo->pStUpdated);
-      continue;
-    } else if (pBlock->info.type == STREAM_CREATE_CHILD_TABLE) {
-      return pBlock;
-    } else if (pBlock->info.type == STREAM_CHECKPOINT) {
-      pAggSup->stateStore.streamStateCommit(pAggSup->pState);
-      doStreamSessionSaveCheckpoint(pOperator);
-      copyDataBlock(pInfo->pCheckpointRes, pBlock);
-      continue;
-    } else {
-      ASSERTS(pBlock->info.type == STREAM_NORMAL || pBlock->info.type == STREAM_INVALID, "invalid SSDataBlock type");
-    }
-
-    if (pInfo->scalarSupp.pExprInfo != NULL) {
-      SExprSupp* pExprSup = &pInfo->scalarSupp;
-      projectApplyFunctions(pExprSup->pExprInfo, pBlock, pBlock, pExprSup->pCtx, pExprSup->numOfExprs, NULL);
-    }
-    // the pDataBlock are always the same one, no need to call this again
-    setInputDataBlock(pSup, pBlock, TSDB_ORDER_ASC, MAIN_SCAN, true);
-    doStreamSessionAggImpl(pOperator, pBlock, pInfo->pStUpdated, pInfo->pStDeleted, IS_FINAL_OP(pInfo), true);
-    if (IS_FINAL_OP(pInfo)) {
-      int32_t chIndex = getChildIndex(pBlock);
-      int32_t size = taosArrayGetSize(pInfo->pChildren);
-      // if chIndex + 1 - size > 0, add new child
-      for (int32_t i = 0; i < chIndex + 1 - size; i++) {
-        SOperatorInfo* pChildOp =
-            createStreamFinalSessionAggOperatorInfo(NULL, pInfo->pPhyNode, pOperator->pTaskInfo, 0, NULL);
-        if (!pChildOp) {
-          T_LONG_JMP(pOperator->pTaskInfo->env, TSDB_CODE_OUT_OF_MEMORY);
-        }
-        taosArrayPush(pInfo->pChildren, &pChildOp);
-      }
-      SOperatorInfo* pChildOp = taosArrayGetP(pInfo->pChildren, chIndex);
-      setInputDataBlock(&pChildOp->exprSupp, pBlock, TSDB_ORDER_ASC, MAIN_SCAN, true);
-      doStreamSessionAggImpl(pChildOp, pBlock, NULL, NULL, true, false);
-    }
-    pInfo->twAggSup.maxTs = TMAX(pInfo->twAggSup.maxTs, pBlock->info.window.ekey);
-    pInfo->twAggSup.maxTs = TMAX(pInfo->twAggSup.maxTs, pBlock->info.watermark);
-  }
-  // restore the value
-  pOperator->status = OP_RES_TO_RETURN;
-
-  closeSessionWindow(pAggSup->pResultRows, &pInfo->twAggSup, pInfo->pStUpdated);
-  closeChildSessionWindow(pInfo->pChildren, pInfo->twAggSup.maxTs);
-  copyUpdateResult(pInfo->pStUpdated, pInfo->pUpdated);
-  removeSessionResults(pInfo->pStDeleted, pInfo->pUpdated);
-  tSimpleHashCleanup(pInfo->pStUpdated);
-  pInfo->pStUpdated = NULL;
-  if (pInfo->isHistoryOp) {
-    getMaxTsWins(pInfo->pUpdated, pInfo->historyWins);
-  }
-  initGroupResInfoFromArrayList(&pInfo->groupResInfo, pInfo->pUpdated);
-  pInfo->pUpdated = NULL;
-  blockDataEnsureCapacity(pInfo->binfo.pRes, pOperator->resultInfo.capacity);
-
-#if 0
-  char* pBuf = streamStateSessionDump(pAggSup->pState);
-  qDebug("===stream===final session%s", pBuf);
-  taosMemoryFree(pBuf);
-#endif
-
-  doBuildDeleteDataBlock(pOperator, pInfo->pStDeleted, pInfo->pDelRes, &pInfo->pDelIterator);
-  if (pInfo->pDelRes->info.rows > 0) {
-    printDataBlock(pInfo->pDelRes, IS_FINAL_OP(pInfo) ? "final session" : "single session");
-    return pInfo->pDelRes;
-  }
-
-  doBuildSessionResult(pOperator, pAggSup->pState, &pInfo->groupResInfo, pBInfo->pRes);
-  if (pBInfo->pRes->info.rows > 0) {
-    printDataBlock(pBInfo->pRes, IS_FINAL_OP(pInfo) ? "final session" : "single session");
-    return pBInfo->pRes;
-  }
-
-  if (pInfo->reCkBlock) {
-    pInfo->reCkBlock = false;
-    printDataBlock(pInfo->pCheckpointRes, IS_FINAL_OP(pInfo) ? "final session ck" : "single session ck");
-    return pInfo->pCheckpointRes;
-  }
-
-  setOperatorCompleted(pOperator);
-  return NULL;
-}
-
-void streamSessionReleaseState(SOperatorInfo* pOperator) {
-  if (pOperator->operatorType != QUERY_NODE_PHYSICAL_PLAN_STREAM_SEMI_SESSION) {
-    SStreamSessionAggOperatorInfo* pInfo = pOperator->info;
-    int32_t                        resSize = taosArrayGetSize(pInfo->historyWins) * sizeof(SSessionKey);
-    pInfo->streamAggSup.stateStore.streamStateSaveInfo(pInfo->streamAggSup.pState, STREAM_SESSION_OP_STATE_NAME,
-                                                       strlen(STREAM_SESSION_OP_STATE_NAME), pInfo->historyWins->pData,
-                                                       resSize);
-  }
-  SOperatorInfo* downstream = pOperator->pDownstream[0];
-  if (downstream->fpSet.releaseStreamStateFn) {
-    downstream->fpSet.releaseStreamStateFn(downstream);
-  }
-}
-
-void resetWinRange(STimeWindow* winRange) {
-  winRange->skey = INT64_MIN;
-  winRange->ekey = INT64_MAX;
-}
-
-void streamSessionReloadState(SOperatorInfo* pOperator) {
-  SStreamSessionAggOperatorInfo* pInfo = pOperator->info;
-  SStreamAggSupporter*           pAggSup = &pInfo->streamAggSup;
-  resetWinRange(&pAggSup->winRange);
-
-  SResultWindowInfo winInfo = {0};
-  int32_t           size = 0;
-  void*             pBuf = NULL;
-  int32_t           code = pAggSup->stateStore.streamStateGetInfo(pAggSup->pState, STREAM_SESSION_OP_STATE_NAME,
-                                                                  strlen(STREAM_SESSION_OP_STATE_NAME), &pBuf, &size);
-  int32_t           num = size / sizeof(SSessionKey);
-  SSessionKey*      pSeKeyBuf = (SSessionKey*)pBuf;
-  ASSERT(size == num * sizeof(SSessionKey));
-  if (!pInfo->pStUpdated && num > 0) {
-    _hash_fn_t hashFn = taosGetDefaultHashFunction(TSDB_DATA_TYPE_BINARY);
-    pInfo->pStUpdated = tSimpleHashInit(64, hashFn);
-  }
-  for (int32_t i = 0; i < num; i++) {
-    SResultWindowInfo winInfo = {0};
-    setSessionOutputBuf(pAggSup, pSeKeyBuf[i].win.skey, pSeKeyBuf[i].win.ekey, pSeKeyBuf[i].groupId, &winInfo);
-    int32_t winNum = compactSessionWindow(pOperator, &winInfo, pInfo->pStUpdated, pInfo->pStDeleted, true);
-    if (winNum > 0) {
-      qDebug("===stream=== reload state. save result %" PRId64 ", %" PRIu64, winInfo.sessionWin.win.skey, winInfo.sessionWin.groupId);
-      if (pInfo->twAggSup.calTrigger == STREAM_TRIGGER_AT_ONCE) {
-        saveResult(winInfo, pInfo->pStUpdated);
-      } else if (pInfo->twAggSup.calTrigger == STREAM_TRIGGER_WINDOW_CLOSE) {
-        if (!isCloseWindow(&winInfo.sessionWin.win, &pInfo->twAggSup)) {
-          saveDeleteRes(pInfo->pStDeleted, winInfo.sessionWin);
-        }
-        SSessionKey key = {0};
-        getSessionHashKey(&winInfo.sessionWin, &key);
-        tSimpleHashPut(pAggSup->pResultRows, &key, sizeof(SSessionKey), &winInfo, sizeof(SResultWindowInfo));
-      }
-    }
-    saveSessionOutputBuf(pAggSup, &winInfo);
-  }
-  taosMemoryFree(pBuf);
-
-  SOperatorInfo* downstream = pOperator->pDownstream[0];
-  if (downstream->fpSet.reloadStreamStateFn) {
-    downstream->fpSet.reloadStreamStateFn(downstream);
-  }
-}
-
-SOperatorInfo* createStreamSessionAggOperatorInfo(SOperatorInfo* downstream, SPhysiNode* pPhyNode,
-                                                  SExecTaskInfo* pTaskInfo, SReadHandle* pHandle) {
-  SSessionWinodwPhysiNode*       pSessionNode = (SSessionWinodwPhysiNode*)pPhyNode;
-  int32_t                        numOfCols = 0;
-  int32_t                        code = TSDB_CODE_OUT_OF_MEMORY;
-  SStreamSessionAggOperatorInfo* pInfo = taosMemoryCalloc(1, sizeof(SStreamSessionAggOperatorInfo));
-  SOperatorInfo*                 pOperator = taosMemoryCalloc(1, sizeof(SOperatorInfo));
-  if (pInfo == NULL || pOperator == NULL) {
-    goto _error;
-  }
-
-  pOperator->pTaskInfo = pTaskInfo;
-
-  initResultSizeInfo(&pOperator->resultInfo, 4096);
-  if (pSessionNode->window.pExprs != NULL) {
-    int32_t    numOfScalar = 0;
-    SExprInfo* pScalarExprInfo = createExprInfo(pSessionNode->window.pExprs, NULL, &numOfScalar);
-    code = initExprSupp(&pInfo->scalarSupp, pScalarExprInfo, numOfScalar, &pTaskInfo->storageAPI.functionStore);
-    if (code != TSDB_CODE_SUCCESS) {
-      goto _error;
-    }
-  }
-  SExprSupp* pSup = &pOperator->exprSupp;
-
-  SExprInfo*   pExprInfo = createExprInfo(pSessionNode->window.pFuncs, NULL, &numOfCols);
-  SSDataBlock* pResBlock = createDataBlockFromDescNode(pPhyNode->pOutputDataBlockDesc);
-  code = initBasicInfoEx(&pInfo->binfo, pSup, pExprInfo, numOfCols, pResBlock, &pTaskInfo->storageAPI.functionStore);
-  if (code != TSDB_CODE_SUCCESS) {
-    goto _error;
-  }
-
-  code = initStreamAggSupporter(&pInfo->streamAggSup, pSup->pCtx, numOfCols, pSessionNode->gap,
-                                pTaskInfo->streamInfo.pState, 0, 0, &pTaskInfo->storageAPI.stateStore, pHandle,
-                                &pTaskInfo->storageAPI);
-  if (code != TSDB_CODE_SUCCESS) {
-    goto _error;
-  }
-
-  pInfo->twAggSup = (STimeWindowAggSupp){
-      .waterMark = pSessionNode->window.watermark,
-      .calTrigger = pSessionNode->window.triggerType,
-      .maxTs = INT64_MIN,
-      .minTs = INT64_MAX,
-  };
-
-  initExecTimeWindowInfo(&pInfo->twAggSup.timeWindowData, &pTaskInfo->window);
-
-  pInfo->primaryTsIndex = ((SColumnNode*)pSessionNode->window.pTspk)->slotId;
-  if (pSessionNode->window.pTsEnd) {
-    pInfo->endTsIndex = ((SColumnNode*)pSessionNode->window.pTsEnd)->slotId;
-  }
-  pInfo->binfo.pRes = pResBlock;
-  pInfo->order = TSDB_ORDER_ASC;
-  _hash_fn_t hashFn = taosGetDefaultHashFunction(TSDB_DATA_TYPE_BINARY);
-  pInfo->pStDeleted = tSimpleHashInit(64, hashFn);
-  pInfo->pDelIterator = NULL;
-  pInfo->pDelRes = createSpecialDataBlock(STREAM_DELETE_RESULT);
-  pInfo->pChildren = NULL;
-  pInfo->isFinal = false;
-  pInfo->pPhyNode = pPhyNode;
-  pInfo->ignoreExpiredData = pSessionNode->window.igExpired;
-  pInfo->ignoreExpiredDataSaved = false;
-  pInfo->pUpdated = NULL;
-  pInfo->pStUpdated = NULL;
-  pInfo->dataVersion = 0;
-  pInfo->historyWins = taosArrayInit(4, sizeof(SSessionKey));
-  if (!pInfo->historyWins) {
-    goto _error;
-  }
-  if (pHandle) {
-    pInfo->isHistoryOp = pHandle->fillHistory;
-  }
-
-  pInfo->pCheckpointRes = createSpecialDataBlock(STREAM_CHECKPOINT);
-
-  // for stream
-  void*   buff = NULL;
-  int32_t len = 0;
-  int32_t res =
-      pInfo->streamAggSup.stateStore.streamStateGetInfo(pInfo->streamAggSup.pState, STREAM_SESSION_OP_CHECKPOINT_NAME,
-                                                        strlen(STREAM_SESSION_OP_CHECKPOINT_NAME), &buff, &len);
-  if (res == TSDB_CODE_SUCCESS) {
-    doStreamSessionDecodeOpState(buff, len, pOperator, true);
-    taosMemoryFree(buff);
-  }
-
-  setOperatorInfo(pOperator, "StreamSessionWindowAggOperator", QUERY_NODE_PHYSICAL_PLAN_STREAM_SESSION, true,
-                  OP_NOT_OPENED, pInfo, pTaskInfo);
-  pOperator->fpSet = createOperatorFpSet(optrDummyOpenFn, doStreamSessionAgg, NULL, destroyStreamSessionAggOperatorInfo,
-                                         optrDefaultBufFn, NULL);
-  setOperatorStreamStateFn(pOperator, streamSessionReleaseState, streamSessionReloadState);
-
-  if (downstream) {
-    initDownStream(downstream, &pInfo->streamAggSup, pOperator->operatorType, pInfo->primaryTsIndex, &pInfo->twAggSup);
-    code = appendDownstream(pOperator, &downstream, 1);
-  }
-  return pOperator;
-
-_error:
-  if (pInfo != NULL) {
-    destroyStreamSessionAggOperatorInfo(pInfo);
-  }
-
-  taosMemoryFreeClear(pOperator);
-  pTaskInfo->code = code;
-  return NULL;
-}
-
-static void clearStreamSessionOperator(SStreamSessionAggOperatorInfo* pInfo) {
-  tSimpleHashClear(pInfo->streamAggSup.pResultRows);
-  pInfo->streamAggSup.stateStore.streamStateSessionClear(pInfo->streamAggSup.pState);
-}
-
-static SSDataBlock* doStreamSessionSemiAgg(SOperatorInfo* pOperator) {
-  SStreamSessionAggOperatorInfo* pInfo = pOperator->info;
-  SOptrBasicInfo*                pBInfo = &pInfo->binfo;
-  TSKEY                          maxTs = INT64_MIN;
-  SExprSupp*                     pSup = &pOperator->exprSupp;
-  SStreamAggSupporter*           pAggSup = &pInfo->streamAggSup;
-
-  qDebug("===stream=== stream session semi agg");
-  if (pOperator->status == OP_EXEC_DONE) {
-    return NULL;
-  }
-
-  {
-    doBuildSessionResult(pOperator, pAggSup->pState, &pInfo->groupResInfo, pBInfo->pRes);
-    if (pBInfo->pRes->info.rows > 0) {
-      printDataBlock(pBInfo->pRes, "semi session");
-      return pBInfo->pRes;
-    }
-
-    doBuildDeleteDataBlock(pOperator, pInfo->pStDeleted, pInfo->pDelRes, &pInfo->pDelIterator);
-    if (pInfo->pDelRes->info.rows > 0) {
-      printDataBlock(pInfo->pDelRes, "semi session delete");
-      return pInfo->pDelRes;
-    }
-
-    if (pInfo->reCkBlock) {
-      pInfo->reCkBlock = false;
-      printDataBlock(pInfo->pCheckpointRes, "semi session ck");
-      return pInfo->pCheckpointRes;
-    }
-
-    if (pOperator->status == OP_RES_TO_RETURN) {
-      clearFunctionContext(&pOperator->exprSupp);
-      // semi interval operator clear disk buffer
-      clearStreamSessionOperator(pInfo);
-      setOperatorCompleted(pOperator);
-      return NULL;
-    }
-  }
-
-  SOperatorInfo* downstream = pOperator->pDownstream[0];
-  if (!pInfo->pUpdated) {
-    pInfo->pUpdated = taosArrayInit(16, sizeof(SSessionKey));
-  }
-  if (!pInfo->pStUpdated) {
-    _hash_fn_t hashFn = taosGetDefaultHashFunction(TSDB_DATA_TYPE_BINARY);
-    pInfo->pStUpdated = tSimpleHashInit(64, hashFn);
-  }
-  while (1) {
-    SSDataBlock* pBlock = downstream->fpSet.getNextFn(downstream);
-    if (pBlock == NULL) {
-      pOperator->status = OP_RES_TO_RETURN;
-      break;
-    }
-    printDataBlock(pBlock, "semi session recv");
-
-    if (pBlock->info.type == STREAM_DELETE_DATA || pBlock->info.type == STREAM_DELETE_RESULT ||
-        pBlock->info.type == STREAM_CLEAR) {
-      // gap must be 0
-      SArray* pWins = taosArrayInit(16, sizeof(SSessionKey));
-      doDeleteTimeWindows(&pInfo->streamAggSup, pBlock, pWins);
-      removeSessionResults(pInfo->pStUpdated, pWins);
-      copyDeleteWindowInfo(pWins, pInfo->pStDeleted);
-      taosArrayDestroy(pWins);
-      break;
-    } else if (pBlock->info.type == STREAM_GET_ALL) {
-      getAllSessionWindow(pInfo->streamAggSup.pResultRows, pInfo->pStUpdated);
-      continue;
-    } else if (pBlock->info.type == STREAM_CREATE_CHILD_TABLE) {
-      return pBlock;
-    } else if (pBlock->info.type == STREAM_CHECKPOINT) {
-      pAggSup->stateStore.streamStateCommit(pAggSup->pState);
-      doStreamSessionSaveCheckpoint(pOperator);
-      continue;
-    } else {
-      ASSERTS(pBlock->info.type == STREAM_NORMAL || pBlock->info.type == STREAM_INVALID, "invalid SSDataBlock type");
-    }
-
-    if (pInfo->scalarSupp.pExprInfo != NULL) {
-      SExprSupp* pExprSup = &pInfo->scalarSupp;
-      projectApplyFunctions(pExprSup->pExprInfo, pBlock, pBlock, pExprSup->pCtx, pExprSup->numOfExprs, NULL);
-    }
-    // the pDataBlock are always the same one, no need to call this again
-    setInputDataBlock(pSup, pBlock, TSDB_ORDER_ASC, MAIN_SCAN, true);
-    doStreamSessionAggImpl(pOperator, pBlock, pInfo->pStUpdated, NULL, false, false);
-    maxTs = TMAX(pInfo->twAggSup.maxTs, pBlock->info.window.ekey);
-  }
-
-  pInfo->twAggSup.maxTs = TMAX(pInfo->twAggSup.maxTs, maxTs);
-  pBInfo->pRes->info.watermark = pInfo->twAggSup.maxTs;
-
-  copyUpdateResult(pInfo->pStUpdated, pInfo->pUpdated);
-  removeSessionResults(pInfo->pStDeleted, pInfo->pUpdated);
-  tSimpleHashCleanup(pInfo->pStUpdated);
-  pInfo->pStUpdated = NULL;
-  initGroupResInfoFromArrayList(&pInfo->groupResInfo, pInfo->pUpdated);
-  pInfo->pUpdated = NULL;
-  blockDataEnsureCapacity(pBInfo->pRes, pOperator->resultInfo.capacity);
-
-#if 0
-  char* pBuf = streamStateSessionDump(pAggSup->pState);
-  qDebug("===stream===semi session%s", pBuf);
-  taosMemoryFree(pBuf);
-#endif
-
-  doBuildSessionResult(pOperator, pAggSup->pState, &pInfo->groupResInfo, pBInfo->pRes);
-  if (pBInfo->pRes->info.rows > 0) {
-    printDataBlock(pBInfo->pRes, "semi session");
-    return pBInfo->pRes;
-  }
-
-  doBuildDeleteDataBlock(pOperator, pInfo->pStDeleted, pInfo->pDelRes, &pInfo->pDelIterator);
-  if (pInfo->pDelRes->info.rows > 0) {
-    printDataBlock(pInfo->pDelRes, "semi session delete");
-    return pInfo->pDelRes;
-  }
-
-  if (pInfo->reCkBlock) {
-    pInfo->reCkBlock = false;
-    printDataBlock(pInfo->pCheckpointRes, "semi session ck");
-    return pInfo->pCheckpointRes;
-  }
-
-  clearFunctionContext(&pOperator->exprSupp);
-  // semi interval operator clear disk buffer
-  clearStreamSessionOperator(pInfo);
-  setOperatorCompleted(pOperator);
-  return NULL;
-}
-
-SOperatorInfo* createStreamFinalSessionAggOperatorInfo(SOperatorInfo* downstream, SPhysiNode* pPhyNode,
-                                                       SExecTaskInfo* pTaskInfo, int32_t numOfChild,
-                                                       SReadHandle* pHandle) {
-  int32_t        code = TSDB_CODE_OUT_OF_MEMORY;
-  SOperatorInfo* pOperator = createStreamSessionAggOperatorInfo(downstream, pPhyNode, pTaskInfo, pHandle);
-  if (pOperator == NULL) {
-    goto _error;
-  }
-
-  SStorageAPI*                   pAPI = &pTaskInfo->storageAPI;
-  SStreamSessionAggOperatorInfo* pInfo = pOperator->info;
-
-  pInfo->isFinal = (pPhyNode->type == QUERY_NODE_PHYSICAL_PLAN_STREAM_FINAL_SESSION);
-  char* name = (pInfo->isFinal) ? "StreamSessionFinalAggOperator" : "StreamSessionSemiAggOperator";
-
-  if (pPhyNode->type != QUERY_NODE_PHYSICAL_PLAN_STREAM_FINAL_SESSION) {
-    pOperator->fpSet = createOperatorFpSet(optrDummyOpenFn, doStreamSessionSemiAgg, NULL,
-                                           destroyStreamSessionAggOperatorInfo, optrDefaultBufFn, NULL);
-  }
-  setOperatorStreamStateFn(pOperator, streamSessionReleaseState, streamSessionReloadState);
-  setOperatorInfo(pOperator, name, pPhyNode->type, false, OP_NOT_OPENED, pInfo, pTaskInfo);
-
-  pOperator->operatorType = pPhyNode->type;
-  if (numOfChild > 0) {
-    pInfo->pChildren = taosArrayInit(numOfChild, sizeof(void*));
-    for (int32_t i = 0; i < numOfChild; i++) {
-      SOperatorInfo* pChildOp = createStreamFinalSessionAggOperatorInfo(NULL, pPhyNode, pTaskInfo, 0, NULL);
-      if (pChildOp == NULL) {
-        goto _error;
-      }
-      SStreamSessionAggOperatorInfo* pChInfo = pChildOp->info;
-      pChInfo->twAggSup.calTrigger = STREAM_TRIGGER_AT_ONCE;
-      pAPI->stateStore.streamStateSetNumber(pChInfo->streamAggSup.pState, i);
-      taosArrayPush(pInfo->pChildren, &pChildOp);
-    }
-  }
-
-  if (!IS_FINAL_OP(pInfo) || numOfChild == 0) {
-    pInfo->twAggSup.calTrigger = STREAM_TRIGGER_AT_ONCE;
-  }
-
-  return pOperator;
-
-_error:
-  if (pInfo != NULL) {
-    destroyStreamSessionAggOperatorInfo(pInfo);
-  }
-  taosMemoryFreeClear(pOperator);
-  pTaskInfo->code = code;
-  return NULL;
-}
-
-void destroyStreamStateOperatorInfo(void* param) {
-  SStreamStateAggOperatorInfo* pInfo = (SStreamStateAggOperatorInfo*)param;
-  cleanupBasicInfo(&pInfo->binfo);
-  destroyStreamAggSupporter(&pInfo->streamAggSup);
-  cleanupGroupResInfo(&pInfo->groupResInfo);
-  if (pInfo->pChildren != NULL) {
-    int32_t size = taosArrayGetSize(pInfo->pChildren);
-    for (int32_t i = 0; i < size; i++) {
-      SOperatorInfo* pChild = taosArrayGetP(pInfo->pChildren, i);
-      destroyOperator(pChild);
-    }
-    taosArrayDestroy(pInfo->pChildren);
-  }
-  colDataDestroy(&pInfo->twAggSup.timeWindowData);
-  blockDataDestroy(pInfo->pDelRes);
-  taosArrayDestroy(pInfo->historyWins);
-  tSimpleHashCleanup(pInfo->pSeUpdated);
-  tSimpleHashCleanup(pInfo->pSeDeleted);
-  blockDataDestroy(pInfo->pCheckpointRes);
-
-  taosMemoryFreeClear(param);
-}
-
-bool isTsInWindow(SStateWindowInfo* pWin, TSKEY ts) {
-  if (pWin->winInfo.sessionWin.win.skey <= ts && ts <= pWin->winInfo.sessionWin.win.ekey) {
-    return true;
-  }
-  return false;
-}
-
-bool isEqualStateKey(SStateWindowInfo* pWin, char* pKeyData) {
-  return pKeyData && compareVal(pKeyData, pWin->pStateKey);
-}
-
-bool compareStateKey(void* data, void* key) {
-  if (!data || !key) {
-    return true;
-  }
-  SStateKeys* stateKey = (SStateKeys*)key;
-  stateKey->pData = (char*)key + sizeof(SStateKeys);
-  return compareVal(data, stateKey);
-}
-
-bool compareWinStateKey(SStateKeys* left, SStateKeys* right) {
-  if (!left || !right) {
-    return false;
-  }
-  return compareVal(left->pData, right);
-}
-
-void setStateOutputBuf(SStreamAggSupporter* pAggSup, TSKEY ts, uint64_t groupId, char* pKeyData,
-                       SStateWindowInfo* pCurWin, SStateWindowInfo* pNextWin) {
-  int32_t size = pAggSup->resultRowSize;
-  pCurWin->winInfo.sessionWin.groupId = groupId;
-  pCurWin->winInfo.sessionWin.win.skey = ts;
-  pCurWin->winInfo.sessionWin.win.ekey = ts;
-  int32_t code = pAggSup->stateStore.streamStateStateAddIfNotExist(pAggSup->pState, &pCurWin->winInfo.sessionWin,
-                                                                   pKeyData, pAggSup->stateKeySize, compareStateKey,
-                                                                   &pCurWin->winInfo.pOutputBuf, &size);
-  pCurWin->pStateKey =
-      (SStateKeys*)((char*)pCurWin->winInfo.pOutputBuf + (pAggSup->resultRowSize - pAggSup->stateKeySize));
-  pCurWin->pStateKey->bytes = pAggSup->stateKeySize - sizeof(SStateKeys);
-  pCurWin->pStateKey->type = pAggSup->stateKeyType;
-  pCurWin->pStateKey->pData = (char*)pCurWin->pStateKey + sizeof(SStateKeys);
-  pCurWin->pStateKey->isNull = false;
-
-  if (code == TSDB_CODE_SUCCESS && !inWinRange(&pAggSup->winRange, &pCurWin->winInfo.sessionWin.win)) {
-    code = TSDB_CODE_FAILED;
-    releaseOutputBuf(pAggSup->pState, NULL, (SResultRow*)pCurWin->winInfo.pOutputBuf, &pAggSup->pSessionAPI->stateStore);
-    pCurWin->winInfo.pOutputBuf = taosMemoryCalloc(1, size);
-    pCurWin->pStateKey =
-      (SStateKeys*)((char*)pCurWin->winInfo.pOutputBuf + (pAggSup->resultRowSize - pAggSup->stateKeySize));
-    pCurWin->pStateKey->bytes = pAggSup->stateKeySize - sizeof(SStateKeys);
-    pCurWin->pStateKey->type = pAggSup->stateKeyType;
-    pCurWin->pStateKey->pData = (char*)pCurWin->pStateKey + sizeof(SStateKeys);
-    pCurWin->pStateKey->isNull = false;
-    pCurWin->winInfo.sessionWin.groupId = groupId;
-    pCurWin->winInfo.sessionWin.win.skey = ts;
-    pCurWin->winInfo.sessionWin.win.ekey = ts;
-    qDebug("===stream===reset state win key. skey:%" PRId64 ", endkey:%" PRId64, pCurWin->winInfo.sessionWin.win.skey, pCurWin->winInfo.sessionWin.win.ekey);
-  }
-
-  if (code == TSDB_CODE_SUCCESS) {
-    pCurWin->winInfo.isOutput = true;
-    pAggSup->stateStore.streamStateSessionDel(pAggSup->pState, &pCurWin->winInfo.sessionWin);
-  } else if (pKeyData) {
-    if (IS_VAR_DATA_TYPE(pAggSup->stateKeyType)) {
-      varDataCopy(pCurWin->pStateKey->pData, pKeyData);
-    } else {
-      memcpy(pCurWin->pStateKey->pData, pKeyData, pCurWin->pStateKey->bytes);
-    }
-  }
-
-  pNextWin->winInfo.sessionWin = pCurWin->winInfo.sessionWin;
-  SStreamStateCur* pCur = pAggSup->stateStore.streamStateSessionSeekKeyNext(pAggSup->pState, &pNextWin->winInfo.sessionWin);
-  int32_t nextSize = pAggSup->resultRowSize;
-  code = pAggSup->stateStore.streamStateSessionGetKVByCur(pCur, &pNextWin->winInfo.sessionWin, &pNextWin->winInfo.pOutputBuf, &nextSize);
-  if (code != TSDB_CODE_SUCCESS) {
-    SET_SESSION_WIN_INVALID(pNextWin->winInfo);
-  } else {
-    pNextWin->pStateKey =
-      (SStateKeys*)((char*)pNextWin->winInfo.pOutputBuf + (pAggSup->resultRowSize - pAggSup->stateKeySize));
-    pNextWin->pStateKey->bytes = pAggSup->stateKeySize - sizeof(SStateKeys);
-    pNextWin->pStateKey->type = pAggSup->stateKeyType;
-    pNextWin->pStateKey->pData = (char*)pNextWin->pStateKey + sizeof(SStateKeys);
-    pNextWin->pStateKey->isNull = false;
-    pNextWin->winInfo.isOutput = true;
-  }
-  pAggSup->stateStore.streamStateFreeCur(pCur);
-}
-
-int32_t updateStateWindowInfo(SStateWindowInfo* pWinInfo, SStateWindowInfo* pNextWin, TSKEY* pTs, uint64_t groupId,
-                              SColumnInfoData* pKeyCol, int32_t rows, int32_t start, bool* allEqual,
-                              SSHashObj* pResultRows, SSHashObj* pSeUpdated, SSHashObj* pSeDeleted) {
-  *allEqual = true;
-  for (int32_t i = start; i < rows; ++i) {
-    char* pKeyData = colDataGetData(pKeyCol, i);
-    if (!isTsInWindow(pWinInfo, pTs[i])) {
-      if (isEqualStateKey(pWinInfo, pKeyData)) {
-        if (IS_VALID_SESSION_WIN(pNextWin->winInfo)) {
-          // ts belongs to the next window
-          if (pTs[i] >= pNextWin->winInfo.sessionWin.win.skey) {
-            return i - start;
-          }
-        }
-      } else {
-        return i - start;
-      }
-    }
-
-    if (pWinInfo->winInfo.sessionWin.win.skey > pTs[i]) {
-      if (pSeDeleted && pWinInfo->winInfo.isOutput) {
-        saveDeleteRes(pSeDeleted, pWinInfo->winInfo.sessionWin);
-      }
-      removeSessionResult(pSeUpdated, pResultRows, pWinInfo->winInfo.sessionWin);
-      pWinInfo->winInfo.sessionWin.win.skey = pTs[i];
-    }
-    pWinInfo->winInfo.sessionWin.win.ekey = TMAX(pWinInfo->winInfo.sessionWin.win.ekey, pTs[i]);
-    if (!isEqualStateKey(pWinInfo, pKeyData)) {
-      *allEqual = false;
-    }
-  }
-  return rows - start;
-}
-
-static void doStreamStateAggImpl(SOperatorInfo* pOperator, SSDataBlock* pSDataBlock, SSHashObj* pSeUpdated,
-                                 SSHashObj* pStDeleted) {
-  SExecTaskInfo* pTaskInfo = pOperator->pTaskInfo;
-  SStorageAPI*   pAPI = &pOperator->pTaskInfo->storageAPI;
-
-  SStreamStateAggOperatorInfo* pInfo = pOperator->info;
-  int32_t                      numOfOutput = pOperator->exprSupp.numOfExprs;
-  uint64_t                     groupId = pSDataBlock->info.id.groupId;
-  int64_t                      code = TSDB_CODE_SUCCESS;
-  TSKEY*                       tsCols = NULL;
-  SResultRow*                  pResult = NULL;
-  int32_t                      winRows = 0;
-  SStreamAggSupporter*         pAggSup = &pInfo->streamAggSup;
-
-  pInfo->dataVersion = TMAX(pInfo->dataVersion, pSDataBlock->info.version);
-  pAggSup->winRange = pTaskInfo->streamInfo.fillHistoryWindow;
-  if (pAggSup->winRange.ekey <= 0) {
-    pAggSup->winRange.ekey = INT64_MAX;
-  }
-
-  if (pSDataBlock->pDataBlock != NULL) {
-    SColumnInfoData* pColDataInfo = taosArrayGet(pSDataBlock->pDataBlock, pInfo->primaryTsIndex);
-    tsCols = (int64_t*)pColDataInfo->pData;
-  } else {
-    return;
-  }
-
-  int32_t              rows = pSDataBlock->info.rows;
-  blockDataEnsureCapacity(pAggSup->pScanBlock, rows);
-  SColumnInfoData* pKeyColInfo = taosArrayGet(pSDataBlock->pDataBlock, pInfo->stateCol.slotId);
-  for (int32_t i = 0; i < rows; i += winRows) {
-    if (pInfo->ignoreExpiredData && isOverdue(tsCols[i], &pInfo->twAggSup) || colDataIsNull_s(pKeyColInfo, i)) {
-      i++;
-      continue;
-    }
-    char*            pKeyData = colDataGetData(pKeyColInfo, i);
-    int32_t          winIndex = 0;
-    bool             allEqual = true;
-    SStateWindowInfo curWin = {0};
-    SStateWindowInfo nextWin = {0};
-    setStateOutputBuf(pAggSup, tsCols[i], groupId, pKeyData, &curWin, &nextWin);
-    if (IS_VALID_SESSION_WIN(nextWin.winInfo)) {
-      releaseOutputBuf(pAggSup->pState, NULL, (SResultRow*)nextWin.winInfo.pOutputBuf, &pAPI->stateStore);
-    }
-    setSessionWinOutputInfo(pSeUpdated, &curWin.winInfo);
-    winRows = updateStateWindowInfo(&curWin, &nextWin, tsCols, groupId, pKeyColInfo, rows, i, &allEqual,
-                                    pAggSup->pResultRows, pSeUpdated, pStDeleted);
-    if (!allEqual) {
-      uint64_t uid = 0;
-      appendOneRowToStreamSpecialBlock(pAggSup->pScanBlock, &curWin.winInfo.sessionWin.win.skey,
-                                       &curWin.winInfo.sessionWin.win.ekey, &uid, &groupId, NULL);
-      tSimpleHashRemove(pSeUpdated, &curWin.winInfo.sessionWin, sizeof(SSessionKey));
-      doDeleteSessionWindow(pAggSup, &curWin.winInfo.sessionWin);
-      releaseOutputBuf(pAggSup->pState, NULL, (SResultRow*)curWin.winInfo.pOutputBuf, &pAPI->stateStore);
-      continue;
-    }
-    code = doOneWindowAggImpl(&pInfo->twAggSup.timeWindowData, &curWin.winInfo, &pResult, i, winRows, rows, numOfOutput,
-                              pOperator, 0);
-    if (code != TSDB_CODE_SUCCESS || pResult == NULL) {
-      T_LONG_JMP(pTaskInfo->env, TSDB_CODE_OUT_OF_MEMORY);
-    }
-    saveSessionOutputBuf(pAggSup, &curWin.winInfo);
-
-    if (pInfo->twAggSup.calTrigger == STREAM_TRIGGER_AT_ONCE) {
-      code = saveResult(curWin.winInfo, pSeUpdated);
-      if (code != TSDB_CODE_SUCCESS) {
-        T_LONG_JMP(pTaskInfo->env, TSDB_CODE_OUT_OF_MEMORY);
-      }
-    }
-
-    if (pInfo->twAggSup.calTrigger == STREAM_TRIGGER_WINDOW_CLOSE) {
-      SSessionKey key = {0};
-      getSessionHashKey(&curWin.winInfo.sessionWin, &key);
-      tSimpleHashPut(pAggSup->pResultRows, &key, sizeof(SSessionKey), &curWin.winInfo, sizeof(SResultWindowInfo));
-    }
-  }
-}
-
-int32_t doStreamStateEncodeOpState(void** buf, int32_t len, SOperatorInfo* pOperator, bool isParent) {
-  SStreamStateAggOperatorInfo* pInfo = pOperator->info;
-  if (!pInfo) {
-    return 0;
-  }
-
-  void* pData = (buf == NULL) ? NULL : *buf;
-
-  // 1.streamAggSup.pResultRows
-  int32_t tlen = 0;
-  int32_t mapSize = tSimpleHashGetSize(pInfo->streamAggSup.pResultRows);
-  tlen += taosEncodeFixedI32(buf, mapSize);
-  void*   pIte = NULL;
-  size_t  keyLen = 0;
-  int32_t iter = 0;
-  while ((pIte = tSimpleHashIterate(pInfo->streamAggSup.pResultRows, pIte, &iter)) != NULL) {
-    void* key = taosHashGetKey(pIte, &keyLen);
-    tlen += encodeSSessionKey(buf, key);
-    tlen += encodeSResultWindowInfo(buf, pIte, pInfo->streamAggSup.resultRowSize);
-  }
-
-  // 2.twAggSup
-  tlen += encodeSTimeWindowAggSupp(buf, &pInfo->twAggSup);
-
-  // 3.pChildren
-  int32_t size = taosArrayGetSize(pInfo->pChildren);
-  tlen += taosEncodeFixedI32(buf, size);
-  for (int32_t i = 0; i < size; i++) {
-    SOperatorInfo* pChOp = taosArrayGetP(pInfo->pChildren, i);
-    tlen += doStreamStateEncodeOpState(buf, 0, pChOp, false);
-  }
-
-  // 4.dataVersion
-  tlen += taosEncodeFixedI32(buf, pInfo->dataVersion);
-
-  // 5.checksum
-  if (isParent) {
-    if (buf) {
-      uint32_t cksum = taosCalcChecksum(0, pData, len - sizeof(uint32_t));
-      tlen += taosEncodeFixedU32(buf, cksum);
-    } else {
-      tlen += sizeof(uint32_t);
-    }
-  }
-
-  return tlen;
-}
-
-void* doStreamStateDecodeOpState(void* buf, int32_t len, SOperatorInfo* pOperator, bool isParent) {
-  SStreamStateAggOperatorInfo* pInfo = pOperator->info;
-  if (!pInfo) {
-    return buf;
-  }
-
-  // 5.checksum
-  if (isParent) {
-    int32_t dataLen = len - sizeof(uint32_t);
-    void*   pCksum = POINTER_SHIFT(buf, dataLen);
-    if (taosCheckChecksum(buf, dataLen, *(uint32_t*)pCksum) != TSDB_CODE_SUCCESS) {
-      ASSERT(0);  // debug
-      qError("stream interval state is invalid");
-      return buf;
-    }
-  }
-
-  // 1.streamAggSup.pResultRows
-  int32_t mapSize = 0;
-  buf = taosDecodeFixedI32(buf, &mapSize);
-  for (int32_t i = 0; i < mapSize; i++) {
-    SSessionKey       key = {0};
-    SResultWindowInfo winfo = {0};
-    buf = decodeSSessionKey(buf, &key);
-    buf = decodeSResultWindowInfo(buf, &winfo, pInfo->streamAggSup.resultRowSize);
-    tSimpleHashPut(pInfo->streamAggSup.pResultRows, &key, sizeof(SSessionKey), &winfo, sizeof(SResultWindowInfo));
-  }
-
-  // 2.twAggSup
-  buf = decodeSTimeWindowAggSupp(buf, &pInfo->twAggSup);
-
-  // 3.pChildren
-  int32_t size = 0;
-  buf = taosDecodeFixedI32(buf, &size);
-  ASSERT(size <= taosArrayGetSize(pInfo->pChildren));
-  for (int32_t i = 0; i < size; i++) {
-    SOperatorInfo* pChOp = taosArrayGetP(pInfo->pChildren, i);
-    buf = doStreamStateDecodeOpState(buf, 0, pChOp, false);
-  }
-
-  // 4.dataVersion
-  buf = taosDecodeFixedI64(buf, &pInfo->dataVersion);
-  return buf;
-}
-
-void doStreamStateSaveCheckpoint(SOperatorInfo* pOperator) {
-  SStreamStateAggOperatorInfo* pInfo = pOperator->info;
-  int32_t                      len = doStreamStateEncodeOpState(NULL, 0, pOperator, true);
-  void*                        buf = taosMemoryCalloc(1, len);
-  void*                        pBuf = buf;
-  len = doStreamStateEncodeOpState(&pBuf, len, pOperator, true);
-  pInfo->streamAggSup.stateStore.streamStateSaveInfo(pInfo->streamAggSup.pState, STREAM_STATE_OP_CHECKPOINT_NAME,
-                                                     strlen(STREAM_STATE_OP_CHECKPOINT_NAME), buf, len);
-}
-
-static SSDataBlock* doStreamStateAgg(SOperatorInfo* pOperator) {
-  if (pOperator->status == OP_EXEC_DONE) {
-    return NULL;
-  }
-
-  SExprSupp*                   pSup = &pOperator->exprSupp;
-  SStreamStateAggOperatorInfo* pInfo = pOperator->info;
-  SOptrBasicInfo*              pBInfo = &pInfo->binfo;
-  qDebug("===stream=== stream state agg");
-  if (pOperator->status == OP_RES_TO_RETURN) {
-    doBuildDeleteDataBlock(pOperator, pInfo->pSeDeleted, pInfo->pDelRes, &pInfo->pDelIterator);
-    if (pInfo->pDelRes->info.rows > 0) {
-      printDataBlock(pInfo->pDelRes, "single state delete");
-      return pInfo->pDelRes;
-    }
-
-    doBuildSessionResult(pOperator, pInfo->streamAggSup.pState, &pInfo->groupResInfo, pBInfo->pRes);
-    if (pBInfo->pRes->info.rows > 0) {
-      printDataBlock(pBInfo->pRes, "single state");
-      return pBInfo->pRes;
-    }
-
-    setOperatorCompleted(pOperator);
-    return NULL;
-  }
-
-  SOperatorInfo* downstream = pOperator->pDownstream[0];
-  if (!pInfo->pUpdated) {
-    pInfo->pUpdated = taosArrayInit(16, sizeof(SSessionKey));
-  }
-  if (!pInfo->pSeUpdated) {
-    _hash_fn_t hashFn = taosGetDefaultHashFunction(TSDB_DATA_TYPE_BINARY);
-    pInfo->pSeUpdated = tSimpleHashInit(64, hashFn);
-  }
-  while (1) {
-    SSDataBlock* pBlock = downstream->fpSet.getNextFn(downstream);
-    if (pBlock == NULL) {
-      break;
-    }
-    printDataBlock(pBlock, "single state recv");
-
-    if (pBlock->info.type == STREAM_DELETE_DATA || pBlock->info.type == STREAM_DELETE_RESULT ||
-        pBlock->info.type == STREAM_CLEAR) {
-      SArray* pWins = taosArrayInit(16, sizeof(SSessionKey));
-      doDeleteTimeWindows(&pInfo->streamAggSup, pBlock, pWins);
-      removeSessionResults(pInfo->pSeUpdated, pWins);
-      copyDeleteWindowInfo(pWins, pInfo->pSeDeleted);
-      taosArrayDestroy(pWins);
-      continue;
-    } else if (pBlock->info.type == STREAM_GET_ALL) {
-      getAllSessionWindow(pInfo->streamAggSup.pResultRows, pInfo->pSeUpdated);
-      continue;
-    } else if (pBlock->info.type == STREAM_CREATE_CHILD_TABLE) {
-      return pBlock;
-    } else if (pBlock->info.type == STREAM_CHECKPOINT) {
-      pInfo->streamAggSup.stateStore.streamStateCommit(pInfo->streamAggSup.pState);
-      doStreamSessionSaveCheckpoint(pOperator);
-      copyDataBlock(pInfo->pCheckpointRes, pBlock);
-      continue;
-    } else {
-      ASSERTS(pBlock->info.type == STREAM_NORMAL || pBlock->info.type == STREAM_INVALID, "invalid SSDataBlock type");
-    }
-
-    if (pInfo->scalarSupp.pExprInfo != NULL) {
-      SExprSupp* pExprSup = &pInfo->scalarSupp;
-      projectApplyFunctions(pExprSup->pExprInfo, pBlock, pBlock, pExprSup->pCtx, pExprSup->numOfExprs, NULL);
-    }
-    // the pDataBlock are always the same one, no need to call this again
-    setInputDataBlock(pSup, pBlock, TSDB_ORDER_ASC, MAIN_SCAN, true);
-    doStreamStateAggImpl(pOperator, pBlock, pInfo->pSeUpdated, pInfo->pSeDeleted);
-    pInfo->twAggSup.maxTs = TMAX(pInfo->twAggSup.maxTs, pBlock->info.window.ekey);
-  }
-  // restore the value
-  pOperator->status = OP_RES_TO_RETURN;
-
-  closeSessionWindow(pInfo->streamAggSup.pResultRows, &pInfo->twAggSup, pInfo->pSeUpdated);
-  copyUpdateResult(pInfo->pSeUpdated, pInfo->pUpdated);
-  removeSessionResults(pInfo->pSeDeleted, pInfo->pUpdated);
-  tSimpleHashCleanup(pInfo->pSeUpdated);
-  pInfo->pSeUpdated = NULL;
-
-  if (pInfo->isHistoryOp) {
-    getMaxTsWins(pInfo->pUpdated, pInfo->historyWins);
-  }
-
-  initGroupResInfoFromArrayList(&pInfo->groupResInfo, pInfo->pUpdated);
-  pInfo->pUpdated = NULL;
-  blockDataEnsureCapacity(pInfo->binfo.pRes, pOperator->resultInfo.capacity);
-
-#if 0
-  char* pBuf = streamStateSessionDump(pInfo->streamAggSup.pState);
-  qDebug("===stream===final session%s", pBuf);
-  taosMemoryFree(pBuf);
-#endif
-
-  doBuildDeleteDataBlock(pOperator, pInfo->pSeDeleted, pInfo->pDelRes, &pInfo->pDelIterator);
-  if (pInfo->pDelRes->info.rows > 0) {
-    printDataBlock(pInfo->pDelRes, "single state delete");
-    return pInfo->pDelRes;
-  }
-
-  doBuildSessionResult(pOperator, pInfo->streamAggSup.pState, &pInfo->groupResInfo, pBInfo->pRes);
-  if (pBInfo->pRes->info.rows > 0) {
-    printDataBlock(pBInfo->pRes, "single state");
-    return pBInfo->pRes;
-  }
-  setOperatorCompleted(pOperator);
-  return NULL;
-}
-
-void streamStateReleaseState(SOperatorInfo* pOperator) {
-  SStreamStateAggOperatorInfo* pInfo = pOperator->info;
-  int32_t resSize = taosArrayGetSize(pInfo->historyWins) * sizeof(SSessionKey);
-  qDebug("===stream=== relase state. save result count:%d", (int32_t)taosArrayGetSize(pInfo->historyWins));
-  pInfo->streamAggSup.stateStore.streamStateSaveInfo(pInfo->streamAggSup.pState, STREAM_STATE_OP_STATE_NAME, strlen(STREAM_STATE_OP_STATE_NAME), pInfo->historyWins->pData, resSize);
-  SOperatorInfo* downstream = pOperator->pDownstream[0];
-  if (downstream->fpSet.releaseStreamStateFn) {
-    downstream->fpSet.releaseStreamStateFn(downstream);
-  }
-}
-
-static void compactStateWindow(SOperatorInfo* pOperator, SResultWindowInfo* pCurWin, SResultWindowInfo* pNextWin,
-                               SSHashObj* pStUpdated, SSHashObj* pStDeleted) {
-  SExprSupp*     pSup = &pOperator->exprSupp;
-  SExecTaskInfo* pTaskInfo = pOperator->pTaskInfo;
-  SStorageAPI*   pAPI = &pOperator->pTaskInfo->storageAPI;
-
-  SStreamStateAggOperatorInfo* pInfo = pOperator->info;
-  SResultRow*                  pCurResult = NULL;
-  int32_t                      numOfOutput = pOperator->exprSupp.numOfExprs;
-  SStreamAggSupporter*         pAggSup = &pInfo->streamAggSup;
-  initSessionOutputBuf(pCurWin, &pCurResult, pSup->pCtx, numOfOutput, pSup->rowEntryInfoOffset);
-  SResultRow* pWinResult = NULL;
-  initSessionOutputBuf(pNextWin, &pWinResult, pAggSup->pDummyCtx, numOfOutput, pSup->rowEntryInfoOffset);
-  pCurWin->sessionWin.win.ekey = TMAX(pCurWin->sessionWin.win.ekey, pNextWin->sessionWin.win.ekey);
-
-  updateTimeWindowInfo(&pInfo->twAggSup.timeWindowData, &pCurWin->sessionWin.win, 1);
-  compactFunctions(pSup->pCtx, pAggSup->pDummyCtx, numOfOutput, pTaskInfo, &pInfo->twAggSup.timeWindowData);
-  tSimpleHashRemove(pStUpdated, &pNextWin->sessionWin, sizeof(SSessionKey));
-  if (pNextWin->isOutput && pStDeleted) {
-    qDebug("===stream=== save delete window info %" PRId64 ", %" PRIu64, pNextWin->sessionWin.win.skey, pNextWin->sessionWin.groupId);
-    saveDeleteRes(pStDeleted, pNextWin->sessionWin);
-  }
-  removeSessionResult(pStUpdated, pAggSup->pResultRows, pNextWin->sessionWin);
-  doDeleteSessionWindow(pAggSup, &pNextWin->sessionWin);
-  taosMemoryFree(pNextWin->pOutputBuf);
-}
-
-void streamStateReloadState(SOperatorInfo* pOperator) {
-  SStreamStateAggOperatorInfo*   pInfo = pOperator->info;
-  SStreamAggSupporter*           pAggSup = &pInfo->streamAggSup;
-  resetWinRange(&pAggSup->winRange);
-
-  SSessionKey seKey = {.win.skey = INT64_MIN, .win.ekey = INT64_MIN, .groupId = 0};
-  int32_t size = 0;
-  void* pBuf = NULL;
-  int32_t code = pAggSup->stateStore.streamStateGetInfo(pAggSup->pState, STREAM_STATE_OP_STATE_NAME,
-                                                        strlen(STREAM_STATE_OP_STATE_NAME), &pBuf, &size);
-  int32_t num = size / sizeof(SSessionKey);
-  qDebug("===stream=== reload state. get result count:%d", num);
-  SSessionKey* pSeKeyBuf = (SSessionKey*) pBuf;
-  ASSERT(size == num * sizeof(SSessionKey));
-  if (!pInfo->pSeUpdated && num > 0) {
-    _hash_fn_t hashFn = taosGetDefaultHashFunction(TSDB_DATA_TYPE_BINARY);
-    pInfo->pSeUpdated = tSimpleHashInit(64, hashFn);
-  }
-  if (!pInfo->pSeDeleted && num > 0) {
-    _hash_fn_t hashFn = taosGetDefaultHashFunction(TSDB_DATA_TYPE_BINARY);
-    pInfo->pSeDeleted = tSimpleHashInit(64, hashFn);
-  }
-  for (int32_t i = 0; i < num; i++) {
-    SStateWindowInfo curInfo = {0};
-    SStateWindowInfo nextInfo = {0};
-    SStateWindowInfo dummy = {0};
-    qDebug("===stream=== reload state. try process result %" PRId64 ", %" PRIu64 ", index:%d", pSeKeyBuf[i].win.skey, pSeKeyBuf[i].groupId, i);
-    setStateOutputBuf(pAggSup, pSeKeyBuf[i].win.skey, pSeKeyBuf[i].groupId, NULL, &curInfo, &nextInfo);
-    bool cpRes = compareWinStateKey(curInfo.pStateKey,nextInfo.pStateKey);
-    qDebug("===stream=== reload state. next window info %" PRId64 ", %" PRIu64 ", compare:%d", nextInfo.winInfo.sessionWin.win.skey, nextInfo.winInfo.sessionWin.groupId, cpRes);
-    if (cpRes) {
-      compactStateWindow(pOperator, &curInfo.winInfo, &nextInfo.winInfo, pInfo->pSeUpdated, pInfo->pSeDeleted);
-      qDebug("===stream=== reload state. save result %" PRId64 ", %" PRIu64, curInfo.winInfo.sessionWin.win.skey, curInfo.winInfo.sessionWin.groupId);
-      if (pInfo->twAggSup.calTrigger == STREAM_TRIGGER_AT_ONCE) {
-        saveResult(curInfo.winInfo, pInfo->pSeUpdated);
-      } else if (pInfo->twAggSup.calTrigger == STREAM_TRIGGER_WINDOW_CLOSE) {
-        if (!isCloseWindow(&curInfo.winInfo.sessionWin.win, &pInfo->twAggSup)) {
-          saveDeleteRes(pInfo->pSeDeleted, curInfo.winInfo.sessionWin);
-        }
-        SSessionKey key = {0};
-        getSessionHashKey(&curInfo.winInfo.sessionWin, &key);
-        tSimpleHashPut(pAggSup->pResultRows, &key, sizeof(SSessionKey), &curInfo.winInfo, sizeof(SResultWindowInfo));
-      }
-    } else if (IS_VALID_SESSION_WIN(nextInfo.winInfo)) {
-      releaseOutputBuf(pAggSup->pState, NULL, (SResultRow*)nextInfo.winInfo.pOutputBuf, &pAggSup->pSessionAPI->stateStore);
-    }
-
-    if (IS_VALID_SESSION_WIN(curInfo.winInfo)) {
-      saveSessionOutputBuf(pAggSup, &curInfo.winInfo);
-    }
-  }
-  taosMemoryFree(pBuf);
-
-  SOperatorInfo* downstream = pOperator->pDownstream[0];
-  if (downstream->fpSet.reloadStreamStateFn) {
-    downstream->fpSet.reloadStreamStateFn(downstream);
-  }
-}
-
-SOperatorInfo* createStreamStateAggOperatorInfo(SOperatorInfo* downstream, SPhysiNode* pPhyNode,
-                                                SExecTaskInfo* pTaskInfo, SReadHandle* pHandle) {
-  SStreamStateWinodwPhysiNode* pStateNode = (SStreamStateWinodwPhysiNode*)pPhyNode;
-  int32_t                      tsSlotId = ((SColumnNode*)pStateNode->window.pTspk)->slotId;
-  SColumnNode*                 pColNode = (SColumnNode*)(pStateNode->pStateKey);
-  int32_t                      code = TSDB_CODE_SUCCESS;
-
-  SStreamStateAggOperatorInfo* pInfo = taosMemoryCalloc(1, sizeof(SStreamStateAggOperatorInfo));
-  SOperatorInfo*               pOperator = taosMemoryCalloc(1, sizeof(SOperatorInfo));
-  if (pInfo == NULL || pOperator == NULL) {
-    code = TSDB_CODE_OUT_OF_MEMORY;
-    goto _error;
-  }
-
-  pInfo->stateCol = extractColumnFromColumnNode(pColNode);
-  initResultSizeInfo(&pOperator->resultInfo, 4096);
-  if (pStateNode->window.pExprs != NULL) {
-    int32_t    numOfScalar = 0;
-    SExprInfo* pScalarExprInfo = createExprInfo(pStateNode->window.pExprs, NULL, &numOfScalar);
-    code = initExprSupp(&pInfo->scalarSupp, pScalarExprInfo, numOfScalar, &pTaskInfo->storageAPI.functionStore);
-    if (code != TSDB_CODE_SUCCESS) {
-      goto _error;
-    }
-  }
-
-  pInfo->twAggSup = (STimeWindowAggSupp){
-      .waterMark = pStateNode->window.watermark,
-      .calTrigger = pStateNode->window.triggerType,
-      .maxTs = INT64_MIN,
-      .minTs = INT64_MAX,
-  };
-
-  initExecTimeWindowInfo(&pInfo->twAggSup.timeWindowData, &pTaskInfo->window);
-
-  SExprSupp*   pSup = &pOperator->exprSupp;
-  int32_t      numOfCols = 0;
-  SExprInfo*   pExprInfo = createExprInfo(pStateNode->window.pFuncs, NULL, &numOfCols);
-  SSDataBlock* pResBlock = createDataBlockFromDescNode(pPhyNode->pOutputDataBlockDesc);
-  code = initBasicInfoEx(&pInfo->binfo, pSup, pExprInfo, numOfCols, pResBlock, &pTaskInfo->storageAPI.functionStore);
-  if (code != TSDB_CODE_SUCCESS) {
-    goto _error;
-  }
-  int32_t keySize = sizeof(SStateKeys) + pColNode->node.resType.bytes;
-  int16_t type = pColNode->node.resType.type;
-  code = initStreamAggSupporter(&pInfo->streamAggSup, pSup->pCtx, numOfCols, 0, pTaskInfo->streamInfo.pState, keySize,
-                                type, &pTaskInfo->storageAPI.stateStore, pHandle, &pTaskInfo->storageAPI);
-  if (code != TSDB_CODE_SUCCESS) {
-    goto _error;
-  }
-
-  pInfo->primaryTsIndex = tsSlotId;
-  _hash_fn_t hashFn = taosGetDefaultHashFunction(TSDB_DATA_TYPE_BINARY);
-  pInfo->pSeDeleted = tSimpleHashInit(64, hashFn);
-  pInfo->pDelIterator = NULL;
-  pInfo->pDelRes = createSpecialDataBlock(STREAM_DELETE_RESULT);
-  pInfo->pChildren = NULL;
-  pInfo->ignoreExpiredData = pStateNode->window.igExpired;
-  pInfo->ignoreExpiredDataSaved = false;
-  pInfo->pUpdated = NULL;
-  pInfo->pSeUpdated = NULL;
-  pInfo->dataVersion = 0;
-  pInfo->historyWins = taosArrayInit(4, sizeof(SSessionKey));
-  if (!pInfo->historyWins) {
-    goto _error;
-  }
-  if (pHandle) {
-    pInfo->isHistoryOp = pHandle->fillHistory;
-  }
-
-  pInfo->pCheckpointRes = createSpecialDataBlock(STREAM_CHECKPOINT);
-
-  // for stream
-  void*   buff = NULL;
-  int32_t len = 0;
-  int32_t res =
-      pInfo->streamAggSup.stateStore.streamStateGetInfo(pInfo->streamAggSup.pState, STREAM_STATE_OP_CHECKPOINT_NAME,
-                                                        strlen(STREAM_STATE_OP_CHECKPOINT_NAME), &buff, &len);
-  if (res == TSDB_CODE_SUCCESS) {
-    doStreamStateDecodeOpState(buff, len, pOperator, true);
-    taosMemoryFree(buff);
-  }
-
-  setOperatorInfo(pOperator, "StreamStateAggOperator", QUERY_NODE_PHYSICAL_PLAN_STREAM_STATE, true, OP_NOT_OPENED,
-                  pInfo, pTaskInfo);
-  pOperator->fpSet = createOperatorFpSet(optrDummyOpenFn, doStreamStateAgg, NULL, destroyStreamStateOperatorInfo,
-                                         optrDefaultBufFn, NULL);
-  setOperatorStreamStateFn(pOperator, streamStateReleaseState, streamStateReloadState);
-  initDownStream(downstream, &pInfo->streamAggSup, pOperator->operatorType, pInfo->primaryTsIndex, &pInfo->twAggSup);
-  code = appendDownstream(pOperator, &downstream, 1);
-  if (code != TSDB_CODE_SUCCESS) {
-    goto _error;
-  }
-  return pOperator;
-
-_error:
-  destroyStreamStateOperatorInfo(pInfo);
-  taosMemoryFreeClear(pOperator);
-  pTaskInfo->code = code;
-  return NULL;
-}
-
-void destroyMAIOperatorInfo(void* param) {
-  SMergeAlignedIntervalAggOperatorInfo* miaInfo = (SMergeAlignedIntervalAggOperatorInfo*)param;
-  destroyIntervalOperatorInfo(miaInfo->intervalAggOperatorInfo);
-  taosMemoryFreeClear(param);
-}
-
-static SResultRow* doSetSingleOutputTupleBuf(SResultRowInfo* pResultRowInfo, SAggSupporter* pSup) {
-  SResultRow* pResult = getNewResultRow(pSup->pResultBuf, &pSup->currentPageId, pSup->resultRowSize);
-  if (NULL == pResult) {
-    return pResult;
-  }
-  pResultRowInfo->cur = (SResultRowPosition){.pageId = pResult->pageId, .offset = pResult->offset};
-  return pResult;
-}
-
-static int32_t setSingleOutputTupleBuf(SResultRowInfo* pResultRowInfo, STimeWindow* win, SResultRow** pResult,
-                                       SExprSupp* pExprSup, SAggSupporter* pAggSup) {
-  if (*pResult == NULL) {
-    *pResult = doSetSingleOutputTupleBuf(pResultRowInfo, pAggSup);
-    if (*pResult == NULL) {
-      return terrno;
-    }
-  }
-
-  // set time window for current result
-  (*pResult)->win = (*win);
-  setResultRowInitCtx((*pResult), pExprSup->pCtx, pExprSup->numOfExprs, pExprSup->rowEntryInfoOffset);
-  return TSDB_CODE_SUCCESS;
-}
-
-static void doMergeAlignedIntervalAggImpl(SOperatorInfo* pOperatorInfo, SResultRowInfo* pResultRowInfo,
-                                          SSDataBlock* pBlock, SSDataBlock* pResultBlock) {
-  SMergeAlignedIntervalAggOperatorInfo* miaInfo = pOperatorInfo->info;
-  SIntervalAggOperatorInfo*             iaInfo = miaInfo->intervalAggOperatorInfo;
-
-  SExecTaskInfo* pTaskInfo = pOperatorInfo->pTaskInfo;
-  SExprSupp*     pSup = &pOperatorInfo->exprSupp;
-  SInterval*     pInterval = &iaInfo->interval;
-
-  int32_t  startPos = 0;
-  int64_t* tsCols = extractTsCol(pBlock, iaInfo);
-
-=======
->>>>>>> a9d88b74
   TSKEY ts = getStartTsKey(&pBlock->info.window, tsCols);
 
   // there is an result exists
@@ -5493,283 +2180,4 @@
   taosMemoryFreeClear(pOperator);
   pTaskInfo->code = code;
   return NULL;
-<<<<<<< HEAD
-}
-
-static SSDataBlock* doStreamIntervalAgg(SOperatorInfo* pOperator) {
-  SStreamIntervalOperatorInfo* pInfo = pOperator->info;
-  SExecTaskInfo*               pTaskInfo = pOperator->pTaskInfo;
-  SStorageAPI*                 pAPI = &pOperator->pTaskInfo->storageAPI;
-
-  SExprSupp* pSup = &pOperator->exprSupp;
-
-  if (pOperator->status == OP_EXEC_DONE) {
-    return NULL;
-  }
-
-  if (pOperator->status == OP_RES_TO_RETURN) {
-    doBuildDeleteResult(pInfo, pInfo->pDelWins, &pInfo->delIndex, pInfo->pDelRes);
-    if (pInfo->pDelRes->info.rows > 0) {
-      printDataBlock(pInfo->pDelRes, "single interval delete");
-      return pInfo->pDelRes;
-    }
-
-    doBuildStreamIntervalResult(pOperator, pInfo->pState, pInfo->binfo.pRes, &pInfo->groupResInfo);
-    if (pInfo->binfo.pRes->info.rows > 0) {
-      printDataBlock(pInfo->binfo.pRes, "single interval");
-      return pInfo->binfo.pRes;
-    }
-
-    if (pInfo->recvGetAll) {
-      pInfo->recvGetAll = false;
-      resetUnCloseWinInfo(pInfo->aggSup.pResultRowHashTable);
-    }
-
-    if (pInfo->reCkBlock) {
-      pInfo->reCkBlock = false;
-      printDataBlock(pInfo->pCheckpointRes, "single interval ck");
-      return pInfo->pCheckpointRes;
-    }
-
-    setOperatorCompleted(pOperator);
-    return NULL;
-  }
-
-  SOperatorInfo* downstream = pOperator->pDownstream[0];
-
-  if (!pInfo->pUpdated) {
-    pInfo->pUpdated = taosArrayInit(4096, POINTER_BYTES);
-  }
-
-  if (!pInfo->pUpdatedMap) {
-    _hash_fn_t hashFn = taosGetDefaultHashFunction(TSDB_DATA_TYPE_BINARY);
-    pInfo->pUpdatedMap = tSimpleHashInit(4096, hashFn);
-  }
-
-  while (1) {
-    SSDataBlock* pBlock = downstream->fpSet.getNextFn(downstream);
-    if (pBlock == NULL) {
-      qDebug("===stream===return data:single interval. recv datablock num:%" PRIu64, pInfo->numOfDatapack);
-      pInfo->numOfDatapack = 0;
-      break;
-    }
-
-    pInfo->numOfDatapack++;
-    printDataBlock(pBlock, "single interval recv");
-
-    if (pBlock->info.type == STREAM_DELETE_DATA || pBlock->info.type == STREAM_DELETE_RESULT ||
-        pBlock->info.type == STREAM_CLEAR) {
-      doDeleteWindows(pOperator, &pInfo->interval, pBlock, pInfo->pDelWins, pInfo->pUpdatedMap);
-      continue;
-    } else if (pBlock->info.type == STREAM_GET_ALL) {
-      qDebug("===stream===single interval recv|block type STREAM_GET_ALL");
-      pInfo->recvGetAll = true;
-      getAllIntervalWindow(pInfo->aggSup.pResultRowHashTable, pInfo->pUpdatedMap);
-      continue;
-    } else if (pBlock->info.type == STREAM_CREATE_CHILD_TABLE) {
-      printDataBlock(pBlock, "single interval");
-      return pBlock;
-    } else if (pBlock->info.type == STREAM_CHECKPOINT) {
-      pAPI->stateStore.streamStateCommit(pInfo->pState);
-      doStreamIntervalSaveCheckpoint(pOperator);
-      pInfo->reCkBlock = true;
-      copyDataBlock(pInfo->pCheckpointRes, pBlock);
-      continue;
-    } else {
-      ASSERTS(pBlock->info.type == STREAM_NORMAL || pBlock->info.type == STREAM_INVALID, "invalid SSDataBlock type");
-    }
-
-    if (pBlock->info.type == STREAM_NORMAL && pBlock->info.version != 0) {
-      // set input version
-      pTaskInfo->version = pBlock->info.version;
-    }
-
-    if (pInfo->scalarSupp.pExprInfo != NULL) {
-      SExprSupp* pExprSup = &pInfo->scalarSupp;
-      projectApplyFunctions(pExprSup->pExprInfo, pBlock, pBlock, pExprSup->pCtx, pExprSup->numOfExprs, NULL);
-    }
-
-    // The timewindow that overlaps the timestamps of the input pBlock need to be recalculated and return to the
-    // caller. Note that all the time window are not close till now.
-    // the pDataBlock are always the same one, no need to call this again
-    setInputDataBlock(pSup, pBlock, TSDB_ORDER_ASC, MAIN_SCAN, true);
-    if (pInfo->invertible) {
-      setInverFunction(pSup->pCtx, pOperator->exprSupp.numOfExprs, pBlock->info.type);
-    }
-
-    doStreamIntervalAggImpl(pOperator, pBlock, pBlock->info.id.groupId, pInfo->pUpdatedMap);
-    pInfo->twAggSup.maxTs = TMAX(pInfo->twAggSup.maxTs, pBlock->info.window.ekey);
-    pInfo->twAggSup.minTs = TMIN(pInfo->twAggSup.minTs, pBlock->info.window.skey);
-  }
-  pOperator->status = OP_RES_TO_RETURN;
-  removeDeleteResults(pInfo->pUpdatedMap, pInfo->pDelWins);
-  closeStreamIntervalWindow(pInfo->aggSup.pResultRowHashTable, &pInfo->twAggSup, &pInfo->interval, NULL,
-                            pInfo->pUpdatedMap, pInfo->pDelWins, pOperator);
-
-  void*   pIte = NULL;
-  int32_t iter = 0;
-  while ((pIte = tSimpleHashIterate(pInfo->pUpdatedMap, pIte, &iter)) != NULL) {
-    taosArrayPush(pInfo->pUpdated, pIte);
-  }
-  taosArraySort(pInfo->pUpdated, winPosCmprImpl);
-
-  initMultiResInfoFromArrayList(&pInfo->groupResInfo, pInfo->pUpdated);
-  pInfo->pUpdated = NULL;
-  blockDataEnsureCapacity(pInfo->binfo.pRes, pOperator->resultInfo.capacity);
-  tSimpleHashCleanup(pInfo->pUpdatedMap);
-  pInfo->pUpdatedMap = NULL;
-
-#if 0
-  char* pBuf = streamStateIntervalDump(pInfo->pState);
-  qDebug("===stream===interval state%s", pBuf);
-  taosMemoryFree(pBuf);
-#endif
-
-  doBuildDeleteResult(pInfo, pInfo->pDelWins, &pInfo->delIndex, pInfo->pDelRes);
-  if (pInfo->pDelRes->info.rows > 0) {
-    printDataBlock(pInfo->pDelRes, "single interval delete");
-    return pInfo->pDelRes;
-  }
-
-  doBuildStreamIntervalResult(pOperator, pInfo->pState, pInfo->binfo.pRes, &pInfo->groupResInfo);
-  if (pInfo->binfo.pRes->info.rows > 0) {
-    printDataBlock(pInfo->binfo.pRes, "single interval");
-    return pInfo->binfo.pRes;
-  }
-
-  if (pInfo->reCkBlock) {
-    pInfo->reCkBlock = false;
-    printDataBlock(pInfo->pCheckpointRes, "single interval ck");
-    return pInfo->pCheckpointRes;
-  }
-
-  return NULL;
-}
-
-SOperatorInfo* createStreamIntervalOperatorInfo(SOperatorInfo* downstream, SPhysiNode* pPhyNode,
-                                                SExecTaskInfo* pTaskInfo, SReadHandle* pHandle) {
-  SStreamIntervalOperatorInfo* pInfo = taosMemoryCalloc(1, sizeof(SStreamIntervalOperatorInfo));
-  SOperatorInfo*               pOperator = taosMemoryCalloc(1, sizeof(SOperatorInfo));
-  if (pInfo == NULL || pOperator == NULL) {
-    goto _error;
-  }
-  SStreamIntervalPhysiNode* pIntervalPhyNode = (SStreamIntervalPhysiNode*)pPhyNode;
-
-  int32_t    code = TSDB_CODE_SUCCESS;
-  int32_t    numOfCols = 0;
-  SExprInfo* pExprInfo = createExprInfo(pIntervalPhyNode->window.pFuncs, NULL, &numOfCols);
-
-  SSDataBlock* pResBlock = createDataBlockFromDescNode(pPhyNode->pOutputDataBlockDesc);
-  pInfo->interval = (SInterval){
-      .interval = pIntervalPhyNode->interval,
-      .sliding = pIntervalPhyNode->sliding,
-      .intervalUnit = pIntervalPhyNode->intervalUnit,
-      .slidingUnit = pIntervalPhyNode->slidingUnit,
-      .offset = pIntervalPhyNode->offset,
-      .precision = ((SColumnNode*)pIntervalPhyNode->window.pTspk)->node.resType.precision,
-  };
-
-  pInfo->twAggSup = (STimeWindowAggSupp){.waterMark = pIntervalPhyNode->window.watermark,
-                                         .calTrigger = pIntervalPhyNode->window.triggerType,
-                                         .maxTs = INT64_MIN,
-                                         .minTs = INT64_MAX,
-                                         .deleteMark = getDeleteMark(pIntervalPhyNode)};
-
-  ASSERTS(pInfo->twAggSup.calTrigger != STREAM_TRIGGER_MAX_DELAY, "trigger type should not be max delay");
-
-  pOperator->pTaskInfo = pTaskInfo;
-  SStorageAPI* pAPI = &pOperator->pTaskInfo->storageAPI;
-
-  pInfo->ignoreExpiredData = pIntervalPhyNode->window.igExpired;
-  pInfo->ignoreExpiredDataSaved = false;
-  pInfo->isFinal = false;
-
-  SExprSupp* pSup = &pOperator->exprSupp;
-  initBasicInfo(&pInfo->binfo, pResBlock);
-  initExecTimeWindowInfo(&pInfo->twAggSup.timeWindowData, &pTaskInfo->window);
-
-  pInfo->primaryTsIndex = ((SColumnNode*)pIntervalPhyNode->window.pTspk)->slotId;
-  initResultSizeInfo(&pOperator->resultInfo, 4096);
-
-  pInfo->pState = taosMemoryCalloc(1, sizeof(SStreamState));
-  *(pInfo->pState) = *(pTaskInfo->streamInfo.pState);
-  pAPI->stateStore.streamStateSetNumber(pInfo->pState, -1);
-
-  size_t keyBufSize = sizeof(int64_t) + sizeof(int64_t) + POINTER_BYTES;
-  code = initAggSup(pSup, &pInfo->aggSup, pExprInfo, numOfCols, keyBufSize, pTaskInfo->id.str, pInfo->pState,
-                    &pTaskInfo->storageAPI.functionStore);
-  if (code != TSDB_CODE_SUCCESS) {
-    goto _error;
-  }
-
-  if (pIntervalPhyNode->window.pExprs != NULL) {
-    int32_t    numOfScalar = 0;
-    SExprInfo* pScalarExprInfo = createExprInfo(pIntervalPhyNode->window.pExprs, NULL, &numOfScalar);
-    code = initExprSupp(&pInfo->scalarSupp, pScalarExprInfo, numOfScalar, &pTaskInfo->storageAPI.functionStore);
-    if (code != TSDB_CODE_SUCCESS) {
-      goto _error;
-    }
-  }
-
-  pInfo->invertible = allInvertible(pSup->pCtx, numOfCols);
-  pInfo->invertible = false;
-  pInfo->pDelWins = taosArrayInit(4, sizeof(SWinKey));
-  pInfo->delIndex = 0;
-  pInfo->pDelRes = createSpecialDataBlock(STREAM_DELETE_RESULT);
-  initResultRowInfo(&pInfo->binfo.resultRowInfo);
-
-  pInfo->pPhyNode = NULL;  // create new child
-  pInfo->pPullDataMap = NULL;
-  pInfo->pFinalPullDataMap = NULL;
-  pInfo->pPullWins = NULL;  // SPullWindowInfo
-  pInfo->pullIndex = 0;
-  pInfo->pPullDataRes = NULL;
-  pInfo->isFinal = false;
-  pInfo->numOfChild = 0;
-  pInfo->delKey.ts = INT64_MAX;
-  pInfo->delKey.groupId = 0;
-  pInfo->numOfDatapack = 0;
-  pInfo->pUpdated = NULL;
-  pInfo->pUpdatedMap = NULL;
-  int32_t funResSize = getMaxFunResSize(pSup, numOfCols);
-
-  pInfo->pState->pFileState = pTaskInfo->storageAPI.stateStore.streamFileStateInit(
-      tsStreamBufferSize, sizeof(SWinKey), pInfo->aggSup.resultRowSize, funResSize, compareTs, pInfo->pState,
-      pInfo->twAggSup.deleteMark, GET_TASKID(pTaskInfo), pHandle->checkpointId);
-
-  setOperatorInfo(pOperator, "StreamIntervalOperator", QUERY_NODE_PHYSICAL_PLAN_STREAM_INTERVAL, true, OP_NOT_OPENED,
-                  pInfo, pTaskInfo);
-  pOperator->fpSet = createOperatorFpSet(optrDummyOpenFn, doStreamIntervalAgg, NULL,
-                                         destroyStreamFinalIntervalOperatorInfo, optrDefaultBufFn, NULL);
-  setOperatorStreamStateFn(pOperator, streamIntervalReleaseState, streamIntervalReloadState);
-
-  pInfo->stateStore = pTaskInfo->storageAPI.stateStore;
-  pInfo->recvGetAll = false;
-  pInfo->pCheckpointRes = createSpecialDataBlock(STREAM_CHECKPOINT);
-
-  // for stream
-  void*   buff = NULL;
-  int32_t len = 0;
-  int32_t res = pAPI->stateStore.streamStateGetInfo(pInfo->pState, STREAM_INTERVAL_OP_CHECKPOINT_NAME,
-                                                    strlen(STREAM_INTERVAL_OP_CHECKPOINT_NAME), &buff, &len);
-  if (res == TSDB_CODE_SUCCESS) {
-    doStreamIntervalDecodeOpState(buff, len, pOperator);
-    taosMemoryFree(buff);
-  }
-
-  initIntervalDownStream(downstream, pPhyNode->type, pInfo);
-  code = appendDownstream(pOperator, &downstream, 1);
-  if (code != TSDB_CODE_SUCCESS) {
-    goto _error;
-  }
-
-  return pOperator;
-
-_error:
-  destroyStreamFinalIntervalOperatorInfo(pInfo);
-  taosMemoryFreeClear(pOperator);
-  pTaskInfo->code = code;
-  return NULL;
-=======
->>>>>>> a9d88b74
 }