#include <libs/function/function.h>
#include "executorimpl.h"
#include "functionMgt.h"
#include "tdatablock.h"
#include "ttime.h"

typedef enum SResultTsInterpType {
  RESULT_ROW_START_INTERP = 1,
  RESULT_ROW_END_INTERP = 2,
} SResultTsInterpType;

static SSDataBlock* doStreamFinalIntervalAgg(SOperatorInfo* pOperator);
static SSDataBlock* doStreamSessionWindowAgg(SOperatorInfo* pOperator);

static int64_t* extractTsCol(SSDataBlock* pBlock, const SIntervalAggOperatorInfo* pInfo);

static SResultRowPosition addToOpenWindowList(SResultRowInfo* pResultRowInfo, const SResultRow* pResult);
static void doCloseWindow(SResultRowInfo* pResultRowInfo, const SIntervalAggOperatorInfo* pInfo, SResultRow* pResult);

/*
 * There are two cases to handle:
 *
 * 1. Query range is not set yet (queryRangeSet = 0). we need to set the query range info, including
 * pQueryAttr->lastKey, pQueryAttr->window.skey, and pQueryAttr->eKey.
 * 2. Query range is set and query is in progress. There may be another result with the same query ranges to be
 *    merged during merge stage. In this case, we need the pTableQueryInfo->lastResRows to decide if there
 *    is a previous result generated or not.
 */
static void setIntervalQueryRange(STableQueryInfo* pTableQueryInfo, TSKEY key, STimeWindow* pQRange) {
  //  SResultRowInfo*  pResultRowInfo = &pTableQueryInfo->resInfo;
  //  if (pResultRowInfo->curPos != -1) {
  //    return;
  //  }

  //  pTableQueryInfo->win.skey = key;
  //  STimeWindow win = {.skey = key, .ekey = pQRange->ekey};

  /**
   * In handling the both ascending and descending order super table query, we need to find the first qualified
   * timestamp of this table, and then set the first qualified start timestamp.
   * In ascending query, the key is the first qualified timestamp. However, in the descending order query, additional
   * operations involve.
   */
  //  STimeWindow w = TSWINDOW_INITIALIZER;
  //
  //  TSKEY sk = TMIN(win.skey, win.ekey);
  //  TSKEY ek = TMAX(win.skey, win.ekey);
  //  getAlignQueryTimeWindow(pQueryAttr, win.skey, sk, ek, &w);

  //  if (pResultRowInfo->prevSKey == TSKEY_INITIAL_VAL) {
  //    if (!QUERY_IS_ASC_QUERY(pQueryAttr)) {
  //      assert(win.ekey == pQueryAttr->window.ekey);
  //    }
  //
  //    pResultRowInfo->prevSKey = w.skey;
  //  }

  //  pTableQueryInfo->lastKey = pTableQueryInfo->win.skey;
}

static TSKEY getStartTsKey(STimeWindow* win, const TSKEY* tsCols, int32_t rows, bool ascQuery) {
  TSKEY ts = TSKEY_INITIAL_VAL;
  if (tsCols == NULL) {
    ts = ascQuery ? win->skey : win->ekey;
  } else {
//    int32_t offset = ascQuery ? 0 : rows - 1;
    ts = tsCols[0];
  }

  return ts;
}

static void getInitialStartTimeWindow(SInterval* pInterval, int32_t precision, TSKEY ts, STimeWindow* w,
                                      bool ascQuery) {
  if (ascQuery) {
    getAlignQueryTimeWindow(pInterval, precision, ts, w);
  } else {
    // the start position of the first time window in the endpoint that spreads beyond the queried last timestamp
    getAlignQueryTimeWindow(pInterval, precision, ts, w);

    int64_t key = w->skey;
    while (key < ts) {  // moving towards end
      key = taosTimeAdd(key, pInterval->sliding, pInterval->slidingUnit, precision);
      if (key >= ts) {
        break;
      }

      w->skey = key;
    }
  }
}

// get the correct time window according to the handled timestamp
STimeWindow getActiveTimeWindow(SDiskbasedBuf* pBuf, SResultRowInfo* pResultRowInfo, int64_t ts,
                                       SInterval* pInterval, int32_t precision, STimeWindow* win) {
  STimeWindow w = {0};

  if (pResultRowInfo->cur.pageId == -1) {  // the first window, from the previous stored value
    getInitialStartTimeWindow(pInterval, precision, ts, &w, true);
    w.ekey = taosTimeAdd(w.skey, pInterval->interval, pInterval->intervalUnit, precision) - 1;
  } else {
    w = getResultRowByPos(pBuf, &pResultRowInfo->cur)->win;
  }

  if (w.skey > ts || w.ekey < ts) {
    if (pInterval->intervalUnit == 'n' || pInterval->intervalUnit == 'y') {
      w.skey = taosTimeTruncate(ts, pInterval, precision);
      w.ekey = taosTimeAdd(w.skey, pInterval->interval, pInterval->intervalUnit, precision) - 1;
    } else {
      int64_t st = w.skey;

      if (st > ts) {
        st -= ((st - ts + pInterval->sliding - 1) / pInterval->sliding) * pInterval->sliding;
      }

      int64_t et = st + pInterval->interval - 1;
      if (et < ts) {
        st += ((ts - et + pInterval->sliding - 1) / pInterval->sliding) * pInterval->sliding;
      }

      w.skey = st;
      w.ekey = taosTimeAdd(w.skey, pInterval->interval, pInterval->intervalUnit, precision) - 1;
    }
  }
  return w;
}

static int32_t setTimeWindowOutputBuf(SResultRowInfo* pResultRowInfo, STimeWindow* win, bool masterscan,
                                      SResultRow** pResult, int64_t tableGroupId, SqlFunctionCtx* pCtx,
                                      int32_t numOfOutput, int32_t* rowCellInfoOffset, SAggSupporter* pAggSup,
                                      SExecTaskInfo* pTaskInfo) {
  assert(win->skey <= win->ekey);
  SResultRow* pResultRow = doSetResultOutBufByKey(pAggSup->pResultBuf, pResultRowInfo, (char*)&win->skey, TSDB_KEYSIZE,
                                                  masterscan, tableGroupId, pTaskInfo, true, pAggSup);

  if (pResultRow == NULL) {
    *pResult = NULL;
    return TSDB_CODE_SUCCESS;
  }

  // set time window for current result
  pResultRow->win = (*win);

  *pResult = pResultRow;
  setResultRowInitCtx(pResultRow, pCtx, numOfOutput, rowCellInfoOffset);

  return TSDB_CODE_SUCCESS;
}

static void updateTimeWindowInfo(SColumnInfoData* pColData, STimeWindow* pWin, bool includeEndpoint) {
  int64_t* ts = (int64_t*)pColData->pData;
  int32_t  delta = includeEndpoint ? 1 : 0;

  int64_t duration = pWin->ekey - pWin->skey + delta;
  ts[2] = duration;            // set the duration
  ts[3] = pWin->skey;          // window start key
  ts[4] = pWin->ekey + delta;  // window end key
}

static void doKeepTuple(SWindowRowsSup* pRowSup, int64_t ts) {
  pRowSup->win.ekey = ts;
  pRowSup->prevTs = ts;
  pRowSup->numOfRows += 1;
}

static void doKeepNewWindowStartInfo(SWindowRowsSup* pRowSup, const int64_t* tsList, int32_t rowIndex) {
  pRowSup->startRowIndex = rowIndex;
  pRowSup->numOfRows = 0;
  pRowSup->win.skey = tsList[rowIndex];
}

static FORCE_INLINE int32_t getForwardStepsInBlock(int32_t numOfRows, __block_search_fn_t searchFn, TSKEY ekey,
                                                   int16_t pos, int16_t order, int64_t* pData) {
  int32_t forwardRows = 0;

  if (order == TSDB_ORDER_ASC) {
    int32_t end = searchFn((char*)&pData[pos], numOfRows - pos, ekey, order);
    if (end >= 0) {
      forwardRows = end;

      if (pData[end + pos] == ekey) {
        forwardRows += 1;
      }
    }
  } else {
    int32_t end = searchFn((char*)&pData[pos], numOfRows - pos, ekey, order);
    if (end >= 0) {
      forwardRows = end;

      if (pData[end + pos] == ekey) {
        forwardRows += 1;
      }
    }
//    int32_t end = searchFn((char*)pData, pos + 1, ekey, order);
//    if (end >= 0) {
//      forwardRows = pos - end;
//
//      if (pData[end] == ekey) {
//        forwardRows += 1;
//      }
//    }
  }

  assert(forwardRows >= 0);
  return forwardRows;
}

int32_t binarySearchForKey(char* pValue, int num, TSKEY key, int order) {
  int32_t midPos = -1;
  int32_t numOfRows;

  if (num <= 0) {
    return -1;
  }

  assert(order == TSDB_ORDER_ASC || order == TSDB_ORDER_DESC);

  TSKEY*  keyList = (TSKEY*)pValue;
  int32_t firstPos = 0;
  int32_t lastPos = num - 1;

  if (order == TSDB_ORDER_DESC) {
    // find the first position which is smaller than the key
    while (1) {
      if (key >= keyList[firstPos]) return firstPos;
      if (key == keyList[lastPos]) return lastPos;

      if (key < keyList[lastPos]) {
        lastPos += 1;
        if (lastPos >= num) {
          return -1;
        } else {
          return lastPos;
        }
      }

      numOfRows = lastPos - firstPos + 1;
      midPos = (numOfRows >> 1) + firstPos;

      if (key < keyList[midPos]) {
        firstPos = midPos + 1;
      } else if (key > keyList[midPos]) {
        lastPos = midPos - 1;
      } else {
        break;
      }
    }

  } else {
    // find the first position which is bigger than the key
    while (1) {
      if (key <= keyList[firstPos]) return firstPos;
      if (key == keyList[lastPos]) return lastPos;

      if (key > keyList[lastPos]) {
        lastPos = lastPos + 1;
        if (lastPos >= num)
          return -1;
        else
          return lastPos;
      }

      numOfRows = lastPos - firstPos + 1;
      midPos = (numOfRows >> 1u) + firstPos;

      if (key < keyList[midPos]) {
        lastPos = midPos - 1;
      } else if (key > keyList[midPos]) {
        firstPos = midPos + 1;
      } else {
        break;
      }
    }
  }

  return midPos;
}

int32_t getNumOfRowsInTimeWindow(SDataBlockInfo* pDataBlockInfo, TSKEY* pPrimaryColumn, int32_t startPos,
                                        TSKEY ekey, __block_search_fn_t searchFn, STableQueryInfo* item,
                                        int32_t order) {
  assert(startPos >= 0 && startPos < pDataBlockInfo->rows);

  int32_t num = -1;
  int32_t step = GET_FORWARD_DIRECTION_FACTOR(order);

  if (order == TSDB_ORDER_ASC) {
    if (ekey < pDataBlockInfo->window.ekey && pPrimaryColumn) {
      num = getForwardStepsInBlock(pDataBlockInfo->rows, searchFn, ekey, startPos, order, pPrimaryColumn);
      if (item != NULL) {
        item->lastKey = pPrimaryColumn[startPos + (num - 1)] + step;
      }
    } else {
      num = pDataBlockInfo->rows - startPos;
      if (item != NULL) {
        item->lastKey = pDataBlockInfo->window.ekey + step;
      }
    }
  } else {  // desc
    if (ekey > pDataBlockInfo->window.skey && pPrimaryColumn) {
      num = getForwardStepsInBlock(pDataBlockInfo->rows, searchFn, ekey, startPos, order, pPrimaryColumn);
      if (item != NULL) {
        item->lastKey = pPrimaryColumn[startPos + (num - 1)] + step;
      }
    } else {
      num = pDataBlockInfo->rows - startPos;
      if (item != NULL) {
        item->lastKey = pDataBlockInfo->window.ekey + step;
      }
    }
  }

  assert(num >= 0);
  return num;
}

static void getNextTimeWindow(SInterval* pInterval, int32_t precision, int32_t order, STimeWindow* tw) {
  int32_t factor = GET_FORWARD_DIRECTION_FACTOR(order);
  if (pInterval->intervalUnit != 'n' && pInterval->intervalUnit != 'y') {
    tw->skey += pInterval->sliding * factor;
    tw->ekey = tw->skey + pInterval->interval - 1;
    return;
  }

  int64_t key = tw->skey, interval = pInterval->interval;
  // convert key to second
  key = convertTimePrecision(key, precision, TSDB_TIME_PRECISION_MILLI) / 1000;

  if (pInterval->intervalUnit == 'y') {
    interval *= 12;
  }

  struct tm tm;
  time_t    t = (time_t)key;
  taosLocalTime(&t, &tm);

  int mon = (int)(tm.tm_year * 12 + tm.tm_mon + interval * factor);
  tm.tm_year = mon / 12;
  tm.tm_mon = mon % 12;
  tw->skey = convertTimePrecision((int64_t)taosMktime(&tm) * 1000L, TSDB_TIME_PRECISION_MILLI, precision);

  mon = (int)(mon + interval);
  tm.tm_year = mon / 12;
  tm.tm_mon = mon % 12;
  tw->ekey = convertTimePrecision((int64_t)taosMktime(&tm) * 1000L, TSDB_TIME_PRECISION_MILLI, precision);

  tw->ekey -= 1;
}

void doTimeWindowInterpolation(SIntervalAggOperatorInfo *pInfo, int32_t numOfExprs, SArray* pDataBlock, TSKEY prevTs,
                               int32_t prevRowIndex, TSKEY curTs, int32_t curRowIndex, TSKEY windowKey, int32_t type) {
  SqlFunctionCtx* pCtx = pInfo->binfo.pCtx;

  int32_t index = 1;
  for (int32_t k = 0; k < numOfExprs; ++k) {

    // todo use flag instead of function name
    if (strcmp(pCtx[k].pExpr->pExpr->_function.functionName, "twa") != 0) {
      pCtx[k].start.key = INT64_MIN;
      continue;
    }

//    if (functionId != FUNCTION_TWA && functionId != FUNCTION_INTERP) {
//      pCtx[k].start.key = INT64_MIN;
//      continue;
//    }

    SFunctParam* pParam = &pCtx[k].param[0];
    SColumnInfoData* pColInfo = taosArrayGet(pDataBlock, pParam->pCol->slotId);

    ASSERT(pColInfo->info.colId == pParam->pCol->colId && curTs != windowKey);

    double v1 = 0, v2 = 0, v = 0;
    if (prevRowIndex == -1) {
      SGroupKeys* p = taosArrayGet(pInfo->pPrevValues, index);
      GET_TYPED_DATA(v1, double, pColInfo->info.type, p->pData);
    } else {
      GET_TYPED_DATA(v1, double, pColInfo->info.type, colDataGetData(pColInfo, prevRowIndex));
    }

    GET_TYPED_DATA(v2, double, pColInfo->info.type, colDataGetData(pColInfo, curRowIndex));

#if 0
    if (functionId == FUNCTION_INTERP) {
      if (type == RESULT_ROW_START_INTERP) {
        pCtx[k].start.key = prevTs;
        pCtx[k].start.val = v1;

        pCtx[k].end.key = curTs;
        pCtx[k].end.val = v2;

        if (pColInfo->info.type == TSDB_DATA_TYPE_BINARY || pColInfo->info.type == TSDB_DATA_TYPE_NCHAR) {
          if (prevRowIndex == -1) {
            //            pCtx[k].start.ptr = (char*)pRuntimeEnv->prevRow[index];
          } else {
            pCtx[k].start.ptr = (char*)pColInfo->pData + prevRowIndex * pColInfo->info.bytes;
          }

          pCtx[k].end.ptr = (char*)pColInfo->pData + curRowIndex * pColInfo->info.bytes;
        }
      }
    } else if (functionId == FUNCTION_TWA) {
#endif

      SPoint point1 = (SPoint){.key = prevTs, .val = &v1};
      SPoint point2 = (SPoint){.key = curTs, .val = &v2};
      SPoint point = (SPoint){.key = windowKey, .val = &v};

      taosGetLinearInterpolationVal(&point, TSDB_DATA_TYPE_DOUBLE, &point1, &point2, TSDB_DATA_TYPE_DOUBLE);

      if (type == RESULT_ROW_START_INTERP) {
        pCtx[k].start.key = point.key;
        pCtx[k].start.val = v;
      } else {
        pCtx[k].end.key = point.key;
        pCtx[k].end.val = v;
      }

      index += 1;
    }
#if 0
  }
#endif

}

static void setNotInterpoWindowKey(SqlFunctionCtx* pCtx, int32_t numOfOutput, int32_t type) {
  if (type == RESULT_ROW_START_INTERP) {
    for (int32_t k = 0; k < numOfOutput; ++k) {
      pCtx[k].start.key = INT64_MIN;
    }
  } else {
    for (int32_t k = 0; k < numOfOutput; ++k) {
      pCtx[k].end.key = INT64_MIN;
    }
  }
}

static bool setTimeWindowInterpolationStartTs(SIntervalAggOperatorInfo *pInfo, SqlFunctionCtx* pCtx, int32_t numOfExprs, int32_t pos,
                                              SSDataBlock* pBlock, const TSKEY* tsCols, STimeWindow* win) {
  bool  ascQuery = (pInfo->order == TSDB_ORDER_ASC);

  TSKEY curTs = tsCols[pos];

  SGroupKeys* pTsKey = taosArrayGet(pInfo->pPrevValues, 0);
  TSKEY lastTs = *(int64_t*) pTsKey->pData;

  // lastTs == INT64_MIN and pos == 0 means this is the first time window, interpolation is not needed.
  // start exactly from this point, no need to do interpolation
  TSKEY key = ascQuery ? win->skey : win->ekey;
  if (key == curTs) {
    setNotInterpoWindowKey(pCtx, numOfExprs, RESULT_ROW_START_INTERP);
    return true;
  }

  // it is the first time window, no need to do interpolation
  if (pTsKey->isNull && pos == 0) {
    setNotInterpoWindowKey(pCtx, numOfExprs, RESULT_ROW_START_INTERP);
  } else {
    TSKEY prevTs = ((pos == 0) ? lastTs : tsCols[pos - 1]);
    doTimeWindowInterpolation(pInfo, numOfExprs, pBlock->pDataBlock, prevTs, pos - 1, curTs, pos, key,
                              RESULT_ROW_START_INTERP);
  }

  return true;
}

static bool setTimeWindowInterpolationEndTs(SIntervalAggOperatorInfo *pInfo, SqlFunctionCtx* pCtx, int32_t numOfExprs, int32_t endRowIndex,
                                            SArray* pDataBlock, const TSKEY* tsCols, TSKEY blockEkey, STimeWindow* win) {
  int32_t order = pInfo->order;

  TSKEY actualEndKey = tsCols[endRowIndex];
  TSKEY key = (order == TSDB_ORDER_ASC) ? win->ekey : win->skey;

  // not ended in current data block, do not invoke interpolation
  if ((key > blockEkey && (order == TSDB_ORDER_ASC)) || (key < blockEkey && (order == TSDB_ORDER_DESC))) {
    setNotInterpoWindowKey(pCtx, numOfExprs, RESULT_ROW_END_INTERP);
    return false;
  }

  // there is actual end point of current time window, no interpolation needs
  if (key == actualEndKey) {
    setNotInterpoWindowKey(pCtx, numOfExprs, RESULT_ROW_END_INTERP);
    return true;
  }

  int32_t nextRowIndex = endRowIndex + 1;
  assert(nextRowIndex >= 0);

  TSKEY nextKey = tsCols[nextRowIndex];
  doTimeWindowInterpolation(pInfo, numOfExprs, pDataBlock, actualEndKey, endRowIndex, nextKey,
                            nextRowIndex, key, RESULT_ROW_END_INTERP);
  return true;
}

static int32_t getNextQualifiedWindow(SInterval* pInterval, STimeWindow* pNext, SDataBlockInfo* pDataBlockInfo,
                                      TSKEY* primaryKeys, int32_t prevPosition, int32_t order) {
  bool    ascQuery = (order == TSDB_ORDER_ASC);

  int32_t precision = pInterval->precision;
  getNextTimeWindow(pInterval, precision, order, pNext);

  // next time window is not in current block
  if ((pNext->skey > pDataBlockInfo->window.ekey && order == TSDB_ORDER_ASC) ||
      (pNext->ekey < pDataBlockInfo->window.skey && order == TSDB_ORDER_DESC)) {
    return -1;
  }

  TSKEY   skey = ascQuery ? pNext->skey : pNext->ekey;
  int32_t startPos = 0;

  // tumbling time window query, a special case of sliding time window query
  if (pInterval->sliding == pInterval->interval && prevPosition != -1) {
    startPos = prevPosition + 1;
  } else {
    if ((skey <= pDataBlockInfo->window.skey && ascQuery) || (skey >= pDataBlockInfo->window.ekey && !ascQuery)) {
      startPos = 0;
    } else {
      startPos = binarySearchForKey((char*)primaryKeys, pDataBlockInfo->rows, skey, order);
    }
  }

  /* interp query with fill should not skip time window */
  //  if (pQueryAttr->pointInterpQuery && pQueryAttr->fillType != TSDB_FILL_NONE) {
  //    return startPos;
  //  }

  /*
   * This time window does not cover any data, try next time window,
   * this case may happen when the time window is too small
   */
  if (primaryKeys == NULL) {
    if (ascQuery) {
      assert(pDataBlockInfo->window.skey <= pNext->ekey);
    } else {
      assert(pDataBlockInfo->window.ekey >= pNext->skey);
    }
  } else {
    if (ascQuery && primaryKeys[startPos] > pNext->ekey) {
      TSKEY next = primaryKeys[startPos];
      if (pInterval->intervalUnit == 'n' || pInterval->intervalUnit == 'y') {
        pNext->skey = taosTimeTruncate(next, pInterval, precision);
        pNext->ekey = taosTimeAdd(pNext->skey, pInterval->interval, pInterval->intervalUnit, precision) - 1;
      } else {
        pNext->ekey += ((next - pNext->ekey + pInterval->sliding - 1) / pInterval->sliding) * pInterval->sliding;
        pNext->skey = pNext->ekey - pInterval->interval + 1;
      }
    } else if ((!ascQuery) && primaryKeys[startPos] < pNext->skey) {
      TSKEY next = primaryKeys[startPos];
      if (pInterval->intervalUnit == 'n' || pInterval->intervalUnit == 'y') {
        pNext->skey = taosTimeTruncate(next, pInterval, precision);
        pNext->ekey = taosTimeAdd(pNext->skey, pInterval->interval, pInterval->intervalUnit, precision) - 1;
      } else {
        pNext->skey -= ((pNext->skey - next + pInterval->sliding - 1) / pInterval->sliding) * pInterval->sliding;
        pNext->ekey = pNext->skey + pInterval->interval - 1;
      }
    }
  }

  return startPos;
}

static bool isResultRowInterpolated(SResultRow* pResult, SResultTsInterpType type) {
  ASSERT(pResult != NULL && (type == RESULT_ROW_START_INTERP || type == RESULT_ROW_END_INTERP));
  if (type == RESULT_ROW_START_INTERP) {
    return pResult->startInterp == true;
  } else {
    return pResult->endInterp == true;
  }
}

static void setResultRowInterpo(SResultRow* pResult, SResultTsInterpType type) {
  assert(pResult != NULL && (type == RESULT_ROW_START_INTERP || type == RESULT_ROW_END_INTERP));
  if (type == RESULT_ROW_START_INTERP) {
    pResult->startInterp = true;
  } else {
    pResult->endInterp = true;
  }
}

static void doWindowBorderInterpolation(SIntervalAggOperatorInfo *pInfo, SSDataBlock* pBlock, int32_t numOfExprs, SqlFunctionCtx* pCtx,
                                        SResultRow* pResult, STimeWindow* win, int32_t startPos, int32_t forwardRows) {
  if (!pInfo->timeWindowInterpo) {
    return;
  }

  ASSERT(pBlock != NULL);
  if (pBlock->pDataBlock == NULL) {
    //    tscError("pBlock->pDataBlock == NULL");
    return;
  }

  SColumnInfoData* pColInfo = taosArrayGet(pBlock->pDataBlock, pInfo->primaryTsIndex);

  TSKEY* tsCols = (TSKEY*)(pColInfo->pData);
  bool   done = isResultRowInterpolated(pResult, RESULT_ROW_START_INTERP);
  if (!done) {  // it is not interpolated, now start to generated the interpolated value
    bool interp = setTimeWindowInterpolationStartTs(pInfo, pCtx, numOfExprs, startPos, pBlock, tsCols, win);
    if (interp) {
      setResultRowInterpo(pResult, RESULT_ROW_START_INTERP);
    }
  } else {
    setNotInterpoWindowKey(pCtx, numOfExprs, RESULT_ROW_START_INTERP);
  }

  // point interpolation does not require the end key time window interpolation.
  //  if (pointInterpQuery) {
  //    return;
  //  }

  // interpolation query does not generate the time window end interpolation
  done = isResultRowInterpolated(pResult, RESULT_ROW_END_INTERP);
  if (!done) {
    int32_t endRowIndex = startPos + forwardRows - 1;

    TSKEY endKey = (pInfo->order == TSDB_ORDER_ASC) ? pBlock->info.window.ekey : pBlock->info.window.skey;
    bool  interp =
        setTimeWindowInterpolationEndTs(pInfo, pCtx, numOfExprs, endRowIndex, pBlock->pDataBlock, tsCols, endKey, win);
    if (interp) {
      setResultRowInterpo(pResult, RESULT_ROW_END_INTERP);
    }
  } else {
    setNotInterpoWindowKey(pCtx, numOfExprs, RESULT_ROW_END_INTERP);
  }
}

static void saveDataBlockLastRow(SArray* pPrevKeys, const SSDataBlock* pBlock, SArray* pCols) {
  if (pBlock->pDataBlock == NULL) {
    return;
  }

  size_t num = taosArrayGetSize(pPrevKeys);
  for (int32_t k = 0; k < num; ++k) {
    SColumn* pc = taosArrayGet(pCols, k);

    SColumnInfoData* pColInfo = taosArrayGet(pBlock->pDataBlock, pc->slotId);

    SGroupKeys* pkey = taosArrayGet(pPrevKeys, k);
    for(int32_t i = pBlock->info.rows - 1; i >= 0; --i) {
      if (colDataIsNull_s(pColInfo, i)) {
        continue;
      }

      char* val = colDataGetData(pColInfo, i);
      if (IS_VAR_DATA_TYPE(pkey->type)) {
        memcpy(pkey->pData, val, varDataTLen(val));
        ASSERT(varDataTLen(val) <= pkey->bytes);
      } else {
        memcpy(pkey->pData, val, pkey->bytes);
      }

      break;
    }
  }
}

<<<<<<< HEAD
static void doInterpUnclosedTimeWindow(SOperatorInfo* pOperatorInfo, int32_t numOfExprs, SResultRowInfo* pResultRowInfo,
                                       SSDataBlock* pBlock, int32_t scanFlag, int64_t* tsCols, SResultRowPosition* p) {
  SExecTaskInfo* pTaskInfo = pOperatorInfo->pTaskInfo;

=======
typedef int64_t (*__get_value_fn_t)(void* data, int32_t index);

int32_t binarySearch(void* keyList, int num, TSKEY key, int order,
    __get_value_fn_t getValuefn) {
  int    firstPos = 0, lastPos = num - 1, midPos = -1;
  int    numOfRows = 0;

  if (num <= 0) return -1;
  if (order == TSDB_ORDER_DESC) {
    // find the first position which is smaller or equal than the key
    while (1) {
      if (key >= getValuefn(keyList, lastPos)) return lastPos;
      if (key == getValuefn(keyList, firstPos)) return firstPos;
      if (key < getValuefn(keyList, firstPos)) return firstPos - 1;

      numOfRows = lastPos - firstPos + 1;
      midPos = (numOfRows >> 1) + firstPos;

      if (key < getValuefn(keyList, midPos)) {
        lastPos = midPos - 1;
      } else if (key > getValuefn(keyList, midPos)) {
        firstPos = midPos + 1;
      } else {
        break;
      }
    }

  } else {
    // find the first position which is bigger or equal than the key
    while (1) {
      if (key <= getValuefn(keyList, firstPos)) return firstPos;
      if (key == getValuefn(keyList, lastPos)) return lastPos;

      if (key > getValuefn(keyList, lastPos)) {
        lastPos = lastPos + 1;
        if (lastPos >= num)
          return -1;
        else
          return lastPos;
      }

      numOfRows = lastPos - firstPos + 1;
      midPos = (numOfRows >> 1) + firstPos;

      if (key < getValuefn(keyList, midPos)) {
        lastPos = midPos - 1;
      } else if (key > getValuefn(keyList, midPos)) {
        firstPos = midPos + 1;
      } else {
        break;
      }
    }
  }

  return midPos;
}

int64_t getReskey(void* data, int32_t index) {
  SArray* res = (SArray*) data;
  SResKeyPos* pos = taosArrayGetP(res, index);
  return *(int64_t*)pos->key;
}

static int32_t saveResult(SResultRow* result, uint64_t groupId, SArray* pUpdated) {
  int32_t size = taosArrayGetSize(pUpdated);
  int32_t index = binarySearch(pUpdated, size, result->win.skey, TSDB_ORDER_DESC, getReskey);
  if (index == -1) {
    index = 0;
  } else {
    TSKEY resTs = getReskey(pUpdated, index);
    if (resTs < result->win.skey) {
      index++;
    } else {
      return TSDB_CODE_SUCCESS;
    }
  }
  
  SResKeyPos* newPos = taosMemoryMalloc(sizeof(SResKeyPos) + sizeof(uint64_t));
  if (newPos == NULL) {
    return TSDB_CODE_OUT_OF_MEMORY;
  }
  newPos->groupId = groupId;
  newPos->pos = (SResultRowPosition){.pageId = result->pageId, .offset = result->offset};
  *(int64_t*)newPos->key = result->win.skey;
  if (taosArrayInsert(pUpdated, index, &newPos) == NULL ){
    return TSDB_CODE_OUT_OF_MEMORY;
  }
  return TSDB_CODE_SUCCESS;
}

static void hashIntervalAgg(SOperatorInfo* pOperatorInfo, SResultRowInfo* pResultRowInfo, SSDataBlock* pBlock,
                               uint64_t tableGroupId, SArray* pUpdated) {
>>>>>>> 1dae7245
  SIntervalAggOperatorInfo* pInfo = (SIntervalAggOperatorInfo*)pOperatorInfo->info;

  int32_t  startPos = 0;
  int32_t  numOfOutput = pOperatorInfo->numOfExprs;
  uint64_t groupId = pBlock->info.groupId;

<<<<<<< HEAD
  SResultRow* pResult = NULL;

  while (1) {
    SListNode* pn = tdListGetHead(pResultRowInfo->openWindow);
=======
  int32_t step = 1;
  bool    ascScan = (pInfo->order == TSDB_ORDER_ASC);
>>>>>>> 1dae7245

    SResultRowPosition* p1 = (SResultRowPosition*)pn->data;
    if (p->pageId == p1->pageId && p->offset == p1->offset) {
      break;
    }

    SResultRow* pr = getResultRowByPos(pInfo->aggSup.pResultBuf, p1);
    ASSERT(pr->offset == p1->offset && pr->pageId == p1->pageId);

    if (pr->closed) {
      ASSERT(isResultRowInterpolated(pr, RESULT_ROW_START_INTERP) && isResultRowInterpolated(pr, RESULT_ROW_END_INTERP));
      tdListPopHead(pResultRowInfo->openWindow);
      continue;
    }

    STimeWindow w = pr->win;
    int32_t ret = setTimeWindowOutputBuf(pResultRowInfo, &w, (scanFlag == MAIN_SCAN), &pResult, groupId, pInfo->binfo.pCtx,
                                 numOfOutput, pInfo->binfo.rowCellInfoOffset, &pInfo->aggSup, pTaskInfo);
    if (ret != TSDB_CODE_SUCCESS) {
      longjmp(pTaskInfo->env, TSDB_CODE_QRY_OUT_OF_MEMORY);
    }

    ASSERT(!isResultRowInterpolated(pResult, RESULT_ROW_END_INTERP));

    SGroupKeys *pTsKey = taosArrayGet(pInfo->pPrevValues, 0);
    int64_t prevTs = *(int64_t*) pTsKey->pData;
    doTimeWindowInterpolation(pInfo, numOfOutput, pBlock->pDataBlock, prevTs, -1, tsCols[startPos], startPos,
                              w.ekey, RESULT_ROW_END_INTERP);

    setResultRowInterpo(pResult, RESULT_ROW_END_INTERP);
    setNotInterpoWindowKey(pInfo->binfo.pCtx, numOfExprs, RESULT_ROW_START_INTERP);

    doApplyFunctions(pTaskInfo, pInfo->binfo.pCtx, &w, &pInfo->twAggSup.timeWindowData, startPos, 0, tsCols,
                     pBlock->info.rows, numOfExprs, pInfo->order);

    if (isResultRowInterpolated(pResult, RESULT_ROW_END_INTERP)) {
      closeResultRow(pr);
      tdListPopHead(pResultRowInfo->openWindow);
    } else { // the remains are can not be closed yet.
      break;
    }
  }
}

static SArray* hashIntervalAgg(SOperatorInfo* pOperatorInfo, SResultRowInfo* pResultRowInfo, SSDataBlock* pBlock,
                               int32_t scanFlag) {
  SIntervalAggOperatorInfo* pInfo = (SIntervalAggOperatorInfo*)pOperatorInfo->info;

  SArray* pUpdated = NULL;
  if (pInfo->execModel == OPTR_EXEC_MODEL_STREAM) {
    pUpdated = taosArrayInit(4, POINTER_BYTES);
  }

  SExecTaskInfo* pTaskInfo = pOperatorInfo->pTaskInfo;

  int32_t  startPos     = 0;
  int32_t  numOfOutput  = pOperatorInfo->numOfExprs;
  int64_t *tsCols       = extractTsCol(pBlock, pInfo);
  uint64_t tableGroupId = pBlock->info.groupId;
  bool     ascScan      = (pInfo->order == TSDB_ORDER_ASC);
  TSKEY    ts           = getStartTsKey(&pBlock->info.window, tsCols, pBlock->info.rows, ascScan);
  SResultRow* pResult   = NULL;

  STimeWindow win = getActiveTimeWindow(pInfo->aggSup.pResultBuf, pResultRowInfo, ts, &pInfo->interval,
                                        pInfo->interval.precision, &pInfo->win);

  int32_t ret = setTimeWindowOutputBuf(pResultRowInfo, &win, (scanFlag == MAIN_SCAN), &pResult, tableGroupId, pInfo->binfo.pCtx,
                                       numOfOutput, pInfo->binfo.rowCellInfoOffset, &pInfo->aggSup, pTaskInfo);
  if (ret != TSDB_CODE_SUCCESS || pResult == NULL) {
    longjmp(pTaskInfo->env, TSDB_CODE_QRY_OUT_OF_MEMORY);
  }

  if (pInfo->execModel == OPTR_EXEC_MODEL_STREAM &&
        (pInfo->twAggSup.calTrigger == STREAM_TRIGGER_AT_ONCE ||
         pInfo->twAggSup.calTrigger == 0) ) {
    saveResult(pResult, tableGroupId, pUpdated);
  }

  TSKEY   ekey = ascScan? win.ekey:win.skey;
  int32_t forwardRows = getNumOfRowsInTimeWindow(&pBlock->info, tsCols, startPos, ekey, binarySearchForKey, NULL, pInfo->order);
  ASSERT(forwardRows > 0);

  // prev time window not interpolation yet.
  if (pInfo->timeWindowInterpo) {
    SResultRowPosition pos = addToOpenWindowList(pResultRowInfo, pResult);
    doInterpUnclosedTimeWindow(pOperatorInfo, numOfOutput, pResultRowInfo, pBlock, scanFlag, tsCols, &pos);

    // restore current time window
    ret = setTimeWindowOutputBuf(pResultRowInfo, &win, (scanFlag == MAIN_SCAN), &pResult, tableGroupId, pInfo->binfo.pCtx,
                                 numOfOutput, pInfo->binfo.rowCellInfoOffset, &pInfo->aggSup, pTaskInfo);
    if (ret != TSDB_CODE_SUCCESS) {
      longjmp(pTaskInfo->env, TSDB_CODE_QRY_OUT_OF_MEMORY);
    }

    // window start key interpolation
    doWindowBorderInterpolation(pInfo, pBlock, numOfOutput, pInfo->binfo.pCtx, pResult, &win, startPos, forwardRows);
  }

  updateTimeWindowInfo(&pInfo->twAggSup.timeWindowData, &win, true);
  doApplyFunctions(pTaskInfo, pInfo->binfo.pCtx, &win, &pInfo->twAggSup.timeWindowData, startPos, forwardRows, tsCols,
                   pBlock->info.rows, numOfOutput, pInfo->order);

  doCloseWindow(pResultRowInfo, pInfo, pResult);

  STimeWindow nextWin = win;
  while (1) {
    int32_t prevEndPos = forwardRows - 1 + startPos;
    startPos = getNextQualifiedWindow(&pInfo->interval, &nextWin, &pBlock->info, tsCols, prevEndPos, pInfo->order);
    if (startPos < 0) {
      break;
    }

    // null data, failed to allocate more memory buffer
    int32_t code =
        setTimeWindowOutputBuf(pResultRowInfo, &nextWin, (scanFlag == MAIN_SCAN), &pResult, tableGroupId, pInfo->binfo.pCtx,
                               numOfOutput, pInfo->binfo.rowCellInfoOffset, &pInfo->aggSup, pTaskInfo);
    if (code != TSDB_CODE_SUCCESS || pResult == NULL) {
      longjmp(pTaskInfo->env, TSDB_CODE_QRY_OUT_OF_MEMORY);
    }

<<<<<<< HEAD
    if (pInfo->execModel == OPTR_EXEC_MODEL_STREAM) {
      SResKeyPos* pPos = taosMemoryMalloc(sizeof(SResKeyPos) + sizeof(uint64_t));
      pPos->groupId = tableGroupId;
      pPos->pos = (SResultRowPosition){.pageId = pResult->pageId, .offset = pResult->offset};
      *(int64_t*)pPos->key = pResult->win.skey;

      taosArrayPush(pUpdated, &pPos);
=======
    if (pInfo->execModel == OPTR_EXEC_MODEL_STREAM &&
          (pInfo->twAggSup.calTrigger == STREAM_TRIGGER_AT_ONCE ||
           pInfo->twAggSup.calTrigger == 0) ) {
      saveResult(pResult, tableGroupId, pUpdated);
>>>>>>> 1dae7245
    }

    ekey = ascScan? nextWin.ekey:nextWin.skey;
    forwardRows =
        getNumOfRowsInTimeWindow(&pBlock->info, tsCols, startPos, ekey, binarySearchForKey, NULL, pInfo->order);

    // window start(end) key interpolation
    doWindowBorderInterpolation(pInfo, pBlock, numOfOutput, pInfo->binfo.pCtx, pResult, &nextWin, startPos, forwardRows);

    updateTimeWindowInfo(&pInfo->twAggSup.timeWindowData, &nextWin, true);
    doApplyFunctions(pTaskInfo, pInfo->binfo.pCtx, &nextWin, &pInfo->twAggSup.timeWindowData, startPos, forwardRows, tsCols,
                     pBlock->info.rows, numOfOutput, pInfo->order);
    doCloseWindow(pResultRowInfo, pInfo, pResult);
  }

  if (pInfo->timeWindowInterpo) {
    saveDataBlockLastRow(pInfo->pPrevValues, pBlock, pInfo->pInterpCols);
  }

<<<<<<< HEAD
  return pUpdated;
}

void doCloseWindow(SResultRowInfo* pResultRowInfo, const SIntervalAggOperatorInfo* pInfo, SResultRow* pResult) {
  // current result is done in computing final results.
  if (pInfo->timeWindowInterpo && isResultRowInterpolated(pResult, RESULT_ROW_END_INTERP)) {
    closeResultRow(pResult);
    tdListPopHead(pResultRowInfo->openWindow);
  }
}

SResultRowPosition addToOpenWindowList(SResultRowInfo* pResultRowInfo, const SResultRow* pResult) {
  SResultRowPosition pos = (SResultRowPosition){.pageId = pResult->pageId, .offset = pResult->offset};
  SListNode* pn = tdListGetTail(pResultRowInfo->openWindow);
  if (pn == NULL) {
    tdListAppend(pResultRowInfo->openWindow, &pos);
    return pos;
  }

  SResultRowPosition* px = (SResultRowPosition*)pn->data;
  if (px->pageId != pos.pageId || px->offset != pos.offset) {
    tdListAppend(pResultRowInfo->openWindow, &pos);
  }

  return pos;
}

int64_t* extractTsCol(SSDataBlock* pBlock, const SIntervalAggOperatorInfo* pInfo) {
  TSKEY* tsCols = NULL;
  if (pBlock->pDataBlock != NULL) {
    SColumnInfoData* pColDataInfo = taosArrayGet(pBlock->pDataBlock, pInfo->primaryTsIndex);
    tsCols = (int64_t*)pColDataInfo->pData;

    if (tsCols != NULL) {
      blockDataUpdateTsWindow(pBlock, pInfo->primaryTsIndex);
    }
  }

  return tsCols;
=======
  //  updateResultRowInfoActiveIndex(pResultRowInfo, &pInfo->win, pRuntimeEnv->current->lastKey, true, false);
>>>>>>> 1dae7245
}

static int32_t doOpenIntervalAgg(SOperatorInfo* pOperator) {
  if (OPTR_IS_OPENED(pOperator)) {
    return TSDB_CODE_SUCCESS;
  }

  SExecTaskInfo*            pTaskInfo = pOperator->pTaskInfo;
  SIntervalAggOperatorInfo* pInfo = pOperator->info;

  int32_t scanFlag = MAIN_SCAN;

  int64_t st = taosGetTimestampUs();
  SOperatorInfo* downstream = pOperator->pDownstream[0];

  while (1) {
    SSDataBlock* pBlock = downstream->fpSet.getNextFn(downstream);
    if (pBlock == NULL) {
      break;
    }

    getTableScanInfo(pOperator, &pInfo->order, &scanFlag);

    // the pDataBlock are always the same one, no need to call this again
    setInputDataBlock(pOperator, pInfo->binfo.pCtx, pBlock, pInfo->order, scanFlag, true);
    STableQueryInfo* pTableQueryInfo = pInfo->pCurrent;

    setIntervalQueryRange(pTableQueryInfo, pBlock->info.window.skey, &pTaskInfo->window);
<<<<<<< HEAD
    hashIntervalAgg(pOperator, &pInfo->binfo.resultRowInfo, pBlock, scanFlag);
=======
    hashIntervalAgg(pOperator, &pInfo->binfo.resultRowInfo, pBlock, pBlock->info.groupId, NULL);
>>>>>>> 1dae7245

#if 0  // test for encode/decode result info
    if(pOperator->fpSet.encodeResultRow){
      char *result = NULL;
      int32_t length = 0;
      SAggSupporter   *pSup = &pInfo->aggSup;
      pOperator->fpSet.encodeResultRow(pOperator, &result, &length);
      taosHashClear(pSup->pResultRowHashTable);
      pInfo->binfo.resultRowInfo.size = 0;
      pOperator->fpSet.decodeResultRow(pOperator, result);
      if(result){
        taosMemoryFree(result);
      }
    }
#endif
  }

  closeAllResultRows(&pInfo->binfo.resultRowInfo);
  initGroupedResultInfo(&pInfo->groupResInfo, pInfo->aggSup.pResultRowHashTable, pInfo->order);
  OPTR_SET_OPENED(pOperator);

  pOperator->cost.openCost = (taosGetTimestampUs() - st) / 1000.0;
  return TSDB_CODE_SUCCESS;
}

static bool compareVal(const char* v, const SStateKeys* pKey) {
  if (IS_VAR_DATA_TYPE(pKey->type)) {
    if (varDataLen(v) != varDataLen(pKey->pData)) {
      return false;
    } else {
      return strncmp(varDataVal(v), varDataVal(pKey->pData), varDataLen(v)) == 0;
    }
  } else {
    return memcmp(pKey->pData, v, pKey->bytes) == 0;
  }
}

static void doStateWindowAggImpl(SOperatorInfo* pOperator, SStateWindowOperatorInfo* pInfo, SSDataBlock* pBlock) {
  SExecTaskInfo* pTaskInfo = pOperator->pTaskInfo;

  SColumnInfoData* pStateColInfoData = taosArrayGet(pBlock->pDataBlock, pInfo->stateCol.slotId);
  int64_t          gid = pBlock->info.groupId;

  bool    masterScan = true;
  int32_t numOfOutput = pOperator->numOfExprs;
  int16_t bytes = pStateColInfoData->info.bytes;

  SColumnInfoData* pColInfoData = taosArrayGet(pBlock->pDataBlock, pInfo->tsSlotId);
  TSKEY*           tsList = (TSKEY*)pColInfoData->pData;

  SWindowRowsSup* pRowSup = &pInfo->winSup;
  pRowSup->numOfRows = 0;

  struct SColumnDataAgg* pAgg = NULL;
  for (int32_t j = 0; j < pBlock->info.rows; ++j) {
    pAgg = (pBlock->pBlockAgg != NULL)? pBlock->pBlockAgg[pInfo->stateCol.slotId]: NULL;
    if (colDataIsNull(pStateColInfoData, pBlock->info.rows, j, pAgg)) {
      continue;
    }

    char* val = colDataGetData(pStateColInfoData, j);

    if (!pInfo->hasKey) {
      // todo extract method
      if (IS_VAR_DATA_TYPE(pInfo->stateKey.type)) {
        varDataCopy(pInfo->stateKey.pData, val);
      } else {
        memcpy(pInfo->stateKey.pData, val, bytes);
      }

      pInfo->hasKey = true;

      doKeepNewWindowStartInfo(pRowSup, tsList, j);
      doKeepTuple(pRowSup, tsList[j]);
    } else if (compareVal(val, &pInfo->stateKey)) {
      doKeepTuple(pRowSup, tsList[j]);
      if (j == 0 && pRowSup->startRowIndex != 0) {
        pRowSup->startRowIndex = 0;
      }
    } else {  // a new state window started
      SResultRow* pResult = NULL;

      // keep the time window for the closed time window.
      STimeWindow window = pRowSup->win;

      pRowSup->win.ekey = pRowSup->win.skey;
      int32_t ret =
          setTimeWindowOutputBuf(&pInfo->binfo.resultRowInfo, &window, masterScan, &pResult, gid, pInfo->binfo.pCtx,
                                 numOfOutput, pInfo->binfo.rowCellInfoOffset, &pInfo->aggSup, pTaskInfo);
      if (ret != TSDB_CODE_SUCCESS) {  // null data, too many state code
        longjmp(pTaskInfo->env, TSDB_CODE_QRY_APP_ERROR);
      }

      updateTimeWindowInfo(&pInfo->twAggSup.timeWindowData, &window, false);
      doApplyFunctions(pTaskInfo, pInfo->binfo.pCtx, &window, &pInfo->twAggSup.timeWindowData, pRowSup->startRowIndex,
                       pRowSup->numOfRows, NULL, pBlock->info.rows, numOfOutput, TSDB_ORDER_ASC);

      // here we start a new session window
      doKeepNewWindowStartInfo(pRowSup, tsList, j);
      doKeepTuple(pRowSup, tsList[j]);

      // todo extract method
      if (IS_VAR_DATA_TYPE(pInfo->stateKey.type)) {
        varDataCopy(pInfo->stateKey.pData, val);
      } else {
        memcpy(pInfo->stateKey.pData, val, bytes);
      }
    }
  }

  SResultRow* pResult = NULL;
  pRowSup->win.ekey = tsList[pBlock->info.rows - 1];
  int32_t ret =
      setTimeWindowOutputBuf(&pInfo->binfo.resultRowInfo, &pRowSup->win, masterScan, &pResult, gid, pInfo->binfo.pCtx,
                             numOfOutput, pInfo->binfo.rowCellInfoOffset, &pInfo->aggSup, pTaskInfo);
  if (ret != TSDB_CODE_SUCCESS) {  // null data, too many state code
    longjmp(pTaskInfo->env, TSDB_CODE_QRY_APP_ERROR);
  }

  updateTimeWindowInfo(&pInfo->twAggSup.timeWindowData, &pRowSup->win, false);
  doApplyFunctions(pTaskInfo, pInfo->binfo.pCtx, &pRowSup->win, &pInfo->twAggSup.timeWindowData, pRowSup->startRowIndex,
                   pRowSup->numOfRows, NULL, pBlock->info.rows, numOfOutput, TSDB_ORDER_ASC);
}

static SSDataBlock* doStateWindowAgg(SOperatorInfo* pOperator) {
  if (pOperator->status == OP_EXEC_DONE) {
    return NULL;
  }

  SStateWindowOperatorInfo* pInfo = pOperator->info;

  SExecTaskInfo*  pTaskInfo = pOperator->pTaskInfo;
  SOptrBasicInfo* pBInfo = &pInfo->binfo;

  if (pOperator->status == OP_RES_TO_RETURN) {
    doBuildResultDatablock(pOperator, pBInfo, &pInfo->groupResInfo, pInfo->aggSup.pResultBuf);
    if (pBInfo->pRes->info.rows == 0 || !hashRemainDataInGroupInfo(&pInfo->groupResInfo)) {
      doSetOperatorCompleted(pOperator);
      return NULL;
    }

    return pBInfo->pRes;
  }

  int32_t order = TSDB_ORDER_ASC;
  int64_t st = taosGetTimestampUs();

  SOperatorInfo* downstream = pOperator->pDownstream[0];
  while (1) {
    SSDataBlock* pBlock = downstream->fpSet.getNextFn(downstream);
    if (pBlock == NULL) {
      break;
    }

    setInputDataBlock(pOperator, pBInfo->pCtx, pBlock, order, MAIN_SCAN, true);
    blockDataUpdateTsWindow(pBlock, pInfo->tsSlotId);

    doStateWindowAggImpl(pOperator, pInfo, pBlock);
  }

  pOperator->cost.openCost = (taosGetTimestampUs() - st)/1000.0;

  pOperator->status = OP_RES_TO_RETURN;
  closeAllResultRows(&pBInfo->resultRowInfo);

  initGroupedResultInfo(&pInfo->groupResInfo, pInfo->aggSup.pResultRowHashTable, TSDB_ORDER_ASC);
  blockDataEnsureCapacity(pBInfo->pRes, pOperator->resultInfo.capacity);
  doBuildResultDatablock(pOperator, pBInfo, &pInfo->groupResInfo, pInfo->aggSup.pResultBuf);
  if (pBInfo->pRes->info.rows == 0 || !hashRemainDataInGroupInfo(&pInfo->groupResInfo)) {
    doSetOperatorCompleted(pOperator);
  }

  size_t rows = pBInfo->pRes->info.rows;
  pOperator->resultInfo.totalRows += rows;

  return (rows == 0)? NULL : pBInfo->pRes;
}

static SSDataBlock* doBuildIntervalResult(SOperatorInfo* pOperator) {
  SIntervalAggOperatorInfo* pInfo = pOperator->info;
  SExecTaskInfo*            pTaskInfo = pOperator->pTaskInfo;

  if (pOperator->status == OP_EXEC_DONE) {
    return NULL;
  }

  SSDataBlock* pBlock = pInfo->binfo.pRes;

  if (pInfo->execModel == OPTR_EXEC_MODEL_STREAM) {
    return pOperator->fpSet.getStreamResFn(pOperator);
  } else {
    pTaskInfo->code = pOperator->fpSet._openFn(pOperator);
    if (pTaskInfo->code != TSDB_CODE_SUCCESS) {
      return NULL;
    }

    blockDataEnsureCapacity(pBlock, pOperator->resultInfo.capacity);
    doBuildResultDatablock(pOperator, &pInfo->binfo, &pInfo->groupResInfo, pInfo->aggSup.pResultBuf);

    if (pBlock->info.rows == 0 || !hashRemainDataInGroupInfo(&pInfo->groupResInfo)) {
      doSetOperatorCompleted(pOperator);
    }

    size_t rows = pBlock->info.rows;
    pOperator->resultInfo.totalRows += rows;

    return (rows == 0)? NULL:pBlock;
  }
}

// todo merged with the build group result.
static void finalizeUpdatedResult(int32_t numOfOutput, SDiskbasedBuf* pBuf, SArray* pUpdateList,
                                  int32_t* rowCellInfoOffset) {
  size_t num = taosArrayGetSize(pUpdateList);

  for (int32_t i = 0; i < num; ++i) {
    SResKeyPos* pPos = taosArrayGetP(pUpdateList, i);

    SFilePage*  bufPage = getBufPage(pBuf, pPos->pos.pageId);
    SResultRow* pRow = (SResultRow*)((char*)bufPage + pPos->pos.offset);

    for (int32_t j = 0; j < numOfOutput; ++j) {
      SResultRowEntryInfo* pEntry = getResultCell(pRow, j, rowCellInfoOffset);
      if (pRow->numOfRows < pEntry->numOfRes) {
        pRow->numOfRows = pEntry->numOfRes;
      }
    }

    releaseBufPage(pBuf, bufPage);
  }
}
static void setInverFunction(SqlFunctionCtx* pCtx, int32_t num, EStreamType type) {
  for (int i = 0; i < num; i++) {
    if (type == STREAM_INVERT) {
      fmSetInvertFunc(pCtx[i].functionId, &(pCtx[i].fpSet));
    } else if (type == STREAM_NORMAL) {
      fmSetNormalFunc(pCtx[i].functionId, &(pCtx[i].fpSet));
    }
  }
}

void doClearWindowImpl(SResultRowPosition* p1, SDiskbasedBuf* pResultBuf, SOptrBasicInfo* pBinfo, int32_t numOfOutput) {
  SResultRow* pResult = getResultRowByPos(pResultBuf, p1);
  SqlFunctionCtx* pCtx = pBinfo->pCtx;
  for (int32_t i = 0; i < numOfOutput; ++i) {
    pCtx[i].resultInfo = getResultCell(pResult, i, pBinfo->rowCellInfoOffset);
    struct SResultRowEntryInfo* pResInfo = pCtx[i].resultInfo;
    if (fmIsWindowPseudoColumnFunc(pCtx[i].functionId)) {
      continue;
    }
    pResInfo->initialized = false;
    if (pCtx[i].functionId != -1) {
      pCtx[i].fpSet.init(&pCtx[i], pResInfo);
    }
  }
}

void doClearWindow(SAggSupporter* pSup, SOptrBasicInfo* pBinfo, char* pData,
    int16_t bytes, uint64_t groupId, int32_t numOfOutput) {
  SET_RES_WINDOW_KEY(pSup->keyBuf, pData, bytes, groupId);
  SResultRowPosition* p1 =
      (SResultRowPosition*)taosHashGet(pSup->pResultRowHashTable, pSup->keyBuf,
          GET_RES_WINDOW_KEY_LEN(bytes));
  doClearWindowImpl(p1, pSup->pResultBuf, pBinfo, numOfOutput);
}

static void doClearWindows(SAggSupporter* pSup, SOptrBasicInfo* pBinfo,
    SInterval* pInterval, int32_t tsIndex, int32_t numOfOutput, SSDataBlock* pBlock,
    SArray* pUpWins) {
  SColumnInfoData* pColDataInfo = taosArrayGet(pBlock->pDataBlock, tsIndex);
  TSKEY *tsCols = (TSKEY*)pColDataInfo->pData;
  int32_t step = 0;
  for (int32_t i = 0; i < pBlock->info.rows; i += step) {
    SResultRowInfo dumyInfo;
    dumyInfo.cur.pageId = -1;
    STimeWindow win = getActiveTimeWindow(NULL, &dumyInfo, tsCols[i], pInterval,
                                        pInterval->precision, NULL);
    step = getNumOfRowsInTimeWindow(&pBlock->info, tsCols, i,
        win.ekey, binarySearchForKey, NULL, TSDB_ORDER_ASC);
    doClearWindow(pSup, pBinfo, (char*)&win.skey, sizeof(TKEY), pBlock->info.groupId, numOfOutput);
    if (pUpWins) {
      taosArrayPush(pUpWins, &win);
    }
  }
}

static int32_t closeIntervalWindow(SHashObj *pHashMap, STimeWindowAggSupp *pSup,
    SInterval* pInterval, SArray* closeWins) {
  void *pIte = NULL;
  size_t keyLen = 0;
  while((pIte = taosHashIterate(pHashMap, pIte)) != NULL) {
    void* key = taosHashGetKey(pIte, &keyLen);
    uint64_t groupId = *(uint64_t*) key;
    ASSERT(keyLen == GET_RES_WINDOW_KEY_LEN(sizeof(TSKEY)));
    TSKEY ts = *(uint64_t*) ((char*)key + sizeof(uint64_t));
    SResultRowInfo dumyInfo;
    dumyInfo.cur.pageId = -1;
    STimeWindow win = getActiveTimeWindow(NULL, &dumyInfo, ts, pInterval,
        pInterval->precision, NULL);
    if (win.ekey < pSup->maxTs - pSup->waterMark) {
      char keyBuf[GET_RES_WINDOW_KEY_LEN(sizeof(TSKEY))];
      SET_RES_WINDOW_KEY(keyBuf, &ts, sizeof(TSKEY), groupId);
      taosHashRemove(pHashMap, keyBuf, keyLen);
      SResKeyPos* pos = taosMemoryMalloc(sizeof(SResKeyPos) + sizeof(uint64_t));
      if (pos == NULL) {
        return TSDB_CODE_OUT_OF_MEMORY;
      }
      pos->groupId = groupId;
      pos->pos = *(SResultRowPosition*) pIte;
      *(int64_t*)pos->key = ts;
      if (!taosArrayPush(closeWins, &pos)) {
        taosMemoryFree(pos);
        return TSDB_CODE_OUT_OF_MEMORY;
      }
    }
  }
  return TSDB_CODE_SUCCESS;
}

static SSDataBlock* doStreamIntervalAgg(SOperatorInfo* pOperator) {
  SIntervalAggOperatorInfo* pInfo = pOperator->info;
  SExecTaskInfo* pTaskInfo = pOperator->pTaskInfo;

  pInfo->order = TSDB_ORDER_ASC;

  if (pOperator->status == OP_EXEC_DONE) {
    return NULL;
  }

  if (pOperator->status == OP_RES_TO_RETURN) {
    doBuildResultDatablock(pOperator, &pInfo->binfo, &pInfo->groupResInfo, pInfo->aggSup.pResultBuf);
    if (pInfo->binfo.pRes->info.rows == 0 || !hashRemainDataInGroupInfo(&pInfo->groupResInfo)) {
      pOperator->status = OP_EXEC_DONE;
    }
    return pInfo->binfo.pRes->info.rows == 0 ? NULL : pInfo->binfo.pRes;
  }

  SOperatorInfo* downstream = pOperator->pDownstream[0];

  SArray* pUpdated = taosArrayInit(4, POINTER_BYTES);
  SArray* pClosed = taosArrayInit(4, POINTER_BYTES);

  while (1) {
    SSDataBlock* pBlock = downstream->fpSet.getNextFn(downstream);
    if (pBlock == NULL) {
      break;
    }

    // The timewindow that overlaps the timestamps of the input pBlock need to be recalculated and return to the
    // caller. Note that all the time window are not close till now.
    // the pDataBlock are always the same one, no need to call this again
    setInputDataBlock(pOperator, pInfo->binfo.pCtx, pBlock, pInfo->order, MAIN_SCAN, true);
    if (pInfo->invertible) {
      setInverFunction(pInfo->binfo.pCtx, pOperator->numOfExprs, pBlock->info.type);
    }

    if (pBlock->info.type == STREAM_REPROCESS) {
      doClearWindows(&pInfo->aggSup, &pInfo->binfo, &pInfo->interval, 0,
          pOperator->numOfExprs, pBlock, NULL);
      qDebug("%s clear existed time window results for updates checked", GET_TASKID(pTaskInfo));
      continue;
    }

<<<<<<< HEAD
    pUpdated = hashIntervalAgg(pOperator, &pInfo->binfo.resultRowInfo, pBlock, MAIN_SCAN);
=======
    hashIntervalAgg(pOperator, &pInfo->binfo.resultRowInfo, pBlock, pBlock->info.groupId, pUpdated);
    pInfo->twAggSup.maxTs = TMAX(pInfo->twAggSup.maxTs, pBlock->info.window.ekey);
>>>>>>> 1dae7245
  }
  closeIntervalWindow(pInfo->aggSup.pResultRowHashTable, &pInfo->twAggSup,
      &pInfo->interval, pClosed);
  finalizeUpdatedResult(pOperator->numOfExprs, pInfo->aggSup.pResultBuf, pClosed,
      pInfo->binfo.rowCellInfoOffset);
  if (pInfo->twAggSup.calTrigger == STREAM_TRIGGER__WINDOW_CLOSE) {
    taosArrayAddAll(pUpdated, pClosed);
  }
  taosArrayDestroy(pClosed);
  finalizeUpdatedResult(pOperator->numOfExprs, pInfo->aggSup.pResultBuf, pUpdated,
      pInfo->binfo.rowCellInfoOffset);

  initMultiResInfoFromArrayList(&pInfo->groupResInfo, pUpdated);
  blockDataEnsureCapacity(pInfo->binfo.pRes, pOperator->resultInfo.capacity);
  doBuildResultDatablock(pOperator, &pInfo->binfo, &pInfo->groupResInfo, pInfo->aggSup.pResultBuf);

  pOperator->status = OP_RES_TO_RETURN;

  return pInfo->binfo.pRes->info.rows == 0 ? NULL : pInfo->binfo.pRes;
}

static void destroyStateWindowOperatorInfo(void* param, int32_t numOfOutput) {
  SStateWindowOperatorInfo* pInfo = (SStateWindowOperatorInfo*)param;
  doDestroyBasicInfo(&pInfo->binfo, numOfOutput);
  taosMemoryFreeClear(pInfo->stateKey.pData);
}

void destroyIntervalOperatorInfo(void* param, int32_t numOfOutput) {
  SIntervalAggOperatorInfo* pInfo = (SIntervalAggOperatorInfo*)param;
  doDestroyBasicInfo(&pInfo->binfo, numOfOutput);
  cleanupAggSup(&pInfo->aggSup);
}

void destroyStreamFinalIntervalOperatorInfo(void* param, int32_t numOfOutput) {
  SStreamFinalIntervalOperatorInfo* pInfo = (SStreamFinalIntervalOperatorInfo *)param;
  doDestroyBasicInfo(&pInfo->binfo, numOfOutput);
  cleanupAggSup(&pInfo->aggSup);
  if (pInfo->pChildren) {
    int32_t size = taosArrayGetSize(pInfo->pChildren);
    for (int32_t i = 0; i < size; i++) {
      SOperatorInfo* pChildOp = taosArrayGetP(pInfo->pChildren, i);
      destroyIntervalOperatorInfo(pChildOp->info, numOfOutput);
      taosMemoryFreeClear(pChildOp->info);
      taosMemoryFreeClear(pChildOp);
    }
  }
}

static bool allInvertible(SqlFunctionCtx* pFCtx, int32_t numOfCols) {
  for (int32_t i = 0; i < numOfCols; i++) {
    if (!fmIsInvertible(pFCtx[i].functionId)) {
      return false;
    }
  }
  return true;
}

static bool timeWindowinterpNeeded(SqlFunctionCtx* pCtx, int32_t numOfCols, SIntervalAggOperatorInfo* pInfo) {
  // the primary timestamp column
  bool needed = false;
  pInfo->pInterpCols = taosArrayInit(4, sizeof(SColumn));
  pInfo->pPrevValues = taosArrayInit(4, sizeof(SGroupKeys));

  { // ts column
    SColumn c = {0};
    c.colId = 1;
    c.slotId = pInfo->primaryTsIndex;
    c.type = TSDB_DATA_TYPE_TIMESTAMP;
    c.bytes = sizeof(int64_t);
    taosArrayPush(pInfo->pInterpCols, &c);

    SGroupKeys key = {0};
    key.bytes  = c.bytes;
    key.type   = c.type;
    key.isNull = true;   // to denote no value is assigned yet
    key.pData  = taosMemoryCalloc(1, c.bytes);
    taosArrayPush(pInfo->pPrevValues, &key);
  }

  for(int32_t i = 0; i < numOfCols; ++i) {
    SExprInfo* pExpr = pCtx[i].pExpr;

    if (strcmp(pExpr->pExpr->_function.functionName, "twa") == 0) {
      SFunctParam* pParam = &pExpr->base.pParam[0];

      SColumn c = *pParam->pCol;
      taosArrayPush(pInfo->pInterpCols, &c);
      needed = true;

      SGroupKeys key = {0};
      key.bytes  = c.bytes;
      key.type   = c.type;
      key.isNull = false;
      key.pData  = taosMemoryCalloc(1, c.bytes);
      taosArrayPush(pInfo->pPrevValues, &key);
    }
  }

  return needed;
}

SOperatorInfo* createIntervalOperatorInfo(SOperatorInfo* downstream, SExprInfo* pExprInfo, int32_t numOfCols,
                                          SSDataBlock* pResBlock, SInterval* pInterval, int32_t primaryTsSlotId,
                                          STimeWindowAggSupp* pTwAggSupp, SExecTaskInfo* pTaskInfo) {
  SIntervalAggOperatorInfo* pInfo = taosMemoryCalloc(1, sizeof(SIntervalAggOperatorInfo));
  SOperatorInfo*            pOperator = taosMemoryCalloc(1, sizeof(SOperatorInfo));
  if (pInfo == NULL || pOperator == NULL) {
    goto _error;
  }

  pInfo->win       = pTaskInfo->window;
  pInfo->order     = TSDB_ORDER_ASC;
  pInfo->interval  = *pInterval;
  pInfo->execModel = pTaskInfo->execModel;
  pInfo->twAggSup  = *pTwAggSupp;

  pInfo->primaryTsIndex = primaryTsSlotId;

  size_t keyBufSize = sizeof(int64_t) + sizeof(int64_t) + POINTER_BYTES;
  initResultSizeInfo(pOperator, 4096);

  int32_t code =
      initAggInfo(&pInfo->binfo, &pInfo->aggSup, pExprInfo, numOfCols, pResBlock, keyBufSize, pTaskInfo->id.str);

  initExecTimeWindowInfo(&pInfo->twAggSup.timeWindowData, &pInfo->win);

  pInfo->invertible = allInvertible(pInfo->binfo.pCtx, numOfCols);
  pInfo->invertible = false; // Todo(liuyao): Dependent TSDB API

  pInfo->timeWindowInterpo = timeWindowinterpNeeded(pInfo->binfo.pCtx, numOfCols, pInfo);
  if (pInfo->timeWindowInterpo) {
    pInfo->binfo.resultRowInfo.openWindow = tdListNew(sizeof(SResultRowPosition));
  }

  //  pInfo->pTableQueryInfo = initTableQueryInfo(pTableGroupInfo);
  if (code != TSDB_CODE_SUCCESS /* || pInfo->pTableQueryInfo == NULL*/) {
    goto _error;
  }

  initResultRowInfo(&pInfo->binfo.resultRowInfo, (int32_t)1);

  pOperator->name         = "TimeIntervalAggOperator";
  pOperator->operatorType = QUERY_NODE_PHYSICAL_PLAN_INTERVAL;
  pOperator->blocking     = true;
  pOperator->status       = OP_NOT_OPENED;
  pOperator->pExpr        = pExprInfo;
  pOperator->pTaskInfo    = pTaskInfo;
  pOperator->numOfExprs   = numOfCols;
  pOperator->info         = pInfo;

  pOperator->fpSet = createOperatorFpSet(doOpenIntervalAgg, doBuildIntervalResult, doStreamIntervalAgg, NULL,
                                         destroyIntervalOperatorInfo, aggEncodeResultRow, aggDecodeResultRow, NULL);

  code = appendDownstream(pOperator, &downstream, 1);
  if (code != TSDB_CODE_SUCCESS) {
    goto _error;
  }

  return pOperator;

_error:
  destroyIntervalOperatorInfo(pInfo, numOfCols);
  taosMemoryFreeClear(pInfo);
  taosMemoryFreeClear(pOperator);
  pTaskInfo->code = code;
  return NULL;
}

SOperatorInfo* createStreamFinalIntervalOperatorInfo(SOperatorInfo* downstream, SExprInfo* pExprInfo, int32_t numOfCols,
                                          SSDataBlock* pResBlock, SInterval* pInterval, int32_t primaryTsSlotId,
                                          STimeWindowAggSupp* pTwAggSupp, SExecTaskInfo* pTaskInfo) {
  SStreamFinalIntervalOperatorInfo* pInfo = taosMemoryCalloc(1, sizeof(SStreamFinalIntervalOperatorInfo));
  SOperatorInfo* pOperator = taosMemoryCalloc(1, sizeof(SOperatorInfo));
  if (pInfo == NULL || pOperator == NULL) {
    goto _error;
  }
  pInfo->order = TSDB_ORDER_ASC;
  pInfo->interval = *pInterval;
  pInfo->twAggSup = *pTwAggSupp;
  pInfo->primaryTsIndex = primaryTsSlotId;
  size_t keyBufSize = sizeof(int64_t) + sizeof(int64_t) + POINTER_BYTES;
  initResultSizeInfo(pOperator, 4096);
  int32_t code =
      initAggInfo(&pInfo->binfo, &pInfo->aggSup, pExprInfo, numOfCols, pResBlock,
          keyBufSize, pTaskInfo->id.str);
  initExecTimeWindowInfo(&pInfo->twAggSup.timeWindowData, &pTaskInfo->window);
  if (code != TSDB_CODE_SUCCESS) {
    goto _error;
  }
  initResultRowInfo(&pInfo->binfo.resultRowInfo, (int32_t)1);
  int32_t numOfChild = 8;// Todo(liuyao) get it from phy plan
  pInfo->pChildren = taosArrayInit(numOfChild, sizeof(SOperatorInfo));
  for (int32_t i = 0; i < numOfChild; i++) {
    SSDataBlock* chRes = createOneDataBlock(pResBlock, false);
    SOperatorInfo* pChildOp = createIntervalOperatorInfo(NULL, pExprInfo, numOfCols,
        chRes, pInterval, primaryTsSlotId, pTwAggSupp, pTaskInfo);
    if (pChildOp && chRes) {
      taosArrayPush(pInfo->pChildren, &pChildOp);
      continue;
    }
    goto _error;
  }

  pOperator->name = "StreamFinalIntervalOperator";
  pOperator->operatorType = QUERY_NODE_PHYSICAL_PLAN_STREAM_FINAL_INTERVAL;
  pOperator->blocking = true;
  pOperator->status = OP_NOT_OPENED;
  pOperator->pExpr = pExprInfo;
  pOperator->pTaskInfo = pTaskInfo;
  pOperator->numOfExprs = numOfCols;
  pOperator->info = pInfo;

  pOperator->fpSet = createOperatorFpSet(NULL, doStreamFinalIntervalAgg, NULL, NULL,
      destroyStreamFinalIntervalOperatorInfo, aggEncodeResultRow, aggDecodeResultRow,
      NULL);

  code = appendDownstream(pOperator, &downstream, 1);
  if (code != TSDB_CODE_SUCCESS) {
    goto _error;
  }

  return pOperator;

_error:
  destroyStreamFinalIntervalOperatorInfo(pInfo, numOfCols);
  taosMemoryFreeClear(pInfo);
  taosMemoryFreeClear(pOperator);
  pTaskInfo->code = code;
  return NULL;
}

SOperatorInfo* createStreamIntervalOperatorInfo(SOperatorInfo* downstream, SExprInfo* pExprInfo, int32_t numOfCols,
                                                SSDataBlock* pResBlock, SInterval* pInterval, int32_t primaryTsSlotId,
                                                STimeWindowAggSupp* pTwAggSupp, SExecTaskInfo* pTaskInfo) {
  SIntervalAggOperatorInfo* pInfo = taosMemoryCalloc(1, sizeof(SIntervalAggOperatorInfo));
  SOperatorInfo*            pOperator = taosMemoryCalloc(1, sizeof(SOperatorInfo));
  if (pInfo == NULL || pOperator == NULL) {
    goto _error;
  }

  pInfo->order = TSDB_ORDER_ASC;
  pInfo->interval = *pInterval;
  pInfo->execModel = OPTR_EXEC_MODEL_STREAM;
  pInfo->win = pTaskInfo->window;
  pInfo->twAggSup = *pTwAggSupp;
  pInfo->primaryTsIndex = primaryTsSlotId;

  int32_t numOfRows = 4096;
  size_t  keyBufSize = sizeof(int64_t) + sizeof(int64_t) + POINTER_BYTES;

  initResultSizeInfo(pOperator, numOfRows);
  int32_t code =
      initAggInfo(&pInfo->binfo, &pInfo->aggSup, pExprInfo, numOfCols, pResBlock, keyBufSize, pTaskInfo->id.str);
  initExecTimeWindowInfo(&pInfo->twAggSup.timeWindowData, &pInfo->win);

  if (code != TSDB_CODE_SUCCESS) {
    goto _error;
  }

  initResultRowInfo(&pInfo->binfo.resultRowInfo, (int32_t)1);

  pOperator->name = "StreamTimeIntervalAggOperator";
  pOperator->operatorType = QUERY_NODE_PHYSICAL_PLAN_INTERVAL;
  pOperator->blocking = true;
  pOperator->status = OP_NOT_OPENED;
  pOperator->pExpr = pExprInfo;
  pOperator->pTaskInfo = pTaskInfo;
  pOperator->numOfExprs = numOfCols;
  pOperator->info = pInfo;

  pOperator->fpSet = createOperatorFpSet(doOpenIntervalAgg, doStreamIntervalAgg, doStreamIntervalAgg, NULL,
                                         destroyIntervalOperatorInfo, aggEncodeResultRow, aggDecodeResultRow, NULL);

  code = appendDownstream(pOperator, &downstream, 1);
  if (code != TSDB_CODE_SUCCESS) {
    goto _error;
  }

  return pOperator;

_error:
  destroyIntervalOperatorInfo(pInfo, numOfCols);
  taosMemoryFreeClear(pInfo);
  taosMemoryFreeClear(pOperator);
  pTaskInfo->code = code;
  return NULL;
}

// todo handle multiple tables cases.
static void doSessionWindowAggImpl(SOperatorInfo* pOperator, SSessionAggOperatorInfo* pInfo, SSDataBlock* pBlock) {
  SExecTaskInfo* pTaskInfo = pOperator->pTaskInfo;

  SColumnInfoData* pColInfoData = taosArrayGet(pBlock->pDataBlock, pInfo->tsSlotId);

  bool    masterScan = true;
  int32_t numOfOutput = pOperator->numOfExprs;
  int64_t gid = pBlock->info.groupId;

  int64_t gap = pInfo->gap;

  if (!pInfo->reptScan) {
    pInfo->reptScan = true;
    pInfo->winSup.prevTs = INT64_MIN;
  }

  SWindowRowsSup* pRowSup = &pInfo->winSup;
  pRowSup->numOfRows = 0;

  // In case of ascending or descending order scan data, only one time window needs to be kepted for each table.
  TSKEY* tsList = (TSKEY*)pColInfoData->pData;
  for (int32_t j = 0; j < pBlock->info.rows; ++j) {
    if (pInfo->winSup.prevTs == INT64_MIN) {
      doKeepNewWindowStartInfo(pRowSup, tsList, j);
      doKeepTuple(pRowSup, tsList[j]);
    } else if (tsList[j] - pRowSup->prevTs <= gap && (tsList[j] - pRowSup->prevTs) >= 0) {
      // The gap is less than the threshold, so it belongs to current session window that has been opened already.
      doKeepTuple(pRowSup, tsList[j]);
      if (j == 0 && pRowSup->startRowIndex != 0) {
        pRowSup->startRowIndex = 0;
      }
    } else {  // start a new session window
      SResultRow* pResult = NULL;

      // keep the time window for the closed time window.
      STimeWindow window = pRowSup->win;

      pRowSup->win.ekey = pRowSup->win.skey;
      int32_t ret =
          setTimeWindowOutputBuf(&pInfo->binfo.resultRowInfo, &window, masterScan, &pResult, gid, pInfo->binfo.pCtx,
                                 numOfOutput, pInfo->binfo.rowCellInfoOffset, &pInfo->aggSup, pTaskInfo);
      if (ret != TSDB_CODE_SUCCESS) {  // null data, too many state code
        longjmp(pTaskInfo->env, TSDB_CODE_QRY_APP_ERROR);
      }

      // pInfo->numOfRows data belong to the current session window
      updateTimeWindowInfo(&pInfo->twAggSup.timeWindowData, &window, false);
      doApplyFunctions(pTaskInfo, pInfo->binfo.pCtx, &window, &pInfo->twAggSup.timeWindowData, pRowSup->startRowIndex,
                       pRowSup->numOfRows, NULL, pBlock->info.rows, numOfOutput, TSDB_ORDER_ASC);

      // here we start a new session window
      doKeepNewWindowStartInfo(pRowSup, tsList, j);
      doKeepTuple(pRowSup, tsList[j]);
    }
  }

  SResultRow* pResult = NULL;
  pRowSup->win.ekey = tsList[pBlock->info.rows - 1];
  int32_t ret =
      setTimeWindowOutputBuf(&pInfo->binfo.resultRowInfo, &pRowSup->win, masterScan, &pResult, gid, pInfo->binfo.pCtx,
                             numOfOutput, pInfo->binfo.rowCellInfoOffset, &pInfo->aggSup, pTaskInfo);
  if (ret != TSDB_CODE_SUCCESS) {  // null data, too many state code
    longjmp(pTaskInfo->env, TSDB_CODE_QRY_APP_ERROR);
  }

  updateTimeWindowInfo(&pInfo->twAggSup.timeWindowData, &pRowSup->win, false);
  doApplyFunctions(pTaskInfo, pInfo->binfo.pCtx, &pRowSup->win, &pInfo->twAggSup.timeWindowData, pRowSup->startRowIndex,
                   pRowSup->numOfRows, NULL, pBlock->info.rows, numOfOutput, TSDB_ORDER_ASC);
}

static SSDataBlock* doSessionWindowAgg(SOperatorInfo* pOperator) {
  if (pOperator->status == OP_EXEC_DONE) {
    return NULL;
  }

  SSessionAggOperatorInfo* pInfo = pOperator->info;
  SOptrBasicInfo*          pBInfo = &pInfo->binfo;

  if (pOperator->status == OP_RES_TO_RETURN) {
    doBuildResultDatablock(pOperator, pBInfo, &pInfo->groupResInfo, pInfo->aggSup.pResultBuf);
    if (pBInfo->pRes->info.rows == 0 || !hashRemainDataInGroupInfo(&pInfo->groupResInfo)) {
      doSetOperatorCompleted(pOperator);
      return NULL;
    }

    return pBInfo->pRes;
  }

  int64_t st = taosGetTimestampUs();
  int32_t order = TSDB_ORDER_ASC;

  SOperatorInfo* downstream = pOperator->pDownstream[0];

  while (1) {
    SSDataBlock* pBlock = downstream->fpSet.getNextFn(downstream);
    if (pBlock == NULL) {
      break;
    }

    // the pDataBlock are always the same one, no need to call this again
    setInputDataBlock(pOperator, pBInfo->pCtx, pBlock, order, MAIN_SCAN, true);
    blockDataUpdateTsWindow(pBlock, pInfo->tsSlotId);

    doSessionWindowAggImpl(pOperator, pInfo, pBlock);
  }

  pOperator->cost.openCost = (taosGetTimestampUs() - st) / 1000.0;

  // restore the value
  pOperator->status = OP_RES_TO_RETURN;
  closeAllResultRows(&pBInfo->resultRowInfo);

  initGroupedResultInfo(&pInfo->groupResInfo, pInfo->aggSup.pResultRowHashTable, TSDB_ORDER_ASC);
  blockDataEnsureCapacity(pBInfo->pRes, pOperator->resultInfo.capacity);
  doBuildResultDatablock(pOperator, pBInfo, &pInfo->groupResInfo, pInfo->aggSup.pResultBuf);
  if (pBInfo->pRes->info.rows == 0 || !hashRemainDataInGroupInfo(&pInfo->groupResInfo)) {
    doSetOperatorCompleted(pOperator);
  }

  size_t rows = pBInfo->pRes->info.rows;
  pOperator->resultInfo.totalRows += rows;

  return (rows == 0)? NULL : pBInfo->pRes;
}

static SSDataBlock* doAllIntervalAgg(SOperatorInfo* pOperator) {
  if (pOperator->status == OP_EXEC_DONE) {
    return NULL;
  }

  STimeSliceOperatorInfo* pSliceInfo = pOperator->info;
  if (pOperator->status == OP_RES_TO_RETURN) {
    //    doBuildResultDatablock(&pRuntimeEnv->groupResInfo, pRuntimeEnv, pIntervalInfo->pRes);
    if (pSliceInfo->binfo.pRes->info.rows == 0 || !hashRemainDataInGroupInfo(&pSliceInfo->groupResInfo)) {
      doSetOperatorCompleted(pOperator);
    }

    return pSliceInfo->binfo.pRes;
  }

  int32_t        order = TSDB_ORDER_ASC;
  SOperatorInfo* downstream = pOperator->pDownstream[0];

  while (1) {
    SSDataBlock* pBlock = downstream->fpSet.getNextFn(downstream);
    if (pBlock == NULL) {
      break;
    }

    // the pDataBlock are always the same one, no need to call this again
    setInputDataBlock(pOperator, pSliceInfo->binfo.pCtx, pBlock, order, MAIN_SCAN, true);
    //    hashAllIntervalAgg(pOperator, &pSliceInfo->binfo.resultRowInfo, pBlock, 0);
  }

  // restore the value
  pOperator->status = OP_RES_TO_RETURN;
  closeAllResultRows(&pSliceInfo->binfo.resultRowInfo);
  setTaskStatus(pOperator->pTaskInfo, TASK_COMPLETED);
  //  finalizeQueryResult(pSliceInfo->binfo.pCtx, pOperator->numOfExprs);

  //  initGroupedResultInfo(&pSliceInfo->groupResInfo, &pSliceInfo->binfo.resultRowInfo);
  //  doBuildResultDatablock(&pRuntimeEnv->groupResInfo, pRuntimeEnv, pSliceInfo->pRes);

  if (pSliceInfo->binfo.pRes->info.rows == 0 || !hashRemainDataInGroupInfo(&pSliceInfo->groupResInfo)) {
    pOperator->status = OP_EXEC_DONE;
  }

  return pSliceInfo->binfo.pRes->info.rows == 0 ? NULL : pSliceInfo->binfo.pRes;
}

SOperatorInfo* createTimeSliceOperatorInfo(SOperatorInfo* downstream, SExprInfo* pExprInfo, int32_t numOfCols,
                                           SSDataBlock* pResultBlock, SExecTaskInfo* pTaskInfo) {
  STimeSliceOperatorInfo* pInfo = taosMemoryCalloc(1, sizeof(STimeSliceOperatorInfo));
  SOperatorInfo*          pOperator = taosMemoryCalloc(1, sizeof(SOperatorInfo));
  if (pOperator == NULL || pInfo == NULL) {
    goto _error;
  }

  initResultRowInfo(&pInfo->binfo.resultRowInfo, 8);

  pOperator->name = "TimeSliceOperator";
  //  pOperator->operatorType = OP_AllTimeWindow;
  pOperator->blocking = true;
  pOperator->status = OP_NOT_OPENED;
  pOperator->pExpr = pExprInfo;
  pOperator->numOfExprs = numOfCols;
  pOperator->info = pInfo;
  pOperator->pTaskInfo = pTaskInfo;

  pOperator->fpSet = createOperatorFpSet(operatorDummyOpenFn, doAllIntervalAgg, NULL, NULL, destroyBasicOperatorInfo,
                                         NULL, NULL, NULL);

  int32_t code = appendDownstream(pOperator, &downstream, 1);
  return pOperator;

_error:
  taosMemoryFree(pInfo);
  taosMemoryFree(pOperator);
  pTaskInfo->code = TSDB_CODE_OUT_OF_MEMORY;
  return NULL;
}

SOperatorInfo* createStatewindowOperatorInfo(SOperatorInfo* downstream, SExprInfo* pExpr, int32_t numOfCols,
                                             SSDataBlock* pResBlock, STimeWindowAggSupp* pTwAggSup, int32_t tsSlotId,
                                             SColumn* pStateKeyCol, SExecTaskInfo* pTaskInfo) {
  SStateWindowOperatorInfo* pInfo = taosMemoryCalloc(1, sizeof(SStateWindowOperatorInfo));
  SOperatorInfo*            pOperator = taosMemoryCalloc(1, sizeof(SOperatorInfo));
  if (pInfo == NULL || pOperator == NULL) {
    goto _error;
  }

  pInfo->stateCol = *pStateKeyCol;
  pInfo->stateKey.type = pInfo->stateCol.type;
  pInfo->stateKey.bytes = pInfo->stateCol.bytes;
  pInfo->stateKey.pData = taosMemoryCalloc(1, pInfo->stateCol.bytes);
  if (pInfo->stateKey.pData == NULL) {
    goto _error;
  }

  size_t keyBufSize = sizeof(int64_t) + sizeof(int64_t) + POINTER_BYTES;

  initResultSizeInfo(pOperator, 4096);
  initAggInfo(&pInfo->binfo, &pInfo->aggSup, pExpr, numOfCols, pResBlock, keyBufSize, pTaskInfo->id.str);
  initResultRowInfo(&pInfo->binfo.resultRowInfo, 8);

  pInfo->twAggSup = *pTwAggSup;
  initExecTimeWindowInfo(&pInfo->twAggSup.timeWindowData, &pTaskInfo->window);

  pInfo->tsSlotId       = tsSlotId;
  pOperator->name       = "StateWindowOperator";
  pOperator->operatorType = QUERY_NODE_PHYSICAL_PLAN_STATE_WINDOW;
  pOperator->blocking   = true;
  pOperator->status     = OP_NOT_OPENED;
  pOperator->pExpr      = pExpr;
  pOperator->numOfExprs = numOfCols;
  pOperator->pTaskInfo  = pTaskInfo;
  pOperator->info       = pInfo;

  pOperator->fpSet = createOperatorFpSet(operatorDummyOpenFn, doStateWindowAgg, NULL, NULL,
                                         destroyStateWindowOperatorInfo, aggEncodeResultRow, aggDecodeResultRow, NULL);

  int32_t code = appendDownstream(pOperator, &downstream, 1);
  return pOperator;

_error:
  pTaskInfo->code = TSDB_CODE_SUCCESS;
  return NULL;
}

void destroySWindowOperatorInfo(void* param, int32_t numOfOutput) {
  SSessionAggOperatorInfo* pInfo = (SSessionAggOperatorInfo*)param;
  doDestroyBasicInfo(&pInfo->binfo, numOfOutput);
}

SOperatorInfo* createSessionAggOperatorInfo(SOperatorInfo* downstream, SExprInfo* pExprInfo, int32_t numOfCols,
                                            SSDataBlock* pResBlock, int64_t gap, int32_t tsSlotId,
                                            STimeWindowAggSupp* pTwAggSupp, SExecTaskInfo* pTaskInfo) {
  SSessionAggOperatorInfo* pInfo = taosMemoryCalloc(1, sizeof(SSessionAggOperatorInfo));
  SOperatorInfo*           pOperator = taosMemoryCalloc(1, sizeof(SOperatorInfo));
  if (pInfo == NULL || pOperator == NULL) {
    goto _error;
  }

  size_t keyBufSize = sizeof(int64_t) + sizeof(int64_t) + POINTER_BYTES;
  initResultSizeInfo(pOperator, 4096);

  int32_t code =
      initAggInfo(&pInfo->binfo, &pInfo->aggSup, pExprInfo, numOfCols, pResBlock, keyBufSize, pTaskInfo->id.str);
  if (code != TSDB_CODE_SUCCESS) {
    goto _error;
  }

  pInfo->twAggSup = *pTwAggSupp;
  initResultRowInfo(&pInfo->binfo.resultRowInfo, 8);
  initExecTimeWindowInfo(&pInfo->twAggSup.timeWindowData, &pTaskInfo->window);

  pInfo->tsSlotId = tsSlotId;
  pInfo->gap = gap;
  pInfo->binfo.pRes = pResBlock;
  pInfo->winSup.prevTs = INT64_MIN;
  pInfo->reptScan = false;
  pOperator->name = "SessionWindowAggOperator";
  pOperator->operatorType = QUERY_NODE_PHYSICAL_PLAN_SESSION_WINDOW;
  pOperator->blocking = true;
  pOperator->status = OP_NOT_OPENED;
  pOperator->pExpr = pExprInfo;
  pOperator->numOfExprs = numOfCols;
  pOperator->info = pInfo;

  pOperator->fpSet = createOperatorFpSet(operatorDummyOpenFn, doSessionWindowAgg, NULL, NULL,
                                         destroySWindowOperatorInfo, aggEncodeResultRow, aggDecodeResultRow, NULL);
  pOperator->pTaskInfo = pTaskInfo;

  code = appendDownstream(pOperator, &downstream, 1);
  return pOperator;

_error:
  if (pInfo != NULL) {
    destroySWindowOperatorInfo(pInfo, numOfCols);
  }

  taosMemoryFreeClear(pInfo);
  taosMemoryFreeClear(pOperator);
  pTaskInfo->code = code;
  return NULL;
}

static SArray* doHashInterval(SOperatorInfo* pOperatorInfo, SSDataBlock* pSDataBlock,
                               int32_t tableGroupId) {
  SStreamFinalIntervalOperatorInfo* pInfo = (SStreamFinalIntervalOperatorInfo*)pOperatorInfo->info;
  SResultRowInfo* pResultRowInfo = &(pInfo->binfo.resultRowInfo);
  SExecTaskInfo* pTaskInfo = pOperatorInfo->pTaskInfo;
  int32_t numOfOutput = pOperatorInfo->numOfExprs;
  SArray* pUpdated = taosArrayInit(4, POINTER_BYTES);
  int32_t step = 1;
  bool    ascScan = true;
  TSKEY* tsCols = NULL;
  SResultRow* pResult = NULL;
  int32_t forwardRows = 0;

  if (pSDataBlock->pDataBlock != NULL) {
    SColumnInfoData* pColDataInfo = taosArrayGet(pSDataBlock->pDataBlock, pInfo->primaryTsIndex);
    tsCols = (int64_t*)pColDataInfo->pData;
  } else {
    return pUpdated;
  }

  int32_t startPos = ascScan ? 0 : (pSDataBlock->info.rows - 1);
  TSKEY ts = getStartTsKey(&pSDataBlock->info.window, tsCols, pSDataBlock->info.rows, ascScan);
  STimeWindow nextWin = getActiveTimeWindow(pInfo->aggSup.pResultBuf, pResultRowInfo, ts,
      &pInfo->interval, pInfo->interval.precision, NULL);
  while (1) {
    int32_t code =
        setTimeWindowOutputBuf(pResultRowInfo, &nextWin, true, &pResult, tableGroupId, pInfo->binfo.pCtx,
                               numOfOutput, pInfo->binfo.rowCellInfoOffset, &pInfo->aggSup, pTaskInfo);
    if (code != TSDB_CODE_SUCCESS || pResult == NULL) {
      longjmp(pTaskInfo->env, TSDB_CODE_QRY_OUT_OF_MEMORY);
    }
    SResKeyPos* pos = taosMemoryMalloc(sizeof(SResKeyPos) + sizeof(uint64_t));
    pos->groupId = tableGroupId;
    pos->pos = (SResultRowPosition){.pageId = pResult->pageId, .offset = pResult->offset};
    *(int64_t*)pos->key = pResult->win.skey;
    taosArrayPush(pUpdated, &pos);
    forwardRows =
        getNumOfRowsInTimeWindow(&pSDataBlock->info, tsCols, startPos, nextWin.ekey, binarySearchForKey, NULL, TSDB_ORDER_ASC);
    // window start(end) key interpolation
    // disable it temporarily
//    doWindowBorderInterpolation(pInfo, pSDataBlock, numOfOutput, pInfo->binfo.pCtx, pResult, &nextWin, startPos, forwardRows);
    updateTimeWindowInfo(&pInfo->twAggSup.timeWindowData, &nextWin, true);
    doApplyFunctions(pTaskInfo, pInfo->binfo.pCtx, &nextWin, &pInfo->twAggSup.timeWindowData, startPos, forwardRows, tsCols,
                     pSDataBlock->info.rows, numOfOutput, TSDB_ORDER_ASC);
    int32_t prevEndPos = (forwardRows - 1) * step + startPos;
    startPos = getNextQualifiedWindow(&pInfo->interval, &nextWin, &pSDataBlock->info, tsCols, prevEndPos, pInfo->order);
    if (startPos < 0) {
      break;
    }
  }
  return pUpdated;
}

bool isFinalInterval(SStreamFinalIntervalOperatorInfo* pInfo) {
  return pInfo->pChildren != NULL;
}

void compactFunctions(SqlFunctionCtx* pDestCtx, SqlFunctionCtx* pSourceCtx,
    int32_t numOfOutput, SExecTaskInfo* pTaskInfo) {
  for (int32_t k = 0; k < numOfOutput; ++k) {
    if (fmIsWindowPseudoColumnFunc(pDestCtx[k].functionId)) {
      continue;
    }
    int32_t code = TSDB_CODE_SUCCESS;
    if (functionNeedToExecute(&pDestCtx[k]) && pDestCtx[k].fpSet.combine != NULL) {
      code = pDestCtx[k].fpSet.combine(&pDestCtx[k], &pSourceCtx[k]);
      if (code != TSDB_CODE_SUCCESS) {
        qError("%s apply functions error, code: %s", GET_TASKID(pTaskInfo), tstrerror(code));
        pTaskInfo->code = code;
        longjmp(pTaskInfo->env, code);
      }
    }
  }
}

static void rebuildIntervalWindow(SStreamFinalIntervalOperatorInfo* pInfo, SArray *pWinArray,
    int32_t groupId, int32_t numOfOutput, SExecTaskInfo* pTaskInfo) {
  int32_t size = taosArrayGetSize(pWinArray);
  ASSERT(pInfo->pChildren);
  for (int32_t i = 0; i < size; i++) {
    STimeWindow* pParentWin = taosArrayGet(pWinArray, i);
    SResultRow* pCurResult = NULL;
    setTimeWindowOutputBuf(&pInfo->binfo.resultRowInfo, pParentWin, true, &pCurResult, 0,
        pInfo->binfo.pCtx, numOfOutput, pInfo->binfo.rowCellInfoOffset, &pInfo->aggSup,
        pTaskInfo);
    int32_t numOfChildren = taosArrayGetSize(pInfo->pChildren);
    for (int32_t j = 0; j < numOfChildren; j++) {
      SOperatorInfo* pChildOp = taosArrayGetP(pInfo->pChildren, j);
      SIntervalAggOperatorInfo* pChInfo = pChildOp->info;
      SResultRow* pChResult = NULL;
      setTimeWindowOutputBuf(&pChInfo->binfo.resultRowInfo, pParentWin, true, &pChResult,
          0, pChInfo->binfo.pCtx, pChildOp->numOfExprs, pChInfo->binfo.rowCellInfoOffset,
          &pChInfo->aggSup, pTaskInfo);
      compactFunctions(pInfo->binfo.pCtx, pChInfo->binfo.pCtx, numOfOutput, pTaskInfo);
    }
  }
}

static SSDataBlock* doStreamFinalIntervalAgg(SOperatorInfo* pOperator) {
  SStreamFinalIntervalOperatorInfo* pInfo = pOperator->info;
  SOperatorInfo* downstream = pOperator->pDownstream[0];
  SArray* pUpdated = NULL;

  if (pOperator->status == OP_EXEC_DONE) {
    return NULL;
  } else if (pOperator->status == OP_RES_TO_RETURN) {
    doBuildResultDatablock(pOperator, &pInfo->binfo, &pInfo->groupResInfo, pInfo->aggSup.pResultBuf);
    if (pInfo->binfo.pRes->info.rows == 0 || !hashRemainDataInGroupInfo(&pInfo->groupResInfo)) {
      pOperator->status = OP_EXEC_DONE;
    }
    return pInfo->binfo.pRes->info.rows == 0 ? NULL : pInfo->binfo.pRes;
  }

  while (1) {
    SSDataBlock* pBlock = downstream->fpSet.getNextFn(downstream);
    if (pBlock == NULL) {
      break;
    }

    setInputDataBlock(pOperator, pInfo->binfo.pCtx, pBlock, pInfo->order, MAIN_SCAN, true);
    if (pBlock->info.type == STREAM_REPROCESS) {
      SArray *pUpWins = taosArrayInit(8, sizeof(STimeWindow));
      doClearWindows(&pInfo->aggSup, &pInfo->binfo, &pInfo->interval,
          pInfo->primaryTsIndex, pOperator->numOfExprs, pBlock, pUpWins);
      if (isFinalInterval(pInfo)) {
        int32_t childIndex = 0; //Todo(liuyao) get child id from SSDataBlock
        SOperatorInfo* pChildOp = taosArrayGetP(pInfo->pChildren, childIndex);
        SIntervalAggOperatorInfo* pChildInfo = pChildOp->info;
        doClearWindows(&pChildInfo->aggSup, &pChildInfo->binfo, &pChildInfo->interval,
           pChildInfo->primaryTsIndex, pChildOp->numOfExprs, pBlock, NULL);
        rebuildIntervalWindow(pInfo, pUpWins, pInfo->binfo.pRes->info.groupId,
            pOperator->numOfExprs, pOperator->pTaskInfo);
      }
      taosArrayDestroy(pUpWins);
      continue;
    }
    if (isFinalInterval(pInfo)) {
      int32_t chIndex = 1; //Todo(liuyao) get it from SSDataBlock
      SOperatorInfo* pChildOp = taosArrayGetP(pInfo->pChildren, chIndex);
      doStreamIntervalAgg(pChildOp);
    }
    pUpdated = doHashInterval(pOperator, pBlock, 0);
  }

  finalizeUpdatedResult(pOperator->numOfExprs, pInfo->aggSup.pResultBuf, pUpdated, pInfo->binfo.rowCellInfoOffset);
  initMultiResInfoFromArrayList(&pInfo->groupResInfo, pUpdated);
  blockDataEnsureCapacity(pInfo->binfo.pRes, pOperator->resultInfo.capacity);
  doBuildResultDatablock(pOperator, &pInfo->binfo, &pInfo->groupResInfo, pInfo->aggSup.pResultBuf);
  pOperator->status = OP_RES_TO_RETURN;
  return pInfo->binfo.pRes->info.rows == 0 ? NULL : pInfo->binfo.pRes;
}

void destroyStreamAggSupporter(SStreamAggSupporter* pSup) {
  taosArrayDestroy(pSup->pResultRows);
  taosMemoryFreeClear(pSup->pKeyBuf);
  destroyDiskbasedBuf(pSup->pResultBuf);
}

void destroyStreamSessionAggOperatorInfo(void* param, int32_t numOfOutput) {
  SStreamSessionAggOperatorInfo* pInfo = (SStreamSessionAggOperatorInfo*)param;
  doDestroyBasicInfo(&pInfo->binfo, numOfOutput);
  destroyStreamAggSupporter(&pInfo->streamAggSup);
  cleanupGroupResInfo(&pInfo->groupResInfo);
  if (pInfo->pChildren != NULL) {
    int32_t size = taosArrayGetSize(pInfo->pChildren);
    for (int32_t i = 0; i < size; i++) {
      SOperatorInfo *pChild = taosArrayGetP(pInfo->pChildren, i);
      SStreamSessionAggOperatorInfo* pChInfo = pChild->info;
      destroyStreamSessionAggOperatorInfo(pChInfo, numOfOutput);
      taosMemoryFreeClear(pChild);
      taosMemoryFreeClear(pChInfo);
    }
  }
}

int32_t initBiasicInfo(SOptrBasicInfo* pBasicInfo, SExprInfo* pExprInfo,
    int32_t numOfCols, SSDataBlock* pResultBlock, SDiskbasedBuf* pResultBuf) {
  pBasicInfo->pCtx = createSqlFunctionCtx(pExprInfo, numOfCols, &pBasicInfo->rowCellInfoOffset);
  pBasicInfo->pRes = pResultBlock;
  for (int32_t i = 0; i < numOfCols; ++i) {
    pBasicInfo->pCtx[i].pBuf = pResultBuf;
  }
  return TSDB_CODE_SUCCESS;
}

void initDummyFunction(SqlFunctionCtx* pDummy, SqlFunctionCtx* pCtx, int32_t nums) {
  for (int i = 0; i < nums; i++) {
    pDummy[i].functionId = pCtx[i].functionId;
  }
}
void initDownStream(SOperatorInfo* downstream, SStreamSessionAggOperatorInfo* pInfo) {
  ASSERT(downstream->operatorType == QUERY_NODE_PHYSICAL_PLAN_STREAM_SCAN);
  SStreamBlockScanInfo* pScanInfo = downstream->info;
  pScanInfo->sessionSup =
      (SessionWindowSupporter){.pStreamAggSup = &pInfo->streamAggSup, .gap = pInfo->gap};
  pScanInfo->pUpdateInfo = updateInfoInit(60000, TSDB_TIME_PRECISION_MILLI, 60000 * 60 * 6);
}

SOperatorInfo* createStreamSessionAggOperatorInfo(SOperatorInfo* downstream,
    SExprInfo* pExprInfo, int32_t numOfCols, SSDataBlock* pResBlock, int64_t gap,
    int32_t tsSlotId, STimeWindowAggSupp* pTwAggSupp, SExecTaskInfo* pTaskInfo) {
  int32_t code = TSDB_CODE_OUT_OF_MEMORY;
  SStreamSessionAggOperatorInfo* pInfo = 
      taosMemoryCalloc(1, sizeof(SStreamSessionAggOperatorInfo));
  SOperatorInfo* pOperator = taosMemoryCalloc(1, sizeof(SOperatorInfo));
  if (pInfo == NULL || pOperator == NULL) {
    goto _error;
  }

  initResultSizeInfo(pOperator, 4096);

  code = initStreamAggSupporter(&pInfo->streamAggSup, "StreamSessionAggOperatorInfo");
  if (code != TSDB_CODE_SUCCESS) {
    goto _error;
  }

  code = initBiasicInfo(&pInfo->binfo, pExprInfo, numOfCols, pResBlock,
      pInfo->streamAggSup.pResultBuf);
  if (code != TSDB_CODE_SUCCESS) {
    goto _error;
  }
  pInfo->streamAggSup.resultRowSize = getResultRowSize(pInfo->binfo.pCtx, numOfCols);
  
  pInfo->pDummyCtx = (SqlFunctionCtx*)taosMemoryCalloc(numOfCols, sizeof(SqlFunctionCtx));
  if (pInfo->pDummyCtx == NULL) {
    goto _error;
  }
  initDummyFunction(pInfo->pDummyCtx, pInfo->binfo.pCtx, numOfCols);

  pInfo->twAggSup = *pTwAggSupp;
  initResultRowInfo(&pInfo->binfo.resultRowInfo, 8);
  initExecTimeWindowInfo(&pInfo->twAggSup.timeWindowData, &pTaskInfo->window);

  pInfo->primaryTsIndex = tsSlotId;
  pInfo->gap = gap;
  pInfo->binfo.pRes = pResBlock;
  pInfo->order = TSDB_ORDER_ASC;
  _hash_fn_t hashFn = taosGetDefaultHashFunction(TSDB_DATA_TYPE_BINARY);
  pInfo->pStDeleted = taosHashInit(64, hashFn, true, HASH_NO_LOCK);
  pInfo->pDelIterator = NULL;
  pInfo->pDelRes = createOneDataBlock(pResBlock, false);
  blockDataEnsureCapacity(pInfo->pDelRes, 64);
  pInfo->pChildren = NULL;

  pOperator->name = "StreamSessionWindowAggOperator";
  pOperator->operatorType = QUERY_NODE_PHYSICAL_PLAN_STREAM_SESSION_WINDOW;
  pOperator->blocking = true;
  pOperator->status = OP_NOT_OPENED;
  pOperator->pExpr = pExprInfo;
  pOperator->numOfExprs = numOfCols;
  pOperator->info = pInfo;
  pOperator->fpSet = createOperatorFpSet(operatorDummyOpenFn, doStreamSessionWindowAgg,
      NULL, NULL, destroyStreamSessionAggOperatorInfo, aggEncodeResultRow,
      aggDecodeResultRow, NULL);
  pOperator->pTaskInfo = pTaskInfo;
  initDownStream(downstream, pInfo);
  code = appendDownstream(pOperator, &downstream, 1);
  return pOperator;

_error:
  if (pInfo != NULL) {
    destroyStreamSessionAggOperatorInfo(pInfo, numOfCols);
  }

  taosMemoryFreeClear(pInfo);
  taosMemoryFreeClear(pOperator);
  pTaskInfo->code = code;
  return NULL;
}

int64_t getSessionWindowEndkey(void* data, int32_t index) {
  SArray* pWinInfos = (SArray*) data;
  SResultWindowInfo* pWin = taosArrayGet(pWinInfos, index);
  return pWin->win.ekey;
}
static bool isInWindow(SResultWindowInfo* pWin, TSKEY ts, int64_t gap) {
  int64_t sGap = ts - pWin->win.skey;
  int64_t eGap = pWin->win.ekey - ts;
  if ( (sGap < 0 && sGap >= -gap) || (eGap < 0 && eGap >= -gap) || (sGap >= 0 && eGap >= 0) ) {
    return true;
  }
  return false;
}

static SResultWindowInfo* insertNewSessionWindow(SArray* pWinInfos, TSKEY ts,
    int32_t index) {
  SResultWindowInfo win = 
      {.pos.offset = -1, .pos.pageId = -1, .win.skey = ts, .win.ekey = ts, .isOutput = false};
  return taosArrayInsert(pWinInfos, index, &win);
}

static SResultWindowInfo* addNewSessionWindow(SArray* pWinInfos, TSKEY ts) {
  SResultWindowInfo win = 
      {.pos.offset = -1, .pos.pageId = -1, .win.skey = ts, .win.ekey = ts, .isOutput = false};
  return taosArrayPush(pWinInfos, &win);
}

SResultWindowInfo* getSessionTimeWindow(SArray* pWinInfos, TSKEY ts, int64_t gap,
    int32_t* pIndex) {
  int32_t size = taosArrayGetSize(pWinInfos);
  if (size == 0) {
    return addNewSessionWindow(pWinInfos, ts);
  }
  // find the first position which is smaller than the key
  int32_t index = binarySearch(pWinInfos, size, ts, TSDB_ORDER_DESC,
      getSessionWindowEndkey);
  SResultWindowInfo* pWin = NULL;
  if (index >= 0) {
    pWin = taosArrayGet(pWinInfos, index);
    if (isInWindow(pWin, ts, gap)) {
      *pIndex = index;
      return pWin;
    }
  }

  if (index + 1 < size) {
    pWin = taosArrayGet(pWinInfos, index + 1);
    if (isInWindow(pWin, ts, gap)) {
      *pIndex = index + 1;
      return pWin;
    }
  }

  if (index == size - 1) {
    *pIndex = taosArrayGetSize(pWinInfos);
    return addNewSessionWindow(pWinInfos, ts);
  }
  *pIndex = index;
  return insertNewSessionWindow(pWinInfos, ts, index);
}

int32_t updateSessionWindowInfo(SResultWindowInfo* pWinInfo, TSKEY* pTs, int32_t rows,
    int32_t start, int64_t gap, SHashObj* pStDeleted) {
  for (int32_t i = start; i < rows; ++i) {
    if (!isInWindow(pWinInfo, pTs[i], gap)) {
      return i - start;
    }
    if (pWinInfo->win.skey > pTs[i]) {
      if (pStDeleted && pWinInfo->isOutput) {
        taosHashPut(pStDeleted, &pWinInfo->pos, sizeof(SResultRowPosition), &pWinInfo->win.skey, sizeof(TSKEY));
        pWinInfo->isOutput = false;
      }
      pWinInfo->win.skey = pTs[i];
    }
    pWinInfo->win.ekey = TMAX(pWinInfo->win.ekey, pTs[i]);
  }
  return rows - start;
}

static int32_t setWindowOutputBuf(SResultWindowInfo* pWinInfo, SResultRow** pResult,
    SqlFunctionCtx* pCtx, int32_t groupId, int32_t numOfOutput,
    int32_t* rowCellInfoOffset, SStreamAggSupporter* pAggSup, SExecTaskInfo* pTaskInfo) {
  assert(pWinInfo->win.skey <= pWinInfo->win.ekey);
  // too many time window in query
  int32_t size = taosArrayGetSize(pAggSup->pResultRows);
  if (size > MAX_INTERVAL_TIME_WINDOW) {
    longjmp(pTaskInfo->env, TSDB_CODE_QRY_TOO_MANY_TIMEWINDOW);
  }
  
  if (pWinInfo->pos.pageId == -1) {
    *pResult = getNewResultRow(pAggSup->pResultBuf, groupId, pAggSup->resultRowSize);
    if (*pResult == NULL) {
      return TSDB_CODE_OUT_OF_MEMORY;
    }
    initResultRow(*pResult);

    // add a new result set for a new group
    pWinInfo->pos.pageId = (*pResult)->pageId;
    pWinInfo->pos.offset = (*pResult)->offset;
  } else {
    *pResult = getResultRowByPos(pAggSup->pResultBuf, &pWinInfo->pos);
    if (!(*pResult)) {
      qError("getResultRowByPos return NULL, TID:%s", GET_TASKID(pTaskInfo));
      return TSDB_CODE_FAILED;
    }
  }

  // set time window for current result
  (*pResult)->win = pWinInfo->win;
  setResultRowInitCtx(*pResult, pCtx, numOfOutput, rowCellInfoOffset);
  return TSDB_CODE_SUCCESS;
}

static int32_t doOneWindowAgg(SStreamSessionAggOperatorInfo* pInfo,
    SSDataBlock* pSDataBlock, SResultWindowInfo* pCurWin, SResultRow** pResult,
    int32_t startIndex, int32_t winRows, int32_t numOutput, SExecTaskInfo* pTaskInfo ) {
  SColumnInfoData* pColDataInfo =
      taosArrayGet(pSDataBlock->pDataBlock, pInfo->primaryTsIndex);
  TSKEY* tsCols = (int64_t*)pColDataInfo->pData;
  int32_t code = setWindowOutputBuf(pCurWin, pResult, pInfo->binfo.pCtx, pSDataBlock->info.groupId,
      numOutput, pInfo->binfo.rowCellInfoOffset, &pInfo->streamAggSup, pTaskInfo);
  if (code != TSDB_CODE_SUCCESS || (*pResult) == NULL) {
    return TSDB_CODE_QRY_OUT_OF_MEMORY;
  }
  updateTimeWindowInfo(&pInfo->twAggSup.timeWindowData, &pCurWin->win, true);
  doApplyFunctions(pTaskInfo, pInfo->binfo.pCtx, &pCurWin->win,
      &pInfo->twAggSup.timeWindowData, startIndex, winRows, tsCols, pSDataBlock->info.rows,
      numOutput, TSDB_ORDER_ASC);
  return TSDB_CODE_SUCCESS;
}

int32_t copyWinInfoToDataBlock(SSDataBlock* pBlock, SStreamAggSupporter* pAggSup,
     int32_t start, int32_t num, int32_t numOfExprs, SOptrBasicInfo* pBinfo) {
  for (int32_t i = start; i < num; i += 1) {
    SResultWindowInfo* pWinInfo = taosArrayGet(pAggSup->pResultRows, start);
    SFilePage*  bufPage = getBufPage(pAggSup->pResultBuf, pWinInfo->pos.pageId);
    SResultRow* pRow = (SResultRow*)((char*)bufPage + pWinInfo->pos.offset);
    for (int32_t j = 0; j < numOfExprs; ++j) {
      SResultRowEntryInfo* pResultInfo = getResultCell(pRow, j, pBinfo->rowCellInfoOffset);
      SColumnInfoData* pColInfoData = taosArrayGet(pBlock->pDataBlock, j);
      char* in = GET_ROWCELL_INTERBUF(pBinfo->pCtx[j].resultInfo);
      colDataAppend(pColInfoData, pBlock->info.rows, in, pResultInfo->isNullRes);
    }
    pBlock->info.rows += pRow->numOfRows;
    releaseBufPage(pAggSup->pResultBuf, bufPage);
  }
  blockDataUpdateTsWindow(pBlock, -1);
  return TSDB_CODE_SUCCESS;
}

int32_t getNumCompactWindow(SArray* pWinInfos, int32_t startIndex, int64_t gap) {
  SResultWindowInfo* pCurWin = taosArrayGet(pWinInfos, startIndex);
  int32_t size = taosArrayGetSize(pWinInfos);
  // Just look for the window behind StartIndex
  for (int32_t i = startIndex + 1; i < size; i++) {
    SResultWindowInfo* pWinInfo = taosArrayGet(pWinInfos, i);
    if (!isInWindow(pCurWin, pWinInfo->win.skey, gap)) {
      return i - startIndex - 1;
    }
  }

  return size - startIndex - 1;
}

void compactTimeWindow(SStreamSessionAggOperatorInfo* pInfo, int32_t startIndex, int32_t num,
    int32_t groupId, int32_t numOfOutput, SExecTaskInfo* pTaskInfo, SHashObj* pStUpdated, SHashObj* pStDeleted) {
  SResultWindowInfo* pCurWin = taosArrayGet(pInfo->streamAggSup.pResultRows, startIndex);
  SResultRow* pCurResult = NULL;
  setWindowOutputBuf(pCurWin, &pCurResult, pInfo->binfo.pCtx, groupId,
      numOfOutput, pInfo->binfo.rowCellInfoOffset, &pInfo->streamAggSup, pTaskInfo);
  num += startIndex + 1;
  ASSERT(num <= taosArrayGetSize(pInfo->streamAggSup.pResultRows));
  // Just look for the window behind StartIndex
  for (int32_t i = startIndex + 1; i < num; i++) {
    SResultWindowInfo* pWinInfo = taosArrayGet(pInfo->streamAggSup.pResultRows, i);
    SResultRow* pWinResult = NULL;
    setWindowOutputBuf(pWinInfo, &pWinResult, pInfo->pDummyCtx, groupId,
        numOfOutput, pInfo->binfo.rowCellInfoOffset, &pInfo->streamAggSup, pTaskInfo);
    pCurWin->win.ekey = TMAX(pCurWin->win.ekey, pWinInfo->win.ekey);
    compactFunctions(pInfo->binfo.pCtx, pInfo->pDummyCtx, numOfOutput, pTaskInfo);
    taosHashRemove(pStUpdated, &pWinInfo->pos, sizeof(SResultRowPosition));
    if (pWinInfo->isOutput) {
      taosHashPut(pStDeleted, &pWinInfo->pos, sizeof(SResultRowPosition), &pWinInfo->win.skey, sizeof(TSKEY));
      pWinInfo->isOutput = false;
    }
    taosArrayRemove(pInfo->streamAggSup.pResultRows, i);
  }
}

static void doStreamSessionWindowAggImpl(SOperatorInfo* pOperator,
    SSDataBlock* pSDataBlock, SHashObj* pStUpdated, SHashObj* pStDeleted) {
  SExecTaskInfo* pTaskInfo = pOperator->pTaskInfo;
  SStreamSessionAggOperatorInfo* pInfo = pOperator->info;
  bool masterScan = true;
  int32_t numOfOutput = pOperator->numOfExprs;
  int64_t groupId = pSDataBlock->info.groupId;
  int64_t gap = pInfo->gap;
  int64_t code = TSDB_CODE_SUCCESS;

  int32_t step = 1;
  bool    ascScan = true;
  TSKEY* tsCols = NULL;
  SResultRow* pResult = NULL;
  int32_t winRows = 0;

  if (pSDataBlock->pDataBlock != NULL) {
    SColumnInfoData* pColDataInfo =
        taosArrayGet(pSDataBlock->pDataBlock, pInfo->primaryTsIndex);
    tsCols = (int64_t*)pColDataInfo->pData;
  } else {
    return ;
  }
  
  SStreamAggSupporter* pAggSup = &pInfo->streamAggSup;
  for(int32_t i = 0; i < pSDataBlock->info.rows; ) {
    int32_t winIndex = 0;
    SResultWindowInfo* pCurWin =
        getSessionTimeWindow(pAggSup->pResultRows, tsCols[i], gap, &winIndex);
    winRows =
      updateSessionWindowInfo(pCurWin, tsCols, pSDataBlock->info.rows, i, pInfo->gap, pStDeleted);
    code = doOneWindowAgg(pInfo, pSDataBlock, pCurWin, &pResult, i, winRows, numOfOutput, pTaskInfo);
    if (code != TSDB_CODE_SUCCESS || pResult == NULL) {
      longjmp(pTaskInfo->env, TSDB_CODE_QRY_OUT_OF_MEMORY);
    }
    // window start(end) key interpolation
    // doWindowBorderInterpolation(pOperatorInfo, pSDataBlock, pInfo->binfo.pCtx, pResult, &nextWin, startPos, forwardRows,
    //                             pInfo->order, false);
    int32_t winNum = getNumCompactWindow(pAggSup->pResultRows, winIndex, gap);
    if (winNum > 0) {
      compactTimeWindow(pInfo, winIndex, winNum, groupId, numOfOutput, pTaskInfo, pStUpdated, pStDeleted);
    }
    pCurWin->isClosed = false;
    if (pInfo->twAggSup.calTrigger == STREAM_TRIGGER_AT_ONCE) {
      code = taosHashPut(pStUpdated, &pCurWin->pos, sizeof(SResultRowPosition), &(pCurWin->win.skey), sizeof(TSKEY));
      if (code != TSDB_CODE_SUCCESS) {
        longjmp(pTaskInfo->env, TSDB_CODE_QRY_OUT_OF_MEMORY);
      }
      pCurWin->isOutput = true;
    }
    i += winRows;
  }
}

static void doClearSessionWindows(SStreamAggSupporter* pAggSup, SOptrBasicInfo* pBinfo,
    SSDataBlock* pBlock, int32_t tsIndex, int32_t numOfOutput, int64_t gap, SArray* result) {
  SColumnInfoData* pColDataInfo = taosArrayGet(pBlock->pDataBlock, tsIndex);
  TSKEY *tsCols = (TSKEY*)pColDataInfo->pData;
  int32_t step = 0;
  for (int32_t i = 0; i < pBlock->info.rows; i += step) {
    int32_t winIndex = 0;
    SResultWindowInfo* pCurWin =
        getSessionTimeWindow(pAggSup->pResultRows, tsCols[i], gap, &winIndex);
    step = updateSessionWindowInfo(pCurWin, tsCols, pBlock->info.rows, i, gap, NULL);
    ASSERT(isInWindow(pCurWin, tsCols[i], gap));
    doClearWindowImpl(&pCurWin->pos, pAggSup->pResultBuf, pBinfo, numOfOutput);
    if (result) {
      taosArrayPush(result, pCurWin);
    }
  }
}

static int32_t copyUpdateResult(SHashObj* pStUpdated, SArray* pUpdated, int32_t groupId) {
  void* pData = NULL;
  size_t keyLen = 0;
  while((pData = taosHashIterate(pStUpdated, pData)) != NULL) {
    void* key = taosHashGetKey(pData, &keyLen);
    ASSERT(keyLen == sizeof(SResultRowPosition));
    SResKeyPos* pos = taosMemoryMalloc(sizeof(SResKeyPos) + sizeof(uint64_t));
    if (pos == NULL) {
      return TSDB_CODE_QRY_OUT_OF_MEMORY;
    }
    pos->groupId = groupId;
    pos->pos = *(SResultRowPosition*)key;
    *(int64_t*)pos->key = *(uint64_t*)pData;
    taosArrayPush(pUpdated, &pos);
  }
  return TSDB_CODE_SUCCESS;
}

void doBuildDeleteDataBlock(SHashObj* pStDeleted, SSDataBlock* pBlock, void** Ite) {
  blockDataCleanup(pBlock);
  size_t keyLen = 0;
  while(( (*Ite) = taosHashIterate(pStDeleted, *Ite)) != NULL) {
    SColumnInfoData* pColInfoData = taosArrayGet(pBlock->pDataBlock, 0);
    colDataAppend(pColInfoData, pBlock->info.rows, *Ite, false);  
    for (int32_t i = 1; i < pBlock->info.numOfCols; i++) {
      pColInfoData = taosArrayGet(pBlock->pDataBlock, i);
      colDataAppendNULL(pColInfoData, pBlock->info.rows); 
    }
    pBlock->info.rows += 1;
    if (pBlock->info.rows + 1 >= pBlock->info.capacity) {
      break;
    }
  }
  if ((*Ite) == NULL) {
    taosHashClear(pStDeleted);
  }
}

static void rebuildTimeWindow(SStreamSessionAggOperatorInfo* pInfo, SArray *pWinArray,
    int32_t groupId, int32_t numOfOutput, SExecTaskInfo* pTaskInfo) {
  int32_t size = taosArrayGetSize(pWinArray);
  ASSERT(pInfo->pChildren);
  for (int32_t i = 0; i < size; i++) {
    SResultWindowInfo* pParentWin = taosArrayGet(pWinArray, i);
    SResultRow* pCurResult = NULL;
    setWindowOutputBuf(pParentWin, &pCurResult, pInfo->binfo.pCtx, groupId,
        numOfOutput, pInfo->binfo.rowCellInfoOffset, &pInfo->streamAggSup, pTaskInfo);
    int32_t numOfChildren = taosArrayGetSize(pInfo->pChildren);
    for (int32_t j = 0; j < numOfChildren; j++) {
      SOperatorInfo* pChild = taosArrayGetP(pInfo->pChildren, j);
      SStreamSessionAggOperatorInfo* pChInfo = pChild->info;
      SArray* pChWins = pChInfo->streamAggSup.pResultRows;
      int32_t chWinSize = taosArrayGetSize(pChWins);
      int32_t index = binarySearch(pChWins, chWinSize, pParentWin->win.skey,
          TSDB_ORDER_DESC, getSessionWindowEndkey);
      for (int32_t k = index; k > 0 && k < chWinSize; k++) {
        SResultWindowInfo* pcw = taosArrayGet(pChWins, k);
        if (pParentWin->win.skey <= pcw->win.skey && pcw->win.ekey <= pParentWin->win.ekey) {
          SResultRow* pChResult = NULL;
          setWindowOutputBuf(pcw, &pChResult, pChInfo->binfo.pCtx, groupId,
              numOfOutput, pChInfo->binfo.rowCellInfoOffset, &pChInfo->streamAggSup, pTaskInfo);
          compactFunctions(pInfo->binfo.pCtx, pChInfo->binfo.pCtx, numOfOutput, pTaskInfo);
          continue;
        }
        break;
      }
    }
  }
}

bool isFinalSession(SStreamSessionAggOperatorInfo* pInfo) {
  return pInfo->pChildren != NULL;
}

int32_t closeSessionWindow(SArray *pWins, STimeWindowAggSupp *pTwSup, SArray *pClosed,
    int8_t calTrigger) {
  // Todo(liuyao) save window to tdb
  int32_t size =  taosArrayGetSize(pWins);
  for (int32_t i = 0; i < size; i++) {
    SResultWindowInfo *pSeWin = taosArrayGet(pWins, i);
    if (pSeWin->win.ekey < pTwSup->maxTs - pTwSup->waterMark) {
      if (!pSeWin->isClosed) {
        SResKeyPos* pos = taosMemoryMalloc(sizeof(SResKeyPos) + sizeof(uint64_t));
        if (pos == NULL) {
          return TSDB_CODE_OUT_OF_MEMORY;
        }
        pos->groupId = 0;
        pos->pos = pSeWin->pos;
        *(int64_t*)pos->key = pSeWin->win.ekey;
        if (!taosArrayPush(pClosed, &pos)) {
          taosMemoryFree(pos);
          return TSDB_CODE_OUT_OF_MEMORY;
        }
        pSeWin->isClosed = true;
        if (calTrigger == STREAM_TRIGGER__WINDOW_CLOSE) {
          pSeWin->isOutput = true;
        }
      }
      continue;
    }
    break;
  }
  return TSDB_CODE_SUCCESS;
}

static SSDataBlock* doStreamSessionWindowAgg(SOperatorInfo* pOperator) {
  if (pOperator->status == OP_EXEC_DONE) {
    return NULL;
  }

  SStreamSessionAggOperatorInfo* pInfo = pOperator->info;
  SOptrBasicInfo* pBInfo = &pInfo->binfo;
  if (pOperator->status == OP_RES_TO_RETURN) {
    doBuildDeleteDataBlock(pInfo->pStDeleted, pInfo->pDelRes, &pInfo->pDelIterator);
    if (pInfo->pDelRes->info.rows > 0) {
      return pInfo->pDelRes;
    }
    doBuildResultDatablock(pOperator, pBInfo, &pInfo->groupResInfo,
        pInfo->streamAggSup.pResultBuf);
    if (pBInfo->pRes->info.rows == 0 ||
        !hashRemainDataInGroupInfo(&pInfo->groupResInfo)) {
      doSetOperatorCompleted(pOperator);
    }
    return pBInfo->pRes->info.rows == 0 ? NULL : pBInfo->pRes;
  }

  _hash_fn_t hashFn = taosGetDefaultHashFunction(TSDB_DATA_TYPE_BINARY);
  SHashObj* pStUpdated = taosHashInit(64, hashFn, true, HASH_NO_LOCK);
  SOperatorInfo* downstream = pOperator->pDownstream[0];
  while (1) {
    SSDataBlock* pBlock = downstream->fpSet.getNextFn(downstream);
    if (pBlock == NULL) {
      break;
    }
    // the pDataBlock are always the same one, no need to call this again
    setInputDataBlock(pOperator, pBInfo->pCtx, pBlock, TSDB_ORDER_ASC, MAIN_SCAN, true);
     if (pBlock->info.type == STREAM_REPROCESS) {
      SArray *pWins = taosArrayInit(16, sizeof(SResultWindowInfo));
      doClearSessionWindows(&pInfo->streamAggSup, &pInfo->binfo, pBlock, 0,
          pOperator->numOfExprs, pInfo->gap, pWins);
      if (isFinalSession(pInfo)) {
        int32_t childIndex = 0; //Todo(liuyao) get child id from SSDataBlock
        SOperatorInfo* pChildOp = taosArrayGetP(pInfo->pChildren, childIndex);
        SStreamSessionAggOperatorInfo* pChildInfo = pChildOp->info;
        doClearSessionWindows(&pChildInfo->streamAggSup, &pChildInfo->binfo, pBlock, 0,
            pChildOp->numOfExprs, pChildInfo->gap, NULL);
        rebuildTimeWindow(pInfo, pWins, pInfo->binfo.pRes->info.groupId, pOperator->numOfExprs, pOperator->pTaskInfo);
      }
      taosArrayDestroy(pWins);
      continue;
    }
    if (isFinalSession(pInfo)) {
      int32_t childIndex = 0; //Todo(liuyao) get child id from SSDataBlock
      SOptrBasicInfo* pChildOp = taosArrayGetP(pInfo->pChildren, childIndex);
      doStreamSessionWindowAggImpl(pOperator, pBlock, NULL, NULL);
    }
    doStreamSessionWindowAggImpl(pOperator, pBlock, pStUpdated, pInfo->pStDeleted);
    pInfo->twAggSup.maxTs = TMAX(pInfo->twAggSup.maxTs, pBlock->info.window.ekey);
  }
  // restore the value
  pOperator->status = OP_RES_TO_RETURN;
  
  SArray* pClosed = taosArrayInit(16, POINTER_BYTES);
  closeSessionWindow(pInfo->streamAggSup.pResultRows, &pInfo->twAggSup, pClosed,
      pInfo->twAggSup.calTrigger);
  SArray* pUpdated = taosArrayInit(16, POINTER_BYTES);
  copyUpdateResult(pStUpdated, pUpdated, pBInfo->pRes->info.groupId);
  taosHashCleanup(pStUpdated);
  if (pInfo->twAggSup.calTrigger == STREAM_TRIGGER__WINDOW_CLOSE) {
    taosArrayAddAll(pUpdated, pClosed);
  }

  finalizeUpdatedResult(pOperator->numOfExprs, pInfo->streamAggSup.pResultBuf, pUpdated,
      pInfo->binfo.rowCellInfoOffset);
  initMultiResInfoFromArrayList(&pInfo->groupResInfo, pUpdated);
  blockDataEnsureCapacity(pInfo->binfo.pRes, pOperator->resultInfo.capacity);
  doBuildDeleteDataBlock(pInfo->pStDeleted, pInfo->pDelRes, &pInfo->pDelIterator);
  if (pInfo->pDelRes->info.rows > 0) {
    return pInfo->pDelRes;
  }
  doBuildResultDatablock(pOperator, &pInfo->binfo, &pInfo->groupResInfo,
      pInfo->streamAggSup.pResultBuf);
  return pBInfo->pRes->info.rows == 0 ? NULL : pBInfo->pRes;
}

SOperatorInfo* createStreamFinalSessionAggOperatorInfo(SOperatorInfo* downstream,
    SExprInfo* pExprInfo, int32_t numOfCols, SSDataBlock* pResBlock, int64_t gap,
    int32_t tsSlotId, STimeWindowAggSupp* pTwAggSupp, SExecTaskInfo* pTaskInfo) {
  int32_t code = TSDB_CODE_OUT_OF_MEMORY;
  SStreamSessionAggOperatorInfo* pInfo = NULL;
  SOperatorInfo* pOperator = createStreamSessionAggOperatorInfo(downstream, pExprInfo,
      numOfCols, pResBlock, gap, tsSlotId, pTwAggSupp, pTaskInfo);
  if (pOperator == NULL) {
    goto _error;
  }
  pOperator->name = "StreamFinalSessionWindowAggOperator";
  pOperator->operatorType = QUERY_NODE_PHYSICAL_PLAN_STREAM_FINAL_SESSION_WINDOW;
  int32_t numOfChild = 1; //Todo(liuyao) get it from phy plan
  pInfo = pOperator->info;
  pInfo->pChildren = taosArrayInit(8, sizeof(void *));
  for (int32_t i = 0; i < numOfChild; i++) {
    SOperatorInfo* pChild = createStreamSessionAggOperatorInfo(NULL, pExprInfo,
        numOfCols, NULL, gap, tsSlotId, pTwAggSupp, pTaskInfo);
    if (pChild == NULL) {
      goto _error;
    }
    taosArrayPush(pInfo->pChildren, &pChild);
  }
  return pOperator;

_error:
  if (pInfo != NULL) {
    destroyStreamSessionAggOperatorInfo(pInfo, numOfCols);
  }

  taosMemoryFreeClear(pInfo);
  taosMemoryFreeClear(pOperator);
  pTaskInfo->code = code;
  return NULL;
}<|MERGE_RESOLUTION|>--- conflicted
+++ resolved
@@ -1,4 +1,4 @@
-#include <libs/function/function.h>
+#include "function.h"
 #include "executorimpl.h"
 #include "functionMgt.h"
 #include "tdatablock.h"
@@ -27,47 +27,11 @@
  *    is a previous result generated or not.
  */
 static void setIntervalQueryRange(STableQueryInfo* pTableQueryInfo, TSKEY key, STimeWindow* pQRange) {
-  //  SResultRowInfo*  pResultRowInfo = &pTableQueryInfo->resInfo;
-  //  if (pResultRowInfo->curPos != -1) {
-  //    return;
-  //  }
-
-  //  pTableQueryInfo->win.skey = key;
-  //  STimeWindow win = {.skey = key, .ekey = pQRange->ekey};
-
-  /**
-   * In handling the both ascending and descending order super table query, we need to find the first qualified
-   * timestamp of this table, and then set the first qualified start timestamp.
-   * In ascending query, the key is the first qualified timestamp. However, in the descending order query, additional
-   * operations involve.
-   */
-  //  STimeWindow w = TSWINDOW_INITIALIZER;
-  //
-  //  TSKEY sk = TMIN(win.skey, win.ekey);
-  //  TSKEY ek = TMAX(win.skey, win.ekey);
-  //  getAlignQueryTimeWindow(pQueryAttr, win.skey, sk, ek, &w);
-
-  //  if (pResultRowInfo->prevSKey == TSKEY_INITIAL_VAL) {
-  //    if (!QUERY_IS_ASC_QUERY(pQueryAttr)) {
-  //      assert(win.ekey == pQueryAttr->window.ekey);
-  //    }
-  //
-  //    pResultRowInfo->prevSKey = w.skey;
-  //  }
-
-  //  pTableQueryInfo->lastKey = pTableQueryInfo->win.skey;
-}
-
-static TSKEY getStartTsKey(STimeWindow* win, const TSKEY* tsCols, int32_t rows, bool ascQuery) {
-  TSKEY ts = TSKEY_INITIAL_VAL;
-  if (tsCols == NULL) {
-    ts = ascQuery ? win->skey : win->ekey;
-  } else {
-//    int32_t offset = ascQuery ? 0 : rows - 1;
-    ts = tsCols[0];
-  }
-
-  return ts;
+  // do nothing
+}
+
+static TSKEY getStartTsKey(STimeWindow* win, const TSKEY* tsCols) {
+  return tsCols == NULL? win->skey:tsCols[0];
 }
 
 static void getInitialStartTimeWindow(SInterval* pInterval, int32_t precision, TSKEY ts, STimeWindow* w,
@@ -654,12 +618,64 @@
   }
 }
 
-<<<<<<< HEAD
 static void doInterpUnclosedTimeWindow(SOperatorInfo* pOperatorInfo, int32_t numOfExprs, SResultRowInfo* pResultRowInfo,
                                        SSDataBlock* pBlock, int32_t scanFlag, int64_t* tsCols, SResultRowPosition* p) {
   SExecTaskInfo* pTaskInfo = pOperatorInfo->pTaskInfo;
 
-=======
+  SIntervalAggOperatorInfo* pInfo = (SIntervalAggOperatorInfo*)pOperatorInfo->info;
+
+  int32_t  startPos = 0;
+  int32_t  numOfOutput = pOperatorInfo->numOfExprs;
+  uint64_t groupId = pBlock->info.groupId;
+
+  SResultRow* pResult = NULL;
+
+  while (1) {
+    SListNode* pn = tdListGetHead(pResultRowInfo->openWindow);
+
+    SResultRowPosition* p1 = (SResultRowPosition*)pn->data;
+    if (p->pageId == p1->pageId && p->offset == p1->offset) {
+      break;
+    }
+
+    SResultRow* pr = getResultRowByPos(pInfo->aggSup.pResultBuf, p1);
+    ASSERT(pr->offset == p1->offset && pr->pageId == p1->pageId);
+
+    if (pr->closed) {
+      ASSERT(isResultRowInterpolated(pr, RESULT_ROW_START_INTERP) && isResultRowInterpolated(pr, RESULT_ROW_END_INTERP));
+      tdListPopHead(pResultRowInfo->openWindow);
+      continue;
+    }
+
+    STimeWindow w = pr->win;
+    int32_t ret = setTimeWindowOutputBuf(pResultRowInfo, &w, (scanFlag == MAIN_SCAN), &pResult, groupId, pInfo->binfo.pCtx,
+                                 numOfOutput, pInfo->binfo.rowCellInfoOffset, &pInfo->aggSup, pTaskInfo);
+    if (ret != TSDB_CODE_SUCCESS) {
+      longjmp(pTaskInfo->env, TSDB_CODE_QRY_OUT_OF_MEMORY);
+    }
+
+    ASSERT(!isResultRowInterpolated(pResult, RESULT_ROW_END_INTERP));
+
+    SGroupKeys *pTsKey = taosArrayGet(pInfo->pPrevValues, 0);
+    int64_t prevTs = *(int64_t*) pTsKey->pData;
+    doTimeWindowInterpolation(pInfo, numOfOutput, pBlock->pDataBlock, prevTs, -1, tsCols[startPos], startPos,
+                              w.ekey, RESULT_ROW_END_INTERP);
+
+    setResultRowInterpo(pResult, RESULT_ROW_END_INTERP);
+    setNotInterpoWindowKey(pInfo->binfo.pCtx, numOfExprs, RESULT_ROW_START_INTERP);
+
+    doApplyFunctions(pTaskInfo, pInfo->binfo.pCtx, &w, &pInfo->twAggSup.timeWindowData, startPos, 0, tsCols,
+                     pBlock->info.rows, numOfExprs, pInfo->order);
+
+    if (isResultRowInterpolated(pResult, RESULT_ROW_END_INTERP)) {
+      closeResultRow(pr);
+      tdListPopHead(pResultRowInfo->openWindow);
+    } else { // the remains are can not be closed yet.
+      break;
+    }
+  }
+}
+
 typedef int64_t (*__get_value_fn_t)(void* data, int32_t index);
 
 int32_t binarySearch(void* keyList, int num, TSKEY key, int order,
@@ -736,7 +752,7 @@
       return TSDB_CODE_SUCCESS;
     }
   }
-  
+
   SResKeyPos* newPos = taosMemoryMalloc(sizeof(SResKeyPos) + sizeof(uint64_t));
   if (newPos == NULL) {
     return TSDB_CODE_OUT_OF_MEMORY;
@@ -751,75 +767,8 @@
 }
 
 static void hashIntervalAgg(SOperatorInfo* pOperatorInfo, SResultRowInfo* pResultRowInfo, SSDataBlock* pBlock,
-                               uint64_t tableGroupId, SArray* pUpdated) {
->>>>>>> 1dae7245
+                               int32_t scanFlag, SArray* pUpdated) {
   SIntervalAggOperatorInfo* pInfo = (SIntervalAggOperatorInfo*)pOperatorInfo->info;
-
-  int32_t  startPos = 0;
-  int32_t  numOfOutput = pOperatorInfo->numOfExprs;
-  uint64_t groupId = pBlock->info.groupId;
-
-<<<<<<< HEAD
-  SResultRow* pResult = NULL;
-
-  while (1) {
-    SListNode* pn = tdListGetHead(pResultRowInfo->openWindow);
-=======
-  int32_t step = 1;
-  bool    ascScan = (pInfo->order == TSDB_ORDER_ASC);
->>>>>>> 1dae7245
-
-    SResultRowPosition* p1 = (SResultRowPosition*)pn->data;
-    if (p->pageId == p1->pageId && p->offset == p1->offset) {
-      break;
-    }
-
-    SResultRow* pr = getResultRowByPos(pInfo->aggSup.pResultBuf, p1);
-    ASSERT(pr->offset == p1->offset && pr->pageId == p1->pageId);
-
-    if (pr->closed) {
-      ASSERT(isResultRowInterpolated(pr, RESULT_ROW_START_INTERP) && isResultRowInterpolated(pr, RESULT_ROW_END_INTERP));
-      tdListPopHead(pResultRowInfo->openWindow);
-      continue;
-    }
-
-    STimeWindow w = pr->win;
-    int32_t ret = setTimeWindowOutputBuf(pResultRowInfo, &w, (scanFlag == MAIN_SCAN), &pResult, groupId, pInfo->binfo.pCtx,
-                                 numOfOutput, pInfo->binfo.rowCellInfoOffset, &pInfo->aggSup, pTaskInfo);
-    if (ret != TSDB_CODE_SUCCESS) {
-      longjmp(pTaskInfo->env, TSDB_CODE_QRY_OUT_OF_MEMORY);
-    }
-
-    ASSERT(!isResultRowInterpolated(pResult, RESULT_ROW_END_INTERP));
-
-    SGroupKeys *pTsKey = taosArrayGet(pInfo->pPrevValues, 0);
-    int64_t prevTs = *(int64_t*) pTsKey->pData;
-    doTimeWindowInterpolation(pInfo, numOfOutput, pBlock->pDataBlock, prevTs, -1, tsCols[startPos], startPos,
-                              w.ekey, RESULT_ROW_END_INTERP);
-
-    setResultRowInterpo(pResult, RESULT_ROW_END_INTERP);
-    setNotInterpoWindowKey(pInfo->binfo.pCtx, numOfExprs, RESULT_ROW_START_INTERP);
-
-    doApplyFunctions(pTaskInfo, pInfo->binfo.pCtx, &w, &pInfo->twAggSup.timeWindowData, startPos, 0, tsCols,
-                     pBlock->info.rows, numOfExprs, pInfo->order);
-
-    if (isResultRowInterpolated(pResult, RESULT_ROW_END_INTERP)) {
-      closeResultRow(pr);
-      tdListPopHead(pResultRowInfo->openWindow);
-    } else { // the remains are can not be closed yet.
-      break;
-    }
-  }
-}
-
-static SArray* hashIntervalAgg(SOperatorInfo* pOperatorInfo, SResultRowInfo* pResultRowInfo, SSDataBlock* pBlock,
-                               int32_t scanFlag) {
-  SIntervalAggOperatorInfo* pInfo = (SIntervalAggOperatorInfo*)pOperatorInfo->info;
-
-  SArray* pUpdated = NULL;
-  if (pInfo->execModel == OPTR_EXEC_MODEL_STREAM) {
-    pUpdated = taosArrayInit(4, POINTER_BYTES);
-  }
 
   SExecTaskInfo* pTaskInfo = pOperatorInfo->pTaskInfo;
 
@@ -828,7 +777,7 @@
   int64_t *tsCols       = extractTsCol(pBlock, pInfo);
   uint64_t tableGroupId = pBlock->info.groupId;
   bool     ascScan      = (pInfo->order == TSDB_ORDER_ASC);
-  TSKEY    ts           = getStartTsKey(&pBlock->info.window, tsCols, pBlock->info.rows, ascScan);
+  TSKEY    ts           = getStartTsKey(&pBlock->info.window, tsCols);
   SResultRow* pResult   = NULL;
 
   STimeWindow win = getActiveTimeWindow(pInfo->aggSup.pResultBuf, pResultRowInfo, ts, &pInfo->interval,
@@ -841,8 +790,7 @@
   }
 
   if (pInfo->execModel == OPTR_EXEC_MODEL_STREAM &&
-        (pInfo->twAggSup.calTrigger == STREAM_TRIGGER_AT_ONCE ||
-         pInfo->twAggSup.calTrigger == 0) ) {
+      (pInfo->twAggSup.calTrigger == STREAM_TRIGGER_AT_ONCE || pInfo->twAggSup.calTrigger == 0)) {
     saveResult(pResult, tableGroupId, pUpdated);
   }
 
@@ -888,20 +836,9 @@
       longjmp(pTaskInfo->env, TSDB_CODE_QRY_OUT_OF_MEMORY);
     }
 
-<<<<<<< HEAD
-    if (pInfo->execModel == OPTR_EXEC_MODEL_STREAM) {
-      SResKeyPos* pPos = taosMemoryMalloc(sizeof(SResKeyPos) + sizeof(uint64_t));
-      pPos->groupId = tableGroupId;
-      pPos->pos = (SResultRowPosition){.pageId = pResult->pageId, .offset = pResult->offset};
-      *(int64_t*)pPos->key = pResult->win.skey;
-
-      taosArrayPush(pUpdated, &pPos);
-=======
     if (pInfo->execModel == OPTR_EXEC_MODEL_STREAM &&
-          (pInfo->twAggSup.calTrigger == STREAM_TRIGGER_AT_ONCE ||
-           pInfo->twAggSup.calTrigger == 0) ) {
+        (pInfo->twAggSup.calTrigger == STREAM_TRIGGER_AT_ONCE || pInfo->twAggSup.calTrigger == 0)) {
       saveResult(pResult, tableGroupId, pUpdated);
->>>>>>> 1dae7245
     }
 
     ekey = ascScan? nextWin.ekey:nextWin.skey;
@@ -920,9 +857,6 @@
   if (pInfo->timeWindowInterpo) {
     saveDataBlockLastRow(pInfo->pPrevValues, pBlock, pInfo->pInterpCols);
   }
-
-<<<<<<< HEAD
-  return pUpdated;
 }
 
 void doCloseWindow(SResultRowInfo* pResultRowInfo, const SIntervalAggOperatorInfo* pInfo, SResultRow* pResult) {
@@ -961,9 +895,6 @@
   }
 
   return tsCols;
-=======
-  //  updateResultRowInfoActiveIndex(pResultRowInfo, &pInfo->win, pRuntimeEnv->current->lastKey, true, false);
->>>>>>> 1dae7245
 }
 
 static int32_t doOpenIntervalAgg(SOperatorInfo* pOperator) {
@@ -992,11 +923,7 @@
     STableQueryInfo* pTableQueryInfo = pInfo->pCurrent;
 
     setIntervalQueryRange(pTableQueryInfo, pBlock->info.window.skey, &pTaskInfo->window);
-<<<<<<< HEAD
-    hashIntervalAgg(pOperator, &pInfo->binfo.resultRowInfo, pBlock, scanFlag);
-=======
-    hashIntervalAgg(pOperator, &pInfo->binfo.resultRowInfo, pBlock, pBlock->info.groupId, NULL);
->>>>>>> 1dae7245
+    hashIntervalAgg(pOperator, &pInfo->binfo.resultRowInfo, pBlock, scanFlag, NULL);
 
 #if 0  // test for encode/decode result info
     if(pOperator->fpSet.encodeResultRow){
@@ -1360,23 +1287,20 @@
       continue;
     }
 
-<<<<<<< HEAD
-    pUpdated = hashIntervalAgg(pOperator, &pInfo->binfo.resultRowInfo, pBlock, MAIN_SCAN);
-=======
-    hashIntervalAgg(pOperator, &pInfo->binfo.resultRowInfo, pBlock, pBlock->info.groupId, pUpdated);
+    hashIntervalAgg(pOperator, &pInfo->binfo.resultRowInfo, pBlock, MAIN_SCAN, pUpdated);
+
     pInfo->twAggSup.maxTs = TMAX(pInfo->twAggSup.maxTs, pBlock->info.window.ekey);
->>>>>>> 1dae7245
-  }
-  closeIntervalWindow(pInfo->aggSup.pResultRowHashTable, &pInfo->twAggSup,
-      &pInfo->interval, pClosed);
-  finalizeUpdatedResult(pOperator->numOfExprs, pInfo->aggSup.pResultBuf, pClosed,
-      pInfo->binfo.rowCellInfoOffset);
+    hashIntervalAgg(pOperator, &pInfo->binfo.resultRowInfo, pBlock, MAIN_SCAN, pUpdated);
+  }
+
+  closeIntervalWindow(pInfo->aggSup.pResultRowHashTable, &pInfo->twAggSup, &pInfo->interval, pClosed);
+  finalizeUpdatedResult(pOperator->numOfExprs, pInfo->aggSup.pResultBuf, pClosed, pInfo->binfo.rowCellInfoOffset);
   if (pInfo->twAggSup.calTrigger == STREAM_TRIGGER__WINDOW_CLOSE) {
     taosArrayAddAll(pUpdated, pClosed);
   }
+
   taosArrayDestroy(pClosed);
-  finalizeUpdatedResult(pOperator->numOfExprs, pInfo->aggSup.pResultBuf, pUpdated,
-      pInfo->binfo.rowCellInfoOffset);
+  finalizeUpdatedResult(pOperator->numOfExprs, pInfo->aggSup.pResultBuf, pUpdated, pInfo->binfo.rowCellInfoOffset);
 
   initMultiResInfoFromArrayList(&pInfo->groupResInfo, pUpdated);
   blockDataEnsureCapacity(pInfo->binfo.pRes, pOperator->resultInfo.capacity);
@@ -1983,7 +1907,7 @@
   }
 
   int32_t startPos = ascScan ? 0 : (pSDataBlock->info.rows - 1);
-  TSKEY ts = getStartTsKey(&pSDataBlock->info.window, tsCols, pSDataBlock->info.rows, ascScan);
+  TSKEY ts = getStartTsKey(&pSDataBlock->info.window, tsCols);
   STimeWindow nextWin = getActiveTimeWindow(pInfo->aggSup.pResultBuf, pResultRowInfo, ts,
       &pInfo->interval, pInfo->interval.precision, NULL);
   while (1) {
@@ -2654,7 +2578,7 @@
   }
   // restore the value
   pOperator->status = OP_RES_TO_RETURN;
-  
+
   SArray* pClosed = taosArrayInit(16, POINTER_BYTES);
   closeSessionWindow(pInfo->streamAggSup.pResultRows, &pInfo->twAggSup, pClosed,
       pInfo->twAggSup.calTrigger);
