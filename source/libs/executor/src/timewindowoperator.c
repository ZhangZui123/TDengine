<<<<<<< HEAD
#include "function.h"
=======
/*
 * Copyright (c) 2019 TAOS Data, Inc. <jhtao@taosdata.com>
 *
 * This program is free software: you can use, redistribute, and/or modify
 * it under the terms of the GNU Affero General Public License, version 3
 * or later ("AGPL"), as published by the Free Software Foundation.
 *
 * This program is distributed in the hope that it will be useful, but WITHOUT
 * ANY WARRANTY; without even the implied warranty of MERCHANTABILITY or
 * FITNESS FOR A PARTICULAR PURPOSE.
 *
 * You should have received a copy of the GNU Affero General Public License
 * along with this program. If not, see <http://www.gnu.org/licenses/>.
 */
>>>>>>> 2fddb8a6
#include "executorimpl.h"
#include "function.h"
#include "functionMgt.h"
#include "tcompare.h"
#include "tdatablock.h"
#include "tfill.h"
#include "ttime.h"

typedef enum SResultTsInterpType {
  RESULT_ROW_START_INTERP = 1,
  RESULT_ROW_END_INTERP = 2,
} SResultTsInterpType;

<<<<<<< HEAD
static SSDataBlock* doStreamFinalIntervalAgg(SOperatorInfo* pOperator);
static SSDataBlock* doStreamSessionWindowAgg(SOperatorInfo* pOperator);

static int64_t* extractTsCol(SSDataBlock* pBlock, const SIntervalAggOperatorInfo* pInfo);

static SResultRowPosition addToOpenWindowList(SResultRowInfo* pResultRowInfo, const SResultRow* pResult);
static void doCloseWindow(SResultRowInfo* pResultRowInfo, const SIntervalAggOperatorInfo* pInfo, SResultRow* pResult);

/*
 * There are two cases to handle:
 *
 * 1. Query range is not set yet (queryRangeSet = 0). we need to set the query range info, including
 * pQueryAttr->lastKey, pQueryAttr->window.skey, and pQueryAttr->eKey.
 * 2. Query range is set and query is in progress. There may be another result with the same query ranges to be
 *    merged during merge stage. In this case, we need the pTableQueryInfo->lastResRows to decide if there
 *    is a previous result generated or not.
 */
static void setIntervalQueryRange(STableQueryInfo* pTableQueryInfo, TSKEY key, STimeWindow* pQRange) {
  // do nothing
}

static TSKEY getStartTsKey(STimeWindow* win, const TSKEY* tsCols) {
  return tsCols == NULL? win->skey:tsCols[0];
}

static void getInitialStartTimeWindow(SInterval* pInterval, int32_t precision, TSKEY ts, STimeWindow* w,
                                      bool ascQuery) {
  if (ascQuery) {
    getAlignQueryTimeWindow(pInterval, precision, ts, w);
  } else {
    // the start position of the first time window in the endpoint that spreads beyond the queried last timestamp
    getAlignQueryTimeWindow(pInterval, precision, ts, w);

    int64_t key = w->skey;
    while (key < ts) {  // moving towards end
      key = taosTimeAdd(key, pInterval->sliding, pInterval->slidingUnit, precision);
      if (key >= ts) {
        break;
      }

      w->skey = key;
    }
  }
}
=======
#define IS_FINAL_OP(op) ((op)->isFinal)

typedef struct SWinRes {
  TSKEY    ts;
  uint64_t groupId;
} SWinRes;
>>>>>>> 2fddb8a6

typedef struct SPullWindowInfo {
  STimeWindow window;
  uint64_t    groupId;
} SPullWindowInfo;

static SSDataBlock* doStreamSessionAgg(SOperatorInfo* pOperator);

static int64_t* extractTsCol(SSDataBlock* pBlock, const SIntervalAggOperatorInfo* pInfo);

static SResultRowPosition addToOpenWindowList(SResultRowInfo* pResultRowInfo, const SResultRow* pResult);
static void doCloseWindow(SResultRowInfo* pResultRowInfo, const SIntervalAggOperatorInfo* pInfo, SResultRow* pResult);

///*
// * There are two cases to handle:
// *
// * 1. Query range is not set yet (queryRangeSet = 0). we need to set the query range info, including
// * pQueryAttr->lastKey, pQueryAttr->window.skey, and pQueryAttr->eKey.
// * 2. Query range is set and query is in progress. There may be another result with the same query ranges to be
// *    merged during merge stage. In this case, we need the pTableQueryInfo->lastResRows to decide if there
// *    is a previous result generated or not.
// */
// static void setIntervalQueryRange(STableQueryInfo* pTableQueryInfo, TSKEY key, STimeWindow* pQRange) {
//  // do nothing
//}

static TSKEY getStartTsKey(STimeWindow* win, const TSKEY* tsCols) { return tsCols == NULL ? win->skey : tsCols[0]; }

static int32_t setTimeWindowOutputBuf(SResultRowInfo* pResultRowInfo, STimeWindow* win, bool masterscan,
                                      SResultRow** pResult, int64_t tableGroupId, SqlFunctionCtx* pCtx,
                                      int32_t numOfOutput, int32_t* rowEntryInfoOffset, SAggSupporter* pAggSup,
                                      SExecTaskInfo* pTaskInfo) {
  SResultRow* pResultRow = doSetResultOutBufByKey(pAggSup->pResultBuf, pResultRowInfo, (char*)&win->skey, TSDB_KEYSIZE,
                                                  masterscan, tableGroupId, pTaskInfo, true, pAggSup);

  if (pResultRow == NULL) {
    *pResult = NULL;
    return TSDB_CODE_SUCCESS;
  }

  // set time window for current result
  pResultRow->win = (*win);

  *pResult = pResultRow;
<<<<<<< HEAD
  setResultRowInitCtx(pResultRow, pCtx, numOfOutput, rowCellInfoOffset);
=======
  setResultRowInitCtx(pResultRow, pCtx, numOfOutput, rowEntryInfoOffset);
>>>>>>> 2fddb8a6

  return TSDB_CODE_SUCCESS;
}

static void updateTimeWindowInfo(SColumnInfoData* pColData, STimeWindow* pWin, bool includeEndpoint) {
  int64_t* ts = (int64_t*)pColData->pData;
  int32_t  delta = includeEndpoint ? 1 : 0;

  int64_t duration = pWin->ekey - pWin->skey + delta;
  ts[2] = duration;            // set the duration
  ts[3] = pWin->skey;          // window start key
  ts[4] = pWin->ekey + delta;  // window end key
}

static void doKeepTuple(SWindowRowsSup* pRowSup, int64_t ts) {
  pRowSup->win.ekey = ts;
  pRowSup->prevTs = ts;
  pRowSup->numOfRows += 1;
}

static void doKeepNewWindowStartInfo(SWindowRowsSup* pRowSup, const int64_t* tsList, int32_t rowIndex) {
  pRowSup->startRowIndex = rowIndex;
  pRowSup->numOfRows = 0;
  pRowSup->win.skey = tsList[rowIndex];
}

static FORCE_INLINE int32_t getForwardStepsInBlock(int32_t numOfRows, __block_search_fn_t searchFn, TSKEY ekey,
                                                   int16_t pos, int16_t order, int64_t* pData) {
  int32_t forwardRows = 0;

  if (order == TSDB_ORDER_ASC) {
    int32_t end = searchFn((char*)&pData[pos], numOfRows - pos, ekey, order);
    if (end >= 0) {
      forwardRows = end;

      if (pData[end + pos] == ekey) {
        forwardRows += 1;
      }
    }
  } else {
    int32_t end = searchFn((char*)&pData[pos], numOfRows - pos, ekey, order);
    if (end >= 0) {
      forwardRows = end;

      if (pData[end + pos] == ekey) {
        forwardRows += 1;
      }
    }
<<<<<<< HEAD
//    int32_t end = searchFn((char*)pData, pos + 1, ekey, order);
//    if (end >= 0) {
//      forwardRows = pos - end;
//
//      if (pData[end] == ekey) {
//        forwardRows += 1;
//      }
//    }
=======
    //    int32_t end = searchFn((char*)pData, pos + 1, ekey, order);
    //    if (end >= 0) {
    //      forwardRows = pos - end;
    //
    //      if (pData[end] == ekey) {
    //        forwardRows += 1;
    //      }
    //    }
>>>>>>> 2fddb8a6
  }

  assert(forwardRows >= 0);
  return forwardRows;
}

int32_t binarySearchForKey(char* pValue, int num, TSKEY key, int order) {
  int32_t midPos = -1;
  int32_t numOfRows;

  if (num <= 0) {
    return -1;
  }

  assert(order == TSDB_ORDER_ASC || order == TSDB_ORDER_DESC);

  TSKEY*  keyList = (TSKEY*)pValue;
  int32_t firstPos = 0;
  int32_t lastPos = num - 1;

  if (order == TSDB_ORDER_DESC) {
    // find the first position which is smaller than the key
    while (1) {
      if (key >= keyList[firstPos]) return firstPos;
      if (key == keyList[lastPos]) return lastPos;

      if (key < keyList[lastPos]) {
        lastPos += 1;
        if (lastPos >= num) {
          return -1;
        } else {
          return lastPos;
        }
      }

      numOfRows = lastPos - firstPos + 1;
      midPos = (numOfRows >> 1) + firstPos;

      if (key < keyList[midPos]) {
        firstPos = midPos + 1;
      } else if (key > keyList[midPos]) {
        lastPos = midPos - 1;
      } else {
        break;
      }
    }

  } else {
    // find the first position which is bigger than the key
    while (1) {
      if (key <= keyList[firstPos]) return firstPos;
      if (key == keyList[lastPos]) return lastPos;

      if (key > keyList[lastPos]) {
        lastPos = lastPos + 1;
        if (lastPos >= num)
          return -1;
        else
          return lastPos;
      }

      numOfRows = lastPos - firstPos + 1;
      midPos = (numOfRows >> 1u) + firstPos;

      if (key < keyList[midPos]) {
        lastPos = midPos - 1;
      } else if (key > keyList[midPos]) {
        firstPos = midPos + 1;
      } else {
        break;
      }
    }
  }

  return midPos;
}

int32_t getNumOfRowsInTimeWindow(SDataBlockInfo* pDataBlockInfo, TSKEY* pPrimaryColumn, int32_t startPos, TSKEY ekey,
                                 __block_search_fn_t searchFn, STableQueryInfo* item, int32_t order) {
  assert(startPos >= 0 && startPos < pDataBlockInfo->rows);

  int32_t num = -1;
  int32_t step = GET_FORWARD_DIRECTION_FACTOR(order);

  if (order == TSDB_ORDER_ASC) {
    if (ekey < pDataBlockInfo->window.ekey && pPrimaryColumn) {
      num = getForwardStepsInBlock(pDataBlockInfo->rows, searchFn, ekey, startPos, order, pPrimaryColumn);
      if (item != NULL) {
        item->lastKey = pPrimaryColumn[startPos + (num - 1)] + step;
      }
    } else {
      num = pDataBlockInfo->rows - startPos;
      if (item != NULL) {
        item->lastKey = pDataBlockInfo->window.ekey + step;
      }
    }
  } else {  // desc
    if (ekey > pDataBlockInfo->window.skey && pPrimaryColumn) {
      num = getForwardStepsInBlock(pDataBlockInfo->rows, searchFn, ekey, startPos, order, pPrimaryColumn);
      if (item != NULL) {
        item->lastKey = pPrimaryColumn[startPos + (num - 1)] + step;
      }
    } else {
      num = pDataBlockInfo->rows - startPos;
      if (item != NULL) {
        item->lastKey = pDataBlockInfo->window.ekey + step;
      }
    }
  }

  assert(num >= 0);
  return num;
}

static void getNextTimeWindow(SInterval* pInterval, int32_t precision, int32_t order, STimeWindow* tw) {
  int32_t factor = GET_FORWARD_DIRECTION_FACTOR(order);
  if (pInterval->intervalUnit != 'n' && pInterval->intervalUnit != 'y') {
    tw->skey += pInterval->sliding * factor;
    tw->ekey = tw->skey + pInterval->interval - 1;
    return;
  }

  int64_t key = tw->skey, interval = pInterval->interval;
  // convert key to second
  key = convertTimePrecision(key, precision, TSDB_TIME_PRECISION_MILLI) / 1000;

  if (pInterval->intervalUnit == 'y') {
    interval *= 12;
  }

  struct tm tm;
  time_t    t = (time_t)key;
  taosLocalTime(&t, &tm);

  int mon = (int)(tm.tm_year * 12 + tm.tm_mon + interval * factor);
  tm.tm_year = mon / 12;
  tm.tm_mon = mon % 12;
  tw->skey = convertTimePrecision((int64_t)taosMktime(&tm) * 1000LL, TSDB_TIME_PRECISION_MILLI, precision);

  mon = (int)(mon + interval);
  tm.tm_year = mon / 12;
  tm.tm_mon = mon % 12;
  tw->ekey = convertTimePrecision((int64_t)taosMktime(&tm) * 1000LL, TSDB_TIME_PRECISION_MILLI, precision);

  tw->ekey -= 1;
}

<<<<<<< HEAD
void doTimeWindowInterpolation(SIntervalAggOperatorInfo *pInfo, int32_t numOfExprs, SArray* pDataBlock, TSKEY prevTs,
                               int32_t prevRowIndex, TSKEY curTs, int32_t curRowIndex, TSKEY windowKey, int32_t type) {
  SqlFunctionCtx* pCtx = pInfo->binfo.pCtx;

  int32_t index = 1;
  for (int32_t k = 0; k < numOfExprs; ++k) {

    // todo use flag instead of function name
    if (strcmp(pCtx[k].pExpr->pExpr->_function.functionName, "twa") != 0) {
=======
void doTimeWindowInterpolation(SArray* pPrevValues, SArray* pDataBlock, TSKEY prevTs, int32_t prevRowIndex, TSKEY curTs,
                               int32_t curRowIndex, TSKEY windowKey, int32_t type, SExprSupp* pSup) {
  SqlFunctionCtx* pCtx = pSup->pCtx;

  int32_t index = 1;
  for (int32_t k = 0; k < pSup->numOfExprs; ++k) {
    if (!fmIsIntervalInterpoFunc(pCtx[k].functionId)) {
>>>>>>> 2fddb8a6
      pCtx[k].start.key = INT64_MIN;
      continue;
    }

<<<<<<< HEAD
//    if (functionId != FUNCTION_TWA && functionId != FUNCTION_INTERP) {
//      pCtx[k].start.key = INT64_MIN;
//      continue;
//    }

    SFunctParam* pParam = &pCtx[k].param[0];
    SColumnInfoData* pColInfo = taosArrayGet(pDataBlock, pParam->pCol->slotId);

    ASSERT(pColInfo->info.colId == pParam->pCol->colId && curTs != windowKey);

    double v1 = 0, v2 = 0, v = 0;
    if (prevRowIndex == -1) {
      SGroupKeys* p = taosArrayGet(pInfo->pPrevValues, index);
=======
    SFunctParam*     pParam = &pCtx[k].param[0];
    SColumnInfoData* pColInfo = taosArrayGet(pDataBlock, pParam->pCol->slotId);

    ASSERT(pColInfo->info.type == pParam->pCol->type && curTs != windowKey);

    double v1 = 0, v2 = 0, v = 0;
    if (prevRowIndex == -1) {
      SGroupKeys* p = taosArrayGet(pPrevValues, index);
>>>>>>> 2fddb8a6
      GET_TYPED_DATA(v1, double, pColInfo->info.type, p->pData);
    } else {
      GET_TYPED_DATA(v1, double, pColInfo->info.type, colDataGetData(pColInfo, prevRowIndex));
    }

    GET_TYPED_DATA(v2, double, pColInfo->info.type, colDataGetData(pColInfo, curRowIndex));

#if 0
    if (functionId == FUNCTION_INTERP) {
      if (type == RESULT_ROW_START_INTERP) {
        pCtx[k].start.key = prevTs;
        pCtx[k].start.val = v1;

        pCtx[k].end.key = curTs;
        pCtx[k].end.val = v2;

        if (pColInfo->info.type == TSDB_DATA_TYPE_BINARY || pColInfo->info.type == TSDB_DATA_TYPE_NCHAR) {
          if (prevRowIndex == -1) {
            //            pCtx[k].start.ptr = (char*)pRuntimeEnv->prevRow[index];
          } else {
            pCtx[k].start.ptr = (char*)pColInfo->pData + prevRowIndex * pColInfo->info.bytes;
          }

          pCtx[k].end.ptr = (char*)pColInfo->pData + curRowIndex * pColInfo->info.bytes;
        }
      }
    } else if (functionId == FUNCTION_TWA) {
#endif
<<<<<<< HEAD

      SPoint point1 = (SPoint){.key = prevTs, .val = &v1};
      SPoint point2 = (SPoint){.key = curTs, .val = &v2};
      SPoint point = (SPoint){.key = windowKey, .val = &v};
=======
>>>>>>> 2fddb8a6

    SPoint point1 = (SPoint){.key = prevTs, .val = &v1};
    SPoint point2 = (SPoint){.key = curTs, .val = &v2};
    SPoint point = (SPoint){.key = windowKey, .val = &v};

<<<<<<< HEAD
      if (type == RESULT_ROW_START_INTERP) {
        pCtx[k].start.key = point.key;
        pCtx[k].start.val = v;
      } else {
        pCtx[k].end.key = point.key;
        pCtx[k].end.val = v;
      }

      index += 1;
    }
#if 0
  }
#endif

=======
    taosGetLinearInterpolationVal(&point, TSDB_DATA_TYPE_DOUBLE, &point1, &point2, TSDB_DATA_TYPE_DOUBLE);

    if (type == RESULT_ROW_START_INTERP) {
      pCtx[k].start.key = point.key;
      pCtx[k].start.val = v;
    } else {
      pCtx[k].end.key = point.key;
      pCtx[k].end.val = v;
    }

    index += 1;
  }
#if 0
  }
#endif
>>>>>>> 2fddb8a6
}

static void setNotInterpoWindowKey(SqlFunctionCtx* pCtx, int32_t numOfOutput, int32_t type) {
  if (type == RESULT_ROW_START_INTERP) {
    for (int32_t k = 0; k < numOfOutput; ++k) {
      pCtx[k].start.key = INT64_MIN;
    }
  } else {
    for (int32_t k = 0; k < numOfOutput; ++k) {
      pCtx[k].end.key = INT64_MIN;
    }
  }
}

<<<<<<< HEAD
static bool setTimeWindowInterpolationStartTs(SIntervalAggOperatorInfo *pInfo, SqlFunctionCtx* pCtx, int32_t numOfExprs, int32_t pos,
                                              SSDataBlock* pBlock, const TSKEY* tsCols, STimeWindow* win) {
  bool  ascQuery = (pInfo->order == TSDB_ORDER_ASC);
=======
static bool setTimeWindowInterpolationStartTs(SIntervalAggOperatorInfo* pInfo, int32_t pos, SSDataBlock* pBlock,
                                              const TSKEY* tsCols, STimeWindow* win, SExprSupp* pSup) {
  bool ascQuery = (pInfo->order == TSDB_ORDER_ASC);
>>>>>>> 2fddb8a6

  TSKEY curTs = tsCols[pos];

  SGroupKeys* pTsKey = taosArrayGet(pInfo->pPrevValues, 0);
<<<<<<< HEAD
  TSKEY lastTs = *(int64_t*) pTsKey->pData;
=======
  TSKEY       lastTs = *(int64_t*)pTsKey->pData;
>>>>>>> 2fddb8a6

  // lastTs == INT64_MIN and pos == 0 means this is the first time window, interpolation is not needed.
  // start exactly from this point, no need to do interpolation
  TSKEY key = ascQuery ? win->skey : win->ekey;
  if (key == curTs) {
<<<<<<< HEAD
    setNotInterpoWindowKey(pCtx, numOfExprs, RESULT_ROW_START_INTERP);
=======
    setNotInterpoWindowKey(pSup->pCtx, pSup->numOfExprs, RESULT_ROW_START_INTERP);
>>>>>>> 2fddb8a6
    return true;
  }

  // it is the first time window, no need to do interpolation
  if (pTsKey->isNull && pos == 0) {
<<<<<<< HEAD
    setNotInterpoWindowKey(pCtx, numOfExprs, RESULT_ROW_START_INTERP);
  } else {
    TSKEY prevTs = ((pos == 0) ? lastTs : tsCols[pos - 1]);
    doTimeWindowInterpolation(pInfo, numOfExprs, pBlock->pDataBlock, prevTs, pos - 1, curTs, pos, key,
                              RESULT_ROW_START_INTERP);
=======
    setNotInterpoWindowKey(pSup->pCtx, pSup->numOfExprs, RESULT_ROW_START_INTERP);
  } else {
    TSKEY prevTs = ((pos == 0) ? lastTs : tsCols[pos - 1]);
    doTimeWindowInterpolation(pInfo->pPrevValues, pBlock->pDataBlock, prevTs, pos - 1, curTs, pos, key,
                              RESULT_ROW_START_INTERP, pSup);
>>>>>>> 2fddb8a6
  }

  return true;
}

<<<<<<< HEAD
static bool setTimeWindowInterpolationEndTs(SIntervalAggOperatorInfo *pInfo, SqlFunctionCtx* pCtx, int32_t numOfExprs, int32_t endRowIndex,
                                            SArray* pDataBlock, const TSKEY* tsCols, TSKEY blockEkey, STimeWindow* win) {
=======
static bool setTimeWindowInterpolationEndTs(SIntervalAggOperatorInfo* pInfo, SExprSupp* pSup, int32_t endRowIndex,
                                            SArray* pDataBlock, const TSKEY* tsCols, TSKEY blockEkey,
                                            STimeWindow* win) {
>>>>>>> 2fddb8a6
  int32_t order = pInfo->order;

  TSKEY actualEndKey = tsCols[endRowIndex];
  TSKEY key = (order == TSDB_ORDER_ASC) ? win->ekey : win->skey;

  // not ended in current data block, do not invoke interpolation
  if ((key > blockEkey && (order == TSDB_ORDER_ASC)) || (key < blockEkey && (order == TSDB_ORDER_DESC))) {
<<<<<<< HEAD
    setNotInterpoWindowKey(pCtx, numOfExprs, RESULT_ROW_END_INTERP);
=======
    setNotInterpoWindowKey(pSup->pCtx, pSup->numOfExprs, RESULT_ROW_END_INTERP);
>>>>>>> 2fddb8a6
    return false;
  }

  // there is actual end point of current time window, no interpolation needs
  if (key == actualEndKey) {
<<<<<<< HEAD
    setNotInterpoWindowKey(pCtx, numOfExprs, RESULT_ROW_END_INTERP);
=======
    setNotInterpoWindowKey(pSup->pCtx, pSup->numOfExprs, RESULT_ROW_END_INTERP);
>>>>>>> 2fddb8a6
    return true;
  }

  int32_t nextRowIndex = endRowIndex + 1;
  assert(nextRowIndex >= 0);

  TSKEY nextKey = tsCols[nextRowIndex];
<<<<<<< HEAD
  doTimeWindowInterpolation(pInfo, numOfExprs, pDataBlock, actualEndKey, endRowIndex, nextKey,
                            nextRowIndex, key, RESULT_ROW_END_INTERP);
=======
  doTimeWindowInterpolation(pInfo->pPrevValues, pDataBlock, actualEndKey, endRowIndex, nextKey, nextRowIndex, key,
                            RESULT_ROW_END_INTERP, pSup);
  return true;
}

bool inSlidingWindow(SInterval* pInterval, STimeWindow* pWin, SDataBlockInfo* pBlockInfo) {
  if (pInterval->interval != pInterval->sliding &&
      (pWin->ekey < pBlockInfo->calWin.skey || pWin->skey > pBlockInfo->calWin.ekey)) {
    return false;
  }
>>>>>>> 2fddb8a6
  return true;
}

static int32_t getNextQualifiedWindow(SInterval* pInterval, STimeWindow* pNext, SDataBlockInfo* pDataBlockInfo,
                                      TSKEY* primaryKeys, int32_t prevPosition, int32_t order) {
  bool ascQuery = (order == TSDB_ORDER_ASC);

  int32_t precision = pInterval->precision;
  getNextTimeWindow(pInterval, precision, order, pNext);

  // next time window is not in current block
  if ((pNext->skey > pDataBlockInfo->window.ekey && order == TSDB_ORDER_ASC) ||
      (pNext->ekey < pDataBlockInfo->window.skey && order == TSDB_ORDER_DESC)) {
    return -1;
  }

  if (!inSlidingWindow(pInterval, pNext, pDataBlockInfo) && order == TSDB_ORDER_ASC) {
    return -1;
  }

  TSKEY   skey = ascQuery ? pNext->skey : pNext->ekey;
  int32_t startPos = 0;

  // tumbling time window query, a special case of sliding time window query
  if (pInterval->sliding == pInterval->interval && prevPosition != -1) {
    startPos = prevPosition + 1;
  } else {
    if ((skey <= pDataBlockInfo->window.skey && ascQuery) || (skey >= pDataBlockInfo->window.ekey && !ascQuery)) {
      startPos = 0;
    } else {
      startPos = binarySearchForKey((char*)primaryKeys, pDataBlockInfo->rows, skey, order);
    }
  }

  /* interp query with fill should not skip time window */
  //  if (pQueryAttr->pointInterpQuery && pQueryAttr->fillType != TSDB_FILL_NONE) {
  //    return startPos;
  //  }

  /*
   * This time window does not cover any data, try next time window,
   * this case may happen when the time window is too small
   */
  if (primaryKeys == NULL) {
    if (ascQuery) {
      assert(pDataBlockInfo->window.skey <= pNext->ekey);
    } else {
      assert(pDataBlockInfo->window.ekey >= pNext->skey);
    }
  } else {
    if (ascQuery && primaryKeys[startPos] > pNext->ekey) {
      TSKEY next = primaryKeys[startPos];
      if (pInterval->intervalUnit == 'n' || pInterval->intervalUnit == 'y') {
        pNext->skey = taosTimeTruncate(next, pInterval, precision);
        pNext->ekey = taosTimeAdd(pNext->skey, pInterval->interval, pInterval->intervalUnit, precision) - 1;
      } else {
        pNext->ekey += ((next - pNext->ekey + pInterval->sliding - 1) / pInterval->sliding) * pInterval->sliding;
        pNext->skey = pNext->ekey - pInterval->interval + 1;
      }
    } else if ((!ascQuery) && primaryKeys[startPos] < pNext->skey) {
      TSKEY next = primaryKeys[startPos];
      if (pInterval->intervalUnit == 'n' || pInterval->intervalUnit == 'y') {
        pNext->skey = taosTimeTruncate(next, pInterval, precision);
        pNext->ekey = taosTimeAdd(pNext->skey, pInterval->interval, pInterval->intervalUnit, precision) - 1;
      } else {
        pNext->skey -= ((pNext->skey - next + pInterval->sliding - 1) / pInterval->sliding) * pInterval->sliding;
        pNext->ekey = pNext->skey + pInterval->interval - 1;
      }
    }
  }

  return startPos;
}

static bool isResultRowInterpolated(SResultRow* pResult, SResultTsInterpType type) {
  ASSERT(pResult != NULL && (type == RESULT_ROW_START_INTERP || type == RESULT_ROW_END_INTERP));
  if (type == RESULT_ROW_START_INTERP) {
    return pResult->startInterp == true;
  } else {
    return pResult->endInterp == true;
  }
}

static void setResultRowInterpo(SResultRow* pResult, SResultTsInterpType type) {
  assert(pResult != NULL && (type == RESULT_ROW_START_INTERP || type == RESULT_ROW_END_INTERP));
  if (type == RESULT_ROW_START_INTERP) {
    pResult->startInterp = true;
  } else {
    pResult->endInterp = true;
  }
}

<<<<<<< HEAD
static void doWindowBorderInterpolation(SIntervalAggOperatorInfo *pInfo, SSDataBlock* pBlock, int32_t numOfExprs, SqlFunctionCtx* pCtx,
                                        SResultRow* pResult, STimeWindow* win, int32_t startPos, int32_t forwardRows) {
=======
static void doWindowBorderInterpolation(SIntervalAggOperatorInfo* pInfo, SSDataBlock* pBlock, SResultRow* pResult,
                                        STimeWindow* win, int32_t startPos, int32_t forwardRows, SExprSupp* pSup) {
>>>>>>> 2fddb8a6
  if (!pInfo->timeWindowInterpo) {
    return;
  }

  ASSERT(pBlock != NULL);
  if (pBlock->pDataBlock == NULL) {
    //    tscError("pBlock->pDataBlock == NULL");
    return;
  }

  SColumnInfoData* pColInfo = taosArrayGet(pBlock->pDataBlock, pInfo->primaryTsIndex);

  TSKEY* tsCols = (TSKEY*)(pColInfo->pData);
  bool   done = isResultRowInterpolated(pResult, RESULT_ROW_START_INTERP);
  if (!done) {  // it is not interpolated, now start to generated the interpolated value
<<<<<<< HEAD
    bool interp = setTimeWindowInterpolationStartTs(pInfo, pCtx, numOfExprs, startPos, pBlock, tsCols, win);
=======
    bool interp = setTimeWindowInterpolationStartTs(pInfo, startPos, pBlock, tsCols, win, pSup);
>>>>>>> 2fddb8a6
    if (interp) {
      setResultRowInterpo(pResult, RESULT_ROW_START_INTERP);
    }
  } else {
<<<<<<< HEAD
    setNotInterpoWindowKey(pCtx, numOfExprs, RESULT_ROW_START_INTERP);
=======
    setNotInterpoWindowKey(pSup->pCtx, pSup->numOfExprs, RESULT_ROW_START_INTERP);
>>>>>>> 2fddb8a6
  }

  // point interpolation does not require the end key time window interpolation.
  //  if (pointInterpQuery) {
  //    return;
  //  }

  // interpolation query does not generate the time window end interpolation
  done = isResultRowInterpolated(pResult, RESULT_ROW_END_INTERP);
  if (!done) {
    int32_t endRowIndex = startPos + forwardRows - 1;

    TSKEY endKey = (pInfo->order == TSDB_ORDER_ASC) ? pBlock->info.window.ekey : pBlock->info.window.skey;
<<<<<<< HEAD
    bool  interp =
        setTimeWindowInterpolationEndTs(pInfo, pCtx, numOfExprs, endRowIndex, pBlock->pDataBlock, tsCols, endKey, win);
=======
    bool  interp = setTimeWindowInterpolationEndTs(pInfo, pSup, endRowIndex, pBlock->pDataBlock, tsCols, endKey, win);
>>>>>>> 2fddb8a6
    if (interp) {
      setResultRowInterpo(pResult, RESULT_ROW_END_INTERP);
    }
  } else {
<<<<<<< HEAD
    setNotInterpoWindowKey(pCtx, numOfExprs, RESULT_ROW_END_INTERP);
  }
}

static void saveDataBlockLastRow(SArray* pPrevKeys, const SSDataBlock* pBlock, SArray* pCols) {
  if (pBlock->pDataBlock == NULL) {
=======
    setNotInterpoWindowKey(pSup->pCtx, pSup->numOfExprs, RESULT_ROW_END_INTERP);
  }
}

static void saveDataBlockLastRow(SArray* pPrevKeys, const SSDataBlock* pBlock, SArray* pCols) {
  if (pBlock->pDataBlock == NULL) {
    return;
  }

  size_t num = taosArrayGetSize(pPrevKeys);
  for (int32_t k = 0; k < num; ++k) {
    SColumn* pc = taosArrayGet(pCols, k);

    SColumnInfoData* pColInfo = taosArrayGet(pBlock->pDataBlock, pc->slotId);

    SGroupKeys* pkey = taosArrayGet(pPrevKeys, k);
    for (int32_t i = pBlock->info.rows - 1; i >= 0; --i) {
      if (colDataIsNull_s(pColInfo, i)) {
        continue;
      }

      char* val = colDataGetData(pColInfo, i);
      if (IS_VAR_DATA_TYPE(pkey->type)) {
        memcpy(pkey->pData, val, varDataTLen(val));
        ASSERT(varDataTLen(val) <= pkey->bytes);
      } else {
        memcpy(pkey->pData, val, pkey->bytes);
      }

      break;
    }
  }
}

static void doInterpUnclosedTimeWindow(SOperatorInfo* pOperatorInfo, int32_t numOfExprs, SResultRowInfo* pResultRowInfo,
                                       SSDataBlock* pBlock, int32_t scanFlag, int64_t* tsCols, SResultRowPosition* p) {
  SExecTaskInfo* pTaskInfo = pOperatorInfo->pTaskInfo;

  SIntervalAggOperatorInfo* pInfo = (SIntervalAggOperatorInfo*)pOperatorInfo->info;
  SExprSupp*                pSup = &pOperatorInfo->exprSupp;

  int32_t  startPos = 0;
  int32_t  numOfOutput = pSup->numOfExprs;
  uint64_t groupId = pBlock->info.groupId;

  SResultRow* pResult = NULL;

  while (1) {
    SListNode* pn = tdListGetHead(pResultRowInfo->openWindow);

    SResultRowPosition* p1 = (SResultRowPosition*)pn->data;
    if (p->pageId == p1->pageId && p->offset == p1->offset) {
      break;
    }

    SResultRow* pr = getResultRowByPos(pInfo->aggSup.pResultBuf, p1);
    ASSERT(pr->offset == p1->offset && pr->pageId == p1->pageId);

    if (pr->closed) {
      ASSERT(isResultRowInterpolated(pr, RESULT_ROW_START_INTERP) &&
             isResultRowInterpolated(pr, RESULT_ROW_END_INTERP));
      tdListPopHead(pResultRowInfo->openWindow);
      continue;
    }

    STimeWindow w = pr->win;
    int32_t     ret = setTimeWindowOutputBuf(pResultRowInfo, &w, (scanFlag == MAIN_SCAN), &pResult, groupId, pSup->pCtx,
                                             numOfOutput, pSup->rowEntryInfoOffset, &pInfo->aggSup, pTaskInfo);
    if (ret != TSDB_CODE_SUCCESS) {
      longjmp(pTaskInfo->env, TSDB_CODE_QRY_OUT_OF_MEMORY);
    }

    ASSERT(!isResultRowInterpolated(pResult, RESULT_ROW_END_INTERP));

    SGroupKeys* pTsKey = taosArrayGet(pInfo->pPrevValues, 0);
    int64_t     prevTs = *(int64_t*)pTsKey->pData;
    doTimeWindowInterpolation(pInfo->pPrevValues, pBlock->pDataBlock, prevTs, -1, tsCols[startPos], startPos, w.ekey,
                              RESULT_ROW_END_INTERP, pSup);

    setResultRowInterpo(pResult, RESULT_ROW_END_INTERP);
    setNotInterpoWindowKey(pSup->pCtx, numOfExprs, RESULT_ROW_START_INTERP);

    doApplyFunctions(pTaskInfo, pSup->pCtx, &w, &pInfo->twAggSup.timeWindowData, startPos, 0, tsCols, pBlock->info.rows,
                     numOfExprs, pInfo->order);

    if (isResultRowInterpolated(pResult, RESULT_ROW_END_INTERP)) {
      closeResultRow(pr);
      tdListPopHead(pResultRowInfo->openWindow);
    } else {  // the remains are can not be closed yet.
      break;
    }
  }
}

void printDataBlock(SSDataBlock* pBlock, const char* flag) {
  if (!pBlock || pBlock->info.rows == 0) {
    qDebug("===stream===printDataBlock: Block is Null or Empty");
>>>>>>> 2fddb8a6
    return;
  }
  char* pBuf = NULL;
  qDebug("%s", dumpBlockData(pBlock, flag, &pBuf));
  taosMemoryFree(pBuf);
}

typedef int32_t (*__compare_fn_t)(void* pKey, void* data, int32_t index);

int32_t binarySearchCom(void* keyList, int num, void* pKey, int order, __compare_fn_t comparefn) {
  int firstPos = 0, lastPos = num - 1, midPos = -1;
  int numOfRows = 0;

<<<<<<< HEAD
  size_t num = taosArrayGetSize(pPrevKeys);
  for (int32_t k = 0; k < num; ++k) {
    SColumn* pc = taosArrayGet(pCols, k);

    SColumnInfoData* pColInfo = taosArrayGet(pBlock->pDataBlock, pc->slotId);

    SGroupKeys* pkey = taosArrayGet(pPrevKeys, k);
    for(int32_t i = pBlock->info.rows - 1; i >= 0; --i) {
      if (colDataIsNull_s(pColInfo, i)) {
        continue;
      }

      char* val = colDataGetData(pColInfo, i);
      if (IS_VAR_DATA_TYPE(pkey->type)) {
        memcpy(pkey->pData, val, varDataTLen(val));
        ASSERT(varDataTLen(val) <= pkey->bytes);
      } else {
        memcpy(pkey->pData, val, pkey->bytes);
      }

      break;
    }
  }
}

static void doInterpUnclosedTimeWindow(SOperatorInfo* pOperatorInfo, int32_t numOfExprs, SResultRowInfo* pResultRowInfo,
                                       SSDataBlock* pBlock, int32_t scanFlag, int64_t* tsCols, SResultRowPosition* p) {
  SExecTaskInfo* pTaskInfo = pOperatorInfo->pTaskInfo;

  SIntervalAggOperatorInfo* pInfo = (SIntervalAggOperatorInfo*)pOperatorInfo->info;

  int32_t  startPos = 0;
  int32_t  numOfOutput = pOperatorInfo->numOfExprs;
  uint64_t groupId = pBlock->info.groupId;

  SResultRow* pResult = NULL;

  while (1) {
    SListNode* pn = tdListGetHead(pResultRowInfo->openWindow);

    SResultRowPosition* p1 = (SResultRowPosition*)pn->data;
    if (p->pageId == p1->pageId && p->offset == p1->offset) {
      break;
    }

    SResultRow* pr = getResultRowByPos(pInfo->aggSup.pResultBuf, p1);
    ASSERT(pr->offset == p1->offset && pr->pageId == p1->pageId);

    if (pr->closed) {
      ASSERT(isResultRowInterpolated(pr, RESULT_ROW_START_INTERP) && isResultRowInterpolated(pr, RESULT_ROW_END_INTERP));
      tdListPopHead(pResultRowInfo->openWindow);
      continue;
    }

    STimeWindow w = pr->win;
    int32_t ret = setTimeWindowOutputBuf(pResultRowInfo, &w, (scanFlag == MAIN_SCAN), &pResult, groupId, pInfo->binfo.pCtx,
                                 numOfOutput, pInfo->binfo.rowCellInfoOffset, &pInfo->aggSup, pTaskInfo);
    if (ret != TSDB_CODE_SUCCESS) {
      longjmp(pTaskInfo->env, TSDB_CODE_QRY_OUT_OF_MEMORY);
    }

    ASSERT(!isResultRowInterpolated(pResult, RESULT_ROW_END_INTERP));

    SGroupKeys *pTsKey = taosArrayGet(pInfo->pPrevValues, 0);
    int64_t prevTs = *(int64_t*) pTsKey->pData;
    doTimeWindowInterpolation(pInfo, numOfOutput, pBlock->pDataBlock, prevTs, -1, tsCols[startPos], startPos,
                              w.ekey, RESULT_ROW_END_INTERP);

    setResultRowInterpo(pResult, RESULT_ROW_END_INTERP);
    setNotInterpoWindowKey(pInfo->binfo.pCtx, numOfExprs, RESULT_ROW_START_INTERP);

    doApplyFunctions(pTaskInfo, pInfo->binfo.pCtx, &w, &pInfo->twAggSup.timeWindowData, startPos, 0, tsCols,
                     pBlock->info.rows, numOfExprs, pInfo->order);

    if (isResultRowInterpolated(pResult, RESULT_ROW_END_INTERP)) {
      closeResultRow(pr);
      tdListPopHead(pResultRowInfo->openWindow);
    } else { // the remains are can not be closed yet.
      break;
=======
  if (num <= 0) return -1;
  if (order == TSDB_ORDER_DESC) {
    // find the first position which is smaller or equal than the key
    while (1) {
      if (comparefn(pKey, keyList, lastPos) >= 0) return lastPos;
      if (comparefn(pKey, keyList, firstPos) == 0) return firstPos;
      if (comparefn(pKey, keyList, firstPos) < 0) return firstPos - 1;

      numOfRows = lastPos - firstPos + 1;
      midPos = (numOfRows >> 1) + firstPos;

      if (comparefn(pKey, keyList, midPos) < 0) {
        lastPos = midPos - 1;
      } else if (comparefn(pKey, keyList, midPos) > 0) {
        firstPos = midPos + 1;
      } else {
        break;
      }
    }

  } else {
    // find the first position which is bigger or equal than the key
    while (1) {
      if (comparefn(pKey, keyList, firstPos) <= 0) return firstPos;
      if (comparefn(pKey, keyList, lastPos) == 0) return lastPos;

      if (comparefn(pKey, keyList, lastPos) > 0) {
        lastPos = lastPos + 1;
        if (lastPos >= num)
          return -1;
        else
          return lastPos;
      }

      numOfRows = lastPos - firstPos + 1;
      midPos = (numOfRows >> 1) + firstPos;

      if (comparefn(pKey, keyList, midPos) < 0) {
        lastPos = midPos - 1;
      } else if (comparefn(pKey, keyList, midPos) > 0) {
        firstPos = midPos + 1;
      } else {
        break;
      }
>>>>>>> 2fddb8a6
    }
  }

  return midPos;
}

typedef int64_t (*__get_value_fn_t)(void* data, int32_t index);

int32_t binarySearch(void* keyList, int num, TSKEY key, int order, __get_value_fn_t getValuefn) {
  int firstPos = 0, lastPos = num - 1, midPos = -1;
  int numOfRows = 0;

  if (num <= 0) return -1;
  if (order == TSDB_ORDER_DESC) {
    // find the first position which is smaller or equal than the key
    while (1) {
      if (key >= getValuefn(keyList, lastPos)) return lastPos;
      if (key == getValuefn(keyList, firstPos)) return firstPos;
      if (key < getValuefn(keyList, firstPos)) return firstPos - 1;

      numOfRows = lastPos - firstPos + 1;
      midPos = (numOfRows >> 1) + firstPos;

      if (key < getValuefn(keyList, midPos)) {
        lastPos = midPos - 1;
      } else if (key > getValuefn(keyList, midPos)) {
        firstPos = midPos + 1;
      } else {
        break;
      }
    }

  } else {
    // find the first position which is bigger or equal than the key
    while (1) {
      if (key <= getValuefn(keyList, firstPos)) return firstPos;
      if (key == getValuefn(keyList, lastPos)) return lastPos;

      if (key > getValuefn(keyList, lastPos)) {
        lastPos = lastPos + 1;
        if (lastPos >= num)
          return -1;
        else
          return lastPos;
      }

      numOfRows = lastPos - firstPos + 1;
      midPos = (numOfRows >> 1) + firstPos;

      if (key < getValuefn(keyList, midPos)) {
        lastPos = midPos - 1;
      } else if (key > getValuefn(keyList, midPos)) {
        firstPos = midPos + 1;
      } else {
        break;
      }
    }
  }

  return midPos;
}

int32_t compareResKey(void* pKey, void* data, int32_t index) {
  SArray*     res = (SArray*)data;
  SResKeyPos* pos = taosArrayGetP(res, index);
  SWinRes*    pData = (SWinRes*) pKey;
  if (pData->ts == *(int64_t*)pos->key) {
    if (pData->groupId > pos->groupId) {
      return 1;
    } else if (pData->groupId < pos->groupId) {
      return -1;
    }
    return 0;
  } else if (pData->ts > *(int64_t*)pos->key) {
    return 1;
  }
  return -1;
}

static int32_t saveResult(int64_t ts, int32_t pageId, int32_t offset, uint64_t groupId, SArray* pUpdated) {
  int32_t size = taosArrayGetSize(pUpdated);
  SWinRes data = {.ts = ts, .groupId = groupId};
  int32_t index = binarySearchCom(pUpdated, size, &data, TSDB_ORDER_DESC, compareResKey);
  if (index == -1) {
    index = 0;
  } else {
    if (compareResKey(&data, pUpdated, index) > 0) {
      index++;
    } else {
      return TSDB_CODE_SUCCESS;
    }
  }

  SResKeyPos* newPos = taosMemoryMalloc(sizeof(SResKeyPos) + sizeof(uint64_t));
  if (newPos == NULL) {
    return TSDB_CODE_OUT_OF_MEMORY;
  }
  newPos->groupId = groupId;
  newPos->pos = (SResultRowPosition){.pageId = pageId, .offset = offset};
  *(int64_t*)newPos->key = ts;
  if (taosArrayInsert(pUpdated, index, &newPos) == NULL) {
    return TSDB_CODE_OUT_OF_MEMORY;
  }
  return TSDB_CODE_SUCCESS;
}

<<<<<<< HEAD
static void hashIntervalAgg(SOperatorInfo* pOperatorInfo, SResultRowInfo* pResultRowInfo, SSDataBlock* pBlock,
                            int32_t scanFlag, SArray* pUpdated) {
  SIntervalAggOperatorInfo* pInfo = (SIntervalAggOperatorInfo*)pOperatorInfo->info;

  SExecTaskInfo* pTaskInfo = pOperatorInfo->pTaskInfo;

  int32_t  startPos     = 0;
  int32_t  numOfOutput  = pOperatorInfo->numOfExprs;
  int64_t *tsCols       = extractTsCol(pBlock, pInfo);
  uint64_t tableGroupId = pBlock->info.groupId;
  bool     ascScan      = (pInfo->order == TSDB_ORDER_ASC);
  TSKEY    ts           = getStartTsKey(&pBlock->info.window, tsCols);
  SResultRow* pResult   = NULL;

  STimeWindow win = getActiveTimeWindow(pInfo->aggSup.pResultBuf, pResultRowInfo, ts, &pInfo->interval,
                                        pInfo->interval.precision, &pInfo->win);

  int32_t ret = setTimeWindowOutputBuf(pResultRowInfo, &win, (scanFlag == MAIN_SCAN), &pResult, tableGroupId, pInfo->binfo.pCtx,
                                       numOfOutput, pInfo->binfo.rowCellInfoOffset, &pInfo->aggSup, pTaskInfo);
  if (ret != TSDB_CODE_SUCCESS || pResult == NULL) {
    longjmp(pTaskInfo->env, TSDB_CODE_QRY_OUT_OF_MEMORY);
  }
=======
static int32_t saveResultRow(SResultRow* result, uint64_t groupId, SArray* pUpdated) {
  return saveResult(result->win.skey, result->pageId, result->offset, groupId, pUpdated);
}

static void removeResult(SArray* pUpdated, SWinRes* pKey) {
  int32_t size = taosArrayGetSize(pUpdated);
  int32_t index = binarySearchCom(pUpdated, size, pKey, TSDB_ORDER_DESC, compareResKey);
  if (index >= 0 && 0 == compareResKey(pKey, pUpdated, index)) {
    taosArrayRemove(pUpdated, index);
  }
}

static void removeResults(SArray* pWins, SArray* pUpdated) {
  int32_t size = taosArrayGetSize(pWins);
  for (int32_t i = 0; i < size; i++) {
    SWinRes* pW = taosArrayGet(pWins, i);
    removeResult(pUpdated, pW);
  }
}

int64_t getWinReskey(void* data, int32_t index) {
  SArray*  res = (SArray*)data;
  SWinRes* pos = taosArrayGet(res, index);
  return pos->ts;
}

int32_t compareWinRes(void* pKey, void* data, int32_t index) {
  SArray*     res = (SArray*)data;
  SWinRes*    pos = taosArrayGetP(res, index);
  SResKeyPos* pData = (SResKeyPos*) pKey;
  if (*(int64_t*)pData->key == pos->ts) {
    if (pData->groupId > pos->groupId) {
      return 1;
    } else if (pData->groupId < pos->groupId) {
      return -1;
    }
    return 0;
  } else if (*(int64_t*)pData->key > pos->ts) {
    return 1;
  }
  return -1;
}

static void removeDeleteResults(SArray* pUpdated, SArray* pDelWins) {
  int32_t upSize = taosArrayGetSize(pUpdated);
  int32_t delSize = taosArrayGetSize(pDelWins);
  for (int32_t i = 0; i < upSize; i++) {
    SResKeyPos* pResKey = taosArrayGetP(pUpdated, i);
    int32_t     index = binarySearchCom(pDelWins, delSize, pResKey, TSDB_ORDER_DESC, compareWinRes);
    if (index >= 0 && 0 == compareWinRes(pResKey, pDelWins, index)) {
      taosArrayRemove(pDelWins, index);
    }
  }
}

bool isOverdue(TSKEY ts, STimeWindowAggSupp* pSup) {
  ASSERT(pSup->maxTs == INT64_MIN || pSup->maxTs > 0);
  return pSup->maxTs != INT64_MIN && ts < pSup->maxTs - pSup->waterMark;
}

bool isCloseWindow(STimeWindow* pWin, STimeWindowAggSupp* pSup) { return isOverdue(pWin->ekey, pSup); }

static void hashIntervalAgg(SOperatorInfo* pOperatorInfo, SResultRowInfo* pResultRowInfo, SSDataBlock* pBlock,
                            int32_t scanFlag, SArray* pUpdated) {
  SIntervalAggOperatorInfo* pInfo = (SIntervalAggOperatorInfo*)pOperatorInfo->info;
>>>>>>> 2fddb8a6

  SExecTaskInfo* pTaskInfo = pOperatorInfo->pTaskInfo;
  SExprSupp*     pSup = &pOperatorInfo->exprSupp;

  int32_t     startPos = 0;
  int32_t     numOfOutput = pSup->numOfExprs;
  int64_t*    tsCols = extractTsCol(pBlock, pInfo);
  uint64_t    tableGroupId = pBlock->info.groupId;
  bool        ascScan = (pInfo->order == TSDB_ORDER_ASC);
  TSKEY       ts = getStartTsKey(&pBlock->info.window, tsCols);
  SResultRow* pResult = NULL;

  STimeWindow win = getActiveTimeWindow(pInfo->aggSup.pResultBuf, pResultRowInfo, ts, &pInfo->interval, pInfo->order);
  int32_t     ret = TSDB_CODE_SUCCESS;
  if ((!pInfo->ignoreExpiredData || !isCloseWindow(&win, &pInfo->twAggSup)) &&
      inSlidingWindow(&pInfo->interval, &win, &pBlock->info)) {
    ret = setTimeWindowOutputBuf(pResultRowInfo, &win, (scanFlag == MAIN_SCAN), &pResult, tableGroupId, pSup->pCtx,
                                 numOfOutput, pSup->rowEntryInfoOffset, &pInfo->aggSup, pTaskInfo);
    if (ret != TSDB_CODE_SUCCESS || pResult == NULL) {
      longjmp(pTaskInfo->env, TSDB_CODE_QRY_OUT_OF_MEMORY);
    }

    if (pInfo->execModel == OPTR_EXEC_MODEL_STREAM && pInfo->twAggSup.calTrigger == STREAM_TRIGGER_AT_ONCE) {
      saveResultRow(pResult, tableGroupId, pUpdated);
    }
  }

<<<<<<< HEAD
  TSKEY   ekey = ascScan? win.ekey:win.skey;
  int32_t forwardRows = getNumOfRowsInTimeWindow(&pBlock->info, tsCols, startPos, ekey, binarySearchForKey, NULL, pInfo->order);
=======
  TSKEY   ekey = ascScan ? win.ekey : win.skey;
  int32_t forwardRows =
      getNumOfRowsInTimeWindow(&pBlock->info, tsCols, startPos, ekey, binarySearchForKey, NULL, pInfo->order);
>>>>>>> 2fddb8a6
  ASSERT(forwardRows > 0);

  // prev time window not interpolation yet.
  if (pInfo->timeWindowInterpo) {
    SResultRowPosition pos = addToOpenWindowList(pResultRowInfo, pResult);
    doInterpUnclosedTimeWindow(pOperatorInfo, numOfOutput, pResultRowInfo, pBlock, scanFlag, tsCols, &pos);

    // restore current time window
<<<<<<< HEAD
    ret = setTimeWindowOutputBuf(pResultRowInfo, &win, (scanFlag == MAIN_SCAN), &pResult, tableGroupId, pInfo->binfo.pCtx,
                                 numOfOutput, pInfo->binfo.rowCellInfoOffset, &pInfo->aggSup, pTaskInfo);
    if (ret != TSDB_CODE_SUCCESS) {
      longjmp(pTaskInfo->env, TSDB_CODE_QRY_OUT_OF_MEMORY);
    }

    // window start key interpolation
    doWindowBorderInterpolation(pInfo, pBlock, numOfOutput, pInfo->binfo.pCtx, pResult, &win, startPos, forwardRows);
  }

  updateTimeWindowInfo(&pInfo->twAggSup.timeWindowData, &win, true);
  doApplyFunctions(pTaskInfo, pInfo->binfo.pCtx, &win, &pInfo->twAggSup.timeWindowData, startPos, forwardRows, tsCols,
                   pBlock->info.rows, numOfOutput, pInfo->order);

=======
    ret = setTimeWindowOutputBuf(pResultRowInfo, &win, (scanFlag == MAIN_SCAN), &pResult, tableGroupId, pSup->pCtx,
                                 numOfOutput, pSup->rowEntryInfoOffset, &pInfo->aggSup, pTaskInfo);
    if (ret != TSDB_CODE_SUCCESS) {
      longjmp(pTaskInfo->env, TSDB_CODE_QRY_OUT_OF_MEMORY);
    }

    // window start key interpolation
    doWindowBorderInterpolation(pInfo, pBlock, pResult, &win, startPos, forwardRows, pSup);
  }

  if ((!pInfo->ignoreExpiredData || !isCloseWindow(&win, &pInfo->twAggSup)) &&
      inSlidingWindow(&pInfo->interval, &win, &pBlock->info)) {
    updateTimeWindowInfo(&pInfo->twAggSup.timeWindowData, &win, true);
    doApplyFunctions(pTaskInfo, pSup->pCtx, &win, &pInfo->twAggSup.timeWindowData, startPos, forwardRows, tsCols,
                     pBlock->info.rows, numOfOutput, pInfo->order);
  }

>>>>>>> 2fddb8a6
  doCloseWindow(pResultRowInfo, pInfo, pResult);

  STimeWindow nextWin = win;
  while (1) {
    int32_t prevEndPos = forwardRows - 1 + startPos;
    startPos = getNextQualifiedWindow(&pInfo->interval, &nextWin, &pBlock->info, tsCols, prevEndPos, pInfo->order);
    if (startPos < 0) {
      break;
    }
    if (pInfo->ignoreExpiredData && isCloseWindow(&nextWin, &pInfo->twAggSup)) {
      ekey = ascScan ? nextWin.ekey : nextWin.skey;
      forwardRows =
          getNumOfRowsInTimeWindow(&pBlock->info, tsCols, startPos, ekey, binarySearchForKey, NULL, pInfo->order);
      continue;
    }

    // null data, failed to allocate more memory buffer
<<<<<<< HEAD
    int32_t code =
        setTimeWindowOutputBuf(pResultRowInfo, &nextWin, (scanFlag == MAIN_SCAN), &pResult, tableGroupId, pInfo->binfo.pCtx,
                               numOfOutput, pInfo->binfo.rowCellInfoOffset, &pInfo->aggSup, pTaskInfo);
=======
    int32_t code = setTimeWindowOutputBuf(pResultRowInfo, &nextWin, (scanFlag == MAIN_SCAN), &pResult, tableGroupId,
                                          pSup->pCtx, numOfOutput, pSup->rowEntryInfoOffset, &pInfo->aggSup, pTaskInfo);
>>>>>>> 2fddb8a6
    if (code != TSDB_CODE_SUCCESS || pResult == NULL) {
      longjmp(pTaskInfo->env, TSDB_CODE_QRY_OUT_OF_MEMORY);
    }

<<<<<<< HEAD

    if (pInfo->execModel == OPTR_EXEC_MODEL_STREAM) {
      if (pInfo->twAggSup.calTrigger == STREAM_TRIGGER_AT_ONCE ||
          pInfo->twAggSup.calTrigger == STREAM_TRIGGER_AT_ONCE_SMA) {
        saveResult(pResult, tableGroupId, pUpdated);
      }
      if (pInfo->twAggSup.winMap) {
        taosHashRemove(pInfo->twAggSup.winMap, &win.skey, sizeof(TSKEY));
      }
    }

    ekey = ascScan? nextWin.ekey:nextWin.skey;
=======
    if (pInfo->execModel == OPTR_EXEC_MODEL_STREAM && pInfo->twAggSup.calTrigger == STREAM_TRIGGER_AT_ONCE) {
      saveResultRow(pResult, tableGroupId, pUpdated);
    }

    ekey = ascScan ? nextWin.ekey : nextWin.skey;
>>>>>>> 2fddb8a6
    forwardRows =
        getNumOfRowsInTimeWindow(&pBlock->info, tsCols, startPos, ekey, binarySearchForKey, NULL, pInfo->order);

    // window start(end) key interpolation
<<<<<<< HEAD
    doWindowBorderInterpolation(pInfo, pBlock, numOfOutput, pInfo->binfo.pCtx, pResult, &nextWin, startPos, forwardRows);

    updateTimeWindowInfo(&pInfo->twAggSup.timeWindowData, &nextWin, true);
    doApplyFunctions(pTaskInfo, pInfo->binfo.pCtx, &nextWin, &pInfo->twAggSup.timeWindowData, startPos, forwardRows, tsCols,
=======
    doWindowBorderInterpolation(pInfo, pBlock, pResult, &nextWin, startPos, forwardRows, pSup);

    updateTimeWindowInfo(&pInfo->twAggSup.timeWindowData, &nextWin, true);
    doApplyFunctions(pTaskInfo, pSup->pCtx, &nextWin, &pInfo->twAggSup.timeWindowData, startPos, forwardRows, tsCols,
>>>>>>> 2fddb8a6
                     pBlock->info.rows, numOfOutput, pInfo->order);
    doCloseWindow(pResultRowInfo, pInfo, pResult);
  }

  if (pInfo->timeWindowInterpo) {
    saveDataBlockLastRow(pInfo->pPrevValues, pBlock, pInfo->pInterpCols);
<<<<<<< HEAD
=======
  }
}

void doCloseWindow(SResultRowInfo* pResultRowInfo, const SIntervalAggOperatorInfo* pInfo, SResultRow* pResult) {
  // current result is done in computing final results.
  if (pInfo->timeWindowInterpo && isResultRowInterpolated(pResult, RESULT_ROW_END_INTERP)) {
    closeResultRow(pResult);
    tdListPopHead(pResultRowInfo->openWindow);
  }
}

SResultRowPosition addToOpenWindowList(SResultRowInfo* pResultRowInfo, const SResultRow* pResult) {
  SResultRowPosition pos = (SResultRowPosition){.pageId = pResult->pageId, .offset = pResult->offset};
  SListNode*         pn = tdListGetTail(pResultRowInfo->openWindow);
  if (pn == NULL) {
    tdListAppend(pResultRowInfo->openWindow, &pos);
    return pos;
  }

  SResultRowPosition* px = (SResultRowPosition*)pn->data;
  if (px->pageId != pos.pageId || px->offset != pos.offset) {
    tdListAppend(pResultRowInfo->openWindow, &pos);
  }

  return pos;
}

int64_t* extractTsCol(SSDataBlock* pBlock, const SIntervalAggOperatorInfo* pInfo) {
  TSKEY* tsCols = NULL;

  if (pBlock->pDataBlock != NULL) {
    SColumnInfoData* pColDataInfo = taosArrayGet(pBlock->pDataBlock, pInfo->primaryTsIndex);
    tsCols = (int64_t*)pColDataInfo->pData;

    // no data in primary ts
    if (tsCols[0] == 0 && tsCols[pBlock->info.rows - 1] == 0) {
      return NULL;
    }

    if (tsCols[0] != 0 && (pBlock->info.window.skey == 0 && pBlock->info.window.ekey == 0)) {
      blockDataUpdateTsWindow(pBlock, pInfo->primaryTsIndex);
    }
>>>>>>> 2fddb8a6
  }
}

<<<<<<< HEAD
void doCloseWindow(SResultRowInfo* pResultRowInfo, const SIntervalAggOperatorInfo* pInfo, SResultRow* pResult) {
  // current result is done in computing final results.
  if (pInfo->timeWindowInterpo && isResultRowInterpolated(pResult, RESULT_ROW_END_INTERP)) {
    closeResultRow(pResult);
    tdListPopHead(pResultRowInfo->openWindow);
  }
}

SResultRowPosition addToOpenWindowList(SResultRowInfo* pResultRowInfo, const SResultRow* pResult) {
  SResultRowPosition pos = (SResultRowPosition){.pageId = pResult->pageId, .offset = pResult->offset};
  SListNode* pn = tdListGetTail(pResultRowInfo->openWindow);
  if (pn == NULL) {
    tdListAppend(pResultRowInfo->openWindow, &pos);
    return pos;
  }

  SResultRowPosition* px = (SResultRowPosition*)pn->data;
  if (px->pageId != pos.pageId || px->offset != pos.offset) {
    tdListAppend(pResultRowInfo->openWindow, &pos);
  }

  return pos;
}

int64_t* extractTsCol(SSDataBlock* pBlock, const SIntervalAggOperatorInfo* pInfo) {
  TSKEY* tsCols = NULL;
  if (pBlock->pDataBlock != NULL) {
    SColumnInfoData* pColDataInfo = taosArrayGet(pBlock->pDataBlock, pInfo->primaryTsIndex);
    tsCols = (int64_t*)pColDataInfo->pData;

    if (tsCols != NULL) {
      blockDataUpdateTsWindow(pBlock, pInfo->primaryTsIndex);
    }
  }

=======
>>>>>>> 2fddb8a6
  return tsCols;
}

static int32_t doOpenIntervalAgg(SOperatorInfo* pOperator) {
  if (OPTR_IS_OPENED(pOperator)) {
    return TSDB_CODE_SUCCESS;
  }

  SExecTaskInfo*            pTaskInfo = pOperator->pTaskInfo;
  SIntervalAggOperatorInfo* pInfo = pOperator->info;
  SExprSupp*                pSup = &pOperator->exprSupp;

  int32_t scanFlag = MAIN_SCAN;

  int64_t        st = taosGetTimestampUs();
  SOperatorInfo* downstream = pOperator->pDownstream[0];

  while (1) {
    SSDataBlock* pBlock = downstream->fpSet.getNextFn(downstream);
    if (pBlock == NULL) {
      break;
    }

    getTableScanInfo(pOperator, &pInfo->order, &scanFlag);

<<<<<<< HEAD
    // the pDataBlock are always the same one, no need to call this again
    setInputDataBlock(pOperator, pInfo->binfo.pCtx, pBlock, pInfo->order, scanFlag, true);
    STableQueryInfo* pTableQueryInfo = pInfo->pCurrent;

    setIntervalQueryRange(pTableQueryInfo, pBlock->info.window.skey, &pTaskInfo->window);
    hashIntervalAgg(pOperator, &pInfo->binfo.resultRowInfo, pBlock, scanFlag, NULL);

#if 0  // test for encode/decode result info
    if(pOperator->fpSet.encodeResultRow){
      char *result = NULL;
      int32_t length = 0;
      SAggSupporter   *pSup = &pInfo->aggSup;
      pOperator->fpSet.encodeResultRow(pOperator, &result, &length);
      taosHashClear(pSup->pResultRowHashTable);
      pInfo->binfo.resultRowInfo.size = 0;
      pOperator->fpSet.decodeResultRow(pOperator, result);
      if(result){
        taosMemoryFree(result);
      }
=======
    if (pInfo->scalarSupp.pExprInfo != NULL) {
      SExprSupp* pExprSup = &pInfo->scalarSupp;
      projectApplyFunctions(pExprSup->pExprInfo, pBlock, pBlock, pExprSup->pCtx, pExprSup->numOfExprs, NULL);
>>>>>>> 2fddb8a6
    }

    // the pDataBlock are always the same one, no need to call this again
    setInputDataBlock(pOperator, pSup->pCtx, pBlock, pInfo->order, scanFlag, true);
    hashIntervalAgg(pOperator, &pInfo->binfo.resultRowInfo, pBlock, scanFlag, NULL);
  }

  closeAllResultRows(&pInfo->binfo.resultRowInfo);
  initGroupedResultInfo(&pInfo->groupResInfo, pInfo->aggSup.pResultRowHashTable, pInfo->order);
  OPTR_SET_OPENED(pOperator);

  pOperator->cost.openCost = (taosGetTimestampUs() - st) / 1000.0;
  return TSDB_CODE_SUCCESS;
}

static bool compareVal(const char* v, const SStateKeys* pKey) {
  if (IS_VAR_DATA_TYPE(pKey->type)) {
    if (varDataLen(v) != varDataLen(pKey->pData)) {
      return false;
    } else {
      return strncmp(varDataVal(v), varDataVal(pKey->pData), varDataLen(v)) == 0;
    }
  } else {
    return memcmp(pKey->pData, v, pKey->bytes) == 0;
  }
}

static void doStateWindowAggImpl(SOperatorInfo* pOperator, SStateWindowOperatorInfo* pInfo, SSDataBlock* pBlock) {
  SExecTaskInfo* pTaskInfo = pOperator->pTaskInfo;
  SExprSupp*     pSup = &pOperator->exprSupp;

  SColumnInfoData* pStateColInfoData = taosArrayGet(pBlock->pDataBlock, pInfo->stateCol.slotId);
  int64_t          gid = pBlock->info.groupId;

  bool    masterScan = true;
  int32_t numOfOutput = pOperator->exprSupp.numOfExprs;
  int16_t bytes = pStateColInfoData->info.bytes;

  SColumnInfoData* pColInfoData = taosArrayGet(pBlock->pDataBlock, pInfo->tsSlotId);
  TSKEY*           tsList = (TSKEY*)pColInfoData->pData;

  SWindowRowsSup* pRowSup = &pInfo->winSup;
  pRowSup->numOfRows = 0;

  struct SColumnDataAgg* pAgg = NULL;
  for (int32_t j = 0; j < pBlock->info.rows; ++j) {
    pAgg = (pBlock->pBlockAgg != NULL) ? pBlock->pBlockAgg[pInfo->stateCol.slotId] : NULL;
    if (colDataIsNull(pStateColInfoData, pBlock->info.rows, j, pAgg)) {
      continue;
    }

    char* val = colDataGetData(pStateColInfoData, j);

    if (!pInfo->hasKey) {
      // todo extract method
      if (IS_VAR_DATA_TYPE(pInfo->stateKey.type)) {
        varDataCopy(pInfo->stateKey.pData, val);
      } else {
        memcpy(pInfo->stateKey.pData, val, bytes);
      }

      pInfo->hasKey = true;

      doKeepNewWindowStartInfo(pRowSup, tsList, j);
      doKeepTuple(pRowSup, tsList[j]);
    } else if (compareVal(val, &pInfo->stateKey)) {
      doKeepTuple(pRowSup, tsList[j]);
      if (j == 0 && pRowSup->startRowIndex != 0) {
        pRowSup->startRowIndex = 0;
      }
    } else {  // a new state window started
      SResultRow* pResult = NULL;

      // keep the time window for the closed time window.
      STimeWindow window = pRowSup->win;

      pRowSup->win.ekey = pRowSup->win.skey;
      int32_t ret = setTimeWindowOutputBuf(&pInfo->binfo.resultRowInfo, &window, masterScan, &pResult, gid, pSup->pCtx,
                                           numOfOutput, pSup->rowEntryInfoOffset, &pInfo->aggSup, pTaskInfo);
      if (ret != TSDB_CODE_SUCCESS) {  // null data, too many state code
        longjmp(pTaskInfo->env, TSDB_CODE_QRY_APP_ERROR);
      }

      updateTimeWindowInfo(&pInfo->twAggSup.timeWindowData, &window, false);
      doApplyFunctions(pTaskInfo, pSup->pCtx, &window, &pInfo->twAggSup.timeWindowData, pRowSup->startRowIndex,
                       pRowSup->numOfRows, NULL, pBlock->info.rows, numOfOutput, TSDB_ORDER_ASC);

      // here we start a new session window
      doKeepNewWindowStartInfo(pRowSup, tsList, j);
      doKeepTuple(pRowSup, tsList[j]);

      // todo extract method
      if (IS_VAR_DATA_TYPE(pInfo->stateKey.type)) {
        varDataCopy(pInfo->stateKey.pData, val);
      } else {
        memcpy(pInfo->stateKey.pData, val, bytes);
      }
    }
  }

  SResultRow* pResult = NULL;
  pRowSup->win.ekey = tsList[pBlock->info.rows - 1];
  int32_t ret = setTimeWindowOutputBuf(&pInfo->binfo.resultRowInfo, &pRowSup->win, masterScan, &pResult, gid,
                                       pSup->pCtx, numOfOutput, pSup->rowEntryInfoOffset, &pInfo->aggSup, pTaskInfo);
  if (ret != TSDB_CODE_SUCCESS) {  // null data, too many state code
    longjmp(pTaskInfo->env, TSDB_CODE_QRY_APP_ERROR);
  }

  updateTimeWindowInfo(&pInfo->twAggSup.timeWindowData, &pRowSup->win, false);
  doApplyFunctions(pTaskInfo, pSup->pCtx, &pRowSup->win, &pInfo->twAggSup.timeWindowData, pRowSup->startRowIndex,
                   pRowSup->numOfRows, NULL, pBlock->info.rows, numOfOutput, TSDB_ORDER_ASC);
}

static SSDataBlock* doStateWindowAgg(SOperatorInfo* pOperator) {
  if (pOperator->status == OP_EXEC_DONE) {
    return NULL;
  }

  SStateWindowOperatorInfo* pInfo = pOperator->info;

<<<<<<< HEAD
  SExecTaskInfo*  pTaskInfo = pOperator->pTaskInfo;
=======
  SExecTaskInfo* pTaskInfo = pOperator->pTaskInfo;
  SExprSupp*     pSup = &pOperator->exprSupp;

>>>>>>> 2fddb8a6
  SOptrBasicInfo* pBInfo = &pInfo->binfo;

  if (pOperator->status == OP_RES_TO_RETURN) {
    while (1) {
      doBuildResultDatablock(pOperator, &pInfo->binfo, &pInfo->groupResInfo, pInfo->aggSup.pResultBuf);
      doFilter(pInfo->pCondition, pBInfo->pRes);

      bool hasRemain = hasDataInGroupInfo(&pInfo->groupResInfo);
      if (!hasRemain) {
        doSetOperatorCompleted(pOperator);
        break;
      }

      if (pBInfo->pRes->info.rows > 0) {
        break;
      }
    }
    pOperator->resultInfo.totalRows += pBInfo->pRes->info.rows;
    return (pBInfo->pRes->info.rows == 0) ? NULL : pBInfo->pRes;
  }

  int32_t order = TSDB_ORDER_ASC;
  int64_t st = taosGetTimestampUs();

  SOperatorInfo* downstream = pOperator->pDownstream[0];
  while (1) {
    SSDataBlock* pBlock = downstream->fpSet.getNextFn(downstream);
    if (pBlock == NULL) {
      break;
    }

    setInputDataBlock(pOperator, pSup->pCtx, pBlock, order, MAIN_SCAN, true);
    blockDataUpdateTsWindow(pBlock, pInfo->tsSlotId);

    doStateWindowAggImpl(pOperator, pInfo, pBlock);
  }

  pOperator->cost.openCost = (taosGetTimestampUs() - st) / 1000.0;

  pOperator->status = OP_RES_TO_RETURN;
  closeAllResultRows(&pBInfo->resultRowInfo);

  initGroupedResultInfo(&pInfo->groupResInfo, pInfo->aggSup.pResultRowHashTable, TSDB_ORDER_ASC);
  blockDataEnsureCapacity(pBInfo->pRes, pOperator->resultInfo.capacity);
  while (1) {
    doBuildResultDatablock(pOperator, &pInfo->binfo, &pInfo->groupResInfo, pInfo->aggSup.pResultBuf);
    doFilter(pInfo->pCondition, pBInfo->pRes);

    bool hasRemain = hasDataInGroupInfo(&pInfo->groupResInfo);
    if (!hasRemain) {
      doSetOperatorCompleted(pOperator);
      break;
    }

    if (pBInfo->pRes->info.rows > 0) {
      break;
    }
  }
  pOperator->resultInfo.totalRows += pBInfo->pRes->info.rows;
  return (pBInfo->pRes->info.rows == 0) ? NULL : pBInfo->pRes;
}

static SSDataBlock* doBuildIntervalResult(SOperatorInfo* pOperator) {
  SIntervalAggOperatorInfo* pInfo = pOperator->info;
  SExecTaskInfo*            pTaskInfo = pOperator->pTaskInfo;

  if (pOperator->status == OP_EXEC_DONE) {
    return NULL;
  }

  SSDataBlock* pBlock = pInfo->binfo.pRes;

  if (pInfo->execModel == OPTR_EXEC_MODEL_STREAM) {
    return pOperator->fpSet.getStreamResFn(pOperator);
  } else {
    pTaskInfo->code = pOperator->fpSet._openFn(pOperator);
    if (pTaskInfo->code != TSDB_CODE_SUCCESS) {
      return NULL;
    }

    blockDataEnsureCapacity(pBlock, pOperator->resultInfo.capacity);
    while (1) {
      doBuildResultDatablock(pOperator, &pInfo->binfo, &pInfo->groupResInfo, pInfo->aggSup.pResultBuf);
      doFilter(pInfo->pCondition, pBlock);

      bool hasRemain = hasDataInGroupInfo(&pInfo->groupResInfo);
      if (!hasRemain) {
        doSetOperatorCompleted(pOperator);
        break;
      }

      if (pBlock->info.rows > 0) {
        break;
      }
    }

    size_t rows = pBlock->info.rows;
    pOperator->resultInfo.totalRows += rows;

    return (rows == 0) ? NULL : pBlock;
  }
}

// todo merged with the build group result.
static void finalizeUpdatedResult(int32_t numOfOutput, SDiskbasedBuf* pBuf, SArray* pUpdateList,
                                  int32_t* rowEntryInfoOffset) {
  size_t num = taosArrayGetSize(pUpdateList);

  for (int32_t i = 0; i < num; ++i) {
    SResKeyPos* pPos = taosArrayGetP(pUpdateList, i);

    SFilePage*  bufPage = getBufPage(pBuf, pPos->pos.pageId);
    SResultRow* pRow = (SResultRow*)((char*)bufPage + pPos->pos.offset);

    for (int32_t j = 0; j < numOfOutput; ++j) {
      SResultRowEntryInfo* pEntry = getResultEntryInfo(pRow, j, rowEntryInfoOffset);
      if (pRow->numOfRows < pEntry->numOfRes) {
        pRow->numOfRows = pEntry->numOfRes;
      }
    }

    releaseBufPage(pBuf, bufPage);
  }
}
static void setInverFunction(SqlFunctionCtx* pCtx, int32_t num, EStreamType type) {
  for (int i = 0; i < num; i++) {
    if (type == STREAM_INVERT) {
      fmSetInvertFunc(pCtx[i].functionId, &(pCtx[i].fpSet));
    } else if (type == STREAM_NORMAL) {
      fmSetNormalFunc(pCtx[i].functionId, &(pCtx[i].fpSet));
    }
  }
}

<<<<<<< HEAD
void doClearWindowImpl(SResultRowPosition* p1, SDiskbasedBuf* pResultBuf, SOptrBasicInfo* pBinfo, int32_t numOfOutput) {
  SResultRow* pResult = getResultRowByPos(pResultBuf, p1);
  SqlFunctionCtx* pCtx = pBinfo->pCtx;
=======
void doClearWindowImpl(SResultRowPosition* p1, SDiskbasedBuf* pResultBuf, SExprSupp* pSup, int32_t numOfOutput) {
  SResultRow*     pResult = getResultRowByPos(pResultBuf, p1);
  SqlFunctionCtx* pCtx = pSup->pCtx;
>>>>>>> 2fddb8a6
  for (int32_t i = 0; i < numOfOutput; ++i) {
    pCtx[i].resultInfo = getResultEntryInfo(pResult, i, pSup->rowEntryInfoOffset);
    struct SResultRowEntryInfo* pResInfo = pCtx[i].resultInfo;
    if (fmIsWindowPseudoColumnFunc(pCtx[i].functionId)) {
      continue;
    }
    pResInfo->initialized = false;
    if (pCtx[i].functionId != -1) {
      pCtx[i].fpSet.init(&pCtx[i], pResInfo);
    }
  }
  SFilePage* bufPage = getBufPage(pResultBuf, p1->pageId);
  setBufPageDirty(bufPage, true);
  releaseBufPage(pResultBuf, bufPage);
}

bool doClearWindow(SAggSupporter* pAggSup, SExprSupp* pSup, char* pData, int16_t bytes, uint64_t groupId,
                   int32_t numOfOutput) {
  SET_RES_WINDOW_KEY(pAggSup->keyBuf, pData, bytes, groupId);
  SResultRowPosition* p1 =
      (SResultRowPosition*)taosHashGet(pAggSup->pResultRowHashTable, pAggSup->keyBuf, GET_RES_WINDOW_KEY_LEN(bytes));
  if (!p1) {
    // window has been closed
    return false;
  }
  doClearWindowImpl(p1, pAggSup->pResultBuf, pSup, numOfOutput);
  return true;
}

bool doDeleteIntervalWindow(SAggSupporter* pAggSup, TSKEY ts, uint64_t groupId) {
  size_t bytes = sizeof(TSKEY);
  SET_RES_WINDOW_KEY(pAggSup->keyBuf, &ts, bytes, groupId);
  SResultRowPosition* p1 =
      (SResultRowPosition*)taosHashGet(pAggSup->pResultRowHashTable, pAggSup->keyBuf, GET_RES_WINDOW_KEY_LEN(bytes));
  if (!p1) {
    // window has been closed
    return false;
  }
  // SFilePage* bufPage = getBufPage(pAggSup->pResultBuf, p1->pageId);
  // dBufSetBufPageRecycled(pAggSup->pResultBuf, bufPage);
  taosHashRemove(pAggSup->pResultRowHashTable, pAggSup->keyBuf, GET_RES_WINDOW_KEY_LEN(bytes));
  return true;
}

void doDeleteSpecifyIntervalWindow(SAggSupporter* pAggSup, SSDataBlock* pBlock, SArray* pUpWins, SInterval* pInterval) {
  SColumnInfoData* pStartCol = taosArrayGet(pBlock->pDataBlock, START_TS_COLUMN_INDEX);
  TSKEY*           tsStarts = (TSKEY*)pStartCol->pData;
  SColumnInfoData* pGroupCol = taosArrayGet(pBlock->pDataBlock, GROUPID_COLUMN_INDEX);
  uint64_t*        groupIds = (uint64_t*)pGroupCol->pData;
  for (int32_t i = 0; i < pBlock->info.rows; i++) {
    SResultRowInfo dumyInfo;
    dumyInfo.cur.pageId = -1;
    STimeWindow win = getActiveTimeWindow(NULL, &dumyInfo, tsStarts[i], pInterval, TSDB_ORDER_ASC);
    doDeleteIntervalWindow(pAggSup, win.skey, groupIds[i]);
    if (pUpWins) {
      SWinRes winRes = {.ts = win.skey, .groupId = groupIds[i]};
      taosArrayPush(pUpWins, &winRes);
    }
  }
}

static void doClearWindows(SAggSupporter* pAggSup, SExprSupp* pSup1, SInterval* pInterval, int32_t numOfOutput,
                           SSDataBlock* pBlock, SArray* pUpWins) {
  SColumnInfoData* pTsCol = taosArrayGet(pBlock->pDataBlock, START_TS_COLUMN_INDEX);
  TSKEY*           tsCols = (TSKEY*)pTsCol->pData;
  uint64_t*        pGpDatas = NULL;
  if (pBlock->info.type == STREAM_RETRIEVE) {
    SColumnInfoData* pGpCol = taosArrayGet(pBlock->pDataBlock, GROUPID_COLUMN_INDEX);
    pGpDatas = (uint64_t*)pGpCol->pData;
  }
  int32_t        step = 0;
  int32_t        startPos = 0;
  SResultRowInfo dumyInfo;
  dumyInfo.cur.pageId = -1;
  STimeWindow win = getActiveTimeWindow(NULL, &dumyInfo, tsCols[0], pInterval, TSDB_ORDER_ASC);
  while (1) {
    step =
        getNumOfRowsInTimeWindow(&pBlock->info, tsCols, startPos, win.ekey, binarySearchForKey, NULL, TSDB_ORDER_ASC);
    uint64_t winGpId = pGpDatas ? pGpDatas[startPos] : pBlock->info.groupId;
    bool     res = doClearWindow(pAggSup, pSup1, (char*)&win.skey, sizeof(TSKEY), winGpId, numOfOutput);
    if (pUpWins && res) {
      SWinRes winRes = {.ts = win.skey, .groupId = winGpId};
      taosArrayPush(pUpWins, &winRes);
    }
    int32_t prevEndPos = step - 1 + startPos;
    startPos = getNextQualifiedWindow(pInterval, &win, &pBlock->info, tsCols, prevEndPos, TSDB_ORDER_ASC);
    if (startPos < 0) {
      break;
    }
  }
}

static int32_t getAllIntervalWindow(SHashObj* pHashMap, SArray* resWins) {
  void*  pIte = NULL;
  size_t keyLen = 0;
  while ((pIte = taosHashIterate(pHashMap, pIte)) != NULL) {
    void*    key = taosHashGetKey(pIte, &keyLen);
    uint64_t groupId = *(uint64_t*)key;
    ASSERT(keyLen == GET_RES_WINDOW_KEY_LEN(sizeof(TSKEY)));
    TSKEY               ts = *(int64_t*)((char*)key + sizeof(uint64_t));
    SResultRowPosition* pPos = (SResultRowPosition*)pIte;
    int32_t             code = saveResult(ts, pPos->pageId, pPos->offset, groupId, resWins);
    if (code != TSDB_CODE_SUCCESS) {
      return code;
    }
  }
  return TSDB_CODE_SUCCESS;
}

static int32_t closeIntervalWindow(SHashObj* pHashMap, STimeWindowAggSupp* pSup, SInterval* pInterval,
                                   SHashObj* pPullDataMap, SArray* closeWins, SArray* pRecyPages,
                                   SDiskbasedBuf* pDiscBuf) {
  void*  pIte = NULL;
  size_t keyLen = 0;
  while ((pIte = taosHashIterate(pHashMap, pIte)) != NULL) {
    void*    key = taosHashGetKey(pIte, &keyLen);
    uint64_t groupId = *(uint64_t*)key;
    ASSERT(keyLen == GET_RES_WINDOW_KEY_LEN(sizeof(TSKEY)));
    TSKEY       ts = *(int64_t*)((char*)key + sizeof(uint64_t));
    STimeWindow win;
    win.skey = ts;
    win.ekey = taosTimeAdd(win.skey, pInterval->interval, pInterval->intervalUnit, pInterval->precision) - 1;
    SWinRes winRe = {
        .ts = win.skey,
        .groupId = groupId,
    };
    void* chIds = taosHashGet(pPullDataMap, &winRe, sizeof(SWinRes));
    if (isCloseWindow(&win, pSup)) {
      if (chIds && pPullDataMap) {
        SArray* chAy = *(SArray**)chIds;
        int32_t size = taosArrayGetSize(chAy);
        qDebug("===stream===window %" PRId64 " wait child size:%d", win.skey, size);
        for (int32_t i = 0; i < size; i++) {
          qDebug("===stream===window %" PRId64 " wait child id:%d", win.skey, *(int32_t*)taosArrayGet(chAy, i));
        }
        continue;
      } else if (pPullDataMap) {
        qDebug("===stream===close window %" PRId64, win.skey);
      }
      SResultRowPosition* pPos = (SResultRowPosition*)pIte;
      if (pSup->calTrigger == STREAM_TRIGGER_WINDOW_CLOSE) {
        int32_t code = saveResult(ts, pPos->pageId, pPos->offset, groupId, closeWins);
        if (code != TSDB_CODE_SUCCESS) {
          return code;
        }
        ASSERT(pRecyPages != NULL);
        taosArrayPush(pRecyPages, &pPos->pageId);
      } else {
        // SFilePage* bufPage = getBufPage(pDiscBuf, pPos->pageId);
        // dBufSetBufPageRecycled(pDiscBuf, bufPage);
      }
      char keyBuf[GET_RES_WINDOW_KEY_LEN(sizeof(TSKEY))];
      SET_RES_WINDOW_KEY(keyBuf, &ts, sizeof(TSKEY), groupId);
      taosHashRemove(pHashMap, keyBuf, keyLen);
    }
  }
  return TSDB_CODE_SUCCESS;
}

static void closeChildIntervalWindow(SArray* pChildren, TSKEY maxTs) {
  int32_t size = taosArrayGetSize(pChildren);
  for (int32_t i = 0; i < size; i++) {
    SOperatorInfo*                    pChildOp = taosArrayGetP(pChildren, i);
    SStreamFinalIntervalOperatorInfo* pChInfo = pChildOp->info;
    ASSERT(pChInfo->twAggSup.calTrigger == STREAM_TRIGGER_AT_ONCE);
    pChInfo->twAggSup.maxTs = TMAX(pChInfo->twAggSup.maxTs, maxTs);
    closeIntervalWindow(pChInfo->aggSup.pResultRowHashTable, &pChInfo->twAggSup, &pChInfo->interval, NULL, NULL, NULL,
                        pChInfo->aggSup.pResultBuf);
  }
}

static void freeAllPages(SArray* pageIds, SDiskbasedBuf* pDiskBuf) {
  int32_t size = taosArrayGetSize(pageIds);
  for (int32_t i = 0; i < size; i++) {
    int32_t pageId = *(int32_t*)taosArrayGet(pageIds, i);
    // SFilePage* bufPage = getBufPage(pDiskBuf, pageId);
    // dBufSetBufPageRecycled(pDiskBuf, bufPage);
  }
  taosArrayClear(pageIds);
}

static void doBuildDeleteResult(SArray* pWins, int32_t* index, SSDataBlock* pBlock) {
  blockDataCleanup(pBlock);
  int32_t size = taosArrayGetSize(pWins);
  if (*index == size) {
    *index = 0;
    taosArrayClear(pWins);
    return;
  }
  blockDataEnsureCapacity(pBlock, size - *index);
  SColumnInfoData* pTsCol = taosArrayGet(pBlock->pDataBlock, START_TS_COLUMN_INDEX);
  SColumnInfoData* pGroupCol = taosArrayGet(pBlock->pDataBlock, DELETE_GROUPID_COLUMN_INDEX);
  for (int32_t i = *index; i < size; i++) {
    SWinRes* pWin = taosArrayGet(pWins, i);
    colDataAppend(pTsCol, pBlock->info.rows, (const char*)&pWin->ts, false);
    colDataAppend(pGroupCol, pBlock->info.rows, (const char*)&pWin->groupId, false);
    pBlock->info.rows++;
    (*index)++;
  }
}

static SSDataBlock* doStreamIntervalAgg(SOperatorInfo* pOperator) {
  SIntervalAggOperatorInfo* pInfo = pOperator->info;
  SExecTaskInfo*            pTaskInfo = pOperator->pTaskInfo;

  pInfo->order = TSDB_ORDER_ASC;
  SExprSupp* pSup = &pOperator->exprSupp;

  if (pOperator->status == OP_EXEC_DONE) {
    return NULL;
  }

  if (pOperator->status == OP_RES_TO_RETURN) {
    doBuildDeleteResult(pInfo->pDelWins, &pInfo->delIndex, pInfo->pDelRes);
    if (pInfo->pDelRes->info.rows > 0) {
      return pInfo->pDelRes;
    }

    doBuildResultDatablock(pOperator, &pInfo->binfo, &pInfo->groupResInfo, pInfo->aggSup.pResultBuf);
    if (pInfo->binfo.pRes->info.rows == 0 || !hasDataInGroupInfo(&pInfo->groupResInfo)) {
      pOperator->status = OP_EXEC_DONE;
      qDebug("===stream===single interval is done");
      freeAllPages(pInfo->pRecycledPages, pInfo->aggSup.pResultBuf);
    }
    printDataBlock(pInfo->binfo.pRes, "single interval");
    return pInfo->binfo.pRes->info.rows == 0 ? NULL : pInfo->binfo.pRes;
  }

  SOperatorInfo* downstream = pOperator->pDownstream[0];

  SArray* pUpdated = taosArrayInit(4, POINTER_BYTES);  // SResKeyPos
  while (1) {
    SSDataBlock* pBlock = downstream->fpSet.getNextFn(downstream);
    if (pBlock == NULL) {
      break;
    }
    printDataBlock(pBlock, "single interval recv");

    if (pBlock->info.type == STREAM_CLEAR) {
      doClearWindows(&pInfo->aggSup, &pOperator->exprSupp, &pInfo->interval, pOperator->exprSupp.numOfExprs, pBlock,
                     NULL);
      qDebug("%s clear existed time window results for updates checked", GET_TASKID(pTaskInfo));
      continue;
    }
    if (pBlock->info.type == STREAM_DELETE_DATA) {
      doDeleteSpecifyIntervalWindow(&pInfo->aggSup, pBlock, pInfo->pDelWins, &pInfo->interval);
      continue;
    } else if (pBlock->info.type == STREAM_GET_ALL) {
      getAllIntervalWindow(pInfo->aggSup.pResultRowHashTable, pUpdated);
      continue;
    }

    if (pInfo->scalarSupp.pExprInfo != NULL) {
      SExprSupp* pExprSup = &pInfo->scalarSupp;
      projectApplyFunctions(pExprSup->pExprInfo, pBlock, pBlock, pExprSup->pCtx, pExprSup->numOfExprs, NULL);
    }

    // The timewindow that overlaps the timestamps of the input pBlock need to be recalculated and return to the
    // caller. Note that all the time window are not close till now.
    // the pDataBlock are always the same one, no need to call this again
    setInputDataBlock(pOperator, pSup->pCtx, pBlock, pInfo->order, MAIN_SCAN, true);
    if (pInfo->invertible) {
      setInverFunction(pSup->pCtx, pOperator->exprSupp.numOfExprs, pBlock->info.type);
    }

    pInfo->twAggSup.maxTs = TMAX(pInfo->twAggSup.maxTs, pBlock->info.window.ekey);
    hashIntervalAgg(pOperator, &pInfo->binfo.resultRowInfo, pBlock, MAIN_SCAN, pUpdated);
  }
<<<<<<< HEAD

  closeIntervalWindow(pInfo->aggSup.pResultRowHashTable, &pInfo->twAggSup,
      &pInfo->interval, pClosed);
  finalizeUpdatedResult(pOperator->numOfExprs, pInfo->aggSup.pResultBuf, pClosed,
      pInfo->binfo.rowCellInfoOffset);
  if (pInfo->twAggSup.calTrigger == STREAM_TRIGGER_WINDOW_CLOSE ||
      pInfo->twAggSup.calTrigger == STREAM_TRIGGER_WINDOW_CLOSE_SMA) {
    taosArrayAddAll(pUpdated, pClosed);
  }

  taosArrayDestroy(pClosed);
  finalizeUpdatedResult(pOperator->numOfExprs, pInfo->aggSup.pResultBuf, pUpdated, pInfo->binfo.rowCellInfoOffset);
=======
  pOperator->status = OP_RES_TO_RETURN;
  closeIntervalWindow(pInfo->aggSup.pResultRowHashTable, &pInfo->twAggSup, &pInfo->interval, NULL, pUpdated,
                      pInfo->pRecycledPages, pInfo->aggSup.pResultBuf);
>>>>>>> 2fddb8a6

  finalizeUpdatedResult(pOperator->exprSupp.numOfExprs, pInfo->aggSup.pResultBuf, pUpdated, pSup->rowEntryInfoOffset);
  initMultiResInfoFromArrayList(&pInfo->groupResInfo, pUpdated);
  blockDataEnsureCapacity(pInfo->binfo.pRes, pOperator->resultInfo.capacity);
  removeDeleteResults(pUpdated, pInfo->pDelWins);
  doBuildDeleteResult(pInfo->pDelWins, &pInfo->delIndex, pInfo->pDelRes);
  if (pInfo->pDelRes->info.rows > 0) {
    return pInfo->pDelRes;
  }
  doBuildResultDatablock(pOperator, &pInfo->binfo, &pInfo->groupResInfo, pInfo->aggSup.pResultBuf);
  printDataBlock(pInfo->binfo.pRes, "single interval");
  return pInfo->binfo.pRes->info.rows == 0 ? NULL : pInfo->binfo.pRes;
}

static void destroyStateWindowOperatorInfo(void* param, int32_t numOfOutput) {
  SStateWindowOperatorInfo* pInfo = (SStateWindowOperatorInfo*)param;
  cleanupBasicInfo(&pInfo->binfo);
  taosMemoryFreeClear(pInfo->stateKey.pData);

  taosMemoryFreeClear(param);
}

static void freeItem(void* param) {
  SGroupKeys *pKey = (SGroupKeys*) param;
  taosMemoryFree(pKey->pData);
}

void destroyIntervalOperatorInfo(void* param, int32_t numOfOutput) {
  SIntervalAggOperatorInfo* pInfo = (SIntervalAggOperatorInfo*)param;
  cleanupBasicInfo(&pInfo->binfo);
  cleanupAggSup(&pInfo->aggSup);
  pInfo->pRecycledPages = taosArrayDestroy(pInfo->pRecycledPages);
  pInfo->pInterpCols = taosArrayDestroy(pInfo->pInterpCols);
  taosArrayDestroyEx(pInfo->pPrevValues, freeItem);

  pInfo->pPrevValues = NULL;
  pInfo->pDelWins = taosArrayDestroy(pInfo->pDelWins);
  pInfo->pDelRes = blockDataDestroy(pInfo->pDelRes);

  cleanupGroupResInfo(&pInfo->groupResInfo);
  colDataDestroy(&pInfo->twAggSup.timeWindowData);
  taosMemoryFreeClear(param);
}

void destroyStreamFinalIntervalOperatorInfo(void* param, int32_t numOfOutput) {
  SStreamFinalIntervalOperatorInfo* pInfo = (SStreamFinalIntervalOperatorInfo*)param;
  cleanupBasicInfo(&pInfo->binfo);
  cleanupAggSup(&pInfo->aggSup);
  // it should be empty.
  taosHashCleanup(pInfo->pPullDataMap);
  taosArrayDestroy(pInfo->pPullWins);
  blockDataDestroy(pInfo->pPullDataRes);
  taosArrayDestroy(pInfo->pRecycledPages);
  blockDataDestroy(pInfo->pUpdateRes);

  if (pInfo->pChildren) {
    int32_t size = taosArrayGetSize(pInfo->pChildren);
    for (int32_t i = 0; i < size; i++) {
      SOperatorInfo* pChildOp = taosArrayGetP(pInfo->pChildren, i);
      destroyStreamFinalIntervalOperatorInfo(pChildOp->info, numOfOutput);
      taosMemoryFreeClear(pChildOp);
    }
  }
  nodesDestroyNode((SNode*)pInfo->pPhyNode);

  taosMemoryFreeClear(param);
}

static bool allInvertible(SqlFunctionCtx* pFCtx, int32_t numOfCols) {
  for (int32_t i = 0; i < numOfCols; i++) {
    if (!fmIsInvertible(pFCtx[i].functionId)) {
      return false;
    }
  }
  return true;
}

static bool timeWindowinterpNeeded(SqlFunctionCtx* pCtx, int32_t numOfCols, SIntervalAggOperatorInfo* pInfo) {
  // the primary timestamp column
  bool needed = false;
  pInfo->pInterpCols = taosArrayInit(4, sizeof(SColumn));
  pInfo->pPrevValues = taosArrayInit(4, sizeof(SGroupKeys));

<<<<<<< HEAD
  { // ts column
=======
  {  // ts column
>>>>>>> 2fddb8a6
    SColumn c = {0};
    c.colId = 1;
    c.slotId = pInfo->primaryTsIndex;
    c.type = TSDB_DATA_TYPE_TIMESTAMP;
    c.bytes = sizeof(int64_t);
    taosArrayPush(pInfo->pInterpCols, &c);

    SGroupKeys key = {0};
<<<<<<< HEAD
    key.bytes  = c.bytes;
    key.type   = c.type;
    key.isNull = true;   // to denote no value is assigned yet
    key.pData  = taosMemoryCalloc(1, c.bytes);
    taosArrayPush(pInfo->pPrevValues, &key);
  }

  for(int32_t i = 0; i < numOfCols; ++i) {
    SExprInfo* pExpr = pCtx[i].pExpr;

    if (strcmp(pExpr->pExpr->_function.functionName, "twa") == 0) {
=======
    key.bytes = c.bytes;
    key.type = c.type;
    key.isNull = true;  // to denote no value is assigned yet
    key.pData = taosMemoryCalloc(1, c.bytes);
    taosArrayPush(pInfo->pPrevValues, &key);
  }

  for (int32_t i = 0; i < numOfCols; ++i) {
    SExprInfo* pExpr = pCtx[i].pExpr;

    if (fmIsIntervalInterpoFunc(pCtx[i].functionId)) {
>>>>>>> 2fddb8a6
      SFunctParam* pParam = &pExpr->base.pParam[0];

      SColumn c = *pParam->pCol;
      taosArrayPush(pInfo->pInterpCols, &c);
      needed = true;

      SGroupKeys key = {0};
<<<<<<< HEAD
      key.bytes  = c.bytes;
      key.type   = c.type;
      key.isNull = false;
      key.pData  = taosMemoryCalloc(1, c.bytes);
=======
      key.bytes = c.bytes;
      key.type = c.type;
      key.isNull = false;
      key.pData = taosMemoryCalloc(1, c.bytes);
>>>>>>> 2fddb8a6
      taosArrayPush(pInfo->pPrevValues, &key);
    }
  }

  return needed;
}

<<<<<<< HEAD
=======
void increaseTs(SqlFunctionCtx* pCtx) {
  if (pCtx[0].pExpr->pExpr->_function.pFunctNode->funcType == FUNCTION_TYPE_WSTART) {
    pCtx[0].increase = true;
  }
}

SSDataBlock* createDeleteBlock() {
  SSDataBlock* pBlock = taosMemoryCalloc(1, sizeof(SSDataBlock));
  pBlock->info.hasVarCol = false;
  pBlock->info.groupId = 0;
  pBlock->info.rows = 0;
  pBlock->info.type = STREAM_DELETE_RESULT;
  pBlock->info.rowSize = sizeof(TSKEY) + sizeof(uint64_t);

  pBlock->pDataBlock = taosArrayInit(2, sizeof(SColumnInfoData));
  SColumnInfoData infoData = {0};
  infoData.info.type = TSDB_DATA_TYPE_TIMESTAMP;
  infoData.info.bytes = sizeof(TSKEY);
  // window start ts
  taosArrayPush(pBlock->pDataBlock, &infoData);

  infoData.info.type = TSDB_DATA_TYPE_UBIGINT;
  infoData.info.bytes = sizeof(uint64_t);
  taosArrayPush(pBlock->pDataBlock, &infoData);

  return pBlock;
}

void initIntervalDownStream(SOperatorInfo* downstream, uint8_t type) {
  ASSERT(downstream->operatorType == QUERY_NODE_PHYSICAL_PLAN_STREAM_SCAN);
  SStreamScanInfo* pScanInfo = downstream->info;
  pScanInfo->sessionSup.parentType = type;
}

>>>>>>> 2fddb8a6
SOperatorInfo* createIntervalOperatorInfo(SOperatorInfo* downstream, SExprInfo* pExprInfo, int32_t numOfCols,
                                          SSDataBlock* pResBlock, SInterval* pInterval, int32_t primaryTsSlotId,
                                          STimeWindowAggSupp* pTwAggSupp, SIntervalPhysiNode* pPhyNode,
                                          SExecTaskInfo* pTaskInfo, bool isStream) {
  SIntervalAggOperatorInfo* pInfo = taosMemoryCalloc(1, sizeof(SIntervalAggOperatorInfo));
  SOperatorInfo*            pOperator = taosMemoryCalloc(1, sizeof(SOperatorInfo));
  if (pInfo == NULL || pOperator == NULL) {
    goto _error;
  }

<<<<<<< HEAD
  pInfo->win       = pTaskInfo->window;
  pInfo->order     = TSDB_ORDER_ASC;
  pInfo->interval  = *pInterval;
  pInfo->execModel = pTaskInfo->execModel;
  pInfo->twAggSup  = *pTwAggSupp;
=======
  pInfo->win = pTaskInfo->window;
  pInfo->order = TSDB_ORDER_ASC;
  pInfo->interval = *pInterval;
  pInfo->execModel = pTaskInfo->execModel;
  pInfo->twAggSup = *pTwAggSupp;
  pInfo->ignoreExpiredData = pPhyNode->window.igExpired;
  pInfo->pCondition = pPhyNode->window.node.pConditions;

  if (pPhyNode->window.pExprs != NULL) {
    int32_t    numOfScalar = 0;
    SExprInfo* pScalarExprInfo = createExprInfo(pPhyNode->window.pExprs, NULL, &numOfScalar);
    int32_t    code = initExprSupp(&pInfo->scalarSupp, pScalarExprInfo, numOfScalar);
    if (code != TSDB_CODE_SUCCESS) {
      goto _error;
    }
  }
>>>>>>> 2fddb8a6

  pInfo->primaryTsIndex = primaryTsSlotId;

  SExprSupp* pSup = &pOperator->exprSupp;

  size_t keyBufSize = sizeof(int64_t) + sizeof(int64_t) + POINTER_BYTES;
  initResultSizeInfo(&pOperator->resultInfo, 4096);

  int32_t code = initAggInfo(pSup, &pInfo->aggSup, pExprInfo, numOfCols, keyBufSize, pTaskInfo->id.str);
  initBasicInfo(&pInfo->binfo, pResBlock);

  if (isStream) {
    ASSERT(numOfCols > 0);
    increaseTs(pSup->pCtx);
  }

  initExecTimeWindowInfo(&pInfo->twAggSup.timeWindowData, &pInfo->win);
<<<<<<< HEAD

  pInfo->invertible = allInvertible(pInfo->binfo.pCtx, numOfCols);
  pInfo->invertible = false; // Todo(liuyao): Dependent TSDB API

  pInfo->timeWindowInterpo = timeWindowinterpNeeded(pInfo->binfo.pCtx, numOfCols, pInfo);
  if (pInfo->timeWindowInterpo) {
    pInfo->binfo.resultRowInfo.openWindow = tdListNew(sizeof(SResultRowPosition));
  }

  //  pInfo->pTableQueryInfo = initTableQueryInfo(pTableGroupInfo);
  if (code != TSDB_CODE_SUCCESS /* || pInfo->pTableQueryInfo == NULL*/) {
    goto _error;
=======

  pInfo->invertible = allInvertible(pSup->pCtx, numOfCols);
  pInfo->invertible = false;  // Todo(liuyao): Dependent TSDB API

  pInfo->timeWindowInterpo = timeWindowinterpNeeded(pSup->pCtx, numOfCols, pInfo);
  if (pInfo->timeWindowInterpo) {
    pInfo->binfo.resultRowInfo.openWindow = tdListNew(sizeof(SResultRowPosition));
    if (pInfo->binfo.resultRowInfo.openWindow == NULL) {
      goto _error;
    }
>>>>>>> 2fddb8a6
  }
  pInfo->pRecycledPages = taosArrayInit(4, sizeof(int32_t));
  pInfo->pDelWins = taosArrayInit(4, sizeof(SWinRes));
  pInfo->delIndex = 0;
  // pInfo->pDelRes = createPullDataBlock(); todo(liuyao) for delete
  pInfo->pDelRes = createOneDataBlock(pInfo->binfo.pRes, false);  // todo(liuyao) for delete
  pInfo->pDelRes->info.type = STREAM_DELETE_RESULT;               // todo(liuyao) for delete

  initResultRowInfo(&pInfo->binfo.resultRowInfo);

<<<<<<< HEAD
  pOperator->name         = "TimeIntervalAggOperator";
  pOperator->operatorType = QUERY_NODE_PHYSICAL_PLAN_INTERVAL;
  pOperator->blocking     = true;
  pOperator->status       = OP_NOT_OPENED;
  pOperator->pExpr        = pExprInfo;
  pOperator->pTaskInfo    = pTaskInfo;
  pOperator->numOfExprs   = numOfCols;
  pOperator->info         = pInfo;
=======
  pOperator->name = "TimeIntervalAggOperator";
  pOperator->operatorType = QUERY_NODE_PHYSICAL_PLAN_HASH_INTERVAL;
  pOperator->blocking = true;
  pOperator->status = OP_NOT_OPENED;
  pOperator->exprSupp.pExprInfo = pExprInfo;
  pOperator->pTaskInfo = pTaskInfo;
  pOperator->exprSupp.numOfExprs = numOfCols;
  pOperator->info = pInfo;
>>>>>>> 2fddb8a6

  pOperator->fpSet = createOperatorFpSet(doOpenIntervalAgg, doBuildIntervalResult, doStreamIntervalAgg, NULL,
                                         destroyIntervalOperatorInfo, aggEncodeResultRow, aggDecodeResultRow, NULL);

  if (nodeType(pPhyNode) == QUERY_NODE_PHYSICAL_PLAN_STREAM_INTERVAL) {
    initIntervalDownStream(downstream, QUERY_NODE_PHYSICAL_PLAN_STREAM_INTERVAL);
  }

  code = appendDownstream(pOperator, &downstream, 1);
  if (code != TSDB_CODE_SUCCESS) {
    goto _error;
  }

  return pOperator;

_error:
  destroyIntervalOperatorInfo(pInfo, numOfCols);
  taosMemoryFreeClear(pInfo);
  taosMemoryFreeClear(pOperator);
  pTaskInfo->code = code;
  return NULL;
}

SOperatorInfo* createStreamIntervalOperatorInfo(SOperatorInfo* downstream, SExprInfo* pExprInfo, int32_t numOfCols,
                                                SSDataBlock* pResBlock, SInterval* pInterval, int32_t primaryTsSlotId,
                                                STimeWindowAggSupp* pTwAggSupp, SExecTaskInfo* pTaskInfo) {
  SIntervalAggOperatorInfo* pInfo = taosMemoryCalloc(1, sizeof(SIntervalAggOperatorInfo));
  SOperatorInfo*            pOperator = taosMemoryCalloc(1, sizeof(SOperatorInfo));
  if (pInfo == NULL || pOperator == NULL) {
    goto _error;
  }

  pInfo->order = TSDB_ORDER_ASC;
  pInfo->interval = *pInterval;
  pInfo->execModel = OPTR_EXEC_MODEL_STREAM;
  pInfo->win = pTaskInfo->window;
  pInfo->twAggSup = *pTwAggSupp;
  pInfo->primaryTsIndex = primaryTsSlotId;

  int32_t numOfRows = 4096;
  size_t  keyBufSize = sizeof(int64_t) + sizeof(int64_t) + POINTER_BYTES;

  initResultSizeInfo(&pOperator->resultInfo, numOfRows);
  int32_t code = initAggInfo(&pOperator->exprSupp, &pInfo->aggSup, pExprInfo, numOfCols, keyBufSize, pTaskInfo->id.str);
  initBasicInfo(&pInfo->binfo, pResBlock);
  initExecTimeWindowInfo(&pInfo->twAggSup.timeWindowData, &pInfo->win);

  if (code != TSDB_CODE_SUCCESS) {
    goto _error;
  }

  initResultRowInfo(&pInfo->binfo.resultRowInfo);

  pOperator->name = "StreamTimeIntervalAggOperator";
  pOperator->operatorType = QUERY_NODE_PHYSICAL_PLAN_HASH_INTERVAL;
  pOperator->blocking = true;
  pOperator->status = OP_NOT_OPENED;
  pOperator->exprSupp.pExprInfo = pExprInfo;
  pOperator->pTaskInfo = pTaskInfo;
  pOperator->exprSupp.numOfExprs = numOfCols;
  pOperator->info = pInfo;

  pOperator->fpSet = createOperatorFpSet(doOpenIntervalAgg, doStreamIntervalAgg, doStreamIntervalAgg, NULL,
                                         destroyIntervalOperatorInfo, aggEncodeResultRow, aggDecodeResultRow, NULL);

  code = appendDownstream(pOperator, &downstream, 1);
  if (code != TSDB_CODE_SUCCESS) {
    goto _error;
  }

  return pOperator;

_error:
  destroyIntervalOperatorInfo(pInfo, numOfCols);
  taosMemoryFreeClear(pInfo);
  taosMemoryFreeClear(pOperator);
  pTaskInfo->code = code;
  return NULL;
}

// todo handle multiple tables cases.
static void doSessionWindowAggImpl(SOperatorInfo* pOperator, SSessionAggOperatorInfo* pInfo, SSDataBlock* pBlock) {
  SExecTaskInfo* pTaskInfo = pOperator->pTaskInfo;
  SExprSupp*     pSup = &pOperator->exprSupp;

  SColumnInfoData* pColInfoData = taosArrayGet(pBlock->pDataBlock, pInfo->tsSlotId);

  bool    masterScan = true;
  int32_t numOfOutput = pOperator->exprSupp.numOfExprs;
  int64_t gid = pBlock->info.groupId;

  int64_t gap = pInfo->gap;

  if (!pInfo->reptScan) {
    pInfo->reptScan = true;
    pInfo->winSup.prevTs = INT64_MIN;
  }

  SWindowRowsSup* pRowSup = &pInfo->winSup;
  pRowSup->numOfRows = 0;

  // In case of ascending or descending order scan data, only one time window needs to be kepted for each table.
  TSKEY* tsList = (TSKEY*)pColInfoData->pData;
  for (int32_t j = 0; j < pBlock->info.rows; ++j) {
    if (pInfo->winSup.prevTs == INT64_MIN) {
      doKeepNewWindowStartInfo(pRowSup, tsList, j);
      doKeepTuple(pRowSup, tsList[j]);
    } else if (tsList[j] - pRowSup->prevTs <= gap && (tsList[j] - pRowSup->prevTs) >= 0) {
      // The gap is less than the threshold, so it belongs to current session window that has been opened already.
      doKeepTuple(pRowSup, tsList[j]);
      if (j == 0 && pRowSup->startRowIndex != 0) {
        pRowSup->startRowIndex = 0;
      }
    } else {  // start a new session window
      SResultRow* pResult = NULL;

      // keep the time window for the closed time window.
      STimeWindow window = pRowSup->win;

      pRowSup->win.ekey = pRowSup->win.skey;
      int32_t ret = setTimeWindowOutputBuf(&pInfo->binfo.resultRowInfo, &window, masterScan, &pResult, gid, pSup->pCtx,
                                           numOfOutput, pSup->rowEntryInfoOffset, &pInfo->aggSup, pTaskInfo);
      if (ret != TSDB_CODE_SUCCESS) {  // null data, too many state code
        longjmp(pTaskInfo->env, TSDB_CODE_QRY_APP_ERROR);
      }

      // pInfo->numOfRows data belong to the current session window
      updateTimeWindowInfo(&pInfo->twAggSup.timeWindowData, &window, false);
      doApplyFunctions(pTaskInfo, pSup->pCtx, &window, &pInfo->twAggSup.timeWindowData, pRowSup->startRowIndex,
                       pRowSup->numOfRows, NULL, pBlock->info.rows, numOfOutput, TSDB_ORDER_ASC);

      // here we start a new session window
      doKeepNewWindowStartInfo(pRowSup, tsList, j);
      doKeepTuple(pRowSup, tsList[j]);
    }
  }

  SResultRow* pResult = NULL;
  pRowSup->win.ekey = tsList[pBlock->info.rows - 1];
  int32_t ret = setTimeWindowOutputBuf(&pInfo->binfo.resultRowInfo, &pRowSup->win, masterScan, &pResult, gid,
                                       pSup->pCtx, numOfOutput, pSup->rowEntryInfoOffset, &pInfo->aggSup, pTaskInfo);
  if (ret != TSDB_CODE_SUCCESS) {  // null data, too many state code
    longjmp(pTaskInfo->env, TSDB_CODE_QRY_APP_ERROR);
  }

  updateTimeWindowInfo(&pInfo->twAggSup.timeWindowData, &pRowSup->win, false);
  doApplyFunctions(pTaskInfo, pSup->pCtx, &pRowSup->win, &pInfo->twAggSup.timeWindowData, pRowSup->startRowIndex,
                   pRowSup->numOfRows, NULL, pBlock->info.rows, numOfOutput, TSDB_ORDER_ASC);
}

static SSDataBlock* doSessionWindowAgg(SOperatorInfo* pOperator) {
  if (pOperator->status == OP_EXEC_DONE) {
    return NULL;
  }

  SSessionAggOperatorInfo* pInfo = pOperator->info;
  SOptrBasicInfo*          pBInfo = &pInfo->binfo;
  SExprSupp*               pSup = &pOperator->exprSupp;

  if (pOperator->status == OP_RES_TO_RETURN) {
    while (1) {
      doBuildResultDatablock(pOperator, &pInfo->binfo, &pInfo->groupResInfo, pInfo->aggSup.pResultBuf);
      doFilter(pInfo->pCondition, pBInfo->pRes);

      bool hasRemain = hasDataInGroupInfo(&pInfo->groupResInfo);
      if (!hasRemain) {
        doSetOperatorCompleted(pOperator);
        break;
      }

      if (pBInfo->pRes->info.rows > 0) {
        break;
      }
    }
    pOperator->resultInfo.totalRows += pBInfo->pRes->info.rows;
    return (pBInfo->pRes->info.rows == 0) ? NULL : pBInfo->pRes;
  }

  int64_t st = taosGetTimestampUs();
  int32_t order = TSDB_ORDER_ASC;

  SOperatorInfo* downstream = pOperator->pDownstream[0];

  while (1) {
    SSDataBlock* pBlock = downstream->fpSet.getNextFn(downstream);
    if (pBlock == NULL) {
      break;
    }

    // the pDataBlock are always the same one, no need to call this again
    setInputDataBlock(pOperator, pSup->pCtx, pBlock, order, MAIN_SCAN, true);
    blockDataUpdateTsWindow(pBlock, pInfo->tsSlotId);

    doSessionWindowAggImpl(pOperator, pInfo, pBlock);
  }

  pOperator->cost.openCost = (taosGetTimestampUs() - st) / 1000.0;

  // restore the value
  pOperator->status = OP_RES_TO_RETURN;
  closeAllResultRows(&pBInfo->resultRowInfo);

  initGroupedResultInfo(&pInfo->groupResInfo, pInfo->aggSup.pResultRowHashTable, TSDB_ORDER_ASC);
  blockDataEnsureCapacity(pBInfo->pRes, pOperator->resultInfo.capacity);
  while (1) {
    doBuildResultDatablock(pOperator, &pInfo->binfo, &pInfo->groupResInfo, pInfo->aggSup.pResultBuf);
    doFilter(pInfo->pCondition, pBInfo->pRes);

    bool hasRemain = hasDataInGroupInfo(&pInfo->groupResInfo);
    if (!hasRemain) {
      doSetOperatorCompleted(pOperator);
      break;
    }

    if (pBInfo->pRes->info.rows > 0) {
      break;
    }
  }
  pOperator->resultInfo.totalRows += pBInfo->pRes->info.rows;
  return (pBInfo->pRes->info.rows == 0) ? NULL : pBInfo->pRes;
}

static void doKeepPrevRows(STimeSliceOperatorInfo* pSliceInfo, const SSDataBlock* pBlock, int32_t rowIndex) {
  int32_t numOfCols = taosArrayGetSize(pBlock->pDataBlock);
  for (int32_t i = 0; i < numOfCols; ++i) {
    SColumnInfoData* pColInfoData = taosArrayGet(pBlock->pDataBlock, i);

    // null data should not be kept since it can not be used to perform interpolation
    if (!colDataIsNull_s(pColInfoData, i)) {
      SGroupKeys* pkey = taosArrayGet(pSliceInfo->pPrevRow, i);

      pkey->isNull = false;
      char* val = colDataGetData(pColInfoData, rowIndex);
      memcpy(pkey->pData, val, pkey->bytes);
    }
  }
}

static void genInterpolationResult(STimeSliceOperatorInfo* pSliceInfo, SExprSupp* pExprSup, SSDataBlock* pBlock,
                                   int32_t rowIndex, SSDataBlock* pResBlock) {
  int32_t rows = pResBlock->info.rows;

  // todo set the correct primary timestamp column

  // output the result
  for (int32_t j = 0; j < pExprSup->numOfExprs; ++j) {
    SExprInfo* pExprInfo = &pExprSup->pExprInfo[j];
    int32_t    dstSlot = pExprInfo->base.resSchema.slotId;
    int32_t    srcSlot = pExprInfo->base.pParam[0].pCol->slotId;

    SColumnInfoData* pSrc = taosArrayGet(pBlock->pDataBlock, srcSlot);
    SColumnInfoData* pDst = taosArrayGet(pResBlock->pDataBlock, dstSlot);

    switch (pSliceInfo->fillType) {
      case TSDB_FILL_NULL:
        colDataAppendNULL(pDst, rows);
        break;

      case TSDB_FILL_SET_VALUE: {
        SVariant* pVar = &pSliceInfo->pFillColInfo[j].fillVal;

        if (pDst->info.type == TSDB_DATA_TYPE_FLOAT) {
          float v = 0;
          GET_TYPED_DATA(v, float, pVar->nType, &pVar->i);
          colDataAppend(pDst, rows, (char*)&v, false);
        } else if (pDst->info.type == TSDB_DATA_TYPE_DOUBLE) {
          double v = 0;
          GET_TYPED_DATA(v, double, pVar->nType, &pVar->i);
          colDataAppend(pDst, rows, (char*)&v, false);
        } else if (IS_SIGNED_NUMERIC_TYPE(pDst->info.type)) {
          int64_t v = 0;
          GET_TYPED_DATA(v, int64_t, pVar->nType, &pVar->i);
          colDataAppend(pDst, rows, (char*)&v, false);
        }
      } break;

      case TSDB_FILL_LINEAR:
#if 0
        if (pCtx->start.key == INT64_MIN || pCtx->start.key > pCtx->startTs
                    || pCtx->end.key == INT64_MIN || pCtx->end.key < pCtx->startTs) {
//                  goto interp_exit;
                }

              double v1 = -1, v2 = -1;
              GET_TYPED_DATA(v1, double, pCtx->inputType, &pCtx->start.val);
              GET_TYPED_DATA(v2, double, pCtx->inputType, &pCtx->end.val);

              SPoint point1 = {.key = ts, .val = &v1};
              SPoint point2 = {.key = nextTs, .val = &v2};
              SPoint point  = {.key = pCtx->startTs, .val = pCtx->pOutput};

              int32_t srcType = pCtx->inputType;
              if (isNull((char *)&pCtx->start.val, srcType) || isNull((char *)&pCtx->end.val, srcType)) {
                setNull(pCtx->pOutput, srcType, pCtx->inputBytes);
              } else {
                bool exceedMax = false, exceedMin = false;
                taosGetLinearInterpolationVal(&point, pCtx->outputType, &point1, &point2, TSDB_DATA_TYPE_DOUBLE, &exceedMax, &exceedMin);
                if (exceedMax || exceedMin) {
                  __compar_fn_t func = getComparFunc((int32_t)pCtx->inputType, 0);
                  if (func(&pCtx->start.val, &pCtx->end.val) <= 0) {
                    COPY_TYPED_DATA(pCtx->pOutput, pCtx->inputType, exceedMax ? &pCtx->start.val : &pCtx->end.val);
                  } else {
                    COPY_TYPED_DATA(pCtx->pOutput, pCtx->inputType, exceedMax ? &pCtx->end.val : &pCtx->start.val);
                  }
                }
              }
#endif
        break;

      case TSDB_FILL_PREV: {
        SGroupKeys* pkey = taosArrayGet(pSliceInfo->pPrevRow, srcSlot);
        colDataAppend(pDst, rows, pkey->pData, false);
      } break;

      case TSDB_FILL_NEXT: {
        char* p = colDataGetData(pSrc, rowIndex);
        colDataAppend(pDst, rows, p, colDataIsNull_s(pSrc, rowIndex));
      } break;

      case TSDB_FILL_NONE:
      default:
        break;
    }
  }

  pResBlock->info.rows += 1;
}

static int32_t initPrevRowsKeeper(STimeSliceOperatorInfo* pInfo, SSDataBlock* pBlock) {
  if (pInfo->pPrevRow != NULL) {
    return TSDB_CODE_SUCCESS;
  }

  pInfo->pPrevRow = taosArrayInit(4, sizeof(SGroupKeys));
  if (pInfo->pPrevRow == NULL) {
    return TSDB_CODE_OUT_OF_MEMORY;
  }

  int32_t numOfCols = taosArrayGetSize(pBlock->pDataBlock);
  for (int32_t i = 0; i < numOfCols; ++i) {
    SColumnInfoData* pColInfo = taosArrayGet(pBlock->pDataBlock, i);

    SGroupKeys key = {0};
    key.bytes = pColInfo->info.bytes;
    key.type = pColInfo->info.type;
    key.isNull = false;
    key.pData = taosMemoryCalloc(1, pColInfo->info.bytes);
    taosArrayPush(pInfo->pPrevRow, &key);
  }

  return TSDB_CODE_SUCCESS;
}

static SSDataBlock* doTimeslice(SOperatorInfo* pOperator) {
  if (pOperator->status == OP_EXEC_DONE) {
    return NULL;
  }

  SExecTaskInfo* pTaskInfo = pOperator->pTaskInfo;

  STimeSliceOperatorInfo* pSliceInfo = pOperator->info;
  SSDataBlock*            pResBlock = pSliceInfo->pRes;
  SExprSupp*              pSup = &pOperator->exprSupp;

  blockDataEnsureCapacity(pResBlock, pOperator->resultInfo.capacity);

  //  if (pOperator->status == OP_RES_TO_RETURN) {
  //    //    doBuildResultDatablock(&pRuntimeEnv->groupResInfo, pRuntimeEnv, pIntervalInfo->pRes);
  //    if (pResBlock->info.rows == 0 || !hasDataInGroupInfo(&pSliceInfo->groupResInfo)) {
  //      doSetOperatorCompleted(pOperator);
  //    }
  //
  //    return pResBlock;
  //  }

  int32_t        order = TSDB_ORDER_ASC;
  SInterval*     pInterval = &pSliceInfo->interval;
  SOperatorInfo* downstream = pOperator->pDownstream[0];

  int32_t numOfRows = 0;
  while (1) {
    SSDataBlock* pBlock = downstream->fpSet.getNextFn(downstream);
    if (pBlock == NULL) {
      break;
    }

    int32_t code = initPrevRowsKeeper(pSliceInfo, pBlock);
    if (code != TSDB_CODE_SUCCESS) {
      longjmp(pTaskInfo->env, code);
    }

    // the pDataBlock are always the same one, no need to call this again
    setInputDataBlock(pOperator, pSup->pCtx, pBlock, order, MAIN_SCAN, true);

    SColumnInfoData* pTsCol = taosArrayGet(pBlock->pDataBlock, pSliceInfo->tsCol.slotId);
    for (int32_t i = 0; i < pBlock->info.rows; ++i) {
      int64_t ts = *(int64_t*)colDataGetData(pTsCol, i);

      if (ts == pSliceInfo->current) {
        for (int32_t j = 0; j < pOperator->exprSupp.numOfExprs; ++j) {
          SExprInfo* pExprInfo = &pOperator->exprSupp.pExprInfo[j];
          int32_t    dstSlot = pExprInfo->base.resSchema.slotId;
          int32_t    srcSlot = pExprInfo->base.pParam[0].pCol->slotId;

          SColumnInfoData* pSrc = taosArrayGet(pBlock->pDataBlock, srcSlot);
          SColumnInfoData* pDst = taosArrayGet(pResBlock->pDataBlock, dstSlot);

          char* v = colDataGetData(pSrc, i);
          colDataAppend(pDst, numOfRows, v, false);
        }

        pResBlock->info.rows += 1;
        doKeepPrevRows(pSliceInfo, pBlock, i);

        pSliceInfo->current =
            taosTimeAdd(pSliceInfo->current, pInterval->interval, pInterval->intervalUnit, pInterval->precision);
        if (pSliceInfo->current > pSliceInfo->win.ekey) {
          doSetOperatorCompleted(pOperator);
          break;
        }

        if (pResBlock->info.rows >= pResBlock->info.capacity) {
          break;
        }
      } else if (ts < pSliceInfo->current) {
        if (i < pBlock->info.rows - 1) {
          int64_t nextTs = *(int64_t*)colDataGetData(pTsCol, i + 1);
          if (nextTs > pSliceInfo->current) {
            while (pSliceInfo->current < nextTs && pSliceInfo->current <= pSliceInfo->win.ekey) {
              genInterpolationResult(pSliceInfo, &pOperator->exprSupp, pBlock, i, pResBlock);
              pSliceInfo->current =
                  taosTimeAdd(pSliceInfo->current, pInterval->interval, pInterval->intervalUnit, pInterval->precision);
              if (pResBlock->info.rows >= pResBlock->info.capacity) {
                break;
              }
            }

            if (pSliceInfo->current > pSliceInfo->win.ekey) {
              doSetOperatorCompleted(pOperator);
              break;
            }
          } else {
            // ignore current row, and do nothing
          }
        } else {  // it is the last row of current block
          doKeepPrevRows(pSliceInfo, pBlock, i);
        }
      } else {  // ts > pSliceInfo->current
        while (pSliceInfo->current < ts && pSliceInfo->current <= pSliceInfo->win.ekey) {
          genInterpolationResult(pSliceInfo, &pOperator->exprSupp, pBlock, i, pResBlock);
          pSliceInfo->current =
              taosTimeAdd(pSliceInfo->current, pInterval->interval, pInterval->intervalUnit, pInterval->precision);
          if (pResBlock->info.rows >= pResBlock->info.capacity) {
            break;
          }
        }

        if (pSliceInfo->current > pSliceInfo->win.ekey) {
          doSetOperatorCompleted(pOperator);
          break;
        }
      }
    }
  }

  // restore the value
  setTaskStatus(pOperator->pTaskInfo, TASK_COMPLETED);
  if (pResBlock->info.rows == 0) {
    pOperator->status = OP_EXEC_DONE;
  }

  return pResBlock->info.rows == 0 ? NULL : pResBlock;
}

SOperatorInfo* createTimeSliceOperatorInfo(SOperatorInfo* downstream, SPhysiNode* pPhyNode, SExecTaskInfo* pTaskInfo) {
  STimeSliceOperatorInfo* pInfo = taosMemoryCalloc(1, sizeof(STimeSliceOperatorInfo));
  SOperatorInfo*          pOperator = taosMemoryCalloc(1, sizeof(SOperatorInfo));
  if (pOperator == NULL || pInfo == NULL) {
    goto _error;
  }

  SInterpFuncPhysiNode* pInterpPhyNode = (SInterpFuncPhysiNode*)pPhyNode;
  SExprSupp*            pSup = &pOperator->exprSupp;

  int32_t    numOfExprs = 0;
  SExprInfo* pExprInfo = createExprInfo(pInterpPhyNode->pFuncs, NULL, &numOfExprs);
  int32_t    code = initExprSupp(pSup, pExprInfo, numOfExprs);
  if (code != TSDB_CODE_SUCCESS) {
    goto _error;
  }

  if (pInterpPhyNode->pExprs != NULL) {
    int32_t    num = 0;
    SExprInfo* pScalarExprInfo = createExprInfo(pInterpPhyNode->pExprs, NULL, &num);
    code = initExprSupp(&pInfo->scalarSup, pScalarExprInfo, num);
    if (code != TSDB_CODE_SUCCESS) {
      goto _error;
    }
  }

  pInfo->tsCol = extractColumnFromColumnNode((SColumnNode*)pInterpPhyNode->pTimeSeries);
  pInfo->fillType = convertFillType(pInterpPhyNode->fillMode);
  initResultSizeInfo(&pOperator->resultInfo, 4096);

  pInfo->pFillColInfo = createFillColInfo(pExprInfo, numOfExprs, (SNodeListNode*)pInterpPhyNode->pFillValues);
  pInfo->pRes = createResDataBlock(pPhyNode->pOutputDataBlockDesc);
  pInfo->win = pInterpPhyNode->timeRange;
  pInfo->interval.interval = pInterpPhyNode->interval;
  pInfo->current = pInfo->win.skey;

  pOperator->name = "TimeSliceOperator";
  pOperator->operatorType = QUERY_NODE_PHYSICAL_PLAN_INTERP_FUNC;
  pOperator->blocking = false;
  pOperator->status = OP_NOT_OPENED;
  pOperator->info = pInfo;
  pOperator->pTaskInfo = pTaskInfo;

  pOperator->fpSet =
      createOperatorFpSet(operatorDummyOpenFn, doTimeslice, NULL, NULL, destroyBasicOperatorInfo, NULL, NULL, NULL);

  code = appendDownstream(pOperator, &downstream, 1);
  return pOperator;

_error:
  taosMemoryFree(pInfo);
  taosMemoryFree(pOperator);
  pTaskInfo->code = TSDB_CODE_OUT_OF_MEMORY;
  return NULL;
}

SOperatorInfo* createStatewindowOperatorInfo(SOperatorInfo* downstream, SExprInfo* pExpr, int32_t numOfCols,
                                             SSDataBlock* pResBlock, STimeWindowAggSupp* pTwAggSup, int32_t tsSlotId,
                                             SColumn* pStateKeyCol, SNode* pCondition, SExecTaskInfo* pTaskInfo) {
  SStateWindowOperatorInfo* pInfo = taosMemoryCalloc(1, sizeof(SStateWindowOperatorInfo));
  SOperatorInfo*            pOperator = taosMemoryCalloc(1, sizeof(SOperatorInfo));
  if (pInfo == NULL || pOperator == NULL) {
    goto _error;
  }

  pInfo->stateCol = *pStateKeyCol;
  pInfo->stateKey.type = pInfo->stateCol.type;
  pInfo->stateKey.bytes = pInfo->stateCol.bytes;
  pInfo->stateKey.pData = taosMemoryCalloc(1, pInfo->stateCol.bytes);
  pInfo->pCondition = pCondition;
  if (pInfo->stateKey.pData == NULL) {
    goto _error;
  }

  size_t keyBufSize = sizeof(int64_t) + sizeof(int64_t) + POINTER_BYTES;

  initResultSizeInfo(&pOperator->resultInfo, 4096);
  initAggInfo(&pOperator->exprSupp, &pInfo->aggSup, pExpr, numOfCols, keyBufSize, pTaskInfo->id.str);
  initBasicInfo(&pInfo->binfo, pResBlock);

  initResultRowInfo(&pInfo->binfo.resultRowInfo);

  pInfo->twAggSup = *pTwAggSup;
  initExecTimeWindowInfo(&pInfo->twAggSup.timeWindowData, &pTaskInfo->window);

  pInfo->tsSlotId = tsSlotId;
  pOperator->name = "StateWindowOperator";
  pOperator->operatorType = QUERY_NODE_PHYSICAL_PLAN_MERGE_STATE;
  pOperator->blocking = true;
  pOperator->status = OP_NOT_OPENED;
  pOperator->exprSupp.pExprInfo = pExpr;
  pOperator->exprSupp.numOfExprs = numOfCols;
  pOperator->pTaskInfo = pTaskInfo;
  pOperator->info = pInfo;

  pOperator->fpSet = createOperatorFpSet(operatorDummyOpenFn, doStateWindowAgg, NULL, NULL,
                                         destroyStateWindowOperatorInfo, aggEncodeResultRow, aggDecodeResultRow, NULL);

  int32_t code = appendDownstream(pOperator, &downstream, 1);
  return pOperator;

_error:
  pTaskInfo->code = TSDB_CODE_SUCCESS;
  return NULL;
}

void destroySWindowOperatorInfo(void* param, int32_t numOfOutput) {
  SSessionAggOperatorInfo* pInfo = (SSessionAggOperatorInfo*)param;
  cleanupBasicInfo(&pInfo->binfo);

  taosMemoryFreeClear(param);
}

SOperatorInfo* createSessionAggOperatorInfo(SOperatorInfo* downstream, SExprInfo* pExprInfo, int32_t numOfCols,
                                            SSDataBlock* pResBlock, int64_t gap, int32_t tsSlotId,
                                            STimeWindowAggSupp* pTwAggSupp, SNode* pCondition,
                                            SExecTaskInfo* pTaskInfo) {
  SSessionAggOperatorInfo* pInfo = taosMemoryCalloc(1, sizeof(SSessionAggOperatorInfo));
  SOperatorInfo*           pOperator = taosMemoryCalloc(1, sizeof(SOperatorInfo));
  if (pInfo == NULL || pOperator == NULL) {
    goto _error;
  }

  size_t keyBufSize = sizeof(int64_t) + sizeof(int64_t) + POINTER_BYTES;
  initResultSizeInfo(&pOperator->resultInfo, 4096);

  int32_t code = initAggInfo(&pOperator->exprSupp, &pInfo->aggSup, pExprInfo, numOfCols, keyBufSize, pTaskInfo->id.str);
  if (code != TSDB_CODE_SUCCESS) {
    goto _error;
  }

  initBasicInfo(&pInfo->binfo, pResBlock);

  pInfo->twAggSup = *pTwAggSupp;
  initResultRowInfo(&pInfo->binfo.resultRowInfo);
  initExecTimeWindowInfo(&pInfo->twAggSup.timeWindowData, &pTaskInfo->window);

  pInfo->tsSlotId = tsSlotId;
  pInfo->gap = gap;
  pInfo->binfo.pRes = pResBlock;
  pInfo->winSup.prevTs = INT64_MIN;
  pInfo->reptScan = false;
  pInfo->pCondition = pCondition;
  pOperator->name = "SessionWindowAggOperator";
  pOperator->operatorType = QUERY_NODE_PHYSICAL_PLAN_MERGE_SESSION;
  pOperator->blocking = true;
  pOperator->status = OP_NOT_OPENED;
  pOperator->exprSupp.pExprInfo = pExprInfo;
  pOperator->exprSupp.numOfExprs = numOfCols;
  pOperator->info = pInfo;

  pOperator->fpSet = createOperatorFpSet(operatorDummyOpenFn, doSessionWindowAgg, NULL, NULL,
                                         destroySWindowOperatorInfo, aggEncodeResultRow, aggDecodeResultRow, NULL);
  pOperator->pTaskInfo = pTaskInfo;

  code = appendDownstream(pOperator, &downstream, 1);
  return pOperator;

_error:
  if (pInfo != NULL) {
    destroySWindowOperatorInfo(pInfo, numOfCols);
  }

  taosMemoryFreeClear(pInfo);
  taosMemoryFreeClear(pOperator);
  pTaskInfo->code = code;
  return NULL;
}

<<<<<<< HEAD
static SArray* doHashInterval(SOperatorInfo* pOperatorInfo, SSDataBlock* pSDataBlock,
                               int32_t tableGroupId) {
  SStreamFinalIntervalOperatorInfo* pInfo = (SStreamFinalIntervalOperatorInfo*)pOperatorInfo->info;
  SResultRowInfo* pResultRowInfo = &(pInfo->binfo.resultRowInfo);
  SExecTaskInfo* pTaskInfo = pOperatorInfo->pTaskInfo;
  int32_t numOfOutput = pOperatorInfo->numOfExprs;
  SArray* pUpdated = taosArrayInit(4, POINTER_BYTES);
  int32_t step = 1;
  bool    ascScan = true;
  TSKEY* tsCols = NULL;
  SResultRow* pResult = NULL;
  int32_t forwardRows = 0;

  if (pSDataBlock->pDataBlock != NULL) {
    SColumnInfoData* pColDataInfo = taosArrayGet(pSDataBlock->pDataBlock, pInfo->primaryTsIndex);
    tsCols = (int64_t*)pColDataInfo->pData;
  } else {
    return pUpdated;
  }

  int32_t startPos = ascScan ? 0 : (pSDataBlock->info.rows - 1);
  TSKEY ts = getStartTsKey(&pSDataBlock->info.window, tsCols);
  STimeWindow nextWin = getActiveTimeWindow(pInfo->aggSup.pResultBuf, pResultRowInfo, ts,
      &pInfo->interval, pInfo->interval.precision, NULL);
  while (1) {
    int32_t code =
        setTimeWindowOutputBuf(pResultRowInfo, &nextWin, true, &pResult, tableGroupId, pInfo->binfo.pCtx,
                               numOfOutput, pInfo->binfo.rowCellInfoOffset, &pInfo->aggSup, pTaskInfo);
    if (code != TSDB_CODE_SUCCESS || pResult == NULL) {
      longjmp(pTaskInfo->env, TSDB_CODE_QRY_OUT_OF_MEMORY);
    }
    SResKeyPos* pos = taosMemoryMalloc(sizeof(SResKeyPos) + sizeof(uint64_t));
    pos->groupId = tableGroupId;
    pos->pos = (SResultRowPosition){.pageId = pResult->pageId, .offset = pResult->offset};
    *(int64_t*)pos->key = pResult->win.skey;
    taosArrayPush(pUpdated, &pos);
    forwardRows =
        getNumOfRowsInTimeWindow(&pSDataBlock->info, tsCols, startPos, nextWin.ekey, binarySearchForKey, NULL, TSDB_ORDER_ASC);
    // window start(end) key interpolation
    // disable it temporarily
//    doWindowBorderInterpolation(pInfo, pSDataBlock, numOfOutput, pInfo->binfo.pCtx, pResult, &nextWin, startPos, forwardRows);
    updateTimeWindowInfo(&pInfo->twAggSup.timeWindowData, &nextWin, true);
    doApplyFunctions(pTaskInfo, pInfo->binfo.pCtx, &nextWin, &pInfo->twAggSup.timeWindowData, startPos, forwardRows, tsCols,
                     pSDataBlock->info.rows, numOfOutput, TSDB_ORDER_ASC);
    int32_t prevEndPos = (forwardRows - 1) * step + startPos;
    startPos = getNextQualifiedWindow(&pInfo->interval, &nextWin, &pSDataBlock->info, tsCols, prevEndPos, pInfo->order);
    if (startPos < 0) {
      break;
    }
  }
  return pUpdated;
}

bool isFinalInterval(SStreamFinalIntervalOperatorInfo* pInfo) {
  return pInfo->pChildren != NULL;
}

void compactFunctions(SqlFunctionCtx* pDestCtx, SqlFunctionCtx* pSourceCtx,
    int32_t numOfOutput, SExecTaskInfo* pTaskInfo) {
=======
void compactFunctions(SqlFunctionCtx* pDestCtx, SqlFunctionCtx* pSourceCtx, int32_t numOfOutput,
                      SExecTaskInfo* pTaskInfo) {
>>>>>>> 2fddb8a6
  for (int32_t k = 0; k < numOfOutput; ++k) {
    if (fmIsWindowPseudoColumnFunc(pDestCtx[k].functionId)) {
      continue;
    }
    int32_t code = TSDB_CODE_SUCCESS;
    if (functionNeedToExecute(&pDestCtx[k]) && pDestCtx[k].fpSet.combine != NULL) {
      code = pDestCtx[k].fpSet.combine(&pDestCtx[k], &pSourceCtx[k]);
      if (code != TSDB_CODE_SUCCESS) {
        qError("%s apply functions error, code: %s", GET_TASKID(pTaskInfo), tstrerror(code));
        pTaskInfo->code = code;
        longjmp(pTaskInfo->env, code);
      }
    }
  }
}

bool hasIntervalWindow(SAggSupporter* pSup, TSKEY ts, uint64_t groupId) {
  int32_t bytes = sizeof(TSKEY);
  SET_RES_WINDOW_KEY(pSup->keyBuf, &ts, bytes, groupId);
  SResultRowPosition* p1 =
      (SResultRowPosition*)taosHashGet(pSup->pResultRowHashTable, pSup->keyBuf, GET_RES_WINDOW_KEY_LEN(bytes));
  return p1 != NULL;
}

static void rebuildIntervalWindow(SStreamFinalIntervalOperatorInfo* pInfo, SExprSupp* pSup, SArray* pWinArray,
                                  int32_t groupId, int32_t numOfOutput, SExecTaskInfo* pTaskInfo, SArray* pUpdated) {
  int32_t size = taosArrayGetSize(pWinArray);
  if (!pInfo->pChildren) {
    return;
  }
  for (int32_t i = 0; i < size; i++) {
    SWinRes*    pWinRes = taosArrayGet(pWinArray, i);
    SResultRow* pCurResult = NULL;
    STimeWindow ParentWin = {.skey = pWinRes->ts, .ekey = pWinRes->ts + 1};
    setTimeWindowOutputBuf(&pInfo->binfo.resultRowInfo, &ParentWin, true, &pCurResult, pWinRes->groupId, pSup->pCtx,
                           numOfOutput, pSup->rowEntryInfoOffset, &pInfo->aggSup, pTaskInfo);
    int32_t numOfChildren = taosArrayGetSize(pInfo->pChildren);
    bool    find = true;
    for (int32_t j = 0; j < numOfChildren; j++) {
      SOperatorInfo*            pChildOp = taosArrayGetP(pInfo->pChildren, j);
      SIntervalAggOperatorInfo* pChInfo = pChildOp->info;
      SExprSupp*                pChildSup = &pChildOp->exprSupp;
      if (!hasIntervalWindow(&pChInfo->aggSup, pWinRes->ts, pWinRes->groupId)) {
        continue;
      }
      find = true;
      SResultRow* pChResult = NULL;
      setTimeWindowOutputBuf(&pChInfo->binfo.resultRowInfo, &ParentWin, true, &pChResult, pWinRes->groupId,
                             pChildSup->pCtx, pChildSup->numOfExprs, pChildSup->rowEntryInfoOffset, &pChInfo->aggSup,
                             pTaskInfo);
      compactFunctions(pSup->pCtx, pChildSup->pCtx, numOfOutput, pTaskInfo);
    }
    if (find && pUpdated) {
      saveResultRow(pCurResult, pWinRes->groupId, pUpdated);
    }
  }
}

bool isDeletedWindow(STimeWindow* pWin, uint64_t groupId, SAggSupporter* pSup) {
  SET_RES_WINDOW_KEY(pSup->keyBuf, &pWin->skey, sizeof(int64_t), groupId);
  SResultRowPosition* p1 = (SResultRowPosition*)taosHashGet(pSup->pResultRowHashTable, pSup->keyBuf,
                                                            GET_RES_WINDOW_KEY_LEN(sizeof(int64_t)));
  return p1 == NULL;
}

int32_t getNexWindowPos(SInterval* pInterval, SDataBlockInfo* pBlockInfo, TSKEY* tsCols, int32_t startPos, TSKEY eKey,
                        STimeWindow* pNextWin) {
  int32_t forwardRows =
      getNumOfRowsInTimeWindow(pBlockInfo, tsCols, startPos, eKey, binarySearchForKey, NULL, TSDB_ORDER_ASC);
  int32_t prevEndPos = forwardRows - 1 + startPos;
  return getNextQualifiedWindow(pInterval, pNextWin, pBlockInfo, tsCols, prevEndPos, TSDB_ORDER_ASC);
}

void addPullWindow(SHashObj* pMap, SWinRes* pWinRes, int32_t size) {
  SArray* childIds = taosArrayInit(8, sizeof(int32_t));
  for (int32_t i = 0; i < size; i++) {
    taosArrayPush(childIds, &i);
  }
  taosHashPut(pMap, pWinRes, sizeof(SWinRes), &childIds, sizeof(void*));
}

static int32_t getChildIndex(SSDataBlock* pBlock) { return pBlock->info.childId; }

STimeWindow getFinalTimeWindow(int64_t ts, SInterval* pInterval) {
  STimeWindow w = {.skey = ts, .ekey = INT64_MAX};
  w.ekey = taosTimeAdd(w.skey, pInterval->interval, pInterval->intervalUnit, pInterval->precision) - 1;
  return w;
}

static void doHashInterval(SOperatorInfo* pOperatorInfo, SSDataBlock* pSDataBlock, uint64_t tableGroupId,
                           SArray* pUpdated) {
  SStreamFinalIntervalOperatorInfo* pInfo = (SStreamFinalIntervalOperatorInfo*)pOperatorInfo->info;
  SResultRowInfo*                   pResultRowInfo = &(pInfo->binfo.resultRowInfo);
  SExecTaskInfo*                    pTaskInfo = pOperatorInfo->pTaskInfo;
  SExprSupp*                        pSup = &pOperatorInfo->exprSupp;
  int32_t                           numOfOutput = pSup->numOfExprs;
  int32_t                           step = 1;
  bool                              ascScan = true;
  TSKEY*                            tsCols = NULL;
  SResultRow*                       pResult = NULL;
  int32_t                           forwardRows = 0;

  ASSERT(pSDataBlock->pDataBlock != NULL);
  SColumnInfoData* pColDataInfo = taosArrayGet(pSDataBlock->pDataBlock, pInfo->primaryTsIndex);
  tsCols = (int64_t*)pColDataInfo->pData;

  int32_t     startPos = ascScan ? 0 : (pSDataBlock->info.rows - 1);
  TSKEY       ts = getStartTsKey(&pSDataBlock->info.window, tsCols);
  STimeWindow nextWin = {0};
  if (IS_FINAL_OP(pInfo)) {
    nextWin = getFinalTimeWindow(ts, &pInfo->interval);
  } else {
    nextWin = getActiveTimeWindow(pInfo->aggSup.pResultBuf, pResultRowInfo, ts, &pInfo->interval, pInfo->order);
  }
  while (1) {
    bool isClosed = isCloseWindow(&nextWin, &pInfo->twAggSup);
    if ((pInfo->ignoreExpiredData && isClosed) || !inSlidingWindow(&pInfo->interval, &nextWin, &pSDataBlock->info)) {
      startPos = getNexWindowPos(&pInfo->interval, &pSDataBlock->info, tsCols, startPos, nextWin.ekey, &nextWin);
      if (startPos < 0) {
        break;
      }
      continue;
    }
    if (IS_FINAL_OP(pInfo) && isClosed && pInfo->pChildren) {
      bool    ignore = true;
      SWinRes winRes = {
          .ts = nextWin.skey,
          .groupId = tableGroupId,
      };
      void* chIds = taosHashGet(pInfo->pPullDataMap, &winRes, sizeof(SWinRes));
      if (isDeletedWindow(&nextWin, tableGroupId, &pInfo->aggSup) && !chIds) {
        SPullWindowInfo pull = {.window = nextWin, .groupId = tableGroupId};
        // add pull data request
        taosArrayPush(pInfo->pPullWins, &pull);
        int32_t size = taosArrayGetSize(pInfo->pChildren);
        addPullWindow(pInfo->pPullDataMap, &winRes, size);
        qDebug("===stream===prepare retrive %" PRId64 ", size:%d", winRes.ts, size);
      } else {
        int32_t index = -1;
        SArray* chArray = NULL;
        int32_t chId = 0;
        if (chIds) {
          chArray = *(void**)chIds;
          chId = getChildIndex(pSDataBlock);
          index = taosArraySearchIdx(chArray, &chId, compareInt32Val, TD_EQ);
        }
        // if (index != -1 && pSDataBlock->info.type == STREAM_PULL_DATA) {
        //   qDebug("===stream===delete child id %d", chId);
        //   taosArrayRemove(chArray, index);
        //   if (taosArrayGetSize(chArray) == 0) {
        //     // pull data is over
        //     taosHashRemove(pInfo->pPullDataMap, &winRes, sizeof(SWinRes));
        //   }
        // }
        if (index == -1 || pSDataBlock->info.type == STREAM_PULL_DATA) {
          ignore = false;
        }
      }

      if (ignore) {
        startPos = getNexWindowPos(&pInfo->interval, &pSDataBlock->info, tsCols, startPos, nextWin.ekey, &nextWin);
        if (startPos < 0) {
          break;
        }
        continue;
      }
    }

    int32_t code = setTimeWindowOutputBuf(pResultRowInfo, &nextWin, true, &pResult, tableGroupId, pSup->pCtx,
                                          numOfOutput, pSup->rowEntryInfoOffset, &pInfo->aggSup, pTaskInfo);
    if (code != TSDB_CODE_SUCCESS || pResult == NULL) {
      longjmp(pTaskInfo->env, TSDB_CODE_QRY_OUT_OF_MEMORY);
    }

    if (IS_FINAL_OP(pInfo)) {
      forwardRows = 1;
    } else {
      forwardRows = getNumOfRowsInTimeWindow(&pSDataBlock->info, tsCols, startPos, nextWin.ekey, binarySearchForKey,
                                             NULL, TSDB_ORDER_ASC);
    }
    if (pInfo->twAggSup.calTrigger == STREAM_TRIGGER_AT_ONCE && pUpdated) {
      saveResultRow(pResult, tableGroupId, pUpdated);
    }
    updateTimeWindowInfo(&pInfo->twAggSup.timeWindowData, &nextWin, true);
    doApplyFunctions(pTaskInfo, pSup->pCtx, &nextWin, &pInfo->twAggSup.timeWindowData, startPos, forwardRows, tsCols,
                     pSDataBlock->info.rows, numOfOutput, TSDB_ORDER_ASC);
    int32_t prevEndPos = (forwardRows - 1) * step + startPos;
    ASSERT(pSDataBlock->info.window.skey > 0 && pSDataBlock->info.window.ekey > 0);
    startPos = getNextQualifiedWindow(&pInfo->interval, &nextWin, &pSDataBlock->info, tsCols, prevEndPos, pInfo->order);
    if (startPos < 0) {
      break;
    }
  }
}

static void clearStreamIntervalOperator(SStreamFinalIntervalOperatorInfo* pInfo) {
  taosHashClear(pInfo->aggSup.pResultRowHashTable);
  clearDiskbasedBuf(pInfo->aggSup.pResultBuf);
  cleanupResultRowInfo(&pInfo->binfo.resultRowInfo);
  initResultRowInfo(&pInfo->binfo.resultRowInfo);
}

static void clearSpecialDataBlock(SSDataBlock* pBlock) {
  if (pBlock->info.rows <= 0) {
    return;
  }
  blockDataCleanup(pBlock);
}

void copyUpdateDataBlock(SSDataBlock* pDest, SSDataBlock* pSource, int32_t tsColIndex) {
  // ASSERT(pDest->info.capacity >= pSource->info.rows);
  blockDataEnsureCapacity(pDest, pSource->info.rows);
  clearSpecialDataBlock(pDest);
  SColumnInfoData* pDestCol = taosArrayGet(pDest->pDataBlock, 0);
  SColumnInfoData* pSourceCol = taosArrayGet(pSource->pDataBlock, tsColIndex);

  // copy timestamp column
  colDataAssign(pDestCol, pSourceCol, pSource->info.rows, &pDest->info);
  for (int32_t i = 1; i < taosArrayGetSize(pDest->pDataBlock); i++) {
    SColumnInfoData* pCol = taosArrayGet(pDest->pDataBlock, i);
    colDataAppendNNULL(pCol, 0, pSource->info.rows);
  }

  pDest->info.rows = pSource->info.rows;
  pDest->info.groupId = pSource->info.groupId;
  pDest->info.type = pSource->info.type;
  blockDataUpdateTsWindow(pDest, 0);
}

static bool needBreak(SStreamFinalIntervalOperatorInfo* pInfo) {
  int32_t size = taosArrayGetSize(pInfo->pPullWins);
  if (pInfo->pullIndex < size) {
    return true;
  }
  return false;
}

static void doBuildPullDataBlock(SArray* array, int32_t* pIndex, SSDataBlock* pBlock) {
  clearSpecialDataBlock(pBlock);
  int32_t size = taosArrayGetSize(array);
  if (size - (*pIndex) == 0) {
    return;
  }
  blockDataEnsureCapacity(pBlock, size - (*pIndex));
  ASSERT(3 <= taosArrayGetSize(pBlock->pDataBlock));
  for (; (*pIndex) < size; (*pIndex)++) {
    SPullWindowInfo* pWin = taosArrayGet(array, (*pIndex));
    SColumnInfoData* pStartTs = (SColumnInfoData*)taosArrayGet(pBlock->pDataBlock, START_TS_COLUMN_INDEX);
    colDataAppend(pStartTs, pBlock->info.rows, (const char*)&pWin->window.skey, false);

    SColumnInfoData* pEndTs = (SColumnInfoData*)taosArrayGet(pBlock->pDataBlock, END_TS_COLUMN_INDEX);
    colDataAppend(pEndTs, pBlock->info.rows, (const char*)&pWin->window.ekey, false);

    SColumnInfoData* pGroupId = (SColumnInfoData*)taosArrayGet(pBlock->pDataBlock, GROUPID_COLUMN_INDEX);
    colDataAppend(pGroupId, pBlock->info.rows, (const char*)&pWin->groupId, false);
    pBlock->info.rows++;
  }
  if ((*pIndex) == size) {
    *pIndex = 0;
    taosArrayClear(array);
  }
  blockDataUpdateTsWindow(pBlock, 0);
}

void processPullOver(SSDataBlock* pBlock, SHashObj* pMap) {
  SColumnInfoData* pStartCol = taosArrayGet(pBlock->pDataBlock, START_TS_COLUMN_INDEX);
  TSKEY*           tsData = (TSKEY*)pStartCol->pData;
  SColumnInfoData* pGroupCol = taosArrayGet(pBlock->pDataBlock, GROUPID_COLUMN_INDEX);
  uint64_t*        groupIdData = (uint64_t*)pGroupCol->pData;
  int32_t          chId = getChildIndex(pBlock);
  for (int32_t i = 0; i < pBlock->info.rows; i++) {
    SWinRes winRes = {.ts = tsData[i], .groupId = groupIdData[i]};
    void*   chIds = taosHashGet(pMap, &winRes, sizeof(SWinRes));
    if (chIds) {
      SArray* chArray = *(SArray**)chIds;
      int32_t index = taosArraySearchIdx(chArray, &chId, compareInt32Val, TD_EQ);
      if (index != -1) {
        qDebug("===stream===window %" PRId64 " delete child id %d", winRes.ts, chId);
        taosArrayRemove(chArray, index);
        if (taosArrayGetSize(chArray) == 0) {
          // pull data is over
          taosHashRemove(pMap, &winRes, sizeof(SWinRes));
        }
      }
    }
  }
}

static SSDataBlock* doStreamFinalIntervalAgg(SOperatorInfo* pOperator) {
  SStreamFinalIntervalOperatorInfo* pInfo = pOperator->info;
  SOperatorInfo*                    downstream = pOperator->pDownstream[0];
  SArray*                           pUpdated = taosArrayInit(4, POINTER_BYTES);
  TSKEY                             maxTs = INT64_MIN;

  SExprSupp* pSup = &pOperator->exprSupp;

  qDebug("interval status %d %s", pOperator->status, IS_FINAL_OP(pInfo) ? "interval Final" : "interval Semi");

  if (pOperator->status == OP_EXEC_DONE) {
    return NULL;
  } else if (pOperator->status == OP_RES_TO_RETURN) {
    doBuildResultDatablock(pOperator, &pInfo->binfo, &pInfo->groupResInfo, pInfo->aggSup.pResultBuf);
    if (pInfo->binfo.pRes->info.rows == 0) {
      pOperator->status = OP_EXEC_DONE;
      if (!IS_FINAL_OP(pInfo)) {
        // semi interval operator clear disk buffer
        clearStreamIntervalOperator(pInfo);
      } else {
        freeAllPages(pInfo->pRecycledPages, pInfo->aggSup.pResultBuf);
      }
      return NULL;
    }
    printDataBlock(pInfo->binfo.pRes, IS_FINAL_OP(pInfo) ? "interval Final" : "interval Semi");
    return pInfo->binfo.pRes;
  } else {
    doBuildResultDatablock(pOperator, &pInfo->binfo, &pInfo->groupResInfo, pInfo->aggSup.pResultBuf);
    if (pInfo->binfo.pRes->info.rows != 0) {
      printDataBlock(pInfo->binfo.pRes, IS_FINAL_OP(pInfo) ? "interval Final" : "interval Semi");
      return pInfo->binfo.pRes;
    }
    if (pInfo->pUpdateRes->info.rows != 0 && pInfo->returnUpdate) {
      pInfo->returnUpdate = false;
      ASSERT(!IS_FINAL_OP(pInfo));
      printDataBlock(pInfo->pUpdateRes, IS_FINAL_OP(pInfo) ? "interval Final" : "interval Semi");
      // process the rest of the data
      return pInfo->pUpdateRes;
    }
    doBuildPullDataBlock(pInfo->pPullWins, &pInfo->pullIndex, pInfo->pPullDataRes);
    if (pInfo->pPullDataRes->info.rows != 0) {
      // process the rest of the data
      ASSERT(IS_FINAL_OP(pInfo));
      printDataBlock(pInfo->pPullDataRes, IS_FINAL_OP(pInfo) ? "interval Final" : "interval Semi");
      return pInfo->pPullDataRes;
    }
    doBuildDeleteResult(pInfo->pDelWins, &pInfo->delIndex, pInfo->pDelRes);
    if (pInfo->pDelRes->info.rows != 0) {
      // process the rest of the data
      printDataBlock(pInfo->pDelRes, IS_FINAL_OP(pInfo) ? "interval Final" : "interval Semi");
      return pInfo->pDelRes;
    }
  }

  while (1) {
    SSDataBlock* pBlock = downstream->fpSet.getNextFn(downstream);
    if (pBlock == NULL) {
      clearSpecialDataBlock(pInfo->pUpdateRes);
      removeDeleteResults(pUpdated, pInfo->pDelWins);
      pOperator->status = OP_RES_TO_RETURN;
      qDebug("%s return data", IS_FINAL_OP(pInfo) ? "interval Final" : "interval Semi");
      break;
    }
    printDataBlock(pBlock, IS_FINAL_OP(pInfo) ? "interval Final recv" : "interval Semi recv");
    maxTs = TMAX(maxTs, pBlock->info.window.ekey);

    if (pBlock->info.type == STREAM_NORMAL || pBlock->info.type == STREAM_PULL_DATA ||
        pBlock->info.type == STREAM_INVALID) {
      pInfo->binfo.pRes->info.type = pBlock->info.type;
    } else if (pBlock->info.type == STREAM_CLEAR) {
      SArray* pUpWins = taosArrayInit(8, sizeof(SWinRes));
      doClearWindows(&pInfo->aggSup, pSup, &pInfo->interval, pOperator->exprSupp.numOfExprs, pBlock, pUpWins);
      if (IS_FINAL_OP(pInfo)) {
        int32_t                           childIndex = getChildIndex(pBlock);
        SOperatorInfo*                    pChildOp = taosArrayGetP(pInfo->pChildren, childIndex);
        SStreamFinalIntervalOperatorInfo* pChildInfo = pChildOp->info;
        SExprSupp*                        pChildSup = &pChildOp->exprSupp;

        doClearWindows(&pChildInfo->aggSup, pChildSup, &pChildInfo->interval, pChildSup->numOfExprs, pBlock, NULL);
        rebuildIntervalWindow(pInfo, pSup, pUpWins, pInfo->binfo.pRes->info.groupId, pOperator->exprSupp.numOfExprs,
                              pOperator->pTaskInfo, NULL);
        taosArrayDestroy(pUpWins);
        continue;
      }
      removeResults(pUpWins, pUpdated);
      copyUpdateDataBlock(pInfo->pUpdateRes, pBlock, pInfo->primaryTsIndex);
      pInfo->returnUpdate = true;
      taosArrayDestroy(pUpWins);
      break;
    } else if (pBlock->info.type == STREAM_DELETE_DATA || pBlock->info.type == STREAM_DELETE_RESULT) {
      doDeleteSpecifyIntervalWindow(&pInfo->aggSup, pBlock, pInfo->pDelWins, &pInfo->interval);
      if (IS_FINAL_OP(pInfo)) {
        int32_t                           childIndex = getChildIndex(pBlock);
        SOperatorInfo*                    pChildOp = taosArrayGetP(pInfo->pChildren, childIndex);
        SStreamFinalIntervalOperatorInfo* pChildInfo = pChildOp->info;
        SExprSupp*                        pChildSup = &pChildOp->exprSupp;
        doDeleteSpecifyIntervalWindow(&pChildInfo->aggSup, pBlock, NULL, &pChildInfo->interval);
        rebuildIntervalWindow(pInfo, pSup, pInfo->pDelWins, pInfo->binfo.pRes->info.groupId,
                              pOperator->exprSupp.numOfExprs, pOperator->pTaskInfo, pUpdated);
        continue;
      }
      removeResults(pInfo->pDelWins, pUpdated);
      break;
    } else if (pBlock->info.type == STREAM_GET_ALL && IS_FINAL_OP(pInfo)) {
      getAllIntervalWindow(pInfo->aggSup.pResultRowHashTable, pUpdated);
      continue;
    } else if (pBlock->info.type == STREAM_RETRIEVE && !IS_FINAL_OP(pInfo)) {
      SArray* pUpWins = taosArrayInit(8, sizeof(SWinRes));
      doClearWindows(&pInfo->aggSup, pSup, &pInfo->interval, pOperator->exprSupp.numOfExprs, pBlock, pUpWins);
      removeResults(pUpWins, pUpdated);
      taosArrayDestroy(pUpWins);
      if (taosArrayGetSize(pUpdated) > 0) {
        break;
      }
      continue;
    } else if (pBlock->info.type == STREAM_PULL_OVER && IS_FINAL_OP(pInfo)) {
      processPullOver(pBlock, pInfo->pPullDataMap);
      continue;
    }

    if (pInfo->scalarSupp.pExprInfo != NULL) {
      SExprSupp* pExprSup = &pInfo->scalarSupp;
      projectApplyFunctions(pExprSup->pExprInfo, pBlock, pBlock, pExprSup->pCtx, pExprSup->numOfExprs, NULL);
    }
    setInputDataBlock(pOperator, pSup->pCtx, pBlock, pInfo->order, MAIN_SCAN, true);
    doHashInterval(pOperator, pBlock, pBlock->info.groupId, pUpdated);
    if (IS_FINAL_OP(pInfo)) {
      int32_t chIndex = getChildIndex(pBlock);
      int32_t size = taosArrayGetSize(pInfo->pChildren);
      // if chIndex + 1 - size > 0, add new child
      for (int32_t i = 0; i < chIndex + 1 - size; i++) {
        SOperatorInfo* pChildOp = createStreamFinalIntervalOperatorInfo(NULL, pInfo->pPhyNode, pOperator->pTaskInfo, 0);
        if (!pChildOp) {
          longjmp(pOperator->pTaskInfo->env, TSDB_CODE_QRY_OUT_OF_MEMORY);
        }
        SStreamFinalIntervalOperatorInfo* pTmpInfo = pChildOp->info;
        pTmpInfo->twAggSup.calTrigger = STREAM_TRIGGER_AT_ONCE;
        taosArrayPush(pInfo->pChildren, &pChildOp);
        qDebug("===stream===add child, id:%d", chIndex);
      }
      SOperatorInfo*                    pChildOp = taosArrayGetP(pInfo->pChildren, chIndex);
      SStreamFinalIntervalOperatorInfo* pChInfo = pChildOp->info;
      setInputDataBlock(pChildOp, pChildOp->exprSupp.pCtx, pBlock, pChInfo->order, MAIN_SCAN, true);
      doHashInterval(pChildOp, pBlock, pBlock->info.groupId, NULL);

      if (needBreak(pInfo)) {
        break;
      }
    }
  }

  pInfo->twAggSup.maxTs = TMAX(pInfo->twAggSup.maxTs, maxTs);
  if (IS_FINAL_OP(pInfo)) {
    closeIntervalWindow(pInfo->aggSup.pResultRowHashTable, &pInfo->twAggSup, &pInfo->interval, pInfo->pPullDataMap,
                        pUpdated, pInfo->pRecycledPages, pInfo->aggSup.pResultBuf);
    closeChildIntervalWindow(pInfo->pChildren, pInfo->twAggSup.maxTs);
  }

  finalizeUpdatedResult(pOperator->exprSupp.numOfExprs, pInfo->aggSup.pResultBuf, pUpdated, pSup->rowEntryInfoOffset);
  initMultiResInfoFromArrayList(&pInfo->groupResInfo, pUpdated);
  blockDataEnsureCapacity(pInfo->binfo.pRes, pOperator->resultInfo.capacity);
  doBuildResultDatablock(pOperator, &pInfo->binfo, &pInfo->groupResInfo, pInfo->aggSup.pResultBuf);
  if (pInfo->binfo.pRes->info.rows != 0) {
    printDataBlock(pInfo->binfo.pRes, IS_FINAL_OP(pInfo) ? "interval Final" : "interval Semi");
    return pInfo->binfo.pRes;
  }

  if (pInfo->pUpdateRes->info.rows != 0 && pInfo->returnUpdate) {
    pInfo->returnUpdate = false;
    ASSERT(!IS_FINAL_OP(pInfo));
    printDataBlock(pInfo->pUpdateRes, IS_FINAL_OP(pInfo) ? "interval Final" : "interval Semi");
    // process the rest of the data
    return pInfo->pUpdateRes;
  }

  doBuildPullDataBlock(pInfo->pPullWins, &pInfo->pullIndex, pInfo->pPullDataRes);
  if (pInfo->pPullDataRes->info.rows != 0) {
    // process the rest of the data
    ASSERT(IS_FINAL_OP(pInfo));
    printDataBlock(pInfo->pPullDataRes, IS_FINAL_OP(pInfo) ? "interval Final" : "interval Semi");
    return pInfo->pPullDataRes;
  }

  doBuildDeleteResult(pInfo->pDelWins, &pInfo->delIndex, pInfo->pDelRes);
  if (pInfo->pDelRes->info.rows != 0) {
    // process the rest of the data
    printDataBlock(pInfo->pDelRes, IS_FINAL_OP(pInfo) ? "interval Final" : "interval Semi");
    return pInfo->pDelRes;
  }
  // ASSERT(false);
  return NULL;
}

SSDataBlock* createPullDataBlock() {
  SSDataBlock* pBlock = taosMemoryCalloc(1, sizeof(SSDataBlock));
  pBlock->info.hasVarCol = false;
  pBlock->info.groupId = 0;
  pBlock->info.rows = 0;
  pBlock->info.type = STREAM_RETRIEVE;
  pBlock->info.rowSize = sizeof(TSKEY) + sizeof(TSKEY) + sizeof(uint64_t);

  pBlock->pDataBlock = taosArrayInit(3, sizeof(SColumnInfoData));
  SColumnInfoData infoData = {0};
  infoData.info.type = TSDB_DATA_TYPE_TIMESTAMP;
  infoData.info.bytes = sizeof(TSKEY);
  // window start ts
  taosArrayPush(pBlock->pDataBlock, &infoData);
  // window end ts
  taosArrayPush(pBlock->pDataBlock, &infoData);

  infoData.info.type = TSDB_DATA_TYPE_UBIGINT;
  infoData.info.bytes = sizeof(uint64_t);
  taosArrayPush(pBlock->pDataBlock, &infoData);

  return pBlock;
}

SOperatorInfo* createStreamFinalIntervalOperatorInfo(SOperatorInfo* downstream, SPhysiNode* pPhyNode,
                                                     SExecTaskInfo* pTaskInfo, int32_t numOfChild) {
  SIntervalPhysiNode*               pIntervalPhyNode = (SIntervalPhysiNode*)pPhyNode;
  SStreamFinalIntervalOperatorInfo* pInfo = taosMemoryCalloc(1, sizeof(SStreamFinalIntervalOperatorInfo));
  SOperatorInfo*                    pOperator = taosMemoryCalloc(1, sizeof(SOperatorInfo));
  if (pInfo == NULL || pOperator == NULL) {
    goto _error;
  }

  pInfo->order = TSDB_ORDER_ASC;
  pInfo->interval = (SInterval){.interval = pIntervalPhyNode->interval,
                                .sliding = pIntervalPhyNode->sliding,
                                .intervalUnit = pIntervalPhyNode->intervalUnit,
                                .slidingUnit = pIntervalPhyNode->slidingUnit,
                                .offset = pIntervalPhyNode->offset,
                                .precision = ((SColumnNode*)pIntervalPhyNode->window.pTspk)->node.resType.precision};
  pInfo->twAggSup = (STimeWindowAggSupp){
      .waterMark = pIntervalPhyNode->window.watermark,
      .calTrigger = pIntervalPhyNode->window.triggerType,
      .maxTs = INT64_MIN,
  };
  ASSERT(pInfo->twAggSup.calTrigger != STREAM_TRIGGER_MAX_DELAY);
  pInfo->primaryTsIndex = ((SColumnNode*)pIntervalPhyNode->window.pTspk)->slotId;
  size_t keyBufSize = sizeof(int64_t) + sizeof(int64_t) + POINTER_BYTES;
  initResultSizeInfo(&pOperator->resultInfo, 4096);
  if (pIntervalPhyNode->window.pExprs != NULL) {
    int32_t    numOfScalar = 0;
    SExprInfo* pScalarExprInfo = createExprInfo(pIntervalPhyNode->window.pExprs, NULL, &numOfScalar);
    int32_t    code = initExprSupp(&pInfo->scalarSupp, pScalarExprInfo, numOfScalar);
    if (code != TSDB_CODE_SUCCESS) {
      goto _error;
    }
  }

  int32_t      numOfCols = 0;
  SExprInfo*   pExprInfo = createExprInfo(pIntervalPhyNode->window.pFuncs, NULL, &numOfCols);
  SSDataBlock* pResBlock = createResDataBlock(pPhyNode->pOutputDataBlockDesc);

  int32_t code = initAggInfo(&pOperator->exprSupp, &pInfo->aggSup, pExprInfo, numOfCols, keyBufSize, pTaskInfo->id.str);
  initBasicInfo(&pInfo->binfo, pResBlock);

  ASSERT(numOfCols > 0);
  increaseTs(pOperator->exprSupp.pCtx);
  initExecTimeWindowInfo(&pInfo->twAggSup.timeWindowData, &pTaskInfo->window);
  if (code != TSDB_CODE_SUCCESS) {
    goto _error;
  }
  initResultRowInfo(&pInfo->binfo.resultRowInfo);
  pInfo->pChildren = NULL;
  if (numOfChild > 0) {
    pInfo->pChildren = taosArrayInit(numOfChild, sizeof(void*));
    for (int32_t i = 0; i < numOfChild; i++) {
      SOperatorInfo* pChildOp = createStreamFinalIntervalOperatorInfo(NULL, pPhyNode, pTaskInfo, 0);
      if (pChildOp) {
        SStreamFinalIntervalOperatorInfo* pChInfo = pChildOp->info;
        pChInfo->twAggSup.calTrigger = STREAM_TRIGGER_AT_ONCE;
        taosArrayPush(pInfo->pChildren, &pChildOp);
        continue;
      }
      goto _error;
    }
  }
  pInfo->pUpdateRes = createResDataBlock(pPhyNode->pOutputDataBlockDesc);
  pInfo->pUpdateRes->info.type = STREAM_CLEAR;
  blockDataEnsureCapacity(pInfo->pUpdateRes, 128);
  pInfo->returnUpdate = false;

  pInfo->pPhyNode = (SPhysiNode*)nodesCloneNode((SNode*)pPhyNode);

  if (pPhyNode->type == QUERY_NODE_PHYSICAL_PLAN_STREAM_FINAL_INTERVAL) {
    pInfo->isFinal = true;
    pOperator->name = "StreamFinalIntervalOperator";
  } else {
    // semi interval operator does not catch result
    pInfo->isFinal = false;
    pOperator->name = "StreamSemiIntervalOperator";
  }

  if (!IS_FINAL_OP(pInfo) || numOfChild == 0) {
    pInfo->twAggSup.calTrigger = STREAM_TRIGGER_AT_ONCE;
  }
  pInfo->pPullWins = taosArrayInit(8, sizeof(SPullWindowInfo));
  pInfo->pullIndex = 0;
  _hash_fn_t hashFn = taosGetDefaultHashFunction(TSDB_DATA_TYPE_BINARY);
  pInfo->pPullDataMap = taosHashInit(64, hashFn, false, HASH_NO_LOCK);
  pInfo->pPullDataRes = createPullDataBlock();
  pInfo->ignoreExpiredData = pIntervalPhyNode->window.igExpired;
  // pInfo->pDelRes = createPullDataBlock(); // todo(liuyao) for delete
  pInfo->pDelRes = createOneDataBlock(pInfo->binfo.pRes, false);  // todo(liuyao) for delete
  pInfo->pDelRes->info.type = STREAM_DELETE_RESULT;               // todo(liuyao) for delete
  pInfo->delIndex = 0;
  pInfo->pDelWins = taosArrayInit(4, sizeof(SWinRes));

  pOperator->operatorType = pPhyNode->type;
  pOperator->blocking = true;
  pOperator->status = OP_NOT_OPENED;
  pOperator->exprSupp.pExprInfo = pExprInfo;
  pOperator->pTaskInfo = pTaskInfo;
  pOperator->exprSupp.numOfExprs = numOfCols;
  pOperator->info = pInfo;

  pOperator->fpSet =
      createOperatorFpSet(NULL, doStreamFinalIntervalAgg, NULL, NULL, destroyStreamFinalIntervalOperatorInfo,
                          aggEncodeResultRow, aggDecodeResultRow, NULL);

  code = appendDownstream(pOperator, &downstream, 1);
  if (code != TSDB_CODE_SUCCESS) {
    goto _error;
  }

  return pOperator;

_error:
  destroyStreamFinalIntervalOperatorInfo(pInfo, numOfCols);
  taosMemoryFreeClear(pInfo);
  taosMemoryFreeClear(pOperator);
  pTaskInfo->code = code;
  return NULL;
}

void destroyStreamAggSupporter(SStreamAggSupporter* pSup) {
  taosMemoryFreeClear(pSup->pKeyBuf);
  void** pIte = NULL;
  while ((pIte = taosHashIterate(pSup->pResultRows, pIte)) != NULL) {
    SArray* pWins = (SArray*)(*pIte);
    taosArrayDestroy(pWins);
  }
  taosHashCleanup(pSup->pResultRows);
  destroyDiskbasedBuf(pSup->pResultBuf);
}

void destroyStreamSessionAggOperatorInfo(void* param, int32_t numOfOutput) {
  SStreamSessionAggOperatorInfo* pInfo = (SStreamSessionAggOperatorInfo*)param;
  cleanupBasicInfo(&pInfo->binfo);
  destroyStreamAggSupporter(&pInfo->streamAggSup);
  cleanupGroupResInfo(&pInfo->groupResInfo);
  if (pInfo->pChildren != NULL) {
    int32_t size = taosArrayGetSize(pInfo->pChildren);
    for (int32_t i = 0; i < size; i++) {
      SOperatorInfo*                 pChild = taosArrayGetP(pInfo->pChildren, i);
      SStreamSessionAggOperatorInfo* pChInfo = pChild->info;
      destroyStreamSessionAggOperatorInfo(pChInfo, numOfOutput);
      taosMemoryFreeClear(pChild);
      taosMemoryFreeClear(pChInfo);
    }
  }

  taosMemoryFreeClear(param);
}

int32_t initBasicInfoEx(SOptrBasicInfo* pBasicInfo, SExprSupp* pSup, SExprInfo* pExprInfo, int32_t numOfCols,
                        SSDataBlock* pResultBlock) {
  int32_t code = initExprSupp(pSup, pExprInfo, numOfCols);
  if (code != TSDB_CODE_SUCCESS) {
    return code;
  }

  initBasicInfo(pBasicInfo, pResultBlock);

  for (int32_t i = 0; i < numOfCols; ++i) {
    pSup->pCtx[i].pBuf = NULL;
  }

  ASSERT(numOfCols > 0);
  increaseTs(pSup->pCtx);
  return TSDB_CODE_SUCCESS;
}

void initDummyFunction(SqlFunctionCtx* pDummy, SqlFunctionCtx* pCtx, int32_t nums) {
  for (int i = 0; i < nums; i++) {
    pDummy[i].functionId = pCtx[i].functionId;
  }
}

void initDownStream(SOperatorInfo* downstream, SStreamAggSupporter* pAggSup, int64_t gap, int64_t waterMark,
                    uint8_t type) {
  ASSERT(downstream->operatorType == QUERY_NODE_PHYSICAL_PLAN_STREAM_SCAN);
  SStreamScanInfo* pScanInfo = downstream->info;
  pScanInfo->sessionSup = (SessionWindowSupporter){.pStreamAggSup = pAggSup, .gap = gap, .parentType = type};
  pScanInfo->pUpdateInfo = updateInfoInit(60000, TSDB_TIME_PRECISION_MILLI, waterMark);
}

int32_t initSessionAggSupporter(SStreamAggSupporter* pSup, const char* pKey, SqlFunctionCtx* pCtx,
                                int32_t numOfOutput) {
  return initStreamAggSupporter(pSup, pKey, pCtx, numOfOutput, sizeof(SResultWindowInfo));
}

SOperatorInfo* createStreamSessionAggOperatorInfo(SOperatorInfo* downstream, SPhysiNode* pPhyNode,
                                                  SExecTaskInfo* pTaskInfo) {
  SSessionWinodwPhysiNode*       pSessionNode = (SSessionWinodwPhysiNode*)pPhyNode;
  int32_t                        numOfCols = 0;
  SExprInfo*                     pExprInfo = createExprInfo(pSessionNode->window.pFuncs, NULL, &numOfCols);
  SSDataBlock*                   pResBlock = createResDataBlock(pPhyNode->pOutputDataBlockDesc);
  int32_t                        code = TSDB_CODE_OUT_OF_MEMORY;
  SStreamSessionAggOperatorInfo* pInfo = taosMemoryCalloc(1, sizeof(SStreamSessionAggOperatorInfo));
  SOperatorInfo*                 pOperator = taosMemoryCalloc(1, sizeof(SOperatorInfo));
  if (pInfo == NULL || pOperator == NULL) {
    goto _error;
  }

  initResultSizeInfo(&pOperator->resultInfo, 4096);
  if (pSessionNode->window.pExprs != NULL) {
    int32_t    numOfScalar = 0;
    SExprInfo* pScalarExprInfo = createExprInfo(pSessionNode->window.pExprs, NULL, &numOfScalar);
    int32_t    code = initExprSupp(&pInfo->scalarSupp, pScalarExprInfo, numOfScalar);
    if (code != TSDB_CODE_SUCCESS) {
      goto _error;
    }
  }
  SExprSupp* pSup = &pOperator->exprSupp;

  code = initBasicInfoEx(&pInfo->binfo, pSup, pExprInfo, numOfCols, pResBlock);
  if (code != TSDB_CODE_SUCCESS) {
    goto _error;
  }

  code = initSessionAggSupporter(&pInfo->streamAggSup, "StreamSessionAggOperatorInfo", pSup->pCtx, numOfCols);
  if (code != TSDB_CODE_SUCCESS) {
    goto _error;
  }

  pInfo->pDummyCtx = (SqlFunctionCtx*)taosMemoryCalloc(numOfCols, sizeof(SqlFunctionCtx));
  if (pInfo->pDummyCtx == NULL) {
    goto _error;
  }
  initDummyFunction(pInfo->pDummyCtx, pSup->pCtx, numOfCols);

  pInfo->twAggSup = (STimeWindowAggSupp){
      .waterMark = pSessionNode->window.watermark, .calTrigger = pSessionNode->window.triggerType, .maxTs = INT64_MIN};

  initResultRowInfo(&pInfo->binfo.resultRowInfo);
  initExecTimeWindowInfo(&pInfo->twAggSup.timeWindowData, &pTaskInfo->window);

  pInfo->primaryTsIndex = ((SColumnNode*)pSessionNode->window.pTspk)->slotId;
  if (pSessionNode->window.pTsEnd) {
    pInfo->endTsIndex = ((SColumnNode*)pSessionNode->window.pTsEnd)->slotId;
  }
  pInfo->gap = pSessionNode->gap;
  pInfo->binfo.pRes = pResBlock;
  pInfo->order = TSDB_ORDER_ASC;
  _hash_fn_t hashFn = taosGetDefaultHashFunction(TSDB_DATA_TYPE_BINARY);
  pInfo->pStDeleted = taosHashInit(64, hashFn, true, HASH_NO_LOCK);
  pInfo->pDelIterator = NULL;
  // pInfo->pDelRes = createPullDataBlock();
  pInfo->pDelRes = createOneDataBlock(pInfo->binfo.pRes, false);  // todo(liuyao) for delete
  pInfo->pDelRes->info.type = STREAM_DELETE_RESULT;               // todo(liuyao) for delete
  pInfo->pChildren = NULL;
  pInfo->isFinal = false;
  pInfo->pPhyNode = pPhyNode;
  pInfo->ignoreExpiredData = pSessionNode->window.igExpired;
  pInfo->returnDelete = false;

  pOperator->name = "StreamSessionWindowAggOperator";
  pOperator->operatorType = QUERY_NODE_PHYSICAL_PLAN_STREAM_SESSION;
  pOperator->blocking = true;
  pOperator->status = OP_NOT_OPENED;
  pOperator->exprSupp.pExprInfo = pExprInfo;
  pOperator->exprSupp.numOfExprs = numOfCols;
  pOperator->info = pInfo;
  pOperator->fpSet =
      createOperatorFpSet(operatorDummyOpenFn, doStreamSessionAgg, NULL, NULL, destroyStreamSessionAggOperatorInfo,
                          aggEncodeResultRow, aggDecodeResultRow, NULL);
  pOperator->pTaskInfo = pTaskInfo;
  if (downstream) {
    initDownStream(downstream, &pInfo->streamAggSup, pInfo->gap, pInfo->twAggSup.waterMark, pOperator->operatorType);
    code = appendDownstream(pOperator, &downstream, 1);
  }
  return pOperator;

_error:
  if (pInfo != NULL) {
    destroyStreamSessionAggOperatorInfo(pInfo, numOfCols);
  }

  taosMemoryFreeClear(pInfo);
  taosMemoryFreeClear(pOperator);
  pTaskInfo->code = code;
  return NULL;
}

int64_t getSessionWindowEndkey(void* data, int32_t index) {
  SArray*            pWinInfos = (SArray*)data;
  SResultWindowInfo* pWin = taosArrayGet(pWinInfos, index);
  return pWin->win.ekey;
}

bool isInTimeWindow(STimeWindow* pWin, TSKEY ts, int64_t gap) {
  if (ts + gap >= pWin->skey && ts - gap <= pWin->ekey) {
    return true;
  }
  return false;
}

bool isInWindow(SResultWindowInfo* pWinInfo, TSKEY ts, int64_t gap) { return isInTimeWindow(&pWinInfo->win, ts, gap); }

static SResultWindowInfo* insertNewSessionWindow(SArray* pWinInfos, TSKEY ts, int32_t index) {
  SResultWindowInfo win = {.pos.offset = -1, .pos.pageId = -1, .win.skey = ts, .win.ekey = ts, .isOutput = false};
  return taosArrayInsert(pWinInfos, index, &win);
}

static SResultWindowInfo* addNewSessionWindow(SArray* pWinInfos, TSKEY ts) {
  SResultWindowInfo win = {.pos.offset = -1, .pos.pageId = -1, .win.skey = ts, .win.ekey = ts, .isOutput = false};
  return taosArrayPush(pWinInfos, &win);
}

SArray* getWinInfos(SStreamAggSupporter* pAggSup, uint64_t groupId) {
  void**  ite = taosHashGet(pAggSup->pResultRows, &groupId, sizeof(uint64_t));
  SArray* pWinInfos = NULL;
  if (ite == NULL) {
    pWinInfos = taosArrayInit(1024, pAggSup->valueSize);
    taosHashPut(pAggSup->pResultRows, &groupId, sizeof(uint64_t), &pWinInfos, sizeof(void*));
  } else {
    pWinInfos = *ite;
  }
  return pWinInfos;
}

// don't add new window
SResultWindowInfo* getCurSessionWindow(SStreamAggSupporter* pAggSup, TSKEY startTs, TSKEY endTs, uint64_t groupId,
                                       int64_t gap, int32_t* pIndex) {
  SArray* pWinInfos = getWinInfos(pAggSup, groupId);
  pAggSup->pCurWins = pWinInfos;

  int32_t size = taosArrayGetSize(pWinInfos);
  if (size == 0) {
    return NULL;
  }
  // find the first position which is smaller than the key
  int32_t            index = binarySearch(pWinInfos, size, startTs, TSDB_ORDER_DESC, getSessionWindowEndkey);
  SResultWindowInfo* pWin = NULL;
  if (index >= 0) {
    pWin = taosArrayGet(pWinInfos, index);
    if (isInWindow(pWin, startTs, gap)) {
      *pIndex = index;
      return pWin;
    }
  }

  if (index + 1 < size) {
    pWin = taosArrayGet(pWinInfos, index + 1);
    if (isInWindow(pWin, startTs, gap)) {
      *pIndex = index + 1;
      return pWin;
    } else if (endTs != INT64_MIN && isInWindow(pWin, endTs, gap)) {
      *pIndex = index + 1;
      return pWin;
    }
  }

  return NULL;
}

SResultWindowInfo* getSessionTimeWindow(SStreamAggSupporter* pAggSup, TSKEY startTs, TSKEY endTs, uint64_t groupId,
                                        int64_t gap, int32_t* pIndex) {
  SArray* pWinInfos = getWinInfos(pAggSup, groupId);
  pAggSup->pCurWins = pWinInfos;

  int32_t size = taosArrayGetSize(pWinInfos);
  if (size == 0) {
    *pIndex = 0;
    return addNewSessionWindow(pWinInfos, startTs);
  }
  // find the first position which is smaller than the key
  int32_t            index = binarySearch(pWinInfos, size, startTs, TSDB_ORDER_DESC, getSessionWindowEndkey);
  SResultWindowInfo* pWin = NULL;
  if (index >= 0) {
    pWin = taosArrayGet(pWinInfos, index);
    if (isInWindow(pWin, startTs, gap)) {
      *pIndex = index;
      return pWin;
    }
  }

  if (index + 1 < size) {
    pWin = taosArrayGet(pWinInfos, index + 1);
    if (isInWindow(pWin, startTs, gap)) {
      *pIndex = index + 1;
      return pWin;
    } else if (endTs != INT64_MIN && isInWindow(pWin, endTs, gap)) {
      *pIndex = index;
      return pWin;
    }
  }

  if (index == size - 1) {
    *pIndex = taosArrayGetSize(pWinInfos);
    return addNewSessionWindow(pWinInfos, startTs);
  }
  *pIndex = index + 1;
  return insertNewSessionWindow(pWinInfos, startTs, index + 1);
}

int32_t updateSessionWindowInfo(SResultWindowInfo* pWinInfo, TSKEY* pStartTs, TSKEY* pEndTs, int32_t rows,
                                int32_t start, int64_t gap, SHashObj* pStDeleted) {
  for (int32_t i = start; i < rows; ++i) {
    if (!isInWindow(pWinInfo, pStartTs[i], gap) && (!pEndTs || !isInWindow(pWinInfo, pEndTs[i], gap))) {
      return i - start;
    }
    if (pWinInfo->win.skey > pStartTs[i]) {
      if (pStDeleted && pWinInfo->isOutput) {
        taosHashPut(pStDeleted, &pWinInfo->pos, sizeof(SResultRowPosition), &pWinInfo->win.skey, sizeof(TSKEY));
        pWinInfo->isOutput = false;
      }
      pWinInfo->win.skey = pStartTs[i];
    }
    pWinInfo->win.ekey = TMAX(pWinInfo->win.ekey, pStartTs[i]);
    if (pEndTs) {
      pWinInfo->win.ekey = TMAX(pWinInfo->win.ekey, pEndTs[i]);
    }
  }
  return rows - start;
}

static int32_t setWindowOutputBuf(SResultWindowInfo* pWinInfo, SResultRow** pResult, SqlFunctionCtx* pCtx,
                                  uint64_t groupId, int32_t numOfOutput, int32_t* rowEntryInfoOffset,
                                  SStreamAggSupporter* pAggSup, SExecTaskInfo* pTaskInfo) {
  assert(pWinInfo->win.skey <= pWinInfo->win.ekey);
  // too many time window in query
  int32_t size = taosArrayGetSize(pAggSup->pCurWins);
  if (size > MAX_INTERVAL_TIME_WINDOW) {
    longjmp(pTaskInfo->env, TSDB_CODE_QRY_TOO_MANY_TIMEWINDOW);
  }

  if (pWinInfo->pos.pageId == -1) {
    *pResult = getNewResultRow(pAggSup->pResultBuf, groupId, pAggSup->resultRowSize);
    if (*pResult == NULL) {
      return TSDB_CODE_OUT_OF_MEMORY;
    }
    initResultRow(*pResult);

    // add a new result set for a new group
    pWinInfo->pos.pageId = (*pResult)->pageId;
    pWinInfo->pos.offset = (*pResult)->offset;
  } else {
    *pResult = getResultRowByPos(pAggSup->pResultBuf, &pWinInfo->pos);
    if (!(*pResult)) {
      qError("getResultRowByPos return NULL, TID:%s", GET_TASKID(pTaskInfo));
      return TSDB_CODE_FAILED;
    }
  }

  // set time window for current result
  (*pResult)->win = pWinInfo->win;
  setResultRowInitCtx(*pResult, pCtx, numOfOutput, rowEntryInfoOffset);
  return TSDB_CODE_SUCCESS;
}

static int32_t doOneWindowAggImpl(int32_t tsColId, SOptrBasicInfo* pBinfo, SStreamAggSupporter* pAggSup,
                                  SColumnInfoData* pTimeWindowData, SSDataBlock* pSDataBlock,
                                  SResultWindowInfo* pCurWin, SResultRow** pResult, int32_t startIndex, int32_t winRows,
                                  int32_t numOutput, SOperatorInfo* pOperator) {
  SExprSupp*     pSup = &pOperator->exprSupp;
  SExecTaskInfo* pTaskInfo = pOperator->pTaskInfo;

  SColumnInfoData* pColDataInfo = taosArrayGet(pSDataBlock->pDataBlock, tsColId);
  TSKEY*           tsCols = (int64_t*)pColDataInfo->pData;
  int32_t          code = setWindowOutputBuf(pCurWin, pResult, pSup->pCtx, pSDataBlock->info.groupId, numOutput,
                                             pSup->rowEntryInfoOffset, pAggSup, pTaskInfo);
  if (code != TSDB_CODE_SUCCESS || (*pResult) == NULL) {
    return TSDB_CODE_QRY_OUT_OF_MEMORY;
  }
  updateTimeWindowInfo(pTimeWindowData, &pCurWin->win, false);
  doApplyFunctions(pTaskInfo, pSup->pCtx, &pCurWin->win, pTimeWindowData, startIndex, winRows, tsCols,
                   pSDataBlock->info.rows, numOutput, TSDB_ORDER_ASC);
  SFilePage* bufPage = getBufPage(pAggSup->pResultBuf, pCurWin->pos.pageId);
  setBufPageDirty(bufPage, true);
  releaseBufPage(pAggSup->pResultBuf, bufPage);
  return TSDB_CODE_SUCCESS;
}

static int32_t doOneWindowAgg(SStreamSessionAggOperatorInfo* pInfo, SSDataBlock* pSDataBlock,
                              SResultWindowInfo* pCurWin, SResultRow** pResult, int32_t startIndex, int32_t winRows,
                              int32_t numOutput, SOperatorInfo* pOperator) {
  return doOneWindowAggImpl(pInfo->primaryTsIndex, &pInfo->binfo, &pInfo->streamAggSup, &pInfo->twAggSup.timeWindowData,
                            pSDataBlock, pCurWin, pResult, startIndex, winRows, numOutput, pOperator);
}

static int32_t doOneStateWindowAgg(SStreamStateAggOperatorInfo* pInfo, SSDataBlock* pSDataBlock,
                                   SResultWindowInfo* pCurWin, SResultRow** pResult, int32_t startIndex,
                                   int32_t winRows, int32_t numOutput, SOperatorInfo* pOperator) {
  return doOneWindowAggImpl(pInfo->primaryTsIndex, &pInfo->binfo, &pInfo->streamAggSup, &pInfo->twAggSup.timeWindowData,
                            pSDataBlock, pCurWin, pResult, startIndex, winRows, numOutput, pOperator);
}

int32_t getNumCompactWindow(SArray* pWinInfos, int32_t startIndex, int64_t gap) {
  SResultWindowInfo* pCurWin = taosArrayGet(pWinInfos, startIndex);
  int32_t            size = taosArrayGetSize(pWinInfos);
  // Just look for the window behind StartIndex
  for (int32_t i = startIndex + 1; i < size; i++) {
    SResultWindowInfo* pWinInfo = taosArrayGet(pWinInfos, i);
    if (!isInWindow(pCurWin, pWinInfo->win.skey, gap)) {
      return i - startIndex - 1;
    }
  }

  return size - startIndex - 1;
}

void compactTimeWindow(SStreamSessionAggOperatorInfo* pInfo, int32_t startIndex, int32_t num, uint64_t groupId,
                       int32_t numOfOutput, SHashObj* pStUpdated, SHashObj* pStDeleted, SOperatorInfo* pOperator) {
  SExprSupp*     pSup = &pOperator->exprSupp;
  SExecTaskInfo* pTaskInfo = pOperator->pTaskInfo;

  SResultWindowInfo* pCurWin = taosArrayGet(pInfo->streamAggSup.pCurWins, startIndex);
  SResultRow*        pCurResult = NULL;
  setWindowOutputBuf(pCurWin, &pCurResult, pSup->pCtx, groupId, numOfOutput, pSup->rowEntryInfoOffset,
                     &pInfo->streamAggSup, pTaskInfo);
  num += startIndex + 1;
  ASSERT(num <= taosArrayGetSize(pInfo->streamAggSup.pCurWins));
  // Just look for the window behind StartIndex
  for (int32_t i = startIndex + 1; i < num; i++) {
    SResultWindowInfo* pWinInfo = taosArrayGet(pInfo->streamAggSup.pCurWins, i);
    SResultRow*        pWinResult = NULL;
    setWindowOutputBuf(pWinInfo, &pWinResult, pInfo->pDummyCtx, groupId, numOfOutput, pSup->rowEntryInfoOffset,
                       &pInfo->streamAggSup, pTaskInfo);
    pCurWin->win.ekey = TMAX(pCurWin->win.ekey, pWinInfo->win.ekey);
    compactFunctions(pSup->pCtx, pInfo->pDummyCtx, numOfOutput, pTaskInfo);
    taosHashRemove(pStUpdated, &pWinInfo->pos, sizeof(SResultRowPosition));
    if (pWinInfo->isOutput) {
      taosHashPut(pStDeleted, &pWinInfo->pos, sizeof(SResultRowPosition), &pWinInfo->win.skey, sizeof(TSKEY));
      pWinInfo->isOutput = false;
    }
    taosArrayRemove(pInfo->streamAggSup.pCurWins, i);
    SFilePage* tmpPage = getBufPage(pInfo->streamAggSup.pResultBuf, pWinInfo->pos.pageId);
    releaseBufPage(pInfo->streamAggSup.pResultBuf, tmpPage);
  }
  SFilePage* bufPage = getBufPage(pInfo->streamAggSup.pResultBuf, pCurWin->pos.pageId);
  ASSERT(num > 0);
  setBufPageDirty(bufPage, true);
  releaseBufPage(pInfo->streamAggSup.pResultBuf, bufPage);
}

static void doStreamSessionAggImpl(SOperatorInfo* pOperator, SSDataBlock* pSDataBlock, SHashObj* pStUpdated,
                                   SHashObj* pStDeleted, bool hasEndTs) {
  SExecTaskInfo*                 pTaskInfo = pOperator->pTaskInfo;
  SStreamSessionAggOperatorInfo* pInfo = pOperator->info;
  bool                           masterScan = true;
  int32_t                        numOfOutput = pOperator->exprSupp.numOfExprs;
  uint64_t                       groupId = pSDataBlock->info.groupId;
  int64_t                        gap = pInfo->gap;
  int64_t                        code = TSDB_CODE_SUCCESS;

  int32_t     step = 1;
  bool        ascScan = true;
  TSKEY*      startTsCols = NULL;
  TSKEY*      endTsCols = NULL;
  SResultRow* pResult = NULL;
  int32_t     winRows = 0;

  ASSERT(pSDataBlock->pDataBlock);
  SColumnInfoData* pStartTsCol = taosArrayGet(pSDataBlock->pDataBlock, pInfo->primaryTsIndex);
  startTsCols = (int64_t*)pStartTsCol->pData;
  SColumnInfoData* pEndTsCol = NULL;
  if (hasEndTs) {
    pEndTsCol = taosArrayGet(pSDataBlock->pDataBlock, pInfo->endTsIndex);
  } else {
    pEndTsCol = taosArrayGet(pSDataBlock->pDataBlock, pInfo->primaryTsIndex);
  }
  endTsCols = (int64_t*)pEndTsCol->pData;

  SStreamAggSupporter* pAggSup = &pInfo->streamAggSup;
  for (int32_t i = 0; i < pSDataBlock->info.rows;) {
    if (pInfo->ignoreExpiredData && isOverdue(endTsCols[i], &pInfo->twAggSup)) {
      i++;
      continue;
    }
    int32_t            winIndex = 0;
    SResultWindowInfo* pCurWin = getSessionTimeWindow(pAggSup, startTsCols[i], endTsCols[i], groupId, gap, &winIndex);
    winRows =
        updateSessionWindowInfo(pCurWin, startTsCols, endTsCols, pSDataBlock->info.rows, i, pInfo->gap, pStDeleted);
    code = doOneWindowAgg(pInfo, pSDataBlock, pCurWin, &pResult, i, winRows, numOfOutput, pOperator);
    if (code != TSDB_CODE_SUCCESS || pResult == NULL) {
      longjmp(pTaskInfo->env, TSDB_CODE_QRY_OUT_OF_MEMORY);
    }
<<<<<<< HEAD
    // window start(end) key interpolation
    // doWindowBorderInterpolation(pOperatorInfo, pSDataBlock, pInfo->binfo.pCtx, pResult, &nextWin, startPos, forwardRows,
    //                             pInfo->order, false);
    int32_t winNum = getNumCompactWindow(pAggSup->pResultRows, winIndex, gap);
=======

    int32_t winNum = getNumCompactWindow(pAggSup->pCurWins, winIndex, gap);
>>>>>>> 2fddb8a6
    if (winNum > 0) {
      compactTimeWindow(pInfo, winIndex, winNum, groupId, numOfOutput, pStUpdated, pStDeleted, pOperator);
    }
    pCurWin->isClosed = false;
    if (pInfo->twAggSup.calTrigger == STREAM_TRIGGER_AT_ONCE && pStUpdated) {
      SWinRes value = {.ts = pCurWin->win.skey, .groupId = groupId};
      code = taosHashPut(pStUpdated, &pCurWin->pos, sizeof(SResultRowPosition), &value, sizeof(SWinRes));
      if (code != TSDB_CODE_SUCCESS) {
        longjmp(pTaskInfo->env, TSDB_CODE_QRY_OUT_OF_MEMORY);
      }
      pCurWin->isOutput = true;
    }
    i += winRows;
  }
}

void deleteWindow(SArray* pWinInfos, int32_t index) {
  ASSERT(index >= 0 && index < taosArrayGetSize(pWinInfos));
  taosArrayRemove(pWinInfos, index);
}

static void doDeleteTimeWindows(SStreamAggSupporter* pAggSup, SSDataBlock* pBlock, int64_t gap, SArray* result) {
  SColumnInfoData* pStartTsCol = taosArrayGet(pBlock->pDataBlock, START_TS_COLUMN_INDEX);
  TSKEY*           startDatas = (TSKEY*)pStartTsCol->pData;
  SColumnInfoData* pEndTsCol = taosArrayGet(pBlock->pDataBlock, END_TS_COLUMN_INDEX);
  TSKEY*           endDatas = (TSKEY*)pEndTsCol->pData;
  SColumnInfoData* pGroupCol = taosArrayGet(pBlock->pDataBlock, UID_COLUMN_INDEX);
  uint64_t*        gpDatas = (uint64_t*)pGroupCol->pData;
  for (int32_t i = 0; i < pBlock->info.rows; i++) {
    int32_t winIndex = 0;
    while (1) {
      SResultWindowInfo* pCurWin = getCurSessionWindow(pAggSup, startDatas[i], endDatas[i], gpDatas[i], gap, &winIndex);
      if (!pCurWin) {
        break;
      }
      deleteWindow(pAggSup->pCurWins, winIndex);
      if (result) {
        taosArrayPush(result, pCurWin);
      }
    }
  }
}

static void doClearSessionWindows(SStreamAggSupporter* pAggSup, SExprSupp* pSup, SSDataBlock* pBlock, int32_t tsIndex,
                                  int32_t numOfOutput, int64_t gap, SArray* result) {
  SColumnInfoData* pColDataInfo = taosArrayGet(pBlock->pDataBlock, tsIndex);
  TSKEY*           tsCols = (TSKEY*)pColDataInfo->pData;
  int32_t          step = 0;
  for (int32_t i = 0; i < pBlock->info.rows; i += step) {
    int32_t            winIndex = 0;
    SResultWindowInfo* pCurWin =
        getCurSessionWindow(pAggSup, tsCols[i], INT64_MIN, pBlock->info.groupId, gap, &winIndex);
    if (!pCurWin || pCurWin->pos.pageId == -1) {
      // window has been closed.
      step = 1;
      continue;
    }
    step = updateSessionWindowInfo(pCurWin, tsCols, NULL, pBlock->info.rows, i, gap, NULL);
    ASSERT(isInWindow(pCurWin, tsCols[i], gap));
    doClearWindowImpl(&pCurWin->pos, pAggSup->pResultBuf, pSup, numOfOutput);
    if (result) {
      taosArrayPush(result, pCurWin);
    }
  }
}

static int32_t copyUpdateResult(SHashObj* pStUpdated, SArray* pUpdated) {
  void*  pData = NULL;
  size_t keyLen = 0;
  while ((pData = taosHashIterate(pStUpdated, pData)) != NULL) {
    void* key = taosHashGetKey(pData, &keyLen);
    ASSERT(keyLen == sizeof(SResultRowPosition));
    SResKeyPos* pos = taosMemoryMalloc(sizeof(SResKeyPos) + sizeof(uint64_t));
    if (pos == NULL) {
      return TSDB_CODE_QRY_OUT_OF_MEMORY;
    }
    pos->groupId = ((SWinRes*)pData)->groupId;
    pos->pos = *(SResultRowPosition*)key;
    *(int64_t*)pos->key = ((SWinRes*)pData)->ts;
    taosArrayPush(pUpdated, &pos);
  }
  taosArraySort(pUpdated, resultrowComparAsc);
  return TSDB_CODE_SUCCESS;
}

void doBuildDeleteDataBlock(SHashObj* pStDeleted, SSDataBlock* pBlock, void** Ite) {
  blockDataCleanup(pBlock);
  int32_t size = taosHashGetSize(pStDeleted);
  if (size == 0) {
    return;
  }
  blockDataEnsureCapacity(pBlock, size);
  size_t keyLen = 0;
  while (((*Ite) = taosHashIterate(pStDeleted, *Ite)) != NULL) {
    SColumnInfoData* pColInfoData = taosArrayGet(pBlock->pDataBlock, START_TS_COLUMN_INDEX);
    colDataAppend(pColInfoData, pBlock->info.rows, *Ite, false);
    for (int32_t i = 1; i < taosArrayGetSize(pBlock->pDataBlock); i++) {
      pColInfoData = taosArrayGet(pBlock->pDataBlock, i);
      colDataAppendNULL(pColInfoData, pBlock->info.rows);
    }
    pBlock->info.rows += 1;
    if (pBlock->info.rows + 1 >= pBlock->info.capacity) {
      break;
    }
  }
  if ((*Ite) == NULL) {
    taosHashClear(pStDeleted);
  }
}

static void rebuildTimeWindow(SStreamSessionAggOperatorInfo* pInfo, SArray* pWinArray, int32_t groupId,
                              int32_t numOfOutput, SOperatorInfo* pOperator) {
  SExprSupp*     pSup = &pOperator->exprSupp;
  SExecTaskInfo* pTaskInfo = pOperator->pTaskInfo;

  int32_t size = taosArrayGetSize(pWinArray);
  ASSERT(pInfo->pChildren);

  for (int32_t i = 0; i < size; i++) {
    SResultWindowInfo* pParentWin = taosArrayGet(pWinArray, i);
    SResultRow*        pCurResult = NULL;
    setWindowOutputBuf(pParentWin, &pCurResult, pSup->pCtx, groupId, numOfOutput, pSup->rowEntryInfoOffset,
                       &pInfo->streamAggSup, pTaskInfo);
    int32_t numOfChildren = taosArrayGetSize(pInfo->pChildren);
    for (int32_t j = 0; j < numOfChildren; j++) {
      SOperatorInfo*                 pChild = taosArrayGetP(pInfo->pChildren, j);
      SStreamSessionAggOperatorInfo* pChInfo = pChild->info;
      SArray*                        pChWins = getWinInfos(&pChInfo->streamAggSup, groupId);
      int32_t                        chWinSize = taosArrayGetSize(pChWins);
      int32_t index = binarySearch(pChWins, chWinSize, pParentWin->win.skey, TSDB_ORDER_DESC, getSessionWindowEndkey);
      if (index < 0) {
        index = 0;
      }
      for (int32_t k = index; k < chWinSize; k++) {
        SResultWindowInfo* pChWin = taosArrayGet(pChWins, k);
        if (pParentWin->win.skey <= pChWin->win.skey && pChWin->win.ekey <= pParentWin->win.ekey) {
          SResultRow* pChResult = NULL;
          setWindowOutputBuf(pChWin, &pChResult, pChild->exprSupp.pCtx, groupId, numOfOutput,
                             pChild->exprSupp.rowEntryInfoOffset, &pChInfo->streamAggSup, pTaskInfo);
          compactFunctions(pSup->pCtx, pChild->exprSupp.pCtx, numOfOutput, pTaskInfo);
          SFilePage* bufPage = getBufPage(pChInfo->streamAggSup.pResultBuf, pChWin->pos.pageId);
          releaseBufPage(pChInfo->streamAggSup.pResultBuf, bufPage);
          continue;
        } else if (!pChWin->isClosed) {
          break;
        }
      }
    }
    SFilePage* bufPage = getBufPage(pInfo->streamAggSup.pResultBuf, pParentWin->pos.pageId);
    ASSERT(size > 0);
    setBufPageDirty(bufPage, true);
    releaseBufPage(pInfo->streamAggSup.pResultBuf, bufPage);
  }
}

typedef SResultWindowInfo* (*__get_win_info_)(void*);
SResultWindowInfo* getResWinForSession(void* pData) { return (SResultWindowInfo*)pData; }
SResultWindowInfo* getResWinForState(void* pData) { return &((SStateWindowInfo*)pData)->winInfo; }

int32_t closeSessionWindow(SHashObj* pHashMap, STimeWindowAggSupp* pTwSup, SArray* pClosed, __get_win_info_ fn,
                           bool delete) {
  // Todo(liuyao) save window to tdb
  void** pIte = NULL;
  size_t keyLen = 0;
  while ((pIte = taosHashIterate(pHashMap, pIte)) != NULL) {
    uint64_t* pGroupId = taosHashGetKey(pIte, &keyLen);
    SArray*   pWins = (SArray*)(*pIte);
    int32_t   size = taosArrayGetSize(pWins);
    for (int32_t i = 0; i < size; i++) {
      void*              pWin = taosArrayGet(pWins, i);
      SResultWindowInfo* pSeWin = fn(pWin);
      if (isCloseWindow(&pSeWin->win, pTwSup)) {
        if (!pSeWin->isClosed) {
          pSeWin->isClosed = true;
          if (pTwSup->calTrigger == STREAM_TRIGGER_WINDOW_CLOSE && pClosed) {
            int32_t code = saveResult(pSeWin->win.skey, pSeWin->pos.pageId, pSeWin->pos.offset, *pGroupId, pClosed);
            if (code != TSDB_CODE_SUCCESS) {
              return code;
            }
            pSeWin->isOutput = true;
          }
          if (delete) {
            deleteWindow(pWins, i);
            i--;
            size = taosArrayGetSize(pWins);
          }
        }
        continue;
      }
      break;
    }
  }
  return TSDB_CODE_SUCCESS;
}

static void closeChildSessionWindow(SArray* pChildren, TSKEY maxTs, bool delete) {
  int32_t size = taosArrayGetSize(pChildren);
  for (int32_t i = 0; i < size; i++) {
    SOperatorInfo*                 pChildOp = taosArrayGetP(pChildren, i);
    SStreamSessionAggOperatorInfo* pChInfo = pChildOp->info;
    pChInfo->twAggSup.maxTs = TMAX(pChInfo->twAggSup.maxTs, maxTs);
    closeSessionWindow(pChInfo->streamAggSup.pResultRows, &pChInfo->twAggSup, NULL, getResWinForSession, delete);
  }
}

int32_t getAllSessionWindow(SHashObj* pHashMap, SArray* pClosed, __get_win_info_ fn) {
  void** pIte = NULL;
  while ((pIte = taosHashIterate(pHashMap, pIte)) != NULL) {
    SArray* pWins = (SArray*)(*pIte);
    int32_t size = taosArrayGetSize(pWins);
    for (int32_t i = 0; i < size; i++) {
      void*              pWin = taosArrayGet(pWins, i);
      SResultWindowInfo* pSeWin = fn(pWin);
      if (!pSeWin->isClosed) {
        int32_t code = saveResult(pSeWin->win.skey, pSeWin->pos.pageId, pSeWin->pos.offset, 0, pClosed);
        pSeWin->isOutput = true;
      }
    }
  }
  return TSDB_CODE_SUCCESS;
}

static void copyDeleteWindowInfo(SArray* pResWins, SHashObj* pStDeleted) {
  int32_t size = taosArrayGetSize(pResWins);
  for (int32_t i = 0; i < size; i++) {
    SResultWindowInfo* pWinInfo = taosArrayGet(pResWins, i);
    taosHashPut(pStDeleted, &pWinInfo->pos, sizeof(SResultRowPosition), &pWinInfo->win.skey, sizeof(TSKEY));
  }
}

static SSDataBlock* doStreamSessionAgg(SOperatorInfo* pOperator) {
  SExprSupp*                     pSup = &pOperator->exprSupp;
  SStreamSessionAggOperatorInfo* pInfo = pOperator->info;
  SOptrBasicInfo*                pBInfo = &pInfo->binfo;
  TSKEY                          maxTs = INT64_MIN;
  if (pOperator->status == OP_EXEC_DONE) {
    return NULL;
  } else if (pOperator->status == OP_RES_TO_RETURN) {
    doBuildDeleteDataBlock(pInfo->pStDeleted, pInfo->pDelRes, &pInfo->pDelIterator);
    if (pInfo->pDelRes->info.rows > 0) {
      printDataBlock(pInfo->pDelRes, IS_FINAL_OP(pInfo) ? "Final  Session" : "Single Session");
      return pInfo->pDelRes;
    }
    doBuildResultDatablock(pOperator, pBInfo, &pInfo->groupResInfo, pInfo->streamAggSup.pResultBuf);
    if (pBInfo->pRes->info.rows == 0 || !hasDataInGroupInfo(&pInfo->groupResInfo)) {
      doSetOperatorCompleted(pOperator);
    }
    printDataBlock(pBInfo->pRes, IS_FINAL_OP(pInfo) ? "Final  Session" : "Single Session");
    return pBInfo->pRes->info.rows == 0 ? NULL : pBInfo->pRes;
  }

  _hash_fn_t     hashFn = taosGetDefaultHashFunction(TSDB_DATA_TYPE_BINARY);
  SHashObj*      pStUpdated = taosHashInit(64, hashFn, true, HASH_NO_LOCK);
  SOperatorInfo* downstream = pOperator->pDownstream[0];
  SArray*        pUpdated = taosArrayInit(16, POINTER_BYTES);
  while (1) {
    SSDataBlock* pBlock = downstream->fpSet.getNextFn(downstream);
    if (pBlock == NULL) {
      break;
    }
    printDataBlock(pBlock, IS_FINAL_OP(pInfo) ? "Final  Session Recv" : "Single Session Recv");

    if (pBlock->info.type == STREAM_CLEAR) {
      SArray* pWins = taosArrayInit(16, sizeof(SResultWindowInfo));
      doClearSessionWindows(&pInfo->streamAggSup, &pOperator->exprSupp, pBlock, 0, pOperator->exprSupp.numOfExprs, 0,
                            pWins);
      if (IS_FINAL_OP(pInfo)) {
        int32_t                        childIndex = getChildIndex(pBlock);
        SOperatorInfo*                 pChildOp = taosArrayGetP(pInfo->pChildren, childIndex);
        SStreamSessionAggOperatorInfo* pChildInfo = pChildOp->info;
        doClearSessionWindows(&pChildInfo->streamAggSup, &pChildOp->exprSupp, pBlock, 0, pChildOp->exprSupp.numOfExprs,
                              0, NULL);
        rebuildTimeWindow(pInfo, pWins, pBlock->info.groupId, pOperator->exprSupp.numOfExprs, pOperator);
      }
      taosArrayDestroy(pWins);
      continue;
    } else if (pBlock->info.type == STREAM_DELETE_DATA || pBlock->info.type == STREAM_DELETE_RESULT) {
      SArray* pWins = taosArrayInit(16, sizeof(SResultWindowInfo));
      // gap must be 0
      doDeleteTimeWindows(&pInfo->streamAggSup, pBlock, 0, pWins);
      if (IS_FINAL_OP(pInfo)) {
        int32_t                        childIndex = getChildIndex(pBlock);
        SOperatorInfo*                 pChildOp = taosArrayGetP(pInfo->pChildren, childIndex);
        SStreamSessionAggOperatorInfo* pChildInfo = pChildOp->info;
        // gap must be 0
        doDeleteTimeWindows(&pChildInfo->streamAggSup, pBlock, 0, NULL);
        rebuildTimeWindow(pInfo, pWins, pBlock->info.groupId, pOperator->exprSupp.numOfExprs, pOperator);
      }
      copyDeleteWindowInfo(pWins, pInfo->pStDeleted);
      taosArrayDestroy(pWins);
      continue;
    } else if (pBlock->info.type == STREAM_GET_ALL) {
      getAllSessionWindow(pInfo->streamAggSup.pResultRows, pUpdated, getResWinForSession);
      continue;
    }

    if (pInfo->scalarSupp.pExprInfo != NULL) {
      SExprSupp* pExprSup = &pInfo->scalarSupp;
      projectApplyFunctions(pExprSup->pExprInfo, pBlock, pBlock, pExprSup->pCtx, pExprSup->numOfExprs, NULL);
    }
    // the pDataBlock are always the same one, no need to call this again
    setInputDataBlock(pOperator, pSup->pCtx, pBlock, TSDB_ORDER_ASC, MAIN_SCAN, true);
    doStreamSessionAggImpl(pOperator, pBlock, pStUpdated, pInfo->pStDeleted, IS_FINAL_OP(pInfo));
    if (IS_FINAL_OP(pInfo)) {
      int32_t chIndex = getChildIndex(pBlock);
      int32_t size = taosArrayGetSize(pInfo->pChildren);
      // if chIndex + 1 - size > 0, add new child
      for (int32_t i = 0; i < chIndex + 1 - size; i++) {
        SOperatorInfo* pChildOp =
            createStreamFinalSessionAggOperatorInfo(NULL, pInfo->pPhyNode, pOperator->pTaskInfo, 0);
        if (!pChildOp) {
          longjmp(pOperator->pTaskInfo->env, TSDB_CODE_QRY_OUT_OF_MEMORY);
        }
        taosArrayPush(pInfo->pChildren, &pChildOp);
      }
      SOperatorInfo* pChildOp = taosArrayGetP(pInfo->pChildren, chIndex);
      setInputDataBlock(pChildOp, pChildOp->exprSupp.pCtx, pBlock, TSDB_ORDER_ASC, MAIN_SCAN, true);
      doStreamSessionAggImpl(pChildOp, pBlock, NULL, NULL, true);
    }
    maxTs = TMAX(maxTs, pBlock->info.window.ekey);
  }

  pInfo->twAggSup.maxTs = TMAX(pInfo->twAggSup.maxTs, maxTs);
  // restore the value
  pOperator->status = OP_RES_TO_RETURN;

<<<<<<< HEAD
  SArray* pClosed = taosArrayInit(16, POINTER_BYTES);
  closeSessionWindow(pInfo->streamAggSup.pResultRows, &pInfo->twAggSup, pClosed,
      pInfo->twAggSup.calTrigger);
  SArray* pUpdated = taosArrayInit(16, POINTER_BYTES);
  copyUpdateResult(pStUpdated, pUpdated, pBInfo->pRes->info.groupId);
=======
  closeSessionWindow(pInfo->streamAggSup.pResultRows, &pInfo->twAggSup, pUpdated, getResWinForSession,
                     pInfo->ignoreExpiredData);
  closeChildSessionWindow(pInfo->pChildren, pInfo->twAggSup.maxTs, pInfo->ignoreExpiredData);
  copyUpdateResult(pStUpdated, pUpdated);
>>>>>>> 2fddb8a6
  taosHashCleanup(pStUpdated);

  finalizeUpdatedResult(pSup->numOfExprs, pInfo->streamAggSup.pResultBuf, pUpdated, pSup->rowEntryInfoOffset);
  initMultiResInfoFromArrayList(&pInfo->groupResInfo, pUpdated);
  blockDataEnsureCapacity(pInfo->binfo.pRes, pOperator->resultInfo.capacity);
  doBuildDeleteDataBlock(pInfo->pStDeleted, pInfo->pDelRes, &pInfo->pDelIterator);
  if (pInfo->pDelRes->info.rows > 0) {
    printDataBlock(pInfo->pDelRes, IS_FINAL_OP(pInfo) ? "Final  Session" : "Single Session");
    return pInfo->pDelRes;
  }
  doBuildResultDatablock(pOperator, &pInfo->binfo, &pInfo->groupResInfo, pInfo->streamAggSup.pResultBuf);
  printDataBlock(pBInfo->pRes, IS_FINAL_OP(pInfo) ? "Final  Session" : "Single Session");
  return pBInfo->pRes->info.rows == 0 ? NULL : pBInfo->pRes;
}

static void clearStreamSessionOperator(SStreamSessionAggOperatorInfo* pInfo) {
  void** pIte = NULL;
  while ((pIte = taosHashIterate(pInfo->streamAggSup.pResultRows, pIte)) != NULL) {
    SArray* pWins = (SArray*)(*pIte);
    int32_t size = taosArrayGetSize(pWins);
    for (int32_t i = 0; i < size; i++) {
      SResultWindowInfo* pWin = (SResultWindowInfo*)taosArrayGet(pWins, i);
      pWin->pos.pageId = -1;
      pWin->pos.offset = -1;
    }
  }
  clearDiskbasedBuf(pInfo->streamAggSup.pResultBuf);
  cleanupResultRowInfo(&pInfo->binfo.resultRowInfo);
  initResultRowInfo(&pInfo->binfo.resultRowInfo);
}

static void removeSessionResults(SHashObj* pHashMap, SArray* pWins) {
  int32_t size = taosArrayGetSize(pWins);
  for (int32_t i = 0; i < size; i++) {
    SResultWindowInfo* pWin = taosArrayGet(pWins, i);
    taosHashRemove(pHashMap, &pWin->pos, sizeof(SResultRowPosition));
  }
}

static SSDataBlock* doStreamSessionSemiAgg(SOperatorInfo* pOperator) {
  SStreamSessionAggOperatorInfo* pInfo = pOperator->info;
  SOptrBasicInfo*                pBInfo = &pInfo->binfo;
  TSKEY                          maxTs = INT64_MIN;
  SExprSupp*                     pSup = &pOperator->exprSupp;

  if (pOperator->status == OP_EXEC_DONE) {
    return NULL;
  } else if (pOperator->status == OP_RES_TO_RETURN) {
    doBuildResultDatablock(pOperator, pBInfo, &pInfo->groupResInfo, pInfo->streamAggSup.pResultBuf);
    if (pBInfo->pRes->info.rows > 0) {
      printDataBlock(pBInfo->pRes, "Semi  Session");
      return pBInfo->pRes;
    }

    // doBuildDeleteDataBlock(pInfo->pStDeleted, pInfo->pDelRes, &pInfo->pDelIterator);
    if (pInfo->pDelRes->info.rows > 0 && !pInfo->returnDelete) {
      pInfo->returnDelete = true;
      printDataBlock(pInfo->pDelRes, "Semi  Session");
      return pInfo->pDelRes;
    }

    if (pInfo->pUpdateRes->info.rows > 0) {
      // process the rest of the data
      pOperator->status = OP_OPENED;
      printDataBlock(pInfo->pUpdateRes, "Semi  Session");
      return pInfo->pUpdateRes;
    }
    // semi interval operator clear disk buffer
    clearStreamSessionOperator(pInfo);
    pOperator->status = OP_EXEC_DONE;
    return NULL;
  }

  _hash_fn_t     hashFn = taosGetDefaultHashFunction(TSDB_DATA_TYPE_BINARY);
  SHashObj*      pStUpdated = taosHashInit(64, hashFn, true, HASH_NO_LOCK);
  SOperatorInfo* downstream = pOperator->pDownstream[0];
  SArray*        pUpdated = taosArrayInit(16, POINTER_BYTES);
  while (1) {
    SSDataBlock* pBlock = downstream->fpSet.getNextFn(downstream);
    if (pBlock == NULL) {
      clearSpecialDataBlock(pInfo->pUpdateRes);
      break;
    }

    if (pBlock->info.type == STREAM_CLEAR) {
      SArray* pWins = taosArrayInit(16, sizeof(SResultWindowInfo));
      doClearSessionWindows(&pInfo->streamAggSup, pSup, pBlock, 0, pSup->numOfExprs, 0, pWins);
      removeSessionResults(pStUpdated, pWins);
      taosArrayDestroy(pWins);
      copyUpdateDataBlock(pInfo->pUpdateRes, pBlock, pInfo->primaryTsIndex);
      break;
    } else if (pBlock->info.type == STREAM_DELETE_DATA || pBlock->info.type == STREAM_DELETE_RESULT) {
      // gap must be 0
      doDeleteTimeWindows(&pInfo->streamAggSup, pBlock, 0, NULL);
      copyDataBlock(pInfo->pDelRes, pBlock);
      pInfo->pDelRes->info.type = STREAM_DELETE_RESULT;
      break;
    } else if (pBlock->info.type == STREAM_GET_ALL) {
      getAllSessionWindow(pInfo->streamAggSup.pResultRows, pUpdated, getResWinForSession);
      continue;
    }

    if (pInfo->scalarSupp.pExprInfo != NULL) {
      SExprSupp* pExprSup = &pInfo->scalarSupp;
      projectApplyFunctions(pExprSup->pExprInfo, pBlock, pBlock, pExprSup->pCtx, pExprSup->numOfExprs, NULL);
    }
    // the pDataBlock are always the same one, no need to call this again
    setInputDataBlock(pOperator, pSup->pCtx, pBlock, TSDB_ORDER_ASC, MAIN_SCAN, true);
    doStreamSessionAggImpl(pOperator, pBlock, pStUpdated, pInfo->pStDeleted, false);
    maxTs = TMAX(pInfo->twAggSup.maxTs, pBlock->info.window.ekey);
  }

  pInfo->twAggSup.maxTs = TMAX(pInfo->twAggSup.maxTs, maxTs);
  // restore the value
  pOperator->status = OP_RES_TO_RETURN;
  // semi operator
  // closeSessionWindow(pInfo->streamAggSup.pResultRows, &pInfo->twAggSup, pUpdated,
  //                    getResWinForSession);
  copyUpdateResult(pStUpdated, pUpdated);
  taosHashCleanup(pStUpdated);

  finalizeUpdatedResult(pOperator->exprSupp.numOfExprs, pInfo->streamAggSup.pResultBuf, pUpdated,
                        pSup->rowEntryInfoOffset);
  initMultiResInfoFromArrayList(&pInfo->groupResInfo, pUpdated);
  blockDataEnsureCapacity(pBInfo->pRes, pOperator->resultInfo.capacity);

  doBuildResultDatablock(pOperator, pBInfo, &pInfo->groupResInfo, pInfo->streamAggSup.pResultBuf);
  if (pBInfo->pRes->info.rows > 0) {
    printDataBlock(pBInfo->pRes, "Semi  Session");
    return pBInfo->pRes;
  }

  // doBuildDeleteDataBlock(pInfo->pStDeleted, pInfo->pDelRes, &pInfo->pDelIterator);
  if (pInfo->pDelRes->info.rows > 0 && !pInfo->returnDelete) {
    pInfo->returnDelete = true;
    printDataBlock(pInfo->pDelRes, "Semi  Session");
    return pInfo->pDelRes;
  }

  if (pInfo->pUpdateRes->info.rows > 0) {
    // process the rest of the data
    pOperator->status = OP_OPENED;
    printDataBlock(pInfo->pUpdateRes, "Semi  Session");
    return pInfo->pUpdateRes;
  }

  pOperator->status = OP_EXEC_DONE;
  return NULL;
}

SOperatorInfo* createStreamFinalSessionAggOperatorInfo(SOperatorInfo* downstream, SPhysiNode* pPhyNode,
                                                       SExecTaskInfo* pTaskInfo, int32_t numOfChild) {
  int32_t        code = TSDB_CODE_OUT_OF_MEMORY;
  SOperatorInfo* pOperator = createStreamSessionAggOperatorInfo(downstream, pPhyNode, pTaskInfo);
  if (pOperator == NULL) {
    goto _error;
  }
  SStreamSessionAggOperatorInfo* pInfo = pOperator->info;

  if (pPhyNode->type == QUERY_NODE_PHYSICAL_PLAN_STREAM_FINAL_SESSION) {
    pInfo->isFinal = true;
    pOperator->name = "StreamSessionFinalAggOperator";
  } else {
    pInfo->isFinal = false;
    pInfo->pUpdateRes = createResDataBlock(pPhyNode->pOutputDataBlockDesc);
    pInfo->pUpdateRes->info.type = STREAM_CLEAR;
    blockDataEnsureCapacity(pInfo->pUpdateRes, 128);
    pOperator->name = "StreamSessionSemiAggOperator";
    pOperator->fpSet =
        createOperatorFpSet(operatorDummyOpenFn, doStreamSessionSemiAgg, NULL, NULL,
                            destroyStreamSessionAggOperatorInfo, aggEncodeResultRow, aggDecodeResultRow, NULL);
  }
  pOperator->operatorType = pPhyNode->type;
  if (numOfChild > 0) {
    pInfo->pChildren = taosArrayInit(numOfChild, sizeof(void*));
    for (int32_t i = 0; i < numOfChild; i++) {
      SOperatorInfo* pChild = createStreamFinalSessionAggOperatorInfo(NULL, pPhyNode, pTaskInfo, 0);
      if (pChild == NULL) {
        goto _error;
      }
      taosArrayPush(pInfo->pChildren, &pChild);
    }
  }
  return pOperator;

_error:
  if (pInfo != NULL) {
    destroyStreamSessionAggOperatorInfo(pInfo, pOperator->exprSupp.numOfExprs);
  }

  taosMemoryFreeClear(pInfo);
  taosMemoryFreeClear(pOperator);
  pTaskInfo->code = code;
  return NULL;
}

void destroyStreamStateOperatorInfo(void* param, int32_t numOfOutput) {
  SStreamStateAggOperatorInfo* pInfo = (SStreamStateAggOperatorInfo*)param;
  cleanupBasicInfo(&pInfo->binfo);
  destroyStreamAggSupporter(&pInfo->streamAggSup);
  cleanupGroupResInfo(&pInfo->groupResInfo);
  if (pInfo->pChildren != NULL) {
    int32_t size = taosArrayGetSize(pInfo->pChildren);
    for (int32_t i = 0; i < size; i++) {
      SOperatorInfo*                 pChild = taosArrayGetP(pInfo->pChildren, i);
      SStreamSessionAggOperatorInfo* pChInfo = pChild->info;
      destroyStreamSessionAggOperatorInfo(pChInfo, numOfOutput);
      taosMemoryFreeClear(pChild);
      taosMemoryFreeClear(pChInfo);
    }
  }

  taosMemoryFreeClear(param);
}

int64_t getStateWinTsKey(void* data, int32_t index) {
  SStateWindowInfo* pStateWin = taosArrayGet(data, index);
  return pStateWin->winInfo.win.ekey;
}

SStateWindowInfo* addNewStateWindow(SArray* pWinInfos, TSKEY ts, char* pKeyData, SColumn* pCol) {
  SStateWindowInfo win = {
      .stateKey.bytes = pCol->bytes,
      .stateKey.type = pCol->type,
      .stateKey.pData = taosMemoryCalloc(1, pCol->bytes),
      .winInfo.pos.offset = -1,
      .winInfo.pos.pageId = -1,
      .winInfo.win.skey = ts,
      .winInfo.win.ekey = ts,
      .winInfo.isOutput = false,
      .winInfo.isClosed = false,
  };
  if (IS_VAR_DATA_TYPE(win.stateKey.type)) {
    varDataCopy(win.stateKey.pData, pKeyData);
  } else {
    memcpy(win.stateKey.pData, pKeyData, win.stateKey.bytes);
  }
  return taosArrayPush(pWinInfos, &win);
}

SStateWindowInfo* insertNewStateWindow(SArray* pWinInfos, TSKEY ts, char* pKeyData, int32_t index, SColumn* pCol) {
  SStateWindowInfo win = {
      .stateKey.bytes = pCol->bytes,
      .stateKey.type = pCol->type,
      .stateKey.pData = taosMemoryCalloc(1, pCol->bytes),
      .winInfo.pos.offset = -1,
      .winInfo.pos.pageId = -1,
      .winInfo.win.skey = ts,
      .winInfo.win.ekey = ts,
      .winInfo.isOutput = false,
      .winInfo.isClosed = false,
  };
  if (IS_VAR_DATA_TYPE(win.stateKey.type)) {
    varDataCopy(win.stateKey.pData, pKeyData);
  } else {
    memcpy(win.stateKey.pData, pKeyData, win.stateKey.bytes);
  }
  return taosArrayInsert(pWinInfos, index, &win);
}

bool isTsInWindow(SStateWindowInfo* pWin, TSKEY ts) {
  if (pWin->winInfo.win.skey <= ts && ts <= pWin->winInfo.win.ekey) {
    return true;
  }
  return false;
}

bool isEqualStateKey(SStateWindowInfo* pWin, char* pKeyData) {
  return pKeyData && compareVal(pKeyData, &pWin->stateKey);
}

SStateWindowInfo* getStateWindowByTs(SStreamAggSupporter* pAggSup, TSKEY ts, uint64_t groupId, int32_t* pIndex) {
  SArray* pWinInfos = getWinInfos(pAggSup, groupId);
  pAggSup->pCurWins = pWinInfos;
  int32_t           size = taosArrayGetSize(pWinInfos);
  int32_t           index = binarySearch(pWinInfos, size, ts, TSDB_ORDER_DESC, getStateWinTsKey);
  SStateWindowInfo* pWin = NULL;
  if (index >= 0) {
    pWin = taosArrayGet(pWinInfos, index);
    if (isTsInWindow(pWin, ts)) {
      *pIndex = index;
      return pWin;
    }
  }

  if (index + 1 < size) {
    pWin = taosArrayGet(pWinInfos, index + 1);
    if (isTsInWindow(pWin, ts)) {
      *pIndex = index + 1;
      return pWin;
    }
  }
  *pIndex = 0;
  return NULL;
}

SStateWindowInfo* getStateWindow(SStreamAggSupporter* pAggSup, TSKEY ts, uint64_t groupId, char* pKeyData,
                                 SColumn* pCol, int32_t* pIndex) {
  SArray* pWinInfos = getWinInfos(pAggSup, groupId);
  pAggSup->pCurWins = pWinInfos;
  int32_t size = taosArrayGetSize(pWinInfos);
  if (size == 0) {
    *pIndex = 0;
    return addNewStateWindow(pWinInfos, ts, pKeyData, pCol);
  }
  int32_t           index = binarySearch(pWinInfos, size, ts, TSDB_ORDER_DESC, getStateWinTsKey);
  SStateWindowInfo* pWin = NULL;
  if (index >= 0) {
    pWin = taosArrayGet(pWinInfos, index);
    if (isTsInWindow(pWin, ts)) {
      *pIndex = index;
      return pWin;
    }
  }

  if (index + 1 < size) {
    pWin = taosArrayGet(pWinInfos, index + 1);
    if (isTsInWindow(pWin, ts) || isEqualStateKey(pWin, pKeyData)) {
      *pIndex = index + 1;
      return pWin;
    }
  }

  if (index >= 0) {
    pWin = taosArrayGet(pWinInfos, index);
    if (isEqualStateKey(pWin, pKeyData)) {
      *pIndex = index;
      return pWin;
    }
  }

  if (index == size - 1) {
    *pIndex = taosArrayGetSize(pWinInfos);
    return addNewStateWindow(pWinInfos, ts, pKeyData, pCol);
  }
  *pIndex = index + 1;
  return insertNewStateWindow(pWinInfos, ts, pKeyData, index + 1, pCol);
}

int32_t updateStateWindowInfo(SArray* pWinInfos, int32_t winIndex, TSKEY* pTs, SColumnInfoData* pKeyCol, int32_t rows,
                              int32_t start, bool* allEqual, SHashObj* pSeDelete) {
  *allEqual = true;
  SStateWindowInfo* pWinInfo = taosArrayGet(pWinInfos, winIndex);
  for (int32_t i = start; i < rows; ++i) {
    char* pKeyData = colDataGetData(pKeyCol, i);
    if (!isTsInWindow(pWinInfo, pTs[i])) {
      if (isEqualStateKey(pWinInfo, pKeyData)) {
        int32_t size = taosArrayGetSize(pWinInfos);
        if (winIndex + 1 < size) {
          SStateWindowInfo* pNextWin = taosArrayGet(pWinInfos, winIndex + 1);
          // ts belongs to the next window
          if (pTs[i] >= pNextWin->winInfo.win.skey) {
            return i - start;
          }
        }
      } else {
        return i - start;
      }
    }
    if (pWinInfo->winInfo.win.skey > pTs[i]) {
      if (pSeDelete && pWinInfo->winInfo.isOutput) {
        taosHashPut(pSeDelete, &pWinInfo->winInfo.pos, sizeof(SResultRowPosition), &pWinInfo->winInfo.win.skey,
                    sizeof(TSKEY));
        pWinInfo->winInfo.isOutput = false;
      }
      pWinInfo->winInfo.win.skey = pTs[i];
    }
    pWinInfo->winInfo.win.ekey = TMAX(pWinInfo->winInfo.win.ekey, pTs[i]);
    if (!isEqualStateKey(pWinInfo, pKeyData)) {
      *allEqual = false;
    }
  }
  return rows - start;
}

static void doClearStateWindows(SStreamAggSupporter* pAggSup, SSDataBlock* pBlock, int32_t tsIndex, SColumn* pCol,
                                int32_t keyIndex, SHashObj* pSeUpdated, SHashObj* pSeDeleted) {
  SColumnInfoData* pTsColInfo = taosArrayGet(pBlock->pDataBlock, tsIndex);
  SColumnInfoData* pKeyColInfo = taosArrayGet(pBlock->pDataBlock, keyIndex);
  TSKEY*           tsCol = (TSKEY*)pTsColInfo->pData;
  bool             allEqual = false;
  int32_t          step = 1;
  for (int32_t i = 0; i < pBlock->info.rows; i += step) {
    char*             pKeyData = colDataGetData(pKeyColInfo, i);
    int32_t           winIndex = 0;
    SStateWindowInfo* pCurWin = getStateWindowByTs(pAggSup, tsCol[i], pBlock->info.groupId, &winIndex);
    if (!pCurWin) {
      continue;
    }
    step = updateStateWindowInfo(pAggSup->pCurWins, winIndex, tsCol, pKeyColInfo, pBlock->info.rows, i, &allEqual,
                                 pSeDeleted);
    ASSERT(isTsInWindow(pCurWin, tsCol[i]) || isEqualStateKey(pCurWin, pKeyData));
    taosArrayPush(pAggSup->pScanWindow, &pCurWin->winInfo.win);
    taosHashRemove(pSeUpdated, &pCurWin->winInfo.pos, sizeof(SResultRowPosition));
    deleteWindow(pAggSup->pCurWins, winIndex);
  }
}

static void doStreamStateAggImpl(SOperatorInfo* pOperator, SSDataBlock* pSDataBlock, SHashObj* pSeUpdated,
                                 SHashObj* pStDeleted) {
  SExecTaskInfo*               pTaskInfo = pOperator->pTaskInfo;
  SStreamStateAggOperatorInfo* pInfo = pOperator->info;
  bool                         masterScan = true;
  int32_t                      numOfOutput = pOperator->exprSupp.numOfExprs;
  int64_t                      groupId = pSDataBlock->info.groupId;
  int64_t                      code = TSDB_CODE_SUCCESS;
  int32_t                      step = 1;
  bool                         ascScan = true;
  TSKEY*                       tsCols = NULL;
  SResultRow*                  pResult = NULL;
  int32_t                      winRows = 0;
  if (pSDataBlock->pDataBlock != NULL) {
    SColumnInfoData* pColDataInfo = taosArrayGet(pSDataBlock->pDataBlock, pInfo->primaryTsIndex);
    tsCols = (int64_t*)pColDataInfo->pData;
  } else {
    return;
  }

  SStreamAggSupporter* pAggSup = &pInfo->streamAggSup;
  SColumnInfoData*     pKeyColInfo = taosArrayGet(pSDataBlock->pDataBlock, pInfo->stateCol.slotId);
  for (int32_t i = 0; i < pSDataBlock->info.rows; i += winRows) {
    if (pInfo->ignoreExpiredData && isOverdue(tsCols[i], &pInfo->twAggSup)) {
      i++;
      continue;
    }
    char*             pKeyData = colDataGetData(pKeyColInfo, i);
    int32_t           winIndex = 0;
    bool              allEqual = true;
    SStateWindowInfo* pCurWin =
        getStateWindow(pAggSup, tsCols[i], pSDataBlock->info.groupId, pKeyData, &pInfo->stateCol, &winIndex);
    winRows = updateStateWindowInfo(pAggSup->pCurWins, winIndex, tsCols, pKeyColInfo, pSDataBlock->info.rows, i,
                                    &allEqual, pInfo->pSeDeleted);
    if (!allEqual) {
      taosArrayPush(pAggSup->pScanWindow, &pCurWin->winInfo.win);
      taosHashRemove(pSeUpdated, &pCurWin->winInfo.pos, sizeof(SResultRowPosition));
      deleteWindow(pAggSup->pCurWins, winIndex);
      continue;
    }
    code = doOneStateWindowAgg(pInfo, pSDataBlock, &pCurWin->winInfo, &pResult, i, winRows, numOfOutput, pOperator);
    if (code != TSDB_CODE_SUCCESS || pResult == NULL) {
      longjmp(pTaskInfo->env, TSDB_CODE_QRY_OUT_OF_MEMORY);
    }
    pCurWin->winInfo.isClosed = false;
    if (pInfo->twAggSup.calTrigger == STREAM_TRIGGER_AT_ONCE) {
      SWinRes value = {.ts = pCurWin->winInfo.win.skey, .groupId = groupId};
      code = taosHashPut(pSeUpdated, &pCurWin->winInfo.pos, sizeof(SResultRowPosition), &value, sizeof(SWinRes));
      if (code != TSDB_CODE_SUCCESS) {
        longjmp(pTaskInfo->env, TSDB_CODE_QRY_OUT_OF_MEMORY);
      }
      pCurWin->winInfo.isOutput = true;
    }
  }
}

static SSDataBlock* doStreamStateAgg(SOperatorInfo* pOperator) {
  if (pOperator->status == OP_EXEC_DONE) {
    return NULL;
  }

  SExprSupp*                   pSup = &pOperator->exprSupp;
  SStreamStateAggOperatorInfo* pInfo = pOperator->info;
  SOptrBasicInfo*              pBInfo = &pInfo->binfo;
  if (pOperator->status == OP_RES_TO_RETURN) {
    doBuildDeleteDataBlock(pInfo->pSeDeleted, pInfo->pDelRes, &pInfo->pDelIterator);
    if (pInfo->pDelRes->info.rows > 0) {
      printDataBlock(pInfo->pDelRes, "single state");
      return pInfo->pDelRes;
    }
    doBuildResultDatablock(pOperator, pBInfo, &pInfo->groupResInfo, pInfo->streamAggSup.pResultBuf);
    if (pBInfo->pRes->info.rows == 0 || !hasDataInGroupInfo(&pInfo->groupResInfo)) {
      doSetOperatorCompleted(pOperator);
    }
    printDataBlock(pBInfo->pRes, "single state");
    return pBInfo->pRes->info.rows == 0 ? NULL : pBInfo->pRes;
  }

  _hash_fn_t     hashFn = taosGetDefaultHashFunction(TSDB_DATA_TYPE_BINARY);
  SHashObj*      pSeUpdated = taosHashInit(64, hashFn, true, HASH_NO_LOCK);
  SOperatorInfo* downstream = pOperator->pDownstream[0];
  SArray*        pUpdated = taosArrayInit(16, POINTER_BYTES);
  while (1) {
    SSDataBlock* pBlock = downstream->fpSet.getNextFn(downstream);
    if (pBlock == NULL) {
      break;
    }
    printDataBlock(pBlock, "single state recv");

    if (pBlock->info.type == STREAM_CLEAR) {
      doClearStateWindows(&pInfo->streamAggSup, pBlock, pInfo->primaryTsIndex, &pInfo->stateCol, pInfo->stateCol.slotId,
                          pSeUpdated, pInfo->pSeDeleted);
      continue;
    } else if (pBlock->info.type == STREAM_DELETE_DATA) {
      SArray* pWins = taosArrayInit(16, sizeof(SResultWindowInfo));
      doDeleteTimeWindows(&pInfo->streamAggSup, pBlock, 0, pWins);
      copyDeleteWindowInfo(pWins, pInfo->pSeDeleted);
      taosArrayDestroy(pWins);
      continue;
    } else if (pBlock->info.type == STREAM_GET_ALL) {
      getAllSessionWindow(pInfo->streamAggSup.pResultRows, pUpdated, getResWinForState);
      continue;
    }

    if (pInfo->scalarSupp.pExprInfo != NULL) {
      SExprSupp* pExprSup = &pInfo->scalarSupp;
      projectApplyFunctions(pExprSup->pExprInfo, pBlock, pBlock, pExprSup->pCtx, pExprSup->numOfExprs, NULL);
    }
    // the pDataBlock are always the same one, no need to call this again
    setInputDataBlock(pOperator, pSup->pCtx, pBlock, TSDB_ORDER_ASC, MAIN_SCAN, true);
    doStreamStateAggImpl(pOperator, pBlock, pSeUpdated, pInfo->pSeDeleted);
    pInfo->twAggSup.maxTs = TMAX(pInfo->twAggSup.maxTs, pBlock->info.window.ekey);
  }
  // restore the value
  pOperator->status = OP_RES_TO_RETURN;

  closeSessionWindow(pInfo->streamAggSup.pResultRows, &pInfo->twAggSup, pUpdated, getResWinForState,
                     pInfo->ignoreExpiredData);
  closeChildSessionWindow(pInfo->pChildren, pInfo->twAggSup.maxTs, pInfo->ignoreExpiredData);
  copyUpdateResult(pSeUpdated, pUpdated);
  taosHashCleanup(pSeUpdated);

  finalizeUpdatedResult(pOperator->exprSupp.numOfExprs, pInfo->streamAggSup.pResultBuf, pUpdated,
                        pSup->rowEntryInfoOffset);
  initMultiResInfoFromArrayList(&pInfo->groupResInfo, pUpdated);
  blockDataEnsureCapacity(pInfo->binfo.pRes, pOperator->resultInfo.capacity);
  doBuildDeleteDataBlock(pInfo->pSeDeleted, pInfo->pDelRes, &pInfo->pDelIterator);
  if (pInfo->pDelRes->info.rows > 0) {
    printDataBlock(pInfo->pDelRes, "single state");
    return pInfo->pDelRes;
  }
  doBuildResultDatablock(pOperator, &pInfo->binfo, &pInfo->groupResInfo, pInfo->streamAggSup.pResultBuf);
  printDataBlock(pBInfo->pRes, "single state");
  return pBInfo->pRes->info.rows == 0 ? NULL : pBInfo->pRes;
}

int32_t initStateAggSupporter(SStreamAggSupporter* pSup, const char* pKey, SqlFunctionCtx* pCtx, int32_t numOfOutput) {
  return initStreamAggSupporter(pSup, pKey, pCtx, numOfOutput, sizeof(SStateWindowInfo));
}

SOperatorInfo* createStreamStateAggOperatorInfo(SOperatorInfo* downstream, SPhysiNode* pPhyNode,
                                                SExecTaskInfo* pTaskInfo) {
  SStreamStateWinodwPhysiNode* pStateNode = (SStreamStateWinodwPhysiNode*)pPhyNode;
  SSDataBlock*                 pResBlock = createResDataBlock(pPhyNode->pOutputDataBlockDesc);
  int32_t                      tsSlotId = ((SColumnNode*)pStateNode->window.pTspk)->slotId;
  SColumnNode*                 pColNode = (SColumnNode*)((STargetNode*)pStateNode->pStateKey)->pExpr;
  int32_t                      code = TSDB_CODE_OUT_OF_MEMORY;

  SStreamStateAggOperatorInfo* pInfo = taosMemoryCalloc(1, sizeof(SStreamStateAggOperatorInfo));
  SOperatorInfo*               pOperator = taosMemoryCalloc(1, sizeof(SOperatorInfo));
  if (pInfo == NULL || pOperator == NULL) {
    goto _error;
  }

  SExprSupp* pSup = &pOperator->exprSupp;

  int32_t    numOfCols = 0;
  SExprInfo* pExprInfo = createExprInfo(pStateNode->window.pFuncs, NULL, &numOfCols);

  pInfo->stateCol = extractColumnFromColumnNode(pColNode);
  initResultSizeInfo(&pOperator->resultInfo, 4096);
  if (pStateNode->window.pExprs != NULL) {
    int32_t    numOfScalar = 0;
    SExprInfo* pScalarExprInfo = createExprInfo(pStateNode->window.pExprs, NULL, &numOfScalar);
    int32_t    code = initExprSupp(&pInfo->scalarSupp, pScalarExprInfo, numOfScalar);
    if (code != TSDB_CODE_SUCCESS) {
      goto _error;
    }
  }

  initResultRowInfo(&pInfo->binfo.resultRowInfo);
  pInfo->twAggSup = (STimeWindowAggSupp){
      .waterMark = pStateNode->window.watermark,
      .calTrigger = pStateNode->window.triggerType,
      .maxTs = INT64_MIN,
  };
  initExecTimeWindowInfo(&pInfo->twAggSup.timeWindowData, &pTaskInfo->window);

  code = initBasicInfoEx(&pInfo->binfo, pSup, pExprInfo, numOfCols, pResBlock);
  if (code != TSDB_CODE_SUCCESS) {
    goto _error;
  }

  code = initStateAggSupporter(&pInfo->streamAggSup, "StreamStateAggOperatorInfo", pSup->pCtx, numOfCols);
  if (code != TSDB_CODE_SUCCESS) {
    goto _error;
  }

  pInfo->pDummyCtx = (SqlFunctionCtx*)taosMemoryCalloc(numOfCols, sizeof(SqlFunctionCtx));
  if (pInfo->pDummyCtx == NULL) {
    goto _error;
  }

  initDummyFunction(pInfo->pDummyCtx, pSup->pCtx, numOfCols);
  pInfo->primaryTsIndex = tsSlotId;
  pInfo->order = TSDB_ORDER_ASC;
  _hash_fn_t hashFn = taosGetDefaultHashFunction(TSDB_DATA_TYPE_BINARY);
  pInfo->pSeDeleted = taosHashInit(64, hashFn, true, HASH_NO_LOCK);
  pInfo->pDelIterator = NULL;
  // pInfo->pDelRes = createPullDataBlock(); // todo(liuyao) for delete
  pInfo->pDelRes = createOneDataBlock(pInfo->binfo.pRes, false);  // todo(liuyao) for delete
  pInfo->pDelRes->info.type = STREAM_DELETE_RESULT;               // todo(liuyao) for delete
  pInfo->pChildren = NULL;
  pInfo->ignoreExpiredData = pStateNode->window.igExpired;

  pOperator->name = "StreamStateAggOperator";
  pOperator->operatorType = QUERY_NODE_PHYSICAL_PLAN_STREAM_STATE;
  pOperator->blocking = true;
  pOperator->status = OP_NOT_OPENED;
  pOperator->exprSupp.numOfExprs = numOfCols;
  pOperator->exprSupp.pExprInfo = pExprInfo;
  pOperator->pTaskInfo = pTaskInfo;
  pOperator->info = pInfo;
  pOperator->fpSet = createOperatorFpSet(operatorDummyOpenFn, doStreamStateAgg, NULL, NULL,
                                         destroyStreamStateOperatorInfo, aggEncodeResultRow, aggDecodeResultRow, NULL);
  initDownStream(downstream, &pInfo->streamAggSup, 0, pInfo->twAggSup.waterMark, pOperator->operatorType);
  code = appendDownstream(pOperator, &downstream, 1);
  if (code != TSDB_CODE_SUCCESS) {
    goto _error;
  }
  return pOperator;

_error:
  destroyStreamStateOperatorInfo(pInfo, numOfCols);
  taosMemoryFreeClear(pInfo);
  taosMemoryFreeClear(pOperator);
  pTaskInfo->code = code;
  return NULL;
}

void destroyMergeAlignedIntervalOperatorInfo(void* param, int32_t numOfOutput) {
  SMergeAlignedIntervalAggOperatorInfo* miaInfo = (SMergeAlignedIntervalAggOperatorInfo*)param;
  destroyIntervalOperatorInfo(miaInfo->intervalAggOperatorInfo, numOfOutput);

  taosMemoryFreeClear(param);
}

static int32_t outputMergeAlignedIntervalResult(SOperatorInfo* pOperatorInfo, uint64_t tableGroupId,
                                                SSDataBlock* pResultBlock, TSKEY wstartTs) {
  SMergeAlignedIntervalAggOperatorInfo* miaInfo = pOperatorInfo->info;
  SIntervalAggOperatorInfo*             iaInfo = miaInfo->intervalAggOperatorInfo;
  SExecTaskInfo*                        pTaskInfo = pOperatorInfo->pTaskInfo;

  SExprSupp* pSup = &pOperatorInfo->exprSupp;
  bool       ascScan = (iaInfo->order == TSDB_ORDER_ASC);

  SET_RES_WINDOW_KEY(iaInfo->aggSup.keyBuf, &wstartTs, TSDB_KEYSIZE, tableGroupId);
  SResultRowPosition* p1 = (SResultRowPosition*)taosHashGet(iaInfo->aggSup.pResultRowHashTable, iaInfo->aggSup.keyBuf,
                                                            GET_RES_WINDOW_KEY_LEN(TSDB_KEYSIZE));
  ASSERT(p1 != NULL);

  finalizeResultRowIntoResultDataBlock(iaInfo->aggSup.pResultBuf, p1, pSup->pCtx, pSup->pExprInfo, pSup->numOfExprs,
                                       pSup->rowEntryInfoOffset, pResultBlock, pTaskInfo);
  taosHashRemove(iaInfo->aggSup.pResultRowHashTable, iaInfo->aggSup.keyBuf, GET_RES_WINDOW_KEY_LEN(TSDB_KEYSIZE));

  return 0;
}

static void doMergeAlignedIntervalAggImpl(SOperatorInfo* pOperatorInfo, SResultRowInfo* pResultRowInfo,
                                          SSDataBlock* pBlock, int32_t scanFlag, SSDataBlock* pResultBlock) {
  SMergeAlignedIntervalAggOperatorInfo* miaInfo = pOperatorInfo->info;
  SIntervalAggOperatorInfo*             iaInfo = miaInfo->intervalAggOperatorInfo;

  SExecTaskInfo* pTaskInfo = pOperatorInfo->pTaskInfo;
  SExprSupp*     pSup = &pOperatorInfo->exprSupp;

  int32_t     startPos = 0;
  int32_t     numOfOutput = pSup->numOfExprs;
  int64_t*    tsCols = extractTsCol(pBlock, iaInfo);
  uint64_t    tableGroupId = pBlock->info.groupId;
  TSKEY       blockStartTs = getStartTsKey(&pBlock->info.window, tsCols);
  SResultRow* pResult = NULL;

  STimeWindow win;
  win.skey = blockStartTs;
  win.ekey =
      taosTimeAdd(win.skey, iaInfo->interval.interval, iaInfo->interval.intervalUnit, iaInfo->interval.precision) - 1;

  // TODO: remove the hash table (groupid + winkey => result row position)
  int32_t ret = setTimeWindowOutputBuf(pResultRowInfo, &win, (scanFlag == MAIN_SCAN), &pResult, tableGroupId,
                                       pSup->pCtx, numOfOutput, pSup->rowEntryInfoOffset, &iaInfo->aggSup, pTaskInfo);
  if (ret != TSDB_CODE_SUCCESS || pResult == NULL) {
    longjmp(pTaskInfo->env, TSDB_CODE_QRY_OUT_OF_MEMORY);
  }

  TSKEY       currTs = blockStartTs;
  TSKEY       currPos = startPos;
  STimeWindow currWin = win;
  while (1) {
    ++currPos;
    if (currPos >= pBlock->info.rows) {
      break;
    }
    if (tsCols[currPos] == currTs) {
      continue;
    } else {
      updateTimeWindowInfo(&iaInfo->twAggSup.timeWindowData, &currWin, true);
      doApplyFunctions(pTaskInfo, pSup->pCtx, &currWin, &iaInfo->twAggSup.timeWindowData, startPos, currPos - startPos,
                       tsCols, pBlock->info.rows, numOfOutput, iaInfo->order);

      outputMergeAlignedIntervalResult(pOperatorInfo, tableGroupId, pResultBlock, currTs);

      currTs = tsCols[currPos];
      currWin.skey = currTs;
      currWin.ekey = taosTimeAdd(currWin.skey, iaInfo->interval.interval, iaInfo->interval.intervalUnit,
                                 iaInfo->interval.precision) -
                     1;
      startPos = currPos;
      ret = setTimeWindowOutputBuf(pResultRowInfo, &currWin, (scanFlag == MAIN_SCAN), &pResult, tableGroupId,
                                   pSup->pCtx, numOfOutput, pSup->rowEntryInfoOffset, &iaInfo->aggSup, pTaskInfo);
      if (ret != TSDB_CODE_SUCCESS || pResult == NULL) {
        longjmp(pTaskInfo->env, TSDB_CODE_QRY_OUT_OF_MEMORY);
      }
    }
  }
  updateTimeWindowInfo(&iaInfo->twAggSup.timeWindowData, &currWin, true);
  doApplyFunctions(pTaskInfo, pSup->pCtx, &currWin, &iaInfo->twAggSup.timeWindowData, startPos, currPos - startPos,
                   tsCols, pBlock->info.rows, numOfOutput, iaInfo->order);

  outputMergeAlignedIntervalResult(pOperatorInfo, tableGroupId, pResultBlock, currTs);
}

static SSDataBlock* doMergeAlignedIntervalAgg(SOperatorInfo* pOperator) {
  SExecTaskInfo* pTaskInfo = pOperator->pTaskInfo;

  SMergeAlignedIntervalAggOperatorInfo* miaInfo = pOperator->info;
  SIntervalAggOperatorInfo*             iaInfo = miaInfo->intervalAggOperatorInfo;
  if (pOperator->status == OP_EXEC_DONE) {
    return NULL;
  }

  SExprSupp*   pSup = &pOperator->exprSupp;
  SSDataBlock* pRes = iaInfo->binfo.pRes;
  blockDataCleanup(pRes);
  blockDataEnsureCapacity(pRes, pOperator->resultInfo.capacity);

  if (!miaInfo->inputBlocksFinished) {
    SOperatorInfo* downstream = pOperator->pDownstream[0];
    int32_t        scanFlag = MAIN_SCAN;
    while (1) {
      SSDataBlock* pBlock = NULL;
      if (miaInfo->prefetchedBlock == NULL) {
        pBlock = downstream->fpSet.getNextFn(downstream);
      } else {
        pBlock = miaInfo->prefetchedBlock;
        miaInfo->groupId = pBlock->info.groupId;
        miaInfo->prefetchedBlock = NULL;
      }

      if (pBlock == NULL) {
        miaInfo->inputBlocksFinished = true;
        break;
      }

      if (!miaInfo->hasGroupId) {
        miaInfo->hasGroupId = true;
        miaInfo->groupId = pBlock->info.groupId;
      } else if (miaInfo->groupId != pBlock->info.groupId) {
        miaInfo->prefetchedBlock = pBlock;
        break;
      }

      getTableScanInfo(pOperator, &iaInfo->order, &scanFlag);
      setInputDataBlock(pOperator, pSup->pCtx, pBlock, iaInfo->order, scanFlag, true);
      doMergeAlignedIntervalAggImpl(pOperator, &iaInfo->binfo.resultRowInfo, pBlock, scanFlag, pRes);
      doFilter(miaInfo->pCondition, pRes);
      if (pRes->info.rows >= pOperator->resultInfo.capacity) {
        break;
      }
    }

    pRes->info.groupId = miaInfo->groupId;
  }
  miaInfo->hasGroupId = false;

  if (miaInfo->inputBlocksFinished) {
    doSetOperatorCompleted(pOperator);
  }

  size_t rows = pRes->info.rows;
  pOperator->resultInfo.totalRows += rows;
  return (rows == 0) ? NULL : pRes;
}

SOperatorInfo* createMergeAlignedIntervalOperatorInfo(SOperatorInfo* downstream, SExprInfo* pExprInfo,
                                                      int32_t numOfCols, SSDataBlock* pResBlock, SInterval* pInterval,
                                                      int32_t primaryTsSlotId, SNode* pCondition,
                                                      SExecTaskInfo* pTaskInfo) {
  SMergeAlignedIntervalAggOperatorInfo* miaInfo = taosMemoryCalloc(1, sizeof(SMergeAlignedIntervalAggOperatorInfo));
  SOperatorInfo*                        pOperator = taosMemoryCalloc(1, sizeof(SOperatorInfo));
  if (miaInfo == NULL || pOperator == NULL) {
    goto _error;
  }

  miaInfo->intervalAggOperatorInfo = taosMemoryCalloc(1, sizeof(SIntervalAggOperatorInfo));
  if (miaInfo->intervalAggOperatorInfo == NULL) {
    goto _error;
  }

  SIntervalAggOperatorInfo* iaInfo = miaInfo->intervalAggOperatorInfo;
  SExprSupp*                pSup = &pOperator->exprSupp;

  miaInfo->pCondition = pCondition;
  iaInfo->win = pTaskInfo->window;
  iaInfo->order = TSDB_ORDER_ASC;
  iaInfo->interval = *pInterval;
  iaInfo->execModel = pTaskInfo->execModel;
  iaInfo->primaryTsIndex = primaryTsSlotId;

  size_t keyBufSize = sizeof(int64_t) + sizeof(int64_t) + POINTER_BYTES;
  initResultSizeInfo(&pOperator->resultInfo, 4096);

  int32_t code =
      initAggInfo(&pOperator->exprSupp, &iaInfo->aggSup, pExprInfo, numOfCols, keyBufSize, pTaskInfo->id.str);
  initBasicInfo(&iaInfo->binfo, pResBlock);

  initExecTimeWindowInfo(&iaInfo->twAggSup.timeWindowData, &iaInfo->win);

  iaInfo->timeWindowInterpo = timeWindowinterpNeeded(pSup->pCtx, numOfCols, iaInfo);
  if (iaInfo->timeWindowInterpo) {
    iaInfo->binfo.resultRowInfo.openWindow = tdListNew(sizeof(SResultRowPosition));
  }

  if (code != TSDB_CODE_SUCCESS) {
    goto _error;
  }

  initResultRowInfo(&iaInfo->binfo.resultRowInfo);

  pOperator->name = "TimeMergeAlignedIntervalAggOperator";
  pOperator->operatorType = QUERY_NODE_PHYSICAL_PLAN_MERGE_ALIGNED_INTERVAL;
  pOperator->blocking = false;
  pOperator->status = OP_NOT_OPENED;
  pOperator->exprSupp.pExprInfo = pExprInfo;
  pOperator->pTaskInfo = pTaskInfo;
  pOperator->exprSupp.numOfExprs = numOfCols;
  pOperator->info = miaInfo;

  pOperator->fpSet = createOperatorFpSet(operatorDummyOpenFn, doMergeAlignedIntervalAgg, NULL, NULL,
                                         destroyMergeAlignedIntervalOperatorInfo, NULL, NULL, NULL);

  code = appendDownstream(pOperator, &downstream, 1);
  if (code != TSDB_CODE_SUCCESS) {
    goto _error;
  }

  return pOperator;

_error:
  destroyMergeAlignedIntervalOperatorInfo(miaInfo, numOfCols);
  taosMemoryFreeClear(miaInfo);
  taosMemoryFreeClear(pOperator);
  pTaskInfo->code = code;
  return NULL;
}

//=====================================================================================================================
// merge interval operator
typedef struct SMergeIntervalAggOperatorInfo {
  SIntervalAggOperatorInfo intervalAggOperatorInfo;
  SList*                   groupIntervals;
  SListIter                groupIntervalsIter;
  bool                     hasGroupId;
  uint64_t                 groupId;
  SSDataBlock*             prefetchedBlock;
  bool                     inputBlocksFinished;
} SMergeIntervalAggOperatorInfo;

typedef struct SGroupTimeWindow {
  uint64_t    groupId;
  STimeWindow window;
} SGroupTimeWindow;

void destroyMergeIntervalOperatorInfo(void* param, int32_t numOfOutput) {
  SMergeIntervalAggOperatorInfo* miaInfo = (SMergeIntervalAggOperatorInfo*)param;
  tdListFree(miaInfo->groupIntervals);
  destroyIntervalOperatorInfo(&miaInfo->intervalAggOperatorInfo, numOfOutput);

  taosMemoryFreeClear(param);
}

static int32_t finalizeWindowResult(SOperatorInfo* pOperatorInfo, uint64_t tableGroupId, STimeWindow* win,
                                    SSDataBlock* pResultBlock) {
  SMergeIntervalAggOperatorInfo* miaInfo = pOperatorInfo->info;
  SIntervalAggOperatorInfo*      iaInfo = &miaInfo->intervalAggOperatorInfo;
  SExecTaskInfo*                 pTaskInfo = pOperatorInfo->pTaskInfo;
  bool                           ascScan = (iaInfo->order == TSDB_ORDER_ASC);
  SExprSupp*                     pExprSup = &pOperatorInfo->exprSupp;

  SET_RES_WINDOW_KEY(iaInfo->aggSup.keyBuf, &win->skey, TSDB_KEYSIZE, tableGroupId);
  SResultRowPosition* p1 = (SResultRowPosition*)taosHashGet(iaInfo->aggSup.pResultRowHashTable, iaInfo->aggSup.keyBuf,
                                                            GET_RES_WINDOW_KEY_LEN(TSDB_KEYSIZE));
  ASSERT(p1 != NULL);
  finalizeResultRowIntoResultDataBlock(iaInfo->aggSup.pResultBuf, p1, pExprSup->pCtx, pExprSup->pExprInfo,
                                       pExprSup->numOfExprs, pExprSup->rowEntryInfoOffset, pResultBlock, pTaskInfo);
  taosHashRemove(iaInfo->aggSup.pResultRowHashTable, iaInfo->aggSup.keyBuf, GET_RES_WINDOW_KEY_LEN(TSDB_KEYSIZE));
  return TSDB_CODE_SUCCESS;
}

static int32_t outputPrevIntervalResult(SOperatorInfo* pOperatorInfo, uint64_t tableGroupId, SSDataBlock* pResultBlock,
                                        STimeWindow* newWin) {
  SMergeIntervalAggOperatorInfo* miaInfo = pOperatorInfo->info;
  SIntervalAggOperatorInfo*      iaInfo = &miaInfo->intervalAggOperatorInfo;
  SExecTaskInfo*                 pTaskInfo = pOperatorInfo->pTaskInfo;
  bool                           ascScan = (iaInfo->order == TSDB_ORDER_ASC);
  SExprSupp*                     pExprSup = &pOperatorInfo->exprSupp;

  SGroupTimeWindow groupTimeWindow = {.groupId = tableGroupId, .window = *newWin};
  tdListAppend(miaInfo->groupIntervals, &groupTimeWindow);

  SListIter iter = {0};
  tdListInitIter(miaInfo->groupIntervals, &iter, TD_LIST_FORWARD);
  SListNode* listNode = NULL;
  while ((listNode = tdListNext(&iter)) != NULL) {
    SGroupTimeWindow* prevGrpWin = (SGroupTimeWindow*)listNode->data;
    if (prevGrpWin->groupId != tableGroupId) {
      continue;
    }
    STimeWindow* prevWin = &prevGrpWin->window;
    if ((ascScan && newWin->skey > prevWin->ekey) || ((!ascScan) && newWin->skey < prevWin->ekey)) {
      finalizeWindowResult(pOperatorInfo, tableGroupId, prevWin, pResultBlock);
      tdListPopNode(miaInfo->groupIntervals, listNode);
    }
  }

  return 0;
}

static void doMergeIntervalAggImpl(SOperatorInfo* pOperatorInfo, SResultRowInfo* pResultRowInfo, SSDataBlock* pBlock,
                                   int32_t scanFlag, SSDataBlock* pResultBlock) {
  SMergeIntervalAggOperatorInfo* miaInfo = pOperatorInfo->info;
  SIntervalAggOperatorInfo*      iaInfo = &miaInfo->intervalAggOperatorInfo;

  SExecTaskInfo* pTaskInfo = pOperatorInfo->pTaskInfo;
  SExprSupp*     pExprSup = &pOperatorInfo->exprSupp;

  int32_t     startPos = 0;
  int32_t     numOfOutput = pExprSup->numOfExprs;
  int64_t*    tsCols = extractTsCol(pBlock, iaInfo);
  uint64_t    tableGroupId = pBlock->info.groupId;
  bool        ascScan = (iaInfo->order == TSDB_ORDER_ASC);
  TSKEY       blockStartTs = getStartTsKey(&pBlock->info.window, tsCols);
  SResultRow* pResult = NULL;

  STimeWindow win =
      getActiveTimeWindow(iaInfo->aggSup.pResultBuf, pResultRowInfo, blockStartTs, &iaInfo->interval, iaInfo->order);

  int32_t ret =
      setTimeWindowOutputBuf(pResultRowInfo, &win, (scanFlag == MAIN_SCAN), &pResult, tableGroupId, pExprSup->pCtx,
                             numOfOutput, pExprSup->rowEntryInfoOffset, &iaInfo->aggSup, pTaskInfo);
  if (ret != TSDB_CODE_SUCCESS || pResult == NULL) {
    longjmp(pTaskInfo->env, TSDB_CODE_QRY_OUT_OF_MEMORY);
  }

  TSKEY   ekey = ascScan ? win.ekey : win.skey;
  int32_t forwardRows =
      getNumOfRowsInTimeWindow(&pBlock->info, tsCols, startPos, ekey, binarySearchForKey, NULL, iaInfo->order);
  ASSERT(forwardRows > 0);

  // prev time window not interpolation yet.
  if (iaInfo->timeWindowInterpo) {
    SResultRowPosition pos = addToOpenWindowList(pResultRowInfo, pResult);
    doInterpUnclosedTimeWindow(pOperatorInfo, numOfOutput, pResultRowInfo, pBlock, scanFlag, tsCols, &pos);

    // restore current time window
    ret = setTimeWindowOutputBuf(pResultRowInfo, &win, (scanFlag == MAIN_SCAN), &pResult, tableGroupId, pExprSup->pCtx,
                                 numOfOutput, pExprSup->rowEntryInfoOffset, &iaInfo->aggSup, pTaskInfo);
    if (ret != TSDB_CODE_SUCCESS) {
      longjmp(pTaskInfo->env, TSDB_CODE_QRY_OUT_OF_MEMORY);
    }

    // window start key interpolation
    doWindowBorderInterpolation(iaInfo, pBlock, pResult, &win, startPos, forwardRows, pExprSup);
  }

  updateTimeWindowInfo(&iaInfo->twAggSup.timeWindowData, &win, true);
  doApplyFunctions(pTaskInfo, pExprSup->pCtx, &win, &iaInfo->twAggSup.timeWindowData, startPos, forwardRows, tsCols,
                   pBlock->info.rows, numOfOutput, iaInfo->order);
  doCloseWindow(pResultRowInfo, iaInfo, pResult);

  // output previous interval results after this interval (&win) is closed
  outputPrevIntervalResult(pOperatorInfo, tableGroupId, pResultBlock, &win);

  STimeWindow nextWin = win;
  while (1) {
    int32_t prevEndPos = forwardRows - 1 + startPos;
    startPos = getNextQualifiedWindow(&iaInfo->interval, &nextWin, &pBlock->info, tsCols, prevEndPos, iaInfo->order);
    if (startPos < 0) {
      break;
    }

    // null data, failed to allocate more memory buffer
    int32_t code =
        setTimeWindowOutputBuf(pResultRowInfo, &nextWin, (scanFlag == MAIN_SCAN), &pResult, tableGroupId,
                               pExprSup->pCtx, numOfOutput, pExprSup->rowEntryInfoOffset, &iaInfo->aggSup, pTaskInfo);
    if (code != TSDB_CODE_SUCCESS || pResult == NULL) {
      longjmp(pTaskInfo->env, TSDB_CODE_QRY_OUT_OF_MEMORY);
    }

    ekey = ascScan ? nextWin.ekey : nextWin.skey;
    forwardRows =
        getNumOfRowsInTimeWindow(&pBlock->info, tsCols, startPos, ekey, binarySearchForKey, NULL, iaInfo->order);

    // window start(end) key interpolation
    doWindowBorderInterpolation(iaInfo, pBlock, pResult, &nextWin, startPos, forwardRows, pExprSup);

    updateTimeWindowInfo(&iaInfo->twAggSup.timeWindowData, &nextWin, true);
    doApplyFunctions(pTaskInfo, pExprSup->pCtx, &nextWin, &iaInfo->twAggSup.timeWindowData, startPos, forwardRows,
                     tsCols, pBlock->info.rows, numOfOutput, iaInfo->order);
    doCloseWindow(pResultRowInfo, iaInfo, pResult);

    // output previous interval results after this interval (&nextWin) is closed
    outputPrevIntervalResult(pOperatorInfo, tableGroupId, pResultBlock, &nextWin);
  }

  if (iaInfo->timeWindowInterpo) {
    saveDataBlockLastRow(iaInfo->pPrevValues, pBlock, iaInfo->pInterpCols);
  }
}

static SSDataBlock* doMergeIntervalAgg(SOperatorInfo* pOperator) {
  SExecTaskInfo* pTaskInfo = pOperator->pTaskInfo;

  SMergeIntervalAggOperatorInfo* miaInfo = pOperator->info;
  SIntervalAggOperatorInfo*      iaInfo = &miaInfo->intervalAggOperatorInfo;
  SExprSupp*                     pExpSupp = &pOperator->exprSupp;

  if (pOperator->status == OP_EXEC_DONE) {
    return NULL;
  }

  SSDataBlock* pRes = iaInfo->binfo.pRes;
  blockDataCleanup(pRes);
  blockDataEnsureCapacity(pRes, pOperator->resultInfo.capacity);

  if (!miaInfo->inputBlocksFinished) {
    SOperatorInfo* downstream = pOperator->pDownstream[0];
    int32_t        scanFlag = MAIN_SCAN;
    while (1) {
      SSDataBlock* pBlock = NULL;
      if (miaInfo->prefetchedBlock == NULL) {
        pBlock = downstream->fpSet.getNextFn(downstream);
      } else {
        pBlock = miaInfo->prefetchedBlock;
        miaInfo->groupId = pBlock->info.groupId;
        miaInfo->prefetchedBlock = NULL;
      }

      if (pBlock == NULL) {
        tdListInitIter(miaInfo->groupIntervals, &miaInfo->groupIntervalsIter, TD_LIST_FORWARD);
        miaInfo->inputBlocksFinished = true;
        break;
      }

      if (!miaInfo->hasGroupId) {
        miaInfo->hasGroupId = true;
        miaInfo->groupId = pBlock->info.groupId;
      } else if (miaInfo->groupId != pBlock->info.groupId) {
        miaInfo->prefetchedBlock = pBlock;
        break;
      }

      getTableScanInfo(pOperator, &iaInfo->order, &scanFlag);
      setInputDataBlock(pOperator, pExpSupp->pCtx, pBlock, iaInfo->order, scanFlag, true);
      doMergeIntervalAggImpl(pOperator, &iaInfo->binfo.resultRowInfo, pBlock, scanFlag, pRes);

      if (pRes->info.rows >= pOperator->resultInfo.threshold) {
        break;
      }
    }

    pRes->info.groupId = miaInfo->groupId;
  }

  if (miaInfo->inputBlocksFinished) {
    SListNode* listNode = tdListNext(&miaInfo->groupIntervalsIter);

    if (listNode != NULL) {
      SGroupTimeWindow* grpWin = (SGroupTimeWindow*)(listNode->data);
      finalizeWindowResult(pOperator, grpWin->groupId, &grpWin->window, pRes);
      pRes->info.groupId = grpWin->groupId;
    }
  }

  if (pRes->info.rows == 0) {
    doSetOperatorCompleted(pOperator);
  }

  size_t rows = pRes->info.rows;
  pOperator->resultInfo.totalRows += rows;
  return (rows == 0) ? NULL : pRes;
}

SOperatorInfo* createMergeIntervalOperatorInfo(SOperatorInfo* downstream, SExprInfo* pExprInfo, int32_t numOfCols,
                                               SSDataBlock* pResBlock, SInterval* pInterval, int32_t primaryTsSlotId,
                                               SExecTaskInfo* pTaskInfo) {
  SMergeIntervalAggOperatorInfo* miaInfo = taosMemoryCalloc(1, sizeof(SMergeIntervalAggOperatorInfo));
  SOperatorInfo*                 pOperator = taosMemoryCalloc(1, sizeof(SOperatorInfo));
  if (miaInfo == NULL || pOperator == NULL) {
    goto _error;
  }

  miaInfo->groupIntervals = tdListNew(sizeof(SGroupTimeWindow));

  SIntervalAggOperatorInfo* iaInfo = &miaInfo->intervalAggOperatorInfo;

  iaInfo->win = pTaskInfo->window;
  iaInfo->order = TSDB_ORDER_ASC;
  iaInfo->interval = *pInterval;
  iaInfo->execModel = pTaskInfo->execModel;

  iaInfo->primaryTsIndex = primaryTsSlotId;

  SExprSupp* pExprSupp = &pOperator->exprSupp;

  size_t keyBufSize = sizeof(int64_t) + sizeof(int64_t) + POINTER_BYTES;
  initResultSizeInfo(&pOperator->resultInfo, 4096);

  int32_t code = initAggInfo(pExprSupp, &iaInfo->aggSup, pExprInfo, numOfCols, keyBufSize, pTaskInfo->id.str);
  initBasicInfo(&iaInfo->binfo, pResBlock);

  initExecTimeWindowInfo(&iaInfo->twAggSup.timeWindowData, &iaInfo->win);

  iaInfo->timeWindowInterpo = timeWindowinterpNeeded(pExprSupp->pCtx, numOfCols, iaInfo);
  if (iaInfo->timeWindowInterpo) {
    iaInfo->binfo.resultRowInfo.openWindow = tdListNew(sizeof(SResultRowPosition));
    if (iaInfo->binfo.resultRowInfo.openWindow == NULL) {
      goto _error;
    }
  }

  initResultRowInfo(&iaInfo->binfo.resultRowInfo);

  pOperator->name = "TimeMergeIntervalAggOperator";
  pOperator->operatorType = QUERY_NODE_PHYSICAL_PLAN_MERGE_INTERVAL;
  pOperator->blocking = false;
  pOperator->status = OP_NOT_OPENED;
  pOperator->exprSupp.pExprInfo = pExprInfo;
  pOperator->pTaskInfo = pTaskInfo;
  pOperator->exprSupp.numOfExprs = numOfCols;
  pOperator->info = miaInfo;

  pOperator->fpSet = createOperatorFpSet(operatorDummyOpenFn, doMergeIntervalAgg, NULL, NULL,
                                         destroyMergeIntervalOperatorInfo, NULL, NULL, NULL);

  code = appendDownstream(pOperator, &downstream, 1);
  if (code != TSDB_CODE_SUCCESS) {
    goto _error;
  }

  return pOperator;

_error:
  destroyMergeIntervalOperatorInfo(miaInfo, numOfCols);
  taosMemoryFreeClear(miaInfo);
  taosMemoryFreeClear(pOperator);
  pTaskInfo->code = code;
  return NULL;
}<|MERGE_RESOLUTION|>--- conflicted
+++ resolved
@@ -1,6 +1,3 @@
-<<<<<<< HEAD
-#include "function.h"
-=======
 /*
  * Copyright (c) 2019 TAOS Data, Inc. <jhtao@taosdata.com>
  *
@@ -15,7 +12,6 @@
  * You should have received a copy of the GNU Affero General Public License
  * along with this program. If not, see <http://www.gnu.org/licenses/>.
  */
->>>>>>> 2fddb8a6
 #include "executorimpl.h"
 #include "function.h"
 #include "functionMgt.h"
@@ -29,59 +25,12 @@
   RESULT_ROW_END_INTERP = 2,
 } SResultTsInterpType;
 
-<<<<<<< HEAD
-static SSDataBlock* doStreamFinalIntervalAgg(SOperatorInfo* pOperator);
-static SSDataBlock* doStreamSessionWindowAgg(SOperatorInfo* pOperator);
-
-static int64_t* extractTsCol(SSDataBlock* pBlock, const SIntervalAggOperatorInfo* pInfo);
-
-static SResultRowPosition addToOpenWindowList(SResultRowInfo* pResultRowInfo, const SResultRow* pResult);
-static void doCloseWindow(SResultRowInfo* pResultRowInfo, const SIntervalAggOperatorInfo* pInfo, SResultRow* pResult);
-
-/*
- * There are two cases to handle:
- *
- * 1. Query range is not set yet (queryRangeSet = 0). we need to set the query range info, including
- * pQueryAttr->lastKey, pQueryAttr->window.skey, and pQueryAttr->eKey.
- * 2. Query range is set and query is in progress. There may be another result with the same query ranges to be
- *    merged during merge stage. In this case, we need the pTableQueryInfo->lastResRows to decide if there
- *    is a previous result generated or not.
- */
-static void setIntervalQueryRange(STableQueryInfo* pTableQueryInfo, TSKEY key, STimeWindow* pQRange) {
-  // do nothing
-}
-
-static TSKEY getStartTsKey(STimeWindow* win, const TSKEY* tsCols) {
-  return tsCols == NULL? win->skey:tsCols[0];
-}
-
-static void getInitialStartTimeWindow(SInterval* pInterval, int32_t precision, TSKEY ts, STimeWindow* w,
-                                      bool ascQuery) {
-  if (ascQuery) {
-    getAlignQueryTimeWindow(pInterval, precision, ts, w);
-  } else {
-    // the start position of the first time window in the endpoint that spreads beyond the queried last timestamp
-    getAlignQueryTimeWindow(pInterval, precision, ts, w);
-
-    int64_t key = w->skey;
-    while (key < ts) {  // moving towards end
-      key = taosTimeAdd(key, pInterval->sliding, pInterval->slidingUnit, precision);
-      if (key >= ts) {
-        break;
-      }
-
-      w->skey = key;
-    }
-  }
-}
-=======
 #define IS_FINAL_OP(op) ((op)->isFinal)
 
 typedef struct SWinRes {
   TSKEY    ts;
   uint64_t groupId;
 } SWinRes;
->>>>>>> 2fddb8a6
 
 typedef struct SPullWindowInfo {
   STimeWindow window;
@@ -126,11 +75,7 @@
   pResultRow->win = (*win);
 
   *pResult = pResultRow;
-<<<<<<< HEAD
-  setResultRowInitCtx(pResultRow, pCtx, numOfOutput, rowCellInfoOffset);
-=======
   setResultRowInitCtx(pResultRow, pCtx, numOfOutput, rowEntryInfoOffset);
->>>>>>> 2fddb8a6
 
   return TSDB_CODE_SUCCESS;
 }
@@ -179,16 +124,6 @@
         forwardRows += 1;
       }
     }
-<<<<<<< HEAD
-//    int32_t end = searchFn((char*)pData, pos + 1, ekey, order);
-//    if (end >= 0) {
-//      forwardRows = pos - end;
-//
-//      if (pData[end] == ekey) {
-//        forwardRows += 1;
-//      }
-//    }
-=======
     //    int32_t end = searchFn((char*)pData, pos + 1, ekey, order);
     //    if (end >= 0) {
     //      forwardRows = pos - end;
@@ -197,7 +132,6 @@
     //        forwardRows += 1;
     //      }
     //    }
->>>>>>> 2fddb8a6
   }
 
   assert(forwardRows >= 0);
@@ -345,17 +279,6 @@
   tw->ekey -= 1;
 }
 
-<<<<<<< HEAD
-void doTimeWindowInterpolation(SIntervalAggOperatorInfo *pInfo, int32_t numOfExprs, SArray* pDataBlock, TSKEY prevTs,
-                               int32_t prevRowIndex, TSKEY curTs, int32_t curRowIndex, TSKEY windowKey, int32_t type) {
-  SqlFunctionCtx* pCtx = pInfo->binfo.pCtx;
-
-  int32_t index = 1;
-  for (int32_t k = 0; k < numOfExprs; ++k) {
-
-    // todo use flag instead of function name
-    if (strcmp(pCtx[k].pExpr->pExpr->_function.functionName, "twa") != 0) {
-=======
 void doTimeWindowInterpolation(SArray* pPrevValues, SArray* pDataBlock, TSKEY prevTs, int32_t prevRowIndex, TSKEY curTs,
                                int32_t curRowIndex, TSKEY windowKey, int32_t type, SExprSupp* pSup) {
   SqlFunctionCtx* pCtx = pSup->pCtx;
@@ -363,26 +286,10 @@
   int32_t index = 1;
   for (int32_t k = 0; k < pSup->numOfExprs; ++k) {
     if (!fmIsIntervalInterpoFunc(pCtx[k].functionId)) {
->>>>>>> 2fddb8a6
       pCtx[k].start.key = INT64_MIN;
       continue;
     }
 
-<<<<<<< HEAD
-//    if (functionId != FUNCTION_TWA && functionId != FUNCTION_INTERP) {
-//      pCtx[k].start.key = INT64_MIN;
-//      continue;
-//    }
-
-    SFunctParam* pParam = &pCtx[k].param[0];
-    SColumnInfoData* pColInfo = taosArrayGet(pDataBlock, pParam->pCol->slotId);
-
-    ASSERT(pColInfo->info.colId == pParam->pCol->colId && curTs != windowKey);
-
-    double v1 = 0, v2 = 0, v = 0;
-    if (prevRowIndex == -1) {
-      SGroupKeys* p = taosArrayGet(pInfo->pPrevValues, index);
-=======
     SFunctParam*     pParam = &pCtx[k].param[0];
     SColumnInfoData* pColInfo = taosArrayGet(pDataBlock, pParam->pCol->slotId);
 
@@ -391,7 +298,6 @@
     double v1 = 0, v2 = 0, v = 0;
     if (prevRowIndex == -1) {
       SGroupKeys* p = taosArrayGet(pPrevValues, index);
->>>>>>> 2fddb8a6
       GET_TYPED_DATA(v1, double, pColInfo->info.type, p->pData);
     } else {
       GET_TYPED_DATA(v1, double, pColInfo->info.type, colDataGetData(pColInfo, prevRowIndex));
@@ -420,34 +326,11 @@
       }
     } else if (functionId == FUNCTION_TWA) {
 #endif
-<<<<<<< HEAD
-
-      SPoint point1 = (SPoint){.key = prevTs, .val = &v1};
-      SPoint point2 = (SPoint){.key = curTs, .val = &v2};
-      SPoint point = (SPoint){.key = windowKey, .val = &v};
-=======
->>>>>>> 2fddb8a6
 
     SPoint point1 = (SPoint){.key = prevTs, .val = &v1};
     SPoint point2 = (SPoint){.key = curTs, .val = &v2};
     SPoint point = (SPoint){.key = windowKey, .val = &v};
 
-<<<<<<< HEAD
-      if (type == RESULT_ROW_START_INTERP) {
-        pCtx[k].start.key = point.key;
-        pCtx[k].start.val = v;
-      } else {
-        pCtx[k].end.key = point.key;
-        pCtx[k].end.val = v;
-      }
-
-      index += 1;
-    }
-#if 0
-  }
-#endif
-
-=======
     taosGetLinearInterpolationVal(&point, TSDB_DATA_TYPE_DOUBLE, &point1, &point2, TSDB_DATA_TYPE_DOUBLE);
 
     if (type == RESULT_ROW_START_INTERP) {
@@ -463,7 +346,6 @@
 #if 0
   }
 #endif
->>>>>>> 2fddb8a6
 }
 
 static void setNotInterpoWindowKey(SqlFunctionCtx* pCtx, int32_t numOfOutput, int32_t type) {
@@ -478,65 +360,38 @@
   }
 }
 
-<<<<<<< HEAD
-static bool setTimeWindowInterpolationStartTs(SIntervalAggOperatorInfo *pInfo, SqlFunctionCtx* pCtx, int32_t numOfExprs, int32_t pos,
-                                              SSDataBlock* pBlock, const TSKEY* tsCols, STimeWindow* win) {
-  bool  ascQuery = (pInfo->order == TSDB_ORDER_ASC);
-=======
 static bool setTimeWindowInterpolationStartTs(SIntervalAggOperatorInfo* pInfo, int32_t pos, SSDataBlock* pBlock,
                                               const TSKEY* tsCols, STimeWindow* win, SExprSupp* pSup) {
   bool ascQuery = (pInfo->order == TSDB_ORDER_ASC);
->>>>>>> 2fddb8a6
 
   TSKEY curTs = tsCols[pos];
 
   SGroupKeys* pTsKey = taosArrayGet(pInfo->pPrevValues, 0);
-<<<<<<< HEAD
-  TSKEY lastTs = *(int64_t*) pTsKey->pData;
-=======
   TSKEY       lastTs = *(int64_t*)pTsKey->pData;
->>>>>>> 2fddb8a6
 
   // lastTs == INT64_MIN and pos == 0 means this is the first time window, interpolation is not needed.
   // start exactly from this point, no need to do interpolation
   TSKEY key = ascQuery ? win->skey : win->ekey;
   if (key == curTs) {
-<<<<<<< HEAD
-    setNotInterpoWindowKey(pCtx, numOfExprs, RESULT_ROW_START_INTERP);
-=======
     setNotInterpoWindowKey(pSup->pCtx, pSup->numOfExprs, RESULT_ROW_START_INTERP);
->>>>>>> 2fddb8a6
     return true;
   }
 
   // it is the first time window, no need to do interpolation
   if (pTsKey->isNull && pos == 0) {
-<<<<<<< HEAD
-    setNotInterpoWindowKey(pCtx, numOfExprs, RESULT_ROW_START_INTERP);
-  } else {
-    TSKEY prevTs = ((pos == 0) ? lastTs : tsCols[pos - 1]);
-    doTimeWindowInterpolation(pInfo, numOfExprs, pBlock->pDataBlock, prevTs, pos - 1, curTs, pos, key,
-                              RESULT_ROW_START_INTERP);
-=======
     setNotInterpoWindowKey(pSup->pCtx, pSup->numOfExprs, RESULT_ROW_START_INTERP);
   } else {
     TSKEY prevTs = ((pos == 0) ? lastTs : tsCols[pos - 1]);
     doTimeWindowInterpolation(pInfo->pPrevValues, pBlock->pDataBlock, prevTs, pos - 1, curTs, pos, key,
                               RESULT_ROW_START_INTERP, pSup);
->>>>>>> 2fddb8a6
   }
 
   return true;
 }
 
-<<<<<<< HEAD
-static bool setTimeWindowInterpolationEndTs(SIntervalAggOperatorInfo *pInfo, SqlFunctionCtx* pCtx, int32_t numOfExprs, int32_t endRowIndex,
-                                            SArray* pDataBlock, const TSKEY* tsCols, TSKEY blockEkey, STimeWindow* win) {
-=======
 static bool setTimeWindowInterpolationEndTs(SIntervalAggOperatorInfo* pInfo, SExprSupp* pSup, int32_t endRowIndex,
                                             SArray* pDataBlock, const TSKEY* tsCols, TSKEY blockEkey,
                                             STimeWindow* win) {
->>>>>>> 2fddb8a6
   int32_t order = pInfo->order;
 
   TSKEY actualEndKey = tsCols[endRowIndex];
@@ -544,21 +399,13 @@
 
   // not ended in current data block, do not invoke interpolation
   if ((key > blockEkey && (order == TSDB_ORDER_ASC)) || (key < blockEkey && (order == TSDB_ORDER_DESC))) {
-<<<<<<< HEAD
-    setNotInterpoWindowKey(pCtx, numOfExprs, RESULT_ROW_END_INTERP);
-=======
     setNotInterpoWindowKey(pSup->pCtx, pSup->numOfExprs, RESULT_ROW_END_INTERP);
->>>>>>> 2fddb8a6
     return false;
   }
 
   // there is actual end point of current time window, no interpolation needs
   if (key == actualEndKey) {
-<<<<<<< HEAD
-    setNotInterpoWindowKey(pCtx, numOfExprs, RESULT_ROW_END_INTERP);
-=======
     setNotInterpoWindowKey(pSup->pCtx, pSup->numOfExprs, RESULT_ROW_END_INTERP);
->>>>>>> 2fddb8a6
     return true;
   }
 
@@ -566,10 +413,6 @@
   assert(nextRowIndex >= 0);
 
   TSKEY nextKey = tsCols[nextRowIndex];
-<<<<<<< HEAD
-  doTimeWindowInterpolation(pInfo, numOfExprs, pDataBlock, actualEndKey, endRowIndex, nextKey,
-                            nextRowIndex, key, RESULT_ROW_END_INTERP);
-=======
   doTimeWindowInterpolation(pInfo->pPrevValues, pDataBlock, actualEndKey, endRowIndex, nextKey, nextRowIndex, key,
                             RESULT_ROW_END_INTERP, pSup);
   return true;
@@ -580,7 +423,6 @@
       (pWin->ekey < pBlockInfo->calWin.skey || pWin->skey > pBlockInfo->calWin.ekey)) {
     return false;
   }
->>>>>>> 2fddb8a6
   return true;
 }
 
@@ -673,13 +515,8 @@
   }
 }
 
-<<<<<<< HEAD
-static void doWindowBorderInterpolation(SIntervalAggOperatorInfo *pInfo, SSDataBlock* pBlock, int32_t numOfExprs, SqlFunctionCtx* pCtx,
-                                        SResultRow* pResult, STimeWindow* win, int32_t startPos, int32_t forwardRows) {
-=======
 static void doWindowBorderInterpolation(SIntervalAggOperatorInfo* pInfo, SSDataBlock* pBlock, SResultRow* pResult,
                                         STimeWindow* win, int32_t startPos, int32_t forwardRows, SExprSupp* pSup) {
->>>>>>> 2fddb8a6
   if (!pInfo->timeWindowInterpo) {
     return;
   }
@@ -695,20 +532,12 @@
   TSKEY* tsCols = (TSKEY*)(pColInfo->pData);
   bool   done = isResultRowInterpolated(pResult, RESULT_ROW_START_INTERP);
   if (!done) {  // it is not interpolated, now start to generated the interpolated value
-<<<<<<< HEAD
-    bool interp = setTimeWindowInterpolationStartTs(pInfo, pCtx, numOfExprs, startPos, pBlock, tsCols, win);
-=======
     bool interp = setTimeWindowInterpolationStartTs(pInfo, startPos, pBlock, tsCols, win, pSup);
->>>>>>> 2fddb8a6
     if (interp) {
       setResultRowInterpo(pResult, RESULT_ROW_START_INTERP);
     }
   } else {
-<<<<<<< HEAD
-    setNotInterpoWindowKey(pCtx, numOfExprs, RESULT_ROW_START_INTERP);
-=======
     setNotInterpoWindowKey(pSup->pCtx, pSup->numOfExprs, RESULT_ROW_START_INTERP);
->>>>>>> 2fddb8a6
   }
 
   // point interpolation does not require the end key time window interpolation.
@@ -722,24 +551,11 @@
     int32_t endRowIndex = startPos + forwardRows - 1;
 
     TSKEY endKey = (pInfo->order == TSDB_ORDER_ASC) ? pBlock->info.window.ekey : pBlock->info.window.skey;
-<<<<<<< HEAD
-    bool  interp =
-        setTimeWindowInterpolationEndTs(pInfo, pCtx, numOfExprs, endRowIndex, pBlock->pDataBlock, tsCols, endKey, win);
-=======
     bool  interp = setTimeWindowInterpolationEndTs(pInfo, pSup, endRowIndex, pBlock->pDataBlock, tsCols, endKey, win);
->>>>>>> 2fddb8a6
     if (interp) {
       setResultRowInterpo(pResult, RESULT_ROW_END_INTERP);
     }
   } else {
-<<<<<<< HEAD
-    setNotInterpoWindowKey(pCtx, numOfExprs, RESULT_ROW_END_INTERP);
-  }
-}
-
-static void saveDataBlockLastRow(SArray* pPrevKeys, const SSDataBlock* pBlock, SArray* pCols) {
-  if (pBlock->pDataBlock == NULL) {
-=======
     setNotInterpoWindowKey(pSup->pCtx, pSup->numOfExprs, RESULT_ROW_END_INTERP);
   }
 }
@@ -837,7 +653,6 @@
 void printDataBlock(SSDataBlock* pBlock, const char* flag) {
   if (!pBlock || pBlock->info.rows == 0) {
     qDebug("===stream===printDataBlock: Block is Null or Empty");
->>>>>>> 2fddb8a6
     return;
   }
   char* pBuf = NULL;
@@ -851,87 +666,6 @@
   int firstPos = 0, lastPos = num - 1, midPos = -1;
   int numOfRows = 0;
 
-<<<<<<< HEAD
-  size_t num = taosArrayGetSize(pPrevKeys);
-  for (int32_t k = 0; k < num; ++k) {
-    SColumn* pc = taosArrayGet(pCols, k);
-
-    SColumnInfoData* pColInfo = taosArrayGet(pBlock->pDataBlock, pc->slotId);
-
-    SGroupKeys* pkey = taosArrayGet(pPrevKeys, k);
-    for(int32_t i = pBlock->info.rows - 1; i >= 0; --i) {
-      if (colDataIsNull_s(pColInfo, i)) {
-        continue;
-      }
-
-      char* val = colDataGetData(pColInfo, i);
-      if (IS_VAR_DATA_TYPE(pkey->type)) {
-        memcpy(pkey->pData, val, varDataTLen(val));
-        ASSERT(varDataTLen(val) <= pkey->bytes);
-      } else {
-        memcpy(pkey->pData, val, pkey->bytes);
-      }
-
-      break;
-    }
-  }
-}
-
-static void doInterpUnclosedTimeWindow(SOperatorInfo* pOperatorInfo, int32_t numOfExprs, SResultRowInfo* pResultRowInfo,
-                                       SSDataBlock* pBlock, int32_t scanFlag, int64_t* tsCols, SResultRowPosition* p) {
-  SExecTaskInfo* pTaskInfo = pOperatorInfo->pTaskInfo;
-
-  SIntervalAggOperatorInfo* pInfo = (SIntervalAggOperatorInfo*)pOperatorInfo->info;
-
-  int32_t  startPos = 0;
-  int32_t  numOfOutput = pOperatorInfo->numOfExprs;
-  uint64_t groupId = pBlock->info.groupId;
-
-  SResultRow* pResult = NULL;
-
-  while (1) {
-    SListNode* pn = tdListGetHead(pResultRowInfo->openWindow);
-
-    SResultRowPosition* p1 = (SResultRowPosition*)pn->data;
-    if (p->pageId == p1->pageId && p->offset == p1->offset) {
-      break;
-    }
-
-    SResultRow* pr = getResultRowByPos(pInfo->aggSup.pResultBuf, p1);
-    ASSERT(pr->offset == p1->offset && pr->pageId == p1->pageId);
-
-    if (pr->closed) {
-      ASSERT(isResultRowInterpolated(pr, RESULT_ROW_START_INTERP) && isResultRowInterpolated(pr, RESULT_ROW_END_INTERP));
-      tdListPopHead(pResultRowInfo->openWindow);
-      continue;
-    }
-
-    STimeWindow w = pr->win;
-    int32_t ret = setTimeWindowOutputBuf(pResultRowInfo, &w, (scanFlag == MAIN_SCAN), &pResult, groupId, pInfo->binfo.pCtx,
-                                 numOfOutput, pInfo->binfo.rowCellInfoOffset, &pInfo->aggSup, pTaskInfo);
-    if (ret != TSDB_CODE_SUCCESS) {
-      longjmp(pTaskInfo->env, TSDB_CODE_QRY_OUT_OF_MEMORY);
-    }
-
-    ASSERT(!isResultRowInterpolated(pResult, RESULT_ROW_END_INTERP));
-
-    SGroupKeys *pTsKey = taosArrayGet(pInfo->pPrevValues, 0);
-    int64_t prevTs = *(int64_t*) pTsKey->pData;
-    doTimeWindowInterpolation(pInfo, numOfOutput, pBlock->pDataBlock, prevTs, -1, tsCols[startPos], startPos,
-                              w.ekey, RESULT_ROW_END_INTERP);
-
-    setResultRowInterpo(pResult, RESULT_ROW_END_INTERP);
-    setNotInterpoWindowKey(pInfo->binfo.pCtx, numOfExprs, RESULT_ROW_START_INTERP);
-
-    doApplyFunctions(pTaskInfo, pInfo->binfo.pCtx, &w, &pInfo->twAggSup.timeWindowData, startPos, 0, tsCols,
-                     pBlock->info.rows, numOfExprs, pInfo->order);
-
-    if (isResultRowInterpolated(pResult, RESULT_ROW_END_INTERP)) {
-      closeResultRow(pr);
-      tdListPopHead(pResultRowInfo->openWindow);
-    } else { // the remains are can not be closed yet.
-      break;
-=======
   if (num <= 0) return -1;
   if (order == TSDB_ORDER_DESC) {
     // find the first position which is smaller or equal than the key
@@ -976,7 +710,6 @@
       } else {
         break;
       }
->>>>>>> 2fddb8a6
     }
   }
 
@@ -1083,30 +816,6 @@
   return TSDB_CODE_SUCCESS;
 }
 
-<<<<<<< HEAD
-static void hashIntervalAgg(SOperatorInfo* pOperatorInfo, SResultRowInfo* pResultRowInfo, SSDataBlock* pBlock,
-                            int32_t scanFlag, SArray* pUpdated) {
-  SIntervalAggOperatorInfo* pInfo = (SIntervalAggOperatorInfo*)pOperatorInfo->info;
-
-  SExecTaskInfo* pTaskInfo = pOperatorInfo->pTaskInfo;
-
-  int32_t  startPos     = 0;
-  int32_t  numOfOutput  = pOperatorInfo->numOfExprs;
-  int64_t *tsCols       = extractTsCol(pBlock, pInfo);
-  uint64_t tableGroupId = pBlock->info.groupId;
-  bool     ascScan      = (pInfo->order == TSDB_ORDER_ASC);
-  TSKEY    ts           = getStartTsKey(&pBlock->info.window, tsCols);
-  SResultRow* pResult   = NULL;
-
-  STimeWindow win = getActiveTimeWindow(pInfo->aggSup.pResultBuf, pResultRowInfo, ts, &pInfo->interval,
-                                        pInfo->interval.precision, &pInfo->win);
-
-  int32_t ret = setTimeWindowOutputBuf(pResultRowInfo, &win, (scanFlag == MAIN_SCAN), &pResult, tableGroupId, pInfo->binfo.pCtx,
-                                       numOfOutput, pInfo->binfo.rowCellInfoOffset, &pInfo->aggSup, pTaskInfo);
-  if (ret != TSDB_CODE_SUCCESS || pResult == NULL) {
-    longjmp(pTaskInfo->env, TSDB_CODE_QRY_OUT_OF_MEMORY);
-  }
-=======
 static int32_t saveResultRow(SResultRow* result, uint64_t groupId, SArray* pUpdated) {
   return saveResult(result->win.skey, result->pageId, result->offset, groupId, pUpdated);
 }
@@ -1172,7 +881,6 @@
 static void hashIntervalAgg(SOperatorInfo* pOperatorInfo, SResultRowInfo* pResultRowInfo, SSDataBlock* pBlock,
                             int32_t scanFlag, SArray* pUpdated) {
   SIntervalAggOperatorInfo* pInfo = (SIntervalAggOperatorInfo*)pOperatorInfo->info;
->>>>>>> 2fddb8a6
 
   SExecTaskInfo* pTaskInfo = pOperatorInfo->pTaskInfo;
   SExprSupp*     pSup = &pOperatorInfo->exprSupp;
@@ -1200,14 +908,9 @@
     }
   }
 
-<<<<<<< HEAD
-  TSKEY   ekey = ascScan? win.ekey:win.skey;
-  int32_t forwardRows = getNumOfRowsInTimeWindow(&pBlock->info, tsCols, startPos, ekey, binarySearchForKey, NULL, pInfo->order);
-=======
   TSKEY   ekey = ascScan ? win.ekey : win.skey;
   int32_t forwardRows =
       getNumOfRowsInTimeWindow(&pBlock->info, tsCols, startPos, ekey, binarySearchForKey, NULL, pInfo->order);
->>>>>>> 2fddb8a6
   ASSERT(forwardRows > 0);
 
   // prev time window not interpolation yet.
@@ -1216,22 +919,6 @@
     doInterpUnclosedTimeWindow(pOperatorInfo, numOfOutput, pResultRowInfo, pBlock, scanFlag, tsCols, &pos);
 
     // restore current time window
-<<<<<<< HEAD
-    ret = setTimeWindowOutputBuf(pResultRowInfo, &win, (scanFlag == MAIN_SCAN), &pResult, tableGroupId, pInfo->binfo.pCtx,
-                                 numOfOutput, pInfo->binfo.rowCellInfoOffset, &pInfo->aggSup, pTaskInfo);
-    if (ret != TSDB_CODE_SUCCESS) {
-      longjmp(pTaskInfo->env, TSDB_CODE_QRY_OUT_OF_MEMORY);
-    }
-
-    // window start key interpolation
-    doWindowBorderInterpolation(pInfo, pBlock, numOfOutput, pInfo->binfo.pCtx, pResult, &win, startPos, forwardRows);
-  }
-
-  updateTimeWindowInfo(&pInfo->twAggSup.timeWindowData, &win, true);
-  doApplyFunctions(pTaskInfo, pInfo->binfo.pCtx, &win, &pInfo->twAggSup.timeWindowData, startPos, forwardRows, tsCols,
-                   pBlock->info.rows, numOfOutput, pInfo->order);
-
-=======
     ret = setTimeWindowOutputBuf(pResultRowInfo, &win, (scanFlag == MAIN_SCAN), &pResult, tableGroupId, pSup->pCtx,
                                  numOfOutput, pSup->rowEntryInfoOffset, &pInfo->aggSup, pTaskInfo);
     if (ret != TSDB_CODE_SUCCESS) {
@@ -1249,7 +936,6 @@
                      pBlock->info.rows, numOfOutput, pInfo->order);
   }
 
->>>>>>> 2fddb8a6
   doCloseWindow(pResultRowInfo, pInfo, pResult);
 
   STimeWindow nextWin = win;
@@ -1267,61 +953,31 @@
     }
 
     // null data, failed to allocate more memory buffer
-<<<<<<< HEAD
-    int32_t code =
-        setTimeWindowOutputBuf(pResultRowInfo, &nextWin, (scanFlag == MAIN_SCAN), &pResult, tableGroupId, pInfo->binfo.pCtx,
-                               numOfOutput, pInfo->binfo.rowCellInfoOffset, &pInfo->aggSup, pTaskInfo);
-=======
     int32_t code = setTimeWindowOutputBuf(pResultRowInfo, &nextWin, (scanFlag == MAIN_SCAN), &pResult, tableGroupId,
                                           pSup->pCtx, numOfOutput, pSup->rowEntryInfoOffset, &pInfo->aggSup, pTaskInfo);
->>>>>>> 2fddb8a6
     if (code != TSDB_CODE_SUCCESS || pResult == NULL) {
       longjmp(pTaskInfo->env, TSDB_CODE_QRY_OUT_OF_MEMORY);
     }
 
-<<<<<<< HEAD
-
-    if (pInfo->execModel == OPTR_EXEC_MODEL_STREAM) {
-      if (pInfo->twAggSup.calTrigger == STREAM_TRIGGER_AT_ONCE ||
-          pInfo->twAggSup.calTrigger == STREAM_TRIGGER_AT_ONCE_SMA) {
-        saveResult(pResult, tableGroupId, pUpdated);
-      }
-      if (pInfo->twAggSup.winMap) {
-        taosHashRemove(pInfo->twAggSup.winMap, &win.skey, sizeof(TSKEY));
-      }
-    }
-
-    ekey = ascScan? nextWin.ekey:nextWin.skey;
-=======
     if (pInfo->execModel == OPTR_EXEC_MODEL_STREAM && pInfo->twAggSup.calTrigger == STREAM_TRIGGER_AT_ONCE) {
       saveResultRow(pResult, tableGroupId, pUpdated);
     }
 
     ekey = ascScan ? nextWin.ekey : nextWin.skey;
->>>>>>> 2fddb8a6
     forwardRows =
         getNumOfRowsInTimeWindow(&pBlock->info, tsCols, startPos, ekey, binarySearchForKey, NULL, pInfo->order);
 
     // window start(end) key interpolation
-<<<<<<< HEAD
-    doWindowBorderInterpolation(pInfo, pBlock, numOfOutput, pInfo->binfo.pCtx, pResult, &nextWin, startPos, forwardRows);
-
-    updateTimeWindowInfo(&pInfo->twAggSup.timeWindowData, &nextWin, true);
-    doApplyFunctions(pTaskInfo, pInfo->binfo.pCtx, &nextWin, &pInfo->twAggSup.timeWindowData, startPos, forwardRows, tsCols,
-=======
     doWindowBorderInterpolation(pInfo, pBlock, pResult, &nextWin, startPos, forwardRows, pSup);
 
     updateTimeWindowInfo(&pInfo->twAggSup.timeWindowData, &nextWin, true);
     doApplyFunctions(pTaskInfo, pSup->pCtx, &nextWin, &pInfo->twAggSup.timeWindowData, startPos, forwardRows, tsCols,
->>>>>>> 2fddb8a6
                      pBlock->info.rows, numOfOutput, pInfo->order);
     doCloseWindow(pResultRowInfo, pInfo, pResult);
   }
 
   if (pInfo->timeWindowInterpo) {
     saveDataBlockLastRow(pInfo->pPrevValues, pBlock, pInfo->pInterpCols);
-<<<<<<< HEAD
-=======
   }
 }
 
@@ -1364,48 +1020,8 @@
     if (tsCols[0] != 0 && (pBlock->info.window.skey == 0 && pBlock->info.window.ekey == 0)) {
       blockDataUpdateTsWindow(pBlock, pInfo->primaryTsIndex);
     }
->>>>>>> 2fddb8a6
-  }
-}
-
-<<<<<<< HEAD
-void doCloseWindow(SResultRowInfo* pResultRowInfo, const SIntervalAggOperatorInfo* pInfo, SResultRow* pResult) {
-  // current result is done in computing final results.
-  if (pInfo->timeWindowInterpo && isResultRowInterpolated(pResult, RESULT_ROW_END_INTERP)) {
-    closeResultRow(pResult);
-    tdListPopHead(pResultRowInfo->openWindow);
-  }
-}
-
-SResultRowPosition addToOpenWindowList(SResultRowInfo* pResultRowInfo, const SResultRow* pResult) {
-  SResultRowPosition pos = (SResultRowPosition){.pageId = pResult->pageId, .offset = pResult->offset};
-  SListNode* pn = tdListGetTail(pResultRowInfo->openWindow);
-  if (pn == NULL) {
-    tdListAppend(pResultRowInfo->openWindow, &pos);
-    return pos;
-  }
-
-  SResultRowPosition* px = (SResultRowPosition*)pn->data;
-  if (px->pageId != pos.pageId || px->offset != pos.offset) {
-    tdListAppend(pResultRowInfo->openWindow, &pos);
-  }
-
-  return pos;
-}
-
-int64_t* extractTsCol(SSDataBlock* pBlock, const SIntervalAggOperatorInfo* pInfo) {
-  TSKEY* tsCols = NULL;
-  if (pBlock->pDataBlock != NULL) {
-    SColumnInfoData* pColDataInfo = taosArrayGet(pBlock->pDataBlock, pInfo->primaryTsIndex);
-    tsCols = (int64_t*)pColDataInfo->pData;
-
-    if (tsCols != NULL) {
-      blockDataUpdateTsWindow(pBlock, pInfo->primaryTsIndex);
-    }
-  }
-
-=======
->>>>>>> 2fddb8a6
+  }
+
   return tsCols;
 }
 
@@ -1431,31 +1047,9 @@
 
     getTableScanInfo(pOperator, &pInfo->order, &scanFlag);
 
-<<<<<<< HEAD
-    // the pDataBlock are always the same one, no need to call this again
-    setInputDataBlock(pOperator, pInfo->binfo.pCtx, pBlock, pInfo->order, scanFlag, true);
-    STableQueryInfo* pTableQueryInfo = pInfo->pCurrent;
-
-    setIntervalQueryRange(pTableQueryInfo, pBlock->info.window.skey, &pTaskInfo->window);
-    hashIntervalAgg(pOperator, &pInfo->binfo.resultRowInfo, pBlock, scanFlag, NULL);
-
-#if 0  // test for encode/decode result info
-    if(pOperator->fpSet.encodeResultRow){
-      char *result = NULL;
-      int32_t length = 0;
-      SAggSupporter   *pSup = &pInfo->aggSup;
-      pOperator->fpSet.encodeResultRow(pOperator, &result, &length);
-      taosHashClear(pSup->pResultRowHashTable);
-      pInfo->binfo.resultRowInfo.size = 0;
-      pOperator->fpSet.decodeResultRow(pOperator, result);
-      if(result){
-        taosMemoryFree(result);
-      }
-=======
     if (pInfo->scalarSupp.pExprInfo != NULL) {
       SExprSupp* pExprSup = &pInfo->scalarSupp;
       projectApplyFunctions(pExprSup->pExprInfo, pBlock, pBlock, pExprSup->pCtx, pExprSup->numOfExprs, NULL);
->>>>>>> 2fddb8a6
     }
 
     // the pDataBlock are always the same one, no need to call this again
@@ -1576,13 +1170,9 @@
 
   SStateWindowOperatorInfo* pInfo = pOperator->info;
 
-<<<<<<< HEAD
-  SExecTaskInfo*  pTaskInfo = pOperator->pTaskInfo;
-=======
   SExecTaskInfo* pTaskInfo = pOperator->pTaskInfo;
   SExprSupp*     pSup = &pOperator->exprSupp;
 
->>>>>>> 2fddb8a6
   SOptrBasicInfo* pBInfo = &pInfo->binfo;
 
   if (pOperator->status == OP_RES_TO_RETURN) {
@@ -1717,15 +1307,9 @@
   }
 }
 
-<<<<<<< HEAD
-void doClearWindowImpl(SResultRowPosition* p1, SDiskbasedBuf* pResultBuf, SOptrBasicInfo* pBinfo, int32_t numOfOutput) {
-  SResultRow* pResult = getResultRowByPos(pResultBuf, p1);
-  SqlFunctionCtx* pCtx = pBinfo->pCtx;
-=======
 void doClearWindowImpl(SResultRowPosition* p1, SDiskbasedBuf* pResultBuf, SExprSupp* pSup, int32_t numOfOutput) {
   SResultRow*     pResult = getResultRowByPos(pResultBuf, p1);
   SqlFunctionCtx* pCtx = pSup->pCtx;
->>>>>>> 2fddb8a6
   for (int32_t i = 0; i < numOfOutput; ++i) {
     pCtx[i].resultInfo = getResultEntryInfo(pResult, i, pSup->rowEntryInfoOffset);
     struct SResultRowEntryInfo* pResInfo = pCtx[i].resultInfo;
@@ -1994,24 +1578,9 @@
     pInfo->twAggSup.maxTs = TMAX(pInfo->twAggSup.maxTs, pBlock->info.window.ekey);
     hashIntervalAgg(pOperator, &pInfo->binfo.resultRowInfo, pBlock, MAIN_SCAN, pUpdated);
   }
-<<<<<<< HEAD
-
-  closeIntervalWindow(pInfo->aggSup.pResultRowHashTable, &pInfo->twAggSup,
-      &pInfo->interval, pClosed);
-  finalizeUpdatedResult(pOperator->numOfExprs, pInfo->aggSup.pResultBuf, pClosed,
-      pInfo->binfo.rowCellInfoOffset);
-  if (pInfo->twAggSup.calTrigger == STREAM_TRIGGER_WINDOW_CLOSE ||
-      pInfo->twAggSup.calTrigger == STREAM_TRIGGER_WINDOW_CLOSE_SMA) {
-    taosArrayAddAll(pUpdated, pClosed);
-  }
-
-  taosArrayDestroy(pClosed);
-  finalizeUpdatedResult(pOperator->numOfExprs, pInfo->aggSup.pResultBuf, pUpdated, pInfo->binfo.rowCellInfoOffset);
-=======
   pOperator->status = OP_RES_TO_RETURN;
   closeIntervalWindow(pInfo->aggSup.pResultRowHashTable, &pInfo->twAggSup, &pInfo->interval, NULL, pUpdated,
                       pInfo->pRecycledPages, pInfo->aggSup.pResultBuf);
->>>>>>> 2fddb8a6
 
   finalizeUpdatedResult(pOperator->exprSupp.numOfExprs, pInfo->aggSup.pResultBuf, pUpdated, pSup->rowEntryInfoOffset);
   initMultiResInfoFromArrayList(&pInfo->groupResInfo, pUpdated);
@@ -2095,11 +1664,7 @@
   pInfo->pInterpCols = taosArrayInit(4, sizeof(SColumn));
   pInfo->pPrevValues = taosArrayInit(4, sizeof(SGroupKeys));
 
-<<<<<<< HEAD
-  { // ts column
-=======
   {  // ts column
->>>>>>> 2fddb8a6
     SColumn c = {0};
     c.colId = 1;
     c.slotId = pInfo->primaryTsIndex;
@@ -2108,19 +1673,6 @@
     taosArrayPush(pInfo->pInterpCols, &c);
 
     SGroupKeys key = {0};
-<<<<<<< HEAD
-    key.bytes  = c.bytes;
-    key.type   = c.type;
-    key.isNull = true;   // to denote no value is assigned yet
-    key.pData  = taosMemoryCalloc(1, c.bytes);
-    taosArrayPush(pInfo->pPrevValues, &key);
-  }
-
-  for(int32_t i = 0; i < numOfCols; ++i) {
-    SExprInfo* pExpr = pCtx[i].pExpr;
-
-    if (strcmp(pExpr->pExpr->_function.functionName, "twa") == 0) {
-=======
     key.bytes = c.bytes;
     key.type = c.type;
     key.isNull = true;  // to denote no value is assigned yet
@@ -2132,7 +1684,6 @@
     SExprInfo* pExpr = pCtx[i].pExpr;
 
     if (fmIsIntervalInterpoFunc(pCtx[i].functionId)) {
->>>>>>> 2fddb8a6
       SFunctParam* pParam = &pExpr->base.pParam[0];
 
       SColumn c = *pParam->pCol;
@@ -2140,17 +1691,10 @@
       needed = true;
 
       SGroupKeys key = {0};
-<<<<<<< HEAD
-      key.bytes  = c.bytes;
-      key.type   = c.type;
-      key.isNull = false;
-      key.pData  = taosMemoryCalloc(1, c.bytes);
-=======
       key.bytes = c.bytes;
       key.type = c.type;
       key.isNull = false;
       key.pData = taosMemoryCalloc(1, c.bytes);
->>>>>>> 2fddb8a6
       taosArrayPush(pInfo->pPrevValues, &key);
     }
   }
@@ -2158,8 +1702,6 @@
   return needed;
 }
 
-<<<<<<< HEAD
-=======
 void increaseTs(SqlFunctionCtx* pCtx) {
   if (pCtx[0].pExpr->pExpr->_function.pFunctNode->funcType == FUNCTION_TYPE_WSTART) {
     pCtx[0].increase = true;
@@ -2194,7 +1736,6 @@
   pScanInfo->sessionSup.parentType = type;
 }
 
->>>>>>> 2fddb8a6
 SOperatorInfo* createIntervalOperatorInfo(SOperatorInfo* downstream, SExprInfo* pExprInfo, int32_t numOfCols,
                                           SSDataBlock* pResBlock, SInterval* pInterval, int32_t primaryTsSlotId,
                                           STimeWindowAggSupp* pTwAggSupp, SIntervalPhysiNode* pPhyNode,
@@ -2205,13 +1746,6 @@
     goto _error;
   }
 
-<<<<<<< HEAD
-  pInfo->win       = pTaskInfo->window;
-  pInfo->order     = TSDB_ORDER_ASC;
-  pInfo->interval  = *pInterval;
-  pInfo->execModel = pTaskInfo->execModel;
-  pInfo->twAggSup  = *pTwAggSupp;
-=======
   pInfo->win = pTaskInfo->window;
   pInfo->order = TSDB_ORDER_ASC;
   pInfo->interval = *pInterval;
@@ -2228,7 +1762,6 @@
       goto _error;
     }
   }
->>>>>>> 2fddb8a6
 
   pInfo->primaryTsIndex = primaryTsSlotId;
 
@@ -2246,20 +1779,6 @@
   }
 
   initExecTimeWindowInfo(&pInfo->twAggSup.timeWindowData, &pInfo->win);
-<<<<<<< HEAD
-
-  pInfo->invertible = allInvertible(pInfo->binfo.pCtx, numOfCols);
-  pInfo->invertible = false; // Todo(liuyao): Dependent TSDB API
-
-  pInfo->timeWindowInterpo = timeWindowinterpNeeded(pInfo->binfo.pCtx, numOfCols, pInfo);
-  if (pInfo->timeWindowInterpo) {
-    pInfo->binfo.resultRowInfo.openWindow = tdListNew(sizeof(SResultRowPosition));
-  }
-
-  //  pInfo->pTableQueryInfo = initTableQueryInfo(pTableGroupInfo);
-  if (code != TSDB_CODE_SUCCESS /* || pInfo->pTableQueryInfo == NULL*/) {
-    goto _error;
-=======
 
   pInfo->invertible = allInvertible(pSup->pCtx, numOfCols);
   pInfo->invertible = false;  // Todo(liuyao): Dependent TSDB API
@@ -2270,7 +1789,6 @@
     if (pInfo->binfo.resultRowInfo.openWindow == NULL) {
       goto _error;
     }
->>>>>>> 2fddb8a6
   }
   pInfo->pRecycledPages = taosArrayInit(4, sizeof(int32_t));
   pInfo->pDelWins = taosArrayInit(4, sizeof(SWinRes));
@@ -2281,16 +1799,6 @@
 
   initResultRowInfo(&pInfo->binfo.resultRowInfo);
 
-<<<<<<< HEAD
-  pOperator->name         = "TimeIntervalAggOperator";
-  pOperator->operatorType = QUERY_NODE_PHYSICAL_PLAN_INTERVAL;
-  pOperator->blocking     = true;
-  pOperator->status       = OP_NOT_OPENED;
-  pOperator->pExpr        = pExprInfo;
-  pOperator->pTaskInfo    = pTaskInfo;
-  pOperator->numOfExprs   = numOfCols;
-  pOperator->info         = pInfo;
-=======
   pOperator->name = "TimeIntervalAggOperator";
   pOperator->operatorType = QUERY_NODE_PHYSICAL_PLAN_HASH_INTERVAL;
   pOperator->blocking = true;
@@ -2299,7 +1807,6 @@
   pOperator->pTaskInfo = pTaskInfo;
   pOperator->exprSupp.numOfExprs = numOfCols;
   pOperator->info = pInfo;
->>>>>>> 2fddb8a6
 
   pOperator->fpSet = createOperatorFpSet(doOpenIntervalAgg, doBuildIntervalResult, doStreamIntervalAgg, NULL,
                                          destroyIntervalOperatorInfo, aggEncodeResultRow, aggDecodeResultRow, NULL);
@@ -2943,70 +2450,8 @@
   return NULL;
 }
 
-<<<<<<< HEAD
-static SArray* doHashInterval(SOperatorInfo* pOperatorInfo, SSDataBlock* pSDataBlock,
-                               int32_t tableGroupId) {
-  SStreamFinalIntervalOperatorInfo* pInfo = (SStreamFinalIntervalOperatorInfo*)pOperatorInfo->info;
-  SResultRowInfo* pResultRowInfo = &(pInfo->binfo.resultRowInfo);
-  SExecTaskInfo* pTaskInfo = pOperatorInfo->pTaskInfo;
-  int32_t numOfOutput = pOperatorInfo->numOfExprs;
-  SArray* pUpdated = taosArrayInit(4, POINTER_BYTES);
-  int32_t step = 1;
-  bool    ascScan = true;
-  TSKEY* tsCols = NULL;
-  SResultRow* pResult = NULL;
-  int32_t forwardRows = 0;
-
-  if (pSDataBlock->pDataBlock != NULL) {
-    SColumnInfoData* pColDataInfo = taosArrayGet(pSDataBlock->pDataBlock, pInfo->primaryTsIndex);
-    tsCols = (int64_t*)pColDataInfo->pData;
-  } else {
-    return pUpdated;
-  }
-
-  int32_t startPos = ascScan ? 0 : (pSDataBlock->info.rows - 1);
-  TSKEY ts = getStartTsKey(&pSDataBlock->info.window, tsCols);
-  STimeWindow nextWin = getActiveTimeWindow(pInfo->aggSup.pResultBuf, pResultRowInfo, ts,
-      &pInfo->interval, pInfo->interval.precision, NULL);
-  while (1) {
-    int32_t code =
-        setTimeWindowOutputBuf(pResultRowInfo, &nextWin, true, &pResult, tableGroupId, pInfo->binfo.pCtx,
-                               numOfOutput, pInfo->binfo.rowCellInfoOffset, &pInfo->aggSup, pTaskInfo);
-    if (code != TSDB_CODE_SUCCESS || pResult == NULL) {
-      longjmp(pTaskInfo->env, TSDB_CODE_QRY_OUT_OF_MEMORY);
-    }
-    SResKeyPos* pos = taosMemoryMalloc(sizeof(SResKeyPos) + sizeof(uint64_t));
-    pos->groupId = tableGroupId;
-    pos->pos = (SResultRowPosition){.pageId = pResult->pageId, .offset = pResult->offset};
-    *(int64_t*)pos->key = pResult->win.skey;
-    taosArrayPush(pUpdated, &pos);
-    forwardRows =
-        getNumOfRowsInTimeWindow(&pSDataBlock->info, tsCols, startPos, nextWin.ekey, binarySearchForKey, NULL, TSDB_ORDER_ASC);
-    // window start(end) key interpolation
-    // disable it temporarily
-//    doWindowBorderInterpolation(pInfo, pSDataBlock, numOfOutput, pInfo->binfo.pCtx, pResult, &nextWin, startPos, forwardRows);
-    updateTimeWindowInfo(&pInfo->twAggSup.timeWindowData, &nextWin, true);
-    doApplyFunctions(pTaskInfo, pInfo->binfo.pCtx, &nextWin, &pInfo->twAggSup.timeWindowData, startPos, forwardRows, tsCols,
-                     pSDataBlock->info.rows, numOfOutput, TSDB_ORDER_ASC);
-    int32_t prevEndPos = (forwardRows - 1) * step + startPos;
-    startPos = getNextQualifiedWindow(&pInfo->interval, &nextWin, &pSDataBlock->info, tsCols, prevEndPos, pInfo->order);
-    if (startPos < 0) {
-      break;
-    }
-  }
-  return pUpdated;
-}
-
-bool isFinalInterval(SStreamFinalIntervalOperatorInfo* pInfo) {
-  return pInfo->pChildren != NULL;
-}
-
-void compactFunctions(SqlFunctionCtx* pDestCtx, SqlFunctionCtx* pSourceCtx,
-    int32_t numOfOutput, SExecTaskInfo* pTaskInfo) {
-=======
 void compactFunctions(SqlFunctionCtx* pDestCtx, SqlFunctionCtx* pSourceCtx, int32_t numOfOutput,
                       SExecTaskInfo* pTaskInfo) {
->>>>>>> 2fddb8a6
   for (int32_t k = 0; k < numOfOutput; ++k) {
     if (fmIsWindowPseudoColumnFunc(pDestCtx[k].functionId)) {
       continue;
@@ -4086,15 +3531,8 @@
     if (code != TSDB_CODE_SUCCESS || pResult == NULL) {
       longjmp(pTaskInfo->env, TSDB_CODE_QRY_OUT_OF_MEMORY);
     }
-<<<<<<< HEAD
-    // window start(end) key interpolation
-    // doWindowBorderInterpolation(pOperatorInfo, pSDataBlock, pInfo->binfo.pCtx, pResult, &nextWin, startPos, forwardRows,
-    //                             pInfo->order, false);
-    int32_t winNum = getNumCompactWindow(pAggSup->pResultRows, winIndex, gap);
-=======
 
     int32_t winNum = getNumCompactWindow(pAggSup->pCurWins, winIndex, gap);
->>>>>>> 2fddb8a6
     if (winNum > 0) {
       compactTimeWindow(pInfo, winIndex, winNum, groupId, numOfOutput, pStUpdated, pStDeleted, pOperator);
     }
@@ -4421,18 +3859,10 @@
   // restore the value
   pOperator->status = OP_RES_TO_RETURN;
 
-<<<<<<< HEAD
-  SArray* pClosed = taosArrayInit(16, POINTER_BYTES);
-  closeSessionWindow(pInfo->streamAggSup.pResultRows, &pInfo->twAggSup, pClosed,
-      pInfo->twAggSup.calTrigger);
-  SArray* pUpdated = taosArrayInit(16, POINTER_BYTES);
-  copyUpdateResult(pStUpdated, pUpdated, pBInfo->pRes->info.groupId);
-=======
   closeSessionWindow(pInfo->streamAggSup.pResultRows, &pInfo->twAggSup, pUpdated, getResWinForSession,
                      pInfo->ignoreExpiredData);
   closeChildSessionWindow(pInfo->pChildren, pInfo->twAggSup.maxTs, pInfo->ignoreExpiredData);
   copyUpdateResult(pStUpdated, pUpdated);
->>>>>>> 2fddb8a6
   taosHashCleanup(pStUpdated);
 
   finalizeUpdatedResult(pSup->numOfExprs, pInfo->streamAggSup.pResultBuf, pUpdated, pSup->rowEntryInfoOffset);
