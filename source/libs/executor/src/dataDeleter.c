/*
 * Copyright (c) 2019 TAOS Data, Inc. <jhtao@taosdata.com>
 *
 * This program is free software: you can use, redistribute, and/or modify
 * it under the terms of the GNU Affero General Public License, version 3
 * or later ("AGPL"), as published by the Free Software Foundation.
 *
 * This program is distributed in the hope that it will be useful, but WITHOUT
 * ANY WARRANTY; without even the implied warranty of MERCHANTABILITY or
 * FITNESS FOR A PARTICULAR PURPOSE.
 *
 * You should have received a copy of the GNU Affero General Public License
 * along with this program. If not, see <http://www.gnu.org/licenses/>.
 */

#include "dataSinkInt.h"
#include "dataSinkMgt.h"
#include "executorInt.h"
#include "planner.h"
#include "tcompression.h"
#include "tdatablock.h"
#include "tglobal.h"
#include "tqueue.h"

extern SDataSinkStat gDataSinkStat;

typedef struct SDataDeleterBuf {
  int32_t useSize;
  int32_t allocSize;
  char*   pData;
} SDataDeleterBuf;

typedef struct SDataCacheEntry {
  int32_t dataLen;
  int32_t numOfRows;
  int32_t numOfCols;
  int8_t  compressed;
  char    data[];
} SDataCacheEntry;

typedef struct SDataDeleterHandle {
  SDataSinkHandle     sink;
  SDataSinkManager*   pManager;
  SDataBlockDescNode* pSchema;
  SDataDeleterNode*   pDeleter;
  SDeleterParam*      pParam;
  STaosQueue*         pDataBlocks;
  SDataDeleterBuf     nextOutput;
  int32_t             status;
  bool                queryEnd;
  uint64_t            useconds;
  uint64_t            cachedSize;
  uint64_t            flags;
  TdThreadMutex       mutex;
} SDataDeleterHandle;

static void toDataCacheEntry(SDataDeleterHandle* pHandle, const SInputData* pInput, SDataDeleterBuf* pBuf) {
  int32_t numOfCols = LIST_LENGTH(pHandle->pSchema->pSlots);

  SDataCacheEntry* pEntry = (SDataCacheEntry*)pBuf->pData;
  pEntry->compressed = 0;
  pEntry->numOfRows = pInput->pData->info.rows;
  pEntry->numOfCols = taosArrayGetSize(pInput->pData->pDataBlock);
  pEntry->dataLen = sizeof(SDeleterRes);

  pBuf->useSize = sizeof(SDataCacheEntry);

  SColumnInfoData* pColRes = (SColumnInfoData*)taosArrayGet(pInput->pData->pDataBlock, 0);
  SColumnInfoData* pColSKey = (SColumnInfoData*)taosArrayGet(pInput->pData->pDataBlock, 1);
  SColumnInfoData* pColEKey = (SColumnInfoData*)taosArrayGet(pInput->pData->pDataBlock, 2);

  SDeleterRes* pRes = (SDeleterRes*)pEntry->data;
  pRes->suid = pHandle->pParam->suid;
  pRes->uidList = pHandle->pParam->pUidList;
  strcpy(pRes->tableName, pHandle->pDeleter->tableFName);
  strcpy(pRes->tsColName, pHandle->pDeleter->tsColName);
  pRes->affectedRows = *(int64_t*)pColRes->pData;

  if (pRes->affectedRows) {
    pRes->skey = *(int64_t*)pColSKey->pData;
    pRes->ekey = *(int64_t*)pColEKey->pData;
    ASSERT(pRes->skey <= pRes->ekey);
  } else {
    pRes->skey = pHandle->pDeleter->deleteTimeRange.skey;
    pRes->ekey = pHandle->pDeleter->deleteTimeRange.ekey;
  }

  qDebug("delete %" PRId64 " rows, from %" PRId64 " to %" PRId64 "", pRes->affectedRows, pRes->skey, pRes->ekey);

  pBuf->useSize += pEntry->dataLen;

  atomic_add_fetch_64(&pHandle->cachedSize, pEntry->dataLen);
  atomic_add_fetch_64(&gDataSinkStat.cachedSize, pEntry->dataLen);
}

static bool allocBuf(SDataDeleterHandle* pDeleter, const SInputData* pInput, SDataDeleterBuf* pBuf) {
  uint32_t capacity = pDeleter->pManager->cfg.maxDataBlockNumPerQuery;
  if (taosQueueItemSize(pDeleter->pDataBlocks) > capacity) {
    qError("SinkNode queue is full, no capacity, max:%d, current:%d, no capacity", capacity,
           taosQueueItemSize(pDeleter->pDataBlocks));
    return false;
  }

  pBuf->allocSize = sizeof(SDataCacheEntry) + sizeof(SDeleterRes);

  pBuf->pData = taosMemoryMalloc(pBuf->allocSize);
  if (pBuf->pData == NULL) {
    qError("SinkNode failed to malloc memory, size:%d, code:%d", pBuf->allocSize, TAOS_SYSTEM_ERROR(errno));
  }

  return NULL != pBuf->pData;
}

static int32_t updateStatus(SDataDeleterHandle* pDeleter) {
  taosThreadMutexLock(&pDeleter->mutex);
  int32_t blockNums = taosQueueItemSize(pDeleter->pDataBlocks);
  int32_t status =
      (0 == blockNums ? DS_BUF_EMPTY
                      : (blockNums < pDeleter->pManager->cfg.maxDataBlockNumPerQuery ? DS_BUF_LOW : DS_BUF_FULL));
  pDeleter->status = status;
  taosThreadMutexUnlock(&pDeleter->mutex);
  return status;
}

static int32_t getStatus(SDataDeleterHandle* pDeleter) {
  taosThreadMutexLock(&pDeleter->mutex);
  int32_t status = pDeleter->status;
  taosThreadMutexUnlock(&pDeleter->mutex);
  return status;
}

static int32_t putDataBlock(SDataSinkHandle* pHandle, const SInputData* pInput, bool* pContinue) {
  SDataDeleterHandle* pDeleter = (SDataDeleterHandle*)pHandle;
  SDataDeleterBuf*    pBuf;

  int32_t code = taosAllocateQitem(sizeof(SDataDeleterBuf), DEF_QITEM, 0, (void**)&pBuf);
  if (code) {
    return code;
  }

  if (!allocBuf(pDeleter, pInput, pBuf)) {
    taosFreeQitem(pBuf);
    return TSDB_CODE_OUT_OF_MEMORY;
  }

  toDataCacheEntry(pDeleter, pInput, pBuf);
  taosWriteQitem(pDeleter->pDataBlocks, pBuf);
  *pContinue = (DS_BUF_LOW == updateStatus(pDeleter) ? true : false);
  return TSDB_CODE_SUCCESS;
}

static void endPut(struct SDataSinkHandle* pHandle, uint64_t useconds) {
  SDataDeleterHandle* pDeleter = (SDataDeleterHandle*)pHandle;
  taosThreadMutexLock(&pDeleter->mutex);
  pDeleter->queryEnd = true;
  pDeleter->useconds = useconds;
  taosThreadMutexUnlock(&pDeleter->mutex);
}

static void getDataLength(SDataSinkHandle* pHandle, int64_t* pLen, int64_t* pRawLen, bool* pQueryEnd) {
  SDataDeleterHandle* pDeleter = (SDataDeleterHandle*)pHandle;
  if (taosQueueEmpty(pDeleter->pDataBlocks)) {
    *pQueryEnd = pDeleter->queryEnd;
    *pLen = 0;
    return;
  }

  SDataDeleterBuf* pBuf = NULL;
  taosReadQitem(pDeleter->pDataBlocks, (void**)&pBuf);
  if (pBuf != NULL) {
    memcpy(&pDeleter->nextOutput, pBuf, sizeof(SDataDeleterBuf));
    taosFreeQitem(pBuf);
  }

  SDataCacheEntry* pEntry = (SDataCacheEntry*)pDeleter->nextOutput.pData;
  *pLen = pEntry->dataLen;
  *pRawLen = pEntry->dataLen;

  *pQueryEnd = pDeleter->queryEnd;
  qDebug("got data len %" PRId64 ", row num %d in sink", *pLen,
         ((SDataCacheEntry*)(pDeleter->nextOutput.pData))->numOfRows);
}

static int32_t getDataBlock(SDataSinkHandle* pHandle, SOutputData* pOutput) {
  SDataDeleterHandle* pDeleter = (SDataDeleterHandle*)pHandle;
  if (NULL == pDeleter->nextOutput.pData) {
    ASSERT(pDeleter->queryEnd);
    pOutput->useconds = pDeleter->useconds;
    pOutput->precision = pDeleter->pSchema->precision;
    pOutput->bufStatus = DS_BUF_EMPTY;
    pOutput->queryEnd = pDeleter->queryEnd;
    return TSDB_CODE_SUCCESS;
  }

  SDataCacheEntry* pEntry = (SDataCacheEntry*)(pDeleter->nextOutput.pData);
  memcpy(pOutput->pData, pEntry->data, pEntry->dataLen);
  pDeleter->pParam->pUidList = NULL;
  pOutput->numOfRows = pEntry->numOfRows;
  pOutput->numOfCols = pEntry->numOfCols;
  pOutput->compressed = pEntry->compressed;

  atomic_sub_fetch_64(&pDeleter->cachedSize, pEntry->dataLen);
  atomic_sub_fetch_64(&gDataSinkStat.cachedSize, pEntry->dataLen);

  taosMemoryFreeClear(pDeleter->nextOutput.pData);  // todo persistent
  pOutput->bufStatus = updateStatus(pDeleter);
  taosThreadMutexLock(&pDeleter->mutex);
  pOutput->queryEnd = pDeleter->queryEnd;
  pOutput->useconds = pDeleter->useconds;
  pOutput->precision = pDeleter->pSchema->precision;
  taosThreadMutexUnlock(&pDeleter->mutex);

  return TSDB_CODE_SUCCESS;
}

static int32_t destroyDataSinker(SDataSinkHandle* pHandle) {
  SDataDeleterHandle* pDeleter = (SDataDeleterHandle*)pHandle;
  atomic_sub_fetch_64(&gDataSinkStat.cachedSize, pDeleter->cachedSize);
  taosMemoryFreeClear(pDeleter->nextOutput.pData);
  taosArrayDestroy(pDeleter->pParam->pUidList);
  taosMemoryFree(pDeleter->pParam);
  while (!taosQueueEmpty(pDeleter->pDataBlocks)) {
    SDataDeleterBuf* pBuf = NULL;
    taosReadQitem(pDeleter->pDataBlocks, (void**)&pBuf);

    if (pBuf != NULL) {
      taosMemoryFreeClear(pBuf->pData);
      taosFreeQitem(pBuf);
    }
  }
  taosCloseQueue(pDeleter->pDataBlocks);
  taosThreadMutexDestroy(&pDeleter->mutex);

  taosMemoryFree(pDeleter->pManager);
  return TSDB_CODE_SUCCESS;
}

static int32_t getCacheSize(struct SDataSinkHandle* pHandle, uint64_t* size) {
  SDataDeleterHandle* pDispatcher = (SDataDeleterHandle*)pHandle;

  *size = atomic_load_64(&pDispatcher->cachedSize);
  return TSDB_CODE_SUCCESS;
}


static int32_t getSinkFlags(struct SDataSinkHandle* pHandle, uint64_t* pFlags) {
  SDataDeleterHandle* pDispatcher = (SDataDeleterHandle*)pHandle;

  *pFlags = atomic_load_64(&pDispatcher->flags);
  return TSDB_CODE_SUCCESS;
}


int32_t createDataDeleter(SDataSinkManager* pManager, const SDataSinkNode* pDataSink, DataSinkHandle* pHandle,
                          void* pParam) {
  int32_t code = TSDB_CODE_SUCCESS;

  SDataDeleterHandle* deleter = taosMemoryCalloc(1, sizeof(SDataDeleterHandle));
  if (NULL == deleter) {
    taosMemoryFree(pParam);
    code = TSDB_CODE_OUT_OF_MEMORY;
    goto _end;
  }

  SDataDeleterNode* pDeleterNode = (SDataDeleterNode*)pDataSink;
  deleter->sink.fPut = putDataBlock;
  deleter->sink.fEndPut = endPut;
  deleter->sink.fGetLen = getDataLength;
  deleter->sink.fGetData = getDataBlock;
  deleter->sink.fDestroy = destroyDataSinker;
  deleter->sink.fGetCacheSize = getCacheSize;
  deleter->sink.fGetFlags = getSinkFlags;
  deleter->pManager = pManager;
  deleter->pDeleter = pDeleterNode;
  deleter->pSchema = pDataSink->pInputDataBlockDesc;

  if (pParam == NULL) {
    code = TSDB_CODE_QRY_INVALID_INPUT;
    qError("invalid input param in creating data deleter, code%s", tstrerror(code));
    goto _end;
  }

  deleter->pParam = pParam;
  deleter->status = DS_BUF_EMPTY;
  deleter->queryEnd = false;
  code = taosOpenQueue(&deleter->pDataBlocks);
  if (code) {
    goto _end;
  }
<<<<<<< HEAD
  deleter->flags = DS_FLAG_USE_MEMPOOL;
=======
  taosThreadMutexInit(&deleter->mutex, NULL);
>>>>>>> dec8095e

  *pHandle = deleter;
  return code;

_end:
  if (deleter != NULL) {
    destroyDataSinker((SDataSinkHandle*)deleter);
    taosMemoryFree(deleter);
  } else {
    taosMemoryFree(pManager);
  }
  return code;
}<|MERGE_RESOLUTION|>--- conflicted
+++ resolved
@@ -287,11 +287,8 @@
   if (code) {
     goto _end;
   }
-<<<<<<< HEAD
   deleter->flags = DS_FLAG_USE_MEMPOOL;
-=======
   taosThreadMutexInit(&deleter->mutex, NULL);
->>>>>>> dec8095e
 
   *pHandle = deleter;
   return code;
