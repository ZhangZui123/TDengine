/*
 * Copyright (c) 2019 TAOS Data, Inc. <jhtao@taosdata.com>
 *
 * This program is free software: you can use, redistribute, and/or modify
 * it under the terms of the GNU Affero General Public License, version 3
 * or later ("AGPL"), as published by the Free Software Foundation.
 *
 * This program is distributed in the hope that it will be useful, but WITHOUT
 * ANY WARRANTY; without even the implied warranty of MERCHANTABILITY or
 * FITNESS FOR A PARTICULAR PURPOSE.
 *
 * You should have received a copy of the GNU Affero General Public License
 * along with this program. If not, see <http://www.gnu.org/licenses/>.
 */

#include "dataSinkInt.h"
#include "dataSinkMgt.h"
#include "executorInt.h"
#include "planner.h"
#include "tcompression.h"
#include "tdatablock.h"
#include "tglobal.h"
#include "tqueue.h"

extern SDataSinkStat gDataSinkStat;

typedef struct SDataDeleterBuf {
  int32_t useSize;
  int32_t allocSize;
  char*   pData;
} SDataDeleterBuf;

typedef struct SDataCacheEntry {
  int32_t dataLen;
  int32_t numOfRows;
  int32_t numOfCols;
  int8_t  compressed;
  char    data[];
} SDataCacheEntry;

typedef struct SDataDeleterHandle {
  SDataSinkHandle     sink;
  SDataSinkManager*   pManager;
  SDataBlockDescNode* pSchema;
  SDataDeleterNode*   pDeleter;
  SDeleterParam*      pParam;
  STaosQueue*         pDataBlocks;
  SDataDeleterBuf     nextOutput;
  int32_t             status;
  bool                queryEnd;
  uint64_t            useconds;
  uint64_t            cachedSize;
  uint64_t            flags;
  TdThreadMutex       mutex;
} SDataDeleterHandle;

static int32_t toDataCacheEntry(SDataDeleterHandle* pHandle, const SInputData* pInput, SDataDeleterBuf* pBuf) {
  int32_t numOfCols = LIST_LENGTH(pHandle->pSchema->pSlots);

  SDataCacheEntry* pEntry = (SDataCacheEntry*)pBuf->pData;
  pEntry->compressed = 0;
  pEntry->numOfRows = pInput->pData->info.rows;
  pEntry->numOfCols = taosArrayGetSize(pInput->pData->pDataBlock);
  pEntry->dataLen = sizeof(SDeleterRes);

  pBuf->useSize = sizeof(SDataCacheEntry);

  SColumnInfoData* pColRes = (SColumnInfoData*)taosArrayGet(pInput->pData->pDataBlock, 0);
  if (NULL == pColRes) {
    QRY_ERR_RET(TSDB_CODE_QRY_EXECUTOR_INTERNAL_ERROR);
  }
  SColumnInfoData* pColSKey = (SColumnInfoData*)taosArrayGet(pInput->pData->pDataBlock, 1);
  if (NULL == pColSKey) {
    QRY_ERR_RET(TSDB_CODE_QRY_EXECUTOR_INTERNAL_ERROR);
  }
  SColumnInfoData* pColEKey = (SColumnInfoData*)taosArrayGet(pInput->pData->pDataBlock, 2);
  if (NULL == pColEKey) {
    QRY_ERR_RET(TSDB_CODE_QRY_EXECUTOR_INTERNAL_ERROR);
  }

  SDeleterRes* pRes = (SDeleterRes*)pEntry->data;
  pRes->suid = pHandle->pParam->suid;
  pRes->uidList = pHandle->pParam->pUidList;
  TAOS_STRCPY(pRes->tableName, pHandle->pDeleter->tableFName);
  TAOS_STRCPY(pRes->tsColName, pHandle->pDeleter->tsColName);
  pRes->affectedRows = *(int64_t*)pColRes->pData;

  if (pRes->affectedRows) {
    pRes->skey = *(int64_t*)pColSKey->pData;
    pRes->ekey = *(int64_t*)pColEKey->pData;
    ASSERT(pRes->skey <= pRes->ekey);
  } else {
    pRes->skey = pHandle->pDeleter->deleteTimeRange.skey;
    pRes->ekey = pHandle->pDeleter->deleteTimeRange.ekey;
  }

  qDebug("delete %" PRId64 " rows, from %" PRId64 " to %" PRId64 "", pRes->affectedRows, pRes->skey, pRes->ekey);

  pBuf->useSize += pEntry->dataLen;

  (void)atomic_add_fetch_64(&pHandle->cachedSize, pEntry->dataLen);
  (void)atomic_add_fetch_64(&gDataSinkStat.cachedSize, pEntry->dataLen);

  return TSDB_CODE_SUCCESS;
}

static int32_t allocBuf(SDataDeleterHandle* pDeleter, const SInputData* pInput, SDataDeleterBuf* pBuf) {
  uint32_t capacity = pDeleter->pManager->cfg.maxDataBlockNumPerQuery;
  if (taosQueueItemSize(pDeleter->pDataBlocks) > capacity) {
    qError("SinkNode queue is full, no capacity, max:%d, current:%d, no capacity", capacity,
           taosQueueItemSize(pDeleter->pDataBlocks));
    return TSDB_CODE_OUT_OF_MEMORY;
  }

  pBuf->allocSize = sizeof(SDataCacheEntry) + sizeof(SDeleterRes);

  pBuf->pData = taosMemoryMalloc(pBuf->allocSize);
  if (pBuf->pData == NULL) {
    qError("SinkNode failed to malloc memory, size:%d, code:%d", pBuf->allocSize, TAOS_SYSTEM_ERROR(errno));
    return terrno;
  }

  return TSDB_CODE_SUCCESS;
}

static int32_t updateStatus(SDataDeleterHandle* pDeleter) {
  (void)taosThreadMutexLock(&pDeleter->mutex);
  int32_t blockNums = taosQueueItemSize(pDeleter->pDataBlocks);
  int32_t status =
      (0 == blockNums ? DS_BUF_EMPTY
                      : (blockNums < pDeleter->pManager->cfg.maxDataBlockNumPerQuery ? DS_BUF_LOW : DS_BUF_FULL));
  pDeleter->status = status;
  (void)taosThreadMutexUnlock(&pDeleter->mutex);
  
  return status;
}

static int32_t getStatus(SDataDeleterHandle* pDeleter) {
  (void)taosThreadMutexLock(&pDeleter->mutex);
  int32_t status = pDeleter->status;
  (void)taosThreadMutexUnlock(&pDeleter->mutex);
  
  return status;
}

static int32_t putDataBlock(SDataSinkHandle* pHandle, const SInputData* pInput, bool* pContinue) {
  SDataDeleterHandle* pDeleter = (SDataDeleterHandle*)pHandle;
  SDataDeleterBuf*    pBuf = NULL;

  int32_t code = taosAllocateQitem(sizeof(SDataDeleterBuf), DEF_QITEM, 0, (void**)&pBuf);
  if (code) {
    return code;
  }

  code = allocBuf(pDeleter, pInput, pBuf);
  if (code) {
    taosFreeQitem(pBuf);
    return code;
  }

  QRY_ERR_JRET(toDataCacheEntry(pDeleter, pInput, pBuf));
  QRY_ERR_JRET(taosWriteQitem(pDeleter->pDataBlocks, pBuf));
  *pContinue = (DS_BUF_LOW == updateStatus(pDeleter) ? true : false);

  return TSDB_CODE_SUCCESS;

_return:

  taosFreeQitem(pBuf);
  
  return code;
}

static void endPut(struct SDataSinkHandle* pHandle, uint64_t useconds) {
  SDataDeleterHandle* pDeleter = (SDataDeleterHandle*)pHandle;
  (void)taosThreadMutexLock(&pDeleter->mutex);
  pDeleter->queryEnd = true;
  pDeleter->useconds = useconds;
  (void)taosThreadMutexUnlock(&pDeleter->mutex);
}

static void getDataLength(SDataSinkHandle* pHandle, int64_t* pLen, int64_t* pRawLen, bool* pQueryEnd) {
  SDataDeleterHandle* pDeleter = (SDataDeleterHandle*)pHandle;
  if (taosQueueEmpty(pDeleter->pDataBlocks)) {
    *pQueryEnd = pDeleter->queryEnd;
    *pLen = 0;
    return;
  }

  SDataDeleterBuf* pBuf = NULL;
  (void)taosReadQitem(pDeleter->pDataBlocks, (void**)&pBuf);
  if (pBuf != NULL) {
    TAOS_MEMCPY(&pDeleter->nextOutput, pBuf, sizeof(SDataDeleterBuf));
    taosFreeQitem(pBuf);
  }

  SDataCacheEntry* pEntry = (SDataCacheEntry*)pDeleter->nextOutput.pData;
  *pLen = pEntry->dataLen;
  *pRawLen = pEntry->dataLen;

  *pQueryEnd = pDeleter->queryEnd;
  qDebug("got data len %" PRId64 ", row num %d in sink", *pLen,
         ((SDataCacheEntry*)(pDeleter->nextOutput.pData))->numOfRows);
}

static int32_t getDataBlock(SDataSinkHandle* pHandle, SOutputData* pOutput) {
  SDataDeleterHandle* pDeleter = (SDataDeleterHandle*)pHandle;
  if (NULL == pDeleter->nextOutput.pData) {
    ASSERT(pDeleter->queryEnd);
    pOutput->useconds = pDeleter->useconds;
    pOutput->precision = pDeleter->pSchema->precision;
    pOutput->bufStatus = DS_BUF_EMPTY;
    pOutput->queryEnd = pDeleter->queryEnd;
    return TSDB_CODE_SUCCESS;
  }

  SDataCacheEntry* pEntry = (SDataCacheEntry*)(pDeleter->nextOutput.pData);
  TAOS_MEMCPY(pOutput->pData, pEntry->data, pEntry->dataLen);
  pDeleter->pParam->pUidList = NULL;
  pOutput->numOfRows = pEntry->numOfRows;
  pOutput->numOfCols = pEntry->numOfCols;
  pOutput->compressed = pEntry->compressed;

  (void)atomic_sub_fetch_64(&pDeleter->cachedSize, pEntry->dataLen);
  (void)atomic_sub_fetch_64(&gDataSinkStat.cachedSize, pEntry->dataLen);

  taosMemoryFreeClear(pDeleter->nextOutput.pData);  // todo persistent
  pOutput->bufStatus = updateStatus(pDeleter);
  (void)taosThreadMutexLock(&pDeleter->mutex);
  pOutput->queryEnd = pDeleter->queryEnd;
  pOutput->useconds = pDeleter->useconds;
  pOutput->precision = pDeleter->pSchema->precision;
  (void)taosThreadMutexUnlock(&pDeleter->mutex);

  return TSDB_CODE_SUCCESS;
}

static int32_t destroyDataSinker(SDataSinkHandle* pHandle) {
  SDataDeleterHandle* pDeleter = (SDataDeleterHandle*)pHandle;
  (void)atomic_sub_fetch_64(&gDataSinkStat.cachedSize, pDeleter->cachedSize);
  taosMemoryFreeClear(pDeleter->nextOutput.pData);
  taosArrayDestroy(pDeleter->pParam->pUidList);
  taosMemoryFree(pDeleter->pParam);
  while (!taosQueueEmpty(pDeleter->pDataBlocks)) {
    SDataDeleterBuf* pBuf = NULL;
    (void)taosReadQitem(pDeleter->pDataBlocks, (void**)&pBuf);

    if (pBuf != NULL) {
      taosMemoryFreeClear(pBuf->pData);
      taosFreeQitem(pBuf);
    }
  }
  taosCloseQueue(pDeleter->pDataBlocks);
  (void)taosThreadMutexDestroy(&pDeleter->mutex);

  taosMemoryFree(pDeleter->pManager);

  return TSDB_CODE_SUCCESS;
}

static int32_t getCacheSize(struct SDataSinkHandle* pHandle, uint64_t* size) {
  SDataDeleterHandle* pDispatcher = (SDataDeleterHandle*)pHandle;

  *size = atomic_load_64(&pDispatcher->cachedSize);
  return TSDB_CODE_SUCCESS;
}


static int32_t getSinkFlags(struct SDataSinkHandle* pHandle, uint64_t* pFlags) {
  SDataDeleterHandle* pDispatcher = (SDataDeleterHandle*)pHandle;

  *pFlags = atomic_load_64(&pDispatcher->flags);
  return TSDB_CODE_SUCCESS;
}


int32_t createDataDeleter(SDataSinkManager* pManager, const SDataSinkNode* pDataSink, DataSinkHandle* pHandle,
                          void* pParam) {
  int32_t code = TSDB_CODE_SUCCESS;

  SDataDeleterHandle* deleter = taosMemoryCalloc(1, sizeof(SDataDeleterHandle));
  if (NULL == deleter) {
    code = terrno;
    taosMemoryFree(pParam);
    goto _end;
  }

  SDataDeleterNode* pDeleterNode = (SDataDeleterNode*)pDataSink;
  deleter->sink.fPut = putDataBlock;
  deleter->sink.fEndPut = endPut;
  deleter->sink.fGetLen = getDataLength;
  deleter->sink.fGetData = getDataBlock;
  deleter->sink.fDestroy = destroyDataSinker;
  deleter->sink.fGetCacheSize = getCacheSize;
  deleter->sink.fGetFlags = getSinkFlags;
  deleter->pManager = pManager;
  deleter->pDeleter = pDeleterNode;
  deleter->pSchema = pDataSink->pInputDataBlockDesc;

  if (pParam == NULL) {
    code = TSDB_CODE_QRY_INVALID_INPUT;
    qError("invalid input param in creating data deleter, code%s", tstrerror(code));
    goto _end;
  }

  deleter->pParam = pParam;
  deleter->status = DS_BUF_EMPTY;
  deleter->queryEnd = false;
  code = taosOpenQueue(&deleter->pDataBlocks);
  if (code) {
    goto _end;
  }
<<<<<<< HEAD
  deleter->flags = DS_FLAG_USE_MEMPOOL;
  taosThreadMutexInit(&deleter->mutex, NULL);
=======
  code = taosThreadMutexInit(&deleter->mutex, NULL);
  if (code) {
    goto _end;
  }
>>>>>>> fc4d758a

  *pHandle = deleter;
  return code;

_end:

  if (deleter != NULL) {
    (void)destroyDataSinker((SDataSinkHandle*)deleter);
    taosMemoryFree(deleter);
  } else {
    taosMemoryFree(pManager);
  }
  
  return code;
}<|MERGE_RESOLUTION|>--- conflicted
+++ resolved
@@ -310,15 +310,11 @@
   if (code) {
     goto _end;
   }
-<<<<<<< HEAD
   deleter->flags = DS_FLAG_USE_MEMPOOL;
-  taosThreadMutexInit(&deleter->mutex, NULL);
-=======
   code = taosThreadMutexInit(&deleter->mutex, NULL);
   if (code) {
     goto _end;
   }
->>>>>>> fc4d758a
 
   *pHandle = deleter;
   return code;
