--- conflicted
+++ resolved
@@ -903,59 +903,6 @@
   return 0;
 }
 
-static int32_t nameComparFn(const void* p1, const void* p2) {
-  const char* pName1 = *(const char**)p1;
-  const char* pName2 = *(const char**)p2;
-
-  int32_t ret = strcmp(pName1, pName2);
-  if (ret == 0) {
-    return 0;
-  } else {
-    return (ret > 0) ? 1 : -1;
-  }
-}
-
-static SArray* getTableNameList(const SNodeListNode* pList) {
-  int32_t    len = LIST_LENGTH(pList->pNodeList);
-  SListCell* cell = pList->pNodeList->pHead;
-
-  SArray* pTbList = taosArrayInit(len, POINTER_BYTES);
-  for (int i = 0; i < pList->pNodeList->length; i++) {
-    SValueNode* valueNode = (SValueNode*)cell->pNode;
-    if (!IS_VAR_DATA_TYPE(valueNode->node.resType.type)) {
-      terrno = TSDB_CODE_INVALID_PARA;
-      taosArrayDestroy(pTbList);
-      return NULL;
-    }
-
-    char* name = varDataVal(valueNode->datum.p);
-    taosArrayPush(pTbList, &name);
-    cell = cell->pNext;
-  }
-
-  size_t numOfTables = taosArrayGetSize(pTbList);
-
-  // order the name
-  taosArraySort(pTbList, nameComparFn);
-
-  // remove the duplicates
-  SArray* pNewList = taosArrayInit(taosArrayGetSize(pTbList), sizeof(void*));
-  taosArrayPush(pNewList, taosArrayGet(pTbList, 0));
-
-  for (int32_t i = 1; i < numOfTables; ++i) {
-    char** name = taosArrayGetLast(pNewList);
-    char** nameInOldList = taosArrayGet(pTbList, i);
-    if (strcmp(*name, *nameInOldList) == 0) {
-      continue;
-    }
-
-    taosArrayPush(pNewList, nameInOldList);
-  }
-
-  taosArrayDestroy(pTbList);
-  return pNewList;
-}
-
 static int32_t optimizeTbnameInCondImpl(void* metaHandle, int64_t suid, SArray* list, SNode* pTagCond) {
   if (nodeType(pTagCond) != QUERY_NODE_OPERATOR) {
     return -1;
@@ -975,13 +922,6 @@
     if (len <= 0) {
       return -1;
     }
-<<<<<<< HEAD
-
-    SArray* pTbList = getTableNameList(pList);
-    size_t num = taosArrayGetSize(pTbList);
-    for (int i = 0; i < num; i++) {
-      char*    name = taosArrayGetP(pTbList, i);
-=======
 
     SArray* pTbList = getTableNameList(pList);
     int32_t numOfTables = taosArrayGetSize(pTbList);
@@ -989,7 +929,6 @@
     for (int i = 0; i < numOfTables; i++) {
       char* name = taosArrayGetP(pTbList, i);
 
->>>>>>> 79bb5f82
       uint64_t uid = 0;
       if (metaGetTableUidByName(metaHandle, name, &uid) == 0) {
         ETableType tbType = TSDB_TABLE_MAX;
@@ -1734,17 +1673,11 @@
   pLimitInfo->remainGroupOffset = slimit.offset;
 }
 
-<<<<<<< HEAD
-uint64_t getTotalTables(const STableListInfo* pTableList) {
-=======
 uint64_t tableListGetSize(const STableListInfo* pTableList) {
->>>>>>> 79bb5f82
   ASSERT(taosArrayGetSize(pTableList->pTableList) == taosHashGetSize(pTableList->map));
   return taosArrayGetSize(pTableList->pTableList);
 }
 
-<<<<<<< HEAD
-=======
 uint64_t tableListGetSuid(const STableListInfo* pTableList) {
   return pTableList->suid;
 }
@@ -1757,7 +1690,6 @@
   return taosArrayGet(pTableList->pTableList, index);
 }
 
->>>>>>> 79bb5f82
 uint64_t getTableGroupId(const STableListInfo* pTableList, uint64_t tableUid) {
   int32_t* slot = taosHashGet(pTableList->map, &tableUid, sizeof(tableUid));
   ASSERT(pTableList->map != NULL && slot != NULL);
@@ -1768,18 +1700,11 @@
   return pKeyInfo->groupId;
 }
 
-<<<<<<< HEAD
-int32_t addTableIntoTableList(STableListInfo* pTableList, uint64_t uid, uint64_t gid) {
-  if (pTableList->map == NULL) {
-    ASSERT(taosArrayGetSize(pTableList->pTableList) == 0);
-    pTableList->map = taosHashInit(32, taosGetDefaultHashFunction(TSDB_DATA_TYPE_BIGINT), false, HASH_ENTRY_LOCK);
-=======
 // TODO handle the group offset info, fix it, the rule of group output will be broken by this function
 int32_t tableListAddTableInfo(STableListInfo* pTableList, uint64_t uid, uint64_t gid) {
   if (pTableList->map == NULL) {
     ASSERT(taosArrayGetSize(pTableList->pTableList) == 0);
     pTableList->map = taosHashInit(32, taosGetDefaultHashFunction(TSDB_DATA_TYPE_BINARY), false, HASH_ENTRY_LOCK);
->>>>>>> 79bb5f82
   }
 
   STableKeyInfo keyInfo = {.uid = uid, .groupId = gid};
@@ -1792,15 +1717,9 @@
   return TSDB_CODE_SUCCESS;
 }
 
-<<<<<<< HEAD
-int32_t getTablesOfGroup(const STableListInfo* pTableList, int32_t ordinalGroupIndex, STableKeyInfo** pKeyInfo,
-                         int32_t* size) {
-  int32_t total = getNumOfOutputGroups(pTableList);
-=======
 int32_t tableListGetGroupList(const STableListInfo* pTableList, int32_t ordinalGroupIndex, STableKeyInfo** pKeyInfo,
                          int32_t* size) {
   int32_t total = tableListGetOutputGroups(pTableList);
->>>>>>> 79bb5f82
   if (ordinalGroupIndex < 0 || ordinalGroupIndex >= total) {
     return TSDB_CODE_INVALID_PARA;
   }
@@ -1808,17 +1727,10 @@
   // here handle two special cases:
   // 1. only one group exists, and 2. one table exists for each group.
   if (total == 1) {
-<<<<<<< HEAD
-    *size = getTotalTables(pTableList);
-    *pKeyInfo = (*size == 0)? NULL:taosArrayGet(pTableList->pTableList, 0);
-    return TSDB_CODE_SUCCESS;
-  } else if (total == getTotalTables(pTableList)) {
-=======
     *size = tableListGetSize(pTableList);
     *pKeyInfo = (*size == 0)? NULL:taosArrayGet(pTableList->pTableList, 0);
     return TSDB_CODE_SUCCESS;
   } else if (total == tableListGetSize(pTableList)) {
->>>>>>> 79bb5f82
     *size = 1;
     *pKeyInfo = taosArrayGet(pTableList->pTableList, ordinalGroupIndex);
     return TSDB_CODE_SUCCESS;
@@ -1835,21 +1747,6 @@
   return TSDB_CODE_SUCCESS;
 }
 
-<<<<<<< HEAD
-int32_t getNumOfOutputGroups(const STableListInfo* pTableList) { return pTableList->numOfOuputGroups; }
-
-// todo remove it
-bool oneTableForEachGroup(const STableListInfo* pTableList) { return pTableList->oneTableForEachGroup; }
-
-void destroyTableList(STableListInfo* pTableqinfoList) {
-  pTableqinfoList->pTableList = taosArrayDestroy(pTableqinfoList->pTableList);
-  taosMemoryFreeClear(pTableqinfoList->groupOffset);
-
-  taosHashCleanup(pTableqinfoList->map);
-
-  pTableqinfoList->pTableList = NULL;
-  pTableqinfoList->map = NULL;
-=======
 int32_t tableListGetOutputGroups(const STableListInfo* pTableList) { return pTableList->numOfOuputGroups; }
 
 bool oneTableForEachGroup(const STableListInfo* pTableList) { return pTableList->oneTableForEachGroup; }
@@ -1866,7 +1763,7 @@
     goto _error;
   }
 
-  pListInfo->map = taosHashInit(32, taosGetDefaultHashFunction(TSDB_DATA_TYPE_BINARY), false, HASH_ENTRY_LOCK);
+  pListInfo->map = taosHashInit(32, taosGetDefaultHashFunction(TSDB_DATA_TYPE_BIGINT), false, HASH_ENTRY_LOCK);
   if (pListInfo->map == NULL) {
     goto _error;
   }
@@ -2024,5 +1921,4 @@
   qDebug("generate group id map completed, elapsed time:%.2f ms %s", (st2 - st1) / 1000.0, idStr);
 
   return TSDB_CODE_SUCCESS;
->>>>>>> 79bb5f82
 }