--- conflicted
+++ resolved
@@ -1870,21 +1870,10 @@
     SLogicConditionNode* pCond = (SLogicConditionNode*)pNode;
     pExp->base.pParam = taosMemoryCalloc(1, sizeof(SFunctParam));
     QUERY_CHECK_NULL(pExp->base.pParam, code, lino, _end, terrno);
-<<<<<<< HEAD
-
-    if (TSDB_CODE_SUCCESS == code) {
-      pExp->base.numOfParams = 1;
-      SDataType* pType = &pCond->node.resType;
-      pExp->base.resSchema =
-          createResSchema(pType->type, pType->bytes, slotId, pType->scale, pType->precision, pCond->node.aliasName);
-      pExp->pExpr->_optrRoot.pRootNode = pNode;
-    }
-=======
     pExp->base.numOfParams = 1;
     SDataType* pType = &pCond->node.resType;
     pExp->base.resSchema = createResSchema(pType->type, pType->bytes, slotId, pType->scale, pType->precision, pCond->node.aliasName);
     pExp->pExpr->_optrRoot.pRootNode = pNode;
->>>>>>> 4586e09b
   } else {
     ASSERT(0);
   }
