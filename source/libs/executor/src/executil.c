/*
 * Copyright (c) 2019 TAOS Data, Inc. <jhtao@taosdata.com>
 *
 * This program is free software: you can use, redistribute, and/or modify
 * it under the terms of the GNU Affero General Public License, version 3
 * or later ("AGPL"), as published by the Free Software Foundation.
 *
 * This program is distributed in the hope that it will be useful, but WITHOUT
 * ANY WARRANTY; without even the implied warranty of MERCHANTABILITY or
 * FITNESS FOR A PARTICULAR PURPOSE.
 *
 * You should have received a copy of the GNU Affero General Public License
 * along with this program. If not, see <http://www.gnu.org/licenses/>.
 */

#include "function.h"
#include "functionMgt.h"
#include "index.h"
#include "os.h"
#include "tdatablock.h"
#include "thash.h"
#include "tmsg.h"
#include "ttime.h"

#include "executil.h"
#include "executorimpl.h"
#include "tcompression.h"

// If the numOfOutputGroups is 1, the data blocks that belongs to different groups will be provided randomly
// The numOfOutputGroups is specified by physical plan. and will not be affect by numOfGroups
struct STableListInfo {
  bool      oneTableForEachGroup;
  int32_t   numOfOuputGroups;  // the data block will be generated one by one
  int32_t*  groupOffset;       // keep the offset value for each group in the tableList
  SArray*   pTableList;
  SHashObj* map;  // speedup acquire the tableQueryInfo by table uid
  uint64_t  suid;
};

typedef struct tagFilterAssist {
  SHashObj* colHash;
  int32_t   index;
  SArray*   cInfoList;
} tagFilterAssist;

<<<<<<< HEAD
static int32_t removeInvalidUid(SArray* uids, SHashObj* tags);
static int32_t optimizeTbnameInCond(void* metaHandle, int64_t suid, SArray* pRes, SNode* pTagCond);
static int32_t optimizeTbnameInCondImpl(void* metaHandle, SArray* pExistedUidList, SNode* pTagCond);
=======
typedef enum {
  FILTER_NO_LOGIC = 1,
  FILTER_AND,
  FILTER_OTHER,
} FilterCondType;

static FilterCondType checkTagCond(SNode* cond);
static int32_t        removeInvalidTable(SArray* uids, SHashObj* tags);
static int32_t optimizeTbnameInCond(void* metaHandle, int64_t suid, SArray* list, SNode* pTagCond, SHashObj* tags);
static int32_t optimizeTbnameInCondImpl(void* metaHandle, int64_t suid, SArray* list, SNode* pTagCond);
>>>>>>> ad0be66a
static int32_t getTableList(void* metaHandle, void* pVnode, SScanPhysiNode* pScanNode, SNode* pTagCond,
                            SNode* pTagIndexCond, STableListInfo* pListInfo, const char* idstr);
static SSDataBlock* createTagValBlockForFilter(SArray* pColList, int32_t numOfTables, SArray* pUidTagList, void* metaHandle);

static int64_t getLimit(const SNode* pLimit) { return NULL == pLimit ? -1 : ((SLimitNode*)pLimit)->limit; }
static int64_t getOffset(const SNode* pLimit) { return NULL == pLimit ? -1 : ((SLimitNode*)pLimit)->offset; }

void initResultRowInfo(SResultRowInfo* pResultRowInfo) {
  pResultRowInfo->size = 0;
  pResultRowInfo->cur.pageId = -1;
}

void closeResultRow(SResultRow* pResultRow) { pResultRow->closed = true; }

void resetResultRow(SResultRow* pResultRow, size_t entrySize) {
  pResultRow->numOfRows = 0;
  pResultRow->closed = false;
  pResultRow->endInterp = false;
  pResultRow->startInterp = false;

  if (entrySize > 0) {
    memset(pResultRow->pEntryInfo, 0, entrySize);
  }
}

// TODO refactor: use macro
SResultRowEntryInfo* getResultEntryInfo(const SResultRow* pRow, int32_t index, const int32_t* offset) {
  assert(index >= 0 && offset != NULL);
  return (SResultRowEntryInfo*)((char*)pRow->pEntryInfo + offset[index]);
}

size_t getResultRowSize(SqlFunctionCtx* pCtx, int32_t numOfOutput) {
  int32_t rowSize = (numOfOutput * sizeof(SResultRowEntryInfo)) + sizeof(SResultRow);

  for (int32_t i = 0; i < numOfOutput; ++i) {
    rowSize += pCtx[i].resDataInfo.interBufSize;
  }

  rowSize += (numOfOutput * sizeof(bool));
  // expand rowSize to mark if col is null for top/bottom result(saveTupleData)
  return rowSize;
}

static void freeEx(void* p) {
  taosMemoryFree(*(void**)p);
}

void cleanupGroupResInfo(SGroupResInfo* pGroupResInfo) {
  taosMemoryFreeClear(pGroupResInfo->pBuf);
  if (pGroupResInfo->freeItem) {
//    taosArrayDestroy(pGroupResInfo->pRows);
    taosArrayDestroyEx(pGroupResInfo->pRows, freeEx);
    pGroupResInfo->freeItem = false;
    pGroupResInfo->pRows = NULL;
  } else {
    pGroupResInfo->pRows = taosArrayDestroy(pGroupResInfo->pRows);
  }
  pGroupResInfo->index = 0;
}

int32_t resultrowComparAsc(const void* p1, const void* p2) {
  SResKeyPos* pp1 = *(SResKeyPos**)p1;
  SResKeyPos* pp2 = *(SResKeyPos**)p2;

  if (pp1->groupId == pp2->groupId) {
    int64_t pts1 = *(int64_t*)pp1->key;
    int64_t pts2 = *(int64_t*)pp2->key;

    if (pts1 == pts2) {
      return 0;
    } else {
      return pts1 < pts2 ? -1 : 1;
    }
  } else {
    return pp1->groupId < pp2->groupId ? -1 : 1;
  }
}

static int32_t resultrowComparDesc(const void* p1, const void* p2) { return resultrowComparAsc(p2, p1); }

void initGroupedResultInfo(SGroupResInfo* pGroupResInfo, SSHashObj* pHashmap, int32_t order) {
  if (pGroupResInfo->pRows != NULL) {
    taosArrayDestroy(pGroupResInfo->pRows);
  }

  // extract the result rows information from the hash map
  int32_t size = tSimpleHashGetSize(pHashmap);

  void* pData = NULL;
  pGroupResInfo->pRows = taosArrayInit(size, POINTER_BYTES);

  size_t  keyLen = 0;
  int32_t iter = 0;
  int32_t bufLen = 0, offset = 0;

  // todo move away and record this during create window
  while ((pData = tSimpleHashIterate(pHashmap, pData, &iter)) != NULL) {
    /*void* key = */tSimpleHashGetKey(pData, &keyLen);
    bufLen += keyLen + sizeof(SResultRowPosition);
  }

  pGroupResInfo->pBuf = taosMemoryMalloc(bufLen);

  iter = 0;
  while ((pData = tSimpleHashIterate(pHashmap, pData, &iter)) != NULL) {
    void* key = tSimpleHashGetKey(pData, &keyLen);

    SResKeyPos* p = (SResKeyPos*) (pGroupResInfo->pBuf + offset);

    p->groupId = *(uint64_t*)key;
    p->pos = *(SResultRowPosition*)pData;
    memcpy(p->key, (char*)key + sizeof(uint64_t), keyLen - sizeof(uint64_t));
    taosArrayPush(pGroupResInfo->pRows, &p);

    offset += keyLen + sizeof(struct SResultRowPosition);
  }

  if (order == TSDB_ORDER_ASC || order == TSDB_ORDER_DESC) {
    __compar_fn_t fn = (order == TSDB_ORDER_ASC) ? resultrowComparAsc : resultrowComparDesc;
    size = POINTER_BYTES;
    taosSort(pGroupResInfo->pRows->pData, taosArrayGetSize(pGroupResInfo->pRows), size, fn);
  }

  pGroupResInfo->index = 0;
  assert(pGroupResInfo->index <= getNumOfTotalRes(pGroupResInfo));
}

void initMultiResInfoFromArrayList(SGroupResInfo* pGroupResInfo, SArray* pArrayList) {
  if (pGroupResInfo->pRows != NULL) {
    taosArrayDestroy(pGroupResInfo->pRows);
  }

  pGroupResInfo->freeItem = true;
  pGroupResInfo->pRows = pArrayList;
  pGroupResInfo->index = 0;
  ASSERT(pGroupResInfo->index <= getNumOfTotalRes(pGroupResInfo));
}

bool hasRemainResults(SGroupResInfo* pGroupResInfo) {
  if (pGroupResInfo->pRows == NULL) {
    return false;
  }

  return pGroupResInfo->index < taosArrayGetSize(pGroupResInfo->pRows);
}

int32_t getNumOfTotalRes(SGroupResInfo* pGroupResInfo) {
  if (pGroupResInfo->pRows == 0) {
    return 0;
  }

  return (int32_t)taosArrayGetSize(pGroupResInfo->pRows);
}

SArray* createSortInfo(SNodeList* pNodeList) {
  size_t numOfCols = 0;

  if (pNodeList != NULL) {
    numOfCols = LIST_LENGTH(pNodeList);
  } else {
    numOfCols = 0;
  }

  SArray* pList = taosArrayInit(numOfCols, sizeof(SBlockOrderInfo));
  if (pList == NULL) {
    terrno = TSDB_CODE_OUT_OF_MEMORY;
    return pList;
  }

  for (int32_t i = 0; i < numOfCols; ++i) {
    SOrderByExprNode* pSortKey = (SOrderByExprNode*)nodesListGetNode(pNodeList, i);
    SBlockOrderInfo   bi = {0};
    bi.order = (pSortKey->order == ORDER_ASC) ? TSDB_ORDER_ASC : TSDB_ORDER_DESC;
    bi.nullFirst = (pSortKey->nullOrder == NULL_ORDER_FIRST);

    SColumnNode* pColNode = (SColumnNode*)pSortKey->pExpr;
    bi.slotId = pColNode->slotId;
    taosArrayPush(pList, &bi);
  }

  return pList;
}

SSDataBlock* createDataBlockFromDescNode(SDataBlockDescNode* pNode) {
  int32_t numOfCols = LIST_LENGTH(pNode->pSlots);

  SSDataBlock* pBlock = createDataBlock();

  pBlock->info.id.blockId = pNode->dataBlockId;
  pBlock->info.type = STREAM_INVALID;
  pBlock->info.calWin = (STimeWindow){.skey = INT64_MIN, .ekey = INT64_MAX};
  pBlock->info.watermark = INT64_MIN;

  for (int32_t i = 0; i < numOfCols; ++i) {
    SSlotDescNode*  pDescNode = (SSlotDescNode*)nodesListGetNode(pNode->pSlots, i);
    SColumnInfoData idata =
        createColumnInfoData(pDescNode->dataType.type, pDescNode->dataType.bytes, pDescNode->slotId);
    idata.info.scale = pDescNode->dataType.scale;
    idata.info.precision = pDescNode->dataType.precision;

    blockDataAppendColInfo(pBlock, &idata);
  }

  return pBlock;
}

EDealRes doTranslateTagExpr(SNode** pNode, void* pContext) {
  SMetaReader* mr = (SMetaReader*)pContext;
  if (nodeType(*pNode) == QUERY_NODE_COLUMN) {
    SColumnNode* pSColumnNode = *(SColumnNode**)pNode;

    SValueNode* res = (SValueNode*)nodesMakeNode(QUERY_NODE_VALUE);
    if (NULL == res) {
      return DEAL_RES_ERROR;
    }

    res->translate = true;
    res->node.resType = pSColumnNode->node.resType;

    STagVal tagVal = {0};
    tagVal.cid = pSColumnNode->colId;
    const char* p = metaGetTableTagVal(mr->me.ctbEntry.pTags, pSColumnNode->node.resType.type, &tagVal);
    if (p == NULL) {
      res->node.resType.type = TSDB_DATA_TYPE_NULL;
    } else if (pSColumnNode->node.resType.type == TSDB_DATA_TYPE_JSON) {
      int32_t len = ((const STag*)p)->len;
      res->datum.p = taosMemoryCalloc(len + 1, 1);
      memcpy(res->datum.p, p, len);
    } else if (IS_VAR_DATA_TYPE(pSColumnNode->node.resType.type)) {
      res->datum.p = taosMemoryCalloc(tagVal.nData + VARSTR_HEADER_SIZE + 1, 1);
      memcpy(varDataVal(res->datum.p), tagVal.pData, tagVal.nData);
      varDataSetLen(res->datum.p, tagVal.nData);
    } else {
      nodesSetValueNodeValue(res, &(tagVal.i64));
    }
    nodesDestroyNode(*pNode);
    *pNode = (SNode*)res;
  } else if (nodeType(*pNode) == QUERY_NODE_FUNCTION) {
    SFunctionNode* pFuncNode = *(SFunctionNode**)pNode;
    if (pFuncNode->funcType == FUNCTION_TYPE_TBNAME) {
      SValueNode* res = (SValueNode*)nodesMakeNode(QUERY_NODE_VALUE);
      if (NULL == res) {
        return DEAL_RES_ERROR;
      }

      res->translate = true;
      res->node.resType = pFuncNode->node.resType;

      int32_t len = strlen(mr->me.name);
      res->datum.p = taosMemoryCalloc(len + VARSTR_HEADER_SIZE + 1, 1);
      memcpy(varDataVal(res->datum.p), mr->me.name, len);
      varDataSetLen(res->datum.p, len);
      nodesDestroyNode(*pNode);
      *pNode = (SNode*)res;
    }
  }

  return DEAL_RES_CONTINUE;
}

int32_t isQualifiedTable(STableKeyInfo* info, SNode* pTagCond, void* metaHandle, bool* pQualified) {
  int32_t     code = TSDB_CODE_SUCCESS;
  SMetaReader mr = {0};

  metaReaderInit(&mr, metaHandle, 0);
  code = metaGetTableEntryByUidCache(&mr, info->uid);
  if (TSDB_CODE_SUCCESS != code) {
    metaReaderClear(&mr);
    *pQualified = false;

    return TSDB_CODE_SUCCESS;
  }

  SNode* pTagCondTmp = nodesCloneNode(pTagCond);

  nodesRewriteExprPostOrder(&pTagCondTmp, doTranslateTagExpr, &mr);
  metaReaderClear(&mr);

  SNode* pNew = NULL;
  code = scalarCalculateConstants(pTagCondTmp, &pNew);
  if (TSDB_CODE_SUCCESS != code) {
    terrno = code;
    nodesDestroyNode(pTagCondTmp);
    *pQualified = false;

    return code;
  }

  ASSERT(nodeType(pNew) == QUERY_NODE_VALUE);
  SValueNode* pValue = (SValueNode*)pNew;

  ASSERT(pValue->node.resType.type == TSDB_DATA_TYPE_BOOL);
  *pQualified = pValue->datum.b;

  nodesDestroyNode(pNew);
  return TSDB_CODE_SUCCESS;
}

static EDealRes getColumn(SNode** pNode, void* pContext) {
  SColumnNode* pSColumnNode = NULL;
  if (QUERY_NODE_COLUMN == nodeType((*pNode))) {
    pSColumnNode = *(SColumnNode**)pNode;
  } else if (QUERY_NODE_FUNCTION == nodeType((*pNode))) {
    SFunctionNode* pFuncNode = *(SFunctionNode**)(pNode);
    if (pFuncNode->funcType == FUNCTION_TYPE_TBNAME) {
      pSColumnNode = (SColumnNode*)nodesMakeNode(QUERY_NODE_COLUMN);
      if (NULL == pSColumnNode) {
        return DEAL_RES_ERROR;
      }
      pSColumnNode->colId = -1;
      pSColumnNode->colType = COLUMN_TYPE_TBNAME;
      pSColumnNode->node.resType.type = TSDB_DATA_TYPE_VARCHAR;
      pSColumnNode->node.resType.bytes = TSDB_TABLE_FNAME_LEN - 1 + VARSTR_HEADER_SIZE;
      nodesDestroyNode(*pNode);
      *pNode = (SNode*)pSColumnNode;
    } else {
      return DEAL_RES_CONTINUE;
    }
  } else {
    return DEAL_RES_CONTINUE;
  }

  tagFilterAssist* pData = (tagFilterAssist*)pContext;
  void*            data = taosHashGet(pData->colHash, &pSColumnNode->colId, sizeof(pSColumnNode->colId));
  if (!data) {
    taosHashPut(pData->colHash, &pSColumnNode->colId, sizeof(pSColumnNode->colId), pNode, sizeof((*pNode)));
    pSColumnNode->slotId = pData->index++;
    SColumnInfo cInfo = {.colId = pSColumnNode->colId,
                         .type = pSColumnNode->node.resType.type,
                         .bytes = pSColumnNode->node.resType.bytes};
#if TAG_FILTER_DEBUG
    qDebug("tagfilter build column info, slotId:%d, colId:%d, type:%d", pSColumnNode->slotId, cInfo.colId, cInfo.type);
#endif
    taosArrayPush(pData->cInfoList, &cInfo);
  } else {
    SColumnNode* col = *(SColumnNode**)data;
    pSColumnNode->slotId = col->slotId;
  }

  return DEAL_RES_CONTINUE;
}

static int32_t createResultData(SDataType* pType, int32_t numOfRows, SScalarParam* pParam) {
  SColumnInfoData* pColumnData = taosMemoryCalloc(1, sizeof(SColumnInfoData));
  if (pColumnData == NULL) {
    terrno = TSDB_CODE_OUT_OF_MEMORY;
    return terrno;
  }

  pColumnData->info.type = pType->type;
  pColumnData->info.bytes = pType->bytes;
  pColumnData->info.scale = pType->scale;
  pColumnData->info.precision = pType->precision;

  int32_t code = colInfoDataEnsureCapacity(pColumnData, numOfRows, true);
  if (code != TSDB_CODE_SUCCESS) {
    terrno = code;
    taosMemoryFree(pColumnData);
    return terrno;
  }

  pParam->columnData = pColumnData;
  pParam->colAlloced = true;
  return TSDB_CODE_SUCCESS;
}

<<<<<<< HEAD
=======
static SColumnInfoData* getColInfoResult(void* metaHandle, int64_t suid, SArray* uidList, SNode* pTagCond,
                                         SIdxFltStatus status) {
  int32_t      code = TSDB_CODE_SUCCESS;
  SArray*      pBlockList = NULL;
  SSDataBlock* pResBlock = NULL;
  SHashObj*    tags = NULL;
  SScalarParam output = {0};

  tagFilterAssist ctx = {0};

  ctx.colHash = taosHashInit(4, taosGetDefaultHashFunction(TSDB_DATA_TYPE_SMALLINT), false, HASH_NO_LOCK);
  if (ctx.colHash == NULL) {
    terrno = TSDB_CODE_OUT_OF_MEMORY;
    goto end;
  }

  ctx.cInfoList = taosArrayInit(4, sizeof(SColumnInfo));
  if (ctx.cInfoList == NULL) {
    terrno = TSDB_CODE_OUT_OF_MEMORY;
    goto end;
  }

  nodesRewriteExprPostOrder(&pTagCond, getColumn, (void*)&ctx);

  pResBlock = createDataBlock();
  if (pResBlock == NULL) {
    terrno = TSDB_CODE_OUT_OF_MEMORY;
    goto end;
  }

  for (int32_t i = 0; i < taosArrayGetSize(ctx.cInfoList); ++i) {
    SColumnInfoData colInfo = {0};
    colInfo.info = *(SColumnInfo*)taosArrayGet(ctx.cInfoList, i);
    blockDataAppendColInfo(pResBlock, &colInfo);
  }

  //  int64_t stt = taosGetTimestampUs();
  tags = taosHashInit(32, taosGetDefaultHashFunction(TSDB_DATA_TYPE_BIGINT), false, HASH_NO_LOCK);

  FilterCondType condType = checkTagCond(pTagCond);

  int32_t filter = optimizeTbnameInCond(metaHandle, suid, uidList, pTagCond, tags);
  if (filter == -1) {
    if ((condType == FILTER_NO_LOGIC || condType == FILTER_AND) && status != SFLT_NOT_INDEX) {
      code = metaGetTableTagsByUids(metaHandle, suid, uidList, tags);
    } else {
      code = metaGetTableTags(metaHandle, suid, uidList, tags);
    }
    if (code != TSDB_CODE_SUCCESS) {
      qError("failed to get table tags from meta, reason:%s, suid:%" PRIu64, tstrerror(code), suid);
      terrno = code;
      goto end;
    }
  } else {
    qDebug("succ to get table tags from meta by tbname in cond, suid:%" PRIu64, suid);
  }
  if (suid != 0) {
    removeInvalidTable(uidList, tags);
  }

  int32_t rows = taosArrayGetSize(uidList);
  if (rows == 0) {
    goto end;
  }

  code = blockDataEnsureCapacity(pResBlock, rows);
  if (code != TSDB_CODE_SUCCESS) {
    terrno = code;
    goto end;
  }

  for (int32_t i = 0; i < rows; i++) {
    int64_t* uid = taosArrayGet(uidList, i);
    for (int32_t j = 0; j < taosArrayGetSize(pResBlock->pDataBlock); j++) {
      SColumnInfoData* pColInfo = (SColumnInfoData*)taosArrayGet(pResBlock->pDataBlock, j);

      if (pColInfo->info.colId == -1) {  // tbname
        char str[TSDB_TABLE_FNAME_LEN + VARSTR_HEADER_SIZE] = {0};
        metaGetTableNameByUid(metaHandle, *uid, str);
        colDataAppend(pColInfo, i, str, false);
#if TAG_FILTER_DEBUG
        qDebug("tagfilter uid:%ld, tbname:%s", *uid, str + 2);
#endif
      } else {
        void* tag = taosHashGet(tags, uid, sizeof(int64_t));
        if (tag == NULL) {
          continue;
        }
        STagVal tagVal = {0};
        tagVal.cid = pColInfo->info.colId;
        const char* p = metaGetTableTagVal(tag, pColInfo->info.type, &tagVal);

        if (p == NULL || (pColInfo->info.type == TSDB_DATA_TYPE_JSON && ((STag*)p)->nTag == 0)) {
          colDataAppend(pColInfo, i, p, true);
        } else if (pColInfo->info.type == TSDB_DATA_TYPE_JSON) {
          colDataAppend(pColInfo, i, p, false);
        } else if (IS_VAR_DATA_TYPE(pColInfo->info.type)) {
          char* tmp = taosMemoryCalloc(tagVal.nData + VARSTR_HEADER_SIZE + 1, 1);
          varDataSetLen(tmp, tagVal.nData);
          memcpy(tmp + VARSTR_HEADER_SIZE, tagVal.pData, tagVal.nData);
          colDataAppend(pColInfo, i, tmp, false);
#if TAG_FILTER_DEBUG
          qDebug("tagfilter varch:%s", tmp + 2);
#endif
          taosMemoryFree(tmp);
        } else {
          colDataAppend(pColInfo, i, (const char*)&tagVal.i64, false);
#if TAG_FILTER_DEBUG
          if (pColInfo->info.type == TSDB_DATA_TYPE_INT) {
            qDebug("tagfilter int:%d", *(int*)(&tagVal.i64));
          } else if (pColInfo->info.type == TSDB_DATA_TYPE_DOUBLE) {
            qDebug("tagfilter double:%f", *(double*)(&tagVal.i64));
          }
#endif
        }
      }
    }
  }

  pResBlock->info.rows = rows;

  //  int64_t st1 = taosGetTimestampUs();
  //  qDebug("generate tag block rows:%d, cost:%ld us", rows, st1-st);

  pBlockList = taosArrayInit(2, POINTER_BYTES);
  taosArrayPush(pBlockList, &pResBlock);

  SDataType type = {.type = TSDB_DATA_TYPE_BOOL, .bytes = sizeof(bool)};
  code = createResultData(&type, rows, &output);
  if (code != TSDB_CODE_SUCCESS) {
    terrno = code;
    qError("failed to create result, reason:%s", tstrerror(code));
    goto end;
  }

  code = scalarCalculate(pTagCond, pBlockList, &output);
  if (code != TSDB_CODE_SUCCESS) {
    qError("failed to calculate scalar, reason:%s", tstrerror(code));
    terrno = code;
    goto end;
  }
  //  int64_t st2 = taosGetTimestampUs();
  //  qDebug("calculate tag block rows:%d, cost:%ld us", rows, st2-st1);

end:
  taosHashCleanup(tags);
  taosHashCleanup(ctx.colHash);
  taosArrayDestroy(ctx.cInfoList);
  blockDataDestroy(pResBlock);
  taosArrayDestroy(pBlockList);
  return output.columnData;
}

>>>>>>> ad0be66a
static void releaseColInfoData(void* pCol) {
  if (pCol) {
    SColumnInfoData* col = (SColumnInfoData*)pCol;
    colDataDestroy(col);
    taosMemoryFree(col);
  }
}

void freeItem(void* p) {
  STUidTagInfo *pInfo = p;
  if (pInfo->pTagVal != NULL) {
    taosMemoryFree(pInfo->pTagVal);
  }
}

int32_t getColInfoResultForGroupby(void* metaHandle, SNodeList* group, STableListInfo* pTableListInfo) {
  int32_t      code = TSDB_CODE_SUCCESS;
  SArray*      pBlockList = NULL;
  SSDataBlock* pResBlock = NULL;
  void*        keyBuf = NULL;
  SArray*      groupData = NULL;

  int32_t rows = taosArrayGetSize(pTableListInfo->pTableList);
  if (rows == 0) {
    return TDB_CODE_SUCCESS;
  }

  tagFilterAssist ctx = {0};
  ctx.colHash = taosHashInit(4, taosGetDefaultHashFunction(TSDB_DATA_TYPE_SMALLINT), false, HASH_NO_LOCK);
  if (ctx.colHash == NULL) {
    code = TSDB_CODE_OUT_OF_MEMORY;
    goto end;
  }

  ctx.index = 0;
  ctx.cInfoList = taosArrayInit(4, sizeof(SColumnInfo));
  if (ctx.cInfoList == NULL) {
    code = TSDB_CODE_OUT_OF_MEMORY;
    goto end;
  }

  SNode* pNode = NULL;
  FOREACH(pNode, group) {
    nodesRewriteExprPostOrder(&pNode, getColumn, (void*)&ctx);
    REPLACE_NODE(pNode);
  }

  SArray* pUidTagList = taosArrayInit(8, sizeof(STUidTagInfo));
  for (int32_t i = 0; i < rows; ++i) {
    STableKeyInfo* pkeyInfo = taosArrayGet(pTableListInfo->pTableList, i);
    STUidTagInfo info = {.uid = pkeyInfo->uid};
    taosArrayPush(pUidTagList, &info);
  }

  //  int64_t stt = taosGetTimestampUs();
  code = metaGetTableTags(metaHandle, pTableListInfo->suid, pUidTagList);
  if (code != TSDB_CODE_SUCCESS) {
    goto end;
  }

  int32_t numOfTables = taosArrayGetSize(pUidTagList);
  pResBlock = createTagValBlockForFilter(ctx.cInfoList, numOfTables, pUidTagList, metaHandle);
  if (pResBlock == NULL) {
    code = terrno;
    goto end;
  }

  //  int64_t st1 = taosGetTimestampUs();
  //  qDebug("generate tag block rows:%d, cost:%ld us", rows, st1-st);

  pBlockList = taosArrayInit(2, POINTER_BYTES);
  taosArrayPush(pBlockList, &pResBlock);

  groupData = taosArrayInit(2, POINTER_BYTES);
  FOREACH(pNode, group) {
    SScalarParam output = {0};

    switch (nodeType(pNode)) {
      case QUERY_NODE_VALUE:
        break;
      case QUERY_NODE_COLUMN:
      case QUERY_NODE_OPERATOR:
      case QUERY_NODE_FUNCTION: {
        SExprNode* expNode = (SExprNode*)pNode;
        code = createResultData(&expNode->resType, rows, &output);
        if (code != TSDB_CODE_SUCCESS) {
          goto end;
        }
        break;
      }

      default:
        code = TSDB_CODE_OPS_NOT_SUPPORT;
        goto end;
    }

    if (nodeType(pNode) == QUERY_NODE_COLUMN) {
      SColumnNode*     pSColumnNode = (SColumnNode*)pNode;
      SColumnInfoData* pColInfo = (SColumnInfoData*)taosArrayGet(pResBlock->pDataBlock, pSColumnNode->slotId);
      code = colDataAssign(output.columnData, pColInfo, rows, NULL);
    } else if (nodeType(pNode) == QUERY_NODE_VALUE) {
      continue;
    } else {
      code = scalarCalculate(pNode, pBlockList, &output);
    }

    if (code != TSDB_CODE_SUCCESS) {
      releaseColInfoData(output.columnData);
      goto end;
    }

    taosArrayPush(groupData, &output.columnData);
  }

  int32_t keyLen = 0;
  SNode*  node;
  FOREACH(node, group) {
    SExprNode* pExpr = (SExprNode*)node;
    keyLen += pExpr->resType.bytes;
  }

  int32_t nullFlagSize = sizeof(int8_t) * LIST_LENGTH(group);
  keyLen += nullFlagSize;

  keyBuf = taosMemoryCalloc(1, keyLen);
  if (keyBuf == NULL) {
    code = TSDB_CODE_OUT_OF_MEMORY;
    goto end;
  }

  for (int i = 0; i < rows; i++) {
    STableKeyInfo* info = taosArrayGet(pTableListInfo->pTableList, i);

    char* isNull = (char*)keyBuf;
    char* pStart = (char*)keyBuf + sizeof(int8_t) * LIST_LENGTH(group);
    for (int j = 0; j < taosArrayGetSize(groupData); j++) {
      SColumnInfoData* pValue = (SColumnInfoData*)taosArrayGetP(groupData, j);

      if (colDataIsNull_s(pValue, i)) {
        isNull[j] = 1;
      } else {
        isNull[j] = 0;
        char* data = colDataGetData(pValue, i);
        if (pValue->info.type == TSDB_DATA_TYPE_JSON) {
          if (tTagIsJson(data)) {
            code = TSDB_CODE_QRY_JSON_IN_GROUP_ERROR;
            goto end;
          }
          if (tTagIsJsonNull(data)) {
            isNull[j] = 1;
            continue;
          }
          int32_t len = getJsonValueLen(data);
          memcpy(pStart, data, len);
          pStart += len;
        } else if (IS_VAR_DATA_TYPE(pValue->info.type)) {
          memcpy(pStart, data, varDataTLen(data));
          pStart += varDataTLen(data);
        } else {
          memcpy(pStart, data, pValue->info.bytes);
          pStart += pValue->info.bytes;
        }
      }
    }

    int32_t len = (int32_t)(pStart - (char*)keyBuf);
    info->groupId = calcGroupId(keyBuf, len);
  }

  //  int64_t st2 = taosGetTimestampUs();
  //  qDebug("calculate tag block rows:%d, cost:%ld us", rows, st2-st1);

end:
  taosMemoryFreeClear(keyBuf);
  taosHashCleanup(ctx.colHash);
  taosArrayDestroy(ctx.cInfoList);
  blockDataDestroy(pResBlock);
  taosArrayDestroy(pBlockList);
  taosArrayDestroyEx(pUidTagList, freeItem);
  taosArrayDestroyP(groupData, releaseColInfoData);
  return code;
}

static int32_t nameComparFn(const void* p1, const void* p2) {
  const char* pName1 = *(const char**)p1;
  const char* pName2 = *(const char**)p2;

  int32_t ret = strcmp(pName1, pName2);
  if (ret == 0) {
    return 0;
  } else {
    return (ret > 0) ? 1 : -1;
  }
}

static SArray* getTableNameList(const SNodeListNode* pList) {
  int32_t    len = LIST_LENGTH(pList->pNodeList);
  SListCell* cell = pList->pNodeList->pHead;

  SArray* pTbList = taosArrayInit(len, POINTER_BYTES);
  for (int i = 0; i < pList->pNodeList->length; i++) {
    SValueNode* valueNode = (SValueNode*)cell->pNode;
    if (!IS_VAR_DATA_TYPE(valueNode->node.resType.type)) {
      terrno = TSDB_CODE_INVALID_PARA;
      taosArrayDestroy(pTbList);
      return NULL;
    }

    char* name = varDataVal(valueNode->datum.p);
    taosArrayPush(pTbList, &name);
    cell = cell->pNext;
  }

  size_t numOfTables = taosArrayGetSize(pTbList);

  // order the name
  taosArraySort(pTbList, nameComparFn);

  // remove the duplicates
  SArray* pNewList = taosArrayInit(taosArrayGetSize(pTbList), sizeof(void*));
  taosArrayPush(pNewList, taosArrayGet(pTbList, 0));

  for (int32_t i = 1; i < numOfTables; ++i) {
    char** name = taosArrayGetLast(pNewList);
    char** nameInOldList = taosArrayGet(pTbList, i);
    if (strcmp(*name, *nameInOldList) == 0) {
      continue;
    }

    taosArrayPush(pNewList, nameInOldList);
  }

  taosArrayDestroy(pTbList);
  return pNewList;
}

static int tableUidCompare(const void* a, const void* b) {
  uint64_t u1 = *(uint64_t*)a;
  uint64_t u2 = *(uint64_t*)b;

  if (u1 == u2) {
    return 0;
  }

  return u1 < u2 ? -1 : 1;
}

<<<<<<< HEAD
static int32_t filterTableInfoCompare(const void* a, const void* b) {
  STUidTagInfo* p1 = (STUidTagInfo*) a;
  STUidTagInfo* p2 = (STUidTagInfo*) b;

  if (p1->uid == p2->uid) {
    return 0;
  }

  return p1->uid < p2->uid? -1:1;
}

static int32_t optimizeTbnameInCond(void* metaHandle, int64_t suid, SArray* pRes, SNode* cond) {
=======
static FilterCondType checkTagCond(SNode* cond) {
  if (nodeType(cond) == QUERY_NODE_OPERATOR) {
    return FILTER_NO_LOGIC;
  }
  if (nodeType(cond) != QUERY_NODE_LOGIC_CONDITION || ((SLogicConditionNode*)cond)->condType != LOGIC_COND_TYPE_AND) {
    return FILTER_AND;
  }
  return FILTER_OTHER;
}
static int32_t optimizeTbnameInCond(void* metaHandle, int64_t suid, SArray* list, SNode* cond, SHashObj* tags) {
>>>>>>> ad0be66a
  int32_t ret = -1;
  int32_t ntype = nodeType(cond);

  if (ntype == QUERY_NODE_OPERATOR) {
    ret = optimizeTbnameInCondImpl(metaHandle, pRes, cond);
  }

  if (ntype != QUERY_NODE_LOGIC_CONDITION || ((SLogicConditionNode*)cond)->condType != LOGIC_COND_TYPE_AND) {
    return ret;
  }

  bool                 hasTbnameCond = false;
  SLogicConditionNode* pNode = (SLogicConditionNode*)cond;
  SNodeList*           pList = (SNodeList*)pNode->pParameterList;

  int32_t len = LIST_LENGTH(pList);
  if (len <= 0) {
    return ret;
  }

  SListCell* cell = pList->pHead;
  for (int i = 0; i < len; i++) {
    if (cell == NULL) break;
    if (optimizeTbnameInCondImpl(metaHandle, pRes, cell->pNode) == 0) {
      hasTbnameCond = true;
      break;
    }
    cell = cell->pNext;
  }

  taosArraySort(pRes, filterTableInfoCompare);
  taosArrayRemoveDuplicate(pRes, filterTableInfoCompare, NULL);

  if (hasTbnameCond) {
    ret = metaGetTableTagsByUids(metaHandle, suid, pRes);
//    removeInvalidUid(pRes, tags);
  }

  return ret;
}

#if 0
/*
 * handle invalid uid
 */
static int32_t removeInvalidUid(SArray* uids, SHashObj* tags) {
  int32_t size = taosArrayGetSize(uids);
  if (size <= 0) {
    return 0;
  }

  SArray* validUid = taosArrayInit(size, sizeof(STUidTagInfo));

  for (int32_t i = 0; i < size; i++) {
    STUidTagInfo* p = taosArrayGet(uids, i);
    if (taosHashGet(tags, &p->uid, sizeof(int64_t)) != NULL) {
      taosArrayPush(validUid, p);
    }
  }

  taosArraySwap(uids, validUid);
  taosArrayDestroy(validUid);
  return 0;
}

#endif

// only return uid that does not contained in pExistedUidList
static int32_t optimizeTbnameInCondImpl(void* metaHandle, SArray* pExistedUidList, SNode* pTagCond) {
  if (nodeType(pTagCond) != QUERY_NODE_OPERATOR) {
    return -1;
  }

  SOperatorNode* pNode = (SOperatorNode*)pTagCond;
  if (pNode->opType != OP_TYPE_IN) {
    return -1;
  }

  if ((pNode->pLeft != NULL && nodeType(pNode->pLeft) == QUERY_NODE_COLUMN &&
       ((SColumnNode*)pNode->pLeft)->colType == COLUMN_TYPE_TBNAME) &&
      (pNode->pRight != NULL && nodeType(pNode->pRight) == QUERY_NODE_NODE_LIST)) {
    SNodeListNode* pList = (SNodeListNode*)pNode->pRight;

    int32_t len = LIST_LENGTH(pList->pNodeList);
    if (len <= 0) {
      return -1;
    }

    SArray*   pTbList = getTableNameList(pList);
    int32_t   numOfTables = taosArrayGetSize(pTbList);
    SHashObj* uHash = NULL;

    size_t    numOfExisted = taosArrayGetSize(pExistedUidList);  // len > 0 means there already have uids
    if (numOfExisted > 0) {
      uHash = taosHashInit(numOfExisted / 0.7, taosGetDefaultHashFunction(TSDB_DATA_TYPE_BIGINT), false, HASH_NO_LOCK);
      for (int i = 0; i < numOfExisted; i++) {
        STUidTagInfo* pTInfo = taosArrayGet(pExistedUidList, i);
        taosHashPut(uHash, &pTInfo->uid, sizeof(uint64_t), &i, sizeof(i));
      }
    }

    for (int i = 0; i < numOfTables; i++) {
      char* name = taosArrayGetP(pTbList, i);

      uint64_t uid = 0;
      if (metaGetTableUidByName(metaHandle, name, &uid) == 0) {
        ETableType tbType = TSDB_TABLE_MAX;
        if (metaGetTableTypeByName(metaHandle, name, &tbType) == 0 && tbType == TSDB_CHILD_TABLE) {
          if (NULL == uHash || taosHashGet(uHash, &uid, sizeof(uid)) == NULL) {
            STUidTagInfo s = {.uid = uid, .name = name, .pTagVal = NULL};
            taosArrayPush(pExistedUidList, &s);
          }
        } else {
          taosArrayDestroy(pTbList);
          taosHashCleanup(uHash);
          return -1;
        }
      } else {
        //        qWarn("failed to get tableIds from by table name: %s, reason: %s", name, tstrerror(terrno));
        terrno = 0;
      }
    }

    taosHashCleanup(uHash);
    taosArrayDestroy(pTbList);
    return 0;
  }

  return -1;
}

static void genTagFilterDigest(const SNode* pTagCond, T_MD5_CTX* pContext) {
  if (pTagCond == NULL) {
    return;
  }

  char*   payload = NULL;
  int32_t len = 0;
  nodesNodeToMsg(pTagCond, &payload, &len);

  tMD5Init(pContext);
  tMD5Update(pContext, (uint8_t*)payload, (uint32_t)len);
  tMD5Final(pContext);

  taosMemoryFree(payload);
}

<<<<<<< HEAD
static SSDataBlock* createTagValBlockForFilter(SArray* pColList, int32_t numOfTables, SArray* pUidTagList, void* metaHandle) {
  SSDataBlock* pResBlock = createDataBlock();
  if (pResBlock == NULL) {
    terrno = TSDB_CODE_OUT_OF_MEMORY;
    return NULL;
  }

  for (int32_t i = 0; i < taosArrayGetSize(pColList); ++i) {
    SColumnInfoData colInfo = {0};
    colInfo.info = *(SColumnInfo*)taosArrayGet(pColList, i);
    blockDataAppendColInfo(pResBlock, &colInfo);
  }

  int32_t code = blockDataEnsureCapacity(pResBlock, numOfTables);
  if (code != TSDB_CODE_SUCCESS) {
    terrno = code;
    return NULL;
  }

  pResBlock->info.rows = numOfTables;

  int32_t numOfCols = taosArrayGetSize(pResBlock->pDataBlock);

  for (int32_t i = 0; i < numOfTables; i++) {
    STUidTagInfo* p1 = taosArrayGet(pUidTagList, i);

    for (int32_t j = 0; j < numOfCols; j++) {
      SColumnInfoData* pColInfo = (SColumnInfoData*)taosArrayGet(pResBlock->pDataBlock, j);

      if (pColInfo->info.colId == -1) {  // tbname
        char str[TSDB_TABLE_FNAME_LEN + VARSTR_HEADER_SIZE] = {0};
        if (p1->name != NULL) {
          STR_TO_VARSTR(str, p1->name);
        } else { // name is not retrieved during filter
          metaGetTableNameByUid(metaHandle, p1->uid, str);
        }

        colDataAppend(pColInfo, i, str, false);
#if TAG_FILTER_DEBUG
        qDebug("tagfilter uid:%ld, tbname:%s", *uid, str + 2);
#endif
      } else {
        STagVal tagVal = {0};
        tagVal.cid = pColInfo->info.colId;
        if (p1->pTagVal == NULL) {
          colDataAppendNULL(pColInfo, i);
        }

        const char* p = metaGetTableTagVal(p1->pTagVal, pColInfo->info.type, &tagVal);

        if (p == NULL || (pColInfo->info.type == TSDB_DATA_TYPE_JSON && ((STag*)p)->nTag == 0)) {
          colDataAppendNULL(pColInfo, i);
        } else if (pColInfo->info.type == TSDB_DATA_TYPE_JSON) {
          colDataAppend(pColInfo, i, p, false);
        } else if (IS_VAR_DATA_TYPE(pColInfo->info.type)) {
          char* tmp = alloca(tagVal.nData + VARSTR_HEADER_SIZE + 1);
          varDataSetLen(tmp, tagVal.nData);
          memcpy(tmp + VARSTR_HEADER_SIZE, tagVal.pData, tagVal.nData);
          colDataAppend(pColInfo, i, tmp, false);
#if TAG_FILTER_DEBUG
          qDebug("tagfilter varch:%s", tmp + 2);
#endif
        } else {
          colDataAppend(pColInfo, i, (const char*)&tagVal.i64, false);
#if TAG_FILTER_DEBUG
          if (pColInfo->info.type == TSDB_DATA_TYPE_INT) {
            qDebug("tagfilter int:%d", *(int*)(&tagVal.i64));
          } else if (pColInfo->info.type == TSDB_DATA_TYPE_DOUBLE) {
            qDebug("tagfilter double:%f", *(double*)(&tagVal.i64));
          }
#endif
        }
      }
    }
  }

  return pResBlock;
}

static void doSetQualifiedUid(SArray* pUidList, const SArray* pUidTagList, bool* pResultList) {
  taosArrayClear(pUidList);

  int32_t numOfTables = taosArrayGetSize(pUidTagList);
  for(int32_t i = 0; i < numOfTables; ++i) {
    uint64_t uid = ((STUidTagInfo*)taosArrayGet(pUidTagList, i))->uid;
    qDebug("tagfilter get uid:%" PRId64 ", res:%d", uid, pResultList[i]);

    if (pResultList[i]) {
      taosArrayPush(pUidList, &uid);
    }
  }
}

static void copyExistedUids(SArray* pUidTagList, const SArray* pUidList) {
  int32_t numOfExisted = taosArrayGetSize(pUidList);
  if (numOfExisted == 0) {
    return;
  }

  for(int32_t i = 0; i < numOfExisted; ++i) {
    uint64_t* uid = taosArrayGet(pUidList, i);
    STUidTagInfo info = {.uid = *uid};
    taosArrayPush(pUidTagList, &info);
  }
}

static int32_t doFilterByTagCond(STableListInfo* pListInfo, SArray* pUidList, SNode* pTagCond, void* metaHandle) {
=======
static int32_t doFilterByTagCond(STableListInfo* pListInfo, SArray* res, SNode* pTagCond, void* metaHandle,
                                 SIdxFltStatus status) {
>>>>>>> ad0be66a
  if (pTagCond == NULL) {
    return TSDB_CODE_SUCCESS;
  }

  terrno = TDB_CODE_SUCCESS;
<<<<<<< HEAD

  int32_t      code = TSDB_CODE_SUCCESS;
  SArray*      pBlockList = NULL;
  SSDataBlock* pResBlock = NULL;
  SScalarParam output = {0};

  tagFilterAssist ctx = {0};
  ctx.colHash = taosHashInit(4, taosGetDefaultHashFunction(TSDB_DATA_TYPE_SMALLINT), false, HASH_NO_LOCK);
  if (ctx.colHash == NULL) {
    terrno = TSDB_CODE_OUT_OF_MEMORY;
    goto end;
=======
  SColumnInfoData* pColInfoData = getColInfoResult(metaHandle, pListInfo->suid, res, pTagCond, status);
  if (terrno != TDB_CODE_SUCCESS) {
    colDataDestroy(pColInfoData);
    taosMemoryFreeClear(pColInfoData);
    taosArrayDestroy(res);
    qError("failed to getColInfoResult, code: %s", tstrerror(terrno));
    return terrno;
>>>>>>> ad0be66a
  }

  ctx.cInfoList = taosArrayInit(4, sizeof(SColumnInfo));
  if (ctx.cInfoList == NULL) {
    terrno = TSDB_CODE_OUT_OF_MEMORY;
    goto end;
  }

  nodesRewriteExprPostOrder(&pTagCond, getColumn, (void*)&ctx);

  SDataType type = {.type = TSDB_DATA_TYPE_BOOL, .bytes = sizeof(bool)};

  //  int64_t stt = taosGetTimestampUs();
  SArray* pUidTagList = taosArrayInit(10, sizeof(STUidTagInfo));
  copyExistedUids(pUidTagList, pUidList);

  int32_t filter = optimizeTbnameInCond(metaHandle, pListInfo->suid, pUidTagList, pTagCond);
  if (filter == 0) {  // tbname in filter is activated, do nothing and return
    taosArrayClear(pUidList);

    int32_t numOfRows = taosArrayGetSize(pUidTagList);
    taosArrayEnsureCap(pUidList, numOfRows);
    for(int32_t i = 0; i < numOfRows; ++i) {
      STUidTagInfo* pInfo = taosArrayGet(pUidTagList, i);
      taosArrayPush(pUidList, &pInfo->uid);
    }

    terrno = 0;
    goto end;
  } else {
    // here we retrieve all tags from the vnode table-meta store
    code = metaGetTableTags(metaHandle, pListInfo->suid, pUidTagList);
    if (code != TSDB_CODE_SUCCESS) {
      qError("failed to get table tags from meta, reason:%s, suid:%" PRIu64, tstrerror(code), pListInfo->suid);
      terrno = code;
      goto end;
    }
  }

  int32_t numOfTables = taosArrayGetSize(pUidTagList);
  if (numOfTables == 0) {
    goto end;
  }

  pResBlock = createTagValBlockForFilter(ctx.cInfoList, numOfTables, pUidTagList, metaHandle);
  if (pResBlock == NULL) {
    code = terrno;
    goto end;
  }

  //  int64_t st1 = taosGetTimestampUs();
  //  qDebug("generate tag block rows:%d, cost:%ld us", rows, st1-st);
  pBlockList = taosArrayInit(2, POINTER_BYTES);
  taosArrayPush(pBlockList, &pResBlock);

  code = createResultData(&type, numOfTables, &output);
  if (code != TSDB_CODE_SUCCESS) {
    terrno = code;
    goto end;
  }

  code = scalarCalculate(pTagCond, pBlockList, &output);
  if (code != TSDB_CODE_SUCCESS) {
    qError("failed to calculate scalar, reason:%s", tstrerror(code));
    terrno = code;
    goto end;
  }

  doSetQualifiedUid(pUidList, pUidTagList, (bool*) output.columnData->pData);

  end:
  taosHashCleanup(ctx.colHash);
  taosArrayDestroy(ctx.cInfoList);
  blockDataDestroy(pResBlock);
  taosArrayDestroy(pBlockList);
  taosArrayDestroyEx(pUidTagList, freeItem);

  colDataDestroy(output.columnData);
  taosMemoryFreeClear(output.columnData);
  return code;
}

int32_t getTableList(void* metaHandle, void* pVnode, SScanPhysiNode* pScanNode, SNode* pTagCond, SNode* pTagIndexCond,
                     STableListInfo* pListInfo, const char* idstr) {
  int32_t code = TSDB_CODE_SUCCESS;
  size_t  numOfTables = 0;

  pListInfo->suid = pScanNode->suid;
  SArray* pUidList = taosArrayInit(8, sizeof(uint64_t));

  SIdxFltStatus status = SFLT_NOT_INDEX;
  if (pScanNode->tableType != TSDB_SUPER_TABLE) {
    if (metaIsTableExist(metaHandle, pScanNode->uid)) {
      taosArrayPush(pUidList, &pScanNode->uid);
    }

<<<<<<< HEAD
    code = doFilterByTagCond(pListInfo, pUidList, pTagCond, metaHandle);
=======
    code = doFilterByTagCond(pListInfo, res, pTagCond, metaHandle, status);
>>>>>>> ad0be66a
    if (code != TSDB_CODE_SUCCESS) {
      goto _end;
    }
  } else {
    T_MD5_CTX context = {0};

    if (tsTagFilterCache) {
      // try to retrieve the result from meta cache
      genTagFilterDigest(pTagCond, &context);

      bool acquired = false;
      metaGetCachedTableUidList(metaHandle, pScanNode->suid, context.digest, tListLen(context.digest), pUidList, &acquired);
      if (acquired) {
        qDebug("retrieve table uid list from cache, numOfTables:%d", (int32_t)taosArrayGetSize(pUidList));
        goto _end;
      }
    }

    if (!pTagCond) {  // no tag filter condition exists, let's fetch all tables of this super table
      ASSERT(pTagIndexCond == NULL);
      vnodeGetCtbIdList(pVnode, pScanNode->suid, pUidList);
    } else {
      // failed to find the result in the cache, let try to calculate the results
      if (pTagIndexCond) {
        void* pIndex = tsdbGetIvtIdx(metaHandle);
        SIndexMetaArg metaArg = {
            .metaEx = metaHandle, .idx = tsdbGetIdx(metaHandle), .ivtIdx = pIndex, .suid = pScanNode->uid};

<<<<<<< HEAD
        SIdxFltStatus status = SFLT_NOT_INDEX;
        code = doFilterTag(pTagIndexCond, &metaArg, pUidList, &status);
        if (code != 0 || status == SFLT_NOT_INDEX) {  // temporarily disable it for performance sake
//          qError("failed to get tableIds from index, reason:%s, suid:%" PRIu64, tstrerror(code), tableUid);
=======
        code = doFilterTag(pTagIndexCond, &metaArg, res, &status);
        if (code != 0 || status == SFLT_NOT_INDEX) {
          qError("failed to get tableIds from index, reason:%s, suid:%" PRIu64, tstrerror(code), tableUid);
>>>>>>> ad0be66a
          code = TDB_CODE_SUCCESS;
        } else {
          qInfo("succ to get filter result, table num: %d", (int)taosArrayGetSize(res));
        }
      }
    }

<<<<<<< HEAD
    code = doFilterByTagCond(pListInfo, pUidList, pTagCond, metaHandle);
=======
    code = doFilterByTagCond(pListInfo, res, pTagCond, metaHandle, status);
>>>>>>> ad0be66a
    if (code != TSDB_CODE_SUCCESS) {
      goto _end;
    }

    // let's add the filter results into meta-cache
    numOfTables = taosArrayGetSize(pUidList);

    if (tsTagFilterCache) {
      size_t size = numOfTables * sizeof(uint64_t) + sizeof(int32_t);
      char*  pPayload = taosMemoryMalloc(size);

      *(int32_t*)pPayload = numOfTables;
      if (numOfTables > 0) {
        memcpy(pPayload + sizeof(int32_t), taosArrayGet(pUidList, 0), numOfTables * sizeof(uint64_t));
      }

      metaUidFilterCachePut(metaHandle, pScanNode->suid, context.digest, tListLen(context.digest), pPayload, size, 1);
    }
  }

_end:
  numOfTables = taosArrayGetSize(pUidList);
  for (int i = 0; i < numOfTables; i++) {
    STableKeyInfo info = {.uid = *(uint64_t*)taosArrayGet(pUidList, i), .groupId = 0};

    void* p = taosArrayPush(pListInfo->pTableList, &info);
    if (p == NULL) {
      taosArrayDestroy(pUidList);
      return TSDB_CODE_OUT_OF_MEMORY;
    }

    qTrace("tagfilter get uid:%" PRIu64", %s", info.uid, idstr);
  }

  taosArrayDestroy(pUidList);
  return code;
}

size_t getTableTagsBufLen(const SNodeList* pGroups) {
  size_t keyLen = 0;

  SNode* node;
  FOREACH(node, pGroups) {
    SExprNode* pExpr = (SExprNode*)node;
    keyLen += pExpr->resType.bytes;
  }

  keyLen += sizeof(int8_t) * LIST_LENGTH(pGroups);
  return keyLen;
}

int32_t getGroupIdFromTagsVal(void* pMeta, uint64_t uid, SNodeList* pGroupNode, char* keyBuf, uint64_t* pGroupId) {
  SMetaReader mr = {0};
  metaReaderInit(&mr, pMeta, 0);
  if (metaGetTableEntryByUidCache(&mr, uid) != 0) {  // table not exist
    metaReaderClear(&mr);
    return TSDB_CODE_PAR_TABLE_NOT_EXIST;
  }

  SNodeList* groupNew = nodesCloneList(pGroupNode);

  nodesRewriteExprsPostOrder(groupNew, doTranslateTagExpr, &mr);
  char* isNull = (char*)keyBuf;
  char* pStart = (char*)keyBuf + sizeof(int8_t) * LIST_LENGTH(pGroupNode);

  SNode*  pNode;
  int32_t index = 0;
  FOREACH(pNode, groupNew) {
    SNode*  pNew = NULL;
    int32_t code = scalarCalculateConstants(pNode, &pNew);
    if (TSDB_CODE_SUCCESS == code) {
      REPLACE_NODE(pNew);
    } else {
      taosMemoryFree(keyBuf);
      nodesDestroyList(groupNew);
      metaReaderClear(&mr);
      return code;
    }

    ASSERT(nodeType(pNew) == QUERY_NODE_VALUE);
    SValueNode* pValue = (SValueNode*)pNew;

    if (pValue->node.resType.type == TSDB_DATA_TYPE_NULL || pValue->isNull) {
      isNull[index++] = 1;
      continue;
    } else {
      isNull[index++] = 0;
      char* data = nodesGetValueFromNode(pValue);
      if (pValue->node.resType.type == TSDB_DATA_TYPE_JSON) {
        if (tTagIsJson(data)) {
          terrno = TSDB_CODE_QRY_JSON_IN_GROUP_ERROR;
          taosMemoryFree(keyBuf);
          nodesDestroyList(groupNew);
          metaReaderClear(&mr);
          return terrno;
        }
        int32_t len = getJsonValueLen(data);
        memcpy(pStart, data, len);
        pStart += len;
      } else if (IS_VAR_DATA_TYPE(pValue->node.resType.type)) {
        memcpy(pStart, data, varDataTLen(data));
        pStart += varDataTLen(data);
      } else {
        memcpy(pStart, data, pValue->node.resType.bytes);
        pStart += pValue->node.resType.bytes;
      }
    }
  }

  int32_t len = (int32_t)(pStart - (char*)keyBuf);
  *pGroupId = calcGroupId(keyBuf, len);

  nodesDestroyList(groupNew);
  metaReaderClear(&mr);
  return TSDB_CODE_SUCCESS;
}

SArray* extractPartitionColInfo(SNodeList* pNodeList) {
  if (!pNodeList) {
    return NULL;
  }

  size_t  numOfCols = LIST_LENGTH(pNodeList);
  SArray* pList = taosArrayInit(numOfCols, sizeof(SColumn));
  if (pList == NULL) {
    terrno = TSDB_CODE_OUT_OF_MEMORY;
    return NULL;
  }

  for (int32_t i = 0; i < numOfCols; ++i) {
    SColumnNode* pColNode = (SColumnNode*)nodesListGetNode(pNodeList, i);

    // todo extract method
    SColumn c = {0};
    c.slotId = pColNode->slotId;
    c.colId = pColNode->colId;
    c.type = pColNode->node.resType.type;
    c.bytes = pColNode->node.resType.bytes;
    c.precision = pColNode->node.resType.precision;
    c.scale = pColNode->node.resType.scale;

    taosArrayPush(pList, &c);
  }

  return pList;
}

int32_t extractColMatchInfo(SNodeList* pNodeList, SDataBlockDescNode* pOutputNodeList, int32_t* numOfOutputCols,
                            int32_t type, SColMatchInfo* pMatchInfo) {
  size_t  numOfCols = LIST_LENGTH(pNodeList);
  int32_t code = 0;

  pMatchInfo->matchType = type;

  SArray* pList = taosArrayInit(numOfCols, sizeof(SColMatchItem));
  if (pList == NULL) {
    code = TSDB_CODE_OUT_OF_MEMORY;
    return code;
  }

  for (int32_t i = 0; i < numOfCols; ++i) {
    STargetNode* pNode = (STargetNode*)nodesListGetNode(pNodeList, i);
    if (nodeType(pNode->pExpr) == QUERY_NODE_COLUMN) {
      SColumnNode* pColNode = (SColumnNode*)pNode->pExpr;

      SColMatchItem c = {.needOutput = true};
      c.colId = pColNode->colId;
      c.srcSlotId = pColNode->slotId;
      c.dstSlotId = pNode->slotId;
      taosArrayPush(pList, &c);
    }
  }

  // set the output flag for each column in SColMatchInfo, according to the
  *numOfOutputCols = 0;
  int32_t num = LIST_LENGTH(pOutputNodeList->pSlots);
  for (int32_t i = 0; i < num; ++i) {
    SSlotDescNode* pNode = (SSlotDescNode*)nodesListGetNode(pOutputNodeList->pSlots, i);

    // todo: add reserve flag check
    // it is a column reserved for the arithmetic expression calculation
    if (pNode->slotId >= numOfCols) {
      (*numOfOutputCols) += 1;
      continue;
    }

    SColMatchItem* info = NULL;
    for (int32_t j = 0; j < taosArrayGetSize(pList); ++j) {
      info = taosArrayGet(pList, j);
      if (info->dstSlotId == pNode->slotId) {
        break;
      }
    }

    if (pNode->output) {
      (*numOfOutputCols) += 1;
    } else if (info != NULL) {
      // select distinct tbname from stb where tbname='abc';
      info->needOutput = false;
    }
  }

  pMatchInfo->pList = pList;
  return code;
}

static SResSchema createResSchema(int32_t type, int32_t bytes, int32_t slotId, int32_t scale, int32_t precision,
                                  const char* name) {
  SResSchema s = {0};
  s.scale = scale;
  s.type = type;
  s.bytes = bytes;
  s.slotId = slotId;
  s.precision = precision;
  tstrncpy(s.name, name, tListLen(s.name));

  return s;
}

static SColumn* createColumn(int32_t blockId, int32_t slotId, int32_t colId, SDataType* pType, EColumnType colType) {
  SColumn* pCol = taosMemoryCalloc(1, sizeof(SColumn));
  if (pCol == NULL) {
    terrno = TSDB_CODE_OUT_OF_MEMORY;
    return NULL;
  }

  pCol->slotId = slotId;
  pCol->colId = colId;
  pCol->bytes = pType->bytes;
  pCol->type = pType->type;
  pCol->scale = pType->scale;
  pCol->precision = pType->precision;
  pCol->dataBlockId = blockId;
  pCol->colType = colType;
  return pCol;
}

void createExprFromOneNode(SExprInfo* pExp, SNode* pNode, int16_t slotId) {
  pExp->pExpr = taosMemoryCalloc(1, sizeof(tExprNode));
  pExp->pExpr->_function.num = 1;
  pExp->pExpr->_function.functionId = -1;

  int32_t type = nodeType(pNode);
  // it is a project query, or group by column
  if (type == QUERY_NODE_COLUMN) {
    pExp->pExpr->nodeType = QUERY_NODE_COLUMN;
    SColumnNode* pColNode = (SColumnNode*)pNode;

    pExp->base.pParam = taosMemoryCalloc(1, sizeof(SFunctParam));
    pExp->base.numOfParams = 1;

    SDataType* pType = &pColNode->node.resType;
    pExp->base.resSchema =
        createResSchema(pType->type, pType->bytes, slotId, pType->scale, pType->precision, pColNode->colName);
    pExp->base.pParam[0].pCol =
        createColumn(pColNode->dataBlockId, pColNode->slotId, pColNode->colId, pType, pColNode->colType);
    pExp->base.pParam[0].type = FUNC_PARAM_TYPE_COLUMN;
  } else if (type == QUERY_NODE_VALUE) {
    pExp->pExpr->nodeType = QUERY_NODE_VALUE;
    SValueNode* pValNode = (SValueNode*)pNode;

    pExp->base.pParam = taosMemoryCalloc(1, sizeof(SFunctParam));
    pExp->base.numOfParams = 1;

    SDataType* pType = &pValNode->node.resType;
    pExp->base.resSchema =
        createResSchema(pType->type, pType->bytes, slotId, pType->scale, pType->precision, pValNode->node.aliasName);
    pExp->base.pParam[0].type = FUNC_PARAM_TYPE_VALUE;
    nodesValueNodeToVariant(pValNode, &pExp->base.pParam[0].param);
  } else if (type == QUERY_NODE_FUNCTION) {
    pExp->pExpr->nodeType = QUERY_NODE_FUNCTION;
    SFunctionNode* pFuncNode = (SFunctionNode*)pNode;

    SDataType* pType = &pFuncNode->node.resType;
    pExp->base.resSchema =
        createResSchema(pType->type, pType->bytes, slotId, pType->scale, pType->precision, pFuncNode->node.aliasName);

    tExprNode* pExprNode = pExp->pExpr;

    pExprNode->_function.functionId = pFuncNode->funcId;
    pExprNode->_function.pFunctNode = pFuncNode;
    pExprNode->_function.functionType = pFuncNode->funcType;

    tstrncpy(pExprNode->_function.functionName, pFuncNode->functionName, tListLen(pExprNode->_function.functionName));

#if 1
    // todo refactor: add the parameter for tbname function
    const char* name = "tbname";
    int32_t     len = strlen(name);

    if (!pFuncNode->pParameterList && (memcmp(pExprNode->_function.functionName, name, len) == 0) &&
        pExprNode->_function.functionName[len] == 0) {
      pFuncNode->pParameterList = nodesMakeList();
      ASSERT(LIST_LENGTH(pFuncNode->pParameterList) == 0);
      SValueNode* res = (SValueNode*)nodesMakeNode(QUERY_NODE_VALUE);
      if (NULL == res) {  // todo handle error
      } else {
        res->node.resType = (SDataType){.bytes = sizeof(int64_t), .type = TSDB_DATA_TYPE_BIGINT};
        nodesListAppend(pFuncNode->pParameterList, (SNode*)res);
      }
    }
#endif

    int32_t numOfParam = LIST_LENGTH(pFuncNode->pParameterList);

    pExp->base.pParam = taosMemoryCalloc(numOfParam, sizeof(SFunctParam));
    pExp->base.numOfParams = numOfParam;

    for (int32_t j = 0; j < numOfParam; ++j) {
      SNode* p1 = nodesListGetNode(pFuncNode->pParameterList, j);
      if (p1->type == QUERY_NODE_COLUMN) {
        SColumnNode* pcn = (SColumnNode*)p1;

        pExp->base.pParam[j].type = FUNC_PARAM_TYPE_COLUMN;
        pExp->base.pParam[j].pCol =
            createColumn(pcn->dataBlockId, pcn->slotId, pcn->colId, &pcn->node.resType, pcn->colType);
      } else if (p1->type == QUERY_NODE_VALUE) {
        SValueNode* pvn = (SValueNode*)p1;
        pExp->base.pParam[j].type = FUNC_PARAM_TYPE_VALUE;
        nodesValueNodeToVariant(pvn, &pExp->base.pParam[j].param);
      }
    }
  } else if (type == QUERY_NODE_OPERATOR) {
    pExp->pExpr->nodeType = QUERY_NODE_OPERATOR;
    SOperatorNode* pOpNode = (SOperatorNode*)pNode;

    pExp->base.pParam = taosMemoryCalloc(1, sizeof(SFunctParam));
    pExp->base.numOfParams = 1;

    SDataType* pType = &pOpNode->node.resType;
    pExp->base.resSchema =
        createResSchema(pType->type, pType->bytes, slotId, pType->scale, pType->precision, pOpNode->node.aliasName);
    pExp->pExpr->_optrRoot.pRootNode = pNode;
  } else if (type == QUERY_NODE_CASE_WHEN) {
    pExp->pExpr->nodeType = QUERY_NODE_OPERATOR;
    SCaseWhenNode* pCaseNode = (SCaseWhenNode*)pNode;

    pExp->base.pParam = taosMemoryCalloc(1, sizeof(SFunctParam));
    pExp->base.numOfParams = 1;

    SDataType* pType = &pCaseNode->node.resType;
    pExp->base.resSchema =
        createResSchema(pType->type, pType->bytes, slotId, pType->scale, pType->precision, pCaseNode->node.aliasName);
    pExp->pExpr->_optrRoot.pRootNode = pNode;
  } else {
    ASSERT(0);
  }
}

void createExprFromTargetNode(SExprInfo* pExp, STargetNode* pTargetNode) {
  createExprFromOneNode(pExp, pTargetNode->pExpr, pTargetNode->slotId);
}

SExprInfo* createExpr(SNodeList* pNodeList, int32_t* numOfExprs) {
  *numOfExprs = LIST_LENGTH(pNodeList);
  SExprInfo* pExprs = taosMemoryCalloc(*numOfExprs, sizeof(SExprInfo));

  for (int32_t i = 0; i < (*numOfExprs); ++i) {
    SExprInfo* pExp = &pExprs[i];
    createExprFromOneNode(pExp, nodesListGetNode(pNodeList, i), i + UD_TAG_COLUMN_INDEX);
  }

  return pExprs;
}

SExprInfo* createExprInfo(SNodeList* pNodeList, SNodeList* pGroupKeys, int32_t* numOfExprs) {
  int32_t numOfFuncs = LIST_LENGTH(pNodeList);
  int32_t numOfGroupKeys = 0;
  if (pGroupKeys != NULL) {
    numOfGroupKeys = LIST_LENGTH(pGroupKeys);
  }

  *numOfExprs = numOfFuncs + numOfGroupKeys;
  if (*numOfExprs == 0) {
    return NULL;
  }

  SExprInfo* pExprs = taosMemoryCalloc(*numOfExprs, sizeof(SExprInfo));

  for (int32_t i = 0; i < (*numOfExprs); ++i) {
    STargetNode* pTargetNode = NULL;
    if (i < numOfFuncs) {
      pTargetNode = (STargetNode*)nodesListGetNode(pNodeList, i);
    } else {
      pTargetNode = (STargetNode*)nodesListGetNode(pGroupKeys, i - numOfFuncs);
    }

    SExprInfo* pExp = &pExprs[i];
    createExprFromTargetNode(pExp, pTargetNode);
  }

  return pExprs;
}

// set the output buffer for the selectivity + tag query
static int32_t setSelectValueColumnInfo(SqlFunctionCtx* pCtx, int32_t numOfOutput) {
  int32_t num = 0;

  SqlFunctionCtx*  p = NULL;
  SqlFunctionCtx** pValCtx = taosMemoryCalloc(numOfOutput, POINTER_BYTES);
  if (pValCtx == NULL) {
    return TSDB_CODE_OUT_OF_MEMORY;
  }

  for (int32_t i = 0; i < numOfOutput; ++i) {
    const char* pName = pCtx[i].pExpr->pExpr->_function.functionName;
    if ((strcmp(pName, "_select_value") == 0) || (strcmp(pName, "_group_key") == 0)) {
      pValCtx[num++] = &pCtx[i];
    } else if (fmIsSelectFunc(pCtx[i].functionId)) {
      p = &pCtx[i];
    }
  }

  if (p != NULL) {
    p->subsidiaries.pCtx = pValCtx;
    p->subsidiaries.num = num;
  } else {
    taosMemoryFreeClear(pValCtx);
  }

  return TSDB_CODE_SUCCESS;
}

SqlFunctionCtx* createSqlFunctionCtx(SExprInfo* pExprInfo, int32_t numOfOutput, int32_t** rowEntryInfoOffset) {
  SqlFunctionCtx* pFuncCtx = (SqlFunctionCtx*)taosMemoryCalloc(numOfOutput, sizeof(SqlFunctionCtx));
  if (pFuncCtx == NULL) {
    return NULL;
  }

  *rowEntryInfoOffset = taosMemoryCalloc(numOfOutput, sizeof(int32_t));
  if (*rowEntryInfoOffset == 0) {
    taosMemoryFreeClear(pFuncCtx);
    return NULL;
  }

  for (int32_t i = 0; i < numOfOutput; ++i) {
    SExprInfo* pExpr = &pExprInfo[i];

    SExprBasicInfo* pFunct = &pExpr->base;
    SqlFunctionCtx* pCtx = &pFuncCtx[i];

    pCtx->functionId = -1;
    pCtx->pExpr = pExpr;

    if (pExpr->pExpr->nodeType == QUERY_NODE_FUNCTION) {
      SFuncExecEnv env = {0};
      pCtx->functionId = pExpr->pExpr->_function.pFunctNode->funcId;
      pCtx->isPseudoFunc = fmIsWindowPseudoColumnFunc(pCtx->functionId);
      pCtx->isNotNullFunc = fmIsNotNullOutputFunc(pCtx->functionId);

      if (fmIsAggFunc(pCtx->functionId) || fmIsIndefiniteRowsFunc(pCtx->functionId)) {
        bool isUdaf = fmIsUserDefinedFunc(pCtx->functionId);
        if (!isUdaf) {
          fmGetFuncExecFuncs(pCtx->functionId, &pCtx->fpSet);
        } else {
          char* udfName = pExpr->pExpr->_function.pFunctNode->functionName;
          pCtx->udfName = strdup(udfName);
          fmGetUdafExecFuncs(pCtx->functionId, &pCtx->fpSet);
        }
        pCtx->fpSet.getEnv(pExpr->pExpr->_function.pFunctNode, &env);
      } else {
        fmGetScalarFuncExecFuncs(pCtx->functionId, &pCtx->sfp);
        if (pCtx->sfp.getEnv != NULL) {
          pCtx->sfp.getEnv(pExpr->pExpr->_function.pFunctNode, &env);
        }
      }
      pCtx->resDataInfo.interBufSize = env.calcMemSize;
    } else if (pExpr->pExpr->nodeType == QUERY_NODE_COLUMN || pExpr->pExpr->nodeType == QUERY_NODE_OPERATOR ||
               pExpr->pExpr->nodeType == QUERY_NODE_VALUE) {
      // for simple column, the result buffer needs to hold at least one element.
      pCtx->resDataInfo.interBufSize = pFunct->resSchema.bytes;
    }

    pCtx->input.numOfInputCols = pFunct->numOfParams;
    pCtx->input.pData = taosMemoryCalloc(pFunct->numOfParams, POINTER_BYTES);
    pCtx->input.pColumnDataAgg = taosMemoryCalloc(pFunct->numOfParams, POINTER_BYTES);

    pCtx->pTsOutput = NULL;
    pCtx->resDataInfo.bytes = pFunct->resSchema.bytes;
    pCtx->resDataInfo.type = pFunct->resSchema.type;
    pCtx->order = TSDB_ORDER_ASC;
    pCtx->start.key = INT64_MIN;
    pCtx->end.key = INT64_MIN;
    pCtx->numOfParams = pExpr->base.numOfParams;
    pCtx->param = pFunct->pParam;
    pCtx->saveHandle.currentPage = -1;
  }

  for (int32_t i = 1; i < numOfOutput; ++i) {
    (*rowEntryInfoOffset)[i] = (int32_t)((*rowEntryInfoOffset)[i - 1] + sizeof(SResultRowEntryInfo) +
                                         pFuncCtx[i - 1].resDataInfo.interBufSize);
  }

  setSelectValueColumnInfo(pFuncCtx, numOfOutput);
  return pFuncCtx;
}

// NOTE: sources columns are more than the destination SSDatablock columns.
// doFilter in table scan needs every column even its output is false
void relocateColumnData(SSDataBlock* pBlock, const SArray* pColMatchInfo, SArray* pCols, bool outputEveryColumn) {
  size_t numOfSrcCols = taosArrayGetSize(pCols);

  int32_t i = 0, j = 0;
  while (i < numOfSrcCols && j < taosArrayGetSize(pColMatchInfo)) {
    SColumnInfoData* p = taosArrayGet(pCols, i);
    SColMatchItem*   pmInfo = taosArrayGet(pColMatchInfo, j);

    if (p->info.colId == pmInfo->colId) {
      SColumnInfoData* pDst = taosArrayGet(pBlock->pDataBlock, pmInfo->dstSlotId);
      colDataAssign(pDst, p, pBlock->info.rows, &pBlock->info);
      i++;
      j++;
    } else if (p->info.colId < pmInfo->colId) {
      i++;
    } else {
      ASSERT(0);
    }
  }
}

SInterval extractIntervalInfo(const STableScanPhysiNode* pTableScanNode) {
  SInterval interval = {
      .interval = pTableScanNode->interval,
      .sliding = pTableScanNode->sliding,
      .intervalUnit = pTableScanNode->intervalUnit,
      .slidingUnit = pTableScanNode->slidingUnit,
      .offset = pTableScanNode->offset,
  };

  return interval;
}

SColumn extractColumnFromColumnNode(SColumnNode* pColNode) {
  SColumn c = {0};

  c.slotId = pColNode->slotId;
  c.colId = pColNode->colId;
  c.type = pColNode->node.resType.type;
  c.bytes = pColNode->node.resType.bytes;
  c.scale = pColNode->node.resType.scale;
  c.precision = pColNode->node.resType.precision;
  return c;
}

int32_t initQueryTableDataCond(SQueryTableDataCond* pCond, const STableScanPhysiNode* pTableScanNode) {
  pCond->order = pTableScanNode->scanSeq[0] > 0 ? TSDB_ORDER_ASC : TSDB_ORDER_DESC;
  pCond->numOfCols = LIST_LENGTH(pTableScanNode->scan.pScanCols);

  pCond->colList = taosMemoryCalloc(pCond->numOfCols, sizeof(SColumnInfo));
  pCond->pSlotList = taosMemoryMalloc(sizeof(int32_t) * pCond->numOfCols);
  if (pCond->colList == NULL || pCond->pSlotList == NULL) {
    terrno = TSDB_CODE_OUT_OF_MEMORY;
    taosMemoryFreeClear(pCond->colList);
    taosMemoryFreeClear(pCond->pSlotList);
    return terrno;
  }

  // TODO: get it from stable scan node
  pCond->twindows = pTableScanNode->scanRange;
  pCond->suid = pTableScanNode->scan.suid;
  pCond->type = TIMEWINDOW_RANGE_CONTAINED;
  pCond->startVersion = -1;
  pCond->endVersion = -1;

  int32_t j = 0;
  for (int32_t i = 0; i < pCond->numOfCols; ++i) {
    STargetNode* pNode = (STargetNode*)nodesListGetNode(pTableScanNode->scan.pScanCols, i);
    SColumnNode* pColNode = (SColumnNode*)pNode->pExpr;
    if (pColNode->colType == COLUMN_TYPE_TAG) {
      continue;
    }

    pCond->colList[j].type = pColNode->node.resType.type;
    pCond->colList[j].bytes = pColNode->node.resType.bytes;
    pCond->colList[j].colId = pColNode->colId;

    pCond->pSlotList[j] = pNode->slotId;
    j += 1;
  }

  pCond->numOfCols = j;
  return TSDB_CODE_SUCCESS;
}

void cleanupQueryTableDataCond(SQueryTableDataCond* pCond) {
  taosMemoryFreeClear(pCond->colList);
  taosMemoryFreeClear(pCond->pSlotList);
}

int32_t convertFillType(int32_t mode) {
  int32_t type = TSDB_FILL_NONE;
  switch (mode) {
    case FILL_MODE_PREV:
      type = TSDB_FILL_PREV;
      break;
    case FILL_MODE_NONE:
      type = TSDB_FILL_NONE;
      break;
    case FILL_MODE_NULL:
      type = TSDB_FILL_NULL;
      break;
    case FILL_MODE_NULL_F:
      type = TSDB_FILL_NULL_F;
      break;
    case FILL_MODE_NEXT:
      type = TSDB_FILL_NEXT;
      break;
    case FILL_MODE_VALUE:
      type = TSDB_FILL_SET_VALUE;
      break;
    case FILL_MODE_VALUE_F:
      type = TSDB_FILL_SET_VALUE_F;
      break;
    case FILL_MODE_LINEAR:
      type = TSDB_FILL_LINEAR;
      break;
    default:
      type = TSDB_FILL_NONE;
  }

  return type;
}

static void getInitialStartTimeWindow(SInterval* pInterval, TSKEY ts, STimeWindow* w, bool ascQuery) {
  if (ascQuery) {
    *w = getAlignQueryTimeWindow(pInterval, pInterval->precision, ts);
  } else {
    // the start position of the first time window in the endpoint that spreads beyond the queried last timestamp
    *w = getAlignQueryTimeWindow(pInterval, pInterval->precision, ts);

    int64_t key = w->skey;
    while (key < ts) {  // moving towards end
      key = taosTimeAdd(key, pInterval->sliding, pInterval->slidingUnit, pInterval->precision);
      if (key >= ts) {
        break;
      }

      w->skey = key;
    }
  }
}

static STimeWindow doCalculateTimeWindow(int64_t ts, SInterval* pInterval) {
  STimeWindow w = {0};

  w.skey = taosTimeTruncate(ts, pInterval, pInterval->precision);
  w.ekey = taosTimeAdd(w.skey, pInterval->interval, pInterval->intervalUnit, pInterval->precision) - 1;
  return w;
}

STimeWindow getFirstQualifiedTimeWindow(int64_t ts, STimeWindow* pWindow, SInterval* pInterval, int32_t order) {
  int32_t factor = (order == TSDB_ORDER_ASC) ? -1 : 1;

  STimeWindow win = *pWindow;
  STimeWindow save = win;
  while (win.skey <= ts && win.ekey >= ts) {
    save = win;
    win.skey = taosTimeAdd(win.skey, factor * pInterval->sliding, pInterval->slidingUnit, pInterval->precision);
    win.ekey = taosTimeAdd(win.ekey, factor * pInterval->sliding, pInterval->slidingUnit, pInterval->precision);
  }

  return save;
}

// get the correct time window according to the handled timestamp
// todo refactor
STimeWindow getActiveTimeWindow(SDiskbasedBuf* pBuf, SResultRowInfo* pResultRowInfo, int64_t ts, SInterval* pInterval,
                                int32_t order) {
  STimeWindow w = {0};
  if (pResultRowInfo->cur.pageId == -1) {  // the first window, from the previous stored value
    getInitialStartTimeWindow(pInterval, ts, &w, (order == TSDB_ORDER_ASC));
    w.ekey = taosTimeAdd(w.skey, pInterval->interval, pInterval->intervalUnit, pInterval->precision) - 1;
    return w;
  }

  SResultRow* pRow = getResultRowByPos(pBuf, &pResultRowInfo->cur, false);
  if (pRow) {
    w = pRow->win;
  }
  // in case of typical time window, we can calculate time window directly.
  if (w.skey > ts || w.ekey < ts) {
    w = doCalculateTimeWindow(ts, pInterval);
  }

  if (pInterval->interval != pInterval->sliding) {
    // it is an sliding window query, in which sliding value is not equalled to
    // interval value, and we need to find the first qualified time window.
    w = getFirstQualifiedTimeWindow(ts, &w, pInterval, order);
  }

  return w;
}

bool hasLimitOffsetInfo(SLimitInfo* pLimitInfo) {
  return (pLimitInfo->limit.limit != -1 || pLimitInfo->limit.offset != -1 || pLimitInfo->slimit.limit != -1 ||
          pLimitInfo->slimit.offset != -1);
}

bool hasSlimitOffsetInfo(SLimitInfo* pLimitInfo) {
  return (pLimitInfo->slimit.limit != -1 || pLimitInfo->slimit.offset != -1);
}

void initLimitInfo(const SNode* pLimit, const SNode* pSLimit, SLimitInfo* pLimitInfo) {
  SLimit limit = {.limit = getLimit(pLimit), .offset = getOffset(pLimit)};
  SLimit slimit = {.limit = getLimit(pSLimit), .offset = getOffset(pSLimit)};

  pLimitInfo->limit = limit;
  pLimitInfo->slimit = slimit;
  pLimitInfo->remainOffset = limit.offset;
  pLimitInfo->remainGroupOffset = slimit.offset;
}

void resetLimitInfoForNextGroup(SLimitInfo* pLimitInfo) {
  pLimitInfo->numOfOutputRows = 0;
  pLimitInfo->remainOffset = pLimitInfo->limit.offset;
}

uint64_t tableListGetSize(const STableListInfo* pTableList) {
  ASSERT(taosArrayGetSize(pTableList->pTableList) == taosHashGetSize(pTableList->map));
  return taosArrayGetSize(pTableList->pTableList);
}

uint64_t tableListGetSuid(const STableListInfo* pTableList) { return pTableList->suid; }

STableKeyInfo* tableListGetInfo(const STableListInfo* pTableList, int32_t index) {
  if (taosArrayGetSize(pTableList->pTableList) == 0) {
    return NULL;
  }

  return taosArrayGet(pTableList->pTableList, index);
}

uint64_t getTableGroupId(const STableListInfo* pTableList, uint64_t tableUid) {
  int32_t* slot = taosHashGet(pTableList->map, &tableUid, sizeof(tableUid));
  ASSERT(pTableList->map != NULL && slot != NULL);

  STableKeyInfo* pKeyInfo = taosArrayGet(pTableList->pTableList, *slot);
  ASSERT(pKeyInfo->uid == tableUid);

  return pKeyInfo->groupId;
}

// TODO handle the group offset info, fix it, the rule of group output will be broken by this function
int32_t tableListAddTableInfo(STableListInfo* pTableList, uint64_t uid, uint64_t gid) {
  if (pTableList->map == NULL) {
    ASSERT(taosArrayGetSize(pTableList->pTableList) == 0);
    pTableList->map = taosHashInit(32, taosGetDefaultHashFunction(TSDB_DATA_TYPE_BINARY), false, HASH_ENTRY_LOCK);
  }

  STableKeyInfo keyInfo = {.uid = uid, .groupId = gid};
  taosArrayPush(pTableList->pTableList, &keyInfo);

  int32_t slot = (int32_t)taosArrayGetSize(pTableList->pTableList) - 1;
  taosHashPut(pTableList->map, &uid, sizeof(uid), &slot, sizeof(slot));

  qDebug("uid:%" PRIu64 ", groupId:%" PRIu64 " added into table list, slot:%d, total:%d", uid, gid, slot, slot + 1);
  return TSDB_CODE_SUCCESS;
}

int32_t tableListGetGroupList(const STableListInfo* pTableList, int32_t ordinalGroupIndex, STableKeyInfo** pKeyInfo,
                              int32_t* size) {
  int32_t totalGroups = tableListGetOutputGroups(pTableList);
  int32_t numOfTables =  tableListGetSize(pTableList);

  if (ordinalGroupIndex < 0 || ordinalGroupIndex >= totalGroups) {
    return TSDB_CODE_INVALID_PARA;
  }

  // here handle two special cases:
  // 1. only one group exists, and 2. one table exists for each group.
  if (totalGroups == 1) {
    *size = numOfTables;
    *pKeyInfo = (*size == 0) ? NULL : taosArrayGet(pTableList->pTableList, 0);
    return TSDB_CODE_SUCCESS;
  } else if (totalGroups == numOfTables) {
    *size = 1;
    *pKeyInfo = taosArrayGet(pTableList->pTableList, ordinalGroupIndex);
    return TSDB_CODE_SUCCESS;
  }

  int32_t offset = pTableList->groupOffset[ordinalGroupIndex];
  if (ordinalGroupIndex < totalGroups - 1) {
    *size = pTableList->groupOffset[ordinalGroupIndex + 1] - offset;
  } else {
    *size = numOfTables - offset;
  }

  *pKeyInfo = taosArrayGet(pTableList->pTableList, offset);
  return TSDB_CODE_SUCCESS;
}

int32_t tableListGetOutputGroups(const STableListInfo* pTableList) { return pTableList->numOfOuputGroups; }

bool oneTableForEachGroup(const STableListInfo* pTableList) { return pTableList->oneTableForEachGroup; }

STableListInfo* tableListCreate() {
  STableListInfo* pListInfo = taosMemoryCalloc(1, sizeof(STableListInfo));
  if (pListInfo == NULL) {
    terrno = TSDB_CODE_OUT_OF_MEMORY;
    return NULL;
  }

  pListInfo->pTableList = taosArrayInit(4, sizeof(STableKeyInfo));
  if (pListInfo->pTableList == NULL) {
    goto _error;
  }

  pListInfo->map = taosHashInit(1024, taosGetDefaultHashFunction(TSDB_DATA_TYPE_BIGINT), false, HASH_ENTRY_LOCK);
  if (pListInfo->map == NULL) {
    goto _error;
  }

  pListInfo->numOfOuputGroups = 1;
  return pListInfo;

_error:
  tableListDestroy(pListInfo);
  terrno = TSDB_CODE_OUT_OF_MEMORY;
  return NULL;
}

void* tableListDestroy(STableListInfo* pTableListInfo) {
  if (pTableListInfo == NULL) {
    return NULL;
  }

  pTableListInfo->pTableList = taosArrayDestroy(pTableListInfo->pTableList);
  taosMemoryFreeClear(pTableListInfo->groupOffset);

  taosHashCleanup(pTableListInfo->map);

  pTableListInfo->pTableList = NULL;
  pTableListInfo->map = NULL;
  taosMemoryFree(pTableListInfo);
  return NULL;
}

void tableListClear(STableListInfo* pTableListInfo) {
  if (pTableListInfo == NULL) {
    return;
  }

  taosArrayClear(pTableListInfo->pTableList);
  taosHashClear(pTableListInfo->map);
  taosMemoryFree(pTableListInfo->groupOffset);
  pTableListInfo->numOfOuputGroups = 1;
  pTableListInfo->oneTableForEachGroup = false;
}

static int32_t orderbyGroupIdComparFn(const void* p1, const void* p2) {
  STableKeyInfo* pInfo1 = (STableKeyInfo*)p1;
  STableKeyInfo* pInfo2 = (STableKeyInfo*)p2;

  if (pInfo1->groupId == pInfo2->groupId) {
    return 0;
  } else {
    return pInfo1->groupId < pInfo2->groupId ? -1 : 1;
  }
}

static int32_t sortTableGroup(STableListInfo* pTableListInfo) {
  taosArraySort(pTableListInfo->pTableList, orderbyGroupIdComparFn);
  int32_t size = taosArrayGetSize(pTableListInfo->pTableList);

  SArray* pList = taosArrayInit(4, sizeof(int32_t));

  STableKeyInfo* pInfo = taosArrayGet(pTableListInfo->pTableList, 0);
  uint64_t       gid = pInfo->groupId;

  int32_t start = 0;
  taosArrayPush(pList, &start);

  for (int32_t i = 1; i < size; ++i) {
    pInfo = taosArrayGet(pTableListInfo->pTableList, i);
    if (pInfo->groupId != gid) {
      taosArrayPush(pList, &i);
      gid = pInfo->groupId;
    }
  }

  pTableListInfo->numOfOuputGroups = taosArrayGetSize(pList);
  pTableListInfo->groupOffset = taosMemoryMalloc(sizeof(int32_t) * pTableListInfo->numOfOuputGroups);
  if (pTableListInfo->groupOffset == NULL) {
    taosArrayDestroy(pList);
    return TSDB_CODE_OUT_OF_MEMORY;
  }

  memcpy(pTableListInfo->groupOffset, taosArrayGet(pList, 0), sizeof(int32_t) * pTableListInfo->numOfOuputGroups);
  taosArrayDestroy(pList);
  return TDB_CODE_SUCCESS;
}

int32_t buildGroupIdMapForAllTables(STableListInfo* pTableListInfo, SReadHandle* pHandle, SNodeList* group,
                                    bool groupSort) {
  int32_t code = TSDB_CODE_SUCCESS;
  ASSERT(pTableListInfo->map != NULL);

  bool   groupByTbname = groupbyTbname(group);
  size_t numOfTables = taosArrayGetSize(pTableListInfo->pTableList);
  if (group == NULL || groupByTbname) {
    for (int32_t i = 0; i < numOfTables; i++) {
      STableKeyInfo* info = taosArrayGet(pTableListInfo->pTableList, i);
      info->groupId = groupByTbname ? info->uid : 0;
    }

    pTableListInfo->oneTableForEachGroup = groupByTbname;

    if (groupSort && groupByTbname) {
      taosArraySort(pTableListInfo->pTableList, orderbyGroupIdComparFn);
      pTableListInfo->numOfOuputGroups = numOfTables;
    } else {
      pTableListInfo->numOfOuputGroups = 1;
    }
  } else {
    code = getColInfoResultForGroupby(pHandle->meta, group, pTableListInfo);
    if (code != TSDB_CODE_SUCCESS) {
      return code;
    }

    if (groupSort) {
      code = sortTableGroup(pTableListInfo);
    }
  }

  // add all table entry in the hash map
  size_t size = taosArrayGetSize(pTableListInfo->pTableList);
  for (int32_t i = 0; i < size; ++i) {
    STableKeyInfo* p = taosArrayGet(pTableListInfo->pTableList, i);
    taosHashPut(pTableListInfo->map, &p->uid, sizeof(uint64_t), &i, sizeof(int32_t));
  }

  return code;
}

int32_t createScanTableListInfo(SScanPhysiNode* pScanNode, SNodeList* pGroupTags, bool groupSort, SReadHandle* pHandle,
                                STableListInfo* pTableListInfo, SNode* pTagCond, SNode* pTagIndexCond,
                                SExecTaskInfo* pTaskInfo) {
  int64_t     st = taosGetTimestampUs();
  const char* idStr = GET_TASKID(pTaskInfo);

  if (pHandle == NULL) {
    qError("invalid handle, in creating operator tree, %s", idStr);
    return TSDB_CODE_INVALID_PARA;
  }

  int32_t code = getTableList(pHandle->meta, pHandle->vnode, pScanNode, pTagCond, pTagIndexCond, pTableListInfo, idStr);
  if (code != TSDB_CODE_SUCCESS) {
    qError("failed to getTableList, code: %s", tstrerror(code));
    return code;
  }

  int32_t numOfTables = taosArrayGetSize(pTableListInfo->pTableList);
  ASSERT(pTableListInfo->numOfOuputGroups == 1);

  int64_t st1 = taosGetTimestampUs();
  pTaskInfo->cost.extractListTime = (st1 - st) / 1000.0;
  qDebug("extract queried table list completed, %d tables, elapsed time:%.2f ms %s", numOfTables,
         pTaskInfo->cost.extractListTime, idStr);

  if (numOfTables == 0) {
    qDebug("no table qualified for query, %s" PRIx64, idStr);
    return TSDB_CODE_SUCCESS;
  }

  code = buildGroupIdMapForAllTables(pTableListInfo, pHandle, pGroupTags, groupSort);
  if (code != TSDB_CODE_SUCCESS) {
    return code;
  }

  pTaskInfo->cost.groupIdMapTime = (taosGetTimestampUs() - st1) / 1000.0;
  qDebug("generate group id map completed, elapsed time:%.2f ms %s", pTaskInfo->cost.groupIdMapTime, idStr);

  return TSDB_CODE_SUCCESS;
}

void printDataBlock(SSDataBlock* pBlock, const char* flag) {
  if (!pBlock || pBlock->info.rows == 0) {
    qDebug("===stream===printDataBlock: Block is Null or Empty");
    return;
  }
  char* pBuf = NULL;
  qDebug("%s", dumpBlockData(pBlock, flag, &pBuf));
  taosMemoryFree(pBuf);
}<|MERGE_RESOLUTION|>--- conflicted
+++ resolved
@@ -43,11 +43,6 @@
   SArray*   cInfoList;
 } tagFilterAssist;
 
-<<<<<<< HEAD
-static int32_t removeInvalidUid(SArray* uids, SHashObj* tags);
-static int32_t optimizeTbnameInCond(void* metaHandle, int64_t suid, SArray* pRes, SNode* pTagCond);
-static int32_t optimizeTbnameInCondImpl(void* metaHandle, SArray* pExistedUidList, SNode* pTagCond);
-=======
 typedef enum {
   FILTER_NO_LOGIC = 1,
   FILTER_AND,
@@ -55,13 +50,13 @@
 } FilterCondType;
 
 static FilterCondType checkTagCond(SNode* cond);
-static int32_t        removeInvalidTable(SArray* uids, SHashObj* tags);
-static int32_t optimizeTbnameInCond(void* metaHandle, int64_t suid, SArray* list, SNode* pTagCond, SHashObj* tags);
-static int32_t optimizeTbnameInCondImpl(void* metaHandle, int64_t suid, SArray* list, SNode* pTagCond);
->>>>>>> ad0be66a
-static int32_t getTableList(void* metaHandle, void* pVnode, SScanPhysiNode* pScanNode, SNode* pTagCond,
-                            SNode* pTagIndexCond, STableListInfo* pListInfo, const char* idstr);
-static SSDataBlock* createTagValBlockForFilter(SArray* pColList, int32_t numOfTables, SArray* pUidTagList, void* metaHandle);
+static int32_t        optimizeTbnameInCond(void* metaHandle, int64_t suid, SArray* list, SNode* pTagCond);
+static int32_t        optimizeTbnameInCondImpl(void* metaHandle, SArray* list, SNode* pTagCond);
+
+static int32_t      getTableList(void* metaHandle, void* pVnode, SScanPhysiNode* pScanNode, SNode* pTagCond,
+                                 SNode* pTagIndexCond, STableListInfo* pListInfo, const char* idstr);
+static SSDataBlock* createTagValBlockForFilter(SArray* pColList, int32_t numOfTables, SArray* pUidTagList,
+                                               void* metaHandle);
 
 static int64_t getLimit(const SNode* pLimit) { return NULL == pLimit ? -1 : ((SLimitNode*)pLimit)->limit; }
 static int64_t getOffset(const SNode* pLimit) { return NULL == pLimit ? -1 : ((SLimitNode*)pLimit)->offset; }
@@ -102,14 +97,12 @@
   return rowSize;
 }
 
-static void freeEx(void* p) {
-  taosMemoryFree(*(void**)p);
-}
+static void freeEx(void* p) { taosMemoryFree(*(void**)p); }
 
 void cleanupGroupResInfo(SGroupResInfo* pGroupResInfo) {
   taosMemoryFreeClear(pGroupResInfo->pBuf);
   if (pGroupResInfo->freeItem) {
-//    taosArrayDestroy(pGroupResInfo->pRows);
+    //    taosArrayDestroy(pGroupResInfo->pRows);
     taosArrayDestroyEx(pGroupResInfo->pRows, freeEx);
     pGroupResInfo->freeItem = false;
     pGroupResInfo->pRows = NULL;
@@ -156,7 +149,7 @@
 
   // todo move away and record this during create window
   while ((pData = tSimpleHashIterate(pHashmap, pData, &iter)) != NULL) {
-    /*void* key = */tSimpleHashGetKey(pData, &keyLen);
+    /*void* key = */ tSimpleHashGetKey(pData, &keyLen);
     bufLen += keyLen + sizeof(SResultRowPosition);
   }
 
@@ -166,7 +159,7 @@
   while ((pData = tSimpleHashIterate(pHashmap, pData, &iter)) != NULL) {
     void* key = tSimpleHashGetKey(pData, &keyLen);
 
-    SResKeyPos* p = (SResKeyPos*) (pGroupResInfo->pBuf + offset);
+    SResKeyPos* p = (SResKeyPos*)(pGroupResInfo->pBuf + offset);
 
     p->groupId = *(uint64_t*)key;
     p->pos = *(SResultRowPosition*)pData;
@@ -425,162 +418,6 @@
   return TSDB_CODE_SUCCESS;
 }
 
-<<<<<<< HEAD
-=======
-static SColumnInfoData* getColInfoResult(void* metaHandle, int64_t suid, SArray* uidList, SNode* pTagCond,
-                                         SIdxFltStatus status) {
-  int32_t      code = TSDB_CODE_SUCCESS;
-  SArray*      pBlockList = NULL;
-  SSDataBlock* pResBlock = NULL;
-  SHashObj*    tags = NULL;
-  SScalarParam output = {0};
-
-  tagFilterAssist ctx = {0};
-
-  ctx.colHash = taosHashInit(4, taosGetDefaultHashFunction(TSDB_DATA_TYPE_SMALLINT), false, HASH_NO_LOCK);
-  if (ctx.colHash == NULL) {
-    terrno = TSDB_CODE_OUT_OF_MEMORY;
-    goto end;
-  }
-
-  ctx.cInfoList = taosArrayInit(4, sizeof(SColumnInfo));
-  if (ctx.cInfoList == NULL) {
-    terrno = TSDB_CODE_OUT_OF_MEMORY;
-    goto end;
-  }
-
-  nodesRewriteExprPostOrder(&pTagCond, getColumn, (void*)&ctx);
-
-  pResBlock = createDataBlock();
-  if (pResBlock == NULL) {
-    terrno = TSDB_CODE_OUT_OF_MEMORY;
-    goto end;
-  }
-
-  for (int32_t i = 0; i < taosArrayGetSize(ctx.cInfoList); ++i) {
-    SColumnInfoData colInfo = {0};
-    colInfo.info = *(SColumnInfo*)taosArrayGet(ctx.cInfoList, i);
-    blockDataAppendColInfo(pResBlock, &colInfo);
-  }
-
-  //  int64_t stt = taosGetTimestampUs();
-  tags = taosHashInit(32, taosGetDefaultHashFunction(TSDB_DATA_TYPE_BIGINT), false, HASH_NO_LOCK);
-
-  FilterCondType condType = checkTagCond(pTagCond);
-
-  int32_t filter = optimizeTbnameInCond(metaHandle, suid, uidList, pTagCond, tags);
-  if (filter == -1) {
-    if ((condType == FILTER_NO_LOGIC || condType == FILTER_AND) && status != SFLT_NOT_INDEX) {
-      code = metaGetTableTagsByUids(metaHandle, suid, uidList, tags);
-    } else {
-      code = metaGetTableTags(metaHandle, suid, uidList, tags);
-    }
-    if (code != TSDB_CODE_SUCCESS) {
-      qError("failed to get table tags from meta, reason:%s, suid:%" PRIu64, tstrerror(code), suid);
-      terrno = code;
-      goto end;
-    }
-  } else {
-    qDebug("succ to get table tags from meta by tbname in cond, suid:%" PRIu64, suid);
-  }
-  if (suid != 0) {
-    removeInvalidTable(uidList, tags);
-  }
-
-  int32_t rows = taosArrayGetSize(uidList);
-  if (rows == 0) {
-    goto end;
-  }
-
-  code = blockDataEnsureCapacity(pResBlock, rows);
-  if (code != TSDB_CODE_SUCCESS) {
-    terrno = code;
-    goto end;
-  }
-
-  for (int32_t i = 0; i < rows; i++) {
-    int64_t* uid = taosArrayGet(uidList, i);
-    for (int32_t j = 0; j < taosArrayGetSize(pResBlock->pDataBlock); j++) {
-      SColumnInfoData* pColInfo = (SColumnInfoData*)taosArrayGet(pResBlock->pDataBlock, j);
-
-      if (pColInfo->info.colId == -1) {  // tbname
-        char str[TSDB_TABLE_FNAME_LEN + VARSTR_HEADER_SIZE] = {0};
-        metaGetTableNameByUid(metaHandle, *uid, str);
-        colDataAppend(pColInfo, i, str, false);
-#if TAG_FILTER_DEBUG
-        qDebug("tagfilter uid:%ld, tbname:%s", *uid, str + 2);
-#endif
-      } else {
-        void* tag = taosHashGet(tags, uid, sizeof(int64_t));
-        if (tag == NULL) {
-          continue;
-        }
-        STagVal tagVal = {0};
-        tagVal.cid = pColInfo->info.colId;
-        const char* p = metaGetTableTagVal(tag, pColInfo->info.type, &tagVal);
-
-        if (p == NULL || (pColInfo->info.type == TSDB_DATA_TYPE_JSON && ((STag*)p)->nTag == 0)) {
-          colDataAppend(pColInfo, i, p, true);
-        } else if (pColInfo->info.type == TSDB_DATA_TYPE_JSON) {
-          colDataAppend(pColInfo, i, p, false);
-        } else if (IS_VAR_DATA_TYPE(pColInfo->info.type)) {
-          char* tmp = taosMemoryCalloc(tagVal.nData + VARSTR_HEADER_SIZE + 1, 1);
-          varDataSetLen(tmp, tagVal.nData);
-          memcpy(tmp + VARSTR_HEADER_SIZE, tagVal.pData, tagVal.nData);
-          colDataAppend(pColInfo, i, tmp, false);
-#if TAG_FILTER_DEBUG
-          qDebug("tagfilter varch:%s", tmp + 2);
-#endif
-          taosMemoryFree(tmp);
-        } else {
-          colDataAppend(pColInfo, i, (const char*)&tagVal.i64, false);
-#if TAG_FILTER_DEBUG
-          if (pColInfo->info.type == TSDB_DATA_TYPE_INT) {
-            qDebug("tagfilter int:%d", *(int*)(&tagVal.i64));
-          } else if (pColInfo->info.type == TSDB_DATA_TYPE_DOUBLE) {
-            qDebug("tagfilter double:%f", *(double*)(&tagVal.i64));
-          }
-#endif
-        }
-      }
-    }
-  }
-
-  pResBlock->info.rows = rows;
-
-  //  int64_t st1 = taosGetTimestampUs();
-  //  qDebug("generate tag block rows:%d, cost:%ld us", rows, st1-st);
-
-  pBlockList = taosArrayInit(2, POINTER_BYTES);
-  taosArrayPush(pBlockList, &pResBlock);
-
-  SDataType type = {.type = TSDB_DATA_TYPE_BOOL, .bytes = sizeof(bool)};
-  code = createResultData(&type, rows, &output);
-  if (code != TSDB_CODE_SUCCESS) {
-    terrno = code;
-    qError("failed to create result, reason:%s", tstrerror(code));
-    goto end;
-  }
-
-  code = scalarCalculate(pTagCond, pBlockList, &output);
-  if (code != TSDB_CODE_SUCCESS) {
-    qError("failed to calculate scalar, reason:%s", tstrerror(code));
-    terrno = code;
-    goto end;
-  }
-  //  int64_t st2 = taosGetTimestampUs();
-  //  qDebug("calculate tag block rows:%d, cost:%ld us", rows, st2-st1);
-
-end:
-  taosHashCleanup(tags);
-  taosHashCleanup(ctx.colHash);
-  taosArrayDestroy(ctx.cInfoList);
-  blockDataDestroy(pResBlock);
-  taosArrayDestroy(pBlockList);
-  return output.columnData;
-}
-
->>>>>>> ad0be66a
 static void releaseColInfoData(void* pCol) {
   if (pCol) {
     SColumnInfoData* col = (SColumnInfoData*)pCol;
@@ -590,7 +427,7 @@
 }
 
 void freeItem(void* p) {
-  STUidTagInfo *pInfo = p;
+  STUidTagInfo* pInfo = p;
   if (pInfo->pTagVal != NULL) {
     taosMemoryFree(pInfo->pTagVal);
   }
@@ -631,7 +468,7 @@
   SArray* pUidTagList = taosArrayInit(8, sizeof(STUidTagInfo));
   for (int32_t i = 0; i < rows; ++i) {
     STableKeyInfo* pkeyInfo = taosArrayGet(pTableListInfo->pTableList, i);
-    STUidTagInfo info = {.uid = pkeyInfo->uid};
+    STUidTagInfo   info = {.uid = pkeyInfo->uid};
     taosArrayPush(pUidTagList, &info);
   }
 
@@ -828,20 +665,17 @@
   return u1 < u2 ? -1 : 1;
 }
 
-<<<<<<< HEAD
 static int32_t filterTableInfoCompare(const void* a, const void* b) {
-  STUidTagInfo* p1 = (STUidTagInfo*) a;
-  STUidTagInfo* p2 = (STUidTagInfo*) b;
+  STUidTagInfo* p1 = (STUidTagInfo*)a;
+  STUidTagInfo* p2 = (STUidTagInfo*)b;
 
   if (p1->uid == p2->uid) {
     return 0;
   }
 
-  return p1->uid < p2->uid? -1:1;
-}
-
-static int32_t optimizeTbnameInCond(void* metaHandle, int64_t suid, SArray* pRes, SNode* cond) {
-=======
+  return p1->uid < p2->uid ? -1 : 1;
+}
+
 static FilterCondType checkTagCond(SNode* cond) {
   if (nodeType(cond) == QUERY_NODE_OPERATOR) {
     return FILTER_NO_LOGIC;
@@ -851,13 +685,13 @@
   }
   return FILTER_OTHER;
 }
-static int32_t optimizeTbnameInCond(void* metaHandle, int64_t suid, SArray* list, SNode* cond, SHashObj* tags) {
->>>>>>> ad0be66a
+
+static int32_t optimizeTbnameInCond(void* metaHandle, int64_t suid, SArray* list, SNode* cond) {
   int32_t ret = -1;
   int32_t ntype = nodeType(cond);
 
   if (ntype == QUERY_NODE_OPERATOR) {
-    ret = optimizeTbnameInCondImpl(metaHandle, pRes, cond);
+    ret = optimizeTbnameInCondImpl(metaHandle, list, cond);
   }
 
   if (ntype != QUERY_NODE_LOGIC_CONDITION || ((SLogicConditionNode*)cond)->condType != LOGIC_COND_TYPE_AND) {
@@ -876,49 +710,22 @@
   SListCell* cell = pList->pHead;
   for (int i = 0; i < len; i++) {
     if (cell == NULL) break;
-    if (optimizeTbnameInCondImpl(metaHandle, pRes, cell->pNode) == 0) {
+    if (optimizeTbnameInCondImpl(metaHandle, list, cell->pNode) == 0) {
       hasTbnameCond = true;
       break;
     }
     cell = cell->pNext;
   }
 
-  taosArraySort(pRes, filterTableInfoCompare);
-  taosArrayRemoveDuplicate(pRes, filterTableInfoCompare, NULL);
+  taosArraySort(list, filterTableInfoCompare);
+  taosArrayRemoveDuplicate(list, filterTableInfoCompare, NULL);
 
   if (hasTbnameCond) {
-    ret = metaGetTableTagsByUids(metaHandle, suid, pRes);
-//    removeInvalidUid(pRes, tags);
+    ret = metaGetTableTagsByUids(metaHandle, suid, list);
   }
 
   return ret;
 }
-
-#if 0
-/*
- * handle invalid uid
- */
-static int32_t removeInvalidUid(SArray* uids, SHashObj* tags) {
-  int32_t size = taosArrayGetSize(uids);
-  if (size <= 0) {
-    return 0;
-  }
-
-  SArray* validUid = taosArrayInit(size, sizeof(STUidTagInfo));
-
-  for (int32_t i = 0; i < size; i++) {
-    STUidTagInfo* p = taosArrayGet(uids, i);
-    if (taosHashGet(tags, &p->uid, sizeof(int64_t)) != NULL) {
-      taosArrayPush(validUid, p);
-    }
-  }
-
-  taosArraySwap(uids, validUid);
-  taosArrayDestroy(validUid);
-  return 0;
-}
-
-#endif
 
 // only return uid that does not contained in pExistedUidList
 static int32_t optimizeTbnameInCondImpl(void* metaHandle, SArray* pExistedUidList, SNode* pTagCond) {
@@ -945,7 +752,7 @@
     int32_t   numOfTables = taosArrayGetSize(pTbList);
     SHashObj* uHash = NULL;
 
-    size_t    numOfExisted = taosArrayGetSize(pExistedUidList);  // len > 0 means there already have uids
+    size_t numOfExisted = taosArrayGetSize(pExistedUidList);  // len > 0 means there already have uids
     if (numOfExisted > 0) {
       uHash = taosHashInit(numOfExisted / 0.7, taosGetDefaultHashFunction(TSDB_DATA_TYPE_BIGINT), false, HASH_NO_LOCK);
       for (int i = 0; i < numOfExisted; i++) {
@@ -1000,8 +807,8 @@
   taosMemoryFree(payload);
 }
 
-<<<<<<< HEAD
-static SSDataBlock* createTagValBlockForFilter(SArray* pColList, int32_t numOfTables, SArray* pUidTagList, void* metaHandle) {
+static SSDataBlock* createTagValBlockForFilter(SArray* pColList, int32_t numOfTables, SArray* pUidTagList,
+                                               void* metaHandle) {
   SSDataBlock* pResBlock = createDataBlock();
   if (pResBlock == NULL) {
     terrno = TSDB_CODE_OUT_OF_MEMORY;
@@ -1034,7 +841,7 @@
         char str[TSDB_TABLE_FNAME_LEN + VARSTR_HEADER_SIZE] = {0};
         if (p1->name != NULL) {
           STR_TO_VARSTR(str, p1->name);
-        } else { // name is not retrieved during filter
+        } else {  // name is not retrieved during filter
           metaGetTableNameByUid(metaHandle, p1->uid, str);
         }
 
@@ -1084,7 +891,7 @@
   taosArrayClear(pUidList);
 
   int32_t numOfTables = taosArrayGetSize(pUidTagList);
-  for(int32_t i = 0; i < numOfTables; ++i) {
+  for (int32_t i = 0; i < numOfTables; ++i) {
     uint64_t uid = ((STUidTagInfo*)taosArrayGet(pUidTagList, i))->uid;
     qDebug("tagfilter get uid:%" PRId64 ", res:%d", uid, pResultList[i]);
 
@@ -1100,24 +907,20 @@
     return;
   }
 
-  for(int32_t i = 0; i < numOfExisted; ++i) {
-    uint64_t* uid = taosArrayGet(pUidList, i);
+  for (int32_t i = 0; i < numOfExisted; ++i) {
+    uint64_t*    uid = taosArrayGet(pUidList, i);
     STUidTagInfo info = {.uid = *uid};
     taosArrayPush(pUidTagList, &info);
   }
 }
 
-static int32_t doFilterByTagCond(STableListInfo* pListInfo, SArray* pUidList, SNode* pTagCond, void* metaHandle) {
-=======
-static int32_t doFilterByTagCond(STableListInfo* pListInfo, SArray* res, SNode* pTagCond, void* metaHandle,
+static int32_t doFilterByTagCond(STableListInfo* pListInfo, SArray* pUidList, SNode* pTagCond, void* metaHandle,
                                  SIdxFltStatus status) {
->>>>>>> ad0be66a
   if (pTagCond == NULL) {
     return TSDB_CODE_SUCCESS;
   }
 
   terrno = TDB_CODE_SUCCESS;
-<<<<<<< HEAD
 
   int32_t      code = TSDB_CODE_SUCCESS;
   SArray*      pBlockList = NULL;
@@ -1129,15 +932,6 @@
   if (ctx.colHash == NULL) {
     terrno = TSDB_CODE_OUT_OF_MEMORY;
     goto end;
-=======
-  SColumnInfoData* pColInfoData = getColInfoResult(metaHandle, pListInfo->suid, res, pTagCond, status);
-  if (terrno != TDB_CODE_SUCCESS) {
-    colDataDestroy(pColInfoData);
-    taosMemoryFreeClear(pColInfoData);
-    taosArrayDestroy(res);
-    qError("failed to getColInfoResult, code: %s", tstrerror(terrno));
-    return terrno;
->>>>>>> ad0be66a
   }
 
   ctx.cInfoList = taosArrayInit(4, sizeof(SColumnInfo));
@@ -1154,13 +948,15 @@
   SArray* pUidTagList = taosArrayInit(10, sizeof(STUidTagInfo));
   copyExistedUids(pUidTagList, pUidList);
 
+  FilterCondType condType = checkTagCond(pTagCond);
+
   int32_t filter = optimizeTbnameInCond(metaHandle, pListInfo->suid, pUidTagList, pTagCond);
   if (filter == 0) {  // tbname in filter is activated, do nothing and return
     taosArrayClear(pUidList);
 
     int32_t numOfRows = taosArrayGetSize(pUidTagList);
     taosArrayEnsureCap(pUidList, numOfRows);
-    for(int32_t i = 0; i < numOfRows; ++i) {
+    for (int32_t i = 0; i < numOfRows; ++i) {
       STUidTagInfo* pInfo = taosArrayGet(pUidTagList, i);
       taosArrayPush(pUidList, &pInfo->uid);
     }
@@ -1168,8 +964,11 @@
     terrno = 0;
     goto end;
   } else {
-    // here we retrieve all tags from the vnode table-meta store
-    code = metaGetTableTags(metaHandle, pListInfo->suid, pUidTagList);
+    if ((condType == FILTER_NO_LOGIC || condType == FILTER_AND) && status != SFLT_NOT_INDEX) {
+      code = metaGetTableTagsByUids(metaHandle, pListInfo->suid, pUidList);
+    } else {
+      code = metaGetTableTags(metaHandle, pListInfo->suid, pUidList);
+    }
     if (code != TSDB_CODE_SUCCESS) {
       qError("failed to get table tags from meta, reason:%s, suid:%" PRIu64, tstrerror(code), pListInfo->suid);
       terrno = code;
@@ -1206,9 +1005,9 @@
     goto end;
   }
 
-  doSetQualifiedUid(pUidList, pUidTagList, (bool*) output.columnData->pData);
-
-  end:
+  doSetQualifiedUid(pUidList, pUidTagList, (bool*)output.columnData->pData);
+
+end:
   taosHashCleanup(ctx.colHash);
   taosArrayDestroy(ctx.cInfoList);
   blockDataDestroy(pResBlock);
@@ -1234,11 +1033,7 @@
       taosArrayPush(pUidList, &pScanNode->uid);
     }
 
-<<<<<<< HEAD
-    code = doFilterByTagCond(pListInfo, pUidList, pTagCond, metaHandle);
-=======
-    code = doFilterByTagCond(pListInfo, res, pTagCond, metaHandle, status);
->>>>>>> ad0be66a
+    code = doFilterByTagCond(pListInfo, pUidList, pTagCond, metaHandle, status);
     if (code != TSDB_CODE_SUCCESS) {
       goto _end;
     }
@@ -1250,7 +1045,8 @@
       genTagFilterDigest(pTagCond, &context);
 
       bool acquired = false;
-      metaGetCachedTableUidList(metaHandle, pScanNode->suid, context.digest, tListLen(context.digest), pUidList, &acquired);
+      metaGetCachedTableUidList(metaHandle, pScanNode->suid, context.digest, tListLen(context.digest), pUidList,
+                                &acquired);
       if (acquired) {
         qDebug("retrieve table uid list from cache, numOfTables:%d", (int32_t)taosArrayGetSize(pUidList));
         goto _end;
@@ -1263,32 +1059,22 @@
     } else {
       // failed to find the result in the cache, let try to calculate the results
       if (pTagIndexCond) {
-        void* pIndex = tsdbGetIvtIdx(metaHandle);
+        void*         pIndex = tsdbGetIvtIdx(metaHandle);
         SIndexMetaArg metaArg = {
             .metaEx = metaHandle, .idx = tsdbGetIdx(metaHandle), .ivtIdx = pIndex, .suid = pScanNode->uid};
 
-<<<<<<< HEAD
         SIdxFltStatus status = SFLT_NOT_INDEX;
         code = doFilterTag(pTagIndexCond, &metaArg, pUidList, &status);
         if (code != 0 || status == SFLT_NOT_INDEX) {  // temporarily disable it for performance sake
-//          qError("failed to get tableIds from index, reason:%s, suid:%" PRIu64, tstrerror(code), tableUid);
-=======
-        code = doFilterTag(pTagIndexCond, &metaArg, res, &status);
-        if (code != 0 || status == SFLT_NOT_INDEX) {
-          qError("failed to get tableIds from index, reason:%s, suid:%" PRIu64, tstrerror(code), tableUid);
->>>>>>> ad0be66a
+          //          qError("failed to get tableIds from index, reason:%s, suid:%" PRIu64, tstrerror(code), tableUid);
           code = TDB_CODE_SUCCESS;
         } else {
-          qInfo("succ to get filter result, table num: %d", (int)taosArrayGetSize(res));
+          qInfo("succ to get filter result, table num: %d", (int)taosArrayGetSize(pUidList));
         }
       }
     }
 
-<<<<<<< HEAD
-    code = doFilterByTagCond(pListInfo, pUidList, pTagCond, metaHandle);
-=======
-    code = doFilterByTagCond(pListInfo, res, pTagCond, metaHandle, status);
->>>>>>> ad0be66a
+    code = doFilterByTagCond(pListInfo, pUidList, pTagCond, metaHandle, status);
     if (code != TSDB_CODE_SUCCESS) {
       goto _end;
     }
@@ -1320,7 +1106,7 @@
       return TSDB_CODE_OUT_OF_MEMORY;
     }
 
-    qTrace("tagfilter get uid:%" PRIu64", %s", info.uid, idstr);
+    qTrace("tagfilter get uid:%" PRIu64 ", %s", info.uid, idstr);
   }
 
   taosArrayDestroy(pUidList);
@@ -2051,7 +1837,7 @@
 int32_t tableListGetGroupList(const STableListInfo* pTableList, int32_t ordinalGroupIndex, STableKeyInfo** pKeyInfo,
                               int32_t* size) {
   int32_t totalGroups = tableListGetOutputGroups(pTableList);
-  int32_t numOfTables =  tableListGetSize(pTableList);
+  int32_t numOfTables = tableListGetSize(pTableList);
 
   if (ordinalGroupIndex < 0 || ordinalGroupIndex >= totalGroups) {
     return TSDB_CODE_INVALID_PARA;
