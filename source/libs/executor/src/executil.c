--- conflicted
+++ resolved
@@ -2466,12 +2466,8 @@
   int32_t slot = (int32_t)taosArrayGetSize(pTableList->pTableList) - 1;
   code = taosHashPut(pTableList->map, &uid, sizeof(uid), &slot, sizeof(slot));
   if (code != TSDB_CODE_SUCCESS) {
-<<<<<<< HEAD
-    ASSERT(code != TSDB_CODE_DUP_KEY);                 // we have checked the existence of uid in hash map above
-=======
     // we have checked the existence of uid in hash map above
     QUERY_CHECK_CONDITION((code != TSDB_CODE_DUP_KEY), code, lino, _end, TSDB_CODE_QRY_EXECUTOR_INTERNAL_ERROR);
->>>>>>> f60855ed
     taosArrayPopTailBatch(pTableList->pTableList, 1);  // let's pop the last element in the array list
   }
 
