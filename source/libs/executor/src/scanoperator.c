--- conflicted
+++ resolved
@@ -375,16 +375,9 @@
   return p;
 }
 
-<<<<<<< HEAD
 SOperatorInfo* createTableScanOperatorInfo(void* pDataReader, int32_t order, int32_t numOfOutput, int32_t dataLoadFlag,
                                            int32_t repeatTime, int32_t reverseTime, SArray* pColMatchInfo, SSDataBlock* pResBlock,
                                            SNode* pCondition, SInterval* pInterval, double sampleRatio, SExecTaskInfo* pTaskInfo) {
-=======
-SOperatorInfo* createTableScanOperatorInfo(void* pTsdbReadHandle, int32_t order, int32_t numOfOutput,
-                                           int32_t dataLoadFlag, int32_t repeatTime, int32_t reverseTime,
-                                           SArray* pColMatchInfo, SSDataBlock* pResBlock, SNode* pCondition,
-                                           SInterval* pInterval, double sampleRatio, SExecTaskInfo* pTaskInfo) {
->>>>>>> 44d78ab9
   assert(repeatTime > 0);
 
   STableScanInfo* pInfo = taosMemoryCalloc(1, sizeof(STableScanInfo));
@@ -397,7 +390,6 @@
     return NULL;
   }
 
-<<<<<<< HEAD
   pInfo->interval         = *pInterval;
   pInfo->sampleRatio      = sampleRatio;
   pInfo->dataBlockLoadFlag= dataLoadFlag;
@@ -411,21 +403,6 @@
   pInfo->scanFlag         = MAIN_SCAN;
   pInfo->pColMatchInfo    = pColMatchInfo;
   pOperator->name         = "TableScanOperator";
-=======
-  pInfo->interval = *pInterval;
-  pInfo->sampleRatio = sampleRatio;
-  pInfo->dataBlockLoadFlag = dataLoadFlag;
-  pInfo->pResBlock = pResBlock;
-  pInfo->pFilterNode = pCondition;
-  pInfo->dataReader = pTsdbReadHandle;
-  pInfo->times = repeatTime;
-  pInfo->reverseTimes = reverseTime;
-  pInfo->order = order;
-  pInfo->current = 0;
-  pInfo->scanFlag = MAIN_SCAN;
-  pInfo->pColMatchInfo = pColMatchInfo;
-  pOperator->name = "TableScanOperator";
->>>>>>> 44d78ab9
   pOperator->operatorType = QUERY_NODE_PHYSICAL_PLAN_TABLE_SCAN;
   pOperator->blockingOptr = false;
   pOperator->status = OP_NOT_OPENED;
@@ -969,68 +946,6 @@
   pInfo->pCondition = pCondition;
   pInfo->scanCols = colList;
 
-<<<<<<< HEAD
-=======
-  // TODO remove it
-  int32_t     tableType = 0;
-  const char* name = tNameGetTableName(pName);
-  if (strncasecmp(name, TSDB_INS_TABLE_DNODES, tListLen(pName->tname)) == 0) {
-    tableType = TSDB_MGMT_TABLE_DNODE;
-  } else if (strncasecmp(name, TSDB_INS_TABLE_MNODES, tListLen(pName->tname)) == 0) {
-    tableType = TSDB_MGMT_TABLE_MNODE;
-  } else if (strncasecmp(name, TSDB_INS_TABLE_MODULES, tListLen(pName->tname)) == 0) {
-    tableType = TSDB_MGMT_TABLE_MODULE;
-  } else if (strncasecmp(name, TSDB_INS_TABLE_QNODES, tListLen(pName->tname)) == 0) {
-    tableType = TSDB_MGMT_TABLE_QNODE;
-  } else if (strncasecmp(name, TSDB_INS_TABLE_BNODES, tListLen(pName->tname)) == 0) {
-    tableType = TSDB_MGMT_TABLE_BNODE;
-  } else if (strncasecmp(name, TSDB_INS_TABLE_SNODES, tListLen(pName->tname)) == 0) {
-    tableType = TSDB_MGMT_TABLE_SNODE;
-  } else if (strncasecmp(name, TSDB_INS_TABLE_CLUSTER, tListLen(pName->tname)) == 0) {
-    tableType = TSDB_MGMT_TABLE_CLUSTER;
-  } else if (strncasecmp(name, TSDB_INS_TABLE_USER_DATABASES, tListLen(pName->tname)) == 0) {
-    tableType = TSDB_MGMT_TABLE_DB;
-  } else if (strncasecmp(name, TSDB_INS_TABLE_USER_FUNCTIONS, tListLen(pName->tname)) == 0) {
-    tableType = TSDB_MGMT_TABLE_FUNC;
-  } else if (strncasecmp(name, TSDB_INS_TABLE_USER_INDEXES, tListLen(pName->tname)) == 0) {
-    //    tableType = TSDB_MGMT_TABLE_INDEX;
-  } else if (strncasecmp(name, TSDB_INS_TABLE_USER_STABLES, tListLen(pName->tname)) == 0) {
-    tableType = TSDB_MGMT_TABLE_STB;
-  } else if (strncasecmp(name, TSDB_INS_TABLE_USER_STREAMS, tListLen(pName->tname)) == 0) {
-    tableType = TSDB_MGMT_TABLE_STREAMS;
-  } else if (strncasecmp(name, TSDB_INS_TABLE_USER_TABLES, tListLen(pName->tname)) == 0) {
-    tableType = TSDB_MGMT_TABLE_TABLE;
-  } else if (strncasecmp(name, TSDB_INS_TABLE_USER_TABLE_DISTRIBUTED, tListLen(pName->tname)) == 0) {
-    //    tableType = TSDB_MGMT_TABLE_DIST;
-  } else if (strncasecmp(name, TSDB_INS_TABLE_USER_USERS, tListLen(pName->tname)) == 0) {
-    tableType = TSDB_MGMT_TABLE_USER;
-  } else if (strncasecmp(name, TSDB_INS_TABLE_LICENCES, tListLen(pName->tname)) == 0) {
-    tableType = TSDB_MGMT_TABLE_GRANTS;
-  } else if (strncasecmp(name, TSDB_INS_TABLE_VGROUPS, tListLen(pName->tname)) == 0) {
-    tableType = TSDB_MGMT_TABLE_VGROUP;
-  } else if (strncasecmp(name, TSDB_INS_TABLE_TOPICS, tListLen(pName->tname)) == 0) {
-    tableType = TSDB_MGMT_TABLE_TOPICS;
-  } else if (strncasecmp(name, TSDB_INS_TABLE_CONSUMERS, tListLen(pName->tname)) == 0) {
-    tableType = TSDB_MGMT_TABLE_CONSUMERS;
-  } else if (strncasecmp(name, TSDB_INS_TABLE_SUBSCRIBES, tListLen(pName->tname)) == 0) {
-    tableType = TSDB_MGMT_TABLE_SUBSCRIBES;
-  } else if (strncasecmp(name, TSDB_INS_TABLE_TRANS, tListLen(pName->tname)) == 0) {
-    tableType = TSDB_MGMT_TABLE_TRANS;
-  } else if (strncasecmp(name, TSDB_INS_TABLE_SMAS, tListLen(pName->tname)) == 0) {
-    tableType = TSDB_MGMT_TABLE_SMAS;
-  } else if (strncasecmp(name, TSDB_INS_TABLE_CONFIGS, tListLen(pName->tname)) == 0) {
-    tableType = TSDB_MGMT_TABLE_CONFIGS;
-  } else if (strncasecmp(name, TSDB_INS_TABLE_CONNS, tListLen(pName->tname)) == 0) {
-    tableType = TSDB_MGMT_TABLE_CONNS;
-  } else if (strncasecmp(name, TSDB_INS_TABLE_QUERIES, tListLen(pName->tname)) == 0) {
-    tableType = TSDB_MGMT_TABLE_QUERIES;
-  } else if (strncasecmp(name, TSDB_INS_TABLE_VNODES, tListLen(pName->tname)) == 0) {
-    tableType = TSDB_MGMT_TABLE_VNODES;
-  } else {
-    ASSERT(0);
-  }
-
->>>>>>> 44d78ab9
   tNameAssign(&pInfo->name, pName);
   const char* name = tNameGetTableName(&pInfo->name);
   if (strncasecmp(name, TSDB_INS_TABLE_USER_TABLES, TSDB_TABLE_FNAME_LEN) == 0) {
