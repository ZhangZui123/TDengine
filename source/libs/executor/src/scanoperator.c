--- conflicted
+++ resolved
@@ -3460,6 +3460,10 @@
     SMetaTableInfo mtInfo = {0};
     code = pAPI->snapshotFn.getMetaTableInfoFromSnapshot(pInfo->sContext, &mtInfo);
     QUERY_CHECK_CODE(code, lino, _end);
+    if (code != 0) {
+      tDeleteSchemaWrapper(mtInfo.schema);
+      goto _end;
+    }
     STqOffsetVal   offset = {0};
     if (mtInfo.uid == 0 || pInfo->sContext->withMeta == ONLY_META) {  // read snapshot done, change to get data from wal
       qDebug("tmqsnap read snapshot done, change to get data from wal");
@@ -3472,13 +3476,8 @@
     tDeleteSchemaWrapper(mtInfo.schema);
     code = qStreamPrepareScan(pTaskInfo, &offset, pInfo->sContext->subType);
     QUERY_CHECK_CODE(code, lino, _end);
-<<<<<<< HEAD
-    return NULL;
-=======
-    tDeleteSchemaWrapper(mtInfo.schema);
     (*ppRes) = NULL;
     return code;
->>>>>>> a3b30192
   } else if (pTaskInfo->streamInfo.currentOffset.type == TMQ_OFFSET__SNAPSHOT_META) {
     SSnapContext* sContext = pInfo->sContext;
     for (int32_t i = 0; i < tmqRowSize; i++) {
@@ -3512,10 +3511,7 @@
           pTaskInfo->streamInfo.btMetaRsp.batchMetaLen = taosArrayInit(4, sizeof(int32_t));
           QUERY_CHECK_NULL(pTaskInfo->streamInfo.btMetaRsp.batchMetaLen, code, lino, _end, TSDB_CODE_OUT_OF_MEMORY);
         }
-<<<<<<< HEAD
-=======
         int32_t  tempRes = TSDB_CODE_SUCCESS;
->>>>>>> a3b30192
         uint32_t len = 0;
         tEncodeSize(tEncodeMqMetaRsp, &tmpMetaRsp, len, tempRes);
         if (TSDB_CODE_SUCCESS != tempRes) {
