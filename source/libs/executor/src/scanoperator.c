/*
 * Copyright (c) 2019 TAOS Data, Inc. <jhtao@taosdata.com>
 *
 * This program is free software: you can use, redistribute, and/or modify
 * it under the terms of the GNU Affero General Public License, version 3
 * or later ("AGPL"), as published by the Free Software Foundation.
 *
 * This program is distributed in the hope that it will be useful, but WITHOUT
 * ANY WARRANTY; without even the implied warranty of MERCHANTABILITY or
 * FITNESS FOR A PARTICULAR PURPOSE.
 *
 * You should have received a copy of the GNU Affero General Public License
 * along with this program. If not, see <http://www.gnu.org/licenses/>.
 */

#include "executorInt.h"
#include "filter.h"
#include "function.h"
#include "functionMgt.h"
#include "os.h"
#include "querynodes.h"
#include "streamexecutorInt.h"
#include "systable.h"
#include "tname.h"

#include "tdatablock.h"
#include "tmsg.h"

#include "operator.h"
#include "query.h"
#include "querytask.h"
#include "tcompare.h"
#include "thash.h"
#include "ttypes.h"

#include "storageapi.h"
#include "wal.h"

int32_t scanDebug = 0;

#define MULTI_READER_MAX_TABLE_NUM     5000
#define SET_REVERSE_SCAN_FLAG(_info)   ((_info)->scanFlag = REVERSE_SCAN)
#define SWITCH_ORDER(n)                (((n) = ((n) == TSDB_ORDER_ASC) ? TSDB_ORDER_DESC : TSDB_ORDER_ASC))
#define STREAM_SCAN_OP_NAME            "StreamScanOperator"
#define STREAM_SCAN_OP_STATE_NAME      "StreamScanFillHistoryState"
#define STREAM_SCAN_OP_CHECKPOINT_NAME "StreamScanOperator_Checkpoint"

typedef struct STableMergeScanExecInfo {
  SFileBlockLoadRecorder blockRecorder;
  SSortExecInfo          sortExecInfo;
} STableMergeScanExecInfo;

typedef struct STableMergeScanSortSourceParam {
  SOperatorInfo* pOperator;
  int32_t        readerIdx;
  uint64_t       uid;
  STsdbReader*   reader;
} STableMergeScanSortSourceParam;

typedef struct STableCountScanOperatorInfo {
  SReadHandle  readHandle;
  SSDataBlock* pRes;

  STableCountScanSupp supp;

  int32_t currGrpIdx;
  SArray* stbUidList;  // when group by db_name and/or stable_name
} STableCountScanOperatorInfo;

static bool processBlockWithProbability(const SSampleExecInfo* pInfo);
static int32_t doTableCountScanNext(SOperatorInfo* pOperator, SSDataBlock** ppRes);

bool processBlockWithProbability(const SSampleExecInfo* pInfo) {
#if 0
  if (pInfo->sampleRatio == 1) {
    return true;
  }

  uint32_t val = taosRandR((uint32_t*) &pInfo->seed);
  return (val % ((uint32_t)(1/pInfo->sampleRatio))) == 0;
#else
  return true;
#endif
}

static void switchCtxOrder(SqlFunctionCtx* pCtx, int32_t numOfOutput) {
  for (int32_t i = 0; i < numOfOutput; ++i) {
    SWITCH_ORDER(pCtx[i].order);
  }
}

static int32_t overlapWithTimeWindow(SInterval* pInterval, SDataBlockInfo* pBlockInfo, int32_t order, bool* overlap) {
  int32_t code = TSDB_CODE_SUCCESS;
  STimeWindow w = {0};

  // 0 by default, which means it is not a interval operator of the upstream operator.
  if (pInterval->interval == 0) {
    *overlap = false;
    return code;
  }

  if (order == TSDB_ORDER_ASC) {
    w = getAlignQueryTimeWindow(pInterval, pBlockInfo->window.skey);
    if(w.ekey < pBlockInfo->window.skey) {
      qError("w.ekey:%" PRId64 " < pBlockInfo->window.skey:%" PRId64, w.ekey, pBlockInfo->window.skey);
      return TSDB_CODE_QRY_EXECUTOR_INTERNAL_ERROR;
    }

    if (w.ekey < pBlockInfo->window.ekey) {
      *overlap = true;
      return code;
    }

    while (1) {
      getNextTimeWindow(pInterval, &w, order);
      if (w.skey > pBlockInfo->window.ekey) {
        break;
      }

      if(w.ekey <= pBlockInfo->window.ekey)  {
        qError("w.ekey:%" PRId64 " <= pBlockInfo->window.ekey:%" PRId64, w.ekey, pBlockInfo->window.ekey);
        return TSDB_CODE_QRY_EXECUTOR_INTERNAL_ERROR;
      }
      if (TMAX(w.skey, pBlockInfo->window.skey) <= pBlockInfo->window.ekey) {
        *overlap = true;
        return code;
      }
    }
  } else {
    w = getAlignQueryTimeWindow(pInterval, pBlockInfo->window.ekey);
    if(w.skey > pBlockInfo->window.ekey) {
      qError("w.skey:%" PRId64 " > pBlockInfo->window.skey:%" PRId64, w.skey, pBlockInfo->window.ekey);
      return TSDB_CODE_QRY_EXECUTOR_INTERNAL_ERROR;
    }

    if (w.skey > pBlockInfo->window.skey) {
      *overlap = true;
      return code;
    }

    while (1) {
      getNextTimeWindow(pInterval, &w, order);
      if (w.ekey < pBlockInfo->window.skey) {
        break;
      }

      if(w.skey >= pBlockInfo->window.skey){
        qError("w.skey:%" PRId64 " >= pBlockInfo->window.skey:%" PRId64, w.skey, pBlockInfo->window.skey);
        return TSDB_CODE_QRY_EXECUTOR_INTERNAL_ERROR;
      }
      if (pBlockInfo->window.skey <= TMIN(w.ekey, pBlockInfo->window.ekey)) {
        *overlap = true;
        return code;
      }
    }
  }

  *overlap = false;
  return code;
}

// this function is for table scanner to extract temporary results of upstream aggregate results.
static SResultRow* getTableGroupOutputBuf(SOperatorInfo* pOperator, uint64_t groupId, SFilePage** pPage) {
  if (pOperator->operatorType != QUERY_NODE_PHYSICAL_PLAN_TABLE_SCAN) {
    return NULL;
  }

  int64_t buf[2] = {0};
  SET_RES_WINDOW_KEY((char*)buf, &groupId, sizeof(groupId), groupId);

  STableScanInfo* pTableScanInfo = pOperator->info;

  SResultRowPosition* p1 = (SResultRowPosition*)tSimpleHashGet(pTableScanInfo->base.pdInfo.pAggSup->pResultRowHashTable,
                                                               buf, GET_RES_WINDOW_KEY_LEN(sizeof(groupId)));

  if (p1 == NULL) {
    return NULL;
  }

  *pPage = getBufPage(pTableScanInfo->base.pdInfo.pAggSup->pResultBuf, p1->pageId);
  if (NULL == *pPage) {
    return NULL;
  }

  return (SResultRow*)((char*)(*pPage) + p1->offset);
}

static int32_t insertTableToScanIgnoreList(STableScanInfo* pTableScanInfo, uint64_t uid) {
  if (NULL == pTableScanInfo->pIgnoreTables) {
    int32_t tableNum = taosArrayGetSize(pTableScanInfo->base.pTableListInfo->pTableList);
    pTableScanInfo->pIgnoreTables =
        taosHashInit(tableNum, taosGetDefaultHashFunction(TSDB_DATA_TYPE_BIGINT), true, HASH_NO_LOCK);
    if (NULL == pTableScanInfo->pIgnoreTables) {
      return TSDB_CODE_OUT_OF_MEMORY;
    }
  }

  int32_t tempRes = taosHashPut(pTableScanInfo->pIgnoreTables, &uid, sizeof(uid), &pTableScanInfo->scanTimes,
                                sizeof(pTableScanInfo->scanTimes));
  if (tempRes != TSDB_CODE_SUCCESS && tempRes != TSDB_CODE_DUP_KEY) {
    qError("%s failed at line %d since %s", __func__, __LINE__, tstrerror(tempRes));
    return tempRes;
  }
  return TSDB_CODE_SUCCESS;
}

static int32_t doDynamicPruneDataBlock(SOperatorInfo* pOperator, SDataBlockInfo* pBlockInfo, uint32_t* status) {
  STableScanInfo* pTableScanInfo = pOperator->info;
  int32_t         code = TSDB_CODE_SUCCESS;

  if (pTableScanInfo->base.pdInfo.pExprSup == NULL) {
    return TSDB_CODE_SUCCESS;
  }

  SExprSupp* pSup1 = pTableScanInfo->base.pdInfo.pExprSup;

  SFilePage*  pPage = NULL;
  SResultRow* pRow = getTableGroupOutputBuf(pOperator, pBlockInfo->id.groupId, &pPage);

  if (pRow == NULL) {
    return TSDB_CODE_SUCCESS;
  }

  bool notLoadBlock = true;
  for (int32_t i = 0; i < pSup1->numOfExprs; ++i) {
    int32_t functionId = pSup1->pCtx[i].functionId;

    SResultRowEntryInfo* pEntry = getResultEntryInfo(pRow, i, pTableScanInfo->base.pdInfo.pExprSup->rowEntryInfoOffset);

    EFuncDataRequired reqStatus  = fmFuncDynDataRequired(functionId, pEntry, pBlockInfo);
    if (reqStatus != FUNC_DATA_REQUIRED_NOT_LOAD) {
      notLoadBlock = false;
      break;
    }
  }

  // release buffer pages
  releaseBufPage(pTableScanInfo->base.pdInfo.pAggSup->pResultBuf, pPage);

  if (notLoadBlock) {
    *status = FUNC_DATA_REQUIRED_NOT_LOAD;
    code = insertTableToScanIgnoreList(pTableScanInfo, pBlockInfo->id.uid);
  }

  return code;
}

static int32_t doFilterByBlockSMA(SFilterInfo* pFilterInfo, SColumnDataAgg* pColsAgg, int32_t numOfCols,
                                  int32_t numOfRows, bool* keep) {
  if (pColsAgg == NULL || pFilterInfo == NULL) {
    *keep = true;
    return TSDB_CODE_SUCCESS;
  }

  return filterRangeExecute(pFilterInfo, pColsAgg, numOfCols, numOfRows, keep);
}

static int32_t doLoadBlockSMA(STableScanBase* pTableScanInfo, SSDataBlock* pBlock, SExecTaskInfo* pTaskInfo,
                              bool* pLoad) {
  SStorageAPI* pAPI = &pTaskInfo->storageAPI;
  bool         allColumnsHaveAgg = true;
  bool         hasNullSMA = false;
  if (pLoad != NULL) {
    *pLoad = false;
  }

  int32_t code = pAPI->tsdReader.tsdReaderRetrieveBlockSMAInfo(pTableScanInfo->dataReader, pBlock, &allColumnsHaveAgg,
                                                               &hasNullSMA);
  if (code != TSDB_CODE_SUCCESS) {
    return code;
  }

  if (!allColumnsHaveAgg || hasNullSMA) {
    *pLoad = false;
  } else {
    *pLoad = true;
  }

  return code;
}

static int32_t doSetTagColumnData(STableScanBase* pTableScanInfo, SSDataBlock* pBlock, SExecTaskInfo* pTaskInfo,
                                  int32_t rows) {
  int32_t    code = 0;
  SExprSupp* pSup = &pTableScanInfo->pseudoSup;
  if (pSup->numOfExprs > 0) {
    code = addTagPseudoColumnData(&pTableScanInfo->readHandle, pSup->pExprInfo, pSup->numOfExprs, pBlock, rows,
                                  pTaskInfo, &pTableScanInfo->metaCache);
    // ignore the table not exists error, since this table may have been dropped during the scan procedure.
    if (code == TSDB_CODE_PAR_TABLE_NOT_EXIST) {
      code = 0;
    }
  }

  return code;
}

bool applyLimitOffset(SLimitInfo* pLimitInfo, SSDataBlock* pBlock, SExecTaskInfo* pTaskInfo) {
  SLimit*     pLimit = &pLimitInfo->limit;
  const char* id = GET_TASKID(pTaskInfo);

  if (pLimitInfo->remainOffset > 0) {
    if (pLimitInfo->remainOffset >= pBlock->info.rows) {
      pLimitInfo->remainOffset -= pBlock->info.rows;
      blockDataEmpty(pBlock);
      qDebug("current block ignore due to offset, current:%" PRId64 ", %s", pLimitInfo->remainOffset, id);
      return false;
    } else {
      int32_t code = blockDataTrimFirstRows(pBlock, pLimitInfo->remainOffset);
      if (code != TSDB_CODE_SUCCESS) {
        qError("%s failed at line %d since %s", __func__, __LINE__, tstrerror(code));
        pTaskInfo->code = code;
        T_LONG_JMP(pTaskInfo->env, code);
      }
      pLimitInfo->remainOffset = 0;
    }
  }

  if (pLimit->limit != -1 && pLimit->limit <= (pLimitInfo->numOfOutputRows + pBlock->info.rows)) {
    // limit the output rows
    int32_t keep = (int32_t)(pLimit->limit - pLimitInfo->numOfOutputRows);
    blockDataKeepFirstNRows(pBlock, keep);

    pLimitInfo->numOfOutputRows += pBlock->info.rows;
    qDebug("output limit %" PRId64 " has reached, %s", pLimit->limit, id);
    return true;
  }

  pLimitInfo->numOfOutputRows += pBlock->info.rows;
  return false;
}

static int32_t loadDataBlock(SOperatorInfo* pOperator, STableScanBase* pTableScanInfo, SSDataBlock* pBlock,
                             uint32_t* status) {
  int32_t        code = TSDB_CODE_SUCCESS;
  int32_t        lino = 0;
  SExecTaskInfo* pTaskInfo = pOperator->pTaskInfo;
  SStorageAPI*   pAPI = &pTaskInfo->storageAPI;
  bool           loadSMA = false;

  SFileBlockLoadRecorder* pCost = &pTableScanInfo->readRecorder;

  pCost->totalBlocks += 1;
  pCost->totalRows += pBlock->info.rows;
  *status = pTableScanInfo->dataBlockLoadFlag;

  if (pOperator->exprSupp.pFilterInfo != NULL) {
    (*status) = FUNC_DATA_REQUIRED_DATA_LOAD;
  } else {
    bool overlap = false;
    int  ret =
        overlapWithTimeWindow(&pTableScanInfo->pdInfo.interval, &pBlock->info, pTableScanInfo->cond.order, &overlap);
    if (ret != TSDB_CODE_SUCCESS) {
      return ret;
    }
    if (overlap) {
      (*status) = FUNC_DATA_REQUIRED_DATA_LOAD;
    }
  }

  SDataBlockInfo* pBlockInfo = &pBlock->info;
  taosMemoryFreeClear(pBlock->pBlockAgg);

  if (*status == FUNC_DATA_REQUIRED_FILTEROUT) {
    qDebug("%s data block filter out, brange:%" PRId64 "-%" PRId64 ", rows:%" PRId64, GET_TASKID(pTaskInfo),
           pBlockInfo->window.skey, pBlockInfo->window.ekey, pBlockInfo->rows);
    pCost->filterOutBlocks += 1;
    pCost->totalRows += pBlock->info.rows;
    pAPI->tsdReader.tsdReaderReleaseDataBlock(pTableScanInfo->dataReader);
    return TSDB_CODE_SUCCESS;
  } else if (*status == FUNC_DATA_REQUIRED_NOT_LOAD) {
    qDebug("%s data block skipped, brange:%" PRId64 "-%" PRId64 ", rows:%" PRId64 ", uid:%" PRIu64,
           GET_TASKID(pTaskInfo), pBlockInfo->window.skey, pBlockInfo->window.ekey, pBlockInfo->rows,
           pBlockInfo->id.uid);
    code = doSetTagColumnData(pTableScanInfo, pBlock, pTaskInfo, pBlock->info.rows);
    pCost->skipBlocks += 1;
    pAPI->tsdReader.tsdReaderReleaseDataBlock(pTableScanInfo->dataReader);
    return code;
  } else if (*status == FUNC_DATA_REQUIRED_SMA_LOAD) {
    pCost->loadBlockStatis += 1;
    loadSMA = true;  // mark the operation of load sma;
    bool success = true;
    code = doLoadBlockSMA(pTableScanInfo, pBlock, pTaskInfo, &success);
    if (code) {
      pAPI->tsdReader.tsdReaderReleaseDataBlock(pTableScanInfo->dataReader);
      qError("%s failed to retrieve sma info", GET_TASKID(pTaskInfo));
      QUERY_CHECK_CODE(code, lino, _end);
    }

    if (success) {  // failed to load the block sma data, data block statistics does not exist, load data block instead
      qDebug("%s data block SMA loaded, brange:%" PRId64 "-%" PRId64 ", rows:%" PRId64, GET_TASKID(pTaskInfo),
             pBlockInfo->window.skey, pBlockInfo->window.ekey, pBlockInfo->rows);
      code = doSetTagColumnData(pTableScanInfo, pBlock, pTaskInfo, pBlock->info.rows);
      pAPI->tsdReader.tsdReaderReleaseDataBlock(pTableScanInfo->dataReader);
      return code;
    } else {
      qDebug("%s failed to load SMA, since not all columns have SMA", GET_TASKID(pTaskInfo));
      *status = FUNC_DATA_REQUIRED_DATA_LOAD;
    }
  }

  if(*status != FUNC_DATA_REQUIRED_DATA_LOAD) {
    pAPI->tsdReader.tsdReaderReleaseDataBlock(pTableScanInfo->dataReader);
    qError("%s loadDataBlock invalid status:%d", GET_TASKID(pTaskInfo), *status);
    return TSDB_CODE_QRY_EXECUTOR_INTERNAL_ERROR;
  }

  // try to filter data block according to sma info
  if (pOperator->exprSupp.pFilterInfo != NULL && (!loadSMA)) {
    bool success = true;
    code = doLoadBlockSMA(pTableScanInfo, pBlock, pTaskInfo, &success);
    if (code) {
      pAPI->tsdReader.tsdReaderReleaseDataBlock(pTableScanInfo->dataReader);
      qError("%s failed to retrieve sma info", GET_TASKID(pTaskInfo));
      QUERY_CHECK_CODE(code, lino, _end);
    }

    if (success) {
      size_t size = taosArrayGetSize(pBlock->pDataBlock);
      bool   keep = false;
      code = doFilterByBlockSMA(pOperator->exprSupp.pFilterInfo, pBlock->pBlockAgg, size, pBlockInfo->rows, &keep);
      if (code) {
        pAPI->tsdReader.tsdReaderReleaseDataBlock(pTableScanInfo->dataReader);
        qError("%s failed to do filter by block sma, code:%s", GET_TASKID(pTaskInfo), tstrerror(code));
        QUERY_CHECK_CODE(code, lino, _end);
      }

      if (!keep) {
        qDebug("%s data block filter out by block SMA, brange:%" PRId64 "-%" PRId64 ", rows:%" PRId64,
               GET_TASKID(pTaskInfo), pBlockInfo->window.skey, pBlockInfo->window.ekey, pBlockInfo->rows);
        pCost->filterOutBlocks += 1;
        (*status) = FUNC_DATA_REQUIRED_FILTEROUT;
        taosMemoryFreeClear(pBlock->pBlockAgg);

        pAPI->tsdReader.tsdReaderReleaseDataBlock(pTableScanInfo->dataReader);
        return TSDB_CODE_SUCCESS;
      }
    }
  }

  // free the sma info, since it should not be involved in *later computing process.
  taosMemoryFreeClear(pBlock->pBlockAgg);

  // try to filter data block according to current results
  code = doDynamicPruneDataBlock(pOperator, pBlockInfo, status);
  if (code) {
    pAPI->tsdReader.tsdReaderReleaseDataBlock(pTableScanInfo->dataReader);
    QUERY_CHECK_CODE(code, lino, _end);
  }

  if (*status == FUNC_DATA_REQUIRED_NOT_LOAD) {
    qDebug("%s data block skipped due to dynamic prune, brange:%" PRId64 "-%" PRId64 ", rows:%" PRId64,
           GET_TASKID(pTaskInfo), pBlockInfo->window.skey, pBlockInfo->window.ekey, pBlockInfo->rows);
    pCost->skipBlocks += 1;
    pAPI->tsdReader.tsdReaderReleaseDataBlock(pTableScanInfo->dataReader);

    STableScanInfo* p1 = pOperator->info;
    if (taosHashGetSize(p1->pIgnoreTables) == taosArrayGetSize(p1->base.pTableListInfo->pTableList)) {
      *status = FUNC_DATA_REQUIRED_ALL_FILTEROUT;
    } else {
      *status = FUNC_DATA_REQUIRED_FILTEROUT;
    }
    return TSDB_CODE_SUCCESS;
  }

  pCost->totalCheckedRows += pBlock->info.rows;
  pCost->loadBlocks += 1;

  SSDataBlock* p = NULL;
  code = pAPI->tsdReader.tsdReaderRetrieveDataBlock(pTableScanInfo->dataReader, &p, NULL);
  if (p == NULL || code != TSDB_CODE_SUCCESS || p != pBlock) {
    return code;
  }

  code = doSetTagColumnData(pTableScanInfo, pBlock, pTaskInfo, pBlock->info.rows);
  if (code) {
    return code;
  }

  // restore the previous value
  pCost->totalRows -= pBlock->info.rows;

  if (pOperator->exprSupp.pFilterInfo != NULL) {
    code = doFilter(pBlock, pOperator->exprSupp.pFilterInfo, &pTableScanInfo->matchInfo);
    QUERY_CHECK_CODE(code, lino, _end);

    int64_t st = taosGetTimestampUs();
    double  el = (taosGetTimestampUs() - st) / 1000.0;
    pTableScanInfo->readRecorder.filterTime += el;

    if (pBlock->info.rows == 0) {
      pCost->filterOutBlocks += 1;
      qDebug("%s data block filter out, brange:%" PRId64 "-%" PRId64 ", rows:%" PRId64 ", elapsed time:%.2f ms",
             GET_TASKID(pTaskInfo), pBlockInfo->window.skey, pBlockInfo->window.ekey, pBlockInfo->rows, el);
    } else {
      qDebug("%s data block filter applied, elapsed time:%.2f ms", GET_TASKID(pTaskInfo), el);
    }
  }

  bool limitReached = applyLimitOffset(&pTableScanInfo->limitInfo, pBlock, pTaskInfo);
  if (limitReached) {  // set operator flag is done
    setOperatorCompleted(pOperator);
  }

  pCost->totalRows += pBlock->info.rows;

_end:
  if (code != TSDB_CODE_SUCCESS) {
    qError("%s failed at line %d since %s", __func__, lino, tstrerror(code));
  }
  return code;
}

static void prepareForDescendingScan(STableScanBase* pTableScanInfo, SqlFunctionCtx* pCtx, int32_t numOfOutput) {
  SET_REVERSE_SCAN_FLAG(pTableScanInfo);

  switchCtxOrder(pCtx, numOfOutput);
  pTableScanInfo->cond.order = TSDB_ORDER_DESC;
  STimeWindow* pTWindow = &pTableScanInfo->cond.twindows;
  TSWAP(pTWindow->skey, pTWindow->ekey);
}

typedef struct STableCachedVal {
  const char* pName;
  STag*       pTags;
} STableCachedVal;

static void freeTableCachedVal(void* param) {
  if (param == NULL) {
    return;
  }

  STableCachedVal* pVal = param;
  taosMemoryFree((void*)pVal->pName);
  taosMemoryFree(pVal->pTags);
  taosMemoryFree(pVal);
}

static int32_t createTableCacheVal(const SMetaReader* pMetaReader, STableCachedVal** ppResVal) {
  int32_t          code = TSDB_CODE_SUCCESS;
  int32_t          lino = 0;
  STableCachedVal* pVal = taosMemoryMalloc(sizeof(STableCachedVal));
  QUERY_CHECK_NULL(pVal, code, lino, _end, terrno);

  pVal->pTags = NULL;
  pVal->pName = taosStrdup(pMetaReader->me.name);
  QUERY_CHECK_NULL(pVal->pName, code, lino, _end, terrno);

  // only child table has tag value
  if (pMetaReader->me.type == TSDB_CHILD_TABLE) {
    STag* pTag = (STag*)pMetaReader->me.ctbEntry.pTags;
    pVal->pTags = taosMemoryMalloc(pTag->len);
    QUERY_CHECK_NULL(pVal->pTags, code, lino, _end, terrno);
    memcpy(pVal->pTags, pTag, pTag->len);
  }

  (*ppResVal) = pVal;

_end:
  if (code != TSDB_CODE_SUCCESS) {
    qError("%s failed at line %d since %s", __func__, lino, tstrerror(code));
    freeTableCachedVal(pVal);
  }
  return code;
}

// const void *key, size_t keyLen, void *value
static void freeCachedMetaItem(const void* key, size_t keyLen, void* value, void* ud) {
  (void)key;
  (void)keyLen;
  (void)ud;
  freeTableCachedVal(value);
}

static void doSetNullValue(SSDataBlock* pBlock, const SExprInfo* pExpr, int32_t numOfExpr) {
  for (int32_t j = 0; j < numOfExpr; ++j) {
    int32_t dstSlotId = pExpr[j].base.resSchema.slotId;

    SColumnInfoData* pColInfoData = taosArrayGet(pBlock->pDataBlock, dstSlotId);
    colDataSetNNULL(pColInfoData, 0, pBlock->info.rows);
  }
}

static void freeTableCachedValObj(STableCachedVal* pVal) {
  taosMemoryFree((void*)pVal->pName);
  taosMemoryFree(pVal->pTags);
}

int32_t addTagPseudoColumnData(SReadHandle* pHandle, const SExprInfo* pExpr, int32_t numOfExpr, SSDataBlock* pBlock,
                               int32_t rows, SExecTaskInfo* pTask, STableMetaCacheInfo* pCache) {
  int32_t         code = TSDB_CODE_SUCCESS;
  int32_t         lino = 0;
  bool            freeReader = false;
  LRUHandle*      h = NULL;
  STableCachedVal val = {0};
  SMetaReader     mr = {0};
  const char*     idStr = pTask->id.str;
  int32_t         insertRet = TAOS_LRU_STATUS_OK;
  STableCachedVal* pVal = NULL;

  // currently only the tbname pseudo column
  if (numOfExpr <= 0) {
    return TSDB_CODE_SUCCESS;
  }

  // todo: opt if only require the vgId and the vgVer;

  // backup the rows
  int32_t backupRows = pBlock->info.rows;
  pBlock->info.rows = rows;

  // todo refactor: extract method
  // the handling of the null data should be packed in the extracted method

  // 1. check if it is existed in meta cache
  if (pCache == NULL) {
    pHandle->api.metaReaderFn.initReader(&mr, pHandle->vnode, META_READER_LOCK, &pHandle->api.metaFn);
    code = pHandle->api.metaReaderFn.getEntryGetUidCache(&mr, pBlock->info.id.uid);
    if (code != TSDB_CODE_SUCCESS) {
      // when encounter the TSDB_CODE_PAR_TABLE_NOT_EXIST error, we proceed.
      if (code == TSDB_CODE_PAR_TABLE_NOT_EXIST) {
        qWarn("failed to get table meta, table may have been dropped, uid:0x%" PRIx64 ", code:%s, %s",
              pBlock->info.id.uid, tstrerror(code), idStr);

        // append null value before return to caller, since the caller will ignore this error code and proceed
        doSetNullValue(pBlock, pExpr, numOfExpr);
      } else {
        qError("failed to get table meta, uid:0x%" PRIx64 ", code:%s, %s", pBlock->info.id.uid, tstrerror(code),
               idStr);
      }
      pHandle->api.metaReaderFn.clearReader(&mr);
      return code;
    }

    pHandle->api.metaReaderFn.readerReleaseLock(&mr);

    val.pName = mr.me.name;
    val.pTags = (STag*)mr.me.ctbEntry.pTags;

    freeReader = true;
  } else {
    pCache->metaFetch += 1;

    h = taosLRUCacheLookup(pCache->pTableMetaEntryCache, &pBlock->info.id.uid, sizeof(pBlock->info.id.uid));
    if (h == NULL) {
      pHandle->api.metaReaderFn.initReader(&mr, pHandle->vnode, META_READER_LOCK, &pHandle->api.metaFn);
      freeReader = true;
      code = pHandle->api.metaReaderFn.getEntryGetUidCache(&mr, pBlock->info.id.uid);
      if (code != TSDB_CODE_SUCCESS) {
        if (code == TSDB_CODE_PAR_TABLE_NOT_EXIST) {
          qWarn("failed to get table meta, table may have been dropped, uid:0x%" PRIx64 ", code:%s, %s",
                pBlock->info.id.uid, tstrerror(code), idStr);
          // append null value before return to caller, since the caller will ignore this error code and proceed
          doSetNullValue(pBlock, pExpr, numOfExpr);
        } else {
          qError("failed to get table meta, uid:0x%" PRIx64 ", code:%s, %s", pBlock->info.id.uid, tstrerror(code),
                 idStr);
        }
        pHandle->api.metaReaderFn.clearReader(&mr);
        return code;
      }

      pHandle->api.metaReaderFn.readerReleaseLock(&mr);

      code = createTableCacheVal(&mr, &pVal);
      QUERY_CHECK_CODE(code, lino, _end);

      val = *pVal;
    } else {
      pCache->cacheHit += 1;
      STableCachedVal* pVal = taosLRUCacheValue(pCache->pTableMetaEntryCache, h);
      val = *pVal;

      (void)taosLRUCacheRelease(pCache->pTableMetaEntryCache, h, false);
    }

    qDebug("retrieve table meta from cache:%" PRIu64 ", hit:%" PRIu64 " miss:%" PRIu64 ", %s", pCache->metaFetch,
           pCache->cacheHit, (pCache->metaFetch - pCache->cacheHit), idStr);
  }

  for (int32_t j = 0; j < numOfExpr; ++j) {
    const SExprInfo* pExpr1 = &pExpr[j];
    int32_t          dstSlotId = pExpr1->base.resSchema.slotId;

    SColumnInfoData* pColInfoData = taosArrayGet(pBlock->pDataBlock, dstSlotId);
    colInfoDataCleanup(pColInfoData, pBlock->info.rows);

    int32_t functionId = pExpr1->pExpr->_function.functionId;

    // this is to handle the tbname
    if (fmIsScanPseudoColumnFunc(functionId)) {
      int32_t fType = pExpr1->pExpr->_function.functionType;
      if (fType == FUNCTION_TYPE_TBNAME) {
        code = setTbNameColData(pBlock, pColInfoData, functionId, val.pName);
        QUERY_CHECK_CODE(code, lino, _end);
      } else if (fType == FUNCTION_TYPE_VGID) {
        code = setVgIdColData(pBlock, pColInfoData, functionId, pTask->id.vgId);
        QUERY_CHECK_CODE(code, lino, _end);
      } else if (fType == FUNCTION_TYPE_VGVER) {
        code = setVgVerColData(pBlock, pColInfoData, functionId, pBlock->info.version);
        QUERY_CHECK_CODE(code, lino, _end);
      }
    } else {  // these are tags
      STagVal tagVal = {0};
      tagVal.cid = pExpr1->base.pParam[0].pCol->colId;
      const char* p = pHandle->api.metaFn.extractTagVal(val.pTags, pColInfoData->info.type, &tagVal);

      char* data = NULL;
      if (pColInfoData->info.type != TSDB_DATA_TYPE_JSON && p != NULL) {
        data = tTagValToData((const STagVal*)p, false);
      } else {
        data = (char*)p;
      }

      bool isNullVal = (data == NULL) || (pColInfoData->info.type == TSDB_DATA_TYPE_JSON && tTagIsJsonNull(data));
      if (isNullVal) {
        colDataSetNNULL(pColInfoData, 0, pBlock->info.rows);
      } else if (pColInfoData->info.type != TSDB_DATA_TYPE_JSON) {
        code = colDataSetNItems(pColInfoData, 0, data, pBlock->info.rows, false);
        if (IS_VAR_DATA_TYPE(((const STagVal*)p)->type)) {
          taosMemoryFree(data);
        }
        if (code) {
          if (freeReader) {
            pHandle->api.metaReaderFn.clearReader(&mr);
          }
          return code;
        }
      } else {  // todo opt for json tag
        for (int32_t i = 0; i < pBlock->info.rows; ++i) {
          code = colDataSetVal(pColInfoData, i, data, false);
          QUERY_CHECK_CODE(code, lino, _end);
        }
      }
    }
  }

  // restore the rows
  pBlock->info.rows = backupRows;

_end:

  if (NULL != pVal) {
    insertRet = taosLRUCacheInsert(pCache->pTableMetaEntryCache, &pBlock->info.id.uid, sizeof(uint64_t), pVal,
                                     sizeof(STableCachedVal), freeCachedMetaItem, NULL, TAOS_LRU_PRIORITY_LOW, NULL);
    if (insertRet != TAOS_LRU_STATUS_OK) {
      qError("failed to put meta into lru cache, code:%d, %s", insertRet, idStr);
      taosMemoryFreeClear(pVal);
      freeTableCachedValObj(&val);
    }
  }
  
  if (freeReader) {
    pHandle->api.metaReaderFn.clearReader(&mr);
  }
  if (code != TSDB_CODE_SUCCESS) {
    qError("%s failed at line %d since %s", __func__, lino, tstrerror(code));
  }
  return code;
}

int32_t setTbNameColData(const SSDataBlock* pBlock, SColumnInfoData* pColInfoData, int32_t functionId,
                         const char* name) {
  int32_t                     code = TSDB_CODE_SUCCESS;
  int32_t                     lino = 0;
  struct SScalarFuncExecFuncs fpSet = {0};
  code = fmGetScalarFuncExecFuncs(functionId, &fpSet);
  QUERY_CHECK_CODE(code, lino, _end);

  size_t len = TSDB_TABLE_FNAME_LEN + VARSTR_HEADER_SIZE;
  char   buf[TSDB_TABLE_FNAME_LEN + VARSTR_HEADER_SIZE] = {0};
  STR_TO_VARSTR(buf, name)

  SColumnInfoData infoData = createColumnInfoData(TSDB_DATA_TYPE_VARCHAR, len, 1);

  code = colInfoDataEnsureCapacity(&infoData, 1, false);
  QUERY_CHECK_CODE(code, lino, _end);

  code = colDataSetVal(&infoData, 0, buf, false);
  QUERY_CHECK_CODE(code, lino, _end);

  SScalarParam srcParam = {.numOfRows = pBlock->info.rows, .columnData = &infoData};
  SScalarParam param = {.columnData = pColInfoData};

  if (fpSet.process != NULL) {
    code = fpSet.process(&srcParam, 1, &param);
    QUERY_CHECK_CODE(code, lino, _end);
  } else {
    qError("failed to get the corresponding callback function, functionId:%d", functionId);
  }

  colDataDestroy(&infoData);

_end:
  if (code != TSDB_CODE_SUCCESS) {
    qError("%s failed at line %d since %s", __func__, lino, tstrerror(code));
  }
  return code;
}

int32_t setVgIdColData(const SSDataBlock* pBlock, SColumnInfoData* pColInfoData, int32_t functionId, int32_t vgId) {
  int32_t                     code = TSDB_CODE_SUCCESS;
  int32_t                     lino = 0;
  struct SScalarFuncExecFuncs fpSet = {0};
  code = fmGetScalarFuncExecFuncs(functionId, &fpSet);
  QUERY_CHECK_CODE(code, lino, _end);

  SColumnInfoData infoData = createColumnInfoData(pColInfoData->info.type, pColInfoData->info.bytes, 1);

  code = colInfoDataEnsureCapacity(&infoData, 1, false);
  QUERY_CHECK_CODE(code, lino, _end);

  code = colDataSetVal(&infoData, 0, (const char*)&vgId, false);
  QUERY_CHECK_CODE(code, lino, _end);

  SScalarParam srcParam = {.numOfRows = pBlock->info.rows, .columnData = &infoData};
  SScalarParam param = {.columnData = pColInfoData};

  if (fpSet.process != NULL) {
    code = fpSet.process(&srcParam, 1, &param);
    QUERY_CHECK_CODE(code, lino, _end);
  } else {
    qError("failed to get the corresponding callback function, functionId:%d", functionId);
  }

_end:
  colDataDestroy(&infoData);
  if (code != TSDB_CODE_SUCCESS) {
    qError("%s failed at line %d since %s", __func__, lino, tstrerror(code));
  }
  return code;
}

int32_t setVgVerColData(const SSDataBlock* pBlock, SColumnInfoData* pColInfoData, int32_t functionId, int64_t vgVer) {
  int32_t                     code = TSDB_CODE_SUCCESS;
  int32_t                     lino = 0;
  struct SScalarFuncExecFuncs fpSet = {0};
  code = fmGetScalarFuncExecFuncs(functionId, &fpSet);
  QUERY_CHECK_CODE(code, lino, _end);

  SColumnInfoData infoData = createColumnInfoData(pColInfoData->info.type, pColInfoData->info.bytes, 1);

  code = colInfoDataEnsureCapacity(&infoData, 1, false);
  QUERY_CHECK_CODE(code, lino, _end);

  code = colDataSetVal(&infoData, 0, (const char*)&vgVer, false);
  QUERY_CHECK_CODE(code, lino, _end);

  SScalarParam srcParam = {.numOfRows = pBlock->info.rows, .columnData = &infoData};
  SScalarParam param = {.columnData = pColInfoData};

  if (fpSet.process != NULL) {
    code = fpSet.process(&srcParam, 1, &param);
    QUERY_CHECK_CODE(code, lino, _end);
  } else {
    qError("failed to get the corresponding callback function, functionId:%d", functionId);
  }

_end:
  colDataDestroy(&infoData);
  if (code != TSDB_CODE_SUCCESS) {
    qError("%s failed at line %d since %s", __func__, lino, tstrerror(code));
  }
  return code;
}

static int32_t initNextGroupScan(STableScanInfo* pInfo, STableKeyInfo** pKeyInfo, int32_t* size) {
  int32_t code = TSDB_CODE_SUCCESS;
  int32_t lino = 0;
  code = tableListGetGroupList(pInfo->base.pTableListInfo, pInfo->currentGroupId, pKeyInfo, size);
  QUERY_CHECK_CODE(code, lino, _end);

  pInfo->tableStartIndex = TARRAY_ELEM_IDX(pInfo->base.pTableListInfo->pTableList, *pKeyInfo);
  pInfo->tableEndIndex = (pInfo->tableStartIndex + (*size) - 1);
  pInfo->pResBlock->info.blankFill = false;
  taosMemoryFreeClear(pInfo->pResBlock->pBlockAgg);

  if (!pInfo->needCountEmptyTable) {
    pInfo->countState = TABLE_COUNT_STATE_END;
  } else {
    pInfo->countState = TABLE_COUNT_STATE_SCAN;
  }

_end:
  if (code != TSDB_CODE_SUCCESS) {
    qError("%s failed at line %d since %s", __func__, lino, tstrerror(code));
  }
  return code;
}

void markGroupProcessed(STableScanInfo* pInfo, uint64_t groupId) {
  if (pInfo->countState == TABLE_COUNT_STATE_END) {
    return;
  }
  if (pInfo->base.pTableListInfo->groupOffset) {
    pInfo->countState = TABLE_COUNT_STATE_PROCESSED;
  } else {
    (void)taosHashRemove(pInfo->base.pTableListInfo->remainGroups, &groupId, sizeof(groupId));
  }
}

static SSDataBlock* getOneRowResultBlock(SExecTaskInfo* pTaskInfo, STableScanBase* pBase, SSDataBlock* pBlock,
                                         const STableKeyInfo* tbInfo) {
  blockDataEmpty(pBlock);
  pBlock->info.rows = 1;
  pBlock->info.id.uid = tbInfo->uid;
  pBlock->info.id.groupId = tbInfo->groupId;
  pBlock->info.blankFill = true;

  // only one row: set all col data to null & hasNull
  int32_t col_num = blockDataGetNumOfCols(pBlock);
  for (int32_t i = 0; i < col_num; ++i) {
    SColumnInfoData* pColInfoData = taosArrayGet(pBlock->pDataBlock, i);
    colDataSetNULL(pColInfoData, 0);
  }

  // set tag/tbname
  terrno = doSetTagColumnData(pBase, pBlock, pTaskInfo, 1);

  return pBlock;
}

static SSDataBlock* getBlockForEmptyTable(SOperatorInfo* pOperator, const STableKeyInfo* tbInfo) {
  STableScanInfo* pTableScanInfo = pOperator->info;
  SSDataBlock*    pBlock =
      getOneRowResultBlock(pOperator->pTaskInfo, &pTableScanInfo->base, pTableScanInfo->pResBlock, tbInfo);

  pOperator->resultInfo.totalRows++;
  return pBlock;
}

static int32_t doTableScanImplNext(SOperatorInfo* pOperator, SSDataBlock** ppRes) {
  int32_t         code = TSDB_CODE_SUCCESS;
  int32_t         lino = 0;
  STableScanInfo* pTableScanInfo = pOperator->info;
  SExecTaskInfo*  pTaskInfo = pOperator->pTaskInfo;
  SStorageAPI*    pAPI = &pTaskInfo->storageAPI;

  SSDataBlock* pBlock = pTableScanInfo->pResBlock;
  bool         hasNext = false;
  pBlock->info.dataLoad = false;

  int64_t st = taosGetTimestampUs();

  while (true) {
    code = pAPI->tsdReader.tsdNextDataBlock(pTableScanInfo->base.dataReader, &hasNext);
    if (code != TSDB_CODE_SUCCESS) {
      pAPI->tsdReader.tsdReaderReleaseDataBlock(pTableScanInfo->base.dataReader);
      QUERY_CHECK_CODE(code, lino, _end);
    }

    if (!hasNext) {
      break;
    }

    if (isTaskKilled(pTaskInfo)) {
      pAPI->tsdReader.tsdReaderReleaseDataBlock(pTableScanInfo->base.dataReader);
      T_LONG_JMP(pTaskInfo->env, pTaskInfo->code);
    }

    if (pOperator->status == OP_EXEC_DONE) {
      pAPI->tsdReader.tsdReaderReleaseDataBlock(pTableScanInfo->base.dataReader);
      break;
    }

    // process this data block based on the probabilities
    bool processThisBlock = processBlockWithProbability(&pTableScanInfo->sample);
    if (!processThisBlock) {
      continue;
    }

    if (pBlock->info.id.uid) {
      pBlock->info.id.groupId = tableListGetTableGroupId(pTableScanInfo->base.pTableListInfo, pBlock->info.id.uid);
    }

    uint32_t status = 0;
    code = loadDataBlock(pOperator, &pTableScanInfo->base, pBlock, &status);
    QUERY_CHECK_CODE(code, lino, _end);

    if (status == FUNC_DATA_REQUIRED_ALL_FILTEROUT) {
      break;
    }

    // current block is filter out according to filter condition, continue load the next block
    if (status == FUNC_DATA_REQUIRED_FILTEROUT || pBlock->info.rows == 0) {
      continue;
    }

    pOperator->resultInfo.totalRows = pTableScanInfo->base.readRecorder.totalRows;
    pTableScanInfo->base.readRecorder.elapsedTime += (taosGetTimestampUs() - st) / 1000.0;

    pOperator->cost.totalCost = pTableScanInfo->base.readRecorder.elapsedTime;
    pBlock->info.scanFlag = pTableScanInfo->base.scanFlag;
    (*ppRes) = pBlock;
    return code;
  }

_end:
  if (code != TSDB_CODE_SUCCESS) {
    qError("%s failed at line %d since %s", __func__, lino, tstrerror(code));
    pTaskInfo->code = code;
    T_LONG_JMP(pTaskInfo->env, code);
  }
  (*ppRes) = NULL;
  return code;
}

static int32_t doGroupedTableScan(SOperatorInfo* pOperator, SSDataBlock** pBlock) {
  int32_t         code = TSDB_CODE_SUCCESS;
  int32_t         lino = 0;
  STableScanInfo* pTableScanInfo = pOperator->info;
  SExecTaskInfo*  pTaskInfo = pOperator->pTaskInfo;
  SStorageAPI*    pAPI = &pTaskInfo->storageAPI;

  QRY_OPTR_CHECK(pBlock);

  // The read handle is not initialized yet, since no qualified tables exists
  if (pTableScanInfo->base.dataReader == NULL || pOperator->status == OP_EXEC_DONE) {
    return code;
  }

  // do the ascending order traverse in the first place.
  while (pTableScanInfo->scanTimes < pTableScanInfo->scanInfo.numOfAsc) {
    SSDataBlock* p = NULL;
    code = doTableScanImplNext(pOperator, &p);
    QUERY_CHECK_CODE(code, lino, _end);

    if (p != NULL) {
      markGroupProcessed(pTableScanInfo, p->info.id.groupId);
      *pBlock = p;
      return code;
    }

    pTableScanInfo->scanTimes += 1;
    taosHashClear(pTableScanInfo->pIgnoreTables);

    if (pTableScanInfo->scanTimes < pTableScanInfo->scanInfo.numOfAsc) {
      setTaskStatus(pTaskInfo, TASK_NOT_COMPLETED);
      pTableScanInfo->base.scanFlag = MAIN_SCAN;
      pTableScanInfo->base.dataBlockLoadFlag = FUNC_DATA_REQUIRED_DATA_LOAD;
      qDebug("start to repeat ascending order scan data blocks due to query func required, %s", GET_TASKID(pTaskInfo));

      // do prepare for the next round table scan operation
      code = pAPI->tsdReader.tsdReaderResetStatus(pTableScanInfo->base.dataReader, &pTableScanInfo->base.cond);
      QUERY_CHECK_CODE(code, lino, _end);
    }
  }

  int32_t total = pTableScanInfo->scanInfo.numOfAsc + pTableScanInfo->scanInfo.numOfDesc;
  if (pTableScanInfo->scanTimes < total) {
    if (pTableScanInfo->base.cond.order == TSDB_ORDER_ASC) {
      prepareForDescendingScan(&pTableScanInfo->base, pOperator->exprSupp.pCtx, 0);
      code = pAPI->tsdReader.tsdReaderResetStatus(pTableScanInfo->base.dataReader, &pTableScanInfo->base.cond);
      QUERY_CHECK_CODE(code, lino, _end);
      qDebug("%s start to descending order scan data blocks due to query func required", GET_TASKID(pTaskInfo));
    }

    while (pTableScanInfo->scanTimes < total) {
      SSDataBlock* p = NULL;
      code = doTableScanImplNext(pOperator, &p);
      QUERY_CHECK_CODE(code, lino, _end);

      if (p != NULL) {
        markGroupProcessed(pTableScanInfo, p->info.id.groupId);
        *pBlock = p;
        return code;
      }

      pTableScanInfo->scanTimes += 1;
      taosHashClear(pTableScanInfo->pIgnoreTables);

      if (pTableScanInfo->scanTimes < total) {
        setTaskStatus(pTaskInfo, TASK_NOT_COMPLETED);
        pTableScanInfo->base.scanFlag = MAIN_SCAN;

        qDebug("%s start to repeat descending order scan data blocks", GET_TASKID(pTaskInfo));
        code = pAPI->tsdReader.tsdReaderResetStatus(pTableScanInfo->base.dataReader, &pTableScanInfo->base.cond);
        QUERY_CHECK_CODE(code, lino, _end);
      }
    }
  }

  if (pTableScanInfo->countState < TABLE_COUNT_STATE_END) {
    STableListInfo* pTableListInfo = pTableScanInfo->base.pTableListInfo;
    if (pTableListInfo->groupOffset) {  // group by tbname, group by tag + sort
      if (pTableScanInfo->countState < TABLE_COUNT_STATE_PROCESSED) {
        pTableScanInfo->countState = TABLE_COUNT_STATE_PROCESSED;
        STableKeyInfo* pStart =
            (STableKeyInfo*)tableListGetInfo(pTableScanInfo->base.pTableListInfo, pTableScanInfo->tableStartIndex);

        if (NULL == pStart) {
          return code;
        }

        *pBlock = getBlockForEmptyTable(pOperator, pStart);
        return code;
      }
    } else {  // group by tag + no sort
      int32_t numOfTables = 0;
      code = tableListGetSize(pTableListInfo, &numOfTables);
      QUERY_CHECK_CODE(code, lino, _end);

      if (pTableScanInfo->tableEndIndex + 1 >= numOfTables) {
        // get empty group, mark processed & rm from hash
        void* pIte = taosHashIterate(pTableListInfo->remainGroups, NULL);
        if (pIte != NULL) {
          size_t        keySize = 0;
          uint64_t*     pGroupId = taosHashGetKey(pIte, &keySize);
          STableKeyInfo info = {.uid = *(uint64_t*)pIte, .groupId = *pGroupId};
          taosHashCancelIterate(pTableListInfo->remainGroups, pIte);
          markGroupProcessed(pTableScanInfo, *pGroupId);
          *pBlock = getBlockForEmptyTable(pOperator, &info);

          return code;
        }
      }
    }
    pTableScanInfo->countState = TABLE_COUNT_STATE_END;
  }

_end:
  if (code != TSDB_CODE_SUCCESS) {
    qError("%s failed at line %d since %s", __func__, lino, tstrerror(code));
    pTaskInfo->code = code;
  }

  return code;
}

static int32_t createTableListInfoFromParam(SOperatorInfo* pOperator) {
  STableScanInfo*          pInfo = pOperator->info;
  SExecTaskInfo*           pTaskInfo = pOperator->pTaskInfo;
  int32_t                  code = 0;
  STableListInfo*          pListInfo = pInfo->base.pTableListInfo;
  STableScanOperatorParam* pParam = (STableScanOperatorParam*)pOperator->pOperatorGetParam->value;
  int32_t                  num = taosArrayGetSize(pParam->pUidList);
  if (num <= 0) {
    qError("empty table scan uid list");
    return TSDB_CODE_INVALID_PARA;
  }

  qDebug("vgId:%d add total %d dynamic tables to scan, tableSeq:%d, exist num:%" PRId64 ", operator status:%d",
         pTaskInfo->id.vgId, num, pParam->tableSeq, (int64_t)taosArrayGetSize(pListInfo->pTableList),
         pOperator->status);

  if (pParam->tableSeq) {
    pListInfo->oneTableForEachGroup = true;
    if (taosArrayGetSize(pListInfo->pTableList) > 0) {
      taosHashClear(pListInfo->map);
      taosArrayClear(pListInfo->pTableList);
      pOperator->status = OP_EXEC_DONE;
    }
  } else {
    pListInfo->oneTableForEachGroup = false;
    pListInfo->numOfOuputGroups = 1;
  }

  STableKeyInfo info = {.groupId = 0};
  int32_t       tableIdx = 0;
  for (int32_t i = 0; i < num; ++i) {
    uint64_t* pUid = taosArrayGet(pParam->pUidList, i);
    if (!pUid) {
      qError("%s failed at line %d since %s", __func__, __LINE__, tstrerror(terrno));
      return terrno;
    }

    if (taosHashPut(pListInfo->map, pUid, sizeof(uint64_t), &tableIdx, sizeof(int32_t))) {
      if (TSDB_CODE_DUP_KEY == terrno) {
        continue;
      }
      return TSDB_CODE_OUT_OF_MEMORY;
    }

    info.uid = *pUid;
    void* p = taosArrayPush(pListInfo->pTableList, &info);
    if (p == NULL) {
      return TSDB_CODE_OUT_OF_MEMORY;
    }

    tableIdx++;
    qDebug("add dynamic table scan uid:%" PRIu64 ", %s", info.uid, GET_TASKID(pTaskInfo));
  }

  return code;
}

static int32_t startNextGroupScan(SOperatorInfo* pOperator, SSDataBlock** pResult) {
  int32_t         code = TSDB_CODE_SUCCESS;
  int32_t         lino = 0;
  STableScanInfo* pInfo = pOperator->info;
  SExecTaskInfo*  pTaskInfo = pOperator->pTaskInfo;
  SStorageAPI*    pAPI = &pTaskInfo->storageAPI;
  int32_t         numOfTables = 0;

  QRY_OPTR_CHECK(pResult);

  code = tableListGetSize(pInfo->base.pTableListInfo, &numOfTables);
  QUERY_CHECK_CODE(code, lino, _end);

  if ((++pInfo->currentGroupId) >= tableListGetOutputGroups(pInfo->base.pTableListInfo)) {
    setOperatorCompleted(pOperator);
    if (pOperator->dynamicTask) {
      taosArrayClear(pInfo->base.pTableListInfo->pTableList);
      taosHashClear(pInfo->base.pTableListInfo->map);
    }
    return code;
  }

  // reset value for the next group data output
  pOperator->status = OP_OPENED;
  resetLimitInfoForNextGroup(&pInfo->base.limitInfo);

  int32_t        num = 0;
  STableKeyInfo* pList = NULL;
  code = initNextGroupScan(pInfo, &pList, &num);
  QUERY_CHECK_CODE(code, lino, _end);

  code = pAPI->tsdReader.tsdSetQueryTableList(pInfo->base.dataReader, pList, num);
  QUERY_CHECK_CODE(code, lino, _end);

  code = pAPI->tsdReader.tsdReaderResetStatus(pInfo->base.dataReader, &pInfo->base.cond);
  QUERY_CHECK_CODE(code, lino, _end);
  pInfo->scanTimes = 0;

  code = doGroupedTableScan(pOperator, pResult);
  QUERY_CHECK_CODE(code, lino, _end);

  if (*pResult != NULL) {
    if (pOperator->dynamicTask) {
      (*pResult)->info.id.groupId = (*pResult)->info.id.uid;
    }
    return code;
  }

_end:
  if (code != TSDB_CODE_SUCCESS) {
    qError("%s failed at line %d since %s", __func__, lino, tstrerror(code));
    pTaskInfo->code = code;
  }
  return code;
}

static SSDataBlock* groupSeqTableScan(SOperatorInfo* pOperator) {
  int32_t         code = TSDB_CODE_SUCCESS;
  int32_t         lino = 0;
  STableScanInfo* pInfo = pOperator->info;
  SExecTaskInfo*  pTaskInfo = pOperator->pTaskInfo;
  SStorageAPI*    pAPI = &pTaskInfo->storageAPI;
  int32_t         num = 0;
  STableKeyInfo*  pList = NULL;
  SSDataBlock*    result = NULL;

  if (pInfo->currentGroupId == -1) {
    if ((++pInfo->currentGroupId) >= tableListGetOutputGroups(pInfo->base.pTableListInfo)) {
      setOperatorCompleted(pOperator);
      return NULL;
    }

    taosRLockLatch(&pTaskInfo->lock);
    code = initNextGroupScan(pInfo, &pList, &num);

    taosRUnLockLatch(&pTaskInfo->lock);
    QUERY_CHECK_CODE(code, lino, _end);

    QUERY_CHECK_CONDITION((pInfo->base.dataReader == NULL), code, lino, _end, TSDB_CODE_QRY_EXECUTOR_INTERNAL_ERROR);

    code = pAPI->tsdReader.tsdReaderOpen(pInfo->base.readHandle.vnode, &pInfo->base.cond, pList, num, pInfo->pResBlock,
                                         (void**)&pInfo->base.dataReader, GET_TASKID(pTaskInfo), &pInfo->pIgnoreTables);
    QUERY_CHECK_CODE(code, lino, _end);

    if (pInfo->filesetDelimited) {
      pAPI->tsdReader.tsdSetFilesetDelimited(pInfo->base.dataReader);
    }
    if (pInfo->pResBlock->info.capacity > pOperator->resultInfo.capacity) {
      pOperator->resultInfo.capacity = pInfo->pResBlock->info.capacity;
    }
  }

  result = NULL;
  code = doGroupedTableScan(pOperator, &result);
  QUERY_CHECK_CODE(code, lino, _end);

  if (result != NULL) {
    if (pOperator->dynamicTask) {
      result->info.id.groupId = result->info.id.uid;
    }
    return result;
  }

  while (true) {
    code = startNextGroupScan(pOperator, &result);
    QUERY_CHECK_CODE(code, lino, _end);

    if (result || pOperator->status == OP_EXEC_DONE) {
      return result;
    }
  }

_end:
  if (code != TSDB_CODE_SUCCESS) {
    qError("%s failed at line %d since %s", __func__, lino, tstrerror(code));
    pTaskInfo->code = code;
    T_LONG_JMP(pTaskInfo->env, code);
  }
  return result;
}

static int32_t doTableScanNext(SOperatorInfo* pOperator, SSDataBlock** ppRes) {
  int32_t         code = TSDB_CODE_SUCCESS;
  int32_t         lino = 0;
  STableScanInfo* pInfo = pOperator->info;
  SExecTaskInfo*  pTaskInfo = pOperator->pTaskInfo;
  SStorageAPI*    pAPI = &pTaskInfo->storageAPI;
  QRY_OPTR_CHECK(ppRes);

  if (pOperator->pOperatorGetParam) {
    pOperator->dynamicTask = true;
    code = createTableListInfoFromParam(pOperator);
    freeOperatorParam(pOperator->pOperatorGetParam, OP_GET_PARAM);
    pOperator->pOperatorGetParam = NULL;
    QUERY_CHECK_CODE(code, lino, _end);

    if (pOperator->status == OP_EXEC_DONE) {
      pInfo->currentGroupId = -1;
      pOperator->status = OP_OPENED;
      SSDataBlock* result = NULL;

      while (true) {
        code = startNextGroupScan(pOperator, &result);
        QUERY_CHECK_CODE(code, lino, _end);

        if (result || pOperator->status == OP_EXEC_DONE) {
          (*ppRes) = result;
          return code;
        }
      }
    }
  }

  // scan table one by one sequentially
  if (pInfo->scanMode == TABLE_SCAN__TABLE_ORDER) {
    int32_t       numOfTables = 0;
    STableKeyInfo tInfo = {0};
    pInfo->countState = TABLE_COUNT_STATE_END;

    while (1) {
      SSDataBlock* result = NULL;
      code = doGroupedTableScan(pOperator, &result);
      QUERY_CHECK_CODE(code, lino, _end);

      if (result || (pOperator->status == OP_EXEC_DONE) || isTaskKilled(pTaskInfo)) {
        (*ppRes) = result;
        return code;
      }

      // if no data, switch to next table and continue scan
      pInfo->currentTable++;

      taosRLockLatch(&pTaskInfo->lock);
      numOfTables = 0;
      code = tableListGetSize(pInfo->base.pTableListInfo, &numOfTables);
      if (code != TSDB_CODE_SUCCESS) {
        taosRUnLockLatch(&pTaskInfo->lock);
        lino = __LINE__;
        goto _end;
      }

      if (pInfo->currentTable >= numOfTables) {
        qDebug("all table checked in table list, total:%d, return NULL, %s", numOfTables, GET_TASKID(pTaskInfo));
        taosRUnLockLatch(&pTaskInfo->lock);
        (*ppRes) = NULL;
        return code;
      }

      STableKeyInfo* tmp = (STableKeyInfo*)tableListGetInfo(pInfo->base.pTableListInfo, pInfo->currentTable);
      if (!tmp) {
        qError("%s failed at line %d since %s", __func__, __LINE__, tstrerror(terrno));
        taosRUnLockLatch(&pTaskInfo->lock);
        (*ppRes) = NULL;
        return terrno;
      }
      tInfo = *tmp;
      taosRUnLockLatch(&pTaskInfo->lock);

      code = pAPI->tsdReader.tsdSetQueryTableList(pInfo->base.dataReader, &tInfo, 1);
      QUERY_CHECK_CODE(code, lino, _end);
      qDebug("set uid:%" PRIu64 " into scanner, total tables:%d, index:%d/%d %s", tInfo.uid, numOfTables,
             pInfo->currentTable, numOfTables, GET_TASKID(pTaskInfo));

      code = pAPI->tsdReader.tsdReaderResetStatus(pInfo->base.dataReader, &pInfo->base.cond);
      QUERY_CHECK_CODE(code, lino, _end);
      pInfo->scanTimes = 0;
    }
  } else {  // scan table group by group sequentially
    (*ppRes) = groupSeqTableScan(pOperator);
    return code;
  }

_end:
  if (code != TSDB_CODE_SUCCESS) {
    qError("%s failed at line %d since %s", __func__, lino, tstrerror(code));
    pTaskInfo->code = code;
  }

  return code;
}

static int32_t getTableScannerExecInfo(struct SOperatorInfo* pOptr, void** pOptrExplain, uint32_t* len) {
  SFileBlockLoadRecorder* pRecorder = taosMemoryCalloc(1, sizeof(SFileBlockLoadRecorder));
  if (!pRecorder) {
    return terrno;
  }
  STableScanInfo*         pTableScanInfo = pOptr->info;
  *pRecorder = pTableScanInfo->base.readRecorder;
  *pOptrExplain = pRecorder;
  *len = sizeof(SFileBlockLoadRecorder);
  return 0;
}

static void destroyTableScanBase(STableScanBase* pBase, TsdReader* pAPI) {
  cleanupQueryTableDataCond(&pBase->cond);

  if (pAPI->tsdReaderClose) {
    pAPI->tsdReaderClose(pBase->dataReader);
  }
  pBase->dataReader = NULL;

  if (pBase->matchInfo.pList != NULL) {
    taosArrayDestroy(pBase->matchInfo.pList);
  }

  tableListDestroy(pBase->pTableListInfo);
  taosLRUCacheCleanup(pBase->metaCache.pTableMetaEntryCache);
  cleanupExprSupp(&pBase->pseudoSup);
}

static void destroyTableScanOperatorInfo(void* param) {
  STableScanInfo* pTableScanInfo = (STableScanInfo*)param;
  blockDataDestroy(pTableScanInfo->pResBlock);
  taosHashCleanup(pTableScanInfo->pIgnoreTables);
  destroyTableScanBase(&pTableScanInfo->base, &pTableScanInfo->base.readerAPI);
  taosMemoryFreeClear(param);
}

int32_t createTableScanOperatorInfo(STableScanPhysiNode* pTableScanNode, SReadHandle* readHandle,
                                    STableListInfo* pTableListInfo, SExecTaskInfo* pTaskInfo,
                                    SOperatorInfo** pOptrInfo) {
  QRY_OPTR_CHECK(pOptrInfo);

  int32_t         code = TSDB_CODE_SUCCESS;
  int32_t         lino = 0;
  STableScanInfo* pInfo = taosMemoryCalloc(1, sizeof(STableScanInfo));
  SOperatorInfo*  pOperator = taosMemoryCalloc(1, sizeof(SOperatorInfo));
  if (pInfo == NULL || pOperator == NULL) {
    code = TSDB_CODE_OUT_OF_MEMORY;
    goto _error;
  }

  SScanPhysiNode*     pScanNode = &pTableScanNode->scan;
  SDataBlockDescNode* pDescNode = pScanNode->node.pOutputDataBlockDesc;

  int32_t numOfCols = 0;
  code =
      extractColMatchInfo(pScanNode->pScanCols, pDescNode, &numOfCols, COL_MATCH_FROM_COL_ID, &pInfo->base.matchInfo);
  QUERY_CHECK_CODE(code, lino, _error);

  initLimitInfo(pScanNode->node.pLimit, pScanNode->node.pSlimit, &pInfo->base.limitInfo);
  code = initQueryTableDataCond(&pInfo->base.cond, pTableScanNode, readHandle);
  QUERY_CHECK_CODE(code, lino, _error);

  if (pScanNode->pScanPseudoCols != NULL) {
    SExprSupp* pSup = &pInfo->base.pseudoSup;
    pSup->pExprInfo = NULL;
    code = createExprInfo(pScanNode->pScanPseudoCols, NULL, &pSup->pExprInfo, &pSup->numOfExprs);
    QUERY_CHECK_CODE(code, lino, _error);

    pSup->pCtx = createSqlFunctionCtx(pSup->pExprInfo, pSup->numOfExprs, &pSup->rowEntryInfoOffset,
                                      &pTaskInfo->storageAPI.functionStore);
    QUERY_CHECK_NULL(pSup->pCtx, code, lino, _error, terrno);
  }

  pInfo->scanInfo = (SScanInfo){.numOfAsc = pTableScanNode->scanSeq[0], .numOfDesc = pTableScanNode->scanSeq[1]};
  pInfo->base.scanFlag = (pInfo->scanInfo.numOfAsc > 1) ? PRE_SCAN : MAIN_SCAN;

  pInfo->base.pdInfo.interval = extractIntervalInfo(pTableScanNode);
  pInfo->base.readHandle = *readHandle;
  pInfo->base.dataBlockLoadFlag = pTableScanNode->dataRequired;

  pInfo->sample.sampleRatio = pTableScanNode->ratio;
  pInfo->sample.seed = taosGetTimestampSec();

  pInfo->base.readerAPI = pTaskInfo->storageAPI.tsdReader;
  initResultSizeInfo(&pOperator->resultInfo, 4096);
  pInfo->pResBlock = createDataBlockFromDescNode(pDescNode);
  QUERY_CHECK_NULL(pInfo->pResBlock, code, lino, _error, terrno);
  
  code = prepareDataBlockBuf(pInfo->pResBlock, &pInfo->base.matchInfo);
  QUERY_CHECK_CODE(code, lino, _error);

  code = filterInitFromNode((SNode*)pTableScanNode->scan.node.pConditions, &pOperator->exprSupp.pFilterInfo, 0);
  QUERY_CHECK_CODE(code, lino, _error);

  pInfo->currentGroupId = -1;

  pInfo->tableEndIndex = -1;
  pInfo->assignBlockUid = pTableScanNode->assignBlockUid;
  pInfo->hasGroupByTag = pTableScanNode->pGroupTags ? true : false;

  setOperatorInfo(pOperator, "TableScanOperator", QUERY_NODE_PHYSICAL_PLAN_TABLE_SCAN, false, OP_NOT_OPENED, pInfo,
                  pTaskInfo);
  pOperator->exprSupp.numOfExprs = numOfCols;

  pInfo->needCountEmptyTable = tsCountAlwaysReturnValue && pTableScanNode->needCountEmptyTable;

  pInfo->base.pTableListInfo = pTableListInfo;
  pInfo->base.metaCache.pTableMetaEntryCache = taosLRUCacheInit(1024 * 128, -1, .5);
  if (pInfo->base.metaCache.pTableMetaEntryCache == NULL) {
    code = terrno;
    QUERY_CHECK_CODE(code, lino, _error);
  }

  pInfo->filesetDelimited = pTableScanNode->filesetDelimited;

  taosLRUCacheSetStrictCapacity(pInfo->base.metaCache.pTableMetaEntryCache, false);
  pOperator->fpSet = createOperatorFpSet(optrDummyOpenFn, doTableScanNext, NULL, destroyTableScanOperatorInfo,
                                         optrDefaultBufFn, getTableScannerExecInfo, optrDefaultGetNextExtFn, NULL);

  // for non-blocking operator, the open cost is always 0
  pOperator->cost.openCost = 0;
  *pOptrInfo = pOperator;
  return TSDB_CODE_SUCCESS;

_error:
  if (pInfo != NULL) {
    pInfo->base.pTableListInfo = NULL;   // this attribute will be destroy outside of this function
    destroyTableScanOperatorInfo(pInfo);
  }

  if (pOperator != NULL) {
    pOperator->info = NULL;
    destroyOperator(pOperator);
  }
  pTaskInfo->code = code;
  return code;
}

int32_t createTableSeqScanOperatorInfo(void* pReadHandle, SExecTaskInfo* pTaskInfo, SOperatorInfo** pOptrInfo) {
  QRY_OPTR_CHECK(pOptrInfo);

  int32_t         code = 0;
  STableScanInfo* pInfo = taosMemoryCalloc(1, sizeof(STableScanInfo));
  SOperatorInfo*  pOperator = taosMemoryCalloc(1, sizeof(SOperatorInfo));
  if (pInfo == NULL || pOperator == NULL) {
    code = TSDB_CODE_OUT_OF_MEMORY;
    goto _end;
  }

  pInfo->base.dataReader = pReadHandle;
  //  pInfo->prevGroupId       = -1;

  setOperatorInfo(pOperator, "TableSeqScanOperator", QUERY_NODE_PHYSICAL_PLAN_TABLE_SEQ_SCAN, false, OP_NOT_OPENED,
                  pInfo, pTaskInfo);
  pOperator->fpSet = createOperatorFpSet(optrDummyOpenFn, doTableScanImplNext, NULL, NULL, optrDefaultBufFn, NULL,
                                         optrDefaultGetNextExtFn, NULL);
  *pOptrInfo = pOperator;
  return code;

_end:
  if (pInfo != NULL) {
    taosMemoryFree(pInfo);
  }

  if (pOperator != NULL) {
    taosMemoryFree(pOperator);
  }

  pTaskInfo->code = code;
  return code;
}

FORCE_INLINE void doClearBufferedBlocks(SStreamScanInfo* pInfo) {
  qDebug("clear buff blocks:%d", (int32_t)taosArrayGetSize(pInfo->pBlockLists));
  taosArrayClear(pInfo->pBlockLists);
  pInfo->validBlockIndex = 0;
}

static bool isSessionWindow(SStreamScanInfo* pInfo) {
  return pInfo->windowSup.parentType == QUERY_NODE_PHYSICAL_PLAN_STREAM_SESSION;
}

static bool isStateWindow(SStreamScanInfo* pInfo) {
  return pInfo->windowSup.parentType == QUERY_NODE_PHYSICAL_PLAN_STREAM_STATE ||
         pInfo->windowSup.parentType == QUERY_NODE_PHYSICAL_PLAN_STREAM_EVENT;
}

static bool isIntervalWindow(SStreamScanInfo* pInfo) {
  return pInfo->windowSup.parentType == QUERY_NODE_PHYSICAL_PLAN_STREAM_INTERVAL ||
         pInfo->windowSup.parentType == QUERY_NODE_PHYSICAL_PLAN_STREAM_SEMI_INTERVAL ||
         pInfo->windowSup.parentType == QUERY_NODE_PHYSICAL_PLAN_STREAM_MID_INTERVAL ||
         pInfo->windowSup.parentType == QUERY_NODE_PHYSICAL_PLAN_STREAM_FINAL_INTERVAL;
}

static bool isSignleIntervalWindow(SStreamScanInfo* pInfo) {
  return pInfo->windowSup.parentType == QUERY_NODE_PHYSICAL_PLAN_STREAM_INTERVAL;
}

static bool isSlidingWindow(SStreamScanInfo* pInfo) {
  return isIntervalWindow(pInfo) && pInfo->interval.interval != pInfo->interval.sliding;
}

static bool isCountSlidingWindow(SStreamScanInfo* pInfo) {
  return pInfo->windowSup.pStreamAggSup &&
         (pInfo->windowSup.pStreamAggSup->windowCount != pInfo->windowSup.pStreamAggSup->windowSliding);
}

static bool isCountWindow(SStreamScanInfo* pInfo) {
  return pInfo->windowSup.parentType == QUERY_NODE_PHYSICAL_PLAN_STREAM_COUNT;
}

static bool isTimeSlice(SStreamScanInfo* pInfo) {
  return pInfo->windowSup.parentType == QUERY_NODE_PHYSICAL_PLAN_STREAM_INTERP_FUNC;
}

static void setGroupId(SStreamScanInfo* pInfo, SSDataBlock* pBlock, int32_t groupColIndex, int32_t rowIndex) {
  SColumnInfoData* pColInfo = taosArrayGet(pBlock->pDataBlock, groupColIndex);
  uint64_t*        groupCol = (uint64_t*)pColInfo->pData;
  if (colDataIsNull_s(pColInfo, rowIndex)) {
    pInfo->igCheckGroupId = true;
  } else {
    pInfo->groupId = groupCol[rowIndex];
  }
}

void resetTableScanInfo(STableScanInfo* pTableScanInfo, STimeWindow* pWin, uint64_t ver) {
  pTableScanInfo->base.cond.twindows = *pWin;
  pTableScanInfo->base.cond.startVersion = 0;
  pTableScanInfo->base.cond.endVersion = ver;
  pTableScanInfo->scanTimes = 0;
  pTableScanInfo->currentGroupId = -1;
  pTableScanInfo->tableEndIndex = -1;
  pTableScanInfo->base.readerAPI.tsdReaderClose(pTableScanInfo->base.dataReader);
  pTableScanInfo->base.dataReader = NULL;
  pTableScanInfo->scanMode = TABLE_SCAN__BLOCK_ORDER;
}

static SSDataBlock* readPreVersionData(SOperatorInfo* pTableScanOp, uint64_t tbUid, TSKEY startTs, TSKEY endTs,
                                       int64_t maxVersion) {
  int32_t       code = TSDB_CODE_SUCCESS;
  int32_t       lino = 0;
  STableKeyInfo tblInfo = {.uid = tbUid, .groupId = 0};

  STableScanInfo*     pTableScanInfo = pTableScanOp->info;
  SQueryTableDataCond cond = pTableScanInfo->base.cond;

  cond.startVersion = -1;
  cond.endVersion = maxVersion;
  cond.twindows = (STimeWindow){.skey = startTs, .ekey = endTs};

  SExecTaskInfo* pTaskInfo = pTableScanOp->pTaskInfo;
  SStorageAPI*   pAPI = &pTaskInfo->storageAPI;

  SSDataBlock* pBlock = pTableScanInfo->pResBlock;
  STsdbReader* pReader = NULL;
  code = pAPI->tsdReader.tsdReaderOpen(pTableScanInfo->base.readHandle.vnode, &cond, &tblInfo, 1, pBlock,
                                                    (void**)&pReader, GET_TASKID(pTaskInfo), NULL);
  QUERY_CHECK_CODE(code, lino, _end);

  bool hasNext = false;
  code = pAPI->tsdReader.tsdNextDataBlock(pReader, &hasNext);
  QUERY_CHECK_CODE(code, lino, _end);

  if (hasNext) {
    SSDataBlock* p = NULL;
    code = pAPI->tsdReader.tsdReaderRetrieveDataBlock(pReader, &p, NULL);
    QUERY_CHECK_CODE(code, lino, _end);

    code = doSetTagColumnData(&pTableScanInfo->base, pBlock, pTaskInfo, pBlock->info.rows);
    QUERY_CHECK_CODE(code, lino, _end);

    pBlock->info.id.groupId = tableListGetTableGroupId(pTableScanInfo->base.pTableListInfo, pBlock->info.id.uid);
  }

_end:
  pAPI->tsdReader.tsdReaderClose(pReader);
  qDebug("retrieve prev rows:%" PRId64 ", skey:%" PRId64 ", ekey:%" PRId64 " uid:%" PRIu64 ", max ver:%" PRId64
         ", suid:%" PRIu64,
         pBlock->info.rows, startTs, endTs, tbUid, maxVersion, cond.suid);
  if (code != TSDB_CODE_SUCCESS) {
    qError("%s failed at line %d since %s", __func__, lino, tstrerror(code));
    terrno = code;
    return NULL;
  }

  return pBlock->info.rows > 0 ? pBlock : NULL;
}

bool comparePrimaryKey(SColumnInfoData* pCol, int32_t rowId, void* pVal) {
  // coverity scan
  if (!pVal || !pCol) {
    qError("%s failed at line %d since %s", __func__, __LINE__, tstrerror(TSDB_CODE_INVALID_PARA));
    return false;
  }
  void* pData = colDataGetData(pCol, rowId);
  if (IS_VAR_DATA_TYPE(pCol->info.type)) {
    int32_t colLen = varDataLen(pData);
    int32_t keyLen = varDataLen(pVal);
    if (pCol->info.type == TSDB_DATA_TYPE_JSON) {
      colLen = getJsonValueLen(pData);
      keyLen = getJsonValueLen(pVal);
    }

    if (colLen == keyLen && memcmp(pData, pVal, colLen) == 0) {
      return true;
    }
  } else {
    if (memcmp(pData, pVal, pCol->info.bytes) == 0) {
      return true;
    }
  }
  return false;
}

bool hasPrimaryKeyCol(SStreamScanInfo* pInfo) { return pInfo->primaryKeyIndex != -1; }

static uint64_t getGroupIdByCol(SStreamScanInfo* pInfo, uint64_t uid, TSKEY ts, int64_t maxVersion, void* pVal) {
  SSDataBlock* pPreRes = readPreVersionData(pInfo->pTableScanOp, uid, ts, ts, maxVersion);
  if (!pPreRes || pPreRes->info.rows == 0) {
    if (terrno != TSDB_CODE_SUCCESS) {
      qError("%s failed at line %d since %s", __func__, __LINE__, tstrerror(terrno));
    }
    return 0;
  }

  int32_t rowId = 0;
  if (hasPrimaryKeyCol(pInfo)) {
    SColumnInfoData* pPkCol = taosArrayGet(pPreRes->pDataBlock, pInfo->primaryKeyIndex);
    for (; rowId < pPreRes->info.rows; rowId++) {
      if (comparePrimaryKey(pPkCol, rowId, pVal)) {
        break;
      }
    }
  }
  if (rowId >= pPreRes->info.rows) {
    qInfo("===stream===read preversion data of primary key failed. ts:%" PRId64 ",version:%" PRId64, ts, maxVersion);
    return 0;
  }
  return calGroupIdByData(&pInfo->partitionSup, pInfo->pPartScalarSup, pPreRes, rowId);
}

static uint64_t getGroupIdByUid(SStreamScanInfo* pInfo, uint64_t uid) {
  STableScanInfo* pTableScanInfo = pInfo->pTableScanOp->info;
  return tableListGetTableGroupId(pTableScanInfo->base.pTableListInfo, uid);
}

static uint64_t getGroupIdByData(SStreamScanInfo* pInfo, uint64_t uid, TSKEY ts, int64_t maxVersion, void* pVal) {
  if (pInfo->partitionSup.needCalc) {
    return getGroupIdByCol(pInfo, uid, ts, maxVersion, pVal);
  }

  return getGroupIdByUid(pInfo, uid);
}

static void prepareRangeScan(SStreamScanInfo* pInfo, SSDataBlock* pBlock, int32_t* pRowIndex, bool* pRes) {
  int32_t code = TSDB_CODE_SUCCESS;
  int32_t lino = 0;
  if (pBlock->info.rows == 0) {
    if (pRes) {
      (*pRes) = false;
    }
    goto _end;
  }
  if ((*pRowIndex) == pBlock->info.rows) {
    if (pRes) {
      (*pRes) = false;
    }
    goto _end;
  }

  SColumnInfoData* pStartTsCol = taosArrayGet(pBlock->pDataBlock, START_TS_COLUMN_INDEX);
  TSKEY*           startData = (TSKEY*)pStartTsCol->pData;
  SColumnInfoData* pEndTsCol = taosArrayGet(pBlock->pDataBlock, END_TS_COLUMN_INDEX);
  TSKEY*           endData = (TSKEY*)pEndTsCol->pData;
  STimeWindow      win = {.skey = startData[*pRowIndex], .ekey = endData[*pRowIndex]};
  SColumnInfoData* pGpCol = taosArrayGet(pBlock->pDataBlock, GROUPID_COLUMN_INDEX);
  uint64_t*        gpData = (uint64_t*)pGpCol->pData;
  uint64_t         groupId = gpData[*pRowIndex];

  SColumnInfoData* pCalStartTsCol = taosArrayGet(pBlock->pDataBlock, CALCULATE_START_TS_COLUMN_INDEX);
  TSKEY*           calStartData = (TSKEY*)pCalStartTsCol->pData;
  SColumnInfoData* pCalEndTsCol = taosArrayGet(pBlock->pDataBlock, CALCULATE_END_TS_COLUMN_INDEX);
  TSKEY*           calEndData = (TSKEY*)pCalEndTsCol->pData;

  setGroupId(pInfo, pBlock, GROUPID_COLUMN_INDEX, *pRowIndex);
  if (isSlidingWindow(pInfo) || isCountSlidingWindow(pInfo)) {
    pInfo->updateWin.skey = calStartData[*pRowIndex];
    pInfo->updateWin.ekey = calEndData[*pRowIndex];
  }
  (*pRowIndex)++;

  for (; *pRowIndex < pBlock->info.rows; (*pRowIndex)++) {
    if (win.skey == startData[*pRowIndex] && groupId == gpData[*pRowIndex]) {
      win.ekey = TMAX(win.ekey, endData[*pRowIndex]);
      continue;
    }

    if (win.skey == endData[*pRowIndex] && groupId == gpData[*pRowIndex]) {
      win.skey = TMIN(win.skey, startData[*pRowIndex]);
      continue;
    }
    break;
  }

  STableScanInfo* pTScanInfo = pInfo->pTableScanOp->info;
  // coverity scan
  QUERY_CHECK_NULL(pInfo->pUpdateInfo, code, lino, _end, TSDB_CODE_QRY_EXECUTOR_INTERNAL_ERROR);

  qDebug("prepare range scan start:%" PRId64 ",end:%" PRId64 ",maxVer:%" PRIu64, win.skey, win.ekey,
          pInfo->pUpdateInfo->maxDataVersion);
  resetTableScanInfo(pInfo->pTableScanOp->info, &win, pInfo->pUpdateInfo->maxDataVersion);
  pInfo->pTableScanOp->status = OP_OPENED;
  if (pRes) {
    (*pRes) = true;
  }

_end:
  if (code != TSDB_CODE_SUCCESS) {
    qError("%s failed at line %d since %s", __func__, lino, tstrerror(code));
  }
}

static STimeWindow getSlidingWindow(TSKEY* startTsCol, TSKEY* endTsCol, uint64_t* gpIdCol, SInterval* pInterval,
                                    SDataBlockInfo* pDataBlockInfo, int32_t* pRowIndex, bool hasGroup) {
  SResultRowInfo dumyInfo = {0};
  dumyInfo.cur.pageId = -1;
  STimeWindow win = getActiveTimeWindow(NULL, &dumyInfo, startTsCol[*pRowIndex], pInterval, TSDB_ORDER_ASC);
  STimeWindow endWin = win;
  STimeWindow preWin = win;
  uint64_t    groupId = gpIdCol[*pRowIndex];

  while (1) {
    if (hasGroup) {
      (*pRowIndex) += 1;
    } else {
      while ((groupId == gpIdCol[(*pRowIndex)] && startTsCol[*pRowIndex] <= endWin.ekey)) {
        (*pRowIndex) += 1;
        if ((*pRowIndex) == pDataBlockInfo->rows) {
          break;
        }
      }
    }

    do {
      preWin = endWin;
      getNextTimeWindow(pInterval, &endWin, TSDB_ORDER_ASC);
    } while (endTsCol[(*pRowIndex) - 1] >= endWin.skey);
    endWin = preWin;
    if (win.ekey == endWin.ekey || (*pRowIndex) == pDataBlockInfo->rows || groupId != gpIdCol[*pRowIndex]) {
      win.ekey = endWin.ekey;
      return win;
    }
    win.ekey = endWin.ekey;
  }
}

static int32_t doRangeScan(SStreamScanInfo* pInfo, SSDataBlock* pSDB, int32_t tsColIndex, int32_t* pRowIndex,
                           SSDataBlock** ppRes) {
  qDebug("do stream range scan. windows index:%d", *pRowIndex);

  int32_t code = TSDB_CODE_SUCCESS;
  int32_t lino = 0;
  bool    prepareRes = true;

  while (1) {
    SSDataBlock* pResult = NULL;
    code = doTableScanNext(pInfo->pTableScanOp, &pResult);
    QUERY_CHECK_CODE(code, lino, _end);

    if (!pResult) {
      prepareRangeScan(pInfo, pSDB, pRowIndex, &prepareRes);
      // scan next window data
      code = doTableScanNext(pInfo->pTableScanOp, &pResult);
      QUERY_CHECK_CODE(code, lino, _end);
    }

    if (!pResult) {
      if (prepareRes) {
        continue;
      }
      blockDataCleanup(pSDB);
      *pRowIndex = 0;
      pInfo->updateWin = (STimeWindow){.skey = INT64_MIN, .ekey = INT64_MAX};
      STableScanInfo* pTableScanInfo = pInfo->pTableScanOp->info;
      pTableScanInfo->base.readerAPI.tsdReaderClose(pTableScanInfo->base.dataReader);
      pTableScanInfo->base.dataReader = NULL;
      (*ppRes) = NULL;
      goto _end;
    }

    code = doFilter(pResult, pInfo->pTableScanOp->exprSupp.pFilterInfo, NULL);
    QUERY_CHECK_CODE(code, lino, _end);
    if (pResult->info.rows == 0) {
      continue;
    }

    if (pInfo->igCheckGroupId == true) {
      pResult->info.calWin = pInfo->updateWin;
      (*ppRes) = pResult;
      goto _end;
    }

    if (pInfo->partitionSup.needCalc) {
      SSDataBlock* tmpBlock = NULL;
      code = createOneDataBlock(pResult, true, &tmpBlock);
      QUERY_CHECK_CODE(code, lino, _end);

      blockDataCleanup(pResult);
      for (int32_t i = 0; i < tmpBlock->info.rows; i++) {
        if (calGroupIdByData(&pInfo->partitionSup, pInfo->pPartScalarSup, tmpBlock, i) == pInfo->groupId) {
          for (int32_t j = 0; j < pInfo->pTableScanOp->exprSupp.numOfExprs; j++) {
            SColumnInfoData* pSrcCol = taosArrayGet(tmpBlock->pDataBlock, j);
            SColumnInfoData* pDestCol = taosArrayGet(pResult->pDataBlock, j);
            bool             isNull = colDataIsNull(pSrcCol, tmpBlock->info.rows, i, NULL);
            char*            pSrcData = NULL;
            if (!isNull) pSrcData = colDataGetData(pSrcCol, i);
            code = colDataSetVal(pDestCol, pResult->info.rows, pSrcData, isNull);
            QUERY_CHECK_CODE(code, lino, _end);
          }
          pResult->info.rows++;
        }
      }

      blockDataDestroy(tmpBlock);

      if (pResult->info.rows > 0) {
        pResult->info.calWin = pInfo->updateWin;
        (*ppRes) = pResult;
        goto _end;
      }
    } else if (pResult->info.id.groupId == pInfo->groupId) {
      pResult->info.calWin = pInfo->updateWin;
      (*ppRes) = pResult;
      goto _end;
    }
  }

_end:
  if (code != TSDB_CODE_SUCCESS) {
    qError("%s failed at line %d since %s", __func__, lino, tstrerror(code));
  }
  return code;
}

static void getPreSessionWindow(SStreamAggSupporter* pAggSup, TSKEY startTs, TSKEY endTs, uint64_t groupId,
                                SSessionKey* pKey) {
  pKey->win.skey = startTs;
  pKey->win.ekey = endTs;
  pKey->groupId = groupId;

  void*   pCur = pAggSup->stateStore.streamStateSessionSeekKeyCurrentPrev(pAggSup->pState, pKey);
  int32_t code = pAggSup->stateStore.streamStateSessionGetKVByCur(pCur, pKey, NULL, 0);
  if (code != TSDB_CODE_SUCCESS) {
    SET_SESSION_WIN_KEY_INVALID(pKey);
  }

  taosMemoryFree(pCur);
}

int32_t appendOneRowToSpecialBlockImpl(SSDataBlock* pBlock, TSKEY* pStartTs, TSKEY* pEndTs, TSKEY* pCalStartTs,
                                       TSKEY* pCalEndTs, uint64_t* pUid, uint64_t* pGp, void* pTbName, void* pPkData) {
  int32_t          code = TSDB_CODE_SUCCESS;
  int32_t          lino = 0;
  SColumnInfoData* pStartTsCol = taosArrayGet(pBlock->pDataBlock, START_TS_COLUMN_INDEX);
  SColumnInfoData* pEndTsCol = taosArrayGet(pBlock->pDataBlock, END_TS_COLUMN_INDEX);
  SColumnInfoData* pUidCol = taosArrayGet(pBlock->pDataBlock, UID_COLUMN_INDEX);
  SColumnInfoData* pGpCol = taosArrayGet(pBlock->pDataBlock, GROUPID_COLUMN_INDEX);
  SColumnInfoData* pCalStartCol = taosArrayGet(pBlock->pDataBlock, CALCULATE_START_TS_COLUMN_INDEX);
  SColumnInfoData* pCalEndCol = taosArrayGet(pBlock->pDataBlock, CALCULATE_END_TS_COLUMN_INDEX);
  SColumnInfoData* pTableCol = taosArrayGet(pBlock->pDataBlock, TABLE_NAME_COLUMN_INDEX);
  code = colDataSetVal(pStartTsCol, pBlock->info.rows, (const char*)pStartTs, false);
  QUERY_CHECK_CODE(code, lino, _end);

  code = colDataSetVal(pEndTsCol, pBlock->info.rows, (const char*)pEndTs, false);
  QUERY_CHECK_CODE(code, lino, _end);

  code = colDataSetVal(pUidCol, pBlock->info.rows, (const char*)pUid, pUid == NULL);
  QUERY_CHECK_CODE(code, lino, _end);

  code = colDataSetVal(pGpCol, pBlock->info.rows, (const char*)pGp, pGp == NULL);
  QUERY_CHECK_CODE(code, lino, _end);

  code = colDataSetVal(pCalStartCol, pBlock->info.rows, (const char*)pCalStartTs, false);
  QUERY_CHECK_CODE(code, lino, _end);

  code = colDataSetVal(pCalEndCol, pBlock->info.rows, (const char*)pCalEndTs, false);
  QUERY_CHECK_CODE(code, lino, _end);

  code = colDataSetVal(pTableCol, pBlock->info.rows, (const char*)pTbName, pTbName == NULL);
  QUERY_CHECK_CODE(code, lino, _end);

  if (taosArrayGetSize(pBlock->pDataBlock) > PRIMARY_KEY_COLUMN_INDEX) {
    SColumnInfoData* pPkCol = taosArrayGet(pBlock->pDataBlock, PRIMARY_KEY_COLUMN_INDEX);
    code = colDataSetVal(pPkCol, pBlock->info.rows, (const char*)pPkData, pPkData == NULL);
    QUERY_CHECK_CODE(code, lino, _end);
  }
  pBlock->info.rows++;

_end:
  if (code != TSDB_CODE_SUCCESS) {
    qError("%s failed at line %d since %s", __func__, lino, tstrerror(code));
  }
  return code;
}

int32_t appendPkToSpecialBlock(SSDataBlock* pBlock, TSKEY* pTsArray, SColumnInfoData* pPkCol, int32_t rowId,
                               uint64_t* pUid, uint64_t* pGp, void* pTbName) {
  void* pVal = NULL;
  if (pPkCol) {
    pVal = colDataGetData(pPkCol, rowId);
  }
  return appendOneRowToSpecialBlockImpl(pBlock, pTsArray + rowId, pTsArray + rowId, pTsArray + rowId, pTsArray + rowId,
                                        pUid, pGp, pTbName, pVal);
}

static int32_t getPreVersionDataBlock(uint64_t uid, TSKEY startTs, TSKEY endTs, int64_t version, char* taskIdStr,
                                      SStreamScanInfo* pInfo, SSDataBlock* pBlock) {
  int32_t      code = TSDB_CODE_SUCCESS;
  int32_t      lino = 0;
  SSDataBlock* pPreRes = readPreVersionData(pInfo->pTableScanOp, uid, startTs, endTs, version);
  printDataBlock(pPreRes, "pre res", taskIdStr);
  blockDataCleanup(pBlock);
  if (!pPreRes) {
    if (terrno != TSDB_CODE_SUCCESS) {
      qError("%s failed at line %d since %s", __func__, __LINE__, tstrerror(terrno));
    }
    goto _end;
  }
  code = blockDataEnsureCapacity(pBlock, pPreRes->info.rows);
  QUERY_CHECK_CODE(code, lino, _end);

  SColumnInfoData* pTsCol = (SColumnInfoData*)taosArrayGet(pPreRes->pDataBlock, pInfo->primaryTsIndex);
  SColumnInfoData* pPkCol = NULL;
  if (hasPrimaryKeyCol(pInfo)) {
    pPkCol = (SColumnInfoData*)taosArrayGet(pPreRes->pDataBlock, pInfo->primaryKeyIndex);
  }
  for (int32_t i = 0; i < pPreRes->info.rows; i++) {
    uint64_t groupId = calGroupIdByData(&pInfo->partitionSup, pInfo->pPartScalarSup, pPreRes, i);
    code = appendPkToSpecialBlock(pBlock, (TSKEY*)pTsCol->pData, pPkCol, i, &uid, &groupId, NULL);
    QUERY_CHECK_CODE(code, lino, _end);
  }
  printDataBlock(pBlock, "new delete", taskIdStr);

_end:
  if (code != TSDB_CODE_SUCCESS) {
    qError("%s failed at line %d since %s", __func__, lino, tstrerror(code));
  }
  return code;
}

static int32_t generateSessionScanRange(SStreamScanInfo* pInfo, SSDataBlock* pSrcBlock, SSDataBlock* pDestBlock,
                                        EStreamType mode) {
  int32_t code = TSDB_CODE_SUCCESS;
  int32_t lino = 0;
  if (pSrcBlock->info.rows == 0) {
    return TSDB_CODE_SUCCESS;
  }
  SExecTaskInfo*   pTaskInfo = pInfo->pStreamScanOp->pTaskInfo;
  SColumnInfoData* pStartTsCol = taosArrayGet(pSrcBlock->pDataBlock, START_TS_COLUMN_INDEX);
  TSKEY*           startData = (TSKEY*)pStartTsCol->pData;
  SColumnInfoData* pEndTsCol = taosArrayGet(pSrcBlock->pDataBlock, END_TS_COLUMN_INDEX);
  TSKEY*           endData = (TSKEY*)pEndTsCol->pData;
  SColumnInfoData* pUidCol = taosArrayGet(pSrcBlock->pDataBlock, UID_COLUMN_INDEX);
  uint64_t*        uidCol = (uint64_t*)pUidCol->pData;
  SColumnInfoData* pGpCol = taosArrayGet(pSrcBlock->pDataBlock, GROUPID_COLUMN_INDEX);
  SColumnInfoData* pSrcPkCol = NULL;
  uint64_t*        pSrcGp = (uint64_t*)pGpCol->pData;
  if (taosArrayGetSize(pSrcBlock->pDataBlock) > PRIMARY_KEY_COLUMN_INDEX) {
    pSrcPkCol = taosArrayGet(pSrcBlock->pDataBlock, PRIMARY_KEY_COLUMN_INDEX);
  }
  int64_t ver = pSrcBlock->info.version - 1;

  if (pInfo->partitionSup.needCalc &&
      (startData[0] != endData[0] || (hasPrimaryKeyCol(pInfo) && mode == STREAM_DELETE_DATA))) {
    code = getPreVersionDataBlock(uidCol[0], startData[0], endData[0], ver, GET_TASKID(pTaskInfo), pInfo, pSrcBlock);
    QUERY_CHECK_CODE(code, lino, _end);
    startData = (TSKEY*)pStartTsCol->pData;
    endData = (TSKEY*)pEndTsCol->pData;
    uidCol = (uint64_t*)pUidCol->pData;
    pSrcGp = (uint64_t*)pGpCol->pData;
  }
  blockDataCleanup(pDestBlock);
  code = blockDataEnsureCapacity(pDestBlock, pSrcBlock->info.rows);
  QUERY_CHECK_CODE(code, lino, _end);

  SColumnInfoData* pDestStartCol = taosArrayGet(pDestBlock->pDataBlock, START_TS_COLUMN_INDEX);
  SColumnInfoData* pDestEndCol = taosArrayGet(pDestBlock->pDataBlock, END_TS_COLUMN_INDEX);
  SColumnInfoData* pDestUidCol = taosArrayGet(pDestBlock->pDataBlock, UID_COLUMN_INDEX);
  SColumnInfoData* pDestGpCol = taosArrayGet(pDestBlock->pDataBlock, GROUPID_COLUMN_INDEX);
  SColumnInfoData* pDestCalStartTsCol = taosArrayGet(pDestBlock->pDataBlock, CALCULATE_START_TS_COLUMN_INDEX);
  SColumnInfoData* pDestCalEndTsCol = taosArrayGet(pDestBlock->pDataBlock, CALCULATE_END_TS_COLUMN_INDEX);
  for (int32_t i = 0; i < pSrcBlock->info.rows; i++) {
    uint64_t groupId = pSrcGp[i];
    if (groupId == 0) {
      void* pVal = NULL;
      if (hasPrimaryKeyCol(pInfo) && pSrcPkCol) {
        pVal = colDataGetData(pSrcPkCol, i);
      }
      groupId = getGroupIdByData(pInfo, uidCol[i], startData[i], ver, pVal);
    }
    // gap must be 0.
    SSessionKey startWin = {0};
    getCurSessionWindow(pInfo->windowSup.pStreamAggSup, startData[i], startData[i], groupId, &startWin);
    if (IS_INVALID_SESSION_WIN_KEY(startWin)) {
      // window has been closed.
      continue;
    }
    SSessionKey endWin = {0};
    getCurSessionWindow(pInfo->windowSup.pStreamAggSup, endData[i], endData[i], groupId, &endWin);
    if (IS_INVALID_SESSION_WIN_KEY(endWin)) {
      getPreSessionWindow(pInfo->windowSup.pStreamAggSup, endData[i], endData[i], groupId, &endWin);
    }
    if (IS_INVALID_SESSION_WIN_KEY(startWin)) {
      // window has been closed.
      qError("generate session scan range failed. rang start:%" PRIx64 ", end:%" PRIx64, startData[i], endData[i]);
      continue;
    }
    code = colDataSetVal(pDestStartCol, i, (const char*)&startWin.win.skey, false);
    QUERY_CHECK_CODE(code, lino, _end);

    code = colDataSetVal(pDestEndCol, i, (const char*)&endWin.win.ekey, false);
    QUERY_CHECK_CODE(code, lino, _end);

    colDataSetNULL(pDestUidCol, i);
    code = colDataSetVal(pDestGpCol, i, (const char*)&groupId, false);
    QUERY_CHECK_CODE(code, lino, _end);

    colDataSetNULL(pDestCalStartTsCol, i);
    colDataSetNULL(pDestCalEndTsCol, i);
    pDestBlock->info.rows++;
  }

_end:
  if (code != TSDB_CODE_SUCCESS) {
    qError("%s failed at line %d since %s", __func__, lino, tstrerror(code));
  }
  return code;
}

static int32_t generateCountScanRange(SStreamScanInfo* pInfo, SSDataBlock* pSrcBlock, SSDataBlock* pDestBlock,
                                      EStreamType mode) {
  int32_t code = TSDB_CODE_SUCCESS;
  int32_t lino = 0;
  blockDataCleanup(pDestBlock);
  if (pSrcBlock->info.rows == 0) {
    return TSDB_CODE_SUCCESS;
  }
  SExecTaskInfo*   pTaskInfo = pInfo->pStreamScanOp->pTaskInfo;
  SColumnInfoData* pStartTsCol = taosArrayGet(pSrcBlock->pDataBlock, START_TS_COLUMN_INDEX);
  TSKEY*           startData = (TSKEY*)pStartTsCol->pData;
  SColumnInfoData* pEndTsCol = taosArrayGet(pSrcBlock->pDataBlock, END_TS_COLUMN_INDEX);
  TSKEY*           endData = (TSKEY*)pEndTsCol->pData;
  SColumnInfoData* pUidCol = taosArrayGet(pSrcBlock->pDataBlock, UID_COLUMN_INDEX);
  uint64_t*        uidCol = (uint64_t*)pUidCol->pData;
  SColumnInfoData* pGpCol = taosArrayGet(pSrcBlock->pDataBlock, GROUPID_COLUMN_INDEX);
  uint64_t*        pSrcGp = (uint64_t*)pGpCol->pData;
  SColumnInfoData* pSrcPkCol = NULL;
  if (taosArrayGetSize(pSrcBlock->pDataBlock) > PRIMARY_KEY_COLUMN_INDEX) {
    pSrcPkCol = taosArrayGet(pSrcBlock->pDataBlock, PRIMARY_KEY_COLUMN_INDEX);
  }
  int64_t ver = pSrcBlock->info.version - 1;

  if (pInfo->partitionSup.needCalc &&
      (startData[0] != endData[0] || (hasPrimaryKeyCol(pInfo) && mode == STREAM_DELETE_DATA))) {
    code = getPreVersionDataBlock(uidCol[0], startData[0], endData[0], ver, GET_TASKID(pTaskInfo), pInfo, pSrcBlock);
    QUERY_CHECK_CODE(code, lino, _end);
    startData = (TSKEY*)pStartTsCol->pData;
    endData = (TSKEY*)pEndTsCol->pData;
    uidCol = (uint64_t*)pUidCol->pData;
    pSrcGp = (uint64_t*)pGpCol->pData;
  }

  code = blockDataEnsureCapacity(pDestBlock, pSrcBlock->info.rows);
  QUERY_CHECK_CODE(code, lino, _end);

  SColumnInfoData* pDestStartCol = taosArrayGet(pDestBlock->pDataBlock, START_TS_COLUMN_INDEX);
  SColumnInfoData* pDestEndCol = taosArrayGet(pDestBlock->pDataBlock, END_TS_COLUMN_INDEX);
  SColumnInfoData* pDestUidCol = taosArrayGet(pDestBlock->pDataBlock, UID_COLUMN_INDEX);
  SColumnInfoData* pDestGpCol = taosArrayGet(pDestBlock->pDataBlock, GROUPID_COLUMN_INDEX);
  SColumnInfoData* pDestCalStartTsCol = taosArrayGet(pDestBlock->pDataBlock, CALCULATE_START_TS_COLUMN_INDEX);
  SColumnInfoData* pDestCalEndTsCol = taosArrayGet(pDestBlock->pDataBlock, CALCULATE_END_TS_COLUMN_INDEX);
  for (int32_t i = 0; i < pSrcBlock->info.rows; i++) {
    uint64_t groupId = pSrcGp[i];
    if (groupId == 0) {
      void* pVal = NULL;
      if (hasPrimaryKeyCol(pInfo) && pSrcPkCol) {
        pVal = colDataGetData(pSrcPkCol, i);
      }
      groupId = getGroupIdByData(pInfo, uidCol[i], startData[i], ver, pVal);
    }
    SSessionKey startWin = {.win.skey = startData[i], .win.ekey = endData[i], .groupId = groupId};
    SSessionKey range = {0};
    getCountWinRange(pInfo->windowSup.pStreamAggSup, &startWin, mode, &range);
    code = colDataSetVal(pDestStartCol, i, (const char*)&range.win.skey, false);
    QUERY_CHECK_CODE(code, lino, _end);

    code = colDataSetVal(pDestEndCol, i, (const char*)&range.win.ekey, false);
    QUERY_CHECK_CODE(code, lino, _end);

    colDataSetNULL(pDestUidCol, i);
    code = colDataSetVal(pDestGpCol, i, (const char*)&groupId, false);
    QUERY_CHECK_CODE(code, lino, _end);

    code = colDataSetVal(pDestCalStartTsCol, i, (const char*)&range.win.skey, false);
    QUERY_CHECK_CODE(code, lino, _end);

    code = colDataSetVal(pDestCalEndTsCol, i, (const char*)&range.win.ekey, false);
    QUERY_CHECK_CODE(code, lino, _end);

    pDestBlock->info.rows++;
  }

_end:
  if (code != TSDB_CODE_SUCCESS) {
    qError("%s failed at line %d since %s", __func__, lino, tstrerror(code));
  }
  return code;
}

static int32_t setDelRangeEndKey(SStreamAggSupporter* pAggSup, SStreamFillSupporter* pFillSup, SWinKey* pEndKey, STimeWindow* pScanRange, bool* pRes) {
  int32_t     code = TSDB_CODE_SUCCESS;
  int32_t     lino = 0;
  SSlicePoint nextPoint = {.key.groupId = pEndKey->groupId};
  int32_t     vLen = 0;
  int32_t     winCode = TSDB_CODE_SUCCESS;
  code = pAggSup->stateStore.streamStateFillGetNext(pAggSup->pState, pEndKey, &nextPoint.key, (void**)&nextPoint.pResPos, &vLen, &winCode);
  QUERY_CHECK_CODE(code, lino, _end);
  if (winCode == TSDB_CODE_SUCCESS) {
    setPointBuff(&nextPoint, pFillSup);
    if (HAS_ROW_DATA(nextPoint.pLeftRow) && pEndKey->ts < nextPoint.pLeftRow->key) {
      pScanRange->ekey = nextPoint.pLeftRow->key;
      *pRes = true;
    } else if (pEndKey->ts < nextPoint.pRightRow->key) {
      pScanRange->ekey = nextPoint.pRightRow->key;
      *pRes = true;
    } else {
      *pEndKey = nextPoint.key;
      pScanRange->ekey = TMAX(nextPoint.pRightRow->key, nextPoint.key.ts);
      *pRes = false;
    }
  }

_end:
  if (code != TSDB_CODE_SUCCESS) {
    qError("%s failed at line %d since %s", __func__, lino, tstrerror(code));
  }
  return code;
}

int32_t getTimeSliceWinRange(SStreamAggSupporter* pAggSup, SStreamFillSupporter* pFillSup, SInterval* pInterval, TSKEY start, TSKEY end,
                             int64_t groupId, STimeWindow* pScanRange) {
  int32_t        code = TSDB_CODE_SUCCESS;
  int32_t        lino = 0;
  int32_t        winCode = TSDB_CODE_SUCCESS;
  SResultRowInfo dumyInfo = {0};
  dumyInfo.cur.pageId = -1;
  STimeWindow sWin = getActiveTimeWindow(NULL, &dumyInfo, start, pInterval, TSDB_ORDER_ASC);
  SWinKey     startKey = {.groupId = groupId, .ts = sWin.skey};

  sWin = getActiveTimeWindow(NULL, &dumyInfo, end, pInterval, TSDB_ORDER_ASC);
  SWinKey endKey = {.groupId = groupId, .ts = sWin.ekey};

  SSlicePoint prevPoint = {.key.groupId = groupId};
  SSlicePoint nextPoint = {.key.groupId = groupId};
  int32_t     vLen = 0;
  code = pAggSup->stateStore.streamStateFillGetPrev(pAggSup->pState, &startKey, &prevPoint.key, (void**)&prevPoint.pResPos, &vLen, &winCode);
  QUERY_CHECK_CODE(code, lino, _end);
  if (winCode == TSDB_CODE_SUCCESS) {
    setPointBuff(&prevPoint, pFillSup);
    if (HAS_ROW_DATA(prevPoint.pRightRow)) {
      pScanRange->skey = prevPoint.pRightRow->key;
    } else {
      pScanRange->skey = prevPoint.pLeftRow->key;
    }
  } else {
    pScanRange->skey = startKey.ts;
  }

  bool res = false;
  SWinKey curKey = endKey;
  code = setDelRangeEndKey(pAggSup, pFillSup, &curKey, pScanRange, &res);
  QUERY_CHECK_CODE(code, lino, _end);
  if (res == false) {
    code = setDelRangeEndKey(pAggSup, pFillSup, &curKey, pScanRange, &res);
    QUERY_CHECK_CODE(code, lino, _end);
  }
  if (res == false) {
    pScanRange->ekey = TMAX(endKey.ts, pScanRange->ekey);
  }

_end:
  if (code != TSDB_CODE_SUCCESS) {
    qError("%s failed at line %d since %s", __func__, lino, tstrerror(code));
  }
  return code;
}

static int32_t generateTimeSliceScanRange(SStreamScanInfo* pInfo, SSDataBlock* pSrcBlock, SSDataBlock* pDestBlock,
                                          EStreamType mode) {
  int32_t code = TSDB_CODE_SUCCESS;
  int32_t lino = 0;
  blockDataCleanup(pDestBlock);
  if (pSrcBlock->info.rows == 0) {
    return TSDB_CODE_SUCCESS;
  }
  SExecTaskInfo*   pTaskInfo = pInfo->pStreamScanOp->pTaskInfo;
  SColumnInfoData* pStartTsCol = taosArrayGet(pSrcBlock->pDataBlock, START_TS_COLUMN_INDEX);
  TSKEY*           startData = (TSKEY*)pStartTsCol->pData;
  SColumnInfoData* pEndTsCol = taosArrayGet(pSrcBlock->pDataBlock, END_TS_COLUMN_INDEX);
  TSKEY*           endData = (TSKEY*)pEndTsCol->pData;
  SColumnInfoData* pUidCol = taosArrayGet(pSrcBlock->pDataBlock, UID_COLUMN_INDEX);
  uint64_t*        uidCol = (uint64_t*)pUidCol->pData;
  SColumnInfoData* pGpCol = taosArrayGet(pSrcBlock->pDataBlock, GROUPID_COLUMN_INDEX);
  uint64_t*        pSrcGp = (uint64_t*)pGpCol->pData;
  SColumnInfoData* pSrcPkCol = NULL;
  if (taosArrayGetSize(pSrcBlock->pDataBlock) > PRIMARY_KEY_COLUMN_INDEX) {
    pSrcPkCol = taosArrayGet(pSrcBlock->pDataBlock, PRIMARY_KEY_COLUMN_INDEX);
  }
  int64_t ver = pSrcBlock->info.version - 1;

  if (pInfo->partitionSup.needCalc &&
      (startData[0] != endData[0] || (hasPrimaryKeyCol(pInfo) && mode == STREAM_DELETE_DATA))) {
    code = getPreVersionDataBlock(uidCol[0], startData[0], endData[0], ver, GET_TASKID(pTaskInfo), pInfo, pSrcBlock);
    QUERY_CHECK_CODE(code, lino, _end);
    startData = (TSKEY*)pStartTsCol->pData;
    endData = (TSKEY*)pEndTsCol->pData;
    uidCol = (uint64_t*)pUidCol->pData;
    pSrcGp = (uint64_t*)pGpCol->pData;
  }

  code = blockDataEnsureCapacity(pDestBlock, pSrcBlock->info.rows);
  QUERY_CHECK_CODE(code, lino, _end);

  SColumnInfoData* pDestStartCol = taosArrayGet(pDestBlock->pDataBlock, START_TS_COLUMN_INDEX);
  SColumnInfoData* pDestEndCol = taosArrayGet(pDestBlock->pDataBlock, END_TS_COLUMN_INDEX);
  SColumnInfoData* pDestUidCol = taosArrayGet(pDestBlock->pDataBlock, UID_COLUMN_INDEX);
  SColumnInfoData* pDestGpCol = taosArrayGet(pDestBlock->pDataBlock, GROUPID_COLUMN_INDEX);
  SColumnInfoData* pDestCalStartTsCol = taosArrayGet(pDestBlock->pDataBlock, CALCULATE_START_TS_COLUMN_INDEX);
  SColumnInfoData* pDestCalEndTsCol = taosArrayGet(pDestBlock->pDataBlock, CALCULATE_END_TS_COLUMN_INDEX);
  for (int32_t i = 0; i < pSrcBlock->info.rows; i++) {
    uint64_t groupId = pSrcGp[i];
    if (groupId == 0) {
      void* pVal = NULL;
      if (hasPrimaryKeyCol(pInfo) && pSrcPkCol) {
        pVal = colDataGetData(pSrcPkCol, i);
      }
      groupId = getGroupIdByData(pInfo, uidCol[i], startData[i], ver, pVal);
    }

    STimeWindow scanRange = {0};
    ASSERT(mode == STREAM_DELETE_RESULT || mode == STREAM_DELETE_DATA);
    code = getTimeSliceWinRange(pInfo->windowSup.pStreamAggSup, pInfo->pFillSup, &pInfo->interval, startData[i], endData[i], groupId,
                                &scanRange);
    QUERY_CHECK_CODE(code, lino, _end);

    code = colDataSetVal(pDestStartCol, i, (const char*)&scanRange.skey, false);
    QUERY_CHECK_CODE(code, lino, _end);

    code = colDataSetVal(pDestEndCol, i, (const char*)&scanRange.ekey, false);
    QUERY_CHECK_CODE(code, lino, _end);

    colDataSetNULL(pDestUidCol, i);
    code = colDataSetVal(pDestGpCol, i, (const char*)&groupId, false);
    QUERY_CHECK_CODE(code, lino, _end);

    code = colDataSetVal(pDestCalStartTsCol, i, (const char*)&scanRange.skey, false);
    QUERY_CHECK_CODE(code, lino, _end);

    code = colDataSetVal(pDestCalEndTsCol, i, (const char*)&scanRange.ekey, false);
    QUERY_CHECK_CODE(code, lino, _end);

    pDestBlock->info.rows++;
  }

_end:
  if (code != TSDB_CODE_SUCCESS) {
    qError("%s failed at line %d since %s", __func__, lino, tstrerror(code));
  }
  return code;
}

static int32_t generateIntervalScanRange(SStreamScanInfo* pInfo, SSDataBlock* pSrcBlock, SSDataBlock* pDestBlock,
                                         EStreamType mode) {
  int32_t code = TSDB_CODE_SUCCESS;
  int32_t lino = 0;
  blockDataCleanup(pDestBlock);
  if (pSrcBlock->info.rows == 0) {
    return TSDB_CODE_SUCCESS;
  }
  SExecTaskInfo*   pTaskInfo = pInfo->pStreamScanOp->pTaskInfo;
  SColumnInfoData* pSrcStartTsCol = (SColumnInfoData*)taosArrayGet(pSrcBlock->pDataBlock, START_TS_COLUMN_INDEX);
  SColumnInfoData* pSrcEndTsCol = (SColumnInfoData*)taosArrayGet(pSrcBlock->pDataBlock, END_TS_COLUMN_INDEX);
  SColumnInfoData* pSrcUidCol = taosArrayGet(pSrcBlock->pDataBlock, UID_COLUMN_INDEX);
  SColumnInfoData* pSrcGpCol = taosArrayGet(pSrcBlock->pDataBlock, GROUPID_COLUMN_INDEX);
  SColumnInfoData* pSrcPkCol = NULL;
  if (taosArrayGetSize(pSrcBlock->pDataBlock) > PRIMARY_KEY_COLUMN_INDEX) {
    pSrcPkCol = taosArrayGet(pSrcBlock->pDataBlock, PRIMARY_KEY_COLUMN_INDEX);
  }

  uint64_t* srcUidData = (uint64_t*)pSrcUidCol->pData;
  TSKEY*  srcStartTsCol = (TSKEY*)pSrcStartTsCol->pData;
  TSKEY*  srcEndTsCol = (TSKEY*)pSrcEndTsCol->pData;
  int64_t ver = pSrcBlock->info.version - 1;

  if (pInfo->partitionSup.needCalc &&
      (srcStartTsCol[0] != srcEndTsCol[0] || (hasPrimaryKeyCol(pInfo) && mode == STREAM_DELETE_DATA))) {
    code = getPreVersionDataBlock(srcUidData[0], srcStartTsCol[0], srcEndTsCol[0], ver, GET_TASKID(pTaskInfo), pInfo,
                                  pSrcBlock);
    QUERY_CHECK_CODE(code, lino, _end);

    srcStartTsCol = (TSKEY*)pSrcStartTsCol->pData;
    srcEndTsCol = (TSKEY*)pSrcEndTsCol->pData;
    srcUidData = (uint64_t*)pSrcUidCol->pData;
  }

  uint64_t* srcGp = (uint64_t*)pSrcGpCol->pData;
  code = blockDataEnsureCapacity(pDestBlock, pSrcBlock->info.rows);
  QUERY_CHECK_CODE(code, lino, _end);

  SColumnInfoData* pStartTsCol = taosArrayGet(pDestBlock->pDataBlock, START_TS_COLUMN_INDEX);
  SColumnInfoData* pEndTsCol = taosArrayGet(pDestBlock->pDataBlock, END_TS_COLUMN_INDEX);
  SColumnInfoData* pDeUidCol = taosArrayGet(pDestBlock->pDataBlock, UID_COLUMN_INDEX);
  SColumnInfoData* pGpCol = taosArrayGet(pDestBlock->pDataBlock, GROUPID_COLUMN_INDEX);
  SColumnInfoData* pCalStartTsCol = taosArrayGet(pDestBlock->pDataBlock, CALCULATE_START_TS_COLUMN_INDEX);
  SColumnInfoData* pCalEndTsCol = taosArrayGet(pDestBlock->pDataBlock, CALCULATE_END_TS_COLUMN_INDEX);
  for (int32_t i = 0; i < pSrcBlock->info.rows;) {
    uint64_t srcUid = srcUidData[i];
    uint64_t groupId = srcGp[i];
    if (groupId == 0) {
      void* pVal = NULL;
      if (hasPrimaryKeyCol(pInfo) && pSrcPkCol) {
        pVal = colDataGetData(pSrcPkCol, i);
      }
      groupId = getGroupIdByData(pInfo, srcUid, srcStartTsCol[i], ver, pVal);
    }
    TSKEY calStartTs = srcStartTsCol[i];
    code = colDataSetVal(pCalStartTsCol, pDestBlock->info.rows, (const char*)(&calStartTs), false);
    QUERY_CHECK_CODE(code, lino, _end);

    STimeWindow win = getSlidingWindow(srcStartTsCol, srcEndTsCol, srcGp, &pInfo->interval, &pSrcBlock->info, &i,
                                       pInfo->partitionSup.needCalc);
    TSKEY       calEndTs = srcStartTsCol[i - 1];
    code = colDataSetVal(pCalEndTsCol, pDestBlock->info.rows, (const char*)(&calEndTs), false);
    QUERY_CHECK_CODE(code, lino, _end);

    code = colDataSetVal(pDeUidCol, pDestBlock->info.rows, (const char*)(&srcUid), false);
    QUERY_CHECK_CODE(code, lino, _end);

    code = colDataSetVal(pStartTsCol, pDestBlock->info.rows, (const char*)(&win.skey), false);
    QUERY_CHECK_CODE(code, lino, _end);

    code = colDataSetVal(pEndTsCol, pDestBlock->info.rows, (const char*)(&win.ekey), false);
    QUERY_CHECK_CODE(code, lino, _end);

    code = colDataSetVal(pGpCol, pDestBlock->info.rows, (const char*)(&groupId), false);
    QUERY_CHECK_CODE(code, lino, _end);

    pDestBlock->info.rows++;
  }

_end:
  if (code != TSDB_CODE_SUCCESS) {
    qError("%s failed at line %d since %s", __func__, lino, tstrerror(code));
  }
  return code;
}

static int32_t calBlockTbName(SStreamScanInfo* pInfo, SSDataBlock* pBlock, int32_t rowId) {
  int32_t code = TSDB_CODE_SUCCESS;
  int32_t lino = 0;
  blockDataCleanup(pInfo->pCreateTbRes);
  if (pInfo->tbnameCalSup.numOfExprs == 0 && pInfo->tagCalSup.numOfExprs == 0) {
    pBlock->info.parTbName[0] = 0;
  } else {
    code = appendCreateTableRow(pInfo->pStreamScanOp->pTaskInfo->streamInfo.pState, &pInfo->tbnameCalSup,
                                &pInfo->tagCalSup, pBlock->info.id.groupId, pBlock, rowId, pInfo->pCreateTbRes,
                                &pInfo->stateStore);
    QUERY_CHECK_CODE(code, lino, _end);
  }

_end:
  if (code != TSDB_CODE_SUCCESS) {
    qError("%s failed at line %d since %s", __func__, lino, tstrerror(code));
  }
  return code;
}

static int32_t generatePartitionDelResBlock(SStreamScanInfo* pInfo, SSDataBlock* pSrcBlock, SSDataBlock* pDestBlock) {
  int32_t          code = TSDB_CODE_SUCCESS;
  int32_t          lino = 0;
  SColumnInfoData* pSrcStartTsCol = (SColumnInfoData*)taosArrayGet(pSrcBlock->pDataBlock, START_TS_COLUMN_INDEX);
  SColumnInfoData* pSrcEndTsCol = (SColumnInfoData*)taosArrayGet(pSrcBlock->pDataBlock, END_TS_COLUMN_INDEX);
  SColumnInfoData* pSrcUidCol = taosArrayGet(pSrcBlock->pDataBlock, UID_COLUMN_INDEX);
  uint64_t*        srcUidData = (uint64_t*)pSrcUidCol->pData;
  SColumnInfoData* pSrcGpCol = taosArrayGet(pSrcBlock->pDataBlock, GROUPID_COLUMN_INDEX);
  uint64_t*        srcGp = (uint64_t*)pSrcGpCol->pData;

  TSKEY*  srcStartTsCol = (TSKEY*)pSrcStartTsCol->pData;
  TSKEY*  srcEndTsCol = (TSKEY*)pSrcEndTsCol->pData;
  int64_t ver = pSrcBlock->info.version - 1;
  for (int32_t delI = 0; delI < pSrcBlock->info.rows; delI++) {
    uint64_t     groupId = 0;
    uint64_t     srcUid = srcUidData[delI];
    char         tbname[VARSTR_HEADER_SIZE + TSDB_TABLE_NAME_LEN] = {0};
    SSDataBlock* pPreRes = readPreVersionData(pInfo->pTableScanOp, srcUid, srcStartTsCol[delI], srcEndTsCol[delI], ver);
    if (!pPreRes) {
      qError("%s failed at line %d since %s", __func__, __LINE__, tstrerror(terrno));
      continue;
    }
    code = blockDataEnsureCapacity(pDestBlock, pDestBlock->info.rows + pPreRes->info.rows);
    QUERY_CHECK_CODE(code, lino, _end);
    for (int32_t preJ = 0; preJ < pPreRes->info.rows; preJ++) {
      groupId = calGroupIdByData(&pInfo->partitionSup, pInfo->pPartScalarSup, pPreRes, preJ);
      if (pInfo->pPartTbnameSup) {
        void*   parTbname = NULL;
        int32_t winCode = TSDB_CODE_SUCCESS;
        code = pInfo->stateStore.streamStateGetParName(pInfo->pStreamScanOp->pTaskInfo->streamInfo.pState, groupId,
                                                       &parTbname, false, &winCode);
        QUERY_CHECK_CODE(code, lino, _end);

        if (winCode != TSDB_CODE_SUCCESS) {
          code = calBlockTbName(pInfo, pPreRes, preJ);
          QUERY_CHECK_CODE(code, lino, _end);
          memcpy(varDataVal(tbname), pPreRes->info.parTbName, strlen(pPreRes->info.parTbName));
        } else {
          memcpy(varDataVal(tbname), parTbname, TSDB_TABLE_NAME_LEN);
        }
        varDataSetLen(tbname, strlen(varDataVal(tbname)));
        pInfo->stateStore.streamStateFreeVal(parTbname);
      }
      code = appendDataToSpecialBlock(pDestBlock, srcStartTsCol + delI, srcEndTsCol + delI, srcUidData + delI, &groupId,
                                      tbname[0] == 0 ? NULL : tbname);
      QUERY_CHECK_CODE(code, lino, _end);
    }
  }

_end:
  if (code != TSDB_CODE_SUCCESS) {
    qError("%s failed at line %d since %s", __func__, lino, tstrerror(code));
  }
  return code;
}

static int32_t generateDeleteResultBlockImpl(SStreamScanInfo* pInfo, SSDataBlock* pSrcBlock, SSDataBlock* pDestBlock) {
  int32_t          code = TSDB_CODE_SUCCESS;
  int32_t          lino = 0;
  SColumnInfoData* pSrcStartTsCol = (SColumnInfoData*)taosArrayGet(pSrcBlock->pDataBlock, START_TS_COLUMN_INDEX);
  SColumnInfoData* pSrcEndTsCol = (SColumnInfoData*)taosArrayGet(pSrcBlock->pDataBlock, END_TS_COLUMN_INDEX);
  SColumnInfoData* pSrcUidCol = taosArrayGet(pSrcBlock->pDataBlock, UID_COLUMN_INDEX);
  uint64_t*        srcUidData = (uint64_t*)pSrcUidCol->pData;
  SColumnInfoData* pSrcGpCol = taosArrayGet(pSrcBlock->pDataBlock, GROUPID_COLUMN_INDEX);
  uint64_t*        srcGp = (uint64_t*)pSrcGpCol->pData;
  SColumnInfoData* pSrcPkCol = NULL;
  if (taosArrayGetSize(pSrcBlock->pDataBlock) > PRIMARY_KEY_COLUMN_INDEX) {
    pSrcPkCol = taosArrayGet(pSrcBlock->pDataBlock, PRIMARY_KEY_COLUMN_INDEX);
  }

  TSKEY*  srcStartTsCol = (TSKEY*)pSrcStartTsCol->pData;
  TSKEY*  srcEndTsCol = (TSKEY*)pSrcEndTsCol->pData;
  int64_t ver = pSrcBlock->info.version - 1;
  for (int32_t i = 0; i < pSrcBlock->info.rows; i++) {
    uint64_t srcUid = srcUidData[i];
    uint64_t groupId = srcGp[i];
    char     tbname[VARSTR_HEADER_SIZE + TSDB_TABLE_NAME_LEN] = {0};
    if (groupId == 0) {
      void* pVal = NULL;
      if (hasPrimaryKeyCol(pInfo) && pSrcPkCol) {
        pVal = colDataGetData(pSrcPkCol, i);
      }
      groupId = getGroupIdByData(pInfo, srcUid, srcStartTsCol[i], ver, pVal);
    }
    if (pInfo->tbnameCalSup.pExprInfo) {
      void*   parTbname = NULL;
      int32_t winCode = TSDB_CODE_SUCCESS;
      code = pInfo->stateStore.streamStateGetParName(pInfo->pStreamScanOp->pTaskInfo->streamInfo.pState, groupId,
                                                     &parTbname, false, &winCode);
      QUERY_CHECK_CODE(code, lino, _end);

      if (winCode != TSDB_CODE_SUCCESS) {
        SSDataBlock* pPreRes = readPreVersionData(pInfo->pTableScanOp, srcUid, srcStartTsCol[i], srcStartTsCol[i], ver);
        if (!pPreRes) {
          qError("%s failed at line %d since %s", __func__, __LINE__, tstrerror(terrno));
          continue;
        }
        printDataBlock(pPreRes, "pre res", GET_TASKID(pInfo->pStreamScanOp->pTaskInfo));
        code = calBlockTbName(pInfo, pPreRes, 0);
        QUERY_CHECK_CODE(code, lino, _end);
        memcpy(varDataVal(tbname), pPreRes->info.parTbName, strlen(pPreRes->info.parTbName));
      } else {
        memcpy(varDataVal(tbname), parTbname, TSDB_TABLE_NAME_LEN);
      }
      varDataSetLen(tbname, strlen(varDataVal(tbname)));
      pInfo->stateStore.streamStateFreeVal(parTbname);
    }
    code = appendDataToSpecialBlock(pDestBlock, srcStartTsCol + i, srcEndTsCol + i, srcUidData + i, &groupId,
                                    tbname[0] == 0 ? NULL : tbname);
    QUERY_CHECK_CODE(code, lino, _end);
  }

_end:
  if (code != TSDB_CODE_SUCCESS) {
    qError("%s failed at line %d since %s", __func__, lino, tstrerror(code));
  }
  return code;
}

static int32_t generateDeleteResultBlock(SStreamScanInfo* pInfo, SSDataBlock* pSrcBlock, SSDataBlock* pDestBlock) {
  blockDataCleanup(pDestBlock);
  int32_t rows = pSrcBlock->info.rows;
  if (rows == 0) {
    return TSDB_CODE_SUCCESS;
  }
  int32_t code = blockDataEnsureCapacity(pDestBlock, rows);
  if (code != TSDB_CODE_SUCCESS) {
    return code;
  }
  if (pInfo->partitionSup.needCalc) {
    return generatePartitionDelResBlock(pInfo, pSrcBlock, pDestBlock);
  }
  return generateDeleteResultBlockImpl(pInfo, pSrcBlock, pDestBlock);
}

static int32_t generateScanRange(SStreamScanInfo* pInfo, SSDataBlock* pSrcBlock, SSDataBlock* pDestBlock,
                                 EStreamType type) {
  int32_t code = TSDB_CODE_SUCCESS;
  int32_t lino = 0;
  if (isIntervalWindow(pInfo)) {
    code = generateIntervalScanRange(pInfo, pSrcBlock, pDestBlock, type);
    QUERY_CHECK_CODE(code, lino, _end);
  } else if (isSessionWindow(pInfo) || isStateWindow(pInfo)) {
    code = generateSessionScanRange(pInfo, pSrcBlock, pDestBlock, type);
    QUERY_CHECK_CODE(code, lino, _end);
  } else if (isCountWindow(pInfo)) {
    code = generateCountScanRange(pInfo, pSrcBlock, pDestBlock, type);
    QUERY_CHECK_CODE(code, lino, _end);
  } else if (isTimeSlice(pInfo)) {
    code = generateTimeSliceScanRange(pInfo, pSrcBlock, pDestBlock, type);
    QUERY_CHECK_CODE(code, lino, _end);
  } else {
    code = generateDeleteResultBlock(pInfo, pSrcBlock, pDestBlock);
    QUERY_CHECK_CODE(code, lino, _end);
  }
  pDestBlock->info.type = STREAM_CLEAR;
  pDestBlock->info.version = pSrcBlock->info.version;
  pDestBlock->info.dataLoad = 1;
  code = blockDataUpdateTsWindow(pDestBlock, 0);
  QUERY_CHECK_CODE(code, lino, _end);

_end:
  if (code != TSDB_CODE_SUCCESS) {
    qError("%s failed at line %d since %s", __func__, lino, tstrerror(code));
  }
  return code;
}

int32_t appendDataToSpecialBlock(SSDataBlock* pBlock, TSKEY* pStartTs, TSKEY* pEndTs, uint64_t* pUid, uint64_t* pGp,
                                 void* pTbName) {
  return appendOneRowToSpecialBlockImpl(pBlock, pStartTs, pEndTs, pStartTs, pEndTs, pUid, pGp, pTbName, NULL);
}

bool checkExpiredData(SStateStore* pAPI, SUpdateInfo* pUpdateInfo, STimeWindowAggSupp* pTwSup, uint64_t tableId,
                      TSKEY ts, void* pPkVal, int32_t len) {
  bool isExpired = false;
  bool isInc = pAPI->isIncrementalTimeStamp(pUpdateInfo, tableId, ts, pPkVal, len);
  if (!isInc) {
    isExpired = isOverdue(ts, pTwSup);
  }
  return isExpired;
}

static int32_t checkUpdateData(SStreamScanInfo* pInfo, bool invertible, SSDataBlock* pBlock, bool out) {
  int32_t code = TSDB_CODE_SUCCESS;
  int32_t lino = 0;
  if (out) {
    blockDataCleanup(pInfo->pUpdateDataRes);
    code = blockDataEnsureCapacity(pInfo->pUpdateDataRes, pBlock->info.rows * 2);
    QUERY_CHECK_CODE(code, lino, _end);
  }
  SColumnInfoData* pColDataInfo = taosArrayGet(pBlock->pDataBlock, pInfo->primaryTsIndex);
  TSKEY*           tsCol = (TSKEY*)pColDataInfo->pData;
  SColumnInfoData* pPkColDataInfo = NULL;
  if (hasPrimaryKeyCol(pInfo)) {
    pPkColDataInfo = taosArrayGet(pBlock->pDataBlock, pInfo->primaryKeyIndex);
  }

  bool tableInserted = pInfo->stateStore.updateInfoIsTableInserted(pInfo->pUpdateInfo, pBlock->info.id.uid);
  for (int32_t rowId = 0; rowId < pBlock->info.rows; rowId++) {
    SResultRowInfo dumyInfo;
    dumyInfo.cur.pageId = -1;
    bool        isClosed = false;
    STimeWindow win = {.skey = INT64_MIN, .ekey = INT64_MAX};
    bool        overDue = isOverdue(tsCol[rowId], &pInfo->twAggSup);
    if (pInfo->igExpired && overDue) {
      continue;
    }

    if (tableInserted && overDue) {
      win = getActiveTimeWindow(NULL, &dumyInfo, tsCol[rowId], &pInfo->interval, TSDB_ORDER_ASC);
      isClosed = isCloseWindow(&win, &pInfo->twAggSup);
    }
    // must check update info first.
    void*   pPkVal = NULL;
    int32_t pkLen = 0;
    if (hasPrimaryKeyCol(pInfo)) {
      pPkVal = colDataGetData(pPkColDataInfo, rowId);
      pkLen = colDataGetRowLength(pPkColDataInfo, rowId);
    }
    bool update =
        pInfo->stateStore.updateInfoIsUpdated(pInfo->pUpdateInfo, pBlock->info.id.uid, tsCol[rowId], pPkVal, pkLen);
    bool isDeleted =
        isClosed && isSignleIntervalWindow(pInfo) &&
        isDeletedStreamWindow(&win, pBlock->info.id.groupId, pInfo->pState, &pInfo->twAggSup, &pInfo->stateStore);
    if ((update || isDeleted) && out) {
      qDebug("stream update check not pass, update %d, deleted Win %d", update, isDeleted);
      uint64_t gpId = 0;
      code = appendPkToSpecialBlock(pInfo->pUpdateDataRes, tsCol, pPkColDataInfo, rowId, &pBlock->info.id.uid, &gpId,
                                    NULL);
      QUERY_CHECK_CODE(code, lino, _end);
      if (isDeleted && pInfo->partitionSup.needCalc) {
        gpId = calGroupIdByData(&pInfo->partitionSup, pInfo->pPartScalarSup, pBlock, rowId);
        code = appendPkToSpecialBlock(pInfo->pUpdateDataRes, tsCol, pPkColDataInfo, rowId, &pBlock->info.id.uid, &gpId,
                                      NULL);
        QUERY_CHECK_CODE(code, lino, _end);
      }
    }
  }
  if (out && pInfo->pUpdateDataRes->info.rows > 0) {
    pInfo->pUpdateDataRes->info.version = pBlock->info.version;
    pInfo->pUpdateDataRes->info.dataLoad = 1;
    code = blockDataUpdateTsWindow(pInfo->pUpdateDataRes, 0);
    QUERY_CHECK_CODE(code, lino, _end);
    pInfo->pUpdateDataRes->info.type = pInfo->partitionSup.needCalc ? STREAM_DELETE_DATA : STREAM_CLEAR;
  }

_end:
  if (code != TSDB_CODE_SUCCESS) {
    qError("%s failed at line %d since %s", __func__, lino, tstrerror(code));
  }
  return code;
}

static int32_t doBlockDataWindowFilter(SSDataBlock* pBlock, int32_t tsIndex, STimeWindow* pWindow, const char* id) {
  int32_t code = TSDB_CODE_SUCCESS;
  int32_t lino = 0;
  bool*   p = NULL;
  if (pWindow->skey != INT64_MIN || pWindow->ekey != INT64_MAX) {
    p = taosMemoryCalloc(pBlock->info.rows, sizeof(bool));
    QUERY_CHECK_NULL(p, code, lino, _end, terrno);
    bool hasUnqualified = false;

    SColumnInfoData* pCol = taosArrayGet(pBlock->pDataBlock, tsIndex);

    if (pWindow->skey != INT64_MIN) {
      qDebug("%s filter for additional history window, skey:%" PRId64, id, pWindow->skey);

      QUERY_CHECK_NULL(pCol->pData, code, lino, _end, TSDB_CODE_QRY_EXECUTOR_INTERNAL_ERROR);
      for (int32_t i = 0; i < pBlock->info.rows; ++i) {
        int64_t* ts = (int64_t*)colDataGetData(pCol, i);
        p[i] = (*ts >= pWindow->skey);

        if (!p[i]) {
          hasUnqualified = true;
        }
      }
    } else if (pWindow->ekey != INT64_MAX) {
      qDebug("%s filter for additional history window, ekey:%" PRId64, id, pWindow->ekey);
      for (int32_t i = 0; i < pBlock->info.rows; ++i) {
        int64_t* ts = (int64_t*)colDataGetData(pCol, i);
        p[i] = (*ts <= pWindow->ekey);

        if (!p[i]) {
          hasUnqualified = true;
        }
      }
    }

    if (hasUnqualified) {
      code = trimDataBlock(pBlock, pBlock->info.rows, p);
      QUERY_CHECK_CODE(code, lino, _end);
    }
  }

_end:
  taosMemoryFree(p);
  if (code != TSDB_CODE_SUCCESS) {
    qError("%s failed at line %d since %s", __func__, lino, tstrerror(code));
  }
  return code;
}

static int32_t doBlockDataPrimaryKeyFilter(SSDataBlock* pBlock, STqOffsetVal* offset) {
  int32_t code = TSDB_CODE_SUCCESS;
  int32_t lino = 0;
  if (pBlock->info.window.skey != offset->ts || offset->primaryKey.type == 0) {
    return code;
  }
  bool* p = taosMemoryCalloc(pBlock->info.rows, sizeof(bool));
  QUERY_CHECK_NULL(p, code, lino, _end, terrno);
  bool hasUnqualified = false;

  SColumnInfoData* pColTs = taosArrayGet(pBlock->pDataBlock, 0);
  SColumnInfoData* pColPk = taosArrayGet(pBlock->pDataBlock, 1);

  qDebug("doBlockDataWindowFilter primary key, ts:%" PRId64 " %" PRId64, offset->ts, offset->primaryKey.val);
  QUERY_CHECK_CONDITION((pColPk->info.type == offset->primaryKey.type), code, lino, _end,
                        TSDB_CODE_QRY_EXECUTOR_INTERNAL_ERROR);

  __compar_fn_t func = getComparFunc(pColPk->info.type, 0);
  QUERY_CHECK_NULL(func, code, lino, _end, terrno);
  for (int32_t i = 0; i < pBlock->info.rows; ++i) {
    int64_t* ts = (int64_t*)colDataGetData(pColTs, i);
    void*    data = colDataGetData(pColPk, i);
    if (IS_VAR_DATA_TYPE(pColPk->info.type)) {
      void* tmq = taosMemoryMalloc(offset->primaryKey.nData + VARSTR_HEADER_SIZE);
      QUERY_CHECK_NULL(tmq, code, lino, _end, terrno);
      memcpy(varDataVal(tmq), offset->primaryKey.pData, offset->primaryKey.nData);
      varDataLen(tmq) = offset->primaryKey.nData;
      p[i] = (*ts > offset->ts) || (func(data, tmq) > 0);
      taosMemoryFree(tmq);
    } else {
      p[i] = (*ts > offset->ts) || (func(data, &offset->primaryKey.val) > 0);
    }

    if (!p[i]) {
      hasUnqualified = true;
    }
  }

  if (hasUnqualified) {
    code = trimDataBlock(pBlock, pBlock->info.rows, p);
    QUERY_CHECK_CODE(code, lino, _end);
  }

_end:
  taosMemoryFree(p);
  if (code != TSDB_CODE_SUCCESS) {
    qError("%s failed at line %d since %s", __func__, lino, tstrerror(code));
  }
  return code;
}

// re-build the delete block, ONLY according to the split timestamp
static int32_t rebuildDeleteBlockData(SSDataBlock* pBlock, STimeWindow* pWindow, const char* id) {
  int32_t code = TSDB_CODE_SUCCESS;
  int32_t lino = 0;
  int32_t numOfRows = pBlock->info.rows;
  bool*   p = taosMemoryCalloc(numOfRows, sizeof(bool));
  QUERY_CHECK_NULL(p, code, lino, _end, terrno);

  bool    hasUnqualified = false;
  int64_t skey = pWindow->skey;
  int64_t ekey = pWindow->ekey;

  SColumnInfoData* pSrcStartCol = taosArrayGet(pBlock->pDataBlock, START_TS_COLUMN_INDEX);
  uint64_t*        tsStartCol = (uint64_t*)pSrcStartCol->pData;
  SColumnInfoData* pSrcEndCol = taosArrayGet(pBlock->pDataBlock, END_TS_COLUMN_INDEX);
  uint64_t*        tsEndCol = (uint64_t*)pSrcEndCol->pData;

  if (pWindow->skey != INT64_MIN) {
    for (int32_t i = 0; i < numOfRows; i++) {
      if (tsStartCol[i] < skey) {
        tsStartCol[i] = skey;
      }

      if (tsEndCol[i] >= skey) {
        p[i] = true;
      } else {  // this row should be removed, since it is not in this query time window, which is [skey, INT64_MAX]
        hasUnqualified = true;
      }
    }
  } else if (pWindow->ekey != INT64_MAX) {
    for (int32_t i = 0; i < numOfRows; ++i) {
      if (tsEndCol[i] > ekey) {
        tsEndCol[i] = ekey;
      }

      if (tsStartCol[i] <= ekey) {
        p[i] = true;
      } else {
        hasUnqualified = true;
      }
    }
  }

  if (hasUnqualified) {
    code = trimDataBlock(pBlock, pBlock->info.rows, p);
    qDebug("%s re-build delete datablock, start key revised to:%" PRId64 ", rows:%" PRId64, id, skey,
           pBlock->info.rows);
    QUERY_CHECK_CODE(code, lino, _end);
  } else {
    qDebug("%s not update the delete block", id);
  }

_end:
  taosMemoryFree(p);
  if (code != TSDB_CODE_SUCCESS) {
    qError("%s failed at line %d since %s", __func__, lino, tstrerror(code));
  }
  return code;
}

static int32_t colIdComparFn(const void* param1, const void* param2) {
  int32_t p1 = *(int32_t*)param1;
  int32_t p2 = *(int32_t*)param2;

  if (p1 == p2) {
    return 0;
  } else {
    return (p1 < p2) ? -1 : 1;
  }
}

static int32_t setBlockIntoRes(SStreamScanInfo* pInfo, const SSDataBlock* pBlock, STimeWindow* pTimeWindow,
                               bool filter) {
  int32_t         code = TSDB_CODE_SUCCESS;
  int32_t         lino = 0;
  SDataBlockInfo* pBlockInfo = &pInfo->pRes->info;
  SOperatorInfo*  pOperator = pInfo->pStreamScanOp;
  SExecTaskInfo*  pTaskInfo = pOperator->pTaskInfo;
  const char*     id = GET_TASKID(pTaskInfo);

  code = blockDataEnsureCapacity(pInfo->pRes, pBlock->info.rows);
  QUERY_CHECK_CODE(code, lino, _end);

  pBlockInfo->rows = pBlock->info.rows;
  pBlockInfo->id.uid = pBlock->info.id.uid;
  pBlockInfo->type = STREAM_NORMAL;
  pBlockInfo->version = pBlock->info.version;

  STableScanInfo* pTableScanInfo = pInfo->pTableScanOp->info;
  pBlockInfo->id.groupId = tableListGetTableGroupId(pTableScanInfo->base.pTableListInfo, pBlock->info.id.uid);

  SArray* pColList = taosArrayInit(4, sizeof(int32_t));
  QUERY_CHECK_NULL(pColList, code, lino, _end, terrno);

  // todo extract method
  for (int32_t i = 0; i < taosArrayGetSize(pInfo->matchInfo.pList); ++i) {
    SColMatchItem* pColMatchInfo = taosArrayGet(pInfo->matchInfo.pList, i);
    if (!pColMatchInfo->needOutput) {
      continue;
    }

    bool colExists = false;
    for (int32_t j = 0; j < blockDataGetNumOfCols(pBlock); ++j) {
      SColumnInfoData* pResCol = NULL;
      code = bdGetColumnInfoData(pBlock, j, &pResCol);
      QUERY_CHECK_CODE(code, lino, _end);

      if (pResCol->info.colId == pColMatchInfo->colId) {
        SColumnInfoData* pDst = taosArrayGet(pInfo->pRes->pDataBlock, pColMatchInfo->dstSlotId);
        code = colDataAssign(pDst, pResCol, pBlock->info.rows, &pInfo->pRes->info);
        QUERY_CHECK_CODE(code, lino, _end);

        colExists = true;
        void* tmp = taosArrayPush(pColList, &pColMatchInfo->dstSlotId);
        QUERY_CHECK_NULL(tmp, code, lino, _end, terrno);
        break;
      }
    }

    // the required column does not exists in submit block, let's set it to be all null value
    if (!colExists) {
      SColumnInfoData* pDst = taosArrayGet(pInfo->pRes->pDataBlock, pColMatchInfo->dstSlotId);
      colDataSetNNULL(pDst, 0, pBlockInfo->rows);
      void* tmp = taosArrayPush(pColList, &pColMatchInfo->dstSlotId);
      QUERY_CHECK_NULL(tmp, code, lino, _end, terrno);
    }
  }

  // currently only the tbname pseudo column
  if (pInfo->numOfPseudoExpr > 0) {
    code = addTagPseudoColumnData(&pInfo->readHandle, pInfo->pPseudoExpr, pInfo->numOfPseudoExpr,
                                             pInfo->pRes, pBlockInfo->rows, pTaskInfo, &pTableScanInfo->base.metaCache);
    // ignore the table not exists error, since this table may have been dropped during the scan procedure.
    if (code == TSDB_CODE_PAR_TABLE_NOT_EXIST) {
      code = 0;
    }

    if (code) {
      blockDataFreeRes((SSDataBlock*)pBlock);
      QUERY_CHECK_CODE(code, lino, _end);
    }

    // reset the error code.
    terrno = 0;

    for (int32_t i = 0; i < pInfo->numOfPseudoExpr; ++i) {
      void* tmp = taosArrayPush(pColList, &pInfo->pPseudoExpr[i].base.resSchema.slotId);
      QUERY_CHECK_NULL(tmp, code, lino, _end, terrno);
    }
  }

  taosArraySort(pColList, colIdComparFn);

  int32_t i = 0, j = 0;
  while (i < taosArrayGetSize(pColList)) {
    int32_t slot1 = *(int32_t*)taosArrayGet(pColList, i);
    if (slot1 > j) {
      SColumnInfoData* pDst = taosArrayGet(pInfo->pRes->pDataBlock, j);
      colDataSetNNULL(pDst, 0, pBlockInfo->rows);
      j += 1;
    } else {
      i += 1;
      j += 1;
    }
  }

  while (j < taosArrayGetSize(pInfo->pRes->pDataBlock)) {
    SColumnInfoData* pDst = taosArrayGet(pInfo->pRes->pDataBlock, j);
    colDataSetNNULL(pDst, 0, pBlockInfo->rows);
    j += 1;
  }

  taosArrayDestroy(pColList);

  if (filter) {
    code = doFilter(pInfo->pRes, pOperator->exprSupp.pFilterInfo, NULL);
    QUERY_CHECK_CODE(code, lino, _end);
  }

  // filter the block extracted from WAL files, according to the time window apply additional time window filter
  code = doBlockDataWindowFilter(pInfo->pRes, pInfo->primaryTsIndex, pTimeWindow, id);
  QUERY_CHECK_CODE(code, lino, _end);
  pInfo->pRes->info.dataLoad = 1;

  code = blockDataUpdateTsWindow(pInfo->pRes, pInfo->primaryTsIndex);
  QUERY_CHECK_CODE(code, lino, _end);
  if (pInfo->pRes->info.rows == 0) {
    return 0;
  }

  code = calBlockTbName(pInfo, pInfo->pRes, 0);
  QUERY_CHECK_CODE(code, lino, _end);

_end:
  if (code != TSDB_CODE_SUCCESS) {
    qError("%s failed at line %d since %s", __func__, lino, tstrerror(code));
  }
  return code;
}

static int32_t processPrimaryKey(SSDataBlock* pBlock, bool hasPrimaryKey, STqOffsetVal* offset) {
  int32_t code = TSDB_CODE_SUCCESS;
  int32_t lino = 0;
  SValue  val = {0};
  if (hasPrimaryKey) {
    code = doBlockDataPrimaryKeyFilter(pBlock, offset);
    if (code != TSDB_CODE_SUCCESS) {
      qError("%s failed at line %d since %s", __func__, __LINE__, tstrerror(code));
      return code;
    }
    SColumnInfoData* pColPk = taosArrayGet(pBlock->pDataBlock, 1);

    if (pBlock->info.rows < 1) {
      return code;
    }
    void* tmp = colDataGetData(pColPk, pBlock->info.rows - 1);
    val.type = pColPk->info.type;
    if (IS_VAR_DATA_TYPE(pColPk->info.type)) {
      val.pData = taosMemoryMalloc(varDataLen(tmp));
      QUERY_CHECK_NULL(val.pData, code, lino, _end, terrno);
      val.nData = varDataLen(tmp);
      memcpy(val.pData, varDataVal(tmp), varDataLen(tmp));
    } else {
      memcpy(&val.val, tmp, pColPk->info.bytes);
    }
  }
  tqOffsetResetToData(offset, pBlock->info.id.uid, pBlock->info.window.ekey, val);

_end:
  if (code != TSDB_CODE_SUCCESS) {
    qError("%s failed at line %d since %s", __func__, lino, tstrerror(code));
  }
  return code;
}

static int32_t doQueueScanNext(SOperatorInfo* pOperator, SSDataBlock** ppRes) {
  int32_t        code = TSDB_CODE_SUCCESS;
  int32_t        lino = 0;
  SExecTaskInfo* pTaskInfo = pOperator->pTaskInfo;
  SStorageAPI*   pAPI = &pTaskInfo->storageAPI;

  SStreamScanInfo* pInfo = pOperator->info;
  const char*      id = GET_TASKID(pTaskInfo);

  qDebug("start to exec queue scan, %s", id);

  if (isTaskKilled(pTaskInfo)) {
    (*ppRes) = NULL;
    return pTaskInfo->code;
  }

  if (pTaskInfo->streamInfo.currentOffset.type == TMQ_OFFSET__SNAPSHOT_DATA) {
    while (1) {
      SSDataBlock* pResult = NULL;
      code = doTableScanNext(pInfo->pTableScanOp, &pResult);
      QUERY_CHECK_CODE(code, lino, _end);

      if (pResult && pResult->info.rows > 0) {
        bool hasPrimaryKey = pAPI->tqReaderFn.tqGetTablePrimaryKey(pInfo->tqReader);
        code = processPrimaryKey(pResult, hasPrimaryKey, &pTaskInfo->streamInfo.currentOffset);
        qDebug("tmqsnap doQueueScan get data utid:%" PRId64 "", pResult->info.id.uid);
        if (pResult->info.rows > 0 || code != TSDB_CODE_SUCCESS) {
          (*ppRes) = pResult;
          return code;
        }
      } else {
        break;
      }
    }

    STableScanInfo* pTSInfo = pInfo->pTableScanOp->info;
    pAPI->tsdReader.tsdReaderClose(pTSInfo->base.dataReader);

    pTSInfo->base.dataReader = NULL;
    int64_t validVer = pTaskInfo->streamInfo.snapshotVer + 1;
    qDebug("queue scan tsdb over, switch to wal ver %" PRId64 "", validVer);
    if (pAPI->tqReaderFn.tqReaderSeek(pInfo->tqReader, validVer, pTaskInfo->id.str) < 0) {
      (*ppRes) = NULL;
      return code;
    }

    tqOffsetResetToLog(&pTaskInfo->streamInfo.currentOffset, validVer);
  }

  if (pTaskInfo->streamInfo.currentOffset.type == TMQ_OFFSET__LOG) {
    while (1) {
      bool hasResult =
          pAPI->tqReaderFn.tqReaderNextBlockInWal(pInfo->tqReader, id, pTaskInfo->streamInfo.sourceExcluded);

      SSDataBlock*       pRes = pAPI->tqReaderFn.tqGetResultBlock(pInfo->tqReader);
      struct SWalReader* pWalReader = pAPI->tqReaderFn.tqReaderGetWalReader(pInfo->tqReader);

      // curVersion move to next
      tqOffsetResetToLog(&pTaskInfo->streamInfo.currentOffset, pWalReader->curVersion);

      // use ts to pass time when replay, because ts not used if type is log
      pTaskInfo->streamInfo.currentOffset.ts = pAPI->tqReaderFn.tqGetResultBlockTime(pInfo->tqReader);

      if (hasResult) {
        qDebug("doQueueScan get data from log %" PRId64 " rows, version:%" PRId64, pRes->info.rows,
               pTaskInfo->streamInfo.currentOffset.version);
        blockDataCleanup(pInfo->pRes);
        STimeWindow defaultWindow = {.skey = INT64_MIN, .ekey = INT64_MAX};
        code = setBlockIntoRes(pInfo, pRes, &defaultWindow, true);
        QUERY_CHECK_CODE(code, lino, _end);
        qDebug("doQueueScan after filter get data from log %" PRId64 " rows, version:%" PRId64, pInfo->pRes->info.rows,
               pTaskInfo->streamInfo.currentOffset.version);
        if (pInfo->pRes->info.rows > 0) {
          (*ppRes) = pInfo->pRes;
          return code;
        }
      } else {
        qDebug("doQueueScan get none from log, return, version:%" PRId64, pTaskInfo->streamInfo.currentOffset.version);
        (*ppRes) = NULL;
        return code;
      }
    }
  } else {
    qError("unexpected streamInfo prepare type: %d", pTaskInfo->streamInfo.currentOffset.type);
    (*ppRes) = NULL;
    return code;
  }

_end:
  if (code != TSDB_CODE_SUCCESS) {
    pTaskInfo->code = code;
    qError("%s failed at line %d since %s", __func__, lino, tstrerror(code));
  }
  (*ppRes) = NULL;
  return code;
}

static SSDataBlock* doQueueScan(SOperatorInfo* pOperator) {
  SSDataBlock* pRes = NULL;
  int32_t      code = doQueueScanNext(pOperator, &pRes);
  return pRes;
}

static int32_t filterDelBlockByUid(SSDataBlock* pDst, const SSDataBlock* pSrc, SStreamScanInfo* pInfo) {
  int32_t    code = TSDB_CODE_SUCCESS;
  int32_t    lino = 0;
  STqReader* pReader = pInfo->tqReader;
  int32_t    rows = pSrc->info.rows;
  code = blockDataEnsureCapacity(pDst, rows);
  QUERY_CHECK_CODE(code, lino, _end);

  SColumnInfoData* pSrcStartCol = taosArrayGet(pSrc->pDataBlock, START_TS_COLUMN_INDEX);
  uint64_t*        startCol = (uint64_t*)pSrcStartCol->pData;
  SColumnInfoData* pSrcEndCol = taosArrayGet(pSrc->pDataBlock, END_TS_COLUMN_INDEX);
  uint64_t*        endCol = (uint64_t*)pSrcEndCol->pData;
  SColumnInfoData* pSrcUidCol = taosArrayGet(pSrc->pDataBlock, UID_COLUMN_INDEX);
  uint64_t*        uidCol = (uint64_t*)pSrcUidCol->pData;

  SColumnInfoData* pDstStartCol = taosArrayGet(pDst->pDataBlock, START_TS_COLUMN_INDEX);
  SColumnInfoData* pDstEndCol = taosArrayGet(pDst->pDataBlock, END_TS_COLUMN_INDEX);
  SColumnInfoData* pDstUidCol = taosArrayGet(pDst->pDataBlock, UID_COLUMN_INDEX);

  int32_t j = 0;
  for (int32_t i = 0; i < rows; i++) {
    if (pInfo->readerFn.tqReaderIsQueriedTable(pReader, uidCol[i])) {
      code = colDataSetVal(pDstStartCol, j, (const char*)&startCol[i], false);
      QUERY_CHECK_CODE(code, lino, _end);

      code = colDataSetVal(pDstEndCol, j, (const char*)&endCol[i], false);
      QUERY_CHECK_CODE(code, lino, _end);

      code = colDataSetVal(pDstUidCol, j, (const char*)&uidCol[i], false);
      QUERY_CHECK_CODE(code, lino, _end);

      colDataSetNULL(taosArrayGet(pDst->pDataBlock, GROUPID_COLUMN_INDEX), j);
      colDataSetNULL(taosArrayGet(pDst->pDataBlock, CALCULATE_START_TS_COLUMN_INDEX), j);
      colDataSetNULL(taosArrayGet(pDst->pDataBlock, CALCULATE_END_TS_COLUMN_INDEX), j);
      j++;
    }
  }

  uint32_t cap = pDst->info.capacity;
  pDst->info = pSrc->info;
  pDst->info.rows = j;
  pDst->info.capacity = cap;

_end:
  if (code != TSDB_CODE_SUCCESS) {
    qError("%s failed at line %d since %s", __func__, lino, tstrerror(code));
  }
  return code;
}

// for partition by tag
static int32_t setBlockGroupIdByUid(SStreamScanInfo* pInfo, SSDataBlock* pBlock) {
  int32_t          code = TSDB_CODE_SUCCESS;
  int32_t          lino = 0;
  SColumnInfoData* pStartTsCol = taosArrayGet(pBlock->pDataBlock, START_TS_COLUMN_INDEX);
  TSKEY*           startTsCol = (TSKEY*)pStartTsCol->pData;
  SColumnInfoData* pGpCol = taosArrayGet(pBlock->pDataBlock, GROUPID_COLUMN_INDEX);
  uint64_t*        gpCol = (uint64_t*)pGpCol->pData;
  SColumnInfoData* pUidCol = taosArrayGet(pBlock->pDataBlock, UID_COLUMN_INDEX);
  uint64_t*        uidCol = (uint64_t*)pUidCol->pData;
  int32_t          rows = pBlock->info.rows;
  if (!pInfo->partitionSup.needCalc) {
    for (int32_t i = 0; i < rows; i++) {
      uint64_t groupId = getGroupIdByUid(pInfo, uidCol[i]);
      code = colDataSetVal(pGpCol, i, (const char*)&groupId, false);
      QUERY_CHECK_CODE(code, lino, _end);
    }
  }

_end:
  if (code != TSDB_CODE_SUCCESS) {
    qError("%s failed at line %d since %s", __func__, lino, tstrerror(code));
  }
  return code;
}

static int32_t doCheckUpdate(SStreamScanInfo* pInfo, TSKEY endKey, SSDataBlock* pBlock) {
  int32_t code = TSDB_CODE_SUCCESS;
  int32_t lino = 0;
  if (pInfo->pUpdateInfo) {
    pInfo->pUpdateInfo->maxDataVersion = TMAX(pInfo->pUpdateInfo->maxDataVersion, pBlock->info.version);
  }
  if (!pInfo->igCheckUpdate && pInfo->pUpdateInfo) {
    code = checkUpdateData(pInfo, true, pBlock, true);
    QUERY_CHECK_CODE(code, lino, _end);
    pInfo->twAggSup.maxTs = TMAX(pInfo->twAggSup.maxTs, endKey);
    if (pInfo->pUpdateDataRes->info.rows > 0) {
      pInfo->updateResIndex = 0;
      if (pInfo->pUpdateDataRes->info.type == STREAM_CLEAR) {
        pInfo->scanMode = STREAM_SCAN_FROM_UPDATERES;
      } else if (pInfo->pUpdateDataRes->info.type == STREAM_INVERT) {
        pInfo->scanMode = STREAM_SCAN_FROM_RES;
        // return pInfo->pUpdateDataRes;
      } else if (pInfo->pUpdateDataRes->info.type == STREAM_DELETE_DATA) {
        pInfo->scanMode = STREAM_SCAN_FROM_DELETE_DATA;
      }
    }
  }

_end:
  if (code != TSDB_CODE_SUCCESS) {
    qError("%s failed at line %d since %s", __func__, lino, tstrerror(code));
  }
  return code;
}

int32_t streamScanOperatorEncode(SStreamScanInfo* pInfo, void** pBuff, int32_t* pLen) {
  int32_t code = TSDB_CODE_SUCCESS;
  int32_t lino = 0;
  int32_t len = 0;
  code = pInfo->stateStore.updateInfoSerialize(NULL, 0, pInfo->pUpdateInfo, &len);
  QUERY_CHECK_CODE(code, lino, _end);

  len += encodeSTimeWindowAggSupp(NULL, &pInfo->twAggSup);
  *pBuff = taosMemoryCalloc(1, len);
  if (!(*pBuff)) {
    code = TSDB_CODE_OUT_OF_MEMORY;
    QUERY_CHECK_CODE(code, lino, _end);
  }
  void* buf = *pBuff;
  (void)encodeSTimeWindowAggSupp(&buf, &pInfo->twAggSup);

  int32_t tmp = 0;
  code = pInfo->stateStore.updateInfoSerialize(buf, len, pInfo->pUpdateInfo, &tmp);
  QUERY_CHECK_CODE(code, lino, _end);

  *pLen = len;

_end:
  if (code != TSDB_CODE_SUCCESS) {
    qError("%s failed at line %d since %s", __func__, lino, tstrerror(code));
  }
  return code;
}

void streamScanOperatorSaveCheckpoint(SStreamScanInfo* pInfo) {
  int32_t code = TSDB_CODE_SUCCESS;
  int32_t lino = 0;
  if (!pInfo->pState) {
    return;
  }
  if (needSaveStreamOperatorInfo(&pInfo->basic)) {
    void*   pBuf = NULL;
    int32_t len = 0;
    code = streamScanOperatorEncode(pInfo, &pBuf, &len);
    QUERY_CHECK_CODE(code, lino, _end);
    pInfo->stateStore.streamStateSaveInfo(pInfo->pState, STREAM_SCAN_OP_CHECKPOINT_NAME,
                                          strlen(STREAM_SCAN_OP_CHECKPOINT_NAME), pBuf, len);
    taosMemoryFree(pBuf);
    saveStreamOperatorStateComplete(&pInfo->basic);
  }

_end:
  if (code != TSDB_CODE_SUCCESS) {
    qError("%s failed at line %d since %s", __func__, lino, tstrerror(code));
  }
}

// other properties are recovered from the execution plan
void streamScanOperatorDecode(void* pBuff, int32_t len, SStreamScanInfo* pInfo) {
  if (!pBuff || len == 0) {
    return;
  }
  void* buf = pBuff;
  buf = decodeSTimeWindowAggSupp(buf, &pInfo->twAggSup);
  int32_t tlen = len - encodeSTimeWindowAggSupp(NULL, &pInfo->twAggSup);
  if (tlen == 0) {
    return;
  }

  void*   pUpInfo = taosMemoryCalloc(1, sizeof(SUpdateInfo));
  if (!pUpInfo) {
    return;
  }
  int32_t code = pInfo->stateStore.updateInfoDeserialize(buf, tlen, pUpInfo);
  if (code == TSDB_CODE_SUCCESS) {
    pInfo->stateStore.updateInfoDestroy(pInfo->pUpdateInfo);
    pInfo->pUpdateInfo = pUpInfo;
  } else {
    taosMemoryFree(pUpInfo);
  }
}
static bool hasScanRange(SStreamScanInfo* pInfo) {
  SStreamAggSupporter* pSup = pInfo->windowSup.pStreamAggSup;
  return pSup && pSup->pScanBlock->info.rows > 0 && (isStateWindow(pInfo) || isCountWindow(pInfo));
}

static bool isStreamWindow(SStreamScanInfo* pInfo) {
  return isIntervalWindow(pInfo) || isSessionWindow(pInfo) || isStateWindow(pInfo) || isCountWindow(pInfo) ||
         isTimeSlice(pInfo);
}

static int32_t copyGetResultBlock(SSDataBlock* dest, const SSDataBlock* src) {
  TSKEY start = src->info.window.skey;
  TSKEY end = src->info.window.ekey;
  return appendDataToSpecialBlock(dest, &start, &end, NULL, NULL, NULL);
}

static int32_t doStreamScanNext(SOperatorInfo* pOperator, SSDataBlock** ppRes) {
  // NOTE: this operator does never check if current status is done or not
  int32_t        code = TSDB_CODE_SUCCESS;
  int32_t        lino = 0;
  SExecTaskInfo* pTaskInfo = pOperator->pTaskInfo;
  const char*    id = GET_TASKID(pTaskInfo);

  SStorageAPI*     pAPI = &pTaskInfo->storageAPI;
  SStreamScanInfo* pInfo = pOperator->info;
  SStreamTaskInfo* pStreamInfo = &pTaskInfo->streamInfo;

  qDebug("stream scan started, %s", id);

  if (pStreamInfo->recoverStep == STREAM_RECOVER_STEP__PREPARE1 ||
      pStreamInfo->recoverStep == STREAM_RECOVER_STEP__PREPARE2) {
    STableScanInfo* pTSInfo = pInfo->pTableScanOp->info;
    memcpy(&pTSInfo->base.cond, &pStreamInfo->tableCond, sizeof(SQueryTableDataCond));

    if (pStreamInfo->recoverStep == STREAM_RECOVER_STEP__PREPARE1) {
      pTSInfo->base.cond.startVersion = pStreamInfo->fillHistoryVer.minVer;
      pTSInfo->base.cond.endVersion = pStreamInfo->fillHistoryVer.maxVer;

      pTSInfo->base.cond.twindows = pStreamInfo->fillHistoryWindow;
      qDebug("stream scan step1, verRange:%" PRId64 "-%" PRId64 " window:%" PRId64 "-%" PRId64 ", %s",
             pTSInfo->base.cond.startVersion, pTSInfo->base.cond.endVersion, pTSInfo->base.cond.twindows.skey,
             pTSInfo->base.cond.twindows.ekey, id);
      pStreamInfo->recoverStep = STREAM_RECOVER_STEP__SCAN1;
      pStreamInfo->recoverScanFinished = false;
    } else {
      pTSInfo->base.cond.startVersion = pStreamInfo->fillHistoryVer.minVer;
      pTSInfo->base.cond.endVersion = pStreamInfo->fillHistoryVer.maxVer;
      pTSInfo->base.cond.twindows = pStreamInfo->fillHistoryWindow;
      qDebug("stream scan step2 (scan wal), verRange:%" PRId64 " - %" PRId64 ", window:%" PRId64 "-%" PRId64 ", %s",
             pTSInfo->base.cond.startVersion, pTSInfo->base.cond.endVersion, pTSInfo->base.cond.twindows.skey,
             pTSInfo->base.cond.twindows.ekey, id);
      pStreamInfo->recoverStep = STREAM_RECOVER_STEP__NONE;
    }

    pAPI->tsdReader.tsdReaderClose(pTSInfo->base.dataReader);

    pTSInfo->base.dataReader = NULL;
    pInfo->pTableScanOp->status = OP_OPENED;

    pTSInfo->scanTimes = 0;
    pTSInfo->currentGroupId = -1;
  }

  if (pStreamInfo->recoverStep == STREAM_RECOVER_STEP__SCAN1) {
    if (isTaskKilled(pTaskInfo)) {
      qInfo("===stream===stream scan is killed. task id:%s, code %s", id, tstrerror(pTaskInfo->code));
      (*ppRes) = NULL;
      return code;
    }

    switch (pInfo->scanMode) {
      case STREAM_SCAN_FROM_RES: {
        pInfo->scanMode = STREAM_SCAN_FROM_READERHANDLE;
        printSpecDataBlock(pInfo->pRecoverRes, getStreamOpName(pOperator->operatorType), "recover",
                           GET_TASKID(pTaskInfo));
        (*ppRes) = pInfo->pRecoverRes;
        return code;
      } break;
      default:
        break;
    }

    code = doTableScanNext(pInfo->pTableScanOp, &pInfo->pRecoverRes);
    QUERY_CHECK_CODE(code, lino, _end);

    if (pInfo->pRecoverRes != NULL) {
      code = calBlockTbName(pInfo, pInfo->pRecoverRes, 0);
      QUERY_CHECK_CODE(code, lino, _end);
      if (!pInfo->igCheckUpdate && pInfo->pUpdateInfo) {
        TSKEY maxTs = INT64_MIN;
        code = pAPI->stateStore.updateInfoFillBlockData(pInfo->pUpdateInfo, pInfo->pRecoverRes, pInfo->primaryTsIndex,
                                                        pInfo->primaryKeyIndex, &maxTs);
        QUERY_CHECK_CODE(code, lino, _end);
        pInfo->twAggSup.maxTs = TMAX(pInfo->twAggSup.maxTs, maxTs);
      }
      if (pInfo->pCreateTbRes->info.rows > 0) {
        pInfo->scanMode = STREAM_SCAN_FROM_RES;
        printSpecDataBlock(pInfo->pCreateTbRes, getStreamOpName(pOperator->operatorType), "recover",
                           GET_TASKID(pTaskInfo));
        (*ppRes) = pInfo->pCreateTbRes;
        return code;
      }

      qDebug("stream recover scan get block, rows %" PRId64, pInfo->pRecoverRes->info.rows);
      printSpecDataBlock(pInfo->pRecoverRes, getStreamOpName(pOperator->operatorType), "recover",
                         GET_TASKID(pTaskInfo));
      (*ppRes) = pInfo->pRecoverRes;
      return code;
    }
    pStreamInfo->recoverStep = STREAM_RECOVER_STEP__NONE;
    STableScanInfo* pTSInfo = pInfo->pTableScanOp->info;
    pAPI->tsdReader.tsdReaderClose(pTSInfo->base.dataReader);

    pTSInfo->base.dataReader = NULL;

    pTSInfo->base.cond.startVersion = -1;
    pTSInfo->base.cond.endVersion = -1;

    pStreamInfo->recoverScanFinished = true;
    (*ppRes) = NULL;
    return code;
  }

  size_t total = taosArrayGetSize(pInfo->pBlockLists);
// TODO: refactor
FETCH_NEXT_BLOCK:
  if (pInfo->blockType == STREAM_INPUT__DATA_BLOCK) {
    if (pInfo->validBlockIndex >= total) {
      doClearBufferedBlocks(pInfo);
      (*ppRes) = NULL;
      return code;
    }

    int32_t current = pInfo->validBlockIndex++;
    qDebug("process %d/%d input data blocks, %s", current, (int32_t)total, id);

    SPackedData* pPacked = taosArrayGet(pInfo->pBlockLists, current);
    QUERY_CHECK_NULL(pPacked, code, lino, _end, terrno);

    SSDataBlock* pBlock = pPacked->pDataBlock;
    if (pBlock->info.parTbName[0]) {
      code =
          pAPI->stateStore.streamStatePutParName(pStreamInfo->pState, pBlock->info.id.groupId, pBlock->info.parTbName);
      if (code != TSDB_CODE_SUCCESS) {
        qError("%s failed at line %d since %s", __func__, lino, tstrerror(code));
      }
    }

    // TODO move into scan
    pBlock->info.calWin.skey = INT64_MIN;
    pBlock->info.calWin.ekey = INT64_MAX;
    pBlock->info.dataLoad = 1;
    if (pInfo->pUpdateInfo) {
      pInfo->pUpdateInfo->maxDataVersion = TMAX(pInfo->pUpdateInfo->maxDataVersion, pBlock->info.version);
    }

    code = blockDataUpdateTsWindow(pBlock, 0);
    QUERY_CHECK_CODE(code, lino, _end);
    switch (pBlock->info.type) {
      case STREAM_NORMAL:
      case STREAM_GET_ALL:
        printDataBlock(pBlock, getStreamOpName(pOperator->operatorType), GET_TASKID(pTaskInfo));
        setStreamOperatorState(&pInfo->basic, pBlock->info.type);
        (*ppRes) = pBlock;
        return code;
      case STREAM_RETRIEVE: {
        pInfo->blockType = STREAM_INPUT__DATA_SUBMIT;
        pInfo->scanMode = STREAM_SCAN_FROM_DATAREADER_RETRIEVE;
        code = copyDataBlock(pInfo->pUpdateRes, pBlock);
        QUERY_CHECK_CODE(code, lino, _end);
        pInfo->updateResIndex = 0;
        prepareRangeScan(pInfo, pInfo->pUpdateRes, &pInfo->updateResIndex, NULL);
        pAPI->stateStore.updateInfoAddCloseWindowSBF(pInfo->pUpdateInfo);
      } break;
      case STREAM_DELETE_DATA: {
        printSpecDataBlock(pBlock, getStreamOpName(pOperator->operatorType), "delete recv", GET_TASKID(pTaskInfo));
        SSDataBlock* pDelBlock = NULL;
        if (pInfo->tqReader) {
          code = createSpecialDataBlock(STREAM_DELETE_DATA, &pDelBlock);
          QUERY_CHECK_CODE(code, lino, _end);

          code = filterDelBlockByUid(pDelBlock, pBlock, pInfo);
          QUERY_CHECK_CODE(code, lino, _end);
        } else {
          pDelBlock = pBlock;
        }

        code = setBlockGroupIdByUid(pInfo, pDelBlock);
        QUERY_CHECK_CODE(code, lino, _end);
        code = rebuildDeleteBlockData(pDelBlock, &pStreamInfo->fillHistoryWindow, id);
        QUERY_CHECK_CODE(code, lino, _end);
        printSpecDataBlock(pDelBlock, getStreamOpName(pOperator->operatorType), "delete recv filtered",
                           GET_TASKID(pTaskInfo));
        if (pDelBlock->info.rows == 0) {
          if (pInfo->tqReader) {
            blockDataDestroy(pDelBlock);
          }
          goto FETCH_NEXT_BLOCK;
        }

        if (!isStreamWindow(pInfo)) {
          code = generateDeleteResultBlock(pInfo, pDelBlock, pInfo->pDeleteDataRes);
          QUERY_CHECK_CODE(code, lino, _end);
          if (pInfo->partitionSup.needCalc) {
            pInfo->pDeleteDataRes->info.type = STREAM_DELETE_DATA;
          } else {
            pInfo->pDeleteDataRes->info.type = STREAM_DELETE_RESULT;
          }
          blockDataDestroy(pDelBlock);

          if (pInfo->pDeleteDataRes->info.rows > 0) {
            printSpecDataBlock(pInfo->pDeleteDataRes, getStreamOpName(pOperator->operatorType), "delete result",
                               GET_TASKID(pTaskInfo));
            setStreamOperatorState(&pInfo->basic, pInfo->pDeleteDataRes->info.type);
            (*ppRes) = pInfo->pDeleteDataRes;
            return code;
          } else {
            goto FETCH_NEXT_BLOCK;
          }
        } else {
          pInfo->blockType = STREAM_INPUT__DATA_SUBMIT;
          pInfo->updateResIndex = 0;
          code = generateScanRange(pInfo, pDelBlock, pInfo->pUpdateRes, STREAM_DELETE_DATA);
          QUERY_CHECK_CODE(code, lino, _end);
          prepareRangeScan(pInfo, pInfo->pUpdateRes, &pInfo->updateResIndex, NULL);
          code = copyDataBlock(pInfo->pDeleteDataRes, pInfo->pUpdateRes);
          QUERY_CHECK_CODE(code, lino, _end);
          pInfo->pDeleteDataRes->info.type = STREAM_DELETE_DATA;
          if (pInfo->tqReader) {
            blockDataDestroy(pDelBlock);
          }
          if (pInfo->pDeleteDataRes->info.rows > 0) {
            pInfo->scanMode = STREAM_SCAN_FROM_DATAREADER_RANGE;
            printSpecDataBlock(pInfo->pDeleteDataRes, getStreamOpName(pOperator->operatorType), "delete result",
                               GET_TASKID(pTaskInfo));
            setStreamOperatorState(&pInfo->basic, pInfo->pDeleteDataRes->info.type);
            (*ppRes) = pInfo->pDeleteDataRes;
            return code;
          } else {
            goto FETCH_NEXT_BLOCK;
          }
        }
      } break;
      case STREAM_GET_RESULT: {
        pInfo->blockType = STREAM_INPUT__DATA_SUBMIT;
        pInfo->updateResIndex = 0;
        code = copyGetResultBlock(pInfo->pUpdateRes, pBlock);
        QUERY_CHECK_CODE(code, lino, _end);
        pInfo->pUpdateInfo->maxDataVersion = pBlock->info.version;
        prepareRangeScan(pInfo, pInfo->pUpdateRes, &pInfo->updateResIndex, NULL);
        pInfo->scanMode = STREAM_SCAN_FROM_DATAREADER_RANGE;
      } break;
      case STREAM_CHECKPOINT: {
        qError("stream check point error. msg type: STREAM_INPUT__DATA_BLOCK");
      } break;
      default:
        break;
    }
    printSpecDataBlock(pBlock, getStreamOpName(pOperator->operatorType), "block recv", GET_TASKID(pTaskInfo));
    setStreamOperatorState(&pInfo->basic, pBlock->info.type);
    (*ppRes) = pBlock;
    return code;
  } else if (pInfo->blockType == STREAM_INPUT__DATA_SUBMIT) {
    qDebug("stream scan mode:%d, %s", pInfo->scanMode, id);
    switch (pInfo->scanMode) {
      case STREAM_SCAN_FROM_RES: {
        pInfo->scanMode = STREAM_SCAN_FROM_READERHANDLE;
        code = doCheckUpdate(pInfo, pInfo->pRes->info.window.ekey, pInfo->pRes);
        QUERY_CHECK_CODE(code, lino, _end);
        setStreamOperatorState(&pInfo->basic, pInfo->pRes->info.type);
        code = doFilter(pInfo->pRes, pOperator->exprSupp.pFilterInfo, NULL);
        QUERY_CHECK_CODE(code, lino, _end);
        pInfo->pRes->info.dataLoad = 1;
        code = blockDataUpdateTsWindow(pInfo->pRes, pInfo->primaryTsIndex);
        QUERY_CHECK_CODE(code, lino, _end);
        if (pInfo->pRes->info.rows > 0) {
          printDataBlock(pInfo->pRes, getStreamOpName(pOperator->operatorType), GET_TASKID(pTaskInfo));
          (*ppRes) = pInfo->pRes;
          return code;
        }
      } break;
      case STREAM_SCAN_FROM_DELETE_DATA: {
        code = generateScanRange(pInfo, pInfo->pUpdateDataRes, pInfo->pUpdateRes, STREAM_PARTITION_DELETE_DATA);
        QUERY_CHECK_CODE(code, lino, _end);
        if (pInfo->pUpdateRes->info.rows > 0) {
          prepareRangeScan(pInfo, pInfo->pUpdateRes, &pInfo->updateResIndex, NULL);
          pInfo->scanMode = STREAM_SCAN_FROM_DATAREADER_RANGE;
          code = copyDataBlock(pInfo->pDeleteDataRes, pInfo->pUpdateRes);
          QUERY_CHECK_CODE(code, lino, _end);
          pInfo->pDeleteDataRes->info.type = STREAM_DELETE_DATA;
          (*ppRes) = pInfo->pDeleteDataRes;
          return code;
        }
        qError("%s===stream=== %s failed at line %d since pInfo->pUpdateRes is empty", GET_TASKID(pTaskInfo), __func__, lino);
        blockDataCleanup(pInfo->pUpdateDataRes);
        pInfo->scanMode = STREAM_SCAN_FROM_READERHANDLE;
      } break;
      case STREAM_SCAN_FROM_UPDATERES: {
        code = generateScanRange(pInfo, pInfo->pUpdateDataRes, pInfo->pUpdateRes, STREAM_CLEAR);
        QUERY_CHECK_CODE(code, lino, _end);
        if (pInfo->pUpdateRes->info.rows > 0) {
          prepareRangeScan(pInfo, pInfo->pUpdateRes, &pInfo->updateResIndex, NULL);
          pInfo->scanMode = STREAM_SCAN_FROM_DATAREADER_RANGE;
          (*ppRes) = pInfo->pUpdateRes;
          return code;
        }
        qError("%s===stream=== %s failed at line %d since pInfo->pUpdateRes is empty", GET_TASKID(pTaskInfo), __func__, lino);
        blockDataCleanup(pInfo->pUpdateDataRes);
        pInfo->scanMode = STREAM_SCAN_FROM_READERHANDLE;
      } break;
      case STREAM_SCAN_FROM_DATAREADER_RANGE:
      case STREAM_SCAN_FROM_DATAREADER_RETRIEVE: {
        SSDataBlock* pSDB = NULL;
        code = doRangeScan(pInfo, pInfo->pUpdateRes, pInfo->primaryTsIndex, &pInfo->updateResIndex, &pSDB);
        QUERY_CHECK_CODE(code, lino, _end);
        if (pSDB) {
          STableScanInfo* pTableScanInfo = pInfo->pTableScanOp->info;
          pSDB->info.type = pInfo->scanMode == STREAM_SCAN_FROM_DATAREADER_RANGE ? STREAM_NORMAL : STREAM_PULL_DATA;
          if (!pInfo->igCheckUpdate && pInfo->pUpdateInfo) {
            code = checkUpdateData(pInfo, true, pSDB, false);
            QUERY_CHECK_CODE(code, lino, _end);
          }
          printSpecDataBlock(pSDB, getStreamOpName(pOperator->operatorType), "update", GET_TASKID(pTaskInfo));
          code = calBlockTbName(pInfo, pSDB, 0);
          QUERY_CHECK_CODE(code, lino, _end);
          (*ppRes) = pSDB;
          return code;
        }
        blockDataCleanup(pInfo->pUpdateDataRes);
        pInfo->scanMode = STREAM_SCAN_FROM_READERHANDLE;
      } break;
      default:
        break;
    }

    if (hasScanRange(pInfo)) {
      pInfo->scanMode = STREAM_SCAN_FROM_DATAREADER_RANGE;
      pInfo->updateResIndex = 0;
      SStreamAggSupporter* pSup = pInfo->windowSup.pStreamAggSup;
      code = copyDataBlock(pInfo->pUpdateRes, pSup->pScanBlock);
      QUERY_CHECK_CODE(code, lino, _end);
      blockDataCleanup(pSup->pScanBlock);
      prepareRangeScan(pInfo, pInfo->pUpdateRes, &pInfo->updateResIndex, NULL);
      pInfo->pUpdateRes->info.type = STREAM_DELETE_DATA;
      printSpecDataBlock(pInfo->pUpdateRes, getStreamOpName(pOperator->operatorType), "rebuild", GET_TASKID(pTaskInfo));
      (*ppRes) = pInfo->pUpdateRes;
      return code;
    }

    SDataBlockInfo* pBlockInfo = &pInfo->pRes->info;
    int32_t         totalBlocks = taosArrayGetSize(pInfo->pBlockLists);

  NEXT_SUBMIT_BLK:
    while (1) {
      if (pInfo->readerFn.tqReaderCurrentBlockConsumed(pInfo->tqReader)) {
        if (pInfo->validBlockIndex >= totalBlocks) {
          pAPI->stateStore.updateInfoDestoryColseWinSBF(pInfo->pUpdateInfo);
          doClearBufferedBlocks(pInfo);

          qDebug("stream scan return empty, all %d submit blocks consumed, %s", totalBlocks, id);
          (*ppRes) = NULL;
          return code;
        }

        int32_t      current = pInfo->validBlockIndex++;
        SPackedData* pSubmit = taosArrayGet(pInfo->pBlockLists, current);
        QUERY_CHECK_NULL(pSubmit, code, lino, _end, terrno);

        qDebug("set %d/%d as the input submit block, %s", current + 1, totalBlocks, id);
        if (pAPI->tqReaderFn.tqReaderSetSubmitMsg(pInfo->tqReader, pSubmit->msgStr, pSubmit->msgLen, pSubmit->ver) <
            0) {
          qError("submit msg messed up when initializing stream submit block %p, current %d/%d, %s", pSubmit, current,
                 totalBlocks, id);
          continue;
        }
      }

      blockDataCleanup(pInfo->pRes);

      while (pAPI->tqReaderFn.tqNextBlockImpl(pInfo->tqReader, id)) {
        SSDataBlock* pRes = NULL;

        code = pAPI->tqReaderFn.tqRetrieveBlock(pInfo->tqReader, &pRes, id);
        qDebug("retrieve data from submit completed code:%s rows:%" PRId64 " %s", tstrerror(code), pRes->info.rows, id);

        if (code != TSDB_CODE_SUCCESS || pRes->info.rows == 0) {
          qDebug("retrieve data failed, try next block in submit block, %s", id);
          continue;
        }

        code = setBlockIntoRes(pInfo, pRes, &pStreamInfo->fillHistoryWindow, false);
        QUERY_CHECK_CODE(code, lino, _end);
        if (pInfo->pRes->info.rows == 0) {
          continue;
        }

        if (pInfo->pCreateTbRes->info.rows > 0) {
          pInfo->scanMode = STREAM_SCAN_FROM_RES;
          qDebug("create table res exists, rows:%" PRId64 " return from stream scan, %s",
                 pInfo->pCreateTbRes->info.rows, id);
          (*ppRes) = pInfo->pCreateTbRes;
          return code;
        }

        code = doCheckUpdate(pInfo, pBlockInfo->window.ekey, pInfo->pRes);
        QUERY_CHECK_CODE(code, lino, _end);
        setStreamOperatorState(&pInfo->basic, pInfo->pRes->info.type);
        code = doFilter(pInfo->pRes, pOperator->exprSupp.pFilterInfo, NULL);
        QUERY_CHECK_CODE(code, lino, _end);

        code = blockDataUpdateTsWindow(pInfo->pRes, pInfo->primaryTsIndex);
        QUERY_CHECK_CODE(code, lino, _end);

        int64_t numOfUpdateRes = pInfo->pUpdateDataRes->info.rows;
        qDebug("%s %" PRId64 " rows in datablock, update res:%" PRId64, id, pBlockInfo->rows, numOfUpdateRes);
        if (pBlockInfo->rows > 0 || numOfUpdateRes > 0) {
          break;
        }
      }

      if (pBlockInfo->rows > 0 || pInfo->pUpdateDataRes->info.rows > 0) {
        break;
      } else {
        continue;
      }
    }

    // record the scan action.
    pInfo->numOfExec++;
    pOperator->resultInfo.totalRows += pBlockInfo->rows;

    qDebug("stream scan completed, and return source rows:%" PRId64 ", %s", pBlockInfo->rows, id);
    if (pBlockInfo->rows > 0) {
      printDataBlock(pInfo->pRes, getStreamOpName(pOperator->operatorType), GET_TASKID(pTaskInfo));
      (*ppRes) = pInfo->pRes;
      return code;
    }

    if (pInfo->pUpdateDataRes->info.rows > 0) {
      goto FETCH_NEXT_BLOCK;
    }

    goto NEXT_SUBMIT_BLK;
  } else if (pInfo->blockType == STREAM_INPUT__CHECKPOINT) {
    if (pInfo->validBlockIndex >= total) {
      doClearBufferedBlocks(pInfo);
      (*ppRes) = NULL;
      return code;
    }

    int32_t current = pInfo->validBlockIndex++;
    qDebug("process %d/%d input data blocks, %s", current, (int32_t)total, id);

    SPackedData* pData = taosArrayGet(pInfo->pBlockLists, current);
    QUERY_CHECK_NULL(pData, code, lino, _end, terrno);
    SSDataBlock* pBlock = taosArrayGet(pData->pDataBlock, 0);
    QUERY_CHECK_NULL(pBlock, code, lino, _end, terrno);

    if (pBlock->info.type == STREAM_CHECKPOINT) {
      streamScanOperatorSaveCheckpoint(pInfo);
    }
    // printDataBlock(pInfo->pCheckpointRes, "stream scan ck", GET_TASKID(pTaskInfo));
    (*ppRes) = pInfo->pCheckpointRes;
    return code;
  }

_end:
  if (code != TSDB_CODE_SUCCESS) {
    pTaskInfo->code = code;
    qError("%s failed at line %d since %s", __func__, lino, tstrerror(code));
  }
  (*ppRes) = NULL;
  return code;
}

static SSDataBlock* doStreamScan(SOperatorInfo* pOperator) {
  SSDataBlock* pRes = NULL;
  int32_t      code = doStreamScanNext(pOperator, &pRes);
  return pRes;
}
static int32_t extractTableIdList(const STableListInfo* pTableListInfo, SArray** ppArrayRes) {
  int32_t code = TSDB_CODE_SUCCESS;
  int32_t lino = 0;
  SArray* tableIdList = taosArrayInit(4, sizeof(uint64_t));
  QUERY_CHECK_NULL(tableIdList, code, lino, _end, terrno);

  // Transfer the Array of STableKeyInfo into uid list.
  int32_t size = 0;
  code = tableListGetSize(pTableListInfo, &size);
  QUERY_CHECK_CODE(code, lino, _end);
  for (int32_t i = 0; i < size; ++i) {
    STableKeyInfo* pkeyInfo = tableListGetInfo(pTableListInfo, i);
    QUERY_CHECK_NULL(pkeyInfo, code, lino, _end, terrno);
    void*          tmp = taosArrayPush(tableIdList, &pkeyInfo->uid);
    QUERY_CHECK_NULL(tmp, code, lino, _end, terrno);
  }

  (*ppArrayRes) = tableIdList;

_end:
  if (code != TSDB_CODE_SUCCESS) {
    qError("%s failed at line %d since %s", __func__, lino, tstrerror(code));
  }
  return code;
}

static int32_t doRawScanNext(SOperatorInfo* pOperator, SSDataBlock** ppRes) {
  int32_t        code = TSDB_CODE_SUCCESS;
  int32_t        lino = 0;
  SExecTaskInfo* pTaskInfo = pOperator->pTaskInfo;
  SStorageAPI*   pAPI = &pTaskInfo->storageAPI;

  SStreamRawScanInfo* pInfo = pOperator->info;
  pTaskInfo->streamInfo.btMetaRsp.batchMetaReq = NULL;  // use batchMetaReq != NULL to judge if data is meta
  pTaskInfo->streamInfo.btMetaRsp.batchMetaLen = NULL;

  qDebug("tmqsnap doRawScan called");
  if (pTaskInfo->streamInfo.currentOffset.type == TMQ_OFFSET__SNAPSHOT_DATA) {
    bool hasNext = false;
    if (pInfo->dataReader && pInfo->sContext->withMeta != ONLY_META) {
      code = pAPI->tsdReader.tsdNextDataBlock(pInfo->dataReader, &hasNext);
      if (code != TSDB_CODE_SUCCESS) {
        pAPI->tsdReader.tsdReaderReleaseDataBlock(pInfo->dataReader);
        QUERY_CHECK_CODE(code, lino, _end);
      }
    }

    if (pInfo->dataReader && hasNext) {
      if (isTaskKilled(pTaskInfo)) {
        pAPI->tsdReader.tsdReaderReleaseDataBlock(pInfo->dataReader);
        T_LONG_JMP(pTaskInfo->env, pTaskInfo->code);
      }

      SSDataBlock* pBlock = NULL;
      code = pAPI->tsdReader.tsdReaderRetrieveDataBlock(pInfo->dataReader, &pBlock, NULL);
      QUERY_CHECK_CODE(code, lino, _end);

      if (pBlock && pBlock->info.rows > 0) {
        bool hasPrimaryKey = pAPI->snapshotFn.taosXGetTablePrimaryKey(pInfo->sContext);
        code = processPrimaryKey(pBlock, hasPrimaryKey, &pTaskInfo->streamInfo.currentOffset);
        qDebug("tmqsnap doRawScan get data uid:%" PRId64 "", pBlock->info.id.uid);
        (*ppRes) = pBlock;
        return code;
      }
    }

    SMetaTableInfo mtInfo = {0};
    code = pAPI->snapshotFn.getMetaTableInfoFromSnapshot(pInfo->sContext, &mtInfo);
    QUERY_CHECK_CODE(code, lino, _end);
    if (code != 0) {
      tDeleteSchemaWrapper(mtInfo.schema);
      goto _end;
    }
    STqOffsetVal offset = {0};
    if (mtInfo.uid == 0 || pInfo->sContext->withMeta == ONLY_META) {  // read snapshot done, change to get data from wal
      qDebug("tmqsnap read snapshot done, change to get data from wal");
      tqOffsetResetToLog(&offset, pInfo->sContext->snapVersion + 1);
    } else {
      SValue val = {0};
      tqOffsetResetToData(&offset, mtInfo.uid, INT64_MIN, val);
      qDebug("tmqsnap change get data uid:%" PRId64 "", mtInfo.uid);
    }
    tDeleteSchemaWrapper(mtInfo.schema);
    code = qStreamPrepareScan(pTaskInfo, &offset, pInfo->sContext->subType);
    QUERY_CHECK_CODE(code, lino, _end);
    (*ppRes) = NULL;
    return code;
  } else if (pTaskInfo->streamInfo.currentOffset.type == TMQ_OFFSET__SNAPSHOT_META) {
    SSnapContext* sContext = pInfo->sContext;
    for (int32_t i = 0; i < tmqRowSize; i++) {
      void*   data = NULL;
      int32_t dataLen = 0;
      int16_t type = 0;
      int64_t uid = 0;
      if (pAPI->snapshotFn.getTableInfoFromSnapshot(sContext, &data, &dataLen, &type, &uid) < 0) {
        qError("tmqsnap getTableInfoFromSnapshot error");
        taosMemoryFreeClear(data);
        break;
      }

      if (!sContext->queryMeta) {  // change to get data next poll request
        STqOffsetVal offset = {0};
        SValue       val = {0};
        tqOffsetResetToData(&offset, 0, INT64_MIN, val);
        code = qStreamPrepareScan(pTaskInfo, &offset, pInfo->sContext->subType);
        QUERY_CHECK_CODE(code, lino, _end);
        break;
      } else {
        tqOffsetResetToMeta(&pTaskInfo->streamInfo.currentOffset, uid);
        SMqMetaRsp tmpMetaRsp = {0};
        tmpMetaRsp.resMsgType = type;
        tmpMetaRsp.metaRspLen = dataLen;
        tmpMetaRsp.metaRsp = data;
        if (!pTaskInfo->streamInfo.btMetaRsp.batchMetaReq) {
          pTaskInfo->streamInfo.btMetaRsp.batchMetaReq = taosArrayInit(4, POINTER_BYTES);
          QUERY_CHECK_NULL(pTaskInfo->streamInfo.btMetaRsp.batchMetaReq, code, lino, _end, terrno);

          pTaskInfo->streamInfo.btMetaRsp.batchMetaLen = taosArrayInit(4, sizeof(int32_t));
          QUERY_CHECK_NULL(pTaskInfo->streamInfo.btMetaRsp.batchMetaLen, code, lino, _end, terrno);
        }
        int32_t  tempRes = TSDB_CODE_SUCCESS;
        uint32_t len = 0;
        tEncodeSize(tEncodeMqMetaRsp, &tmpMetaRsp, len, tempRes);
        if (TSDB_CODE_SUCCESS != tempRes) {
          qError("tmqsnap tEncodeMqMetaRsp error");
          taosMemoryFreeClear(data);
          break;
        }

        int32_t tLen = sizeof(SMqRspHead) + len;
        void*   tBuf = taosMemoryCalloc(1, tLen);
        QUERY_CHECK_NULL(tBuf, code, lino, _end, terrno);

        void*    metaBuff = POINTER_SHIFT(tBuf, sizeof(SMqRspHead));
        SEncoder encoder = {0};
        tEncoderInit(&encoder, metaBuff, len);
        int32_t tempLen = tEncodeMqMetaRsp(&encoder, &tmpMetaRsp);
        if (tempLen < 0) {
          qError("tmqsnap tEncodeMqMetaRsp error");
          tEncoderClear(&encoder);
          taosMemoryFreeClear(tBuf);
          taosMemoryFreeClear(data);
          break;
        }
        taosMemoryFreeClear(data);
        void* tmp = taosArrayPush(pTaskInfo->streamInfo.btMetaRsp.batchMetaReq, &tBuf);
        QUERY_CHECK_NULL(tmp, code, lino, _end, terrno);

        tmp = taosArrayPush(pTaskInfo->streamInfo.btMetaRsp.batchMetaLen, &tLen);
        QUERY_CHECK_NULL(tmp, code, lino, _end, terrno);
      }
    }
    (*ppRes) = NULL;
    return code;
  }

_end:
  if (code != TSDB_CODE_SUCCESS) {
    qError("%s failed at line %d since %s", __func__, lino, tstrerror(code));
    pTaskInfo->code = code;
    T_LONG_JMP(pTaskInfo->env, code);
  }
  (*ppRes) = NULL;
  return code;
}

static void destroyRawScanOperatorInfo(void* param) {
  SStreamRawScanInfo* pRawScan = (SStreamRawScanInfo*)param;
  pRawScan->pAPI->tsdReader.tsdReaderClose(pRawScan->dataReader);
  pRawScan->pAPI->snapshotFn.destroySnapshot(pRawScan->sContext);
  tableListDestroy(pRawScan->pTableListInfo);
  taosMemoryFree(pRawScan);
}

// for subscribing db or stb (not including column),
// if this scan is used, meta data can be return
// and schemas are decided when scanning
int32_t createRawScanOperatorInfo(SReadHandle* pHandle, SExecTaskInfo* pTaskInfo, SOperatorInfo** pOptrInfo) {
  // create operator
  // create tb reader
  // create meta reader
  // create tq reader

  QRY_OPTR_CHECK(pOptrInfo);
  int32_t code = TSDB_CODE_SUCCESS;
  int32_t lino = 0;

  SStreamRawScanInfo* pInfo = taosMemoryCalloc(1, sizeof(SStreamRawScanInfo));
  SOperatorInfo*      pOperator = taosMemoryCalloc(1, sizeof(SOperatorInfo));
  if (pInfo == NULL || pOperator == NULL) {
    code = TSDB_CODE_OUT_OF_MEMORY;
    lino = __LINE__;
    goto _end;
  }

  pInfo->pTableListInfo = tableListCreate();
  QUERY_CHECK_NULL(pInfo->pTableListInfo, code, lino, _end, terrno);
  pInfo->vnode = pHandle->vnode;
  pInfo->pAPI = &pTaskInfo->storageAPI;

  pInfo->sContext = pHandle->sContext;
  setOperatorInfo(pOperator, "RawScanOperator", QUERY_NODE_PHYSICAL_PLAN_TABLE_SCAN, false, OP_NOT_OPENED, pInfo,
                  pTaskInfo);

  pOperator->fpSet = createOperatorFpSet(NULL, doRawScanNext, NULL, destroyRawScanOperatorInfo, optrDefaultBufFn, NULL,
                                         optrDefaultGetNextExtFn, NULL);
  *pOptrInfo = pOperator;
  return code;

_end:
  if (code != TSDB_CODE_SUCCESS) {
    qError("%s failed at line %d since %s", __func__, lino, tstrerror(code));
  }
  taosMemoryFree(pInfo);
  taosMemoryFree(pOperator);
  pTaskInfo->code = code;
  return code;
}

static void destroyStreamScanOperatorInfo(void* param) {
  if (param == NULL) {
    return;
  }
  SStreamScanInfo* pStreamScan = (SStreamScanInfo*)param;

  if (pStreamScan->pTableScanOp && pStreamScan->pTableScanOp->info) {
    destroyOperator(pStreamScan->pTableScanOp);
  }

  if (pStreamScan->tqReader != NULL && pStreamScan->readerFn.tqReaderClose != NULL) {
    pStreamScan->readerFn.tqReaderClose(pStreamScan->tqReader);
  }
  if (pStreamScan->matchInfo.pList) {
    taosArrayDestroy(pStreamScan->matchInfo.pList);
  }
  if (pStreamScan->pPseudoExpr) {
    destroyExprInfo(pStreamScan->pPseudoExpr, pStreamScan->numOfPseudoExpr);
    taosMemoryFree(pStreamScan->pPseudoExpr);
  }

  cleanupExprSupp(&pStreamScan->tbnameCalSup);
  cleanupExprSupp(&pStreamScan->tagCalSup);

  pStreamScan->stateStore.updateInfoDestroy(pStreamScan->pUpdateInfo);
  blockDataDestroy(pStreamScan->pRes);
  blockDataDestroy(pStreamScan->pUpdateRes);
  blockDataDestroy(pStreamScan->pDeleteDataRes);
  blockDataDestroy(pStreamScan->pUpdateDataRes);
  blockDataDestroy(pStreamScan->pCreateTbRes);
  taosArrayDestroy(pStreamScan->pBlockLists);
  blockDataDestroy(pStreamScan->pCheckpointRes);

  taosMemoryFree(pStreamScan);
}

void streamScanReleaseState(SOperatorInfo* pOperator) {
  int32_t          code = TSDB_CODE_SUCCESS;
  int32_t          lino = 0;
  SStreamScanInfo* pInfo = pOperator->info;
  void*            pBuff = NULL;
  if (!pInfo->pState) {
    return;
  }
  if (!pInfo->pUpdateInfo) {
    qDebug("stask:%s streamScanReleaseState cancel", GET_TASKID(pOperator->pTaskInfo));
    return;
  }
  int32_t len = 0;
  code = pInfo->stateStore.updateInfoSerialize(NULL, 0, pInfo->pUpdateInfo, &len);
  QUERY_CHECK_CODE(code, lino, _end);

  pBuff = taosMemoryCalloc(1, len);
  if (!pBuff) {
    code = TSDB_CODE_OUT_OF_MEMORY;
    QUERY_CHECK_CODE(code, lino, _end);
  }

  int32_t tmp = 0;
  code = pInfo->stateStore.updateInfoSerialize(pBuff, len, pInfo->pUpdateInfo, &tmp);
  QUERY_CHECK_CODE(code, lino, _end);

  pInfo->stateStore.streamStateSaveInfo(pInfo->pState, STREAM_SCAN_OP_STATE_NAME, strlen(STREAM_SCAN_OP_STATE_NAME),
                                        pBuff, len);
_end:
  if (code != TSDB_CODE_SUCCESS) {
    qError("%s failed at line %d since %s", __func__, lino, tstrerror(code));
  }
  taosMemoryFree(pBuff);
}

void streamScanReloadState(SOperatorInfo* pOperator) {
  int32_t          code = TSDB_CODE_SUCCESS;
  int32_t          lino = 0;
  SStreamScanInfo* pInfo = pOperator->info;
  if (!pInfo->pState) {
    return;
  }
  if (!pInfo->pUpdateInfo) {
    qDebug("stask:%s streamScanReloadState cancel", GET_TASKID(pOperator->pTaskInfo));
    return;
  }
  void*   pBuff = NULL;
  int32_t len = 0;
  code = pInfo->stateStore.streamStateGetInfo(pInfo->pState, STREAM_SCAN_OP_STATE_NAME,
                                              strlen(STREAM_SCAN_OP_STATE_NAME), &pBuff, &len);
  QUERY_CHECK_CODE(code, lino, _end);

  SUpdateInfo* pUpInfo = taosMemoryCalloc(1, sizeof(SUpdateInfo));
  if (!pUpInfo) {
    code = TSDB_CODE_OUT_OF_MEMORY;
    QUERY_CHECK_CODE(code, lino, _end);
  }

  int32_t winCode = pInfo->stateStore.updateInfoDeserialize(pBuff, len, pUpInfo);
  taosMemoryFree(pBuff);
  if (winCode == TSDB_CODE_SUCCESS && pInfo->pUpdateInfo) {
    if (pInfo->pUpdateInfo->minTS < 0) {
      pInfo->stateStore.updateInfoDestroy(pInfo->pUpdateInfo);
      pInfo->pUpdateInfo = pUpInfo;
    } else {
      pInfo->stateStore.windowSBfDelete(pInfo->pUpdateInfo, 1);
      code = pInfo->stateStore.windowSBfAdd(pInfo->pUpdateInfo, 1);
      QUERY_CHECK_CODE(code, lino, _end);

      QUERY_CHECK_CONDITION((pInfo->pUpdateInfo->minTS > pUpInfo->minTS), code, lino, _end,
                            TSDB_CODE_QRY_EXECUTOR_INTERNAL_ERROR);
      pInfo->pUpdateInfo->maxDataVersion = TMAX(pInfo->pUpdateInfo->maxDataVersion, pUpInfo->maxDataVersion);
      SHashObj* curMap = pInfo->pUpdateInfo->pMap;
      void*     pIte = taosHashIterate(curMap, NULL);
      while (pIte != NULL) {
        size_t   keySize = 0;
        int64_t* pUid = taosHashGetKey(pIte, &keySize);
        code = taosHashPut(pUpInfo->pMap, pUid, sizeof(int64_t), pIte, sizeof(TSKEY));
        if (code == TSDB_CODE_DUP_KEY) {
          code = TSDB_CODE_SUCCESS;
        }
        QUERY_CHECK_CODE(code, lino, _end);

        pIte = taosHashIterate(curMap, pIte);
      }
      taosHashCleanup(curMap);
      pInfo->pUpdateInfo->pMap = pUpInfo->pMap;
      pUpInfo->pMap = NULL;
      pInfo->stateStore.updateInfoDestroy(pUpInfo);
    }
  } else {
    pInfo->stateStore.updateInfoDestroy(pUpInfo);
  }

_end:
  if (code != TSDB_CODE_SUCCESS) {
    qError("%s failed at line %d since %s", __func__, lino, tstrerror(code));
  }
}

int32_t addPrimaryKeyCol(SSDataBlock* pBlock, uint8_t type, int32_t bytes) {
  int32_t code = TSDB_CODE_SUCCESS;
  int32_t lino = 0;
  pBlock->info.rowSize += bytes;
  SColumnInfoData infoData = {0};
  infoData.info.type = type;
  infoData.info.bytes = bytes;
  void* tmp = taosArrayPush(pBlock->pDataBlock, &infoData);
  QUERY_CHECK_NULL(tmp, code, lino, _end, terrno);

_end:
  if (code != TSDB_CODE_SUCCESS) {
    qError("%s failed at line %d since %s", __func__, lino, tstrerror(code));
  }
  return code;
}

int32_t createStreamScanOperatorInfo(SReadHandle* pHandle, STableScanPhysiNode* pTableScanNode, SNode* pTagCond,
                                     STableListInfo* pTableListInfo, SExecTaskInfo* pTaskInfo,
                                     SOperatorInfo** pOptrInfo) {
  QRY_OPTR_CHECK(pOptrInfo);

  int32_t          code = TSDB_CODE_SUCCESS;
  int32_t          lino = 0;
  SArray*          pColIds = NULL;
  SStreamScanInfo* pInfo = taosMemoryCalloc(1, sizeof(SStreamScanInfo));
  SOperatorInfo*   pOperator = taosMemoryCalloc(1, sizeof(SOperatorInfo));
  SStorageAPI*     pAPI = &pTaskInfo->storageAPI;
  const char*      idstr = pTaskInfo->id.str;

  if (pInfo == NULL || pOperator == NULL) {
    code = TSDB_CODE_OUT_OF_MEMORY;
    goto _error;
  }

  SScanPhysiNode*     pScanPhyNode = &pTableScanNode->scan;
  SDataBlockDescNode* pDescNode = pScanPhyNode->node.pOutputDataBlockDesc;

  pInfo->pTagCond = pTagCond;
  pInfo->pGroupTags = pTableScanNode->pGroupTags;

  int32_t numOfCols = 0;
  code = extractColMatchInfo(pScanPhyNode->pScanCols, pDescNode, &numOfCols, COL_MATCH_FROM_COL_ID, &pInfo->matchInfo);
  if (code != TSDB_CODE_SUCCESS) {
    goto _error;
  }

  SDataType pkType = {0};
  pInfo->primaryKeyIndex = -1;
  int32_t numOfOutput = taosArrayGetSize(pInfo->matchInfo.pList);
  pColIds = taosArrayInit(numOfOutput, sizeof(int16_t));
  QUERY_CHECK_NULL(pColIds, code, lino, _error, terrno);
  
  for (int32_t i = 0; i < numOfOutput; ++i) {
    SColMatchItem* id = taosArrayGet(pInfo->matchInfo.pList, i);
    QUERY_CHECK_NULL(id, code, lino, _error, terrno);

    int16_t colId = id->colId;
    void*   tmp = taosArrayPush(pColIds, &colId);
    QUERY_CHECK_NULL(tmp, code, lino, _error, terrno);

    if (id->colId == PRIMARYKEY_TIMESTAMP_COL_ID) {
      pInfo->primaryTsIndex = id->dstSlotId;
    }
    if (id->isPk) {
      pInfo->primaryKeyIndex = id->dstSlotId;
      pkType = id->dataType;
    }
  }

  pInfo->pPartTbnameSup = NULL;
  if (pTableScanNode->pSubtable != NULL) {
    SExprInfo* pSubTableExpr = taosMemoryCalloc(1, sizeof(SExprInfo));
    if (pSubTableExpr == NULL) {
      code = terrno;
      goto _error;
    }

    pInfo->tbnameCalSup.pExprInfo = pSubTableExpr;
    code = createExprFromOneNode(pSubTableExpr, pTableScanNode->pSubtable, 0);
    QUERY_CHECK_CODE(code, lino, _error);

    if (initExprSupp(&pInfo->tbnameCalSup, pSubTableExpr, 1, &pTaskInfo->storageAPI.functionStore) != 0) {
      goto _error;
    }
  }

  if (pTableScanNode->pTags != NULL) {
    int32_t    numOfTags;
    SExprInfo* pTagExpr = createExpr(pTableScanNode->pTags, &numOfTags);
    if (pTagExpr == NULL) {
      terrno = TSDB_CODE_OUT_OF_MEMORY;
      goto _error;
    }
    if (initExprSupp(&pInfo->tagCalSup, pTagExpr, numOfTags, &pTaskInfo->storageAPI.functionStore) != 0) {
      code = TSDB_CODE_OUT_OF_MEMORY;
      goto _error;
    }
  }

  pInfo->pBlockLists = taosArrayInit(4, sizeof(SPackedData));
  if (pInfo->pBlockLists == NULL) {
    code = terrno;
    goto _error;
  }

  if (pHandle->vnode) {
    SOperatorInfo* pTableScanOp = NULL;
    code = createTableScanOperatorInfo(pTableScanNode, pHandle, pTableListInfo, pTaskInfo, &pTableScanOp);
    if (pTableScanOp == NULL || code != 0) {
      qError("createTableScanOperatorInfo error, errorcode: %d", pTaskInfo->code);
      goto _error;
    }

    STableScanInfo* pTSInfo = (STableScanInfo*)pTableScanOp->info;
    if (pHandle->version > 0) {
      pTSInfo->base.cond.endVersion = pHandle->version;
    }

    STableKeyInfo* pList = NULL;
    int32_t        num = 0;
    code = tableListGetGroupList(pTableListInfo, 0, &pList, &num);
    QUERY_CHECK_CODE(code, lino, _error);

    if (pHandle->initTableReader) {
      pTSInfo->scanMode = TABLE_SCAN__TABLE_ORDER;
      pTSInfo->base.dataReader = NULL;
    }

    if (pHandle->initTqReader) {
      pInfo->tqReader = pAPI->tqReaderFn.tqReaderOpen(pHandle->vnode);
      QUERY_CHECK_NULL(pInfo->tqReader, code, lino, _error, terrno);
    } else {
      pInfo->tqReader = pHandle->tqReader;
      QUERY_CHECK_NULL(pInfo->tqReader, code, lino, _error, TSDB_CODE_QRY_EXECUTOR_INTERNAL_ERROR);
    }

    pInfo->pUpdateInfo = NULL;
    pInfo->pTableScanOp = pTableScanOp;
    if (pInfo->pTableScanOp->pTaskInfo->streamInfo.pState) {
      pAPI->stateStore.streamStateSetNumber(pInfo->pTableScanOp->pTaskInfo->streamInfo.pState, -1,
                                            pInfo->primaryTsIndex);
    }

    pInfo->readHandle = *pHandle;
    pTaskInfo->streamInfo.snapshotVer = pHandle->version;
    pInfo->pCreateTbRes = buildCreateTableBlock(&pInfo->tbnameCalSup, &pInfo->tagCalSup);
    QUERY_CHECK_NULL(pInfo->pCreateTbRes, code, lino, _error, terrno);

    code = blockDataEnsureCapacity(pInfo->pCreateTbRes, 8);
    QUERY_CHECK_CODE(code, lino, _error);

    // set the extract column id to streamHandle
    pAPI->tqReaderFn.tqReaderSetColIdList(pInfo->tqReader, pColIds);
    SArray* tableIdList = NULL;
    code = extractTableIdList(((STableScanInfo*)(pInfo->pTableScanOp->info))->base.pTableListInfo, &tableIdList);
    QUERY_CHECK_CODE(code, lino, _error);
    pAPI->tqReaderFn.tqReaderSetQueryTableList(pInfo->tqReader, tableIdList, idstr);
    taosArrayDestroy(tableIdList);
    memcpy(&pTaskInfo->streamInfo.tableCond, &pTSInfo->base.cond, sizeof(SQueryTableDataCond));
  } else {
    taosArrayDestroy(pColIds);
    tableListDestroy(pTableListInfo);
    pColIds = NULL;
  }

  // create the pseduo columns info
  if (pTableScanNode->scan.pScanPseudoCols != NULL) {
    code = createExprInfo(pTableScanNode->scan.pScanPseudoCols, NULL, &pInfo->pPseudoExpr, &pInfo->numOfPseudoExpr);
    QUERY_CHECK_CODE(code, lino, _error);
  }

  code = filterInitFromNode((SNode*)pScanPhyNode->node.pConditions, &pOperator->exprSupp.pFilterInfo, 0);
  QUERY_CHECK_CODE(code, lino, _error);

  pInfo->pRes = createDataBlockFromDescNode(pDescNode);
  QUERY_CHECK_NULL(pInfo->pRes, code, lino, _error, terrno);
  code = createSpecialDataBlock(STREAM_CLEAR, &pInfo->pUpdateRes);
  QUERY_CHECK_CODE(code, lino, _error);

  pInfo->scanMode = STREAM_SCAN_FROM_READERHANDLE;
  pInfo->windowSup = (SWindowSupporter){.pStreamAggSup = NULL, .gap = -1, .parentType = QUERY_NODE_PHYSICAL_PLAN};
  pInfo->groupId = 0;
  pInfo->igCheckGroupId = false;
  pInfo->pStreamScanOp = pOperator;
  pInfo->deleteDataIndex = 0;
  code = createSpecialDataBlock(STREAM_DELETE_DATA, &pInfo->pDeleteDataRes);
  QUERY_CHECK_CODE(code, lino, _error);

  pInfo->updateWin = (STimeWindow){.skey = INT64_MAX, .ekey = INT64_MAX};
  code = createSpecialDataBlock(STREAM_CLEAR, &pInfo->pUpdateDataRes);
  QUERY_CHECK_CODE(code, lino, _error);

  if (hasPrimaryKeyCol(pInfo)) {
    code = addPrimaryKeyCol(pInfo->pUpdateDataRes, pkType.type, pkType.bytes);
    QUERY_CHECK_CODE(code, lino, _error);

    pInfo->pkColType = pkType.type;
    pInfo->pkColLen = pkType.bytes;
  }

  pInfo->assignBlockUid = pTableScanNode->assignBlockUid;
  pInfo->partitionSup.needCalc = false;
  pInfo->igCheckUpdate = pTableScanNode->igCheckUpdate;
  pInfo->igExpired = pTableScanNode->igExpired;
  pInfo->twAggSup.maxTs = INT64_MIN;
  pInfo->pState = pTaskInfo->streamInfo.pState;
  pInfo->stateStore = pTaskInfo->storageAPI.stateStore;
  pInfo->readerFn = pTaskInfo->storageAPI.tqReaderFn;
  pInfo->pFillSup = NULL;

  code = createSpecialDataBlock(STREAM_CHECKPOINT, &pInfo->pCheckpointRes);
  QUERY_CHECK_CODE(code, lino, _error);

  // for stream
  if (pTaskInfo->streamInfo.pState) {
    void*   buff = NULL;
    int32_t len = 0;
    int32_t res = pAPI->stateStore.streamStateGetInfo(pTaskInfo->streamInfo.pState, STREAM_SCAN_OP_CHECKPOINT_NAME,
                                                      strlen(STREAM_SCAN_OP_CHECKPOINT_NAME), &buff, &len);
    if (res == TSDB_CODE_SUCCESS) {
      streamScanOperatorDecode(buff, len, pInfo);
      taosMemoryFree(buff);
    }
  }

  setOperatorInfo(pOperator, STREAM_SCAN_OP_NAME, QUERY_NODE_PHYSICAL_PLAN_STREAM_SCAN, false, OP_NOT_OPENED, pInfo,
                  pTaskInfo);
  pOperator->exprSupp.numOfExprs = taosArrayGetSize(pInfo->pRes->pDataBlock);

  __optr_fn_t nextFn = (pTaskInfo->execModel == OPTR_EXEC_MODEL_STREAM) ? doStreamScanNext : doQueueScanNext;
  pOperator->fpSet = createOperatorFpSet(optrDummyOpenFn, nextFn, NULL, destroyStreamScanOperatorInfo, optrDefaultBufFn,
                                         NULL, optrDefaultGetNextExtFn, NULL);
  setOperatorStreamStateFn(pOperator, streamScanReleaseState, streamScanReloadState);

  *pOptrInfo = pOperator;
  return code;

_error:
  if (pColIds != NULL) {
    taosArrayDestroy(pColIds);
  }

  if (pInfo != NULL) {
    destroyStreamScanOperatorInfo(pInfo);
  }

  if (pOperator != NULL) {
    pOperator->info = NULL;
    destroyOperator(pOperator);
  }
  pTaskInfo->code = code;
  return code;
}

static void doTagScanOneTable(SOperatorInfo* pOperator, const SSDataBlock* pRes, int32_t count, SMetaReader* mr,
                              SStorageAPI* pAPI) {
  int32_t        code = TSDB_CODE_SUCCESS;
  int32_t        lino = 0;
  SExecTaskInfo* pTaskInfo = pOperator->pTaskInfo;
  STagScanInfo*  pInfo = pOperator->info;
  SExprInfo*     pExprInfo = &pOperator->exprSupp.pExprInfo[0];

  STableKeyInfo* item = tableListGetInfo(pInfo->pTableListInfo, pInfo->curPos);
  if (!item) {
    qError("failed to get table meta, uid:0x%" PRIx64 ", code:%s, %s", item->uid, tstrerror(terrno),
           GET_TASKID(pTaskInfo));
    tDecoderClear(&(*mr).coder);
    pAPI->metaReaderFn.clearReader(mr);
    T_LONG_JMP(pTaskInfo->env, terrno);
  }

  code = pAPI->metaReaderFn.getTableEntryByUid(mr, item->uid);
  tDecoderClear(&(*mr).coder);
  if (code != TSDB_CODE_SUCCESS) {
    qError("failed to get table meta, uid:0x%" PRIx64 ", code:%s, %s", item->uid, tstrerror(terrno),
           GET_TASKID(pTaskInfo));
    pAPI->metaReaderFn.clearReader(mr);
    T_LONG_JMP(pTaskInfo->env, terrno);
  }

  char str[512];
  for (int32_t j = 0; j < pOperator->exprSupp.numOfExprs; ++j) {
    SColumnInfoData* pDst = taosArrayGet(pRes->pDataBlock, pExprInfo[j].base.resSchema.slotId);

    // refactor later
    if (FUNCTION_TYPE_TBNAME == pExprInfo[j].pExpr->_function.functionType) {
      STR_TO_VARSTR(str, (*mr).me.name);
      code = colDataSetVal(pDst, (count), str, false);
      QUERY_CHECK_CODE(code, lino, _end);
    } else if (FUNCTION_TYPE_TBUID == pExprInfo[j].pExpr->_function.functionType) {
      code = colDataSetVal(pDst, (count), (char*)&(*mr).me.uid, false);
      QUERY_CHECK_CODE(code, lino, _end);
    } else if (FUNCTION_TYPE_VGID == pExprInfo[j].pExpr->_function.functionType) {
      code = colDataSetVal(pDst, (count), (char*)&pTaskInfo->id.vgId, false);
      QUERY_CHECK_CODE(code, lino, _end);
    } else {  // it is a tag value
      STagVal val = {0};
      val.cid = pExprInfo[j].base.pParam[0].pCol->colId;
      const char* p = pAPI->metaFn.extractTagVal((*mr).me.ctbEntry.pTags, pDst->info.type, &val);

      char* data = NULL;
      if (pDst->info.type != TSDB_DATA_TYPE_JSON && p != NULL) {
        data = tTagValToData((const STagVal*)p, false);
      } else {
        data = (char*)p;
      }
      code = colDataSetVal(pDst, (count), data,
                           (data == NULL) || (pDst->info.type == TSDB_DATA_TYPE_JSON && tTagIsJsonNull(data)));
      QUERY_CHECK_CODE(code, lino, _end);

      if (pDst->info.type != TSDB_DATA_TYPE_JSON && p != NULL && IS_VAR_DATA_TYPE(((const STagVal*)p)->type) &&
          data != NULL) {
        taosMemoryFree(data);
      }
    }
  }

_end:
  if (code != TSDB_CODE_SUCCESS) {
    qError("%s failed at line %d since %s", __func__, lino, tstrerror(code));
    pTaskInfo->code = code;
    T_LONG_JMP(pTaskInfo->env, code);
  }
}

static void tagScanFreeUidTag(void* p) {
  STUidTagInfo* pInfo = p;
  if (pInfo->pTagVal != NULL) {
    taosMemoryFree(pInfo->pTagVal);
  }
}

static int32_t tagScanCreateResultData(SDataType* pType, int32_t numOfRows, SScalarParam* pParam) {
  SColumnInfoData* pColumnData = taosMemoryCalloc(1, sizeof(SColumnInfoData));
  if (pColumnData == NULL) {
    terrno = TSDB_CODE_OUT_OF_MEMORY;
    return terrno;
  }

  pColumnData->info.type = pType->type;
  pColumnData->info.bytes = pType->bytes;
  pColumnData->info.scale = pType->scale;
  pColumnData->info.precision = pType->precision;

  int32_t code = colInfoDataEnsureCapacity(pColumnData, numOfRows, true);
  if (code != TSDB_CODE_SUCCESS) {
    terrno = code;
    taosMemoryFree(pColumnData);
    return terrno;
  }

  pParam->columnData = pColumnData;
  pParam->colAlloced = true;
  return TSDB_CODE_SUCCESS;
}

static EDealRes tagScanRewriteTagColumn(SNode** pNode, void* pContext) {
  int32_t                code = TSDB_CODE_SUCCESS;
  int32_t                lino = 0;
  STagScanFilterContext* pCtx = (STagScanFilterContext*)pContext;
  SColumnNode*           pSColumnNode = NULL;
  if (QUERY_NODE_COLUMN == nodeType((*pNode))) {
    pSColumnNode = *(SColumnNode**)pNode;
  } else if (QUERY_NODE_FUNCTION == nodeType((*pNode))) {
    SFunctionNode* pFuncNode = *(SFunctionNode**)(pNode);
    if (pFuncNode->funcType == FUNCTION_TYPE_TBNAME) {
      pSColumnNode = NULL;
      pCtx->code = nodesMakeNode(QUERY_NODE_COLUMN, (SNode**)&pSColumnNode);
      if (NULL == pSColumnNode) {
        return DEAL_RES_ERROR;
      }
      pSColumnNode->colId = -1;
      pSColumnNode->colType = COLUMN_TYPE_TBNAME;
      pSColumnNode->node.resType.type = TSDB_DATA_TYPE_VARCHAR;
      pSColumnNode->node.resType.bytes = TSDB_TABLE_FNAME_LEN - 1 + VARSTR_HEADER_SIZE;
      nodesDestroyNode(*pNode);
      *pNode = (SNode*)pSColumnNode;
    } else {
      return DEAL_RES_CONTINUE;
    }
  } else {
    return DEAL_RES_CONTINUE;
  }

  void* data = taosHashGet(pCtx->colHash, &pSColumnNode->colId, sizeof(pSColumnNode->colId));
  if (!data) {
    code = taosHashPut(pCtx->colHash, &pSColumnNode->colId, sizeof(pSColumnNode->colId), pNode, sizeof((*pNode)));
    if (code == TSDB_CODE_DUP_KEY) {
      code = TSDB_CODE_SUCCESS;
    }
    QUERY_CHECK_CODE(code, lino, _end);
    pSColumnNode->slotId = pCtx->index++;
    SColumnInfo cInfo = {.colId = pSColumnNode->colId,
                         .type = pSColumnNode->node.resType.type,
                         .bytes = pSColumnNode->node.resType.bytes};
    void*       tmp = taosArrayPush(pCtx->cInfoList, &cInfo);
    QUERY_CHECK_NULL(tmp, code, lino, _end, terrno);
  } else {
    SColumnNode* col = *(SColumnNode**)data;
    pSColumnNode->slotId = col->slotId;
  }

_end:
  if (code != TSDB_CODE_SUCCESS) {
    qError("%s failed at line %d since %s", __func__, lino, tstrerror(code));
    return DEAL_RES_ERROR;
  }
  return DEAL_RES_CONTINUE;
}

static int32_t tagScanFilterByTagCond(SArray* aUidTags, SNode* pTagCond, SArray* aFilterIdxs, void* pVnode,
                                      SStorageAPI* pAPI, STagScanInfo* pInfo) {
  int32_t code = TSDB_CODE_SUCCESS;
  int32_t lino = 0;
  int32_t numOfTables = taosArrayGetSize(aUidTags);
  SArray* pBlockList = NULL;

  SSDataBlock* pResBlock = createTagValBlockForFilter(pInfo->filterCtx.cInfoList, numOfTables, aUidTags, pVnode, pAPI);
  QUERY_CHECK_NULL(pResBlock, code, lino, _end, terrno);

  pBlockList = taosArrayInit(1, POINTER_BYTES);
  QUERY_CHECK_NULL(pBlockList, code, lino, _end, terrno);

  void* tmp = taosArrayPush(pBlockList, &pResBlock);
  QUERY_CHECK_NULL(tmp, code, lino, _end, terrno);

  SDataType type = {.type = TSDB_DATA_TYPE_BOOL, .bytes = sizeof(bool)};

  SScalarParam output = {0};
  code = tagScanCreateResultData(&type, numOfTables, &output);
  QUERY_CHECK_CODE(code, lino, _end);

  code = scalarCalculate(pTagCond, pBlockList, &output);
  QUERY_CHECK_CODE(code, lino, _end);

  bool* result = (bool*)output.columnData->pData;
  for (int32_t i = 0; i < numOfTables; ++i) {
    if (result[i]) {
      void* tmp = taosArrayPush(aFilterIdxs, &i);
      QUERY_CHECK_NULL(tmp, code, lino, _end, terrno);
    }
  }

  colDataDestroy(output.columnData);
  taosMemoryFreeClear(output.columnData);

_end:
  blockDataDestroy(pResBlock);
  taosArrayDestroy(pBlockList);
  if (code != TSDB_CODE_SUCCESS) {
    qError("%s failed at line %d since %s", __func__, lino, tstrerror(code));
  }
  return code;
}

static int32_t tagScanFillOneCellWithTag(SOperatorInfo* pOperator, const STUidTagInfo* pUidTagInfo,
                                         SExprInfo* pExprInfo, SColumnInfoData* pColInfo, int rowIndex,
                                         const SStorageAPI* pAPI, void* pVnode) {
  int32_t code = TSDB_CODE_SUCCESS;
  int32_t lino = 0;
  if (QUERY_NODE_FUNCTION == pExprInfo->pExpr->nodeType) {
    if (FUNCTION_TYPE_TBNAME == pExprInfo->pExpr->_function.functionType) {  // tbname
      char str[TSDB_TABLE_FNAME_LEN + VARSTR_HEADER_SIZE] = {0};
      STR_TO_VARSTR(str, "ctbidx");

      code = colDataSetVal(pColInfo, rowIndex, str, false);
      QUERY_CHECK_CODE(code, lino, _end);
    } else if (FUNCTION_TYPE_TBUID == pExprInfo->pExpr->_function.functionType) {
      code = colDataSetVal(pColInfo, rowIndex, (char*)&pUidTagInfo->uid, false);
      QUERY_CHECK_CODE(code, lino, _end);
    } else if (FUNCTION_TYPE_VGID == pExprInfo->pExpr->_function.functionType) {
      code = colDataSetVal(pColInfo, rowIndex, (char*)&pOperator->pTaskInfo->id.vgId, false);
      QUERY_CHECK_CODE(code, lino, _end);
    }
  } else {
    STagVal tagVal = {0};
    tagVal.cid = pExprInfo->base.pParam[0].pCol->colId;
    if (pUidTagInfo->pTagVal == NULL) {
      colDataSetNULL(pColInfo, rowIndex);
    } else {
      const char* p = pAPI->metaFn.extractTagVal(pUidTagInfo->pTagVal, pColInfo->info.type, &tagVal);

      if (p == NULL || (pColInfo->info.type == TSDB_DATA_TYPE_JSON && ((STag*)p)->nTag == 0)) {
        colDataSetNULL(pColInfo, rowIndex);
      } else if (pColInfo->info.type == TSDB_DATA_TYPE_JSON) {
        code = colDataSetVal(pColInfo, rowIndex, p, false);
        QUERY_CHECK_CODE(code, lino, _end);
      } else if (IS_VAR_DATA_TYPE(pColInfo->info.type)) {
        char* tmp = taosMemoryMalloc(tagVal.nData + VARSTR_HEADER_SIZE + 1);
        QUERY_CHECK_NULL(tmp, code, lino, _end, terrno);

        varDataSetLen(tmp, tagVal.nData);
        memcpy(tmp + VARSTR_HEADER_SIZE, tagVal.pData, tagVal.nData);
        code = colDataSetVal(pColInfo, rowIndex, tmp, false);
        taosMemoryFree(tmp);
        QUERY_CHECK_CODE(code, lino, _end);
      } else {
        code = colDataSetVal(pColInfo, rowIndex, (const char*)&tagVal.i64, false);
        QUERY_CHECK_CODE(code, lino, _end);
      }
    }
  }

_end:
  if (code != TSDB_CODE_SUCCESS) {
    qError("%s failed at line %d since %s", __func__, lino, tstrerror(code));
  }
  return code;
}

static int32_t tagScanFillResultBlock(SOperatorInfo* pOperator, SSDataBlock* pRes, SArray* aUidTags,
                                      SArray* aFilterIdxs, bool ignoreFilterIdx, SStorageAPI* pAPI) {
  int32_t       code = TSDB_CODE_SUCCESS;
  int32_t       lino = 0;
  STagScanInfo* pInfo = pOperator->info;
  SExprInfo*    pExprInfo = &pOperator->exprSupp.pExprInfo[0];
  if (!ignoreFilterIdx) {
    size_t szTables = taosArrayGetSize(aFilterIdxs);
    for (int i = 0; i < szTables; ++i) {
      int32_t       idx = *(int32_t*)taosArrayGet(aFilterIdxs, i);
      STUidTagInfo* pUidTagInfo = taosArrayGet(aUidTags, idx);
      QUERY_CHECK_NULL(pUidTagInfo, code, lino, _end, terrno);
      for (int32_t j = 0; j < pOperator->exprSupp.numOfExprs; ++j) {
        SColumnInfoData* pDst = taosArrayGet(pRes->pDataBlock, pExprInfo[j].base.resSchema.slotId);
        QUERY_CHECK_NULL(pDst, code, lino, _end, terrno);
        code = tagScanFillOneCellWithTag(pOperator, pUidTagInfo, &pExprInfo[j], pDst, i, pAPI, pInfo->readHandle.vnode);
      }
    }
  } else {
    size_t szTables = taosArrayGetSize(aUidTags);
    for (int i = 0; i < szTables; ++i) {
      STUidTagInfo* pUidTagInfo = taosArrayGet(aUidTags, i);
      QUERY_CHECK_NULL(pUidTagInfo, code, lino, _end, terrno);
      for (int32_t j = 0; j < pOperator->exprSupp.numOfExprs; ++j) {
        SColumnInfoData* pDst = taosArrayGet(pRes->pDataBlock, pExprInfo[j].base.resSchema.slotId);
        QUERY_CHECK_NULL(pDst, code, lino, _end, terrno);
        code = tagScanFillOneCellWithTag(pOperator, pUidTagInfo, &pExprInfo[j], pDst, i, pAPI, pInfo->readHandle.vnode);
      }
    }
  }

_end:
  if (code != TSDB_CODE_SUCCESS) {
    qError("%s failed at line %d since %s", __func__, lino, tstrerror(code));
  }
  return code;
}

static int32_t doTagScanFromCtbIdxNext(SOperatorInfo* pOperator, SSDataBlock** ppRes) {
  if (pOperator->status == OP_EXEC_DONE) {
    (*ppRes) = NULL;
    return TSDB_CODE_SUCCESS;
  }
  int32_t        code = TSDB_CODE_SUCCESS;
  int32_t        lino = 0;
  SExecTaskInfo* pTaskInfo = pOperator->pTaskInfo;
  SStorageAPI*   pAPI = &pTaskInfo->storageAPI;

  STagScanInfo* pInfo = pOperator->info;
  SSDataBlock*  pRes = pInfo->pRes;
  blockDataCleanup(pRes);

  if (pInfo->pCtbCursor == NULL) {
    pInfo->pCtbCursor = pAPI->metaFn.openCtbCursor(pInfo->readHandle.vnode, pInfo->suid, 1);
    QUERY_CHECK_NULL(pInfo->pCtbCursor, code, lino, _end, terrno);
  } else {
    code = pAPI->metaFn.resumeCtbCursor(pInfo->pCtbCursor, 0);
    QUERY_CHECK_CODE(code, lino, _end);
  }

  SArray* aUidTags = pInfo->aUidTags;
  SArray* aFilterIdxs = pInfo->aFilterIdxs;
  int32_t count = 0;
  bool    ctbCursorFinished = false;
  while (1) {
    taosArrayClearEx(aUidTags, tagScanFreeUidTag);
    taosArrayClear(aFilterIdxs);

    int32_t numTables = 0;
    while (numTables < pOperator->resultInfo.capacity) {
      SMCtbCursor* pCur = pInfo->pCtbCursor;
      tb_uid_t     uid = pAPI->metaFn.ctbCursorNext(pInfo->pCtbCursor);
      if (uid == 0) {
        ctbCursorFinished = true;
        break;
      }
      STUidTagInfo info = {.uid = uid, .pTagVal = pCur->pVal};
      info.pTagVal = taosMemoryMalloc(pCur->vLen);
      QUERY_CHECK_NULL(info.pTagVal, code, lino, _end, terrno);

      memcpy(info.pTagVal, pCur->pVal, pCur->vLen);
      void* tmp = taosArrayPush(aUidTags, &info);
      QUERY_CHECK_NULL(tmp, code, lino, _end, terrno);
      ++numTables;
    }

    if (numTables == 0) {
      break;
    }
    bool ignoreFilterIdx = true;
    if (pInfo->pTagCond != NULL) {
      ignoreFilterIdx = false;
      code = tagScanFilterByTagCond(aUidTags, pInfo->pTagCond, aFilterIdxs, pInfo->readHandle.vnode, pAPI, pInfo);
      QUERY_CHECK_CODE(code, lino, _end);
    } else {
      ignoreFilterIdx = true;
    }

    code = tagScanFillResultBlock(pOperator, pRes, aUidTags, aFilterIdxs, ignoreFilterIdx, pAPI);
    QUERY_CHECK_CODE(code, lino, _end);

    count = ignoreFilterIdx ? taosArrayGetSize(aUidTags) : taosArrayGetSize(aFilterIdxs);

    if (count != 0) {
      break;
    }
  }

  if (count > 0) {
    pAPI->metaFn.pauseCtbCursor(pInfo->pCtbCursor);
  }
  if (count == 0 || ctbCursorFinished) {
    pAPI->metaFn.closeCtbCursor(pInfo->pCtbCursor);
    pInfo->pCtbCursor = NULL;
    setOperatorCompleted(pOperator);
  }
  pRes->info.rows = count;

  bool bLimitReached = applyLimitOffset(&pInfo->limitInfo, pRes, pTaskInfo);
  if (bLimitReached) {
    setOperatorCompleted(pOperator);
  }

_end:
  if (code != TSDB_CODE_SUCCESS) {
    qError("%s failed at line %d since %s", __func__, lino, tstrerror(code));
    pTaskInfo->code = code;
    T_LONG_JMP(pTaskInfo->env, code);
  }
  pOperator->resultInfo.totalRows += pRes->info.rows;
  (*ppRes) = (pRes->info.rows == 0) ? NULL : pInfo->pRes;
  return code;
}

static SSDataBlock* doTagScanFromCtbIdx(SOperatorInfo* pOperator) {
  SSDataBlock* pRes = NULL;
  int32_t      code = doTagScanFromCtbIdxNext(pOperator, &pRes);
  return pRes;
}

static int32_t doTagScanFromMetaEntryNext(SOperatorInfo* pOperator, SSDataBlock** ppRes) {
  int32_t code = TSDB_CODE_SUCCESS;
  if (pOperator->status == OP_EXEC_DONE) {
    (*ppRes) = NULL;
    return code;
  }

  SExecTaskInfo* pTaskInfo = pOperator->pTaskInfo;
  SStorageAPI*   pAPI = &pTaskInfo->storageAPI;

  STagScanInfo* pInfo = pOperator->info;
  SExprInfo*    pExprInfo = &pOperator->exprSupp.pExprInfo[0];
  SSDataBlock*  pRes = pInfo->pRes;
  blockDataCleanup(pRes);

  int32_t size = 0;
  code = tableListGetSize(pInfo->pTableListInfo, &size);
  if (code != TSDB_CODE_SUCCESS) {
    qError("%s failed at line %d since %s", __func__, __LINE__, tstrerror(code));
    return code;
  }

  if (size == 0) {
    setTaskStatus(pTaskInfo, TASK_COMPLETED);
    (*ppRes) = NULL;
    return code;
  }

  char        str[512] = {0};
  int32_t     count = 0;
  SMetaReader mr = {0};
  pAPI->metaReaderFn.initReader(&mr, pInfo->readHandle.vnode, META_READER_LOCK, &pAPI->metaFn);

  while (pInfo->curPos < size && count < pOperator->resultInfo.capacity) {
    doTagScanOneTable(pOperator, pRes, count, &mr, &pTaskInfo->storageAPI);
    ++count;
    if (++pInfo->curPos >= size) {
      setOperatorCompleted(pOperator);
    }
  }
  pRes->info.rows = count;

  pAPI->metaReaderFn.clearReader(&mr);
  bool bLimitReached = applyLimitOffset(&pInfo->limitInfo, pRes, pTaskInfo);
  if (bLimitReached) {
    setOperatorCompleted(pOperator);
  }
  // qDebug("QInfo:0x%"PRIx64" create tag values results completed, rows:%d", GET_TASKID(pRuntimeEnv), count);
  if (pOperator->status == OP_EXEC_DONE) {
    setTaskStatus(pTaskInfo, TASK_COMPLETED);
  }

  pOperator->resultInfo.totalRows += pRes->info.rows;

  (*ppRes) = (pRes->info.rows == 0) ? NULL : pInfo->pRes;
  return code;
}

static SSDataBlock* doTagScanFromMetaEntry(SOperatorInfo* pOperator) {
  SSDataBlock* pRes = NULL;
  int32_t      code = doTagScanFromMetaEntryNext(pOperator, &pRes);
  return pRes;
}

static void destroyTagScanOperatorInfo(void* param) {
  STagScanInfo* pInfo = (STagScanInfo*)param;
  if (pInfo->pCtbCursor != NULL && pInfo->pStorageAPI != NULL) {
    pInfo->pStorageAPI->metaFn.closeCtbCursor(pInfo->pCtbCursor);
  }
  taosHashCleanup(pInfo->filterCtx.colHash);
  taosArrayDestroy(pInfo->filterCtx.cInfoList);
  taosArrayDestroy(pInfo->aFilterIdxs);
  taosArrayDestroyEx(pInfo->aUidTags, tagScanFreeUidTag);

  blockDataDestroy(pInfo->pRes);
  taosArrayDestroy(pInfo->matchInfo.pList);
  tableListDestroy(pInfo->pTableListInfo);

  pInfo->pRes = NULL;
  pInfo->pTableListInfo = NULL;
  taosMemoryFreeClear(param);
}

int32_t createTagScanOperatorInfo(SReadHandle* pReadHandle, STagScanPhysiNode* pTagScanNode,
                                  STableListInfo* pTableListInfo, SNode* pTagCond, SNode* pTagIndexCond,
                                  SExecTaskInfo* pTaskInfo, SOperatorInfo** pOptrInfo) {
  QRY_OPTR_CHECK(pOptrInfo);

  int32_t         code = TSDB_CODE_SUCCESS;
  int32_t         lino = 0;
  SScanPhysiNode* pPhyNode = (SScanPhysiNode*)pTagScanNode;
  STagScanInfo*   pInfo = taosMemoryCalloc(1, sizeof(STagScanInfo));
  SOperatorInfo*  pOperator = taosMemoryCalloc(1, sizeof(SOperatorInfo));
  if (pInfo == NULL || pOperator == NULL) {
    code = TSDB_CODE_OUT_OF_MEMORY;
    goto _error;
  }

  SDataBlockDescNode* pDescNode = pPhyNode->node.pOutputDataBlockDesc;

  int32_t    numOfExprs = 0;
  SExprInfo* pExprInfo = NULL;

  code = createExprInfo(pPhyNode->pScanPseudoCols, NULL, &pExprInfo, &numOfExprs);
  QUERY_CHECK_CODE(code, lino, _error);

  code = initExprSupp(&pOperator->exprSupp, pExprInfo, numOfExprs, &pTaskInfo->storageAPI.functionStore);
  QUERY_CHECK_CODE(code, lino, _error);

  int32_t num = 0;
  code = extractColMatchInfo(pPhyNode->pScanPseudoCols, pDescNode, &num, COL_MATCH_FROM_COL_ID, &pInfo->matchInfo);
  QUERY_CHECK_CODE(code, lino, _error);

  pInfo->pTagCond = pTagCond;
  pInfo->pTagIndexCond = pTagIndexCond;
  pInfo->suid = pPhyNode->suid;
  pInfo->pStorageAPI = &pTaskInfo->storageAPI;

  pInfo->pTableListInfo = pTableListInfo;
  pInfo->pRes = createDataBlockFromDescNode(pDescNode);
  QUERY_CHECK_NULL(pInfo->pRes, code, lino, _error, terrno);

  pInfo->readHandle = *pReadHandle;
  pInfo->curPos = 0;

  initLimitInfo(pPhyNode->node.pLimit, pPhyNode->node.pSlimit, &pInfo->limitInfo);
  setOperatorInfo(pOperator, "TagScanOperator", QUERY_NODE_PHYSICAL_PLAN_TAG_SCAN, false, OP_NOT_OPENED, pInfo,
                  pTaskInfo);
  initResultSizeInfo(&pOperator->resultInfo, 4096);
  code = blockDataEnsureCapacity(pInfo->pRes, pOperator->resultInfo.capacity);
  QUERY_CHECK_CODE(code, lino, _error);

  if (pTagScanNode->onlyMetaCtbIdx) {
    pInfo->aUidTags = taosArrayInit(pOperator->resultInfo.capacity, sizeof(STUidTagInfo));
    QUERY_CHECK_NULL(pInfo->aUidTags, code, lino, _error, terrno);

    pInfo->aFilterIdxs = taosArrayInit(pOperator->resultInfo.capacity, sizeof(int32_t));
    QUERY_CHECK_NULL(pInfo->aFilterIdxs, code, lino, _error, terrno);

    pInfo->filterCtx.colHash =
        taosHashInit(4, taosGetDefaultHashFunction(TSDB_DATA_TYPE_SMALLINT), false, HASH_NO_LOCK);
    QUERY_CHECK_NULL(pInfo->filterCtx.colHash, code, lino, _error, terrno);

    pInfo->filterCtx.cInfoList = taosArrayInit(4, sizeof(SColumnInfo));
    QUERY_CHECK_NULL(pInfo->filterCtx.cInfoList, code, lino, _error, terrno);

    if (pInfo->pTagCond != NULL) {
      nodesRewriteExprPostOrder(&pTagCond, tagScanRewriteTagColumn, (void*)&pInfo->filterCtx);
    }
  }
<<<<<<< HEAD
  // TODO wjm check pInfo->filterCtx.code
  __optr_fn_t tagScanNextFn = (pTagScanNode->onlyMetaCtbIdx) ? doTagScanFromCtbIdx : doTagScanFromMetaEntry;
=======
  //TODO wjm check pInfo->filterCtx.code
  __optr_fn_t tagScanNextFn = (pTagScanNode->onlyMetaCtbIdx) ? doTagScanFromCtbIdxNext : doTagScanFromMetaEntryNext;
>>>>>>> edc9f51a
  pOperator->fpSet = createOperatorFpSet(optrDummyOpenFn, tagScanNextFn, NULL, destroyTagScanOperatorInfo,
                                         optrDefaultBufFn, NULL, optrDefaultGetNextExtFn, NULL);
  *pOptrInfo = pOperator;
  return code;

_error:
  if (pInfo) {
    pInfo->pTableListInfo = NULL;
  }

  if (pInfo != NULL) destroyTagScanOperatorInfo(pInfo);
  if (pOperator != NULL) {
    pOperator->info = NULL;
    destroyOperator(pOperator);
  }
  return code;
}

// table merge scan operator

static int32_t subTblRowCompareTsFn(const void* pLeft, const void* pRight, void* param) {
  int32_t                 left = *(int32_t*)pLeft;
  int32_t                 right = *(int32_t*)pRight;
  STmsSubTablesMergeInfo* pInfo = (STmsSubTablesMergeInfo*)param;

  int32_t leftIdx = pInfo->aInputs[left].rowIdx;
  int32_t rightIdx = pInfo->aInputs[right].rowIdx;

  if (leftIdx == -1) {
    return 1;
  } else if (rightIdx == -1) {
    return -1;
  }

  int64_t leftTs = pInfo->aInputs[left].aTs[leftIdx];
  int64_t rightTs = pInfo->aInputs[right].aTs[rightIdx];
  int32_t ret = leftTs > rightTs ? 1 : ((leftTs < rightTs) ? -1 : 0);
  if (pInfo->pTsOrderInfo->order == TSDB_ORDER_DESC) {
    ret = -1 * ret;
  }
  return ret;
}

static int32_t subTblRowCompareTsPkFn(const void* pLeft, const void* pRight, void* param) {
  int32_t                 left = *(int32_t*)pLeft;
  int32_t                 right = *(int32_t*)pRight;
  STmsSubTablesMergeInfo* pInfo = (STmsSubTablesMergeInfo*)param;

  int32_t leftIdx = pInfo->aInputs[left].rowIdx;
  int32_t rightIdx = pInfo->aInputs[right].rowIdx;

  if (leftIdx == -1) {
    return 1;
  } else if (rightIdx == -1) {
    return -1;
  }

  int64_t leftTs = pInfo->aInputs[left].aTs[leftIdx];
  int64_t rightTs = pInfo->aInputs[right].aTs[rightIdx];
  int32_t ret = leftTs > rightTs ? 1 : ((leftTs < rightTs) ? -1 : 0);
  if (pInfo->pTsOrderInfo->order == TSDB_ORDER_DESC) {
    ret = -1 * ret;
  }
  if (ret == 0 && pInfo->pPkOrderInfo) {
    ret = tsortComparBlockCell(pInfo->aInputs[left].pInputBlock, pInfo->aInputs[right].pInputBlock, leftIdx, rightIdx,
                               pInfo->pPkOrderInfo);
  }
  return ret;
}

int32_t dumpQueryTableCond(const SQueryTableDataCond* src, SQueryTableDataCond* dst) {
  int32_t code = TSDB_CODE_SUCCESS;
  int32_t lino = 0;
  memcpy((void*)dst, (void*)src, sizeof(SQueryTableDataCond));
  dst->colList = taosMemoryCalloc(src->numOfCols, sizeof(SColumnInfo));
  QUERY_CHECK_NULL(dst->colList, code, lino, _end, terrno);
  for (int i = 0; i < src->numOfCols; i++) {
    dst->colList[i] = src->colList[i];
  }

_end:
  if (code != TSDB_CODE_SUCCESS) {
    qError("%s failed at line %d since %s", __func__, lino, tstrerror(code));
  }
  return code;
}

static int32_t fetchNextSubTableBlockFromReader(SOperatorInfo* pOperator, STmsSubTableInput* pInput,
                                                bool* pSubTableHasBlock) {
  int32_t code = 0;

  STableMergeScanInfo*    pInfo = pOperator->info;
  SReadHandle*            pHandle = &pInfo->base.readHandle;
  STmsSubTablesMergeInfo* pSubTblsInfo = pInfo->pSubTablesMergeInfo;
  SExecTaskInfo*          pTaskInfo = pOperator->pTaskInfo;
  const SStorageAPI*      pAPI = &pTaskInfo->storageAPI;

  blockDataCleanup(pInput->pReaderBlock);
  if (!pInput->bInMemReader) {
    code = pAPI->tsdReader.tsdReaderOpen(pHandle->vnode, &pInput->tblCond, pInput->pKeyInfo, 1, pInput->pReaderBlock,
                                         (void**)&pInput->pReader, GET_TASKID(pTaskInfo), NULL);
    if (code != 0) {
      T_LONG_JMP(pTaskInfo->env, code);
    }
  }

  pInfo->base.dataReader = pInput->pReader;

  while (true) {
    bool    hasNext = false;
    int32_t code = pAPI->tsdReader.tsdNextDataBlock(pInfo->base.dataReader, &hasNext);
    if (code != 0) {
      pAPI->tsdReader.tsdReaderReleaseDataBlock(pInfo->base.dataReader);
      pInfo->base.dataReader = NULL;
      T_LONG_JMP(pTaskInfo->env, code);
    }
    if (!hasNext || isTaskKilled(pTaskInfo)) {
      if (isTaskKilled(pTaskInfo)) {
        pAPI->tsdReader.tsdReaderReleaseDataBlock(pInfo->base.dataReader);
        pInfo->base.dataReader = NULL;
        T_LONG_JMP(pTaskInfo->env, pTaskInfo->code);
      }
      *pSubTableHasBlock = false;
      break;
    }

    if (pInput->tblCond.order == TSDB_ORDER_ASC) {
      pInput->tblCond.twindows.skey = pInput->pReaderBlock->info.window.ekey + 1;
    } else {
      pInput->tblCond.twindows.ekey = pInput->pReaderBlock->info.window.skey - 1;
    }

    uint32_t status = 0;
    code = loadDataBlock(pOperator, &pInfo->base, pInput->pReaderBlock, &status);
    if (code != 0) {
      pInfo->base.dataReader = NULL;
      T_LONG_JMP(pTaskInfo->env, code);
    }
    if (status == FUNC_DATA_REQUIRED_ALL_FILTEROUT) {
      *pSubTableHasBlock = false;
      break;
    }
    if (status == FUNC_DATA_REQUIRED_FILTEROUT || pInput->pReaderBlock->info.rows == 0) {
      continue;
    }

    *pSubTableHasBlock = true;
    break;
  }

  if (*pSubTableHasBlock) {
    pInput->pReaderBlock->info.id.groupId =
        tableListGetTableGroupId(pInfo->base.pTableListInfo, pInput->pReaderBlock->info.id.uid);
    pOperator->resultInfo.totalRows += pInput->pReaderBlock->info.rows;
  }
  if (!pInput->bInMemReader || !*pSubTableHasBlock) {
    pAPI->tsdReader.tsdReaderClose(pInput->pReader);
    pInput->pReader = NULL;
  }

  pInfo->base.dataReader = NULL;
  return TSDB_CODE_SUCCESS;
}

static int32_t setGroupStartEndIndex(STableMergeScanInfo* pInfo) {
  pInfo->bGroupProcessed = false;

  int32_t numOfTables = 0;
  int32_t code = tableListGetSize(pInfo->base.pTableListInfo, &numOfTables);
  if (code != TSDB_CODE_SUCCESS) {
    qError("%s failed at line %d since %s", __func__, __LINE__, tstrerror(code));
    return code;
  }

  int32_t i = pInfo->tableStartIndex + 1;
  for (; i < numOfTables; ++i) {
    STableKeyInfo* tableKeyInfo = tableListGetInfo(pInfo->base.pTableListInfo, i);
    if (!tableKeyInfo) {
      qError("%s failed at line %d since %s", __func__, __LINE__, tstrerror(terrno));
      return terrno;
    }
    if (tableKeyInfo->groupId != pInfo->groupId) {
      break;
    }
  }
  pInfo->tableEndIndex = i - 1;
  return TSDB_CODE_SUCCESS;
}

static int32_t openSubTablesMergeSort(STmsSubTablesMergeInfo* pSubTblsInfo) {
  for (int32_t i = 0; i < pSubTblsInfo->numSubTables; ++i) {
    STmsSubTableInput* pInput = pSubTblsInfo->aInputs + i;
    if (pInput->rowIdx == -1) {
      continue;
    }

    if (pInput->type == SUB_TABLE_MEM_BLOCK) {
      pInput->rowIdx = 0;
      pInput->pageIdx = -1;
    }

    pInput->pInputBlock = (pInput->type == SUB_TABLE_MEM_BLOCK) ? pInput->pReaderBlock : pInput->pPageBlock;
    SColumnInfoData* col = taosArrayGet(pInput->pInputBlock->pDataBlock, pSubTblsInfo->pTsOrderInfo->slotId);
    if (!col) {
      qError("%s failed at line %d since %s", __func__, __LINE__, tstrerror(terrno));
      return terrno;
    }
    pInput->aTs = (int64_t*)col->pData;
  }

  __merge_compare_fn_t mergeCompareFn = (!pSubTblsInfo->pPkOrderInfo) ? subTblRowCompareTsFn : subTblRowCompareTsPkFn;
  return tMergeTreeCreate(&pSubTblsInfo->pTree, pSubTblsInfo->numSubTables, pSubTblsInfo, mergeCompareFn);
}

static int32_t initSubTablesMergeInfo(STableMergeScanInfo* pInfo) {
  int32_t code = setGroupStartEndIndex(pInfo);
  if (code != TSDB_CODE_SUCCESS) {
     qError("%s failed at line %d since %s", __func__, __LINE__, tstrerror(code));
    return code;
  }
  STmsSubTablesMergeInfo* pSubTblsInfo = taosMemoryCalloc(1, sizeof(STmsSubTablesMergeInfo));
  if (pSubTblsInfo == NULL) {
    return TSDB_CODE_OUT_OF_MEMORY;
  }
  pSubTblsInfo->pTsOrderInfo = taosArrayGet(pInfo->pSortInfo, 0);
  if (!pSubTblsInfo->pTsOrderInfo) {
    qError("%s failed at line %d since %s", __func__, __LINE__, tstrerror(terrno));
    return terrno;
  }
  if (taosArrayGetSize(pInfo->pSortInfo) == 2) {
    pSubTblsInfo->pPkOrderInfo = taosArrayGet(pInfo->pSortInfo, 1);
    if (!pSubTblsInfo->pPkOrderInfo) {
      qError("%s failed at line %d since %s", __func__, __LINE__, tstrerror(terrno));
      return terrno;
    }
  } else {
    pSubTblsInfo->pPkOrderInfo = NULL;
  }
  pSubTblsInfo->numSubTables = pInfo->tableEndIndex - pInfo->tableStartIndex + 1;
  pSubTblsInfo->aInputs = taosMemoryCalloc(pSubTblsInfo->numSubTables, sizeof(STmsSubTableInput));
  if (pSubTblsInfo->aInputs == NULL) {
    taosMemoryFree(pSubTblsInfo);
    return TSDB_CODE_OUT_OF_MEMORY;
  }
  int32_t bufPageSize = pInfo->bufPageSize;
  int32_t inMemSize = (pSubTblsInfo->numSubTables - pSubTblsInfo->numTableBlocksInMem) * bufPageSize;
  code =
      createDiskbasedBuf(&pSubTblsInfo->pBlocksBuf, pInfo->bufPageSize, inMemSize, "blocksExternalBuf", tsTempDir);
  if (code != TSDB_CODE_SUCCESS) {
    taosMemoryFree(pSubTblsInfo->aInputs);
    taosMemoryFree(pSubTblsInfo);
    return code;
  }
  pSubTblsInfo->numTableBlocksInMem = pSubTblsInfo->numSubTables;
  pSubTblsInfo->numInMemReaders = pSubTblsInfo->numSubTables;

  pInfo->pSubTablesMergeInfo = pSubTblsInfo;
  return TSDB_CODE_SUCCESS;
}

static int32_t initSubTableInputs(SOperatorInfo* pOperator, STableMergeScanInfo* pInfo) {
  int32_t        code = TSDB_CODE_SUCCESS;
  int32_t        lino = 0;
  SExecTaskInfo* pTaskInfo = pOperator->pTaskInfo;
  SReadHandle*   pHandle = &pInfo->base.readHandle;
  SStorageAPI*   pAPI = &pTaskInfo->storageAPI;

  STmsSubTablesMergeInfo* pSubTblsInfo = pInfo->pSubTablesMergeInfo;

  for (int32_t i = 0; i < pSubTblsInfo->numSubTables; ++i) {
    STmsSubTableInput* pInput = pSubTblsInfo->aInputs + i;
    pInput->type = SUB_TABLE_MEM_BLOCK;

    code = dumpQueryTableCond(&pInfo->base.cond, &pInput->tblCond);
    QUERY_CHECK_CODE(code, lino, _end);

    code = createOneDataBlock(pInfo->pResBlock, false, &pInput->pReaderBlock);
    QUERY_CHECK_CODE(code, lino, _end);

    code = createOneDataBlock(pInfo->pResBlock, false, &pInput->pPageBlock);
    QUERY_CHECK_CODE(code, lino, _end);

    STableKeyInfo* keyInfo = tableListGetInfo(pInfo->base.pTableListInfo, i + pInfo->tableStartIndex);
    pInput->pKeyInfo = keyInfo;

    if (isTaskKilled(pTaskInfo)) {
      T_LONG_JMP(pTaskInfo->env, pTaskInfo->code);
    }

    if (i + 1 < pSubTblsInfo->numInMemReaders) {
      code = pAPI->tsdReader.tsdReaderOpen(pHandle->vnode, &pInput->tblCond, keyInfo, 1, pInput->pReaderBlock,
                                           (void**)&pInput->pReader, GET_TASKID(pTaskInfo), NULL);
      QUERY_CHECK_CODE(code, lino, _end);
      pInput->bInMemReader = true;
    } else {
      pInput->pReader = NULL;
      pInput->bInMemReader = false;
    }
    bool hasNext = true;
    code = fetchNextSubTableBlockFromReader(pOperator, pInput, &hasNext);
    QUERY_CHECK_CODE(code, lino, _end);
    if (!hasNext) {
      pInput->rowIdx = -1;
      ++pSubTblsInfo->numSubTablesCompleted;
      continue;
    } else {
      pInput->rowIdx = 0;
      pInput->pageIdx = -1;
    }
  }

_end:
  if (code != TSDB_CODE_SUCCESS) {
    qError("%s failed at line %d since %s", __func__, lino, tstrerror(code));
  }
  return code;
}

static void adjustSubTableFromMemBlock(SOperatorInfo* pOperatorInfo, STmsSubTablesMergeInfo* pSubTblsInfo) {
  int32_t              code = TSDB_CODE_SUCCESS;
  int32_t              lino = 0;
  SExecTaskInfo*       pTaskInfo = pOperatorInfo->pTaskInfo;
  STableMergeScanInfo* pInfo = pOperatorInfo->info;
  STmsSubTableInput*   pInput = pSubTblsInfo->aInputs + tMergeTreeGetChosenIndex(pSubTblsInfo->pTree);
  bool                 hasNext = true;
  code = fetchNextSubTableBlockFromReader(pOperatorInfo, pInput, &hasNext);
  QUERY_CHECK_CODE(code, lino, _end);

  if (!hasNext) {
    pInput->rowIdx = -1;
    ++pSubTblsInfo->numSubTablesCompleted;
  } else {
    pInput->rowIdx = 0;
  }

_end:
  if (code != TSDB_CODE_SUCCESS) {
    qError("%s failed at line %d since %s", __func__, lino, tstrerror(code));
    pTaskInfo->code = code;
    T_LONG_JMP(pTaskInfo->env, code);
  }
}

static int32_t adjustSubTableForNextRow(SOperatorInfo* pOperatorInfo, STmsSubTablesMergeInfo* pSubTblsInfo) {
  STableMergeScanInfo* pInfo = pOperatorInfo->info;
  STmsSubTableInput*   pInput = pSubTblsInfo->aInputs + tMergeTreeGetChosenIndex(pSubTblsInfo->pTree);

  SSDataBlock* pInputBlock = (pInput->type == SUB_TABLE_MEM_BLOCK) ? pInput->pReaderBlock : pInput->pPageBlock;
  if (pInput->rowIdx < pInputBlock->info.rows - 1) {
    ++pInput->rowIdx;
  } else if (pInput->rowIdx == pInputBlock->info.rows - 1) {
    if (pInput->type == SUB_TABLE_MEM_BLOCK) {
      adjustSubTableFromMemBlock(pOperatorInfo, pSubTblsInfo);
    }
    if (pInput->rowIdx != -1) {
      SColumnInfoData* col = taosArrayGet(pInputBlock->pDataBlock, pSubTblsInfo->pTsOrderInfo->slotId);
      if (!col) {
        qError("%s failed at line %d since %s", __func__, __LINE__, tstrerror(terrno));
        return terrno;
      }
      pInput->pInputBlock = pInputBlock;
      pInput->aTs = (int64_t*)col->pData;
    }
  }

  return tMergeTreeAdjust(pSubTblsInfo->pTree, tMergeTreeGetAdjustIndex(pSubTblsInfo->pTree));
}

static int32_t appendChosenRowToDataBlock(STmsSubTablesMergeInfo* pSubTblsInfo, SSDataBlock* pBlock) {
  int32_t            code = TSDB_CODE_SUCCESS;
  int32_t            lino = 0;
  STmsSubTableInput* pInput = pSubTblsInfo->aInputs + tMergeTreeGetChosenIndex(pSubTblsInfo->pTree);
  SSDataBlock*       pInputBlock = (pInput->type == SUB_TABLE_MEM_BLOCK) ? pInput->pReaderBlock : pInput->pPageBlock;

  for (int32_t i = 0; i < taosArrayGetSize(pBlock->pDataBlock); ++i) {
    SColumnInfoData* pColInfo = taosArrayGet(pBlock->pDataBlock, i);
    QUERY_CHECK_NULL(pColInfo, code, lino, _end, terrno);

    SColumnInfoData* pSrcColInfo = taosArrayGet(pInputBlock->pDataBlock, i);
    QUERY_CHECK_NULL(pSrcColInfo, code, lino, _end, terrno);
    bool             isNull = colDataIsNull(pSrcColInfo, pInputBlock->info.rows, pInput->rowIdx, NULL);

    if (isNull) {
      code = colDataSetVal(pColInfo, pBlock->info.rows, NULL, true);
      QUERY_CHECK_CODE(code, lino, _end);
    } else {
      if (pSrcColInfo->pData != NULL) {
        char* pData = colDataGetData(pSrcColInfo, pInput->rowIdx);
        code = colDataSetVal(pColInfo, pBlock->info.rows, pData, false);
        QUERY_CHECK_CODE(code, lino, _end);
      }
    }
  }
  pBlock->info.dataLoad = 1;
  pBlock->info.scanFlag = pInputBlock->info.scanFlag;
  pBlock->info.rows += 1;

_end:
  if (code != TSDB_CODE_SUCCESS) {
    qError("%s failed at line %d since %s", __func__, lino, tstrerror(code));
  }
  return code;
}

static SSDataBlock* getSubTablesSortedBlock(SOperatorInfo* pOperator, SSDataBlock* pResBlock, int32_t capacity) {
  int32_t                 code = TSDB_CODE_SUCCESS;
  int32_t                 lino = 0;
  STableMergeScanInfo*    pInfo = pOperator->info;
  SExecTaskInfo*          pTaskInfo = pOperator->pTaskInfo;
  STmsSubTablesMergeInfo* pSubTblsInfo = pInfo->pSubTablesMergeInfo;

  blockDataCleanup(pResBlock);
  bool finished = false;
  while (true) {
    while (1) {
      if (pSubTblsInfo->numSubTablesCompleted >= pSubTblsInfo->numSubTables) {
        finished = true;
        break;
      }

      code = appendChosenRowToDataBlock(pSubTblsInfo, pResBlock);
      QUERY_CHECK_CODE(code, lino, _end);
      code = adjustSubTableForNextRow(pOperator, pSubTblsInfo);
      QUERY_CHECK_CODE(code, lino, _end);

      if (pResBlock->info.rows >= capacity) {
        break;
      }
    }

    if (isTaskKilled(pTaskInfo)) {
      T_LONG_JMP(pOperator->pTaskInfo->env, pTaskInfo->code);
    }

    bool limitReached = applyLimitOffset(&pInfo->limitInfo, pResBlock, pTaskInfo);
    if (finished || limitReached || pResBlock->info.rows > 0) {
      break;
    }
  }

_end:
  if (code != TSDB_CODE_SUCCESS) {
    qError("%s failed at line %d since %s", __func__, lino, tstrerror(code));
    pTaskInfo->code = code;
    T_LONG_JMP(pTaskInfo->env, code);
  }
  return (pResBlock->info.rows > 0) ? pResBlock : NULL;
}

static int32_t startSubTablesTableMergeScan(SOperatorInfo* pOperator) {
  int32_t              code = TSDB_CODE_SUCCESS;
  int32_t              lino = 0;
  STableMergeScanInfo* pInfo = pOperator->info;

  code = initSubTablesMergeInfo(pInfo);
  QUERY_CHECK_CODE(code, lino, _end);

  code = initSubTableInputs(pOperator, pInfo);
  QUERY_CHECK_CODE(code, lino, _end);

  code = openSubTablesMergeSort(pInfo->pSubTablesMergeInfo);
  QUERY_CHECK_CODE(code, lino, _end);

_end:
  if (code != TSDB_CODE_SUCCESS) {
    qError("%s failed at line %d since %s", __func__, lino, tstrerror(code));
  }
  return code;
}

static void stopSubTablesTableMergeScan(STableMergeScanInfo* pInfo) {
  STmsSubTablesMergeInfo* pSubTblsInfo = pInfo->pSubTablesMergeInfo;
  if (pSubTblsInfo != NULL) {
    tMergeTreeDestroy(&pSubTblsInfo->pTree);

    for (int32_t i = 0; i < pSubTblsInfo->numSubTables; ++i) {
      STmsSubTableInput* pInput = pSubTblsInfo->aInputs + i;
      taosMemoryFree(pInput->tblCond.colList);
      blockDataDestroy(pInput->pReaderBlock);
      blockDataDestroy(pInput->pPageBlock);
      taosArrayDestroy(pInput->aBlockPages);
      pInfo->base.readerAPI.tsdReaderClose(pInput->pReader);
      pInput->pReader = NULL;
    }

    destroyDiskbasedBuf(pSubTblsInfo->pBlocksBuf);
    taosMemoryFree(pSubTblsInfo->aInputs);

    taosMemoryFree(pSubTblsInfo);
    pInfo->pSubTablesMergeInfo = NULL;

    // taosMemoryTrim(0);
  }
}

int32_t doTableMergeScanParaSubTablesNext(SOperatorInfo* pOperator, SSDataBlock** ppRes) {
  if (pOperator->status == OP_EXEC_DONE) {
    (*ppRes) = NULL;
    return TSDB_CODE_SUCCESS;
  }

  SExecTaskInfo*       pTaskInfo = pOperator->pTaskInfo;
  STableMergeScanInfo* pInfo = pOperator->info;

  int32_t lino = 0;
  int32_t code = pOperator->fpSet._openFn(pOperator);
  if (code != TSDB_CODE_SUCCESS) {
    T_LONG_JMP(pTaskInfo->env, code);
  }

  int64_t st = taosGetTimestampUs();

  int32_t tableListSize = 0;
  code = tableListGetSize(pInfo->base.pTableListInfo, &tableListSize);
  QUERY_CHECK_CODE(code, lino, _end);

  if (!pInfo->hasGroupId) {
    pInfo->hasGroupId = true;

    if (tableListSize == 0) {
      setOperatorCompleted(pOperator);
      (*ppRes) = NULL;
      return code;
    }
    pInfo->tableStartIndex = 0;
    STableKeyInfo* pTmpGpId = (STableKeyInfo*)tableListGetInfo(pInfo->base.pTableListInfo, pInfo->tableStartIndex);
    QUERY_CHECK_NULL(pTmpGpId, code, lino, _end, terrno);
    pInfo->groupId = pTmpGpId->groupId;
    code = startSubTablesTableMergeScan(pOperator);
    QUERY_CHECK_CODE(code, lino, _end);
  }

  SSDataBlock* pBlock = NULL;
  while (pInfo->tableStartIndex < tableListSize) {
    if (isTaskKilled(pTaskInfo)) {
      T_LONG_JMP(pTaskInfo->env, pTaskInfo->code);
    }

    pBlock = getSubTablesSortedBlock(pOperator, pInfo->pResBlock, pOperator->resultInfo.capacity);
    if (pBlock == NULL && !pInfo->bGroupProcessed && pInfo->needCountEmptyTable) {
      STableKeyInfo* tbInfo = tableListGetInfo(pInfo->base.pTableListInfo, pInfo->tableStartIndex);
      QUERY_CHECK_NULL(tbInfo, code, lino, _end, terrno);
      pBlock = getOneRowResultBlock(pTaskInfo, &pInfo->base, pInfo->pResBlock, tbInfo);
    }
    if (pBlock != NULL) {
      pBlock->info.id.groupId = pInfo->groupId;
      pOperator->resultInfo.totalRows += pBlock->info.rows;
      pInfo->bGroupProcessed = true;
      break;
    } else {
      // Data of this group are all dumped, let's try the next group
      stopSubTablesTableMergeScan(pInfo);
      if (pInfo->tableEndIndex >= tableListSize - 1) {
        setOperatorCompleted(pOperator);
        break;
      }

      pInfo->tableStartIndex = pInfo->tableEndIndex + 1;
      STableKeyInfo* pTmpGpId = tableListGetInfo(pInfo->base.pTableListInfo, pInfo->tableStartIndex);
      QUERY_CHECK_NULL(pTmpGpId, code, lino, _end, terrno);

      pInfo->groupId = pTmpGpId->groupId;
      code = startSubTablesTableMergeScan(pOperator);
      QUERY_CHECK_CODE(code, lino, _end);
      resetLimitInfoForNextGroup(&pInfo->limitInfo);
    }
  }

  pOperator->cost.totalCost += (taosGetTimestampUs() - st) / 1000.0;

_end:
  if (code != TSDB_CODE_SUCCESS) {
    qError("%s failed at line %d since %s", __func__, lino, tstrerror(code));
    pTaskInfo->code = code;
    T_LONG_JMP(pTaskInfo->env, code);
  }
  (*ppRes) = pBlock;
  return code;
}

static SSDataBlock* doTableMergeScanParaSubTables(SOperatorInfo* pOperator) {
  SSDataBlock* pRes = NULL;
  int32_t      code = doTableMergeScanParaSubTablesNext(pOperator, &pRes);
  return pRes;
}

static void tableMergeScanDoSkipTable(uint64_t uid, void* pTableMergeOpInfo) {
  int32_t              code = TSDB_CODE_SUCCESS;
  int32_t              lino = 0;
  SOperatorInfo*       pOperator = (SOperatorInfo*)pTableMergeOpInfo;
  STableMergeScanInfo* pInfo = pOperator->info;
  SExecTaskInfo*       pTaskInfo = pOperator->pTaskInfo;

  if (pInfo->mSkipTables == NULL) {
    pInfo->mSkipTables = taosHashInit(pInfo->tableEndIndex - pInfo->tableStartIndex + 1,
                                      taosGetDefaultHashFunction(TSDB_DATA_TYPE_UBIGINT), false, HASH_NO_LOCK);
    QUERY_CHECK_NULL(pInfo->mSkipTables, code, lino, _end, terrno);
  }
  int bSkip = 1;
  if (pInfo->mSkipTables != NULL) {
    code = taosHashPut(pInfo->mSkipTables, &uid, sizeof(uid), &bSkip, sizeof(bSkip));
    if (code == TSDB_CODE_DUP_KEY) {
      code = TSDB_CODE_SUCCESS;
    }
    QUERY_CHECK_CODE(code, lino, _end);
  }

_end:
  if (code != TSDB_CODE_SUCCESS) {
    qError("%s failed at line %d since %s", __func__, lino, tstrerror(code));
    pTaskInfo->code = code;
    T_LONG_JMP(pTaskInfo->env, code);
  }
}

static void doGetBlockForTableMergeScan(SOperatorInfo* pOperator, bool* pFinished, bool* pSkipped) {
  STableMergeScanInfo* pInfo = pOperator->info;
  SExecTaskInfo*       pTaskInfo = pOperator->pTaskInfo;
  SStorageAPI*         pAPI = &pTaskInfo->storageAPI;
  SSDataBlock*         pBlock = pInfo->pReaderBlock;
  int32_t              code = 0;
  bool                 hasNext = false;
  STsdbReader*         reader = pInfo->base.dataReader;

  code = pAPI->tsdReader.tsdNextDataBlock(reader, &hasNext);
  if (code != 0) {
    pAPI->tsdReader.tsdReaderReleaseDataBlock(reader);
    qError("table merge scan fetch next data block error code: %d, %s", code, GET_TASKID(pTaskInfo));
    T_LONG_JMP(pTaskInfo->env, code);
  }

  if (!hasNext || isTaskKilled(pTaskInfo)) {
    if (isTaskKilled(pTaskInfo)) {
      qInfo("table merge scan fetch next data block found task killed. %s", GET_TASKID(pTaskInfo));
      pAPI->tsdReader.tsdReaderReleaseDataBlock(reader);
    }
    *pFinished = true;
    return;
  }

  uint32_t status = 0;
  code = loadDataBlock(pOperator, &pInfo->base, pBlock, &status);

  if (code != TSDB_CODE_SUCCESS) {
    qInfo("table merge scan load datablock code %d, %s", code, GET_TASKID(pTaskInfo));
    T_LONG_JMP(pTaskInfo->env, code);
  }

  if (status == FUNC_DATA_REQUIRED_ALL_FILTEROUT) {
    *pFinished = true;
    return;
  }

  // current block is filter out according to filter condition, continue load the next block
  if (status == FUNC_DATA_REQUIRED_FILTEROUT || pBlock->info.rows == 0) {
    *pSkipped = true;
    return;
  }

  return;
}

static int32_t getBlockForTableMergeScan(void* param, SSDataBlock** ppBlock) {
  STableMergeScanSortSourceParam* source = param;

  SOperatorInfo*       pOperator = source->pOperator;
  STableMergeScanInfo* pInfo = pOperator->info;
  SExecTaskInfo*       pTaskInfo = pOperator->pTaskInfo;
  SSDataBlock*         pBlock = NULL;
  int64_t              st = taosGetTimestampUs();
  int32_t code = TSDB_CODE_SUCCESS;

  while (true) {
    if (pInfo->rtnNextDurationBlocks) {
      qDebug("%s table merge scan return already fetched new duration blocks. index %d num of blocks %d",
             GET_TASKID(pTaskInfo), pInfo->nextDurationBlocksIdx, pInfo->numNextDurationBlocks);

      if (pInfo->nextDurationBlocksIdx < pInfo->numNextDurationBlocks) {
        pBlock = pInfo->nextDurationBlocks[pInfo->nextDurationBlocksIdx];
        ++pInfo->nextDurationBlocksIdx;
      } else {
        for (int32_t i = 0; i < pInfo->numNextDurationBlocks; ++i) {
          blockDataDestroy(pInfo->nextDurationBlocks[i]);
          pInfo->nextDurationBlocks[i] = NULL;
        }

        pInfo->rtnNextDurationBlocks = false;
        pInfo->nextDurationBlocksIdx = 0;
        pInfo->numNextDurationBlocks = 0;
        continue;
      }
    } else {
      bool bFinished = false;
      bool bSkipped = false;
      doGetBlockForTableMergeScan(pOperator, &bFinished, &bSkipped);
      pBlock = pInfo->pReaderBlock;
      qDebug("%s table merge scan fetch block. finished %d skipped %d next-duration-block %d new-fileset %d",
             GET_TASKID(pTaskInfo), bFinished, bSkipped, pInfo->bNextDurationBlockEvent, pInfo->bNewFilesetEvent);
      if (bFinished) {
        pInfo->bNewFilesetEvent = false;
        break;
      }

      if (pInfo->bNextDurationBlockEvent || pInfo->bNewFilesetEvent) {
        if (!bSkipped) {
          code = createOneDataBlock(pBlock, true, &pInfo->nextDurationBlocks[pInfo->numNextDurationBlocks]);
          if (code) {
            terrno = code;
            *ppBlock = NULL;
            return code;
          }

          ++pInfo->numNextDurationBlocks;
          if (pInfo->numNextDurationBlocks > 2) {
            qError("%s table merge scan prefetch %d next duration blocks. end early.", GET_TASKID(pTaskInfo),
                   pInfo->numNextDurationBlocks);
            pInfo->bNewFilesetEvent = false;
            break;
          }
        }

        if (pInfo->bNewFilesetEvent) {
          pInfo->rtnNextDurationBlocks = true;
          *ppBlock = NULL;
          return code;
        }

        if (pInfo->bNextDurationBlockEvent) {
          pInfo->bNextDurationBlockEvent = false;
          continue;
        }
      }
      if (bSkipped) continue;
    }

    pBlock->info.id.groupId = tableListGetTableGroupId(pInfo->base.pTableListInfo, pBlock->info.id.uid);

    pOperator->resultInfo.totalRows += pBlock->info.rows;
    pInfo->base.readRecorder.elapsedTime += (taosGetTimestampUs() - st) / 1000.0;
    *ppBlock = pBlock;
    
    return code;
  }

  *ppBlock = NULL;
  return code;
}

int32_t generateSortByTsPkInfo(SArray* colMatchInfo, int32_t order, SArray** ppSortArray) {
  int32_t         code = TSDB_CODE_SUCCESS;
  int32_t         lino = 0;
  SArray*         pSortInfo = taosArrayInit(1, sizeof(SBlockOrderInfo));
  QUERY_CHECK_NULL(pSortInfo, code, lino, _end, terrno);
  SBlockOrderInfo biTs = {0};
  SBlockOrderInfo biPk = {0};

  int32_t tsTargetSlotId = 0;
  int32_t pkTargetSlotId = -1;
  for (int32_t i = 0; i < taosArrayGetSize(colMatchInfo); ++i) {
    SColMatchItem* colInfo = taosArrayGet(colMatchInfo, i);
    QUERY_CHECK_NULL(colInfo, code, lino, _end, terrno);
    if (colInfo->colId == PRIMARYKEY_TIMESTAMP_COL_ID) {
      tsTargetSlotId = colInfo->dstSlotId;
      biTs.order = order;
      biTs.slotId = tsTargetSlotId;
      biTs.nullFirst = (order == TSDB_ORDER_ASC);
      biTs.compFn = getKeyComparFunc(TSDB_DATA_TYPE_TIMESTAMP, order);
    }
    // TODO: order by just ts
    if (colInfo->isPk) {
      pkTargetSlotId = colInfo->dstSlotId;
      biPk.order = order;
      biPk.slotId = pkTargetSlotId;
      biPk.nullFirst = (order == TSDB_ORDER_ASC);
      biPk.compFn = getKeyComparFunc(colInfo->dataType.type, order);
    }
  }

  void* tmp = taosArrayPush(pSortInfo, &biTs);
  QUERY_CHECK_NULL(tmp, code, lino, _end, terrno);
  if (pkTargetSlotId != -1) {
    tmp = taosArrayPush(pSortInfo, &biPk);
    QUERY_CHECK_NULL(tmp, code, lino, _end, terrno);
  }

  (*ppSortArray) = pSortInfo;

_end:
  if (code != TSDB_CODE_SUCCESS) {
    qError("%s failed at line %d since %s", __func__, lino, tstrerror(code));
  }
  return code;
}

void tableMergeScanTsdbNotifyCb(ETsdReaderNotifyType type, STsdReaderNotifyInfo* info, void* param) {
  STableMergeScanInfo* pTmsInfo = param;
  if (type == TSD_READER_NOTIFY_DURATION_START) {
    pTmsInfo->bNewFilesetEvent = true;
  } else if (type == TSD_READER_NOTIFY_NEXT_DURATION_BLOCK) {
    pTmsInfo->bNextDurationBlockEvent = true;
  }
  qDebug("table merge scan receive notification. type %d, fileset %d", type, info->duration.filesetId);

  return;
}

int32_t startDurationForGroupTableMergeScan(SOperatorInfo* pOperator) {
  STableMergeScanInfo* pInfo = pOperator->info;
  SExecTaskInfo*       pTaskInfo = pOperator->pTaskInfo;

  int32_t code = TSDB_CODE_SUCCESS;
  int32_t lino = 0;
  int32_t numOfTable = pInfo->tableEndIndex - pInfo->tableStartIndex + 1;

  qDebug("%s table merge scan start duration ", GET_TASKID(pTaskInfo));
  pInfo->bNewFilesetEvent = false;
  pInfo->bNextDurationBlockEvent = false;

  pInfo->sortBufSize = 2048 * pInfo->bufPageSize;
  int32_t numOfBufPage = pInfo->sortBufSize / pInfo->bufPageSize;

  pInfo->pSortHandle = NULL;
  code = tsortCreateSortHandle(pInfo->pSortInfo, SORT_BLOCK_TS_MERGE, pInfo->bufPageSize, numOfBufPage,
                               pInfo->pSortInputBlock, pTaskInfo->id.str, 0, 0, 0, &pInfo->pSortHandle);
  if (code) {
    return code;
  }

  if (pInfo->bSortRowId && numOfTable != 1) {
    int32_t memSize = 512 * 1024 * 1024;
    code = tsortSetSortByRowId(pInfo->pSortHandle, memSize);
    QUERY_CHECK_CODE(code, lino, _end);
  }

  tsortSetMergeLimit(pInfo->pSortHandle, pInfo->mergeLimit);
  tsortSetMergeLimitReachedFp(pInfo->pSortHandle, tableMergeScanDoSkipTable, pOperator);
  tsortSetAbortCheckFn(pInfo->pSortHandle, isTaskKilled, pOperator->pTaskInfo);

  tsortSetFetchRawDataFp(pInfo->pSortHandle, getBlockForTableMergeScan, NULL, NULL);
  QUERY_CHECK_CODE(code, lino, _end);

  STableMergeScanSortSourceParam* param = taosMemoryCalloc(1, sizeof(STableMergeScanSortSourceParam));
  QUERY_CHECK_NULL(param, code, lino, _end, terrno);
  param->pOperator = pOperator;

  SSortSource* ps = taosMemoryCalloc(1, sizeof(SSortSource));
  QUERY_CHECK_NULL(ps, code, lino, _end, terrno);
  ps->param = param;
  ps->onlyRef = false;
  code = tsortAddSource(pInfo->pSortHandle, ps);
  QUERY_CHECK_CODE(code, lino, _end);

  if (numOfTable == 1) {
    tsortSetSingleTableMerge(pInfo->pSortHandle);
  } else {
    code = tsortOpen(pInfo->pSortHandle);
    QUERY_CHECK_CODE(code, lino, _end);
  }

_end:
  if (code != TSDB_CODE_SUCCESS) {
    qError("%s failed at line %d since %s", __func__, lino, tstrerror(code));
  }
  return code;
}

void stopDurationForGroupTableMergeScan(SOperatorInfo* pOperator) {
  STableMergeScanInfo* pInfo = pOperator->info;
  SExecTaskInfo*       pTaskInfo = pOperator->pTaskInfo;
  qDebug("%s table merge scan stop duration ", GET_TASKID(pTaskInfo));

  SSortExecInfo sortExecInfo = tsortGetSortExecInfo(pInfo->pSortHandle);
  pInfo->sortExecInfo.sortMethod = sortExecInfo.sortMethod;
  pInfo->sortExecInfo.sortBuffer = sortExecInfo.sortBuffer;
  pInfo->sortExecInfo.loops += sortExecInfo.loops;
  pInfo->sortExecInfo.readBytes += sortExecInfo.readBytes;
  pInfo->sortExecInfo.writeBytes += sortExecInfo.writeBytes;

  tsortDestroySortHandle(pInfo->pSortHandle);
  pInfo->pSortHandle = NULL;
}

void startGroupTableMergeScan(SOperatorInfo* pOperator) {
  int32_t              code = TSDB_CODE_SUCCESS;
  int32_t              lino = 0;
  STableMergeScanInfo* pInfo = pOperator->info;
  SExecTaskInfo*       pTaskInfo = pOperator->pTaskInfo;
  SReadHandle*         pHandle = &pInfo->base.readHandle;
  SStorageAPI*         pAPI = &pTaskInfo->storageAPI;
  qDebug("%s table merge scan start group %" PRIu64, GET_TASKID(pTaskInfo), pInfo->groupId);

  {
    int32_t numOfTables = 0;
    code = tableListGetSize(pInfo->base.pTableListInfo, &numOfTables);
    QUERY_CHECK_CODE(code, lino, _end);
  
    int32_t i = pInfo->tableStartIndex + 1;
    for (; i < numOfTables; ++i) {
      STableKeyInfo* tableKeyInfo = tableListGetInfo(pInfo->base.pTableListInfo, i);
      QUERY_CHECK_NULL(tableKeyInfo, code, lino, _end, terrno);
      if (tableKeyInfo->groupId != pInfo->groupId) {
        break;
      }
    }
    pInfo->tableEndIndex = i - 1;
  }
  pInfo->bGroupProcessed = false;
  int32_t tableStartIdx = pInfo->tableStartIndex;
  int32_t tableEndIdx = pInfo->tableEndIndex;

  int32_t        numOfTable = tableEndIdx - tableStartIdx + 1;
  STableKeyInfo* startKeyInfo = tableListGetInfo(pInfo->base.pTableListInfo, tableStartIdx);
  code = pAPI->tsdReader.tsdReaderOpen(pHandle->vnode, &pInfo->base.cond, startKeyInfo, numOfTable, pInfo->pReaderBlock,
                                       (void**)&pInfo->base.dataReader, GET_TASKID(pTaskInfo), &pInfo->mSkipTables);
  QUERY_CHECK_CODE(code, lino, _end);
  if (pInfo->filesetDelimited) {
    pAPI->tsdReader.tsdSetFilesetDelimited(pInfo->base.dataReader);
  }
  pAPI->tsdReader.tsdSetSetNotifyCb(pInfo->base.dataReader, tableMergeScanTsdbNotifyCb, pInfo);

  code = startDurationForGroupTableMergeScan(pOperator);
  QUERY_CHECK_CODE(code, lino, _end);

_end:
  if (code != TSDB_CODE_SUCCESS) {
    qError("%s failed at line %d since %s", __func__, lino, tstrerror(code));
    pTaskInfo->code = code;
    T_LONG_JMP(pTaskInfo->env, code);
  }
}

void stopGroupTableMergeScan(SOperatorInfo* pOperator) {
  STableMergeScanInfo* pInfo = pOperator->info;
  SExecTaskInfo*       pTaskInfo = pOperator->pTaskInfo;
  SStorageAPI*         pAPI = &pTaskInfo->storageAPI;

  stopDurationForGroupTableMergeScan(pOperator);

  if (pInfo->base.dataReader != NULL) {
    pAPI->tsdReader.tsdReaderClose(pInfo->base.dataReader);
    pInfo->base.dataReader = NULL;
  }
  for (int32_t i = 0; i < pInfo->numNextDurationBlocks; ++i) {
    if (pInfo->nextDurationBlocks[i]) {
      blockDataDestroy(pInfo->nextDurationBlocks[i]);
      pInfo->nextDurationBlocks[i] = NULL;
    }
    pInfo->numNextDurationBlocks = 0;
    pInfo->nextDurationBlocksIdx = 0;
  }
  resetLimitInfoForNextGroup(&pInfo->limitInfo);
  taosHashCleanup(pInfo->mSkipTables);
  pInfo->mSkipTables = NULL;
  qDebug("%s table merge scan stop group %" PRIu64, GET_TASKID(pTaskInfo), pInfo->groupId);
}

// all data produced by this function only belongs to one group
// slimit/soffset does not need to be concerned here, since this function only deal with data within one group.
SSDataBlock* getSortedTableMergeScanBlockData(SSortHandle* pHandle, SSDataBlock* pResBlock, int32_t capacity,
                                              SOperatorInfo* pOperator) {
  STableMergeScanInfo* pInfo = pOperator->info;
  SExecTaskInfo*       pTaskInfo = pOperator->pTaskInfo;

  blockDataCleanup(pResBlock);
  STupleHandle* pTupleHandle = NULL;
  while (1) {
    while (1) {
      pTupleHandle = NULL;
      int32_t code = tsortNextTuple(pHandle, &pTupleHandle);
      if (code != TSDB_CODE_SUCCESS) {
        qError("%s failed at line %d since %s", __func__, __LINE__, tstrerror(code));
        T_LONG_JMP(pOperator->pTaskInfo->env, code);
      }
      if (pTupleHandle == NULL) {
        break;
      }

      code = tsortAppendTupleToBlock(pInfo->pSortHandle, pResBlock, pTupleHandle);
      if (code != TSDB_CODE_SUCCESS) {
        qError("%s failed at line %d since %s", __func__, __LINE__, tstrerror(code));
        T_LONG_JMP(pOperator->pTaskInfo->env, terrno);
      }

      if (pResBlock->info.rows >= capacity) {
        break;
      }
    }

    if (tsortIsClosed(pHandle)) {
      terrno = TSDB_CODE_TSC_QUERY_CANCELLED;
      T_LONG_JMP(pOperator->pTaskInfo->env, terrno);
    }

    bool limitReached = applyLimitOffset(&pInfo->limitInfo, pResBlock, pTaskInfo);
    qDebug("%s get sorted row block, rows:%" PRId64 ", limit:%" PRId64, GET_TASKID(pTaskInfo), pResBlock->info.rows,
           pInfo->limitInfo.numOfOutputRows);
    if (pTupleHandle == NULL || limitReached || pResBlock->info.rows > 0) {
      break;
    }
  }
  return (pResBlock->info.rows > 0) ? pResBlock : NULL;
}

int32_t doTableMergeScanNext(SOperatorInfo* pOperator, SSDataBlock** ppRes) {
  if (pOperator->status == OP_EXEC_DONE) {
    (*ppRes) = NULL;
    return TSDB_CODE_SUCCESS;
  }

  int32_t              code = TSDB_CODE_SUCCESS;
  int32_t              lino = 0;
  SExecTaskInfo*       pTaskInfo = pOperator->pTaskInfo;
  STableMergeScanInfo* pInfo = pOperator->info;

  code = pOperator->fpSet._openFn(pOperator);
  QUERY_CHECK_CODE(code, lino, _end);

  int64_t st = taosGetTimestampUs();

  int32_t tableListSize = 0;
  code = tableListGetSize(pInfo->base.pTableListInfo, &tableListSize);
  QUERY_CHECK_CODE(code, lino, _end);

  if (!pInfo->hasGroupId) {
    pInfo->hasGroupId = true;

    if (tableListSize == 0) {
      setOperatorCompleted(pOperator);
      (*ppRes) = NULL;
      return code;
    }
    pInfo->tableStartIndex = 0;
    STableKeyInfo* tmp = (STableKeyInfo*)tableListGetInfo(pInfo->base.pTableListInfo, pInfo->tableStartIndex);
    QUERY_CHECK_NULL(tmp, code, lino, _end, terrno);
    pInfo->groupId = tmp->groupId;
    startGroupTableMergeScan(pOperator);
  }

  SSDataBlock* pBlock = NULL;
  while (pInfo->tableStartIndex < tableListSize) {
    if (isTaskKilled(pTaskInfo)) {
      T_LONG_JMP(pTaskInfo->env, pTaskInfo->code);
    }

    pBlock = getSortedTableMergeScanBlockData(pInfo->pSortHandle, pInfo->pResBlock, pOperator->resultInfo.capacity,
                                              pOperator);
    if (pBlock == NULL && !pInfo->bGroupProcessed && pInfo->needCountEmptyTable) {
      STableKeyInfo* tbInfo = tableListGetInfo(pInfo->base.pTableListInfo, pInfo->tableStartIndex);
      QUERY_CHECK_NULL(tbInfo, code, lino, _end, terrno);
      pBlock = getOneRowResultBlock(pTaskInfo, &pInfo->base, pInfo->pResBlock, tbInfo);
    }
    if (pBlock != NULL) {
      pBlock->info.id.groupId = pInfo->groupId;
      pOperator->resultInfo.totalRows += pBlock->info.rows;
      pInfo->bGroupProcessed = true;
      break;
    } else {
      if (pInfo->bNewFilesetEvent) {
        stopDurationForGroupTableMergeScan(pOperator);
        code = startDurationForGroupTableMergeScan(pOperator);
        QUERY_CHECK_CODE(code, lino, _end);
      } else {
        // Data of this group are all dumped, let's try the next group
        stopGroupTableMergeScan(pOperator);
        if (pInfo->tableEndIndex >= tableListSize - 1) {
          setOperatorCompleted(pOperator);
          break;
        }

        pInfo->tableStartIndex = pInfo->tableEndIndex + 1;
        STableKeyInfo* tmp = tableListGetInfo(pInfo->base.pTableListInfo, pInfo->tableStartIndex);
        QUERY_CHECK_NULL(tmp, code, lino, _end, terrno);
        pInfo->groupId = tmp->groupId;
        startGroupTableMergeScan(pOperator);
        resetLimitInfoForNextGroup(&pInfo->limitInfo);
      }
    }
  }

  pOperator->cost.totalCost += (taosGetTimestampUs() - st) / 1000.0;

_end:
  if (code != TSDB_CODE_SUCCESS) {
    qError("%s failed at line %d since %s", __func__, lino, tstrerror(code));
    pTaskInfo->code = code;
    T_LONG_JMP(pTaskInfo->env, code);
  }
  (*ppRes) = pBlock;
  return code;
}

static SSDataBlock* doTableMergeScan(SOperatorInfo* pOperator) {
  SSDataBlock* pRes = NULL;
  int32_t      code = doTableMergeScanNext(pOperator, &pRes);
  return pRes;
}

void destroyTableMergeScanOperatorInfo(void* param) {
  STableMergeScanInfo* pTableScanInfo = (STableMergeScanInfo*)param;

  // start one reader variable
  if (pTableScanInfo->base.readerAPI.tsdReaderClose != NULL) {
    pTableScanInfo->base.readerAPI.tsdReaderClose(pTableScanInfo->base.dataReader);
    pTableScanInfo->base.dataReader = NULL;
  }

  for (int32_t i = 0; i < pTableScanInfo->numNextDurationBlocks; ++i) {
    if (pTableScanInfo->nextDurationBlocks[i] != NULL) {
      blockDataDestroy(pTableScanInfo->nextDurationBlocks[i]);
      pTableScanInfo->nextDurationBlocks[i] = NULL;
    }
  }

  tsortDestroySortHandle(pTableScanInfo->pSortHandle);
  pTableScanInfo->pSortHandle = NULL;
  taosHashCleanup(pTableScanInfo->mSkipTables);
  pTableScanInfo->mSkipTables = NULL;
  blockDataDestroy(pTableScanInfo->pSortInputBlock);
  pTableScanInfo->pSortInputBlock = NULL;
  // end one reader variable

  cleanupQueryTableDataCond(&pTableScanInfo->base.cond);
  destroyTableScanBase(&pTableScanInfo->base, &pTableScanInfo->base.readerAPI);

  blockDataDestroy(pTableScanInfo->pResBlock);
  pTableScanInfo->pResBlock = NULL;

  // remove it from the task->result list
  blockDataDestroy(pTableScanInfo->pReaderBlock);
  pTableScanInfo->pReaderBlock = NULL;
  taosArrayDestroy(pTableScanInfo->pSortInfo);

  stopSubTablesTableMergeScan(pTableScanInfo);

  taosMemoryFreeClear(param);
}

int32_t getTableMergeScanExplainExecInfo(SOperatorInfo* pOptr, void** pOptrExplain, uint32_t* len) {
  if (pOptr == NULL) {
    qError("%s failed at line %d since %s", __func__, __LINE__, tstrerror(TSDB_CODE_INVALID_PARA));
    return TSDB_CODE_INVALID_PARA;
  }
  // TODO: merge these two info into one struct
  STableMergeScanExecInfo* execInfo = taosMemoryCalloc(1, sizeof(STableMergeScanExecInfo));
  if (!execInfo) {
    return terrno;
  }
  STableMergeScanInfo*     pInfo = pOptr->info;
  execInfo->blockRecorder = pInfo->base.readRecorder;
  execInfo->sortExecInfo = pInfo->sortExecInfo;

  *pOptrExplain = execInfo;
  *len = sizeof(STableMergeScanExecInfo);

  return TSDB_CODE_SUCCESS;
}

int32_t createTableMergeScanOperatorInfo(STableScanPhysiNode* pTableScanNode, SReadHandle* readHandle,
                                         STableListInfo* pTableListInfo, SExecTaskInfo* pTaskInfo,
                                         SOperatorInfo** pOptrInfo) {
  QRY_OPTR_CHECK(pOptrInfo);

  int32_t              code = TSDB_CODE_SUCCESS;
  int32_t              lino = 0;
  STableMergeScanInfo* pInfo = taosMemoryCalloc(1, sizeof(STableMergeScanInfo));
  SOperatorInfo*       pOperator = taosMemoryCalloc(1, sizeof(SOperatorInfo));
  if (pInfo == NULL || pOperator == NULL) {
    code = TSDB_CODE_OUT_OF_MEMORY;
    goto _error;
  }

  SDataBlockDescNode* pDescNode = pTableScanNode->scan.node.pOutputDataBlockDesc;

  int32_t numOfCols = 0;
  code = extractColMatchInfo(pTableScanNode->scan.pScanCols, pDescNode, &numOfCols, COL_MATCH_FROM_COL_ID,
                             &pInfo->base.matchInfo);
  QUERY_CHECK_CODE(code, lino, _error);

  code = initQueryTableDataCond(&pInfo->base.cond, pTableScanNode, readHandle);
  QUERY_CHECK_CODE(code, lino, _error);

  if (pTableScanNode->scan.pScanPseudoCols != NULL) {
    SExprSupp* pSup = &pInfo->base.pseudoSup;
    code = createExprInfo(pTableScanNode->scan.pScanPseudoCols, NULL, &pSup->pExprInfo, &pSup->numOfExprs);
    QUERY_CHECK_CODE(code, lino, _error);

    pSup->pCtx = createSqlFunctionCtx(pSup->pExprInfo, pSup->numOfExprs, &pSup->rowEntryInfoOffset,
                                      &pTaskInfo->storageAPI.functionStore);
    QUERY_CHECK_NULL(pSup->pCtx, code, lino, _error, terrno);
  }

  pInfo->scanInfo = (SScanInfo){.numOfAsc = pTableScanNode->scanSeq[0], .numOfDesc = pTableScanNode->scanSeq[1]};

  pInfo->base.metaCache.pTableMetaEntryCache = taosLRUCacheInit(1024 * 128, -1, .5);
  QUERY_CHECK_NULL(pInfo->base.metaCache.pTableMetaEntryCache, code, lino, _error, terrno);

  pInfo->base.readerAPI = pTaskInfo->storageAPI.tsdReader;
  pInfo->base.dataBlockLoadFlag = FUNC_DATA_REQUIRED_DATA_LOAD;
  pInfo->base.scanFlag = MAIN_SCAN;
  pInfo->base.readHandle = *readHandle;

  pInfo->readIdx = -1;

  pInfo->base.limitInfo.limit.limit = -1;
  pInfo->base.limitInfo.slimit.limit = -1;
  pInfo->base.pTableListInfo = pTableListInfo;

  pInfo->sample.sampleRatio = pTableScanNode->ratio;
  pInfo->sample.seed = taosGetTimestampSec();

  code = filterInitFromNode((SNode*)pTableScanNode->scan.node.pConditions, &pOperator->exprSupp.pFilterInfo, 0);
  QUERY_CHECK_CODE(code, lino, _error);

  initLimitInfo(pTableScanNode->scan.node.pLimit, pTableScanNode->scan.node.pSlimit, &pInfo->limitInfo);

  pInfo->mergeLimit = -1;
  bool hasLimit = pInfo->limitInfo.limit.limit != -1 || pInfo->limitInfo.limit.offset != -1;
  if (hasLimit) {
    pInfo->mergeLimit = pInfo->limitInfo.limit.limit + pInfo->limitInfo.limit.offset;
    pInfo->mSkipTables = NULL;
  }

  initResultSizeInfo(&pOperator->resultInfo, 1024);
  pInfo->pResBlock = createDataBlockFromDescNode(pDescNode);
  QUERY_CHECK_NULL(pInfo->pResBlock, code, lino, _error, terrno);
  code = blockDataEnsureCapacity(pInfo->pResBlock, pOperator->resultInfo.capacity);
  QUERY_CHECK_CODE(code, lino, _error);
  if (!hasLimit && blockDataGetRowSize(pInfo->pResBlock) >= 256 && !pTableScanNode->smallDataTsSort) {
    pInfo->bSortRowId = true;
  } else {
    pInfo->bSortRowId = false;
  }

  code = prepareDataBlockBuf(pInfo->pResBlock, &pInfo->base.matchInfo);
  QUERY_CHECK_CODE(code, lino, _error);

  code = generateSortByTsPkInfo(pInfo->base.matchInfo.pList, pInfo->base.cond.order, &pInfo->pSortInfo);
  QUERY_CHECK_CODE(code, lino, _error);

  code = createOneDataBlock(pInfo->pResBlock, false, &pInfo->pReaderBlock);
  QUERY_CHECK_CODE(code, lino, _error);

  pInfo->needCountEmptyTable = tsCountAlwaysReturnValue && pTableScanNode->needCountEmptyTable;

  int32_t  rowSize = pInfo->pResBlock->info.rowSize;
  uint32_t nCols = taosArrayGetSize(pInfo->pResBlock->pDataBlock);

  pInfo->bufPageSize = getProperSortPageSize(rowSize, nCols);

  // start one reader variable
  code = createOneDataBlock(pInfo->pResBlock, false, &pInfo->pSortInputBlock);
  QUERY_CHECK_CODE(code, lino, _error);

  if (!tsExperimental) {
    pInfo->filesetDelimited = false;
  } else {
    pInfo->filesetDelimited = pTableScanNode->filesetDelimited;
  }
  // end one reader variable
  setOperatorInfo(pOperator, "TableMergeScanOperator", QUERY_NODE_PHYSICAL_PLAN_TABLE_MERGE_SCAN, false, OP_NOT_OPENED,
                  pInfo, pTaskInfo);
  pOperator->exprSupp.numOfExprs = numOfCols;

  pOperator->fpSet = createOperatorFpSet(
      optrDummyOpenFn, pTableScanNode->paraTablesSort ? doTableMergeScanParaSubTablesNext : doTableMergeScanNext, NULL,
      destroyTableMergeScanOperatorInfo, optrDefaultBufFn, getTableMergeScanExplainExecInfo, optrDefaultGetNextExtFn,
      NULL);
  pOperator->cost.openCost = 0;

  *pOptrInfo = pOperator;
  return code;

_error:
  if (code != TSDB_CODE_SUCCESS) {
    qError("%s failed at line %d since %s", __func__, lino, tstrerror(code));
  }
  pTaskInfo->code = code;
  if (pInfo != NULL) {
    pInfo->base.pTableListInfo = NULL;
    destroyTableMergeScanOperatorInfo(pInfo);
  }
  if (pOperator != NULL) {
    pOperator->info = NULL;
    destroyOperator(pOperator);
  }
  return code;
}

// ====================================================================================================================
// TableCountScanOperator
static void         destoryTableCountScanOperator(void* param);
static int32_t      buildVnodeGroupedStbTableCount(STableCountScanOperatorInfo* pInfo, STableCountScanSupp* pSupp,
                                                   SSDataBlock* pRes, char* dbName, tb_uid_t stbUid, SStorageAPI* pAPI);
static int32_t      buildVnodeGroupedNtbTableCount(STableCountScanOperatorInfo* pInfo, STableCountScanSupp* pSupp,
                                                   SSDataBlock* pRes, char* dbName, SStorageAPI* pAPI);
static void         buildVnodeFilteredTbCount(SOperatorInfo* pOperator, STableCountScanOperatorInfo* pInfo,
                                              STableCountScanSupp* pSupp, SSDataBlock* pRes, char* dbName);
static void         buildVnodeGroupedTableCount(SOperatorInfo* pOperator, STableCountScanOperatorInfo* pInfo,
                                                STableCountScanSupp* pSupp, SSDataBlock* pRes, int32_t vgId, char* dbName);
static SSDataBlock* buildVnodeDbTableCount(SOperatorInfo* pOperator, STableCountScanOperatorInfo* pInfo,
                                           STableCountScanSupp* pSupp, SSDataBlock* pRes);
static void         buildSysDbGroupedTableCount(SOperatorInfo* pOperator, STableCountScanOperatorInfo* pInfo,
                                                STableCountScanSupp* pSupp, SSDataBlock* pRes, size_t infodbTableNum,
                                                size_t perfdbTableNum);
static void         buildSysDbFilterTableCount(SOperatorInfo* pOperator, STableCountScanSupp* pSupp, SSDataBlock* pRes,
                                               size_t infodbTableNum, size_t perfdbTableNum);
static const char*  GROUP_TAG_DB_NAME = "db_name";
static const char*  GROUP_TAG_STABLE_NAME = "stable_name";

int32_t tblCountScanGetGroupTagsSlotId(const SNodeList* scanCols, STableCountScanSupp* supp) {
  if (scanCols != NULL) {
    SNode* pNode = NULL;
    FOREACH(pNode, scanCols) {
      if (nodeType(pNode) != QUERY_NODE_TARGET) {
        return TSDB_CODE_QRY_SYS_ERROR;
      }
      STargetNode* targetNode = (STargetNode*)pNode;
      if (nodeType(targetNode->pExpr) != QUERY_NODE_COLUMN) {
        return TSDB_CODE_QRY_SYS_ERROR;
      }
      SColumnNode* colNode = (SColumnNode*)(targetNode->pExpr);
      if (strcmp(colNode->colName, GROUP_TAG_DB_NAME) == 0) {
        supp->dbNameSlotId = targetNode->slotId;
      } else if (strcmp(colNode->colName, GROUP_TAG_STABLE_NAME) == 0) {
        supp->stbNameSlotId = targetNode->slotId;
      }
    }
  }
  return TSDB_CODE_SUCCESS;
}

int32_t tblCountScanGetCountSlotId(const SNodeList* pseudoCols, STableCountScanSupp* supp) {
  if (pseudoCols != NULL) {
    SNode* pNode = NULL;
    FOREACH(pNode, pseudoCols) {
      if (nodeType(pNode) != QUERY_NODE_TARGET) {
        return TSDB_CODE_QRY_SYS_ERROR;
      }
      STargetNode* targetNode = (STargetNode*)pNode;
      if (nodeType(targetNode->pExpr) != QUERY_NODE_FUNCTION) {
        return TSDB_CODE_QRY_SYS_ERROR;
      }
      SFunctionNode* funcNode = (SFunctionNode*)(targetNode->pExpr);
      if (funcNode->funcType == FUNCTION_TYPE_TABLE_COUNT) {
        supp->tbCountSlotId = targetNode->slotId;
      }
    }
  }
  return TSDB_CODE_SUCCESS;
}

int32_t tblCountScanGetInputs(SNodeList* groupTags, SName* tableName, STableCountScanSupp* supp) {
  if (groupTags != NULL) {
    SNode* pNode = NULL;
    FOREACH(pNode, groupTags) {
      if (nodeType(pNode) != QUERY_NODE_COLUMN) {
        return TSDB_CODE_QRY_SYS_ERROR;
      }
      SColumnNode* colNode = (SColumnNode*)pNode;
      if (strcmp(colNode->colName, GROUP_TAG_DB_NAME) == 0) {
        supp->groupByDbName = true;
      }
      if (strcmp(colNode->colName, GROUP_TAG_STABLE_NAME) == 0) {
        supp->groupByStbName = true;
      }
    }
  } else {
    tstrncpy(supp->dbNameFilter, tNameGetDbNameP(tableName), TSDB_DB_NAME_LEN);
    tstrncpy(supp->stbNameFilter, tNameGetTableName(tableName), TSDB_TABLE_NAME_LEN);
  }
  return TSDB_CODE_SUCCESS;
}

int32_t getTableCountScanSupp(SNodeList* groupTags, SName* tableName, SNodeList* scanCols, SNodeList* pseudoCols,
                              STableCountScanSupp* supp, SExecTaskInfo* taskInfo) {
  int32_t code = 0;
  code = tblCountScanGetInputs(groupTags, tableName, supp);
  if (code != TSDB_CODE_SUCCESS) {
    qError("%s get table count scan supp. get inputs error", GET_TASKID(taskInfo));
    return code;
  }

  supp->dbNameSlotId = -1;
  supp->stbNameSlotId = -1;
  supp->tbCountSlotId = -1;

  code = tblCountScanGetGroupTagsSlotId(scanCols, supp);
  if (code != TSDB_CODE_SUCCESS) {
    qError("%s get table count scan supp. get group tags slot id error", GET_TASKID(taskInfo));
    return code;
  }

  code = tblCountScanGetCountSlotId(pseudoCols, supp);
  if (code != TSDB_CODE_SUCCESS) {
    qError("%s get table count scan supp. get count error", GET_TASKID(taskInfo));
    return code;
  }
  return code;
}

int32_t createTableCountScanOperatorInfo(SReadHandle* readHandle, STableCountScanPhysiNode* pTblCountScanNode,
                                         SExecTaskInfo* pTaskInfo, SOperatorInfo** pOptrInfo) {
  QRY_OPTR_CHECK(pOptrInfo);

  int32_t                      code = TSDB_CODE_SUCCESS;
  int32_t                      lino = 0;
  SScanPhysiNode*              pScanNode = &pTblCountScanNode->scan;
  STableCountScanOperatorInfo* pInfo = taosMemoryCalloc(1, sizeof(STableCountScanOperatorInfo));
  SOperatorInfo*               pOperator = taosMemoryCalloc(1, sizeof(SOperatorInfo));
  if (!pInfo || !pOperator) {
    code = TSDB_CODE_OUT_OF_MEMORY;
    goto _error;
  }

  pInfo->readHandle = *readHandle;

  SDataBlockDescNode* pDescNode = pScanNode->node.pOutputDataBlockDesc;
  initResultSizeInfo(&pOperator->resultInfo, 1);
  pInfo->pRes = createDataBlockFromDescNode(pDescNode);
  QUERY_CHECK_NULL(pInfo->pRes, code, lino, _error, terrno);

  code = blockDataEnsureCapacity(pInfo->pRes, pOperator->resultInfo.capacity);
  QUERY_CHECK_CODE(code, lino, _error);

  code = getTableCountScanSupp(pTblCountScanNode->pGroupTags, &pTblCountScanNode->scan.tableName,
                               pTblCountScanNode->scan.pScanCols, pTblCountScanNode->scan.pScanPseudoCols, &pInfo->supp,
                               pTaskInfo);
  QUERY_CHECK_CODE(code, lino, _error);

  setOperatorInfo(pOperator, "TableCountScanOperator", QUERY_NODE_PHYSICAL_PLAN_TABLE_COUNT_SCAN, false, OP_NOT_OPENED,
                  pInfo, pTaskInfo);
  pOperator->fpSet = createOperatorFpSet(optrDummyOpenFn, doTableCountScanNext, NULL, destoryTableCountScanOperator,
                                         optrDefaultBufFn, NULL, optrDefaultGetNextExtFn, NULL);
  *pOptrInfo = pOperator;
  return code;

_error:
  if (pInfo != NULL) {
    destoryTableCountScanOperator(pInfo);
  }
  if (pOperator != NULL) {
    pOperator->info = NULL;
    destroyOperator(pOperator);
  }
  pTaskInfo->code = code;
  return code;
}

int32_t fillTableCountScanDataBlock(STableCountScanSupp* pSupp, char* dbName, char* stbName, int64_t count,
                                    SSDataBlock* pRes) {
  int32_t code = TSDB_CODE_SUCCESS;
  int32_t lino = 0;
  if (pSupp->dbNameSlotId != -1) {
    QUERY_CHECK_CONDITION((strlen(dbName) > 0), code, lino, _end, TSDB_CODE_QRY_EXECUTOR_INTERNAL_ERROR);
    SColumnInfoData* colInfoData = taosArrayGet(pRes->pDataBlock, pSupp->dbNameSlotId);
    QUERY_CHECK_NULL(colInfoData, code, lino, _end, terrno);

    char varDbName[TSDB_DB_NAME_LEN + VARSTR_HEADER_SIZE] = {0};
    tstrncpy(varDataVal(varDbName), dbName, TSDB_DB_NAME_LEN);

    varDataSetLen(varDbName, strlen(dbName));
    code = colDataSetVal(colInfoData, 0, varDbName, false);
    QUERY_CHECK_CODE(code, lino, _end);
  }

  if (pSupp->stbNameSlotId != -1) {
    SColumnInfoData* colInfoData = taosArrayGet(pRes->pDataBlock, pSupp->stbNameSlotId);
    QUERY_CHECK_NULL(colInfoData, code, lino, _end, terrno);
    if (strlen(stbName) != 0) {
      char varStbName[TSDB_TABLE_NAME_LEN + VARSTR_HEADER_SIZE] = {0};
      strncpy(varDataVal(varStbName), stbName, TSDB_TABLE_NAME_LEN);
      varDataSetLen(varStbName, strlen(stbName));
      code = colDataSetVal(colInfoData, 0, varStbName, false);
      QUERY_CHECK_CODE(code, lino, _end);
    } else {
      colDataSetNULL(colInfoData, 0);
    }
  }

  if (pSupp->tbCountSlotId != -1) {
    SColumnInfoData* colInfoData = taosArrayGet(pRes->pDataBlock, pSupp->tbCountSlotId);
    QUERY_CHECK_NULL(colInfoData, code, lino, _end, terrno);
    code = colDataSetVal(colInfoData, 0, (char*)&count, false);
    QUERY_CHECK_CODE(code, lino, _end);
  }
  pRes->info.rows = 1;

_end:
  if (code != TSDB_CODE_SUCCESS) {
    qError("%s failed at line %d since %s", __func__, lino, tstrerror(code));
  }
  return code;
}

static SSDataBlock* buildSysDbTableCount(SOperatorInfo* pOperator, STableCountScanOperatorInfo* pInfo) {
  STableCountScanSupp* pSupp = &pInfo->supp;
  SSDataBlock*         pRes = pInfo->pRes;

  size_t infodbTableNum;
  getInfosDbMeta(NULL, &infodbTableNum);
  infodbTableNum -= 1;
  size_t perfdbTableNum;
  getPerfDbMeta(NULL, &perfdbTableNum);

  if (pSupp->groupByDbName || pSupp->groupByStbName) {
    buildSysDbGroupedTableCount(pOperator, pInfo, pSupp, pRes, infodbTableNum, perfdbTableNum);
    return (pRes->info.rows > 0) ? pRes : NULL;
  } else {
    buildSysDbFilterTableCount(pOperator, pSupp, pRes, infodbTableNum, perfdbTableNum);
    return (pRes->info.rows > 0) ? pRes : NULL;
  }
}

static void buildSysDbFilterTableCount(SOperatorInfo* pOperator, STableCountScanSupp* pSupp, SSDataBlock* pRes,
                                       size_t infodbTableNum, size_t perfdbTableNum) {
  int32_t        code = TSDB_CODE_SUCCESS;
  int32_t        lino = 0;
  SExecTaskInfo* pTaskInfo = pOperator->pTaskInfo;
  if (strcmp(pSupp->dbNameFilter, TSDB_INFORMATION_SCHEMA_DB) == 0) {
    code = fillTableCountScanDataBlock(pSupp, TSDB_INFORMATION_SCHEMA_DB, "", infodbTableNum, pRes);
    QUERY_CHECK_CODE(code, lino, _end);
  } else if (strcmp(pSupp->dbNameFilter, TSDB_PERFORMANCE_SCHEMA_DB) == 0) {
    code = fillTableCountScanDataBlock(pSupp, TSDB_PERFORMANCE_SCHEMA_DB, "", perfdbTableNum, pRes);
    QUERY_CHECK_CODE(code, lino, _end);
  } else if (strlen(pSupp->dbNameFilter) == 0) {
    code = fillTableCountScanDataBlock(pSupp, "", "", infodbTableNum + perfdbTableNum, pRes);
    QUERY_CHECK_CODE(code, lino, _end);
  }

_end:
  if (code != TSDB_CODE_SUCCESS) {
    qError("%s failed at line %d since %s", __func__, lino, tstrerror(code));
    pTaskInfo->code = code;
    T_LONG_JMP(pTaskInfo->env, code);
  }
  setOperatorCompleted(pOperator);
}

static void buildSysDbGroupedTableCount(SOperatorInfo* pOperator, STableCountScanOperatorInfo* pInfo,
                                        STableCountScanSupp* pSupp, SSDataBlock* pRes, size_t infodbTableNum,
                                        size_t perfdbTableNum) {
  int32_t        code = TSDB_CODE_SUCCESS;
  int32_t        lino = 0;
  SExecTaskInfo* pTaskInfo = pOperator->pTaskInfo;
  if (pInfo->currGrpIdx == 0) {
    uint64_t groupId = 0;
    if (pSupp->groupByDbName) {
      groupId = calcGroupId(TSDB_INFORMATION_SCHEMA_DB, strlen(TSDB_INFORMATION_SCHEMA_DB));
    } else {
      groupId = calcGroupId("", 0);
    }

    pRes->info.id.groupId = groupId;
    code = fillTableCountScanDataBlock(pSupp, TSDB_INFORMATION_SCHEMA_DB, "", infodbTableNum, pRes);
    QUERY_CHECK_CODE(code, lino, _end);
  } else if (pInfo->currGrpIdx == 1) {
    uint64_t groupId = 0;
    if (pSupp->groupByDbName) {
      groupId = calcGroupId(TSDB_PERFORMANCE_SCHEMA_DB, strlen(TSDB_PERFORMANCE_SCHEMA_DB));
    } else {
      groupId = calcGroupId("", 0);
    }

    pRes->info.id.groupId = groupId;
    code = fillTableCountScanDataBlock(pSupp, TSDB_PERFORMANCE_SCHEMA_DB, "", perfdbTableNum, pRes);
    QUERY_CHECK_CODE(code, lino, _end);
  } else {
    setOperatorCompleted(pOperator);
  }
  pInfo->currGrpIdx++;

_end:
  if (code != TSDB_CODE_SUCCESS) {
    qError("%s failed at line %d since %s", __func__, lino, tstrerror(code));
    pTaskInfo->code = code;
    T_LONG_JMP(pTaskInfo->env, code);
  }
}

static int32_t doTableCountScanNext(SOperatorInfo* pOperator, SSDataBlock** ppRes) {
  int32_t                      code = TSDB_CODE_SUCCESS;
  SExecTaskInfo*               pTaskInfo = pOperator->pTaskInfo;
  STableCountScanOperatorInfo* pInfo = pOperator->info;
  STableCountScanSupp*         pSupp = &pInfo->supp;
  SSDataBlock*                 pRes = pInfo->pRes;
  blockDataCleanup(pRes);

  if (pOperator->status == OP_EXEC_DONE) {
    (*ppRes) = NULL;
    return code;
  }
  if (pInfo->readHandle.mnd != NULL) {
    (*ppRes) = buildSysDbTableCount(pOperator, pInfo);
    return code;
  }

  (*ppRes) = buildVnodeDbTableCount(pOperator, pInfo, pSupp, pRes);
  return code;
}

static SSDataBlock* buildVnodeDbTableCount(SOperatorInfo* pOperator, STableCountScanOperatorInfo* pInfo,
                                           STableCountScanSupp* pSupp, SSDataBlock* pRes) {
  int32_t        code = TSDB_CODE_SUCCESS;
  int32_t        lino = 0;
  const char*    db = NULL;
  int32_t        vgId = 0;
  char           dbName[TSDB_DB_NAME_LEN] = {0};
  SExecTaskInfo* pTaskInfo = pOperator->pTaskInfo;
  SStorageAPI*   pAPI = &pTaskInfo->storageAPI;

  // get dbname
  pAPI->metaFn.getBasicInfo(pInfo->readHandle.vnode, &db, &vgId, NULL, NULL);
  SName sn = {0};
  code = tNameFromString(&sn, db, T_NAME_ACCT | T_NAME_DB);
  QUERY_CHECK_CODE(code, lino, _end);
  code = tNameGetDbName(&sn, dbName);
  QUERY_CHECK_CODE(code, lino, _end);

  if (pSupp->groupByDbName || pSupp->groupByStbName) {
    buildVnodeGroupedTableCount(pOperator, pInfo, pSupp, pRes, vgId, dbName);
  } else {
    buildVnodeFilteredTbCount(pOperator, pInfo, pSupp, pRes, dbName);
  }

_end:
  if (code != TSDB_CODE_SUCCESS) {
    qError("%s failed at line %d since %s", __func__, lino, tstrerror(code));
    pTaskInfo->code = code;
    T_LONG_JMP(pTaskInfo->env, code);
  }
  return pRes->info.rows > 0 ? pRes : NULL;
}

static void buildVnodeGroupedTableCount(SOperatorInfo* pOperator, STableCountScanOperatorInfo* pInfo,
                                        STableCountScanSupp* pSupp, SSDataBlock* pRes, int32_t vgId, char* dbName) {
  int32_t        code = TSDB_CODE_SUCCESS;
  int32_t        lino = 0;
  SExecTaskInfo* pTaskInfo = pOperator->pTaskInfo;
  SStorageAPI*   pAPI = &pTaskInfo->storageAPI;

  if (pSupp->groupByStbName) {
    if (pInfo->stbUidList == NULL) {
      pInfo->stbUidList = taosArrayInit(16, sizeof(tb_uid_t));
      QUERY_CHECK_NULL(pInfo->stbUidList, code, lino, _end, terrno);
      code = pAPI->metaFn.storeGetTableList(pInfo->readHandle.vnode, TSDB_SUPER_TABLE, pInfo->stbUidList);
      QUERY_CHECK_CODE(code, lino, _end);
    }
    if (pInfo->currGrpIdx < taosArrayGetSize(pInfo->stbUidList)) {
      tb_uid_t stbUid = *(tb_uid_t*)taosArrayGet(pInfo->stbUidList, pInfo->currGrpIdx);
      code = buildVnodeGroupedStbTableCount(pInfo, pSupp, pRes, dbName, stbUid, pAPI);
      QUERY_CHECK_CODE(code, lino, _end);

      pInfo->currGrpIdx++;
    } else if (pInfo->currGrpIdx == taosArrayGetSize(pInfo->stbUidList)) {
      code = buildVnodeGroupedNtbTableCount(pInfo, pSupp, pRes, dbName, pAPI);
      QUERY_CHECK_CODE(code, lino, _end);

      pInfo->currGrpIdx++;
    } else {
      setOperatorCompleted(pOperator);
    }
  } else {
    uint64_t groupId = calcGroupId(dbName, strlen(dbName));
    pRes->info.id.groupId = groupId;

    int64_t dbTableCount = 0;
    pAPI->metaFn.getBasicInfo(pInfo->readHandle.vnode, NULL, NULL, &dbTableCount, NULL);
    code = fillTableCountScanDataBlock(pSupp, dbName, "", dbTableCount, pRes);
    QUERY_CHECK_CODE(code, lino, _end);
    setOperatorCompleted(pOperator);
  }

_end:
  if (code != TSDB_CODE_SUCCESS) {
    qError("%s failed at line %d since %s", __func__, lino, tstrerror(code));
    pTaskInfo->code = code;
    T_LONG_JMP(pTaskInfo->env, code);
  }
}

static void buildVnodeFilteredTbCount(SOperatorInfo* pOperator, STableCountScanOperatorInfo* pInfo,
                                      STableCountScanSupp* pSupp, SSDataBlock* pRes, char* dbName) {
  int32_t        code = TSDB_CODE_SUCCESS;
  int32_t        lino = 0;
  SExecTaskInfo* pTaskInfo = pOperator->pTaskInfo;
  SStorageAPI*   pAPI = &pTaskInfo->storageAPI;

  if (strlen(pSupp->dbNameFilter) != 0) {
    if (strlen(pSupp->stbNameFilter) != 0) {
      uint64_t uid = 0;
      code = pAPI->metaFn.getTableUidByName(pInfo->readHandle.vnode, pSupp->stbNameFilter, &uid);
      QUERY_CHECK_CODE(code, lino, _end);

      int64_t numOfChildTables = 0;
      code = pAPI->metaFn.getNumOfChildTables(pInfo->readHandle.vnode, uid, &numOfChildTables, NULL);
      QUERY_CHECK_CODE(code, lino, _end);

      code = fillTableCountScanDataBlock(pSupp, dbName, pSupp->stbNameFilter, numOfChildTables, pRes);
      QUERY_CHECK_CODE(code, lino, _end);
    } else {
      int64_t tbNumVnode = 0;
      pAPI->metaFn.getBasicInfo(pInfo->readHandle.vnode, NULL, NULL, &tbNumVnode, NULL);
      code = fillTableCountScanDataBlock(pSupp, dbName, "", tbNumVnode, pRes);
      QUERY_CHECK_CODE(code, lino, _end);
    }
  } else {
    int64_t tbNumVnode = 0;
    pAPI->metaFn.getBasicInfo(pInfo->readHandle.vnode, NULL, NULL, &tbNumVnode, NULL);
    code = fillTableCountScanDataBlock(pSupp, dbName, "", tbNumVnode, pRes);
    QUERY_CHECK_CODE(code, lino, _end);
  }

_end:
  if (code != TSDB_CODE_SUCCESS) {
    pTaskInfo->code = code;
    qError("%s failed at line %d since %s", __func__, lino, tstrerror(code));
    T_LONG_JMP(pTaskInfo->env, code);
  }
  setOperatorCompleted(pOperator);
}

static int32_t buildVnodeGroupedNtbTableCount(STableCountScanOperatorInfo* pInfo, STableCountScanSupp* pSupp,
                                              SSDataBlock* pRes, char* dbName, SStorageAPI* pAPI) {
  int32_t code = TSDB_CODE_SUCCESS;
  int32_t lino = 0;
  char    fullStbName[TSDB_TABLE_FNAME_LEN] = {0};
  if (pSupp->groupByDbName) {
    snprintf(fullStbName, TSDB_TABLE_FNAME_LEN, "%s.%s", dbName, "");
  }

  uint64_t groupId = calcGroupId(fullStbName, strlen(fullStbName));
  pRes->info.id.groupId = groupId;

  int64_t numOfTables = 0;
  pAPI->metaFn.getBasicInfo(pInfo->readHandle.vnode, NULL, NULL, NULL, &numOfTables);

  if (numOfTables != 0) {
    code = fillTableCountScanDataBlock(pSupp, dbName, "", numOfTables, pRes);
  }

_end:
  if (code != TSDB_CODE_SUCCESS) {
    qError("%s failed at line %d since %s", __func__, lino, tstrerror(code));
  }
  return code;
}

static int32_t buildVnodeGroupedStbTableCount(STableCountScanOperatorInfo* pInfo, STableCountScanSupp* pSupp,
                                              SSDataBlock* pRes, char* dbName, tb_uid_t stbUid, SStorageAPI* pAPI) {
  int32_t code = TSDB_CODE_SUCCESS;
  int32_t lino = 0;
  char    stbName[TSDB_TABLE_NAME_LEN] = {0};
  code = pAPI->metaFn.getTableNameByUid(pInfo->readHandle.vnode, stbUid, stbName);
  QUERY_CHECK_CODE(code, lino, _end);

  char fullStbName[TSDB_TABLE_FNAME_LEN] = {0};
  if (pSupp->groupByDbName) {
    (void)snprintf(fullStbName, TSDB_TABLE_FNAME_LEN, "%s.%s", dbName, varDataVal(stbName));
  } else {
    (void)snprintf(fullStbName, TSDB_TABLE_FNAME_LEN, "%s", varDataVal(stbName));
  }

  uint64_t groupId = calcGroupId(fullStbName, strlen(fullStbName));
  pRes->info.id.groupId = groupId;

  int64_t ctbNum = 0;
  code = pAPI->metaFn.getNumOfChildTables(pInfo->readHandle.vnode, stbUid, &ctbNum, NULL);
  QUERY_CHECK_CODE(code, lino, _end);
  code = fillTableCountScanDataBlock(pSupp, dbName, varDataVal(stbName), ctbNum, pRes);
  QUERY_CHECK_CODE(code, lino, _end);

_end:
  if (code != TSDB_CODE_SUCCESS) {
    qError("%s failed at line %d since %s", __func__, lino, tstrerror(code));
  }
  return code;
}

static void destoryTableCountScanOperator(void* param) {
  STableCountScanOperatorInfo* pTableCountScanInfo = param;
  blockDataDestroy(pTableCountScanInfo->pRes);

  taosArrayDestroy(pTableCountScanInfo->stbUidList);
  taosMemoryFreeClear(param);
}<|MERGE_RESOLUTION|>--- conflicted
+++ resolved
@@ -5003,13 +5003,8 @@
       nodesRewriteExprPostOrder(&pTagCond, tagScanRewriteTagColumn, (void*)&pInfo->filterCtx);
     }
   }
-<<<<<<< HEAD
   // TODO wjm check pInfo->filterCtx.code
-  __optr_fn_t tagScanNextFn = (pTagScanNode->onlyMetaCtbIdx) ? doTagScanFromCtbIdx : doTagScanFromMetaEntry;
-=======
-  //TODO wjm check pInfo->filterCtx.code
   __optr_fn_t tagScanNextFn = (pTagScanNode->onlyMetaCtbIdx) ? doTagScanFromCtbIdxNext : doTagScanFromMetaEntryNext;
->>>>>>> edc9f51a
   pOperator->fpSet = createOperatorFpSet(optrDummyOpenFn, tagScanNextFn, NULL, destroyTagScanOperatorInfo,
                                          optrDefaultBufFn, NULL, optrDefaultGetNextExtFn, NULL);
   *pOptrInfo = pOperator;
