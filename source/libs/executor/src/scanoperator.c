/*
 * Copyright (c) 2019 TAOS Data, Inc. <jhtao@taosdata.com>
 *
 * This program is free software: you can use, redistribute, and/or modify
 * it under the terms of the GNU Affero General Public License, version 3
 * or later ("AGPL"), as published by the Free Software Foundation.
 *
 * This program is distributed in the hope that it will be useful, but WITHOUT
 * ANY WARRANTY; without even the implied warranty of MERCHANTABILITY or
 * FITNESS FOR A PARTICULAR PURPOSE.
 *
 * You should have received a copy of the GNU Affero General Public License
 * along with this program. If not, see <http://www.gnu.org/licenses/>.
 */

#include "filter.h"
#include "function.h"
#include "functionMgt.h"
#include "os.h"
#include "querynodes.h"
#include "systable.h"
#include "tglobal.h"
#include "tname.h"
#include "ttime.h"

#include "tdatablock.h"
#include "tmsg.h"

#include "executorimpl.h"
#include "query.h"
#include "tcompare.h"
#include "thash.h"
#include "ttypes.h"
#include "vnode.h"

#include "executorInt.h"

#define SET_REVERSE_SCAN_FLAG(_info) ((_info)->scanFlag = REVERSE_SCAN)
#define SWITCH_ORDER(n)              (((n) = ((n) == TSDB_ORDER_ASC) ? TSDB_ORDER_DESC : TSDB_ORDER_ASC))

static int32_t buildSysDbTableInfo(const SSysTableScanInfo* pInfo, int32_t capacity);
static int32_t buildDbTableInfoBlock(const SSDataBlock* p, const SSysTableMeta* pSysDbTableMeta, size_t size,
                                     const char* dbName);

static void addTagPseudoColumnData(SReadHandle* pHandle, SExprInfo* pPseudoExpr, int32_t numOfPseudoExpr,
                                   SSDataBlock* pBlock);
static bool processBlockWithProbability(const SSampleExecInfo* pInfo);

bool processBlockWithProbability(const SSampleExecInfo* pInfo) {
#if 0
  if (pInfo->sampleRatio == 1) {
    return true;
  }

  uint32_t val = taosRandR((uint32_t*) &pInfo->seed);
  return (val % ((uint32_t)(1/pInfo->sampleRatio))) == 0;
#else
  return true;
#endif
}

static void switchCtxOrder(SqlFunctionCtx* pCtx, int32_t numOfOutput) {
  for (int32_t i = 0; i < numOfOutput; ++i) {
    SWITCH_ORDER(pCtx[i].order);
  }
}

static void setupQueryRangeForReverseScan(STableScanInfo* pTableScanInfo) {
#if 0
  int32_t numOfGroups = (int32_t)(GET_NUM_OF_TABLEGROUP(pRuntimeEnv));
  for(int32_t i = 0; i < numOfGroups; ++i) {
    SArray *group = GET_TABLEGROUP(pRuntimeEnv, i);
    SArray *tableKeyGroup = taosArrayGetP(pQueryAttr->tableGroupInfo.pGroupList, i);

    size_t t = taosArrayGetSize(group);
    for (int32_t j = 0; j < t; ++j) {
      STableQueryInfo *pCheckInfo = taosArrayGetP(group, j);
      updateTableQueryInfoForReverseScan(pCheckInfo);

      // update the last key in tableKeyInfo list, the tableKeyInfo is used to build the tsdbQueryHandle and decide
      // the start check timestamp of tsdbQueryHandle
//      STableKeyInfo *pTableKeyInfo = taosArrayGet(tableKeyGroup, j);
//      pTableKeyInfo->lastKey = pCheckInfo->lastKey;
//
//      assert(pCheckInfo->pTable == pTableKeyInfo->pTable);
    }
  }
#endif
}

static void getNextTimeWindow(SInterval* pInterval, STimeWindow* tw, int32_t order) {
  int32_t factor = GET_FORWARD_DIRECTION_FACTOR(order);
  if (pInterval->intervalUnit != 'n' && pInterval->intervalUnit != 'y') {
    tw->skey += pInterval->sliding * factor;
    tw->ekey = tw->skey + pInterval->interval - 1;
    return;
  }

  int64_t key = tw->skey, interval = pInterval->interval;
  // convert key to second
  key = convertTimePrecision(key, pInterval->precision, TSDB_TIME_PRECISION_MILLI) / 1000;

  if (pInterval->intervalUnit == 'y') {
    interval *= 12;
  }

  struct tm tm;
  time_t    t = (time_t)key;
  taosLocalTime(&t, &tm);

  int mon = (int)(tm.tm_year * 12 + tm.tm_mon + interval * factor);
  tm.tm_year = mon / 12;
  tm.tm_mon = mon % 12;
  tw->skey = convertTimePrecision((int64_t)taosMktime(&tm) * 1000L, TSDB_TIME_PRECISION_MILLI, pInterval->precision);

  mon = (int)(mon + interval);
  tm.tm_year = mon / 12;
  tm.tm_mon = mon % 12;
  tw->ekey = convertTimePrecision((int64_t)taosMktime(&tm) * 1000L, TSDB_TIME_PRECISION_MILLI, pInterval->precision);

  tw->ekey -= 1;
}

static bool overlapWithTimeWindow(SInterval* pInterval, SDataBlockInfo* pBlockInfo, int32_t order) {
  STimeWindow w = {0};

  // 0 by default, which means it is not a interval operator of the upstream operator.
  if (pInterval->interval == 0) {
    return false;
  }

  if (order == TSDB_ORDER_ASC) {
    getAlignQueryTimeWindow(pInterval, pInterval->precision, pBlockInfo->window.skey, &w);
    assert(w.ekey >= pBlockInfo->window.skey);

    if (w.ekey < pBlockInfo->window.ekey) {
      return true;
    }

    while (1) {
      getNextTimeWindow(pInterval, &w, order);
      if (w.skey > pBlockInfo->window.ekey) {
        break;
      }

      assert(w.ekey > pBlockInfo->window.ekey);
      if (w.skey <= pBlockInfo->window.ekey && w.skey > pBlockInfo->window.skey) {
        return true;
      }
    }
  } else {
    getAlignQueryTimeWindow(pInterval, pInterval->precision, pBlockInfo->window.ekey, &w);
    assert(w.skey <= pBlockInfo->window.ekey);

    if (w.skey > pBlockInfo->window.skey) {
      return true;
    }

    while (1) {
      getNextTimeWindow(pInterval, &w, order);
      if (w.ekey < pBlockInfo->window.skey) {
        break;
      }

      assert(w.skey < pBlockInfo->window.skey);
      if (w.ekey < pBlockInfo->window.ekey && w.ekey >= pBlockInfo->window.skey) {
        return true;
      }
    }
  }

  return false;
}

static int32_t loadDataBlock(SOperatorInfo* pOperator, STableScanInfo* pTableScanInfo, SSDataBlock* pBlock,
                             uint32_t* status) {
  SExecTaskInfo*  pTaskInfo = pOperator->pTaskInfo;
  STableScanInfo* pInfo = pOperator->info;

  SFileBlockLoadRecorder* pCost = &pTableScanInfo->readRecorder;

  pCost->totalBlocks += 1;
  pCost->totalRows += pBlock->info.rows;

  *status = pInfo->dataBlockLoadFlag;
  if (pTableScanInfo->pFilterNode != NULL ||
      overlapWithTimeWindow(&pTableScanInfo->interval, &pBlock->info, pTableScanInfo->cond.order)) {
    (*status) = FUNC_DATA_REQUIRED_DATA_LOAD;
  }

  SDataBlockInfo* pBlockInfo = &pBlock->info;
  taosMemoryFreeClear(pBlock->pBlockAgg);

  if (*status == FUNC_DATA_REQUIRED_FILTEROUT) {
    qDebug("%s data block filter out, brange:%" PRId64 "-%" PRId64 ", rows:%d", GET_TASKID(pTaskInfo),
           pBlockInfo->window.skey, pBlockInfo->window.ekey, pBlockInfo->rows);
    pCost->filterOutBlocks += 1;
    return TSDB_CODE_SUCCESS;
  } else if (*status == FUNC_DATA_REQUIRED_NOT_LOAD) {
    qDebug("%s data block skipped, brange:%" PRId64 "-%" PRId64 ", rows:%d", GET_TASKID(pTaskInfo),
           pBlockInfo->window.skey, pBlockInfo->window.ekey, pBlockInfo->rows);
    pCost->skipBlocks += 1;

    // clear all data in pBlock that are set when handing the previous block
    for (int32_t i = 0; i < pBlockInfo->numOfCols; ++i) {
      SColumnInfoData* pcol = taosArrayGet(pBlock->pDataBlock, i);
      pcol->pData = NULL;
    }

    return TSDB_CODE_SUCCESS;
  } else if (*status == FUNC_DATA_REQUIRED_STATIS_LOAD) {
    pCost->loadBlockStatis += 1;

    bool             allColumnsHaveAgg = true;
    SColumnDataAgg** pColAgg = NULL;
    tsdbRetrieveDataBlockStatisInfo(pTableScanInfo->dataReader, &pColAgg, &allColumnsHaveAgg);

    if (allColumnsHaveAgg == true) {
      int32_t numOfCols = pBlock->info.numOfCols;

      // todo create this buffer during creating operator
      if (pBlock->pBlockAgg == NULL) {
        pBlock->pBlockAgg = taosMemoryCalloc(numOfCols, POINTER_BYTES);
      }

      for (int32_t i = 0; i < numOfCols; ++i) {
        SColMatchInfo* pColMatchInfo = taosArrayGet(pTableScanInfo->pColMatchInfo, i);
        if (!pColMatchInfo->output) {
          continue;
        }
        pBlock->pBlockAgg[pColMatchInfo->targetSlotId] = pColAgg[i];
      }

      return TSDB_CODE_SUCCESS;
    } else {  // failed to load the block sma data, data block statistics does not exist, load data block instead
      *status = FUNC_DATA_REQUIRED_DATA_LOAD;
    }
  }

  ASSERT(*status == FUNC_DATA_REQUIRED_DATA_LOAD);

  // todo filter data block according to the block sma data firstly
#if 0
  if (!doFilterByBlockStatistics(pBlock->pBlockStatis, pTableScanInfo->pCtx, pBlockInfo->rows)) {
    pCost->filterOutBlocks += 1;
    qDebug("%s data block filter out, brange:%" PRId64 "-%" PRId64 ", rows:%d", GET_TASKID(pTaskInfo), pBlockInfo->window.skey,
           pBlockInfo->window.ekey, pBlockInfo->rows);
    (*status) = FUNC_DATA_REQUIRED_FILTEROUT;
    return TSDB_CODE_SUCCESS;
  }
#endif

  pCost->totalCheckedRows += pBlock->info.rows;
  pCost->loadBlocks += 1;

  SArray* pCols = tsdbRetrieveDataBlock(pTableScanInfo->dataReader, NULL);
  if (pCols == NULL) {
    return terrno;
  }

  relocateColumnData(pBlock, pTableScanInfo->pColMatchInfo, pCols);

  // currently only the tbname pseudo column
  if (pTableScanInfo->numOfPseudoExpr > 0) {
    addTagPseudoColumnData(&pTableScanInfo->readHandle, pTableScanInfo->pPseudoExpr, pTableScanInfo->numOfPseudoExpr,
                           pBlock);
  }

  int64_t st = taosGetTimestampMs();
  doFilter(pTableScanInfo->pFilterNode, pBlock);

  int64_t et = taosGetTimestampMs();
  pTableScanInfo->readRecorder.filterTime += (et - st);

  if (pBlock->info.rows == 0) {
    pCost->filterOutBlocks += 1;
    qDebug("%s data block filter out, brange:%" PRId64 "-%" PRId64 ", rows:%d", GET_TASKID(pTaskInfo),
           pBlockInfo->window.skey, pBlockInfo->window.ekey, pBlockInfo->rows);
  }

  return TSDB_CODE_SUCCESS;
}

static void prepareForDescendingScan(STableScanInfo* pTableScanInfo, SqlFunctionCtx* pCtx, int32_t numOfOutput) {
  SET_REVERSE_SCAN_FLAG(pTableScanInfo);

  switchCtxOrder(pCtx, numOfOutput);
  //  setupQueryRangeForReverseScan(pTableScanInfo);

  pTableScanInfo->cond.order = TSDB_ORDER_DESC;
  for (int32_t i = 0; i < pTableScanInfo->cond.numOfTWindows; ++i) {
    STimeWindow* pTWindow = &pTableScanInfo->cond.twindows[i];
    TSWAP(pTWindow->skey, pTWindow->ekey);
  }

  SQueryTableDataCond* pCond = &pTableScanInfo->cond;
  taosqsort(pCond->twindows, pCond->numOfTWindows, sizeof(STimeWindow), pCond, compareTimeWindow);
}

void addTagPseudoColumnData(SReadHandle* pHandle, SExprInfo* pPseudoExpr, int32_t numOfPseudoExpr,
                            SSDataBlock* pBlock) {
  // currently only the tbname pseudo column
  if (numOfPseudoExpr == 0) {
    return;
  }

  SMetaReader mr = {0};
  metaReaderInit(&mr, pHandle->meta, 0);
  metaGetTableEntryByUid(&mr, pBlock->info.uid);

  for (int32_t j = 0; j < numOfPseudoExpr; ++j) {
    SExprInfo* pExpr = &pPseudoExpr[j];

    int32_t dstSlotId = pExpr->base.resSchema.slotId;

    SColumnInfoData* pColInfoData = taosArrayGet(pBlock->pDataBlock, dstSlotId);

    colInfoDataEnsureCapacity(pColInfoData, 0, pBlock->info.rows);
    colInfoDataCleanup(pColInfoData, pBlock->info.rows);

    int32_t functionId = pExpr->pExpr->_function.functionId;

    // this is to handle the tbname
    if (fmIsScanPseudoColumnFunc(functionId)) {
      setTbNameColData(pHandle->meta, pBlock, pColInfoData, functionId);
    } else {  // these are tags
      STagVal tagVal = {0};
      tagVal.cid = pExpr->base.pParam[0].pCol->colId;
      const char* p = metaGetTableTagVal(&mr.me, pColInfoData->info.type, &tagVal);

      char* data = NULL;
      if (pColInfoData->info.type != TSDB_DATA_TYPE_JSON && p != NULL) {
        data = tTagValToData((const STagVal*)p, false);
      } else {
        data = (char*)p;
      }

      for (int32_t i = 0; i < pBlock->info.rows; ++i) {
        colDataAppend(pColInfoData, i, data, (data == NULL));
      }

      if (data && (pColInfoData->info.type != TSDB_DATA_TYPE_JSON) && p != NULL &&
          IS_VAR_DATA_TYPE(((const STagVal*)p)->type)) {
        taosMemoryFree(data);
      }
    }
  }

  metaReaderClear(&mr);
}

void setTbNameColData(void* pMeta, const SSDataBlock* pBlock, SColumnInfoData* pColInfoData, int32_t functionId) {
  struct SScalarFuncExecFuncs fpSet = {0};
  fmGetScalarFuncExecFuncs(functionId, &fpSet);

  SColumnInfoData infoData = {0};
  infoData.info.type = TSDB_DATA_TYPE_BIGINT;
  infoData.info.bytes = sizeof(uint64_t);
  colInfoDataEnsureCapacity(&infoData, 0, 1);

  colDataAppendInt64(&infoData, 0, (int64_t*)&pBlock->info.uid);
  SScalarParam srcParam = {.numOfRows = pBlock->info.rows, .param = pMeta, .columnData = &infoData};

  SScalarParam param = {.columnData = pColInfoData};
  fpSet.process(&srcParam, 1, &param);
}

static SSDataBlock* doTableScanImpl(SOperatorInfo* pOperator) {
  STableScanInfo* pTableScanInfo = pOperator->info;
  SSDataBlock*    pBlock = pTableScanInfo->pResBlock;

  int64_t st = taosGetTimestampUs();

  while (tsdbNextDataBlock(pTableScanInfo->dataReader)) {
    if (isTaskKilled(pOperator->pTaskInfo)) {
      longjmp(pOperator->pTaskInfo->env, TSDB_CODE_TSC_QUERY_CANCELLED);
    }

    // process this data block based on the probabilities
    bool processThisBlock = processBlockWithProbability(&pTableScanInfo->sample);
    if (!processThisBlock) {
      continue;
    }

    tsdbRetrieveDataBlockInfo(pTableScanInfo->dataReader, &pBlock->info);

    uint32_t status = 0;
    int32_t  code = loadDataBlock(pOperator, pTableScanInfo, pBlock, &status);
    //    int32_t  code = loadDataBlockOnDemand(pOperator->pRuntimeEnv, pTableScanInfo, pBlock, &status);
    if (code != TSDB_CODE_SUCCESS) {
      longjmp(pOperator->pTaskInfo->env, code);
    }

    // current block is filter out according to filter condition, continue load the next block
    if (status == FUNC_DATA_REQUIRED_FILTEROUT || pBlock->info.rows == 0) {
      continue;
    }

    uint64_t* groupId = taosHashGet(pOperator->pTaskInfo->tableqinfoList.map, &pBlock->info.uid, sizeof(int64_t));
    if (groupId) {
      pBlock->info.groupId = *groupId;
    }

    pOperator->resultInfo.totalRows = pTableScanInfo->readRecorder.totalRows;
    pTableScanInfo->readRecorder.elapsedTime += (taosGetTimestampUs() - st) / 1000.0;

    pOperator->cost.totalCost = pTableScanInfo->readRecorder.elapsedTime;
    return pBlock;
  }
  return NULL;
}

static SSDataBlock* doTableScan(SOperatorInfo* pOperator) {
  STableScanInfo* pTableScanInfo = pOperator->info;
  SExecTaskInfo*  pTaskInfo = pOperator->pTaskInfo;

  // The read handle is not initialized yet, since no qualified tables exists
  if (pTableScanInfo->dataReader == NULL || pOperator->status == OP_EXEC_DONE) {
    return NULL;
  }

  // do the ascending order traverse in the first place.
  while (pTableScanInfo->scanTimes < pTableScanInfo->scanInfo.numOfAsc) {
    while (pTableScanInfo->curTWinIdx < pTableScanInfo->cond.numOfTWindows) {
      SSDataBlock* p = doTableScanImpl(pOperator);
      if (p != NULL) {
        return p;
      }
      pTableScanInfo->curTWinIdx += 1;
      if (pTableScanInfo->curTWinIdx < pTableScanInfo->cond.numOfTWindows) {
        tsdbResetReadHandle(pTableScanInfo->dataReader, &pTableScanInfo->cond, pTableScanInfo->curTWinIdx);
      }
    }

    pTableScanInfo->scanTimes += 1;

    if (pTableScanInfo->scanTimes < pTableScanInfo->scanInfo.numOfAsc) {
      setTaskStatus(pTaskInfo, TASK_NOT_COMPLETED);
      pTableScanInfo->scanFlag = REPEAT_SCAN;
      qDebug("%s start to repeat ascending order scan data blocks due to query func required", GET_TASKID(pTaskInfo));
      for (int32_t i = 0; i < pTableScanInfo->cond.numOfTWindows; ++i) {
        STimeWindow* pWin = &pTableScanInfo->cond.twindows[i];
        qDebug("%s\t qrange:%" PRId64 "-%" PRId64, GET_TASKID(pTaskInfo), pWin->skey, pWin->ekey);
      }
      // do prepare for the next round table scan operation
      tsdbResetReadHandle(pTableScanInfo->dataReader, &pTableScanInfo->cond, 0);
      pTableScanInfo->curTWinIdx = 0;
    }
  }

  int32_t total = pTableScanInfo->scanInfo.numOfAsc + pTableScanInfo->scanInfo.numOfDesc;
  if (pTableScanInfo->scanTimes < total) {
    if (pTableScanInfo->cond.order == TSDB_ORDER_ASC) {
      prepareForDescendingScan(pTableScanInfo, pTableScanInfo->pCtx, pTableScanInfo->numOfOutput);
      tsdbResetReadHandle(pTableScanInfo->dataReader, &pTableScanInfo->cond, 0);
      pTableScanInfo->curTWinIdx = 0;
    }

    qDebug("%s start to descending order scan data blocks due to query func required", GET_TASKID(pTaskInfo));
    for (int32_t i = 0; i < pTableScanInfo->cond.numOfTWindows; ++i) {
      STimeWindow* pWin = &pTableScanInfo->cond.twindows[i];
      qDebug("%s\t qrange:%" PRId64 "-%" PRId64, GET_TASKID(pTaskInfo), pWin->skey, pWin->ekey);
    }

    while (pTableScanInfo->scanTimes < total) {
      while (pTableScanInfo->curTWinIdx < pTableScanInfo->cond.numOfTWindows) {
        SSDataBlock* p = doTableScanImpl(pOperator);
        if (p != NULL) {
          return p;
        }
        pTableScanInfo->curTWinIdx += 1;
        if (pTableScanInfo->curTWinIdx < pTableScanInfo->cond.numOfTWindows) {
          tsdbResetReadHandle(pTableScanInfo->dataReader, &pTableScanInfo->cond, pTableScanInfo->curTWinIdx);
        }
      }

      pTableScanInfo->scanTimes += 1;

      if (pTableScanInfo->scanTimes < total) {
        setTaskStatus(pTaskInfo, TASK_NOT_COMPLETED);
        pTableScanInfo->scanFlag = REPEAT_SCAN;

        qDebug("%s start to repeat descending order scan data blocks due to query func required",
               GET_TASKID(pTaskInfo));
        for (int32_t i = 0; i < pTableScanInfo->cond.numOfTWindows; ++i) {
          STimeWindow* pWin = &pTableScanInfo->cond.twindows[i];
          qDebug("%s\t qrange:%" PRId64 "-%" PRId64, GET_TASKID(pTaskInfo), pWin->skey, pWin->ekey);
        }
        tsdbResetReadHandle(pTableScanInfo->dataReader, &pTableScanInfo->cond, 0);
        pTableScanInfo->curTWinIdx = 0;
      }
    }
  }

  setTaskStatus(pTaskInfo, TASK_COMPLETED);
  return NULL;
}

SInterval extractIntervalInfo(const STableScanPhysiNode* pTableScanNode) {
  SInterval interval = {
      .interval = pTableScanNode->interval,
      .sliding = pTableScanNode->sliding,
      .intervalUnit = pTableScanNode->intervalUnit,
      .slidingUnit = pTableScanNode->slidingUnit,
      .offset = pTableScanNode->offset,
  };

  return interval;
}

static int32_t getTableScannerExecInfo(struct SOperatorInfo* pOptr, void** pOptrExplain, uint32_t* len) {
  SFileBlockLoadRecorder* pRecorder = taosMemoryCalloc(1, sizeof(SFileBlockLoadRecorder));
  STableScanInfo*         pTableScanInfo = pOptr->info;
  *pRecorder = pTableScanInfo->readRecorder;
  *pOptrExplain = pRecorder;
  *len = sizeof(SFileBlockLoadRecorder);
  return 0;
}

static void destroyTableScanOperatorInfo(void* param, int32_t numOfOutput) {
  STableScanInfo* pTableScanInfo = (STableScanInfo*)param;
  blockDataDestroy(pTableScanInfo->pResBlock);
  clearupQueryTableDataCond(&pTableScanInfo->cond);

  tsdbCleanupReadHandle(pTableScanInfo->dataReader);

  if (pTableScanInfo->pColMatchInfo != NULL) {
    taosArrayDestroy(pTableScanInfo->pColMatchInfo);
  }
}

SOperatorInfo* createTableScanOperatorInfo(STableScanPhysiNode* pTableScanNode, tsdbReaderT pDataReader,
                                           SReadHandle* readHandle, SExecTaskInfo* pTaskInfo) {
  STableScanInfo* pInfo = taosMemoryCalloc(1, sizeof(STableScanInfo));
  SOperatorInfo*  pOperator = taosMemoryCalloc(1, sizeof(SOperatorInfo));
  if (pInfo == NULL || pOperator == NULL) {
    goto _error;
  }

  SDataBlockDescNode* pDescNode = pTableScanNode->scan.node.pOutputDataBlockDesc;

  int32_t numOfCols = 0;
  SArray* pColList =
      extractColMatchInfo(pTableScanNode->scan.pScanCols, pDescNode, &numOfCols, pTaskInfo, COL_MATCH_FROM_COL_ID);

  int32_t code = initQueryTableDataCond(&pInfo->cond, pTableScanNode);
  if (code != TSDB_CODE_SUCCESS) {
    goto _error;
  }

  if (pTableScanNode->scan.pScanPseudoCols != NULL) {
    pInfo->pPseudoExpr = createExprInfo(pTableScanNode->scan.pScanPseudoCols, NULL, &pInfo->numOfPseudoExpr);
    pInfo->pPseudoCtx = createSqlFunctionCtx(pInfo->pPseudoExpr, pInfo->numOfPseudoExpr, &pInfo->rowCellInfoOffset);
  }

  pInfo->scanInfo = (SScanInfo){.numOfAsc = pTableScanNode->scanSeq[0], .numOfDesc = pTableScanNode->scanSeq[1]};
  //    pInfo->scanInfo = (SScanInfo){.numOfAsc = 0, .numOfDesc = 1}; // for debug purpose

  pInfo->readHandle = *readHandle;
  pInfo->interval = extractIntervalInfo(pTableScanNode);
  pInfo->sample.sampleRatio = pTableScanNode->ratio;
  pInfo->sample.seed = taosGetTimestampSec();

  pInfo->dataBlockLoadFlag = pTableScanNode->dataRequired;
  pInfo->pResBlock = createResDataBlock(pDescNode);
  pInfo->pFilterNode = pTableScanNode->scan.node.pConditions;
  pInfo->dataReader = pDataReader;
  pInfo->scanFlag = MAIN_SCAN;
  pInfo->pColMatchInfo = pColList;
  pInfo->curTWinIdx = 0;

  pOperator->name = "TableScanOperator";  // for debug purpose
  pOperator->operatorType = QUERY_NODE_PHYSICAL_PLAN_TABLE_SCAN;
  pOperator->blocking = false;
  pOperator->status = OP_NOT_OPENED;
  pOperator->info = pInfo;
  pOperator->numOfExprs = numOfCols;
  pOperator->pTaskInfo = pTaskInfo;

  pOperator->fpSet = createOperatorFpSet(operatorDummyOpenFn, doTableScan, NULL, NULL, destroyTableScanOperatorInfo,
                                         NULL, NULL, getTableScannerExecInfo);

  // for non-blocking operator, the open cost is always 0
  pOperator->cost.openCost = 0;
  return pOperator;

_error:
  taosMemoryFreeClear(pInfo);
  taosMemoryFreeClear(pOperator);

  pTaskInfo->code = TSDB_CODE_QRY_OUT_OF_MEMORY;
  return NULL;
}

SOperatorInfo* createTableSeqScanOperatorInfo(void* pReadHandle, SExecTaskInfo* pTaskInfo) {
  STableScanInfo* pInfo = taosMemoryCalloc(1, sizeof(STableScanInfo));
  SOperatorInfo*  pOperator = taosMemoryCalloc(1, sizeof(SOperatorInfo));

  pInfo->dataReader = pReadHandle;
  //  pInfo->prevGroupId       = -1;

  pOperator->name = "TableSeqScanOperator";
  pOperator->operatorType = QUERY_NODE_PHYSICAL_PLAN_TABLE_SEQ_SCAN;
  pOperator->blocking = false;
  pOperator->status = OP_NOT_OPENED;
  pOperator->info = pInfo;
  pOperator->pTaskInfo = pTaskInfo;

  pOperator->fpSet = createOperatorFpSet(operatorDummyOpenFn, doTableScanImpl, NULL, NULL, NULL, NULL, NULL, NULL);
  return pOperator;
}

static SSDataBlock* doBlockInfoScan(SOperatorInfo* pOperator) {
  if (pOperator->status == OP_EXEC_DONE) {
    return NULL;
  }

  STableScanInfo* pTableScanInfo = pOperator->info;

  STableBlockDistInfo blockDistInfo = {0};
  blockDistInfo.maxRows = INT_MIN;
  blockDistInfo.minRows = INT_MAX;

  tsdbGetFileBlocksDistInfo(pTableScanInfo->dataReader, &blockDistInfo);
  blockDistInfo.numOfInmemRows = (int32_t)tsdbGetNumOfRowsInMemTable(pTableScanInfo->dataReader);

  SSDataBlock* pBlock = pTableScanInfo->pResBlock;
  pBlock->info.rows = 1;

  SColumnInfoData* pColInfo = taosArrayGet(pBlock->pDataBlock, 0);

  int32_t len = tSerializeBlockDistInfo(NULL, 0, &blockDistInfo);
  char*   p = taosMemoryCalloc(1, len + VARSTR_HEADER_SIZE);
  tSerializeBlockDistInfo(varDataVal(p), len, &blockDistInfo);
  varDataSetLen(p, len);

  colDataAppend(pColInfo, 0, p, false);
  taosMemoryFree(p);

  pOperator->status = OP_EXEC_DONE;
  return pBlock;
}

static void destroyBlockDistScanOperatorInfo(void* param, int32_t numOfOutput) {
  SBlockDistInfo* pDistInfo = (SBlockDistInfo*)param;
  blockDataDestroy(pDistInfo->pResBlock);
}

SOperatorInfo* createDataBlockInfoScanOperator(void* dataReader, SExecTaskInfo* pTaskInfo) {
  SBlockDistInfo* pInfo = taosMemoryCalloc(1, sizeof(SBlockDistInfo));
  SOperatorInfo*  pOperator = taosMemoryCalloc(1, sizeof(SOperatorInfo));
  if (pInfo == NULL || pOperator == NULL) {
    pTaskInfo->code = TSDB_CODE_OUT_OF_MEMORY;
    goto _error;
  }

  pInfo->pHandle = dataReader;

  pInfo->pResBlock = taosMemoryCalloc(1, sizeof(SSDataBlock));

  SColumnInfoData infoData = {0};
  infoData.info.type = TSDB_DATA_TYPE_VARCHAR;
  infoData.info.bytes = 1024;

  taosArrayPush(pInfo->pResBlock->pDataBlock, &infoData);

  pOperator->name = "DataBlockInfoScanOperator";
  //  pOperator->operatorType = OP_TableBlockInfoScan;
  pOperator->blocking = false;
  pOperator->status = OP_NOT_OPENED;
  pOperator->info = pInfo;
  pOperator->pTaskInfo = pTaskInfo;

  pOperator->fpSet = createOperatorFpSet(operatorDummyOpenFn, doBlockInfoScan, NULL, NULL,
                                         destroyBlockDistScanOperatorInfo, NULL, NULL, NULL);
  return pOperator;

_error:
  taosMemoryFreeClear(pInfo);
  taosMemoryFreeClear(pOperator);
  return NULL;
}

static void doClearBufferedBlocks(SStreamBlockScanInfo* pInfo) {
  size_t total = taosArrayGetSize(pInfo->pBlockLists);

  pInfo->validBlockIndex = 0;
  for (int32_t i = 0; i < total; ++i) {
    SSDataBlock* p = taosArrayGetP(pInfo->pBlockLists, i);
    blockDataDestroy(p);
  }
  taosArrayClear(pInfo->pBlockLists);
}

static bool isSessionWindow(SStreamBlockScanInfo* pInfo) {
  return pInfo->sessionSup.parentType == QUERY_NODE_PHYSICAL_PLAN_STREAM_SESSION;
}

static bool isStateWindow(SStreamBlockScanInfo* pInfo) {
  return pInfo->sessionSup.parentType == QUERY_NODE_PHYSICAL_PLAN_STREAM_STATE;
}

static bool prepareDataScan(SStreamBlockScanInfo* pInfo) {
  SSDataBlock* pSDB = pInfo->pUpdateRes;
  STimeWindow  win = {
       .skey = INT64_MIN,
       .ekey = INT64_MAX,
  };
  bool needRead = false;
  if (!isStateWindow(pInfo) && pInfo->updateResIndex < pSDB->info.rows) {
    SColumnInfoData* pColDataInfo = taosArrayGet(pSDB->pDataBlock, pInfo->primaryTsIndex);
    TSKEY*           tsCols = (TSKEY*)pColDataInfo->pData;
    SResultRowInfo   dumyInfo;
    dumyInfo.cur.pageId = -1;
    if (isSessionWindow(pInfo)) {
      SStreamAggSupporter* pAggSup = pInfo->sessionSup.pStreamAggSup;
      int64_t              gap = pInfo->sessionSup.gap;
      int32_t              winIndex = 0;
      SResultWindowInfo*   pCurWin =
          getSessionTimeWindow(pAggSup, tsCols[pInfo->updateResIndex], pSDB->info.groupId, gap, &winIndex);
      win = pCurWin->win;
      pInfo->updateResIndex +=
          updateSessionWindowInfo(pCurWin, tsCols, pSDB->info.rows, pInfo->updateResIndex, gap, NULL);
    } else {
      win = getActiveTimeWindow(NULL, &dumyInfo, tsCols[pInfo->updateResIndex], &pInfo->interval,
                                pInfo->interval.precision, NULL);
      pInfo->updateResIndex += getNumOfRowsInTimeWindow(&pSDB->info, tsCols, pInfo->updateResIndex, win.ekey,
                                                        binarySearchForKey, NULL, TSDB_ORDER_ASC);
    }
    needRead = true;
  } else if (isStateWindow(pInfo)) {
    SArray* pWins = pInfo->sessionSup.pStreamAggSup->pScanWindow;
    int32_t size = taosArrayGetSize(pWins);
    if (pInfo->scanWinIndex < size) {
      win = *(STimeWindow*)taosArrayGet(pWins, pInfo->scanWinIndex);
      pInfo->scanWinIndex++;
      needRead = true;
    } else {
      pInfo->scanWinIndex = 0;
      taosArrayClear(pWins);
    }
  }
  if (!needRead) {
    return false;
  }
  STableScanInfo* pTableScanInfo = pInfo->pOperatorDumy->info;
  pTableScanInfo->cond.twindows[0] = win;
  pTableScanInfo->curTWinIdx = 0;
  tsdbResetReadHandle(pTableScanInfo->dataReader, &pTableScanInfo->cond, 0);
  pTableScanInfo->scanTimes = 0;
  return true;
}

static void copyOneRow(SSDataBlock* dest, SSDataBlock* source, int32_t sourceRowId) {
  for (int32_t j = 0; j < source->info.numOfCols; j++) {
    SColumnInfoData* pDestCol = (SColumnInfoData*)taosArrayGet(dest->pDataBlock, j);
    SColumnInfoData* pSourceCol = (SColumnInfoData*)taosArrayGet(source->pDataBlock, j);
    if (colDataIsNull_s(pSourceCol, sourceRowId)) {
      colDataAppendNULL(pDestCol, dest->info.rows);
    } else {
      colDataAppend(pDestCol, dest->info.rows, colDataGetData(pSourceCol, sourceRowId), false);
    }
  }
  dest->info.rows++;
}

static uint64_t getGroupId(SOperatorInfo* pOperator, SSDataBlock* pBlock, int32_t rowId) {
  uint64_t* groupId = taosHashGet(pOperator->pTaskInfo->tableqinfoList.map, &pBlock->info.uid, sizeof(int64_t));
  if (groupId) {
    return *groupId;
  }
  return 0;
  /* Todo(liuyao) for partition by column
  recordNewGroupKeys(pTableScanInfo->pGroupCols, pTableScanInfo->pGroupColVals, pBlock, rowId);
  int32_t len = buildGroupKeys(pTableScanInfo->keyBuf, pTableScanInfo->pGroupColVals);
  uint64_t resId = 0;
  uint64_t* groupId = taosHashGet(pTableScanInfo->pGroupSet, pTableScanInfo->keyBuf, len);
  if (groupId) {
    return *groupId;
  } else if (len != 0) {
    resId = calcGroupId(pTableScanInfo->keyBuf, len);
    taosHashPut(pTableScanInfo->pGroupSet, pTableScanInfo->keyBuf, len, &resId, sizeof(uint64_t));
  }
  return resId;
  */
}

static SSDataBlock* doDataScan(SStreamBlockScanInfo* pInfo) {
  while (1) {
    SSDataBlock* pResult = NULL;
    pResult = doTableScan(pInfo->pOperatorDumy);
    if (pResult == NULL) {
      if (prepareDataScan(pInfo)) {
        // scan next window data
        pResult = doTableScan(pInfo->pOperatorDumy);
      }
    }
    if (!pResult) {
      return NULL;
    }
    
    if (pResult->info.groupId == pInfo->groupId) {
      return pResult;
    }
  }

/* Todo(liuyao) for partition by column
  SSDataBlock* pBlock = createOneDataBlock(pResult, true);
  blockDataCleanup(pResult);
  for (int32_t i = 0; i < pBlock->info.rows; i++) {
    uint64_t id = getGroupId(pInfo->pOperatorDumy, pBlock, i);
    if (id == pInfo->groupId) {
      copyOneRow(pResult, pBlock, i);
    }
  }
  return pResult;
*/
}

static void setUpdateData(SStreamBlockScanInfo* pInfo, SSDataBlock* pBlock, SSDataBlock* pUpdateBlock) {
  blockDataCleanup(pUpdateBlock);
  int32_t size = taosArrayGetSize(pInfo->tsArray);
  if (pInfo->tsArrayIndex < size) {
    SColumnInfoData* pCol = (SColumnInfoData*)taosArrayGet(pUpdateBlock->pDataBlock, pInfo->primaryTsIndex);
    ASSERT(pCol->info.type == TSDB_DATA_TYPE_TIMESTAMP);
    blockDataEnsureCapacity(pUpdateBlock, size);
    ASSERT(pBlock->info.numOfCols == pUpdateBlock->info.numOfCols);

    int32_t rowId = *(int32_t*)taosArrayGet(pInfo->tsArray, pInfo->tsArrayIndex);
    pInfo->groupId = getGroupId(pInfo->pOperatorDumy, pBlock, rowId);
    int32_t i = 0;
    for ( ; i < size; i++) {
      rowId = *(int32_t*)taosArrayGet(pInfo->tsArray, i + pInfo->tsArrayIndex);
      uint64_t id = getGroupId(pInfo->pOperatorDumy, pBlock, rowId);
      if (pInfo->groupId != id) {
        break;
      }
      copyOneRow(pUpdateBlock, pBlock, rowId);
    }
    pUpdateBlock->info.rows = i;
    pInfo->tsArrayIndex += i;
    pUpdateBlock->info.groupId = pInfo->groupId;
    pUpdateBlock->info.type = STREAM_REPROCESS;
    blockDataUpdateTsWindow(pUpdateBlock, 0);
  }
  // all rows have same group id
  ASSERT(pInfo->tsArrayIndex >= size);
  if (size > 0 && pInfo->tsArrayIndex == size) {
    taosArrayClear(pInfo->tsArray);
  }
}

static void getUpdateDataBlock(SStreamBlockScanInfo* pInfo, bool invertible, SSDataBlock* pBlock,
                               SSDataBlock* pUpdateBlock) {
  SColumnInfoData* pColDataInfo = taosArrayGet(pBlock->pDataBlock, pInfo->primaryTsIndex);
  ASSERT(pColDataInfo->info.type == TSDB_DATA_TYPE_TIMESTAMP);
  TSKEY* ts = (TSKEY*)pColDataInfo->pData;
  for (int32_t rowId = 0; rowId < pBlock->info.rows; rowId++) {
    if (updateInfoIsUpdated(pInfo->pUpdateInfo, pBlock->info.uid, ts[rowId])) {
      taosArrayPush(pInfo->tsArray, &rowId);
    }
  }
  if (!pUpdateBlock) {
    taosArrayClear(pInfo->tsArray);
    return;
  }
  setUpdateData(pInfo, pBlock, pUpdateBlock);
  // Todo(liuyao) get from tsdb
  //  SSDataBlock* p = createOneDataBlock(pBlock, true);
  //  p->info.type = STREAM_INVERT;
  //  taosArrayClear(pInfo->tsArray);
  //  return p;
}

static SSDataBlock* doStreamBlockScan(SOperatorInfo* pOperator) {
  // NOTE: this operator does never check if current status is done or not
  SExecTaskInfo*        pTaskInfo = pOperator->pTaskInfo;
  SStreamBlockScanInfo* pInfo = pOperator->info;
  int32_t               rows = 0;

  pTaskInfo->code = pOperator->fpSet._openFn(pOperator);
  if (pTaskInfo->code != TSDB_CODE_SUCCESS || pOperator->status == OP_EXEC_DONE) {
    return NULL;
  }

  size_t total = taosArrayGetSize(pInfo->pBlockLists);
  if (pInfo->blockType == STREAM_DATA_TYPE_SSDATA_BLOCK) {
    if (pInfo->validBlockIndex >= total) {
      /*doClearBufferedBlocks(pInfo);*/
      pOperator->status = OP_EXEC_DONE;
      return NULL;
    }

    int32_t      current = pInfo->validBlockIndex++;
    SSDataBlock* pBlock = taosArrayGetP(pInfo->pBlockLists, current);
    blockDataUpdateTsWindow(pBlock, 0);
    return pBlock;
  } else {
    if (pInfo->scanMode == STREAM_SCAN_FROM_RES) {
      blockDataDestroy(pInfo->pUpdateRes);
      pInfo->scanMode = STREAM_SCAN_FROM_READERHANDLE;
      return pInfo->pRes;
    } else if (pInfo->scanMode == STREAM_SCAN_FROM_UPDATERES) {
      pInfo->scanMode = STREAM_SCAN_FROM_DATAREADER;
      if (!isStateWindow(pInfo)) {
        prepareDataScan(pInfo);
      }
      return pInfo->pUpdateRes;
    } else {
      if (isStateWindow(pInfo) && taosArrayGetSize(pInfo->sessionSup.pStreamAggSup->pScanWindow) > 0) {
        pInfo->scanMode = STREAM_SCAN_FROM_DATAREADER;
        pInfo->updateResIndex = pInfo->pUpdateRes->info.rows;
        prepareDataScan(pInfo);
      }
      if (pInfo->scanMode == STREAM_SCAN_FROM_DATAREADER) {
        SSDataBlock* pSDB = doDataScan(pInfo);
        if (pSDB == NULL) {
          setUpdateData(pInfo, pInfo->pRes, pInfo->pUpdateRes);
          if (pInfo->pUpdateRes->info.rows > 0) {
            if (!isStateWindow(pInfo)) {
              prepareDataScan(pInfo);
            }
            return pInfo->pUpdateRes;
          } else {
            pInfo->scanMode = STREAM_SCAN_FROM_READERHANDLE;
          }
        } else {
          getUpdateDataBlock(pInfo, true, pSDB, NULL);
          return pSDB;
        }
      }
    }

    SDataBlockInfo* pBlockInfo = &pInfo->pRes->info;
    blockDataCleanup(pInfo->pRes);

    while (tqNextDataBlock(pInfo->streamBlockReader)) {
      SArray*  pCols = NULL;
      uint64_t groupId = 0;
      uint64_t uid = 0;
      int32_t  numOfRows = 0;
      int16_t  outputCol = 0;

      int32_t code = tqRetrieveDataBlock(&pCols, pInfo->streamBlockReader, &groupId, &uid, &numOfRows, &outputCol);

      if (code != TSDB_CODE_SUCCESS || numOfRows == 0) {
        pTaskInfo->code = code;
        return NULL;
      }

      pInfo->pRes->info.groupId = groupId;
      pInfo->pRes->info.rows = numOfRows;
      pInfo->pRes->info.uid = uid;
      pInfo->pRes->info.type = STREAM_NORMAL;

      // for generating rollup SMA result, each time is an independent time serie.
      // TODO temporarily used, when the statement of "partition by tbname" is ready, remove this
      if (pInfo->assignBlockUid) {
        pInfo->pRes->info.groupId = uid;
      } else {
        pInfo->pRes->info.groupId = groupId;
      }

      uint64_t* groupIdPre = taosHashGet(pOperator->pTaskInfo->tableqinfoList.map, &uid, sizeof(int64_t));
      if (groupIdPre) {
        pInfo->pRes->info.groupId = *groupIdPre;
      }

      for (int32_t i = 0; i < taosArrayGetSize(pInfo->pColMatchInfo); ++i) {
        SColMatchInfo* pColMatchInfo = taosArrayGet(pInfo->pColMatchInfo, i);
        if (!pColMatchInfo->output) {
          continue;
        }

        bool colExists = false;
        for (int32_t j = 0; j < taosArrayGetSize(pCols); ++j) {
          SColumnInfoData* pResCol = taosArrayGet(pCols, j);
          if (pResCol->info.colId == pColMatchInfo->colId) {
            taosArraySet(pInfo->pRes->pDataBlock, pColMatchInfo->targetSlotId, pResCol);
            colExists = true;
            break;
          }
        }

        // the required column does not exists in submit block, let's set it to be all null value
        if (!colExists) {
          SColumnInfoData* pDst = taosArrayGet(pInfo->pRes->pDataBlock, pColMatchInfo->targetSlotId);
          colInfoDataEnsureCapacity(pDst, 0, pBlockInfo->rows);
          colDataAppendNNULL(pDst, 0, pBlockInfo->rows);
        }
      }

      if (pInfo->pRes->pDataBlock == NULL) {
        // TODO add log
        pOperator->status = OP_EXEC_DONE;
        pTaskInfo->code = terrno;
        return NULL;
      }

      rows = pBlockInfo->rows;

      // currently only the tbname pseudo column
      if (pInfo->numOfPseudoExpr > 0) {
        addTagPseudoColumnData(&pInfo->readHandle, pInfo->pPseudoExpr, pInfo->numOfPseudoExpr, pInfo->pRes);
      }

      doFilter(pInfo->pCondition, pInfo->pRes);
      blockDataUpdateTsWindow(pInfo->pRes, pInfo->primaryTsIndex);
      break;
    }

    // record the scan action.
    pInfo->numOfExec++;
    pOperator->resultInfo.totalRows += pBlockInfo->rows;

    if (rows == 0) {
      pOperator->status = OP_EXEC_DONE;
    } else if (pInfo->pUpdateInfo) {
      pInfo->tsArrayIndex = 0;
      getUpdateDataBlock(pInfo, true, pInfo->pRes, pInfo->pUpdateRes);
      if (pInfo->pUpdateRes->info.rows > 0) {
        if (pInfo->pUpdateRes->info.type == STREAM_REPROCESS) {
          pInfo->updateResIndex = 0;
          pInfo->scanMode = STREAM_SCAN_FROM_UPDATERES;
        } else if (pInfo->pUpdateRes->info.type == STREAM_INVERT) {
          pInfo->scanMode = STREAM_SCAN_FROM_RES;
          return pInfo->pUpdateRes;
        }
      }
    }

    return (rows == 0) ? NULL : pInfo->pRes;
  }
}

static SArray* extractTableIdList(const STableListInfo* pTableGroupInfo) {
  SArray* tableIdList = taosArrayInit(4, sizeof(uint64_t));

  // Transfer the Array of STableKeyInfo into uid list.
  for (int32_t i = 0; i < taosArrayGetSize(pTableGroupInfo->pTableList); ++i) {
    STableKeyInfo* pkeyInfo = taosArrayGet(pTableGroupInfo->pTableList, i);
    taosArrayPush(tableIdList, &pkeyInfo->uid);
  }

  return tableIdList;
}

SOperatorInfo* createStreamScanOperatorInfo(void* pDataReader, SReadHandle* pHandle,
                                            STableScanPhysiNode* pTableScanNode, SExecTaskInfo* pTaskInfo,
                                            STimeWindowAggSupp* pTwSup) {
  SStreamBlockScanInfo* pInfo = taosMemoryCalloc(1, sizeof(SStreamBlockScanInfo));
  SOperatorInfo*        pOperator = taosMemoryCalloc(1, sizeof(SOperatorInfo));

  if (pInfo == NULL || pOperator == NULL) {
    terrno = TSDB_CODE_QRY_OUT_OF_MEMORY;
    goto _error;
  }

  SScanPhysiNode* pScanPhyNode = &pTableScanNode->scan;

  SDataBlockDescNode* pDescNode = pScanPhyNode->node.pOutputDataBlockDesc;
  SOperatorInfo*      pTableScanDummy = createTableScanOperatorInfo(pTableScanNode, pDataReader, pHandle, pTaskInfo);

  STableScanInfo* pSTInfo = (STableScanInfo*)pTableScanDummy->info;

  int32_t numOfCols = 0;
  pInfo->pColMatchInfo =
      extractColMatchInfo(pScanPhyNode->pScanCols, pDescNode, &numOfCols, pTaskInfo, COL_MATCH_FROM_COL_ID);

  int32_t numOfOutput = taosArrayGetSize(pInfo->pColMatchInfo);
  SArray* pColIds = taosArrayInit(numOfOutput, sizeof(int16_t));
  for (int32_t i = 0; i < numOfOutput; ++i) {
    SColMatchInfo* id = taosArrayGet(pInfo->pColMatchInfo, i);

    int16_t colId = id->colId;
    taosArrayPush(pColIds, &colId);
    if (id->colId == pTableScanNode->tsColId) {
      pInfo->primaryTsIndex = id->targetSlotId;
    }
  }

  // set the extract column id to streamHandle
  tqReadHandleSetColIdList((STqReadHandle*)pHandle->reader, pColIds);
  SArray* tableIdList = extractTableIdList(&pTaskInfo->tableqinfoList);
  int32_t code = tqReadHandleSetTbUidList(pHandle->reader, tableIdList);
  if (code != 0) {
    taosArrayDestroy(tableIdList);
    goto _error;
  }
  taosArrayDestroy(tableIdList);

  pInfo->pBlockLists = taosArrayInit(4, POINTER_BYTES);
  if (pInfo->pBlockLists == NULL) {
    terrno = TSDB_CODE_OUT_OF_MEMORY;
    goto _error;
  }

  pInfo->tsArray = taosArrayInit(4, sizeof(int32_t));
  if (pInfo->tsArray == NULL) {
    goto _error;
  }

  if (pSTInfo->interval.interval > 0 && pDataReader) {
    pInfo->pUpdateInfo = updateInfoInitP(&pSTInfo->interval, pTwSup->waterMark);
  } else {
    pInfo->pUpdateInfo = NULL;
  }

  // create the pseduo columns info
  if (pTableScanNode->scan.pScanPseudoCols != NULL) {
    pInfo->pPseudoExpr = createExprInfo(pTableScanNode->scan.pScanPseudoCols, NULL, &pInfo->numOfPseudoExpr);
  }

  pInfo->readHandle = *pHandle;
  pInfo->tableUid = pScanPhyNode->uid;
  pInfo->streamBlockReader = pHandle->reader;
  pInfo->pRes = createResDataBlock(pDescNode);
  pInfo->pUpdateRes = createResDataBlock(pDescNode);
  pInfo->pCondition = pScanPhyNode->node.pConditions;
  pInfo->pDataReader = pDataReader;
  pInfo->scanMode = STREAM_SCAN_FROM_READERHANDLE;
  pInfo->pOperatorDumy = pTableScanDummy;
  pInfo->interval = pSTInfo->interval;
  pInfo->sessionSup = (SessionWindowSupporter){.pStreamAggSup = NULL, .gap = -1};
  pInfo->groupId = 0;
  
  pOperator->name = "StreamBlockScanOperator";
  pOperator->operatorType = QUERY_NODE_PHYSICAL_PLAN_STREAM_SCAN;
  pOperator->blocking = false;
  pOperator->status = OP_NOT_OPENED;
  pOperator->info = pInfo;
  pOperator->numOfExprs = pInfo->pRes->info.numOfCols;
  pOperator->pTaskInfo = pTaskInfo;

  pOperator->fpSet =
      createOperatorFpSet(operatorDummyOpenFn, doStreamBlockScan, NULL, NULL, operatorDummyCloseFn, NULL, NULL, NULL);

  return pOperator;

_error:
  taosMemoryFreeClear(pInfo);
  taosMemoryFreeClear(pOperator);
  return NULL;
}

static void destroySysScanOperator(void* param, int32_t numOfOutput) {
  SSysTableScanInfo* pInfo = (SSysTableScanInfo*)param;
  tsem_destroy(&pInfo->ready);
  blockDataDestroy(pInfo->pRes);

  const char* name = tNameGetTableName(&pInfo->name);
  if (strncasecmp(name, TSDB_INS_TABLE_USER_TABLES, TSDB_TABLE_FNAME_LEN) == 0 || pInfo->pCur != NULL) {
    metaCloseTbCursor(pInfo->pCur);
    pInfo->pCur = NULL;
  }

  taosArrayDestroy(pInfo->scanCols);
}

EDealRes getDBNameFromConditionWalker(SNode* pNode, void* pContext) {
  int32_t   code = TSDB_CODE_SUCCESS;
  ENodeType nType = nodeType(pNode);

  switch (nType) {
    case QUERY_NODE_OPERATOR: {
      SOperatorNode* node = (SOperatorNode*)pNode;
      if (OP_TYPE_EQUAL == node->opType) {
        *(int32_t*)pContext = 1;
        return DEAL_RES_CONTINUE;
      }

      *(int32_t*)pContext = 0;
      return DEAL_RES_IGNORE_CHILD;
    }
    case QUERY_NODE_COLUMN: {
      if (1 != *(int32_t*)pContext) {
        return DEAL_RES_CONTINUE;
      }

      SColumnNode* node = (SColumnNode*)pNode;
      if (TSDB_INS_USER_STABLES_DBNAME_COLID == node->colId) {
        *(int32_t*)pContext = 2;
        return DEAL_RES_CONTINUE;
      }

      *(int32_t*)pContext = 0;
      return DEAL_RES_CONTINUE;
    }
    case QUERY_NODE_VALUE: {
      if (2 != *(int32_t*)pContext) {
        return DEAL_RES_CONTINUE;
      }

      SValueNode* node = (SValueNode*)pNode;
      char*       dbName = nodesGetValueFromNode(node);
      strncpy(pContext, varDataVal(dbName), varDataLen(dbName));
      *((char*)pContext + varDataLen(dbName)) = 0;
      return DEAL_RES_END;  // stop walk
    }
    default:
      break;
  }
  return DEAL_RES_CONTINUE;
}

static void getDBNameFromCondition(SNode* pCondition, const char* dbName) {
  if (NULL == pCondition) {
    return;
  }
  nodesWalkExpr(pCondition, getDBNameFromConditionWalker, (char*)dbName);
}

static int32_t loadSysTableCallback(void* param, const SDataBuf* pMsg, int32_t code) {
  SOperatorInfo*     operator=(SOperatorInfo*) param;
  SSysTableScanInfo* pScanResInfo = (SSysTableScanInfo*)operator->info;
  if (TSDB_CODE_SUCCESS == code) {
    pScanResInfo->pRsp = pMsg->pData;

    SRetrieveMetaTableRsp* pRsp = pScanResInfo->pRsp;
    pRsp->numOfRows = htonl(pRsp->numOfRows);
    pRsp->useconds = htobe64(pRsp->useconds);
    pRsp->handle = htobe64(pRsp->handle);
    pRsp->compLen = htonl(pRsp->compLen);
  } else {
    operator->pTaskInfo->code = code;
  }

  tsem_post(&pScanResInfo->ready);
  return TSDB_CODE_SUCCESS;
}

static SSDataBlock* doFilterResult(SSysTableScanInfo* pInfo) {
  if (pInfo->pCondition == NULL) {
    return pInfo->pRes->info.rows == 0 ? NULL : pInfo->pRes;
  }

  doFilter(pInfo->pCondition, pInfo->pRes);
#if 0
  SFilterInfo* filter = NULL;

  int32_t code = filterInitFromNode(pInfo->pCondition, &filter, 0);

  SFilterColumnParam param1 = {.numOfCols = pInfo->pRes->info.numOfCols, .pDataBlock = pInfo->pRes->pDataBlock};
  code = filterSetDataFromSlotId(filter, &param1);

  int8_t* rowRes = NULL;
  bool    keep = filterExecute(filter, pInfo->pRes, &rowRes, NULL, param1.numOfCols);
  filterFreeInfo(filter);

  SSDataBlock* px = createOneDataBlock(pInfo->pRes, false);
  blockDataEnsureCapacity(px, pInfo->pRes->info.rows);

  // TODO refactor
  int32_t numOfRow = 0;
  for (int32_t i = 0; i < pInfo->pRes->info.numOfCols; ++i) {
    SColumnInfoData* pDest = taosArrayGet(px->pDataBlock, i);
    SColumnInfoData* pSrc = taosArrayGet(pInfo->pRes->pDataBlock, i);

    if (keep) {
      colDataAssign(pDest, pSrc, pInfo->pRes->info.rows);
      numOfRow = pInfo->pRes->info.rows;
    } else if (NULL != rowRes) {
      numOfRow = 0;
      for (int32_t j = 0; j < pInfo->pRes->info.rows; ++j) {
        if (rowRes[j] == 0) {
          continue;
        }

        if (colDataIsNull_s(pSrc, j)) {
          colDataAppendNULL(pDest, numOfRow);
        } else {
          colDataAppend(pDest, numOfRow, colDataGetData(pSrc, j), false);
        }

        numOfRow += 1;
      }
    } else {
      numOfRow = 0;
    }
  }

  px->info.rows = numOfRow;
  pInfo->pRes = px;
#endif

  return pInfo->pRes->info.rows == 0 ? NULL : pInfo->pRes;
}

static SSDataBlock* buildSysTableMetaBlock() {
  SSDataBlock* pBlock = taosMemoryCalloc(1, sizeof(SSDataBlock));

  size_t               size = 0;
  const SSysTableMeta* pMeta = NULL;
  getInfosDbMeta(&pMeta, &size);

  int32_t index = 0;
  for (int32_t i = 0; i < size; ++i) {
    if (strcmp(pMeta[i].name, TSDB_INS_TABLE_USER_TABLES) == 0) {
      index = i;
      break;
    }
  }

  pBlock->pDataBlock = taosArrayInit(pBlock->info.numOfCols, sizeof(SColumnInfoData));

  for (int32_t i = 0; i < pMeta[index].colNum; ++i) {
    SColumnInfoData colInfoData = {0};
    colInfoData.info.colId = i + 1;
    colInfoData.info.type = pMeta[index].schema[i].type;
    colInfoData.info.bytes = pMeta[index].schema[i].bytes;
    taosArrayPush(pBlock->pDataBlock, &colInfoData);
  }

  pBlock->info.numOfCols = pMeta[index].colNum;
  pBlock->info.hasVarCol = true;

  return pBlock;
}

static SSDataBlock* doSysTableScan(SOperatorInfo* pOperator) {
  // build message and send to mnode to fetch the content of system tables.
  SExecTaskInfo*     pTaskInfo = pOperator->pTaskInfo;
  SSysTableScanInfo* pInfo = pOperator->info;

  // retrieve local table list info from vnode
  const char* name = tNameGetTableName(&pInfo->name);
  if (strncasecmp(name, TSDB_INS_TABLE_USER_TABLES, TSDB_TABLE_FNAME_LEN) == 0) {
    if (pOperator->status == OP_EXEC_DONE) {
      return NULL;
    }

    // the retrieve is executed on the mnode, so return tables that belongs to the information schema database.
    if (pInfo->readHandle.mnd != NULL) {
      buildSysDbTableInfo(pInfo, pOperator->resultInfo.capacity);

      doFilterResult(pInfo);
      pInfo->loadInfo.totalRows += pInfo->pRes->info.rows;

      doSetOperatorCompleted(pOperator);
      return (pInfo->pRes->info.rows == 0) ? NULL : pInfo->pRes;
    } else {
      if (pInfo->pCur == NULL) {
        pInfo->pCur = metaOpenTbCursor(pInfo->readHandle.meta);
      }

      blockDataCleanup(pInfo->pRes);

      int32_t numOfRows = 0;

      const char* db = NULL;
      int32_t     vgId = 0;
      vnodeGetInfo(pInfo->readHandle.vnode, &db, &vgId);

      SName sn = {0};
      char  dbname[TSDB_DB_FNAME_LEN + VARSTR_HEADER_SIZE] = {0};
      tNameFromString(&sn, db, T_NAME_ACCT | T_NAME_DB);

      tNameGetDbName(&sn, varDataVal(dbname));
      varDataSetLen(dbname, strlen(varDataVal(dbname)));

      SSDataBlock* p = buildSysTableMetaBlock();
      blockDataEnsureCapacity(p, pOperator->resultInfo.capacity);

      char n[TSDB_TABLE_NAME_LEN + VARSTR_HEADER_SIZE] = {0};

      int32_t ret = 0;
      while ((ret = metaTbCursorNext(pInfo->pCur)) == 0) {
        STR_TO_VARSTR(n, pInfo->pCur->mr.me.name);

        // table name
        SColumnInfoData* pColInfoData = taosArrayGet(p->pDataBlock, 0);
        colDataAppend(pColInfoData, numOfRows, n, false);

        // database name
        pColInfoData = taosArrayGet(p->pDataBlock, 1);
        colDataAppend(pColInfoData, numOfRows, dbname, false);

        // vgId
        pColInfoData = taosArrayGet(p->pDataBlock, 6);
        colDataAppend(pColInfoData, numOfRows, (char*)&vgId, false);

        // table comment
        // todo: set the correct comment
        pColInfoData = taosArrayGet(p->pDataBlock, 8);
        colDataAppendNULL(pColInfoData, numOfRows);

        char    str[256] = {0};
        int32_t tableType = pInfo->pCur->mr.me.type;
        if (tableType == TSDB_CHILD_TABLE) {
          // create time
          int64_t ts = pInfo->pCur->mr.me.ctbEntry.ctime;
          pColInfoData = taosArrayGet(p->pDataBlock, 2);
          colDataAppend(pColInfoData, numOfRows, (char*)&ts, false);

          SMetaReader mr = {0};
          metaReaderInit(&mr, pInfo->readHandle.meta, 0);
          metaGetTableEntryByUid(&mr, pInfo->pCur->mr.me.ctbEntry.suid);

          // number of columns
          pColInfoData = taosArrayGet(p->pDataBlock, 3);
          colDataAppend(pColInfoData, numOfRows, (char*)&mr.me.stbEntry.schemaRow.nCols, false);

          // super table name
          STR_TO_VARSTR(str, mr.me.name);
          pColInfoData = taosArrayGet(p->pDataBlock, 4);
          colDataAppend(pColInfoData, numOfRows, str, false);
          metaReaderClear(&mr);

          // uid
          pColInfoData = taosArrayGet(p->pDataBlock, 5);
          colDataAppend(pColInfoData, numOfRows, (char*)&pInfo->pCur->mr.me.uid, false);

          // ttl
          pColInfoData = taosArrayGet(p->pDataBlock, 7);
          colDataAppend(pColInfoData, numOfRows, (char*)&pInfo->pCur->mr.me.ctbEntry.ttlDays, false);

          STR_TO_VARSTR(str, "CHILD_TABLE");
        } else if (tableType == TSDB_NORMAL_TABLE) {
          // create time
          pColInfoData = taosArrayGet(p->pDataBlock, 2);
          colDataAppend(pColInfoData, numOfRows, (char*)&pInfo->pCur->mr.me.ntbEntry.ctime, false);

          // number of columns
          pColInfoData = taosArrayGet(p->pDataBlock, 3);
          colDataAppend(pColInfoData, numOfRows, (char*)&pInfo->pCur->mr.me.ntbEntry.schemaRow.nCols, false);

          // super table name
          pColInfoData = taosArrayGet(p->pDataBlock, 4);
          colDataAppendNULL(pColInfoData, numOfRows);

          // uid
          pColInfoData = taosArrayGet(p->pDataBlock, 5);
          colDataAppend(pColInfoData, numOfRows, (char*)&pInfo->pCur->mr.me.uid, false);

          // ttl
          pColInfoData = taosArrayGet(p->pDataBlock, 7);
          colDataAppend(pColInfoData, numOfRows, (char*)&pInfo->pCur->mr.me.ntbEntry.ttlDays, false);

          STR_TO_VARSTR(str, "NORMAL_TABLE");
        }

        pColInfoData = taosArrayGet(p->pDataBlock, 9);
        colDataAppend(pColInfoData, numOfRows, str, false);

        if (++numOfRows >= pOperator->resultInfo.capacity) {
          break;
        }
      }

      // todo temporarily free the cursor here, the true reason why the free is not valid needs to be found
      if (ret != 0) {
        metaCloseTbCursor(pInfo->pCur);
        pInfo->pCur = NULL;
        doSetOperatorCompleted(pOperator);
      }

      p->info.rows = numOfRows;
      pInfo->pRes->info.rows = numOfRows;

      relocateColumnData(pInfo->pRes, pInfo->scanCols, p->pDataBlock);
      doFilterResult(pInfo);

      blockDataDestroy(p);

      pInfo->loadInfo.totalRows += pInfo->pRes->info.rows;
      return (pInfo->pRes->info.rows == 0) ? NULL : pInfo->pRes;
    }
  } else {  // load the meta from mnode of the given epset
    if (pOperator->status == OP_EXEC_DONE) {
      return NULL;
    }

    while (1) {
      int64_t startTs = taosGetTimestampUs();
      strncpy(pInfo->req.tb, tNameGetTableName(&pInfo->name), tListLen(pInfo->req.tb));

      if (pInfo->showRewrite) {
        char dbName[TSDB_DB_NAME_LEN] = {0};
        getDBNameFromCondition(pInfo->pCondition, dbName);
        sprintf(pInfo->req.db, "%d.%s", pInfo->accountId, dbName);
      }

      int32_t contLen = tSerializeSRetrieveTableReq(NULL, 0, &pInfo->req);
      char*   buf1 = taosMemoryCalloc(1, contLen);
      tSerializeSRetrieveTableReq(buf1, contLen, &pInfo->req);

      // send the fetch remote task result reques
      SMsgSendInfo* pMsgSendInfo = taosMemoryCalloc(1, sizeof(SMsgSendInfo));
      if (NULL == pMsgSendInfo) {
        qError("%s prepare message %d failed", GET_TASKID(pTaskInfo), (int32_t)sizeof(SMsgSendInfo));
        pTaskInfo->code = TSDB_CODE_QRY_OUT_OF_MEMORY;
        return NULL;
      }

      pMsgSendInfo->param = pOperator;
      pMsgSendInfo->msgInfo.pData = buf1;
      pMsgSendInfo->msgInfo.len = contLen;
      pMsgSendInfo->msgType = TDMT_MND_SYSTABLE_RETRIEVE;
      pMsgSendInfo->fp = loadSysTableCallback;

      int64_t transporterId = 0;
      int32_t code =
          asyncSendMsgToServer(pInfo->readHandle.pMsgCb->clientRpc, &pInfo->epSet, &transporterId, pMsgSendInfo);
      tsem_wait(&pInfo->ready);

      if (pTaskInfo->code) {
        qDebug("%s load meta data from mnode failed, totalRows:%" PRIu64 ", code:%s", GET_TASKID(pTaskInfo),
               pInfo->loadInfo.totalRows, tstrerror(pTaskInfo->code));
        return NULL;
      }

      SRetrieveMetaTableRsp* pRsp = pInfo->pRsp;
      pInfo->req.showId = pRsp->handle;

      if (pRsp->numOfRows == 0 || pRsp->completed) {
        pOperator->status = OP_EXEC_DONE;
        qDebug("%s load meta data from mnode completed, rowsOfSource:%d, totalRows:%" PRIu64 " ", GET_TASKID(pTaskInfo),
               pRsp->numOfRows, pInfo->loadInfo.totalRows);

        if (pRsp->numOfRows == 0) {
          taosMemoryFree(pRsp);
          return NULL;
        }
      }

      setDataBlockFromFetchRsp(pInfo->pRes, &pInfo->loadInfo, pRsp->numOfRows, pRsp->data, pRsp->compLen,
                               pOperator->numOfExprs, startTs, NULL, pInfo->scanCols);

      // todo log the filter info
      doFilterResult(pInfo);
      taosMemoryFree(pRsp);
      if (pInfo->pRes->info.rows > 0) {
        return pInfo->pRes;
      }
    }
  }
}

int32_t buildSysDbTableInfo(const SSysTableScanInfo* pInfo, int32_t capacity) {
  SSDataBlock* p = buildSysTableMetaBlock();
  blockDataEnsureCapacity(p, capacity);

  size_t               size = 0;
  const SSysTableMeta* pSysDbTableMeta = NULL;

  getInfosDbMeta(&pSysDbTableMeta, &size);
  p->info.rows = buildDbTableInfoBlock(p, pSysDbTableMeta, size, TSDB_INFORMATION_SCHEMA_DB);

  getPerfDbMeta(&pSysDbTableMeta, &size);
  p->info.rows = buildDbTableInfoBlock(p, pSysDbTableMeta, size, TSDB_PERFORMANCE_SCHEMA_DB);

  relocateColumnData(pInfo->pRes, pInfo->scanCols, p->pDataBlock);
  pInfo->pRes->info.rows = p->info.rows;
  blockDataDestroy(p);

  return pInfo->pRes->info.rows;
}

int32_t buildDbTableInfoBlock(const SSDataBlock* p, const SSysTableMeta* pSysDbTableMeta, size_t size,
                              const char* dbName) {
  char    n[TSDB_TABLE_FNAME_LEN + VARSTR_HEADER_SIZE] = {0};
  int32_t numOfRows = p->info.rows;

  for (int32_t i = 0; i < size; ++i) {
    const SSysTableMeta* pm = &pSysDbTableMeta[i];

    SColumnInfoData* pColInfoData = taosArrayGet(p->pDataBlock, 0);

    STR_TO_VARSTR(n, pm->name);
    colDataAppend(pColInfoData, numOfRows, n, false);

    // database name
    STR_TO_VARSTR(n, dbName);
    pColInfoData = taosArrayGet(p->pDataBlock, 1);
    colDataAppend(pColInfoData, numOfRows, n, false);

    // create time
    pColInfoData = taosArrayGet(p->pDataBlock, 2);
    colDataAppendNULL(pColInfoData, numOfRows);

    // number of columns
    pColInfoData = taosArrayGet(p->pDataBlock, 3);
    colDataAppend(pColInfoData, numOfRows, (char*)&pm->colNum, false);

    for (int32_t j = 4; j <= 8; ++j) {
      pColInfoData = taosArrayGet(p->pDataBlock, j);
      colDataAppendNULL(pColInfoData, numOfRows);
    }

    STR_TO_VARSTR(n, "SYSTEM_TABLE");

    pColInfoData = taosArrayGet(p->pDataBlock, 9);
    colDataAppend(pColInfoData, numOfRows, n, false);

    numOfRows += 1;
  }

  return numOfRows;
}

SOperatorInfo* createSysTableScanOperatorInfo(void* readHandle, SSystemTableScanPhysiNode* pScanPhyNode,
                                              SExecTaskInfo* pTaskInfo) {
  SSysTableScanInfo* pInfo = taosMemoryCalloc(1, sizeof(SSysTableScanInfo));
  SOperatorInfo*     pOperator = taosMemoryCalloc(1, sizeof(SOperatorInfo));
  if (pInfo == NULL || pOperator == NULL) {
    goto _error;
  }

  SScanPhysiNode* pScanNode = &pScanPhyNode->scan;

  SDataBlockDescNode* pDescNode = pScanNode->node.pOutputDataBlockDesc;
  SSDataBlock*        pResBlock = createResDataBlock(pDescNode);

  int32_t num = 0;
  SArray* colList = extractColMatchInfo(pScanNode->pScanCols, pDescNode, &num, pTaskInfo, COL_MATCH_FROM_COL_ID);

  pInfo->accountId = pScanPhyNode->accountId;
  pInfo->showRewrite = pScanPhyNode->showRewrite;
  pInfo->pRes = pResBlock;
  pInfo->pCondition = pScanNode->node.pConditions;
  pInfo->scanCols = colList;

  initResultSizeInfo(pOperator, 4096);

  tNameAssign(&pInfo->name, &pScanNode->tableName);
  const char* name = tNameGetTableName(&pInfo->name);

  if (strncasecmp(name, TSDB_INS_TABLE_USER_TABLES, TSDB_TABLE_FNAME_LEN) == 0) {
    pInfo->readHandle = *(SReadHandle*)readHandle;
    blockDataEnsureCapacity(pInfo->pRes, pOperator->resultInfo.capacity);
  } else {
    tsem_init(&pInfo->ready, 0, 0);
    pInfo->epSet = pScanPhyNode->mgmtEpSet;
    pInfo->readHandle = *(SReadHandle*)readHandle;
  }

  pOperator->name = "SysTableScanOperator";
  pOperator->operatorType = QUERY_NODE_PHYSICAL_PLAN_SYSTABLE_SCAN;
  pOperator->blocking = false;
  pOperator->status = OP_NOT_OPENED;
  pOperator->info = pInfo;
  pOperator->numOfExprs = pResBlock->info.numOfCols;
  pOperator->pTaskInfo = pTaskInfo;

  pOperator->fpSet =
      createOperatorFpSet(operatorDummyOpenFn, doSysTableScan, NULL, NULL, destroySysScanOperator, NULL, NULL, NULL);

  return pOperator;

_error:
  taosMemoryFreeClear(pInfo);
  taosMemoryFreeClear(pOperator);
  terrno = TSDB_CODE_QRY_OUT_OF_MEMORY;
  return NULL;
}

static SSDataBlock* doTagScan(SOperatorInfo* pOperator) {
  if (pOperator->status == OP_EXEC_DONE) {
    return NULL;
  }

  SExecTaskInfo* pTaskInfo = pOperator->pTaskInfo;

#if 0
  int32_t maxNumOfTables = (int32_t)pResultInfo->capacity;

  STagScanInfo *pInfo = pOperator->info;
  SSDataBlock  *pRes = pInfo->pRes;

  int32_t count = 0;
  SArray* pa = GET_TABLEGROUP(pRuntimeEnv, 0);

  int32_t functionId = getExprFunctionId(&pOperator->pExpr[0]);
  if (functionId == FUNCTION_TID_TAG) { // return the tags & table Id
    assert(pQueryAttr->numOfOutput == 1);

    SExprInfo* pExprInfo = &pOperator->pExpr[0];
    int32_t rsize = pExprInfo->base.resSchema.bytes;

    count = 0;

    int16_t bytes = pExprInfo->base.resSchema.bytes;
    int16_t type  = pExprInfo->base.resSchema.type;

    for(int32_t i = 0; i < pQueryAttr->numOfTags; ++i) {
      if (pQueryAttr->tagColList[i].colId == pExprInfo->base.pColumns->info.colId) {
        bytes = pQueryAttr->tagColList[i].bytes;
        type = pQueryAttr->tagColList[i].type;
        break;
      }
    }

    SColumnInfoData* pColInfo = taosArrayGet(pRes->pDataBlock, 0);

    while(pInfo->curPos < pInfo->totalTables && count < maxNumOfTables) {
      int32_t i = pInfo->curPos++;
      STableQueryInfo *item = taosArrayGetP(pa, i);

      char *output = pColInfo->pData + count * rsize;
      varDataSetLen(output, rsize - VARSTR_HEADER_SIZE);

      output = varDataVal(output);
      STableId* id = TSDB_TABLEID(item->pTable);

      *(int16_t *)output = 0;
      output += sizeof(int16_t);

      *(int64_t *)output = id->uid;  // memory align problem, todo serialize
      output += sizeof(id->uid);

      *(int32_t *)output = id->tid;
      output += sizeof(id->tid);

      *(int32_t *)output = pQueryAttr->vgId;
      output += sizeof(pQueryAttr->vgId);

      char* data = NULL;
      if (pExprInfo->base.pColumns->info.colId == TSDB_TBNAME_COLUMN_INDEX) {
        data = tsdbGetTableName(item->pTable);
      } else {
        data = tsdbGetTableTagVal(item->pTable, pExprInfo->base.pColumns->info.colId, type, bytes);
      }

      doSetTagValueToResultBuf(output, data, type, bytes);
      count += 1;
    }

    //qDebug("QInfo:0x%"PRIx64" create (tableId, tag) info completed, rows:%d", GET_TASKID(pRuntimeEnv), count);
  } else if (functionId == FUNCTION_COUNT) {// handle the "count(tbname)" query
    SColumnInfoData* pColInfo = taosArrayGet(pRes->pDataBlock, 0);
    *(int64_t*)pColInfo->pData = pInfo->totalTables;
    count = 1;

    pOperator->status = OP_EXEC_DONE;
    //qDebug("QInfo:0x%"PRIx64" create count(tbname) query, res:%d rows:1", GET_TASKID(pRuntimeEnv), count);
  } else {  // return only the tags|table name etc.
#endif

  STagScanInfo* pInfo = pOperator->info;
  SExprInfo*    pExprInfo = &pOperator->pExpr[0];
  SSDataBlock*  pRes = pInfo->pRes;

  int32_t size = taosArrayGetSize(pInfo->pTableList->pTableList);
  if (size == 0) {
    setTaskStatus(pTaskInfo, TASK_COMPLETED);
    return NULL;
  }

  char        str[512] = {0};
  int32_t     count = 0;
  SMetaReader mr = {0};
  metaReaderInit(&mr, pInfo->readHandle.meta, 0);

  while (pInfo->curPos < size && count < pOperator->resultInfo.capacity) {
    STableKeyInfo* item = taosArrayGet(pInfo->pTableList->pTableList, pInfo->curPos);
    metaGetTableEntryByUid(&mr, item->uid);

    for (int32_t j = 0; j < pOperator->numOfExprs; ++j) {
      SColumnInfoData* pDst = taosArrayGet(pRes->pDataBlock, pExprInfo[j].base.resSchema.slotId);

      // refactor later
      if (fmIsScanPseudoColumnFunc(pExprInfo[j].pExpr->_function.functionId)) {
        STR_TO_VARSTR(str, mr.me.name);
        colDataAppend(pDst, count, str, false);
      } else {  // it is a tag value
        STagVal val = {0};
        val.cid = pExprInfo[j].base.pParam[0].pCol->colId;
        const char* p = metaGetTableTagVal(&mr.me, pDst->info.type, &val);

        char* data = NULL;
        if (pDst->info.type != TSDB_DATA_TYPE_JSON && p != NULL) {
          data = tTagValToData((const STagVal*)p, false);
        } else {
          data = (char*)p;
        }
        colDataAppend(pDst, count, data, (data == NULL));

        if (pDst->info.type != TSDB_DATA_TYPE_JSON && p != NULL && IS_VAR_DATA_TYPE(((const STagVal*)p)->type) &&
            data != NULL) {
          taosMemoryFree(data);
        }
      }
    }

    count += 1;
    if (++pInfo->curPos >= size) {
      doSetOperatorCompleted(pOperator);
    }
  }

  metaReaderClear(&mr);

  // qDebug("QInfo:0x%"PRIx64" create tag values results completed, rows:%d", GET_TASKID(pRuntimeEnv), count);
  if (pOperator->status == OP_EXEC_DONE) {
    setTaskStatus(pTaskInfo, TASK_COMPLETED);
  }

  pRes->info.rows = count;
  doFilter(pInfo->pFilterNode, pRes);

  pOperator->resultInfo.totalRows += pRes->info.rows;

  return (pRes->info.rows == 0) ? NULL : pInfo->pRes;
}

static void destroyTagScanOperatorInfo(void* param, int32_t numOfOutput) {
  STagScanInfo* pInfo = (STagScanInfo*)param;
  pInfo->pRes = blockDataDestroy(pInfo->pRes);
}

SOperatorInfo* createTagScanOperatorInfo(SReadHandle* pReadHandle, STagScanPhysiNode* pPhyNode,
                                         STableListInfo* pTableListInfo, SExecTaskInfo* pTaskInfo) {
  STagScanInfo*  pInfo = taosMemoryCalloc(1, sizeof(STagScanInfo));
  SOperatorInfo* pOperator = taosMemoryCalloc(1, sizeof(SOperatorInfo));
  if (pInfo == NULL || pOperator == NULL) {
    goto _error;
  }

  SDataBlockDescNode* pDescNode = pPhyNode->node.pOutputDataBlockDesc;

  int32_t    numOfExprs = 0;
  SExprInfo* pExprInfo = createExprInfo(pPhyNode->pScanPseudoCols, NULL, &numOfExprs);

  int32_t num = 0;
  SArray* colList = extractColMatchInfo(pPhyNode->pScanPseudoCols, pDescNode, &num, pTaskInfo, COL_MATCH_FROM_COL_ID);

  pInfo->pTableList = pTableListInfo;
  pInfo->pColMatchInfo = colList;
  pInfo->pRes = createResDataBlock(pDescNode);
  ;
  pInfo->readHandle = *pReadHandle;
  pInfo->curPos = 0;
  pInfo->pFilterNode = pPhyNode->node.pConditions;
  pOperator->name = "TagScanOperator";
  pOperator->operatorType = QUERY_NODE_PHYSICAL_PLAN_TAG_SCAN;
  pOperator->blocking = false;
  pOperator->status = OP_NOT_OPENED;
  pOperator->info = pInfo;
  pOperator->pExpr = pExprInfo;
  pOperator->numOfExprs = numOfExprs;
  pOperator->pTaskInfo = pTaskInfo;

  initResultSizeInfo(pOperator, 4096);
  blockDataEnsureCapacity(pInfo->pRes, pOperator->resultInfo.capacity);

  pOperator->fpSet =
      createOperatorFpSet(operatorDummyOpenFn, doTagScan, NULL, NULL, destroyTagScanOperatorInfo, NULL, NULL, NULL);

  return pOperator;

_error:
  taosMemoryFree(pInfo);
  taosMemoryFree(pOperator);
  terrno = TSDB_CODE_OUT_OF_MEMORY;
  return NULL;
}

typedef struct STableMergeScanInfo {
  SArray*     dataReaders;  // array of tsdbReaderT*
  SReadHandle readHandle;

  int32_t  bufPageSize;
  uint32_t sortBufSize;  // max buffer size for in-memory sort

  SArray*      pSortInfo;
  SSortHandle* pSortHandle;

  SSDataBlock* pSortInputBlock;
  int64_t      startTs;  // sort start time

  bool          hasGroupId;
  uint64_t      groupId;
  STupleHandle* prefetchedTuple;

  SArray* sortSourceParams;

  SFileBlockLoadRecorder readRecorder;
  int64_t                numOfRows;
  //  int32_t         prevGroupId;  // previous table group id
  SScanInfo       scanInfo;
  int32_t         scanTimes;
  SNode*          pFilterNode;  // filter info, which is push down by optimizer
  SqlFunctionCtx* pCtx;         // which belongs to the direct upstream operator operator query context
  SResultRowInfo* pResultRowInfo;
  int32_t*        rowCellInfoOffset;
  SExprInfo*      pExpr;
  SSDataBlock*    pResBlock;
  SArray*         pColMatchInfo;
  int32_t         numOfOutput;

  SExprInfo*      pPseudoExpr;
  int32_t         numOfPseudoExpr;
  SqlFunctionCtx* pPseudoCtx;
  //  int32_t*        rowCellInfoOffset;

  SQueryTableDataCond cond;
  int32_t             scanFlag;  // table scan flag to denote if it is a repeat/reverse/main scan
  int32_t             dataBlockLoadFlag;
  SInterval interval;  // if the upstream is an interval operator, the interval info is also kept here to get the time
                       // window to check if current data block needs to be loaded.

  SSampleExecInfo sample;  // sample execution info
  int32_t         curTWinIdx;

} STableMergeScanInfo;

int32_t createMultipleDataReaders(STableScanPhysiNode* pTableScanNode, SReadHandle* pHandle,
                                  STableListInfo* pTableListInfo, SArray* arrayReader, uint64_t queryId,
                                  uint64_t taskId, SNode* pTagCond) {
  int32_t code =
      getTableList(pHandle->meta, pTableScanNode->scan.tableType, pTableScanNode->scan.uid, pTableListInfo, pTagCond);
  if (code != TSDB_CODE_SUCCESS) {
    goto _error;
  }

  if (taosArrayGetSize(pTableListInfo->pTableList) == 0) {
    qDebug("no table qualified for query, TID:0x%" PRIx64 ", QID:0x%" PRIx64, taskId, queryId);
    goto _error;
  }

  SQueryTableDataCond cond = {0};
  code = initQueryTableDataCond(&cond, pTableScanNode);
  if (code != TSDB_CODE_SUCCESS) {
    goto _error;
  }
  // TODO: free the sublist info and the table list in it
  for (int32_t i = 0; i < taosArrayGetSize(pTableListInfo->pTableList); ++i) {
    STableListInfo* subListInfo = taosMemoryCalloc(1, sizeof(subListInfo));
    subListInfo->pTableList = taosArrayInit(1, sizeof(STableKeyInfo));
    taosArrayPush(subListInfo->pTableList, taosArrayGet(pTableListInfo->pTableList, i));

    tsdbReaderT* pReader = tsdbReaderOpen(pHandle->vnode, &cond, subListInfo, queryId, taskId);
    taosArrayPush(arrayReader, &pReader);

    taosArrayDestroy(subListInfo->pTableList);
    taosMemoryFree(subListInfo);
  }
  clearupQueryTableDataCond(&cond);

  return 0;

_error:
  return code;
}

static int32_t loadDataBlockFromOneTable(SOperatorInfo* pOperator, STableMergeScanInfo* pTableScanInfo,
                                         int32_t readerIdx, SSDataBlock* pBlock, uint32_t* status) {
  SExecTaskInfo*  pTaskInfo = pOperator->pTaskInfo;
  STableMergeScanInfo* pInfo = pOperator->info;

  SFileBlockLoadRecorder* pCost = &pTableScanInfo->readRecorder;

  pCost->totalBlocks += 1;
  pCost->totalRows += pBlock->info.rows;

  *status = pInfo->dataBlockLoadFlag;
  if (pTableScanInfo->pFilterNode != NULL ||
      overlapWithTimeWindow(&pTableScanInfo->interval, &pBlock->info, pTableScanInfo->cond.order)) {
    (*status) = FUNC_DATA_REQUIRED_DATA_LOAD;
  }

  SDataBlockInfo* pBlockInfo = &pBlock->info;
  taosMemoryFreeClear(pBlock->pBlockAgg);

  if (*status == FUNC_DATA_REQUIRED_FILTEROUT) {
    qDebug("%s data block filter out, brange:%" PRId64 "-%" PRId64 ", rows:%d", GET_TASKID(pTaskInfo),
           pBlockInfo->window.skey, pBlockInfo->window.ekey, pBlockInfo->rows);
    pCost->filterOutBlocks += 1;
    return TSDB_CODE_SUCCESS;
  } else if (*status == FUNC_DATA_REQUIRED_NOT_LOAD) {
    qDebug("%s data block skipped, brange:%" PRId64 "-%" PRId64 ", rows:%d", GET_TASKID(pTaskInfo),
           pBlockInfo->window.skey, pBlockInfo->window.ekey, pBlockInfo->rows);
    pCost->skipBlocks += 1;

    // clear all data in pBlock that are set when handing the previous block
    for (int32_t i = 0; i < pBlockInfo->numOfCols; ++i) {
      SColumnInfoData* pcol = taosArrayGet(pBlock->pDataBlock, i);
      pcol->pData = NULL;
    }

    return TSDB_CODE_SUCCESS;
  } else if (*status == FUNC_DATA_REQUIRED_STATIS_LOAD) {
    pCost->loadBlockStatis += 1;

    bool             allColumnsHaveAgg = true;
    SColumnDataAgg** pColAgg = NULL;
    tsdbReaderT*     reader = taosArrayGetP(pTableScanInfo->dataReaders, readerIdx);
    tsdbRetrieveDataBlockStatisInfo(reader, &pColAgg, &allColumnsHaveAgg);

    if (allColumnsHaveAgg == true) {
      int32_t numOfCols = pBlock->info.numOfCols;

      // todo create this buffer during creating operator
      if (pBlock->pBlockAgg == NULL) {
        pBlock->pBlockAgg = taosMemoryCalloc(numOfCols, POINTER_BYTES);
      }

      for (int32_t i = 0; i < numOfCols; ++i) {
        SColMatchInfo* pColMatchInfo = taosArrayGet(pTableScanInfo->pColMatchInfo, i);
        if (!pColMatchInfo->output) {
          continue;
        }
        pBlock->pBlockAgg[pColMatchInfo->targetSlotId] = pColAgg[i];
      }

      return TSDB_CODE_SUCCESS;
    } else {  // failed to load the block sma data, data block statistics does not exist, load data block instead
      *status = FUNC_DATA_REQUIRED_DATA_LOAD;
    }
  }

  ASSERT(*status == FUNC_DATA_REQUIRED_DATA_LOAD);

  // todo filter data block according to the block sma data firstly
#if 0
  if (!doFilterByBlockStatistics(pBlock->pBlockStatis, pTableScanInfo->pCtx, pBlockInfo->rows)) {
    pCost->filterOutBlocks += 1;
    qDebug("%s data block filter out, brange:%" PRId64 "-%" PRId64 ", rows:%d", GET_TASKID(pTaskInfo), pBlockInfo->window.skey,
           pBlockInfo->window.ekey, pBlockInfo->rows);
    (*status) = FUNC_DATA_REQUIRED_FILTEROUT;
    return TSDB_CODE_SUCCESS;
  }
#endif

  pCost->totalCheckedRows += pBlock->info.rows;
  pCost->loadBlocks += 1;

  tsdbReaderT* reader = taosArrayGetP(pTableScanInfo->dataReaders, readerIdx);
  SArray*      pCols = tsdbRetrieveDataBlock(reader, NULL);
  if (pCols == NULL) {
    return terrno;
  }

  relocateColumnData(pBlock, pTableScanInfo->pColMatchInfo, pCols);

  // currently only the tbname pseudo column
  if (pTableScanInfo->numOfPseudoExpr > 0) {
    addTagPseudoColumnData(&pTableScanInfo->readHandle, pTableScanInfo->pPseudoExpr, pTableScanInfo->numOfPseudoExpr,
                           pBlock);
  }

  int64_t st = taosGetTimestampMs();
  doFilter(pTableScanInfo->pFilterNode, pBlock);

  int64_t et = taosGetTimestampMs();
  pTableScanInfo->readRecorder.filterTime += (et - st);

  if (pBlock->info.rows == 0) {
    pCost->filterOutBlocks += 1;
    qDebug("%s data block filter out, brange:%" PRId64 "-%" PRId64 ", rows:%d", GET_TASKID(pTaskInfo),
           pBlockInfo->window.skey, pBlockInfo->window.ekey, pBlockInfo->rows);
  }

  return TSDB_CODE_SUCCESS;
}

typedef struct STableMergeScanSortSourceParam {
  SOperatorInfo* pOperator;
  int32_t        readerIdx;
  SSDataBlock*   inputBlock;
} STableMergeScanSortSourceParam;

static SSDataBlock* getTableDataBlock(void* param) {
  STableMergeScanSortSourceParam* source = param;
  SOperatorInfo*                  pOperator = source->pOperator;
  int32_t                         readerIdx = source->readerIdx;
  SSDataBlock*                    pBlock = source->inputBlock;
  STableMergeScanInfo*            pTableScanInfo = pOperator->info;

  int64_t st = taosGetTimestampUs();

  blockDataCleanup(pBlock);

  tsdbReaderT* reader = taosArrayGetP(pTableScanInfo->dataReaders, readerIdx);
  while (tsdbNextDataBlock(reader)) {
    if (isTaskKilled(pOperator->pTaskInfo)) {
      longjmp(pOperator->pTaskInfo->env, TSDB_CODE_TSC_QUERY_CANCELLED);
    }

    // process this data block based on the probabilities
    bool processThisBlock = processBlockWithProbability(&pTableScanInfo->sample);
    if (!processThisBlock) {
      continue;
    }

    tsdbRetrieveDataBlockInfo(reader, &pBlock->info);

    uint32_t status = 0;
    int32_t  code = loadDataBlockFromOneTable(pOperator, pTableScanInfo, readerIdx, pBlock, &status);
    //    int32_t  code = loadDataBlockOnDemand(pOperator->pRuntimeEnv, pTableScanInfo, pBlock, &status);
    if (code != TSDB_CODE_SUCCESS) {
      longjmp(pOperator->pTaskInfo->env, code);
    }

    // current block is filter out according to filter condition, continue load the next block
    if (status == FUNC_DATA_REQUIRED_FILTEROUT || pBlock->info.rows == 0) {
      continue;
    }

    uint64_t* groupId = taosHashGet(pOperator->pTaskInfo->tableqinfoList.map, &pBlock->info.uid, sizeof(int64_t));
    if (groupId) {
      pBlock->info.groupId = *groupId;
    }

    pOperator->resultInfo.totalRows = pTableScanInfo->readRecorder.totalRows;
    pTableScanInfo->readRecorder.elapsedTime += (taosGetTimestampUs() - st) / 1000.0;

    return pBlock;
  }
  return NULL;
}

SArray* generateSortByTsInfo(int32_t order) {
  SArray*         pList = taosArrayInit(1, sizeof(SBlockOrderInfo));
  SBlockOrderInfo bi = {0};
  bi.order = order;
  bi.slotId = 0;
  bi.nullFirst = NULL_ORDER_FIRST;

  taosArrayPush(pList, &bi);

  return pList;
}

int32_t doOpenTableMergeScanOperator(SOperatorInfo* pOperator) {
  STableMergeScanInfo* pInfo = pOperator->info;
  SExecTaskInfo*       pTaskInfo = pOperator->pTaskInfo;

  if (OPTR_IS_OPENED(pOperator)) {
    return TSDB_CODE_SUCCESS;
  }

  int32_t numOfBufPage = pInfo->sortBufSize / pInfo->bufPageSize;

  pInfo->pSortHandle =
      tsortCreateSortHandle(pInfo->pSortInfo, pInfo->pColMatchInfo, SORT_MULTISOURCE_MERGE, pInfo->bufPageSize,
                            numOfBufPage, pInfo->pSortInputBlock, pTaskInfo->id.str);

  tsortSetFetchRawDataFp(pInfo->pSortHandle, getTableDataBlock, NULL, NULL);

  size_t numReaders = taosArrayGetSize(pInfo->dataReaders);
  for (int32_t i = 0; i < numReaders; ++i) {
    SSortSource*                    ps = taosMemoryCalloc(1, sizeof(SSortSource));
    STableMergeScanSortSourceParam* param = taosArrayGet(pInfo->sortSourceParams, i);
    ps->param = param;
    tsortAddSource(pInfo->pSortHandle, ps);
  }

  int32_t code = tsortOpen(pInfo->pSortHandle);

  if (code != TSDB_CODE_SUCCESS) {
    longjmp(pTaskInfo->env, terrno);
  }

  pOperator->status = OP_RES_TO_RETURN;

  OPTR_SET_OPENED(pOperator);
  return TSDB_CODE_SUCCESS;
}

SSDataBlock* getSortedTableMergeScanBlockData(SSortHandle* pHandle, int32_t capacity, SOperatorInfo* pOperator) {
  STableMergeScanInfo* pInfo = pOperator->info;
  SExecTaskInfo*       pTaskInfo = pOperator->pTaskInfo;

  SSDataBlock* p = tsortGetSortedDataBlock(pHandle);
  if (p == NULL) {
    return NULL;
  }

  blockDataEnsureCapacity(p, capacity);

  while (1) {
    STupleHandle* pTupleHandle = tsortNextTuple(pHandle);
    if (pTupleHandle == NULL) {
      break;
    }

    appendOneRowToDataBlock(p, pTupleHandle);
    if (p->info.rows >= capacity) {
      break;
    }
  }

  qDebug("%s get sorted row blocks, rows:%d", GET_TASKID(pTaskInfo), p->info.rows);
  return (p->info.rows > 0) ? p : NULL;
}

SSDataBlock* doTableMergeScan(SOperatorInfo* pOperator) {
  if (pOperator->status == OP_EXEC_DONE) {
    return NULL;
  }

  SExecTaskInfo*       pTaskInfo = pOperator->pTaskInfo;
  STableMergeScanInfo* pInfo = pOperator->info;

  int32_t code = pOperator->fpSet._openFn(pOperator);
  if (code != TSDB_CODE_SUCCESS) {
    longjmp(pTaskInfo->env, code);
  }

  SSDataBlock* pBlock =
      getSortedTableMergeScanBlockData(pInfo->pSortHandle, pOperator->resultInfo.capacity, pOperator);

  if (pBlock != NULL) {
    pOperator->resultInfo.totalRows += pBlock->info.rows;
  } else {
    doSetOperatorCompleted(pOperator);
  }
  return pBlock;
}

void destroyTableMergeScanOperatorInfo(void* param, int32_t numOfOutput) {
  STableMergeScanInfo* pTableScanInfo = (STableMergeScanInfo*)param;
  clearupQueryTableDataCond(&pTableScanInfo->cond);

  for (int32_t i = 0; i < taosArrayGetSize(pTableScanInfo->dataReaders); ++i) {
    tsdbReaderT* reader = taosArrayGetP(pTableScanInfo->dataReaders, i);
    tsdbCleanupReadHandle(reader);
  }
  taosArrayDestroy(pTableScanInfo->dataReaders);

  if (pTableScanInfo->pColMatchInfo != NULL) {
    taosArrayDestroy(pTableScanInfo->pColMatchInfo);
  }

  taosArrayDestroy(pTableScanInfo->sortSourceParams);
  pTableScanInfo->pResBlock = blockDataDestroy(pTableScanInfo->pResBlock);
  pTableScanInfo->pSortInputBlock = blockDataDestroy(pTableScanInfo->pSortInputBlock);

  taosArrayDestroy(pTableScanInfo->pSortInfo);
}

typedef struct STableMergeScanExecInfo {
  SFileBlockLoadRecorder blockRecorder;
  SSortExecInfo sortExecInfo;
} STableMergeScanExecInfo;

int32_t getTableMergeScanExplainExecInfo(SOperatorInfo* pOptr, void** pOptrExplain, uint32_t* len) {
  ASSERT(pOptr != NULL);
  // TODO: merge these two info into one struct
  STableMergeScanExecInfo* execInfo = taosMemoryCalloc(1, sizeof(STableMergeScanExecInfo));
  STableMergeScanInfo*         pInfo = pOptr->info;
  execInfo->blockRecorder = pInfo->readRecorder;
  execInfo->sortExecInfo = tsortGetSortExecInfo(pInfo->pSortHandle);

  *pOptrExplain = execInfo;
  *len = sizeof(STableMergeScanExecInfo);
  
  return TSDB_CODE_SUCCESS;
}

SOperatorInfo* createTableMergeScanOperatorInfo(STableScanPhysiNode* pTableScanNode, SArray* dataReaders,
                                                SReadHandle* readHandle, SExecTaskInfo* pTaskInfo) {
  STableMergeScanInfo* pInfo = taosMemoryCalloc(1, sizeof(STableMergeScanInfo));
  SOperatorInfo*       pOperator = taosMemoryCalloc(1, sizeof(SOperatorInfo));
  if (pInfo == NULL || pOperator == NULL) {
    goto _error;
  }

  SDataBlockDescNode* pDescNode = pTableScanNode->scan.node.pOutputDataBlockDesc;

  int32_t numOfCols = 0;
  SArray* pColList =
      extractColMatchInfo(pTableScanNode->scan.pScanCols, pDescNode, &numOfCols, pTaskInfo, COL_MATCH_FROM_COL_ID);

  int32_t code = initQueryTableDataCond(&pInfo->cond, pTableScanNode);
  if (code != TSDB_CODE_SUCCESS) {
    goto _error;
  }

  if (pTableScanNode->scan.pScanPseudoCols != NULL) {
    pInfo->pPseudoExpr = createExprInfo(pTableScanNode->scan.pScanPseudoCols, NULL, &pInfo->numOfPseudoExpr);
    pInfo->pPseudoCtx = createSqlFunctionCtx(pInfo->pPseudoExpr, pInfo->numOfPseudoExpr, &pInfo->rowCellInfoOffset);
  }

  pInfo->scanInfo = (SScanInfo){.numOfAsc = pTableScanNode->scanSeq[0], .numOfDesc = pTableScanNode->scanSeq[1]};

  pInfo->readHandle         = *readHandle;
  pInfo->interval           = extractIntervalInfo(pTableScanNode);
  pInfo->sample.sampleRatio = pTableScanNode->ratio;
  pInfo->sample.seed        = taosGetTimestampSec();
  pInfo->dataBlockLoadFlag  = pTableScanNode->dataRequired;
  pInfo->pFilterNode        = pTableScanNode->scan.node.pConditions;
  pInfo->dataReaders        = dataReaders;
  pInfo->scanFlag           = MAIN_SCAN;
  pInfo->pColMatchInfo      = pColList;
  pInfo->curTWinIdx         = 0;

  pInfo->pResBlock = createResDataBlock(pDescNode);

  pInfo->sortSourceParams = taosArrayInit(taosArrayGetSize(dataReaders), sizeof(STableMergeScanSortSourceParam));
  for (int32_t i = 0; i < taosArrayGetSize(dataReaders); ++i) {
    STableMergeScanSortSourceParam* param = taosMemoryCalloc(1, sizeof(STableMergeScanSortSourceParam));
    param->readerIdx = i;
    param->pOperator = pOperator;
    param->inputBlock = createOneDataBlock(pInfo->pResBlock, false);
    taosArrayPush(pInfo->sortSourceParams, param);
    taosMemoryFree(param);
  }

  pInfo->pSortInfo = generateSortByTsInfo(pInfo->cond.order);
  pInfo->pSortInputBlock = createOneDataBlock(pInfo->pResBlock, false);

  int32_t rowSize = pInfo->pResBlock->info.rowSize;
<<<<<<< HEAD
  pInfo->bufPageSize     = getProperSortPageSize(rowSize);

  // the additional one is reserved for merge result
  pInfo->sortBufSize     = pInfo->bufPageSize * (taosArrayGetSize(dataReaders) + 1);
  pInfo->hasGroupId      = false;
  pInfo->prefetchedTuple = NULL;

  pOperator->name         = "TableMergeScanOperator";
  // TODO : change it
  pOperator->operatorType = QUERY_NODE_PHYSICAL_PLAN_TABLE_SCAN;
  pOperator->blocking     = false;
  pOperator->status       = OP_NOT_OPENED;
  pOperator->info         = pInfo;
  pOperator->numOfExprs   = numOfCols;
  pOperator->pTaskInfo    = pTaskInfo;
=======
  int32_t blockMetaSize = (int32_t)blockDataGetSerialMetaSize(pInfo->pResBlock->info.numOfCols);
  pInfo->bufPageSize = (rowSize * 2 + blockMetaSize) < 1024 ? 1024 : (rowSize * 2 + blockMetaSize);
  pInfo->sortBufSize = pInfo->bufPageSize * 16;
  pInfo->hasGroupId = false;
  pInfo->prefetchedTuple = NULL;

  pOperator->name = "TableMergeScanOperator";
  pOperator->operatorType = QUERY_NODE_PHYSICAL_PLAN_TABLE_MERGE_SCAN;
  pOperator->blocking = false;
  pOperator->status = OP_NOT_OPENED;
  pOperator->info = pInfo;
  pOperator->numOfExprs = numOfCols;
  pOperator->pTaskInfo = pTaskInfo;
>>>>>>> 5837c141
  initResultSizeInfo(pOperator, 1024);

  pOperator->fpSet =
      createOperatorFpSet(doOpenTableMergeScanOperator, doTableMergeScan, NULL, NULL, destroyTableMergeScanOperatorInfo,
                          NULL, NULL, getTableMergeScanExplainExecInfo);
  pOperator->cost.openCost = 0;
  return pOperator;

_error:
  pTaskInfo->code = TSDB_CODE_OUT_OF_MEMORY;
  taosMemoryFree(pInfo);
  taosMemoryFree(pOperator);
  return NULL;
}<|MERGE_RESOLUTION|>--- conflicted
+++ resolved
@@ -2302,9 +2302,9 @@
   pInfo->pSortInputBlock = createOneDataBlock(pInfo->pResBlock, false);
 
   int32_t rowSize = pInfo->pResBlock->info.rowSize;
-<<<<<<< HEAD
   pInfo->bufPageSize     = getProperSortPageSize(rowSize);
 
+  // todo the total available buffer should be determined by total capacity of buffer of this task.
   // the additional one is reserved for merge result
   pInfo->sortBufSize     = pInfo->bufPageSize * (taosArrayGetSize(dataReaders) + 1);
   pInfo->hasGroupId      = false;
@@ -2312,27 +2312,12 @@
 
   pOperator->name         = "TableMergeScanOperator";
   // TODO : change it
-  pOperator->operatorType = QUERY_NODE_PHYSICAL_PLAN_TABLE_SCAN;
+  pOperator->operatorType = QUERY_NODE_PHYSICAL_PLAN_TABLE_MERGE_SCAN;
   pOperator->blocking     = false;
   pOperator->status       = OP_NOT_OPENED;
   pOperator->info         = pInfo;
   pOperator->numOfExprs   = numOfCols;
   pOperator->pTaskInfo    = pTaskInfo;
-=======
-  int32_t blockMetaSize = (int32_t)blockDataGetSerialMetaSize(pInfo->pResBlock->info.numOfCols);
-  pInfo->bufPageSize = (rowSize * 2 + blockMetaSize) < 1024 ? 1024 : (rowSize * 2 + blockMetaSize);
-  pInfo->sortBufSize = pInfo->bufPageSize * 16;
-  pInfo->hasGroupId = false;
-  pInfo->prefetchedTuple = NULL;
-
-  pOperator->name = "TableMergeScanOperator";
-  pOperator->operatorType = QUERY_NODE_PHYSICAL_PLAN_TABLE_MERGE_SCAN;
-  pOperator->blocking = false;
-  pOperator->status = OP_NOT_OPENED;
-  pOperator->info = pInfo;
-  pOperator->numOfExprs = numOfCols;
-  pOperator->pTaskInfo = pTaskInfo;
->>>>>>> 5837c141
   initResultSizeInfo(pOperator, 1024);
 
   pOperator->fpSet =
