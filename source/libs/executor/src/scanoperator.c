--- conflicted
+++ resolved
@@ -468,19 +468,10 @@
     return code;
   }
 
-<<<<<<< HEAD
-  doSetTagColumnData(pTableScanInfo, pBlock, pTaskInfo, pBlock->info.rows);
-=======
-  if(p != pBlock) {
-    qError("[loadDataBlock] p != pBlock");
-    return TSDB_CODE_QRY_EXECUTOR_INTERNAL_ERROR;
-  }
-
   code = doSetTagColumnData(pTableScanInfo, pBlock, pTaskInfo, pBlock->info.rows);
   if (code) {
     return code;
   }
->>>>>>> df7fad15
 
   // restore the previous value
   pCost->totalRows -= pBlock->info.rows;
