--- conflicted
+++ resolved
@@ -829,41 +829,14 @@
 
   size_t total = taosArrayGetSize(pInfo->pBlockLists);
   if (pInfo->blockType == STREAM_DATA_TYPE_SSDATA_BLOCK) {
-<<<<<<< HEAD
-=======
-    if (pInfo->scanMode == STREAM_SCAN_FROM_UPDATERES) {
-      SSDataBlock* pDB = getDataFromCatch(pInfo);
-      if (pDB != NULL) {
-        return pDB;
-      } else {
-        pInfo->scanMode = STREAM_SCAN_FROM_READERHANDLE;
-      }
-    }
-
->>>>>>> b911b5ba
     if (pInfo->validBlockIndex >= total) {
       doClearBufferedBlocks(pInfo);
       pOperator->status = OP_EXEC_DONE;
       return NULL;
     }
 
-<<<<<<< HEAD
     int32_t current = pInfo->validBlockIndex++;
     return taosArrayGetP(pInfo->pBlockLists, current);
-=======
-    int32_t      current = pInfo->validBlockIndex++;
-    SSDataBlock* pBlock = taosArrayGetP(pInfo->pBlockLists, current);
-    if (pBlock->info.type == STREAM_REPROCESS) {
-      pInfo->scanMode = STREAM_SCAN_FROM_UPDATERES;
-    } else {
-      int32_t code = catchDatablock(pBlock, &pInfo->childAggSup, pInfo->primaryTsIndex, 0);
-      if (code != TDB_CODE_SUCCESS) {
-        pTaskInfo->code = code;
-        longjmp(pTaskInfo->env, code);
-      }
-    }
-    return pBlock;
->>>>>>> b911b5ba
   } else {
     if (pInfo->scanMode == STREAM_SCAN_FROM_RES) {
       blockDataDestroy(pInfo->pUpdateRes);
@@ -1027,12 +1000,8 @@
   pInfo->interval = pSTInfo->interval;
   pInfo->sessionSup = (SessionWindowSupporter){.pStreamAggSup = NULL, .gap = -1};
 
-<<<<<<< HEAD
-  initCacheSupporter(&pInfo->childAggSup, 1024, "StreamFinalInterval", "/tmp/"); // TODO(liuyao) get row size from phy plan
-=======
   initCatchSupporter(&pInfo->childAggSup, 1024, "StreamFinalInterval",
                      "/tmp/");  // TODO(liuyao) get row size from phy plan
->>>>>>> b911b5ba
 
   pOperator->name = "StreamBlockScanOperator";
   pOperator->operatorType = QUERY_NODE_PHYSICAL_PLAN_STREAM_SCAN;
