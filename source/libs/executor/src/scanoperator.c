/*
 * Copyright (c) 2019 TAOS Data, Inc. <jhtao@taosdata.com>
 *
 * This program is free software: you can use, redistribute, and/or modify
 * it under the terms of the GNU Affero General Public License, version 3
 * or later ("AGPL"), as published by the Free Software Foundation.
 *
 * This program is distributed in the hope that it will be useful, but WITHOUT
 * ANY WARRANTY; without even the implied warranty of MERCHANTABILITY or
 * FITNESS FOR A PARTICULAR PURPOSE.
 *
 * You should have received a copy of the GNU Affero General Public License
 * along with this program. If not, see <http://www.gnu.org/licenses/>.
 */

#include <vnode.h>
#include "filter.h"
#include "function.h"
#include "functionMgt.h"
#include "os.h"
#include "querynodes.h"
#include "systable.h"
#include "tglobal.h"
#include "tname.h"
#include "ttime.h"

#include "tdatablock.h"
#include "tmsg.h"

#include "executorimpl.h"
#include "query.h"
#include "tcompare.h"
#include "thash.h"
#include "ttypes.h"
#include "vnode.h"

#include "executorInt.h"

#define SET_REVERSE_SCAN_FLAG(_info) ((_info)->scanFlag = REVERSE_SCAN)
#define SWITCH_ORDER(n)              (((n) = ((n) == TSDB_ORDER_ASC) ? TSDB_ORDER_DESC : TSDB_ORDER_ASC))

static int32_t buildSysDbTableInfo(const SSysTableScanInfo* pInfo, int32_t capacity);
static int32_t buildDbTableInfoBlock(const SSDataBlock* p, const SSysTableMeta* pSysDbTableMeta, size_t size,
                                     const char* dbName);

static void addTagPseudoColumnData(SReadHandle* pHandle, SExprInfo* pPseudoExpr, int32_t numOfPseudoExpr,
                                   SSDataBlock* pBlock);
static bool processBlockWithProbability(const SSampleExecInfo* pInfo);

bool processBlockWithProbability(const SSampleExecInfo* pInfo) {
#if 0
  if (pInfo->sampleRatio == 1) {
    return true;
  }

  uint32_t val = taosRandR((uint32_t*) &pInfo->seed);
  return (val % ((uint32_t)(1/pInfo->sampleRatio))) == 0;
#else
  return true;
#endif
}

static void switchCtxOrder(SqlFunctionCtx* pCtx, int32_t numOfOutput) {
  for (int32_t i = 0; i < numOfOutput; ++i) {
    SWITCH_ORDER(pCtx[i].order);
  }
}

static void setupQueryRangeForReverseScan(STableScanInfo* pTableScanInfo) {
#if 0
  int32_t numOfGroups = (int32_t)(GET_NUM_OF_TABLEGROUP(pRuntimeEnv));
  for(int32_t i = 0; i < numOfGroups; ++i) {
    SArray *group = GET_TABLEGROUP(pRuntimeEnv, i);
    SArray *tableKeyGroup = taosArrayGetP(pQueryAttr->tableGroupInfo.pGroupList, i);

    size_t t = taosArrayGetSize(group);
    for (int32_t j = 0; j < t; ++j) {
      STableQueryInfo *pCheckInfo = taosArrayGetP(group, j);
      updateTableQueryInfoForReverseScan(pCheckInfo);

      // update the last key in tableKeyInfo list, the tableKeyInfo is used to build the tsdbQueryHandle and decide
      // the start check timestamp of tsdbQueryHandle
//      STableKeyInfo *pTableKeyInfo = taosArrayGet(tableKeyGroup, j);
//      pTableKeyInfo->lastKey = pCheckInfo->lastKey;
//
//      assert(pCheckInfo->pTable == pTableKeyInfo->pTable);
    }
  }
#endif
}

static void getNextTimeWindow(SInterval* pInterval, STimeWindow* tw, int32_t order) {
  int32_t factor = GET_FORWARD_DIRECTION_FACTOR(order);
  if (pInterval->intervalUnit != 'n' && pInterval->intervalUnit != 'y') {
    tw->skey += pInterval->sliding * factor;
    tw->ekey = tw->skey + pInterval->interval - 1;
    return;
  }

  int64_t key = tw->skey, interval = pInterval->interval;
  // convert key to second
  key = convertTimePrecision(key, pInterval->precision, TSDB_TIME_PRECISION_MILLI) / 1000;

  if (pInterval->intervalUnit == 'y') {
    interval *= 12;
  }

  struct tm tm;
  time_t    t = (time_t)key;
  taosLocalTime(&t, &tm);

  int mon = (int)(tm.tm_year * 12 + tm.tm_mon + interval * factor);
  tm.tm_year = mon / 12;
  tm.tm_mon = mon % 12;
  tw->skey = convertTimePrecision((int64_t)taosMktime(&tm) * 1000LL, TSDB_TIME_PRECISION_MILLI, pInterval->precision);

  mon = (int)(mon + interval);
  tm.tm_year = mon / 12;
  tm.tm_mon = mon % 12;
  tw->ekey = convertTimePrecision((int64_t)taosMktime(&tm) * 1000LL, TSDB_TIME_PRECISION_MILLI, pInterval->precision);

  tw->ekey -= 1;
}

static bool overlapWithTimeWindow(SInterval* pInterval, SDataBlockInfo* pBlockInfo, int32_t order) {
  STimeWindow w = {0};

  // 0 by default, which means it is not a interval operator of the upstream operator.
  if (pInterval->interval == 0) {
    return false;
  }

  if (order == TSDB_ORDER_ASC) {
    getAlignQueryTimeWindow(pInterval, pInterval->precision, pBlockInfo->window.skey, &w);
    assert(w.ekey >= pBlockInfo->window.skey);

    if (w.ekey < pBlockInfo->window.ekey) {
      return true;
    }

    while (1) {
      getNextTimeWindow(pInterval, &w, order);
      if (w.skey > pBlockInfo->window.ekey) {
        break;
      }

      assert(w.ekey > pBlockInfo->window.ekey);
      if (w.skey <= pBlockInfo->window.ekey && w.skey > pBlockInfo->window.skey) {
        return true;
      }
    }
  } else {
    getAlignQueryTimeWindow(pInterval, pInterval->precision, pBlockInfo->window.ekey, &w);
    assert(w.skey <= pBlockInfo->window.ekey);

    if (w.skey > pBlockInfo->window.skey) {
      return true;
    }

    while (1) {
      getNextTimeWindow(pInterval, &w, order);
      if (w.ekey < pBlockInfo->window.skey) {
        break;
      }

      assert(w.skey < pBlockInfo->window.skey);
      if (w.ekey < pBlockInfo->window.ekey && w.ekey >= pBlockInfo->window.skey) {
        return true;
      }
    }
  }

  return false;
}

static int32_t loadDataBlock(SOperatorInfo* pOperator, STableScanInfo* pTableScanInfo, SSDataBlock* pBlock,
                             uint32_t* status) {
  SExecTaskInfo*  pTaskInfo = pOperator->pTaskInfo;
  STableScanInfo* pInfo = pOperator->info;

  SFileBlockLoadRecorder* pCost = &pTableScanInfo->readRecorder;

  pCost->totalBlocks += 1;
  pCost->totalRows += pBlock->info.rows;

  *status = pInfo->dataBlockLoadFlag;
  if (pTableScanInfo->pFilterNode != NULL ||
      overlapWithTimeWindow(&pTableScanInfo->interval, &pBlock->info, pTableScanInfo->cond.order)) {
    (*status) = FUNC_DATA_REQUIRED_DATA_LOAD;
  }

  SDataBlockInfo* pBlockInfo = &pBlock->info;
  taosMemoryFreeClear(pBlock->pBlockAgg);

  if (*status == FUNC_DATA_REQUIRED_FILTEROUT) {
    qDebug("%s data block filter out, brange:%" PRId64 "-%" PRId64 ", rows:%d", GET_TASKID(pTaskInfo),
           pBlockInfo->window.skey, pBlockInfo->window.ekey, pBlockInfo->rows);
    pCost->filterOutBlocks += 1;
    return TSDB_CODE_SUCCESS;
  } else if (*status == FUNC_DATA_REQUIRED_NOT_LOAD) {
    qDebug("%s data block skipped, brange:%" PRId64 "-%" PRId64 ", rows:%d", GET_TASKID(pTaskInfo),
           pBlockInfo->window.skey, pBlockInfo->window.ekey, pBlockInfo->rows);
    pCost->skipBlocks += 1;

    // clear all data in pBlock that are set when handing the previous block
    for (int32_t i = 0; i < taosArrayGetSize(pBlock->pDataBlock); ++i) {
      SColumnInfoData* pcol = taosArrayGet(pBlock->pDataBlock, i);
      pcol->pData = NULL;
    }

    return TSDB_CODE_SUCCESS;
  } else if (*status == FUNC_DATA_REQUIRED_STATIS_LOAD) {
    pCost->loadBlockStatis += 1;

    bool             allColumnsHaveAgg = true;
    SColumnDataAgg** pColAgg = NULL;
    tsdbRetrieveDataBlockStatisInfo(pTableScanInfo->dataReader, &pColAgg, &allColumnsHaveAgg);

    if (allColumnsHaveAgg == true) {
      int32_t numOfCols = taosArrayGetSize(pBlock->pDataBlock);

      // todo create this buffer during creating operator
      if (pBlock->pBlockAgg == NULL) {
        pBlock->pBlockAgg = taosMemoryCalloc(numOfCols, POINTER_BYTES);
      }

      for (int32_t i = 0; i < taosArrayGetSize(pTableScanInfo->pColMatchInfo); ++i) {
        SColMatchInfo* pColMatchInfo = taosArrayGet(pTableScanInfo->pColMatchInfo, i);
        if (!pColMatchInfo->output) {
          continue;
        }
        pBlock->pBlockAgg[pColMatchInfo->targetSlotId] = pColAgg[i];
      }

      return TSDB_CODE_SUCCESS;
    } else {  // failed to load the block sma data, data block statistics does not exist, load data block instead
      *status = FUNC_DATA_REQUIRED_DATA_LOAD;
    }
  }

  ASSERT(*status == FUNC_DATA_REQUIRED_DATA_LOAD);

  // todo filter data block according to the block sma data firstly
#if 0
  if (!doFilterByBlockStatistics(pBlock->pBlockStatis, pTableScanInfo->pCtx, pBlockInfo->rows)) {
    pCost->filterOutBlocks += 1;
    qDebug("%s data block filter out, brange:%" PRId64 "-%" PRId64 ", rows:%d", GET_TASKID(pTaskInfo), pBlockInfo->window.skey,
           pBlockInfo->window.ekey, pBlockInfo->rows);
    (*status) = FUNC_DATA_REQUIRED_FILTEROUT;
    return TSDB_CODE_SUCCESS;
  }
#endif

  pCost->totalCheckedRows += pBlock->info.rows;
  pCost->loadBlocks += 1;

  SArray* pCols = tsdbRetrieveDataBlock(pTableScanInfo->dataReader, NULL);
  if (pCols == NULL) {
    return terrno;
  }

  relocateColumnData(pBlock, pTableScanInfo->pColMatchInfo, pCols, true);

  // currently only the tbname pseudo column
  if (pTableScanInfo->pseudoSup.numOfExprs > 0) {
    SExprSupp* pSup = &pTableScanInfo->pseudoSup;
    addTagPseudoColumnData(&pTableScanInfo->readHandle, pSup->pExprInfo, pSup->numOfExprs, pBlock);
  }

  int64_t st = taosGetTimestampMs();
  doFilter(pTableScanInfo->pFilterNode, pBlock);

  int64_t et = taosGetTimestampMs();
  pTableScanInfo->readRecorder.filterTime += (et - st);

  if (pBlock->info.rows == 0) {
    pCost->filterOutBlocks += 1;
    qDebug("%s data block filter out, brange:%" PRId64 "-%" PRId64 ", rows:%d", GET_TASKID(pTaskInfo),
           pBlockInfo->window.skey, pBlockInfo->window.ekey, pBlockInfo->rows);
  }

  return TSDB_CODE_SUCCESS;
}

static void prepareForDescendingScan(STableScanInfo* pTableScanInfo, SqlFunctionCtx* pCtx, int32_t numOfOutput) {
  SET_REVERSE_SCAN_FLAG(pTableScanInfo);

  switchCtxOrder(pCtx, numOfOutput);
  //  setupQueryRangeForReverseScan(pTableScanInfo);

  pTableScanInfo->cond.order = TSDB_ORDER_DESC;
  for (int32_t i = 0; i < pTableScanInfo->cond.numOfTWindows; ++i) {
    STimeWindow* pTWindow = &pTableScanInfo->cond.twindows[i];
    TSWAP(pTWindow->skey, pTWindow->ekey);
  }

  SQueryTableDataCond* pCond = &pTableScanInfo->cond;
  taosqsort(pCond->twindows, pCond->numOfTWindows, sizeof(STimeWindow), pCond, compareTimeWindow);
}

void addTagPseudoColumnData(SReadHandle* pHandle, SExprInfo* pPseudoExpr, int32_t numOfPseudoExpr,
                            SSDataBlock* pBlock) {
  // currently only the tbname pseudo column
  if (numOfPseudoExpr == 0) {
    return;
  }

  SMetaReader mr = {0};
  metaReaderInit(&mr, pHandle->meta, 0);
  metaGetTableEntryByUid(&mr, pBlock->info.uid);

  for (int32_t j = 0; j < numOfPseudoExpr; ++j) {
    SExprInfo* pExpr = &pPseudoExpr[j];

    int32_t dstSlotId = pExpr->base.resSchema.slotId;

    SColumnInfoData* pColInfoData = taosArrayGet(pBlock->pDataBlock, dstSlotId);

    colInfoDataEnsureCapacity(pColInfoData, pBlock->info.rows);
    colInfoDataCleanup(pColInfoData, pBlock->info.rows);

    int32_t functionId = pExpr->pExpr->_function.functionId;

    // this is to handle the tbname
    if (fmIsScanPseudoColumnFunc(functionId)) {
      setTbNameColData(pHandle->meta, pBlock, pColInfoData, functionId);
    } else {  // these are tags
      STagVal tagVal = {0};
      tagVal.cid = pExpr->base.pParam[0].pCol->colId;
      const char* p = metaGetTableTagVal(&mr.me, pColInfoData->info.type, &tagVal);

      char* data = NULL;
      if (pColInfoData->info.type != TSDB_DATA_TYPE_JSON && p != NULL) {
        data = tTagValToData((const STagVal*)p, false);
      } else {
        data = (char*)p;
      }

      for (int32_t i = 0; i < pBlock->info.rows; ++i) {
        colDataAppend(pColInfoData, i, data,
                      (data == NULL) || (pColInfoData->info.type == TSDB_DATA_TYPE_JSON && tTagIsJsonNull(data)));
      }

      if (data && (pColInfoData->info.type != TSDB_DATA_TYPE_JSON) && p != NULL &&
          IS_VAR_DATA_TYPE(((const STagVal*)p)->type)) {
        taosMemoryFree(data);
      }
    }
  }

  metaReaderClear(&mr);
}

void setTbNameColData(void* pMeta, const SSDataBlock* pBlock, SColumnInfoData* pColInfoData, int32_t functionId) {
  struct SScalarFuncExecFuncs fpSet = {0};
  fmGetScalarFuncExecFuncs(functionId, &fpSet);

  SColumnInfoData infoData = createColumnInfoData(TSDB_DATA_TYPE_BIGINT, sizeof(uint64_t), 1);
  colInfoDataEnsureCapacity(&infoData, 1);

  colDataAppendInt64(&infoData, 0, (int64_t*)&pBlock->info.uid);
  SScalarParam srcParam = {.numOfRows = pBlock->info.rows, .param = pMeta, .columnData = &infoData};

  SScalarParam param = {.columnData = pColInfoData};
  fpSet.process(&srcParam, 1, &param);
}

static SSDataBlock* doTableScanImpl(SOperatorInfo* pOperator) {
  STableScanInfo* pTableScanInfo = pOperator->info;
  SExecTaskInfo*  pTaskInfo = pOperator->pTaskInfo;
  SSDataBlock*    pBlock = pTableScanInfo->pResBlock;

  int64_t st = taosGetTimestampUs();

  while (tsdbNextDataBlock(pTableScanInfo->dataReader)) {
    if (isTaskKilled(pTaskInfo)) {
      longjmp(pTaskInfo->env, TSDB_CODE_TSC_QUERY_CANCELLED);
    }

    // process this data block based on the probabilities
    bool processThisBlock = processBlockWithProbability(&pTableScanInfo->sample);
    if (!processThisBlock) {
      continue;
    }

    blockDataCleanup(pBlock);

    SDataBlockInfo binfo = pBlock->info;
    tsdbRetrieveDataBlockInfo(pTableScanInfo->dataReader, &binfo);

    binfo.capacity = binfo.rows;
    blockDataEnsureCapacity(pBlock, binfo.rows);
    pBlock->info = binfo;

    uint32_t status = 0;
    int32_t  code = loadDataBlock(pOperator, pTableScanInfo, pBlock, &status);
    //    int32_t  code = loadDataBlockOnDemand(pOperator->pRuntimeEnv, pTableScanInfo, pBlock, &status);
    if (code != TSDB_CODE_SUCCESS) {
      longjmp(pOperator->pTaskInfo->env, code);
    }

    // current block is filter out according to filter condition, continue load the next block
    if (status == FUNC_DATA_REQUIRED_FILTEROUT || pBlock->info.rows == 0) {
      continue;
    }

    uint64_t* groupId = taosHashGet(pTaskInfo->tableqinfoList.map, &pBlock->info.uid, sizeof(int64_t));
    if (groupId) {
      pBlock->info.groupId = *groupId;
    }

    pOperator->resultInfo.totalRows = pTableScanInfo->readRecorder.totalRows;
    pTableScanInfo->readRecorder.elapsedTime += (taosGetTimestampUs() - st) / 1000.0;

    pOperator->cost.totalCost = pTableScanInfo->readRecorder.elapsedTime;
    return pBlock;
  }
  return NULL;
}

static SSDataBlock* doTableScan(SOperatorInfo* pOperator) {
  STableScanInfo* pTableScanInfo = pOperator->info;
  SExecTaskInfo*  pTaskInfo = pOperator->pTaskInfo;

  // The read handle is not initialized yet, since no qualified tables exists
  if (pTableScanInfo->dataReader == NULL || pOperator->status == OP_EXEC_DONE) {
    return NULL;
  }

  // do the ascending order traverse in the first place.
  while (pTableScanInfo->scanTimes < pTableScanInfo->scanInfo.numOfAsc) {
    while (pTableScanInfo->curTWinIdx < pTableScanInfo->cond.numOfTWindows) {
      SSDataBlock* p = doTableScanImpl(pOperator);
      if (p != NULL) {
        return p;
      }
      pTableScanInfo->curTWinIdx += 1;
      if (pTableScanInfo->curTWinIdx < pTableScanInfo->cond.numOfTWindows) {
        tsdbResetReadHandle(pTableScanInfo->dataReader, &pTableScanInfo->cond, pTableScanInfo->curTWinIdx);
      }
    }

    pTableScanInfo->scanTimes += 1;

    if (pTableScanInfo->scanTimes < pTableScanInfo->scanInfo.numOfAsc) {
      setTaskStatus(pTaskInfo, TASK_NOT_COMPLETED);
      pTableScanInfo->scanFlag = REPEAT_SCAN;
      qDebug("%s start to repeat ascending order scan data blocks due to query func required", GET_TASKID(pTaskInfo));
      for (int32_t i = 0; i < pTableScanInfo->cond.numOfTWindows; ++i) {
        STimeWindow* pWin = &pTableScanInfo->cond.twindows[i];
        qDebug("%s\t qrange:%" PRId64 "-%" PRId64, GET_TASKID(pTaskInfo), pWin->skey, pWin->ekey);
      }
      // do prepare for the next round table scan operation
      tsdbResetReadHandle(pTableScanInfo->dataReader, &pTableScanInfo->cond, 0);
      pTableScanInfo->curTWinIdx = 0;
    }
  }

  int32_t total = pTableScanInfo->scanInfo.numOfAsc + pTableScanInfo->scanInfo.numOfDesc;
  if (pTableScanInfo->scanTimes < total) {
    if (pTableScanInfo->cond.order == TSDB_ORDER_ASC) {
      prepareForDescendingScan(pTableScanInfo, pTableScanInfo->pCtx, pTableScanInfo->numOfOutput);
      tsdbResetReadHandle(pTableScanInfo->dataReader, &pTableScanInfo->cond, 0);
      pTableScanInfo->curTWinIdx = 0;
    }

    qDebug("%s start to descending order scan data blocks due to query func required", GET_TASKID(pTaskInfo));
    for (int32_t i = 0; i < pTableScanInfo->cond.numOfTWindows; ++i) {
      STimeWindow* pWin = &pTableScanInfo->cond.twindows[i];
      qDebug("%s\t qrange:%" PRId64 "-%" PRId64, GET_TASKID(pTaskInfo), pWin->skey, pWin->ekey);
    }

    while (pTableScanInfo->scanTimes < total) {
      while (pTableScanInfo->curTWinIdx < pTableScanInfo->cond.numOfTWindows) {
        SSDataBlock* p = doTableScanImpl(pOperator);
        if (p != NULL) {
          return p;
        }
        pTableScanInfo->curTWinIdx += 1;
        if (pTableScanInfo->curTWinIdx < pTableScanInfo->cond.numOfTWindows) {
          tsdbResetReadHandle(pTableScanInfo->dataReader, &pTableScanInfo->cond, pTableScanInfo->curTWinIdx);
        }
      }

      pTableScanInfo->scanTimes += 1;

      if (pTableScanInfo->scanTimes < total) {
        setTaskStatus(pTaskInfo, TASK_NOT_COMPLETED);
        pTableScanInfo->scanFlag = REPEAT_SCAN;

        qDebug("%s start to repeat descending order scan data blocks due to query func required",
               GET_TASKID(pTaskInfo));
        for (int32_t i = 0; i < pTableScanInfo->cond.numOfTWindows; ++i) {
          STimeWindow* pWin = &pTableScanInfo->cond.twindows[i];
          qDebug("%s\t qrange:%" PRId64 "-%" PRId64, GET_TASKID(pTaskInfo), pWin->skey, pWin->ekey);
        }
        tsdbResetReadHandle(pTableScanInfo->dataReader, &pTableScanInfo->cond, 0);
        pTableScanInfo->curTWinIdx = 0;
      }
    }
  }

  setTaskStatus(pTaskInfo, TASK_COMPLETED);
  return NULL;
}

static int32_t getTableScannerExecInfo(struct SOperatorInfo* pOptr, void** pOptrExplain, uint32_t* len) {
  SFileBlockLoadRecorder* pRecorder = taosMemoryCalloc(1, sizeof(SFileBlockLoadRecorder));
  STableScanInfo*         pTableScanInfo = pOptr->info;
  *pRecorder = pTableScanInfo->readRecorder;
  *pOptrExplain = pRecorder;
  *len = sizeof(SFileBlockLoadRecorder);
  return 0;
}

static void destroyTableScanOperatorInfo(void* param, int32_t numOfOutput) {
  STableScanInfo* pTableScanInfo = (STableScanInfo*)param;
  blockDataDestroy(pTableScanInfo->pResBlock);
  cleanupQueryTableDataCond(&pTableScanInfo->cond);

  tsdbCleanupReadHandle(pTableScanInfo->dataReader);

  if (pTableScanInfo->pColMatchInfo != NULL) {
    taosArrayDestroy(pTableScanInfo->pColMatchInfo);
  }
}

SOperatorInfo* createTableScanOperatorInfo(STableScanPhysiNode* pTableScanNode, tsdbReaderT pDataReader,
                                           SReadHandle* readHandle, SExecTaskInfo* pTaskInfo) {
  STableScanInfo* pInfo = taosMemoryCalloc(1, sizeof(STableScanInfo));
  SOperatorInfo*  pOperator = taosMemoryCalloc(1, sizeof(SOperatorInfo));
  if (pInfo == NULL || pOperator == NULL) {
    goto _error;
  }

  // taosSsleep(20);

  SDataBlockDescNode* pDescNode = pTableScanNode->scan.node.pOutputDataBlockDesc;
  int32_t             numOfCols = 0;
  SArray* pColList = extractColMatchInfo(pTableScanNode->scan.pScanCols, pDescNode, &numOfCols, COL_MATCH_FROM_COL_ID);

  int32_t code = initQueryTableDataCond(&pInfo->cond, pTableScanNode);
  if (code != TSDB_CODE_SUCCESS) {
    goto _error;
  }

  if (pTableScanNode->scan.pScanPseudoCols != NULL) {
    SExprSupp* pSup = &pInfo->pseudoSup;
    pSup->pExprInfo = createExprInfo(pTableScanNode->scan.pScanPseudoCols, NULL, &pSup->numOfExprs);
    pSup->pCtx = createSqlFunctionCtx(pSup->pExprInfo, pSup->numOfExprs, &pSup->rowEntryInfoOffset);
  }

  pInfo->scanInfo = (SScanInfo){.numOfAsc = pTableScanNode->scanSeq[0], .numOfDesc = pTableScanNode->scanSeq[1]};
  //    pInfo->scanInfo = (SScanInfo){.numOfAsc = 0, .numOfDesc = 1}; // for debug purpose

  pInfo->readHandle = *readHandle;
  pInfo->interval = extractIntervalInfo(pTableScanNode);
  pInfo->sample.sampleRatio = pTableScanNode->ratio;
  pInfo->sample.seed = taosGetTimestampSec();

  pInfo->dataBlockLoadFlag = pTableScanNode->dataRequired;
  pInfo->pResBlock = createResDataBlock(pDescNode);
  pInfo->pFilterNode = pTableScanNode->scan.node.pConditions;
  pInfo->dataReader = pDataReader;
  pInfo->scanFlag = MAIN_SCAN;
  pInfo->pColMatchInfo = pColList;
  pInfo->curTWinIdx = 0;

  pOperator->name = "TableScanOperator";  // for debug purpose
  pOperator->operatorType = QUERY_NODE_PHYSICAL_PLAN_TABLE_SCAN;
  pOperator->blocking = false;
  pOperator->status = OP_NOT_OPENED;
  pOperator->info = pInfo;
  pOperator->exprSupp.numOfExprs = numOfCols;
  pOperator->pTaskInfo = pTaskInfo;

  pOperator->fpSet = createOperatorFpSet(operatorDummyOpenFn, doTableScan, NULL, NULL, destroyTableScanOperatorInfo,
                                         NULL, NULL, getTableScannerExecInfo);

  // for non-blocking operator, the open cost is always 0
  pOperator->cost.openCost = 0;
  return pOperator;

_error:
  taosMemoryFreeClear(pInfo);
  taosMemoryFreeClear(pOperator);

  pTaskInfo->code = TSDB_CODE_QRY_OUT_OF_MEMORY;
  return NULL;
}

SOperatorInfo* createTableSeqScanOperatorInfo(void* pReadHandle, SExecTaskInfo* pTaskInfo) {
  STableScanInfo* pInfo = taosMemoryCalloc(1, sizeof(STableScanInfo));
  SOperatorInfo*  pOperator = taosMemoryCalloc(1, sizeof(SOperatorInfo));

  pInfo->dataReader = pReadHandle;
  //  pInfo->prevGroupId       = -1;

  pOperator->name = "TableSeqScanOperator";
  pOperator->operatorType = QUERY_NODE_PHYSICAL_PLAN_TABLE_SEQ_SCAN;
  pOperator->blocking = false;
  pOperator->status = OP_NOT_OPENED;
  pOperator->info = pInfo;
  pOperator->pTaskInfo = pTaskInfo;

  pOperator->fpSet = createOperatorFpSet(operatorDummyOpenFn, doTableScanImpl, NULL, NULL, NULL, NULL, NULL, NULL);
  return pOperator;
}

static int32_t doGetTableRowSize(void* pMeta, uint64_t uid) {
  int32_t rowLen = 0;

  SMetaReader mr = {0};
  metaReaderInit(&mr, pMeta, 0);
  metaGetTableEntryByUid(&mr, uid);
  if (mr.me.type == TSDB_SUPER_TABLE) {
    int32_t numOfCols = mr.me.stbEntry.schemaRow.nCols;
    for (int32_t i = 0; i < numOfCols; ++i) {
      rowLen += mr.me.stbEntry.schemaRow.pSchema[i].bytes;
    }
  } else if (mr.me.type == TSDB_CHILD_TABLE) {
    uint64_t suid = mr.me.ctbEntry.suid;
    metaGetTableEntryByUid(&mr, suid);
    int32_t numOfCols = mr.me.stbEntry.schemaRow.nCols;

    for (int32_t i = 0; i < numOfCols; ++i) {
      rowLen += mr.me.stbEntry.schemaRow.pSchema[i].bytes;
    }
  } else if (mr.me.type == TSDB_NORMAL_TABLE) {
    int32_t numOfCols = mr.me.ntbEntry.schemaRow.nCols;
    for (int32_t i = 0; i < numOfCols; ++i) {
      rowLen += mr.me.ntbEntry.schemaRow.pSchema[i].bytes;
    }
  }

  metaReaderClear(&mr);
  return rowLen;
}

static SSDataBlock* doBlockInfoScan(SOperatorInfo* pOperator) {
  if (pOperator->status == OP_EXEC_DONE) {
    return NULL;
  }

  SBlockDistInfo* pBlockScanInfo = pOperator->info;

  STableBlockDistInfo blockDistInfo = {.minRows = INT_MAX, .maxRows = INT_MIN};
  blockDistInfo.rowSize = doGetTableRowSize(pBlockScanInfo->readHandle.meta, pBlockScanInfo->uid);

  tsdbGetFileBlocksDistInfo(pBlockScanInfo->pHandle, &blockDistInfo);
  blockDistInfo.numOfInmemRows = (int32_t)tsdbGetNumOfRowsInMemTable(pBlockScanInfo->pHandle);

  SSDataBlock* pBlock = pBlockScanInfo->pResBlock;

  int32_t          slotId = pOperator->exprSupp.pExprInfo->base.resSchema.slotId;
  SColumnInfoData* pColInfo = taosArrayGet(pBlock->pDataBlock, slotId);

  int32_t len = tSerializeBlockDistInfo(NULL, 0, &blockDistInfo);
  char*   p = taosMemoryCalloc(1, len + VARSTR_HEADER_SIZE);
  tSerializeBlockDistInfo(varDataVal(p), len, &blockDistInfo);
  varDataSetLen(p, len);

  blockDataEnsureCapacity(pBlock, 1);
  colDataAppend(pColInfo, 0, p, false);
  taosMemoryFree(p);

  pBlock->info.rows = 1;

  pOperator->status = OP_EXEC_DONE;
  return pBlock;
}

static void destroyBlockDistScanOperatorInfo(void* param, int32_t numOfOutput) {
  SBlockDistInfo* pDistInfo = (SBlockDistInfo*)param;
  blockDataDestroy(pDistInfo->pResBlock);
}

SOperatorInfo* createDataBlockInfoScanOperator(void* dataReader, SReadHandle* readHandle, uint64_t uid,
                                               SBlockDistScanPhysiNode* pBlockScanNode, SExecTaskInfo* pTaskInfo) {
  SBlockDistInfo* pInfo = taosMemoryCalloc(1, sizeof(SBlockDistInfo));
  SOperatorInfo*  pOperator = taosMemoryCalloc(1, sizeof(SOperatorInfo));
  if (pInfo == NULL || pOperator == NULL) {
    pTaskInfo->code = TSDB_CODE_OUT_OF_MEMORY;
    goto _error;
  }

  pInfo->pHandle = dataReader;
  pInfo->readHandle = *readHandle;
  pInfo->uid = uid;
  pInfo->pResBlock = createResDataBlock(pBlockScanNode->node.pOutputDataBlockDesc);

  int32_t    numOfCols = 0;
  SExprInfo* pExprInfo = createExprInfo(pBlockScanNode->pScanPseudoCols, NULL, &numOfCols);
  int32_t    code = initExprSupp(&pOperator->exprSupp, pExprInfo, numOfCols);
  if (code != TSDB_CODE_SUCCESS) {
    goto _error;
  }

  pOperator->name = "DataBlockDistScanOperator";
  pOperator->operatorType = QUERY_NODE_PHYSICAL_PLAN_BLOCK_DIST_SCAN;
  pOperator->blocking = false;
  pOperator->status = OP_NOT_OPENED;
  pOperator->info = pInfo;
  pOperator->pTaskInfo = pTaskInfo;

  pOperator->fpSet = createOperatorFpSet(operatorDummyOpenFn, doBlockInfoScan, NULL, NULL,
                                         destroyBlockDistScanOperatorInfo, NULL, NULL, NULL);
  return pOperator;

_error:
  taosMemoryFreeClear(pInfo);
  taosMemoryFreeClear(pOperator);
  return NULL;
}

static void doClearBufferedBlocks(SStreamBlockScanInfo* pInfo) {
  size_t total = taosArrayGetSize(pInfo->pBlockLists);

  pInfo->validBlockIndex = 0;
  for (int32_t i = 0; i < total; ++i) {
    SSDataBlock* p = taosArrayGetP(pInfo->pBlockLists, i);
    blockDataDestroy(p);
  }
  taosArrayClear(pInfo->pBlockLists);
}

static bool isSessionWindow(SStreamBlockScanInfo* pInfo) {
  return pInfo->sessionSup.parentType == QUERY_NODE_PHYSICAL_PLAN_STREAM_SESSION;
}

static bool isStateWindow(SStreamBlockScanInfo* pInfo) {
  return pInfo->sessionSup.parentType == QUERY_NODE_PHYSICAL_PLAN_STREAM_STATE;
}

static bool prepareDataScan(SStreamBlockScanInfo* pInfo) {
  SSDataBlock* pSDB = pInfo->pUpdateRes;
  STimeWindow  win = {
       .skey = INT64_MIN,
       .ekey = INT64_MAX,
  };
  bool needRead = false;
  if (!isStateWindow(pInfo) && pInfo->updateResIndex < pSDB->info.rows) {
    SColumnInfoData* pColDataInfo = taosArrayGet(pSDB->pDataBlock, pInfo->primaryTsIndex);
    TSKEY*           tsCols = (TSKEY*)pColDataInfo->pData;
    SResultRowInfo   dumyInfo;
    dumyInfo.cur.pageId = -1;
    if (isSessionWindow(pInfo)) {
      SStreamAggSupporter* pAggSup = pInfo->sessionSup.pStreamAggSup;
      int64_t              gap = pInfo->sessionSup.gap;
      int32_t              winIndex = 0;
      SResultWindowInfo*   pCurWin =
          getSessionTimeWindow(pAggSup, tsCols[pInfo->updateResIndex], INT64_MIN, pSDB->info.groupId, gap, &winIndex);
      win = pCurWin->win;
      pInfo->updateResIndex +=
          updateSessionWindowInfo(pCurWin, tsCols, NULL, pSDB->info.rows, pInfo->updateResIndex, gap, NULL);
    } else {
      win = getActiveTimeWindow(NULL, &dumyInfo, tsCols[pInfo->updateResIndex], &pInfo->interval,
                                pInfo->interval.precision, NULL);
      pInfo->updateResIndex += getNumOfRowsInTimeWindow(&pSDB->info, tsCols, pInfo->updateResIndex, win.ekey,
                                                        binarySearchForKey, NULL, TSDB_ORDER_ASC);
    }
    needRead = true;
  } else if (isStateWindow(pInfo)) {
    SArray* pWins = pInfo->sessionSup.pStreamAggSup->pScanWindow;
    int32_t size = taosArrayGetSize(pWins);
    if (pInfo->scanWinIndex < size) {
      win = *(STimeWindow*)taosArrayGet(pWins, pInfo->scanWinIndex);
      pInfo->scanWinIndex++;
      needRead = true;
    } else {
      pInfo->scanWinIndex = 0;
      taosArrayClear(pWins);
    }
  }
  if (!needRead) {
    return false;
  }
  STableScanInfo* pTableScanInfo = pInfo->pSnapshotReadOp->info;
  pTableScanInfo->cond.twindows[0] = win;
  pTableScanInfo->curTWinIdx = 0;
  tsdbResetReadHandle(pTableScanInfo->dataReader, &pTableScanInfo->cond, 0);
  pTableScanInfo->scanTimes = 0;
  return true;
}

static void copyOneRow(SSDataBlock* dest, SSDataBlock* source, int32_t sourceRowId) {
  for (int32_t j = 0; j < taosArrayGetSize(source->pDataBlock); j++) {
    SColumnInfoData* pDestCol = (SColumnInfoData*)taosArrayGet(dest->pDataBlock, j);
    SColumnInfoData* pSourceCol = (SColumnInfoData*)taosArrayGet(source->pDataBlock, j);
    if (colDataIsNull_s(pSourceCol, sourceRowId)) {
      colDataAppendNULL(pDestCol, dest->info.rows);
    } else {
      colDataAppend(pDestCol, dest->info.rows, colDataGetData(pSourceCol, sourceRowId), false);
    }
  }
  dest->info.rows++;
}

static uint64_t getGroupId(SOperatorInfo* pOperator, SSDataBlock* pBlock, int32_t rowId) {
  uint64_t* groupId = taosHashGet(pOperator->pTaskInfo->tableqinfoList.map, &pBlock->info.uid, sizeof(int64_t));
  if (groupId) {
    return *groupId;
  }
  return 0;
  /* Todo(liuyao) for partition by column
  recordNewGroupKeys(pTableScanInfo->pGroupCols, pTableScanInfo->pGroupColVals, pBlock, rowId);
  int32_t len = buildGroupKeys(pTableScanInfo->keyBuf, pTableScanInfo->pGroupColVals);
  uint64_t resId = 0;
  uint64_t* groupId = taosHashGet(pTableScanInfo->pGroupSet, pTableScanInfo->keyBuf, len);
  if (groupId) {
    return *groupId;
  } else if (len != 0) {
    resId = calcGroupId(pTableScanInfo->keyBuf, len);
    taosHashPut(pTableScanInfo->pGroupSet, pTableScanInfo->keyBuf, len, &resId, sizeof(uint64_t));
  }
  return resId;
  */
}

static SSDataBlock* doDataScan(SStreamBlockScanInfo* pInfo) {
  while (1) {
    SSDataBlock* pResult = NULL;
    pResult = doTableScan(pInfo->pSnapshotReadOp);
    if (pResult == NULL) {
      if (prepareDataScan(pInfo)) {
        // scan next window data
        pResult = doTableScan(pInfo->pSnapshotReadOp);
      }
    }
    if (!pResult) {
      return NULL;
    }

    if (pResult->info.groupId == pInfo->groupId) {
      return pResult;
    }
  }

  /* Todo(liuyao) for partition by column
    SSDataBlock* pBlock = createOneDataBlock(pResult, true);
    blockDataCleanup(pResult);
    for (int32_t i = 0; i < pBlock->info.rows; i++) {
      uint64_t id = getGroupId(pInfo->pOperatorDumy, pBlock, i);
      if (id == pInfo->groupId) {
        copyOneRow(pResult, pBlock, i);
      }
    }
    return pResult;
  */
}

static void setUpdateData(SStreamBlockScanInfo* pInfo, SSDataBlock* pBlock, SSDataBlock* pUpdateBlock) {
  blockDataCleanup(pUpdateBlock);
  int32_t size = taosArrayGetSize(pInfo->tsArray);
  if (pInfo->tsArrayIndex < size) {
    SColumnInfoData* pCol = (SColumnInfoData*)taosArrayGet(pUpdateBlock->pDataBlock, pInfo->primaryTsIndex);
    ASSERT(pCol->info.type == TSDB_DATA_TYPE_TIMESTAMP);
    blockDataEnsureCapacity(pUpdateBlock, size);

    int32_t rowId = *(int32_t*)taosArrayGet(pInfo->tsArray, pInfo->tsArrayIndex);
    pInfo->groupId = getGroupId(pInfo->pSnapshotReadOp, pBlock, rowId);
    int32_t i = 0;
    for (; i < size; i++) {
      rowId = *(int32_t*)taosArrayGet(pInfo->tsArray, i + pInfo->tsArrayIndex);
      uint64_t id = getGroupId(pInfo->pSnapshotReadOp, pBlock, rowId);
      if (pInfo->groupId != id) {
        break;
      }
      copyOneRow(pUpdateBlock, pBlock, rowId);
    }
    pUpdateBlock->info.rows = i;
    pInfo->tsArrayIndex += i;
    pUpdateBlock->info.groupId = pInfo->groupId;
    pUpdateBlock->info.type = STREAM_REPROCESS;
    blockDataUpdateTsWindow(pUpdateBlock, 0);
  }
  // all rows have same group id
  ASSERT(pInfo->tsArrayIndex >= size);
  if (size > 0 && pInfo->tsArrayIndex == size) {
    taosArrayClear(pInfo->tsArray);
  }
}

static void getUpdateDataBlock(SStreamBlockScanInfo* pInfo, bool invertible, SSDataBlock* pBlock,
                               SSDataBlock* pUpdateBlock) {
  SColumnInfoData* pColDataInfo = taosArrayGet(pBlock->pDataBlock, pInfo->primaryTsIndex);
  ASSERT(pColDataInfo->info.type == TSDB_DATA_TYPE_TIMESTAMP);
  TSKEY* ts = (TSKEY*)pColDataInfo->pData;
  for (int32_t rowId = 0; rowId < pBlock->info.rows; rowId++) {
    if (updateInfoIsUpdated(pInfo->pUpdateInfo, pBlock->info.uid, ts[rowId])) {
      taosArrayPush(pInfo->tsArray, &rowId);
    }
  }
  if (!pUpdateBlock) {
    taosArrayClear(pInfo->tsArray);
    return;
  }
  setUpdateData(pInfo, pBlock, pUpdateBlock);
  // Todo(liuyao) get from tsdb
  //  SSDataBlock* p = createOneDataBlock(pBlock, true);
  //  p->info.type = STREAM_INVERT;
  //  taosArrayClear(pInfo->tsArray);
  //  return p;
}

static SSDataBlock* doStreamBlockScan(SOperatorInfo* pOperator) {
  // NOTE: this operator does never check if current status is done or not
  SExecTaskInfo*        pTaskInfo = pOperator->pTaskInfo;
  SStreamBlockScanInfo* pInfo = pOperator->info;

  pTaskInfo->code = pOperator->fpSet._openFn(pOperator);
  if (pTaskInfo->code != TSDB_CODE_SUCCESS || pOperator->status == OP_EXEC_DONE) {
    return NULL;
  }

  size_t total = taosArrayGetSize(pInfo->pBlockLists);
  // TODO: refactor
  if (pInfo->blockType == STREAM_DATA_TYPE_SSDATA_BLOCK) {
    if (pInfo->validBlockIndex >= total) {
      /*doClearBufferedBlocks(pInfo);*/
      pOperator->status = OP_EXEC_DONE;
      return NULL;
    }

    int32_t      current = pInfo->validBlockIndex++;
    SSDataBlock* pBlock = taosArrayGetP(pInfo->pBlockLists, current);
    blockDataUpdateTsWindow(pBlock, 0);
    return pBlock;
  } else if (pInfo->blockType == STREAM_DATA_TYPE_SUBMIT_BLOCK) {
    if (pInfo->scanMode == STREAM_SCAN_FROM_RES) {
      blockDataDestroy(pInfo->pUpdateRes);
      pInfo->scanMode = STREAM_SCAN_FROM_READERHANDLE;
      return pInfo->pRes;
    } else if (pInfo->scanMode == STREAM_SCAN_FROM_UPDATERES) {
      pInfo->scanMode = STREAM_SCAN_FROM_DATAREADER;
      if (!isStateWindow(pInfo)) {
        prepareDataScan(pInfo);
      }
      return pInfo->pUpdateRes;
    } else {
      if (isStateWindow(pInfo) && taosArrayGetSize(pInfo->sessionSup.pStreamAggSup->pScanWindow) > 0) {
        pInfo->scanMode = STREAM_SCAN_FROM_DATAREADER;
        pInfo->updateResIndex = pInfo->pUpdateRes->info.rows;
        prepareDataScan(pInfo);
      }
      if (pInfo->scanMode == STREAM_SCAN_FROM_DATAREADER) {
        SSDataBlock* pSDB = doDataScan(pInfo);
        if (pSDB == NULL) {
          setUpdateData(pInfo, pInfo->pRes, pInfo->pUpdateRes);
          if (pInfo->pUpdateRes->info.rows > 0) {
            if (!isStateWindow(pInfo)) {
              prepareDataScan(pInfo);
            }
            return pInfo->pUpdateRes;
          } else {
            pInfo->scanMode = STREAM_SCAN_FROM_READERHANDLE;
          }
        } else {
          getUpdateDataBlock(pInfo, true, pSDB, NULL);
          return pSDB;
        }
      }
    }

    SDataBlockInfo* pBlockInfo = &pInfo->pRes->info;
    blockDataCleanup(pInfo->pRes);

    while (tqNextDataBlock(pInfo->streamBlockReader)) {
      SSDataBlock block = {0};
      uint64_t    groupId = 0;
      uint64_t    uid = 0;
      int32_t     numOfRows = 0;

      // todo refactor
      int32_t code = tqRetrieveDataBlock(&block, pInfo->streamBlockReader, &groupId, &uid, &numOfRows);

      if (code != TSDB_CODE_SUCCESS || numOfRows == 0) {
        pTaskInfo->code = code;
        return NULL;
      }

      pInfo->pRes->info.groupId = groupId;
      pInfo->pRes->info.rows = numOfRows;
      pInfo->pRes->info.uid = uid;
      pInfo->pRes->info.type = STREAM_NORMAL;
      pInfo->pRes->info.capacity = numOfRows;

      // for generating rollup SMA result, each time is an independent time serie.
      // TODO temporarily used, when the statement of "partition by tbname" is ready, remove this
      if (pInfo->assignBlockUid) {
        pInfo->pRes->info.groupId = uid;
      } else {
        pInfo->pRes->info.groupId = groupId;
      }

      uint64_t* groupIdPre = taosHashGet(pOperator->pTaskInfo->tableqinfoList.map, &uid, sizeof(int64_t));
      if (groupIdPre) {
        pInfo->pRes->info.groupId = *groupIdPre;
      }

      // todo extract method
      for (int32_t i = 0; i < taosArrayGetSize(pInfo->pColMatchInfo); ++i) {
        SColMatchInfo* pColMatchInfo = taosArrayGet(pInfo->pColMatchInfo, i);
        if (!pColMatchInfo->output) {
          continue;
        }

        bool colExists = false;
        for (int32_t j = 0; j < blockDataGetNumOfCols(&block); ++j) {
          SColumnInfoData* pResCol = bdGetColumnInfoData(&block, j);
          if (pResCol->info.colId == pColMatchInfo->colId) {
            taosArraySet(pInfo->pRes->pDataBlock, pColMatchInfo->targetSlotId, pResCol);
            colExists = true;
            break;
          }
        }

        // the required column does not exists in submit block, let's set it to be all null value
        if (!colExists) {
          SColumnInfoData* pDst = taosArrayGet(pInfo->pRes->pDataBlock, pColMatchInfo->targetSlotId);
          colDataAppendNNULL(pDst, 0, pBlockInfo->rows);
        }
      }

<<<<<<< HEAD
=======
      // TODO refactor @liao
>>>>>>> 91d714e6
      taosArrayDestroy(block.pDataBlock);

      if (pInfo->pRes->pDataBlock == NULL) {
        // TODO add log
        pOperator->status = OP_EXEC_DONE;
        pTaskInfo->code = terrno;
        return NULL;
      }
      // currently only the tbname pseudo column
      if (pInfo->numOfPseudoExpr > 0) {
        addTagPseudoColumnData(&pInfo->readHandle, pInfo->pPseudoExpr, pInfo->numOfPseudoExpr, pInfo->pRes);
      }

      doFilter(pInfo->pCondition, pInfo->pRes);
      blockDataUpdateTsWindow(pInfo->pRes, pInfo->primaryTsIndex);
      if (pBlockInfo->rows > 0) {
        break;
      }
    }

    // record the scan action.
    pInfo->numOfExec++;
    pOperator->resultInfo.totalRows += pBlockInfo->rows;

    if (pBlockInfo->rows == 0) {
      pOperator->status = OP_EXEC_DONE;
    } else if (pInfo->pUpdateInfo) {
      pInfo->tsArrayIndex = 0;
      getUpdateDataBlock(pInfo, true, pInfo->pRes, pInfo->pUpdateRes);
      if (pInfo->pUpdateRes->info.rows > 0) {
        if (pInfo->pUpdateRes->info.type == STREAM_REPROCESS) {
          pInfo->updateResIndex = 0;
          pInfo->scanMode = STREAM_SCAN_FROM_UPDATERES;
        } else if (pInfo->pUpdateRes->info.type == STREAM_INVERT) {
          pInfo->scanMode = STREAM_SCAN_FROM_RES;
          return pInfo->pUpdateRes;
        }
      }
    }

    return (pBlockInfo->rows == 0) ? NULL : pInfo->pRes;

  } else if (pInfo->blockType == STREAM_DATA_TYPE_FROM_SNAPSHOT) {
    SSDataBlock* pResult = doTableScan(pInfo->pSnapshotReadOp);
    return pResult && pResult->info.rows > 0 ? pResult : NULL;

  } else {
    ASSERT(0);
    return NULL;
  }
}

static SArray* extractTableIdList(const STableListInfo* pTableGroupInfo) {
  SArray* tableIdList = taosArrayInit(4, sizeof(uint64_t));

  // Transfer the Array of STableKeyInfo into uid list.
  for (int32_t i = 0; i < taosArrayGetSize(pTableGroupInfo->pTableList); ++i) {
    STableKeyInfo* pkeyInfo = taosArrayGet(pTableGroupInfo->pTableList, i);
    taosArrayPush(tableIdList, &pkeyInfo->uid);
  }

  return tableIdList;
}

SOperatorInfo* createStreamScanOperatorInfo(void* pDataReader, SReadHandle* pHandle,
                                            STableScanPhysiNode* pTableScanNode, SExecTaskInfo* pTaskInfo,
                                            STimeWindowAggSupp* pTwSup) {
  SStreamBlockScanInfo* pInfo = taosMemoryCalloc(1, sizeof(SStreamBlockScanInfo));
  SOperatorInfo*        pOperator = taosMemoryCalloc(1, sizeof(SOperatorInfo));

  if (pInfo == NULL || pOperator == NULL) {
    terrno = TSDB_CODE_QRY_OUT_OF_MEMORY;
    goto _error;
  }

  SScanPhysiNode* pScanPhyNode = &pTableScanNode->scan;

  SDataBlockDescNode* pDescNode = pScanPhyNode->node.pOutputDataBlockDesc;

  int32_t numOfCols = 0;
  pInfo->pColMatchInfo = extractColMatchInfo(pScanPhyNode->pScanCols, pDescNode, &numOfCols, COL_MATCH_FROM_COL_ID);

  int32_t numOfOutput = taosArrayGetSize(pInfo->pColMatchInfo);
  SArray* pColIds = taosArrayInit(numOfOutput, sizeof(int16_t));
  for (int32_t i = 0; i < numOfOutput; ++i) {
    SColMatchInfo* id = taosArrayGet(pInfo->pColMatchInfo, i);

    int16_t colId = id->colId;
    taosArrayPush(pColIds, &colId);
    if (id->colId == pTableScanNode->tsColId) {
      pInfo->primaryTsIndex = id->targetSlotId;
    }
  }

  pInfo->pBlockLists = taosArrayInit(4, POINTER_BYTES);
  if (pInfo->pBlockLists == NULL) {
    terrno = TSDB_CODE_OUT_OF_MEMORY;
    goto _error;
  }

  pInfo->tsArray = taosArrayInit(4, sizeof(int32_t));
  if (pInfo->tsArray == NULL) {
    goto _error;
  }

  if (pHandle) {
    SOperatorInfo*  pTableScanDummy = createTableScanOperatorInfo(pTableScanNode, pDataReader, pHandle, pTaskInfo);
    STableScanInfo* pSTInfo = (STableScanInfo*)pTableScanDummy->info;
    if (pSTInfo->interval.interval > 0) {
      pInfo->pUpdateInfo = updateInfoInitP(&pSTInfo->interval, pTwSup->waterMark);
    } else {
      pInfo->pUpdateInfo = NULL;
    }
    pInfo->pSnapshotReadOp = pTableScanDummy;
    pInfo->interval = pSTInfo->interval;

    pInfo->readHandle = *pHandle;
    ASSERT(pHandle->reader);
    pInfo->streamBlockReader = pHandle->reader;
    pInfo->tableUid = pScanPhyNode->uid;

    // set the extract column id to streamHandle
    tqReadHandleSetColIdList((STqReadHandle*)pHandle->reader, pColIds);
    SArray* tableIdList = extractTableIdList(&pTaskInfo->tableqinfoList);
    int32_t code = tqReadHandleSetTbUidList(pHandle->reader, tableIdList);
    if (code != 0) {
      taosArrayDestroy(tableIdList);
      goto _error;
    }
    taosArrayDestroy(tableIdList);
  }

  // create the pseduo columns info
  if (pTableScanNode->scan.pScanPseudoCols != NULL) {
    pInfo->pPseudoExpr = createExprInfo(pTableScanNode->scan.pScanPseudoCols, NULL, &pInfo->numOfPseudoExpr);
  }

  pInfo->pRes = createResDataBlock(pDescNode);
  pInfo->pUpdateRes = createResDataBlock(pDescNode);
  pInfo->pCondition = pScanPhyNode->node.pConditions;
  pInfo->scanMode = STREAM_SCAN_FROM_READERHANDLE;
  pInfo->sessionSup = (SessionWindowSupporter){.pStreamAggSup = NULL, .gap = -1};
  pInfo->groupId = 0;

  pOperator->name = "StreamBlockScanOperator";
  pOperator->operatorType = QUERY_NODE_PHYSICAL_PLAN_STREAM_SCAN;
  pOperator->blocking = false;
  pOperator->status = OP_NOT_OPENED;
  pOperator->info = pInfo;
  pOperator->exprSupp.numOfExprs = taosArrayGetSize(pInfo->pRes->pDataBlock);
  pOperator->pTaskInfo = pTaskInfo;

  pOperator->fpSet =
      createOperatorFpSet(operatorDummyOpenFn, doStreamBlockScan, NULL, NULL, operatorDummyCloseFn, NULL, NULL, NULL);

  return pOperator;

_error:
  taosMemoryFreeClear(pInfo);
  taosMemoryFreeClear(pOperator);
  return NULL;
}

static void destroySysScanOperator(void* param, int32_t numOfOutput) {
  SSysTableScanInfo* pInfo = (SSysTableScanInfo*)param;
  tsem_destroy(&pInfo->ready);
  blockDataDestroy(pInfo->pRes);

  const char* name = tNameGetTableName(&pInfo->name);
  if (strncasecmp(name, TSDB_INS_TABLE_USER_TABLES, TSDB_TABLE_FNAME_LEN) == 0 || pInfo->pCur != NULL) {
    metaCloseTbCursor(pInfo->pCur);
    pInfo->pCur = NULL;
  }

  taosArrayDestroy(pInfo->scanCols);
}

EDealRes getDBNameFromConditionWalker(SNode* pNode, void* pContext) {
  int32_t   code = TSDB_CODE_SUCCESS;
  ENodeType nType = nodeType(pNode);

  switch (nType) {
    case QUERY_NODE_OPERATOR: {
      SOperatorNode* node = (SOperatorNode*)pNode;
      if (OP_TYPE_EQUAL == node->opType) {
        *(int32_t*)pContext = 1;
        return DEAL_RES_CONTINUE;
      }

      *(int32_t*)pContext = 0;
      return DEAL_RES_IGNORE_CHILD;
    }
    case QUERY_NODE_COLUMN: {
      if (1 != *(int32_t*)pContext) {
        return DEAL_RES_CONTINUE;
      }

      SColumnNode* node = (SColumnNode*)pNode;
      if (TSDB_INS_USER_STABLES_DBNAME_COLID == node->colId) {
        *(int32_t*)pContext = 2;
        return DEAL_RES_CONTINUE;
      }

      *(int32_t*)pContext = 0;
      return DEAL_RES_CONTINUE;
    }
    case QUERY_NODE_VALUE: {
      if (2 != *(int32_t*)pContext) {
        return DEAL_RES_CONTINUE;
      }

      SValueNode* node = (SValueNode*)pNode;
      char*       dbName = nodesGetValueFromNode(node);
      strncpy(pContext, varDataVal(dbName), varDataLen(dbName));
      *((char*)pContext + varDataLen(dbName)) = 0;
      return DEAL_RES_END;  // stop walk
    }
    default:
      break;
  }
  return DEAL_RES_CONTINUE;
}

static void getDBNameFromCondition(SNode* pCondition, const char* dbName) {
  if (NULL == pCondition) {
    return;
  }
  nodesWalkExpr(pCondition, getDBNameFromConditionWalker, (char*)dbName);
}

static int32_t loadSysTableCallback(void* param, const SDataBuf* pMsg, int32_t code) {
  SOperatorInfo*     operator=(SOperatorInfo*) param;
  SSysTableScanInfo* pScanResInfo = (SSysTableScanInfo*)operator->info;
  if (TSDB_CODE_SUCCESS == code) {
    pScanResInfo->pRsp = pMsg->pData;

    SRetrieveMetaTableRsp* pRsp = pScanResInfo->pRsp;
    pRsp->numOfRows = htonl(pRsp->numOfRows);
    pRsp->useconds = htobe64(pRsp->useconds);
    pRsp->handle = htobe64(pRsp->handle);
    pRsp->compLen = htonl(pRsp->compLen);
  } else {
    operator->pTaskInfo->code = code;
  }

  tsem_post(&pScanResInfo->ready);
  return TSDB_CODE_SUCCESS;
}

static SSDataBlock* doFilterResult(SSysTableScanInfo* pInfo) {
  if (pInfo->pCondition == NULL) {
    return pInfo->pRes->info.rows == 0 ? NULL : pInfo->pRes;
  }

  doFilter(pInfo->pCondition, pInfo->pRes);
#if 0
  SFilterInfo* filter = NULL;

  int32_t code = filterInitFromNode(pInfo->pCondition, &filter, 0);

  SFilterColumnParam param1 = {.numOfCols = pInfo->pRes->info.numOfCols, .pDataBlock = pInfo->pRes->pDataBlock};
  code = filterSetDataFromSlotId(filter, &param1);

  int8_t* rowRes = NULL;
  bool    keep = filterExecute(filter, pInfo->pRes, &rowRes, NULL, param1.numOfCols);
  filterFreeInfo(filter);

  SSDataBlock* px = createOneDataBlock(pInfo->pRes, false);
  blockDataEnsureCapacity(px, pInfo->pRes->info.rows);

  // TODO refactor
  int32_t numOfRow = 0;
  for (int32_t i = 0; i < pInfo->pRes->info.numOfCols; ++i) {
    SColumnInfoData* pDest = taosArrayGet(px->pDataBlock, i);
    SColumnInfoData* pSrc = taosArrayGet(pInfo->pRes->pDataBlock, i);

    if (keep) {
      colDataAssign(pDest, pSrc, pInfo->pRes->info.rows, &px->info);
      numOfRow = pInfo->pRes->info.rows;
    } else if (NULL != rowRes) {
      numOfRow = 0;
      for (int32_t j = 0; j < pInfo->pRes->info.rows; ++j) {
        if (rowRes[j] == 0) {
          continue;
        }

        if (colDataIsNull_s(pSrc, j)) {
          colDataAppendNULL(pDest, numOfRow);
        } else {
          colDataAppend(pDest, numOfRow, colDataGetData(pSrc, j), false);
        }

        numOfRow += 1;
      }
    } else {
      numOfRow = 0;
    }
  }

  px->info.rows = numOfRow;
  pInfo->pRes = px;
#endif

  return pInfo->pRes->info.rows == 0 ? NULL : pInfo->pRes;
}

static SSDataBlock* buildSysTableMetaBlock() {
  size_t               size = 0;
  const SSysTableMeta* pMeta = NULL;
  getInfosDbMeta(&pMeta, &size);

  int32_t index = 0;
  for (int32_t i = 0; i < size; ++i) {
    if (strcmp(pMeta[i].name, TSDB_INS_TABLE_USER_TABLES) == 0) {
      index = i;
      break;
    }
  }

  SSDataBlock* pBlock = createDataBlock();
  for (int32_t i = 0; i < pMeta[index].colNum; ++i) {
    SColumnInfoData colInfoData =
        createColumnInfoData(pMeta[index].schema[i].type, pMeta[index].schema[i].bytes, i + 1);
    blockDataAppendColInfo(pBlock, &colInfoData);
  }

  return pBlock;
}

static SSDataBlock* doSysTableScan(SOperatorInfo* pOperator) {
  // build message and send to mnode to fetch the content of system tables.
  SExecTaskInfo*     pTaskInfo = pOperator->pTaskInfo;
  SSysTableScanInfo* pInfo = pOperator->info;

  // retrieve local table list info from vnode
  const char* name = tNameGetTableName(&pInfo->name);
  if (strncasecmp(name, TSDB_INS_TABLE_USER_TABLES, TSDB_TABLE_FNAME_LEN) == 0) {
    if (pOperator->status == OP_EXEC_DONE) {
      return NULL;
    }

    // the retrieve is executed on the mnode, so return tables that belongs to the information schema database.
    if (pInfo->readHandle.mnd != NULL) {
      buildSysDbTableInfo(pInfo, pOperator->resultInfo.capacity);

      doFilterResult(pInfo);
      pInfo->loadInfo.totalRows += pInfo->pRes->info.rows;

      doSetOperatorCompleted(pOperator);
      return (pInfo->pRes->info.rows == 0) ? NULL : pInfo->pRes;
    } else {
      if (pInfo->pCur == NULL) {
        pInfo->pCur = metaOpenTbCursor(pInfo->readHandle.meta);
      }

      blockDataCleanup(pInfo->pRes);
      int32_t numOfRows = 0;

      const char* db = NULL;
      int32_t     vgId = 0;
      vnodeGetInfo(pInfo->readHandle.vnode, &db, &vgId);

      SName sn = {0};
      char  dbname[TSDB_DB_FNAME_LEN + VARSTR_HEADER_SIZE] = {0};
      tNameFromString(&sn, db, T_NAME_ACCT | T_NAME_DB);

      tNameGetDbName(&sn, varDataVal(dbname));
      varDataSetLen(dbname, strlen(varDataVal(dbname)));

      SSDataBlock* p = buildSysTableMetaBlock();
      blockDataEnsureCapacity(p, pOperator->resultInfo.capacity);

      char n[TSDB_TABLE_NAME_LEN + VARSTR_HEADER_SIZE] = {0};

      int32_t ret = 0;
      while ((ret = metaTbCursorNext(pInfo->pCur)) == 0) {
        STR_TO_VARSTR(n, pInfo->pCur->mr.me.name);

        // table name
        SColumnInfoData* pColInfoData = taosArrayGet(p->pDataBlock, 0);
        colDataAppend(pColInfoData, numOfRows, n, false);

        // database name
        pColInfoData = taosArrayGet(p->pDataBlock, 1);
        colDataAppend(pColInfoData, numOfRows, dbname, false);

        // vgId
        pColInfoData = taosArrayGet(p->pDataBlock, 6);
        colDataAppend(pColInfoData, numOfRows, (char*)&vgId, false);

        int32_t tableType = pInfo->pCur->mr.me.type;
        if (tableType == TSDB_CHILD_TABLE) {
          // create time
          int64_t ts = pInfo->pCur->mr.me.ctbEntry.ctime;
          pColInfoData = taosArrayGet(p->pDataBlock, 2);
          colDataAppend(pColInfoData, numOfRows, (char*)&ts, false);

          SMetaReader mr = {0};
          metaReaderInit(&mr, pInfo->readHandle.meta, 0);
          metaGetTableEntryByUid(&mr, pInfo->pCur->mr.me.ctbEntry.suid);

          // number of columns
          pColInfoData = taosArrayGet(p->pDataBlock, 3);
          colDataAppend(pColInfoData, numOfRows, (char*)&mr.me.stbEntry.schemaRow.nCols, false);

          // super table name
          STR_TO_VARSTR(n, mr.me.name);
          pColInfoData = taosArrayGet(p->pDataBlock, 4);
          colDataAppend(pColInfoData, numOfRows, n, false);
          metaReaderClear(&mr);

          // table comment
          pColInfoData = taosArrayGet(p->pDataBlock, 8);
          if (pInfo->pCur->mr.me.ctbEntry.commentLen > 0) {
            char comment[TSDB_TB_COMMENT_LEN + VARSTR_HEADER_SIZE] = {0};
            STR_TO_VARSTR(comment, pInfo->pCur->mr.me.ctbEntry.comment);
            colDataAppend(pColInfoData, numOfRows, comment, false);
          } else if (pInfo->pCur->mr.me.ctbEntry.commentLen == 0) {
            char comment[VARSTR_HEADER_SIZE + VARSTR_HEADER_SIZE] = {0};
            STR_TO_VARSTR(comment, "");
            colDataAppend(pColInfoData, numOfRows, comment, false);
          } else {
            colDataAppendNULL(pColInfoData, numOfRows);
          }

          // uid
          pColInfoData = taosArrayGet(p->pDataBlock, 5);
          colDataAppend(pColInfoData, numOfRows, (char*)&pInfo->pCur->mr.me.uid, false);

          // ttl
          pColInfoData = taosArrayGet(p->pDataBlock, 7);
          colDataAppend(pColInfoData, numOfRows, (char*)&pInfo->pCur->mr.me.ctbEntry.ttlDays, false);

          STR_TO_VARSTR(n, "CHILD_TABLE");
        } else if (tableType == TSDB_NORMAL_TABLE) {
          // create time
          pColInfoData = taosArrayGet(p->pDataBlock, 2);
          colDataAppend(pColInfoData, numOfRows, (char*)&pInfo->pCur->mr.me.ntbEntry.ctime, false);

          // number of columns
          pColInfoData = taosArrayGet(p->pDataBlock, 3);
          colDataAppend(pColInfoData, numOfRows, (char*)&pInfo->pCur->mr.me.ntbEntry.schemaRow.nCols, false);

          // super table name
          pColInfoData = taosArrayGet(p->pDataBlock, 4);
          colDataAppendNULL(pColInfoData, numOfRows);

          // table comment
          pColInfoData = taosArrayGet(p->pDataBlock, 8);
          if (pInfo->pCur->mr.me.ntbEntry.commentLen > 0) {
            char comment[TSDB_TB_COMMENT_LEN + VARSTR_HEADER_SIZE] = {0};
            STR_TO_VARSTR(comment, pInfo->pCur->mr.me.ntbEntry.comment);
            colDataAppend(pColInfoData, numOfRows, comment, false);
          } else if (pInfo->pCur->mr.me.ntbEntry.commentLen == 0) {
            char comment[VARSTR_HEADER_SIZE + VARSTR_HEADER_SIZE] = {0};
            STR_TO_VARSTR(comment, "");
            colDataAppend(pColInfoData, numOfRows, comment, false);
          } else {
            colDataAppendNULL(pColInfoData, numOfRows);
          }

          // uid
          pColInfoData = taosArrayGet(p->pDataBlock, 5);
          colDataAppend(pColInfoData, numOfRows, (char*)&pInfo->pCur->mr.me.uid, false);

          // ttl
          pColInfoData = taosArrayGet(p->pDataBlock, 7);
          colDataAppend(pColInfoData, numOfRows, (char*)&pInfo->pCur->mr.me.ntbEntry.ttlDays, false);

          STR_TO_VARSTR(n, "NORMAL_TABLE");
        }

        pColInfoData = taosArrayGet(p->pDataBlock, 9);
        colDataAppend(pColInfoData, numOfRows, n, false);

        if (++numOfRows >= pOperator->resultInfo.capacity) {
          break;
        }
      }

      // todo temporarily free the cursor here, the true reason why the free is not valid needs to be found
      if (ret != 0) {
        metaCloseTbCursor(pInfo->pCur);
        pInfo->pCur = NULL;
        doSetOperatorCompleted(pOperator);
      }

      p->info.rows = numOfRows;
      pInfo->pRes->info.rows = numOfRows;

      relocateColumnData(pInfo->pRes, pInfo->scanCols, p->pDataBlock, false);
      doFilterResult(pInfo);

      blockDataDestroy(p);

      pInfo->loadInfo.totalRows += pInfo->pRes->info.rows;
      return (pInfo->pRes->info.rows == 0) ? NULL : pInfo->pRes;
    }
  } else {  // load the meta from mnode of the given epset
    if (pOperator->status == OP_EXEC_DONE) {
      return NULL;
    }

    while (1) {
      int64_t startTs = taosGetTimestampUs();
      strncpy(pInfo->req.tb, tNameGetTableName(&pInfo->name), tListLen(pInfo->req.tb));

      if (pInfo->showRewrite) {
        char dbName[TSDB_DB_NAME_LEN] = {0};
        getDBNameFromCondition(pInfo->pCondition, dbName);
        sprintf(pInfo->req.db, "%d.%s", pInfo->accountId, dbName);
      }

      int32_t contLen = tSerializeSRetrieveTableReq(NULL, 0, &pInfo->req);
      char*   buf1 = taosMemoryCalloc(1, contLen);
      tSerializeSRetrieveTableReq(buf1, contLen, &pInfo->req);

      // send the fetch remote task result reques
      SMsgSendInfo* pMsgSendInfo = taosMemoryCalloc(1, sizeof(SMsgSendInfo));
      if (NULL == pMsgSendInfo) {
        qError("%s prepare message %d failed", GET_TASKID(pTaskInfo), (int32_t)sizeof(SMsgSendInfo));
        pTaskInfo->code = TSDB_CODE_QRY_OUT_OF_MEMORY;
        return NULL;
      }

      int32_t msgType = (strcasecmp(name, TSDB_INS_TABLE_DNODE_VARIABLES) == 0) ? TDMT_DND_SYSTABLE_RETRIEVE
                                                                                : TDMT_MND_SYSTABLE_RETRIEVE;

      pMsgSendInfo->param = pOperator;
      pMsgSendInfo->msgInfo.pData = buf1;
      pMsgSendInfo->msgInfo.len = contLen;
      pMsgSendInfo->msgType = msgType;
      pMsgSendInfo->fp = loadSysTableCallback;
      pMsgSendInfo->requestId = pTaskInfo->id.queryId;

      int64_t transporterId = 0;
      int32_t code =
          asyncSendMsgToServer(pInfo->readHandle.pMsgCb->clientRpc, &pInfo->epSet, &transporterId, pMsgSendInfo);
      tsem_wait(&pInfo->ready);

      if (pTaskInfo->code) {
        qDebug("%s load meta data from mnode failed, totalRows:%" PRIu64 ", code:%s", GET_TASKID(pTaskInfo),
               pInfo->loadInfo.totalRows, tstrerror(pTaskInfo->code));
        return NULL;
      }

      SRetrieveMetaTableRsp* pRsp = pInfo->pRsp;
      pInfo->req.showId = pRsp->handle;

      if (pRsp->numOfRows == 0 || pRsp->completed) {
        pOperator->status = OP_EXEC_DONE;
        qDebug("%s load meta data from mnode completed, rowsOfSource:%d, totalRows:%" PRIu64, GET_TASKID(pTaskInfo),
               pRsp->numOfRows, pInfo->loadInfo.totalRows);

        if (pRsp->numOfRows == 0) {
          taosMemoryFree(pRsp);
          return NULL;
        }
      }

      extractDataBlockFromFetchRsp(pInfo->pRes, &pInfo->loadInfo, pRsp->numOfRows, pRsp->data, pRsp->compLen,
                                   pOperator->exprSupp.numOfExprs, startTs, NULL, pInfo->scanCols);

      // todo log the filter info
      doFilterResult(pInfo);
      taosMemoryFree(pRsp);
      if (pInfo->pRes->info.rows > 0) {
        return pInfo->pRes;
      } else if (pOperator->status == OP_EXEC_DONE) {
        return NULL;
      }
    }
  }
}

int32_t buildSysDbTableInfo(const SSysTableScanInfo* pInfo, int32_t capacity) {
  SSDataBlock* p = buildSysTableMetaBlock();
  blockDataEnsureCapacity(p, capacity);

  size_t               size = 0;
  const SSysTableMeta* pSysDbTableMeta = NULL;

  getInfosDbMeta(&pSysDbTableMeta, &size);
  p->info.rows = buildDbTableInfoBlock(p, pSysDbTableMeta, size, TSDB_INFORMATION_SCHEMA_DB);

  getPerfDbMeta(&pSysDbTableMeta, &size);
  p->info.rows = buildDbTableInfoBlock(p, pSysDbTableMeta, size, TSDB_PERFORMANCE_SCHEMA_DB);

  relocateColumnData(pInfo->pRes, pInfo->scanCols, p->pDataBlock, false);
  pInfo->pRes->info.rows = p->info.rows;
  blockDataDestroy(p);

  return pInfo->pRes->info.rows;
}

int32_t buildDbTableInfoBlock(const SSDataBlock* p, const SSysTableMeta* pSysDbTableMeta, size_t size,
                              const char* dbName) {
  char    n[TSDB_TABLE_FNAME_LEN + VARSTR_HEADER_SIZE] = {0};
  int32_t numOfRows = p->info.rows;

  for (int32_t i = 0; i < size; ++i) {
    const SSysTableMeta* pm = &pSysDbTableMeta[i];

    SColumnInfoData* pColInfoData = taosArrayGet(p->pDataBlock, 0);

    STR_TO_VARSTR(n, pm->name);
    colDataAppend(pColInfoData, numOfRows, n, false);

    // database name
    STR_TO_VARSTR(n, dbName);
    pColInfoData = taosArrayGet(p->pDataBlock, 1);
    colDataAppend(pColInfoData, numOfRows, n, false);

    // create time
    pColInfoData = taosArrayGet(p->pDataBlock, 2);
    colDataAppendNULL(pColInfoData, numOfRows);

    // number of columns
    pColInfoData = taosArrayGet(p->pDataBlock, 3);
    colDataAppend(pColInfoData, numOfRows, (char*)&pm->colNum, false);

    for (int32_t j = 4; j <= 8; ++j) {
      pColInfoData = taosArrayGet(p->pDataBlock, j);
      colDataAppendNULL(pColInfoData, numOfRows);
    }

    STR_TO_VARSTR(n, "SYSTEM_TABLE");

    pColInfoData = taosArrayGet(p->pDataBlock, 9);
    colDataAppend(pColInfoData, numOfRows, n, false);

    numOfRows += 1;
  }

  return numOfRows;
}

SOperatorInfo* createSysTableScanOperatorInfo(void* readHandle, SSystemTableScanPhysiNode* pScanPhyNode,
                                              SExecTaskInfo* pTaskInfo) {
  SSysTableScanInfo* pInfo = taosMemoryCalloc(1, sizeof(SSysTableScanInfo));
  SOperatorInfo*     pOperator = taosMemoryCalloc(1, sizeof(SOperatorInfo));
  if (pInfo == NULL || pOperator == NULL) {
    goto _error;
  }

  SScanPhysiNode* pScanNode = &pScanPhyNode->scan;

  SDataBlockDescNode* pDescNode = pScanNode->node.pOutputDataBlockDesc;
  SSDataBlock*        pResBlock = createResDataBlock(pDescNode);

  int32_t num = 0;
  SArray* colList = extractColMatchInfo(pScanNode->pScanCols, pDescNode, &num, COL_MATCH_FROM_COL_ID);

  pInfo->accountId = pScanPhyNode->accountId;
  pInfo->showRewrite = pScanPhyNode->showRewrite;
  pInfo->pRes = pResBlock;
  pInfo->pCondition = pScanNode->node.pConditions;
  pInfo->scanCols = colList;

  initResultSizeInfo(pOperator, 4096);

  tNameAssign(&pInfo->name, &pScanNode->tableName);
  const char* name = tNameGetTableName(&pInfo->name);

  if (strncasecmp(name, TSDB_INS_TABLE_USER_TABLES, TSDB_TABLE_FNAME_LEN) == 0) {
    pInfo->readHandle = *(SReadHandle*)readHandle;
    blockDataEnsureCapacity(pInfo->pRes, pOperator->resultInfo.capacity);
  } else {
    tsem_init(&pInfo->ready, 0, 0);
    pInfo->epSet = pScanPhyNode->mgmtEpSet;
    pInfo->readHandle = *(SReadHandle*)readHandle;
  }

  pOperator->name = "SysTableScanOperator";
  pOperator->operatorType = QUERY_NODE_PHYSICAL_PLAN_SYSTABLE_SCAN;
  pOperator->blocking = false;
  pOperator->status = OP_NOT_OPENED;
  pOperator->info = pInfo;
  pOperator->exprSupp.numOfExprs = taosArrayGetSize(pResBlock->pDataBlock);
  pOperator->pTaskInfo = pTaskInfo;

  pOperator->fpSet =
      createOperatorFpSet(operatorDummyOpenFn, doSysTableScan, NULL, NULL, destroySysScanOperator, NULL, NULL, NULL);

  return pOperator;

_error:
  taosMemoryFreeClear(pInfo);
  taosMemoryFreeClear(pOperator);
  terrno = TSDB_CODE_QRY_OUT_OF_MEMORY;
  return NULL;
}

static SSDataBlock* doTagScan(SOperatorInfo* pOperator) {
  if (pOperator->status == OP_EXEC_DONE) {
    return NULL;
  }

  SExecTaskInfo* pTaskInfo = pOperator->pTaskInfo;

#if 0
  int32_t maxNumOfTables = (int32_t)pResultInfo->capacity;

  STagScanInfo *pInfo = pOperator->info;
  SSDataBlock  *pRes = pInfo->pRes;

  int32_t count = 0;
  SArray* pa = GET_TABLEGROUP(pRuntimeEnv, 0);

  int32_t functionId = getExprFunctionId(&pOperator->exprSupp.pExprInfo[0]);
  if (functionId == FUNCTION_TID_TAG) { // return the tags & table Id
    assert(pQueryAttr->numOfOutput == 1);

    SExprInfo* pExprInfo = &pOperator->exprSupp.pExprInfo[0];
    int32_t rsize = pExprInfo->base.resSchema.bytes;

    count = 0;

    int16_t bytes = pExprInfo->base.resSchema.bytes;
    int16_t type  = pExprInfo->base.resSchema.type;

    for(int32_t i = 0; i < pQueryAttr->numOfTags; ++i) {
      if (pQueryAttr->tagColList[i].colId == pExprInfo->base.pColumns->info.colId) {
        bytes = pQueryAttr->tagColList[i].bytes;
        type = pQueryAttr->tagColList[i].type;
        break;
      }
    }

    SColumnInfoData* pColInfo = taosArrayGet(pRes->pDataBlock, 0);

    while(pInfo->curPos < pInfo->totalTables && count < maxNumOfTables) {
      int32_t i = pInfo->curPos++;
      STableQueryInfo *item = taosArrayGetP(pa, i);

      char *output = pColInfo->pData + count * rsize;
      varDataSetLen(output, rsize - VARSTR_HEADER_SIZE);

      output = varDataVal(output);
      STableId* id = TSDB_TABLEID(item->pTable);

      *(int16_t *)output = 0;
      output += sizeof(int16_t);

      *(int64_t *)output = id->uid;  // memory align problem, todo serialize
      output += sizeof(id->uid);

      *(int32_t *)output = id->tid;
      output += sizeof(id->tid);

      *(int32_t *)output = pQueryAttr->vgId;
      output += sizeof(pQueryAttr->vgId);

      char* data = NULL;
      if (pExprInfo->base.pColumns->info.colId == TSDB_TBNAME_COLUMN_INDEX) {
        data = tsdbGetTableName(item->pTable);
      } else {
        data = tsdbGetTableTagVal(item->pTable, pExprInfo->base.pColumns->info.colId, type, bytes);
      }

      doSetTagValueToResultBuf(output, data, type, bytes);
      count += 1;
    }

    //qDebug("QInfo:0x%"PRIx64" create (tableId, tag) info completed, rows:%d", GET_TASKID(pRuntimeEnv), count);
  } else if (functionId == FUNCTION_COUNT) {// handle the "count(tbname)" query
    SColumnInfoData* pColInfo = taosArrayGet(pRes->pDataBlock, 0);
    *(int64_t*)pColInfo->pData = pInfo->totalTables;
    count = 1;

    pOperator->status = OP_EXEC_DONE;
    //qDebug("QInfo:0x%"PRIx64" create count(tbname) query, res:%d rows:1", GET_TASKID(pRuntimeEnv), count);
  } else {  // return only the tags|table name etc.
#endif

  STagScanInfo* pInfo = pOperator->info;
  SExprInfo*    pExprInfo = &pOperator->exprSupp.pExprInfo[0];
  SSDataBlock*  pRes = pInfo->pRes;

  int32_t size = taosArrayGetSize(pInfo->pTableList->pTableList);
  if (size == 0) {
    setTaskStatus(pTaskInfo, TASK_COMPLETED);
    return NULL;
  }

  char        str[512] = {0};
  int32_t     count = 0;
  SMetaReader mr = {0};
  metaReaderInit(&mr, pInfo->readHandle.meta, 0);

  while (pInfo->curPos < size && count < pOperator->resultInfo.capacity) {
    STableKeyInfo* item = taosArrayGet(pInfo->pTableList->pTableList, pInfo->curPos);
    metaGetTableEntryByUid(&mr, item->uid);

    for (int32_t j = 0; j < pOperator->exprSupp.numOfExprs; ++j) {
      SColumnInfoData* pDst = taosArrayGet(pRes->pDataBlock, pExprInfo[j].base.resSchema.slotId);

      // refactor later
      if (fmIsScanPseudoColumnFunc(pExprInfo[j].pExpr->_function.functionId)) {
        STR_TO_VARSTR(str, mr.me.name);
        colDataAppend(pDst, count, str, false);
      } else {  // it is a tag value
        STagVal val = {0};
        val.cid = pExprInfo[j].base.pParam[0].pCol->colId;
        const char* p = metaGetTableTagVal(&mr.me, pDst->info.type, &val);

        char* data = NULL;
        if (pDst->info.type != TSDB_DATA_TYPE_JSON && p != NULL) {
          data = tTagValToData((const STagVal*)p, false);
        } else {
          data = (char*)p;
        }
        colDataAppend(pDst, count, data,
                      (data == NULL) || (pDst->info.type == TSDB_DATA_TYPE_JSON && tTagIsJsonNull(data)));

        if (pDst->info.type != TSDB_DATA_TYPE_JSON && p != NULL && IS_VAR_DATA_TYPE(((const STagVal*)p)->type) &&
            data != NULL) {
          taosMemoryFree(data);
        }
      }
    }

    count += 1;
    if (++pInfo->curPos >= size) {
      doSetOperatorCompleted(pOperator);
    }
  }

  metaReaderClear(&mr);

  // qDebug("QInfo:0x%"PRIx64" create tag values results completed, rows:%d", GET_TASKID(pRuntimeEnv), count);
  if (pOperator->status == OP_EXEC_DONE) {
    setTaskStatus(pTaskInfo, TASK_COMPLETED);
  }

  pRes->info.rows = count;
  pOperator->resultInfo.totalRows += count;

  return (pRes->info.rows == 0) ? NULL : pInfo->pRes;
}

static void destroyTagScanOperatorInfo(void* param, int32_t numOfOutput) {
  STagScanInfo* pInfo = (STagScanInfo*)param;
  pInfo->pRes = blockDataDestroy(pInfo->pRes);
}

SOperatorInfo* createTagScanOperatorInfo(SReadHandle* pReadHandle, STagScanPhysiNode* pPhyNode,
                                         STableListInfo* pTableListInfo, SExecTaskInfo* pTaskInfo) {
  STagScanInfo*  pInfo = taosMemoryCalloc(1, sizeof(STagScanInfo));
  SOperatorInfo* pOperator = taosMemoryCalloc(1, sizeof(SOperatorInfo));
  if (pInfo == NULL || pOperator == NULL) {
    goto _error;
  }

  SDataBlockDescNode* pDescNode = pPhyNode->node.pOutputDataBlockDesc;

  int32_t    num = 0;
  int32_t    numOfExprs = 0;
  SExprInfo* pExprInfo = createExprInfo(pPhyNode->pScanPseudoCols, NULL, &numOfExprs);
  SArray*    colList = extractColMatchInfo(pPhyNode->pScanPseudoCols, pDescNode, &num, COL_MATCH_FROM_COL_ID);

  int32_t code = initExprSupp(&pOperator->exprSupp, pExprInfo, numOfExprs);
  if (code != TSDB_CODE_SUCCESS) {
    goto _error;
  }

  pInfo->pTableList = pTableListInfo;
  pInfo->pColMatchInfo = colList;
  pInfo->pRes = createResDataBlock(pDescNode);
  pInfo->readHandle = *pReadHandle;
  pInfo->curPos = 0;
  pOperator->name = "TagScanOperator";
  pOperator->operatorType = QUERY_NODE_PHYSICAL_PLAN_TAG_SCAN;

  pOperator->blocking = false;
  pOperator->status = OP_NOT_OPENED;
  pOperator->info = pInfo;
  pOperator->pTaskInfo = pTaskInfo;

  initResultSizeInfo(pOperator, 4096);
  blockDataEnsureCapacity(pInfo->pRes, pOperator->resultInfo.capacity);

  pOperator->fpSet =
      createOperatorFpSet(operatorDummyOpenFn, doTagScan, NULL, NULL, destroyTagScanOperatorInfo, NULL, NULL, NULL);

  return pOperator;

_error:
  taosMemoryFree(pInfo);
  taosMemoryFree(pOperator);
  terrno = TSDB_CODE_OUT_OF_MEMORY;
  return NULL;
}

typedef struct STableMergeScanInfo {
  STableListInfo* tableListInfo;
  int32_t         tableStartIndex;
  int32_t         tableEndIndex;
  bool            hasGroupId;
  uint64_t        groupId;

  SArray*     dataReaders;  // array of tsdbReaderT*
  SReadHandle readHandle;

  int32_t  bufPageSize;
  uint32_t sortBufSize;  // max buffer size for in-memory sort

  SArray*      pSortInfo;
  SSortHandle* pSortHandle;

  SSDataBlock* pSortInputBlock;
  int64_t      startTs;  // sort start time

  SArray*  sortSourceParams;
  uint64_t queryId;
  uint64_t taskId;

  SFileBlockLoadRecorder readRecorder;
  int64_t                numOfRows;
  //  int32_t         prevGroupId;  // previous table group id
  SScanInfo       scanInfo;
  int32_t         scanTimes;
  SNode*          pFilterNode;  // filter info, which is push down by optimizer
  SqlFunctionCtx* pCtx;         // which belongs to the direct upstream operator operator query context
  SResultRowInfo* pResultRowInfo;
  int32_t*        rowEntryInfoOffset;
  SExprInfo*      pExpr;
  SSDataBlock*    pResBlock;
  SArray*         pColMatchInfo;
  int32_t         numOfOutput;

  SExprInfo*      pPseudoExpr;
  int32_t         numOfPseudoExpr;
  SqlFunctionCtx* pPseudoCtx;
  //  int32_t*        rowEntryInfoOffset;

  SQueryTableDataCond cond;
  int32_t             scanFlag;  // table scan flag to denote if it is a repeat/reverse/main scan
  int32_t             dataBlockLoadFlag;
  SInterval interval;  // if the upstream is an interval operator, the interval info is also kept here to get the time
                       // window to check if current data block needs to be loaded.

  SSampleExecInfo sample;  // sample execution info
} STableMergeScanInfo;

int32_t compareTableKeyInfoByGid(const void* p1, const void* p2) {
  const STableKeyInfo* info1 = p1;
  const STableKeyInfo* info2 = p2;
  return info1->groupId - info2->groupId;
}

int32_t createScanTableListInfo(STableScanPhysiNode* pTableScanNode, SReadHandle* pHandle,
                                STableListInfo* pTableListInfo, uint64_t queryId, uint64_t taskId) {
  int32_t code = getTableList(pHandle->meta, &pTableScanNode->scan, pTableListInfo);
  if (code != TSDB_CODE_SUCCESS) {
    return code;
  }

  if (taosArrayGetSize(pTableListInfo->pTableList) == 0) {
    qDebug("no table qualified for query, TID:0x%" PRIx64 ", QID:0x%" PRIx64, taskId, queryId);
    return TSDB_CODE_SUCCESS;
  }
  SArray* groupKeys = extractPartitionColInfo(pTableScanNode->pPartitionTags);
  generateGroupIdMap(pTableListInfo, pHandle, groupKeys);  // todo for json
  if (groupKeys) {
    taosArraySort(pTableListInfo->pTableList, compareTableKeyInfoByGid);
  }
  taosArrayDestroy(groupKeys);
  return TSDB_CODE_SUCCESS;
}

int32_t doCreateMultipleDataReaders(STableScanPhysiNode* pTableScanNode, SReadHandle* pHandle,
                                    STableListInfo* pTableListInfo, SArray* arrayReader, uint64_t queryId,
                                    uint64_t taskId) {
  SQueryTableDataCond cond = {0};
  int32_t             code = initQueryTableDataCond(&cond, pTableScanNode);
  if (code != TSDB_CODE_SUCCESS) {
    goto _error;
  }
  for (int32_t i = 0; i < taosArrayGetSize(pTableListInfo->pTableList); ++i) {
    STableListInfo* subListInfo = taosMemoryCalloc(1, sizeof(subListInfo));
    subListInfo->pTableList = taosArrayInit(1, sizeof(STableKeyInfo));
    taosArrayPush(subListInfo->pTableList, taosArrayGet(pTableListInfo->pTableList, i));

    tsdbReaderT* pReader = tsdbReaderOpen(pHandle->vnode, &cond, subListInfo, queryId, taskId);
    taosArrayPush(arrayReader, &pReader);

    taosArrayDestroy(subListInfo->pTableList);
    taosMemoryFree(subListInfo);
  }
  cleanupQueryTableDataCond(&cond);

  return TSDB_CODE_SUCCESS;

_error:
  return code;
}

int32_t createMultipleDataReaders(SQueryTableDataCond* pQueryCond, SReadHandle* pHandle, STableListInfo* pTableListInfo,
                                  int32_t tableStartIdx, int32_t tableEndIdx, SArray* arrayReader, uint64_t queryId,
                                  uint64_t taskId) {
  for (int32_t i = tableStartIdx; i <= tableEndIdx; ++i) {
    STableListInfo* subListInfo = taosMemoryCalloc(1, sizeof(subListInfo));
    subListInfo->pTableList = taosArrayInit(1, sizeof(STableKeyInfo));
    taosArrayPush(subListInfo->pTableList, taosArrayGet(pTableListInfo->pTableList, i));

    tsdbReaderT* pReader = tsdbReaderOpen(pHandle->vnode, pQueryCond, subListInfo, queryId, taskId);
    taosArrayPush(arrayReader, &pReader);

    taosArrayDestroy(subListInfo->pTableList);
    taosMemoryFree(subListInfo);
  }

  return TSDB_CODE_SUCCESS;
}

// todo refactor
static int32_t loadDataBlockFromOneTable(SOperatorInfo* pOperator, STableMergeScanInfo* pTableScanInfo,
                                         int32_t readerIdx, SSDataBlock* pBlock, uint32_t* status) {
  SExecTaskInfo*       pTaskInfo = pOperator->pTaskInfo;
  STableMergeScanInfo* pInfo = pOperator->info;

  SFileBlockLoadRecorder* pCost = &pTableScanInfo->readRecorder;

  pCost->totalBlocks += 1;
  pCost->totalRows += pBlock->info.rows;

  *status = pInfo->dataBlockLoadFlag;
  if (pTableScanInfo->pFilterNode != NULL ||
      overlapWithTimeWindow(&pTableScanInfo->interval, &pBlock->info, pTableScanInfo->cond.order)) {
    (*status) = FUNC_DATA_REQUIRED_DATA_LOAD;
  }

  SDataBlockInfo* pBlockInfo = &pBlock->info;
  taosMemoryFreeClear(pBlock->pBlockAgg);

  if (*status == FUNC_DATA_REQUIRED_FILTEROUT) {
    qDebug("%s data block filter out, brange:%" PRId64 "-%" PRId64 ", rows:%d", GET_TASKID(pTaskInfo),
           pBlockInfo->window.skey, pBlockInfo->window.ekey, pBlockInfo->rows);
    pCost->filterOutBlocks += 1;
    return TSDB_CODE_SUCCESS;
  } else if (*status == FUNC_DATA_REQUIRED_NOT_LOAD) {
    qDebug("%s data block skipped, brange:%" PRId64 "-%" PRId64 ", rows:%d", GET_TASKID(pTaskInfo),
           pBlockInfo->window.skey, pBlockInfo->window.ekey, pBlockInfo->rows);
    pCost->skipBlocks += 1;

    // clear all data in pBlock that are set when handing the previous block
    for (int32_t i = 0; i < taosArrayGetSize(pBlock->pDataBlock); ++i) {
      SColumnInfoData* pcol = taosArrayGet(pBlock->pDataBlock, i);
      pcol->pData = NULL;
    }

    return TSDB_CODE_SUCCESS;
  } else if (*status == FUNC_DATA_REQUIRED_STATIS_LOAD) {
    pCost->loadBlockStatis += 1;

    bool             allColumnsHaveAgg = true;
    SColumnDataAgg** pColAgg = NULL;
    tsdbReaderT*     reader = taosArrayGetP(pTableScanInfo->dataReaders, readerIdx);
    tsdbRetrieveDataBlockStatisInfo(reader, &pColAgg, &allColumnsHaveAgg);

    if (allColumnsHaveAgg == true) {
      int32_t numOfCols = taosArrayGetSize(pBlock->pDataBlock);

      // todo create this buffer during creating operator
      if (pBlock->pBlockAgg == NULL) {
        pBlock->pBlockAgg = taosMemoryCalloc(numOfCols, POINTER_BYTES);
      }

      for (int32_t i = 0; i < numOfCols; ++i) {
        SColMatchInfo* pColMatchInfo = taosArrayGet(pTableScanInfo->pColMatchInfo, i);
        if (!pColMatchInfo->output) {
          continue;
        }
        pBlock->pBlockAgg[pColMatchInfo->targetSlotId] = pColAgg[i];
      }

      return TSDB_CODE_SUCCESS;
    } else {  // failed to load the block sma data, data block statistics does not exist, load data block instead
      *status = FUNC_DATA_REQUIRED_DATA_LOAD;
    }
  }

  ASSERT(*status == FUNC_DATA_REQUIRED_DATA_LOAD);

  // todo filter data block according to the block sma data firstly
#if 0
  if (!doFilterByBlockStatistics(pBlock->pBlockStatis, pTableScanInfo->pCtx, pBlockInfo->rows)) {
    pCost->filterOutBlocks += 1;
    qDebug("%s data block filter out, brange:%" PRId64 "-%" PRId64 ", rows:%d", GET_TASKID(pTaskInfo), pBlockInfo->window.skey,
           pBlockInfo->window.ekey, pBlockInfo->rows);
    (*status) = FUNC_DATA_REQUIRED_FILTEROUT;
    return TSDB_CODE_SUCCESS;
  }
#endif

  pCost->totalCheckedRows += pBlock->info.rows;
  pCost->loadBlocks += 1;

  tsdbReaderT* reader = taosArrayGetP(pTableScanInfo->dataReaders, readerIdx);
  SArray*      pCols = tsdbRetrieveDataBlock(reader, NULL);
  if (pCols == NULL) {
    return terrno;
  }

  relocateColumnData(pBlock, pTableScanInfo->pColMatchInfo, pCols, true);

  // currently only the tbname pseudo column
  if (pTableScanInfo->numOfPseudoExpr > 0) {
    addTagPseudoColumnData(&pTableScanInfo->readHandle, pTableScanInfo->pPseudoExpr, pTableScanInfo->numOfPseudoExpr,
                           pBlock);
  }

  int64_t st = taosGetTimestampMs();
  doFilter(pTableScanInfo->pFilterNode, pBlock);

  int64_t et = taosGetTimestampMs();
  pTableScanInfo->readRecorder.filterTime += (et - st);

  if (pBlock->info.rows == 0) {
    pCost->filterOutBlocks += 1;
    qDebug("%s data block filter out, brange:%" PRId64 "-%" PRId64 ", rows:%d", GET_TASKID(pTaskInfo),
           pBlockInfo->window.skey, pBlockInfo->window.ekey, pBlockInfo->rows);
  }

  return TSDB_CODE_SUCCESS;
}

typedef struct STableMergeScanSortSourceParam {
  SOperatorInfo* pOperator;
  int32_t        readerIdx;
  SSDataBlock*   inputBlock;
} STableMergeScanSortSourceParam;

static SSDataBlock* getTableDataBlock(void* param) {
  STableMergeScanSortSourceParam* source = param;
  SOperatorInfo*                  pOperator = source->pOperator;
  int32_t                         readerIdx = source->readerIdx;
  SSDataBlock*                    pBlock = source->inputBlock;
  STableMergeScanInfo*            pTableScanInfo = pOperator->info;

  int64_t st = taosGetTimestampUs();

  blockDataCleanup(pBlock);

  tsdbReaderT* reader = taosArrayGetP(pTableScanInfo->dataReaders, readerIdx);
  while (tsdbNextDataBlock(reader)) {
    if (isTaskKilled(pOperator->pTaskInfo)) {
      longjmp(pOperator->pTaskInfo->env, TSDB_CODE_TSC_QUERY_CANCELLED);
    }

    // process this data block based on the probabilities
    bool processThisBlock = processBlockWithProbability(&pTableScanInfo->sample);
    if (!processThisBlock) {
      continue;
    }

    blockDataCleanup(pBlock);
    SDataBlockInfo binfo = pBlock->info;
    tsdbRetrieveDataBlockInfo(reader, &binfo);

    binfo.capacity = binfo.rows;
    blockDataEnsureCapacity(pBlock, binfo.capacity);
    pBlock->info = binfo;

    uint32_t status = 0;
    int32_t  code = loadDataBlockFromOneTable(pOperator, pTableScanInfo, readerIdx, pBlock, &status);
    //    int32_t  code = loadDataBlockOnDemand(pOperator->pRuntimeEnv, pTableScanInfo, pBlock, &status);
    if (code != TSDB_CODE_SUCCESS) {
      longjmp(pOperator->pTaskInfo->env, code);
    }

    // current block is filter out according to filter condition, continue load the next block
    if (status == FUNC_DATA_REQUIRED_FILTEROUT || pBlock->info.rows == 0) {
      continue;
    }

    uint64_t* groupId = taosHashGet(pOperator->pTaskInfo->tableqinfoList.map, &pBlock->info.uid, sizeof(int64_t));
    if (groupId) {
      pBlock->info.groupId = *groupId;
    }

    pOperator->resultInfo.totalRows = pTableScanInfo->readRecorder.totalRows;
    pTableScanInfo->readRecorder.elapsedTime += (taosGetTimestampUs() - st) / 1000.0;

    return pBlock;
  }
  return NULL;
}

SArray* generateSortByTsInfo(int32_t order) {
  SArray*         pList = taosArrayInit(1, sizeof(SBlockOrderInfo));
  SBlockOrderInfo bi = {0};
  bi.order = order;
  bi.slotId = 0;
  bi.nullFirst = NULL_ORDER_FIRST;

  taosArrayPush(pList, &bi);

  return pList;
}

int32_t startGroupTableMergeScan(SOperatorInfo* pOperator) {
  STableMergeScanInfo* pInfo = pOperator->info;
  SExecTaskInfo*       pTaskInfo = pOperator->pTaskInfo;

  {
    size_t  tableListSize = taosArrayGetSize(pInfo->tableListInfo->pTableList);
    int32_t i = pInfo->tableStartIndex + 1;
    for (; i < tableListSize; ++i) {
      STableKeyInfo* tableKeyInfo = taosArrayGet(pInfo->tableListInfo->pTableList, i);
      if (tableKeyInfo->groupId != pInfo->groupId) {
        break;
      }
    }
    pInfo->tableEndIndex = i - 1;
  }

  int32_t tableStartIdx = pInfo->tableStartIndex;
  int32_t tableEndIdx = pInfo->tableEndIndex;

  STableListInfo* tableListInfo = pInfo->tableListInfo;
  createMultipleDataReaders(&pInfo->cond, &pInfo->readHandle, tableListInfo, tableStartIdx, tableEndIdx,
                            pInfo->dataReaders, pInfo->queryId, pInfo->taskId);

  // todo the total available buffer should be determined by total capacity of buffer of this task.
  // the additional one is reserved for merge result
  pInfo->sortBufSize = pInfo->bufPageSize * (tableEndIdx - tableStartIdx + 1 + 1);
  int32_t numOfBufPage = pInfo->sortBufSize / pInfo->bufPageSize;
  pInfo->pSortHandle = tsortCreateSortHandle(pInfo->pSortInfo, SORT_MULTISOURCE_MERGE, pInfo->bufPageSize, numOfBufPage,
                                             pInfo->pSortInputBlock, pTaskInfo->id.str);

  tsortSetFetchRawDataFp(pInfo->pSortHandle, getTableDataBlock, NULL, NULL);

  size_t numReaders = taosArrayGetSize(pInfo->dataReaders);
  for (int32_t i = 0; i < numReaders; ++i) {
    STableMergeScanSortSourceParam param = {0};
    param.readerIdx = i;
    param.pOperator = pOperator;
    param.inputBlock = createOneDataBlock(pInfo->pResBlock, false);
    taosArrayPush(pInfo->sortSourceParams, &param);
  }

  for (int32_t i = 0; i < numReaders; ++i) {
    SSortSource*                    ps = taosMemoryCalloc(1, sizeof(SSortSource));
    STableMergeScanSortSourceParam* param = taosArrayGet(pInfo->sortSourceParams, i);
    ps->param = param;
    tsortAddSource(pInfo->pSortHandle, ps);
  }

  int32_t code = tsortOpen(pInfo->pSortHandle);

  if (code != TSDB_CODE_SUCCESS) {
    longjmp(pTaskInfo->env, terrno);
  }

  return TSDB_CODE_SUCCESS;
}

int32_t stopGroupTableMergeScan(SOperatorInfo* pOperator) {
  STableMergeScanInfo* pInfo = pOperator->info;
  SExecTaskInfo*       pTaskInfo = pOperator->pTaskInfo;

  tsortDestroySortHandle(pInfo->pSortHandle);
  taosArrayClear(pInfo->sortSourceParams);

  for (int32_t i = 0; i < taosArrayGetSize(pInfo->dataReaders); ++i) {
    tsdbReaderT* reader = taosArrayGetP(pInfo->dataReaders, i);
    tsdbCleanupReadHandle(reader);
  }
  taosArrayDestroy(pInfo->dataReaders);

  return TSDB_CODE_SUCCESS;
}

SSDataBlock* getSortedTableMergeScanBlockData(SSortHandle* pHandle, int32_t capacity, SOperatorInfo* pOperator) {
  STableMergeScanInfo* pInfo = pOperator->info;
  SExecTaskInfo*       pTaskInfo = pOperator->pTaskInfo;

  SSDataBlock* p = tsortGetSortedDataBlock(pHandle);
  if (p == NULL) {
    return NULL;
  }

  blockDataEnsureCapacity(p, capacity);

  while (1) {
    STupleHandle* pTupleHandle = tsortNextTuple(pHandle);
    if (pTupleHandle == NULL) {
      break;
    }

    appendOneRowToDataBlock(p, pTupleHandle);
    if (p->info.rows >= capacity) {
      break;
    }
  }

  qDebug("%s get sorted row blocks, rows:%d", GET_TASKID(pTaskInfo), p->info.rows);
  return (p->info.rows > 0) ? p : NULL;
}

SSDataBlock* doTableMergeScan(SOperatorInfo* pOperator) {
  if (pOperator->status == OP_EXEC_DONE) {
    return NULL;
  }

  SExecTaskInfo*       pTaskInfo = pOperator->pTaskInfo;
  STableMergeScanInfo* pInfo = pOperator->info;

  int32_t code = pOperator->fpSet._openFn(pOperator);
  if (code != TSDB_CODE_SUCCESS) {
    longjmp(pTaskInfo->env, code);
  }
  size_t tableListSize = taosArrayGetSize(pInfo->tableListInfo->pTableList);
  if (!pInfo->hasGroupId) {
    pInfo->hasGroupId = true;

    if (tableListSize == 0) {
      doSetOperatorCompleted(pOperator);
      return NULL;
    }
    pInfo->tableStartIndex = 0;
    pInfo->groupId = ((STableKeyInfo*)taosArrayGet(pInfo->tableListInfo->pTableList, pInfo->tableStartIndex))->groupId;
    startGroupTableMergeScan(pOperator);
  }
  SSDataBlock* pBlock = NULL;
  while (pInfo->tableStartIndex < tableListSize) {
    pBlock = getSortedTableMergeScanBlockData(pInfo->pSortHandle, pOperator->resultInfo.capacity, pOperator);
    if (pBlock != NULL) {
      pBlock->info.groupId = pInfo->groupId;
      pOperator->resultInfo.totalRows += pBlock->info.rows;
      return pBlock;
    } else {
      stopGroupTableMergeScan(pOperator);
      if (pInfo->tableEndIndex >= tableListSize - 1) {
        doSetOperatorCompleted(pOperator);
        break;
      }
      pInfo->tableStartIndex = pInfo->tableEndIndex + 1;
      pInfo->groupId =
          ((STableKeyInfo*)taosArrayGet(pInfo->tableListInfo->pTableList, pInfo->tableStartIndex))->groupId;
      startGroupTableMergeScan(pOperator);
    }
  }

  return pBlock;
}

void destroyTableMergeScanOperatorInfo(void* param, int32_t numOfOutput) {
  STableMergeScanInfo* pTableScanInfo = (STableMergeScanInfo*)param;
  cleanupQueryTableDataCond(&pTableScanInfo->cond);

  if (pTableScanInfo->pColMatchInfo != NULL) {
    taosArrayDestroy(pTableScanInfo->pColMatchInfo);
  }

  pTableScanInfo->pResBlock = blockDataDestroy(pTableScanInfo->pResBlock);
  pTableScanInfo->pSortInputBlock = blockDataDestroy(pTableScanInfo->pSortInputBlock);

  taosArrayDestroy(pTableScanInfo->pSortInfo);
}

typedef struct STableMergeScanExecInfo {
  SFileBlockLoadRecorder blockRecorder;
  SSortExecInfo          sortExecInfo;
} STableMergeScanExecInfo;

int32_t getTableMergeScanExplainExecInfo(SOperatorInfo* pOptr, void** pOptrExplain, uint32_t* len) {
  ASSERT(pOptr != NULL);
  // TODO: merge these two info into one struct
  STableMergeScanExecInfo* execInfo = taosMemoryCalloc(1, sizeof(STableMergeScanExecInfo));
  STableMergeScanInfo*     pInfo = pOptr->info;
  execInfo->blockRecorder = pInfo->readRecorder;
  execInfo->sortExecInfo = tsortGetSortExecInfo(pInfo->pSortHandle);

  *pOptrExplain = execInfo;
  *len = sizeof(STableMergeScanExecInfo);

  return TSDB_CODE_SUCCESS;
}

SOperatorInfo* createTableMergeScanOperatorInfo(STableScanPhysiNode* pTableScanNode, STableListInfo* pTableListInfo,
                                                SReadHandle* readHandle, SExecTaskInfo* pTaskInfo, uint64_t queryId,
                                                uint64_t taskId) {
  STableMergeScanInfo* pInfo = taosMemoryCalloc(1, sizeof(STableMergeScanInfo));
  SOperatorInfo*       pOperator = taosMemoryCalloc(1, sizeof(SOperatorInfo));
  if (pInfo == NULL || pOperator == NULL) {
    goto _error;
  }

  SDataBlockDescNode* pDescNode = pTableScanNode->scan.node.pOutputDataBlockDesc;

  int32_t numOfCols = 0;
  SArray* pColList = extractColMatchInfo(pTableScanNode->scan.pScanCols, pDescNode, &numOfCols, COL_MATCH_FROM_COL_ID);

  int32_t code = initQueryTableDataCond(&pInfo->cond, pTableScanNode);
  if (code != TSDB_CODE_SUCCESS) {
    goto _error;
  }

  if (pTableScanNode->scan.pScanPseudoCols != NULL) {
    pInfo->pPseudoExpr = createExprInfo(pTableScanNode->scan.pScanPseudoCols, NULL, &pInfo->numOfPseudoExpr);
    pInfo->pPseudoCtx = createSqlFunctionCtx(pInfo->pPseudoExpr, pInfo->numOfPseudoExpr, &pInfo->rowEntryInfoOffset);
  }

  pInfo->scanInfo = (SScanInfo){.numOfAsc = pTableScanNode->scanSeq[0], .numOfDesc = pTableScanNode->scanSeq[1]};

  pInfo->readHandle = *readHandle;
  pInfo->interval = extractIntervalInfo(pTableScanNode);
  pInfo->sample.sampleRatio = pTableScanNode->ratio;
  pInfo->sample.seed = taosGetTimestampSec();
  pInfo->dataBlockLoadFlag = pTableScanNode->dataRequired;
  pInfo->pFilterNode = pTableScanNode->scan.node.pConditions;
  pInfo->tableListInfo = pTableListInfo;
  pInfo->scanFlag = MAIN_SCAN;
  pInfo->pColMatchInfo = pColList;

  pInfo->pResBlock = createResDataBlock(pDescNode);
  pInfo->dataReaders = taosArrayInit(64, POINTER_BYTES);
  pInfo->queryId = queryId;
  pInfo->taskId = taskId;

  pInfo->sortSourceParams = taosArrayInit(64, sizeof(STableMergeScanSortSourceParam));

  pInfo->pSortInfo = generateSortByTsInfo(pInfo->cond.order);
  pInfo->pSortInputBlock = createOneDataBlock(pInfo->pResBlock, false);

  int32_t rowSize = pInfo->pResBlock->info.rowSize;
  pInfo->bufPageSize = getProperSortPageSize(rowSize);

  pOperator->name = "TableMergeScanOperator";
  pOperator->operatorType = QUERY_NODE_PHYSICAL_PLAN_TABLE_MERGE_SCAN;
  pOperator->blocking = false;
  pOperator->status = OP_NOT_OPENED;
  pOperator->info = pInfo;
  pOperator->exprSupp.numOfExprs = numOfCols;
  pOperator->pTaskInfo = pTaskInfo;
  initResultSizeInfo(pOperator, 1024);

  pOperator->fpSet =
      createOperatorFpSet(operatorDummyOpenFn, doTableMergeScan, NULL, NULL, destroyTableMergeScanOperatorInfo, NULL,
                          NULL, getTableMergeScanExplainExecInfo);
  pOperator->cost.openCost = 0;
  return pOperator;

_error:
  pTaskInfo->code = TSDB_CODE_OUT_OF_MEMORY;
  taosMemoryFree(pInfo);
  taosMemoryFree(pOperator);
  return NULL;
}<|MERGE_RESOLUTION|>--- conflicted
+++ resolved
@@ -1022,12 +1022,7 @@
         }
       }
 
-<<<<<<< HEAD
-=======
-      // TODO refactor @liao
->>>>>>> 91d714e6
       taosArrayDestroy(block.pDataBlock);
-
       if (pInfo->pRes->pDataBlock == NULL) {
         // TODO add log
         pOperator->status = OP_EXEC_DONE;
