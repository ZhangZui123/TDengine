--- conflicted
+++ resolved
@@ -2180,15 +2180,15 @@
           continue;
         }
 
-        setBlockIntoRes(pInfo, pRes, &pStreamInfo->fillHistoryWindow, false);
-        if (pInfo->pRes->info.rows == 0) {
+        // filter the block extracted from WAL files, according to the time window
+        // apply additional time window filter
+        doBlockDataWindowFilter(pRes, pInfo->primaryTsIndex, &pStreamInfo->fillHistoryWindow, id);
+        blockDataUpdateTsWindow(pInfo->pRes, pInfo->primaryTsIndex);
+        if (pRes->info.rows == 0) {
           continue;
         }
 
-<<<<<<< HEAD
         setBlockIntoRes(pInfo, pRes, &pStreamInfo->fillHistoryWindow, false);
-=======
->>>>>>> 9f837195
         if (pInfo->pCreateTbRes->info.rows > 0) {
           pInfo->scanMode = STREAM_SCAN_FROM_RES;
           qDebug("create table res exists, rows:%"PRId64" return from stream scan, %s", pInfo->pCreateTbRes->info.rows, id);
