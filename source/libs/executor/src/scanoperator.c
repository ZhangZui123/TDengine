/*
 * Copyright (c) 2019 TAOS Data, Inc. <jhtao@taosdata.com>
 *
 * This program is free software: you can use, redistribute, and/or modify
 * it under the terms of the GNU Affero General Public License, version 3
 * or later ("AGPL"), as published by the Free Software Foundation.
 *
 * This program is distributed in the hope that it will be useful, but WITHOUT
 * ANY WARRANTY; without even the implied warranty of MERCHANTABILITY or
 * FITNESS FOR A PARTICULAR PURPOSE.
 *
 * You should have received a copy of the GNU Affero General Public License
 * along with this program. If not, see <http://www.gnu.org/licenses/>.
 */

#include "executorInt.h"
#include "filter.h"
#include "function.h"
#include "functionMgt.h"
#include "os.h"
#include "querynodes.h"
#include "systable.h"
#include "tname.h"
#include "ttime.h"

#include "tdatablock.h"
#include "tmsg.h"

#include "query.h"
#include "tcompare.h"
#include "thash.h"
#include "ttypes.h"
#include "operator.h"
#include "querytask.h"

#include "storageapi.h"
#include "wal.h"

int32_t scanDebug = 0;

#define MULTI_READER_MAX_TABLE_NUM        5000
#define SET_REVERSE_SCAN_FLAG(_info)      ((_info)->scanFlag = REVERSE_SCAN)
#define SWITCH_ORDER(n)                   (((n) = ((n) == TSDB_ORDER_ASC) ? TSDB_ORDER_DESC : TSDB_ORDER_ASC))
#define STREAM_SCAN_OP_NAME               "StreamScanOperator"
#define STREAM_SCAN_OP_STATE_NAME         "StreamScanFillHistoryState"
#define STREAM_SCAN_OP_CHECKPOINT_NAME    "StreamScanOperator_Checkpoint"

typedef struct STableMergeScanExecInfo {
  SFileBlockLoadRecorder blockRecorder;
  SSortExecInfo          sortExecInfo;
} STableMergeScanExecInfo;

typedef struct STableMergeScanSortSourceParam {
  SOperatorInfo* pOperator;
  int32_t        readerIdx;
  uint64_t       uid;
  STsdbReader*   reader;
} STableMergeScanSortSourceParam;

typedef struct STableCountScanOperatorInfo {
  SReadHandle  readHandle;
  SSDataBlock* pRes;

  STableCountScanSupp supp;

  int32_t currGrpIdx;
  SArray* stbUidList;  // when group by db_name and/or stable_name
} STableCountScanOperatorInfo;

static bool processBlockWithProbability(const SSampleExecInfo* pInfo);

bool processBlockWithProbability(const SSampleExecInfo* pInfo) {
#if 0
  if (pInfo->sampleRatio == 1) {
    return true;
  }

  uint32_t val = taosRandR((uint32_t*) &pInfo->seed);
  return (val % ((uint32_t)(1/pInfo->sampleRatio))) == 0;
#else
  return true;
#endif
}

static void switchCtxOrder(SqlFunctionCtx* pCtx, int32_t numOfOutput) {
  for (int32_t i = 0; i < numOfOutput; ++i) {
    SWITCH_ORDER(pCtx[i].order);
  }
}

static bool overlapWithTimeWindow(SInterval* pInterval, SDataBlockInfo* pBlockInfo, int32_t order) {
  STimeWindow w = {0};

  // 0 by default, which means it is not a interval operator of the upstream operator.
  if (pInterval->interval == 0) {
    return false;
  }

  if (order == TSDB_ORDER_ASC) {
    w = getAlignQueryTimeWindow(pInterval, pBlockInfo->window.skey);
    ASSERT(w.ekey >= pBlockInfo->window.skey);

    if (w.ekey < pBlockInfo->window.ekey) {
      return true;
    }

    while (1) {
      getNextTimeWindow(pInterval, &w, order);
      if (w.skey > pBlockInfo->window.ekey) {
        break;
      }

      ASSERT(w.ekey > pBlockInfo->window.ekey);
      if (TMAX(w.skey, pBlockInfo->window.skey) <= pBlockInfo->window.ekey) {
        return true;
      }
    }
  } else {
    w = getAlignQueryTimeWindow(pInterval, pBlockInfo->window.ekey);
    ASSERT(w.skey <= pBlockInfo->window.ekey);

    if (w.skey > pBlockInfo->window.skey) {
      return true;
    }

    while (1) {
      getNextTimeWindow(pInterval, &w, order);
      if (w.ekey < pBlockInfo->window.skey) {
        break;
      }

      ASSERT(w.skey < pBlockInfo->window.skey);
      if (pBlockInfo->window.skey <= TMIN(w.ekey, pBlockInfo->window.ekey)) {
        return true;
      }
    }
  }

  return false;
}

// this function is for table scanner to extract temporary results of upstream aggregate results.
static SResultRow* getTableGroupOutputBuf(SOperatorInfo* pOperator, uint64_t groupId, SFilePage** pPage) {
  if (pOperator->operatorType != QUERY_NODE_PHYSICAL_PLAN_TABLE_SCAN) {
    return NULL;
  }

  int64_t buf[2] = {0};
  SET_RES_WINDOW_KEY((char*)buf, &groupId, sizeof(groupId), groupId);

  STableScanInfo* pTableScanInfo = pOperator->info;

  SResultRowPosition* p1 = (SResultRowPosition*)tSimpleHashGet(pTableScanInfo->base.pdInfo.pAggSup->pResultRowHashTable,
                                                               buf, GET_RES_WINDOW_KEY_LEN(sizeof(groupId)));

  if (p1 == NULL) {
    return NULL;
  }

  *pPage = getBufPage(pTableScanInfo->base.pdInfo.pAggSup->pResultBuf, p1->pageId);
  if (NULL == *pPage) {
    return NULL;
  }

  return (SResultRow*)((char*)(*pPage) + p1->offset);
}

static int32_t insertTableToScanIgnoreList(STableScanInfo* pTableScanInfo, uint64_t uid) {
  if (NULL == pTableScanInfo->pIgnoreTables) {
    int32_t tableNum = taosArrayGetSize(pTableScanInfo->base.pTableListInfo->pTableList);
    pTableScanInfo->pIgnoreTables = taosHashInit(tableNum,  taosGetDefaultHashFunction(TSDB_DATA_TYPE_BIGINT), true, HASH_NO_LOCK);
    if (NULL == pTableScanInfo->pIgnoreTables) {
      return TSDB_CODE_OUT_OF_MEMORY;
    }
  }

  taosHashPut(pTableScanInfo->pIgnoreTables, &uid, sizeof(uid), &pTableScanInfo->scanTimes, sizeof(pTableScanInfo->scanTimes));

  return TSDB_CODE_SUCCESS;
}

static int32_t doDynamicPruneDataBlock(SOperatorInfo* pOperator, SDataBlockInfo* pBlockInfo, uint32_t* status) {
  STableScanInfo* pTableScanInfo = pOperator->info;
  int32_t code = TSDB_CODE_SUCCESS;

  if (pTableScanInfo->base.pdInfo.pExprSup == NULL) {
    return TSDB_CODE_SUCCESS;
  }

  SExprSupp* pSup1 = pTableScanInfo->base.pdInfo.pExprSup;

  SFilePage*  pPage = NULL;
  SResultRow* pRow = getTableGroupOutputBuf(pOperator, pBlockInfo->id.groupId, &pPage);

  if (pRow == NULL) {
    return TSDB_CODE_SUCCESS;
  }

  bool notLoadBlock = true;
  for (int32_t i = 0; i < pSup1->numOfExprs; ++i) {
    int32_t functionId = pSup1->pCtx[i].functionId;

    SResultRowEntryInfo* pEntry = getResultEntryInfo(pRow, i, pTableScanInfo->base.pdInfo.pExprSup->rowEntryInfoOffset);

    int32_t reqStatus = fmFuncDynDataRequired(functionId, pEntry, &pBlockInfo->window);
    if (reqStatus != FUNC_DATA_REQUIRED_NOT_LOAD) {
      notLoadBlock = false;
      break;
    }
  }

  // release buffer pages
  releaseBufPage(pTableScanInfo->base.pdInfo.pAggSup->pResultBuf, pPage);

  if (notLoadBlock) {
    *status = FUNC_DATA_REQUIRED_NOT_LOAD;
    code = insertTableToScanIgnoreList(pTableScanInfo, pBlockInfo->id.uid);
  }

  return code;
}

static bool doFilterByBlockSMA(SFilterInfo* pFilterInfo, SColumnDataAgg** pColsAgg, int32_t numOfCols,
                               int32_t numOfRows) {
  if (pColsAgg == NULL || pFilterInfo == NULL) {
    return true;
  }

  bool keep = filterRangeExecute(pFilterInfo, pColsAgg, numOfCols, numOfRows);
  return keep;
}

static bool doLoadBlockSMA(STableScanBase* pTableScanInfo, SSDataBlock* pBlock, SExecTaskInfo* pTaskInfo) {
  SStorageAPI* pAPI = &pTaskInfo->storageAPI;

  bool    allColumnsHaveAgg = true;
  bool    hasNullSMA = false;
  int32_t code = pAPI->tsdReader.tsdReaderRetrieveBlockSMAInfo(pTableScanInfo->dataReader, pBlock, &allColumnsHaveAgg, &hasNullSMA);
  if (code != TSDB_CODE_SUCCESS) {
    T_LONG_JMP(pTaskInfo->env, code);
  }

  if (!allColumnsHaveAgg || hasNullSMA) {
    return false;
  }
  return true;
}

static void doSetTagColumnData(STableScanBase* pTableScanInfo, SSDataBlock* pBlock, SExecTaskInfo* pTaskInfo,
                               int32_t rows) {
  if (pTableScanInfo->pseudoSup.numOfExprs > 0) {
    SExprSupp* pSup = &pTableScanInfo->pseudoSup;

    int32_t code = addTagPseudoColumnData(&pTableScanInfo->readHandle, pSup->pExprInfo, pSup->numOfExprs, pBlock, rows,
                                          GET_TASKID(pTaskInfo), &pTableScanInfo->metaCache);
    // ignore the table not exists error, since this table may have been dropped during the scan procedure.
    if (code != TSDB_CODE_SUCCESS && code != TSDB_CODE_PAR_TABLE_NOT_EXIST) {
      T_LONG_JMP(pTaskInfo->env, code);
    }

    // reset the error code.
    terrno = 0;
  }
}

bool applyLimitOffset(SLimitInfo* pLimitInfo, SSDataBlock* pBlock, SExecTaskInfo* pTaskInfo) {
  SLimit*     pLimit = &pLimitInfo->limit;
  const char* id = GET_TASKID(pTaskInfo);

  if (pLimitInfo->remainOffset > 0) {
    if (pLimitInfo->remainOffset >= pBlock->info.rows) {
      pLimitInfo->remainOffset -= pBlock->info.rows;
      blockDataEmpty(pBlock);
      qDebug("current block ignore due to offset, current:%" PRId64 ", %s", pLimitInfo->remainOffset, id);
      return false;
    } else {
      blockDataTrimFirstRows(pBlock, pLimitInfo->remainOffset);
      pLimitInfo->remainOffset = 0;
    }
  }

  if (pLimit->limit != -1 && pLimit->limit <= (pLimitInfo->numOfOutputRows + pBlock->info.rows)) {
    // limit the output rows
    int32_t keep = (int32_t)(pLimit->limit - pLimitInfo->numOfOutputRows);
    blockDataKeepFirstNRows(pBlock, keep);

    pLimitInfo->numOfOutputRows += pBlock->info.rows;
    qDebug("output limit %" PRId64 " has reached, %s", pLimit->limit, id);
    return true;
  }

  pLimitInfo->numOfOutputRows += pBlock->info.rows;
  return false;
}

static int32_t loadDataBlock(SOperatorInfo* pOperator, STableScanBase* pTableScanInfo, SSDataBlock* pBlock,
                             uint32_t* status) {
  SExecTaskInfo*          pTaskInfo = pOperator->pTaskInfo;
  SStorageAPI* pAPI = &pTaskInfo->storageAPI;

  SFileBlockLoadRecorder* pCost = &pTableScanInfo->readRecorder;

  pCost->totalBlocks += 1;
  pCost->totalRows += pBlock->info.rows;

  bool loadSMA = false;
  *status = pTableScanInfo->dataBlockLoadFlag;
  if (pOperator->exprSupp.pFilterInfo != NULL ||
      overlapWithTimeWindow(&pTableScanInfo->pdInfo.interval, &pBlock->info, pTableScanInfo->cond.order)) {
    (*status) = FUNC_DATA_REQUIRED_DATA_LOAD;
  }

  SDataBlockInfo* pBlockInfo = &pBlock->info;
  taosMemoryFreeClear(pBlock->pBlockAgg);

  if (*status == FUNC_DATA_REQUIRED_FILTEROUT) {
    qDebug("%s data block filter out, brange:%" PRId64 "-%" PRId64 ", rows:%" PRId64, GET_TASKID(pTaskInfo),
           pBlockInfo->window.skey, pBlockInfo->window.ekey, pBlockInfo->rows);
    pCost->filterOutBlocks += 1;
    pCost->totalRows += pBlock->info.rows;
    pAPI->tsdReader.tsdReaderReleaseDataBlock(pTableScanInfo->dataReader);
    return TSDB_CODE_SUCCESS;
  } else if (*status == FUNC_DATA_REQUIRED_NOT_LOAD) {
    qDebug("%s data block skipped, brange:%" PRId64 "-%" PRId64 ", rows:%" PRId64 ", uid:%" PRIu64,
           GET_TASKID(pTaskInfo), pBlockInfo->window.skey, pBlockInfo->window.ekey, pBlockInfo->rows,
           pBlockInfo->id.uid);
    doSetTagColumnData(pTableScanInfo, pBlock, pTaskInfo, pBlock->info.rows);
    pCost->skipBlocks += 1;
    pAPI->tsdReader.tsdReaderReleaseDataBlock(pTableScanInfo->dataReader);
    return TSDB_CODE_SUCCESS;
  } else if (*status == FUNC_DATA_REQUIRED_SMA_LOAD) {
    pCost->loadBlockStatis += 1;
    loadSMA = true;  // mark the operation of load sma;
    bool success = doLoadBlockSMA(pTableScanInfo, pBlock, pTaskInfo);
    if (success) {  // failed to load the block sma data, data block statistics does not exist, load data block instead
      qDebug("%s data block SMA loaded, brange:%" PRId64 "-%" PRId64 ", rows:%" PRId64, GET_TASKID(pTaskInfo),
             pBlockInfo->window.skey, pBlockInfo->window.ekey, pBlockInfo->rows);
      doSetTagColumnData(pTableScanInfo, pBlock, pTaskInfo, pBlock->info.rows);
      pAPI->tsdReader.tsdReaderReleaseDataBlock(pTableScanInfo->dataReader);
      return TSDB_CODE_SUCCESS;
    } else {
      qDebug("%s failed to load SMA, since not all columns have SMA", GET_TASKID(pTaskInfo));
      *status = FUNC_DATA_REQUIRED_DATA_LOAD;
    }
  }

  ASSERT(*status == FUNC_DATA_REQUIRED_DATA_LOAD);

  // try to filter data block according to sma info
  if (pOperator->exprSupp.pFilterInfo != NULL && (!loadSMA)) {
    bool success = doLoadBlockSMA(pTableScanInfo, pBlock, pTaskInfo);
    if (success) {
      size_t size = taosArrayGetSize(pBlock->pDataBlock);
      bool   keep = doFilterByBlockSMA(pOperator->exprSupp.pFilterInfo, pBlock->pBlockAgg, size, pBlockInfo->rows);
      if (!keep) {
        qDebug("%s data block filter out by block SMA, brange:%" PRId64 "-%" PRId64 ", rows:%" PRId64,
               GET_TASKID(pTaskInfo), pBlockInfo->window.skey, pBlockInfo->window.ekey, pBlockInfo->rows);
        pCost->filterOutBlocks += 1;
        (*status) = FUNC_DATA_REQUIRED_FILTEROUT;

        pAPI->tsdReader.tsdReaderReleaseDataBlock(pTableScanInfo->dataReader);
        return TSDB_CODE_SUCCESS;
      }
    }
  }

  // free the sma info, since it should not be involved in later computing process.
  taosMemoryFreeClear(pBlock->pBlockAgg);

  // try to filter data block according to current results
  doDynamicPruneDataBlock(pOperator, pBlockInfo, status);
  if (*status == FUNC_DATA_REQUIRED_NOT_LOAD) {
    qDebug("%s data block skipped due to dynamic prune, brange:%" PRId64 "-%" PRId64 ", rows:%" PRId64,
           GET_TASKID(pTaskInfo), pBlockInfo->window.skey, pBlockInfo->window.ekey, pBlockInfo->rows);
    pCost->skipBlocks += 1;
    pAPI->tsdReader.tsdReaderReleaseDataBlock(pTableScanInfo->dataReader);

    STableScanInfo* p1 = pOperator->info;
    if (taosHashGetSize(p1->pIgnoreTables) == taosArrayGetSize(p1->base.pTableListInfo->pTableList)) {
      *status = FUNC_DATA_REQUIRED_ALL_FILTEROUT;
    } else {
      *status = FUNC_DATA_REQUIRED_FILTEROUT;
    }
    return TSDB_CODE_SUCCESS;
  }

  pCost->totalCheckedRows += pBlock->info.rows;
  pCost->loadBlocks += 1;

  SSDataBlock* p = pAPI->tsdReader.tsdReaderRetrieveDataBlock(pTableScanInfo->dataReader, NULL);
  if (p == NULL) {
    return terrno;
  }

  ASSERT(p == pBlock);
  doSetTagColumnData(pTableScanInfo, pBlock, pTaskInfo, pBlock->info.rows);

  // restore the previous value
  pCost->totalRows -= pBlock->info.rows;

  if (pOperator->exprSupp.pFilterInfo != NULL) {
    int32_t code = doFilter(pBlock, pOperator->exprSupp.pFilterInfo, &pTableScanInfo->matchInfo);
    if (code != TSDB_CODE_SUCCESS) return code;

    int64_t st = taosGetTimestampUs();
    double el = (taosGetTimestampUs() - st) / 1000.0;
    pTableScanInfo->readRecorder.filterTime += el;

    if (pBlock->info.rows == 0) {
      pCost->filterOutBlocks += 1;
      qDebug("%s data block filter out, brange:%" PRId64 "-%" PRId64 ", rows:%" PRId64 ", elapsed time:%.2f ms",
             GET_TASKID(pTaskInfo), pBlockInfo->window.skey, pBlockInfo->window.ekey, pBlockInfo->rows, el);
    } else {
      qDebug("%s data block filter applied, elapsed time:%.2f ms", GET_TASKID(pTaskInfo), el);
    }
  }

  bool limitReached = applyLimitOffset(&pTableScanInfo->limitInfo, pBlock, pTaskInfo);
  if (limitReached) {  // set operator flag is done
    setOperatorCompleted(pOperator);
  }

  pCost->totalRows += pBlock->info.rows;
  return TSDB_CODE_SUCCESS;
}

static void prepareForDescendingScan(STableScanBase* pTableScanInfo, SqlFunctionCtx* pCtx, int32_t numOfOutput) {
  SET_REVERSE_SCAN_FLAG(pTableScanInfo);

  switchCtxOrder(pCtx, numOfOutput);
  pTableScanInfo->cond.order = TSDB_ORDER_DESC;
  STimeWindow* pTWindow = &pTableScanInfo->cond.twindows;
  TSWAP(pTWindow->skey, pTWindow->ekey);
}

typedef struct STableCachedVal {
  const char* pName;
  STag*       pTags;
} STableCachedVal;

static void freeTableCachedVal(void* param) {
  if (param == NULL) {
    return;
  }

  STableCachedVal* pVal = param;
  taosMemoryFree((void*)pVal->pName);
  taosMemoryFree(pVal->pTags);
  taosMemoryFree(pVal);
}

static STableCachedVal* createTableCacheVal(const SMetaReader* pMetaReader) {
  STableCachedVal* pVal = taosMemoryMalloc(sizeof(STableCachedVal));
  pVal->pName = taosStrdup(pMetaReader->me.name);
  pVal->pTags = NULL;

  // only child table has tag value
  if (pMetaReader->me.type == TSDB_CHILD_TABLE) {
    STag* pTag = (STag*)pMetaReader->me.ctbEntry.pTags;
    pVal->pTags = taosMemoryMalloc(pTag->len);
    memcpy(pVal->pTags, pTag, pTag->len);
  }

  return pVal;
}

// const void *key, size_t keyLen, void *value
static void freeCachedMetaItem(const void* key, size_t keyLen, void* value, void* ud) {
  (void)key;
  (void)keyLen;
  (void)ud;
  freeTableCachedVal(value);
}

static void doSetNullValue(SSDataBlock* pBlock, const SExprInfo* pExpr, int32_t numOfExpr) {
  for (int32_t j = 0; j < numOfExpr; ++j) {
    int32_t dstSlotId = pExpr[j].base.resSchema.slotId;

    SColumnInfoData* pColInfoData = taosArrayGet(pBlock->pDataBlock, dstSlotId);
    colDataSetNNULL(pColInfoData, 0, pBlock->info.rows);
  }
}

int32_t addTagPseudoColumnData(SReadHandle* pHandle, const SExprInfo* pExpr, int32_t numOfExpr, SSDataBlock* pBlock,
                               int32_t rows, const char* idStr, STableMetaCacheInfo* pCache) {
  // currently only the tbname pseudo column
  if (numOfExpr <= 0) {
    return TSDB_CODE_SUCCESS;
  }

  int32_t code = 0;
  bool    freeReader = false;

  // backup the rows
  int32_t backupRows = pBlock->info.rows;
  pBlock->info.rows = rows;

  STableCachedVal val = {0};

  SMetaReader mr = {0};
  LRUHandle*  h = NULL;

  // todo refactor: extract method
  // the handling of the null data should be packed in the extracted method

  // 1. check if it is existed in meta cache
  if (pCache == NULL) {
    pHandle->api.metaReaderFn.initReader(&mr, pHandle->vnode, 0, &pHandle->api.metaFn);
    code = pHandle->api.metaReaderFn.getEntryGetUidCache(&mr, pBlock->info.id.uid);
    if (code != TSDB_CODE_SUCCESS) {
      // when encounter the TSDB_CODE_PAR_TABLE_NOT_EXIST error, we proceed.
      if (terrno == TSDB_CODE_PAR_TABLE_NOT_EXIST) {
        qWarn("failed to get table meta, table may have been dropped, uid:0x%" PRIx64 ", code:%s, %s",
              pBlock->info.id.uid, tstrerror(terrno), idStr);

        // append null value before return to caller, since the caller will ignore this error code and proceed
        doSetNullValue(pBlock, pExpr, numOfExpr);
      } else {
        qError("failed to get table meta, uid:0x%" PRIx64 ", code:%s, %s", pBlock->info.id.uid, tstrerror(terrno),
               idStr);
      }
      pHandle->api.metaReaderFn.clearReader(&mr);
      return terrno;
    }

    pHandle->api.metaReaderFn.readerReleaseLock(&mr);

    val.pName = mr.me.name;
    val.pTags = (STag*)mr.me.ctbEntry.pTags;

    freeReader = true;
  } else {
    pCache->metaFetch += 1;

    h = taosLRUCacheLookup(pCache->pTableMetaEntryCache, &pBlock->info.id.uid, sizeof(pBlock->info.id.uid));
    if (h == NULL) {
      pHandle->api.metaReaderFn.initReader(&mr, pHandle->vnode, 0, &pHandle->api.metaFn);
      code = pHandle->api.metaReaderFn.getEntryGetUidCache(&mr, pBlock->info.id.uid);
      if (code != TSDB_CODE_SUCCESS) {
        if (terrno == TSDB_CODE_PAR_TABLE_NOT_EXIST) {
          qWarn("failed to get table meta, table may have been dropped, uid:0x%" PRIx64 ", code:%s, %s",
                pBlock->info.id.uid, tstrerror(terrno), idStr);
          // append null value before return to caller, since the caller will ignore this error code and proceed
          doSetNullValue(pBlock, pExpr, numOfExpr);
        } else {
          qError("failed to get table meta, uid:0x%" PRIx64 ", code:%s, %s", pBlock->info.id.uid, tstrerror(terrno),
                 idStr);
        }
        pHandle->api.metaReaderFn.clearReader(&mr);
        return terrno;
      }

      pHandle->api.metaReaderFn.readerReleaseLock(&mr);

      STableCachedVal* pVal = createTableCacheVal(&mr);

      val = *pVal;
      freeReader = true;

      int32_t ret = taosLRUCacheInsert(pCache->pTableMetaEntryCache, &pBlock->info.id.uid, sizeof(uint64_t), pVal,
                                       sizeof(STableCachedVal), freeCachedMetaItem, NULL, TAOS_LRU_PRIORITY_LOW, NULL);
      if (ret != TAOS_LRU_STATUS_OK) {
        qError("failed to put meta into lru cache, code:%d, %s", ret, idStr);
        freeTableCachedVal(pVal);
      }
    } else {
      pCache->cacheHit += 1;
      STableCachedVal* pVal = taosLRUCacheValue(pCache->pTableMetaEntryCache, h);
      val = *pVal;

      taosLRUCacheRelease(pCache->pTableMetaEntryCache, h, false);
    }

    qDebug("retrieve table meta from cache:%" PRIu64 ", hit:%" PRIu64 " miss:%" PRIu64 ", %s", pCache->metaFetch,
           pCache->cacheHit, (pCache->metaFetch - pCache->cacheHit), idStr);
  }

  for (int32_t j = 0; j < numOfExpr; ++j) {
    const SExprInfo* pExpr1 = &pExpr[j];
    int32_t          dstSlotId = pExpr1->base.resSchema.slotId;

    SColumnInfoData* pColInfoData = taosArrayGet(pBlock->pDataBlock, dstSlotId);
    colInfoDataCleanup(pColInfoData, pBlock->info.rows);

    int32_t functionId = pExpr1->pExpr->_function.functionId;

    // this is to handle the tbname
    if (fmIsScanPseudoColumnFunc(functionId)) {
      setTbNameColData(pBlock, pColInfoData, functionId, val.pName);
    } else {  // these are tags
      STagVal tagVal = {0};
      tagVal.cid = pExpr1->base.pParam[0].pCol->colId;
      const char* p = pHandle->api.metaFn.extractTagVal(val.pTags, pColInfoData->info.type, &tagVal);

      char* data = NULL;
      if (pColInfoData->info.type != TSDB_DATA_TYPE_JSON && p != NULL) {
        data = tTagValToData((const STagVal*)p, false);
      } else {
        data = (char*)p;
      }

      bool isNullVal = (data == NULL) || (pColInfoData->info.type == TSDB_DATA_TYPE_JSON && tTagIsJsonNull(data));
      if (isNullVal) {
        colDataSetNNULL(pColInfoData, 0, pBlock->info.rows);
      } else if (pColInfoData->info.type != TSDB_DATA_TYPE_JSON) {
        code = colDataSetNItems(pColInfoData, 0, data, pBlock->info.rows, false);
        if (IS_VAR_DATA_TYPE(((const STagVal*)p)->type)) {
          taosMemoryFree(data);
        }
        if (code) {
          if (freeReader) {
            pHandle->api.metaReaderFn.clearReader(&mr);
          }
          return code;
        }
      } else {  // todo opt for json tag
        for (int32_t i = 0; i < pBlock->info.rows; ++i) {
          colDataSetVal(pColInfoData, i, data, false);
        }
      }
    }
  }

  // restore the rows
  pBlock->info.rows = backupRows;
  if (freeReader) {
    pHandle->api.metaReaderFn.clearReader(&mr);
  }

  return TSDB_CODE_SUCCESS;
}

void setTbNameColData(const SSDataBlock* pBlock, SColumnInfoData* pColInfoData, int32_t functionId, const char* name) {
  struct SScalarFuncExecFuncs fpSet = {0};
  fmGetScalarFuncExecFuncs(functionId, &fpSet);

  size_t len = TSDB_TABLE_FNAME_LEN + VARSTR_HEADER_SIZE;
  char   buf[TSDB_TABLE_FNAME_LEN + VARSTR_HEADER_SIZE] = {0};
  STR_TO_VARSTR(buf, name)

  SColumnInfoData infoData = createColumnInfoData(TSDB_DATA_TYPE_VARCHAR, len, 1);

  colInfoDataEnsureCapacity(&infoData, 1, false);
  colDataSetVal(&infoData, 0, buf, false);

  SScalarParam srcParam = {.numOfRows = pBlock->info.rows, .columnData = &infoData};
  SScalarParam param = {.columnData = pColInfoData};

  if (fpSet.process != NULL) {
    fpSet.process(&srcParam, 1, &param);
  } else {
    qError("failed to get the corresponding callback function, functionId:%d", functionId);
  }

  colDataDestroy(&infoData);
}

static SSDataBlock* doTableScanImpl(SOperatorInfo* pOperator) {
  STableScanInfo* pTableScanInfo = pOperator->info;
  SExecTaskInfo*  pTaskInfo = pOperator->pTaskInfo;
  SStorageAPI*    pAPI = &pTaskInfo->storageAPI;

  SSDataBlock*    pBlock = pTableScanInfo->pResBlock;
  bool            hasNext = false;
  int32_t         code = TSDB_CODE_SUCCESS;

  int64_t st = taosGetTimestampUs();

  while (true) {
    code = pAPI->tsdReader.tsdNextDataBlock(pTableScanInfo->base.dataReader, &hasNext);
    if (code) {
      pAPI->tsdReader.tsdReaderReleaseDataBlock(pTableScanInfo->base.dataReader);
      T_LONG_JMP(pTaskInfo->env, code);
    }

    if (!hasNext) {
      break;
    }

    if (isTaskKilled(pTaskInfo)) {
      pAPI->tsdReader.tsdReaderReleaseDataBlock(pTableScanInfo->base.dataReader);
      T_LONG_JMP(pTaskInfo->env, pTaskInfo->code);
    }

    if (pOperator->status == OP_EXEC_DONE) {
      pAPI->tsdReader.tsdReaderReleaseDataBlock(pTableScanInfo->base.dataReader);
      break;
    }

    // process this data block based on the probabilities
    bool processThisBlock = processBlockWithProbability(&pTableScanInfo->sample);
    if (!processThisBlock) {
      continue;
    }

    if (pBlock->info.id.uid) {
      pBlock->info.id.groupId = tableListGetTableGroupId(pTableScanInfo->base.pTableListInfo, pBlock->info.id.uid);
    }

    uint32_t status = 0;
    code = loadDataBlock(pOperator, &pTableScanInfo->base, pBlock, &status);
    if (code != TSDB_CODE_SUCCESS) {
      T_LONG_JMP(pTaskInfo->env, code);
    }

    if (status == FUNC_DATA_REQUIRED_ALL_FILTEROUT) {
      break;
    }

    // current block is filter out according to filter condition, continue load the next block
    if (status == FUNC_DATA_REQUIRED_FILTEROUT || pBlock->info.rows == 0) {
      continue;
    }

    pOperator->resultInfo.totalRows = pTableScanInfo->base.readRecorder.totalRows;
    pTableScanInfo->base.readRecorder.elapsedTime += (taosGetTimestampUs() - st) / 1000.0;

    pOperator->cost.totalCost = pTableScanInfo->base.readRecorder.elapsedTime;
    pBlock->info.scanFlag = pTableScanInfo->base.scanFlag;
    return pBlock;
  }
  return NULL;
}

static SSDataBlock* doGroupedTableScan(SOperatorInfo* pOperator) {
  STableScanInfo* pTableScanInfo = pOperator->info;
  SExecTaskInfo*  pTaskInfo = pOperator->pTaskInfo;
  SStorageAPI* pAPI = &pTaskInfo->storageAPI;

  // The read handle is not initialized yet, since no qualified tables exists
  if (pTableScanInfo->base.dataReader == NULL || pOperator->status == OP_EXEC_DONE) {
    return NULL;
  }

  // do the ascending order traverse in the first place.
  while (pTableScanInfo->scanTimes < pTableScanInfo->scanInfo.numOfAsc) {
    SSDataBlock* p = doTableScanImpl(pOperator);
    if (p != NULL) {
      return p;
    }

    pTableScanInfo->scanTimes += 1;
    taosHashClear(pTableScanInfo->pIgnoreTables);

    if (pTableScanInfo->scanTimes < pTableScanInfo->scanInfo.numOfAsc) {
      setTaskStatus(pTaskInfo, TASK_NOT_COMPLETED);
      pTableScanInfo->base.scanFlag = MAIN_SCAN;
      pTableScanInfo->base.dataBlockLoadFlag = FUNC_DATA_REQUIRED_DATA_LOAD;
      qDebug("start to repeat ascending order scan data blocks due to query func required, %s", GET_TASKID(pTaskInfo));

      // do prepare for the next round table scan operation
      pAPI->tsdReader.tsdReaderResetStatus(pTableScanInfo->base.dataReader, &pTableScanInfo->base.cond);
    }
  }

  int32_t total = pTableScanInfo->scanInfo.numOfAsc + pTableScanInfo->scanInfo.numOfDesc;
  if (pTableScanInfo->scanTimes < total) {
    if (pTableScanInfo->base.cond.order == TSDB_ORDER_ASC) {
      prepareForDescendingScan(&pTableScanInfo->base, pOperator->exprSupp.pCtx, 0);
      pAPI->tsdReader.tsdReaderResetStatus(pTableScanInfo->base.dataReader, &pTableScanInfo->base.cond);
      qDebug("%s start to descending order scan data blocks due to query func required", GET_TASKID(pTaskInfo));
    }

    while (pTableScanInfo->scanTimes < total) {
      SSDataBlock* p = doTableScanImpl(pOperator);
      if (p != NULL) {
        return p;
      }

      pTableScanInfo->scanTimes += 1;
      taosHashClear(pTableScanInfo->pIgnoreTables);

      if (pTableScanInfo->scanTimes < total) {
        setTaskStatus(pTaskInfo, TASK_NOT_COMPLETED);
        pTableScanInfo->base.scanFlag = MAIN_SCAN;

        qDebug("%s start to repeat descending order scan data blocks", GET_TASKID(pTaskInfo));
        pAPI->tsdReader.tsdReaderResetStatus(pTableScanInfo->base.dataReader, &pTableScanInfo->base.cond);
      }
    }
  }

  return NULL;
}

static int32_t createTableListInfoFromParam(SOperatorInfo* pOperator) {
  STableScanInfo* pInfo = pOperator->info;
  SExecTaskInfo*  pTaskInfo = pOperator->pTaskInfo;  
  int32_t code = 0;
  STableListInfo* pListInfo = pInfo->base.pTableListInfo;
  STableScanOperatorParam* pParam = (STableScanOperatorParam*)pOperator->pOperatorGetParam->value;
  int32_t num = taosArrayGetSize(pParam->pUidList);
  if (num <= 0) {
    qError("empty table scan uid list");
    return TSDB_CODE_INVALID_PARA;
  }
  
  qError("vgId:%d add total %d dynamic tables to scan, tableSeq:%d, exist num:%" PRId64 ", operator status:%d", 
      pTaskInfo->id.vgId, num, pParam->tableSeq, (int64_t)taosArrayGetSize(pListInfo->pTableList), pOperator->status);

  if (pParam->tableSeq) {
    pListInfo->oneTableForEachGroup = true;
    if (taosArrayGetSize(pListInfo->pTableList) > 0) {
      taosHashClear(pListInfo->map);
      taosArrayClear(pListInfo->pTableList);
      pOperator->status = OP_EXEC_DONE;
    }
  } else {
    pListInfo->oneTableForEachGroup = false;
    pListInfo->numOfOuputGroups = 1;
  }

  STableKeyInfo info = {.groupId = 0};  
  int32_t tableIdx = 0;
  for (int32_t i = 0; i < num; ++i) {
    uint64_t* pUid = taosArrayGet(pParam->pUidList, i);

    if (taosHashPut(pListInfo->map, pUid, sizeof(uint64_t), &tableIdx, sizeof(int32_t))) {
      if (TSDB_CODE_DUP_KEY == terrno) {
        continue;
      }
      return TSDB_CODE_OUT_OF_MEMORY;
    }

    info.uid = *pUid;
    void* p = taosArrayPush(pListInfo->pTableList, &info);
    if (p == NULL) {
      return TSDB_CODE_OUT_OF_MEMORY;
    }

    tableIdx++;
    qError("add dynamic table scan uid:%" PRIu64 ", %s", info.uid, GET_TASKID(pTaskInfo));
  }
  
  return code;
}

static SSDataBlock* startNextGroupScan(SOperatorInfo* pOperator) {
  STableScanInfo* pInfo = pOperator->info;
  SExecTaskInfo*  pTaskInfo = pOperator->pTaskInfo;
  SStorageAPI*    pAPI = &pTaskInfo->storageAPI;

  if ((++pInfo->currentGroupId) >= tableListGetOutputGroups(pInfo->base.pTableListInfo)) {
    setOperatorCompleted(pOperator);
    if (pOperator->dynamicTask) {
      taosArrayClear(pInfo->base.pTableListInfo->pTableList);
      taosHashClear(pInfo->base.pTableListInfo->map);
    }
    return NULL;
  }

  // reset value for the next group data output
  pOperator->status = OP_OPENED;
  resetLimitInfoForNextGroup(&pInfo->base.limitInfo);
  
  int32_t        num = 0;
  STableKeyInfo* pList = NULL;
  tableListGetGroupList(pInfo->base.pTableListInfo, pInfo->currentGroupId, &pList, &num);
  
  pAPI->tsdReader.tsdSetQueryTableList(pInfo->base.dataReader, pList, num);
  pAPI->tsdReader.tsdReaderResetStatus(pInfo->base.dataReader, &pInfo->base.cond);
  pInfo->scanTimes = 0;
  
  SSDataBlock* result = doGroupedTableScan(pOperator);
  if (result != NULL) {
    if (pOperator->dynamicTask) {
      result->info.id.groupId = result->info.id.uid;
    }
    return result;
  }
  
  return NULL;
}

static SSDataBlock* groupSeqTableScan(SOperatorInfo* pOperator) {
  STableScanInfo* pInfo = pOperator->info;
  SExecTaskInfo*  pTaskInfo = pOperator->pTaskInfo;
  SStorageAPI*    pAPI = &pTaskInfo->storageAPI;

  if (pInfo->currentGroupId == -1) {
    if ((++pInfo->currentGroupId) >= tableListGetOutputGroups(pInfo->base.pTableListInfo)) {
      setOperatorCompleted(pOperator);
      return NULL;
    }
  
    int32_t        num = 0;
    STableKeyInfo* pList = NULL;
    tableListGetGroupList(pInfo->base.pTableListInfo, pInfo->currentGroupId, &pList, &num);
    ASSERT(pInfo->base.dataReader == NULL);
  
    int32_t code = pAPI->tsdReader.tsdReaderOpen(pInfo->base.readHandle.vnode, &pInfo->base.cond, pList, num, pInfo->pResBlock,
                                  (void**)&pInfo->base.dataReader, GET_TASKID(pTaskInfo), &pInfo->pIgnoreTables);
    if (code != TSDB_CODE_SUCCESS) {
      T_LONG_JMP(pTaskInfo->env, code);
    }
    if (pInfo->filesetDelimited) {
      pAPI->tsdReader.tsdSetFilesetDelimited(pInfo->base.dataReader);
    }
    if (pInfo->pResBlock->info.capacity > pOperator->resultInfo.capacity) {
      pOperator->resultInfo.capacity = pInfo->pResBlock->info.capacity;
    }
  }

  SSDataBlock* result = doGroupedTableScan(pOperator);
  if (result != NULL) {
    if (pOperator->dynamicTask) {
      result->info.id.groupId = result->info.id.uid;
    }
    return result;
  }

  while (true) {
    result = startNextGroupScan(pOperator);
    if (result || pOperator->status == OP_EXEC_DONE) {
      return result;
    }
  }

  return result;
}

static SSDataBlock* doTableScan(SOperatorInfo* pOperator) {
  STableScanInfo* pInfo = pOperator->info;
  SExecTaskInfo*  pTaskInfo = pOperator->pTaskInfo;
  SStorageAPI*    pAPI = &pTaskInfo->storageAPI;

  if (pOperator->pOperatorGetParam) {
    pOperator->dynamicTask = true;
    int32_t code = createTableListInfoFromParam(pOperator);
    freeOperatorParam(pOperator->pOperatorGetParam, OP_GET_PARAM);
    pOperator->pOperatorGetParam = NULL;
    if (code != TSDB_CODE_SUCCESS) {
      pTaskInfo->code = code;
      T_LONG_JMP(pTaskInfo->env, code);
    }
    if (pOperator->status == OP_EXEC_DONE) {
      pInfo->currentGroupId = -1;
      pOperator->status = OP_OPENED;
      SSDataBlock* result = NULL;
      while (true) {
        result = startNextGroupScan(pOperator);
        if (result || pOperator->status == OP_EXEC_DONE) {
          return result;
        }
      }
    }
  }

  // scan table one by one sequentially
  if (pInfo->scanMode == TABLE_SCAN__TABLE_ORDER) {
    int32_t       numOfTables = 0;  // tableListGetSize(pTaskInfo->pTableListInfo);
    STableKeyInfo tInfo = {0};

    while (1) {
      SSDataBlock* result = doGroupedTableScan(pOperator);
      if (result || (pOperator->status == OP_EXEC_DONE) || isTaskKilled(pTaskInfo)) {
        return result;
      }

      // if no data, switch to next table and continue scan
      pInfo->currentTable++;

      taosRLockLatch(&pTaskInfo->lock);
      numOfTables = tableListGetSize(pInfo->base.pTableListInfo);

      if (pInfo->currentTable >= numOfTables) {
        qDebug("all table checked in table list, total:%d, return NULL, %s", numOfTables, GET_TASKID(pTaskInfo));
        taosRUnLockLatch(&pTaskInfo->lock);
        return NULL;
      }

      tInfo = *(STableKeyInfo*)tableListGetInfo(pInfo->base.pTableListInfo, pInfo->currentTable);
      taosRUnLockLatch(&pTaskInfo->lock);

      pAPI->tsdReader.tsdSetQueryTableList(pInfo->base.dataReader, &tInfo, 1);
      qDebug("set uid:%" PRIu64 " into scanner, total tables:%d, index:%d/%d %s", tInfo.uid, numOfTables,
             pInfo->currentTable, numOfTables, GET_TASKID(pTaskInfo));

      pAPI->tsdReader.tsdReaderResetStatus(pInfo->base.dataReader, &pInfo->base.cond);
      pInfo->scanTimes = 0;
    }
  } else {  // scan table group by group sequentially
    return groupSeqTableScan(pOperator);
  }
}

static int32_t getTableScannerExecInfo(struct SOperatorInfo* pOptr, void** pOptrExplain, uint32_t* len) {
  SFileBlockLoadRecorder* pRecorder = taosMemoryCalloc(1, sizeof(SFileBlockLoadRecorder));
  STableScanInfo*         pTableScanInfo = pOptr->info;
  *pRecorder = pTableScanInfo->base.readRecorder;
  *pOptrExplain = pRecorder;
  *len = sizeof(SFileBlockLoadRecorder);
  return 0;
}

static void destroyTableScanBase(STableScanBase* pBase, TsdReader* pAPI) {
  cleanupQueryTableDataCond(&pBase->cond);

  pAPI->tsdReaderClose(pBase->dataReader);
  pBase->dataReader = NULL;

  if (pBase->matchInfo.pList != NULL) {
    taosArrayDestroy(pBase->matchInfo.pList);
  }

  tableListDestroy(pBase->pTableListInfo);
  taosLRUCacheCleanup(pBase->metaCache.pTableMetaEntryCache);
  cleanupExprSupp(&pBase->pseudoSup);
}

static void destroyTableScanOperatorInfo(void* param) {
  STableScanInfo* pTableScanInfo = (STableScanInfo*)param;
  blockDataDestroy(pTableScanInfo->pResBlock);
  taosHashCleanup(pTableScanInfo->pIgnoreTables);
  destroyTableScanBase(&pTableScanInfo->base, &pTableScanInfo->base.readerAPI);
  taosMemoryFreeClear(param);
}

SOperatorInfo* createTableScanOperatorInfo(STableScanPhysiNode* pTableScanNode, SReadHandle* readHandle,
                                           STableListInfo* pTableListInfo, SExecTaskInfo* pTaskInfo) {
  int32_t         code = 0;
  STableScanInfo* pInfo = taosMemoryCalloc(1, sizeof(STableScanInfo));
  SOperatorInfo*  pOperator = taosMemoryCalloc(1, sizeof(SOperatorInfo));
  if (pInfo == NULL || pOperator == NULL) {
    code = TSDB_CODE_OUT_OF_MEMORY;
    goto _error;
  }

  SScanPhysiNode*     pScanNode = &pTableScanNode->scan;
  SDataBlockDescNode* pDescNode = pScanNode->node.pOutputDataBlockDesc;

  int32_t numOfCols = 0;
  code =
      extractColMatchInfo(pScanNode->pScanCols, pDescNode, &numOfCols, COL_MATCH_FROM_COL_ID, &pInfo->base.matchInfo);
  if (code != TSDB_CODE_SUCCESS) {
    goto _error;
  }

  initLimitInfo(pScanNode->node.pLimit, pScanNode->node.pSlimit, &pInfo->base.limitInfo);
  code = initQueryTableDataCond(&pInfo->base.cond, pTableScanNode, readHandle);
  if (code != TSDB_CODE_SUCCESS) {
    goto _error;
  }

  if (pScanNode->pScanPseudoCols != NULL) {
    SExprSupp* pSup = &pInfo->base.pseudoSup;
    pSup->pExprInfo = createExprInfo(pScanNode->pScanPseudoCols, NULL, &pSup->numOfExprs);
    pSup->pCtx = createSqlFunctionCtx(pSup->pExprInfo, pSup->numOfExprs, &pSup->rowEntryInfoOffset, &pTaskInfo->storageAPI.functionStore);
  }

  pInfo->scanInfo = (SScanInfo){.numOfAsc = pTableScanNode->scanSeq[0], .numOfDesc = pTableScanNode->scanSeq[1]};
  pInfo->base.scanFlag = (pInfo->scanInfo.numOfAsc > 1) ? PRE_SCAN : MAIN_SCAN;

  pInfo->base.pdInfo.interval = extractIntervalInfo(pTableScanNode);
  pInfo->base.readHandle = *readHandle;
  pInfo->base.dataBlockLoadFlag = pTableScanNode->dataRequired;

  pInfo->sample.sampleRatio = pTableScanNode->ratio;
  pInfo->sample.seed = taosGetTimestampSec();

  pInfo->base.readerAPI = pTaskInfo->storageAPI.tsdReader;
  initResultSizeInfo(&pOperator->resultInfo, 4096);
  pInfo->pResBlock = createDataBlockFromDescNode(pDescNode);

  code = filterInitFromNode((SNode*)pTableScanNode->scan.node.pConditions, &pOperator->exprSupp.pFilterInfo, 0);
  if (code != TSDB_CODE_SUCCESS) {
    goto _error;
  }

  pInfo->currentGroupId = -1;
  pInfo->assignBlockUid = pTableScanNode->assignBlockUid;
  pInfo->hasGroupByTag = pTableScanNode->pGroupTags ? true : false;

  setOperatorInfo(pOperator, "TableScanOperator", QUERY_NODE_PHYSICAL_PLAN_TABLE_SCAN, false, OP_NOT_OPENED, pInfo,
                  pTaskInfo);
  pOperator->exprSupp.numOfExprs = numOfCols;

  pInfo->base.pTableListInfo = pTableListInfo;
  pInfo->base.metaCache.pTableMetaEntryCache = taosLRUCacheInit(1024 * 128, -1, .5);
  if (pInfo->base.metaCache.pTableMetaEntryCache == NULL) {
    code = terrno;
    goto _error;
  }

  if (scanDebug) {
    pInfo->countOnly = true;
  }

  pInfo->filesetDelimited = pTableScanNode->filesetDelimited;

  taosLRUCacheSetStrictCapacity(pInfo->base.metaCache.pTableMetaEntryCache, false);
  pOperator->fpSet = createOperatorFpSet(optrDummyOpenFn, doTableScan, NULL, destroyTableScanOperatorInfo,
                                         optrDefaultBufFn, getTableScannerExecInfo, optrDefaultGetNextExtFn, NULL);

  // for non-blocking operator, the open cost is always 0
  pOperator->cost.openCost = 0;
  return pOperator;

_error:
  if (pInfo != NULL) {
    destroyTableScanOperatorInfo(pInfo);
  }

  taosMemoryFreeClear(pOperator);
  pTaskInfo->code = code;
  return NULL;
}

SOperatorInfo* createTableSeqScanOperatorInfo(void* pReadHandle, SExecTaskInfo* pTaskInfo) {
  STableScanInfo* pInfo = taosMemoryCalloc(1, sizeof(STableScanInfo));
  SOperatorInfo*  pOperator = taosMemoryCalloc(1, sizeof(SOperatorInfo));

  pInfo->base.dataReader = pReadHandle;
  //  pInfo->prevGroupId       = -1;

  setOperatorInfo(pOperator, "TableSeqScanOperator", QUERY_NODE_PHYSICAL_PLAN_TABLE_SEQ_SCAN, false, OP_NOT_OPENED,
                  pInfo, pTaskInfo);
  pOperator->fpSet = createOperatorFpSet(optrDummyOpenFn, doTableScanImpl, NULL, NULL, optrDefaultBufFn, NULL, optrDefaultGetNextExtFn, NULL);
  return pOperator;
}

FORCE_INLINE void doClearBufferedBlocks(SStreamScanInfo* pInfo) {
  qDebug("clear buff blocks:%d", (int32_t)taosArrayGetSize(pInfo->pBlockLists));
  taosArrayClear(pInfo->pBlockLists);
  pInfo->validBlockIndex = 0;
}

static bool isSessionWindow(SStreamScanInfo* pInfo) {
  return pInfo->windowSup.parentType == QUERY_NODE_PHYSICAL_PLAN_STREAM_SESSION;
}

static bool isStateWindow(SStreamScanInfo* pInfo) {
  return pInfo->windowSup.parentType == QUERY_NODE_PHYSICAL_PLAN_STREAM_STATE ||
         pInfo->windowSup.parentType == QUERY_NODE_PHYSICAL_PLAN_STREAM_EVENT;
}

static bool isIntervalWindow(SStreamScanInfo* pInfo) {
  return pInfo->windowSup.parentType == QUERY_NODE_PHYSICAL_PLAN_STREAM_INTERVAL ||
         pInfo->windowSup.parentType == QUERY_NODE_PHYSICAL_PLAN_STREAM_SEMI_INTERVAL ||
         pInfo->windowSup.parentType == QUERY_NODE_PHYSICAL_PLAN_STREAM_FINAL_INTERVAL;
}

static bool isSignleIntervalWindow(SStreamScanInfo* pInfo) {
  return pInfo->windowSup.parentType == QUERY_NODE_PHYSICAL_PLAN_STREAM_INTERVAL;
}

static bool isSlidingWindow(SStreamScanInfo* pInfo) {
  return isIntervalWindow(pInfo) && pInfo->interval.interval != pInfo->interval.sliding;
}

static void setGroupId(SStreamScanInfo* pInfo, SSDataBlock* pBlock, int32_t groupColIndex, int32_t rowIndex) {
  SColumnInfoData* pColInfo = taosArrayGet(pBlock->pDataBlock, groupColIndex);
  uint64_t*        groupCol = (uint64_t*)pColInfo->pData;
  ASSERT(rowIndex < pBlock->info.rows);
  pInfo->groupId = groupCol[rowIndex];
}

void resetTableScanInfo(STableScanInfo* pTableScanInfo, STimeWindow* pWin, uint64_t ver) {
  pTableScanInfo->base.cond.twindows = *pWin;
  pTableScanInfo->base.cond.startVersion = 0;
  pTableScanInfo->base.cond.endVersion = ver;
  pTableScanInfo->scanTimes = 0;
  pTableScanInfo->currentGroupId = -1;
  pTableScanInfo->base.readerAPI.tsdReaderClose(pTableScanInfo->base.dataReader);
  pTableScanInfo->base.dataReader = NULL;
}

static SSDataBlock* readPreVersionData(SOperatorInfo* pTableScanOp, uint64_t tbUid, TSKEY startTs, TSKEY endTs,
                                       int64_t maxVersion) {
  STableKeyInfo tblInfo = {.uid = tbUid, .groupId = 0};

  STableScanInfo*     pTableScanInfo = pTableScanOp->info;
  SQueryTableDataCond cond = pTableScanInfo->base.cond;

  cond.startVersion = -1;
  cond.endVersion = maxVersion;
  cond.twindows = (STimeWindow){.skey = startTs, .ekey = endTs};

  SExecTaskInfo* pTaskInfo = pTableScanOp->pTaskInfo;
  SStorageAPI*   pAPI = &pTaskInfo->storageAPI;

  SSDataBlock* pBlock = pTableScanInfo->pResBlock;
  STsdbReader* pReader = NULL;
  int32_t      code = pAPI->tsdReader.tsdReaderOpen(pTableScanInfo->base.readHandle.vnode, &cond, &tblInfo, 1, pBlock,
                                     (void**)&pReader, GET_TASKID(pTaskInfo), NULL);
  if (code != TSDB_CODE_SUCCESS) {
    terrno = code;
    T_LONG_JMP(pTaskInfo->env, code);
    return NULL;
  }

  bool hasNext = false;
  code = pAPI->tsdReader.tsdNextDataBlock(pReader, &hasNext);
  if (code != TSDB_CODE_SUCCESS) {
    terrno = code;
    T_LONG_JMP(pTaskInfo->env, code);
    return NULL;
  }

  if (hasNext) {
    /*SSDataBlock* p = */ pAPI->tsdReader.tsdReaderRetrieveDataBlock(pReader, NULL);
    doSetTagColumnData(&pTableScanInfo->base, pBlock, pTaskInfo, pBlock->info.rows);
    pBlock->info.id.groupId = tableListGetTableGroupId(pTableScanInfo->base.pTableListInfo, pBlock->info.id.uid);
  }

  pAPI->tsdReader.tsdReaderClose(pReader);
  qDebug("retrieve prev rows:%" PRId64 ", skey:%" PRId64 ", ekey:%" PRId64 " uid:%" PRIu64 ", max ver:%" PRId64
         ", suid:%" PRIu64,
         pBlock->info.rows, startTs, endTs, tbUid, maxVersion, cond.suid);

  return pBlock->info.rows > 0 ? pBlock : NULL;
}

static uint64_t getGroupIdByCol(SStreamScanInfo* pInfo, uint64_t uid, TSKEY ts, int64_t maxVersion) {
  SSDataBlock* pPreRes = readPreVersionData(pInfo->pTableScanOp, uid, ts, ts, maxVersion);
  if (!pPreRes || pPreRes->info.rows == 0) {
    return 0;
  }
  ASSERT(pPreRes->info.rows == 1);
  return calGroupIdByData(&pInfo->partitionSup, pInfo->pPartScalarSup, pPreRes, 0);
}

static uint64_t getGroupIdByUid(SStreamScanInfo* pInfo, uint64_t uid) {
  STableScanInfo* pTableScanInfo = pInfo->pTableScanOp->info;
  return tableListGetTableGroupId(pTableScanInfo->base.pTableListInfo, uid);
}

static uint64_t getGroupIdByData(SStreamScanInfo* pInfo, uint64_t uid, TSKEY ts, int64_t maxVersion) {
  if (pInfo->partitionSup.needCalc) {
    return getGroupIdByCol(pInfo, uid, ts, maxVersion);
  }

  return getGroupIdByUid(pInfo, uid);
}

static bool prepareRangeScan(SStreamScanInfo* pInfo, SSDataBlock* pBlock, int32_t* pRowIndex) {
  if (pBlock->info.rows == 0) {
    return false;
  }
  if ((*pRowIndex) == pBlock->info.rows) {
    return false;
  }

  ASSERT(taosArrayGetSize(pBlock->pDataBlock) >= 3);
  SColumnInfoData* pStartTsCol = taosArrayGet(pBlock->pDataBlock, START_TS_COLUMN_INDEX);
  TSKEY*           startData = (TSKEY*)pStartTsCol->pData;
  SColumnInfoData* pEndTsCol = taosArrayGet(pBlock->pDataBlock, END_TS_COLUMN_INDEX);
  TSKEY*           endData = (TSKEY*)pEndTsCol->pData;
  STimeWindow      win = {.skey = startData[*pRowIndex], .ekey = endData[*pRowIndex]};
  SColumnInfoData* pGpCol = taosArrayGet(pBlock->pDataBlock, GROUPID_COLUMN_INDEX);
  uint64_t*        gpData = (uint64_t*)pGpCol->pData;
  uint64_t         groupId = gpData[*pRowIndex];

  SColumnInfoData* pCalStartTsCol = taosArrayGet(pBlock->pDataBlock, CALCULATE_START_TS_COLUMN_INDEX);
  TSKEY*           calStartData = (TSKEY*)pCalStartTsCol->pData;
  SColumnInfoData* pCalEndTsCol = taosArrayGet(pBlock->pDataBlock, CALCULATE_END_TS_COLUMN_INDEX);
  TSKEY*           calEndData = (TSKEY*)pCalEndTsCol->pData;

  setGroupId(pInfo, pBlock, GROUPID_COLUMN_INDEX, *pRowIndex);
  if (isSlidingWindow(pInfo)) {
    pInfo->updateWin.skey = calStartData[*pRowIndex];
    pInfo->updateWin.ekey = calEndData[*pRowIndex];
  }
  (*pRowIndex)++;

  for (; *pRowIndex < pBlock->info.rows; (*pRowIndex)++) {
    if (win.skey == startData[*pRowIndex] && groupId == gpData[*pRowIndex]) {
      win.ekey = TMAX(win.ekey, endData[*pRowIndex]);
      continue;
    }

    if (win.skey == endData[*pRowIndex] && groupId == gpData[*pRowIndex]) {
      win.skey = TMIN(win.skey, startData[*pRowIndex]);
      continue;
    }

    ASSERT(!(win.skey > startData[*pRowIndex] && win.ekey < endData[*pRowIndex]) ||
           !(isInTimeWindow(&win, startData[*pRowIndex], 0) || isInTimeWindow(&win, endData[*pRowIndex], 0)));
    break;
  }

  STableScanInfo* pTScanInfo = pInfo->pTableScanOp->info;
  qDebug("prepare range scan start:%" PRId64 ",end:%" PRId64 ",maxVer:%" PRIu64, win.skey, win.ekey, pInfo->pUpdateInfo->maxDataVersion);
  resetTableScanInfo(pInfo->pTableScanOp->info, &win, pInfo->pUpdateInfo->maxDataVersion);
  pInfo->pTableScanOp->status = OP_OPENED;
  return true;
}

static STimeWindow getSlidingWindow(TSKEY* startTsCol, TSKEY* endTsCol, uint64_t* gpIdCol, SInterval* pInterval,
                                    SDataBlockInfo* pDataBlockInfo, int32_t* pRowIndex, bool hasGroup) {
  SResultRowInfo dumyInfo = {0};
  dumyInfo.cur.pageId = -1;
  STimeWindow win = getActiveTimeWindow(NULL, &dumyInfo, startTsCol[*pRowIndex], pInterval, TSDB_ORDER_ASC);
  STimeWindow endWin = win;
  STimeWindow preWin = win;
  uint64_t    groupId = gpIdCol[*pRowIndex];

  while (1) {
    if (hasGroup) {
      (*pRowIndex) += 1;
    } else {
      while ((groupId == gpIdCol[(*pRowIndex)] && startTsCol[*pRowIndex] <= endWin.ekey)) {
        (*pRowIndex) += 1;
        if ((*pRowIndex) == pDataBlockInfo->rows) {
          break;
        }
      }
    }

    do {
      preWin = endWin;
      getNextTimeWindow(pInterval, &endWin, TSDB_ORDER_ASC);
    } while (endTsCol[(*pRowIndex) - 1] >= endWin.skey);
    endWin = preWin;
    if (win.ekey == endWin.ekey || (*pRowIndex) == pDataBlockInfo->rows || groupId != gpIdCol[*pRowIndex]) {
      win.ekey = endWin.ekey;
      return win;
    }
    win.ekey = endWin.ekey;
  }
}

static SSDataBlock* doRangeScan(SStreamScanInfo* pInfo, SSDataBlock* pSDB, int32_t tsColIndex, int32_t* pRowIndex) {
  qDebug("do stream range scan. windows index:%d", *pRowIndex);
  bool prepareRes = true;

  while (1) {
    SSDataBlock* pResult = NULL;
    pResult = doTableScan(pInfo->pTableScanOp);
    if (!pResult) {
      prepareRes = prepareRangeScan(pInfo, pSDB, pRowIndex);
      // scan next window data
      pResult = doTableScan(pInfo->pTableScanOp);
    }
    if (!pResult) {
      if (prepareRes) {
        continue;
      }
      blockDataCleanup(pSDB);
      *pRowIndex = 0;
      pInfo->updateWin = (STimeWindow){.skey = INT64_MIN, .ekey = INT64_MAX};
      STableScanInfo* pTableScanInfo = pInfo->pTableScanOp->info;
      pTableScanInfo->base.readerAPI.tsdReaderClose(pTableScanInfo->base.dataReader);
      pTableScanInfo->base.dataReader = NULL;
      return NULL;
    }

    doFilter(pResult, pInfo->pTableScanOp->exprSupp.pFilterInfo, NULL);
    if (pResult->info.rows == 0) {
      continue;
    }

    if (pInfo->partitionSup.needCalc) {
      SSDataBlock* tmpBlock = createOneDataBlock(pResult, true);
      blockDataCleanup(pResult);
      for (int32_t i = 0; i < tmpBlock->info.rows; i++) {
        if (calGroupIdByData(&pInfo->partitionSup, pInfo->pPartScalarSup, tmpBlock, i) == pInfo->groupId) {
          for (int32_t j = 0; j < pInfo->pTableScanOp->exprSupp.numOfExprs; j++) {
            SColumnInfoData* pSrcCol = taosArrayGet(tmpBlock->pDataBlock, j);
            SColumnInfoData* pDestCol = taosArrayGet(pResult->pDataBlock, j);
            bool             isNull = colDataIsNull(pSrcCol, tmpBlock->info.rows, i, NULL);
            char*            pSrcData = NULL;
            if (!isNull) pSrcData = colDataGetData(pSrcCol, i);
            colDataSetVal(pDestCol, pResult->info.rows, pSrcData, isNull);
          }
          pResult->info.rows++;
        }
      }

      blockDataDestroy(tmpBlock);

      if (pResult->info.rows > 0) {
        pResult->info.calWin = pInfo->updateWin;
        return pResult;
      }
    } else if (pResult->info.id.groupId == pInfo->groupId) {
      pResult->info.calWin = pInfo->updateWin;
      return pResult;
    }
  }
}

static int32_t getPreSessionWindow(SStreamAggSupporter* pAggSup, TSKEY startTs, TSKEY endTs, uint64_t groupId,
                                   SSessionKey* pKey) {
  pKey->win.skey = startTs;
  pKey->win.ekey = endTs;
  pKey->groupId = groupId;

  void* pCur = pAggSup->stateStore.streamStateSessionSeekKeyCurrentPrev(pAggSup->pState, pKey);
  int32_t          code = pAggSup->stateStore.streamStateSessionGetKVByCur(pCur, pKey, NULL, 0);
  if (code != TSDB_CODE_SUCCESS) {
    SET_SESSION_WIN_KEY_INVALID(pKey);
  }

  taosMemoryFree(pCur);
  return code;
}

static int32_t generateSessionScanRange(SStreamScanInfo* pInfo, SSDataBlock* pSrcBlock, SSDataBlock* pDestBlock) {
  blockDataCleanup(pDestBlock);
  if (pSrcBlock->info.rows == 0) {
    return TSDB_CODE_SUCCESS;
  }
  int32_t code = blockDataEnsureCapacity(pDestBlock, pSrcBlock->info.rows);
  if (code != TSDB_CODE_SUCCESS) {
    return code;
  }
  ASSERT(taosArrayGetSize(pSrcBlock->pDataBlock) >= 3);
  SColumnInfoData* pStartTsCol = taosArrayGet(pSrcBlock->pDataBlock, START_TS_COLUMN_INDEX);
  TSKEY*           startData = (TSKEY*)pStartTsCol->pData;
  SColumnInfoData* pEndTsCol = taosArrayGet(pSrcBlock->pDataBlock, END_TS_COLUMN_INDEX);
  TSKEY*           endData = (TSKEY*)pEndTsCol->pData;
  SColumnInfoData* pUidCol = taosArrayGet(pSrcBlock->pDataBlock, UID_COLUMN_INDEX);
  uint64_t*        uidCol = (uint64_t*)pUidCol->pData;

  SColumnInfoData* pDestStartCol = taosArrayGet(pDestBlock->pDataBlock, START_TS_COLUMN_INDEX);
  SColumnInfoData* pDestEndCol = taosArrayGet(pDestBlock->pDataBlock, END_TS_COLUMN_INDEX);
  SColumnInfoData* pDestUidCol = taosArrayGet(pDestBlock->pDataBlock, UID_COLUMN_INDEX);
  SColumnInfoData* pDestGpCol = taosArrayGet(pDestBlock->pDataBlock, GROUPID_COLUMN_INDEX);
  SColumnInfoData* pDestCalStartTsCol = taosArrayGet(pDestBlock->pDataBlock, CALCULATE_START_TS_COLUMN_INDEX);
  SColumnInfoData* pDestCalEndTsCol = taosArrayGet(pDestBlock->pDataBlock, CALCULATE_END_TS_COLUMN_INDEX);
  int64_t          ver = pSrcBlock->info.version - 1;
  for (int32_t i = 0; i < pSrcBlock->info.rows; i++) {
    uint64_t groupId = getGroupIdByData(pInfo, uidCol[i], startData[i], ver);
    // gap must be 0.
    SSessionKey startWin = {0};
    getCurSessionWindow(pInfo->windowSup.pStreamAggSup, startData[i], startData[i], groupId, &startWin);
    if (IS_INVALID_SESSION_WIN_KEY(startWin)) {
      // window has been closed.
      continue;
    }
    SSessionKey endWin = {0};
    getCurSessionWindow(pInfo->windowSup.pStreamAggSup, endData[i], endData[i], groupId, &endWin);
    if (IS_INVALID_SESSION_WIN_KEY(endWin)) {
      getPreSessionWindow(pInfo->windowSup.pStreamAggSup, endData[i], endData[i], groupId, &endWin);
    }
    if (IS_INVALID_SESSION_WIN_KEY(startWin)) {
      // window has been closed.
      qError("generate session scan range failed. rang start:%" PRIx64 ", end:%" PRIx64, startData[i], endData[i]);
      continue;
    }
    colDataSetVal(pDestStartCol, i, (const char*)&startWin.win.skey, false);
    colDataSetVal(pDestEndCol, i, (const char*)&endWin.win.ekey, false);

    colDataSetNULL(pDestUidCol, i);
    colDataSetVal(pDestGpCol, i, (const char*)&groupId, false);
    colDataSetNULL(pDestCalStartTsCol, i);
    colDataSetNULL(pDestCalEndTsCol, i);
    pDestBlock->info.rows++;
  }
  return TSDB_CODE_SUCCESS;
}

static int32_t generateIntervalScanRange(SStreamScanInfo* pInfo, SSDataBlock* pSrcBlock, SSDataBlock* pDestBlock) {
  blockDataCleanup(pDestBlock);
  int32_t rows = pSrcBlock->info.rows;
  if (rows == 0) {
    return TSDB_CODE_SUCCESS;
  }
  SExecTaskInfo*   pTaskInfo = pInfo->pStreamScanOp->pTaskInfo;
  SColumnInfoData* pSrcStartTsCol = (SColumnInfoData*)taosArrayGet(pSrcBlock->pDataBlock, START_TS_COLUMN_INDEX);
  SColumnInfoData* pSrcEndTsCol = (SColumnInfoData*)taosArrayGet(pSrcBlock->pDataBlock, END_TS_COLUMN_INDEX);
  SColumnInfoData* pSrcUidCol = taosArrayGet(pSrcBlock->pDataBlock, UID_COLUMN_INDEX);
  SColumnInfoData* pSrcGpCol = taosArrayGet(pSrcBlock->pDataBlock, GROUPID_COLUMN_INDEX);

  uint64_t* srcUidData = (uint64_t*)pSrcUidCol->pData;
  ASSERT(pSrcStartTsCol->info.type == TSDB_DATA_TYPE_TIMESTAMP);
  TSKEY*  srcStartTsCol = (TSKEY*)pSrcStartTsCol->pData;
  TSKEY*  srcEndTsCol = (TSKEY*)pSrcEndTsCol->pData;
  int64_t ver = pSrcBlock->info.version - 1;

  if (pInfo->partitionSup.needCalc && srcStartTsCol[0] != srcEndTsCol[0]) {
    uint64_t     srcUid = srcUidData[0];
    TSKEY        startTs = srcStartTsCol[0];
    TSKEY        endTs = srcEndTsCol[0];
    SSDataBlock* pPreRes = readPreVersionData(pInfo->pTableScanOp, srcUid, startTs, endTs, ver);
    printDataBlock(pPreRes, "pre res", GET_TASKID(pTaskInfo));
    blockDataCleanup(pSrcBlock);
    int32_t code = blockDataEnsureCapacity(pSrcBlock, pPreRes->info.rows);
    if (code != TSDB_CODE_SUCCESS) {
      return code;
    }

    SColumnInfoData* pTsCol = (SColumnInfoData*)taosArrayGet(pPreRes->pDataBlock, pInfo->primaryTsIndex);
    rows = pPreRes->info.rows;

    for (int32_t i = 0; i < rows; i++) {
      uint64_t groupId = calGroupIdByData(&pInfo->partitionSup, pInfo->pPartScalarSup, pPreRes, i);
      appendOneRowToStreamSpecialBlock(pSrcBlock, ((TSKEY*)pTsCol->pData) + i, ((TSKEY*)pTsCol->pData) + i, &srcUid,
                                       &groupId, NULL);
    }
    printDataBlock(pSrcBlock, "new delete", GET_TASKID(pTaskInfo));
  }
  uint64_t* srcGp = (uint64_t*)pSrcGpCol->pData;
  srcStartTsCol = (TSKEY*)pSrcStartTsCol->pData;
  srcEndTsCol = (TSKEY*)pSrcEndTsCol->pData;
  srcUidData = (uint64_t*)pSrcUidCol->pData;

  int32_t code = blockDataEnsureCapacity(pDestBlock, rows);
  if (code != TSDB_CODE_SUCCESS) {
    return code;
  }

  SColumnInfoData* pStartTsCol = taosArrayGet(pDestBlock->pDataBlock, START_TS_COLUMN_INDEX);
  SColumnInfoData* pEndTsCol = taosArrayGet(pDestBlock->pDataBlock, END_TS_COLUMN_INDEX);
  SColumnInfoData* pDeUidCol = taosArrayGet(pDestBlock->pDataBlock, UID_COLUMN_INDEX);
  SColumnInfoData* pGpCol = taosArrayGet(pDestBlock->pDataBlock, GROUPID_COLUMN_INDEX);
  SColumnInfoData* pCalStartTsCol = taosArrayGet(pDestBlock->pDataBlock, CALCULATE_START_TS_COLUMN_INDEX);
  SColumnInfoData* pCalEndTsCol = taosArrayGet(pDestBlock->pDataBlock, CALCULATE_END_TS_COLUMN_INDEX);
  for (int32_t i = 0; i < rows;) {
    uint64_t srcUid = srcUidData[i];
    uint64_t groupId = srcGp[i];
    if (groupId == 0) {
      groupId = getGroupIdByData(pInfo, srcUid, srcStartTsCol[i], ver);
    }
    TSKEY calStartTs = srcStartTsCol[i];
    colDataSetVal(pCalStartTsCol, pDestBlock->info.rows, (const char*)(&calStartTs), false);
    STimeWindow win = getSlidingWindow(srcStartTsCol, srcEndTsCol, srcGp, &pInfo->interval, &pSrcBlock->info, &i,
                                       pInfo->partitionSup.needCalc);
    TSKEY       calEndTs = srcStartTsCol[i - 1];
    colDataSetVal(pCalEndTsCol, pDestBlock->info.rows, (const char*)(&calEndTs), false);
    colDataSetVal(pDeUidCol, pDestBlock->info.rows, (const char*)(&srcUid), false);
    colDataSetVal(pStartTsCol, pDestBlock->info.rows, (const char*)(&win.skey), false);
    colDataSetVal(pEndTsCol, pDestBlock->info.rows, (const char*)(&win.ekey), false);
    colDataSetVal(pGpCol, pDestBlock->info.rows, (const char*)(&groupId), false);
    pDestBlock->info.rows++;
  }
  return TSDB_CODE_SUCCESS;
}

static void calBlockTbName(SStreamScanInfo* pInfo, SSDataBlock* pBlock) {
  SExprSupp*    pTbNameCalSup = &pInfo->tbnameCalSup;
  blockDataCleanup(pInfo->pCreateTbRes);
  if (pInfo->tbnameCalSup.numOfExprs == 0 && pInfo->tagCalSup.numOfExprs == 0) {
    pBlock->info.parTbName[0] = 0;
  } else {
    appendCreateTableRow(pInfo->pStreamScanOp->pTaskInfo->streamInfo.pState, &pInfo->tbnameCalSup, &pInfo->tagCalSup,
                         pBlock->info.id.groupId, pBlock, 0, pInfo->pCreateTbRes, &pInfo->stateStore);
  }
}

static int32_t generateDeleteResultBlock(SStreamScanInfo* pInfo, SSDataBlock* pSrcBlock, SSDataBlock* pDestBlock) {
  blockDataCleanup(pDestBlock);
  int32_t rows = pSrcBlock->info.rows;
  if (rows == 0) {
    return TSDB_CODE_SUCCESS;
  }
  int32_t code = blockDataEnsureCapacity(pDestBlock, rows);
  if (code != TSDB_CODE_SUCCESS) {
    return code;
  }

  SColumnInfoData* pSrcStartTsCol = (SColumnInfoData*)taosArrayGet(pSrcBlock->pDataBlock, START_TS_COLUMN_INDEX);
  SColumnInfoData* pSrcEndTsCol = (SColumnInfoData*)taosArrayGet(pSrcBlock->pDataBlock, END_TS_COLUMN_INDEX);
  SColumnInfoData* pSrcUidCol = taosArrayGet(pSrcBlock->pDataBlock, UID_COLUMN_INDEX);
  uint64_t*        srcUidData = (uint64_t*)pSrcUidCol->pData;
  SColumnInfoData* pSrcGpCol = taosArrayGet(pSrcBlock->pDataBlock, GROUPID_COLUMN_INDEX);
  uint64_t*        srcGp = (uint64_t*)pSrcGpCol->pData;
  ASSERT(pSrcStartTsCol->info.type == TSDB_DATA_TYPE_TIMESTAMP);
  TSKEY*  srcStartTsCol = (TSKEY*)pSrcStartTsCol->pData;
  TSKEY*  srcEndTsCol = (TSKEY*)pSrcEndTsCol->pData;
  int64_t ver = pSrcBlock->info.version - 1;
  for (int32_t i = 0; i < pSrcBlock->info.rows; i++) {
    uint64_t srcUid = srcUidData[i];
    uint64_t groupId = srcGp[i];
    char     tbname[VARSTR_HEADER_SIZE + TSDB_TABLE_NAME_LEN] = {0};
    if (groupId == 0) {
      groupId = getGroupIdByData(pInfo, srcUid, srcStartTsCol[i], ver);
    }
    if (pInfo->tbnameCalSup.pExprInfo) {
      void* parTbname = NULL;
      code = pInfo->stateStore.streamStateGetParName(pInfo->pStreamScanOp->pTaskInfo->streamInfo.pState, groupId, &parTbname);
      if (code != TSDB_CODE_SUCCESS) {
        SSDataBlock* pPreRes = readPreVersionData(pInfo->pTableScanOp, srcUid, srcStartTsCol[i], srcStartTsCol[i], ver);
        printDataBlock(pPreRes, "pre res", GET_TASKID(pInfo->pStreamScanOp->pTaskInfo));
        calBlockTbName(pInfo, pPreRes);
        memcpy(varDataVal(tbname), pPreRes->info.parTbName, strlen(pPreRes->info.parTbName));
      } else {
        memcpy(varDataVal(tbname), parTbname, TSDB_TABLE_NAME_LEN);
      }
      varDataSetLen(tbname, strlen(varDataVal(tbname)));
      pInfo->stateStore.streamStateFreeVal(parTbname);
    }
    appendOneRowToStreamSpecialBlock(pDestBlock, srcStartTsCol + i, srcEndTsCol + i, srcUidData + i, &groupId,
                                     tbname[0] == 0 ? NULL : tbname);
  }
  return TSDB_CODE_SUCCESS;
}

static int32_t generateScanRange(SStreamScanInfo* pInfo, SSDataBlock* pSrcBlock, SSDataBlock* pDestBlock) {
  int32_t code = TSDB_CODE_SUCCESS;
  if (isIntervalWindow(pInfo)) {
    code = generateIntervalScanRange(pInfo, pSrcBlock, pDestBlock);
  } else if (isSessionWindow(pInfo) || isStateWindow(pInfo)) {
    code = generateSessionScanRange(pInfo, pSrcBlock, pDestBlock);
  } else {
    code = generateDeleteResultBlock(pInfo, pSrcBlock, pDestBlock);
  }
  pDestBlock->info.type = STREAM_CLEAR;
  pDestBlock->info.version = pSrcBlock->info.version;
  pDestBlock->info.dataLoad = 1;
  blockDataUpdateTsWindow(pDestBlock, 0);
  return code;
}

void appendOneRowToStreamSpecialBlock(SSDataBlock* pBlock, TSKEY* pStartTs, TSKEY* pEndTs, uint64_t* pUid,
                                      uint64_t* pGp, void* pTbName) {
  SColumnInfoData* pStartTsCol = taosArrayGet(pBlock->pDataBlock, START_TS_COLUMN_INDEX);
  SColumnInfoData* pEndTsCol = taosArrayGet(pBlock->pDataBlock, END_TS_COLUMN_INDEX);
  SColumnInfoData* pUidCol = taosArrayGet(pBlock->pDataBlock, UID_COLUMN_INDEX);
  SColumnInfoData* pGpCol = taosArrayGet(pBlock->pDataBlock, GROUPID_COLUMN_INDEX);
  SColumnInfoData* pCalStartCol = taosArrayGet(pBlock->pDataBlock, CALCULATE_START_TS_COLUMN_INDEX);
  SColumnInfoData* pCalEndCol = taosArrayGet(pBlock->pDataBlock, CALCULATE_END_TS_COLUMN_INDEX);
  SColumnInfoData* pTableCol = taosArrayGet(pBlock->pDataBlock, TABLE_NAME_COLUMN_INDEX);
  colDataSetVal(pStartTsCol, pBlock->info.rows, (const char*)pStartTs, false);
  colDataSetVal(pEndTsCol, pBlock->info.rows, (const char*)pEndTs, false);
  colDataSetVal(pUidCol, pBlock->info.rows, (const char*)pUid, false);
  colDataSetVal(pGpCol, pBlock->info.rows, (const char*)pGp, false);
  colDataSetVal(pCalStartCol, pBlock->info.rows, (const char*)pStartTs, false);
  colDataSetVal(pCalEndCol, pBlock->info.rows, (const char*)pEndTs, false);
  colDataSetVal(pTableCol, pBlock->info.rows, (const char*)pTbName, pTbName == NULL);
  pBlock->info.rows++;
}

bool checkExpiredData(SStateStore* pAPI, SUpdateInfo* pUpdateInfo, STimeWindowAggSupp* pTwSup, uint64_t tableId, TSKEY ts) {
  bool isExpired = false;
  bool isInc = pAPI->isIncrementalTimeStamp(pUpdateInfo, tableId, ts);
  if (!isInc) {
    isExpired = isOverdue(ts, pTwSup);
  }
  return isExpired;
}

static void checkUpdateData(SStreamScanInfo* pInfo, bool invertible, SSDataBlock* pBlock, bool out) {
  if (out) {
    blockDataCleanup(pInfo->pUpdateDataRes);
    blockDataEnsureCapacity(pInfo->pUpdateDataRes, pBlock->info.rows * 2);
  }
  SColumnInfoData* pColDataInfo = taosArrayGet(pBlock->pDataBlock, pInfo->primaryTsIndex);
  ASSERT(pColDataInfo->info.type == TSDB_DATA_TYPE_TIMESTAMP);
  TSKEY* tsCol = (TSKEY*)pColDataInfo->pData;
  bool   tableInserted = pInfo->stateStore.updateInfoIsTableInserted(pInfo->pUpdateInfo, pBlock->info.id.uid);
  for (int32_t rowId = 0; rowId < pBlock->info.rows; rowId++) {
    SResultRowInfo dumyInfo;
    dumyInfo.cur.pageId = -1;
    bool        isClosed = false;
    STimeWindow win = {.skey = INT64_MIN, .ekey = INT64_MAX};
    bool        overDue = isOverdue(tsCol[rowId], &pInfo->twAggSup);
    if (pInfo->igExpired && overDue) {
      continue;
    }

    if (tableInserted && overDue) {
      win = getActiveTimeWindow(NULL, &dumyInfo, tsCol[rowId], &pInfo->interval, TSDB_ORDER_ASC);
      isClosed = isCloseWindow(&win, &pInfo->twAggSup);
    }
    // must check update info first.
    bool update = pInfo->stateStore.updateInfoIsUpdated(pInfo->pUpdateInfo, pBlock->info.id.uid, tsCol[rowId]);
    bool closedWin = isClosed && isSignleIntervalWindow(pInfo) &&
                     isDeletedStreamWindow(&win, pBlock->info.id.groupId, pInfo->pState, &pInfo->twAggSup, &pInfo->stateStore);
    if ((update || closedWin) && out) {
      qDebug("stream update check not pass, update %d, closedWin %d", update, closedWin);
      uint64_t gpId = 0;
      appendOneRowToStreamSpecialBlock(pInfo->pUpdateDataRes, tsCol + rowId, tsCol + rowId, &pBlock->info.id.uid, &gpId,
                                       NULL);
      if (closedWin && pInfo->partitionSup.needCalc) {
        gpId = calGroupIdByData(&pInfo->partitionSup, pInfo->pPartScalarSup, pBlock, rowId);
        appendOneRowToStreamSpecialBlock(pInfo->pUpdateDataRes, tsCol + rowId, tsCol + rowId, &pBlock->info.id.uid,
                                         &gpId, NULL);
      }
    }
  }
  if (out && pInfo->pUpdateDataRes->info.rows > 0) {
    pInfo->pUpdateDataRes->info.version = pBlock->info.version;
    pInfo->pUpdateDataRes->info.dataLoad = 1;
    blockDataUpdateTsWindow(pInfo->pUpdateDataRes, 0);
    pInfo->pUpdateDataRes->info.type = pInfo->partitionSup.needCalc ? STREAM_DELETE_DATA : STREAM_CLEAR;
  }
}

static void doBlockDataWindowFilter(SSDataBlock* pBlock, int32_t tsIndex, STimeWindow* pWindow, const char* id) {
  if (pWindow->skey != INT64_MIN || pWindow->ekey != INT64_MAX) {
    bool* p = taosMemoryCalloc(pBlock->info.rows, sizeof(bool));
    bool  hasUnqualified = false;

    SColumnInfoData* pCol = taosArrayGet(pBlock->pDataBlock, tsIndex);

    if (pWindow->skey != INT64_MIN) {
      qDebug("%s filter for additional history window, skey:%" PRId64, id, pWindow->skey);

      ASSERT(pCol->pData != NULL);
      for (int32_t i = 0; i < pBlock->info.rows; ++i) {
        int64_t* ts = (int64_t*)colDataGetData(pCol, i);
        p[i] = (*ts >= pWindow->skey);

        if (!p[i]) {
          hasUnqualified = true;
        }
      }
    } else if (pWindow->ekey != INT64_MAX) {
      qDebug("%s filter for additional history window, ekey:%" PRId64, id, pWindow->ekey);
      for (int32_t i = 0; i < pBlock->info.rows; ++i) {
        int64_t* ts = (int64_t*)colDataGetData(pCol, i);
        p[i] = (*ts <= pWindow->ekey);

        if (!p[i]) {
          hasUnqualified = true;
        }
      }
    }

    if (hasUnqualified) {
      trimDataBlock(pBlock, pBlock->info.rows, p);
    }

    taosMemoryFree(p);
  }
}

// re-build the delete block, ONLY according to the split timestamp
static void rebuildDeleteBlockData(SSDataBlock* pBlock, STimeWindow* pWindow, const char* id) {
  int32_t numOfRows = pBlock->info.rows;
  bool*   p = taosMemoryCalloc(numOfRows, sizeof(bool));
  bool    hasUnqualified = false;
  int64_t skey = pWindow->skey;
  int64_t ekey = pWindow->ekey;

  SColumnInfoData* pSrcStartCol = taosArrayGet(pBlock->pDataBlock, START_TS_COLUMN_INDEX);
  uint64_t*        tsStartCol = (uint64_t*)pSrcStartCol->pData;
  SColumnInfoData* pSrcEndCol = taosArrayGet(pBlock->pDataBlock, END_TS_COLUMN_INDEX);
  uint64_t*        tsEndCol = (uint64_t*)pSrcEndCol->pData;

  if (pWindow->skey != INT64_MIN) {
    for (int32_t i = 0; i < numOfRows; i++) {
      if (tsStartCol[i] < skey) {
        tsStartCol[i] = skey;
      }

      if (tsEndCol[i] >= skey) {
        p[i] = true;
      } else {  // this row should be removed, since it is not in this query time window, which is [skey, INT64_MAX]
        hasUnqualified = true;
      }
    }
  } else if (pWindow->ekey != INT64_MAX) {
    for(int32_t i = 0; i < numOfRows; ++i) {
      if (tsEndCol[i] > ekey) {
        tsEndCol[i] = ekey;
      }

      if (tsStartCol[i] <= ekey) {
        p[i] = true;
      } else {
        hasUnqualified = true;
      }
    }
  }

  if (hasUnqualified) {
    trimDataBlock(pBlock, pBlock->info.rows, p);
    qDebug("%s re-build delete datablock, start key revised to:%"PRId64", rows:%"PRId64, id, skey, pBlock->info.rows);
  } else {
    qDebug("%s not update the delete block", id);
  }

  taosMemoryFree(p);
}

static int32_t setBlockIntoRes(SStreamScanInfo* pInfo, const SSDataBlock* pBlock, STimeWindow* pTimeWindow, bool filter) {
  SDataBlockInfo* pBlockInfo = &pInfo->pRes->info;
  SOperatorInfo*  pOperator = pInfo->pStreamScanOp;
  SExecTaskInfo*  pTaskInfo = pOperator->pTaskInfo;
  const char*     id = GET_TASKID(pTaskInfo);

  blockDataEnsureCapacity(pInfo->pRes, pBlock->info.rows);

  pBlockInfo->rows = pBlock->info.rows;
  pBlockInfo->id.uid = pBlock->info.id.uid;
  pBlockInfo->type = STREAM_NORMAL;
  pBlockInfo->version = pBlock->info.version;

  STableScanInfo* pTableScanInfo = pInfo->pTableScanOp->info;
  pBlockInfo->id.groupId = tableListGetTableGroupId(pTableScanInfo->base.pTableListInfo, pBlock->info.id.uid);

  // todo extract method
  for (int32_t i = 0; i < taosArrayGetSize(pInfo->matchInfo.pList); ++i) {
    SColMatchItem* pColMatchInfo = taosArrayGet(pInfo->matchInfo.pList, i);
    if (!pColMatchInfo->needOutput) {
      continue;
    }

    bool colExists = false;
    for (int32_t j = 0; j < blockDataGetNumOfCols(pBlock); ++j) {
      SColumnInfoData* pResCol = bdGetColumnInfoData(pBlock, j);
      if (pResCol->info.colId == pColMatchInfo->colId) {
        SColumnInfoData* pDst = taosArrayGet(pInfo->pRes->pDataBlock, pColMatchInfo->dstSlotId);
        colDataAssign(pDst, pResCol, pBlock->info.rows, &pInfo->pRes->info);
        colExists = true;
        break;
      }
    }

    // the required column does not exists in submit block, let's set it to be all null value
    if (!colExists) {
      SColumnInfoData* pDst = taosArrayGet(pInfo->pRes->pDataBlock, pColMatchInfo->dstSlotId);
      colDataSetNNULL(pDst, 0, pBlockInfo->rows);
    }
  }

  // currently only the tbname pseudo column
  if (pInfo->numOfPseudoExpr > 0) {
    int32_t code = addTagPseudoColumnData(&pInfo->readHandle, pInfo->pPseudoExpr, pInfo->numOfPseudoExpr, pInfo->pRes,
                                          pBlockInfo->rows, id, &pTableScanInfo->base.metaCache);
    // ignore the table not exists error, since this table may have been dropped during the scan procedure.
    if (code != TSDB_CODE_SUCCESS && code != TSDB_CODE_PAR_TABLE_NOT_EXIST) {
      blockDataFreeRes((SSDataBlock*)pBlock);
      T_LONG_JMP(pTaskInfo->env, code);
    }

    // reset the error code.
    terrno = 0;
  }

  if (filter) {
    doFilter(pInfo->pRes, pOperator->exprSupp.pFilterInfo, NULL);
  }

  // filter the block extracted from WAL files, according to the time window apply additional time window filter
  doBlockDataWindowFilter(pInfo->pRes, pInfo->primaryTsIndex, pTimeWindow, id);
  pInfo->pRes->info.dataLoad = 1;

  blockDataUpdateTsWindow(pInfo->pRes, pInfo->primaryTsIndex);
  if (pInfo->pRes->info.rows == 0) {
    return 0;
  }

  calBlockTbName(pInfo, pInfo->pRes);
  return 0;
}

static SSDataBlock* doQueueScan(SOperatorInfo* pOperator) {
  SExecTaskInfo* pTaskInfo = pOperator->pTaskInfo;
  SStorageAPI*   pAPI = &pTaskInfo->storageAPI;

  SStreamScanInfo* pInfo = pOperator->info;
  const char*      id = GET_TASKID(pTaskInfo);

  qDebug("start to exec queue scan, %s", id);

  if (isTaskKilled(pTaskInfo)) {
    return NULL;
  }

  if (pTaskInfo->streamInfo.currentOffset.type == TMQ_OFFSET__SNAPSHOT_DATA) {
    SSDataBlock* pResult = doTableScan(pInfo->pTableScanOp);
    if (pResult && pResult->info.rows > 0) {
      tqOffsetResetToData(&pTaskInfo->streamInfo.currentOffset, pResult->info.id.uid, pResult->info.window.ekey);
      return pResult;
    }

    STableScanInfo* pTSInfo = pInfo->pTableScanOp->info;
    pAPI->tsdReader.tsdReaderClose(pTSInfo->base.dataReader);

    pTSInfo->base.dataReader = NULL;
    int64_t validVer = pTaskInfo->streamInfo.snapshotVer + 1;
    qDebug("queue scan tsdb over, switch to wal ver %" PRId64 "", validVer);
    if (pAPI->tqReaderFn.tqReaderSeek(pInfo->tqReader, validVer, pTaskInfo->id.str) < 0) {
      return NULL;
    }

    tqOffsetResetToLog(&pTaskInfo->streamInfo.currentOffset, validVer);
  }

  if (pTaskInfo->streamInfo.currentOffset.type == TMQ_OFFSET__LOG) {

    while (1) {
      bool hasResult = pAPI->tqReaderFn.tqReaderNextBlockInWal(pInfo->tqReader, id);

      SSDataBlock* pRes = pAPI->tqReaderFn.tqGetResultBlock(pInfo->tqReader);
      struct SWalReader* pWalReader = pAPI->tqReaderFn.tqReaderGetWalReader(pInfo->tqReader);

      // curVersion move to next
      tqOffsetResetToLog(&pTaskInfo->streamInfo.currentOffset, pWalReader->curVersion);

      // use ts to pass time when replay, because ts not used if type is log
      pTaskInfo->streamInfo.currentOffset.ts = pAPI->tqReaderFn.tqGetResultBlockTime(pInfo->tqReader);

      if (hasResult) {
        qDebug("doQueueScan get data from log %" PRId64 " rows, version:%" PRId64, pRes->info.rows,
               pTaskInfo->streamInfo.currentOffset.version);
        blockDataCleanup(pInfo->pRes);
        STimeWindow defaultWindow = {.skey = INT64_MIN, .ekey = INT64_MAX};
        setBlockIntoRes(pInfo, pRes, &defaultWindow, true);
        if (pInfo->pRes->info.rows > 0) {
          return pInfo->pRes;
        }
      } else {
        qDebug("doQueueScan get none from log, return, version:%" PRId64, pTaskInfo->streamInfo.currentOffset.version);
        return NULL;
      }
    }
  } else {
    qError("unexpected streamInfo prepare type: %d", pTaskInfo->streamInfo.currentOffset.type);
    return NULL;
  }
}

static int32_t filterDelBlockByUid(SSDataBlock* pDst, const SSDataBlock* pSrc, SStreamScanInfo* pInfo) {
  STqReader* pReader = pInfo->tqReader;
  int32_t    rows = pSrc->info.rows;
  blockDataEnsureCapacity(pDst, rows);

  SColumnInfoData* pSrcStartCol = taosArrayGet(pSrc->pDataBlock, START_TS_COLUMN_INDEX);
  uint64_t*        startCol = (uint64_t*)pSrcStartCol->pData;
  SColumnInfoData* pSrcEndCol = taosArrayGet(pSrc->pDataBlock, END_TS_COLUMN_INDEX);
  uint64_t*        endCol = (uint64_t*)pSrcEndCol->pData;
  SColumnInfoData* pSrcUidCol = taosArrayGet(pSrc->pDataBlock, UID_COLUMN_INDEX);
  uint64_t*        uidCol = (uint64_t*)pSrcUidCol->pData;

  SColumnInfoData* pDstStartCol = taosArrayGet(pDst->pDataBlock, START_TS_COLUMN_INDEX);
  SColumnInfoData* pDstEndCol = taosArrayGet(pDst->pDataBlock, END_TS_COLUMN_INDEX);
  SColumnInfoData* pDstUidCol = taosArrayGet(pDst->pDataBlock, UID_COLUMN_INDEX);

  int32_t j = 0;
  for (int32_t i = 0; i < rows; i++) {
    if (pInfo->readerFn.tqReaderIsQueriedTable(pReader, uidCol[i])) {
      colDataSetVal(pDstStartCol, j, (const char*)&startCol[i], false);
      colDataSetVal(pDstEndCol, j, (const char*)&endCol[i], false);
      colDataSetVal(pDstUidCol, j, (const char*)&uidCol[i], false);

      colDataSetNULL(taosArrayGet(pDst->pDataBlock, GROUPID_COLUMN_INDEX), j);
      colDataSetNULL(taosArrayGet(pDst->pDataBlock, CALCULATE_START_TS_COLUMN_INDEX), j);
      colDataSetNULL(taosArrayGet(pDst->pDataBlock, CALCULATE_END_TS_COLUMN_INDEX), j);
      j++;
    }
  }

  uint32_t cap = pDst->info.capacity;
  pDst->info = pSrc->info;
  pDst->info.rows = j;
  pDst->info.capacity = cap;

  return 0;
}

// for partition by tag
static void setBlockGroupIdByUid(SStreamScanInfo* pInfo, SSDataBlock* pBlock) {
  SColumnInfoData* pStartTsCol = taosArrayGet(pBlock->pDataBlock, START_TS_COLUMN_INDEX);
  TSKEY*           startTsCol = (TSKEY*)pStartTsCol->pData;
  SColumnInfoData* pGpCol = taosArrayGet(pBlock->pDataBlock, GROUPID_COLUMN_INDEX);
  uint64_t*        gpCol = (uint64_t*)pGpCol->pData;
  SColumnInfoData* pUidCol = taosArrayGet(pBlock->pDataBlock, UID_COLUMN_INDEX);
  uint64_t*        uidCol = (uint64_t*)pUidCol->pData;
  int32_t          rows = pBlock->info.rows;
  if (!pInfo->partitionSup.needCalc) {
    for (int32_t i = 0; i < rows; i++) {
      uint64_t groupId = getGroupIdByUid(pInfo, uidCol[i]);
      colDataSetVal(pGpCol, i, (const char*)&groupId, false);
    }
  }
}

static void doCheckUpdate(SStreamScanInfo* pInfo, TSKEY endKey, SSDataBlock* pBlock) {
  if (!pInfo->igCheckUpdate && pInfo->pUpdateInfo) {
    pInfo->pUpdateInfo->maxDataVersion = TMAX(pInfo->pUpdateInfo->maxDataVersion, pBlock->info.version);
    checkUpdateData(pInfo, true, pBlock, true);
    pInfo->twAggSup.maxTs = TMAX(pInfo->twAggSup.maxTs, endKey);
    if (pInfo->pUpdateDataRes->info.rows > 0) {
      pInfo->updateResIndex = 0;
      if (pInfo->pUpdateDataRes->info.type == STREAM_CLEAR) {
        pInfo->scanMode = STREAM_SCAN_FROM_UPDATERES;
      } else if (pInfo->pUpdateDataRes->info.type == STREAM_INVERT) {
        pInfo->scanMode = STREAM_SCAN_FROM_RES;
        // return pInfo->pUpdateDataRes;
      } else if (pInfo->pUpdateDataRes->info.type == STREAM_DELETE_DATA) {
        pInfo->scanMode = STREAM_SCAN_FROM_DELETE_DATA;
      }
    }
  }
}

int32_t streamScanOperatorEncode(SStreamScanInfo* pInfo, void** pBuff) {
 int32_t len = pInfo->stateStore.updateInfoSerialize(NULL, 0, pInfo->pUpdateInfo);
 len += encodeSTimeWindowAggSupp(NULL, &pInfo->twAggSup);
 *pBuff = taosMemoryCalloc(1, len);
 void* buf = *pBuff;
 encodeSTimeWindowAggSupp(&buf, &pInfo->twAggSup);
 pInfo->stateStore.updateInfoSerialize(buf, len, pInfo->pUpdateInfo);
 return len;
}

void streamScanOperatorSaveCheckpoint(SStreamScanInfo* pInfo) {
  if (!pInfo->pState) {
    return;
  }
  void* pBuf = NULL;
  int32_t len = streamScanOperatorEncode(pInfo, &pBuf);
  pInfo->stateStore.streamStateSaveInfo(pInfo->pState, STREAM_SCAN_OP_CHECKPOINT_NAME, strlen(STREAM_SCAN_OP_CHECKPOINT_NAME), pBuf, len);
  taosMemoryFree(pBuf);
  pInfo->stateStore.streamStateCommit(pInfo->pState);
}

// other properties are recovered from the execution plan
void streamScanOperatorDecode(void* pBuff, int32_t len, SStreamScanInfo* pInfo) {
  if (!pBuff || len == 0) {
    return;
  }
  void* buf = pBuff;
  buf = decodeSTimeWindowAggSupp(buf, &pInfo->twAggSup);
  int32_t tlen = len - encodeSTimeWindowAggSupp(NULL, &pInfo->twAggSup);
  if (tlen == 0) {
    return;
  }

  void* pUpInfo = taosMemoryCalloc(1, sizeof(SUpdateInfo));
  int32_t code = pInfo->stateStore.updateInfoDeserialize(buf, tlen, pUpInfo);
  if (code == TSDB_CODE_SUCCESS) {
    pInfo->stateStore.updateInfoDestroy(pInfo->pUpdateInfo);
    pInfo->pUpdateInfo = pUpInfo;
  } else {
    taosMemoryFree(pUpInfo);
  }
}

static SSDataBlock* doStreamScan(SOperatorInfo* pOperator) {
  // NOTE: this operator does never check if current status is done or not
  SExecTaskInfo* pTaskInfo = pOperator->pTaskInfo;
  const char*    id = GET_TASKID(pTaskInfo);

  SStorageAPI*     pAPI = &pTaskInfo->storageAPI;
  SStreamScanInfo* pInfo = pOperator->info;
  SStreamTaskInfo* pStreamInfo = &pTaskInfo->streamInfo;

  qDebug("stream scan started, %s", id);

  if (pStreamInfo->recoverStep == STREAM_RECOVER_STEP__PREPARE1 || pStreamInfo->recoverStep == STREAM_RECOVER_STEP__PREPARE2) {
    STableScanInfo* pTSInfo = pInfo->pTableScanOp->info;
    memcpy(&pTSInfo->base.cond, &pStreamInfo->tableCond, sizeof(SQueryTableDataCond));

    if (pStreamInfo->recoverStep == STREAM_RECOVER_STEP__PREPARE1) {
      pTSInfo->base.cond.startVersion = pStreamInfo->fillHistoryVer.minVer;
      pTSInfo->base.cond.endVersion = pStreamInfo->fillHistoryVer.maxVer;

      pTSInfo->base.cond.twindows = pStreamInfo->fillHistoryWindow;
      qDebug("stream recover step1, verRange:%" PRId64 "-%" PRId64 " window:%"PRId64"-%"PRId64", %s", pTSInfo->base.cond.startVersion,
             pTSInfo->base.cond.endVersion, pTSInfo->base.cond.twindows.skey, pTSInfo->base.cond.twindows.ekey, id);
      pStreamInfo->recoverStep = STREAM_RECOVER_STEP__SCAN1;
      pStreamInfo->recoverScanFinished = false;
    } else {
      pTSInfo->base.cond.startVersion = pStreamInfo->fillHistoryVer.minVer;
      pTSInfo->base.cond.endVersion = pStreamInfo->fillHistoryVer.maxVer;
      pTSInfo->base.cond.twindows = pStreamInfo->fillHistoryWindow;
      qDebug("stream recover step2, verRange:%" PRId64 " - %" PRId64 ", window:%" PRId64 "-%" PRId64 ", %s",
             pTSInfo->base.cond.startVersion, pTSInfo->base.cond.endVersion, pTSInfo->base.cond.twindows.skey,
             pTSInfo->base.cond.twindows.ekey, id);
      pStreamInfo->recoverStep = STREAM_RECOVER_STEP__NONE;
    }

    pAPI->tsdReader.tsdReaderClose(pTSInfo->base.dataReader);

    pTSInfo->base.dataReader = NULL;
    pInfo->pTableScanOp->status = OP_OPENED;

    pTSInfo->scanTimes = 0;
    pTSInfo->currentGroupId = -1;
  }

  if (pStreamInfo->recoverStep == STREAM_RECOVER_STEP__SCAN1) {
    if (isTaskKilled(pTaskInfo)) {
      return NULL;
    }

    switch (pInfo->scanMode) {
      case STREAM_SCAN_FROM_RES: {
        pInfo->scanMode = STREAM_SCAN_FROM_READERHANDLE;
        printSpecDataBlock(pInfo->pRecoverRes, getStreamOpName(pOperator->operatorType), "recover", GET_TASKID(pTaskInfo));
        return pInfo->pRecoverRes;
      } break;
      default:
        break;
    }

    pInfo->pRecoverRes = doTableScan(pInfo->pTableScanOp);
    if (pInfo->pRecoverRes != NULL) {
      calBlockTbName(pInfo, pInfo->pRecoverRes);
      if (!pInfo->igCheckUpdate && pInfo->pUpdateInfo) {
        TSKEY maxTs = pAPI->stateStore.updateInfoFillBlockData(pInfo->pUpdateInfo, pInfo->pRecoverRes, pInfo->primaryTsIndex);
        pInfo->twAggSup.maxTs = TMAX(pInfo->twAggSup.maxTs, maxTs);
      }
      if (pInfo->pCreateTbRes->info.rows > 0) {
        pInfo->scanMode = STREAM_SCAN_FROM_RES;
        printSpecDataBlock(pInfo->pCreateTbRes, getStreamOpName(pOperator->operatorType), "recover", GET_TASKID(pTaskInfo));
        return pInfo->pCreateTbRes;
      }

      qDebug("stream recover scan get block, rows %" PRId64, pInfo->pRecoverRes->info.rows);
      printSpecDataBlock(pInfo->pRecoverRes, getStreamOpName(pOperator->operatorType), "recover", GET_TASKID(pTaskInfo));
      return pInfo->pRecoverRes;
    }
    pStreamInfo->recoverStep = STREAM_RECOVER_STEP__NONE;
    STableScanInfo* pTSInfo = pInfo->pTableScanOp->info;
    pAPI->tsdReader.tsdReaderClose(pTSInfo->base.dataReader);

    pTSInfo->base.dataReader = NULL;

    pTSInfo->base.cond.startVersion = -1;
    pTSInfo->base.cond.endVersion = -1;

    pStreamInfo->recoverScanFinished = true;
    return NULL;
  }

  size_t total = taosArrayGetSize(pInfo->pBlockLists);
// TODO: refactor
FETCH_NEXT_BLOCK:
  if (pInfo->blockType == STREAM_INPUT__DATA_BLOCK) {
    if (pInfo->validBlockIndex >= total) {
      doClearBufferedBlocks(pInfo);
      return NULL;
    }

    int32_t  current = pInfo->validBlockIndex++;
    qDebug("process %d/%d input data blocks, %s", current, (int32_t) total, id);

    SPackedData* pPacked = taosArrayGet(pInfo->pBlockLists, current);
    SSDataBlock* pBlock = pPacked->pDataBlock;
    if (pBlock->info.parTbName[0]) {
      pAPI->stateStore.streamStatePutParName(pStreamInfo->pState, pBlock->info.id.groupId, pBlock->info.parTbName);
    }

    // TODO move into scan
    pBlock->info.calWin.skey = INT64_MIN;
    pBlock->info.calWin.ekey = INT64_MAX;
    pBlock->info.dataLoad = 1;
    if (pInfo->pUpdateInfo) {
      pInfo->pUpdateInfo->maxDataVersion = TMAX(pInfo->pUpdateInfo->maxDataVersion, pBlock->info.version);
    }

    blockDataUpdateTsWindow(pBlock, 0);
    switch (pBlock->info.type) {
      case STREAM_NORMAL:
      case STREAM_GET_ALL:
        return pBlock;
      case STREAM_RETRIEVE: {
        pInfo->blockType = STREAM_INPUT__DATA_SUBMIT;
        pInfo->scanMode = STREAM_SCAN_FROM_DATAREADER_RETRIEVE;
        copyDataBlock(pInfo->pUpdateRes, pBlock);
        pInfo->updateResIndex = 0;
        prepareRangeScan(pInfo, pInfo->pUpdateRes, &pInfo->updateResIndex);
        pAPI->stateStore.updateInfoAddCloseWindowSBF(pInfo->pUpdateInfo);
      } break;
      case STREAM_DELETE_DATA: {
        printSpecDataBlock(pBlock, getStreamOpName(pOperator->operatorType), "delete recv", GET_TASKID(pTaskInfo));
        SSDataBlock* pDelBlock = NULL;
        if (pInfo->tqReader) {
          pDelBlock = createSpecialDataBlock(STREAM_DELETE_DATA);
          filterDelBlockByUid(pDelBlock, pBlock, pInfo);
        } else {
          pDelBlock = pBlock;
        }

        setBlockGroupIdByUid(pInfo, pDelBlock);
        rebuildDeleteBlockData(pDelBlock, &pStreamInfo->fillHistoryWindow, id);
        printSpecDataBlock(pDelBlock, getStreamOpName(pOperator->operatorType), "delete recv filtered", GET_TASKID(pTaskInfo));
        if (pDelBlock->info.rows == 0) {
          if (pInfo->tqReader) {
            blockDataDestroy(pDelBlock);
          }
          goto FETCH_NEXT_BLOCK;
        }

        if (!isIntervalWindow(pInfo) && !isSessionWindow(pInfo) && !isStateWindow(pInfo)) {
          generateDeleteResultBlock(pInfo, pDelBlock, pInfo->pDeleteDataRes);
          pInfo->pDeleteDataRes->info.type = STREAM_DELETE_RESULT;
          printSpecDataBlock(pDelBlock, getStreamOpName(pOperator->operatorType), "delete result", GET_TASKID(pTaskInfo));
          blockDataDestroy(pDelBlock);

          if (pInfo->pDeleteDataRes->info.rows > 0) {
            return pInfo->pDeleteDataRes;
          } else {
            goto FETCH_NEXT_BLOCK;
          }
        } else {
          pInfo->blockType = STREAM_INPUT__DATA_SUBMIT;
          pInfo->updateResIndex = 0;
          generateScanRange(pInfo, pDelBlock, pInfo->pUpdateRes);
          prepareRangeScan(pInfo, pInfo->pUpdateRes, &pInfo->updateResIndex);
          copyDataBlock(pInfo->pDeleteDataRes, pInfo->pUpdateRes);
          pInfo->pDeleteDataRes->info.type = STREAM_DELETE_DATA;
          printSpecDataBlock(pDelBlock, getStreamOpName(pOperator->operatorType), "delete result", GET_TASKID(pTaskInfo));
          if (pInfo->tqReader) {
            blockDataDestroy(pDelBlock);
          }
          if (pInfo->pDeleteDataRes->info.rows > 0) {
            pInfo->scanMode = STREAM_SCAN_FROM_DATAREADER_RANGE;
            return pInfo->pDeleteDataRes;
          } else {
            goto FETCH_NEXT_BLOCK;
          }
        }
      } break;
      case STREAM_CHECKPOINT: {
        qError("stream check point error. msg type: STREAM_INPUT__DATA_BLOCK");
      } break;
      default:
        break;
    }
    printDataBlock(pBlock, getStreamOpName(pOperator->operatorType), GET_TASKID(pTaskInfo));
    return pBlock;
  } else if (pInfo->blockType == STREAM_INPUT__DATA_SUBMIT) {
    qDebug("stream scan mode:%d, %s", pInfo->scanMode, id);
    switch (pInfo->scanMode) {
      case STREAM_SCAN_FROM_RES: {
        pInfo->scanMode = STREAM_SCAN_FROM_READERHANDLE;
        doCheckUpdate(pInfo, pInfo->pRes->info.window.ekey, pInfo->pRes);
        doFilter(pInfo->pRes, pOperator->exprSupp.pFilterInfo, NULL);
        pInfo->pRes->info.dataLoad = 1;
        blockDataUpdateTsWindow(pInfo->pRes, pInfo->primaryTsIndex);
        if (pInfo->pRes->info.rows > 0) {
          return pInfo->pRes;
        }
      } break;
      case STREAM_SCAN_FROM_DELETE_DATA: {
        generateScanRange(pInfo, pInfo->pUpdateDataRes, pInfo->pUpdateRes);
        prepareRangeScan(pInfo, pInfo->pUpdateRes, &pInfo->updateResIndex);
        pInfo->scanMode = STREAM_SCAN_FROM_DATAREADER_RANGE;
        copyDataBlock(pInfo->pDeleteDataRes, pInfo->pUpdateRes);
        pInfo->pDeleteDataRes->info.type = STREAM_DELETE_DATA;
        return pInfo->pDeleteDataRes;
      } break;
      case STREAM_SCAN_FROM_UPDATERES: {
        generateScanRange(pInfo, pInfo->pUpdateDataRes, pInfo->pUpdateRes);
        prepareRangeScan(pInfo, pInfo->pUpdateRes, &pInfo->updateResIndex);
        pInfo->scanMode = STREAM_SCAN_FROM_DATAREADER_RANGE;
        return pInfo->pUpdateRes;
      } break;
      case STREAM_SCAN_FROM_DATAREADER_RANGE:
      case STREAM_SCAN_FROM_DATAREADER_RETRIEVE: {
        SSDataBlock* pSDB = doRangeScan(pInfo, pInfo->pUpdateRes, pInfo->primaryTsIndex, &pInfo->updateResIndex);
        if (pSDB) {
          STableScanInfo* pTableScanInfo = pInfo->pTableScanOp->info;
          pSDB->info.type = pInfo->scanMode == STREAM_SCAN_FROM_DATAREADER_RANGE ? STREAM_NORMAL : STREAM_PULL_DATA;
          if (!pInfo->igCheckUpdate && pInfo->pUpdateInfo) {
            checkUpdateData(pInfo, true, pSDB, false);
          }
          printSpecDataBlock(pSDB, getStreamOpName(pOperator->operatorType), "update", GET_TASKID(pTaskInfo));
          calBlockTbName(pInfo, pSDB);
          return pSDB;
        }
        blockDataCleanup(pInfo->pUpdateDataRes);
        pInfo->scanMode = STREAM_SCAN_FROM_READERHANDLE;
      } break;
      default:
        break;
    }

    SStreamAggSupporter* pSup = pInfo->windowSup.pStreamAggSup;
    if (isStateWindow(pInfo) && pSup->pScanBlock->info.rows > 0) {
      pInfo->scanMode = STREAM_SCAN_FROM_DATAREADER_RANGE;
      pInfo->updateResIndex = 0;
      copyDataBlock(pInfo->pUpdateRes, pSup->pScanBlock);
      blockDataCleanup(pSup->pScanBlock);
      prepareRangeScan(pInfo, pInfo->pUpdateRes, &pInfo->updateResIndex);
      pInfo->pUpdateRes->info.type = STREAM_DELETE_DATA;
      printSpecDataBlock(pInfo->pUpdateRes, getStreamOpName(pOperator->operatorType), "rebuild", GET_TASKID(pTaskInfo));
      return pInfo->pUpdateRes;
    }

    SDataBlockInfo* pBlockInfo = &pInfo->pRes->info;
    int32_t         totalBlocks = taosArrayGetSize(pInfo->pBlockLists);

  NEXT_SUBMIT_BLK:
    while (1) {
      if (pInfo->readerFn.tqReaderCurrentBlockConsumed(pInfo->tqReader)) {
        if (pInfo->validBlockIndex >= totalBlocks) {
          pAPI->stateStore.updateInfoDestoryColseWinSBF(pInfo->pUpdateInfo);
          doClearBufferedBlocks(pInfo);

          qDebug("stream scan return empty, all %d submit blocks consumed, %s", totalBlocks, id);
          return NULL;
        }

        int32_t      current = pInfo->validBlockIndex++;
        SPackedData* pSubmit = taosArrayGet(pInfo->pBlockLists, current);

        qDebug("set %d/%d as the input submit block, %s", current + 1, totalBlocks, id);
        if (pAPI->tqReaderFn.tqReaderSetSubmitMsg(pInfo->tqReader, pSubmit->msgStr, pSubmit->msgLen, pSubmit->ver) < 0) {
          qError("submit msg messed up when initializing stream submit block %p, current %d/%d, %s", pSubmit, current, totalBlocks, id);
          continue;
        }
      }

      blockDataCleanup(pInfo->pRes);

      while (pAPI->tqReaderFn.tqNextBlockImpl(pInfo->tqReader, id)) {
        SSDataBlock* pRes = NULL;

        int32_t code = pAPI->tqReaderFn.tqRetrieveBlock(pInfo->tqReader, &pRes, id);
        qDebug("retrieve data from submit completed code:%s rows:%" PRId64 " %s", tstrerror(code), pRes->info.rows, id);

        if (code != TSDB_CODE_SUCCESS || pRes->info.rows == 0) {
          qDebug("retrieve data failed, try next block in submit block, %s", id);
          continue;
        }

        setBlockIntoRes(pInfo, pRes, &pStreamInfo->fillHistoryWindow, false);
        if (pInfo->pRes->info.rows == 0) {
          continue;
        }

        if (pInfo->pCreateTbRes->info.rows > 0) {
          pInfo->scanMode = STREAM_SCAN_FROM_RES;
          qDebug("create table res exists, rows:%"PRId64" return from stream scan, %s", pInfo->pCreateTbRes->info.rows, id);
          return pInfo->pCreateTbRes;
        }

        doCheckUpdate(pInfo, pBlockInfo->window.ekey, pInfo->pRes);
        doFilter(pInfo->pRes, pOperator->exprSupp.pFilterInfo, NULL);

        int64_t numOfUpdateRes = pInfo->pUpdateDataRes->info.rows;
        qDebug("%s %" PRId64 " rows in datablock, update res:%" PRId64, id, pBlockInfo->rows, numOfUpdateRes);
        if (pBlockInfo->rows > 0 || numOfUpdateRes > 0) {
          break;
        }
      }

      if (pBlockInfo->rows > 0 || pInfo->pUpdateDataRes->info.rows > 0) {
        break;
      } else {
        continue;
      }
    }

    // record the scan action.
    pInfo->numOfExec++;
    pOperator->resultInfo.totalRows += pBlockInfo->rows;

    qDebug("stream scan completed, and return source rows:%" PRId64", %s", pBlockInfo->rows, id);
    if (pBlockInfo->rows > 0) {
      return pInfo->pRes;
    }

    if (pInfo->pUpdateDataRes->info.rows > 0) {
      goto FETCH_NEXT_BLOCK;
    }

    goto NEXT_SUBMIT_BLK;
  } else if (pInfo->blockType == STREAM_INPUT__CHECKPOINT) {
    if (pInfo->validBlockIndex >= total) {
      doClearBufferedBlocks(pInfo);
      return NULL;
    }

    int32_t  current = pInfo->validBlockIndex++;
    qDebug("process %d/%d input data blocks, %s", current, (int32_t) total, id);

    SPackedData* pData = taosArrayGet(pInfo->pBlockLists, current);
    SSDataBlock* pBlock = taosArrayGet(pData->pDataBlock, 0);

    if (pBlock->info.type == STREAM_CHECKPOINT) {
      streamScanOperatorSaveCheckpoint(pInfo);
    }
    // printDataBlock(pBlock, "stream scan ck");
    return pInfo->pCheckpointRes;
  }

  return NULL;
}

static SArray* extractTableIdList(const STableListInfo* pTableListInfo) {
  SArray* tableIdList = taosArrayInit(4, sizeof(uint64_t));

  // Transfer the Array of STableKeyInfo into uid list.
  size_t size = tableListGetSize(pTableListInfo);
  for (int32_t i = 0; i < size; ++i) {
    STableKeyInfo* pkeyInfo = tableListGetInfo(pTableListInfo, i);
    taosArrayPush(tableIdList, &pkeyInfo->uid);
  }

  return tableIdList;
}

static SSDataBlock* doRawScan(SOperatorInfo* pOperator) {
  // NOTE: this operator does never check if current status is done or not
  SExecTaskInfo* pTaskInfo = pOperator->pTaskInfo;
  SStorageAPI*   pAPI = &pTaskInfo->storageAPI;

  SStreamRawScanInfo* pInfo = pOperator->info;
  int32_t             code = TSDB_CODE_SUCCESS;
  pTaskInfo->streamInfo.metaRsp.metaRspLen = 0;  // use metaRspLen !=0 to judge if data is meta
  pTaskInfo->streamInfo.metaRsp.metaRsp = NULL;

  qDebug("tmqsnap doRawScan called");
  if (pTaskInfo->streamInfo.currentOffset.type == TMQ_OFFSET__SNAPSHOT_DATA) {
    bool hasNext = false;
    if (pInfo->dataReader && pInfo->sContext->withMeta != ONLY_META) {
      code = pAPI->tsdReader.tsdNextDataBlock(pInfo->dataReader, &hasNext);
      if (code) {
        pAPI->tsdReader.tsdReaderReleaseDataBlock(pInfo->dataReader);
        T_LONG_JMP(pTaskInfo->env, code);
      }
    }

    if (pInfo->dataReader && hasNext) {
      if (isTaskKilled(pTaskInfo)) {
        pAPI->tsdReader.tsdReaderReleaseDataBlock(pInfo->dataReader);
        T_LONG_JMP(pTaskInfo->env, pTaskInfo->code);
      }

      SSDataBlock* pBlock = pAPI->tsdReader.tsdReaderRetrieveDataBlock(pInfo->dataReader, NULL);
      if (pBlock == NULL) {
        T_LONG_JMP(pTaskInfo->env, terrno);
      }

      qDebug("tmqsnap doRawScan get data uid:%" PRId64 "", pBlock->info.id.uid);
      tqOffsetResetToData(&pTaskInfo->streamInfo.currentOffset, pBlock->info.id.uid, pBlock->info.window.ekey);
      return pBlock;
    }

    SMetaTableInfo mtInfo = pAPI->snapshotFn.getMetaTableInfoFromSnapshot(pInfo->sContext);
    STqOffsetVal   offset = {0};
    if (mtInfo.uid == 0 || pInfo->sContext->withMeta == ONLY_META) {  // read snapshot done, change to get data from wal
      qDebug("tmqsnap read snapshot done, change to get data from wal");
      tqOffsetResetToLog(&offset, pInfo->sContext->snapVersion + 1);
    } else {
      tqOffsetResetToData(&offset, mtInfo.uid, INT64_MIN);
      qDebug("tmqsnap change get data uid:%" PRId64 "", mtInfo.uid);
    }
    qStreamPrepareScan(pTaskInfo, &offset, pInfo->sContext->subType);
    tDeleteSchemaWrapper(mtInfo.schema);
    return NULL;
  } else if (pTaskInfo->streamInfo.currentOffset.type == TMQ_OFFSET__SNAPSHOT_META) {
    SSnapContext* sContext = pInfo->sContext;
    void*         data = NULL;
    int32_t       dataLen = 0;
    int16_t       type = 0;
    int64_t       uid = 0;
    if (pAPI->snapshotFn.getTableInfoFromSnapshot(sContext, &data, &dataLen, &type, &uid) < 0) {
      qError("tmqsnap getTableInfoFromSnapshot error");
      taosMemoryFreeClear(data);
      return NULL;
    }

    if (!sContext->queryMeta) {  // change to get data next poll request
      STqOffsetVal offset = {0};
      tqOffsetResetToData(&offset, 0, INT64_MIN);
      qStreamPrepareScan(pTaskInfo, &offset, pInfo->sContext->subType);
    } else {
      tqOffsetResetToMeta(&pTaskInfo->streamInfo.currentOffset, uid);
      pTaskInfo->streamInfo.metaRsp.resMsgType = type;
      pTaskInfo->streamInfo.metaRsp.metaRspLen = dataLen;
      pTaskInfo->streamInfo.metaRsp.metaRsp = data;
    }

    return NULL;
  }
  return NULL;
}

static void destroyRawScanOperatorInfo(void* param) {
  SStreamRawScanInfo* pRawScan = (SStreamRawScanInfo*)param;
  pRawScan->pAPI->tsdReader.tsdReaderClose(pRawScan->dataReader);
  pRawScan->pAPI->snapshotFn.destroySnapshot(pRawScan->sContext);
  tableListDestroy(pRawScan->pTableListInfo);
  taosMemoryFree(pRawScan);
}

// for subscribing db or stb (not including column),
// if this scan is used, meta data can be return
// and schemas are decided when scanning
SOperatorInfo* createRawScanOperatorInfo(SReadHandle* pHandle, SExecTaskInfo* pTaskInfo) {
  // create operator
  // create tb reader
  // create meta reader
  // create tq reader

  int32_t code = TSDB_CODE_SUCCESS;

  SStreamRawScanInfo* pInfo = taosMemoryCalloc(1, sizeof(SStreamRawScanInfo));
  SOperatorInfo*      pOperator = taosMemoryCalloc(1, sizeof(SOperatorInfo));
  if (pInfo == NULL || pOperator == NULL) {
    code = TSDB_CODE_OUT_OF_MEMORY;
    goto _end;
  }

  pInfo->pTableListInfo = tableListCreate();
  pInfo->vnode = pHandle->vnode;
  pInfo->pAPI = &pTaskInfo->storageAPI;

  pInfo->sContext = pHandle->sContext;
  setOperatorInfo(pOperator, "RawScanOperator", QUERY_NODE_PHYSICAL_PLAN_TABLE_SCAN, false, OP_NOT_OPENED, pInfo,
                  pTaskInfo);

  pOperator->fpSet = createOperatorFpSet(NULL, doRawScan, NULL, destroyRawScanOperatorInfo, optrDefaultBufFn, NULL, optrDefaultGetNextExtFn, NULL);
  return pOperator;

_end:
  taosMemoryFree(pInfo);
  taosMemoryFree(pOperator);
  pTaskInfo->code = code;
  return NULL;
}

static void destroyStreamScanOperatorInfo(void* param) {
  SStreamScanInfo* pStreamScan = (SStreamScanInfo*)param;

  if (pStreamScan->pTableScanOp && pStreamScan->pTableScanOp->info) {
    destroyOperator(pStreamScan->pTableScanOp);
  }

  if (pStreamScan->tqReader) {
    pStreamScan->readerFn.tqReaderClose(pStreamScan->tqReader);
  }
  if (pStreamScan->matchInfo.pList) {
    taosArrayDestroy(pStreamScan->matchInfo.pList);
  }
  if (pStreamScan->pPseudoExpr) {
    destroyExprInfo(pStreamScan->pPseudoExpr, pStreamScan->numOfPseudoExpr);
    taosMemoryFree(pStreamScan->pPseudoExpr);
  }

  cleanupExprSupp(&pStreamScan->tbnameCalSup);
  cleanupExprSupp(&pStreamScan->tagCalSup);

  pStreamScan->stateStore.updateInfoDestroy(pStreamScan->pUpdateInfo);
  blockDataDestroy(pStreamScan->pRes);
  blockDataDestroy(pStreamScan->pUpdateRes);
  blockDataDestroy(pStreamScan->pDeleteDataRes);
  blockDataDestroy(pStreamScan->pUpdateDataRes);
  blockDataDestroy(pStreamScan->pCreateTbRes);
  taosArrayDestroy(pStreamScan->pBlockLists);
  blockDataDestroy(pStreamScan->pCheckpointRes);

  taosMemoryFree(pStreamScan);
}

void streamScanReleaseState(SOperatorInfo* pOperator) {
  SStreamScanInfo* pInfo = pOperator->info;
  if (!pInfo->pState) {
    return;
  }
  if (!pInfo->pUpdateInfo) {
    return;
  }
  int32_t len = pInfo->stateStore.updateInfoSerialize(NULL, 0, pInfo->pUpdateInfo);
  void* pBuff = taosMemoryCalloc(1, len);
  pInfo->stateStore.updateInfoSerialize(pBuff, len, pInfo->pUpdateInfo);
  pInfo->stateStore.streamStateSaveInfo(pInfo->pState, STREAM_SCAN_OP_STATE_NAME, strlen(STREAM_SCAN_OP_STATE_NAME), pBuff, len);
  taosMemoryFree(pBuff);
}

void streamScanReloadState(SOperatorInfo* pOperator) {
  SStreamScanInfo* pInfo = pOperator->info;
  if (!pInfo->pState) {
    return;
  }
  void*   pBuff = NULL;
  int32_t len = 0;
  pInfo->stateStore.streamStateGetInfo(pInfo->pState, STREAM_SCAN_OP_STATE_NAME, strlen(STREAM_SCAN_OP_STATE_NAME), &pBuff, &len);
  SUpdateInfo* pUpInfo = taosMemoryCalloc(1, sizeof(SUpdateInfo));
  int32_t      code = pInfo->stateStore.updateInfoDeserialize(pBuff, len, pUpInfo);
  taosMemoryFree(pBuff);
  if (code == TSDB_CODE_SUCCESS && pInfo->pUpdateInfo) {
    if (pInfo->pUpdateInfo->minTS < 0) {
      pInfo->stateStore.updateInfoDestroy(pInfo->pUpdateInfo);
      pInfo->pUpdateInfo = pUpInfo;
    } else {
      pInfo->stateStore.windowSBfDelete(pInfo->pUpdateInfo, 1);
      pInfo->stateStore.windowSBfAdd(pInfo->pUpdateInfo, 1);
      ASSERT(pInfo->pUpdateInfo->minTS > pUpInfo->minTS);
      pInfo->pUpdateInfo->maxDataVersion = TMAX(pInfo->pUpdateInfo->maxDataVersion, pUpInfo->maxDataVersion);
      SHashObj* curMap = pInfo->pUpdateInfo->pMap;
      void *pIte = taosHashIterate(curMap, NULL);
      while (pIte != NULL) {
        size_t keySize = 0;
        int64_t* pUid = taosHashGetKey(pIte, &keySize);
        taosHashPut(pUpInfo->pMap, pUid, sizeof(int64_t), pIte, sizeof(TSKEY));
        pIte = taosHashIterate(curMap, pIte);
      }
      taosHashCleanup(curMap);
      pInfo->pUpdateInfo->pMap = pUpInfo->pMap;
      pUpInfo->pMap = NULL;
      pInfo->stateStore.updateInfoDestroy(pUpInfo);
    }
  } else {
    pInfo->stateStore.updateInfoDestroy(pUpInfo);
  }
}

SOperatorInfo* createStreamScanOperatorInfo(SReadHandle* pHandle, STableScanPhysiNode* pTableScanNode, SNode* pTagCond,
                                            STableListInfo* pTableListInfo, SExecTaskInfo* pTaskInfo) {
  SArray*          pColIds = NULL;
  SStreamScanInfo* pInfo = taosMemoryCalloc(1, sizeof(SStreamScanInfo));
  SOperatorInfo*   pOperator = taosMemoryCalloc(1, sizeof(SOperatorInfo));
  SStorageAPI*     pAPI = &pTaskInfo->storageAPI;
  const char* idstr = pTaskInfo->id.str;

  if (pInfo == NULL || pOperator == NULL) {
    terrno = TSDB_CODE_OUT_OF_MEMORY;
    tableListDestroy(pTableListInfo);
    goto _error;
  }

  SScanPhysiNode*     pScanPhyNode = &pTableScanNode->scan;
  SDataBlockDescNode* pDescNode = pScanPhyNode->node.pOutputDataBlockDesc;

  pInfo->pTagCond = pTagCond;
  pInfo->pGroupTags = pTableScanNode->pGroupTags;

  int32_t numOfCols = 0;
  int32_t code =
      extractColMatchInfo(pScanPhyNode->pScanCols, pDescNode, &numOfCols, COL_MATCH_FROM_COL_ID, &pInfo->matchInfo);
  if (code != TSDB_CODE_SUCCESS) {
    tableListDestroy(pTableListInfo);
    goto _error;
  }

  int32_t numOfOutput = taosArrayGetSize(pInfo->matchInfo.pList);
  pColIds = taosArrayInit(numOfOutput, sizeof(int16_t));
  for (int32_t i = 0; i < numOfOutput; ++i) {
    SColMatchItem* id = taosArrayGet(pInfo->matchInfo.pList, i);

    int16_t colId = id->colId;
    taosArrayPush(pColIds, &colId);
    if (id->colId == PRIMARYKEY_TIMESTAMP_COL_ID) {
      pInfo->primaryTsIndex = id->dstSlotId;
    }
  }

  if (pTableScanNode->pSubtable != NULL) {
    SExprInfo* pSubTableExpr = taosMemoryCalloc(1, sizeof(SExprInfo));
    if (pSubTableExpr == NULL) {
      terrno = TSDB_CODE_OUT_OF_MEMORY;
      tableListDestroy(pTableListInfo);
      goto _error;
    }

    pInfo->tbnameCalSup.pExprInfo = pSubTableExpr;
    createExprFromOneNode(pSubTableExpr, pTableScanNode->pSubtable, 0);
    if (initExprSupp(&pInfo->tbnameCalSup, pSubTableExpr, 1, &pTaskInfo->storageAPI.functionStore) != 0) {
      tableListDestroy(pTableListInfo);
      goto _error;
    }
  }

  if (pTableScanNode->pTags != NULL) {
    int32_t    numOfTags;
    SExprInfo* pTagExpr = createExpr(pTableScanNode->pTags, &numOfTags);
    if (pTagExpr == NULL) {
      terrno = TSDB_CODE_OUT_OF_MEMORY;
      tableListDestroy(pTableListInfo);
      goto _error;
    }
    if (initExprSupp(&pInfo->tagCalSup, pTagExpr, numOfTags, &pTaskInfo->storageAPI.functionStore) != 0) {
      terrno = TSDB_CODE_OUT_OF_MEMORY;
      tableListDestroy(pTableListInfo);
      goto _error;
    }
  }

  pInfo->pBlockLists = taosArrayInit(4, sizeof(SPackedData));
  if (pInfo->pBlockLists == NULL) {
    terrno = TSDB_CODE_OUT_OF_MEMORY;
    tableListDestroy(pTableListInfo);
    goto _error;
  }

  if (pHandle->vnode) {
    SOperatorInfo*  pTableScanOp = createTableScanOperatorInfo(pTableScanNode, pHandle, pTableListInfo, pTaskInfo);
    if (pTableScanOp == NULL) {
      qError("createTableScanOperatorInfo error, errorcode: %d", pTaskInfo->code);
      goto _error;
    }
    STableScanInfo* pTSInfo = (STableScanInfo*)pTableScanOp->info;
    if (pHandle->version > 0) {
      pTSInfo->base.cond.endVersion = pHandle->version;
    }

    STableKeyInfo* pList = NULL;
    int32_t        num = 0;
    tableListGetGroupList(pTableListInfo, 0, &pList, &num);

    if (pHandle->initTableReader) {
      pTSInfo->scanMode = TABLE_SCAN__TABLE_ORDER;
      pTSInfo->base.dataReader = NULL;
    }

    if (pHandle->initTqReader) {
      ASSERT(pHandle->tqReader == NULL);
      pInfo->tqReader = pAPI->tqReaderFn.tqReaderOpen(pHandle->vnode);
      ASSERT(pInfo->tqReader);
    } else {
      ASSERT(pHandle->tqReader);
      pInfo->tqReader = pHandle->tqReader;
    }

    pInfo->pUpdateInfo = NULL;
    pInfo->pTableScanOp = pTableScanOp;
    if (pInfo->pTableScanOp->pTaskInfo->streamInfo.pState) {
      pAPI->stateStore.streamStateSetNumber(pInfo->pTableScanOp->pTaskInfo->streamInfo.pState, -1);
    }

    pInfo->readHandle = *pHandle;
    pTaskInfo->streamInfo.snapshotVer = pHandle->version;
    pInfo->pCreateTbRes = buildCreateTableBlock(&pInfo->tbnameCalSup, &pInfo->tagCalSup);
    blockDataEnsureCapacity(pInfo->pCreateTbRes, 8);

    // set the extract column id to streamHandle
    pAPI->tqReaderFn.tqReaderSetColIdList(pInfo->tqReader, pColIds);
    SArray* tableIdList = extractTableIdList(((STableScanInfo*)(pInfo->pTableScanOp->info))->base.pTableListInfo);
    code = pAPI->tqReaderFn.tqReaderSetQueryTableList(pInfo->tqReader, tableIdList, idstr);
    if (code != 0) {
      taosArrayDestroy(tableIdList);
      goto _error;
    }

    taosArrayDestroy(tableIdList);
    memcpy(&pTaskInfo->streamInfo.tableCond, &pTSInfo->base.cond, sizeof(SQueryTableDataCond));
  } else {
    taosArrayDestroy(pColIds);
    tableListDestroy(pTableListInfo);
    pColIds = NULL;
  }

  // create the pseduo columns info
  if (pTableScanNode->scan.pScanPseudoCols != NULL) {
    pInfo->pPseudoExpr = createExprInfo(pTableScanNode->scan.pScanPseudoCols, NULL, &pInfo->numOfPseudoExpr);
  }

  code = filterInitFromNode((SNode*)pScanPhyNode->node.pConditions, &pOperator->exprSupp.pFilterInfo, 0);
  if (code != TSDB_CODE_SUCCESS) {
    goto _error;
  }

  pInfo->pRes = createDataBlockFromDescNode(pDescNode);
  pInfo->pUpdateRes = createSpecialDataBlock(STREAM_CLEAR);
  pInfo->scanMode = STREAM_SCAN_FROM_READERHANDLE;
  pInfo->windowSup = (SWindowSupporter){.pStreamAggSup = NULL, .gap = -1, .parentType = QUERY_NODE_PHYSICAL_PLAN};
  pInfo->groupId = 0;
  pInfo->pStreamScanOp = pOperator;
  pInfo->deleteDataIndex = 0;
  pInfo->pDeleteDataRes = createSpecialDataBlock(STREAM_DELETE_DATA);
  pInfo->updateWin = (STimeWindow){.skey = INT64_MAX, .ekey = INT64_MAX};
  pInfo->pUpdateDataRes = createSpecialDataBlock(STREAM_CLEAR);
  pInfo->assignBlockUid = pTableScanNode->assignBlockUid;
  pInfo->partitionSup.needCalc = false;
  pInfo->igCheckUpdate = pTableScanNode->igCheckUpdate;
  pInfo->igExpired = pTableScanNode->igExpired;
  pInfo->twAggSup.maxTs = INT64_MIN;
  pInfo->pState = pTaskInfo->streamInfo.pState;
  pInfo->stateStore = pTaskInfo->storageAPI.stateStore;
  pInfo->readerFn = pTaskInfo->storageAPI.tqReaderFn;
  pInfo->pCheckpointRes = createSpecialDataBlock(STREAM_CHECKPOINT);

  // for stream
  if (pTaskInfo->streamInfo.pState) {
    void*   buff = NULL;
    int32_t len = 0;
    int32_t res = pAPI->stateStore.streamStateGetInfo(pTaskInfo->streamInfo.pState, STREAM_SCAN_OP_CHECKPOINT_NAME, strlen(STREAM_SCAN_OP_CHECKPOINT_NAME), &buff, &len);
    if (res == TSDB_CODE_SUCCESS) {
      streamScanOperatorDecode(buff, len, pInfo);
      taosMemoryFree(buff);
    }
  }

  setOperatorInfo(pOperator, STREAM_SCAN_OP_NAME, QUERY_NODE_PHYSICAL_PLAN_STREAM_SCAN, false, OP_NOT_OPENED, pInfo,
                  pTaskInfo);
  pOperator->exprSupp.numOfExprs = taosArrayGetSize(pInfo->pRes->pDataBlock);

  __optr_fn_t nextFn = (pTaskInfo->execModel == OPTR_EXEC_MODEL_STREAM) ? doStreamScan : doQueueScan;
  pOperator->fpSet =
      createOperatorFpSet(optrDummyOpenFn, nextFn, NULL, destroyStreamScanOperatorInfo, optrDefaultBufFn, NULL, optrDefaultGetNextExtFn, NULL);
  setOperatorStreamStateFn(pOperator, streamScanReleaseState, streamScanReloadState);

  return pOperator;

_error:
  if (pColIds != NULL) {
    taosArrayDestroy(pColIds);
  }

  if (pInfo != NULL) {
    destroyStreamScanOperatorInfo(pInfo);
  }

  taosMemoryFreeClear(pOperator);
  return NULL;
}

static void doTagScanOneTable(SOperatorInfo* pOperator, const SSDataBlock* pRes, int32_t count, SMetaReader* mr, SStorageAPI* pAPI) {
  SExecTaskInfo* pTaskInfo = pOperator->pTaskInfo;
  STagScanInfo* pInfo = pOperator->info;
  SExprInfo*    pExprInfo = &pOperator->exprSupp.pExprInfo[0];

  STableKeyInfo* item = tableListGetInfo(pInfo->pTableListInfo, pInfo->curPos);
  int32_t        code = pAPI->metaReaderFn.getTableEntryByUid(mr, item->uid);
  tDecoderClear(&(*mr).coder);
  if (code != TSDB_CODE_SUCCESS) {
    qError("failed to get table meta, uid:0x%" PRIx64 ", code:%s, %s", item->uid, tstrerror(terrno),
           GET_TASKID(pTaskInfo));
    pAPI->metaReaderFn.clearReader(mr);
    T_LONG_JMP(pTaskInfo->env, terrno);
  }

  char str[512];
  for (int32_t j = 0; j < pOperator->exprSupp.numOfExprs; ++j) {
    SColumnInfoData* pDst = taosArrayGet(pRes->pDataBlock, pExprInfo[j].base.resSchema.slotId);

    // refactor later
    if (FUNCTION_TYPE_TBNAME == pExprInfo[j].pExpr->_function.functionType) {
      STR_TO_VARSTR(str, (*mr).me.name);
      colDataSetVal(pDst, (count), str, false);
    } else if (FUNCTION_TYPE_TBUID == pExprInfo[j].pExpr->_function.functionType) {
      colDataSetVal(pDst, (count), (char*)&(*mr).me.uid, false);    
    } else if (FUNCTION_TYPE_VGID == pExprInfo[j].pExpr->_function.functionType) {
      colDataSetVal(pDst, (count), (char*)&pTaskInfo->id.vgId, false);    
    } else {  // it is a tag value
      STagVal val = {0};
      val.cid = pExprInfo[j].base.pParam[0].pCol->colId;
      const char* p = pAPI->metaFn.extractTagVal((*mr).me.ctbEntry.pTags, pDst->info.type, &val);

      char* data = NULL;
      if (pDst->info.type != TSDB_DATA_TYPE_JSON && p != NULL) {
        data = tTagValToData((const STagVal*)p, false);
      } else {
        data = (char*)p;
      }
      colDataSetVal(pDst, (count), data,
                    (data == NULL) || (pDst->info.type == TSDB_DATA_TYPE_JSON && tTagIsJsonNull(data)));

      if (pDst->info.type != TSDB_DATA_TYPE_JSON && p != NULL && IS_VAR_DATA_TYPE(((const STagVal*)p)->type) &&
          data != NULL) {
        taosMemoryFree(data);
      }
    }
  }
}

static void tagScanFreeUidTag(void* p) {
  STUidTagInfo* pInfo = p;
  if (pInfo->pTagVal != NULL) {
    taosMemoryFree(pInfo->pTagVal);
  }
}

static int32_t tagScanCreateResultData(SDataType* pType, int32_t numOfRows, SScalarParam* pParam) {
  SColumnInfoData* pColumnData = taosMemoryCalloc(1, sizeof(SColumnInfoData));
  if (pColumnData == NULL) {
    terrno = TSDB_CODE_OUT_OF_MEMORY;
    return terrno;
  }

  pColumnData->info.type = pType->type;
  pColumnData->info.bytes = pType->bytes;
  pColumnData->info.scale = pType->scale;
  pColumnData->info.precision = pType->precision;

  int32_t code = colInfoDataEnsureCapacity(pColumnData, numOfRows, true);
  if (code != TSDB_CODE_SUCCESS) {
    terrno = code;
    taosMemoryFree(pColumnData);
    return terrno;
  }

  pParam->columnData = pColumnData;
  pParam->colAlloced = true;
  return TSDB_CODE_SUCCESS;
}

static EDealRes tagScanRewriteTagColumn(SNode** pNode, void* pContext) {
  SColumnNode* pSColumnNode = NULL;
  if (QUERY_NODE_COLUMN == nodeType((*pNode))) {
    pSColumnNode = *(SColumnNode**)pNode;
  } else if (QUERY_NODE_FUNCTION == nodeType((*pNode))) {
    SFunctionNode* pFuncNode = *(SFunctionNode**)(pNode);
    if (pFuncNode->funcType == FUNCTION_TYPE_TBNAME) {
      pSColumnNode = (SColumnNode*)nodesMakeNode(QUERY_NODE_COLUMN);
      if (NULL == pSColumnNode) {
        return DEAL_RES_ERROR;
      }
      pSColumnNode->colId = -1;
      pSColumnNode->colType = COLUMN_TYPE_TBNAME;
      pSColumnNode->node.resType.type = TSDB_DATA_TYPE_VARCHAR;
      pSColumnNode->node.resType.bytes = TSDB_TABLE_FNAME_LEN - 1 + VARSTR_HEADER_SIZE;
      nodesDestroyNode(*pNode);
      *pNode = (SNode*)pSColumnNode;
    } else {
      return DEAL_RES_CONTINUE;
    }
  } else {
    return DEAL_RES_CONTINUE;
  }

  STagScanFilterContext* pCtx = (STagScanFilterContext*)pContext;
  void*            data = taosHashGet(pCtx->colHash, &pSColumnNode->colId, sizeof(pSColumnNode->colId));
  if (!data) {
    taosHashPut(pCtx->colHash, &pSColumnNode->colId, sizeof(pSColumnNode->colId), pNode, sizeof((*pNode)));
    pSColumnNode->slotId = pCtx->index++;
    SColumnInfo cInfo = {.colId = pSColumnNode->colId,
                         .type = pSColumnNode->node.resType.type,
                         .bytes = pSColumnNode->node.resType.bytes};
    taosArrayPush(pCtx->cInfoList, &cInfo);
  } else {
    SColumnNode* col = *(SColumnNode**)data;
    pSColumnNode->slotId = col->slotId;
  }

  return DEAL_RES_CONTINUE;
}


static int32_t tagScanFilterByTagCond(SArray* aUidTags, SNode* pTagCond, SArray* aFilterIdxs, void* pVnode, SStorageAPI* pAPI, STagScanInfo* pInfo) {
  int32_t code = 0;
  int32_t numOfTables = taosArrayGetSize(aUidTags);

  SSDataBlock* pResBlock = createTagValBlockForFilter(pInfo->filterCtx.cInfoList, numOfTables, aUidTags, pVnode, pAPI);

  SArray* pBlockList = taosArrayInit(1, POINTER_BYTES);
  taosArrayPush(pBlockList, &pResBlock);
  SDataType type = {.type = TSDB_DATA_TYPE_BOOL, .bytes = sizeof(bool)};

  SScalarParam output = {0};
  code = tagScanCreateResultData(&type, numOfTables, &output);
  if (TSDB_CODE_SUCCESS != code) {
    return code;
  }

  code = scalarCalculate(pTagCond, pBlockList, &output);
  if (TSDB_CODE_SUCCESS != code) {
    return code;
  }

  bool* result = (bool*)output.columnData->pData;
  for (int32_t i = 0 ; i < numOfTables; ++i) {
    if (result[i]) {
      taosArrayPush(aFilterIdxs, &i);
    }
  }

  colDataDestroy(output.columnData);
  taosMemoryFreeClear(output.columnData);

  blockDataDestroy(pResBlock);
  taosArrayDestroy(pBlockList);

  return TSDB_CODE_SUCCESS;
}

static void tagScanFillOneCellWithTag(SOperatorInfo* pOperator, const STUidTagInfo* pUidTagInfo, SExprInfo* pExprInfo, SColumnInfoData* pColInfo, int rowIndex, const SStorageAPI* pAPI, void* pVnode) {
  if (QUERY_NODE_FUNCTION == pExprInfo->pExpr->nodeType) {
    if (FUNCTION_TYPE_TBNAME == pExprInfo->pExpr->_function.functionType) {  // tbname
      char str[TSDB_TABLE_FNAME_LEN + VARSTR_HEADER_SIZE] = {0};
      STR_TO_VARSTR(str, "ctbidx");

      colDataSetVal(pColInfo, rowIndex, str, false);
    } else if (FUNCTION_TYPE_TBUID == pExprInfo->pExpr->_function.functionType) {
      colDataSetVal(pColInfo, rowIndex, (char*)&pUidTagInfo->uid, false);    
    } else if (FUNCTION_TYPE_VGID == pExprInfo->pExpr->_function.functionType) {
      colDataSetVal(pColInfo, rowIndex, (char*)&pOperator->pTaskInfo->id.vgId, false);   
    } 
  } else {
    STagVal tagVal = {0};
    tagVal.cid = pExprInfo->base.pParam[0].pCol->colId;
    if (pUidTagInfo->pTagVal == NULL) {
      colDataSetNULL(pColInfo, rowIndex);
    } else {
      const char* p = pAPI->metaFn.extractTagVal(pUidTagInfo->pTagVal, pColInfo->info.type, &tagVal);

      if (p == NULL || (pColInfo->info.type == TSDB_DATA_TYPE_JSON && ((STag*)p)->nTag == 0)) {
        colDataSetNULL(pColInfo, rowIndex);
      } else if (pColInfo->info.type == TSDB_DATA_TYPE_JSON) {
        colDataSetVal(pColInfo, rowIndex, p, false);
      } else if (IS_VAR_DATA_TYPE(pColInfo->info.type)) {
        char* tmp = taosMemoryMalloc(tagVal.nData + VARSTR_HEADER_SIZE + 1);
        varDataSetLen(tmp, tagVal.nData);
        memcpy(tmp + VARSTR_HEADER_SIZE, tagVal.pData, tagVal.nData);
        colDataSetVal(pColInfo, rowIndex, tmp, false);
        taosMemoryFree(tmp);
      } else {
        colDataSetVal(pColInfo, rowIndex, (const char*)&tagVal.i64, false);
      }
    }
  }
}

static int32_t tagScanFillResultBlock(SOperatorInfo* pOperator, SSDataBlock* pRes, SArray* aUidTags, SArray* aFilterIdxs, bool ignoreFilterIdx,
                                      SStorageAPI* pAPI) {
  STagScanInfo* pInfo = pOperator->info;
  SExprInfo*    pExprInfo = &pOperator->exprSupp.pExprInfo[0];
  if (!ignoreFilterIdx) {
    size_t szTables = taosArrayGetSize(aFilterIdxs);
    for (int i = 0; i < szTables; ++i) {
      int32_t idx = *(int32_t*)taosArrayGet(aFilterIdxs, i);
      STUidTagInfo* pUidTagInfo = taosArrayGet(aUidTags, idx);
      for (int32_t j = 0; j < pOperator->exprSupp.numOfExprs; ++j) {
        SColumnInfoData* pDst = taosArrayGet(pRes->pDataBlock, pExprInfo[j].base.resSchema.slotId);
        tagScanFillOneCellWithTag(pOperator, pUidTagInfo, &pExprInfo[j], pDst, i, pAPI, pInfo->readHandle.vnode);
      }
    }
  } else {
    size_t szTables = taosArrayGetSize(aUidTags);
    for (int i = 0; i < szTables; ++i) {
      STUidTagInfo* pUidTagInfo = taosArrayGet(aUidTags, i);
      for (int32_t j = 0; j < pOperator->exprSupp.numOfExprs; ++j) {
        SColumnInfoData* pDst = taosArrayGet(pRes->pDataBlock, pExprInfo[j].base.resSchema.slotId);
        tagScanFillOneCellWithTag(pOperator, pUidTagInfo, &pExprInfo[j], pDst, i, pAPI, pInfo->readHandle.vnode);
      }
    }
  }
  return 0;
}

static SSDataBlock* doTagScanFromCtbIdx(SOperatorInfo* pOperator) {
  if (pOperator->status == OP_EXEC_DONE) {
    return NULL;
  }
  SExecTaskInfo* pTaskInfo = pOperator->pTaskInfo;
  SStorageAPI* pAPI = &pTaskInfo->storageAPI;

  STagScanInfo* pInfo = pOperator->info;
  SSDataBlock*  pRes = pInfo->pRes;
  blockDataCleanup(pRes);

  if (pInfo->pCtbCursor == NULL) {
    pInfo->pCtbCursor = pAPI->metaFn.openCtbCursor(pInfo->readHandle.vnode, pInfo->suid, 1);
  } else {
    pAPI->metaFn.resumeCtbCursor(pInfo->pCtbCursor, 0);
  }

  SArray* aUidTags = pInfo->aUidTags;
  SArray* aFilterIdxs = pInfo->aFilterIdxs;
  int32_t count = 0;
  bool ctbCursorFinished = false;
  while (1) {
    taosArrayClearEx(aUidTags, tagScanFreeUidTag);
    taosArrayClear(aFilterIdxs);

    int32_t numTables = 0;
    while (numTables < pOperator->resultInfo.capacity) {
      SMCtbCursor* pCur = pInfo->pCtbCursor;
      tb_uid_t     uid = pAPI->metaFn.ctbCursorNext(pInfo->pCtbCursor);
      if (uid == 0) {
        ctbCursorFinished = true;
        break;
      }
      STUidTagInfo info = {.uid = uid, .pTagVal = pCur->pVal};
      info.pTagVal = taosMemoryMalloc(pCur->vLen);
      memcpy(info.pTagVal, pCur->pVal, pCur->vLen);
      taosArrayPush(aUidTags, &info);
      ++numTables;
    }

    if (numTables == 0) {
      break;
    }
    bool ignoreFilterIdx = true;
    if (pInfo->pTagCond != NULL) {
      ignoreFilterIdx = false;
      int32_t code = tagScanFilterByTagCond(aUidTags, pInfo->pTagCond, aFilterIdxs, pInfo->readHandle.vnode, pAPI, pInfo);
      if (TSDB_CODE_SUCCESS != code) {
        pOperator->pTaskInfo->code = code;
        T_LONG_JMP(pOperator->pTaskInfo->env, code);
      }
    } else {
      ignoreFilterIdx = true;
    }

    tagScanFillResultBlock(pOperator, pRes, aUidTags, aFilterIdxs, ignoreFilterIdx, pAPI);
    
    count = ignoreFilterIdx ? taosArrayGetSize(aUidTags): taosArrayGetSize(aFilterIdxs);

    if (count != 0) {
      break;
    }
  }

  if (count > 0) {
    pAPI->metaFn.pauseCtbCursor(pInfo->pCtbCursor);
  }
  if (count == 0 || ctbCursorFinished) {
    pAPI->metaFn.closeCtbCursor(pInfo->pCtbCursor);
    pInfo->pCtbCursor = NULL;
    setOperatorCompleted(pOperator);
  }
  pRes->info.rows = count;

  bool bLimitReached = applyLimitOffset(&pInfo->limitInfo, pRes, pTaskInfo);
  if (bLimitReached) {
    setOperatorCompleted(pOperator);
  }
  pOperator->resultInfo.totalRows += pRes->info.rows;
  return (pRes->info.rows == 0) ? NULL : pInfo->pRes;
}

static SSDataBlock* doTagScanFromMetaEntry(SOperatorInfo* pOperator) {
  if (pOperator->status == OP_EXEC_DONE) {
    return NULL;
  }

  SExecTaskInfo* pTaskInfo = pOperator->pTaskInfo;
  SStorageAPI* pAPI = &pTaskInfo->storageAPI;

  STagScanInfo* pInfo = pOperator->info;
  SExprInfo*    pExprInfo = &pOperator->exprSupp.pExprInfo[0];
  SSDataBlock*  pRes = pInfo->pRes;
  blockDataCleanup(pRes);

  int32_t size = tableListGetSize(pInfo->pTableListInfo);
  if (size == 0) {
    setTaskStatus(pTaskInfo, TASK_COMPLETED);
    return NULL;
  }

  char        str[512] = {0};
  int32_t     count = 0;
  SMetaReader mr = {0};
  pAPI->metaReaderFn.initReader(&mr, pInfo->readHandle.vnode, 0, &pAPI->metaFn);

  while (pInfo->curPos < size && count < pOperator->resultInfo.capacity) {
    doTagScanOneTable(pOperator, pRes, count, &mr, &pTaskInfo->storageAPI);
    ++count;
    if (++pInfo->curPos >= size) {
      setOperatorCompleted(pOperator);
    }
  }
  pRes->info.rows = count;

  pAPI->metaReaderFn.clearReader(&mr);
  bool bLimitReached = applyLimitOffset(&pInfo->limitInfo, pRes, pTaskInfo);
  if (bLimitReached) {
    setOperatorCompleted(pOperator);
  }
  // qDebug("QInfo:0x%"PRIx64" create tag values results completed, rows:%d", GET_TASKID(pRuntimeEnv), count);
  if (pOperator->status == OP_EXEC_DONE) {
    setTaskStatus(pTaskInfo, TASK_COMPLETED);
  }

  pOperator->resultInfo.totalRows += pRes->info.rows;

  return (pRes->info.rows == 0) ? NULL : pInfo->pRes;
}

static void destroyTagScanOperatorInfo(void* param) {
  STagScanInfo* pInfo = (STagScanInfo*)param;
  if (pInfo->pCtbCursor != NULL) {
    pInfo->pStorageAPI->metaFn.closeCtbCursor(pInfo->pCtbCursor);
  }
  taosHashCleanup(pInfo->filterCtx.colHash);
  taosArrayDestroy(pInfo->filterCtx.cInfoList);
  taosArrayDestroy(pInfo->aFilterIdxs);
  taosArrayDestroyEx(pInfo->aUidTags, tagScanFreeUidTag);

  pInfo->pRes = blockDataDestroy(pInfo->pRes);
  taosArrayDestroy(pInfo->matchInfo.pList);
  pInfo->pTableListInfo = tableListDestroy(pInfo->pTableListInfo);
  taosMemoryFreeClear(param);
}

SOperatorInfo* createTagScanOperatorInfo(SReadHandle* pReadHandle, STagScanPhysiNode* pTagScanNode,
                                         STableListInfo* pTableListInfo, SNode* pTagCond, SNode* pTagIndexCond, SExecTaskInfo* pTaskInfo) {
  SScanPhysiNode* pPhyNode = (SScanPhysiNode*)pTagScanNode;
  STagScanInfo*  pInfo = taosMemoryCalloc(1, sizeof(STagScanInfo));
  SOperatorInfo* pOperator = taosMemoryCalloc(1, sizeof(SOperatorInfo));
  if (pInfo == NULL || pOperator == NULL) {
    goto _error;
  }

  SDataBlockDescNode* pDescNode = pPhyNode->node.pOutputDataBlockDesc;

  int32_t    numOfExprs = 0;
  SExprInfo* pExprInfo = createExprInfo(pPhyNode->pScanPseudoCols, NULL, &numOfExprs);
  int32_t    code = initExprSupp(&pOperator->exprSupp, pExprInfo, numOfExprs, &pTaskInfo->storageAPI.functionStore);
  if (code != TSDB_CODE_SUCCESS) {
    goto _error;
  }

  int32_t num = 0;
  code = extractColMatchInfo(pPhyNode->pScanPseudoCols, pDescNode, &num, COL_MATCH_FROM_COL_ID, &pInfo->matchInfo);
  if (code != TSDB_CODE_SUCCESS) {
    goto _error;
  }

  pInfo->pTagCond = pTagCond;
  pInfo->pTagIndexCond = pTagIndexCond;
  pInfo->suid = pPhyNode->suid;
  pInfo->pStorageAPI = &pTaskInfo->storageAPI;

  pInfo->pTableListInfo = pTableListInfo;
  pInfo->pRes = createDataBlockFromDescNode(pDescNode);
  pInfo->readHandle = *pReadHandle;
  pInfo->curPos = 0;

  initLimitInfo(pPhyNode->node.pLimit, pPhyNode->node.pSlimit, &pInfo->limitInfo);
  setOperatorInfo(pOperator, "TagScanOperator", QUERY_NODE_PHYSICAL_PLAN_TAG_SCAN, false, OP_NOT_OPENED, pInfo,
                  pTaskInfo);
  initResultSizeInfo(&pOperator->resultInfo, 4096);
  blockDataEnsureCapacity(pInfo->pRes, pOperator->resultInfo.capacity);

  if (pTagScanNode->onlyMetaCtbIdx) {
    pInfo->aUidTags = taosArrayInit(pOperator->resultInfo.capacity, sizeof(STUidTagInfo));
    pInfo->aFilterIdxs = taosArrayInit(pOperator->resultInfo.capacity, sizeof(int32_t));
    pInfo->filterCtx.colHash = taosHashInit(4, taosGetDefaultHashFunction(TSDB_DATA_TYPE_SMALLINT), false, HASH_NO_LOCK);
    pInfo->filterCtx.cInfoList = taosArrayInit(4, sizeof(SColumnInfo));
    if (pInfo->pTagCond != NULL) {
      nodesRewriteExprPostOrder(&pTagCond, tagScanRewriteTagColumn, (void*)&pInfo->filterCtx);
    }
  }
  __optr_fn_t tagScanNextFn = (pTagScanNode->onlyMetaCtbIdx) ? doTagScanFromCtbIdx : doTagScanFromMetaEntry;
  pOperator->fpSet =
      createOperatorFpSet(optrDummyOpenFn, tagScanNextFn, NULL, destroyTagScanOperatorInfo, optrDefaultBufFn, NULL, optrDefaultGetNextExtFn, NULL);

  return pOperator;

_error:
  taosMemoryFree(pInfo);
  taosMemoryFree(pOperator);
  terrno = TSDB_CODE_OUT_OF_MEMORY;
  return NULL;
}

// ========================= table merge scan

static int32_t saveBlockRowToBuf(STableMergeScanInfo* pInfo, SSDataBlock* pBlock, int32_t rowIdx, int32_t* pPageId, int32_t* pOffset, int32_t* pLength) {
  SDiskbasedBuf* pResultBuf = pInfo->tmsSortRowIdInfo.pExtSrcRowsBuf;
  int32_t rowBytes = blockDataGetRowSize(pBlock);

  SFilePage* pFilePage = NULL;

  // in the first scan, new space needed for results
  int32_t pageId = -1;
  SArray* list = getDataBufPagesIdList(pResultBuf);

  if (taosArrayGetSize(list) == 0) {
    pFilePage = getNewBufPage(pResultBuf, &pageId);
    pFilePage->num = sizeof(SFilePage);
  } else {
    SPageInfo* pi = getLastPageInfo(list);
    pFilePage = getBufPage(pResultBuf, getPageId(pi));
    if (pFilePage == NULL) {
      qError("failed to get buffer, code:%s", tstrerror(terrno));
      return terrno;
    }

    pageId = getPageId(pi);

    if (pFilePage->num + rowBytes > getBufPageSize(pResultBuf)) {
      // release current page first, and prepare the next one
      releaseBufPageInfo(pResultBuf, pi);

      pFilePage = getNewBufPage(pResultBuf, &pageId);
      if (pFilePage != NULL) {
        pFilePage->num = sizeof(SFilePage);
      }
    }
  }

  if (pFilePage == NULL) {
    return -1;
  }
  *pPageId = pageId;
  *pOffset = pFilePage->num;
  char* buf = (char*)pFilePage + (*pOffset);
  size_t numOfCols = taosArrayGetSize(pBlock->pDataBlock);

  char* isNull = (char*)buf;
  char* pStart = (char*)buf + sizeof(int8_t) * numOfCols;
  for (int32_t i = 0; i < numOfCols; ++i) {
    SColumnInfoData* pCol = taosArrayGet(pBlock->pDataBlock, i);
    if (colDataIsNull_s(pCol, rowIdx)) {
      isNull[i] = 1;
      continue;
    }

    isNull[i] = 0;
    char* pData = colDataGetData(pCol, rowIdx);
    if (pCol->info.type == TSDB_DATA_TYPE_JSON) {
      int32_t dataLen = getJsonValueLen(pData);
      memcpy(pStart, pData, dataLen);
      pStart += dataLen;
    } else if (IS_VAR_DATA_TYPE(pCol->info.type)) {
      varDataCopy(pStart, pData);
      pStart += varDataTLen(pData);
    } else {
      int32_t bytes = pCol->info.bytes;
      memcpy(pStart, pData, bytes);
      pStart += bytes;
    }
  }
  *pLength = (int32_t)(pStart - (char*)buf);
  pFilePage->num += (*pLength);
  setBufPageDirty(pFilePage, true);
  releaseBufPage(pResultBuf, pFilePage);
  return 0;
}

static int32_t transformIntoSortInputBlock(STableMergeScanInfo* pInfo, SSDataBlock* pSrcBlock, SSDataBlock* pSortInputBlk) {
  STmsSortRowIdInfo* pSortInfo = &pInfo->tmsSortRowIdInfo;

  int32_t nRows = pSrcBlock->info.rows;
  pSortInputBlk->info.window = pSrcBlock->info.window;
  pSortInputBlk->info.id = pSrcBlock->info.id;
  blockDataEnsureCapacity(pSortInputBlk, nRows);

  int32_t tsSlotId = ((SBlockOrderInfo*)taosArrayGet(pInfo->pSortInfo, 0))->slotId;
  SColumnInfoData* tsCol = taosArrayGet(pSortInputBlk->pDataBlock, 0);
  SColumnInfoData* pSrcTsCol = taosArrayGet(pSrcBlock->pDataBlock, tsSlotId);
  colDataAssign(tsCol, pSrcTsCol, nRows, &pSortInputBlk->info);

  SColumnInfoData* pageIdCol = taosArrayGet(pSortInputBlk->pDataBlock, 1);
  SColumnInfoData* offsetCol = taosArrayGet(pSortInputBlk->pDataBlock, 2);
  SColumnInfoData* lengthCol = taosArrayGet(pSortInputBlk->pDataBlock, 3);

  for (int32_t i = 0; i < pSrcBlock->info.rows; ++i) {
    int32_t pageId = -1;
    int32_t offset = -1;
    int32_t length = -1;
    saveBlockRowToBuf(pInfo, pSrcBlock, i, &pageId, &offset, &length);
    colDataSetInt32(pageIdCol, i, &pageId);
    colDataSetInt32(offsetCol, i, &offset);
    colDataSetInt32(lengthCol, i, &length);
  }

  pSortInputBlk->info.rows = nRows;

  return 0;
}

void appendOneRowIdRowToDataBlock(STableMergeScanInfo* pInfo, SSDataBlock* pBlock, STupleHandle* pTupleHandle) {
  STmsSortRowIdInfo* pSortInfo = &pInfo->tmsSortRowIdInfo;

  int32_t pageId = *(int32_t*)tsortGetValue(pTupleHandle, 1);
  int32_t offset = *(int32_t*)tsortGetValue(pTupleHandle, 2);
  int32_t length = *(int32_t*)tsortGetValue(pTupleHandle, 3);
  void* page = getBufPage(pInfo->tmsSortRowIdInfo.pExtSrcRowsBuf, pageId);

  int32_t numOfCols = taosArrayGetSize(pBlock->pDataBlock);
  char* buf = (char*)page + offset;
  char* isNull = (char*)buf;
  char* pStart = (char*)buf + sizeof(int8_t) * numOfCols;
  for (int32_t i = 0; i < numOfCols; ++i) {
    SColumnInfoData* pColInfo = taosArrayGet(pBlock->pDataBlock, i);

    if (!isNull[i]) {
      colDataSetVal(pColInfo, pBlock->info.rows, pStart, false);
      if (pColInfo->info.type == TSDB_DATA_TYPE_JSON) {
        int32_t dataLen = getJsonValueLen(pStart);
        pStart += dataLen;
      } else if (IS_VAR_DATA_TYPE(pColInfo->info.type)) {
        pStart += varDataTLen(pStart);
      } else {
        int32_t bytes = pColInfo->info.bytes;
        pStart += bytes;
      }
    } else {
      colDataSetNULL(pColInfo, pBlock->info.rows);
    }
  }
  releaseBufPage(pInfo->tmsSortRowIdInfo.pExtSrcRowsBuf, page);

  pBlock->info.dataLoad = 1;
  pBlock->info.scanFlag = ((SDataBlockInfo*)tsortGetBlockInfo(pTupleHandle))->scanFlag;
  pBlock->info.rows += 1;
}

static int32_t tableMergeScanDoSkipTable(STableMergeScanInfo* pInfo, SSDataBlock* pBlock) {
  int64_t nRows = 0;
  void*   pNum = tSimpleHashGet(pInfo->mTableNumRows, &pBlock->info.id.uid, sizeof(pBlock->info.id.uid));
  if (pNum == NULL) {
    nRows = pBlock->info.rows;
    tSimpleHashPut(pInfo->mTableNumRows, &pBlock->info.id.uid, sizeof(pBlock->info.id.uid), &nRows, sizeof(nRows));
  } else {
    *(int64_t*)pNum = *(int64_t*)pNum + pBlock->info.rows;
    nRows = *(int64_t*)pNum;
  }

  if (nRows >= pInfo->mergeLimit) {
    if (pInfo->mSkipTables == NULL) {
      pInfo->mSkipTables = taosHashInit(pInfo->tableEndIndex - pInfo->tableStartIndex + 1,
                                        taosGetDefaultHashFunction(TSDB_DATA_TYPE_UBIGINT), false, HASH_NO_LOCK);
    }
    int bSkip = 1;
    taosHashPut(pInfo->mSkipTables, &pBlock->info.id.uid, sizeof(pBlock->info.id.uid), &bSkip, sizeof(bSkip));
  }
  return TSDB_CODE_SUCCESS;
}

static void doGetBlockForTableMergeScan(SOperatorInfo* pOperator, bool* pFinished, bool* pSkipped) {
  STableMergeScanInfo*            pInfo = pOperator->info;
  SExecTaskInfo*                  pTaskInfo = pOperator->pTaskInfo;
  SStorageAPI* pAPI = &pTaskInfo->storageAPI;

  SSDataBlock*                    pBlock = pInfo->pReaderBlock;
  int32_t                         code = 0;
  bool hasNext = false;
  STsdbReader* reader = pInfo->base.dataReader;

  code = pAPI->tsdReader.tsdNextDataBlock(reader, &hasNext);
  if (code != 0) {
    pAPI->tsdReader.tsdReaderReleaseDataBlock(reader);
    qError("table merge scan fetch next data block error code: %d, %s", code, GET_TASKID(pTaskInfo));
    T_LONG_JMP(pTaskInfo->env, code);
  }

  if (!hasNext || isTaskKilled(pTaskInfo)) {
    if (isTaskKilled(pTaskInfo)) {
      qInfo("table merge scan fetch next data block found task killed. %s", GET_TASKID(pTaskInfo));
      pAPI->tsdReader.tsdReaderReleaseDataBlock(reader);
    }
    *pFinished = true;
    return;
  }

  uint32_t status = 0;
  code = loadDataBlock(pOperator, &pInfo->base, pBlock, &status);
  if (code != TSDB_CODE_SUCCESS) {
    qInfo("table merge scan load datablock code %d, %s", code, GET_TASKID(pTaskInfo));
    T_LONG_JMP(pTaskInfo->env, code);
  }

  if (status == FUNC_DATA_REQUIRED_ALL_FILTEROUT) {
    *pFinished = true;
    return;
  }

  // current block is filter out according to filter condition, continue load the next block
  if (status == FUNC_DATA_REQUIRED_FILTEROUT || pBlock->info.rows == 0) {
    *pSkipped = true;
    return;
  }
  return;
}

static SSDataBlock* getBlockForTableMergeScan(void* param) {
  STableMergeScanSortSourceParam* source = param;
  SOperatorInfo*                  pOperator = source->pOperator;
  STableMergeScanInfo*            pInfo = pOperator->info;
  SExecTaskInfo*                  pTaskInfo = pOperator->pTaskInfo;
  SStorageAPI* pAPI = &pTaskInfo->storageAPI;

  SSDataBlock*                    pBlock = NULL;
  int32_t                         code = 0;

  int64_t      st = taosGetTimestampUs();
  bool         hasNext = false;

  STsdbReader* reader = pInfo->base.dataReader;
  while (true) {
    if (pInfo->rtnNextDurationBlocks) {
      qDebug("%s table merge scan return already fetched new duration blocks. index %d num of blocks %d", 
              GET_TASKID(pTaskInfo), pInfo->nextDurationBlocksIdx, pInfo->numNextDurationBlocks);
      if (pInfo->nextDurationBlocksIdx < pInfo->numNextDurationBlocks) {
        pBlock = pInfo->nextDurationBlocks[pInfo->nextDurationBlocksIdx];
        ++pInfo->nextDurationBlocksIdx;
      } else {
        for (int32_t i = 0; i < pInfo->numNextDurationBlocks; ++i) {
          blockDataDestroy(pInfo->nextDurationBlocks[i]);
          pInfo->nextDurationBlocks[i] = NULL;
        }
        pInfo->rtnNextDurationBlocks = false;
        pInfo->nextDurationBlocksIdx = 0;
        pInfo->numNextDurationBlocks = 0;
        continue;
      }
    } else {

      bool bFinished = false;
      bool bSkipped = false;
      doGetBlockForTableMergeScan(pOperator, &bFinished, &bSkipped);
      pBlock = pInfo->pReaderBlock;
      qDebug("%s table merge scan fetch block. finished %d skipped %d next-duration-block %d new-fileset %d", 
              GET_TASKID(pTaskInfo), bFinished, bSkipped, pInfo->bNextDurationBlockEvent, pInfo->bNewFilesetEvent);
      if (bFinished) {
        pInfo->bNewFilesetEvent = false;
        break;
      }

      if (pInfo->bNextDurationBlockEvent || pInfo->bNewFilesetEvent) {
        if (!bSkipped) {
          pInfo->nextDurationBlocks[pInfo->numNextDurationBlocks] = createOneDataBlock(pBlock, true);
          ++pInfo->numNextDurationBlocks;
          if (pInfo->numNextDurationBlocks > 2) {
            qError("%s table merge scan prefetch %d next duration blocks. end early.", GET_TASKID(pTaskInfo), pInfo->numNextDurationBlocks);
            pInfo->bNewFilesetEvent = false;
            break;
          }
        }
        if (pInfo->bNewFilesetEvent) {
          pInfo->rtnNextDurationBlocks = true;
          return NULL;
        }
        if (pInfo->bNextDurationBlockEvent) {
          pInfo->bNextDurationBlockEvent = false;
          continue;
        }
      }
      if (bSkipped) continue;
    }
    pBlock->info.id.groupId = tableListGetTableGroupId(pInfo->base.pTableListInfo, pBlock->info.id.uid);

    if (pInfo->mergeLimit != -1) {
      tableMergeScanDoSkipTable(pInfo, pBlock);
    }

    pOperator->resultInfo.totalRows += pBlock->info.rows;

    SSDataBlock* pSortInputBlk = NULL;
    if (pInfo->bSortRowId) {
      blockDataCleanup(pInfo->pSortInputBlock);
      transformIntoSortInputBlock(pInfo, pBlock, pInfo->pSortInputBlock);
      pSortInputBlk = pInfo->pSortInputBlock;
    } else {
      pSortInputBlk = pBlock;
    }

    pInfo->base.readRecorder.elapsedTime += (taosGetTimestampUs() - st) / 1000.0;
<<<<<<< HEAD
    
    return pSortInputBlk;
=======
    return pBlock;
>>>>>>> 93f3a313
  }

  return NULL;
}


SArray* generateSortByTsInfo(SArray* colMatchInfo, int32_t order) {
  int32_t tsTargetSlotId = 0;
  for (int32_t i = 0; i < taosArrayGetSize(colMatchInfo); ++i) {
    SColMatchItem* colInfo = taosArrayGet(colMatchInfo, i);
    if (colInfo->colId == PRIMARYKEY_TIMESTAMP_COL_ID) {
      tsTargetSlotId = colInfo->dstSlotId;
    }
  }

  SArray*         pList = taosArrayInit(1, sizeof(SBlockOrderInfo));
  SBlockOrderInfo bi = {0};
  bi.order = order;
  bi.slotId = tsTargetSlotId;
  bi.nullFirst = NULL_ORDER_FIRST;

  taosArrayPush(pList, &bi);

  return pList;
}

int32_t dumpQueryTableCond(const SQueryTableDataCond* src, SQueryTableDataCond* dst) {
  memcpy((void*)dst, (void*)src, sizeof(SQueryTableDataCond));
  dst->colList = taosMemoryCalloc(src->numOfCols, sizeof(SColumnInfo));
  for (int i = 0; i < src->numOfCols; i++) {
    dst->colList[i] = src->colList[i];
  }
  return 0;
}

void tableMergeScanTsdbNotifyCb(ETsdReaderNotifyType type, STsdReaderNotifyInfo* info, void* param) {
  STableMergeScanInfo* pTmsInfo = param;
  if (type == TSD_READER_NOTIFY_DURATION_START) {
    pTmsInfo->bNewFilesetEvent = true;
  } else if (type == TSD_READER_NOTIFY_NEXT_DURATION_BLOCK) {
    pTmsInfo->bNextDurationBlockEvent = true;
  }
  qDebug("table merge scan receive notification. type %d, fileset %d", type, info->duration.filesetId);

  return;
}

int32_t startRowIdSort(STableMergeScanInfo *pInfo) {
  STmsSortRowIdInfo* pSort = &pInfo->tmsSortRowIdInfo;
  int32_t pageSize = getProperSortPageSize(blockDataGetRowSize(pInfo->pResBlock),
                                                      taosArrayGetSize(pInfo->pResBlock->pDataBlock));
  int32_t memSize = pageSize * 2048;
  createDiskbasedBuf(&pSort->pExtSrcRowsBuf, pageSize, memSize, "tms-ext-src-block", tsTempDir);
  dBufSetPrintInfo(pSort->pExtSrcRowsBuf);
  return 0;
}

int32_t stopRowIdSort(STableMergeScanInfo *pInfo) {
  STmsSortRowIdInfo* pSort = &pInfo->tmsSortRowIdInfo;

  destroyDiskbasedBuf(pSort->pExtSrcRowsBuf);
  pSort->pExtSrcRowsBuf = NULL;
  return 0;
}

int32_t startDurationForGroupTableMergeScan(SOperatorInfo* pOperator) {
  STableMergeScanInfo* pInfo = pOperator->info;
  SExecTaskInfo*       pTaskInfo = pOperator->pTaskInfo;
  int32_t code = TSDB_CODE_SUCCESS;
  int32_t numOfTable = pInfo->tableEndIndex - pInfo->tableStartIndex + 1;

  qDebug("%s table merge scan start duration ", GET_TASKID(pTaskInfo));
  pInfo->bNewFilesetEvent = false;
  pInfo->bNextDurationBlockEvent = false;

  startRowIdSort(pInfo);
  pInfo->sortBufSize = 2048 * pInfo->bufPageSize;
  int32_t numOfBufPage = pInfo->sortBufSize / pInfo->bufPageSize;
  pInfo->pSortHandle = tsortCreateSortHandle(pInfo->pSortInfo, SORT_BLOCK_TS_MERGE, pInfo->bufPageSize, numOfBufPage,
                                             pInfo->pSortInputBlock, pTaskInfo->id.str, 0, 0, 0);

  tsortSetMergeLimit(pInfo->pSortHandle, pInfo->mergeLimit);
  tsortSetAbortCheckFn(pInfo->pSortHandle, isTaskKilled, pOperator->pTaskInfo);

  tsortSetFetchRawDataFp(pInfo->pSortHandle, getBlockForTableMergeScan, NULL, NULL);

  STableMergeScanSortSourceParam *param = taosMemoryCalloc(1, sizeof(STableMergeScanSortSourceParam));
  param->pOperator = pOperator;

  SSortSource* ps = taosMemoryCalloc(1, sizeof(SSortSource));
  ps->param = param;
  ps->onlyRef = false;
  tsortAddSource(pInfo->pSortHandle, ps);

  if (numOfTable == 1) {
    tsortSetSingleTableMerge(pInfo->pSortHandle);
  } else {
    code = tsortOpen(pInfo->pSortHandle);
  }
  return code;
}

void stopDurationForGroupTableMergeScan(SOperatorInfo* pOperator) {
  STableMergeScanInfo* pInfo = pOperator->info;
  SExecTaskInfo* pTaskInfo = pOperator->pTaskInfo;
  qDebug("%s table merge scan stop duration ", GET_TASKID(pTaskInfo));

  SSortExecInfo sortExecInfo = tsortGetSortExecInfo(pInfo->pSortHandle);
  pInfo->sortExecInfo.sortMethod = sortExecInfo.sortMethod;
  pInfo->sortExecInfo.sortBuffer = sortExecInfo.sortBuffer;
  pInfo->sortExecInfo.loops += sortExecInfo.loops;
  pInfo->sortExecInfo.readBytes += sortExecInfo.readBytes;
  pInfo->sortExecInfo.writeBytes += sortExecInfo.writeBytes;

  tsortDestroySortHandle(pInfo->pSortHandle);
  pInfo->pSortHandle = NULL;

  stopRowIdSort(pInfo);
}

int32_t startGroupTableMergeScan(SOperatorInfo* pOperator) {
  STableMergeScanInfo* pInfo = pOperator->info;
  SExecTaskInfo*       pTaskInfo = pOperator->pTaskInfo;
  SReadHandle* pHandle = &pInfo->base.readHandle;
  SStorageAPI* pAPI = &pTaskInfo->storageAPI;
  qDebug("%s table merge scan start group %"PRIu64, GET_TASKID(pTaskInfo), pInfo->groupId);

  {
    size_t  numOfTables = tableListGetSize(pInfo->base.pTableListInfo);
    int32_t i = pInfo->tableStartIndex + 1;
    for (; i < numOfTables; ++i) {
      STableKeyInfo* tableKeyInfo = tableListGetInfo(pInfo->base.pTableListInfo, i);
      if (tableKeyInfo->groupId != pInfo->groupId) {
        break;
      }
    }
    pInfo->tableEndIndex = i - 1;
  }

  int32_t tableStartIdx = pInfo->tableStartIndex;
  int32_t tableEndIdx = pInfo->tableEndIndex;

  tSimpleHashClear(pInfo->mTableNumRows);

  int32_t numOfTable = tableEndIdx - tableStartIdx + 1;
  STableKeyInfo* startKeyInfo = tableListGetInfo(pInfo->base.pTableListInfo, tableStartIdx);
  pAPI->tsdReader.tsdReaderOpen(pHandle->vnode, &pInfo->base.cond, startKeyInfo, numOfTable, pInfo->pReaderBlock,
                                (void**)&pInfo->base.dataReader, GET_TASKID(pTaskInfo), &pInfo->mSkipTables);
  if (pInfo->filesetDelimited) {
    pAPI->tsdReader.tsdSetFilesetDelimited(pInfo->base.dataReader);
  }
  pAPI->tsdReader.tsdSetSetNotifyCb(pInfo->base.dataReader, tableMergeScanTsdbNotifyCb, pInfo);

  int32_t code = startDurationForGroupTableMergeScan(pOperator);

  if (code != TSDB_CODE_SUCCESS) {
    T_LONG_JMP(pTaskInfo->env, terrno);
  }

  return TSDB_CODE_SUCCESS;
}

int32_t stopGroupTableMergeScan(SOperatorInfo* pOperator) {
  STableMergeScanInfo* pInfo = pOperator->info;
  SExecTaskInfo*       pTaskInfo = pOperator->pTaskInfo;
  SStorageAPI*         pAPI = &pTaskInfo->storageAPI;

  stopDurationForGroupTableMergeScan(pOperator);

  if (pInfo->base.dataReader != NULL) {
    pAPI->tsdReader.tsdReaderClose(pInfo->base.dataReader);
    pInfo->base.dataReader = NULL;
  }
  for (int32_t i = 0; i < pInfo->numNextDurationBlocks; ++i) {
    if (pInfo->nextDurationBlocks[i]) {
      blockDataDestroy(pInfo->nextDurationBlocks[i]);
      pInfo->nextDurationBlocks[i] = NULL;
    }
    pInfo->numNextDurationBlocks = 0;
    pInfo->nextDurationBlocksIdx = 0;
  }
  resetLimitInfoForNextGroup(&pInfo->limitInfo);
  taosHashCleanup(pInfo->mSkipTables);
  pInfo->mSkipTables = NULL;
  qDebug("%s table merge scan stop group %"PRIu64, GET_TASKID(pTaskInfo), pInfo->groupId);

  return TSDB_CODE_SUCCESS;
}

// all data produced by this function only belongs to one group
// slimit/soffset does not need to be concerned here, since this function only deal with data within one group.
SSDataBlock* getSortedTableMergeScanBlockData(SSortHandle* pHandle, SSDataBlock* pResBlock, int32_t capacity,
                                              SOperatorInfo* pOperator) {
  STableMergeScanInfo* pInfo = pOperator->info;
  SExecTaskInfo*       pTaskInfo = pOperator->pTaskInfo;

  blockDataCleanup(pResBlock);
  STupleHandle* pTupleHandle = NULL;
  while (1) {
    while (1) {
      pTupleHandle = tsortNextTuple(pHandle);
      if (pTupleHandle == NULL) {
        break;
      }
      if (!pInfo->bSortRowId) {
        appendOneRowToDataBlock(pResBlock, pTupleHandle);
      } else {
        appendOneRowIdRowToDataBlock(pInfo, pResBlock, pTupleHandle);
      }
      if (pResBlock->info.rows >= capacity) {
        break;
      }
    }

    if (tsortIsClosed(pHandle)) {
      terrno = TSDB_CODE_TSC_QUERY_CANCELLED;
      T_LONG_JMP(pOperator->pTaskInfo->env, terrno);
    }

    bool limitReached = applyLimitOffset(&pInfo->limitInfo, pResBlock, pTaskInfo);
    qDebug("%s get sorted row block, rows:%" PRId64 ", limit:%" PRId64, GET_TASKID(pTaskInfo), pResBlock->info.rows,
          pInfo->limitInfo.numOfOutputRows);
    if (pTupleHandle == NULL || limitReached || pResBlock->info.rows > 0) {
      break;
    }  
  }
  return (pResBlock->info.rows > 0) ? pResBlock : NULL;
}

SSDataBlock* doTableMergeScan(SOperatorInfo* pOperator) {
  if (pOperator->status == OP_EXEC_DONE) {
    return NULL;
  }

  SExecTaskInfo*       pTaskInfo = pOperator->pTaskInfo;
  STableMergeScanInfo* pInfo = pOperator->info;

  int32_t code = pOperator->fpSet._openFn(pOperator);
  if (code != TSDB_CODE_SUCCESS) {
    T_LONG_JMP(pTaskInfo->env, code);
  }

  size_t tableListSize = tableListGetSize(pInfo->base.pTableListInfo);
  if (!pInfo->hasGroupId) {
    pInfo->hasGroupId = true;

    if (tableListSize == 0) {
      setOperatorCompleted(pOperator);
      return NULL;
    }
    pInfo->tableStartIndex = 0;
    pInfo->groupId = ((STableKeyInfo*)tableListGetInfo(pInfo->base.pTableListInfo, pInfo->tableStartIndex))->groupId;
    startGroupTableMergeScan(pOperator);
  }

  SSDataBlock* pBlock = NULL;
  while (pInfo->tableStartIndex < tableListSize) {
    if (isTaskKilled(pTaskInfo)) {
      T_LONG_JMP(pTaskInfo->env, pTaskInfo->code);
    }

    pBlock = getSortedTableMergeScanBlockData(pInfo->pSortHandle, pInfo->pResBlock, pOperator->resultInfo.capacity,
                                              pOperator);
    if (pBlock != NULL) {
      pBlock->info.id.groupId = pInfo->groupId;
      pOperator->resultInfo.totalRows += pBlock->info.rows;
      return pBlock;
    } else {
      if (pInfo->bNewFilesetEvent) {
        stopDurationForGroupTableMergeScan(pOperator);
        startDurationForGroupTableMergeScan(pOperator);
      } else {
        // Data of this group are all dumped, let's try the next group
        stopGroupTableMergeScan(pOperator);
        if (pInfo->tableEndIndex >= tableListSize - 1) {
          setOperatorCompleted(pOperator);
          break;
        }

        pInfo->tableStartIndex = pInfo->tableEndIndex + 1;
        pInfo->groupId = tableListGetInfo(pInfo->base.pTableListInfo, pInfo->tableStartIndex)->groupId;
        startGroupTableMergeScan(pOperator);
        resetLimitInfoForNextGroup(&pInfo->limitInfo);
      }
    }
  }

  return pBlock;
}

void destroyTableMergeScanOperatorInfo(void* param) {
  STableMergeScanInfo* pTableScanInfo = (STableMergeScanInfo*)param;
  cleanupQueryTableDataCond(&pTableScanInfo->base.cond);

  int32_t numOfTable = taosArrayGetSize(pTableScanInfo->sortSourceParams);

  pTableScanInfo->base.readerAPI.tsdReaderClose(pTableScanInfo->base.dataReader);
  pTableScanInfo->base.dataReader = NULL;

  for (int32_t i = 0; i < pTableScanInfo->numNextDurationBlocks; ++i) {
    if (pTableScanInfo->nextDurationBlocks[i] != NULL) {
      blockDataDestroy(pTableScanInfo->nextDurationBlocks[i]);
      pTableScanInfo->nextDurationBlocks[i] = NULL;
    }
  }

  taosArrayDestroy(pTableScanInfo->sortSourceParams);
  tsortDestroySortHandle(pTableScanInfo->pSortHandle);
  pTableScanInfo->pSortHandle = NULL;
  tSimpleHashCleanup(pTableScanInfo->mTableNumRows);
  pTableScanInfo->mTableNumRows = NULL;
  taosHashCleanup(pTableScanInfo->mSkipTables);
  pTableScanInfo->mSkipTables = NULL;
  destroyTableScanBase(&pTableScanInfo->base, &pTableScanInfo->base.readerAPI);

  pTableScanInfo->pResBlock = blockDataDestroy(pTableScanInfo->pResBlock);
  pTableScanInfo->pSortInputBlock = blockDataDestroy(pTableScanInfo->pSortInputBlock);
  pTableScanInfo->pReaderBlock = blockDataDestroy(pTableScanInfo->pReaderBlock);

  taosArrayDestroy(pTableScanInfo->pSortInfo);
  taosMemoryFreeClear(param);
}

int32_t getTableMergeScanExplainExecInfo(SOperatorInfo* pOptr, void** pOptrExplain, uint32_t* len) {
  ASSERT(pOptr != NULL);
  // TODO: merge these two info into one struct
  STableMergeScanExecInfo* execInfo = taosMemoryCalloc(1, sizeof(STableMergeScanExecInfo));
  STableMergeScanInfo*     pInfo = pOptr->info;
  execInfo->blockRecorder = pInfo->base.readRecorder;
  execInfo->sortExecInfo = pInfo->sortExecInfo;

  *pOptrExplain = execInfo;
  *len = sizeof(STableMergeScanExecInfo);

  return TSDB_CODE_SUCCESS;
}

SOperatorInfo* createTableMergeScanOperatorInfo(STableScanPhysiNode* pTableScanNode, SReadHandle* readHandle,
                                                STableListInfo* pTableListInfo, SExecTaskInfo* pTaskInfo) {
  STableMergeScanInfo* pInfo = taosMemoryCalloc(1, sizeof(STableMergeScanInfo));
  SOperatorInfo*       pOperator = taosMemoryCalloc(1, sizeof(SOperatorInfo));
  if (pInfo == NULL || pOperator == NULL) {
    goto _error;
  }

  SDataBlockDescNode* pDescNode = pTableScanNode->scan.node.pOutputDataBlockDesc;

  int32_t numOfCols = 0;
  int32_t code = extractColMatchInfo(pTableScanNode->scan.pScanCols, pDescNode, &numOfCols, COL_MATCH_FROM_COL_ID,
                                     &pInfo->base.matchInfo);
  if (code != TSDB_CODE_SUCCESS) {
    goto _error;
  }

  code = initQueryTableDataCond(&pInfo->base.cond, pTableScanNode, readHandle);
  if (code != TSDB_CODE_SUCCESS) {
    taosArrayDestroy(pInfo->base.matchInfo.pList);
    goto _error;
  }

  if (pTableScanNode->scan.pScanPseudoCols != NULL) {
    SExprSupp* pSup = &pInfo->base.pseudoSup;
    pSup->pExprInfo = createExprInfo(pTableScanNode->scan.pScanPseudoCols, NULL, &pSup->numOfExprs);
    pSup->pCtx = createSqlFunctionCtx(pSup->pExprInfo, pSup->numOfExprs, &pSup->rowEntryInfoOffset, &pTaskInfo->storageAPI.functionStore);
  }

  pInfo->scanInfo = (SScanInfo){.numOfAsc = pTableScanNode->scanSeq[0], .numOfDesc = pTableScanNode->scanSeq[1]};

  pInfo->base.metaCache.pTableMetaEntryCache = taosLRUCacheInit(1024 * 128, -1, .5);
  if (pInfo->base.metaCache.pTableMetaEntryCache == NULL) {
    code = terrno;
    goto _error;
  }

  pInfo->base.readerAPI = pTaskInfo->storageAPI.tsdReader;
  pInfo->base.dataBlockLoadFlag = FUNC_DATA_REQUIRED_DATA_LOAD;
  pInfo->base.scanFlag = MAIN_SCAN;
  pInfo->base.readHandle = *readHandle;

  pInfo->readIdx = -1;

  pInfo->base.limitInfo.limit.limit = -1;
  pInfo->base.limitInfo.slimit.limit = -1;
  pInfo->base.pTableListInfo = pTableListInfo;

  pInfo->sample.sampleRatio = pTableScanNode->ratio;
  pInfo->sample.seed = taosGetTimestampSec();

  code = filterInitFromNode((SNode*)pTableScanNode->scan.node.pConditions, &pOperator->exprSupp.pFilterInfo, 0);
  if (code != TSDB_CODE_SUCCESS) {
    goto _error;
  }

  initResultSizeInfo(&pOperator->resultInfo, 1024);
  pInfo->pResBlock = createDataBlockFromDescNode(pDescNode);
  blockDataEnsureCapacity(pInfo->pResBlock, pOperator->resultInfo.capacity);

  pInfo->sortSourceParams = taosArrayInit(64, sizeof(STableMergeScanSortSourceParam));
  pInfo->bSortRowId = true;
  if (!pInfo->bSortRowId) {
    pInfo->pSortInfo = generateSortByTsInfo(pInfo->base.matchInfo.pList, pInfo->base.cond.order);
    pInfo->pSortInputBlock = createOneDataBlock(pInfo->pResBlock, false);
  } else {
    SSDataBlock* pSortInput = createDataBlock();
    SColumnInfoData tsCol = createColumnInfoData(TSDB_DATA_TYPE_TIMESTAMP, 8, 1);
    blockDataAppendColInfo(pSortInput, &tsCol);
    SColumnInfoData pageIdCol = createColumnInfoData(TSDB_DATA_TYPE_INT, 4, 2);
    blockDataAppendColInfo(pSortInput, &pageIdCol);
    SColumnInfoData  offsetCol = createColumnInfoData(TSDB_DATA_TYPE_INT, 4, 3);
    blockDataAppendColInfo(pSortInput, &offsetCol);
    SColumnInfoData  lengthCol = createColumnInfoData(TSDB_DATA_TYPE_INT, 4, 4);
    blockDataAppendColInfo(pSortInput, &lengthCol);
    pInfo->pSortInputBlock = pSortInput;

    SArray*         pList = taosArrayInit(1, sizeof(SBlockOrderInfo));
    SBlockOrderInfo bi = {0};
    bi.order = pInfo->base.cond.order;
    bi.slotId = 0;
    bi.nullFirst = NULL_ORDER_FIRST;
    taosArrayPush(pList, &bi);
    pInfo->pSortInfo = pList;
  }
  initLimitInfo(pTableScanNode->scan.node.pLimit, pTableScanNode->scan.node.pSlimit, &pInfo->limitInfo);
  pInfo->mTableNumRows = tSimpleHashInit(1024,
                                         taosGetDefaultHashFunction(TSDB_DATA_TYPE_UBIGINT));
  pInfo->mergeLimit = -1;
  bool hasLimit = pInfo->limitInfo.limit.limit != -1 || pInfo->limitInfo.limit.offset != -1;
  if (hasLimit) {
    pInfo->mergeLimit = pInfo->limitInfo.limit.limit + pInfo->limitInfo.limit.offset;
    pInfo->mSkipTables = NULL;
  }
  pInfo->pReaderBlock = createOneDataBlock(pInfo->pResBlock, false);

  int32_t  rowSize = pInfo->pSortInputBlock->info.rowSize;
  uint32_t nCols = taosArrayGetSize(pInfo->pSortInputBlock->pDataBlock);
  pInfo->bufPageSize = getProperSortPageSize(rowSize, nCols);
<<<<<<< HEAD

  pInfo->filesetDelimited = pTableScanNode->filesetDelimited;

=======
  if (!tsExperimental) {
    pInfo->filesetDelimited = false;
  } else {
    pInfo->filesetDelimited = pTableScanNode->filesetDelimited;
  }
>>>>>>> 93f3a313
  setOperatorInfo(pOperator, "TableMergeScanOperator", QUERY_NODE_PHYSICAL_PLAN_TABLE_MERGE_SCAN, false, OP_NOT_OPENED,
                  pInfo, pTaskInfo);
  pOperator->exprSupp.numOfExprs = numOfCols;

  pOperator->fpSet = createOperatorFpSet(optrDummyOpenFn, doTableMergeScan, NULL, destroyTableMergeScanOperatorInfo,
                                         optrDefaultBufFn, getTableMergeScanExplainExecInfo, optrDefaultGetNextExtFn, NULL);
  pOperator->cost.openCost = 0;
  return pOperator;

_error:
  pTaskInfo->code = TSDB_CODE_OUT_OF_MEMORY;
  taosMemoryFree(pInfo);
  taosMemoryFree(pOperator);
  return NULL;
}

// ====================================================================================================================
// TableCountScanOperator
static SSDataBlock* doTableCountScan(SOperatorInfo* pOperator);
static void         destoryTableCountScanOperator(void* param);
static void         buildVnodeGroupedStbTableCount(STableCountScanOperatorInfo* pInfo, STableCountScanSupp* pSupp,
                                                   SSDataBlock* pRes, char* dbName, tb_uid_t stbUid, SStorageAPI* pAPI);
static void         buildVnodeGroupedNtbTableCount(STableCountScanOperatorInfo* pInfo, STableCountScanSupp* pSupp,
                                                   SSDataBlock* pRes, char* dbName, SStorageAPI* pAPI);
static void         buildVnodeFilteredTbCount(SOperatorInfo* pOperator, STableCountScanOperatorInfo* pInfo,
                                              STableCountScanSupp* pSupp, SSDataBlock* pRes, char* dbName);
static void         buildVnodeGroupedTableCount(SOperatorInfo* pOperator, STableCountScanOperatorInfo* pInfo,
                                                STableCountScanSupp* pSupp, SSDataBlock* pRes, int32_t vgId, char* dbName);
static SSDataBlock* buildVnodeDbTableCount(SOperatorInfo* pOperator, STableCountScanOperatorInfo* pInfo,
                                           STableCountScanSupp* pSupp, SSDataBlock* pRes);
static void         buildSysDbGroupedTableCount(SOperatorInfo* pOperator, STableCountScanOperatorInfo* pInfo,
                                                STableCountScanSupp* pSupp, SSDataBlock* pRes, size_t infodbTableNum,
                                                size_t perfdbTableNum);
static void         buildSysDbFilterTableCount(SOperatorInfo* pOperator, STableCountScanSupp* pSupp, SSDataBlock* pRes,
                                               size_t infodbTableNum, size_t perfdbTableNum);
static const char*  GROUP_TAG_DB_NAME = "db_name";
static const char*  GROUP_TAG_STABLE_NAME = "stable_name";

int32_t tblCountScanGetGroupTagsSlotId(const SNodeList* scanCols, STableCountScanSupp* supp) {
  if (scanCols != NULL) {
    SNode* pNode = NULL;
    FOREACH(pNode, scanCols) {
      if (nodeType(pNode) != QUERY_NODE_TARGET) {
        return TSDB_CODE_QRY_SYS_ERROR;
      }
      STargetNode* targetNode = (STargetNode*)pNode;
      if (nodeType(targetNode->pExpr) != QUERY_NODE_COLUMN) {
        return TSDB_CODE_QRY_SYS_ERROR;
      }
      SColumnNode* colNode = (SColumnNode*)(targetNode->pExpr);
      if (strcmp(colNode->colName, GROUP_TAG_DB_NAME) == 0) {
        supp->dbNameSlotId = targetNode->slotId;
      } else if (strcmp(colNode->colName, GROUP_TAG_STABLE_NAME) == 0) {
        supp->stbNameSlotId = targetNode->slotId;
      }
    }
  }
  return TSDB_CODE_SUCCESS;
}

int32_t tblCountScanGetCountSlotId(const SNodeList* pseudoCols, STableCountScanSupp* supp) {
  if (pseudoCols != NULL) {
    SNode* pNode = NULL;
    FOREACH(pNode, pseudoCols) {
      if (nodeType(pNode) != QUERY_NODE_TARGET) {
        return TSDB_CODE_QRY_SYS_ERROR;
      }
      STargetNode* targetNode = (STargetNode*)pNode;
      if (nodeType(targetNode->pExpr) != QUERY_NODE_FUNCTION) {
        return TSDB_CODE_QRY_SYS_ERROR;
      }
      SFunctionNode* funcNode = (SFunctionNode*)(targetNode->pExpr);
      if (funcNode->funcType == FUNCTION_TYPE_TABLE_COUNT) {
        supp->tbCountSlotId = targetNode->slotId;
      }
    }
  }
  return TSDB_CODE_SUCCESS;
}

int32_t tblCountScanGetInputs(SNodeList* groupTags, SName* tableName, STableCountScanSupp* supp) {
  if (groupTags != NULL) {
    SNode* pNode = NULL;
    FOREACH(pNode, groupTags) {
      if (nodeType(pNode) != QUERY_NODE_COLUMN) {
        return TSDB_CODE_QRY_SYS_ERROR;
      }
      SColumnNode* colNode = (SColumnNode*)pNode;
      if (strcmp(colNode->colName, GROUP_TAG_DB_NAME) == 0) {
        supp->groupByDbName = true;
      }
      if (strcmp(colNode->colName, GROUP_TAG_STABLE_NAME) == 0) {
        supp->groupByStbName = true;
      }
    }
  } else {
    tstrncpy(supp->dbNameFilter, tNameGetDbNameP(tableName), TSDB_DB_NAME_LEN);
    tstrncpy(supp->stbNameFilter, tNameGetTableName(tableName), TSDB_TABLE_NAME_LEN);
  }
  return TSDB_CODE_SUCCESS;
}

int32_t getTableCountScanSupp(SNodeList* groupTags, SName* tableName, SNodeList* scanCols, SNodeList* pseudoCols,
                              STableCountScanSupp* supp, SExecTaskInfo* taskInfo) {
  int32_t code = 0;
  code = tblCountScanGetInputs(groupTags, tableName, supp);
  if (code != TSDB_CODE_SUCCESS) {
    qError("%s get table count scan supp. get inputs error", GET_TASKID(taskInfo));
    return code;
  }

  supp->dbNameSlotId = -1;
  supp->stbNameSlotId = -1;
  supp->tbCountSlotId = -1;

  code = tblCountScanGetGroupTagsSlotId(scanCols, supp);
  if (code != TSDB_CODE_SUCCESS) {
    qError("%s get table count scan supp. get group tags slot id error", GET_TASKID(taskInfo));
    return code;
  }

  code = tblCountScanGetCountSlotId(pseudoCols, supp);
  if (code != TSDB_CODE_SUCCESS) {
    qError("%s get table count scan supp. get count error", GET_TASKID(taskInfo));
    return code;
  }
  return code;
}

SOperatorInfo* createTableCountScanOperatorInfo(SReadHandle* readHandle, STableCountScanPhysiNode* pTblCountScanNode,
                                                SExecTaskInfo* pTaskInfo) {
  int32_t code = TSDB_CODE_SUCCESS;

  SScanPhysiNode*              pScanNode = &pTblCountScanNode->scan;
  STableCountScanOperatorInfo* pInfo = taosMemoryCalloc(1, sizeof(STableCountScanOperatorInfo));
  SOperatorInfo*               pOperator = taosMemoryCalloc(1, sizeof(SOperatorInfo));

  if (!pInfo || !pOperator) {
    goto _error;
  }

  pInfo->readHandle = *readHandle;

  SDataBlockDescNode* pDescNode = pScanNode->node.pOutputDataBlockDesc;
  initResultSizeInfo(&pOperator->resultInfo, 1);
  pInfo->pRes = createDataBlockFromDescNode(pDescNode);
  blockDataEnsureCapacity(pInfo->pRes, pOperator->resultInfo.capacity);

  getTableCountScanSupp(pTblCountScanNode->pGroupTags, &pTblCountScanNode->scan.tableName,
                        pTblCountScanNode->scan.pScanCols, pTblCountScanNode->scan.pScanPseudoCols, &pInfo->supp,
                        pTaskInfo);

  setOperatorInfo(pOperator, "TableCountScanOperator", QUERY_NODE_PHYSICAL_PLAN_TABLE_COUNT_SCAN, false, OP_NOT_OPENED,
                  pInfo, pTaskInfo);
  pOperator->fpSet = createOperatorFpSet(optrDummyOpenFn, doTableCountScan, NULL, destoryTableCountScanOperator,
                                         optrDefaultBufFn, NULL, optrDefaultGetNextExtFn, NULL);
  return pOperator;

_error:
  if (pInfo != NULL) {
    destoryTableCountScanOperator(pInfo);
  }
  taosMemoryFreeClear(pOperator);
  pTaskInfo->code = code;
  return NULL;
}

void fillTableCountScanDataBlock(STableCountScanSupp* pSupp, char* dbName, char* stbName, int64_t count,
                                 SSDataBlock* pRes) {
  if (pSupp->dbNameSlotId != -1) {
    ASSERT(strlen(dbName));
    SColumnInfoData* colInfoData = taosArrayGet(pRes->pDataBlock, pSupp->dbNameSlotId);

    char varDbName[TSDB_DB_NAME_LEN + VARSTR_HEADER_SIZE] = {0};
    tstrncpy(varDataVal(varDbName), dbName, TSDB_DB_NAME_LEN);

    varDataSetLen(varDbName, strlen(dbName));
    colDataSetVal(colInfoData, 0, varDbName, false);
  }

  if (pSupp->stbNameSlotId != -1) {
    SColumnInfoData* colInfoData = taosArrayGet(pRes->pDataBlock, pSupp->stbNameSlotId);
    if (strlen(stbName) != 0) {
      char varStbName[TSDB_TABLE_NAME_LEN + VARSTR_HEADER_SIZE] = {0};
      strncpy(varDataVal(varStbName), stbName, TSDB_TABLE_NAME_LEN);
      varDataSetLen(varStbName, strlen(stbName));
      colDataSetVal(colInfoData, 0, varStbName, false);
    } else {
      colDataSetNULL(colInfoData, 0);
    }
  }

  if (pSupp->tbCountSlotId != -1) {
    SColumnInfoData* colInfoData = taosArrayGet(pRes->pDataBlock, pSupp->tbCountSlotId);
    colDataSetVal(colInfoData, 0, (char*)&count, false);
  }
  pRes->info.rows = 1;
}

static SSDataBlock* buildSysDbTableCount(SOperatorInfo* pOperator, STableCountScanOperatorInfo* pInfo) {
  STableCountScanSupp* pSupp = &pInfo->supp;
  SSDataBlock*         pRes = pInfo->pRes;

  size_t infodbTableNum;
  getInfosDbMeta(NULL, &infodbTableNum);
  size_t perfdbTableNum;
  getPerfDbMeta(NULL, &perfdbTableNum);

  if (pSupp->groupByDbName || pSupp->groupByStbName) {
    buildSysDbGroupedTableCount(pOperator, pInfo, pSupp, pRes, infodbTableNum, perfdbTableNum);
    return (pRes->info.rows > 0) ? pRes : NULL;
  } else {
    buildSysDbFilterTableCount(pOperator, pSupp, pRes, infodbTableNum, perfdbTableNum);
    return (pRes->info.rows > 0) ? pRes : NULL;
  }
}

static void buildSysDbFilterTableCount(SOperatorInfo* pOperator, STableCountScanSupp* pSupp, SSDataBlock* pRes,
                                       size_t infodbTableNum, size_t perfdbTableNum) {
  if (strcmp(pSupp->dbNameFilter, TSDB_INFORMATION_SCHEMA_DB) == 0) {
    fillTableCountScanDataBlock(pSupp, TSDB_INFORMATION_SCHEMA_DB, "", infodbTableNum, pRes);
  } else if (strcmp(pSupp->dbNameFilter, TSDB_PERFORMANCE_SCHEMA_DB) == 0) {
    fillTableCountScanDataBlock(pSupp, TSDB_PERFORMANCE_SCHEMA_DB, "", perfdbTableNum, pRes);
  } else if (strlen(pSupp->dbNameFilter) == 0) {
    fillTableCountScanDataBlock(pSupp, "", "", infodbTableNum + perfdbTableNum, pRes);
  }
  setOperatorCompleted(pOperator);
}

static void buildSysDbGroupedTableCount(SOperatorInfo* pOperator, STableCountScanOperatorInfo* pInfo,
                                        STableCountScanSupp* pSupp, SSDataBlock* pRes, size_t infodbTableNum,
                                        size_t perfdbTableNum) {
  if (pInfo->currGrpIdx == 0) {
    uint64_t groupId = 0;
    if (pSupp->groupByDbName) {
      groupId = calcGroupId(TSDB_INFORMATION_SCHEMA_DB, strlen(TSDB_INFORMATION_SCHEMA_DB));
    } else {
      groupId = calcGroupId("", 0);
    }

    pRes->info.id.groupId = groupId;
    fillTableCountScanDataBlock(pSupp, TSDB_INFORMATION_SCHEMA_DB, "", infodbTableNum, pRes);
  } else if (pInfo->currGrpIdx == 1) {
    uint64_t groupId = 0;
    if (pSupp->groupByDbName) {
      groupId = calcGroupId(TSDB_PERFORMANCE_SCHEMA_DB, strlen(TSDB_PERFORMANCE_SCHEMA_DB));
    } else {
      groupId = calcGroupId("", 0);
    }

    pRes->info.id.groupId = groupId;
    fillTableCountScanDataBlock(pSupp, TSDB_PERFORMANCE_SCHEMA_DB, "", perfdbTableNum, pRes);
  } else {
    setOperatorCompleted(pOperator);
  }
  pInfo->currGrpIdx++;
}

static SSDataBlock* doTableCountScan(SOperatorInfo* pOperator) {
  SExecTaskInfo*               pTaskInfo = pOperator->pTaskInfo;
  STableCountScanOperatorInfo* pInfo = pOperator->info;
  STableCountScanSupp*         pSupp = &pInfo->supp;
  SSDataBlock*                 pRes = pInfo->pRes;
  blockDataCleanup(pRes);

  if (pOperator->status == OP_EXEC_DONE) {
    return NULL;
  }
  if (pInfo->readHandle.mnd != NULL) {
    return buildSysDbTableCount(pOperator, pInfo);
  }

  return buildVnodeDbTableCount(pOperator, pInfo, pSupp, pRes);
}

static SSDataBlock* buildVnodeDbTableCount(SOperatorInfo* pOperator, STableCountScanOperatorInfo* pInfo,
                                           STableCountScanSupp* pSupp, SSDataBlock* pRes) {
  const char* db = NULL;
  int32_t     vgId = 0;
  char        dbName[TSDB_DB_NAME_LEN] = {0};
  SExecTaskInfo* pTaskInfo = pOperator->pTaskInfo;
  SStorageAPI* pAPI = &pTaskInfo->storageAPI;

  // get dbname
  pAPI->metaFn.getBasicInfo(pInfo->readHandle.vnode, &db, &vgId, NULL, NULL);
  SName sn = {0};
  tNameFromString(&sn, db, T_NAME_ACCT | T_NAME_DB);
  tNameGetDbName(&sn, dbName);

  if (pSupp->groupByDbName || pSupp->groupByStbName) {
    buildVnodeGroupedTableCount(pOperator, pInfo, pSupp, pRes, vgId, dbName);
  } else {
    buildVnodeFilteredTbCount(pOperator, pInfo, pSupp, pRes, dbName);
  }
  return pRes->info.rows > 0 ? pRes : NULL;
}

static void buildVnodeGroupedTableCount(SOperatorInfo* pOperator, STableCountScanOperatorInfo* pInfo,
                                        STableCountScanSupp* pSupp, SSDataBlock* pRes, int32_t vgId, char* dbName) {
  SExecTaskInfo* pTaskInfo = pOperator->pTaskInfo;
  SStorageAPI* pAPI = &pTaskInfo->storageAPI;

  if (pSupp->groupByStbName) {
    if (pInfo->stbUidList == NULL) {
      pInfo->stbUidList = taosArrayInit(16, sizeof(tb_uid_t));
      if (pAPI->metaFn.storeGetTableList(pInfo->readHandle.vnode, TSDB_SUPER_TABLE, pInfo->stbUidList) < 0) {
        qError("vgId:%d, failed to get stb id list error: %s", vgId, terrstr());
      }
    }
    if (pInfo->currGrpIdx < taosArrayGetSize(pInfo->stbUidList)) {
      tb_uid_t stbUid = *(tb_uid_t*)taosArrayGet(pInfo->stbUidList, pInfo->currGrpIdx);
      buildVnodeGroupedStbTableCount(pInfo, pSupp, pRes, dbName, stbUid, pAPI);

      pInfo->currGrpIdx++;
    } else if (pInfo->currGrpIdx == taosArrayGetSize(pInfo->stbUidList)) {
      buildVnodeGroupedNtbTableCount(pInfo, pSupp, pRes, dbName, pAPI);

      pInfo->currGrpIdx++;
    } else {
      setOperatorCompleted(pOperator);
    }
  } else {
    uint64_t groupId = calcGroupId(dbName, strlen(dbName));
    pRes->info.id.groupId = groupId;

    int64_t dbTableCount = 0;
    pAPI->metaFn.getBasicInfo(pInfo->readHandle.vnode, NULL, NULL, &dbTableCount, NULL);
    fillTableCountScanDataBlock(pSupp, dbName, "", dbTableCount, pRes);
    setOperatorCompleted(pOperator);
  }
}

static void buildVnodeFilteredTbCount(SOperatorInfo* pOperator, STableCountScanOperatorInfo* pInfo,
                                      STableCountScanSupp* pSupp, SSDataBlock* pRes, char* dbName) {
  SExecTaskInfo* pTaskInfo = pOperator->pTaskInfo;
  SStorageAPI* pAPI = &pTaskInfo->storageAPI;

  if (strlen(pSupp->dbNameFilter) != 0) {
    if (strlen(pSupp->stbNameFilter) != 0) {
      uint64_t uid = 0;
      pAPI->metaFn.getTableUidByName(pInfo->readHandle.vnode, pSupp->stbNameFilter, &uid);

      int64_t numOfChildTables = 0;
      pAPI->metaFn.getNumOfChildTables(pInfo->readHandle.vnode, uid, &numOfChildTables, NULL);

      fillTableCountScanDataBlock(pSupp, dbName, pSupp->stbNameFilter, numOfChildTables, pRes);
    } else {
      int64_t tbNumVnode = 0;
      pAPI->metaFn.getBasicInfo(pInfo->readHandle.vnode, NULL, NULL, &tbNumVnode, NULL);
      fillTableCountScanDataBlock(pSupp, dbName, "", tbNumVnode, pRes);
    }
  } else {
    int64_t tbNumVnode = 0;
    pAPI->metaFn.getBasicInfo(pInfo->readHandle.vnode, NULL, NULL, &tbNumVnode, NULL);
    fillTableCountScanDataBlock(pSupp, dbName, "", tbNumVnode, pRes);
  }

  setOperatorCompleted(pOperator);
}

static void buildVnodeGroupedNtbTableCount(STableCountScanOperatorInfo* pInfo, STableCountScanSupp* pSupp,
                                           SSDataBlock* pRes, char* dbName, SStorageAPI* pAPI) {
  char fullStbName[TSDB_TABLE_FNAME_LEN] = {0};
  if (pSupp->groupByDbName) {
    snprintf(fullStbName, TSDB_TABLE_FNAME_LEN, "%s.%s", dbName, "");
  }

  uint64_t groupId = calcGroupId(fullStbName, strlen(fullStbName));
  pRes->info.id.groupId = groupId;

  int64_t numOfTables = 0;
  pAPI->metaFn.getBasicInfo(pInfo->readHandle.vnode, NULL, NULL, NULL, &numOfTables);

  if (numOfTables != 0) {
    fillTableCountScanDataBlock(pSupp, dbName, "", numOfTables, pRes);
  }
}

static void buildVnodeGroupedStbTableCount(STableCountScanOperatorInfo* pInfo, STableCountScanSupp* pSupp,
                                           SSDataBlock* pRes, char* dbName, tb_uid_t stbUid, SStorageAPI* pAPI) {
  char stbName[TSDB_TABLE_NAME_LEN] = {0};
  pAPI->metaFn.getTableNameByUid(pInfo->readHandle.vnode, stbUid, stbName);

  char fullStbName[TSDB_TABLE_FNAME_LEN] = {0};
  if (pSupp->groupByDbName) {
    snprintf(fullStbName, TSDB_TABLE_FNAME_LEN, "%s.%s", dbName, varDataVal(stbName));
  } else {
    snprintf(fullStbName, TSDB_TABLE_FNAME_LEN, "%s", varDataVal(stbName));
  }

  uint64_t groupId = calcGroupId(fullStbName, strlen(fullStbName));
  pRes->info.id.groupId = groupId;

  int64_t ctbNum = 0;
  int32_t code = pAPI->metaFn.getNumOfChildTables(pInfo->readHandle.vnode, stbUid, &ctbNum, NULL);
  fillTableCountScanDataBlock(pSupp, dbName, varDataVal(stbName), ctbNum, pRes);
}

static void destoryTableCountScanOperator(void* param) {
  STableCountScanOperatorInfo* pTableCountScanInfo = param;
  blockDataDestroy(pTableCountScanInfo->pRes);

  taosArrayDestroy(pTableCountScanInfo->stbUidList);
  taosMemoryFreeClear(param);
}<|MERGE_RESOLUTION|>--- conflicted
+++ resolved
@@ -3513,12 +3513,8 @@
     }
 
     pInfo->base.readRecorder.elapsedTime += (taosGetTimestampUs() - st) / 1000.0;
-<<<<<<< HEAD
     
     return pSortInputBlk;
-=======
-    return pBlock;
->>>>>>> 93f3a313
   }
 
   return NULL;
@@ -3955,17 +3951,11 @@
   int32_t  rowSize = pInfo->pSortInputBlock->info.rowSize;
   uint32_t nCols = taosArrayGetSize(pInfo->pSortInputBlock->pDataBlock);
   pInfo->bufPageSize = getProperSortPageSize(rowSize, nCols);
-<<<<<<< HEAD
-
-  pInfo->filesetDelimited = pTableScanNode->filesetDelimited;
-
-=======
   if (!tsExperimental) {
     pInfo->filesetDelimited = false;
   } else {
     pInfo->filesetDelimited = pTableScanNode->filesetDelimited;
   }
->>>>>>> 93f3a313
   setOperatorInfo(pOperator, "TableMergeScanOperator", QUERY_NODE_PHYSICAL_PLAN_TABLE_MERGE_SCAN, false, OP_NOT_OPENED,
                   pInfo, pTaskInfo);
   pOperator->exprSupp.numOfExprs = numOfCols;
