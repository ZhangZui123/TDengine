--- conflicted
+++ resolved
@@ -1645,13 +1645,8 @@
   if (pTaskInfo->streamInfo.prepareStatus.type == TMQ_OFFSET__SNAPSHOT_DATA) {
     SSDataBlock* pResult = doTableScan(pInfo->pTableScanOp);
     if (pResult && pResult->info.rows > 0) {
-<<<<<<< HEAD
-      qDebug("queue scan tsdb return %" PRId64 " rows min:%" PRId64 " max:%" PRId64 " wal curVersion:%" PRId64, pResult->info.rows,
-             pResult->info.window.skey, pResult->info.window.ekey, pInfo->tqReader->pWalReader->curVersion);
-=======
-      qDebug("queue scan tsdb return %d rows min:%" PRId64 " max:%" PRId64 " wal curVersion:%" PRId64" %s", pResult->info.rows,
+      qDebug("queue scan tsdb return %" PRId64 " rows min:%" PRId64 " max:%" PRId64 " wal curVersion:%" PRId64" %s", pResult->info.rows,
              pResult->info.window.skey, pResult->info.window.ekey, pInfo->tqReader->pWalReader->curVersion, id);
->>>>>>> 0d3ac6c3
       pTaskInfo->streamInfo.returned = 1;
       return pResult;
     } else {
