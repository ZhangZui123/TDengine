--- conflicted
+++ resolved
@@ -1892,10 +1892,7 @@
   pInfo->pRes             = createResDataBlock(pDescNode);
   pInfo->readHandle       = *pReadHandle;
   pInfo->curPos           = 0;
-<<<<<<< HEAD
-
-=======
->>>>>>> 94fd3091
+
   pOperator->name = "TagScanOperator";
   pOperator->operatorType = QUERY_NODE_PHYSICAL_PLAN_TAG_SCAN;
 
