/*
 * Copyright (c) 2019 TAOS Data, Inc. <jhtao@taosdata.com>
 *
 * This program is free software: you can use, redistribute, and/or modify
 * it under the terms of the GNU Affero General Public License, version 3
 * or later ("AGPL"), as published by the Free Software Foundation.
 *
 * This program is distributed in the hope that it will be useful, but WITHOUT
 * ANY WARRANTY; without even the implied warranty of MERCHANTABILITY or
 * FITNESS FOR A PARTICULAR PURPOSE.
 *
 * You should have received a copy of the GNU Affero General Public License
 * along with this program. If not, see <http://www.gnu.org/licenses/>.
 */

#include "executorInt.h"
#include "filter.h"
#include "function.h"
#include "functionMgt.h"
#include "os.h"
#include "querynodes.h"
#include "systable.h"
#include "tname.h"
#include "ttime.h"

#include "tdatablock.h"
#include "tmsg.h"

#include "query.h"
#include "tcompare.h"
#include "thash.h"
#include "ttypes.h"
#include "operator.h"
#include "querytask.h"

#include "storageapi.h"
#include "wal.h"

int32_t scanDebug = 0;

#define MULTI_READER_MAX_TABLE_NUM        5000
#define SET_REVERSE_SCAN_FLAG(_info)      ((_info)->scanFlag = REVERSE_SCAN)
#define SWITCH_ORDER(n)                   (((n) = ((n) == TSDB_ORDER_ASC) ? TSDB_ORDER_DESC : TSDB_ORDER_ASC))
#define STREAM_SCAN_OP_NAME               "StreamScanOperator"
#define STREAM_SCAN_OP_STATE_NAME         "StreamScanFillHistoryState"
#define STREAM_SCAN_OP_CHECKPOINT_NAME    "StreamScanOperator_Checkpoint"

typedef struct STableMergeScanExecInfo {
  SFileBlockLoadRecorder blockRecorder;
  SSortExecInfo          sortExecInfo;
} STableMergeScanExecInfo;

typedef struct STableMergeScanSortSourceParam {
  SOperatorInfo* pOperator;
  int32_t        readerIdx;
  uint64_t       uid;
  STsdbReader*   reader;
} STableMergeScanSortSourceParam;

typedef struct STableCountScanOperatorInfo {
  SReadHandle  readHandle;
  SSDataBlock* pRes;

  STableCountScanSupp supp;

  int32_t currGrpIdx;
  SArray* stbUidList;  // when group by db_name and/or stable_name
} STableCountScanOperatorInfo;

static bool processBlockWithProbability(const SSampleExecInfo* pInfo);

bool processBlockWithProbability(const SSampleExecInfo* pInfo) {
#if 0
  if (pInfo->sampleRatio == 1) {
    return true;
  }

  uint32_t val = taosRandR((uint32_t*) &pInfo->seed);
  return (val % ((uint32_t)(1/pInfo->sampleRatio))) == 0;
#else
  return true;
#endif
}

static void switchCtxOrder(SqlFunctionCtx* pCtx, int32_t numOfOutput) {
  for (int32_t i = 0; i < numOfOutput; ++i) {
    SWITCH_ORDER(pCtx[i].order);
  }
}

static bool overlapWithTimeWindow(SInterval* pInterval, SDataBlockInfo* pBlockInfo, int32_t order) {
  STimeWindow w = {0};

  // 0 by default, which means it is not a interval operator of the upstream operator.
  if (pInterval->interval == 0) {
    return false;
  }

  if (order == TSDB_ORDER_ASC) {
    w = getAlignQueryTimeWindow(pInterval, pBlockInfo->window.skey);
    ASSERT(w.ekey >= pBlockInfo->window.skey);

    if (w.ekey < pBlockInfo->window.ekey) {
      return true;
    }

    while (1) {
      getNextTimeWindow(pInterval, &w, order);
      if (w.skey > pBlockInfo->window.ekey) {
        break;
      }

      ASSERT(w.ekey > pBlockInfo->window.ekey);
      if (TMAX(w.skey, pBlockInfo->window.skey) <= pBlockInfo->window.ekey) {
        return true;
      }
    }
  } else {
    w = getAlignQueryTimeWindow(pInterval, pBlockInfo->window.ekey);
    ASSERT(w.skey <= pBlockInfo->window.ekey);

    if (w.skey > pBlockInfo->window.skey) {
      return true;
    }

    while (1) {
      getNextTimeWindow(pInterval, &w, order);
      if (w.ekey < pBlockInfo->window.skey) {
        break;
      }

      ASSERT(w.skey < pBlockInfo->window.skey);
      if (pBlockInfo->window.skey <= TMIN(w.ekey, pBlockInfo->window.ekey)) {
        return true;
      }
    }
  }

  return false;
}

// this function is for table scanner to extract temporary results of upstream aggregate results.
static SResultRow* getTableGroupOutputBuf(SOperatorInfo* pOperator, uint64_t groupId, SFilePage** pPage) {
  if (pOperator->operatorType != QUERY_NODE_PHYSICAL_PLAN_TABLE_SCAN) {
    return NULL;
  }

  int64_t buf[2] = {0};
  SET_RES_WINDOW_KEY((char*)buf, &groupId, sizeof(groupId), groupId);

  STableScanInfo* pTableScanInfo = pOperator->info;

  SResultRowPosition* p1 = (SResultRowPosition*)tSimpleHashGet(pTableScanInfo->base.pdInfo.pAggSup->pResultRowHashTable,
                                                               buf, GET_RES_WINDOW_KEY_LEN(sizeof(groupId)));

  if (p1 == NULL) {
    return NULL;
  }

  *pPage = getBufPage(pTableScanInfo->base.pdInfo.pAggSup->pResultBuf, p1->pageId);
  if (NULL == *pPage) {
    return NULL;
  }

  return (SResultRow*)((char*)(*pPage) + p1->offset);
}

static int32_t insertTableToScanIgnoreList(STableScanInfo* pTableScanInfo, uint64_t uid) {
  if (NULL == pTableScanInfo->pIgnoreTables) {
    int32_t tableNum = taosArrayGetSize(pTableScanInfo->base.pTableListInfo->pTableList);
    pTableScanInfo->pIgnoreTables = taosHashInit(tableNum,  taosGetDefaultHashFunction(TSDB_DATA_TYPE_BIGINT), true, HASH_NO_LOCK);
    if (NULL == pTableScanInfo->pIgnoreTables) {
      return TSDB_CODE_OUT_OF_MEMORY;
    }
  }

  taosHashPut(pTableScanInfo->pIgnoreTables, &uid, sizeof(uid), &pTableScanInfo->scanTimes, sizeof(pTableScanInfo->scanTimes));

  return TSDB_CODE_SUCCESS;
}

static int32_t doDynamicPruneDataBlock(SOperatorInfo* pOperator, SDataBlockInfo* pBlockInfo, uint32_t* status) {
  STableScanInfo* pTableScanInfo = pOperator->info;
  int32_t code = TSDB_CODE_SUCCESS;

  if (pTableScanInfo->base.pdInfo.pExprSup == NULL) {
    return TSDB_CODE_SUCCESS;
  }

  SExprSupp* pSup1 = pTableScanInfo->base.pdInfo.pExprSup;

  SFilePage*  pPage = NULL;
  SResultRow* pRow = getTableGroupOutputBuf(pOperator, pBlockInfo->id.groupId, &pPage);

  if (pRow == NULL) {
    return TSDB_CODE_SUCCESS;
  }

  bool notLoadBlock = true;
  for (int32_t i = 0; i < pSup1->numOfExprs; ++i) {
    int32_t functionId = pSup1->pCtx[i].functionId;

    SResultRowEntryInfo* pEntry = getResultEntryInfo(pRow, i, pTableScanInfo->base.pdInfo.pExprSup->rowEntryInfoOffset);

    int32_t reqStatus = fmFuncDynDataRequired(functionId, pEntry, &pBlockInfo->window);
    if (reqStatus != FUNC_DATA_REQUIRED_NOT_LOAD) {
      notLoadBlock = false;
      break;
    }
  }

  // release buffer pages
  releaseBufPage(pTableScanInfo->base.pdInfo.pAggSup->pResultBuf, pPage);

  if (notLoadBlock) {
    *status = FUNC_DATA_REQUIRED_NOT_LOAD;
    code = insertTableToScanIgnoreList(pTableScanInfo, pBlockInfo->id.uid);
  }

  return code;
}

static bool doFilterByBlockSMA(SFilterInfo* pFilterInfo, SColumnDataAgg** pColsAgg, int32_t numOfCols,
                               int32_t numOfRows) {
  if (pColsAgg == NULL || pFilterInfo == NULL) {
    return true;
  }

  bool keep = filterRangeExecute(pFilterInfo, pColsAgg, numOfCols, numOfRows);
  return keep;
}

static bool doLoadBlockSMA(STableScanBase* pTableScanInfo, SSDataBlock* pBlock, SExecTaskInfo* pTaskInfo) {
  SStorageAPI* pAPI = &pTaskInfo->storageAPI;

  bool    allColumnsHaveAgg = true;
  bool    hasNullSMA = false;
  int32_t code = pAPI->tsdReader.tsdReaderRetrieveBlockSMAInfo(pTableScanInfo->dataReader, pBlock, &allColumnsHaveAgg, &hasNullSMA);
  if (code != TSDB_CODE_SUCCESS) {
    T_LONG_JMP(pTaskInfo->env, code);
  }

  if (!allColumnsHaveAgg || hasNullSMA) {
    return false;
  }
  return true;
}

static void doSetTagColumnData(STableScanBase* pTableScanInfo, SSDataBlock* pBlock, SExecTaskInfo* pTaskInfo,
                               int32_t rows) {
  if (pTableScanInfo->pseudoSup.numOfExprs > 0) {
    SExprSupp* pSup = &pTableScanInfo->pseudoSup;

    int32_t code = addTagPseudoColumnData(&pTableScanInfo->readHandle, pSup->pExprInfo, pSup->numOfExprs, pBlock, rows,
                                          GET_TASKID(pTaskInfo), &pTableScanInfo->metaCache);
    // ignore the table not exists error, since this table may have been dropped during the scan procedure.
    if (code != TSDB_CODE_SUCCESS && code != TSDB_CODE_PAR_TABLE_NOT_EXIST) {
      T_LONG_JMP(pTaskInfo->env, code);
    }

    // reset the error code.
    terrno = 0;
  }
}

bool applyLimitOffset(SLimitInfo* pLimitInfo, SSDataBlock* pBlock, SExecTaskInfo* pTaskInfo) {
  SLimit*     pLimit = &pLimitInfo->limit;
  const char* id = GET_TASKID(pTaskInfo);

  if (pLimitInfo->remainOffset > 0) {
    if (pLimitInfo->remainOffset >= pBlock->info.rows) {
      pLimitInfo->remainOffset -= pBlock->info.rows;
      blockDataEmpty(pBlock);
      qDebug("current block ignore due to offset, current:%" PRId64 ", %s", pLimitInfo->remainOffset, id);
      return false;
    } else {
      blockDataTrimFirstRows(pBlock, pLimitInfo->remainOffset);
      pLimitInfo->remainOffset = 0;
    }
  }

  if (pLimit->limit != -1 && pLimit->limit <= (pLimitInfo->numOfOutputRows + pBlock->info.rows)) {
    // limit the output rows
    int32_t keep = (int32_t)(pLimit->limit - pLimitInfo->numOfOutputRows);
    blockDataKeepFirstNRows(pBlock, keep);

    pLimitInfo->numOfOutputRows += pBlock->info.rows;
    qDebug("output limit %" PRId64 " has reached, %s", pLimit->limit, id);
    return true;
  }

  pLimitInfo->numOfOutputRows += pBlock->info.rows;
  return false;
}

static int32_t loadDataBlock(SOperatorInfo* pOperator, STableScanBase* pTableScanInfo, SSDataBlock* pBlock,
                             uint32_t* status) {
  SExecTaskInfo*          pTaskInfo = pOperator->pTaskInfo;
  SStorageAPI* pAPI = &pTaskInfo->storageAPI;

  SFileBlockLoadRecorder* pCost = &pTableScanInfo->readRecorder;

  pCost->totalBlocks += 1;
  pCost->totalRows += pBlock->info.rows;

  bool loadSMA = false;
  *status = pTableScanInfo->dataBlockLoadFlag;
  if (pOperator->exprSupp.pFilterInfo != NULL ||
      overlapWithTimeWindow(&pTableScanInfo->pdInfo.interval, &pBlock->info, pTableScanInfo->cond.order)) {
    (*status) = FUNC_DATA_REQUIRED_DATA_LOAD;
  }

  SDataBlockInfo* pBlockInfo = &pBlock->info;
  taosMemoryFreeClear(pBlock->pBlockAgg);

  if (*status == FUNC_DATA_REQUIRED_FILTEROUT) {
    qDebug("%s data block filter out, brange:%" PRId64 "-%" PRId64 ", rows:%" PRId64, GET_TASKID(pTaskInfo),
           pBlockInfo->window.skey, pBlockInfo->window.ekey, pBlockInfo->rows);
    pCost->filterOutBlocks += 1;
    pCost->totalRows += pBlock->info.rows;
    pAPI->tsdReader.tsdReaderReleaseDataBlock(pTableScanInfo->dataReader);
    return TSDB_CODE_SUCCESS;
  } else if (*status == FUNC_DATA_REQUIRED_NOT_LOAD) {
    qDebug("%s data block skipped, brange:%" PRId64 "-%" PRId64 ", rows:%" PRId64 ", uid:%" PRIu64,
           GET_TASKID(pTaskInfo), pBlockInfo->window.skey, pBlockInfo->window.ekey, pBlockInfo->rows,
           pBlockInfo->id.uid);
    doSetTagColumnData(pTableScanInfo, pBlock, pTaskInfo, pBlock->info.rows);
    pCost->skipBlocks += 1;
    pAPI->tsdReader.tsdReaderReleaseDataBlock(pTableScanInfo->dataReader);
    return TSDB_CODE_SUCCESS;
  } else if (*status == FUNC_DATA_REQUIRED_SMA_LOAD) {
    pCost->loadBlockStatis += 1;
    loadSMA = true;  // mark the operation of load sma;
    bool success = doLoadBlockSMA(pTableScanInfo, pBlock, pTaskInfo);
    if (success) {  // failed to load the block sma data, data block statistics does not exist, load data block instead
      qDebug("%s data block SMA loaded, brange:%" PRId64 "-%" PRId64 ", rows:%" PRId64, GET_TASKID(pTaskInfo),
             pBlockInfo->window.skey, pBlockInfo->window.ekey, pBlockInfo->rows);
      doSetTagColumnData(pTableScanInfo, pBlock, pTaskInfo, pBlock->info.rows);
      pAPI->tsdReader.tsdReaderReleaseDataBlock(pTableScanInfo->dataReader);
      return TSDB_CODE_SUCCESS;
    } else {
      qDebug("%s failed to load SMA, since not all columns have SMA", GET_TASKID(pTaskInfo));
      *status = FUNC_DATA_REQUIRED_DATA_LOAD;
    }
  }

  ASSERT(*status == FUNC_DATA_REQUIRED_DATA_LOAD);

  // try to filter data block according to sma info
  if (pOperator->exprSupp.pFilterInfo != NULL && (!loadSMA)) {
    bool success = doLoadBlockSMA(pTableScanInfo, pBlock, pTaskInfo);
    if (success) {
      size_t size = taosArrayGetSize(pBlock->pDataBlock);
      bool   keep = doFilterByBlockSMA(pOperator->exprSupp.pFilterInfo, pBlock->pBlockAgg, size, pBlockInfo->rows);
      if (!keep) {
        qDebug("%s data block filter out by block SMA, brange:%" PRId64 "-%" PRId64 ", rows:%" PRId64,
               GET_TASKID(pTaskInfo), pBlockInfo->window.skey, pBlockInfo->window.ekey, pBlockInfo->rows);
        pCost->filterOutBlocks += 1;
        (*status) = FUNC_DATA_REQUIRED_FILTEROUT;

        pAPI->tsdReader.tsdReaderReleaseDataBlock(pTableScanInfo->dataReader);
        return TSDB_CODE_SUCCESS;
      }
    }
  }

  // free the sma info, since it should not be involved in later computing process.
  taosMemoryFreeClear(pBlock->pBlockAgg);

  // try to filter data block according to current results
  doDynamicPruneDataBlock(pOperator, pBlockInfo, status);
  if (*status == FUNC_DATA_REQUIRED_NOT_LOAD) {
    qDebug("%s data block skipped due to dynamic prune, brange:%" PRId64 "-%" PRId64 ", rows:%" PRId64,
           GET_TASKID(pTaskInfo), pBlockInfo->window.skey, pBlockInfo->window.ekey, pBlockInfo->rows);
    pCost->skipBlocks += 1;
    pAPI->tsdReader.tsdReaderReleaseDataBlock(pTableScanInfo->dataReader);

    STableScanInfo* p1 = pOperator->info;
    if (taosHashGetSize(p1->pIgnoreTables) == taosArrayGetSize(p1->base.pTableListInfo->pTableList)) {
      *status = FUNC_DATA_REQUIRED_ALL_FILTEROUT;
    } else {
      *status = FUNC_DATA_REQUIRED_FILTEROUT;
    }
    return TSDB_CODE_SUCCESS;
  }

  pCost->totalCheckedRows += pBlock->info.rows;
  pCost->loadBlocks += 1;

  SSDataBlock* p = pAPI->tsdReader.tsdReaderRetrieveDataBlock(pTableScanInfo->dataReader, NULL);
  if (p == NULL) {
    return terrno;
  }

  ASSERT(p == pBlock);
  doSetTagColumnData(pTableScanInfo, pBlock, pTaskInfo, pBlock->info.rows);

  // restore the previous value
  pCost->totalRows -= pBlock->info.rows;

  if (pOperator->exprSupp.pFilterInfo != NULL) {
    int32_t code = doFilter(pBlock, pOperator->exprSupp.pFilterInfo, &pTableScanInfo->matchInfo);
    if (code != TSDB_CODE_SUCCESS) return code;

    int64_t st = taosGetTimestampUs();
    double el = (taosGetTimestampUs() - st) / 1000.0;
    pTableScanInfo->readRecorder.filterTime += el;

    if (pBlock->info.rows == 0) {
      pCost->filterOutBlocks += 1;
      qDebug("%s data block filter out, brange:%" PRId64 "-%" PRId64 ", rows:%" PRId64 ", elapsed time:%.2f ms",
             GET_TASKID(pTaskInfo), pBlockInfo->window.skey, pBlockInfo->window.ekey, pBlockInfo->rows, el);
    } else {
      qDebug("%s data block filter applied, elapsed time:%.2f ms", GET_TASKID(pTaskInfo), el);
    }
  }

  bool limitReached = applyLimitOffset(&pTableScanInfo->limitInfo, pBlock, pTaskInfo);
  if (limitReached) {  // set operator flag is done
    setOperatorCompleted(pOperator);
  }

  pCost->totalRows += pBlock->info.rows;
  return TSDB_CODE_SUCCESS;
}

static void prepareForDescendingScan(STableScanBase* pTableScanInfo, SqlFunctionCtx* pCtx, int32_t numOfOutput) {
  SET_REVERSE_SCAN_FLAG(pTableScanInfo);

  switchCtxOrder(pCtx, numOfOutput);
  pTableScanInfo->cond.order = TSDB_ORDER_DESC;
  STimeWindow* pTWindow = &pTableScanInfo->cond.twindows;
  TSWAP(pTWindow->skey, pTWindow->ekey);
}

typedef struct STableCachedVal {
  const char* pName;
  STag*       pTags;
} STableCachedVal;

static void freeTableCachedVal(void* param) {
  if (param == NULL) {
    return;
  }

  STableCachedVal* pVal = param;
  taosMemoryFree((void*)pVal->pName);
  taosMemoryFree(pVal->pTags);
  taosMemoryFree(pVal);
}

static STableCachedVal* createTableCacheVal(const SMetaReader* pMetaReader) {
  STableCachedVal* pVal = taosMemoryMalloc(sizeof(STableCachedVal));
  pVal->pName = taosStrdup(pMetaReader->me.name);
  pVal->pTags = NULL;

  // only child table has tag value
  if (pMetaReader->me.type == TSDB_CHILD_TABLE) {
    STag* pTag = (STag*)pMetaReader->me.ctbEntry.pTags;
    pVal->pTags = taosMemoryMalloc(pTag->len);
    memcpy(pVal->pTags, pTag, pTag->len);
  }

  return pVal;
}

// const void *key, size_t keyLen, void *value
static void freeCachedMetaItem(const void* key, size_t keyLen, void* value, void* ud) {
  (void)key;
  (void)keyLen;
  (void)ud;
  freeTableCachedVal(value);
}

static void doSetNullValue(SSDataBlock* pBlock, const SExprInfo* pExpr, int32_t numOfExpr) {
  for (int32_t j = 0; j < numOfExpr; ++j) {
    int32_t dstSlotId = pExpr[j].base.resSchema.slotId;

    SColumnInfoData* pColInfoData = taosArrayGet(pBlock->pDataBlock, dstSlotId);
    colDataSetNNULL(pColInfoData, 0, pBlock->info.rows);
  }
}

int32_t addTagPseudoColumnData(SReadHandle* pHandle, const SExprInfo* pExpr, int32_t numOfExpr, SSDataBlock* pBlock,
                               int32_t rows, const char* idStr, STableMetaCacheInfo* pCache) {
  // currently only the tbname pseudo column
  if (numOfExpr <= 0) {
    return TSDB_CODE_SUCCESS;
  }

  int32_t code = 0;
  bool    freeReader = false;

  // backup the rows
  int32_t backupRows = pBlock->info.rows;
  pBlock->info.rows = rows;

  STableCachedVal val = {0};

  SMetaReader mr = {0};
  LRUHandle*  h = NULL;

  // todo refactor: extract method
  // the handling of the null data should be packed in the extracted method

  // 1. check if it is existed in meta cache
  if (pCache == NULL) {
    pHandle->api.metaReaderFn.initReader(&mr, pHandle->vnode, 0, &pHandle->api.metaFn);
    code = pHandle->api.metaReaderFn.getEntryGetUidCache(&mr, pBlock->info.id.uid);
    if (code != TSDB_CODE_SUCCESS) {
      // when encounter the TSDB_CODE_PAR_TABLE_NOT_EXIST error, we proceed.
      if (terrno == TSDB_CODE_PAR_TABLE_NOT_EXIST) {
        qWarn("failed to get table meta, table may have been dropped, uid:0x%" PRIx64 ", code:%s, %s",
              pBlock->info.id.uid, tstrerror(terrno), idStr);

        // append null value before return to caller, since the caller will ignore this error code and proceed
        doSetNullValue(pBlock, pExpr, numOfExpr);
      } else {
        qError("failed to get table meta, uid:0x%" PRIx64 ", code:%s, %s", pBlock->info.id.uid, tstrerror(terrno),
               idStr);
      }
      pHandle->api.metaReaderFn.clearReader(&mr);
      return terrno;
    }

    pHandle->api.metaReaderFn.readerReleaseLock(&mr);

    val.pName = mr.me.name;
    val.pTags = (STag*)mr.me.ctbEntry.pTags;

    freeReader = true;
  } else {
    pCache->metaFetch += 1;

    h = taosLRUCacheLookup(pCache->pTableMetaEntryCache, &pBlock->info.id.uid, sizeof(pBlock->info.id.uid));
    if (h == NULL) {
      pHandle->api.metaReaderFn.initReader(&mr, pHandle->vnode, 0, &pHandle->api.metaFn);
      code = pHandle->api.metaReaderFn.getEntryGetUidCache(&mr, pBlock->info.id.uid);
      if (code != TSDB_CODE_SUCCESS) {
        if (terrno == TSDB_CODE_PAR_TABLE_NOT_EXIST) {
          qWarn("failed to get table meta, table may have been dropped, uid:0x%" PRIx64 ", code:%s, %s",
                pBlock->info.id.uid, tstrerror(terrno), idStr);
          // append null value before return to caller, since the caller will ignore this error code and proceed
          doSetNullValue(pBlock, pExpr, numOfExpr);
        } else {
          qError("failed to get table meta, uid:0x%" PRIx64 ", code:%s, %s", pBlock->info.id.uid, tstrerror(terrno),
                 idStr);
        }
        pHandle->api.metaReaderFn.clearReader(&mr);
        return terrno;
      }

      pHandle->api.metaReaderFn.readerReleaseLock(&mr);

      STableCachedVal* pVal = createTableCacheVal(&mr);

      val = *pVal;
      freeReader = true;

      int32_t ret = taosLRUCacheInsert(pCache->pTableMetaEntryCache, &pBlock->info.id.uid, sizeof(uint64_t), pVal,
                                       sizeof(STableCachedVal), freeCachedMetaItem, NULL, TAOS_LRU_PRIORITY_LOW, NULL);
      if (ret != TAOS_LRU_STATUS_OK) {
        qError("failed to put meta into lru cache, code:%d, %s", ret, idStr);
        freeTableCachedVal(pVal);
      }
    } else {
      pCache->cacheHit += 1;
      STableCachedVal* pVal = taosLRUCacheValue(pCache->pTableMetaEntryCache, h);
      val = *pVal;

      taosLRUCacheRelease(pCache->pTableMetaEntryCache, h, false);
    }

    qDebug("retrieve table meta from cache:%" PRIu64 ", hit:%" PRIu64 " miss:%" PRIu64 ", %s", pCache->metaFetch,
           pCache->cacheHit, (pCache->metaFetch - pCache->cacheHit), idStr);
  }

  for (int32_t j = 0; j < numOfExpr; ++j) {
    const SExprInfo* pExpr1 = &pExpr[j];
    int32_t          dstSlotId = pExpr1->base.resSchema.slotId;

    SColumnInfoData* pColInfoData = taosArrayGet(pBlock->pDataBlock, dstSlotId);
    colInfoDataCleanup(pColInfoData, pBlock->info.rows);

    int32_t functionId = pExpr1->pExpr->_function.functionId;

    // this is to handle the tbname
    if (fmIsScanPseudoColumnFunc(functionId)) {
      setTbNameColData(pBlock, pColInfoData, functionId, val.pName);
    } else {  // these are tags
      STagVal tagVal = {0};
      tagVal.cid = pExpr1->base.pParam[0].pCol->colId;
      const char* p = pHandle->api.metaFn.extractTagVal(val.pTags, pColInfoData->info.type, &tagVal);

      char* data = NULL;
      if (pColInfoData->info.type != TSDB_DATA_TYPE_JSON && p != NULL) {
        data = tTagValToData((const STagVal*)p, false);
      } else {
        data = (char*)p;
      }

      bool isNullVal = (data == NULL) || (pColInfoData->info.type == TSDB_DATA_TYPE_JSON && tTagIsJsonNull(data));
      if (isNullVal) {
        colDataSetNNULL(pColInfoData, 0, pBlock->info.rows);
      } else if (pColInfoData->info.type != TSDB_DATA_TYPE_JSON) {
        code = colDataSetNItems(pColInfoData, 0, data, pBlock->info.rows, false);
        if (IS_VAR_DATA_TYPE(((const STagVal*)p)->type)) {
          taosMemoryFree(data);
        }
        if (code) {
          if (freeReader) {
            pHandle->api.metaReaderFn.clearReader(&mr);
          }
          return code;
        }
      } else {  // todo opt for json tag
        for (int32_t i = 0; i < pBlock->info.rows; ++i) {
          colDataSetVal(pColInfoData, i, data, false);
        }
      }
    }
  }

  // restore the rows
  pBlock->info.rows = backupRows;
  if (freeReader) {
    pHandle->api.metaReaderFn.clearReader(&mr);
  }

  return TSDB_CODE_SUCCESS;
}

void setTbNameColData(const SSDataBlock* pBlock, SColumnInfoData* pColInfoData, int32_t functionId, const char* name) {
  struct SScalarFuncExecFuncs fpSet = {0};
  fmGetScalarFuncExecFuncs(functionId, &fpSet);

  size_t len = TSDB_TABLE_FNAME_LEN + VARSTR_HEADER_SIZE;
  char   buf[TSDB_TABLE_FNAME_LEN + VARSTR_HEADER_SIZE] = {0};
  STR_TO_VARSTR(buf, name)

  SColumnInfoData infoData = createColumnInfoData(TSDB_DATA_TYPE_VARCHAR, len, 1);

  colInfoDataEnsureCapacity(&infoData, 1, false);
  colDataSetVal(&infoData, 0, buf, false);

  SScalarParam srcParam = {.numOfRows = pBlock->info.rows, .columnData = &infoData};
  SScalarParam param = {.columnData = pColInfoData};

  if (fpSet.process != NULL) {
    fpSet.process(&srcParam, 1, &param);
  } else {
    qError("failed to get the corresponding callback function, functionId:%d", functionId);
  }

  colDataDestroy(&infoData);
}


static void initNextGroupScan(STableScanInfo* pInfo, STableKeyInfo** pKeyInfo, int32_t* size) {
  tableListGetGroupList(pInfo->base.pTableListInfo, pInfo->currentGroupId, pKeyInfo, size);

  pInfo->tableStartIndex = TARRAY_ELEM_IDX(pInfo->base.pTableListInfo->pTableList, *pKeyInfo);

  pInfo->tableEndIndex = (pInfo->tableStartIndex + (*size) - 1);

  if (!pInfo->needCountEmptyTable) {
    pInfo->countState = TABLE_COUNT_STATE_END;
  } else {
    pInfo->countState = TABLE_COUNT_STATE_SCAN;
  }
}

void markGroupProcessed(STableScanInfo* pInfo, uint64_t groupId) {
  if (pInfo->countState ==  TABLE_COUNT_STATE_END) {
    return;
  }
  if (pInfo->base.pTableListInfo->oneTableForEachGroup || pInfo->base.pTableListInfo->groupOffset) {
    pInfo->countState = TABLE_COUNT_STATE_PROCESSED;
  } else {
    taosHashRemove(pInfo->base.pTableListInfo->remainGroups, &groupId, sizeof(groupId));
  }
}

static SSDataBlock* getOneRowResultBlock(SExecTaskInfo* pTaskInfo, STableScanBase* pBase, SSDataBlock* pBlock,
                                         const STableKeyInfo* tbInfo) {
  blockDataEmpty(pBlock);
  pBlock->info.rows = 1;
  pBlock->info.id.uid = tbInfo->uid;
  pBlock->info.id.groupId = tbInfo->groupId;

  // only one row: set all col data to null & hasNull
  int32_t col_num = blockDataGetNumOfCols(pBlock);
  for (int32_t i = 0; i < col_num; ++i) {
    SColumnInfoData* pColInfoData = taosArrayGet(pBlock->pDataBlock, i);
    colDataSetNULL(pColInfoData, 0);
  }

  // set tag/tbname
  doSetTagColumnData(pBase, pBlock, pTaskInfo, pBlock->info.rows);
  return pBlock;
}

static SSDataBlock* getBlockForEmptyTable(SOperatorInfo* pOperator, const STableKeyInfo* tbInfo) {
  STableScanInfo* pTableScanInfo = pOperator->info;
  SSDataBlock*    pBlock =
      getOneRowResultBlock(pOperator->pTaskInfo, &pTableScanInfo->base, pTableScanInfo->pResBlock, tbInfo);

  pOperator->resultInfo.totalRows++;
  return pBlock;
}

static SSDataBlock* doTableScanImpl(SOperatorInfo* pOperator) {
  STableScanInfo* pTableScanInfo = pOperator->info;
  SExecTaskInfo*  pTaskInfo = pOperator->pTaskInfo;
  SStorageAPI*    pAPI = &pTaskInfo->storageAPI;

  SSDataBlock*    pBlock = pTableScanInfo->pResBlock;
  bool            hasNext = false;
  int32_t         code = TSDB_CODE_SUCCESS;

  int64_t st = taosGetTimestampUs();

  while (true) {
    code = pAPI->tsdReader.tsdNextDataBlock(pTableScanInfo->base.dataReader, &hasNext);
    if (code) {
      pAPI->tsdReader.tsdReaderReleaseDataBlock(pTableScanInfo->base.dataReader);
      T_LONG_JMP(pTaskInfo->env, code);
    }

    if (!hasNext) {
      break;
    }

    if (isTaskKilled(pTaskInfo)) {
      pAPI->tsdReader.tsdReaderReleaseDataBlock(pTableScanInfo->base.dataReader);
      T_LONG_JMP(pTaskInfo->env, pTaskInfo->code);
    }

    if (pOperator->status == OP_EXEC_DONE) {
      pAPI->tsdReader.tsdReaderReleaseDataBlock(pTableScanInfo->base.dataReader);
      break;
    }

    // process this data block based on the probabilities
    bool processThisBlock = processBlockWithProbability(&pTableScanInfo->sample);
    if (!processThisBlock) {
      continue;
    }

    if (pBlock->info.id.uid) {
      pBlock->info.id.groupId = tableListGetTableGroupId(pTableScanInfo->base.pTableListInfo, pBlock->info.id.uid);
    }

    uint32_t status = 0;
    code = loadDataBlock(pOperator, &pTableScanInfo->base, pBlock, &status);
    if (code != TSDB_CODE_SUCCESS) {
      T_LONG_JMP(pTaskInfo->env, code);
    }

    if (status == FUNC_DATA_REQUIRED_ALL_FILTEROUT) {
      break;
    }

    // current block is filter out according to filter condition, continue load the next block
    if (status == FUNC_DATA_REQUIRED_FILTEROUT || pBlock->info.rows == 0) {
      continue;
    }

    pOperator->resultInfo.totalRows = pTableScanInfo->base.readRecorder.totalRows;
    pTableScanInfo->base.readRecorder.elapsedTime += (taosGetTimestampUs() - st) / 1000.0;

    pOperator->cost.totalCost = pTableScanInfo->base.readRecorder.elapsedTime;
    pBlock->info.scanFlag = pTableScanInfo->base.scanFlag;
    return pBlock;
  }
  return NULL;
}

static SSDataBlock* doGroupedTableScan(SOperatorInfo* pOperator) {
  STableScanInfo* pTableScanInfo = pOperator->info;
  SExecTaskInfo*  pTaskInfo = pOperator->pTaskInfo;
  SStorageAPI* pAPI = &pTaskInfo->storageAPI;

  // The read handle is not initialized yet, since no qualified tables exists
  if (pTableScanInfo->base.dataReader == NULL || pOperator->status == OP_EXEC_DONE) {
    return NULL;
  }

  // do the ascending order traverse in the first place.
  while (pTableScanInfo->scanTimes < pTableScanInfo->scanInfo.numOfAsc) {
    SSDataBlock* p = doTableScanImpl(pOperator);
    if (p != NULL) {
      markGroupProcessed(pTableScanInfo, p->info.id.groupId);
      return p;
    }

    pTableScanInfo->scanTimes += 1;
    taosHashClear(pTableScanInfo->pIgnoreTables);

    if (pTableScanInfo->scanTimes < pTableScanInfo->scanInfo.numOfAsc) {
      setTaskStatus(pTaskInfo, TASK_NOT_COMPLETED);
      pTableScanInfo->base.scanFlag = MAIN_SCAN;
      pTableScanInfo->base.dataBlockLoadFlag = FUNC_DATA_REQUIRED_DATA_LOAD;
      qDebug("start to repeat ascending order scan data blocks due to query func required, %s", GET_TASKID(pTaskInfo));

      // do prepare for the next round table scan operation
      pAPI->tsdReader.tsdReaderResetStatus(pTableScanInfo->base.dataReader, &pTableScanInfo->base.cond);
    }
  }

  int32_t total = pTableScanInfo->scanInfo.numOfAsc + pTableScanInfo->scanInfo.numOfDesc;
  if (pTableScanInfo->scanTimes < total) {
    if (pTableScanInfo->base.cond.order == TSDB_ORDER_ASC) {
      prepareForDescendingScan(&pTableScanInfo->base, pOperator->exprSupp.pCtx, 0);
      pAPI->tsdReader.tsdReaderResetStatus(pTableScanInfo->base.dataReader, &pTableScanInfo->base.cond);
      qDebug("%s start to descending order scan data blocks due to query func required", GET_TASKID(pTaskInfo));
    }

    while (pTableScanInfo->scanTimes < total) {
      SSDataBlock* p = doTableScanImpl(pOperator);
      if (p != NULL) {
        markGroupProcessed(pTableScanInfo, p->info.id.groupId);
        return p;
      }

      pTableScanInfo->scanTimes += 1;
      taosHashClear(pTableScanInfo->pIgnoreTables);

      if (pTableScanInfo->scanTimes < total) {
        setTaskStatus(pTaskInfo, TASK_NOT_COMPLETED);
        pTableScanInfo->base.scanFlag = MAIN_SCAN;

        qDebug("%s start to repeat descending order scan data blocks", GET_TASKID(pTaskInfo));
        pAPI->tsdReader.tsdReaderResetStatus(pTableScanInfo->base.dataReader, &pTableScanInfo->base.cond);
      }
    }
  }

  if (pTableScanInfo->countState < TABLE_COUNT_STATE_END) {
    STableListInfo* pTableListInfo = pTableScanInfo->base.pTableListInfo;
    if (pTableListInfo->oneTableForEachGroup || pTableListInfo->groupOffset) { // group by tbname, group by tag + sort
      if (pTableScanInfo->countState < TABLE_COUNT_STATE_PROCESSED) {
        pTableScanInfo->countState = TABLE_COUNT_STATE_PROCESSED;
        STableKeyInfo* pStart =
            (STableKeyInfo*)tableListGetInfo(pTableScanInfo->base.pTableListInfo, pTableScanInfo->tableStartIndex);
        return getBlockForEmptyTable(pOperator, pStart);
      }
    } else { // group by tag + no sort
      int32_t numOfTables = tableListGetSize(pTableListInfo);
      if (pTableScanInfo->tableEndIndex + 1 >= numOfTables) {
        // get empty group, mark processed & rm from hash
        void* pIte = taosHashIterate(pTableListInfo->remainGroups, NULL);
        if (pIte != NULL) {
          size_t        keySize = 0;
          uint64_t*     pGroupId = taosHashGetKey(pIte, &keySize);
          STableKeyInfo info = {.uid = *(uint64_t*)pIte, .groupId = *pGroupId};
          taosHashCancelIterate(pTableListInfo->remainGroups, pIte);
          markGroupProcessed(pTableScanInfo, *pGroupId);
          return getBlockForEmptyTable(pOperator, &info);
        }
      }
    }
    pTableScanInfo->countState = TABLE_COUNT_STATE_END;
  }

  return NULL;
}

static int32_t createTableListInfoFromParam(SOperatorInfo* pOperator) {
  STableScanInfo* pInfo = pOperator->info;
  SExecTaskInfo*  pTaskInfo = pOperator->pTaskInfo;  
  int32_t code = 0;
  STableListInfo* pListInfo = pInfo->base.pTableListInfo;
  STableScanOperatorParam* pParam = (STableScanOperatorParam*)pOperator->pOperatorGetParam->value;
  int32_t num = taosArrayGetSize(pParam->pUidList);
  if (num <= 0) {
    qError("empty table scan uid list");
    return TSDB_CODE_INVALID_PARA;
  }
  
  qError("vgId:%d add total %d dynamic tables to scan, tableSeq:%d, exist num:%" PRId64 ", operator status:%d", 
      pTaskInfo->id.vgId, num, pParam->tableSeq, (int64_t)taosArrayGetSize(pListInfo->pTableList), pOperator->status);

  if (pParam->tableSeq) {
    pListInfo->oneTableForEachGroup = true;
    if (taosArrayGetSize(pListInfo->pTableList) > 0) {
      taosHashClear(pListInfo->map);
      taosArrayClear(pListInfo->pTableList);
      pOperator->status = OP_EXEC_DONE;
    }
  } else {
    pListInfo->oneTableForEachGroup = false;
    pListInfo->numOfOuputGroups = 1;
  }

  STableKeyInfo info = {.groupId = 0};  
  int32_t tableIdx = 0;
  for (int32_t i = 0; i < num; ++i) {
    uint64_t* pUid = taosArrayGet(pParam->pUidList, i);

    if (taosHashPut(pListInfo->map, pUid, sizeof(uint64_t), &tableIdx, sizeof(int32_t))) {
      if (TSDB_CODE_DUP_KEY == terrno) {
        continue;
      }
      return TSDB_CODE_OUT_OF_MEMORY;
    }

    info.uid = *pUid;
    void* p = taosArrayPush(pListInfo->pTableList, &info);
    if (p == NULL) {
      return TSDB_CODE_OUT_OF_MEMORY;
    }

    tableIdx++;
    qError("add dynamic table scan uid:%" PRIu64 ", %s", info.uid, GET_TASKID(pTaskInfo));
  }
  
  return code;
}

static SSDataBlock* startNextGroupScan(SOperatorInfo* pOperator) {
  STableScanInfo* pInfo = pOperator->info;
  SExecTaskInfo*  pTaskInfo = pOperator->pTaskInfo;
  SStorageAPI*    pAPI = &pTaskInfo->storageAPI;
  int32_t numOfTables = tableListGetSize(pInfo->base.pTableListInfo);
  if ((++pInfo->currentGroupId) >= tableListGetOutputGroups(pInfo->base.pTableListInfo)) {
    setOperatorCompleted(pOperator);
    if (pOperator->dynamicTask) {
      taosArrayClear(pInfo->base.pTableListInfo->pTableList);
      taosHashClear(pInfo->base.pTableListInfo->map);
    }
    return NULL;
  }

  // reset value for the next group data output
  pOperator->status = OP_OPENED;
  resetLimitInfoForNextGroup(&pInfo->base.limitInfo);
  
  int32_t        num = 0;
  STableKeyInfo* pList = NULL;
  initNextGroupScan(pInfo, &pList, &num);

  pAPI->tsdReader.tsdSetQueryTableList(pInfo->base.dataReader, pList, num);
  pAPI->tsdReader.tsdReaderResetStatus(pInfo->base.dataReader, &pInfo->base.cond);
  pInfo->scanTimes = 0;
  
  SSDataBlock* result = doGroupedTableScan(pOperator);
  if (result != NULL) {
    if (pOperator->dynamicTask) {
      result->info.id.groupId = result->info.id.uid;
    }
    return result;
  }
  
  return NULL;
}

static SSDataBlock* groupSeqTableScan(SOperatorInfo* pOperator) {
  STableScanInfo* pInfo = pOperator->info;
  SExecTaskInfo*  pTaskInfo = pOperator->pTaskInfo;
  SStorageAPI*    pAPI = &pTaskInfo->storageAPI;
  int32_t        num = 0;
  STableKeyInfo* pList = NULL;

  if (pInfo->currentGroupId == -1) {
    int32_t numOfTables = tableListGetSize(pInfo->base.pTableListInfo);
    if ((++pInfo->currentGroupId) >= tableListGetOutputGroups(pInfo->base.pTableListInfo)) {
      setOperatorCompleted(pOperator);
      return NULL;
    }


    initNextGroupScan(pInfo, &pList, &num);
    ASSERT(pInfo->base.dataReader == NULL);
  
    int32_t code = pAPI->tsdReader.tsdReaderOpen(pInfo->base.readHandle.vnode, &pInfo->base.cond, pList, num, pInfo->pResBlock,
                                  (void**)&pInfo->base.dataReader, GET_TASKID(pTaskInfo), &pInfo->pIgnoreTables);
    if (code != TSDB_CODE_SUCCESS) {
      T_LONG_JMP(pTaskInfo->env, code);
    }
    if (pInfo->filesetDelimited) {
      pAPI->tsdReader.tsdSetFilesetDelimited(pInfo->base.dataReader);
    }
    if (pInfo->pResBlock->info.capacity > pOperator->resultInfo.capacity) {
      pOperator->resultInfo.capacity = pInfo->pResBlock->info.capacity;
    }
  }

  SSDataBlock* result = doGroupedTableScan(pOperator);
  if (result != NULL) {
    if (pOperator->dynamicTask) {
      result->info.id.groupId = result->info.id.uid;
    }
    return result;
  }

  while (true) {
    result = startNextGroupScan(pOperator);
    if (result || pOperator->status == OP_EXEC_DONE) {
      return result;
    }
  }

  return result;
}

static SSDataBlock* doTableScan(SOperatorInfo* pOperator) {
  STableScanInfo* pInfo = pOperator->info;
  SExecTaskInfo*  pTaskInfo = pOperator->pTaskInfo;
  SStorageAPI*    pAPI = &pTaskInfo->storageAPI;

  if (pOperator->pOperatorGetParam) {
    pOperator->dynamicTask = true;
    int32_t code = createTableListInfoFromParam(pOperator);
    freeOperatorParam(pOperator->pOperatorGetParam, OP_GET_PARAM);
    pOperator->pOperatorGetParam = NULL;
    if (code != TSDB_CODE_SUCCESS) {
      pTaskInfo->code = code;
      T_LONG_JMP(pTaskInfo->env, code);
    }
    if (pOperator->status == OP_EXEC_DONE) {
      pInfo->currentGroupId = -1;
      pOperator->status = OP_OPENED;
      SSDataBlock* result = NULL;
      while (true) {
        result = startNextGroupScan(pOperator);
        if (result || pOperator->status == OP_EXEC_DONE) {
          return result;
        }
      }
    }
  }

  // scan table one by one sequentially
  if (pInfo->scanMode == TABLE_SCAN__TABLE_ORDER) {
    int32_t       numOfTables = 0;  // tableListGetSize(pTaskInfo->pTableListInfo);
    STableKeyInfo tInfo = {0};
    pInfo->countState = TABLE_COUNT_STATE_END;

    while (1) {
      SSDataBlock* result = doGroupedTableScan(pOperator);
      if (result || (pOperator->status == OP_EXEC_DONE) || isTaskKilled(pTaskInfo)) {
        return result;
      }

      // if no data, switch to next table and continue scan
      pInfo->currentTable++;

      taosRLockLatch(&pTaskInfo->lock);
      numOfTables = tableListGetSize(pInfo->base.pTableListInfo);

      if (pInfo->currentTable >= numOfTables) {
        qDebug("all table checked in table list, total:%d, return NULL, %s", numOfTables, GET_TASKID(pTaskInfo));
        taosRUnLockLatch(&pTaskInfo->lock);
        return NULL;
      }

      tInfo = *(STableKeyInfo*)tableListGetInfo(pInfo->base.pTableListInfo, pInfo->currentTable);
      taosRUnLockLatch(&pTaskInfo->lock);

      pAPI->tsdReader.tsdSetQueryTableList(pInfo->base.dataReader, &tInfo, 1);
      qDebug("set uid:%" PRIu64 " into scanner, total tables:%d, index:%d/%d %s", tInfo.uid, numOfTables,
             pInfo->currentTable, numOfTables, GET_TASKID(pTaskInfo));

      pAPI->tsdReader.tsdReaderResetStatus(pInfo->base.dataReader, &pInfo->base.cond);
      pInfo->scanTimes = 0;
    }
  } else {  // scan table group by group sequentially
    return groupSeqTableScan(pOperator);
  }
}

static int32_t getTableScannerExecInfo(struct SOperatorInfo* pOptr, void** pOptrExplain, uint32_t* len) {
  SFileBlockLoadRecorder* pRecorder = taosMemoryCalloc(1, sizeof(SFileBlockLoadRecorder));
  STableScanInfo*         pTableScanInfo = pOptr->info;
  *pRecorder = pTableScanInfo->base.readRecorder;
  *pOptrExplain = pRecorder;
  *len = sizeof(SFileBlockLoadRecorder);
  return 0;
}

static void destroyTableScanBase(STableScanBase* pBase, TsdReader* pAPI) {
  cleanupQueryTableDataCond(&pBase->cond);

  pAPI->tsdReaderClose(pBase->dataReader);
  pBase->dataReader = NULL;

  if (pBase->matchInfo.pList != NULL) {
    taosArrayDestroy(pBase->matchInfo.pList);
  }

  tableListDestroy(pBase->pTableListInfo);
  taosLRUCacheCleanup(pBase->metaCache.pTableMetaEntryCache);
  cleanupExprSupp(&pBase->pseudoSup);
}

static void destroyTableScanOperatorInfo(void* param) {
  STableScanInfo* pTableScanInfo = (STableScanInfo*)param;
  blockDataDestroy(pTableScanInfo->pResBlock);
  taosHashCleanup(pTableScanInfo->pIgnoreTables);
  destroyTableScanBase(&pTableScanInfo->base, &pTableScanInfo->base.readerAPI);
  taosMemoryFreeClear(param);
}

SOperatorInfo* createTableScanOperatorInfo(STableScanPhysiNode* pTableScanNode, SReadHandle* readHandle,
                                           STableListInfo* pTableListInfo, SExecTaskInfo* pTaskInfo) {
  int32_t         code = 0;
  STableScanInfo* pInfo = taosMemoryCalloc(1, sizeof(STableScanInfo));
  SOperatorInfo*  pOperator = taosMemoryCalloc(1, sizeof(SOperatorInfo));
  if (pInfo == NULL || pOperator == NULL) {
    code = TSDB_CODE_OUT_OF_MEMORY;
    goto _error;
  }

  SScanPhysiNode*     pScanNode = &pTableScanNode->scan;
  SDataBlockDescNode* pDescNode = pScanNode->node.pOutputDataBlockDesc;

  int32_t numOfCols = 0;
  code =
      extractColMatchInfo(pScanNode->pScanCols, pDescNode, &numOfCols, COL_MATCH_FROM_COL_ID, &pInfo->base.matchInfo);
  if (code != TSDB_CODE_SUCCESS) {
    goto _error;
  }

  initLimitInfo(pScanNode->node.pLimit, pScanNode->node.pSlimit, &pInfo->base.limitInfo);
  code = initQueryTableDataCond(&pInfo->base.cond, pTableScanNode, readHandle);
  if (code != TSDB_CODE_SUCCESS) {
    goto _error;
  }

  if (pScanNode->pScanPseudoCols != NULL) {
    SExprSupp* pSup = &pInfo->base.pseudoSup;
    pSup->pExprInfo = createExprInfo(pScanNode->pScanPseudoCols, NULL, &pSup->numOfExprs);
    pSup->pCtx = createSqlFunctionCtx(pSup->pExprInfo, pSup->numOfExprs, &pSup->rowEntryInfoOffset, &pTaskInfo->storageAPI.functionStore);
  }

  pInfo->scanInfo = (SScanInfo){.numOfAsc = pTableScanNode->scanSeq[0], .numOfDesc = pTableScanNode->scanSeq[1]};
  pInfo->base.scanFlag = (pInfo->scanInfo.numOfAsc > 1) ? PRE_SCAN : MAIN_SCAN;

  pInfo->base.pdInfo.interval = extractIntervalInfo(pTableScanNode);
  pInfo->base.readHandle = *readHandle;
  pInfo->base.dataBlockLoadFlag = pTableScanNode->dataRequired;

  pInfo->sample.sampleRatio = pTableScanNode->ratio;
  pInfo->sample.seed = taosGetTimestampSec();

  pInfo->base.readerAPI = pTaskInfo->storageAPI.tsdReader;
  initResultSizeInfo(&pOperator->resultInfo, 4096);
  pInfo->pResBlock = createDataBlockFromDescNode(pDescNode);

  code = filterInitFromNode((SNode*)pTableScanNode->scan.node.pConditions, &pOperator->exprSupp.pFilterInfo, 0);
  if (code != TSDB_CODE_SUCCESS) {
    goto _error;
  }
  
  pInfo->currentGroupId = -1;

  pInfo->tableEndIndex = -1;
  pInfo->assignBlockUid = pTableScanNode->assignBlockUid;
  pInfo->hasGroupByTag = pTableScanNode->pGroupTags ? true : false;

  setOperatorInfo(pOperator, "TableScanOperator", QUERY_NODE_PHYSICAL_PLAN_TABLE_SCAN, false, OP_NOT_OPENED, pInfo,
                  pTaskInfo);
  pOperator->exprSupp.numOfExprs = numOfCols;

  pInfo->needCountEmptyTable = tsCountAlwaysReturnValue && pTableScanNode->needCountEmptyTable;

  pInfo->base.pTableListInfo = pTableListInfo;
  pInfo->base.metaCache.pTableMetaEntryCache = taosLRUCacheInit(1024 * 128, -1, .5);
  if (pInfo->base.metaCache.pTableMetaEntryCache == NULL) {
    code = terrno;
    goto _error;
  }

  if (scanDebug) {
    pInfo->countOnly = true;
  }

  pInfo->filesetDelimited = pTableScanNode->filesetDelimited;

  taosLRUCacheSetStrictCapacity(pInfo->base.metaCache.pTableMetaEntryCache, false);
  pOperator->fpSet = createOperatorFpSet(optrDummyOpenFn, doTableScan, NULL, destroyTableScanOperatorInfo,
                                         optrDefaultBufFn, getTableScannerExecInfo, optrDefaultGetNextExtFn, NULL);

  // for non-blocking operator, the open cost is always 0
  pOperator->cost.openCost = 0;
  return pOperator;

_error:
  if (pInfo != NULL) {
    destroyTableScanOperatorInfo(pInfo);
  }

  taosMemoryFreeClear(pOperator);
  pTaskInfo->code = code;
  return NULL;
}

SOperatorInfo* createTableSeqScanOperatorInfo(void* pReadHandle, SExecTaskInfo* pTaskInfo) {
  STableScanInfo* pInfo = taosMemoryCalloc(1, sizeof(STableScanInfo));
  SOperatorInfo*  pOperator = taosMemoryCalloc(1, sizeof(SOperatorInfo));

  pInfo->base.dataReader = pReadHandle;
  //  pInfo->prevGroupId       = -1;

  setOperatorInfo(pOperator, "TableSeqScanOperator", QUERY_NODE_PHYSICAL_PLAN_TABLE_SEQ_SCAN, false, OP_NOT_OPENED,
                  pInfo, pTaskInfo);
  pOperator->fpSet = createOperatorFpSet(optrDummyOpenFn, doTableScanImpl, NULL, NULL, optrDefaultBufFn, NULL, optrDefaultGetNextExtFn, NULL);
  return pOperator;
}

FORCE_INLINE void doClearBufferedBlocks(SStreamScanInfo* pInfo) {
  qDebug("clear buff blocks:%d", (int32_t)taosArrayGetSize(pInfo->pBlockLists));
  taosArrayClear(pInfo->pBlockLists);
  pInfo->validBlockIndex = 0;
}

static bool isSessionWindow(SStreamScanInfo* pInfo) {
  return pInfo->windowSup.parentType == QUERY_NODE_PHYSICAL_PLAN_STREAM_SESSION;
}

static bool isStateWindow(SStreamScanInfo* pInfo) {
  return pInfo->windowSup.parentType == QUERY_NODE_PHYSICAL_PLAN_STREAM_STATE ||
         pInfo->windowSup.parentType == QUERY_NODE_PHYSICAL_PLAN_STREAM_EVENT;
}

static bool isIntervalWindow(SStreamScanInfo* pInfo) {
  return pInfo->windowSup.parentType == QUERY_NODE_PHYSICAL_PLAN_STREAM_INTERVAL ||
         pInfo->windowSup.parentType == QUERY_NODE_PHYSICAL_PLAN_STREAM_SEMI_INTERVAL ||
         pInfo->windowSup.parentType == QUERY_NODE_PHYSICAL_PLAN_STREAM_FINAL_INTERVAL;
}

static bool isSignleIntervalWindow(SStreamScanInfo* pInfo) {
  return pInfo->windowSup.parentType == QUERY_NODE_PHYSICAL_PLAN_STREAM_INTERVAL;
}

static bool isSlidingWindow(SStreamScanInfo* pInfo) {
  return isIntervalWindow(pInfo) && pInfo->interval.interval != pInfo->interval.sliding;
}

static void setGroupId(SStreamScanInfo* pInfo, SSDataBlock* pBlock, int32_t groupColIndex, int32_t rowIndex) {
  SColumnInfoData* pColInfo = taosArrayGet(pBlock->pDataBlock, groupColIndex);
  uint64_t*        groupCol = (uint64_t*)pColInfo->pData;
  ASSERT(rowIndex < pBlock->info.rows);
  pInfo->groupId = groupCol[rowIndex];
}

void resetTableScanInfo(STableScanInfo* pTableScanInfo, STimeWindow* pWin, uint64_t ver) {
  pTableScanInfo->base.cond.twindows = *pWin;
  pTableScanInfo->base.cond.startVersion = 0;
  pTableScanInfo->base.cond.endVersion = ver;
  pTableScanInfo->scanTimes = 0;
  pTableScanInfo->currentGroupId = -1;
  pTableScanInfo->tableEndIndex = -1;
  pTableScanInfo->base.readerAPI.tsdReaderClose(pTableScanInfo->base.dataReader);
  pTableScanInfo->base.dataReader = NULL;
}

static SSDataBlock* readPreVersionData(SOperatorInfo* pTableScanOp, uint64_t tbUid, TSKEY startTs, TSKEY endTs,
                                       int64_t maxVersion) {
  STableKeyInfo tblInfo = {.uid = tbUid, .groupId = 0};

  STableScanInfo*     pTableScanInfo = pTableScanOp->info;
  SQueryTableDataCond cond = pTableScanInfo->base.cond;

  cond.startVersion = -1;
  cond.endVersion = maxVersion;
  cond.twindows = (STimeWindow){.skey = startTs, .ekey = endTs};

  SExecTaskInfo* pTaskInfo = pTableScanOp->pTaskInfo;
  SStorageAPI*   pAPI = &pTaskInfo->storageAPI;

  SSDataBlock* pBlock = pTableScanInfo->pResBlock;
  STsdbReader* pReader = NULL;
  int32_t      code = pAPI->tsdReader.tsdReaderOpen(pTableScanInfo->base.readHandle.vnode, &cond, &tblInfo, 1, pBlock,
                                     (void**)&pReader, GET_TASKID(pTaskInfo), NULL);
  if (code != TSDB_CODE_SUCCESS) {
    terrno = code;
    T_LONG_JMP(pTaskInfo->env, code);
    return NULL;
  }

  bool hasNext = false;
  code = pAPI->tsdReader.tsdNextDataBlock(pReader, &hasNext);
  if (code != TSDB_CODE_SUCCESS) {
    terrno = code;
    T_LONG_JMP(pTaskInfo->env, code);
    return NULL;
  }

  if (hasNext) {
    /*SSDataBlock* p = */ pAPI->tsdReader.tsdReaderRetrieveDataBlock(pReader, NULL);
    doSetTagColumnData(&pTableScanInfo->base, pBlock, pTaskInfo, pBlock->info.rows);
    pBlock->info.id.groupId = tableListGetTableGroupId(pTableScanInfo->base.pTableListInfo, pBlock->info.id.uid);
  }

  pAPI->tsdReader.tsdReaderClose(pReader);
  qDebug("retrieve prev rows:%" PRId64 ", skey:%" PRId64 ", ekey:%" PRId64 " uid:%" PRIu64 ", max ver:%" PRId64
         ", suid:%" PRIu64,
         pBlock->info.rows, startTs, endTs, tbUid, maxVersion, cond.suid);

  return pBlock->info.rows > 0 ? pBlock : NULL;
}

static uint64_t getGroupIdByCol(SStreamScanInfo* pInfo, uint64_t uid, TSKEY ts, int64_t maxVersion) {
  SSDataBlock* pPreRes = readPreVersionData(pInfo->pTableScanOp, uid, ts, ts, maxVersion);
  if (!pPreRes || pPreRes->info.rows == 0) {
    return 0;
  }
  ASSERT(pPreRes->info.rows == 1);
  return calGroupIdByData(&pInfo->partitionSup, pInfo->pPartScalarSup, pPreRes, 0);
}

static uint64_t getGroupIdByUid(SStreamScanInfo* pInfo, uint64_t uid) {
  STableScanInfo* pTableScanInfo = pInfo->pTableScanOp->info;
  return tableListGetTableGroupId(pTableScanInfo->base.pTableListInfo, uid);
}

static uint64_t getGroupIdByData(SStreamScanInfo* pInfo, uint64_t uid, TSKEY ts, int64_t maxVersion) {
  if (pInfo->partitionSup.needCalc) {
    return getGroupIdByCol(pInfo, uid, ts, maxVersion);
  }

  return getGroupIdByUid(pInfo, uid);
}

static bool prepareRangeScan(SStreamScanInfo* pInfo, SSDataBlock* pBlock, int32_t* pRowIndex) {
  if (pBlock->info.rows == 0) {
    return false;
  }
  if ((*pRowIndex) == pBlock->info.rows) {
    return false;
  }

  ASSERT(taosArrayGetSize(pBlock->pDataBlock) >= 3);
  SColumnInfoData* pStartTsCol = taosArrayGet(pBlock->pDataBlock, START_TS_COLUMN_INDEX);
  TSKEY*           startData = (TSKEY*)pStartTsCol->pData;
  SColumnInfoData* pEndTsCol = taosArrayGet(pBlock->pDataBlock, END_TS_COLUMN_INDEX);
  TSKEY*           endData = (TSKEY*)pEndTsCol->pData;
  STimeWindow      win = {.skey = startData[*pRowIndex], .ekey = endData[*pRowIndex]};
  SColumnInfoData* pGpCol = taosArrayGet(pBlock->pDataBlock, GROUPID_COLUMN_INDEX);
  uint64_t*        gpData = (uint64_t*)pGpCol->pData;
  uint64_t         groupId = gpData[*pRowIndex];

  SColumnInfoData* pCalStartTsCol = taosArrayGet(pBlock->pDataBlock, CALCULATE_START_TS_COLUMN_INDEX);
  TSKEY*           calStartData = (TSKEY*)pCalStartTsCol->pData;
  SColumnInfoData* pCalEndTsCol = taosArrayGet(pBlock->pDataBlock, CALCULATE_END_TS_COLUMN_INDEX);
  TSKEY*           calEndData = (TSKEY*)pCalEndTsCol->pData;

  setGroupId(pInfo, pBlock, GROUPID_COLUMN_INDEX, *pRowIndex);
  if (isSlidingWindow(pInfo)) {
    pInfo->updateWin.skey = calStartData[*pRowIndex];
    pInfo->updateWin.ekey = calEndData[*pRowIndex];
  }
  (*pRowIndex)++;

  for (; *pRowIndex < pBlock->info.rows; (*pRowIndex)++) {
    if (win.skey == startData[*pRowIndex] && groupId == gpData[*pRowIndex]) {
      win.ekey = TMAX(win.ekey, endData[*pRowIndex]);
      continue;
    }

    if (win.skey == endData[*pRowIndex] && groupId == gpData[*pRowIndex]) {
      win.skey = TMIN(win.skey, startData[*pRowIndex]);
      continue;
    }

    ASSERT(!(win.skey > startData[*pRowIndex] && win.ekey < endData[*pRowIndex]) ||
           !(isInTimeWindow(&win, startData[*pRowIndex], 0) || isInTimeWindow(&win, endData[*pRowIndex], 0)));
    break;
  }

  STableScanInfo* pTScanInfo = pInfo->pTableScanOp->info;
  qDebug("prepare range scan start:%" PRId64 ",end:%" PRId64 ",maxVer:%" PRIu64, win.skey, win.ekey, pInfo->pUpdateInfo->maxDataVersion);
  resetTableScanInfo(pInfo->pTableScanOp->info, &win, pInfo->pUpdateInfo->maxDataVersion);
  pInfo->pTableScanOp->status = OP_OPENED;
  return true;
}

static STimeWindow getSlidingWindow(TSKEY* startTsCol, TSKEY* endTsCol, uint64_t* gpIdCol, SInterval* pInterval,
                                    SDataBlockInfo* pDataBlockInfo, int32_t* pRowIndex, bool hasGroup) {
  SResultRowInfo dumyInfo = {0};
  dumyInfo.cur.pageId = -1;
  STimeWindow win = getActiveTimeWindow(NULL, &dumyInfo, startTsCol[*pRowIndex], pInterval, TSDB_ORDER_ASC);
  STimeWindow endWin = win;
  STimeWindow preWin = win;
  uint64_t    groupId = gpIdCol[*pRowIndex];

  while (1) {
    if (hasGroup) {
      (*pRowIndex) += 1;
    } else {
      while ((groupId == gpIdCol[(*pRowIndex)] && startTsCol[*pRowIndex] <= endWin.ekey)) {
        (*pRowIndex) += 1;
        if ((*pRowIndex) == pDataBlockInfo->rows) {
          break;
        }
      }
    }

    do {
      preWin = endWin;
      getNextTimeWindow(pInterval, &endWin, TSDB_ORDER_ASC);
    } while (endTsCol[(*pRowIndex) - 1] >= endWin.skey);
    endWin = preWin;
    if (win.ekey == endWin.ekey || (*pRowIndex) == pDataBlockInfo->rows || groupId != gpIdCol[*pRowIndex]) {
      win.ekey = endWin.ekey;
      return win;
    }
    win.ekey = endWin.ekey;
  }
}

static SSDataBlock* doRangeScan(SStreamScanInfo* pInfo, SSDataBlock* pSDB, int32_t tsColIndex, int32_t* pRowIndex) {
  qDebug("do stream range scan. windows index:%d", *pRowIndex);
  bool prepareRes = true;

  while (1) {
    SSDataBlock* pResult = NULL;
    pResult = doTableScan(pInfo->pTableScanOp);
    if (!pResult) {
      prepareRes = prepareRangeScan(pInfo, pSDB, pRowIndex);
      // scan next window data
      pResult = doTableScan(pInfo->pTableScanOp);
    }
    if (!pResult) {
      if (prepareRes) {
        continue;
      }
      blockDataCleanup(pSDB);
      *pRowIndex = 0;
      pInfo->updateWin = (STimeWindow){.skey = INT64_MIN, .ekey = INT64_MAX};
      STableScanInfo* pTableScanInfo = pInfo->pTableScanOp->info;
      pTableScanInfo->base.readerAPI.tsdReaderClose(pTableScanInfo->base.dataReader);
      pTableScanInfo->base.dataReader = NULL;
      return NULL;
    }

    doFilter(pResult, pInfo->pTableScanOp->exprSupp.pFilterInfo, NULL);
    if (pResult->info.rows == 0) {
      continue;
    }

    if (pInfo->partitionSup.needCalc) {
      SSDataBlock* tmpBlock = createOneDataBlock(pResult, true);
      blockDataCleanup(pResult);
      for (int32_t i = 0; i < tmpBlock->info.rows; i++) {
        if (calGroupIdByData(&pInfo->partitionSup, pInfo->pPartScalarSup, tmpBlock, i) == pInfo->groupId) {
          for (int32_t j = 0; j < pInfo->pTableScanOp->exprSupp.numOfExprs; j++) {
            SColumnInfoData* pSrcCol = taosArrayGet(tmpBlock->pDataBlock, j);
            SColumnInfoData* pDestCol = taosArrayGet(pResult->pDataBlock, j);
            bool             isNull = colDataIsNull(pSrcCol, tmpBlock->info.rows, i, NULL);
            char*            pSrcData = NULL;
            if (!isNull) pSrcData = colDataGetData(pSrcCol, i);
            colDataSetVal(pDestCol, pResult->info.rows, pSrcData, isNull);
          }
          pResult->info.rows++;
        }
      }

      blockDataDestroy(tmpBlock);

      if (pResult->info.rows > 0) {
        pResult->info.calWin = pInfo->updateWin;
        return pResult;
      }
    } else if (pResult->info.id.groupId == pInfo->groupId) {
      pResult->info.calWin = pInfo->updateWin;
      return pResult;
    }
  }
}

static int32_t getPreSessionWindow(SStreamAggSupporter* pAggSup, TSKEY startTs, TSKEY endTs, uint64_t groupId,
                                   SSessionKey* pKey) {
  pKey->win.skey = startTs;
  pKey->win.ekey = endTs;
  pKey->groupId = groupId;

  void* pCur = pAggSup->stateStore.streamStateSessionSeekKeyCurrentPrev(pAggSup->pState, pKey);
  int32_t          code = pAggSup->stateStore.streamStateSessionGetKVByCur(pCur, pKey, NULL, 0);
  if (code != TSDB_CODE_SUCCESS) {
    SET_SESSION_WIN_KEY_INVALID(pKey);
  }

  taosMemoryFree(pCur);
  return code;
}

static int32_t generateSessionScanRange(SStreamScanInfo* pInfo, SSDataBlock* pSrcBlock, SSDataBlock* pDestBlock) {
  blockDataCleanup(pDestBlock);
  if (pSrcBlock->info.rows == 0) {
    return TSDB_CODE_SUCCESS;
  }
  int32_t code = blockDataEnsureCapacity(pDestBlock, pSrcBlock->info.rows);
  if (code != TSDB_CODE_SUCCESS) {
    return code;
  }
  ASSERT(taosArrayGetSize(pSrcBlock->pDataBlock) >= 3);
  SColumnInfoData* pStartTsCol = taosArrayGet(pSrcBlock->pDataBlock, START_TS_COLUMN_INDEX);
  TSKEY*           startData = (TSKEY*)pStartTsCol->pData;
  SColumnInfoData* pEndTsCol = taosArrayGet(pSrcBlock->pDataBlock, END_TS_COLUMN_INDEX);
  TSKEY*           endData = (TSKEY*)pEndTsCol->pData;
  SColumnInfoData* pUidCol = taosArrayGet(pSrcBlock->pDataBlock, UID_COLUMN_INDEX);
  uint64_t*        uidCol = (uint64_t*)pUidCol->pData;

  SColumnInfoData* pDestStartCol = taosArrayGet(pDestBlock->pDataBlock, START_TS_COLUMN_INDEX);
  SColumnInfoData* pDestEndCol = taosArrayGet(pDestBlock->pDataBlock, END_TS_COLUMN_INDEX);
  SColumnInfoData* pDestUidCol = taosArrayGet(pDestBlock->pDataBlock, UID_COLUMN_INDEX);
  SColumnInfoData* pDestGpCol = taosArrayGet(pDestBlock->pDataBlock, GROUPID_COLUMN_INDEX);
  SColumnInfoData* pDestCalStartTsCol = taosArrayGet(pDestBlock->pDataBlock, CALCULATE_START_TS_COLUMN_INDEX);
  SColumnInfoData* pDestCalEndTsCol = taosArrayGet(pDestBlock->pDataBlock, CALCULATE_END_TS_COLUMN_INDEX);
  int64_t          ver = pSrcBlock->info.version - 1;
  for (int32_t i = 0; i < pSrcBlock->info.rows; i++) {
    uint64_t groupId = getGroupIdByData(pInfo, uidCol[i], startData[i], ver);
    // gap must be 0.
    SSessionKey startWin = {0};
    getCurSessionWindow(pInfo->windowSup.pStreamAggSup, startData[i], startData[i], groupId, &startWin);
    if (IS_INVALID_SESSION_WIN_KEY(startWin)) {
      // window has been closed.
      continue;
    }
    SSessionKey endWin = {0};
    getCurSessionWindow(pInfo->windowSup.pStreamAggSup, endData[i], endData[i], groupId, &endWin);
    if (IS_INVALID_SESSION_WIN_KEY(endWin)) {
      getPreSessionWindow(pInfo->windowSup.pStreamAggSup, endData[i], endData[i], groupId, &endWin);
    }
    if (IS_INVALID_SESSION_WIN_KEY(startWin)) {
      // window has been closed.
      qError("generate session scan range failed. rang start:%" PRIx64 ", end:%" PRIx64, startData[i], endData[i]);
      continue;
    }
    colDataSetVal(pDestStartCol, i, (const char*)&startWin.win.skey, false);
    colDataSetVal(pDestEndCol, i, (const char*)&endWin.win.ekey, false);

    colDataSetNULL(pDestUidCol, i);
    colDataSetVal(pDestGpCol, i, (const char*)&groupId, false);
    colDataSetNULL(pDestCalStartTsCol, i);
    colDataSetNULL(pDestCalEndTsCol, i);
    pDestBlock->info.rows++;
  }
  return TSDB_CODE_SUCCESS;
}

static int32_t generateIntervalScanRange(SStreamScanInfo* pInfo, SSDataBlock* pSrcBlock, SSDataBlock* pDestBlock) {
  blockDataCleanup(pDestBlock);
  int32_t rows = pSrcBlock->info.rows;
  if (rows == 0) {
    return TSDB_CODE_SUCCESS;
  }
  SExecTaskInfo*   pTaskInfo = pInfo->pStreamScanOp->pTaskInfo;
  SColumnInfoData* pSrcStartTsCol = (SColumnInfoData*)taosArrayGet(pSrcBlock->pDataBlock, START_TS_COLUMN_INDEX);
  SColumnInfoData* pSrcEndTsCol = (SColumnInfoData*)taosArrayGet(pSrcBlock->pDataBlock, END_TS_COLUMN_INDEX);
  SColumnInfoData* pSrcUidCol = taosArrayGet(pSrcBlock->pDataBlock, UID_COLUMN_INDEX);
  SColumnInfoData* pSrcGpCol = taosArrayGet(pSrcBlock->pDataBlock, GROUPID_COLUMN_INDEX);

  uint64_t* srcUidData = (uint64_t*)pSrcUidCol->pData;
  ASSERT(pSrcStartTsCol->info.type == TSDB_DATA_TYPE_TIMESTAMP);
  TSKEY*  srcStartTsCol = (TSKEY*)pSrcStartTsCol->pData;
  TSKEY*  srcEndTsCol = (TSKEY*)pSrcEndTsCol->pData;
  int64_t ver = pSrcBlock->info.version - 1;

  if (pInfo->partitionSup.needCalc && srcStartTsCol[0] != srcEndTsCol[0]) {
    uint64_t     srcUid = srcUidData[0];
    TSKEY        startTs = srcStartTsCol[0];
    TSKEY        endTs = srcEndTsCol[0];
    SSDataBlock* pPreRes = readPreVersionData(pInfo->pTableScanOp, srcUid, startTs, endTs, ver);
    printDataBlock(pPreRes, "pre res", GET_TASKID(pTaskInfo));
    blockDataCleanup(pSrcBlock);
    int32_t code = blockDataEnsureCapacity(pSrcBlock, pPreRes->info.rows);
    if (code != TSDB_CODE_SUCCESS) {
      return code;
    }

    SColumnInfoData* pTsCol = (SColumnInfoData*)taosArrayGet(pPreRes->pDataBlock, pInfo->primaryTsIndex);
    rows = pPreRes->info.rows;

    for (int32_t i = 0; i < rows; i++) {
      uint64_t groupId = calGroupIdByData(&pInfo->partitionSup, pInfo->pPartScalarSup, pPreRes, i);
      appendOneRowToStreamSpecialBlock(pSrcBlock, ((TSKEY*)pTsCol->pData) + i, ((TSKEY*)pTsCol->pData) + i, &srcUid,
                                       &groupId, NULL);
    }
    printDataBlock(pSrcBlock, "new delete", GET_TASKID(pTaskInfo));
  }
  uint64_t* srcGp = (uint64_t*)pSrcGpCol->pData;
  srcStartTsCol = (TSKEY*)pSrcStartTsCol->pData;
  srcEndTsCol = (TSKEY*)pSrcEndTsCol->pData;
  srcUidData = (uint64_t*)pSrcUidCol->pData;

  int32_t code = blockDataEnsureCapacity(pDestBlock, rows);
  if (code != TSDB_CODE_SUCCESS) {
    return code;
  }

  SColumnInfoData* pStartTsCol = taosArrayGet(pDestBlock->pDataBlock, START_TS_COLUMN_INDEX);
  SColumnInfoData* pEndTsCol = taosArrayGet(pDestBlock->pDataBlock, END_TS_COLUMN_INDEX);
  SColumnInfoData* pDeUidCol = taosArrayGet(pDestBlock->pDataBlock, UID_COLUMN_INDEX);
  SColumnInfoData* pGpCol = taosArrayGet(pDestBlock->pDataBlock, GROUPID_COLUMN_INDEX);
  SColumnInfoData* pCalStartTsCol = taosArrayGet(pDestBlock->pDataBlock, CALCULATE_START_TS_COLUMN_INDEX);
  SColumnInfoData* pCalEndTsCol = taosArrayGet(pDestBlock->pDataBlock, CALCULATE_END_TS_COLUMN_INDEX);
  for (int32_t i = 0; i < rows;) {
    uint64_t srcUid = srcUidData[i];
    uint64_t groupId = srcGp[i];
    if (groupId == 0) {
      groupId = getGroupIdByData(pInfo, srcUid, srcStartTsCol[i], ver);
    }
    TSKEY calStartTs = srcStartTsCol[i];
    colDataSetVal(pCalStartTsCol, pDestBlock->info.rows, (const char*)(&calStartTs), false);
    STimeWindow win = getSlidingWindow(srcStartTsCol, srcEndTsCol, srcGp, &pInfo->interval, &pSrcBlock->info, &i,
                                       pInfo->partitionSup.needCalc);
    TSKEY       calEndTs = srcStartTsCol[i - 1];
    colDataSetVal(pCalEndTsCol, pDestBlock->info.rows, (const char*)(&calEndTs), false);
    colDataSetVal(pDeUidCol, pDestBlock->info.rows, (const char*)(&srcUid), false);
    colDataSetVal(pStartTsCol, pDestBlock->info.rows, (const char*)(&win.skey), false);
    colDataSetVal(pEndTsCol, pDestBlock->info.rows, (const char*)(&win.ekey), false);
    colDataSetVal(pGpCol, pDestBlock->info.rows, (const char*)(&groupId), false);
    pDestBlock->info.rows++;
  }
  return TSDB_CODE_SUCCESS;
}

static void calBlockTbName(SStreamScanInfo* pInfo, SSDataBlock* pBlock) {
  SExprSupp*    pTbNameCalSup = &pInfo->tbnameCalSup;
  blockDataCleanup(pInfo->pCreateTbRes);
  if (pInfo->tbnameCalSup.numOfExprs == 0 && pInfo->tagCalSup.numOfExprs == 0) {
    pBlock->info.parTbName[0] = 0;
  } else {
    appendCreateTableRow(pInfo->pStreamScanOp->pTaskInfo->streamInfo.pState, &pInfo->tbnameCalSup, &pInfo->tagCalSup,
                         pBlock->info.id.groupId, pBlock, 0, pInfo->pCreateTbRes, &pInfo->stateStore);
  }
}

static int32_t generateDeleteResultBlock(SStreamScanInfo* pInfo, SSDataBlock* pSrcBlock, SSDataBlock* pDestBlock) {
  blockDataCleanup(pDestBlock);
  int32_t rows = pSrcBlock->info.rows;
  if (rows == 0) {
    return TSDB_CODE_SUCCESS;
  }
  int32_t code = blockDataEnsureCapacity(pDestBlock, rows);
  if (code != TSDB_CODE_SUCCESS) {
    return code;
  }

  SColumnInfoData* pSrcStartTsCol = (SColumnInfoData*)taosArrayGet(pSrcBlock->pDataBlock, START_TS_COLUMN_INDEX);
  SColumnInfoData* pSrcEndTsCol = (SColumnInfoData*)taosArrayGet(pSrcBlock->pDataBlock, END_TS_COLUMN_INDEX);
  SColumnInfoData* pSrcUidCol = taosArrayGet(pSrcBlock->pDataBlock, UID_COLUMN_INDEX);
  uint64_t*        srcUidData = (uint64_t*)pSrcUidCol->pData;
  SColumnInfoData* pSrcGpCol = taosArrayGet(pSrcBlock->pDataBlock, GROUPID_COLUMN_INDEX);
  uint64_t*        srcGp = (uint64_t*)pSrcGpCol->pData;
  ASSERT(pSrcStartTsCol->info.type == TSDB_DATA_TYPE_TIMESTAMP);
  TSKEY*  srcStartTsCol = (TSKEY*)pSrcStartTsCol->pData;
  TSKEY*  srcEndTsCol = (TSKEY*)pSrcEndTsCol->pData;
  int64_t ver = pSrcBlock->info.version - 1;
  for (int32_t i = 0; i < pSrcBlock->info.rows; i++) {
    uint64_t srcUid = srcUidData[i];
    uint64_t groupId = srcGp[i];
    char     tbname[VARSTR_HEADER_SIZE + TSDB_TABLE_NAME_LEN] = {0};
    if (groupId == 0) {
      groupId = getGroupIdByData(pInfo, srcUid, srcStartTsCol[i], ver);
    }
    if (pInfo->tbnameCalSup.pExprInfo) {
      void* parTbname = NULL;
      code = pInfo->stateStore.streamStateGetParName(pInfo->pStreamScanOp->pTaskInfo->streamInfo.pState, groupId, &parTbname);
      if (code != TSDB_CODE_SUCCESS) {
        SSDataBlock* pPreRes = readPreVersionData(pInfo->pTableScanOp, srcUid, srcStartTsCol[i], srcStartTsCol[i], ver);
        printDataBlock(pPreRes, "pre res", GET_TASKID(pInfo->pStreamScanOp->pTaskInfo));
        calBlockTbName(pInfo, pPreRes);
        memcpy(varDataVal(tbname), pPreRes->info.parTbName, strlen(pPreRes->info.parTbName));
      } else {
        memcpy(varDataVal(tbname), parTbname, TSDB_TABLE_NAME_LEN);
      }
      varDataSetLen(tbname, strlen(varDataVal(tbname)));
      pInfo->stateStore.streamStateFreeVal(parTbname);
    }
    appendOneRowToStreamSpecialBlock(pDestBlock, srcStartTsCol + i, srcEndTsCol + i, srcUidData + i, &groupId,
                                     tbname[0] == 0 ? NULL : tbname);
  }
  return TSDB_CODE_SUCCESS;
}

static int32_t generateScanRange(SStreamScanInfo* pInfo, SSDataBlock* pSrcBlock, SSDataBlock* pDestBlock) {
  int32_t code = TSDB_CODE_SUCCESS;
  if (isIntervalWindow(pInfo)) {
    code = generateIntervalScanRange(pInfo, pSrcBlock, pDestBlock);
  } else if (isSessionWindow(pInfo) || isStateWindow(pInfo)) {
    code = generateSessionScanRange(pInfo, pSrcBlock, pDestBlock);
  } else {
    code = generateDeleteResultBlock(pInfo, pSrcBlock, pDestBlock);
  }
  pDestBlock->info.type = STREAM_CLEAR;
  pDestBlock->info.version = pSrcBlock->info.version;
  pDestBlock->info.dataLoad = 1;
  blockDataUpdateTsWindow(pDestBlock, 0);
  return code;
}

void appendOneRowToStreamSpecialBlock(SSDataBlock* pBlock, TSKEY* pStartTs, TSKEY* pEndTs, uint64_t* pUid,
                                      uint64_t* pGp, void* pTbName) {
  SColumnInfoData* pStartTsCol = taosArrayGet(pBlock->pDataBlock, START_TS_COLUMN_INDEX);
  SColumnInfoData* pEndTsCol = taosArrayGet(pBlock->pDataBlock, END_TS_COLUMN_INDEX);
  SColumnInfoData* pUidCol = taosArrayGet(pBlock->pDataBlock, UID_COLUMN_INDEX);
  SColumnInfoData* pGpCol = taosArrayGet(pBlock->pDataBlock, GROUPID_COLUMN_INDEX);
  SColumnInfoData* pCalStartCol = taosArrayGet(pBlock->pDataBlock, CALCULATE_START_TS_COLUMN_INDEX);
  SColumnInfoData* pCalEndCol = taosArrayGet(pBlock->pDataBlock, CALCULATE_END_TS_COLUMN_INDEX);
  SColumnInfoData* pTableCol = taosArrayGet(pBlock->pDataBlock, TABLE_NAME_COLUMN_INDEX);
  colDataSetVal(pStartTsCol, pBlock->info.rows, (const char*)pStartTs, false);
  colDataSetVal(pEndTsCol, pBlock->info.rows, (const char*)pEndTs, false);
  colDataSetVal(pUidCol, pBlock->info.rows, (const char*)pUid, false);
  colDataSetVal(pGpCol, pBlock->info.rows, (const char*)pGp, false);
  colDataSetVal(pCalStartCol, pBlock->info.rows, (const char*)pStartTs, false);
  colDataSetVal(pCalEndCol, pBlock->info.rows, (const char*)pEndTs, false);
  colDataSetVal(pTableCol, pBlock->info.rows, (const char*)pTbName, pTbName == NULL);
  pBlock->info.rows++;
}

bool checkExpiredData(SStateStore* pAPI, SUpdateInfo* pUpdateInfo, STimeWindowAggSupp* pTwSup, uint64_t tableId, TSKEY ts) {
  bool isExpired = false;
  bool isInc = pAPI->isIncrementalTimeStamp(pUpdateInfo, tableId, ts);
  if (!isInc) {
    isExpired = isOverdue(ts, pTwSup);
  }
  return isExpired;
}

static void checkUpdateData(SStreamScanInfo* pInfo, bool invertible, SSDataBlock* pBlock, bool out) {
  if (out) {
    blockDataCleanup(pInfo->pUpdateDataRes);
    blockDataEnsureCapacity(pInfo->pUpdateDataRes, pBlock->info.rows * 2);
  }
  SColumnInfoData* pColDataInfo = taosArrayGet(pBlock->pDataBlock, pInfo->primaryTsIndex);
  ASSERT(pColDataInfo->info.type == TSDB_DATA_TYPE_TIMESTAMP);
  TSKEY* tsCol = (TSKEY*)pColDataInfo->pData;
  bool   tableInserted = pInfo->stateStore.updateInfoIsTableInserted(pInfo->pUpdateInfo, pBlock->info.id.uid);
  for (int32_t rowId = 0; rowId < pBlock->info.rows; rowId++) {
    SResultRowInfo dumyInfo;
    dumyInfo.cur.pageId = -1;
    bool        isClosed = false;
    STimeWindow win = {.skey = INT64_MIN, .ekey = INT64_MAX};
    bool        overDue = isOverdue(tsCol[rowId], &pInfo->twAggSup);
    if (pInfo->igExpired && overDue) {
      continue;
    }

    if (tableInserted && overDue) {
      win = getActiveTimeWindow(NULL, &dumyInfo, tsCol[rowId], &pInfo->interval, TSDB_ORDER_ASC);
      isClosed = isCloseWindow(&win, &pInfo->twAggSup);
    }
    // must check update info first.
    bool update = pInfo->stateStore.updateInfoIsUpdated(pInfo->pUpdateInfo, pBlock->info.id.uid, tsCol[rowId]);
    bool closedWin = isClosed && isSignleIntervalWindow(pInfo) &&
                     isDeletedStreamWindow(&win, pBlock->info.id.groupId, pInfo->pState, &pInfo->twAggSup, &pInfo->stateStore);
    if ((update || closedWin) && out) {
      qDebug("stream update check not pass, update %d, closedWin %d", update, closedWin);
      uint64_t gpId = 0;
      appendOneRowToStreamSpecialBlock(pInfo->pUpdateDataRes, tsCol + rowId, tsCol + rowId, &pBlock->info.id.uid, &gpId,
                                       NULL);
      if (closedWin && pInfo->partitionSup.needCalc) {
        gpId = calGroupIdByData(&pInfo->partitionSup, pInfo->pPartScalarSup, pBlock, rowId);
        appendOneRowToStreamSpecialBlock(pInfo->pUpdateDataRes, tsCol + rowId, tsCol + rowId, &pBlock->info.id.uid,
                                         &gpId, NULL);
      }
    }
  }
  if (out && pInfo->pUpdateDataRes->info.rows > 0) {
    pInfo->pUpdateDataRes->info.version = pBlock->info.version;
    pInfo->pUpdateDataRes->info.dataLoad = 1;
    blockDataUpdateTsWindow(pInfo->pUpdateDataRes, 0);
    pInfo->pUpdateDataRes->info.type = pInfo->partitionSup.needCalc ? STREAM_DELETE_DATA : STREAM_CLEAR;
  }
}

static void doBlockDataWindowFilter(SSDataBlock* pBlock, int32_t tsIndex, STimeWindow* pWindow, const char* id) {
  if (pWindow->skey != INT64_MIN || pWindow->ekey != INT64_MAX) {
    bool* p = taosMemoryCalloc(pBlock->info.rows, sizeof(bool));
    bool  hasUnqualified = false;

    SColumnInfoData* pCol = taosArrayGet(pBlock->pDataBlock, tsIndex);

    if (pWindow->skey != INT64_MIN) {
      qDebug("%s filter for additional history window, skey:%" PRId64, id, pWindow->skey);

      ASSERT(pCol->pData != NULL);
      for (int32_t i = 0; i < pBlock->info.rows; ++i) {
        int64_t* ts = (int64_t*)colDataGetData(pCol, i);
        p[i] = (*ts >= pWindow->skey);

        if (!p[i]) {
          hasUnqualified = true;
        }
      }
    } else if (pWindow->ekey != INT64_MAX) {
      qDebug("%s filter for additional history window, ekey:%" PRId64, id, pWindow->ekey);
      for (int32_t i = 0; i < pBlock->info.rows; ++i) {
        int64_t* ts = (int64_t*)colDataGetData(pCol, i);
        p[i] = (*ts <= pWindow->ekey);

        if (!p[i]) {
          hasUnqualified = true;
        }
      }
    }

    if (hasUnqualified) {
      trimDataBlock(pBlock, pBlock->info.rows, p);
    }

    taosMemoryFree(p);
  }
}

// re-build the delete block, ONLY according to the split timestamp
static void rebuildDeleteBlockData(SSDataBlock* pBlock, STimeWindow* pWindow, const char* id) {
  int32_t numOfRows = pBlock->info.rows;
  bool*   p = taosMemoryCalloc(numOfRows, sizeof(bool));
  bool    hasUnqualified = false;
  int64_t skey = pWindow->skey;
  int64_t ekey = pWindow->ekey;

  SColumnInfoData* pSrcStartCol = taosArrayGet(pBlock->pDataBlock, START_TS_COLUMN_INDEX);
  uint64_t*        tsStartCol = (uint64_t*)pSrcStartCol->pData;
  SColumnInfoData* pSrcEndCol = taosArrayGet(pBlock->pDataBlock, END_TS_COLUMN_INDEX);
  uint64_t*        tsEndCol = (uint64_t*)pSrcEndCol->pData;

  if (pWindow->skey != INT64_MIN) {
    for (int32_t i = 0; i < numOfRows; i++) {
      if (tsStartCol[i] < skey) {
        tsStartCol[i] = skey;
      }

      if (tsEndCol[i] >= skey) {
        p[i] = true;
      } else {  // this row should be removed, since it is not in this query time window, which is [skey, INT64_MAX]
        hasUnqualified = true;
      }
    }
  } else if (pWindow->ekey != INT64_MAX) {
    for(int32_t i = 0; i < numOfRows; ++i) {
      if (tsEndCol[i] > ekey) {
        tsEndCol[i] = ekey;
      }

      if (tsStartCol[i] <= ekey) {
        p[i] = true;
      } else {
        hasUnqualified = true;
      }
    }
  }

  if (hasUnqualified) {
    trimDataBlock(pBlock, pBlock->info.rows, p);
    qDebug("%s re-build delete datablock, start key revised to:%"PRId64", rows:%"PRId64, id, skey, pBlock->info.rows);
  } else {
    qDebug("%s not update the delete block", id);
  }

  taosMemoryFree(p);
}

static int32_t setBlockIntoRes(SStreamScanInfo* pInfo, const SSDataBlock* pBlock, STimeWindow* pTimeWindow, bool filter) {
  SDataBlockInfo* pBlockInfo = &pInfo->pRes->info;
  SOperatorInfo*  pOperator = pInfo->pStreamScanOp;
  SExecTaskInfo*  pTaskInfo = pOperator->pTaskInfo;
  const char*     id = GET_TASKID(pTaskInfo);

  blockDataEnsureCapacity(pInfo->pRes, pBlock->info.rows);

  pBlockInfo->rows = pBlock->info.rows;
  pBlockInfo->id.uid = pBlock->info.id.uid;
  pBlockInfo->type = STREAM_NORMAL;
  pBlockInfo->version = pBlock->info.version;

  STableScanInfo* pTableScanInfo = pInfo->pTableScanOp->info;
  pBlockInfo->id.groupId = tableListGetTableGroupId(pTableScanInfo->base.pTableListInfo, pBlock->info.id.uid);

  // todo extract method
  for (int32_t i = 0; i < taosArrayGetSize(pInfo->matchInfo.pList); ++i) {
    SColMatchItem* pColMatchInfo = taosArrayGet(pInfo->matchInfo.pList, i);
    if (!pColMatchInfo->needOutput) {
      continue;
    }

    bool colExists = false;
    for (int32_t j = 0; j < blockDataGetNumOfCols(pBlock); ++j) {
      SColumnInfoData* pResCol = bdGetColumnInfoData(pBlock, j);
      if (pResCol->info.colId == pColMatchInfo->colId) {
        SColumnInfoData* pDst = taosArrayGet(pInfo->pRes->pDataBlock, pColMatchInfo->dstSlotId);
        colDataAssign(pDst, pResCol, pBlock->info.rows, &pInfo->pRes->info);
        colExists = true;
        break;
      }
    }

    // the required column does not exists in submit block, let's set it to be all null value
    if (!colExists) {
      SColumnInfoData* pDst = taosArrayGet(pInfo->pRes->pDataBlock, pColMatchInfo->dstSlotId);
      colDataSetNNULL(pDst, 0, pBlockInfo->rows);
    }
  }

  // currently only the tbname pseudo column
  if (pInfo->numOfPseudoExpr > 0) {
    int32_t code = addTagPseudoColumnData(&pInfo->readHandle, pInfo->pPseudoExpr, pInfo->numOfPseudoExpr, pInfo->pRes,
                                          pBlockInfo->rows, id, &pTableScanInfo->base.metaCache);
    // ignore the table not exists error, since this table may have been dropped during the scan procedure.
    if (code != TSDB_CODE_SUCCESS && code != TSDB_CODE_PAR_TABLE_NOT_EXIST) {
      blockDataFreeRes((SSDataBlock*)pBlock);
      T_LONG_JMP(pTaskInfo->env, code);
    }

    // reset the error code.
    terrno = 0;
  }

  if (filter) {
    doFilter(pInfo->pRes, pOperator->exprSupp.pFilterInfo, NULL);
  }

  // filter the block extracted from WAL files, according to the time window apply additional time window filter
  doBlockDataWindowFilter(pInfo->pRes, pInfo->primaryTsIndex, pTimeWindow, id);
  pInfo->pRes->info.dataLoad = 1;

  blockDataUpdateTsWindow(pInfo->pRes, pInfo->primaryTsIndex);
  if (pInfo->pRes->info.rows == 0) {
    return 0;
  }

  calBlockTbName(pInfo, pInfo->pRes);
  return 0;
}

static SSDataBlock* doQueueScan(SOperatorInfo* pOperator) {
  SExecTaskInfo* pTaskInfo = pOperator->pTaskInfo;
  SStorageAPI*   pAPI = &pTaskInfo->storageAPI;

  SStreamScanInfo* pInfo = pOperator->info;
  const char*      id = GET_TASKID(pTaskInfo);

  qDebug("start to exec queue scan, %s", id);

  if (isTaskKilled(pTaskInfo)) {
    return NULL;
  }

  if (pTaskInfo->streamInfo.currentOffset.type == TMQ_OFFSET__SNAPSHOT_DATA) {
    SSDataBlock* pResult = doTableScan(pInfo->pTableScanOp);
    if (pResult && pResult->info.rows > 0) {
      tqOffsetResetToData(&pTaskInfo->streamInfo.currentOffset, pResult->info.id.uid, pResult->info.window.ekey);
      return pResult;
    }

    STableScanInfo* pTSInfo = pInfo->pTableScanOp->info;
    pAPI->tsdReader.tsdReaderClose(pTSInfo->base.dataReader);

    pTSInfo->base.dataReader = NULL;
    int64_t validVer = pTaskInfo->streamInfo.snapshotVer + 1;
    qDebug("queue scan tsdb over, switch to wal ver %" PRId64 "", validVer);
    if (pAPI->tqReaderFn.tqReaderSeek(pInfo->tqReader, validVer, pTaskInfo->id.str) < 0) {
      return NULL;
    }

    tqOffsetResetToLog(&pTaskInfo->streamInfo.currentOffset, validVer);
  }

  if (pTaskInfo->streamInfo.currentOffset.type == TMQ_OFFSET__LOG) {

    while (1) {
      bool hasResult = pAPI->tqReaderFn.tqReaderNextBlockInWal(pInfo->tqReader, id);

      SSDataBlock* pRes = pAPI->tqReaderFn.tqGetResultBlock(pInfo->tqReader);
      struct SWalReader* pWalReader = pAPI->tqReaderFn.tqReaderGetWalReader(pInfo->tqReader);

      // curVersion move to next
      tqOffsetResetToLog(&pTaskInfo->streamInfo.currentOffset, pWalReader->curVersion);

      // use ts to pass time when replay, because ts not used if type is log
      pTaskInfo->streamInfo.currentOffset.ts = pAPI->tqReaderFn.tqGetResultBlockTime(pInfo->tqReader);

      if (hasResult) {
        qDebug("doQueueScan get data from log %" PRId64 " rows, version:%" PRId64, pRes->info.rows,
               pTaskInfo->streamInfo.currentOffset.version);
        blockDataCleanup(pInfo->pRes);
        STimeWindow defaultWindow = {.skey = INT64_MIN, .ekey = INT64_MAX};
        setBlockIntoRes(pInfo, pRes, &defaultWindow, true);
        if (pInfo->pRes->info.rows > 0) {
          return pInfo->pRes;
        }
      } else {
        qDebug("doQueueScan get none from log, return, version:%" PRId64, pTaskInfo->streamInfo.currentOffset.version);
        return NULL;
      }
    }
  } else {
    qError("unexpected streamInfo prepare type: %d", pTaskInfo->streamInfo.currentOffset.type);
    return NULL;
  }
}

static int32_t filterDelBlockByUid(SSDataBlock* pDst, const SSDataBlock* pSrc, SStreamScanInfo* pInfo) {
  STqReader* pReader = pInfo->tqReader;
  int32_t    rows = pSrc->info.rows;
  blockDataEnsureCapacity(pDst, rows);

  SColumnInfoData* pSrcStartCol = taosArrayGet(pSrc->pDataBlock, START_TS_COLUMN_INDEX);
  uint64_t*        startCol = (uint64_t*)pSrcStartCol->pData;
  SColumnInfoData* pSrcEndCol = taosArrayGet(pSrc->pDataBlock, END_TS_COLUMN_INDEX);
  uint64_t*        endCol = (uint64_t*)pSrcEndCol->pData;
  SColumnInfoData* pSrcUidCol = taosArrayGet(pSrc->pDataBlock, UID_COLUMN_INDEX);
  uint64_t*        uidCol = (uint64_t*)pSrcUidCol->pData;

  SColumnInfoData* pDstStartCol = taosArrayGet(pDst->pDataBlock, START_TS_COLUMN_INDEX);
  SColumnInfoData* pDstEndCol = taosArrayGet(pDst->pDataBlock, END_TS_COLUMN_INDEX);
  SColumnInfoData* pDstUidCol = taosArrayGet(pDst->pDataBlock, UID_COLUMN_INDEX);

  int32_t j = 0;
  for (int32_t i = 0; i < rows; i++) {
    if (pInfo->readerFn.tqReaderIsQueriedTable(pReader, uidCol[i])) {
      colDataSetVal(pDstStartCol, j, (const char*)&startCol[i], false);
      colDataSetVal(pDstEndCol, j, (const char*)&endCol[i], false);
      colDataSetVal(pDstUidCol, j, (const char*)&uidCol[i], false);

      colDataSetNULL(taosArrayGet(pDst->pDataBlock, GROUPID_COLUMN_INDEX), j);
      colDataSetNULL(taosArrayGet(pDst->pDataBlock, CALCULATE_START_TS_COLUMN_INDEX), j);
      colDataSetNULL(taosArrayGet(pDst->pDataBlock, CALCULATE_END_TS_COLUMN_INDEX), j);
      j++;
    }
  }

  uint32_t cap = pDst->info.capacity;
  pDst->info = pSrc->info;
  pDst->info.rows = j;
  pDst->info.capacity = cap;

  return 0;
}

// for partition by tag
static void setBlockGroupIdByUid(SStreamScanInfo* pInfo, SSDataBlock* pBlock) {
  SColumnInfoData* pStartTsCol = taosArrayGet(pBlock->pDataBlock, START_TS_COLUMN_INDEX);
  TSKEY*           startTsCol = (TSKEY*)pStartTsCol->pData;
  SColumnInfoData* pGpCol = taosArrayGet(pBlock->pDataBlock, GROUPID_COLUMN_INDEX);
  uint64_t*        gpCol = (uint64_t*)pGpCol->pData;
  SColumnInfoData* pUidCol = taosArrayGet(pBlock->pDataBlock, UID_COLUMN_INDEX);
  uint64_t*        uidCol = (uint64_t*)pUidCol->pData;
  int32_t          rows = pBlock->info.rows;
  if (!pInfo->partitionSup.needCalc) {
    for (int32_t i = 0; i < rows; i++) {
      uint64_t groupId = getGroupIdByUid(pInfo, uidCol[i]);
      colDataSetVal(pGpCol, i, (const char*)&groupId, false);
    }
  }
}

static void doCheckUpdate(SStreamScanInfo* pInfo, TSKEY endKey, SSDataBlock* pBlock) {
  if (pInfo->pUpdateInfo) {
    pInfo->pUpdateInfo->maxDataVersion = TMAX(pInfo->pUpdateInfo->maxDataVersion, pBlock->info.version);
  }
  if (!pInfo->igCheckUpdate && pInfo->pUpdateInfo) {
    checkUpdateData(pInfo, true, pBlock, true);
    pInfo->twAggSup.maxTs = TMAX(pInfo->twAggSup.maxTs, endKey);
    if (pInfo->pUpdateDataRes->info.rows > 0) {
      pInfo->updateResIndex = 0;
      if (pInfo->pUpdateDataRes->info.type == STREAM_CLEAR) {
        pInfo->scanMode = STREAM_SCAN_FROM_UPDATERES;
      } else if (pInfo->pUpdateDataRes->info.type == STREAM_INVERT) {
        pInfo->scanMode = STREAM_SCAN_FROM_RES;
        // return pInfo->pUpdateDataRes;
      } else if (pInfo->pUpdateDataRes->info.type == STREAM_DELETE_DATA) {
        pInfo->scanMode = STREAM_SCAN_FROM_DELETE_DATA;
      }
    }
  }
}

int32_t streamScanOperatorEncode(SStreamScanInfo* pInfo, void** pBuff) {
 int32_t len = pInfo->stateStore.updateInfoSerialize(NULL, 0, pInfo->pUpdateInfo);
 len += encodeSTimeWindowAggSupp(NULL, &pInfo->twAggSup);
 *pBuff = taosMemoryCalloc(1, len);
 void* buf = *pBuff;
 encodeSTimeWindowAggSupp(&buf, &pInfo->twAggSup);
 pInfo->stateStore.updateInfoSerialize(buf, len, pInfo->pUpdateInfo);
 return len;
}

void streamScanOperatorSaveCheckpoint(SStreamScanInfo* pInfo) {
  if (!pInfo->pState) {
    return;
  }
  void* pBuf = NULL;
  int32_t len = streamScanOperatorEncode(pInfo, &pBuf);
  pInfo->stateStore.streamStateSaveInfo(pInfo->pState, STREAM_SCAN_OP_CHECKPOINT_NAME, strlen(STREAM_SCAN_OP_CHECKPOINT_NAME), pBuf, len);
  taosMemoryFree(pBuf);
}

// other properties are recovered from the execution plan
void streamScanOperatorDecode(void* pBuff, int32_t len, SStreamScanInfo* pInfo) {
  if (!pBuff || len == 0) {
    return;
  }
  void* buf = pBuff;
  buf = decodeSTimeWindowAggSupp(buf, &pInfo->twAggSup);
  int32_t tlen = len - encodeSTimeWindowAggSupp(NULL, &pInfo->twAggSup);
  if (tlen == 0) {
    return;
  }

  void* pUpInfo = taosMemoryCalloc(1, sizeof(SUpdateInfo));
  int32_t code = pInfo->stateStore.updateInfoDeserialize(buf, tlen, pUpInfo);
  if (code == TSDB_CODE_SUCCESS) {
    pInfo->stateStore.updateInfoDestroy(pInfo->pUpdateInfo);
    pInfo->pUpdateInfo = pUpInfo;
  } else {
    taosMemoryFree(pUpInfo);
  }
}

static SSDataBlock* doStreamScan(SOperatorInfo* pOperator) {
  // NOTE: this operator does never check if current status is done or not
  SExecTaskInfo* pTaskInfo = pOperator->pTaskInfo;
  const char*    id = GET_TASKID(pTaskInfo);

  SStorageAPI*     pAPI = &pTaskInfo->storageAPI;
  SStreamScanInfo* pInfo = pOperator->info;
  SStreamTaskInfo* pStreamInfo = &pTaskInfo->streamInfo;

  qDebug("stream scan started, %s", id);

  if (pStreamInfo->recoverStep == STREAM_RECOVER_STEP__PREPARE1 || pStreamInfo->recoverStep == STREAM_RECOVER_STEP__PREPARE2) {
    STableScanInfo* pTSInfo = pInfo->pTableScanOp->info;
    memcpy(&pTSInfo->base.cond, &pStreamInfo->tableCond, sizeof(SQueryTableDataCond));

    if (pStreamInfo->recoverStep == STREAM_RECOVER_STEP__PREPARE1) {
      pTSInfo->base.cond.startVersion = pStreamInfo->fillHistoryVer.minVer;
      pTSInfo->base.cond.endVersion = pStreamInfo->fillHistoryVer.maxVer;

      pTSInfo->base.cond.twindows = pStreamInfo->fillHistoryWindow;
      qDebug("stream recover step1, verRange:%" PRId64 "-%" PRId64 " window:%"PRId64"-%"PRId64", %s", pTSInfo->base.cond.startVersion,
             pTSInfo->base.cond.endVersion, pTSInfo->base.cond.twindows.skey, pTSInfo->base.cond.twindows.ekey, id);
      pStreamInfo->recoverStep = STREAM_RECOVER_STEP__SCAN1;
      pStreamInfo->recoverScanFinished = false;
    } else {
      pTSInfo->base.cond.startVersion = pStreamInfo->fillHistoryVer.minVer;
      pTSInfo->base.cond.endVersion = pStreamInfo->fillHistoryVer.maxVer;
      pTSInfo->base.cond.twindows = pStreamInfo->fillHistoryWindow;
      qDebug("stream scan step2 (scan wal), verRange:%" PRId64 " - %" PRId64 ", window:%" PRId64 "-%" PRId64 ", %s",
             pTSInfo->base.cond.startVersion, pTSInfo->base.cond.endVersion, pTSInfo->base.cond.twindows.skey,
             pTSInfo->base.cond.twindows.ekey, id);
      pStreamInfo->recoverStep = STREAM_RECOVER_STEP__NONE;
    }

    pAPI->tsdReader.tsdReaderClose(pTSInfo->base.dataReader);

    pTSInfo->base.dataReader = NULL;
    pInfo->pTableScanOp->status = OP_OPENED;

    pTSInfo->scanTimes = 0;
    pTSInfo->currentGroupId = -1;
  }

  if (pStreamInfo->recoverStep == STREAM_RECOVER_STEP__SCAN1) {
    if (isTaskKilled(pTaskInfo)) {
      return NULL;
    }

    switch (pInfo->scanMode) {
      case STREAM_SCAN_FROM_RES: {
        pInfo->scanMode = STREAM_SCAN_FROM_READERHANDLE;
        printSpecDataBlock(pInfo->pRecoverRes, getStreamOpName(pOperator->operatorType), "recover", GET_TASKID(pTaskInfo));
        return pInfo->pRecoverRes;
      } break;
      default:
        break;
    }

    pInfo->pRecoverRes = doTableScan(pInfo->pTableScanOp);
    if (pInfo->pRecoverRes != NULL) {
      calBlockTbName(pInfo, pInfo->pRecoverRes);
      if (!pInfo->igCheckUpdate && pInfo->pUpdateInfo) {
        TSKEY maxTs = pAPI->stateStore.updateInfoFillBlockData(pInfo->pUpdateInfo, pInfo->pRecoverRes, pInfo->primaryTsIndex);
        pInfo->twAggSup.maxTs = TMAX(pInfo->twAggSup.maxTs, maxTs);
      }
      if (pInfo->pCreateTbRes->info.rows > 0) {
        pInfo->scanMode = STREAM_SCAN_FROM_RES;
        printSpecDataBlock(pInfo->pCreateTbRes, getStreamOpName(pOperator->operatorType), "recover", GET_TASKID(pTaskInfo));
        return pInfo->pCreateTbRes;
      }

      qDebug("stream recover scan get block, rows %" PRId64, pInfo->pRecoverRes->info.rows);
      printSpecDataBlock(pInfo->pRecoverRes, getStreamOpName(pOperator->operatorType), "recover", GET_TASKID(pTaskInfo));
      return pInfo->pRecoverRes;
    }
    pStreamInfo->recoverStep = STREAM_RECOVER_STEP__NONE;
    STableScanInfo* pTSInfo = pInfo->pTableScanOp->info;
    pAPI->tsdReader.tsdReaderClose(pTSInfo->base.dataReader);

    pTSInfo->base.dataReader = NULL;

    pTSInfo->base.cond.startVersion = -1;
    pTSInfo->base.cond.endVersion = -1;

    pStreamInfo->recoverScanFinished = true;
    return NULL;
  }

  size_t total = taosArrayGetSize(pInfo->pBlockLists);
// TODO: refactor
FETCH_NEXT_BLOCK:
  if (pInfo->blockType == STREAM_INPUT__DATA_BLOCK) {
    if (pInfo->validBlockIndex >= total) {
      doClearBufferedBlocks(pInfo);
      return NULL;
    }

    int32_t  current = pInfo->validBlockIndex++;
    qDebug("process %d/%d input data blocks, %s", current, (int32_t) total, id);

    SPackedData* pPacked = taosArrayGet(pInfo->pBlockLists, current);
    SSDataBlock* pBlock = pPacked->pDataBlock;
    if (pBlock->info.parTbName[0]) {
      pAPI->stateStore.streamStatePutParName(pStreamInfo->pState, pBlock->info.id.groupId, pBlock->info.parTbName);
    }

    // TODO move into scan
    pBlock->info.calWin.skey = INT64_MIN;
    pBlock->info.calWin.ekey = INT64_MAX;
    pBlock->info.dataLoad = 1;
    if (pInfo->pUpdateInfo) {
      pInfo->pUpdateInfo->maxDataVersion = TMAX(pInfo->pUpdateInfo->maxDataVersion, pBlock->info.version);
    }

    blockDataUpdateTsWindow(pBlock, 0);
    switch (pBlock->info.type) {
      case STREAM_NORMAL:
      case STREAM_GET_ALL:
        return pBlock;
      case STREAM_RETRIEVE: {
        pInfo->blockType = STREAM_INPUT__DATA_SUBMIT;
        pInfo->scanMode = STREAM_SCAN_FROM_DATAREADER_RETRIEVE;
        copyDataBlock(pInfo->pUpdateRes, pBlock);
        pInfo->updateResIndex = 0;
        prepareRangeScan(pInfo, pInfo->pUpdateRes, &pInfo->updateResIndex);
        pAPI->stateStore.updateInfoAddCloseWindowSBF(pInfo->pUpdateInfo);
      } break;
      case STREAM_DELETE_DATA: {
        printSpecDataBlock(pBlock, getStreamOpName(pOperator->operatorType), "delete recv", GET_TASKID(pTaskInfo));
        SSDataBlock* pDelBlock = NULL;
        if (pInfo->tqReader) {
          pDelBlock = createSpecialDataBlock(STREAM_DELETE_DATA);
          filterDelBlockByUid(pDelBlock, pBlock, pInfo);
        } else {
          pDelBlock = pBlock;
        }

        setBlockGroupIdByUid(pInfo, pDelBlock);
        rebuildDeleteBlockData(pDelBlock, &pStreamInfo->fillHistoryWindow, id);
        printSpecDataBlock(pDelBlock, getStreamOpName(pOperator->operatorType), "delete recv filtered", GET_TASKID(pTaskInfo));
        if (pDelBlock->info.rows == 0) {
          if (pInfo->tqReader) {
            blockDataDestroy(pDelBlock);
          }
          goto FETCH_NEXT_BLOCK;
        }

        if (!isIntervalWindow(pInfo) && !isSessionWindow(pInfo) && !isStateWindow(pInfo)) {
          generateDeleteResultBlock(pInfo, pDelBlock, pInfo->pDeleteDataRes);
          pInfo->pDeleteDataRes->info.type = STREAM_DELETE_RESULT;
          printSpecDataBlock(pDelBlock, getStreamOpName(pOperator->operatorType), "delete result", GET_TASKID(pTaskInfo));
          blockDataDestroy(pDelBlock);

          if (pInfo->pDeleteDataRes->info.rows > 0) {
            return pInfo->pDeleteDataRes;
          } else {
            goto FETCH_NEXT_BLOCK;
          }
        } else {
          pInfo->blockType = STREAM_INPUT__DATA_SUBMIT;
          pInfo->updateResIndex = 0;
          generateScanRange(pInfo, pDelBlock, pInfo->pUpdateRes);
          prepareRangeScan(pInfo, pInfo->pUpdateRes, &pInfo->updateResIndex);
          copyDataBlock(pInfo->pDeleteDataRes, pInfo->pUpdateRes);
          pInfo->pDeleteDataRes->info.type = STREAM_DELETE_DATA;
          printSpecDataBlock(pDelBlock, getStreamOpName(pOperator->operatorType), "delete result", GET_TASKID(pTaskInfo));
          if (pInfo->tqReader) {
            blockDataDestroy(pDelBlock);
          }
          if (pInfo->pDeleteDataRes->info.rows > 0) {
            pInfo->scanMode = STREAM_SCAN_FROM_DATAREADER_RANGE;
            return pInfo->pDeleteDataRes;
          } else {
            goto FETCH_NEXT_BLOCK;
          }
        }
      } break;
      case STREAM_CHECKPOINT: {
        qError("stream check point error. msg type: STREAM_INPUT__DATA_BLOCK");
      } break;
      default:
        break;
    }
    printDataBlock(pBlock, getStreamOpName(pOperator->operatorType), GET_TASKID(pTaskInfo));
    return pBlock;
  } else if (pInfo->blockType == STREAM_INPUT__DATA_SUBMIT) {
    qDebug("stream scan mode:%d, %s", pInfo->scanMode, id);
    switch (pInfo->scanMode) {
      case STREAM_SCAN_FROM_RES: {
        pInfo->scanMode = STREAM_SCAN_FROM_READERHANDLE;
        doCheckUpdate(pInfo, pInfo->pRes->info.window.ekey, pInfo->pRes);
        doFilter(pInfo->pRes, pOperator->exprSupp.pFilterInfo, NULL);
        pInfo->pRes->info.dataLoad = 1;
        blockDataUpdateTsWindow(pInfo->pRes, pInfo->primaryTsIndex);
        if (pInfo->pRes->info.rows > 0) {
          return pInfo->pRes;
        }
      } break;
      case STREAM_SCAN_FROM_DELETE_DATA: {
        generateScanRange(pInfo, pInfo->pUpdateDataRes, pInfo->pUpdateRes);
        prepareRangeScan(pInfo, pInfo->pUpdateRes, &pInfo->updateResIndex);
        pInfo->scanMode = STREAM_SCAN_FROM_DATAREADER_RANGE;
        copyDataBlock(pInfo->pDeleteDataRes, pInfo->pUpdateRes);
        pInfo->pDeleteDataRes->info.type = STREAM_DELETE_DATA;
        return pInfo->pDeleteDataRes;
      } break;
      case STREAM_SCAN_FROM_UPDATERES: {
        generateScanRange(pInfo, pInfo->pUpdateDataRes, pInfo->pUpdateRes);
        prepareRangeScan(pInfo, pInfo->pUpdateRes, &pInfo->updateResIndex);
        pInfo->scanMode = STREAM_SCAN_FROM_DATAREADER_RANGE;
        return pInfo->pUpdateRes;
      } break;
      case STREAM_SCAN_FROM_DATAREADER_RANGE:
      case STREAM_SCAN_FROM_DATAREADER_RETRIEVE: {
        SSDataBlock* pSDB = doRangeScan(pInfo, pInfo->pUpdateRes, pInfo->primaryTsIndex, &pInfo->updateResIndex);
        if (pSDB) {
          STableScanInfo* pTableScanInfo = pInfo->pTableScanOp->info;
          pSDB->info.type = pInfo->scanMode == STREAM_SCAN_FROM_DATAREADER_RANGE ? STREAM_NORMAL : STREAM_PULL_DATA;
          if (!pInfo->igCheckUpdate && pInfo->pUpdateInfo) {
            checkUpdateData(pInfo, true, pSDB, false);
          }
          printSpecDataBlock(pSDB, getStreamOpName(pOperator->operatorType), "update", GET_TASKID(pTaskInfo));
          calBlockTbName(pInfo, pSDB);
          return pSDB;
        }
        blockDataCleanup(pInfo->pUpdateDataRes);
        pInfo->scanMode = STREAM_SCAN_FROM_READERHANDLE;
      } break;
      default:
        break;
    }

    SStreamAggSupporter* pSup = pInfo->windowSup.pStreamAggSup;
    if (isStateWindow(pInfo) && pSup->pScanBlock->info.rows > 0) {
      pInfo->scanMode = STREAM_SCAN_FROM_DATAREADER_RANGE;
      pInfo->updateResIndex = 0;
      copyDataBlock(pInfo->pUpdateRes, pSup->pScanBlock);
      blockDataCleanup(pSup->pScanBlock);
      prepareRangeScan(pInfo, pInfo->pUpdateRes, &pInfo->updateResIndex);
      pInfo->pUpdateRes->info.type = STREAM_DELETE_DATA;
      printSpecDataBlock(pInfo->pUpdateRes, getStreamOpName(pOperator->operatorType), "rebuild", GET_TASKID(pTaskInfo));
      return pInfo->pUpdateRes;
    }

    SDataBlockInfo* pBlockInfo = &pInfo->pRes->info;
    int32_t         totalBlocks = taosArrayGetSize(pInfo->pBlockLists);

  NEXT_SUBMIT_BLK:
    while (1) {
      if (pInfo->readerFn.tqReaderCurrentBlockConsumed(pInfo->tqReader)) {
        if (pInfo->validBlockIndex >= totalBlocks) {
          pAPI->stateStore.updateInfoDestoryColseWinSBF(pInfo->pUpdateInfo);
          doClearBufferedBlocks(pInfo);

          qDebug("stream scan return empty, all %d submit blocks consumed, %s", totalBlocks, id);
          return NULL;
        }

        int32_t      current = pInfo->validBlockIndex++;
        SPackedData* pSubmit = taosArrayGet(pInfo->pBlockLists, current);

        qDebug("set %d/%d as the input submit block, %s", current + 1, totalBlocks, id);
        if (pAPI->tqReaderFn.tqReaderSetSubmitMsg(pInfo->tqReader, pSubmit->msgStr, pSubmit->msgLen, pSubmit->ver) < 0) {
          qError("submit msg messed up when initializing stream submit block %p, current %d/%d, %s", pSubmit, current, totalBlocks, id);
          continue;
        }
      }

      blockDataCleanup(pInfo->pRes);

      while (pAPI->tqReaderFn.tqNextBlockImpl(pInfo->tqReader, id)) {
        SSDataBlock* pRes = NULL;

        int32_t code = pAPI->tqReaderFn.tqRetrieveBlock(pInfo->tqReader, &pRes, id);
        qDebug("retrieve data from submit completed code:%s rows:%" PRId64 " %s", tstrerror(code), pRes->info.rows, id);

        if (code != TSDB_CODE_SUCCESS || pRes->info.rows == 0) {
          qDebug("retrieve data failed, try next block in submit block, %s", id);
          continue;
        }

        setBlockIntoRes(pInfo, pRes, &pStreamInfo->fillHistoryWindow, false);
        if (pInfo->pRes->info.rows == 0) {
          continue;
        }

        if (pInfo->pCreateTbRes->info.rows > 0) {
          pInfo->scanMode = STREAM_SCAN_FROM_RES;
          qDebug("create table res exists, rows:%"PRId64" return from stream scan, %s", pInfo->pCreateTbRes->info.rows, id);
          return pInfo->pCreateTbRes;
        }

        doCheckUpdate(pInfo, pBlockInfo->window.ekey, pInfo->pRes);
        doFilter(pInfo->pRes, pOperator->exprSupp.pFilterInfo, NULL);
        blockDataUpdateTsWindow(pInfo->pRes, pInfo->primaryTsIndex);

        int64_t numOfUpdateRes = pInfo->pUpdateDataRes->info.rows;
        qDebug("%s %" PRId64 " rows in datablock, update res:%" PRId64, id, pBlockInfo->rows, numOfUpdateRes);
        if (pBlockInfo->rows > 0 || numOfUpdateRes > 0) {
          break;
        }
      }

      if (pBlockInfo->rows > 0 || pInfo->pUpdateDataRes->info.rows > 0) {
        break;
      } else {
        continue;
      }
    }

    // record the scan action.
    pInfo->numOfExec++;
    pOperator->resultInfo.totalRows += pBlockInfo->rows;

    qDebug("stream scan completed, and return source rows:%" PRId64", %s", pBlockInfo->rows, id);
    if (pBlockInfo->rows > 0) {
      return pInfo->pRes;
    }

    if (pInfo->pUpdateDataRes->info.rows > 0) {
      goto FETCH_NEXT_BLOCK;
    }

    goto NEXT_SUBMIT_BLK;
  } else if (pInfo->blockType == STREAM_INPUT__CHECKPOINT) {
    if (pInfo->validBlockIndex >= total) {
      doClearBufferedBlocks(pInfo);
      return NULL;
    }

    int32_t  current = pInfo->validBlockIndex++;
    qDebug("process %d/%d input data blocks, %s", current, (int32_t) total, id);

    SPackedData* pData = taosArrayGet(pInfo->pBlockLists, current);
    SSDataBlock* pBlock = taosArrayGet(pData->pDataBlock, 0);

    if (pBlock->info.type == STREAM_CHECKPOINT) {
      streamScanOperatorSaveCheckpoint(pInfo);
    }
    // printDataBlock(pBlock, "stream scan ck");
    return pInfo->pCheckpointRes;
  }

  return NULL;
}

static SArray* extractTableIdList(const STableListInfo* pTableListInfo) {
  SArray* tableIdList = taosArrayInit(4, sizeof(uint64_t));

  // Transfer the Array of STableKeyInfo into uid list.
  size_t size = tableListGetSize(pTableListInfo);
  for (int32_t i = 0; i < size; ++i) {
    STableKeyInfo* pkeyInfo = tableListGetInfo(pTableListInfo, i);
    taosArrayPush(tableIdList, &pkeyInfo->uid);
  }

  return tableIdList;
}

static SSDataBlock* doRawScan(SOperatorInfo* pOperator) {
  // NOTE: this operator does never check if current status is done or not
  SExecTaskInfo* pTaskInfo = pOperator->pTaskInfo;
  SStorageAPI*   pAPI = &pTaskInfo->storageAPI;

  SStreamRawScanInfo* pInfo = pOperator->info;
  int32_t             code = TSDB_CODE_SUCCESS;
  pTaskInfo->streamInfo.metaRsp.metaRspLen = 0;  // use metaRspLen !=0 to judge if data is meta
  pTaskInfo->streamInfo.metaRsp.metaRsp = NULL;

  qDebug("tmqsnap doRawScan called");
  if (pTaskInfo->streamInfo.currentOffset.type == TMQ_OFFSET__SNAPSHOT_DATA) {
    bool hasNext = false;
    if (pInfo->dataReader && pInfo->sContext->withMeta != ONLY_META) {
      code = pAPI->tsdReader.tsdNextDataBlock(pInfo->dataReader, &hasNext);
      if (code) {
        pAPI->tsdReader.tsdReaderReleaseDataBlock(pInfo->dataReader);
        T_LONG_JMP(pTaskInfo->env, code);
      }
    }

    if (pInfo->dataReader && hasNext) {
      if (isTaskKilled(pTaskInfo)) {
        pAPI->tsdReader.tsdReaderReleaseDataBlock(pInfo->dataReader);
        T_LONG_JMP(pTaskInfo->env, pTaskInfo->code);
      }

      SSDataBlock* pBlock = pAPI->tsdReader.tsdReaderRetrieveDataBlock(pInfo->dataReader, NULL);
      if (pBlock == NULL) {
        T_LONG_JMP(pTaskInfo->env, terrno);
      }

      qDebug("tmqsnap doRawScan get data uid:%" PRId64 "", pBlock->info.id.uid);
      tqOffsetResetToData(&pTaskInfo->streamInfo.currentOffset, pBlock->info.id.uid, pBlock->info.window.ekey);
      return pBlock;
    }

    SMetaTableInfo mtInfo = pAPI->snapshotFn.getMetaTableInfoFromSnapshot(pInfo->sContext);
    STqOffsetVal   offset = {0};
    if (mtInfo.uid == 0 || pInfo->sContext->withMeta == ONLY_META) {  // read snapshot done, change to get data from wal
      qDebug("tmqsnap read snapshot done, change to get data from wal");
      tqOffsetResetToLog(&offset, pInfo->sContext->snapVersion + 1);
    } else {
      tqOffsetResetToData(&offset, mtInfo.uid, INT64_MIN);
      qDebug("tmqsnap change get data uid:%" PRId64 "", mtInfo.uid);
    }
    qStreamPrepareScan(pTaskInfo, &offset, pInfo->sContext->subType);
    tDeleteSchemaWrapper(mtInfo.schema);
    return NULL;
  } else if (pTaskInfo->streamInfo.currentOffset.type == TMQ_OFFSET__SNAPSHOT_META) {
    SSnapContext* sContext = pInfo->sContext;
    void*         data = NULL;
    int32_t       dataLen = 0;
    int16_t       type = 0;
    int64_t       uid = 0;
    if (pAPI->snapshotFn.getTableInfoFromSnapshot(sContext, &data, &dataLen, &type, &uid) < 0) {
      qError("tmqsnap getTableInfoFromSnapshot error");
      taosMemoryFreeClear(data);
      return NULL;
    }

    if (!sContext->queryMeta) {  // change to get data next poll request
      STqOffsetVal offset = {0};
      tqOffsetResetToData(&offset, 0, INT64_MIN);
      qStreamPrepareScan(pTaskInfo, &offset, pInfo->sContext->subType);
    } else {
      tqOffsetResetToMeta(&pTaskInfo->streamInfo.currentOffset, uid);
      pTaskInfo->streamInfo.metaRsp.resMsgType = type;
      pTaskInfo->streamInfo.metaRsp.metaRspLen = dataLen;
      pTaskInfo->streamInfo.metaRsp.metaRsp = data;
    }

    return NULL;
  }
  return NULL;
}

static void destroyRawScanOperatorInfo(void* param) {
  SStreamRawScanInfo* pRawScan = (SStreamRawScanInfo*)param;
  pRawScan->pAPI->tsdReader.tsdReaderClose(pRawScan->dataReader);
  pRawScan->pAPI->snapshotFn.destroySnapshot(pRawScan->sContext);
  tableListDestroy(pRawScan->pTableListInfo);
  taosMemoryFree(pRawScan);
}

// for subscribing db or stb (not including column),
// if this scan is used, meta data can be return
// and schemas are decided when scanning
SOperatorInfo* createRawScanOperatorInfo(SReadHandle* pHandle, SExecTaskInfo* pTaskInfo) {
  // create operator
  // create tb reader
  // create meta reader
  // create tq reader

  int32_t code = TSDB_CODE_SUCCESS;

  SStreamRawScanInfo* pInfo = taosMemoryCalloc(1, sizeof(SStreamRawScanInfo));
  SOperatorInfo*      pOperator = taosMemoryCalloc(1, sizeof(SOperatorInfo));
  if (pInfo == NULL || pOperator == NULL) {
    code = TSDB_CODE_OUT_OF_MEMORY;
    goto _end;
  }

  pInfo->pTableListInfo = tableListCreate();
  pInfo->vnode = pHandle->vnode;
  pInfo->pAPI = &pTaskInfo->storageAPI;

  pInfo->sContext = pHandle->sContext;
  setOperatorInfo(pOperator, "RawScanOperator", QUERY_NODE_PHYSICAL_PLAN_TABLE_SCAN, false, OP_NOT_OPENED, pInfo,
                  pTaskInfo);

  pOperator->fpSet = createOperatorFpSet(NULL, doRawScan, NULL, destroyRawScanOperatorInfo, optrDefaultBufFn, NULL, optrDefaultGetNextExtFn, NULL);
  return pOperator;

_end:
  taosMemoryFree(pInfo);
  taosMemoryFree(pOperator);
  pTaskInfo->code = code;
  return NULL;
}

static void destroyStreamScanOperatorInfo(void* param) {
  SStreamScanInfo* pStreamScan = (SStreamScanInfo*)param;

  if (pStreamScan->pTableScanOp && pStreamScan->pTableScanOp->info) {
    destroyOperator(pStreamScan->pTableScanOp);
  }

  if (pStreamScan->tqReader) {
    pStreamScan->readerFn.tqReaderClose(pStreamScan->tqReader);
  }
  if (pStreamScan->matchInfo.pList) {
    taosArrayDestroy(pStreamScan->matchInfo.pList);
  }
  if (pStreamScan->pPseudoExpr) {
    destroyExprInfo(pStreamScan->pPseudoExpr, pStreamScan->numOfPseudoExpr);
    taosMemoryFree(pStreamScan->pPseudoExpr);
  }

  cleanupExprSupp(&pStreamScan->tbnameCalSup);
  cleanupExprSupp(&pStreamScan->tagCalSup);

  pStreamScan->stateStore.updateInfoDestroy(pStreamScan->pUpdateInfo);
  blockDataDestroy(pStreamScan->pRes);
  blockDataDestroy(pStreamScan->pUpdateRes);
  blockDataDestroy(pStreamScan->pDeleteDataRes);
  blockDataDestroy(pStreamScan->pUpdateDataRes);
  blockDataDestroy(pStreamScan->pCreateTbRes);
  taosArrayDestroy(pStreamScan->pBlockLists);
  blockDataDestroy(pStreamScan->pCheckpointRes);

  taosMemoryFree(pStreamScan);
}

void streamScanReleaseState(SOperatorInfo* pOperator) {
  SStreamScanInfo* pInfo = pOperator->info;
  if (!pInfo->pState) {
    return;
  }
  if (!pInfo->pUpdateInfo) {
    return;
  }
  int32_t len = pInfo->stateStore.updateInfoSerialize(NULL, 0, pInfo->pUpdateInfo);
  void* pBuff = taosMemoryCalloc(1, len);
  pInfo->stateStore.updateInfoSerialize(pBuff, len, pInfo->pUpdateInfo);
  pInfo->stateStore.streamStateSaveInfo(pInfo->pState, STREAM_SCAN_OP_STATE_NAME, strlen(STREAM_SCAN_OP_STATE_NAME), pBuff, len);
  taosMemoryFree(pBuff);
}

void streamScanReloadState(SOperatorInfo* pOperator) {
  SStreamScanInfo* pInfo = pOperator->info;
  if (!pInfo->pState) {
    return;
  }
  void*   pBuff = NULL;
  int32_t len = 0;
  pInfo->stateStore.streamStateGetInfo(pInfo->pState, STREAM_SCAN_OP_STATE_NAME, strlen(STREAM_SCAN_OP_STATE_NAME), &pBuff, &len);
  SUpdateInfo* pUpInfo = taosMemoryCalloc(1, sizeof(SUpdateInfo));
  int32_t      code = pInfo->stateStore.updateInfoDeserialize(pBuff, len, pUpInfo);
  taosMemoryFree(pBuff);
  if (code == TSDB_CODE_SUCCESS && pInfo->pUpdateInfo) {
    if (pInfo->pUpdateInfo->minTS < 0) {
      pInfo->stateStore.updateInfoDestroy(pInfo->pUpdateInfo);
      pInfo->pUpdateInfo = pUpInfo;
    } else {
      pInfo->stateStore.windowSBfDelete(pInfo->pUpdateInfo, 1);
      pInfo->stateStore.windowSBfAdd(pInfo->pUpdateInfo, 1);
      ASSERT(pInfo->pUpdateInfo->minTS > pUpInfo->minTS);
      pInfo->pUpdateInfo->maxDataVersion = TMAX(pInfo->pUpdateInfo->maxDataVersion, pUpInfo->maxDataVersion);
      SHashObj* curMap = pInfo->pUpdateInfo->pMap;
      void *pIte = taosHashIterate(curMap, NULL);
      while (pIte != NULL) {
        size_t keySize = 0;
        int64_t* pUid = taosHashGetKey(pIte, &keySize);
        taosHashPut(pUpInfo->pMap, pUid, sizeof(int64_t), pIte, sizeof(TSKEY));
        pIte = taosHashIterate(curMap, pIte);
      }
      taosHashCleanup(curMap);
      pInfo->pUpdateInfo->pMap = pUpInfo->pMap;
      pUpInfo->pMap = NULL;
      pInfo->stateStore.updateInfoDestroy(pUpInfo);
    }
  } else {
    pInfo->stateStore.updateInfoDestroy(pUpInfo);
  }
}

SOperatorInfo* createStreamScanOperatorInfo(SReadHandle* pHandle, STableScanPhysiNode* pTableScanNode, SNode* pTagCond,
                                            STableListInfo* pTableListInfo, SExecTaskInfo* pTaskInfo) {
  SArray*          pColIds = NULL;
  SStreamScanInfo* pInfo = taosMemoryCalloc(1, sizeof(SStreamScanInfo));
  SOperatorInfo*   pOperator = taosMemoryCalloc(1, sizeof(SOperatorInfo));
  SStorageAPI*     pAPI = &pTaskInfo->storageAPI;
  const char* idstr = pTaskInfo->id.str;

  if (pInfo == NULL || pOperator == NULL) {
    terrno = TSDB_CODE_OUT_OF_MEMORY;
    tableListDestroy(pTableListInfo);
    goto _error;
  }

  SScanPhysiNode*     pScanPhyNode = &pTableScanNode->scan;
  SDataBlockDescNode* pDescNode = pScanPhyNode->node.pOutputDataBlockDesc;

  pInfo->pTagCond = pTagCond;
  pInfo->pGroupTags = pTableScanNode->pGroupTags;

  int32_t numOfCols = 0;
  int32_t code =
      extractColMatchInfo(pScanPhyNode->pScanCols, pDescNode, &numOfCols, COL_MATCH_FROM_COL_ID, &pInfo->matchInfo);
  if (code != TSDB_CODE_SUCCESS) {
    tableListDestroy(pTableListInfo);
    goto _error;
  }

  int32_t numOfOutput = taosArrayGetSize(pInfo->matchInfo.pList);
  pColIds = taosArrayInit(numOfOutput, sizeof(int16_t));
  for (int32_t i = 0; i < numOfOutput; ++i) {
    SColMatchItem* id = taosArrayGet(pInfo->matchInfo.pList, i);

    int16_t colId = id->colId;
    taosArrayPush(pColIds, &colId);
    if (id->colId == PRIMARYKEY_TIMESTAMP_COL_ID) {
      pInfo->primaryTsIndex = id->dstSlotId;
    }
  }

  if (pTableScanNode->pSubtable != NULL) {
    SExprInfo* pSubTableExpr = taosMemoryCalloc(1, sizeof(SExprInfo));
    if (pSubTableExpr == NULL) {
      terrno = TSDB_CODE_OUT_OF_MEMORY;
      tableListDestroy(pTableListInfo);
      goto _error;
    }

    pInfo->tbnameCalSup.pExprInfo = pSubTableExpr;
    createExprFromOneNode(pSubTableExpr, pTableScanNode->pSubtable, 0);
    if (initExprSupp(&pInfo->tbnameCalSup, pSubTableExpr, 1, &pTaskInfo->storageAPI.functionStore) != 0) {
      tableListDestroy(pTableListInfo);
      goto _error;
    }
  }

  if (pTableScanNode->pTags != NULL) {
    int32_t    numOfTags;
    SExprInfo* pTagExpr = createExpr(pTableScanNode->pTags, &numOfTags);
    if (pTagExpr == NULL) {
      terrno = TSDB_CODE_OUT_OF_MEMORY;
      tableListDestroy(pTableListInfo);
      goto _error;
    }
    if (initExprSupp(&pInfo->tagCalSup, pTagExpr, numOfTags, &pTaskInfo->storageAPI.functionStore) != 0) {
      terrno = TSDB_CODE_OUT_OF_MEMORY;
      tableListDestroy(pTableListInfo);
      goto _error;
    }
  }

  pInfo->pBlockLists = taosArrayInit(4, sizeof(SPackedData));
  if (pInfo->pBlockLists == NULL) {
    terrno = TSDB_CODE_OUT_OF_MEMORY;
    tableListDestroy(pTableListInfo);
    goto _error;
  }

  if (pHandle->vnode) {
    SOperatorInfo*  pTableScanOp = createTableScanOperatorInfo(pTableScanNode, pHandle, pTableListInfo, pTaskInfo);
    if (pTableScanOp == NULL) {
      qError("createTableScanOperatorInfo error, errorcode: %d", pTaskInfo->code);
      goto _error;
    }
    STableScanInfo* pTSInfo = (STableScanInfo*)pTableScanOp->info;
    if (pHandle->version > 0) {
      pTSInfo->base.cond.endVersion = pHandle->version;
    }

    STableKeyInfo* pList = NULL;
    int32_t        num = 0;
    tableListGetGroupList(pTableListInfo, 0, &pList, &num);

    if (pHandle->initTableReader) {
      pTSInfo->scanMode = TABLE_SCAN__TABLE_ORDER;
      pTSInfo->base.dataReader = NULL;
    }

    if (pHandle->initTqReader) {
      ASSERT(pHandle->tqReader == NULL);
      pInfo->tqReader = pAPI->tqReaderFn.tqReaderOpen(pHandle->vnode);
      ASSERT(pInfo->tqReader);
    } else {
      ASSERT(pHandle->tqReader);
      pInfo->tqReader = pHandle->tqReader;
    }

    pInfo->pUpdateInfo = NULL;
    pInfo->pTableScanOp = pTableScanOp;
    if (pInfo->pTableScanOp->pTaskInfo->streamInfo.pState) {
      pAPI->stateStore.streamStateSetNumber(pInfo->pTableScanOp->pTaskInfo->streamInfo.pState, -1);
    }

    pInfo->readHandle = *pHandle;
    pTaskInfo->streamInfo.snapshotVer = pHandle->version;
    pInfo->pCreateTbRes = buildCreateTableBlock(&pInfo->tbnameCalSup, &pInfo->tagCalSup);
    blockDataEnsureCapacity(pInfo->pCreateTbRes, 8);

    // set the extract column id to streamHandle
    pAPI->tqReaderFn.tqReaderSetColIdList(pInfo->tqReader, pColIds);
    SArray* tableIdList = extractTableIdList(((STableScanInfo*)(pInfo->pTableScanOp->info))->base.pTableListInfo);
    code = pAPI->tqReaderFn.tqReaderSetQueryTableList(pInfo->tqReader, tableIdList, idstr);
    if (code != 0) {
      taosArrayDestroy(tableIdList);
      goto _error;
    }

    taosArrayDestroy(tableIdList);
    memcpy(&pTaskInfo->streamInfo.tableCond, &pTSInfo->base.cond, sizeof(SQueryTableDataCond));
  } else {
    taosArrayDestroy(pColIds);
    tableListDestroy(pTableListInfo);
    pColIds = NULL;
  }

  // create the pseduo columns info
  if (pTableScanNode->scan.pScanPseudoCols != NULL) {
    pInfo->pPseudoExpr = createExprInfo(pTableScanNode->scan.pScanPseudoCols, NULL, &pInfo->numOfPseudoExpr);
  }

  code = filterInitFromNode((SNode*)pScanPhyNode->node.pConditions, &pOperator->exprSupp.pFilterInfo, 0);
  if (code != TSDB_CODE_SUCCESS) {
    goto _error;
  }

  pInfo->pRes = createDataBlockFromDescNode(pDescNode);
  pInfo->pUpdateRes = createSpecialDataBlock(STREAM_CLEAR);
  pInfo->scanMode = STREAM_SCAN_FROM_READERHANDLE;
  pInfo->windowSup = (SWindowSupporter){.pStreamAggSup = NULL, .gap = -1, .parentType = QUERY_NODE_PHYSICAL_PLAN};
  pInfo->groupId = 0;
  pInfo->pStreamScanOp = pOperator;
  pInfo->deleteDataIndex = 0;
  pInfo->pDeleteDataRes = createSpecialDataBlock(STREAM_DELETE_DATA);
  pInfo->updateWin = (STimeWindow){.skey = INT64_MAX, .ekey = INT64_MAX};
  pInfo->pUpdateDataRes = createSpecialDataBlock(STREAM_CLEAR);
  pInfo->assignBlockUid = pTableScanNode->assignBlockUid;
  pInfo->partitionSup.needCalc = false;
  pInfo->igCheckUpdate = pTableScanNode->igCheckUpdate;
  pInfo->igExpired = pTableScanNode->igExpired;
  pInfo->twAggSup.maxTs = INT64_MIN;
  pInfo->pState = pTaskInfo->streamInfo.pState;
  pInfo->stateStore = pTaskInfo->storageAPI.stateStore;
  pInfo->readerFn = pTaskInfo->storageAPI.tqReaderFn;
  pInfo->pCheckpointRes = createSpecialDataBlock(STREAM_CHECKPOINT);

  // for stream
  if (pTaskInfo->streamInfo.pState) {
    void*   buff = NULL;
    int32_t len = 0;
    int32_t res = pAPI->stateStore.streamStateGetInfo(pTaskInfo->streamInfo.pState, STREAM_SCAN_OP_CHECKPOINT_NAME, strlen(STREAM_SCAN_OP_CHECKPOINT_NAME), &buff, &len);
    if (res == TSDB_CODE_SUCCESS) {
      streamScanOperatorDecode(buff, len, pInfo);
      taosMemoryFree(buff);
    }
  }

  setOperatorInfo(pOperator, STREAM_SCAN_OP_NAME, QUERY_NODE_PHYSICAL_PLAN_STREAM_SCAN, false, OP_NOT_OPENED, pInfo,
                  pTaskInfo);
  pOperator->exprSupp.numOfExprs = taosArrayGetSize(pInfo->pRes->pDataBlock);

  __optr_fn_t nextFn = (pTaskInfo->execModel == OPTR_EXEC_MODEL_STREAM) ? doStreamScan : doQueueScan;
  pOperator->fpSet =
      createOperatorFpSet(optrDummyOpenFn, nextFn, NULL, destroyStreamScanOperatorInfo, optrDefaultBufFn, NULL, optrDefaultGetNextExtFn, NULL);
  setOperatorStreamStateFn(pOperator, streamScanReleaseState, streamScanReloadState);

  return pOperator;

_error:
  if (pColIds != NULL) {
    taosArrayDestroy(pColIds);
  }

  if (pInfo != NULL) {
    destroyStreamScanOperatorInfo(pInfo);
  }

  taosMemoryFreeClear(pOperator);
  return NULL;
}

static void doTagScanOneTable(SOperatorInfo* pOperator, const SSDataBlock* pRes, int32_t count, SMetaReader* mr, SStorageAPI* pAPI) {
  SExecTaskInfo* pTaskInfo = pOperator->pTaskInfo;
  STagScanInfo* pInfo = pOperator->info;
  SExprInfo*    pExprInfo = &pOperator->exprSupp.pExprInfo[0];

  STableKeyInfo* item = tableListGetInfo(pInfo->pTableListInfo, pInfo->curPos);
  int32_t        code = pAPI->metaReaderFn.getTableEntryByUid(mr, item->uid);
  tDecoderClear(&(*mr).coder);
  if (code != TSDB_CODE_SUCCESS) {
    qError("failed to get table meta, uid:0x%" PRIx64 ", code:%s, %s", item->uid, tstrerror(terrno),
           GET_TASKID(pTaskInfo));
    pAPI->metaReaderFn.clearReader(mr);
    T_LONG_JMP(pTaskInfo->env, terrno);
  }

  char str[512];
  for (int32_t j = 0; j < pOperator->exprSupp.numOfExprs; ++j) {
    SColumnInfoData* pDst = taosArrayGet(pRes->pDataBlock, pExprInfo[j].base.resSchema.slotId);

    // refactor later
    if (FUNCTION_TYPE_TBNAME == pExprInfo[j].pExpr->_function.functionType) {
      STR_TO_VARSTR(str, (*mr).me.name);
      colDataSetVal(pDst, (count), str, false);
    } else if (FUNCTION_TYPE_TBUID == pExprInfo[j].pExpr->_function.functionType) {
      colDataSetVal(pDst, (count), (char*)&(*mr).me.uid, false);    
    } else if (FUNCTION_TYPE_VGID == pExprInfo[j].pExpr->_function.functionType) {
      colDataSetVal(pDst, (count), (char*)&pTaskInfo->id.vgId, false);    
    } else {  // it is a tag value
      STagVal val = {0};
      val.cid = pExprInfo[j].base.pParam[0].pCol->colId;
      const char* p = pAPI->metaFn.extractTagVal((*mr).me.ctbEntry.pTags, pDst->info.type, &val);

      char* data = NULL;
      if (pDst->info.type != TSDB_DATA_TYPE_JSON && p != NULL) {
        data = tTagValToData((const STagVal*)p, false);
      } else {
        data = (char*)p;
      }
      colDataSetVal(pDst, (count), data,
                    (data == NULL) || (pDst->info.type == TSDB_DATA_TYPE_JSON && tTagIsJsonNull(data)));

      if (pDst->info.type != TSDB_DATA_TYPE_JSON && p != NULL && IS_VAR_DATA_TYPE(((const STagVal*)p)->type) &&
          data != NULL) {
        taosMemoryFree(data);
      }
    }
  }
}

static void tagScanFreeUidTag(void* p) {
  STUidTagInfo* pInfo = p;
  if (pInfo->pTagVal != NULL) {
    taosMemoryFree(pInfo->pTagVal);
  }
}

static int32_t tagScanCreateResultData(SDataType* pType, int32_t numOfRows, SScalarParam* pParam) {
  SColumnInfoData* pColumnData = taosMemoryCalloc(1, sizeof(SColumnInfoData));
  if (pColumnData == NULL) {
    terrno = TSDB_CODE_OUT_OF_MEMORY;
    return terrno;
  }

  pColumnData->info.type = pType->type;
  pColumnData->info.bytes = pType->bytes;
  pColumnData->info.scale = pType->scale;
  pColumnData->info.precision = pType->precision;

  int32_t code = colInfoDataEnsureCapacity(pColumnData, numOfRows, true);
  if (code != TSDB_CODE_SUCCESS) {
    terrno = code;
    taosMemoryFree(pColumnData);
    return terrno;
  }

  pParam->columnData = pColumnData;
  pParam->colAlloced = true;
  return TSDB_CODE_SUCCESS;
}

static EDealRes tagScanRewriteTagColumn(SNode** pNode, void* pContext) {
  SColumnNode* pSColumnNode = NULL;
  if (QUERY_NODE_COLUMN == nodeType((*pNode))) {
    pSColumnNode = *(SColumnNode**)pNode;
  } else if (QUERY_NODE_FUNCTION == nodeType((*pNode))) {
    SFunctionNode* pFuncNode = *(SFunctionNode**)(pNode);
    if (pFuncNode->funcType == FUNCTION_TYPE_TBNAME) {
      pSColumnNode = (SColumnNode*)nodesMakeNode(QUERY_NODE_COLUMN);
      if (NULL == pSColumnNode) {
        return DEAL_RES_ERROR;
      }
      pSColumnNode->colId = -1;
      pSColumnNode->colType = COLUMN_TYPE_TBNAME;
      pSColumnNode->node.resType.type = TSDB_DATA_TYPE_VARCHAR;
      pSColumnNode->node.resType.bytes = TSDB_TABLE_FNAME_LEN - 1 + VARSTR_HEADER_SIZE;
      nodesDestroyNode(*pNode);
      *pNode = (SNode*)pSColumnNode;
    } else {
      return DEAL_RES_CONTINUE;
    }
  } else {
    return DEAL_RES_CONTINUE;
  }

  STagScanFilterContext* pCtx = (STagScanFilterContext*)pContext;
  void*            data = taosHashGet(pCtx->colHash, &pSColumnNode->colId, sizeof(pSColumnNode->colId));
  if (!data) {
    taosHashPut(pCtx->colHash, &pSColumnNode->colId, sizeof(pSColumnNode->colId), pNode, sizeof((*pNode)));
    pSColumnNode->slotId = pCtx->index++;
    SColumnInfo cInfo = {.colId = pSColumnNode->colId,
                         .type = pSColumnNode->node.resType.type,
                         .bytes = pSColumnNode->node.resType.bytes};
    taosArrayPush(pCtx->cInfoList, &cInfo);
  } else {
    SColumnNode* col = *(SColumnNode**)data;
    pSColumnNode->slotId = col->slotId;
  }

  return DEAL_RES_CONTINUE;
}


static int32_t tagScanFilterByTagCond(SArray* aUidTags, SNode* pTagCond, SArray* aFilterIdxs, void* pVnode, SStorageAPI* pAPI, STagScanInfo* pInfo) {
  int32_t code = 0;
  int32_t numOfTables = taosArrayGetSize(aUidTags);

  SSDataBlock* pResBlock = createTagValBlockForFilter(pInfo->filterCtx.cInfoList, numOfTables, aUidTags, pVnode, pAPI);

  SArray* pBlockList = taosArrayInit(1, POINTER_BYTES);
  taosArrayPush(pBlockList, &pResBlock);
  SDataType type = {.type = TSDB_DATA_TYPE_BOOL, .bytes = sizeof(bool)};

  SScalarParam output = {0};
  code = tagScanCreateResultData(&type, numOfTables, &output);
  if (TSDB_CODE_SUCCESS != code) {
    return code;
  }

  code = scalarCalculate(pTagCond, pBlockList, &output);
  if (TSDB_CODE_SUCCESS != code) {
    return code;
  }

  bool* result = (bool*)output.columnData->pData;
  for (int32_t i = 0 ; i < numOfTables; ++i) {
    if (result[i]) {
      taosArrayPush(aFilterIdxs, &i);
    }
  }

  colDataDestroy(output.columnData);
  taosMemoryFreeClear(output.columnData);

  blockDataDestroy(pResBlock);
  taosArrayDestroy(pBlockList);

  return TSDB_CODE_SUCCESS;
}

static void tagScanFillOneCellWithTag(SOperatorInfo* pOperator, const STUidTagInfo* pUidTagInfo, SExprInfo* pExprInfo, SColumnInfoData* pColInfo, int rowIndex, const SStorageAPI* pAPI, void* pVnode) {
  if (QUERY_NODE_FUNCTION == pExprInfo->pExpr->nodeType) {
    if (FUNCTION_TYPE_TBNAME == pExprInfo->pExpr->_function.functionType) {  // tbname
      char str[TSDB_TABLE_FNAME_LEN + VARSTR_HEADER_SIZE] = {0};
      STR_TO_VARSTR(str, "ctbidx");

      colDataSetVal(pColInfo, rowIndex, str, false);
    } else if (FUNCTION_TYPE_TBUID == pExprInfo->pExpr->_function.functionType) {
      colDataSetVal(pColInfo, rowIndex, (char*)&pUidTagInfo->uid, false);    
    } else if (FUNCTION_TYPE_VGID == pExprInfo->pExpr->_function.functionType) {
      colDataSetVal(pColInfo, rowIndex, (char*)&pOperator->pTaskInfo->id.vgId, false);   
    } 
  } else {
    STagVal tagVal = {0};
    tagVal.cid = pExprInfo->base.pParam[0].pCol->colId;
    if (pUidTagInfo->pTagVal == NULL) {
      colDataSetNULL(pColInfo, rowIndex);
    } else {
      const char* p = pAPI->metaFn.extractTagVal(pUidTagInfo->pTagVal, pColInfo->info.type, &tagVal);

      if (p == NULL || (pColInfo->info.type == TSDB_DATA_TYPE_JSON && ((STag*)p)->nTag == 0)) {
        colDataSetNULL(pColInfo, rowIndex);
      } else if (pColInfo->info.type == TSDB_DATA_TYPE_JSON) {
        colDataSetVal(pColInfo, rowIndex, p, false);
      } else if (IS_VAR_DATA_TYPE(pColInfo->info.type)) {
        char* tmp = taosMemoryMalloc(tagVal.nData + VARSTR_HEADER_SIZE + 1);
        varDataSetLen(tmp, tagVal.nData);
        memcpy(tmp + VARSTR_HEADER_SIZE, tagVal.pData, tagVal.nData);
        colDataSetVal(pColInfo, rowIndex, tmp, false);
        taosMemoryFree(tmp);
      } else {
        colDataSetVal(pColInfo, rowIndex, (const char*)&tagVal.i64, false);
      }
    }
  }
}

static int32_t tagScanFillResultBlock(SOperatorInfo* pOperator, SSDataBlock* pRes, SArray* aUidTags, SArray* aFilterIdxs, bool ignoreFilterIdx,
                                      SStorageAPI* pAPI) {
  STagScanInfo* pInfo = pOperator->info;
  SExprInfo*    pExprInfo = &pOperator->exprSupp.pExprInfo[0];
  if (!ignoreFilterIdx) {
    size_t szTables = taosArrayGetSize(aFilterIdxs);
    for (int i = 0; i < szTables; ++i) {
      int32_t idx = *(int32_t*)taosArrayGet(aFilterIdxs, i);
      STUidTagInfo* pUidTagInfo = taosArrayGet(aUidTags, idx);
      for (int32_t j = 0; j < pOperator->exprSupp.numOfExprs; ++j) {
        SColumnInfoData* pDst = taosArrayGet(pRes->pDataBlock, pExprInfo[j].base.resSchema.slotId);
        tagScanFillOneCellWithTag(pOperator, pUidTagInfo, &pExprInfo[j], pDst, i, pAPI, pInfo->readHandle.vnode);
      }
    }
  } else {
    size_t szTables = taosArrayGetSize(aUidTags);
    for (int i = 0; i < szTables; ++i) {
      STUidTagInfo* pUidTagInfo = taosArrayGet(aUidTags, i);
      for (int32_t j = 0; j < pOperator->exprSupp.numOfExprs; ++j) {
        SColumnInfoData* pDst = taosArrayGet(pRes->pDataBlock, pExprInfo[j].base.resSchema.slotId);
        tagScanFillOneCellWithTag(pOperator, pUidTagInfo, &pExprInfo[j], pDst, i, pAPI, pInfo->readHandle.vnode);
      }
    }
  }
  return 0;
}

static SSDataBlock* doTagScanFromCtbIdx(SOperatorInfo* pOperator) {
  if (pOperator->status == OP_EXEC_DONE) {
    return NULL;
  }
  SExecTaskInfo* pTaskInfo = pOperator->pTaskInfo;
  SStorageAPI* pAPI = &pTaskInfo->storageAPI;

  STagScanInfo* pInfo = pOperator->info;
  SSDataBlock*  pRes = pInfo->pRes;
  blockDataCleanup(pRes);

  if (pInfo->pCtbCursor == NULL) {
    pInfo->pCtbCursor = pAPI->metaFn.openCtbCursor(pInfo->readHandle.vnode, pInfo->suid, 1);
  } else {
    pAPI->metaFn.resumeCtbCursor(pInfo->pCtbCursor, 0);
  }

  SArray* aUidTags = pInfo->aUidTags;
  SArray* aFilterIdxs = pInfo->aFilterIdxs;
  int32_t count = 0;
  bool ctbCursorFinished = false;
  while (1) {
    taosArrayClearEx(aUidTags, tagScanFreeUidTag);
    taosArrayClear(aFilterIdxs);

    int32_t numTables = 0;
    while (numTables < pOperator->resultInfo.capacity) {
      SMCtbCursor* pCur = pInfo->pCtbCursor;
      tb_uid_t     uid = pAPI->metaFn.ctbCursorNext(pInfo->pCtbCursor);
      if (uid == 0) {
        ctbCursorFinished = true;
        break;
      }
      STUidTagInfo info = {.uid = uid, .pTagVal = pCur->pVal};
      info.pTagVal = taosMemoryMalloc(pCur->vLen);
      memcpy(info.pTagVal, pCur->pVal, pCur->vLen);
      taosArrayPush(aUidTags, &info);
      ++numTables;
    }

    if (numTables == 0) {
      break;
    }
    bool ignoreFilterIdx = true;
    if (pInfo->pTagCond != NULL) {
      ignoreFilterIdx = false;
      int32_t code = tagScanFilterByTagCond(aUidTags, pInfo->pTagCond, aFilterIdxs, pInfo->readHandle.vnode, pAPI, pInfo);
      if (TSDB_CODE_SUCCESS != code) {
        pOperator->pTaskInfo->code = code;
        T_LONG_JMP(pOperator->pTaskInfo->env, code);
      }
    } else {
      ignoreFilterIdx = true;
    }

    tagScanFillResultBlock(pOperator, pRes, aUidTags, aFilterIdxs, ignoreFilterIdx, pAPI);
    
    count = ignoreFilterIdx ? taosArrayGetSize(aUidTags): taosArrayGetSize(aFilterIdxs);

    if (count != 0) {
      break;
    }
  }

  if (count > 0) {
    pAPI->metaFn.pauseCtbCursor(pInfo->pCtbCursor);
  }
  if (count == 0 || ctbCursorFinished) {
    pAPI->metaFn.closeCtbCursor(pInfo->pCtbCursor);
    pInfo->pCtbCursor = NULL;
    setOperatorCompleted(pOperator);
  }
  pRes->info.rows = count;

  bool bLimitReached = applyLimitOffset(&pInfo->limitInfo, pRes, pTaskInfo);
  if (bLimitReached) {
    setOperatorCompleted(pOperator);
  }
  pOperator->resultInfo.totalRows += pRes->info.rows;
  return (pRes->info.rows == 0) ? NULL : pInfo->pRes;
}

static SSDataBlock* doTagScanFromMetaEntry(SOperatorInfo* pOperator) {
  if (pOperator->status == OP_EXEC_DONE) {
    return NULL;
  }

  SExecTaskInfo* pTaskInfo = pOperator->pTaskInfo;
  SStorageAPI* pAPI = &pTaskInfo->storageAPI;

  STagScanInfo* pInfo = pOperator->info;
  SExprInfo*    pExprInfo = &pOperator->exprSupp.pExprInfo[0];
  SSDataBlock*  pRes = pInfo->pRes;
  blockDataCleanup(pRes);

  int32_t size = tableListGetSize(pInfo->pTableListInfo);
  if (size == 0) {
    setTaskStatus(pTaskInfo, TASK_COMPLETED);
    return NULL;
  }

  char        str[512] = {0};
  int32_t     count = 0;
  SMetaReader mr = {0};
  pAPI->metaReaderFn.initReader(&mr, pInfo->readHandle.vnode, 0, &pAPI->metaFn);

  while (pInfo->curPos < size && count < pOperator->resultInfo.capacity) {
    doTagScanOneTable(pOperator, pRes, count, &mr, &pTaskInfo->storageAPI);
    ++count;
    if (++pInfo->curPos >= size) {
      setOperatorCompleted(pOperator);
    }
  }
  pRes->info.rows = count;

  pAPI->metaReaderFn.clearReader(&mr);
  bool bLimitReached = applyLimitOffset(&pInfo->limitInfo, pRes, pTaskInfo);
  if (bLimitReached) {
    setOperatorCompleted(pOperator);
  }
  // qDebug("QInfo:0x%"PRIx64" create tag values results completed, rows:%d", GET_TASKID(pRuntimeEnv), count);
  if (pOperator->status == OP_EXEC_DONE) {
    setTaskStatus(pTaskInfo, TASK_COMPLETED);
  }

  pOperator->resultInfo.totalRows += pRes->info.rows;

  return (pRes->info.rows == 0) ? NULL : pInfo->pRes;
}

static void destroyTagScanOperatorInfo(void* param) {
  STagScanInfo* pInfo = (STagScanInfo*)param;
  if (pInfo->pCtbCursor != NULL) {
    pInfo->pStorageAPI->metaFn.closeCtbCursor(pInfo->pCtbCursor);
  }
  taosHashCleanup(pInfo->filterCtx.colHash);
  taosArrayDestroy(pInfo->filterCtx.cInfoList);
  taosArrayDestroy(pInfo->aFilterIdxs);
  taosArrayDestroyEx(pInfo->aUidTags, tagScanFreeUidTag);

  pInfo->pRes = blockDataDestroy(pInfo->pRes);
  taosArrayDestroy(pInfo->matchInfo.pList);
  pInfo->pTableListInfo = tableListDestroy(pInfo->pTableListInfo);
  taosMemoryFreeClear(param);
}

SOperatorInfo* createTagScanOperatorInfo(SReadHandle* pReadHandle, STagScanPhysiNode* pTagScanNode,
                                         STableListInfo* pTableListInfo, SNode* pTagCond, SNode* pTagIndexCond, SExecTaskInfo* pTaskInfo) {
  SScanPhysiNode* pPhyNode = (SScanPhysiNode*)pTagScanNode;
  STagScanInfo*  pInfo = taosMemoryCalloc(1, sizeof(STagScanInfo));
  SOperatorInfo* pOperator = taosMemoryCalloc(1, sizeof(SOperatorInfo));
  if (pInfo == NULL || pOperator == NULL) {
    goto _error;
  }

  SDataBlockDescNode* pDescNode = pPhyNode->node.pOutputDataBlockDesc;

  int32_t    numOfExprs = 0;
  SExprInfo* pExprInfo = createExprInfo(pPhyNode->pScanPseudoCols, NULL, &numOfExprs);
  int32_t    code = initExprSupp(&pOperator->exprSupp, pExprInfo, numOfExprs, &pTaskInfo->storageAPI.functionStore);
  if (code != TSDB_CODE_SUCCESS) {
    goto _error;
  }

  int32_t num = 0;
  code = extractColMatchInfo(pPhyNode->pScanPseudoCols, pDescNode, &num, COL_MATCH_FROM_COL_ID, &pInfo->matchInfo);
  if (code != TSDB_CODE_SUCCESS) {
    goto _error;
  }

  pInfo->pTagCond = pTagCond;
  pInfo->pTagIndexCond = pTagIndexCond;
  pInfo->suid = pPhyNode->suid;
  pInfo->pStorageAPI = &pTaskInfo->storageAPI;

  pInfo->pTableListInfo = pTableListInfo;
  pInfo->pRes = createDataBlockFromDescNode(pDescNode);
  pInfo->readHandle = *pReadHandle;
  pInfo->curPos = 0;

  initLimitInfo(pPhyNode->node.pLimit, pPhyNode->node.pSlimit, &pInfo->limitInfo);
  setOperatorInfo(pOperator, "TagScanOperator", QUERY_NODE_PHYSICAL_PLAN_TAG_SCAN, false, OP_NOT_OPENED, pInfo,
                  pTaskInfo);
  initResultSizeInfo(&pOperator->resultInfo, 4096);
  blockDataEnsureCapacity(pInfo->pRes, pOperator->resultInfo.capacity);

  if (pTagScanNode->onlyMetaCtbIdx) {
    pInfo->aUidTags = taosArrayInit(pOperator->resultInfo.capacity, sizeof(STUidTagInfo));
    pInfo->aFilterIdxs = taosArrayInit(pOperator->resultInfo.capacity, sizeof(int32_t));
    pInfo->filterCtx.colHash = taosHashInit(4, taosGetDefaultHashFunction(TSDB_DATA_TYPE_SMALLINT), false, HASH_NO_LOCK);
    pInfo->filterCtx.cInfoList = taosArrayInit(4, sizeof(SColumnInfo));
    if (pInfo->pTagCond != NULL) {
      nodesRewriteExprPostOrder(&pTagCond, tagScanRewriteTagColumn, (void*)&pInfo->filterCtx);
    }
  }
  __optr_fn_t tagScanNextFn = (pTagScanNode->onlyMetaCtbIdx) ? doTagScanFromCtbIdx : doTagScanFromMetaEntry;
  pOperator->fpSet =
      createOperatorFpSet(optrDummyOpenFn, tagScanNextFn, NULL, destroyTagScanOperatorInfo, optrDefaultBufFn, NULL, optrDefaultGetNextExtFn, NULL);

  return pOperator;

_error:
  taosMemoryFree(pInfo);
  taosMemoryFree(pOperator);
  terrno = TSDB_CODE_OUT_OF_MEMORY;
  return NULL;
}

<<<<<<< HEAD
// ========================= table merge scan

static int32_t tableMergeScanDoSkipTable(STableMergeScanInfo* pInfo, SSDataBlock* pBlock) {
  int64_t nRows = 0;
  void*   pNum = tSimpleHashGet(pInfo->mTableNumRows, &pBlock->info.id.uid, sizeof(pBlock->info.id.uid));
  if (pNum == NULL) {
    nRows = pBlock->info.rows;
    tSimpleHashPut(pInfo->mTableNumRows, &pBlock->info.id.uid, sizeof(pBlock->info.id.uid), &nRows, sizeof(nRows));
  } else {
    *(int64_t*)pNum = *(int64_t*)pNum + pBlock->info.rows;
    nRows = *(int64_t*)pNum;
  }

  if (nRows >= pInfo->mergeLimit) {
    if (pInfo->mSkipTables == NULL) {
=======
static void tableMergeScanDoSkipTable(uint64_t uid, void* pTableMergeScanInfo) {
  STableMergeScanInfo* pInfo = pTableMergeScanInfo;
  if (pInfo->mSkipTables == NULL) {
>>>>>>> 01c50d8d
      pInfo->mSkipTables = taosHashInit(pInfo->tableEndIndex - pInfo->tableStartIndex + 1,
                                        taosGetDefaultHashFunction(TSDB_DATA_TYPE_UBIGINT), false, HASH_NO_LOCK);
  }
  int bSkip = 1;
  if (pInfo->mSkipTables != NULL) {
    taosHashPut(pInfo->mSkipTables, &uid, sizeof(uid), &bSkip, sizeof(bSkip));
  }  
}

static void doGetBlockForTableMergeScan(SOperatorInfo* pOperator, bool* pFinished, bool* pSkipped) {
  STableMergeScanInfo*            pInfo = pOperator->info;
  SExecTaskInfo*                  pTaskInfo = pOperator->pTaskInfo;
  SStorageAPI* pAPI = &pTaskInfo->storageAPI;

  SSDataBlock*                    pBlock = pInfo->pReaderBlock;
  int32_t                         code = 0;
  bool hasNext = false;
  STsdbReader* reader = pInfo->base.dataReader;

  code = pAPI->tsdReader.tsdNextDataBlock(reader, &hasNext);
  if (code != 0) {
    pAPI->tsdReader.tsdReaderReleaseDataBlock(reader);
    qError("table merge scan fetch next data block error code: %d, %s", code, GET_TASKID(pTaskInfo));
    T_LONG_JMP(pTaskInfo->env, code);
  }

  if (!hasNext || isTaskKilled(pTaskInfo)) {
    if (isTaskKilled(pTaskInfo)) {
      qInfo("table merge scan fetch next data block found task killed. %s", GET_TASKID(pTaskInfo));
      pAPI->tsdReader.tsdReaderReleaseDataBlock(reader);
    }
    *pFinished = true;
    return;
  }

  uint32_t status = 0;
  code = loadDataBlock(pOperator, &pInfo->base, pBlock, &status);

  if (code != TSDB_CODE_SUCCESS) {
    qInfo("table merge scan load datablock code %d, %s", code, GET_TASKID(pTaskInfo));
    T_LONG_JMP(pTaskInfo->env, code);
  }

  if (status == FUNC_DATA_REQUIRED_ALL_FILTEROUT) {
    *pFinished = true;
    return;
  }

  // current block is filter out according to filter condition, continue load the next block
  if (status == FUNC_DATA_REQUIRED_FILTEROUT || pBlock->info.rows == 0) {
    *pSkipped = true;
    return;
  }
  return;
}

static SSDataBlock* getBlockForTableMergeScan(void* param) {
  STableMergeScanSortSourceParam* source = param;
  SOperatorInfo*                  pOperator = source->pOperator;
  STableMergeScanInfo*            pInfo = pOperator->info;
  SExecTaskInfo*                  pTaskInfo = pOperator->pTaskInfo;
  SStorageAPI* pAPI = &pTaskInfo->storageAPI;

  SSDataBlock*                    pBlock = NULL;
  int32_t                         code = 0;

  int64_t      st = taosGetTimestampUs();
  bool         hasNext = false;

  STsdbReader* reader = pInfo->base.dataReader;
  while (true) {
    if (pInfo->rtnNextDurationBlocks) {
      qDebug("%s table merge scan return already fetched new duration blocks. index %d num of blocks %d", 
              GET_TASKID(pTaskInfo), pInfo->nextDurationBlocksIdx, pInfo->numNextDurationBlocks);
      if (pInfo->nextDurationBlocksIdx < pInfo->numNextDurationBlocks) {
        pBlock = pInfo->nextDurationBlocks[pInfo->nextDurationBlocksIdx];
        ++pInfo->nextDurationBlocksIdx;
      } else {
        for (int32_t i = 0; i < pInfo->numNextDurationBlocks; ++i) {
          blockDataDestroy(pInfo->nextDurationBlocks[i]);
          pInfo->nextDurationBlocks[i] = NULL;
        }
        pInfo->rtnNextDurationBlocks = false;
        pInfo->nextDurationBlocksIdx = 0;
        pInfo->numNextDurationBlocks = 0;
        continue;
      }
    } else {

      bool bFinished = false;
      bool bSkipped = false;
      doGetBlockForTableMergeScan(pOperator, &bFinished, &bSkipped);
      pBlock = pInfo->pReaderBlock;
      qDebug("%s table merge scan fetch block. finished %d skipped %d next-duration-block %d new-fileset %d", 
              GET_TASKID(pTaskInfo), bFinished, bSkipped, pInfo->bNextDurationBlockEvent, pInfo->bNewFilesetEvent);
      if (bFinished) {
        pInfo->bNewFilesetEvent = false;
        break;
      }

      if (pInfo->bNextDurationBlockEvent || pInfo->bNewFilesetEvent) {
        if (!bSkipped) {
          pInfo->nextDurationBlocks[pInfo->numNextDurationBlocks] = createOneDataBlock(pBlock, true);
          ++pInfo->numNextDurationBlocks;
          if (pInfo->numNextDurationBlocks > 2) {
            qError("%s table merge scan prefetch %d next duration blocks. end early.", GET_TASKID(pTaskInfo), pInfo->numNextDurationBlocks);
            pInfo->bNewFilesetEvent = false;
            break;
          }
        }
        if (pInfo->bNewFilesetEvent) {
          pInfo->rtnNextDurationBlocks = true;
          return NULL;
        }
        if (pInfo->bNextDurationBlockEvent) {
          pInfo->bNextDurationBlockEvent = false;
          continue;
        }
      }
      if (bSkipped) continue;
    }
    pBlock->info.id.groupId = tableListGetTableGroupId(pInfo->base.pTableListInfo, pBlock->info.id.uid);

    pOperator->resultInfo.totalRows += pBlock->info.rows;

    pInfo->base.readRecorder.elapsedTime += (taosGetTimestampUs() - st) / 1000.0;
    
    return pBlock;
  }

  return NULL;
}


SArray* generateSortByTsInfo(SArray* colMatchInfo, int32_t order) {
  int32_t tsTargetSlotId = 0;
  for (int32_t i = 0; i < taosArrayGetSize(colMatchInfo); ++i) {
    SColMatchItem* colInfo = taosArrayGet(colMatchInfo, i);
    if (colInfo->colId == PRIMARYKEY_TIMESTAMP_COL_ID) {
      tsTargetSlotId = colInfo->dstSlotId;
    }
  }

  SArray*         pList = taosArrayInit(1, sizeof(SBlockOrderInfo));
  SBlockOrderInfo bi = {0};
  bi.order = order;
  bi.slotId = tsTargetSlotId;
  bi.nullFirst = NULL_ORDER_FIRST;

  taosArrayPush(pList, &bi);

  return pList;
}

int32_t dumpQueryTableCond(const SQueryTableDataCond* src, SQueryTableDataCond* dst) {
  memcpy((void*)dst, (void*)src, sizeof(SQueryTableDataCond));
  dst->colList = taosMemoryCalloc(src->numOfCols, sizeof(SColumnInfo));
  for (int i = 0; i < src->numOfCols; i++) {
    dst->colList[i] = src->colList[i];
  }
  return 0;
}

void tableMergeScanTsdbNotifyCb(ETsdReaderNotifyType type, STsdReaderNotifyInfo* info, void* param) {
  STableMergeScanInfo* pTmsInfo = param;
  if (type == TSD_READER_NOTIFY_DURATION_START) {
    pTmsInfo->bNewFilesetEvent = true;
  } else if (type == TSD_READER_NOTIFY_NEXT_DURATION_BLOCK) {
    pTmsInfo->bNextDurationBlockEvent = true;
  }
  qDebug("table merge scan receive notification. type %d, fileset %d", type, info->duration.filesetId);

  return;
}

int32_t startDurationForGroupTableMergeScan(SOperatorInfo* pOperator) {
  STableMergeScanInfo* pInfo = pOperator->info;
  SExecTaskInfo*       pTaskInfo = pOperator->pTaskInfo;
  int32_t code = TSDB_CODE_SUCCESS;
  int32_t numOfTable = pInfo->tableEndIndex - pInfo->tableStartIndex + 1;

  qDebug("%s table merge scan start duration ", GET_TASKID(pTaskInfo));
  pInfo->bNewFilesetEvent = false;
  pInfo->bNextDurationBlockEvent = false;

  pInfo->sortBufSize = 2048 * pInfo->bufPageSize;
  int32_t numOfBufPage = pInfo->sortBufSize / pInfo->bufPageSize;

  if (pInfo->bSortRowId && numOfTable != 1) {
    pInfo->pSortHandle = tsortCreateSortHandle(pInfo->pSortInfo, SORT_BLOCK_TS_MERGE, pInfo->bufPageSize, numOfBufPage,
                                               pInfo->pSortInputBlock, pTaskInfo->id.str, 0, 0, 0);
    int32_t memSize = 512 * 1024 * 1024;
    // int32_t rowBytes = blockDataGetRowSize(pInfo->pResBlock) + taosArrayGetSize(pInfo->pResBlock->pDataBlock) + sizeof(int32_t);
    // int32_t pageSize = TMAX(memSize/numOfTable, rowBytes);
    tsortSetSortByRowId(pInfo->pSortHandle, pInfo->bufPageSize, memSize);
  } else {
    pInfo->pSortHandle = tsortCreateSortHandle(pInfo->pSortInfo, SORT_BLOCK_TS_MERGE, pInfo->bufPageSize, numOfBufPage,
                                               pInfo->pSortInputBlock, pTaskInfo->id.str, 0, 0, 0);
  }
  tsortSetMergeLimit(pInfo->pSortHandle, pInfo->mergeLimit);
  tsortSetMergeLimitReachedFp(pInfo->pSortHandle, tableMergeScanDoSkipTable, pInfo);
  tsortSetAbortCheckFn(pInfo->pSortHandle, isTaskKilled, pOperator->pTaskInfo);

  tsortSetFetchRawDataFp(pInfo->pSortHandle, getBlockForTableMergeScan, NULL, NULL);

  STableMergeScanSortSourceParam *param = taosMemoryCalloc(1, sizeof(STableMergeScanSortSourceParam));
  param->pOperator = pOperator;

  SSortSource* ps = taosMemoryCalloc(1, sizeof(SSortSource));
  ps->param = param;
  ps->onlyRef = false;
  tsortAddSource(pInfo->pSortHandle, ps);

  if (numOfTable == 1) {
    tsortSetSingleTableMerge(pInfo->pSortHandle);
  } else {
    code = tsortOpen(pInfo->pSortHandle);
  }
  return code;
}

void stopDurationForGroupTableMergeScan(SOperatorInfo* pOperator) {
  STableMergeScanInfo* pInfo = pOperator->info;
  SExecTaskInfo* pTaskInfo = pOperator->pTaskInfo;
  qDebug("%s table merge scan stop duration ", GET_TASKID(pTaskInfo));

  SSortExecInfo sortExecInfo = tsortGetSortExecInfo(pInfo->pSortHandle);
  pInfo->sortExecInfo.sortMethod = sortExecInfo.sortMethod;
  pInfo->sortExecInfo.sortBuffer = sortExecInfo.sortBuffer;
  pInfo->sortExecInfo.loops += sortExecInfo.loops;
  pInfo->sortExecInfo.readBytes += sortExecInfo.readBytes;
  pInfo->sortExecInfo.writeBytes += sortExecInfo.writeBytes;

  tsortDestroySortHandle(pInfo->pSortHandle);
  pInfo->pSortHandle = NULL;

}

int32_t startGroupTableMergeScan(SOperatorInfo* pOperator) {
  STableMergeScanInfo* pInfo = pOperator->info;
  SExecTaskInfo*       pTaskInfo = pOperator->pTaskInfo;
  SReadHandle* pHandle = &pInfo->base.readHandle;
  SStorageAPI* pAPI = &pTaskInfo->storageAPI;
  qDebug("%s table merge scan start group %"PRIu64, GET_TASKID(pTaskInfo), pInfo->groupId);

  {
    size_t  numOfTables = tableListGetSize(pInfo->base.pTableListInfo);
    int32_t i = pInfo->tableStartIndex + 1;
    for (; i < numOfTables; ++i) {
      STableKeyInfo* tableKeyInfo = tableListGetInfo(pInfo->base.pTableListInfo, i);
      if (tableKeyInfo->groupId != pInfo->groupId) {
        break;
      }
    }
    pInfo->tableEndIndex = i - 1;
  }
  pInfo->bGroupProcessed = false;
  int32_t tableStartIdx = pInfo->tableStartIndex;
  int32_t tableEndIdx = pInfo->tableEndIndex;

  tSimpleHashClear(pInfo->mTableNumRows);

  int32_t numOfTable = tableEndIdx - tableStartIdx + 1;
  STableKeyInfo* startKeyInfo = tableListGetInfo(pInfo->base.pTableListInfo, tableStartIdx);
  pAPI->tsdReader.tsdReaderOpen(pHandle->vnode, &pInfo->base.cond, startKeyInfo, numOfTable, pInfo->pReaderBlock,
                                (void**)&pInfo->base.dataReader, GET_TASKID(pTaskInfo), &pInfo->mSkipTables);
  if (pInfo->filesetDelimited) {
    pAPI->tsdReader.tsdSetFilesetDelimited(pInfo->base.dataReader);
  }
  pAPI->tsdReader.tsdSetSetNotifyCb(pInfo->base.dataReader, tableMergeScanTsdbNotifyCb, pInfo);

  int32_t code = startDurationForGroupTableMergeScan(pOperator);

  if (code != TSDB_CODE_SUCCESS) {
    T_LONG_JMP(pTaskInfo->env, terrno);
  }

  return TSDB_CODE_SUCCESS;
}

int32_t stopGroupTableMergeScan(SOperatorInfo* pOperator) {
  STableMergeScanInfo* pInfo = pOperator->info;
  SExecTaskInfo*       pTaskInfo = pOperator->pTaskInfo;
  SStorageAPI*         pAPI = &pTaskInfo->storageAPI;

  stopDurationForGroupTableMergeScan(pOperator);

  if (pInfo->base.dataReader != NULL) {
    pAPI->tsdReader.tsdReaderClose(pInfo->base.dataReader);
    pInfo->base.dataReader = NULL;
  }
  for (int32_t i = 0; i < pInfo->numNextDurationBlocks; ++i) {
    if (pInfo->nextDurationBlocks[i]) {
      blockDataDestroy(pInfo->nextDurationBlocks[i]);
      pInfo->nextDurationBlocks[i] = NULL;
    }
    pInfo->numNextDurationBlocks = 0;
    pInfo->nextDurationBlocksIdx = 0;
  }
  resetLimitInfoForNextGroup(&pInfo->limitInfo);
  taosHashCleanup(pInfo->mSkipTables);
  pInfo->mSkipTables = NULL;
  qDebug("%s table merge scan stop group %"PRIu64, GET_TASKID(pTaskInfo), pInfo->groupId);

  return TSDB_CODE_SUCCESS;
}

// all data produced by this function only belongs to one group
// slimit/soffset does not need to be concerned here, since this function only deal with data within one group.
SSDataBlock* getSortedTableMergeScanBlockData(SSortHandle* pHandle, SSDataBlock* pResBlock, int32_t capacity,
                                              SOperatorInfo* pOperator) {
  STableMergeScanInfo* pInfo = pOperator->info;
  SExecTaskInfo*       pTaskInfo = pOperator->pTaskInfo;

  blockDataCleanup(pResBlock);
  STupleHandle* pTupleHandle = NULL;
  while (1) {
    while (1) {
      pTupleHandle = tsortNextTuple(pHandle);
      if (pTupleHandle == NULL) {
        break;
      }
      tsortAppendTupleToBlock(pInfo->pSortHandle, pResBlock, pTupleHandle);
      if (pResBlock->info.rows >= capacity) {
        break;
      }
    }

    if (tsortIsClosed(pHandle)) {
      terrno = TSDB_CODE_TSC_QUERY_CANCELLED;
      T_LONG_JMP(pOperator->pTaskInfo->env, terrno);
    }
    
    bool limitReached = applyLimitOffset(&pInfo->limitInfo, pResBlock, pTaskInfo);
    qDebug("%s get sorted row block, rows:%" PRId64 ", limit:%" PRId64, GET_TASKID(pTaskInfo), pResBlock->info.rows,
          pInfo->limitInfo.numOfOutputRows);
    if (pTupleHandle == NULL || limitReached || pResBlock->info.rows > 0) {
      break;
    }  
  }
  return (pResBlock->info.rows > 0) ? pResBlock : NULL;
}

SSDataBlock* doTableMergeScan(SOperatorInfo* pOperator) {
  if (pOperator->status == OP_EXEC_DONE) {
    return NULL;
  }

  SExecTaskInfo*       pTaskInfo = pOperator->pTaskInfo;
  STableMergeScanInfo* pInfo = pOperator->info;

  int32_t code = pOperator->fpSet._openFn(pOperator);
  if (code != TSDB_CODE_SUCCESS) {
    T_LONG_JMP(pTaskInfo->env, code);
  }

  size_t tableListSize = tableListGetSize(pInfo->base.pTableListInfo);
  if (!pInfo->hasGroupId) {
    pInfo->hasGroupId = true;

    if (tableListSize == 0) {
      setOperatorCompleted(pOperator);
      return NULL;
    }
    pInfo->tableStartIndex = 0;
    pInfo->groupId = ((STableKeyInfo*)tableListGetInfo(pInfo->base.pTableListInfo, pInfo->tableStartIndex))->groupId;
    startGroupTableMergeScan(pOperator);
  }

  SSDataBlock* pBlock = NULL;
  while (pInfo->tableStartIndex < tableListSize) {
    if (isTaskKilled(pTaskInfo)) {
      T_LONG_JMP(pTaskInfo->env, pTaskInfo->code);
    }

    pBlock = getSortedTableMergeScanBlockData(pInfo->pSortHandle, pInfo->pResBlock, pOperator->resultInfo.capacity,
                                              pOperator);
    if (pBlock == NULL && !pInfo->bGroupProcessed && pInfo->needCountEmptyTable) {
      STableKeyInfo* tbInfo = tableListGetInfo(pInfo->base.pTableListInfo, pInfo->tableStartIndex);
      pBlock = getOneRowResultBlock(pTaskInfo, &pInfo->base, pInfo->pResBlock, tbInfo);
    }
    if (pBlock != NULL) {
      pBlock->info.id.groupId = pInfo->groupId;
      pOperator->resultInfo.totalRows += pBlock->info.rows;
      pInfo->bGroupProcessed = true;
      return pBlock;
    } else {
      if (pInfo->bNewFilesetEvent) {
        stopDurationForGroupTableMergeScan(pOperator);
        startDurationForGroupTableMergeScan(pOperator);
      } else {
        // Data of this group are all dumped, let's try the next group
        stopGroupTableMergeScan(pOperator);
        if (pInfo->tableEndIndex >= tableListSize - 1) {
          setOperatorCompleted(pOperator);
          break;
        }

        pInfo->tableStartIndex = pInfo->tableEndIndex + 1;
        pInfo->groupId = tableListGetInfo(pInfo->base.pTableListInfo, pInfo->tableStartIndex)->groupId;
        startGroupTableMergeScan(pOperator);
        resetLimitInfoForNextGroup(&pInfo->limitInfo);
      }
    }
  }

  return pBlock;
}

void destroyTableMergeScanOperatorInfo(void* param) {
  STableMergeScanInfo* pTableScanInfo = (STableMergeScanInfo*)param;
  cleanupQueryTableDataCond(&pTableScanInfo->base.cond);

  int32_t numOfTable = taosArrayGetSize(pTableScanInfo->sortSourceParams);

  pTableScanInfo->base.readerAPI.tsdReaderClose(pTableScanInfo->base.dataReader);
  pTableScanInfo->base.dataReader = NULL;

  for (int32_t i = 0; i < pTableScanInfo->numNextDurationBlocks; ++i) {
    if (pTableScanInfo->nextDurationBlocks[i] != NULL) {
      blockDataDestroy(pTableScanInfo->nextDurationBlocks[i]);
      pTableScanInfo->nextDurationBlocks[i] = NULL;
    }
  }

  taosArrayDestroy(pTableScanInfo->sortSourceParams);
  tsortDestroySortHandle(pTableScanInfo->pSortHandle);
  pTableScanInfo->pSortHandle = NULL;
  taosHashCleanup(pTableScanInfo->mSkipTables);
  pTableScanInfo->mSkipTables = NULL;
  destroyTableScanBase(&pTableScanInfo->base, &pTableScanInfo->base.readerAPI);

  pTableScanInfo->pResBlock = blockDataDestroy(pTableScanInfo->pResBlock);
  pTableScanInfo->pSortInputBlock = blockDataDestroy(pTableScanInfo->pSortInputBlock);
  pTableScanInfo->pReaderBlock = blockDataDestroy(pTableScanInfo->pReaderBlock);

  taosArrayDestroy(pTableScanInfo->pSortInfo);
  taosMemoryFreeClear(param);
}

int32_t getTableMergeScanExplainExecInfo(SOperatorInfo* pOptr, void** pOptrExplain, uint32_t* len) {
  ASSERT(pOptr != NULL);
  // TODO: merge these two info into one struct
  STableMergeScanExecInfo* execInfo = taosMemoryCalloc(1, sizeof(STableMergeScanExecInfo));
  STableMergeScanInfo*     pInfo = pOptr->info;
  execInfo->blockRecorder = pInfo->base.readRecorder;
  execInfo->sortExecInfo = pInfo->sortExecInfo;

  *pOptrExplain = execInfo;
  *len = sizeof(STableMergeScanExecInfo);

  return TSDB_CODE_SUCCESS;
}

SOperatorInfo* createTableMergeScanOperatorInfo(STableScanPhysiNode* pTableScanNode, SReadHandle* readHandle,
                                                STableListInfo* pTableListInfo, SExecTaskInfo* pTaskInfo) {
  STableMergeScanInfo* pInfo = taosMemoryCalloc(1, sizeof(STableMergeScanInfo));
  SOperatorInfo*       pOperator = taosMemoryCalloc(1, sizeof(SOperatorInfo));
  if (pInfo == NULL || pOperator == NULL) {
    goto _error;
  }

  SDataBlockDescNode* pDescNode = pTableScanNode->scan.node.pOutputDataBlockDesc;

  int32_t numOfCols = 0;
  int32_t code = extractColMatchInfo(pTableScanNode->scan.pScanCols, pDescNode, &numOfCols, COL_MATCH_FROM_COL_ID,
                                     &pInfo->base.matchInfo);
  if (code != TSDB_CODE_SUCCESS) {
    goto _error;
  }

  code = initQueryTableDataCond(&pInfo->base.cond, pTableScanNode, readHandle);
  if (code != TSDB_CODE_SUCCESS) {
    taosArrayDestroy(pInfo->base.matchInfo.pList);
    goto _error;
  }

  if (pTableScanNode->scan.pScanPseudoCols != NULL) {
    SExprSupp* pSup = &pInfo->base.pseudoSup;
    pSup->pExprInfo = createExprInfo(pTableScanNode->scan.pScanPseudoCols, NULL, &pSup->numOfExprs);
    pSup->pCtx = createSqlFunctionCtx(pSup->pExprInfo, pSup->numOfExprs, &pSup->rowEntryInfoOffset, &pTaskInfo->storageAPI.functionStore);
  }

  pInfo->scanInfo = (SScanInfo){.numOfAsc = pTableScanNode->scanSeq[0], .numOfDesc = pTableScanNode->scanSeq[1]};

  pInfo->base.metaCache.pTableMetaEntryCache = taosLRUCacheInit(1024 * 128, -1, .5);
  if (pInfo->base.metaCache.pTableMetaEntryCache == NULL) {
    code = terrno;
    goto _error;
  }

  pInfo->base.readerAPI = pTaskInfo->storageAPI.tsdReader;
  pInfo->base.dataBlockLoadFlag = FUNC_DATA_REQUIRED_DATA_LOAD;
  pInfo->base.scanFlag = MAIN_SCAN;
  pInfo->base.readHandle = *readHandle;

  pInfo->readIdx = -1;

  pInfo->base.limitInfo.limit.limit = -1;
  pInfo->base.limitInfo.slimit.limit = -1;
  pInfo->base.pTableListInfo = pTableListInfo;

  pInfo->sample.sampleRatio = pTableScanNode->ratio;
  pInfo->sample.seed = taosGetTimestampSec();

  code = filterInitFromNode((SNode*)pTableScanNode->scan.node.pConditions, &pOperator->exprSupp.pFilterInfo, 0);
  if (code != TSDB_CODE_SUCCESS) {
    goto _error;
  }

  initResultSizeInfo(&pOperator->resultInfo, 1024);
  pInfo->pResBlock = createDataBlockFromDescNode(pDescNode);
  blockDataEnsureCapacity(pInfo->pResBlock, pOperator->resultInfo.capacity);
  pInfo->pReaderBlock = createOneDataBlock(pInfo->pResBlock, false);

  initLimitInfo(pTableScanNode->scan.node.pLimit, pTableScanNode->scan.node.pSlimit, &pInfo->limitInfo);

  pInfo->mergeLimit = -1;
  bool hasLimit = pInfo->limitInfo.limit.limit != -1 || pInfo->limitInfo.limit.offset != -1;
  if (hasLimit) {
    pInfo->mergeLimit = pInfo->limitInfo.limit.limit + pInfo->limitInfo.limit.offset;
    pInfo->mSkipTables = NULL;
  }

  if (!hasLimit && blockDataGetRowSize(pInfo->pResBlock) >= 256) {
    pInfo->bSortRowId = true;
  } else {
    pInfo->bSortRowId = false;
  }

  pInfo->pSortInfo = generateSortByTsInfo(pInfo->base.matchInfo.pList, pInfo->base.cond.order);
  pInfo->pSortInputBlock = createOneDataBlock(pInfo->pResBlock, false);

  pInfo->sortSourceParams = taosArrayInit(64, sizeof(STableMergeScanSortSourceParam));
  int32_t  rowSize = blockDataGetRowSize(pInfo->pSortInputBlock);
  uint32_t nCols = taosArrayGetSize(pInfo->pSortInputBlock->pDataBlock);
  pInfo->bufPageSize = getProperSortPageSize(rowSize, nCols);
  if (!tsExperimental) {
    pInfo->filesetDelimited = false;
  } else {
    pInfo->filesetDelimited = pTableScanNode->filesetDelimited;
  }
  pInfo->needCountEmptyTable = tsCountAlwaysReturnValue && pTableScanNode->needCountEmptyTable;
  
  setOperatorInfo(pOperator, "TableMergeScanOperator", QUERY_NODE_PHYSICAL_PLAN_TABLE_MERGE_SCAN, false, OP_NOT_OPENED,
                  pInfo, pTaskInfo);
  pOperator->exprSupp.numOfExprs = numOfCols;

  pOperator->fpSet = createOperatorFpSet(optrDummyOpenFn, doTableMergeScan, NULL, destroyTableMergeScanOperatorInfo,
                                         optrDefaultBufFn, getTableMergeScanExplainExecInfo, optrDefaultGetNextExtFn, NULL);
  pOperator->cost.openCost = 0;
  return pOperator;

_error:
  pTaskInfo->code = TSDB_CODE_OUT_OF_MEMORY;
  taosMemoryFree(pInfo);
  taosMemoryFree(pOperator);
  return NULL;
}

// ====================================================================================================================
// TableCountScanOperator
static SSDataBlock* doTableCountScan(SOperatorInfo* pOperator);
static void         destoryTableCountScanOperator(void* param);
static void         buildVnodeGroupedStbTableCount(STableCountScanOperatorInfo* pInfo, STableCountScanSupp* pSupp,
                                                   SSDataBlock* pRes, char* dbName, tb_uid_t stbUid, SStorageAPI* pAPI);
static void         buildVnodeGroupedNtbTableCount(STableCountScanOperatorInfo* pInfo, STableCountScanSupp* pSupp,
                                                   SSDataBlock* pRes, char* dbName, SStorageAPI* pAPI);
static void         buildVnodeFilteredTbCount(SOperatorInfo* pOperator, STableCountScanOperatorInfo* pInfo,
                                              STableCountScanSupp* pSupp, SSDataBlock* pRes, char* dbName);
static void         buildVnodeGroupedTableCount(SOperatorInfo* pOperator, STableCountScanOperatorInfo* pInfo,
                                                STableCountScanSupp* pSupp, SSDataBlock* pRes, int32_t vgId, char* dbName);
static SSDataBlock* buildVnodeDbTableCount(SOperatorInfo* pOperator, STableCountScanOperatorInfo* pInfo,
                                           STableCountScanSupp* pSupp, SSDataBlock* pRes);
static void         buildSysDbGroupedTableCount(SOperatorInfo* pOperator, STableCountScanOperatorInfo* pInfo,
                                                STableCountScanSupp* pSupp, SSDataBlock* pRes, size_t infodbTableNum,
                                                size_t perfdbTableNum);
static void         buildSysDbFilterTableCount(SOperatorInfo* pOperator, STableCountScanSupp* pSupp, SSDataBlock* pRes,
                                               size_t infodbTableNum, size_t perfdbTableNum);
static const char*  GROUP_TAG_DB_NAME = "db_name";
static const char*  GROUP_TAG_STABLE_NAME = "stable_name";

int32_t tblCountScanGetGroupTagsSlotId(const SNodeList* scanCols, STableCountScanSupp* supp) {
  if (scanCols != NULL) {
    SNode* pNode = NULL;
    FOREACH(pNode, scanCols) {
      if (nodeType(pNode) != QUERY_NODE_TARGET) {
        return TSDB_CODE_QRY_SYS_ERROR;
      }
      STargetNode* targetNode = (STargetNode*)pNode;
      if (nodeType(targetNode->pExpr) != QUERY_NODE_COLUMN) {
        return TSDB_CODE_QRY_SYS_ERROR;
      }
      SColumnNode* colNode = (SColumnNode*)(targetNode->pExpr);
      if (strcmp(colNode->colName, GROUP_TAG_DB_NAME) == 0) {
        supp->dbNameSlotId = targetNode->slotId;
      } else if (strcmp(colNode->colName, GROUP_TAG_STABLE_NAME) == 0) {
        supp->stbNameSlotId = targetNode->slotId;
      }
    }
  }
  return TSDB_CODE_SUCCESS;
}

int32_t tblCountScanGetCountSlotId(const SNodeList* pseudoCols, STableCountScanSupp* supp) {
  if (pseudoCols != NULL) {
    SNode* pNode = NULL;
    FOREACH(pNode, pseudoCols) {
      if (nodeType(pNode) != QUERY_NODE_TARGET) {
        return TSDB_CODE_QRY_SYS_ERROR;
      }
      STargetNode* targetNode = (STargetNode*)pNode;
      if (nodeType(targetNode->pExpr) != QUERY_NODE_FUNCTION) {
        return TSDB_CODE_QRY_SYS_ERROR;
      }
      SFunctionNode* funcNode = (SFunctionNode*)(targetNode->pExpr);
      if (funcNode->funcType == FUNCTION_TYPE_TABLE_COUNT) {
        supp->tbCountSlotId = targetNode->slotId;
      }
    }
  }
  return TSDB_CODE_SUCCESS;
}

int32_t tblCountScanGetInputs(SNodeList* groupTags, SName* tableName, STableCountScanSupp* supp) {
  if (groupTags != NULL) {
    SNode* pNode = NULL;
    FOREACH(pNode, groupTags) {
      if (nodeType(pNode) != QUERY_NODE_COLUMN) {
        return TSDB_CODE_QRY_SYS_ERROR;
      }
      SColumnNode* colNode = (SColumnNode*)pNode;
      if (strcmp(colNode->colName, GROUP_TAG_DB_NAME) == 0) {
        supp->groupByDbName = true;
      }
      if (strcmp(colNode->colName, GROUP_TAG_STABLE_NAME) == 0) {
        supp->groupByStbName = true;
      }
    }
  } else {
    tstrncpy(supp->dbNameFilter, tNameGetDbNameP(tableName), TSDB_DB_NAME_LEN);
    tstrncpy(supp->stbNameFilter, tNameGetTableName(tableName), TSDB_TABLE_NAME_LEN);
  }
  return TSDB_CODE_SUCCESS;
}

int32_t getTableCountScanSupp(SNodeList* groupTags, SName* tableName, SNodeList* scanCols, SNodeList* pseudoCols,
                              STableCountScanSupp* supp, SExecTaskInfo* taskInfo) {
  int32_t code = 0;
  code = tblCountScanGetInputs(groupTags, tableName, supp);
  if (code != TSDB_CODE_SUCCESS) {
    qError("%s get table count scan supp. get inputs error", GET_TASKID(taskInfo));
    return code;
  }

  supp->dbNameSlotId = -1;
  supp->stbNameSlotId = -1;
  supp->tbCountSlotId = -1;

  code = tblCountScanGetGroupTagsSlotId(scanCols, supp);
  if (code != TSDB_CODE_SUCCESS) {
    qError("%s get table count scan supp. get group tags slot id error", GET_TASKID(taskInfo));
    return code;
  }

  code = tblCountScanGetCountSlotId(pseudoCols, supp);
  if (code != TSDB_CODE_SUCCESS) {
    qError("%s get table count scan supp. get count error", GET_TASKID(taskInfo));
    return code;
  }
  return code;
}

SOperatorInfo* createTableCountScanOperatorInfo(SReadHandle* readHandle, STableCountScanPhysiNode* pTblCountScanNode,
                                                SExecTaskInfo* pTaskInfo) {
  int32_t code = TSDB_CODE_SUCCESS;

  SScanPhysiNode*              pScanNode = &pTblCountScanNode->scan;
  STableCountScanOperatorInfo* pInfo = taosMemoryCalloc(1, sizeof(STableCountScanOperatorInfo));
  SOperatorInfo*               pOperator = taosMemoryCalloc(1, sizeof(SOperatorInfo));

  if (!pInfo || !pOperator) {
    goto _error;
  }

  pInfo->readHandle = *readHandle;

  SDataBlockDescNode* pDescNode = pScanNode->node.pOutputDataBlockDesc;
  initResultSizeInfo(&pOperator->resultInfo, 1);
  pInfo->pRes = createDataBlockFromDescNode(pDescNode);
  blockDataEnsureCapacity(pInfo->pRes, pOperator->resultInfo.capacity);

  getTableCountScanSupp(pTblCountScanNode->pGroupTags, &pTblCountScanNode->scan.tableName,
                        pTblCountScanNode->scan.pScanCols, pTblCountScanNode->scan.pScanPseudoCols, &pInfo->supp,
                        pTaskInfo);

  setOperatorInfo(pOperator, "TableCountScanOperator", QUERY_NODE_PHYSICAL_PLAN_TABLE_COUNT_SCAN, false, OP_NOT_OPENED,
                  pInfo, pTaskInfo);
  pOperator->fpSet = createOperatorFpSet(optrDummyOpenFn, doTableCountScan, NULL, destoryTableCountScanOperator,
                                         optrDefaultBufFn, NULL, optrDefaultGetNextExtFn, NULL);
  return pOperator;

_error:
  if (pInfo != NULL) {
    destoryTableCountScanOperator(pInfo);
  }
  taosMemoryFreeClear(pOperator);
  pTaskInfo->code = code;
  return NULL;
}

void fillTableCountScanDataBlock(STableCountScanSupp* pSupp, char* dbName, char* stbName, int64_t count,
                                 SSDataBlock* pRes) {
  if (pSupp->dbNameSlotId != -1) {
    ASSERT(strlen(dbName));
    SColumnInfoData* colInfoData = taosArrayGet(pRes->pDataBlock, pSupp->dbNameSlotId);

    char varDbName[TSDB_DB_NAME_LEN + VARSTR_HEADER_SIZE] = {0};
    tstrncpy(varDataVal(varDbName), dbName, TSDB_DB_NAME_LEN);

    varDataSetLen(varDbName, strlen(dbName));
    colDataSetVal(colInfoData, 0, varDbName, false);
  }

  if (pSupp->stbNameSlotId != -1) {
    SColumnInfoData* colInfoData = taosArrayGet(pRes->pDataBlock, pSupp->stbNameSlotId);
    if (strlen(stbName) != 0) {
      char varStbName[TSDB_TABLE_NAME_LEN + VARSTR_HEADER_SIZE] = {0};
      strncpy(varDataVal(varStbName), stbName, TSDB_TABLE_NAME_LEN);
      varDataSetLen(varStbName, strlen(stbName));
      colDataSetVal(colInfoData, 0, varStbName, false);
    } else {
      colDataSetNULL(colInfoData, 0);
    }
  }

  if (pSupp->tbCountSlotId != -1) {
    SColumnInfoData* colInfoData = taosArrayGet(pRes->pDataBlock, pSupp->tbCountSlotId);
    colDataSetVal(colInfoData, 0, (char*)&count, false);
  }
  pRes->info.rows = 1;
}

static SSDataBlock* buildSysDbTableCount(SOperatorInfo* pOperator, STableCountScanOperatorInfo* pInfo) {
  STableCountScanSupp* pSupp = &pInfo->supp;
  SSDataBlock*         pRes = pInfo->pRes;

  size_t infodbTableNum;
  getInfosDbMeta(NULL, &infodbTableNum);
  size_t perfdbTableNum;
  getPerfDbMeta(NULL, &perfdbTableNum);

  if (pSupp->groupByDbName || pSupp->groupByStbName) {
    buildSysDbGroupedTableCount(pOperator, pInfo, pSupp, pRes, infodbTableNum, perfdbTableNum);
    return (pRes->info.rows > 0) ? pRes : NULL;
  } else {
    buildSysDbFilterTableCount(pOperator, pSupp, pRes, infodbTableNum, perfdbTableNum);
    return (pRes->info.rows > 0) ? pRes : NULL;
  }
}

static void buildSysDbFilterTableCount(SOperatorInfo* pOperator, STableCountScanSupp* pSupp, SSDataBlock* pRes,
                                       size_t infodbTableNum, size_t perfdbTableNum) {
  if (strcmp(pSupp->dbNameFilter, TSDB_INFORMATION_SCHEMA_DB) == 0) {
    fillTableCountScanDataBlock(pSupp, TSDB_INFORMATION_SCHEMA_DB, "", infodbTableNum, pRes);
  } else if (strcmp(pSupp->dbNameFilter, TSDB_PERFORMANCE_SCHEMA_DB) == 0) {
    fillTableCountScanDataBlock(pSupp, TSDB_PERFORMANCE_SCHEMA_DB, "", perfdbTableNum, pRes);
  } else if (strlen(pSupp->dbNameFilter) == 0) {
    fillTableCountScanDataBlock(pSupp, "", "", infodbTableNum + perfdbTableNum, pRes);
  }
  setOperatorCompleted(pOperator);
}

static void buildSysDbGroupedTableCount(SOperatorInfo* pOperator, STableCountScanOperatorInfo* pInfo,
                                        STableCountScanSupp* pSupp, SSDataBlock* pRes, size_t infodbTableNum,
                                        size_t perfdbTableNum) {
  if (pInfo->currGrpIdx == 0) {
    uint64_t groupId = 0;
    if (pSupp->groupByDbName) {
      groupId = calcGroupId(TSDB_INFORMATION_SCHEMA_DB, strlen(TSDB_INFORMATION_SCHEMA_DB));
    } else {
      groupId = calcGroupId("", 0);
    }

    pRes->info.id.groupId = groupId;
    fillTableCountScanDataBlock(pSupp, TSDB_INFORMATION_SCHEMA_DB, "", infodbTableNum, pRes);
  } else if (pInfo->currGrpIdx == 1) {
    uint64_t groupId = 0;
    if (pSupp->groupByDbName) {
      groupId = calcGroupId(TSDB_PERFORMANCE_SCHEMA_DB, strlen(TSDB_PERFORMANCE_SCHEMA_DB));
    } else {
      groupId = calcGroupId("", 0);
    }

    pRes->info.id.groupId = groupId;
    fillTableCountScanDataBlock(pSupp, TSDB_PERFORMANCE_SCHEMA_DB, "", perfdbTableNum, pRes);
  } else {
    setOperatorCompleted(pOperator);
  }
  pInfo->currGrpIdx++;
}

static SSDataBlock* doTableCountScan(SOperatorInfo* pOperator) {
  SExecTaskInfo*               pTaskInfo = pOperator->pTaskInfo;
  STableCountScanOperatorInfo* pInfo = pOperator->info;
  STableCountScanSupp*         pSupp = &pInfo->supp;
  SSDataBlock*                 pRes = pInfo->pRes;
  blockDataCleanup(pRes);

  if (pOperator->status == OP_EXEC_DONE) {
    return NULL;
  }
  if (pInfo->readHandle.mnd != NULL) {
    return buildSysDbTableCount(pOperator, pInfo);
  }

  return buildVnodeDbTableCount(pOperator, pInfo, pSupp, pRes);
}

static SSDataBlock* buildVnodeDbTableCount(SOperatorInfo* pOperator, STableCountScanOperatorInfo* pInfo,
                                           STableCountScanSupp* pSupp, SSDataBlock* pRes) {
  const char* db = NULL;
  int32_t     vgId = 0;
  char        dbName[TSDB_DB_NAME_LEN] = {0};
  SExecTaskInfo* pTaskInfo = pOperator->pTaskInfo;
  SStorageAPI* pAPI = &pTaskInfo->storageAPI;

  // get dbname
  pAPI->metaFn.getBasicInfo(pInfo->readHandle.vnode, &db, &vgId, NULL, NULL);
  SName sn = {0};
  tNameFromString(&sn, db, T_NAME_ACCT | T_NAME_DB);
  tNameGetDbName(&sn, dbName);

  if (pSupp->groupByDbName || pSupp->groupByStbName) {
    buildVnodeGroupedTableCount(pOperator, pInfo, pSupp, pRes, vgId, dbName);
  } else {
    buildVnodeFilteredTbCount(pOperator, pInfo, pSupp, pRes, dbName);
  }
  return pRes->info.rows > 0 ? pRes : NULL;
}

static void buildVnodeGroupedTableCount(SOperatorInfo* pOperator, STableCountScanOperatorInfo* pInfo,
                                        STableCountScanSupp* pSupp, SSDataBlock* pRes, int32_t vgId, char* dbName) {
  SExecTaskInfo* pTaskInfo = pOperator->pTaskInfo;
  SStorageAPI* pAPI = &pTaskInfo->storageAPI;

  if (pSupp->groupByStbName) {
    if (pInfo->stbUidList == NULL) {
      pInfo->stbUidList = taosArrayInit(16, sizeof(tb_uid_t));
      if (pAPI->metaFn.storeGetTableList(pInfo->readHandle.vnode, TSDB_SUPER_TABLE, pInfo->stbUidList) < 0) {
        qError("vgId:%d, failed to get stb id list error: %s", vgId, terrstr());
      }
    }
    if (pInfo->currGrpIdx < taosArrayGetSize(pInfo->stbUidList)) {
      tb_uid_t stbUid = *(tb_uid_t*)taosArrayGet(pInfo->stbUidList, pInfo->currGrpIdx);
      buildVnodeGroupedStbTableCount(pInfo, pSupp, pRes, dbName, stbUid, pAPI);

      pInfo->currGrpIdx++;
    } else if (pInfo->currGrpIdx == taosArrayGetSize(pInfo->stbUidList)) {
      buildVnodeGroupedNtbTableCount(pInfo, pSupp, pRes, dbName, pAPI);

      pInfo->currGrpIdx++;
    } else {
      setOperatorCompleted(pOperator);
    }
  } else {
    uint64_t groupId = calcGroupId(dbName, strlen(dbName));
    pRes->info.id.groupId = groupId;

    int64_t dbTableCount = 0;
    pAPI->metaFn.getBasicInfo(pInfo->readHandle.vnode, NULL, NULL, &dbTableCount, NULL);
    fillTableCountScanDataBlock(pSupp, dbName, "", dbTableCount, pRes);
    setOperatorCompleted(pOperator);
  }
}

static void buildVnodeFilteredTbCount(SOperatorInfo* pOperator, STableCountScanOperatorInfo* pInfo,
                                      STableCountScanSupp* pSupp, SSDataBlock* pRes, char* dbName) {
  SExecTaskInfo* pTaskInfo = pOperator->pTaskInfo;
  SStorageAPI* pAPI = &pTaskInfo->storageAPI;

  if (strlen(pSupp->dbNameFilter) != 0) {
    if (strlen(pSupp->stbNameFilter) != 0) {
      uint64_t uid = 0;
      pAPI->metaFn.getTableUidByName(pInfo->readHandle.vnode, pSupp->stbNameFilter, &uid);

      int64_t numOfChildTables = 0;
      pAPI->metaFn.getNumOfChildTables(pInfo->readHandle.vnode, uid, &numOfChildTables, NULL);

      fillTableCountScanDataBlock(pSupp, dbName, pSupp->stbNameFilter, numOfChildTables, pRes);
    } else {
      int64_t tbNumVnode = 0;
      pAPI->metaFn.getBasicInfo(pInfo->readHandle.vnode, NULL, NULL, &tbNumVnode, NULL);
      fillTableCountScanDataBlock(pSupp, dbName, "", tbNumVnode, pRes);
    }
  } else {
    int64_t tbNumVnode = 0;
    pAPI->metaFn.getBasicInfo(pInfo->readHandle.vnode, NULL, NULL, &tbNumVnode, NULL);
    fillTableCountScanDataBlock(pSupp, dbName, "", tbNumVnode, pRes);
  }

  setOperatorCompleted(pOperator);
}

static void buildVnodeGroupedNtbTableCount(STableCountScanOperatorInfo* pInfo, STableCountScanSupp* pSupp,
                                           SSDataBlock* pRes, char* dbName, SStorageAPI* pAPI) {
  char fullStbName[TSDB_TABLE_FNAME_LEN] = {0};
  if (pSupp->groupByDbName) {
    snprintf(fullStbName, TSDB_TABLE_FNAME_LEN, "%s.%s", dbName, "");
  }

  uint64_t groupId = calcGroupId(fullStbName, strlen(fullStbName));
  pRes->info.id.groupId = groupId;

  int64_t numOfTables = 0;
  pAPI->metaFn.getBasicInfo(pInfo->readHandle.vnode, NULL, NULL, NULL, &numOfTables);

  if (numOfTables != 0) {
    fillTableCountScanDataBlock(pSupp, dbName, "", numOfTables, pRes);
  }
}

static void buildVnodeGroupedStbTableCount(STableCountScanOperatorInfo* pInfo, STableCountScanSupp* pSupp,
                                           SSDataBlock* pRes, char* dbName, tb_uid_t stbUid, SStorageAPI* pAPI) {
  char stbName[TSDB_TABLE_NAME_LEN] = {0};
  pAPI->metaFn.getTableNameByUid(pInfo->readHandle.vnode, stbUid, stbName);

  char fullStbName[TSDB_TABLE_FNAME_LEN] = {0};
  if (pSupp->groupByDbName) {
    snprintf(fullStbName, TSDB_TABLE_FNAME_LEN, "%s.%s", dbName, varDataVal(stbName));
  } else {
    snprintf(fullStbName, TSDB_TABLE_FNAME_LEN, "%s", varDataVal(stbName));
  }

  uint64_t groupId = calcGroupId(fullStbName, strlen(fullStbName));
  pRes->info.id.groupId = groupId;

  int64_t ctbNum = 0;
  int32_t code = pAPI->metaFn.getNumOfChildTables(pInfo->readHandle.vnode, stbUid, &ctbNum, NULL);
  fillTableCountScanDataBlock(pSupp, dbName, varDataVal(stbName), ctbNum, pRes);
}

static void destoryTableCountScanOperator(void* param) {
  STableCountScanOperatorInfo* pTableCountScanInfo = param;
  blockDataDestroy(pTableCountScanInfo->pRes);

  taosArrayDestroy(pTableCountScanInfo->stbUidList);
  taosMemoryFreeClear(param);
}<|MERGE_RESOLUTION|>--- conflicted
+++ resolved
@@ -3311,27 +3311,9 @@
   return NULL;
 }
 
-<<<<<<< HEAD
-// ========================= table merge scan
-
-static int32_t tableMergeScanDoSkipTable(STableMergeScanInfo* pInfo, SSDataBlock* pBlock) {
-  int64_t nRows = 0;
-  void*   pNum = tSimpleHashGet(pInfo->mTableNumRows, &pBlock->info.id.uid, sizeof(pBlock->info.id.uid));
-  if (pNum == NULL) {
-    nRows = pBlock->info.rows;
-    tSimpleHashPut(pInfo->mTableNumRows, &pBlock->info.id.uid, sizeof(pBlock->info.id.uid), &nRows, sizeof(nRows));
-  } else {
-    *(int64_t*)pNum = *(int64_t*)pNum + pBlock->info.rows;
-    nRows = *(int64_t*)pNum;
-  }
-
-  if (nRows >= pInfo->mergeLimit) {
-    if (pInfo->mSkipTables == NULL) {
-=======
 static void tableMergeScanDoSkipTable(uint64_t uid, void* pTableMergeScanInfo) {
   STableMergeScanInfo* pInfo = pTableMergeScanInfo;
   if (pInfo->mSkipTables == NULL) {
->>>>>>> 01c50d8d
       pInfo->mSkipTables = taosHashInit(pInfo->tableEndIndex - pInfo->tableStartIndex + 1,
                                         taosGetDefaultHashFunction(TSDB_DATA_TYPE_UBIGINT), false, HASH_NO_LOCK);
   }
@@ -3591,8 +3573,6 @@
   pInfo->bGroupProcessed = false;
   int32_t tableStartIdx = pInfo->tableStartIndex;
   int32_t tableEndIdx = pInfo->tableEndIndex;
-
-  tSimpleHashClear(pInfo->mTableNumRows);
 
   int32_t numOfTable = tableEndIdx - tableStartIdx + 1;
   STableKeyInfo* startKeyInfo = tableListGetInfo(pInfo->base.pTableListInfo, tableStartIdx);
