/*
 * Copyright (c) 2019 TAOS Data, Inc. <jhtao@taosdata.com>
 *
 * This program is free software: you can use, redistribute, and/or modify
 * it under the terms of the GNU Affero General Public License, version 3
 * or later ("AGPL"), as published by the Free Software Foundation.
 *
 * This program is distributed in the hope that it will be useful, but WITHOUT
 * ANY WARRANTY; without even the implied warranty of MERCHANTABILITY or
 * FITNESS FOR A PARTICULAR PURPOSE.
 *
 * You should have received a copy of the GNU Affero General Public License
 * along with this program. If not, see <http://www.gnu.org/licenses/>.
 */

#include "executorimpl.h"
#include "filter.h"
#include "function.h"
#include "functionMgt.h"
#include "os.h"
#include "querynodes.h"
#include "systable.h"
#include "tname.h"
#include "ttime.h"

#include "tdatablock.h"
#include "tmsg.h"

#include "query.h"
#include "tcompare.h"
#include "thash.h"
#include "ttypes.h"

#define SET_REVERSE_SCAN_FLAG(_info) ((_info)->scanFlag = REVERSE_SCAN)
#define SWITCH_ORDER(n)              (((n) = ((n) == TSDB_ORDER_ASC) ? TSDB_ORDER_DESC : TSDB_ORDER_ASC))

typedef struct STableMergeScanExecInfo {
  SFileBlockLoadRecorder blockRecorder;
  SSortExecInfo          sortExecInfo;
} STableMergeScanExecInfo;

typedef struct STableMergeScanSortSourceParam {
  SOperatorInfo* pOperator;
  int32_t        readerIdx;
  uint64_t       uid;
  SSDataBlock*   inputBlock;
} STableMergeScanSortSourceParam;

static bool processBlockWithProbability(const SSampleExecInfo* pInfo);

bool processBlockWithProbability(const SSampleExecInfo* pInfo) {
#if 0
  if (pInfo->sampleRatio == 1) {
    return true;
  }

  uint32_t val = taosRandR((uint32_t*) &pInfo->seed);
  return (val % ((uint32_t)(1/pInfo->sampleRatio))) == 0;
#else
  return true;
#endif
}

static void switchCtxOrder(SqlFunctionCtx* pCtx, int32_t numOfOutput) {
  for (int32_t i = 0; i < numOfOutput; ++i) {
    SWITCH_ORDER(pCtx[i].order);
  }
}

static void getNextTimeWindow(SInterval* pInterval, STimeWindow* tw, int32_t order) {
  int32_t factor = GET_FORWARD_DIRECTION_FACTOR(order);
  if (pInterval->intervalUnit != 'n' && pInterval->intervalUnit != 'y') {
    tw->skey += pInterval->sliding * factor;
    tw->ekey = tw->skey + pInterval->interval - 1;
    return;
  }

  int64_t key = tw->skey, interval = pInterval->interval;
  // convert key to second
  key = convertTimePrecision(key, pInterval->precision, TSDB_TIME_PRECISION_MILLI) / 1000;

  if (pInterval->intervalUnit == 'y') {
    interval *= 12;
  }

  struct tm tm;
  time_t    t = (time_t)key;
  taosLocalTime(&t, &tm);

  int mon = (int)(tm.tm_year * 12 + tm.tm_mon + interval * factor);
  tm.tm_year = mon / 12;
  tm.tm_mon = mon % 12;
  tw->skey = convertTimePrecision((int64_t)taosMktime(&tm) * 1000LL, TSDB_TIME_PRECISION_MILLI, pInterval->precision);

  mon = (int)(mon + interval);
  tm.tm_year = mon / 12;
  tm.tm_mon = mon % 12;
  tw->ekey = convertTimePrecision((int64_t)taosMktime(&tm) * 1000LL, TSDB_TIME_PRECISION_MILLI, pInterval->precision);

  tw->ekey -= 1;
}

static bool overlapWithTimeWindow(SInterval* pInterval, SDataBlockInfo* pBlockInfo, int32_t order) {
  STimeWindow w = {0};

  // 0 by default, which means it is not a interval operator of the upstream operator.
  if (pInterval->interval == 0) {
    return false;
  }

  if (order == TSDB_ORDER_ASC) {
    w = getAlignQueryTimeWindow(pInterval, pInterval->precision, pBlockInfo->window.skey);
    assert(w.ekey >= pBlockInfo->window.skey);

    if (TMAX(w.skey, pBlockInfo->window.skey) <= TMIN(w.ekey, pBlockInfo->window.ekey)) {
      return true;
    }

    while (1) {
      getNextTimeWindow(pInterval, &w, order);
      if (w.skey > pBlockInfo->window.ekey) {
        break;
      }

      assert(w.ekey > pBlockInfo->window.ekey);
      if (TMAX(w.skey, pBlockInfo->window.skey) <= pBlockInfo->window.ekey) {
        return true;
      }
    }
  } else {
    w = getAlignQueryTimeWindow(pInterval, pInterval->precision, pBlockInfo->window.ekey);
    assert(w.skey <= pBlockInfo->window.ekey);

    if (TMAX(w.skey, pBlockInfo->window.skey) <= TMIN(w.ekey, pBlockInfo->window.ekey)) {
      return true;
    }

    while (1) {
      getNextTimeWindow(pInterval, &w, order);
      if (w.ekey < pBlockInfo->window.skey) {
        break;
      }

      assert(w.skey < pBlockInfo->window.skey);
      if (pBlockInfo->window.skey <= TMIN(w.ekey, pBlockInfo->window.ekey)) {
        return true;
      }
    }
  }

  return false;
}

// this function is for table scanner to extract temporary results of upstream aggregate results.
static SResultRow* getTableGroupOutputBuf(SOperatorInfo* pOperator, uint64_t groupId, SFilePage** pPage) {
  if (pOperator->operatorType != QUERY_NODE_PHYSICAL_PLAN_TABLE_SCAN) {
    return NULL;
  }

  int64_t buf[2] = {0};
  SET_RES_WINDOW_KEY((char*)buf, &groupId, sizeof(groupId), groupId);

  STableScanInfo* pTableScanInfo = pOperator->info;

  SResultRowPosition* p1 = (SResultRowPosition*)tSimpleHashGet(pTableScanInfo->base.pdInfo.pAggSup->pResultRowHashTable,
                                                               buf, GET_RES_WINDOW_KEY_LEN(sizeof(groupId)));

  if (p1 == NULL) {
    return NULL;
  }

  *pPage = getBufPage(pTableScanInfo->base.pdInfo.pAggSup->pResultBuf, p1->pageId);
  return (SResultRow*)((char*)(*pPage) + p1->offset);
}

static int32_t doDynamicPruneDataBlock(SOperatorInfo* pOperator, SDataBlockInfo* pBlockInfo, uint32_t* status) {
  STableScanInfo* pTableScanInfo = pOperator->info;

  if (pTableScanInfo->base.pdInfo.pExprSup == NULL) {
    return TSDB_CODE_SUCCESS;
  }

  SExprSupp* pSup1 = pTableScanInfo->base.pdInfo.pExprSup;

  SFilePage*  pPage = NULL;
  SResultRow* pRow = getTableGroupOutputBuf(pOperator, pBlockInfo->id.groupId, &pPage);

  if (pRow == NULL) {
    return TSDB_CODE_SUCCESS;
  }

  bool notLoadBlock = true;
  for (int32_t i = 0; i < pSup1->numOfExprs; ++i) {
    int32_t functionId = pSup1->pCtx[i].functionId;

    SResultRowEntryInfo* pEntry = getResultEntryInfo(pRow, i, pTableScanInfo->base.pdInfo.pExprSup->rowEntryInfoOffset);

    int32_t reqStatus = fmFuncDynDataRequired(functionId, pEntry, &pBlockInfo->window);
    if (reqStatus != FUNC_DATA_REQUIRED_NOT_LOAD) {
      notLoadBlock = false;
      break;
    }
  }

  // release buffer pages
  releaseBufPage(pTableScanInfo->base.pdInfo.pAggSup->pResultBuf, pPage);

  if (notLoadBlock) {
    *status = FUNC_DATA_REQUIRED_NOT_LOAD;
  }

  return TSDB_CODE_SUCCESS;
}

static bool doFilterByBlockSMA(SFilterInfo* pFilterInfo, SColumnDataAgg** pColsAgg, int32_t numOfCols,
                               int32_t numOfRows) {
  if (pColsAgg == NULL || pFilterInfo == NULL) {
    return true;
  }

  bool keep = filterRangeExecute(pFilterInfo, pColsAgg, numOfCols, numOfRows);
  return keep;
}

static bool doLoadBlockSMA(STableScanBase* pTableScanInfo, SSDataBlock* pBlock, SExecTaskInfo* pTaskInfo) {
  bool    allColumnsHaveAgg = true;
  int32_t code = tsdbRetrieveDatablockSMA(pTableScanInfo->dataReader, pBlock, &allColumnsHaveAgg);
  if (code != TSDB_CODE_SUCCESS) {
    T_LONG_JMP(pTaskInfo->env, code);
  }

  if (!allColumnsHaveAgg) {
    return false;
  }

#if 0
  //  if (allColumnsHaveAgg == true) {
  int32_t numOfCols = taosArrayGetSize(pBlock->pDataBlock);

  // todo create this buffer during creating operator
  if (pBlock->pBlockAgg == NULL) {
    pBlock->pBlockAgg = taosMemoryCalloc(numOfCols, POINTER_BYTES);
    if (pBlock->pBlockAgg == NULL) {
      T_LONG_JMP(pTaskInfo->env, TSDB_CODE_OUT_OF_MEMORY);
    }
  }

  size_t num = taosArrayGetSize(pTableScanInfo->matchInfo.pList);
  for (int32_t i = 0; i < num; ++i) {
    SColMatchItem* pColMatchInfo = taosArrayGet(pTableScanInfo->matchInfo.pList, i);
    if (!pColMatchInfo->needOutput) {
      continue;
    }

    pBlock->pBlockAgg[pColMatchInfo->dstSlotId] = pColAgg[i];
  }
#endif

  return true;
}

static void doSetTagColumnData(STableScanBase* pTableScanInfo, SSDataBlock* pBlock, SExecTaskInfo* pTaskInfo,
                               int32_t rows) {
  if (pTableScanInfo->pseudoSup.numOfExprs > 0) {
    SExprSupp* pSup = &pTableScanInfo->pseudoSup;

    int32_t code = addTagPseudoColumnData(&pTableScanInfo->readHandle, pSup->pExprInfo, pSup->numOfExprs, pBlock, rows,
                                          GET_TASKID(pTaskInfo), &pTableScanInfo->metaCache);
    // ignore the table not exists error, since this table may have been dropped during the scan procedure.
    if (code != TSDB_CODE_SUCCESS && code != TSDB_CODE_PAR_TABLE_NOT_EXIST) {
      T_LONG_JMP(pTaskInfo->env, code);
    }

    // reset the error code.
    terrno = 0;
  }
}

// todo handle the slimit info
void applyLimitOffset(SLimitInfo* pLimitInfo, SSDataBlock* pBlock, SExecTaskInfo* pTaskInfo, SOperatorInfo* pOperator) {
  SLimit*     pLimit = &pLimitInfo->limit;
  const char* id = GET_TASKID(pTaskInfo);

  if (pLimit->offset > 0 && pLimitInfo->remainOffset > 0) {
    if (pLimitInfo->remainOffset >= pBlock->info.rows) {
      pLimitInfo->remainOffset -= pBlock->info.rows;
      blockDataEmpty(pBlock);
      qDebug("current block ignore due to offset, current:%" PRId64 ", %s", pLimitInfo->remainOffset, id);
    } else {
      blockDataTrimFirstNRows(pBlock, pLimitInfo->remainOffset);
      pLimitInfo->remainOffset = 0;
    }
  }

  if (pLimit->limit != -1 && pLimit->limit <= (pLimitInfo->numOfOutputRows + pBlock->info.rows)) {
    // limit the output rows
    int32_t overflowRows = pLimitInfo->numOfOutputRows + pBlock->info.rows - pLimit->limit;
    int32_t keep = pBlock->info.rows - overflowRows;

    blockDataKeepFirstNRows(pBlock, keep);
    qDebug("output limit %" PRId64 " has reached, %s", pLimit->limit, id);
    pOperator->status = OP_EXEC_DONE;
  }
}

static int32_t loadDataBlock(SOperatorInfo* pOperator, STableScanBase* pTableScanInfo, SSDataBlock* pBlock,
                             uint32_t* status) {
  SExecTaskInfo*          pTaskInfo = pOperator->pTaskInfo;
  SFileBlockLoadRecorder* pCost = &pTableScanInfo->readRecorder;

  pCost->totalBlocks += 1;
  pCost->totalRows += pBlock->info.rows;

  bool loadSMA = false;
  *status = pTableScanInfo->dataBlockLoadFlag;
  if (pOperator->exprSupp.pFilterInfo != NULL ||
      overlapWithTimeWindow(&pTableScanInfo->pdInfo.interval, &pBlock->info, pTableScanInfo->cond.order)) {
    (*status) = FUNC_DATA_REQUIRED_DATA_LOAD;
  }

  SDataBlockInfo* pBlockInfo = &pBlock->info;
  taosMemoryFreeClear(pBlock->pBlockAgg);

  if (*status == FUNC_DATA_REQUIRED_FILTEROUT) {
    qDebug("%s data block filter out, brange:%" PRId64 "-%" PRId64 ", rows:%d", GET_TASKID(pTaskInfo),
           pBlockInfo->window.skey, pBlockInfo->window.ekey, pBlockInfo->rows);
    pCost->filterOutBlocks += 1;
    pCost->totalRows += pBlock->info.rows;
    return TSDB_CODE_SUCCESS;
  } else if (*status == FUNC_DATA_REQUIRED_NOT_LOAD) {
    qDebug("%s data block skipped, brange:%" PRId64 "-%" PRId64 ", rows:%d", GET_TASKID(pTaskInfo),
           pBlockInfo->window.skey, pBlockInfo->window.ekey, pBlockInfo->rows);
    doSetTagColumnData(pTableScanInfo, pBlock, pTaskInfo, 1);
    pCost->skipBlocks += 1;
    return TSDB_CODE_SUCCESS;
  } else if (*status == FUNC_DATA_REQUIRED_SMA_LOAD) {
    pCost->loadBlockStatis += 1;
    loadSMA = true;  // mark the operation of load sma;
    bool success = doLoadBlockSMA(pTableScanInfo, pBlock, pTaskInfo);
    if (success) {  // failed to load the block sma data, data block statistics does not exist, load data block instead
      qDebug("%s data block SMA loaded, brange:%" PRId64 "-%" PRId64 ", rows:%d", GET_TASKID(pTaskInfo),
             pBlockInfo->window.skey, pBlockInfo->window.ekey, pBlockInfo->rows);
      doSetTagColumnData(pTableScanInfo, pBlock, pTaskInfo, 1);
      return TSDB_CODE_SUCCESS;
    } else {
      qDebug("%s failed to load SMA, since not all columns have SMA", GET_TASKID(pTaskInfo));
      *status = FUNC_DATA_REQUIRED_DATA_LOAD;
    }
  }

  ASSERT(*status == FUNC_DATA_REQUIRED_DATA_LOAD);

  // try to filter data block according to sma info
  if (pOperator->exprSupp.pFilterInfo != NULL && (!loadSMA)) {
    bool success = doLoadBlockSMA(pTableScanInfo, pBlock, pTaskInfo);
    if (success) {
      size_t size = taosArrayGetSize(pBlock->pDataBlock);
      bool   keep = doFilterByBlockSMA(pOperator->exprSupp.pFilterInfo, pBlock->pBlockAgg, size, pBlockInfo->rows);
      if (!keep) {
        qDebug("%s data block filter out by block SMA, brange:%" PRId64 "-%" PRId64 ", rows:%d", GET_TASKID(pTaskInfo),
               pBlockInfo->window.skey, pBlockInfo->window.ekey, pBlockInfo->rows);
        pCost->filterOutBlocks += 1;
        (*status) = FUNC_DATA_REQUIRED_FILTEROUT;

        return TSDB_CODE_SUCCESS;
      }
    }
  }

  // free the sma info, since it should not be involved in later computing process.
  taosMemoryFreeClear(pBlock->pBlockAgg);

  // try to filter data block according to current results
  doDynamicPruneDataBlock(pOperator, pBlockInfo, status);
  if (*status == FUNC_DATA_REQUIRED_NOT_LOAD) {
    qDebug("%s data block skipped due to dynamic prune, brange:%" PRId64 "-%" PRId64 ", rows:%d", GET_TASKID(pTaskInfo),
           pBlockInfo->window.skey, pBlockInfo->window.ekey, pBlockInfo->rows);
    pCost->skipBlocks += 1;

    *status = FUNC_DATA_REQUIRED_FILTEROUT;
    return TSDB_CODE_SUCCESS;
  }

  pCost->totalCheckedRows += pBlock->info.rows;
  pCost->loadBlocks += 1;

  SSDataBlock* p = tsdbRetrieveDataBlock(pTableScanInfo->dataReader, NULL);
  if (p == NULL) {
    return terrno;
  }

  ASSERT(p == pBlock);
  doSetTagColumnData(pTableScanInfo, pBlock, pTaskInfo, pBlock->info.rows);

  // restore the previous value
  pCost->totalRows -= pBlock->info.rows;

  if (pOperator->exprSupp.pFilterInfo != NULL) {
    int64_t st = taosGetTimestampUs();
    doFilter(pBlock, pOperator->exprSupp.pFilterInfo, &pTableScanInfo->matchInfo);

    double el = (taosGetTimestampUs() - st) / 1000.0;
    pTableScanInfo->readRecorder.filterTime += el;

    if (pBlock->info.rows == 0) {
      pCost->filterOutBlocks += 1;
      qDebug("%s data block filter out, brange:%" PRId64 "-%" PRId64 ", rows:%d, elapsed time:%.2f ms",
             GET_TASKID(pTaskInfo), pBlockInfo->window.skey, pBlockInfo->window.ekey, pBlockInfo->rows, el);
    } else {
      qDebug("%s data block filter applied, elapsed time:%.2f ms", GET_TASKID(pTaskInfo), el);
    }
  }

  applyLimitOffset(&pTableScanInfo->limitInfo, pBlock, pTaskInfo, pOperator);

  pCost->totalRows += pBlock->info.rows;
  pTableScanInfo->limitInfo.numOfOutputRows = pCost->totalRows;
  return TSDB_CODE_SUCCESS;
}

static void prepareForDescendingScan(STableScanBase* pTableScanInfo, SqlFunctionCtx* pCtx, int32_t numOfOutput) {
  SET_REVERSE_SCAN_FLAG(pTableScanInfo);

  switchCtxOrder(pCtx, numOfOutput);
  pTableScanInfo->cond.order = TSDB_ORDER_DESC;
  STimeWindow* pTWindow = &pTableScanInfo->cond.twindows;
  TSWAP(pTWindow->skey, pTWindow->ekey);
}

typedef struct STableCachedVal {
  const char* pName;
  STag*       pTags;
} STableCachedVal;

static void freeTableCachedVal(void* param) {
  if (param == NULL) {
    return;
  }

  STableCachedVal* pVal = param;
  taosMemoryFree((void*)pVal->pName);
  taosMemoryFree(pVal->pTags);
  taosMemoryFree(pVal);
}

static STableCachedVal* createTableCacheVal(const SMetaReader* pMetaReader) {
  STableCachedVal* pVal = taosMemoryMalloc(sizeof(STableCachedVal));
  pVal->pName = strdup(pMetaReader->me.name);
  pVal->pTags = NULL;

  // only child table has tag value
  if (pMetaReader->me.type == TSDB_CHILD_TABLE) {
    STag* pTag = (STag*)pMetaReader->me.ctbEntry.pTags;
    pVal->pTags = taosMemoryMalloc(pTag->len);
    memcpy(pVal->pTags, pTag, pTag->len);
  }

  return pVal;
}

// const void *key, size_t keyLen, void *value
static void freeCachedMetaItem(const void* key, size_t keyLen, void* value) { freeTableCachedVal(value); }

int32_t addTagPseudoColumnData(SReadHandle* pHandle, const SExprInfo* pExpr, int32_t numOfExpr, SSDataBlock* pBlock,
                               int32_t rows, const char* idStr, STableMetaCacheInfo* pCache) {
  // currently only the tbname pseudo column
  if (numOfExpr <= 0) {
    return TSDB_CODE_SUCCESS;
  }

  int32_t code = 0;

  // backup the rows
  int32_t backupRows = pBlock->info.rows;
  pBlock->info.rows = rows;

  bool            freeReader = false;
  STableCachedVal val = {0};

  SMetaReader mr = {0};
  LRUHandle*  h = NULL;

  // 1. check if it is existed in meta cache
  if (pCache == NULL) {
    metaReaderInit(&mr, pHandle->meta, 0);
    code = metaGetTableEntryByUidCache(&mr, pBlock->info.id.uid);
    if (code != TSDB_CODE_SUCCESS) {
      if (terrno == TSDB_CODE_PAR_TABLE_NOT_EXIST) {
        qWarn("failed to get table meta, table may have been dropped, uid:0x%" PRIx64 ", code:%s, %s",
              pBlock->info.id.uid, tstrerror(terrno), idStr);
      } else {
        qError("failed to get table meta, uid:0x%" PRIx64 ", code:%s, %s", pBlock->info.id.uid, tstrerror(terrno),
               idStr);
      }
      metaReaderClear(&mr);
      return terrno;
    }

    metaReaderReleaseLock(&mr);

    val.pName = mr.me.name;
    val.pTags = (STag*)mr.me.ctbEntry.pTags;

    freeReader = true;
  } else {
    pCache->metaFetch += 1;

    h = taosLRUCacheLookup(pCache->pTableMetaEntryCache, &pBlock->info.id.uid, sizeof(pBlock->info.id.uid));
    if (h == NULL) {
      metaReaderInit(&mr, pHandle->meta, 0);
      code = metaGetTableEntryByUidCache(&mr, pBlock->info.id.uid);
      if (code != TSDB_CODE_SUCCESS) {
        if (terrno == TSDB_CODE_PAR_TABLE_NOT_EXIST) {
          qWarn("failed to get table meta, table may have been dropped, uid:0x%" PRIx64 ", code:%s, %s",
                pBlock->info.id.uid, tstrerror(terrno), idStr);
        } else {
          qError("failed to get table meta, uid:0x%" PRIx64 ", code:%s, %s", pBlock->info.id.uid, tstrerror(terrno),
                 idStr);
        }
        metaReaderClear(&mr);
        return terrno;
      }

      metaReaderReleaseLock(&mr);

      STableCachedVal* pVal = createTableCacheVal(&mr);

      val = *pVal;
      freeReader = true;

      int32_t ret = taosLRUCacheInsert(pCache->pTableMetaEntryCache, &pBlock->info.id.uid, sizeof(uint64_t), pVal,
                                       sizeof(STableCachedVal), freeCachedMetaItem, NULL, TAOS_LRU_PRIORITY_LOW);
      if (ret != TAOS_LRU_STATUS_OK) {
        qError("failed to put meta into lru cache, code:%d, %s", ret, idStr);
        freeTableCachedVal(pVal);
      }
    } else {
      pCache->cacheHit += 1;
      STableCachedVal* pVal = taosLRUCacheValue(pCache->pTableMetaEntryCache, h);
      val = *pVal;

      taosLRUCacheRelease(pCache->pTableMetaEntryCache, h, false);
    }

    qDebug("retrieve table meta from cache:%" PRIu64 ", hit:%" PRIu64 " miss:%" PRIu64 ", %s", pCache->metaFetch,
           pCache->cacheHit, (pCache->metaFetch - pCache->cacheHit), idStr);
  }

  for (int32_t j = 0; j < numOfExpr; ++j) {
    const SExprInfo* pExpr1 = &pExpr[j];
    int32_t          dstSlotId = pExpr1->base.resSchema.slotId;

    SColumnInfoData* pColInfoData = taosArrayGet(pBlock->pDataBlock, dstSlotId);
    colInfoDataCleanup(pColInfoData, pBlock->info.rows);

    int32_t functionId = pExpr1->pExpr->_function.functionId;

    // this is to handle the tbname
    if (fmIsScanPseudoColumnFunc(functionId)) {
      setTbNameColData(pBlock, pColInfoData, functionId, val.pName);
    } else {  // these are tags
      STagVal tagVal = {0};
      tagVal.cid = pExpr1->base.pParam[0].pCol->colId;
      const char* p = metaGetTableTagVal(val.pTags, pColInfoData->info.type, &tagVal);

      char* data = NULL;
      if (pColInfoData->info.type != TSDB_DATA_TYPE_JSON && p != NULL) {
        data = tTagValToData((const STagVal*)p, false);
      } else {
        data = (char*)p;
      }

      bool isNullVal = (data == NULL) || (pColInfoData->info.type == TSDB_DATA_TYPE_JSON && tTagIsJsonNull(data));
      if (isNullVal) {
        colDataAppendNNULL(pColInfoData, 0, pBlock->info.rows);
      } else if (pColInfoData->info.type != TSDB_DATA_TYPE_JSON) {
        colDataAppendNItems(pColInfoData, 0, data, pBlock->info.rows);
        if (IS_VAR_DATA_TYPE(((const STagVal*)p)->type)) {
          taosMemoryFree(data);
        }
      } else {  // todo opt for json tag
        for (int32_t i = 0; i < pBlock->info.rows; ++i) {
          colDataAppend(pColInfoData, i, data, false);
        }
      }
    }
  }

  // restore the rows
  pBlock->info.rows = backupRows;
  if (freeReader) {
    metaReaderClear(&mr);
  }

  return TSDB_CODE_SUCCESS;
}

void setTbNameColData(const SSDataBlock* pBlock, SColumnInfoData* pColInfoData, int32_t functionId, const char* name) {
  struct SScalarFuncExecFuncs fpSet = {0};
  fmGetScalarFuncExecFuncs(functionId, &fpSet);

  size_t len = TSDB_TABLE_FNAME_LEN + VARSTR_HEADER_SIZE;
  char   buf[TSDB_TABLE_FNAME_LEN + VARSTR_HEADER_SIZE] = {0};
  STR_TO_VARSTR(buf, name)

  SColumnInfoData infoData = createColumnInfoData(TSDB_DATA_TYPE_VARCHAR, len, 1);

  colInfoDataEnsureCapacity(&infoData, 1, false);
  colDataAppend(&infoData, 0, buf, false);

  SScalarParam srcParam = {.numOfRows = pBlock->info.rows, .columnData = &infoData};
  SScalarParam param = {.columnData = pColInfoData};

  if (fpSet.process != NULL) {
    fpSet.process(&srcParam, 1, &param);
  } else {
    qError("failed to get the corresponding callback function, functionId:%d", functionId);
  }

  colDataDestroy(&infoData);
}

static SSDataBlock* doTableScanImpl(SOperatorInfo* pOperator) {
  STableScanInfo* pTableScanInfo = pOperator->info;
  SExecTaskInfo*  pTaskInfo = pOperator->pTaskInfo;
  SSDataBlock*    pBlock = pTableScanInfo->pResBlock;

  int64_t st = taosGetTimestampUs();

  while (tsdbNextDataBlock(pTableScanInfo->base.dataReader)) {
    if (isTaskKilled(pTaskInfo)) {
      T_LONG_JMP(pTaskInfo->env, pTaskInfo->code);
    }

    // process this data block based on the probabilities
    bool processThisBlock = processBlockWithProbability(&pTableScanInfo->sample);
    if (!processThisBlock) {
      continue;
    }

    ASSERT(pBlock->info.id.uid != 0);
    pBlock->info.id.groupId = getTableGroupId(pTaskInfo->pTableInfoList, pBlock->info.id.uid);

    uint32_t status = 0;
    int32_t  code = loadDataBlock(pOperator, &pTableScanInfo->base, pBlock, &status);
    //    int32_t  code = loadDataBlockOnDemand(pOperator->pRuntimeEnv, pTableScanInfo, pBlock, &status);
    if (code != TSDB_CODE_SUCCESS) {
      T_LONG_JMP(pOperator->pTaskInfo->env, code);
    }

    // current block is filter out according to filter condition, continue load the next block
    if (status == FUNC_DATA_REQUIRED_FILTEROUT || pBlock->info.rows == 0) {
      continue;
    }

    pOperator->resultInfo.totalRows = pTableScanInfo->base.readRecorder.totalRows;
    pTableScanInfo->base.readRecorder.elapsedTime += (taosGetTimestampUs() - st) / 1000.0;

    pOperator->cost.totalCost = pTableScanInfo->base.readRecorder.elapsedTime;

    // todo refactor
    /*pTableScanInfo->lastStatus.uid = pBlock->info.id.uid;*/
    /*pTableScanInfo->lastStatus.ts = pBlock->info.window.ekey;*/
    pTaskInfo->streamInfo.lastStatus.type = TMQ_OFFSET__SNAPSHOT_DATA;
    pTaskInfo->streamInfo.lastStatus.uid = pBlock->info.id.uid;
    pTaskInfo->streamInfo.lastStatus.ts = pBlock->info.window.ekey;

    ASSERT(pBlock->info.id.uid != 0);
    return pBlock;
  }
  return NULL;
}

static SSDataBlock* doGroupedTableScan(SOperatorInfo* pOperator) {
  STableScanInfo* pTableScanInfo = pOperator->info;
  SExecTaskInfo*  pTaskInfo = pOperator->pTaskInfo;

  // The read handle is not initialized yet, since no qualified tables exists
  if (pTableScanInfo->base.dataReader == NULL || pOperator->status == OP_EXEC_DONE) {
    return NULL;
  }

  // do the ascending order traverse in the first place.
  while (pTableScanInfo->scanTimes < pTableScanInfo->scanInfo.numOfAsc) {
    SSDataBlock* p = doTableScanImpl(pOperator);
    if (p != NULL) {
      return p;
    }

    pTableScanInfo->scanTimes += 1;

    if (pTableScanInfo->scanTimes < pTableScanInfo->scanInfo.numOfAsc) {
      setTaskStatus(pTaskInfo, TASK_NOT_COMPLETED);
      pTableScanInfo->base.scanFlag = REPEAT_SCAN;
      qDebug("start to repeat ascending order scan data blocks due to query func required, %s", GET_TASKID(pTaskInfo));

      // do prepare for the next round table scan operation
      tsdbReaderReset(pTableScanInfo->base.dataReader, &pTableScanInfo->base.cond);
    }
  }

  int32_t total = pTableScanInfo->scanInfo.numOfAsc + pTableScanInfo->scanInfo.numOfDesc;
  if (pTableScanInfo->scanTimes < total) {
    if (pTableScanInfo->base.cond.order == TSDB_ORDER_ASC) {
      prepareForDescendingScan(&pTableScanInfo->base, pOperator->exprSupp.pCtx, 0);
      tsdbReaderReset(pTableScanInfo->base.dataReader, &pTableScanInfo->base.cond);
      qDebug("%s start to descending order scan data blocks due to query func required", GET_TASKID(pTaskInfo));
    }

    while (pTableScanInfo->scanTimes < total) {
      SSDataBlock* p = doTableScanImpl(pOperator);
      if (p != NULL) {
        return p;
      }

      pTableScanInfo->scanTimes += 1;

      if (pTableScanInfo->scanTimes < total) {
        setTaskStatus(pTaskInfo, TASK_NOT_COMPLETED);
        pTableScanInfo->base.scanFlag = REPEAT_SCAN;

        qDebug("%s start to repeat descending order scan data blocks", GET_TASKID(pTaskInfo));
        tsdbReaderReset(pTableScanInfo->base.dataReader, &pTableScanInfo->base.cond);
      }
    }
  }

  return NULL;
}

static SSDataBlock* doTableScan(SOperatorInfo* pOperator) {
  STableScanInfo* pInfo = pOperator->info;
  SExecTaskInfo*  pTaskInfo = pOperator->pTaskInfo;

  // scan table one by one sequentially
  if (pInfo->scanMode == TABLE_SCAN__TABLE_ORDER) {
    int32_t numOfTables = tableListGetSize(pTaskInfo->pTableInfoList);

    while (1) {
      SSDataBlock* result = doGroupedTableScan(pOperator);
      if (result) {
        return result;
      }

      // if no data, switch to next table and continue scan
      pInfo->currentTable++;
      if (pInfo->currentTable >= numOfTables) {
        return NULL;
      }

      STableKeyInfo* pTableInfo = tableListGetInfo(pTaskInfo->pTableInfoList, pInfo->currentTable);
      tsdbSetTableList(pInfo->base.dataReader, pTableInfo, 1);
      qDebug("set uid:%" PRIu64 " into scanner, total tables:%d, index:%d %s", pTableInfo->uid, numOfTables,
             pInfo->currentTable, pTaskInfo->id.str);

      tsdbReaderReset(pInfo->base.dataReader, &pInfo->base.cond);
      pInfo->scanTimes = 0;
    }
  } else {  // scan table group by group sequentially
    if (pInfo->currentGroupId == -1) {
      if ((++pInfo->currentGroupId) >= tableListGetOutputGroups(pTaskInfo->pTableInfoList)) {
        setOperatorCompleted(pOperator);
        return NULL;
      }

      int32_t        num = 0;
      STableKeyInfo* pList = NULL;
      tableListGetGroupList(pTaskInfo->pTableInfoList, pInfo->currentGroupId, &pList, &num);
      ASSERT(pInfo->base.dataReader == NULL);

      int32_t code = tsdbReaderOpen(pInfo->base.readHandle.vnode, &pInfo->base.cond, pList, num,
                                    pInfo->pResBlock, (STsdbReader**)&pInfo->base.dataReader, GET_TASKID(pTaskInfo));
      if (code != TSDB_CODE_SUCCESS) {
        T_LONG_JMP(pTaskInfo->env, code);
      }
    }

    SSDataBlock* result = doGroupedTableScan(pOperator);
    if (result != NULL) {
      ASSERT(result->info.id.uid != 0);
      return result;
    }

    if ((++pInfo->currentGroupId) >= tableListGetOutputGroups(pTaskInfo->pTableInfoList)) {
      setOperatorCompleted(pOperator);
      return NULL;
    }

    // reset value for the next group data output
    pOperator->status = OP_OPENED;
    pInfo->base.limitInfo.numOfOutputRows = 0;
    pInfo->base.limitInfo.remainOffset = pInfo->base.limitInfo.limit.offset;

    int32_t        num = 0;
    STableKeyInfo* pList = NULL;
    tableListGetGroupList(pTaskInfo->pTableInfoList, pInfo->currentGroupId, &pList, &num);

    tsdbSetTableList(pInfo->base.dataReader, pList, num);
    tsdbReaderReset(pInfo->base.dataReader, &pInfo->base.cond);
    pInfo->scanTimes = 0;

    result = doGroupedTableScan(pOperator);
    if (result != NULL) {
      return result;
    }

    setOperatorCompleted(pOperator);
    return NULL;
  }
}

static int32_t getTableScannerExecInfo(struct SOperatorInfo* pOptr, void** pOptrExplain, uint32_t* len) {
  SFileBlockLoadRecorder* pRecorder = taosMemoryCalloc(1, sizeof(SFileBlockLoadRecorder));
  STableScanInfo*         pTableScanInfo = pOptr->info;
  *pRecorder = pTableScanInfo->base.readRecorder;
  *pOptrExplain = pRecorder;
  *len = sizeof(SFileBlockLoadRecorder);
  return 0;
}

static void destroyTableScanOperatorInfo(void* param) {
  STableScanInfo* pTableScanInfo = (STableScanInfo*)param;
  blockDataDestroy(pTableScanInfo->pResBlock);
  cleanupQueryTableDataCond(&pTableScanInfo->base.cond);

  tsdbReaderClose(pTableScanInfo->base.dataReader);
  pTableScanInfo->base.dataReader = NULL;

  if (pTableScanInfo->base.matchInfo.pList != NULL) {
    taosArrayDestroy(pTableScanInfo->base.matchInfo.pList);
  }

  taosLRUCacheCleanup(pTableScanInfo->base.metaCache.pTableMetaEntryCache);
  cleanupExprSupp(&pTableScanInfo->base.pseudoSup);
  taosMemoryFreeClear(param);
}

SOperatorInfo* createTableScanOperatorInfo(STableScanPhysiNode* pTableScanNode, SReadHandle* readHandle,
                                           SExecTaskInfo* pTaskInfo) {
  STableScanInfo* pInfo = taosMemoryCalloc(1, sizeof(STableScanInfo));
  SOperatorInfo*  pOperator = taosMemoryCalloc(1, sizeof(SOperatorInfo));
  if (pInfo == NULL || pOperator == NULL) {
    goto _error;
  }

  SScanPhysiNode*     pScanNode = &pTableScanNode->scan;
  SDataBlockDescNode* pDescNode = pScanNode->node.pOutputDataBlockDesc;

  int32_t numOfCols = 0;
  int32_t code =
      extractColMatchInfo(pScanNode->pScanCols, pDescNode, &numOfCols, COL_MATCH_FROM_COL_ID, &pInfo->base.matchInfo);
  if (code != TSDB_CODE_SUCCESS) {
    goto _error;
  }

  initLimitInfo(pScanNode->node.pLimit, pScanNode->node.pSlimit, &pInfo->base.limitInfo);
  code = initQueryTableDataCond(&pInfo->base.cond, pTableScanNode);
  if (code != TSDB_CODE_SUCCESS) {
    goto _error;
  }

  if (pScanNode->pScanPseudoCols != NULL) {
    SExprSupp* pSup = &pInfo->base.pseudoSup;
    pSup->pExprInfo = createExprInfo(pScanNode->pScanPseudoCols, NULL, &pSup->numOfExprs);
    pSup->pCtx = createSqlFunctionCtx(pSup->pExprInfo, pSup->numOfExprs, &pSup->rowEntryInfoOffset);
  }

  pInfo->scanInfo = (SScanInfo){.numOfAsc = pTableScanNode->scanSeq[0], .numOfDesc = pTableScanNode->scanSeq[1]};

  pInfo->base.scanFlag = MAIN_SCAN;
  pInfo->base.pdInfo.interval = extractIntervalInfo(pTableScanNode);
  pInfo->base.readHandle = *readHandle;
  pInfo->base.dataBlockLoadFlag = pTableScanNode->dataRequired;

  pInfo->sample.sampleRatio = pTableScanNode->ratio;
  pInfo->sample.seed = taosGetTimestampSec();

  initResultSizeInfo(&pOperator->resultInfo, 4096);
  pInfo->pResBlock = createDataBlockFromDescNode(pDescNode);
  blockDataEnsureCapacity(pInfo->pResBlock, pOperator->resultInfo.capacity);

  code = filterInitFromNode((SNode*)pTableScanNode->scan.node.pConditions, &pOperator->exprSupp.pFilterInfo, 0);
  if (code != TSDB_CODE_SUCCESS) {
    goto _error;
  }

  pInfo->currentGroupId = -1;
  pInfo->assignBlockUid = pTableScanNode->assignBlockUid;
  pInfo->hasGroupByTag = pTableScanNode->pGroupTags ? true : false;

  setOperatorInfo(pOperator, "TableScanOperator", QUERY_NODE_PHYSICAL_PLAN_TABLE_SCAN, false, OP_NOT_OPENED, pInfo,
                  pTaskInfo);
  pOperator->exprSupp.numOfExprs = numOfCols;

  pInfo->base.metaCache.pTableMetaEntryCache = taosLRUCacheInit(1024 * 128, -1, .5);
  if (pInfo->base.metaCache.pTableMetaEntryCache == NULL) {
    code = terrno;
    goto _error;
  }

  taosLRUCacheSetStrictCapacity(pInfo->base.metaCache.pTableMetaEntryCache, false);
  pOperator->fpSet = createOperatorFpSet(optrDummyOpenFn, doTableScan, NULL, destroyTableScanOperatorInfo,
                                         optrDefaultBufFn, getTableScannerExecInfo);

  // for non-blocking operator, the open cost is always 0
  pOperator->cost.openCost = 0;
  return pOperator;

_error:
  if (pInfo != NULL) {
    destroyTableScanOperatorInfo(pInfo);
  }

  taosMemoryFreeClear(pOperator);
  pTaskInfo->code = code;
  return NULL;
}

SOperatorInfo* createTableSeqScanOperatorInfo(void* pReadHandle, SExecTaskInfo* pTaskInfo) {
  STableScanInfo* pInfo = taosMemoryCalloc(1, sizeof(STableScanInfo));
  SOperatorInfo*  pOperator = taosMemoryCalloc(1, sizeof(SOperatorInfo));

  pInfo->base.dataReader = pReadHandle;
  //  pInfo->prevGroupId       = -1;

  setOperatorInfo(pOperator, "TableSeqScanOperator", QUERY_NODE_PHYSICAL_PLAN_TABLE_SEQ_SCAN, false, OP_NOT_OPENED,
                  pInfo, pTaskInfo);
<<<<<<< HEAD
  pOperator->fpSet = createOperatorFpSet(operatorDummyOpenFn, doTableScanImpl, NULL, NULL, NULL);
=======
  pOperator->fpSet = createOperatorFpSet(optrDummyOpenFn, doTableScanImpl, NULL, NULL, optrDefaultBufFn, NULL);
>>>>>>> f866f5d2
  return pOperator;
}

static FORCE_INLINE void doClearBufferedBlocks(SStreamScanInfo* pInfo) {
  taosArrayClear(pInfo->pBlockLists);
  pInfo->validBlockIndex = 0;
}

static bool isSessionWindow(SStreamScanInfo* pInfo) {
  return pInfo->windowSup.parentType == QUERY_NODE_PHYSICAL_PLAN_STREAM_SESSION;
}

static bool isStateWindow(SStreamScanInfo* pInfo) {
  return pInfo->windowSup.parentType == QUERY_NODE_PHYSICAL_PLAN_STREAM_STATE;
}

static bool isIntervalWindow(SStreamScanInfo* pInfo) {
  return pInfo->windowSup.parentType == QUERY_NODE_PHYSICAL_PLAN_STREAM_INTERVAL ||
         pInfo->windowSup.parentType == QUERY_NODE_PHYSICAL_PLAN_STREAM_SEMI_INTERVAL ||
         pInfo->windowSup.parentType == QUERY_NODE_PHYSICAL_PLAN_STREAM_FINAL_INTERVAL;
}

static bool isSignleIntervalWindow(SStreamScanInfo* pInfo) {
  return pInfo->windowSup.parentType == QUERY_NODE_PHYSICAL_PLAN_STREAM_INTERVAL;
}

static bool isSlidingWindow(SStreamScanInfo* pInfo) {
  return isIntervalWindow(pInfo) && pInfo->interval.interval != pInfo->interval.sliding;
}

static void setGroupId(SStreamScanInfo* pInfo, SSDataBlock* pBlock, int32_t groupColIndex, int32_t rowIndex) {
  SColumnInfoData* pColInfo = taosArrayGet(pBlock->pDataBlock, groupColIndex);
  uint64_t*        groupCol = (uint64_t*)pColInfo->pData;
  ASSERT(rowIndex < pBlock->info.rows);
  pInfo->groupId = groupCol[rowIndex];
}

void resetTableScanInfo(STableScanInfo* pTableScanInfo, STimeWindow* pWin) {
  pTableScanInfo->base.cond.twindows = *pWin;
  pTableScanInfo->scanTimes = 0;
  pTableScanInfo->currentGroupId = -1;
  tsdbReaderClose(pTableScanInfo->base.dataReader);
  pTableScanInfo->base.dataReader = NULL;
}

static SSDataBlock* readPreVersionData(SOperatorInfo* pTableScanOp, uint64_t tbUid, TSKEY startTs, TSKEY endTs,
                                       int64_t maxVersion) {
  STableKeyInfo tblInfo = {.uid = tbUid, .groupId = 0};

  STableScanInfo*     pTableScanInfo = pTableScanOp->info;
  SQueryTableDataCond cond = pTableScanInfo->base.cond;

  cond.startVersion = -1;
  cond.endVersion = maxVersion;
  cond.twindows = (STimeWindow){.skey = startTs, .ekey = endTs};

  SExecTaskInfo* pTaskInfo = pTableScanOp->pTaskInfo;

  SSDataBlock* pBlock = pTableScanInfo->pResBlock;
  STsdbReader* pReader = NULL;
  int32_t      code = tsdbReaderOpen(pTableScanInfo->base.readHandle.vnode, &cond, &tblInfo, 1, pBlock, (STsdbReader**)&pReader,
                                     GET_TASKID(pTaskInfo));
  if (code != TSDB_CODE_SUCCESS) {
    terrno = code;
    T_LONG_JMP(pTaskInfo->env, code);
    return NULL;
  }

  if (tsdbNextDataBlock(pReader)) {
    /*SSDataBlock* p = */tsdbRetrieveDataBlock(pReader, NULL);
    doSetTagColumnData(&pTableScanInfo->base, pBlock, pTaskInfo, pBlock->info.rows);
    pBlock->info.id.groupId = getTableGroupId(pTaskInfo->pTableInfoList, pBlock->info.id.uid);
  }

  tsdbReaderClose(pReader);
  qDebug("retrieve prev rows:%d, skey:%" PRId64 ", ekey:%" PRId64 " uid:%" PRIu64 ", max ver:%" PRId64
         ", suid:%" PRIu64,
         pBlock->info.rows, startTs, endTs, tbUid, maxVersion, cond.suid);

  return pBlock->info.rows > 0 ? pBlock : NULL;
}

static uint64_t getGroupIdByCol(SStreamScanInfo* pInfo, uint64_t uid, TSKEY ts, int64_t maxVersion) {
  SSDataBlock* pPreRes = readPreVersionData(pInfo->pTableScanOp, uid, ts, ts, maxVersion);
  if (!pPreRes || pPreRes->info.rows == 0) {
    return 0;
  }
  ASSERT(pPreRes->info.rows == 1);
  return calGroupIdByData(&pInfo->partitionSup, pInfo->pPartScalarSup, pPreRes, 0);
}

static uint64_t getGroupIdByUid(SStreamScanInfo* pInfo, uint64_t uid) {
  return getTableGroupId(pInfo->pTableScanOp->pTaskInfo->pTableInfoList, uid);
}

static uint64_t getGroupIdByData(SStreamScanInfo* pInfo, uint64_t uid, TSKEY ts, int64_t maxVersion) {
  if (pInfo->partitionSup.needCalc) {
    return getGroupIdByCol(pInfo, uid, ts, maxVersion);
  }

  return getGroupIdByUid(pInfo, uid);
}

static bool prepareRangeScan(SStreamScanInfo* pInfo, SSDataBlock* pBlock, int32_t* pRowIndex) {
  if (pBlock->info.rows == 0) {
    return false;
  }
  if ((*pRowIndex) == pBlock->info.rows) {
    return false;
  }

  ASSERT(taosArrayGetSize(pBlock->pDataBlock) >= 3);
  SColumnInfoData* pStartTsCol = taosArrayGet(pBlock->pDataBlock, START_TS_COLUMN_INDEX);
  TSKEY*           startData = (TSKEY*)pStartTsCol->pData;
  SColumnInfoData* pEndTsCol = taosArrayGet(pBlock->pDataBlock, END_TS_COLUMN_INDEX);
  TSKEY*           endData = (TSKEY*)pEndTsCol->pData;
  STimeWindow      win = {.skey = startData[*pRowIndex], .ekey = endData[*pRowIndex]};
  SColumnInfoData* pGpCol = taosArrayGet(pBlock->pDataBlock, GROUPID_COLUMN_INDEX);
  uint64_t*        gpData = (uint64_t*)pGpCol->pData;
  uint64_t         groupId = gpData[*pRowIndex];

  SColumnInfoData* pCalStartTsCol = taosArrayGet(pBlock->pDataBlock, CALCULATE_START_TS_COLUMN_INDEX);
  TSKEY*           calStartData = (TSKEY*)pCalStartTsCol->pData;
  SColumnInfoData* pCalEndTsCol = taosArrayGet(pBlock->pDataBlock, CALCULATE_END_TS_COLUMN_INDEX);
  TSKEY*           calEndData = (TSKEY*)pCalEndTsCol->pData;

  setGroupId(pInfo, pBlock, GROUPID_COLUMN_INDEX, *pRowIndex);
  if (isSlidingWindow(pInfo)) {
    pInfo->updateWin.skey = calStartData[*pRowIndex];
    pInfo->updateWin.ekey = calEndData[*pRowIndex];
  }
  (*pRowIndex)++;

  for (; *pRowIndex < pBlock->info.rows; (*pRowIndex)++) {
    if (win.skey == startData[*pRowIndex] && groupId == gpData[*pRowIndex]) {
      win.ekey = TMAX(win.ekey, endData[*pRowIndex]);
      continue;
    }
    if (win.skey == endData[*pRowIndex] && groupId == gpData[*pRowIndex]) {
      win.skey = TMIN(win.skey, startData[*pRowIndex]);
      continue;
    }
    ASSERT(!(win.skey > startData[*pRowIndex] && win.ekey < endData[*pRowIndex]) ||
           !(isInTimeWindow(&win, startData[*pRowIndex], 0) || isInTimeWindow(&win, endData[*pRowIndex], 0)));
    break;
  }

  resetTableScanInfo(pInfo->pTableScanOp->info, &win);
  pInfo->pTableScanOp->status = OP_OPENED;
  return true;
}

static STimeWindow getSlidingWindow(TSKEY* startTsCol, TSKEY* endTsCol, uint64_t* gpIdCol, SInterval* pInterval,
                                    SDataBlockInfo* pDataBlockInfo, int32_t* pRowIndex, bool hasGroup) {
  SResultRowInfo dumyInfo = {0};
  dumyInfo.cur.pageId = -1;
  STimeWindow win = getActiveTimeWindow(NULL, &dumyInfo, startTsCol[*pRowIndex], pInterval, TSDB_ORDER_ASC);
  STimeWindow endWin = win;
  STimeWindow preWin = win;
  uint64_t    groupId = gpIdCol[*pRowIndex];

  while (1) {
    if (hasGroup) {
      (*pRowIndex) += 1;
    } else {
      while ((groupId == gpIdCol[(*pRowIndex)] && startTsCol[*pRowIndex] <= endWin.ekey)) {
        (*pRowIndex) += 1;
        if ((*pRowIndex) == pDataBlockInfo->rows) {
          break;
        }
      }
    }

    do {
      preWin = endWin;
      getNextTimeWindow(pInterval, &endWin, TSDB_ORDER_ASC);
    } while (endTsCol[(*pRowIndex) - 1] >= endWin.skey);
    endWin = preWin;
    if (win.ekey == endWin.ekey || (*pRowIndex) == pDataBlockInfo->rows || groupId != gpIdCol[*pRowIndex]) {
      win.ekey = endWin.ekey;
      return win;
    }
    win.ekey = endWin.ekey;
  }
}

static SSDataBlock* doRangeScan(SStreamScanInfo* pInfo, SSDataBlock* pSDB, int32_t tsColIndex, int32_t* pRowIndex) {
  while (1) {
    SSDataBlock* pResult = NULL;
    pResult = doTableScan(pInfo->pTableScanOp);
    if (!pResult && prepareRangeScan(pInfo, pSDB, pRowIndex)) {
      // scan next window data
      pResult = doTableScan(pInfo->pTableScanOp);
    }
    if (!pResult) {
      blockDataCleanup(pSDB);
      *pRowIndex = 0;
      pInfo->updateWin = (STimeWindow){.skey = INT64_MIN, .ekey = INT64_MAX};
      STableScanInfo* pTableScanInfo = pInfo->pTableScanOp->info;
      tsdbReaderClose(pTableScanInfo->base.dataReader);
      pTableScanInfo->base.dataReader = NULL;
      return NULL;
    }

    doFilter(pResult, pInfo->pTableScanOp->exprSupp.pFilterInfo, NULL);
    if (pResult->info.rows == 0) {
      continue;
    }

    if (pInfo->partitionSup.needCalc) {
      SSDataBlock* tmpBlock = createOneDataBlock(pResult, true);
      blockDataCleanup(pResult);
      for (int32_t i = 0; i < tmpBlock->info.rows; i++) {
        if (calGroupIdByData(&pInfo->partitionSup, pInfo->pPartScalarSup, tmpBlock, i) == pInfo->groupId) {
          for (int32_t j = 0; j < pInfo->pTableScanOp->exprSupp.numOfExprs; j++) {
            SColumnInfoData* pSrcCol = taosArrayGet(tmpBlock->pDataBlock, j);
            SColumnInfoData* pDestCol = taosArrayGet(pResult->pDataBlock, j);
            bool             isNull = colDataIsNull(pSrcCol, tmpBlock->info.rows, i, NULL);
            char*            pSrcData = colDataGetData(pSrcCol, i);
            colDataAppend(pDestCol, pResult->info.rows, pSrcData, isNull);
          }
          pResult->info.rows++;
        }
      }

      blockDataDestroy(tmpBlock);

      if (pResult->info.rows > 0) {
        pResult->info.calWin = pInfo->updateWin;
        return pResult;
      }
    } else if (pResult->info.id.groupId == pInfo->groupId) {
      pResult->info.calWin = pInfo->updateWin;
      return pResult;
    }
  }
}

static int32_t generateSessionScanRange(SStreamScanInfo* pInfo, SSDataBlock* pSrcBlock, SSDataBlock* pDestBlock) {
  blockDataCleanup(pDestBlock);
  if (pSrcBlock->info.rows == 0) {
    return TSDB_CODE_SUCCESS;
  }
  int32_t code = blockDataEnsureCapacity(pDestBlock, pSrcBlock->info.rows);
  if (code != TSDB_CODE_SUCCESS) {
    return code;
  }
  ASSERT(taosArrayGetSize(pSrcBlock->pDataBlock) >= 3);
  SColumnInfoData* pStartTsCol = taosArrayGet(pSrcBlock->pDataBlock, START_TS_COLUMN_INDEX);
  TSKEY*           startData = (TSKEY*)pStartTsCol->pData;
  SColumnInfoData* pEndTsCol = taosArrayGet(pSrcBlock->pDataBlock, END_TS_COLUMN_INDEX);
  TSKEY*           endData = (TSKEY*)pEndTsCol->pData;
  SColumnInfoData* pUidCol = taosArrayGet(pSrcBlock->pDataBlock, UID_COLUMN_INDEX);
  uint64_t*        uidCol = (uint64_t*)pUidCol->pData;

  SColumnInfoData* pDestStartCol = taosArrayGet(pDestBlock->pDataBlock, START_TS_COLUMN_INDEX);
  SColumnInfoData* pDestEndCol = taosArrayGet(pDestBlock->pDataBlock, END_TS_COLUMN_INDEX);
  SColumnInfoData* pDestUidCol = taosArrayGet(pDestBlock->pDataBlock, UID_COLUMN_INDEX);
  SColumnInfoData* pDestGpCol = taosArrayGet(pDestBlock->pDataBlock, GROUPID_COLUMN_INDEX);
  SColumnInfoData* pDestCalStartTsCol = taosArrayGet(pDestBlock->pDataBlock, CALCULATE_START_TS_COLUMN_INDEX);
  SColumnInfoData* pDestCalEndTsCol = taosArrayGet(pDestBlock->pDataBlock, CALCULATE_END_TS_COLUMN_INDEX);
  int64_t          version = pSrcBlock->info.version - 1;
  for (int32_t i = 0; i < pSrcBlock->info.rows; i++) {
    uint64_t groupId = getGroupIdByData(pInfo, uidCol[i], startData[i], version);
    // gap must be 0.
    SSessionKey startWin = {0};
    getCurSessionWindow(pInfo->windowSup.pStreamAggSup, startData[i], startData[i], groupId, &startWin);
    if (IS_INVALID_SESSION_WIN_KEY(startWin)) {
      // window has been closed.
      continue;
    }
    SSessionKey endWin = {0};
    getCurSessionWindow(pInfo->windowSup.pStreamAggSup, endData[i], endData[i], groupId, &endWin);
    ASSERT(!IS_INVALID_SESSION_WIN_KEY(endWin));
    colDataAppend(pDestStartCol, i, (const char*)&startWin.win.skey, false);
    colDataAppend(pDestEndCol, i, (const char*)&endWin.win.ekey, false);

    colDataAppendNULL(pDestUidCol, i);
    colDataAppend(pDestGpCol, i, (const char*)&groupId, false);
    colDataAppendNULL(pDestCalStartTsCol, i);
    colDataAppendNULL(pDestCalEndTsCol, i);
    pDestBlock->info.rows++;
  }
  return TSDB_CODE_SUCCESS;
}

static int32_t generateIntervalScanRange(SStreamScanInfo* pInfo, SSDataBlock* pSrcBlock, SSDataBlock* pDestBlock) {
  blockDataCleanup(pDestBlock);
  int32_t rows = pSrcBlock->info.rows;
  if (rows == 0) {
    return TSDB_CODE_SUCCESS;
  }

  SColumnInfoData* pSrcStartTsCol = (SColumnInfoData*)taosArrayGet(pSrcBlock->pDataBlock, START_TS_COLUMN_INDEX);
  SColumnInfoData* pSrcEndTsCol = (SColumnInfoData*)taosArrayGet(pSrcBlock->pDataBlock, END_TS_COLUMN_INDEX);
  SColumnInfoData* pSrcUidCol = taosArrayGet(pSrcBlock->pDataBlock, UID_COLUMN_INDEX);
  SColumnInfoData* pSrcGpCol = taosArrayGet(pSrcBlock->pDataBlock, GROUPID_COLUMN_INDEX);

  uint64_t*        srcUidData = (uint64_t*)pSrcUidCol->pData;
  ASSERT(pSrcStartTsCol->info.type == TSDB_DATA_TYPE_TIMESTAMP);
  TSKEY*  srcStartTsCol = (TSKEY*)pSrcStartTsCol->pData;
  TSKEY*  srcEndTsCol = (TSKEY*)pSrcEndTsCol->pData;
  int64_t version = pSrcBlock->info.version - 1;

  if (pInfo->partitionSup.needCalc && srcStartTsCol[0] != srcEndTsCol[0]) {
    uint64_t     srcUid = srcUidData[0];
    TSKEY        startTs = srcStartTsCol[0];
    TSKEY        endTs = srcEndTsCol[0];
    SSDataBlock* pPreRes = readPreVersionData(pInfo->pTableScanOp, srcUid, startTs, endTs, version);
    printDataBlock(pPreRes, "pre res");
    blockDataCleanup(pSrcBlock);
    int32_t code = blockDataEnsureCapacity(pSrcBlock, pPreRes->info.rows);
    if (code != TSDB_CODE_SUCCESS) {
      return code;
    }

    SColumnInfoData* pTsCol = (SColumnInfoData*)taosArrayGet(pPreRes->pDataBlock, pInfo->primaryTsIndex);
    rows = pPreRes->info.rows;

    for (int32_t i = 0; i < rows; i++) {
      uint64_t groupId = calGroupIdByData(&pInfo->partitionSup, pInfo->pPartScalarSup, pPreRes, i);
      appendOneRowToStreamSpecialBlock(pSrcBlock, ((TSKEY*)pTsCol->pData) + i, ((TSKEY*)pTsCol->pData) + i, &srcUid,
                                       &groupId, NULL);
    }
    printDataBlock(pSrcBlock, "new delete");
  }
  uint64_t* srcGp = (uint64_t*)pSrcGpCol->pData;
  srcStartTsCol = (TSKEY*)pSrcStartTsCol->pData;
  srcEndTsCol = (TSKEY*)pSrcEndTsCol->pData;
  srcUidData = (uint64_t*)pSrcUidCol->pData;

  int32_t code = blockDataEnsureCapacity(pDestBlock, rows);
  if (code != TSDB_CODE_SUCCESS) {
    return code;
  }

  SColumnInfoData* pStartTsCol = taosArrayGet(pDestBlock->pDataBlock, START_TS_COLUMN_INDEX);
  SColumnInfoData* pEndTsCol = taosArrayGet(pDestBlock->pDataBlock, END_TS_COLUMN_INDEX);
  SColumnInfoData* pDeUidCol = taosArrayGet(pDestBlock->pDataBlock, UID_COLUMN_INDEX);
  SColumnInfoData* pGpCol = taosArrayGet(pDestBlock->pDataBlock, GROUPID_COLUMN_INDEX);
  SColumnInfoData* pCalStartTsCol = taosArrayGet(pDestBlock->pDataBlock, CALCULATE_START_TS_COLUMN_INDEX);
  SColumnInfoData* pCalEndTsCol = taosArrayGet(pDestBlock->pDataBlock, CALCULATE_END_TS_COLUMN_INDEX);
  for (int32_t i = 0; i < rows;) {
    uint64_t srcUid = srcUidData[i];
    uint64_t groupId = srcGp[i];
    if (groupId == 0) {
      groupId = getGroupIdByData(pInfo, srcUid, srcStartTsCol[i], version);
    }
    TSKEY calStartTs = srcStartTsCol[i];
    colDataAppend(pCalStartTsCol, pDestBlock->info.rows, (const char*)(&calStartTs), false);
    STimeWindow win = getSlidingWindow(srcStartTsCol, srcEndTsCol, srcGp, &pInfo->interval, &pSrcBlock->info, &i,
                                       pInfo->partitionSup.needCalc);
    TSKEY       calEndTs = srcStartTsCol[i - 1];
    colDataAppend(pCalEndTsCol, pDestBlock->info.rows, (const char*)(&calEndTs), false);
    colDataAppend(pDeUidCol, pDestBlock->info.rows, (const char*)(&srcUid), false);
    colDataAppend(pStartTsCol, pDestBlock->info.rows, (const char*)(&win.skey), false);
    colDataAppend(pEndTsCol, pDestBlock->info.rows, (const char*)(&win.ekey), false);
    colDataAppend(pGpCol, pDestBlock->info.rows, (const char*)(&groupId), false);
    pDestBlock->info.rows++;
  }
  return TSDB_CODE_SUCCESS;
}

static int32_t generateDeleteResultBlock(SStreamScanInfo* pInfo, SSDataBlock* pSrcBlock, SSDataBlock* pDestBlock) {
  blockDataCleanup(pDestBlock);
  int32_t rows = pSrcBlock->info.rows;
  if (rows == 0) {
    return TSDB_CODE_SUCCESS;
  }
  int32_t code = blockDataEnsureCapacity(pDestBlock, rows);
  if (code != TSDB_CODE_SUCCESS) {
    return code;
  }

  SColumnInfoData* pSrcStartTsCol = (SColumnInfoData*)taosArrayGet(pSrcBlock->pDataBlock, START_TS_COLUMN_INDEX);
  SColumnInfoData* pSrcEndTsCol = (SColumnInfoData*)taosArrayGet(pSrcBlock->pDataBlock, END_TS_COLUMN_INDEX);
  SColumnInfoData* pSrcUidCol = taosArrayGet(pSrcBlock->pDataBlock, UID_COLUMN_INDEX);
  uint64_t*        srcUidData = (uint64_t*)pSrcUidCol->pData;
  SColumnInfoData* pSrcGpCol = taosArrayGet(pSrcBlock->pDataBlock, GROUPID_COLUMN_INDEX);
  uint64_t*        srcGp = (uint64_t*)pSrcGpCol->pData;
  ASSERT(pSrcStartTsCol->info.type == TSDB_DATA_TYPE_TIMESTAMP);
  TSKEY*  srcStartTsCol = (TSKEY*)pSrcStartTsCol->pData;
  TSKEY*  srcEndTsCol = (TSKEY*)pSrcEndTsCol->pData;
  int64_t version = pSrcBlock->info.version - 1;
  for (int32_t i = 0; i < pSrcBlock->info.rows; i++) {
    uint64_t srcUid = srcUidData[i];
    uint64_t groupId = srcGp[i];
    char*    tbname[VARSTR_HEADER_SIZE + TSDB_TABLE_NAME_LEN] = {0};
    if (groupId == 0) {
      groupId = getGroupIdByData(pInfo, srcUid, srcStartTsCol[i], version);
    }
    if (pInfo->tbnameCalSup.pExprInfo) {
      void* parTbname = NULL;
      streamStateGetParName(pInfo->pStreamScanOp->pTaskInfo->streamInfo.pState, groupId, &parTbname);

      memcpy(varDataVal(tbname), parTbname, TSDB_TABLE_NAME_LEN);
      varDataSetLen(tbname, strlen(varDataVal(tbname)));
      tdbFree(parTbname);
    }
    appendOneRowToStreamSpecialBlock(pDestBlock, srcStartTsCol + i, srcEndTsCol + i, srcUidData + i, &groupId,
                                     tbname[0] == 0 ? NULL : tbname);
  }
  return TSDB_CODE_SUCCESS;
}

static int32_t generateScanRange(SStreamScanInfo* pInfo, SSDataBlock* pSrcBlock, SSDataBlock* pDestBlock) {
  int32_t code = TSDB_CODE_SUCCESS;
  if (isIntervalWindow(pInfo)) {
    code = generateIntervalScanRange(pInfo, pSrcBlock, pDestBlock);
  } else if (isSessionWindow(pInfo) || isStateWindow(pInfo)) {
    code = generateSessionScanRange(pInfo, pSrcBlock, pDestBlock);
  } else {
    code = generateDeleteResultBlock(pInfo, pSrcBlock, pDestBlock);
  }
  pDestBlock->info.type = STREAM_CLEAR;
  pDestBlock->info.version = pSrcBlock->info.version;
  blockDataUpdateTsWindow(pDestBlock, 0);
  return code;
}

void calBlockTbName(SStreamScanInfo* pInfo, SSDataBlock* pBlock) {
  SExprSupp*    pTbNameCalSup = &pInfo->tbnameCalSup;
  SStreamState* pState = pInfo->pStreamScanOp->pTaskInfo->streamInfo.pState;
  if (pTbNameCalSup == NULL || pTbNameCalSup->numOfExprs == 0) return;
  if (pBlock == NULL || pBlock->info.rows == 0) return;

  void* tbname = NULL;
  if (streamStateGetParName(pInfo->pStreamScanOp->pTaskInfo->streamInfo.pState, pBlock->info.id.groupId, &tbname) < 0) {
    pBlock->info.parTbName[0] = 0;
  } else {
    memcpy(pBlock->info.parTbName, tbname, TSDB_TABLE_NAME_LEN);
  }
  tdbFree(tbname);

  SSDataBlock* pSrcBlock = blockCopyOneRow(pBlock, 0);
  ASSERT(pSrcBlock->info.rows == 1);

  SSDataBlock* pResBlock = createDataBlock();
  pResBlock->info.rowSize = VARSTR_HEADER_SIZE + TSDB_TABLE_NAME_LEN;
  SColumnInfoData data = createColumnInfoData(TSDB_DATA_TYPE_VARCHAR, TSDB_TABLE_NAME_LEN, 0);
  taosArrayPush(pResBlock->pDataBlock, &data);
  blockDataEnsureCapacity(pResBlock, 1);

  projectApplyFunctions(pTbNameCalSup->pExprInfo, pResBlock, pSrcBlock, pTbNameCalSup->pCtx, 1, NULL);
  ASSERT(pResBlock->info.rows == 1);
  ASSERT(taosArrayGetSize(pResBlock->pDataBlock) == 1);
  SColumnInfoData* pCol = taosArrayGet(pResBlock->pDataBlock, 0);
  ASSERT(pCol->info.type == TSDB_DATA_TYPE_VARCHAR);

  void* pData = colDataGetData(pCol, 0);
  // TODO check tbname validation
  if (pData != (void*)-1 && pData != NULL) {
    memset(pBlock->info.parTbName, 0, TSDB_TABLE_NAME_LEN);
    int32_t len = TMIN(varDataLen(pData), TSDB_TABLE_NAME_LEN - 1);
    memcpy(pBlock->info.parTbName, varDataVal(pData), len);
    /*pBlock->info.parTbName[len + 1] = 0;*/
  } else {
    pBlock->info.parTbName[0] = 0;
  }

  if (pBlock->info.id.groupId && pBlock->info.parTbName[0]) {
    streamStatePutParName(pState, pBlock->info.id.groupId, pBlock->info.parTbName);
  }

  blockDataDestroy(pSrcBlock);
  blockDataDestroy(pResBlock);
}

void appendOneRowToStreamSpecialBlock(SSDataBlock* pBlock, TSKEY* pStartTs, TSKEY* pEndTs, uint64_t* pUid,
                                      uint64_t* pGp, void* pTbName) {
  SColumnInfoData* pStartTsCol = taosArrayGet(pBlock->pDataBlock, START_TS_COLUMN_INDEX);
  SColumnInfoData* pEndTsCol = taosArrayGet(pBlock->pDataBlock, END_TS_COLUMN_INDEX);
  SColumnInfoData* pUidCol = taosArrayGet(pBlock->pDataBlock, UID_COLUMN_INDEX);
  SColumnInfoData* pGpCol = taosArrayGet(pBlock->pDataBlock, GROUPID_COLUMN_INDEX);
  SColumnInfoData* pCalStartCol = taosArrayGet(pBlock->pDataBlock, CALCULATE_START_TS_COLUMN_INDEX);
  SColumnInfoData* pCalEndCol = taosArrayGet(pBlock->pDataBlock, CALCULATE_END_TS_COLUMN_INDEX);
  SColumnInfoData* pTableCol = taosArrayGet(pBlock->pDataBlock, TABLE_NAME_COLUMN_INDEX);
  colDataAppend(pStartTsCol, pBlock->info.rows, (const char*)pStartTs, false);
  colDataAppend(pEndTsCol, pBlock->info.rows, (const char*)pEndTs, false);
  colDataAppend(pUidCol, pBlock->info.rows, (const char*)pUid, false);
  colDataAppend(pGpCol, pBlock->info.rows, (const char*)pGp, false);
  colDataAppend(pCalStartCol, pBlock->info.rows, (const char*)pStartTs, false);
  colDataAppend(pCalEndCol, pBlock->info.rows, (const char*)pEndTs, false);
  colDataAppend(pTableCol, pBlock->info.rows, (const char*)pTbName, pTbName == NULL);
  pBlock->info.rows++;
}

static void checkUpdateData(SStreamScanInfo* pInfo, bool invertible, SSDataBlock* pBlock, bool out) {
  if (out) {
    blockDataCleanup(pInfo->pUpdateDataRes);
    blockDataEnsureCapacity(pInfo->pUpdateDataRes, pBlock->info.rows * 2);
  }
  SColumnInfoData* pColDataInfo = taosArrayGet(pBlock->pDataBlock, pInfo->primaryTsIndex);
  ASSERT(pColDataInfo->info.type == TSDB_DATA_TYPE_TIMESTAMP);
  TSKEY* tsCol = (TSKEY*)pColDataInfo->pData;
  bool   tableInserted = updateInfoIsTableInserted(pInfo->pUpdateInfo, pBlock->info.id.uid);
  for (int32_t rowId = 0; rowId < pBlock->info.rows; rowId++) {
    SResultRowInfo dumyInfo;
    dumyInfo.cur.pageId = -1;
    bool        isClosed = false;
    STimeWindow win = {.skey = INT64_MIN, .ekey = INT64_MAX};
    if (tableInserted && isOverdue(tsCol[rowId], &pInfo->twAggSup)) {
      win = getActiveTimeWindow(NULL, &dumyInfo, tsCol[rowId], &pInfo->interval, TSDB_ORDER_ASC);
      isClosed = isCloseWindow(&win, &pInfo->twAggSup);
    }
    // must check update info first.
    bool update = updateInfoIsUpdated(pInfo->pUpdateInfo, pBlock->info.id.uid, tsCol[rowId]);
    bool closedWin = isClosed && isSignleIntervalWindow(pInfo) &&
                     isDeletedStreamWindow(&win, pBlock->info.id.groupId,
                                           pInfo->pTableScanOp->pTaskInfo->streamInfo.pState, &pInfo->twAggSup);
    if ((update || closedWin) && out) {
      qDebug("stream update check not pass, update %d, closedWin %d", update, closedWin);
      uint64_t gpId = 0;
      appendOneRowToStreamSpecialBlock(pInfo->pUpdateDataRes, tsCol + rowId, tsCol + rowId, &pBlock->info.id.uid, &gpId,
                                       NULL);
      if (closedWin && pInfo->partitionSup.needCalc) {
        gpId = calGroupIdByData(&pInfo->partitionSup, pInfo->pPartScalarSup, pBlock, rowId);
        appendOneRowToStreamSpecialBlock(pInfo->pUpdateDataRes, tsCol + rowId, tsCol + rowId, &pBlock->info.id.uid,
                                         &gpId, NULL);
      }
    }
  }
  if (out && pInfo->pUpdateDataRes->info.rows > 0) {
    pInfo->pUpdateDataRes->info.version = pBlock->info.version;
    blockDataUpdateTsWindow(pInfo->pUpdateDataRes, 0);
    pInfo->pUpdateDataRes->info.type = pInfo->partitionSup.needCalc ? STREAM_DELETE_DATA : STREAM_CLEAR;
  }
}

static int32_t setBlockIntoRes(SStreamScanInfo* pInfo, const SSDataBlock* pBlock, bool filter) {
  SDataBlockInfo* pBlockInfo = &pInfo->pRes->info;
  SOperatorInfo*  pOperator = pInfo->pStreamScanOp;
  SExecTaskInfo*  pTaskInfo = pOperator->pTaskInfo;

  blockDataEnsureCapacity(pInfo->pRes, pBlock->info.rows);

  pInfo->pRes->info.rows = pBlock->info.rows;
  pInfo->pRes->info.id.uid = pBlock->info.id.uid;
  pInfo->pRes->info.type = STREAM_NORMAL;
  pInfo->pRes->info.version = pBlock->info.version;

  pInfo->pRes->info.id.groupId = getTableGroupId(pTaskInfo->pTableInfoList, pBlock->info.id.uid);

  // todo extract method
  for (int32_t i = 0; i < taosArrayGetSize(pInfo->matchInfo.pList); ++i) {
    SColMatchItem* pColMatchInfo = taosArrayGet(pInfo->matchInfo.pList, i);
    if (!pColMatchInfo->needOutput) {
      continue;
    }

    bool colExists = false;
    for (int32_t j = 0; j < blockDataGetNumOfCols(pBlock); ++j) {
      SColumnInfoData* pResCol = bdGetColumnInfoData(pBlock, j);
      if (pResCol->info.colId == pColMatchInfo->colId) {
        SColumnInfoData* pDst = taosArrayGet(pInfo->pRes->pDataBlock, pColMatchInfo->dstSlotId);
        colDataAssign(pDst, pResCol, pBlock->info.rows, &pInfo->pRes->info);
        colExists = true;
        break;
      }
    }

    // the required column does not exists in submit block, let's set it to be all null value
    if (!colExists) {
      SColumnInfoData* pDst = taosArrayGet(pInfo->pRes->pDataBlock, pColMatchInfo->dstSlotId);
      colDataAppendNNULL(pDst, 0, pBlockInfo->rows);
    }
  }

  // currently only the tbname pseudo column
  if (pInfo->numOfPseudoExpr > 0) {
    int32_t code = addTagPseudoColumnData(&pInfo->readHandle, pInfo->pPseudoExpr, pInfo->numOfPseudoExpr, pInfo->pRes,
                                          pInfo->pRes->info.rows, GET_TASKID(pTaskInfo), NULL);
    // ignore the table not exists error, since this table may have been dropped during the scan procedure.
    if (code != TSDB_CODE_SUCCESS && code != TSDB_CODE_PAR_TABLE_NOT_EXIST) {
      blockDataFreeRes((SSDataBlock*)pBlock);
      T_LONG_JMP(pTaskInfo->env, code);
    }

    // reset the error code.
    terrno = 0;
  }

  if (filter) {
    doFilter(pInfo->pRes, pOperator->exprSupp.pFilterInfo, NULL);
  }

  blockDataUpdateTsWindow(pInfo->pRes, pInfo->primaryTsIndex);
  blockDataFreeRes((SSDataBlock*)pBlock);

  calBlockTbName(pInfo, pInfo->pRes);
  return 0;
}

static SSDataBlock* doQueueScan(SOperatorInfo* pOperator) {
  SExecTaskInfo*   pTaskInfo = pOperator->pTaskInfo;
  SStreamScanInfo* pInfo = pOperator->info;

  qDebug("queue scan called");

  if (pTaskInfo->streamInfo.pReq != NULL) {
    if (pInfo->tqReader->pMsg == NULL) {
      pInfo->tqReader->pMsg = pTaskInfo->streamInfo.pReq;
      const SSubmitReq* pSubmit = pInfo->tqReader->pMsg;
      if (tqReaderSetDataMsg(pInfo->tqReader, pSubmit, 0) < 0) {
        qError("submit msg messed up when initing stream submit block %p", pSubmit);
        pInfo->tqReader->pMsg = NULL;
        pTaskInfo->streamInfo.pReq = NULL;
        ASSERT(0);
      }
    }

    blockDataCleanup(pInfo->pRes);
    SDataBlockInfo* pBlockInfo = &pInfo->pRes->info;

    while (tqNextDataBlock(pInfo->tqReader)) {
      SSDataBlock block = {0};

      int32_t code = tqRetrieveDataBlock(&block, pInfo->tqReader);

      if (code != TSDB_CODE_SUCCESS || block.info.rows == 0) {
        continue;
      }

      setBlockIntoRes(pInfo, &block, true);

      if (pBlockInfo->rows > 0) {
        return pInfo->pRes;
      }
    }

    pInfo->tqReader->pMsg = NULL;
    pTaskInfo->streamInfo.pReq = NULL;
    return NULL;
  }

  if (pTaskInfo->streamInfo.prepareStatus.type == TMQ_OFFSET__SNAPSHOT_DATA) {
    SSDataBlock* pResult = doTableScan(pInfo->pTableScanOp);
    if (pResult && pResult->info.rows > 0) {
      qDebug("queue scan tsdb return %d rows", pResult->info.rows);
      pTaskInfo->streamInfo.returned = 1;
      return pResult;
    } else {
      if (!pTaskInfo->streamInfo.returned) {
        STableScanInfo* pTSInfo = pInfo->pTableScanOp->info;
        tsdbReaderClose(pTSInfo->base.dataReader);
        pTSInfo->base.dataReader = NULL;
        tqOffsetResetToLog(&pTaskInfo->streamInfo.prepareStatus, pTaskInfo->streamInfo.snapshotVer);
        qDebug("queue scan tsdb over, switch to wal ver %" PRId64 "", pTaskInfo->streamInfo.snapshotVer + 1);
        if (tqSeekVer(pInfo->tqReader, pTaskInfo->streamInfo.snapshotVer + 1) < 0) {
          tqOffsetResetToLog(&pTaskInfo->streamInfo.lastStatus, pTaskInfo->streamInfo.snapshotVer);
          return NULL;
        }
        ASSERT(pInfo->tqReader->pWalReader->curVersion == pTaskInfo->streamInfo.snapshotVer + 1);
      } else {
        return NULL;
      }
    }
  }

  if (pTaskInfo->streamInfo.prepareStatus.type == TMQ_OFFSET__LOG) {
    while (1) {
      SFetchRet ret = {0};
      tqNextBlock(pInfo->tqReader, &ret);
      if (ret.fetchType == FETCH_TYPE__DATA) {
        blockDataCleanup(pInfo->pRes);
        if (setBlockIntoRes(pInfo, &ret.data, true) < 0) {
          ASSERT(0);
        }
        if (pInfo->pRes->info.rows > 0) {
          pOperator->status = OP_EXEC_RECV;
          qDebug("queue scan log return %d rows", pInfo->pRes->info.rows);
          return pInfo->pRes;
        }
      } else if (ret.fetchType == FETCH_TYPE__META) {
        ASSERT(0);
        //        pTaskInfo->streamInfo.lastStatus = ret.offset;
        //        pTaskInfo->streamInfo.metaBlk = ret.meta;
        //        return NULL;
      } else if (ret.fetchType == FETCH_TYPE__NONE ||
                 (ret.fetchType == FETCH_TYPE__SEP && pOperator->status == OP_EXEC_RECV)) {
        pTaskInfo->streamInfo.lastStatus = ret.offset;
        ASSERT(pTaskInfo->streamInfo.lastStatus.version >= pTaskInfo->streamInfo.prepareStatus.version);
        ASSERT(pTaskInfo->streamInfo.lastStatus.version + 1 == pInfo->tqReader->pWalReader->curVersion);
        char formatBuf[80];
        tFormatOffset(formatBuf, 80, &ret.offset);
        qDebug("queue scan log return null, offset %s", formatBuf);
        pOperator->status = OP_OPENED;
        return NULL;
      }
    }
#if 0
    } else if (pTaskInfo->streamInfo.prepareStatus.type == TMQ_OFFSET__SNAPSHOT_DATA) {
    SSDataBlock* pResult = doTableScan(pInfo->pTableScanOp);
    if (pResult && pResult->info.rows > 0) {
      qDebug("stream scan tsdb return %d rows", pResult->info.rows);
      return pResult;
    }
    qDebug("stream scan tsdb return null");
    return NULL;
#endif
  } else {
    ASSERT(0);
    return NULL;
  }
}

static int32_t filterDelBlockByUid(SSDataBlock* pDst, const SSDataBlock* pSrc, SStreamScanInfo* pInfo) {
  STqReader* pReader = pInfo->tqReader;
  int32_t    rows = pSrc->info.rows;
  blockDataEnsureCapacity(pDst, rows);

  SColumnInfoData* pSrcStartCol = taosArrayGet(pSrc->pDataBlock, START_TS_COLUMN_INDEX);
  uint64_t*        startCol = (uint64_t*)pSrcStartCol->pData;
  SColumnInfoData* pSrcEndCol = taosArrayGet(pSrc->pDataBlock, END_TS_COLUMN_INDEX);
  uint64_t*        endCol = (uint64_t*)pSrcEndCol->pData;
  SColumnInfoData* pSrcUidCol = taosArrayGet(pSrc->pDataBlock, UID_COLUMN_INDEX);
  uint64_t*        uidCol = (uint64_t*)pSrcUidCol->pData;

  SColumnInfoData* pDstStartCol = taosArrayGet(pDst->pDataBlock, START_TS_COLUMN_INDEX);
  SColumnInfoData* pDstEndCol = taosArrayGet(pDst->pDataBlock, END_TS_COLUMN_INDEX);
  SColumnInfoData* pDstUidCol = taosArrayGet(pDst->pDataBlock, UID_COLUMN_INDEX);
  int32_t          j = 0;
  for (int32_t i = 0; i < rows; i++) {
    if (taosHashGet(pReader->tbIdHash, &uidCol[i], sizeof(uint64_t))) {
      colDataAppend(pDstStartCol, j, (const char*)&startCol[i], false);
      colDataAppend(pDstEndCol, j, (const char*)&endCol[i], false);
      colDataAppend(pDstUidCol, j, (const char*)&uidCol[i], false);

      colDataAppendNULL(taosArrayGet(pDst->pDataBlock, GROUPID_COLUMN_INDEX), j);
      colDataAppendNULL(taosArrayGet(pDst->pDataBlock, CALCULATE_START_TS_COLUMN_INDEX), j);
      colDataAppendNULL(taosArrayGet(pDst->pDataBlock, CALCULATE_END_TS_COLUMN_INDEX), j);
      j++;
    }
  }
  uint32_t cap = pDst->info.capacity;
  pDst->info = pSrc->info;
  pDst->info.rows = j;
  pDst->info.capacity = cap;

  return 0;
}

// for partition by tag
static void setBlockGroupIdByUid(SStreamScanInfo* pInfo, SSDataBlock* pBlock) {
  SColumnInfoData* pStartTsCol = taosArrayGet(pBlock->pDataBlock, START_TS_COLUMN_INDEX);
  TSKEY*           startTsCol = (TSKEY*)pStartTsCol->pData;
  SColumnInfoData* pGpCol = taosArrayGet(pBlock->pDataBlock, GROUPID_COLUMN_INDEX);
  uint64_t*        gpCol = (uint64_t*)pGpCol->pData;
  SColumnInfoData* pUidCol = taosArrayGet(pBlock->pDataBlock, UID_COLUMN_INDEX);
  uint64_t*        uidCol = (uint64_t*)pUidCol->pData;
  int32_t          rows = pBlock->info.rows;
  if (!pInfo->partitionSup.needCalc) {
    for (int32_t i = 0; i < rows; i++) {
      uint64_t groupId = getGroupIdByUid(pInfo, uidCol[i]);
      colDataAppend(pGpCol, i, (const char*)&groupId, false);
    }
  }
}

static SSDataBlock* doStreamScan(SOperatorInfo* pOperator) {
  // NOTE: this operator does never check if current status is done or not
  SExecTaskInfo*   pTaskInfo = pOperator->pTaskInfo;
  SStreamScanInfo* pInfo = pOperator->info;

  qDebug("stream scan called");
#if 0
  SStreamState* pState = pTaskInfo->streamInfo.pState;
  if (pState) {
    printf(">>>>>>>> stream write backend\n");
    SWinKey key = {
        .ts = 1,
        .groupId = 2,
    };
    char tmp[100] = "abcdefg1";
    if (streamStatePut(pState, &key, &tmp, strlen(tmp) + 1) < 0) {
      ASSERT(0);
    }

    key.ts = 2;
    char tmp2[100] = "abcdefg2";
    if (streamStatePut(pState, &key, &tmp2, strlen(tmp2) + 1) < 0) {
      ASSERT(0);
    }

    key.groupId = 5;
    key.ts = 1;
    char tmp3[100] = "abcdefg3";
    if (streamStatePut(pState, &key, &tmp3, strlen(tmp3) + 1) < 0) {
      ASSERT(0);
    }

    char*   val2 = NULL;
    int32_t sz;
    if (streamStateGet(pState, &key, (void**)&val2, &sz) < 0) {
      ASSERT(0);
    }
    printf("stream read %s %d\n", val2, sz);
    streamFreeVal(val2);
  }
#endif

  if (pTaskInfo->streamInfo.recoverStep == STREAM_RECOVER_STEP__PREPARE1 ||
      pTaskInfo->streamInfo.recoverStep == STREAM_RECOVER_STEP__PREPARE2) {
    STableScanInfo* pTSInfo = pInfo->pTableScanOp->info;
    memcpy(&pTSInfo->base.cond, &pTaskInfo->streamInfo.tableCond, sizeof(SQueryTableDataCond));
    if (pTaskInfo->streamInfo.recoverStep == STREAM_RECOVER_STEP__PREPARE1) {
      pTSInfo->base.cond.startVersion = 0;
      pTSInfo->base.cond.endVersion = pTaskInfo->streamInfo.fillHistoryVer1;
      qDebug("stream recover step 1, from %" PRId64 " to %" PRId64, pTSInfo->base.cond.startVersion,
             pTSInfo->base.cond.endVersion);
    } else {
      pTSInfo->base.cond.startVersion = pTaskInfo->streamInfo.fillHistoryVer1 + 1;
      pTSInfo->base.cond.endVersion = pTaskInfo->streamInfo.fillHistoryVer2;
      qDebug("stream recover step 2, from %" PRId64 " to %" PRId64, pTSInfo->base.cond.startVersion,
             pTSInfo->base.cond.endVersion);
    }

    /*resetTableScanInfo(pTSInfo, pWin);*/
    tsdbReaderClose(pTSInfo->base.dataReader);
    pTSInfo->base.dataReader = NULL;

    pTSInfo->scanTimes = 0;
    pTSInfo->currentGroupId = -1;
    pTaskInfo->streamInfo.recoverStep = STREAM_RECOVER_STEP__SCAN;
  }

  if (pTaskInfo->streamInfo.recoverStep == STREAM_RECOVER_STEP__SCAN) {
    SSDataBlock* pBlock = doTableScan(pInfo->pTableScanOp);
    if (pBlock != NULL) {
      calBlockTbName(pInfo, pBlock);
      if (pInfo->pUpdateInfo) {
        TSKEY maxTs = updateInfoFillBlockData(pInfo->pUpdateInfo, pBlock, pInfo->primaryTsIndex);
        pInfo->twAggSup.maxTs = TMAX(pInfo->twAggSup.maxTs, maxTs);
      }
      qDebug("stream recover scan get block, rows %d", pBlock->info.rows);
      printDataBlock(pBlock, "scan recover");
      return pBlock;
    }
    pTaskInfo->streamInfo.recoverStep = STREAM_RECOVER_STEP__NONE;
    STableScanInfo* pTSInfo = pInfo->pTableScanOp->info;
    tsdbReaderClose(pTSInfo->base.dataReader);
    pTSInfo->base.dataReader = NULL;

    pTSInfo->base.cond.startVersion = -1;
    pTSInfo->base.cond.endVersion = -1;

    return NULL;
  }

  size_t total = taosArrayGetSize(pInfo->pBlockLists);
// TODO: refactor
FETCH_NEXT_BLOCK:
  if (pInfo->blockType == STREAM_INPUT__DATA_BLOCK) {
    if (pInfo->validBlockIndex >= total) {
      doClearBufferedBlocks(pInfo);
      /*pOperator->status = OP_EXEC_DONE;*/
      return NULL;
    }

    int32_t      current = pInfo->validBlockIndex++;
    SSDataBlock* pBlock = taosArrayGetP(pInfo->pBlockLists, current);
    if (pBlock->info.id.groupId && pBlock->info.parTbName[0]) {
      streamStatePutParName(pTaskInfo->streamInfo.pState, pBlock->info.id.groupId, pBlock->info.parTbName);
    }
    // TODO move into scan
    pBlock->info.calWin.skey = INT64_MIN;
    pBlock->info.calWin.ekey = INT64_MAX;
    blockDataUpdateTsWindow(pBlock, 0);
    switch (pBlock->info.type) {
      case STREAM_NORMAL:
      case STREAM_GET_ALL:
        return pBlock;
      case STREAM_RETRIEVE: {
        pInfo->blockType = STREAM_INPUT__DATA_SUBMIT;
        pInfo->scanMode = STREAM_SCAN_FROM_DATAREADER_RETRIEVE;
        copyDataBlock(pInfo->pUpdateRes, pBlock);
        prepareRangeScan(pInfo, pInfo->pUpdateRes, &pInfo->updateResIndex);
        updateInfoAddCloseWindowSBF(pInfo->pUpdateInfo);
      } break;
      case STREAM_DELETE_DATA: {
        printDataBlock(pBlock, "stream scan delete recv");
        SSDataBlock* pDelBlock = NULL;
        if (pInfo->tqReader) {
          pDelBlock = createSpecialDataBlock(STREAM_DELETE_DATA);
          filterDelBlockByUid(pDelBlock, pBlock, pInfo);
        } else {
          pDelBlock = pBlock;
        }
        setBlockGroupIdByUid(pInfo, pDelBlock);
        printDataBlock(pDelBlock, "stream scan delete recv filtered");
        if (pDelBlock->info.rows == 0) {
          if (pInfo->tqReader) {
            blockDataDestroy(pDelBlock);
          }
          goto FETCH_NEXT_BLOCK;
        }
        if (!isIntervalWindow(pInfo) && !isSessionWindow(pInfo) && !isStateWindow(pInfo)) {
          generateDeleteResultBlock(pInfo, pDelBlock, pInfo->pDeleteDataRes);
          pInfo->pDeleteDataRes->info.type = STREAM_DELETE_RESULT;
          printDataBlock(pDelBlock, "stream scan delete result");
          blockDataDestroy(pDelBlock);

          if (pInfo->pDeleteDataRes->info.rows > 0) {
            return pInfo->pDeleteDataRes;
          } else {
            goto FETCH_NEXT_BLOCK;
          }
        } else {
          pInfo->blockType = STREAM_INPUT__DATA_SUBMIT;
          pInfo->updateResIndex = 0;
          generateScanRange(pInfo, pDelBlock, pInfo->pUpdateRes);
          prepareRangeScan(pInfo, pInfo->pUpdateRes, &pInfo->updateResIndex);
          copyDataBlock(pInfo->pDeleteDataRes, pInfo->pUpdateRes);
          pInfo->pDeleteDataRes->info.type = STREAM_DELETE_DATA;
          printDataBlock(pDelBlock, "stream scan delete data");
          if (pInfo->tqReader) {
            blockDataDestroy(pDelBlock);
          }
          if (pInfo->pDeleteDataRes->info.rows > 0) {
            pInfo->scanMode = STREAM_SCAN_FROM_DATAREADER_RANGE;
            return pInfo->pDeleteDataRes;
          } else {
            goto FETCH_NEXT_BLOCK;
          }
        }
      } break;
      default:
        break;
    }
    // printDataBlock(pBlock, "stream scan recv");
    return pBlock;
  } else if (pInfo->blockType == STREAM_INPUT__DATA_SUBMIT) {
    qDebug("scan mode %d", pInfo->scanMode);
    switch (pInfo->scanMode) {
      case STREAM_SCAN_FROM_RES: {
        blockDataDestroy(pInfo->pUpdateRes);
        pInfo->scanMode = STREAM_SCAN_FROM_READERHANDLE;
        return pInfo->pRes;
      } break;
      case STREAM_SCAN_FROM_DELETE_DATA: {
        generateScanRange(pInfo, pInfo->pUpdateDataRes, pInfo->pUpdateRes);
        prepareRangeScan(pInfo, pInfo->pUpdateRes, &pInfo->updateResIndex);
        pInfo->scanMode = STREAM_SCAN_FROM_DATAREADER_RANGE;
        copyDataBlock(pInfo->pDeleteDataRes, pInfo->pUpdateRes);
        pInfo->pDeleteDataRes->info.type = STREAM_DELETE_DATA;
        return pInfo->pDeleteDataRes;
      } break;
      case STREAM_SCAN_FROM_UPDATERES: {
        generateScanRange(pInfo, pInfo->pUpdateDataRes, pInfo->pUpdateRes);
        prepareRangeScan(pInfo, pInfo->pUpdateRes, &pInfo->updateResIndex);
        pInfo->scanMode = STREAM_SCAN_FROM_DATAREADER_RANGE;
        return pInfo->pUpdateRes;
      } break;
      case STREAM_SCAN_FROM_DATAREADER_RANGE:
      case STREAM_SCAN_FROM_DATAREADER_RETRIEVE: {
        SSDataBlock* pSDB = doRangeScan(pInfo, pInfo->pUpdateRes, pInfo->primaryTsIndex, &pInfo->updateResIndex);
        if (pSDB) {
          STableScanInfo* pTableScanInfo = pInfo->pTableScanOp->info;
          uint64_t        version = getReaderMaxVersion(pTableScanInfo->base.dataReader);
          updateInfoSetScanRange(pInfo->pUpdateInfo, &pTableScanInfo->base.cond.twindows, pInfo->groupId, version);
          pSDB->info.type = pInfo->scanMode == STREAM_SCAN_FROM_DATAREADER_RANGE ? STREAM_NORMAL : STREAM_PULL_DATA;
          checkUpdateData(pInfo, true, pSDB, false);
          // printDataBlock(pSDB, "stream scan update");
          calBlockTbName(pInfo, pSDB);
          return pSDB;
        }
        blockDataCleanup(pInfo->pUpdateDataRes);
        pInfo->scanMode = STREAM_SCAN_FROM_READERHANDLE;
      } break;
      default:
        break;
    }

    SStreamAggSupporter* pSup = pInfo->windowSup.pStreamAggSup;
    if (isStateWindow(pInfo) && pSup->pScanBlock->info.rows > 0) {
      pInfo->scanMode = STREAM_SCAN_FROM_DATAREADER_RANGE;
      pInfo->updateResIndex = 0;
      copyDataBlock(pInfo->pUpdateRes, pSup->pScanBlock);
      blockDataCleanup(pSup->pScanBlock);
      prepareRangeScan(pInfo, pInfo->pUpdateRes, &pInfo->updateResIndex);
      return pInfo->pUpdateRes;
    }

    SDataBlockInfo* pBlockInfo = &pInfo->pRes->info;

    int32_t totBlockNum = taosArrayGetSize(pInfo->pBlockLists);

  NEXT_SUBMIT_BLK:
    while (1) {
      if (pInfo->tqReader->pMsg == NULL) {
        if (pInfo->validBlockIndex >= totBlockNum) {
          updateInfoDestoryColseWinSBF(pInfo->pUpdateInfo);
          doClearBufferedBlocks(pInfo);
          qDebug("stream scan return empty, consume block %d", totBlockNum);
          return NULL;
        }

        int32_t     current = pInfo->validBlockIndex++;
        SSubmitReq* pSubmit = taosArrayGetP(pInfo->pBlockLists, current);
        if (tqReaderSetDataMsg(pInfo->tqReader, pSubmit, 0) < 0) {
          qError("submit msg messed up when initing stream submit block %p, current %d, total %d", pSubmit, current,
                 totBlockNum);
          pInfo->tqReader->pMsg = NULL;
          continue;
        }
      }

      blockDataCleanup(pInfo->pRes);

      while (tqNextDataBlock(pInfo->tqReader)) {
        SSDataBlock block = {0};

        int32_t code = tqRetrieveDataBlock(&block, pInfo->tqReader);

        if (code != TSDB_CODE_SUCCESS || block.info.rows == 0) {
          continue;
        }

        setBlockIntoRes(pInfo, &block, false);

        if (updateInfoIgnore(pInfo->pUpdateInfo, &pInfo->pRes->info.window, pInfo->pRes->info.id.groupId,
                             pInfo->pRes->info.version)) {
          printDataBlock(pInfo->pRes, "stream scan ignore");
          blockDataCleanup(pInfo->pRes);
          continue;
        }

        if (pInfo->pUpdateInfo) {
          checkUpdateData(pInfo, true, pInfo->pRes, true);
          pInfo->twAggSup.maxTs = TMAX(pInfo->twAggSup.maxTs, pBlockInfo->window.ekey);
          if (pInfo->pUpdateDataRes->info.rows > 0) {
            pInfo->updateResIndex = 0;
            if (pInfo->pUpdateDataRes->info.type == STREAM_CLEAR) {
              pInfo->scanMode = STREAM_SCAN_FROM_UPDATERES;
            } else if (pInfo->pUpdateDataRes->info.type == STREAM_INVERT) {
              pInfo->scanMode = STREAM_SCAN_FROM_RES;
              return pInfo->pUpdateDataRes;
            } else if (pInfo->pUpdateDataRes->info.type == STREAM_DELETE_DATA) {
              pInfo->scanMode = STREAM_SCAN_FROM_DELETE_DATA;
            }
          }
        }

        doFilter(pInfo->pRes, pOperator->exprSupp.pFilterInfo, NULL);
        blockDataUpdateTsWindow(pInfo->pRes, pInfo->primaryTsIndex);

        if (pBlockInfo->rows > 0 || pInfo->pUpdateDataRes->info.rows > 0) {
          break;
        }
      }
      if (pBlockInfo->rows > 0 || pInfo->pUpdateDataRes->info.rows > 0) {
        break;
      } else {
        pInfo->tqReader->pMsg = NULL;
        continue;
      }
      /*blockDataCleanup(pInfo->pRes);*/
    }

    // record the scan action.
    pInfo->numOfExec++;
    pOperator->resultInfo.totalRows += pBlockInfo->rows;
    // printDataBlock(pInfo->pRes, "stream scan");

    qDebug("scan rows: %d", pBlockInfo->rows);
    if (pBlockInfo->rows > 0) {
      return pInfo->pRes;
    }

    if (pInfo->pUpdateDataRes->info.rows > 0) {
      goto FETCH_NEXT_BLOCK;
    }

    goto NEXT_SUBMIT_BLK;
  } else {
    ASSERT(0);
    return NULL;
  }
}

static SArray* extractTableIdList(const STableListInfo* pTableListInfo) {
  SArray* tableIdList = taosArrayInit(4, sizeof(uint64_t));

  // Transfer the Array of STableKeyInfo into uid list.
  size_t size = tableListGetSize(pTableListInfo);
  for (int32_t i = 0; i < size; ++i) {
    STableKeyInfo* pkeyInfo = tableListGetInfo(pTableListInfo, i);
    taosArrayPush(tableIdList, &pkeyInfo->uid);
  }

  return tableIdList;
}

static SSDataBlock* doRawScan(SOperatorInfo* pOperator) {
  // NOTE: this operator does never check if current status is done or not
  SExecTaskInfo*      pTaskInfo = pOperator->pTaskInfo;
  SStreamRawScanInfo* pInfo = pOperator->info;
  pTaskInfo->streamInfo.metaRsp.metaRspLen = 0;  // use metaRspLen !=0 to judge if data is meta
  pTaskInfo->streamInfo.metaRsp.metaRsp = NULL;

  qDebug("tmqsnap doRawScan called");
  if (pTaskInfo->streamInfo.prepareStatus.type == TMQ_OFFSET__SNAPSHOT_DATA) {
    if (pInfo->dataReader && tsdbNextDataBlock(pInfo->dataReader)) {
      if (isTaskKilled(pTaskInfo)) {
        longjmp(pTaskInfo->env, pTaskInfo->code);
      }

      SSDataBlock* pBlock = tsdbRetrieveDataBlock(pInfo->dataReader, NULL);
      if (pBlock == NULL) {
        longjmp(pTaskInfo->env, terrno);
      }

      qDebug("tmqsnap doRawScan get data uid:%" PRId64 "", pBlock->info.id.uid);
      pTaskInfo->streamInfo.lastStatus.type = TMQ_OFFSET__SNAPSHOT_DATA;
      pTaskInfo->streamInfo.lastStatus.uid = pBlock->info.id.uid;
      pTaskInfo->streamInfo.lastStatus.ts = pBlock->info.window.ekey;
      return pBlock;
    }

    SMetaTableInfo mtInfo = getUidfromSnapShot(pInfo->sContext);
    if (mtInfo.uid == 0) {  // read snapshot done, change to get data from wal
      qDebug("tmqsnap read snapshot done, change to get data from wal");
      pTaskInfo->streamInfo.prepareStatus.uid = mtInfo.uid;
      pTaskInfo->streamInfo.lastStatus.type = TMQ_OFFSET__LOG;
      pTaskInfo->streamInfo.lastStatus.version = pInfo->sContext->snapVersion;
    } else {
      pTaskInfo->streamInfo.prepareStatus.uid = mtInfo.uid;
      pTaskInfo->streamInfo.prepareStatus.ts = INT64_MIN;
      qDebug("tmqsnap change get data uid:%" PRId64 "", mtInfo.uid);
      qStreamPrepareScan(pTaskInfo, &pTaskInfo->streamInfo.prepareStatus, pInfo->sContext->subType);
    }
    tDeleteSSchemaWrapper(mtInfo.schema);
    qDebug("tmqsnap stream scan tsdb return null");
    return NULL;
  } else if (pTaskInfo->streamInfo.prepareStatus.type == TMQ_OFFSET__SNAPSHOT_META) {
    SSnapContext* sContext = pInfo->sContext;
    void*         data = NULL;
    int32_t       dataLen = 0;
    int16_t       type = 0;
    int64_t       uid = 0;
    if (getMetafromSnapShot(sContext, &data, &dataLen, &type, &uid) < 0) {
      qError("tmqsnap getMetafromSnapShot error");
      taosMemoryFreeClear(data);
      return NULL;
    }

    if (!sContext->queryMetaOrData) {  // change to get data next poll request
      pTaskInfo->streamInfo.lastStatus.type = TMQ_OFFSET__SNAPSHOT_META;
      pTaskInfo->streamInfo.lastStatus.uid = uid;
      pTaskInfo->streamInfo.metaRsp.rspOffset.type = TMQ_OFFSET__SNAPSHOT_DATA;
      pTaskInfo->streamInfo.metaRsp.rspOffset.uid = 0;
      pTaskInfo->streamInfo.metaRsp.rspOffset.ts = INT64_MIN;
    } else {
      pTaskInfo->streamInfo.lastStatus.type = TMQ_OFFSET__SNAPSHOT_META;
      pTaskInfo->streamInfo.lastStatus.uid = uid;
      pTaskInfo->streamInfo.metaRsp.rspOffset = pTaskInfo->streamInfo.lastStatus;
      pTaskInfo->streamInfo.metaRsp.resMsgType = type;
      pTaskInfo->streamInfo.metaRsp.metaRspLen = dataLen;
      pTaskInfo->streamInfo.metaRsp.metaRsp = data;
    }

    return NULL;
  }
  //  else if (pTaskInfo->streamInfo.prepareStatus.type == TMQ_OFFSET__LOG) {
  //    int64_t fetchVer = pTaskInfo->streamInfo.prepareStatus.version + 1;
  //
  //    while(1){
  //      if (tqFetchLog(pInfo->tqReader->pWalReader, pInfo->sContext->withMeta, &fetchVer, &pInfo->pCkHead) < 0) {
  //        qDebug("tmqsnap tmq poll: consumer log end. offset %" PRId64, fetchVer);
  //        pTaskInfo->streamInfo.lastStatus.version = fetchVer;
  //        pTaskInfo->streamInfo.lastStatus.type = TMQ_OFFSET__LOG;
  //        return NULL;
  //      }
  //      SWalCont* pHead = &pInfo->pCkHead->head;
  //      qDebug("tmqsnap tmq poll: consumer log offset %" PRId64 " msgType %d", fetchVer, pHead->msgType);
  //
  //      if (pHead->msgType == TDMT_VND_SUBMIT) {
  //        SSubmitReq* pCont = (SSubmitReq*)&pHead->body;
  //        tqReaderSetDataMsg(pInfo->tqReader, pCont, 0);
  //        SSDataBlock* block = tqLogScanExec(pInfo->sContext->subType, pInfo->tqReader, pInfo->pFilterOutTbUid,
  //        &pInfo->pRes); if(block){
  //          pTaskInfo->streamInfo.lastStatus.type = TMQ_OFFSET__LOG;
  //          pTaskInfo->streamInfo.lastStatus.version = fetchVer;
  //          qDebug("tmqsnap fetch data msg, ver:%" PRId64 ", type:%d", pHead->version, pHead->msgType);
  //          return block;
  //        }else{
  //          fetchVer++;
  //        }
  //      } else{
  //        ASSERT(pInfo->sContext->withMeta);
  //        ASSERT(IS_META_MSG(pHead->msgType));
  //        qDebug("tmqsnap fetch meta msg, ver:%" PRId64 ", type:%d", pHead->version, pHead->msgType);
  //        pTaskInfo->streamInfo.metaRsp.rspOffset.version = fetchVer;
  //        pTaskInfo->streamInfo.metaRsp.rspOffset.type = TMQ_OFFSET__LOG;
  //        pTaskInfo->streamInfo.metaRsp.resMsgType = pHead->msgType;
  //        pTaskInfo->streamInfo.metaRsp.metaRspLen = pHead->bodyLen;
  //        pTaskInfo->streamInfo.metaRsp.metaRsp = taosMemoryMalloc(pHead->bodyLen);
  //        memcpy(pTaskInfo->streamInfo.metaRsp.metaRsp, pHead->body, pHead->bodyLen);
  //        return NULL;
  //      }
  //    }
  return NULL;
}

static void destroyRawScanOperatorInfo(void* param) {
  SStreamRawScanInfo* pRawScan = (SStreamRawScanInfo*)param;
  tsdbReaderClose(pRawScan->dataReader);
  destroySnapContext(pRawScan->sContext);
  taosMemoryFree(pRawScan);
}

// for subscribing db or stb (not including column),
// if this scan is used, meta data can be return
// and schemas are decided when scanning
SOperatorInfo* createRawScanOperatorInfo(SReadHandle* pHandle, SExecTaskInfo* pTaskInfo) {
  // create operator
  // create tb reader
  // create meta reader
  // create tq reader

  int32_t code = TSDB_CODE_SUCCESS;

  SStreamRawScanInfo* pInfo = taosMemoryCalloc(1, sizeof(SStreamRawScanInfo));
  SOperatorInfo*      pOperator = taosMemoryCalloc(1, sizeof(SOperatorInfo));
  if (pInfo == NULL || pOperator == NULL) {
    code = TSDB_CODE_OUT_OF_MEMORY;
    goto _end;
  }

  pInfo->vnode = pHandle->vnode;

  pInfo->sContext = pHandle->sContext;
  setOperatorInfo(pOperator, "RawScanOperator", QUERY_NODE_PHYSICAL_PLAN_TABLE_SCAN, false, OP_NOT_OPENED, pInfo,
                  pTaskInfo);

  pOperator->fpSet = createOperatorFpSet(NULL, doRawScan, NULL, destroyRawScanOperatorInfo, optrDefaultBufFn, NULL);
  return pOperator;

_end:
  taosMemoryFree(pInfo);
  taosMemoryFree(pOperator);
  pTaskInfo->code = code;
  return NULL;
}

static void destroyStreamScanOperatorInfo(void* param) {
  SStreamScanInfo* pStreamScan = (SStreamScanInfo*)param;
  if (pStreamScan->pTableScanOp && pStreamScan->pTableScanOp->info) {
    destroyOperatorInfo(pStreamScan->pTableScanOp);
  }
  if (pStreamScan->tqReader) {
    tqCloseReader(pStreamScan->tqReader);
  }
  if (pStreamScan->matchInfo.pList) {
    taosArrayDestroy(pStreamScan->matchInfo.pList);
  }
  if (pStreamScan->pPseudoExpr) {
    destroyExprInfo(pStreamScan->pPseudoExpr, pStreamScan->numOfPseudoExpr);
    taosMemoryFree(pStreamScan->pPseudoExpr);
  }

  cleanupExprSupp(&pStreamScan->tbnameCalSup);

  updateInfoDestroy(pStreamScan->pUpdateInfo);
  blockDataDestroy(pStreamScan->pRes);
  blockDataDestroy(pStreamScan->pUpdateRes);
  blockDataDestroy(pStreamScan->pPullDataRes);
  blockDataDestroy(pStreamScan->pDeleteDataRes);
  blockDataDestroy(pStreamScan->pUpdateDataRes);
  taosArrayDestroy(pStreamScan->pBlockLists);
  taosMemoryFree(pStreamScan);
}

SOperatorInfo* createStreamScanOperatorInfo(SReadHandle* pHandle, STableScanPhysiNode* pTableScanNode, SNode* pTagCond,
                                            SExecTaskInfo* pTaskInfo) {
  SStreamScanInfo* pInfo = taosMemoryCalloc(1, sizeof(SStreamScanInfo));
  SOperatorInfo*   pOperator = taosMemoryCalloc(1, sizeof(SOperatorInfo));

  if (pInfo == NULL || pOperator == NULL) {
    terrno = TSDB_CODE_OUT_OF_MEMORY;
    goto _error;
  }

  SScanPhysiNode*     pScanPhyNode = &pTableScanNode->scan;
  SDataBlockDescNode* pDescNode = pScanPhyNode->node.pOutputDataBlockDesc;

  pInfo->pTagCond = pTagCond;
  pInfo->pGroupTags = pTableScanNode->pGroupTags;

  int32_t numOfCols = 0;
  int32_t code =
      extractColMatchInfo(pScanPhyNode->pScanCols, pDescNode, &numOfCols, COL_MATCH_FROM_COL_ID, &pInfo->matchInfo);
  if (code != TSDB_CODE_SUCCESS) {
    goto _error;
  }

  int32_t numOfOutput = taosArrayGetSize(pInfo->matchInfo.pList);
  SArray* pColIds = taosArrayInit(numOfOutput, sizeof(int16_t));
  for (int32_t i = 0; i < numOfOutput; ++i) {
    SColMatchItem* id = taosArrayGet(pInfo->matchInfo.pList, i);

    int16_t colId = id->colId;
    taosArrayPush(pColIds, &colId);
    if (id->colId == PRIMARYKEY_TIMESTAMP_COL_ID) {
      pInfo->primaryTsIndex = id->dstSlotId;
    }
  }

  if (pTableScanNode->pSubtable != NULL) {
    SExprInfo* pSubTableExpr = taosMemoryCalloc(1, sizeof(SExprInfo));
    if (pSubTableExpr == NULL) {
      terrno = TSDB_CODE_OUT_OF_MEMORY;
      goto _error;
    }
    pInfo->tbnameCalSup.pExprInfo = pSubTableExpr;
    createExprFromOneNode(pSubTableExpr, pTableScanNode->pSubtable, 0);
    if (initExprSupp(&pInfo->tbnameCalSup, pSubTableExpr, 1) != 0) {
      goto _error;
    }
  }

  if (pTableScanNode->pTags != NULL) {
    int32_t    numOfTags;
    SExprInfo* pTagExpr = createExprInfo(pTableScanNode->pTags, NULL, &numOfTags);
    if (pTagExpr == NULL) {
      terrno = TSDB_CODE_OUT_OF_MEMORY;
      goto _error;
    }
    if (initExprSupp(&pInfo->tagCalSup, pTagExpr, numOfTags) != 0) {
      terrno = TSDB_CODE_OUT_OF_MEMORY;
      goto _error;
    }
  }

  pInfo->pBlockLists = taosArrayInit(4, POINTER_BYTES);
  if (pInfo->pBlockLists == NULL) {
    terrno = TSDB_CODE_OUT_OF_MEMORY;
    goto _error;
  }

  if (pHandle->vnode) {
    SOperatorInfo*  pTableScanOp = createTableScanOperatorInfo(pTableScanNode, pHandle, pTaskInfo);
    STableScanInfo* pTSInfo = (STableScanInfo*)pTableScanOp->info;
    if (pHandle->version > 0) {
      pTSInfo->base.cond.endVersion = pHandle->version;
    }

    STableKeyInfo* pList = NULL;
    int32_t        num = 0;
    tableListGetGroupList(pTaskInfo->pTableInfoList, 0, &pList, &num);

    if (pHandle->initTableReader) {
      pTSInfo->scanMode = TABLE_SCAN__TABLE_ORDER;
      pTSInfo->base.dataReader = NULL;
      code = tsdbReaderOpen(pHandle->vnode, &pTSInfo->base.cond, pList, num, pTSInfo->pResBlock, &pTSInfo->base.dataReader, NULL);
      if (code != 0) {
        terrno = code;
        destroyTableScanOperatorInfo(pTableScanOp);
        goto _error;
      }
    }

    if (pHandle->initTqReader) {
      ASSERT(pHandle->tqReader == NULL);
      pInfo->tqReader = tqOpenReader(pHandle->vnode);
      ASSERT(pInfo->tqReader);
    } else {
      ASSERT(pHandle->tqReader);
      pInfo->tqReader = pHandle->tqReader;
    }

    pInfo->pUpdateInfo = NULL;
    pInfo->pTableScanOp = pTableScanOp;
    if (pInfo->pTableScanOp->pTaskInfo->streamInfo.pState) {
      streamStateSetNumber(pInfo->pTableScanOp->pTaskInfo->streamInfo.pState, -1);
    }

    pInfo->readHandle = *pHandle;
    pInfo->tableUid = pScanPhyNode->uid;
    pTaskInfo->streamInfo.snapshotVer = pHandle->version;

    // set the extract column id to streamHandle
    tqReaderSetColIdList(pInfo->tqReader, pColIds);
    SArray* tableIdList = extractTableIdList(pTaskInfo->pTableInfoList);
    code = tqReaderSetTbUidList(pInfo->tqReader, tableIdList);
    if (code != 0) {
      taosArrayDestroy(tableIdList);
      goto _error;
    }
    taosArrayDestroy(tableIdList);
    memcpy(&pTaskInfo->streamInfo.tableCond, &pTSInfo->base.cond, sizeof(SQueryTableDataCond));
  } else {
    taosArrayDestroy(pColIds);
  }

  // create the pseduo columns info
  if (pTableScanNode->scan.pScanPseudoCols != NULL) {
    pInfo->pPseudoExpr = createExprInfo(pTableScanNode->scan.pScanPseudoCols, NULL, &pInfo->numOfPseudoExpr);
  }

  code = filterInitFromNode((SNode*)pScanPhyNode->node.pConditions, &pOperator->exprSupp.pFilterInfo, 0);
  if (code != TSDB_CODE_SUCCESS) {
    goto _error;
  }

  pInfo->pRes = createDataBlockFromDescNode(pDescNode);
  pInfo->pUpdateRes = createSpecialDataBlock(STREAM_CLEAR);
  pInfo->scanMode = STREAM_SCAN_FROM_READERHANDLE;
  pInfo->windowSup = (SWindowSupporter){.pStreamAggSup = NULL, .gap = -1, .parentType = QUERY_NODE_PHYSICAL_PLAN};
  pInfo->groupId = 0;
  pInfo->pPullDataRes = createSpecialDataBlock(STREAM_RETRIEVE);
  pInfo->pStreamScanOp = pOperator;
  pInfo->deleteDataIndex = 0;
  pInfo->pDeleteDataRes = createSpecialDataBlock(STREAM_DELETE_DATA);
  pInfo->updateWin = (STimeWindow){.skey = INT64_MAX, .ekey = INT64_MAX};
  pInfo->pUpdateDataRes = createSpecialDataBlock(STREAM_CLEAR);
  pInfo->assignBlockUid = pTableScanNode->assignBlockUid;
  pInfo->partitionSup.needCalc = false;

  setOperatorInfo(pOperator, "StreamScanOperator", QUERY_NODE_PHYSICAL_PLAN_STREAM_SCAN, false, OP_NOT_OPENED, pInfo,
                  pTaskInfo);
  pOperator->exprSupp.numOfExprs = taosArrayGetSize(pInfo->pRes->pDataBlock);

  __optr_fn_t nextFn = pTaskInfo->execModel == OPTR_EXEC_MODEL_STREAM ? doStreamScan : doQueueScan;
  pOperator->fpSet = createOperatorFpSet(optrDummyOpenFn, nextFn, NULL, destroyStreamScanOperatorInfo, optrDefaultBufFn, NULL);

  return pOperator;

_error:
  if (pColIds != NULL) {
    taosArrayDestroy(pColIds);
  }

  if (pInfo != NULL) {
    destroyStreamScanOperatorInfo(pInfo);
  }

  taosMemoryFreeClear(pOperator);
  return NULL;
}

static SSDataBlock* doTagScan(SOperatorInfo* pOperator) {
  if (pOperator->status == OP_EXEC_DONE) {
    return NULL;
  }

  SExecTaskInfo* pTaskInfo = pOperator->pTaskInfo;

  STagScanInfo* pInfo = pOperator->info;
  SExprInfo*    pExprInfo = &pOperator->exprSupp.pExprInfo[0];
  SSDataBlock*  pRes = pInfo->pRes;
  blockDataCleanup(pRes);

  int32_t size = tableListGetSize(pTaskInfo->pTableInfoList);
  if (size == 0) {
    setTaskStatus(pTaskInfo, TASK_COMPLETED);
    return NULL;
  }

  char        str[512] = {0};
  int32_t     count = 0;
  SMetaReader mr = {0};
  metaReaderInit(&mr, pInfo->readHandle.meta, 0);

  while (pInfo->curPos < size && count < pOperator->resultInfo.capacity) {
    STableKeyInfo* item = tableListGetInfo(pTaskInfo->pTableInfoList, pInfo->curPos);
    int32_t        code = metaGetTableEntryByUid(&mr, item->uid);
    tDecoderClear(&mr.coder);
    if (code != TSDB_CODE_SUCCESS) {
      qError("failed to get table meta, uid:0x%" PRIx64 ", code:%s, %s", item->uid, tstrerror(terrno),
             GET_TASKID(pTaskInfo));
      metaReaderClear(&mr);
      T_LONG_JMP(pTaskInfo->env, terrno);
    }

    for (int32_t j = 0; j < pOperator->exprSupp.numOfExprs; ++j) {
      SColumnInfoData* pDst = taosArrayGet(pRes->pDataBlock, pExprInfo[j].base.resSchema.slotId);

      // refactor later
      if (fmIsScanPseudoColumnFunc(pExprInfo[j].pExpr->_function.functionId)) {
        STR_TO_VARSTR(str, mr.me.name);
        colDataAppend(pDst, count, str, false);
      } else {  // it is a tag value
        STagVal val = {0};
        val.cid = pExprInfo[j].base.pParam[0].pCol->colId;
        const char* p = metaGetTableTagVal(mr.me.ctbEntry.pTags, pDst->info.type, &val);

        char* data = NULL;
        if (pDst->info.type != TSDB_DATA_TYPE_JSON && p != NULL) {
          data = tTagValToData((const STagVal*)p, false);
        } else {
          data = (char*)p;
        }
        colDataAppend(pDst, count, data,
                      (data == NULL) || (pDst->info.type == TSDB_DATA_TYPE_JSON && tTagIsJsonNull(data)));

        if (pDst->info.type != TSDB_DATA_TYPE_JSON && p != NULL && IS_VAR_DATA_TYPE(((const STagVal*)p)->type) &&
            data != NULL) {
          taosMemoryFree(data);
        }
      }
    }

    count += 1;
    if (++pInfo->curPos >= size) {
      setOperatorCompleted(pOperator);
    }
  }

  metaReaderClear(&mr);

  // qDebug("QInfo:0x%"PRIx64" create tag values results completed, rows:%d", GET_TASKID(pRuntimeEnv), count);
  if (pOperator->status == OP_EXEC_DONE) {
    setTaskStatus(pTaskInfo, TASK_COMPLETED);
  }

  pRes->info.rows = count;
  pOperator->resultInfo.totalRows += count;

  return (pRes->info.rows == 0) ? NULL : pInfo->pRes;
}

static void destroyTagScanOperatorInfo(void* param) {
  STagScanInfo* pInfo = (STagScanInfo*)param;
  pInfo->pRes = blockDataDestroy(pInfo->pRes);
  taosArrayDestroy(pInfo->matchInfo.pList);
  taosMemoryFreeClear(param);
}

SOperatorInfo* createTagScanOperatorInfo(SReadHandle* pReadHandle, STagScanPhysiNode* pPhyNode,
                                         SExecTaskInfo* pTaskInfo) {
  STagScanInfo*  pInfo = taosMemoryCalloc(1, sizeof(STagScanInfo));
  SOperatorInfo* pOperator = taosMemoryCalloc(1, sizeof(SOperatorInfo));
  if (pInfo == NULL || pOperator == NULL) {
    goto _error;
  }

  SDataBlockDescNode* pDescNode = pPhyNode->node.pOutputDataBlockDesc;

  int32_t    numOfExprs = 0;
  SExprInfo* pExprInfo = createExprInfo(pPhyNode->pScanPseudoCols, NULL, &numOfExprs);
  int32_t    code = initExprSupp(&pOperator->exprSupp, pExprInfo, numOfExprs);
  if (code != TSDB_CODE_SUCCESS) {
    goto _error;
  }

  int32_t num = 0;
  code = extractColMatchInfo(pPhyNode->pScanPseudoCols, pDescNode, &num, COL_MATCH_FROM_COL_ID, &pInfo->matchInfo);
  if (code != TSDB_CODE_SUCCESS) {
    goto _error;
  }

<<<<<<< HEAD
  pInfo->pRes = createResDataBlock(pDescNode);
=======
  pInfo->pRes = createDataBlockFromDescNode(pDescNode);
>>>>>>> f866f5d2
  pInfo->readHandle = *pReadHandle;
  pInfo->curPos = 0;

  setOperatorInfo(pOperator, "TagScanOperator", QUERY_NODE_PHYSICAL_PLAN_TAG_SCAN, false, OP_NOT_OPENED, pInfo,
                  pTaskInfo);
  initResultSizeInfo(&pOperator->resultInfo, 4096);
  blockDataEnsureCapacity(pInfo->pRes, pOperator->resultInfo.capacity);

  pOperator->fpSet = createOperatorFpSet(optrDummyOpenFn, doTagScan, NULL, destroyTagScanOperatorInfo, optrDefaultBufFn, NULL);

  return pOperator;

_error:
  taosMemoryFree(pInfo);
  taosMemoryFree(pOperator);
  terrno = TSDB_CODE_OUT_OF_MEMORY;
  return NULL;
}

static SSDataBlock* getTableDataBlockImpl(void* param) {
  STableMergeScanSortSourceParam* source = param;
  SOperatorInfo*                  pOperator = source->pOperator;
  STableMergeScanInfo*            pInfo = pOperator->info;
  SExecTaskInfo*                  pTaskInfo = pOperator->pTaskInfo;
  int32_t                         readIdx = source->readerIdx;
  SSDataBlock*                    pBlock = source->inputBlock;

  SQueryTableDataCond* pQueryCond = taosArrayGet(pInfo->queryConds, readIdx);

  int64_t st = taosGetTimestampUs();
  void*   p = tableListGetInfo(pTaskInfo->pTableInfoList, readIdx + pInfo->tableStartIndex);
  SReadHandle* pHandle = &pInfo->base.readHandle;

  int32_t code = tsdbReaderOpen(pHandle->vnode, pQueryCond, p, 1, pBlock, &pInfo->base.dataReader, GET_TASKID(pTaskInfo));
  if (code != 0) {
    T_LONG_JMP(pTaskInfo->env, code);
  }

  STsdbReader* reader = pInfo->base.dataReader;
  while (tsdbNextDataBlock(reader)) {
    if (isTaskKilled(pTaskInfo)) {
      T_LONG_JMP(pTaskInfo->env, pTaskInfo->code);
    }

    // process this data block based on the probabilities
    bool processThisBlock = processBlockWithProbability(&pInfo->sample);
    if (!processThisBlock) {
      continue;
    }

    if (pQueryCond->order == TSDB_ORDER_ASC) {
      pQueryCond->twindows.skey = pBlock->info.window.ekey + 1;
    } else {
      pQueryCond->twindows.ekey = pBlock->info.window.skey - 1;
    }

    uint32_t status = 0;
    loadDataBlock(pOperator, &pInfo->base, pBlock, &status);
    //    code = loadDataBlockFromOneTable(pOperator, pTableScanInfo, pBlock, &status);
    if (code != TSDB_CODE_SUCCESS) {
      T_LONG_JMP(pTaskInfo->env, code);
    }

    // current block is filter out according to filter condition, continue load the next block
    if (status == FUNC_DATA_REQUIRED_FILTEROUT || pBlock->info.rows == 0) {
      continue;
    }

    pBlock->info.id.groupId = getTableGroupId(pTaskInfo->pTableInfoList, pBlock->info.id.uid);

    pOperator->resultInfo.totalRows += pBlock->info.rows;
    pInfo->base.readRecorder.elapsedTime += (taosGetTimestampUs() - st) / 1000.0;

    tsdbReaderClose(pInfo->base.dataReader);
    pInfo->base.dataReader = NULL;
    return pBlock;
  }

  tsdbReaderClose(pInfo->base.dataReader);
  pInfo->base.dataReader = NULL;
  return NULL;
}

SArray* generateSortByTsInfo(SArray* colMatchInfo, int32_t order) {
  int32_t tsTargetSlotId = 0;
  for (int32_t i = 0; i < taosArrayGetSize(colMatchInfo); ++i) {
    SColMatchItem* colInfo = taosArrayGet(colMatchInfo, i);
    if (colInfo->colId == PRIMARYKEY_TIMESTAMP_COL_ID) {
      tsTargetSlotId = colInfo->dstSlotId;
    }
  }

  SArray*         pList = taosArrayInit(1, sizeof(SBlockOrderInfo));
  SBlockOrderInfo bi = {0};
  bi.order = order;
  bi.slotId = tsTargetSlotId;
  bi.nullFirst = NULL_ORDER_FIRST;

  taosArrayPush(pList, &bi);

  return pList;
}

int32_t dumpQueryTableCond(const SQueryTableDataCond* src, SQueryTableDataCond* dst) {
  memcpy((void*)dst, (void*)src, sizeof(SQueryTableDataCond));
  dst->colList = taosMemoryCalloc(src->numOfCols, sizeof(SColumnInfo));
  for (int i = 0; i < src->numOfCols; i++) {
    dst->colList[i] = src->colList[i];
  }
  return 0;
}

int32_t startGroupTableMergeScan(SOperatorInfo* pOperator) {
  STableMergeScanInfo* pInfo = pOperator->info;
  SExecTaskInfo*       pTaskInfo = pOperator->pTaskInfo;

  {
    size_t  numOfTables = tableListGetSize(pTaskInfo->pTableInfoList);
    int32_t i = pInfo->tableStartIndex + 1;
    for (; i < numOfTables; ++i) {
      STableKeyInfo* tableKeyInfo = tableListGetInfo(pTaskInfo->pTableInfoList, i);
      if (tableKeyInfo->groupId != pInfo->groupId) {
        break;
      }
    }
    pInfo->tableEndIndex = i - 1;
  }

  int32_t tableStartIdx = pInfo->tableStartIndex;
  int32_t tableEndIdx = pInfo->tableEndIndex;

  pInfo->base.dataReader = NULL;

  // todo the total available buffer should be determined by total capacity of buffer of this task.
  // the additional one is reserved for merge result
  pInfo->sortBufSize = pInfo->bufPageSize * (tableEndIdx - tableStartIdx + 1 + 1);
  int32_t numOfBufPage = pInfo->sortBufSize / pInfo->bufPageSize;
  pInfo->pSortHandle = tsortCreateSortHandle(pInfo->pSortInfo, SORT_MULTISOURCE_MERGE, pInfo->bufPageSize, numOfBufPage,
                                             pInfo->pSortInputBlock, pTaskInfo->id.str);

  tsortSetFetchRawDataFp(pInfo->pSortHandle, getTableDataBlockImpl, NULL, NULL);

  // one table has one data block
  int32_t numOfTable = tableEndIdx - tableStartIdx + 1;
  pInfo->queryConds = taosArrayInit(numOfTable, sizeof(SQueryTableDataCond));

  for (int32_t i = 0; i < numOfTable; ++i) {
    STableMergeScanSortSourceParam param = {0};
    param.readerIdx = i;
    param.pOperator = pOperator;
    param.inputBlock = createOneDataBlock(pInfo->pResBlock, false);
    blockDataEnsureCapacity(param.inputBlock, pOperator->resultInfo.capacity);

    taosArrayPush(pInfo->sortSourceParams, &param);

    SQueryTableDataCond cond;
    dumpQueryTableCond(&pInfo->base.cond, &cond);
    taosArrayPush(pInfo->queryConds, &cond);
  }

  for (int32_t i = 0; i < numOfTable; ++i) {
    SSortSource*                    ps = taosMemoryCalloc(1, sizeof(SSortSource));
    STableMergeScanSortSourceParam* param = taosArrayGet(pInfo->sortSourceParams, i);
    ps->param = param;
    ps->onlyRef = true;
    tsortAddSource(pInfo->pSortHandle, ps);
  }

  int32_t code = tsortOpen(pInfo->pSortHandle);

  if (code != TSDB_CODE_SUCCESS) {
    T_LONG_JMP(pTaskInfo->env, terrno);
  }

  return TSDB_CODE_SUCCESS;
}

int32_t stopGroupTableMergeScan(SOperatorInfo* pOperator) {
  STableMergeScanInfo* pInfo = pOperator->info;
  SExecTaskInfo*       pTaskInfo = pOperator->pTaskInfo;

  int32_t numOfTable = taosArrayGetSize(pInfo->queryConds);

  SSortExecInfo sortExecInfo = tsortGetSortExecInfo(pInfo->pSortHandle);
  pInfo->sortExecInfo.sortMethod = sortExecInfo.sortMethod;
  pInfo->sortExecInfo.sortBuffer = sortExecInfo.sortBuffer;
  pInfo->sortExecInfo.loops += sortExecInfo.loops;
  pInfo->sortExecInfo.readBytes += sortExecInfo.readBytes;
  pInfo->sortExecInfo.writeBytes += sortExecInfo.writeBytes;

  for (int32_t i = 0; i < numOfTable; ++i) {
    STableMergeScanSortSourceParam* param = taosArrayGet(pInfo->sortSourceParams, i);
    blockDataDestroy(param->inputBlock);
  }
  taosArrayClear(pInfo->sortSourceParams);

  tsortDestroySortHandle(pInfo->pSortHandle);
  pInfo->pSortHandle = NULL;

  for (int32_t i = 0; i < taosArrayGetSize(pInfo->queryConds); i++) {
    SQueryTableDataCond* cond = taosArrayGet(pInfo->queryConds, i);
    taosMemoryFree(cond->colList);
  }
  taosArrayDestroy(pInfo->queryConds);
  pInfo->queryConds = NULL;

  return TSDB_CODE_SUCCESS;
}

SSDataBlock* getSortedTableMergeScanBlockData(SSortHandle* pHandle, SSDataBlock* pResBlock, int32_t capacity,
                                              SOperatorInfo* pOperator) {
  STableMergeScanInfo* pInfo = pOperator->info;
  SExecTaskInfo*       pTaskInfo = pOperator->pTaskInfo;

  blockDataCleanup(pResBlock);

  while (1) {
    STupleHandle* pTupleHandle = tsortNextTuple(pHandle);
    if (pTupleHandle == NULL) {
      break;
    }

    appendOneRowToDataBlock(pResBlock, pTupleHandle);
    if (pResBlock->info.rows >= capacity) {
      break;
    }
  }

  qDebug("%s get sorted row blocks, rows:%d", GET_TASKID(pTaskInfo), pResBlock->info.rows);
  applyLimitOffset(&pInfo->limitInfo, pResBlock, pTaskInfo, pOperator);
  pInfo->limitInfo.numOfOutputRows += pResBlock->info.rows;

  return (pResBlock->info.rows > 0) ? pResBlock : NULL;
}

SSDataBlock* doTableMergeScan(SOperatorInfo* pOperator) {
  if (pOperator->status == OP_EXEC_DONE) {
    return NULL;
  }

  SExecTaskInfo*       pTaskInfo = pOperator->pTaskInfo;
  STableMergeScanInfo* pInfo = pOperator->info;

  int32_t code = pOperator->fpSet._openFn(pOperator);
  if (code != TSDB_CODE_SUCCESS) {
    T_LONG_JMP(pTaskInfo->env, code);
  }

  size_t tableListSize = tableListGetSize(pTaskInfo->pTableInfoList);
  if (!pInfo->hasGroupId) {
    pInfo->hasGroupId = true;

    if (tableListSize == 0) {
      setOperatorCompleted(pOperator);
      return NULL;
    }
    pInfo->tableStartIndex = 0;
    pInfo->groupId = ((STableKeyInfo*)tableListGetInfo(pTaskInfo->pTableInfoList, pInfo->tableStartIndex))->groupId;
    startGroupTableMergeScan(pOperator);
  }

  SSDataBlock* pBlock = NULL;
  while (pInfo->tableStartIndex < tableListSize) {
    pBlock = getSortedTableMergeScanBlockData(pInfo->pSortHandle, pInfo->pResBlock, pOperator->resultInfo.capacity,
                                              pOperator);
    if (pBlock != NULL) {
      pBlock->info.id.groupId = pInfo->groupId;
      pOperator->resultInfo.totalRows += pBlock->info.rows;
      return pBlock;
    } else {
      stopGroupTableMergeScan(pOperator);
      if (pInfo->tableEndIndex >= tableListSize - 1) {
        setOperatorCompleted(pOperator);
        break;
      }
      pInfo->tableStartIndex = pInfo->tableEndIndex + 1;
      pInfo->groupId = tableListGetInfo(pTaskInfo->pTableInfoList, pInfo->tableStartIndex)->groupId;
      startGroupTableMergeScan(pOperator);
    }
  }

  return pBlock;
}

void destroyTableMergeScanOperatorInfo(void* param) {
  STableMergeScanInfo* pTableScanInfo = (STableMergeScanInfo*)param;
  cleanupQueryTableDataCond(&pTableScanInfo->base.cond);

  int32_t numOfTable = taosArrayGetSize(pTableScanInfo->queryConds);

  for (int32_t i = 0; i < numOfTable; i++) {
    STableMergeScanSortSourceParam* p = taosArrayGet(pTableScanInfo->sortSourceParams, i);
    blockDataDestroy(p->inputBlock);
  }

  taosArrayDestroy(pTableScanInfo->sortSourceParams);
  tsortDestroySortHandle(pTableScanInfo->pSortHandle);
  pTableScanInfo->pSortHandle = NULL;

  tsdbReaderClose(pTableScanInfo->base.dataReader);
  pTableScanInfo->base.dataReader = NULL;

  for (int i = 0; i < taosArrayGetSize(pTableScanInfo->queryConds); i++) {
    SQueryTableDataCond* pCond = taosArrayGet(pTableScanInfo->queryConds, i);
    taosMemoryFree(pCond->colList);
  }
  taosArrayDestroy(pTableScanInfo->queryConds);

  if (pTableScanInfo->base.matchInfo.pList != NULL) {
    taosArrayDestroy(pTableScanInfo->base.matchInfo.pList);
  }

  pTableScanInfo->pResBlock = blockDataDestroy(pTableScanInfo->pResBlock);
  pTableScanInfo->pSortInputBlock = blockDataDestroy(pTableScanInfo->pSortInputBlock);

  taosArrayDestroy(pTableScanInfo->pSortInfo);
  cleanupExprSupp(&pTableScanInfo->base.pseudoSup);

  tsdbReaderClose(pTableScanInfo->base.dataReader);
  pTableScanInfo->base.dataReader = NULL;
  taosLRUCacheCleanup(pTableScanInfo->base.metaCache.pTableMetaEntryCache);

  taosMemoryFreeClear(param);
}

int32_t getTableMergeScanExplainExecInfo(SOperatorInfo* pOptr, void** pOptrExplain, uint32_t* len) {
  ASSERT(pOptr != NULL);
  // TODO: merge these two info into one struct
  STableMergeScanExecInfo* execInfo = taosMemoryCalloc(1, sizeof(STableMergeScanExecInfo));
  STableMergeScanInfo*     pInfo = pOptr->info;
  execInfo->blockRecorder = pInfo->base.readRecorder;
  execInfo->sortExecInfo = pInfo->sortExecInfo;

  *pOptrExplain = execInfo;
  *len = sizeof(STableMergeScanExecInfo);

  return TSDB_CODE_SUCCESS;
}

SOperatorInfo* createTableMergeScanOperatorInfo(STableScanPhysiNode* pTableScanNode, SReadHandle* readHandle,
                                                SExecTaskInfo* pTaskInfo) {
  STableMergeScanInfo* pInfo = taosMemoryCalloc(1, sizeof(STableMergeScanInfo));
  SOperatorInfo*       pOperator = taosMemoryCalloc(1, sizeof(SOperatorInfo));
  if (pInfo == NULL || pOperator == NULL) {
    goto _error;
  }

  SDataBlockDescNode* pDescNode = pTableScanNode->scan.node.pOutputDataBlockDesc;

  int32_t numOfCols = 0;
  int32_t code = extractColMatchInfo(pTableScanNode->scan.pScanCols, pDescNode, &numOfCols, COL_MATCH_FROM_COL_ID,
                                     &pInfo->base.matchInfo);
  if (code != TSDB_CODE_SUCCESS) {
    goto _error;
  }

  code = initQueryTableDataCond(&pInfo->base.cond, pTableScanNode);
  if (code != TSDB_CODE_SUCCESS) {
    taosArrayDestroy(pInfo->base.matchInfo.pList);
    goto _error;
  }

  if (pTableScanNode->scan.pScanPseudoCols != NULL) {
    SExprSupp* pSup = &pInfo->base.pseudoSup;
    pSup->pExprInfo = createExprInfo(pTableScanNode->scan.pScanPseudoCols, NULL, &pSup->numOfExprs);
    pSup->pCtx = createSqlFunctionCtx(pSup->pExprInfo, pSup->numOfExprs, &pSup->rowEntryInfoOffset);
  }

  pInfo->scanInfo = (SScanInfo){.numOfAsc = pTableScanNode->scanSeq[0], .numOfDesc = pTableScanNode->scanSeq[1]};

  pInfo->base.metaCache.pTableMetaEntryCache = taosLRUCacheInit(1024 * 128, -1, .5);
  if (pInfo->base.metaCache.pTableMetaEntryCache == NULL) {
    code = terrno;
    goto _error;
  }

  pInfo->base.dataBlockLoadFlag = FUNC_DATA_REQUIRED_DATA_LOAD;
  pInfo->base.scanFlag = MAIN_SCAN;
  pInfo->base.readHandle = *readHandle;

  pInfo->base.limitInfo.limit.limit = -1;
  pInfo->base.limitInfo.slimit.limit = -1;

  pInfo->sample.sampleRatio = pTableScanNode->ratio;
  pInfo->sample.seed = taosGetTimestampSec();

  code = filterInitFromNode((SNode*)pTableScanNode->scan.node.pConditions, &pOperator->exprSupp.pFilterInfo, 0);
  if (code != TSDB_CODE_SUCCESS) {
    goto _error;
  }

  initResultSizeInfo(&pOperator->resultInfo, 1024);
  pInfo->pResBlock = createDataBlockFromDescNode(pDescNode);
  blockDataEnsureCapacity(pInfo->pResBlock, pOperator->resultInfo.capacity);

  pInfo->sortSourceParams = taosArrayInit(64, sizeof(STableMergeScanSortSourceParam));

  pInfo->pSortInfo = generateSortByTsInfo(pInfo->base.matchInfo.pList, pInfo->base.cond.order);
  pInfo->pSortInputBlock = createOneDataBlock(pInfo->pResBlock, false);
  initLimitInfo(pTableScanNode->scan.node.pLimit, pTableScanNode->scan.node.pSlimit, &pInfo->limitInfo);

  int32_t  rowSize = pInfo->pResBlock->info.rowSize;
  uint32_t nCols = taosArrayGetSize(pInfo->pResBlock->pDataBlock);
  pInfo->bufPageSize = getProperSortPageSize(rowSize, nCols);

  setOperatorInfo(pOperator, "TableMergeScanOperator", QUERY_NODE_PHYSICAL_PLAN_TABLE_MERGE_SCAN, false, OP_NOT_OPENED,
                  pInfo, pTaskInfo);
  pOperator->exprSupp.numOfExprs = numOfCols;

  pOperator->fpSet = createOperatorFpSet(optrDummyOpenFn, doTableMergeScan, NULL, destroyTableMergeScanOperatorInfo,
                                         optrDefaultBufFn, getTableMergeScanExplainExecInfo);
  pOperator->cost.openCost = 0;
  return pOperator;

_error:
  pTaskInfo->code = TSDB_CODE_OUT_OF_MEMORY;
  taosMemoryFree(pInfo);
  taosMemoryFree(pOperator);
  return NULL;
}

// ====================================================================================================================
// TableCountScanOperator
static SSDataBlock* doTableCountScan(SOperatorInfo* pOperator);
static void         destoryTableCountScanOperator(void* param);
static void         buildVnodeGroupedStbTableCount(STableCountScanOperatorInfo* pInfo, STableCountScanSupp* pSupp,
                                                   SSDataBlock* pRes, char* dbName, tb_uid_t stbUid);
static void         buildVnodeGroupedNtbTableCount(STableCountScanOperatorInfo* pInfo, STableCountScanSupp* pSupp,
                                                   SSDataBlock* pRes, char* dbName);
static void         buildVnodeFilteredTbCount(SOperatorInfo* pOperator, STableCountScanOperatorInfo* pInfo,
                                              STableCountScanSupp* pSupp, SSDataBlock* pRes, char* dbName);
static void buildVnodeGroupedTableCount(SOperatorInfo* pOperator, STableCountScanOperatorInfo* pInfo,
                                        STableCountScanSupp* pSupp, SSDataBlock* pRes, int32_t vgId, char* dbName);
static SSDataBlock* buildVnodeDbTableCount(SOperatorInfo* pOperator, STableCountScanOperatorInfo* pInfo,
                                           STableCountScanSupp* pSupp, SSDataBlock* pRes);
static void         buildSysDbGroupedTableCount(SOperatorInfo* pOperator, STableCountScanOperatorInfo* pInfo,
                                                STableCountScanSupp* pSupp, SSDataBlock* pRes, size_t infodbTableNum,
                                                size_t perfdbTableNum);
static void         buildSysDbFilterTableCount(SOperatorInfo* pOperator, STableCountScanSupp* pSupp, SSDataBlock* pRes,
                                               size_t infodbTableNum, size_t perfdbTableNum);
static const char*  GROUP_TAG_DB_NAME = "db_name";
static const char*  GROUP_TAG_STABLE_NAME = "stable_name";

int32_t tblCountScanGetGroupTagsSlotId(const SNodeList* scanCols, STableCountScanSupp* supp) {
  if (scanCols != NULL) {
    SNode* pNode = NULL;
    FOREACH(pNode, scanCols) {
      if (nodeType(pNode) != QUERY_NODE_TARGET) {
        return TSDB_CODE_QRY_SYS_ERROR;
      }
      STargetNode* targetNode = (STargetNode*)pNode;
      if (nodeType(targetNode->pExpr) != QUERY_NODE_COLUMN) {
        return TSDB_CODE_QRY_SYS_ERROR;
      }
      SColumnNode* colNode = (SColumnNode*)(targetNode->pExpr);
      if (strcmp(colNode->colName, GROUP_TAG_DB_NAME) == 0) {
        supp->dbNameSlotId = targetNode->slotId;
      } else if (strcmp(colNode->colName, GROUP_TAG_STABLE_NAME) == 0) {
        supp->stbNameSlotId = targetNode->slotId;
      }
    }
  }
  return TSDB_CODE_SUCCESS;
}

int32_t tblCountScanGetCountSlotId(const SNodeList* pseudoCols, STableCountScanSupp* supp) {
  if (pseudoCols != NULL) {
    SNode* pNode = NULL;
    FOREACH(pNode, pseudoCols) {
      if (nodeType(pNode) != QUERY_NODE_TARGET) {
        return TSDB_CODE_QRY_SYS_ERROR;
      }
      STargetNode* targetNode = (STargetNode*)pNode;
      if (nodeType(targetNode->pExpr) != QUERY_NODE_FUNCTION) {
        return TSDB_CODE_QRY_SYS_ERROR;
      }
      SFunctionNode* funcNode = (SFunctionNode*)(targetNode->pExpr);
      if (funcNode->funcType == FUNCTION_TYPE_TABLE_COUNT) {
        supp->tbCountSlotId = targetNode->slotId;
      }
    }
  }
  return TSDB_CODE_SUCCESS;
}

int32_t tblCountScanGetInputs(SNodeList* groupTags, SName* tableName, STableCountScanSupp* supp) {
  if (groupTags != NULL) {
    SNode* pNode = NULL;
    FOREACH(pNode, groupTags) {
      if (nodeType(pNode) != QUERY_NODE_COLUMN) {
        return TSDB_CODE_QRY_SYS_ERROR;
      }
      SColumnNode* colNode = (SColumnNode*)pNode;
      if (strcmp(colNode->colName, GROUP_TAG_DB_NAME) == 0) {
        supp->groupByDbName = true;
      }
      if (strcmp(colNode->colName, GROUP_TAG_STABLE_NAME) == 0) {
        supp->groupByStbName = true;
      }
    }
  } else {
    strncpy(supp->dbNameFilter, tNameGetDbNameP(tableName), TSDB_DB_NAME_LEN);
    strncpy(supp->stbNameFilter, tNameGetTableName(tableName), TSDB_TABLE_NAME_LEN);
  }
  return TSDB_CODE_SUCCESS;
}

int32_t getTableCountScanSupp(SNodeList* groupTags, SName* tableName, SNodeList* scanCols, SNodeList* pseudoCols,
                              STableCountScanSupp* supp, SExecTaskInfo* taskInfo) {
  int32_t code = 0;
  code = tblCountScanGetInputs(groupTags, tableName, supp);
  if (code != TSDB_CODE_SUCCESS) {
    qError("%s get table count scan supp. get inputs error", GET_TASKID(taskInfo));
    return code;
  }
  supp->dbNameSlotId = -1;
  supp->stbNameSlotId = -1;
  supp->tbCountSlotId = -1;

  code = tblCountScanGetGroupTagsSlotId(scanCols, supp);
  if (code != TSDB_CODE_SUCCESS) {
    qError("%s get table count scan supp. get group tags slot id error", GET_TASKID(taskInfo));
    return code;
  }
  code = tblCountScanGetCountSlotId(pseudoCols, supp);
  if (code != TSDB_CODE_SUCCESS) {
    qError("%s get table count scan supp. get count error", GET_TASKID(taskInfo));
    return code;
  }
  return code;
}

SOperatorInfo* createTableCountScanOperatorInfo(SReadHandle* readHandle, STableCountScanPhysiNode* pTblCountScanNode,
                                                SExecTaskInfo* pTaskInfo) {
  int32_t code = TSDB_CODE_SUCCESS;

  SScanPhysiNode*              pScanNode = &pTblCountScanNode->scan;
  STableCountScanOperatorInfo* pInfo = taosMemoryCalloc(1, sizeof(STableCountScanOperatorInfo));
  SOperatorInfo*               pOperator = taosMemoryCalloc(1, sizeof(SOperatorInfo));

  if (!pInfo || !pOperator) {
    goto _error;
  }

  pInfo->readHandle = *readHandle;

  SDataBlockDescNode* pDescNode = pScanNode->node.pOutputDataBlockDesc;
  initResultSizeInfo(&pOperator->resultInfo, 1);
  pInfo->pRes = createDataBlockFromDescNode(pDescNode);
  blockDataEnsureCapacity(pInfo->pRes, pOperator->resultInfo.capacity);

  getTableCountScanSupp(pTblCountScanNode->pGroupTags, &pTblCountScanNode->scan.tableName,
                        pTblCountScanNode->scan.pScanCols, pTblCountScanNode->scan.pScanPseudoCols, &pInfo->supp,
                        pTaskInfo);

  setOperatorInfo(pOperator, "TableCountScanOperator", QUERY_NODE_PHYSICAL_PLAN_TABLE_COUNT_SCAN, false, OP_NOT_OPENED,
                  pInfo, pTaskInfo);
  pOperator->fpSet =
      createOperatorFpSet(optrDummyOpenFn, doTableCountScan, NULL, destoryTableCountScanOperator, optrDefaultBufFn, NULL);
  return pOperator;

_error:
  if (pInfo != NULL) {
    destoryTableCountScanOperator(pInfo);
  }
  taosMemoryFreeClear(pOperator);
  pTaskInfo->code = code;
  return NULL;
}

void fillTableCountScanDataBlock(STableCountScanSupp* pSupp, char* dbName, char* stbName, int64_t count,
                                 SSDataBlock* pRes) {
  if (pSupp->dbNameSlotId != -1) {
    ASSERT(strlen(dbName));
    SColumnInfoData* colInfoData = taosArrayGet(pRes->pDataBlock, pSupp->dbNameSlotId);

    char varDbName[TSDB_DB_NAME_LEN + VARSTR_HEADER_SIZE] = {0};
    tstrncpy(varDataVal(varDbName), dbName, TSDB_DB_NAME_LEN);

    varDataSetLen(varDbName, strlen(dbName));
    colDataAppend(colInfoData, 0, varDbName, false);
  }

  if (pSupp->stbNameSlotId != -1) {
    SColumnInfoData* colInfoData = taosArrayGet(pRes->pDataBlock, pSupp->stbNameSlotId);
    if (strlen(stbName) != 0) {
      char varStbName[TSDB_TABLE_NAME_LEN + VARSTR_HEADER_SIZE] = {0};
      strncpy(varDataVal(varStbName), stbName, TSDB_TABLE_NAME_LEN);
      varDataSetLen(varStbName, strlen(stbName));
      colDataAppend(colInfoData, 0, varStbName, false);
    } else {
      colDataAppendNULL(colInfoData, 0);
    }
  }

  if (pSupp->tbCountSlotId != -1) {
    SColumnInfoData* colInfoData = taosArrayGet(pRes->pDataBlock, pSupp->tbCountSlotId);
    colDataAppend(colInfoData, 0, (char*)&count, false);
  }
  pRes->info.rows = 1;
}

static SSDataBlock* buildSysDbTableCount(SOperatorInfo* pOperator, STableCountScanOperatorInfo* pInfo) {
  STableCountScanSupp* pSupp = &pInfo->supp;
  SSDataBlock*         pRes = pInfo->pRes;

  size_t infodbTableNum;
  getInfosDbMeta(NULL, &infodbTableNum);
  size_t perfdbTableNum;
  getPerfDbMeta(NULL, &perfdbTableNum);

  if (pSupp->groupByDbName) {
    buildSysDbGroupedTableCount(pOperator, pInfo, pSupp, pRes, infodbTableNum, perfdbTableNum);
    return (pRes->info.rows > 0) ? pRes : NULL;
  } else {
    buildSysDbFilterTableCount(pOperator, pSupp, pRes, infodbTableNum, perfdbTableNum);
    return (pRes->info.rows > 0) ? pRes : NULL;
  }
}

static void buildSysDbFilterTableCount(SOperatorInfo* pOperator, STableCountScanSupp* pSupp, SSDataBlock* pRes,
                                       size_t infodbTableNum, size_t perfdbTableNum) {
  if (strcmp(pSupp->dbNameFilter, TSDB_INFORMATION_SCHEMA_DB) == 0) {
    fillTableCountScanDataBlock(pSupp, TSDB_INFORMATION_SCHEMA_DB, "", infodbTableNum, pRes);
  } else if (strcmp(pSupp->dbNameFilter, TSDB_PERFORMANCE_SCHEMA_DB) == 0) {
    fillTableCountScanDataBlock(pSupp, TSDB_PERFORMANCE_SCHEMA_DB, "", perfdbTableNum, pRes);
  } else if (strlen(pSupp->dbNameFilter) == 0) {
    fillTableCountScanDataBlock(pSupp, "", "", infodbTableNum + perfdbTableNum, pRes);
  }
  setOperatorCompleted(pOperator);
}

static void buildSysDbGroupedTableCount(SOperatorInfo* pOperator, STableCountScanOperatorInfo* pInfo,
                                        STableCountScanSupp* pSupp, SSDataBlock* pRes, size_t infodbTableNum,
                                        size_t perfdbTableNum) {
  if (pInfo->currGrpIdx == 0) {
    uint64_t groupId = calcGroupId(TSDB_INFORMATION_SCHEMA_DB, strlen(TSDB_INFORMATION_SCHEMA_DB));
    pRes->info.id.groupId = groupId;
    fillTableCountScanDataBlock(pSupp, TSDB_INFORMATION_SCHEMA_DB, "", infodbTableNum, pRes);
  } else if (pInfo->currGrpIdx == 1) {
    uint64_t groupId = calcGroupId(TSDB_PERFORMANCE_SCHEMA_DB, strlen(TSDB_PERFORMANCE_SCHEMA_DB));
    pRes->info.id.groupId = groupId;
    fillTableCountScanDataBlock(pSupp, TSDB_PERFORMANCE_SCHEMA_DB, "", perfdbTableNum, pRes);
  } else {
    setOperatorCompleted(pOperator);
  }
  pInfo->currGrpIdx++;
}

static SSDataBlock* doTableCountScan(SOperatorInfo* pOperator) {
  SExecTaskInfo*               pTaskInfo = pOperator->pTaskInfo;
  STableCountScanOperatorInfo* pInfo = pOperator->info;
  STableCountScanSupp*         pSupp = &pInfo->supp;
  SSDataBlock*                 pRes = pInfo->pRes;
  blockDataCleanup(pRes);

  if (pOperator->status == OP_EXEC_DONE) {
    return NULL;
  }
  if (pInfo->readHandle.mnd != NULL) {
    return buildSysDbTableCount(pOperator, pInfo);
  }

  return buildVnodeDbTableCount(pOperator, pInfo, pSupp, pRes);
}

static SSDataBlock* buildVnodeDbTableCount(SOperatorInfo* pOperator, STableCountScanOperatorInfo* pInfo,
                                           STableCountScanSupp* pSupp, SSDataBlock* pRes) {
  const char* db = NULL;
  int32_t     vgId = 0;
  char        dbName[TSDB_DB_NAME_LEN] = {0};

  // get dbname
  vnodeGetInfo(pInfo->readHandle.vnode, &db, &vgId);
  SName sn = {0};
  tNameFromString(&sn, db, T_NAME_ACCT | T_NAME_DB);
  tNameGetDbName(&sn, dbName);

  if (pSupp->groupByDbName) {
    buildVnodeGroupedTableCount(pOperator, pInfo, pSupp, pRes, vgId, dbName);
  } else {
    buildVnodeFilteredTbCount(pOperator, pInfo, pSupp, pRes, dbName);
  }
  return pRes->info.rows > 0 ? pRes : NULL;
}

static void buildVnodeGroupedTableCount(SOperatorInfo* pOperator, STableCountScanOperatorInfo* pInfo,
                                        STableCountScanSupp* pSupp, SSDataBlock* pRes, int32_t vgId, char* dbName) {
  if (pSupp->groupByStbName) {
    if (pInfo->stbUidList == NULL) {
      pInfo->stbUidList = taosArrayInit(16, sizeof(tb_uid_t));
      if (vnodeGetStbIdList(pInfo->readHandle.vnode, 0, pInfo->stbUidList) < 0) {
        qError("vgId:%d, failed to get stb id list error: %s", vgId, terrstr());
      }
    }
    if (pInfo->currGrpIdx < taosArrayGetSize(pInfo->stbUidList)) {
      tb_uid_t stbUid = *(tb_uid_t*)taosArrayGet(pInfo->stbUidList, pInfo->currGrpIdx);
      buildVnodeGroupedStbTableCount(pInfo, pSupp, pRes, dbName, stbUid);

      pInfo->currGrpIdx++;
    } else if (pInfo->currGrpIdx == taosArrayGetSize(pInfo->stbUidList)) {
      buildVnodeGroupedNtbTableCount(pInfo, pSupp, pRes, dbName);

      pInfo->currGrpIdx++;
    } else {
      setOperatorCompleted(pOperator);
    }
  } else {
    uint64_t groupId = calcGroupId(dbName, strlen(dbName));
    pRes->info.id.groupId = groupId;
    int64_t dbTableCount = metaGetTbNum(pInfo->readHandle.meta);
    fillTableCountScanDataBlock(pSupp, dbName, "", dbTableCount, pRes);
    setOperatorCompleted(pOperator);
  }
}

static void buildVnodeFilteredTbCount(SOperatorInfo* pOperator, STableCountScanOperatorInfo* pInfo,
                                      STableCountScanSupp* pSupp, SSDataBlock* pRes, char* dbName) {
  if (strlen(pSupp->dbNameFilter) != 0) {
    if (strlen(pSupp->stbNameFilter) != 0) {
      tb_uid_t      uid = metaGetTableEntryUidByName(pInfo->readHandle.meta, pSupp->stbNameFilter);
      SMetaStbStats stats = {0};
      metaGetStbStats(pInfo->readHandle.meta, uid, &stats);
      int64_t ctbNum = stats.ctbNum;
      fillTableCountScanDataBlock(pSupp, dbName, pSupp->stbNameFilter, ctbNum, pRes);
    } else {
      int64_t tbNumVnode = metaGetTbNum(pInfo->readHandle.meta);
      fillTableCountScanDataBlock(pSupp, dbName, "", tbNumVnode, pRes);
    }
  } else {
    int64_t tbNumVnode = metaGetTbNum(pInfo->readHandle.meta);
    fillTableCountScanDataBlock(pSupp, dbName, "", tbNumVnode, pRes);
  }
  setOperatorCompleted(pOperator);
}

static void buildVnodeGroupedNtbTableCount(STableCountScanOperatorInfo* pInfo, STableCountScanSupp* pSupp,
                                           SSDataBlock* pRes, char* dbName) {
  char fullStbName[TSDB_TABLE_FNAME_LEN] = {0};
  snprintf(fullStbName, TSDB_TABLE_FNAME_LEN, "%s.%s", dbName, "");
  uint64_t groupId = calcGroupId(fullStbName, strlen(fullStbName));
  pRes->info.id.groupId = groupId;
  int64_t ntbNum = metaGetNtbNum(pInfo->readHandle.meta);
  fillTableCountScanDataBlock(pSupp, dbName, "", ntbNum, pRes);
}

static void buildVnodeGroupedStbTableCount(STableCountScanOperatorInfo* pInfo, STableCountScanSupp* pSupp,
                                           SSDataBlock* pRes, char* dbName, tb_uid_t stbUid) {
  char stbName[TSDB_TABLE_NAME_LEN] = {0};
  metaGetTableSzNameByUid(pInfo->readHandle.meta, stbUid, stbName);

  char fullStbName[TSDB_TABLE_FNAME_LEN] = {0};
  snprintf(fullStbName, TSDB_TABLE_FNAME_LEN, "%s.%s", dbName, stbName);
  uint64_t groupId = calcGroupId(fullStbName, strlen(fullStbName));
  pRes->info.id.groupId = groupId;

  SMetaStbStats stats = {0};
  metaGetStbStats(pInfo->readHandle.meta, stbUid, &stats);
  int64_t ctbNum = stats.ctbNum;

  fillTableCountScanDataBlock(pSupp, dbName, stbName, ctbNum, pRes);
}

static void destoryTableCountScanOperator(void* param) {
  STableCountScanOperatorInfo* pTableCountScanInfo = param;
  blockDataDestroy(pTableCountScanInfo->pRes);

  taosArrayDestroy(pTableCountScanInfo->stbUidList);
  taosMemoryFreeClear(param);
}<|MERGE_RESOLUTION|>--- conflicted
+++ resolved
@@ -925,11 +925,7 @@
 
   setOperatorInfo(pOperator, "TableSeqScanOperator", QUERY_NODE_PHYSICAL_PLAN_TABLE_SEQ_SCAN, false, OP_NOT_OPENED,
                   pInfo, pTaskInfo);
-<<<<<<< HEAD
-  pOperator->fpSet = createOperatorFpSet(operatorDummyOpenFn, doTableScanImpl, NULL, NULL, NULL);
-=======
   pOperator->fpSet = createOperatorFpSet(optrDummyOpenFn, doTableScanImpl, NULL, NULL, optrDefaultBufFn, NULL);
->>>>>>> f866f5d2
   return pOperator;
 }
 
@@ -2482,11 +2478,7 @@
     goto _error;
   }
 
-<<<<<<< HEAD
-  pInfo->pRes = createResDataBlock(pDescNode);
-=======
   pInfo->pRes = createDataBlockFromDescNode(pDescNode);
->>>>>>> f866f5d2
   pInfo->readHandle = *pReadHandle;
   pInfo->curPos = 0;
 
