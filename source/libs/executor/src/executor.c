--- conflicted
+++ resolved
@@ -1103,10 +1103,7 @@
 
       // let's seek to the next version in wal file
       if (tqSeekVer(pInfo->tqReader, pOffset->version + 1, id) < 0) {
-<<<<<<< HEAD
         qError("tqSeekVer failed ver:%" PRId64 ", %s", pOffset->version + 1, id);
-=======
->>>>>>> 71283d6c
         return -1;
       }
     } else if (pOffset->type == TMQ_OFFSET__SNAPSHOT_DATA) {
@@ -1196,12 +1193,8 @@
       STableListInfo* pTableListInfo = ((SStreamRawScanInfo*)(p->info))->pTableListInfo;
 
       if (setForSnapShot(sContext, pOffset->uid) != 0) {
-<<<<<<< HEAD
         qError("setDataForSnapShot error. uid:%" PRId64 " , %s", pOffset->uid, id);
-=======
-        qError("setDataForSnapShot error. uid:%" PRId64" , %s", pOffset->uid, id);
         terrno = TSDB_CODE_PAR_INTERNAL_ERROR;
->>>>>>> 71283d6c
         return -1;
       }
 
