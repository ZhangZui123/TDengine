/*
 * Copyright (c) 2019 TAOS Data, Inc. <jhtao@taosdata.com>
 *
 * This program is free software: you can use, redistribute, and/or modify
 * it under the terms of the GNU Affero General Public License, version 3
 * or later ("AGPL"), as published by the Free Software Foundation.
 *
 * This program is distributed in the hope that it will be useful, but WITHOUT
 * ANY WARRANTY; without even the implied warranty of MERCHANTABILITY or
 * FITNESS FOR A PARTICULAR PURPOSE.
 *
 * You should have received a copy of the GNU Affero General Public License
 * along with this program. If not, see <http://www.gnu.org/licenses/>.
 */

#include "executor.h"
#include "executorInt.h"
#include "operator.h"
#include "planner.h"
#include "querytask.h"
#include "tdatablock.h"
#include "tref.h"
#include "trpc.h"
#include "tudf.h"
#include "wal.h"

#include "storageapi.h"

static TdThreadOnce initPoolOnce = PTHREAD_ONCE_INIT;
int32_t             exchangeObjRefPool = -1;

static void cleanupRefPool() {
  int32_t ref = atomic_val_compare_exchange_32(&exchangeObjRefPool, exchangeObjRefPool, 0);
  (void)taosCloseRef(ref);
}

static void initRefPool() {
  exchangeObjRefPool = taosOpenRef(1024, doDestroyExchangeOperatorInfo);
  (void)atexit(cleanupRefPool);
}

static int32_t doSetSMABlock(SOperatorInfo* pOperator, void* input, size_t numOfBlocks, int32_t type, char* id) {
  int32_t code = TSDB_CODE_SUCCESS;
  int32_t lino = 0;
  if (pOperator->operatorType != QUERY_NODE_PHYSICAL_PLAN_STREAM_SCAN) {
    if (pOperator->numOfDownstream == 0) {
      qError("failed to find stream scan operator to set the input data block, %s" PRIx64, id);
      return TSDB_CODE_APP_ERROR;
    }

    if (pOperator->numOfDownstream > 1) {  // not handle this in join query
      qError("join not supported for stream block scan, %s" PRIx64, id);
      return TSDB_CODE_APP_ERROR;
    }
    pOperator->status = OP_NOT_OPENED;
    return doSetSMABlock(pOperator->pDownstream[0], input, numOfBlocks, type, id);
  } else {
    pOperator->status = OP_NOT_OPENED;

    SStreamScanInfo* pInfo = pOperator->info;

    if (type == STREAM_INPUT__MERGED_SUBMIT) {
      for (int32_t i = 0; i < numOfBlocks; i++) {
        SPackedData* pReq = POINTER_SHIFT(input, i * sizeof(SPackedData));
        void*        tmp = taosArrayPush(pInfo->pBlockLists, pReq);
        QUERY_CHECK_NULL(tmp, code, lino, _end, TSDB_CODE_OUT_OF_MEMORY);
      }
      pInfo->blockType = STREAM_INPUT__DATA_SUBMIT;
    } else if (type == STREAM_INPUT__DATA_SUBMIT) {
      void* tmp = taosArrayPush(pInfo->pBlockLists, &input);
      QUERY_CHECK_NULL(tmp, code, lino, _end, TSDB_CODE_OUT_OF_MEMORY);
      pInfo->blockType = STREAM_INPUT__DATA_SUBMIT;
    } else if (type == STREAM_INPUT__DATA_BLOCK) {
      for (int32_t i = 0; i < numOfBlocks; ++i) {
        SSDataBlock* pDataBlock = &((SSDataBlock*)input)[i];
        SPackedData  tmp = {.pDataBlock = pDataBlock};
        void*        tmpItem = taosArrayPush(pInfo->pBlockLists, &tmp);
        QUERY_CHECK_NULL(tmpItem, code, lino, _end, TSDB_CODE_OUT_OF_MEMORY);
      }
      pInfo->blockType = STREAM_INPUT__DATA_BLOCK;
    } else if (type == STREAM_INPUT__CHECKPOINT) {
      SPackedData tmp = {.pDataBlock = input};
      void*       tmpItem = taosArrayPush(pInfo->pBlockLists, &tmp);
      QUERY_CHECK_NULL(tmpItem, code, lino, _end, TSDB_CODE_OUT_OF_MEMORY);
      pInfo->blockType = STREAM_INPUT__CHECKPOINT;
    } else if (type == STREAM_INPUT__REF_DATA_BLOCK) {
      for (int32_t i = 0; i < numOfBlocks; ++i) {
        SPackedData* pReq = POINTER_SHIFT(input, i * sizeof(SPackedData));
        void*        tmp = taosArrayPush(pInfo->pBlockLists, pReq);
        QUERY_CHECK_NULL(tmp, code, lino, _end, TSDB_CODE_OUT_OF_MEMORY);
      }
      pInfo->blockType = STREAM_INPUT__DATA_BLOCK;
    }

    return TSDB_CODE_SUCCESS;
  }

_end:
  if (code != TSDB_CODE_SUCCESS) {
    qError("%s failed at line %d since %s", __func__, __LINE__, tstrerror(code));
  }
  return code;
}

static int32_t doSetStreamOpOpen(SOperatorInfo* pOperator, char* id) {
  if (pOperator->operatorType != QUERY_NODE_PHYSICAL_PLAN_STREAM_SCAN) {
    if (pOperator->numOfDownstream == 0) {
      qError("failed to find stream scan operator to set the input data block, %s" PRIx64, id);
      return TSDB_CODE_APP_ERROR;
    }

    if (pOperator->numOfDownstream > 1) {  // not handle this in join query
      qError("join not supported for stream block scan, %s" PRIx64, id);
      return TSDB_CODE_APP_ERROR;
    }

    pOperator->status = OP_NOT_OPENED;
    return doSetStreamOpOpen(pOperator->pDownstream[0], id);
  }
  return 0;
}

static void clearStreamBlock(SOperatorInfo* pOperator) {
  if (pOperator->operatorType != QUERY_NODE_PHYSICAL_PLAN_STREAM_SCAN) {
    if (pOperator->numOfDownstream == 1) {
      return clearStreamBlock(pOperator->pDownstream[0]);
    }
  } else {
    SStreamScanInfo* pInfo = pOperator->info;
    doClearBufferedBlocks(pInfo);
  }
}

void resetTaskInfo(qTaskInfo_t tinfo) {
  SExecTaskInfo* pTaskInfo = (SExecTaskInfo*)tinfo;
  pTaskInfo->code = 0;
  clearStreamBlock(pTaskInfo->pRoot);
}

static int32_t doSetStreamBlock(SOperatorInfo* pOperator, void* input, size_t numOfBlocks, int32_t type,
                                const char* id) {
  int32_t code = TSDB_CODE_SUCCESS;
  int32_t lino = 0;
  if (pOperator->operatorType != QUERY_NODE_PHYSICAL_PLAN_STREAM_SCAN) {
    if (pOperator->numOfDownstream == 0) {
      qError("failed to find stream scan operator to set the input data block, %s" PRIx64, id);
      return TSDB_CODE_APP_ERROR;
    }

    if (pOperator->numOfDownstream > 1) {  // not handle this in join query
      qError("join not supported for stream block scan, %s" PRIx64, id);
      return TSDB_CODE_APP_ERROR;
    }
    pOperator->status = OP_NOT_OPENED;
    return doSetStreamBlock(pOperator->pDownstream[0], input, numOfBlocks, type, id);
  } else {
    pOperator->status = OP_NOT_OPENED;
    SStreamScanInfo* pInfo = pOperator->info;

    qDebug("s-task:%s in this batch, %d blocks need to be processed", id, (int32_t)numOfBlocks);
    ASSERT(pInfo->validBlockIndex == 0 && taosArrayGetSize(pInfo->pBlockLists) == 0);

    if (type == STREAM_INPUT__MERGED_SUBMIT) {
      for (int32_t i = 0; i < numOfBlocks; i++) {
        SPackedData* pReq = POINTER_SHIFT(input, i * sizeof(SPackedData));
        void*        tmp = taosArrayPush(pInfo->pBlockLists, pReq);
        QUERY_CHECK_NULL(tmp, code, lino, _end, TSDB_CODE_OUT_OF_MEMORY);
      }

      pInfo->blockType = STREAM_INPUT__DATA_SUBMIT;
    } else if (type == STREAM_INPUT__DATA_SUBMIT) {
      void* tmp = taosArrayPush(pInfo->pBlockLists, input);
      QUERY_CHECK_NULL(tmp, code, lino, _end, TSDB_CODE_OUT_OF_MEMORY);

      pInfo->blockType = STREAM_INPUT__DATA_SUBMIT;
    } else if (type == STREAM_INPUT__DATA_BLOCK) {
      for (int32_t i = 0; i < numOfBlocks; ++i) {
        SSDataBlock* pDataBlock = &((SSDataBlock*)input)[i];
        SPackedData  tmp = {.pDataBlock = pDataBlock};
        void*        tmpItem = taosArrayPush(pInfo->pBlockLists, &tmp);
        QUERY_CHECK_NULL(tmpItem, code, lino, _end, TSDB_CODE_OUT_OF_MEMORY);
      }

      pInfo->blockType = STREAM_INPUT__DATA_BLOCK;
    } else if (type == STREAM_INPUT__CHECKPOINT_TRIGGER) {
      SPackedData tmp = {.pDataBlock = input};
      void*       tmpItem = taosArrayPush(pInfo->pBlockLists, &tmp);
      QUERY_CHECK_NULL(tmpItem, code, lino, _end, TSDB_CODE_OUT_OF_MEMORY);

      pInfo->blockType = STREAM_INPUT__CHECKPOINT;
    } else {
      ASSERT(0);
    }

    return TSDB_CODE_SUCCESS;
  }

_end:
  if (code != TSDB_CODE_SUCCESS) {
    qError("%s failed at line %d since %s", __func__, lino, tstrerror(code));
  }
  return code;
}

void doSetTaskId(SOperatorInfo* pOperator, SStorageAPI* pAPI) {
  SExecTaskInfo* pTaskInfo = pOperator->pTaskInfo;
  if (pOperator->operatorType == QUERY_NODE_PHYSICAL_PLAN_STREAM_SCAN) {
    SStreamScanInfo* pStreamScanInfo = pOperator->info;
    if (pStreamScanInfo->pTableScanOp != NULL) {
      STableScanInfo* pScanInfo = pStreamScanInfo->pTableScanOp->info;
      if (pScanInfo->base.dataReader != NULL) {
        pAPI->tsdReader.tsdSetReaderTaskId(pScanInfo->base.dataReader, pTaskInfo->id.str);
      }
    }
  } else {
    doSetTaskId(pOperator->pDownstream[0], pAPI);
  }
}

void qSetTaskId(qTaskInfo_t tinfo, uint64_t taskId, uint64_t queryId) {
  SExecTaskInfo* pTaskInfo = tinfo;
  pTaskInfo->id.queryId = queryId;
  buildTaskId(taskId, queryId, pTaskInfo->id.str);

  // set the idstr for tsdbReader
  doSetTaskId(pTaskInfo->pRoot, &pTaskInfo->storageAPI);
}

int32_t qSetStreamOpOpen(qTaskInfo_t tinfo) {
  if (tinfo == NULL) {
    return TSDB_CODE_APP_ERROR;
  }

  SExecTaskInfo* pTaskInfo = (SExecTaskInfo*)tinfo;

  int32_t code = doSetStreamOpOpen(pTaskInfo->pRoot, GET_TASKID(pTaskInfo));
  if (code != TSDB_CODE_SUCCESS) {
    qError("%s failed to set the stream block data", GET_TASKID(pTaskInfo));
  } else {
    qDebug("%s set the stream block successfully", GET_TASKID(pTaskInfo));
  }

  return code;
}

int32_t qSetMultiStreamInput(qTaskInfo_t tinfo, const void* pBlocks, size_t numOfBlocks, int32_t type) {
  if (tinfo == NULL) {
    return TSDB_CODE_APP_ERROR;
  }

  if (pBlocks == NULL || numOfBlocks == 0) {
    return TSDB_CODE_SUCCESS;
  }

  SExecTaskInfo* pTaskInfo = (SExecTaskInfo*)tinfo;

  int32_t code = doSetStreamBlock(pTaskInfo->pRoot, (void*)pBlocks, numOfBlocks, type, GET_TASKID(pTaskInfo));
  if (code != TSDB_CODE_SUCCESS) {
    qError("%s failed to set the stream block data", GET_TASKID(pTaskInfo));
  } else {
    qDebug("%s set the stream block successfully", GET_TASKID(pTaskInfo));
  }

  return code;
}

int32_t qSetSMAInput(qTaskInfo_t tinfo, const void* pBlocks, size_t numOfBlocks, int32_t type) {
  if (tinfo == NULL) {
    return TSDB_CODE_APP_ERROR;
  }

  if (pBlocks == NULL || numOfBlocks == 0) {
    return TSDB_CODE_SUCCESS;
  }

  SExecTaskInfo* pTaskInfo = (SExecTaskInfo*)tinfo;

  int32_t code = doSetSMABlock(pTaskInfo->pRoot, (void*)pBlocks, numOfBlocks, type, GET_TASKID(pTaskInfo));
  if (code != TSDB_CODE_SUCCESS) {
    qError("%s failed to set the sma block data", GET_TASKID(pTaskInfo));
  } else {
    qDebug("%s set the sma block successfully", GET_TASKID(pTaskInfo));
  }

  return code;
}

qTaskInfo_t qCreateQueueExecTaskInfo(void* msg, SReadHandle* pReaderHandle, int32_t vgId, int32_t* numOfCols,
                                     uint64_t id) {
  if (msg == NULL) {  // create raw scan
    SExecTaskInfo* pTaskInfo = doCreateTask(0, id, vgId, OPTR_EXEC_MODEL_QUEUE, &pReaderHandle->api);
    if (NULL == pTaskInfo) {
      terrno = TSDB_CODE_OUT_OF_MEMORY;
      return NULL;
    }

    pTaskInfo->pRoot = createRawScanOperatorInfo(pReaderHandle, pTaskInfo);
    if (NULL == pTaskInfo->pRoot) {
      terrno = TSDB_CODE_OUT_OF_MEMORY;
      taosMemoryFree(pTaskInfo);
      return NULL;
    }

    pTaskInfo->storageAPI = pReaderHandle->api;
    qDebug("create raw scan task info completed, vgId:%d, %s", vgId, GET_TASKID(pTaskInfo));
    return pTaskInfo;
  }

  SSubplan* pPlan = NULL;
  int32_t   code = qStringToSubplan(msg, &pPlan);
  if (code != TSDB_CODE_SUCCESS) {
    terrno = code;
    return NULL;
  }

  qTaskInfo_t pTaskInfo = NULL;
  code = qCreateExecTask(pReaderHandle, vgId, 0, pPlan, &pTaskInfo, NULL, 0, NULL, OPTR_EXEC_MODEL_QUEUE);
  if (code != TSDB_CODE_SUCCESS) {
    nodesDestroyNode((SNode*)pPlan);
    qDestroyTask(pTaskInfo);
    terrno = code;
    return NULL;
  }

  // extract the number of output columns
  SDataBlockDescNode* pDescNode = pPlan->pNode->pOutputDataBlockDesc;
  *numOfCols = 0;

  SNode* pNode;
  FOREACH(pNode, pDescNode->pSlots) {
    SSlotDescNode* pSlotDesc = (SSlotDescNode*)pNode;
    if (pSlotDesc->output) {
      ++(*numOfCols);
    }
  }

  return pTaskInfo;
}

qTaskInfo_t qCreateStreamExecTaskInfo(void* msg, SReadHandle* readers, int32_t vgId, int32_t taskId) {
  if (msg == NULL) {
    return NULL;
  }

  SSubplan* pPlan = NULL;
  int32_t   code = qStringToSubplan(msg, &pPlan);
  if (code != TSDB_CODE_SUCCESS) {
    terrno = code;
    return NULL;
  }

  qTaskInfo_t pTaskInfo = NULL;
  code = qCreateExecTask(readers, vgId, taskId, pPlan, &pTaskInfo, NULL, 0, NULL, OPTR_EXEC_MODEL_STREAM);
  if (code != TSDB_CODE_SUCCESS) {
    nodesDestroyNode((SNode*)pPlan);
    qDestroyTask(pTaskInfo);
    terrno = code;
    return NULL;
  }

  code = qStreamInfoResetTimewindowFilter(pTaskInfo);
  if (code != TSDB_CODE_SUCCESS) {
    nodesDestroyNode((SNode*)pPlan);
    qDestroyTask(pTaskInfo);
    terrno = code;
    return NULL;
  }
  return pTaskInfo;
}

static int32_t filterUnqualifiedTables(const SStreamScanInfo* pScanInfo, const SArray* tableIdList, const char* idstr,
                                       SStorageAPI* pAPI, SArray** ppArrayRes) {
  int32_t code = TSDB_CODE_SUCCESS;
  int32_t lino = 0;
  SArray* qa = taosArrayInit(4, sizeof(tb_uid_t));
  int32_t numOfUids = taosArrayGetSize(tableIdList);
  if (numOfUids == 0) {
    (*ppArrayRes) = qa;
    goto _end;
  }

  STableScanInfo* pTableScanInfo = pScanInfo->pTableScanOp->info;

  uint64_t suid = 0;
  uint64_t uid = 0;
  int32_t  type = 0;
  tableListGetSourceTableInfo(pTableScanInfo->base.pTableListInfo, &suid, &uid, &type);

  // let's discard the tables those are not created according to the queried super table.
  SMetaReader mr = {0};
  pAPI->metaReaderFn.initReader(&mr, pScanInfo->readHandle.vnode, META_READER_LOCK, &pAPI->metaFn);
  for (int32_t i = 0; i < numOfUids; ++i) {
    uint64_t* id = (uint64_t*)taosArrayGet(tableIdList, i);

    int32_t code = pAPI->metaReaderFn.getTableEntryByUid(&mr, *id);
    if (code != TSDB_CODE_SUCCESS) {
      qError("failed to get table meta, uid:%" PRIu64 " code:%s, %s", *id, tstrerror(terrno), idstr);
      continue;
    }

    tDecoderClear(&mr.coder);

    if (mr.me.type == TSDB_SUPER_TABLE) {
      continue;
    } else {
      if (type == TSDB_SUPER_TABLE) {
        // this new created child table does not belong to the scanned super table.
        if (mr.me.type != TSDB_CHILD_TABLE || mr.me.ctbEntry.suid != suid) {
          continue;
        }
      } else {  // ordinary table
        // In case that the scanned target table is an ordinary table. When replay the WAL during restore the vnode, we
        // should check all newly created ordinary table to make sure that this table isn't the destination table.
        if (mr.me.uid != uid) {
          continue;
        }
      }
    }

    if (pScanInfo->pTagCond != NULL) {
      bool          qualified = false;
      STableKeyInfo info = {.groupId = 0, .uid = mr.me.uid};
      code = isQualifiedTable(&info, pScanInfo->pTagCond, pScanInfo->readHandle.vnode, &qualified, pAPI);
      if (code != TSDB_CODE_SUCCESS) {
        qError("failed to filter new table, uid:0x%" PRIx64 ", %s", info.uid, idstr);
        continue;
      }

      if (!qualified) {
        continue;
      }
    }

    // handle multiple partition
    void* tmp = taosArrayPush(qa, id);
    QUERY_CHECK_NULL(tmp, code, lino, _end, TSDB_CODE_OUT_OF_MEMORY);
  }

  pAPI->metaReaderFn.clearReader(&mr);
  (*ppArrayRes) = qa;

_end:
  if (code != TSDB_CODE_SUCCESS) {
    qError("%s failed at line %d since %s", __func__, lino, tstrerror(code));
  }
  return code;
}

int32_t qUpdateTableListForStreamScanner(qTaskInfo_t tinfo, const SArray* tableIdList, bool isAdd) {
  SExecTaskInfo* pTaskInfo = (SExecTaskInfo*)tinfo;
  const char*    id = GET_TASKID(pTaskInfo);
  int32_t        code = 0;

  if (isAdd) {
    qDebug("try to add %d tables id into query list, %s", (int32_t)taosArrayGetSize(tableIdList), id);
  }

  // traverse to the stream scanner node to add this table id
  SOperatorInfo*   pInfo = extractOperatorInTree(pTaskInfo->pRoot, QUERY_NODE_PHYSICAL_PLAN_STREAM_SCAN, id);
  SStreamScanInfo* pScanInfo = pInfo->info;

  if (isAdd) {  // add new table id
    SArray* qa = NULL;
    code = filterUnqualifiedTables(pScanInfo, tableIdList, id, &pTaskInfo->storageAPI, &qa);
    if (code != TSDB_CODE_SUCCESS) {
      taosArrayDestroy(qa);
      return code;
    }
    int32_t numOfQualifiedTables = taosArrayGetSize(qa);
    qDebug("%d qualified child tables added into stream scanner, %s", numOfQualifiedTables, id);
    code = pTaskInfo->storageAPI.tqReaderFn.tqReaderAddTables(pScanInfo->tqReader, qa);
    if (code != TSDB_CODE_SUCCESS) {
      taosArrayDestroy(qa);
      return code;
    }

    bool   assignUid = false;
    size_t bufLen = (pScanInfo->pGroupTags != NULL) ? getTableTagsBufLen(pScanInfo->pGroupTags) : 0;
    char*  keyBuf = NULL;
    if (bufLen > 0) {
      assignUid = groupbyTbname(pScanInfo->pGroupTags);
      keyBuf = taosMemoryMalloc(bufLen);
      if (keyBuf == NULL) {
        taosArrayDestroy(qa);
        return TSDB_CODE_OUT_OF_MEMORY;
      }
    }

    STableListInfo* pTableListInfo = ((STableScanInfo*)pScanInfo->pTableScanOp->info)->base.pTableListInfo;
    taosWLockLatch(&pTaskInfo->lock);

    for (int32_t i = 0; i < numOfQualifiedTables; ++i) {
      uint64_t*     uid = taosArrayGet(qa, i);
      STableKeyInfo keyInfo = {.uid = *uid, .groupId = 0};

      if (bufLen > 0) {
        if (assignUid) {
          keyInfo.groupId = keyInfo.uid;
        } else {
          code = getGroupIdFromTagsVal(pScanInfo->readHandle.vnode, keyInfo.uid, pScanInfo->pGroupTags, keyBuf,
                                       &keyInfo.groupId, &pTaskInfo->storageAPI);
          if (code != TSDB_CODE_SUCCESS) {
            taosMemoryFree(keyBuf);
            taosArrayDestroy(qa);
            taosWUnLockLatch(&pTaskInfo->lock);
            return code;
          }
        }
      }

      code = tableListAddTableInfo(pTableListInfo, keyInfo.uid, keyInfo.groupId);
      if (code != TSDB_CODE_SUCCESS) {
        taosMemoryFree(keyBuf);
        taosArrayDestroy(qa);
        taosWUnLockLatch(&pTaskInfo->lock);
        return code;
      }
    }

    taosWUnLockLatch(&pTaskInfo->lock);
    if (keyBuf != NULL) {
      taosMemoryFree(keyBuf);
    }

    taosArrayDestroy(qa);
  } else {  // remove the table id in current list
    qDebug("%d remove child tables from the stream scanner, %s", (int32_t)taosArrayGetSize(tableIdList), id);
    taosWLockLatch(&pTaskInfo->lock);
    code = pTaskInfo->storageAPI.tqReaderFn.tqReaderRemoveTables(pScanInfo->tqReader, tableIdList);
    taosWUnLockLatch(&pTaskInfo->lock);
  }

  return code;
}

int32_t qGetQueryTableSchemaVersion(qTaskInfo_t tinfo, char* dbName, char* tableName, int32_t* sversion,
                                    int32_t* tversion, int32_t idx, bool* tbGet) {
  *tbGet = false;

  ASSERT(tinfo != NULL && dbName != NULL && tableName != NULL);
  SExecTaskInfo* pTaskInfo = (SExecTaskInfo*)tinfo;

  if (taosArrayGetSize(pTaskInfo->schemaInfos) <= idx) {
    return TSDB_CODE_SUCCESS;
  }

  SSchemaInfo* pSchemaInfo = taosArrayGet(pTaskInfo->schemaInfos, idx);

  *sversion = pSchemaInfo->sw->version;
  *tversion = pSchemaInfo->tversion;
  if (pSchemaInfo->dbname) {
    strcpy(dbName, pSchemaInfo->dbname);
  } else {
    dbName[0] = 0;
  }
  if (pSchemaInfo->tablename) {
    strcpy(tableName, pSchemaInfo->tablename);
  } else {
    tableName[0] = 0;
  }

  *tbGet = true;

  return TSDB_CODE_SUCCESS;
}

bool qIsDynamicExecTask(qTaskInfo_t tinfo) { return ((SExecTaskInfo*)tinfo)->dynamicTask; }

void destroyOperatorParam(SOperatorParam* pParam) {
  if (NULL == pParam) {
    return;
  }

  // TODO
}

void qUpdateOperatorParam(qTaskInfo_t tinfo, void* pParam) {
  destroyOperatorParam(((SExecTaskInfo*)tinfo)->pOpParam);
  ((SExecTaskInfo*)tinfo)->pOpParam = pParam;
  ((SExecTaskInfo*)tinfo)->paramSet = false;
}

int32_t qExecutorInit(void) {
  taosThreadOnce(&initPoolOnce, initRefPool);
  return TSDB_CODE_SUCCESS;
}

int32_t qCreateExecTask(SReadHandle* readHandle, int32_t vgId, uint64_t taskId, SSubplan* pSubplan,
                        qTaskInfo_t* pTaskInfo, DataSinkHandle* handle, int8_t compressResult, char* sql,
                        EOPTR_EXEC_MODEL model) {
  SExecTaskInfo** pTask = (SExecTaskInfo**)pTaskInfo;
<<<<<<< HEAD
=======
  (void)taosThreadOnce(&initPoolOnce, initRefPool);
>>>>>>> dec8095e

  qDebug("start to create task, TID:0x%" PRIx64 " QID:0x%" PRIx64 ", vgId:%d", taskId, pSubplan->id.queryId, vgId);

  int32_t code = createExecTaskInfo(pSubplan, pTask, readHandle, taskId, vgId, sql, model);
  if (code != TSDB_CODE_SUCCESS || NULL == *pTask) {
    qError("failed to createExecTaskInfo, code: %s", tstrerror(code));
    goto _error;
  }

  if (handle) {
    SDataSinkMgtCfg cfg = {.maxDataBlockNum = 500, .maxDataBlockNumPerQuery = 50, .compress = compressResult};
    void*           pSinkManager = NULL;
    code = dsDataSinkMgtInit(&cfg, &(*pTask)->storageAPI, &pSinkManager);
    if (code != TSDB_CODE_SUCCESS) {
      qError("failed to dsDataSinkMgtInit, code:%s, %s", tstrerror(code), (*pTask)->id.str);
      goto _error;
    }

    void* pSinkParam = NULL;
    code = createDataSinkParam(pSubplan->pDataSink, &pSinkParam, (*pTask), readHandle);
    if (code != TSDB_CODE_SUCCESS) {
      qError("failed to createDataSinkParam, vgId:%d, code:%s, %s", vgId, tstrerror(code), (*pTask)->id.str);
      taosMemoryFree(pSinkManager);
      goto _error;
    }

    // pSinkParam has been freed during create sinker.
    code = dsCreateDataSinker(pSinkManager, pSubplan->pDataSink, handle, pSinkParam, (*pTask)->id.str);
  }

  qDebug("subplan task create completed, TID:0x%" PRIx64 " QID:0x%" PRIx64, taskId, pSubplan->id.queryId);

_error:
  // if failed to add ref for all tables in this query, abort current query
  return code;
}

static void freeBlock(void* param) {
  SSDataBlock* pBlock = *(SSDataBlock**)param;
  blockDataDestroy(pBlock);
}

int32_t qExecTaskOpt(qTaskInfo_t tinfo, SArray* pResList, uint64_t* useconds, bool* hasMore, SLocalFetch* pLocal) {
  int32_t        code = TSDB_CODE_SUCCESS;
  int32_t        lino = 0;
  SExecTaskInfo* pTaskInfo = (SExecTaskInfo*)tinfo;
  int64_t        threadId = taosGetSelfPthreadId();

  if (pLocal) {
    memcpy(&pTaskInfo->localFetch, pLocal, sizeof(*pLocal));
  }

  taosArrayClear(pResList);

  int64_t curOwner = 0;
  if ((curOwner = atomic_val_compare_exchange_64(&pTaskInfo->owner, 0, threadId)) != 0) {
    qError("%s-%p execTask is now executed by thread:%p", GET_TASKID(pTaskInfo), pTaskInfo, (void*)curOwner);
    pTaskInfo->code = TSDB_CODE_QRY_IN_EXEC;
    return pTaskInfo->code;
  }

  if (pTaskInfo->cost.start == 0) {
    pTaskInfo->cost.start = taosGetTimestampUs();
  }

  if (isTaskKilled(pTaskInfo)) {
    atomic_store_64(&pTaskInfo->owner, 0);
    qDebug("%s already killed, abort", GET_TASKID(pTaskInfo));
    return TSDB_CODE_SUCCESS;
  }

  // error occurs, record the error code and return to client
  int32_t ret = setjmp(pTaskInfo->env);
  if (ret != TSDB_CODE_SUCCESS) {
    pTaskInfo->code = ret;
    (void)cleanUpUdfs();

    qDebug("%s task abort due to error/cancel occurs, code:%s", GET_TASKID(pTaskInfo), tstrerror(pTaskInfo->code));
    atomic_store_64(&pTaskInfo->owner, 0);

    return pTaskInfo->code;
  }

  qDebug("%s execTask is launched", GET_TASKID(pTaskInfo));

  int32_t      current = 0;
  SSDataBlock* pRes = NULL;

  int64_t st = taosGetTimestampUs();

  if (pTaskInfo->pOpParam && !pTaskInfo->paramSet) {
    pTaskInfo->paramSet = true;
    pRes = pTaskInfo->pRoot->fpSet.getNextExtFn(pTaskInfo->pRoot, pTaskInfo->pOpParam);
  } else {
    pRes = pTaskInfo->pRoot->fpSet.getNextFn(pTaskInfo->pRoot);
  }

  if (pRes == NULL) {
    st = taosGetTimestampUs();
  }

  int32_t rowsThreshold = pTaskInfo->pSubplan->rowsThreshold;
  if (!pTaskInfo->pSubplan->dynamicRowThreshold || 4096 <= pTaskInfo->pSubplan->rowsThreshold) {
    rowsThreshold = 4096;
  }
  int32_t blockIndex = 0;
  while (pRes != NULL) {
    SSDataBlock* p = NULL;
    if (blockIndex >= taosArrayGetSize(pTaskInfo->pResultBlockList)) {
      SSDataBlock* p1 = createOneDataBlock(pRes, true);
      void*        tmp = taosArrayPush(pTaskInfo->pResultBlockList, &p1);
      QUERY_CHECK_NULL(tmp, code, lino, _end, TSDB_CODE_OUT_OF_MEMORY);
      p = p1;
    } else {
      p = *(SSDataBlock**)taosArrayGet(pTaskInfo->pResultBlockList, blockIndex);
      code = copyDataBlock(p, pRes);
      QUERY_CHECK_CODE(code, lino, _end);
    }

    blockIndex += 1;

    current += p->info.rows;
    ASSERT(p->info.rows > 0 || p->info.type == STREAM_CHECKPOINT);
    void* tmp = taosArrayPush(pResList, &p);
    QUERY_CHECK_NULL(tmp, code, lino, _end, TSDB_CODE_OUT_OF_MEMORY);

    if (current >= rowsThreshold) {
      break;
    }

    pRes = pTaskInfo->pRoot->fpSet.getNextFn(pTaskInfo->pRoot);
  }
  if (pTaskInfo->pSubplan->dynamicRowThreshold) {
    pTaskInfo->pSubplan->rowsThreshold -= current;
  }

  *hasMore = (pRes != NULL);
  uint64_t el = (taosGetTimestampUs() - st);

  pTaskInfo->cost.elapsedTime += el;
  if (NULL == pRes) {
    *useconds = pTaskInfo->cost.elapsedTime;
  }

_end:

  (void)cleanUpUdfs();

  uint64_t total = pTaskInfo->pRoot->resultInfo.totalRows;
  qDebug("%s task suspended, %d rows in %d blocks returned, total:%" PRId64 " rows, in sinkNode:%d, elapsed:%.2f ms",
         GET_TASKID(pTaskInfo), current, (int32_t)taosArrayGetSize(pResList), total, 0, el / 1000.0);

  atomic_store_64(&pTaskInfo->owner, 0);
  return pTaskInfo->code;
}

void qCleanExecTaskBlockBuf(qTaskInfo_t tinfo) {
  SExecTaskInfo* pTaskInfo = (SExecTaskInfo*)tinfo;
  SArray*        pList = pTaskInfo->pResultBlockList;
  size_t         num = taosArrayGetSize(pList);
  for (int32_t i = 0; i < num; ++i) {
    SSDataBlock** p = taosArrayGet(pTaskInfo->pResultBlockList, i);
    blockDataDestroy(*p);
  }

  taosArrayClear(pTaskInfo->pResultBlockList);
}

int32_t qExecTask(qTaskInfo_t tinfo, SSDataBlock** pRes, uint64_t* useconds) {
  SExecTaskInfo* pTaskInfo = (SExecTaskInfo*)tinfo;
  int64_t        threadId = taosGetSelfPthreadId();

  *pRes = NULL;
  int64_t curOwner = 0;

  // todo extract method
  taosRLockLatch(&pTaskInfo->lock);
  bool isKilled = isTaskKilled(pTaskInfo);
  if (isKilled) {
    clearStreamBlock(pTaskInfo->pRoot);
    qDebug("%s already killed, abort", GET_TASKID(pTaskInfo));

    taosRUnLockLatch(&pTaskInfo->lock);
    return TSDB_CODE_SUCCESS;
  }

  if (pTaskInfo->owner != 0) {
    qError("%s-%p execTask is now executed by thread:%p", GET_TASKID(pTaskInfo), pTaskInfo, (void*)curOwner);
    pTaskInfo->code = TSDB_CODE_QRY_IN_EXEC;

    taosRUnLockLatch(&pTaskInfo->lock);
    return pTaskInfo->code;
  }

  pTaskInfo->owner = threadId;
  taosRUnLockLatch(&pTaskInfo->lock);

  if (pTaskInfo->cost.start == 0) {
    pTaskInfo->cost.start = taosGetTimestampUs();
  }

  // error occurs, record the error code and return to client
  int32_t ret = setjmp(pTaskInfo->env);
  if (ret != TSDB_CODE_SUCCESS) {
    pTaskInfo->code = ret;
    (void)cleanUpUdfs();
    qDebug("%s task abort due to error/cancel occurs, code:%s", GET_TASKID(pTaskInfo), tstrerror(pTaskInfo->code));
    atomic_store_64(&pTaskInfo->owner, 0);
    return pTaskInfo->code;
  }

  qDebug("%s execTask is launched", GET_TASKID(pTaskInfo));

  int64_t st = taosGetTimestampUs();

  *pRes = pTaskInfo->pRoot->fpSet.getNextFn(pTaskInfo->pRoot);
  uint64_t el = (taosGetTimestampUs() - st);

  pTaskInfo->cost.elapsedTime += el;
  if (NULL == *pRes) {
    *useconds = pTaskInfo->cost.elapsedTime;
  }

  int32_t tmpRes = cleanUpUdfs();
  qTrace("%s at line %d res:%d", __func__, __LINE__, tmpRes);

  int32_t  current = (*pRes != NULL) ? (*pRes)->info.rows : 0;
  uint64_t total = pTaskInfo->pRoot->resultInfo.totalRows;

  qDebug("%s task suspended, %d rows returned, total:%" PRId64 " rows, in sinkNode:%d, elapsed:%.2f ms",
         GET_TASKID(pTaskInfo), current, total, 0, el / 1000.0);

  atomic_store_64(&pTaskInfo->owner, 0);
  return pTaskInfo->code;
}

int32_t qAppendTaskStopInfo(SExecTaskInfo* pTaskInfo, SExchangeOpStopInfo* pInfo) {
  taosWLockLatch(&pTaskInfo->stopInfo.lock);
  void* tmp = taosArrayPush(pTaskInfo->stopInfo.pStopInfo, pInfo);
  taosWUnLockLatch(&pTaskInfo->stopInfo.lock);

  if (!tmp) {
    qError("%s failed at line %d since %s", __func__, __LINE__, tstrerror(TSDB_CODE_OUT_OF_MEMORY));
    return TSDB_CODE_OUT_OF_MEMORY;
  }
  return TSDB_CODE_SUCCESS;
}

int32_t stopInfoComp(void const* lp, void const* rp) {
  SExchangeOpStopInfo* key = (SExchangeOpStopInfo*)lp;
  SExchangeOpStopInfo* pInfo = (SExchangeOpStopInfo*)rp;

  if (key->refId < pInfo->refId) {
    return -1;
  } else if (key->refId > pInfo->refId) {
    return 1;
  }

  return 0;
}

void qRemoveTaskStopInfo(SExecTaskInfo* pTaskInfo, SExchangeOpStopInfo* pInfo) {
  taosWLockLatch(&pTaskInfo->stopInfo.lock);
  int32_t idx = taosArraySearchIdx(pTaskInfo->stopInfo.pStopInfo, pInfo, stopInfoComp, TD_EQ);
  if (idx >= 0) {
    taosArrayRemove(pTaskInfo->stopInfo.pStopInfo, idx);
  }
  taosWUnLockLatch(&pTaskInfo->stopInfo.lock);
}

void qStopTaskOperators(SExecTaskInfo* pTaskInfo) {
  taosWLockLatch(&pTaskInfo->stopInfo.lock);

  int32_t num = taosArrayGetSize(pTaskInfo->stopInfo.pStopInfo);
  for (int32_t i = 0; i < num; ++i) {
    SExchangeOpStopInfo* pStop = taosArrayGet(pTaskInfo->stopInfo.pStopInfo, i);
    SExchangeInfo*       pExchangeInfo = taosAcquireRef(exchangeObjRefPool, pStop->refId);
    if (pExchangeInfo) {
      (void)tsem_post(&pExchangeInfo->ready);
      (void)taosReleaseRef(exchangeObjRefPool, pStop->refId);
    }
  }

  taosWUnLockLatch(&pTaskInfo->stopInfo.lock);
}

int32_t qAsyncKillTask(qTaskInfo_t qinfo, int32_t rspCode) {
  SExecTaskInfo* pTaskInfo = (SExecTaskInfo*)qinfo;
  if (pTaskInfo == NULL) {
    return TSDB_CODE_QRY_INVALID_QHANDLE;
  }

  qDebug("%s execTask async killed", GET_TASKID(pTaskInfo));

  setTaskKilled(pTaskInfo, rspCode);
  qStopTaskOperators(pTaskInfo);

  return TSDB_CODE_SUCCESS;
}

int32_t qKillTask(qTaskInfo_t tinfo, int32_t rspCode) {
  SExecTaskInfo* pTaskInfo = (SExecTaskInfo*)tinfo;
  if (pTaskInfo == NULL) {
    return TSDB_CODE_QRY_INVALID_QHANDLE;
  }

  qDebug("%s sync killed execTask", GET_TASKID(pTaskInfo));
  setTaskKilled(pTaskInfo, TSDB_CODE_TSC_QUERY_KILLED);

  while (1) {
    taosWLockLatch(&pTaskInfo->lock);
    if (qTaskIsExecuting(pTaskInfo)) {  // let's wait for 100 ms and try again
      taosWUnLockLatch(&pTaskInfo->lock);
      taosMsleep(100);
    } else {  // not running now
      pTaskInfo->code = rspCode;
      taosWUnLockLatch(&pTaskInfo->lock);
      return TSDB_CODE_SUCCESS;
    }
  }
}

bool qTaskIsExecuting(qTaskInfo_t qinfo) {
  SExecTaskInfo* pTaskInfo = (SExecTaskInfo*)qinfo;
  if (NULL == pTaskInfo) {
    return false;
  }

  return 0 != atomic_load_64(&pTaskInfo->owner);
}

static void printTaskExecCostInLog(SExecTaskInfo* pTaskInfo) {
  STaskCostInfo* pSummary = &pTaskInfo->cost;
  int64_t        idleTime = pSummary->start - pSummary->created;

  SFileBlockLoadRecorder* pRecorder = pSummary->pRecoder;
  if (pSummary->pRecoder != NULL) {
    qDebug(
        "%s :cost summary: idle:%.2f ms, elapsed time:%.2f ms, extract tableList:%.2f ms, "
        "createGroupIdMap:%.2f ms, total blocks:%d, "
        "load block SMA:%d, load data block:%d, total rows:%" PRId64 ", check rows:%" PRId64,
        GET_TASKID(pTaskInfo), idleTime / 1000.0, pSummary->elapsedTime / 1000.0, pSummary->extractListTime,
        pSummary->groupIdMapTime, pRecorder->totalBlocks, pRecorder->loadBlockStatis, pRecorder->loadBlocks,
        pRecorder->totalRows, pRecorder->totalCheckedRows);
  } else {
    qDebug("%s :cost summary: idle in queue:%.2f ms, elapsed time:%.2f ms", GET_TASKID(pTaskInfo), idleTime / 1000.0,
           pSummary->elapsedTime / 1000.0);
  }
}

void qDestroyTask(qTaskInfo_t qTaskHandle) {
  SExecTaskInfo* pTaskInfo = (SExecTaskInfo*)qTaskHandle;
  if (pTaskInfo == NULL) {
    return;
  }

  if (pTaskInfo->pRoot != NULL) {
    qDebug("%s execTask completed, numOfRows:%" PRId64, GET_TASKID(pTaskInfo), pTaskInfo->pRoot->resultInfo.totalRows);
  } else {
    qDebug("%s execTask completed", GET_TASKID(pTaskInfo));
  }

  printTaskExecCostInLog(pTaskInfo);  // print the query cost summary
  doDestroyTask(pTaskInfo);
}

int32_t qGetExplainExecInfo(qTaskInfo_t tinfo, SArray* pExecInfoList) {
  SExecTaskInfo* pTaskInfo = (SExecTaskInfo*)tinfo;
  return getOperatorExplainExecInfo(pTaskInfo->pRoot, pExecInfoList);
}

int32_t qExtractStreamScanner(qTaskInfo_t tinfo, void** scanner) {
  SExecTaskInfo* pTaskInfo = (SExecTaskInfo*)tinfo;
  SOperatorInfo* pOperator = pTaskInfo->pRoot;

  while (1) {
    uint16_t type = pOperator->operatorType;
    if (type == QUERY_NODE_PHYSICAL_PLAN_STREAM_SCAN) {
      *scanner = pOperator->info;
      return 0;
    } else {
      ASSERT(pOperator->numOfDownstream == 1);
      pOperator = pOperator->pDownstream[0];
    }
  }
}

int32_t qStreamSourceScanParamForHistoryScanStep1(qTaskInfo_t tinfo, SVersionRange* pVerRange, STimeWindow* pWindow) {
  SExecTaskInfo* pTaskInfo = (SExecTaskInfo*)tinfo;
  ASSERT(pTaskInfo->execModel == OPTR_EXEC_MODEL_STREAM);

  SStreamTaskInfo* pStreamInfo = &pTaskInfo->streamInfo;

  pStreamInfo->fillHistoryVer = *pVerRange;
  pStreamInfo->fillHistoryWindow = *pWindow;
  pStreamInfo->recoverStep = STREAM_RECOVER_STEP__PREPARE1;

  qDebug("%s step 1. set param for stream scanner for scan-history data, verRange:%" PRId64 " - %" PRId64
         ", window:%" PRId64 " - %" PRId64,
         GET_TASKID(pTaskInfo), pStreamInfo->fillHistoryVer.minVer, pStreamInfo->fillHistoryVer.maxVer, pWindow->skey,
         pWindow->ekey);
  return 0;
}

int32_t qStreamSourceScanParamForHistoryScanStep2(qTaskInfo_t tinfo, SVersionRange* pVerRange, STimeWindow* pWindow) {
  SExecTaskInfo* pTaskInfo = (SExecTaskInfo*)tinfo;
  ASSERT(pTaskInfo->execModel == OPTR_EXEC_MODEL_STREAM);

  SStreamTaskInfo* pStreamInfo = &pTaskInfo->streamInfo;

  pStreamInfo->fillHistoryVer = *pVerRange;
  pStreamInfo->fillHistoryWindow = *pWindow;
  pStreamInfo->recoverStep = STREAM_RECOVER_STEP__PREPARE2;

  qDebug("%s step 2. set param for stream scanner scan wal, verRange:%" PRId64 "-%" PRId64 ", window:%" PRId64
         "-%" PRId64,
         GET_TASKID(pTaskInfo), pStreamInfo->fillHistoryVer.minVer, pStreamInfo->fillHistoryVer.maxVer, pWindow->skey,
         pWindow->ekey);
  return 0;
}

int32_t qStreamRecoverFinish(qTaskInfo_t tinfo) {
  SExecTaskInfo* pTaskInfo = (SExecTaskInfo*)tinfo;
  ASSERT(pTaskInfo->execModel == OPTR_EXEC_MODEL_STREAM);
  pTaskInfo->streamInfo.recoverStep = STREAM_RECOVER_STEP__NONE;
  return 0;
}

int32_t qSetStreamOperatorOptionForScanHistory(qTaskInfo_t tinfo) {
  SExecTaskInfo* pTaskInfo = (SExecTaskInfo*)tinfo;
  SOperatorInfo* pOperator = pTaskInfo->pRoot;

  while (1) {
    int32_t type = pOperator->operatorType;
    if (type == QUERY_NODE_PHYSICAL_PLAN_STREAM_INTERVAL || type == QUERY_NODE_PHYSICAL_PLAN_STREAM_SEMI_INTERVAL ||
        type == QUERY_NODE_PHYSICAL_PLAN_STREAM_FINAL_INTERVAL ||
        type == QUERY_NODE_PHYSICAL_PLAN_STREAM_MID_INTERVAL) {
      SStreamIntervalOperatorInfo* pInfo = pOperator->info;
      STimeWindowAggSupp*          pSup = &pInfo->twAggSup;

      ASSERT(pSup->calTrigger == STREAM_TRIGGER_AT_ONCE || pSup->calTrigger == STREAM_TRIGGER_WINDOW_CLOSE);
      ASSERT(pSup->calTriggerSaved == 0 && pSup->deleteMarkSaved == 0);

      qInfo("save stream param for interval: %d,  %" PRId64, pSup->calTrigger, pSup->deleteMark);

      pSup->calTriggerSaved = pSup->calTrigger;
      pSup->deleteMarkSaved = pSup->deleteMark;
      pSup->calTrigger = STREAM_TRIGGER_AT_ONCE;
      pSup->deleteMark = INT64_MAX;
      pInfo->ignoreExpiredDataSaved = pInfo->ignoreExpiredData;
      pInfo->ignoreExpiredData = false;
    } else if (type == QUERY_NODE_PHYSICAL_PLAN_STREAM_SESSION ||
               type == QUERY_NODE_PHYSICAL_PLAN_STREAM_SEMI_SESSION ||
               type == QUERY_NODE_PHYSICAL_PLAN_STREAM_FINAL_SESSION) {
      SStreamSessionAggOperatorInfo* pInfo = pOperator->info;
      STimeWindowAggSupp*            pSup = &pInfo->twAggSup;

      ASSERT(pSup->calTrigger == STREAM_TRIGGER_AT_ONCE || pSup->calTrigger == STREAM_TRIGGER_WINDOW_CLOSE);
      ASSERT(pSup->calTriggerSaved == 0 && pSup->deleteMarkSaved == 0);

      qInfo("save stream param for session: %d,  %" PRId64, pSup->calTrigger, pSup->deleteMark);

      pSup->calTriggerSaved = pSup->calTrigger;
      pSup->deleteMarkSaved = pSup->deleteMark;
      pSup->calTrigger = STREAM_TRIGGER_AT_ONCE;
      pSup->deleteMark = INT64_MAX;
      pInfo->ignoreExpiredDataSaved = pInfo->ignoreExpiredData;
      pInfo->ignoreExpiredData = false;
    } else if (type == QUERY_NODE_PHYSICAL_PLAN_STREAM_STATE) {
      SStreamStateAggOperatorInfo* pInfo = pOperator->info;
      STimeWindowAggSupp*          pSup = &pInfo->twAggSup;

      ASSERT(pSup->calTrigger == STREAM_TRIGGER_AT_ONCE || pSup->calTrigger == STREAM_TRIGGER_WINDOW_CLOSE);
      ASSERT(pSup->calTriggerSaved == 0 && pSup->deleteMarkSaved == 0);

      qInfo("save stream param for state: %d,  %" PRId64, pSup->calTrigger, pSup->deleteMark);

      pSup->calTriggerSaved = pSup->calTrigger;
      pSup->deleteMarkSaved = pSup->deleteMark;
      pSup->calTrigger = STREAM_TRIGGER_AT_ONCE;
      pSup->deleteMark = INT64_MAX;
      pInfo->ignoreExpiredDataSaved = pInfo->ignoreExpiredData;
      pInfo->ignoreExpiredData = false;
    } else if (type == QUERY_NODE_PHYSICAL_PLAN_STREAM_EVENT) {
      SStreamEventAggOperatorInfo* pInfo = pOperator->info;
      STimeWindowAggSupp*          pSup = &pInfo->twAggSup;

      ASSERT(pSup->calTrigger == STREAM_TRIGGER_AT_ONCE || pSup->calTrigger == STREAM_TRIGGER_WINDOW_CLOSE);
      ASSERT(pSup->calTriggerSaved == 0 && pSup->deleteMarkSaved == 0);

      qInfo("save stream param for state: %d,  %" PRId64, pSup->calTrigger, pSup->deleteMark);

      pSup->calTriggerSaved = pSup->calTrigger;
      pSup->deleteMarkSaved = pSup->deleteMark;
      pSup->calTrigger = STREAM_TRIGGER_AT_ONCE;
      pSup->deleteMark = INT64_MAX;
      pInfo->ignoreExpiredDataSaved = pInfo->ignoreExpiredData;
      pInfo->ignoreExpiredData = false;
    } else if (type == QUERY_NODE_PHYSICAL_PLAN_STREAM_COUNT) {
      SStreamCountAggOperatorInfo* pInfo = pOperator->info;
      STimeWindowAggSupp*          pSup = &pInfo->twAggSup;

      ASSERT(pSup->calTrigger == STREAM_TRIGGER_AT_ONCE || pSup->calTrigger == STREAM_TRIGGER_WINDOW_CLOSE);
      ASSERT(pSup->calTriggerSaved == 0 && pSup->deleteMarkSaved == 0);

      qInfo("save stream param for state: %d,  %" PRId64, pSup->calTrigger, pSup->deleteMark);

      pSup->calTriggerSaved = pSup->calTrigger;
      pSup->deleteMarkSaved = pSup->deleteMark;
      pSup->calTrigger = STREAM_TRIGGER_AT_ONCE;
      pSup->deleteMark = INT64_MAX;
      pInfo->ignoreExpiredDataSaved = pInfo->ignoreExpiredData;
      pInfo->ignoreExpiredData = false;
      qInfo("save stream task:%s, param for state: %d", GET_TASKID(pTaskInfo), pInfo->ignoreExpiredData);
    }

    // iterate operator tree
    if (pOperator->numOfDownstream != 1 || pOperator->pDownstream[0] == NULL) {
      if (pOperator->numOfDownstream > 1) {
        qError("unexpected stream, multiple downstream");
        ASSERT(0);
        return -1;
      }
      return 0;
    } else {
      pOperator = pOperator->pDownstream[0];
    }
  }

  return 0;
}

bool qStreamScanhistoryFinished(qTaskInfo_t tinfo) {
  SExecTaskInfo* pTaskInfo = (SExecTaskInfo*)tinfo;
  return pTaskInfo->streamInfo.recoverScanFinished;
}

int32_t qStreamInfoResetTimewindowFilter(qTaskInfo_t tinfo) {
  SExecTaskInfo* pTaskInfo = (SExecTaskInfo*)tinfo;
  STimeWindow*   pWindow = &pTaskInfo->streamInfo.fillHistoryWindow;

  qDebug("%s remove timeWindow filter:%" PRId64 "-%" PRId64 ", set new window:%" PRId64 "-%" PRId64,
         GET_TASKID(pTaskInfo), pWindow->skey, pWindow->ekey, INT64_MIN, INT64_MAX);

  pWindow->skey = INT64_MIN;
  pWindow->ekey = INT64_MAX;
  return 0;
}

void* qExtractReaderFromStreamScanner(void* scanner) {
  SStreamScanInfo* pInfo = scanner;
  return (void*)pInfo->tqReader;
}

const SSchemaWrapper* qExtractSchemaFromTask(qTaskInfo_t tinfo) {
  SExecTaskInfo* pTaskInfo = (SExecTaskInfo*)tinfo;
  return pTaskInfo->streamInfo.schema;
}

const char* qExtractTbnameFromTask(qTaskInfo_t tinfo) {
  SExecTaskInfo* pTaskInfo = (SExecTaskInfo*)tinfo;
  return pTaskInfo->streamInfo.tbName;
}

SMqBatchMetaRsp* qStreamExtractMetaMsg(qTaskInfo_t tinfo) {
  SExecTaskInfo* pTaskInfo = (SExecTaskInfo*)tinfo;
  return &pTaskInfo->streamInfo.btMetaRsp;
}

void qStreamExtractOffset(qTaskInfo_t tinfo, STqOffsetVal* pOffset) {
  SExecTaskInfo* pTaskInfo = (SExecTaskInfo*)tinfo;
  tOffsetCopy(pOffset, &pTaskInfo->streamInfo.currentOffset);
}

int32_t initQueryTableDataCondForTmq(SQueryTableDataCond* pCond, SSnapContext* sContext, SMetaTableInfo* pMtInfo) {
  memset(pCond, 0, sizeof(SQueryTableDataCond));
  pCond->order = TSDB_ORDER_ASC;
  pCond->numOfCols = pMtInfo->schema->nCols;
  pCond->colList = taosMemoryCalloc(pCond->numOfCols, sizeof(SColumnInfo));
  pCond->pSlotList = taosMemoryMalloc(sizeof(int32_t) * pCond->numOfCols);
  if (pCond->colList == NULL || pCond->pSlotList == NULL) {
    taosMemoryFreeClear(pCond->colList);
    taosMemoryFreeClear(pCond->pSlotList);
    terrno = TSDB_CODE_OUT_OF_MEMORY;
    return terrno;
  }

  pCond->twindows = TSWINDOW_INITIALIZER;
  pCond->suid = pMtInfo->suid;
  pCond->type = TIMEWINDOW_RANGE_CONTAINED;
  pCond->startVersion = -1;
  pCond->endVersion = sContext->snapVersion;

  for (int32_t i = 0; i < pCond->numOfCols; ++i) {
    SColumnInfo* pColInfo = &pCond->colList[i];
    pColInfo->type = pMtInfo->schema->pSchema[i].type;
    pColInfo->bytes = pMtInfo->schema->pSchema[i].bytes;
    pColInfo->colId = pMtInfo->schema->pSchema[i].colId;
    pColInfo->pk = pMtInfo->schema->pSchema[i].flags & COL_IS_KEY;

    pCond->pSlotList[i] = i;
  }

  return TSDB_CODE_SUCCESS;
}

void qStreamSetOpen(qTaskInfo_t tinfo) {
  SExecTaskInfo* pTaskInfo = (SExecTaskInfo*)tinfo;
  SOperatorInfo* pOperator = pTaskInfo->pRoot;
  pOperator->status = OP_NOT_OPENED;
}

void qStreamSetSourceExcluded(qTaskInfo_t tinfo, int8_t sourceExcluded) {
  SExecTaskInfo* pTaskInfo = (SExecTaskInfo*)tinfo;
  pTaskInfo->streamInfo.sourceExcluded = sourceExcluded;
}

int32_t qStreamPrepareScan(qTaskInfo_t tinfo, STqOffsetVal* pOffset, int8_t subType) {
  int32_t        code = TSDB_CODE_SUCCESS;
  SExecTaskInfo* pTaskInfo = (SExecTaskInfo*)tinfo;
  SStorageAPI*   pAPI = &pTaskInfo->storageAPI;

  SOperatorInfo* pOperator = pTaskInfo->pRoot;
  const char*    id = GET_TASKID(pTaskInfo);

  if (subType == TOPIC_SUB_TYPE__COLUMN && pOffset->type == TMQ_OFFSET__LOG) {
    pOperator = extractOperatorInTree(pOperator, QUERY_NODE_PHYSICAL_PLAN_STREAM_SCAN, id);
    if (pOperator == NULL) {
      return -1;
    }
    SStreamScanInfo* pInfo = pOperator->info;
    SStoreTqReader*  pReaderAPI = &pTaskInfo->storageAPI.tqReaderFn;
    SWalReader*      pWalReader = pReaderAPI->tqReaderGetWalReader(pInfo->tqReader);
    walReaderVerifyOffset(pWalReader, pOffset);
  }
  // if pOffset equal to current offset, means continue consume
  if (tOffsetEqual(pOffset, &pTaskInfo->streamInfo.currentOffset)) {
    return 0;
  }

  if (subType == TOPIC_SUB_TYPE__COLUMN) {
    pOperator = extractOperatorInTree(pOperator, QUERY_NODE_PHYSICAL_PLAN_STREAM_SCAN, id);
    if (pOperator == NULL) {
      return -1;
    }

    SStreamScanInfo* pInfo = pOperator->info;
    STableScanInfo*  pScanInfo = pInfo->pTableScanOp->info;
    STableScanBase*  pScanBaseInfo = &pScanInfo->base;
    STableListInfo*  pTableListInfo = pScanBaseInfo->pTableListInfo;

    if (pOffset->type == TMQ_OFFSET__LOG) {
      pTaskInfo->storageAPI.tsdReader.tsdReaderClose(pScanBaseInfo->dataReader);
      pScanBaseInfo->dataReader = NULL;

      SStoreTqReader* pReaderAPI = &pTaskInfo->storageAPI.tqReaderFn;
      SWalReader*     pWalReader = pReaderAPI->tqReaderGetWalReader(pInfo->tqReader);
      walReaderVerifyOffset(pWalReader, pOffset);
      if (pReaderAPI->tqReaderSeek(pInfo->tqReader, pOffset->version, id) < 0) {
        qError("tqReaderSeek failed ver:%" PRId64 ", %s", pOffset->version, id);
        return -1;
      }
    } else if (pOffset->type == TMQ_OFFSET__SNAPSHOT_DATA) {
      // iterate all tables from tableInfoList, and retrieve rows from each table one-by-one
      // those data are from the snapshot in tsdb, besides the data in the wal file.
      int64_t uid = pOffset->uid;
      int64_t ts = pOffset->ts;
      int32_t index = 0;

      // this value may be changed if new tables are created
      taosRLockLatch(&pTaskInfo->lock);
      int32_t numOfTables = tableListGetSize(pTableListInfo);

      if (uid == 0) {
        if (numOfTables != 0) {
          STableKeyInfo* pTableInfo = tableListGetInfo(pTableListInfo, 0);
          uid = pTableInfo->uid;
          ts = INT64_MIN;
          pScanInfo->currentTable = 0;
        } else {
          taosRUnLockLatch(&pTaskInfo->lock);
          qError("no table in table list, %s", id);
          terrno = TSDB_CODE_TMQ_NO_TABLE_QUALIFIED;
          return -1;
        }
      }
      pTaskInfo->storageAPI.tqReaderFn.tqSetTablePrimaryKey(pInfo->tqReader, uid);

      qDebug("switch to table uid:%" PRId64 " ts:%" PRId64 "% " PRId64 " rows returned", uid, ts,
             pInfo->pTableScanOp->resultInfo.totalRows);
      pInfo->pTableScanOp->resultInfo.totalRows = 0;

      // start from current accessed position
      // we cannot start from the pScanInfo->currentTable, since the commit offset may cause the rollback of the start
      // position, let's find it from the beginning.
      index = tableListFind(pTableListInfo, uid, 0);
      taosRUnLockLatch(&pTaskInfo->lock);

      if (index >= 0) {
        pScanInfo->currentTable = index;
      } else {
        qError("vgId:%d uid:%" PRIu64 " not found in table list, total:%d, index:%d %s", pTaskInfo->id.vgId, uid,
               numOfTables, pScanInfo->currentTable, id);
        terrno = TSDB_CODE_TMQ_NO_TABLE_QUALIFIED;
        return -1;
      }

      STableKeyInfo keyInfo = {.uid = uid};
      int64_t       oldSkey = pScanBaseInfo->cond.twindows.skey;

      // let's start from the next ts that returned to consumer.
      if (pTaskInfo->storageAPI.tqReaderFn.tqGetTablePrimaryKey(pInfo->tqReader)) {
        pScanBaseInfo->cond.twindows.skey = ts;
      } else {
        pScanBaseInfo->cond.twindows.skey = ts + 1;
      }
      pScanInfo->scanTimes = 0;

      if (pScanBaseInfo->dataReader == NULL) {
        int32_t code = pTaskInfo->storageAPI.tsdReader.tsdReaderOpen(
            pScanBaseInfo->readHandle.vnode, &pScanBaseInfo->cond, &keyInfo, 1, pScanInfo->pResBlock,
            (void**)&pScanBaseInfo->dataReader, id, NULL);
        if (code != TSDB_CODE_SUCCESS) {
          qError("prepare read tsdb snapshot failed, uid:%" PRId64 ", code:%s %s", pOffset->uid, tstrerror(code), id);
          terrno = code;
          return -1;
        }

        qDebug("tsdb reader created with offset(snapshot) uid:%" PRId64 " ts:%" PRId64 " table index:%d, total:%d, %s",
               uid, pScanBaseInfo->cond.twindows.skey, pScanInfo->currentTable, numOfTables, id);
      } else {
        code = pTaskInfo->storageAPI.tsdReader.tsdSetQueryTableList(pScanBaseInfo->dataReader, &keyInfo, 1);
        if (code != TSDB_CODE_SUCCESS) {
          qError("%s failed at line %d since %s", __func__, __LINE__, tstrerror(code));
          return code;
        }

        code = pTaskInfo->storageAPI.tsdReader.tsdReaderResetStatus(pScanBaseInfo->dataReader, &pScanBaseInfo->cond);
        if (code != TSDB_CODE_SUCCESS) {
          qError("%s failed at line %d since %s", __func__, __LINE__, tstrerror(code));
          return code;
        }
        qDebug("tsdb reader offset seek snapshot to uid:%" PRId64 " ts %" PRId64 "  table index:%d numOfTable:%d, %s",
               uid, pScanBaseInfo->cond.twindows.skey, pScanInfo->currentTable, numOfTables, id);
      }

      // restore the key value
      pScanBaseInfo->cond.twindows.skey = oldSkey;
    } else {
      qError("invalid pOffset->type:%d, %s", pOffset->type, id);
      terrno = TSDB_CODE_PAR_INTERNAL_ERROR;
      return -1;
    }

  } else {  // subType == TOPIC_SUB_TYPE__TABLE/TOPIC_SUB_TYPE__DB
    if (pOffset->type == TMQ_OFFSET__SNAPSHOT_DATA) {
      SStreamRawScanInfo* pInfo = pOperator->info;
      SSnapContext*       sContext = pInfo->sContext;

      SOperatorInfo*  p = extractOperatorInTree(pOperator, QUERY_NODE_PHYSICAL_PLAN_TABLE_SCAN, id);
      STableListInfo* pTableListInfo = ((SStreamRawScanInfo*)(p->info))->pTableListInfo;

      if (pAPI->snapshotFn.setForSnapShot(sContext, pOffset->uid) != 0) {
        qError("setDataForSnapShot error. uid:%" PRId64 " , %s", pOffset->uid, id);
        terrno = TSDB_CODE_PAR_INTERNAL_ERROR;
        return -1;
      }

      SMetaTableInfo mtInfo = pTaskInfo->storageAPI.snapshotFn.getMetaTableInfoFromSnapshot(sContext);
      pTaskInfo->storageAPI.tsdReader.tsdReaderClose(pInfo->dataReader);
      pInfo->dataReader = NULL;

      cleanupQueryTableDataCond(&pTaskInfo->streamInfo.tableCond);
      tableListClear(pTableListInfo);

      if (mtInfo.uid == 0) {
        goto end;  // no data
      }

      pAPI->snapshotFn.taosXSetTablePrimaryKey(sContext, mtInfo.uid);
      code = initQueryTableDataCondForTmq(&pTaskInfo->streamInfo.tableCond, sContext, &mtInfo);
      if (code != TSDB_CODE_SUCCESS) {
        qError("%s failed at line %d since %s", __func__, __LINE__, tstrerror(code));
        return code;
      }
      if (pAPI->snapshotFn.taosXGetTablePrimaryKey(sContext)) {
        pTaskInfo->streamInfo.tableCond.twindows.skey = pOffset->ts;
      } else {
        pTaskInfo->streamInfo.tableCond.twindows.skey = pOffset->ts + 1;
      }

      code = tableListAddTableInfo(pTableListInfo, mtInfo.uid, 0);
      if (code != TSDB_CODE_SUCCESS) {
        qError("%s failed at line %d since %s", __func__, __LINE__, tstrerror(code));
        return code;
      }

      STableKeyInfo* pList = tableListGetInfo(pTableListInfo, 0);
      int32_t        size = tableListGetSize(pTableListInfo);

      code = pTaskInfo->storageAPI.tsdReader.tsdReaderOpen(pInfo->vnode, &pTaskInfo->streamInfo.tableCond, pList, size,
                                                           NULL, (void**)&pInfo->dataReader, NULL, NULL);
      if (code != TSDB_CODE_SUCCESS) {
        qError("%s failed at line %d since %s", __func__, __LINE__, tstrerror(code));
        return code;
      }

      cleanupQueryTableDataCond(&pTaskInfo->streamInfo.tableCond);
      strcpy(pTaskInfo->streamInfo.tbName, mtInfo.tbName);
      tDeleteSchemaWrapper(pTaskInfo->streamInfo.schema);
      pTaskInfo->streamInfo.schema = mtInfo.schema;

      qDebug("tmqsnap qStreamPrepareScan snapshot data uid:%" PRId64 " ts %" PRId64 " %s", mtInfo.uid, pOffset->ts, id);
    } else if (pOffset->type == TMQ_OFFSET__SNAPSHOT_META) {
      SStreamRawScanInfo* pInfo = pOperator->info;
      SSnapContext*       sContext = pInfo->sContext;
      if (pTaskInfo->storageAPI.snapshotFn.setForSnapShot(sContext, pOffset->uid) != 0) {
        qError("setForSnapShot error. uid:%" PRIu64 " ,version:%" PRId64, pOffset->uid, pOffset->version);
        terrno = TSDB_CODE_PAR_INTERNAL_ERROR;
        return -1;
      }
      qDebug("tmqsnap qStreamPrepareScan snapshot meta uid:%" PRId64 " ts %" PRId64 " %s", pOffset->uid, pOffset->ts,
             id);
    } else if (pOffset->type == TMQ_OFFSET__LOG) {
      SStreamRawScanInfo* pInfo = pOperator->info;
      pTaskInfo->storageAPI.tsdReader.tsdReaderClose(pInfo->dataReader);
      pInfo->dataReader = NULL;
      qDebug("tmqsnap qStreamPrepareScan snapshot log, %s", id);
    }
  }

end:
  tOffsetCopy(&pTaskInfo->streamInfo.currentOffset, pOffset);

  return 0;
}

void qProcessRspMsg(void* parent, SRpcMsg* pMsg, SEpSet* pEpSet) {
  SMsgSendInfo* pSendInfo = (SMsgSendInfo*)pMsg->info.ahandle;
  if (pMsg->info.ahandle == NULL) {
    qError("pMsg->info.ahandle is NULL");
    return;
  }

  SDataBuf buf = {.len = pMsg->contLen, .pData = NULL};

  if (pMsg->contLen > 0) {
    buf.pData = taosMemoryCalloc(1, pMsg->contLen);
    if (buf.pData == NULL) {
      terrno = TSDB_CODE_OUT_OF_MEMORY;
      pMsg->code = TSDB_CODE_OUT_OF_MEMORY;
    } else {
      memcpy(buf.pData, pMsg->pCont, pMsg->contLen);
    }
  }

  (void)pSendInfo->fp(pSendInfo->param, &buf, pMsg->code);
  rpcFreeCont(pMsg->pCont);
  destroySendMsgInfo(pSendInfo);
}

SArray* qGetQueriedTableListInfo(qTaskInfo_t tinfo) {
  int32_t        code = TSDB_CODE_SUCCESS;
  int32_t        lino = 0;
  SExecTaskInfo* pTaskInfo = tinfo;
  SArray*        plist = getTableListInfo(pTaskInfo);

  // only extract table in the first elements
  STableListInfo* pTableListInfo = taosArrayGetP(plist, 0);

  SArray* pUidList = taosArrayInit(10, sizeof(uint64_t));
  QUERY_CHECK_NULL(pUidList, code, lino, _end, TSDB_CODE_OUT_OF_MEMORY);

  int32_t numOfTables = tableListGetSize(pTableListInfo);
  for (int32_t i = 0; i < numOfTables; ++i) {
    STableKeyInfo* pKeyInfo = tableListGetInfo(pTableListInfo, i);
    void*          tmp = taosArrayPush(pUidList, &pKeyInfo->uid);
    QUERY_CHECK_NULL(tmp, code, lino, _end, TSDB_CODE_OUT_OF_MEMORY);
  }

  taosArrayDestroy(plist);

_end:
  if (code != TSDB_CODE_SUCCESS) {
    qError("%s failed at line %d since %s", __func__, lino, tstrerror(code));
    T_LONG_JMP(pTaskInfo->env, code);
  }
  return pUidList;
}

static void extractTableList(SArray* pList, const SOperatorInfo* pOperator) {
  int32_t        code = TSDB_CODE_SUCCESS;
  int32_t        lino = 0;
  SExecTaskInfo* pTaskInfo = pOperator->pTaskInfo;

  if (pOperator->operatorType == QUERY_NODE_PHYSICAL_PLAN_STREAM_SCAN) {
    SStreamScanInfo* pScanInfo = pOperator->info;
    STableScanInfo*  pTableScanInfo = pScanInfo->pTableScanOp->info;
    void*            tmp = taosArrayPush(pList, &pTableScanInfo->base.pTableListInfo);
    QUERY_CHECK_NULL(tmp, code, lino, _end, TSDB_CODE_OUT_OF_MEMORY);
  } else if (pOperator->operatorType == QUERY_NODE_PHYSICAL_PLAN_TABLE_SCAN) {
    STableScanInfo* pScanInfo = pOperator->info;
    void*           tmp = taosArrayPush(pList, &pScanInfo->base.pTableListInfo);
    QUERY_CHECK_NULL(tmp, code, lino, _end, TSDB_CODE_OUT_OF_MEMORY);
  } else {
    if (pOperator->pDownstream != NULL && pOperator->pDownstream[0] != NULL) {
      extractTableList(pList, pOperator->pDownstream[0]);
    }
  }

_end:
  if (code != TSDB_CODE_SUCCESS) {
    qError("%s failed at line %d since %s", __func__, lino, tstrerror(code));
    T_LONG_JMP(pTaskInfo->env, code);
  }
}

SArray* getTableListInfo(const SExecTaskInfo* pTaskInfo) {
  SArray*        pArray = taosArrayInit(0, POINTER_BYTES);
  SOperatorInfo* pOperator = pTaskInfo->pRoot;
  extractTableList(pArray, pOperator);
  return pArray;
}

int32_t qStreamOperatorReleaseState(qTaskInfo_t tInfo) {
  SExecTaskInfo* pTaskInfo = (SExecTaskInfo*)tInfo;
  pTaskInfo->pRoot->fpSet.releaseStreamStateFn(pTaskInfo->pRoot);
  return 0;
}

int32_t qStreamOperatorReloadState(qTaskInfo_t tInfo) {
  SExecTaskInfo* pTaskInfo = (SExecTaskInfo*)tInfo;
  pTaskInfo->pRoot->fpSet.reloadStreamStateFn(pTaskInfo->pRoot);
  return 0;
}<|MERGE_RESOLUTION|>--- conflicted
+++ resolved
@@ -589,10 +589,7 @@
                         qTaskInfo_t* pTaskInfo, DataSinkHandle* handle, int8_t compressResult, char* sql,
                         EOPTR_EXEC_MODEL model) {
   SExecTaskInfo** pTask = (SExecTaskInfo**)pTaskInfo;
-<<<<<<< HEAD
-=======
   (void)taosThreadOnce(&initPoolOnce, initRefPool);
->>>>>>> dec8095e
 
   qDebug("start to create task, TID:0x%" PRIx64 " QID:0x%" PRIx64 ", vgId:%d", taskId, pSubplan->id.queryId, vgId);
 
