--- conflicted
+++ resolved
@@ -1165,19 +1165,12 @@
       pScanBaseInfo->cond.twindows.skey = ts + 1;
       pScanInfo->scanTimes = 0;
 
-<<<<<<< HEAD
-        if (tsdbReaderOpen(pTableScanInfo->base.readHandle.vnode, &pTableScanInfo->base.cond, pList, num,
-                           pTableScanInfo->pResBlock, &pTableScanInfo->base.dataReader, NULL, false) < 0 ||
-            pTableScanInfo->base.dataReader == NULL) {
-          qError("tsdbReaderOpen failed. uid:%" PRIi64, pOffset->uid);
-=======
       if (pScanBaseInfo->dataReader == NULL) {
         int32_t code = tsdbReaderOpen(pScanBaseInfo->readHandle.vnode, &pScanBaseInfo->cond, &keyInfo, 1,
-                                      pScanInfo->pResBlock, &pScanBaseInfo->dataReader, id);
+                                      pScanInfo->pResBlock, &pScanBaseInfo->dataReader, id, false);
         if (code != TSDB_CODE_SUCCESS) {
           qError("prepare read tsdb snapshot failed, uid:%" PRId64 ", code:%s %s", pOffset->uid, tstrerror(code), id);
           terrno = code;
->>>>>>> 0d3ac6c3
           return -1;
         }
 
@@ -1225,11 +1218,7 @@
       STableKeyInfo* pList = tableListGetInfo(pTableListInfo, 0);
       int32_t        size = tableListGetSize(pTableListInfo);
 
-<<<<<<< HEAD
-    tsdbReaderOpen(pInfo->vnode, &pTaskInfo->streamInfo.tableCond, pList, size, NULL, &pInfo->dataReader, NULL, false);
-=======
-      tsdbReaderOpen(pInfo->vnode, &pTaskInfo->streamInfo.tableCond, pList, size, NULL, &pInfo->dataReader, NULL);
->>>>>>> 0d3ac6c3
+      tsdbReaderOpen(pInfo->vnode, &pTaskInfo->streamInfo.tableCond, pList, size, NULL, &pInfo->dataReader, NULL, false);
 
       cleanupQueryTableDataCond(&pTaskInfo->streamInfo.tableCond);
       strcpy(pTaskInfo->streamInfo.tbName, mtInfo.tbName);
