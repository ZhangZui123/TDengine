--- conflicted
+++ resolved
@@ -153,14 +153,6 @@
                     .handle = pInfo->msgInfo.handle,
                     .persistHandle = persistHandle,
                     .code = 0};
-<<<<<<< HEAD
-  // if (pInfo->msgType == TDMT_VND_QUERY || pInfo->msgType == TDMT_VND_FETCH ||
-  //    pInfo->msgType == TDMT_VND_QUERY_CONTINUE) {
-  //  rpcMsg.persistHandle = 1;
-  //}
-
-=======
->>>>>>> a129a529
   assert(pInfo->fp != NULL);
 
   rpcSendRequestWithCtx(pTransporter, epSet, &rpcMsg, pTransporterId, rpcCtx);
