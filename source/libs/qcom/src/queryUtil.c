/*
 * Copyright (c) 2019 TAOS Data, Inc. <jhtao@taosdata.com>
 *
 * This program is free software: you can use, redistribute, and/or modify
 * it under the terms of the GNU Affero General Public License, version 3
 * or later ("AGPL"), as published by the Free Software Foundation.
 *
 * This program is distributed in the hope that it will be useful, but WITHOUT
 * ANY WARRANTY; without even the implied warranty of MERCHANTABILITY or
 * FITNESS FOR A PARTICULAR PURPOSE.
 *
 * You should have received a copy of the GNU Affero General Public License
 * along with this program. If not, see <http://www.gnu.org/licenses/>.
 */

#include "os.h"
#include "query.h"
#include "tglobal.h"
#include "tmsg.h"
#include "trpc.h"
#include "tsched.h"
#include "tworker.h"
// clang-format off
#include "cJSON.h"
#include "queryInt.h"

typedef struct STaskQueue {
  SQueryAutoQWorkerPool wrokrerPool;
  STaosQueue* pTaskQueue;
} STaskQueue;

int32_t getAsofJoinReverseOp(EOperatorType op) {
  switch (op) {
    case OP_TYPE_GREATER_THAN:
      return OP_TYPE_LOWER_THAN;
    case OP_TYPE_GREATER_EQUAL:
      return OP_TYPE_LOWER_EQUAL;
    case OP_TYPE_LOWER_THAN:
      return OP_TYPE_GREATER_THAN;
    case OP_TYPE_LOWER_EQUAL:
      return OP_TYPE_GREATER_EQUAL;
    case OP_TYPE_EQUAL:
      return OP_TYPE_EQUAL;
    default:
      break;
  }

  return -1;
}

const SSchema* tGetTbnameColumnSchema() { 
  static struct SSchema _s = {
      .colId = TSDB_TBNAME_COLUMN_INDEX,
      .type = TSDB_DATA_TYPE_BINARY,
      .bytes = TSDB_TABLE_NAME_LEN + VARSTR_HEADER_SIZE,
      .name = "tbname",
  };
  return &_s; 
}

static bool doValidateSchema(SSchema* pSchema, int32_t numOfCols, int32_t maxLen) {
  if (!pSchema) {
    return false;
  }
  int32_t rowLen = 0;

  for (int32_t i = 0; i < numOfCols; ++i) {
    // 1. valid types
    if (!isValidDataType(pSchema[i].type)) {
      qError("The %d col/tag data type error, type:%d", i, pSchema[i].type);
      return false;
    }

    // 2. valid length for each type
    if (pSchema[i].type == TSDB_DATA_TYPE_BINARY || pSchema[i].type == TSDB_DATA_TYPE_VARBINARY) {
      if (pSchema[i].bytes > TSDB_MAX_BINARY_LEN) {
        qError("The %d col/tag var data len error, type:%d, len:%d", i, pSchema[i].type, pSchema[i].bytes);
        return false;
      }
    } else if (pSchema[i].type == TSDB_DATA_TYPE_NCHAR) {
      if (pSchema[i].bytes > TSDB_MAX_NCHAR_LEN) {
        qError("The %d col/tag nchar data len error, len:%d", i, pSchema[i].bytes);
        return false;
      }
    } else if (pSchema[i].type == TSDB_DATA_TYPE_GEOMETRY) {
      if (pSchema[i].bytes > TSDB_MAX_GEOMETRY_LEN) {
        qError("The %d col/tag geometry data len error, len:%d", i, pSchema[i].bytes);
        return false;
      }
    } else {
      if (pSchema[i].bytes != tDataTypes[pSchema[i].type].bytes) {
        qError("The %d col/tag data len error, type:%d, len:%d", i, pSchema[i].type, pSchema[i].bytes);
        return false;
      }
    }

    // 3. valid column names
    for (int32_t j = i + 1; j < numOfCols; ++j) {
      if (strncmp(pSchema[i].name, pSchema[j].name, sizeof(pSchema[i].name) - 1) == 0) {
        qError("The %d col/tag name %s is same with %d col/tag name %s", i, pSchema[i].name, j, pSchema[j].name);
        return false;
      }
    }

    rowLen += pSchema[i].bytes;
  }

  return rowLen <= maxLen;
}

bool tIsValidSchema(struct SSchema* pSchema, int32_t numOfCols, int32_t numOfTags) {
  if (!pSchema || !VALIDNUMOFCOLS(numOfCols)) {
    qError("invalid numOfCols: %d", numOfCols);
    return false;
  }

  if (!VALIDNUMOFTAGS(numOfTags)) {
    qError("invalid numOfTags: %d", numOfTags);
    return false;
  }

  /* first column must be the timestamp, which is a primary key */
  if (pSchema[0].type != TSDB_DATA_TYPE_TIMESTAMP) {
    qError("invalid first column type: %d", pSchema[0].type);
    return false;
  }

  if (!doValidateSchema(pSchema, numOfCols, TSDB_MAX_BYTES_PER_ROW)) {
    qError("validate schema columns failed");
    return false;
  }

  if (!doValidateSchema(&pSchema[numOfCols], numOfTags, TSDB_MAX_TAGS_LEN)) {
    qError("validate schema tags failed");
    return false;
  }

  return true;
}

static STaskQueue taskQueue = {0};

static void processTaskQueue(SQueueInfo *pInfo, SSchedMsg *pSchedMsg) {
  if(!pSchedMsg || !pSchedMsg->ahandle) return;
  __async_exec_fn_t execFn = (__async_exec_fn_t)pSchedMsg->ahandle;
  (void)execFn(pSchedMsg->thandle);
  taosFreeQitem(pSchedMsg);
}

int32_t initTaskQueue() {
  memset(&taskQueue, 0, sizeof(taskQueue));
  
  taskQueue.wrokrerPool.name = "taskWorkPool";
  taskQueue.wrokrerPool.min = tsNumOfTaskQueueThreads;
  taskQueue.wrokrerPool.max = tsNumOfTaskQueueThreads;
  int32_t coce = tQueryAutoQWorkerInit(&taskQueue.wrokrerPool);
  if (TSDB_CODE_SUCCESS != coce) {
    qError("failed to init task thread pool");
    return -1;
  }

  taskQueue.pTaskQueue = tQueryAutoQWorkerAllocQueue(&taskQueue.wrokrerPool, NULL, (FItem)processTaskQueue);
  if (NULL == taskQueue.pTaskQueue) {
    qError("failed to init task queue");
    return -1;
  }

  qInfo("task queue is initialized, numOfThreads: %d", tsNumOfTaskQueueThreads);
  return 0;
}

int32_t cleanupTaskQueue() {
  tQueryAutoQWorkerCleanup(&taskQueue.wrokrerPool);
  return 0;
}

int32_t taosAsyncExec(__async_exec_fn_t execFn, void* execParam, int32_t* code) {
  SSchedMsg* pSchedMsg; 
  int32_t rc = taosAllocateQitem(sizeof(SSchedMsg), DEF_QITEM, 0, (void **)&pSchedMsg);
  if (rc) return rc;
  pSchedMsg->fp = NULL;
  pSchedMsg->ahandle = execFn;
  pSchedMsg->thandle = execParam;
  pSchedMsg->msg = code;

  return taosWriteQitem(taskQueue.pTaskQueue, pSchedMsg);
}

int32_t taosAsyncWait() {
  if (!taskQueue.wrokrerPool.pCb) {
    qError("query task thread pool callback function is null");
    return -1;
  }
  return taskQueue.wrokrerPool.pCb->beforeBlocking(&taskQueue.wrokrerPool);
}

int32_t taosAsyncRecover() {
  if (!taskQueue.wrokrerPool.pCb) {
    qError("query task thread pool callback function is null");
    return -1;
  }
  return taskQueue.wrokrerPool.pCb->afterRecoverFromBlocking(&taskQueue.wrokrerPool);
}

int32_t taosStmt2AsyncBind(__async_exec_fn_t bindFn, void* bindParam) {
  SSchedMsg* pSchedMsg;
  int32_t rc = taosAllocateQitem(sizeof(SSchedMsg), DEF_QITEM, 0, (void **)&pSchedMsg);
  if (rc) return rc;
  pSchedMsg->fp = NULL;
  pSchedMsg->ahandle = bindFn;
  pSchedMsg->thandle = bindParam;
  // pSchedMsg->msg = code;

  return taosWriteQitem(taskQueue.pTaskQueue, pSchedMsg);
}

void destroySendMsgInfo(SMsgSendInfo* pMsgBody) {
  if (NULL == pMsgBody) {
    return;
  }

  taosMemoryFreeClear(pMsgBody->target.dbFName);
  taosMemoryFreeClear(pMsgBody->msgInfo.pData);
  if (pMsgBody->paramFreeFp) {
    (*pMsgBody->paramFreeFp)(pMsgBody->param);
  }
  taosMemoryFreeClear(pMsgBody);
}
void destroyAhandle(void *ahandle) {
  SMsgSendInfo *pSendInfo = ahandle;
  if (pSendInfo == NULL) return;

  destroySendMsgInfo(pSendInfo);
}

int32_t asyncSendMsgToServerExt(void* pTransporter, SEpSet* epSet, int64_t* pTransporterId, SMsgSendInfo* pInfo,
                                bool persistHandle, void* rpcCtx) {                         
  QUERY_PARAM_CHECK(pTransporter);
  QUERY_PARAM_CHECK(epSet);
  QUERY_PARAM_CHECK(pInfo);

  char* pMsg = rpcMallocCont(pInfo->msgInfo.len);
  if (NULL == pMsg) {
    qError("0x%" PRIx64 " msg:%s malloc failed", pInfo->requestId, TMSG_INFO(pInfo->msgType));
    destroySendMsgInfo(pInfo);
    return terrno;
  }

  memcpy(pMsg, pInfo->msgInfo.pData, pInfo->msgInfo.len);
  SRpcMsg rpcMsg = {
    .msgType = pInfo->msgType,
    .pCont = pMsg,
    .contLen = pInfo->msgInfo.len,
    .info.ahandle = (void*)pInfo,
    .info.handle = pInfo->msgInfo.handle,
    .info.persistHandle = persistHandle,
    .code = 0
  };
  TRACE_SET_ROOTID(&rpcMsg.info.traceId, pInfo->requestId);

  int code = rpcSendRequestWithCtx(pTransporter, epSet, &rpcMsg, pTransporterId, rpcCtx);
  if (code) {
    destroySendMsgInfo(pInfo);
  }
  return code;
}

int32_t asyncSendMsgToServer(void* pTransporter, SEpSet* epSet, int64_t* pTransporterId, SMsgSendInfo* pInfo) {
  return asyncSendMsgToServerExt(pTransporter, epSet, pTransporterId, pInfo, false, NULL);
}
int32_t asyncFreeConnById(void* pTransporter, int64_t pid) {
  QUERY_PARAM_CHECK(pTransporter);
  return rpcFreeConnById(pTransporter, pid);
}

char* jobTaskStatusStr(int32_t status) {
  switch (status) {
    case JOB_TASK_STATUS_NULL:
      return "NULL";
    case JOB_TASK_STATUS_INIT:
      return "INIT";
    case JOB_TASK_STATUS_EXEC:
      return "EXECUTING";
    case JOB_TASK_STATUS_PART_SUCC:
      return "PARTIAL_SUCCEED";
    case JOB_TASK_STATUS_FETCH:
      return "FETCHING";
    case JOB_TASK_STATUS_SUCC:
      return "SUCCEED";
    case JOB_TASK_STATUS_FAIL:
      return "FAILED";
    case JOB_TASK_STATUS_DROP:
      return "DROPPING";
    default:
      break;
  }

  return "UNKNOWN";
}

#if 0
SSchema createSchema(int8_t type, int32_t bytes, col_id_t colId, const char* name) {
  SSchema s = {0};
  s.type = type;
  s.bytes = bytes;
  s.colId = colId;

  tstrncpy(s.name, name, tListLen(s.name));
  return s;
}
#endif

void freeSTableMetaRspPointer(void *p) {
  tFreeSTableMetaRsp(*(void**)p);
  taosMemoryFreeClear(*(void**)p);
}

void destroyQueryExecRes(SExecResult* pRes) {
  if (NULL == pRes || NULL == pRes->res) {
    return;
  }

  switch (pRes->msgType) {
    case TDMT_VND_CREATE_TABLE: {
      taosArrayDestroyEx((SArray*)pRes->res, freeSTableMetaRspPointer);
      break;
    }
    case TDMT_MND_CREATE_STB:
    case TDMT_VND_ALTER_TABLE:
    case TDMT_MND_ALTER_STB: {
      tFreeSTableMetaRsp(pRes->res);
      taosMemoryFreeClear(pRes->res);
      break;
    }
    case TDMT_VND_SUBMIT: {
      tDestroySSubmitRsp2((SSubmitRsp2*)pRes->res, TSDB_MSG_FLG_DECODE);
      taosMemoryFreeClear(pRes->res);
      break;
    }
    case TDMT_SCH_QUERY:
    case TDMT_SCH_MERGE_QUERY: {
      taosArrayDestroy((SArray*)pRes->res);
      break;
    }
    default:
      qError("invalid exec result for request type:%d", pRes->msgType);
  }
}
// clang-format on
int32_t dataConverToStr(char* str, int64_t capacity, int type, void* buf, int32_t bufSize, int32_t* len) {
  QUERY_PARAM_CHECK(str);
  QUERY_PARAM_CHECK(buf);
  int32_t n = 0;

  switch (type) {
    case TSDB_DATA_TYPE_NULL:
      n = tsnprintf(str, capacity, "null");
      break;

    case TSDB_DATA_TYPE_BOOL:
      n = tsnprintf(str, capacity, (*(int8_t*)buf) ? "true" : "false");
      break;

    case TSDB_DATA_TYPE_TINYINT:
      n = tsnprintf(str, capacity, "%d", *(int8_t*)buf);
      break;

    case TSDB_DATA_TYPE_SMALLINT:
      n = tsnprintf(str, capacity, "%d", *(int16_t*)buf);
      break;

    case TSDB_DATA_TYPE_INT:
      n = tsnprintf(str, capacity, "%d", *(int32_t*)buf);
      break;

    case TSDB_DATA_TYPE_BIGINT:
    case TSDB_DATA_TYPE_TIMESTAMP:
      n = tsnprintf(str, capacity, "%" PRId64, *(int64_t*)buf);
      break;

    case TSDB_DATA_TYPE_FLOAT:
      n = tsnprintf(str, capacity, "%e", GET_FLOAT_VAL(buf));
      break;

    case TSDB_DATA_TYPE_DOUBLE:
      n = tsnprintf(str, capacity, "%e", GET_DOUBLE_VAL(buf));
      break;

    case TSDB_DATA_TYPE_VARBINARY: {
      if (bufSize < 0) {
        //        tscError("invalid buf size");
        return TSDB_CODE_TSC_INVALID_VALUE;
      }
      void*    data = NULL;
      uint32_t size = 0;
      if (taosAscii2Hex(buf, bufSize, &data, &size) < 0) {
        return TSDB_CODE_OUT_OF_MEMORY;
      }
      *str = '"';
      memcpy(str + 1, data, size);
      *(str + size + 1) = '"';
      n = size + 2;
      taosMemoryFree(data);
      break;
    }
    case TSDB_DATA_TYPE_BINARY:
    case TSDB_DATA_TYPE_GEOMETRY:
      if (bufSize < 0) {
        //        tscError("invalid buf size");
        return TSDB_CODE_TSC_INVALID_VALUE;
      }

      *str = '"';
      memcpy(str + 1, buf, bufSize);
      *(str + bufSize + 1) = '"';
      n = bufSize + 2;
      break;
    case TSDB_DATA_TYPE_NCHAR:
      if (bufSize < 0) {
        //        tscError("invalid buf size");
        return TSDB_CODE_TSC_INVALID_VALUE;
      }

      *str = '"';
      int32_t length = taosUcs4ToMbs((TdUcs4*)buf, bufSize, str + 1, NULL);
      if (length <= 0) {
        return TSDB_CODE_TSC_INVALID_VALUE;
      }
      *(str + length + 1) = '"';
      n = length + 2;
      break;
    case TSDB_DATA_TYPE_UTINYINT:
      n = tsnprintf(str, capacity, "%d", *(uint8_t*)buf);
      break;

    case TSDB_DATA_TYPE_USMALLINT:
      n = tsnprintf(str, capacity, "%d", *(uint16_t*)buf);
      break;

    case TSDB_DATA_TYPE_UINT:
      n = tsnprintf(str, capacity, "%u", *(uint32_t*)buf);
      break;

    case TSDB_DATA_TYPE_UBIGINT:
      n = tsnprintf(str, capacity, "%" PRIu64, *(uint64_t*)buf);
      break;

    default:
      //      tscError("unsupported type:%d", type);
      return TSDB_CODE_TSC_INVALID_VALUE;
  }

  if (len) *len = n;

  return TSDB_CODE_SUCCESS;
}

void parseTagDatatoJson(void* p, char** jsonStr, void *charsetCxt) {
  if (!p || !jsonStr) {
    qError("parseTagDatatoJson invalid input, line:%d", __LINE__);
    return;
  }
  char*   string = NULL;
  SArray* pTagVals = NULL;
  cJSON*  json = NULL;
  if (tTagToValArray((const STag*)p, &pTagVals) != 0) {
    goto end;
  }

  int16_t nCols = taosArrayGetSize(pTagVals);
  if (nCols == 0) {
    goto end;
  }
  char tagJsonKey[256] = {0};
  json = cJSON_CreateObject();
  if (json == NULL) {
    goto end;
  }
  for (int j = 0; j < nCols; ++j) {
    STagVal* pTagVal = (STagVal*)taosArrayGet(pTagVals, j);
    if (pTagVal == NULL) {
      continue;
    }
    // json key  encode by binary
    tstrncpy(tagJsonKey, pTagVal->pKey, sizeof(tagJsonKey));
    // json value
    char type = pTagVal->type;
    if (type == TSDB_DATA_TYPE_NULL) {
      cJSON* value = cJSON_CreateNull();
      if (value == NULL) {
        goto end;
      }
      if (!cJSON_AddItemToObject(json, tagJsonKey, value)) {
        goto end;
      }
    } else if (type == TSDB_DATA_TYPE_NCHAR) {
      cJSON* value = NULL;
      if (pTagVal->nData > 0) {
        char* tagJsonValue = taosMemoryCalloc(pTagVal->nData, 1);
        if (tagJsonValue == NULL) {
          goto end;
        }
        int32_t length = taosUcs4ToMbs((TdUcs4*)pTagVal->pData, pTagVal->nData, tagJsonValue, charsetCxt);
        if (length < 0) {
          qError("charset:%s to %s. val:%s convert json value failed.", DEFAULT_UNICODE_ENCODEC,
                 charsetCxt != NULL ? ((SConvInfo *)(charsetCxt))->charset : tsCharset,
                 pTagVal->pData);
          taosMemoryFree(tagJsonValue);
          goto end;
        }
        value = cJSON_CreateString(tagJsonValue);
        taosMemoryFree(tagJsonValue);
        if (value == NULL) {
          goto end;
        }
      } else if (pTagVal->nData == 0) {
        value = cJSON_CreateString("");
        if (value == NULL) {
          goto end;
        }
      } else {
        goto end;
      }

      if (!cJSON_AddItemToObject(json, tagJsonKey, value)) {
        goto end;
      }
    } else if (type == TSDB_DATA_TYPE_DOUBLE) {
      double jsonVd = *(double*)(&pTagVal->i64);
      cJSON* value = cJSON_CreateNumber(jsonVd);
      if (value == NULL) {
        goto end;
      }
      if (!cJSON_AddItemToObject(json, tagJsonKey, value)) {
        goto end;
      }
    } else if (type == TSDB_DATA_TYPE_BOOL) {
      char   jsonVd = *(char*)(&pTagVal->i64);
      cJSON* value = cJSON_CreateBool(jsonVd);
      if (value == NULL) {
        goto end;
      }
      if (!cJSON_AddItemToObject(json, tagJsonKey, value)) {
        goto end;
      }
    } else {
      goto end;
    }
  }
  string = cJSON_PrintUnformatted(json);
end:
  cJSON_Delete(json);
  taosArrayDestroy(pTagVals);
  if (string == NULL) {
    string = taosStrdup(TSDB_DATA_NULL_STR_L);
    if(string == NULL) {
      qError("failed to strdup null string");
    }
  }
  *jsonStr = string;
}

int32_t setColRef(SColRef* colRef, col_id_t colId, char* refColName, char* refTableName, char* refDbName) {
  colRef->id = colId;
  colRef->hasRef = true;
  tstrncpy(colRef->refDbName, refDbName, TSDB_DB_NAME_LEN);
  tstrncpy(colRef->refTableName, refTableName, TSDB_TABLE_NAME_LEN);
  tstrncpy(colRef->refColName, refColName, TSDB_COL_NAME_LEN);
  return TSDB_CODE_SUCCESS;
}

int32_t cloneTableMeta(STableMeta* pSrc, STableMeta** pDst) {
  QUERY_PARAM_CHECK(pDst);
  if (NULL == pSrc) {
    *pDst = NULL;
    return TSDB_CODE_SUCCESS;
  }

  int32_t numOfField = pSrc->tableInfo.numOfColumns + pSrc->tableInfo.numOfTags;
  if (numOfField > TSDB_MAX_COL_TAG_NUM || numOfField < TSDB_MIN_COLUMNS) {
    *pDst = NULL;
    qError("too many column and tag num:%d,%d", pSrc->tableInfo.numOfColumns, pSrc->tableInfo.numOfTags);
    return TSDB_CODE_INVALID_PARA;
  }

  int32_t metaSize = sizeof(STableMeta) + numOfField * sizeof(SSchema);
  int32_t schemaExtSize = 0;
<<<<<<< HEAD
=======
  int32_t colRefSize = 0;
>>>>>>> 21317576
  if (withExtSchema(pSrc->tableType) && pSrc->schemaExt) {
    schemaExtSize = pSrc->tableInfo.numOfColumns * sizeof(SSchemaExt);
  }
  if (hasRefCol(pSrc->tableType) && pSrc->colRef) {
    colRefSize = pSrc->numOfColRefs * sizeof(SColRef);
  }
  *pDst = taosMemoryMalloc(metaSize + schemaExtSize + colRefSize);
  if (NULL == *pDst) {
    return terrno;
  }
  memcpy(*pDst, pSrc, metaSize);
  if (withExtSchema(pSrc->tableType) && pSrc->schemaExt) {
    (*pDst)->schemaExt = (SSchemaExt*)((char*)*pDst + metaSize);
    memcpy((*pDst)->schemaExt, pSrc->schemaExt, schemaExtSize);
  } else {
    (*pDst)->schemaExt = NULL;
  }
  if (hasRefCol(pSrc->tableType) && pSrc->colRef) {
    (*pDst)->colRef = (SColRef*)((char*)*pDst + metaSize + schemaExtSize);
    memcpy((*pDst)->colRef, pSrc->colRef, colRefSize);
  } else {
    (*pDst)->colRef = NULL;
  }

  return TSDB_CODE_SUCCESS;
}

void getColumnTypeFromMeta(STableMeta* pMeta, char* pName, ETableColumnType* pType) {
  if(!pMeta || !pName || !pType) return;
  int32_t nums = pMeta->tableInfo.numOfTags + pMeta->tableInfo.numOfColumns;
  for (int32_t i = 0; i < nums; ++i) {
    if (0 == strcmp(pName, pMeta->schema[i].name)) {
      *pType = (i < pMeta->tableInfo.numOfColumns) ? TCOL_TYPE_COLUMN : TCOL_TYPE_TAG;
      return;
    }
  }

  *pType = TCOL_TYPE_NONE;
}

void freeVgInfo(SDBVgInfo* vgInfo) {
  if (NULL == vgInfo) {
    return;
  }

  taosHashCleanup(vgInfo->vgHash);
  taosArrayDestroy(vgInfo->vgArray);

  taosMemoryFreeClear(vgInfo);
}

int32_t cloneDbVgInfo(SDBVgInfo* pSrc, SDBVgInfo** pDst) {
  QUERY_PARAM_CHECK(pDst);
  if (NULL == pSrc) {
    *pDst = NULL;
    return TSDB_CODE_SUCCESS;
  }

  *pDst = taosMemoryMalloc(sizeof(*pSrc));
  if (NULL == *pDst) {
    return terrno;
  }
  memcpy(*pDst, pSrc, sizeof(*pSrc));
  (*pDst)->vgArray = NULL;

  if (pSrc->vgHash) {
    (*pDst)->vgHash = taosHashInit(taosHashGetSize(pSrc->vgHash), taosGetDefaultHashFunction(TSDB_DATA_TYPE_INT), true,
                                   HASH_ENTRY_LOCK);
    if (NULL == (*pDst)->vgHash) {
      taosMemoryFreeClear(*pDst);
      return terrno;
    }

    SVgroupInfo* vgInfo = NULL;
    void*        pIter = taosHashIterate(pSrc->vgHash, NULL);
    while (pIter) {
      vgInfo = pIter;
      int32_t* vgId = taosHashGetKey(pIter, NULL);

      if (0 != taosHashPut((*pDst)->vgHash, vgId, sizeof(*vgId), vgInfo, sizeof(*vgInfo))) {
        qError("taosHashPut failed, vgId:%d", vgInfo->vgId);
        taosHashCancelIterate(pSrc->vgHash, pIter);
        freeVgInfo(*pDst);
        return terrno;
      }

      pIter = taosHashIterate(pSrc->vgHash, pIter);
    }
  }

  return TSDB_CODE_SUCCESS;
}

int32_t cloneSVreateTbReq(SVCreateTbReq* pSrc, SVCreateTbReq** pDst) {
  QUERY_PARAM_CHECK(pDst);
  if (NULL == pSrc) {
    *pDst = NULL;
    return TSDB_CODE_SUCCESS;
  }

  *pDst = taosMemoryCalloc(1, sizeof(SVCreateTbReq));
  if (NULL == *pDst) {
    return terrno;
  }

  (*pDst)->flags = pSrc->flags;
  if (pSrc->name) {
    (*pDst)->name = taosStrdup(pSrc->name);
    if (NULL == (*pDst)->name) goto _exit;
  }
  (*pDst)->uid = pSrc->uid;
  (*pDst)->btime = pSrc->btime;
  (*pDst)->ttl = pSrc->ttl;
  (*pDst)->commentLen = pSrc->commentLen;
  if (pSrc->comment) {
    (*pDst)->comment = taosStrdup(pSrc->comment);
    if (NULL == (*pDst)->comment) goto _exit;
  }
  (*pDst)->type = pSrc->type;

  if (pSrc->type == TSDB_CHILD_TABLE) {
    if (pSrc->ctb.stbName) {
      (*pDst)->ctb.stbName = taosStrdup(pSrc->ctb.stbName);
      if (NULL == (*pDst)->ctb.stbName) goto _exit;
    }
    (*pDst)->ctb.tagNum = pSrc->ctb.tagNum;
    (*pDst)->ctb.suid = pSrc->ctb.suid;
    if (pSrc->ctb.tagName) {
      (*pDst)->ctb.tagName = taosArrayDup(pSrc->ctb.tagName, NULL);
      if (NULL == (*pDst)->ctb.tagName) goto _exit;
    }
    STag* pTag = (STag*)pSrc->ctb.pTag;
    if (pTag) {
      (*pDst)->ctb.pTag = taosMemoryMalloc(pTag->len);
      if(NULL == (*pDst)->ctb.pTag) goto _exit;
      memcpy((*pDst)->ctb.pTag, pTag, pTag->len);
    }
  } else {
    (*pDst)->ntb.schemaRow.nCols = pSrc->ntb.schemaRow.nCols;
    (*pDst)->ntb.schemaRow.version = pSrc->ntb.schemaRow.nCols;
    if (pSrc->ntb.schemaRow.nCols > 0 && pSrc->ntb.schemaRow.pSchema) {
      (*pDst)->ntb.schemaRow.pSchema = taosMemoryMalloc(pSrc->ntb.schemaRow.nCols * sizeof(SSchema));
      if (NULL == (*pDst)->ntb.schemaRow.pSchema) goto _exit;
      memcpy((*pDst)->ntb.schemaRow.pSchema, pSrc->ntb.schemaRow.pSchema, pSrc->ntb.schemaRow.nCols * sizeof(SSchema));
    }
  }

  return TSDB_CODE_SUCCESS;

_exit:
  tdDestroySVCreateTbReq(*pDst);
  taosMemoryFree(*pDst);
  *pDst = NULL;
  return terrno;
}

void freeDbCfgInfo(SDbCfgInfo* pInfo) {
  if (pInfo) {
    taosArrayDestroy(pInfo->pRetensions);
  }
  taosMemoryFree(pInfo);
}

void* getTaskPoolWorkerCb() {
  return taskQueue.wrokrerPool.pCb;
}


void tFreeStreamVtbOtbInfo(void* param);
void tFreeStreamVtbVtbInfo(void* param);
void tFreeStreamVtbDbVgInfo(void* param);

<|MERGE_RESOLUTION|>--- conflicted
+++ resolved
@@ -585,10 +585,7 @@
 
   int32_t metaSize = sizeof(STableMeta) + numOfField * sizeof(SSchema);
   int32_t schemaExtSize = 0;
-<<<<<<< HEAD
-=======
   int32_t colRefSize = 0;
->>>>>>> 21317576
   if (withExtSchema(pSrc->tableType) && pSrc->schemaExt) {
     schemaExtSize = pSrc->tableInfo.numOfColumns * sizeof(SSchemaExt);
   }
