/*
 * Copyright (c) 2019 TAOS Data, Inc. <jhtao@taosdata.com>
 *
 * This program is free software: you can use, redistribute, and/or modify
 * it under the terms of the GNU Affero General Public License, version 3
 * or later ("AGPL"), as published by the Free Software Foundation.
 *
 * This program is distributed in the hope that it will be useful, but WITHOUT
 * ANY WARRANTY; without even the implied warranty of MERCHANTABILITY or
 * FITNESS FOR A PARTICULAR PURPOSE.
 *
 * You should have received a copy of the GNU Affero General Public License
 * along with this program. If not, see <http://www.gnu.org/licenses/>.
 */

#ifndef _TD_SCHEDULER_INT_H_
#define _TD_SCHEDULER_INT_H_

#ifdef __cplusplus
extern "C" {
#endif

#include "command.h"
#include "os.h"
#include "planner.h"
#include "scheduler.h"
#include "tarray.h"
#include "thash.h"
#include "trpc.h"
#include "ttimer.h"

enum {
  SCH_READ = 1,
  SCH_WRITE,
};

enum {
  SCH_EXEC_CB = 1,
  SCH_FETCH_CB,
};

typedef enum {
  SCH_OP_NULL = 0,
  SCH_OP_EXEC,
  SCH_OP_FETCH,
  SCH_OP_GET_STATUS,
} SCH_OP_TYPE;

typedef enum {
  SCH_LOAD_SEQ = 1,
  SCH_RANDOM,
  SCH_ALL,
} SCH_POLICY;

#define SCHEDULE_DEFAULT_MAX_JOB_NUM  1000
#define SCHEDULE_DEFAULT_MAX_TASK_NUM 1000
#define SCHEDULE_DEFAULT_POLICY       SCH_LOAD_SEQ
#define SCHEDULE_DEFAULT_MAX_NODE_NUM 20

#define SCH_DEFAULT_TASK_TIMEOUT_USEC 30000000
#define SCH_MAX_TASK_TIMEOUT_USEC     300000000
#define SCH_DEFAULT_MAX_RETRY_NUM     6
#define SCH_MIN_AYSNC_EXEC_NUM        3
#define SCH_DEFAULT_RETRY_TOTAL_ROUND 3
#define SCH_DEFAULT_TASK_CAPACITY_NUM 1000

typedef struct SSchDebug {
  bool lockEnable;
  bool apiEnable;
} SSchDebug;

typedef struct SSchTrans {
  void   *pTrans;
  void   *pHandle;
  int64_t pHandleId;
} SSchTrans;

typedef struct SSchHbTrans {
  SRWLatch  lock;
  int64_t   taskNum;
  SRpcCtx   rpcCtx;
  SSchTrans trans;
} SSchHbTrans;

typedef struct SSchApiStat {
#if defined(WINDOWS) || defined(_TD_DARWIN_64)
  size_t avoidCompilationErrors;
#endif

} SSchApiStat;

typedef struct SSchRuntimeStat {
#if defined(WINDOWS) || defined(_TD_DARWIN_64)
  size_t avoidCompilationErrors;
#endif
  int64_t hbConnNotFound;
} SSchRuntimeStat;

typedef struct SSchJobStat {
#if defined(WINDOWS) || defined(_TD_DARWIN_64)
  size_t avoidCompilationErrors;
#endif

} SSchJobStat;

typedef struct SSchStat {
  SSchApiStat     api;
  SSchRuntimeStat runtime;
  SSchJobStat     job;
} SSchStat;

typedef struct SSchResInfo {
  SExecResult     *execRes;
  void           **fetchRes;
  schedulerExecFp  execFp;
  schedulerFetchFp fetchFp;
  void            *cbParam;
} SSchResInfo;

typedef struct SSchOpEvent {
  SCH_OP_TYPE    type;
  bool           begin;
  SSchedulerReq *pReq;
} SSchOpEvent;

typedef int32_t (*schStatusEnterFp)(void *pHandle, void *pParam);
typedef int32_t (*schStatusLeaveFp)(void *pHandle, void *pParam);
typedef int32_t (*schStatusEventFp)(void *pHandle, void *pParam, void *pEvent);

typedef struct SSchStatusFps {
  EJobTaskType     status;
  schStatusEnterFp enterFp;
  schStatusLeaveFp leaveFp;
  schStatusEventFp eventFp;
} SSchStatusFps;

typedef struct SSchedulerCfg {
  uint32_t   maxJobNum;
  int64_t    maxNodeTableNum;
  SCH_POLICY schPolicy;
  bool       enableReSchedule;
} SSchedulerCfg;

typedef struct SSchedulerMgmt {
  uint64_t      clientId;  // unique clientId
  uint64_t      taskId;    // sequential taksId
  uint64_t      seriousId; // sequential seriousId
  SSchedulerCfg cfg;
  bool          exit;
  int32_t       jobRef;
  int32_t       jobNum;
  SSchStat      stat;
  void         *timer;
  SRWLatch      hbLock;
  SHashObj     *hbConnections;
  void         *queryMgmt;
} SSchedulerMgmt;

typedef struct SSchCallbackParamHeader {
  bool isHbParam;
} SSchCallbackParamHeader;

typedef struct SSchTaskCallbackParam {
  SSchCallbackParamHeader head;
  uint64_t                queryId;
  int64_t                 refId;
  uint64_t                clientId;
  uint64_t                taskId;
  int32_t                 execId;
  void                   *pTrans;
} SSchTaskCallbackParam;

typedef struct SSchHbCallbackParam {
  SSchCallbackParamHeader head;
  SQueryNodeEpId          nodeEpId;
  void                   *pTrans;
} SSchHbCallbackParam;

typedef struct SSchFlowControl {
  SRWLatch lock;
  bool     sorted;
  int64_t  tableNumSum;
  uint32_t execTaskNum;
  SArray  *taskList;  // Element is SSchTask*
} SSchFlowControl;

typedef struct SSchNodeInfo {
  SQueryNodeAddr addr;
  void          *handle;
} SSchNodeInfo;

typedef struct SSchLevel {
  int32_t  level;
  int8_t   status;
  SRWLatch lock;
  int32_t  taskFailed;
  int32_t  taskSucceed;
  int32_t  taskNum;
  int32_t  taskLaunchedNum;
  int32_t  taskExecDoneNum;
  SArray  *subTasks;  // Element is SSchTask
} SSchLevel;

typedef struct SSchTaskProfile {
  int64_t startTs;
  SArray *execTime;
  int64_t waitTime;
  int64_t endTs;
} SSchTaskProfile;

typedef struct SSchRedirectCtx {
  int32_t periodMs;
  bool    inRedirect;
  int32_t totalTimes;
  int32_t roundTotal;
  int32_t roundTimes;  // retry times in current round
  int64_t startTs;
} SSchRedirectCtx;

typedef struct SSchTimerParam {
  int8_t   exit;
  int64_t  rId;
  uint64_t queryId;
  uint64_t taskId;
} SSchTimerParam;

typedef struct SSchTask {
  uint64_t        clientId;        // current client id
  uint64_t        taskId;          // task id
  uint64_t        seriousId;
  SRWLatch        lock;            // task reentrant lock
  int32_t         maxExecTimes;    // task max exec times
  int32_t         maxRetryTimes;   // task max retry times
  int32_t         retryTimes;      // task retry times
  int32_t         delayExecMs;     // task execution delay time
  tmr_h           delayTimer;      // task delay execution timer
  SSchRedirectCtx redirectCtx;     // task redirect context
  bool            waitRetry;       // wait for retry
  int32_t         execId;          // task current execute index
  int32_t         failedExecId;    // last failed task execute index
  SSchLevel      *level;           // level
  SRWLatch        planLock;        // task update plan lock
  SSubplan       *plan;            // subplan
  char           *msg;             // operator tree
  int32_t         msgLen;          // msg length
  int8_t          status;          // task status
  int32_t         lastMsgType;     // last sent msg type
  int64_t         timeoutUsec;     // task timeout useconds before reschedule
  SQueryNodeAddr  succeedAddr;     // task executed success node address
  int32_t         candidateIdx;    // current try condidation index
  SArray         *candidateAddrs;  // condidate node addresses, element is SQueryNodeAddr
  SHashObj       *execNodes;       // all tried node for current task, element is SSchNodeInfo
  SSchTaskProfile profile;         // task execution profile
  int32_t         childReady;      // child task ready number
  SArray         *children;        // the datasource tasks,from which to fetch the result, element is SQueryTask*
  SArray         *parents;         // the data destination tasks, get data from current task, element is SQueryTask*
  void           *handle;          // task send handle
  bool            registerdHb;     // registered in hb
  SSchTimerParam  delayLaunchPar; 
} SSchTask;

typedef struct SSchJobAttr {
  EExplainMode explainMode;
  bool         queryJob;
  bool         insertJob;
  bool         needFetch;
  bool         needFlowCtrl;
  bool         localExec;
} SSchJobAttr;

typedef struct {
  int32_t  op;
  SRWLatch lock;
  bool     syncReq;
} SSchOpStatus;

typedef struct SSchJob {
  int64_t          refId;
  uint64_t         queryId;
  uint64_t         seriousId;
  SSchJobAttr      attr;
  int32_t          levelNum;
  int32_t          taskNum;
  SRequestConnInfo conn;
  SArray          *nodeList;  // qnode/vnode list, SArray<SQueryNodeLoad>
  SArray          *levels;    // starting from 0. SArray<SSchLevel>
  SQueryPlan      *pDag;
  int64_t          allocatorRefId;

  SArray   *dataSrcTasks;  // SArray<SQueryTask*>
  int32_t   levelIdx;
  SEpSet    dataSrcEps;
  SHashObj *taskList;
  SHashObj *execTasks;  // executing and executed tasks, key:taskid, value:SQueryTask*
  SHashObj *flowCtrl;   // key is ep, element is SSchFlowControl

  SExplainCtx         *explainCtx;
  int8_t               status;
  int8_t               inRetry;
  SQueryNodeAddr       resNode;
  tsem_t               rspSem;
  SSchOpStatus         opStatus;
  schedulerChkKillFp   chkKillFp;
  void                *chkKillParam;
  SSchTask            *fetchTask;
  int32_t              errCode;
  int32_t              redirectCode;
  SRWLatch             resLock;
  SExecResult          execRes;
  void                *fetchRes;  // TODO free it or not
  bool                 fetched;
  bool                 noMoreRetry;
  int64_t              resNumOfRows;  // from int32_t to int64_t
  SSchResInfo          userRes;
  char                *sql;
  SQueryProfileSummary summary;
  int8_t               source;
  void                *pWorkerCb;
} SSchJob;

typedef struct SSchTaskCtx {
  int64_t   jobRid;
  SSchTask *pTask;
  bool      asyncLaunch;
} SSchTaskCtx;

extern SSchedulerMgmt schMgmt;

#define SCH_GET_TASK_CAPACITY(_n) ((_n) > SCH_DEFAULT_TASK_CAPACITY_NUM ? SCH_DEFAULT_TASK_CAPACITY_NUM : (_n))

#define SCH_TASK_TIMEOUT(_task) \
  ((taosGetTimestampUs() - *(int64_t *)taosArrayGet((_task)->profile.execTime, (_task)->execId)) > (_task)->timeoutUsec)

#define SCH_TASK_READY_FOR_LAUNCH(readyNum, task) ((readyNum) >= taosArrayGetSize((task)->children))

#define SCH_LOCK_TASK(_task)   SCH_LOCK(SCH_WRITE, &(_task)->lock)
#define SCH_UNLOCK_TASK(_task) SCH_UNLOCK(SCH_WRITE, &(_task)->lock)

#define SCH_CLIENT_ID(_task) ((_task) ? (_task)->clientId : -1)
#define SCH_TASK_ID(_task)   ((_task) ? (_task)->taskId : -1)
#define SCH_TASK_EID(_task)  ((_task) ? (_task)->execId : -1)

#define SCH_IS_DATA_BIND_QRY_TASK(task) ((task)->plan->subplanType == SUBPLAN_TYPE_SCAN)
#define SCH_IS_DATA_BIND_PLAN(_plan) \
  (((_plan)->subplanType == SUBPLAN_TYPE_SCAN) || ((_plan)->subplanType == SUBPLAN_TYPE_MODIFY))
#define SCH_IS_DATA_BIND_TASK(task)   SCH_IS_DATA_BIND_PLAN((task)->plan)
#define SCH_IS_LEAF_TASK(_job, _task) (((_task)->level->level + 1) == (_job)->levelNum)
#define SCH_IS_DATA_MERGE_TASK(task)  (!SCH_IS_DATA_BIND_TASK(task))
#define SCH_IS_LOCAL_EXEC_TASK(_job, _task)                                          \
  ((_job)->attr.localExec && SCH_IS_QUERY_JOB(_job) && (!SCH_IS_INSERT_JOB(_job)) && \
   (!SCH_IS_DATA_BIND_QRY_TASK(_task)))

#define SCH_UPDATE_REDIRECT_CODE(job, _code) (void)atomic_val_compare_exchange_32(&((job)->redirectCode), 0, _code)
#define SCH_GET_REDIRECT_CODE(job, _code) \
  (((!NO_RET_REDIRECT_ERROR(_code)) || (job)->redirectCode == 0) ? (_code) : (job)->redirectCode)

#define SCH_SET_TASK_STATUS(task, st) atomic_store_8(&(task)->status, st)
#define SCH_GET_TASK_STATUS(task)     atomic_load_8(&(task)->status)
#define SCH_GET_TASK_STATUS_STR(task) jobTaskStatusStr(SCH_GET_TASK_STATUS(task))

#define SCH_TASK_ALREADY_LAUNCHED(task) (SCH_GET_TASK_STATUS(task) >= JOB_TASK_STATUS_EXEC)
#define SCH_TASK_EXEC_DONE(task)        (SCH_GET_TASK_STATUS(task) >= JOB_TASK_STATUS_PART_SUCC)

#define SCH_GET_TASK_HANDLE(_task)          ((_task) ? (_task)->handle : NULL)
#define SCH_SET_TASK_HANDLE(_task, _handle) ((_task)->handle = (_handle))

#define SCH_SET_JOB_STATUS(job, st) atomic_store_8(&(job)->status, st)
#define SCH_GET_JOB_STATUS(job)     atomic_load_8(&(job)->status)
#define SCH_GET_JOB_STATUS_STR(job) jobTaskStatusStr(SCH_GET_JOB_STATUS(job))

#define SCH_JOB_IN_SYNC_OP(job) ((job)->opStatus.op && (job)->opStatus.syncReq)
#define SCH_JOB_IN_ASYNC_EXEC_OP(job)                                                                \
  ((SCH_OP_EXEC == atomic_val_compare_exchange_32(&(job)->opStatus.op, SCH_OP_EXEC, SCH_OP_NULL)) && \
   (!(job)->opStatus.syncReq))
#define SCH_JOB_IN_ASYNC_FETCH_OP(job)                                                                 \
  ((SCH_OP_FETCH == atomic_val_compare_exchange_32(&(job)->opStatus.op, SCH_OP_FETCH, SCH_OP_NULL)) && \
   (!(job)->opStatus.syncReq))

#define SCH_SET_JOB_NEED_FLOW_CTRL(_job) (_job)->attr.needFlowCtrl = true
#define SCH_JOB_NEED_FLOW_CTRL(_job)     ((_job)->attr.needFlowCtrl)
#define SCH_TASK_NEED_FLOW_CTRL(_job, _task) \
  (SCH_IS_DATA_BIND_QRY_TASK(_task) && SCH_JOB_NEED_FLOW_CTRL(_job) && SCH_IS_LEVEL_UNFINISHED((_task)->level))
#define SCH_FETCH_TYPE(_pSrcTask)      (SCH_IS_DATA_BIND_QRY_TASK(_pSrcTask) ? TDMT_SCH_FETCH : TDMT_SCH_MERGE_FETCH)
#define SCH_TASK_NEED_FETCH(_task)     ((_task)->plan->subplanType != SUBPLAN_TYPE_MODIFY)
#define SCH_MULTI_LEVEL_LAUNCHED(_job) ((_job)->levelIdx != ((_job)->levelNum - 1))

#define SCH_SET_JOB_TYPE(_job, type)     \
  do {                                   \
    if ((type) != SUBPLAN_TYPE_MODIFY) { \
      (_job)->attr.queryJob = true;      \
    } else {                             \
      (_job)->attr.insertJob = true;     \
    }                                    \
  } while (0)
#define SCH_IS_QUERY_JOB(_job)   ((_job)->attr.queryJob)
#define SCH_IS_INSERT_JOB(_job)  ((_job)->attr.insertJob)
#define SCH_JOB_NEED_FETCH(_job) ((_job)->attr.needFetch)
#define SCH_JOB_NEED_WAIT(_job)  (!SCH_IS_QUERY_JOB(_job))
#define SCH_JOB_NEED_DROP(_job)  (SCH_IS_QUERY_JOB(_job))
#define SCH_IS_EXPLAIN_JOB(_job) (EXPLAIN_MODE_ANALYZE == (_job)->attr.explainMode)
#define SCH_NETWORK_ERR(_code)                                                         \
  ((_code) == TSDB_CODE_RPC_BROKEN_LINK || (_code) == TSDB_CODE_RPC_NETWORK_UNAVAIL || \
   (_code) == TSDB_CODE_RPC_SOMENODE_NOT_CONNECTED)
#define SCH_REDIRECT_MSGTYPE(_msgType)                                                                         \
  ((_msgType) == TDMT_SCH_LINK_BROKEN || (_msgType) == TDMT_SCH_QUERY || (_msgType) == TDMT_SCH_MERGE_QUERY || \
   (_msgType) == TDMT_SCH_FETCH || (_msgType) == TDMT_SCH_MERGE_FETCH)
#define SCH_LOW_LEVEL_NETWORK_ERR(_job, _task, _code) \
  (SCH_NETWORK_ERR(_code) && ((_task)->level->level == (_job)->levelIdx))
#define SCH_TOP_LEVEL_NETWORK_ERR(_job, _task, _code) \
  (SCH_NETWORK_ERR(_code) && ((_task)->level->level > (_job)->levelIdx))
#define SCH_TASK_RETRY_NETWORK_ERR(_task, _code) (SCH_NETWORK_ERR(_code) && (_task)->redirectCtx.inRedirect)

#if 0
#define SCH_JOB_NEED_RETRY(_job, _task, _msgType, _code) \
  (SCH_REDIRECT_MSGTYPE(_msgType) && SCH_TOP_LEVEL_NETWORK_ERR(_job, _task, _code))
#else 
#define SCH_JOB_NEED_RETRY(_job, _task, _msgType, _code) \
  (SCH_REDIRECT_MSGTYPE(_msgType) && (NEED_SCHEDULER_REDIRECT_ERROR(_code) || SCH_NETWORK_ERR(_code)))
#endif
#define SCH_TASKSET_NEED_RETRY(_job, _task, _msgType, _code)                                       \
  (SCH_REDIRECT_MSGTYPE(_msgType) &&                                                               \
   (NEED_SCHEDULER_REDIRECT_ERROR(_code) || SCH_LOW_LEVEL_NETWORK_ERR((_job), (_task), (_code)) || \
    SCH_TASK_RETRY_NETWORK_ERR((_task), (_code))))
#define SCH_TASK_NEED_RETRY(_msgType, _code) \
  ((SCH_REDIRECT_MSGTYPE(_msgType) && SCH_NETWORK_ERR(_code)) || (_code) == TSDB_CODE_SCH_TIMEOUT_ERROR)

#define SCH_IS_LEVEL_UNFINISHED(_level) ((_level)->taskLaunchedNum < (_level)->taskNum)
#define SCH_GET_CUR_EP(_addr)           (&(_addr)->epSet.eps[(_addr)->epSet.inUse])
#define SCH_SWITCH_EPSET(_addr)         ((_addr)->epSet.inUse = ((_addr)->epSet.inUse + 1) % (_addr)->epSet.numOfEps)
#define SCH_TASK_NUM_OF_EPS(_addr)      ((_addr)->epSet.numOfEps)

#define SCH_LOG_TASK_START_TS(_task)                                             \
  do {                                                                           \
    int64_t us = taosGetTimestampUs();                                           \
    if (NULL == taosArrayPush((_task)->profile.execTime, &us)) {                 \
      qError("taosArrayPush task execTime failed, error:%s", tstrerror(terrno)); \
    }                                                                            \
    if (0 == (_task)->execId) {                                                  \
      (_task)->profile.startTs = us;                                             \
    }                                                                            \
  } while (0)

#define SCH_LOG_TASK_WAIT_TS(_task)                                                         \
  do {                                                                                      \
    int64_t  us = taosGetTimestampUs();                                                     \
    int64_t *startus = (int64_t *)taosArrayGet((_task)->profile.execTime, (_task)->execId); \
    if (NULL != startus) {                                                                  \
      (_task)->profile.waitTime += us - *startus;                                           \
    }                                                                                       \
  } while (0)

#define SCH_LOG_TASK_END_TS(_task)                                               \
  do {                                                                           \
    int64_t  us = taosGetTimestampUs();                                          \
    int32_t  idx = (_task)->execId % (_task)->maxExecTimes;                      \
    int64_t *startts = taosArrayGet((_task)->profile.execTime, (_task)->execId); \
    if (NULL != startts) {                                                       \
      *startts = us - *startts;                                                  \
    }                                                                            \
    (_task)->profile.endTs = us;                                                 \
  } while (0)

<<<<<<< HEAD
#define SCH_JOB_ELOG(param, ...) qError("qid:0x%" PRIx64 ",SID:%" PRId64 " " param, pJob->queryId, pJob->seriousId, __VA_ARGS__)
#define SCH_JOB_DLOG(param, ...) qDebug("qid:0x%" PRIx64 ",SID:%" PRId64 " " param, pJob->queryId, pJob->seriousId, __VA_ARGS__)

#define SCH_TASK_ELOG(param, ...)                                                                                    \
  qError("qid:0x%" PRIx64 ",SID:%" PRId64 ",CID:0x%" PRIx64 ",TID:0x%" PRIx64 ",EID:%d " param, pJob->queryId, pJob->seriousId, SCH_CLIENT_ID(pTask), \
         SCH_TASK_ID(pTask), SCH_TASK_EID(pTask), __VA_ARGS__)
#define SCH_TASK_DLOG(param, ...)                                                                                    \
  qDebug("qid:0x%" PRIx64 ",SID:%" PRId64 ",CID:0x%" PRIx64 ",TID:0x%" PRIx64 ",EID:%d " param, pJob->queryId, pJob->seriousId, SCH_CLIENT_ID(pTask), \
         SCH_TASK_ID(pTask), SCH_TASK_EID(pTask), __VA_ARGS__)
#define SCH_TASK_TLOG(param, ...)                                                                                    \
  qTrace("qid:0x%" PRIx64 ",SID:%" PRId64 ",CID:0x%" PRIx64 ",TID:0x%" PRIx64 ",EID:%d " param, pJob->queryId, pJob->seriousId, SCH_CLIENT_ID(pTask), \
         SCH_TASK_ID(pTask), SCH_TASK_EID(pTask), __VA_ARGS__)
#define SCH_TASK_DLOGL(param, ...)                                                                                    \
  qDebugL("qid:0x%" PRIx64 ",SID:%" PRId64 ",CID:0x%" PRIx64 ",TID:0x%" PRIx64 ",EID:%d " param, pJob->queryId, pJob->seriousId, SCH_CLIENT_ID(pTask), \
          SCH_TASK_ID(pTask), SCH_TASK_EID(pTask), __VA_ARGS__)
#define SCH_TASK_WLOG(param, ...)                                                                                   \
  qWarn("qid:0x%" PRIx64 ",SID:%" PRId64 ",CID:0x%" PRIx64 ",TID:0x%" PRIx64 ",EID:%d " param, pJob->queryId, pJob->seriousId, SCH_CLIENT_ID(pTask), \
=======
#define SCH_JOB_ELOG(param, ...) qError("QID:0x%" PRIx64 " " param, pJob->queryId, __VA_ARGS__)
#define SCH_JOB_DLOG(param, ...) qDebug("QID:0x%" PRIx64 " " param, pJob->queryId, __VA_ARGS__)

#define SCH_TASK_ELOG(param, ...)                                                                                    \
  qError("QID:0x%" PRIx64 ",CID:0x%" PRIx64 ",TID:0x%" PRIx64 ",EID:%d " param, pJob->queryId, SCH_CLIENT_ID(pTask), \
         SCH_TASK_ID(pTask), SCH_TASK_EID(pTask), __VA_ARGS__)
#define SCH_TASK_DLOG(param, ...)                                                                                    \
  qDebug("QID:0x%" PRIx64 ",CID:0x%" PRIx64 ",TID:0x%" PRIx64 ",EID:%d " param, pJob->queryId, SCH_CLIENT_ID(pTask), \
         SCH_TASK_ID(pTask), SCH_TASK_EID(pTask), __VA_ARGS__)
#define SCH_TASK_TLOG(param, ...)                                                                                    \
  qTrace("QID:0x%" PRIx64 ",CID:0x%" PRIx64 ",TID:0x%" PRIx64 ",EID:%d " param, pJob->queryId, SCH_CLIENT_ID(pTask), \
         SCH_TASK_ID(pTask), SCH_TASK_EID(pTask), __VA_ARGS__)
#define SCH_TASK_DLOGL(param, ...)                                                                                    \
  qDebugL("QID:0x%" PRIx64 ",CID:0x%" PRIx64 ",TID:0x%" PRIx64 ",EID:%d " param, pJob->queryId, SCH_CLIENT_ID(pTask), \
          SCH_TASK_ID(pTask), SCH_TASK_EID(pTask), __VA_ARGS__)
#define SCH_TASK_WLOG(param, ...)                                                                                   \
  qWarn("QID:0x%" PRIx64 ",CID:0x%" PRIx64 ",TID:0x%" PRIx64 ",EID:%d " param, pJob->queryId, SCH_CLIENT_ID(pTask), \
>>>>>>> 6589323f
        SCH_TASK_ID(pTask), SCH_TASK_EID(pTask), __VA_ARGS__)

#define SCH_SET_ERRNO(_err)                     \
  do {                                          \
    if (TSDB_CODE_SCH_IGNORE_ERROR != (_err)) { \
      terrno = (_err);                          \
    }                                           \
  } while (0)
#define SCH_ERR_RET(c)                \
  do {                                \
    int32_t _code = c;                \
    if (_code != TSDB_CODE_SUCCESS) { \
      SCH_SET_ERRNO(_code);           \
      return _code;                   \
    }                                 \
  } while (0)
#define SCH_RET(c)                    \
  do {                                \
    int32_t _code = c;                \
    if (_code != TSDB_CODE_SUCCESS) { \
      SCH_SET_ERRNO(_code);           \
    }                                 \
    return _code;                     \
  } while (0)
#define SCH_ERR_JRET(c)              \
  do {                               \
    code = c;                        \
    if (code != TSDB_CODE_SUCCESS) { \
      SCH_SET_ERRNO(code);           \
      goto _return;                  \
    }                                \
  } while (0)

#define SCH_LOCK_DEBUG(...)     \
  do {                          \
    if (gSCHDebug.lockEnable) { \
      qDebug(__VA_ARGS__);      \
    }                           \
  } while (0)

#define TD_RWLATCH_WRITE_FLAG_COPY 0x40000000

#define SCH_LOCK(type, _lock)                                                                        \
  do {                                                                                               \
    if (SCH_READ == (type)) {                                                                        \
      if (atomic_load_32((_lock)) < 0) {                                                             \
        qError("invalid lock value before read lock");                                               \
        break;                                                                                       \
      }                                                                                              \
      SCH_LOCK_DEBUG("SCH RLOCK%p:%d, %s:%d B", (_lock), atomic_load_32(_lock), __FILE__, __LINE__); \
      taosRLockLatch(_lock);                                                                         \
      SCH_LOCK_DEBUG("SCH RLOCK%p:%d, %s:%d E", (_lock), atomic_load_32(_lock), __FILE__, __LINE__); \
      if (atomic_load_32((_lock)) <= 0) {                                                            \
        qError("invalid lock value after read lock");                                                \
        break;                                                                                       \
      }                                                                                              \
    } else {                                                                                         \
      if (atomic_load_32((_lock)) < 0) {                                                             \
        qError("invalid lock value before write lock");                                              \
        break;                                                                                       \
      }                                                                                              \
      SCH_LOCK_DEBUG("SCH WLOCK%p:%d, %s:%d B", (_lock), atomic_load_32(_lock), __FILE__, __LINE__); \
      taosWLockLatch(_lock);                                                                         \
      SCH_LOCK_DEBUG("SCH WLOCK%p:%d, %s:%d E", (_lock), atomic_load_32(_lock), __FILE__, __LINE__); \
      if (atomic_load_32((_lock)) != TD_RWLATCH_WRITE_FLAG_COPY) {                                   \
        qError("invalid lock value after write lock");                                               \
        break;                                                                                       \
      }                                                                                              \
    }                                                                                                \
  } while (0)

#define SCH_UNLOCK(type, _lock)                                                                       \
  do {                                                                                                \
    if (SCH_READ == (type)) {                                                                         \
      if (atomic_load_32((_lock)) <= 0) {                                                             \
        qError("invalid lock value before read unlock");                                              \
        break;                                                                                        \
      }                                                                                               \
      SCH_LOCK_DEBUG("SCH RULOCK%p:%d, %s:%d B", (_lock), atomic_load_32(_lock), __FILE__, __LINE__); \
      taosRUnLockLatch(_lock);                                                                        \
      SCH_LOCK_DEBUG("SCH RULOCK%p:%d, %s:%d E", (_lock), atomic_load_32(_lock), __FILE__, __LINE__); \
      if (atomic_load_32((_lock)) < 0) {                                                              \
        qError("invalid lock value after read unlock");                                               \
        break;                                                                                        \
      }                                                                                               \
    } else {                                                                                          \
      if (atomic_load_32((_lock)) != TD_RWLATCH_WRITE_FLAG_COPY) {                                    \
        qError("invalid lock value before write unlock");                                             \
        break;                                                                                        \
      }                                                                                               \
      SCH_LOCK_DEBUG("SCH WULOCK%p:%d, %s:%d B", (_lock), atomic_load_32(_lock), __FILE__, __LINE__); \
      taosWUnLockLatch(_lock);                                                                        \
      SCH_LOCK_DEBUG("SCH WULOCK%p:%d, %s:%d E", (_lock), atomic_load_32(_lock), __FILE__, __LINE__); \
      if (atomic_load_32((_lock)) < 0) {                                                              \
        qError("invalid lock value after write unlock");                                              \
        break;                                                                                        \
      }                                                                                               \
    }                                                                                                 \
  } while (0)

#define SCH_RESET_JOB_LEVEL_IDX(_job)                         \
  do {                                                        \
    (_job)->levelIdx = (_job)->levelNum - 1;                  \
    SCH_JOB_DLOG("set job levelIdx to %d", (_job)->levelIdx); \
  } while (0)

void     schDeregisterTaskHb(SSchJob *pJob, SSchTask *pTask);
void     schCleanClusterHb(void *pTrans);
int32_t  schLaunchTask(SSchJob *job, SSchTask *task);
int32_t  schDelayLaunchTask(SSchJob *pJob, SSchTask *pTask);
int32_t  schBuildAndSendMsg(SSchJob *job, SSchTask *task, SQueryNodeAddr *addr, int32_t msgType, void *param);
int32_t  schAcquireJob(int64_t refId, SSchJob **ppJob);
int32_t  schReleaseJob(int64_t refId);
int32_t  schReleaseJobEx(int64_t refId, int32_t *released);
void     schFreeFlowCtrl(SSchJob *pJob);
int32_t  schChkJobNeedFlowCtrl(SSchJob *pJob, SSchLevel *pLevel);
int32_t  schDecTaskFlowQuota(SSchJob *pJob, SSchTask *pTask);
int32_t  schCheckIncTaskFlowQuota(SSchJob *pJob, SSchTask *pTask, bool *enough);
int32_t  schLaunchTasksInFlowCtrlList(SSchJob *pJob, SSchTask *pTask);
int32_t  schAsyncLaunchTaskImpl(SSchJob *pJob, SSchTask *pTask);
int32_t  schLaunchFetchTask(SSchJob *pJob);
int32_t  schProcessOnTaskFailure(SSchJob *pJob, SSchTask *pTask, int32_t errCode);
int32_t  schBuildAndSendHbMsg(SQueryNodeEpId *nodeEpId, SArray *taskAction);
int32_t  schCloneSMsgSendInfo(void *src, void **dst);
int32_t  schValidateAndBuildJob(SQueryPlan *pDag, SSchJob *pJob);
void     schFreeJobImpl(void *job);
int32_t  schMakeHbRpcCtx(SSchJob *pJob, SSchTask *pTask, SRpcCtx *pCtx);
int32_t  schEnsureHbConnection(SSchJob *pJob, SSchTask *pTask);
int32_t  schUpdateHbConnection(SQueryNodeEpId *epId, SSchTrans *trans);
int32_t  schHandleHbCallback(void *param, SDataBuf *pMsg, int32_t code);
void     schFreeRpcCtx(SRpcCtx *pCtx);
int32_t  schGetCallbackFp(int32_t msgType, __async_send_cb_fn_t *fp);
bool     schJobNeedToStop(SSchJob *pJob, int8_t *pStatus);
int32_t  schProcessOnTaskSuccess(SSchJob *pJob, SSchTask *pTask);
int32_t  schSaveJobExecRes(SSchJob *pJob, SQueryTableRsp *rsp);
int32_t  schProcessOnExplainDone(SSchJob *pJob, SSchTask *pTask, SRetrieveTableRsp *pRsp);
void     schProcessOnDataFetched(SSchJob *job);
int32_t  schGetTaskInJob(SSchJob *pJob, uint64_t taskId, SSchTask **pTask);
void     schFreeRpcCtxVal(const void *arg);
int32_t  schMakeBrokenLinkVal(SSchJob *pJob, SSchTask *pTask, SRpcBrokenlinkVal *brokenVal, bool isHb);
int32_t  schAppendTaskExecNode(SSchJob *pJob, SSchTask *pTask, SQueryNodeAddr *addr, int32_t execId);
int32_t  schExecStaticExplainJob(SSchedulerReq *pReq, int64_t *job, bool sync);
int32_t  schUpdateJobStatus(SSchJob *pJob, int8_t newStatus);
int32_t  schCancelJob(SSchJob *pJob);
int32_t  schProcessOnJobDropped(SSchJob *pJob, int32_t errCode);
uint64_t schGenTaskId(void);
void     schCloseJobRef(void);
int32_t  schAsyncExecJob(SSchedulerReq *pReq, int64_t *pJob);
int32_t  schJobFetchRows(SSchJob *pJob);
int32_t  schJobFetchRowsA(SSchJob *pJob);
int32_t  schUpdateTaskHandle(SSchJob *pJob, SSchTask *pTask, bool dropExecNode, void *handle, int32_t execId);
int32_t  schProcessOnTaskStatusRsp(SQueryNodeEpId *pEpId, SArray *pStatusList);
int32_t  schDumpEpSet(SEpSet *pEpSet, char **ppRes);
char    *schGetOpStr(SCH_OP_TYPE type);
int32_t  schBeginOperation(SSchJob *pJob, SCH_OP_TYPE type, bool sync);
int32_t  schInitJob(int64_t *pJobId, SSchedulerReq *pReq);
int32_t  schExecJob(SSchJob *pJob, SSchedulerReq *pReq);
void     schDumpJobExecRes(SSchJob *pJob, SExecResult *pRes);
int32_t  schUpdateTaskCandidateAddr(SSchJob *pJob, SSchTask *pTask, SEpSet *pEpSet);
int32_t  schHandleTaskSetRetry(SSchJob *pJob, SSchTask *pTask, SDataBuf *pData, int32_t rspCode);
void     schProcessOnOpEnd(SSchJob *pJob, SCH_OP_TYPE type, SSchedulerReq *pReq, int32_t errCode);
int32_t  schProcessOnOpBegin(SSchJob *pJob, SCH_OP_TYPE type, SSchedulerReq *pReq);
void     schProcessOnCbEnd(SSchJob *pJob, SSchTask *pTask, int32_t errCode);
int32_t  schProcessOnCbBegin(SSchJob **job, SSchTask **task, uint64_t qId, int64_t rId, uint64_t tId);
void     schDropTaskOnExecNode(SSchJob *pJob, SSchTask *pTask);
bool     schJobDone(SSchJob *pJob);
int32_t  schRemoveTaskFromExecList(SSchJob *pJob, SSchTask *pTask);
int32_t  schLaunchJobLowerLevel(SSchJob *pJob, SSchTask *pTask);
int32_t  schSwitchJobStatus(SSchJob *pJob, int32_t status, void *param);
int32_t  schHandleOpBeginEvent(int64_t jobId, SSchJob **job, SCH_OP_TYPE type, SSchedulerReq *pReq);
int32_t  schHandleOpEndEvent(SSchJob *pJob, SCH_OP_TYPE type, SSchedulerReq *pReq, int32_t errCode);
int32_t  schHandleTaskRetry(SSchJob *pJob, SSchTask *pTask);
void     schUpdateJobErrCode(SSchJob *pJob, int32_t errCode);
int32_t  schTaskCheckSetRetry(SSchJob *pJob, SSchTask *pTask, int32_t errCode, bool *needRetry);
int32_t  schProcessOnJobFailure(SSchJob *pJob, int32_t errCode);
int32_t  schProcessOnJobPartialSuccess(SSchJob *pJob);
void     schFreeTask(SSchJob *pJob, SSchTask *pTask);
void     schDropTaskInHashList(SSchJob *pJob, SHashObj *list);
int32_t  schNotifyTaskInHashList(SSchJob *pJob, SHashObj *list, ETaskNotifyType type, SSchTask *pTask);
int32_t  schLaunchLevelTasks(SSchJob *pJob, SSchLevel *level);
void     schGetTaskFromList(SHashObj *pTaskList, uint64_t taskId, SSchTask **pTask);
<<<<<<< HEAD
int32_t  schValidateSubplan(SSchJob *pJob, SSubplan* pSubplan, int32_t level, int32_t idx, int32_t taskNum);
void     schStopTaskDelayTimer(SSchJob *pJob, SSchTask* pTask, bool syncOp);
=======
int32_t  schValidateSubplan(SSchJob *pJob, SSubplan *pSubplan, int32_t level, int32_t idx, int32_t taskNum);
>>>>>>> 6589323f
int32_t  schInitTask(SSchJob *pJob, SSchTask *pTask, SSubplan *pPlan, SSchLevel *pLevel);
int32_t  schSwitchTaskCandidateAddr(SSchJob *pJob, SSchTask *pTask);
void     schDirectPostJobRes(SSchedulerReq *pReq, int32_t errCode);
int32_t  schHandleJobFailure(SSchJob *pJob, int32_t errCode);
int32_t  schHandleJobDrop(SSchJob *pJob, int32_t errCode);
bool     schChkCurrentOp(SSchJob *pJob, int32_t op, int8_t sync);
int32_t  schProcessFetchRsp(SSchJob *pJob, SSchTask *pTask, char *msg, int32_t rspCode);
int32_t  schProcessExplainRsp(SSchJob *pJob, SSchTask *pTask, SExplainRsp *rsp);
int32_t  schHandleJobRetry(SSchJob *pJob, SSchTask *pTask, SDataBuf *pMsg, int32_t rspCode);
int32_t  schChkResetJobRetry(SSchJob *pJob, int32_t rspCode);
void     schResetTaskForRetry(SSchJob *pJob, SSchTask *pTask);
int32_t  schChkUpdateRedirectCtx(SSchJob *pJob, SSchTask *pTask, SEpSet *pEpSet, int32_t rspCode);
int32_t  schNotifyJobAllTasks(SSchJob *pJob, SSchTask *pTask, ETaskNotifyType type);

extern SSchDebug gSCHDebug;

#ifdef __cplusplus
}
#endif

#endif /*_TD_SCHEDULER_INT_H_*/<|MERGE_RESOLUTION|>--- conflicted
+++ resolved
@@ -460,43 +460,23 @@
     (_task)->profile.endTs = us;                                                 \
   } while (0)
 
-<<<<<<< HEAD
-#define SCH_JOB_ELOG(param, ...) qError("qid:0x%" PRIx64 ",SID:%" PRId64 " " param, pJob->queryId, pJob->seriousId, __VA_ARGS__)
-#define SCH_JOB_DLOG(param, ...) qDebug("qid:0x%" PRIx64 ",SID:%" PRId64 " " param, pJob->queryId, pJob->seriousId, __VA_ARGS__)
+#define SCH_JOB_ELOG(param, ...) qError("QID:0x%" PRIx64 ",SID:%" PRId64 " " param, pJob->queryId, pJob->seriousId, __VA_ARGS__)
+#define SCH_JOB_DLOG(param, ...) qDebug("QID:0x%" PRIx64 ",SID:%" PRId64 " " param, pJob->queryId, pJob->seriousId, __VA_ARGS__)
 
 #define SCH_TASK_ELOG(param, ...)                                                                                    \
-  qError("qid:0x%" PRIx64 ",SID:%" PRId64 ",CID:0x%" PRIx64 ",TID:0x%" PRIx64 ",EID:%d " param, pJob->queryId, pJob->seriousId, SCH_CLIENT_ID(pTask), \
+  qError("QID:0x%" PRIx64 ",SID:%" PRId64 ",CID:0x%" PRIx64 ",TID:0x%" PRIx64 ",EID:%d " param, pJob->queryId, pJob->seriousId, SCH_CLIENT_ID(pTask), \
          SCH_TASK_ID(pTask), SCH_TASK_EID(pTask), __VA_ARGS__)
 #define SCH_TASK_DLOG(param, ...)                                                                                    \
-  qDebug("qid:0x%" PRIx64 ",SID:%" PRId64 ",CID:0x%" PRIx64 ",TID:0x%" PRIx64 ",EID:%d " param, pJob->queryId, pJob->seriousId, SCH_CLIENT_ID(pTask), \
+  qDebug("QID:0x%" PRIx64 ",SID:%" PRId64 ",CID:0x%" PRIx64 ",TID:0x%" PRIx64 ",EID:%d " param, pJob->queryId, pJob->seriousId, SCH_CLIENT_ID(pTask), \
          SCH_TASK_ID(pTask), SCH_TASK_EID(pTask), __VA_ARGS__)
 #define SCH_TASK_TLOG(param, ...)                                                                                    \
-  qTrace("qid:0x%" PRIx64 ",SID:%" PRId64 ",CID:0x%" PRIx64 ",TID:0x%" PRIx64 ",EID:%d " param, pJob->queryId, pJob->seriousId, SCH_CLIENT_ID(pTask), \
+  qTrace("QID:0x%" PRIx64 ",SID:%" PRId64 ",CID:0x%" PRIx64 ",TID:0x%" PRIx64 ",EID:%d " param, pJob->queryId, pJob->seriousId, SCH_CLIENT_ID(pTask), \
          SCH_TASK_ID(pTask), SCH_TASK_EID(pTask), __VA_ARGS__)
 #define SCH_TASK_DLOGL(param, ...)                                                                                    \
-  qDebugL("qid:0x%" PRIx64 ",SID:%" PRId64 ",CID:0x%" PRIx64 ",TID:0x%" PRIx64 ",EID:%d " param, pJob->queryId, pJob->seriousId, SCH_CLIENT_ID(pTask), \
+  qDebugL("QID:0x%" PRIx64 ",SID:%" PRId64 ",CID:0x%" PRIx64 ",TID:0x%" PRIx64 ",EID:%d " param, pJob->queryId, pJob->seriousId, SCH_CLIENT_ID(pTask), \
           SCH_TASK_ID(pTask), SCH_TASK_EID(pTask), __VA_ARGS__)
 #define SCH_TASK_WLOG(param, ...)                                                                                   \
-  qWarn("qid:0x%" PRIx64 ",SID:%" PRId64 ",CID:0x%" PRIx64 ",TID:0x%" PRIx64 ",EID:%d " param, pJob->queryId, pJob->seriousId, SCH_CLIENT_ID(pTask), \
-=======
-#define SCH_JOB_ELOG(param, ...) qError("QID:0x%" PRIx64 " " param, pJob->queryId, __VA_ARGS__)
-#define SCH_JOB_DLOG(param, ...) qDebug("QID:0x%" PRIx64 " " param, pJob->queryId, __VA_ARGS__)
-
-#define SCH_TASK_ELOG(param, ...)                                                                                    \
-  qError("QID:0x%" PRIx64 ",CID:0x%" PRIx64 ",TID:0x%" PRIx64 ",EID:%d " param, pJob->queryId, SCH_CLIENT_ID(pTask), \
-         SCH_TASK_ID(pTask), SCH_TASK_EID(pTask), __VA_ARGS__)
-#define SCH_TASK_DLOG(param, ...)                                                                                    \
-  qDebug("QID:0x%" PRIx64 ",CID:0x%" PRIx64 ",TID:0x%" PRIx64 ",EID:%d " param, pJob->queryId, SCH_CLIENT_ID(pTask), \
-         SCH_TASK_ID(pTask), SCH_TASK_EID(pTask), __VA_ARGS__)
-#define SCH_TASK_TLOG(param, ...)                                                                                    \
-  qTrace("QID:0x%" PRIx64 ",CID:0x%" PRIx64 ",TID:0x%" PRIx64 ",EID:%d " param, pJob->queryId, SCH_CLIENT_ID(pTask), \
-         SCH_TASK_ID(pTask), SCH_TASK_EID(pTask), __VA_ARGS__)
-#define SCH_TASK_DLOGL(param, ...)                                                                                    \
-  qDebugL("QID:0x%" PRIx64 ",CID:0x%" PRIx64 ",TID:0x%" PRIx64 ",EID:%d " param, pJob->queryId, SCH_CLIENT_ID(pTask), \
-          SCH_TASK_ID(pTask), SCH_TASK_EID(pTask), __VA_ARGS__)
-#define SCH_TASK_WLOG(param, ...)                                                                                   \
-  qWarn("QID:0x%" PRIx64 ",CID:0x%" PRIx64 ",TID:0x%" PRIx64 ",EID:%d " param, pJob->queryId, SCH_CLIENT_ID(pTask), \
->>>>>>> 6589323f
+  qWarn("QID:0x%" PRIx64 ",SID:%" PRId64 ",CID:0x%" PRIx64 ",TID:0x%" PRIx64 ",EID:%d " param, pJob->queryId, pJob->seriousId, SCH_CLIENT_ID(pTask), \
         SCH_TASK_ID(pTask), SCH_TASK_EID(pTask), __VA_ARGS__)
 
 #define SCH_SET_ERRNO(_err)                     \
@@ -678,12 +658,8 @@
 int32_t  schNotifyTaskInHashList(SSchJob *pJob, SHashObj *list, ETaskNotifyType type, SSchTask *pTask);
 int32_t  schLaunchLevelTasks(SSchJob *pJob, SSchLevel *level);
 void     schGetTaskFromList(SHashObj *pTaskList, uint64_t taskId, SSchTask **pTask);
-<<<<<<< HEAD
-int32_t  schValidateSubplan(SSchJob *pJob, SSubplan* pSubplan, int32_t level, int32_t idx, int32_t taskNum);
 void     schStopTaskDelayTimer(SSchJob *pJob, SSchTask* pTask, bool syncOp);
-=======
 int32_t  schValidateSubplan(SSchJob *pJob, SSubplan *pSubplan, int32_t level, int32_t idx, int32_t taskNum);
->>>>>>> 6589323f
 int32_t  schInitTask(SSchJob *pJob, SSchTask *pTask, SSubplan *pPlan, SSchLevel *pLevel);
 int32_t  schSwitchTaskCandidateAddr(SSchJob *pJob, SSchTask *pTask);
 void     schDirectPostJobRes(SSchedulerReq *pReq, int32_t errCode);
