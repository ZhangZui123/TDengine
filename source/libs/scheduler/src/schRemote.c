--- conflicted
+++ resolved
@@ -156,11 +156,7 @@
         tDecoderClear(&coder);
         SCH_ERR_JRET(code);
         SCH_ERR_JRET(rsp.code);
-<<<<<<< HEAD
-        
-=======
-
->>>>>>> 2fddb8a6
+
         pJob->execRes.res = rsp.pMeta;
         pJob->execRes.msgType = TDMT_VND_ALTER_TABLE;
       }
