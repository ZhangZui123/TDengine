/*
 * Copyright (c) 2019 TAOS Data, Inc. <jhtao@taosdata.com>
 *
 * This program is free software: you can use, redistribute, and/or modify
 * it under the terms of the GNU Affero General Public License, version 3
 * or later ("AGPL"), as published by the Free Software Foundation.
 *
 * This program is distributed in the hope that it will be useful, but WITHOUT
 * ANY WARRANTY; without even the implied warranty of MERCHANTABILITY or
 * FITNESS FOR A PARTICULAR PURPOSE.
 *
 * You should have received a copy of the GNU Affero General Public License
 * along with this program. If not, see <http://www.gnu.org/licenses/>.
 */

#include "catalog.h"
#include "command.h"
#include "query.h"
#include "schInt.h"
#include "tmsg.h"
#include "tref.h"
#include "trpc.h"

void schFreeTask(SSchJob *pJob, SSchTask *pTask) {
  schDeregisterTaskHb(pJob, pTask);

  if (pTask->candidateAddrs) {
    taosArrayDestroy(pTask->candidateAddrs);
  }

  taosMemoryFreeClear(pTask->msg);

  if (pTask->children) {
    taosArrayDestroy(pTask->children);
  }

  if (pTask->parents) {
    taosArrayDestroy(pTask->parents);
  }

  if (pTask->execNodes) {
    taosHashCleanup(pTask->execNodes);
  }

  taosArrayDestroy(pTask->profile.execTime);
}

void schInitTaskRetryTimes(SSchJob *pJob, SSchTask *pTask, SSchLevel *pLevel) {
  if (SCH_IS_DATA_BIND_TASK(pTask) || (!SCH_IS_QUERY_JOB(pJob)) || (SCH_ALL != schMgmt.cfg.schPolicy)) {
    pTask->maxRetryTimes = SCH_DEFAULT_MAX_RETRY_NUM;
  } else {
    int32_t nodeNum = taosArrayGetSize(pJob->nodeList);
    pTask->maxRetryTimes = TMAX(nodeNum, SCH_DEFAULT_MAX_RETRY_NUM);
  }

  pTask->maxExecTimes = pTask->maxRetryTimes * (pLevel->level + 1);
}

int32_t schInitTask(SSchJob *pJob, SSchTask *pTask, SSubplan *pPlan, SSchLevel *pLevel) {
  int32_t code = 0;

  pTask->plan = pPlan;
  pTask->level = pLevel;
  pTask->execId = -1;
  pTask->timeoutUsec = SCH_DEFAULT_TASK_TIMEOUT_USEC;
  pTask->taskId = schGenTaskId();

  schInitTaskRetryTimes(pJob, pTask, pLevel);

  pTask->execNodes =
      taosHashInit(pTask->maxExecTimes, taosGetDefaultHashFunction(TSDB_DATA_TYPE_INT), true, HASH_NO_LOCK);
  pTask->profile.execTime = taosArrayInit(pTask->maxExecTimes, sizeof(int64_t));
  if (NULL == pTask->execNodes || NULL == pTask->profile.execTime) {
    SCH_ERR_JRET(TSDB_CODE_QRY_OUT_OF_MEMORY);
  }

  SCH_SET_TASK_STATUS(pTask, JOB_TASK_STATUS_INIT);

  SCH_TASK_DLOG("task initialized, max times %d:%d", pTask->maxRetryTimes, pTask->maxExecTimes);

  return TSDB_CODE_SUCCESS;

_return:

  taosArrayDestroy(pTask->profile.execTime);
  taosHashCleanup(pTask->execNodes);

  SCH_RET(code);
}

int32_t schRecordTaskSucceedNode(SSchJob *pJob, SSchTask *pTask) {
  SQueryNodeAddr *addr = taosArrayGet(pTask->candidateAddrs, pTask->candidateIdx);
  if (NULL == addr) {
    SCH_TASK_ELOG("taosArrayGet candidate addr failed, idx:%d, size:%d", pTask->candidateIdx,
                  (int32_t)taosArrayGetSize(pTask->candidateAddrs));
    SCH_ERR_RET(TSDB_CODE_SCH_INTERNAL_ERROR);
  }

  pTask->succeedAddr = *addr;

  return TSDB_CODE_SUCCESS;
}

int32_t schAppendTaskExecNode(SSchJob *pJob, SSchTask *pTask, SQueryNodeAddr *addr, int32_t execId) {
  SSchNodeInfo nodeInfo = {.addr = *addr, .handle = SCH_GET_TASK_HANDLE(pTask)};

  if (taosHashPut(pTask->execNodes, &execId, sizeof(execId), &nodeInfo, sizeof(nodeInfo))) {
    SCH_TASK_ELOG("taosHashPut nodeInfo to execNodes failed, errno:%d", errno);
    SCH_ERR_RET(TSDB_CODE_QRY_OUT_OF_MEMORY);
  }

  SCH_TASK_DLOG("task execNode added, execId:%d, handle:%p", execId, nodeInfo.handle);

  return TSDB_CODE_SUCCESS;
}

int32_t schDropTaskExecNode(SSchJob *pJob, SSchTask *pTask, void *handle, int32_t execId) {
  if (NULL == pTask->execNodes) {
    return TSDB_CODE_SUCCESS;
  }

  if (taosHashRemove(pTask->execNodes, &execId, sizeof(execId))) {
    SCH_TASK_DLOG("execId %d already not in execNodeList", execId);
  } else {
    SCH_TASK_DLOG("execId %d removed from execNodeList", execId);
  }

  if ((execId != pTask->execId) || pTask->waitRetry) {  // ignore it
    SCH_TASK_DLOG("execId %d is already not current execId %d, waitRetry %d", execId, pTask->execId, pTask->waitRetry);
    SCH_ERR_RET(TSDB_CODE_SCH_IGNORE_ERROR);
  }

  return TSDB_CODE_SUCCESS;
}

int32_t schUpdateTaskExecNode(SSchJob *pJob, SSchTask *pTask, void *handle, int32_t execId) {
  if (taosHashGetSize(pTask->execNodes) <= 0) {
    return TSDB_CODE_SUCCESS;
  }

<<<<<<< HEAD
=======
  if ((execId != pTask->execId) || pTask->waitRetry) {  // ignore it
    SCH_TASK_DLOG("handle not updated since execId %d is already not current execId %d, waitRetry %d", execId,
                  pTask->execId, pTask->waitRetry);
    return TSDB_CODE_SUCCESS;
  }

>>>>>>> 3bedc3fa
  SSchNodeInfo *nodeInfo = taosHashGet(pTask->execNodes, &execId, sizeof(execId));
  if (NULL == nodeInfo) {  // ignore it
    SCH_TASK_DLOG("handle not updated since execId %d already not exist, current execId %d, waitRetry %d", execId,
                  pTask->execId, pTask->waitRetry);
    return TSDB_CODE_SUCCESS;
  }

  nodeInfo->handle = handle;

  SCH_TASK_DLOG("handle updated to %p for execId %d", handle, execId);

  return TSDB_CODE_SUCCESS;
}

int32_t schUpdateTaskHandle(SSchJob *pJob, SSchTask *pTask, bool dropExecNode, void *handle, int32_t execId) {
  if (dropExecNode) {
    SCH_RET(schDropTaskExecNode(pJob, pTask, handle, execId));
  }
  
  schUpdateTaskExecNode(pJob, pTask, handle, execId);

  if ((execId != pTask->execId) || pTask->waitRetry) {  // ignore it
    SCH_TASK_DLOG("handle not updated since execId %d is already not current execId %d, waitRetry %d", execId, pTask->execId, pTask->waitRetry);
    SCH_ERR_RET(TSDB_CODE_SCH_IGNORE_ERROR);
  }
  
  SCH_SET_TASK_HANDLE(pTask, handle);

  return TSDB_CODE_SUCCESS;
}

int32_t schProcessOnTaskFailure(SSchJob *pJob, SSchTask *pTask, int32_t errCode) {
  if (TSDB_CODE_SCH_IGNORE_ERROR == errCode) {
    return TSDB_CODE_SCH_IGNORE_ERROR;
  }

  int8_t jobStatus = 0;
  if (schJobNeedToStop(pJob, &jobStatus)) {
    SCH_TASK_DLOG("no more task failure processing cause of job status %s", jobTaskStatusStr(jobStatus));
    SCH_ERR_RET(TSDB_CODE_SCH_IGNORE_ERROR);
  }

  int8_t taskStatus = SCH_GET_TASK_STATUS(pTask);
  if (taskStatus == JOB_TASK_STATUS_FAIL || taskStatus == JOB_TASK_STATUS_SUCC) {
    SCH_TASK_ELOG("task already done, status:%s", jobTaskStatusStr(taskStatus));
    SCH_ERR_RET(TSDB_CODE_SCH_STATUS_ERROR);
  }

  if (errCode == TSDB_CODE_SCH_TIMEOUT_ERROR) {
    SCH_LOG_TASK_WAIT_TS(pTask);
  } else {
    SCH_LOG_TASK_END_TS(pTask);
  }

  bool    needRetry = false;
  bool    moved = false;
  int32_t taskDone = 0;

  SCH_TASK_DLOG("taskOnFailure, code:%s", tstrerror(errCode));

  SCH_ERR_RET(schTaskCheckSetRetry(pJob, pTask, errCode, &needRetry));

  if (!needRetry) {
    SCH_TASK_ELOG("task failed and no more retry, code:%s", tstrerror(errCode));

    SCH_SET_TASK_STATUS(pTask, JOB_TASK_STATUS_FAIL);

    if (SCH_JOB_NEED_WAIT(pJob)) {
      SCH_LOCK(SCH_WRITE, &pTask->level->lock);
      pTask->level->taskFailed++;
      taskDone = pTask->level->taskSucceed + pTask->level->taskFailed;
      SCH_UNLOCK(SCH_WRITE, &pTask->level->lock);

      schUpdateJobErrCode(pJob, errCode);

      if (taskDone < pTask->level->taskNum) {
        SCH_TASK_DLOG("need to wait other tasks, doneNum:%d, allNum:%d", taskDone, pTask->level->taskNum);
        SCH_RET(TSDB_CODE_SCH_IGNORE_ERROR);
      }

      SCH_RET(atomic_load_32(&pJob->errCode));
    }
  } else {
    SCH_ERR_RET(schHandleTaskRetry(pJob, pTask));

    return TSDB_CODE_SUCCESS;
  }

  SCH_RET(errCode);
}

// Note: no more task error processing, handled in function internal
int32_t schProcessOnTaskSuccess(SSchJob *pJob, SSchTask *pTask) {
  bool    moved = false;
  int32_t code = 0;

  SCH_TASK_DLOG("taskOnSuccess, status:%s", SCH_GET_TASK_STATUS_STR(pTask));

  SCH_LOG_TASK_END_TS(pTask);

  SCH_SET_TASK_STATUS(pTask, JOB_TASK_STATUS_PART_SUCC);

  SCH_ERR_RET(schRecordTaskSucceedNode(pJob, pTask));

  SCH_ERR_RET(schLaunchTasksInFlowCtrlList(pJob, pTask));

  int32_t parentNum = pTask->parents ? (int32_t)taosArrayGetSize(pTask->parents) : 0;
  if (parentNum == 0) {
    int32_t taskDone = 0;
    if (SCH_JOB_NEED_WAIT(pJob)) {
      SCH_LOCK(SCH_WRITE, &pTask->level->lock);
      pTask->level->taskSucceed++;
      taskDone = pTask->level->taskSucceed + pTask->level->taskFailed;
      SCH_UNLOCK(SCH_WRITE, &pTask->level->lock);

      if (taskDone < pTask->level->taskNum) {
        SCH_TASK_DLOG("wait all tasks, done:%d, all:%d", taskDone, pTask->level->taskNum);
        return TSDB_CODE_SUCCESS;
      } else if (taskDone > pTask->level->taskNum) {
        SCH_TASK_ELOG("taskDone number invalid, done:%d, total:%d", taskDone, pTask->level->taskNum);
      }

      if (pTask->level->taskFailed > 0) {
        SCH_RET(schHandleJobFailure(pJob, pJob->errCode));
      } else {
        SCH_RET(schSwitchJobStatus(pJob, JOB_TASK_STATUS_PART_SUCC, NULL));
      }
    } else {
      pJob->resNode = pTask->succeedAddr;
    }

    pJob->fetchTask = pTask;

    SCH_RET(schSwitchJobStatus(pJob, JOB_TASK_STATUS_PART_SUCC, NULL));
  }

  /*
    if (SCH_IS_DATA_SRC_TASK(task) && job->dataSrcEps.numOfEps < SCH_MAX_CANDIDATE_EP_NUM) {
      strncpy(job->dataSrcEps.fqdn[job->dataSrcEps.numOfEps], task->execAddr.fqdn, sizeof(task->execAddr.fqdn));
      job->dataSrcEps.port[job->dataSrcEps.numOfEps] = task->execAddr.port;

      ++job->dataSrcEps.numOfEps;
    }
  */

  for (int32_t i = 0; i < parentNum; ++i) {
    SSchTask *parent = *(SSchTask **)taosArrayGet(pTask->parents, i);

    SCH_LOCK(SCH_WRITE, &parent->planLock);
    SDownstreamSourceNode source = {
        .type = QUERY_NODE_DOWNSTREAM_SOURCE,
        .taskId = pTask->taskId,
        .schedId = schMgmt.sId,
        .execId = pTask->execId,
        .addr = pTask->succeedAddr,
        .fetchMsgType = SCH_FETCH_TYPE(pTask),
    };
    qSetSubplanExecutionNode(parent->plan, pTask->plan->id.groupId, &source);
    SCH_UNLOCK(SCH_WRITE, &parent->planLock);

    int32_t readyNum = atomic_add_fetch_32(&parent->childReady, 1);

    if (SCH_TASK_READY_FOR_LAUNCH(readyNum, parent)) {
      SCH_TASK_DLOG("all %d children task done, start to launch parent task 0x%" PRIx64, readyNum, parent->taskId);
      SCH_ERR_RET(schLaunchTask(pJob, parent));
    }
  }

  SCH_ERR_RET(schLaunchJobLowerLevel(pJob, pTask));

  return TSDB_CODE_SUCCESS;
}

int32_t schRescheduleTask(SSchJob *pJob, SSchTask *pTask) {
  if (!schMgmt.cfg.enableReSchedule) {
    return TSDB_CODE_SUCCESS;
  }

  if (SCH_IS_DATA_BIND_TASK(pTask)) {
    return TSDB_CODE_SUCCESS;
  }

  if (SCH_TASK_TIMEOUT(pTask) && JOB_TASK_STATUS_EXEC == pTask->status && pJob->fetchTask != pTask &&
      taosArrayGetSize(pTask->candidateAddrs) > 1) {
    SCH_TASK_DLOG("task execId %d will be rescheduled now", pTask->execId);
    schDropTaskOnExecNode(pJob, pTask);
    taosHashClear(pTask->execNodes);

    SCH_ERR_RET(schProcessOnTaskFailure(pJob, pTask, TSDB_CODE_SCH_TIMEOUT_ERROR));
  }

  return TSDB_CODE_SUCCESS;
}

int32_t schDoTaskRedirect(SSchJob *pJob, SSchTask *pTask, SDataBuf *pData, int32_t rspCode) {
  int32_t code = 0;

  SCH_TASK_DLOG("task will be redirected now, status:%s", SCH_GET_TASK_STATUS_STR(pTask));

  if (NULL == pData) {
    pTask->retryTimes = 0;
  }

  if (((pTask->execId + 1) >= pTask->maxExecTimes) || ((pTask->retryTimes + 1) > pTask->maxRetryTimes)) {
    SCH_TASK_DLOG("task no more retry since reach max times %d:%d, execId %d", pTask->maxRetryTimes,
                  pTask->maxExecTimes, pTask->execId);
    schHandleJobFailure(pJob, rspCode);
    return TSDB_CODE_SUCCESS;
  }

  pTask->waitRetry = true;
  schDropTaskOnExecNode(pJob, pTask);
  taosHashClear(pTask->execNodes);
  schRemoveTaskFromExecList(pJob, pTask);
  schDeregisterTaskHb(pJob, pTask);
  atomic_sub_fetch_32(&pTask->level->taskLaunchedNum, 1);
  taosMemoryFreeClear(pTask->msg);
  pTask->msgLen = 0;
  pTask->lastMsgType = 0;
  memset(&pTask->succeedAddr, 0, sizeof(pTask->succeedAddr));

  if (SCH_IS_DATA_BIND_TASK(pTask)) {
    if (pData) {
      SCH_ERR_JRET(schUpdateTaskCandidateAddr(pJob, pTask, pData->pEpSet));
    }

    if (SCH_TASK_NEED_FLOW_CTRL(pJob, pTask)) {
      if (JOB_TASK_STATUS_EXEC == SCH_GET_TASK_STATUS(pTask)) {
        SCH_ERR_JRET(schLaunchTasksInFlowCtrlList(pJob, pTask));
      }
    }

    SCH_SET_TASK_STATUS(pTask, JOB_TASK_STATUS_INIT);

    SCH_ERR_JRET(schLaunchTask(pJob, pTask));

    return TSDB_CODE_SUCCESS;
  }

  // merge plan

  pTask->childReady = 0;

  qClearSubplanExecutionNode(pTask->plan);

  // Note: current error task and upper level merge task
  if ((pData && 0 == pData->len) || NULL == pData) {
    SCH_ERR_JRET(schSwitchTaskCandidateAddr(pJob, pTask));
  }

  SCH_SET_TASK_STATUS(pTask, JOB_TASK_STATUS_INIT);

  int32_t childrenNum = taosArrayGetSize(pTask->children);
  for (int32_t i = 0; i < childrenNum; ++i) {
    SSchTask *pChild = taosArrayGetP(pTask->children, i);
    SCH_LOCK_TASK(pChild);
    schDoTaskRedirect(pJob, pChild, NULL, rspCode);
    SCH_UNLOCK_TASK(pChild);
  }

  return TSDB_CODE_SUCCESS;

_return:

  SCH_RET(schProcessOnTaskFailure(pJob, pTask, code));
}

int32_t schHandleRedirect(SSchJob *pJob, SSchTask *pTask, SDataBuf *pData, int32_t rspCode) {
  int32_t code = 0;

  if (JOB_TASK_STATUS_PART_SUCC == pJob->status) {
    SCH_LOCK(SCH_WRITE, &pJob->resLock);
    if (pJob->fetched) {
      SCH_UNLOCK(SCH_WRITE, &pJob->resLock);
      SCH_TASK_ELOG("already fetched while got error %s", tstrerror(rspCode));
      SCH_ERR_JRET(rspCode);
    }
    SCH_UNLOCK(SCH_WRITE, &pJob->resLock);

    schUpdateJobStatus(pJob, JOB_TASK_STATUS_EXEC);
  }

  if (SCH_IS_DATA_BIND_TASK(pTask)) {
    if (NULL == pData->pEpSet) {
      SCH_TASK_ELOG("no epset updated while got error %s", tstrerror(rspCode));
      SCH_ERR_JRET(rspCode);
    }
  }

  code = schDoTaskRedirect(pJob, pTask, pData, rspCode);
  taosMemoryFree(pData->pData);
  taosMemoryFree(pData->pEpSet);

  SCH_RET(code);

_return:

  taosMemoryFree(pData->pData);
  taosMemoryFree(pData->pEpSet);

  SCH_RET(schProcessOnTaskFailure(pJob, pTask, code));
}

int32_t schPushTaskToExecList(SSchJob *pJob, SSchTask *pTask) {
  int32_t code = taosHashPut(pJob->execTasks, &pTask->taskId, sizeof(pTask->taskId), &pTask, POINTER_BYTES);
  if (0 != code) {
    if (HASH_NODE_EXIST(code)) {
      SCH_TASK_ELOG("task already in execTask list, code:%x", code);
      SCH_ERR_RET(TSDB_CODE_SCH_INTERNAL_ERROR);
    }

    SCH_TASK_ELOG("taosHashPut task to execTask list failed, errno:%d", errno);
    SCH_ERR_RET(TSDB_CODE_QRY_OUT_OF_MEMORY);
  }

  SCH_TASK_DLOG("task added to execTask list, numOfTasks:%d", taosHashGetSize(pJob->execTasks));

  return TSDB_CODE_SUCCESS;
}

/*
int32_t schMoveTaskToSuccList(SSchJob *pJob, SSchTask *pTask, bool *moved) {
  if (0 != taosHashRemove(pJob->execTasks, &pTask->taskId, sizeof(pTask->taskId))) {
    SCH_TASK_WLOG("remove task from execTask list failed, may not exist, status:%s", SCH_GET_TASK_STATUS_STR(pTask));
  } else {
    SCH_TASK_DLOG("task removed from execTask list, numOfTasks:%d", taosHashGetSize(pJob->execTasks));
  }

  int32_t code = taosHashPut(pJob->succTasks, &pTask->taskId, sizeof(pTask->taskId), &pTask, POINTER_BYTES);
  if (0 != code) {
    if (HASH_NODE_EXIST(code)) {
      *moved = true;
      SCH_TASK_ELOG("task already in succTask list, status:%s", SCH_GET_TASK_STATUS_STR(pTask));
      SCH_ERR_RET(TSDB_CODE_SCH_STATUS_ERROR);
    }

    SCH_TASK_ELOG("taosHashPut task to succTask list failed, errno:%d", errno);
    SCH_ERR_RET(TSDB_CODE_QRY_OUT_OF_MEMORY);
  }

  *moved = true;

  SCH_TASK_DLOG("task moved to succTask list, numOfTasks:%d", taosHashGetSize(pJob->succTasks));

  return TSDB_CODE_SUCCESS;
}

int32_t schMoveTaskToFailList(SSchJob *pJob, SSchTask *pTask, bool *moved) {
  *moved = false;

  if (0 != taosHashRemove(pJob->execTasks, &pTask->taskId, sizeof(pTask->taskId))) {
    SCH_TASK_WLOG("remove task from execTask list failed, may not exist, status:%s", SCH_GET_TASK_STATUS_STR(pTask));
  }

  int32_t code = taosHashPut(pJob->failTasks, &pTask->taskId, sizeof(pTask->taskId), &pTask, POINTER_BYTES);
  if (0 != code) {
    if (HASH_NODE_EXIST(code)) {
      *moved = true;

      SCH_TASK_WLOG("task already in failTask list, status:%s", SCH_GET_TASK_STATUS_STR(pTask));
      SCH_ERR_RET(TSDB_CODE_SCH_STATUS_ERROR);
    }

    SCH_TASK_ELOG("taosHashPut task to failTask list failed, errno:%d", errno);
    SCH_ERR_RET(TSDB_CODE_QRY_OUT_OF_MEMORY);
  }

  *moved = true;

  SCH_TASK_DLOG("task moved to failTask list, numOfTasks:%d", taosHashGetSize(pJob->failTasks));

  return TSDB_CODE_SUCCESS;
}

int32_t schMoveTaskToExecList(SSchJob *pJob, SSchTask *pTask, bool *moved) {
  if (0 != taosHashRemove(pJob->succTasks, &pTask->taskId, sizeof(pTask->taskId))) {
    SCH_TASK_WLOG("remove task from succTask list failed, may not exist, status:%s", SCH_GET_TASK_STATUS_STR(pTask));
  }

  int32_t code = taosHashPut(pJob->execTasks, &pTask->taskId, sizeof(pTask->taskId), &pTask, POINTER_BYTES);
  if (0 != code) {
    if (HASH_NODE_EXIST(code)) {
      *moved = true;

      SCH_TASK_ELOG("task already in execTask list, status:%s", SCH_GET_TASK_STATUS_STR(pTask));
      SCH_ERR_RET(TSDB_CODE_SCH_STATUS_ERROR);
    }

    SCH_TASK_ELOG("taosHashPut task to execTask list failed, errno:%d", errno);
    SCH_ERR_RET(TSDB_CODE_QRY_OUT_OF_MEMORY);
  }

  *moved = true;

  SCH_TASK_DLOG("task moved to execTask list, numOfTasks:%d", taosHashGetSize(pJob->execTasks));

  return TSDB_CODE_SUCCESS;
}
*/

int32_t schTaskCheckSetRetry(SSchJob *pJob, SSchTask *pTask, int32_t errCode, bool *needRetry) {
  if (TSDB_CODE_SCH_TIMEOUT_ERROR == errCode) {
    pTask->maxExecTimes++;
    pTask->maxRetryTimes++;
    if (pTask->timeoutUsec < SCH_MAX_TASK_TIMEOUT_USEC) {
      pTask->timeoutUsec *= 2;
      if (pTask->timeoutUsec > SCH_MAX_TASK_TIMEOUT_USEC) {
        pTask->timeoutUsec = SCH_MAX_TASK_TIMEOUT_USEC;
      }
    }
  }

  if ((pTask->retryTimes + 1) > pTask->maxRetryTimes) {
    *needRetry = false;
    SCH_TASK_DLOG("task no more retry since reach max retry times, retryTimes:%d/%d", pTask->retryTimes,
                  pTask->maxRetryTimes);
    return TSDB_CODE_SUCCESS;
  }

  if ((pTask->execId + 1) >= pTask->maxExecTimes) {
    *needRetry = false;
    SCH_TASK_DLOG("task no more retry since reach max exec times, execId:%d/%d", pTask->execId, pTask->maxExecTimes);
    return TSDB_CODE_SUCCESS;
  }

  if (!SCH_NEED_RETRY(pTask->lastMsgType, errCode)) {
    *needRetry = false;
    SCH_TASK_DLOG("task no more retry cause of errCode, errCode:%x - %s", errCode, tstrerror(errCode));
    return TSDB_CODE_SUCCESS;
  }

  /*
    if (SCH_IS_DATA_BIND_TASK(pTask)) {
      if ((pTask->execId + 1) >= SCH_TASK_NUM_OF_EPS(&pTask->plan->execNode)) {
        *needRetry = false;
        SCH_TASK_DLOG("task no more retry since all ep tried, execId:%d, epNum:%d", pTask->execId,
                      SCH_TASK_NUM_OF_EPS(&pTask->plan->execNode));
        return TSDB_CODE_SUCCESS;
      }
    } else {
      int32_t candidateNum = taosArrayGetSize(pTask->candidateAddrs);

      if ((pTask->candidateIdx + 1) >= candidateNum && (TSDB_CODE_SCH_TIMEOUT_ERROR != errCode)) {
        *needRetry = false;
        SCH_TASK_DLOG("task no more retry since all candiates tried, candidateIdx:%d, candidateNum:%d",
                      pTask->candidateIdx, candidateNum);
        return TSDB_CODE_SUCCESS;
      }
    }
  */

  *needRetry = true;
  SCH_TASK_DLOG("task need the %dth retry, errCode:%x - %s", pTask->execId + 1, errCode, tstrerror(errCode));

  return TSDB_CODE_SUCCESS;
}

int32_t schHandleTaskRetry(SSchJob *pJob, SSchTask *pTask) {
  atomic_sub_fetch_32(&pTask->level->taskLaunchedNum, 1);

  schRemoveTaskFromExecList(pJob, pTask);
  SCH_SET_TASK_STATUS(pTask, JOB_TASK_STATUS_INIT);

  if (SCH_TASK_NEED_FLOW_CTRL(pJob, pTask)) {
    SCH_ERR_RET(schLaunchTasksInFlowCtrlList(pJob, pTask));
  }

  schDeregisterTaskHb(pJob, pTask);

  if (SCH_IS_DATA_BIND_TASK(pTask)) {
    SQueryNodeAddr *addr = taosArrayGet(pTask->candidateAddrs, pTask->candidateIdx);
    SCH_SWITCH_EPSET(addr);
  } else {
    SCH_ERR_RET(schSwitchTaskCandidateAddr(pJob, pTask));
  }

  SCH_ERR_RET(schLaunchTask(pJob, pTask));

  return TSDB_CODE_SUCCESS;
}

int32_t schSetAddrsFromNodeList(SSchJob *pJob, SSchTask *pTask) {
  int32_t addNum = 0;
  int32_t nodeNum = 0;

  if (pJob->nodeList) {
    nodeNum = taosArrayGetSize(pJob->nodeList);

    for (int32_t i = 0; i < nodeNum; ++i) {
      SQueryNodeLoad *nload = taosArrayGet(pJob->nodeList, i);
      SQueryNodeAddr *naddr = &nload->addr;

      if (NULL == taosArrayPush(pTask->candidateAddrs, naddr)) {
        SCH_TASK_ELOG("taosArrayPush execNode to candidate addrs failed, addNum:%d, errno:%d", addNum, errno);
        SCH_ERR_RET(TSDB_CODE_QRY_OUT_OF_MEMORY);
      }

      SCH_TASK_TLOG("set %dth candidate addr, id %d, inUse:%d/%d, fqdn:%s, port:%d", i, naddr->nodeId,
                    naddr->epSet.inUse, naddr->epSet.numOfEps, SCH_GET_CUR_EP(naddr)->fqdn,
                    SCH_GET_CUR_EP(naddr)->port);

      ++addNum;
    }
  }

  if (addNum <= 0) {
    SCH_TASK_ELOG("no available execNode as candidates, nodeNum:%d", nodeNum);
    SCH_ERR_RET(TSDB_CODE_TSC_NO_EXEC_NODE);
  }

  return TSDB_CODE_SUCCESS;
}

int32_t schSetTaskCandidateAddrs(SSchJob *pJob, SSchTask *pTask) {
  if (NULL != pTask->candidateAddrs) {
    return TSDB_CODE_SUCCESS;
  }

  pTask->candidateIdx = 0;
  pTask->candidateAddrs = taosArrayInit(SCHEDULE_DEFAULT_MAX_NODE_NUM, sizeof(SQueryNodeAddr));
  if (NULL == pTask->candidateAddrs) {
    SCH_TASK_ELOG("taosArrayInit %d condidate addrs failed", SCHEDULE_DEFAULT_MAX_NODE_NUM);
    SCH_ERR_RET(TSDB_CODE_QRY_OUT_OF_MEMORY);
  }

  if (pTask->plan->execNode.epSet.numOfEps > 0) {
    if (NULL == taosArrayPush(pTask->candidateAddrs, &pTask->plan->execNode)) {
      SCH_TASK_ELOG("taosArrayPush execNode to candidate addrs failed, errno:%d", errno);
      SCH_ERR_RET(TSDB_CODE_QRY_OUT_OF_MEMORY);
    }

    SCH_TASK_DLOG("use execNode in plan as candidate addr, numOfEps:%d", pTask->plan->execNode.epSet.numOfEps);

    return TSDB_CODE_SUCCESS;
  }

  if (SCH_IS_DATA_BIND_TASK(pTask)) {
    SCH_TASK_ELOG("no execNode specifed for data src task, numOfEps:%d", pTask->plan->execNode.epSet.numOfEps);
    SCH_ERR_RET(TSDB_CODE_QRY_APP_ERROR);
  }

  SCH_ERR_RET(schSetAddrsFromNodeList(pJob, pTask));

  /*
    for (int32_t i = 0; i < job->dataSrcEps.numOfEps && addNum < SCH_MAX_CANDIDATE_EP_NUM; ++i) {
      strncpy(epSet->fqdn[epSet->numOfEps], job->dataSrcEps.fqdn[i], sizeof(job->dataSrcEps.fqdn[i]));
      epSet->port[epSet->numOfEps] = job->dataSrcEps.port[i];

      ++epSet->numOfEps;
    }
  */

  return TSDB_CODE_SUCCESS;
}

int32_t schUpdateTaskCandidateAddr(SSchJob *pJob, SSchTask *pTask, SEpSet *pEpSet) {
  if (NULL == pTask->candidateAddrs || 1 != taosArrayGetSize(pTask->candidateAddrs)) {
    SCH_TASK_ELOG("not able to update cndidate addr, addr num %d",
                  (int32_t)(pTask->candidateAddrs ? taosArrayGetSize(pTask->candidateAddrs) : 0));
    SCH_ERR_RET(TSDB_CODE_APP_ERROR);
  }

  SQueryNodeAddr *pAddr = taosArrayGet(pTask->candidateAddrs, 0);

  SEp *pOld = &pAddr->epSet.eps[pAddr->epSet.inUse];
  SEp *pNew = &pEpSet->eps[pEpSet->inUse];

  SCH_TASK_DLOG("update task ep from %s:%d to %s:%d", pOld->fqdn, pOld->port, pNew->fqdn, pNew->port);

  memcpy(&pAddr->epSet, pEpSet, sizeof(pAddr->epSet));

  return TSDB_CODE_SUCCESS;
}

int32_t schSwitchTaskCandidateAddr(SSchJob *pJob, SSchTask *pTask) {
  int32_t candidateNum = taosArrayGetSize(pTask->candidateAddrs);
  if (candidateNum <= 1) {
    goto _return;
  }

  switch (schMgmt.cfg.schPolicy) {
    case SCH_LOAD_SEQ:
    case SCH_ALL:
    default:
      if (++pTask->candidateIdx >= candidateNum) {
        pTask->candidateIdx = 0;
      }
      break;
    case SCH_RANDOM: {
      int32_t lastIdx = pTask->candidateIdx;
      while (lastIdx == pTask->candidateIdx) {
        pTask->candidateIdx = taosRand() % candidateNum;
      }
      break;
    }
  }

_return:

  SCH_TASK_DLOG("switch task candiateIdx to %d/%d", pTask->candidateIdx, candidateNum);

  return TSDB_CODE_SUCCESS;
}

int32_t schRemoveTaskFromExecList(SSchJob *pJob, SSchTask *pTask) {
  int32_t code = taosHashRemove(pJob->execTasks, &pTask->taskId, sizeof(pTask->taskId));
  if (code) {
    SCH_TASK_WLOG("task already not in execTask list, code:%x", code);
  }

  return TSDB_CODE_SUCCESS;
}

void schDropTaskOnExecNode(SSchJob *pJob, SSchTask *pTask) {
  if (NULL == pTask->execNodes) {
    SCH_TASK_DLOG("no exec address, status:%s", SCH_GET_TASK_STATUS_STR(pTask));
    return;
  }

  int32_t size = (int32_t)taosHashGetSize(pTask->execNodes);

  if (size <= 0) {
    SCH_TASK_DLOG("task has no execNodes, no need to drop it, status:%s", SCH_GET_TASK_STATUS_STR(pTask));
    return;
  }

  int32_t       i = 0;
  SSchNodeInfo *nodeInfo = taosHashIterate(pTask->execNodes, NULL);
  while (nodeInfo) {
    if (nodeInfo->handle) {
      SCH_SET_TASK_HANDLE(pTask, nodeInfo->handle);
      schBuildAndSendMsg(pJob, pTask, &nodeInfo->addr, TDMT_SCH_DROP_TASK);
      SCH_TASK_DLOG("start to drop task's %dth execNode", i);
    } else {
      SCH_TASK_DLOG("no need to drop task %dth execNode", i);
    }

    ++i;
    nodeInfo = taosHashIterate(pTask->execNodes, nodeInfo);
  }

  SCH_TASK_DLOG("task has been dropped on %d exec nodes", size);
}

int32_t schProcessOnTaskStatusRsp(SQueryNodeEpId *pEpId, SArray *pStatusList) {
  int32_t   taskNum = (int32_t)taosArrayGetSize(pStatusList);
  SSchTask *pTask = NULL;
  SSchJob  *pJob = NULL;

  qDebug("%d task status in hb rsp from nodeId:%d, fqdn:%s, port:%d", taskNum, pEpId->nodeId, pEpId->ep.fqdn,
         pEpId->ep.port);

  for (int32_t i = 0; i < taskNum; ++i) {
    STaskStatus *pStatus = taosArrayGet(pStatusList, i);
    int32_t      code = 0;

    qDebug("QID:0x%" PRIx64 ",TID:0x%" PRIx64 ",EID:%d task status in server: %s", pStatus->queryId, pStatus->taskId,
           pStatus->execId, jobTaskStatusStr(pStatus->status));

    if (schProcessOnCbBegin(&pJob, &pTask, pStatus->queryId, pStatus->refId, pStatus->taskId)) {
      continue;
    }

    if (pStatus->execId != pTask->execId) {
      // TODO
      SCH_TASK_DLOG("execId %d mis-match current execId %d", pStatus->execId, pTask->execId);
      schProcessOnCbEnd(pJob, pTask, 0);
      continue;
    }

    if (pStatus->status == JOB_TASK_STATUS_FAIL) {
      // RECORD AND HANDLE ERROR!!!!
      schProcessOnCbEnd(pJob, pTask, 0);
      continue;
    }

    if (pStatus->status == JOB_TASK_STATUS_INIT) {
      code = schRescheduleTask(pJob, pTask);
    }

    schProcessOnCbEnd(pJob, pTask, code);
  }

  return TSDB_CODE_SUCCESS;
}

int32_t schLaunchTaskImpl(void *param) {
  SSchTaskCtx *pCtx = (SSchTaskCtx *)param;
  SSchJob     *pJob = schAcquireJob(pCtx->jobRid);
  if (NULL == pJob) {
    qDebug("job refId 0x%" PRIx64 " already not exist", pCtx->jobRid);
    taosMemoryFree(param);
    SCH_RET(TSDB_CODE_SCH_JOB_IS_DROPPING);
  }

  SSchTask *pTask = pCtx->pTask;
<<<<<<< HEAD

  if (pCtx->asyncLaunch) {
    SCH_LOCK_TASK(pTask);
  }
  
  int8_t  status = 0;
  int32_t code = 0;
=======
  int8_t    status = 0;
  int32_t   code = 0;
>>>>>>> 3bedc3fa

  atomic_add_fetch_32(&pTask->level->taskLaunchedNum, 1);
  pTask->execId++;
  pTask->retryTimes++;
  pTask->waitRetry = false;

  SCH_TASK_DLOG("start to launch task, execId %d, retry %d", pTask->execId, pTask->retryTimes);

  SCH_LOG_TASK_START_TS(pTask);

  if (schJobNeedToStop(pJob, &status)) {
    SCH_TASK_DLOG("no need to launch task cause of job status %s", jobTaskStatusStr(status));
    SCH_ERR_JRET(TSDB_CODE_SCH_IGNORE_ERROR);
  }

  // NOTE: race condition: the task should be put into the hash table before send msg to server
  if (SCH_GET_TASK_STATUS(pTask) != JOB_TASK_STATUS_EXEC) {
    SCH_ERR_JRET(schPushTaskToExecList(pJob, pTask));
    SCH_SET_TASK_STATUS(pTask, JOB_TASK_STATUS_EXEC);
  }

  SSubplan *plan = pTask->plan;

  if (NULL == pTask->msg) {  // TODO add more detailed reason for failure
    code = qSubPlanToMsg(plan, &pTask->msg, &pTask->msgLen);
    if (TSDB_CODE_SUCCESS != code) {
      SCH_TASK_ELOG("failed to create physical plan, code:%s, msg:%p, len:%d", tstrerror(code), pTask->msg,
                    pTask->msgLen);
      SCH_ERR_JRET(code);
    } else {
      SCH_TASK_DLOGL("physical plan len:%d, %s", pTask->msgLen, pTask->msg);
    }
  }

  SCH_ERR_JRET(schSetTaskCandidateAddrs(pJob, pTask));

  if (SCH_IS_QUERY_JOB(pJob)) {
    SCH_ERR_JRET(schEnsureHbConnection(pJob, pTask));
  }

  SCH_ERR_JRET(schBuildAndSendMsg(pJob, pTask, NULL, plan->msgType));

_return:

  if (pJob->taskNum >= SCH_MIN_AYSNC_EXEC_NUM) {
    if (code) {
      code = schProcessOnTaskFailure(pJob, pTask, code);
    }
    if (code) {
      code = schHandleJobFailure(pJob, code);
    }
  }

  if (pCtx->asyncLaunch) {
    SCH_UNLOCK_TASK(pTask);
  }

  schReleaseJob(pJob->refId);

  taosMemoryFree(param);

  SCH_RET(code);
}

int32_t schAsyncLaunchTaskImpl(SSchJob *pJob, SSchTask *pTask) {
  SSchTaskCtx *param = taosMemoryCalloc(1, sizeof(SSchTaskCtx));
  if (NULL == param) {
    SCH_ERR_RET(TSDB_CODE_OUT_OF_MEMORY);
  }

  param->jobRid = pJob->refId;
  param->pTask = pTask;

  if (pJob->taskNum >= SCH_MIN_AYSNC_EXEC_NUM) {
    param->asyncLaunch = true;
    taosAsyncExec(schLaunchTaskImpl, param, NULL);
  } else {
    SCH_ERR_RET(schLaunchTaskImpl(param));
  }

  return TSDB_CODE_SUCCESS;
}

// Note: no more error processing, handled in function internal
int32_t schLaunchTask(SSchJob *pJob, SSchTask *pTask) {
  bool    enough = false;
  int32_t code = 0;

  SCH_SET_TASK_HANDLE(pTask, NULL);

  if (SCH_TASK_NEED_FLOW_CTRL(pJob, pTask)) {
    SCH_ERR_JRET(schCheckIncTaskFlowQuota(pJob, pTask, &enough));

    if (enough) {
      SCH_ERR_JRET(schAsyncLaunchTaskImpl(pJob, pTask));
    }
  } else {
    SCH_ERR_JRET(schAsyncLaunchTaskImpl(pJob, pTask));
  }

  return TSDB_CODE_SUCCESS;

_return:

  SCH_RET(schProcessOnTaskFailure(pJob, pTask, code));
}

int32_t schLaunchLevelTasks(SSchJob *pJob, SSchLevel *level) {
  SCH_ERR_RET(schChkJobNeedFlowCtrl(pJob, level));

  for (int32_t i = 0; i < level->taskNum; ++i) {
    SSchTask *pTask = taosArrayGet(level->subTasks, i);

    SCH_ERR_RET(schLaunchTask(pJob, pTask));
  }

  return TSDB_CODE_SUCCESS;
}

void schDropTaskInHashList(SSchJob *pJob, SHashObj *list) {
  if (!SCH_JOB_NEED_DROP(pJob)) {
    return;
  }

  void *pIter = taosHashIterate(list, NULL);
  while (pIter) {
    SSchTask *pTask = *(SSchTask **)pIter;

    schDropTaskOnExecNode(pJob, pTask);

    pIter = taosHashIterate(list, pIter);
  }
}

// Note: no more error processing, handled in function internal
int32_t schLaunchFetchTask(SSchJob *pJob) {
  int32_t code = 0;

  void *fetchRes = atomic_load_ptr(&pJob->fetchRes);
  if (fetchRes) {
    SCH_JOB_DLOG("res already fetched, res:%p", fetchRes);
    return TSDB_CODE_SUCCESS;
  }

  SCH_ERR_JRET(schBuildAndSendMsg(pJob, pJob->fetchTask, &pJob->resNode, SCH_FETCH_TYPE(pJob->fetchTask)));

  return TSDB_CODE_SUCCESS;

_return:

  SCH_RET(schProcessOnTaskFailure(pJob, pJob->fetchTask, code));
}<|MERGE_RESOLUTION|>--- conflicted
+++ resolved
@@ -138,15 +138,6 @@
     return TSDB_CODE_SUCCESS;
   }
 
-<<<<<<< HEAD
-=======
-  if ((execId != pTask->execId) || pTask->waitRetry) {  // ignore it
-    SCH_TASK_DLOG("handle not updated since execId %d is already not current execId %d, waitRetry %d", execId,
-                  pTask->execId, pTask->waitRetry);
-    return TSDB_CODE_SUCCESS;
-  }
-
->>>>>>> 3bedc3fa
   SSchNodeInfo *nodeInfo = taosHashGet(pTask->execNodes, &execId, sizeof(execId));
   if (NULL == nodeInfo) {  // ignore it
     SCH_TASK_DLOG("handle not updated since execId %d already not exist, current execId %d, waitRetry %d", execId,
@@ -843,18 +834,13 @@
   }
 
   SSchTask *pTask = pCtx->pTask;
-<<<<<<< HEAD
 
   if (pCtx->asyncLaunch) {
     SCH_LOCK_TASK(pTask);
   }
   
-  int8_t  status = 0;
-  int32_t code = 0;
-=======
   int8_t    status = 0;
   int32_t   code = 0;
->>>>>>> 3bedc3fa
 
   atomic_add_fetch_32(&pTask->level->taskLaunchedNum, 1);
   pTask->execId++;
