/*
 * Copyright (c) 2019 TAOS Data, Inc. <jhtao@taosdata.com>
 *
 * This program is free software: you can use, redistribute, and/or modify
 * it under the terms of the GNU Affero General Public License, version 3
 * or later ("AGPL"), as published by the Free Software Foundation.
 *
 * This program is distributed in the hope that it will be useful, but WITHOUT
 * ANY WARRANTY; without even the implied warranty of MERCHANTABILITY or
 * FITNESS FOR A PARTICULAR PURPOSE.
 *
 * You should have received a copy of the GNU Affero General Public License
 * along with this program. If not, see <http://www.gnu.org/licenses/>.
 */

#include "schedulerInt.h"
#include "tmsg.h"
#include "query.h"
#include "catalog.h"

static SSchedulerMgmt schMgmt = {0};

uint64_t schGenTaskId(void) {
  return atomic_add_fetch_64(&schMgmt.taskId, 1);
}

uint64_t schGenUUID(void) {
  static uint64_t hashId = 0;
  static int32_t requestSerialId = 0;

  if (hashId == 0) {
    char    uid[64];
    int32_t code = taosGetSystemUUID(uid, tListLen(uid));
    if (code != TSDB_CODE_SUCCESS) {
      qError("Failed to get the system uid, reason:%s", tstrerror(TAOS_SYSTEM_ERROR(errno)));
    } else {
      hashId = MurmurHash3_32(uid, strlen(uid));
    }
  }

  int64_t ts      = taosGetTimestampMs();
  uint64_t pid    = taosGetPId();
  int32_t val     = atomic_add_fetch_32(&requestSerialId, 1);

  uint64_t id = ((hashId & 0x0FFF) << 52) | ((pid & 0x0FFF) << 40) | ((ts & 0xFFFFFF) << 16) | (val & 0xFFFF);
  return id;
}


int32_t schInitTask(SSchJob* pJob, SSchTask *pTask, SSubplan* pPlan, SSchLevel *pLevel) {
  pTask->plan   = pPlan;
  pTask->level  = pLevel;
  SCH_SET_TASK_STATUS(pTask, JOB_TASK_STATUS_NOT_START);
  pTask->taskId = schGenTaskId();
  pTask->execAddrs = taosArrayInit(SCH_MAX_CANDIDATE_EP_NUM, sizeof(SQueryNodeAddr));
  if (NULL == pTask->execAddrs) {
    SCH_TASK_ELOG("taosArrayInit %d exec addrs failed", SCH_MAX_CANDIDATE_EP_NUM);
    SCH_ERR_RET(TSDB_CODE_QRY_OUT_OF_MEMORY);
  }

  return TSDB_CODE_SUCCESS;
}

void schFreeTask(SSchTask* pTask) {
  if (pTask->candidateAddrs) {
    taosArrayDestroy(pTask->candidateAddrs);
  }

  tfree(pTask->msg);

  if (pTask->children) {
    taosArrayDestroy(pTask->children);
  }

  if (pTask->parents) {
    taosArrayDestroy(pTask->parents);
  }

  if (pTask->execAddrs) {
    taosArrayDestroy(pTask->execAddrs);
  }
}


int32_t schValidateTaskReceivedMsgType(SSchJob *pJob, SSchTask *pTask, int32_t msgType) {
  int32_t lastMsgType = atomic_load_32(&pTask->lastMsgType);
  
  switch (msgType) {
    case TDMT_VND_CREATE_TABLE_RSP:
    case TDMT_VND_SUBMIT_RSP:
    case TDMT_VND_QUERY_RSP:
    case TDMT_VND_RES_READY_RSP:
    case TDMT_VND_FETCH_RSP:
    case TDMT_VND_DROP_TASK:
      if (lastMsgType != (msgType - 1)) {
        SCH_TASK_ELOG("rsp msg type mis-match, last sent msgType:%d, rspType:%d", lastMsgType, msgType);
        SCH_ERR_RET(TSDB_CODE_SCH_STATUS_ERROR);
      }

      if (SCH_GET_TASK_STATUS(pTask) != JOB_TASK_STATUS_EXECUTING && SCH_GET_TASK_STATUS(pTask) != JOB_TASK_STATUS_PARTIAL_SUCCEED) {
        SCH_TASK_ELOG("rsp msg conflicted with task status, status:%d, rspType:%d", SCH_GET_TASK_STATUS(pTask), msgType);
        SCH_ERR_RET(TSDB_CODE_SCH_STATUS_ERROR);
      }

      break;
    default:
      SCH_TASK_ELOG("unknown rsp msg, type:%d, status:%d", msgType, SCH_GET_TASK_STATUS(pTask));
      
      SCH_ERR_RET(TSDB_CODE_QRY_INVALID_INPUT);
  }

  return TSDB_CODE_SUCCESS;
}


int32_t schCheckAndUpdateJobStatus(SSchJob *pJob, int8_t newStatus) {
  int32_t code = 0;

  int8_t oriStatus = 0;

  while (true) {
    oriStatus = SCH_GET_JOB_STATUS(pJob);

    if (oriStatus == newStatus) {
      SCH_ERR_JRET(TSDB_CODE_QRY_APP_ERROR);
    }
    
    switch (oriStatus) {
      case JOB_TASK_STATUS_NULL:
        if (newStatus != JOB_TASK_STATUS_NOT_START) {
          SCH_ERR_JRET(TSDB_CODE_QRY_APP_ERROR);
        }
        
        break;
      case JOB_TASK_STATUS_NOT_START:
        if (newStatus != JOB_TASK_STATUS_EXECUTING) {
          SCH_ERR_JRET(TSDB_CODE_QRY_APP_ERROR);
        }
        
        break;
      case JOB_TASK_STATUS_EXECUTING:
        if (newStatus != JOB_TASK_STATUS_PARTIAL_SUCCEED 
         && newStatus != JOB_TASK_STATUS_FAILED 
         && newStatus != JOB_TASK_STATUS_CANCELLING 
         && newStatus != JOB_TASK_STATUS_CANCELLED 
         && newStatus != JOB_TASK_STATUS_DROPPING) {
          SCH_ERR_JRET(TSDB_CODE_QRY_APP_ERROR);
        }
        
        break;
      case JOB_TASK_STATUS_PARTIAL_SUCCEED:
        if (newStatus != JOB_TASK_STATUS_FAILED 
         && newStatus != JOB_TASK_STATUS_SUCCEED
         && newStatus != JOB_TASK_STATUS_DROPPING) {
          SCH_ERR_JRET(TSDB_CODE_QRY_APP_ERROR);
        }
        
        break;
      case JOB_TASK_STATUS_SUCCEED:
      case JOB_TASK_STATUS_FAILED:
      case JOB_TASK_STATUS_CANCELLING:
        if (newStatus != JOB_TASK_STATUS_DROPPING) {
          SCH_ERR_JRET(TSDB_CODE_QRY_APP_ERROR);
        }
        
        break;
      case JOB_TASK_STATUS_CANCELLED:
      case JOB_TASK_STATUS_DROPPING:
        SCH_ERR_JRET(TSDB_CODE_QRY_JOB_FREED);
        break;
        
      default:
        SCH_JOB_ELOG("invalid job status:%d", oriStatus);
        SCH_ERR_JRET(TSDB_CODE_QRY_APP_ERROR);
    }

    if (oriStatus != atomic_val_compare_exchange_8(&pJob->status, oriStatus, newStatus)) {
      continue;
    }

    SCH_JOB_DLOG("job status updated from %d to %d", oriStatus, newStatus);

    break;
  }

  return TSDB_CODE_SUCCESS;

_return:

  SCH_JOB_ELOG("invalid job status update, from %d to %d", oriStatus, newStatus);
  SCH_ERR_RET(code);
}


int32_t schBuildTaskRalation(SSchJob *pJob, SHashObj *planToTask) {
  for (int32_t i = 0; i < pJob->levelNum; ++i) {
    SSchLevel *pLevel = taosArrayGet(pJob->levels, i);
    
    for (int32_t m = 0; m < pLevel->taskNum; ++m) {
      SSchTask *pTask = taosArrayGet(pLevel->subTasks, m);
      SSubplan *pPlan = pTask->plan;
      int32_t childNum = pPlan->pChildren ? (int32_t)taosArrayGetSize(pPlan->pChildren) : 0;
      int32_t parentNum = pPlan->pParents ? (int32_t)taosArrayGetSize(pPlan->pParents) : 0;

      if (childNum > 0) {
        if (pJob->levelIdx == pLevel->level) {
          SCH_JOB_ELOG("invalid query plan, lowest level, childNum:%d", childNum);
          SCH_ERR_RET(TSDB_CODE_SCH_INTERNAL_ERROR);
        }
        
        pTask->children = taosArrayInit(childNum, POINTER_BYTES);
        if (NULL == pTask->children) {
          SCH_TASK_ELOG("taosArrayInit %d children failed", childNum);
          SCH_ERR_RET(TSDB_CODE_QRY_OUT_OF_MEMORY);
        }
      }

      for (int32_t n = 0; n < childNum; ++n) {
        SSubplan **child = taosArrayGet(pPlan->pChildren, n);
        SSchTask **childTask = taosHashGet(planToTask, child, POINTER_BYTES);
        if (NULL == childTask || NULL == *childTask) {
          SCH_TASK_ELOG("subplan children relationship error, level:%d, taskIdx:%d, childIdx:%d", i, m, n);
          SCH_ERR_RET(TSDB_CODE_SCH_INTERNAL_ERROR);
        }

        if (NULL == taosArrayPush(pTask->children, childTask)) {
          SCH_TASK_ELOG("taosArrayPush childTask failed, level:%d, taskIdx:%d, childIdx:%d", i, m, n);
          SCH_ERR_RET(TSDB_CODE_QRY_OUT_OF_MEMORY);
        }
      }

      if (parentNum > 0) {
        if (0 == pLevel->level) {
          SCH_TASK_ELOG("invalid task info, level:0, parentNum:%d", parentNum);
          SCH_ERR_RET(TSDB_CODE_SCH_INTERNAL_ERROR);
        }
        
        pTask->parents = taosArrayInit(parentNum, POINTER_BYTES);
        if (NULL == pTask->parents) {
          SCH_TASK_ELOG("taosArrayInit %d parents failed", parentNum);
          SCH_ERR_RET(TSDB_CODE_QRY_OUT_OF_MEMORY);
        }
      } else {
        if (0 != pLevel->level) {
          SCH_TASK_ELOG("invalid task info, level:%d, parentNum:%d", pLevel->level, parentNum);
          SCH_ERR_RET(TSDB_CODE_SCH_INTERNAL_ERROR);
        }
      }

      for (int32_t n = 0; n < parentNum; ++n) {
        SSubplan **parent = taosArrayGet(pPlan->pParents, n);
        SSchTask **parentTask = taosHashGet(planToTask, parent, POINTER_BYTES);
        if (NULL == parentTask || NULL == *parentTask) {
          SCH_TASK_ELOG("subplan parent relationship error, level:%d, taskIdx:%d, childIdx:%d", i, m, n);
          SCH_ERR_RET(TSDB_CODE_SCH_INTERNAL_ERROR);
        }

        if (NULL == taosArrayPush(pTask->parents, parentTask)) {
          SCH_TASK_ELOG("taosArrayPush parentTask failed, level:%d, taskIdx:%d, childIdx:%d", i, m, n);
          SCH_ERR_RET(TSDB_CODE_QRY_OUT_OF_MEMORY);
        }
      }  

      SCH_TASK_DLOG("level:%d, parentNum:%d, childNum:%d", i, parentNum, childNum);
    }
  }

  SSchLevel *pLevel = taosArrayGet(pJob->levels, 0);
  if (pJob->attr.queryJob && pLevel->taskNum > 1) {
    SCH_JOB_ELOG("invalid query plan, level:0, taskNum:%d", pLevel->taskNum);
    SCH_ERR_RET(TSDB_CODE_SCH_INTERNAL_ERROR);
  }

  return TSDB_CODE_SUCCESS;
}


int32_t schRecordTaskSucceedNode(SSchJob *pJob, SSchTask *pTask) {
  int32_t idx = atomic_load_8(&pTask->candidateIdx);
  SQueryNodeAddr *addr = taosArrayGet(pTask->candidateAddrs, idx);
  if (NULL == addr) {
    SCH_TASK_ELOG("taosArrayGet candidate addr failed, idx:%d, size:%d", idx, taosArrayGetSize(pTask->candidateAddrs));
    SCH_ERR_RET(TSDB_CODE_SCH_INTERNAL_ERROR);
  }

  pTask->succeedAddr = *addr;

  return TSDB_CODE_SUCCESS;
}


int32_t schRecordTaskExecNode(SSchJob *pJob, SSchTask *pTask, SQueryNodeAddr *addr) {
  if (NULL == taosArrayPush(pTask->execAddrs, addr)) {
    SCH_TASK_ELOG("taosArrayPush addr to execAddr list failed, errno:%d", errno);
    SCH_ERR_RET(TSDB_CODE_QRY_OUT_OF_MEMORY);
  }

  return TSDB_CODE_SUCCESS;
}


int32_t schValidateAndBuildJob(SQueryDag *pDag, SSchJob *pJob) {
  int32_t code = 0;
  pJob->queryId = pDag->queryId;
  
  if (pDag->numOfSubplans <= 0) {
    SCH_JOB_ELOG("invalid subplan num:%d", pDag->numOfSubplans);
    SCH_ERR_RET(TSDB_CODE_QRY_INVALID_INPUT);
  }
  
  int32_t levelNum = (int32_t)taosArrayGetSize(pDag->pSubplans);
  if (levelNum <= 0) {
    SCH_JOB_ELOG("invalid level num:%d", levelNum);
    SCH_ERR_RET(TSDB_CODE_QRY_INVALID_INPUT);
  }

  SHashObj *planToTask = taosHashInit(SCHEDULE_DEFAULT_TASK_NUMBER, taosGetDefaultHashFunction(POINTER_BYTES == sizeof(int64_t) ? TSDB_DATA_TYPE_BIGINT : TSDB_DATA_TYPE_INT), false, HASH_NO_LOCK);
  if (NULL == planToTask) {
    SCH_JOB_ELOG("taosHashInit %d failed", SCHEDULE_DEFAULT_TASK_NUMBER);
    SCH_ERR_RET(TSDB_CODE_QRY_OUT_OF_MEMORY);
  }

  pJob->levels = taosArrayInit(levelNum, sizeof(SSchLevel));
  if (NULL == pJob->levels) {
    SCH_JOB_ELOG("taosArrayInit %d failed", levelNum);
    SCH_ERR_JRET(TSDB_CODE_QRY_OUT_OF_MEMORY);
  }

  pJob->levelNum = levelNum;
  pJob->levelIdx = levelNum - 1;

  pJob->subPlans = pDag->pSubplans;

  SSchLevel level = {0};
  SArray *plans = NULL;
  int32_t taskNum = 0;
  SSchLevel *pLevel = NULL;

  level.status = JOB_TASK_STATUS_NOT_START;

  for (int32_t i = 0; i < levelNum; ++i) {
    if (NULL == taosArrayPush(pJob->levels, &level)) {
      SCH_JOB_ELOG("taosArrayPush level failed, level:%d", i);
      SCH_ERR_JRET(TSDB_CODE_QRY_OUT_OF_MEMORY);
    }

    pLevel = taosArrayGet(pJob->levels, i);
  
    pLevel->level = i;
    
    plans = taosArrayGetP(pDag->pSubplans, i);
    if (NULL == plans) {
      SCH_JOB_ELOG("empty level plan, level:%d", i);
      SCH_ERR_JRET(TSDB_CODE_QRY_INVALID_INPUT);
    }

    taskNum = (int32_t)taosArrayGetSize(plans);
    if (taskNum <= 0) {
      SCH_JOB_ELOG("invalid level plan number:%d, level:%d", taskNum, i);
      SCH_ERR_JRET(TSDB_CODE_QRY_INVALID_INPUT);
    }

    pLevel->taskNum = taskNum;
    
    pLevel->subTasks = taosArrayInit(taskNum, sizeof(SSchTask));
    if (NULL == pLevel->subTasks) {
      SCH_JOB_ELOG("taosArrayInit %d failed", taskNum);
      SCH_ERR_JRET(TSDB_CODE_QRY_OUT_OF_MEMORY);
    }
    
    for (int32_t n = 0; n < taskNum; ++n) {
      SSubplan *plan = taosArrayGetP(plans, n);

      SCH_SET_JOB_TYPE(&pJob->attr, plan->type);

      SSchTask  task = {0};
      SSchTask *pTask = &task;
      
      SCH_ERR_JRET(schInitTask(pJob, &task, plan, pLevel));
      
      void *p = taosArrayPush(pLevel->subTasks, &task);
      if (NULL == p) {
        SCH_TASK_ELOG("taosArrayPush task to level failed, level:%d, taskIdx:%d", pLevel->level, n);
        SCH_ERR_JRET(TSDB_CODE_QRY_OUT_OF_MEMORY);
      }
      
      if (0 != taosHashPut(planToTask, &plan, POINTER_BYTES, &p, POINTER_BYTES)) {
        SCH_TASK_ELOG("taosHashPut to planToTaks failed, taskIdx:%d", n);
        SCH_ERR_JRET(TSDB_CODE_QRY_OUT_OF_MEMORY);
      }

      SCH_TASK_DLOG("task initialized, level:%d", pLevel->level);
    }

    SCH_JOB_DLOG("level initialized, taskNum:%d", taskNum);
  }

  SCH_ERR_JRET(schBuildTaskRalation(pJob, planToTask));

_return:
  if (planToTask) {
    taosHashCleanup(planToTask);
  }

  SCH_RET(code);
}

int32_t schSetTaskCandidateAddrs(SSchJob *pJob, SSchTask *pTask) {
  if (NULL != pTask->candidateAddrs) {
    return TSDB_CODE_SUCCESS;
  }

  pTask->candidateIdx = 0;
  pTask->candidateAddrs = taosArrayInit(SCH_MAX_CANDIDATE_EP_NUM, sizeof(SQueryNodeAddr));
  if (NULL == pTask->candidateAddrs) {
    SCH_TASK_ELOG("taosArrayInit %d condidate addrs failed", SCH_MAX_CANDIDATE_EP_NUM);
    SCH_ERR_RET(TSDB_CODE_QRY_OUT_OF_MEMORY);
  }

  if (pTask->plan->execNode.numOfEps > 0) {
    if (NULL == taosArrayPush(pTask->candidateAddrs, &pTask->plan->execNode)) {
      SCH_TASK_ELOG("taosArrayPush execNode to candidate addrs failed, errno:%d", errno);
      SCH_ERR_RET(TSDB_CODE_QRY_OUT_OF_MEMORY);
    }

    SCH_TASK_DLOG("use execNode from plan as candidate addr, numOfEps:%d", pTask->plan->execNode.numOfEps);

    return TSDB_CODE_SUCCESS;
  }

  int32_t addNum = 0;
  int32_t nodeNum = 0;
  if (pJob->nodeList) {
    nodeNum = taosArrayGetSize(pJob->nodeList);
    
    for (int32_t i = 0; i < nodeNum && addNum < SCH_MAX_CANDIDATE_EP_NUM; ++i) {
      SQueryNodeAddr *naddr = taosArrayGet(pJob->nodeList, i);
      
      if (NULL == taosArrayPush(pTask->candidateAddrs, naddr)) {
        SCH_TASK_ELOG("taosArrayPush execNode to candidate addrs failed, addNum:%d, errno:%d", addNum, errno);
        SCH_ERR_RET(TSDB_CODE_QRY_OUT_OF_MEMORY);
      }

      ++addNum;
    }
  }

  if (addNum <= 0) {
    SCH_TASK_ELOG("no available execNode as candidate addr, nodeNum:%d", nodeNum);
    return TSDB_CODE_QRY_INVALID_INPUT;
  }

/*
  for (int32_t i = 0; i < job->dataSrcEps.numOfEps && addNum < SCH_MAX_CANDIDATE_EP_NUM; ++i) {
    strncpy(epSet->fqdn[epSet->numOfEps], job->dataSrcEps.fqdn[i], sizeof(job->dataSrcEps.fqdn[i]));
    epSet->port[epSet->numOfEps] = job->dataSrcEps.port[i];
    
    ++epSet->numOfEps;
  }
*/

  return TSDB_CODE_SUCCESS;
}

int32_t schPushTaskToExecList(SSchJob *pJob, SSchTask *pTask) {
  int32_t code = taosHashPut(pJob->execTasks, &pTask->taskId, sizeof(pTask->taskId), &pTask, POINTER_BYTES);
  if (0 != code) {
    if (HASH_NODE_EXIST(code)) {
      SCH_TASK_ELOG("task already in execTask list, code:%x", code);
      SCH_ERR_RET(TSDB_CODE_SCH_INTERNAL_ERROR);
    }
    
    SCH_TASK_ELOG("taosHashPut task to execTask list failed, errno:%d", errno);
    SCH_ERR_RET(TSDB_CODE_QRY_OUT_OF_MEMORY);
  }

  SCH_TASK_DLOG("task added to execTask list, numOfTasks:%d", taosHashGetSize(pJob->execTasks));

  return TSDB_CODE_SUCCESS;
}

int32_t schMoveTaskToSuccList(SSchJob *pJob, SSchTask *pTask, bool *moved) {
  if (0 != taosHashRemove(pJob->execTasks, &pTask->taskId, sizeof(pTask->taskId))) {
    SCH_TASK_WLOG("remove task from execTask list failed, may not exist, status:%d", SCH_GET_TASK_STATUS(pTask));
  }

  int32_t code = taosHashPut(pJob->succTasks, &pTask->taskId, sizeof(pTask->taskId), &pTask, POINTER_BYTES);
  if (0 != code) {
    if (HASH_NODE_EXIST(code)) {
      *moved = true;
      
      SCH_TASK_ELOG("task already in succTask list, status:%d", SCH_GET_TASK_STATUS(pTask));
      SCH_ERR_RET(TSDB_CODE_SCH_STATUS_ERROR);
    }
  
    SCH_TASK_ELOG("taosHashPut task to succTask list failed, errno:%d", errno);
    SCH_ERR_RET(TSDB_CODE_QRY_OUT_OF_MEMORY);
  }

  *moved = true;

  SCH_TASK_DLOG("task moved to succTask list, numOfTasks:%d", taosHashGetSize(pJob->succTasks));
  
  return TSDB_CODE_SUCCESS;
}

int32_t schMoveTaskToFailList(SSchJob *pJob, SSchTask *pTask, bool *moved) {
  *moved = false;
  
  if (0 != taosHashRemove(pJob->execTasks, &pTask->taskId, sizeof(pTask->taskId))) {
    SCH_TASK_WLOG("remove task from execTask list failed, may not exist, status:%d", SCH_GET_TASK_STATUS(pTask));
  }

  int32_t code = taosHashPut(pJob->failTasks, &pTask->taskId, sizeof(pTask->taskId), &pTask, POINTER_BYTES);
  if (0 != code) {
    if (HASH_NODE_EXIST(code)) {
      *moved = true;
      
      SCH_TASK_WLOG("task already in failTask list, status:%d", SCH_GET_TASK_STATUS(pTask));
      SCH_ERR_RET(TSDB_CODE_SCH_STATUS_ERROR);
    }
    
    SCH_TASK_ELOG("taosHashPut task to failTask list failed, errno:%d", errno);
    SCH_ERR_RET(TSDB_CODE_QRY_OUT_OF_MEMORY);
  }

  *moved = true;

  SCH_TASK_DLOG("task moved to failTask list, numOfTasks:%d", taosHashGetSize(pJob->failTasks));
  
  return TSDB_CODE_SUCCESS;
}


int32_t schMoveTaskToExecList(SSchJob *pJob, SSchTask *pTask, bool *moved) {
  if (0 != taosHashRemove(pJob->succTasks, &pTask->taskId, sizeof(pTask->taskId))) {
    SCH_TASK_WLOG("remove task from succTask list failed, may not exist, status:%d", SCH_GET_TASK_STATUS(pTask));
  }

  int32_t code = taosHashPut(pJob->execTasks, &pTask->taskId, sizeof(pTask->taskId), &pTask, POINTER_BYTES);
  if (0 != code) {
    if (HASH_NODE_EXIST(code)) {
      *moved = true;
      
      SCH_TASK_ELOG("task already in execTask list, status:%d", SCH_GET_TASK_STATUS(pTask));
      SCH_ERR_RET(TSDB_CODE_SCH_STATUS_ERROR);
    }
  
    SCH_TASK_ELOG("taosHashPut task to execTask list failed, errno:%d", errno);
    SCH_ERR_RET(TSDB_CODE_QRY_OUT_OF_MEMORY);
  }

  *moved = true;

  SCH_TASK_DLOG("task moved to execTask list, numOfTasks:%d", taosHashGetSize(pJob->execTasks));
  
  return TSDB_CODE_SUCCESS;
}


int32_t schTaskCheckAndSetRetry(SSchJob *job, SSchTask *task, int32_t errCode, bool *needRetry) {
  // TODO set retry or not based on task type/errCode/retry times/job status/available eps...
  // TODO if needRetry, set task retry info
  // TODO set condidateIdx
  // TODO record failed but tried task

  *needRetry = false;

  return TSDB_CODE_SUCCESS;
}

int32_t schProcessOnJobFailureImpl(SSchJob *pJob, int32_t status, int32_t errCode) {
  // if already FAILED, no more processing
  SCH_ERR_RET(schCheckAndUpdateJobStatus(pJob, status));
  
  if (errCode) {
    atomic_store_32(&pJob->errCode, errCode);
  }

  if (atomic_load_8(&pJob->userFetch) || ((!SCH_JOB_NEED_FETCH(&pJob->attr)) && pJob->attr.syncSchedule)) {
    tsem_post(&pJob->rspSem);
  }

  int32_t code = atomic_load_32(&pJob->errCode);
  SCH_ERR_RET(code);

  SCH_JOB_ELOG("job errCode is invalid, errCode:%d", code);
}



// Note: no more error processing, handled in function internal
int32_t schProcessOnJobFailure(SSchJob *pJob, int32_t errCode) {
  SCH_RET(schProcessOnJobFailureImpl(pJob, JOB_TASK_STATUS_FAILED, errCode));
}

// Note: no more error processing, handled in function internal
int32_t schProcessOnJobDropped(SSchJob *pJob, int32_t errCode) {
  SCH_RET(schProcessOnJobFailureImpl(pJob, JOB_TASK_STATUS_DROPPING, errCode));
}


// Note: no more error processing, handled in function internal
int32_t schFetchFromRemote(SSchJob *pJob) {
  int32_t code = 0;
  
  if (atomic_val_compare_exchange_32(&pJob->remoteFetch, 0, 1) != 0) {
    SCH_JOB_ELOG("prior fetching not finished, remoteFetch:%d", atomic_load_32(&pJob->remoteFetch));
    return TSDB_CODE_SUCCESS;
  }

  void *res = atomic_load_ptr(&pJob->res);
  if (res) {
    atomic_val_compare_exchange_32(&pJob->remoteFetch, 1, 0);

    SCH_JOB_DLOG("res already fetched, res:%p", res);
    return TSDB_CODE_SUCCESS;
  }

  SCH_ERR_JRET(schBuildAndSendMsg(pJob, pJob->fetchTask, &pJob->resNode, TDMT_VND_FETCH));

  return TSDB_CODE_SUCCESS;
  
_return:

  atomic_val_compare_exchange_32(&pJob->remoteFetch, 1, 0);

  schProcessOnJobFailure(pJob, code);

  return code;
}


// Note: no more error processing, handled in function internal
int32_t schProcessOnJobPartialSuccess(SSchJob *pJob) {
  int32_t code = 0;
  
  SCH_ERR_RET(schCheckAndUpdateJobStatus(pJob, JOB_TASK_STATUS_PARTIAL_SUCCEED));

  if ((!SCH_JOB_NEED_FETCH(&pJob->attr)) && pJob->attr.syncSchedule) {
    tsem_post(&pJob->rspSem);
  }
  
  if (atomic_load_8(&pJob->userFetch)) {
    SCH_ERR_JRET(schFetchFromRemote(pJob));
  }

  return TSDB_CODE_SUCCESS;

_return:

  SCH_ERR_RET(schProcessOnJobFailure(pJob, code));

  SCH_RET(code);
}

int32_t schProcessOnDataFetched(SSchJob *job) {
  atomic_val_compare_exchange_32(&job->remoteFetch, 1, 0);
  tsem_post(&job->rspSem);
}

// Note: no more error processing, handled in function internal
int32_t schProcessOnTaskFailure(SSchJob *pJob, SSchTask *pTask, int32_t errCode) {
  bool needRetry = false;
  bool moved = false;
  int32_t taskDone = 0;
  int32_t code = 0;

  SCH_TASK_DLOG("taskOnFailure, code:%s", tstrerror(errCode));
  
  SCH_ERR_JRET(schTaskCheckAndSetRetry(pJob, pTask, errCode, &needRetry));
  
  if (!needRetry) {
    SCH_TASK_ELOG("task failed and no more retry, code:%s", tstrerror(errCode));

    if (SCH_GET_TASK_STATUS(pTask) == JOB_TASK_STATUS_EXECUTING) {
      code = schMoveTaskToFailList(pJob, pTask, &moved);
      if (code && moved) {
        SCH_ERR_RET(errCode);
      }
    }

    SCH_SET_TASK_STATUS(pTask, JOB_TASK_STATUS_FAILED);
    
    if (SCH_TASK_NEED_WAIT_ALL(pTask)) {
      SCH_LOCK(SCH_WRITE, &pTask->level->lock);
      pTask->level->taskFailed++;
      taskDone = pTask->level->taskSucceed + pTask->level->taskFailed;
      SCH_UNLOCK(SCH_WRITE, &pTask->level->lock);

      atomic_store_32(&pJob->errCode, errCode);
      
      if (taskDone < pTask->level->taskNum) {
        SCH_TASK_DLOG("not all tasks done, done:%d, all:%d", taskDone, pTask->level->taskNum);
        SCH_ERR_RET(errCode);
      }
    }
  } else {
    // Note: no more error processing, already handled
    SCH_ERR_RET(schLaunchTask(pJob, pTask));
    
    return TSDB_CODE_SUCCESS;
  }

_return:

  SCH_ERR_RET(schProcessOnJobFailure(pJob, errCode));

  SCH_ERR_RET(errCode);
}


// Note: no more error processing, handled in function internal
int32_t schProcessOnTaskSuccess(SSchJob *pJob, SSchTask *pTask) {
  bool moved = false;
  int32_t code = 0;
  SSchTask *pErrTask = pTask;

  SCH_TASK_DLOG("taskOnSuccess, status:%d", SCH_GET_TASK_STATUS(pTask));
  
  code = schMoveTaskToSuccList(pJob, pTask, &moved);
  if (code && moved) {
    SCH_ERR_RET(code);
  }

  SCH_SET_TASK_STATUS(pTask, JOB_TASK_STATUS_PARTIAL_SUCCEED);

  SCH_ERR_JRET(schRecordTaskSucceedNode(pJob, pTask));
  
  int32_t parentNum = pTask->parents ? (int32_t)taosArrayGetSize(pTask->parents) : 0;
  if (parentNum == 0) {
    int32_t taskDone = 0;
    
    if (SCH_TASK_NEED_WAIT_ALL(pTask)) {
      SCH_LOCK(SCH_WRITE, &pTask->level->lock);
      pTask->level->taskSucceed++;
      taskDone = pTask->level->taskSucceed + pTask->level->taskFailed;
      SCH_UNLOCK(SCH_WRITE, &pTask->level->lock);
      
      if (taskDone < pTask->level->taskNum) {
        SCH_TASK_DLOG("wait all tasks, done:%d, all:%d", taskDone, pTask->level->taskNum);
        
        return TSDB_CODE_SUCCESS;
      } else if (taskDone > pTask->level->taskNum) {
        SCH_TASK_ELOG("taskDone number invalid, done:%d, total:%d", taskDone, pTask->level->taskNum);
      }

      if (pTask->level->taskFailed > 0) {
        SCH_RET(schProcessOnJobFailure(pJob, 0));
      } else {
        SCH_RET(schProcessOnJobPartialSuccess(pJob));
      }
    } else {
      pJob->resNode = pTask->succeedAddr;
    }

    pJob->fetchTask = pTask;

    code = schMoveTaskToExecList(pJob, pTask, &moved);
    if (code && moved) {
      SCH_ERR_RET(code);
    }
    
    SCH_ERR_RET(schProcessOnJobPartialSuccess(pJob));

    return TSDB_CODE_SUCCESS;
  }

/*
  if (SCH_IS_DATA_SRC_TASK(task) && job->dataSrcEps.numOfEps < SCH_MAX_CANDIDATE_EP_NUM) {
    strncpy(job->dataSrcEps.fqdn[job->dataSrcEps.numOfEps], task->execAddr.fqdn, sizeof(task->execAddr.fqdn));
    job->dataSrcEps.port[job->dataSrcEps.numOfEps] = task->execAddr.port;

    ++job->dataSrcEps.numOfEps;
  }
*/

  for (int32_t i = 0; i < parentNum; ++i) {
    SSchTask *par = *(SSchTask **)taosArrayGet(pTask->parents, i);
    pErrTask = par;
    
    atomic_add_fetch_32(&par->childReady, 1);

    SCH_LOCK(SCH_WRITE, &par->lock);
    SDownstreamSource source = {.taskId = pTask->taskId, .schedId = schMgmt.sId, .addr = pTask->succeedAddr};
    qSetSubplanExecutionNode(par->plan, pTask->plan->id.templateId, &source);
    SCH_UNLOCK(SCH_WRITE, &par->lock);
    
    if (SCH_TASK_READY_TO_LUNCH(par)) {
      SCH_ERR_RET(schLaunchTask(pJob, par));
    }
  }

  return TSDB_CODE_SUCCESS;

_return:

  SCH_ERR_RET(schProcessOnTaskFailure(pJob, pErrTask, code));

  SCH_ERR_RET(code);
}

int32_t schHandleResponseMsg(SSchJob *pJob, SSchTask *pTask, int32_t msgType, char *msg, int32_t msgSize, int32_t rspCode) {
  int32_t code = 0;

  SCH_ERR_JRET(schValidateTaskReceivedMsgType(pJob, pTask, msgType));

  switch (msgType) {
    case TDMT_VND_CREATE_TABLE_RSP: {
        if (rspCode != TSDB_CODE_SUCCESS) {
          SCH_ERR_RET(schProcessOnTaskFailure(pJob, pTask, rspCode));
        }
        
        SCH_ERR_RET(schProcessOnTaskSuccess(pJob, pTask));

        break;
      }
    case TDMT_VND_SUBMIT_RSP: {
        #if 0 //TODO OPEN THIS
        SShellSubmitRspMsg *rsp = (SShellSubmitRspMsg *)msg;

        if (rspCode != TSDB_CODE_SUCCESS || NULL == msg || rsp->code != TSDB_CODE_SUCCESS) {
          SCH_ERR_RET(schProcessOnTaskFailure(pJob, pTask, rspCode));
        }

        pJob->resNumOfRows += rsp->affectedRows;
        #else
        if (rspCode != TSDB_CODE_SUCCESS) {
          SCH_ERR_RET(schProcessOnTaskFailure(pJob, pTask, rspCode));
        }

        SShellSubmitRsp *rsp = (SShellSubmitRsp *)msg;
        if (rsp) {
          pJob->resNumOfRows += rsp->affectedRows;
        }
        #endif

        SCH_ERR_RET(schProcessOnTaskSuccess(pJob, pTask));

        break;
      }
    case TDMT_VND_QUERY_RSP: {
        SQueryTableRsp *rsp = (SQueryTableRsp *)msg;
        
        if (rspCode != TSDB_CODE_SUCCESS || NULL == msg || rsp->code != TSDB_CODE_SUCCESS) {
          SCH_ERR_RET(schProcessOnTaskFailure(pJob, pTask, rspCode));
        }
        
        SCH_ERR_JRET(schBuildAndSendMsg(pJob, pTask, NULL, TDMT_VND_RES_READY));
        
        break;
      }
    case TDMT_VND_RES_READY_RSP: {
        SResReadyRsp *rsp = (SResReadyRsp *)msg;
        
        if (rspCode != TSDB_CODE_SUCCESS || NULL == msg || rsp->code != TSDB_CODE_SUCCESS) {
          SCH_ERR_RET(schProcessOnTaskFailure(pJob, pTask, rspCode));
        }
        
        SCH_ERR_RET(schProcessOnTaskSuccess(pJob, pTask));
        
        break;
      }
    case TDMT_VND_FETCH_RSP: {
        SRetrieveTableRsp *rsp = (SRetrieveTableRsp *)msg;

        if (rspCode != TSDB_CODE_SUCCESS || NULL == msg) {
          SCH_ERR_RET(schProcessOnTaskFailure(pJob, pTask, rspCode));
        }

        if (pJob->res) {
          SCH_TASK_ELOG("got fetch rsp while res already exists, res:%p", pJob->res);
          tfree(rsp);
          SCH_ERR_RET(TSDB_CODE_SCH_STATUS_ERROR);
        }

        atomic_store_ptr(&pJob->res, rsp);
        atomic_add_fetch_32(&pJob->resNumOfRows, htonl(rsp->numOfRows));

        if (rsp->completed) {
          SCH_SET_TASK_STATUS(pTask, JOB_TASK_STATUS_SUCCEED);
        }

        SCH_TASK_DLOG("got fetch rsp, rows:%d, complete:%d", htonl(rsp->numOfRows), rsp->completed);

        SCH_ERR_JRET(schProcessOnDataFetched(pJob));
        break;
      }
    case TDMT_VND_DROP_TASK_RSP: {
        // SHOULD NEVER REACH HERE
        SCH_TASK_ELOG("invalid status to handle drop task rsp, ref:%d", atomic_load_32(&pJob->ref));
        SCH_ERR_JRET(TSDB_CODE_SCH_INTERNAL_ERROR);
        break;
      }
    default:
      SCH_TASK_ELOG("unknown rsp msg, type:%d, status:%d", msgType, SCH_GET_TASK_STATUS(pTask));
      SCH_ERR_JRET(TSDB_CODE_QRY_INVALID_INPUT);
  }

  return TSDB_CODE_SUCCESS;

_return:

  SCH_ERR_RET(schProcessOnTaskFailure(pJob, pTask, code));
  
  SCH_RET(code);
}


int32_t schHandleCallback(void* param, const SDataBuf* pMsg, int32_t msgType, int32_t rspCode) {
  int32_t code = 0;
  SSchCallbackParam *pParam = (SSchCallbackParam *)param;
  SSchJob *pJob = NULL;
  SSchTask *pTask = NULL;
  
  SSchJob **job = taosHashGet(schMgmt.jobs, &pParam->queryId, sizeof(pParam->queryId));
  if (NULL == job || NULL == (*job)) {
    qError("QID:%"PRIx64" taosHashGet queryId not exist, may be dropped", pParam->queryId);
    SCH_ERR_JRET(TSDB_CODE_QRY_JOB_FREED);
  }

  pJob = *job;

  atomic_add_fetch_32(&pJob->ref, 1);

  int32_t s = taosHashGetSize(pJob->execTasks);
  if (s <= 0) {
    qError("QID:%"PRIx64",TID:%"PRId64" no task in execTask list", pParam->queryId, pParam->taskId);
    SCH_ERR_JRET(TSDB_CODE_SCH_INTERNAL_ERROR);
  }

  SSchTask **task = taosHashGet(pJob->execTasks, &pParam->taskId, sizeof(pParam->taskId));
  if (NULL == task || NULL == (*task)) {
    qError("QID:%"PRIx64",TID:%"PRId64" taosHashGet taskId not exist", pParam->queryId, pParam->taskId);
    SCH_ERR_JRET(TSDB_CODE_SCH_INTERNAL_ERROR);
  }

  pTask = *task;
<<<<<<< HEAD

  SCH_TASK_DLOG("rsp msg received, type:%d, %s, code:%x", msgType, TMSG_INFO(msgType), rspCode);
=======
  SCH_TASK_DLOG("rsp msg received, type:%s, code:%s", TMSG_INFO(msgType), tstrerror(rspCode));
>>>>>>> 802f0622
  
  SCH_ERR_JRET(schHandleResponseMsg(pJob, pTask, msgType, pMsg->pData, pMsg->len, rspCode));

_return:

  if (pJob) {
    atomic_sub_fetch_32(&pJob->ref, 1);
  }

  tfree(param);
  SCH_RET(code);
}

int32_t schHandleSubmitCallback(void* param, const SDataBuf* pMsg, int32_t code) {
  return schHandleCallback(param, pMsg, TDMT_VND_SUBMIT_RSP, code);
}

int32_t schHandleCreateTableCallback(void* param, const SDataBuf* pMsg, int32_t code) {
  return schHandleCallback(param, pMsg, TDMT_VND_CREATE_TABLE_RSP, code);
}

int32_t schHandleQueryCallback(void* param, const SDataBuf* pMsg, int32_t code) {
  return schHandleCallback(param, pMsg, TDMT_VND_QUERY_RSP, code);
}

int32_t schHandleFetchCallback(void* param, const SDataBuf* pMsg, int32_t code) {
  return schHandleCallback(param, pMsg, TDMT_VND_FETCH_RSP, code);
}

int32_t schHandleReadyCallback(void* param, const SDataBuf* pMsg, int32_t code) {
  return schHandleCallback(param, pMsg, TDMT_VND_RES_READY_RSP, code);
}

int32_t schHandleDropCallback(void* param, const SDataBuf* pMsg, int32_t code) {  
  SSchCallbackParam *pParam = (SSchCallbackParam *)param;
  qDebug("QID:%"PRIx64",TID:%"PRIx64" drop task rsp received, code:%x", pParam->queryId, pParam->taskId, code);
}

int32_t schGetCallbackFp(int32_t msgType, __async_send_cb_fn_t *fp) {
  switch (msgType) {
    case TDMT_VND_CREATE_TABLE:
      *fp = schHandleCreateTableCallback;
      break;
    case TDMT_VND_SUBMIT: 
      *fp = schHandleSubmitCallback;
      break;
    case TDMT_VND_QUERY: 
      *fp = schHandleQueryCallback;
      break;
    case TDMT_VND_RES_READY: 
      *fp = schHandleReadyCallback;
      break;
    case TDMT_VND_FETCH: 
      *fp = schHandleFetchCallback;
      break;
    case TDMT_VND_DROP_TASK:
      *fp = schHandleDropCallback;
      break;
    default:
      qError("unknown msg type for callback, msgType:%d", msgType);
      SCH_ERR_RET(TSDB_CODE_QRY_APP_ERROR);
  }

  return TSDB_CODE_SUCCESS;
}


int32_t schAsyncSendMsg(void *transport, SEpSet* epSet, uint64_t qId, uint64_t tId, int32_t msgType, void *msg, uint32_t msgSize) {
  int32_t code = 0;
  SMsgSendInfo* pMsgSendInfo = calloc(1, sizeof(SMsgSendInfo));
  if (NULL == pMsgSendInfo) {
    qError("QID:%"PRIx64 ",TID:%"PRIx64 " calloc %d failed", qId, tId, (int32_t)sizeof(SMsgSendInfo));
    SCH_ERR_RET(TSDB_CODE_QRY_OUT_OF_MEMORY);
  }

  SSchCallbackParam *param = calloc(1, sizeof(SSchCallbackParam));
  if (NULL == param) {
    qError("QID:%"PRIx64 ",TID:%"PRIx64 " calloc %d failed", qId, tId, (int32_t)sizeof(SSchCallbackParam));
    SCH_ERR_JRET(TSDB_CODE_QRY_OUT_OF_MEMORY);
  }

  __async_send_cb_fn_t fp = NULL;
  SCH_ERR_JRET(schGetCallbackFp(msgType, &fp));

  param->queryId = qId;
  param->taskId = tId;

  pMsgSendInfo->param = param;
  pMsgSendInfo->msgInfo.pData = msg;
  pMsgSendInfo->msgInfo.len = msgSize;
  pMsgSendInfo->msgType = msgType;
  pMsgSendInfo->fp = fp;
  
  int64_t  transporterId = 0;
  
  code = asyncSendMsgToServer(transport, epSet, &transporterId, pMsgSendInfo);
  if (code) {
    qError("QID:%"PRIx64 ",TID:%"PRIx64 " asyncSendMsgToServer failed, code:%x", qId, tId, code);
    SCH_ERR_JRET(code);
  }

  qDebug("QID:%"PRIx64 ",TID:%"PRIx64 " req msg sent, type:%d, %s", qId, tId, msgType, TMSG_INFO(msgType));
  
  return TSDB_CODE_SUCCESS;

_return:
  
  tfree(param);
  tfree(pMsgSendInfo);

  SCH_RET(code);
}

void schConvertAddrToEpSet(SQueryNodeAddr *addr, SEpSet *epSet) {
  epSet->inUse = addr->inUse;
  epSet->numOfEps = addr->numOfEps;
  
  for (int8_t i = 0; i < epSet->numOfEps; ++i) {
    strncpy(epSet->fqdn[i], addr->epAddr[i].fqdn, sizeof(addr->epAddr[i].fqdn));
    epSet->port[i] = addr->epAddr[i].port;
  }
}

int32_t schBuildAndSendMsg(SSchJob *pJob, SSchTask *pTask, SQueryNodeAddr *addr, int32_t msgType) {
  uint32_t msgSize = 0;
  void *msg = NULL;
  int32_t code = 0;
  bool isCandidateAddr = false;
  SEpSet epSet;

  if (NULL == addr) {
    addr = taosArrayGet(pTask->candidateAddrs, atomic_load_8(&pTask->candidateIdx));
    
    isCandidateAddr = true;
  }

  schConvertAddrToEpSet(addr, &epSet);
  
  switch (msgType) {
    case TDMT_VND_CREATE_TABLE:
    case TDMT_VND_SUBMIT: {
      msgSize = pTask->msgLen;
      msg = calloc(1, msgSize);
      if (NULL == msg) {
        SCH_TASK_ELOG("calloc %d failed", msgSize);
        SCH_ERR_RET(TSDB_CODE_QRY_OUT_OF_MEMORY);
      }

      memcpy(msg, pTask->msg, msgSize);
      break;
    }

    case TDMT_VND_QUERY: {
      msgSize = sizeof(SSubQueryMsg) + pTask->msgLen;
      msg = calloc(1, msgSize);
      if (NULL == msg) {
        SCH_TASK_ELOG("calloc %d failed", msgSize);
        SCH_ERR_RET(TSDB_CODE_QRY_OUT_OF_MEMORY);
      }

      SSubQueryMsg *pMsg = msg;

      pMsg->header.vgId = htonl(addr->nodeId);
      
      pMsg->sId = htobe64(schMgmt.sId);
      pMsg->queryId = htobe64(pJob->queryId);
      pMsg->taskId = htobe64(pTask->taskId);
      pMsg->taskType = TASK_TYPE_TEMP;      
      pMsg->contentLen = htonl(pTask->msgLen);
      memcpy(pMsg->msg, pTask->msg, pTask->msgLen);
      break;
    }

    case TDMT_VND_RES_READY: {
      msgSize = sizeof(SResReadyReq);
      msg = calloc(1, msgSize);
      if (NULL == msg) {
        SCH_TASK_ELOG("calloc %d failed", msgSize);
        SCH_ERR_RET(TSDB_CODE_QRY_OUT_OF_MEMORY);
      }

      SResReadyReq *pMsg = msg;
      
      pMsg->header.vgId = htonl(addr->nodeId);  
      
      pMsg->sId = htobe64(schMgmt.sId);      
      pMsg->queryId = htobe64(pJob->queryId);
      pMsg->taskId = htobe64(pTask->taskId);      
      break;
    }
    case TDMT_VND_FETCH: {
      msgSize = sizeof(SResFetchReq);
      msg = calloc(1, msgSize);
      if (NULL == msg) {
        SCH_TASK_ELOG("calloc %d failed", msgSize);
        SCH_ERR_RET(TSDB_CODE_QRY_OUT_OF_MEMORY);
      }
    
      SResFetchReq *pMsg = msg;
      
      pMsg->header.vgId = htonl(addr->nodeId);  
      
      pMsg->sId = htobe64(schMgmt.sId);      
      pMsg->queryId = htobe64(pJob->queryId);
      pMsg->taskId = htobe64(pTask->taskId);      
      break;
    }
    case TDMT_VND_DROP_TASK:{
      msgSize = sizeof(STaskDropReq);
      msg = calloc(1, msgSize);
      if (NULL == msg) {
        SCH_TASK_ELOG("calloc %d failed", msgSize);
        SCH_ERR_RET(TSDB_CODE_QRY_OUT_OF_MEMORY);
      }
    
      STaskDropReq *pMsg = msg;
      
      pMsg->header.vgId = htonl(addr->nodeId);   
      
      pMsg->sId = htobe64(schMgmt.sId);      
      pMsg->queryId = htobe64(pJob->queryId);
      pMsg->taskId = htobe64(pTask->taskId);      
      break;
    }
    default:
      SCH_TASK_ELOG("unknown msg type to send, msgType:%d", msgType);
      SCH_ERR_RET(TSDB_CODE_SCH_INTERNAL_ERROR);
      break;
  }

  atomic_store_32(&pTask->lastMsgType, msgType);

  SCH_ERR_JRET(schAsyncSendMsg(pJob->transport, &epSet, pJob->queryId, pTask->taskId, msgType, msg, msgSize));

  if (isCandidateAddr) {
    SCH_ERR_RET(schRecordTaskExecNode(pJob, pTask, addr));
  }
  
  return TSDB_CODE_SUCCESS;

_return:

  atomic_store_32(&pTask->lastMsgType, -1);

  tfree(msg);
  SCH_RET(code);
}

static FORCE_INLINE bool schJobNeedToStop(SSchJob *pJob, int8_t *pStatus) {
  int8_t status = SCH_GET_JOB_STATUS(pJob);
  if (pStatus) {
    *pStatus = status;
  }

  return (status == JOB_TASK_STATUS_FAILED || status == JOB_TASK_STATUS_CANCELLED 
       || status == JOB_TASK_STATUS_CANCELLING || status == JOB_TASK_STATUS_DROPPING);
}


// Note: no more error processing, handled in function internal
int32_t schLaunchTask(SSchJob *pJob, SSchTask *pTask) {
  int8_t status = 0;
  int32_t code = 0;
  
  if (schJobNeedToStop(pJob, &status)) {
    SCH_TASK_ELOG("no need to launch task cause of job status, job status:%d", status);
    
    code = atomic_load_32(&pJob->errCode);
    SCH_ERR_RET(code);
    
    SCH_RET(TSDB_CODE_SCH_STATUS_ERROR);
  }
  
  SSubplan *plan = pTask->plan;

  if (NULL == pTask->msg) {
    code = qSubPlanToString(plan, &pTask->msg, &pTask->msgLen);
    if (TSDB_CODE_SUCCESS != code || NULL == pTask->msg || pTask->msgLen <= 0) {
      SCH_TASK_ELOG("subplanToString error, code:%x, msg:%p, len:%d", code, pTask->msg, pTask->msgLen);
      SCH_ERR_JRET(code);
    }

//    printf("physical plan:%s\n", pTask->msg);
  }
  
  SCH_ERR_JRET(schSetTaskCandidateAddrs(pJob, pTask));

  // NOTE: race condition: the task should be put into the hash table before send msg to server
  if (SCH_GET_TASK_STATUS(pTask) != JOB_TASK_STATUS_EXECUTING) {
    SCH_ERR_JRET(schPushTaskToExecList(pJob, pTask));

    SCH_SET_TASK_STATUS(pTask, JOB_TASK_STATUS_EXECUTING);
  }

  SCH_ERR_JRET(schBuildAndSendMsg(pJob, pTask, NULL, plan->msgType));
  
  return TSDB_CODE_SUCCESS;

_return:

  SCH_ERR_RET(schProcessOnTaskFailure(pJob, pTask, code));
  
  SCH_RET(code);
}

int32_t schLaunchJob(SSchJob *pJob) {
  SSchLevel *level = taosArrayGet(pJob->levels, pJob->levelIdx);

  SCH_ERR_RET(schCheckAndUpdateJobStatus(pJob, JOB_TASK_STATUS_EXECUTING));
  
  for (int32_t i = 0; i < level->taskNum; ++i) {
    SSchTask *pTask = taosArrayGet(level->subTasks, i);
    SCH_ERR_RET(schLaunchTask(pJob, pTask));
  }
  
  return TSDB_CODE_SUCCESS;
}

void schDropTaskOnExecutedNode(SSchJob *pJob, SSchTask *pTask) {
  if (NULL == pTask->execAddrs) {
    SCH_TASK_DLOG("no exec address, status:%d", SCH_GET_TASK_STATUS(pTask));
    return;
  }

  int32_t size = (int32_t)taosArrayGetSize(pTask->execAddrs);
  
  if (size <= 0) {
    SCH_TASK_DLOG("task has no exec address, no need to drop it, status:%d", SCH_GET_TASK_STATUS(pTask));
    return;
  }

  SQueryNodeAddr *addr = NULL;
  for (int32_t i = 0; i < size; ++i) {
    addr = (SQueryNodeAddr *)taosArrayGet(pTask->execAddrs, i);

    schBuildAndSendMsg(pJob, pTask, addr, TDMT_VND_DROP_TASK);
  }

  SCH_TASK_DLOG("task has %d exec address", size);
}

void schDropTaskInHashList(SSchJob *pJob, SHashObj *list) {
  void *pIter = taosHashIterate(list, NULL);
  while (pIter) {
    SSchTask *pTask = *(SSchTask **)pIter;

    if (!SCH_TASK_NO_NEED_DROP(pTask)) {
      schDropTaskOnExecutedNode(pJob, pTask);
    }
    
    pIter = taosHashIterate(list, pIter);
  } 
}

void schDropJobAllTasks(SSchJob *pJob) {
  schDropTaskInHashList(pJob, pJob->execTasks);
  schDropTaskInHashList(pJob, pJob->succTasks);
  schDropTaskInHashList(pJob, pJob->failTasks);
}

int32_t schExecJobImpl(void *transport, SArray *nodeList, SQueryDag* pDag, struct SSchJob** job, bool syncSchedule) {
  qDebug("QID:%"PRIx64" job started", pDag->queryId);
  
  if (nodeList && taosArrayGetSize(nodeList) <= 0) {
    qInfo("QID:%"PRIx64" input nodeList is empty", pDag->queryId);
  }

  int32_t code = 0;
  SSchJob *pJob = calloc(1, sizeof(SSchJob));
  if (NULL == pJob) {
    qError("QID:%"PRIx64" calloc %d failed", pDag->queryId, (int32_t)sizeof(SSchJob));
    SCH_ERR_RET(TSDB_CODE_QRY_OUT_OF_MEMORY);
  }

  pJob->attr.syncSchedule = syncSchedule;
  pJob->transport = transport;
  pJob->nodeList = nodeList;

  SCH_ERR_JRET(schValidateAndBuildJob(pDag, pJob));

  pJob->execTasks = taosHashInit(pDag->numOfSubplans, taosGetDefaultHashFunction(TSDB_DATA_TYPE_UBIGINT), false, HASH_ENTRY_LOCK);
  if (NULL == pJob->execTasks) {
    SCH_JOB_ELOG("taosHashInit %d execTasks failed", pDag->numOfSubplans);
    SCH_ERR_JRET(TSDB_CODE_QRY_OUT_OF_MEMORY);
  }

  pJob->succTasks = taosHashInit(pDag->numOfSubplans, taosGetDefaultHashFunction(TSDB_DATA_TYPE_UBIGINT), false, HASH_ENTRY_LOCK);
  if (NULL == pJob->succTasks) {
    SCH_JOB_ELOG("taosHashInit %d succTasks failed", pDag->numOfSubplans);
    SCH_ERR_JRET(TSDB_CODE_QRY_OUT_OF_MEMORY);
  }

  pJob->failTasks = taosHashInit(pDag->numOfSubplans, taosGetDefaultHashFunction(TSDB_DATA_TYPE_UBIGINT), false, HASH_ENTRY_LOCK);
  if (NULL == pJob->failTasks) {
    SCH_JOB_ELOG("taosHashInit %d failTasks failed", pDag->numOfSubplans);
    SCH_ERR_JRET(TSDB_CODE_QRY_OUT_OF_MEMORY);
  }

  tsem_init(&pJob->rspSem, 0, 0);

  code = taosHashPut(schMgmt.jobs, &pJob->queryId, sizeof(pJob->queryId), &pJob, POINTER_BYTES);
  if (0 != code) {
    if (HASH_NODE_EXIST(code)) {
      SCH_JOB_ELOG("job already exist, isQueryJob:%d", pJob->attr.queryJob);
      SCH_ERR_JRET(TSDB_CODE_QRY_INVALID_INPUT);
    } else {
      SCH_JOB_ELOG("taosHashPut job failed, errno:%d", errno);
      SCH_ERR_JRET(TSDB_CODE_QRY_OUT_OF_MEMORY);
    }
  }

  pJob->status = JOB_TASK_STATUS_NOT_START;
  
  SCH_ERR_JRET(schLaunchJob(pJob));

  *(SSchJob **)job = pJob;
  
  if (syncSchedule) {
    SCH_JOB_DLOG("will wait for rsp now, job status:%d", SCH_GET_JOB_STATUS(pJob));
    tsem_wait(&pJob->rspSem);
  }

  SCH_JOB_DLOG("job exec done, job status:%d", SCH_GET_JOB_STATUS(pJob));

  return TSDB_CODE_SUCCESS;

_return:

  *(SSchJob **)job = NULL;
  
  schedulerFreeJob(pJob);
  
  SCH_RET(code);
}

int32_t schCancelJob(SSchJob *pJob) {
  //TODO

  //TODO MOVE ALL TASKS FROM EXEC LIST TO FAIL LIST

}


int32_t schedulerInit(SSchedulerCfg *cfg) {
  if (schMgmt.jobs) {
    qError("scheduler already initialized");
    return TSDB_CODE_QRY_INVALID_INPUT;
  }

  if (cfg) {
    schMgmt.cfg = *cfg;
    
    if (schMgmt.cfg.maxJobNum == 0) {
      schMgmt.cfg.maxJobNum = SCHEDULE_DEFAULT_JOB_NUMBER;
    }
  } else {
    schMgmt.cfg.maxJobNum = SCHEDULE_DEFAULT_JOB_NUMBER;
  }

  schMgmt.jobs = taosHashInit(schMgmt.cfg.maxJobNum, taosGetDefaultHashFunction(TSDB_DATA_TYPE_UBIGINT), false, HASH_ENTRY_LOCK);
  if (NULL == schMgmt.jobs) {
    qError("init schduler jobs failed, num:%u", schMgmt.cfg.maxJobNum);
    SCH_ERR_RET(TSDB_CODE_QRY_OUT_OF_MEMORY);
  }

  if (taosGetSystemUUID((char *)&schMgmt.sId, sizeof(schMgmt.sId))) {
    qError("generate schdulerId failed, errno:%d", errno);
    SCH_ERR_RET(TSDB_CODE_QRY_SYS_ERROR);
  }

  qInfo("scheduler %"PRIx64" initizlized, maxJob:%u", schMgmt.sId, schMgmt.cfg.maxJobNum);
  
  return TSDB_CODE_SUCCESS;
}

int32_t schedulerExecJob(void *transport, SArray *nodeList, SQueryDag* pDag, struct SSchJob** pJob, SQueryResult *pRes) {
  if (NULL == transport || NULL == pDag || NULL == pDag->pSubplans || NULL == pJob || NULL == pRes) {
    SCH_ERR_RET(TSDB_CODE_QRY_INVALID_INPUT);
  }

  SSchJob *job = NULL;

  SCH_ERR_RET(schExecJobImpl(transport, nodeList, pDag, pJob, true));

  job = *pJob;

  pRes->code = atomic_load_32(&job->errCode);
  pRes->numOfRows = job->resNumOfRows;
  
  return TSDB_CODE_SUCCESS;
}

int32_t schedulerAsyncExecJob(void *transport, SArray *nodeList, SQueryDag* pDag, struct SSchJob** pJob) {
  if (NULL == transport || NULL == pDag || NULL == pDag->pSubplans || NULL == pJob) {
    SCH_ERR_RET(TSDB_CODE_QRY_INVALID_INPUT);
  }

  SCH_ERR_RET(schExecJobImpl(transport, nodeList, pDag, pJob, false));
  return TSDB_CODE_SUCCESS;
}

int32_t schedulerConvertDagToTaskList(SQueryDag* pDag, SArray **pTasks) {
  if (NULL == pDag || pDag->numOfSubplans <= 0 || taosArrayGetSize(pDag->pSubplans) <= 0) {
    SCH_ERR_RET(TSDB_CODE_QRY_INVALID_INPUT);
  }

  int32_t levelNum = taosArrayGetSize(pDag->pSubplans);
  if (1 != levelNum) {
    qError("invalid level num: %d", levelNum);
    SCH_ERR_RET(TSDB_CODE_QRY_INVALID_INPUT);
  }

  SArray *plans = taosArrayGet(pDag->pSubplans, 0);
  int32_t taskNum = taosArrayGetSize(plans);
  if (taskNum <= 0) {
    qError("invalid task num: %d", taskNum);
    SCH_ERR_RET(TSDB_CODE_QRY_INVALID_INPUT);
  }

  SArray *info = taosArrayInit(taskNum, sizeof(STaskInfo));
  if (NULL == info) {
    qError("taosArrayInit %d taskInfo failed", taskNum);
    SCH_ERR_RET(TSDB_CODE_QRY_OUT_OF_MEMORY);
  }

  STaskInfo tInfo = {0};
  char *msg = NULL;
  int32_t msgLen = 0;
  int32_t code = 0;
  
  for (int32_t i = 0; i < taskNum; ++i) {
    SSubplan *plan = taosArrayGetP(plans, i);

    tInfo.addr = plan->execNode;

    code = qSubPlanToString(plan, &msg, &msgLen);
    if (TSDB_CODE_SUCCESS != code || NULL == msg || msgLen <= 0) {
      qError("subplanToString error, code:%x, msg:%p, len:%d", code, msg, msgLen);
      SCH_ERR_JRET(code);
    }

    int32_t msgSize = sizeof(SSubQueryMsg) + msgLen;
    msg = calloc(1, msgSize);
    if (NULL == msg) {
      qError("calloc %d failed", msgSize);
      SCH_ERR_JRET(TSDB_CODE_QRY_OUT_OF_MEMORY);
    }
    
    SSubQueryMsg *pMsg = (SSubQueryMsg*) msg;
    
    pMsg->header.vgId = htonl(tInfo.addr.nodeId);
    
    pMsg->sId = schMgmt.sId;
    pMsg->queryId = plan->id.queryId;
    pMsg->taskId = schGenUUID();
    pMsg->taskType = TASK_TYPE_PERSISTENT;
    pMsg->contentLen = msgLen;
    memcpy(pMsg->msg, msg, msgLen);

    tInfo.msg = pMsg;

    if (NULL == taosArrayPush(info, &tInfo)) {
      qError("taosArrayPush failed, idx:%d", i);
      free(msg);
      SCH_ERR_JRET(TSDB_CODE_QRY_OUT_OF_MEMORY);
    }
  }

  *pTasks = info;
  info = NULL;
  
_return:

  schedulerFreeTaskList(info);

  SCH_RET(code);
}

int32_t schedulerCopyTask(STaskInfo *src, SArray **dst, int32_t copyNum) {
  if (NULL == src || NULL == dst || copyNum <= 0) {
    SCH_ERR_RET(TSDB_CODE_QRY_INVALID_INPUT);
  }

  int32_t code = 0;

  *dst = taosArrayInit(copyNum, sizeof(STaskInfo));
  if (NULL == *dst) {
    qError("taosArrayInit %d taskInfo failed", copyNum);
    SCH_ERR_RET(TSDB_CODE_QRY_OUT_OF_MEMORY);
  }

  int32_t msgSize = src->msg->contentLen + sizeof(*src->msg);
  STaskInfo info = {0};

  info.addr = src->addr;

  for (int32_t i = 0; i < copyNum; ++i) {
    info.msg = malloc(msgSize);
    if (NULL == info.msg) {
      qError("malloc %d failed", msgSize);
      SCH_ERR_JRET(TSDB_CODE_QRY_OUT_OF_MEMORY);
    }

    memcpy(info.msg, src->msg, msgSize);

    info.msg->taskId = schGenUUID();

    if (NULL == taosArrayPush(*dst, &info)) {
      qError("taosArrayPush failed, idx:%d", i);
      free(info.msg);
      SCH_ERR_JRET(TSDB_CODE_QRY_OUT_OF_MEMORY);
    }
  }

  return TSDB_CODE_SUCCESS;

_return:

  schedulerFreeTaskList(*dst);
  *dst = NULL;

  SCH_RET(code);
}


int32_t schedulerFetchRows(SSchJob *pJob, void** pData) {
  if (NULL == pJob || NULL == pData) {
    SCH_ERR_RET(TSDB_CODE_QRY_INVALID_INPUT);
  }

  int32_t code = 0;
  atomic_add_fetch_32(&pJob->ref, 1);

  int8_t status = SCH_GET_JOB_STATUS(pJob);
  if (status == JOB_TASK_STATUS_DROPPING) {
    SCH_JOB_ELOG("job is dropping, status:%d", status);
    SCH_ERR_JRET(TSDB_CODE_SCH_STATUS_ERROR);
  }

  if (!SCH_JOB_NEED_FETCH(&pJob->attr)) {
    SCH_JOB_ELOG("no need to fetch data, status:%d", SCH_GET_JOB_STATUS(pJob));
    SCH_ERR_JRET(TSDB_CODE_QRY_APP_ERROR);
  }

  if (atomic_val_compare_exchange_8(&pJob->userFetch, 0, 1) != 0) {
    SCH_JOB_ELOG("prior fetching not finished, userFetch:%d", atomic_load_8(&pJob->userFetch));
    SCH_ERR_JRET(TSDB_CODE_QRY_APP_ERROR);
  }

  if (JOB_TASK_STATUS_FAILED == status || JOB_TASK_STATUS_DROPPING == status) {
    SCH_JOB_ELOG("job failed or dropping, status:%d", status);
    SCH_ERR_JRET(atomic_load_32(&pJob->errCode));
  } else if (status == JOB_TASK_STATUS_SUCCEED) {
    SCH_JOB_ELOG("job already succeed, status:%d", status);
    goto _return;
  } else if (status == JOB_TASK_STATUS_PARTIAL_SUCCEED) {
    SCH_ERR_JRET(schFetchFromRemote(pJob));
  }

  tsem_wait(&pJob->rspSem);

  status = SCH_GET_JOB_STATUS(pJob);

  if (JOB_TASK_STATUS_FAILED == status || JOB_TASK_STATUS_DROPPING == status) {
    SCH_JOB_ELOG("job failed or dropping, status:%d", status);
    SCH_ERR_JRET(atomic_load_32(&pJob->errCode));
  }
  
  if (pJob->res && ((SRetrieveTableRsp *)pJob->res)->completed) {
    SCH_ERR_JRET(schCheckAndUpdateJobStatus(pJob, JOB_TASK_STATUS_SUCCEED));
  }

_return:

  while (true) {
    *pData = atomic_load_ptr(&pJob->res);
    if (*pData != atomic_val_compare_exchange_ptr(&pJob->res, *pData, NULL)) {
      continue;
    }

    break;
  }

  if (NULL == *pData) {
    SRetrieveTableRsp *rsp = (SRetrieveTableRsp *)calloc(1, sizeof(SRetrieveTableRsp));
    if (rsp) {
      rsp->completed = 1;
    }

    *pData = rsp;
    SCH_JOB_DLOG("empty res and set query complete, code:%x", code);
  }

  atomic_val_compare_exchange_8(&pJob->userFetch, 1, 0);

<<<<<<< HEAD
  SCH_JOB_DLOG("fetch done, totalRows:%d, code:%x", pJob->resNumOfRows, code);

=======
  SCH_JOB_DLOG("fetch done, code:%s", tstrerror(code));
>>>>>>> 802f0622
  atomic_sub_fetch_32(&pJob->ref, 1);

  SCH_RET(code);
}

int32_t scheduleCancelJob(void *job) {
  SSchJob *pJob = (SSchJob *)job;

  atomic_add_fetch_32(&pJob->ref, 1);

  int32_t code = schCancelJob(pJob);

  atomic_sub_fetch_32(&pJob->ref, 1);

  SCH_RET(code);
}

void schedulerFreeJob(void *job) {
  if (NULL == job) {
    return;
  }

  SSchJob *pJob = job;
  uint64_t queryId = pJob->queryId;
  bool setJobFree = false;

  if (SCH_GET_JOB_STATUS(pJob) > 0) {
    if (0 != taosHashRemove(schMgmt.jobs, &pJob->queryId, sizeof(pJob->queryId))) {
      SCH_JOB_ELOG("taosHashRemove job from list failed, may already freed, pJob:%p", pJob);
      return;
    }

    SCH_JOB_DLOG("job removed from list, no further ref, ref:%d", atomic_load_32(&pJob->ref));

    while (true) {
      int32_t ref = atomic_load_32(&pJob->ref);
      if (0 == ref) {
        break;
      } else if (ref > 0) {
        if (1 == ref && atomic_load_8(&pJob->userFetch) > 0 && !setJobFree) {
          schProcessOnJobDropped(pJob, TSDB_CODE_QRY_JOB_FREED);
          setJobFree = true;
        }

        usleep(1);
      } else {
        SCH_JOB_ELOG("invalid job ref number, ref:%d", ref);
        break;
      }
    }

    SCH_JOB_DLOG("job no ref now, status:%d", SCH_GET_JOB_STATUS(pJob));

    if (pJob->status == JOB_TASK_STATUS_EXECUTING) {
      schCancelJob(pJob);
    }

    schDropJobAllTasks(pJob);
  }

  pJob->subPlans = NULL; // it is a reference to pDag->pSubplans
  
  int32_t numOfLevels = taosArrayGetSize(pJob->levels);
  for(int32_t i = 0; i < numOfLevels; ++i) {
    SSchLevel *pLevel = taosArrayGet(pJob->levels, i);

    int32_t numOfTasks = taosArrayGetSize(pLevel->subTasks);
    for(int32_t j = 0; j < numOfTasks; ++j) {
      SSchTask* pTask = taosArrayGet(pLevel->subTasks, j);
      schFreeTask(pTask);
    }

    taosArrayDestroy(pLevel->subTasks);
  }
  
  taosHashCleanup(pJob->execTasks);
  taosHashCleanup(pJob->failTasks);
  taosHashCleanup(pJob->succTasks);
  
  taosArrayDestroy(pJob->levels);
  taosArrayDestroy(pJob->nodeList);

  tfree(pJob->res);
  
  tfree(pJob);

  qDebug("QID:%"PRIx64" job freed", queryId);
}

void schedulerFreeTaskList(SArray *taskList) {
  if (NULL == taskList) {
    return;
  }

  int32_t taskNum = taosArrayGetSize(taskList);
  for (int32_t i = 0; i < taskNum; ++i) {
    STaskInfo *info = taosArrayGet(taskList, i);
    tfree(info->msg);
  }

  taosArrayDestroy(taskList);
}
  
void schedulerDestroy(void) {
  if (schMgmt.jobs) {
    taosHashCleanup(schMgmt.jobs); //TODO
    schMgmt.jobs = NULL;
  }
}
<|MERGE_RESOLUTION|>--- conflicted
+++ resolved
@@ -936,12 +936,7 @@
   }
 
   pTask = *task;
-<<<<<<< HEAD
-
-  SCH_TASK_DLOG("rsp msg received, type:%d, %s, code:%x", msgType, TMSG_INFO(msgType), rspCode);
-=======
   SCH_TASK_DLOG("rsp msg received, type:%s, code:%s", TMSG_INFO(msgType), tstrerror(rspCode));
->>>>>>> 802f0622
   
   SCH_ERR_JRET(schHandleResponseMsg(pJob, pTask, msgType, pMsg->pData, pMsg->len, rspCode));
 
@@ -1637,12 +1632,7 @@
 
   atomic_val_compare_exchange_8(&pJob->userFetch, 1, 0);
 
-<<<<<<< HEAD
-  SCH_JOB_DLOG("fetch done, totalRows:%d, code:%x", pJob->resNumOfRows, code);
-
-=======
-  SCH_JOB_DLOG("fetch done, code:%s", tstrerror(code));
->>>>>>> 802f0622
+  SCH_JOB_DLOG("fetch done, totalRows:%d, code:%s", pJob->resNumOfRows, tstrerror(code));
   atomic_sub_fetch_32(&pJob->ref, 1);
 
   SCH_RET(code);
