/*
 * Copyright (c) 2019 TAOS Data, Inc. <jhtao@taosdata.com>
 *
 * This program is free software: you can use, redistribute, and/or modify
 * it under the terms of the GNU Affero General Public License, version 3
 * or later ("AGPL"), as published by the Free Software Foundation.
 *
 * This program is distributed in the hope that it will be useful, but WITHOUT
 * ANY WARRANTY; without even the implied warranty of MERCHANTABILITY or
 * FITNESS FOR A PARTICULAR PURPOSE.
 *
 * You should have received a copy of the GNU Affero General Public License
 * along with this program. If not, see <http://www.gnu.org/licenses/>.
 */

#include "schedulerInt.h"
#include "tmsg.h"
#include "query.h"
#include "catalog.h"

static SSchedulerMgmt schMgmt = {0};


int32_t schInitTask(SSchJob* pJob, SSchTask *pTask, SSubplan* pPlan, SSchLevel *pLevel) {
  pTask->plan   = pPlan;
  pTask->level  = pLevel;
  SCH_SET_TASK_STATUS(pTask, JOB_TASK_STATUS_NOT_START);
  pTask->taskId = atomic_add_fetch_64(&schMgmt.taskId, 1);
  pTask->execAddrs = taosArrayInit(SCH_MAX_CONDIDATE_EP_NUM, sizeof(SQueryNodeAddr));
  if (NULL == pTask->execAddrs) {
    SCH_TASK_ELOG("taosArrayInit %d exec addrs failed", SCH_MAX_CONDIDATE_EP_NUM);
    SCH_ERR_RET(TSDB_CODE_QRY_OUT_OF_MEMORY);
  }

  return TSDB_CODE_SUCCESS;
}

void schFreeTask(SSchTask* pTask) {
  if (pTask->candidateAddrs) {
    taosArrayDestroy(pTask->candidateAddrs);
  }

  // TODO NEED TO VERFY WITH ASYNC_SEND MEMORY FREE
  //tfree(pTask->msg); 

  if (pTask->children) {
    taosArrayDestroy(pTask->children);
  }

  if (pTask->parents) {
    taosArrayDestroy(pTask->parents);
  }
}


int32_t schValidateTaskReceivedMsgType(SSchJob *pJob, SSchTask *pTask, int32_t msgType) {
  int32_t lastMsgType = atomic_load_32(&pTask->lastMsgType);
  
  switch (msgType) {
    case TDMT_VND_CREATE_TABLE_RSP:
    case TDMT_VND_SUBMIT_RSP:
    case TDMT_VND_QUERY_RSP:
    case TDMT_VND_RES_READY_RSP:
    case TDMT_VND_FETCH_RSP:
    case TDMT_VND_DROP_TASK:
      if (lastMsgType != (msgType - 1)) {
        SCH_TASK_ELOG("rsp msg type mis-match, last sent msgType:%d, rspType:%d", lastMsgType, msgType);
        SCH_ERR_RET(TSDB_CODE_SCH_STATUS_ERROR);
      }
      
      if (SCH_GET_TASK_STATUS(pTask) != JOB_TASK_STATUS_EXECUTING) {
        SCH_TASK_ELOG("rsp msg conflicted with task status, status:%d, rspType:%d", SCH_GET_TASK_STATUS(pTask), msgType);
        SCH_ERR_RET(TSDB_CODE_SCH_STATUS_ERROR);
      }

      break;
    default:
      SCH_TASK_ELOG("unknown rsp msg, type:%d, status:%d", msgType, SCH_GET_TASK_STATUS(pTask));
      
      SCH_ERR_RET(TSDB_CODE_QRY_INVALID_INPUT);
  }

  return TSDB_CODE_SUCCESS;
}


int32_t schCheckAndUpdateJobStatus(SSchJob *pJob, int8_t newStatus) {
  int32_t code = 0;

  int8_t oriStatus = 0;

  while (true) {
    oriStatus = SCH_GET_JOB_STATUS(pJob);

    if (oriStatus == newStatus) {
      SCH_ERR_JRET(TSDB_CODE_QRY_APP_ERROR);
    }
    
    switch (oriStatus) {
      case JOB_TASK_STATUS_NULL:
        if (newStatus != JOB_TASK_STATUS_NOT_START) {
          SCH_ERR_JRET(TSDB_CODE_QRY_APP_ERROR);
        }
        
        break;
      case JOB_TASK_STATUS_NOT_START:
        if (newStatus != JOB_TASK_STATUS_EXECUTING) {
          SCH_ERR_JRET(TSDB_CODE_QRY_APP_ERROR);
        }
        
        break;
      case JOB_TASK_STATUS_EXECUTING:
        if (newStatus != JOB_TASK_STATUS_PARTIAL_SUCCEED 
         && newStatus != JOB_TASK_STATUS_FAILED 
         && newStatus != JOB_TASK_STATUS_CANCELLING 
         && newStatus != JOB_TASK_STATUS_CANCELLED 
         && newStatus != JOB_TASK_STATUS_DROPPING) {
          SCH_ERR_JRET(TSDB_CODE_QRY_APP_ERROR);
        }
        
        break;
      case JOB_TASK_STATUS_PARTIAL_SUCCEED:
        if (newStatus != JOB_TASK_STATUS_FAILED 
         && newStatus != JOB_TASK_STATUS_SUCCEED
         && newStatus != JOB_TASK_STATUS_DROPPING) {
          SCH_ERR_JRET(TSDB_CODE_QRY_APP_ERROR);
        }
        
        break;
      case JOB_TASK_STATUS_SUCCEED:
      case JOB_TASK_STATUS_FAILED:
      case JOB_TASK_STATUS_CANCELLING:
        if (newStatus != JOB_TASK_STATUS_DROPPING) {
          SCH_ERR_JRET(TSDB_CODE_QRY_APP_ERROR);
        }
        
        break;
      case JOB_TASK_STATUS_CANCELLED:
      case JOB_TASK_STATUS_DROPPING:
        SCH_ERR_JRET(TSDB_CODE_QRY_APP_ERROR);
        break;
        
      default:
        SCH_JOB_ELOG("invalid job status:%d", oriStatus);
        SCH_ERR_JRET(TSDB_CODE_QRY_APP_ERROR);
    }

    if (oriStatus != atomic_val_compare_exchange_8(&pJob->status, oriStatus, newStatus)) {
      continue;
    }

    SCH_JOB_DLOG("job status updated from %d to %d", oriStatus, newStatus);

    break;
  }

  return TSDB_CODE_SUCCESS;

_return:

  SCH_JOB_ELOG("invalid job status update, from %d to %d", oriStatus, newStatus);
  SCH_ERR_RET(code);
}


int32_t schBuildTaskRalation(SSchJob *pJob, SHashObj *planToTask) {
  for (int32_t i = 0; i < pJob->levelNum; ++i) {
    SSchLevel *pLevel = taosArrayGet(pJob->levels, i);
    
    for (int32_t m = 0; m < pLevel->taskNum; ++m) {
      SSchTask *pTask = taosArrayGet(pLevel->subTasks, m);
      SSubplan *pPlan = pTask->plan;
      int32_t childNum = pPlan->pChildren ? (int32_t)taosArrayGetSize(pPlan->pChildren) : 0;
      int32_t parentNum = pPlan->pParents ? (int32_t)taosArrayGetSize(pPlan->pParents) : 0;

      if (childNum > 0) {
        if (pJob->levelIdx == pLevel->level) {
          SCH_JOB_ELOG("invalid query plan, lowest level, childNum:%d", childNum);
          SCH_ERR_RET(TSDB_CODE_SCH_INTERNAL_ERROR);
        }
        
        pTask->children = taosArrayInit(childNum, POINTER_BYTES);
        if (NULL == pTask->children) {
          SCH_TASK_ELOG("taosArrayInit %d children failed", childNum);
          SCH_ERR_RET(TSDB_CODE_QRY_OUT_OF_MEMORY);
        }
      }

      for (int32_t n = 0; n < childNum; ++n) {
        SSubplan **child = taosArrayGet(pPlan->pChildren, n);
        SSchTask **childTask = taosHashGet(planToTask, child, POINTER_BYTES);
        if (NULL == childTask || NULL == *childTask) {
          SCH_TASK_ELOG("subplan children relationship error, level:%d, taskIdx:%d, childIdx:%d", i, m, n);
          SCH_ERR_RET(TSDB_CODE_SCH_INTERNAL_ERROR);
        }

        if (NULL == taosArrayPush(pTask->children, childTask)) {
          SCH_TASK_ELOG("taosArrayPush childTask failed, level:%d, taskIdx:%d, childIdx:%d", i, m, n);
          SCH_ERR_RET(TSDB_CODE_QRY_OUT_OF_MEMORY);
        }
      }

      if (parentNum > 0) {
        if (0 == pLevel->level) {
          SCH_TASK_ELOG("invalid task info, level:0, parentNum:%d", parentNum);
          SCH_ERR_RET(TSDB_CODE_SCH_INTERNAL_ERROR);
        }
        
        pTask->parents = taosArrayInit(parentNum, POINTER_BYTES);
        if (NULL == pTask->parents) {
          SCH_TASK_ELOG("taosArrayInit %d parents failed", parentNum);
          SCH_ERR_RET(TSDB_CODE_QRY_OUT_OF_MEMORY);
        }
      } else {
        if (0 != pLevel->level) {
          SCH_TASK_ELOG("invalid task info, level:%d, parentNum:%d", pLevel->level, parentNum);
          SCH_ERR_RET(TSDB_CODE_SCH_INTERNAL_ERROR);
        }
      }

      for (int32_t n = 0; n < parentNum; ++n) {
        SSubplan **parent = taosArrayGet(pPlan->pParents, n);
        SSchTask **parentTask = taosHashGet(planToTask, parent, POINTER_BYTES);
        if (NULL == parentTask || NULL == *parentTask) {
          SCH_TASK_ELOG("subplan parent relationship error, level:%d, taskIdx:%d, childIdx:%d", i, m, n);
          SCH_ERR_RET(TSDB_CODE_SCH_INTERNAL_ERROR);
        }

        if (NULL == taosArrayPush(pTask->parents, parentTask)) {
          SCH_TASK_ELOG("taosArrayPush parentTask failed, level:%d, taskIdx:%d, childIdx:%d", i, m, n);
          SCH_ERR_RET(TSDB_CODE_QRY_OUT_OF_MEMORY);
        }
      }  

      SCH_TASK_DLOG("level:%d, parentNum:%d, childNum:%d", i, parentNum, childNum);
    }
  }

  SSchLevel *pLevel = taosArrayGet(pJob->levels, 0);
  if (pJob->attr.queryJob && pLevel->taskNum > 1) {
    SCH_JOB_ELOG("invalid query plan, level:0, taskNum:%d", pLevel->taskNum);
    SCH_ERR_RET(TSDB_CODE_SCH_INTERNAL_ERROR);
  }

  return TSDB_CODE_SUCCESS;
}


int32_t schRecordTaskSucceedNode(SSchTask *pTask) {
  SQueryNodeAddr *addr = taosArrayGet(pTask->candidateAddrs, atomic_load_8(&pTask->candidateIdx));

  assert(NULL != addr);

  pTask->succeedAddr = *addr;

  return TSDB_CODE_SUCCESS;
}


int32_t schRecordTaskExecNode(SSchJob *pJob, SSchTask *pTask, SQueryNodeAddr *addr) {
  if (NULL == taosArrayPush(pTask->execAddrs, addr)) {
    SCH_TASK_ELOG("taosArrayPush addr to execAddr list failed, errno:%d", errno);
    SCH_ERR_RET(TSDB_CODE_QRY_OUT_OF_MEMORY);
  }

  return TSDB_CODE_SUCCESS;
}


int32_t schValidateAndBuildJob(SQueryDag *pDag, SSchJob *pJob) {
  int32_t code = 0;
  pJob->queryId = pDag->queryId;
  
  if (pDag->numOfSubplans <= 0) {
    SCH_JOB_ELOG("invalid subplan num:%d", pDag->numOfSubplans);
    SCH_ERR_RET(TSDB_CODE_QRY_INVALID_INPUT);
  }
  
  int32_t levelNum = (int32_t)taosArrayGetSize(pDag->pSubplans);
  if (levelNum <= 0) {
    SCH_JOB_ELOG("invalid level num:%d", levelNum);
    SCH_ERR_RET(TSDB_CODE_QRY_INVALID_INPUT);
  }

  SHashObj *planToTask = taosHashInit(SCHEDULE_DEFAULT_TASK_NUMBER, taosGetDefaultHashFunction(POINTER_BYTES == sizeof(int64_t) ? TSDB_DATA_TYPE_BIGINT : TSDB_DATA_TYPE_INT), false, HASH_NO_LOCK);
  if (NULL == planToTask) {
    SCH_JOB_ELOG("taosHashInit %d failed", SCHEDULE_DEFAULT_TASK_NUMBER);
    SCH_ERR_RET(TSDB_CODE_QRY_OUT_OF_MEMORY);
  }

  pJob->levels = taosArrayInit(levelNum, sizeof(SSchLevel));
  if (NULL == pJob->levels) {
    SCH_JOB_ELOG("taosArrayInit %d failed", levelNum);
    SCH_ERR_JRET(TSDB_CODE_QRY_OUT_OF_MEMORY);
  }

  pJob->levelNum = levelNum;
  pJob->levelIdx = levelNum - 1;

  pJob->subPlans = pDag->pSubplans;

  SSchLevel level = {0};
  SArray *plans = NULL;
  int32_t taskNum = 0;
  SSchLevel *pLevel = NULL;

  level.status = JOB_TASK_STATUS_NOT_START;

  for (int32_t i = 0; i < levelNum; ++i) {
    if (NULL == taosArrayPush(pJob->levels, &level)) {
      SCH_JOB_ELOG("taosArrayPush level failed, level:%d", i);
      SCH_ERR_JRET(TSDB_CODE_QRY_OUT_OF_MEMORY);
    }

    pLevel = taosArrayGet(pJob->levels, i);
  
    pLevel->level = i;
    
    plans = taosArrayGetP(pDag->pSubplans, i);
    if (NULL == plans) {
      SCH_JOB_ELOG("empty level plan, level:%d", i);
      SCH_ERR_JRET(TSDB_CODE_QRY_INVALID_INPUT);
    }

    taskNum = (int32_t)taosArrayGetSize(plans);
    if (taskNum <= 0) {
      SCH_JOB_ELOG("invalid level plan number:%d, level:%d", taskNum, i);
      SCH_ERR_JRET(TSDB_CODE_QRY_INVALID_INPUT);
    }

    pLevel->taskNum = taskNum;
    
    pLevel->subTasks = taosArrayInit(taskNum, sizeof(SSchTask));
    if (NULL == pLevel->subTasks) {
      SCH_JOB_ELOG("taosArrayInit %d failed", taskNum);
      SCH_ERR_JRET(TSDB_CODE_QRY_OUT_OF_MEMORY);
    }
    
    for (int32_t n = 0; n < taskNum; ++n) {
      SSubplan *plan = taosArrayGetP(plans, n);

      SCH_SET_JOB_TYPE(&pJob->attr, plan->type);

      SSchTask  task = {0};
      SSchTask *pTask = &task;
      
      SCH_ERR_JRET(schInitTask(pJob, &task, plan, pLevel));
      
      void *p = taosArrayPush(pLevel->subTasks, &task);
      if (NULL == p) {
        SCH_TASK_ELOG("taosArrayPush task to level failed, level:%d, taskIdx:%d", pLevel->level, n);
        SCH_ERR_JRET(TSDB_CODE_QRY_OUT_OF_MEMORY);
      }
      
      if (0 != taosHashPut(planToTask, &plan, POINTER_BYTES, &p, POINTER_BYTES)) {
        SCH_TASK_ELOG("taosHashPut to planToTaks failed, taskIdx:%d", n);
        SCH_ERR_JRET(TSDB_CODE_QRY_OUT_OF_MEMORY);
      }

      SCH_TASK_DLOG("task initialized, level:%d", pLevel->level);
    }

    SCH_JOB_DLOG("level initialized, taskNum:%d", taskNum);
  }

  SCH_ERR_JRET(schBuildTaskRalation(pJob, planToTask));

_return:
  if (planToTask) {
    taosHashCleanup(planToTask);
  }

  SCH_RET(code);
}

int32_t schSetTaskCandidateAddrs(SSchJob *pJob, SSchTask *pTask) {
  if (NULL != pTask->candidateAddrs) {
    return TSDB_CODE_SUCCESS;
  }

  pTask->candidateIdx = 0;
  pTask->candidateAddrs = taosArrayInit(SCH_MAX_CONDIDATE_EP_NUM, sizeof(SQueryNodeAddr));
  if (NULL == pTask->candidateAddrs) {
    SCH_TASK_ELOG("taosArrayInit %d condidate addrs failed", SCH_MAX_CONDIDATE_EP_NUM);
    SCH_ERR_RET(TSDB_CODE_QRY_OUT_OF_MEMORY);
  }

  if (pTask->plan->execNode.numOfEps > 0) {
    if (NULL == taosArrayPush(pTask->candidateAddrs, &pTask->plan->execNode)) {
      SCH_TASK_ELOG("taosArrayPush execNode to candidate addrs failed, errno:%d", errno);
      SCH_ERR_RET(TSDB_CODE_QRY_OUT_OF_MEMORY);
    }

    SCH_TASK_DLOG("use execNode from plan as candidate addr, numOfEps:%d", pTask->plan->execNode.numOfEps);

    return TSDB_CODE_SUCCESS;
  }

  int32_t addNum = 0;
  int32_t nodeNum = 0;
  if (pJob->nodeList) {
    nodeNum = taosArrayGetSize(pJob->nodeList);
    
    for (int32_t i = 0; i < nodeNum && addNum < SCH_MAX_CONDIDATE_EP_NUM; ++i) {
      SQueryNodeAddr *naddr = taosArrayGet(pJob->nodeList, i);
      
      if (NULL == taosArrayPush(pTask->candidateAddrs, &pTask->plan->execNode)) {
        SCH_TASK_ELOG("taosArrayPush execNode to candidate addrs failed, addNum:%d, errno:%d", addNum, errno);
        SCH_ERR_RET(TSDB_CODE_QRY_OUT_OF_MEMORY);
      }
    }
  }

  if (addNum <= 0) {
    SCH_TASK_ELOG("no available execNode as condidate addr, nodeNum:%d", nodeNum);
    return TSDB_CODE_QRY_INVALID_INPUT;
  }

/*
  for (int32_t i = 0; i < job->dataSrcEps.numOfEps && addNum < SCH_MAX_CONDIDATE_EP_NUM; ++i) {
    strncpy(epSet->fqdn[epSet->numOfEps], job->dataSrcEps.fqdn[i], sizeof(job->dataSrcEps.fqdn[i]));
    epSet->port[epSet->numOfEps] = job->dataSrcEps.port[i];
    
    ++epSet->numOfEps;
  }
*/

  return TSDB_CODE_SUCCESS;
}

int32_t schPushTaskToExecList(SSchJob *pJob, SSchTask *pTask) {
  int32_t code = taosHashPut(pJob->execTasks, &pTask->taskId, sizeof(pTask->taskId), &pTask, POINTER_BYTES);
  if (0 != code) {
    if (HASH_NODE_EXIST(code)) {
      SCH_TASK_ELOG("task already in execTask list, code:%x", code);
      SCH_ERR_RET(TSDB_CODE_SCH_INTERNAL_ERROR);
    }
    
    SCH_TASK_ELOG("taosHashPut task to execTask list failed, errno:%d", errno);
    SCH_ERR_RET(TSDB_CODE_QRY_OUT_OF_MEMORY);
  }

  SCH_TASK_DLOG("task added to execTask list, numOfTasks:%d", taosHashGetSize(pJob->execTasks));

  return TSDB_CODE_SUCCESS;
}

int32_t schMoveTaskToSuccList(SSchJob *pJob, SSchTask *pTask, bool *moved) {
  if (0 != taosHashRemove(pJob->execTasks, &pTask->taskId, sizeof(pTask->taskId))) {
    SCH_TASK_WLOG("remove task from execTask list failed, may not exist, status:%d", SCH_GET_TASK_STATUS(pTask));
  }

  int32_t code = taosHashPut(pJob->succTasks, &pTask->taskId, sizeof(pTask->taskId), &pTask, POINTER_BYTES);
  if (0 != code) {
    if (HASH_NODE_EXIST(code)) {
      *moved = true;
      
      SCH_TASK_ELOG("task already in succTask list, status:%d", SCH_GET_TASK_STATUS(pTask));
      SCH_ERR_RET(TSDB_CODE_SCH_STATUS_ERROR);
    }
  
    SCH_TASK_ELOG("taosHashPut task to succTask list failed, errno:%d", errno);
    SCH_ERR_RET(TSDB_CODE_QRY_OUT_OF_MEMORY);
  }

  *moved = true;

  SCH_TASK_DLOG("task moved to succTask list, numOfTasks:%d", taosHashGetSize(pJob->succTasks));
  
  return TSDB_CODE_SUCCESS;
}

int32_t schMoveTaskToFailList(SSchJob *pJob, SSchTask *pTask, bool *moved) {
  *moved = false;
  
  if (0 != taosHashRemove(pJob->execTasks, &pTask->taskId, sizeof(pTask->taskId))) {
    SCH_TASK_WLOG("remove task from execTask list failed, may not exist, status:%d", SCH_GET_TASK_STATUS(pTask));
  }

  int32_t code = taosHashPut(pJob->failTasks, &pTask->taskId, sizeof(pTask->taskId), &pTask, POINTER_BYTES);
  if (0 != code) {
    if (HASH_NODE_EXIST(code)) {
      *moved = true;
      
      SCH_TASK_WLOG("task already in failTask list, status:%d", SCH_GET_TASK_STATUS(pTask));
      SCH_ERR_RET(TSDB_CODE_SCH_STATUS_ERROR);
    }
    
    SCH_TASK_ELOG("taosHashPut task to failTask list failed, errno:%d", errno);
    SCH_ERR_RET(TSDB_CODE_QRY_OUT_OF_MEMORY);
  }

  *moved = true;

  SCH_TASK_DLOG("task moved to failTask list, numOfTasks:%d", taosHashGetSize(pJob->failTasks));
  
  return TSDB_CODE_SUCCESS;
}

int32_t schTaskCheckAndSetRetry(SSchJob *job, SSchTask *task, int32_t errCode, bool *needRetry) {
  // TODO set retry or not based on task type/errCode/retry times/job status/available eps...
  // TODO if needRetry, set task retry info
  // TODO set condidateIdx
  // TODO record failed but tried task

  *needRetry = false;

  return TSDB_CODE_SUCCESS;
}


// Note: no more error processing, handled in function internal
int32_t schFetchFromRemote(SSchJob *pJob) {
  int32_t code = 0;
  
  if (atomic_val_compare_exchange_32(&pJob->remoteFetch, 0, 1) != 0) {
    SCH_JOB_ELOG("prior fetching not finished, remoteFetch:%d", atomic_load_32(&pJob->remoteFetch));
    return TSDB_CODE_SUCCESS;
  }

  void *res = atomic_load_ptr(&pJob->res);
  if (res) {
    atomic_val_compare_exchange_32(&pJob->remoteFetch, 1, 0);

    SCH_JOB_DLOG("res already fetched, res:%p", res);
    return TSDB_CODE_SUCCESS;
  }

  SCH_ERR_JRET(schBuildAndSendMsg(pJob, pJob->fetchTask, &pJob->resNode, TDMT_VND_FETCH));

  return TSDB_CODE_SUCCESS;
  
_return:

  atomic_val_compare_exchange_32(&pJob->remoteFetch, 1, 0);

  schProcessOnJobFailure(pJob, code);

  return code;
}


// Note: no more error processing, handled in function internal
int32_t schProcessOnJobFailure(SSchJob *pJob, int32_t errCode) {
  // if already FAILED, no more processing
  SCH_ERR_RET(schCheckAndUpdateJobStatus(pJob, JOB_TASK_STATUS_FAILED));
  
  if (errCode) {
    atomic_store_32(&pJob->errCode, errCode);
  }

  if (atomic_load_8(&pJob->userFetch) || ((!SCH_JOB_NEED_FETCH(&pJob->attr)) && pJob->attr.syncSchedule)) {
    tsem_post(&pJob->rspSem);
  }

  SCH_ERR_RET(atomic_load_32(&pJob->errCode));

  assert(0);
}


// Note: no more error processing, handled in function internal
int32_t schProcessOnJobPartialSuccess(SSchJob *pJob) {
  int32_t code = 0;
  
  SCH_ERR_RET(schCheckAndUpdateJobStatus(pJob, JOB_TASK_STATUS_PARTIAL_SUCCEED));

  if ((!SCH_JOB_NEED_FETCH(&pJob->attr)) && pJob->attr.syncSchedule) {
    tsem_post(&pJob->rspSem);
  }
  
  if (atomic_load_8(&pJob->userFetch)) {
    SCH_ERR_JRET(schFetchFromRemote(pJob));
  }

  return TSDB_CODE_SUCCESS;

_return:

  SCH_ERR_RET(schProcessOnJobFailure(pJob, code));

  SCH_RET(code);
}


int32_t schProcessOnDataFetched(SSchJob *job) {
  atomic_val_compare_exchange_32(&job->remoteFetch, 1, 0);

  tsem_post(&job->rspSem);
}



// Note: no more error processing, handled in function internal
int32_t schProcessOnTaskFailure(SSchJob *pJob, SSchTask *pTask, int32_t errCode) {
  bool needRetry = false;
  bool moved = false;
  int32_t taskDone = 0;
  int32_t code = 0;

  SCH_TASK_DLOG("taskOnFailure, code:%x", errCode);
  
  SCH_ERR_JRET(schTaskCheckAndSetRetry(pJob, pTask, errCode, &needRetry));
  
  if (!needRetry) {
    SCH_TASK_ELOG("task failed and no more retry, code:%x", errCode);

    if (SCH_GET_TASK_STATUS(pTask) == JOB_TASK_STATUS_EXECUTING) {
      code = schMoveTaskToFailList(pJob, pTask, &moved);
      if (code && moved) {
        SCH_ERR_RET(errCode);
      }
    }

    SCH_SET_TASK_STATUS(pTask, JOB_TASK_STATUS_FAILED);
    
    if (SCH_TASK_NEED_WAIT_ALL(pTask)) {
      SCH_LOCK(SCH_WRITE, &pTask->level->lock);
      pTask->level->taskFailed++;
      taskDone = pTask->level->taskSucceed + pTask->level->taskFailed;
      SCH_UNLOCK(SCH_WRITE, &pTask->level->lock);

      atomic_store_32(&pJob->errCode, errCode);
      
      if (taskDone < pTask->level->taskNum) {
        SCH_TASK_DLOG("not all tasks done, done:%d, all:%d", taskDone, pTask->level->taskNum);
        SCH_ERR_RET(errCode);
      }
    }
  } else {
    // Note: no more error processing, already handled
    SCH_ERR_RET(schLaunchTask(pJob, pTask));
    
    return TSDB_CODE_SUCCESS;
  }

_return:

  SCH_ERR_RET(schProcessOnJobFailure(pJob, errCode));

  SCH_ERR_RET(errCode);
}


// Note: no more error processing, handled in function internal
int32_t schProcessOnTaskSuccess(SSchJob *pJob, SSchTask *pTask) {
  bool moved = false;
  int32_t code = 0;
  SSchTask *pErrTask = pTask;

  SCH_TASK_DLOG("taskOnSuccess, status:%d", SCH_GET_TASK_STATUS(pTask));
  
  code = schMoveTaskToSuccList(pJob, pTask, &moved);
  if (code && moved) {
    SCH_ERR_RET(code);
  }

  SCH_SET_TASK_STATUS(pTask, JOB_TASK_STATUS_SUCCEED);

  SCH_ERR_JRET(schRecordTaskSucceedNode(pTask));
  
  int32_t parentNum = pTask->parents ? (int32_t)taosArrayGetSize(pTask->parents) : 0;
  if (parentNum == 0) {
    int32_t taskDone = 0;
    
    if (SCH_TASK_NEED_WAIT_ALL(pTask)) {
      SCH_LOCK(SCH_WRITE, &pTask->level->lock);
      pTask->level->taskSucceed++;
      taskDone = pTask->level->taskSucceed + pTask->level->taskFailed;
      SCH_UNLOCK(SCH_WRITE, &pTask->level->lock);
      
      if (taskDone < pTask->level->taskNum) {
        SCH_TASK_ELOG("wait all tasks, done:%d, all:%d", taskDone, pTask->level->taskNum);
        
        return TSDB_CODE_SUCCESS;
      } else if (taskDone > pTask->level->taskNum) {
        assert(0);
      }

      if (pTask->level->taskFailed > 0) {
        SCH_RET(schProcessOnJobFailure(pJob, 0));
      } else {
        SCH_RET(schProcessOnJobPartialSuccess(pJob));
      }
    } else {
      pJob->resNode = pTask->succeedAddr;
    }

    pJob->fetchTask = pTask;
    
    SCH_ERR_RET(schProcessOnJobPartialSuccess(pJob));

    return TSDB_CODE_SUCCESS;
  }

/*
  if (SCH_IS_DATA_SRC_TASK(task) && job->dataSrcEps.numOfEps < SCH_MAX_CONDIDATE_EP_NUM) {
    strncpy(job->dataSrcEps.fqdn[job->dataSrcEps.numOfEps], task->execAddr.fqdn, sizeof(task->execAddr.fqdn));
    job->dataSrcEps.port[job->dataSrcEps.numOfEps] = task->execAddr.port;

    ++job->dataSrcEps.numOfEps;
  }
*/

  for (int32_t i = 0; i < parentNum; ++i) {
    SSchTask *par = *(SSchTask **)taosArrayGet(pTask->parents, i);
    pErrTask = par;
    
    atomic_add_fetch_32(&par->childReady, 1);

    SCH_LOCK(SCH_WRITE, &par->lock);
    qSetSubplanExecutionNode(par->plan, pTask->plan->id.templateId, &pTask->succeedAddr);
    SCH_UNLOCK(SCH_WRITE, &par->lock);
    
    if (SCH_TASK_READY_TO_LUNCH(par)) {
      SCH_ERR_RET(schLaunchTask(pJob, par));
    }
  }

  return TSDB_CODE_SUCCESS;

_return:

  SCH_ERR_RET(schProcessOnTaskFailure(pJob, pErrTask, code));

  SCH_ERR_RET(code);
}

int32_t schHandleResponseMsg(SSchJob *pJob, SSchTask *pTask, int32_t msgType, char *msg, int32_t msgSize, int32_t rspCode) {
  int32_t code = 0;

  SCH_ERR_JRET(schValidateTaskReceivedMsgType(pJob, pTask, msgType));

  switch (msgType) {
    case TDMT_VND_CREATE_TABLE_RSP: {
        if (rspCode != TSDB_CODE_SUCCESS) {
          SCH_ERR_RET(schProcessOnTaskFailure(pJob, pTask, rspCode));
        }
        
        SCH_ERR_RET(schProcessOnTaskSuccess(pJob, pTask));

        break;
      }
    case TDMT_VND_SUBMIT_RSP: {
        #if 0 //TODO OPEN THIS
        SShellSubmitRspMsg *rsp = (SShellSubmitRspMsg *)msg;

        if (rspCode != TSDB_CODE_SUCCESS || NULL == msg || rsp->code != TSDB_CODE_SUCCESS) {
          SCH_ERR_RET(schProcessOnTaskFailure(pJob, pTask, rspCode));
        }

        pJob->resNumOfRows += rsp->affectedRows;
        #else
        if (rspCode != TSDB_CODE_SUCCESS) {
          SCH_ERR_RET(schProcessOnTaskFailure(pJob, pTask, rspCode));
        }
        #endif

        SCH_ERR_RET(schProcessOnTaskSuccess(pJob, pTask));

        break;
      }
      break;
    }
    case TDMT_VND_QUERY_RSP: {
<<<<<<< HEAD
        SQueryTableRsp *rsp = (SQueryTableRsp *)msg;
        
        if (rspCode != TSDB_CODE_SUCCESS || NULL == msg || rsp->code != TSDB_CODE_SUCCESS) {
          SCH_ERR_RET(schProcessOnTaskFailure(pJob, pTask, rsp->code));
=======
      SQueryTableRsp *rsp = (SQueryTableRsp *)msg;

      if (rspCode != TSDB_CODE_SUCCESS || rsp->code != TSDB_CODE_SUCCESS || NULL == msg) {
        SCH_ERR_JRET(schProcessOnTaskFailure(job, task, rspCode));
      } else {
        code = schBuildAndSendMsg(job, task, TDMT_VND_RES_READY);
        if (code) {
          goto _task_error;
>>>>>>> 3e40fa34
        }
        
        SCH_ERR_JRET(schBuildAndSendMsg(pJob, pTask, NULL, TDMT_VND_RES_READY));
        
        break;
      }
      break;
    }
    case TDMT_VND_RES_READY_RSP: {
        SResReadyRsp *rsp = (SResReadyRsp *)msg;
        
        if (rspCode != TSDB_CODE_SUCCESS || NULL == msg || rsp->code != TSDB_CODE_SUCCESS) {
          SCH_ERR_RET(schProcessOnTaskFailure(pJob, pTask, rsp->code));
        }
        
        SCH_ERR_RET(schProcessOnTaskSuccess(pJob, pTask));
        
        break;
      }
      break;
    }
    case TDMT_VND_FETCH_RSP: {
        SRetrieveTableRsp *rsp = (SRetrieveTableRsp *)msg;

        if (rspCode != TSDB_CODE_SUCCESS || NULL == msg) {
          SCH_ERR_RET(schProcessOnTaskFailure(pJob, pTask, rspCode));
        }

        atomic_store_ptr(&pJob->res, rsp);
        atomic_store_32(&pJob->resNumOfRows, rsp->numOfRows);
        
        SCH_ERR_JRET(schProcessOnDataFetched(pJob));
        
        break;
      }
    case TDMT_VND_DROP_TASK: {
        // SHOULD NEVER REACH HERE
        assert(0);
        break;
      }
    default:
      SCH_TASK_ELOG("unknown rsp msg, type:%d, status:%d", msgType, SCH_GET_TASK_STATUS(pTask));
      
      SCH_ERR_JRET(TSDB_CODE_QRY_INVALID_INPUT);
  }

  return TSDB_CODE_SUCCESS;

_return:

  SCH_ERR_RET(schProcessOnTaskFailure(pJob, pTask, code));
  
  SCH_RET(code);
}


int32_t schHandleCallback(void* param, const SDataBuf* pMsg, int32_t msgType, int32_t rspCode) {
  int32_t code = 0;
  SSchCallbackParam *pParam = (SSchCallbackParam *)param;
  SSchJob *pJob = NULL;
  SSchTask *pTask = NULL;
  
  SSchJob **job = taosHashGet(schMgmt.jobs, &pParam->queryId, sizeof(pParam->queryId));
  if (NULL == job || NULL == (*job)) {
    qError("QID:%"PRIx64" taosHashGet queryId not exist, may be dropped", pParam->queryId);
    SCH_ERR_JRET(TSDB_CODE_SCH_INTERNAL_ERROR);
  }

  pJob = *job;

  atomic_add_fetch_32(&pJob->ref, 1);

  int32_t s = taosHashGetSize(pJob->execTasks);
  assert(s != 0);

  SSchTask **task = taosHashGet(pJob->execTasks, &pParam->taskId, sizeof(pParam->taskId));
  if (NULL == task || NULL == (*task)) {
    qError("QID:%"PRIx64",TID:%"PRIx64" taosHashGet taskId not exist", pParam->queryId, pParam->taskId);
    SCH_ERR_JRET(TSDB_CODE_SCH_INTERNAL_ERROR);
  }

  pTask = *task;

  SCH_TASK_DLOG("rsp msg received, type:%d, code:%x", msgType, rspCode);
  
  SCH_ERR_JRET(schHandleResponseMsg(pJob, pTask, msgType, pMsg->pData, pMsg->len, rspCode));

_return:

  if (pJob) {
    atomic_sub_fetch_32(&pJob->ref, 1);
  }

  tfree(param);
  SCH_RET(code);
}

int32_t schHandleSubmitCallback(void* param, const SDataBuf* pMsg, int32_t code) {
  return schHandleCallback(param, pMsg, TDMT_VND_SUBMIT_RSP, code);
}

int32_t schHandleCreateTableCallback(void* param, const SDataBuf* pMsg, int32_t code) {
  return schHandleCallback(param, pMsg, TDMT_VND_CREATE_TABLE_RSP, code);
}

int32_t schHandleQueryCallback(void* param, const SDataBuf* pMsg, int32_t code) {
  return schHandleCallback(param, pMsg, TDMT_VND_QUERY_RSP, code);
}

int32_t schHandleFetchCallback(void* param, const SDataBuf* pMsg, int32_t code) {
  return schHandleCallback(param, pMsg, TDMT_VND_FETCH_RSP, code);
}

int32_t schHandleReadyCallback(void* param, const SDataBuf* pMsg, int32_t code) {
  return schHandleCallback(param, pMsg, TDMT_VND_RES_READY_RSP, code);
}

int32_t schHandleDropCallback(void* param, const SDataBuf* pMsg, int32_t code) {  
  SSchCallbackParam *pParam = (SSchCallbackParam *)param;
  qDebug("QID:%"PRIx64",TID:%"PRIx64" drop task rsp received, code:%x", pParam->queryId, pParam->taskId, code);
}

int32_t schGetCallbackFp(int32_t msgType, __async_send_cb_fn_t *fp) {
  switch (msgType) {
    case TDMT_VND_CREATE_TABLE:
      *fp = schHandleCreateTableCallback;
      break;
    case TDMT_VND_SUBMIT: 
      *fp = schHandleSubmitCallback;
      break;
    case TDMT_VND_QUERY: 
      *fp = schHandleQueryCallback;
      break;
    case TDMT_VND_RES_READY: 
      *fp = schHandleReadyCallback;
      break;
    case TDMT_VND_FETCH: 
      *fp = schHandleFetchCallback;
      break;
    case TDMT_VND_DROP_TASK:
      *fp = schHandleDropCallback;
      break;
    default:
      qError("unknown msg type for callback, msgType:%d", msgType);
      SCH_ERR_RET(TSDB_CODE_QRY_APP_ERROR);
  }

  return TSDB_CODE_SUCCESS;
}


int32_t schAsyncSendMsg(void *transport, SEpSet* epSet, uint64_t qId, uint64_t tId, int32_t msgType, void *msg, uint32_t msgSize) {
  int32_t code = 0;
  SMsgSendInfo* pMsgSendInfo = calloc(1, sizeof(SMsgSendInfo));
  if (NULL == pMsgSendInfo) {
    qError("QID:%"PRIx64 ",TID:%"PRIx64 " calloc %d failed", qId, tId, (int32_t)sizeof(SMsgSendInfo));
    SCH_ERR_RET(TSDB_CODE_QRY_OUT_OF_MEMORY);
  }

  SSchCallbackParam *param = calloc(1, sizeof(SSchCallbackParam));
  if (NULL == param) {
    qError("QID:%"PRIx64 ",TID:%"PRIx64 " calloc %d failed", qId, tId, (int32_t)sizeof(SSchCallbackParam));
    SCH_ERR_JRET(TSDB_CODE_QRY_OUT_OF_MEMORY);
  }

  __async_send_cb_fn_t fp = NULL;
  SCH_ERR_JRET(schGetCallbackFp(msgType, &fp));

  param->queryId = qId;
  param->taskId = tId;

  pMsgSendInfo->param = param;
  pMsgSendInfo->msgInfo.pData = msg;
  pMsgSendInfo->msgInfo.len = msgSize;
  pMsgSendInfo->msgType = msgType;
  pMsgSendInfo->fp = fp;
  
  int64_t  transporterId = 0;
  
  code = asyncSendMsgToServer(transport, epSet, &transporterId, pMsgSendInfo);
  if (code) {
    qError("QID:%"PRIx64 ",TID:%"PRIx64 " asyncSendMsgToServer failed, code:%x", qId, tId, code);
    SCH_ERR_JRET(code);
  }
  
  return TSDB_CODE_SUCCESS;

_return:
  
  tfree(param);
  tfree(pMsgSendInfo);

  SCH_RET(code);
}

void schConvertAddrToEpSet(SQueryNodeAddr *addr, SEpSet *epSet) {
  epSet->inUse = addr->inUse;
  epSet->numOfEps = addr->numOfEps;
  
  for (int8_t i = 0; i < epSet->numOfEps; ++i) {
    strncpy(epSet->fqdn[i], addr->epAddr[i].fqdn, sizeof(addr->epAddr[i].fqdn));
    epSet->port[i] = addr->epAddr[i].port;
  }
}

int32_t schBuildAndSendMsg(SSchJob *pJob, SSchTask *pTask, SQueryNodeAddr *addr, int32_t msgType) {
  uint32_t msgSize = 0;
  void *msg = NULL;
  int32_t code = 0;
  bool isCandidateAddr = false;
  SEpSet epSet;

  if (NULL == addr) {
    addr = taosArrayGet(pTask->candidateAddrs, atomic_load_8(&pTask->candidateIdx));
    
    isCandidateAddr = true;
  }

  schConvertAddrToEpSet(addr, &epSet);
  
  switch (msgType) {
    case TDMT_VND_CREATE_TABLE:
    case TDMT_VND_SUBMIT: {
      msgSize = pTask->msgLen;
      msg = pTask->msg;
      break;
    }
    case TDMT_VND_QUERY: {
      msgSize = sizeof(SSubQueryMsg) + pTask->msgLen;
      msg = calloc(1, msgSize);
      if (NULL == msg) {
        SCH_TASK_ELOG("calloc %d failed", msgSize);
        SCH_ERR_RET(TSDB_CODE_QRY_OUT_OF_MEMORY);
      }

      SSubQueryMsg *pMsg = msg;

      pMsg->header.vgId = htonl(addr->nodeId);
      
      pMsg->sId = htobe64(schMgmt.sId);
      pMsg->queryId = htobe64(pJob->queryId);
      pMsg->taskId = htobe64(pTask->taskId);
      pMsg->contentLen = htonl(pTask->msgLen);
      memcpy(pMsg->msg, pTask->msg, pTask->msgLen);
      break;
    }    
    case TDMT_VND_RES_READY: {
      msgSize = sizeof(SResReadyReq);
      msg = calloc(1, msgSize);
      if (NULL == msg) {
        SCH_TASK_ELOG("calloc %d failed", msgSize);
        SCH_ERR_RET(TSDB_CODE_QRY_OUT_OF_MEMORY);
      }

      SResReadyReq *pMsg = msg;
      
      pMsg->header.vgId = htonl(addr->nodeId);  
      
      pMsg->sId = htobe64(schMgmt.sId);      
      pMsg->queryId = htobe64(pJob->queryId);
      pMsg->taskId = htobe64(pTask->taskId);      
      break;
    }
    case TDMT_VND_FETCH: {
      msgSize = sizeof(SResFetchReq);
      msg = calloc(1, msgSize);
      if (NULL == msg) {
        SCH_TASK_ELOG("calloc %d failed", msgSize);
        SCH_ERR_RET(TSDB_CODE_QRY_OUT_OF_MEMORY);
      }
    
      SResFetchReq *pMsg = msg;
      
      pMsg->header.vgId = htonl(addr->nodeId);  
      
      pMsg->sId = htobe64(schMgmt.sId);      
      pMsg->queryId = htobe64(pJob->queryId);
      pMsg->taskId = htobe64(pTask->taskId);      
      break;
    }
    case TDMT_VND_DROP_TASK:{
      msgSize = sizeof(STaskDropReq);
      msg = calloc(1, msgSize);
      if (NULL == msg) {
        SCH_TASK_ELOG("calloc %d failed", msgSize);
        SCH_ERR_RET(TSDB_CODE_QRY_OUT_OF_MEMORY);
      }
    
      STaskDropReq *pMsg = msg;
      
      pMsg->header.vgId = htonl(addr->nodeId);   
      
      pMsg->sId = htobe64(schMgmt.sId);      
      pMsg->queryId = htobe64(pJob->queryId);
      pMsg->taskId = htobe64(pTask->taskId);      
      break;
    }
    default:
      SCH_TASK_ELOG("unknown msg type to send, msgType:%d", msgType);
      SCH_ERR_RET(TSDB_CODE_SCH_INTERNAL_ERROR);
      break;
  }

  atomic_store_32(&pTask->lastMsgType, msgType);

  SCH_ERR_JRET(schAsyncSendMsg(pJob->transport, &epSet, pJob->queryId, pTask->taskId, msgType, msg, msgSize));

  if (isCandidateAddr) {
    SCH_ERR_RET(schRecordTaskExecNode(pJob, pTask, addr));
  }
  
  return TSDB_CODE_SUCCESS;

_return:

  atomic_store_32(&pTask->lastMsgType, -1);

  tfree(msg);
  SCH_RET(code);
}

static FORCE_INLINE bool schJobNeedToStop(SSchJob *pJob, int8_t *pStatus) {
  int8_t status = SCH_GET_JOB_STATUS(pJob);
  if (pStatus) {
    *pStatus = status;
  }

  return (status == JOB_TASK_STATUS_FAILED || status == JOB_TASK_STATUS_CANCELLED 
       || status == JOB_TASK_STATUS_CANCELLING || status == JOB_TASK_STATUS_DROPPING);
}


// Note: no more error processing, handled in function internal
int32_t schLaunchTask(SSchJob *pJob, SSchTask *pTask) {
  int8_t status = 0;
  int32_t code = 0;
  
  if (schJobNeedToStop(pJob, &status)) {
    SCH_TASK_ELOG("no need to launch task cause of job status, job status:%d", status);
    
    code = atomic_load_32(&pJob->errCode);
    SCH_ERR_RET(code);
    
    SCH_RET(TSDB_CODE_SCH_STATUS_ERROR);
  }
  
  SSubplan *plan = pTask->plan;

  if (NULL == pTask->msg) {
    code = qSubPlanToString(plan, &pTask->msg, &pTask->msgLen);
    if (TSDB_CODE_SUCCESS != code || NULL == pTask->msg || pTask->msgLen <= 0) {
      SCH_TASK_ELOG("subplanToString error, code:%x, msg:%p, len:%d", code, pTask->msg, pTask->msgLen);
      SCH_ERR_JRET(code);
    }
  }
  
  SCH_ERR_JRET(schSetTaskCandidateAddrs(pJob, pTask));

  // NOTE: race condition: the task should be put into the hash table before send msg to server
  if (SCH_GET_TASK_STATUS(pTask) != JOB_TASK_STATUS_EXECUTING) {
    SCH_ERR_JRET(schPushTaskToExecList(pJob, pTask));

    SCH_SET_TASK_STATUS(pTask, JOB_TASK_STATUS_EXECUTING);
  }

  SCH_ERR_JRET(schBuildAndSendMsg(pJob, pTask, NULL, plan->msgType));
  
  return TSDB_CODE_SUCCESS;

_return:

  SCH_ERR_RET(schProcessOnTaskFailure(pJob, pTask, code));
  
  SCH_RET(code);
}

int32_t schLaunchJob(SSchJob *pJob) {
  SSchLevel *level = taosArrayGet(pJob->levels, pJob->levelIdx);

  SCH_ERR_RET(schCheckAndUpdateJobStatus(pJob, JOB_TASK_STATUS_EXECUTING));
  
  for (int32_t i = 0; i < level->taskNum; ++i) {
    SSchTask *pTask = taosArrayGet(level->subTasks, i);
    SCH_ERR_RET(schLaunchTask(pJob, pTask));
  }
  
  return TSDB_CODE_SUCCESS;
}

void schDropTaskOnExecutedNode(SSchJob *pJob, SSchTask *pTask) {
  if (NULL == pTask->execAddrs) {
    SCH_TASK_DLOG("no exec address, status:%d", SCH_GET_TASK_STATUS(pTask));
    return;
  }

  int32_t size = (int32_t)taosArrayGetSize(pTask->execAddrs);
  
  if (size <= 0) {
    SCH_TASK_DLOG("task has no exec address, no need to drop it, status:%d", SCH_GET_TASK_STATUS(pTask));
    return;
  }

  SQueryNodeAddr *addr = NULL;
  for (int32_t i = 0; i < size; ++i) {
    addr = (SQueryNodeAddr *)taosArrayGet(pTask->execAddrs, i);

    schBuildAndSendMsg(pJob, pTask, addr, TDMT_VND_DROP_TASK);
  }

  SCH_TASK_DLOG("task has %d exec address", size);
}

void schDropTaskInHashList(SSchJob *pJob, SHashObj *list) {
  void *pIter = taosHashIterate(list, NULL);
  while (pIter) {
    SSchTask *pTask = *(SSchTask **)pIter;

    if (!SCH_TASK_NO_NEED_DROP(pTask)) {
      schDropTaskOnExecutedNode(pJob, pTask);
    }
    
    pIter = taosHashIterate(list, pIter);
  } 
}

void schDropJobAllTasks(SSchJob *pJob) {
  schDropTaskInHashList(pJob, pJob->execTasks);
  schDropTaskInHashList(pJob, pJob->succTasks);
  schDropTaskInHashList(pJob, pJob->failTasks);
}

int32_t schExecJobImpl(void *transport, SArray *nodeList, SQueryDag* pDag, struct SSchJob** job, bool syncSchedule) {
  if (nodeList && taosArrayGetSize(nodeList) <= 0) {
    qInfo("QID:%"PRIx64" input nodeList is empty", pDag->queryId);
  }

  int32_t code = 0;
  SSchJob *pJob = calloc(1, sizeof(SSchJob));
  if (NULL == pJob) {
    qError("QID:%"PRIx64" calloc %d failed", pDag->queryId, (int32_t)sizeof(SSchJob));
    SCH_ERR_RET(TSDB_CODE_QRY_OUT_OF_MEMORY);
  }

  pJob->attr.syncSchedule = syncSchedule;
  pJob->transport = transport;
  pJob->nodeList = nodeList;

  SCH_ERR_JRET(schValidateAndBuildJob(pDag, pJob));

  pJob->execTasks = taosHashInit(pDag->numOfSubplans, taosGetDefaultHashFunction(TSDB_DATA_TYPE_UBIGINT), false, HASH_ENTRY_LOCK);
  if (NULL == pJob->execTasks) {
    SCH_JOB_ELOG("taosHashInit %d execTasks failed", pDag->numOfSubplans);
    SCH_ERR_JRET(TSDB_CODE_QRY_OUT_OF_MEMORY);
  }

  pJob->succTasks = taosHashInit(pDag->numOfSubplans, taosGetDefaultHashFunction(TSDB_DATA_TYPE_UBIGINT), false, HASH_ENTRY_LOCK);
  if (NULL == pJob->succTasks) {
    SCH_JOB_ELOG("taosHashInit %d succTasks failed", pDag->numOfSubplans);
    SCH_ERR_JRET(TSDB_CODE_QRY_OUT_OF_MEMORY);
  }

  pJob->failTasks = taosHashInit(pDag->numOfSubplans, taosGetDefaultHashFunction(TSDB_DATA_TYPE_UBIGINT), false, HASH_ENTRY_LOCK);
  if (NULL == pJob->failTasks) {
    SCH_JOB_ELOG("taosHashInit %d failTasks failed", pDag->numOfSubplans);
    SCH_ERR_JRET(TSDB_CODE_QRY_OUT_OF_MEMORY);
  }

  tsem_init(&pJob->rspSem, 0, 0);

  code = taosHashPut(schMgmt.jobs, &pJob->queryId, sizeof(pJob->queryId), &pJob, POINTER_BYTES);
  if (0 != code) {
    if (HASH_NODE_EXIST(code)) {
      SCH_JOB_ELOG("job already exist, isQueryJob:%d", pJob->attr.queryJob);
      SCH_ERR_JRET(TSDB_CODE_QRY_INVALID_INPUT);
    } else {
      SCH_JOB_ELOG("taosHashPut job failed, errno:%d", errno);
      SCH_ERR_JRET(TSDB_CODE_QRY_OUT_OF_MEMORY);
    }
  }

  pJob->status = JOB_TASK_STATUS_NOT_START;
  
  SCH_ERR_JRET(schLaunchJob(pJob));

  *(SSchJob **)job = pJob;
  
  if (syncSchedule) {
    SCH_JOB_DLOG("will wait for rsp now, job status:%d", SCH_GET_JOB_STATUS(pJob));
    tsem_wait(&pJob->rspSem);
  }

  SCH_JOB_DLOG("job exec done, job status:%d", SCH_GET_JOB_STATUS(pJob));

  return TSDB_CODE_SUCCESS;

_return:

  *(SSchJob **)job = NULL;
  
  scheduleFreeJob(pJob);
  
  SCH_RET(code);
}

int32_t schCancelJob(SSchJob *pJob) {
  //TODO

  //TODO MOVE ALL TASKS FROM EXEC LIST TO FAIL LIST

}


int32_t schedulerInit(SSchedulerCfg *cfg) {
  if (schMgmt.jobs) {
    qError("scheduler already initialized");
    return TSDB_CODE_QRY_INVALID_INPUT;
  }

  if (cfg) {
    schMgmt.cfg = *cfg;
    
    if (schMgmt.cfg.maxJobNum == 0) {
      schMgmt.cfg.maxJobNum = SCHEDULE_DEFAULT_JOB_NUMBER;
    }
  } else {
    schMgmt.cfg.maxJobNum = SCHEDULE_DEFAULT_JOB_NUMBER;
  }

  schMgmt.jobs = taosHashInit(schMgmt.cfg.maxJobNum, taosGetDefaultHashFunction(TSDB_DATA_TYPE_UBIGINT), false, HASH_ENTRY_LOCK);
  if (NULL == schMgmt.jobs) {
    qError("init schduler jobs failed, num:%u", schMgmt.cfg.maxJobNum);
    SCH_ERR_RET(TSDB_CODE_QRY_OUT_OF_MEMORY);
  }

  if (taosGetSystemUUID((char *)&schMgmt.sId, sizeof(schMgmt.sId))) {
    qError("generate schdulerId failed, errno:%d", errno);
    SCH_ERR_RET(TSDB_CODE_QRY_SYS_ERROR);
  }

  qInfo("scheduler %"PRIx64" initizlized, maxJob:%u", schMgmt.sId, schMgmt.cfg.maxJobNum);
  
  return TSDB_CODE_SUCCESS;
}

int32_t scheduleExecJob(void *transport, SArray *nodeList, SQueryDag* pDag, struct SSchJob** pJob, SQueryResult *pRes) {
  if (NULL == transport || NULL == pDag || NULL == pDag->pSubplans || NULL == pJob || NULL == pRes) {
    SCH_ERR_RET(TSDB_CODE_QRY_INVALID_INPUT);
  }

  SSchJob *job = NULL;

  SCH_ERR_RET(schExecJobImpl(transport, nodeList, pDag, (void **)&job, true));

  *pJob = job;

  pRes->code = atomic_load_32(&job->errCode);
  pRes->numOfRows = job->resNumOfRows;
  
  return TSDB_CODE_SUCCESS;
}

int32_t scheduleAsyncExecJob(void *transport, SArray *nodeList, SQueryDag* pDag, struct SSchJob** pJob) {
  if (NULL == transport || NULL == pDag || NULL == pDag->pSubplans || NULL == pJob) {
    SCH_ERR_RET(TSDB_CODE_QRY_INVALID_INPUT);
  }

  SSchJob *job = NULL;

  SCH_ERR_RET(schExecJobImpl(transport, nodeList, pDag, (void **)&job, false));

  *pJob = job;

  return TSDB_CODE_SUCCESS;
}


<<<<<<< HEAD
int32_t scheduleFetchRows(void *job, void **data) {
  if (NULL == job || NULL == data) {
    SCH_ERR_RET(TSDB_CODE_QRY_INVALID_INPUT);
  }

  SSchJob *pJob = job;
  int32_t code = 0;

  int8_t status = SCH_GET_JOB_STATUS(pJob);
  if (status == JOB_TASK_STATUS_DROPPING) {
    SCH_JOB_ELOG("job is dropping, status:%d", status);
    return TSDB_CODE_SCH_STATUS_ERROR;
  }

  atomic_add_fetch_32(&pJob->ref, 1);
  
  if (!SCH_JOB_NEED_FETCH(&pJob->attr)) {
    SCH_JOB_ELOG("no need to fetch data, status:%d", SCH_GET_JOB_STATUS(pJob));
    atomic_sub_fetch_32(&pJob->ref, 1);
    SCH_ERR_RET(TSDB_CODE_QRY_APP_ERROR);
  }

  if (atomic_val_compare_exchange_8(&pJob->userFetch, 0, 1) != 0) {
    SCH_JOB_ELOG("prior fetching not finished, userFetch:%d", atomic_load_8(&pJob->userFetch));
    atomic_sub_fetch_32(&pJob->ref, 1);
    SCH_ERR_RET(TSDB_CODE_QRY_APP_ERROR);
  }

  if (status == JOB_TASK_STATUS_FAILED) {
    *data = atomic_load_ptr(&pJob->res);
    atomic_store_ptr(&pJob->res, NULL);
    SCH_ERR_JRET(atomic_load_32(&pJob->errCode));
  } else if (status == JOB_TASK_STATUS_SUCCEED) {
    *data = atomic_load_ptr(&pJob->res);
    atomic_store_ptr(&pJob->res, NULL);
    goto _return;
  } else if (status == JOB_TASK_STATUS_PARTIAL_SUCCEED) {
=======
int32_t scheduleFetchRows(SSchJob *pJob, void** pData) {
  if (NULL == pJob || NULL == pData) {
    SCH_ERR_RET(TSDB_CODE_QRY_INVALID_INPUT);
  }

  int32_t code = 0;
  if (!SCH_JOB_NEED_FETCH(&pJob->attr)) {
    qError("no need to fetch data");
    SCH_ERR_RET(TSDB_CODE_QRY_APP_ERROR);
  }

  if (pJob->status == JOB_TASK_STATUS_FAILED) {
      pJob->res = NULL;
    SCH_RET(atomic_load_32(&pJob->errCode));
  }

  if (pJob->status == JOB_TASK_STATUS_SUCCEED) {
    pJob->res = NULL;
    return TSDB_CODE_SUCCESS;
  }

  if (atomic_val_compare_exchange_32(&pJob->userFetch, 0, 1) != 0) {
    qError("prior fetching not finished");
    SCH_ERR_RET(TSDB_CODE_QRY_APP_ERROR);
  }

  if (pJob->status == JOB_TASK_STATUS_PARTIAL_SUCCEED) {
>>>>>>> 3e40fa34
    SCH_ERR_JRET(schFetchFromRemote(pJob));
  }

  tsem_wait(&pJob->rspSem);

<<<<<<< HEAD
  status = SCH_GET_JOB_STATUS(pJob);

  if (status == JOB_TASK_STATUS_FAILED) {
=======
  if (pJob->status == JOB_TASK_STATUS_FAILED) {
>>>>>>> 3e40fa34
    code = atomic_load_32(&pJob->errCode);
  }
  
  if (pJob->res && ((SRetrieveTableRsp *)pJob->res)->completed) {
<<<<<<< HEAD
    SCH_ERR_JRET(schCheckAndUpdateJobStatus(pJob, JOB_TASK_STATUS_SUCCEED));
  }

  while (true) {
    *data = atomic_load_ptr(&pJob->res);
    
    if (*data != atomic_val_compare_exchange_ptr(&pJob->res, *data, NULL)) {
      continue;
    }

    break;
  }

_return:

  atomic_val_compare_exchange_8(&pJob->userFetch, 1, 0);

  atomic_sub_fetch_32(&pJob->ref, 1);
=======
      pJob->status = JOB_TASK_STATUS_SUCCEED;
  }

  *pData = pJob->res;
  pJob->res = NULL;

_return:
  atomic_val_compare_exchange_32(&pJob->userFetch, 1, 0);
>>>>>>> 3e40fa34

  SCH_RET(code);
}

int32_t scheduleCancelJob(void *job) {
  SSchJob *pJob = (SSchJob *)job;

  atomic_add_fetch_32(&pJob->ref, 1);

  int32_t code = schCancelJob(pJob);

  atomic_sub_fetch_32(&pJob->ref, 1);

  SCH_RET(code);
}

void scheduleFreeJob(void *job) {
  if (NULL == job) {
    return;
  }

  SSchJob *pJob = job;

  if (0 != taosHashRemove(schMgmt.jobs, &pJob->queryId, sizeof(pJob->queryId))) {
    SCH_JOB_ELOG("taosHashRemove job from list failed, may already freed, pJob:%p", pJob);
    return;
  }

  schCheckAndUpdateJobStatus(pJob, JOB_TASK_STATUS_DROPPING);

  SCH_JOB_DLOG("job removed from list, no further ref, ref:%d", atomic_load_32(&pJob->ref));

  while (true) {
    int32_t ref = atomic_load_32(&pJob->ref);
    if (0 == ref) {
      break;
    } else if (ref > 0) {
      usleep(1);
    } else {
      assert(0);
    }
  }

  SCH_JOB_DLOG("job no ref now, status:%d", SCH_GET_JOB_STATUS(pJob));

  if (pJob->status == JOB_TASK_STATUS_EXECUTING) {
    schCancelJob(pJob);
  }

  schDropJobAllTasks(pJob);

  pJob->subPlans = NULL; // it is a reference to pDag->pSubplans
  
  int32_t numOfLevels = taosArrayGetSize(pJob->levels);
  for(int32_t i = 0; i < numOfLevels; ++i) {
    SSchLevel *pLevel = taosArrayGet(pJob->levels, i);

    int32_t numOfTasks = taosArrayGetSize(pLevel->subTasks);
    for(int32_t j = 0; j < numOfTasks; ++j) {
      SSchTask* pTask = taosArrayGet(pLevel->subTasks, j);
      schFreeTask(pTask);
    }

    taosArrayDestroy(pLevel->subTasks);
  }
  
    taosHashCleanup(pJob->execTasks);
    taosHashCleanup(pJob->failTasks);
    taosHashCleanup(pJob->succTasks);
    
    taosArrayDestroy(pJob->levels);
  
    tfree(pJob->res);
    
    tfree(pJob);
  }
  
  void schedulerDestroy(void) {
    if (schMgmt.jobs) {
      taosHashCleanup(sch<|MERGE_RESOLUTION|>--- conflicted
+++ resolved
@@ -763,29 +763,16 @@
       break;
     }
     case TDMT_VND_QUERY_RSP: {
-<<<<<<< HEAD
         SQueryTableRsp *rsp = (SQueryTableRsp *)msg;
         
         if (rspCode != TSDB_CODE_SUCCESS || NULL == msg || rsp->code != TSDB_CODE_SUCCESS) {
           SCH_ERR_RET(schProcessOnTaskFailure(pJob, pTask, rsp->code));
-=======
-      SQueryTableRsp *rsp = (SQueryTableRsp *)msg;
-
-      if (rspCode != TSDB_CODE_SUCCESS || rsp->code != TSDB_CODE_SUCCESS || NULL == msg) {
-        SCH_ERR_JRET(schProcessOnTaskFailure(job, task, rspCode));
-      } else {
-        code = schBuildAndSendMsg(job, task, TDMT_VND_RES_READY);
-        if (code) {
-          goto _task_error;
->>>>>>> 3e40fa34
         }
         
         SCH_ERR_JRET(schBuildAndSendMsg(pJob, pTask, NULL, TDMT_VND_RES_READY));
         
         break;
       }
-      break;
-    }
     case TDMT_VND_RES_READY_RSP: {
         SResReadyRsp *rsp = (SResReadyRsp *)msg;
         
@@ -1354,13 +1341,10 @@
 }
 
 
-<<<<<<< HEAD
-int32_t scheduleFetchRows(void *job, void **data) {
-  if (NULL == job || NULL == data) {
+int32_t scheduleFetchRows(SSchJob *pJob, void** pData) {
+  if (NULL == pJob || NULL == pData) {
     SCH_ERR_RET(TSDB_CODE_QRY_INVALID_INPUT);
   }
-
-  SSchJob *pJob = job;
   int32_t code = 0;
 
   int8_t status = SCH_GET_JOB_STATUS(pJob);
@@ -1392,52 +1376,18 @@
     atomic_store_ptr(&pJob->res, NULL);
     goto _return;
   } else if (status == JOB_TASK_STATUS_PARTIAL_SUCCEED) {
-=======
-int32_t scheduleFetchRows(SSchJob *pJob, void** pData) {
-  if (NULL == pJob || NULL == pData) {
-    SCH_ERR_RET(TSDB_CODE_QRY_INVALID_INPUT);
-  }
-
-  int32_t code = 0;
-  if (!SCH_JOB_NEED_FETCH(&pJob->attr)) {
-    qError("no need to fetch data");
-    SCH_ERR_RET(TSDB_CODE_QRY_APP_ERROR);
-  }
-
-  if (pJob->status == JOB_TASK_STATUS_FAILED) {
-      pJob->res = NULL;
-    SCH_RET(atomic_load_32(&pJob->errCode));
-  }
-
-  if (pJob->status == JOB_TASK_STATUS_SUCCEED) {
-    pJob->res = NULL;
-    return TSDB_CODE_SUCCESS;
-  }
-
-  if (atomic_val_compare_exchange_32(&pJob->userFetch, 0, 1) != 0) {
-    qError("prior fetching not finished");
-    SCH_ERR_RET(TSDB_CODE_QRY_APP_ERROR);
-  }
-
-  if (pJob->status == JOB_TASK_STATUS_PARTIAL_SUCCEED) {
->>>>>>> 3e40fa34
     SCH_ERR_JRET(schFetchFromRemote(pJob));
   }
 
   tsem_wait(&pJob->rspSem);
 
-<<<<<<< HEAD
   status = SCH_GET_JOB_STATUS(pJob);
 
   if (status == JOB_TASK_STATUS_FAILED) {
-=======
-  if (pJob->status == JOB_TASK_STATUS_FAILED) {
->>>>>>> 3e40fa34
     code = atomic_load_32(&pJob->errCode);
   }
   
   if (pJob->res && ((SRetrieveTableRsp *)pJob->res)->completed) {
-<<<<<<< HEAD
     SCH_ERR_JRET(schCheckAndUpdateJobStatus(pJob, JOB_TASK_STATUS_SUCCEED));
   }
 
@@ -1456,16 +1406,6 @@
   atomic_val_compare_exchange_8(&pJob->userFetch, 1, 0);
 
   atomic_sub_fetch_32(&pJob->ref, 1);
-=======
-      pJob->status = JOB_TASK_STATUS_SUCCEED;
-  }
-
-  *pData = pJob->res;
-  pJob->res = NULL;
-
-_return:
-  atomic_val_compare_exchange_32(&pJob->userFetch, 1, 0);
->>>>>>> 3e40fa34
 
   SCH_RET(code);
 }
