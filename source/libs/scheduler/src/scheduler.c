/*
 * Copyright (c) 2019 TAOS Data, Inc. <jhtao@taosdata.com>
 *
 * This program is free software: you can use, redistribute, and/or modify
 * it under the terms of the GNU Affero General Public License, version 3
 * or later ("AGPL"), as published by the Free Software Foundation.
 *
 * This program is distributed in the hope that it will be useful, but WITHOUT
 * ANY WARRANTY; without even the implied warranty of MERCHANTABILITY or
 * FITNESS FOR A PARTICULAR PURPOSE.
 *
 * You should have received a copy of the GNU Affero General Public License
 * along with this program. If not, see <http://www.gnu.org/licenses/>.
 */

#include "catalog.h"
#include "command.h"
#include "query.h"
#include "schedulerInt.h"
#include "tmsg.h"
#include "tref.h"
#include "trpc.h"

SSchedulerMgmt schMgmt = {
    .jobRef = -1,
};

int32_t schedulerInit(SSchedulerCfg *cfg) {
  if (schMgmt.jobRef >= 0) {
    qError("scheduler already initialized");
    return TSDB_CODE_QRY_INVALID_INPUT;
  }

  if (cfg) {
    schMgmt.cfg = *cfg;

    if (schMgmt.cfg.maxJobNum == 0) {
      schMgmt.cfg.maxJobNum = SCHEDULE_DEFAULT_MAX_JOB_NUM;
    }
    if (schMgmt.cfg.maxNodeTableNum <= 0) {
      schMgmt.cfg.maxNodeTableNum = SCHEDULE_DEFAULT_MAX_NODE_TABLE_NUM;
    }
  } else {
    schMgmt.cfg.maxJobNum = SCHEDULE_DEFAULT_MAX_JOB_NUM;
    schMgmt.cfg.maxNodeTableNum = SCHEDULE_DEFAULT_MAX_NODE_TABLE_NUM;
  }

  schMgmt.jobRef = taosOpenRef(schMgmt.cfg.maxJobNum, schFreeJobImpl);
  if (schMgmt.jobRef < 0) {
    qError("init schduler jobRef failed, num:%u", schMgmt.cfg.maxJobNum);
    SCH_ERR_RET(TSDB_CODE_QRY_OUT_OF_MEMORY);
  }

  schMgmt.hbConnections = taosHashInit(100, taosGetDefaultHashFunction(TSDB_DATA_TYPE_BINARY), false, HASH_ENTRY_LOCK);
  if (NULL == schMgmt.hbConnections) {
    qError("taosHashInit hb connections failed");
    SCH_ERR_RET(TSDB_CODE_QRY_OUT_OF_MEMORY);
  }

  if (taosGetSystemUUID((char *)&schMgmt.sId, sizeof(schMgmt.sId))) {
    qError("generate schdulerId failed, errno:%d", errno);
    SCH_ERR_RET(TSDB_CODE_QRY_SYS_ERROR);
  }

  qInfo("scheduler 0x%" PRIx64 " initizlized, maxJob:%u", schMgmt.sId, schMgmt.cfg.maxJobNum);

  return TSDB_CODE_SUCCESS;
}

int32_t schedulerExecJob(SSchedulerReq *pReq, int64_t *pJobId, SQueryResult *pRes) {
  qDebug("scheduler sync exec job start");

  int32_t code = 0;  
  SSchJob *pJob = NULL;
  SCH_ERR_JRET(schInitJob(pReq, &pJob));

  *pJobId = pJob->refId;
  
  SCH_ERR_JRET(schExecJobImpl(pReq, pJob, true));

_return:

  if (code && NULL == pJob) {
    qDestroyQueryPlan(pReq->pDag);
  }
  
  if (pJob) {
    schSetJobQueryRes(pJob, pRes);
    schReleaseJob(pJob->refId);
  }

  return code;
}

int32_t schedulerAsyncExecJob(SSchedulerReq *pReq, int64_t *pJobId) {
  qDebug("scheduler async exec job start");

  int32_t code = 0;  
  SSchJob *pJob = NULL;
  SCH_ERR_JRET(schInitJob(pReq, &pJob));

  *pJobId = pJob->refId;
  
  SCH_ERR_JRET(schExecJobImpl(pReq, pJob, false));

_return:

  if (code && NULL == pJob) {
    qDestroyQueryPlan(pReq->pDag);
  }
  
  if (pJob) {
    schReleaseJob(pJob->refId);
<<<<<<< HEAD
  }

  if (code != TSDB_CODE_SUCCESS) {
    pReq->fp(NULL, pReq->cbParam, code);
=======
>>>>>>> 45e9b239
  }

  return code;
}

int32_t schedulerFetchRows(int64_t job, void **pData) {
  qDebug("scheduler sync fetch rows start");

  if (NULL == pData) {
    SCH_ERR_RET(TSDB_CODE_QRY_INVALID_INPUT);
  }

  int32_t  code = 0;
  SSchJob *pJob = schAcquireJob(job);
  if (NULL == pJob) {
    qError("acquire job from jobRef list failed, may be dropped, jobId:0x%" PRIx64, job);
    SCH_ERR_RET(TSDB_CODE_SCH_STATUS_ERROR);
  }

  SCH_ERR_RET(schBeginOperation(pJob, SCH_OP_FETCH, true));

  pJob->userRes.fetchRes = pData;
  code = schFetchRows(pJob);

  schReleaseJob(job);

  SCH_RET(code);
}

void schedulerAsyncFetchRows(int64_t job, schedulerFetchFp fp, void* param) {
  qDebug("scheduler async fetch rows start");

  int32_t code = 0;
  if (NULL == fp || NULL == param) {
    SCH_ERR_JRET(TSDB_CODE_QRY_INVALID_INPUT);
  }

  SSchJob *pJob = schAcquireJob(job);
  if (NULL == pJob) {
    qError("acquire sch job from job list failed, may be dropped, jobId:0x%" PRIx64, job);
    SCH_ERR_JRET(TSDB_CODE_SCH_STATUS_ERROR);
  }

  SCH_ERR_JRET(schBeginOperation(pJob, SCH_OP_FETCH, false));
  
  pJob->userRes.fetchFp = fp;
  pJob->userRes.userParam = param;
  
  SCH_ERR_JRET(schAsyncFetchRows(pJob));

_return:

  if (code) {
    fp(NULL, param, code);
  }
  
  schReleaseJob(job);
}

int32_t schedulerGetTasksStatus(int64_t job, SArray *pSub) {
  int32_t  code = 0;
  SSchJob *pJob = schAcquireJob(job);
  if (NULL == pJob) {
    qDebug("acquire job from jobRef list failed, may not started or dropped, refId:0x%" PRIx64, job);
    SCH_ERR_RET(TSDB_CODE_SCH_STATUS_ERROR);
  }

  if (pJob->status < JOB_TASK_STATUS_NOT_START || pJob->levelNum <= 0 || NULL == pJob->levels) {
    qDebug("job not initialized or not executable job, refId:0x%" PRIx64, job);
    SCH_ERR_JRET(TSDB_CODE_SCH_STATUS_ERROR);
  }

  for (int32_t i = pJob->levelNum - 1; i >= 0; --i) {
    SSchLevel *pLevel = taosArrayGet(pJob->levels, i);

    for (int32_t m = 0; m < pLevel->taskNum; ++m) {
      SSchTask     *pTask = taosArrayGet(pLevel->subTasks, m);
      SQuerySubDesc subDesc = {0};
      subDesc.tid = pTask->taskId;
      strcpy(subDesc.status, jobTaskStatusStr(pTask->status));

      taosArrayPush(pSub, &subDesc);
    }
  }

_return:

  schReleaseJob(job);

  SCH_RET(code);
}

int32_t scheduleCancelJob(int64_t job) {
  SSchJob *pJob = schAcquireJob(job);
  if (NULL == pJob) {
    qError("acquire job from jobRef list failed, may be dropped, jobId:0x%" PRIx64, job);
    SCH_ERR_RET(TSDB_CODE_SCH_STATUS_ERROR);
  }

  int32_t code = schCancelJob(pJob);

  schReleaseJob(job);

  SCH_RET(code);
}

void schedulerStopQueryHb(void *pTrans) {
  if (NULL == pTrans) {
    return;
  }

  schCleanClusterHb(pTrans);
}

void schedulerFreeJob(int64_t job, int32_t errCode) {
  SSchJob *pJob = schAcquireJob(job);
  if (NULL == pJob) {
    qError("acquire job from jobRef list failed, may be dropped, jobId:0x%" PRIx64, job);
    return;
  }

  int32_t code = schProcessOnJobDropped(pJob, errCode);
  if (TSDB_CODE_SCH_JOB_IS_DROPPING == code) {
    SCH_JOB_DLOG("sch job is already dropping, refId:0x%" PRIx64, job);
    return;
  }

  SCH_JOB_DLOG("start to remove job from jobRef list, refId:0x%" PRIx64, job);

  if (taosRemoveRef(schMgmt.jobRef, job)) {
    SCH_JOB_ELOG("remove job from job list failed, refId:0x%" PRIx64, job);
  }

  schReleaseJob(job);
}

void schedulerDestroy(void) {
  atomic_store_8((int8_t *)&schMgmt.exit, 1);

  if (schMgmt.jobRef >= 0) {
    SSchJob *pJob = taosIterateRef(schMgmt.jobRef, 0);
    int64_t  refId = 0;

    while (pJob) {
      refId = pJob->refId;
      if (refId == 0) {
        break;
      }
      taosRemoveRef(schMgmt.jobRef, pJob->refId);

      pJob = taosIterateRef(schMgmt.jobRef, refId);
    }
  }

  SCH_LOCK(SCH_WRITE, &schMgmt.hbLock);
  if (schMgmt.hbConnections) {
    void *pIter = taosHashIterate(schMgmt.hbConnections, NULL);
    while (pIter != NULL) {
      SSchHbTrans *hb = pIter;
      schFreeRpcCtx(&hb->rpcCtx);
      pIter = taosHashIterate(schMgmt.hbConnections, pIter);
    }
    taosHashCleanup(schMgmt.hbConnections);
    schMgmt.hbConnections = NULL;
  }
  SCH_UNLOCK(SCH_WRITE, &schMgmt.hbLock);
}<|MERGE_RESOLUTION|>--- conflicted
+++ resolved
@@ -111,13 +111,6 @@
   
   if (pJob) {
     schReleaseJob(pJob->refId);
-<<<<<<< HEAD
-  }
-
-  if (code != TSDB_CODE_SUCCESS) {
-    pReq->fp(NULL, pReq->cbParam, code);
-=======
->>>>>>> 45e9b239
   }
 
   return code;
