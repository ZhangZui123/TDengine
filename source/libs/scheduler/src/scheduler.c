/*
 * Copyright (c) 2019 TAOS Data, Inc. <jhtao@taosdata.com>
 *
 * This program is free software: you can use, redistribute, and/or modify
 * it under the terms of the GNU Affero General Public License, version 3
 * or later ("AGPL"), as published by the Free Software Foundation.
 *
 * This program is distributed in the hope that it will be useful, but WITHOUT
 * ANY WARRANTY; without even the implied warranty of MERCHANTABILITY or
 * FITNESS FOR A PARTICULAR PURPOSE.
 *
 * You should have received a copy of the GNU Affero General Public License
 * along with this program. If not, see <http://www.gnu.org/licenses/>.
 */

#include "schedulerInt.h"
#include "tmsg.h"
#include "query.h"
#include "catalog.h"

static SSchedulerMgmt schMgmt = {0};

int32_t schBuildTaskRalation(SSchJob *pJob, SHashObj *planToTask) {
  for (int32_t i = 0; i < pJob->levelNum; ++i) {
    SSchLevel *pLevel = taosArrayGet(pJob->levels, i);
    
    for (int32_t m = 0; m < pLevel->taskNum; ++m) {
      SSchTask *pTask = taosArrayGet(pLevel->subTasks, m);
      SSubplan *pPlan = pTask->plan;
      int32_t childNum = pPlan->pChildren ? (int32_t)taosArrayGetSize(pPlan->pChildren) : 0;
      int32_t parentNum = pPlan->pParents ? (int32_t)taosArrayGetSize(pPlan->pParents) : 0;

      if (childNum > 0) {
        if (pJob->levelIdx == pLevel->level) {
          SCH_JOB_ELOG("invalid query plan, lowest level, childNum:%d", childNum);
          SCH_ERR_RET(TSDB_CODE_SCH_INTERNAL_ERROR);
        }
        
        pTask->children = taosArrayInit(childNum, POINTER_BYTES);
        if (NULL == pTask->children) {
          SCH_TASK_ELOG("taosArrayInit %d children failed", childNum);
          SCH_ERR_RET(TSDB_CODE_QRY_OUT_OF_MEMORY);
        }
      }

      for (int32_t n = 0; n < childNum; ++n) {
        SSubplan **child = taosArrayGet(pPlan->pChildren, n);
        SSchTask **childTask = taosHashGet(planToTask, child, POINTER_BYTES);
        if (NULL == childTask || NULL == *childTask) {
          SCH_TASK_ELOG("subplan children relationship error, level:%d, taskIdx:%d, childIdx:%d", i, m, n);
          SCH_ERR_RET(TSDB_CODE_SCH_INTERNAL_ERROR);
        }

        if (NULL == taosArrayPush(pTask->children, childTask)) {
          SCH_TASK_ELOG("taosArrayPush childTask failed, level:%d, taskIdx:%d, childIdx:%d", i, m, n);
          SCH_ERR_RET(TSDB_CODE_QRY_OUT_OF_MEMORY);
        }
      }

      if (parentNum > 0) {
        if (0 == pLevel->level) {
          SCH_TASK_ELOG("invalid task info, level:0, parentNum:%d", parentNum);
          SCH_ERR_RET(TSDB_CODE_SCH_INTERNAL_ERROR);
        }
        
        pTask->parents = taosArrayInit(parentNum, POINTER_BYTES);
        if (NULL == pTask->parents) {
          SCH_TASK_ELOG("taosArrayInit %d parents failed", parentNum);
          SCH_ERR_RET(TSDB_CODE_QRY_OUT_OF_MEMORY);
        }
      }

      for (int32_t n = 0; n < parentNum; ++n) {
        SSubplan **parent = taosArrayGet(pPlan->pParents, n);
        SSchTask **parentTask = taosHashGet(planToTask, parent, POINTER_BYTES);
        if (NULL == parentTask || NULL == *parentTask) {
          SCH_TASK_ELOG("subplan parent relationship error, level:%d, taskIdx:%d, childIdx:%d", i, m, n);
          SCH_ERR_RET(TSDB_CODE_SCH_INTERNAL_ERROR);
        }

        if (NULL == taosArrayPush(pTask->parents, parentTask)) {
          SCH_TASK_ELOG("taosArrayPush parentTask failed, level:%d, taskIdx:%d, childIdx:%d", i, m, n);
          SCH_ERR_RET(TSDB_CODE_QRY_OUT_OF_MEMORY);
        }
      }  

      SCH_TASK_DLOG("level:%d, parentNum:%d, childNum:%d", i, parentNum, childNum);
    }
  }

  SSchLevel *pLevel = taosArrayGet(pJob->levels, 0);
  if (pJob->attr.queryJob && pLevel->taskNum > 1) {
    SCH_JOB_ELOG("invalid query plan, level:0, taskNum:%d", pLevel->taskNum);
    SCH_ERR_RET(TSDB_CODE_SCH_INTERNAL_ERROR);
  }

  return TSDB_CODE_SUCCESS;
}

int32_t schInitTask(SSchJob* pJob, SSchTask *pTask, SSubplan* pPlan, SSchLevel *pLevel) {
  pTask->plan   = pPlan;
  pTask->level  = pLevel;
  SCH_SET_TASK_STATUS(pTask, JOB_TASK_STATUS_NOT_START);
  pTask->taskId = atomic_add_fetch_64(&schMgmt.taskId, 1);

  return TSDB_CODE_SUCCESS;
}

void schFreeTask(SSchTask* pTask) {
  taosArrayDestroy(pTask->candidateAddrs);
}

int32_t schValidateAndBuildJob(SQueryDag *pDag, SSchJob *pJob) {
  int32_t code = 0;

  pJob->queryId = pDag->queryId;
  
  if (pDag->numOfSubplans <= 0) {
    SCH_JOB_ELOG("invalid subplan num:%d", pDag->numOfSubplans);
    SCH_ERR_RET(TSDB_CODE_QRY_INVALID_INPUT);
  }
  
  int32_t levelNum = (int32_t)taosArrayGetSize(pDag->pSubplans);
  if (levelNum <= 0) {
    SCH_JOB_ELOG("invalid level num:%d", levelNum);
    SCH_ERR_RET(TSDB_CODE_QRY_INVALID_INPUT);
  }

  SHashObj *planToTask = taosHashInit(SCHEDULE_DEFAULT_TASK_NUMBER, taosGetDefaultHashFunction(POINTER_BYTES == sizeof(int64_t) ? TSDB_DATA_TYPE_BIGINT : TSDB_DATA_TYPE_INT), false, HASH_NO_LOCK);
  if (NULL == planToTask) {
    SCH_JOB_ELOG("taosHashInit %d failed", SCHEDULE_DEFAULT_TASK_NUMBER);
    SCH_ERR_RET(TSDB_CODE_QRY_OUT_OF_MEMORY);
  }

  pJob->levels = taosArrayInit(levelNum, sizeof(SSchLevel));
  if (NULL == pJob->levels) {
    SCH_JOB_ELOG("taosArrayInit %d failed", levelNum);
    SCH_ERR_JRET(TSDB_CODE_QRY_OUT_OF_MEMORY);
  }

  pJob->levelNum = levelNum;
  pJob->levelIdx = levelNum - 1;

  pJob->subPlans = pDag->pSubplans;

  SSchLevel level = {0};
  SArray *plans = NULL;
  int32_t taskNum = 0;
  SSchLevel *pLevel = NULL;

  level.status = JOB_TASK_STATUS_NOT_START;

  for (int32_t i = 0; i < levelNum; ++i) {
    if (NULL == taosArrayPush(pJob->levels, &level)) {
      SCH_JOB_ELOG("taosArrayPush level failed, level:%d", i);
      SCH_ERR_JRET(TSDB_CODE_QRY_OUT_OF_MEMORY);
    }

    pLevel = taosArrayGet(pJob->levels, i);
  
    pLevel->level = i;
    
    plans = taosArrayGetP(pDag->pSubplans, i);
    if (NULL == plans) {
      SCH_JOB_ELOG("empty level plan, level:%d", i);
      SCH_ERR_JRET(TSDB_CODE_QRY_INVALID_INPUT);
    }

    taskNum = (int32_t)taosArrayGetSize(plans);
    if (taskNum <= 0) {
      SCH_JOB_ELOG("invalid level plan number:%d, level:%d", taskNum, i);
      SCH_ERR_JRET(TSDB_CODE_QRY_INVALID_INPUT);
    }

    pLevel->taskNum = taskNum;
    
    pLevel->subTasks = taosArrayInit(taskNum, sizeof(SSchTask));
    if (NULL == pLevel->subTasks) {
      SCH_JOB_ELOG("taosArrayInit %d failed", taskNum);
      SCH_ERR_JRET(TSDB_CODE_QRY_OUT_OF_MEMORY);
    }
    
    for (int32_t n = 0; n < taskNum; ++n) {
      SSubplan *plan = taosArrayGetP(plans, n);

      SCH_SET_JOB_TYPE(&pJob->attr, plan->type);

      SSchTask  task = {0};
      SSchTask *pTask = &task;
      
      schInitTask(pJob, &task, plan, pLevel);
      
      void *p = taosArrayPush(pLevel->subTasks, &task);
      if (NULL == p) {
        SCH_TASK_ELOG("taosArrayPush task to level failed, level:%d, taskIdx:%d", pLevel->level, n);
        SCH_ERR_JRET(TSDB_CODE_QRY_OUT_OF_MEMORY);
      }
      
      if (0 != taosHashPut(planToTask, &plan, POINTER_BYTES, &p, POINTER_BYTES)) {
        SCH_TASK_ELOG("taosHashPut to planToTaks failed, taskIdx:%d", n);
        SCH_ERR_JRET(TSDB_CODE_QRY_OUT_OF_MEMORY);
      }

      SCH_TASK_DLOG("task initialized, level:%d", pLevel->level);
    }

    SCH_JOB_DLOG("level initialized, taskNum:%d", taskNum);
  }

  SCH_ERR_JRET(schBuildTaskRalation(pJob, planToTask));

_return:

  if (planToTask) {
    taosHashCleanup(planToTask);
  }

  SCH_RET(code);
}

int32_t schSetTaskCandidateAddrs(SSchJob *pJob, SSchTask *pTask) {
  if (NULL != pTask->candidateAddrs) {
    return TSDB_CODE_SUCCESS;
  }

  pTask->candidateIdx = 0;
  pTask->candidateAddrs = taosArrayInit(SCH_MAX_CONDIDATE_EP_NUM, sizeof(SQueryNodeAddr));
  if (NULL == pTask->candidateAddrs) {
    SCH_TASK_ELOG("taosArrayInit %d condidate addrs failed", SCH_MAX_CONDIDATE_EP_NUM);
    SCH_ERR_RET(TSDB_CODE_QRY_OUT_OF_MEMORY);
  }

  if (pTask->plan->execNode.numOfEps > 0) {
    if (NULL == taosArrayPush(pTask->candidateAddrs, &pTask->plan->execNode)) {
      SCH_TASK_ELOG("taosArrayPush execNode to candidate addrs failed, errno:%d", errno);
      SCH_ERR_RET(TSDB_CODE_QRY_OUT_OF_MEMORY);
    }

    SCH_TASK_DLOG("use execNode from plan as candidate addr, numOfEps:%d", pTask->plan->execNode.numOfEps);

    return TSDB_CODE_SUCCESS;
  }

  int32_t addNum = 0;
<<<<<<< HEAD
  int32_t nodeNum = taosArrayGetSize(pJob->nodeList);
  
  for (int32_t i = 0; i < nodeNum && addNum < SCH_MAX_CONDIDATE_EP_NUM; ++i) {
    SQueryNodeAddr *naddr = taosArrayGet(pJob->nodeList, i);
    
    if (NULL == taosArrayPush(pTask->candidateAddrs, &pTask->plan->execNode)) {
      SCH_TASK_ELOG("taosArrayPush execNode to candidate addrs failed, addNum:%d, errno:%d", addNum, errno);
      SCH_ERR_RET(TSDB_CODE_QRY_OUT_OF_MEMORY);
=======

  if (job->nodeList) {
    int32_t nodeNum = (int32_t) taosArrayGetSize(job->nodeList);
    for (int32_t i = 0; i < nodeNum && addNum < SCH_MAX_CONDIDATE_EP_NUM; ++i) {
      SQueryNodeAddr *naddr = taosArrayGet(job->nodeList, i);

      if (NULL == taosArrayPush(task->candidateAddrs, &task->plan->execNode)) {
        qError("taosArrayPush failed");
        SCH_ERR_RET(TSDB_CODE_QRY_OUT_OF_MEMORY);
      }

      ++addNum;
>>>>>>> 2942658d
    }
  }
<<<<<<< HEAD

  if (addNum <= 0) {
    SCH_TASK_ELOG("no available execNode as condidate addr, nodeNum:%d", nodeNum);
    return TSDB_CODE_QRY_INVALID_INPUT;
  }

=======
>>>>>>> 2942658d
/*
  for (int32_t i = 0; i < job->dataSrcEps.numOfEps && addNum < SCH_MAX_CONDIDATE_EP_NUM; ++i) {
    strncpy(epSet->fqdn[epSet->numOfEps], job->dataSrcEps.fqdn[i], sizeof(job->dataSrcEps.fqdn[i]));
    epSet->port[epSet->numOfEps] = job->dataSrcEps.port[i];
    
    ++epSet->numOfEps;
  }
*/

  return TSDB_CODE_SUCCESS;
}

int32_t schPushTaskToExecList(SSchJob *pJob, SSchTask *pTask) {
  int32_t code = taosHashPut(pJob->execTasks, &pTask->taskId, sizeof(pTask->taskId), &pTask, POINTER_BYTES);
  if (0 != code) {
    if (HASH_NODE_EXIST(code)) {
      SCH_TASK_ELOG("task already in exec list, code:%x", code);
      SCH_ERR_RET(TSDB_CODE_SCH_INTERNAL_ERROR);
    }
    
    SCH_TASK_ELOG("taosHashPut task to exec list failed, errno:%d", errno);
    SCH_ERR_RET(TSDB_CODE_QRY_OUT_OF_MEMORY);
  }

<<<<<<< HEAD
  SCH_TASK_DLOG("task added to exec list, numOfTasks:%d", taosHashGetSize(pJob->execTasks));
  
=======
  qDebug("add one task, taskId:0x%"PRIx64", numOfTasks:%d, reqId:0x%"PRIx64, pTask->taskId, taosHashGetSize(pJob->execTasks), pJob->queryId);
>>>>>>> 2942658d
  return TSDB_CODE_SUCCESS;
}

int32_t schMoveTaskToSuccList(SSchJob *job, SSchTask *task, bool *moved) {
  if (0 != taosHashRemove(job->execTasks, &task->taskId, sizeof(task->taskId))) {
    qError("remove task taskId:0x%"PRIx64" from execTasks failed, reqId:0x%"PRIx64, task->taskId, job->queryId);
    return TSDB_CODE_SUCCESS;
  }

  if (0 != taosHashPut(job->succTasks, &task->taskId, sizeof(task->taskId), &task, POINTER_BYTES)) {
    qError("taosHashPut failed");
    SCH_ERR_RET(TSDB_CODE_QRY_OUT_OF_MEMORY);
  }

  *moved = true;
  
  return TSDB_CODE_SUCCESS;
}

int32_t schMoveTaskToFailList(SSchJob *job, SSchTask *task, bool *moved) {
  if (0 != taosHashRemove(job->execTasks, &task->taskId, sizeof(task->taskId))) {
    qWarn("remove task[%"PRIx64"] from execTasks failed, it may not exist", task->taskId);
  }

  if (0 != taosHashPut(job->failTasks, &task->taskId, sizeof(task->taskId), &task, POINTER_BYTES)) {
    qError("taosHashPut failed");
    SCH_ERR_RET(TSDB_CODE_QRY_OUT_OF_MEMORY);
  }

  *moved = true;
  
  return TSDB_CODE_SUCCESS;
}

int32_t schTaskCheckAndSetRetry(SSchJob *job, SSchTask *task, int32_t errCode, bool *needRetry) {
  // TODO set retry or not based on task type/errCode/retry times/job status/available eps...
  // TODO if needRetry, set task retry info

  *needRetry = false;

  return TSDB_CODE_SUCCESS;
}


int32_t schFetchFromRemote(SSchJob *job) {
  int32_t code = 0;
  
  if (atomic_val_compare_exchange_32(&job->remoteFetch, 0, 1) != 0) {
    qInfo("prior fetching not finished");
    return TSDB_CODE_SUCCESS;
  }

  SCH_ERR_JRET(schBuildAndSendMsg(job, job->fetchTask, TDMT_VND_FETCH));

  return TSDB_CODE_SUCCESS;
  
_return:
  atomic_val_compare_exchange_32(&job->remoteFetch, 1, 0);

  return code;
}


int32_t schProcessOnJobPartialSuccess(SSchJob *job) {
  job->status = JOB_TASK_STATUS_PARTIAL_SUCCEED;

  bool needFetch = job->userFetch;
  if ((!SCH_JOB_NEED_FETCH(&job->attr)) && job->attr.syncSchedule) {
    tsem_post(&job->rspSem);
  }
  
  if (needFetch) {
    SCH_ERR_RET(schFetchFromRemote(job));
  }

  return TSDB_CODE_SUCCESS;
}

int32_t schProcessOnJobFailure(SSchJob *job, int32_t errCode) {
  job->status = JOB_TASK_STATUS_FAILED;
  job->errCode = errCode;

  atomic_val_compare_exchange_32(&job->remoteFetch, 1, 0);

  if (job->userFetch || ((!SCH_JOB_NEED_FETCH(&job->attr)) && job->attr.syncSchedule)) {
    tsem_post(&job->rspSem);
  }

  return TSDB_CODE_SUCCESS;
}

int32_t schProcessOnDataFetched(SSchJob *job) {
  atomic_val_compare_exchange_32(&job->remoteFetch, 1, 0);

  tsem_post(&job->rspSem);
}


int32_t schProcessOnTaskSuccess(SSchJob *pJob, SSchTask *pTask) {
  bool moved = false;
  
  SCH_ERR_RET(schMoveTaskToSuccList(pJob, pTask, &moved));
  if (!moved) {
    SCH_TASK_ELOG(" task may already moved, status:%d", pTask->status);
    return TSDB_CODE_SUCCESS;
  }

  SCH_SET_TASK_STATUS(pTask, JOB_TASK_STATUS_SUCCEED);
  
  int32_t parentNum = pTask->parents ? (int32_t)taosArrayGetSize(pTask->parents) : 0;
  if (parentNum == 0) {
    if (pTask->level->level != 0) {
      SCH_TASK_ELOG("no parent task level error, level:%d", pTask->level->level);
      SCH_ERR_RET(TSDB_CODE_QRY_INVALID_INPUT);
    }

    int32_t taskDone = 0;
    
    if (SCH_TASK_NEED_WAIT_ALL(pTask)) {
      SCH_LOCK(SCH_WRITE, &pTask->level->lock);
      pTask->level->taskSucceed++;
      taskDone = pTask->level->taskSucceed + pTask->level->taskFailed;
      SCH_UNLOCK(SCH_WRITE, &pTask->level->lock);
      
      if (taskDone < pTask->level->taskNum) {
        SCH_TASK_ELOG("wait all tasks, done:%d, all:%d", taskDone, pTask->level->taskNum);
        return TSDB_CODE_SUCCESS;
      } else if (taskDone > pTask->level->taskNum) {
        assert(0);
      }

      if (pTask->level->taskFailed > 0) {
        pJob->status = JOB_TASK_STATUS_FAILED;
        SCH_ERR_RET(schProcessOnJobFailure(pJob, TSDB_CODE_QRY_APP_ERROR));

        return TSDB_CODE_SUCCESS;
      }
    } else {
      pJob->resNode = pTask->execAddr;
    }

    pJob->fetchTask = pTask;
    SCH_ERR_RET(schProcessOnJobPartialSuccess(pJob));

    return TSDB_CODE_SUCCESS;
  }

/*
  if (SCH_IS_DATA_SRC_TASK(task) && job->dataSrcEps.numOfEps < SCH_MAX_CONDIDATE_EP_NUM) {
    strncpy(job->dataSrcEps.fqdn[job->dataSrcEps.numOfEps], task->execAddr.fqdn, sizeof(task->execAddr.fqdn));
    job->dataSrcEps.port[job->dataSrcEps.numOfEps] = task->execAddr.port;

    ++job->dataSrcEps.numOfEps;
  }
*/

  for (int32_t i = 0; i < parentNum; ++i) {
    SSchTask *par = *(SSchTask **)taosArrayGet(pTask->parents, i);

    atomic_add_fetch_32(&par->childReady, 1);

    SCH_ERR_RET(qSetSubplanExecutionNode(par->plan, pTask->plan->id.templateId, &pTask->execAddr));
    
    if (SCH_TASK_READY_TO_LUNCH(par)) {
      SCH_ERR_RET(schLaunchTask(pJob, par));
    }
  }

  return TSDB_CODE_SUCCESS;
}

int32_t schProcessOnTaskFailure(SSchJob *pJob, SSchTask *pTask, int32_t errCode) {
  bool needRetry = false;
  bool moved = false;
  int32_t taskDone = 0;
  SCH_ERR_RET(schTaskCheckAndSetRetry(pJob, pTask, errCode, &needRetry));
  
  if (!needRetry) {
    SCH_TASK_ELOG("task failed[%x], no more retry", errCode);

    if (SCH_GET_TASK_STATUS(pTask) == JOB_TASK_STATUS_EXECUTING) {
      SCH_ERR_RET(schMoveTaskToFailList(pJob, pTask, &moved));
      if (!moved) {
        SCH_TASK_ELOG("task may already moved, status:%d", pTask->status);
      }
    }

    SCH_SET_TASK_STATUS(pTask, JOB_TASK_STATUS_FAILED);
    
    if (SCH_TASK_NEED_WAIT_ALL(pTask)) {
      SCH_LOCK(SCH_WRITE, &pTask->level->lock);
      pTask->level->taskFailed++;
      taskDone = pTask->level->taskSucceed + pTask->level->taskFailed;
      SCH_UNLOCK(SCH_WRITE, &pTask->level->lock);
      
      if (taskDone < pTask->level->taskNum) {
        qDebug("wait all tasks, done:%d, all:%d", taskDone, pTask->level->taskNum);
        return TSDB_CODE_SUCCESS;
      }
    }
  
    SCH_ERR_RET(schProcessOnJobFailure(pJob, errCode));

    return errCode;
  }

  SCH_ERR_RET(schLaunchTask(pJob, pTask));

  return TSDB_CODE_SUCCESS;
}

int32_t schProcessRspMsg(SSchJob *job, SSchTask *task, int32_t msgType, char *msg, int32_t msgSize, int32_t rspCode) {
  int32_t code = 0;

  switch (msgType) {
    case TDMT_VND_CREATE_TABLE_RSP: {
      if (rspCode != TSDB_CODE_SUCCESS) {
        SCH_ERR_JRET(schProcessOnTaskFailure(job, task, rspCode));
      } else {
        code = schProcessOnTaskSuccess(job, task);
        if (code) {
          goto _task_error;
        }
      }

      break;
    }
    case TDMT_VND_SUBMIT_RSP: {
        if (rspCode != TSDB_CODE_SUCCESS || NULL == msg) {
          SCH_ERR_JRET(schProcessOnTaskFailure(job, task, rspCode));
        } else {
          SShellSubmitRspMsg *rsp = (SShellSubmitRspMsg *)msg;
          job->resNumOfRows += rsp->affectedRows;

          code = schProcessOnTaskSuccess(job, task);
          if (code) {
            goto _task_error;
          }               
        }
        break;
      }
    case TDMT_VND_QUERY_RSP: {
        SQueryTableRsp *rsp = (SQueryTableRsp *)msg;
        
        if (rsp->code != TSDB_CODE_SUCCESS || NULL == msg) {
          SCH_ERR_JRET(schProcessOnTaskFailure(job, task, rsp->code));
        } else {
          code = schBuildAndSendMsg(job, task, TDMT_VND_RES_READY);
          if (code) {
            goto _task_error;
          }
        }
        break;
      }
    case TDMT_VND_RES_READY_RSP: {
        SResReadyRsp *rsp = (SResReadyRsp *)msg;
        
        if (rsp->code != TSDB_CODE_SUCCESS || NULL == msg) {
          SCH_ERR_JRET(schProcessOnTaskFailure(job, task, rsp->code));
        } else {
          code = schProcessOnTaskSuccess(job, task);
          if (code) {
            goto _task_error;
          }        
        }
        break;
      }
    case TDMT_VND_FETCH_RSP: {
        SCH_ERR_JRET(rspCode);
        SRetrieveTableRsp *rsp = (SRetrieveTableRsp *)msg;

        job->res = rsp;
        if (rsp) {
          job->resNumOfRows = rsp->numOfRows;
        }
        
        SCH_ERR_JRET(schProcessOnDataFetched(job));
        break;
      }
    case TDMT_VND_DROP_TASK: {

      }
    default:
      qError("unknown msg type:%d received", msgType);
      return TSDB_CODE_QRY_INVALID_INPUT;
  }

  return TSDB_CODE_SUCCESS;

_task_error:
  SCH_ERR_JRET(schProcessOnTaskFailure(job, task, code));
  return TSDB_CODE_SUCCESS;

_return:
  code = schProcessOnJobFailure(job, code);
  return code;
}


int32_t schHandleCallback(void* param, const SDataBuf* pMsg, int32_t msgType, int32_t rspCode) {
  int32_t code = 0;
  SSchCallbackParam *pParam = (SSchCallbackParam *)param;
  
  SSchJob **job = taosHashGet(schMgmt.jobs, &pParam->queryId, sizeof(pParam->queryId));
  if (NULL == job || NULL == (*job)) {
    qError("taosHashGet queryId:%"PRIx64" not exist", pParam->queryId);
    SCH_ERR_JRET(TSDB_CODE_SCH_INTERNAL_ERROR);
  }

  int32_t s = taosHashGetSize((*job)->execTasks);
  assert(s != 0);

  SSchTask **task = taosHashGet((*job)->execTasks, &pParam->taskId, sizeof(pParam->taskId));
  if (NULL == task || NULL == (*task)) {
    qError("failed to get task, taskId:%"PRIx64" not exist, reqId:0x%"PRIx64, pParam->taskId, (*job)->queryId);
    SCH_ERR_JRET(TSDB_CODE_SCH_INTERNAL_ERROR);
  }
  
  schProcessRspMsg(*job, *task, msgType, pMsg->pData, pMsg->len, rspCode);

_return:
  tfree(param);
  SCH_RET(code);
}

int32_t schHandleSubmitCallback(void* param, const SDataBuf* pMsg, int32_t code) {
  return schHandleCallback(param, pMsg, TDMT_VND_SUBMIT_RSP, code);
}

int32_t schHandleCreateTableCallback(void* param, const SDataBuf* pMsg, int32_t code) {
  return schHandleCallback(param, pMsg, TDMT_VND_CREATE_TABLE_RSP, code);
}

int32_t schHandleQueryCallback(void* param, const SDataBuf* pMsg, int32_t code) {
  return schHandleCallback(param, pMsg, TDMT_VND_QUERY_RSP, code);
}

int32_t schHandleFetchCallback(void* param, const SDataBuf* pMsg, int32_t code) {
  return schHandleCallback(param, pMsg, TDMT_VND_FETCH_RSP, code);
}

int32_t schHandleReadyCallback(void* param, const SDataBuf* pMsg, int32_t code) {
  return schHandleCallback(param, pMsg, TDMT_VND_RES_READY_RSP, code);
}

int32_t schHandleDropCallback(void* param, const SDataBuf* pMsg, int32_t code) {  
  SSchCallbackParam *pParam = (SSchCallbackParam *)param;
  qDebug("drop task rsp received, queryId:%"PRIx64 ",taksId:%"PRIx64 ",code:%d", pParam->queryId, pParam->taskId, code);
}

int32_t schGetCallbackFp(int32_t msgType, __async_send_cb_fn_t *fp) {
  switch (msgType) {
    case TDMT_VND_CREATE_TABLE:
      *fp = schHandleCreateTableCallback;
      break;
    case TDMT_VND_SUBMIT: 
      *fp = schHandleSubmitCallback;
      break;
    case TDMT_VND_QUERY: 
      *fp = schHandleQueryCallback;
      break;
    case TDMT_VND_RES_READY: 
      *fp = schHandleReadyCallback;
      break;
    case TDMT_VND_FETCH: 
      *fp = schHandleFetchCallback;
      break;
    case TDMT_VND_DROP_TASK:
      *fp = schHandleDropCallback;
      break;
    default:
      qError("unknown msg type:%d", msgType);
      SCH_ERR_RET(TSDB_CODE_QRY_APP_ERROR);
  }

  return TSDB_CODE_SUCCESS;
}


int32_t schAsyncSendMsg(void *transport, SEpSet* epSet, uint64_t qId, uint64_t tId, int32_t msgType, void *msg, uint32_t msgSize) {
  int32_t code = 0;
  SMsgSendInfo* pMsgSendInfo = calloc(1, sizeof(SMsgSendInfo));
  if (NULL == pMsgSendInfo) {
    qError("calloc %d failed", (int32_t)sizeof(SMsgSendInfo));
    SCH_ERR_RET(TSDB_CODE_QRY_OUT_OF_MEMORY);
  }

  SSchCallbackParam *param = calloc(1, sizeof(SSchCallbackParam));
  if (NULL == param) {
    qError("calloc %d failed", (int32_t)sizeof(SSchCallbackParam));
    SCH_ERR_JRET(TSDB_CODE_QRY_OUT_OF_MEMORY);
  }

  __async_send_cb_fn_t fp = NULL;
  SCH_ERR_JRET(schGetCallbackFp(msgType, &fp));

  param->queryId = qId;
  param->taskId = tId;

  pMsgSendInfo->param = param;
  pMsgSendInfo->msgInfo.pData = msg;
  pMsgSendInfo->msgInfo.len = msgSize;
  pMsgSendInfo->msgType = msgType;

  pMsgSendInfo->fp = fp;
  
  int64_t  transporterId = 0;
  SCH_ERR_JRET(asyncSendMsgToServer(transport, epSet, &transporterId, pMsgSendInfo));
  
  return TSDB_CODE_SUCCESS;

_return:
  tfree(param);
  tfree(pMsgSendInfo);

  SCH_RET(code);
}

void schConvertAddrToEpSet(SQueryNodeAddr *addr, SEpSet *epSet) {
  epSet->inUse = addr->inUse;
  epSet->numOfEps = addr->numOfEps;
  
  for (int8_t i = 0; i < epSet->numOfEps; ++i) {
    strncpy(epSet->fqdn[i], addr->epAddr[i].fqdn, sizeof(addr->epAddr[i].fqdn));
    epSet->port[i] = addr->epAddr[i].port;
  }
}


int32_t schBuildAndSendMsg(SSchJob *pJob, SSchTask *pTask, int32_t msgType) {
  uint32_t msgSize = 0;
  void *msg = NULL;
  int32_t code = 0;
  
  switch (msgType) {
    case TDMT_VND_CREATE_TABLE:
    case TDMT_VND_SUBMIT: {
      if (NULL == pTask->msg || pTask->msgLen <= 0) {
        qError("submit msg is NULL");
        SCH_ERR_RET(TSDB_CODE_SCH_INTERNAL_ERROR);
      }

      msgSize = pTask->msgLen;
      msg = pTask->msg;
      break;
    }
    case TDMT_VND_QUERY: {
      if (NULL == pTask->msg) {
        qError("query msg is NULL");
        SCH_ERR_RET(TSDB_CODE_SCH_INTERNAL_ERROR);
      }

      msgSize = sizeof(SSubQueryMsg) + pTask->msgLen;
      msg = calloc(1, msgSize);
      if (NULL == msg) {
        qError("calloc %d failed", msgSize);
        SCH_ERR_RET(TSDB_CODE_QRY_OUT_OF_MEMORY);
      }

      SSubQueryMsg *pMsg = msg;

      pMsg->header.vgId = htonl(pTask->plan->execNode.nodeId);
      pMsg->sId = htobe64(schMgmt.sId);
      pMsg->queryId = htobe64(pJob->queryId);
      pMsg->taskId = htobe64(pTask->taskId);
      pMsg->contentLen = htonl(pTask->msgLen);
      memcpy(pMsg->msg, pTask->msg, pTask->msgLen);
      break;
    }    
    case TDMT_VND_RES_READY: {
      msgSize = sizeof(SResReadyMsg);
      msg = calloc(1, msgSize);
      if (NULL == msg) {
        qError("calloc %d failed", msgSize);
        SCH_ERR_RET(TSDB_CODE_QRY_OUT_OF_MEMORY);
      }

      SResReadyMsg *pMsg = msg;
      
      pMsg->header.vgId = htonl(pTask->plan->execNode.nodeId);      
      pMsg->sId = htobe64(schMgmt.sId);      
      pMsg->queryId = htobe64(pJob->queryId);
      pMsg->taskId = htobe64(pTask->taskId);      
      break;
    }
    case TDMT_VND_FETCH: {
      if (NULL == pTask) {
        SCH_ERR_RET(TSDB_CODE_QRY_APP_ERROR);
      }
      msgSize = sizeof(SResFetchMsg);
      msg = calloc(1, msgSize);
      if (NULL == msg) {
        qError("calloc %d failed", msgSize);
        SCH_ERR_RET(TSDB_CODE_QRY_OUT_OF_MEMORY);
      }
    
      SResFetchMsg *pMsg = msg;
      
      pMsg->header.vgId = htonl(pTask->plan->execNode.nodeId);            
      pMsg->sId = htobe64(schMgmt.sId);      
      pMsg->queryId = htobe64(pJob->queryId);
      pMsg->taskId = htobe64(pTask->taskId);      
      break;
    }
    case TDMT_VND_DROP_TASK:{
      msgSize = sizeof(STaskDropMsg);
      msg = calloc(1, msgSize);
      if (NULL == msg) {
        qError("calloc %d failed", msgSize);
        SCH_ERR_RET(TSDB_CODE_QRY_OUT_OF_MEMORY);
      }
    
      STaskDropMsg *pMsg = msg;
      
      pMsg->header.vgId = htonl(pTask->plan->execNode.nodeId);            
      pMsg->sId = htobe64(schMgmt.sId);      
      pMsg->queryId = htobe64(pJob->queryId);
      pMsg->taskId = htobe64(pTask->taskId);      
      break;
    }
    default:
      qError("unknown msg type:%d", msgType);
      SCH_ERR_RET(TSDB_CODE_SCH_INTERNAL_ERROR);
      break;
  }

  SEpSet epSet;
  SQueryNodeAddr *addr = taosArrayGet(pTask->candidateAddrs, pTask->candidateIdx);
  
  schConvertAddrToEpSet(addr, &epSet);

  SCH_ERR_JRET(schAsyncSendMsg(pJob->transport, &epSet, pJob->queryId, pTask->taskId, msgType, msg, msgSize));

  return TSDB_CODE_SUCCESS;

_return:

  tfree(msg);
  SCH_RET(code);
}

static FORCE_INLINE bool schJobNeedToStop(SSchJob *pJob, int8_t *pStatus) {
  int8_t status = SCH_GET_JOB_STATUS(pJob);
  if (pStatus) {
    *pStatus = status;
  }

  return (status == JOB_TASK_STATUS_FAILED || status == JOB_TASK_STATUS_CANCELLED 
       || status == JOB_TASK_STATUS_CANCELLING || status == JOB_TASK_STATUS_DROPPING);
}

int32_t schLaunchTask(SSchJob *pJob, SSchTask *pTask) {
  int8_t status = 0;
  int32_t code = 0;
  
  if (schJobNeedToStop(pJob, &status)) {
    SCH_TASK_ELOG("no need to launch task cause of job status, job status:%d", status);
    SCH_ERR_RET(pJob->errCode);
  }
  
  SSubplan *plan = pTask->plan;

  if (NULL == pTask->msg) {
    code = qSubPlanToString(plan, &pTask->msg, &pTask->msgLen);
    if (TSDB_CODE_SUCCESS != code || NULL == pTask->msg || pTask->msgLen <= 0) {
      SCH_TASK_ELOG("subplanToString error, code:%x, msg:%p, len:%d", code, pTask->msg, pTask->msgLen);
      SCH_ERR_JRET(code);
    }
  }
  
  SCH_ERR_JRET(schSetTaskCandidateAddrs(pJob, pTask));

  // NOTE: race condition: the task should be put into the hash table before send msg to server
  SCH_ERR_JRET(schPushTaskToExecList(pJob, pTask));

  SCH_SET_TASK_STATUS(pTask, JOB_TASK_STATUS_EXECUTING);

  SCH_ERR_JRET(schBuildAndSendMsg(pJob, pTask, plan->msgType));
  
  return TSDB_CODE_SUCCESS;

_return:

  code = schProcessOnTaskFailure(pJob, pTask, code);
  
  SCH_RET(code);
}

int32_t schLaunchJob(SSchJob *pJob) {
  SSchLevel *level = taosArrayGet(pJob->levels, pJob->levelIdx);
  
  for (int32_t i = 0; i < level->taskNum; ++i) {
    SSchTask *pTask = taosArrayGet(level->subTasks, i);
    SCH_ERR_RET(schLaunchTask(pJob, pTask));
  }

  pJob->status = JOB_TASK_STATUS_EXECUTING;
  
  return TSDB_CODE_SUCCESS;
}

void schDropJobAllTasks(SSchJob *job) {
  void *pIter = taosHashIterate(job->succTasks, NULL);
  while (pIter) {
    SSchTask *task = *(SSchTask **)pIter;

    int32_t msgType = task->plan->msgType;
    if (msgType == TDMT_VND_CREATE_TABLE || msgType == TDMT_VND_SUBMIT) {
      break;
    }

    schBuildAndSendMsg(job, task, TDMT_VND_DROP_TASK);
    pIter = taosHashIterate(job->succTasks, pIter);
  }  

  pIter = taosHashIterate(job->failTasks, NULL);
  while (pIter) {
    SSchTask *task = *(SSchTask **)pIter;

    int32_t msgType = task->plan->msgType;
    if (msgType == TDMT_VND_CREATE_TABLE || msgType == TDMT_VND_SUBMIT) {
      break;
    }

    schBuildAndSendMsg(job, task, TDMT_VND_DROP_TASK);
    pIter = taosHashIterate(job->succTasks, pIter);
  }  
}

int32_t schExecJobImpl(void *transport, SArray *nodeList, SQueryDag* pDag, void** job, bool syncSchedule) {
  if (nodeList && taosArrayGetSize(nodeList) <= 0) {
    qInfo("QID:%"PRIx64" input nodeList is empty", pDag->queryId);
  }

  int32_t code = 0;
  SSchJob *pJob = calloc(1, sizeof(SSchJob));
  if (NULL == pJob) {
    qError("QID:%"PRIx64" calloc %d failed", pDag->queryId, (int32_t)sizeof(SSchJob));
    SCH_ERR_RET(TSDB_CODE_QRY_OUT_OF_MEMORY);
  }

  pJob->attr.syncSchedule = syncSchedule;
  pJob->transport = transport;
  pJob->nodeList = nodeList;

  SCH_ERR_JRET(schValidateAndBuildJob(pDag, pJob));

  pJob->execTasks = taosHashInit(pDag->numOfSubplans, taosGetDefaultHashFunction(TSDB_DATA_TYPE_UBIGINT), false, HASH_ENTRY_LOCK);
  if (NULL == pJob->execTasks) {
    SCH_JOB_ELOG("taosHashInit %d execTasks failed", pDag->numOfSubplans);
    SCH_ERR_JRET(TSDB_CODE_QRY_OUT_OF_MEMORY);
  }

  pJob->succTasks = taosHashInit(pDag->numOfSubplans, taosGetDefaultHashFunction(TSDB_DATA_TYPE_UBIGINT), false, HASH_ENTRY_LOCK);
  if (NULL == pJob->succTasks) {
    SCH_JOB_ELOG("taosHashInit %d succTasks failed", pDag->numOfSubplans);
    SCH_ERR_JRET(TSDB_CODE_QRY_OUT_OF_MEMORY);
  }

  pJob->failTasks = taosHashInit(pDag->numOfSubplans, taosGetDefaultHashFunction(TSDB_DATA_TYPE_UBIGINT), false, HASH_ENTRY_LOCK);
  if (NULL == pJob->failTasks) {
    SCH_JOB_ELOG("taosHashInit %d failTasks failed", pDag->numOfSubplans);
    SCH_ERR_JRET(TSDB_CODE_QRY_OUT_OF_MEMORY);
  }

  tsem_init(&pJob->rspSem, 0, 0);

  code = taosHashPut(schMgmt.jobs, &pJob->queryId, sizeof(pJob->queryId), &pJob, POINTER_BYTES);
  if (0 != code) {
    if (HASH_NODE_EXIST(code)) {
      SCH_JOB_ELOG("job already exist, isQueryJob:%d", pJob->attr.queryJob);
      SCH_ERR_JRET(TSDB_CODE_QRY_INVALID_INPUT);
    } else {
      SCH_JOB_ELOG("taosHashPut job failed, errno:%d", errno);
      SCH_ERR_JRET(TSDB_CODE_QRY_OUT_OF_MEMORY);
    }
  }

  pJob->status = JOB_TASK_STATUS_NOT_START;
  
  SCH_ERR_JRET(schLaunchJob(pJob));

  *(SSchJob **)job = pJob;
  
  if (syncSchedule) {
    SCH_JOB_DLOG("will wait for rsp now, job status:%d", SCH_GET_JOB_STATUS(pJob));
    tsem_wait(&pJob->rspSem);
  }

  SCH_JOB_DLOG("job exec done, job status:%d", SCH_GET_JOB_STATUS(pJob));

  return TSDB_CODE_SUCCESS;

_return:

  *(SSchJob **)job = NULL;
  
  scheduleFreeJob(pJob);
  
  SCH_RET(code);
}


int32_t schedulerInit(SSchedulerCfg *cfg) {
  if (schMgmt.jobs) {
    qError("scheduler already initialized");
    return TSDB_CODE_QRY_INVALID_INPUT;
  }

  if (cfg) {
    schMgmt.cfg = *cfg;
    
    if (schMgmt.cfg.maxJobNum == 0) {
      schMgmt.cfg.maxJobNum = SCHEDULE_DEFAULT_JOB_NUMBER;
    }
  } else {
    schMgmt.cfg.maxJobNum = SCHEDULE_DEFAULT_JOB_NUMBER;
  }

  schMgmt.jobs = taosHashInit(schMgmt.cfg.maxJobNum, taosGetDefaultHashFunction(TSDB_DATA_TYPE_UBIGINT), false, HASH_ENTRY_LOCK);
  if (NULL == schMgmt.jobs) {
    qError("init schduler jobs failed, num:%u", schMgmt.cfg.maxJobNum);
    SCH_ERR_RET(TSDB_CODE_QRY_OUT_OF_MEMORY);
  }

  if (taosGetSystemUUID((char *)&schMgmt.sId, sizeof(schMgmt.sId))) {
    qError("generate schdulerId failed, errno:%d", errno);
    SCH_ERR_RET(TSDB_CODE_QRY_SYS_ERROR);
  }

  qInfo("scheduler %"PRIx64" initizlized, maxJob:%u", schMgmt.sId, schMgmt.cfg.maxJobNum);
  
  return TSDB_CODE_SUCCESS;
}

int32_t scheduleExecJob(void *transport, SArray *nodeList, SQueryDag* pDag, void** pJob, SQueryResult *pRes) {
  if (NULL == transport || NULL == pDag || NULL == pDag->pSubplans || NULL == pJob || NULL == pRes) {
    SCH_ERR_RET(TSDB_CODE_QRY_INVALID_INPUT);
  }

  SCH_ERR_RET(schExecJobImpl(transport, nodeList, pDag, pJob, true));

  SSchJob *job = *(SSchJob **)pJob;
  
  pRes->code = job->errCode;
  pRes->numOfRows = job->resNumOfRows;
  
  return TSDB_CODE_SUCCESS;
}

int32_t scheduleAsyncExecJob(void *transport, SArray *nodeList, SQueryDag* pDag, void** pJob) {
  if (NULL == transport || /*NULL == nodeList || */NULL == pDag || NULL == pDag->pSubplans || NULL == pJob) {
    SCH_ERR_RET(TSDB_CODE_QRY_INVALID_INPUT);
  }

  return schExecJobImpl(transport, nodeList, pDag, pJob, false);
}


int32_t scheduleFetchRows(void *pJob, void **data) {
  if (NULL == pJob || NULL == data) {
    SCH_ERR_RET(TSDB_CODE_QRY_INVALID_INPUT);
  }

  SSchJob *job = pJob;
  int32_t code = 0;

  if (!SCH_JOB_NEED_FETCH(&job->attr)) {
    qError("no need to fetch data");
    SCH_ERR_RET(TSDB_CODE_QRY_APP_ERROR);
  }

  if (job->status == JOB_TASK_STATUS_FAILED) {
    job->res = NULL;
    SCH_RET(job->errCode);
  }

  if (job->status == JOB_TASK_STATUS_SUCCEED) {
    job->res = NULL;
    return TSDB_CODE_SUCCESS;
  }

  if (atomic_val_compare_exchange_32(&job->userFetch, 0, 1) != 0) {
    qError("prior fetching not finished");
    SCH_ERR_RET(TSDB_CODE_QRY_APP_ERROR);
  }

  if (job->status == JOB_TASK_STATUS_PARTIAL_SUCCEED) {
    SCH_ERR_JRET(schFetchFromRemote(job));
  }

  tsem_wait(&job->rspSem);

  if (job->status == JOB_TASK_STATUS_FAILED) {
    code = job->errCode;
  }
  
  if (job->res && ((SRetrieveTableRsp *)job->res)->completed) {
    job->status = JOB_TASK_STATUS_SUCCEED;
  }

  *data = job->res;
  job->res = NULL;

_return:
  atomic_val_compare_exchange_32(&job->userFetch, 1, 0);

  SCH_RET(code);
}

int32_t scheduleCancelJob(void *pJob) {
  //TODO

  //TODO MOVE ALL TASKS FROM EXEC LIST TO FAIL LIST

  return TSDB_CODE_SUCCESS;
}

void scheduleFreeJob(void *pJob) {
  if (NULL == pJob) {
    return;
  }

  SSchJob *job = pJob;

  if (job->status > 0) {
    if (0 != taosHashRemove(schMgmt.jobs, &job->queryId, sizeof(job->queryId))) {
      qError("remove job:%"PRIx64"from mgmt failed", job->queryId); // maybe already freed
      return;
    }

    if (job->status == JOB_TASK_STATUS_EXECUTING) {
      scheduleCancelJob(pJob);
    }

    schDropJobAllTasks(job);
  }

  job->subPlans = NULL; // it is a reference to pDag->pSubplans
  int32_t numOfLevels = taosArrayGetSize(job->levels);
  for(int32_t i = 0; i < numOfLevels; ++i) {
    SSchLevel *pLevel = taosArrayGet(job->levels, i);

    int32_t numOfTasks = taosArrayGetSize(pLevel->subTasks);
    for(int32_t j = 0; j < numOfTasks; ++j) {
      SSchTask* pTask = taosArrayGet(pLevel->subTasks, j);
      schFreeTask(pTask);
    }

    taosArrayDestroy(pLevel->subTasks);
  }

  taosHashCleanup(job->execTasks);
  taosHashCleanup(job->failTasks);
  taosHashCleanup(job->succTasks);
  taosArrayDestroy(job->levels);
  
  tfree(job);
}

void schedulerDestroy(void) {
  if (schMgmt.jobs) {
    taosHashCleanup(schMgmt.jobs); //TODO
    schMgmt.jobs = NULL;
  }
}

<|MERGE_RESOLUTION|>--- conflicted
+++ resolved
@@ -242,7 +242,7 @@
   }
 
   int32_t addNum = 0;
-<<<<<<< HEAD
+  if (pJob->nodeList) {
   int32_t nodeNum = taosArrayGetSize(pJob->nodeList);
   
   for (int32_t i = 0; i < nodeNum && addNum < SCH_MAX_CONDIDATE_EP_NUM; ++i) {
@@ -251,31 +251,15 @@
     if (NULL == taosArrayPush(pTask->candidateAddrs, &pTask->plan->execNode)) {
       SCH_TASK_ELOG("taosArrayPush execNode to candidate addrs failed, addNum:%d, errno:%d", addNum, errno);
       SCH_ERR_RET(TSDB_CODE_QRY_OUT_OF_MEMORY);
-=======
-
-  if (job->nodeList) {
-    int32_t nodeNum = (int32_t) taosArrayGetSize(job->nodeList);
-    for (int32_t i = 0; i < nodeNum && addNum < SCH_MAX_CONDIDATE_EP_NUM; ++i) {
-      SQueryNodeAddr *naddr = taosArrayGet(job->nodeList, i);
-
-      if (NULL == taosArrayPush(task->candidateAddrs, &task->plan->execNode)) {
-        qError("taosArrayPush failed");
-        SCH_ERR_RET(TSDB_CODE_QRY_OUT_OF_MEMORY);
-      }
-
-      ++addNum;
->>>>>>> 2942658d
-    }
-  }
-<<<<<<< HEAD
+    }
+  }
+  }
 
   if (addNum <= 0) {
     SCH_TASK_ELOG("no available execNode as condidate addr, nodeNum:%d", nodeNum);
     return TSDB_CODE_QRY_INVALID_INPUT;
   }
 
-=======
->>>>>>> 2942658d
 /*
   for (int32_t i = 0; i < job->dataSrcEps.numOfEps && addNum < SCH_MAX_CONDIDATE_EP_NUM; ++i) {
     strncpy(epSet->fqdn[epSet->numOfEps], job->dataSrcEps.fqdn[i], sizeof(job->dataSrcEps.fqdn[i]));
@@ -300,12 +284,8 @@
     SCH_ERR_RET(TSDB_CODE_QRY_OUT_OF_MEMORY);
   }
 
-<<<<<<< HEAD
   SCH_TASK_DLOG("task added to exec list, numOfTasks:%d", taosHashGetSize(pJob->execTasks));
-  
-=======
-  qDebug("add one task, taskId:0x%"PRIx64", numOfTasks:%d, reqId:0x%"PRIx64, pTask->taskId, taosHashGetSize(pJob->execTasks), pJob->queryId);
->>>>>>> 2942658d
+
   return TSDB_CODE_SUCCESS;
 }
 
