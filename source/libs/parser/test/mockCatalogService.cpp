/*
 * Copyright (c) 2019 TAOS Data, Inc. <jhtao@taosdata.com>
 *
 * This program is free software: you can use, redistribute, and/or modify
 * it under the terms of the GNU Affero General Public License, version 3
 * or later ("AGPL"), as published by the Free Software Foundation.
 *
 * This program is distributed in the hope that it will be useful, but WITHOUT
 * ANY WARRANTY; without even the implied warranty of MERCHANTABILITY or
 * FITNESS FOR A PARTICULAR PURPOSE.
 *
 * You should have received a copy of the GNU Affero General Public License
 * along with this program. If not, see <http://www.gnu.org/licenses/>.
 */

#include "mockCatalogService.h"

#include <iomanip>
#include <iostream>
#include <map>
#include <set>

#include "systable.h"
#include "tdatablock.h"
#include "tmisce.h"
#include "tname.h"
#include "ttypes.h"

using std::string;

std::unique_ptr<MockCatalogService> g_mockCatalogService;

class TableBuilder : public ITableBuilder {
 public:
  virtual TableBuilder& addColumn(const string& name, int8_t type, int32_t bytes) {
    SSchema* col = schema()->schema + (colId_ - 1);
    col->type = type;
    col->colId = colId_++;
    col->bytes = bytes;
    strcpy(col->name, name.c_str());
    rowsize_ += bytes;
    return *this;
  }

  virtual TableBuilder& setVgid(int16_t vgid) {
    schema()->vgId = vgid;

    SVgroupInfo vgroup = {vgid, 0, 0, {0}, 0};
    TD_ALWAYS_ASSERT(TSDB_CODE_SUCCESS == addEpIntoEpSet(&vgroup.epSet, "dnode_1", 6030));
    TD_ALWAYS_ASSERT(TSDB_CODE_SUCCESS == addEpIntoEpSet(&vgroup.epSet, "dnode_2", 6030));
    TD_ALWAYS_ASSERT(TSDB_CODE_SUCCESS == addEpIntoEpSet(&vgroup.epSet, "dnode_3", 6030));
    vgroup.epSet.inUse = 0;

    (void)meta_->vgs.emplace_back(vgroup);
    return *this;
  }

  virtual TableBuilder& setPrecision(uint8_t precision) {
    schema()->tableInfo.precision = precision;
    return *this;
  }

  virtual void done() { schema()->tableInfo.rowSize = rowsize_; }

 private:
  friend class MockCatalogServiceImpl;

  static std::unique_ptr<TableBuilder> createTableBuilder(int8_t tableType, int32_t numOfColumns, int32_t numOfTags) {
    STableMeta* meta =
        (STableMeta*)taosMemoryCalloc(1, sizeof(STableMeta) + sizeof(SSchema) * (numOfColumns + numOfTags));
    if (nullptr == meta) {
      throw std::bad_alloc();
    }
    meta->tableType = tableType;
    meta->tableInfo.numOfTags = numOfTags;
    meta->tableInfo.numOfColumns = numOfColumns;
    return std::unique_ptr<TableBuilder>(new TableBuilder(meta));
  }

  TableBuilder(STableMeta* schemaMeta) : colId_(1), rowsize_(0), meta_(new MockTableMeta()) {
    meta_->schema = schemaMeta;
  }

  STableMeta* schema() { return meta_->schema; }

  std::shared_ptr<MockTableMeta> table() { return meta_; }

  col_id_t                       colId_;
  int32_t                        rowsize_;
  std::shared_ptr<MockTableMeta> meta_;
};

class MockCatalogServiceImpl {
 public:
  static const int32_t numOfDataTypes = sizeof(tDataTypes) / sizeof(tDataTypes[0]);

  MockCatalogServiceImpl() : id_(1), havaCache_(true) {}

  ~MockCatalogServiceImpl() {
    for (auto& cfg : dbCfg_) {
      taosArrayDestroy(cfg.second.pRetensions);
    }
    for (auto& indexes : index_) {
      for (auto& index : indexes.second) {
        taosMemoryFree(index.expr);
      }
    }
  }

  int32_t catalogGetHandle() const { return 0; }

  int32_t catalogGetTableMeta(const SName* pTableName, STableMeta** pTableMeta, bool onlyCache = false) const {
    if (onlyCache && !havaCache_) {
      return TSDB_CODE_SUCCESS;
    }

    std::unique_ptr<STableMeta> table;

    char db[TSDB_DB_NAME_LEN] = {0};
    (void)tNameGetDbName(pTableName, db);

    const char* tname = tNameGetTableName(pTableName);
    int32_t     code = copyTableSchemaMeta(db, tname, &table);
    if (TSDB_CODE_SUCCESS != code) {
      return code;
    }
    *pTableMeta = table.release();
    return TSDB_CODE_SUCCESS;
  }

  int32_t catalogGetTableHashVgroup(const SName* pTableName, SVgroupInfo* vgInfo, bool onlyCache = false) const {
    if (onlyCache && !havaCache_) {
      vgInfo->vgId = 0;
      return TSDB_CODE_SUCCESS;
    }

    vgInfo->vgId = 1;
    return TSDB_CODE_SUCCESS;
  }

  int32_t catalogGetTableDistVgInfo(const SName* pTableName, SArray** vgList) const {
    char db[TSDB_DB_NAME_LEN] = {0};
    (void)tNameGetDbName(pTableName, db);
    return copyTableVgroup(db, tNameGetTableName(pTableName), vgList);
  }

  int32_t catalogGetDBVgList(const char* pDbFName, SArray** pVgList) const {
    string dbName(string(pDbFName).substr(string(pDbFName).find_last_of('.') + 1));
    if (0 == dbName.compare(TSDB_INFORMATION_SCHEMA_DB) || 0 == dbName.compare(TSDB_PERFORMANCE_SCHEMA_DB)) {
      return catalogGetAllDBVgList(pVgList);
    }
    return catalogGetDBVgListImpl(dbName, pVgList);
  }

  int32_t catalogGetDBCfg(const char* pDbFName, SDbCfgInfo* pDbCfg) const {
    string                     dbFName(pDbFName);
    DbCfgCache::const_iterator it = dbCfg_.find(dbFName.substr(string(pDbFName).find_last_of('.') + 1));
    if (dbCfg_.end() == it) {
      return TSDB_CODE_FAILED;
    }

    memcpy(pDbCfg, &(it->second), sizeof(SDbCfgInfo));
    return TSDB_CODE_SUCCESS;
  }

  int32_t catalogGetUdfInfo(const string& funcName, SFuncInfo* pInfo) const {
    auto it = udf_.find(funcName);
    if (udf_.end() == it) {
      return TSDB_CODE_FAILED;
    }
    memcpy(pInfo, it->second.get(), sizeof(SFuncInfo));
    return TSDB_CODE_SUCCESS;
  }

  int32_t catalogGetTableIndex(const SName* pTableName, SArray** pIndexes) const {
    char tbFName[TSDB_TABLE_FNAME_LEN] = {0};
    int32_t code = tNameExtractFullName(pTableName, tbFName);
    if (TSDB_CODE_SUCCESS != code) {
      return code;
    }
    auto it = index_.find(tbFName);
    if (index_.end() == it) {
      return TSDB_CODE_SUCCESS;
    }
    *pIndexes = taosArrayInit(it->second.size(), sizeof(STableIndexInfo));
    for (const auto& index : it->second) {
      STableIndexInfo info;

      if (nullptr == taosArrayPush(*pIndexes, copyTableIndexInfo(&info, &index))) {
        taosArrayDestroy(*pIndexes);
        *pIndexes = nullptr;
        return TSDB_CODE_OUT_OF_MEMORY;
      }
    }
    return TSDB_CODE_SUCCESS;
  }

  int32_t catalogGetDnodeList(SArray** pDnodes) const {
    *pDnodes = taosArrayInit(dnode_.size(), sizeof(SDNodeAddr));
    if (!pDnodes) {
      return TSDB_CODE_OUT_OF_MEMORY;
    }
    for (const auto& dnode : dnode_) {
      if (nullptr == taosArrayPush(*pDnodes, &dnode.second)) {
        taosArrayDestroy(*pDnodes);
        *pDnodes = nullptr;
        return TSDB_CODE_OUT_OF_MEMORY;
      }
    }
    return TSDB_CODE_SUCCESS;
  }

  int32_t catalogGetAllMeta(const SCatalogReq* pCatalogReq, SMetaData* pMetaData) const {
    int32_t code = getAllTableMeta(pCatalogReq->pTableMeta, &pMetaData->pTableMeta);
    if (TSDB_CODE_SUCCESS == code) {
      code = getAllTableVgroup(pCatalogReq->pTableHash, &pMetaData->pTableHash);
    }
    if (TSDB_CODE_SUCCESS == code) {
      code = getAllDbVgroup(pCatalogReq->pDbVgroup, &pMetaData->pDbVgroup);
    }
    if (TSDB_CODE_SUCCESS == code) {
      code = getAllDbCfg(pCatalogReq->pDbCfg, &pMetaData->pDbCfg);
    }
    if (TSDB_CODE_SUCCESS == code) {
      code = getAllDbInfo(pCatalogReq->pDbInfo, &pMetaData->pDbInfo);
    }
    if (TSDB_CODE_SUCCESS == code) {
      code = getAllUserAuth(pCatalogReq->pUser, &pMetaData->pUser);
    }
    if (TSDB_CODE_SUCCESS == code) {
      code = getAllUdf(pCatalogReq->pUdf, &pMetaData->pUdfList);
    }
    if (TSDB_CODE_SUCCESS == code) {
      code = getAllTableIndex(pCatalogReq->pTableIndex, &pMetaData->pTableIndex);
    }
    if (TSDB_CODE_SUCCESS == code && pCatalogReq->dNodeRequired) {
      code = getAllDnodeList(&pMetaData->pDnodeList);
    }
    if (TSDB_CODE_SUCCESS == code) {
      code = getAllTableCfg(pCatalogReq->pTableCfg, &pMetaData->pTableCfg);
    }
    if (TSDB_CODE_SUCCESS == code) {
      code = getAllViewMeta(pCatalogReq->pView, &pMetaData->pView);
    }
    return code;
  }

  TableBuilder& createTableBuilder(const string& db, const string& tbname, int8_t tableType, int32_t numOfColumns,
                                   int32_t numOfTags) {
    builder_ = TableBuilder::createTableBuilder(tableType, numOfColumns, numOfTags);
    meta_[db][tbname] = builder_->table();
    meta_[db][tbname]->schema->uid = getNextId();
    return *(builder_.get());
  }

  void createSubTable(const string& db, const string& stbname, const string& tbname, int16_t vgid) {
    std::unique_ptr<STableMeta> table;
    if (TSDB_CODE_SUCCESS != copyTableSchemaMeta(db, stbname, &table)) {
      throw std::runtime_error("copyTableSchemaMeta failed");
    }
    meta_[db][tbname].reset(new MockTableMeta());
    meta_[db][tbname]->schema = table.release();
    meta_[db][tbname]->schema->uid = getNextId();
    meta_[db][tbname]->schema->tableType = TSDB_CHILD_TABLE;

    SVgroupInfo vgroup = {vgid, 0, 0, {0}, 0};
    genEpSet(&vgroup.epSet);

    (void)meta_[db][tbname]->vgs.emplace_back(vgroup);
    // super table
    (void)meta_[db][stbname]->vgs.emplace_back(vgroup);
  }

  void showTables() const {
// number of forward fills
#define NOF(n) ((n) / 2)
// number of backward fills
#define NOB(n) ((n) % 2 ? (n) / 2 + 1 : (n) / 2)
// center aligned
#define CA(n, s)                                                                                        \
  std::setw(NOF((n) - int((s).length()))) << "" << (s) << std::setw(NOB((n) - int((s).length()))) << "" \
                                          << "|"
// string field length
#define SFL 20
// string field header
#define SH(h) CA(SFL, string(h))
// string field
#define SF(n) CA(SFL, n)
// integer field length
#define IFL 10
// integer field header
#define IH(i) CA(IFL, string(i))
// integer field
#define IF(i) CA(IFL, std::to_string(i))
// split line
#define SL(sn, in) std::setfill('=') << std::setw((sn) * (SFL + 1) + (in) * (IFL + 1)) << "" << std::setfill(' ')

    for (const auto& db : meta_) {
      std::cout << "Databse:" << db.first << std::endl;
      std::cout << SH("Table") << SH("Type") << SH("Precision") << IH("Vgid") << IH("RowSize") << std::endl;
      std::cout << SL(3, 1) << std::endl;
      for (const auto& table : db.second) {
        const auto& schema = table.second->schema;
        std::cout << SF(table.first) << SF(ttToString(schema->tableType)) << SF(pToString(schema->tableInfo.precision))
                  << IF(schema->vgId) << IF(schema->tableInfo.rowSize) << std::endl;
      }
      std::cout << std::endl;
    }

    for (const auto& db : meta_) {
      for (const auto& table : db.second) {
        const auto& schema = table.second->schema;
        std::cout << "Table:" << table.first << std::endl;
        std::cout << SH("Field") << SH("Type") << SH("DataType") << IH("Bytes") << std::endl;
        std::cout << SL(3, 1) << std::endl;
        int16_t numOfColumns = schema->tableInfo.numOfColumns;
        int16_t numOfFields = numOfColumns + schema->tableInfo.numOfTags;
        for (int16_t i = 0; i < numOfFields; ++i) {
          const SSchema* col = schema->schema + i;
          std::cout << SF(string(col->name)) << SH(ftToString(i, numOfColumns)) << SH(dtToString(col->type))
                    << IF(col->bytes) << std::endl;
        }
        std::cout << std::endl;
      }
    }
  }

  void createFunction(const string& func, int8_t funcType, int8_t outputType, int32_t outputLen, int32_t bufSize) {
    std::shared_ptr<SFuncInfo> info(new SFuncInfo);
    strcpy(info->name, func.c_str());
    info->funcType = funcType;
    info->scriptType = TSDB_FUNC_SCRIPT_BIN_LIB;
    info->outputType = outputType;
    info->outputLen = outputLen;
    info->bufSize = bufSize;
    info->pCode = nullptr;
    info->pComment = nullptr;
    udf_.insert(std::make_pair(func, info));
  }

  void createSmaIndex(const SMCreateSmaReq* pReq) {
    STableIndexInfo info = {0};
    info.intervalUnit = pReq->intervalUnit;
    info.slidingUnit = pReq->slidingUnit;
    info.interval = pReq->interval;
    info.offset = pReq->offset;
    info.sliding = pReq->sliding;
    info.dstTbUid = getNextId();
    info.dstVgId = pReq->dstVgId;
    genEpSet(&info.epSet);
    info.expr = taosStrdup(pReq->expr);
    auto it = index_.find(pReq->stb);
    if (index_.end() == it) {
      index_.insert(std::make_pair(string(pReq->stb), std::vector<STableIndexInfo>{info}));
    } else {
      it->second.push_back(info);
    }
  }

  void createDnode(int32_t dnodeId, const string& host, int16_t port) {
<<<<<<< HEAD
    SEpSet epSet = {0};
    TD_ALWAYS_ASSERT(TSDB_CODE_SUCCESS == addEpIntoEpSet(&epSet, host.c_str(), port));
    dnode_.insert(std::make_pair(dnodeId, epSet));
=======
    SDNodeAddr dnode = {0};
    dnode.nodeId = dnodeId;
    dnode.epSet = {0};
    assert(TSDB_CODE_SUCCESS == addEpIntoEpSet(&dnode.epSet, host.c_str(), port));
    dnode_.insert(std::make_pair(dnodeId, dnode));
>>>>>>> 7376e840
  }

  void createDatabase(const string& db, bool rollup, int8_t cacheLast, int8_t precision) {
    SDbCfgInfo cfg = {0};
    if (rollup) {
      cfg.pRetensions = taosArrayInit(TARRAY_MIN_SIZE, sizeof(SRetention));
    }
    cfg.cacheLast = cacheLast;
    cfg.precision = precision;
    dbCfg_.insert(std::make_pair(db, cfg));
  }

 private:
  typedef std::map<string, std::shared_ptr<MockTableMeta>> TableMetaCache;
  typedef std::map<string, TableMetaCache>                 DbMetaCache;
  typedef std::map<string, std::shared_ptr<SFuncInfo>>     UdfMetaCache;
  typedef std::map<string, std::vector<STableIndexInfo>>   IndexMetaCache;
  typedef std::map<int32_t, SDNodeAddr>                    DnodeCache;
  typedef std::map<string, SDbCfgInfo>                     DbCfgCache;

  uint64_t getNextId() { return id_++; }

  void genEpSet(SEpSet* pEpSet) {
    TD_ALWAYS_ASSERT(TSDB_CODE_SUCCESS == addEpIntoEpSet(pEpSet, "dnode_1", 6030));
    TD_ALWAYS_ASSERT(TSDB_CODE_SUCCESS == addEpIntoEpSet(pEpSet, "dnode_2", 6030));
    TD_ALWAYS_ASSERT(TSDB_CODE_SUCCESS == addEpIntoEpSet(pEpSet, "dnode_3", 6030));
    pEpSet->inUse = 0;
  }

  STableIndexInfo* copyTableIndexInfo(STableIndexInfo* pDst, const STableIndexInfo* pSrc) const {
    memcpy(pDst, pSrc, sizeof(STableIndexInfo));
    pDst->expr = taosStrdup(pSrc->expr);
    return pDst;
  }

  string toDbname(const string& dbFullName) const {
    string::size_type n = dbFullName.find(".");
    if (n == string::npos) {
      return dbFullName;
    }
    return dbFullName.substr(n + 1);
  }

  string ttToString(int8_t tableType) const {
    switch (tableType) {
      case TSDB_SUPER_TABLE:
        return "super table";
      case TSDB_CHILD_TABLE:
        return "child table";
      case TSDB_NORMAL_TABLE:
        return "normal table";
      default:
        return "unknown";
    }
  }

  string pToString(uint8_t precision) const {
    switch (precision) {
      case TSDB_TIME_PRECISION_MILLI:
        return "millisecond";
      case TSDB_TIME_PRECISION_MICRO:
        return "microsecond";
      case TSDB_TIME_PRECISION_NANO:
        return "nanosecond";
      default:
        return "unknown";
    }
  }

  string dtToString(int8_t type) const { return tDataTypes[type].name; }

  string ftToString(int16_t colid, int16_t numOfColumns) const {
    return (0 == colid ? "column" : (colid < numOfColumns ? "column" : "tag"));
  }

  STableMeta* getTableSchemaMeta(const string& db, const string& tbname) const {
    std::shared_ptr<MockTableMeta> table = getTableMeta(db, tbname);
    return table ? table->schema : nullptr;
  }

  int32_t copyTableSchemaMeta(const string& db, const string& tbname, std::unique_ptr<STableMeta>* dst) const {
    STableMeta* src = getTableSchemaMeta(db, tbname);
    if (nullptr == src) {
      return TSDB_CODE_PAR_TABLE_NOT_EXIST;
    }
    int32_t len = sizeof(STableMeta) + sizeof(SSchema) * (src->tableInfo.numOfTags + src->tableInfo.numOfColumns);
    dst->reset((STableMeta*)taosMemoryCalloc(1, len));
    if (!dst) {
      return TSDB_CODE_OUT_OF_MEMORY;
    }
    memcpy(dst->get(), src, len);
    return TSDB_CODE_SUCCESS;
  }

  int32_t copyTableVgroup(const string& db, const string& tbname, SVgroupInfo* vg) const {
    std::shared_ptr<MockTableMeta> table = getTableMeta(db, tbname);
    if (table->vgs.empty()) {
      return TSDB_CODE_SUCCESS;
    }
    memcpy(vg, &(table->vgs[0]), sizeof(SVgroupInfo));
    return TSDB_CODE_SUCCESS;
  }

  int32_t copyTableVgroup(const string& db, const string& tbname, SArray** vgList) const {
    std::shared_ptr<MockTableMeta> table = getTableMeta(db, tbname);
    if (table->vgs.empty()) {
      return TSDB_CODE_SUCCESS;
    }
    *vgList = taosArrayInit(table->vgs.size(), sizeof(SVgroupInfo));
    if (!*vgList) {
      return TSDB_CODE_OUT_OF_MEMORY;
    }
    for (const SVgroupInfo& vg : table->vgs) {
      if (nullptr == taosArrayPush(*vgList, &vg)) {
        taosArrayDestroy(*vgList);
        *vgList = nullptr;
        return TSDB_CODE_OUT_OF_MEMORY;
      }
    }
    return TSDB_CODE_SUCCESS;
  }

  std::shared_ptr<MockTableMeta> getTableMeta(const string& db, const string& tbname) const {
    DbMetaCache::const_iterator it = meta_.find(db);
    if (meta_.end() == it) {
      return std::shared_ptr<MockTableMeta>();
    }
    TableMetaCache::const_iterator tit = it->second.find(tbname);
    if (it->second.end() == tit) {
      return std::shared_ptr<MockTableMeta>();
    }
    return tit->second;
  }

  int32_t getAllTableMeta(SArray* pTableMetaReq, SArray** pTableMetaData) const {
    if (NULL != pTableMetaReq) {
      int32_t ndbs = taosArrayGetSize(pTableMetaReq);
      *pTableMetaData = taosArrayInit(ndbs, sizeof(SMetaRes));
      if (!*pTableMetaData) {
        return TSDB_CODE_OUT_OF_MEMORY;
      }
      for (int32_t i = 0; i < ndbs; ++i) {
        STablesReq* pReq = (STablesReq*)taosArrayGet(pTableMetaReq, i);
        int32_t     ntables = taosArrayGetSize(pReq->pTables);
        for (int32_t j = 0; j < ntables; ++j) {
          SMetaRes res = {0};
          res.code = catalogGetTableMeta((const SName*)taosArrayGet(pReq->pTables, j), (STableMeta**)&res.pRes);
          if (nullptr == taosArrayPush(*pTableMetaData, &res)) {
            MockCatalogService::destoryMetaRes(&res);
            taosArrayDestroyEx(*pTableMetaData, MockCatalogService::destoryMetaRes);
            *pTableMetaData = nullptr;
            return TSDB_CODE_OUT_OF_MEMORY;
          }
        }
      }
    }
    return TSDB_CODE_SUCCESS;
  }

  int32_t getAllTableVgroup(SArray* pTableVgroupReq, SArray** pTableVgroupData) const {
    if (NULL != pTableVgroupReq) {
      int32_t ndbs = taosArrayGetSize(pTableVgroupReq);
      *pTableVgroupData = taosArrayInit(ndbs, sizeof(SMetaRes));
      if (!*pTableVgroupData) {
        return TSDB_CODE_OUT_OF_MEMORY;
      }
      for (int32_t i = 0; i < ndbs; ++i) {
        STablesReq* pReq = (STablesReq*)taosArrayGet(pTableVgroupReq, i);
        int32_t     ntables = taosArrayGetSize(pReq->pTables);
        for (int32_t j = 0; j < ntables; ++j) {
          SMetaRes res = {0};
          res.pRes = taosMemoryCalloc(1, sizeof(SVgroupInfo));
          if (!res.pRes) {
            taosArrayDestroyEx(*pTableVgroupData, MockCatalogService::destoryMetaRes);
            *pTableVgroupData = nullptr;
            return TSDB_CODE_OUT_OF_MEMORY;
          }
          res.code = catalogGetTableHashVgroup((const SName*)taosArrayGet(pReq->pTables, j), (SVgroupInfo*)res.pRes);
          if (nullptr == taosArrayPush(*pTableVgroupData, &res)) {
            MockCatalogService::destoryMetaRes(&res);
            taosArrayDestroyEx(*pTableVgroupData, MockCatalogService::destoryMetaRes);
            *pTableVgroupData = nullptr;
            return TSDB_CODE_OUT_OF_MEMORY;
          }
        }
      }
    }
    return TSDB_CODE_SUCCESS;
  }

  int32_t getAllDbVgroup(SArray* pDbVgroupReq, SArray** pDbVgroupData) const {
    int32_t code = TSDB_CODE_SUCCESS;
    if (NULL != pDbVgroupReq) {
      int32_t ndbs = taosArrayGetSize(pDbVgroupReq);
      *pDbVgroupData = taosArrayInit(ndbs, sizeof(SMetaRes));
      if (!*pDbVgroupData) {
        return TSDB_CODE_OUT_OF_MEMORY;
      }
      for (int32_t i = 0; i < ndbs; ++i) {
        SMetaRes res = {0};
        if (nullptr == taosArrayPush(*pDbVgroupData, &res)) {
          taosArrayDestroyEx(*pDbVgroupData, MockCatalogService::destoryMetaRes);
          *pDbVgroupData = nullptr;
          return TSDB_CODE_OUT_OF_MEMORY;
        }
      }
    }
    return code;
  }

  int32_t catalogGetDBVgListImpl(const string& dbName, SArray** pVgList) const {
    DbMetaCache::const_iterator it = meta_.find(dbName);
    if (meta_.end() == it) {
      return TSDB_CODE_FAILED;
    }
    std::set<int32_t> vgSet;
    *pVgList = taosArrayInit(it->second.size(), sizeof(SVgroupInfo));
    if (!*pVgList) {
      return TSDB_CODE_OUT_OF_MEMORY;
    }
    for (const auto& vgs : it->second) {
      for (const auto& vg : vgs.second->vgs) {
        if (0 == vgSet.count(vg.vgId)) {
          if (nullptr == taosArrayPush(*pVgList, &vg)) {
            taosArrayDestroy(*pVgList);
            return TSDB_CODE_OUT_OF_MEMORY;
          }
          (void)vgSet.insert(vg.vgId);
        }
      }
    }
    return TSDB_CODE_SUCCESS;
  }

  int32_t catalogGetAllDBVgList(SArray** pVgList) const {
    std::set<int32_t> vgSet;
    *pVgList = taosArrayInit(TARRAY_MIN_SIZE, sizeof(SVgroupInfo));
    if (!*pVgList) {
      return TSDB_CODE_OUT_OF_MEMORY;
    }
    for (const auto& db : meta_) {
      for (const auto& vgs : db.second) {
        for (const auto& vg : vgs.second->vgs) {
          if (0 == vgSet.count(vg.vgId)) {
            if (nullptr == taosArrayPush(*pVgList, &vg)) {
              taosArrayDestroy(*pVgList);
              return TSDB_CODE_OUT_OF_MEMORY;
            }
            (void)vgSet.insert(vg.vgId);
          }
        }
      }
    }
    return TSDB_CODE_SUCCESS;
  }

  int32_t getAllDbCfg(SArray* pDbCfgReq, SArray** pDbCfgData) const {
    int32_t code = TSDB_CODE_SUCCESS;
    if (NULL != pDbCfgReq) {
      int32_t ndbs = taosArrayGetSize(pDbCfgReq);
      *pDbCfgData = taosArrayInit(ndbs, sizeof(SMetaRes));
      if (!*pDbCfgData) {
        return TSDB_CODE_OUT_OF_MEMORY;
      }
      for (int32_t i = 0; i < ndbs; ++i) {
        SMetaRes res = {0};
        res.pRes = taosMemoryCalloc(1, sizeof(SDbCfgInfo));
        if (!res.pRes) {
          taosArrayDestroyEx(*pDbCfgData, MockCatalogService::destoryMetaRes);
          *pDbCfgData = nullptr;
          return TSDB_CODE_OUT_OF_MEMORY;
        }
        res.code = catalogGetDBCfg((const char*)taosArrayGet(pDbCfgReq, i), (SDbCfgInfo*)res.pRes);
        if (nullptr == taosArrayPush(*pDbCfgData, &res)) {
          MockCatalogService::destoryMetaRes(&res);
          taosArrayDestroyEx(*pDbCfgData, MockCatalogService::destoryMetaRes);
          *pDbCfgData = nullptr;
          return TSDB_CODE_OUT_OF_MEMORY;
        }
      }
    }
    return code;
  }

  int32_t getAllDbInfo(SArray* pDbInfoReq, SArray** pDbInfoData) const {
    int32_t code = TSDB_CODE_SUCCESS;
    if (NULL != pDbInfoReq) {
      int32_t ndbs = taosArrayGetSize(pDbInfoReq);
      *pDbInfoData = taosArrayInit(ndbs, sizeof(SMetaRes));
      if (!*pDbInfoData) {
        return TSDB_CODE_OUT_OF_MEMORY;
      }
      for (int32_t i = 0; i < ndbs; ++i) {
        SMetaRes res = {0};
        res.pRes = taosMemoryCalloc(1, sizeof(SDbInfo));
        if (!res.pRes || (nullptr == taosArrayPush(*pDbInfoData, &res))) {
          MockCatalogService::destoryMetaRes(&res);
          taosArrayDestroyEx(*pDbInfoData, MockCatalogService::destoryMetaRes);
          *pDbInfoData = nullptr;
          return TSDB_CODE_OUT_OF_MEMORY;
        }
      }
    }
    return code;
  }

  int32_t getAllUserAuth(SArray* pUserAuthReq, SArray** pUserAuthData) const {
    int32_t code = TSDB_CODE_SUCCESS;
    if (NULL != pUserAuthReq) {
      int32_t num = taosArrayGetSize(pUserAuthReq);
      *pUserAuthData = taosArrayInit(num, sizeof(SMetaRes));
      if (!*pUserAuthData) {
        return TSDB_CODE_OUT_OF_MEMORY;
      }
      int32_t code = TSDB_CODE_SUCCESS;
      for (int32_t i = 0; i < num; ++i) {
        SMetaRes res = {0};
        res.pRes = taosMemoryCalloc(1, sizeof(SUserAuthRes));
        if (!res.pRes) {
          taosArrayDestroy(*pUserAuthData);
          *pUserAuthData = nullptr;
          return TSDB_CODE_OUT_OF_MEMORY;
        }
        ((SUserAuthRes*)res.pRes)->pass[0] = true;
        if (nullptr == taosArrayPush(*pUserAuthData, &res)) {
          MockCatalogService::destoryMetaRes(&res);
          taosArrayDestroyEx(*pUserAuthData, MockCatalogService::destoryMetaRes);
          *pUserAuthData = nullptr;
          return TSDB_CODE_OUT_OF_MEMORY;
        }
      }
    }
    return code;
  }

  int32_t getAllUdf(SArray* pUdfReq, SArray** pUdfData) const {
    if (NULL != pUdfReq) {
      int32_t num = taosArrayGetSize(pUdfReq);
      *pUdfData = taosArrayInit(num, sizeof(SMetaRes));
      if (!*pUdfData) {
        return TSDB_CODE_OUT_OF_MEMORY;
      }
      for (int32_t i = 0; i < num; ++i) {
        SMetaRes res = {0};
        res.pRes = taosMemoryCalloc(1, sizeof(SFuncInfo));
        if (!res.pRes) {
          taosArrayDestroyEx(*pUdfData, MockCatalogService::destoryMetaRes);
          *pUdfData = nullptr;
          return TSDB_CODE_OUT_OF_MEMORY;
        }
        res.code = catalogGetUdfInfo((char*)taosArrayGet(pUdfReq, i), (SFuncInfo*)res.pRes);
        if (nullptr == taosArrayPush(*pUdfData, &res)) {
          MockCatalogService::destoryMetaRes(&res);
          taosArrayDestroyEx(*pUdfData, MockCatalogService::destoryMetaRes);
          *pUdfData = nullptr;
          return TSDB_CODE_OUT_OF_MEMORY;
        }
      }
    }
    return TSDB_CODE_SUCCESS;
  }

  int32_t getAllTableIndex(SArray* pTableIndex, SArray** pTableIndexData) const {
    if (NULL != pTableIndex) {
      int32_t num = taosArrayGetSize(pTableIndex);
      *pTableIndexData = taosArrayInit(num, sizeof(SMetaRes));
      if (!*pTableIndexData) {
        return TSDB_CODE_OUT_OF_MEMORY;
      }
      for (int32_t i = 0; i < num; ++i) {
        SMetaRes res = {0};
        res.code = catalogGetTableIndex((const SName*)taosArrayGet(pTableIndex, i), (SArray**)(&res.pRes));
        if (nullptr == taosArrayPush(*pTableIndexData, &res)) {
          MockCatalogService::destoryMetaRes(&res);
          taosArrayDestroyEx(*pTableIndexData, MockCatalogService::destoryMetaRes);
          *pTableIndexData = nullptr;
          return TSDB_CODE_OUT_OF_MEMORY;
        }
      }
    }
    return TSDB_CODE_SUCCESS;
  }

  int32_t getAllTableCfg(SArray* pTableCfgReq, SArray** pTableCfgData) const {
    if (NULL != pTableCfgReq) {
      int32_t ntables = taosArrayGetSize(pTableCfgReq);
      *pTableCfgData = taosArrayInit(ntables, sizeof(SMetaRes));
      if (!*pTableCfgData) {
        return TSDB_CODE_OUT_OF_MEMORY;
      }
      int32_t code = 0;
      for (int32_t i = 0; i < ntables; ++i) {
        SMetaRes res = {0};
        res.code = TSDB_CODE_SUCCESS;
        res.pRes = taosMemoryCalloc(1, sizeof(STableCfg));
        if (!res.pRes || (nullptr == taosArrayPush(*pTableCfgData, &res))) {
          taosMemoryFree(res.pRes);
          taosArrayDestroy(*pTableCfgData);
          *pTableCfgData = nullptr;
          return TSDB_CODE_OUT_OF_MEMORY;
        }
      }
    }
    return TSDB_CODE_SUCCESS;
  }

  int32_t getAllViewMeta(SArray* pViewMetaReq, SArray** pViewMetaData) const {
    if (NULL != pViewMetaReq) {
      int32_t nviews = taosArrayGetSize(pViewMetaReq);
      *pViewMetaData = taosArrayInit(nviews, sizeof(SMetaRes));
      if (!*pViewMetaData) {
        return TSDB_CODE_OUT_OF_MEMORY;
      }
      for (int32_t i = 0; i < nviews; ++i) {
        SMetaRes res = {0};
        res.pRes = nullptr;
        res.code = TSDB_CODE_PAR_TABLE_NOT_EXIST;
        if (nullptr == taosArrayPush(*pViewMetaData, &res)) {
          taosArrayDestroyEx(*pViewMetaData, MockCatalogService::destoryMetaRes);
          *pViewMetaData = nullptr;
          return TSDB_CODE_OUT_OF_MEMORY;
        }
      }
    }
    return TSDB_CODE_SUCCESS;
  }

  int32_t getAllDnodeList(SArray** pDnodes) const {
    SMetaRes res = {0};
    int32_t code = catalogGetDnodeList((SArray**)&res.pRes);
    if (TSDB_CODE_SUCCESS != code) {
      return code;
    }
    *pDnodes = taosArrayInit(1, sizeof(SMetaRes));
    if (!*pDnodes) {
      return TSDB_CODE_OUT_OF_MEMORY;
    }
    if (nullptr == taosArrayPush(*pDnodes, &res)) {
      MockCatalogService::destoryMetaArrayRes(&res);
      taosArrayDestroyEx(*pDnodes, MockCatalogService::destoryMetaArrayRes);
      *pDnodes = nullptr;
      return TSDB_CODE_OUT_OF_MEMORY;
    }
    return TSDB_CODE_SUCCESS;
  }

  uint64_t                      id_;
  std::unique_ptr<TableBuilder> builder_;
  DbMetaCache                   meta_;
  UdfMetaCache                  udf_;
  IndexMetaCache                index_;
  DnodeCache                    dnode_;
  DbCfgCache                    dbCfg_;
  bool                          havaCache_;
};

MockCatalogService::MockCatalogService() : impl_(new MockCatalogServiceImpl()) {}

MockCatalogService::~MockCatalogService() {}

ITableBuilder& MockCatalogService::createTableBuilder(const string& db, const string& tbname, int8_t tableType,
                                                      int32_t numOfColumns, int32_t numOfTags) {
  return impl_->createTableBuilder(db, tbname, tableType, numOfColumns, numOfTags);
}

void MockCatalogService::createSubTable(const string& db, const string& stbname, const string& tbname, int16_t vgid) {
  impl_->createSubTable(db, stbname, tbname, vgid);
}

void MockCatalogService::showTables() const { impl_->showTables(); }

void MockCatalogService::createFunction(const string& func, int8_t funcType, int8_t outputType, int32_t outputLen,
                                        int32_t bufSize) {
  impl_->createFunction(func, funcType, outputType, outputLen, bufSize);
}

void MockCatalogService::createSmaIndex(const SMCreateSmaReq* pReq) { impl_->createSmaIndex(pReq); }

void MockCatalogService::createDnode(int32_t dnodeId, const string& host, int16_t port) {
  impl_->createDnode(dnodeId, host, port);
}

void MockCatalogService::createDatabase(const string& db, bool rollup, int8_t cacheLast, int8_t precision) {
  impl_->createDatabase(db, rollup, cacheLast, precision);
}

int32_t MockCatalogService::catalogGetTableMeta(const SName* pTableName, STableMeta** pTableMeta,
                                                bool onlyCache) const {
  return impl_->catalogGetTableMeta(pTableName, pTableMeta, onlyCache);
}

int32_t MockCatalogService::catalogGetTableHashVgroup(const SName* pTableName, SVgroupInfo* vgInfo,
                                                      bool onlyCache) const {
  return impl_->catalogGetTableHashVgroup(pTableName, vgInfo, onlyCache);
}

int32_t MockCatalogService::catalogGetTableDistVgInfo(const SName* pTableName, SArray** pVgList) const {
  return impl_->catalogGetTableDistVgInfo(pTableName, pVgList);
}

int32_t MockCatalogService::catalogGetDBVgList(const char* pDbFName, SArray** pVgList) const {
  return impl_->catalogGetDBVgList(pDbFName, pVgList);
}

int32_t MockCatalogService::catalogGetDBCfg(const char* pDbFName, SDbCfgInfo* pDbCfg) const {
  return impl_->catalogGetDBCfg(pDbFName, pDbCfg);
}

int32_t MockCatalogService::catalogGetUdfInfo(const string& funcName, SFuncInfo* pInfo) const {
  return impl_->catalogGetUdfInfo(funcName, pInfo);
}

int32_t MockCatalogService::catalogGetTableIndex(const SName* pTableName, SArray** pIndexes) const {
  return impl_->catalogGetTableIndex(pTableName, pIndexes);
}

int32_t MockCatalogService::catalogGetDnodeList(SArray** pDnodes) const { return impl_->catalogGetDnodeList(pDnodes); }

int32_t MockCatalogService::catalogGetAllMeta(const SCatalogReq* pCatalogReq, SMetaData* pMetaData) const {
  return impl_->catalogGetAllMeta(pCatalogReq, pMetaData);
}

void MockCatalogService::destoryTablesReq(void* p) {
  STablesReq* pRes = (STablesReq*)p;
  taosArrayDestroy(pRes->pTables);
}

void MockCatalogService::destoryCatalogReq(SCatalogReq* pReq) {
  taosArrayDestroy(pReq->pDbVgroup);
  taosArrayDestroy(pReq->pDbCfg);
  taosArrayDestroy(pReq->pDbInfo);
  taosArrayDestroyEx(pReq->pTableMeta, destoryTablesReq);
  taosArrayDestroyEx(pReq->pTableHash, destoryTablesReq);
  taosArrayDestroy(pReq->pUdf);
  taosArrayDestroy(pReq->pIndex);
  taosArrayDestroy(pReq->pUser);
  taosArrayDestroy(pReq->pTableIndex);
  taosArrayDestroy(pReq->pTableCfg);
  taosArrayDestroyEx(pReq->pView, destoryTablesReq);
  taosArrayDestroyEx(pReq->pTableTSMAs, destoryTablesReq);
  delete pReq;
}

void MockCatalogService::destoryMetaRes(void* p) {
  SMetaRes* pRes = (SMetaRes*)p;
  taosMemoryFree(pRes->pRes);
}

void MockCatalogService::destoryMetaArrayRes(void* p) {
  SMetaRes* pRes = (SMetaRes*)p;
  taosArrayDestroy((SArray*)pRes->pRes);
}

void MockCatalogService::destoryMetaData(SMetaData* pData) {
  taosArrayDestroyEx(pData->pDbVgroup, destoryMetaRes);
  taosArrayDestroyEx(pData->pDbCfg, destoryMetaRes);
  taosArrayDestroyEx(pData->pDbInfo, destoryMetaRes);
  taosArrayDestroyEx(pData->pTableMeta, destoryMetaRes);
  taosArrayDestroyEx(pData->pTableHash, destoryMetaRes);
  taosArrayDestroyEx(pData->pTableIndex, destoryMetaRes);
  taosArrayDestroyEx(pData->pUdfList, destoryMetaRes);
  taosArrayDestroyEx(pData->pIndex, destoryMetaRes);
  taosArrayDestroyEx(pData->pUser, destoryMetaRes);
  taosArrayDestroyEx(pData->pQnodeList, destoryMetaRes);
  taosArrayDestroyEx(pData->pTableCfg, destoryMetaRes);
  taosArrayDestroyEx(pData->pDnodeList, destoryMetaArrayRes);
  taosArrayDestroyEx(pData->pView, destoryMetaRes);
  taosMemoryFree(pData->pSvrVer);
  delete pData;
}<|MERGE_RESOLUTION|>--- conflicted
+++ resolved
@@ -358,17 +358,11 @@
   }
 
   void createDnode(int32_t dnodeId, const string& host, int16_t port) {
-<<<<<<< HEAD
-    SEpSet epSet = {0};
-    TD_ALWAYS_ASSERT(TSDB_CODE_SUCCESS == addEpIntoEpSet(&epSet, host.c_str(), port));
-    dnode_.insert(std::make_pair(dnodeId, epSet));
-=======
     SDNodeAddr dnode = {0};
     dnode.nodeId = dnodeId;
     dnode.epSet = {0};
-    assert(TSDB_CODE_SUCCESS == addEpIntoEpSet(&dnode.epSet, host.c_str(), port));
+    TD_ALWAYS_ASSERT(TSDB_CODE_SUCCESS == addEpIntoEpSet(&dnode.epSet, host.c_str(), port));
     dnode_.insert(std::make_pair(dnodeId, dnode));
->>>>>>> 7376e840
   }
 
   void createDatabase(const string& db, bool rollup, int8_t cacheLast, int8_t precision) {
