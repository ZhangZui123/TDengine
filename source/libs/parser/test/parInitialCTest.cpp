--- conflicted
+++ resolved
@@ -292,17 +292,10 @@
   setDbWalRetentionSize(-1);
   setDbWalRollPeriod(10);
   setDbWalSegmentSize(20);
-<<<<<<< HEAD
-#ifndef _STORAGE
-  setDbSstTrigger(1);
-#else
-  setDbSstTrigger(16);
-=======
 #ifdef TD_ENTERPRISE
   setDbSstTrigger(16);
 #else
   setDbSstTrigger(1);
->>>>>>> 4ac3d557
 #endif
   setDbHashPrefix(3);
   setDbHashSuffix(4);
