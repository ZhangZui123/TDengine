//lemon parser file to generate sql parse by using finite-state-machine code used to parse sql
//usage: lemon sql.y

%token_prefix TK_
%token_type { SToken }
%default_type { SNode* }
%default_destructor { nodesDestroyNode($$); }

%extra_argument { SAstCreateContext* pCxt }

%include {
#include <stdio.h>
#include <stdlib.h>
#include <string.h>
#include <assert.h>
#include <stdbool.h>

#define ALLOW_FORBID_FUNC

#include "functionMgt.h"
#include "nodes.h"
#include "parToken.h"
#include "ttokendef.h"
#include "parAst.h"

#define YYSTACKDEPTH 0
}

%syntax_error {
  if (TSDB_CODE_SUCCESS == pCxt->errCode) {
    if(TOKEN.z) {
      pCxt->errCode = generateSyntaxErrMsg(&pCxt->msgBuf, TSDB_CODE_PAR_SYNTAX_ERROR, TOKEN.z);
    } else {
      pCxt->errCode = generateSyntaxErrMsg(&pCxt->msgBuf, TSDB_CODE_PAR_INCOMPLETE_SQL);
    }
  } else if (TSDB_CODE_PAR_DB_NOT_SPECIFIED == pCxt->errCode && TK_NK_FLOAT == TOKEN.type) {
    pCxt->errCode = generateSyntaxErrMsg(&pCxt->msgBuf, TSDB_CODE_PAR_SYNTAX_ERROR, TOKEN.z);
  }
}

%left OR.
%left AND.
%left UNION ALL MINUS EXCEPT INTERSECT.
%left NK_BITAND NK_BITOR NK_LSHIFT NK_RSHIFT.
%left NK_PLUS NK_MINUS.
%left NK_STAR NK_SLASH NK_REM.
%left NK_CONCAT.

/************************************************ create/alter account *****************************************/
cmd ::= CREATE ACCOUNT NK_ID PASS NK_STRING account_options.                      { pCxt->errCode = generateSyntaxErrMsg(&pCxt->msgBuf, TSDB_CODE_PAR_EXPRIE_STATEMENT); }
cmd ::= ALTER ACCOUNT NK_ID alter_account_options.                                { pCxt->errCode = generateSyntaxErrMsg(&pCxt->msgBuf, TSDB_CODE_PAR_EXPRIE_STATEMENT); }

%type account_options                                                             { int32_t }
%destructor account_options                                                       { }
account_options ::= .                                                             { }
account_options ::= account_options PPS literal.                                  { }
account_options ::= account_options TSERIES literal.                              { }
account_options ::= account_options STORAGE literal.                              { }
account_options ::= account_options STREAMS literal.                              { }
account_options ::= account_options QTIME literal.                                { }
account_options ::= account_options DBS literal.                                  { }
account_options ::= account_options USERS literal.                                { }
account_options ::= account_options CONNS literal.                                { }
account_options ::= account_options STATE literal.                                { }

%type alter_account_options                                                       { int32_t }
%destructor alter_account_options                                                 { }
alter_account_options ::= alter_account_option.                                   { }
alter_account_options ::= alter_account_options alter_account_option.             { }

%type alter_account_option                                                        { int32_t }
%destructor alter_account_option                                                  { }
alter_account_option ::= PASS literal.                                            { }
alter_account_option ::= PPS literal.                                             { }
alter_account_option ::= TSERIES literal.                                         { }
alter_account_option ::= STORAGE literal.                                         { }
alter_account_option ::= STREAMS literal.                                         { }
alter_account_option ::= QTIME literal.                                           { }
alter_account_option ::= DBS literal.                                             { }
alter_account_option ::= USERS literal.                                           { }
alter_account_option ::= CONNS literal.                                           { }
alter_account_option ::= STATE literal.                                           { }

/************************************************ create/alter/drop user **********************************************/
cmd ::= CREATE USER user_name(A) PASS NK_STRING(B) sysinfo_opt(C).                { pCxt->pRootNode = createCreateUserStmt(pCxt, &A, &B, C); }
cmd ::= ALTER USER user_name(A) PASS NK_STRING(B).                                { pCxt->pRootNode = createAlterUserStmt(pCxt, &A, TSDB_ALTER_USER_PASSWD, &B); }
cmd ::= ALTER USER user_name(A) ENABLE NK_INTEGER(B).                             { pCxt->pRootNode = createAlterUserStmt(pCxt, &A, TSDB_ALTER_USER_ENABLE, &B); }
cmd ::= ALTER USER user_name(A) SYSINFO NK_INTEGER(B).                            { pCxt->pRootNode = createAlterUserStmt(pCxt, &A, TSDB_ALTER_USER_SYSINFO, &B); }
cmd ::= DROP USER user_name(A).                                                   { pCxt->pRootNode = createDropUserStmt(pCxt, &A); }

%type sysinfo_opt                                                                 { int8_t }
%destructor sysinfo_opt                                                           { }
sysinfo_opt(A) ::= .                                                              { A = 1; }
sysinfo_opt(A) ::= SYSINFO NK_INTEGER(B).                                         { A = taosStr2Int8(B.z, NULL, 10); }

/************************************************ grant/revoke ********************************************************/
cmd ::= GRANT privileges(A) ON priv_level(B) with_opt(D) TO user_name(C).         { pCxt->pRootNode = createGrantStmt(pCxt, A, &B, &C, D); }
cmd ::= REVOKE privileges(A) ON priv_level(B) with_opt(D) FROM user_name(C).      { pCxt->pRootNode = createRevokeStmt(pCxt, A, &B, &C, D); }

%type privileges                                                                  { int64_t }
%destructor privileges                                                            { }
privileges(A) ::= ALL.                                                            { A = PRIVILEGE_TYPE_ALL; }
privileges(A) ::= priv_type_list(B).                                              { A = B; }
privileges(A) ::= SUBSCRIBE.                                                      { A = PRIVILEGE_TYPE_SUBSCRIBE; }

%type priv_type_list                                                              { int64_t }
%destructor priv_type_list                                                        { }
priv_type_list(A) ::= priv_type(B).                                               { A = B; }
priv_type_list(A) ::= priv_type_list(B) NK_COMMA priv_type(C).                    { A = B | C; }

%type priv_type                                                                   { int64_t }
%destructor priv_type                                                             { }
priv_type(A) ::= READ.                                                            { A = PRIVILEGE_TYPE_READ; }
priv_type(A) ::= WRITE.                                                           { A = PRIVILEGE_TYPE_WRITE; }

%type priv_level                                                                  { STokenPair }
%destructor priv_level                                                            { }
priv_level(A) ::= NK_STAR(B) NK_DOT NK_STAR(C).                                   { A.first = B; A.second = C; }
priv_level(A) ::= db_name(B) NK_DOT NK_STAR(C).                                   { A.first = B; A.second = C; }
priv_level(A) ::= db_name(B) NK_DOT table_name(C).                                { A.first = B; A.second = C; }
priv_level(A) ::= topic_name(B).                                                  { A.first = B; A.second = nil_token; }

with_opt(A) ::= .                                                                 { A = NULL; }
with_opt(A) ::= WITH search_condition(B).                                         { A = B; }

/************************************************ create/drop/alter/restore dnode *********************************************/
cmd ::= CREATE DNODE dnode_endpoint(A).                                           { pCxt->pRootNode = createCreateDnodeStmt(pCxt, &A, NULL); }
cmd ::= CREATE DNODE dnode_endpoint(A) PORT NK_INTEGER(B).                        { pCxt->pRootNode = createCreateDnodeStmt(pCxt, &A, &B); }
cmd ::= DROP DNODE NK_INTEGER(A) force_opt(B).                                    { pCxt->pRootNode = createDropDnodeStmt(pCxt, &A, B, false); }
cmd ::= DROP DNODE dnode_endpoint(A) force_opt(B).                                { pCxt->pRootNode = createDropDnodeStmt(pCxt, &A, B, false); }
cmd ::= DROP DNODE NK_INTEGER(A) unsafe_opt(B).                                   { pCxt->pRootNode = createDropDnodeStmt(pCxt, &A, false, B); }
cmd ::= DROP DNODE dnode_endpoint(A) unsafe_opt(B).                               { pCxt->pRootNode = createDropDnodeStmt(pCxt, &A, false, B); }
cmd ::= ALTER DNODE NK_INTEGER(A) NK_STRING(B).                                   { pCxt->pRootNode = createAlterDnodeStmt(pCxt, &A, &B, NULL); }
cmd ::= ALTER DNODE NK_INTEGER(A) NK_STRING(B) NK_STRING(C).                      { pCxt->pRootNode = createAlterDnodeStmt(pCxt, &A, &B, &C); }
cmd ::= ALTER ALL DNODES NK_STRING(A).                                            { pCxt->pRootNode = createAlterDnodeStmt(pCxt, NULL, &A, NULL); }
cmd ::= ALTER ALL DNODES NK_STRING(A) NK_STRING(B).                               { pCxt->pRootNode = createAlterDnodeStmt(pCxt, NULL, &A, &B); }
cmd ::= RESTORE DNODE NK_INTEGER(A).                                              { pCxt->pRootNode = createRestoreComponentNodeStmt(pCxt, QUERY_NODE_RESTORE_DNODE_STMT, &A); }

%type dnode_endpoint                                                              { SToken }
%destructor dnode_endpoint                                                        { }
dnode_endpoint(A) ::= NK_STRING(B).                                               { A = B; }
dnode_endpoint(A) ::= NK_ID(B).                                                   { A = B; }
dnode_endpoint(A) ::= NK_IPTOKEN(B).                                              { A = B; }

%type force_opt                                                                   { bool }
%destructor force_opt                                                             { }
force_opt(A) ::= .                                                                { A = false; }
force_opt(A) ::= FORCE.                                                           { A = true; }

%type unsafe_opt                                                                  { bool }
%destructor unsafe_opt                                                            { }
unsafe_opt(A) ::= UNSAFE.                                                         { A = true; }

/************************************************ alter local *********************************************************/
cmd ::= ALTER LOCAL NK_STRING(A).                                                 { pCxt->pRootNode = createAlterLocalStmt(pCxt, &A, NULL); }
cmd ::= ALTER LOCAL NK_STRING(A) NK_STRING(B).                                    { pCxt->pRootNode = createAlterLocalStmt(pCxt, &A, &B); }

/************************************************ create/drop/restore qnode ***************************************************/
cmd ::= CREATE QNODE ON DNODE NK_INTEGER(A).                                      { pCxt->pRootNode = createCreateComponentNodeStmt(pCxt, QUERY_NODE_CREATE_QNODE_STMT, &A); }
cmd ::= DROP QNODE ON DNODE NK_INTEGER(A).                                        { pCxt->pRootNode = createDropComponentNodeStmt(pCxt, QUERY_NODE_DROP_QNODE_STMT, &A); }
cmd ::= RESTORE QNODE ON DNODE NK_INTEGER(A).                                     { pCxt->pRootNode = createRestoreComponentNodeStmt(pCxt, QUERY_NODE_RESTORE_QNODE_STMT, &A); }

/************************************************ create/drop bnode ***************************************************/
cmd ::= CREATE BNODE ON DNODE NK_INTEGER(A).                                      { pCxt->pRootNode = createCreateComponentNodeStmt(pCxt, QUERY_NODE_CREATE_BNODE_STMT, &A); }
cmd ::= DROP BNODE ON DNODE NK_INTEGER(A).                                        { pCxt->pRootNode = createDropComponentNodeStmt(pCxt, QUERY_NODE_DROP_BNODE_STMT, &A); }

/************************************************ create/drop snode ***************************************************/
cmd ::= CREATE SNODE ON DNODE NK_INTEGER(A).                                      { pCxt->pRootNode = createCreateComponentNodeStmt(pCxt, QUERY_NODE_CREATE_SNODE_STMT, &A); }
cmd ::= DROP SNODE ON DNODE NK_INTEGER(A).                                        { pCxt->pRootNode = createDropComponentNodeStmt(pCxt, QUERY_NODE_DROP_SNODE_STMT, &A); }

/************************************************ create/drop/restore mnode ***************************************************/
cmd ::= CREATE MNODE ON DNODE NK_INTEGER(A).                                      { pCxt->pRootNode = createCreateComponentNodeStmt(pCxt, QUERY_NODE_CREATE_MNODE_STMT, &A); }
cmd ::= DROP MNODE ON DNODE NK_INTEGER(A).                                        { pCxt->pRootNode = createDropComponentNodeStmt(pCxt, QUERY_NODE_DROP_MNODE_STMT, &A); }
cmd ::= RESTORE MNODE ON DNODE NK_INTEGER(A).                                     { pCxt->pRootNode = createRestoreComponentNodeStmt(pCxt, QUERY_NODE_RESTORE_MNODE_STMT, &A); }

/************************************************ restore vnode ***************************************************/
cmd ::= RESTORE VNODE ON DNODE NK_INTEGER(A).                                     { pCxt->pRootNode = createRestoreComponentNodeStmt(pCxt, QUERY_NODE_RESTORE_VNODE_STMT, &A); }

/************************************************ create/drop/use database ********************************************/
cmd ::= CREATE DATABASE not_exists_opt(A) db_name(B) db_options(C).               { pCxt->pRootNode = createCreateDatabaseStmt(pCxt, A, &B, C); }
cmd ::= DROP DATABASE exists_opt(A) db_name(B).                                   { pCxt->pRootNode = createDropDatabaseStmt(pCxt, A, &B); }
cmd ::= USE db_name(A).                                                           { pCxt->pRootNode = createUseDatabaseStmt(pCxt, &A); }
cmd ::= ALTER DATABASE db_name(A) alter_db_options(B).                            { pCxt->pRootNode = createAlterDatabaseStmt(pCxt, &A, B); }
cmd ::= FLUSH DATABASE db_name(A).                                                { pCxt->pRootNode = createFlushDatabaseStmt(pCxt, &A); }
cmd ::= TRIM DATABASE db_name(A) speed_opt(B).                                    { pCxt->pRootNode = createTrimDatabaseStmt(pCxt, &A, B); }
cmd ::= COMPACT DATABASE db_name(A) start_opt(B) end_opt(C).                      { pCxt->pRootNode = createCompactStmt(pCxt, &A, B, C); }

%type not_exists_opt                                                              { bool }
%destructor not_exists_opt                                                        { }
not_exists_opt(A) ::= IF NOT EXISTS.                                              { A = true; }
not_exists_opt(A) ::= .                                                           { A = false; }

%type exists_opt                                                                  { bool }
%destructor exists_opt                                                            { }
exists_opt(A) ::= IF EXISTS.                                                      { A = true; }
exists_opt(A) ::= .                                                               { A = false; }

db_options(A) ::= .                                                               { A = createDefaultDatabaseOptions(pCxt); }
db_options(A) ::= db_options(B) BUFFER NK_INTEGER(C).                             { A = setDatabaseOption(pCxt, B, DB_OPTION_BUFFER, &C); }
db_options(A) ::= db_options(B) CACHEMODEL NK_STRING(C).                          { A = setDatabaseOption(pCxt, B, DB_OPTION_CACHEMODEL, &C); }
db_options(A) ::= db_options(B) CACHESIZE NK_INTEGER(C).                          { A = setDatabaseOption(pCxt, B, DB_OPTION_CACHESIZE, &C); }
db_options(A) ::= db_options(B) COMP NK_INTEGER(C).                               { A = setDatabaseOption(pCxt, B, DB_OPTION_COMP, &C); }
db_options(A) ::= db_options(B) DURATION NK_INTEGER(C).                           { A = setDatabaseOption(pCxt, B, DB_OPTION_DAYS, &C); }
db_options(A) ::= db_options(B) DURATION NK_VARIABLE(C).                          { A = setDatabaseOption(pCxt, B, DB_OPTION_DAYS, &C); }
db_options(A) ::= db_options(B) MAXROWS NK_INTEGER(C).                            { A = setDatabaseOption(pCxt, B, DB_OPTION_MAXROWS, &C); }
db_options(A) ::= db_options(B) MINROWS NK_INTEGER(C).                            { A = setDatabaseOption(pCxt, B, DB_OPTION_MINROWS, &C); }
db_options(A) ::= db_options(B) KEEP integer_list(C).                             { A = setDatabaseOption(pCxt, B, DB_OPTION_KEEP, C); }
db_options(A) ::= db_options(B) KEEP variable_list(C).                            { A = setDatabaseOption(pCxt, B, DB_OPTION_KEEP, C); }
db_options(A) ::= db_options(B) PAGES NK_INTEGER(C).                              { A = setDatabaseOption(pCxt, B, DB_OPTION_PAGES, &C); }
db_options(A) ::= db_options(B) PAGESIZE NK_INTEGER(C).                           { A = setDatabaseOption(pCxt, B, DB_OPTION_PAGESIZE, &C); }
db_options(A) ::= db_options(B) TSDB_PAGESIZE NK_INTEGER(C).                      { A = setDatabaseOption(pCxt, B, DB_OPTION_TSDB_PAGESIZE, &C); }
db_options(A) ::= db_options(B) PRECISION NK_STRING(C).                           { A = setDatabaseOption(pCxt, B, DB_OPTION_PRECISION, &C); }
db_options(A) ::= db_options(B) REPLICA NK_INTEGER(C).                            { A = setDatabaseOption(pCxt, B, DB_OPTION_REPLICA, &C); }
//db_options(A) ::= db_options(B) STRICT NK_STRING(C).                              { A = setDatabaseOption(pCxt, B, DB_OPTION_STRICT, &C); }
db_options(A) ::= db_options(B) VGROUPS NK_INTEGER(C).                            { A = setDatabaseOption(pCxt, B, DB_OPTION_VGROUPS, &C); }
db_options(A) ::= db_options(B) SINGLE_STABLE NK_INTEGER(C).                      { A = setDatabaseOption(pCxt, B, DB_OPTION_SINGLE_STABLE, &C); }
db_options(A) ::= db_options(B) RETENTIONS retention_list(C).                     { A = setDatabaseOption(pCxt, B, DB_OPTION_RETENTIONS, C); }
db_options(A) ::= db_options(B) SCHEMALESS NK_INTEGER(C).                         { A = setDatabaseOption(pCxt, B, DB_OPTION_SCHEMALESS, &C); }
db_options(A) ::= db_options(B) WAL_LEVEL NK_INTEGER(C).                          { A = setDatabaseOption(pCxt, B, DB_OPTION_WAL, &C); }
db_options(A) ::= db_options(B) WAL_FSYNC_PERIOD NK_INTEGER(C).                   { A = setDatabaseOption(pCxt, B, DB_OPTION_FSYNC, &C); }
db_options(A) ::= db_options(B) WAL_RETENTION_PERIOD NK_INTEGER(C).               { A = setDatabaseOption(pCxt, B, DB_OPTION_WAL_RETENTION_PERIOD, &C); }
db_options(A) ::= db_options(B) WAL_RETENTION_PERIOD NK_MINUS(D) NK_INTEGER(C).   { 
                                                                                    SToken t = D;
                                                                                    t.n = (C.z + C.n) - D.z;
                                                                                    A = setDatabaseOption(pCxt, B, DB_OPTION_WAL_RETENTION_PERIOD, &t);
                                                                                  }
db_options(A) ::= db_options(B) WAL_RETENTION_SIZE NK_INTEGER(C).                 { A = setDatabaseOption(pCxt, B, DB_OPTION_WAL_RETENTION_SIZE, &C); }
db_options(A) ::= db_options(B) WAL_RETENTION_SIZE NK_MINUS(D) NK_INTEGER(C).     { 
                                                                                    SToken t = D;
                                                                                    t.n = (C.z + C.n) - D.z;
                                                                                    A = setDatabaseOption(pCxt, B, DB_OPTION_WAL_RETENTION_SIZE, &t);
                                                                                  }
db_options(A) ::= db_options(B) WAL_ROLL_PERIOD NK_INTEGER(C).                    { A = setDatabaseOption(pCxt, B, DB_OPTION_WAL_ROLL_PERIOD, &C); }
db_options(A) ::= db_options(B) WAL_SEGMENT_SIZE NK_INTEGER(C).                   { A = setDatabaseOption(pCxt, B, DB_OPTION_WAL_SEGMENT_SIZE, &C); }
db_options(A) ::= db_options(B) STT_TRIGGER NK_INTEGER(C).                        { A = setDatabaseOption(pCxt, B, DB_OPTION_STT_TRIGGER, &C); }
db_options(A) ::= db_options(B) TABLE_PREFIX signed(C).                           { A = setDatabaseOption(pCxt, B, DB_OPTION_TABLE_PREFIX, C); }
db_options(A) ::= db_options(B) TABLE_SUFFIX signed(C).                           { A = setDatabaseOption(pCxt, B, DB_OPTION_TABLE_SUFFIX, C); }

alter_db_options(A) ::= alter_db_option(B).                                       { A = createAlterDatabaseOptions(pCxt); A = setAlterDatabaseOption(pCxt, A, &B); }
alter_db_options(A) ::= alter_db_options(B) alter_db_option(C).                   { A = setAlterDatabaseOption(pCxt, B, &C); }

%type alter_db_option                                                             { SAlterOption }
%destructor alter_db_option                                                       { }
alter_db_option(A) ::= BUFFER NK_INTEGER(B).                                      { A.type = DB_OPTION_BUFFER; A.val = B; }
alter_db_option(A) ::= CACHEMODEL NK_STRING(B).                                   { A.type = DB_OPTION_CACHEMODEL; A.val = B; }
alter_db_option(A) ::= CACHESIZE NK_INTEGER(B).                                   { A.type = DB_OPTION_CACHESIZE; A.val = B; }
alter_db_option(A) ::= WAL_FSYNC_PERIOD NK_INTEGER(B).                            { A.type = DB_OPTION_FSYNC; A.val = B; }
alter_db_option(A) ::= KEEP integer_list(B).                                      { A.type = DB_OPTION_KEEP; A.pList = B; }
alter_db_option(A) ::= KEEP variable_list(B).                                     { A.type = DB_OPTION_KEEP; A.pList = B; }
alter_db_option(A) ::= PAGES NK_INTEGER(B).                                       { A.type = DB_OPTION_PAGES; A.val = B; }
alter_db_option(A) ::= REPLICA NK_INTEGER(B).                                     { A.type = DB_OPTION_REPLICA; A.val = B; }
//alter_db_option(A) ::= STRICT NK_STRING(B).                                       { A.type = DB_OPTION_STRICT; A.val = B; }
alter_db_option(A) ::= WAL_LEVEL NK_INTEGER(B).                                   { A.type = DB_OPTION_WAL; A.val = B; }
alter_db_option(A) ::= STT_TRIGGER NK_INTEGER(B).                                 { A.type = DB_OPTION_STT_TRIGGER; A.val = B; }
alter_db_option(A) ::= MINROWS NK_INTEGER(B).                                     { A.type = DB_OPTION_MINROWS; A.val = B; }
alter_db_option(A) ::= WAL_RETENTION_PERIOD NK_INTEGER(B).                        { A.type = DB_OPTION_WAL_RETENTION_PERIOD; A.val = B; }
alter_db_option(A) ::= WAL_RETENTION_PERIOD NK_MINUS(B) NK_INTEGER(C).            { 
                                                                                    SToken t = B;
                                                                                    t.n = (C.z + C.n) - B.z;
                                                                                    A.type = DB_OPTION_WAL_RETENTION_PERIOD; A.val = t;
                                                                                  }
alter_db_option(A) ::= WAL_RETENTION_SIZE NK_INTEGER(B).                          { A.type = DB_OPTION_WAL_RETENTION_SIZE; A.val = B; }
alter_db_option(A) ::= WAL_RETENTION_SIZE NK_MINUS(B) NK_INTEGER(C).              { 
                                                                                    SToken t = B;
                                                                                    t.n = (C.z + C.n) - B.z;
                                                                                    A.type = DB_OPTION_WAL_RETENTION_SIZE; A.val = t;
                                                                                  }

%type integer_list                                                                { SNodeList* }
%destructor integer_list                                                          { nodesDestroyList($$); }
integer_list(A) ::= NK_INTEGER(B).                                                { A = createNodeList(pCxt, createValueNode(pCxt, TSDB_DATA_TYPE_BIGINT, &B)); }
integer_list(A) ::= integer_list(B) NK_COMMA NK_INTEGER(C).                       { A = addNodeToList(pCxt, B, createValueNode(pCxt, TSDB_DATA_TYPE_BIGINT, &C)); }

%type variable_list                                                               { SNodeList* }
%destructor variable_list                                                         { nodesDestroyList($$); }
variable_list(A) ::= NK_VARIABLE(B).                                              { A = createNodeList(pCxt, createDurationValueNode(pCxt, &B)); }
variable_list(A) ::= variable_list(B) NK_COMMA NK_VARIABLE(C).                    { A = addNodeToList(pCxt, B, createDurationValueNode(pCxt, &C)); }

%type retention_list                                                              { SNodeList* }
%destructor retention_list                                                        { nodesDestroyList($$); }
retention_list(A) ::= retention(B).                                               { A = createNodeList(pCxt, B); }
retention_list(A) ::= retention_list(B) NK_COMMA retention(C).                    { A = addNodeToList(pCxt, B, C); }

retention(A) ::= NK_VARIABLE(B) NK_COLON NK_VARIABLE(C).                          { A = createNodeListNodeEx(pCxt, createDurationValueNode(pCxt, &B), createDurationValueNode(pCxt, &C)); }

%type speed_opt                                                                   { int32_t }
%destructor speed_opt                                                             { }
speed_opt(A) ::= .                                                                { A = 0; }
speed_opt(A) ::= MAX_SPEED NK_INTEGER(B).                                         { A = taosStr2Int32(B.z, NULL, 10); }

start_opt(A) ::= .                                                                { A = NULL; }
start_opt(A) ::= START WITH NK_INTEGER(B).                                        { A = createValueNode(pCxt, TSDB_DATA_TYPE_BIGINT, &B); }
start_opt(A) ::= START WITH NK_STRING(B).                                         { A = createValueNode(pCxt, TSDB_DATA_TYPE_TIMESTAMP, &B); }
start_opt(A) ::= START WITH TIMESTAMP NK_STRING(B).                               { A = createValueNode(pCxt, TSDB_DATA_TYPE_TIMESTAMP, &B); }

end_opt(A) ::= .                                                                  { A = NULL; }
end_opt(A) ::= END WITH NK_INTEGER(B).                                            { A = createValueNode(pCxt, TSDB_DATA_TYPE_BIGINT, &B); }
end_opt(A) ::= END WITH NK_STRING(B).                                             { A = createValueNode(pCxt, TSDB_DATA_TYPE_TIMESTAMP, &B); }
end_opt(A) ::= END WITH TIMESTAMP NK_STRING(B).                                   { A = createValueNode(pCxt, TSDB_DATA_TYPE_TIMESTAMP, &B); }

/************************************************ create/drop table/stable ********************************************/
cmd ::= CREATE TABLE not_exists_opt(A) full_table_name(B)
  NK_LP column_def_list(C) NK_RP tags_def_opt(D) table_options(E).                { pCxt->pRootNode = createCreateTableStmt(pCxt, A, B, C, D, E); }
cmd ::= CREATE TABLE multi_create_clause(A).                                      { pCxt->pRootNode = createCreateMultiTableStmt(pCxt, A); }
cmd ::= CREATE STABLE not_exists_opt(A) full_table_name(B)
  NK_LP column_def_list(C) NK_RP tags_def(D) table_options(E).                    { pCxt->pRootNode = createCreateTableStmt(pCxt, A, B, C, D, E); }
cmd ::= DROP TABLE multi_drop_clause(A).                                          { pCxt->pRootNode = createDropTableStmt(pCxt, A); }
cmd ::= DROP STABLE exists_opt(A) full_table_name(B).                             { pCxt->pRootNode = createDropSuperTableStmt(pCxt, A, B); }

cmd ::= ALTER TABLE alter_table_clause(A).                                        { pCxt->pRootNode = A; }
cmd ::= ALTER STABLE alter_table_clause(A).                                       { pCxt->pRootNode = setAlterSuperTableType(A); }

alter_table_clause(A) ::= full_table_name(B) alter_table_options(C).              { A = createAlterTableModifyOptions(pCxt, B, C); }
alter_table_clause(A) ::=
  full_table_name(B) ADD COLUMN column_def(C).                                    { A = createAlterTableAddModifyCol(pCxt, B, TSDB_ALTER_TABLE_ADD_COLUMN, C); }
alter_table_clause(A) ::= full_table_name(B) DROP COLUMN column_name(C).          { A = createAlterTableDropCol(pCxt, B, TSDB_ALTER_TABLE_DROP_COLUMN, &C); }
alter_table_clause(A) ::=
  full_table_name(B) MODIFY COLUMN column_def(C).                                 { A = createAlterTableAddModifyCol(pCxt, B, TSDB_ALTER_TABLE_UPDATE_COLUMN_BYTES, C); }
alter_table_clause(A) ::=
  full_table_name(B) RENAME COLUMN column_name(C) column_name(D).                 { A = createAlterTableRenameCol(pCxt, B, TSDB_ALTER_TABLE_UPDATE_COLUMN_NAME, &C, &D); }
alter_table_clause(A) ::=
  full_table_name(B) ADD TAG column_def(C).                                       { A = createAlterTableAddModifyCol(pCxt, B, TSDB_ALTER_TABLE_ADD_TAG, C); }
alter_table_clause(A) ::= full_table_name(B) DROP TAG column_name(C).             { A = createAlterTableDropCol(pCxt, B, TSDB_ALTER_TABLE_DROP_TAG, &C); }
alter_table_clause(A) ::= 
  full_table_name(B) MODIFY TAG column_def(C).                                    { A = createAlterTableAddModifyCol(pCxt, B, TSDB_ALTER_TABLE_UPDATE_TAG_BYTES, C); }
alter_table_clause(A) ::= 
  full_table_name(B) RENAME TAG column_name(C) column_name(D).                    { A = createAlterTableRenameCol(pCxt, B, TSDB_ALTER_TABLE_UPDATE_TAG_NAME, &C, &D); }
alter_table_clause(A) ::=
  full_table_name(B) SET TAG column_name(C) NK_EQ signed_literal(D).              { A = createAlterTableSetTag(pCxt, B, &C, D); }

%type multi_create_clause                                                         { SNodeList* }
%destructor multi_create_clause                                                   { nodesDestroyList($$); }
multi_create_clause(A) ::= create_subtable_clause(B).                             { A = createNodeList(pCxt, B); }
multi_create_clause(A) ::= multi_create_clause(B) create_subtable_clause(C).      { A = addNodeToList(pCxt, B, C); }

create_subtable_clause(A) ::=
  not_exists_opt(B) full_table_name(C) USING full_table_name(D)
  specific_cols_opt(E) TAGS NK_LP expression_list(F) NK_RP table_options(G).      { A = createCreateSubTableClause(pCxt, B, C, D, E, F, G); }

%type multi_drop_clause                                                           { SNodeList* }
%destructor multi_drop_clause                                                     { nodesDestroyList($$); }
multi_drop_clause(A) ::= drop_table_clause(B).                                    { A = createNodeList(pCxt, B); }
multi_drop_clause(A) ::= multi_drop_clause(B) NK_COMMA drop_table_clause(C).      { A = addNodeToList(pCxt, B, C); }

drop_table_clause(A) ::= exists_opt(B) full_table_name(C).                        { A = createDropTableClause(pCxt, B, C); }

%type specific_cols_opt                                                           { SNodeList* }
%destructor specific_cols_opt                                                     { nodesDestroyList($$); }
specific_cols_opt(A) ::= .                                                        { A = NULL; }
specific_cols_opt(A) ::= NK_LP col_name_list(B) NK_RP.                            { A = B; }

full_table_name(A) ::= table_name(B).                                             { A = createRealTableNode(pCxt, NULL, &B, NULL); }
full_table_name(A) ::= db_name(B) NK_DOT table_name(C).                           { A = createRealTableNode(pCxt, &B, &C, NULL); }

%type column_def_list                                                             { SNodeList* }
%destructor column_def_list                                                       { nodesDestroyList($$); }
column_def_list(A) ::= column_def(B).                                             { A = createNodeList(pCxt, B); }
column_def_list(A) ::= column_def_list(B) NK_COMMA column_def(C).                 { A = addNodeToList(pCxt, B, C); }

column_def(A) ::= column_name(B) type_name(C).                                    { A = createColumnDefNode(pCxt, &B, C, NULL); }
column_def(A) ::= column_name(B) type_name(C) COMMENT NK_STRING(D).               { A = createColumnDefNode(pCxt, &B, C, &D); }

%type type_name                                                                   { SDataType }
%destructor type_name                                                             { }
type_name(A) ::= BOOL.                                                            { A = createDataType(TSDB_DATA_TYPE_BOOL); }
type_name(A) ::= TINYINT.                                                         { A = createDataType(TSDB_DATA_TYPE_TINYINT); }
type_name(A) ::= SMALLINT.                                                        { A = createDataType(TSDB_DATA_TYPE_SMALLINT); }
type_name(A) ::= INT.                                                             { A = createDataType(TSDB_DATA_TYPE_INT); }
type_name(A) ::= INTEGER.                                                         { A = createDataType(TSDB_DATA_TYPE_INT); }
type_name(A) ::= BIGINT.                                                          { A = createDataType(TSDB_DATA_TYPE_BIGINT); }
type_name(A) ::= FLOAT.                                                           { A = createDataType(TSDB_DATA_TYPE_FLOAT); }
type_name(A) ::= DOUBLE.                                                          { A = createDataType(TSDB_DATA_TYPE_DOUBLE); }
type_name(A) ::= BINARY NK_LP NK_INTEGER(B) NK_RP.                                { A = createVarLenDataType(TSDB_DATA_TYPE_BINARY, &B); }
type_name(A) ::= TIMESTAMP.                                                       { A = createDataType(TSDB_DATA_TYPE_TIMESTAMP); }
type_name(A) ::= NCHAR NK_LP NK_INTEGER(B) NK_RP.                                 { A = createVarLenDataType(TSDB_DATA_TYPE_NCHAR, &B); }
type_name(A) ::= TINYINT UNSIGNED.                                                { A = createDataType(TSDB_DATA_TYPE_UTINYINT); }
type_name(A) ::= SMALLINT UNSIGNED.                                               { A = createDataType(TSDB_DATA_TYPE_USMALLINT); }
type_name(A) ::= INT UNSIGNED.                                                    { A = createDataType(TSDB_DATA_TYPE_UINT); }
type_name(A) ::= BIGINT UNSIGNED.                                                 { A = createDataType(TSDB_DATA_TYPE_UBIGINT); }
type_name(A) ::= JSON.                                                            { A = createDataType(TSDB_DATA_TYPE_JSON); }
type_name(A) ::= VARCHAR NK_LP NK_INTEGER(B) NK_RP.                               { A = createVarLenDataType(TSDB_DATA_TYPE_VARCHAR, &B); }
type_name(A) ::= MEDIUMBLOB.                                                      { A = createDataType(TSDB_DATA_TYPE_MEDIUMBLOB); }
type_name(A) ::= BLOB.                                                            { A = createDataType(TSDB_DATA_TYPE_BLOB); }
type_name(A) ::= VARBINARY NK_LP NK_INTEGER(B) NK_RP.                             { A = createVarLenDataType(TSDB_DATA_TYPE_VARBINARY, &B); }
type_name(A) ::= GEOMETRY NK_LP NK_INTEGER(B) NK_RP.                              { A = createVarLenDataType(TSDB_DATA_TYPE_GEOMETRY, &B); }
type_name(A) ::= DECIMAL.                                                         { A = createDataType(TSDB_DATA_TYPE_DECIMAL); }
type_name(A) ::= DECIMAL NK_LP NK_INTEGER NK_RP.                                  { A = createDataType(TSDB_DATA_TYPE_DECIMAL); }
type_name(A) ::= DECIMAL NK_LP NK_INTEGER NK_COMMA NK_INTEGER NK_RP.              { A = createDataType(TSDB_DATA_TYPE_DECIMAL); }

%type tags_def_opt                                                                { SNodeList* }
%destructor tags_def_opt                                                          { nodesDestroyList($$); }
tags_def_opt(A) ::= .                                                             { A = NULL; }
tags_def_opt(A) ::= tags_def(B).                                                  { A = B; }

%type tags_def                                                                    { SNodeList* }
%destructor tags_def                                                              { nodesDestroyList($$); }
tags_def(A) ::= TAGS NK_LP column_def_list(B) NK_RP.                              { A = B; }

table_options(A) ::= .                                                            { A = createDefaultTableOptions(pCxt); }
table_options(A) ::= table_options(B) COMMENT NK_STRING(C).                       { A = setTableOption(pCxt, B, TABLE_OPTION_COMMENT, &C); }
table_options(A) ::= table_options(B) MAX_DELAY duration_list(C).                 { A = setTableOption(pCxt, B, TABLE_OPTION_MAXDELAY, C); }
table_options(A) ::= table_options(B) WATERMARK duration_list(C).                 { A = setTableOption(pCxt, B, TABLE_OPTION_WATERMARK, C); }
table_options(A) ::= table_options(B) ROLLUP NK_LP rollup_func_list(C) NK_RP.     { A = setTableOption(pCxt, B, TABLE_OPTION_ROLLUP, C); }
table_options(A) ::= table_options(B) TTL NK_INTEGER(C).                          { A = setTableOption(pCxt, B, TABLE_OPTION_TTL, &C); }
table_options(A) ::= table_options(B) SMA NK_LP col_name_list(C) NK_RP.           { A = setTableOption(pCxt, B, TABLE_OPTION_SMA, C); }
table_options(A) ::= table_options(B) DELETE_MARK duration_list(C).               { A = setTableOption(pCxt, B, TABLE_OPTION_DELETE_MARK, C); }

alter_table_options(A) ::= alter_table_option(B).                                 { A = createAlterTableOptions(pCxt); A = setTableOption(pCxt, A, B.type, &B.val); }
alter_table_options(A) ::= alter_table_options(B) alter_table_option(C).          { A = setTableOption(pCxt, B, C.type, &C.val); }

%type alter_table_option                                                          { SAlterOption }
%destructor alter_table_option                                                    { }
alter_table_option(A) ::= COMMENT NK_STRING(B).                                   { A.type = TABLE_OPTION_COMMENT; A.val = B; }
alter_table_option(A) ::= TTL NK_INTEGER(B).                                      { A.type = TABLE_OPTION_TTL; A.val = B; }

%type duration_list                                                               { SNodeList* }
%destructor duration_list                                                         { nodesDestroyList($$); }
duration_list(A) ::= duration_literal(B).                                         { A = createNodeList(pCxt, releaseRawExprNode(pCxt, B)); }
duration_list(A) ::= duration_list(B) NK_COMMA duration_literal(C).               { A = addNodeToList(pCxt, B, releaseRawExprNode(pCxt, C)); }

%type rollup_func_list                                                            { SNodeList* }
%destructor rollup_func_list                                                      { nodesDestroyList($$); }
rollup_func_list(A) ::= rollup_func_name(B).                                      { A = createNodeList(pCxt, B); }
rollup_func_list(A) ::= rollup_func_list(B) NK_COMMA rollup_func_name(C).         { A = addNodeToList(pCxt, B, C); }

rollup_func_name(A) ::= function_name(B).                                         { A = createFunctionNode(pCxt, &B, NULL); }
rollup_func_name(A) ::= FIRST(B).                                                 { A = createFunctionNode(pCxt, &B, NULL); }
rollup_func_name(A) ::= LAST(B).                                                  { A = createFunctionNode(pCxt, &B, NULL); }

%type col_name_list                                                               { SNodeList* }
%destructor col_name_list                                                         { nodesDestroyList($$); }
col_name_list(A) ::= col_name(B).                                                 { A = createNodeList(pCxt, B); }
col_name_list(A) ::= col_name_list(B) NK_COMMA col_name(C).                       { A = addNodeToList(pCxt, B, C); }

col_name(A) ::= column_name(B).                                                   { A = createColumnNode(pCxt, NULL, &B); }

/************************************************ show ****************************************************************/
cmd ::= SHOW DNODES.                                                              { pCxt->pRootNode = createShowStmt(pCxt, QUERY_NODE_SHOW_DNODES_STMT); }
cmd ::= SHOW USERS.                                                               { pCxt->pRootNode = createShowStmt(pCxt, QUERY_NODE_SHOW_USERS_STMT); }
cmd ::= SHOW USER PRIVILEGES.                                                     { pCxt->pRootNode = createShowStmt(pCxt, QUERY_NODE_SHOW_USER_PRIVILEGES_STMT); }
cmd ::= SHOW DATABASES.                                                           { pCxt->pRootNode = createShowStmt(pCxt, QUERY_NODE_SHOW_DATABASES_STMT); }
cmd ::= SHOW db_name_cond_opt(A) TABLES like_pattern_opt(B).                      { pCxt->pRootNode = createShowStmtWithCond(pCxt, QUERY_NODE_SHOW_TABLES_STMT, A, B, OP_TYPE_LIKE); }
cmd ::= SHOW db_name_cond_opt(A) STABLES like_pattern_opt(B).                     { pCxt->pRootNode = createShowStmtWithCond(pCxt, QUERY_NODE_SHOW_STABLES_STMT, A, B, OP_TYPE_LIKE); }
cmd ::= SHOW db_name_cond_opt(A) VGROUPS.                                         { pCxt->pRootNode = createShowStmtWithCond(pCxt, QUERY_NODE_SHOW_VGROUPS_STMT, A, NULL, OP_TYPE_LIKE); }
cmd ::= SHOW MNODES.                                                              { pCxt->pRootNode = createShowStmt(pCxt, QUERY_NODE_SHOW_MNODES_STMT); }
//cmd ::= SHOW MODULES.                                                             { pCxt->pRootNode = createShowStmt(pCxt, QUERY_NODE_SHOW_MODULES_STMT); }
cmd ::= SHOW QNODES.                                                              { pCxt->pRootNode = createShowStmt(pCxt, QUERY_NODE_SHOW_QNODES_STMT); }
cmd ::= SHOW FUNCTIONS.                                                           { pCxt->pRootNode = createShowStmt(pCxt, QUERY_NODE_SHOW_FUNCTIONS_STMT); }
cmd ::= SHOW INDEXES FROM table_name_cond(A) from_db_opt(B).                      { pCxt->pRootNode = createShowStmtWithCond(pCxt, QUERY_NODE_SHOW_INDEXES_STMT, B, A, OP_TYPE_EQUAL); }
cmd ::= SHOW INDEXES FROM db_name(B) NK_DOT table_name(A).                        { pCxt->pRootNode = createShowStmtWithCond(pCxt, QUERY_NODE_SHOW_INDEXES_STMT, createIdentifierValueNode(pCxt, &B), createIdentifierValueNode(pCxt, &A), OP_TYPE_EQUAL); }
cmd ::= SHOW STREAMS.                                                             { pCxt->pRootNode = createShowStmt(pCxt, QUERY_NODE_SHOW_STREAMS_STMT); }
cmd ::= SHOW ACCOUNTS.                                                            { pCxt->errCode = generateSyntaxErrMsg(&pCxt->msgBuf, TSDB_CODE_PAR_EXPRIE_STATEMENT); }
cmd ::= SHOW APPS.                                                                { pCxt->pRootNode = createShowStmt(pCxt, QUERY_NODE_SHOW_APPS_STMT); }
cmd ::= SHOW CONNECTIONS.                                                         { pCxt->pRootNode = createShowStmt(pCxt, QUERY_NODE_SHOW_CONNECTIONS_STMT); }
cmd ::= SHOW LICENCES.                                                            { pCxt->pRootNode = createShowStmt(pCxt, QUERY_NODE_SHOW_LICENCES_STMT); }
cmd ::= SHOW GRANTS.                                                              { pCxt->pRootNode = createShowStmt(pCxt, QUERY_NODE_SHOW_LICENCES_STMT); }
cmd ::= SHOW CREATE DATABASE db_name(A).                                          { pCxt->pRootNode = createShowCreateDatabaseStmt(pCxt, &A); }
cmd ::= SHOW CREATE TABLE full_table_name(A).                                     { pCxt->pRootNode = createShowCreateTableStmt(pCxt, QUERY_NODE_SHOW_CREATE_TABLE_STMT, A); }
cmd ::= SHOW CREATE STABLE full_table_name(A).                                    { pCxt->pRootNode = createShowCreateTableStmt(pCxt, QUERY_NODE_SHOW_CREATE_STABLE_STMT, A); }
cmd ::= SHOW QUERIES.                                                             { pCxt->pRootNode = createShowStmt(pCxt, QUERY_NODE_SHOW_QUERIES_STMT); }
cmd ::= SHOW SCORES.                                                              { pCxt->pRootNode = createShowStmt(pCxt, QUERY_NODE_SHOW_SCORES_STMT); }
cmd ::= SHOW TOPICS.                                                              { pCxt->pRootNode = createShowStmt(pCxt, QUERY_NODE_SHOW_TOPICS_STMT); }
cmd ::= SHOW VARIABLES.                                                           { pCxt->pRootNode = createShowStmt(pCxt, QUERY_NODE_SHOW_VARIABLES_STMT); }
cmd ::= SHOW CLUSTER VARIABLES.                                                   { pCxt->pRootNode = createShowStmt(pCxt, QUERY_NODE_SHOW_VARIABLES_STMT); }
cmd ::= SHOW LOCAL VARIABLES.                                                     { pCxt->pRootNode = createShowStmt(pCxt, QUERY_NODE_SHOW_LOCAL_VARIABLES_STMT); }
cmd ::= SHOW DNODE NK_INTEGER(A) VARIABLES like_pattern_opt(B).                   { pCxt->pRootNode = createShowDnodeVariablesStmt(pCxt, createValueNode(pCxt, TSDB_DATA_TYPE_BIGINT, &A), B); }
cmd ::= SHOW BNODES.                                                              { pCxt->pRootNode = createShowStmt(pCxt, QUERY_NODE_SHOW_BNODES_STMT); }
cmd ::= SHOW SNODES.                                                              { pCxt->pRootNode = createShowStmt(pCxt, QUERY_NODE_SHOW_SNODES_STMT); }
cmd ::= SHOW CLUSTER.                                                             { pCxt->pRootNode = createShowStmt(pCxt, QUERY_NODE_SHOW_CLUSTER_STMT); }
cmd ::= SHOW TRANSACTIONS.                                                        { pCxt->pRootNode = createShowStmt(pCxt, QUERY_NODE_SHOW_TRANSACTIONS_STMT); }
cmd ::= SHOW TABLE DISTRIBUTED full_table_name(A).                                { pCxt->pRootNode = createShowTableDistributedStmt(pCxt, A); }
cmd ::= SHOW CONSUMERS.                                                           { pCxt->pRootNode = createShowStmt(pCxt, QUERY_NODE_SHOW_CONSUMERS_STMT); }
cmd ::= SHOW SUBSCRIPTIONS.                                                       { pCxt->pRootNode = createShowStmt(pCxt, QUERY_NODE_SHOW_SUBSCRIPTIONS_STMT); }
cmd ::= SHOW TAGS FROM table_name_cond(A) from_db_opt(B).                         { pCxt->pRootNode = createShowStmtWithCond(pCxt, QUERY_NODE_SHOW_TAGS_STMT, B, A, OP_TYPE_EQUAL); }
cmd ::= SHOW TAGS FROM db_name(B) NK_DOT table_name(A).                           { pCxt->pRootNode = createShowStmtWithCond(pCxt, QUERY_NODE_SHOW_TAGS_STMT, createIdentifierValueNode(pCxt, &B), createIdentifierValueNode(pCxt, &A), OP_TYPE_EQUAL); }
cmd ::= SHOW TABLE TAGS tag_list_opt(C) FROM table_name_cond(A) from_db_opt(B).   { pCxt->pRootNode = createShowTableTagsStmt(pCxt, A, B, C); }
cmd ::= SHOW TABLE TAGS tag_list_opt(C) FROM db_name(B) NK_DOT table_name(A).     { pCxt->pRootNode = createShowTableTagsStmt(pCxt, createIdentifierValueNode(pCxt, &A), createIdentifierValueNode(pCxt, &B), C); }
cmd ::= SHOW VNODES ON DNODE NK_INTEGER(A).                                       { pCxt->pRootNode = createShowVnodesStmt(pCxt, createValueNode(pCxt, TSDB_DATA_TYPE_BIGINT, &A), NULL); }
cmd ::= SHOW VNODES.                                                              { pCxt->pRootNode = createShowVnodesStmt(pCxt, NULL, NULL); }
// show alive
cmd ::= SHOW db_name_cond_opt(A) ALIVE.                                           { pCxt->pRootNode = createShowAliveStmt(pCxt, A,    QUERY_NODE_SHOW_DB_ALIVE_STMT); }
cmd ::= SHOW CLUSTER ALIVE.                                                       { pCxt->pRootNode = createShowAliveStmt(pCxt, NULL, QUERY_NODE_SHOW_CLUSTER_ALIVE_STMT); }

db_name_cond_opt(A) ::= .                                                         { A = createDefaultDatabaseCondValue(pCxt); }
db_name_cond_opt(A) ::= db_name(B) NK_DOT.                                        { A = createIdentifierValueNode(pCxt, &B); }

like_pattern_opt(A) ::= .                                                         { A = NULL; }
like_pattern_opt(A) ::= LIKE NK_STRING(B).                                        { A = createValueNode(pCxt, TSDB_DATA_TYPE_BINARY, &B); }

table_name_cond(A) ::= table_name(B).                                             { A = createIdentifierValueNode(pCxt, &B); }

from_db_opt(A) ::= .                                                              { A = createDefaultDatabaseCondValue(pCxt); }
from_db_opt(A) ::= FROM db_name(B).                                               { A = createIdentifierValueNode(pCxt, &B); }

%type tag_list_opt                                                                { SNodeList* }
%destructor tag_list_opt                                                          { nodesDestroyList($$); }
tag_list_opt(A) ::= .                                                             { A = NULL; }
tag_list_opt(A) ::= tag_item(B).                                                  { A = createNodeList(pCxt, B); }
tag_list_opt(A) ::= tag_list_opt(B) NK_COMMA tag_item(C).                         { A = addNodeToList(pCxt, B, C); }

tag_item(A) ::= TBNAME(B).                                                        { A = setProjectionAlias(pCxt, createFunctionNode(pCxt, &B, NULL), &B); }
tag_item(A) ::= QTAGS(B).                                                         { A = createFunctionNode(pCxt, &B, NULL); }
tag_item(A) ::= column_name(B).                                                   { A = createColumnNode(pCxt, NULL, &B); }
tag_item(A) ::= column_name(B) column_alias(C).                                   { A = setProjectionAlias(pCxt, createColumnNode(pCxt, NULL, &B), &C); }
tag_item(A) ::= column_name(B) AS column_alias(C).                                { A = setProjectionAlias(pCxt, createColumnNode(pCxt, NULL, &B), &C); }

/************************************************ create index ********************************************************/
cmd ::= CREATE SMA INDEX not_exists_opt(D)
  full_index_name(A) ON full_table_name(B) index_options(C).                      { pCxt->pRootNode = createCreateIndexStmt(pCxt, INDEX_TYPE_SMA, D, A, B, NULL, C); }
cmd ::= CREATE INDEX not_exists_opt(D)
  full_index_name(A) ON full_table_name(B) NK_LP col_name_list(C) NK_RP.          { pCxt->pRootNode = createCreateIndexStmt(pCxt, INDEX_TYPE_NORMAL, D, A, B, C, NULL); }
cmd ::= DROP INDEX exists_opt(B) full_index_name(A).                              { pCxt->pRootNode = createDropIndexStmt(pCxt, B, A); }

full_index_name(A) ::= index_name(B).                                             { A = createRealTableNodeForIndexName(pCxt, NULL, &B); }
full_index_name(A) ::= db_name(B) NK_DOT index_name(C).                           { A = createRealTableNodeForIndexName(pCxt, &B, &C); }

index_options(A) ::= FUNCTION NK_LP func_list(B) NK_RP INTERVAL
  NK_LP duration_literal(C) NK_RP sliding_opt(D) sma_stream_opt(E).               { A = createIndexOption(pCxt, B, releaseRawExprNode(pCxt, C), NULL, D, E); }
index_options(A) ::= FUNCTION NK_LP func_list(B) NK_RP INTERVAL
  NK_LP duration_literal(C) NK_COMMA duration_literal(D) NK_RP sliding_opt(E)
  sma_stream_opt(F).                                                              { A = createIndexOption(pCxt, B, releaseRawExprNode(pCxt, C), releaseRawExprNode(pCxt, D), E, F); }

%type func_list                                                                   { SNodeList* }
%destructor func_list                                                             { nodesDestroyList($$); }
func_list(A) ::= func(B).                                                         { A = createNodeList(pCxt, B); }
func_list(A) ::= func_list(B) NK_COMMA func(C).                                   { A = addNodeToList(pCxt, B, C); }

func(A) ::= sma_func_name(B) NK_LP expression_list(C) NK_RP.                      { A = createFunctionNode(pCxt, &B, C); }

%type sma_func_name                                                               { SToken }
%destructor sma_func_name                                                         { }
sma_func_name(A) ::= function_name(B).                                            { A = B; }
sma_func_name(A) ::= COUNT(B).                                                    { A = B; }
sma_func_name(A) ::= FIRST(B).                                                    { A = B; }
sma_func_name(A) ::= LAST(B).                                                     { A = B; }
sma_func_name(A) ::= LAST_ROW(B).                                                 { A = B; }

sma_stream_opt(A) ::= .                                                           { A = createStreamOptions(pCxt); }
sma_stream_opt(A) ::= sma_stream_opt(B) WATERMARK duration_literal(C).            { ((SStreamOptions*)B)->pWatermark = releaseRawExprNode(pCxt, C); A = B; }
sma_stream_opt(A) ::= sma_stream_opt(B) MAX_DELAY duration_literal(C).            { ((SStreamOptions*)B)->pDelay = releaseRawExprNode(pCxt, C); A = B; }
sma_stream_opt(A) ::= sma_stream_opt(B) DELETE_MARK duration_literal(C).          { ((SStreamOptions*)B)->pDeleteMark = releaseRawExprNode(pCxt, C); A = B; }

/************************************************ create/drop topic ***************************************************/
%type with_meta                                                                   { int32_t }
%destructor with_meta                                                             { }
with_meta(A) ::= AS.                                                              { A = 0; }
with_meta(A) ::= WITH META AS.                                                    { A = 1; }
with_meta(A) ::= ONLY META AS.                                                    { A = 2; }

cmd ::= CREATE TOPIC not_exists_opt(A) topic_name(B) AS query_or_subquery(C).     { pCxt->pRootNode = createCreateTopicStmtUseQuery(pCxt, A, &B, C); }
cmd ::= CREATE TOPIC not_exists_opt(A) topic_name(B) with_meta(D)
  DATABASE db_name(C).                                                            { pCxt->pRootNode = createCreateTopicStmtUseDb(pCxt, A, &B, &C, D); }
cmd ::= CREATE TOPIC not_exists_opt(A) topic_name(B) with_meta(E)
  STABLE full_table_name(C) where_clause_opt(D).                                  { pCxt->pRootNode = createCreateTopicStmtUseTable(pCxt, A, &B, C, E, D); }

cmd ::= DROP TOPIC exists_opt(A) topic_name(B).                                   { pCxt->pRootNode = createDropTopicStmt(pCxt, A, &B); }
cmd ::= DROP CONSUMER GROUP exists_opt(A) cgroup_name(B) ON topic_name(C).        { pCxt->pRootNode = createDropCGroupStmt(pCxt, A, &B, &C); }

/************************************************ desc/describe *******************************************************/
cmd ::= DESC full_table_name(A).                                                  { pCxt->pRootNode = createDescribeStmt(pCxt, A); }
cmd ::= DESCRIBE full_table_name(A).                                              { pCxt->pRootNode = createDescribeStmt(pCxt, A); }

/************************************************ reset query cache ***************************************************/
cmd ::= RESET QUERY CACHE.                                                        { pCxt->pRootNode = createResetQueryCacheStmt(pCxt); }

/************************************************ explain *************************************************************/
cmd ::= EXPLAIN analyze_opt(A) explain_options(B) query_or_subquery(C).           { pCxt->pRootNode = createExplainStmt(pCxt, A, B, C); }
cmd ::= EXPLAIN analyze_opt(A) explain_options(B) insert_query(C).                { pCxt->pRootNode = createExplainStmt(pCxt, A, B, C); }

%type analyze_opt                                                                 { bool }
%destructor analyze_opt                                                           { }
analyze_opt(A) ::= .                                                              { A = false; }
analyze_opt(A) ::= ANALYZE.                                                       { A = true; }

explain_options(A) ::= .                                                          { A = createDefaultExplainOptions(pCxt); }
explain_options(A) ::= explain_options(B) VERBOSE NK_BOOL(C).                     { A = setExplainVerbose(pCxt, B, &C); }
explain_options(A) ::= explain_options(B) RATIO NK_FLOAT(C).                      { A = setExplainRatio(pCxt, B, &C); }

/************************************************ create/drop function ************************************************/
cmd ::= CREATE or_replace_opt(H) agg_func_opt(A) FUNCTION not_exists_opt(F)
  function_name(B) AS NK_STRING(C) OUTPUTTYPE type_name(D) bufsize_opt(E) 
  language_opt(G).                                                                { pCxt->pRootNode = createCreateFunctionStmt(pCxt, F, A, &B, &C, D, E, &G, H); }
cmd ::= DROP FUNCTION exists_opt(B) function_name(A).                             { pCxt->pRootNode = createDropFunctionStmt(pCxt, B, &A); }

%type agg_func_opt                                                                { bool }
%destructor agg_func_opt                                                          { }
agg_func_opt(A) ::= .                                                             { A = false; }
agg_func_opt(A) ::= AGGREGATE.                                                    { A = true; }

%type bufsize_opt                                                                 { int32_t }
%destructor bufsize_opt                                                           { }
bufsize_opt(A) ::= .                                                              { A = 0; }
bufsize_opt(A) ::= BUFSIZE NK_INTEGER(B).                                         { A = taosStr2Int32(B.z, NULL, 10); }

%type language_opt                                                                 { SToken }
%destructor language_opt                                                           { }
language_opt(A) ::= .                                                              { A = nil_token; }
language_opt(A) ::= LANGUAGE NK_STRING(B).                                         { A = B; }

%type or_replace_opt                                                               { bool }
%destructor or_replace_opt                                                         { }
or_replace_opt(A) ::= .                                                            { A = false; }
or_replace_opt(A) ::= OR REPLACE.                                                  { A = true; }

/************************************************ create/drop stream **************************************************/
cmd ::= CREATE STREAM not_exists_opt(E) stream_name(A) stream_options(B) INTO
  full_table_name(C) col_list_opt(H) tag_def_or_ref_opt(F) subtable_opt(G)
  AS query_or_subquery(D).                                                        { pCxt->pRootNode = createCreateStreamStmt(pCxt, E, &A, C, B, F, G, D, H); }
cmd ::= DROP STREAM exists_opt(A) stream_name(B).                                 { pCxt->pRootNode = createDropStreamStmt(pCxt, A, &B); }
cmd ::= PAUSE STREAM exists_opt(A) stream_name(B).                                { pCxt->pRootNode = createPauseStreamStmt(pCxt, A, &B); }
cmd ::= RESUME STREAM exists_opt(A) ignore_opt(C) stream_name(B).                 { pCxt->pRootNode = createResumeStreamStmt(pCxt, A, C, &B); }

%type col_list_opt                                                                { SNodeList* }
%destructor col_list_opt                                                          { nodesDestroyList($$); }
col_list_opt(A) ::= .                                                             { A = NULL; }
col_list_opt(A) ::= NK_LP col_name_list(B) NK_RP.                                 { A = B; }

%type tag_def_or_ref_opt                                                          { SNodeList* }
%destructor tag_def_or_ref_opt                                                    { nodesDestroyList($$); }
tag_def_or_ref_opt(A) ::= .                                                       { A = NULL; }
tag_def_or_ref_opt(A) ::= tags_def(B).                                            { A = B; }
tag_def_or_ref_opt(A) ::= TAGS NK_LP col_name_list(B) NK_RP.                      { A = B; }

stream_options(A) ::= .                                                           { A = createStreamOptions(pCxt); }
stream_options(A) ::= stream_options(B) TRIGGER AT_ONCE(C).                       { A = setStreamOptions(pCxt, B, SOPT_TRIGGER_TYPE_SET, &C, NULL); }
stream_options(A) ::= stream_options(B) TRIGGER WINDOW_CLOSE(C).                  { A = setStreamOptions(pCxt, B, SOPT_TRIGGER_TYPE_SET, &C, NULL); }
stream_options(A) ::= stream_options(B) TRIGGER MAX_DELAY(C) duration_literal(D). { A = setStreamOptions(pCxt, B, SOPT_TRIGGER_TYPE_SET, &C, releaseRawExprNode(pCxt, D)); }
stream_options(A) ::= stream_options(B) WATERMARK duration_literal(C).            { A = setStreamOptions(pCxt, B, SOPT_WATERMARK_SET, NULL, releaseRawExprNode(pCxt, C)); }
stream_options(A) ::= stream_options(B) IGNORE EXPIRED NK_INTEGER(C).             { A = setStreamOptions(pCxt, B, SOPT_IGNORE_EXPIRED_SET, &C, NULL); }
stream_options(A) ::= stream_options(B) FILL_HISTORY NK_INTEGER(C).               { A = setStreamOptions(pCxt, B, SOPT_FILL_HISTORY_SET, &C, NULL); }
stream_options(A) ::= stream_options(B) DELETE_MARK duration_literal(C).          { A = setStreamOptions(pCxt, B, SOPT_DELETE_MARK_SET, NULL, releaseRawExprNode(pCxt, C)); }
stream_options(A) ::= stream_options(B) IGNORE UPDATE NK_INTEGER(C).              { A = setStreamOptions(pCxt, B, SOPT_IGNORE_UPDATE_SET, &C, NULL); }

subtable_opt(A) ::= .                                                             { A = NULL; }
subtable_opt(A) ::= SUBTABLE NK_LP expression(B) NK_RP.                           { A = releaseRawExprNode(pCxt, B); }

%type ignore_opt                                                                  { bool }
%destructor ignore_opt                                                            { }
ignore_opt(A) ::= .                                                               { A = false; }
ignore_opt(A) ::= IGNORE UNTREATED.                                               { A = true; }

/************************************************ kill connection/query ***********************************************/
cmd ::= KILL CONNECTION NK_INTEGER(A).                                            { pCxt->pRootNode = createKillStmt(pCxt, QUERY_NODE_KILL_CONNECTION_STMT, &A); }
cmd ::= KILL QUERY NK_STRING(A).                                                  { pCxt->pRootNode = createKillQueryStmt(pCxt, &A); }
cmd ::= KILL TRANSACTION NK_INTEGER(A).                                           { pCxt->pRootNode = createKillStmt(pCxt, QUERY_NODE_KILL_TRANSACTION_STMT, &A); }

/************************************************ merge/redistribute/ vgroup ******************************************/
cmd ::= BALANCE VGROUP.                                                           { pCxt->pRootNode = createBalanceVgroupStmt(pCxt); }
cmd ::= BALANCE VGROUP LEADER.                                                    { pCxt->pRootNode = createBalanceVgroupLeaderStmt(pCxt); }
cmd ::= MERGE VGROUP NK_INTEGER(A) NK_INTEGER(B).                                 { pCxt->pRootNode = createMergeVgroupStmt(pCxt, &A, &B); }
cmd ::= REDISTRIBUTE VGROUP NK_INTEGER(A) dnode_list(B).                          { pCxt->pRootNode = createRedistributeVgroupStmt(pCxt, &A, B); }
cmd ::= SPLIT VGROUP NK_INTEGER(A).                                               { pCxt->pRootNode = createSplitVgroupStmt(pCxt, &A); }

%type dnode_list                                                                  { SNodeList* }
%destructor dnode_list                                                            { nodesDestroyList($$); }
dnode_list(A) ::= DNODE NK_INTEGER(B).                                            { A = createNodeList(pCxt, createValueNode(pCxt, TSDB_DATA_TYPE_BIGINT, &B)); }
dnode_list(A) ::= dnode_list(B) DNODE NK_INTEGER(C).                              { A = addNodeToList(pCxt, B, createValueNode(pCxt, TSDB_DATA_TYPE_BIGINT, &C)); }

/************************************************ syncdb **************************************************************/
//cmd ::= SYNCDB db_name(A) REPLICA.                                                { pCxt->pRootNode = createSyncdbStmt(pCxt, &A); }

/************************************************ syncdb **************************************************************/
cmd ::= DELETE FROM full_table_name(A) where_clause_opt(B).                       { pCxt->pRootNode = createDeleteStmt(pCxt, A, B); }

/************************************************ select **************************************************************/
cmd ::= query_or_subquery(A).                                                     { pCxt->pRootNode = A; }

/************************************************ insert **************************************************************/
cmd ::= insert_query(A).                                                          { pCxt->pRootNode = A; }

insert_query(A) ::= INSERT INTO full_table_name(D) 
  NK_LP col_name_list(B) NK_RP query_or_subquery(C).                              { A = createInsertStmt(pCxt, D, B, C); }
insert_query(A) ::= INSERT INTO full_table_name(C) query_or_subquery(B).          { A = createInsertStmt(pCxt, C, NULL, B); }

/************************************************ literal *************************************************************/
literal(A) ::= NK_INTEGER(B).                                                     { A = createRawExprNode(pCxt, &B, createValueNode(pCxt, TSDB_DATA_TYPE_UBIGINT, &B)); }
literal(A) ::= NK_FLOAT(B).                                                       { A = createRawExprNode(pCxt, &B, createValueNode(pCxt, TSDB_DATA_TYPE_DOUBLE, &B)); }
literal(A) ::= NK_STRING(B).                                                      { A = createRawExprNode(pCxt, &B, createValueNode(pCxt, TSDB_DATA_TYPE_BINARY, &B)); }
literal(A) ::= NK_BOOL(B).                                                        { A = createRawExprNode(pCxt, &B, createValueNode(pCxt, TSDB_DATA_TYPE_BOOL, &B)); }
literal(A) ::= TIMESTAMP(B) NK_STRING(C).                                         { A = createRawExprNodeExt(pCxt, &B, &C, createValueNode(pCxt, TSDB_DATA_TYPE_TIMESTAMP, &C)); }
literal(A) ::= duration_literal(B).                                               { A = B; }
literal(A) ::= NULL(B).                                                           { A = createRawExprNode(pCxt, &B, createValueNode(pCxt, TSDB_DATA_TYPE_NULL, &B)); }
literal(A) ::= NK_QUESTION(B).                                                    { A = createRawExprNode(pCxt, &B, createPlaceholderValueNode(pCxt, &B)); }

duration_literal(A) ::= NK_VARIABLE(B).                                           { A = createRawExprNode(pCxt, &B, createDurationValueNode(pCxt, &B)); }

signed(A) ::= NK_INTEGER(B).                                                      { A = createValueNode(pCxt, TSDB_DATA_TYPE_UBIGINT, &B); }
signed(A) ::= NK_PLUS NK_INTEGER(B).                                              { A = createValueNode(pCxt, TSDB_DATA_TYPE_UBIGINT, &B); }
signed(A) ::= NK_MINUS(B) NK_INTEGER(C).                                          { 
                                                                                    SToken t = B;
                                                                                    t.n = (C.z + C.n) - B.z;
                                                                                    A = createValueNode(pCxt, TSDB_DATA_TYPE_BIGINT, &t);
                                                                                  }
signed(A) ::= NK_FLOAT(B).                                                        { A = createValueNode(pCxt, TSDB_DATA_TYPE_DOUBLE, &B); }
signed(A) ::= NK_PLUS NK_FLOAT(B).                                                { A = createValueNode(pCxt, TSDB_DATA_TYPE_DOUBLE, &B); }
signed(A) ::= NK_MINUS(B) NK_FLOAT(C).                                            { 
                                                                                    SToken t = B;
                                                                                    t.n = (C.z + C.n) - B.z;
                                                                                    A = createValueNode(pCxt, TSDB_DATA_TYPE_DOUBLE, &t);
                                                                                  }

signed_literal(A) ::= signed(B).                                                  { A = B; }
signed_literal(A) ::= NK_STRING(B).                                               { A = createValueNode(pCxt, TSDB_DATA_TYPE_BINARY, &B); }
signed_literal(A) ::= NK_BOOL(B).                                                 { A = createValueNode(pCxt, TSDB_DATA_TYPE_BOOL, &B); }
signed_literal(A) ::= TIMESTAMP NK_STRING(B).                                     { A = createValueNode(pCxt, TSDB_DATA_TYPE_TIMESTAMP, &B); }
signed_literal(A) ::= duration_literal(B).                                        { A = releaseRawExprNode(pCxt, B); }
signed_literal(A) ::= NULL(B).                                                    { A = createValueNode(pCxt, TSDB_DATA_TYPE_NULL, &B); }
signed_literal(A) ::= literal_func(B).                                            { A = releaseRawExprNode(pCxt, B); }
signed_literal(A) ::= NK_QUESTION(B).                                             { A = createPlaceholderValueNode(pCxt, &B); }

%type literal_list                                                                { SNodeList* }
%destructor literal_list                                                          { nodesDestroyList($$); }
literal_list(A) ::= signed_literal(B).                                            { A = createNodeList(pCxt, B); }
literal_list(A) ::= literal_list(B) NK_COMMA signed_literal(C).                   { A = addNodeToList(pCxt, B, C); }

/************************************************ names and identifiers ***********************************************/
%type db_name                                                                     { SToken }
%destructor db_name                                                               { }
db_name(A) ::= NK_ID(B).                                                          { A = B; }

%type table_name                                                                  { SToken }
%destructor table_name                                                            { }
table_name(A) ::= NK_ID(B).                                                       { A = B; }

%type column_name                                                                 { SToken }
%destructor column_name                                                           { }
column_name(A) ::= NK_ID(B).                                                      { A = B; }

%type function_name                                                               { SToken }
%destructor function_name                                                         { }
function_name(A) ::= NK_ID(B).                                                    { A = B; }

%type table_alias                                                                 { SToken }
%destructor table_alias                                                           { }
table_alias(A) ::= NK_ID(B).                                                      { A = B; }

%type column_alias                                                                { SToken }
%destructor column_alias                                                          { }
column_alias(A) ::= NK_ID(B).                                                     { A = B; }

%type user_name                                                                   { SToken }
%destructor user_name                                                             { }
user_name(A) ::= NK_ID(B).                                                        { A = B; }

%type topic_name                                                                  { SToken }
%destructor topic_name                                                            { }
topic_name(A) ::= NK_ID(B).                                                       { A = B; }

%type stream_name                                                                 { SToken }
%destructor stream_name                                                           { }
stream_name(A) ::= NK_ID(B).                                                      { A = B; }

%type cgroup_name                                                                 { SToken }
%destructor cgroup_name                                                           { }
cgroup_name(A) ::= NK_ID(B).                                                      { A = B; }

%type index_name                                                                  { SToken }
%destructor index_name                                                            { }
index_name(A) ::= NK_ID(B).                                                       { A = B; }

/************************************************ expression **********************************************************/
expr_or_subquery(A) ::= expression(B).                                            { A = B; }
//expr_or_subquery(A) ::= subquery(B).                                              { A = createTempTableNode(pCxt, releaseRawExprNode(pCxt, B), NULL); }

expression(A) ::= literal(B).                                                     { A = B; }
expression(A) ::= pseudo_column(B).                                               { A = B; }
expression(A) ::= column_reference(B).                                            { A = B; }
expression(A) ::= function_expression(B).                                         { A = B; }
expression(A) ::= case_when_expression(B).                                        { A = B; }
expression(A) ::= NK_LP(B) expression(C) NK_RP(D).                                { A = createRawExprNodeExt(pCxt, &B, &D, releaseRawExprNode(pCxt, C)); }
expression(A) ::= NK_PLUS(B) expr_or_subquery(C).                                 {
                                                                                    SToken t = getTokenFromRawExprNode(pCxt, C);
                                                                                    A = createRawExprNodeExt(pCxt, &B, &t, releaseRawExprNode(pCxt, C));
                                                                                  }
expression(A) ::= NK_MINUS(B) expr_or_subquery(C).                                {
                                                                                    SToken t = getTokenFromRawExprNode(pCxt, C);
                                                                                    A = createRawExprNodeExt(pCxt, &B, &t, createOperatorNode(pCxt, OP_TYPE_MINUS, releaseRawExprNode(pCxt, C), NULL));
                                                                                  }
expression(A) ::= expr_or_subquery(B) NK_PLUS expr_or_subquery(C).                {
                                                                                    SToken s = getTokenFromRawExprNode(pCxt, B);
                                                                                    SToken e = getTokenFromRawExprNode(pCxt, C);
                                                                                    A = createRawExprNodeExt(pCxt, &s, &e, createOperatorNode(pCxt, OP_TYPE_ADD, releaseRawExprNode(pCxt, B), releaseRawExprNode(pCxt, C))); 
                                                                                  }
expression(A) ::= expr_or_subquery(B) NK_MINUS expr_or_subquery(C).               {
                                                                                    SToken s = getTokenFromRawExprNode(pCxt, B);
                                                                                    SToken e = getTokenFromRawExprNode(pCxt, C);
                                                                                    A = createRawExprNodeExt(pCxt, &s, &e, createOperatorNode(pCxt, OP_TYPE_SUB, releaseRawExprNode(pCxt, B), releaseRawExprNode(pCxt, C))); 
                                                                                  }
expression(A) ::= expr_or_subquery(B) NK_STAR expr_or_subquery(C).                {
                                                                                    SToken s = getTokenFromRawExprNode(pCxt, B);
                                                                                    SToken e = getTokenFromRawExprNode(pCxt, C);
                                                                                    A = createRawExprNodeExt(pCxt, &s, &e, createOperatorNode(pCxt, OP_TYPE_MULTI, releaseRawExprNode(pCxt, B), releaseRawExprNode(pCxt, C))); 
                                                                                  }
expression(A) ::= expr_or_subquery(B) NK_SLASH expr_or_subquery(C).               {
                                                                                    SToken s = getTokenFromRawExprNode(pCxt, B);
                                                                                    SToken e = getTokenFromRawExprNode(pCxt, C);
                                                                                    A = createRawExprNodeExt(pCxt, &s, &e, createOperatorNode(pCxt, OP_TYPE_DIV, releaseRawExprNode(pCxt, B), releaseRawExprNode(pCxt, C))); 
                                                                                  }
expression(A) ::= expr_or_subquery(B) NK_REM expr_or_subquery(C).                 {
                                                                                    SToken s = getTokenFromRawExprNode(pCxt, B);
                                                                                    SToken e = getTokenFromRawExprNode(pCxt, C);
                                                                                    A = createRawExprNodeExt(pCxt, &s, &e, createOperatorNode(pCxt, OP_TYPE_REM, releaseRawExprNode(pCxt, B), releaseRawExprNode(pCxt, C)));
                                                                                  }
expression(A) ::= column_reference(B) NK_ARROW NK_STRING(C).                      {
                                                                                    SToken s = getTokenFromRawExprNode(pCxt, B);
                                                                                    A = createRawExprNodeExt(pCxt, &s, &C, createOperatorNode(pCxt, OP_TYPE_JSON_GET_VALUE, releaseRawExprNode(pCxt, B), createValueNode(pCxt, TSDB_DATA_TYPE_BINARY, &C))); 
                                                                                  }
expression(A) ::= expr_or_subquery(B) NK_BITAND expr_or_subquery(C).              {
                                                                                    SToken s = getTokenFromRawExprNode(pCxt, B);
                                                                                    SToken e = getTokenFromRawExprNode(pCxt, C);
                                                                                    A = createRawExprNodeExt(pCxt, &s, &e, createOperatorNode(pCxt, OP_TYPE_BIT_AND, releaseRawExprNode(pCxt, B), releaseRawExprNode(pCxt, C)));
                                                                                  }
expression(A) ::= expr_or_subquery(B) NK_BITOR expr_or_subquery(C).               {
                                                                                    SToken s = getTokenFromRawExprNode(pCxt, B);
                                                                                    SToken e = getTokenFromRawExprNode(pCxt, C);
                                                                                    A = createRawExprNodeExt(pCxt, &s, &e, createOperatorNode(pCxt, OP_TYPE_BIT_OR, releaseRawExprNode(pCxt, B), releaseRawExprNode(pCxt, C)));
                                                                                  }

%type expression_list                                                             { SNodeList* }
%destructor expression_list                                                       { nodesDestroyList($$); }
expression_list(A) ::= expr_or_subquery(B).                                       { A = createNodeList(pCxt, releaseRawExprNode(pCxt, B)); }
expression_list(A) ::= expression_list(B) NK_COMMA expr_or_subquery(C).           { A = addNodeToList(pCxt, B, releaseRawExprNode(pCxt, C)); }

column_reference(A) ::= column_name(B).                                           { A = createRawExprNode(pCxt, &B, createColumnNode(pCxt, NULL, &B)); }
column_reference(A) ::= table_name(B) NK_DOT column_name(C).                      { A = createRawExprNodeExt(pCxt, &B, &C, createColumnNode(pCxt, &B, &C)); }

pseudo_column(A) ::= ROWTS(B).                                                    { A = createRawExprNode(pCxt, &B, createFunctionNode(pCxt, &B, NULL)); }
pseudo_column(A) ::= TBNAME(B).                                                   { A = createRawExprNode(pCxt, &B, createFunctionNode(pCxt, &B, NULL)); }
pseudo_column(A) ::= table_name(B) NK_DOT TBNAME(C).                              { A = createRawExprNodeExt(pCxt, &B, &C, createFunctionNode(pCxt, &C, createNodeList(pCxt, createValueNode(pCxt, TSDB_DATA_TYPE_BINARY, &B)))); }
pseudo_column(A) ::= QSTART(B).                                                   { A = createRawExprNode(pCxt, &B, createFunctionNode(pCxt, &B, NULL)); }
pseudo_column(A) ::= QEND(B).                                                     { A = createRawExprNode(pCxt, &B, createFunctionNode(pCxt, &B, NULL)); }
pseudo_column(A) ::= QDURATION(B).                                                { A = createRawExprNode(pCxt, &B, createFunctionNode(pCxt, &B, NULL)); }
pseudo_column(A) ::= WSTART(B).                                                   { A = createRawExprNode(pCxt, &B, createFunctionNode(pCxt, &B, NULL)); }
pseudo_column(A) ::= WEND(B).                                                     { A = createRawExprNode(pCxt, &B, createFunctionNode(pCxt, &B, NULL)); }
pseudo_column(A) ::= WDURATION(B).                                                { A = createRawExprNode(pCxt, &B, createFunctionNode(pCxt, &B, NULL)); }
pseudo_column(A) ::= IROWTS(B).                                                   { A = createRawExprNode(pCxt, &B, createFunctionNode(pCxt, &B, NULL)); }
pseudo_column(A) ::= ISFILLED(B).                                                 { A = createRawExprNode(pCxt, &B, createFunctionNode(pCxt, &B, NULL)); }
pseudo_column(A) ::= QTAGS(B).                                                    { A = createRawExprNode(pCxt, &B, createFunctionNode(pCxt, &B, NULL)); }

function_expression(A) ::= function_name(B) NK_LP expression_list(C) NK_RP(D).    { A = createRawExprNodeExt(pCxt, &B, &D, createFunctionNode(pCxt, &B, C)); }
function_expression(A) ::= star_func(B) NK_LP star_func_para_list(C) NK_RP(D).    { A = createRawExprNodeExt(pCxt, &B, &D, createFunctionNode(pCxt, &B, C)); }
function_expression(A) ::=
  CAST(B) NK_LP expr_or_subquery(C) AS type_name(D) NK_RP(E).                     { A = createRawExprNodeExt(pCxt, &B, &E, createCastFunctionNode(pCxt, releaseRawExprNode(pCxt, C), D)); }
function_expression(A) ::= literal_func(B).                                       { A = B; }

literal_func(A) ::= noarg_func(B) NK_LP NK_RP(C).                                 { A = createRawExprNodeExt(pCxt, &B, &C, createFunctionNode(pCxt, &B, NULL)); }
literal_func(A) ::= NOW(B).                                                       { A = createRawExprNode(pCxt, &B, createFunctionNode(pCxt, &B, NULL)); }

%type noarg_func                                                                  { SToken }
%destructor noarg_func                                                            { }
noarg_func(A) ::= NOW(B).                                                         { A = B; }
noarg_func(A) ::= TODAY(B).                                                       { A = B; }
noarg_func(A) ::= TIMEZONE(B).                                                    { A = B; }
noarg_func(A) ::= DATABASE(B).                                                    { A = B; }
noarg_func(A) ::= CLIENT_VERSION(B).                                              { A = B; }
noarg_func(A) ::= SERVER_VERSION(B).                                              { A = B; }
noarg_func(A) ::= SERVER_STATUS(B).                                               { A = B; }
noarg_func(A) ::= CURRENT_USER(B).                                                { A = B; }
noarg_func(A) ::= USER(B).                                                        { A = B; }

%type star_func                                                                   { SToken }
%destructor star_func                                                             { }
star_func(A) ::= COUNT(B).                                                        { A = B; }
star_func(A) ::= FIRST(B).                                                        { A = B; }
star_func(A) ::= LAST(B).                                                         { A = B; }
star_func(A) ::= LAST_ROW(B).                                                     { A = B; }

%type star_func_para_list                                                         { SNodeList* }
%destructor star_func_para_list                                                   { nodesDestroyList($$); }
star_func_para_list(A) ::= NK_STAR(B).                                            { A = createNodeList(pCxt, createColumnNode(pCxt, NULL, &B)); }
star_func_para_list(A) ::= other_para_list(B).                                    { A = B; }

%type other_para_list                                                             { SNodeList* }
%destructor other_para_list                                                       { nodesDestroyList($$); }
other_para_list(A) ::= star_func_para(B).                                         { A = createNodeList(pCxt, B); }
other_para_list(A) ::= other_para_list(B) NK_COMMA star_func_para(C).             { A = addNodeToList(pCxt, B, C); }

star_func_para(A) ::= expr_or_subquery(B).                                        { A = releaseRawExprNode(pCxt, B); }
star_func_para(A) ::= table_name(B) NK_DOT NK_STAR(C).                            { A = createColumnNode(pCxt, &B, &C); }

case_when_expression(A) ::=
  CASE(E) when_then_list(C) case_when_else_opt(D) END(F).                         { A = createRawExprNodeExt(pCxt, &E, &F, createCaseWhenNode(pCxt, NULL, C, D)); }
case_when_expression(A) ::=
  CASE(E) common_expression(B) when_then_list(C) case_when_else_opt(D) END(F).    { A = createRawExprNodeExt(pCxt, &E, &F, createCaseWhenNode(pCxt, releaseRawExprNode(pCxt, B), C, D)); }

%type when_then_list                                                              { SNodeList* }
%destructor when_then_list                                                        { nodesDestroyList($$); }
when_then_list(A) ::= when_then_expr(B).                                          { A = createNodeList(pCxt, B); }
when_then_list(A) ::= when_then_list(B) when_then_expr(C).                        { A = addNodeToList(pCxt, B, C); }

when_then_expr(A) ::= WHEN common_expression(B) THEN common_expression(C).        { A = createWhenThenNode(pCxt, releaseRawExprNode(pCxt, B), releaseRawExprNode(pCxt, C)); }

case_when_else_opt(A) ::= .                                                       { A = NULL; }
case_when_else_opt(A) ::= ELSE common_expression(B).                              { A = releaseRawExprNode(pCxt, B); }

/************************************************ predicate ***********************************************************/
predicate(A) ::= expr_or_subquery(B) compare_op(C) expr_or_subquery(D).           {
                                                                                    SToken s = getTokenFromRawExprNode(pCxt, B);
                                                                                    SToken e = getTokenFromRawExprNode(pCxt, D);
                                                                                    A = createRawExprNodeExt(pCxt, &s, &e, createOperatorNode(pCxt, C, releaseRawExprNode(pCxt, B), releaseRawExprNode(pCxt, D)));
                                                                                  }
//predicate(A) ::= expression(B) compare_op sub_type expression(B).
predicate(A) ::=
  expr_or_subquery(B) BETWEEN expr_or_subquery(C) AND expr_or_subquery(D).        {
                                                                                    SToken s = getTokenFromRawExprNode(pCxt, B);
                                                                                    SToken e = getTokenFromRawExprNode(pCxt, D);
                                                                                    A = createRawExprNodeExt(pCxt, &s, &e, createBetweenAnd(pCxt, releaseRawExprNode(pCxt, B), releaseRawExprNode(pCxt, C), releaseRawExprNode(pCxt, D)));
                                                                                  }
predicate(A) ::=
  expr_or_subquery(B) NOT BETWEEN expr_or_subquery(C) AND expr_or_subquery(D).    {
                                                                                    SToken s = getTokenFromRawExprNode(pCxt, B);
                                                                                    SToken e = getTokenFromRawExprNode(pCxt, D);
                                                                                    A = createRawExprNodeExt(pCxt, &s, &e, createNotBetweenAnd(pCxt, releaseRawExprNode(pCxt, B), releaseRawExprNode(pCxt, C), releaseRawExprNode(pCxt, D)));
                                                                                  }
predicate(A) ::= expr_or_subquery(B) IS NULL(C).                                  {
                                                                                    SToken s = getTokenFromRawExprNode(pCxt, B);
                                                                                    A = createRawExprNodeExt(pCxt, &s, &C, createOperatorNode(pCxt, OP_TYPE_IS_NULL, releaseRawExprNode(pCxt, B), NULL));
                                                                                  }
predicate(A) ::= expr_or_subquery(B) IS NOT NULL(C).                              {
                                                                                    SToken s = getTokenFromRawExprNode(pCxt, B);
                                                                                    A = createRawExprNodeExt(pCxt, &s, &C, createOperatorNode(pCxt, OP_TYPE_IS_NOT_NULL, releaseRawExprNode(pCxt, B), NULL));
                                                                                  }
predicate(A) ::= expr_or_subquery(B) in_op(C) in_predicate_value(D).              {
                                                                                    SToken s = getTokenFromRawExprNode(pCxt, B);
                                                                                    SToken e = getTokenFromRawExprNode(pCxt, D);
                                                                                    A = createRawExprNodeExt(pCxt, &s, &e, createOperatorNode(pCxt, C, releaseRawExprNode(pCxt, B), releaseRawExprNode(pCxt, D)));
                                                                                  }

%type compare_op                                                                  { EOperatorType }
%destructor compare_op                                                            { }
compare_op(A) ::= NK_LT.                                                          { A = OP_TYPE_LOWER_THAN; }
compare_op(A) ::= NK_GT.                                                          { A = OP_TYPE_GREATER_THAN; }
compare_op(A) ::= NK_LE.                                                          { A = OP_TYPE_LOWER_EQUAL; }
compare_op(A) ::= NK_GE.                                                          { A = OP_TYPE_GREATER_EQUAL; }
compare_op(A) ::= NK_NE.                                                          { A = OP_TYPE_NOT_EQUAL; }
compare_op(A) ::= NK_EQ.                                                          { A = OP_TYPE_EQUAL; }
compare_op(A) ::= LIKE.                                                           { A = OP_TYPE_LIKE; }
compare_op(A) ::= NOT LIKE.                                                       { A = OP_TYPE_NOT_LIKE; }
compare_op(A) ::= MATCH.                                                          { A = OP_TYPE_MATCH; }
compare_op(A) ::= NMATCH.                                                         { A = OP_TYPE_NMATCH; }
compare_op(A) ::= CONTAINS.                                                       { A = OP_TYPE_JSON_CONTAINS; }

%type in_op                                                                       { EOperatorType }
%destructor in_op                                                                 { }
in_op(A) ::= IN.                                                                  { A = OP_TYPE_IN; }
in_op(A) ::= NOT IN.                                                              { A = OP_TYPE_NOT_IN; }

in_predicate_value(A) ::= NK_LP(C) literal_list(B) NK_RP(D).                      { A = createRawExprNodeExt(pCxt, &C, &D, createNodeListNode(pCxt, B)); }

/************************************************ boolean_value_expression ********************************************/
boolean_value_expression(A) ::= boolean_primary(B).                               { A = B; }
boolean_value_expression(A) ::= NOT(C) boolean_primary(B).                        {
                                                                                    SToken e = getTokenFromRawExprNode(pCxt, B);
                                                                                    A = createRawExprNodeExt(pCxt, &C, &e, createLogicConditionNode(pCxt, LOGIC_COND_TYPE_NOT, releaseRawExprNode(pCxt, B), NULL));
                                                                                  }
boolean_value_expression(A) ::=
  boolean_value_expression(B) OR boolean_value_expression(C).                     {
                                                                                    SToken s = getTokenFromRawExprNode(pCxt, B);
                                                                                    SToken e = getTokenFromRawExprNode(pCxt, C);
                                                                                    A = createRawExprNodeExt(pCxt, &s, &e, createLogicConditionNode(pCxt, LOGIC_COND_TYPE_OR, releaseRawExprNode(pCxt, B), releaseRawExprNode(pCxt, C)));
                                                                                  }
boolean_value_expression(A) ::=
  boolean_value_expression(B) AND boolean_value_expression(C).                    {
                                                                                    SToken s = getTokenFromRawExprNode(pCxt, B);
                                                                                    SToken e = getTokenFromRawExprNode(pCxt, C);
                                                                                    A = createRawExprNodeExt(pCxt, &s, &e, createLogicConditionNode(pCxt, LOGIC_COND_TYPE_AND, releaseRawExprNode(pCxt, B), releaseRawExprNode(pCxt, C)));
                                                                                  }

boolean_primary(A) ::= predicate(B).                                              { A = B; }
boolean_primary(A) ::= NK_LP(C) boolean_value_expression(B) NK_RP(D).             { A = createRawExprNodeExt(pCxt, &C, &D, releaseRawExprNode(pCxt, B)); }

/************************************************ common_expression ********************************************/
common_expression(A) ::= expr_or_subquery(B).                                     { A = B; }
common_expression(A) ::= boolean_value_expression(B).                             { A = B; }

/************************************************ from_clause_opt *********************************************************/
from_clause_opt(A) ::= .                                                          { A = NULL; }
from_clause_opt(A) ::= FROM table_reference_list(B).                              { A = B; }

table_reference_list(A) ::= table_reference(B).                                   { A = B; }
table_reference_list(A) ::= table_reference_list(B) NK_COMMA table_reference(C).  { A = createJoinTableNode(pCxt, JOIN_TYPE_INNER, B, C, NULL); }

/************************************************ table_reference *****************************************************/
table_reference(A) ::= table_primary(B).                                          { A = B; }
table_reference(A) ::= joined_table(B).                                           { A = B; }

table_primary(A) ::= table_name(B) alias_opt(C).                                  { A = createRealTableNode(pCxt, NULL, &B, &C); }
table_primary(A) ::= db_name(B) NK_DOT table_name(C) alias_opt(D).                { A = createRealTableNode(pCxt, &B, &C, &D); }
table_primary(A) ::= subquery(B) alias_opt(C).                                    { A = createTempTableNode(pCxt, releaseRawExprNode(pCxt, B), &C); }
table_primary(A) ::= parenthesized_joined_table(B).                               { A = B; }

%type alias_opt                                                                   { SToken }
%destructor alias_opt                                                             { }
alias_opt(A) ::= .                                                                { A = nil_token;  }
alias_opt(A) ::= table_alias(B).                                                  { A = B; }
alias_opt(A) ::= AS table_alias(B).                                               { A = B; }

parenthesized_joined_table(A) ::= NK_LP joined_table(B) NK_RP.                    { A = B; }
parenthesized_joined_table(A) ::= NK_LP parenthesized_joined_table(B) NK_RP.      { A = B; }

/************************************************ joined_table ********************************************************/
joined_table(A) ::=
  table_reference(B) join_type(C) JOIN table_reference(D) ON search_condition(E). { A = createJoinTableNode(pCxt, C, B, D, E); }

%type join_type                                                                   { EJoinType }
%destructor join_type                                                             { }
join_type(A) ::= .                                                                { A = JOIN_TYPE_INNER; }
join_type(A) ::= INNER.                                                           { A = JOIN_TYPE_INNER; }

/************************************************ query_specification *************************************************/
query_specification(A) ::=
<<<<<<< HEAD
  SELECT hint_list(M) set_quantifier_opt(B) select_list(C) from_clause_opt(D) 
  where_clause_opt(E) partition_by_clause_opt(F) range_opt(J) every_opt(K) 
  fill_opt(L) twindow_clause_opt(G) group_by_clause_opt(H) having_clause_opt(I).  { 
                                                                                    A = createSelectStmt(pCxt, B, C, D, M);
=======
  SELECT tag_mode_opt(M) set_quantifier_opt(B) select_list(C) from_clause_opt(D)
  where_clause_opt(E) partition_by_clause_opt(F) range_opt(J) every_opt(K)
  fill_opt(L) twindow_clause_opt(G) group_by_clause_opt(H) having_clause_opt(I).  {
                                                                                    A = createSelectStmt(pCxt, B, C, D);
                                                                                    A = setSelectStmtTagMode(pCxt, A, M);
>>>>>>> a9d88b74
                                                                                    A = addWhereClause(pCxt, A, E);
                                                                                    A = addPartitionByClause(pCxt, A, F);
                                                                                    A = addWindowClauseClause(pCxt, A, G);
                                                                                    A = addGroupByClause(pCxt, A, H);
                                                                                    A = addHavingClause(pCxt, A, I);
                                                                                    A = addRangeClause(pCxt, A, J);
                                                                                    A = addEveryClause(pCxt, A, K);
                                                                                    A = addFillClause(pCxt, A, L);
                                                                                  }

<<<<<<< HEAD
%type hint_list                                                                   { SNodeList* }
%destructor hint_list                                                             { nodesDestroyList($$); }
hint_list(A) ::= .                                                                { A = createHintNodeList(pCxt, NULL); }
hint_list(A) ::= NK_HINT(B).                                                      { A = createHintNodeList(pCxt, &B); }
=======
%type tag_mode_opt                                                                { bool }
%destructor tag_mode_opt                                                          { }
tag_mode_opt(A) ::= .                                                             { A = false; }
tag_mode_opt(A) ::= TAGS.                                                         { A = true; }
>>>>>>> a9d88b74

%type set_quantifier_opt                                                          { bool }
%destructor set_quantifier_opt                                                    { }
set_quantifier_opt(A) ::= .                                                       { A = false; }
set_quantifier_opt(A) ::= DISTINCT.                                               { A = true; }
set_quantifier_opt(A) ::= ALL.                                                    { A = false; }

%type select_list                                                                 { SNodeList* }
%destructor select_list                                                           { nodesDestroyList($$); }
select_list(A) ::= select_item(B).                                                { A = createNodeList(pCxt, B); }
select_list(A) ::= select_list(B) NK_COMMA select_item(C).                        { A = addNodeToList(pCxt, B, C); }

select_item(A) ::= NK_STAR(B).                                                    { A = createColumnNode(pCxt, NULL, &B); }
select_item(A) ::= common_expression(B).                                          { A = releaseRawExprNode(pCxt, B); }
select_item(A) ::= common_expression(B) column_alias(C).                          { A = setProjectionAlias(pCxt, releaseRawExprNode(pCxt, B), &C); }
select_item(A) ::= common_expression(B) AS column_alias(C).                       { A = setProjectionAlias(pCxt, releaseRawExprNode(pCxt, B), &C); }
select_item(A) ::= table_name(B) NK_DOT NK_STAR(C).                               { A = createColumnNode(pCxt, &B, &C); }

where_clause_opt(A) ::= .                                                         { A = NULL; }
where_clause_opt(A) ::= WHERE search_condition(B).                                { A = B; }

%type partition_by_clause_opt                                                     { SNodeList* }
%destructor partition_by_clause_opt                                               { nodesDestroyList($$); }
partition_by_clause_opt(A) ::= .                                                  { A = NULL; }
partition_by_clause_opt(A) ::= PARTITION BY partition_list(B).                    { A = B; }

%type partition_list                                                              { SNodeList* }
%destructor partition_list                                                        { nodesDestroyList($$); }
partition_list(A) ::= partition_item(B).                                          { A = createNodeList(pCxt, B); }
partition_list(A) ::= partition_list(B) NK_COMMA partition_item(C).               { A = addNodeToList(pCxt, B, C); }

partition_item(A) ::= expr_or_subquery(B).                                        { A = releaseRawExprNode(pCxt, B); }
partition_item(A) ::= expr_or_subquery(B) column_alias(C).                        { A = setProjectionAlias(pCxt, releaseRawExprNode(pCxt, B), &C); }
partition_item(A) ::= expr_or_subquery(B) AS column_alias(C).                     { A = setProjectionAlias(pCxt, releaseRawExprNode(pCxt, B), &C); }

twindow_clause_opt(A) ::= .                                                       { A = NULL; }
twindow_clause_opt(A) ::=
  SESSION NK_LP column_reference(B) NK_COMMA duration_literal(C) NK_RP.           { A = createSessionWindowNode(pCxt, releaseRawExprNode(pCxt, B), releaseRawExprNode(pCxt, C)); }
twindow_clause_opt(A) ::= STATE_WINDOW NK_LP expr_or_subquery(B) NK_RP.           { A = createStateWindowNode(pCxt, releaseRawExprNode(pCxt, B)); }
twindow_clause_opt(A) ::=
  INTERVAL NK_LP duration_literal(B) NK_RP sliding_opt(C) fill_opt(D).            { A = createIntervalWindowNode(pCxt, releaseRawExprNode(pCxt, B), NULL, C, D); }
twindow_clause_opt(A) ::=
  INTERVAL NK_LP duration_literal(B) NK_COMMA duration_literal(C) NK_RP 
  sliding_opt(D) fill_opt(E).                                                     { A = createIntervalWindowNode(pCxt, releaseRawExprNode(pCxt, B), releaseRawExprNode(pCxt, C), D, E); }
twindow_clause_opt(A) ::=
  EVENT_WINDOW START WITH search_condition(B) END WITH search_condition(C).       { A = createEventWindowNode(pCxt, B, C); }

sliding_opt(A) ::= .                                                              { A = NULL; }
sliding_opt(A) ::= SLIDING NK_LP duration_literal(B) NK_RP.                       { A = releaseRawExprNode(pCxt, B); }

fill_opt(A) ::= .                                                                 { A = NULL; }
fill_opt(A) ::= FILL NK_LP fill_mode(B) NK_RP.                                    { A = createFillNode(pCxt, B, NULL); }
fill_opt(A) ::= FILL NK_LP VALUE NK_COMMA expression_list(B) NK_RP.               { A = createFillNode(pCxt, FILL_MODE_VALUE, createNodeListNode(pCxt, B)); }
fill_opt(A) ::= FILL NK_LP VALUE_F NK_COMMA expression_list(B) NK_RP.             { A = createFillNode(pCxt, FILL_MODE_VALUE_F, createNodeListNode(pCxt, B)); }

%type fill_mode                                                                   { EFillMode }
%destructor fill_mode                                                             { }
fill_mode(A) ::= NONE.                                                            { A = FILL_MODE_NONE; }
fill_mode(A) ::= PREV.                                                            { A = FILL_MODE_PREV; }
fill_mode(A) ::= NULL.                                                            { A = FILL_MODE_NULL; }
fill_mode(A) ::= NULL_F.                                                          { A = FILL_MODE_NULL_F; }
fill_mode(A) ::= LINEAR.                                                          { A = FILL_MODE_LINEAR; }
fill_mode(A) ::= NEXT.                                                            { A = FILL_MODE_NEXT; }

%type group_by_clause_opt                                                         { SNodeList* }
%destructor group_by_clause_opt                                                   { nodesDestroyList($$); }
group_by_clause_opt(A) ::= .                                                      { A = NULL; }
group_by_clause_opt(A) ::= GROUP BY group_by_list(B).                             { A = B; }

%type group_by_list                                                               { SNodeList* }
%destructor group_by_list                                                         { nodesDestroyList($$); }
group_by_list(A) ::= expr_or_subquery(B).                                         { A = createNodeList(pCxt, createGroupingSetNode(pCxt, releaseRawExprNode(pCxt, B))); }
group_by_list(A) ::= group_by_list(B) NK_COMMA expr_or_subquery(C).               { A = addNodeToList(pCxt, B, createGroupingSetNode(pCxt, releaseRawExprNode(pCxt, C))); }

having_clause_opt(A) ::= .                                                        { A = NULL; }
having_clause_opt(A) ::= HAVING search_condition(B).                              { A = B; }

range_opt(A) ::= .                                                                { A = NULL; }
range_opt(A) ::=
  RANGE NK_LP expr_or_subquery(B) NK_COMMA expr_or_subquery(C) NK_RP.             { A = createInterpTimeRange(pCxt, releaseRawExprNode(pCxt, B), releaseRawExprNode(pCxt, C)); }
range_opt(A) ::=
  RANGE NK_LP expr_or_subquery(B) NK_RP.                                          { A = createInterpTimePoint(pCxt, releaseRawExprNode(pCxt, B)); }

every_opt(A) ::= .                                                                { A = NULL; }
every_opt(A) ::= EVERY NK_LP duration_literal(B) NK_RP.                           { A = releaseRawExprNode(pCxt, B); }

/************************************************ query_expression ****************************************************/
query_expression(A) ::= query_simple(B) 
  order_by_clause_opt(C) slimit_clause_opt(D) limit_clause_opt(E).                {
                                                                                    A = addOrderByClause(pCxt, B, C);
                                                                                    A = addSlimitClause(pCxt, A, D);
                                                                                    A = addLimitClause(pCxt, A, E);
                                                                                  }

query_simple(A) ::= query_specification(B).                                       { A = B; }
query_simple(A) ::= union_query_expression(B).                                    { A = B; }

union_query_expression(A) ::=
  query_simple_or_subquery(B) UNION ALL query_simple_or_subquery(C).              { A = createSetOperator(pCxt, SET_OP_TYPE_UNION_ALL, B, C); }
union_query_expression(A) ::=
  query_simple_or_subquery(B) UNION query_simple_or_subquery(C).                  { A = createSetOperator(pCxt, SET_OP_TYPE_UNION, B, C); }

query_simple_or_subquery(A) ::= query_simple(B).                                  { A = B; }
query_simple_or_subquery(A) ::= subquery(B).                                      { A = releaseRawExprNode(pCxt, B); }

query_or_subquery(A) ::= query_expression(B).                                     { A = B; }
query_or_subquery(A) ::= subquery(B).                                             { A = releaseRawExprNode(pCxt, B); }

%type order_by_clause_opt                                                         { SNodeList* }
%destructor order_by_clause_opt                                                   { nodesDestroyList($$); }
order_by_clause_opt(A) ::= .                                                      { A = NULL; }
order_by_clause_opt(A) ::= ORDER BY sort_specification_list(B).                   { A = B; }

slimit_clause_opt(A) ::= .                                                        { A = NULL; }
slimit_clause_opt(A) ::= SLIMIT NK_INTEGER(B).                                    { A = createLimitNode(pCxt, &B, NULL); }
slimit_clause_opt(A) ::= SLIMIT NK_INTEGER(B) SOFFSET NK_INTEGER(C).              { A = createLimitNode(pCxt, &B, &C); }
slimit_clause_opt(A) ::= SLIMIT NK_INTEGER(C) NK_COMMA NK_INTEGER(B).             { A = createLimitNode(pCxt, &B, &C); }

limit_clause_opt(A) ::= .                                                         { A = NULL; }
limit_clause_opt(A) ::= LIMIT NK_INTEGER(B).                                      { A = createLimitNode(pCxt, &B, NULL); }
limit_clause_opt(A) ::= LIMIT NK_INTEGER(B) OFFSET NK_INTEGER(C).                 { A = createLimitNode(pCxt, &B, &C); }
limit_clause_opt(A) ::= LIMIT NK_INTEGER(C) NK_COMMA NK_INTEGER(B).               { A = createLimitNode(pCxt, &B, &C); }

/************************************************ subquery ************************************************************/
subquery(A) ::= NK_LP(B) query_expression(C) NK_RP(D).                            { A = createRawExprNodeExt(pCxt, &B, &D, C); }
subquery(A) ::= NK_LP(B) subquery(C) NK_RP(D).                                    { A = createRawExprNodeExt(pCxt, &B, &D, releaseRawExprNode(pCxt, C)); }

/************************************************ search_condition ****************************************************/
search_condition(A) ::= common_expression(B).                                     { A = releaseRawExprNode(pCxt, B); }

/************************************************ sort_specification_list *********************************************/
%type sort_specification_list                                                     { SNodeList* }
%destructor sort_specification_list                                               { nodesDestroyList($$); }
sort_specification_list(A) ::= sort_specification(B).                             { A = createNodeList(pCxt, B); }
sort_specification_list(A) ::=
  sort_specification_list(B) NK_COMMA sort_specification(C).                      { A = addNodeToList(pCxt, B, C); }

sort_specification(A) ::= 
  expr_or_subquery(B) ordering_specification_opt(C) null_ordering_opt(D).         { A = createOrderByExprNode(pCxt, releaseRawExprNode(pCxt, B), C, D); }

%type ordering_specification_opt EOrder
%destructor ordering_specification_opt                                            { }
ordering_specification_opt(A) ::= .                                               { A = ORDER_ASC; }
ordering_specification_opt(A) ::= ASC.                                            { A = ORDER_ASC; }
ordering_specification_opt(A) ::= DESC.                                           { A = ORDER_DESC; }

%type null_ordering_opt ENullOrder
%destructor null_ordering_opt                                                     { }
null_ordering_opt(A) ::= .                                                        { A = NULL_ORDER_DEFAULT; }
null_ordering_opt(A) ::= NULLS FIRST.                                             { A = NULL_ORDER_FIRST; }
null_ordering_opt(A) ::= NULLS LAST.                                              { A = NULL_ORDER_LAST; }

%fallback ABORT AFTER ATTACH BEFORE BEGIN BITAND BITNOT BITOR BLOCKS CHANGE COMMA CONCAT CONFLICT COPY DEFERRED DELIMITERS DETACH DIVIDE DOT EACH END FAIL 
  FILE FOR GLOB ID IMMEDIATE IMPORT INITIALLY INSTEAD ISNULL KEY MODULES NK_BITNOT NK_SEMI NOTNULL OF PLUS PRIVILEGE RAISE RESTRICT ROW SEMI STAR STATEMENT
  STRICT STRING TIMES VALUES VARIABLE VIEW WAL.<|MERGE_RESOLUTION|>--- conflicted
+++ resolved
@@ -1009,18 +1009,11 @@
 
 /************************************************ query_specification *************************************************/
 query_specification(A) ::=
-<<<<<<< HEAD
-  SELECT hint_list(M) set_quantifier_opt(B) select_list(C) from_clause_opt(D) 
-  where_clause_opt(E) partition_by_clause_opt(F) range_opt(J) every_opt(K) 
-  fill_opt(L) twindow_clause_opt(G) group_by_clause_opt(H) having_clause_opt(I).  { 
-                                                                                    A = createSelectStmt(pCxt, B, C, D, M);
-=======
-  SELECT tag_mode_opt(M) set_quantifier_opt(B) select_list(C) from_clause_opt(D)
+  SELECT hint_list(M) tag_mode_opt(N) set_quantifier_opt(B) select_list(C) from_clause_opt(D)
   where_clause_opt(E) partition_by_clause_opt(F) range_opt(J) every_opt(K)
   fill_opt(L) twindow_clause_opt(G) group_by_clause_opt(H) having_clause_opt(I).  {
-                                                                                    A = createSelectStmt(pCxt, B, C, D);
-                                                                                    A = setSelectStmtTagMode(pCxt, A, M);
->>>>>>> a9d88b74
+                                                                                    A = createSelectStmt(pCxt, B, C, D, M);
+                                                                                    A = setSelectStmtTagMode(pCxt, A, N);
                                                                                     A = addWhereClause(pCxt, A, E);
                                                                                     A = addPartitionByClause(pCxt, A, F);
                                                                                     A = addWindowClauseClause(pCxt, A, G);
@@ -1031,17 +1024,15 @@
                                                                                     A = addFillClause(pCxt, A, L);
                                                                                   }
 
-<<<<<<< HEAD
 %type hint_list                                                                   { SNodeList* }
 %destructor hint_list                                                             { nodesDestroyList($$); }
 hint_list(A) ::= .                                                                { A = createHintNodeList(pCxt, NULL); }
 hint_list(A) ::= NK_HINT(B).                                                      { A = createHintNodeList(pCxt, &B); }
-=======
+
 %type tag_mode_opt                                                                { bool }
 %destructor tag_mode_opt                                                          { }
 tag_mode_opt(A) ::= .                                                             { A = false; }
 tag_mode_opt(A) ::= TAGS.                                                         { A = true; }
->>>>>>> a9d88b74
 
 %type set_quantifier_opt                                                          { bool }
 %destructor set_quantifier_opt                                                    { }
