--- conflicted
+++ resolved
@@ -606,13 +606,10 @@
 
 col_name(A) ::= column_name(B).                                                   { A = createColumnNode(pCxt, NULL, &B); }
 col_name(A) ::= TBNAME(B).                                                        { A = createColumnNode(pCxt, NULL, &B); }
-<<<<<<< HEAD
-=======
 
 /************************************************ create/drop mount ********************************************/
 cmd ::= CREATE MOUNT not_exists_opt(A) mount_name(B) ON DNODE NK_INTEGER(C) FROM NK_STRING(D). { pCxt->pRootNode = createCreateMountStmt(pCxt, A, &B, &C, &D); }
 cmd ::= DROP MOUNT exists_opt(A) mount_name(B).                                   { pCxt->pRootNode = createDropMountStmt(pCxt, A, &B); }
->>>>>>> bcc25e56
 
 /************************************************ show ****************************************************************/
 cmd ::= SHOW DNODES.                                                              { pCxt->pRootNode = createShowStmt(pCxt, QUERY_NODE_SHOW_DNODES_STMT); }
