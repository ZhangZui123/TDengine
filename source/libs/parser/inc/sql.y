--- conflicted
+++ resolved
@@ -513,13 +513,6 @@
 %type function_name                                                               { SToken }
 %destructor function_name                                                         { }
 function_name(A) ::= NK_ID(B).                                                    { A = B; }
-<<<<<<< HEAD
-=======
-function_name(A) ::= FIRST(B).                                                    { A = B; }
-function_name(A) ::= LAST(B).                                                     { A = B; }
-function_name(A) ::= NOW(B).                                                      { A = B; }
-function_name(A) ::= TODAY(B).                                                    { A = B; }
->>>>>>> 3fad3b68
 
 %type table_alias                                                                 { SToken }
 %destructor table_alias                                                           { }
@@ -549,14 +542,7 @@
 expression(A) ::= literal(B).                                                     { A = B; }
 expression(A) ::= pseudo_column(B).                                               { A = B; }
 expression(A) ::= column_reference(B).                                            { A = B; }
-<<<<<<< HEAD
 expression(A) ::= function_expression(B).                                         { A = B; }
-=======
-expression(A) ::= function_name(B) NK_LP expression_list(C) NK_RP(D).             { A = createRawExprNodeExt(pCxt, &B, &D, createFunctionNode(pCxt, &B, C)); }
-expression(A) ::= function_name(B) NK_LP NK_STAR(C) NK_RP(D).                     { A = createRawExprNodeExt(pCxt, &B, &D, createFunctionNode(pCxt, &B, createNodeList(pCxt, createColumnNode(pCxt, NULL, &C)))); }
-expression(A) ::= function_name(B) NK_LP NK_RP(D).                                { A = createRawExprNodeExt(pCxt, &B, &D, createFunctionNodeNoParam(pCxt, &B)); }
-expression(A) ::= CAST(B) NK_LP expression(C) AS type_name(D) NK_RP(E).           { A = createRawExprNodeExt(pCxt, &B, &E, createCastFunctionNode(pCxt, releaseRawExprNode(pCxt, C), D)); }
->>>>>>> 3fad3b68
 //expression(A) ::= case_expression(B).                                             { A = B; }
 expression(A) ::= subquery(B).                                                    { A = B; }
 expression(A) ::= NK_LP(B) expression(C) NK_RP(D).                                { A = createRawExprNodeExt(pCxt, &B, &D, releaseRawExprNode(pCxt, C)); }
@@ -606,9 +592,6 @@
 column_reference(A) ::= column_name(B).                                           { A = createRawExprNode(pCxt, &B, createColumnNode(pCxt, NULL, &B)); }
 column_reference(A) ::= table_name(B) NK_DOT column_name(C).                      { A = createRawExprNodeExt(pCxt, &B, &C, createColumnNode(pCxt, &B, &C)); }
 
-<<<<<<< HEAD
-pseudo_column(A) ::= NOW(B).                                                      { A = createRawExprNode(pCxt, &B, createFunctionNode(pCxt, &B, NULL)); }
-pseudo_column(A) ::= TODAY(B).                                                    { A = createRawExprNode(pCxt, &B, createFunctionNode(pCxt, &B, NULL)); }
 pseudo_column(A) ::= ROWTS(B).                                                    { A = createRawExprNode(pCxt, &B, createFunctionNode(pCxt, &B, NULL)); }
 pseudo_column(A) ::= TBNAME(B).                                                   { A = createRawExprNode(pCxt, &B, createFunctionNode(pCxt, &B, NULL)); }
 pseudo_column(A) ::= QSTARTTS(B).                                                 { A = createRawExprNode(pCxt, &B, createFunctionNode(pCxt, &B, NULL)); }
@@ -620,6 +603,12 @@
 function_expression(A) ::= function_name(B) NK_LP expression_list(C) NK_RP(D).    { A = createRawExprNodeExt(pCxt, &B, &D, createFunctionNode(pCxt, &B, C)); }
 function_expression(A) ::= star_func(B) NK_LP star_func_para_list(C) NK_RP(D).    { A = createRawExprNodeExt(pCxt, &B, &D, createFunctionNode(pCxt, &B, C)); }
 function_expression(A) ::= CAST(B) NK_LP expression(C) AS type_name(D) NK_RP(E).  { A = createRawExprNodeExt(pCxt, &B, &E, createCastFunctionNode(pCxt, releaseRawExprNode(pCxt, C), D)); }
+function_expression(A) ::= noarg_func(B) NK_LP NK_RP(C).                          { A = createRawExprNodeExt(pCxt, &B, &C, createFunctionNode(pCxt, &B, NULL)); }
+
+%type noarg_func                                                                  { SToken }
+%destructor noarg_func                                                            { }
+noarg_func(A) ::= NOW(B).                                                         { A = B; }
+noarg_func(A) ::= TODAY(B).                                                       { A = B; }
 
 %type star_func                                                                   { SToken }
 %destructor star_func                                                             { }
@@ -640,17 +629,6 @@
 
 star_func_para(A) ::= expression(B).                                              { A = releaseRawExprNode(pCxt, B); }
 star_func_para(A) ::= table_name(B) NK_DOT NK_STAR(C).                            { A = createColumnNode(pCxt, &B, &C); }
-=======
-//pseudo_column(A) ::=  NOW(B).                                                     { A = createRawExprNode(pCxt, &B, createFunctionNode(pCxt, &B, NULL)); }
-//pseudo_column(A) ::=  TODAY(B).                                                   { A = createRawExprNode(pCxt, &B, createFunctionNode(pCxt, &B, NULL)); }
-pseudo_column(A) ::=  ROWTS(B).                                                   { A = createRawExprNode(pCxt, &B, createFunctionNode(pCxt, &B, NULL)); }
-pseudo_column(A) ::=  TBNAME(B).                                                  { A = createRawExprNode(pCxt, &B, createFunctionNode(pCxt, &B, NULL)); }
-pseudo_column(A) ::=  QSTARTTS(B).                                                { A = createRawExprNode(pCxt, &B, createFunctionNode(pCxt, &B, NULL)); }
-pseudo_column(A) ::=  QENDTS(B).                                                  { A = createRawExprNode(pCxt, &B, createFunctionNode(pCxt, &B, NULL)); }
-pseudo_column(A) ::=  WSTARTTS(B).                                                { A = createRawExprNode(pCxt, &B, createFunctionNode(pCxt, &B, NULL)); }
-pseudo_column(A) ::=  WENDTS(B).                                                  { A = createRawExprNode(pCxt, &B, createFunctionNode(pCxt, &B, NULL)); }
-pseudo_column(A) ::=  WDURATION(B).                                               { A = createRawExprNode(pCxt, &B, createFunctionNode(pCxt, &B, NULL)); }
->>>>>>> 3fad3b68
 
 /************************************************ predicate ***********************************************************/
 predicate(A) ::= expression(B) compare_op(C) expression(D).                       {
