/*
 * Copyright (c) 2019 TAOS Data, Inc. <jhtao@taosdata.com>
 *
 * This program is free software: you can use, redistribute, and/or modify
 * it under the terms of the GNU Affero General Public License, version 3
 * or later ("AGPL"), as published by the Free Software Foundation.
 *
 * This program is distributed in the hope that it will be useful, but WITHOUT
 * ANY WARRANTY; without even the implied warranty of MERCHANTABILITY or
 * FITNESS FOR A PARTICULAR PURPOSE.
 *
 * You should have received a copy of the GNU Affero General Public License
 * along with this program. If not, see <http://www.gnu.org/licenses/>.
 */

#ifndef _TD_AST_CREATE_FUNCS_H_
#define _TD_AST_CREATE_FUNCS_H_

#ifdef __cplusplus
extern "C" {
#endif

#include "cmdnodes.h"
#include "parToken.h"
#include "parUtil.h"
#include "parser.h"
#include "querynodes.h"

typedef struct SAstCreateContext {
  SParseContext* pQueryCxt;
  SMsgBuf        msgBuf;
  bool           notSupport;
  SNode*         pRootNode;
  int16_t        placeholderNo;
  SArray*        pPlaceholderValues;
  int32_t        errCode;
} SAstCreateContext;

typedef enum EDatabaseOptionType {
  DB_OPTION_BUFFER = 1,
  DB_OPTION_CACHEMODEL,
  DB_OPTION_CACHESIZE,
  DB_OPTION_COMP,
  DB_OPTION_DAYS,
  DB_OPTION_FSYNC,
  DB_OPTION_MAXROWS,
  DB_OPTION_MINROWS,
  DB_OPTION_KEEP,
  DB_OPTION_PAGES,
  DB_OPTION_PAGESIZE,
  DB_OPTION_TSDB_PAGESIZE,
  DB_OPTION_PRECISION,
  DB_OPTION_REPLICA,
  DB_OPTION_STRICT,
  DB_OPTION_WAL,
  DB_OPTION_VGROUPS,
  DB_OPTION_SINGLE_STABLE,
  DB_OPTION_RETENTIONS,
  DB_OPTION_SCHEMALESS,
  DB_OPTION_WAL_RETENTION_PERIOD,
  DB_OPTION_WAL_RETENTION_SIZE,
  DB_OPTION_WAL_ROLL_PERIOD,
  DB_OPTION_WAL_SEGMENT_SIZE,
  DB_OPTION_STT_TRIGGER,
  DB_OPTION_TABLE_PREFIX,
  DB_OPTION_TABLE_SUFFIX,
  DB_OPTION_S3_CHUNKSIZE,
  DB_OPTION_S3_KEEPLOCAL,
  DB_OPTION_S3_COMPACT,
  DB_OPTION_KEEP_TIME_OFFSET
} EDatabaseOptionType;

typedef enum ETableOptionType {
  TABLE_OPTION_COMMENT = 1,
  TABLE_OPTION_MAXDELAY,
  TABLE_OPTION_WATERMARK,
  TABLE_OPTION_ROLLUP,
  TABLE_OPTION_TTL,
  TABLE_OPTION_SMA,
  TABLE_OPTION_DELETE_MARK
} ETableOptionType;

typedef struct SAlterOption {
  int32_t    type;
  SToken     val;
  SNodeList* pList;
} SAlterOption;

typedef struct STokenPair {
  SToken first;
  SToken second;
} STokenPair;

typedef struct SShowTablesOption {
  EShowKind kind;
  SToken    dbName;
} SShowTablesOption;

extern SToken nil_token;

void initAstCreateContext(SParseContext* pParseCxt, SAstCreateContext* pCxt);

SNode* createRawExprNode(SAstCreateContext* pCxt, const SToken* pToken, SNode* pNode);
SNode* createRawExprNodeExt(SAstCreateContext* pCxt, const SToken* pStart, const SToken* pEnd, SNode* pNode);
SNode* setRawExprNodeIsPseudoColumn(SAstCreateContext* pCxt, SNode* pNode, bool isPseudoColumn);
SNode* releaseRawExprNode(SAstCreateContext* pCxt, SNode* pNode);
SToken getTokenFromRawExprNode(SAstCreateContext* pCxt, SNode* pNode);

SNodeList* createNodeList(SAstCreateContext* pCxt, SNode* pNode);
SNodeList* addNodeToList(SAstCreateContext* pCxt, SNodeList* pList, SNode* pNode);

SNode* createColumnNode(SAstCreateContext* pCxt, SToken* pTableAlias, SToken* pColumnName);
SNode* createValueNode(SAstCreateContext* pCxt, int32_t dataType, const SToken* pLiteral);
SNode* createRawValueNode(SAstCreateContext* pCxt, int32_t dataType, const SToken* pLiteral, SNode *pNode);
SNode* createRawValueNodeExt(SAstCreateContext* pCxt, int32_t dataType, const SToken* pLiteral, SNode *pLeft, SNode *pRight);
SNodeList* createHintNodeList(SAstCreateContext* pCxt, const SToken* pLiteral);
<<<<<<< HEAD
SNode* createIdentifierValueNode(SAstCreateContext* pCxt, SToken* pLiteral);
SNode* createDurationValueNode(SAstCreateContext* pCxt, const SToken* pLiteral);
SNode* createTimeOffsetValueNode(SAstCreateContext* pCxt, const SToken* pLiteral);
SNode* createDefaultDatabaseCondValue(SAstCreateContext* pCxt);
SNode* createPlaceholderValueNode(SAstCreateContext* pCxt, const SToken* pLiteral);
SNode* setProjectionAlias(SAstCreateContext* pCxt, SNode* pNode, SToken* pAlias);
SNode* createLogicConditionNode(SAstCreateContext* pCxt, ELogicConditionType type, SNode* pParam1, SNode* pParam2);
SNode* createOperatorNode(SAstCreateContext* pCxt, EOperatorType type, SNode* pLeft, SNode* pRight);
SNode* createBetweenAnd(SAstCreateContext* pCxt, SNode* pExpr, SNode* pLeft, SNode* pRight);
SNode* createNotBetweenAnd(SAstCreateContext* pCxt, SNode* pExpr, SNode* pLeft, SNode* pRight);
SNode* createFunctionNode(SAstCreateContext* pCxt, const SToken* pFuncName, SNodeList* pParameterList);
SNode* createCastFunctionNode(SAstCreateContext* pCxt, SNode* pExpr, SDataType dt);
SNode* createNodeListNode(SAstCreateContext* pCxt, SNodeList* pList);
SNode* createNodeListNodeEx(SAstCreateContext* pCxt, SNode* p1, SNode* p2);
SNode* createRealTableNode(SAstCreateContext* pCxt, SToken* pDbName, SToken* pTableName, SToken* pTableAlias);
SNode* createTempTableNode(SAstCreateContext* pCxt, SNode* pSubquery, const SToken* pTableAlias);
SNode* createJoinTableNode(SAstCreateContext* pCxt, EJoinType type, EJoinSubType stype, SNode* pLeft, SNode* pRight, SNode* pJoinCond);
SNode* createViewNode(SAstCreateContext* pCxt, SToken* pDbName, SToken* pViewName);
SNode* createLimitNode(SAstCreateContext* pCxt, const SToken* pLimit, const SToken* pOffset);
SNode* createOrderByExprNode(SAstCreateContext* pCxt, SNode* pExpr, EOrder order, ENullOrder nullOrder);
SNode* createSessionWindowNode(SAstCreateContext* pCxt, SNode* pCol, SNode* pGap);
SNode* createStateWindowNode(SAstCreateContext* pCxt, SNode* pExpr);
SNode* createEventWindowNode(SAstCreateContext* pCxt, SNode* pStartCond, SNode* pEndCond);
SNode* createCountWindowNode(SAstCreateContext* pCxt, const SToken* pCountToken, const SToken* pSlidingToken);
SNode* createIntervalWindowNode(SAstCreateContext* pCxt, SNode* pInterval, SNode* pOffset, SNode* pSliding,
                                SNode* pFill);
SNode* createWindowOffsetNode(SAstCreateContext* pCxt, SNode* pStartOffset, SNode* pEndOffset);                                
SNode* createFillNode(SAstCreateContext* pCxt, EFillMode mode, SNode* pValues);
SNode* createGroupingSetNode(SAstCreateContext* pCxt, SNode* pNode);
SNode* createInterpTimeRange(SAstCreateContext* pCxt, SNode* pStart, SNode* pEnd);
SNode* createInterpTimePoint(SAstCreateContext* pCxt, SNode* pPoint);
SNode* createWhenThenNode(SAstCreateContext* pCxt, SNode* pWhen, SNode* pThen);
SNode* createCaseWhenNode(SAstCreateContext* pCxt, SNode* pCase, SNodeList* pWhenThenList, SNode* pElse);
=======
SNode*     createIdentifierValueNode(SAstCreateContext* pCxt, SToken* pLiteral);
SNode*     createDurationValueNode(SAstCreateContext* pCxt, const SToken* pLiteral);
SNode*     createDefaultDatabaseCondValue(SAstCreateContext* pCxt);
SNode*     createPlaceholderValueNode(SAstCreateContext* pCxt, const SToken* pLiteral);
SNode*     setProjectionAlias(SAstCreateContext* pCxt, SNode* pNode, SToken* pAlias);
SNode*     createLogicConditionNode(SAstCreateContext* pCxt, ELogicConditionType type, SNode* pParam1, SNode* pParam2);
SNode*     createOperatorNode(SAstCreateContext* pCxt, EOperatorType type, SNode* pLeft, SNode* pRight);
SNode*     createBetweenAnd(SAstCreateContext* pCxt, SNode* pExpr, SNode* pLeft, SNode* pRight);
SNode*     createNotBetweenAnd(SAstCreateContext* pCxt, SNode* pExpr, SNode* pLeft, SNode* pRight);
SNode*     createFunctionNode(SAstCreateContext* pCxt, const SToken* pFuncName, SNodeList* pParameterList);
SNode*     createCastFunctionNode(SAstCreateContext* pCxt, SNode* pExpr, SDataType dt);
SNode*     createNodeListNode(SAstCreateContext* pCxt, SNodeList* pList);
SNode*     createNodeListNodeEx(SAstCreateContext* pCxt, SNode* p1, SNode* p2);
SNode*     createRealTableNode(SAstCreateContext* pCxt, SToken* pDbName, SToken* pTableName, SToken* pTableAlias);
SNode*     createTempTableNode(SAstCreateContext* pCxt, SNode* pSubquery, const SToken* pTableAlias);
SNode*     createJoinTableNode(SAstCreateContext* pCxt, EJoinType type, SNode* pLeft, SNode* pRight, SNode* pJoinCond);
SNode*     createViewNode(SAstCreateContext* pCxt, SToken* pDbName, SToken* pViewName);
SNode*     createLimitNode(SAstCreateContext* pCxt, const SToken* pLimit, const SToken* pOffset);
SNode*     createOrderByExprNode(SAstCreateContext* pCxt, SNode* pExpr, EOrder order, ENullOrder nullOrder);
SNode*     createSessionWindowNode(SAstCreateContext* pCxt, SNode* pCol, SNode* pGap);
SNode*     createStateWindowNode(SAstCreateContext* pCxt, SNode* pExpr);
SNode*     createEventWindowNode(SAstCreateContext* pCxt, SNode* pStartCond, SNode* pEndCond);
SNode*     createCountWindowNode(SAstCreateContext* pCxt, const SToken* pCountToken, const SToken* pSlidingToken);
SNode*     createIntervalWindowNode(SAstCreateContext* pCxt, SNode* pInterval, SNode* pOffset, SNode* pSliding,
                                    SNode* pFill);
SNode*     createFillNode(SAstCreateContext* pCxt, EFillMode mode, SNode* pValues);
SNode*     createGroupingSetNode(SAstCreateContext* pCxt, SNode* pNode);
SNode*     createInterpTimeRange(SAstCreateContext* pCxt, SNode* pStart, SNode* pEnd);
SNode*     createInterpTimePoint(SAstCreateContext* pCxt, SNode* pPoint);
SNode*     createWhenThenNode(SAstCreateContext* pCxt, SNode* pWhen, SNode* pThen);
SNode*     createCaseWhenNode(SAstCreateContext* pCxt, SNode* pCase, SNodeList* pWhenThenList, SNode* pElse);
>>>>>>> d57f3324

SNode* addWhereClause(SAstCreateContext* pCxt, SNode* pStmt, SNode* pWhere);
SNode* addPartitionByClause(SAstCreateContext* pCxt, SNode* pStmt, SNodeList* pPartitionByList);
SNode* addWindowClauseClause(SAstCreateContext* pCxt, SNode* pStmt, SNode* pWindow);
SNode* addGroupByClause(SAstCreateContext* pCxt, SNode* pStmt, SNodeList* pGroupByList);
SNode* addHavingClause(SAstCreateContext* pCxt, SNode* pStmt, SNode* pHaving);
SNode* addOrderByClause(SAstCreateContext* pCxt, SNode* pStmt, SNodeList* pOrderByList);
SNode* addSlimitClause(SAstCreateContext* pCxt, SNode* pStmt, SNode* pSlimit);
SNode* addLimitClause(SAstCreateContext* pCxt, SNode* pStmt, SNode* pLimit);
SNode* addRangeClause(SAstCreateContext* pCxt, SNode* pStmt, SNode* pRange);
SNode* addEveryClause(SAstCreateContext* pCxt, SNode* pStmt, SNode* pEvery);
SNode* addFillClause(SAstCreateContext* pCxt, SNode* pStmt, SNode* pFill);
<<<<<<< HEAD
SNode* addJLimitClause(SAstCreateContext* pCxt, SNode* pJoin, SNode* pJLimit);
SNode* addWindowOffsetClause(SAstCreateContext* pCxt, SNode* pJoin, SNode* pWinOffset);
SNode* createSelectStmt(SAstCreateContext* pCxt, bool isDistinct, SNodeList* pProjectionList, SNode* pTable, SNodeList* pHint);
=======
SNode* createSelectStmt(SAstCreateContext* pCxt, bool isDistinct, SNodeList* pProjectionList, SNode* pTable,
                        SNodeList* pHint);
>>>>>>> d57f3324
SNode* setSelectStmtTagMode(SAstCreateContext* pCxt, SNode* pStmt, bool bSelectTags);
SNode* createSetOperator(SAstCreateContext* pCxt, ESetOperatorType type, SNode* pLeft, SNode* pRight);

SDataType createDataType(uint8_t type);
SDataType createVarLenDataType(uint8_t type, const SToken* pLen);

SNode* createDefaultDatabaseOptions(SAstCreateContext* pCxt);
SNode* createAlterDatabaseOptions(SAstCreateContext* pCxt);
SNode* setDatabaseOption(SAstCreateContext* pCxt, SNode* pOptions, EDatabaseOptionType type, void* pVal);
SNode* setAlterDatabaseOption(SAstCreateContext* pCxt, SNode* pOptions, SAlterOption* pAlterOption);
SNode* createCreateDatabaseStmt(SAstCreateContext* pCxt, bool ignoreExists, SToken* pDbName, SNode* pOptions);
SNode* createDropDatabaseStmt(SAstCreateContext* pCxt, bool ignoreNotExists, SToken* pDbName);
SNode* createAlterDatabaseStmt(SAstCreateContext* pCxt, SToken* pDbName, SNode* pOptions);
SNode* createFlushDatabaseStmt(SAstCreateContext* pCxt, SToken* pDbName);
SNode* createTrimDatabaseStmt(SAstCreateContext* pCxt, SToken* pDbName, int32_t maxSpeed);
SNode* createS3MigrateDatabaseStmt(SAstCreateContext* pCxt, SToken* pDbName);
SNode* createCompactStmt(SAstCreateContext* pCxt, SToken* pDbName, SNode* pStart, SNode* pEnd);
SNode* createDefaultTableOptions(SAstCreateContext* pCxt);
SNode* createAlterTableOptions(SAstCreateContext* pCxt);
SNode* setTableOption(SAstCreateContext* pCxt, SNode* pOptions, ETableOptionType type, void* pVal);
SNode* createColumnDefNode(SAstCreateContext* pCxt, SToken* pColName, SDataType dataType, const SToken* pComment, bool bPrimaryKey);
SNode* createCreateTableStmt(SAstCreateContext* pCxt, bool ignoreExists, SNode* pRealTable, SNodeList* pCols,
                             SNodeList* pTags, SNode* pOptions);
SNode* createCreateSubTableClause(SAstCreateContext* pCxt, bool ignoreExists, SNode* pRealTable, SNode* pUseRealTable,
                                  SNodeList* pSpecificTags, SNodeList* pValsOfTags, SNode* pOptions);
SNode* createCreateMultiTableStmt(SAstCreateContext* pCxt, SNodeList* pSubTables);
SNode* createDropTableClause(SAstCreateContext* pCxt, bool ignoreNotExists, SNode* pRealTable);
SNode* createDropTableStmt(SAstCreateContext* pCxt, SNodeList* pTables);
SNode* createDropSuperTableStmt(SAstCreateContext* pCxt, bool ignoreNotExists, SNode* pRealTable);
SNode* createAlterTableModifyOptions(SAstCreateContext* pCxt, SNode* pRealTable, SNode* pOptions);
SNode* createAlterTableAddModifyCol(SAstCreateContext* pCxt, SNode* pRealTable, int8_t alterType, SToken* pColName,
                                    SDataType dataType);
SNode* createAlterTableDropCol(SAstCreateContext* pCxt, SNode* pRealTable, int8_t alterType, SToken* pColName);
SNode* createAlterTableRenameCol(SAstCreateContext* pCxt, SNode* pRealTable, int8_t alterType, SToken* pOldColName,
                                 SToken* pNewColName);
SNode* createAlterTableSetTag(SAstCreateContext* pCxt, SNode* pRealTable, SToken* pTagName, SNode* pVal);
SNode* setAlterSuperTableType(SNode* pStmt);
SNode* createUseDatabaseStmt(SAstCreateContext* pCxt, SToken* pDbName);
SNode* setShowKind(SAstCreateContext* pCxt, SNode* pStmt, EShowKind showKind);
SNode* createShowStmt(SAstCreateContext* pCxt, ENodeType type);
SNode* createShowStmtWithCond(SAstCreateContext* pCxt, ENodeType type, SNode* pDbName, SNode* pTbName,
                              EOperatorType tableCondType);
SNode* createShowTablesStmt(SAstCreateContext* pCxt, SShowTablesOption option, SNode* pTbName, EOperatorType tableCondType);
SNode* createShowCreateDatabaseStmt(SAstCreateContext* pCxt, SToken* pDbName);
SNode* createShowAliveStmt(SAstCreateContext* pCxt, SNode* pDbName, ENodeType type);
SNode* createShowCreateTableStmt(SAstCreateContext* pCxt, ENodeType type, SNode* pRealTable);
SNode* createShowCreateViewStmt(SAstCreateContext* pCxt, ENodeType type, SNode* pRealTable);
SNode* createShowTableDistributedStmt(SAstCreateContext* pCxt, SNode* pRealTable);
SNode* createShowDnodeVariablesStmt(SAstCreateContext* pCxt, SNode* pDnodeId, SNode* pLikePattern);
SNode* createShowVnodesStmt(SAstCreateContext* pCxt, SNode* pDnodeId, SNode* pDnodeEndpoint);
SNode* createShowTableTagsStmt(SAstCreateContext* pCxt, SNode* pTbName, SNode* pDbName, SNodeList* pTags);
SNode* createCreateUserStmt(SAstCreateContext* pCxt, SToken* pUserName, const SToken* pPassword, int8_t sysinfo);
SNode* addCreateUserStmtWhiteList(SAstCreateContext* pCxt, SNode* pStmt, SNodeList* pIpRangesNodeList);
SNode* createAlterUserStmt(SAstCreateContext* pCxt, SToken* pUserName, int8_t alterType, void* pAlterInfo);
SNode* createDropUserStmt(SAstCreateContext* pCxt, SToken* pUserName);
SNode* createCreateDnodeStmt(SAstCreateContext* pCxt, const SToken* pFqdn, const SToken* pPort);
SNode* createDropDnodeStmt(SAstCreateContext* pCxt, const SToken* pDnode, bool force, bool unsafe);
SNode* createAlterDnodeStmt(SAstCreateContext* pCxt, const SToken* pDnode, const SToken* pConfig, const SToken* pValue);
SNode* createRealTableNodeForIndexName(SAstCreateContext* pCxt, SToken* pDbName, SToken* pIndexName);
SNode* createCreateIndexStmt(SAstCreateContext* pCxt, EIndexType type, bool ignoreExists, SNode* pIndexName,
                             SNode* pRealTable, SNodeList* pCols, SNode* pOptions);
SNode* createIndexOption(SAstCreateContext* pCxt, SNodeList* pFuncs, SNode* pInterval, SNode* pOffset, SNode* pSliding,
                         SNode* pStreamOptions);
SNode* createDropIndexStmt(SAstCreateContext* pCxt, bool ignoreNotExists, SNode* pIndexName);
SNode* createCreateComponentNodeStmt(SAstCreateContext* pCxt, ENodeType type, const SToken* pDnodeId);
SNode* createDropComponentNodeStmt(SAstCreateContext* pCxt, ENodeType type, const SToken* pDnodeId);
SNode* createRestoreComponentNodeStmt(SAstCreateContext* pCxt, ENodeType type, const SToken* pDnodeId);
SNode* createCreateTopicStmtUseQuery(SAstCreateContext* pCxt, bool ignoreExists, SToken* pTopicName, SNode* pQuery);
SNode* createCreateTopicStmtUseDb(SAstCreateContext* pCxt, bool ignoreExists, SToken* pTopicName, SToken* pSubDbName,
                                  int8_t withMeta);
SNode* createCreateTopicStmtUseTable(SAstCreateContext* pCxt, bool ignoreExists, SToken* pTopicName, SNode* pRealTable,
                                     int8_t withMeta, SNode* pWhere);
SNode* createDropTopicStmt(SAstCreateContext* pCxt, bool ignoreNotExists, SToken* pTopicName);
SNode* createDropCGroupStmt(SAstCreateContext* pCxt, bool ignoreNotExists, SToken* pCGroupId, SToken* pTopicName);
SNode* createAlterClusterStmt(SAstCreateContext* pCxt, const SToken* pConfig, const SToken* pValue);
SNode* createAlterLocalStmt(SAstCreateContext* pCxt, const SToken* pConfig, const SToken* pValue);
SNode* createDefaultExplainOptions(SAstCreateContext* pCxt);
SNode* setExplainVerbose(SAstCreateContext* pCxt, SNode* pOptions, const SToken* pVal);
SNode* setExplainRatio(SAstCreateContext* pCxt, SNode* pOptions, const SToken* pVal);
SNode* createExplainStmt(SAstCreateContext* pCxt, bool analyze, SNode* pOptions, SNode* pQuery);
SNode* createDescribeStmt(SAstCreateContext* pCxt, SNode* pRealTable);
SNode* createResetQueryCacheStmt(SAstCreateContext* pCxt);
SNode* createCreateFunctionStmt(SAstCreateContext* pCxt, bool ignoreExists, bool aggFunc, const SToken* pFuncName,
                                const SToken* pLibPath, SDataType dataType, int32_t bufSize, const SToken* pLanguage,
                                bool orReplace);
SNode* createDropFunctionStmt(SAstCreateContext* pCxt, bool ignoreNotExists, const SToken* pFuncName);
SNode* createStreamOptions(SAstCreateContext* pCxt);
SNode* setStreamOptions(SAstCreateContext* pCxt, SNode* pOptions, EStreamOptionsSetFlag setflag, SToken* pToken,
                        SNode* pNode);
SNode* createCreateStreamStmt(SAstCreateContext* pCxt, bool ignoreExists, SToken* pStreamName, SNode* pRealTable,
                              SNode* pOptions, SNodeList* pTags, SNode* pSubtable, SNode* pQuery, SNodeList* pCols);
SNode* createDropStreamStmt(SAstCreateContext* pCxt, bool ignoreNotExists, SToken* pStreamName);
SNode* createPauseStreamStmt(SAstCreateContext* pCxt, bool ignoreNotExists, SToken* pStreamName);
SNode* createResumeStreamStmt(SAstCreateContext* pCxt, bool ignoreNotExists, bool ignoreUntreated, SToken* pStreamName);
SNode* createKillStmt(SAstCreateContext* pCxt, ENodeType type, const SToken* pId);
SNode* createKillQueryStmt(SAstCreateContext* pCxt, const SToken* pQueryId);
SNode* createBalanceVgroupStmt(SAstCreateContext* pCxt);
SNode* createBalanceVgroupLeaderStmt(SAstCreateContext* pCxt, const SToken* pVgId);
SNode* createMergeVgroupStmt(SAstCreateContext* pCxt, const SToken* pVgId1, const SToken* pVgId2);
SNode* createRedistributeVgroupStmt(SAstCreateContext* pCxt, const SToken* pVgId, SNodeList* pDnodes);
SNode* createSplitVgroupStmt(SAstCreateContext* pCxt, const SToken* pVgId);
SNode* createSyncdbStmt(SAstCreateContext* pCxt, const SToken* pDbName);
SNode* createGrantStmt(SAstCreateContext* pCxt, int64_t privileges, STokenPair* pPrivLevel, SToken* pUserName,
                       SNode* pTagCond);
SNode* createRevokeStmt(SAstCreateContext* pCxt, int64_t privileges, STokenPair* pPrivLevel, SToken* pUserName,
                        SNode* pTagCond);
SNode* createDeleteStmt(SAstCreateContext* pCxt, SNode* pTable, SNode* pWhere);
SNode* createInsertStmt(SAstCreateContext* pCxt, SNode* pTable, SNodeList* pCols, SNode* pQuery);
SNode* createCreateViewStmt(SAstCreateContext* pCxt, bool orReplace, SNode* pView, const SToken* pAs, SNode* pQuery);
SNode* createDropViewStmt(SAstCreateContext* pCxt, bool ignoreNotExists, SNode* pView);
SNode* createShowCompactDetailsStmt(SAstCreateContext* pCxt, SNode* pCompactIdNode);
SNode* createShowCompactsStmt(SAstCreateContext* pCxt, ENodeType type);
#ifdef __cplusplus
}
#endif

#endif /*_TD_AST_CREATE_FUNCS_H_*/<|MERGE_RESOLUTION|>--- conflicted
+++ resolved
@@ -114,7 +114,6 @@
 SNode* createRawValueNode(SAstCreateContext* pCxt, int32_t dataType, const SToken* pLiteral, SNode *pNode);
 SNode* createRawValueNodeExt(SAstCreateContext* pCxt, int32_t dataType, const SToken* pLiteral, SNode *pLeft, SNode *pRight);
 SNodeList* createHintNodeList(SAstCreateContext* pCxt, const SToken* pLiteral);
-<<<<<<< HEAD
 SNode* createIdentifierValueNode(SAstCreateContext* pCxt, SToken* pLiteral);
 SNode* createDurationValueNode(SAstCreateContext* pCxt, const SToken* pLiteral);
 SNode* createTimeOffsetValueNode(SAstCreateContext* pCxt, const SToken* pLiteral);
@@ -148,39 +147,6 @@
 SNode* createInterpTimePoint(SAstCreateContext* pCxt, SNode* pPoint);
 SNode* createWhenThenNode(SAstCreateContext* pCxt, SNode* pWhen, SNode* pThen);
 SNode* createCaseWhenNode(SAstCreateContext* pCxt, SNode* pCase, SNodeList* pWhenThenList, SNode* pElse);
-=======
-SNode*     createIdentifierValueNode(SAstCreateContext* pCxt, SToken* pLiteral);
-SNode*     createDurationValueNode(SAstCreateContext* pCxt, const SToken* pLiteral);
-SNode*     createDefaultDatabaseCondValue(SAstCreateContext* pCxt);
-SNode*     createPlaceholderValueNode(SAstCreateContext* pCxt, const SToken* pLiteral);
-SNode*     setProjectionAlias(SAstCreateContext* pCxt, SNode* pNode, SToken* pAlias);
-SNode*     createLogicConditionNode(SAstCreateContext* pCxt, ELogicConditionType type, SNode* pParam1, SNode* pParam2);
-SNode*     createOperatorNode(SAstCreateContext* pCxt, EOperatorType type, SNode* pLeft, SNode* pRight);
-SNode*     createBetweenAnd(SAstCreateContext* pCxt, SNode* pExpr, SNode* pLeft, SNode* pRight);
-SNode*     createNotBetweenAnd(SAstCreateContext* pCxt, SNode* pExpr, SNode* pLeft, SNode* pRight);
-SNode*     createFunctionNode(SAstCreateContext* pCxt, const SToken* pFuncName, SNodeList* pParameterList);
-SNode*     createCastFunctionNode(SAstCreateContext* pCxt, SNode* pExpr, SDataType dt);
-SNode*     createNodeListNode(SAstCreateContext* pCxt, SNodeList* pList);
-SNode*     createNodeListNodeEx(SAstCreateContext* pCxt, SNode* p1, SNode* p2);
-SNode*     createRealTableNode(SAstCreateContext* pCxt, SToken* pDbName, SToken* pTableName, SToken* pTableAlias);
-SNode*     createTempTableNode(SAstCreateContext* pCxt, SNode* pSubquery, const SToken* pTableAlias);
-SNode*     createJoinTableNode(SAstCreateContext* pCxt, EJoinType type, SNode* pLeft, SNode* pRight, SNode* pJoinCond);
-SNode*     createViewNode(SAstCreateContext* pCxt, SToken* pDbName, SToken* pViewName);
-SNode*     createLimitNode(SAstCreateContext* pCxt, const SToken* pLimit, const SToken* pOffset);
-SNode*     createOrderByExprNode(SAstCreateContext* pCxt, SNode* pExpr, EOrder order, ENullOrder nullOrder);
-SNode*     createSessionWindowNode(SAstCreateContext* pCxt, SNode* pCol, SNode* pGap);
-SNode*     createStateWindowNode(SAstCreateContext* pCxt, SNode* pExpr);
-SNode*     createEventWindowNode(SAstCreateContext* pCxt, SNode* pStartCond, SNode* pEndCond);
-SNode*     createCountWindowNode(SAstCreateContext* pCxt, const SToken* pCountToken, const SToken* pSlidingToken);
-SNode*     createIntervalWindowNode(SAstCreateContext* pCxt, SNode* pInterval, SNode* pOffset, SNode* pSliding,
-                                    SNode* pFill);
-SNode*     createFillNode(SAstCreateContext* pCxt, EFillMode mode, SNode* pValues);
-SNode*     createGroupingSetNode(SAstCreateContext* pCxt, SNode* pNode);
-SNode*     createInterpTimeRange(SAstCreateContext* pCxt, SNode* pStart, SNode* pEnd);
-SNode*     createInterpTimePoint(SAstCreateContext* pCxt, SNode* pPoint);
-SNode*     createWhenThenNode(SAstCreateContext* pCxt, SNode* pWhen, SNode* pThen);
-SNode*     createCaseWhenNode(SAstCreateContext* pCxt, SNode* pCase, SNodeList* pWhenThenList, SNode* pElse);
->>>>>>> d57f3324
 
 SNode* addWhereClause(SAstCreateContext* pCxt, SNode* pStmt, SNode* pWhere);
 SNode* addPartitionByClause(SAstCreateContext* pCxt, SNode* pStmt, SNodeList* pPartitionByList);
@@ -193,14 +159,9 @@
 SNode* addRangeClause(SAstCreateContext* pCxt, SNode* pStmt, SNode* pRange);
 SNode* addEveryClause(SAstCreateContext* pCxt, SNode* pStmt, SNode* pEvery);
 SNode* addFillClause(SAstCreateContext* pCxt, SNode* pStmt, SNode* pFill);
-<<<<<<< HEAD
 SNode* addJLimitClause(SAstCreateContext* pCxt, SNode* pJoin, SNode* pJLimit);
 SNode* addWindowOffsetClause(SAstCreateContext* pCxt, SNode* pJoin, SNode* pWinOffset);
 SNode* createSelectStmt(SAstCreateContext* pCxt, bool isDistinct, SNodeList* pProjectionList, SNode* pTable, SNodeList* pHint);
-=======
-SNode* createSelectStmt(SAstCreateContext* pCxt, bool isDistinct, SNodeList* pProjectionList, SNode* pTable,
-                        SNodeList* pHint);
->>>>>>> d57f3324
 SNode* setSelectStmtTagMode(SAstCreateContext* pCxt, SNode* pStmt, bool bSelectTags);
 SNode* createSetOperator(SAstCreateContext* pCxt, ESetOperatorType type, SNode* pLeft, SNode* pRight);
 
