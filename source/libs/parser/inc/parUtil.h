--- conflicted
+++ resolved
@@ -41,18 +41,10 @@
 int32_t buildInvalidOperationMsg(SMsgBuf* pMsgBuf, const char* msg);
 int32_t buildSyntaxErrMsg(SMsgBuf* pBuf, const char* additionalInfo, const char* sourceStr);
 
-<<<<<<< HEAD
-SSchema *getTableColumnSchema(const STableMeta *pTableMeta);
-SSchema *getTableTagSchema(const STableMeta* pTableMeta);
-int32_t  getNumOfColumns(const STableMeta* pTableMeta);
-int32_t  getNumOfTags(const STableMeta* pTableMeta);
-=======
-STableMeta*   tableMetaDup(const STableMeta* pTableMeta);
 SSchema*      getTableColumnSchema(const STableMeta* pTableMeta);
 SSchema*      getTableTagSchema(const STableMeta* pTableMeta);
 int32_t       getNumOfColumns(const STableMeta* pTableMeta);
 int32_t       getNumOfTags(const STableMeta* pTableMeta);
->>>>>>> 07081f2b
 STableComInfo getTableInfo(const STableMeta* pTableMeta);
 int           parseJsontoTagData(const char* json, SKVRowBuilder* kvRowBuilder, SMsgBuf* errMsg, int16_t startColId);
 
