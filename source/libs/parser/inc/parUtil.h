/*
 * Copyright (c) 2019 TAOS Data, Inc. <jhtao@taosdata.com>
 *
 * This program is free software: you can use, redistribute, and/or modify
 * it under the terms of the GNU Affero General Public License, version 3
 * or later ("AGPL"), as published by the Free Software Foundation.
 *
 * This program is distributed in the hope that it will be useful, but WITHOUT
 * ANY WARRANTY; without even the implied warranty of MERCHANTABILITY or
 * FITNESS FOR A PARTICULAR PURPOSE.
 *
 * You should have received a copy of the GNU Affero General Public License
 * along with this program. If not, see <http://www.gnu.org/licenses/>.
 */

#ifndef TDENGINE_PARSER_UTIL_H
#define TDENGINE_PARSER_UTIL_H

#ifdef __cplusplus
extern "C" {
#endif

#include "catalog.h"
#include "os.h"
#include "query.h"

#define parserFatal(param, ...) qFatal("PARSER: " param, ##__VA_ARGS__)
#define parserError(param, ...) qError("PARSER: " param, ##__VA_ARGS__)
#define parserWarn(param, ...)  qWarn("PARSER: " param, ##__VA_ARGS__)
#define parserInfo(param, ...)  qInfo("PARSER: " param, ##__VA_ARGS__)
#define parserDebug(param, ...) qDebug("PARSER: " param, ##__VA_ARGS__)
#define parserTrace(param, ...) qTrace("PARSER: " param, ##__VA_ARGS__)

#define PK_TS_COL_INTERNAL_NAME "_rowts"

typedef struct SMsgBuf {
  int32_t len;
  char*   buf;
} SMsgBuf;

typedef struct SParseMetaCache {
  SHashObj* pTableMeta;    // key is tbFName, element is STableMeta*
  SHashObj* pDbVgroup;     // key is dbFName, element is SArray<SVgroupInfo>*
  SHashObj* pTableVgroup;  // key is tbFName, element is SVgroupInfo*
  SHashObj* pDbCfg;        // key is tbFName, element is SDbCfgInfo*
  SHashObj* pDbInfo;       // key is tbFName, element is SDbInfo*
  SHashObj* pUserAuth;     // key is SUserAuthInfo serialized string, element is bool indicating whether or not to pass
  SHashObj* pUdf;          // key is funcName, element is SFuncInfo*
  SHashObj* pTableIndex;   // key is tbFName, element is SArray<STableIndexInfo>*
<<<<<<< HEAD
  SHashObj* pTableCfg;     // key is tbFName, element is STableCfg*
=======
  SArray*   pDnodes;       // element is SEpSet
  bool      dnodeRequired;
>>>>>>> 18c195ea
} SParseMetaCache;

int32_t generateSyntaxErrMsg(SMsgBuf* pBuf, int32_t errCode, ...);
int32_t buildInvalidOperationMsg(SMsgBuf* pMsgBuf, const char* msg);
int32_t buildSyntaxErrMsg(SMsgBuf* pBuf, const char* additionalInfo, const char* sourceStr);

SSchema*      getTableColumnSchema(const STableMeta* pTableMeta);
SSchema*      getTableTagSchema(const STableMeta* pTableMeta);
int32_t       getNumOfColumns(const STableMeta* pTableMeta);
int32_t       getNumOfTags(const STableMeta* pTableMeta);
STableComInfo getTableInfo(const STableMeta* pTableMeta);
STableMeta*   tableMetaDup(const STableMeta* pTableMeta);
int32_t       parseJsontoTagData(const char* json, SArray* pTagVals, STag** ppTag, SMsgBuf* pMsgBuf);

int32_t trimString(const char* src, int32_t len, char* dst, int32_t dlen);

int32_t buildCatalogReq(const SParseMetaCache* pMetaCache, SCatalogReq* pCatalogReq);
int32_t putMetaDataToCache(const SCatalogReq* pCatalogReq, const SMetaData* pMetaData, SParseMetaCache* pMetaCache);
int32_t reserveTableMetaInCache(int32_t acctId, const char* pDb, const char* pTable, SParseMetaCache* pMetaCache);
int32_t reserveTableMetaInCacheExt(const SName* pName, SParseMetaCache* pMetaCache);
int32_t reserveDbVgInfoInCache(int32_t acctId, const char* pDb, SParseMetaCache* pMetaCache);
int32_t reserveTableVgroupInCache(int32_t acctId, const char* pDb, const char* pTable, SParseMetaCache* pMetaCache);
int32_t reserveTableVgroupInCacheExt(const SName* pName, SParseMetaCache* pMetaCache);
int32_t reserveDbVgVersionInCache(int32_t acctId, const char* pDb, SParseMetaCache* pMetaCache);
int32_t reserveDbCfgInCache(int32_t acctId, const char* pDb, SParseMetaCache* pMetaCache);
int32_t reserveUserAuthInCache(int32_t acctId, const char* pUser, const char* pDb, AUTH_TYPE type,
                               SParseMetaCache* pMetaCache);
int32_t reserveUserAuthInCacheExt(const char* pUser, const SName* pName, AUTH_TYPE type, SParseMetaCache* pMetaCache);
int32_t reserveUdfInCache(const char* pFunc, SParseMetaCache* pMetaCache);
int32_t reserveTableIndexInCache(int32_t acctId, const char* pDb, const char* pTable, SParseMetaCache* pMetaCache);
<<<<<<< HEAD
int32_t reserveTableCfgInCache(int32_t acctId, const char* pDb, const char* pTable, SParseMetaCache* pMetaCache);
=======
int32_t reserveDnodeRequiredInCache(SParseMetaCache* pMetaCache);
>>>>>>> 18c195ea
int32_t getTableMetaFromCache(SParseMetaCache* pMetaCache, const SName* pName, STableMeta** pMeta);
int32_t getDbVgInfoFromCache(SParseMetaCache* pMetaCache, const char* pDbFName, SArray** pVgInfo);
int32_t getTableVgroupFromCache(SParseMetaCache* pMetaCache, const SName* pName, SVgroupInfo* pVgroup);
int32_t getDbVgVersionFromCache(SParseMetaCache* pMetaCache, const char* pDbFName, int32_t* pVersion, int64_t* pDbId,
                                int32_t* pTableNum);
int32_t getDbCfgFromCache(SParseMetaCache* pMetaCache, const char* pDbFName, SDbCfgInfo* pInfo);
int32_t getUserAuthFromCache(SParseMetaCache* pMetaCache, const char* pUser, const char* pDbFName, AUTH_TYPE type,
                             bool* pPass);
int32_t getUdfInfoFromCache(SParseMetaCache* pMetaCache, const char* pFunc, SFuncInfo* pInfo);
int32_t getTableIndexFromCache(SParseMetaCache* pMetaCache, const SName* pName, SArray** pIndexes);
<<<<<<< HEAD
int32_t getTableCfgFromCache(SParseMetaCache* pMetaCache, const SName* pName, STableCfg** pOutput);
=======
int32_t getDnodeListFromCache(SParseMetaCache* pMetaCache, SArray** pDnodes);
>>>>>>> 18c195ea
void    destoryParseMetaCache(SParseMetaCache* pMetaCache);

#ifdef __cplusplus
}
#endif

#endif  // TDENGINE_PARSER_UTIL_H<|MERGE_RESOLUTION|>--- conflicted
+++ resolved
@@ -47,12 +47,9 @@
   SHashObj* pUserAuth;     // key is SUserAuthInfo serialized string, element is bool indicating whether or not to pass
   SHashObj* pUdf;          // key is funcName, element is SFuncInfo*
   SHashObj* pTableIndex;   // key is tbFName, element is SArray<STableIndexInfo>*
-<<<<<<< HEAD
   SHashObj* pTableCfg;     // key is tbFName, element is STableCfg*
-=======
   SArray*   pDnodes;       // element is SEpSet
   bool      dnodeRequired;
->>>>>>> 18c195ea
 } SParseMetaCache;
 
 int32_t generateSyntaxErrMsg(SMsgBuf* pBuf, int32_t errCode, ...);
@@ -83,11 +80,8 @@
 int32_t reserveUserAuthInCacheExt(const char* pUser, const SName* pName, AUTH_TYPE type, SParseMetaCache* pMetaCache);
 int32_t reserveUdfInCache(const char* pFunc, SParseMetaCache* pMetaCache);
 int32_t reserveTableIndexInCache(int32_t acctId, const char* pDb, const char* pTable, SParseMetaCache* pMetaCache);
-<<<<<<< HEAD
 int32_t reserveTableCfgInCache(int32_t acctId, const char* pDb, const char* pTable, SParseMetaCache* pMetaCache);
-=======
 int32_t reserveDnodeRequiredInCache(SParseMetaCache* pMetaCache);
->>>>>>> 18c195ea
 int32_t getTableMetaFromCache(SParseMetaCache* pMetaCache, const SName* pName, STableMeta** pMeta);
 int32_t getDbVgInfoFromCache(SParseMetaCache* pMetaCache, const char* pDbFName, SArray** pVgInfo);
 int32_t getTableVgroupFromCache(SParseMetaCache* pMetaCache, const SName* pName, SVgroupInfo* pVgroup);
@@ -98,11 +92,8 @@
                              bool* pPass);
 int32_t getUdfInfoFromCache(SParseMetaCache* pMetaCache, const char* pFunc, SFuncInfo* pInfo);
 int32_t getTableIndexFromCache(SParseMetaCache* pMetaCache, const SName* pName, SArray** pIndexes);
-<<<<<<< HEAD
 int32_t getTableCfgFromCache(SParseMetaCache* pMetaCache, const SName* pName, STableCfg** pOutput);
-=======
 int32_t getDnodeListFromCache(SParseMetaCache* pMetaCache, SArray** pDnodes);
->>>>>>> 18c195ea
 void    destoryParseMetaCache(SParseMetaCache* pMetaCache);
 
 #ifdef __cplusplus
