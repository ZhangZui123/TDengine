/*
 * Copyright (c) 2019 TAOS Data, Inc. <jhtao@taosdata.com>
 *
 * This program is free software: you can use, redistribute, and/or modify
 * it under the terms of the GNU Affero General Public License, version 3
 * or later ("AGPL"), as published by the Free Software Foundation.
 *
 * This program is distributed in the hope that it will be useful, but WITHOUT
 * ANY WARRANTY; without even the implied warranty of MERCHANTABILITY or
 * FITNESS FOR A PARTICULAR PURPOSE.
 *
 * You should have received a copy of the GNU Affero General Public License
 * along with this program. If not, see <http://www.gnu.org/licenses/>.
 */

#include "catalog.h"
#include "cmdnodes.h"
#include "parInt.h"

typedef struct SAuthCxt {
  SParseContext*   pParseCxt;
  SParseMetaCache* pMetaCache;
  int32_t          errCode;
} SAuthCxt;

typedef struct SSelectAuthCxt {
  SAuthCxt*    pAuthCxt;
  SSelectStmt* pSelect;
} SSelectAuthCxt;

typedef struct SAuthRewriteCxt {
  STableNode* pTarget;
} SAuthRewriteCxt;

static int32_t authQuery(SAuthCxt* pCxt, SNode* pStmt);

static int32_t setUserAuthInfo(SParseContext* pCxt, const char* pDbName, const char* pTabName, AUTH_TYPE type,
                               bool isView, bool effective, SUserAuthInfo* pAuth) {
  if (effective) {
    snprintf(pAuth->user, sizeof(pAuth->user), "%s", pCxt->pEffectiveUser ? pCxt->pEffectiveUser : "");
  } else {
    snprintf(pAuth->user, sizeof(pAuth->user), "%s", pCxt->pUser);
  }

  if (NULL == pTabName) {
    int32_t code = tNameSetDbName(&pAuth->tbName, pCxt->acctId, pDbName, strlen(pDbName));
    if (TSDB_CODE_SUCCESS != code) return code;
  } else {
    toName(pCxt->acctId, pDbName, pTabName, &pAuth->tbName);
  }
  pAuth->type = type;
  pAuth->isView = isView;
  return TSDB_CODE_SUCCESS;
}

static int32_t checkAuthImpl(SAuthCxt* pCxt, const char* pDbName, const char* pTabName, AUTH_TYPE type, SNode** pCond,
                             bool isView, bool effective) {
  SParseContext* pParseCxt = pCxt->pParseCxt;
  if (pParseCxt->isSuperUser) {
    return TSDB_CODE_SUCCESS;
  }

  AUTH_RES_TYPE auth_res_type = isView ? AUTH_RES_VIEW : AUTH_RES_BASIC;
  SUserAuthInfo authInfo = {0};
  int32_t       code = setUserAuthInfo(pCxt->pParseCxt, pDbName, pTabName, type, isView, effective, &authInfo);
  if (TSDB_CODE_SUCCESS != code) return code;
  SUserAuthRes authRes = {0};
  if (NULL != pCxt->pMetaCache) {
    code = getUserAuthFromCache(pCxt->pMetaCache, &authInfo, &authRes);
#ifdef TD_ENTERPRISE
    if (isView && TSDB_CODE_PAR_INTERNAL_ERROR == code) {
      authInfo.isView = false;
      code = getUserAuthFromCache(pCxt->pMetaCache, &authInfo, &authRes);
    }
#endif
  } else {
    SRequestConnInfo conn = {.pTrans = pParseCxt->pTransporter,
                             .requestId = pParseCxt->requestId,
                             .requestObjRefId = pParseCxt->requestRid,
                             .mgmtEps = pParseCxt->mgmtEpSet};
    code = catalogChkAuth(pParseCxt->pCatalog, &conn, &authInfo, &authRes);
  }
  if (TSDB_CODE_SUCCESS == code && NULL != pCond) {
    *pCond = authRes.pCond[auth_res_type];
  }
  return TSDB_CODE_SUCCESS == code ? (authRes.pass[auth_res_type] ? TSDB_CODE_SUCCESS : TSDB_CODE_PAR_PERMISSION_DENIED)
                                   : code;
}

static int32_t checkAuth(SAuthCxt* pCxt, const char* pDbName, const char* pTabName, AUTH_TYPE type, SNode** pCond) {
  return checkAuthImpl(pCxt, pDbName, pTabName, type, pCond, false, false);
}

static int32_t checkEffectiveAuth(SAuthCxt* pCxt, const char* pDbName, const char* pTabName, AUTH_TYPE type,
                                  SNode** pCond) {
  return checkAuthImpl(pCxt, pDbName, pTabName, type, NULL, false, true);
}

static int32_t checkViewAuth(SAuthCxt* pCxt, const char* pDbName, const char* pTabName, AUTH_TYPE type, SNode** pCond) {
  return checkAuthImpl(pCxt, pDbName, pTabName, type, NULL, true, false);
}

static int32_t checkViewEffectiveAuth(SAuthCxt* pCxt, const char* pDbName, const char* pTabName, AUTH_TYPE type,
                                      SNode** pCond) {
  return checkAuthImpl(pCxt, pDbName, pTabName, type, NULL, true, true);
}

static EDealRes authSubquery(SAuthCxt* pCxt, SNode* pStmt) {
  return TSDB_CODE_SUCCESS == authQuery(pCxt, pStmt) ? DEAL_RES_CONTINUE : DEAL_RES_ERROR;
}

static int32_t mergeStableTagCond(SNode** pWhere, SNode* pTagCond) {
  SLogicConditionNode* pLogicCond = NULL;
  int32_t              code = nodesMakeNode(QUERY_NODE_LOGIC_CONDITION, (SNode**)&pLogicCond);
  if (NULL == pLogicCond) {
    return code;
  }
  pLogicCond->node.resType.type = TSDB_DATA_TYPE_BOOL;
  pLogicCond->node.resType.bytes = tDataTypes[TSDB_DATA_TYPE_BOOL].bytes;
  pLogicCond->condType = LOGIC_COND_TYPE_AND;
  code = nodesListMakeStrictAppend(&pLogicCond->pParameterList, pTagCond);
  if (TSDB_CODE_SUCCESS == code) {
    code = nodesListMakeAppend(&pLogicCond->pParameterList, *pWhere);
  }
  if (TSDB_CODE_SUCCESS == code) {
    *pWhere = (SNode*)pLogicCond;
  } else {
    nodesDestroyNode((SNode*)pLogicCond);
  }
  return code;
}

EDealRes rewriteAuthTable(SNode* pNode, void* pContext) {
  if (QUERY_NODE_COLUMN == nodeType(pNode)) {
    SColumnNode*     pCol = (SColumnNode*)pNode;
    SAuthRewriteCxt* pCxt = (SAuthRewriteCxt*)pContext;
    strcpy(pCol->tableName, pCxt->pTarget->tableName);
    strcpy(pCol->tableAlias, pCxt->pTarget->tableAlias);
  }

  return DEAL_RES_CONTINUE;
}

static int32_t rewriteAppendStableTagCond(SNode** pWhere, SNode* pTagCond, STableNode* pTable) {
  SNode*  pTagCondCopy = NULL;
  int32_t code = nodesCloneNode(pTagCond, &pTagCondCopy);
  if (NULL == pTagCondCopy) {
    return code;
  }

  SAuthRewriteCxt cxt = {.pTarget = pTable};
  nodesWalkExpr(pTagCondCopy, rewriteAuthTable, &cxt);

  if (NULL == *pWhere) {
    *pWhere = pTagCondCopy;
    return TSDB_CODE_SUCCESS;
  }

  if (QUERY_NODE_LOGIC_CONDITION == nodeType(*pWhere) &&
      LOGIC_COND_TYPE_AND == ((SLogicConditionNode*)*pWhere)->condType) {
    return nodesListStrictAppend(((SLogicConditionNode*)*pWhere)->pParameterList, pTagCondCopy);
  }

  return mergeStableTagCond(pWhere, pTagCondCopy);
}

static EDealRes authSelectImpl(SNode* pNode, void* pContext) {
  SSelectAuthCxt* pCxt = pContext;
  SAuthCxt*       pAuthCxt = pCxt->pAuthCxt;
  bool            isView = false;
  if (QUERY_NODE_REAL_TABLE == nodeType(pNode)) {
    SNode*      pTagCond = NULL;
    STableNode* pTable = (STableNode*)pNode;
#ifdef TD_ENTERPRISE
<<<<<<< HEAD
    SName       name;
    STableMeta* pTableMeta = NULL;
    int32_t     code = getTargetMetaImpl(pAuthCxt->pParseCxt, pAuthCxt->pMetaCache,
                                         toName(pAuthCxt->pParseCxt->acctId, pTable->dbName, pTable->tableName, &name),
                                         &pTableMeta, true);
=======
    SName name = {0};
    toName(pAuthCxt->pParseCxt->acctId, pTable->dbName, pTable->tableName, &name);
    STableMeta* pTableMeta = NULL;
    toName(pAuthCxt->pParseCxt->acctId, pTable->dbName, pTable->tableName, &name);
    int32_t code = getTargetMetaImpl(
        pAuthCxt->pParseCxt, pAuthCxt->pMetaCache, &name, &pTableMeta, true);
>>>>>>> daa8341a
    if (TSDB_CODE_SUCCESS == code && TSDB_VIEW_TABLE == pTableMeta->tableType) {
      isView = true;
    }
    taosMemoryFree(pTableMeta);
#endif
    if (!isView) {
      pAuthCxt->errCode = checkAuth(pAuthCxt, pTable->dbName, pTable->tableName, AUTH_TYPE_READ, &pTagCond);
      if (TSDB_CODE_SUCCESS != pAuthCxt->errCode && NULL != pAuthCxt->pParseCxt->pEffectiveUser) {
        pAuthCxt->errCode = checkEffectiveAuth(pAuthCxt, pTable->dbName, pTable->tableName, AUTH_TYPE_READ, NULL);
      }
      if (TSDB_CODE_SUCCESS == pAuthCxt->errCode && NULL != pTagCond) {
        pAuthCxt->errCode = rewriteAppendStableTagCond(&pCxt->pSelect->pWhere, pTagCond, pTable);
      }
    } else {
      pAuthCxt->errCode = checkViewAuth(pAuthCxt, pTable->dbName, pTable->tableName, AUTH_TYPE_READ, NULL);
      if (TSDB_CODE_SUCCESS != pAuthCxt->errCode && NULL != pAuthCxt->pParseCxt->pEffectiveUser) {
        pAuthCxt->errCode = checkViewEffectiveAuth(pAuthCxt, pTable->dbName, pTable->tableName, AUTH_TYPE_READ, NULL);
      }
    }
    return TSDB_CODE_SUCCESS == pAuthCxt->errCode ? DEAL_RES_CONTINUE : DEAL_RES_ERROR;
  } else if (QUERY_NODE_TEMP_TABLE == nodeType(pNode)) {
    return authSubquery(pAuthCxt, ((STempTableNode*)pNode)->pSubquery);
  }
  return DEAL_RES_CONTINUE;
}

static int32_t authSelect(SAuthCxt* pCxt, SSelectStmt* pSelect) {
  SSelectAuthCxt cxt = {.pAuthCxt = pCxt, .pSelect = pSelect};
  nodesWalkSelectStmt(pSelect, SQL_CLAUSE_FROM, authSelectImpl, &cxt);
  return pCxt->errCode;
}

static int32_t authSetOperator(SAuthCxt* pCxt, SSetOperator* pSetOper) {
  int32_t code = authQuery(pCxt, pSetOper->pLeft);
  if (TSDB_CODE_SUCCESS == code) {
    code = authQuery(pCxt, pSetOper->pRight);
  }
  return code;
}

static int32_t authDropUser(SAuthCxt* pCxt, SDropUserStmt* pStmt) {
  if (!pCxt->pParseCxt->isSuperUser || 0 == strcmp(pStmt->userName, TSDB_DEFAULT_USER)) {
    return TSDB_CODE_PAR_PERMISSION_DENIED;
  }
  return TSDB_CODE_SUCCESS;
}

static int32_t authDelete(SAuthCxt* pCxt, SDeleteStmt* pDelete) {
  SNode*      pTagCond = NULL;
  STableNode* pTable = (STableNode*)pDelete->pFromTable;
  int32_t     code = checkAuth(pCxt, pTable->dbName, pTable->tableName, AUTH_TYPE_WRITE, &pTagCond);
  if (TSDB_CODE_SUCCESS == code && NULL != pTagCond) {
    code = rewriteAppendStableTagCond(&pDelete->pWhere, pTagCond, pTable);
  }
  return code;
}

static int32_t authInsert(SAuthCxt* pCxt, SInsertStmt* pInsert) {
  SNode*      pTagCond = NULL;
  STableNode* pTable = (STableNode*)pInsert->pTable;
  // todo check tag condition for subtable
  int32_t code = checkAuth(pCxt, pTable->dbName, pTable->tableName, AUTH_TYPE_WRITE, &pTagCond);
  if (TSDB_CODE_SUCCESS == code) {
    code = authQuery(pCxt, pInsert->pQuery);
  }
  return code;
}

static int32_t authShowTables(SAuthCxt* pCxt, SShowStmt* pStmt) {
  return checkAuth(pCxt, ((SValueNode*)pStmt->pDbName)->literal, NULL, AUTH_TYPE_READ_OR_WRITE, NULL);
}

static int32_t authShowUsage(SAuthCxt* pCxt, SShowStmt* pStmt) {
  return checkAuth(pCxt, ((SValueNode*)pStmt->pDbName)->literal, NULL, AUTH_TYPE_READ_OR_WRITE, NULL);
}

static int32_t authShowCreateTable(SAuthCxt* pCxt, SShowCreateTableStmt* pStmt) {
  SNode* pTagCond = NULL;
  // todo check tag condition for subtable
  return checkAuth(pCxt, pStmt->dbName, pStmt->tableName, AUTH_TYPE_READ, &pTagCond);
}

static int32_t authShowCreateView(SAuthCxt* pCxt, SShowCreateViewStmt* pStmt) {
#ifndef TD_ENTERPRISE
  return TSDB_CODE_OPS_NOT_SUPPORT;
#endif

  return TSDB_CODE_SUCCESS;
}

static int32_t authCreateTable(SAuthCxt* pCxt, SCreateTableStmt* pStmt) {
  SNode* pTagCond = NULL;
  // todo check tag condition for subtable
  return checkAuth(pCxt, pStmt->dbName, NULL, AUTH_TYPE_WRITE, &pTagCond);
}

static int32_t authCreateMultiTable(SAuthCxt* pCxt, SCreateMultiTablesStmt* pStmt) {
  int32_t code = TSDB_CODE_SUCCESS;
  SNode*  pNode = NULL;
  FOREACH(pNode, pStmt->pSubTables) {
    if (pNode->type == QUERY_NODE_CREATE_SUBTABLE_CLAUSE) {
      SCreateSubTableClause* pClause = (SCreateSubTableClause*)pNode;
      code = checkAuth(pCxt, pClause->dbName, NULL, AUTH_TYPE_WRITE, NULL);
      if (TSDB_CODE_SUCCESS != code) {
        break;
      }
    } else {
      SCreateSubTableFromFileClause* pClause = (SCreateSubTableFromFileClause*)pNode;
      code = checkAuth(pCxt, pClause->useDbName, NULL, AUTH_TYPE_WRITE, NULL);
      if (TSDB_CODE_SUCCESS != code) {
        break;
      }
    }
  }
  return code;
}

static int32_t authDropTable(SAuthCxt* pCxt, SDropTableStmt* pStmt) {
  int32_t code = TSDB_CODE_SUCCESS;
  if (pStmt->withOpt && !pCxt->pParseCxt->isSuperUser) {
    return TSDB_CODE_PAR_PERMISSION_DENIED;
  }
  SNode* pNode = NULL;
  FOREACH(pNode, pStmt->pTables) {
    SDropTableClause* pClause = (SDropTableClause*)pNode;
    code = checkAuth(pCxt, pClause->dbName, pClause->tableName, AUTH_TYPE_WRITE, NULL);
    if (TSDB_CODE_SUCCESS != code) {
      break;
    }
  }
  return code;
}

static int32_t authDropStable(SAuthCxt* pCxt, SDropSuperTableStmt* pStmt) {
  if (pStmt->withOpt && !pCxt->pParseCxt->isSuperUser) {
    return TSDB_CODE_PAR_PERMISSION_DENIED;
  }
  return checkAuth(pCxt, pStmt->dbName, pStmt->tableName, AUTH_TYPE_WRITE, NULL);
}

static int32_t authAlterTable(SAuthCxt* pCxt, SAlterTableStmt* pStmt) {
  SNode* pTagCond = NULL;
  // todo check tag condition for subtable
  return checkAuth(pCxt, pStmt->dbName, pStmt->tableName, AUTH_TYPE_WRITE, NULL);
}

static int32_t authCreateView(SAuthCxt* pCxt, SCreateViewStmt* pStmt) {
#ifndef TD_ENTERPRISE
  return TSDB_CODE_OPS_NOT_SUPPORT;
#endif
  return checkAuth(pCxt, pStmt->dbName, NULL, AUTH_TYPE_WRITE, NULL);
}

static int32_t authDropView(SAuthCxt* pCxt, SDropViewStmt* pStmt) {
#ifndef TD_ENTERPRISE
  return TSDB_CODE_OPS_NOT_SUPPORT;
#endif
  return checkViewAuth(pCxt, pStmt->dbName, pStmt->viewName, AUTH_TYPE_ALTER, NULL);
}

static int32_t authQuery(SAuthCxt* pCxt, SNode* pStmt) {
  switch (nodeType(pStmt)) {
    case QUERY_NODE_SET_OPERATOR:
      return authSetOperator(pCxt, (SSetOperator*)pStmt);
    case QUERY_NODE_SELECT_STMT:
      return authSelect(pCxt, (SSelectStmt*)pStmt);
    case QUERY_NODE_DROP_USER_STMT:
      return authDropUser(pCxt, (SDropUserStmt*)pStmt);
    case QUERY_NODE_DELETE_STMT:
      return authDelete(pCxt, (SDeleteStmt*)pStmt);
    case QUERY_NODE_INSERT_STMT:
      return authInsert(pCxt, (SInsertStmt*)pStmt);
    case QUERY_NODE_CREATE_TABLE_STMT:
      return authCreateTable(pCxt, (SCreateTableStmt*)pStmt);
    case QUERY_NODE_CREATE_MULTI_TABLES_STMT:
      return authCreateMultiTable(pCxt, (SCreateMultiTablesStmt*)pStmt);
    case QUERY_NODE_DROP_TABLE_STMT:
      return authDropTable(pCxt, (SDropTableStmt*)pStmt);
    case QUERY_NODE_DROP_SUPER_TABLE_STMT:
      return authDropStable(pCxt, (SDropSuperTableStmt*)pStmt);
    case QUERY_NODE_ALTER_TABLE_STMT:
    case QUERY_NODE_ALTER_SUPER_TABLE_STMT:
      return authAlterTable(pCxt, (SAlterTableStmt*)pStmt);
    case QUERY_NODE_SHOW_DNODES_STMT:
    case QUERY_NODE_SHOW_MNODES_STMT:
    case QUERY_NODE_SHOW_MODULES_STMT:
    case QUERY_NODE_SHOW_QNODES_STMT:
    case QUERY_NODE_SHOW_ANODES_STMT:
    case QUERY_NODE_SHOW_ANODES_FULL_STMT:
    case QUERY_NODE_SHOW_SNODES_STMT:
    case QUERY_NODE_SHOW_BNODES_STMT:
    case QUERY_NODE_SHOW_CLUSTER_STMT:
    case QUERY_NODE_SHOW_LICENCES_STMT:
    case QUERY_NODE_SHOW_VGROUPS_STMT:
    case QUERY_NODE_SHOW_DB_ALIVE_STMT:
    case QUERY_NODE_SHOW_CLUSTER_ALIVE_STMT:
    case QUERY_NODE_SHOW_CREATE_DATABASE_STMT:
    case QUERY_NODE_SHOW_TABLE_DISTRIBUTED_STMT:
    case QUERY_NODE_SHOW_DNODE_VARIABLES_STMT:
    case QUERY_NODE_SHOW_VNODES_STMT:
    case QUERY_NODE_SHOW_SCORES_STMT:
    case QUERY_NODE_SHOW_USERS_STMT:
    case QUERY_NODE_SHOW_USERS_FULL_STMT:
    case QUERY_NODE_SHOW_USER_PRIVILEGES_STMT:
    case QUERY_NODE_SHOW_GRANTS_FULL_STMT:
    case QUERY_NODE_SHOW_GRANTS_LOGS_STMT:
    case QUERY_NODE_SHOW_CLUSTER_MACHINES_STMT:
    case QUERY_NODE_SHOW_ARBGROUPS_STMT:
    case QUERY_NODE_SHOW_ENCRYPTIONS_STMT:
    case QUERY_NODE_SHOW_USAGE_STMT:
      return !pCxt->pParseCxt->enableSysInfo ? TSDB_CODE_PAR_PERMISSION_DENIED : TSDB_CODE_SUCCESS;
    case QUERY_NODE_SHOW_TABLES_STMT:
    case QUERY_NODE_SHOW_STABLES_STMT:
      return authShowTables(pCxt, (SShowStmt*)pStmt);
    case QUERY_NODE_SHOW_CREATE_TABLE_STMT:
    case QUERY_NODE_SHOW_CREATE_STABLE_STMT:
      return authShowCreateTable(pCxt, (SShowCreateTableStmt*)pStmt);
      //    case QUERY_NODE_SHOW_CREATE_VIEW_STMT:
      //      return authShowCreateView(pCxt, (SShowCreateViewStmt*)pStmt);
    case QUERY_NODE_CREATE_VIEW_STMT:
      return authCreateView(pCxt, (SCreateViewStmt*)pStmt);
    case QUERY_NODE_DROP_VIEW_STMT:
      return authDropView(pCxt, (SDropViewStmt*)pStmt);
    default:
      break;
  }

  return TSDB_CODE_SUCCESS;
}

int32_t authenticate(SParseContext* pParseCxt, SQuery* pQuery, SParseMetaCache* pMetaCache) {
  SAuthCxt cxt = {.pParseCxt = pParseCxt, .pMetaCache = pMetaCache, .errCode = TSDB_CODE_SUCCESS};
  return authQuery(&cxt, pQuery->pRoot);
}<|MERGE_RESOLUTION|>--- conflicted
+++ resolved
@@ -172,20 +172,12 @@
     SNode*      pTagCond = NULL;
     STableNode* pTable = (STableNode*)pNode;
 #ifdef TD_ENTERPRISE
-<<<<<<< HEAD
-    SName       name;
-    STableMeta* pTableMeta = NULL;
-    int32_t     code = getTargetMetaImpl(pAuthCxt->pParseCxt, pAuthCxt->pMetaCache,
-                                         toName(pAuthCxt->pParseCxt->acctId, pTable->dbName, pTable->tableName, &name),
-                                         &pTableMeta, true);
-=======
     SName name = {0};
     toName(pAuthCxt->pParseCxt->acctId, pTable->dbName, pTable->tableName, &name);
     STableMeta* pTableMeta = NULL;
     toName(pAuthCxt->pParseCxt->acctId, pTable->dbName, pTable->tableName, &name);
     int32_t code = getTargetMetaImpl(
         pAuthCxt->pParseCxt, pAuthCxt->pMetaCache, &name, &pTableMeta, true);
->>>>>>> daa8341a
     if (TSDB_CODE_SUCCESS == code && TSDB_VIEW_TABLE == pTableMeta->tableType) {
       isView = true;
     }
