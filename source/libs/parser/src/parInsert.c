--- conflicted
+++ resolved
@@ -1431,28 +1431,6 @@
   return buildOutput(pCxt);
 }
 
-<<<<<<< HEAD
-int32_t isNotSchemalessDb(SParseContext* pContext, char *dbName){
-  SName          name;
-  tNameSetDbName(&name, pContext->acctId, dbName, strlen(dbName));
-  char dbFname[TSDB_DB_FNAME_LEN] = {0};
-  tNameGetFullDbName(&name, dbFname);
-  SDbCfgInfo pInfo = {0};
-  int32_t code = catalogGetDBCfg(pContext->pCatalog, pContext->pTransporter, &pContext->mgmtEpSet, dbFname, &pInfo);
-  if (code != TSDB_CODE_SUCCESS) {
-    parserError("catalogGetDBCfg error, code:%s, dbFName:%s", tstrerror(code), dbFname);
-    return code;
-  }
-  taosArrayDestroy(pInfo.pRetensions);
-  
-  if (pInfo.schemaless){
-    parserError("can not insert into schemaless db:%s", dbFname);
-    return TSDB_CODE_SML_INVALID_DB_CONF;
-  }
-  return TSDB_CODE_SUCCESS;
-}
-=======
->>>>>>> 43df4f1c
 // INSERT INTO
 //   tb_name
 //       [USING stb_name [(tag1_name, ...)] TAGS (tag1_value, ...)]
