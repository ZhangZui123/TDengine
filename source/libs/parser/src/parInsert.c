/*
 * Copyright (c) 2019 TAOS Data, Inc. <jhtao@taosdata.com>
 *
 * This program is free software: you can use, redistribute, and/or modify
 * it under the terms of the GNU Affero General Public License, version 3
 * or later ("AGPL"), as published by the Free Software Foundation.
 *
 * This program is distributed in the hope that it will be useful, but WITHOUT
 * ANY WARRANTY; without even the implied warranty of MERCHANTABILITY or
 * FITNESS FOR A PARTICULAR PURPOSE.
 *
 * You should have received a copy of the GNU Affero General Public License
 * along with this program. If not, see <http://www.gnu.org/licenses/>.
 */

#include "os.h"
#include "parInsertData.h"
#include "parInt.h"
#include "parToken.h"
#include "parUtil.h"
#include "tglobal.h"
#include "ttime.h"
#include "ttypes.h"

#define NEXT_TOKEN(pSql, sToken)                \
  do {                                          \
    int32_t index = 0;                          \
    sToken = tStrGetToken(pSql, &index, false); \
    pSql += index;                              \
  } while (0)

#define NEXT_TOKEN_WITH_PREV(pSql, sToken)     \
  do {                                         \
    int32_t index = 0;                         \
    sToken = tStrGetToken(pSql, &index, true); \
    pSql += index;                             \
  } while (0)

#define NEXT_TOKEN_KEEP_SQL(pSql, sToken, index) \
  do {                                           \
    sToken = tStrGetToken(pSql, &index, false);  \
  } while (0)

#define NEXT_VALID_TOKEN(pSql, sToken)        \
  do {                                        \
    sToken.n = tGetToken(pSql, &sToken.type); \
    sToken.z = pSql;                          \
    pSql += sToken.n;                         \
  } while (TK_NK_SPACE == sToken.type)

typedef struct SInsertParseContext {
  SParseContext*     pComCxt;             // input
  char*              pSql;                // input
  SMsgBuf            msg;                 // input
  STableMeta*        pTableMeta;          // each table
  SParsedDataColInfo tags;                // each table
  SKVRowBuilder      tagsBuilder;         // each table
  SVCreateTbReq      createTblReq;        // each table
  SHashObj*          pVgroupsHashObj;     // global
  SHashObj*          pTableBlockHashObj;  // global
  SHashObj*          pSubTableHashObj;    // global
  SArray*            pVgDataBlocks;       // global
  SHashObj*          pTableNameHashObj;   // global
  int32_t            totalNum;
  SVnodeModifOpStmt* pOutput;
  SStmtCallback*     pStmtCb;
  SParseMetaCache*   pMetaCache;
} SInsertParseContext;

typedef int32_t (*_row_append_fn_t)(SMsgBuf* pMsgBuf, const void* value, int32_t len, void* param);

static uint8_t TRUE_VALUE = (uint8_t)TSDB_TRUE;
static uint8_t FALSE_VALUE = (uint8_t)TSDB_FALSE;

typedef struct SKvParam {
  SKVRowBuilder* builder;
  SSchema*       schema;
  char           buf[TSDB_MAX_TAGS_LEN];
} SKvParam;

typedef struct SMemParam {
  SRowBuilder* rb;
  SSchema*     schema;
  int32_t      toffset;
  col_id_t     colIdx;
} SMemParam;

#define CHECK_CODE(expr)             \
  do {                               \
    int32_t code = expr;             \
    if (TSDB_CODE_SUCCESS != code) { \
      return code;                   \
    }                                \
  } while (0)

static int32_t skipInsertInto(char** pSql, SMsgBuf* pMsg) {
  SToken sToken;
  NEXT_TOKEN(*pSql, sToken);
  if (TK_INSERT != sToken.type) {
    return buildSyntaxErrMsg(pMsg, "keyword INSERT is expected", sToken.z);
  }
  NEXT_TOKEN(*pSql, sToken);
  if (TK_INTO != sToken.type) {
    return buildSyntaxErrMsg(pMsg, "keyword INTO is expected", sToken.z);
  }
  return TSDB_CODE_SUCCESS;
}

static int32_t parserValidateIdToken(SToken* pToken) {
  if (pToken == NULL || pToken->z == NULL || pToken->type != TK_NK_ID) {
    return TSDB_CODE_TSC_INVALID_OPERATION;
  }

  // it is a token quoted with escape char '`'
  if (pToken->z[0] == TS_ESCAPE_CHAR && pToken->z[pToken->n - 1] == TS_ESCAPE_CHAR) {
    return TSDB_CODE_SUCCESS;
  }

  char* sep = strnchr(pToken->z, TS_PATH_DELIMITER[0], pToken->n, true);
  if (sep == NULL) {  // It is a single part token, not a complex type
    if (isNumber(pToken)) {
      return TSDB_CODE_TSC_INVALID_OPERATION;
    }

    strntolower(pToken->z, pToken->z, pToken->n);
  } else {  // two part
    int32_t oldLen = pToken->n;
    char*   pStr = pToken->z;

    if (pToken->type == TK_NK_SPACE) {
      pToken->n = (uint32_t)strtrim(pToken->z);
    }

    pToken->n = tGetToken(pToken->z, &pToken->type);
    if (pToken->z[pToken->n] != TS_PATH_DELIMITER[0]) {
      return TSDB_CODE_TSC_INVALID_OPERATION;
    }

    if (pToken->type != TK_NK_ID) {
      return TSDB_CODE_TSC_INVALID_OPERATION;
    }

    int32_t firstPartLen = pToken->n;

    pToken->z = sep + 1;
    pToken->n = (uint32_t)(oldLen - (sep - pStr) - 1);
    int32_t len = tGetToken(pToken->z, &pToken->type);
    if (len != pToken->n || pToken->type != TK_NK_ID) {
      return TSDB_CODE_TSC_INVALID_OPERATION;
    }

    // re-build the whole name string
    if (pStr[firstPartLen] == TS_PATH_DELIMITER[0]) {
      // first part do not have quote do nothing
    } else {
      pStr[firstPartLen] = TS_PATH_DELIMITER[0];
      memmove(&pStr[firstPartLen + 1], pToken->z, pToken->n);
      uint32_t offset = (uint32_t)(pToken->z - (pStr + firstPartLen + 1));
      memset(pToken->z + pToken->n - offset, ' ', offset);
    }

    pToken->n += (firstPartLen + sizeof(TS_PATH_DELIMITER[0]));
    pToken->z = pStr;

    strntolower(pToken->z, pToken->z, pToken->n);
  }

  return TSDB_CODE_SUCCESS;
}

static int32_t buildName(SInsertParseContext* pCxt, SToken* pStname, char* fullDbName, char* tableName) {
  if (parserValidateIdToken(pStname) != TSDB_CODE_SUCCESS) {
    return buildSyntaxErrMsg(&pCxt->msg, "invalid table name", pStname->z);
  }

  char* p = strnchr(pStname->z, TS_PATH_DELIMITER[0], pStname->n, false);
  if (NULL != p) {  // db.table
    int32_t n = sprintf(fullDbName, "%d.", pCxt->pComCxt->acctId);
    strncpy(fullDbName + n, pStname->z, p - pStname->z);
    strncpy(tableName, p + 1, pStname->n - (p - pStname->z) - 1);
  } else {
    snprintf(fullDbName, TSDB_DB_FNAME_LEN, "%d.%s", pCxt->pComCxt->acctId, pCxt->pComCxt->db);
    strncpy(tableName, pStname->z, pStname->n);
  }

  return TSDB_CODE_SUCCESS;
}

static int32_t createSName(SName* pName, SToken* pTableName, int32_t acctId, const char* dbName, SMsgBuf* pMsgBuf) {
  const char* msg1 = "name too long";
  const char* msg2 = "invalid database name";
  const char* msg3 = "db is not specified";
  const char* msg4 = "invalid table name";

  int32_t code = TSDB_CODE_SUCCESS;
  char*   p = strnchr(pTableName->z, TS_PATH_DELIMITER[0], pTableName->n, true);

  if (p != NULL) {  // db has been specified in sql string so we ignore current db path
    assert(*p == TS_PATH_DELIMITER[0]);

    int32_t dbLen = p - pTableName->z;
    char    name[TSDB_DB_FNAME_LEN] = {0};
    strncpy(name, pTableName->z, dbLen);
    dbLen = strdequote(name);

    code = tNameSetDbName(pName, acctId, name, dbLen);
    if (code != TSDB_CODE_SUCCESS) {
      return buildInvalidOperationMsg(pMsgBuf, msg1);
    }

    int32_t tbLen = pTableName->n - dbLen - 1;
    if (tbLen <= 0) {
      return buildInvalidOperationMsg(pMsgBuf, msg4);
    }

    char tbname[TSDB_TABLE_FNAME_LEN] = {0};
    strncpy(tbname, p + 1, tbLen);
    /*tbLen = */ strdequote(tbname);

    code = tNameFromString(pName, tbname, T_NAME_TABLE);
    if (code != 0) {
      return buildInvalidOperationMsg(pMsgBuf, msg1);
    }
  } else {  // get current DB name first, and then set it into path
    if (pTableName->n >= TSDB_TABLE_NAME_LEN) {
      return buildInvalidOperationMsg(pMsgBuf, msg1);
    }

    assert(pTableName->n < TSDB_TABLE_FNAME_LEN);

    char name[TSDB_TABLE_FNAME_LEN] = {0};
    strncpy(name, pTableName->z, pTableName->n);
    strdequote(name);

    if (dbName == NULL) {
      return buildInvalidOperationMsg(pMsgBuf, msg3);
    }

    code = tNameSetDbName(pName, acctId, dbName, strlen(dbName));
    if (code != TSDB_CODE_SUCCESS) {
      code = buildInvalidOperationMsg(pMsgBuf, msg2);
      return code;
    }

    code = tNameFromString(pName, name, T_NAME_TABLE);
    if (code != 0) {
      code = buildInvalidOperationMsg(pMsgBuf, msg1);
    }
  }

  return code;
}

static int32_t checkAuth(SInsertParseContext* pCxt, char* pDbFname, bool* pPass) {
  SParseContext* pBasicCtx = pCxt->pComCxt;
  if (NULL != pCxt->pMetaCache) {
    return getUserAuthFromCache(pCxt->pMetaCache, pBasicCtx->pUser, pDbFname, AUTH_TYPE_WRITE, pPass);
  }
  return catalogChkAuth(pBasicCtx->pCatalog, pBasicCtx->pTransporter, &pBasicCtx->mgmtEpSet, pBasicCtx->pUser, pDbFname,
                        AUTH_TYPE_WRITE, pPass);
}

static int32_t getTableSchema(SInsertParseContext* pCxt, SName* pTbName, bool isStb, STableMeta** pTableMeta) {
  SParseContext* pBasicCtx = pCxt->pComCxt;
  if (NULL != pCxt->pMetaCache) {
    return getTableMetaFromCache(pCxt->pMetaCache, pTbName, pTableMeta);
  }
  if (isStb) {
    return catalogGetSTableMeta(pBasicCtx->pCatalog, pBasicCtx->pTransporter, &pBasicCtx->mgmtEpSet, pTbName,
                                pTableMeta);
  }
  return catalogGetTableMeta(pBasicCtx->pCatalog, pBasicCtx->pTransporter, &pBasicCtx->mgmtEpSet, pTbName, pTableMeta);
}

static int32_t getTableVgroup(SInsertParseContext* pCxt, SName* pTbName, SVgroupInfo* pVg) {
  SParseContext* pBasicCtx = pCxt->pComCxt;
  if (NULL != pCxt->pMetaCache) {
    return getTableVgroupFromCache(pCxt->pMetaCache, pTbName, pVg);
  }
  return catalogGetTableHashVgroup(pBasicCtx->pCatalog, pBasicCtx->pTransporter, &pBasicCtx->mgmtEpSet, pTbName, pVg);
}

static int32_t getTableMetaImpl(SInsertParseContext* pCxt, SName* name, char* dbFname, bool isStb) {
  bool pass = false;
  CHECK_CODE(checkAuth(pCxt, dbFname, &pass));
  if (!pass) {
    return TSDB_CODE_PAR_PERMISSION_DENIED;
  }

  CHECK_CODE(getTableSchema(pCxt, name, isStb, &pCxt->pTableMeta));
  if (!isStb) {
    SVgroupInfo vg;
    CHECK_CODE(getTableVgroup(pCxt, name, &vg));
    CHECK_CODE(taosHashPut(pCxt->pVgroupsHashObj, (const char*)&vg.vgId, sizeof(vg.vgId), (char*)&vg, sizeof(vg)));
  }
  return TSDB_CODE_SUCCESS;
}

static int32_t getTableMeta(SInsertParseContext* pCxt, SName* name, char* dbFname) {
  return getTableMetaImpl(pCxt, name, dbFname, false);
}

static int32_t getSTableMeta(SInsertParseContext* pCxt, SName* name, char* dbFname) {
  return getTableMetaImpl(pCxt, name, dbFname, true);
}

static int32_t findCol(SToken* pColname, int32_t start, int32_t end, SSchema* pSchema) {
  while (start < end) {
    if (strlen(pSchema[start].name) == pColname->n && strncmp(pColname->z, pSchema[start].name, pColname->n) == 0) {
      return start;
    }
    ++start;
  }
  return -1;
}

static void buildMsgHeader(STableDataBlocks* src, SVgDataBlocks* blocks) {
  SSubmitReq* submit = (SSubmitReq*)blocks->pData;
  submit->header.vgId = htonl(blocks->vg.vgId);
  submit->header.contLen = htonl(blocks->size);
  submit->length = submit->header.contLen;
  submit->numOfBlocks = htonl(blocks->numOfTables);
  SSubmitBlk* blk = (SSubmitBlk*)(submit + 1);
  int32_t     numOfBlocks = blocks->numOfTables;
  while (numOfBlocks--) {
    int32_t dataLen = blk->dataLen;
    int32_t schemaLen = blk->schemaLen;
    blk->uid = htobe64(blk->uid);
    blk->suid = htobe64(blk->suid);
    blk->padding = htonl(blk->padding);
    blk->sversion = htonl(blk->sversion);
    blk->dataLen = htonl(blk->dataLen);
    blk->schemaLen = htonl(blk->schemaLen);
    blk->numOfRows = htons(blk->numOfRows);
    blk = (SSubmitBlk*)(blk->data + schemaLen + dataLen);
  }
}

static int32_t buildOutput(SInsertParseContext* pCxt) {
  size_t numOfVg = taosArrayGetSize(pCxt->pVgDataBlocks);
  pCxt->pOutput->pDataBlocks = taosArrayInit(numOfVg, POINTER_BYTES);
  if (NULL == pCxt->pOutput->pDataBlocks) {
    return TSDB_CODE_TSC_OUT_OF_MEMORY;
  }
  for (size_t i = 0; i < numOfVg; ++i) {
    STableDataBlocks* src = taosArrayGetP(pCxt->pVgDataBlocks, i);
    SVgDataBlocks*    dst = taosMemoryCalloc(1, sizeof(SVgDataBlocks));
    if (NULL == dst) {
      return TSDB_CODE_TSC_OUT_OF_MEMORY;
    }
    taosHashGetDup(pCxt->pVgroupsHashObj, (const char*)&src->vgId, sizeof(src->vgId), &dst->vg);
    dst->numOfTables = src->numOfTables;
    dst->size = src->size;
    TSWAP(dst->pData, src->pData);
    buildMsgHeader(src, dst);
    taosArrayPush(pCxt->pOutput->pDataBlocks, &dst);
  }
  return TSDB_CODE_SUCCESS;
}

int32_t checkTimestamp(STableDataBlocks* pDataBlocks, const char* start) {
  // once the data block is disordered, we do NOT keep previous timestamp any more
  if (!pDataBlocks->ordered) {
    return TSDB_CODE_SUCCESS;
  }

  TSKEY k = *(TSKEY*)start;
  if (k <= pDataBlocks->prevTS) {
    pDataBlocks->ordered = false;
  }

  pDataBlocks->prevTS = k;
  return TSDB_CODE_SUCCESS;
}

static int parseTime(char** end, SToken* pToken, int16_t timePrec, int64_t* time, SMsgBuf* pMsgBuf) {
  int32_t index = 0;
  SToken  sToken;
  int64_t interval;
  int64_t ts = 0;
  char*   pTokenEnd = *end;

  if (pToken->type == TK_NOW) {
    ts = taosGetTimestamp(timePrec);
  } else if (pToken->type == TK_TODAY) {
    ts = taosGetTimestampToday(timePrec);
  } else if (pToken->type == TK_NK_INTEGER) {
    toInteger(pToken->z, pToken->n, 10, &ts);
  } else {  // parse the RFC-3339/ISO-8601 timestamp format string
    if (taosParseTime(pToken->z, time, pToken->n, timePrec, tsDaylight) != TSDB_CODE_SUCCESS) {
      return buildSyntaxErrMsg(pMsgBuf, "invalid timestamp format", pToken->z);
    }

    return TSDB_CODE_SUCCESS;
  }

  for (int k = pToken->n; pToken->z[k] != '\0'; k++) {
    if (pToken->z[k] == ' ' || pToken->z[k] == '\t') continue;
    if (pToken->z[k] == '(' && pToken->z[k + 1] == ')') {  // for insert NOW()/TODAY()
      *end = pTokenEnd = &pToken->z[k + 2];
      k++;
      continue;
    }
    if (pToken->z[k] == ',') {
      *end = pTokenEnd;
      *time = ts;
      return 0;
    }

    break;
  }

  /*
   * time expression:
   * e.g., now+12a, now-5h
   */
  SToken valueToken;
  index = 0;
  sToken = tStrGetToken(pTokenEnd, &index, false);
  pTokenEnd += index;

  if (sToken.type == TK_NK_MINUS || sToken.type == TK_NK_PLUS) {
    index = 0;
    valueToken = tStrGetToken(pTokenEnd, &index, false);
    pTokenEnd += index;

    if (valueToken.n < 2) {
      return buildSyntaxErrMsg(pMsgBuf, "value expected in timestamp", sToken.z);
    }

    char unit = 0;
    if (parseAbsoluteDuration(valueToken.z, valueToken.n, &interval, &unit, timePrec) != TSDB_CODE_SUCCESS) {
      return TSDB_CODE_TSC_INVALID_OPERATION;
    }

    if (sToken.type == TK_NK_PLUS) {
      ts += interval;
    } else {
      ts = ts - interval;
    }

    *end = pTokenEnd;
  }

  *time = ts;
  return TSDB_CODE_SUCCESS;
}

static FORCE_INLINE int32_t checkAndTrimValue(SToken* pToken, uint32_t type, char* tmpTokenBuf, SMsgBuf* pMsgBuf) {
  if ((pToken->type != TK_NOW && pToken->type != TK_TODAY && pToken->type != TK_NK_INTEGER &&
       pToken->type != TK_NK_STRING && pToken->type != TK_NK_FLOAT && pToken->type != TK_NK_BOOL &&
       pToken->type != TK_NULL && pToken->type != TK_NK_HEX && pToken->type != TK_NK_OCT &&
       pToken->type != TK_NK_BIN) ||
      (pToken->n == 0) || (pToken->type == TK_NK_RP)) {
    return buildSyntaxErrMsg(pMsgBuf, "invalid data or symbol", pToken->z);
  }

  // Remove quotation marks
  if (TK_NK_STRING == pToken->type) {
    if (pToken->n >= TSDB_MAX_BYTES_PER_ROW) {
      return buildSyntaxErrMsg(pMsgBuf, "too long string", pToken->z);
    }

    int32_t len = trimString(pToken->z, pToken->n, tmpTokenBuf, TSDB_MAX_BYTES_PER_ROW);
    pToken->z = tmpTokenBuf;
    pToken->n = len;
  }

  return TSDB_CODE_SUCCESS;
}

static bool isNullStr(SToken* pToken) {
  return (pToken->type == TK_NULL) || ((pToken->type == TK_NK_STRING) && (pToken->n != 0) &&
                                       (strncasecmp(TSDB_DATA_NULL_STR_L, pToken->z, pToken->n) == 0));
}

static FORCE_INLINE int32_t toDouble(SToken* pToken, double* value, char** endPtr) {
  errno = 0;
  *value = taosStr2Double(pToken->z, endPtr);

  // not a valid integer number, return error
  if ((*endPtr - pToken->z) != pToken->n) {
    return TK_NK_ILLEGAL;
  }

  return pToken->type;
}

static int32_t parseValueToken(char** end, SToken* pToken, SSchema* pSchema, int16_t timePrec, char* tmpTokenBuf,
                               _row_append_fn_t func, void* param, SMsgBuf* pMsgBuf) {
  int64_t  iv;
  uint64_t uv;
  char*    endptr = NULL;

  int32_t code = checkAndTrimValue(pToken, pSchema->type, tmpTokenBuf, pMsgBuf);
  if (code != TSDB_CODE_SUCCESS) {
    return code;
  }

  if (isNullStr(pToken)) {
    if (TSDB_DATA_TYPE_TIMESTAMP == pSchema->type && PRIMARYKEY_TIMESTAMP_COL_ID == pSchema->colId) {
      return buildSyntaxErrMsg(pMsgBuf, "primary timestamp should not be null", pToken->z);
    }

    return func(pMsgBuf, NULL, 0, param);
  }

  switch (pSchema->type) {
    case TSDB_DATA_TYPE_BOOL: {
      if ((pToken->type == TK_NK_BOOL || pToken->type == TK_NK_STRING) && (pToken->n != 0)) {
        if (strncmp(pToken->z, "true", pToken->n) == 0) {
          return func(pMsgBuf, &TRUE_VALUE, pSchema->bytes, param);
        } else if (strncmp(pToken->z, "false", pToken->n) == 0) {
          return func(pMsgBuf, &FALSE_VALUE, pSchema->bytes, param);
        } else {
          return buildSyntaxErrMsg(pMsgBuf, "invalid bool data", pToken->z);
        }
      } else if (pToken->type == TK_NK_INTEGER) {
        return func(pMsgBuf, ((taosStr2Int64(pToken->z, NULL, 10) == 0) ? &FALSE_VALUE : &TRUE_VALUE), pSchema->bytes,
                    param);
      } else if (pToken->type == TK_NK_FLOAT) {
        return func(pMsgBuf, ((taosStr2Double(pToken->z, NULL) == 0) ? &FALSE_VALUE : &TRUE_VALUE), pSchema->bytes,
                    param);
      } else {
        return buildSyntaxErrMsg(pMsgBuf, "invalid bool data", pToken->z);
      }
    }

    case TSDB_DATA_TYPE_TINYINT: {
      if (TSDB_CODE_SUCCESS != toInteger(pToken->z, pToken->n, 10, &iv)) {
        return buildSyntaxErrMsg(pMsgBuf, "invalid tinyint data", pToken->z);
      } else if (!IS_VALID_TINYINT(iv)) {
        return buildSyntaxErrMsg(pMsgBuf, "tinyint data overflow", pToken->z);
      }

      uint8_t tmpVal = (uint8_t)iv;
      return func(pMsgBuf, &tmpVal, pSchema->bytes, param);
    }

    case TSDB_DATA_TYPE_UTINYINT: {
      if (TSDB_CODE_SUCCESS != toUInteger(pToken->z, pToken->n, 10, &uv)) {
        return buildSyntaxErrMsg(pMsgBuf, "invalid unsigned tinyint data", pToken->z);
      } else if (!IS_VALID_UTINYINT(uv)) {
        return buildSyntaxErrMsg(pMsgBuf, "unsigned tinyint data overflow", pToken->z);
      }
      uint8_t tmpVal = (uint8_t)uv;
      return func(pMsgBuf, &tmpVal, pSchema->bytes, param);
    }

    case TSDB_DATA_TYPE_SMALLINT: {
      if (TSDB_CODE_SUCCESS != toInteger(pToken->z, pToken->n, 10, &iv)) {
        return buildSyntaxErrMsg(pMsgBuf, "invalid smallint data", pToken->z);
      } else if (!IS_VALID_SMALLINT(iv)) {
        return buildSyntaxErrMsg(pMsgBuf, "smallint data overflow", pToken->z);
      }
      int16_t tmpVal = (int16_t)iv;
      return func(pMsgBuf, &tmpVal, pSchema->bytes, param);
    }

    case TSDB_DATA_TYPE_USMALLINT: {
      if (TSDB_CODE_SUCCESS != toUInteger(pToken->z, pToken->n, 10, &uv)) {
        return buildSyntaxErrMsg(pMsgBuf, "invalid unsigned smallint data", pToken->z);
      } else if (!IS_VALID_USMALLINT(uv)) {
        return buildSyntaxErrMsg(pMsgBuf, "unsigned smallint data overflow", pToken->z);
      }
      uint16_t tmpVal = (uint16_t)uv;
      return func(pMsgBuf, &tmpVal, pSchema->bytes, param);
    }

    case TSDB_DATA_TYPE_INT: {
      if (TSDB_CODE_SUCCESS != toInteger(pToken->z, pToken->n, 10, &iv)) {
        return buildSyntaxErrMsg(pMsgBuf, "invalid int data", pToken->z);
      } else if (!IS_VALID_INT(iv)) {
        return buildSyntaxErrMsg(pMsgBuf, "int data overflow", pToken->z);
      }
      int32_t tmpVal = (int32_t)iv;
      return func(pMsgBuf, &tmpVal, pSchema->bytes, param);
    }

    case TSDB_DATA_TYPE_UINT: {
      if (TSDB_CODE_SUCCESS != toUInteger(pToken->z, pToken->n, 10, &uv)) {
        return buildSyntaxErrMsg(pMsgBuf, "invalid unsigned int data", pToken->z);
      } else if (!IS_VALID_UINT(uv)) {
        return buildSyntaxErrMsg(pMsgBuf, "unsigned int data overflow", pToken->z);
      }
      uint32_t tmpVal = (uint32_t)uv;
      return func(pMsgBuf, &tmpVal, pSchema->bytes, param);
    }

    case TSDB_DATA_TYPE_BIGINT: {
      if (TSDB_CODE_SUCCESS != toInteger(pToken->z, pToken->n, 10, &iv)) {
        return buildSyntaxErrMsg(pMsgBuf, "invalid bigint data", pToken->z);
      } else if (!IS_VALID_BIGINT(iv)) {
        return buildSyntaxErrMsg(pMsgBuf, "bigint data overflow", pToken->z);
      }
      return func(pMsgBuf, &iv, pSchema->bytes, param);
    }

    case TSDB_DATA_TYPE_UBIGINT: {
      if (TSDB_CODE_SUCCESS != toUInteger(pToken->z, pToken->n, 10, &uv)) {
        return buildSyntaxErrMsg(pMsgBuf, "invalid unsigned bigint data", pToken->z);
      } else if (!IS_VALID_UBIGINT(uv)) {
        return buildSyntaxErrMsg(pMsgBuf, "unsigned bigint data overflow", pToken->z);
      }
      return func(pMsgBuf, &uv, pSchema->bytes, param);
    }

    case TSDB_DATA_TYPE_FLOAT: {
      double dv;
      if (TK_NK_ILLEGAL == toDouble(pToken, &dv, &endptr)) {
        return buildSyntaxErrMsg(pMsgBuf, "illegal float data", pToken->z);
      }
      if (((dv == HUGE_VAL || dv == -HUGE_VAL) && errno == ERANGE) || dv > FLT_MAX || dv < -FLT_MAX || isinf(dv) ||
          isnan(dv)) {
        return buildSyntaxErrMsg(pMsgBuf, "illegal float data", pToken->z);
      }
      float tmpVal = (float)dv;
      return func(pMsgBuf, &tmpVal, pSchema->bytes, param);
    }

    case TSDB_DATA_TYPE_DOUBLE: {
      double dv;
      if (TK_NK_ILLEGAL == toDouble(pToken, &dv, &endptr)) {
        return buildSyntaxErrMsg(pMsgBuf, "illegal double data", pToken->z);
      }
      if (((dv == HUGE_VAL || dv == -HUGE_VAL) && errno == ERANGE) || isinf(dv) || isnan(dv)) {
        return buildSyntaxErrMsg(pMsgBuf, "illegal double data", pToken->z);
      }
      return func(pMsgBuf, &dv, pSchema->bytes, param);
    }

    case TSDB_DATA_TYPE_BINARY: {
      // Too long values will raise the invalid sql error message
      if (pToken->n + VARSTR_HEADER_SIZE > pSchema->bytes) {
        return generateSyntaxErrMsg(pMsgBuf, TSDB_CODE_PAR_VALUE_TOO_LONG, pSchema->name);
      }

      return func(pMsgBuf, pToken->z, pToken->n, param);
    }

    case TSDB_DATA_TYPE_NCHAR: {
      return func(pMsgBuf, pToken->z, pToken->n, param);
    }

    case TSDB_DATA_TYPE_JSON: {
      if (pToken->n > (TSDB_MAX_JSON_TAG_LEN - VARSTR_HEADER_SIZE) / TSDB_NCHAR_SIZE) {
        return buildSyntaxErrMsg(pMsgBuf, "json string too long than 4095", pToken->z);
      }
      return func(pMsgBuf, pToken->z, pToken->n, param);
    }

    case TSDB_DATA_TYPE_TIMESTAMP: {
      int64_t tmpVal;
      if (parseTime(end, pToken, timePrec, &tmpVal, pMsgBuf) != TSDB_CODE_SUCCESS) {
        return buildSyntaxErrMsg(pMsgBuf, "invalid timestamp", pToken->z);
      }

      return func(pMsgBuf, &tmpVal, pSchema->bytes, param);
    }
  }

  return TSDB_CODE_FAILED;
}

static FORCE_INLINE int32_t MemRowAppend(SMsgBuf* pMsgBuf, const void* value, int32_t len, void* param) {
  SMemParam*   pa = (SMemParam*)param;
  SRowBuilder* rb = pa->rb;

  if (value == NULL) {  // it is a null data
    tdAppendColValToRow(rb, pa->schema->colId, pa->schema->type, TD_VTYPE_NULL, value, false, pa->toffset, pa->colIdx);
    return TSDB_CODE_SUCCESS;
  }

  if (TSDB_DATA_TYPE_BINARY == pa->schema->type) {
    const char* rowEnd = tdRowEnd(rb->pBuf);
    STR_WITH_SIZE_TO_VARSTR(rowEnd, value, len);
    tdAppendColValToRow(rb, pa->schema->colId, pa->schema->type, TD_VTYPE_NORM, rowEnd, false, pa->toffset, pa->colIdx);
  } else if (TSDB_DATA_TYPE_NCHAR == pa->schema->type) {
    // if the converted output len is over than pColumnModel->bytes, return error: 'Argument list too long'
    int32_t     output = 0;
    const char* rowEnd = tdRowEnd(rb->pBuf);
    if (!taosMbsToUcs4(value, len, (TdUcs4*)varDataVal(rowEnd), pa->schema->bytes - VARSTR_HEADER_SIZE, &output)) {
      if (errno == E2BIG) {
        return generateSyntaxErrMsg(pMsgBuf, TSDB_CODE_PAR_VALUE_TOO_LONG, pa->schema->name);
      }
      char buf[512] = {0};
      snprintf(buf, tListLen(buf), "%s", strerror(errno));
      return buildSyntaxErrMsg(pMsgBuf, buf, value);
    }
    varDataSetLen(rowEnd, output);
    tdAppendColValToRow(rb, pa->schema->colId, pa->schema->type, TD_VTYPE_NORM, rowEnd, false, pa->toffset, pa->colIdx);
  } else {
    tdAppendColValToRow(rb, pa->schema->colId, pa->schema->type, TD_VTYPE_NORM, value, false, pa->toffset, pa->colIdx);
  }

  return TSDB_CODE_SUCCESS;
}

// pSql -> tag1_name, ...)
static int32_t parseBoundColumns(SInsertParseContext* pCxt, SParsedDataColInfo* pColList, SSchema* pSchema) {
  col_id_t nCols = pColList->numOfCols;

  pColList->numOfBound = 0;
  pColList->boundNullLen = 0;
  memset(pColList->boundColumns, 0, sizeof(col_id_t) * nCols);
  for (col_id_t i = 0; i < nCols; ++i) {
    pColList->cols[i].valStat = VAL_STAT_NONE;
  }

  SToken   sToken;
  bool     isOrdered = true;
  col_id_t lastColIdx = -1;  // last column found
  while (1) {
    NEXT_TOKEN(pCxt->pSql, sToken);

    if (TK_NK_RP == sToken.type) {
      break;
    }

    col_id_t t = lastColIdx + 1;
    col_id_t index = findCol(&sToken, t, nCols, pSchema);
    if (index < 0 && t > 0) {
      index = findCol(&sToken, 0, t, pSchema);
      isOrdered = false;
    }
    if (index < 0) {
      return generateSyntaxErrMsg(&pCxt->msg, TSDB_CODE_PAR_INVALID_COLUMN, sToken.z);
    }
    if (pColList->cols[index].valStat == VAL_STAT_HAS) {
      return buildSyntaxErrMsg(&pCxt->msg, "duplicated column name", sToken.z);
    }
    lastColIdx = index;
    pColList->cols[index].valStat = VAL_STAT_HAS;
    pColList->boundColumns[pColList->numOfBound] = index;
    ++pColList->numOfBound;
    switch (pSchema[t].type) {
      case TSDB_DATA_TYPE_BINARY:
        pColList->boundNullLen += (sizeof(VarDataOffsetT) + VARSTR_HEADER_SIZE + CHAR_BYTES);
        break;
      case TSDB_DATA_TYPE_NCHAR:
        pColList->boundNullLen += (sizeof(VarDataOffsetT) + VARSTR_HEADER_SIZE + TSDB_NCHAR_SIZE);
        break;
      default:
        pColList->boundNullLen += TYPE_BYTES[pSchema[t].type];
        break;
    }
  }

  pColList->orderStatus = isOrdered ? ORDER_STATUS_ORDERED : ORDER_STATUS_DISORDERED;

  if (!isOrdered) {
    pColList->colIdxInfo = taosMemoryCalloc(pColList->numOfBound, sizeof(SBoundIdxInfo));
    if (NULL == pColList->colIdxInfo) {
      return TSDB_CODE_TSC_OUT_OF_MEMORY;
    }
    SBoundIdxInfo* pColIdx = pColList->colIdxInfo;
    for (col_id_t i = 0; i < pColList->numOfBound; ++i) {
      pColIdx[i].schemaColIdx = pColList->boundColumns[i];
      pColIdx[i].boundIdx = i;
    }
    qsort(pColIdx, pColList->numOfBound, sizeof(SBoundIdxInfo), schemaIdxCompar);
    for (col_id_t i = 0; i < pColList->numOfBound; ++i) {
      pColIdx[i].finalIdx = i;
    }
    qsort(pColIdx, pColList->numOfBound, sizeof(SBoundIdxInfo), boundIdxCompar);
  }

  if (pColList->numOfCols > pColList->numOfBound) {
    memset(&pColList->boundColumns[pColList->numOfBound], 0,
           sizeof(col_id_t) * (pColList->numOfCols - pColList->numOfBound));
  }

  return TSDB_CODE_SUCCESS;
}

static int32_t KvRowAppend(SMsgBuf* pMsgBuf, const void* value, int32_t len, void* param) {
  SKvParam* pa = (SKvParam*)param;

  int8_t  type = pa->schema->type;
  int16_t colId = pa->schema->colId;

  if (TSDB_DATA_TYPE_JSON == type) {
    return parseJsontoTagData(value, pa->builder, pMsgBuf, colId);
  }

  if (value == NULL) {  // it is a null data
    // tdAppendColValToRow(rb, pa->schema->colId, pa->schema->type, TD_VTYPE_NULL, value, false, pa->toffset,
    // pa->colIdx);
    return TSDB_CODE_SUCCESS;
  }

  if (TSDB_DATA_TYPE_BINARY == type) {
    STR_WITH_SIZE_TO_VARSTR(pa->buf, value, len);
    tdAddColToKVRow(pa->builder, colId, pa->buf, varDataTLen(pa->buf));
  } else if (TSDB_DATA_TYPE_NCHAR == type) {
    // if the converted output len is over than pColumnModel->bytes, return error: 'Argument list too long'
    int32_t output = 0;
    if (!taosMbsToUcs4(value, len, (TdUcs4*)varDataVal(pa->buf), pa->schema->bytes - VARSTR_HEADER_SIZE, &output)) {
      if (errno == E2BIG) {
        return generateSyntaxErrMsg(pMsgBuf, TSDB_CODE_PAR_VALUE_TOO_LONG, pa->schema->name);
      }

      char buf[512] = {0};
      snprintf(buf, tListLen(buf), " taosMbsToUcs4 error:%s", strerror(errno));
      return buildSyntaxErrMsg(pMsgBuf, buf, value);
    }

    varDataSetLen(pa->buf, output);
    tdAddColToKVRow(pa->builder, colId, pa->buf, varDataTLen(pa->buf));
  } else {
    tdAddColToKVRow(pa->builder, colId, value, TYPE_BYTES[type]);
  }

  return TSDB_CODE_SUCCESS;
}

static int32_t buildCreateTbReq(SVCreateTbReq* pTbReq, const char* tname, SKVRow row, int64_t suid) {
  pTbReq->type = TD_CHILD_TABLE;
  pTbReq->name = strdup(tname);
  pTbReq->ctb.suid = suid;
  pTbReq->ctb.pTag = row;

  return TSDB_CODE_SUCCESS;
}

// pSql -> tag1_value, ...)
static int32_t parseTagsClause(SInsertParseContext* pCxt, SSchema* pSchema, uint8_t precision, const char* tName) {
  if (tdInitKVRowBuilder(&pCxt->tagsBuilder) < 0) {
    return TSDB_CODE_TSC_OUT_OF_MEMORY;
  }

  SKvParam param = {.builder = &pCxt->tagsBuilder};
  SToken   sToken;
  bool     isParseBindParam = false;
  char     tmpTokenBuf[TSDB_MAX_BYTES_PER_ROW] = {0};  // used for deleting Escape character: \\, \', \"
  for (int i = 0; i < pCxt->tags.numOfBound; ++i) {
    NEXT_TOKEN_WITH_PREV(pCxt->pSql, sToken);

    if (sToken.type == TK_NK_QUESTION) {
      isParseBindParam = true;
      if (NULL == pCxt->pStmtCb) {
        return buildSyntaxErrMsg(&pCxt->msg, "? only used in stmt", sToken.z);
      }

      continue;
    }

    if (isParseBindParam) {
      return buildInvalidOperationMsg(&pCxt->msg, "no mix usage for ? and tag values");
    }

    SSchema* pTagSchema = &pSchema[pCxt->tags.boundColumns[i]];
    param.schema = pTagSchema;
    CHECK_CODE(
        parseValueToken(&pCxt->pSql, &sToken, pTagSchema, precision, tmpTokenBuf, KvRowAppend, &param, &pCxt->msg));
  }

  if (isParseBindParam) {
    return TSDB_CODE_SUCCESS;
  }

  SKVRow row = tdGetKVRowFromBuilder(&pCxt->tagsBuilder);
  if (NULL == row) {
    return buildInvalidOperationMsg(&pCxt->msg, "out of memory");
  }
  tdSortKVRowByColIdx(row);

  return buildCreateTbReq(&pCxt->createTblReq, tName, row, pCxt->pTableMeta->suid);
}

static int32_t cloneTableMeta(STableMeta* pSrc, STableMeta** pDst) {
  *pDst = taosMemoryMalloc(TABLE_META_SIZE(pSrc));
  if (NULL == *pDst) {
    return TSDB_CODE_TSC_OUT_OF_MEMORY;
  }
  memcpy(*pDst, pSrc, TABLE_META_SIZE(pSrc));
  return TSDB_CODE_SUCCESS;
}

static int32_t storeTableMeta(SInsertParseContext* pCxt, SHashObj* pHash, SName* pTableName, const char* pName,
                              int32_t len, STableMeta* pMeta) {
  SVgroupInfo vg;
  CHECK_CODE(getTableVgroup(pCxt, pTableName, &vg));
  CHECK_CODE(taosHashPut(pCxt->pVgroupsHashObj, (const char*)&vg.vgId, sizeof(vg.vgId), (char*)&vg, sizeof(vg)));

  pMeta->uid = 0;
  pMeta->vgId = vg.vgId;
  pMeta->tableType = TSDB_CHILD_TABLE;

  STableMeta* pBackup = NULL;
  if (TSDB_CODE_SUCCESS != cloneTableMeta(pMeta, &pBackup)) {
    return TSDB_CODE_TSC_OUT_OF_MEMORY;
  }
  return taosHashPut(pHash, pName, len, &pBackup, POINTER_BYTES);
}

// pSql -> stb_name [(tag1_name, ...)] TAGS (tag1_value, ...)
static int32_t parseUsingClause(SInsertParseContext* pCxt, SName* name, char* tbFName) {
  int32_t      len = strlen(tbFName);
  STableMeta** pMeta = taosHashGet(pCxt->pSubTableHashObj, tbFName, len);
  if (NULL != pMeta) {
    return cloneTableMeta(*pMeta, &pCxt->pTableMeta);
  }

  SToken sToken;
  // pSql -> stb_name [(tag1_name, ...)] TAGS (tag1_value, ...)
  NEXT_TOKEN(pCxt->pSql, sToken);

  SName sname;
  createSName(&sname, &sToken, pCxt->pComCxt->acctId, pCxt->pComCxt->db, &pCxt->msg);
  char stbFName[TSDB_TABLE_FNAME_LEN];
  tNameExtractFullName(&sname, stbFName);

  CHECK_CODE(getSTableMeta(pCxt, &sname, stbFName));
  if (TSDB_SUPER_TABLE != pCxt->pTableMeta->tableType) {
    return buildInvalidOperationMsg(&pCxt->msg, "create table only from super table is allowed");
  }
  CHECK_CODE(storeTableMeta(pCxt, pCxt->pSubTableHashObj, name, tbFName, len, pCxt->pTableMeta));

  SSchema* pTagsSchema = getTableTagSchema(pCxt->pTableMeta);
  setBoundColumnInfo(&pCxt->tags, pTagsSchema, getNumOfTags(pCxt->pTableMeta));

  // pSql -> [(tag1_name, ...)] TAGS (tag1_value, ...)
  NEXT_TOKEN(pCxt->pSql, sToken);
  if (TK_NK_LP == sToken.type) {
    CHECK_CODE(parseBoundColumns(pCxt, &pCxt->tags, pTagsSchema));
    NEXT_TOKEN(pCxt->pSql, sToken);
  }

  if (TK_TAGS != sToken.type) {
    return buildSyntaxErrMsg(&pCxt->msg, "TAGS is expected", sToken.z);
  }
  // pSql -> (tag1_value, ...)
  NEXT_TOKEN(pCxt->pSql, sToken);
  if (TK_NK_LP != sToken.type) {
    return buildSyntaxErrMsg(&pCxt->msg, "( is expected", sToken.z);
  }
  CHECK_CODE(parseTagsClause(pCxt, pTagsSchema, getTableInfo(pCxt->pTableMeta).precision, name->tname));
  NEXT_VALID_TOKEN(pCxt->pSql, sToken);
  if (TK_NK_COMMA == sToken.type) {
    return generateSyntaxErrMsg(&pCxt->msg, TSDB_CODE_PAR_TAGS_NOT_MATCHED);
  } else if (TK_NK_RP != sToken.type) {
    return buildSyntaxErrMsg(&pCxt->msg, ") is expected", sToken.z);
  }

  return TSDB_CODE_SUCCESS;
}

static int parseOneRow(SInsertParseContext* pCxt, STableDataBlocks* pDataBlocks, int16_t timePrec, bool* gotRow,
                       char* tmpTokenBuf) {
  SParsedDataColInfo* spd = &pDataBlocks->boundColumnInfo;
  SRowBuilder*        pBuilder = &pDataBlocks->rowBuilder;
  STSRow*             row = (STSRow*)(pDataBlocks->pData + pDataBlocks->size);  // skip the SSubmitBlk header

  tdSRowResetBuf(pBuilder, row);

  bool      isParseBindParam = false;
  SSchema*  schema = getTableColumnSchema(pDataBlocks->pTableMeta);
  SMemParam param = {.rb = pBuilder};
  SToken    sToken = {0};
  // 1. set the parsed value from sql string
  for (int i = 0; i < spd->numOfBound; ++i) {
    NEXT_TOKEN_WITH_PREV(pCxt->pSql, sToken);
    SSchema* pSchema = &schema[spd->boundColumns[i]];

    if (sToken.type == TK_NK_QUESTION) {
      isParseBindParam = true;
      if (NULL == pCxt->pStmtCb) {
        return buildSyntaxErrMsg(&pCxt->msg, "? only used in stmt", sToken.z);
      }

      continue;
    }

    if (isParseBindParam) {
      return buildInvalidOperationMsg(&pCxt->msg, "no mix usage for ? and values");
    }

    param.schema = pSchema;
    getSTSRowAppendInfo(pBuilder->rowType, spd, i, &param.toffset, &param.colIdx);
    CHECK_CODE(parseValueToken(&pCxt->pSql, &sToken, pSchema, timePrec, tmpTokenBuf, MemRowAppend, &param, &pCxt->msg));

    if (PRIMARYKEY_TIMESTAMP_COL_ID == pSchema->colId) {
      TSKEY tsKey = TD_ROW_KEY(row);
      checkTimestamp(pDataBlocks, (const char*)&tsKey);
    }
  }

  if (!isParseBindParam) {
    // set the null value for the columns that do not assign values
    if ((spd->numOfBound < spd->numOfCols) && TD_IS_TP_ROW(row)) {
      for (int32_t i = 0; i < spd->numOfCols; ++i) {
        if (spd->cols[i].valStat == VAL_STAT_NONE) {  // the primary TS key is not VAL_STAT_NONE
          tdAppendColValToTpRow(pBuilder, TD_VTYPE_NONE, getNullValue(schema[i].type), true, schema[i].type, i,
                                spd->cols[i].toffset);
        }
      }
    }

    *gotRow = true;
#ifdef TD_DEBUG_PRINT_ROW
    STSchema* pSTSchema = tdGetSTSChemaFromSSChema(&schema, spd->numOfCols);
    tdSRowPrint(row, pSTSchema, __func__);
    taosMemoryFree(pSTSchema);
#endif
  }

  // *len = pBuilder->extendedRowSize;
  return TSDB_CODE_SUCCESS;
}

// pSql -> (field1_value, ...) [(field1_value2, ...) ...]
static int32_t parseValues(SInsertParseContext* pCxt, STableDataBlocks* pDataBlock, int maxRows, int32_t* numOfRows) {
  STableComInfo tinfo = getTableInfo(pDataBlock->pTableMeta);
  int32_t       extendedRowSize = getExtendedRowSize(pDataBlock);
  CHECK_CODE(initRowBuilder(&pDataBlock->rowBuilder, pDataBlock->pTableMeta->sversion, &pDataBlock->boundColumnInfo));

  (*numOfRows) = 0;
  char   tmpTokenBuf[TSDB_MAX_BYTES_PER_ROW] = {0};  // used for deleting Escape character: \\, \', \"
  SToken sToken;
  while (1) {
    int32_t index = 0;
    NEXT_TOKEN_KEEP_SQL(pCxt->pSql, sToken, index);
    if (TK_NK_LP != sToken.type) {
      break;
    }
    pCxt->pSql += index;

    if ((*numOfRows) >= maxRows || pDataBlock->size + extendedRowSize >= pDataBlock->nAllocSize) {
      int32_t tSize;
      CHECK_CODE(allocateMemIfNeed(pDataBlock, extendedRowSize, &tSize));
      ASSERT(tSize >= maxRows);
      maxRows = tSize;
    }

    bool gotRow = false;
    CHECK_CODE(parseOneRow(pCxt, pDataBlock, tinfo.precision, &gotRow, tmpTokenBuf));
    if (gotRow) {
      pDataBlock->size += extendedRowSize;  // len;
    }

    NEXT_VALID_TOKEN(pCxt->pSql, sToken);
    if (TK_NK_COMMA == sToken.type) {
      return generateSyntaxErrMsg(&pCxt->msg, TSDB_CODE_PAR_INVALID_COLUMNS_NUM);
    } else if (TK_NK_RP != sToken.type) {
      return buildSyntaxErrMsg(&pCxt->msg, ") expected", sToken.z);
    }

    if (gotRow) {
      (*numOfRows)++;
    }
  }

  if (0 == (*numOfRows) && (!TSDB_QUERY_HAS_TYPE(pCxt->pOutput->insertType, TSDB_QUERY_TYPE_STMT_INSERT))) {
    return buildSyntaxErrMsg(&pCxt->msg, "no any data points", NULL);
  }
  return TSDB_CODE_SUCCESS;
}

static int32_t parseValuesClause(SInsertParseContext* pCxt, STableDataBlocks* dataBuf) {
  int32_t maxNumOfRows;
  CHECK_CODE(allocateMemIfNeed(dataBuf, getExtendedRowSize(dataBuf), &maxNumOfRows));

  int32_t numOfRows = 0;
  CHECK_CODE(parseValues(pCxt, dataBuf, maxNumOfRows, &numOfRows));

  SSubmitBlk* pBlocks = (SSubmitBlk*)(dataBuf->pData);
  if (TSDB_CODE_SUCCESS != setBlockInfo(pBlocks, dataBuf, numOfRows)) {
    return buildInvalidOperationMsg(&pCxt->msg, "too many rows in sql, total number of rows should be less than 32767");
  }

  dataBuf->numOfTables = 1;
  pCxt->totalNum += numOfRows;
  return TSDB_CODE_SUCCESS;
}

void destroyCreateSubTbReq(SVCreateTbReq* pReq) {
  taosMemoryFreeClear(pReq->name);
  taosMemoryFreeClear(pReq->ctb.pTag);
}

static void destroyInsertParseContextForTable(SInsertParseContext* pCxt) {
  taosMemoryFreeClear(pCxt->pTableMeta);
  destroyBoundColumnInfo(&pCxt->tags);
  tdDestroyKVRowBuilder(&pCxt->tagsBuilder);
  destroyCreateSubTbReq(&pCxt->createTblReq);
}

static void destroyInsertParseContext(SInsertParseContext* pCxt) {
  destroyInsertParseContextForTable(pCxt);
  taosHashCleanup(pCxt->pVgroupsHashObj);
  taosHashCleanup(pCxt->pSubTableHashObj);
  taosHashCleanup(pCxt->pTableNameHashObj);

  destroyBlockHashmap(pCxt->pTableBlockHashObj);
  destroyBlockArrayList(pCxt->pVgDataBlocks);
}

//   tb_name
//       [USING stb_name [(tag1_name, ...)] TAGS (tag1_value, ...)]
//       [(field1_name, ...)]
//       VALUES (field1_value, ...) [(field1_value2, ...) ...] | FILE csv_file_path
//   [...];
static int32_t parseInsertBody(SInsertParseContext* pCxt) {
  int32_t tbNum = 0;
  char    tbFName[TSDB_TABLE_FNAME_LEN];
  bool    autoCreateTbl = false;

  // for each table
  while (1) {
    SToken sToken;
    char*  tbName = NULL;

    // pSql -> tb_name ...
    NEXT_TOKEN(pCxt->pSql, sToken);

    // no data in the sql string anymore.
    if (sToken.n == 0) {
      if (sToken.type && pCxt->pSql[0]) {
        return buildSyntaxErrMsg(&pCxt->msg, "invalid charactor in SQL", sToken.z);
      }

      if (0 == pCxt->totalNum && (!TSDB_QUERY_HAS_TYPE(pCxt->pOutput->insertType, TSDB_QUERY_TYPE_STMT_INSERT))) {
        return buildInvalidOperationMsg(&pCxt->msg, "no data in sql");
      }
      break;
    }

    if (TSDB_QUERY_HAS_TYPE(pCxt->pOutput->insertType, TSDB_QUERY_TYPE_STMT_INSERT) && tbNum > 0) {
      return buildInvalidOperationMsg(&pCxt->msg, "single table allowed in one stmt");
    }

    destroyInsertParseContextForTable(pCxt);

    if (TK_NK_QUESTION == sToken.type) {
      if (pCxt->pStmtCb) {
        CHECK_CODE((*pCxt->pStmtCb->getTbNameFn)(pCxt->pStmtCb->pStmt, &tbName));

        sToken.z = tbName;
        sToken.n = strlen(tbName);
      } else {
        return buildSyntaxErrMsg(&pCxt->msg, "? only used in stmt", sToken.z);
      }
    }

    SToken tbnameToken = sToken;
    NEXT_TOKEN(pCxt->pSql, sToken);

    SName name;
    CHECK_CODE(createSName(&name, &tbnameToken, pCxt->pComCxt->acctId, pCxt->pComCxt->db, &pCxt->msg));

    tNameExtractFullName(&name, tbFName);
    CHECK_CODE(taosHashPut(pCxt->pTableNameHashObj, tbFName, strlen(tbFName), &name, sizeof(SName)));

    // USING clause
    if (TK_USING == sToken.type) {
      CHECK_CODE(parseUsingClause(pCxt, &name, tbFName));
      NEXT_TOKEN(pCxt->pSql, sToken);
      autoCreateTbl = true;
    } else {
      char dbFName[TSDB_DB_FNAME_LEN];
      tNameGetFullDbName(&name, dbFName);
      CHECK_CODE(getTableMeta(pCxt, &name, dbFName));
    }

    STableDataBlocks* dataBuf = NULL;
    CHECK_CODE(getDataBlockFromList(pCxt->pTableBlockHashObj, tbFName, strlen(tbFName), TSDB_DEFAULT_PAYLOAD_SIZE,
                                    sizeof(SSubmitBlk), getTableInfo(pCxt->pTableMeta).rowSize, pCxt->pTableMeta,
                                    &dataBuf, NULL, &pCxt->createTblReq));

    if (TK_NK_LP == sToken.type) {
      // pSql -> field1_name, ...)
      CHECK_CODE(parseBoundColumns(pCxt, &dataBuf->boundColumnInfo, getTableColumnSchema(pCxt->pTableMeta)));
      NEXT_TOKEN(pCxt->pSql, sToken);
    }

    if (TK_VALUES == sToken.type) {
      // pSql -> (field1_value, ...) [(field1_value2, ...) ...]
      CHECK_CODE(parseValuesClause(pCxt, dataBuf));
      TSDB_QUERY_SET_TYPE(pCxt->pOutput->insertType, TSDB_QUERY_TYPE_INSERT);

      tbNum++;
      continue;
    }

    // FILE csv_file_path
    if (TK_FILE == sToken.type) {
      // pSql -> csv_file_path
      NEXT_TOKEN(pCxt->pSql, sToken);
      if (0 == sToken.n || (TK_NK_STRING != sToken.type && TK_NK_ID != sToken.type)) {
        return buildSyntaxErrMsg(&pCxt->msg, "file path is required following keyword FILE", sToken.z);
      }
      // todo
      pCxt->pOutput->insertType = TSDB_QUERY_TYPE_FILE_INSERT;

      tbNum++;
      continue;
    }

    return buildSyntaxErrMsg(&pCxt->msg, "keyword VALUES or FILE is expected", sToken.z);
  }

  if (TSDB_QUERY_HAS_TYPE(pCxt->pOutput->insertType, TSDB_QUERY_TYPE_STMT_INSERT)) {
    SParsedDataColInfo* tags = taosMemoryMalloc(sizeof(pCxt->tags));
    if (NULL == tags) {
      return TSDB_CODE_TSC_OUT_OF_MEMORY;
    }
    memcpy(tags, &pCxt->tags, sizeof(pCxt->tags));
    (*pCxt->pStmtCb->setInfoFn)(pCxt->pStmtCb->pStmt, pCxt->pTableMeta, tags, tbFName, autoCreateTbl,
                                pCxt->pVgroupsHashObj, pCxt->pTableBlockHashObj);

    memset(&pCxt->tags, 0, sizeof(pCxt->tags));
    pCxt->pVgroupsHashObj = NULL;
    pCxt->pTableBlockHashObj = NULL;
    pCxt->pTableMeta = NULL;

    return TSDB_CODE_SUCCESS;
  }

  // merge according to vgId
  if (taosHashGetSize(pCxt->pTableBlockHashObj) > 0) {
    CHECK_CODE(mergeTableDataBlocks(pCxt->pTableBlockHashObj, pCxt->pOutput->payloadType, &pCxt->pVgDataBlocks));
  }
  return buildOutput(pCxt);
}

int32_t isNotSchemalessDb(SParseContext* pContext){
  SName          name;
  tNameSetDbName(&name, pContext->acctId, pContext->db, strlen(pContext->db));
  char dbFname[TSDB_DB_FNAME_LEN] = {0};
  tNameGetFullDbName(&name, dbFname);
  SDbCfgInfo pInfo = {0};
  int32_t code = catalogGetDBCfg(pContext->pCatalog, pContext->pTransporter, &pContext->mgmtEpSet, dbFname, &pInfo);
  if (code != TSDB_CODE_SUCCESS) {
    parserError("catalogGetDBCfg error, code:%s, dbFName:%s", tstrerror(code), dbFname);
    return code;
  }
  if (pInfo.schemaless){
    parserError("can not insert into schemaless db:%s", dbFname);
    return TSDB_CODE_SML_INVALID_DB_CONF;
  }
  return TSDB_CODE_SUCCESS;
}
// INSERT INTO
//   tb_name
//       [USING stb_name [(tag1_name, ...)] TAGS (tag1_value, ...)]
//       [(field1_name, ...)]
//       VALUES (field1_value, ...) [(field1_value2, ...) ...] | FILE csv_file_path
//   [...];
int32_t parseInsertSql(SParseContext* pContext, SQuery** pQuery) {
  SInsertParseContext context = {
      .pComCxt = pContext,
      .pSql = (char*)pContext->pSql,
      .msg = {.buf = pContext->pMsg, .len = pContext->msgLen},
      .pTableMeta = NULL,
      .pSubTableHashObj = taosHashInit(128, taosGetDefaultHashFunction(TSDB_DATA_TYPE_VARCHAR), true, HASH_NO_LOCK),
      .pTableNameHashObj = taosHashInit(128, taosGetDefaultHashFunction(TSDB_DATA_TYPE_VARCHAR), true, HASH_NO_LOCK),
      .totalNum = 0,
      .pOutput = (SVnodeModifOpStmt*)nodesMakeNode(QUERY_NODE_VNODE_MODIF_STMT),
      .pStmtCb = pContext->pStmtCb};

  if (pContext->pStmtCb && *pQuery) {
    (*pContext->pStmtCb->getExecInfoFn)(pContext->pStmtCb->pStmt, &context.pVgroupsHashObj,
                                        &context.pTableBlockHashObj);
  } else {
    context.pVgroupsHashObj = taosHashInit(128, taosGetDefaultHashFunction(TSDB_DATA_TYPE_INT), true, HASH_NO_LOCK);
    context.pTableBlockHashObj =
        taosHashInit(128, taosGetDefaultHashFunction(TSDB_DATA_TYPE_BINARY), true, HASH_NO_LOCK);
  }

  if (NULL == context.pVgroupsHashObj || NULL == context.pTableBlockHashObj || NULL == context.pSubTableHashObj ||
      NULL == context.pTableNameHashObj || NULL == context.pOutput) {
    return TSDB_CODE_TSC_OUT_OF_MEMORY;
  }

  if (pContext->pStmtCb) {
    TSDB_QUERY_SET_TYPE(context.pOutput->insertType, TSDB_QUERY_TYPE_STMT_INSERT);
  }

  if (NULL == *pQuery) {
    *pQuery = taosMemoryCalloc(1, sizeof(SQuery));
    if (NULL == *pQuery) {
      return TSDB_CODE_OUT_OF_MEMORY;
    }
  }
  (*pQuery)->execMode = QUERY_EXEC_MODE_SCHEDULE;
  (*pQuery)->haveResultSet = false;
  (*pQuery)->msgType = TDMT_VND_SUBMIT;
  (*pQuery)->pRoot = (SNode*)context.pOutput;

  int32_t code = isNotSchemalessDb(pContext);
  if(code != TSDB_CODE_SUCCESS){
    return code;
  }

  if (NULL == (*pQuery)->pTableList) {
    (*pQuery)->pTableList = taosArrayInit(taosHashGetSize(context.pTableNameHashObj), sizeof(SName));
    if (NULL == (*pQuery)->pTableList) {
      return TSDB_CODE_OUT_OF_MEMORY;
    }
  }

  context.pOutput->payloadType = PAYLOAD_TYPE_KV;

<<<<<<< HEAD
  code = skipInsertInto(&context);
=======
  int32_t code = skipInsertInto(&context.pSql, &context.msg);
>>>>>>> 2a7a7413
  if (TSDB_CODE_SUCCESS == code) {
    code = parseInsertBody(&context);
  }
  if (TSDB_CODE_SUCCESS == code || NEED_CLIENT_HANDLE_ERROR(code)) {
    SName* pTable = taosHashIterate(context.pTableNameHashObj, NULL);
    while (NULL != pTable) {
      taosArrayPush((*pQuery)->pTableList, pTable);
      pTable = taosHashIterate(context.pTableNameHashObj, pTable);
    }
  }
  destroyInsertParseContext(&context);
  return code;
}

typedef struct SInsertParseSyntaxCxt {
  SParseContext*   pComCxt;
  char*            pSql;
  SMsgBuf          msg;
  SParseMetaCache* pMetaCache;
} SInsertParseSyntaxCxt;

static int32_t skipParentheses(SInsertParseSyntaxCxt* pCxt) {
  SToken sToken;
  while (1) {
    NEXT_TOKEN(pCxt->pSql, sToken);
    if (TK_NK_RP == sToken.type) {
      break;
    }
    if (0 == sToken.n) {
      return buildSyntaxErrMsg(&pCxt->msg, ") expected", NULL);
    }
  }
  return TSDB_CODE_SUCCESS;
}

static int32_t skipBoundColumns(SInsertParseSyntaxCxt* pCxt) { return skipParentheses(pCxt); }

// pSql -> (field1_value, ...) [(field1_value2, ...) ...]
static int32_t skipValuesClause(SInsertParseSyntaxCxt* pCxt) {
  int32_t numOfRows = 0;
  SToken  sToken;
  while (1) {
    int32_t index = 0;
    NEXT_TOKEN_KEEP_SQL(pCxt->pSql, sToken, index);
    if (TK_NK_LP != sToken.type) {
      break;
    }
    pCxt->pSql += index;

    CHECK_CODE(skipParentheses(pCxt));
    ++numOfRows;
  }
  if (0 == numOfRows) {
    return buildSyntaxErrMsg(&pCxt->msg, "no any data points", NULL);
  }
  return TSDB_CODE_SUCCESS;
}

static int32_t skipTagsClause(SInsertParseSyntaxCxt* pCxt) { return skipParentheses(pCxt); }

// pSql -> [(tag1_name, ...)] TAGS (tag1_value, ...)
static int32_t skipUsingClause(SInsertParseSyntaxCxt* pCxt) {
  SToken sToken;
  NEXT_TOKEN(pCxt->pSql, sToken);
  if (TK_NK_LP == sToken.type) {
    CHECK_CODE(skipBoundColumns(pCxt));
    NEXT_TOKEN(pCxt->pSql, sToken);
  }

  if (TK_TAGS != sToken.type) {
    return buildSyntaxErrMsg(&pCxt->msg, "TAGS is expected", sToken.z);
  }
  // pSql -> (tag1_value, ...)
  NEXT_TOKEN(pCxt->pSql, sToken);
  if (TK_NK_LP != sToken.type) {
    return buildSyntaxErrMsg(&pCxt->msg, "( is expected", sToken.z);
  }
  CHECK_CODE(skipTagsClause(pCxt));

  return TSDB_CODE_SUCCESS;
}

static int32_t collectTableMetaKey(SInsertParseSyntaxCxt* pCxt, SToken* pTbToken) {
  SName name;
  CHECK_CODE(createSName(&name, pTbToken, pCxt->pComCxt->acctId, pCxt->pComCxt->db, &pCxt->msg));
  CHECK_CODE(reserveUserAuthInCacheExt(pCxt->pComCxt->pUser, &name, AUTH_TYPE_WRITE, pCxt->pMetaCache));
  CHECK_CODE(reserveTableMetaInCacheExt(&name, pCxt->pMetaCache));
  CHECK_CODE(reserveTableVgroupInCacheExt(&name, pCxt->pMetaCache));
  return TSDB_CODE_SUCCESS;
}

static int32_t parseInsertBodySyntax(SInsertParseSyntaxCxt* pCxt) {
  bool hasData = false;
  // for each table
  while (1) {
    SToken sToken;

    // pSql -> tb_name ...
    NEXT_TOKEN(pCxt->pSql, sToken);

    // no data in the sql string anymore.
    if (sToken.n == 0) {
      if (sToken.type && pCxt->pSql[0]) {
        return buildSyntaxErrMsg(&pCxt->msg, "invalid charactor in SQL", sToken.z);
      }

      if (!hasData) {
        return buildInvalidOperationMsg(&pCxt->msg, "no data in sql");
      }
      break;
    }

    hasData = false;

    SToken tbnameToken = sToken;
    NEXT_TOKEN(pCxt->pSql, sToken);

    // USING clause
    if (TK_USING == sToken.type) {
      NEXT_TOKEN(pCxt->pSql, sToken);
      CHECK_CODE(collectTableMetaKey(pCxt, &sToken));
      CHECK_CODE(skipUsingClause(pCxt));
      NEXT_TOKEN(pCxt->pSql, sToken);
    } else {
      CHECK_CODE(collectTableMetaKey(pCxt, &tbnameToken));
    }

    if (TK_NK_LP == sToken.type) {
      // pSql -> field1_name, ...)
      CHECK_CODE(skipBoundColumns(pCxt));
      NEXT_TOKEN(pCxt->pSql, sToken);
    }

    if (TK_VALUES == sToken.type) {
      // pSql -> (field1_value, ...) [(field1_value2, ...) ...]
      CHECK_CODE(skipValuesClause(pCxt));
      hasData = true;
      continue;
    }

    // FILE csv_file_path
    if (TK_FILE == sToken.type) {
      // pSql -> csv_file_path
      NEXT_TOKEN(pCxt->pSql, sToken);
      if (0 == sToken.n || (TK_NK_STRING != sToken.type && TK_NK_ID != sToken.type)) {
        return buildSyntaxErrMsg(&pCxt->msg, "file path is required following keyword FILE", sToken.z);
      }
      hasData = true;
      continue;
    }

    return buildSyntaxErrMsg(&pCxt->msg, "keyword VALUES or FILE is expected", sToken.z);
  }

  return TSDB_CODE_SUCCESS;
}

int32_t parseInsertSyntax(SParseContext* pContext, SQuery** pQuery) {
  SInsertParseSyntaxCxt context = {.pComCxt = pContext,
                                   .pSql = (char*)pContext->pSql,
                                   .msg = {.buf = pContext->pMsg, .len = pContext->msgLen},
                                   .pMetaCache = taosMemoryCalloc(1, sizeof(SParseMetaCache))};
  if (NULL == context.pMetaCache) {
    return TSDB_CODE_OUT_OF_MEMORY;
  }
  int32_t code = skipInsertInto(&context.pSql, &context.msg);
  if (TSDB_CODE_SUCCESS == code) {
    code = parseInsertBodySyntax(&context);
  }
  if (TSDB_CODE_SUCCESS == code) {
    *pQuery = taosMemoryCalloc(1, sizeof(SQuery));
    if (NULL == *pQuery) {
      return TSDB_CODE_OUT_OF_MEMORY;
    }
    TSWAP((*pQuery)->pMetaCache, context.pMetaCache);
  }
  return code;
}

int32_t qCreateSName(SName* pName, const char* pTableName, int32_t acctId, char* dbName, char* msgBuf,
                     int32_t msgBufLen) {
  SMsgBuf msg = {.buf = msgBuf, .len = msgBufLen};
  SToken  sToken;
  int32_t code = 0;
  char*   tbName = NULL;

  NEXT_TOKEN(pTableName, sToken);

  if (sToken.n == 0) {
    return buildInvalidOperationMsg(&msg, "empty table name");
  }

  code = createSName(pName, &sToken, acctId, dbName, &msg);
  if (code) {
    return code;
  }

  NEXT_TOKEN(pTableName, sToken);

  if (sToken.n > 0) {
    return buildInvalidOperationMsg(&msg, "table name format is wrong");
  }

  return TSDB_CODE_SUCCESS;
}

int32_t qBuildStmtOutput(SQuery* pQuery, SHashObj* pVgHash, SHashObj* pBlockHash) {
  SVnodeModifOpStmt*  modifyNode = (SVnodeModifOpStmt*)pQuery->pRoot;
  int32_t             code = 0;
  SInsertParseContext insertCtx = {
      .pVgroupsHashObj = pVgHash,
      .pTableBlockHashObj = pBlockHash,
      .pOutput = (SVnodeModifOpStmt*)pQuery->pRoot,
  };

  // merge according to vgId
  if (taosHashGetSize(insertCtx.pTableBlockHashObj) > 0) {
    CHECK_CODE(mergeTableDataBlocks(insertCtx.pTableBlockHashObj, modifyNode->payloadType, &insertCtx.pVgDataBlocks));
  }

  CHECK_CODE(buildOutput(&insertCtx));

  destroyBlockArrayList(insertCtx.pVgDataBlocks);
  return TSDB_CODE_SUCCESS;
}

int32_t qBindStmtTagsValue(void* pBlock, void* boundTags, int64_t suid, char* tName, TAOS_MULTI_BIND* bind,
                           char* msgBuf, int32_t msgBufLen) {
  STableDataBlocks*   pDataBlock = (STableDataBlocks*)pBlock;
  SMsgBuf             pBuf = {.buf = msgBuf, .len = msgBufLen};
  SParsedDataColInfo* tags = (SParsedDataColInfo*)boundTags;
  if (NULL == tags) {
    return TSDB_CODE_QRY_APP_ERROR;
  }

  SKVRowBuilder tagBuilder;
  if (tdInitKVRowBuilder(&tagBuilder) < 0) {
    return TSDB_CODE_TSC_OUT_OF_MEMORY;
  }

  SSchema* pSchema = pDataBlock->pTableMeta->schema;
  SKvParam param = {.builder = &tagBuilder};

  for (int c = 0; c < tags->numOfBound; ++c) {
    SSchema* pTagSchema = &pSchema[tags->boundColumns[c]];
    param.schema = pTagSchema;

    if (bind[c].is_null && bind[c].is_null[0]) {
      KvRowAppend(&pBuf, NULL, 0, &param);
      continue;
    }

    int32_t colLen = pTagSchema->bytes;
    if (IS_VAR_DATA_TYPE(pTagSchema->type)) {
      colLen = bind[c].length[0];
    }

    CHECK_CODE(KvRowAppend(&pBuf, (char*)bind[c].buffer, colLen, &param));
  }

  SKVRow row = tdGetKVRowFromBuilder(&tagBuilder);
  if (NULL == row) {
    tdDestroyKVRowBuilder(&tagBuilder);
    return buildInvalidOperationMsg(&pBuf, "out of memory");
  }
  tdSortKVRowByColIdx(row);

  SVCreateTbReq tbReq = {0};
  CHECK_CODE(buildCreateTbReq(&tbReq, tName, row, suid));
  CHECK_CODE(buildCreateTbMsg(pDataBlock, &tbReq));

  destroyCreateSubTbReq(&tbReq);
  tdDestroyKVRowBuilder(&tagBuilder);

  return TSDB_CODE_SUCCESS;
}

int32_t qBindStmtColsValue(void* pBlock, TAOS_MULTI_BIND* bind, char* msgBuf, int32_t msgBufLen) {
  STableDataBlocks*   pDataBlock = (STableDataBlocks*)pBlock;
  SSchema*            pSchema = getTableColumnSchema(pDataBlock->pTableMeta);
  int32_t             extendedRowSize = getExtendedRowSize(pDataBlock);
  SParsedDataColInfo* spd = &pDataBlock->boundColumnInfo;
  SRowBuilder*        pBuilder = &pDataBlock->rowBuilder;
  SMemParam           param = {.rb = pBuilder};
  SMsgBuf             pBuf = {.buf = msgBuf, .len = msgBufLen};
  int32_t             rowNum = bind->num;

  CHECK_CODE(initRowBuilder(&pDataBlock->rowBuilder, pDataBlock->pTableMeta->sversion, &pDataBlock->boundColumnInfo));

  CHECK_CODE(allocateMemForSize(pDataBlock, extendedRowSize * bind->num));

  for (int32_t r = 0; r < bind->num; ++r) {
    STSRow* row = (STSRow*)(pDataBlock->pData + pDataBlock->size);  // skip the SSubmitBlk header
    tdSRowResetBuf(pBuilder, row);

    for (int c = 0; c < spd->numOfBound; ++c) {
      SSchema* pColSchema = &pSchema[spd->boundColumns[c]];

      if (bind[c].num != rowNum) {
        return buildInvalidOperationMsg(&pBuf, "row number in each bind param should be the same");
      }

      param.schema = pColSchema;
      getSTSRowAppendInfo(pBuilder->rowType, spd, c, &param.toffset, &param.colIdx);

      if (bind[c].is_null && bind[c].is_null[r]) {
        if (pColSchema->colId == PRIMARYKEY_TIMESTAMP_COL_ID) {
          return buildInvalidOperationMsg(&pBuf, "primary timestamp should not be NULL");
        }

        CHECK_CODE(MemRowAppend(&pBuf, NULL, 0, &param));
      } else {
        if (bind[c].buffer_type != pColSchema->type) {
          return buildInvalidOperationMsg(&pBuf, "column type mis-match with buffer type");
        }

        int32_t colLen = pColSchema->bytes;
        if (IS_VAR_DATA_TYPE(pColSchema->type)) {
          colLen = bind[c].length[r];
        }

        CHECK_CODE(MemRowAppend(&pBuf, (char*)bind[c].buffer + bind[c].buffer_length * r, colLen, &param));
      }

      if (PRIMARYKEY_TIMESTAMP_COL_ID == pColSchema->colId) {
        TSKEY tsKey = TD_ROW_KEY(row);
        checkTimestamp(pDataBlock, (const char*)&tsKey);
      }
    }
    // set the null value for the columns that do not assign values
    if ((spd->numOfBound < spd->numOfCols) && TD_IS_TP_ROW(row)) {
      for (int32_t i = 0; i < spd->numOfCols; ++i) {
        if (spd->cols[i].valStat == VAL_STAT_NONE) {  // the primary TS key is not VAL_STAT_NONE
          tdAppendColValToTpRow(pBuilder, TD_VTYPE_NONE, getNullValue(pSchema[i].type), true, pSchema[i].type, i,
                                spd->cols[i].toffset);
        }
      }
    }
#ifdef TD_DEBUG_PRINT_ROW
    STSchema* pSTSchema = tdGetSTSChemaFromSSChema(&pSchema, spd->numOfCols);
    tdSRowPrint(row, pSTSchema, __func__);
    taosMemoryFree(pSTSchema);
#endif
    pDataBlock->size += extendedRowSize;
  }

  SSubmitBlk* pBlocks = (SSubmitBlk*)(pDataBlock->pData);
  if (TSDB_CODE_SUCCESS != setBlockInfo(pBlocks, pDataBlock, bind->num)) {
    return buildInvalidOperationMsg(&pBuf, "too many rows in sql, total number of rows should be less than 32767");
  }

  return TSDB_CODE_SUCCESS;
}

int32_t qBindStmtSingleColValue(void* pBlock, TAOS_MULTI_BIND* bind, char* msgBuf, int32_t msgBufLen, int32_t colIdx,
                                int32_t rowNum) {
  STableDataBlocks*   pDataBlock = (STableDataBlocks*)pBlock;
  SSchema*            pSchema = getTableColumnSchema(pDataBlock->pTableMeta);
  int32_t             extendedRowSize = getExtendedRowSize(pDataBlock);
  SParsedDataColInfo* spd = &pDataBlock->boundColumnInfo;
  SRowBuilder*        pBuilder = &pDataBlock->rowBuilder;
  SMemParam           param = {.rb = pBuilder};
  SMsgBuf             pBuf = {.buf = msgBuf, .len = msgBufLen};
  bool                rowStart = (0 == colIdx);
  bool                rowEnd = ((colIdx + 1) == spd->numOfBound);

  if (rowStart) {
    CHECK_CODE(initRowBuilder(&pDataBlock->rowBuilder, pDataBlock->pTableMeta->sversion, &pDataBlock->boundColumnInfo));
    CHECK_CODE(allocateMemForSize(pDataBlock, extendedRowSize * bind->num));
  }

  for (int32_t r = 0; r < bind->num; ++r) {
    STSRow* row = (STSRow*)(pDataBlock->pData + pDataBlock->size + extendedRowSize * r);  // skip the SSubmitBlk header
    if (rowStart) {
      tdSRowResetBuf(pBuilder, row);
    } else {
      tdSRowGetBuf(pBuilder, row);
    }

    SSchema* pColSchema = &pSchema[spd->boundColumns[colIdx]];

    if (bind->num != rowNum) {
      return buildInvalidOperationMsg(&pBuf, "row number in each bind param should be the same");
    }

    param.schema = pColSchema;
    getSTSRowAppendInfo(pBuilder->rowType, spd, colIdx, &param.toffset, &param.colIdx);

    if (bind->is_null && bind->is_null[r]) {
      if (pColSchema->colId == PRIMARYKEY_TIMESTAMP_COL_ID) {
        return buildInvalidOperationMsg(&pBuf, "primary timestamp should not be NULL");
      }

      CHECK_CODE(MemRowAppend(&pBuf, NULL, 0, &param));
    } else {
      if (bind->buffer_type != pColSchema->type) {
        return buildInvalidOperationMsg(&pBuf, "column type mis-match with buffer type");
      }

      int32_t colLen = pColSchema->bytes;
      if (IS_VAR_DATA_TYPE(pColSchema->type)) {
        colLen = bind->length[r];
      }

      CHECK_CODE(MemRowAppend(&pBuf, (char*)bind->buffer + bind->buffer_length * r, colLen, &param));
    }

    if (PRIMARYKEY_TIMESTAMP_COL_ID == pColSchema->colId) {
      TSKEY tsKey = TD_ROW_KEY(row);
      checkTimestamp(pDataBlock, (const char*)&tsKey);
    }

    // set the null value for the columns that do not assign values
    if (rowEnd && (spd->numOfBound < spd->numOfCols) && TD_IS_TP_ROW(row)) {
      for (int32_t i = 0; i < spd->numOfCols; ++i) {
        if (spd->cols[i].valStat == VAL_STAT_NONE) {  // the primary TS key is not VAL_STAT_NONE
          tdAppendColValToTpRow(pBuilder, TD_VTYPE_NONE, getNullValue(pSchema[i].type), true, pSchema[i].type, i,
                                spd->cols[i].toffset);
        }
      }
    }

#ifdef TD_DEBUG_PRINT_ROW
    if (rowEnd) {
      STSchema* pSTSchema = tdGetSTSChemaFromSSChema(&pSchema, spd->numOfCols);
      tdSRowPrint(row, pSTSchema, __func__);
      taosMemoryFree(pSTSchema);
    }
#endif
  }

  if (rowEnd) {
    pDataBlock->size += extendedRowSize * bind->num;

    SSubmitBlk* pBlocks = (SSubmitBlk*)(pDataBlock->pData);
    if (TSDB_CODE_SUCCESS != setBlockInfo(pBlocks, pDataBlock, bind->num)) {
      return buildInvalidOperationMsg(&pBuf, "too many rows in sql, total number of rows should be less than 32767");
    }
  }

  return TSDB_CODE_SUCCESS;
}

int32_t buildBoundFields(SParsedDataColInfo* boundInfo, SSchema* pSchema, int32_t* fieldNum, TAOS_FIELD_E** fields, uint8_t timePrec) {
  if (fields) {
    *fields = taosMemoryCalloc(boundInfo->numOfBound, sizeof(TAOS_FIELD));
    if (NULL == *fields) {
      return TSDB_CODE_OUT_OF_MEMORY;
    }

    SSchema* schema = &pSchema[boundInfo->boundColumns[0]];
    if (TSDB_DATA_TYPE_TIMESTAMP == schema->type) {
      (*fields)[0].precision = timePrec;
    }
    
    for (int32_t i = 0; i < boundInfo->numOfBound; ++i) {
      schema = &pSchema[boundInfo->boundColumns[i]];
      strcpy((*fields)[i].name, schema->name);
      (*fields)[i].type = schema->type;
      (*fields)[i].bytes = schema->bytes;
    }
  }

  *fieldNum = boundInfo->numOfBound;

  return TSDB_CODE_SUCCESS;
}

int32_t qBuildStmtTagFields(void* pBlock, void* boundTags, int32_t* fieldNum, TAOS_FIELD_E** fields) {
  STableDataBlocks*   pDataBlock = (STableDataBlocks*)pBlock;
  SParsedDataColInfo* tags = (SParsedDataColInfo*)boundTags;
  if (NULL == tags) {
    return TSDB_CODE_QRY_APP_ERROR;
  }

  SSchema* pSchema = getTableTagSchema(pDataBlock->pTableMeta);
  if (tags->numOfBound <= 0) {
    *fieldNum = 0;
    *fields = NULL;

    return TSDB_CODE_SUCCESS;
  }

  CHECK_CODE(buildBoundFields(tags, pSchema, fieldNum, fields, 0));

  return TSDB_CODE_SUCCESS;
}

int32_t qBuildStmtColFields(void* pBlock, int32_t* fieldNum, TAOS_FIELD_E** fields) {
  STableDataBlocks* pDataBlock = (STableDataBlocks*)pBlock;
  SSchema*          pSchema = getTableColumnSchema(pDataBlock->pTableMeta);
  if (pDataBlock->boundColumnInfo.numOfBound <= 0) {
    *fieldNum = 0;
    if (fields) {
      *fields = NULL;
    }

    return TSDB_CODE_SUCCESS;
  }

  CHECK_CODE(buildBoundFields(&pDataBlock->boundColumnInfo, pSchema, fieldNum, fields, pDataBlock->pTableMeta->tableInfo.precision));

  return TSDB_CODE_SUCCESS;
}

// schemaless logic start

typedef struct SmlExecTableHandle {
  SParsedDataColInfo tags;          // each table
  SKVRowBuilder      tagsBuilder;   // each table
  SVCreateTbReq      createTblReq;  // each table
} SmlExecTableHandle;

typedef struct SmlExecHandle {
  SHashObj*          pBlockHash;
  SmlExecTableHandle tableExecHandle;
  SQuery*            pQuery;
} SSmlExecHandle;

static void smlDestroyTableHandle(void* pHandle) {
  SmlExecTableHandle* handle = (SmlExecTableHandle*)pHandle;
  tdDestroyKVRowBuilder(&handle->tagsBuilder);
  destroyBoundColumnInfo(&handle->tags);
  destroyCreateSubTbReq(&handle->createTblReq);
}

static int32_t smlBoundColumnData(SArray* cols, SParsedDataColInfo* pColList, SSchema* pSchema) {
  col_id_t nCols = pColList->numOfCols;

  pColList->numOfBound = 0;
  pColList->boundNullLen = 0;
  memset(pColList->boundColumns, 0, sizeof(col_id_t) * nCols);
  for (col_id_t i = 0; i < nCols; ++i) {
    pColList->cols[i].valStat = VAL_STAT_NONE;
  }

  bool     isOrdered = true;
  col_id_t lastColIdx = -1;  // last column found
  for (int i = 0; i < taosArrayGetSize(cols); ++i) {
    SSmlKv*  kv = taosArrayGetP(cols, i);
    SToken   sToken = {.n = kv->keyLen, .z = (char*)kv->key};
    col_id_t t = lastColIdx + 1;
    col_id_t index = findCol(&sToken, t, nCols, pSchema);
    if (index < 0 && t > 0) {
      index = findCol(&sToken, 0, t, pSchema);
      isOrdered = false;
    }
    if (index < 0) {
      return TSDB_CODE_SML_INVALID_DATA;
    }
    if (pColList->cols[index].valStat == VAL_STAT_HAS) {
      return TSDB_CODE_SML_INVALID_DATA;
    }
    lastColIdx = index;
    pColList->cols[index].valStat = VAL_STAT_HAS;
    pColList->boundColumns[pColList->numOfBound] = index;
    ++pColList->numOfBound;
    switch (pSchema[t].type) {
      case TSDB_DATA_TYPE_BINARY:
        pColList->boundNullLen += (sizeof(VarDataOffsetT) + VARSTR_HEADER_SIZE + CHAR_BYTES);
        break;
      case TSDB_DATA_TYPE_NCHAR:
        pColList->boundNullLen += (sizeof(VarDataOffsetT) + VARSTR_HEADER_SIZE + TSDB_NCHAR_SIZE);
        break;
      default:
        pColList->boundNullLen += TYPE_BYTES[pSchema[t].type];
        break;
    }
  }

  pColList->orderStatus = isOrdered ? ORDER_STATUS_ORDERED : ORDER_STATUS_DISORDERED;

  if (!isOrdered) {
    pColList->colIdxInfo = taosMemoryCalloc(pColList->numOfBound, sizeof(SBoundIdxInfo));
    if (NULL == pColList->colIdxInfo) {
      return TSDB_CODE_TSC_OUT_OF_MEMORY;
    }
    SBoundIdxInfo* pColIdx = pColList->colIdxInfo;
    for (col_id_t i = 0; i < pColList->numOfBound; ++i) {
      pColIdx[i].schemaColIdx = pColList->boundColumns[i];
      pColIdx[i].boundIdx = i;
    }
    qsort(pColIdx, pColList->numOfBound, sizeof(SBoundIdxInfo), schemaIdxCompar);
    for (col_id_t i = 0; i < pColList->numOfBound; ++i) {
      pColIdx[i].finalIdx = i;
    }
    qsort(pColIdx, pColList->numOfBound, sizeof(SBoundIdxInfo), boundIdxCompar);
  }

  if (pColList->numOfCols > pColList->numOfBound) {
    memset(&pColList->boundColumns[pColList->numOfBound], 0,
           sizeof(col_id_t) * (pColList->numOfCols - pColList->numOfBound));
  }

  return TSDB_CODE_SUCCESS;
}

static int32_t smlBuildTagRow(SArray* cols, SKVRowBuilder* tagsBuilder, SParsedDataColInfo* tags, SSchema* pSchema,
                              SKVRow* row, SMsgBuf* msg) {
  if (tdInitKVRowBuilder(tagsBuilder) < 0) {
    return TSDB_CODE_TSC_OUT_OF_MEMORY;
  }

  SKvParam param = {.builder = tagsBuilder};
  for (int i = 0; i < tags->numOfBound; ++i) {
    SSchema* pTagSchema = &pSchema[tags->boundColumns[i]];
    param.schema = pTagSchema;
    SSmlKv* kv = taosArrayGetP(cols, i);
    if (IS_VAR_DATA_TYPE(kv->type)) {
      KvRowAppend(msg, kv->value, kv->length, &param);
    } else {
      KvRowAppend(msg, &(kv->value), kv->length, &param);
    }
  }

  *row = tdGetKVRowFromBuilder(tagsBuilder);
  if (*row == NULL) {
    return TSDB_CODE_OUT_OF_MEMORY;
  }
  tdSortKVRowByColIdx(*row);
  return TSDB_CODE_SUCCESS;
}

int32_t smlBindData(void* handle, SArray* tags, SArray* colsSchema, SArray* cols, bool format, STableMeta* pTableMeta,
                    char* tableName, char* msgBuf, int16_t msgBufLen) {
  SMsgBuf pBuf = {.buf = msgBuf, .len = msgBufLen};

  SSmlExecHandle* smlHandle = (SSmlExecHandle*)handle;
  smlDestroyTableHandle(&smlHandle->tableExecHandle);  // free for each table
  SSchema* pTagsSchema = getTableTagSchema(pTableMeta);
  setBoundColumnInfo(&smlHandle->tableExecHandle.tags, pTagsSchema, getNumOfTags(pTableMeta));
  int ret = smlBoundColumnData(tags, &smlHandle->tableExecHandle.tags, pTagsSchema);
  if (ret != TSDB_CODE_SUCCESS) {
    buildInvalidOperationMsg(&pBuf, "bound tags error");
    return ret;
  }
  SKVRow row = NULL;
  ret = smlBuildTagRow(tags, &smlHandle->tableExecHandle.tagsBuilder, &smlHandle->tableExecHandle.tags, pTagsSchema,
                       &row, &pBuf);
  if (ret != TSDB_CODE_SUCCESS) {
    return ret;
  }

  buildCreateTbReq(&smlHandle->tableExecHandle.createTblReq, tableName, row, pTableMeta->suid);

  STableDataBlocks* pDataBlock = NULL;
  ret = getDataBlockFromList(smlHandle->pBlockHash, &pTableMeta->uid, sizeof(pTableMeta->uid),
                             TSDB_DEFAULT_PAYLOAD_SIZE, sizeof(SSubmitBlk), getTableInfo(pTableMeta).rowSize,
                             pTableMeta, &pDataBlock, NULL, &smlHandle->tableExecHandle.createTblReq);
  if (ret != TSDB_CODE_SUCCESS) {
    buildInvalidOperationMsg(&pBuf, "create data block error");
    return ret;
  }

  SSchema* pSchema = getTableColumnSchema(pTableMeta);

  ret = smlBoundColumnData(colsSchema, &pDataBlock->boundColumnInfo, pSchema);
  if (ret != TSDB_CODE_SUCCESS) {
    buildInvalidOperationMsg(&pBuf, "bound cols error");
    return ret;
  }
  int32_t             extendedRowSize = getExtendedRowSize(pDataBlock);
  SParsedDataColInfo* spd = &pDataBlock->boundColumnInfo;
  SRowBuilder*        pBuilder = &pDataBlock->rowBuilder;
  SMemParam           param = {.rb = pBuilder};

  initRowBuilder(&pDataBlock->rowBuilder, pDataBlock->pTableMeta->sversion, &pDataBlock->boundColumnInfo);

  int32_t rowNum = taosArrayGetSize(cols);
  if (rowNum <= 0) {
    return buildInvalidOperationMsg(&pBuf, "cols size <= 0");
  }
  ret = allocateMemForSize(pDataBlock, extendedRowSize * rowNum);
  if (ret != TSDB_CODE_SUCCESS) {
    buildInvalidOperationMsg(&pBuf, "allocate memory error");
    return ret;
  }
  for (int32_t r = 0; r < rowNum; ++r) {
    STSRow* row = (STSRow*)(pDataBlock->pData + pDataBlock->size);  // skip the SSubmitBlk header
    tdSRowResetBuf(pBuilder, row);
    void*  rowData = taosArrayGetP(cols, r);
    size_t rowDataSize = 0;
    if (format) {
      rowDataSize = taosArrayGetSize(rowData);
    }

    // 1. set the parsed value from sql string
    for (int c = 0, j = 0; c < spd->numOfBound; ++c) {
      SSchema* pColSchema = &pSchema[spd->boundColumns[c]];

      param.schema = pColSchema;
      getSTSRowAppendInfo(pBuilder->rowType, spd, c, &param.toffset, &param.colIdx);

      SSmlKv* kv = NULL;
      if (format) {
        if (j < rowDataSize) {
          kv = taosArrayGetP(rowData, j);
          if (rowDataSize != spd->numOfBound &&
              (kv->keyLen != strlen(pColSchema->name) || strncmp(kv->key, pColSchema->name, kv->keyLen) != 0)) {
            kv = NULL;
          } else {
            j++;
          }
        }
      } else {
        void** p = taosHashGet(rowData, pColSchema->name, strlen(pColSchema->name));
        if (p) kv = *p;
      }

      if (!kv || kv->length == 0) {
        MemRowAppend(&pBuf, NULL, 0, &param);
      } else {
        int32_t colLen = kv->length;
        if (pColSchema->type == TSDB_DATA_TYPE_TIMESTAMP) {
          kv->i = convertTimePrecision(kv->i, TSDB_TIME_PRECISION_NANO, pTableMeta->tableInfo.precision);
        }

        if (IS_VAR_DATA_TYPE(kv->type)) {
          MemRowAppend(&pBuf, kv->value, colLen, &param);
        } else {
          MemRowAppend(&pBuf, &(kv->value), colLen, &param);
        }
      }

      if (PRIMARYKEY_TIMESTAMP_COL_ID == pColSchema->colId) {
        TSKEY tsKey = TD_ROW_KEY(row);
        checkTimestamp(pDataBlock, (const char*)&tsKey);
      }
    }

    // set the null value for the columns that do not assign values
    if ((spd->numOfBound < spd->numOfCols) && TD_IS_TP_ROW(row)) {
      for (int32_t i = 0; i < spd->numOfCols; ++i) {
        if (spd->cols[i].valStat == VAL_STAT_NONE) {  // the primary TS key is not VAL_STAT_NONE
          tdAppendColValToTpRow(pBuilder, TD_VTYPE_NONE, getNullValue(pSchema[i].type), true, pSchema[i].type, i,
                                spd->cols[i].toffset);
        }
      }
    }

    pDataBlock->size += extendedRowSize;
  }

  SSubmitBlk* pBlocks = (SSubmitBlk*)(pDataBlock->pData);
  if (TSDB_CODE_SUCCESS != setBlockInfo(pBlocks, pDataBlock, rowNum)) {
    return buildInvalidOperationMsg(&pBuf, "too many rows in sql, total number of rows should be less than 32767");
  }

  return TSDB_CODE_SUCCESS;
}

void* smlInitHandle(SQuery* pQuery) {
  SSmlExecHandle* handle = taosMemoryCalloc(1, sizeof(SSmlExecHandle));
  if (!handle) return NULL;
  handle->pBlockHash = taosHashInit(16, taosGetDefaultHashFunction(TSDB_DATA_TYPE_BIGINT), true, false);
  handle->pQuery = pQuery;

  return handle;
}

void smlDestroyHandle(void* pHandle) {
  if (!pHandle) return;
  SSmlExecHandle* handle = (SSmlExecHandle*)pHandle;
  destroyBlockHashmap(handle->pBlockHash);
  smlDestroyTableHandle(&handle->tableExecHandle);
  taosMemoryFree(handle);
}

int32_t smlBuildOutput(void* handle, SHashObj* pVgHash) {
  SSmlExecHandle* smlHandle = (SSmlExecHandle*)handle;
  return qBuildStmtOutput(smlHandle->pQuery, pVgHash, smlHandle->pBlockHash);
}
// schemaless logic end<|MERGE_RESOLUTION|>--- conflicted
+++ resolved
@@ -1302,11 +1302,7 @@
 
   context.pOutput->payloadType = PAYLOAD_TYPE_KV;
 
-<<<<<<< HEAD
-  code = skipInsertInto(&context);
-=======
-  int32_t code = skipInsertInto(&context.pSql, &context.msg);
->>>>>>> 2a7a7413
+  code = skipInsertInto(&context.pSql, &context.msg);
   if (TSDB_CODE_SUCCESS == code) {
     code = parseInsertBody(&context);
   }
