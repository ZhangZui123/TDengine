--- conflicted
+++ resolved
@@ -806,10 +806,6 @@
       if (errno == E2BIG) {
         return generateSyntaxErrMsg(pMsgBuf, TSDB_CODE_PAR_VALUE_TOO_LONG, pa->schema->name);
       }
-<<<<<<< HEAD
-=======
-
->>>>>>> 2a8e87a7
       char buf[512] = {0};
       snprintf(buf, tListLen(buf), " taosMbsToUcs4 error:%s", strerror(errno));
       return buildSyntaxErrMsg(pMsgBuf, buf, value);
