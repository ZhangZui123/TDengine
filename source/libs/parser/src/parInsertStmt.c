--- conflicted
+++ resolved
@@ -1223,19 +1223,10 @@
   int32_t        colNum = taosArrayGetSize(pBlock->pData->aCol);
 
   for (int32_t i = 0; i < colNum; ++i) {
-<<<<<<< HEAD
-    SColData* pCol = (SColData*)taosArrayGet(pBlock->pData->aCol, i);
-    if (pCol == NULL) {
-      parserError("qResetStmtDataBlock column:%d is NULL", i);
-      return terrno;
-    }
-    if (deepClear) {
-      tColDataDeepClear(pCol);
-=======
     if (pBlock->pData->flags & SUBMIT_REQ_COLUMN_DATA_FORMAT) {
       SColData* pCol = (SColData*)taosArrayGet(pBlock->pData->aCol, i);
       if (pCol == NULL) {
-        qError("qResetStmtDataBlock column is NULL");
+        parserError("qResetStmtDataBlock column:%d is NULL", i);
         return terrno;
       }
       if (deepClear) {
@@ -1243,7 +1234,6 @@
       } else {
         tColDataClear(pCol);
       }
->>>>>>> 568ad580
     } else {
       pBlock->pData->aRowP = taosArrayInit(20, POINTER_BYTES);
     }
