/*
 * Copyright (c) 2019 TAOS Data, Inc. <jhtao@taosdata.com>
 *
 * This program is free software: you can use, redistribute, and/or modify
 * it under the terms of the GNU Affero General Public License, version 3
 * or later ("AGPL"), as published by the Free Software Foundation.
 *
 * This program is distributed in the hope that it will be useful, but WITHOUT
 * ANY WARRANTY; without even the implied warranty of MERCHANTABILITY or
 * FITNESS FOR A PARTICULAR PURPOSE.
 *
 * You should have received a copy of the GNU Affero General Public License
 * along with this program. If not, see <http://www.gnu.org/licenses/>.
 */

#include "geosWrapper.h"
#include "os.h"
#include "parInsertUtil.h"
#include "parInt.h"
#include "parToken.h"
#include "query.h"
#include "tglobal.h"
#include "ttime.h"
#include "ttypes.h"

typedef struct SKvParam {
  int16_t  pos;
  SArray*  pTagVals;
  SSchema* schema;
  char     buf[TSDB_MAX_TAGS_LEN];
} SKvParam;

int32_t qCloneCurrentTbData(STableDataCxt* pDataBlock, SSubmitTbData** pData) {
  *pData = taosMemoryCalloc(1, sizeof(SSubmitTbData));
  if (NULL == *pData) {
    return terrno;
  }

  SSubmitTbData* pNew = *pData;

  *pNew = *pDataBlock->pData;

  int32_t code = cloneSVreateTbReq(pDataBlock->pData->pCreateTbReq, &pNew->pCreateTbReq);
  if (TSDB_CODE_SUCCESS != code) {
    taosMemoryFreeClear(*pData);
    return code;
  }
  pNew->aCol = taosArrayDup(pDataBlock->pData->aCol, NULL);
  if (!pNew->aCol) {
    code = terrno;
    taosMemoryFreeClear(*pData);
    return code;
  }

  int32_t colNum = taosArrayGetSize(pNew->aCol);
  for (int32_t i = 0; i < colNum; ++i) {
    if (pDataBlock->pData->flags & SUBMIT_REQ_COLUMN_DATA_FORMAT) {
      SColData* pCol = (SColData*)taosArrayGet(pNew->aCol, i);
      tColDataDeepClear(pCol);
    } else {
      pNew->aCol = taosArrayInit(20, POINTER_BYTES);
    }
  }

  return TSDB_CODE_SUCCESS;
}

int32_t qAppendStmtTableOutput(SQuery* pQuery, SHashObj* pAllVgHash, STableColsData* pTbData, STableDataCxt* pTbCtx,
                               SStbInterlaceInfo* pBuildInfo) {
  // merge according to vgId
  return insAppendStmtTableDataCxt(pAllVgHash, pTbData, pTbCtx, pBuildInfo);
}

int32_t qBuildStmtFinOutput(SQuery* pQuery, SHashObj* pAllVgHash, SArray* pVgDataBlocks) {
  int32_t             code = TSDB_CODE_SUCCESS;
  SVnodeModifyOpStmt* pStmt = (SVnodeModifyOpStmt*)pQuery->pRoot;

  if (TSDB_CODE_SUCCESS == code) {
    code = insBuildVgDataBlocks(pAllVgHash, pVgDataBlocks, &pStmt->pDataBlocks, true);
  }

  if (pStmt->freeArrayFunc) {
    pStmt->freeArrayFunc(pVgDataBlocks);
  }
  return code;
}

/*
int32_t qBuildStmtOutputFromTbList(SQuery* pQuery, SHashObj* pVgHash, SArray* pBlockList, STableDataCxt* pTbCtx, int32_t
tbNum) { int32_t             code = TSDB_CODE_SUCCESS; SArray*             pVgDataBlocks = NULL; SVnodeModifyOpStmt*
pStmt = (SVnodeModifyOpStmt*)pQuery->pRoot;

  // merge according to vgId
  if (tbNum > 0) {
    code = insMergeStmtTableDataCxt(pTbCtx, pBlockList, &pVgDataBlocks, true, tbNum);
  }

  if (TSDB_CODE_SUCCESS == code) {
    code = insBuildVgDataBlocks(pVgHash, pVgDataBlocks, &pStmt->pDataBlocks);
  }

  if (pStmt->freeArrayFunc) {
    pStmt->freeArrayFunc(pVgDataBlocks);
  }
  return code;
}
*/

int32_t qBuildStmtOutput(SQuery* pQuery, SHashObj* pVgHash, SHashObj* pBlockHash) {
  int32_t             code = TSDB_CODE_SUCCESS;
  SArray*             pVgDataBlocks = NULL;
  SVnodeModifyOpStmt* pStmt = (SVnodeModifyOpStmt*)pQuery->pRoot;

  // merge according to vgId
  if (taosHashGetSize(pBlockHash) > 0) {
    code = insMergeTableDataCxt(pBlockHash, &pVgDataBlocks, true);
  }

  if (TSDB_CODE_SUCCESS == code) {
    code = insBuildVgDataBlocks(pVgHash, pVgDataBlocks, &pStmt->pDataBlocks, false);
  }

  if (pStmt->freeArrayFunc) {
    pStmt->freeArrayFunc(pVgDataBlocks);
  }
  return code;
}

int32_t qBindStmtTagsValue(void* pBlock, void* boundTags, int64_t suid, const char* sTableName, char* tName,
                           TAOS_MULTI_BIND* bind, char* msgBuf, int32_t msgBufLen, void* charsetCxt) {
  STableDataCxt* pDataBlock = (STableDataCxt*)pBlock;
  SMsgBuf        pBuf = {.buf = msgBuf, .len = msgBufLen};
  int32_t        code = TSDB_CODE_SUCCESS;
  SBoundColInfo* tags = (SBoundColInfo*)boundTags;
  if (NULL == tags) {
    return TSDB_CODE_APP_ERROR;
  }

  SArray* pTagArray = taosArrayInit(tags->numOfBound, sizeof(STagVal));
  if (!pTagArray) {
    return buildInvalidOperationMsg(&pBuf, "out of memory");
  }

  SArray* tagName = taosArrayInit(8, TSDB_COL_NAME_LEN);
  if (!tagName) {
    code = buildInvalidOperationMsg(&pBuf, "out of memory");
    goto end;
  }

  SSchema* pSchema = getTableTagSchema(pDataBlock->pMeta);

  bool  isJson = false;
  STag* pTag = NULL;

  for (int c = 0; c < tags->numOfBound; ++c) {
    if (bind[c].is_null && bind[c].is_null[0]) {
      continue;
    }

    SSchema* pTagSchema = &pSchema[tags->pColIndex[c]];
    int32_t  colLen = pTagSchema->bytes;
    if (IS_VAR_DATA_TYPE(pTagSchema->type)) {
      if (!bind[c].length) {
        code = buildInvalidOperationMsg(&pBuf, "var tag length is null");
        goto end;
      }
      colLen = bind[c].length[0];
      if ((colLen + VARSTR_HEADER_SIZE) > pTagSchema->bytes) {
        code = buildInvalidOperationMsg(&pBuf, "tag length is too big");
        goto end;
      }
    }
    if (NULL == taosArrayPush(tagName, pTagSchema->name)) {
      code = terrno;
      goto end;
    }
    if (pTagSchema->type == TSDB_DATA_TYPE_JSON) {
      if (colLen > (TSDB_MAX_JSON_TAG_LEN - VARSTR_HEADER_SIZE) / TSDB_NCHAR_SIZE) {
        code = buildSyntaxErrMsg(&pBuf, "json string too long than 4095", bind[c].buffer);
        goto end;
      }

      isJson = true;
      char* tmp = taosMemoryCalloc(1, colLen + 1);
      if (!tmp) {
        code = terrno;
        goto end;
      }
      memcpy(tmp, bind[c].buffer, colLen);
      code = parseJsontoTagData(tmp, pTagArray, &pTag, &pBuf, charsetCxt);
      taosMemoryFree(tmp);
      if (code != TSDB_CODE_SUCCESS) {
        goto end;
      }
    } else {
      STagVal val = {.cid = pTagSchema->colId, .type = pTagSchema->type};
      //      strcpy(val.colName, pTagSchema->name);
      if (pTagSchema->type == TSDB_DATA_TYPE_BINARY || pTagSchema->type == TSDB_DATA_TYPE_VARBINARY ||
          pTagSchema->type == TSDB_DATA_TYPE_GEOMETRY) {
        if (pTagSchema->type == TSDB_DATA_TYPE_GEOMETRY) {
          if (initCtxAsText() || checkWKB(bind[c].buffer, colLen)) {
            code = buildSyntaxErrMsg(&pBuf, "invalid geometry tag", bind[c].buffer);
            goto end;
          }
        }
        val.pData = (uint8_t*)bind[c].buffer;
        val.nData = colLen;
      } else if (pTagSchema->type == TSDB_DATA_TYPE_NCHAR) {
        int32_t output = 0;
        void*   p = taosMemoryCalloc(1, colLen * TSDB_NCHAR_SIZE);
        if (p == NULL) {
          code = terrno;
          goto end;
        }
        if (!taosMbsToUcs4(bind[c].buffer, colLen, (TdUcs4*)(p), colLen * TSDB_NCHAR_SIZE, &output, charsetCxt)) {
          if (terrno == TAOS_SYSTEM_ERROR(E2BIG)) {
            taosMemoryFree(p);
            code = generateSyntaxErrMsg(&pBuf, TSDB_CODE_PAR_VALUE_TOO_LONG, pTagSchema->name);
            goto end;
          }
          char buf[512] = {0};
          snprintf(buf, tListLen(buf), " taosMbsToUcs4 error:%s", strerror(terrno));
          taosMemoryFree(p);
          code = buildSyntaxErrMsg(&pBuf, buf, bind[c].buffer);
          goto end;
        }
        val.pData = p;
        val.nData = output;
      } else {
        memcpy(&val.i64, bind[c].buffer, colLen);
      }
      if (IS_VAR_DATA_TYPE(pTagSchema->type) && val.nData > pTagSchema->bytes) {
        code = TSDB_CODE_PAR_VALUE_TOO_LONG;
        goto end;
      }
      if (NULL == taosArrayPush(pTagArray, &val)) {
        code = terrno;
        goto end;
      }
    }
  }

  if (!isJson && (code = tTagNew(pTagArray, 1, false, &pTag)) != TSDB_CODE_SUCCESS) {
    goto end;
  }

  if (NULL == pDataBlock->pData->pCreateTbReq) {
    pDataBlock->pData->pCreateTbReq = taosMemoryCalloc(1, sizeof(SVCreateTbReq));
    if (NULL == pDataBlock->pData->pCreateTbReq) {
      code = terrno;
      goto end;
    }
  }

  code = insBuildCreateTbReq(pDataBlock->pData->pCreateTbReq, tName, pTag, suid, sTableName, tagName,
                             pDataBlock->pMeta->tableInfo.numOfTags, TSDB_DEFAULT_TABLE_TTL);
  pTag = NULL;

end:
  for (int i = 0; i < taosArrayGetSize(pTagArray); ++i) {
    STagVal* p = (STagVal*)taosArrayGet(pTagArray, i);
    if (p->type == TSDB_DATA_TYPE_NCHAR) {
      taosMemoryFreeClear(p->pData);
    }
  }
  taosArrayDestroy(pTagArray);
  taosArrayDestroy(tagName);
  taosMemoryFree(pTag);

  return code;
}

int32_t convertStmtNcharCol(SMsgBuf* pMsgBuf, SSchema* pSchema, TAOS_MULTI_BIND* src, TAOS_MULTI_BIND* dst, void* charsetCxt) {
  int32_t output = 0;
  int32_t newBuflen = (pSchema->bytes - VARSTR_HEADER_SIZE) * src->num;
  if (dst->buffer_length < newBuflen) {
    dst->buffer = taosMemoryRealloc(dst->buffer, newBuflen);
    if (NULL == dst->buffer) {
      return terrno;
    }
  }

  if (NULL == dst->length) {
    dst->length = taosMemoryRealloc(dst->length, sizeof(int32_t) * src->num);
    if (NULL == dst->length) {
      taosMemoryFreeClear(dst->buffer);
      return terrno;
    }
  }

  dst->buffer_length = pSchema->bytes - VARSTR_HEADER_SIZE;

  for (int32_t i = 0; i < src->num; ++i) {
    if (src->is_null && src->is_null[i]) {
      continue;
    }

    if (!taosMbsToUcs4(((char*)src->buffer) + src->buffer_length * i, src->length[i],
                       (TdUcs4*)(((char*)dst->buffer) + dst->buffer_length * i), dst->buffer_length, &output, charsetCxt)) {
      if (terrno == TAOS_SYSTEM_ERROR(E2BIG)) {
        return generateSyntaxErrMsg(pMsgBuf, TSDB_CODE_PAR_VALUE_TOO_LONG, pSchema->name);
      }
      char buf[512] = {0};
      snprintf(buf, tListLen(buf), "%s", strerror(terrno));
      return buildSyntaxErrMsg(pMsgBuf, buf, NULL);
    }

    dst->length[i] = output;
  }

  dst->buffer_type = src->buffer_type;
  dst->is_null = src->is_null;
  dst->num = src->num;

  return TSDB_CODE_SUCCESS;
}

int32_t qBindStmtStbColsValue(void* pBlock, SArray* pCols, TAOS_MULTI_BIND* bind, char* msgBuf, int32_t msgBufLen,
                              STSchema** pTSchema, SBindInfo* pBindInfos, void* charsetCxt) {
  STableDataCxt*   pDataBlock = (STableDataCxt*)pBlock;
  SSchema*         pSchema = getTableColumnSchema(pDataBlock->pMeta);
  SBoundColInfo*   boundInfo = &pDataBlock->boundColsInfo;
  SMsgBuf          pBuf = {.buf = msgBuf, .len = msgBufLen};
  int32_t          rowNum = bind->num;
  TAOS_MULTI_BIND  ncharBind = {0};
  TAOS_MULTI_BIND* pBind = NULL;
  int32_t          code = 0;
  int16_t          lastColId = -1;
  bool             colInOrder = true;

  if (NULL == pTSchema || NULL == *pTSchema) {
    *pTSchema = tBuildTSchema(pSchema, pDataBlock->pMeta->tableInfo.numOfColumns, pDataBlock->pMeta->sversion);
  }

  for (int c = 0; c < boundInfo->numOfBound; ++c) {
    SSchema* pColSchema = &pSchema[boundInfo->pColIndex[c]];
    if (pColSchema->colId <= lastColId) {
      colInOrder = false;
    } else {
      lastColId = pColSchema->colId;
    }
    // SColData* pCol = taosArrayGet(pCols, c);

    if (bind[c].num != rowNum) {
      code = buildInvalidOperationMsg(&pBuf, "row number in each bind param should be the same");
      goto _return;
    }

    if ((!(rowNum == 1 && bind[c].is_null && *bind[c].is_null)) &&
        bind[c].buffer_type != pColSchema->type) {  // for rowNum ==1 , connector may not set buffer_type
      code = buildInvalidOperationMsg(&pBuf, "column type mis-match with buffer type");
      goto _return;
    }

    if (TSDB_DATA_TYPE_NCHAR == pColSchema->type) {
      code = convertStmtNcharCol(&pBuf, pColSchema, bind + c, &ncharBind, charsetCxt);
      if (code) {
        goto _return;
      }
      pBind = &ncharBind;
    } else {
      pBind = bind + c;
    }

    pBindInfos[c].columnId = pColSchema->colId;
    pBindInfos[c].bind = pBind;
    pBindInfos[c].type = pColSchema->type;

    // code = tColDataAddValueByBind(pCol, pBind, IS_VAR_DATA_TYPE(pColSchema->type) ? pColSchema->bytes -
    // VARSTR_HEADER_SIZE: -1); if (code) {
    //   goto _return;
    // }
  }

  code = tRowBuildFromBind(pBindInfos, boundInfo->numOfBound, colInOrder, *pTSchema, pCols, &pDataBlock->ordered, &pDataBlock->duplicateTs);

  parserDebug("stmt all %d columns bind %d rows data", boundInfo->numOfBound, rowNum);

_return:

  taosMemoryFree(ncharBind.buffer);
  taosMemoryFree(ncharBind.length);

  return code;
}

int32_t qBindStmtColsValue(void* pBlock, SArray* pCols, TAOS_MULTI_BIND* bind, char* msgBuf, int32_t msgBufLen, void* charsetCxt) {
  STableDataCxt*   pDataBlock = (STableDataCxt*)pBlock;
  SSchema*         pSchema = getTableColumnSchema(pDataBlock->pMeta);
  SBoundColInfo*   boundInfo = &pDataBlock->boundColsInfo;
  SMsgBuf          pBuf = {.buf = msgBuf, .len = msgBufLen};
  int32_t          rowNum = bind->num;
  TAOS_MULTI_BIND  ncharBind = {0};
  TAOS_MULTI_BIND* pBind = NULL;
  int32_t          code = 0;

  for (int c = 0; c < boundInfo->numOfBound; ++c) {
    SSchema*  pColSchema = &pSchema[boundInfo->pColIndex[c]];
    SColData* pCol = taosArrayGet(pCols, c);

    if (bind[c].num != rowNum) {
      code = buildInvalidOperationMsg(&pBuf, "row number in each bind param should be the same");
      goto _return;
    }

    if ((!(rowNum == 1 && bind[c].is_null && *bind[c].is_null)) &&
        bind[c].buffer_type != pColSchema->type) {  // for rowNum ==1 , connector may not set buffer_type
      code = buildInvalidOperationMsg(&pBuf, "column type mis-match with buffer type");
      goto _return;
    }

    if (TSDB_DATA_TYPE_NCHAR == pColSchema->type) {
      code = convertStmtNcharCol(&pBuf, pColSchema, bind + c, &ncharBind, charsetCxt);
      if (code) {
        goto _return;
      }
      pBind = &ncharBind;
    } else {
      pBind = bind + c;
    }

    code = tColDataAddValueByBind(pCol, pBind,
                                  IS_VAR_DATA_TYPE(pColSchema->type) ? pColSchema->bytes - VARSTR_HEADER_SIZE : -1,
                                  initCtxAsText, checkWKB);
    if (code) {
      goto _return;
    }
  }

  parserDebug("stmt all %d columns bind %d rows data", boundInfo->numOfBound, rowNum);

_return:

  taosMemoryFree(ncharBind.buffer);
  taosMemoryFree(ncharBind.length);

  return code;
}

int32_t qBindStmtSingleColValue(void* pBlock, SArray* pCols, TAOS_MULTI_BIND* bind, char* msgBuf, int32_t msgBufLen,
                                int32_t colIdx, int32_t rowNum, void* charsetCxt) {
  STableDataCxt*   pDataBlock = (STableDataCxt*)pBlock;
  SSchema*         pSchema = getTableColumnSchema(pDataBlock->pMeta);
  SBoundColInfo*   boundInfo = &pDataBlock->boundColsInfo;
  SMsgBuf          pBuf = {.buf = msgBuf, .len = msgBufLen};
  SSchema*         pColSchema = &pSchema[boundInfo->pColIndex[colIdx]];
  SColData*        pCol = taosArrayGet(pCols, colIdx);
  TAOS_MULTI_BIND  ncharBind = {0};
  TAOS_MULTI_BIND* pBind = NULL;
  int32_t          code = 0;

  if (bind->num != rowNum) {
    return buildInvalidOperationMsg(&pBuf, "row number in each bind param should be the same");
  }

  // Column index exceeds the number of columns
  if (colIdx >= pCols->size && pCol == NULL) {
    return buildInvalidOperationMsg(&pBuf, "column index exceeds the number of columns");
  }

  if (bind->buffer_type != pColSchema->type) {
    return buildInvalidOperationMsg(&pBuf, "column type mis-match with buffer type");
  }

  if (TSDB_DATA_TYPE_NCHAR == pColSchema->type) {
    code = convertStmtNcharCol(&pBuf, pColSchema, bind, &ncharBind, charsetCxt);
    if (code) {
      goto _return;
    }
    pBind = &ncharBind;
  } else {
    pBind = bind;
  }

  code = tColDataAddValueByBind(pCol, pBind,
                                IS_VAR_DATA_TYPE(pColSchema->type) ? pColSchema->bytes - VARSTR_HEADER_SIZE : -1,
                                initCtxAsText, checkWKB);

  parserDebug("stmt col %d bind %d rows data", colIdx, rowNum);

_return:

  taosMemoryFree(ncharBind.buffer);
  taosMemoryFree(ncharBind.length);

  return code;
}

int32_t qBindStmtTagsValue2(void* pBlock, void* boundTags, int64_t suid, const char* sTableName, char* tName,
                            TAOS_STMT2_BIND* bind, char* msgBuf, int32_t msgBufLen, void* charsetCxt) {
  STableDataCxt* pDataBlock = (STableDataCxt*)pBlock;
  SMsgBuf        pBuf = {.buf = msgBuf, .len = msgBufLen};
  int32_t        code = TSDB_CODE_SUCCESS;
  SBoundColInfo* tags = (SBoundColInfo*)boundTags;
  if (NULL == tags) {
    return TSDB_CODE_APP_ERROR;
  }

  SArray* pTagArray = taosArrayInit(tags->numOfBound, sizeof(STagVal));
  if (!pTagArray) {
    return buildInvalidOperationMsg(&pBuf, "out of memory");
  }

  SArray* tagName = taosArrayInit(8, TSDB_COL_NAME_LEN);
  if (!tagName) {
    code = buildInvalidOperationMsg(&pBuf, "out of memory");
    goto end;
  }

  SSchema* pSchema = getTableTagSchema(pDataBlock->pMeta);

  bool  isJson = false;
  STag* pTag = NULL;

  for (int c = 0; c < tags->numOfBound; ++c) {
    if (bind == NULL) {
      break;
    }
    if (bind[c].is_null && bind[c].is_null[0]) {
      continue;
    }

    SSchema* pTagSchema = &pSchema[tags->pColIndex[c]];
    int32_t  colLen = pTagSchema->bytes;
    if (IS_VAR_DATA_TYPE(pTagSchema->type)) {
      if (!bind[c].length) {
        code = buildInvalidOperationMsg(&pBuf, "var tag length is null");
        goto end;
      }
      colLen = bind[c].length[0];
      if ((colLen + VARSTR_HEADER_SIZE) > pTagSchema->bytes) {
        code = buildInvalidOperationMsg(&pBuf, "tag length is too big");
        goto end;
      }
    }
    if (NULL == taosArrayPush(tagName, pTagSchema->name)) {
      code = terrno;
      goto end;
    }
    if (pTagSchema->type == TSDB_DATA_TYPE_JSON) {
      if (colLen > (TSDB_MAX_JSON_TAG_LEN - VARSTR_HEADER_SIZE) / TSDB_NCHAR_SIZE) {
        code = buildSyntaxErrMsg(&pBuf, "json string too long than 4095", bind[c].buffer);
        goto end;
      }

      isJson = true;
      char* tmp = taosMemoryCalloc(1, colLen + 1);
      if (!tmp) {
        code = terrno;
        goto end;
      }
      memcpy(tmp, bind[c].buffer, colLen);
      code = parseJsontoTagData(tmp, pTagArray, &pTag, &pBuf, charsetCxt);
      taosMemoryFree(tmp);
      if (code != TSDB_CODE_SUCCESS) {
        goto end;
      }
    } else {
      STagVal val = {.cid = pTagSchema->colId, .type = pTagSchema->type};
      //      strcpy(val.colName, pTagSchema->name);
      if (pTagSchema->type == TSDB_DATA_TYPE_BINARY || pTagSchema->type == TSDB_DATA_TYPE_VARBINARY ||
          pTagSchema->type == TSDB_DATA_TYPE_GEOMETRY) {
        if (pTagSchema->type == TSDB_DATA_TYPE_GEOMETRY) {
          if (initCtxAsText() || checkWKB(bind[c].buffer, colLen)) {
            code = buildSyntaxErrMsg(&pBuf, "invalid geometry tag", bind[c].buffer);
            goto end;
          }
        }
        val.pData = (uint8_t*)bind[c].buffer;
        val.nData = colLen;
      } else if (pTagSchema->type == TSDB_DATA_TYPE_NCHAR) {
        int32_t output = 0;
        void*   p = taosMemoryCalloc(1, colLen * TSDB_NCHAR_SIZE);
        if (p == NULL) {
          code = terrno;
          goto end;
        }
        if (!taosMbsToUcs4(bind[c].buffer, colLen, (TdUcs4*)(p), colLen * TSDB_NCHAR_SIZE, &output, charsetCxt)) {
          if (terrno == TAOS_SYSTEM_ERROR(E2BIG)) {
            taosMemoryFree(p);
            code = generateSyntaxErrMsg(&pBuf, TSDB_CODE_PAR_VALUE_TOO_LONG, pTagSchema->name);
            goto end;
          }
          char buf[512] = {0};
          snprintf(buf, tListLen(buf), " taosMbsToUcs4 error:%s", strerror(terrno));
          taosMemoryFree(p);
          code = buildSyntaxErrMsg(&pBuf, buf, bind[c].buffer);
          goto end;
        }
        val.pData = p;
        val.nData = output;
      } else {
        memcpy(&val.i64, bind[c].buffer, colLen);
      }
      if (IS_VAR_DATA_TYPE(pTagSchema->type) && val.nData > pTagSchema->bytes) {
        code = TSDB_CODE_PAR_VALUE_TOO_LONG;
        goto end;
      }
      if (NULL == taosArrayPush(pTagArray, &val)) {
        code = terrno;
        goto end;
      }
    }
  }

  if (!isJson && (code = tTagNew(pTagArray, 1, false, &pTag)) != TSDB_CODE_SUCCESS) {
    goto end;
  }

  if (NULL == pDataBlock->pData->pCreateTbReq) {
    pDataBlock->pData->pCreateTbReq = taosMemoryCalloc(1, sizeof(SVCreateTbReq));
    if (NULL == pDataBlock->pData->pCreateTbReq) {
      code = terrno;
      goto end;
    }
  } else {
    SVCreateTbReq* tmp = pDataBlock->pData->pCreateTbReq;
    taosMemoryFreeClear(tmp->name);
    taosMemoryFreeClear(tmp->ctb.pTag);
    taosMemoryFreeClear(tmp->ctb.stbName);
    taosArrayDestroy(tmp->ctb.tagName);
    tmp->ctb.tagName = NULL;
  }

  code = insBuildCreateTbReq(pDataBlock->pData->pCreateTbReq, tName, pTag, suid, sTableName, tagName,
                             pDataBlock->pMeta->tableInfo.numOfTags, TSDB_DEFAULT_TABLE_TTL);
  pTag = NULL;

end:
  for (int i = 0; i < taosArrayGetSize(pTagArray); ++i) {
    STagVal* p = (STagVal*)taosArrayGet(pTagArray, i);
    if (p->type == TSDB_DATA_TYPE_NCHAR) {
      taosMemoryFreeClear(p->pData);
    }
  }
  taosArrayDestroy(pTagArray);
  taosArrayDestroy(tagName);
  taosMemoryFree(pTag);

  return code;
}

static int32_t convertStmtStbNcharCol2(SMsgBuf* pMsgBuf, SSchema* pSchema, TAOS_STMT2_BIND* src, TAOS_STMT2_BIND* dst, void *charsetCxt) {
  int32_t       output = 0;
  const int32_t max_buf_len = pSchema->bytes - VARSTR_HEADER_SIZE;

  dst->buffer = taosMemoryCalloc(src->num, max_buf_len);
  if (NULL == dst->buffer) {
    return terrno;
  }

  dst->length = taosMemoryCalloc(src->num, sizeof(int32_t));
  if (NULL == dst->length) {
    taosMemoryFreeClear(dst->buffer);
    return terrno;
  }

  char* src_buf = src->buffer;
  char* dst_buf = dst->buffer;
  for (int32_t i = 0; i < src->num; ++i) {
    if (src->is_null && src->is_null[i]) {
      continue;
    }

    if (!taosMbsToUcs4(src_buf, src->length[i], (TdUcs4*)dst_buf, max_buf_len, &output, charsetCxt)) {
      if (terrno == TAOS_SYSTEM_ERROR(E2BIG)) {
        return generateSyntaxErrMsg(pMsgBuf, TSDB_CODE_PAR_VALUE_TOO_LONG, pSchema->name);
      }
      char buf[512] = {0};
      snprintf(buf, tListLen(buf), "%s", strerror(terrno));
      return buildSyntaxErrMsg(pMsgBuf, buf, NULL);
    }

    dst->length[i] = output;
    src_buf += src->length[i];
    dst_buf += output;
  }

  dst->buffer_type = src->buffer_type;
  dst->is_null = src->is_null;
  dst->num = src->num;

  return TSDB_CODE_SUCCESS;
}

int32_t qBindStmtStbColsValue2(void* pBlock, SArray* pCols, TAOS_STMT2_BIND* bind, char* msgBuf, int32_t msgBufLen,
                               STSchema** pTSchema, SBindInfo2* pBindInfos, void *charsetCxt) {
  STableDataCxt*  pDataBlock = (STableDataCxt*)pBlock;
  SSchema*        pSchema = getTableColumnSchema(pDataBlock->pMeta);
  SBoundColInfo*  boundInfo = &pDataBlock->boundColsInfo;
  SMsgBuf         pBuf = {.buf = msgBuf, .len = msgBufLen};
  int32_t         rowNum = bind->num;
  SArray*         ncharBinds = NULL;
  TAOS_STMT2_BIND ncharBind = {0};
  int32_t         code = 0;
  int16_t         lastColId = -1;
  bool            colInOrder = true;
  int             ncharColNums = 0;

  if (NULL == pTSchema || NULL == *pTSchema) {
    *pTSchema = tBuildTSchema(pSchema, pDataBlock->pMeta->tableInfo.numOfColumns, pDataBlock->pMeta->sversion);
  }

  for (int c = 0; c < boundInfo->numOfBound; ++c) {
    if (TSDB_DATA_TYPE_NCHAR == pSchema[boundInfo->pColIndex[c]].type) {
      ncharColNums++;
    }
  }
  if (ncharColNums > 0) {
    ncharBinds = taosArrayInit(ncharColNums, sizeof(ncharBind));
    if (!ncharBinds) {
      code = terrno;
      goto _return;
    }
  }

  for (int c = 0; c < boundInfo->numOfBound; ++c) {
    SSchema* pColSchema = &pSchema[boundInfo->pColIndex[c]];
    if (pColSchema->colId <= lastColId) {
      colInOrder = false;
    } else {
      lastColId = pColSchema->colId;
    }

    if (bind[c].num != rowNum) {
      code = buildInvalidOperationMsg(&pBuf, "row number in each bind param should be the same");
      goto _return;
    }

    if ((!(rowNum == 1 && bind[c].is_null && *bind[c].is_null)) &&
        bind[c].buffer_type != pColSchema->type) {  // for rowNum ==1 , connector may not set buffer_type
      code = buildInvalidOperationMsg(&pBuf, "column type mis-match with buffer type");
      goto _return;
    }

    if (TSDB_DATA_TYPE_NCHAR == pColSchema->type) {
      code = convertStmtStbNcharCol2(&pBuf, pColSchema, bind + c, &ncharBind, charsetCxt);
      if (code) {
        goto _return;
      }
      if (!taosArrayPush(ncharBinds, &ncharBind)) {
        code = terrno;
        goto _return;
      }
      pBindInfos[c].bind = taosArrayGetLast(ncharBinds);
    } else if (TSDB_DATA_TYPE_GEOMETRY == pColSchema->type) {
      code = initCtxAsText();
      if (code) {
        qError("geometry init failed:%s", tstrerror(code));
        goto _return;
      }
      uint8_t* buf = bind[c].buffer;
      for (int j = 0; j < bind[c].num; j++) {
        code = checkWKB(buf, bind[c].length[j]);
        if (code) {
          qError("geometry data must be in WKB format");
          goto _return;
        }
        buf += bind[c].length[j];
      }
      pBindInfos[c].bind = bind + c;
    } else {
      pBindInfos[c].bind = bind + c;
    }

    pBindInfos[c].columnId = pColSchema->colId;
    pBindInfos[c].type = pColSchema->type;
    pBindInfos[c].bytes = pColSchema->bytes;
  }

  code = tRowBuildFromBind2(pBindInfos, boundInfo->numOfBound, colInOrder, *pTSchema, pCols, &pDataBlock->ordered, &pDataBlock->duplicateTs);

  parserDebug("stmt all %d columns bind %d rows data", boundInfo->numOfBound, rowNum);

_return:
  if (ncharBinds) {
    for (int i = 0; i < TARRAY_SIZE(ncharBinds); ++i) {
      TAOS_STMT2_BIND* ncBind = TARRAY_DATA(ncharBinds);
      taosMemoryFree(ncBind[i].buffer);
      taosMemoryFree(ncBind[i].length);
    }
    taosArrayDestroy(ncharBinds);
  }

  return code;
}

static int32_t convertStmtNcharCol2(SMsgBuf* pMsgBuf, SSchema* pSchema, TAOS_STMT2_BIND* src, TAOS_STMT2_BIND* dst, void *charsetCxt) {
  int32_t       output = 0;
  const int32_t max_buf_len = pSchema->bytes - VARSTR_HEADER_SIZE;

  int32_t newBuflen = (pSchema->bytes - VARSTR_HEADER_SIZE) * src->num;
  // if (dst->buffer_length < newBuflen) {
  dst->buffer = taosMemoryRealloc(dst->buffer, newBuflen);
  if (NULL == dst->buffer) {
    return terrno;
  }
  //}

  if (NULL == dst->length) {
    dst->length = taosMemoryRealloc(dst->length, sizeof(int32_t) * src->num);
    if (NULL == dst->length) {
      taosMemoryFreeClear(dst->buffer);
      return terrno;
    }
  }

  // dst->buffer_length = pSchema->bytes - VARSTR_HEADER_SIZE;
  char* src_buf = src->buffer;
  char* dst_buf = dst->buffer;
  for (int32_t i = 0; i < src->num; ++i) {
    if (src->is_null && src->is_null[i]) {
      continue;
    }

    /*if (!taosMbsToUcs4(((char*)src->buffer) + src->buffer_length * i, src->length[i],
      (TdUcs4*)(((char*)dst->buffer) + dst->buffer_length * i), dst->buffer_length, &output)) {*/
    if (!taosMbsToUcs4(src_buf, src->length[i], (TdUcs4*)dst_buf, max_buf_len, &output, charsetCxt)) {
      if (terrno == TAOS_SYSTEM_ERROR(E2BIG)) {
        return generateSyntaxErrMsg(pMsgBuf, TSDB_CODE_PAR_VALUE_TOO_LONG, pSchema->name);
      }
      char buf[512] = {0};
      snprintf(buf, tListLen(buf), "%s", strerror(terrno));
      return buildSyntaxErrMsg(pMsgBuf, buf, NULL);
    }

    dst->length[i] = output;
    src_buf += src->length[i];
    dst_buf += output;
  }

  dst->buffer_type = src->buffer_type;
  dst->is_null = src->is_null;
  dst->num = src->num;

  return TSDB_CODE_SUCCESS;
}

int32_t qBindStmtColsValue2(void* pBlock, SArray* pCols, TAOS_STMT2_BIND* bind, char* msgBuf, int32_t msgBufLen,
                            void* charsetCxt) {
  STableDataCxt*   pDataBlock = (STableDataCxt*)pBlock;
  SSchema*         pSchema = getTableColumnSchema(pDataBlock->pMeta);
  SBoundColInfo*   boundInfo = &pDataBlock->boundColsInfo;
  SMsgBuf          pBuf = {.buf = msgBuf, .len = msgBufLen};
  int32_t          rowNum = bind->num;
  TAOS_STMT2_BIND  ncharBind = {0};
  TAOS_STMT2_BIND* pBind = NULL;
  int32_t          code = 0;

  for (int c = 0; c < boundInfo->numOfBound; ++c) {
    SSchema*  pColSchema = &pSchema[boundInfo->pColIndex[c]];
    SColData* pCol = taosArrayGet(pCols, c);
    if (pCol == NULL || pColSchema == NULL) {
      code = buildInvalidOperationMsg(&pBuf, "get column schema or column data failed");
      goto _return;
    }

    if (boundInfo->pColIndex[c] == 0) {
      pCol->cflag |= COL_IS_KEY;
    }

    if (bind[c].num != rowNum) {
      code = buildInvalidOperationMsg(&pBuf, "row number in each bind param should be the same");
      goto _return;
    }

    if ((!(rowNum == 1 && bind[c].is_null && *bind[c].is_null)) &&
        bind[c].buffer_type != pColSchema->type) {  // for rowNum ==1 , connector may not set buffer_type
      code = buildInvalidOperationMsg(&pBuf, "column type mis-match with buffer type");
      goto _return;
    }

    if (TSDB_DATA_TYPE_NCHAR == pColSchema->type) {
      code = convertStmtNcharCol2(&pBuf, pColSchema, bind + c, &ncharBind, charsetCxt);
      if (code) {
        goto _return;
      }
      pBind = &ncharBind;
    } else {
      pBind = bind + c;
    }

    code = tColDataAddValueByBind2(pCol, pBind,
                                   IS_VAR_DATA_TYPE(pColSchema->type) ? pColSchema->bytes - VARSTR_HEADER_SIZE : -1,
                                   initCtxAsText, checkWKB);
    if (code) {
      goto _return;
    }
  }

<<<<<<< HEAD
  qDebug("stmt2 all %d columns bind %d rows data as col format", boundInfo->numOfBound, rowNum);
=======
  parserDebug("stmt2 all %d columns bind %d rows data as col format", boundInfo->numOfBound, rowNum);
>>>>>>> 71465983

_return:

  taosMemoryFree(ncharBind.buffer);
  taosMemoryFree(ncharBind.length);

  return code;
}

int32_t qBindStmtSingleColValue2(void* pBlock, SArray* pCols, TAOS_STMT2_BIND* bind, char* msgBuf, int32_t msgBufLen,
                                 int32_t colIdx, int32_t rowNum, void *charsetCxt) {
  STableDataCxt*   pDataBlock = (STableDataCxt*)pBlock;
  SSchema*         pSchema = getTableColumnSchema(pDataBlock->pMeta);
  SBoundColInfo*   boundInfo = &pDataBlock->boundColsInfo;
  SMsgBuf          pBuf = {.buf = msgBuf, .len = msgBufLen};
  SSchema*         pColSchema = &pSchema[boundInfo->pColIndex[colIdx]];
  SColData*        pCol = taosArrayGet(pCols, colIdx);
  TAOS_STMT2_BIND  ncharBind = {0};
  TAOS_STMT2_BIND* pBind = NULL;
  int32_t          code = 0;

  if (bind->num != rowNum) {
    return buildInvalidOperationMsg(&pBuf, "row number in each bind param should be the same");
  }

  // Column index exceeds the number of columns
  if (colIdx >= pCols->size && pCol == NULL) {
    return buildInvalidOperationMsg(&pBuf, "column index exceeds the number of columns");
  }

  if (bind->buffer_type != pColSchema->type) {
    return buildInvalidOperationMsg(&pBuf, "column type mis-match with buffer type");
  }

  if (TSDB_DATA_TYPE_NCHAR == pColSchema->type) {
    code = convertStmtNcharCol2(&pBuf, pColSchema, bind, &ncharBind, charsetCxt);
    if (code) {
      goto _return;
    }
    pBind = &ncharBind;
  } else {
    pBind = bind;
  }

  code = tColDataAddValueByBind2(pCol, pBind,
                                 IS_VAR_DATA_TYPE(pColSchema->type) ? pColSchema->bytes - VARSTR_HEADER_SIZE : -1,
                                 initCtxAsText, checkWKB);

  parserDebug("stmt col %d bind %d rows data", colIdx, rowNum);

_return:

  taosMemoryFree(ncharBind.buffer);
  taosMemoryFree(ncharBind.length);

  return code;
}

int32_t qBindStmt2RowValue(void* pBlock, SArray* pCols, TAOS_STMT2_BIND* bind, char* msgBuf, int32_t msgBufLen,
                            STSchema** pTSchema, SBindInfo2* pBindInfos, void* charsetCxt) {
  STableDataCxt*   pDataBlock = (STableDataCxt*)pBlock;
  SSchema*         pSchema = getTableColumnSchema(pDataBlock->pMeta);
  SBoundColInfo*   boundInfo = &pDataBlock->boundColsInfo;
  SMsgBuf          pBuf = {.buf = msgBuf, .len = msgBufLen};
  int32_t          rowNum = bind->num;
  TAOS_STMT2_BIND  ncharBind = {0};
  TAOS_STMT2_BIND* pBind = NULL;
  int32_t          code = 0;
  int16_t          lastColId = -1;
  bool             colInOrder = true;

  if (NULL == pTSchema || NULL == *pTSchema) {
    *pTSchema = tBuildTSchema(pSchema, pDataBlock->pMeta->tableInfo.numOfColumns, pDataBlock->pMeta->sversion);
  }

  for (int c = 0; c < boundInfo->numOfBound; ++c) {
    SSchema*  pColSchema = &pSchema[boundInfo->pColIndex[c]];
    if (pColSchema->colId <= lastColId) {
      colInOrder = false;
    } else {
      lastColId = pColSchema->colId;
    }

    if (bind[c].num != rowNum) {
      code = buildInvalidOperationMsg(&pBuf, "row number in each bind param should be the same");
      goto _return;
    }

    if ((!(rowNum == 1 && bind[c].is_null && *bind[c].is_null)) &&
        bind[c].buffer_type != pColSchema->type) {  // for rowNum ==1 , connector may not set buffer_type
      code = buildInvalidOperationMsg(&pBuf, "column type mis-match with buffer type");
      goto _return;
    }

    if (TSDB_DATA_TYPE_NCHAR == pColSchema->type) {
      code = convertStmtNcharCol2(&pBuf, pColSchema, bind + c, &ncharBind, charsetCxt);
      if (code) {
        goto _return;
      }
      pBindInfos[c].bind = &ncharBind;
    } else if (TSDB_DATA_TYPE_GEOMETRY == pColSchema->type) {
      code = initCtxAsText();
      if (code) {
        qError("geometry init failed:%s", tstrerror(code));
        goto _return;
      }
      uint8_t *buf = bind[c].buffer;
      for (int j = 0; j < bind[c].num; j++) {
        code = checkWKB(buf, bind[c].length[j]);
        if (code) {
          qError("geometry data must be in WKB format");
          goto _return;
        }
        buf += bind[c].length[j];
      }
      pBindInfos[c].bind = bind + c;
    } else {
      pBindInfos[c].bind = bind + c;
    }

    pBindInfos[c].columnId = pColSchema->colId;
    pBindInfos[c].type = pColSchema->type;
    pBindInfos[c].bytes = pColSchema->bytes;

    if (code) {
      goto _return;
    }
  }

  pDataBlock->pData->flags &= ~SUBMIT_REQ_COLUMN_DATA_FORMAT;
  if (pDataBlock->pData->pCreateTbReq != NULL) {
    pDataBlock->pData->flags |= SUBMIT_REQ_AUTO_CREATE_TABLE;
  }

  code = tRowBuildFromBind2(pBindInfos, boundInfo->numOfBound, colInOrder, *pTSchema, pCols, &pDataBlock->ordered,
                            &pDataBlock->duplicateTs);
  qDebug("stmt2 all %d columns bind %d rows data as row format", boundInfo->numOfBound, rowNum);

_return:

  taosMemoryFree(ncharBind.buffer);
  taosMemoryFree(ncharBind.length);

  return code;
}

int32_t qBindStmt2RowValue(void* pBlock, SArray* pCols, TAOS_STMT2_BIND* bind, char* msgBuf, int32_t msgBufLen,
                            STSchema** pTSchema, SBindInfo2* pBindInfos, void* charsetCxt) {
  STableDataCxt*   pDataBlock = (STableDataCxt*)pBlock;
  SSchema*         pSchema = getTableColumnSchema(pDataBlock->pMeta);
  SBoundColInfo*   boundInfo = &pDataBlock->boundColsInfo;
  SMsgBuf          pBuf = {.buf = msgBuf, .len = msgBufLen};
  int32_t          rowNum = bind->num;
  TAOS_STMT2_BIND  ncharBind = {0};
  TAOS_STMT2_BIND* pBind = NULL;
  int32_t          code = 0;
  int16_t          lastColId = -1;
  bool             colInOrder = true;

  if (NULL == pTSchema || NULL == *pTSchema) {
    *pTSchema = tBuildTSchema(pSchema, pDataBlock->pMeta->tableInfo.numOfColumns, pDataBlock->pMeta->sversion);
  }

  for (int c = 0; c < boundInfo->numOfBound; ++c) {
    SSchema*  pColSchema = &pSchema[boundInfo->pColIndex[c]];
    if (pColSchema->colId <= lastColId) {
      colInOrder = false;
    } else {
      lastColId = pColSchema->colId;
    }

    if (bind[c].num != rowNum) {
      code = buildInvalidOperationMsg(&pBuf, "row number in each bind param should be the same");
      goto _return;
    }

    if ((!(rowNum == 1 && bind[c].is_null && *bind[c].is_null)) &&
        bind[c].buffer_type != pColSchema->type) {  // for rowNum ==1 , connector may not set buffer_type
      code = buildInvalidOperationMsg(&pBuf, "column type mis-match with buffer type");
      goto _return;
    }

    if (TSDB_DATA_TYPE_NCHAR == pColSchema->type) {
      code = convertStmtNcharCol2(&pBuf, pColSchema, bind + c, &ncharBind, charsetCxt);
      if (code) {
        goto _return;
      }
      pBindInfos[c].bind = &ncharBind;
    } else if (TSDB_DATA_TYPE_GEOMETRY == pColSchema->type) {
      code = initCtxAsText();
      if (code) {
        qError("geometry init failed:%s", tstrerror(code));
        goto _return;
      }
      uint8_t *buf = bind[c].buffer;
      for (int j = 0; j < bind[c].num; j++) {
        code = checkWKB(buf, bind[c].length[j]);
        if (code) {
          qError("geometry data must be in WKB format");
          goto _return;
        }
        buf += bind[c].length[j];
      }
      pBindInfos[c].bind = bind + c;
    } else {
      pBindInfos[c].bind = bind + c;
    }

    pBindInfos[c].columnId = pColSchema->colId;
    pBindInfos[c].type = pColSchema->type;
    pBindInfos[c].bytes = pColSchema->bytes;

    if (code) {
      goto _return;
    }
  }

  pDataBlock->pData->flags &= ~SUBMIT_REQ_COLUMN_DATA_FORMAT;
  if (pDataBlock->pData->pCreateTbReq != NULL) {
    pDataBlock->pData->flags |= SUBMIT_REQ_AUTO_CREATE_TABLE;
  }

  code = tRowBuildFromBind2(pBindInfos, boundInfo->numOfBound, colInOrder, *pTSchema, pCols, &pDataBlock->ordered,
                            &pDataBlock->duplicateTs);
  qDebug("stmt2 all %d columns bind %d rows data as row format", boundInfo->numOfBound, rowNum);

_return:

  taosMemoryFree(ncharBind.buffer);
  taosMemoryFree(ncharBind.length);

  return code;
}

int32_t buildBoundFields(int32_t numOfBound, int16_t* boundColumns, SSchema* pSchema, int32_t* fieldNum,
                         TAOS_FIELD_E** fields, uint8_t timePrec) {
  if (fields != NULL) {
    *fields = taosMemoryCalloc(numOfBound, sizeof(TAOS_FIELD_E));
    if (NULL == *fields) {
      return terrno;
    }

    SSchema* schema = &pSchema[boundColumns[0]];
    if (TSDB_DATA_TYPE_TIMESTAMP == schema->type) {
      (*fields)[0].precision = timePrec;
    }

    for (int32_t i = 0; i < numOfBound; ++i) {
      schema = &pSchema[boundColumns[i]];
      tstrncpy((*fields)[i].name, schema->name, 65);
      (*fields)[i].type = schema->type;
      (*fields)[i].bytes = schema->bytes;
    }
  }

  *fieldNum = numOfBound;

  return TSDB_CODE_SUCCESS;
}

int32_t buildStbBoundFields(SBoundColInfo boundColsInfo, SSchema* pSchema, int32_t* fieldNum, TAOS_FIELD_ALL** fields,
                            STableMeta* pMeta, void* boundTags, bool preCtbname) {
  SBoundColInfo* tags = (SBoundColInfo*)boundTags;
  bool           hastag = tags != NULL;
  int32_t        numOfBound = boundColsInfo.numOfBound + (preCtbname ? 1 : 0);
  if (hastag) {
    numOfBound += tags->mixTagsCols ? 0 : tags->numOfBound;
  }
  int32_t idx = 0;
  if (fields != NULL) {
    *fields = taosMemoryCalloc(numOfBound, sizeof(TAOS_FIELD_ALL));
    if (NULL == *fields) {
      return terrno;
    }

    if (preCtbname && numOfBound != boundColsInfo.numOfBound) {
      (*fields)[idx].field_type = TAOS_FIELD_TBNAME;
      tstrncpy((*fields)[idx].name, "tbname", sizeof((*fields)[idx].name));
      (*fields)[idx].type = TSDB_DATA_TYPE_BINARY;
      (*fields)[idx].bytes = TSDB_TABLE_FNAME_LEN;
      idx++;
    }

    if (hastag && tags->numOfBound > 0 && !tags->mixTagsCols) {
      SSchema* tagSchema = getTableTagSchema(pMeta);

      for (int32_t i = 0; i < tags->numOfBound; ++i) {
        (*fields)[idx].field_type = TAOS_FIELD_TAG;

        SSchema* schema = &tagSchema[tags->pColIndex[i]];
        tstrncpy((*fields)[idx].name, schema->name, sizeof((*fields)[i].name));
        (*fields)[idx].type = schema->type;
        (*fields)[idx].bytes = schema->bytes;
        if (TSDB_DATA_TYPE_TIMESTAMP == schema->type) {
          (*fields)[idx].precision = pMeta->tableInfo.precision;
        }
        idx++;
      }
    }

    if (boundColsInfo.numOfBound > 0) {
      SSchema* schema = &pSchema[boundColsInfo.pColIndex[0]];

      for (int32_t i = 0; i < boundColsInfo.numOfBound; ++i) {
        int16_t idxCol = boundColsInfo.pColIndex[i];

        if (idxCol == pMeta->tableInfo.numOfColumns + pMeta->tableInfo.numOfTags) {
          (*fields)[idx].field_type = TAOS_FIELD_TBNAME;
          tstrncpy((*fields)[i].name, "tbname", sizeof((*fields)[idx].name));
          (*fields)[idx].type = TSDB_DATA_TYPE_BINARY;
          (*fields)[idx].bytes = TSDB_TABLE_FNAME_LEN;

          idx++;
          continue;
        } else if (idxCol < pMeta->tableInfo.numOfColumns) {
          (*fields)[idx].field_type = TAOS_FIELD_COL;
        } else {
          (*fields)[idx].field_type = TAOS_FIELD_TAG;
        }

        schema = &pSchema[idxCol];
        tstrncpy((*fields)[idx].name, schema->name, sizeof((*fields)[idx].name));
        (*fields)[idx].type = schema->type;
        (*fields)[idx].bytes = schema->bytes;
        if (TSDB_DATA_TYPE_TIMESTAMP == schema->type) {
          (*fields)[idx].precision = pMeta->tableInfo.precision;
        }
        idx++;
      }
    }
  }

  *fieldNum = numOfBound;

  return TSDB_CODE_SUCCESS;
}

int32_t qBuildStmtTagFields(void* pBlock, void* boundTags, int32_t* fieldNum, TAOS_FIELD_E** fields) {
  STableDataCxt* pDataBlock = (STableDataCxt*)pBlock;
  SBoundColInfo* tags = (SBoundColInfo*)boundTags;
  if (NULL == tags) {
    return TSDB_CODE_APP_ERROR;
  }

  if (pDataBlock->pMeta->tableType != TSDB_SUPER_TABLE && pDataBlock->pMeta->tableType != TSDB_CHILD_TABLE) {
    return TSDB_CODE_TSC_STMT_API_ERROR;
  }

  SSchema* pSchema = getTableTagSchema(pDataBlock->pMeta);
  if (tags->numOfBound <= 0) {
    *fieldNum = 0;
    *fields = NULL;

    return TSDB_CODE_SUCCESS;
  }

  CHECK_CODE(buildBoundFields(tags->numOfBound, tags->pColIndex, pSchema, fieldNum, fields, 0));

  return TSDB_CODE_SUCCESS;
}

int32_t qBuildStmtColFields(void* pBlock, int32_t* fieldNum, TAOS_FIELD_E** fields) {
  STableDataCxt* pDataBlock = (STableDataCxt*)pBlock;
  SSchema*       pSchema = getTableColumnSchema(pDataBlock->pMeta);
  if (pDataBlock->boundColsInfo.numOfBound <= 0) {
    *fieldNum = 0;
    if (fields != NULL) {
      *fields = NULL;
    }

    return TSDB_CODE_SUCCESS;
  }

  CHECK_CODE(buildBoundFields(pDataBlock->boundColsInfo.numOfBound, pDataBlock->boundColsInfo.pColIndex, pSchema,
                              fieldNum, fields, pDataBlock->pMeta->tableInfo.precision));

  return TSDB_CODE_SUCCESS;
}

int32_t qBuildStmtStbColFields(void* pBlock, void* boundTags, bool preCtbname, int32_t* fieldNum,
                               TAOS_FIELD_ALL** fields) {
  STableDataCxt* pDataBlock = (STableDataCxt*)pBlock;
  SSchema*       pSchema = getTableColumnSchema(pDataBlock->pMeta);
  if (pDataBlock->boundColsInfo.numOfBound <= 0) {
    *fieldNum = 0;
    if (fields != NULL) {
      *fields = NULL;
    }

    return TSDB_CODE_SUCCESS;
  }

  CHECK_CODE(buildStbBoundFields(pDataBlock->boundColsInfo, pSchema, fieldNum, fields, pDataBlock->pMeta, boundTags,
                                 preCtbname));

  return TSDB_CODE_SUCCESS;
}

int32_t qResetStmtColumns(SArray* pCols, bool deepClear) {
  int32_t colNum = taosArrayGetSize(pCols);

  for (int32_t i = 0; i < colNum; ++i) {
    SColData* pCol = (SColData*)taosArrayGet(pCols, i);
    if (pCol == NULL) {
      parserError("qResetStmtColumns column:%d is NULL", i);
      return terrno;
    }
    if (deepClear) {
      tColDataDeepClear(pCol);
    } else {
      tColDataClear(pCol);
    }
  }

  return TSDB_CODE_SUCCESS;
}

int32_t qResetStmtDataBlock(STableDataCxt* block, bool deepClear) {
  STableDataCxt* pBlock = (STableDataCxt*)block;
  int32_t        colNum = taosArrayGetSize(pBlock->pData->aCol);

  for (int32_t i = 0; i < colNum; ++i) {
    if (pBlock->pData->flags & SUBMIT_REQ_COLUMN_DATA_FORMAT) {
      SColData* pCol = (SColData*)taosArrayGet(pBlock->pData->aCol, i);
      if (pCol == NULL) {
<<<<<<< HEAD
        qError("qResetStmtDataBlock column is NULL");
=======
        parserError("qResetStmtDataBlock column:%d is NULL", i);
>>>>>>> 71465983
        return terrno;
      }
      if (deepClear) {
        tColDataDeepClear(pCol);
      } else {
        tColDataClear(pCol);
      }
    } else {
      pBlock->pData->aRowP = taosArrayInit(20, POINTER_BYTES);
    }
  }

  return TSDB_CODE_SUCCESS;
}

int32_t qCloneStmtDataBlock(STableDataCxt** pDst, STableDataCxt* pSrc, bool reset) {
  int32_t code = 0;

  *pDst = taosMemoryCalloc(1, sizeof(STableDataCxt));
  if (NULL == *pDst) {
    return terrno;
  }

  STableDataCxt* pNewCxt = (STableDataCxt*)*pDst;
  STableDataCxt* pCxt = (STableDataCxt*)pSrc;
  pNewCxt->pSchema = NULL;
  pNewCxt->pValues = NULL;

  if (pCxt->pMeta) {
    void* pNewMeta = taosMemoryMalloc(TABLE_META_SIZE(pCxt->pMeta));
    if (NULL == pNewMeta) {
      insDestroyTableDataCxt(*pDst);
      return terrno;
    }
    memcpy(pNewMeta, pCxt->pMeta, TABLE_META_SIZE(pCxt->pMeta));
    pNewCxt->pMeta = pNewMeta;
  }

  memcpy(&pNewCxt->boundColsInfo, &pCxt->boundColsInfo, sizeof(pCxt->boundColsInfo));
  pNewCxt->boundColsInfo.pColIndex = NULL;

  if (pCxt->boundColsInfo.pColIndex) {
    void* pNewColIdx = taosMemoryMalloc(pCxt->boundColsInfo.numOfBound * sizeof(*pCxt->boundColsInfo.pColIndex));
    if (NULL == pNewColIdx) {
      insDestroyTableDataCxt(*pDst);
      return terrno;
    }
    memcpy(pNewColIdx, pCxt->boundColsInfo.pColIndex,
           pCxt->boundColsInfo.numOfBound * sizeof(*pCxt->boundColsInfo.pColIndex));
    pNewCxt->boundColsInfo.pColIndex = pNewColIdx;
  }

  if (pCxt->pData) {
    SSubmitTbData* pNewTb = (SSubmitTbData*)taosMemoryMalloc(sizeof(SSubmitTbData));
    if (NULL == pNewTb) {
      insDestroyTableDataCxt(*pDst);
      return terrno;
    }

    memcpy(pNewTb, pCxt->pData, sizeof(*pCxt->pData));
    pNewTb->pCreateTbReq = NULL;

    pNewTb->aCol = taosArrayDup(pCxt->pData->aCol, NULL);
    if (NULL == pNewTb->aCol) {
      insDestroyTableDataCxt(*pDst);
      return terrno;
    }

    pNewCxt->pData = pNewTb;

    if (reset) {
      code = qResetStmtDataBlock(*pDst, true);
    }
  }

  return code;
}

int32_t qRebuildStmtDataBlock(STableDataCxt** pDst, STableDataCxt* pSrc, uint64_t uid, uint64_t suid, int32_t vgId,
                              bool rebuildCreateTb) {
  int32_t code = qCloneStmtDataBlock(pDst, pSrc, false);
  if (code) {
    return code;
  }

  STableDataCxt* pBlock = (STableDataCxt*)*pDst;
  if (pBlock->pMeta) {
    pBlock->pMeta->uid = uid;
    pBlock->pMeta->vgId = vgId;
    pBlock->pMeta->suid = suid;
  }

  pBlock->pData->suid = suid;
  pBlock->pData->uid = uid;

  if (rebuildCreateTb && NULL == pBlock->pData->pCreateTbReq) {
    pBlock->pData->pCreateTbReq = taosMemoryCalloc(1, sizeof(SVCreateTbReq));
    if (NULL == pBlock->pData->pCreateTbReq) {
      return terrno;
    }
  }

  return TSDB_CODE_SUCCESS;
}

STableMeta* qGetTableMetaInDataBlock(STableDataCxt* pDataBlock) { return ((STableDataCxt*)pDataBlock)->pMeta; }

void qDestroyStmtDataBlock(STableDataCxt* pBlock) {
  if (pBlock == NULL) {
    return;
  }

  STableDataCxt* pDataBlock = (STableDataCxt*)pBlock;
  insDestroyTableDataCxt(pDataBlock);
}<|MERGE_RESOLUTION|>--- conflicted
+++ resolved
@@ -888,11 +888,7 @@
     }
   }
 
-<<<<<<< HEAD
-  qDebug("stmt2 all %d columns bind %d rows data as col format", boundInfo->numOfBound, rowNum);
-=======
   parserDebug("stmt2 all %d columns bind %d rows data as col format", boundInfo->numOfBound, rowNum);
->>>>>>> 71465983
 
 _return:
 
@@ -1039,94 +1035,6 @@
   return code;
 }
 
-int32_t qBindStmt2RowValue(void* pBlock, SArray* pCols, TAOS_STMT2_BIND* bind, char* msgBuf, int32_t msgBufLen,
-                            STSchema** pTSchema, SBindInfo2* pBindInfos, void* charsetCxt) {
-  STableDataCxt*   pDataBlock = (STableDataCxt*)pBlock;
-  SSchema*         pSchema = getTableColumnSchema(pDataBlock->pMeta);
-  SBoundColInfo*   boundInfo = &pDataBlock->boundColsInfo;
-  SMsgBuf          pBuf = {.buf = msgBuf, .len = msgBufLen};
-  int32_t          rowNum = bind->num;
-  TAOS_STMT2_BIND  ncharBind = {0};
-  TAOS_STMT2_BIND* pBind = NULL;
-  int32_t          code = 0;
-  int16_t          lastColId = -1;
-  bool             colInOrder = true;
-
-  if (NULL == pTSchema || NULL == *pTSchema) {
-    *pTSchema = tBuildTSchema(pSchema, pDataBlock->pMeta->tableInfo.numOfColumns, pDataBlock->pMeta->sversion);
-  }
-
-  for (int c = 0; c < boundInfo->numOfBound; ++c) {
-    SSchema*  pColSchema = &pSchema[boundInfo->pColIndex[c]];
-    if (pColSchema->colId <= lastColId) {
-      colInOrder = false;
-    } else {
-      lastColId = pColSchema->colId;
-    }
-
-    if (bind[c].num != rowNum) {
-      code = buildInvalidOperationMsg(&pBuf, "row number in each bind param should be the same");
-      goto _return;
-    }
-
-    if ((!(rowNum == 1 && bind[c].is_null && *bind[c].is_null)) &&
-        bind[c].buffer_type != pColSchema->type) {  // for rowNum ==1 , connector may not set buffer_type
-      code = buildInvalidOperationMsg(&pBuf, "column type mis-match with buffer type");
-      goto _return;
-    }
-
-    if (TSDB_DATA_TYPE_NCHAR == pColSchema->type) {
-      code = convertStmtNcharCol2(&pBuf, pColSchema, bind + c, &ncharBind, charsetCxt);
-      if (code) {
-        goto _return;
-      }
-      pBindInfos[c].bind = &ncharBind;
-    } else if (TSDB_DATA_TYPE_GEOMETRY == pColSchema->type) {
-      code = initCtxAsText();
-      if (code) {
-        qError("geometry init failed:%s", tstrerror(code));
-        goto _return;
-      }
-      uint8_t *buf = bind[c].buffer;
-      for (int j = 0; j < bind[c].num; j++) {
-        code = checkWKB(buf, bind[c].length[j]);
-        if (code) {
-          qError("geometry data must be in WKB format");
-          goto _return;
-        }
-        buf += bind[c].length[j];
-      }
-      pBindInfos[c].bind = bind + c;
-    } else {
-      pBindInfos[c].bind = bind + c;
-    }
-
-    pBindInfos[c].columnId = pColSchema->colId;
-    pBindInfos[c].type = pColSchema->type;
-    pBindInfos[c].bytes = pColSchema->bytes;
-
-    if (code) {
-      goto _return;
-    }
-  }
-
-  pDataBlock->pData->flags &= ~SUBMIT_REQ_COLUMN_DATA_FORMAT;
-  if (pDataBlock->pData->pCreateTbReq != NULL) {
-    pDataBlock->pData->flags |= SUBMIT_REQ_AUTO_CREATE_TABLE;
-  }
-
-  code = tRowBuildFromBind2(pBindInfos, boundInfo->numOfBound, colInOrder, *pTSchema, pCols, &pDataBlock->ordered,
-                            &pDataBlock->duplicateTs);
-  qDebug("stmt2 all %d columns bind %d rows data as row format", boundInfo->numOfBound, rowNum);
-
-_return:
-
-  taosMemoryFree(ncharBind.buffer);
-  taosMemoryFree(ncharBind.length);
-
-  return code;
-}
-
 int32_t buildBoundFields(int32_t numOfBound, int16_t* boundColumns, SSchema* pSchema, int32_t* fieldNum,
                          TAOS_FIELD_E** fields, uint8_t timePrec) {
   if (fields != NULL) {
@@ -1318,11 +1226,7 @@
     if (pBlock->pData->flags & SUBMIT_REQ_COLUMN_DATA_FORMAT) {
       SColData* pCol = (SColData*)taosArrayGet(pBlock->pData->aCol, i);
       if (pCol == NULL) {
-<<<<<<< HEAD
-        qError("qResetStmtDataBlock column is NULL");
-=======
         parserError("qResetStmtDataBlock column:%d is NULL", i);
->>>>>>> 71465983
         return terrno;
       }
       if (deepClear) {
