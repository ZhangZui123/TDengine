/*
 * Copyright (c) 2019 TAOS Data, Inc. <jhtao@taosdata.com>
 *
 * This program is free software: you can use, redistribute, and/or modify
 * it under the terms of the GNU Affero General Public License, version 3
 * or later ("AGPL"), as published by the Free Software Foundation.
 *
 * This program is distributed in the hope that it will be useful, but WITHOUT
 * ANY WARRANTY; without even the implied warranty of MERCHANTABILITY or
 * FITNESS FOR A PARTICULAR PURPOSE.
 *
 * You should have received a copy of the GNU Affero General Public License
 * along with this program. If not, see <http://www.gnu.org/licenses/>.
 */

#include "geosWrapper.h"
#include "os.h"
#include "parInsertUtil.h"
#include "parInt.h"
#include "parToken.h"
#include "query.h"
#include "tglobal.h"
#include "ttime.h"
#include "ttypes.h"

typedef struct SKvParam {
  int16_t  pos;
  SArray*  pTagVals;
  SSchema* schema;
  char     buf[TSDB_MAX_TAGS_LEN];
} SKvParam;

int32_t qCloneCurrentTbData(STableDataCxt* pDataBlock, SSubmitTbData** pData) {
  *pData = taosMemoryCalloc(1, sizeof(SSubmitTbData));
  if (NULL == *pData) {
    return terrno;
  }

  SSubmitTbData* pNew = *pData;

  *pNew = *pDataBlock->pData;

  int32_t code = cloneSVreateTbReq(pDataBlock->pData->pCreateTbReq, &pNew->pCreateTbReq);
  if (TSDB_CODE_SUCCESS != code) {
    taosMemoryFreeClear(*pData);
    return code;
  }
  pNew->aCol = taosArrayDup(pDataBlock->pData->aCol, NULL);
  if (!pNew->aCol) {
    code = terrno;
    taosMemoryFreeClear(*pData);
    return code;
  }

  int32_t colNum = taosArrayGetSize(pNew->aCol);
  for (int32_t i = 0; i < colNum; ++i) {
    if (pDataBlock->pData->flags & SUBMIT_REQ_COLUMN_DATA_FORMAT) {
      SColData* pCol = (SColData*)taosArrayGet(pNew->aCol, i);
      tColDataDeepClear(pCol);
    } else {
      pNew->aCol = taosArrayInit(20, POINTER_BYTES);
    }
  }

  return TSDB_CODE_SUCCESS;
}

int32_t qAppendStmtTableOutput(SQuery* pQuery, SHashObj* pAllVgHash, STableColsData* pTbData, STableDataCxt* pTbCtx,
                               SStbInterlaceInfo* pBuildInfo) {
  // merge according to vgId
  return insAppendStmtTableDataCxt(pAllVgHash, pTbData, pTbCtx, pBuildInfo);
}

int32_t qBuildStmtFinOutput(SQuery* pQuery, SHashObj* pAllVgHash, SArray* pVgDataBlocks) {
  int32_t             code = TSDB_CODE_SUCCESS;
  SVnodeModifyOpStmt* pStmt = (SVnodeModifyOpStmt*)pQuery->pRoot;

  if (TSDB_CODE_SUCCESS == code) {
    code = insBuildVgDataBlocks(pAllVgHash, pVgDataBlocks, &pStmt->pDataBlocks, true);
  }

  if (pStmt->freeArrayFunc) {
    pStmt->freeArrayFunc(pVgDataBlocks);
  }
  return code;
}

/*
int32_t qBuildStmtOutputFromTbList(SQuery* pQuery, SHashObj* pVgHash, SArray* pBlockList, STableDataCxt* pTbCtx, int32_t
tbNum) { int32_t             code = TSDB_CODE_SUCCESS; SArray*             pVgDataBlocks = NULL; SVnodeModifyOpStmt*
pStmt = (SVnodeModifyOpStmt*)pQuery->pRoot;

  // merge according to vgId
  if (tbNum > 0) {
    code = insMergeStmtTableDataCxt(pTbCtx, pBlockList, &pVgDataBlocks, true, tbNum);
  }

  if (TSDB_CODE_SUCCESS == code) {
    code = insBuildVgDataBlocks(pVgHash, pVgDataBlocks, &pStmt->pDataBlocks);
  }

  if (pStmt->freeArrayFunc) {
    pStmt->freeArrayFunc(pVgDataBlocks);
  }
  return code;
}
*/

int32_t qBuildStmtOutput(SQuery* pQuery, SHashObj* pVgHash, SHashObj* pBlockHash) {
  int32_t             code = TSDB_CODE_SUCCESS;
  SArray*             pVgDataBlocks = NULL;
  SVnodeModifyOpStmt* pStmt = (SVnodeModifyOpStmt*)pQuery->pRoot;

  // merge according to vgId
  if (taosHashGetSize(pBlockHash) > 0) {
    code = insMergeTableDataCxt(pBlockHash, &pVgDataBlocks, true);
  }

  if (TSDB_CODE_SUCCESS == code) {
    code = insBuildVgDataBlocks(pVgHash, pVgDataBlocks, &pStmt->pDataBlocks, false);
  }

  if (pStmt->freeArrayFunc) {
    pStmt->freeArrayFunc(pVgDataBlocks);
  }
  return code;
}

int32_t qBindStmtTagsValue(void* pBlock, void* boundTags, int64_t suid, const char* sTableName, char* tName,
                           TAOS_MULTI_BIND* bind, char* msgBuf, int32_t msgBufLen, void* charsetCxt) {
  STableDataCxt* pDataBlock = (STableDataCxt*)pBlock;
  SMsgBuf        pBuf = {.buf = msgBuf, .len = msgBufLen};
  int32_t        code = TSDB_CODE_SUCCESS;
  SBoundColInfo* tags = (SBoundColInfo*)boundTags;
  if (NULL == tags) {
    return TSDB_CODE_APP_ERROR;
  }

  SArray* pTagArray = taosArrayInit(tags->numOfBound, sizeof(STagVal));
  if (!pTagArray) {
    return buildInvalidOperationMsg(&pBuf, "out of memory");
  }

  SArray* tagName = taosArrayInit(8, TSDB_COL_NAME_LEN);
  if (!tagName) {
    code = buildInvalidOperationMsg(&pBuf, "out of memory");
    goto end;
  }

  SSchema* pSchema = getTableTagSchema(pDataBlock->pMeta);

  bool  isJson = false;
  STag* pTag = NULL;

  for (int c = 0; c < tags->numOfBound; ++c) {
    if (bind[c].is_null && bind[c].is_null[0]) {
      continue;
    }

    SSchema* pTagSchema = &pSchema[tags->pColIndex[c]];
    int32_t  colLen = pTagSchema->bytes;
    if (IS_VAR_DATA_TYPE(pTagSchema->type)) {
      if (!bind[c].length) {
        code = buildInvalidOperationMsg(&pBuf, "var tag length is null");
        goto end;
      }
      colLen = bind[c].length[0];
      if ((colLen + VARSTR_HEADER_SIZE) > pTagSchema->bytes) {
        code = buildInvalidOperationMsg(&pBuf, "tag length is too big");
        goto end;
      }
    }
    if (NULL == taosArrayPush(tagName, pTagSchema->name)) {
      code = terrno;
      goto end;
    }
    if (pTagSchema->type == TSDB_DATA_TYPE_JSON) {
      if (colLen > (TSDB_MAX_JSON_TAG_LEN - VARSTR_HEADER_SIZE) / TSDB_NCHAR_SIZE) {
        code = buildSyntaxErrMsg(&pBuf, "json string too long than 4095", bind[c].buffer);
        goto end;
      }

      isJson = true;
      char* tmp = taosMemoryCalloc(1, colLen + 1);
      if (!tmp) {
        code = terrno;
        goto end;
      }
      memcpy(tmp, bind[c].buffer, colLen);
      code = parseJsontoTagData(tmp, pTagArray, &pTag, &pBuf, charsetCxt);
      taosMemoryFree(tmp);
      if (code != TSDB_CODE_SUCCESS) {
        goto end;
      }
    } else {
      STagVal val = {.cid = pTagSchema->colId, .type = pTagSchema->type};
      //      strcpy(val.colName, pTagSchema->name);
      if (pTagSchema->type == TSDB_DATA_TYPE_BINARY || pTagSchema->type == TSDB_DATA_TYPE_VARBINARY ||
          pTagSchema->type == TSDB_DATA_TYPE_GEOMETRY) {
        if (pTagSchema->type == TSDB_DATA_TYPE_GEOMETRY) {
          if (initCtxAsText() || checkWKB(bind[c].buffer, colLen)) {
            code = buildSyntaxErrMsg(&pBuf, "invalid geometry tag", bind[c].buffer);
            goto end;
          }
        }
        val.pData = (uint8_t*)bind[c].buffer;
        val.nData = colLen;
      } else if (pTagSchema->type == TSDB_DATA_TYPE_NCHAR) {
        int32_t output = 0;
        void*   p = taosMemoryCalloc(1, colLen * TSDB_NCHAR_SIZE);
        if (p == NULL) {
          code = terrno;
          goto end;
        }
        if (!taosMbsToUcs4(bind[c].buffer, colLen, (TdUcs4*)(p), colLen * TSDB_NCHAR_SIZE, &output, charsetCxt)) {
          if (terrno == TAOS_SYSTEM_ERROR(E2BIG)) {
            taosMemoryFree(p);
            code = generateSyntaxErrMsg(&pBuf, TSDB_CODE_PAR_VALUE_TOO_LONG, pTagSchema->name);
            goto end;
          }
          char buf[512] = {0};
          snprintf(buf, tListLen(buf), " taosMbsToUcs4 error:%s", strerror(terrno));
          taosMemoryFree(p);
          code = buildSyntaxErrMsg(&pBuf, buf, bind[c].buffer);
          goto end;
        }
        val.pData = p;
        val.nData = output;
      } else {
        memcpy(&val.i64, bind[c].buffer, colLen);
      }
      if (IS_VAR_DATA_TYPE(pTagSchema->type) && val.nData > pTagSchema->bytes) {
        code = TSDB_CODE_PAR_VALUE_TOO_LONG;
        goto end;
      }
      if (NULL == taosArrayPush(pTagArray, &val)) {
        code = terrno;
        goto end;
      }
    }
  }

  if (!isJson && (code = tTagNew(pTagArray, 1, false, &pTag)) != TSDB_CODE_SUCCESS) {
    goto end;
  }

  if (NULL == pDataBlock->pData->pCreateTbReq) {
    pDataBlock->pData->pCreateTbReq = taosMemoryCalloc(1, sizeof(SVCreateTbReq));
    if (NULL == pDataBlock->pData->pCreateTbReq) {
      code = terrno;
      goto end;
    }
  }

  code = insBuildCreateTbReq(pDataBlock->pData->pCreateTbReq, tName, pTag, suid, sTableName, tagName,
                             pDataBlock->pMeta->tableInfo.numOfTags, TSDB_DEFAULT_TABLE_TTL);
  pTag = NULL;

end:
  for (int i = 0; i < taosArrayGetSize(pTagArray); ++i) {
    STagVal* p = (STagVal*)taosArrayGet(pTagArray, i);
    if (p->type == TSDB_DATA_TYPE_NCHAR) {
      taosMemoryFreeClear(p->pData);
    }
  }
  taosArrayDestroy(pTagArray);
  taosArrayDestroy(tagName);
  taosMemoryFree(pTag);

  return code;
}

int32_t convertStmtNcharCol(SMsgBuf* pMsgBuf, SSchema* pSchema, TAOS_MULTI_BIND* src, TAOS_MULTI_BIND* dst, void* charsetCxt) {
  int32_t output = 0;
  int32_t newBuflen = (pSchema->bytes - VARSTR_HEADER_SIZE) * src->num;
  if (dst->buffer_length < newBuflen) {
    dst->buffer = taosMemoryRealloc(dst->buffer, newBuflen);
    if (NULL == dst->buffer) {
      return terrno;
    }
  }

  if (NULL == dst->length) {
    dst->length = taosMemoryRealloc(dst->length, sizeof(int32_t) * src->num);
    if (NULL == dst->length) {
      taosMemoryFreeClear(dst->buffer);
      return terrno;
    }
  }

  dst->buffer_length = pSchema->bytes - VARSTR_HEADER_SIZE;

  for (int32_t i = 0; i < src->num; ++i) {
    if (src->is_null && src->is_null[i]) {
      continue;
    }

    if (!taosMbsToUcs4(((char*)src->buffer) + src->buffer_length * i, src->length[i],
                       (TdUcs4*)(((char*)dst->buffer) + dst->buffer_length * i), dst->buffer_length, &output, charsetCxt)) {
      if (terrno == TAOS_SYSTEM_ERROR(E2BIG)) {
        return generateSyntaxErrMsg(pMsgBuf, TSDB_CODE_PAR_VALUE_TOO_LONG, pSchema->name);
      }
      char buf[512] = {0};
      snprintf(buf, tListLen(buf), "%s", strerror(terrno));
      return buildSyntaxErrMsg(pMsgBuf, buf, NULL);
    }

    dst->length[i] = output;
  }

  dst->buffer_type = src->buffer_type;
  dst->is_null = src->is_null;
  dst->num = src->num;

  return TSDB_CODE_SUCCESS;
}

int32_t qBindStmtStbColsValue(void* pBlock, SArray* pCols, TAOS_MULTI_BIND* bind, char* msgBuf, int32_t msgBufLen,
                              STSchema** pTSchema, SBindInfo* pBindInfos, void* charsetCxt) {
  STableDataCxt*   pDataBlock = (STableDataCxt*)pBlock;
  SSchema*         pSchema = getTableColumnSchema(pDataBlock->pMeta);
  SBoundColInfo*   boundInfo = &pDataBlock->boundColsInfo;
  SMsgBuf          pBuf = {.buf = msgBuf, .len = msgBufLen};
  int32_t          rowNum = bind->num;
  TAOS_MULTI_BIND  ncharBind = {0};
  TAOS_MULTI_BIND* pBind = NULL;
  int32_t          code = 0;
  int16_t          lastColId = -1;
  bool             colInOrder = true;

  if (NULL == *pTSchema) {
    *pTSchema = tBuildTSchema(pSchema, pDataBlock->pMeta->tableInfo.numOfColumns, pDataBlock->pMeta->sversion);
  }

  for (int c = 0; c < boundInfo->numOfBound; ++c) {
    SSchema* pColSchema = &pSchema[boundInfo->pColIndex[c]];
    if (pColSchema->colId <= lastColId) {
      colInOrder = false;
    } else {
      lastColId = pColSchema->colId;
    }
    // SColData* pCol = taosArrayGet(pCols, c);

    if (bind[c].num != rowNum) {
      code = buildInvalidOperationMsg(&pBuf, "row number in each bind param should be the same");
      goto _return;
    }

    if ((!(rowNum == 1 && bind[c].is_null && *bind[c].is_null)) &&
        bind[c].buffer_type != pColSchema->type) {  // for rowNum ==1 , connector may not set buffer_type
      code = buildInvalidOperationMsg(&pBuf, "column type mis-match with buffer type");
      goto _return;
    }

    if (TSDB_DATA_TYPE_NCHAR == pColSchema->type) {
      code = convertStmtNcharCol(&pBuf, pColSchema, bind + c, &ncharBind, charsetCxt);
      if (code) {
        goto _return;
      }
      pBind = &ncharBind;
    } else {
      pBind = bind + c;
    }

    pBindInfos[c].columnId = pColSchema->colId;
    pBindInfos[c].bind = pBind;
    pBindInfos[c].type = pColSchema->type;

    // code = tColDataAddValueByBind(pCol, pBind, IS_VAR_DATA_TYPE(pColSchema->type) ? pColSchema->bytes -
    // VARSTR_HEADER_SIZE: -1); if (code) {
    //   goto _return;
    // }
  }

  code = tRowBuildFromBind(pBindInfos, boundInfo->numOfBound, colInOrder, *pTSchema, pCols, &pDataBlock->ordered, &pDataBlock->duplicateTs);

  qDebug("stmt all %d columns bind %d rows data", boundInfo->numOfBound, rowNum);

_return:

  taosMemoryFree(ncharBind.buffer);
  taosMemoryFree(ncharBind.length);

  return code;
}

int32_t qBindStmtColsValue(void* pBlock, SArray* pCols, TAOS_MULTI_BIND* bind, char* msgBuf, int32_t msgBufLen, void* charsetCxt) {
  STableDataCxt*   pDataBlock = (STableDataCxt*)pBlock;
  SSchema*         pSchema = getTableColumnSchema(pDataBlock->pMeta);
  SBoundColInfo*   boundInfo = &pDataBlock->boundColsInfo;
  SMsgBuf          pBuf = {.buf = msgBuf, .len = msgBufLen};
  int32_t          rowNum = bind->num;
  TAOS_MULTI_BIND  ncharBind = {0};
  TAOS_MULTI_BIND* pBind = NULL;
  int32_t          code = 0;

  for (int c = 0; c < boundInfo->numOfBound; ++c) {
    SSchema*  pColSchema = &pSchema[boundInfo->pColIndex[c]];
    SColData* pCol = taosArrayGet(pCols, c);

    if (bind[c].num != rowNum) {
      code = buildInvalidOperationMsg(&pBuf, "row number in each bind param should be the same");
      goto _return;
    }

    if ((!(rowNum == 1 && bind[c].is_null && *bind[c].is_null)) &&
        bind[c].buffer_type != pColSchema->type) {  // for rowNum ==1 , connector may not set buffer_type
      code = buildInvalidOperationMsg(&pBuf, "column type mis-match with buffer type");
      goto _return;
    }

    if (TSDB_DATA_TYPE_NCHAR == pColSchema->type) {
      code = convertStmtNcharCol(&pBuf, pColSchema, bind + c, &ncharBind, charsetCxt);
      if (code) {
        goto _return;
      }
      pBind = &ncharBind;
    } else {
      pBind = bind + c;
    }

    code = tColDataAddValueByBind(pCol, pBind,
                                  IS_VAR_DATA_TYPE(pColSchema->type) ? pColSchema->bytes - VARSTR_HEADER_SIZE : -1,
                                  initCtxAsText, checkWKB);
    if (code) {
      goto _return;
    }
  }

  qDebug("stmt all %d columns bind %d rows data", boundInfo->numOfBound, rowNum);

_return:

  taosMemoryFree(ncharBind.buffer);
  taosMemoryFree(ncharBind.length);

  return code;
}

int32_t qBindStmtSingleColValue(void* pBlock, SArray* pCols, TAOS_MULTI_BIND* bind, char* msgBuf, int32_t msgBufLen,
                                int32_t colIdx, int32_t rowNum, void* charsetCxt) {
  STableDataCxt*   pDataBlock = (STableDataCxt*)pBlock;
  SSchema*         pSchema = getTableColumnSchema(pDataBlock->pMeta);
  SBoundColInfo*   boundInfo = &pDataBlock->boundColsInfo;
  SMsgBuf          pBuf = {.buf = msgBuf, .len = msgBufLen};
  SSchema*         pColSchema = &pSchema[boundInfo->pColIndex[colIdx]];
  SColData*        pCol = taosArrayGet(pCols, colIdx);
  TAOS_MULTI_BIND  ncharBind = {0};
  TAOS_MULTI_BIND* pBind = NULL;
  int32_t          code = 0;

  if (bind->num != rowNum) {
    return buildInvalidOperationMsg(&pBuf, "row number in each bind param should be the same");
  }

  // Column index exceeds the number of columns
  if (colIdx >= pCols->size && pCol == NULL) {
    return buildInvalidOperationMsg(&pBuf, "column index exceeds the number of columns");
  }

  if (bind->buffer_type != pColSchema->type) {
    return buildInvalidOperationMsg(&pBuf, "column type mis-match with buffer type");
  }

  if (TSDB_DATA_TYPE_NCHAR == pColSchema->type) {
    code = convertStmtNcharCol(&pBuf, pColSchema, bind, &ncharBind, charsetCxt);
    if (code) {
      goto _return;
    }
    pBind = &ncharBind;
  } else {
    pBind = bind;
  }

  code = tColDataAddValueByBind(pCol, pBind,
                                IS_VAR_DATA_TYPE(pColSchema->type) ? pColSchema->bytes - VARSTR_HEADER_SIZE : -1,
                                initCtxAsText, checkWKB);

  qDebug("stmt col %d bind %d rows data", colIdx, rowNum);

_return:

  taosMemoryFree(ncharBind.buffer);
  taosMemoryFree(ncharBind.length);

  return code;
}

int32_t qBindStmtTagsValue2(void* pBlock, void* boundTags, int64_t suid, const char* sTableName, char* tName,
                            TAOS_STMT2_BIND* bind, char* msgBuf, int32_t msgBufLen, void* charsetCxt) {
  STableDataCxt* pDataBlock = (STableDataCxt*)pBlock;
  SMsgBuf        pBuf = {.buf = msgBuf, .len = msgBufLen};
  int32_t        code = TSDB_CODE_SUCCESS;
  SBoundColInfo* tags = (SBoundColInfo*)boundTags;
  if (NULL == tags) {
    return TSDB_CODE_APP_ERROR;
  }

  SArray* pTagArray = taosArrayInit(tags->numOfBound, sizeof(STagVal));
  if (!pTagArray) {
    return buildInvalidOperationMsg(&pBuf, "out of memory");
  }

  SArray* tagName = taosArrayInit(8, TSDB_COL_NAME_LEN);
  if (!tagName) {
    code = buildInvalidOperationMsg(&pBuf, "out of memory");
    goto end;
  }

  SSchema* pSchema = getTableTagSchema(pDataBlock->pMeta);

  bool  isJson = false;
  STag* pTag = NULL;

  for (int c = 0; c < tags->numOfBound; ++c) {
    if (bind == NULL) {
      break;
    }
    if (bind[c].is_null && bind[c].is_null[0]) {
      continue;
    }

    SSchema* pTagSchema = &pSchema[tags->pColIndex[c]];
    int32_t  colLen = pTagSchema->bytes;
    if (IS_VAR_DATA_TYPE(pTagSchema->type)) {
      if (!bind[c].length) {
        code = buildInvalidOperationMsg(&pBuf, "var tag length is null");
        goto end;
      }
      colLen = bind[c].length[0];
      if ((colLen + VARSTR_HEADER_SIZE) > pTagSchema->bytes) {
        code = buildInvalidOperationMsg(&pBuf, "tag length is too big");
        goto end;
      }
    }
    if (NULL == taosArrayPush(tagName, pTagSchema->name)) {
      code = terrno;
      goto end;
    }
    if (pTagSchema->type == TSDB_DATA_TYPE_JSON) {
      if (colLen > (TSDB_MAX_JSON_TAG_LEN - VARSTR_HEADER_SIZE) / TSDB_NCHAR_SIZE) {
        code = buildSyntaxErrMsg(&pBuf, "json string too long than 4095", bind[c].buffer);
        goto end;
      }

      isJson = true;
      char* tmp = taosMemoryCalloc(1, colLen + 1);
      if (!tmp) {
        code = terrno;
        goto end;
      }
      memcpy(tmp, bind[c].buffer, colLen);
      code = parseJsontoTagData(tmp, pTagArray, &pTag, &pBuf, charsetCxt);
      taosMemoryFree(tmp);
      if (code != TSDB_CODE_SUCCESS) {
        goto end;
      }
    } else {
      STagVal val = {.cid = pTagSchema->colId, .type = pTagSchema->type};
      //      strcpy(val.colName, pTagSchema->name);
      if (pTagSchema->type == TSDB_DATA_TYPE_BINARY || pTagSchema->type == TSDB_DATA_TYPE_VARBINARY ||
          pTagSchema->type == TSDB_DATA_TYPE_GEOMETRY) {
        if (pTagSchema->type == TSDB_DATA_TYPE_GEOMETRY) {
          if (initCtxAsText() || checkWKB(bind[c].buffer, colLen)) {
            code = buildSyntaxErrMsg(&pBuf, "invalid geometry tag", bind[c].buffer);
            goto end;
          }
        }
        val.pData = (uint8_t*)bind[c].buffer;
        val.nData = colLen;
      } else if (pTagSchema->type == TSDB_DATA_TYPE_NCHAR) {
        int32_t output = 0;
        void*   p = taosMemoryCalloc(1, colLen * TSDB_NCHAR_SIZE);
        if (p == NULL) {
          code = terrno;
          goto end;
        }
        if (!taosMbsToUcs4(bind[c].buffer, colLen, (TdUcs4*)(p), colLen * TSDB_NCHAR_SIZE, &output, charsetCxt)) {
          if (terrno == TAOS_SYSTEM_ERROR(E2BIG)) {
            taosMemoryFree(p);
            code = generateSyntaxErrMsg(&pBuf, TSDB_CODE_PAR_VALUE_TOO_LONG, pTagSchema->name);
            goto end;
          }
          char buf[512] = {0};
          snprintf(buf, tListLen(buf), " taosMbsToUcs4 error:%s", strerror(terrno));
          taosMemoryFree(p);
          code = buildSyntaxErrMsg(&pBuf, buf, bind[c].buffer);
          goto end;
        }
        val.pData = p;
        val.nData = output;
      } else {
        memcpy(&val.i64, bind[c].buffer, colLen);
      }
      if (IS_VAR_DATA_TYPE(pTagSchema->type) && val.nData > pTagSchema->bytes) {
        code = TSDB_CODE_PAR_VALUE_TOO_LONG;
        goto end;
      }
      if (NULL == taosArrayPush(pTagArray, &val)) {
        code = terrno;
        goto end;
      }
    }
  }

  if (!isJson && (code = tTagNew(pTagArray, 1, false, &pTag)) != TSDB_CODE_SUCCESS) {
    goto end;
  }

  if (NULL == pDataBlock->pData->pCreateTbReq) {
    pDataBlock->pData->pCreateTbReq = taosMemoryCalloc(1, sizeof(SVCreateTbReq));
    if (NULL == pDataBlock->pData->pCreateTbReq) {
      code = terrno;
      goto end;
    }
  } else {
    SVCreateTbReq* tmp = pDataBlock->pData->pCreateTbReq;
    taosMemoryFreeClear(tmp->name);
    taosMemoryFreeClear(tmp->ctb.pTag);
    taosMemoryFreeClear(tmp->ctb.stbName);
    taosArrayDestroy(tmp->ctb.tagName);
    tmp->ctb.tagName = NULL;
  }

  code = insBuildCreateTbReq(pDataBlock->pData->pCreateTbReq, tName, pTag, suid, sTableName, tagName,
                             pDataBlock->pMeta->tableInfo.numOfTags, TSDB_DEFAULT_TABLE_TTL);
  pTag = NULL;

end:
  for (int i = 0; i < taosArrayGetSize(pTagArray); ++i) {
    STagVal* p = (STagVal*)taosArrayGet(pTagArray, i);
    if (p->type == TSDB_DATA_TYPE_NCHAR) {
      taosMemoryFreeClear(p->pData);
    }
  }
  taosArrayDestroy(pTagArray);
  taosArrayDestroy(tagName);
  taosMemoryFree(pTag);

  return code;
}

static int32_t convertStmtStbNcharCol2(SMsgBuf* pMsgBuf, SSchema* pSchema, TAOS_STMT2_BIND* src, TAOS_STMT2_BIND* dst, void *charsetCxt) {
  int32_t       output = 0;
  const int32_t max_buf_len = pSchema->bytes - VARSTR_HEADER_SIZE;

  dst->buffer = taosMemoryCalloc(src->num, max_buf_len);
  if (NULL == dst->buffer) {
    return terrno;
  }

  dst->length = taosMemoryCalloc(src->num, sizeof(int32_t));
  if (NULL == dst->length) {
    taosMemoryFreeClear(dst->buffer);
    return terrno;
  }

  char* src_buf = src->buffer;
  char* dst_buf = dst->buffer;
  for (int32_t i = 0; i < src->num; ++i) {
    if (src->is_null && src->is_null[i]) {
      continue;
    }

    if (!taosMbsToUcs4(src_buf, src->length[i], (TdUcs4*)dst_buf, max_buf_len, &output, charsetCxt)) {
      if (terrno == TAOS_SYSTEM_ERROR(E2BIG)) {
        return generateSyntaxErrMsg(pMsgBuf, TSDB_CODE_PAR_VALUE_TOO_LONG, pSchema->name);
      }
      char buf[512] = {0};
      snprintf(buf, tListLen(buf), "%s", strerror(terrno));
      return buildSyntaxErrMsg(pMsgBuf, buf, NULL);
    }

    dst->length[i] = output;
    src_buf += src->length[i];
    dst_buf += output;
  }

  dst->buffer_type = src->buffer_type;
  dst->is_null = src->is_null;
  dst->num = src->num;

  return TSDB_CODE_SUCCESS;
}

int32_t qBindStmtStbColsValue2(void* pBlock, SArray* pCols, TAOS_STMT2_BIND* bind, char* msgBuf, int32_t msgBufLen,
                               STSchema** pTSchema, SBindInfo2* pBindInfos, void *charsetCxt) {
  STableDataCxt*  pDataBlock = (STableDataCxt*)pBlock;
  SSchema*        pSchema = getTableColumnSchema(pDataBlock->pMeta);
  SBoundColInfo*  boundInfo = &pDataBlock->boundColsInfo;
  SMsgBuf         pBuf = {.buf = msgBuf, .len = msgBufLen};
  int32_t         rowNum = bind->num;
  SArray*         ncharBinds = NULL;
  TAOS_STMT2_BIND ncharBind = {0};
  int32_t         code = 0;
  int16_t         lastColId = -1;
  bool            colInOrder = true;
  int             ncharColNums = 0;

  if (NULL == *pTSchema) {
    *pTSchema = tBuildTSchema(pSchema, pDataBlock->pMeta->tableInfo.numOfColumns, pDataBlock->pMeta->sversion);
  }

  for (int c = 0; c < boundInfo->numOfBound; ++c) {
    if (TSDB_DATA_TYPE_NCHAR == pSchema[boundInfo->pColIndex[c]].type) {
      ncharColNums++;
    }
  }
  if (ncharColNums > 0) {
    ncharBinds = taosArrayInit(ncharColNums, sizeof(ncharBind));
    if (!ncharBinds) {
      code = terrno;
      goto _return;
    }
  }

  for (int c = 0; c < boundInfo->numOfBound; ++c) {
    SSchema* pColSchema = &pSchema[boundInfo->pColIndex[c]];
    if (pColSchema->colId <= lastColId) {
      colInOrder = false;
    } else {
      lastColId = pColSchema->colId;
    }

    if (bind[c].num != rowNum) {
      code = buildInvalidOperationMsg(&pBuf, "row number in each bind param should be the same");
      goto _return;
    }

    if ((!(rowNum == 1 && bind[c].is_null && *bind[c].is_null)) &&
        bind[c].buffer_type != pColSchema->type) {  // for rowNum ==1 , connector may not set buffer_type
      code = buildInvalidOperationMsg(&pBuf, "column type mis-match with buffer type");
      goto _return;
    }

    if (TSDB_DATA_TYPE_NCHAR == pColSchema->type) {
      code = convertStmtStbNcharCol2(&pBuf, pColSchema, bind + c, &ncharBind, charsetCxt);
      if (code) {
        goto _return;
      }
      if (!taosArrayPush(ncharBinds, &ncharBind)) {
        code = terrno;
        goto _return;
      }
      pBindInfos[c].bind = taosArrayGetLast(ncharBinds);
    } else if (TSDB_DATA_TYPE_GEOMETRY == pColSchema->type) {
      code = initCtxAsText();
      if (code) {
        qError("geometry init failed");
        goto _return;
      }
      uint8_t* buf = bind[c].buffer;
      for (int j = 0; j < bind[c].num; j++) {
        code = checkWKB(buf, bind[c].length[j]);
        if (code) {
          qError("geometry data must be in WKB format");
          goto _return;
        }
        buf += bind[c].length[j];
      }
      pBindInfos[c].bind = bind + c;
    } else {
      pBindInfos[c].bind = bind + c;
    }

    pBindInfos[c].columnId = pColSchema->colId;
    pBindInfos[c].type = pColSchema->type;
    pBindInfos[c].bytes = pColSchema->bytes;
  }

  code = tRowBuildFromBind2(pBindInfos, boundInfo->numOfBound, colInOrder, *pTSchema, pCols, &pDataBlock->ordered, &pDataBlock->duplicateTs);

  qDebug("stmt all %d columns bind %d rows data", boundInfo->numOfBound, rowNum);

_return:
  if (ncharBinds) {
    for (int i = 0; i < TARRAY_SIZE(ncharBinds); ++i) {
      TAOS_STMT2_BIND* ncBind = TARRAY_DATA(ncharBinds);
      taosMemoryFree(ncBind[i].buffer);
      taosMemoryFree(ncBind[i].length);
    }
    taosArrayDestroy(ncharBinds);
  }

  return code;
}

static int32_t convertStmtNcharCol2(SMsgBuf* pMsgBuf, SSchema* pSchema, TAOS_STMT2_BIND* src, TAOS_STMT2_BIND* dst, void *charsetCxt) {
  int32_t       output = 0;
  const int32_t max_buf_len = pSchema->bytes - VARSTR_HEADER_SIZE;

  int32_t newBuflen = (pSchema->bytes - VARSTR_HEADER_SIZE) * src->num;
  // if (dst->buffer_length < newBuflen) {
  dst->buffer = taosMemoryRealloc(dst->buffer, newBuflen);
  if (NULL == dst->buffer) {
    return terrno;
  }
  //}

  if (NULL == dst->length) {
    dst->length = taosMemoryRealloc(dst->length, sizeof(int32_t) * src->num);
    if (NULL == dst->length) {
      taosMemoryFreeClear(dst->buffer);
      return terrno;
    }
  }

  // dst->buffer_length = pSchema->bytes - VARSTR_HEADER_SIZE;
  char* src_buf = src->buffer;
  char* dst_buf = dst->buffer;
  for (int32_t i = 0; i < src->num; ++i) {
    if (src->is_null && src->is_null[i]) {
      continue;
    }

    /*if (!taosMbsToUcs4(((char*)src->buffer) + src->buffer_length * i, src->length[i],
      (TdUcs4*)(((char*)dst->buffer) + dst->buffer_length * i), dst->buffer_length, &output)) {*/
    if (!taosMbsToUcs4(src_buf, src->length[i], (TdUcs4*)dst_buf, max_buf_len, &output, charsetCxt)) {
      if (terrno == TAOS_SYSTEM_ERROR(E2BIG)) {
        return generateSyntaxErrMsg(pMsgBuf, TSDB_CODE_PAR_VALUE_TOO_LONG, pSchema->name);
      }
      char buf[512] = {0};
      snprintf(buf, tListLen(buf), "%s", strerror(terrno));
      return buildSyntaxErrMsg(pMsgBuf, buf, NULL);
    }

    dst->length[i] = output;
    src_buf += src->length[i];
    dst_buf += output;
  }

  dst->buffer_type = src->buffer_type;
  dst->is_null = src->is_null;
  dst->num = src->num;

  return TSDB_CODE_SUCCESS;
}

int32_t qBindStmtColsValue2(void* pBlock, SArray* pCols, TAOS_STMT2_BIND* bind, char* msgBuf, int32_t msgBufLen,
                            STSchema** pTSchema, SBindInfo2* pBindInfos, void* charsetCxt) {
  STableDataCxt*   pDataBlock = (STableDataCxt*)pBlock;
  SSchema*         pSchema = getTableColumnSchema(pDataBlock->pMeta);
  SBoundColInfo*   boundInfo = &pDataBlock->boundColsInfo;
  SMsgBuf          pBuf = {.buf = msgBuf, .len = msgBufLen};
  int32_t          rowNum = bind->num;
  TAOS_STMT2_BIND  ncharBind = {0};
  TAOS_STMT2_BIND* pBind = NULL;
  int32_t          code = 0;
  int16_t          lastColId = -1;
  bool             colInOrder = true;

  if (NULL == *pTSchema) {
    *pTSchema = tBuildTSchema(pSchema, pDataBlock->pMeta->tableInfo.numOfColumns, pDataBlock->pMeta->sversion);
  }

  for (int c = 0; c < boundInfo->numOfBound; ++c) {
    SSchema*  pColSchema = &pSchema[boundInfo->pColIndex[c]];
    if (pColSchema->colId <= lastColId) {
      colInOrder = false;
    } else {
      lastColId = pColSchema->colId;
    }

    if(boundInfo->pColIndex[c]==0){
      pCol->cflag |= COL_IS_KEY;
    }

    if (bind[c].num != rowNum) {
      code = buildInvalidOperationMsg(&pBuf, "row number in each bind param should be the same");
      goto _return;
    }

    if ((!(rowNum == 1 && bind[c].is_null && *bind[c].is_null)) &&
        bind[c].buffer_type != pColSchema->type) {  // for rowNum ==1 , connector may not set buffer_type
      code = buildInvalidOperationMsg(&pBuf, "column type mis-match with buffer type");
      goto _return;
    }

    if (TSDB_DATA_TYPE_NCHAR == pColSchema->type) {
      code = convertStmtNcharCol2(&pBuf, pColSchema, bind + c, &ncharBind, charsetCxt);
      if (code) {
        goto _return;
      }
      pBindInfos[c].bind = &ncharBind;
    } else if (TSDB_DATA_TYPE_GEOMETRY == pColSchema->type) {
      code = initCtxAsText();
      if (code) {
        qError("geometry init failed");
        goto _return;
      }
      uint8_t *buf = bind[c].buffer;
      for (int j = 0; j < bind[c].num; j++) {
        code = checkWKB(buf, bind[c].length[j]);
        if (code) {
          qError("geometry data must be in WKB format");
          goto _return;
        }
        buf += bind[c].length[j];
      }
      pBindInfos[c].bind = bind + c;
    } else {
      pBindInfos[c].bind = bind + c;
    }

    pBindInfos[c].columnId = pColSchema->colId;
    pBindInfos[c].type = pColSchema->type;
    pBindInfos[c].bytes = pColSchema->bytes;

    if (code) {
      goto _return;
    }
  }

<<<<<<< HEAD
  pDataBlock->pData->flags &= ~SUBMIT_REQ_COLUMN_DATA_FORMAT;
  if (pDataBlock->pData->pCreateTbReq != NULL) {
    pDataBlock->pData->flags |= SUBMIT_REQ_AUTO_CREATE_TABLE;
  }

  code = tRowBuildFromBind2(pBindInfos, boundInfo->numOfBound, colInOrder, *pTSchema, pCols, &pDataBlock->ordered,
                            &pDataBlock->duplicateTs);
  qDebug("stmt all %d columns bind %d rows data", boundInfo->numOfBound, rowNum);
=======
  qDebug("stmt2 all %d columns bind %d rows data as col format", boundInfo->numOfBound, rowNum);
>>>>>>> 18350b91

_return:

  taosMemoryFree(ncharBind.buffer);
  taosMemoryFree(ncharBind.length);

  return code;
}

int32_t qBindStmtSingleColValue2(void* pBlock, SArray* pCols, TAOS_STMT2_BIND* bind, char* msgBuf, int32_t msgBufLen,
                                 int32_t colIdx, int32_t rowNum, void *charsetCxt) {
  STableDataCxt*   pDataBlock = (STableDataCxt*)pBlock;
  SSchema*         pSchema = getTableColumnSchema(pDataBlock->pMeta);
  SBoundColInfo*   boundInfo = &pDataBlock->boundColsInfo;
  SMsgBuf          pBuf = {.buf = msgBuf, .len = msgBufLen};
  SSchema*         pColSchema = &pSchema[boundInfo->pColIndex[colIdx]];
  SColData*        pCol = taosArrayGet(pCols, colIdx);
  TAOS_STMT2_BIND  ncharBind = {0};
  TAOS_STMT2_BIND* pBind = NULL;
  int32_t          code = 0;

  if (bind->num != rowNum) {
    return buildInvalidOperationMsg(&pBuf, "row number in each bind param should be the same");
  }

  // Column index exceeds the number of columns
  if (colIdx >= pCols->size && pCol == NULL) {
    return buildInvalidOperationMsg(&pBuf, "column index exceeds the number of columns");
  }

  if (bind->buffer_type != pColSchema->type) {
    return buildInvalidOperationMsg(&pBuf, "column type mis-match with buffer type");
  }

  if (TSDB_DATA_TYPE_NCHAR == pColSchema->type) {
    code = convertStmtNcharCol2(&pBuf, pColSchema, bind, &ncharBind, charsetCxt);
    if (code) {
      goto _return;
    }
    pBind = &ncharBind;
  } else {
    pBind = bind;
  }

  code = tColDataAddValueByBind2(pCol, pBind,
                                 IS_VAR_DATA_TYPE(pColSchema->type) ? pColSchema->bytes - VARSTR_HEADER_SIZE : -1,
                                 initCtxAsText, checkWKB);

  qDebug("stmt col %d bind %d rows data", colIdx, rowNum);

_return:

  taosMemoryFree(ncharBind.buffer);
  taosMemoryFree(ncharBind.length);

  return code;
}

int32_t buildBoundFields(int32_t numOfBound, int16_t* boundColumns, SSchema* pSchema, int32_t* fieldNum,
                         TAOS_FIELD_E** fields, uint8_t timePrec) {
  if (fields != NULL) {
    *fields = taosMemoryCalloc(numOfBound, sizeof(TAOS_FIELD_E));
    if (NULL == *fields) {
      return terrno;
    }

    SSchema* schema = &pSchema[boundColumns[0]];
    if (TSDB_DATA_TYPE_TIMESTAMP == schema->type) {
      (*fields)[0].precision = timePrec;
    }

    for (int32_t i = 0; i < numOfBound; ++i) {
      schema = &pSchema[boundColumns[i]];
      tstrncpy((*fields)[i].name, schema->name, 65);
      (*fields)[i].type = schema->type;
      (*fields)[i].bytes = schema->bytes;
    }
  }

  *fieldNum = numOfBound;

  return TSDB_CODE_SUCCESS;
}

int32_t buildStbBoundFields(SBoundColInfo boundColsInfo, SSchema* pSchema, int32_t* fieldNum, TAOS_FIELD_ALL** fields,
                            STableMeta* pMeta, void* boundTags, bool preCtbname) {
  SBoundColInfo* tags = (SBoundColInfo*)boundTags;
  bool           hastag = tags != NULL;
  int32_t        numOfBound = boundColsInfo.numOfBound + (preCtbname ? 1 : 0);
  if (hastag) {
    numOfBound += tags->mixTagsCols ? 0 : tags->numOfBound;
  }
  int32_t idx = 0;
  if (fields != NULL) {
    *fields = taosMemoryCalloc(numOfBound, sizeof(TAOS_FIELD_ALL));
    if (NULL == *fields) {
      return terrno;
    }

    if (preCtbname && numOfBound != boundColsInfo.numOfBound) {
      (*fields)[idx].field_type = TAOS_FIELD_TBNAME;
      tstrncpy((*fields)[idx].name, "tbname", sizeof((*fields)[idx].name));
      (*fields)[idx].type = TSDB_DATA_TYPE_BINARY;
      (*fields)[idx].bytes = TSDB_TABLE_FNAME_LEN;
      idx++;
    }

    if (hastag && tags->numOfBound > 0 && !tags->mixTagsCols) {
      SSchema* tagSchema = getTableTagSchema(pMeta);

      for (int32_t i = 0; i < tags->numOfBound; ++i) {
        (*fields)[idx].field_type = TAOS_FIELD_TAG;

        SSchema* schema = &tagSchema[tags->pColIndex[i]];
        tstrncpy((*fields)[idx].name, schema->name, sizeof((*fields)[i].name));
        (*fields)[idx].type = schema->type;
        (*fields)[idx].bytes = schema->bytes;
        if (TSDB_DATA_TYPE_TIMESTAMP == schema->type) {
          (*fields)[idx].precision = pMeta->tableInfo.precision;
        }
        idx++;
      }
    }

    if (boundColsInfo.numOfBound > 0) {
      SSchema* schema = &pSchema[boundColsInfo.pColIndex[0]];

      for (int32_t i = 0; i < boundColsInfo.numOfBound; ++i) {
        int16_t idxCol = boundColsInfo.pColIndex[i];

        if (idxCol == pMeta->tableInfo.numOfColumns + pMeta->tableInfo.numOfTags) {
          (*fields)[idx].field_type = TAOS_FIELD_TBNAME;
          tstrncpy((*fields)[i].name, "tbname", sizeof((*fields)[idx].name));
          (*fields)[idx].type = TSDB_DATA_TYPE_BINARY;
          (*fields)[idx].bytes = TSDB_TABLE_FNAME_LEN;

          idx++;
          continue;
        } else if (idxCol < pMeta->tableInfo.numOfColumns) {
          (*fields)[idx].field_type = TAOS_FIELD_COL;
        } else {
          (*fields)[idx].field_type = TAOS_FIELD_TAG;
        }

        schema = &pSchema[idxCol];
        tstrncpy((*fields)[idx].name, schema->name, sizeof((*fields)[idx].name));
        (*fields)[idx].type = schema->type;
        (*fields)[idx].bytes = schema->bytes;
        if (TSDB_DATA_TYPE_TIMESTAMP == schema->type) {
          (*fields)[idx].precision = pMeta->tableInfo.precision;
        }
        idx++;
      }
    }
  }

  *fieldNum = numOfBound;

  return TSDB_CODE_SUCCESS;
}

int32_t qBuildStmtTagFields(void* pBlock, void* boundTags, int32_t* fieldNum, TAOS_FIELD_E** fields) {
  STableDataCxt* pDataBlock = (STableDataCxt*)pBlock;
  SBoundColInfo* tags = (SBoundColInfo*)boundTags;
  if (NULL == tags) {
    return TSDB_CODE_APP_ERROR;
  }

  if (pDataBlock->pMeta->tableType != TSDB_SUPER_TABLE && pDataBlock->pMeta->tableType != TSDB_CHILD_TABLE) {
    return TSDB_CODE_TSC_STMT_API_ERROR;
  }

  SSchema* pSchema = getTableTagSchema(pDataBlock->pMeta);
  if (tags->numOfBound <= 0) {
    *fieldNum = 0;
    *fields = NULL;

    return TSDB_CODE_SUCCESS;
  }

  CHECK_CODE(buildBoundFields(tags->numOfBound, tags->pColIndex, pSchema, fieldNum, fields, 0));

  return TSDB_CODE_SUCCESS;
}

int32_t qBuildStmtColFields(void* pBlock, int32_t* fieldNum, TAOS_FIELD_E** fields) {
  STableDataCxt* pDataBlock = (STableDataCxt*)pBlock;
  SSchema*       pSchema = getTableColumnSchema(pDataBlock->pMeta);
  if (pDataBlock->boundColsInfo.numOfBound <= 0) {
    *fieldNum = 0;
    if (fields != NULL) {
      *fields = NULL;
    }

    return TSDB_CODE_SUCCESS;
  }

  CHECK_CODE(buildBoundFields(pDataBlock->boundColsInfo.numOfBound, pDataBlock->boundColsInfo.pColIndex, pSchema,
                              fieldNum, fields, pDataBlock->pMeta->tableInfo.precision));

  return TSDB_CODE_SUCCESS;
}

int32_t qBuildStmtStbColFields(void* pBlock, void* boundTags, bool preCtbname, int32_t* fieldNum,
                               TAOS_FIELD_ALL** fields) {
  STableDataCxt* pDataBlock = (STableDataCxt*)pBlock;
  SSchema*       pSchema = getTableColumnSchema(pDataBlock->pMeta);
  if (pDataBlock->boundColsInfo.numOfBound <= 0) {
    *fieldNum = 0;
    if (fields != NULL) {
      *fields = NULL;
    }

    return TSDB_CODE_SUCCESS;
  }

  CHECK_CODE(buildStbBoundFields(pDataBlock->boundColsInfo, pSchema, fieldNum, fields, pDataBlock->pMeta, boundTags,
                                 preCtbname));

  return TSDB_CODE_SUCCESS;
}

int32_t qResetStmtColumns(SArray* pCols, bool deepClear) {
  int32_t colNum = taosArrayGetSize(pCols);

  for (int32_t i = 0; i < colNum; ++i) {
    SColData* pCol = (SColData*)taosArrayGet(pCols, i);
    if (pCol == NULL) {
      qError("qResetStmtColumns column is NULL");
      return terrno;
    }
    if (deepClear) {
      tColDataDeepClear(pCol);
    } else {
      tColDataClear(pCol);
    }
  }

  return TSDB_CODE_SUCCESS;
}

int32_t qResetStmtDataBlock(STableDataCxt* block, bool deepClear) {
  STableDataCxt* pBlock = (STableDataCxt*)block;
  int32_t        colNum = taosArrayGetSize(pBlock->pData->aCol);

  for (int32_t i = 0; i < colNum; ++i) {
    if (pBlock->pData->flags & SUBMIT_REQ_COLUMN_DATA_FORMAT) {
      SColData* pCol = (SColData*)taosArrayGet(pBlock->pData->aCol, i);
      if (pCol == NULL) {
        qError("qResetStmtDataBlock column is NULL");
        return terrno;
      }
      if (deepClear) {
        tColDataDeepClear(pCol);
      } else {
        tColDataClear(pCol);
      }
    } else {
      pBlock->pData->aRowP = taosArrayInit(20, POINTER_BYTES);
    }
  }

  return TSDB_CODE_SUCCESS;
}

int32_t qCloneStmtDataBlock(STableDataCxt** pDst, STableDataCxt* pSrc, bool reset) {
  int32_t code = 0;

  *pDst = taosMemoryCalloc(1, sizeof(STableDataCxt));
  if (NULL == *pDst) {
    return terrno;
  }

  STableDataCxt* pNewCxt = (STableDataCxt*)*pDst;
  STableDataCxt* pCxt = (STableDataCxt*)pSrc;
  pNewCxt->pSchema = NULL;
  pNewCxt->pValues = NULL;

  if (pCxt->pMeta) {
    void* pNewMeta = taosMemoryMalloc(TABLE_META_SIZE(pCxt->pMeta));
    if (NULL == pNewMeta) {
      insDestroyTableDataCxt(*pDst);
      return terrno;
    }
    memcpy(pNewMeta, pCxt->pMeta, TABLE_META_SIZE(pCxt->pMeta));
    pNewCxt->pMeta = pNewMeta;
  }

  memcpy(&pNewCxt->boundColsInfo, &pCxt->boundColsInfo, sizeof(pCxt->boundColsInfo));
  pNewCxt->boundColsInfo.pColIndex = NULL;

  if (pCxt->boundColsInfo.pColIndex) {
    void* pNewColIdx = taosMemoryMalloc(pCxt->boundColsInfo.numOfBound * sizeof(*pCxt->boundColsInfo.pColIndex));
    if (NULL == pNewColIdx) {
      insDestroyTableDataCxt(*pDst);
      return terrno;
    }
    memcpy(pNewColIdx, pCxt->boundColsInfo.pColIndex,
           pCxt->boundColsInfo.numOfBound * sizeof(*pCxt->boundColsInfo.pColIndex));
    pNewCxt->boundColsInfo.pColIndex = pNewColIdx;
  }

  if (pCxt->pData) {
    SSubmitTbData* pNewTb = (SSubmitTbData*)taosMemoryMalloc(sizeof(SSubmitTbData));
    if (NULL == pNewTb) {
      insDestroyTableDataCxt(*pDst);
      return terrno;
    }

    memcpy(pNewTb, pCxt->pData, sizeof(*pCxt->pData));
    pNewTb->pCreateTbReq = NULL;

    pNewTb->aCol = taosArrayDup(pCxt->pData->aCol, NULL);
    if (NULL == pNewTb->aCol) {
      insDestroyTableDataCxt(*pDst);
      return terrno;
    }

    pNewCxt->pData = pNewTb;

    if (reset) {
      code = qResetStmtDataBlock(*pDst, true);
    }
  }

  return code;
}

int32_t qRebuildStmtDataBlock(STableDataCxt** pDst, STableDataCxt* pSrc, uint64_t uid, uint64_t suid, int32_t vgId,
                              bool rebuildCreateTb) {
  int32_t code = qCloneStmtDataBlock(pDst, pSrc, false);
  if (code) {
    return code;
  }

  STableDataCxt* pBlock = (STableDataCxt*)*pDst;
  if (pBlock->pMeta) {
    pBlock->pMeta->uid = uid;
    pBlock->pMeta->vgId = vgId;
    pBlock->pMeta->suid = suid;
  }

  pBlock->pData->suid = suid;
  pBlock->pData->uid = uid;

  if (rebuildCreateTb && NULL == pBlock->pData->pCreateTbReq) {
    pBlock->pData->pCreateTbReq = taosMemoryCalloc(1, sizeof(SVCreateTbReq));
    if (NULL == pBlock->pData->pCreateTbReq) {
      return terrno;
    }
  }

  return TSDB_CODE_SUCCESS;
}

STableMeta* qGetTableMetaInDataBlock(STableDataCxt* pDataBlock) { return ((STableDataCxt*)pDataBlock)->pMeta; }

void qDestroyStmtDataBlock(STableDataCxt* pBlock) {
  if (pBlock == NULL) {
    return;
  }

  STableDataCxt* pDataBlock = (STableDataCxt*)pBlock;
  insDestroyTableDataCxt(pDataBlock);
}<|MERGE_RESOLUTION|>--- conflicted
+++ resolved
@@ -911,7 +911,6 @@
     }
   }
 
-<<<<<<< HEAD
   pDataBlock->pData->flags &= ~SUBMIT_REQ_COLUMN_DATA_FORMAT;
   if (pDataBlock->pData->pCreateTbReq != NULL) {
     pDataBlock->pData->flags |= SUBMIT_REQ_AUTO_CREATE_TABLE;
@@ -919,10 +918,7 @@
 
   code = tRowBuildFromBind2(pBindInfos, boundInfo->numOfBound, colInOrder, *pTSchema, pCols, &pDataBlock->ordered,
                             &pDataBlock->duplicateTs);
-  qDebug("stmt all %d columns bind %d rows data", boundInfo->numOfBound, rowNum);
-=======
   qDebug("stmt2 all %d columns bind %d rows data as col format", boundInfo->numOfBound, rowNum);
->>>>>>> 18350b91
 
 _return:
 
