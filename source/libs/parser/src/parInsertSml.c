--- conflicted
+++ resolved
@@ -158,7 +158,6 @@
   return code;
 }
 
-<<<<<<< HEAD
 STableDataCxt* smlInitTableDataCtx(SQuery* query, STableMeta* pTableMeta){
   STableDataCxt* pTableCxt = NULL;
   int ret = insGetTableDataCxt(((SVnodeModifOpStmt *)(query->pRoot))->pTableBlockHashObj, &pTableMeta->uid, sizeof(pTableMeta->uid),
@@ -220,11 +219,6 @@
 
 int32_t smlBindData(SQuery* query, bool dataFormat, SArray* tags, SArray* colsSchema, SArray* cols, STableMeta* pTableMeta,
                     char* tableName, const char* sTableName, int32_t sTableNameLen, int32_t ttl, char* msgBuf, int16_t msgBufLen) {
-=======
-int32_t smlBindData(SQuery* query, SArray* tags, SArray* colsSchema, SArray* cols, bool format, STableMeta* pTableMeta,
-                    char* tableName, const char* sTableName, int32_t sTableNameLen, int32_t ttl, char* msgBuf,
-                    int16_t msgBufLen) {
->>>>>>> 648e3f65
   SMsgBuf pBuf = {.buf = msgBuf, .len = msgBufLen};
 
   SSchema*       pTagsSchema = getTableTagSchema(pTableMeta);
@@ -303,17 +297,9 @@
     for (int c = 0; c < pTableCxt->boundColsInfo.numOfBound; ++c) {
       SSchema* pColSchema = &pSchema[pTableCxt->boundColsInfo.pColIndex[c]];
       SColVal* pVal = taosArrayGet(pTableCxt->pValues, pTableCxt->boundColsInfo.pColIndex[c]);
-<<<<<<< HEAD
       void** p = taosHashGet(rowData, pColSchema->name, strlen(pColSchema->name));
-      if (p == NULL) continue;
+      ASSERT(p =! NULL);
       SSmlKv *kv = *(SSmlKv **)p;
-=======
-      SSmlKv*  kv = NULL;
-      if (!format) {
-        void** p = taosHashGet(rowData, pColSchema->name, strlen(pColSchema->name));
-        if (p) kv = *p;
-      }
->>>>>>> 648e3f65
 
       if (pColSchema->type == TSDB_DATA_TYPE_TIMESTAMP) {
         kv->i = convertTimePrecision(kv->i, TSDB_TIME_PRECISION_NANO, pTableMeta->tableInfo.precision);
