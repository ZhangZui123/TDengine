/*
 * Copyright (c) 2019 TAOS Data, Inc. <jhtao@taosdata.com>
 *
 * This program is free software: you can use, redistribute, and/or modify
 * it under the terms of the GNU Affero General Public License, version 3
 * or later ("AGPL"), as published by the Free Software Foundation.
 *
 * This program is distributed in the hope that it will be useful, but WITHOUT
 * ANY WARRANTY; without even the implied warranty of MERCHANTABILITY or
 * FITNESS FOR A PARTICULAR PURPOSE.
 *
 * You should have received a copy of the GNU Affero General Public License
 * along with this program. If not, see <http://www.gnu.org/licenses/>.
 */

#include "parUtil.h"
#include "cJSON.h"

static char* getSyntaxErrFormat(int32_t errCode) {
  switch (errCode) {
    case TSDB_CODE_PAR_SYNTAX_ERROR:
      return "syntax error near \"%s\"";
    case TSDB_CODE_PAR_INCOMPLETE_SQL:
      return "Incomplete SQL statement";
    case TSDB_CODE_PAR_INVALID_COLUMN:
      return "Invalid column name : %s";
    case TSDB_CODE_PAR_TABLE_NOT_EXIST:
      return "Table does not exist : %s";
    case TSDB_CODE_PAR_AMBIGUOUS_COLUMN:
      return "Column ambiguously defined : %s";
    case TSDB_CODE_PAR_WRONG_VALUE_TYPE:
      return "Invalid value type : %s";
    case TSDB_CODE_PAR_INVALID_FUNTION:
      return "Invalid function name : %s";
    case TSDB_CODE_PAR_ILLEGAL_USE_AGG_FUNCTION:
      return "There mustn't be aggregation";
    case TSDB_CODE_PAR_WRONG_NUMBER_OF_SELECT:
      return "ORDER BY item must be the number of a SELECT-list expression";
    case TSDB_CODE_PAR_GROUPBY_LACK_EXPRESSION:
      return "Not a GROUP BY expression";
    case TSDB_CODE_PAR_NOT_SELECTED_EXPRESSION:
      return "Not SELECTed expression";
    case TSDB_CODE_PAR_NOT_SINGLE_GROUP:
      return "Not a single-group group function";
    case TSDB_CODE_PAR_TAGS_NOT_MATCHED:
      return "Tags number not matched";
    case TSDB_CODE_PAR_INVALID_TAG_NAME:
      return "Invalid tag name : %s";
    case TSDB_CODE_PAR_NAME_OR_PASSWD_TOO_LONG:
      return "Name or password too long";
    case TSDB_CODE_PAR_PASSWD_EMPTY:
      return "Password can not be empty";
    case TSDB_CODE_PAR_INVALID_PORT:
      return "Port should be an integer that is less than 65535 and greater than 0";
    case TSDB_CODE_PAR_INVALID_ENDPOINT:
      return "Endpoint should be in the format of 'fqdn:port'";
    case TSDB_CODE_PAR_EXPRIE_STATEMENT:
      return "This statement is no longer supported";
    case TSDB_CODE_PAR_INTER_VALUE_TOO_SMALL:
      return "Interval cannot be less than %d us";
    case TSDB_CODE_PAR_DB_NOT_SPECIFIED:
      return "Database not specified";
    case TSDB_CODE_PAR_INVALID_IDENTIFIER_NAME:
      return "Invalid identifier name : %s";
    case TSDB_CODE_PAR_CORRESPONDING_STABLE_ERR:
      return "Corresponding super table not in this db";
    case TSDB_CODE_PAR_INVALID_RANGE_OPTION:
      return "Invalid option %s: %"PRId64" valid range: [%d, %d]";
    case TSDB_CODE_PAR_INVALID_STR_OPTION:
      return "Invalid option %s: %s";
    case TSDB_CODE_PAR_INVALID_ENUM_OPTION:
      return "Invalid option %s: %"PRId64", only %d, %d allowed";
    case TSDB_CODE_PAR_INVALID_TTL_OPTION:
      return "Invalid option ttl: %"PRId64", should be greater than or equal to %d";
    case TSDB_CODE_PAR_INVALID_KEEP_NUM:
      return "Invalid number of keep options";
    case TSDB_CODE_PAR_INVALID_KEEP_ORDER:
      return "Invalid keep value, should be keep0 <= keep1 <= keep2";
    case TSDB_CODE_PAR_INVALID_KEEP_VALUE:
      return "Invalid option keep: %d, %d, %d valid range: [%d, %d]";
    case TSDB_CODE_PAR_INVALID_COMMENT_OPTION:
      return "Invalid option comment, length cannot exceed %d";
    case TSDB_CODE_PAR_INVALID_F_RANGE_OPTION:
      return "Invalid option %s: %f valid range: [%d, %d]";
    case TSDB_CODE_PAR_INVALID_ROLLUP_OPTION:
      return "Invalid option rollup: only one function is allowed";
    case TSDB_CODE_PAR_INVALID_RETENTIONS_OPTION:
      return "Invalid option retentions";
    case TSDB_CODE_PAR_GROUPBY_WINDOW_COEXIST:
      return "GROUP BY and WINDOW-clause can't be used together";
    case TSDB_CODE_PAR_INVALID_OPTION_UNIT:
      return "Invalid option %s unit: %c, only m, h, d allowed";
    case TSDB_CODE_PAR_INVALID_KEEP_UNIT:
      return "Invalid option keep unit: %c, %c, %c, only m, h, d allowed";
<<<<<<< HEAD
    case TSDB_CODE_PAR_ONLY_ONE_JSON_TAG:
      return "Only one tag if there is a json tag";
=======
    case TSDB_CODE_PAR_AGG_FUNC_NESTING:
      return "Aggregate functions do not support nesting";
    case TSDB_CODE_PAR_INVALID_STATE_WIN_TYPE:
      return "Only support STATE_WINDOW on integer column";
    case TSDB_CODE_PAR_INVALID_STATE_WIN_COL:
      return "Not support STATE_WINDOW on tag column";
    case TSDB_CODE_PAR_INVALID_STATE_WIN_TABLE:
      return "STATE_WINDOW not support for super table query";
    case TSDB_CODE_PAR_INTER_SESSION_GAP:
      return "SESSION gap should be fixed time window, and greater than 0";
    case TSDB_CODE_PAR_INTER_SESSION_COL:
      return "Only support SESSION on primary timestamp column";
    case TSDB_CODE_PAR_INTER_OFFSET_NEGATIVE:
      return "Interval offset cannot be negative";
    case TSDB_CODE_PAR_INTER_OFFSET_UNIT:
      return "Cannot use 'year' as offset when interval is 'month'";
    case TSDB_CODE_PAR_INTER_OFFSET_TOO_BIG:
      return "Interval offset should be shorter than interval";
    case TSDB_CODE_PAR_INTER_SLIDING_UNIT:
      return "Does not support sliding when interval is natural month/year";
    case TSDB_CODE_PAR_INTER_SLIDING_TOO_BIG:
      return "sliding value no larger than the interval value";
    case TSDB_CODE_PAR_INTER_SLIDING_TOO_SMALL:
      return "sliding value can not less than 1% of interval value";
>>>>>>> 40d9a95c
    case TSDB_CODE_OUT_OF_MEMORY:
      return "Out of memory";
    default:
      return "Unknown error";
  }
}

int32_t generateSyntaxErrMsg(SMsgBuf* pBuf, int32_t errCode, ...) {
  va_list vArgList;
  va_start(vArgList, errCode);
  vsnprintf(pBuf->buf, pBuf->len, getSyntaxErrFormat(errCode), vArgList);
  va_end(vArgList);
  terrno = errCode;
  return errCode;
}

int32_t buildInvalidOperationMsg(SMsgBuf* pBuf, const char* msg) {
  strncpy(pBuf->buf, msg, pBuf->len);
  return TSDB_CODE_TSC_INVALID_OPERATION;
}

int32_t buildSyntaxErrMsg(SMsgBuf* pBuf, const char* additionalInfo, const char* sourceStr) {
  const char* msgFormat1 = "syntax error near \'%s\'";
  const char* msgFormat2 = "syntax error near \'%s\' (%s)";
  const char* msgFormat3 = "%s";

  const char* prefix = "syntax error";
  if (sourceStr == NULL) {
    assert(additionalInfo != NULL);
    snprintf(pBuf->buf, pBuf->len, msgFormat1, additionalInfo);
    return TSDB_CODE_TSC_SQL_SYNTAX_ERROR;
  }

  char buf[64] = {0};  // only extract part of sql string
  strncpy(buf, sourceStr, tListLen(buf) - 1);

  if (additionalInfo != NULL) {
    snprintf(pBuf->buf, pBuf->len, msgFormat2, buf, additionalInfo);
  } else {
    const char* msgFormat = (0 == strncmp(sourceStr, prefix, strlen(prefix))) ? msgFormat3 : msgFormat1;
    snprintf(pBuf->buf, pBuf->len, msgFormat, buf);
  }

  return TSDB_CODE_TSC_SQL_SYNTAX_ERROR;
}

static uint32_t getTableMetaSize(const STableMeta* pTableMeta) {
  assert(pTableMeta != NULL);

  int32_t totalCols = 0;
  if (pTableMeta->tableInfo.numOfColumns >= 0) {
    totalCols = pTableMeta->tableInfo.numOfColumns + pTableMeta->tableInfo.numOfTags;
  }

  return sizeof(STableMeta) + totalCols * sizeof(SSchema);
}

STableMeta* tableMetaDup(const STableMeta* pTableMeta) {
  assert(pTableMeta != NULL);
  size_t size = getTableMetaSize(pTableMeta);

  STableMeta* p = taosMemoryMalloc(size);
  memcpy(p, pTableMeta, size);
  return p;
}

SSchema *getTableColumnSchema(const STableMeta *pTableMeta) {
  assert(pTableMeta != NULL);
  return (SSchema*) pTableMeta->schema;
}

static SSchema* getOneColumnSchema(const STableMeta* pTableMeta, int32_t colIndex) {
  assert(pTableMeta != NULL && pTableMeta->schema != NULL && colIndex >= 0 && colIndex < (getNumOfColumns(pTableMeta) + getNumOfTags(pTableMeta)));

  SSchema* pSchema = (SSchema*) pTableMeta->schema;
  return &pSchema[colIndex];
}

SSchema* getTableTagSchema(const STableMeta* pTableMeta) {
  assert(pTableMeta != NULL && (pTableMeta->tableType == TSDB_SUPER_TABLE || pTableMeta->tableType == TSDB_CHILD_TABLE));
  return getOneColumnSchema(pTableMeta, getTableInfo(pTableMeta).numOfColumns);
}

int32_t getNumOfColumns(const STableMeta* pTableMeta) {
  assert(pTableMeta != NULL);
  // table created according to super table, use data from super table
  return getTableInfo(pTableMeta).numOfColumns;
}

int32_t getNumOfTags(const STableMeta* pTableMeta) {
  assert(pTableMeta != NULL);
  return getTableInfo(pTableMeta).numOfTags;
}

STableComInfo getTableInfo(const STableMeta* pTableMeta) {
  assert(pTableMeta != NULL);
  return pTableMeta->tableInfo;
}

int32_t trimString(const char* src, int32_t len, char* dst, int32_t dlen) {
  if (len <=0 || dlen <= 0) return 0;

  char delim = src[0];
  int32_t j = 0;
  for (uint32_t k = 1; k < len - 1; ++k) {
    if (j >= dlen) {
      dst[j - 1] = '\0';
      return j;
    }
    if (src[k] == delim && src[k + 1] == delim) {   // deal with "", ''
      dst[j] = src[k + 1];
      j++;
      k++;
      continue;
    }

    if (src[k] == '\\') {   // deal with escape character
      if(src[k+1] == 'n'){
        dst[j] = '\n';
      }else if(src[k+1] == 'r'){
        dst[j] = '\r';
      }else if(src[k+1] == 't'){
        dst[j] = '\t';
      }else if(src[k+1] == '\\'){
        dst[j] = '\\';
      }else if(src[k+1] == '\''){
        dst[j] = '\'';
      }else if(src[k+1] == '"'){
        dst[j] = '"';
      }else if(src[k+1] == '%' || src[k+1] == '_'){
        dst[j++] = src[k];
        dst[j] = src[k+1];
      }else{
        dst[j] = src[k+1];
      }
      j++;
      k++;
      continue;
    }

    dst[j] = src[k];
    j++;
  }
  dst[j] = '\0';
  strtrim(dst);
  return j;
}

static bool isValidateTag(char *input) {
  if (!input) return false;
  for (size_t i = 0; i < strlen(input); ++i) {
    if (isprint(input[i]) == 0) return false;
  }
  return true;
}

int parseJsontoTagData(const char* json, SKVRowBuilder* kvRowBuilder, SMsgBuf* pMsgBuf, int16_t startColId){
  // set json NULL data
  uint8_t jsonNULL = TSDB_JSON_NULL;
  int jsonIndex = startColId + 1;
  if (!json || strcasecmp(json, TSDB_DATA_NULL_STR_L) == 0){
    tdAddColToKVRow(kvRowBuilder, jsonIndex, &jsonNULL, CHAR_BYTES);
    return TSDB_CODE_SUCCESS;
  }

  // set json real data
  cJSON *root = cJSON_Parse(json);
  if (root == NULL){
    return buildSyntaxErrMsg(pMsgBuf, "json parse error", json);
  }

  int size = cJSON_GetArraySize(root);
  if(!cJSON_IsObject(root)){
    return buildSyntaxErrMsg(pMsgBuf, "json error invalide value", json);
  }

  int retCode = 0;
  char *tagKV = NULL;
  SHashObj* keyHash = taosHashInit(8, taosGetDefaultHashFunction(TSDB_DATA_TYPE_BINARY), false, false);
  for(int i = 0; i < size; i++) {
    cJSON* item = cJSON_GetArrayItem(root, i);
    if (!item) {
      qError("json inner error:%d", i);
      retCode = buildSyntaxErrMsg(pMsgBuf, "json inner error", json);
      goto end;
    }

    char *jsonKey = item->string;
    if(!isValidateTag(jsonKey)){
      retCode = buildSyntaxErrMsg(pMsgBuf, "json key not validate", jsonKey);
      goto end;
    }
//    if(strlen(jsonKey) > TSDB_MAX_JSON_KEY_LEN){
//      tscError("json key too long error");
//      retCode =  tscSQLSyntaxErrMsg(errMsg, "json key too long, more than 256", NULL);
//      goto end;
//    }
    size_t keyLen = strlen(jsonKey);
    if(keyLen == 0 || taosHashGet(keyHash, jsonKey, keyLen) != NULL){
      continue;
    }
    // key: keyLen + VARSTR_HEADER_SIZE, value type: CHAR_BYTES, value reserved: LONG_BYTES
    tagKV = taosMemoryCalloc(keyLen + VARSTR_HEADER_SIZE + CHAR_BYTES + LONG_BYTES, 1);
    if(!tagKV) {
      retCode = TSDB_CODE_TSC_OUT_OF_MEMORY;
      goto end;
    }
    strncpy(varDataVal(tagKV), jsonKey, keyLen);
    varDataSetLen(tagKV, keyLen);
    if(taosHashGetSize(keyHash) == 0){
      uint8_t jsonNotNULL = TSDB_JSON_NOT_NULL;
      tdAddColToKVRow(kvRowBuilder, jsonIndex++, &jsonNotNULL, CHAR_BYTES);   // add json type
    }
    taosHashPut(keyHash, jsonKey, keyLen, &keyLen, CHAR_BYTES);  // add key to hash to remove dumplicate, value is useless

    if(item->type == cJSON_String){     // add json value  format: type|data
      char *jsonValue = item->valuestring;
      int32_t valLen = (int32_t)strlen(jsonValue);
      int32_t totalLen = keyLen + VARSTR_HEADER_SIZE + valLen * TSDB_NCHAR_SIZE + VARSTR_HEADER_SIZE + CHAR_BYTES;
      char *tmp = taosMemoryRealloc(tagKV, totalLen);
      if(!tmp) {
        retCode = TSDB_CODE_TSC_OUT_OF_MEMORY;
        goto end;
      }
      tagKV = tmp;
      char* valueType = POINTER_SHIFT(tagKV, keyLen + VARSTR_HEADER_SIZE);
      char* valueData = POINTER_SHIFT(tagKV, keyLen + VARSTR_HEADER_SIZE + CHAR_BYTES);
      *valueType = TSDB_DATA_TYPE_NCHAR;
      if (valLen > 0 && !taosMbsToUcs4(jsonValue, valLen, (TdUcs4*)varDataVal(valueData),
                                                  (int32_t)(valLen * TSDB_NCHAR_SIZE), &valLen)) {
        qError("charset:%s to %s. val:%s, errno:%s, convert failed.", DEFAULT_UNICODE_ENCODEC, tsCharset, jsonValue, strerror(errno));
        retCode = buildSyntaxErrMsg(pMsgBuf, "charset convert json error", jsonValue);
        goto end;
      }

      varDataSetLen(valueData, valLen);
      tdAddColToKVRow(kvRowBuilder, jsonIndex++, tagKV, totalLen);
    }else if(item->type == cJSON_Number){
      if(!isfinite(item->valuedouble)){
        qError("json value is invalidate");
        retCode =  buildSyntaxErrMsg(pMsgBuf, "json value number is illegal", json);
        goto end;
      }
      char* valueType = POINTER_SHIFT(tagKV, keyLen + VARSTR_HEADER_SIZE);
      char* valueData = POINTER_SHIFT(tagKV, keyLen + VARSTR_HEADER_SIZE + CHAR_BYTES);
      *valueType = (item->valuedouble - (int64_t)(item->valuedouble) == 0) ? TSDB_DATA_TYPE_BIGINT : TSDB_DATA_TYPE_DOUBLE;
      if(*valueType== TSDB_DATA_TYPE_DOUBLE) *((double *)valueData) = item->valuedouble;
      else if(*valueType == TSDB_DATA_TYPE_BIGINT) *((int64_t *)valueData) = item->valueint;
      tdAddColToKVRow(kvRowBuilder, jsonIndex++, tagKV, keyLen + VARSTR_HEADER_SIZE + CHAR_BYTES +LONG_BYTES);
    }else if(item->type == cJSON_True || item->type == cJSON_False){
      char* valueType = POINTER_SHIFT(tagKV, keyLen + VARSTR_HEADER_SIZE);
      char* valueData = POINTER_SHIFT(tagKV, keyLen + VARSTR_HEADER_SIZE + CHAR_BYTES);
      *valueType = TSDB_DATA_TYPE_BOOL;
      *valueData = (char)(item->valueint);
      tdAddColToKVRow(kvRowBuilder, jsonIndex++, tagKV, keyLen + VARSTR_HEADER_SIZE + CHAR_BYTES + CHAR_BYTES);
    }else if(item->type == cJSON_NULL){
      char* valueType = POINTER_SHIFT(tagKV, keyLen + VARSTR_HEADER_SIZE);
      *valueType = TSDB_DATA_TYPE_NULL;
      tdAddColToKVRow(kvRowBuilder, jsonIndex++, tagKV, keyLen + VARSTR_HEADER_SIZE + CHAR_BYTES);
    }
    else{
      retCode = buildSyntaxErrMsg(pMsgBuf, "invalidate json value", json);
      goto end;
    }
  }

  if(taosHashGetSize(keyHash) == 0){  // set json NULL true
    tdAddColToKVRow(kvRowBuilder, jsonIndex, &jsonNULL, CHAR_BYTES);
  }

end:
  taosMemoryFree(tagKV);
  taosHashCleanup(keyHash);
  cJSON_Delete(root);
  return retCode;
}<|MERGE_RESOLUTION|>--- conflicted
+++ resolved
@@ -92,10 +92,6 @@
       return "Invalid option %s unit: %c, only m, h, d allowed";
     case TSDB_CODE_PAR_INVALID_KEEP_UNIT:
       return "Invalid option keep unit: %c, %c, %c, only m, h, d allowed";
-<<<<<<< HEAD
-    case TSDB_CODE_PAR_ONLY_ONE_JSON_TAG:
-      return "Only one tag if there is a json tag";
-=======
     case TSDB_CODE_PAR_AGG_FUNC_NESTING:
       return "Aggregate functions do not support nesting";
     case TSDB_CODE_PAR_INVALID_STATE_WIN_TYPE:
@@ -120,7 +116,8 @@
       return "sliding value no larger than the interval value";
     case TSDB_CODE_PAR_INTER_SLIDING_TOO_SMALL:
       return "sliding value can not less than 1% of interval value";
->>>>>>> 40d9a95c
+    case TSDB_CODE_PAR_ONLY_ONE_JSON_TAG:
+      return "Only one tag if there is a json tag";
     case TSDB_CODE_OUT_OF_MEMORY:
       return "Out of memory";
     default:
