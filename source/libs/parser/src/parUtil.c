/*
 * Copyright (c) 2019 TAOS Data, Inc. <jhtao@taosdata.com>
 *
 * This program is free software: you can use, redistribute, and/or modify
 * it under the terms of the GNU Affero General Public License, version 3
 * or later ("AGPL"), as published by the Free Software Foundation.
 *
 * This program is distributed in the hope that it will be useful, but WITHOUT
 * ANY WARRANTY; without even the implied warranty of MERCHANTABILITY or
 * FITNESS FOR A PARTICULAR PURPOSE.
 *
 * You should have received a copy of the GNU Affero General Public License
 * along with this program. If not, see <http://www.gnu.org/licenses/>.
 */

#include "parUtil.h"
#include "cJSON.h"
#include "querynodes.h"
#include "tarray.h"
#include "tlog.h"
#include "decimal.h"

#define USER_AUTH_KEY_MAX_LEN TSDB_USER_LEN + TSDB_TABLE_FNAME_LEN + 2

const void* nullPointer = NULL;

static char* getSyntaxErrFormat(int32_t errCode) {
  switch (errCode) {
    case TSDB_CODE_PAR_SYNTAX_ERROR:
      return "syntax error near \"%s\"";
    case TSDB_CODE_PAR_INCOMPLETE_SQL:
      return "Incomplete SQL statement";
    case TSDB_CODE_PAR_INVALID_COLUMN:
      return "Invalid column name: %s";
    case TSDB_CODE_PAR_TABLE_NOT_EXIST:
      return "Table does not exist: %s";
    case TSDB_CODE_PAR_GET_META_ERROR:
      return "Fail to get table info, error: %s";
    case TSDB_CODE_PAR_AMBIGUOUS_COLUMN:
      return "Column ambiguously defined: %s";
    case TSDB_CODE_PAR_WRONG_VALUE_TYPE:
      return "Invalid value type: %s";
    case TSDB_CODE_PAR_INVALID_VARBINARY:
      return "Invalid varbinary value: %s";
    case TSDB_CODE_PAR_ILLEGAL_USE_AGG_FUNCTION:
      return "There mustn't be aggregation";
    case TSDB_CODE_PAR_WRONG_NUMBER_OF_SELECT:
      return "ORDER BY / GROUP BY item must be the number of a SELECT-list expression";
    case TSDB_CODE_PAR_GROUPBY_LACK_EXPRESSION:
      return "Not a GROUP BY expression";
    case TSDB_CODE_PAR_NOT_SELECTED_EXPRESSION:
      return "Not SELECTed expression";
    case TSDB_CODE_PAR_NOT_SINGLE_GROUP:
      return "Not a single-group group function";
    case TSDB_CODE_PAR_TAGS_NOT_MATCHED:
      return "Tags number not matched";
    case TSDB_CODE_PAR_INVALID_TAG_NAME:
      return "Invalid tag name: %s";
    case TSDB_CODE_PAR_NAME_OR_PASSWD_TOO_LONG:
      return "Name or password too long";
    case TSDB_CODE_PAR_PASSWD_TOO_SHORT_OR_EMPTY:
      return "Password too short or empty";
    case TSDB_CODE_PAR_INVALID_PORT:
      return "Port should be an integer that is less than 65535 and greater than 0";
    case TSDB_CODE_PAR_INVALID_ENDPOINT:
      return "Endpoint should be in the format of 'fqdn:port'";
    case TSDB_CODE_PAR_EXPRIE_STATEMENT:
      return "This statement is no longer supported";
    case TSDB_CODE_PAR_INTER_VALUE_TOO_SMALL:
      return "Interval cannot be less than %d %s";
    case TSDB_CODE_PAR_INTER_VALUE_TOO_BIG:
      return "Interval cannot be more than %d %s";
    case TSDB_CODE_PAR_DB_NOT_SPECIFIED:
      return "Database not specified";
    case TSDB_CODE_PAR_INVALID_IDENTIFIER_NAME:
      return "Invalid identifier name: %s";
    case TSDB_CODE_PAR_CORRESPONDING_STABLE_ERR:
      return "Corresponding super table not in this db";
    case TSDB_CODE_PAR_GROUPBY_WINDOW_COEXIST:
      return "GROUP BY and WINDOW-clause can't be used together";
    case TSDB_CODE_PAR_AGG_FUNC_NESTING:
      return "Aggregate functions do not support nesting";
    case TSDB_CODE_PAR_INVALID_STATE_WIN_TYPE:
      return "Only support STATE_WINDOW on integer/bool/varchar column";
    case TSDB_CODE_PAR_INVALID_STATE_WIN_COL:
      return "Not support STATE_WINDOW on tag column";
    case TSDB_CODE_PAR_INVALID_STATE_WIN_TABLE:
      return "STATE_WINDOW not support for super table query";
    case TSDB_CODE_PAR_INTER_SESSION_GAP:
      return "SESSION gap should be fixed time window, and greater than 0";
    case TSDB_CODE_PAR_INTER_SESSION_COL:
      return "Only support SESSION on primary timestamp column";
    case TSDB_CODE_PAR_INTER_OFFSET_NEGATIVE:
      return "Interval offset cannot be negative";
    case TSDB_CODE_PAR_INTER_OFFSET_UNIT:
      return "Cannot use 'year' as offset when interval is 'month'";
    case TSDB_CODE_PAR_INTER_OFFSET_TOO_BIG:
      return "Interval offset should be shorter than interval";
    case TSDB_CODE_PAR_INTER_SLIDING_UNIT:
      return "Does not support sliding when interval is natural month/year";
    case TSDB_CODE_PAR_INTER_SLIDING_TOO_BIG:
      return "sliding value no larger than the interval value";
    case TSDB_CODE_PAR_INTER_SLIDING_TOO_SMALL:
      return "sliding value can not less than 1%% of interval value";
    case TSDB_CODE_PAR_ONLY_ONE_JSON_TAG:
      return "Only one tag if there is a json tag";
    case TSDB_CODE_PAR_INCORRECT_NUM_OF_COL:
      return "Query block has incorrect number of result columns";
    case TSDB_CODE_PAR_INCORRECT_TIMESTAMP_VAL:
      return "Incorrect TIMESTAMP value: %s";
    case TSDB_CODE_PAR_OFFSET_LESS_ZERO:
      return "soffset/offset can not be less than 0";
    case TSDB_CODE_PAR_SLIMIT_LEAK_PARTITION_GROUP_BY:
      return "slimit/soffset only available for PARTITION/GROUP BY query";
    case TSDB_CODE_PAR_INVALID_TOPIC_QUERY:
      return "Invalid topic query";
    case TSDB_CODE_PAR_INVALID_DROP_STABLE:
      return "Cannot drop super table in batch";
    case TSDB_CODE_PAR_INVALID_FILL_TIME_RANGE:
      return "Start(end) time of query range required or time range too large";
    case TSDB_CODE_PAR_DUPLICATED_COLUMN:
      return "Duplicated column names";
    case TSDB_CODE_PAR_INVALID_TAGS_LENGTH:
      return "Tags length exceeds max length %d";
    case TSDB_CODE_PAR_INVALID_ROW_LENGTH:
      return "Row length exceeds max length %d";
    case TSDB_CODE_PAR_INVALID_COLUMNS_NUM:
      return "Illegal number of columns";
    case TSDB_CODE_PAR_TOO_MANY_COLUMNS:
      return "Too many columns";
    case TSDB_CODE_PAR_INVALID_FIRST_COLUMN:
      return "First column must be timestamp";
    case TSDB_CODE_PAR_INVALID_VAR_COLUMN_LEN:
      return "Invalid column length for var length type";
    case TSDB_CODE_PAR_INVALID_TAGS_NUM:
      return "Invalid number of tag columns";
    case TSDB_CODE_PAR_INVALID_INTERNAL_PK:
      return "Invalid _c0 or _rowts expression";
    case TSDB_CODE_PAR_INVALID_TIMELINE_FUNC:
      return "Invalid timeline function";
    case TSDB_CODE_PAR_INVALID_PASSWD:
      return "Invalid password";
    case TSDB_CODE_PAR_INVALID_ALTER_TABLE:
      return "Invalid alter table statement";
    case TSDB_CODE_PAR_CANNOT_DROP_PRIMARY_KEY:
      return "Primary timestamp column cannot be dropped";
    case TSDB_CODE_PAR_INVALID_MODIFY_COL:
      return "Only varbinary/binary/nchar/geometry column length could be modified, and the length can only be "
             "increased, not decreased";
    case TSDB_CODE_PAR_INVALID_TBNAME:
      return "Invalid tbname pseudo column";
    case TSDB_CODE_PAR_INVALID_FUNCTION_NAME:
      return "Invalid function name";
    case TSDB_CODE_PAR_COMMENT_TOO_LONG:
      return "Comment too long";
    case TSDB_CODE_PAR_NOT_ALLOWED_FUNC:
      return "Some functions are allowed only in the SELECT list of a query. "
             "And, cannot be mixed with other non scalar functions or columns.";
    case TSDB_CODE_PAR_NOT_ALLOWED_WIN_QUERY:
      return "Window query not supported, since not valid primary timestamp column as input";
    case TSDB_CODE_PAR_INVALID_DROP_COL:
      return "No columns can be dropped";
    case TSDB_CODE_PAR_INVALID_COL_JSON:
      return "Only tag can be json type";
    case TSDB_CODE_PAR_VALUE_TOO_LONG:
      return "Value too long for column/tag: %s";
    case TSDB_CODE_PAR_INVALID_DELETE_WHERE:
      return "The DELETE statement must only have a definite time window range";
    case TSDB_CODE_PAR_INVALID_REDISTRIBUTE_VG:
      return "The REDISTRIBUTE VGROUP statement only support 1 to 3 dnodes";
    case TSDB_CODE_PAR_FILL_NOT_ALLOWED_FUNC:
      return "%s function is not supported in fill query";
    case TSDB_CODE_PAR_INVALID_WINDOW_PC:
      return "_WSTART, _WEND and _WDURATION can only be used in window query";
    case TSDB_CODE_PAR_INVALID_TAGS_PC:
      return "Tags can only applied to super table and child table";
    case TSDB_CODE_PAR_WINDOW_NOT_ALLOWED_FUNC:
      return "%s function is not supported in time window query";
    case TSDB_CODE_PAR_STREAM_NOT_ALLOWED_FUNC:
      return "%s function is not supported in stream query";
    case TSDB_CODE_PAR_GROUP_BY_NOT_ALLOWED_FUNC:
      return "%s function is not supported in group query";
    case TSDB_CODE_PAR_SYSTABLE_NOT_ALLOWED_FUNC:
      return "%s function is not supported in system table query";
    case TSDB_CODE_PAR_SYSTABLE_NOT_ALLOWED:
      return "%s is not supported in system table query";
    case TSDB_CODE_PAR_INVALID_INTERP_CLAUSE:
      return "Invalid usage of RANGE clause, EVERY clause or FILL clause";
    case TSDB_CODE_PAR_INVALID_FORECAST_CLAUSE:
      return "Invalid usage of forecast clause";
    case TSDB_CODE_PAR_NO_VALID_FUNC_IN_WIN:
      return "No valid function in window query";
    case TSDB_CODE_PAR_INVALID_OPTR_USAGE:
      return "Invalid usage of expr: %s";
    case TSDB_CODE_PAR_INVALID_IP_RANGE:
      return "invalid ip range";
    case TSDB_CODE_OUT_OF_MEMORY:
      return "Out of memory";
    case TSDB_CODE_PAR_ORDERBY_AMBIGUOUS:
      return "ORDER BY \"%s\" is ambiguous";
    case TSDB_CODE_PAR_NOT_SUPPORT_MULTI_RESULT:
      return "Operator not supported multi result: %s";
    case TSDB_CODE_PAR_INVALID_WJOIN_HAVING_EXPR:
      return "Not supported window join having expr";
    case TSDB_CODE_PAR_INVALID_WIN_OFFSET_UNIT:
      return "Invalid WINDOW_OFFSET unit \"%c\"";
    case TSDB_CODE_PAR_VALID_PRIM_TS_REQUIRED:
      return "Valid primary timestamp required";
    case TSDB_CODE_PAR_NOT_WIN_FUNC:
      return "Column exists for window join with aggregation functions";
    case TSDB_CODE_PAR_TAG_IS_PRIMARY_KEY:
      return "tag %s can not be primary key";
    case TSDB_CODE_PAR_SECOND_COL_PK:
      return "primary key column must be second column";
    case TSDB_CODE_PAR_COL_PK_TYPE:
      return "primary key column must be of type int, uint, bigint, ubigint, and varchar";
    case TSDB_CODE_PAR_INVALID_PK_OP:
      return "primary key column can not be added, modified, and dropped";
    case TSDB_CODE_TSMA_NAME_TOO_LONG:
      return "Tsma name too long";
    case TSDB_CODE_PAR_TBNAME_ERROR:
      return "Pseudo tag tbname not set";
    case TSDB_CODE_PAR_TBNAME_DUPLICATED:
      return "Table name:%s duplicated";
    case TSDB_CODE_PAR_TAG_NAME_DUPLICATED:
      return "Tag name:%s duplicated";
    case TSDB_CODE_PAR_NOT_ALLOWED_DIFFERENT_BY_ROW_FUNC:
      return "Some functions cannot appear in the select list at the same time";
    case TSDB_CODE_PAR_REGULAR_EXPRESSION_ERROR:
      return "Syntax error in regular expression";
    case TSDB_CODE_PAR_TRUE_FOR_NEGATIVE:
      return "True_for duration cannot be negative";
    case TSDB_CODE_PAR_TRUE_FOR_UNIT:
      return "Cannot use 'year' or 'month' as true_for duration";
    case TSDB_CODE_PAR_INVALID_REF_COLUMN:
      return "Invalid virtual table's ref column";
    case TSDB_CODE_PAR_INVALID_TABLE_TYPE:
      return "Invalid table type";
    case TSDB_CODE_PAR_INVALID_REF_COLUMN_TYPE:
      return "Invalid virtual table's ref column type";
    case TSDB_CODE_PAR_MISMATCH_STABLE_TYPE:
      return "Create child table using virtual super table";
    default:
      return "Unknown error";
  }
}

int32_t generateSyntaxErrMsg(SMsgBuf* pBuf, int32_t errCode, ...) {
  va_list vArgList;
  va_start(vArgList, errCode);
  (void)vsnprintf(pBuf->buf, pBuf->len, getSyntaxErrFormat(errCode), vArgList);
  va_end(vArgList);
  return errCode;
}

int32_t generateSyntaxErrMsgExt(SMsgBuf* pBuf, int32_t errCode, const char* pFormat, ...) {
  va_list vArgList;
  va_start(vArgList, pFormat);
  (void)vsnprintf(pBuf->buf, pBuf->len, pFormat, vArgList);
  va_end(vArgList);
  return errCode;
}

int32_t buildInvalidOperationMsg(SMsgBuf* pBuf, const char* msg) {
  if (pBuf->buf) {
    tstrncpy(pBuf->buf, msg, pBuf->len);
  }

  return TSDB_CODE_TSC_INVALID_OPERATION;
}

int32_t buildInvalidOperationMsgExt(SMsgBuf* pBuf, const char* pFormat, ...) {
  va_list vArgList;
  va_start(vArgList, pFormat);
  (void)vsnprintf(pBuf->buf, pBuf->len, pFormat, vArgList);
  va_end(vArgList);
  return TSDB_CODE_TSC_INVALID_OPERATION;
}

int32_t buildSyntaxErrMsg(SMsgBuf* pBuf, const char* additionalInfo, const char* sourceStr) {
  if (pBuf == NULL) return TSDB_CODE_TSC_SQL_SYNTAX_ERROR;
  const char* msgFormat1 = "syntax error near \'%s\'";
  const char* msgFormat2 = "syntax error near \'%s\' (%s)";
  const char* msgFormat3 = "%s";

  const char* prefix = "syntax error";
  if (sourceStr == NULL) {
    snprintf(pBuf->buf, pBuf->len, msgFormat1, additionalInfo);
    return TSDB_CODE_TSC_SQL_SYNTAX_ERROR;
  }

  char buf[64] = {0};  // only extract part of sql string
  tstrncpy(buf, sourceStr, tListLen(buf));

  if (additionalInfo != NULL) {
    snprintf(pBuf->buf, pBuf->len, msgFormat2, buf, additionalInfo);
  } else {
    const char* msgFormat = (0 == strncmp(sourceStr, prefix, strlen(prefix))) ? msgFormat3 : msgFormat1;
    snprintf(pBuf->buf, pBuf->len, msgFormat, buf);
  }

  return TSDB_CODE_TSC_SQL_SYNTAX_ERROR;
}

SSchema* getTableColumnSchema(const STableMeta* pTableMeta) { return (SSchema*)pTableMeta->schema; }

SSchemaExt* getTableColumnExtSchema(const STableMeta* pTableMeta) { return pTableMeta->schemaExt; }

static SSchema* getOneColumnSchema(const STableMeta* pTableMeta, int32_t colIndex) {
  SSchema* pSchema = (SSchema*)pTableMeta->schema;
  return &pSchema[colIndex];
}

SSchema* getTableTagSchema(const STableMeta* pTableMeta) {
  return getOneColumnSchema(pTableMeta, getTableInfo(pTableMeta).numOfColumns);
}

int32_t getNumOfColumns(const STableMeta* pTableMeta) {
  // table created according to super table, use data from super table
  return getTableInfo(pTableMeta).numOfColumns;
}

int32_t getNumOfTags(const STableMeta* pTableMeta) { return getTableInfo(pTableMeta).numOfTags; }

STableComInfo getTableInfo(const STableMeta* pTableMeta) { return pTableMeta->tableInfo; }

int32_t getTableTypeFromTableNode(SNode* pTable) {
  if (NULL == pTable) {
    return -1;
  }
  if (QUERY_NODE_REAL_TABLE != nodeType(pTable)) {
    return -1;
  }
  return ((SRealTableNode*)pTable)->pMeta->tableType;
}

STableMeta* tableMetaDup(const STableMeta* pTableMeta) {
  int32_t numOfFields = TABLE_TOTAL_COL_NUM(pTableMeta);
  if (numOfFields > TSDB_MAX_COLUMNS || numOfFields < TSDB_MIN_COLUMNS) {
    return NULL;
  }

  bool   hasSchemaExt = pTableMeta->schemaExt == NULL ? false : true;
  size_t schemaExtSize = hasSchemaExt ? pTableMeta->tableInfo.numOfColumns * sizeof(SSchemaExt) : 0;
  bool   hasColRef = pTableMeta->colRef == NULL ? false : true;
  size_t colRefSize = hasColRef ? pTableMeta->numOfColRefs * sizeof(SColRef) : 0;

  size_t      size = sizeof(STableMeta) + numOfFields * sizeof(SSchema);
  STableMeta* p = taosMemoryMalloc(size + schemaExtSize + colRefSize);
  if (NULL == p) return NULL;

  memcpy(p, pTableMeta, colRefSize + schemaExtSize + size);
  if (hasSchemaExt) {
    p->schemaExt = (SSchemaExt*)(((char*)p) + size);
  } else {
    p->schemaExt = NULL;
  }
  if (hasColRef) {
    p->colRef = (SColRef*)(((char*)p) + size + schemaExtSize);
  } else {
    p->colRef = NULL;
  }
  return p;
}

int32_t trimString(const char* src, int32_t len, char* dst, int32_t dlen) {
  if (len <= 0 || dlen <= 0) return 0;

  char    delim = src[0];
  int32_t j = 0;
  for (uint32_t k = 1; k < len - 1; ++k) {
    if (j >= dlen) {
      dst[j - 1] = '\0';
      return j;
    }
    if (src[k] == delim && src[k + 1] == delim) {  // deal with "", ''
      dst[j] = src[k + 1];
      j++;
      k++;
      continue;
    }

    if (src[k] == '\\') {  // deal with escape character
      if (src[k + 1] == 'n') {
        dst[j] = '\n';
      } else if (src[k + 1] == 'r') {
        dst[j] = '\r';
      } else if (src[k + 1] == 't') {
        dst[j] = '\t';
      } else if (src[k + 1] == '\\') {
        dst[j] = '\\';
      } else if (src[k + 1] == '\'') {
        dst[j] = '\'';
      } else if (src[k + 1] == '"') {
        dst[j] = '"';
      } else if (src[k + 1] == '%' || src[k + 1] == '_' || src[k + 1] == 'x') {
        dst[j++] = src[k];
        dst[j] = src[k + 1];
      } else {
        dst[j] = src[k + 1];
      }
      j++;
      k++;
      continue;
    }

    dst[j] = src[k];
    j++;
  }
  if (j >= dlen) j = dlen - 1;
  dst[j] = '\0';
  return j;
}

static bool isValidateTag(char* input) {
  if (!input) return false;
  for (size_t i = 0; i < strlen(input); ++i) {
#ifdef WINDOWS
    if (input[i] < 0x20 || input[i] > 0x7E) return false;
#else
    if (isprint(input[i]) == 0) return false;
#endif
  }
  return true;
}

int32_t parseJsontoTagData(const char* json, SArray* pTagVals, STag** ppTag, void* pMsgBuf, void *charsetCxt) {
  int32_t   retCode = TSDB_CODE_SUCCESS;
  cJSON*    root = NULL;
  SHashObj* keyHash = NULL;
  int32_t   size = 0;
  // set json NULL data
  if (!json || strcasecmp(json, TSDB_DATA_NULL_STR_L) == 0 || strtrim((char*)json) == 0) {
    retCode = TSDB_CODE_SUCCESS;
    goto end;
  }

  // set json real data
  root = cJSON_Parse(json);
  if (root == NULL) {
    retCode = buildSyntaxErrMsg(pMsgBuf, "json parse error", json);
    goto end;
  }

  size = cJSON_GetArraySize(root);
  if (!cJSON_IsObject(root)) {
    retCode = buildSyntaxErrMsg(pMsgBuf, "json error invalide value", json);
    goto end;
  }

  keyHash = taosHashInit(8, taosGetDefaultHashFunction(TSDB_DATA_TYPE_BINARY), false, false);
  if (!keyHash) {
    retCode = terrno;
    goto end;
  }
  for (int32_t i = 0; i < size; i++) {
    cJSON* item = cJSON_GetArrayItem(root, i);
    if (!item) {
      uError("json inner error:%d", i);
      retCode = buildSyntaxErrMsg(pMsgBuf, "json inner error", json);
      goto end;
    }

    char* jsonKey = item->string;
    if (!isValidateTag(jsonKey)) {
      retCode = buildSyntaxErrMsg(pMsgBuf, "json key not validate", jsonKey);
      goto end;
    }
    size_t keyLen = strlen(jsonKey);
    if (keyLen > TSDB_MAX_JSON_KEY_LEN) {
      uError("json key too long error");
      retCode = buildSyntaxErrMsg(pMsgBuf, "json key too long, more than 256", jsonKey);
      goto end;
    }
    if (keyLen == 0 || taosHashGet(keyHash, jsonKey, keyLen) != NULL) {
      continue;
    }
    STagVal val = {0};
    //    TSDB_DB_FNAME_LENme, colName);
    val.pKey = jsonKey;
    retCode = taosHashPut(keyHash, jsonKey, keyLen, &keyLen,
                          CHAR_BYTES);  // add key to hash to remove dumplicate, value is useless
    if (TSDB_CODE_SUCCESS != retCode) {
      goto end;
    }

    if (item->type == cJSON_String) {  // add json value  format: type|data
      char*   jsonValue = item->valuestring;
      int32_t valLen = (int32_t)strlen(jsonValue);
      char*   tmp = taosMemoryCalloc(1, valLen * TSDB_NCHAR_SIZE);
      if (!tmp) {
        retCode = terrno;
        goto end;
      }
      val.type = TSDB_DATA_TYPE_NCHAR;
      if (valLen > 0 && !taosMbsToUcs4(jsonValue, valLen, (TdUcs4*)tmp, (int32_t)(valLen * TSDB_NCHAR_SIZE), &valLen, charsetCxt)) {
        uError("charset:%s to %s. val:%s, errno:%s, convert failed.", DEFAULT_UNICODE_ENCODEC,
               charsetCxt != NULL ? ((SConvInfo *)(charsetCxt))->charset : tsCharset, jsonValue,
               strerror(terrno));
        retCode = buildSyntaxErrMsg(pMsgBuf, "charset convert json error", jsonValue);
        taosMemoryFree(tmp);
        goto end;
      }
      val.nData = valLen;
      val.pData = tmp;
    } else if (item->type == cJSON_Number) {
      if (!isfinite(item->valuedouble)) {
        uError("json value is invalidate");
        retCode = buildSyntaxErrMsg(pMsgBuf, "json value number is illegal", json);
        goto end;
      }
      val.type = TSDB_DATA_TYPE_DOUBLE;
      *((double*)&(val.i64)) = item->valuedouble;
    } else if (item->type == cJSON_True || item->type == cJSON_False) {
      val.type = TSDB_DATA_TYPE_BOOL;
      *((char*)&(val.i64)) = (char)(item->valueint);
    } else if (item->type == cJSON_NULL) {
      val.type = TSDB_DATA_TYPE_NULL;
    } else {
      retCode = buildSyntaxErrMsg(pMsgBuf, "invalidate json value", json);
      goto end;
    }
    if (NULL == taosArrayPush(pTagVals, &val)) {
      retCode = terrno;
      goto end;
    }
  }

end:
  taosHashCleanup(keyHash);
  if (retCode == TSDB_CODE_SUCCESS) {
    retCode = tTagNew(pTagVals, 1, true, ppTag);
  }
  for (int i = 0; i < taosArrayGetSize(pTagVals); ++i) {
    STagVal* p = (STagVal*)taosArrayGet(pTagVals, i);
    if (IS_VAR_DATA_TYPE(p->type)) {
      taosMemoryFreeClear(p->pData);
    }
  }
  cJSON_Delete(root);
  return retCode;
}

static int32_t getInsTagsTableTargetNameFromOp(int32_t acctId, SOperatorNode* pOper, SName* pName) {
  if (OP_TYPE_EQUAL != pOper->opType) {
    return TSDB_CODE_SUCCESS;
  }

  SColumnNode* pCol = NULL;
  SValueNode*  pVal = NULL;
  if (QUERY_NODE_COLUMN == nodeType(pOper->pLeft)) {
    pCol = (SColumnNode*)pOper->pLeft;
  } else if (QUERY_NODE_VALUE == nodeType(pOper->pLeft)) {
    pVal = (SValueNode*)pOper->pLeft;
  }
  if (QUERY_NODE_COLUMN == nodeType(pOper->pRight)) {
    pCol = (SColumnNode*)pOper->pRight;
  } else if (QUERY_NODE_VALUE == nodeType(pOper->pRight)) {
    pVal = (SValueNode*)pOper->pRight;
  }
  if (NULL == pCol || NULL == pVal || NULL == pVal->literal || 0 == strcmp(pVal->literal, "")) {
    return TSDB_CODE_SUCCESS;
  }

  if (0 == strcmp(pCol->colName, "db_name")) {
    return tNameSetDbName(pName, acctId, pVal->literal, strlen(pVal->literal));
  } else if (0 == strcmp(pCol->colName, "table_name")) {
    return tNameAddTbName(pName, pVal->literal, strlen(pVal->literal));
  }

  return TSDB_CODE_SUCCESS;
}

static int32_t getInsTagsTableTargetObjName(int32_t acctId, SNode* pNode, SName* pName) {
  if (QUERY_NODE_OPERATOR == nodeType(pNode)) {
    return getInsTagsTableTargetNameFromOp(acctId, (SOperatorNode*)pNode, pName);
  }
  return TSDB_CODE_SUCCESS;
}

static int32_t getInsTagsTableTargetNameFromCond(int32_t acctId, SLogicConditionNode* pCond, SName* pName) {
  if (LOGIC_COND_TYPE_AND != pCond->condType) {
    return TSDB_CODE_SUCCESS;
  }

  SNode* pNode = NULL;
  FOREACH(pNode, pCond->pParameterList) {
    int32_t code = getInsTagsTableTargetObjName(acctId, pNode, pName);
    if (TSDB_CODE_SUCCESS != code) {
      return code;
    }
  }
  if ('\0' == pName->dbname[0]) {
    pName->type = 0;
  }
  return TSDB_CODE_SUCCESS;
}

int32_t getVnodeSysTableTargetName(int32_t acctId, SNode* pWhere, SName* pName) {
  if (NULL == pWhere) {
    return TSDB_CODE_SUCCESS;
  }

  if (QUERY_NODE_OPERATOR == nodeType(pWhere)) {
    int32_t code = getInsTagsTableTargetNameFromOp(acctId, (SOperatorNode*)pWhere, pName);
    if (TSDB_CODE_SUCCESS == code && '\0' == pName->dbname[0]) {
      pName->type = 0;
    }
    return code;
  }

  if (QUERY_NODE_LOGIC_CONDITION == nodeType(pWhere)) {
    return getInsTagsTableTargetNameFromCond(acctId, (SLogicConditionNode*)pWhere, pName);
  }

  return TSDB_CODE_SUCCESS;
}

static int32_t userAuthToString(int32_t acctId, const char* pUser, const char* pDb, const char* pTable, AUTH_TYPE type,
                                char* pStr, bool isView) {
  return snprintf(pStr, USER_AUTH_KEY_MAX_LEN, "`%s`*%d*`%s`*`%s`*%d*%d", pUser, acctId, pDb,
                  (NULL == pTable || '\0' == pTable[0]) ? "" : pTable, type, isView);
}

static int32_t getIntegerFromAuthStr(const char* pStart, char** pNext) {
  char* p = strchr(pStart, '*');
  char  buf[10] = {0};
  if (NULL == p) {
    tstrncpy(buf, pStart, 10);
    *pNext = NULL;
  } else {
    strncpy(buf, pStart, p - pStart);
    *pNext = ++p;
  }
  return taosStr2Int32(buf, NULL, 10);
}

static int32_t getBackQuotedStringFromAuthStr(const char* pStart, char* pStr, uint32_t dstLen, char** pNext) {
  const char* pBeginQuote = strchr(pStart, '`');
  if (!pBeginQuote) {
    qWarn("failed to get string from auth string, %s, should be quoted with `", pStart);
    return TSDB_CODE_INVALID_PARA;
  }
  const char* pEndQuote = strchr(pBeginQuote + 1, '`');
  if (!pEndQuote) {
    qWarn("failed to get string from auth string, %s, should be quoted with `", pStart);
    return TSDB_CODE_INVALID_PARA;
  }

  pStr[0] = '\0';
  strncpy(pStr, pBeginQuote + 1, TMIN(dstLen, pEndQuote - pBeginQuote - 1));

  char* pSeperator = strchr(pEndQuote + 1, '*');
  if (!pSeperator) {
    *pNext = NULL;
  } else {
    *pNext = ++pSeperator;
  }
  return 0;
}

static void getStringFromAuthStr(const char* pStart, char* pStr, uint32_t dstLen, char** pNext) {
  char* p = strchr(pStart, '*');
  if (NULL == p) {
    tstrncpy(pStr, pStart, dstLen);
    *pNext = NULL;
  } else {
    strncpy(pStr, pStart, p - pStart);
    *pNext = ++p;
  }
  if (*pStart == '`' && *(pStart + 1) == '`') {
    *pStr = 0;
  }
}

static int32_t stringToUserAuth(const char* pStr, int32_t len, SUserAuthInfo* pUserAuth) {
  char* p = NULL;
  int32_t code = getBackQuotedStringFromAuthStr(pStr, pUserAuth->user, TSDB_USER_LEN, &p);
  if (code == TSDB_CODE_SUCCESS) {
    pUserAuth->tbName.acctId = getIntegerFromAuthStr(p, &p);
    code = getBackQuotedStringFromAuthStr(p, pUserAuth->tbName.dbname, TSDB_DB_NAME_LEN, &p);
  }
  if (code == TSDB_CODE_SUCCESS) {
    code = getBackQuotedStringFromAuthStr(p, pUserAuth->tbName.tname, TSDB_TABLE_NAME_LEN, &p);
  }
  if (code == TSDB_CODE_SUCCESS) {
    if (pUserAuth->tbName.tname[0]) {
      pUserAuth->tbName.type = TSDB_TABLE_NAME_T;
    } else {
      pUserAuth->tbName.type = TSDB_DB_NAME_T;
    }
    pUserAuth->type = getIntegerFromAuthStr(p, &p);
    pUserAuth->isView = getIntegerFromAuthStr(p, &p);
  }
  return code;
}

static int32_t buildTableReq(SHashObj* pTablesHash, SArray** pTables) {
  if (NULL != pTablesHash) {
    *pTables = taosArrayInit(taosHashGetSize(pTablesHash), sizeof(SName));
    if (NULL == *pTables) {
      return terrno;
    }
    void* p = taosHashIterate(pTablesHash, NULL);
    while (NULL != p) {
      size_t len = 0;
      char*  pKey = taosHashGetKey(p, &len);
      char   fullName[TSDB_TABLE_FNAME_LEN] = {0};
      strncpy(fullName, pKey, len);
      SName   name = {0};
      int32_t code = tNameFromString(&name, fullName, T_NAME_ACCT | T_NAME_DB | T_NAME_TABLE);
      if (TSDB_CODE_SUCCESS == code) {
        if (NULL == taosArrayPush(*pTables, &name)) {
          code = terrno;
        }
      }
      if (TSDB_CODE_SUCCESS != code) {
        taosHashCancelIterate(pTablesHash, p);
        taosArrayDestroy(*pTables);
        *pTables = NULL;
        return code;
      }
      p = taosHashIterate(pTablesHash, p);
    }
  }
  return TSDB_CODE_SUCCESS;
}

static int32_t buildDbReq(SHashObj* pDbsHash, SArray** pDbs) {
  if (NULL != pDbsHash) {
    *pDbs = taosArrayInit(taosHashGetSize(pDbsHash), TSDB_DB_FNAME_LEN);
    if (NULL == *pDbs) {
      return terrno;
    }
    void* p = taosHashIterate(pDbsHash, NULL);
    while (NULL != p) {
      size_t len = 0;
      char*  pKey = taosHashGetKey(p, &len);
      char   fullName[TSDB_DB_FNAME_LEN] = {0};
      strncpy(fullName, pKey, len);
      if (NULL == taosArrayPush(*pDbs, fullName)) {
        taosHashCancelIterate(pDbsHash, p);
        taosArrayDestroy(*pDbs);
        *pDbs = NULL;
        return terrno;
      }
      p = taosHashIterate(pDbsHash, p);
    }
  }
  return TSDB_CODE_SUCCESS;
}

static int32_t buildTableReqFromDb(SHashObj* pDbsHash, SArray** pDbs) {
  if (NULL != pDbsHash) {
    if (NULL == *pDbs) {
      *pDbs = taosArrayInit(taosHashGetSize(pDbsHash), sizeof(STablesReq));
      if (NULL == *pDbs) {
        return terrno;
      }
    }
    SParseTablesMetaReq* p = taosHashIterate(pDbsHash, NULL);
    while (NULL != p) {
      STablesReq req = {0};
      tstrncpy(req.dbFName, p->dbFName, TSDB_DB_FNAME_LEN);
      int32_t code = buildTableReq(p->pTables, &req.pTables);
      if (TSDB_CODE_SUCCESS == code) {
        if (NULL == taosArrayPush(*pDbs, &req)) {
          code = terrno;
        }
      }
      if (TSDB_CODE_SUCCESS != code) {
        taosHashCancelIterate(pDbsHash, p);
        taosArrayDestroy(*pDbs);
        *pDbs = NULL;
        return code;
      }
      p = taosHashIterate(pDbsHash, p);
    }
  }
  return TSDB_CODE_SUCCESS;
}

static int32_t buildUserAuthReq(SHashObj* pUserAuthHash, SArray** pUserAuth) {
  if (NULL != pUserAuthHash) {
    *pUserAuth = taosArrayInit(taosHashGetSize(pUserAuthHash), sizeof(SUserAuthInfo));
    if (NULL == *pUserAuth) {
      return terrno;
    }
    void* p = taosHashIterate(pUserAuthHash, NULL);
    while (NULL != p) {
      size_t len = 0;
      char*  pKey = taosHashGetKey(p, &len);
      char   key[USER_AUTH_KEY_MAX_LEN] = {0};
      strncpy(key, pKey, len);
      SUserAuthInfo userAuth = {0};
      int32_t code = stringToUserAuth(key, len, &userAuth);
      if (TSDB_CODE_SUCCESS != code) terrno = code;
      if (code != 0 || NULL == taosArrayPush(*pUserAuth, &userAuth)) {
        taosHashCancelIterate(pUserAuthHash, p);
        taosArrayDestroy(*pUserAuth);
        *pUserAuth = NULL;
        return terrno;
      }
      p = taosHashIterate(pUserAuthHash, p);
    }
  }
  return TSDB_CODE_SUCCESS;
}

static int32_t buildUdfReq(SHashObj* pUdfHash, SArray** pUdf) {
  if (NULL != pUdfHash) {
    *pUdf = taosArrayInit(taosHashGetSize(pUdfHash), TSDB_FUNC_NAME_LEN);
    if (NULL == *pUdf) {
      return terrno;
    }
    void* p = taosHashIterate(pUdfHash, NULL);
    while (NULL != p) {
      size_t len = 0;
      char*  pFunc = taosHashGetKey(p, &len);
      char   func[TSDB_FUNC_NAME_LEN] = {0};
      strncpy(func, pFunc, len);
      if (NULL == taosArrayPush(*pUdf, func)) {
        taosHashCancelIterate(pUdfHash, p);
        taosArrayDestroy(*pUdf);
        *pUdf = NULL;
        return terrno;
      }
      p = taosHashIterate(pUdfHash, p);
    }
  }
  return TSDB_CODE_SUCCESS;
}

int32_t buildCatalogReq(SParseMetaCache* pMetaCache, SCatalogReq* pCatalogReq) {
  int32_t code = buildTableReqFromDb(pMetaCache->pTableMeta, &pCatalogReq->pTableMeta);
  if (TSDB_CODE_SUCCESS == code) {
    code = buildDbReq(pMetaCache->pDbVgroup, &pCatalogReq->pDbVgroup);
  }
  if (TSDB_CODE_SUCCESS == code) {
    code = buildTableReqFromDb(pMetaCache->pTableVgroup, &pCatalogReq->pTableHash);
  }
  if (TSDB_CODE_SUCCESS == code) {
    code = buildDbReq(pMetaCache->pDbCfg, &pCatalogReq->pDbCfg);
  }
  if (TSDB_CODE_SUCCESS == code) {
    code = buildDbReq(pMetaCache->pDbInfo, &pCatalogReq->pDbInfo);
  }
  if (TSDB_CODE_SUCCESS == code) {
    code = buildUserAuthReq(pMetaCache->pUserAuth, &pCatalogReq->pUser);
  }
  if (TSDB_CODE_SUCCESS == code) {
    code = buildUdfReq(pMetaCache->pUdf, &pCatalogReq->pUdf);
  }
  if (TSDB_CODE_SUCCESS == code) {
    code = buildTableReq(pMetaCache->pTableIndex, &pCatalogReq->pTableIndex);
  }
  if (TSDB_CODE_SUCCESS == code) {
    code = buildTableReq(pMetaCache->pTableCfg, &pCatalogReq->pTableCfg);
  }
  if (TSDB_CODE_SUCCESS == code) {
    code = buildTableReqFromDb(pMetaCache->pTableMeta, &pCatalogReq->pTableTSMAs);
  }
  if (TSDB_CODE_SUCCESS == code) {
    code = buildTableReqFromDb(pMetaCache->pTSMAs, &pCatalogReq->pTSMAs);
  }
  if (TSDB_CODE_SUCCESS == code) {
    code = buildTableReqFromDb(pMetaCache->pTableName, &pCatalogReq->pTableName);
  }
#ifdef TD_ENTERPRISE
  if (TSDB_CODE_SUCCESS == code) {
    code = buildTableReqFromDb(pMetaCache->pTableMeta, &pCatalogReq->pView);
  }
#endif

  TSWAP(pCatalogReq->pVSubTable, pMetaCache->pVSubTables);
  pCatalogReq->dNodeRequired = pMetaCache->dnodeRequired;
  pCatalogReq->forceFetchViewMeta = pMetaCache->forceFetchViewMeta;
  return code;
}

int32_t createSelectStmtImpl(bool isDistinct, SNodeList* pProjectionList, SNode* pTable, SNodeList* pHint,
                             SNode** ppSelect) {
  SSelectStmt* select = NULL;
  int32_t      code = nodesMakeNode(QUERY_NODE_SELECT_STMT, (SNode**)&select);
  if (NULL == select) {
    return code;
  }
  select->isDistinct = isDistinct;
  select->pProjectionList = pProjectionList;
  select->pFromTable = pTable;
  snprintf(select->stmtName, TSDB_TABLE_NAME_LEN, "%p", select);
  select->timeLineResMode = select->isDistinct ? TIME_LINE_NONE : TIME_LINE_GLOBAL;
  select->timeLineCurMode = TIME_LINE_GLOBAL;
  select->onlyHasKeepOrderFunc = true;
  TAOS_SET_OBJ_ALIGNED(&select->timeRange, TSWINDOW_INITIALIZER); 
  select->pHint = pHint;
  select->lastProcessByRowFuncId = -1;
  *ppSelect = (SNode*)select;
  return code;
}

static int32_t putMetaDataToHash(const char* pKey, int32_t len, const SArray* pData, int32_t index, SHashObj** pHash) {
  if (NULL == *pHash) {
    *pHash = taosHashInit(4, taosGetDefaultHashFunction(TSDB_DATA_TYPE_BINARY), true, HASH_NO_LOCK);
    if (NULL == *pHash) {
      return terrno;
    }
  }
  SMetaRes* pRes = taosArrayGet(pData, index);
  return taosHashPut(*pHash, pKey, len, &pRes, POINTER_BYTES);
}

int32_t getMetaDataFromHash(const char* pKey, int32_t len, SHashObj* pHash, void** pOutput) {
  SMetaRes** pRes = taosHashGet(pHash, pKey, len);
  if (NULL == pRes || NULL == *pRes) {
    return TSDB_CODE_PAR_INTERNAL_ERROR;
  }
  if (TSDB_CODE_SUCCESS == (*pRes)->code) {
    *pOutput = (*pRes)->pRes;
  }
  return (*pRes)->code;
}

static int32_t putTableDataToCache(const SArray* pTableReq, const SArray* pTableData, SHashObj** pTable) {
  int32_t ntables = taosArrayGetSize(pTableReq);
  for (int32_t i = 0; i < ntables; ++i) {
    char    fullName[TSDB_TABLE_FNAME_LEN];
    int32_t code = tNameExtractFullName(taosArrayGet(pTableReq, i), fullName);
    if (TSDB_CODE_SUCCESS != code) {
      return code;
    }
    if (TSDB_CODE_SUCCESS != putMetaDataToHash(fullName, strlen(fullName), pTableData, i, pTable)) {
      return TSDB_CODE_OUT_OF_MEMORY;
    }
  }
  return TSDB_CODE_SUCCESS;
}

static int32_t putDbDataToCache(const SArray* pDbReq, const SArray* pDbData, SHashObj** pDb) {
  int32_t nvgs = taosArrayGetSize(pDbReq);
  for (int32_t i = 0; i < nvgs; ++i) {
    char* pDbFName = taosArrayGet(pDbReq, i);
    if (TSDB_CODE_SUCCESS != putMetaDataToHash(pDbFName, strlen(pDbFName), pDbData, i, pDb)) {
      return TSDB_CODE_OUT_OF_MEMORY;
    }
  }
  return TSDB_CODE_SUCCESS;
}

static int32_t putDbTableDataToCache(const SArray* pDbReq, const SArray* pTableData, SHashObj** pTable) {
  if (!pTableData || pTableData->size == 0) return TSDB_CODE_SUCCESS;
  int32_t ndbs = taosArrayGetSize(pDbReq);
  int32_t tableNo = 0;
  for (int32_t i = 0; i < ndbs; ++i) {
    STablesReq* pReq = taosArrayGet(pDbReq, i);
    int32_t     ntables = taosArrayGetSize(pReq->pTables);
    for (int32_t j = 0; j < ntables; ++j) {
      char    fullName[TSDB_TABLE_FNAME_LEN];
      int32_t code = tNameExtractFullName(taosArrayGet(pReq->pTables, j), fullName);
      if (TSDB_CODE_SUCCESS != code) {
        return code;
      }
      if (TSDB_CODE_SUCCESS != putMetaDataToHash(fullName, strlen(fullName), pTableData, tableNo, pTable)) {
        return TSDB_CODE_OUT_OF_MEMORY;
      }
      ++tableNo;
    }
  }
  return TSDB_CODE_SUCCESS;
}

static int32_t putUserAuthToCache(const SArray* pUserAuthReq, const SArray* pUserAuthData, SHashObj** pUserAuth) {
  int32_t nvgs = taosArrayGetSize(pUserAuthReq);
  for (int32_t i = 0; i < nvgs; ++i) {
    SUserAuthInfo* pUser = taosArrayGet(pUserAuthReq, i);
    char           key[USER_AUTH_KEY_MAX_LEN] = {0};
    int32_t        len = userAuthToString(pUser->tbName.acctId, pUser->user, pUser->tbName.dbname, pUser->tbName.tname,
                                          pUser->type, key, pUser->isView);
    if (TSDB_CODE_SUCCESS != putMetaDataToHash(key, len, pUserAuthData, i, pUserAuth)) {
      return TSDB_CODE_OUT_OF_MEMORY;
    }
  }
  return TSDB_CODE_SUCCESS;
}

static int32_t putUdfToCache(const SArray* pUdfReq, const SArray* pUdfData, SHashObj** pUdf) {
  int32_t num = taosArrayGetSize(pUdfReq);
  for (int32_t i = 0; i < num; ++i) {
    char* pFunc = taosArrayGet(pUdfReq, i);
    if (TSDB_CODE_SUCCESS != putMetaDataToHash(pFunc, strlen(pFunc), pUdfData, i, pUdf)) {
      return TSDB_CODE_OUT_OF_MEMORY;
    }
  }
  return TSDB_CODE_SUCCESS;
}

int32_t putMetaDataToCache(const SCatalogReq* pCatalogReq, SMetaData* pMetaData, SParseMetaCache* pMetaCache) {
  int32_t code = putDbTableDataToCache(pCatalogReq->pTableMeta, pMetaData->pTableMeta, &pMetaCache->pTableMeta);
  if (TSDB_CODE_SUCCESS == code) {
    code = putDbDataToCache(pCatalogReq->pDbVgroup, pMetaData->pDbVgroup, &pMetaCache->pDbVgroup);
  }
  if (TSDB_CODE_SUCCESS == code) {
    code = putDbTableDataToCache(pCatalogReq->pTableHash, pMetaData->pTableHash, &pMetaCache->pTableVgroup);
  }
  if (TSDB_CODE_SUCCESS == code) {
    code = putDbDataToCache(pCatalogReq->pDbCfg, pMetaData->pDbCfg, &pMetaCache->pDbCfg);
  }
  if (TSDB_CODE_SUCCESS == code) {
    code = putDbDataToCache(pCatalogReq->pDbInfo, pMetaData->pDbInfo, &pMetaCache->pDbInfo);
  }
  if (TSDB_CODE_SUCCESS == code) {
    code = putUserAuthToCache(pCatalogReq->pUser, pMetaData->pUser, &pMetaCache->pUserAuth);
  }
  if (TSDB_CODE_SUCCESS == code) {
    code = putUdfToCache(pCatalogReq->pUdf, pMetaData->pUdfList, &pMetaCache->pUdf);
  }
  if (TSDB_CODE_SUCCESS == code) {
    code = putTableDataToCache(pCatalogReq->pTableIndex, pMetaData->pTableIndex, &pMetaCache->pTableIndex);
  }
  if (TSDB_CODE_SUCCESS == code) {
    code = putTableDataToCache(pCatalogReq->pTableCfg, pMetaData->pTableCfg, &pMetaCache->pTableCfg);
  }
  if (TSDB_CODE_SUCCESS == code) {
    code = putDbTableDataToCache(pCatalogReq->pTableTSMAs, pMetaData->pTableTsmas, &pMetaCache->pTableTSMAs);
  }
  if (TSDB_CODE_SUCCESS == code) {
    code = putDbTableDataToCache(pCatalogReq->pTSMAs, pMetaData->pTsmas, &pMetaCache->pTSMAs);
  }
  if (TSDB_CODE_SUCCESS == code) {
    code = putDbTableDataToCache(pCatalogReq->pTableName, pMetaData->pTableMeta, &pMetaCache->pTableName);
  }
#ifdef TD_ENTERPRISE
  if (TSDB_CODE_SUCCESS == code) {
    code = putDbTableDataToCache(pCatalogReq->pView, pMetaData->pView, &pMetaCache->pViews);
  }
#endif

  pMetaCache->pVSubTables = pMetaData->pVSubTables;
  pMetaData->pVSubTables = NULL;
  
  pMetaCache->pDnodes = pMetaData->pDnodeList;
  return code;
}

static int32_t reserveTableReqInCacheImpl(const char* pTbFName, int32_t len, SHashObj** pTables) {
  if (NULL == *pTables) {
    *pTables = taosHashInit(4, taosGetDefaultHashFunction(TSDB_DATA_TYPE_BINARY), true, HASH_NO_LOCK);
    if (NULL == *pTables) {
      return terrno;
    }
  }
  return taosHashPut(*pTables, pTbFName, len, &nullPointer, POINTER_BYTES);
}

static int32_t reserveTableReqInCache(int32_t acctId, const char* pDb, const char* pTable, SHashObj** pTables) {
  char    fullName[TSDB_TABLE_FNAME_LEN];
  int32_t len = tsnprintf(fullName, sizeof(fullName), "%d.%s.%s", acctId, pDb, pTable);
  return reserveTableReqInCacheImpl(fullName, len, pTables);
}

static int32_t reserveTableReqInDbCacheImpl(int32_t acctId, const char* pDb, const char* pTable, SHashObj* pDbs) {
  SParseTablesMetaReq req = {0};
  int32_t             len = tsnprintf(req.dbFName, sizeof(req.dbFName), "%d.%s", acctId, pDb);
  int32_t             code = reserveTableReqInCache(acctId, pDb, pTable, &req.pTables);
  if (TSDB_CODE_SUCCESS == code) {
    code = taosHashPut(pDbs, req.dbFName, len, &req, sizeof(SParseTablesMetaReq));
  }
  return code;
}

static int32_t reserveTableReqInDbCache(int32_t acctId, const char* pDb, const char* pTable, SHashObj** pDbs) {
  if (NULL == *pDbs) {
    *pDbs = taosHashInit(4, taosGetDefaultHashFunction(TSDB_DATA_TYPE_BINARY), true, HASH_NO_LOCK);
    if (NULL == *pDbs) {
      return terrno;
    }
  }
  char                 fullName[TSDB_DB_FNAME_LEN];
  int32_t              len = tsnprintf(fullName, sizeof(fullName), "%d.%s", acctId, pDb);
  SParseTablesMetaReq* pReq = taosHashGet(*pDbs, fullName, len);
  if (NULL == pReq) {
    return reserveTableReqInDbCacheImpl(acctId, pDb, pTable, *pDbs);
  }
  return reserveTableReqInCache(acctId, pDb, pTable, &pReq->pTables);
}

int32_t reserveTableMetaInCache(int32_t acctId, const char* pDb, const char* pTable, SParseMetaCache* pMetaCache) {
  return reserveTableReqInDbCache(acctId, pDb, pTable, &pMetaCache->pTableMeta);
}

int32_t reserveTableMetaInCacheExt(const SName* pName, SParseMetaCache* pMetaCache) {
  return reserveTableReqInDbCache(pName->acctId, pName->dbname, pName->tname, &pMetaCache->pTableMeta);
}

int32_t reserveTableUidInCache(int32_t acctId, const char* pDb, const char* pTable, SParseMetaCache* pMetaCache) {
  return reserveTableReqInDbCache(acctId, pDb, pTable, &pMetaCache->pTableName);
}

int32_t getTableMetaFromCache(SParseMetaCache* pMetaCache, const SName* pName, STableMeta** pMeta) {
  char    fullName[TSDB_TABLE_FNAME_LEN];
  int32_t code = tNameExtractFullName(pName, fullName);
  if (TSDB_CODE_SUCCESS != code) {
    return code;
  }
  STableMeta* pTableMeta = NULL;
  code = getMetaDataFromHash(fullName, strlen(fullName), pMetaCache->pTableMeta, (void**)&pTableMeta);
  if (TSDB_CODE_SUCCESS == code) {
    *pMeta = tableMetaDup(pTableMeta);
    if (NULL == *pMeta) {
      code = TSDB_CODE_OUT_OF_MEMORY;
    }
  }
  return code;
}

int32_t getTableNameFromCache(SParseMetaCache* pMetaCache, const SName* pName, char* pTbName) {
  char    fullName[TSDB_TABLE_FNAME_LEN];
  int32_t code = tNameExtractFullName(pName, fullName);
  if (TSDB_CODE_SUCCESS != code) {
    return code;
  }
  const STableMeta* pMeta = NULL;
  code = getMetaDataFromHash(fullName, strlen(fullName), pMetaCache->pTableName, (void**)&pMeta);
  if (TSDB_CODE_SUCCESS == code) {
    if (!pMeta) code = TSDB_CODE_PAR_INTERNAL_ERROR;
    int32_t metaSize =
        sizeof(STableMeta) + sizeof(SSchema) * (pMeta->tableInfo.numOfColumns + pMeta->tableInfo.numOfTags);
    int32_t schemaExtSize =
        (withExtSchema(pMeta->tableType) && pMeta->schemaExt) ? sizeof(SSchemaExt) * pMeta->tableInfo.numOfColumns : 0;
<<<<<<< HEAD
    const char* pTableName = (const char*)pMeta + metaSize + schemaExtSize;
=======
    int32_t colRefSize = (hasRefCol(pMeta->tableType) && pMeta->colRef) ? sizeof(SColRef) * pMeta->numOfColRefs : 0;
    const char* pTableName = (const char*)pMeta + metaSize + schemaExtSize + colRefSize;
>>>>>>> 21317576
    tstrncpy(pTbName, pTableName, TSDB_TABLE_NAME_LEN);
  }

  return code;
}

int32_t buildTableMetaFromViewMeta(STableMeta** pMeta, SViewMeta* pViewMeta) {
  *pMeta = taosMemoryCalloc(1, sizeof(STableMeta) + pViewMeta->numOfCols * sizeof(SSchema));
  if (NULL == *pMeta) {
    return terrno;
  }
  (*pMeta)->uid = pViewMeta->viewId;
  (*pMeta)->vgId = MNODE_HANDLE;
  (*pMeta)->tableType = TSDB_VIEW_TABLE;
  (*pMeta)->sversion = pViewMeta->version;
  (*pMeta)->tversion = pViewMeta->version;
  (*pMeta)->tableInfo.precision = pViewMeta->precision;
  (*pMeta)->tableInfo.numOfColumns = pViewMeta->numOfCols;
  memcpy((*pMeta)->schema, pViewMeta->pSchema, sizeof(SSchema) * pViewMeta->numOfCols);

  for (int32_t i = 0; i < pViewMeta->numOfCols; ++i) {
    (*pMeta)->tableInfo.rowSize += (*pMeta)->schema[i].bytes;
  }
  return TSDB_CODE_SUCCESS;
}

int32_t getViewMetaFromCache(SParseMetaCache* pMetaCache, const SName* pName, STableMeta** pMeta) {
  char    fullName[TSDB_TABLE_FNAME_LEN];
  int32_t code = tNameExtractFullName(pName, fullName);
  if (TSDB_CODE_SUCCESS != code) {
    return code;
  }
  SViewMeta* pViewMeta = NULL;
  code = getMetaDataFromHash(fullName, strlen(fullName), pMetaCache->pViews, (void**)&pViewMeta);
  if (TSDB_CODE_SUCCESS == code) {
    code = buildTableMetaFromViewMeta(pMeta, pViewMeta);
  }
  return code;
}

static int32_t reserveDbReqInCache(int32_t acctId, const char* pDb, SHashObj** pDbs) {
  if (NULL == *pDbs) {
    *pDbs = taosHashInit(4, taosGetDefaultHashFunction(TSDB_DATA_TYPE_BINARY), true, HASH_NO_LOCK);
    if (NULL == *pDbs) {
      return terrno;
    }
  }
  char    fullName[TSDB_TABLE_FNAME_LEN];
  int32_t len = tsnprintf(fullName, sizeof(fullName), "%d.%s", acctId, pDb);
  return taosHashPut(*pDbs, fullName, len, &nullPointer, POINTER_BYTES);
}

int32_t reserveDbVgInfoInCache(int32_t acctId, const char* pDb, SParseMetaCache* pMetaCache) {
  return reserveDbReqInCache(acctId, pDb, &pMetaCache->pDbVgroup);
}

int32_t getDbVgInfoFromCache(SParseMetaCache* pMetaCache, const char* pDbFName, SArray** pVgInfo) {
  SArray* pVgList = NULL;
  int32_t code = getMetaDataFromHash(pDbFName, strlen(pDbFName), pMetaCache->pDbVgroup, (void**)&pVgList);
  // pVgList is null, which is a legal value, indicating that the user DB has not been created
  if (TSDB_CODE_SUCCESS == code && NULL != pVgList) {
    *pVgInfo = taosArrayDup(pVgList, NULL);
    if (NULL == *pVgInfo) {
      code = terrno;
    }
  }
  return code;
}

int32_t reserveTableVgroupInCache(int32_t acctId, const char* pDb, const char* pTable, SParseMetaCache* pMetaCache) {
  return reserveTableReqInDbCache(acctId, pDb, pTable, &pMetaCache->pTableVgroup);
}

int32_t reserveTableVgroupInCacheExt(const SName* pName, SParseMetaCache* pMetaCache) {
  return reserveTableReqInDbCache(pName->acctId, pName->dbname, pName->tname, &pMetaCache->pTableVgroup);
}

int32_t getTableVgroupFromCache(SParseMetaCache* pMetaCache, const SName* pName, SVgroupInfo* pVgroup) {
  char    fullName[TSDB_TABLE_FNAME_LEN];
  int32_t code = tNameExtractFullName(pName, fullName);
  if (TSDB_CODE_SUCCESS != code) {
    return code;
  }
  SVgroupInfo* pVg = NULL;
  code = getMetaDataFromHash(fullName, strlen(fullName), pMetaCache->pTableVgroup, (void**)&pVg);
  if (TSDB_CODE_SUCCESS == code) {
    memcpy(pVgroup, pVg, sizeof(SVgroupInfo));
  }
  return code;
}

int32_t getDbTableVgroupFromCache(SParseMetaCache* pMetaCache, const SName* pName, SVgroupInfo* pVgroup) {
  char    fullName[TSDB_TABLE_FNAME_LEN];
  int32_t code = tNameExtractFullName(pName, fullName);
  if (TSDB_CODE_SUCCESS != code) {
    return code;
  }
  const char* pDb = strstr(fullName, ".");
  if (pDb == NULL) return TSDB_CODE_PAR_INTERNAL_ERROR;
  pDb = strstr(pDb + 1, ".");
  if (pDb == NULL) return TSDB_CODE_PAR_INTERNAL_ERROR;
  int32_t fullDbLen = pDb - fullName;
  int32_t fullTbLen = strlen(fullName);

  SArray*     pVgArray = NULL;
  SDbCfgInfo* pDbCfg = NULL;
  code = getMetaDataFromHash(fullName, fullDbLen, pMetaCache->pDbVgroup, (void**)&pVgArray);
  if (TSDB_CODE_SUCCESS == code) {
    code = getMetaDataFromHash(fullName, fullDbLen, pMetaCache->pDbCfg, (void**)&pDbCfg);
  }
  if (TSDB_CODE_SUCCESS == code) {
    uint32_t hashValue =
        taosGetTbHashVal(fullName, fullTbLen, pDbCfg->hashMethod, pDbCfg->hashPrefix, pDbCfg->hashSuffix);
    SVgroupInfo* pVg = taosArraySearch(pVgArray, &hashValue, ctgHashValueComp, TD_EQ);
    if (pVg) {
      memcpy(pVgroup, pVg, sizeof(SVgroupInfo));
    } else {
      code = TSDB_CODE_PAR_INTERNAL_ERROR;
    }
  }
  return code;
}

int32_t reserveDbVgVersionInCache(int32_t acctId, const char* pDb, SParseMetaCache* pMetaCache) {
  return reserveDbReqInCache(acctId, pDb, &pMetaCache->pDbInfo);
}

int32_t getDbVgVersionFromCache(SParseMetaCache* pMetaCache, const char* pDbFName, int32_t* pVersion, int64_t* pDbId,
                                int32_t* pTableNum, int64_t* pStateTs) {
  SDbInfo* pDbInfo = NULL;
  int32_t  code = getMetaDataFromHash(pDbFName, strlen(pDbFName), pMetaCache->pDbInfo, (void**)&pDbInfo);
  if (TSDB_CODE_SUCCESS == code) {
    *pVersion = pDbInfo->vgVer;
    taosSetInt64Aligned(pDbId, pDbInfo->dbId);
    *pTableNum = pDbInfo->tbNum;
    taosSetInt64Aligned(pStateTs, pDbInfo->stateTs);
  }
  return code;
}

int32_t reserveDbCfgInCache(int32_t acctId, const char* pDb, SParseMetaCache* pMetaCache) {
  return reserveDbReqInCache(acctId, pDb, &pMetaCache->pDbCfg);
}

int32_t getDbCfgFromCache(SParseMetaCache* pMetaCache, const char* pDbFName, SDbCfgInfo* pInfo) {
  SDbCfgInfo* pDbCfg = NULL;
  int32_t     code = getMetaDataFromHash(pDbFName, strlen(pDbFName), pMetaCache->pDbCfg, (void**)&pDbCfg);
  if (TSDB_CODE_SUCCESS == code) {
    memcpy(pInfo, pDbCfg, sizeof(SDbCfgInfo));
  }
  return code;
}

static int32_t reserveUserAuthInCacheImpl(const char* pKey, int32_t len, SParseMetaCache* pMetaCache) {
  if (NULL == pMetaCache->pUserAuth) {
    pMetaCache->pUserAuth = taosHashInit(4, taosGetDefaultHashFunction(TSDB_DATA_TYPE_BINARY), true, HASH_NO_LOCK);
    if (NULL == pMetaCache->pUserAuth) {
      return terrno;
    }
  }
  return taosHashPut(pMetaCache->pUserAuth, pKey, len, &nullPointer, POINTER_BYTES);
}

int32_t reserveUserAuthInCache(int32_t acctId, const char* pUser, const char* pDb, const char* pTable, AUTH_TYPE type,
                               SParseMetaCache* pMetaCache) {
  char    key[USER_AUTH_KEY_MAX_LEN] = {0};
  int32_t len = userAuthToString(acctId, pUser, pDb, pTable, type, key, false);
  return reserveUserAuthInCacheImpl(key, len, pMetaCache);
}

int32_t reserveViewUserAuthInCache(int32_t acctId, const char* pUser, const char* pDb, const char* pTable,
                                   AUTH_TYPE type, SParseMetaCache* pMetaCache) {
  char    key[USER_AUTH_KEY_MAX_LEN] = {0};
  int32_t len = userAuthToString(acctId, pUser, pDb, pTable, type, key, true);
  return reserveUserAuthInCacheImpl(key, len, pMetaCache);
}

int32_t getUserAuthFromCache(SParseMetaCache* pMetaCache, SUserAuthInfo* pAuthReq, SUserAuthRes* pAuthRes) {
  char          key[USER_AUTH_KEY_MAX_LEN] = {0};
  int32_t       len = userAuthToString(pAuthReq->tbName.acctId, pAuthReq->user, pAuthReq->tbName.dbname,
                                       pAuthReq->tbName.tname, pAuthReq->type, key, pAuthReq->isView);
  SUserAuthRes* pAuth = NULL;
  int32_t       code = getMetaDataFromHash(key, len, pMetaCache->pUserAuth, (void**)&pAuth);
  if (TSDB_CODE_SUCCESS == code) {
    memcpy(pAuthRes, pAuth, sizeof(SUserAuthRes));
  }
  return code;
}

int32_t reserveUdfInCache(const char* pFunc, SParseMetaCache* pMetaCache) {
  if (NULL == pMetaCache->pUdf) {
    pMetaCache->pUdf = taosHashInit(4, taosGetDefaultHashFunction(TSDB_DATA_TYPE_BINARY), true, HASH_NO_LOCK);
    if (NULL == pMetaCache->pUdf) {
      return terrno;
    }
  }
  return taosHashPut(pMetaCache->pUdf, pFunc, strlen(pFunc), &nullPointer, POINTER_BYTES);
}

int32_t getUdfInfoFromCache(SParseMetaCache* pMetaCache, const char* pFunc, SFuncInfo* pInfo) {
  SFuncInfo* pFuncInfo = NULL;
  int32_t    code = getMetaDataFromHash(pFunc, strlen(pFunc), pMetaCache->pUdf, (void**)&pFuncInfo);
  if (TSDB_CODE_SUCCESS == code) {
    memcpy(pInfo, pFuncInfo, sizeof(SFuncInfo));
  }
  return code;
}

static void destroySmaIndex(void* p) { taosMemoryFree(((STableIndexInfo*)p)->expr); }

static SArray* smaIndexesDup(SArray* pSrc) {
  SArray* pDst = taosArrayDup(pSrc, NULL);
  if (NULL == pDst) {
    return NULL;
  }
  int32_t size = taosArrayGetSize(pDst);
  for (int32_t i = 0; i < size; ++i) {
    ((STableIndexInfo*)taosArrayGet(pDst, i))->expr = NULL;
  }
  for (int32_t i = 0; i < size; ++i) {
    STableIndexInfo* pIndex = taosArrayGet(pDst, i);
    pIndex->expr = taosStrdup(((STableIndexInfo*)taosArrayGet(pSrc, i))->expr);
    if (NULL == pIndex->expr) {
      taosArrayDestroyEx(pDst, destroySmaIndex);
      return NULL;
    }
  }
  return pDst;
}

int32_t reserveTableIndexInCache(int32_t acctId, const char* pDb, const char* pTable, SParseMetaCache* pMetaCache) {
  return reserveTableReqInCache(acctId, pDb, pTable, &pMetaCache->pTableIndex);
}

int32_t reserveTableCfgInCache(int32_t acctId, const char* pDb, const char* pTable, SParseMetaCache* pMetaCache) {
  return reserveTableReqInCache(acctId, pDb, pTable, &pMetaCache->pTableCfg);
}

int32_t reserveTableTSMAInfoInCache(int32_t acctId, const char* pDb, const char* pTable, SParseMetaCache* pMetaCache) {
  return reserveTableReqInCache(acctId, pDb, pTable, &pMetaCache->pTableTSMAs);
}

int32_t reserveTSMAInfoInCache(int32_t acctId, const char* pDb, const char* pTsmaName, SParseMetaCache* pMetaCache) {
  return reserveTableReqInDbCache(acctId, pDb, pTsmaName, &pMetaCache->pTSMAs);
}

int32_t reserveVSubTableInCache(int32_t acctId, const char* pDb, const char* pTable, SParseMetaCache* pMetaCache) {
  SName fullName = {0};
  toName(acctId, pDb, pTable, &fullName);
  
  if (NULL == pMetaCache->pVSubTables) {
    pMetaCache->pVSubTables = taosArrayInit(1, sizeof(fullName));
    if (NULL == pMetaCache->pVSubTables) {
      return terrno;
    }
  }
  if (NULL == taosArrayPush(pMetaCache->pVSubTables, &fullName)) {
    return terrno;
  }
  
  return TSDB_CODE_SUCCESS;
}



int32_t getTableIndexFromCache(SParseMetaCache* pMetaCache, const SName* pName, SArray** pIndexes) {
  char    fullName[TSDB_TABLE_FNAME_LEN];
  int32_t code = tNameExtractFullName(pName, fullName);
  if (TSDB_CODE_SUCCESS != code) return code;
  ;
  SArray* pSmaIndexes = NULL;
  code = getMetaDataFromHash(fullName, strlen(fullName), pMetaCache->pTableIndex, (void**)&pSmaIndexes);
  if (TSDB_CODE_SUCCESS == code && NULL != pSmaIndexes) {
    *pIndexes = smaIndexesDup(pSmaIndexes);
    if (NULL == *pIndexes) {
      code = TSDB_CODE_OUT_OF_MEMORY;
    }
  }
  return code;
}

int32_t getTableTsmasFromCache(SParseMetaCache* pMetaCache, const SName* pTbName, SArray** pTsmas) {
  char    tbFName[TSDB_TABLE_FNAME_LEN];
  int32_t code = tNameExtractFullName(pTbName, tbFName);
  if (TSDB_CODE_SUCCESS != code) {
    return code;
  }
  STableTSMAInfoRsp* pTsmasRsp = NULL;
  code = getMetaDataFromHash(tbFName, strlen(tbFName), pMetaCache->pTableTSMAs, (void**)&pTsmasRsp);
  if (TSDB_CODE_SUCCESS == code && pTsmasRsp) {
    *pTsmas = pTsmasRsp->pTsmas;
  }
  return TSDB_CODE_SUCCESS;
}

int32_t getTsmaFromCache(SParseMetaCache* pMetaCache, const SName* pTsmaName, STableTSMAInfo** pTsma) {
  char    tsmaFName[TSDB_TABLE_FNAME_LEN];
  int32_t code = tNameExtractFullName(pTsmaName, tsmaFName);
  if (TSDB_CODE_SUCCESS != code) {
    return code;
  }
  STableTSMAInfoRsp* pTsmaRsp = NULL;
  code = getMetaDataFromHash(tsmaFName, strlen(tsmaFName), pMetaCache->pTSMAs, (void**)&pTsmaRsp);
  if (TSDB_CODE_SUCCESS == code) {
    if (!pTsmaRsp || pTsmaRsp->pTsmas->size != 1) {
      return TSDB_CODE_PAR_INTERNAL_ERROR;
    }
    *pTsma = taosArrayGetP(pTsmaRsp->pTsmas, 0);
  } else if (code == TSDB_CODE_PAR_INTERNAL_ERROR) {
    code = TSDB_CODE_MND_SMA_NOT_EXIST;
  }
  return code;
}

STableCfg* tableCfgDup(STableCfg* pCfg) {
  STableCfg* pNew = taosMemoryMalloc(sizeof(*pNew));
  if (!pNew) {
    return NULL;
  }
  memcpy(pNew, pCfg, sizeof(*pNew));
  pNew->pComment = NULL;
  pNew->pFuncs = NULL;
  pNew->pTags = NULL;
  pNew->pSchemas = NULL;
  pNew->pSchemaExt = NULL;
  pNew->pColRefs = NULL;
  if (NULL != pCfg->pComment) {
    pNew->pComment = taosMemoryCalloc(pNew->commentLen + 1, 1);
    if (!pNew->pComment) goto err;
    memcpy(pNew->pComment, pCfg->pComment, pNew->commentLen);
  }
  if (NULL != pCfg->pFuncs) {
    pNew->pFuncs = taosArrayDup(pCfg->pFuncs, NULL);
    if (!pNew->pFuncs) goto err;
  }
  if (NULL != pCfg->pTags) {
    pNew->pTags = taosMemoryCalloc(pCfg->tagsLen + 1, 1);
    if (!pNew->pTags) goto err;
    memcpy(pNew->pTags, pCfg->pTags, pNew->tagsLen);
  }

  int32_t schemaSize = (pCfg->numOfColumns + pCfg->numOfTags) * sizeof(SSchema);

  SSchema* pSchema = taosMemoryMalloc(schemaSize);
  if (!pSchema) goto err;
  memcpy(pSchema, pCfg->pSchemas, schemaSize);
  pNew->pSchemas = pSchema;

  SSchemaExt* pSchemaExt = NULL;
  if (withExtSchema(pCfg->tableType) && pCfg->pSchemaExt) {
    int32_t schemaExtSize = pCfg->numOfColumns * sizeof(SSchemaExt);
    pSchemaExt = taosMemoryMalloc(schemaExtSize);
    if (!pSchemaExt) goto err;
    memcpy(pSchemaExt, pCfg->pSchemaExt, schemaExtSize);
  }

  pNew->pSchemaExt = pSchemaExt;

  SColRef *pColRef = NULL;
  if (hasRefCol(pCfg->tableType) && pCfg->pColRefs) {
    int32_t colRefSize = pCfg->numOfColumns * sizeof(SColRef);
    pColRef = taosMemoryMalloc(colRefSize);
    if (!pColRef) goto err;
    memcpy(pColRef, pCfg->pColRefs, colRefSize);
  }

  pNew->pColRefs = pColRef;

  return pNew;
err:
  if (pNew->pComment) taosMemoryFreeClear(pNew->pComment);
  if (pNew->pFuncs) taosArrayDestroy(pNew->pFuncs);
  if (pNew->pTags) taosMemoryFreeClear(pNew->pTags);
  if (pNew->pSchemas) taosMemoryFreeClear(pNew->pSchemas);
  if (pNew->pSchemaExt) taosMemoryFreeClear(pNew->pSchemaExt);
  taosMemoryFreeClear(pNew);
  return NULL;
}

int32_t getTableCfgFromCache(SParseMetaCache* pMetaCache, const SName* pName, STableCfg** pOutput) {
  char    fullName[TSDB_TABLE_FNAME_LEN];
  int32_t code = tNameExtractFullName(pName, fullName);
  if (TSDB_CODE_SUCCESS != code) {
    return code;
  }
  STableCfg* pCfg = NULL;
  code = getMetaDataFromHash(fullName, strlen(fullName), pMetaCache->pTableCfg, (void**)&pCfg);
  if (TSDB_CODE_SUCCESS == code && NULL != pCfg) {
    *pOutput = tableCfgDup(pCfg);
    if (NULL == *pOutput) {
      code = TSDB_CODE_OUT_OF_MEMORY;
    }
  }
  return code;
}

int32_t reserveDnodeRequiredInCache(SParseMetaCache* pMetaCache) {
  pMetaCache->dnodeRequired = true;
  return TSDB_CODE_SUCCESS;
}

int32_t getDnodeListFromCache(SParseMetaCache* pMetaCache, SArray** pDnodes) {
  SMetaRes* pRes = taosArrayGet(pMetaCache->pDnodes, 0);
  if (TSDB_CODE_SUCCESS != pRes->code) {
    return pRes->code;
  }

  *pDnodes = taosArrayDup((SArray*)pRes->pRes, NULL);
  if (NULL == *pDnodes) {
    return terrno;
  }
  return TSDB_CODE_SUCCESS;
}

void destoryParseTablesMetaReqHash(SHashObj* pHash) {
  SParseTablesMetaReq* p = taosHashIterate(pHash, NULL);
  while (NULL != p) {
    taosHashCleanup(p->pTables);
    p = taosHashIterate(pHash, p);
  }
  taosHashCleanup(pHash);
}

void destoryParseMetaCache(SParseMetaCache* pMetaCache, bool request) {
  if (request) {
    destoryParseTablesMetaReqHash(pMetaCache->pTableMeta);
    destoryParseTablesMetaReqHash(pMetaCache->pTableVgroup);
    destoryParseTablesMetaReqHash(pMetaCache->pViews);
    destoryParseTablesMetaReqHash(pMetaCache->pTSMAs);
    destoryParseTablesMetaReqHash(pMetaCache->pTableName);
  } else {
    taosHashCleanup(pMetaCache->pTableMeta);
    taosHashCleanup(pMetaCache->pTableVgroup);
    taosHashCleanup(pMetaCache->pViews);
    taosHashCleanup(pMetaCache->pTSMAs);
    taosHashCleanup(pMetaCache->pTableName);
  }
  taosHashCleanup(pMetaCache->pDbVgroup);
  taosHashCleanup(pMetaCache->pDbCfg);
  taosHashCleanup(pMetaCache->pDbInfo);
  taosHashCleanup(pMetaCache->pUserAuth);
  taosHashCleanup(pMetaCache->pUdf);
  taosHashCleanup(pMetaCache->pTableIndex);
  taosHashCleanup(pMetaCache->pTableCfg);
  taosHashCleanup(pMetaCache->pTableTSMAs);
  taosArrayDestroyEx(pMetaCache->pVSubTables, tDestroySVSubTablesRsp);
}

int64_t int64SafeSub(int64_t a, int64_t b) {
  int64_t res = (uint64_t)a - (uint64_t)b;

  if (a >= 0 && b < 0) {
    if ((uint64_t)res > (uint64_t)INT64_MAX) {
      // overflow
      res = INT64_MAX;
    }
  } else if (a < 0 && b > 0 && res >= 0) {
    // underflow
    res = INT64_MIN;
  }
  return res;
}

STypeMod calcTypeMod(const SDataType* pType) {
  if (IS_DECIMAL_TYPE(pType->type)) {
    return decimalCalcTypeMod(pType->precision, pType->scale);
  }
  return 0;
}<|MERGE_RESOLUTION|>--- conflicted
+++ resolved
@@ -1127,12 +1127,8 @@
         sizeof(STableMeta) + sizeof(SSchema) * (pMeta->tableInfo.numOfColumns + pMeta->tableInfo.numOfTags);
     int32_t schemaExtSize =
         (withExtSchema(pMeta->tableType) && pMeta->schemaExt) ? sizeof(SSchemaExt) * pMeta->tableInfo.numOfColumns : 0;
-<<<<<<< HEAD
-    const char* pTableName = (const char*)pMeta + metaSize + schemaExtSize;
-=======
     int32_t colRefSize = (hasRefCol(pMeta->tableType) && pMeta->colRef) ? sizeof(SColRef) * pMeta->numOfColRefs : 0;
     const char* pTableName = (const char*)pMeta + metaSize + schemaExtSize + colRefSize;
->>>>>>> 21317576
     tstrncpy(pTbName, pTableName, TSDB_TABLE_NAME_LEN);
   }
 
