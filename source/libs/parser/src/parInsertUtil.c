--- conflicted
+++ resolved
@@ -732,8 +732,7 @@
 
   pTbCtx->pData->aRowP = pTbData->aCol;
 
-<<<<<<< HEAD
-  code = insGetStmtTableVgUid(pAllVgHash, pBuildInfo, pTbData, &uid, &vgId);
+  code = insGetStmtTableVgUid(pAllVgHash, pBuildInfo, pTbData, &uid, &vgId, &suid);
   if (TSDB_CODE_SUCCESS != code) {
     return code;
   }
@@ -785,15 +784,12 @@
   int32_t  code = TSDB_CODE_SUCCESS;
   uint64_t uid;
   int32_t  vgId;
+  uint64_t suid;
 
   pTbCtx->pData->aRowP = pTbData->aCol;
   pTbCtx->pData->pBlobSet = pTbData->pBlobSet;
 
-  code = insGetStmtTableVgUid(pAllVgHash, pBuildInfo, pTbData, &uid, &vgId);
-  if (ctbReq != NULL && code == TSDB_CODE_PAR_TABLE_NOT_EXIST) {
-=======
   if (ctbReq != NULL) {
->>>>>>> 88ec00bd
     pTbCtx->pData->flags |= SUBMIT_REQ_AUTO_CREATE_TABLE;
     vgId = (int32_t)ctbReq->uid;
     uid = 0;
