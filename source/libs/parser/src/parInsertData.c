--- conflicted
+++ resolved
@@ -115,13 +115,8 @@
   taosMemoryFreeClear(pColList->colIdxInfo);
 }
 
-<<<<<<< HEAD
-static int32_t createDataBlock(size_t defaultSize, int32_t rowSize, int32_t startOffset,
-                            STableMeta* pTableMeta, STableDataBlocks** dataBlocks) {
-=======
-static int32_t createDataBlock(size_t defaultSize, int32_t rowSize, int32_t startOffset, const STableMeta* pTableMeta,
+static int32_t createDataBlock(size_t defaultSize, int32_t rowSize, int32_t startOffset, STableMeta* pTableMeta,
                                STableDataBlocks** dataBlocks) {
->>>>>>> 07081f2b
   STableDataBlocks* dataBuf = (STableDataBlocks*)taosMemoryCalloc(1, sizeof(STableDataBlocks));
   if (dataBuf == NULL) {
     return TSDB_CODE_TSC_OUT_OF_MEMORY;
@@ -142,12 +137,7 @@
   }
   memset(dataBuf->pData, 0, sizeof(SSubmitBlk));
 
-<<<<<<< HEAD
   dataBuf->pTableMeta = pTableMeta;
-=======
-  // Here we keep the tableMeta to avoid it to be remove by other threads.
-  dataBuf->pTableMeta = tableMetaDup(pTableMeta);
->>>>>>> 07081f2b
 
   SParsedDataColInfo* pColInfo = &dataBuf->boundColumnInfo;
   SSchema*            pSchema = getTableColumnSchema(dataBuf->pTableMeta);
@@ -195,13 +185,9 @@
   return TSDB_CODE_SUCCESS;
 }
 
-<<<<<<< HEAD
-int32_t getDataBlockFromList(SHashObj* pHashList, int64_t id, int32_t size, int32_t startOffset, int32_t rowSize, STableMeta* pTableMeta, STableDataBlocks** dataBlocks, SArray* pBlockList, SVCreateTbReq* pCreateTbReq) {
-=======
 int32_t getDataBlockFromList(SHashObj* pHashList, int64_t id, int32_t size, int32_t startOffset, int32_t rowSize,
                              const STableMeta* pTableMeta, STableDataBlocks** dataBlocks, SArray* pBlockList,
                              SVCreateTbReq* pCreateTbReq) {
->>>>>>> 07081f2b
   *dataBlocks = NULL;
   STableDataBlocks** t1 = (STableDataBlocks**)taosHashGet(pHashList, (const char*)&id, sizeof(id));
   if (t1 != NULL) {
