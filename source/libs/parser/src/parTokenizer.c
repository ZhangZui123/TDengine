/*
 * Copyright (c) 2019 TAOS Data, Inc. <jhtao@taosdata.com>
 *
 * This program is free software: you can use, redistribute, and/or modify
 * it under the terms of the GNU Affero General Public License, version 3
 * or later ("AGPL"), as published by the Free Software Foundation.
 *
 * This program is distributed in the hope that it will be useful, but WITHOUT
 * ANY WARRANTY; without even the implied warranty of MERCHANTABILITY or
 * FITNESS FOR A PARTICULAR PURPOSE.
 *
 * You should have received a copy of the GNU Affero General Public License
 * along with this program. If not, see <http://www.gnu.org/licenses/>.
 */

#include "os.h"
#include "parToken.h"
#include "thash.h"
#include "taosdef.h"
#include "ttokendef.h"

// All the keywords of the SQL language are stored in a hash table
typedef struct SKeyword {
  const char* name;  // The keyword name
  uint16_t    type;  // type
  uint8_t     len;   // length
} SKeyword;

// keywords in sql string
static SKeyword keywordTable[] = {
    {"ACCOUNT",       TK_ACCOUNT},
    {"ALL",           TK_ALL},
    {"ALTER",         TK_ALTER},
    {"AND",           TK_AND},
    {"AS",            TK_AS},
    {"ASC",           TK_ASC},
    {"BETWEEN",       TK_BETWEEN},
    {"BINARY",        TK_BINARY},
    {"BIGINT",        TK_BIGINT},
    {"BLOCKS",        TK_BLOCKS},
    {"BOOL",          TK_BOOL},
    {"BY",            TK_BY},
    {"CACHE",         TK_CACHE},
    {"CACHELAST",     TK_CACHELAST},
    {"COMMENT",       TK_COMMENT},
    {"COMP",          TK_COMP},
    {"CREATE",        TK_CREATE},
    {"DATABASE",      TK_DATABASE},
    {"DATABASES",     TK_DATABASES},
    {"DAYS",          TK_DAYS},
    {"DESC",          TK_DESC},
    {"DISTINCT",      TK_DISTINCT},
    {"DNODE",         TK_DNODE},
    {"DNODES",        TK_DNODES},
    {"DOUBLE",        TK_DOUBLE},
    {"DROP",          TK_DROP},
    {"EXISTS",        TK_EXISTS},
    // {"FILE",          TK_FILE},
    {"FILL",          TK_FILL},
    {"FLOAT",         TK_FLOAT},
    {"FROM",          TK_FROM},
    {"FSYNC",         TK_FSYNC},
<<<<<<< HEAD
    {"FUNCTIONS",     TK_FUNCTIONS},
=======
    {"FUNCTION",      TK_FUNCTION},
>>>>>>> 524edc15
    {"GROUP",         TK_GROUP},
    {"HAVING",        TK_HAVING},
    {"IF",            TK_IF},
    {"IMPORT",        TK_IMPORT},
    {"IN",            TK_IN},
<<<<<<< HEAD
    {"INDEXES",       TK_INDEXES},
=======
    {"INDEX",         TK_INDEX},
>>>>>>> 524edc15
    {"INNER",         TK_INNER},
    {"INT",           TK_INT},
    {"INSERT",        TK_INSERT},
    {"INTEGER",       TK_INTEGER},
    {"INTERVAL",      TK_INTERVAL},
    {"INTO",          TK_INTO},
    {"IS",            TK_IS},
    {"JOIN",          TK_JOIN},
    {"JSON",          TK_JSON},
    {"KEEP",          TK_KEEP},
    {"LIKE",          TK_LIKE},
    {"LIMIT",         TK_LIMIT},
    {"LINEAR",        TK_LINEAR},
    {"MATCH",         TK_MATCH},
    {"MAXROWS",       TK_MAXROWS},
    {"MINROWS",       TK_MINROWS},
    {"MINUS",         TK_MINUS},
    {"MNODES",        TK_MNODES},
    {"MODULES",       TK_MODULES},
    {"NCHAR",         TK_NCHAR},
    {"NMATCH",        TK_NMATCH},
    {"NONE",          TK_NONE},
    {"NOT",           TK_NOT},
    {"NOW",           TK_NOW},
    {"NULL",          TK_NULL},
    {"OFFSET",        TK_OFFSET},
    {"ON",            TK_ON},
    {"OR",            TK_OR},
    {"ORDER",         TK_ORDER},
    {"PASS",          TK_PASS},
    {"PORT",          TK_PORT},
    {"PRECISION",     TK_PRECISION},
    {"PRIVILEGE",     TK_PRIVILEGE},
    {"PREV",          TK_PREV},
<<<<<<< HEAD
=======
    {"QNODE",         TK_QNODE},
>>>>>>> 524edc15
    {"QNODES",        TK_QNODES},
    {"QUORUM",        TK_QUORUM},
    {"REPLICA",       TK_REPLICA},
    {"SELECT",        TK_SELECT},
    {"SESSION",       TK_SESSION},
    {"SHOW",          TK_SHOW},
    {"SINGLE_STABLE", TK_SINGLE_STABLE},
    {"SLIDING",       TK_SLIDING},
    {"SLIMIT",        TK_SLIMIT},
    {"SMA",           TK_SMA},
    {"SMALLINT",      TK_SMALLINT},
    {"SOFFSET",       TK_SOFFSET},
    {"STABLE",        TK_STABLE},
    {"STABLES",       TK_STABLES},
    {"STATE_WINDOW",  TK_STATE_WINDOW},
    {"STREAMS",       TK_STREAMS},
    {"STREAM_MODE",   TK_STREAM_MODE},
    {"TABLE",         TK_TABLE},
    {"TABLES",        TK_TABLES},
    {"TAGS",          TK_TAGS},
    {"TIMESTAMP",     TK_TIMESTAMP},
    {"TINYINT",       TK_TINYINT},
    {"TOPIC",         TK_TOPIC},
    {"TTL",           TK_TTL},
    {"UNION",         TK_UNION},
    {"UNSIGNED",      TK_UNSIGNED},
    {"USE",           TK_USE},
    {"USER",          TK_USER},
    {"USERS",         TK_USERS},
    {"USING",         TK_USING},
    {"VALUES",        TK_VALUES},
    {"VARCHAR",       TK_VARCHAR},
    {"VGROUPS",       TK_VGROUPS},
    {"WAL",           TK_WAL},
    {"WHERE",         TK_WHERE},
    // {"ID",           TK_ID},
    // {"STRING",       TK_STRING},
    // {"EQ",           TK_EQ},
    // {"NE",           TK_NE},
    // {"ISNULL",       TK_ISNULL},
    // {"NOTNULL",      TK_NOTNULL},
    // {"GLOB",         TK_GLOB},
    // {"GT",           TK_GT},
    // {"GE",           TK_GE},
    // {"LT",           TK_LT},
    // {"LE",           TK_LE},
    // {"BITAND",       TK_BITAND},
    // {"BITOR",        TK_BITOR},
    // {"LSHIFT",       TK_LSHIFT},
    // {"RSHIFT",       TK_RSHIFT},
    // {"PLUS",         TK_PLUS},
    // {"DIVIDE",       TK_DIVIDE},
    // {"TIMES",        TK_TIMES},
    // {"STAR",         TK_STAR},
    // {"SLASH",        TK_SLASH},
    // {"REM ",         TK_REM},
    // {"||",           TK_CONCAT},
    // {"UMINUS",       TK_UMINUS},
    // {"UPLUS",        TK_UPLUS},
    // {"BITNOT",       TK_BITNOT},
    // {"ACCOUNTS",     TK_ACCOUNTS},
    // {"QUERIES",      TK_QUERIES},
    // {"CONNECTIONS",  TK_CONNECTIONS},
    // {"VARIABLES",    TK_VARIABLES},
    // {"SCORES",       TK_SCORES},
    // {"GRANTS",       TK_GRANTS},
    // {"DOT",          TK_DOT},
    // {"DESCRIBE",     TK_DESCRIBE},
    // {"SYNCDB",       TK_SYNCDB},
    // {"LOCAL",        TK_LOCAL},
    // {"PPS",          TK_PPS},
    // {"TSERIES",      TK_TSERIES},
    // {"DBS",          TK_DBS},
    // {"STORAGE",      TK_STORAGE},
    // {"QTIME",        TK_QTIME},
    // {"CONNS",        TK_CONNS},
    // {"STATE",        TK_STATE},
    // {"CTIME",        TK_CTIME},
    // {"LP",           TK_LP},
    // {"RP",           TK_RP},
    // {"COMMA",        TK_COMMA},
    // {"EVERY",        TK_EVERY},
    // {"VARIABLE",     TK_VARIABLE},
    // {"UPDATE",       TK_UPDATE},
    // {"RESET",        TK_RESET},
    // {"QUERY",        TK_QUERY},
    // {"ADD",          TK_ADD},
    // {"COLUMN",       TK_COLUMN},
    // {"TAG",          TK_TAG},
    // {"CHANGE",       TK_CHANGE},
    // {"SET",          TK_SET},
    // {"KILL",         TK_KILL},
    // {"CONNECTION",   TK_CONNECTION},
    // {"COLON",        TK_COLON},
    // {"STREAM",       TK_STREAM},
    // {"ABORT",        TK_ABORT},
    // {"AFTER",        TK_AFTER},
    // {"ATTACH",       TK_ATTACH},
    // {"BEFORE",       TK_BEFORE},
    // {"BEGIN",        TK_BEGIN},
    // {"CASCADE",      TK_CASCADE},
    // {"CLUSTER",      TK_CLUSTER},
    // {"CONFLICT",     TK_CONFLICT},
    // {"COPY",         TK_COPY},
    // {"DEFERRED",     TK_DEFERRED},
    // {"DELIMITERS",   TK_DELIMITERS},
    // {"DETACH",       TK_DETACH},
    // {"EACH",         TK_EACH},
    // {"END",          TK_END},
    // {"EXPLAIN",      TK_EXPLAIN},
    // {"FAIL",         TK_FAIL},
    // {"FOR",          TK_FOR},
    // {"IGNORE",       TK_IGNORE},
    // {"IMMEDIATE",    TK_IMMEDIATE},
    // {"INITIALLY",    TK_INITIALLY},
    // {"INSTEAD",      TK_INSTEAD},
    // {"KEY",          TK_KEY},
    // {"OF",           TK_OF},
    // {"RAISE",        TK_RAISE},
    // {"REPLACE",      TK_REPLACE},
    // {"RESTRICT",     TK_RESTRICT},
    // {"ROW",          TK_ROW},
    // {"STATEMENT",    TK_STATEMENT},
    // {"TRIGGER",      TK_TRIGGER},
    // {"VIEW",         TK_VIEW},
    // {"SEMI",         TK_SEMI},
    // {"TBNAME",       TK_TBNAME},
    // {"VNODES",       TK_VNODES},
//    {"PARTITIONS",   TK_PARTITIONS},
    // {"TOPICS",       TK_TOPICS},
    // {"COMPACT",      TK_COMPACT},
    // {"MODIFY",       TK_MODIFY},
<<<<<<< HEAD
    // {"FUNCTION",     TK_FUNCTION},
=======
    // {"FUNCTIONS",    TK_FUNCTIONS},
>>>>>>> 524edc15
    // {"OUTPUTTYPE",   TK_OUTPUTTYPE},
    // {"AGGREGATE",    TK_AGGREGATE},
    // {"BUFSIZE",      TK_BUFSIZE},
    // {"MODE",         TK_MODE},
};

static const char isIdChar[] = {
    /* x0 x1 x2 x3 x4 x5 x6 x7 x8 x9 xA xB xC xD xE xF */
    0, 0, 0, 0, 0, 0, 0, 0, 0, 0, 0, 0, 0, 0, 0, 0, /* 0x */
    0, 0, 0, 0, 0, 0, 0, 0, 0, 0, 0, 0, 0, 0, 0, 0, /* 1x */
    0, 0, 0, 0, 0, 0, 0, 0, 0, 0, 0, 0, 0, 0, 0, 0, /* 2x */
    1, 1, 1, 1, 1, 1, 1, 1, 1, 1, 0, 0, 0, 0, 0, 0, /* 3x */
    0, 1, 1, 1, 1, 1, 1, 1, 1, 1, 1, 1, 1, 1, 1, 1, /* 4x */
    1, 1, 1, 1, 1, 1, 1, 1, 1, 1, 1, 0, 0, 0, 0, 1, /* 5x */
    0, 1, 1, 1, 1, 1, 1, 1, 1, 1, 1, 1, 1, 1, 1, 1, /* 6x */
    1, 1, 1, 1, 1, 1, 1, 1, 1, 1, 1, 0, 0, 0, 0, 0, /* 7x */
};

static void* keywordHashTable = NULL;

static void doInitKeywordsTable(void) {
  int numOfEntries = tListLen(keywordTable);
  
  keywordHashTable = taosHashInit(numOfEntries, MurmurHash3_32, true, false);
  for (int32_t i = 0; i < numOfEntries; i++) {
    keywordTable[i].len = (uint8_t)strlen(keywordTable[i].name);
    void* ptr = &keywordTable[i];
    taosHashPut(keywordHashTable, keywordTable[i].name, keywordTable[i].len, (void*)&ptr, POINTER_BYTES);
  }
}

static TdThreadOnce keywordsHashTableInit = PTHREAD_ONCE_INIT;

static int32_t tKeywordCode(const char* z, int n) {
  taosThreadOnce(&keywordsHashTableInit, doInitKeywordsTable);
  
  char key[512] = {0};
  if (n > tListLen(key)) { // too long token, can not be any other token type
    return TK_NK_ID;
  }
  
  for (int32_t j = 0; j < n; ++j) {
    if (z[j] >= 'a' && z[j] <= 'z') {
      key[j] = (char)(z[j] & 0xDF);  // to uppercase and set the null-terminated
    } else {
      key[j] = z[j];
    }
  }

  if (keywordHashTable == NULL) {
    return TK_NK_ILLEGAL;
  }

  SKeyword** pKey = (SKeyword**)taosHashGet(keywordHashTable, key, n);
  return (pKey != NULL)? (*pKey)->type:TK_NK_ID;
}

/*
 * Return the length of the token that begins at z[0].
 * Store the token type in *type before returning.
 */
uint32_t tGetToken(const char* z, uint32_t* tokenId) {
  uint32_t i;
  switch (*z) {
    case ' ':
    case '\t':
    case '\n':
    case '\f':
    case '\r': {
      for (i = 1; isspace(z[i]); i++) {
      }
      *tokenId = TK_NK_SPACE;
      return i;
    }
    case ':': {
      *tokenId = TK_NK_COLON;
      return 1;
    }
    case '-': {
      if (z[1] == '-') {
        for (i = 2; z[i] && z[i] != '\n'; i++) {
        }
        *tokenId = TK_NK_COMMENT;
        return i;
      }
      *tokenId = TK_MINUS;
      return 1;
    }
    case '(': {
      *tokenId = TK_NK_LP;
      return 1;
    }
    case ')': {
      *tokenId = TK_NK_RP;
      return 1;
    }
    case ';': {
      *tokenId = TK_NK_SEMI;
      return 1;
    }
    case '+': {
      *tokenId = TK_NK_PLUS;
      return 1;
    }
    case '*': {
      *tokenId = TK_NK_STAR;
      return 1;
    }
    case '/': {
      if (z[1] != '*' || z[2] == 0) {
        *tokenId = TK_NK_SLASH;
        return 1;
      }
      for (i = 3; z[i] && (z[i] != '/' || z[i - 1] != '*'); i++) {
      }
      if (z[i]) i++;
      *tokenId = TK_NK_COMMENT;
      return i;
    }
    case '%': {
      *tokenId = TK_NK_REM;
      return 1;
    }
    case '=': {
      *tokenId = TK_NK_EQ;
      return 1 + (z[1] == '=');
    }
    case '<': {
      if (z[1] == '=') {
        *tokenId = TK_NK_LE;
        return 2;
      } else if (z[1] == '>') {
        *tokenId = TK_NK_NE;
        return 2;
      } else if (z[1] == '<') {
        *tokenId = TK_NK_LSHIFT;
        return 2;
      } else {
        *tokenId = TK_NK_LT;
        return 1;
      }
    }
    case '>': {
      if (z[1] == '=') {
        *tokenId = TK_NK_GE;
        return 2;
      } else if (z[1] == '>') {
        *tokenId = TK_NK_RSHIFT;
        return 2;
      } else {
        *tokenId = TK_NK_GT;
        return 1;
      }
    }
    case '!': {
      if (z[1] != '=') {
        *tokenId = TK_NK_ILLEGAL;
        return 2;
      } else {
        *tokenId = TK_NK_NE;
        return 2;
      }
    }
    case '|': {
      if (z[1] != '|') {
        *tokenId = TK_NK_BITOR;
        return 1;
      } else {
        *tokenId = TK_NK_CONCAT;
        return 2;
      }
    }
    case ',': {
      *tokenId = TK_NK_COMMA;
      return 1;
    }
    case '&': {
      *tokenId = TK_NK_BITAND;
      return 1;
    }
    case '~': {
      *tokenId = TK_NK_BITNOT;
      return 1;
    }
    case '?': {
      *tokenId = TK_NK_QUESTION;
      return 1;
    }
    case '`':
    case '\'':
    case '"': {
      int  delim = z[0];
      bool strEnd = false;
      for (i = 1; z[i]; i++) {
        if (z[i] == '\\') {   // ignore the escaped character that follows this backslash
          i++;
          continue;
        }
        
        if (z[i] == delim) {
          if (z[i + 1] == delim) {
            i++;
          } else {
            strEnd = true;
            break;
          }
        }
      }
      
      if (z[i]) i++;

      if (strEnd) {
        *tokenId = (delim == '`')? TK_NK_ID:TK_NK_STRING;
        return i;
      }

      break;
    }
    case '.': {
      /*
       * handle the the float number with out integer part
       * .123
       * .123e4
       */
      if (isdigit(z[1])) {
        for (i = 2; isdigit(z[i]); i++) {
        }

        if ((z[i] == 'e' || z[i] == 'E') &&
            (isdigit(z[i + 1]) || ((z[i + 1] == '+' || z[i + 1] == '-') && isdigit(z[i + 2])))) {
          i += 2;
          while (isdigit(z[i])) {
            i++;
          }
        }

        *tokenId = TK_NK_FLOAT;
        return i;
      } else {
        *tokenId = TK_NK_DOT;
        return 1;
      }
    }

    case '0': {
      char next = z[1];

      if (next == 'b') { // bin number
        *tokenId = TK_NK_BIN;
        for (i = 2; (z[i] == '0' || z[i] == '1'); ++i) {
        }

        if (i == 2) {
          break;
        }

        return i;
      } else if (next == 'x') {  //hex number
        *tokenId = TK_NK_HEX;
        for (i = 2; isdigit(z[i]) || (z[i] >= 'a' && z[i] <= 'f') || (z[i] >= 'A' && z[i] <= 'F'); ++i) {
        }

        if (i == 2) {
          break;
        }

        return i;
      }
    }
    case '1':
    case '2':
    case '3':
    case '4':
    case '5':
    case '6':
    case '7':
    case '8':
    case '9': {
      *tokenId = TK_NK_INTEGER;
      for (i = 1; isdigit(z[i]); i++) {
      }

      /* here is the 1u/1a/2s/3m/9y */
      if ((z[i] == 'b' || z[i] == 'u' || z[i] == 'a' || z[i] == 's' || z[i] == 'm' || z[i] == 'h' || z[i] == 'd' || z[i] == 'n' ||
           z[i] == 'y' || z[i] == 'w' ||
           z[i] == 'B' || z[i] == 'U' || z[i] == 'A' || z[i] == 'S' || z[i] == 'M' || z[i] == 'H' || z[i] == 'D' || z[i] == 'N' ||
           z[i] == 'Y' || z[i] == 'W') &&
          (isIdChar[(uint8_t)z[i + 1]] == 0)) {
        *tokenId = TK_NK_VARIABLE;
        i += 1;
        return i;
      }

      int32_t seg = 1;
      while (z[i] == '.' && isdigit(z[i + 1])) {
        i += 2;
        while (isdigit(z[i])) {
          i++;
        }
        *tokenId = TK_NK_FLOAT;
        seg++;
      }

      if (seg == 4) {  // ip address
        *tokenId = TK_NK_IPTOKEN;
        return i;
      }

      if ((z[i] == 'e' || z[i] == 'E') &&
          (isdigit(z[i + 1]) || ((z[i + 1] == '+' || z[i + 1] == '-') && isdigit(z[i + 2])))) {
        i += 2;
        while (isdigit(z[i])) {
          i++;
        }
        *tokenId = TK_NK_FLOAT;
      }
      return i;
    }
    case '[': {
      for (i = 1; z[i] && z[i - 1] != ']'; i++) {
      }
      *tokenId = TK_NK_ID;
      return i;
    }
    case 'T':
    case 't':
    case 'F':
    case 'f': {
      for (i = 1; ((z[i] & 0x80) == 0) && isIdChar[(uint8_t) z[i]]; i++) {
      }

      if ((i == 4 && strncasecmp(z, "true", 4) == 0) || (i == 5 && strncasecmp(z, "false", 5) == 0)) {
        *tokenId = TK_NK_BOOL;
        return i;
      }
    }
    default: {
      if (((*z & 0x80) != 0) || !isIdChar[(uint8_t) *z]) {
        break;
      }
      for (i = 1; ((z[i] & 0x80) == 0) && isIdChar[(uint8_t) z[i]]; i++) {
      }
      *tokenId = tKeywordCode(z, i);
      return i;
    }
  }

  *tokenId = TK_NK_ILLEGAL;
  return 0;
}

SToken tscReplaceStrToken(char **str, SToken *token, const char* newToken) {
  char *src = *str;
  size_t nsize = strlen(newToken);
  int32_t size = (int32_t)strlen(*str) - token->n + (int32_t)nsize + 1;
  int32_t bsize = (int32_t)((uint64_t)token->z - (uint64_t)src);
  SToken ntoken;

  *str = calloc(1, size);

  strncpy(*str, src, bsize);
  strcat(*str, newToken);
  strcat(*str, token->z + token->n);

  ntoken.n = (uint32_t)nsize;
  ntoken.z = *str + bsize;

  tfree(src);

  return ntoken;
}

SToken tStrGetToken(const char* str, int32_t* i, bool isPrevOptr) {
  SToken t0 = {0};

  // here we reach the end of sql string, null-terminated string
  if (str[*i] == 0) {
    t0.n = 0;
    return t0;
  }

  // IGNORE TK_NK_SPACE, TK_NK_COMMA, and specified tokens
  while (1) {
    *i += t0.n;

    int32_t numOfComma = 0;
    char t = str[*i];
    while (t == ' ' || t == '\n' || t == '\r' || t == '\t' || t == '\f' || t == ',') {
      if (t == ',' && (++numOfComma > 1)) {  // comma only allowed once
        t0.n = 0;
        return t0;
      }
    
      t = str[++(*i)];
    }

    t0.n = tGetToken(&str[*i], &t0.type);
    break;

    // not support user specfied ignored symbol list
#if 0
    bool ignore = false;
    for (uint32_t k = 0; k < numOfIgnoreToken; k++) {
      if (t0.type == ignoreTokenTypes[k]) {
        ignore = true;
        break;
      }
    }

    if (!ignore) {
      break;
    }
#endif
  }

  if (t0.type == TK_NK_SEMI) {
    t0.n = 0;
    return t0;
  }

  uint32_t type = 0;
  int32_t  len;

  // support parse the 'db.tbl' format, notes: There should be no space on either side of the dot!
  if ('.' == str[*i + t0.n]) {
    len = tGetToken(&str[*i + t0.n + 1], &type);

    // only id and string are valid
    if ((TK_NK_STRING != t0.type) && (TK_NK_ID != t0.type)) {
      t0.type = TK_NK_ILLEGAL;
      t0.n = 0;

      return t0;
    }

    t0.n += len + 1;

  } else {
    // support parse the -/+number format
    if ((isPrevOptr) && (t0.type == TK_MINUS || t0.type == TK_NK_PLUS)) {
      len = tGetToken(&str[*i + t0.n], &type);
      if (type == TK_NK_INTEGER || type == TK_NK_FLOAT) {
        t0.type = type;
        t0.n += len;
      }
    }
  }

  t0.z = (char*) str + (*i);
  *i += t0.n;

  return t0;
}

bool taosIsKeyWordToken(const char* z, int32_t len) {
  return (tKeywordCode((char*)z, len) != TK_NK_ID);
}

void taosCleanupKeywordsTable() {
  void* m = keywordHashTable;
  if (m != NULL && atomic_val_compare_exchange_ptr(&keywordHashTable, m, 0) == m) {
    taosHashCleanup(m);
  }
}

SToken taosTokenDup(SToken* pToken, char* buf, int32_t len) {
  assert(pToken != NULL && buf != NULL && len > pToken->n);
  
  strncpy(buf, pToken->z, pToken->n);
  buf[pToken->n] = 0;

  SToken token = *pToken;
  token.z = buf;
  return token;
}<|MERGE_RESOLUTION|>--- conflicted
+++ resolved
@@ -60,21 +60,15 @@
     {"FLOAT",         TK_FLOAT},
     {"FROM",          TK_FROM},
     {"FSYNC",         TK_FSYNC},
-<<<<<<< HEAD
+    {"FUNCTION",      TK_FUNCTION},
     {"FUNCTIONS",     TK_FUNCTIONS},
-=======
-    {"FUNCTION",      TK_FUNCTION},
->>>>>>> 524edc15
     {"GROUP",         TK_GROUP},
     {"HAVING",        TK_HAVING},
     {"IF",            TK_IF},
     {"IMPORT",        TK_IMPORT},
     {"IN",            TK_IN},
-<<<<<<< HEAD
+    {"INDEX",         TK_INDEX},
     {"INDEXES",       TK_INDEXES},
-=======
-    {"INDEX",         TK_INDEX},
->>>>>>> 524edc15
     {"INNER",         TK_INNER},
     {"INT",           TK_INT},
     {"INSERT",        TK_INSERT},
@@ -109,10 +103,7 @@
     {"PRECISION",     TK_PRECISION},
     {"PRIVILEGE",     TK_PRIVILEGE},
     {"PREV",          TK_PREV},
-<<<<<<< HEAD
-=======
     {"QNODE",         TK_QNODE},
->>>>>>> 524edc15
     {"QNODES",        TK_QNODES},
     {"QUORUM",        TK_QUORUM},
     {"REPLICA",       TK_REPLICA},
@@ -245,11 +236,6 @@
     // {"TOPICS",       TK_TOPICS},
     // {"COMPACT",      TK_COMPACT},
     // {"MODIFY",       TK_MODIFY},
-<<<<<<< HEAD
-    // {"FUNCTION",     TK_FUNCTION},
-=======
-    // {"FUNCTIONS",    TK_FUNCTIONS},
->>>>>>> 524edc15
     // {"OUTPUTTYPE",   TK_OUTPUTTYPE},
     // {"AGGREGATE",    TK_AGGREGATE},
     // {"BUFSIZE",      TK_BUFSIZE},
