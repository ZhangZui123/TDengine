/*
 * Copyright (c) 2019 TAOS Data, Inc. <jhtao@taosdata.com>
 *
 * This program is free software: you can use, redistribute, and/or modify
 * it under the terms of the GNU Affero General Public License, version 3
 * or later ("AGPL"), as published by the Free Software Foundation.
 *
 * This program is distributed in the hope that it will be useful, but WITHOUT
 * ANY WARRANTY; without even the implied warranty of MERCHANTABILITY or
 * FITNESS FOR A PARTICULAR PURPOSE.
 *
 * You should have received a copy of the GNU Affero General Public License
 * along with this program. If not, see <http://www.gnu.org/licenses/>.
 */

#include "os.h"
#include "parToken.h"
#include "taosdef.h"
#include "thash.h"
#include "ttokendef.h"

// All the keywords of the SQL language are stored in a hash table
typedef struct SKeyword {
  const char* name;  // The keyword name
  uint16_t    type;  // type
  uint8_t     len;   // length
} SKeyword;

// clang-format off
// keywords in sql string
static SKeyword keywordTable[] = {
    {"ACCOUNT",              TK_ACCOUNT},
    {"ACCOUNTS",             TK_ACCOUNTS},
    {"ADD",                  TK_ADD},
    {"AGGREGATE",            TK_AGGREGATE},
    {"ALL",                  TK_ALL},
    {"ALTER",                TK_ALTER},
    {"ANALYZE",              TK_ANALYZE},
    {"AND",                  TK_AND},
    {"ANTI",                 TK_ANTI},
    {"ANODE",                TK_ANODE},
    {"ANODES",               TK_ANODES},
    {"ANOMALY_WINDOW",       TK_ANOMALY_WINDOW},
//    {"ANY",                  TK_ANY},
    {"APPS",                 TK_APPS},
    {"AS",                   TK_AS},
    {"ASC",                  TK_ASC},
    {"ASOF",                 TK_ASOF},
    {"BALANCE",              TK_BALANCE},
    {"BATCH_SCAN",           TK_BATCH_SCAN},
    {"BETWEEN",              TK_BETWEEN},
    {"BIGINT",               TK_BIGINT},
    {"BINARY",               TK_BINARY},
    {"BNODE",                TK_BNODE},
    {"BNODES",               TK_BNODES},
    {"BOOL",                 TK_BOOL},
    {"BOTH",                 TK_BOTH},
    {"BUFFER",               TK_BUFFER},
    {"BUFSIZE",              TK_BUFSIZE},
    {"BY",                   TK_BY},
    {"CACHE",                TK_CACHE},
    {"CACHEMODEL",           TK_CACHEMODEL},
    {"CACHESIZE",            TK_CACHESIZE},
    {"CALC_NOTIFY_ONLY",     TK_CALC_NOTIFY_ONLY},
    {"CASE",                 TK_CASE},
    {"CAST",                 TK_CAST},
    {"CHILD",                TK_CHILD},
    {"CLIENT_VERSION",       TK_CLIENT_VERSION},
    {"CLUSTER",              TK_CLUSTER},
    {"COLUMN",               TK_COLUMN},
    {"COMMENT",              TK_COMMENT},
    {"COMP",                 TK_COMP},
    {"COMPACT",              TK_COMPACT},
    {"COMPACTS",             TK_COMPACTS},
    {"COMPACT_INTERVAL",     TK_COMPACT_INTERVAL},
    {"COMPACT_TIME_OFFSET",  TK_COMPACT_TIME_OFFSET},
    {"COMPACT_TIME_RANGE",   TK_COMPACT_TIME_RANGE},
    {"CONNECTION",           TK_CONNECTION},
    {"CONNECTIONS",          TK_CONNECTIONS},
    {"CONNS",                TK_CONNS},
    {"CONSUMER",             TK_CONSUMER},
    {"CONSUMERS",            TK_CONSUMERS},
    {"CONTAINS",             TK_CONTAINS},
    {"COUNT",                TK_COUNT},
    {"COUNT_WINDOW",         TK_COUNT_WINDOW},
    {"CREATE",               TK_CREATE},
    {"CREATEDB",             TK_CREATEDB},
    {"CURRENT_USER",         TK_CURRENT_USER},
    {"DATABASE",             TK_DATABASE},
    {"DATABASES",            TK_DATABASES},
    {"DBS",                  TK_DBS},
    {"DECIMAL",              TK_DECIMAL},
    {"DELETE",               TK_DELETE},
    {"DELETE_OUTPUT_TABLE",  TK_DELETE_OUTPUT_TABLE},
    {"DELETE_RECALC",        TK_DELETE_RECALC},
    {"DESC",                 TK_DESC},
    {"DESCRIBE",             TK_DESCRIBE},
    {"DISTINCT",             TK_DISTINCT},
    {"DISTRIBUTED",          TK_DISTRIBUTED},
    {"DNODE",                TK_DNODE},
    {"DNODES",               TK_DNODES},
    {"DOUBLE",               TK_DOUBLE},
    {"DROP",                 TK_DROP},
    {"DURATION",             TK_DURATION},
    {"ELSE",                 TK_ELSE},
    {"ENABLE",               TK_ENABLE},
    {"ENCRYPTIONS",          TK_ENCRYPTIONS},
    {"ENCRYPT_ALGORITHM",    TK_ENCRYPT_ALGORITHM},
    {"ENCRYPT_KEY",          TK_ENCRYPT_KEY},
    {"END",                  TK_END},
    {"EXISTS",               TK_EXISTS},
    {"EXPIRED_TIME",         TK_EXPIRED_TIME},
    {"EXPLAIN",              TK_EXPLAIN},
    {"EVENT_TYPE",           TK_EVENT_TYPE},
    {"EVENT_WINDOW",         TK_EVENT_WINDOW},
    {"EVERY",                TK_EVERY},
    {"FILE",                 TK_FILE},
    {"FILL",                 TK_FILL},
    {"FILL_HISTORY",         TK_FILL_HISTORY},
    {"FILL_HISTORY_FIRST",   TK_FILL_HISTORY_FIRST},
    {"FIRST",                TK_FIRST},
    {"FLOAT",                TK_FLOAT},
    {"FLUSH",                TK_FLUSH},
    {"FROM",                 TK_FROM},
    {"FOR",                  TK_FOR},
    {"FORCE",                TK_FORCE},
    {"FORCE_OUTPUT",         TK_FORCE_OUTPUT},
    {"FULL",                 TK_FULL},
    {"FUNCTION",             TK_FUNCTION},
    {"FUNCTIONS",            TK_FUNCTIONS},
    {"GEOMETRY",             TK_GEOMETRY},
    {"GRANT",                TK_GRANT},
    {"GRANTS",               TK_GRANTS},
    {"FULL",                 TK_FULL},
    {"LOGS",                 TK_LOGS},
    {"MACHINES",             TK_MACHINES},
    {"GROUP",                TK_GROUP},
    {"HASH_JOIN",            TK_HASH_JOIN},    
    {"HAVING",               TK_HAVING},
    {"HOST",                 TK_HOST},
    {"IF",                   TK_IF},
    {"IGNORE",               TK_IGNORE},
    {"IGNORE_DISORDER",      TK_IGNORE_DISORDER},
    {"IMPORT",               TK_IMPORT},
    {"IN",                   TK_IN},
    {"INDEX",                TK_INDEX},
    {"INDEXES",              TK_INDEXES},
    {"INNER",                TK_INNER},
    {"INSERT",               TK_INSERT},
    {"INT",                  TK_INT},
    {"INTEGER",              TK_INTEGER},
    {"INTERVAL",             TK_INTERVAL},
    {"INTO",                 TK_INTO},
    {"IS",                   TK_IS},
    {"JLIMIT",               TK_JLIMIT},
    {"JOIN",                 TK_JOIN},
    {"JSON",                 TK_JSON},
    {"KEEP",                 TK_KEEP},
    {"KEY",                  TK_KEY},
    {"KILL",                 TK_KILL},
    {"LANGUAGE",             TK_LANGUAGE},
    {"LAST",                 TK_LAST},
    {"LAST_ROW",             TK_LAST_ROW},
    {"LEADER",               TK_LEADER},
    {"LEADING",              TK_LEADING},
    {"LEFT",                 TK_LEFT},
    {"LICENCES",             TK_LICENCES},
    {"LIKE",                 TK_LIKE},
    {"LIMIT",                TK_LIMIT},
    {"LINEAR",               TK_LINEAR},
    {"LOCAL",                TK_LOCAL},
    {"LOW_LATENCY_CALC",     TK_LOW_LATENCY_CALC},
    {"MATCH",                TK_MATCH},
    {"MAXROWS",              TK_MAXROWS},
    {"MAX_DELAY",            TK_MAX_DELAY},
    {"BWLIMIT",              TK_BWLIMIT},
    {"MERGE",                TK_MERGE},
    {"META",                 TK_META},
    {"ONLY",                 TK_ONLY},
    {"MINROWS",              TK_MINROWS},
    {"MINUS",                TK_MINUS},
    {"MNODE",                TK_MNODE},
    {"MNODES",               TK_MNODES},
    {"MODIFY",               TK_MODIFY},
    {"MODULES",              TK_MODULES},
    {"NORMAL",               TK_NORMAL},
    {"NCHAR",                TK_NCHAR},
    {"NEXT",                 TK_NEXT},
    {"NEAR",                 TK_NEAR},
    {"NMATCH",               TK_NMATCH},
    {"NONE",                 TK_NONE},
    {"NOT",                  TK_NOT},
    {"NOW",                  TK_NOW},
    {"NOTIFY_OPTIONS",       TK_NOTIFY_OPTIONS},
    {"NO_BATCH_SCAN",        TK_NO_BATCH_SCAN},
    {"NULL",                 TK_NULL},
    {"NULL_F",               TK_NULL_F},
    {"NULLS",                TK_NULLS},
    {"OFFSET",               TK_OFFSET},
    {"ON",                   TK_ON},
    {"ON_FAILURE_PAUSE",     TK_ON_FAILURE_PAUSE},
    {"OPTIONS",              TK_OPTIONS},
    {"OR",                   TK_OR},
    {"ORDER",                TK_ORDER},
    {"OUTER",                TK_OUTER},
    {"OUTPUTTYPE",           TK_OUTPUTTYPE},
    {"OUTPUT_SUBTABLE",      TK_OUTPUT_SUBTABLE},
    {"PAGES",                TK_PAGES},
    {"PAGESIZE",             TK_PAGESIZE},
    {"PARA_TABLES_SORT",     TK_PARA_TABLES_SORT},
    {"PARTITION",            TK_PARTITION},
    {"PARTITION_FIRST",      TK_PARTITION_FIRST},
    {"PASS",                 TK_PASS},
    {"PORT",                 TK_PORT},
    {"POSITION",             TK_POSITION},
    {"PPS",                  TK_PPS},
    {"PRIMARY",              TK_PRIMARY},
<<<<<<< HEAD
    {"PRE_FILTER",           TK_PRE_FILTER},
=======
    {"COMPOSITE",            TK_COMPOSITE},
>>>>>>> 6a2bfaa0
    {"PRECISION",            TK_PRECISION},
    {"PREV",                 TK_PREV},
    {"PRIVILEGES",           TK_PRIVILEGES},
    {"QNODE",                TK_QNODE},
    {"QNODES",               TK_QNODES},
    {"QTIME",                TK_QTIME},
    {"QUERIES",              TK_QUERIES},
    {"QUERY",                TK_QUERY},
    {"PI",                   TK_PI},
    {"RAND",                 TK_RAND},
    {"RANGE",                TK_RANGE},
    {"RATIO",                TK_RATIO},
    {"PERIOD",               TK_PERIOD},
    {"READ",                 TK_READ},
    {"RECURSIVE",            TK_RECURSIVE},
    {"REDISTRIBUTE",         TK_REDISTRIBUTE},
    {"RENAME",               TK_RENAME},
    {"REPLACE",              TK_REPLACE},
    {"REPLICAS",             TK_REPLICAS},
    {"REPLICA",              TK_REPLICA},
    {"RESET",                TK_RESET},
    {"RESTORE",              TK_RESTORE},
    {"RETENTIONS",           TK_RETENTIONS},
    {"REVOKE",               TK_REVOKE},
    {"RIGHT",                TK_RIGHT},
    {"ROLLUP",               TK_ROLLUP},
    {"SCHEMALESS",           TK_SCHEMALESS},
    {"SCORES",               TK_SCORES},
    {"SELECT",               TK_SELECT},
    {"SEMI",                 TK_SEMI},
    {"SERVER_STATUS",        TK_SERVER_STATUS},
    {"SERVER_VERSION",       TK_SERVER_VERSION},
    {"SESSION",              TK_SESSION},
    {"SET",                  TK_SET},
    {"SHOW",                 TK_SHOW},
    {"SINGLE_STABLE",        TK_SINGLE_STABLE},
    {"SKIP_TSMA",            TK_SKIP_TSMA},
    {"SLIDING",              TK_SLIDING},
    {"SLIMIT",               TK_SLIMIT},
    {"SMA",                  TK_SMA},
    {"SMALLDATA_TS_SORT",    TK_SMALLDATA_TS_SORT},
    {"SMALLINT",             TK_SMALLINT},
    {"SNODE",                TK_SNODE},
    {"SNODES",               TK_SNODES},
    {"SORT_FOR_GROUP",       TK_SORT_FOR_GROUP},
    {"SOFFSET",              TK_SOFFSET},
    {"SPLIT",                TK_SPLIT},
    {"STABLE",               TK_STABLE},
    {"STABLES",              TK_STABLES},
    {"START",                TK_START},
    {"STATE",                TK_STATE},
    {"STATE_WINDOW",         TK_STATE_WINDOW},
    {"STORAGE",              TK_STORAGE},
    {"STREAM",               TK_STREAM},
    {"STREAMS",              TK_STREAMS},
    {"STRICT",               TK_STRICT},
    {"STT_TRIGGER",          TK_STT_TRIGGER},
    {"SUBSCRIBE",            TK_SUBSCRIBE},
    {"SUBSCRIPTIONS",        TK_SUBSCRIPTIONS},
    {"SUBSTR",               TK_SUBSTR},
    {"SUBSTRING",            TK_SUBSTRING},
    {"SYSINFO",              TK_SYSINFO},
    {"SYSTEM",               TK_SYSTEM},
    {"TABLE",                TK_TABLE},
    {"TABLES",               TK_TABLES},
    {"TABLE_PREFIX",         TK_TABLE_PREFIX},
    {"TABLE_SUFFIX",         TK_TABLE_SUFFIX},
    {"TAG",                  TK_TAG},
    {"TAGS",                 TK_TAGS},
    {"TBNAME",               TK_TBNAME},
    {"THEN",                 TK_THEN},
    {"TIMESTAMP",            TK_TIMESTAMP},
    {"TIMEZONE",             TK_TIMEZONE},
    {"TINYINT",              TK_TINYINT},
    {"TO",                   TK_TO},
    {"TODAY",                TK_TODAY},
    {"TOPIC",                TK_TOPIC},
    {"TOPICS",               TK_TOPICS},
    {"TRAILING",             TK_TRAILING},
    {"TRANSACTION",          TK_TRANSACTION},
    {"TRANSACTIONS",         TK_TRANSACTIONS},
    {"TRIM",                 TK_TRIM},
    {"TROWS",                TK_TROWS},
    {"TSDB_PAGESIZE",        TK_TSDB_PAGESIZE},
    {"TSERIES",              TK_TSERIES},
    {"TSMA",                 TK_TSMA},
    {"TSMAS",                TK_TSMAS},
    {"TTL",                  TK_TTL},
    {"UNION",                TK_UNION},
    {"UNSAFE",               TK_UNSAFE},
    {"UNSIGNED",             TK_UNSIGNED},
    {"UNTREATED",            TK_UNTREATED},
    {"UPDATE",               TK_UPDATE},
    {"USE",                  TK_USE},
    {"USER",                 TK_USER},
    {"USERS",                TK_USERS},
    {"USING",                TK_USING},
    {"VALUE",                TK_VALUE},
    {"VALUE_F",              TK_VALUE_F},
    {"VALUES",               TK_VALUES},
    {"VARCHAR",              TK_VARCHAR},
    {"VARIABLES",            TK_VARIABLES},
    {"VERBOSE",              TK_VERBOSE},
    {"VGROUP",               TK_VGROUP},
    {"VGROUPS",              TK_VGROUPS},
    {"VIEW",                 TK_VIEW},
    {"VIEWS",                TK_VIEWS},
    {"VIRTUAL",              TK_VIRTUAL},
    {"VNODE",                TK_VNODE},
    {"VNODES",               TK_VNODES},
    {"VTABLE",               TK_VTABLE},
    {"WAL_FSYNC_PERIOD",     TK_WAL_FSYNC_PERIOD},
    {"WAL_LEVEL",            TK_WAL_LEVEL},
    {"WAL_RETENTION_PERIOD", TK_WAL_RETENTION_PERIOD},
    {"WAL_RETENTION_SIZE",   TK_WAL_RETENTION_SIZE},
    {"WAL_ROLL_PERIOD",      TK_WAL_ROLL_PERIOD},
    {"WAL_SEGMENT_SIZE",     TK_WAL_SEGMENT_SIZE},
    {"WATERMARK",            TK_WATERMARK},
    {"WHEN",                 TK_WHEN},
    {"WHERE",                TK_WHERE},
    {"WINDOW",               TK_WINDOW},    
    {"WINDOW_OPEN",          TK_WINDOW_OPEN},
    {"WINDOW_CLOSE",         TK_WINDOW_CLOSE},
    {"WINDOW_OFFSET",        TK_WINDOW_OFFSET},
    {"WITH",                 TK_WITH},
    {"WRITE",                TK_WRITE},
    {"_C0",                  TK_ROWTS},
    {"_IROWTS",              TK_IROWTS},
    {"_IROWTS_ORIGIN",       TK_IROWTS_ORIGIN},
    {"_ISFILLED",            TK_ISFILLED},
    {"_QDURATION",           TK_QDURATION},
    {"_QEND",                TK_QEND},
    {"_QSTART",              TK_QSTART},
    {"_ROWTS",               TK_ROWTS},
    {"_TAGS",                TK_QTAGS},
    {"_WDURATION",           TK_WDURATION},
    {"_WEND",                TK_WEND},
    {"_WSTART",              TK_WSTART},
    {"_FLOW",                TK_FLOW},
    {"_FHIGH",               TK_FHIGH},
    {"_FROWTS",              TK_FROWTS},
    {"_TCURRENT_TS",         TK_TCURRENT_TS},
    {"_TWSTART",             TK_TWSTART},
    {"_TWEND",               TK_TWEND},
    {"_TWDURATION",          TK_TWDURATION},
    {"_TWROWNUM",            TK_TWROWNUM},
    {"_TWLOCALTIME",         TK_TLOCALTIME},
    {"_TGRPID",              TK_TGRPID},
    {"ALIVE",                TK_ALIVE},
    {"VARBINARY",            TK_VARBINARY},
    {"S3_CHUNKPAGES",        TK_S3_CHUNKPAGES},
    {"S3_KEEPLOCAL",         TK_S3_KEEPLOCAL},
    {"S3_COMPACT",           TK_S3_COMPACT},
    {"S3MIGRATE",            TK_S3MIGRATE},
    {"KEEP_TIME_OFFSET",     TK_KEEP_TIME_OFFSET},
    {"ARBGROUPS",            TK_ARBGROUPS},
    {"IS_IMPORT",            TK_IS_IMPORT},
    {"DISK_INFO",            TK_DISK_INFO},
    {"AUTO",                 TK_AUTO},
    {"COLS",                 TK_COLS},
    {"NOTIFY",               TK_NOTIFY},
    {"NOTIFY_HISTORY",       TK_NOTIFY_HISTORY},
    {"REGEXP",               TK_REGEXP},
    {"ASSIGN",               TK_ASSIGN},
    {"TRUE_FOR",             TK_TRUE_FOR},
    {"META_ONLY",            TK_META_ONLY},
    {"VTABLES",              TK_VTABLES},
    {"META_ONLY",            TK_META_ONLY}
};
// clang-format on

static const char isIdChar[] = {
    /* x0 x1 x2 x3 x4 x5 x6 x7 x8 x9 xA xB xC xD xE xF */
    0, 0, 0, 0, 0, 0, 0, 0, 0, 0, 0, 0, 0, 0, 0, 0, /* 0x */
    0, 0, 0, 0, 0, 0, 0, 0, 0, 0, 0, 0, 0, 0, 0, 0, /* 1x */
    0, 0, 0, 0, 0, 0, 0, 0, 0, 0, 0, 0, 0, 0, 0, 0, /* 2x */
    1, 1, 1, 1, 1, 1, 1, 1, 1, 1, 0, 0, 0, 0, 0, 0, /* 3x */
    0, 1, 1, 1, 1, 1, 1, 1, 1, 1, 1, 1, 1, 1, 1, 1, /* 4x */
    1, 1, 1, 1, 1, 1, 1, 1, 1, 1, 1, 0, 0, 0, 0, 1, /* 5x */
    0, 1, 1, 1, 1, 1, 1, 1, 1, 1, 1, 1, 1, 1, 1, 1, /* 6x */
    1, 1, 1, 1, 1, 1, 1, 1, 1, 1, 1, 0, 0, 0, 0, 0, /* 7x */
};

static void* keywordHashTable = NULL;

static int32_t doInitKeywordsTable(void) {
  int numOfEntries = tListLen(keywordTable);

  keywordHashTable = taosHashInit(numOfEntries, MurmurHash3_32, true, false);
  for (int32_t i = 0; i < numOfEntries; i++) {
    keywordTable[i].len = (uint8_t)strlen(keywordTable[i].name);
    void*   ptr = &keywordTable[i];
    int32_t code = taosHashPut(keywordHashTable, keywordTable[i].name, keywordTable[i].len, (void*)&ptr, POINTER_BYTES);
    if (TSDB_CODE_SUCCESS != code) {
      taosHashCleanup(keywordHashTable);
      return code;
    }
  }
  return TSDB_CODE_SUCCESS;
}

static int32_t tKeywordCode(const char* z, int n) {
  char key[512] = {0};
  if (n > tListLen(key)) {  // too long token, can not be any other token type
    return TK_NK_ID;
  }

  for (int32_t j = 0; j < n; ++j) {
    if (z[j] >= 'a' && z[j] <= 'z') {
      key[j] = (char)(z[j] & 0xDF);  // to uppercase and set the null-terminated
    } else {
      key[j] = z[j];
    }
  }

  if (keywordHashTable == NULL) {
    return TK_NK_ILLEGAL;
  }

  SKeyword** pKey = (SKeyword**)taosHashGet(keywordHashTable, key, n);
  return (pKey != NULL) ? (*pKey)->type : TK_NK_ID;
}

/*
 * Return the length of the token that begins at z[0].
 * Store the token type in *type before returning.
 */
uint32_t tGetToken(const char* z, uint32_t* tokenId) {
  uint32_t i;
  switch (*z) {
    case ' ':
    case '\t':
    case '\n':
    case '\f':
    case '\r': {
      for (i = 1; isspace(z[i]); i++) {
      }
      *tokenId = TK_NK_SPACE;
      return i;
    }
    case ':': {
      *tokenId = TK_NK_COLON;
      return 1;
    }
    case '-': {
      if (z[1] == '-') {
        for (i = 2; z[i] && z[i] != '\n'; i++) {
        }
        *tokenId = TK_NK_COMMENT;
        return i;
      } else if (z[1] == '>') {
        *tokenId = TK_NK_ARROW;
        return 2;
      }
      *tokenId = TK_NK_MINUS;
      return 1;
    }
    case '(': {
      *tokenId = TK_NK_LP;
      return 1;
    }
    case ')': {
      *tokenId = TK_NK_RP;
      return 1;
    }
    case ';': {
      *tokenId = TK_NK_SEMI;
      return 1;
    }
    case '+': {
      *tokenId = TK_NK_PLUS;
      return 1;
    }
    case '*': {
      *tokenId = TK_NK_STAR;
      return 1;
    }
    case '/': {
      if (z[1] != '*' || z[2] == 0) {
        *tokenId = TK_NK_SLASH;
        return 1;
      }
      bool isHint = false;
      if (z[2] == '+') {
        isHint = true;
      }
      for (i = 3; z[i] && (z[i] != '/' || z[i - 1] != '*'); i++) {
      }
      if (z[i]) i++;
      *tokenId = isHint ? TK_NK_HINT : TK_NK_COMMENT;
      return i;
    }
    case '%': {
      if (z[1] == '%') {
        *tokenId = TK_NK_PH;
        return 2;
      } else {
        *tokenId = TK_NK_REM;
        return 1;
      }
      return 1;
    }
    case '=': {
      *tokenId = TK_NK_EQ;
      return 1 + (z[1] == '=');
    }
    case '<': {
      if (z[1] == '=') {
        *tokenId = TK_NK_LE;
        return 2;
      } else if (z[1] == '>') {
        *tokenId = TK_NK_NE;
        return 2;
      } else if (z[1] == '<') {
        *tokenId = TK_NK_LSHIFT;
        return 2;
      } else {
        *tokenId = TK_NK_LT;
        return 1;
      }
    }
    case '>': {
      if (z[1] == '=') {
        *tokenId = TK_NK_GE;
        return 2;
      } else if (z[1] == '>') {
        *tokenId = TK_NK_RSHIFT;
        return 2;
      } else {
        *tokenId = TK_NK_GT;
        return 1;
      }
    }
    case '!': {
      if (z[1] != '=') {
        *tokenId = TK_NK_ILLEGAL;
        return 2;
      } else {
        *tokenId = TK_NK_NE;
        return 2;
      }
    }
    case '|': {
      if (z[1] != '|') {
        *tokenId = TK_NK_BITOR;
        return 1;
      } else {
        *tokenId = TK_NK_CONCAT;
        return 2;
      }
    }
    case ',': {
      *tokenId = TK_NK_COMMA;
      return 1;
    }
    case '&': {
      *tokenId = TK_NK_BITAND;
      return 1;
    }
    case '~': {
      *tokenId = TK_NK_BITNOT;
      return 1;
    }
    case '?': {
      *tokenId = TK_NK_QUESTION;
      return 1;
    }
    case '`':
    case '\'':
    case '"': {
      int  delim = z[0];
      bool strEnd = false;
      for (i = 1; z[i]; i++) {
        if (delim != '`' && z[i] == '\\') {  // ignore the escaped character that follows this backslash
          i++;
          continue;
        }

        if (z[i] == delim) {
          if (z[i + 1] == delim) {
            i++;
          } else {
            strEnd = true;
            break;
          }
        }
      }

      if (z[i]) i++;

      if (strEnd) {
        *tokenId = (delim == '`') ? TK_NK_ID : TK_NK_STRING;
        return i;
      }

      break;
    }
    case '.': {
      /*
       * handle the the float number with out integer part
       * .123
       * .123e4
       */
      if (isdigit(z[1])) {
        for (i = 2; isdigit(z[i]); i++) {
        }

        if ((z[i] == 'e' || z[i] == 'E') &&
            (isdigit(z[i + 1]) || ((z[i + 1] == '+' || z[i + 1] == '-') && isdigit(z[i + 2])))) {
          i += 2;
          while (isdigit(z[i])) {
            i++;
          }
        }

        *tokenId = TK_NK_FLOAT;
        return i;
      } else {
        *tokenId = TK_NK_DOT;
        return 1;
      }
    }

    case '0': {
      char next = z[1];

      if (next == 'b') {  // bin number
        *tokenId = TK_NK_BIN;
        for (i = 2; (z[i] == '0' || z[i] == '1'); ++i) {
        }

        if (i == 2) {
          break;
        }

        return i;
      } else if (next == 'x') {  // hex number
        *tokenId = TK_NK_HEX;
        for (i = 2; isxdigit(z[i]) != 0; ++i) {
        }

        if (i == 2) {
          break;
        }

        return i;
      }
    }
    case '1':
    case '2':
    case '3':
    case '4':
    case '5':
    case '6':
    case '7':
    case '8':
    case '9': {
      *tokenId = TK_NK_INTEGER;
      for (i = 1; isdigit(z[i]); i++) {
      }

      /* here is the 1u/1a/2s/3m/9y */
      if ((z[i] == 'b' || z[i] == 'u' || z[i] == 'a' || z[i] == 's' || z[i] == 'm' || z[i] == 'h' || z[i] == 'd' ||
           z[i] == 'n' || z[i] == 'y' || z[i] == 'w' || z[i] == 'B' || z[i] == 'U' || z[i] == 'A' || z[i] == 'S' ||
           z[i] == 'M' || z[i] == 'H' || z[i] == 'D' || z[i] == 'N' || z[i] == 'Y' || z[i] == 'W') &&
          (isIdChar[(uint8_t)z[i + 1]] == 0)) {
        *tokenId = TK_NK_VARIABLE;
        i += 1;
        return i;
      }

      int32_t seg = 1;
      while (z[i] == '.' && isdigit(z[i + 1])) {
        i += 2;
        while (isdigit(z[i])) {
          i++;
        }
        *tokenId = TK_NK_FLOAT;
        seg++;
      }

      if (seg == 4) {  // ip address
        *tokenId = TK_NK_IPTOKEN;
        return i;
      } else if (seg > 2) {
        break;
      }

      // support float with no decimal part after the decimal point
      if (z[i] == '.' && seg == 1) {
        *tokenId = TK_NK_FLOAT;
        i++;
      }
      if ((z[i] == 'e' || z[i] == 'E') &&
          (isdigit(z[i + 1]) || ((z[i + 1] == '+' || z[i + 1] == '-') && isdigit(z[i + 2])))) {
        i += 2;
        while (isdigit(z[i])) {
          i++;
        }
        *tokenId = TK_NK_FLOAT;
      }
      return i;
    }
    // case '[': {
    //   for (i = 1; z[i] && z[i - 1] != ']'; i++) {
    //   }
    //   *tokenId = TK_NK_ID;
    //   return i;
    // }
    case 'T':
    case 't':
    case 'F':
    case 'f': {
      bool hasNonAsciiChars = false;
      for (i = 1;; i++) {
        if ((z[i] & 0x80) != 0) {
          // utf-8 characters
          // currently, we support using utf-8 characters only in alias
          hasNonAsciiChars = true;
        } else if (isIdChar[(uint8_t)z[i]]) {
        } else {
          break;
        }
      }
      if (hasNonAsciiChars) {
        *tokenId = TK_NK_ALIAS;  // must be alias
        return i;
      }
      if (IS_TRUE_STR(z, i) || IS_FALSE_STR(z, i)) {
        *tokenId = TK_NK_BOOL;
        return i;
      }
      *tokenId = tKeywordCode(z, i);
      return i;
    }
    default: {
      if ((*z & 0x80) == 0 && !isIdChar[(uint8_t)*z]) {
        break;
      }
      bool hasNonAsciiChars = false;
      for (i = 1;; i++) {
        if ((z[i] & 0x80) != 0) {
          hasNonAsciiChars = true;
        } else if (isIdChar[(uint8_t)z[i]]) {
        } else {
          break;
        }
      }
      if (hasNonAsciiChars) {
        *tokenId = TK_NK_ALIAS;
        return i;
      }
      *tokenId = tKeywordCode(z, i);
      return i;
    }
  }

  *tokenId = TK_NK_ILLEGAL;
  return 0;
}

SToken tStrGetToken(const char* str, int32_t* i, bool isPrevOptr, bool* pIgnoreComma) {
  SToken t0 = {0};

  // here we reach the end of sql string, null-terminated string
  if (str[*i] == 0) {
    t0.n = 0;
    return t0;
  }

  // IGNORE TK_NK_SPACE, TK_NK_COMMA, and specified tokens
  while (1) {
    *i += t0.n;

    int32_t numOfComma = 0;
    char    t = str[*i];
    while (t == ' ' || t == '\n' || t == '\r' || t == '\t' || t == '\f' || t == ',') {
      if (t == ',' && (++numOfComma > 1)) {  // comma only allowed once
        t0.n = 0;
        return t0;
      }

      if (NULL != pIgnoreComma && t == ',') {
        *pIgnoreComma = true;
      }

      t = str[++(*i)];
    }

    t0.n = tGetToken(&str[*i], &t0.type);
    break;

    // not support user specfied ignored symbol list
#if 0
    bool ignore = false;
    for (uint32_t k = 0; k < numOfIgnoreToken; k++) {
      if (t0.type == ignoreTokenTypes[k]) {
        ignore = true;
        break;
      }
    }

    if (!ignore) {
      break;
    }
#endif
  }

  if (t0.type == TK_NK_SEMI) {
    t0.n = 0;
    t0.type = 0;
    return t0;
  }

  uint32_t type = 0;
  int32_t  len;

  // support parse the 'db.tbl' format, notes: There should be no space on either side of the dot!
  if ('.' == str[*i + t0.n]) {
    len = tGetToken(&str[*i + t0.n + 1], &type);

    // only id、string and ? are valid
    if (((TK_NK_STRING != t0.type) && (TK_NK_ID != t0.type)) ||
        ((TK_NK_STRING != type) && (TK_NK_ID != type) && (TK_NK_QUESTION != type))) {
      t0.type = TK_NK_ILLEGAL;
      t0.n = 0;

      return t0;
    }

    // check the table name is '?', db.?asf is not valid.
    if (TK_NK_QUESTION == type) {
      (void)tGetToken(&str[*i + t0.n + 2], &type);
      if (TK_NK_SPACE != type) {
        t0.type = TK_NK_ILLEGAL;
        t0.n = 0;
        return t0;
      }
    }

    t0.n += len + 1;

  } else {
    // support parse the -/+number format
    if ((isPrevOptr) && (t0.type == TK_NK_MINUS || t0.type == TK_NK_PLUS)) {
      len = tGetToken(&str[*i + t0.n], &type);
      if (type == TK_NK_INTEGER || type == TK_NK_FLOAT || type == TK_NK_BIN || type == TK_NK_HEX) {
        t0.type = type;
        t0.n += len;
      }
    }
  }

  t0.z = (char*)str + (*i);
  *i += t0.n;

  return t0;
}

bool taosIsKeyWordToken(const char* z, int32_t len) { return (tKeywordCode((char*)z, len) != TK_NK_ID); }

int32_t taosInitKeywordsTable() { return doInitKeywordsTable(); }

void taosCleanupKeywordsTable() {
  void* m = keywordHashTable;
  if (m != NULL && atomic_val_compare_exchange_ptr(&keywordHashTable, m, 0) == m) {
    taosHashCleanup(m);
  }
}<|MERGE_RESOLUTION|>--- conflicted
+++ resolved
@@ -215,11 +215,8 @@
     {"POSITION",             TK_POSITION},
     {"PPS",                  TK_PPS},
     {"PRIMARY",              TK_PRIMARY},
-<<<<<<< HEAD
     {"PRE_FILTER",           TK_PRE_FILTER},
-=======
     {"COMPOSITE",            TK_COMPOSITE},
->>>>>>> 6a2bfaa0
     {"PRECISION",            TK_PRECISION},
     {"PREV",                 TK_PREV},
     {"PRIVILEGES",           TK_PRIVILEGES},
