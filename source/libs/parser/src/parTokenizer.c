/*
 * Copyright (c) 2019 TAOS Data, Inc. <jhtao@taosdata.com>
 *
 * This program is free software: you can use, redistribute, and/or modify
 * it under the terms of the GNU Affero General Public License, version 3
 * or later ("AGPL"), as published by the Free Software Foundation.
 *
 * This program is distributed in the hope that it will be useful, but WITHOUT
 * ANY WARRANTY; without even the implied warranty of MERCHANTABILITY or
 * FITNESS FOR A PARTICULAR PURPOSE.
 *
 * You should have received a copy of the GNU Affero General Public License
 * along with this program. If not, see <http://www.gnu.org/licenses/>.
 */

#include "os.h"
#include "parToken.h"
#include "taosdef.h"
#include "thash.h"
#include "ttokendef.h"

// All the keywords of the SQL language are stored in a hash table
typedef struct SKeyword {
  const char* name;  // The keyword name
  uint16_t    type;  // type
  uint8_t     len;   // length
} SKeyword;

// clang-format off
// keywords in sql string
static SKeyword keywordTable[] = {
    {"ACCOUNT",              TK_ACCOUNT},
    {"ACCOUNTS",             TK_ACCOUNTS},
    {"ADD",                  TK_ADD},
    {"AGGREGATE",            TK_AGGREGATE},
    {"ALL",                  TK_ALL},
    {"ALTER",                TK_ALTER},
    {"ANALYZE",              TK_ANALYZE},
    {"AND",                  TK_AND},
    {"APPS",                 TK_APPS},
    {"AS",                   TK_AS},
    {"ASC",                  TK_ASC},
    {"AT_ONCE",              TK_AT_ONCE},
    {"BALANCE",              TK_BALANCE},
    {"BETWEEN",              TK_BETWEEN},
    {"BIGINT",               TK_BIGINT},
    {"BINARY",               TK_BINARY},
    {"BNODE",                TK_BNODE},
    {"BNODES",               TK_BNODES},
    {"BOOL",                 TK_BOOL},
    {"BUFFER",               TK_BUFFER},
    {"BUFSIZE",              TK_BUFSIZE},
    {"BY",                   TK_BY},
    {"CACHE",                TK_CACHE},
    {"CACHEMODEL",           TK_CACHEMODEL},
    {"CACHESIZE",            TK_CACHESIZE},
    {"CASE",                 TK_CASE},
    {"CAST",                 TK_CAST},
    {"CLIENT_VERSION",       TK_CLIENT_VERSION},
    {"CLUSTER",              TK_CLUSTER},
    {"COLUMN",               TK_COLUMN},
    {"COMMENT",              TK_COMMENT},
    {"COMP",                 TK_COMP},
    {"COMPACT",              TK_COMPACT},
    {"CONNECTION",           TK_CONNECTION},
    {"CONNECTIONS",          TK_CONNECTIONS},
    {"CONNS",                TK_CONNS},
    {"CONSUMER",             TK_CONSUMER},
    {"CONSUMERS",            TK_CONSUMERS},
    {"CONTAINS",             TK_CONTAINS},
    {"COUNT",                TK_COUNT},
    {"CREATE",               TK_CREATE},
    {"CURRENT_USER",         TK_CURRENT_USER},
    {"DATABASE",             TK_DATABASE},
    {"DATABASES",            TK_DATABASES},
    {"DBS",                  TK_DBS},
    {"DELETE",               TK_DELETE},
    {"DELETE_MARK",          TK_DELETE_MARK},
    {"DESC",                 TK_DESC},
    {"DESCRIBE",             TK_DESCRIBE},
    {"DISTINCT",             TK_DISTINCT},
    {"DISTRIBUTED",          TK_DISTRIBUTED},
    {"DNODE",                TK_DNODE},
    {"DNODES",               TK_DNODES},
    {"DOUBLE",               TK_DOUBLE},
    {"DROP",                 TK_DROP},
    {"DURATION",             TK_DURATION},
    {"ELSE",                 TK_ELSE},
    {"ENABLE",               TK_ENABLE},
    {"END",                  TK_END},
    {"EXISTS",               TK_EXISTS},
    {"EXPIRED",              TK_EXPIRED},
    {"EXPLAIN",              TK_EXPLAIN},
    {"EVENT_WINDOW",         TK_EVENT_WINDOW},
    {"EVERY",                TK_EVERY},
    {"FILE",                 TK_FILE},
    {"FILL",                 TK_FILL},
    {"FILL_HISTORY",         TK_FILL_HISTORY},
    {"FIRST",                TK_FIRST},
    {"FLOAT",                TK_FLOAT},
    {"FLUSH",                TK_FLUSH},
    {"FROM",                 TK_FROM},
    {"FORCE",                TK_FORCE},
    {"FUNCTION",             TK_FUNCTION},
    {"FUNCTIONS",            TK_FUNCTIONS},
    {"GRANT",                TK_GRANT},
    {"GRANTS",               TK_GRANTS},
    {"GROUP",                TK_GROUP},
    {"HAVING",               TK_HAVING},
    {"IF",                   TK_IF},
    {"IGNORE",               TK_IGNORE},
    {"IMPORT",               TK_IMPORT},
    {"IN",                   TK_IN},
    {"INDEX",                TK_INDEX},
    {"INDEXES",              TK_INDEXES},
    {"INNER",                TK_INNER},
    {"INSERT",               TK_INSERT},
    {"INT",                  TK_INT},
    {"INTEGER",              TK_INTEGER},
    {"INTERVAL",             TK_INTERVAL},
    {"INTO",                 TK_INTO},
    {"IS",                   TK_IS},
    {"JOIN",                 TK_JOIN},
    {"JSON",                 TK_JSON},
    {"KEEP",                 TK_KEEP},
    {"KILL",                 TK_KILL},
    {"LANGUAGE",             TK_LANGUAGE},
    {"LAST",                 TK_LAST},
    {"LAST_ROW",             TK_LAST_ROW},
    {"LEADER",               TK_LEADER},
    {"LICENCES",             TK_LICENCES},
    {"LIKE",                 TK_LIKE},
    {"LIMIT",                TK_LIMIT},
    {"LINEAR",               TK_LINEAR},
    {"LOCAL",                TK_LOCAL},
    {"MATCH",                TK_MATCH},
    {"MAXROWS",              TK_MAXROWS},
    {"MAX_DELAY",            TK_MAX_DELAY},
    {"MAX_SPEED",            TK_MAX_SPEED},
    {"MERGE",                TK_MERGE},
    {"META",                 TK_META},
    {"MINROWS",              TK_MINROWS},
    {"MINUS",                TK_MINUS},
    {"MNODE",                TK_MNODE},
    {"MNODES",               TK_MNODES},
    {"MODIFY",               TK_MODIFY},
    {"MODULES",              TK_MODULES},
    {"NCHAR",                TK_NCHAR},
    {"NEXT",                 TK_NEXT},
    {"NMATCH",               TK_NMATCH},
    {"NONE",                 TK_NONE},
    {"NOT",                  TK_NOT},
    {"NOW",                  TK_NOW},
    {"NULL",                 TK_NULL},
    {"NULL_F",               TK_NULL_F},
    {"NULLS",                TK_NULLS},
    {"OFFSET",               TK_OFFSET},
    {"ON",                   TK_ON},
    {"OR",                   TK_OR},
    {"ORDER",                TK_ORDER},
    {"OUTPUTTYPE",           TK_OUTPUTTYPE},
    {"PAGES",                TK_PAGES},
    {"PAGESIZE",             TK_PAGESIZE},
    {"PARTITION",            TK_PARTITION},
    {"PASS",                 TK_PASS},
    {"PORT",                 TK_PORT},
    {"PPS",                  TK_PPS},
    {"PRECISION",            TK_PRECISION},
    {"PREV",                 TK_PREV},
    {"PRIVILEGES",           TK_PRIVILEGES},
    {"QNODE",                TK_QNODE},
    {"QNODES",               TK_QNODES},
    {"QTIME",                TK_QTIME},
    {"QUERIES",              TK_QUERIES},
    {"QUERY",                TK_QUERY},
    {"RANGE",                TK_RANGE},
    {"RATIO",                TK_RATIO},
    {"PAUSE",                TK_PAUSE},
    {"READ",                 TK_READ},
    {"REDISTRIBUTE",         TK_REDISTRIBUTE},
    {"RENAME",               TK_RENAME},
    {"REPLACE",              TK_REPLACE},
    {"REPLICA",              TK_REPLICA},
    {"RESET",                TK_RESET},
<<<<<<< HEAD
    {"RESUME",               TK_RESUME},
=======
    {"RESTORE",              TK_RESTORE},
>>>>>>> 1e44e32b
    {"RETENTIONS",           TK_RETENTIONS},
    {"REVOKE",               TK_REVOKE},
    {"ROLLUP",               TK_ROLLUP},
    {"SCHEMALESS",           TK_SCHEMALESS},
    {"SCORES",               TK_SCORES},
    {"SELECT",               TK_SELECT},
    {"SERVER_STATUS",        TK_SERVER_STATUS},
    {"SERVER_VERSION",       TK_SERVER_VERSION},
    {"SESSION",              TK_SESSION},
    {"SET",                  TK_SET},
    {"SHOW",                 TK_SHOW},
    {"SINGLE_STABLE",        TK_SINGLE_STABLE},
    {"SLIDING",              TK_SLIDING},
    {"SLIMIT",               TK_SLIMIT},
    {"SMA",                  TK_SMA},
    {"SMALLINT",             TK_SMALLINT},
    {"SNODE",                TK_SNODE},
    {"SNODES",               TK_SNODES},
    {"SOFFSET",              TK_SOFFSET},
    {"SPLIT",                TK_SPLIT},
    {"STABLE",               TK_STABLE},
    {"STABLES",              TK_STABLES},
    {"START",                TK_START},
    {"STATE",                TK_STATE},
    {"STATE_WINDOW",         TK_STATE_WINDOW},
    {"STORAGE",              TK_STORAGE},
    {"STREAM",               TK_STREAM},
    {"STREAMS",              TK_STREAMS},
    {"STRICT",               TK_STRICT},
    {"STT_TRIGGER",          TK_STT_TRIGGER},
    {"SUBSCRIBE",            TK_SUBSCRIBE},
    {"SUBSCRIPTIONS",        TK_SUBSCRIPTIONS},
    {"SUBTABLE",             TK_SUBTABLE},
    {"SYSINFO",              TK_SYSINFO},
    {"TABLE",                TK_TABLE},
    {"TABLES",               TK_TABLES},
    {"TABLE_PREFIX",         TK_TABLE_PREFIX},
    {"TABLE_SUFFIX",         TK_TABLE_SUFFIX},
    {"TAG",                  TK_TAG},
    {"TAGS",                 TK_TAGS},
    {"TBNAME",               TK_TBNAME},
    {"THEN",                 TK_THEN},
    {"TIMESTAMP",            TK_TIMESTAMP},
    {"TIMEZONE",             TK_TIMEZONE},
    {"TINYINT",              TK_TINYINT},
    {"TO",                   TK_TO},
    {"TODAY",                TK_TODAY},
    {"TOPIC",                TK_TOPIC},
    {"TOPICS",               TK_TOPICS},
    {"TRANSACTION",          TK_TRANSACTION},
    {"TRANSACTIONS",         TK_TRANSACTIONS},
    {"TRIGGER",              TK_TRIGGER},
    {"TRIM",                 TK_TRIM},
    {"TSDB_PAGESIZE",        TK_TSDB_PAGESIZE},
    {"TSERIES",              TK_TSERIES},
    {"TTL",                  TK_TTL},
    {"UNION",                TK_UNION},
    {"UNSIGNED",             TK_UNSIGNED},
    {"UNTREATED",            TK_UNTREATED},
    {"UPDATE",               TK_UPDATE},
    {"USE",                  TK_USE},
    {"USER",                 TK_USER},
    {"USERS",                TK_USERS},
    {"USING",                TK_USING},
    {"VALUE",                TK_VALUE},
    {"VALUE_F",              TK_VALUE_F},
    {"VALUES",               TK_VALUES},
    {"VARCHAR",              TK_VARCHAR},
    {"VARIABLES",            TK_VARIABLES},
    {"VERBOSE",              TK_VERBOSE},
    {"VGROUP",               TK_VGROUP},
    {"VGROUPS",              TK_VGROUPS},
    {"VNODE",                TK_VNODE},
    {"VNODES",               TK_VNODES},
    {"WAL_FSYNC_PERIOD",     TK_WAL_FSYNC_PERIOD},
    {"WAL_LEVEL",            TK_WAL_LEVEL},
    {"WAL_RETENTION_PERIOD", TK_WAL_RETENTION_PERIOD},
    {"WAL_RETENTION_SIZE",   TK_WAL_RETENTION_SIZE},
    {"WAL_ROLL_PERIOD",      TK_WAL_ROLL_PERIOD},
    {"WAL_SEGMENT_SIZE",     TK_WAL_SEGMENT_SIZE},
    {"WATERMARK",            TK_WATERMARK},
    {"WHEN",                 TK_WHEN},
    {"WHERE",                TK_WHERE},
    {"WINDOW_CLOSE",         TK_WINDOW_CLOSE},
    {"WITH",                 TK_WITH},
    {"WRITE",                TK_WRITE},
    {"_C0",                  TK_ROWTS},
    {"_IROWTS",              TK_IROWTS},
    {"_ISFILLED",            TK_ISFILLED},
    {"_QDURATION",           TK_QDURATION},
    {"_QEND",                TK_QEND},
    {"_QSTART",              TK_QSTART},
    {"_ROWTS",               TK_ROWTS},
    {"_TAGS",                TK_QTAGS},
    {"_WDURATION",           TK_WDURATION},
    {"_WEND",                TK_WEND},
    {"_WSTART",              TK_WSTART},
    {"ALIVE",                TK_ALIVE},
};
// clang-format on

static const char isIdChar[] = {
    /* x0 x1 x2 x3 x4 x5 x6 x7 x8 x9 xA xB xC xD xE xF */
    0, 0, 0, 0, 0, 0, 0, 0, 0, 0, 0, 0, 0, 0, 0, 0, /* 0x */
    0, 0, 0, 0, 0, 0, 0, 0, 0, 0, 0, 0, 0, 0, 0, 0, /* 1x */
    0, 0, 0, 0, 0, 0, 0, 0, 0, 0, 0, 0, 0, 0, 0, 0, /* 2x */
    1, 1, 1, 1, 1, 1, 1, 1, 1, 1, 0, 0, 0, 0, 0, 0, /* 3x */
    0, 1, 1, 1, 1, 1, 1, 1, 1, 1, 1, 1, 1, 1, 1, 1, /* 4x */
    1, 1, 1, 1, 1, 1, 1, 1, 1, 1, 1, 0, 0, 0, 0, 1, /* 5x */
    0, 1, 1, 1, 1, 1, 1, 1, 1, 1, 1, 1, 1, 1, 1, 1, /* 6x */
    1, 1, 1, 1, 1, 1, 1, 1, 1, 1, 1, 0, 0, 0, 0, 0, /* 7x */
};

static void* keywordHashTable = NULL;

static void doInitKeywordsTable(void) {
  int numOfEntries = tListLen(keywordTable);

  keywordHashTable = taosHashInit(numOfEntries, MurmurHash3_32, true, false);
  for (int32_t i = 0; i < numOfEntries; i++) {
    keywordTable[i].len = (uint8_t)strlen(keywordTable[i].name);
    void* ptr = &keywordTable[i];
    taosHashPut(keywordHashTable, keywordTable[i].name, keywordTable[i].len, (void*)&ptr, POINTER_BYTES);
  }
}

static TdThreadOnce keywordsHashTableInit = PTHREAD_ONCE_INIT;

static int32_t tKeywordCode(const char* z, int n) {
  taosThreadOnce(&keywordsHashTableInit, doInitKeywordsTable);

  char key[512] = {0};
  if (n > tListLen(key)) {  // too long token, can not be any other token type
    return TK_NK_ID;
  }

  for (int32_t j = 0; j < n; ++j) {
    if (z[j] >= 'a' && z[j] <= 'z') {
      key[j] = (char)(z[j] & 0xDF);  // to uppercase and set the null-terminated
    } else {
      key[j] = z[j];
    }
  }

  if (keywordHashTable == NULL) {
    return TK_NK_ILLEGAL;
  }

  SKeyword** pKey = (SKeyword**)taosHashGet(keywordHashTable, key, n);
  return (pKey != NULL) ? (*pKey)->type : TK_NK_ID;
}

/*
 * Return the length of the token that begins at z[0].
 * Store the token type in *type before returning.
 */
uint32_t tGetToken(const char* z, uint32_t* tokenId) {
  uint32_t i;
  switch (*z) {
    case ' ':
    case '\t':
    case '\n':
    case '\f':
    case '\r': {
      for (i = 1; isspace(z[i]); i++) {
      }
      *tokenId = TK_NK_SPACE;
      return i;
    }
    case ':': {
      *tokenId = TK_NK_COLON;
      return 1;
    }
    case '-': {
      if (z[1] == '-') {
        for (i = 2; z[i] && z[i] != '\n'; i++) {
        }
        *tokenId = TK_NK_COMMENT;
        return i;
      } else if (z[1] == '>') {
        *tokenId = TK_NK_ARROW;
        return 2;
      }
      *tokenId = TK_NK_MINUS;
      return 1;
    }
    case '(': {
      *tokenId = TK_NK_LP;
      return 1;
    }
    case ')': {
      *tokenId = TK_NK_RP;
      return 1;
    }
    case ';': {
      *tokenId = TK_NK_SEMI;
      return 1;
    }
    case '+': {
      *tokenId = TK_NK_PLUS;
      return 1;
    }
    case '*': {
      *tokenId = TK_NK_STAR;
      return 1;
    }
    case '/': {
      if (z[1] != '*' || z[2] == 0) {
        *tokenId = TK_NK_SLASH;
        return 1;
      }
      for (i = 3; z[i] && (z[i] != '/' || z[i - 1] != '*'); i++) {
      }
      if (z[i]) i++;
      *tokenId = TK_NK_COMMENT;
      return i;
    }
    case '%': {
      *tokenId = TK_NK_REM;
      return 1;
    }
    case '=': {
      *tokenId = TK_NK_EQ;
      return 1 + (z[1] == '=');
    }
    case '<': {
      if (z[1] == '=') {
        *tokenId = TK_NK_LE;
        return 2;
      } else if (z[1] == '>') {
        *tokenId = TK_NK_NE;
        return 2;
      } else if (z[1] == '<') {
        *tokenId = TK_NK_LSHIFT;
        return 2;
      } else {
        *tokenId = TK_NK_LT;
        return 1;
      }
    }
    case '>': {
      if (z[1] == '=') {
        *tokenId = TK_NK_GE;
        return 2;
      } else if (z[1] == '>') {
        *tokenId = TK_NK_RSHIFT;
        return 2;
      } else {
        *tokenId = TK_NK_GT;
        return 1;
      }
    }
    case '!': {
      if (z[1] != '=') {
        *tokenId = TK_NK_ILLEGAL;
        return 2;
      } else {
        *tokenId = TK_NK_NE;
        return 2;
      }
    }
    case '|': {
      if (z[1] != '|') {
        *tokenId = TK_NK_BITOR;
        return 1;
      } else {
        *tokenId = TK_NK_CONCAT;
        return 2;
      }
    }
    case ',': {
      *tokenId = TK_NK_COMMA;
      return 1;
    }
    case '&': {
      *tokenId = TK_NK_BITAND;
      return 1;
    }
    case '~': {
      *tokenId = TK_NK_BITNOT;
      return 1;
    }
    case '?': {
      *tokenId = TK_NK_QUESTION;
      return 1;
    }
    case '`':
    case '\'':
    case '"': {
      int  delim = z[0];
      bool strEnd = false;
      for (i = 1; z[i]; i++) {
        if (delim != '`' && z[i] == '\\') {  // ignore the escaped character that follows this backslash
          i++;
          continue;
        }

        if (z[i] == delim) {
          if (z[i + 1] == delim) {
            i++;
          } else {
            strEnd = true;
            break;
          }
        }
      }

      if (z[i]) i++;

      if (strEnd) {
        *tokenId = (delim == '`') ? TK_NK_ID : TK_NK_STRING;
        return i;
      }

      break;
    }
    case '.': {
      /*
       * handle the the float number with out integer part
       * .123
       * .123e4
       */
      if (isdigit(z[1])) {
        for (i = 2; isdigit(z[i]); i++) {
        }

        if ((z[i] == 'e' || z[i] == 'E') &&
            (isdigit(z[i + 1]) || ((z[i + 1] == '+' || z[i + 1] == '-') && isdigit(z[i + 2])))) {
          i += 2;
          while (isdigit(z[i])) {
            i++;
          }
        }

        *tokenId = TK_NK_FLOAT;
        return i;
      } else {
        *tokenId = TK_NK_DOT;
        return 1;
      }
    }

    case '0': {
      char next = z[1];

      if (next == 'b') {  // bin number
        *tokenId = TK_NK_BIN;
        for (i = 2; (z[i] == '0' || z[i] == '1'); ++i) {
        }

        if (i == 2) {
          break;
        }

        return i;
      } else if (next == 'x') {  // hex number
        *tokenId = TK_NK_HEX;
        for (i = 2; isdigit(z[i]) || (z[i] >= 'a' && z[i] <= 'f') || (z[i] >= 'A' && z[i] <= 'F'); ++i) {
        }

        if (i == 2) {
          break;
        }

        return i;
      }
    }
    case '1':
    case '2':
    case '3':
    case '4':
    case '5':
    case '6':
    case '7':
    case '8':
    case '9': {
      *tokenId = TK_NK_INTEGER;
      for (i = 1; isdigit(z[i]); i++) {
      }

      /* here is the 1u/1a/2s/3m/9y */
      if ((z[i] == 'b' || z[i] == 'u' || z[i] == 'a' || z[i] == 's' || z[i] == 'm' || z[i] == 'h' || z[i] == 'd' ||
           z[i] == 'n' || z[i] == 'y' || z[i] == 'w' || z[i] == 'B' || z[i] == 'U' || z[i] == 'A' || z[i] == 'S' ||
           z[i] == 'M' || z[i] == 'H' || z[i] == 'D' || z[i] == 'N' || z[i] == 'Y' || z[i] == 'W') &&
          (isIdChar[(uint8_t)z[i + 1]] == 0)) {
        *tokenId = TK_NK_VARIABLE;
        i += 1;
        return i;
      }

      int32_t seg = 1;
      while (z[i] == '.' && isdigit(z[i + 1])) {
        i += 2;
        while (isdigit(z[i])) {
          i++;
        }
        *tokenId = TK_NK_FLOAT;
        seg++;
      }

      if (seg == 4) {  // ip address
        *tokenId = TK_NK_IPTOKEN;
        return i;
      } else if (seg > 2) {
        break;
      }

      if ((z[i] == 'e' || z[i] == 'E') &&
          (isdigit(z[i + 1]) || ((z[i + 1] == '+' || z[i + 1] == '-') && isdigit(z[i + 2])))) {
        i += 2;
        while (isdigit(z[i])) {
          i++;
        }
        *tokenId = TK_NK_FLOAT;
      }
      return i;
    }
    // case '[': {
    //   for (i = 1; z[i] && z[i - 1] != ']'; i++) {
    //   }
    //   *tokenId = TK_NK_ID;
    //   return i;
    // }
    case 'T':
    case 't':
    case 'F':
    case 'f': {
      for (i = 1; ((z[i] & 0x80) == 0) && isIdChar[(uint8_t)z[i]]; i++) {
      }

      if ((i == 4 && strncasecmp(z, "true", 4) == 0) || (i == 5 && strncasecmp(z, "false", 5) == 0)) {
        *tokenId = TK_NK_BOOL;
        return i;
      }
      *tokenId = tKeywordCode(z, i);
      return i;
    }
    default: {
      if (((*z & 0x80) != 0) || !isIdChar[(uint8_t)*z]) {
        break;
      }
      for (i = 1; ((z[i] & 0x80) == 0) && isIdChar[(uint8_t)z[i]]; i++) {
      }
      *tokenId = tKeywordCode(z, i);
      return i;
    }
  }

  *tokenId = TK_NK_ILLEGAL;
  return 0;
}

SToken tStrGetToken(const char* str, int32_t* i, bool isPrevOptr, bool* pIgnoreComma) {
  SToken t0 = {0};

  // here we reach the end of sql string, null-terminated string
  if (str[*i] == 0) {
    t0.n = 0;
    return t0;
  }

  // IGNORE TK_NK_SPACE, TK_NK_COMMA, and specified tokens
  while (1) {
    *i += t0.n;

    int32_t numOfComma = 0;
    char    t = str[*i];
    while (t == ' ' || t == '\n' || t == '\r' || t == '\t' || t == '\f' || t == ',') {
      if (t == ',' && (++numOfComma > 1)) {  // comma only allowed once
        t0.n = 0;
        return t0;
      }

      if (NULL != pIgnoreComma && t == ',') {
        *pIgnoreComma = true;
      }

      t = str[++(*i)];
    }

    t0.n = tGetToken(&str[*i], &t0.type);
    break;

    // not support user specfied ignored symbol list
#if 0
    bool ignore = false;
    for (uint32_t k = 0; k < numOfIgnoreToken; k++) {
      if (t0.type == ignoreTokenTypes[k]) {
        ignore = true;
        break;
      }
    }

    if (!ignore) {
      break;
    }
#endif
  }

  if (t0.type == TK_NK_SEMI) {
    t0.n = 0;
    t0.type = 0;
    return t0;
  }

  uint32_t type = 0;
  int32_t  len;

  // support parse the 'db.tbl' format, notes: There should be no space on either side of the dot!
  if ('.' == str[*i + t0.n]) {
    len = tGetToken(&str[*i + t0.n + 1], &type);

    // only id and string are valid
    if (((TK_NK_STRING != t0.type) && (TK_NK_ID != t0.type)) || ((TK_NK_STRING != type) && (TK_NK_ID != type))) {
      t0.type = TK_NK_ILLEGAL;
      t0.n = 0;

      return t0;
    }

    t0.n += len + 1;

  } else {
    // support parse the -/+number format
    if ((isPrevOptr) && (t0.type == TK_NK_MINUS || t0.type == TK_NK_PLUS)) {
      len = tGetToken(&str[*i + t0.n], &type);
      if (type == TK_NK_INTEGER || type == TK_NK_FLOAT) {
        t0.type = type;
        t0.n += len;
      }
    }
  }

  t0.z = (char*)str + (*i);
  *i += t0.n;

  return t0;
}

bool taosIsKeyWordToken(const char* z, int32_t len) { return (tKeywordCode((char*)z, len) != TK_NK_ID); }

void taosCleanupKeywordsTable() {
  void* m = keywordHashTable;
  if (m != NULL && atomic_val_compare_exchange_ptr(&keywordHashTable, m, 0) == m) {
    taosHashCleanup(m);
  }
}<|MERGE_RESOLUTION|>--- conflicted
+++ resolved
@@ -182,11 +182,8 @@
     {"REPLACE",              TK_REPLACE},
     {"REPLICA",              TK_REPLICA},
     {"RESET",                TK_RESET},
-<<<<<<< HEAD
     {"RESUME",               TK_RESUME},
-=======
     {"RESTORE",              TK_RESTORE},
->>>>>>> 1e44e32b
     {"RETENTIONS",           TK_RETENTIONS},
     {"REVOKE",               TK_REVOKE},
     {"ROLLUP",               TK_ROLLUP},
