--- conflicted
+++ resolved
@@ -46,11 +46,7 @@
 int32_t parse(SParseContext* pParseCxt, SQuery** pQuery) {
   SAstCreateContext cxt;
   initAstCreateContext(pParseCxt, &cxt);
-<<<<<<< HEAD
-  void*   pParser = ParseAlloc((FMalloc)taosMemMalloc);
-=======
-  void* pParser = ParseAlloc((FMalloc)taosMemoryMalloc);
->>>>>>> 6589323f
+  void* pParser = ParseAlloc((FMalloc)taosMemMalloc);
   if (!pParser) return terrno;
   int32_t i = 0;
   while (1) {
