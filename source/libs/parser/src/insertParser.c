/*
 * Copyright (c) 2019 TAOS Data, Inc. <jhtao@taosdata.com>
 *
 * This program is free software: you can use, redistribute, and/or modify
 * it under the terms of the GNU Affero General Public License, version 3
 * or later ("AGPL"), as published by the Free Software Foundation.
 *
 * This program is distributed in the hope that it will be useful, but WITHOUT
 * ANY WARRANTY; without even the implied warranty of MERCHANTABILITY or
 * FITNESS FOR A PARTICULAR PURPOSE.
 *
 * You should have received a copy of the GNU Affero General Public License
 * along with this program. If not, see <http://www.gnu.org/licenses/>.
 */

#include "insertParser.h"

#include "dataBlockMgt.h"
#include "parserInt.h"
#include "parserUtil.h"
#include "queryInfoUtil.h"
#include "tglobal.h"
#include "ttime.h"
#include "ttoken.h"
#include "ttypes.h"

#define NEXT_TOKEN(pSql, sToken) \
  do { \
    int32_t index = 0; \
    sToken = tStrGetToken(pSql, &index, false); \
    pSql += index; \
  } while (0)

#define CHECK_CODE(expr) \
  do { \
    int32_t code = expr; \
    if (TSDB_CODE_SUCCESS != code) { \
      terrno = code; \
      return terrno; \
    } \
  } while (0)

#define CHECK_CODE_1(expr, destroy) \
  do { \
    int32_t code = expr; \
    if (TSDB_CODE_SUCCESS != code) { \
      (void)destroy; \
      terrno = code; \
      return terrno; \
    } \
  } while (0)

#define CHECK_CODE_2(expr, destroy1, destroy2) \
  do { \
    int32_t code = expr; \
    if (TSDB_CODE_SUCCESS != code) { \
      (void)destroy1; \
      (void)destroy2; \
      terrno = code; \
      return terrno; \
    } \
  } while (0)

enum {
  TSDB_USE_SERVER_TS = 0,
  TSDB_USE_CLI_TS = 1,
};

typedef struct SInsertParseContext {
  SParseContext* pComCxt;
  const char* pSql;
  SMsgBuf msg;
  struct SCatalog* pCatalog;
  STableMeta* pTableMeta;
  SHashObj* pTableBlockHashObj; // data block for each table. need release
  int32_t totalNum;
  SInsertStmtInfo* pOutput;
} SInsertParseContext;

static uint8_t TRUE_VALUE = (uint8_t)TSDB_TRUE;
static uint8_t FALSE_VALUE = (uint8_t)TSDB_FALSE;

static bool isNullStr(SToken *pToken) {
  return (pToken->type == TK_NULL) || ((pToken->type == TK_STRING) && (pToken->n != 0) &&
                                       (strncasecmp(TSDB_DATA_NULL_STR_L, pToken->z, pToken->n) == 0));
}

static FORCE_INLINE int32_t toDouble(SToken *pToken, double *value, char **endPtr) {
  errno = 0;
  *value = strtold(pToken->z, endPtr);

  // not a valid integer number, return error
  if ((*endPtr - pToken->z) != pToken->n) {
    return TK_ILLEGAL;
  }

  return pToken->type;
}

static int32_t toInt64(const char* z, int16_t type, int32_t n, int64_t* value, bool issigned) {
  errno = 0;
  int32_t ret = 0;

  char* endPtr = NULL;
  if (type == TK_FLOAT) {
    double v = strtod(z, &endPtr);
    if ((errno == ERANGE && v == HUGE_VALF) || isinf(v) || isnan(v)) {
      ret = -1;
    } else if ((issigned && (v < INT64_MIN || v > INT64_MAX)) || ((!issigned) && (v < 0 || v > UINT64_MAX))) {
      ret = -1;
    } else {
      *value = (int64_t) round(v);
    }

    errno = 0;
    return ret;
  }

  int32_t radix = 10;
  if (type == TK_HEX) {
    radix = 16;
  } else if (type == TK_BIN) {
    radix = 2;
  }

  // the string may be overflow according to errno
  if (!issigned) {
    const char *p = z;
    while(*p != 0 && *p == ' ') p++;   
    if (*p != 0 && *p == '-') { return -1;}

    *value = strtoull(z, &endPtr, radix);
  } else {
    *value = strtoll(z, &endPtr, radix);
  }

  // not a valid integer number, return error
  if (endPtr - z != n || errno == ERANGE) {
    ret = -1;
  }

  errno = 0;
  return ret;
}

static int32_t createInsertStmtInfo(SInsertStmtInfo **pInsertInfo) {
  *pInsertInfo = calloc(1, sizeof(SQueryStmtInfo));
  if (NULL == *pInsertInfo) {
    return TSDB_CODE_TSC_OUT_OF_MEMORY;
  }
  return TSDB_CODE_SUCCESS;
}

static int32_t skipInsertInto(SInsertParseContext* pCxt) {
  SToken sToken;
  NEXT_TOKEN(pCxt->pSql, sToken);
  if (TK_INSERT != sToken.type) {
    return buildSyntaxErrMsg(&pCxt->msg, "keyword INSERT is expected", sToken.z);
  }
  NEXT_TOKEN(pCxt->pSql, sToken);
  if (TK_INTO != sToken.type) {
    return buildSyntaxErrMsg(&pCxt->msg, "keyword INTO is expected", sToken.z);
  }
  return TSDB_CODE_SUCCESS;
}

static int32_t buildName(SInsertParseContext* pCxt, SToken* pStname, char* fullDbName, char* tableName) {
  if (parserValidateIdToken(pStname) != TSDB_CODE_SUCCESS) {
    return buildSyntaxErrMsg(&pCxt->msg, "invalid table name", pStname->z);
  }

  char* p = strnchr(pStname->z, TS_PATH_DELIMITER[0], pStname->n, false);
  if (NULL != p) { // db.table
    strcpy(fullDbName, pCxt->pComCxt->pAcctId);
    fullDbName[strlen(pCxt->pComCxt->pAcctId)] = TS_PATH_DELIMITER[0];
    strncpy(fullDbName, pStname->z, p - pStname->z);
    strncpy(tableName, p + 1, pStname->n - (p - pStname->z) - 1);
  } else {
    snprintf(fullDbName, TSDB_FULL_DB_NAME_LEN, "%s.%s", pCxt->pComCxt->pAcctId, pCxt->pComCxt->pDbname);
    strncpy(tableName, pStname->z, pStname->n);
  }
  return TSDB_CODE_SUCCESS;
}

<<<<<<< HEAD
static int32_t buildMetaReq(SInsertParseContext* pCxt, SToken* pStname, SCatalogReq* pMetaReq) {
  pMetaReq->pTableName = taosArrayInit(4, sizeof(SName));
  return buildTableName(pCxt, pStname, pMetaReq->pTableName);
}

static int32_t getTableMeta(SInsertParseContext* pCxt, SToken* pTname) {
  SCatalogReq req;
  CHECK_CODE(buildMetaReq(pCxt, pTname, &req));
  CHECK_CODE(catalogGetTableMeta(pCxt->pCatalog, NULL, NULL, NULL, &pCxt->meta)); //TODO
  pCxt->pTableMeta = (STableMeta*)taosArrayGetP(pCxt->meta.pTableMeta, 0);
=======
static int32_t getTableMeta(SInsertParseContext* pCxt, SToken* pTname) {
  char fullDbName[TSDB_FULL_DB_NAME_LEN] = {0};
  char tableName[TSDB_TABLE_NAME_LEN] = {0};
  CHECK_CODE(buildName(pCxt, pTname, fullDbName, tableName));
  CHECK_CODE(catalogGetTableMeta(pCxt->pCatalog, pCxt->pComCxt->pRpc, pCxt->pComCxt->pEpSet, fullDbName, tableName, &pCxt->pTableMeta));
>>>>>>> 39de3fe0
  return TSDB_CODE_SUCCESS;
}

// todo speedup by using hash list
static int32_t findCol(SToken* pColname, int32_t start, int32_t end, SSchema* pSchema) {
  while (start < end) {
    if (strlen(pSchema[start].name) == pColname->n && strncmp(pColname->z, pSchema[start].name, pColname->n) == 0) {
      return start;
    }
    ++start;
  }
  return -1;
}

static int32_t checkTimestamp(STableDataBlocks *pDataBlocks, const char *start) {
  // once the data block is disordered, we do NOT keep previous timestamp any more
  if (!pDataBlocks->ordered) {
    return TSDB_CODE_SUCCESS;
  }

  TSKEY k = *(TSKEY *)start;

  if (k == INT64_MIN) {
    if (pDataBlocks->tsSource == TSDB_USE_CLI_TS) {
      return -1;
    } else if (pDataBlocks->tsSource == -1) {
      pDataBlocks->tsSource = TSDB_USE_SERVER_TS;
    }
  } else {
    if (pDataBlocks->tsSource == TSDB_USE_SERVER_TS) {
      return -1;  // client time/server time can not be mixed
    } else if (pDataBlocks->tsSource == -1) {
      pDataBlocks->tsSource = TSDB_USE_CLI_TS;
    }
  }

  if (k <= pDataBlocks->prevTS && (pDataBlocks->tsSource == TSDB_USE_CLI_TS)) {
    pDataBlocks->ordered = false;
  }

  pDataBlocks->prevTS = k;
  return TSDB_CODE_SUCCESS;
}

static int parseTime(SInsertParseContext* pCxt, SToken *pToken, int16_t timePrec, int64_t *time) {
  int32_t   index = 0;
  SToken sToken;
  int64_t   interval;
  int64_t   useconds = 0;
  const char* pTokenEnd = pCxt->pSql;

  if (pToken->type == TK_NOW) {
    useconds = taosGetTimestamp(timePrec);
  } else if (strncmp(pToken->z, "0", 1) == 0 && pToken->n == 1) {
    // do nothing
  } else if (pToken->type == TK_INTEGER) {
    useconds = taosStr2int64(pToken->z);
  } else {
    // strptime("2001-11-12 18:31:01", "%Y-%m-%d %H:%M:%S", &tm);
    if (taosParseTime(pToken->z, time, pToken->n, timePrec, tsDaylight) != TSDB_CODE_SUCCESS) {
      return buildSyntaxErrMsg(&pCxt->msg, "invalid timestamp format", pToken->z);
    }

    return TSDB_CODE_SUCCESS;
  }

  for (int k = pToken->n; pToken->z[k] != '\0'; k++) {
    if (pToken->z[k] == ' ' || pToken->z[k] == '\t') continue;
    if (pToken->z[k] == ',') {
      pCxt->pSql = pTokenEnd;
      *time = useconds;
      return 0;
    }

    break;
  }

  /*
   * time expression:
   * e.g., now+12a, now-5h
   */
  SToken valueToken;
  index = 0;
  sToken = tStrGetToken(pTokenEnd, &index, false);
  pTokenEnd += index;

  if (sToken.type == TK_MINUS || sToken.type == TK_PLUS) {
    index = 0;
    valueToken = tStrGetToken(pTokenEnd, &index, false);
    pTokenEnd += index;

    if (valueToken.n < 2) {
      return buildSyntaxErrMsg(&pCxt->msg, "value expected in timestamp", sToken.z);
    }

    char unit = 0;
    if (parseAbsoluteDuration(valueToken.z, valueToken.n, &interval, &unit, timePrec) != TSDB_CODE_SUCCESS) {
      return TSDB_CODE_TSC_INVALID_OPERATION;
    }

    if (sToken.type == TK_PLUS) {
      useconds += interval;
    } else {
      useconds = useconds - interval;
    }

    pCxt->pSql = pTokenEnd;
  }

  *time = useconds;
  return TSDB_CODE_SUCCESS;
}

typedef int32_t (*FRowAppend)(const void *value, int32_t len, void *param);

typedef struct SKvParam {
  char buf[TSDB_MAX_TAGS_LEN];
  SKVRowBuilder* builder;
  SSchema* schema;
} SKvParam;

static FORCE_INLINE int32_t KvRowAppend(const void *value, int32_t len, void *param) {
  SKvParam* pa = (SKvParam*)param;
  if (TSDB_DATA_TYPE_BINARY == pa->schema->type) {
    STR_WITH_SIZE_TO_VARSTR(pa->buf, value, len);
    tdAddColToKVRow(pa->builder, pa->schema->colId, pa->schema->type, pa->buf);
  } else if (TSDB_DATA_TYPE_NCHAR == pa->schema->type) {
    // if the converted output len is over than pColumnModel->bytes, return error: 'Argument list too long'
    int32_t output = 0;
    if (!taosMbsToUcs4(value, len, varDataVal(pa->buf), pa->schema->bytes - VARSTR_HEADER_SIZE, &output)) {
      return TSDB_CODE_TSC_SQL_SYNTAX_ERROR;
    }
    varDataSetLen(pa->buf, output);
    tdAddColToKVRow(pa->builder, pa->schema->colId, pa->schema->type, pa->buf);
  } else {
    tdAddColToKVRow(pa->builder, pa->schema->colId, pa->schema->type, value);
  }
  return TSDB_CODE_SUCCESS;
}

typedef struct SMemParam {
  SMemRow row;
  SSchema* schema;
  int32_t toffset;
  uint8_t compareStat;
  int32_t dataLen;
  int32_t kvLen;
} SMemParam;

static FORCE_INLINE int32_t MemRowAppend(const void *value, int32_t len, void *param) {
  SMemParam* pa = (SMemParam*)param;
  if (TSDB_DATA_TYPE_BINARY == pa->schema->type) {
    char *rowEnd = memRowEnd(pa->row);
    STR_WITH_SIZE_TO_VARSTR(rowEnd, value, len);
    appendMemRowColValEx(pa->row, rowEnd, true, pa->schema->colId, pa->schema->type, pa->toffset, &pa->dataLen, &pa->kvLen, pa->compareStat);
  } else if (TSDB_DATA_TYPE_NCHAR == pa->schema->type) {
    // if the converted output len is over than pColumnModel->bytes, return error: 'Argument list too long'
    int32_t output = 0;
    char *  rowEnd = memRowEnd(pa->row);
    if (!taosMbsToUcs4(value, len, (char *)varDataVal(rowEnd), pa->schema->bytes - VARSTR_HEADER_SIZE, &output)) {
      return TSDB_CODE_TSC_SQL_SYNTAX_ERROR;
    }
    varDataSetLen(rowEnd, output);
    appendMemRowColValEx(pa->row, rowEnd, false, pa->schema->colId, pa->schema->type, pa->toffset, &pa->dataLen, &pa->kvLen, pa->compareStat);
  } else {
    appendMemRowColValEx(pa->row, value, true, pa->schema->colId, pa->schema->type, pa->toffset, &pa->dataLen, &pa->kvLen, pa->compareStat);
  }
  return TSDB_CODE_SUCCESS;
}

static FORCE_INLINE int32_t checkAndTrimValue(SInsertParseContext* pCxt, SToken* pToken, SSchema* pSchema, char* tmpTokenBuf) {
  int16_t type = pToken->type;
  if ((type != TK_NOW && type != TK_INTEGER && type != TK_STRING && type != TK_FLOAT && type != TK_BOOL &&
        type != TK_NULL && type != TK_HEX && type != TK_OCT && type != TK_BIN) ||
      (pToken->n == 0) || (type == TK_RP)) {
    return buildSyntaxErrMsg(&pCxt->msg, "invalid data or symbol", pToken->z);
  }

  if (IS_NUMERIC_TYPE(pSchema->type) && pToken->n == 0) {
    return buildSyntaxErrMsg(&pCxt->msg, "invalid numeric data", pToken->z);
  }

  // Remove quotation marks
  if (TK_STRING == type) {
    if (pToken->n >= TSDB_MAX_BYTES_PER_ROW) {
      return buildSyntaxErrMsg(&pCxt->msg, "too long string", pToken->z);
    }
    // delete escape character: \\, \', \"
    char delim = pToken->z[0];
    int32_t cnt = 0;
    int32_t j = 0;
    for (uint32_t k = 1; k < pToken->n - 1; ++k) {
      if (pToken->z[k] == '\\' || (pToken->z[k] == delim && pToken->z[k + 1] == delim)) {
        tmpTokenBuf[j] = pToken->z[k + 1];
        cnt++;
        j++;
        k++;
        continue;
      }
      tmpTokenBuf[j] = pToken->z[k];
      j++;
    }
    tmpTokenBuf[j] = 0;
    pToken->z = tmpTokenBuf;
    pToken->n -= 2 + cnt;
  }

  return TSDB_CODE_SUCCESS;
}

static FORCE_INLINE int32_t parseOneValue(SInsertParseContext* pCxt, SToken* pToken, SSchema* pSchema, int16_t timePrec, char* tmpTokenBuf, FRowAppend func, void* param) {
  int64_t iv;
  int32_t ret;
  char *  endptr = NULL;

  CHECK_CODE(checkAndTrimValue(pCxt, pToken, pSchema, tmpTokenBuf));

  if (isNullStr(pToken)) {
    if (TSDB_DATA_TYPE_TIMESTAMP == pSchema->type && PRIMARYKEY_TIMESTAMP_COL_ID == pSchema->colId) {
      int64_t tmpVal = 0;
      return func(&tmpVal, pSchema->bytes, param);
    }
    return func(getNullValue(pSchema->type), 0, param);
  }

  switch (pSchema->type) {
    case TSDB_DATA_TYPE_BOOL: {
      if ((pToken->type == TK_BOOL || pToken->type == TK_STRING) && (pToken->n != 0)) {
        if (strncmp(pToken->z, "true", pToken->n) == 0) {
          return func(&TRUE_VALUE, pSchema->bytes, param);
        } else if (strncmp(pToken->z, "false", pToken->n) == 0) {
          return func(&FALSE_VALUE, pSchema->bytes, param);
        } else {
          return buildSyntaxErrMsg(&pCxt->msg, "invalid bool data", pToken->z);
        }
      } else if (pToken->type == TK_INTEGER) {
        return func(((strtoll(pToken->z, NULL, 10) == 0) ? &FALSE_VALUE : &TRUE_VALUE), pSchema->bytes, param);
      } else if (pToken->type == TK_FLOAT) {
        return func(((strtod(pToken->z, NULL) == 0) ? &FALSE_VALUE : &TRUE_VALUE), pSchema->bytes, param);
      } else {
        return buildSyntaxErrMsg(&pCxt->msg, "invalid bool data", pToken->z);
      }
      break;
    }
    case TSDB_DATA_TYPE_TINYINT: {
      if (TSDB_CODE_SUCCESS != toInt64(pToken->z, pToken->type, pToken->n, &iv, true)) {
        return buildSyntaxErrMsg(&pCxt->msg, "invalid tinyint data", pToken->z);
      } else if (!IS_VALID_TINYINT(iv)) {
        return buildSyntaxErrMsg(&pCxt->msg, "data overflow", pToken->z);
      }
      uint8_t tmpVal = (uint8_t)iv;
      return func(&tmpVal, pSchema->bytes, param);
    }
    case TSDB_DATA_TYPE_UTINYINT:{
      if (TSDB_CODE_SUCCESS != toInt64(pToken->z, pToken->type, pToken->n, &iv, false)) {
        return buildSyntaxErrMsg(&pCxt->msg, "invalid unsigned tinyint data", pToken->z);
      } else if (!IS_VALID_UTINYINT(iv)) {
        return buildSyntaxErrMsg(&pCxt->msg, "unsigned tinyint data overflow", pToken->z);
      }
      uint8_t tmpVal = (uint8_t)iv;
      return func(&tmpVal, pSchema->bytes, param);
    }
    case TSDB_DATA_TYPE_SMALLINT: {
      if (TSDB_CODE_SUCCESS != toInt64(pToken->z, pToken->type, pToken->n, &iv, true)) {
        return buildSyntaxErrMsg(&pCxt->msg, "invalid smallint data", pToken->z);
      } else if (!IS_VALID_SMALLINT(iv)) {
        return buildSyntaxErrMsg(&pCxt->msg, "smallint data overflow", pToken->z);
      }
      int16_t tmpVal = (int16_t)iv;
      return func(&tmpVal, pSchema->bytes, param);
    }
    case TSDB_DATA_TYPE_USMALLINT: {
      if (TSDB_CODE_SUCCESS != toInt64(pToken->z, pToken->type, pToken->n, &iv, false)) {
        return buildSyntaxErrMsg(&pCxt->msg, "invalid unsigned smallint data", pToken->z);
      } else if (!IS_VALID_USMALLINT(iv)) {
        return buildSyntaxErrMsg(&pCxt->msg, "unsigned smallint data overflow", pToken->z);
      }
      uint16_t tmpVal = (uint16_t)iv;
      return func(&tmpVal, pSchema->bytes, param);
    }
    case TSDB_DATA_TYPE_INT: {
      if (TSDB_CODE_SUCCESS != toInt64(pToken->z, pToken->type, pToken->n, &iv, true)) {
        return buildSyntaxErrMsg(&pCxt->msg, "invalid int data", pToken->z);
      } else if (!IS_VALID_INT(iv)) {
        return buildSyntaxErrMsg(&pCxt->msg, "int data overflow", pToken->z);
      }
      int32_t tmpVal = (int32_t)iv;
      return func(&tmpVal, pSchema->bytes, param);
    }
    case TSDB_DATA_TYPE_UINT: {
      if (TSDB_CODE_SUCCESS != toInt64(pToken->z, pToken->type, pToken->n, &iv, false)) {
        return buildSyntaxErrMsg(&pCxt->msg, "invalid unsigned int data", pToken->z);
      } else if (!IS_VALID_UINT(iv)) {
        return buildSyntaxErrMsg(&pCxt->msg, "unsigned int data overflow", pToken->z);
      }
      uint32_t tmpVal = (uint32_t)iv;
      return func(&tmpVal, pSchema->bytes, param);
    }
    case TSDB_DATA_TYPE_BIGINT: {
      if (TSDB_CODE_SUCCESS != toInt64(pToken->z, pToken->type, pToken->n, &iv, true)) {
        return buildSyntaxErrMsg(&pCxt->msg, "invalid bigint data", pToken->z);
      } else if (!IS_VALID_BIGINT(iv)) {
        return buildSyntaxErrMsg(&pCxt->msg, "bigint data overflow", pToken->z);
      }
      return func(&iv, pSchema->bytes, param);
    }
    case TSDB_DATA_TYPE_UBIGINT: {
      if (TSDB_CODE_SUCCESS != toInt64(pToken->z, pToken->type, pToken->n, &iv, false)) {
        return buildSyntaxErrMsg(&pCxt->msg, "invalid unsigned bigint data", pToken->z);
      } else if (!IS_VALID_UBIGINT((uint64_t)iv)) {
        return buildSyntaxErrMsg(&pCxt->msg, "unsigned bigint data overflow", pToken->z);
      }
      uint64_t tmpVal = (uint64_t)iv;
      return func(&tmpVal, pSchema->bytes, param);
    }
    case TSDB_DATA_TYPE_FLOAT: {
      double dv;
      if (TK_ILLEGAL == toDouble(pToken, &dv, &endptr)) {
        return buildSyntaxErrMsg(&pCxt->msg, "illegal float data", pToken->z);
      }
      if (((dv == HUGE_VAL || dv == -HUGE_VAL) && errno == ERANGE) || dv > FLT_MAX || dv < -FLT_MAX || isinf(dv) || isnan(dv)) {
        return buildSyntaxErrMsg(&pCxt->msg, "illegal float data", pToken->z);
      }
      float tmpVal = (float)dv;
      return func(&tmpVal, pSchema->bytes, param);
    }
    case TSDB_DATA_TYPE_DOUBLE: {
      double dv;
      if (TK_ILLEGAL == toDouble(pToken, &dv, &endptr)) {
        return buildSyntaxErrMsg(&pCxt->msg, "illegal double data", pToken->z);
      }
      if (((dv == HUGE_VAL || dv == -HUGE_VAL) && errno == ERANGE) || isinf(dv) || isnan(dv)) {
        return buildSyntaxErrMsg(&pCxt->msg, "illegal double data", pToken->z);
      }
      return func(&dv, pSchema->bytes, param);
    }
    case TSDB_DATA_TYPE_BINARY: {
      // too long values will return invalid sql, not be truncated automatically
      if (pToken->n + VARSTR_HEADER_SIZE > pSchema->bytes) {  // todo refactor
        return buildSyntaxErrMsg(&pCxt->msg, "string data overflow", pToken->z);
      }
      return func(pToken->z, pToken->n, param);
    }
    case TSDB_DATA_TYPE_NCHAR: {
      return func(pToken->z, pToken->n, param);
    }
    case TSDB_DATA_TYPE_TIMESTAMP: {
      int64_t tmpVal;
      if (parseTime(pCxt, pToken, timePrec, &tmpVal) != TSDB_CODE_SUCCESS) {
        return buildSyntaxErrMsg(&pCxt->msg, "invalid timestamp", pToken->z);
      }
      return func(&tmpVal, pSchema->bytes, param);
    }
  }

  return TSDB_CODE_FAILED;
}

// pSql -> tag1_name, ...)
static int32_t parseBoundColumns(SInsertParseContext* pCxt, SParsedDataColInfo* pColList, SSchema* pSchema) {
  int32_t nCols = pColList->numOfCols;

  pColList->numOfBound = 0; 
  memset(pColList->boundedColumns, 0, sizeof(int32_t) * nCols);
  for (int32_t i = 0; i < nCols; ++i) {
    pColList->cols[i].valStat = VAL_STAT_NONE;
  }

  SToken sToken;
  bool    isOrdered = true;
  int32_t lastColIdx = -1;  // last column found
  while (1) {
    NEXT_TOKEN(pCxt->pSql, sToken);

    if (TK_RP == sToken.type) {
      break;
    }

    int32_t t = lastColIdx + 1;
    int32_t index = findCol(&sToken, t, nCols, pSchema);
    if (index < 0 && t > 0) {
      index = findCol(&sToken, 0, t, pSchema);
      isOrdered = false;
    }
    if (index < 0) {
      return buildSyntaxErrMsg(&pCxt->msg, "invalid column/tag name", sToken.z);
    }
    if (pColList->cols[index].valStat == VAL_STAT_HAS) {
      return buildSyntaxErrMsg(&pCxt->msg, "duplicated column name", sToken.z);
    }
    lastColIdx = index;
    pColList->cols[index].valStat = VAL_STAT_HAS;
    pColList->boundedColumns[pColList->numOfBound] = index;
    ++pColList->numOfBound;
  }

  pColList->orderStatus = isOrdered ? ORDER_STATUS_ORDERED : ORDER_STATUS_DISORDERED;

  if (!isOrdered) {
    pColList->colIdxInfo = calloc(pColList->numOfBound, sizeof(SBoundIdxInfo));
    if (NULL == pColList->colIdxInfo) {
      return TSDB_CODE_TSC_OUT_OF_MEMORY;
    }
    SBoundIdxInfo* pColIdx = pColList->colIdxInfo;
    for (uint16_t i = 0; i < pColList->numOfBound; ++i) {
      pColIdx[i].schemaColIdx = (uint16_t)pColList->boundedColumns[i];
      pColIdx[i].boundIdx = i;
    }
    qsort(pColIdx, pColList->numOfBound, sizeof(SBoundIdxInfo), schemaIdxCompar);
    for (uint16_t i = 0; i < pColList->numOfBound; ++i) {
      pColIdx[i].finalIdx = i;
    }
    qsort(pColIdx, pColList->numOfBound, sizeof(SBoundIdxInfo), boundIdxCompar);
  }

  memset(&pColList->boundedColumns[pColList->numOfBound], 0, sizeof(int32_t) * (pColList->numOfCols - pColList->numOfBound));

  return TSDB_CODE_SUCCESS;
}

// pSql -> tag1_value, ...)
static int32_t parseTagsClause(SInsertParseContext* pCxt, SParsedDataColInfo* pSpd, SSchema* pTagsSchema, uint8_t precision) {
  SKVRowBuilder kvRowBuilder = {0};
  if (tdInitKVRowBuilder(&kvRowBuilder) < 0) {
    destroyBoundColumnInfo(pSpd);
    return TSDB_CODE_TSC_OUT_OF_MEMORY;
  }

  SKvParam param = {.builder = &kvRowBuilder};
  SToken sToken;
  char tmpTokenBuf[TSDB_MAX_BYTES_PER_ROW] = {0};  // used for deleting Escape character: \\, \', \"
  for (int i = 0; i < pSpd->numOfBound; ++i) {
    NEXT_TOKEN(pCxt->pSql, sToken);
    SSchema* pSchema = &pTagsSchema[pSpd->boundedColumns[i]];
    param.schema = pSchema;
    CHECK_CODE_2(parseOneValue(pCxt, &sToken, pSchema, precision, tmpTokenBuf, KvRowAppend, &param), tdDestroyKVRowBuilder(&kvRowBuilder), destroyBoundColumnInfo(pSpd));
  }

  destroyBoundColumnInfo(pSpd);
  SKVRow row = tdGetKVRowFromBuilder(&kvRowBuilder);
  tdDestroyKVRowBuilder(&kvRowBuilder);
  if (NULL == row) {
    return buildInvalidOperationMsg(&pCxt->msg, "tag value expected");
  }
  tdSortKVRowByColIdx(row);

  // todo construct payload

  tfree(row);
}

// pSql -> stb_name [(tag1_name, ...)] TAGS (tag1_value, ...)
static int32_t parseUsingClause(SInsertParseContext* pCxt, SToken* pTbnameToken) {
  SToken sToken;

  // pSql -> stb_name [(tag1_name, ...)] TAGS (tag1_value, ...)
  NEXT_TOKEN(pCxt->pSql, sToken);
  CHECK_CODE(getTableMeta(pCxt, &sToken));
  if (TSDB_SUPER_TABLE != pCxt->pTableMeta->tableType) {
    return buildInvalidOperationMsg(&pCxt->msg, "create table only from super table is allowed");
  }

  SSchema* pTagsSchema = getTableTagSchema(pCxt->pTableMeta);
  SParsedDataColInfo spd = {0};
  setBoundColumnInfo(&spd, pTagsSchema, getNumOfTags(pCxt->pTableMeta));

  // pSql -> [(tag1_name, ...)] TAGS (tag1_value, ...)
  NEXT_TOKEN(pCxt->pSql, sToken);
  if (TK_LP == sToken.type) {
    CHECK_CODE_1(parseBoundColumns(pCxt, &spd, pTagsSchema), destroyBoundColumnInfo(&spd));
    NEXT_TOKEN(pCxt->pSql, sToken);
  }

  if (TK_TAGS != sToken.type) {
    return buildSyntaxErrMsg(&pCxt->msg, "TAGS is expected", sToken.z);
  }
  // pSql -> (tag1_value, ...)
  NEXT_TOKEN(pCxt->pSql, sToken);
  if (TK_LP != sToken.type) {
    return buildSyntaxErrMsg(&pCxt->msg, "( is expected", sToken.z);
  }
  CHECK_CODE(parseTagsClause(pCxt, &spd, pTagsSchema, getTableInfo(pCxt->pTableMeta).precision));

  return TSDB_CODE_SUCCESS;
}

static int parseOneRow(SInsertParseContext* pCxt, STableDataBlocks* pDataBlocks, int16_t timePrec, int32_t* len, char* tmpTokenBuf) {  
  SParsedDataColInfo* spd = &pDataBlocks->boundColumnInfo;
  SMemRowBuilder* pBuilder = &pDataBlocks->rowBuilder;
  char *row = pDataBlocks->pData + pDataBlocks->size;  // skip the SSubmitBlk header
  initSMemRow(row, pBuilder->memRowType, pDataBlocks, spd->numOfBound);

  bool isParseBindParam = false;
  SSchema* schema = getTableColumnSchema(pDataBlocks->pTableMeta);
  SMemParam param = {.row = row};
  SToken sToken = {0};
  // 1. set the parsed value from sql string
  for (int i = 0; i < spd->numOfBound; ++i) {
    NEXT_TOKEN(pCxt->pSql, sToken);
    SSchema *pSchema = &schema[spd->boundedColumns[i]]; 
    param.schema = pSchema;
    param.compareStat = pBuilder->compareStat;
    getMemRowAppendInfo(schema, pBuilder->memRowType, spd, i, &param.toffset);
    CHECK_CODE(parseOneValue(pCxt, &sToken, pSchema, timePrec, tmpTokenBuf, MemRowAppend, &param));

    if (PRIMARYKEY_TIMESTAMP_COL_ID == pSchema->colId) {
      TSKEY tsKey = memRowKey(row);
      if (checkTimestamp(pDataBlocks, (const char *)&tsKey) != TSDB_CODE_SUCCESS) {
        buildSyntaxErrMsg(&pCxt->msg, "client time/server time can not be mixed up", sToken.z);
        return TSDB_CODE_TSC_INVALID_TIME_STAMP;
      }
    }
  }

  if (!isParseBindParam) {
    // 2. check and set convert flag
    if (pBuilder->compareStat == ROW_COMPARE_NEED) {
      convertMemRow(row, spd->allNullLen + TD_MEM_ROW_DATA_HEAD_SIZE, pBuilder->kvRowInitLen);
    }

    // 3. set the null value for the columns that do not assign values
    if ((spd->numOfBound < spd->numOfCols) && isDataRow(row) && !isNeedConvertRow(row)) {
      SDataRow dataRow = memRowDataBody(row);
      for (int32_t i = 0; i < spd->numOfCols; ++i) {
        if (spd->cols[i].valStat == VAL_STAT_NONE) {
          tdAppendDataColVal(dataRow, getNullValue(schema[i].type), true, schema[i].type, spd->cols[i].toffset);
        }
      }
    }
  }

  *len = getExtendedRowSize(pDataBlocks);
  return TSDB_CODE_SUCCESS;
}

// pSql -> (field1_value, ...) [(field1_value2, ...) ...]
static int32_t parseValues(SInsertParseContext* pCxt, STableDataBlocks* pDataBlock, int maxRows, int32_t* numOfRows) {
  STableComInfo tinfo = getTableInfo(pDataBlock->pTableMeta);
  int32_t extendedRowSize = getExtendedRowSize(pDataBlock);
  CHECK_CODE(initMemRowBuilder(&pDataBlock->rowBuilder, 0, tinfo.numOfColumns, pDataBlock->boundColumnInfo.numOfBound, pDataBlock->boundColumnInfo.allNullLen));

  (*numOfRows) = 0;
  char tmpTokenBuf[TSDB_MAX_BYTES_PER_ROW] = {0};  // used for deleting Escape character: \\, \', \"
  SToken sToken;
  while (1) {
    NEXT_TOKEN(pCxt->pSql, sToken);
    if (TK_LP != sToken.type) {
      break;
    }

    if ((*numOfRows) >= maxRows || pDataBlock->size + extendedRowSize >= pDataBlock->nAllocSize) {
      int32_t tSize;
      CHECK_CODE(allocateMemIfNeed(pDataBlock, extendedRowSize, &tSize));
      ASSERT(tSize >= maxRows);
      maxRows = tSize;
    }

    int32_t len = 0;
    CHECK_CODE(parseOneRow(pCxt, pDataBlock, tinfo.precision, &len, tmpTokenBuf));
    pDataBlock->size += len;

    NEXT_TOKEN(pCxt->pSql, sToken);
    if (TK_RP != sToken.type) {
      return buildSyntaxErrMsg(&pCxt->msg, ") expected", sToken.z);
    }

    (*numOfRows)++;
  }

  if (0 == (*numOfRows)) {
    return  buildSyntaxErrMsg(&pCxt->msg, "no any data points", NULL);
  }
  return TSDB_CODE_SUCCESS;
}

static int32_t parseValuesClause(SInsertParseContext* pCxt, STableDataBlocks* dataBuf) {  
  int32_t maxNumOfRows;
  CHECK_CODE(allocateMemIfNeed(dataBuf, getExtendedRowSize(dataBuf), &maxNumOfRows));

  int32_t numOfRows = 0;
  CHECK_CODE(parseValues(pCxt, dataBuf, maxNumOfRows, &numOfRows));

  SSubmitBlk *pBlocks = (SSubmitBlk *)(dataBuf->pData);
  if (TSDB_CODE_SUCCESS != setBlockInfo(pBlocks, dataBuf->pTableMeta, numOfRows)) {
    return buildInvalidOperationMsg(&pCxt->msg, "too many rows in sql, total number of rows should be less than 32767");
  }

  dataBuf->numOfTables = 1;
  pCxt->totalNum += numOfRows;
  return TSDB_CODE_SUCCESS;
}

//   tb_name
//       [USING stb_name [(tag1_name, ...)] TAGS (tag1_value, ...)]
//       [(field1_name, ...)]
//       VALUES (field1_value, ...) [(field1_value2, ...) ...] | FILE csv_file_path
//   [...];
static int32_t parseInsertBody(SInsertParseContext* pCxt) {
  while (1) {
    SToken sToken;
    // pSql -> tb_name ...
    NEXT_TOKEN(pCxt->pSql, sToken);

    // no data in the sql string anymore.
    if (sToken.n == 0) {
      if (0 == pCxt->totalNum) {
        return buildInvalidOperationMsg(&pCxt->msg, "no data in sql");;
      }
      break;
    }

    SToken tbnameToken = sToken;
    NEXT_TOKEN(pCxt->pSql, sToken);

    // USING cluase 
    if (TK_USING == sToken.type) {
      CHECK_CODE(parseUsingClause(pCxt, &tbnameToken));
      NEXT_TOKEN(pCxt->pSql, sToken);
    } else {
      CHECK_CODE(getTableMeta(pCxt, &tbnameToken));
    }

    STableDataBlocks *dataBuf = NULL;
    CHECK_CODE(getDataBlockFromList(pCxt->pTableBlockHashObj, pCxt->pTableMeta->uid, TSDB_DEFAULT_PAYLOAD_SIZE,
        sizeof(SSubmitBlk), getTableInfo(pCxt->pTableMeta).rowSize, pCxt->pTableMeta, &dataBuf, NULL));

    if (TK_LP == sToken.type) {
      // pSql -> field1_name, ...)
      CHECK_CODE_1(parseBoundColumns(pCxt, &dataBuf->boundColumnInfo, getTableColumnSchema(pCxt->pTableMeta)), destroyBoundColumnInfo(&dataBuf->boundColumnInfo));
      NEXT_TOKEN(pCxt->pSql, sToken);
    }

    if (TK_VALUES == sToken.type) {
      // pSql -> (field1_value, ...) [(field1_value2, ...) ...]
      CHECK_CODE(parseValuesClause(pCxt, dataBuf));
      pCxt->pOutput->insertType = TSDB_QUERY_TYPE_INSERT;
      continue;
    }

    // FILE csv_file_path
    if (TK_FILE == sToken.type) {
      // pSql -> csv_file_path
      NEXT_TOKEN(pCxt->pSql, sToken);
      if (0 == sToken.n || (TK_STRING != sToken.type && TK_ID != sToken.type)) {
        return buildSyntaxErrMsg(&pCxt->msg, "file path is required following keyword FILE", sToken.z);
      }
      // todo
      pCxt->pOutput->insertType = TSDB_QUERY_TYPE_FILE_INSERT;
      continue;
    }

    return buildSyntaxErrMsg(&pCxt->msg, "keyword VALUES or FILE is expected", sToken.z);
  }
  // merge according to vgId
  if (!TSDB_QUERY_HAS_TYPE(pCxt->pOutput->insertType, TSDB_QUERY_TYPE_STMT_INSERT) && taosHashGetSize(pCxt->pTableBlockHashObj) > 0) {
    CHECK_CODE(mergeTableDataBlocks(pCxt->pTableBlockHashObj, pCxt->pOutput->schemaAttache, pCxt->pOutput->payloadType, true));
  }
  return TSDB_CODE_SUCCESS;
}

// INSERT INTO
//   tb_name
//       [USING stb_name [(tag1_name, ...)] TAGS (tag1_value, ...)]
//       [(field1_name, ...)]
//       VALUES (field1_value, ...) [(field1_value2, ...) ...] | FILE csv_file_path
//   [...];
int32_t parseInsertSql(SParseContext* pContext, SInsertStmtInfo** pInfo) {
  CHECK_CODE(createInsertStmtInfo(pInfo));

  SInsertParseContext context = {
    .pComCxt = pContext,
    .pSql = pContext->pSql,
    .msg = {.buf = pContext->pMsg, .len = pContext->msgLen},
    .pCatalog = NULL,
    .pTableMeta = NULL,
    .pTableBlockHashObj = taosHashInit(128, taosGetDefaultHashFunction(TSDB_DATA_TYPE_BIGINT), true, false),
    .totalNum = 0,
    .pOutput = *pInfo
  };

  CHECK_CODE(catalogGetHandle(NULL, &context.pCatalog)); //TODO

  if (NULL == context.pTableBlockHashObj) {
    return TSDB_CODE_TSC_OUT_OF_MEMORY;
  }

  CHECK_CODE(catalogGetHandle(pContext->pClusterId, &context.pCatalog));
  CHECK_CODE(skipInsertInto(&context));
  CHECK_CODE(parseInsertBody(&context));

  return TSDB_CODE_SUCCESS;
}<|MERGE_RESOLUTION|>--- conflicted
+++ resolved
@@ -182,24 +182,11 @@
   return TSDB_CODE_SUCCESS;
 }
 
-<<<<<<< HEAD
-static int32_t buildMetaReq(SInsertParseContext* pCxt, SToken* pStname, SCatalogReq* pMetaReq) {
-  pMetaReq->pTableName = taosArrayInit(4, sizeof(SName));
-  return buildTableName(pCxt, pStname, pMetaReq->pTableName);
-}
-
-static int32_t getTableMeta(SInsertParseContext* pCxt, SToken* pTname) {
-  SCatalogReq req;
-  CHECK_CODE(buildMetaReq(pCxt, pTname, &req));
-  CHECK_CODE(catalogGetTableMeta(pCxt->pCatalog, NULL, NULL, NULL, &pCxt->meta)); //TODO
-  pCxt->pTableMeta = (STableMeta*)taosArrayGetP(pCxt->meta.pTableMeta, 0);
-=======
 static int32_t getTableMeta(SInsertParseContext* pCxt, SToken* pTname) {
   char fullDbName[TSDB_FULL_DB_NAME_LEN] = {0};
   char tableName[TSDB_TABLE_NAME_LEN] = {0};
   CHECK_CODE(buildName(pCxt, pTname, fullDbName, tableName));
   CHECK_CODE(catalogGetTableMeta(pCxt->pCatalog, pCxt->pComCxt->pRpc, pCxt->pComCxt->pEpSet, fullDbName, tableName, &pCxt->pTableMeta));
->>>>>>> 39de3fe0
   return TSDB_CODE_SUCCESS;
 }
 
@@ -880,8 +867,6 @@
     .pOutput = *pInfo
   };
 
-  CHECK_CODE(catalogGetHandle(NULL, &context.pCatalog)); //TODO
-
   if (NULL == context.pTableBlockHashObj) {
     return TSDB_CODE_TSC_OUT_OF_MEMORY;
   }
