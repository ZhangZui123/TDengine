--- conflicted
+++ resolved
@@ -545,7 +545,6 @@
   return TSDB_CODE_SUCCESS;
 }
 
-<<<<<<< HEAD
 static int32_t toVgroupsInfo(SArray* pVgs, SVgroupsInfo** pVgsInfo) {
   size_t vgroupNum = taosArrayGetSize(pVgs);
   *pVgsInfo = calloc(1, sizeof(SVgroupsInfo) + sizeof(SVgroupInfo) * vgroupNum);
@@ -588,14 +587,11 @@
 }
 
 static int32_t setTableVgroupList(SParseContext* pCxt, SName* pName, SRealTableNode* pRealTable) {
-  int32_t code = TSDB_CODE_SUCCESS;
-=======
-static int32_t setTableVgroupList(SParseContext* pCxt, SName* name, SRealTableNode* pRealTable) {
   if (pCxt->topicQuery) {
     return TSDB_CODE_SUCCESS;
   }
 
->>>>>>> 524edc15
+  int32_t code = TSDB_CODE_SUCCESS;
   if (TSDB_SUPER_TABLE == pRealTable->pMeta->tableType) {
     SArray* vgroupList = NULL;
     code = getTableDistVgInfo(pCxt, pName, &vgroupList);
