--- conflicted
+++ resolved
@@ -5939,7 +5939,6 @@
   return buildCmdMsg(pCxt, TDMT_MND_TRIM_DB, (FSerializeFunc)tSerializeSTrimDbReq, &req);
 }
 
-<<<<<<< HEAD
 static int32_t translateS3MigrateDatabase(STranslateContext* pCxt, SS3MigrateDatabaseStmt* pStmt) {
   SS3MigrateDbReq req = {0};
   SName           name = {0};
@@ -5948,8 +5947,6 @@
   return buildCmdMsg(pCxt, TDMT_MND_S3MIGRATE_DB, (FSerializeFunc)tSerializeSS3MigrateDbReq, &req);
 }
 
-=======
->>>>>>> 27dd0349
 static int32_t columnDefNodeToField(SNodeList* pList, SArray** pArray, bool calBytes) {
   *pArray = taosArrayInit(LIST_LENGTH(pList), sizeof(SField));
   SNode* pNode;
@@ -8268,15 +8265,6 @@
   }
 
   if (TSDB_CODE_SUCCESS == code && !hasTsKey) {
-<<<<<<< HEAD
-    code = generateSyntaxErrMsgExt(&pCxt->msgBuf, TSDB_CODE_PAR_INVALID_COLUMNS_NUM,
-                                   "Primary timestamp column  of dest table can not be null");
-  }
-
-  if (TSDB_CODE_SUCCESS == code && !hasPrimaryKey && hasPkInTable(pMeta)) {
-    code = generateSyntaxErrMsgExt(&pCxt->msgBuf, TSDB_CODE_PAR_INVALID_COLUMNS_NUM,
-                                   "Primary key column of dest table can not be null");
-=======
     code = generateSyntaxErrMsgExt(&pCxt->msgBuf, TSDB_CODE_PAR_INVALID_COLUMNS_NUM,
                                    "Primary timestamp column  of dest table can not be null");
   }
@@ -8284,7 +8272,6 @@
   if (TSDB_CODE_SUCCESS == code && !hasPrimaryKey && hasPkInTable(pMeta)) {
     code = generateSyntaxErrMsgExt(&pCxt->msgBuf, TSDB_CODE_PAR_INVALID_COLUMNS_NUM,
                                    "Primary key column name must be defined in existed-stable field");
->>>>>>> 27dd0349
   }
 
   SNodeList* pNewProjections = NULL;
