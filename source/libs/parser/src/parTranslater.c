--- conflicted
+++ resolved
@@ -13018,11 +13018,8 @@
     case QUERY_NODE_SHOW_GRANTS_LOGS_STMT:
     case QUERY_NODE_SHOW_CLUSTER_MACHINES_STMT:
     case QUERY_NODE_SHOW_ARBGROUPS_STMT:
-<<<<<<< HEAD
     case QUERY_NODE_SHOW_ENCRYPTIONS_STMT:
-=======
     case QUERY_NODE_SHOW_TSMAS_STMT:
->>>>>>> c43c0cf4
       code = rewriteShow(pCxt, pQuery);
       break;
     case QUERY_NODE_SHOW_VGROUPS_STMT:
