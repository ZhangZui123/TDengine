/*
 * Copyright (c) 2019 TAOS Data, Inc. <jhtao@taosdata.com>
 *
 * This program is free software: you can use, redistribute, and/or modify
 * it under the terms of the GNU Affero General Public License, version 3
 * or later ("AGPL"), as published by the Free Software Foundation.
 *
 * This program is distributed in the hope that it will be useful, but WITHOUT
 * ANY WARRANTY; without even the implied warranty of MERCHANTABILITY or
 * FITNESS FOR A PARTICULAR PURPOSE.
 *
 * You should have received a copy of the GNU Affero General Public License
 * along with this program. If not, see <http://www.gnu.org/licenses/>.
 */

#include "parTranslater.h"
#include "parInt.h"
#include "tdatablock.h"

#include "catalog.h"
#include "cmdnodes.h"
#include "filter.h"
#include "functionMgt.h"
#include "parUtil.h"
#include "scalar.h"
#include "systable.h"
#include "tcol.h"
#include "tglobal.h"
#include "ttime.h"

#define generateDealNodeErrMsg(pCxt, code, ...) \
  (pCxt->errCode = generateSyntaxErrMsg(&pCxt->msgBuf, code, ##__VA_ARGS__), DEAL_RES_ERROR)

#define SYSTABLE_SHOW_TYPE_OFFSET QUERY_NODE_SHOW_DNODES_STMT

typedef struct SRewriteTbNameContext {
  int32_t errCode;
  char*   pTbName;
} SRewriteTbNameContext;

typedef struct SBuildTopicContext {
  bool        colExists;
  bool        colNotFound;
  STableMeta* pMeta;
  SNodeList*  pTags;
} SBuildTopicContext;

typedef struct SFullDatabaseName {
  char fullDbName[TSDB_DB_FNAME_LEN];
} SFullDatabaseName;

typedef struct SSysTableShowAdapter {
  ENodeType   showType;
  const char* pDbName;
  const char* pTableName;
  int32_t     numOfShowCols;
  const char* pShowCols[2];
} SSysTableShowAdapter;

// clang-format off
static const SSysTableShowAdapter sysTableShowAdapter[] = {
  {
    .showType = QUERY_NODE_SHOW_DNODES_STMT,
    .pDbName = TSDB_INFORMATION_SCHEMA_DB,
    .pTableName = TSDB_INS_TABLE_DNODES,
    .numOfShowCols = 1,
    .pShowCols = {"*"}
  },
  {
    .showType = QUERY_NODE_SHOW_MNODES_STMT,
    .pDbName = TSDB_INFORMATION_SCHEMA_DB,
    .pTableName = TSDB_INS_TABLE_MNODES,
    .numOfShowCols = 1,
    .pShowCols = {"*"}
  },
  {
    .showType = QUERY_NODE_SHOW_MODULES_STMT,
    .pDbName = TSDB_INFORMATION_SCHEMA_DB,
    .pTableName = TSDB_INS_TABLE_MODULES,
    .numOfShowCols = 1,
    .pShowCols = {"*"}
  },
  {
    .showType = QUERY_NODE_SHOW_QNODES_STMT,
    .pDbName = TSDB_INFORMATION_SCHEMA_DB,
    .pTableName = TSDB_INS_TABLE_QNODES,
    .numOfShowCols = 1,
    .pShowCols = {"*"}
  },
  {
    .showType = QUERY_NODE_SHOW_SNODES_STMT,
    .pDbName = TSDB_INFORMATION_SCHEMA_DB,
    .pTableName = TSDB_INS_TABLE_SNODES,
    .numOfShowCols = 1,
    .pShowCols = {"*"}
  },
  {
    .showType = QUERY_NODE_SHOW_BNODES_STMT,
    .pDbName = TSDB_INFORMATION_SCHEMA_DB,
    .pTableName = TSDB_INS_TABLE_BNODES,
    .numOfShowCols = 1,
    .pShowCols = {"*"}
  },
  {
    .showType = QUERY_NODE_SHOW_ARBGROUPS_STMT,
    .pDbName = TSDB_INFORMATION_SCHEMA_DB,
    .pTableName = TSDB_INS_TABLE_ARBGROUPS,
    .numOfShowCols = 1,
    .pShowCols = {"*"}
  },
  {
    .showType = QUERY_NODE_SHOW_CLUSTER_STMT,
    .pDbName = TSDB_INFORMATION_SCHEMA_DB,
    .pTableName = TSDB_INS_TABLE_CLUSTER,
    .numOfShowCols = 1,
    .pShowCols = {"*"}
  },
  {
    .showType = QUERY_NODE_SHOW_DATABASES_STMT,
    .pDbName = TSDB_INFORMATION_SCHEMA_DB,
    .pTableName = TSDB_INS_TABLE_DATABASES,
    .numOfShowCols = 1,
    .pShowCols = {"name"}
  },
  {
    .showType = QUERY_NODE_SHOW_FUNCTIONS_STMT,
    .pDbName = TSDB_INFORMATION_SCHEMA_DB,
    .pTableName = TSDB_INS_TABLE_FUNCTIONS,
    .numOfShowCols = 1,
    .pShowCols = {"name"}
  },
  {
    .showType = QUERY_NODE_SHOW_INDEXES_STMT,
    .pDbName = TSDB_INFORMATION_SCHEMA_DB,
    .pTableName = TSDB_INS_TABLE_INDEXES,
    .numOfShowCols = 1,
    .pShowCols = {"*"}
  },
  {
    .showType = QUERY_NODE_SHOW_STABLES_STMT,
    .pDbName = TSDB_INFORMATION_SCHEMA_DB,
    .pTableName = TSDB_INS_TABLE_STABLES,
    .numOfShowCols = 1,
    .pShowCols = {"stable_name"}
  },
  {
    .showType = QUERY_NODE_SHOW_STREAMS_STMT,
    .pDbName = TSDB_INFORMATION_SCHEMA_DB,
    .pTableName = TSDB_INS_TABLE_STREAMS,
    .numOfShowCols = 1,
    .pShowCols = {"stream_name"}
  },
  {
    .showType = QUERY_NODE_SHOW_TABLES_STMT,
    .pDbName = TSDB_INFORMATION_SCHEMA_DB,
    .pTableName = TSDB_INS_TABLE_TABLES,
    .numOfShowCols = 1,
    .pShowCols = {"table_name"}
  },
  {
    .showType = QUERY_NODE_SHOW_TAGS_STMT,
    .pDbName = TSDB_INFORMATION_SCHEMA_DB,
    .pTableName = TSDB_INS_TABLE_TAGS,
    .numOfShowCols = 1,
    .pShowCols = {"*"}
  },
  {
    .showType = QUERY_NODE_SHOW_USERS_STMT,
    .pDbName = TSDB_INFORMATION_SCHEMA_DB,
    .pTableName = TSDB_INS_TABLE_USERS,
    .numOfShowCols = 1,
    .pShowCols = {"*"}
  },
  {
    .showType = QUERY_NODE_SHOW_LICENCES_STMT,
    .pDbName = TSDB_INFORMATION_SCHEMA_DB,
    .pTableName = TSDB_INS_TABLE_LICENCES,
    .numOfShowCols = 1,
    .pShowCols = {"*"}
  },
  {
    .showType = QUERY_NODE_SHOW_VGROUPS_STMT,
    .pDbName = TSDB_INFORMATION_SCHEMA_DB,
    .pTableName = TSDB_INS_TABLE_VGROUPS,
    .numOfShowCols = 1,
    .pShowCols = {"*"}
  },
  {
    .showType = QUERY_NODE_SHOW_TOPICS_STMT,
    .pDbName = TSDB_INFORMATION_SCHEMA_DB,
    .pTableName = TSDB_INS_TABLE_TOPICS,
    .numOfShowCols = 1,
    .pShowCols = {"topic_name"}
  },
  {
    .showType = QUERY_NODE_SHOW_CONSUMERS_STMT,
    .pDbName = TSDB_PERFORMANCE_SCHEMA_DB,
    .pTableName = TSDB_PERFS_TABLE_CONSUMERS,
    .numOfShowCols = 1,
    .pShowCols = {"*"}
  },
  {
    .showType = QUERY_NODE_SHOW_CONNECTIONS_STMT,
    .pDbName = TSDB_PERFORMANCE_SCHEMA_DB,
    .pTableName = TSDB_PERFS_TABLE_CONNECTIONS,
    .numOfShowCols = 1,
    .pShowCols = {"*"}
  },
  {
    .showType = QUERY_NODE_SHOW_QUERIES_STMT,
    .pDbName = TSDB_PERFORMANCE_SCHEMA_DB,
    .pTableName = TSDB_PERFS_TABLE_QUERIES,
    .numOfShowCols = 1,
    .pShowCols = {"*"}
  },
  {
    .showType = QUERY_NODE_SHOW_APPS_STMT,
    .pDbName = TSDB_PERFORMANCE_SCHEMA_DB,
    .pTableName = TSDB_PERFS_TABLE_APPS,
    .numOfShowCols = 1,
    .pShowCols = {"*"}
  },
  {
    .showType = QUERY_NODE_SHOW_VARIABLES_STMT,
    .pDbName = TSDB_INFORMATION_SCHEMA_DB,
    .pTableName = TSDB_INS_TABLE_CONFIGS,
    .numOfShowCols = 1,
    .pShowCols = {"*"}
  },
  {
    .showType = QUERY_NODE_SHOW_DNODE_VARIABLES_STMT,
    .pDbName = TSDB_INFORMATION_SCHEMA_DB,
    .pTableName = TSDB_INS_TABLE_DNODE_VARIABLES,
    .numOfShowCols = 1,
    .pShowCols = {"*"}
  },
  {
    .showType = QUERY_NODE_SHOW_TRANSACTIONS_STMT,
    .pDbName = TSDB_PERFORMANCE_SCHEMA_DB,
    .pTableName = TSDB_PERFS_TABLE_TRANS,
    .numOfShowCols = 1,
    .pShowCols = {"*"}
  },
  {
    .showType = QUERY_NODE_SHOW_SUBSCRIPTIONS_STMT,
    .pDbName = TSDB_INFORMATION_SCHEMA_DB,
    .pTableName = TSDB_INS_TABLE_SUBSCRIPTIONS,
    .numOfShowCols = 1,
    .pShowCols = {"*"}
  },
  { .showType = QUERY_NODE_SHOW_VNODES_STMT,
    .pDbName = TSDB_INFORMATION_SCHEMA_DB,
    .pTableName = TSDB_INS_TABLE_VNODES,
    .numOfShowCols = 1,
    .pShowCols = {"*"}
  },
  { .showType = QUERY_NODE_SHOW_USER_PRIVILEGES_STMT,
    .pDbName = TSDB_INFORMATION_SCHEMA_DB,
    .pTableName = TSDB_INS_TABLE_USER_PRIVILEGES,
    .numOfShowCols = 1,
    .pShowCols = {"*"}
  },
  { .showType = QUERY_NODE_SHOW_VIEWS_STMT,
    .pDbName = TSDB_INFORMATION_SCHEMA_DB,
    .pTableName = TSDB_INS_TABLE_VIEWS,
    .numOfShowCols = 1,
    .pShowCols = {"*"}
  },
  { .showType = QUERY_NODE_SHOW_COMPACTS_STMT,
    .pDbName = TSDB_INFORMATION_SCHEMA_DB,
    .pTableName = TSDB_INS_TABLE_COMPACTS,
    .numOfShowCols = 1,
    .pShowCols = {"*"}
  },
  { .showType = QUERY_NODE_SHOW_COMPACT_DETAILS_STMT,
    .pDbName = TSDB_INFORMATION_SCHEMA_DB,
    .pTableName = TSDB_INS_TABLE_COMPACT_DETAILS,
    .numOfShowCols = 1,
    .pShowCols = {"*"}
  },
  { .showType = QUERY_NODE_SHOW_GRANTS_FULL_STMT,
    .pDbName = TSDB_INFORMATION_SCHEMA_DB,
    .pTableName = TSDB_INS_TABLE_GRANTS_FULL,
    .numOfShowCols = 1,
    .pShowCols = {"*"}
  },
  { .showType = QUERY_NODE_SHOW_GRANTS_LOGS_STMT,
    .pDbName = TSDB_INFORMATION_SCHEMA_DB,
    .pTableName = TSDB_INS_TABLE_GRANTS_LOGS,
    .numOfShowCols = 1,
    .pShowCols = {"*"}
  },
  { .showType = QUERY_NODE_SHOW_CLUSTER_MACHINES_STMT,
    .pDbName = TSDB_INFORMATION_SCHEMA_DB,
    .pTableName = TSDB_INS_TABLE_MACHINES,
    .numOfShowCols = 1,
    .pShowCols = {"*"}
  },
};
// clang-format on

static int32_t  translateSubquery(STranslateContext* pCxt, SNode* pNode);
static int32_t  translateQuery(STranslateContext* pCxt, SNode* pNode);
static EDealRes translateValue(STranslateContext* pCxt, SValueNode* pVal);
static EDealRes translateFunction(STranslateContext* pCxt, SFunctionNode** pFunc);
static int32_t  createSimpleSelectStmtFromProjList(const char* pDb, const char* pTable, SNodeList* pProjectionList,
                                                   SSelectStmt** pStmt);
static int32_t  createLastTsSelectStmt(char* pDb, char* pTable, STableMeta* pMeta, SNode** pQuery);
static int32_t  setQuery(STranslateContext* pCxt, SQuery* pQuery);
static int32_t  setRefreshMeta(STranslateContext* pCxt, SQuery* pQuery);

static int32_t replacePsedudoColumnFuncWithColumn(STranslateContext* pCxt, SNode** ppNode);

static bool afterGroupBy(ESqlClause clause) { return clause > SQL_CLAUSE_GROUP_BY; }

static bool beforeHaving(ESqlClause clause) { return clause < SQL_CLAUSE_HAVING; }

static bool afterHaving(ESqlClause clause) { return clause > SQL_CLAUSE_HAVING; }

static bool beforeWindow(ESqlClause clause) { return clause < SQL_CLAUSE_WINDOW; }

static bool hasSameTableAlias(SArray* pTables) {
  if (taosArrayGetSize(pTables) < 2) {
    return false;
  }
  STableNode* pTable0 = taosArrayGetP(pTables, 0);
  for (int32_t i = 1; i < taosArrayGetSize(pTables); ++i) {
    STableNode* pTable = taosArrayGetP(pTables, i);
    if (0 == strcmp(pTable0->tableAlias, pTable->tableAlias)) {
      return true;
    }
  }
  return false;
}

static int32_t addNamespace(STranslateContext* pCxt, void* pTable) {
  size_t currTotalLevel = taosArrayGetSize(pCxt->pNsLevel);
  if (currTotalLevel > pCxt->currLevel) {
    SArray* pTables = taosArrayGetP(pCxt->pNsLevel, pCxt->currLevel);
    taosArrayPush(pTables, &pTable);
    if (hasSameTableAlias(pTables)) {
      return generateSyntaxErrMsgExt(&pCxt->msgBuf, TSDB_CODE_PAR_NOT_UNIQUE_TABLE_ALIAS,
                                     "Not unique table/alias: '%s'", ((STableNode*)pTable)->tableAlias);
    }
  } else {
    do {
      SArray* pTables = taosArrayInit(TARRAY_MIN_SIZE, POINTER_BYTES);
      if (NULL == pTables) {
        return TSDB_CODE_OUT_OF_MEMORY;
      }
      if (pCxt->currLevel == currTotalLevel) {
        taosArrayPush(pTables, &pTable);
        if (hasSameTableAlias(pTables)) {
          taosArrayDestroy(pTables);
          return generateSyntaxErrMsgExt(&pCxt->msgBuf, TSDB_CODE_PAR_NOT_UNIQUE_TABLE_ALIAS,
                                         "Not unique table/alias: '%s'", ((STableNode*)pTable)->tableAlias);
        }
      }
      taosArrayPush(pCxt->pNsLevel, &pTables);
      ++currTotalLevel;
    } while (currTotalLevel <= pCxt->currLevel);
  }
  return TSDB_CODE_SUCCESS;
}

static int32_t collectUseDatabaseImpl(const char* pFullDbName, SHashObj* pDbs) {
  SFullDatabaseName name = {0};
  snprintf(name.fullDbName, sizeof(name.fullDbName), "%s", pFullDbName);
  return taosHashPut(pDbs, pFullDbName, strlen(pFullDbName), &name, sizeof(SFullDatabaseName));
}

static int32_t collectUseDatabase(const SName* pName, SHashObj* pDbs) {
  char dbFName[TSDB_DB_FNAME_LEN] = {0};
  tNameGetFullDbName(pName, dbFName);
  return collectUseDatabaseImpl(dbFName, pDbs);
}

static int32_t collectUseTable(const SName* pName, SHashObj* pTable) {
  char fullName[TSDB_TABLE_FNAME_LEN];
  tNameExtractFullName(pName, fullName);
  return taosHashPut(pTable, fullName, strlen(fullName), pName, sizeof(SName));
}

#ifdef BUILD_NO_CALL
static int32_t getViewMetaImpl(SParseContext* pParCxt, SParseMetaCache* pMetaCache, const SName* pName,
                               STableMeta** pMeta) {
#ifndef TD_ENTERPRISE
  return TSDB_CODE_PAR_TABLE_NOT_EXIST;
#endif

  int32_t code = TSDB_CODE_SUCCESS;

  if (pParCxt->async) {
    code = getViewMetaFromCache(pMetaCache, pName, pMeta);
  } else {
    SRequestConnInfo conn = {.pTrans = pParCxt->pTransporter,
                             .requestId = pParCxt->requestId,
                             .requestObjRefId = pParCxt->requestRid,
                             .mgmtEps = pParCxt->mgmtEpSet};
    code = catalogGetViewMeta(pParCxt->pCatalog, &conn, pName, pMeta);
  }

  if (TSDB_CODE_SUCCESS != code && TSDB_CODE_PAR_TABLE_NOT_EXIST != code) {
    parserError("0x%" PRIx64 " catalogGetViewMeta error, code:%s, dbName:%s, viewName:%s", pParCxt->requestId,
                tstrerror(code), pName->dbname, pName->tname);
  }
  return code;
}
#endif

int32_t getTargetMetaImpl(SParseContext* pParCxt, SParseMetaCache* pMetaCache, const SName* pName, STableMeta** pMeta,
                          bool couldBeView) {
  int32_t code = TSDB_CODE_SUCCESS;

  if (pParCxt->async) {
    code = getTableMetaFromCache(pMetaCache, pName, pMeta);
#ifdef TD_ENTERPRISE
    if ((TSDB_CODE_PAR_TABLE_NOT_EXIST == code || TSDB_CODE_PAR_INTERNAL_ERROR == code) && couldBeView) {
      int32_t origCode = code;
      code = getViewMetaFromCache(pMetaCache, pName, pMeta);
      if (TSDB_CODE_SUCCESS != code) {
        code = origCode;
      }
    }
#endif
  } else {
    SRequestConnInfo conn = {.pTrans = pParCxt->pTransporter,
                             .requestId = pParCxt->requestId,
                             .requestObjRefId = pParCxt->requestRid,
                             .mgmtEps = pParCxt->mgmtEpSet};
    code = catalogGetTableMeta(pParCxt->pCatalog, &conn, pName, pMeta);
  }

  if (TSDB_CODE_SUCCESS != code && TSDB_CODE_PAR_TABLE_NOT_EXIST != code) {
    parserError("0x%" PRIx64 " catalogGetTableMeta error, code:%s, dbName:%s, tbName:%s", pParCxt->requestId,
                tstrerror(code), pName->dbname, pName->tname);
  }
  return code;
}

static int32_t getTargetMeta(STranslateContext* pCxt, const SName* pName, STableMeta** pMeta, bool couldBeView) {
  SParseContext* pParCxt = pCxt->pParseCxt;
  int32_t        code = collectUseDatabase(pName, pCxt->pDbs);
  if (TSDB_CODE_SUCCESS == code) {
    code = collectUseTable(pName, pCxt->pTables);
  }
  if (TSDB_CODE_SUCCESS == code) {
    code = getTargetMetaImpl(pParCxt, pCxt->pMetaCache, pName, pMeta, couldBeView);
  }
  if (TSDB_CODE_SUCCESS != code && TSDB_CODE_PAR_TABLE_NOT_EXIST != code) {
    parserError("0x%" PRIx64 " catalogGetTableMeta error, code:%s, dbName:%s, tbName:%s", pCxt->pParseCxt->requestId,
                tstrerror(code), pName->dbname, pName->tname);
  }
  return code;
}

static int32_t getTableMeta(STranslateContext* pCxt, const char* pDbName, const char* pTableName, STableMeta** pMeta) {
  SName name;
  return getTargetMeta(pCxt, toName(pCxt->pParseCxt->acctId, pDbName, pTableName, &name), pMeta, false);
}

static int32_t getTableCfg(STranslateContext* pCxt, const SName* pName, STableCfg** pCfg) {
  SParseContext* pParCxt = pCxt->pParseCxt;
  int32_t        code = collectUseDatabase(pName, pCxt->pDbs);
  if (TSDB_CODE_SUCCESS == code) {
    code = collectUseTable(pName, pCxt->pTables);
  }
  if (TSDB_CODE_SUCCESS == code) {
    if (pParCxt->async) {
      code = getTableCfgFromCache(pCxt->pMetaCache, pName, pCfg);
    } else {
      SRequestConnInfo conn = {.pTrans = pParCxt->pTransporter,
                               .requestId = pParCxt->requestId,
                               .requestObjRefId = pParCxt->requestRid,
                               .mgmtEps = pParCxt->mgmtEpSet};
      code = catalogRefreshGetTableCfg(pParCxt->pCatalog, &conn, pName, pCfg);
    }
  }
  if (TSDB_CODE_SUCCESS != code) {
    parserError("0x%" PRIx64 " catalogRefreshGetTableCfg error, code:%s, dbName:%s, tbName:%s",
                pCxt->pParseCxt->requestId, tstrerror(code), pName->dbname, pName->tname);
  }
  return code;
}

static int32_t refreshGetTableMeta(STranslateContext* pCxt, const char* pDbName, const char* pTableName,
                                   STableMeta** pMeta) {
  SParseContext* pParCxt = pCxt->pParseCxt;
  SName          name;
  toName(pCxt->pParseCxt->acctId, pDbName, pTableName, &name);
  int32_t code = TSDB_CODE_SUCCESS;
  if (pParCxt->async) {
    code = getTableMetaFromCache(pCxt->pMetaCache, &name, pMeta);
  } else {
    SRequestConnInfo conn = {.pTrans = pParCxt->pTransporter,
                             .requestId = pParCxt->requestId,
                             .requestObjRefId = pParCxt->requestRid,
                             .mgmtEps = pParCxt->mgmtEpSet};

    code = catalogRefreshGetTableMeta(pParCxt->pCatalog, &conn, &name, pMeta, false);
  }
  if (TSDB_CODE_SUCCESS != code) {
    parserError("0x%" PRIx64 " catalogRefreshGetTableMeta error, code:%s, dbName:%s, tbName:%s",
                pCxt->pParseCxt->requestId, tstrerror(code), pDbName, pTableName);
  }
  return code;
}

static int32_t getDBVgInfoImpl(STranslateContext* pCxt, const SName* pName, SArray** pVgInfo) {
  SParseContext* pParCxt = pCxt->pParseCxt;
  char           fullDbName[TSDB_DB_FNAME_LEN];
  tNameGetFullDbName(pName, fullDbName);
  int32_t code = collectUseDatabaseImpl(fullDbName, pCxt->pDbs);
  if (TSDB_CODE_SUCCESS == code) {
    if (pParCxt->async) {
      code = getDbVgInfoFromCache(pCxt->pMetaCache, fullDbName, pVgInfo);
    } else {
      SRequestConnInfo conn = {.pTrans = pParCxt->pTransporter,
                               .requestId = pParCxt->requestId,
                               .requestObjRefId = pParCxt->requestRid,
                               .mgmtEps = pParCxt->mgmtEpSet};
      code = catalogGetDBVgList(pParCxt->pCatalog, &conn, fullDbName, pVgInfo);
    }
  }
  if (TSDB_CODE_SUCCESS != code) {
    parserError("0x%" PRIx64 " catalogGetDBVgList error, code:%s, dbFName:%s", pCxt->pParseCxt->requestId,
                tstrerror(code), fullDbName);
  }
  return code;
}

static int32_t getDBVgInfo(STranslateContext* pCxt, const char* pDbName, SArray** pVgInfo) {
  SName name;
  tNameSetDbName(&name, pCxt->pParseCxt->acctId, pDbName, strlen(pDbName));
  char dbFname[TSDB_DB_FNAME_LEN] = {0};
  tNameGetFullDbName(&name, dbFname);
  return getDBVgInfoImpl(pCxt, &name, pVgInfo);
}

static int32_t getTableHashVgroupImpl(STranslateContext* pCxt, const SName* pName, SVgroupInfo* pInfo) {
  SParseContext* pParCxt = pCxt->pParseCxt;
  int32_t        code = collectUseDatabase(pName, pCxt->pDbs);
  if (TSDB_CODE_SUCCESS == code) {
    code = collectUseTable(pName, pCxt->pTables);
  }
  if (TSDB_CODE_SUCCESS == code) {
    if (pParCxt->async) {
      code = getTableVgroupFromCache(pCxt->pMetaCache, pName, pInfo);
    } else {
      SRequestConnInfo conn = {.pTrans = pParCxt->pTransporter,
                               .requestId = pParCxt->requestId,
                               .requestObjRefId = pParCxt->requestRid,
                               .mgmtEps = pParCxt->mgmtEpSet};
      code = catalogGetTableHashVgroup(pParCxt->pCatalog, &conn, pName, pInfo);
    }
  }
  if (TSDB_CODE_SUCCESS != code) {
    parserError("0x%" PRIx64 " catalogGetTableHashVgroup error, code:%s, dbName:%s, tbName:%s",
                pCxt->pParseCxt->requestId, tstrerror(code), pName->dbname, pName->tname);
  }
  return code;
}

static int32_t getTableHashVgroup(STranslateContext* pCxt, const char* pDbName, const char* pTableName,
                                  SVgroupInfo* pInfo) {
  SName name;
  return getTableHashVgroupImpl(pCxt, toName(pCxt->pParseCxt->acctId, pDbName, pTableName, &name), pInfo);
}

static int32_t getDBVgVersion(STranslateContext* pCxt, const char* pDbFName, int32_t* pVersion, int64_t* pDbId,
                              int32_t* pTableNum, int64_t* pStateTs) {
  SParseContext* pParCxt = pCxt->pParseCxt;
  int32_t        code = collectUseDatabaseImpl(pDbFName, pCxt->pDbs);
  if (TSDB_CODE_SUCCESS == code) {
    if (pParCxt->async) {
      code = getDbVgVersionFromCache(pCxt->pMetaCache, pDbFName, pVersion, pDbId, pTableNum, pStateTs);
    } else {
      code = catalogGetDBVgVersion(pParCxt->pCatalog, pDbFName, pVersion, pDbId, pTableNum, pStateTs);
    }
  }
  if (TSDB_CODE_SUCCESS != code) {
    parserError("0x%" PRIx64 " catalogGetDBVgVersion error, code:%s, dbFName:%s", pCxt->pParseCxt->requestId,
                tstrerror(code), pDbFName);
  }
  return code;
}

static int32_t getDBCfg(STranslateContext* pCxt, const char* pDbName, SDbCfgInfo* pInfo) {
  if (IS_SYS_DBNAME(pDbName)) {
    return TSDB_CODE_SUCCESS;
  }

  SParseContext* pParCxt = pCxt->pParseCxt;
  SName          name;
  tNameSetDbName(&name, pCxt->pParseCxt->acctId, pDbName, strlen(pDbName));
  char dbFname[TSDB_DB_FNAME_LEN] = {0};
  tNameGetFullDbName(&name, dbFname);
  int32_t code = collectUseDatabaseImpl(dbFname, pCxt->pDbs);
  if (TSDB_CODE_SUCCESS == code) {
    if (pParCxt->async) {
      code = getDbCfgFromCache(pCxt->pMetaCache, dbFname, pInfo);
    } else {
      SRequestConnInfo conn = {.pTrans = pParCxt->pTransporter,
                               .requestId = pParCxt->requestId,
                               .requestObjRefId = pParCxt->requestRid,
                               .mgmtEps = pParCxt->mgmtEpSet};

      code = catalogGetDBCfg(pParCxt->pCatalog, &conn, dbFname, pInfo);
    }
  }
  if (TSDB_CODE_SUCCESS != code) {
    parserError("0x%" PRIx64 " catalogGetDBCfg error, code:%s, dbFName:%s", pCxt->pParseCxt->requestId, tstrerror(code),
                dbFname);
  }
  return code;
}

static int32_t getUdfInfo(STranslateContext* pCxt, SFunctionNode* pFunc) {
  SParseContext* pParCxt = pCxt->pParseCxt;
  SFuncInfo      funcInfo = {0};
  int32_t        code = TSDB_CODE_SUCCESS;
  if (pParCxt->async) {
    code = getUdfInfoFromCache(pCxt->pMetaCache, pFunc->functionName, &funcInfo);
  } else {
    SRequestConnInfo conn = {.pTrans = pParCxt->pTransporter,
                             .requestId = pParCxt->requestId,
                             .requestObjRefId = pParCxt->requestRid,
                             .mgmtEps = pParCxt->mgmtEpSet};

    code = catalogGetUdfInfo(pParCxt->pCatalog, &conn, pFunc->functionName, &funcInfo);
  }
  if (TSDB_CODE_SUCCESS == code) {
    pFunc->funcType = FUNCTION_TYPE_UDF;
    pFunc->funcId = TSDB_FUNC_TYPE_AGGREGATE == funcInfo.funcType ? FUNC_AGGREGATE_UDF_ID : FUNC_SCALAR_UDF_ID;
    pFunc->node.resType.type = funcInfo.outputType;
    pFunc->node.resType.bytes = funcInfo.outputLen;
    pFunc->udfBufSize = funcInfo.bufSize;
    tFreeSFuncInfo(&funcInfo);
  }
  if (TSDB_CODE_SUCCESS != code) {
    parserError("0x%" PRIx64 " catalogGetUdfInfo error, code:%s, funcName:%s", pCxt->pParseCxt->requestId,
                tstrerror(code), pFunc->functionName);
  }
  return code;
}

static int32_t getTableIndex(STranslateContext* pCxt, const SName* pName, SArray** pIndexes) {
  SParseContext* pParCxt = pCxt->pParseCxt;
  int32_t        code = collectUseDatabase(pName, pCxt->pDbs);
  if (TSDB_CODE_SUCCESS == code) {
    code = collectUseTable(pName, pCxt->pTables);
  }
  if (TSDB_CODE_SUCCESS == code) {
    if (pParCxt->async) {
      code = getTableIndexFromCache(pCxt->pMetaCache, pName, pIndexes);
    } else {
      SRequestConnInfo conn = {.pTrans = pParCxt->pTransporter,
                               .requestId = pParCxt->requestId,
                               .requestObjRefId = pParCxt->requestRid,
                               .mgmtEps = pParCxt->mgmtEpSet};

      code = catalogGetTableIndex(pParCxt->pCatalog, &conn, pName, pIndexes);
    }
  }
  if (TSDB_CODE_SUCCESS != code) {
    parserError("0x%" PRIx64 " getTableIndex error, code:%s, dbName:%s, tbName:%s", pCxt->pParseCxt->requestId,
                tstrerror(code), pName->dbname, pName->tname);
  }
  return code;
}

static int32_t getDnodeList(STranslateContext* pCxt, SArray** pDnodes) {
  SParseContext* pParCxt = pCxt->pParseCxt;
  int32_t        code = TSDB_CODE_SUCCESS;
  if (pParCxt->async) {
    code = getDnodeListFromCache(pCxt->pMetaCache, pDnodes);
  } else {
    SRequestConnInfo conn = {.pTrans = pParCxt->pTransporter,
                             .requestId = pParCxt->requestId,
                             .requestObjRefId = pParCxt->requestRid,
                             .mgmtEps = pParCxt->mgmtEpSet};
    code = catalogGetDnodeList(pParCxt->pCatalog, &conn, pDnodes);
  }
  if (TSDB_CODE_SUCCESS != code) {
    parserError("0x%" PRIx64 " getDnodeList error, code:%s", pCxt->pParseCxt->requestId, tstrerror(code));
  }
  return code;
}

static int32_t initTranslateContext(SParseContext* pParseCxt, SParseMetaCache* pMetaCache, STranslateContext* pCxt) {
  pCxt->pParseCxt = pParseCxt;
  pCxt->errCode = TSDB_CODE_SUCCESS;
  pCxt->msgBuf.buf = pParseCxt->pMsg;
  pCxt->msgBuf.len = pParseCxt->msgLen;
  pCxt->pNsLevel = taosArrayInit(TARRAY_MIN_SIZE, POINTER_BYTES);
  pCxt->currLevel = 0;
  pCxt->levelNo = 0;
  pCxt->currClause = 0;
  pCxt->pMetaCache = pMetaCache;
  pCxt->pDbs = taosHashInit(4, taosGetDefaultHashFunction(TSDB_DATA_TYPE_BINARY), true, HASH_NO_LOCK);
  pCxt->pTables = taosHashInit(4, taosGetDefaultHashFunction(TSDB_DATA_TYPE_BINARY), true, HASH_NO_LOCK);
  pCxt->pTargetTables = taosHashInit(4, taosGetDefaultHashFunction(TSDB_DATA_TYPE_BINARY), true, HASH_NO_LOCK);
  if (NULL == pCxt->pNsLevel || NULL == pCxt->pDbs || NULL == pCxt->pTables || NULL == pCxt->pTargetTables) {
    return TSDB_CODE_OUT_OF_MEMORY;
  }
  return TSDB_CODE_SUCCESS;
}

static int32_t resetTranslateNamespace(STranslateContext* pCxt) {
  if (NULL != pCxt->pNsLevel) {
    size_t size = taosArrayGetSize(pCxt->pNsLevel);
    for (size_t i = 0; i < size; ++i) {
      taosArrayDestroy(taosArrayGetP(pCxt->pNsLevel, i));
    }
    taosArrayDestroy(pCxt->pNsLevel);
  }
  pCxt->pNsLevel = taosArrayInit(TARRAY_MIN_SIZE, POINTER_BYTES);
  if (NULL == pCxt->pNsLevel) {
    return TSDB_CODE_OUT_OF_MEMORY;
  }
  return TSDB_CODE_SUCCESS;
}

static void destroyTranslateContext(STranslateContext* pCxt) {
  if (NULL != pCxt->pNsLevel) {
    size_t size = taosArrayGetSize(pCxt->pNsLevel);
    for (size_t i = 0; i < size; ++i) {
      taosArrayDestroy(taosArrayGetP(pCxt->pNsLevel, i));
    }
    taosArrayDestroy(pCxt->pNsLevel);
  }

  if (NULL != pCxt->pCmdMsg) {
    taosMemoryFreeClear(pCxt->pCmdMsg->pMsg);
    taosMemoryFreeClear(pCxt->pCmdMsg);
  }

  taosHashCleanup(pCxt->pDbs);
  taosHashCleanup(pCxt->pTables);
  taosHashCleanup(pCxt->pTargetTables);
}

static bool isSelectStmt(SNode* pCurrStmt) {
  return NULL != pCurrStmt && QUERY_NODE_SELECT_STMT == nodeType(pCurrStmt);
}

static bool isDeleteStmt(SNode* pCurrStmt) {
  return NULL != pCurrStmt && QUERY_NODE_DELETE_STMT == nodeType(pCurrStmt);
}

static bool isSetOperator(SNode* pCurrStmt) {
  return NULL != pCurrStmt && QUERY_NODE_SET_OPERATOR == nodeType(pCurrStmt);
}

static SNodeList* getProjectListFromCurrStmt(SNode* pCurrStmt) {
  if (isSelectStmt(pCurrStmt)) {
    return ((SSelectStmt*)pCurrStmt)->pProjectionList;
  }
  if (isSetOperator(pCurrStmt)) {
    return ((SSetOperator*)pCurrStmt)->pProjectionList;
  }
  return NULL;
}

static uint8_t getPrecisionFromCurrStmt(SNode* pCurrStmt, uint8_t defaultVal) {
  if (isSelectStmt(pCurrStmt)) {
    return ((SSelectStmt*)pCurrStmt)->precision;
  }
  if (isSetOperator(pCurrStmt)) {
    return ((SSetOperator*)pCurrStmt)->precision;
  }
  if (NULL != pCurrStmt && QUERY_NODE_CREATE_STREAM_STMT == nodeType(pCurrStmt)) {
    return getPrecisionFromCurrStmt(((SCreateStreamStmt*)pCurrStmt)->pQuery, defaultVal);
  }
  if (isDeleteStmt(pCurrStmt)) {
    return ((SDeleteStmt*)pCurrStmt)->precision;
  }
  return defaultVal;
}

static bool isAliasColumn(const SNode* pNode) {
  return (QUERY_NODE_COLUMN == nodeType(pNode) && ('\0' == ((SColumnNode*)pNode)->tableAlias[0]));
}

static bool isAggFunc(const SNode* pNode) {
  return (QUERY_NODE_FUNCTION == nodeType(pNode) && fmIsAggFunc(((SFunctionNode*)pNode)->funcId));
}

#ifdef BUILD_NO_CALL
static bool isSelectFunc(const SNode* pNode) {
  return (QUERY_NODE_FUNCTION == nodeType(pNode) && fmIsSelectFunc(((SFunctionNode*)pNode)->funcId));
}
#endif

static bool isWindowPseudoColumnFunc(const SNode* pNode) {
  return (QUERY_NODE_FUNCTION == nodeType(pNode) && fmIsWindowPseudoColumnFunc(((SFunctionNode*)pNode)->funcId));
}

static bool isInterpFunc(const SNode* pNode) {
  return (QUERY_NODE_FUNCTION == nodeType(pNode) && fmIsInterpFunc(((SFunctionNode*)pNode)->funcId));
}

static bool isInterpPseudoColumnFunc(const SNode* pNode) {
  return (QUERY_NODE_FUNCTION == nodeType(pNode) && fmIsInterpPseudoColumnFunc(((SFunctionNode*)pNode)->funcId));
}

#ifdef BUILD_NO_CALL
static bool isTimelineFunc(const SNode* pNode) {
  return (QUERY_NODE_FUNCTION == nodeType(pNode) && fmIsTimelineFunc(((SFunctionNode*)pNode)->funcId));
}
#endif

static bool isImplicitTsFunc(const SNode* pNode) {
  return (QUERY_NODE_FUNCTION == nodeType(pNode) && fmIsImplicitTsFunc(((SFunctionNode*)pNode)->funcId));
}

static bool isPkFunc(const SNode* pNode) {
  return (QUERY_NODE_FUNCTION == nodeType(pNode) && fmIsPrimaryKeyFunc(((SFunctionNode*)pNode)->funcId));
}

static bool isScanPseudoColumnFunc(const SNode* pNode) {
  return (QUERY_NODE_FUNCTION == nodeType(pNode) && fmIsScanPseudoColumnFunc(((SFunctionNode*)pNode)->funcId));
}

static bool isIndefiniteRowsFunc(const SNode* pNode) {
  return (QUERY_NODE_FUNCTION == nodeType(pNode) && fmIsIndefiniteRowsFunc(((SFunctionNode*)pNode)->funcId));
}

static bool isVectorFunc(const SNode* pNode) {
  return (QUERY_NODE_FUNCTION == nodeType(pNode) && fmIsVectorFunc(((SFunctionNode*)pNode)->funcId));
}

static bool isDistinctOrderBy(STranslateContext* pCxt) {
  return (SQL_CLAUSE_ORDER_BY == pCxt->currClause && isSelectStmt(pCxt->pCurrStmt) &&
          ((SSelectStmt*)pCxt->pCurrStmt)->isDistinct);
}

static bool belongTable(const SColumnNode* pCol, const STableNode* pTable) {
  int cmp = 0;
  if ('\0' != pCol->dbName[0]) {
    cmp = strcmp(pCol->dbName, pTable->dbName);
  }
  if (0 == cmp) {
    cmp = strcmp(pCol->tableAlias, pTable->tableAlias);
  }
  return (0 == cmp);
}

static SNodeList* getProjectList(const SNode* pNode) {
  if (QUERY_NODE_SELECT_STMT == nodeType(pNode)) {
    return ((SSelectStmt*)pNode)->pProjectionList;
  } else if (QUERY_NODE_SET_OPERATOR == nodeType(pNode)) {
    return ((SSetOperator*)pNode)->pProjectionList;
  }
  return NULL;
}

static bool isTimeLineQuery(SNode* pStmt) {
  if (QUERY_NODE_SELECT_STMT == nodeType(pStmt)) {
    return (TIME_LINE_MULTI == ((SSelectStmt*)pStmt)->timeLineResMode) ||
           (TIME_LINE_GLOBAL == ((SSelectStmt*)pStmt)->timeLineResMode);
  } else if (QUERY_NODE_SET_OPERATOR == nodeType(pStmt)) {
    return TIME_LINE_GLOBAL == ((SSetOperator*)pStmt)->timeLineResMode;
  } else {
    return false;
  }
}

static bool isGlobalTimeLineQuery(SNode* pStmt) {
  if (QUERY_NODE_SELECT_STMT == nodeType(pStmt)) {
    return TIME_LINE_GLOBAL == ((SSelectStmt*)pStmt)->timeLineResMode;
  } else if (QUERY_NODE_SET_OPERATOR == nodeType(pStmt)) {
    return TIME_LINE_GLOBAL == ((SSetOperator*)pStmt)->timeLineResMode;
  } else {
    return false;
  }
}

static bool isTimeLineAlignedQuery(SNode* pStmt) {
  SSelectStmt* pSelect = (SSelectStmt*)pStmt;
  if (isGlobalTimeLineQuery(((STempTableNode*)pSelect->pFromTable)->pSubquery)) {
    return true;
  }
  if (!isTimeLineQuery(((STempTableNode*)pSelect->pFromTable)->pSubquery)) {
    return false;
  }
  if (QUERY_NODE_SELECT_STMT != nodeType(((STempTableNode*)pSelect->pFromTable)->pSubquery)) {
    return false;
  }
  SSelectStmt* pSub = (SSelectStmt*)((STempTableNode*)pSelect->pFromTable)->pSubquery;
  if (nodesListMatch(pSelect->pPartitionByList, pSub->pPartitionByList)) {
    return true;
  }
  return false;
}

static bool isPrimaryKeyImpl(SNode* pExpr) {
  if (QUERY_NODE_COLUMN == nodeType(pExpr)) {
    return (PRIMARYKEY_TIMESTAMP_COL_ID == ((SColumnNode*)pExpr)->colId);
  } else if (QUERY_NODE_FUNCTION == nodeType(pExpr)) {
    SFunctionNode* pFunc = (SFunctionNode*)pExpr;
    if (FUNCTION_TYPE_SELECT_VALUE == pFunc->funcType || FUNCTION_TYPE_GROUP_KEY == pFunc->funcType ||
        FUNCTION_TYPE_FIRST == pFunc->funcType || FUNCTION_TYPE_LAST == pFunc->funcType ||
        FUNCTION_TYPE_LAST_ROW == pFunc->funcType) {
      return isPrimaryKeyImpl(nodesListGetNode(pFunc->pParameterList, 0));
    } else if (FUNCTION_TYPE_WSTART == pFunc->funcType || FUNCTION_TYPE_WEND == pFunc->funcType ||
               FUNCTION_TYPE_IROWTS == pFunc->funcType) {
      return true;
    }
  } else if (QUERY_NODE_OPERATOR == nodeType(pExpr)) {
    SOperatorNode* pOper = (SOperatorNode*)pExpr;
    if (OP_TYPE_ADD != pOper->opType && OP_TYPE_SUB != pOper->opType) {
      return false;
    }
    if (!isPrimaryKeyImpl(pOper->pLeft)) {
      return false;
    }
    if (QUERY_NODE_VALUE != nodeType(pOper->pRight)) {
      return false;
    }
    return true;
  }
  return false;
}

static bool isPrimaryKey(STempTableNode* pTable, SNode* pExpr) {
  if (!isTimeLineQuery(pTable->pSubquery)) {
    return false;
  }
  return isPrimaryKeyImpl(pExpr);
}

static bool hasPkInTable(const STableMeta* pTableMeta) {
<<<<<<< HEAD
  return pTableMeta->tableInfo.numOfColumns>=2 && pTableMeta->schema[1].flags & COL_IS_KEY;
=======
  bool hasPK = pTableMeta->tableInfo.numOfColumns >= 2 && pTableMeta->schema[1].flags & COL_IS_KEY;
  if (hasPK) {
    uInfo("has primary key, %s", pTableMeta->schema[1].name);
  } else {
    uInfo("no primary key, %s", pTableMeta->schema[1].name);
  }
  return hasPK;
>>>>>>> 9478fd99
}

static void setColumnInfoBySchema(const SRealTableNode* pTable, const SSchema* pColSchema, int32_t tagFlag,
                                  SColumnNode* pCol) {
  strcpy(pCol->dbName, pTable->table.dbName);
  strcpy(pCol->tableAlias, pTable->table.tableAlias);
  strcpy(pCol->tableName, pTable->table.tableName);
  strcpy(pCol->colName, pColSchema->name);
  if ('\0' == pCol->node.aliasName[0]) {
    strcpy(pCol->node.aliasName, pColSchema->name);
  }
  if ('\0' == pCol->node.userAlias[0]) {
    strcpy(pCol->node.userAlias, pColSchema->name);
  }
  pCol->tableId = pTable->pMeta->uid;
  pCol->tableType = pTable->pMeta->tableType;
  pCol->colId = pColSchema->colId;
  pCol->colType = (tagFlag >= 0 ? COLUMN_TYPE_TAG : COLUMN_TYPE_COLUMN);
  pCol->hasIndex = (pColSchema != NULL && IS_IDX_ON(pColSchema));
  pCol->node.resType.type = pColSchema->type;
  pCol->node.resType.bytes = pColSchema->bytes;
  if (TSDB_DATA_TYPE_TIMESTAMP == pCol->node.resType.type) {
    pCol->node.resType.precision = pTable->pMeta->tableInfo.precision;
  }
  pCol->tableHasPk = hasPkInTable(pTable->pMeta);
  pCol->isPk = (pCol->tableHasPk) && (pColSchema->flags & COL_IS_KEY);
<<<<<<< HEAD
  pCol->numOfPKs = pTable->pMeta->tableInfo.numOfPKs;
=======
>>>>>>> 9478fd99
}

static void setColumnInfoByExpr(STempTableNode* pTable, SExprNode* pExpr, SColumnNode** pColRef) {
  SColumnNode* pCol = *pColRef;

  if (NULL == pExpr->pAssociation) {
    pExpr->pAssociation = taosArrayInit(TARRAY_MIN_SIZE, sizeof(SAssociationNode));
  }
  SAssociationNode assNode;
  assNode.pPlace = (SNode**)pColRef;
  assNode.pAssociationNode = (SNode*)*pColRef;
  taosArrayPush(pExpr->pAssociation, &assNode);

  strcpy(pCol->tableAlias, pTable->table.tableAlias);
  pCol->colId = isPrimaryKey(pTable, (SNode*)pExpr) ? PRIMARYKEY_TIMESTAMP_COL_ID : 0;
  strcpy(pCol->colName, pExpr->aliasName);
  if ('\0' == pCol->node.aliasName[0]) {
    strcpy(pCol->node.aliasName, pCol->colName);
  }
  if ('\0' == pCol->node.userAlias[0]) {
    strcpy(pCol->node.userAlias, pExpr->userAlias);
  }
  pCol->node.resType = pExpr->resType;
}

static int32_t createColumnsByTable(STranslateContext* pCxt, const STableNode* pTable, bool igTags, SNodeList* pList) {
  if (QUERY_NODE_REAL_TABLE == nodeType(pTable)) {
    const STableMeta* pMeta = ((SRealTableNode*)pTable)->pMeta;
    int32_t           nums = pMeta->tableInfo.numOfColumns +
                   (igTags ? 0 : ((TSDB_SUPER_TABLE == pMeta->tableType) ? pMeta->tableInfo.numOfTags : 0));
    for (int32_t i = 0; i < nums; ++i) {
      if (invisibleColumn(pCxt->pParseCxt->enableSysInfo, pMeta->tableType, pMeta->schema[i].flags)) {
        pCxt->pParseCxt->hasInvisibleCol = true;
        continue;
      }
      SColumnNode* pCol = (SColumnNode*)nodesMakeNode(QUERY_NODE_COLUMN);
      if (NULL == pCol) {
        return generateSyntaxErrMsg(&pCxt->msgBuf, TSDB_CODE_OUT_OF_MEMORY);
      }
      setColumnInfoBySchema((SRealTableNode*)pTable, pMeta->schema + i, (i - pMeta->tableInfo.numOfColumns), pCol);
      nodesListAppend(pList, (SNode*)pCol);
    }
  } else {
    STempTableNode* pTempTable = (STempTableNode*)pTable;
    SNodeList*      pProjectList = getProjectList(pTempTable->pSubquery);
    SNode*          pNode;
    FOREACH(pNode, pProjectList) {
      SColumnNode* pCol = (SColumnNode*)nodesMakeNode(QUERY_NODE_COLUMN);
      if (NULL == pCol) {
        return generateSyntaxErrMsg(&pCxt->msgBuf, TSDB_CODE_OUT_OF_MEMORY);
      }
      nodesListAppend(pList, (SNode*)pCol);
      SListCell* pCell = nodesListGetCell(pList, LIST_LENGTH(pList) - 1);
      setColumnInfoByExpr(pTempTable, (SExprNode*)pNode, (SColumnNode**)&pCell->pNode);
    }
  }
  return TSDB_CODE_SUCCESS;
}

static bool isInternalPrimaryKey(const SColumnNode* pCol) {
  return PRIMARYKEY_TIMESTAMP_COL_ID == pCol->colId &&
         (0 == strcmp(pCol->colName, ROWTS_PSEUDO_COLUMN_NAME) || 0 == strcmp(pCol->colName, C0_PSEUDO_COLUMN_NAME));
}

static int32_t findAndSetColumn(STranslateContext* pCxt, SColumnNode** pColRef, const STableNode* pTable,
                                bool* pFound) {
  SColumnNode* pCol = *pColRef;
  *pFound = false;
  if (QUERY_NODE_REAL_TABLE == nodeType(pTable)) {
    const STableMeta* pMeta = ((SRealTableNode*)pTable)->pMeta;
    if (isInternalPrimaryKey(pCol)) {
      if (TSDB_SYSTEM_TABLE == pMeta->tableType) {
        return generateSyntaxErrMsg(&pCxt->msgBuf, TSDB_CODE_PAR_INVALID_COLUMN, pCol->colName);
      }

      setColumnInfoBySchema((SRealTableNode*)pTable, pMeta->schema, -1, pCol);
      *pFound = true;
      return TSDB_CODE_SUCCESS;
    }
    int32_t nums = pMeta->tableInfo.numOfTags + pMeta->tableInfo.numOfColumns;
    for (int32_t i = 0; i < nums; ++i) {
      if (0 == strcmp(pCol->colName, pMeta->schema[i].name) &&
          !invisibleColumn(pCxt->pParseCxt->enableSysInfo, pMeta->tableType, pMeta->schema[i].flags)) {
        setColumnInfoBySchema((SRealTableNode*)pTable, pMeta->schema + i, (i - pMeta->tableInfo.numOfColumns), pCol);
        *pFound = true;
        break;
      }
    }
  } else {
    STempTableNode* pTempTable = (STempTableNode*)pTable;
    SNodeList*      pProjectList = getProjectList(pTempTable->pSubquery);
    SNode*          pNode;
    FOREACH(pNode, pProjectList) {
      SExprNode* pExpr = (SExprNode*)pNode;
      if (0 == strcmp(pCol->colName, pExpr->aliasName)) {
        if (*pFound) {
          return generateSyntaxErrMsg(&pCxt->msgBuf, TSDB_CODE_PAR_AMBIGUOUS_COLUMN, pCol->colName);
        }
        setColumnInfoByExpr(pTempTable, pExpr, pColRef);
        *pFound = true;
      } else if (isPrimaryKey(pTempTable, pNode) && isInternalPrimaryKey(pCol)) {
        setColumnInfoByExpr(pTempTable, pExpr, pColRef);
        *pFound = true;
      }
    }
  }
  return TSDB_CODE_SUCCESS;
}

static EDealRes translateColumnWithPrefix(STranslateContext* pCxt, SColumnNode** pCol) {
  SArray* pTables = taosArrayGetP(pCxt->pNsLevel, pCxt->currLevel);
  size_t  nums = taosArrayGetSize(pTables);
  bool    foundTable = false;
  for (size_t i = 0; i < nums; ++i) {
    STableNode* pTable = taosArrayGetP(pTables, i);
    if (belongTable((*pCol), pTable)) {
      foundTable = true;
      bool foundCol = false;
      pCxt->errCode = findAndSetColumn(pCxt, pCol, pTable, &foundCol);
      if (TSDB_CODE_SUCCESS != pCxt->errCode) {
        return DEAL_RES_ERROR;
      }
      if (foundCol) {
        break;
      }
      return generateDealNodeErrMsg(pCxt, TSDB_CODE_PAR_INVALID_COLUMN, (*pCol)->colName);
    }
  }
  if (!foundTable) {
    return generateDealNodeErrMsg(pCxt, TSDB_CODE_PAR_TABLE_NOT_EXIST, (*pCol)->tableAlias);
  }
  return DEAL_RES_CONTINUE;
}

static EDealRes translateColumnWithoutPrefix(STranslateContext* pCxt, SColumnNode** pCol) {
  SArray* pTables = taosArrayGetP(pCxt->pNsLevel, pCxt->currLevel);
  size_t  nums = taosArrayGetSize(pTables);
  bool    found = false;
  bool    isInternalPk = isInternalPrimaryKey(*pCol);
  for (size_t i = 0; i < nums; ++i) {
    STableNode* pTable = taosArrayGetP(pTables, i);
    bool        foundCol = false;
    pCxt->errCode = findAndSetColumn(pCxt, pCol, pTable, &foundCol);
    if (TSDB_CODE_SUCCESS != pCxt->errCode) {
      return DEAL_RES_ERROR;
    }
    if (foundCol) {
      if (found) {
        return generateDealNodeErrMsg(pCxt, TSDB_CODE_PAR_AMBIGUOUS_COLUMN, (*pCol)->colName);
      }
      found = true;
    }
    if (isInternalPk) {
      break;
    }
  }
  if (!found) {
    if (isInternalPk) {
      if (isSelectStmt(pCxt->pCurrStmt) && NULL != ((SSelectStmt*)pCxt->pCurrStmt)->pWindow) {
        return generateDealNodeErrMsg(pCxt, TSDB_CODE_PAR_NOT_ALLOWED_WIN_QUERY);
      }
      return generateDealNodeErrMsg(pCxt, TSDB_CODE_PAR_INVALID_INTERNAL_PK);
    } else {
      return generateDealNodeErrMsg(pCxt, TSDB_CODE_PAR_INVALID_COLUMN, (*pCol)->colName);
    }
  }
  return DEAL_RES_CONTINUE;
}

static EDealRes translateColumnUseAlias(STranslateContext* pCxt, SColumnNode** pCol, bool* pFound) {
  SNodeList* pProjectionList = getProjectListFromCurrStmt(pCxt->pCurrStmt);
  SNode*     pNode;
  SNode*     pFoundNode = NULL;
  *pFound = false;
  FOREACH(pNode, pProjectionList) {
    SExprNode* pExpr = (SExprNode*)pNode;
    if (0 == strcmp((*pCol)->colName, pExpr->userAlias)) {
      if (true == *pFound) {
        if (nodesEqualNode(pFoundNode, pNode)) {
          continue;
        }
        pCxt->errCode = generateSyntaxErrMsg(&pCxt->msgBuf, TSDB_CODE_PAR_ORDERBY_AMBIGUOUS, (*pCol)->colName);
        return DEAL_RES_ERROR;
      }
      *pFound = true;
      pFoundNode = pNode;
    }
  }
  if (*pFound) {
    SNode* pNew = nodesCloneNode(pFoundNode);
    if (NULL == pNew) {
      pCxt->errCode = TSDB_CODE_OUT_OF_MEMORY;
      return DEAL_RES_ERROR;
    }
    nodesDestroyNode(*(SNode**)pCol);
    *(SNode**)pCol = (SNode*)pNew;
  }
  return DEAL_RES_CONTINUE;
}

static void biMakeAliasNameInMD5(char* pExprStr, int32_t len, char* pAlias) {
  T_MD5_CTX ctx;
  tMD5Init(&ctx);
  tMD5Update(&ctx, pExprStr, len);
  tMD5Final(&ctx);
  char* p = pAlias;
  for (uint8_t i = 0; i < tListLen(ctx.digest); ++i) {
    sprintf(p, "%02x", ctx.digest[i]);
    p += 2;
  }
}

static SNode* biMakeTbnameProjectAstNode(char* funcName, char* tableAlias) {
  SValueNode* valNode = NULL;
  if (tableAlias != NULL) {
    SValueNode* n = (SValueNode*)nodesMakeNode(QUERY_NODE_VALUE);
    n->literal = tstrdup(tableAlias);
    n->node.resType.type = TSDB_DATA_TYPE_BINARY;
    n->node.resType.bytes = strlen(n->literal);
    n->isDuration = false;
    n->translate = false;
    valNode = n;
  }

  SFunctionNode* tbNameFunc = (SFunctionNode*)nodesMakeNode(QUERY_NODE_FUNCTION);
  tstrncpy(tbNameFunc->functionName, "tbname", TSDB_FUNC_NAME_LEN);
  if (valNode != NULL) {
    nodesListMakeAppend(&tbNameFunc->pParameterList, (SNode*)valNode);
  }
  snprintf(tbNameFunc->node.userAlias, sizeof(tbNameFunc->node.userAlias), (tableAlias) ? "%s.tbname" : "%stbname",
           (tableAlias) ? tableAlias : "");
  strncpy(tbNameFunc->node.aliasName, tbNameFunc->functionName, TSDB_COL_NAME_LEN);

  if (funcName == NULL) {
    return (SNode*)tbNameFunc;
  } else {
    SFunctionNode* multiResFunc = (SFunctionNode*)nodesMakeNode(QUERY_NODE_FUNCTION);
    tstrncpy(multiResFunc->functionName, funcName, TSDB_FUNC_NAME_LEN);
    nodesListMakeAppend(&multiResFunc->pParameterList, (SNode*)tbNameFunc);

    if (tsKeepColumnName) {
      snprintf(multiResFunc->node.userAlias, sizeof(tbNameFunc->node.userAlias),
               (tableAlias) ? "%s.tbname" : "%stbname", (tableAlias) ? tableAlias : "");
      strcpy(multiResFunc->node.aliasName, tbNameFunc->functionName);
    } else {
      snprintf(multiResFunc->node.userAlias, sizeof(multiResFunc->node.userAlias),
               tableAlias ? "%s(%s.tbname)" : "%s(%stbname)", funcName, tableAlias ? tableAlias : "");
      biMakeAliasNameInMD5(multiResFunc->node.userAlias, strlen(multiResFunc->node.userAlias),
                           multiResFunc->node.aliasName);
    }

    return (SNode*)multiResFunc;
  }
}

static int32_t biRewriteSelectFuncParamStar(STranslateContext* pCxt, SSelectStmt* pSelect, SNode* pNode,
                                            SListCell* pSelectListCell) {
  SNodeList* pTbnameNodeList = nodesMakeList();

  SFunctionNode* pFunc = (SFunctionNode*)pNode;
  if (strcasecmp(pFunc->functionName, "last") == 0 || strcasecmp(pFunc->functionName, "last_row") == 0 ||
      strcasecmp(pFunc->functionName, "first") == 0) {
    SNodeList* pParams = pFunc->pParameterList;
    SNode*     pPara = NULL;
    FOREACH(pPara, pParams) {
      if (nodesIsStar(pPara)) {
        SArray* pTables = taosArrayGetP(pCxt->pNsLevel, pCxt->currLevel);
        size_t  n = taosArrayGetSize(pTables);
        for (int32_t i = 0; i < n; ++i) {
          STableNode* pTable = taosArrayGetP(pTables, i);
          if (nodeType(pTable) == QUERY_NODE_REAL_TABLE && ((SRealTableNode*)pTable)->pMeta != NULL &&
              ((SRealTableNode*)pTable)->pMeta->tableType == TSDB_SUPER_TABLE) {
            SNode* pTbnameNode = biMakeTbnameProjectAstNode(pFunc->functionName, NULL);
            nodesListAppend(pTbnameNodeList, pTbnameNode);
          }
        }
        if (LIST_LENGTH(pTbnameNodeList) > 0) {
          nodesListInsertListAfterPos(pSelect->pProjectionList, pSelectListCell, pTbnameNodeList);
        }
      } else if (nodesIsTableStar(pPara)) {
        char*       pTableAlias = ((SColumnNode*)pPara)->tableAlias;
        STableNode* pTable = NULL;
        int32_t     code = findTable(pCxt, pTableAlias, &pTable);
        if (TSDB_CODE_SUCCESS == code && nodeType(pTable) == QUERY_NODE_REAL_TABLE &&
            ((SRealTableNode*)pTable)->pMeta != NULL &&
            ((SRealTableNode*)pTable)->pMeta->tableType == TSDB_SUPER_TABLE) {
          SNode* pTbnameNode = biMakeTbnameProjectAstNode(pFunc->functionName, pTableAlias);
          nodesListAppend(pTbnameNodeList, pTbnameNode);
        }
        if (LIST_LENGTH(pTbnameNodeList) > 0) {
          nodesListInsertListAfterPos(pSelect->pProjectionList, pSelectListCell, pTbnameNodeList);
        }
      }
    }
  }
  return TSDB_CODE_SUCCESS;
}

// after translate from
// before translate select list
int32_t biRewriteSelectStar(STranslateContext* pCxt, SSelectStmt* pSelect) {
  SNode*     pNode = NULL;
  SNodeList* pTbnameNodeList = nodesMakeList();
  WHERE_EACH(pNode, pSelect->pProjectionList) {
    if (nodesIsStar(pNode)) {
      SArray* pTables = taosArrayGetP(pCxt->pNsLevel, pCxt->currLevel);
      size_t  n = taosArrayGetSize(pTables);
      for (int32_t i = 0; i < n; ++i) {
        STableNode* pTable = taosArrayGetP(pTables, i);
        if (nodeType(pTable) == QUERY_NODE_REAL_TABLE && ((SRealTableNode*)pTable)->pMeta != NULL &&
            ((SRealTableNode*)pTable)->pMeta->tableType == TSDB_SUPER_TABLE) {
          SNode* pTbnameNode = biMakeTbnameProjectAstNode(NULL, NULL);
          nodesListAppend(pTbnameNodeList, pTbnameNode);
        }
      }
      if (LIST_LENGTH(pTbnameNodeList) > 0) {
        nodesListInsertListAfterPos(pSelect->pProjectionList, cell, pTbnameNodeList);
      }
    } else if (nodesIsTableStar(pNode)) {
      char*       pTableAlias = ((SColumnNode*)pNode)->tableAlias;
      STableNode* pTable = NULL;
      int32_t     code = findTable(pCxt, pTableAlias, &pTable);
      if (TSDB_CODE_SUCCESS == code && nodeType(pTable) == QUERY_NODE_REAL_TABLE &&
          ((SRealTableNode*)pTable)->pMeta != NULL && ((SRealTableNode*)pTable)->pMeta->tableType == TSDB_SUPER_TABLE) {
        SNode* pTbnameNode = biMakeTbnameProjectAstNode(NULL, pTableAlias);
        nodesListAppend(pTbnameNodeList, pTbnameNode);
      }
      if (LIST_LENGTH(pTbnameNodeList) > 0) {
        nodesListInsertListAfterPos(pSelect->pProjectionList, cell, pTbnameNodeList);
      }
    } else if (nodeType(pNode) == QUERY_NODE_FUNCTION) {
      biRewriteSelectFuncParamStar(pCxt, pSelect, pNode, cell);
    }
    WHERE_NEXT;
  }

  return TSDB_CODE_SUCCESS;
}

bool biRewriteToTbnameFunc(STranslateContext* pCxt, SNode** ppNode) {
  SColumnNode* pCol = (SColumnNode*)(*ppNode);
  if ((strcasecmp(pCol->colName, "tbname") == 0) && ((SSelectStmt*)pCxt->pCurrStmt)->pFromTable &&
      QUERY_NODE_REAL_TABLE == nodeType(((SSelectStmt*)pCxt->pCurrStmt)->pFromTable)) {
    SFunctionNode* tbnameFuncNode = NULL;
    tbnameFuncNode =
        (SFunctionNode*)biMakeTbnameProjectAstNode(NULL, (pCol->tableAlias[0] != '\0') ? pCol->tableAlias : NULL);
    tbnameFuncNode->node.resType = pCol->node.resType;
    strcpy(tbnameFuncNode->node.aliasName, pCol->node.aliasName);
    strcpy(tbnameFuncNode->node.userAlias, pCol->node.userAlias);

    nodesDestroyNode(*ppNode);
    *ppNode = (SNode*)tbnameFuncNode;
    return true;
  }

  return false;
}

int32_t biCheckCreateTableTbnameCol(STranslateContext* pCxt, SCreateTableStmt* pStmt) {
  if (pStmt->pTags) {
    SNode* pNode = NULL;
    FOREACH(pNode, pStmt->pTags) {
      SColumnDefNode* pTag = (SColumnDefNode*)pNode;
      if (strcasecmp(pTag->colName, "tbname") == 0) {
        int32_t code = generateSyntaxErrMsgExt(&pCxt->msgBuf, TSDB_CODE_PAR_INVALID_TAG_NAME,
                                               "tbname can not used for tags in BI mode");
        return code;
      }
    }
  }
  if (pStmt->pCols) {
    SNode* pNode = NULL;
    FOREACH(pNode, pStmt->pCols) {
      SColumnDefNode* pCol = (SColumnDefNode*)pNode;
      if (strcasecmp(pCol->colName, "tbname") == 0) {
        int32_t code = generateSyntaxErrMsgExt(&pCxt->msgBuf, TSDB_CODE_PAR_INVALID_COLUMN,
                                               "tbname can not used for columns in BI mode");
        return code;
      }
    }
  }
  return TSDB_CODE_SUCCESS;
}

static EDealRes translateColumn(STranslateContext* pCxt, SColumnNode** pCol) {
  if (NULL == pCxt->pCurrStmt ||
      (isSelectStmt(pCxt->pCurrStmt) && NULL == ((SSelectStmt*)pCxt->pCurrStmt)->pFromTable)) {
    return generateDealNodeErrMsg(pCxt, TSDB_CODE_PAR_INVALID_COLUMN, (*pCol)->colName);
  }

  // count(*)/first(*)/last(*) and so on
  if (0 == strcmp((*pCol)->colName, "*")) {
    return DEAL_RES_CONTINUE;
  }

  if (pCxt->pParseCxt->biMode) {
    SNode** ppNode = (SNode**)pCol;
    if (biRewriteToTbnameFunc(pCxt, ppNode)) {
      return translateFunction(pCxt, (SFunctionNode**)ppNode);
    }
  }

  EDealRes res = DEAL_RES_CONTINUE;
  if ('\0' != (*pCol)->tableAlias[0]) {
    res = translateColumnWithPrefix(pCxt, pCol);
  } else {
    bool found = false;
    if (SQL_CLAUSE_ORDER_BY == pCxt->currClause && !(*pCol)->node.asParam) {
      res = translateColumnUseAlias(pCxt, pCol, &found);
    }
    if (DEAL_RES_ERROR != res && !found) {
      if (isSetOperator(pCxt->pCurrStmt)) {
        res = generateDealNodeErrMsg(pCxt, TSDB_CODE_PAR_INVALID_COLUMN, (*pCol)->colName);
      } else {
        res = translateColumnWithoutPrefix(pCxt, pCol);
      }
    }
    if (SQL_CLAUSE_ORDER_BY == pCxt->currClause && !(*pCol)->node.asParam && res != DEAL_RES_CONTINUE &&
        res != DEAL_RES_END) {
      res = translateColumnUseAlias(pCxt, pCol, &found);
    }
  }
  return res;
}

static int32_t parseTimeFromValueNode(STranslateContext* pCxt, SValueNode* pVal) {
  if (IS_NUMERIC_TYPE(pVal->node.resType.type) || TSDB_DATA_TYPE_BOOL == pVal->node.resType.type) {
    if (DEAL_RES_ERROR == translateValue(pCxt, pVal)) {
      return pCxt->errCode;
    }
    int64_t value = 0;
    if (IS_UNSIGNED_NUMERIC_TYPE(pVal->node.resType.type)) {
      value = pVal->datum.u;
    } else if (IS_FLOAT_TYPE(pVal->node.resType.type)) {
      value = pVal->datum.d;
    } else if (TSDB_DATA_TYPE_BOOL == pVal->node.resType.type) {
      value = pVal->datum.b;
    } else {
      value = pVal->datum.i;
    }
    pVal->datum.i = value;
    return TSDB_CODE_SUCCESS;
  } else if (IS_VAR_DATA_TYPE(pVal->node.resType.type) || TSDB_DATA_TYPE_TIMESTAMP == pVal->node.resType.type) {
    if (TSDB_CODE_SUCCESS == taosParseTime(pVal->literal, &pVal->datum.i, pVal->node.resType.bytes,
                                           pVal->node.resType.precision, tsDaylight)) {
      return TSDB_CODE_SUCCESS;
    }
    char* pEnd = NULL;
    pVal->datum.i = taosStr2Int64(pVal->literal, &pEnd, 10);
    return (NULL != pEnd && '\0' == *pEnd) ? TSDB_CODE_SUCCESS : TSDB_CODE_PAR_WRONG_VALUE_TYPE;
  } else {
    return TSDB_CODE_PAR_WRONG_VALUE_TYPE;
  }
}

static int32_t parseBoolFromValueNode(STranslateContext* pCxt, SValueNode* pVal) {
  if (IS_VAR_DATA_TYPE(pVal->node.resType.type) || TSDB_DATA_TYPE_BOOL == pVal->node.resType.type) {
    pVal->datum.b = (0 == strcasecmp(pVal->literal, "true"));
    return TSDB_CODE_SUCCESS;
  } else if (IS_INTEGER_TYPE(pVal->node.resType.type)) {
    pVal->datum.b = (0 != taosStr2Int64(pVal->literal, NULL, 10));
    return TSDB_CODE_SUCCESS;
  } else if (IS_FLOAT_TYPE(pVal->node.resType.type)) {
    pVal->datum.b = (0 != taosStr2Double(pVal->literal, NULL));
    return TSDB_CODE_SUCCESS;
  } else {
    return TSDB_CODE_PAR_WRONG_VALUE_TYPE;
  }
}

static EDealRes translateDurationValue(STranslateContext* pCxt, SValueNode* pVal) {
  if (parseNatualDuration(pVal->literal, strlen(pVal->literal), &pVal->datum.i, &pVal->unit,
                          pVal->node.resType.precision) != TSDB_CODE_SUCCESS) {
    return generateDealNodeErrMsg(pCxt, TSDB_CODE_PAR_WRONG_VALUE_TYPE, pVal->literal);
  }
  *(int64_t*)&pVal->typeData = pVal->datum.i;
  return DEAL_RES_CONTINUE;
}

static EDealRes translateNormalValue(STranslateContext* pCxt, SValueNode* pVal, SDataType targetDt, bool strict) {
  int32_t code = TSDB_CODE_SUCCESS;
  switch (targetDt.type) {
    case TSDB_DATA_TYPE_BOOL:
      if (TSDB_CODE_SUCCESS != parseBoolFromValueNode(pCxt, pVal)) {
        return generateDealNodeErrMsg(pCxt, TSDB_CODE_PAR_WRONG_VALUE_TYPE, pVal->literal);
      }
      *(bool*)&pVal->typeData = pVal->datum.b;
      break;
    case TSDB_DATA_TYPE_TINYINT: {
      code = toInteger(pVal->literal, strlen(pVal->literal), 10, &pVal->datum.i);
      if (strict && (TSDB_CODE_SUCCESS != code || !IS_VALID_TINYINT(pVal->datum.i))) {
        return generateDealNodeErrMsg(pCxt, TSDB_CODE_PAR_WRONG_VALUE_TYPE, pVal->literal);
      }
      *(int8_t*)&pVal->typeData = pVal->datum.i;
      break;
    }
    case TSDB_DATA_TYPE_SMALLINT: {
      code = toInteger(pVal->literal, strlen(pVal->literal), 10, &pVal->datum.i);
      if (strict && (TSDB_CODE_SUCCESS != code || !IS_VALID_SMALLINT(pVal->datum.i))) {
        return generateDealNodeErrMsg(pCxt, TSDB_CODE_PAR_WRONG_VALUE_TYPE, pVal->literal);
      }
      *(int16_t*)&pVal->typeData = pVal->datum.i;
      break;
    }
    case TSDB_DATA_TYPE_INT: {
      code = toInteger(pVal->literal, strlen(pVal->literal), 10, &pVal->datum.i);
      if (strict && (TSDB_CODE_SUCCESS != code || !IS_VALID_INT(pVal->datum.i))) {
        return generateDealNodeErrMsg(pCxt, TSDB_CODE_PAR_WRONG_VALUE_TYPE, pVal->literal);
      }
      *(int32_t*)&pVal->typeData = pVal->datum.i;
      break;
    }
    case TSDB_DATA_TYPE_BIGINT: {
      code = toInteger(pVal->literal, strlen(pVal->literal), 10, &pVal->datum.i);
      if (strict && TSDB_CODE_SUCCESS != code) {
        return generateDealNodeErrMsg(pCxt, TSDB_CODE_PAR_WRONG_VALUE_TYPE, pVal->literal);
      }
      *(int64_t*)&pVal->typeData = pVal->datum.i;
      break;
    }
    case TSDB_DATA_TYPE_UTINYINT: {
      code = toUInteger(pVal->literal, strlen(pVal->literal), 10, &pVal->datum.u);
      if (strict && (TSDB_CODE_SUCCESS != code || pVal->datum.u > UINT8_MAX)) {
        return generateDealNodeErrMsg(pCxt, TSDB_CODE_PAR_WRONG_VALUE_TYPE, pVal->literal);
      }
      *(uint8_t*)&pVal->typeData = pVal->datum.u;
      break;
    }
    case TSDB_DATA_TYPE_USMALLINT: {
      code = toUInteger(pVal->literal, strlen(pVal->literal), 10, &pVal->datum.u);
      if (strict && (TSDB_CODE_SUCCESS != code || pVal->datum.u > UINT16_MAX)) {
        return generateDealNodeErrMsg(pCxt, TSDB_CODE_PAR_WRONG_VALUE_TYPE, pVal->literal);
      }
      *(uint16_t*)&pVal->typeData = pVal->datum.u;
      break;
    }
    case TSDB_DATA_TYPE_UINT: {
      code = toUInteger(pVal->literal, strlen(pVal->literal), 10, &pVal->datum.u);
      if (strict && (TSDB_CODE_SUCCESS != code || pVal->datum.u > UINT32_MAX)) {
        return generateDealNodeErrMsg(pCxt, TSDB_CODE_PAR_WRONG_VALUE_TYPE, pVal->literal);
      }
      *(uint32_t*)&pVal->typeData = pVal->datum.u;
      break;
    }
    case TSDB_DATA_TYPE_UBIGINT: {
      code = toUInteger(pVal->literal, strlen(pVal->literal), 10, &pVal->datum.u);
      if (strict && TSDB_CODE_SUCCESS != code) {
        return generateDealNodeErrMsg(pCxt, TSDB_CODE_PAR_WRONG_VALUE_TYPE, pVal->literal);
      }
      *(uint64_t*)&pVal->typeData = pVal->datum.u;
      break;
    }
    case TSDB_DATA_TYPE_FLOAT: {
      pVal->datum.d = taosStr2Double(pVal->literal, NULL);
      if (strict && !IS_VALID_FLOAT(pVal->datum.d)) {
        return generateDealNodeErrMsg(pCxt, TSDB_CODE_PAR_WRONG_VALUE_TYPE, pVal->literal);
      }
      *(float*)&pVal->typeData = pVal->datum.d;
      break;
    }
    case TSDB_DATA_TYPE_DOUBLE: {
      pVal->datum.d = taosStr2Double(pVal->literal, NULL);
      if (strict && (((pVal->datum.d == HUGE_VAL || pVal->datum.d == -HUGE_VAL) && errno == ERANGE) ||
                     isinf(pVal->datum.d) || isnan(pVal->datum.d))) {
        return generateDealNodeErrMsg(pCxt, TSDB_CODE_PAR_WRONG_VALUE_TYPE, pVal->literal);
      }
      *(double*)&pVal->typeData = pVal->datum.d;
      break;
    }
    case TSDB_DATA_TYPE_VARBINARY: {
      if (pVal->node.resType.type != TSDB_DATA_TYPE_BINARY) {
        return generateDealNodeErrMsg(pCxt, TSDB_CODE_PAR_WRONG_VALUE_TYPE, pVal->literal);
      }

      void*    data = NULL;
      uint32_t size = 0;
      uint32_t vlen = strlen(pVal->literal);
      bool     isHexChar = isHex(pVal->literal, vlen);
      if (isHexChar) {
        if (!isValidateHex(pVal->literal, vlen)) {
          return TSDB_CODE_PAR_INVALID_VARBINARY;
        }
        if (taosHex2Ascii(pVal->literal, vlen, &data, &size) < 0) {
          return TSDB_CODE_OUT_OF_MEMORY;
        }
      } else {
        size = pVal->node.resType.bytes;
        data = pVal->literal;
      }

      if (size + VARSTR_HEADER_SIZE > targetDt.bytes) {
        if (isHexChar) taosMemoryFree(data);
        return generateDealNodeErrMsg(pCxt, TSDB_CODE_PAR_VALUE_TOO_LONG, pVal->literal);
      }
      pVal->datum.p = taosMemoryCalloc(1, size + VARSTR_HEADER_SIZE);
      if (NULL == pVal->datum.p) {
        if (isHexChar) taosMemoryFree(data);
        return generateDealNodeErrMsg(pCxt, TSDB_CODE_OUT_OF_MEMORY);
      }
      varDataSetLen(pVal->datum.p, size);
      memcpy(varDataVal(pVal->datum.p), data, size);
      if (isHexChar) taosMemoryFree(data);
      break;
    }
    case TSDB_DATA_TYPE_VARCHAR:
    case TSDB_DATA_TYPE_GEOMETRY: {
      int32_t vlen = IS_VAR_DATA_TYPE(pVal->node.resType.type) ? pVal->node.resType.bytes : strlen(pVal->literal);
      if (strict && (vlen > targetDt.bytes - VARSTR_HEADER_SIZE)) {
        return generateDealNodeErrMsg(pCxt, TSDB_CODE_PAR_VALUE_TOO_LONG, pVal->literal);
      }
      int32_t len = TMIN(targetDt.bytes - VARSTR_HEADER_SIZE, vlen);
      pVal->datum.p = taosMemoryCalloc(1, len + VARSTR_HEADER_SIZE + 1);
      if (NULL == pVal->datum.p) {
        return generateDealNodeErrMsg(pCxt, TSDB_CODE_OUT_OF_MEMORY);
      }
      varDataSetLen(pVal->datum.p, len);
      strncpy(varDataVal(pVal->datum.p), pVal->literal, len);
      break;
    }
    case TSDB_DATA_TYPE_TIMESTAMP: {
      if (TSDB_CODE_SUCCESS != parseTimeFromValueNode(pCxt, pVal)) {
        return generateDealNodeErrMsg(pCxt, TSDB_CODE_PAR_WRONG_VALUE_TYPE, pVal->literal);
      }
      *(int64_t*)&pVal->typeData = pVal->datum.i;
      break;
    }
    case TSDB_DATA_TYPE_NCHAR: {
      pVal->datum.p = taosMemoryCalloc(1, targetDt.bytes + 1);
      if (NULL == pVal->datum.p) {
        return generateDealNodeErrMsg(pCxt, TSDB_CODE_OUT_OF_MEMORY);
      }

      int32_t len = 0;
      if (!taosMbsToUcs4(pVal->literal, strlen(pVal->literal), (TdUcs4*)varDataVal(pVal->datum.p),
                         targetDt.bytes - VARSTR_HEADER_SIZE, &len)) {
        return generateDealNodeErrMsg(pCxt, TSDB_CODE_PAR_WRONG_VALUE_TYPE, pVal->literal);
      }
      varDataSetLen(pVal->datum.p, len);
      break;
    }
    case TSDB_DATA_TYPE_DECIMAL:
    case TSDB_DATA_TYPE_BLOB:
      return generateDealNodeErrMsg(pCxt, TSDB_CODE_PAR_WRONG_VALUE_TYPE, pVal->literal);
    default:
      break;
  }
  return DEAL_RES_CONTINUE;
}

static EDealRes translateValueImpl(STranslateContext* pCxt, SValueNode* pVal, SDataType targetDt, bool strict) {
  if (pVal->placeholderNo > 0 || pVal->isNull) {
    return DEAL_RES_CONTINUE;
  }

  if (TSDB_DATA_TYPE_NULL == pVal->node.resType.type) {
    pVal->translate = true;
    pVal->isNull = true;
    return DEAL_RES_CONTINUE;
  }

  pVal->node.resType.precision = getPrecisionFromCurrStmt(pCxt->pCurrStmt, targetDt.precision);

  EDealRes res = DEAL_RES_CONTINUE;
  if (pVal->isDuration) {
    res = translateDurationValue(pCxt, pVal);
  } else {
    res = translateNormalValue(pCxt, pVal, targetDt, strict);
  }
  pVal->node.resType.type = targetDt.type;
  pVal->node.resType.bytes = targetDt.bytes;
  pVal->node.resType.scale = pVal->unit;
  pVal->translate = true;
  if (!strict && TSDB_DATA_TYPE_UBIGINT == pVal->node.resType.type && pVal->datum.u <= INT64_MAX) {
    pVal->node.resType.type = TSDB_DATA_TYPE_BIGINT;
  }
  return res;
}

static int32_t calcTypeBytes(SDataType dt) {
  if (TSDB_DATA_TYPE_BINARY == dt.type || TSDB_DATA_TYPE_VARBINARY == dt.type || TSDB_DATA_TYPE_GEOMETRY == dt.type) {
    return dt.bytes + VARSTR_HEADER_SIZE;
  } else if (TSDB_DATA_TYPE_NCHAR == dt.type) {
    return dt.bytes * TSDB_NCHAR_SIZE + VARSTR_HEADER_SIZE;
  } else {
    return dt.bytes;
  }
}

static EDealRes translateValue(STranslateContext* pCxt, SValueNode* pVal) {
  if (pVal->translate) {
    return TSDB_CODE_SUCCESS;
  }

  SDataType dt = pVal->node.resType;
  dt.bytes = calcTypeBytes(dt);
  return translateValueImpl(pCxt, pVal, dt, false);
}

static int32_t doTranslateValue(STranslateContext* pCxt, SValueNode* pVal) {
  return DEAL_RES_ERROR == translateValue(pCxt, pVal) ? pCxt->errCode : TSDB_CODE_SUCCESS;
}

static bool isMultiResFunc(SNode* pNode) {
  if (NULL == pNode) {
    return false;
  }
  if (QUERY_NODE_FUNCTION != nodeType(pNode) || !fmIsMultiResFunc(((SFunctionNode*)pNode)->funcId)) {
    return false;
  }
  if (FUNCTION_TYPE_TAGS == ((SFunctionNode*)pNode)->funcType) {
    return true;
  }
  SNodeList* pParameterList = ((SFunctionNode*)pNode)->pParameterList;
  if (LIST_LENGTH(pParameterList) > 1) {
    return true;
  }
  SNode* pParam = nodesListGetNode(pParameterList, 0);
  return (QUERY_NODE_COLUMN == nodeType(pParam) ? 0 == strcmp(((SColumnNode*)pParam)->colName, "*") : false);
}

static bool dataTypeEqual(const SDataType* l, const SDataType* r) {
  return (l->type == r->type && l->bytes == r->bytes && l->precision == r->precision && l->scale == r->scale);
}

// 0 means equal, 1 means the left shall prevail, -1 means the right shall prevail
static int32_t dataTypeComp(const SDataType* l, const SDataType* r) {
  if (l->type != r->type) {
    return 1;
  }

  if (l->bytes != r->bytes) {
    return l->bytes > r->bytes ? 1 : -1;
  }

  return (l->precision == r->precision && l->scale == r->scale) ? 0 : 1;
}

static EDealRes translateOperator(STranslateContext* pCxt, SOperatorNode* pOp) {
  if (isMultiResFunc(pOp->pLeft)) {
    generateDealNodeErrMsg(pCxt, TSDB_CODE_PAR_NOT_SUPPORT_MULTI_RESULT, ((SExprNode*)(pOp->pLeft))->userAlias);
    return DEAL_RES_ERROR;
  }
  if (isMultiResFunc(pOp->pRight)) {
    generateDealNodeErrMsg(pCxt, TSDB_CODE_PAR_NOT_SUPPORT_MULTI_RESULT, ((SExprNode*)(pOp->pRight))->userAlias);
    return DEAL_RES_ERROR;
  }

  int32_t res = scalarGetOperatorResultType(pOp);
  if (TSDB_CODE_SUCCESS != res) {
    pCxt->errCode = res;
    return DEAL_RES_ERROR;
  }

  return DEAL_RES_CONTINUE;
}

static EDealRes haveVectorFunction(SNode* pNode, void* pContext) {
  if (isAggFunc(pNode) || isIndefiniteRowsFunc(pNode) || isWindowPseudoColumnFunc(pNode) ||
      isInterpPseudoColumnFunc(pNode)) {
    *((bool*)pContext) = true;
    return DEAL_RES_END;
  }
  return DEAL_RES_CONTINUE;
}

int32_t findTable(STranslateContext* pCxt, const char* pTableAlias, STableNode** pOutput) {
  SArray* pTables = taosArrayGetP(pCxt->pNsLevel, pCxt->currLevel);
  size_t  nums = taosArrayGetSize(pTables);
  for (size_t i = 0; i < nums; ++i) {
    STableNode* pTable = taosArrayGetP(pTables, i);
    if (NULL == pTableAlias || 0 == strcmp(pTable->tableAlias, pTableAlias)) {
      *pOutput = pTable;
      return TSDB_CODE_SUCCESS;
    }
  }
  return generateSyntaxErrMsg(&pCxt->msgBuf, TSDB_CODE_PAR_TABLE_NOT_EXIST, pTableAlias);
}

static bool isCountStar(SFunctionNode* pFunc) {
  if (FUNCTION_TYPE_COUNT != pFunc->funcType || 1 != LIST_LENGTH(pFunc->pParameterList)) {
    return false;
  }
  SNode* pPara = nodesListGetNode(pFunc->pParameterList, 0);
  return (QUERY_NODE_COLUMN == nodeType(pPara) && 0 == strcmp(((SColumnNode*)pPara)->colName, "*"));
}

static int32_t rewriteCountStarAsCount1(STranslateContext* pCxt, SFunctionNode* pCount) {
  int32_t     code = TSDB_CODE_SUCCESS;
  SValueNode* pVal = (SValueNode*)nodesMakeNode(QUERY_NODE_VALUE);
  if (NULL == pVal) {
    return TSDB_CODE_OUT_OF_MEMORY;
  }
  pVal->node.resType.type = TSDB_DATA_TYPE_INT;
  pVal->node.resType.bytes = tDataTypes[TSDB_DATA_TYPE_INT].bytes;
  const int32_t val = 1;
  nodesSetValueNodeValue(pVal, (void*)&val);
  pVal->translate = true;
  nodesListErase(pCount->pParameterList, nodesListGetCell(pCount->pParameterList, 0));
  code = nodesListAppend(pCount->pParameterList, (SNode*)pVal);
  return code;
}

// count(*) is rewritten as count(ts) for scannning optimization
static int32_t rewriteCountStar(STranslateContext* pCxt, SFunctionNode* pCount) {
  SColumnNode* pCol = (SColumnNode*)nodesListGetNode(pCount->pParameterList, 0);
  STableNode*  pTable = NULL;
  int32_t      code = findTable(pCxt, ('\0' == pCol->tableAlias[0] ? NULL : pCol->tableAlias), &pTable);
  if (TSDB_CODE_SUCCESS == code) {
    if (QUERY_NODE_REAL_TABLE == nodeType(pTable)) {
      setColumnInfoBySchema((SRealTableNode*)pTable, ((SRealTableNode*)pTable)->pMeta->schema, -1, pCol);
    } else {
      code = rewriteCountStarAsCount1(pCxt, pCount);
    }
  }
  return code;
}

static bool isCountNotNullValue(SFunctionNode* pFunc) {
  if (FUNCTION_TYPE_COUNT != pFunc->funcType || 1 != LIST_LENGTH(pFunc->pParameterList)) {
    return false;
  }
  SNode* pPara = nodesListGetNode(pFunc->pParameterList, 0);
  return (QUERY_NODE_VALUE == nodeType(pPara) && !((SValueNode*)pPara)->isNull);
}

// count(1) is rewritten as count(ts) for scannning optimization
static int32_t rewriteCountNotNullValue(STranslateContext* pCxt, SFunctionNode* pCount) {
  SValueNode* pValue = (SValueNode*)nodesListGetNode(pCount->pParameterList, 0);
  STableNode* pTable = NULL;
  int32_t     code = findTable(pCxt, NULL, &pTable);
  if (TSDB_CODE_SUCCESS == code && QUERY_NODE_REAL_TABLE == nodeType(pTable)) {
    SColumnNode* pCol = (SColumnNode*)nodesMakeNode(QUERY_NODE_COLUMN);
    if (NULL == pCol) {
      code = TSDB_CODE_OUT_OF_MEMORY;
    } else {
      setColumnInfoBySchema((SRealTableNode*)pTable, ((SRealTableNode*)pTable)->pMeta->schema, -1, pCol);
      NODES_DESTORY_LIST(pCount->pParameterList);
      code = nodesListMakeAppend(&pCount->pParameterList, (SNode*)pCol);
    }
  }
  return code;
}

static bool isCountTbname(SFunctionNode* pFunc) {
  if (FUNCTION_TYPE_COUNT != pFunc->funcType || 1 != LIST_LENGTH(pFunc->pParameterList)) {
    return false;
  }
  SNode* pPara = nodesListGetNode(pFunc->pParameterList, 0);
  return (QUERY_NODE_FUNCTION == nodeType(pPara) && FUNCTION_TYPE_TBNAME == ((SFunctionNode*)pPara)->funcType);
}

// count(tbname) is rewritten as count(ts) for scannning optimization
static int32_t rewriteCountTbname(STranslateContext* pCxt, SFunctionNode* pCount) {
  SFunctionNode* pTbname = (SFunctionNode*)nodesListGetNode(pCount->pParameterList, 0);
  const char*    pTableAlias = NULL;
  if (LIST_LENGTH(pTbname->pParameterList) > 0) {
    pTableAlias = ((SValueNode*)nodesListGetNode(pTbname->pParameterList, 0))->literal;
  }
  STableNode* pTable = NULL;
  int32_t     code = findTable(pCxt, pTableAlias, &pTable);
  if (TSDB_CODE_SUCCESS == code) {
    SColumnNode* pCol = (SColumnNode*)nodesMakeNode(QUERY_NODE_COLUMN);
    if (NULL == pCol) {
      code = TSDB_CODE_OUT_OF_MEMORY;
    } else {
      setColumnInfoBySchema((SRealTableNode*)pTable, ((SRealTableNode*)pTable)->pMeta->schema, -1, pCol);
      NODES_DESTORY_LIST(pCount->pParameterList);
      code = nodesListMakeAppend(&pCount->pParameterList, (SNode*)pCol);
    }
  }
  return code;
}

static bool hasInvalidFuncNesting(SNodeList* pParameterList) {
  bool hasInvalidFunc = false;
  nodesWalkExprs(pParameterList, haveVectorFunction, &hasInvalidFunc);
  return hasInvalidFunc;
}

static int32_t getFuncInfo(STranslateContext* pCxt, SFunctionNode* pFunc) {
  // the time precision of the function execution environment
  pFunc->node.resType.precision = getPrecisionFromCurrStmt(pCxt->pCurrStmt, TSDB_TIME_PRECISION_MILLI);
  int32_t code = fmGetFuncInfo(pFunc, pCxt->msgBuf.buf, pCxt->msgBuf.len);
  if (TSDB_CODE_FUNC_NOT_BUILTIN_FUNTION == code) {
    code = getUdfInfo(pCxt, pFunc);
  }
  return code;
}

static int32_t translateAggFunc(STranslateContext* pCxt, SFunctionNode* pFunc) {
  if (!fmIsAggFunc(pFunc->funcId)) {
    return TSDB_CODE_SUCCESS;
  }
  if (beforeHaving(pCxt->currClause)) {
    return generateSyntaxErrMsg(&pCxt->msgBuf, TSDB_CODE_PAR_ILLEGAL_USE_AGG_FUNCTION);
  }
  if (hasInvalidFuncNesting(pFunc->pParameterList)) {
    return generateSyntaxErrMsg(&pCxt->msgBuf, TSDB_CODE_PAR_AGG_FUNC_NESTING);
  }
  // The auto-generated COUNT function in the DELETE statement is legal
  if (isSelectStmt(pCxt->pCurrStmt) &&
      (((SSelectStmt*)pCxt->pCurrStmt)->hasIndefiniteRowsFunc || ((SSelectStmt*)pCxt->pCurrStmt)->hasMultiRowsFunc)) {
    return generateSyntaxErrMsg(&pCxt->msgBuf, TSDB_CODE_PAR_NOT_ALLOWED_FUNC);
  }

  if (isCountStar(pFunc)) {
    return rewriteCountStar(pCxt, pFunc);
  }
  if (isCountNotNullValue(pFunc)) {
    return rewriteCountNotNullValue(pCxt, pFunc);
  }
  if (isCountTbname(pFunc)) {
    return rewriteCountTbname(pCxt, pFunc);
  }
  return TSDB_CODE_SUCCESS;
}

static int32_t translateIndefiniteRowsFunc(STranslateContext* pCxt, SFunctionNode* pFunc) {
  if (!fmIsIndefiniteRowsFunc(pFunc->funcId)) {
    return TSDB_CODE_SUCCESS;
  }
  if (!isSelectStmt(pCxt->pCurrStmt) || SQL_CLAUSE_SELECT != pCxt->currClause) {
    return generateSyntaxErrMsg(&pCxt->msgBuf, TSDB_CODE_PAR_NOT_ALLOWED_FUNC);
  }
  SSelectStmt* pSelect = (SSelectStmt*)pCxt->pCurrStmt;
  if (pSelect->hasAggFuncs || pSelect->hasMultiRowsFunc ||
      (pSelect->hasIndefiniteRowsFunc &&
       (FUNC_RETURN_ROWS_INDEFINITE == pSelect->returnRows || pSelect->returnRows != fmGetFuncReturnRows(pFunc)))) {
    return generateSyntaxErrMsg(&pCxt->msgBuf, TSDB_CODE_PAR_NOT_ALLOWED_FUNC);
  }
  if (NULL != pSelect->pWindow || NULL != pSelect->pGroupByList) {
    return generateSyntaxErrMsgExt(&pCxt->msgBuf, TSDB_CODE_PAR_NOT_ALLOWED_FUNC,
                                   "%s function is not supported in window query or group query", pFunc->functionName);
  }
  if (hasInvalidFuncNesting(pFunc->pParameterList)) {
    return generateSyntaxErrMsg(&pCxt->msgBuf, TSDB_CODE_PAR_AGG_FUNC_NESTING);
  }
  return TSDB_CODE_SUCCESS;
}

static int32_t translateMultiRowsFunc(STranslateContext* pCxt, SFunctionNode* pFunc) {
  if (!fmIsMultiRowsFunc(pFunc->funcId)) {
    return TSDB_CODE_SUCCESS;
  }
  if (!isSelectStmt(pCxt->pCurrStmt) || SQL_CLAUSE_SELECT != pCxt->currClause ||
      ((SSelectStmt*)pCxt->pCurrStmt)->hasIndefiniteRowsFunc || ((SSelectStmt*)pCxt->pCurrStmt)->hasAggFuncs ||
      ((SSelectStmt*)pCxt->pCurrStmt)->hasMultiRowsFunc) {
    return generateSyntaxErrMsg(&pCxt->msgBuf, TSDB_CODE_PAR_NOT_ALLOWED_FUNC);
  }
  if (hasInvalidFuncNesting(pFunc->pParameterList)) {
    return generateSyntaxErrMsg(&pCxt->msgBuf, TSDB_CODE_PAR_AGG_FUNC_NESTING);
  }
  return TSDB_CODE_SUCCESS;
}

static int32_t translateInterpFunc(STranslateContext* pCxt, SFunctionNode* pFunc) {
  if (!fmIsInterpFunc(pFunc->funcId)) {
    return TSDB_CODE_SUCCESS;
  }
  if (!isSelectStmt(pCxt->pCurrStmt) || SQL_CLAUSE_SELECT != pCxt->currClause) {
    return generateSyntaxErrMsg(&pCxt->msgBuf, TSDB_CODE_PAR_NOT_ALLOWED_FUNC);
  }
  SSelectStmt* pSelect = (SSelectStmt*)pCxt->pCurrStmt;
  SNode*       pTable = pSelect->pFromTable;

  if (pSelect->hasAggFuncs || pSelect->hasMultiRowsFunc || pSelect->hasIndefiniteRowsFunc) {
    return generateSyntaxErrMsg(&pCxt->msgBuf, TSDB_CODE_PAR_NOT_ALLOWED_FUNC);
  }

  if (pSelect->hasInterpFunc &&
      (FUNC_RETURN_ROWS_INDEFINITE == pSelect->returnRows || pSelect->returnRows != fmGetFuncReturnRows(pFunc))) {
    return generateSyntaxErrMsgExt(&pCxt->msgBuf, TSDB_CODE_PAR_NOT_ALLOWED_FUNC,
                                   "%s ignoring null value options cannot be used when applying to multiple columns",
                                   pFunc->functionName);
  }

  if (NULL != pSelect->pWindow || NULL != pSelect->pGroupByList) {
    return generateSyntaxErrMsgExt(&pCxt->msgBuf, TSDB_CODE_PAR_NOT_ALLOWED_FUNC,
                                   "%s function is not supported in window query or group query", pFunc->functionName);
  }
  if (hasInvalidFuncNesting(pFunc->pParameterList)) {
    return generateSyntaxErrMsg(&pCxt->msgBuf, TSDB_CODE_PAR_AGG_FUNC_NESTING);
  }
  return TSDB_CODE_SUCCESS;
}

static int32_t translateInterpPseudoColumnFunc(STranslateContext* pCxt, SNode** ppNode, bool* pRewriteToColumn) {
  SFunctionNode* pFunc = (SFunctionNode*)(*ppNode);
  if (!fmIsInterpPseudoColumnFunc(pFunc->funcId)) {
    return TSDB_CODE_SUCCESS;
  }
  if (!isSelectStmt(pCxt->pCurrStmt)) {
    return generateSyntaxErrMsgExt(&pCxt->msgBuf, TSDB_CODE_PAR_NOT_ALLOWED_FUNC,
                                   "%s must be used in select statements", pFunc->functionName);
  }
  if (pCxt->currClause == SQL_CLAUSE_WHERE) {
    return generateSyntaxErrMsgExt(&pCxt->msgBuf, TSDB_CODE_PAR_INVALID_INTERP_CLAUSE,
                                   "%s is not allowed in where clause", pFunc->functionName);
  }

  SSelectStmt* pSelect = (SSelectStmt*)pCxt->pCurrStmt;
  SNode*       pNode = NULL;
  bool         bFound = false;
  FOREACH(pNode, pSelect->pProjectionList) {
    if (nodeType(pNode) == QUERY_NODE_FUNCTION && strcasecmp(((SFunctionNode*)pNode)->functionName, "interp") == 0) {
      bFound = true;
      break;
    }
  }
  if (!bFound) {
    *pRewriteToColumn = true;
    int32_t code = replacePsedudoColumnFuncWithColumn(pCxt, ppNode);
    if (code != TSDB_CODE_SUCCESS) {
      return code;
    }
    translateColumn(pCxt, (SColumnNode**)ppNode);
    return pCxt->errCode;
  }
  return TSDB_CODE_SUCCESS;
}

static int32_t translateTimelineFunc(STranslateContext* pCxt, SFunctionNode* pFunc) {
  if (!fmIsTimelineFunc(pFunc->funcId)) {
    return TSDB_CODE_SUCCESS;
  }
  if (!isSelectStmt(pCxt->pCurrStmt)) {
    return generateSyntaxErrMsgExt(&pCxt->msgBuf, TSDB_CODE_PAR_NOT_ALLOWED_FUNC,
                                   "%s function must be used in select statements", pFunc->functionName);
  }
  SSelectStmt* pSelect = (SSelectStmt*)pCxt->pCurrStmt;
  if (NULL != pSelect->pFromTable && QUERY_NODE_TEMP_TABLE == nodeType(pSelect->pFromTable) &&
      !isGlobalTimeLineQuery(((STempTableNode*)pSelect->pFromTable)->pSubquery) &&
      !isTimeLineAlignedQuery(pCxt->pCurrStmt)) {
    return generateSyntaxErrMsgExt(&pCxt->msgBuf, TSDB_CODE_PAR_NOT_ALLOWED_FUNC,
                                   "%s function requires valid time series input", pFunc->functionName);
  }
  return TSDB_CODE_SUCCESS;
}

static int32_t translateDateTimeFunc(STranslateContext* pCxt, SFunctionNode* pFunc) {
  if (!fmIsDateTimeFunc(pFunc->funcId)) {
    return TSDB_CODE_SUCCESS;
  }

  if (!isSelectStmt(pCxt->pCurrStmt)) {
    return TSDB_CODE_SUCCESS;
  }

  SSelectStmt* pSelect = (SSelectStmt*)pCxt->pCurrStmt;
  pFunc->node.resType.precision = pSelect->precision;

  return TSDB_CODE_SUCCESS;
}

static bool hasFillClause(SNode* pCurrStmt) {
  if (!isSelectStmt(pCurrStmt)) {
    return false;
  }
  SSelectStmt* pSelect = (SSelectStmt*)pCurrStmt;
  return NULL != pSelect->pWindow && QUERY_NODE_INTERVAL_WINDOW == nodeType(pSelect->pWindow) &&
         NULL != ((SIntervalWindowNode*)pSelect->pWindow)->pFill;
}

static int32_t translateForbidFillFunc(STranslateContext* pCxt, SFunctionNode* pFunc) {
  if (!fmIsForbidFillFunc(pFunc->funcId)) {
    return TSDB_CODE_SUCCESS;
  }
  if (hasFillClause(pCxt->pCurrStmt)) {
    return generateSyntaxErrMsg(&pCxt->msgBuf, TSDB_CODE_PAR_FILL_NOT_ALLOWED_FUNC, pFunc->functionName);
  }
  return TSDB_CODE_SUCCESS;
}

static int32_t translateForbidStreamFunc(STranslateContext* pCxt, SFunctionNode* pFunc) {
  if (!fmIsForbidStreamFunc(pFunc->funcId)) {
    return TSDB_CODE_SUCCESS;
  }
  if (pCxt->createStream) {
    return generateSyntaxErrMsg(&pCxt->msgBuf, TSDB_CODE_PAR_STREAM_NOT_ALLOWED_FUNC, pFunc->functionName);
  }
  return TSDB_CODE_SUCCESS;
}

static int32_t translateForbidSysTableFunc(STranslateContext* pCxt, SFunctionNode* pFunc) {
  if (!fmIsForbidSysTableFunc(pFunc->funcId)) {
    return TSDB_CODE_SUCCESS;
  }

  SSelectStmt* pSelect = (SSelectStmt*)pCxt->pCurrStmt;
  SNode*       pTable = pSelect->pFromTable;
  if (NULL != pTable && QUERY_NODE_REAL_TABLE == nodeType(pTable) &&
      TSDB_SYSTEM_TABLE == ((SRealTableNode*)pTable)->pMeta->tableType) {
    return generateSyntaxErrMsg(&pCxt->msgBuf, TSDB_CODE_PAR_SYSTABLE_NOT_ALLOWED_FUNC, pFunc->functionName);
  }
  return TSDB_CODE_SUCCESS;
}

static int32_t translateRepeatScanFunc(STranslateContext* pCxt, SFunctionNode* pFunc) {
  if (!fmIsRepeatScanFunc(pFunc->funcId)) {
    return TSDB_CODE_SUCCESS;
  }
  if (!isSelectStmt(pCxt->pCurrStmt)) {
    return generateSyntaxErrMsgExt(&pCxt->msgBuf, TSDB_CODE_PAR_ONLY_SUPPORT_SINGLE_TABLE,
                                   "%s is only supported in single table query", pFunc->functionName);
  }
  SSelectStmt* pSelect = (SSelectStmt*)pCxt->pCurrStmt;
  SNode*       pTable = pSelect->pFromTable;
  // select percentile() without from clause is also valid
  if ((NULL != pTable && (QUERY_NODE_REAL_TABLE != nodeType(pTable) ||
                          (TSDB_CHILD_TABLE != ((SRealTableNode*)pTable)->pMeta->tableType &&
                           TSDB_NORMAL_TABLE != ((SRealTableNode*)pTable)->pMeta->tableType)))) {
    return generateSyntaxErrMsgExt(&pCxt->msgBuf, TSDB_CODE_PAR_ONLY_SUPPORT_SINGLE_TABLE,
                                   "%s is only supported in single table query", pFunc->functionName);
  }
  if (NULL != pSelect->pPartitionByList) {
    return generateSyntaxErrMsgExt(&pCxt->msgBuf, TSDB_CODE_PAR_NOT_ALLOWED_FUNC,
                                   "%s function is not supported in partition query", pFunc->functionName);
  }
  return TSDB_CODE_SUCCESS;
}

static int32_t translateBlockDistFunc(STranslateContext* pCtx, SFunctionNode* pFunc) {
  if (!fmIsBlockDistFunc(pFunc->funcId)) {
    return TSDB_CODE_SUCCESS;
  }
  if (!isSelectStmt(pCtx->pCurrStmt)) {
    return generateSyntaxErrMsgExt(&pCtx->msgBuf, TSDB_CODE_PAR_ONLY_SUPPORT_SINGLE_TABLE,
                                   "%s is only supported in single table query", pFunc->functionName);
  }
  SSelectStmt* pSelect = (SSelectStmt*)pCtx->pCurrStmt;
  SNode*       pTable = pSelect->pFromTable;
  if (NULL != pTable && (QUERY_NODE_REAL_TABLE != nodeType(pTable) ||
                         (TSDB_SUPER_TABLE != ((SRealTableNode*)pTable)->pMeta->tableType &&
                          TSDB_CHILD_TABLE != ((SRealTableNode*)pTable)->pMeta->tableType &&
                          TSDB_NORMAL_TABLE != ((SRealTableNode*)pTable)->pMeta->tableType))) {
    return generateSyntaxErrMsgExt(&pCtx->msgBuf, TSDB_CODE_PAR_NOT_ALLOWED_FUNC,
                                   "%s is only supported on super table, child table or normal table",
                                   pFunc->functionName);
  }
  return TSDB_CODE_SUCCESS;
}

static bool isStarParam(SNode* pNode) { return nodesIsStar(pNode) || nodesIsTableStar(pNode); }

static int32_t translateMultiResFunc(STranslateContext* pCxt, SFunctionNode* pFunc) {
  if (!fmIsMultiResFunc(pFunc->funcId)) {
    return TSDB_CODE_SUCCESS;
  }
  if (SQL_CLAUSE_SELECT != pCxt->currClause) {
    SNode* pPara = nodesListGetNode(pFunc->pParameterList, 0);
    if (isStarParam(pPara)) {
      return generateSyntaxErrMsgExt(&pCxt->msgBuf, TSDB_CODE_PAR_NOT_ALLOWED_FUNC,
                                     "%s(*) is only supported in SELECTed list", pFunc->functionName);
    }
  }
  if (tsKeepColumnName && 1 == LIST_LENGTH(pFunc->pParameterList) && !pFunc->node.asAlias && !pFunc->node.asParam) {
    strcpy(pFunc->node.userAlias, ((SExprNode*)nodesListGetNode(pFunc->pParameterList, 0))->userAlias);
  }
  return TSDB_CODE_SUCCESS;
}

static int32_t getMultiResFuncNum(SNodeList* pParameterList) {
  if (1 == LIST_LENGTH(pParameterList)) {
    return isStarParam(nodesListGetNode(pParameterList, 0)) ? 2 : 1;
  }
  return LIST_LENGTH(pParameterList);
}

static int32_t calcSelectFuncNum(SFunctionNode* pFunc, int32_t currSelectFuncNum) {
  if (fmIsCumulativeFunc(pFunc->funcId)) {
    return currSelectFuncNum > 0 ? currSelectFuncNum : 1;
  }
  return currSelectFuncNum + ((fmIsMultiResFunc(pFunc->funcId) && !fmIsLastRowFunc(pFunc->funcId))
                                  ? getMultiResFuncNum(pFunc->pParameterList)
                                  : 1);
}

static void setFuncClassification(SNode* pCurrStmt, SFunctionNode* pFunc) {
  if (NULL != pCurrStmt && QUERY_NODE_SELECT_STMT == nodeType(pCurrStmt)) {
    SSelectStmt* pSelect = (SSelectStmt*)pCurrStmt;
    pSelect->hasAggFuncs = pSelect->hasAggFuncs ? true : fmIsAggFunc(pFunc->funcId);
    pSelect->hasCountFunc = pSelect->hasCountFunc ? true : (FUNCTION_TYPE_COUNT == pFunc->funcType);
    pSelect->hasRepeatScanFuncs = pSelect->hasRepeatScanFuncs ? true : fmIsRepeatScanFunc(pFunc->funcId);

    if (fmIsIndefiniteRowsFunc(pFunc->funcId)) {
      pSelect->hasIndefiniteRowsFunc = true;
      pSelect->returnRows = fmGetFuncReturnRows(pFunc);
    } else if (fmIsInterpFunc(pFunc->funcId)) {
      pSelect->returnRows = fmGetFuncReturnRows(pFunc);
    }

    pSelect->hasMultiRowsFunc = pSelect->hasMultiRowsFunc ? true : fmIsMultiRowsFunc(pFunc->funcId);
    if (fmIsSelectFunc(pFunc->funcId)) {
      pSelect->hasSelectFunc = true;
      pSelect->selectFuncNum = calcSelectFuncNum(pFunc, pSelect->selectFuncNum);
    } else if (fmIsVectorFunc(pFunc->funcId)) {
      pSelect->hasOtherVectorFunc = true;
    }
    pSelect->hasUniqueFunc = pSelect->hasUniqueFunc ? true : (FUNCTION_TYPE_UNIQUE == pFunc->funcType);
    pSelect->hasTailFunc = pSelect->hasTailFunc ? true : (FUNCTION_TYPE_TAIL == pFunc->funcType);
    pSelect->hasInterpFunc = pSelect->hasInterpFunc ? true : (FUNCTION_TYPE_INTERP == pFunc->funcType);
    pSelect->hasInterpPseudoColFunc =
        pSelect->hasInterpPseudoColFunc ? true : fmIsInterpPseudoColumnFunc(pFunc->funcId);
    pSelect->hasLastRowFunc = pSelect->hasLastRowFunc ? true : (FUNCTION_TYPE_LAST_ROW == pFunc->funcType);
    pSelect->hasLastFunc = pSelect->hasLastFunc ? true : (FUNCTION_TYPE_LAST == pFunc->funcType);
    pSelect->hasTimeLineFunc = pSelect->hasTimeLineFunc ? true : fmIsTimelineFunc(pFunc->funcId);
    pSelect->hasUdaf = pSelect->hasUdaf ? true : fmIsUserDefinedFunc(pFunc->funcId) && fmIsAggFunc(pFunc->funcId);
    pSelect->onlyHasKeepOrderFunc = pSelect->onlyHasKeepOrderFunc ? fmIsKeepOrderFunc(pFunc->funcId) : false;
  }
}

static int32_t rewriteFuncToValue(STranslateContext* pCxt, char* pLiteral, SNode** pNode) {
  SValueNode* pVal = (SValueNode*)nodesMakeNode(QUERY_NODE_VALUE);
  if (NULL == pVal) {
    return TSDB_CODE_OUT_OF_MEMORY;
  }
  strcpy(pVal->node.aliasName, ((SExprNode*)*pNode)->aliasName);
  strcpy(pVal->node.userAlias, ((SExprNode*)*pNode)->userAlias);
  pVal->node.resType = ((SExprNode*)*pNode)->resType;
  if (NULL == pLiteral) {
    pVal->isNull = true;
  } else {
    pVal->literal = pLiteral;
    if (IS_VAR_DATA_TYPE(pVal->node.resType.type)) {
      pVal->node.resType.bytes = strlen(pLiteral);
    }
  }
  if (DEAL_RES_ERROR != translateValue(pCxt, pVal)) {
    nodesDestroyNode(*pNode);
    *pNode = (SNode*)pVal;
  } else {
    nodesDestroyNode((SNode*)pVal);
  }
  return pCxt->errCode;
}

static int32_t rewriteDatabaseFunc(STranslateContext* pCxt, SNode** pNode) {
  char* pCurrDb = NULL;
  if (NULL != pCxt->pParseCxt->db) {
    pCurrDb = taosStrdup((void*)pCxt->pParseCxt->db);
    if (NULL == pCurrDb) {
      return TSDB_CODE_OUT_OF_MEMORY;
    }
  }
  return rewriteFuncToValue(pCxt, pCurrDb, pNode);
}

static int32_t rewriteClentVersionFunc(STranslateContext* pCxt, SNode** pNode) {
  char* pVer = taosStrdup((void*)version);
  if (NULL == pVer) {
    return TSDB_CODE_OUT_OF_MEMORY;
  }
  return rewriteFuncToValue(pCxt, pVer, pNode);
}

static int32_t rewriteServerVersionFunc(STranslateContext* pCxt, SNode** pNode) {
  char* pVer = taosStrdup((void*)pCxt->pParseCxt->svrVer);
  if (NULL == pVer) {
    return TSDB_CODE_OUT_OF_MEMORY;
  }
  return rewriteFuncToValue(pCxt, pVer, pNode);
}

static int32_t rewriteServerStatusFunc(STranslateContext* pCxt, SNode** pNode) {
  if (pCxt->pParseCxt->nodeOffline) {
    return TSDB_CODE_RPC_NETWORK_UNAVAIL;
  }
  char* pStatus = taosStrdup((void*)"1");
  return rewriteFuncToValue(pCxt, pStatus, pNode);
}

static int32_t rewriteUserFunc(STranslateContext* pCxt, SNode** pNode) {
  char    userConn[TSDB_USER_LEN + 1 + TSDB_FQDN_LEN] = {0};  // format 'user@host'
  int32_t len = snprintf(userConn, sizeof(userConn), "%s@", pCxt->pParseCxt->pUser);
  taosGetFqdn(userConn + len);
  char* pUserConn = taosStrdup((void*)userConn);
  if (NULL == pUserConn) {
    return TSDB_CODE_OUT_OF_MEMORY;
  }
  return rewriteFuncToValue(pCxt, pUserConn, pNode);
}

static int32_t rewriteSystemInfoFunc(STranslateContext* pCxt, SNode** pNode) {
  switch (((SFunctionNode*)*pNode)->funcType) {
    case FUNCTION_TYPE_DATABASE:
      return rewriteDatabaseFunc(pCxt, pNode);
    case FUNCTION_TYPE_CLIENT_VERSION:
      return rewriteClentVersionFunc(pCxt, pNode);
    case FUNCTION_TYPE_SERVER_VERSION:
      return rewriteServerVersionFunc(pCxt, pNode);
    case FUNCTION_TYPE_SERVER_STATUS:
      return rewriteServerStatusFunc(pCxt, pNode);
    case FUNCTION_TYPE_CURRENT_USER:
    case FUNCTION_TYPE_USER:
      return rewriteUserFunc(pCxt, pNode);
    default:
      break;
  }
  return TSDB_CODE_PAR_INTERNAL_ERROR;
}

static int32_t replacePsedudoColumnFuncWithColumn(STranslateContext* pCxt, SNode** ppNode) {
  SColumnNode* pCol = (SColumnNode*)nodesMakeNode(QUERY_NODE_COLUMN);
  if (pCol == NULL) {
    return TSDB_CODE_OUT_OF_MEMORY;
  }
  SExprNode* pOldExpr = (SExprNode*)(*ppNode);
  // rewrite a.tbname == tbname(a)
  if (nodeType(*ppNode) == QUERY_NODE_FUNCTION && ((SFunctionNode*)(*ppNode))->funcType == FUNCTION_TYPE_TBNAME) {
    SFunctionNode* pFunc = (SFunctionNode*)(*ppNode);
    if (0 != LIST_LENGTH(pFunc->pParameterList)) {
      SValueNode* pVal = (SValueNode*)nodesListGetNode(pFunc->pParameterList, 0);
      pCol->node.resType = pOldExpr->resType;
      strcpy(pCol->tableAlias, pVal->literal);
      strcpy(pCol->colName, pFunc->functionName);
      strcpy(pCol->node.aliasName, pCol->colName);
      strcpy(pCol->node.userAlias, pCol->colName);
      nodesDestroyNode(*ppNode);
      *ppNode = (SNode*)pCol;

      return TSDB_CODE_SUCCESS;
    }
  }
  pCol->node.resType = pOldExpr->resType;
  strcpy(pCol->node.aliasName, pOldExpr->aliasName);
  strcpy(pCol->node.userAlias, pOldExpr->userAlias);
  strcpy(pCol->colName, pOldExpr->aliasName);

  nodesDestroyNode(*ppNode);
  *ppNode = (SNode*)pCol;

  return TSDB_CODE_SUCCESS;
}

static int32_t rewriteToColumnAndRetranslate(STranslateContext* pCxt, SNode** ppNode, int32_t errCode) {
  int32_t code = replacePsedudoColumnFuncWithColumn(pCxt, ppNode);
  if (code != TSDB_CODE_SUCCESS) {
    return code;
  }
  translateColumn(pCxt, (SColumnNode**)ppNode);
  if (pCxt->errCode != TSDB_CODE_SUCCESS) {
    return generateSyntaxErrMsg(&pCxt->msgBuf, errCode);
  } else {
    return TSDB_CODE_SUCCESS;
  }
}

static int32_t translateWindowPseudoColumnFunc(STranslateContext* pCxt, SNode** ppNode, bool* pRewriteToColumn) {
  SFunctionNode* pFunc = (SFunctionNode*)(*ppNode);
  if (!fmIsWindowPseudoColumnFunc(pFunc->funcId)) {
    return TSDB_CODE_SUCCESS;
  }
  if (!isSelectStmt(pCxt->pCurrStmt)) {
    return generateSyntaxErrMsg(&pCxt->msgBuf, TSDB_CODE_PAR_INVALID_WINDOW_PC);
  }
  if (((SSelectStmt*)pCxt->pCurrStmt)->pWindow && beforeWindow(pCxt->currClause)) {
    return generateSyntaxErrMsgExt(&pCxt->msgBuf, TSDB_CODE_PAR_INVALID_WINDOW_PC, "There mustn't be %s",
                                   pFunc->functionName);
  }
  if (NULL == ((SSelectStmt*)pCxt->pCurrStmt)->pWindow) {
    *pRewriteToColumn = true;
    return rewriteToColumnAndRetranslate(pCxt, ppNode, TSDB_CODE_PAR_INVALID_WINDOW_PC);
  }
  return TSDB_CODE_SUCCESS;
}

static int32_t translateScanPseudoColumnFunc(STranslateContext* pCxt, SNode** ppNode, bool* pRewriteToColumn) {
  SFunctionNode* pFunc = (SFunctionNode*)(*ppNode);
  if (!fmIsScanPseudoColumnFunc(pFunc->funcId)) {
    return TSDB_CODE_SUCCESS;
  }
  if (0 == LIST_LENGTH(pFunc->pParameterList)) {
    if (!isSelectStmt(pCxt->pCurrStmt) || NULL == ((SSelectStmt*)pCxt->pCurrStmt)->pFromTable) {
      return generateSyntaxErrMsg(&pCxt->msgBuf, TSDB_CODE_PAR_INVALID_TBNAME);
    }
    if (QUERY_NODE_REAL_TABLE != nodeType(((SSelectStmt*)pCxt->pCurrStmt)->pFromTable)) {
      *pRewriteToColumn = true;
      return rewriteToColumnAndRetranslate(pCxt, ppNode, TSDB_CODE_PAR_INVALID_TBNAME);
    }
  } else {
    SValueNode* pVal = (SValueNode*)nodesListGetNode(pFunc->pParameterList, 0);
    STableNode* pTable = NULL;
    pCxt->errCode = findTable(pCxt, pVal->literal, &pTable);
    if (TSDB_CODE_SUCCESS != pCxt->errCode || (NULL == pTable)) {
      return generateSyntaxErrMsg(&pCxt->msgBuf, TSDB_CODE_PAR_INVALID_TBNAME);
    }
    if (nodeType(pTable) != QUERY_NODE_REAL_TABLE) {
      *pRewriteToColumn = true;
      return rewriteToColumnAndRetranslate(pCxt, ppNode, TSDB_CODE_PAR_INVALID_TBNAME);
    }
  }
  return TSDB_CODE_SUCCESS;
}

static int32_t translateNormalFunction(STranslateContext* pCxt, SNode** ppNode) {
  SFunctionNode* pFunc = (SFunctionNode*)(*ppNode);
  int32_t        code = translateAggFunc(pCxt, pFunc);
  if (TSDB_CODE_SUCCESS == code) {
    bool bRewriteToColumn = false;
    code = translateScanPseudoColumnFunc(pCxt, ppNode, &bRewriteToColumn);
    if (bRewriteToColumn) {
      return code;
    }
  }
  if (TSDB_CODE_SUCCESS == code) {
    code = translateIndefiniteRowsFunc(pCxt, pFunc);
  }
  if (TSDB_CODE_SUCCESS == code) {
    code = translateForbidFillFunc(pCxt, pFunc);
  }
  if (TSDB_CODE_SUCCESS == code) {
    bool bRewriteToColumn = false;
    code = translateWindowPseudoColumnFunc(pCxt, ppNode, &bRewriteToColumn);
    if (bRewriteToColumn) {
      return code;
    }
  }
  if (TSDB_CODE_SUCCESS == code) {
    code = translateForbidStreamFunc(pCxt, pFunc);
  }
  if (TSDB_CODE_SUCCESS == code) {
    code = translateForbidSysTableFunc(pCxt, pFunc);
  }
  if (TSDB_CODE_SUCCESS == code) {
    code = translateRepeatScanFunc(pCxt, pFunc);
  }
  if (TSDB_CODE_SUCCESS == code) {
    code = translateMultiResFunc(pCxt, pFunc);
  }
  if (TSDB_CODE_SUCCESS == code) {
    code = translateMultiRowsFunc(pCxt, pFunc);
  }
  if (TSDB_CODE_SUCCESS == code) {
    code = translateInterpFunc(pCxt, pFunc);
  }
  if (TSDB_CODE_SUCCESS == code) {
    bool bRewriteToColumn = false;
    code = translateInterpPseudoColumnFunc(pCxt, ppNode, &bRewriteToColumn);
    if (bRewriteToColumn) {
      return code;
    }
  }
  if (TSDB_CODE_SUCCESS == code) {
    code = translateTimelineFunc(pCxt, pFunc);
  }
  if (TSDB_CODE_SUCCESS == code) {
    code = translateDateTimeFunc(pCxt, pFunc);
  }
  if (TSDB_CODE_SUCCESS == code) {
    code = translateBlockDistFunc(pCxt, pFunc);
  }
  if (TSDB_CODE_SUCCESS == code) {
    setFuncClassification(pCxt->pCurrStmt, pFunc);
  }
  return code;
}

static int32_t rewriteQueryTimeFunc(STranslateContext* pCxt, int64_t val, SNode** pNode) {
  if (INT64_MIN == val || INT64_MAX == val) {
    return rewriteFuncToValue(pCxt, NULL, pNode);
  }

  char* pStr = taosMemoryCalloc(1, 20);
  if (NULL == pStr) {
    return TSDB_CODE_OUT_OF_MEMORY;
  }
  snprintf(pStr, 20, "%" PRId64 "", val);
  return rewriteFuncToValue(pCxt, pStr, pNode);
}

static int32_t rewriteQstartFunc(STranslateContext* pCxt, SNode** pNode) {
  return rewriteQueryTimeFunc(pCxt, ((SSelectStmt*)pCxt->pCurrStmt)->timeRange.skey, pNode);
}

static int32_t rewriteQendFunc(STranslateContext* pCxt, SNode** pNode) {
  return rewriteQueryTimeFunc(pCxt, ((SSelectStmt*)pCxt->pCurrStmt)->timeRange.ekey, pNode);
}

static int32_t rewriteQdurationFunc(STranslateContext* pCxt, SNode** pNode) {
  STimeWindow range = ((SSelectStmt*)pCxt->pCurrStmt)->timeRange;
  if (INT64_MIN == range.skey || INT64_MAX == range.ekey) {
    return rewriteQueryTimeFunc(pCxt, INT64_MIN, pNode);
  }
  return rewriteQueryTimeFunc(pCxt, range.ekey - range.skey + 1, pNode);
}

static int32_t rewriteClientPseudoColumnFunc(STranslateContext* pCxt, SNode** pNode) {
  if (NULL == pCxt->pCurrStmt || QUERY_NODE_SELECT_STMT != nodeType(pCxt->pCurrStmt) ||
      pCxt->currClause <= SQL_CLAUSE_WHERE) {
    return generateSyntaxErrMsgExt(&pCxt->msgBuf, TSDB_CODE_PAR_NOT_ALLOWED_FUNC, "Illegal pseudo column");
  }
  switch (((SFunctionNode*)*pNode)->funcType) {
    case FUNCTION_TYPE_QSTART:
      return rewriteQstartFunc(pCxt, pNode);
    case FUNCTION_TYPE_QEND:
      return rewriteQendFunc(pCxt, pNode);
    case FUNCTION_TYPE_QDURATION:
      return rewriteQdurationFunc(pCxt, pNode);
    default:
      break;
  }
  return TSDB_CODE_PAR_INTERNAL_ERROR;
}

static int32_t translateFunctionImpl(STranslateContext* pCxt, SFunctionNode** pFunc) {
  if (fmIsSystemInfoFunc((*pFunc)->funcId)) {
    return rewriteSystemInfoFunc(pCxt, (SNode**)pFunc);
  }
  if (fmIsClientPseudoColumnFunc((*pFunc)->funcId)) {
    return rewriteClientPseudoColumnFunc(pCxt, (SNode**)pFunc);
  }
  return translateNormalFunction(pCxt, (SNode**)pFunc);
}

static EDealRes translateFunction(STranslateContext* pCxt, SFunctionNode** pFunc) {
  SNode* pParam = NULL;
  FOREACH(pParam, (*pFunc)->pParameterList) {
    if (isMultiResFunc(pParam)) {
      pCxt->errCode = TSDB_CODE_FUNC_FUNTION_PARA_NUM;
      return DEAL_RES_ERROR;
    }
  }

  pCxt->errCode = getFuncInfo(pCxt, *pFunc);
  if (TSDB_CODE_SUCCESS == pCxt->errCode) {
    pCxt->errCode = translateFunctionImpl(pCxt, pFunc);
  }
  return TSDB_CODE_SUCCESS == pCxt->errCode ? DEAL_RES_CONTINUE : DEAL_RES_ERROR;
}

static EDealRes translateExprSubquery(STranslateContext* pCxt, SNode* pNode) {
  return (TSDB_CODE_SUCCESS == translateSubquery(pCxt, pNode) ? DEAL_RES_CONTINUE : DEAL_RES_ERROR);
}

static EDealRes translateLogicCond(STranslateContext* pCxt, SLogicConditionNode* pCond) {
  pCond->node.resType.type = TSDB_DATA_TYPE_BOOL;
  pCond->node.resType.bytes = tDataTypes[TSDB_DATA_TYPE_BOOL].bytes;
  return DEAL_RES_CONTINUE;
}

static int32_t createCastFunc(STranslateContext* pCxt, SNode* pExpr, SDataType dt, SNode** pCast) {
  SFunctionNode* pFunc = (SFunctionNode*)nodesMakeNode(QUERY_NODE_FUNCTION);
  if (NULL == pFunc) {
    return TSDB_CODE_OUT_OF_MEMORY;
  }
  strcpy(pFunc->functionName, "cast");
  pFunc->node.resType = dt;
  if (TSDB_CODE_SUCCESS != nodesListMakeAppend(&pFunc->pParameterList, pExpr)) {
    nodesDestroyNode((SNode*)pFunc);
    return TSDB_CODE_OUT_OF_MEMORY;
  }
  int32_t code = getFuncInfo(pCxt, pFunc);
  if (TSDB_CODE_SUCCESS != code) {
    nodesClearList(pFunc->pParameterList);
    pFunc->pParameterList = NULL;
    nodesDestroyNode((SNode*)pFunc);
    return code;
  }
  *pCast = (SNode*)pFunc;
  return TSDB_CODE_SUCCESS;
}

static EDealRes translateWhenThen(STranslateContext* pCxt, SWhenThenNode* pWhenThen) {
  pWhenThen->node.resType = ((SExprNode*)pWhenThen->pThen)->resType;
  return DEAL_RES_CONTINUE;
}

static bool isCondition(const SNode* pNode) {
  if (QUERY_NODE_OPERATOR == nodeType(pNode)) {
    return nodesIsComparisonOp((const SOperatorNode*)pNode);
  }
  return (QUERY_NODE_LOGIC_CONDITION == nodeType(pNode));
}

static int32_t rewriteIsTrue(SNode* pSrc, SNode** pIsTrue) {
  SOperatorNode* pOp = (SOperatorNode*)nodesMakeNode(QUERY_NODE_OPERATOR);
  if (NULL == pOp) {
    return TSDB_CODE_OUT_OF_MEMORY;
  }
  pOp->opType = OP_TYPE_IS_TRUE;
  pOp->pLeft = pSrc;
  pOp->node.resType.type = TSDB_DATA_TYPE_BOOL;
  pOp->node.resType.bytes = tDataTypes[TSDB_DATA_TYPE_BOOL].bytes;
  *pIsTrue = (SNode*)pOp;
  return TSDB_CODE_SUCCESS;
}

static EDealRes translateCaseWhen(STranslateContext* pCxt, SCaseWhenNode* pCaseWhen) {
  bool   first = true;
  bool   allNullThen = true;
  SNode* pNode = NULL;
  FOREACH(pNode, pCaseWhen->pWhenThenList) {
    SWhenThenNode* pWhenThen = (SWhenThenNode*)pNode;
    if (NULL == pCaseWhen->pCase && !isCondition(pWhenThen->pWhen)) {
      SNode* pIsTrue = NULL;
      pCxt->errCode = rewriteIsTrue(pWhenThen->pWhen, &pIsTrue);
      if (TSDB_CODE_SUCCESS != pCxt->errCode) {
        return DEAL_RES_ERROR;
      }
      pWhenThen->pWhen = pIsTrue;
    }

    SExprNode* pThenExpr = (SExprNode*)pNode;
    if (TSDB_DATA_TYPE_NULL == pThenExpr->resType.type) {
      continue;
    }
    allNullThen = false;
    if (first || dataTypeComp(&pCaseWhen->node.resType, &pThenExpr->resType) < 0) {
      pCaseWhen->node.resType = pThenExpr->resType;
    }
    first = false;
  }

  if (allNullThen) {
    if (NULL != pCaseWhen->pElse) {
      pCaseWhen->node.resType = ((SExprNode*)pCaseWhen->pElse)->resType;
    } else {
      pCaseWhen->node.resType.type = TSDB_DATA_TYPE_NULL;
      pCaseWhen->node.resType.bytes = tDataTypes[TSDB_DATA_TYPE_NULL].bytes;
      return DEAL_RES_CONTINUE;
    }
  }

  FOREACH(pNode, pCaseWhen->pWhenThenList) {
    SWhenThenNode* pWhenThen = (SWhenThenNode*)pNode;
    if (!dataTypeEqual(&pCaseWhen->node.resType, &((SExprNode*)pNode)->resType)) {
      SNode* pCastFunc = NULL;
      pCxt->errCode = createCastFunc(pCxt, pWhenThen->pThen, pCaseWhen->node.resType, &pCastFunc);
      if (TSDB_CODE_SUCCESS != pCxt->errCode) {
        return DEAL_RES_ERROR;
      }
      pWhenThen->pThen = pCastFunc;
      pWhenThen->node.resType = pCaseWhen->node.resType;
    }
  }

  if (NULL != pCaseWhen->pElse && !dataTypeEqual(&pCaseWhen->node.resType, &((SExprNode*)pCaseWhen->pElse)->resType)) {
    SNode* pCastFunc = NULL;
    pCxt->errCode = createCastFunc(pCxt, pCaseWhen->pElse, pCaseWhen->node.resType, &pCastFunc);
    if (TSDB_CODE_SUCCESS != pCxt->errCode) {
      return DEAL_RES_ERROR;
    }
    pCaseWhen->pElse = pCastFunc;
    ((SExprNode*)pCaseWhen->pElse)->resType = pCaseWhen->node.resType;
  }
  return DEAL_RES_CONTINUE;
}

static EDealRes doTranslateExpr(SNode** pNode, void* pContext) {
  STranslateContext* pCxt = (STranslateContext*)pContext;
  switch (nodeType(*pNode)) {
    case QUERY_NODE_COLUMN:
      return translateColumn(pCxt, (SColumnNode**)pNode);
    case QUERY_NODE_VALUE:
      return translateValue(pCxt, (SValueNode*)*pNode);
    case QUERY_NODE_OPERATOR:
      return translateOperator(pCxt, (SOperatorNode*)*pNode);
    case QUERY_NODE_FUNCTION:
      return translateFunction(pCxt, (SFunctionNode**)pNode);
    case QUERY_NODE_LOGIC_CONDITION:
      return translateLogicCond(pCxt, (SLogicConditionNode*)*pNode);
    case QUERY_NODE_TEMP_TABLE:
      return translateExprSubquery(pCxt, ((STempTableNode*)*pNode)->pSubquery);
    case QUERY_NODE_WHEN_THEN:
      return translateWhenThen(pCxt, (SWhenThenNode*)*pNode);
    case QUERY_NODE_CASE_WHEN:
      return translateCaseWhen(pCxt, (SCaseWhenNode*)*pNode);
    default:
      break;
  }
  return DEAL_RES_CONTINUE;
}

static int32_t translateExpr(STranslateContext* pCxt, SNode** pNode) {
  nodesRewriteExprPostOrder(pNode, doTranslateExpr, pCxt);
  return pCxt->errCode;
}

static int32_t translateExprList(STranslateContext* pCxt, SNodeList* pList) {
  nodesRewriteExprsPostOrder(pList, doTranslateExpr, pCxt);
  return pCxt->errCode;
}

static SNodeList* getGroupByList(STranslateContext* pCxt) {
  if (isDistinctOrderBy(pCxt)) {
    return ((SSelectStmt*)pCxt->pCurrStmt)->pProjectionList;
  }
  return ((SSelectStmt*)pCxt->pCurrStmt)->pGroupByList;
}

static SNode* getGroupByNode(SNode* pNode) {
  if (QUERY_NODE_GROUPING_SET == nodeType(pNode)) {
    return nodesListGetNode(((SGroupingSetNode*)pNode)->pParameterList, 0);
  }
  return pNode;
}

static int32_t getGroupByErrorCode(STranslateContext* pCxt) {
  if (isDistinctOrderBy(pCxt)) {
    return TSDB_CODE_PAR_NOT_SELECTED_EXPRESSION;
  }
  if (isSelectStmt(pCxt->pCurrStmt) && NULL != ((SSelectStmt*)pCxt->pCurrStmt)->pGroupByList) {
    return TSDB_CODE_PAR_GROUPBY_LACK_EXPRESSION;
  }
  return TSDB_CODE_PAR_INVALID_OPTR_USAGE;
}

static EDealRes rewriteColToSelectValFunc(STranslateContext* pCxt, SNode** pNode) {
  SFunctionNode* pFunc = (SFunctionNode*)nodesMakeNode(QUERY_NODE_FUNCTION);
  if (NULL == pFunc) {
    pCxt->errCode = TSDB_CODE_OUT_OF_MEMORY;
    return DEAL_RES_ERROR;
  }
  strcpy(pFunc->functionName, "_select_value");
  strcpy(pFunc->node.aliasName, ((SExprNode*)*pNode)->aliasName);
  strcpy(pFunc->node.userAlias, ((SExprNode*)*pNode)->userAlias);
  pCxt->errCode = nodesListMakeAppend(&pFunc->pParameterList, *pNode);
  if (TSDB_CODE_SUCCESS == pCxt->errCode) {
    pCxt->errCode = getFuncInfo(pCxt, pFunc);
  }
  if (TSDB_CODE_SUCCESS == pCxt->errCode) {
    *pNode = (SNode*)pFunc;
    ((SSelectStmt*)pCxt->pCurrStmt)->hasSelectValFunc = true;
  } else {
    nodesDestroyNode((SNode*)pFunc);
  }
  return TSDB_CODE_SUCCESS == pCxt->errCode ? DEAL_RES_IGNORE_CHILD : DEAL_RES_ERROR;
}

static EDealRes rewriteExprToGroupKeyFunc(STranslateContext* pCxt, SNode** pNode) {
  SFunctionNode* pFunc = (SFunctionNode*)nodesMakeNode(QUERY_NODE_FUNCTION);
  if (NULL == pFunc) {
    pCxt->errCode = TSDB_CODE_OUT_OF_MEMORY;
    return DEAL_RES_ERROR;
  }

  strcpy(pFunc->functionName, "_group_key");
  strcpy(pFunc->node.aliasName, ((SExprNode*)*pNode)->aliasName);
  strcpy(pFunc->node.userAlias, ((SExprNode*)*pNode)->userAlias);
  pCxt->errCode = nodesListMakeAppend(&pFunc->pParameterList, *pNode);
  if (TSDB_CODE_SUCCESS == pCxt->errCode) {
    *pNode = (SNode*)pFunc;
    pCxt->errCode = fmGetFuncInfo(pFunc, pCxt->msgBuf.buf, pCxt->msgBuf.len);
  }

  return (TSDB_CODE_SUCCESS == pCxt->errCode ? DEAL_RES_IGNORE_CHILD : DEAL_RES_ERROR);
}

static bool isTbnameFuction(SNode* pNode) {
  return QUERY_NODE_FUNCTION == nodeType(pNode) && FUNCTION_TYPE_TBNAME == ((SFunctionNode*)pNode)->funcType;
}

static bool hasTbnameFunction(SNodeList* pPartitionByList) {
  SNode* pPartKey = NULL;
  FOREACH(pPartKey, pPartitionByList) {
    if (isTbnameFuction(pPartKey)) {
      return true;
    }
  }
  return false;
}

static bool fromSubtable(SNode* table) {
  if (NULL == table) return false;
  if (table->type == QUERY_NODE_REAL_TABLE && ((SRealTableNode*)table)->pMeta &&
      ((SRealTableNode*)table)->pMeta->tableType == TSDB_CHILD_TABLE) {
    return true;
  }
  return false;
}

static EDealRes doCheckExprForGroupBy(SNode** pNode, void* pContext) {
  STranslateContext* pCxt = (STranslateContext*)pContext;
  SSelectStmt*       pSelect = (SSelectStmt*)pCxt->pCurrStmt;
  if (!nodesIsExprNode(*pNode) || isAliasColumn(*pNode)) {
    return DEAL_RES_CONTINUE;
  }
  if (isVectorFunc(*pNode) && !isDistinctOrderBy(pCxt)) {
    return DEAL_RES_IGNORE_CHILD;
  }
  SNode* pGroupNode = NULL;
  FOREACH(pGroupNode, getGroupByList(pCxt)) {
    SNode* pActualNode = getGroupByNode(pGroupNode);
    if (nodesEqualNode(pActualNode, *pNode)) {
      return DEAL_RES_IGNORE_CHILD;
    }
    if (isTbnameFuction(pActualNode) && QUERY_NODE_COLUMN == nodeType(*pNode) &&
        ((SColumnNode*)*pNode)->colType == COLUMN_TYPE_TAG) {
      return rewriteExprToGroupKeyFunc(pCxt, pNode);
    }
  }
  SNode* pPartKey = NULL;
  bool   partionByTbname = hasTbnameFunction(pSelect->pPartitionByList);
  FOREACH(pPartKey, pSelect->pPartitionByList) {
    if (nodesEqualNode(pPartKey, *pNode)) {
      return rewriteExprToGroupKeyFunc(pCxt, pNode);
    }
    if ((partionByTbname) && QUERY_NODE_COLUMN == nodeType(*pNode) &&
        ((SColumnNode*)*pNode)->colType == COLUMN_TYPE_TAG) {
      return rewriteExprToGroupKeyFunc(pCxt, pNode);
    }
  }
  if (NULL != pSelect->pWindow && QUERY_NODE_STATE_WINDOW == nodeType(pSelect->pWindow)) {
    if (nodesEqualNode(((SStateWindowNode*)pSelect->pWindow)->pExpr, *pNode)) {
      pSelect->hasStateKey = true;
      return rewriteExprToGroupKeyFunc(pCxt, pNode);
    }
  }
  if (isScanPseudoColumnFunc(*pNode) || QUERY_NODE_COLUMN == nodeType(*pNode)) {
    if (pSelect->selectFuncNum > 1 || pSelect->hasOtherVectorFunc || !pSelect->hasSelectFunc ||
        (isDistinctOrderBy(pCxt) && pCxt->currClause == SQL_CLAUSE_ORDER_BY)) {
      return generateDealNodeErrMsg(pCxt, getGroupByErrorCode(pCxt), ((SExprNode*)(*pNode))->userAlias);
    } else {
      return rewriteColToSelectValFunc(pCxt, pNode);
    }
  }
  if (isVectorFunc(*pNode) && isDistinctOrderBy(pCxt)) {
    return generateDealNodeErrMsg(pCxt, getGroupByErrorCode(pCxt), ((SExprNode*)(*pNode))->userAlias);
  }
  return DEAL_RES_CONTINUE;
}

static int32_t checkExprForGroupBy(STranslateContext* pCxt, SNode** pNode) {
  nodesRewriteExpr(pNode, doCheckExprForGroupBy, pCxt);
  return pCxt->errCode;
}

static int32_t checkExprListForGroupBy(STranslateContext* pCxt, SSelectStmt* pSelect, SNodeList* pList) {
  if (NULL == getGroupByList(pCxt) && NULL == pSelect->pWindow) {
    return TSDB_CODE_SUCCESS;
  }
  nodesRewriteExprs(pList, doCheckExprForGroupBy, pCxt);
  return pCxt->errCode;
}

static EDealRes rewriteColsToSelectValFuncImpl(SNode** pNode, void* pContext) {
  if (isAggFunc(*pNode) || isIndefiniteRowsFunc(*pNode)) {
    return DEAL_RES_IGNORE_CHILD;
  }
  if (isScanPseudoColumnFunc(*pNode) || QUERY_NODE_COLUMN == nodeType(*pNode)) {
    return rewriteColToSelectValFunc((STranslateContext*)pContext, pNode);
  }
  return DEAL_RES_CONTINUE;
}

static int32_t rewriteColsToSelectValFunc(STranslateContext* pCxt, SSelectStmt* pSelect) {
  nodesRewriteExprs(pSelect->pProjectionList, rewriteColsToSelectValFuncImpl, pCxt);
  if (TSDB_CODE_SUCCESS == pCxt->errCode && !pSelect->isDistinct) {
    nodesRewriteExprs(pSelect->pOrderByList, rewriteColsToSelectValFuncImpl, pCxt);
  }
  return pCxt->errCode;
}

typedef struct CheckAggColCoexistCxt {
  STranslateContext* pTranslateCxt;
  bool               existCol;
} CheckAggColCoexistCxt;

static EDealRes doCheckAggColCoexist(SNode** pNode, void* pContext) {
  CheckAggColCoexistCxt* pCxt = (CheckAggColCoexistCxt*)pContext;
  if (isVectorFunc(*pNode)) {
    return DEAL_RES_IGNORE_CHILD;
  }
  SNode* pPartKey = NULL;
  bool   partionByTbname = false;
  if (fromSubtable(((SSelectStmt*)pCxt->pTranslateCxt->pCurrStmt)->pFromTable) ||
      hasTbnameFunction(((SSelectStmt*)pCxt->pTranslateCxt->pCurrStmt)->pPartitionByList)) {
    partionByTbname = true;
  }
  FOREACH(pPartKey, ((SSelectStmt*)pCxt->pTranslateCxt->pCurrStmt)->pPartitionByList) {
    if (nodesEqualNode(pPartKey, *pNode)) {
      return rewriteExprToGroupKeyFunc(pCxt->pTranslateCxt, pNode);
    }
  }
  if (partionByTbname && QUERY_NODE_COLUMN == nodeType(*pNode) && ((SColumnNode*)*pNode)->colType == COLUMN_TYPE_TAG) {
    return rewriteExprToGroupKeyFunc(pCxt->pTranslateCxt, pNode);
  }
  if (isScanPseudoColumnFunc(*pNode) || QUERY_NODE_COLUMN == nodeType(*pNode)) {
    pCxt->existCol = true;
  }
  return DEAL_RES_CONTINUE;
}

static int32_t checkIsEmptyResult(STranslateContext* pCxt, SSelectStmt* pSelect) {
  if (pSelect->timeRange.skey > pSelect->timeRange.ekey && !pSelect->hasCountFunc) {
    pSelect->isEmptyResult = true;
  }
  return TSDB_CODE_SUCCESS;
}

static int32_t resetSelectFuncNumWithoutDup(SSelectStmt* pSelect) {
  if (pSelect->selectFuncNum <= 1) return TSDB_CODE_SUCCESS;
  pSelect->selectFuncNum = 0;
  SNodeList* pNodeList = nodesMakeList();
  int32_t    code = nodesCollectSelectFuncs(pSelect, SQL_CLAUSE_FROM, NULL, fmIsSelectFunc, pNodeList);
  if (TSDB_CODE_SUCCESS != code) {
    nodesDestroyList(pNodeList);
    return code;
  }
  SNode* pNode = NULL;
  FOREACH(pNode, pNodeList) {
    pSelect->selectFuncNum = calcSelectFuncNum((SFunctionNode*)pNode, pSelect->selectFuncNum);
  }
  nodesDestroyList(pNodeList);
  return TSDB_CODE_SUCCESS;
}

static int32_t checkAggColCoexist(STranslateContext* pCxt, SSelectStmt* pSelect) {
  if (NULL != pSelect->pGroupByList || NULL != pSelect->pWindow ||
      (!pSelect->hasAggFuncs && !pSelect->hasIndefiniteRowsFunc && !pSelect->hasInterpFunc)) {
    return TSDB_CODE_SUCCESS;
  }
  if (!pSelect->onlyHasKeepOrderFunc) {
    pSelect->timeLineResMode = TIME_LINE_NONE;
  }
  CheckAggColCoexistCxt cxt = {.pTranslateCxt = pCxt, .existCol = false};
  nodesRewriteExprs(pSelect->pProjectionList, doCheckAggColCoexist, &cxt);
  if (!pSelect->isDistinct) {
    nodesRewriteExprs(pSelect->pOrderByList, doCheckAggColCoexist, &cxt);
  }
  if (((!cxt.existCol && 0 < pSelect->selectFuncNum) || (cxt.existCol && 1 == pSelect->selectFuncNum)) &&
      !pSelect->hasOtherVectorFunc) {
    return rewriteColsToSelectValFunc(pCxt, pSelect);
  }
  if (cxt.existCol) {
    return generateSyntaxErrMsg(&pCxt->msgBuf, TSDB_CODE_PAR_NOT_SINGLE_GROUP);
  }
  return TSDB_CODE_SUCCESS;
}

static int32_t checkHavingGroupBy(STranslateContext* pCxt, SSelectStmt* pSelect) {
  int32_t code = TSDB_CODE_SUCCESS;
  if (NULL == getGroupByList(pCxt) && NULL == pSelect->pPartitionByList && NULL == pSelect->pWindow) {
    return code;
  }
  if (NULL != pSelect->pHaving) {
    code = checkExprForGroupBy(pCxt, &pSelect->pHaving);
  }
  /*
    if (TSDB_CODE_SUCCESS == code && NULL != pSelect->pProjectionList) {
      code = checkExprListForGroupBy(pCxt, pSelect, pSelect->pProjectionList);
    }
    if (TSDB_CODE_SUCCESS == code && NULL != pSelect->pOrderByList) {
      code = checkExprListForGroupBy(pCxt, pSelect, pSelect->pOrderByList);
    }
  */
  return code;
}

static int32_t checkWindowFuncCoexist(STranslateContext* pCxt, SSelectStmt* pSelect) {
  if (NULL == pSelect->pWindow) {
    return TSDB_CODE_SUCCESS;
  }
  if (NULL != pSelect->pWindow && !pSelect->hasAggFuncs && !pSelect->hasStateKey) {
    return generateSyntaxErrMsg(&pCxt->msgBuf, TSDB_CODE_PAR_NO_VALID_FUNC_IN_WIN);
  }
  return TSDB_CODE_SUCCESS;
}

static int32_t toVgroupsInfo(SArray* pVgs, SVgroupsInfo** pVgsInfo) {
  size_t vgroupNum = taosArrayGetSize(pVgs);
  *pVgsInfo = taosMemoryCalloc(1, sizeof(SVgroupsInfo) + sizeof(SVgroupInfo) * vgroupNum);
  if (NULL == *pVgsInfo) {
    return TSDB_CODE_OUT_OF_MEMORY;
  }
  (*pVgsInfo)->numOfVgroups = vgroupNum;
  for (int32_t i = 0; i < vgroupNum; ++i) {
    SVgroupInfo* vg = taosArrayGet(pVgs, i);
    (*pVgsInfo)->vgroups[i] = *vg;
  }
  return TSDB_CODE_SUCCESS;
}

static int32_t addMnodeToVgroupList(const SEpSet* pEpSet, SArray** pVgroupList) {
  if (NULL == *pVgroupList) {
    *pVgroupList = taosArrayInit(TARRAY_MIN_SIZE, sizeof(SVgroupInfo));
    if (NULL == *pVgroupList) {
      return TSDB_CODE_OUT_OF_MEMORY;
    }
  }
  SVgroupInfo vg = {.vgId = MNODE_HANDLE};
  memcpy(&vg.epSet, pEpSet, sizeof(SEpSet));
  taosArrayPush(*pVgroupList, &vg);
  return TSDB_CODE_SUCCESS;
}

static int32_t dnodeToVgroupsInfo(SArray* pDnodes, SVgroupsInfo** pVgsInfo) {
  size_t ndnode = taosArrayGetSize(pDnodes);
  *pVgsInfo = taosMemoryCalloc(1, sizeof(SVgroupsInfo) + sizeof(SVgroupInfo) * ndnode);
  if (NULL == *pVgsInfo) {
    return TSDB_CODE_OUT_OF_MEMORY;
  }
  (*pVgsInfo)->numOfVgroups = ndnode;
  for (int32_t i = 0; i < ndnode; ++i) {
    memcpy(&((*pVgsInfo)->vgroups[i].epSet), taosArrayGet(pDnodes, i), sizeof(SEpSet));
  }
  return TSDB_CODE_SUCCESS;
}

static bool sysTableFromVnode(const char* pTable) {
  return ((0 == strcmp(pTable, TSDB_INS_TABLE_TABLES)) || (0 == strcmp(pTable, TSDB_INS_TABLE_TAGS)) ||
          (0 == strcmp(pTable, TSDB_INS_TABLE_COLS)));
}

static bool sysTableFromDnode(const char* pTable) { return 0 == strcmp(pTable, TSDB_INS_TABLE_DNODE_VARIABLES); }

static int32_t getVnodeSysTableVgroupListImpl(STranslateContext* pCxt, SName* pTargetName, SName* pName,
                                              SArray** pVgroupList) {
  if (0 == pTargetName->type) {
    return getDBVgInfoImpl(pCxt, pName, pVgroupList);
  }

  if (0 == strcmp(pTargetName->dbname, TSDB_INFORMATION_SCHEMA_DB) ||
      0 == strcmp(pTargetName->dbname, TSDB_PERFORMANCE_SCHEMA_DB)) {
    pTargetName->type = 0;
    return TSDB_CODE_SUCCESS;
  }

  if (TSDB_DB_NAME_T == pTargetName->type) {
    int32_t code = getDBVgInfoImpl(pCxt, pTargetName, pVgroupList);
    if (!pCxt->showRewrite && (TSDB_CODE_MND_DB_NOT_EXIST == code || TSDB_CODE_MND_DB_IN_CREATING == code ||
                               TSDB_CODE_MND_DB_IN_DROPPING == code)) {
      // system table query should not report errors
      code = TSDB_CODE_SUCCESS;
    }
    return code;
  }

  SVgroupInfo vgInfo = {0};
  int32_t     code = getTableHashVgroupImpl(pCxt, pTargetName, &vgInfo);
  if (TSDB_CODE_SUCCESS == code) {
    *pVgroupList = taosArrayInit(1, sizeof(SVgroupInfo));
    if (NULL == *pVgroupList) {
      code = TSDB_CODE_OUT_OF_MEMORY;
    } else {
      taosArrayPush(*pVgroupList, &vgInfo);
    }
  } else if (TSDB_CODE_MND_DB_NOT_EXIST == code || TSDB_CODE_MND_DB_IN_CREATING == code ||
             TSDB_CODE_MND_DB_IN_DROPPING == code) {
    // system table query should not report errors
    code = TSDB_CODE_SUCCESS;
  }
  return code;
}

static int32_t getVnodeSysTableVgroupList(STranslateContext* pCxt, SName* pName, SArray** pVgs, bool* pHasUserDbCond) {
  if (!isSelectStmt(pCxt->pCurrStmt)) {
    return TSDB_CODE_SUCCESS;
  }
  SSelectStmt* pSelect = (SSelectStmt*)pCxt->pCurrStmt;
  SName        targetName = {0};
  int32_t      code = getVnodeSysTableTargetName(pCxt->pParseCxt->acctId, pSelect->pWhere, &targetName);
  if (TSDB_CODE_SUCCESS == code) {
    code = getVnodeSysTableVgroupListImpl(pCxt, &targetName, pName, pVgs);
  }
  *pHasUserDbCond = (0 != targetName.type && taosArrayGetSize(*pVgs) > 0);
  return code;
}

static int32_t setVnodeSysTableVgroupList(STranslateContext* pCxt, SName* pName, SRealTableNode* pRealTable) {
  bool    hasUserDbCond = false;
  SArray* pVgs = NULL;
  int32_t code = getVnodeSysTableVgroupList(pCxt, pName, &pVgs, &hasUserDbCond);

  if (TSDB_CODE_SUCCESS == code && 0 == strcmp(pRealTable->table.tableName, TSDB_INS_TABLE_TAGS) &&
      isSelectStmt(pCxt->pCurrStmt) && 0 == taosArrayGetSize(pVgs)) {
    ((SSelectStmt*)pCxt->pCurrStmt)->isEmptyResult = true;
  }

  if (TSDB_CODE_SUCCESS == code &&
          (0 == strcmp(pRealTable->table.tableName, TSDB_INS_TABLE_TABLES) && !hasUserDbCond) ||
      0 == strcmp(pRealTable->table.tableName, TSDB_INS_TABLE_COLS)) {
    code = addMnodeToVgroupList(&pCxt->pParseCxt->mgmtEpSet, &pVgs);
  }

  if (TSDB_CODE_SUCCESS == code) {
    code = toVgroupsInfo(pVgs, &pRealTable->pVgroupList);
  }
  taosArrayDestroy(pVgs);

  return code;
}

static int32_t setDnodeSysTableVgroupList(STranslateContext* pCxt, SName* pName, SRealTableNode* pRealTable) {
  SArray* pDnodes = NULL;
  int32_t code = getDnodeList(pCxt, &pDnodes);
  if (TSDB_CODE_SUCCESS == code) {
    code = dnodeToVgroupsInfo(pDnodes, &pRealTable->pVgroupList);
  }
  taosArrayDestroy(pDnodes);
  return code;
}

static int32_t setSysTableVgroupList(STranslateContext* pCxt, SName* pName, SRealTableNode* pRealTable) {
  if (sysTableFromVnode(pRealTable->table.tableName)) {
    return setVnodeSysTableVgroupList(pCxt, pName, pRealTable);
  } else if (sysTableFromDnode(pRealTable->table.tableName)) {
    return setDnodeSysTableVgroupList(pCxt, pName, pRealTable);
  } else {
    return TSDB_CODE_SUCCESS;
  }
}

static int32_t setSuperTableVgroupList(STranslateContext* pCxt, SName* pName, SRealTableNode* pRealTable) {
  SArray* vgroupList = NULL;
  int32_t code = getDBVgInfoImpl(pCxt, pName, &vgroupList);
  if (TSDB_CODE_SUCCESS == code) {
    code = toVgroupsInfo(vgroupList, &pRealTable->pVgroupList);
  }
  taosArrayDestroy(vgroupList);
  return code;
}

static int32_t setNormalTableVgroupList(STranslateContext* pCxt, SName* pName, SRealTableNode* pRealTable) {
  pRealTable->pVgroupList = taosMemoryCalloc(1, sizeof(SVgroupsInfo) + sizeof(SVgroupInfo));
  if (NULL == pRealTable->pVgroupList) {
    return TSDB_CODE_OUT_OF_MEMORY;
  }
  pRealTable->pVgroupList->numOfVgroups = 1;
  return getTableHashVgroupImpl(pCxt, pName, pRealTable->pVgroupList->vgroups);
}

static int32_t setTableVgroupList(STranslateContext* pCxt, SName* pName, SRealTableNode* pRealTable) {
  if (pCxt->pParseCxt->topicQuery) {
    return TSDB_CODE_SUCCESS;
  }

  if (TSDB_SUPER_TABLE == pRealTable->pMeta->tableType) {
    return setSuperTableVgroupList(pCxt, pName, pRealTable);
  }

  if (TSDB_SYSTEM_TABLE == pRealTable->pMeta->tableType) {
    return setSysTableVgroupList(pCxt, pName, pRealTable);
  }

  return setNormalTableVgroupList(pCxt, pName, pRealTable);
}

static uint8_t getStmtPrecision(SNode* pStmt) {
  if (QUERY_NODE_SELECT_STMT == nodeType(pStmt)) {
    return ((SSelectStmt*)pStmt)->precision;
  } else if (QUERY_NODE_SET_OPERATOR == nodeType(pStmt)) {
    return ((SSetOperator*)pStmt)->precision;
  }
  return 0;
}

static bool stmtIsSingleTable(SNode* pStmt) {
  if (QUERY_NODE_SELECT_STMT == nodeType(pStmt)) {
    SSelectStmt* pSelect = (SSelectStmt*)pStmt;
    return NULL == pSelect->pFromTable || ((STableNode*)pSelect->pFromTable)->singleTable;
  }
  return false;
}

static uint8_t calcPrecision(uint8_t lp, uint8_t rp) { return (lp > rp ? rp : lp); }

static uint8_t calcJoinTablePrecision(SJoinTableNode* pJoinTable) {
  return calcPrecision(((STableNode*)pJoinTable->pLeft)->precision, ((STableNode*)pJoinTable->pRight)->precision);
}

static bool joinTableIsSingleTable(SJoinTableNode* pJoinTable) {
  return (((STableNode*)pJoinTable->pLeft)->singleTable && ((STableNode*)pJoinTable->pRight)->singleTable);
}

static bool isSingleTable(SRealTableNode* pRealTable) {
  int8_t tableType = pRealTable->pMeta->tableType;
  if (TSDB_SYSTEM_TABLE == tableType) {
    return 0 != strcmp(pRealTable->table.tableName, TSDB_INS_TABLE_TABLES) &&
           0 != strcmp(pRealTable->table.tableName, TSDB_INS_TABLE_TAGS) &&
           0 != strcmp(pRealTable->table.tableName, TSDB_INS_TABLE_COLS);
  }
  return (TSDB_CHILD_TABLE == tableType || TSDB_NORMAL_TABLE == tableType);
}

static int32_t setTableIndex(STranslateContext* pCxt, SName* pName, SRealTableNode* pRealTable) {
  if (pCxt->createStream || QUERY_SMA_OPTIMIZE_DISABLE == tsQuerySmaOptimize) {
    return TSDB_CODE_SUCCESS;
  }
  if (isSelectStmt(pCxt->pCurrStmt) && NULL != ((SSelectStmt*)pCxt->pCurrStmt)->pWindow &&
      QUERY_NODE_INTERVAL_WINDOW == nodeType(((SSelectStmt*)pCxt->pCurrStmt)->pWindow)) {
    return getTableIndex(pCxt, pName, &pRealTable->pSmaIndexes);
  }
  return TSDB_CODE_SUCCESS;
}

static int32_t setTableCacheLastMode(STranslateContext* pCxt, SSelectStmt* pSelect) {
  if ((!pSelect->hasLastRowFunc && !pSelect->hasLastFunc) || QUERY_NODE_REAL_TABLE != nodeType(pSelect->pFromTable) ||
      TSDB_SYSTEM_TABLE == ((SRealTableNode*)pSelect->pFromTable)->pMeta->tableType) {
    return TSDB_CODE_SUCCESS;
  }

  SRealTableNode* pTable = (SRealTableNode*)pSelect->pFromTable;
  SDbCfgInfo      dbCfg = {0};
  int32_t         code = getDBCfg(pCxt, pTable->table.dbName, &dbCfg);
  if (TSDB_CODE_SUCCESS == code) {
    pTable->cacheLastMode = dbCfg.cacheLast;
  }
  return code;
}

static EDealRes doTranslateTbName(SNode** pNode, void* pContext) {
  switch (nodeType(*pNode)) {
    case QUERY_NODE_FUNCTION: {
      SFunctionNode* pFunc = (SFunctionNode*)*pNode;
      if (FUNCTION_TYPE_TBNAME == pFunc->funcType) {
        SRewriteTbNameContext* pCxt = (SRewriteTbNameContext*)pContext;
        SValueNode*            pVal = (SValueNode*)nodesMakeNode(QUERY_NODE_VALUE);
        if (NULL == pVal) {
          pCxt->errCode = TSDB_CODE_OUT_OF_MEMORY;
          return DEAL_RES_ERROR;
        }

        int32_t tbLen = strlen(pCxt->pTbName);
        pVal->literal = taosStrdup(pCxt->pTbName);
        if (NULL == pVal->literal) {
          pCxt->errCode = TSDB_CODE_OUT_OF_MEMORY;
          return DEAL_RES_ERROR;
        }
        pVal->isDuration = false;
        pVal->translate = true;
        pVal->node.resType.type = TSDB_DATA_TYPE_BINARY;
        pVal->node.resType.bytes = tbLen + VARSTR_HEADER_SIZE;
        pVal->datum.p = taosMemoryCalloc(1, tbLen + VARSTR_HEADER_SIZE + 1);
        varDataSetLen(pVal->datum.p, tbLen);
        strncpy(varDataVal(pVal->datum.p), pVal->literal, tbLen);
        strcpy(pVal->node.userAlias, pFunc->node.userAlias);
        strcpy(pVal->node.aliasName, pFunc->node.aliasName);

        nodesDestroyNode(*pNode);
        *pNode = (SNode*)pVal;
      }
      break;
    }
    default:
      break;
  }
  return DEAL_RES_CONTINUE;
}

static int32_t replaceTbName(STranslateContext* pCxt, SSelectStmt* pSelect) {
  if (QUERY_NODE_REAL_TABLE != nodeType(pSelect->pFromTable)) {
    return TSDB_CODE_SUCCESS;
  }

  SRealTableNode* pTable = (SRealTableNode*)pSelect->pFromTable;
  if (TSDB_CHILD_TABLE != pTable->pMeta->tableType && TSDB_NORMAL_TABLE != pTable->pMeta->tableType &&
      TSDB_SYSTEM_TABLE != pTable->pMeta->tableType) {
    return TSDB_CODE_SUCCESS;
  }

  SNode**               pNode = NULL;
  SRewriteTbNameContext pRewriteCxt = {0};
  pRewriteCxt.pTbName = pTable->table.tableName;

  nodesRewriteExprPostOrder(&pSelect->pWhere, doTranslateTbName, &pRewriteCxt);

  return pRewriteCxt.errCode;
}

static int32_t checkJoinTable(STranslateContext* pCxt, SJoinTableNode* pJoinTable) {
  if ((QUERY_NODE_TEMP_TABLE == nodeType(pJoinTable->pLeft) &&
       !isGlobalTimeLineQuery(((STempTableNode*)pJoinTable->pLeft)->pSubquery)) ||
      (QUERY_NODE_TEMP_TABLE == nodeType(pJoinTable->pRight) &&
       !isGlobalTimeLineQuery(((STempTableNode*)pJoinTable->pRight)->pSubquery))) {
    return generateSyntaxErrMsgExt(&pCxt->msgBuf, TSDB_CODE_PAR_NOT_SUPPORT_JOIN,
                                   "Join requires valid time series input");
  }
  return TSDB_CODE_SUCCESS;
}

static int32_t translateAudit(STranslateContext* pCxt, SRealTableNode* pRealTable, SName* pName) {
  if (pRealTable->pMeta->tableType == TSDB_SUPER_TABLE) {
    if (IS_AUDIT_DBNAME(pName->dbname) && IS_AUDIT_STB_NAME(pName->tname)) {
      pCxt->pParseCxt->isAudit = true;
    }
  } else if (pRealTable->pMeta->tableType == TSDB_CHILD_TABLE) {
    if (IS_AUDIT_DBNAME(pName->dbname) && IS_AUDIT_CTB_NAME(pName->tname)) {
      pCxt->pParseCxt->isAudit = true;
    }
  }
  return 0;
}

int32_t translateTable(STranslateContext* pCxt, SNode** pTable) {
  int32_t code = TSDB_CODE_SUCCESS;
  switch (nodeType(*pTable)) {
    case QUERY_NODE_REAL_TABLE: {
      SRealTableNode* pRealTable = (SRealTableNode*)*pTable;
      pRealTable->ratio = (NULL != pCxt->pExplainOpt ? pCxt->pExplainOpt->ratio : 1.0);
      // The SRealTableNode created through ROLLUP already has STableMeta.
      if (NULL == pRealTable->pMeta) {
        SName name;
        code = getTargetMeta(
            pCxt, toName(pCxt->pParseCxt->acctId, pRealTable->table.dbName, pRealTable->table.tableName, &name),
            &(pRealTable->pMeta), true);
        if (TSDB_CODE_SUCCESS != code) {
          return generateSyntaxErrMsg(&pCxt->msgBuf, TSDB_CODE_PAR_GET_META_ERROR, tstrerror(code));
        }
#ifdef TD_ENTERPRISE
        if (TSDB_VIEW_TABLE == pRealTable->pMeta->tableType) {
          return translateView(pCxt, pTable, &name);
        }
        translateAudit(pCxt, pRealTable, &name);
#endif
        code = setTableVgroupList(pCxt, &name, pRealTable);
        if (TSDB_CODE_SUCCESS == code) {
          code = setTableIndex(pCxt, &name, pRealTable);
        }
      }
      if (TSDB_CODE_SUCCESS == code) {
        pRealTable->table.precision = pRealTable->pMeta->tableInfo.precision;
        pRealTable->table.singleTable = isSingleTable(pRealTable);
        if (TSDB_SUPER_TABLE == pRealTable->pMeta->tableType) {
          pCxt->stableQuery = true;
        }
        if (TSDB_SYSTEM_TABLE == pRealTable->pMeta->tableType) {
          if (isSelectStmt(pCxt->pCurrStmt)) {
            ((SSelectStmt*)pCxt->pCurrStmt)->timeLineResMode = TIME_LINE_NONE;
          } else if (isDeleteStmt(pCxt->pCurrStmt)) {
            code = TSDB_CODE_TSC_INVALID_OPERATION;
            break;
          }
        }
        code = addNamespace(pCxt, pRealTable);
      }
      break;
    }
    case QUERY_NODE_TEMP_TABLE: {
      STempTableNode* pTempTable = (STempTableNode*)*pTable;
      code = translateSubquery(pCxt, pTempTable->pSubquery);
      if (TSDB_CODE_SUCCESS == code) {
        if (QUERY_NODE_SELECT_STMT == nodeType(pTempTable->pSubquery) &&
            ((SSelectStmt*)pTempTable->pSubquery)->isEmptyResult && isSelectStmt(pCxt->pCurrStmt)) {
          ((SSelectStmt*)pCxt->pCurrStmt)->isEmptyResult = true;
        }
        if (QUERY_NODE_SELECT_STMT == nodeType(pTempTable->pSubquery) && isSelectStmt(pCxt->pCurrStmt)) {
          SSelectStmt* pSubStmt = (SSelectStmt*)pTempTable->pSubquery;
          SSelectStmt* pCurrSmt = (SSelectStmt*)(pCxt->pCurrStmt);
          pCurrSmt->timeLineResMode = pSubStmt->timeLineResMode;
        }
        pTempTable->table.precision = getStmtPrecision(pTempTable->pSubquery);
        pTempTable->table.singleTable = stmtIsSingleTable(pTempTable->pSubquery);
        code = addNamespace(pCxt, pTempTable);
      }
      break;
    }
    case QUERY_NODE_JOIN_TABLE: {
      SJoinTableNode* pJoinTable = (SJoinTableNode*)*pTable;
      code = translateTable(pCxt, &pJoinTable->pLeft);
      if (TSDB_CODE_SUCCESS == code) {
        code = translateTable(pCxt, &pJoinTable->pRight);
      }
      if (TSDB_CODE_SUCCESS == code) {
        code = checkJoinTable(pCxt, pJoinTable);
      }
      if (TSDB_CODE_SUCCESS == code) {
        pJoinTable->table.precision = calcJoinTablePrecision(pJoinTable);
        pJoinTable->table.singleTable = joinTableIsSingleTable(pJoinTable);
        code = translateExpr(pCxt, &pJoinTable->pOnCond);
        pJoinTable->hasSubQuery = (nodeType(pJoinTable->pLeft) != QUERY_NODE_REAL_TABLE) ||
                                  (nodeType(pJoinTable->pRight) != QUERY_NODE_REAL_TABLE);
        if (nodeType(pJoinTable->pLeft) == QUERY_NODE_JOIN_TABLE) {
          ((SJoinTableNode*)pJoinTable->pLeft)->isLowLevelJoin = true;
        }
        if (nodeType(pJoinTable->pRight) == QUERY_NODE_JOIN_TABLE) {
          ((SJoinTableNode*)pJoinTable->pRight)->isLowLevelJoin = true;
        }
      }
      break;
    }
    default:
      break;
  }
  return code;
}

static int32_t createAllColumns(STranslateContext* pCxt, bool igTags, SNodeList** pCols) {
  *pCols = nodesMakeList();
  if (NULL == *pCols) {
    return generateSyntaxErrMsg(&pCxt->msgBuf, TSDB_CODE_OUT_OF_MEMORY);
  }
  SArray* pTables = taosArrayGetP(pCxt->pNsLevel, pCxt->currLevel);
  size_t  nums = taosArrayGetSize(pTables);
  for (size_t i = 0; i < nums; ++i) {
    STableNode* pTable = taosArrayGetP(pTables, i);
    int32_t     code = createColumnsByTable(pCxt, pTable, igTags, *pCols);
    if (TSDB_CODE_SUCCESS != code) {
      return code;
    }
  }
  return TSDB_CODE_SUCCESS;
}

static SNode* createMultiResFunc(SFunctionNode* pSrcFunc, SExprNode* pExpr) {
  SFunctionNode* pFunc = (SFunctionNode*)nodesMakeNode(QUERY_NODE_FUNCTION);
  if (NULL == pFunc) {
    return NULL;
  }
  pFunc->pParameterList = nodesMakeList();
  if (NULL == pFunc->pParameterList ||
      TSDB_CODE_SUCCESS != nodesListStrictAppend(pFunc->pParameterList, nodesCloneNode((SNode*)pExpr))) {
    nodesDestroyNode((SNode*)pFunc);
    return NULL;
  }

  pFunc->node.resType = pExpr->resType;
  pFunc->funcId = pSrcFunc->funcId;
  pFunc->funcType = pSrcFunc->funcType;
  strcpy(pFunc->functionName, pSrcFunc->functionName);
  char    buf[TSDB_FUNC_NAME_LEN + TSDB_TABLE_NAME_LEN + TSDB_COL_NAME_LEN + TSDB_NAME_DELIMITER_LEN + 3] = {0};
  int32_t len = 0;
  if (QUERY_NODE_COLUMN == nodeType(pExpr)) {
    SColumnNode* pCol = (SColumnNode*)pExpr;
    if (tsKeepColumnName) {
      strcpy(pFunc->node.userAlias, pCol->colName);
      strcpy(pFunc->node.aliasName, pCol->colName);
    } else {
      len = snprintf(buf, sizeof(buf) - 1, "%s(%s.%s)", pSrcFunc->functionName, pCol->tableAlias, pCol->colName);
      taosCreateMD5Hash(buf, len);
      strncpy(pFunc->node.aliasName, buf, TSDB_COL_NAME_LEN - 1);
      len = snprintf(buf, sizeof(buf) - 1, "%s(%s)", pSrcFunc->functionName, pCol->colName);
      // note: userAlias could be truncated here
      strncpy(pFunc->node.userAlias, buf, TSDB_COL_NAME_LEN - 1);
    }
  } else {
    len = snprintf(buf, sizeof(buf) - 1, "%s(%s)", pSrcFunc->functionName, pExpr->aliasName);
    taosCreateMD5Hash(buf, len);
    strncpy(pFunc->node.aliasName, buf, TSDB_COL_NAME_LEN - 1);
    len = snprintf(buf, sizeof(buf) - 1, "%s(%s)", pSrcFunc->functionName, pExpr->userAlias);
    // note: userAlias could be truncated here
    strncpy(pFunc->node.userAlias, buf, TSDB_COL_NAME_LEN - 1);
  }

  return (SNode*)pFunc;
}

static int32_t createTableAllCols(STranslateContext* pCxt, SColumnNode* pCol, bool igTags, SNodeList** pOutput) {
  STableNode* pTable = NULL;
  int32_t     code = findTable(pCxt, pCol->tableAlias, &pTable);
  if (TSDB_CODE_SUCCESS == code && NULL == *pOutput) {
    *pOutput = nodesMakeList();
    if (NULL == *pOutput) {
      code = generateSyntaxErrMsg(&pCxt->msgBuf, TSDB_CODE_OUT_OF_MEMORY);
    }
  }
  if (TSDB_CODE_SUCCESS == code) {
    code = createColumnsByTable(pCxt, pTable, igTags, *pOutput);
  }
  return code;
}

static int32_t createMultiResFuncsParas(STranslateContext* pCxt, SNodeList* pSrcParas, SNodeList** pOutput) {
  int32_t code = TSDB_CODE_SUCCESS;

  SNodeList* pExprs = NULL;
  SNode*     pPara = NULL;
  FOREACH(pPara, pSrcParas) {
    if (nodesIsStar(pPara)) {
      code = createAllColumns(pCxt, true, &pExprs);
    } else if (nodesIsTableStar(pPara)) {
      code = createTableAllCols(pCxt, (SColumnNode*)pPara, true, &pExprs);
    } else {
      code = nodesListMakeStrictAppend(&pExprs, nodesCloneNode(pPara));
    }
    if (TSDB_CODE_SUCCESS != code) {
      break;
    }
  }

  if (TSDB_CODE_SUCCESS == code) {
    *pOutput = pExprs;
  } else {
    nodesDestroyList(pExprs);
  }

  return code;
}

static int32_t createMultiResFuncs(SFunctionNode* pSrcFunc, SNodeList* pExprs, SNodeList** pOutput) {
  SNodeList* pFuncs = nodesMakeList();
  if (NULL == pFuncs) {
    return TSDB_CODE_OUT_OF_MEMORY;
  }

  int32_t code = TSDB_CODE_SUCCESS;
  SNode*  pExpr = NULL;
  FOREACH(pExpr, pExprs) {
    code = nodesListStrictAppend(pFuncs, createMultiResFunc(pSrcFunc, (SExprNode*)pExpr));
    if (TSDB_CODE_SUCCESS != code) {
      break;
    }
  }

  if (TSDB_CODE_SUCCESS == code) {
    *pOutput = pFuncs;
  } else {
    nodesDestroyList(pFuncs);
  }

  return code;
}

static int32_t createMultiResFuncsFromStar(STranslateContext* pCxt, SFunctionNode* pSrcFunc, SNodeList** pOutput) {
  SNodeList* pExprs = NULL;
  int32_t    code = createMultiResFuncsParas(pCxt, pSrcFunc->pParameterList, &pExprs);
  if (TSDB_CODE_SUCCESS == code) {
    code = createMultiResFuncs(pSrcFunc, pExprs, pOutput);
  }

  nodesDestroyList(pExprs);
  return code;
}

static int32_t createTags(STranslateContext* pCxt, SNodeList** pOutput) {
  if (QUERY_NODE_REAL_TABLE != nodeType(((SSelectStmt*)pCxt->pCurrStmt)->pFromTable)) {
    return generateSyntaxErrMsgExt(&pCxt->msgBuf, TSDB_CODE_PAR_INVALID_TAGS_PC,
                                   "The _TAGS pseudo column can only be used for child table and super table queries");
  }

  SRealTableNode*   pTable = (SRealTableNode*)(((SSelectStmt*)pCxt->pCurrStmt)->pFromTable);
  const STableMeta* pMeta = pTable->pMeta;
  if (TSDB_SUPER_TABLE != pMeta->tableType && TSDB_CHILD_TABLE != pMeta->tableType) {
    return generateSyntaxErrMsg(&pCxt->msgBuf, TSDB_CODE_PAR_INVALID_TAGS_PC,
                                "The _TAGS pseudo column can only be used for child table and super table queries");
  }

  SSchema* pTagsSchema = getTableTagSchema(pMeta);
  for (int32_t i = 0; i < pMeta->tableInfo.numOfTags; ++i) {
    SColumnNode* pCol = (SColumnNode*)nodesMakeNode(QUERY_NODE_COLUMN);
    if (NULL == pCol) {
      return generateSyntaxErrMsg(&pCxt->msgBuf, TSDB_CODE_OUT_OF_MEMORY);
    }
    setColumnInfoBySchema(pTable, pTagsSchema + i, 1, pCol);
    if (TSDB_CODE_SUCCESS != nodesListMakeStrictAppend(pOutput, (SNode*)pCol)) {
      NODES_DESTORY_LIST(*pOutput);
      return TSDB_CODE_OUT_OF_MEMORY;
    }
  }
  return TSDB_CODE_SUCCESS;
}

static int32_t translateStar(STranslateContext* pCxt, SSelectStmt* pSelect) {
  SNode* pNode = NULL;
  WHERE_EACH(pNode, pSelect->pProjectionList) {
    int32_t code = TSDB_CODE_SUCCESS;
    if (nodesIsStar(pNode)) {
      SNodeList* pCols = NULL;
      code = createAllColumns(pCxt, false, &pCols);
      if (TSDB_CODE_SUCCESS == code) {
        INSERT_LIST(pSelect->pProjectionList, pCols);
        ERASE_NODE(pSelect->pProjectionList);
        continue;
      }
    } else if (isMultiResFunc(pNode)) {
      SNodeList* pNodeList = NULL;
      if (FUNCTION_TYPE_TAGS == ((SFunctionNode*)pNode)->funcType) {
        code = createTags(pCxt, &pNodeList);
      } else {
        code = createMultiResFuncsFromStar(pCxt, (SFunctionNode*)pNode, &pNodeList);
      }
      if (TSDB_CODE_SUCCESS == code) {
        INSERT_LIST(pSelect->pProjectionList, pNodeList);
        ERASE_NODE(pSelect->pProjectionList);
        continue;
      }
    } else if (nodesIsTableStar(pNode)) {
      SNodeList* pCols = NULL;
      code = createTableAllCols(pCxt, (SColumnNode*)pNode, false, &pCols);
      if (TSDB_CODE_SUCCESS == code) {
        INSERT_LIST(pSelect->pProjectionList, pCols);
        ERASE_NODE(pSelect->pProjectionList);
        continue;
      }
    }
    if (TSDB_CODE_SUCCESS != code) {
      return code;
    }
    WHERE_NEXT;
  }
  return TSDB_CODE_SUCCESS;
}

static int32_t getPositionValue(const SValueNode* pVal) {
  switch (pVal->node.resType.type) {
    case TSDB_DATA_TYPE_NULL:
    case TSDB_DATA_TYPE_TIMESTAMP:
    case TSDB_DATA_TYPE_NCHAR:
    case TSDB_DATA_TYPE_VARCHAR:
    case TSDB_DATA_TYPE_VARBINARY:
    case TSDB_DATA_TYPE_JSON:
    case TSDB_DATA_TYPE_GEOMETRY:
      return -1;
    case TSDB_DATA_TYPE_BOOL:
      return (pVal->datum.b ? 1 : 0);
    case TSDB_DATA_TYPE_TINYINT:
    case TSDB_DATA_TYPE_SMALLINT:
    case TSDB_DATA_TYPE_INT:
    case TSDB_DATA_TYPE_BIGINT:
      return pVal->datum.i;
    case TSDB_DATA_TYPE_FLOAT:
    case TSDB_DATA_TYPE_DOUBLE:
      return pVal->datum.d;
    case TSDB_DATA_TYPE_UTINYINT:
    case TSDB_DATA_TYPE_USMALLINT:
    case TSDB_DATA_TYPE_UINT:
    case TSDB_DATA_TYPE_UBIGINT:
      return pVal->datum.u;
    default:
      break;
  }
  return -1;
}

static int32_t translateOrderByPosition(STranslateContext* pCxt, SNodeList* pProjectionList, SNodeList* pOrderByList,
                                        bool* pOther) {
  *pOther = false;
  SNode* pNode = NULL;
  WHERE_EACH(pNode, pOrderByList) {
    SNode* pExpr = ((SOrderByExprNode*)pNode)->pExpr;
    if (QUERY_NODE_VALUE == nodeType(pExpr)) {
      SValueNode* pVal = (SValueNode*)pExpr;
      if (DEAL_RES_ERROR == translateValue(pCxt, pVal)) {
        return pCxt->errCode;
      }
      int32_t pos = getPositionValue(pVal);
      if (pos < 0) {
        ERASE_NODE(pOrderByList);
        continue;
      } else if (0 == pos || pos > LIST_LENGTH(pProjectionList)) {
        return generateSyntaxErrMsg(&pCxt->msgBuf, TSDB_CODE_PAR_WRONG_NUMBER_OF_SELECT);
      } else {
        // No longer using SColumnRefNode, processing in replaceOrderByAliasImpl function
      }
    } else {
      *pOther = true;
    }
    WHERE_NEXT;
  }
  return TSDB_CODE_SUCCESS;
}

static int32_t translateOrderBy(STranslateContext* pCxt, SSelectStmt* pSelect) {
  bool    other;
  int32_t code = translateOrderByPosition(pCxt, pSelect->pProjectionList, pSelect->pOrderByList, &other);
  if (TSDB_CODE_SUCCESS == code) {
    if (0 == LIST_LENGTH(pSelect->pOrderByList)) {
      NODES_DESTORY_LIST(pSelect->pOrderByList);
      return TSDB_CODE_SUCCESS;
    }
    if (!other) {
      return TSDB_CODE_SUCCESS;
    }
    pCxt->currClause = SQL_CLAUSE_ORDER_BY;
    code = translateExprList(pCxt, pSelect->pOrderByList);
  }
  if (TSDB_CODE_SUCCESS == code) {
    code = checkExprListForGroupBy(pCxt, pSelect, pSelect->pOrderByList);
  }
  return code;
}

static EDealRes needFillImpl(SNode* pNode, void* pContext) {
  if ((isAggFunc(pNode) || isInterpFunc(pNode)) && FUNCTION_TYPE_GROUP_KEY != ((SFunctionNode*)pNode)->funcType) {
    *(bool*)pContext = true;
    return DEAL_RES_END;
  }
  return DEAL_RES_CONTINUE;
}

static bool needFill(SNode* pNode) {
  bool hasFillFunc = false;
  nodesWalkExpr(pNode, needFillImpl, &hasFillFunc);
  return hasFillFunc;
}

static int32_t convertFillValue(STranslateContext* pCxt, SDataType dt, SNodeList* pValues, int32_t index) {
  SListCell* pCell = nodesListGetCell(pValues, index);
  if (dataTypeEqual(&dt, &((SExprNode*)pCell->pNode)->resType) && (QUERY_NODE_VALUE == nodeType(pCell->pNode))) {
    return TSDB_CODE_SUCCESS;
  }
  SNode*  pCastFunc = NULL;
  int32_t code = createCastFunc(pCxt, pCell->pNode, dt, &pCastFunc);
  if (TSDB_CODE_SUCCESS == code) {
    code = scalarCalculateConstants(pCastFunc, &pCell->pNode);
  }
  if (TSDB_CODE_SUCCESS == code && QUERY_NODE_VALUE != nodeType(pCell->pNode)) {
    code =
        generateSyntaxErrMsgExt(&pCxt->msgBuf, TSDB_CODE_PAR_WRONG_VALUE_TYPE, "Fill value can only accept constant");
  } else if (TSDB_CODE_SUCCESS != code) {
    code = generateSyntaxErrMsgExt(&pCxt->msgBuf, TSDB_CODE_PAR_WRONG_VALUE_TYPE, "Filled data type mismatch");
  }
  return code;
}

static int32_t checkFillValues(STranslateContext* pCxt, SFillNode* pFill, SNodeList* pProjectionList) {
  if (FILL_MODE_VALUE != pFill->mode && FILL_MODE_VALUE_F != pFill->mode) {
    return TSDB_CODE_SUCCESS;
  }

  int32_t        fillNo = 0;
  SNodeListNode* pFillValues = (SNodeListNode*)pFill->pValues;
  SNode*         pProject = NULL;
  FOREACH(pProject, pProjectionList) {
    if (needFill(pProject)) {
      if (fillNo >= LIST_LENGTH(pFillValues->pNodeList)) {
        return generateSyntaxErrMsgExt(&pCxt->msgBuf, TSDB_CODE_PAR_WRONG_VALUE_TYPE, "Filled values number mismatch");
      }
      int32_t code = convertFillValue(pCxt, ((SExprNode*)pProject)->resType, pFillValues->pNodeList, fillNo);
      if (TSDB_CODE_SUCCESS != code) {
        return code;
      }

      ++fillNo;
    }
  }
  if (fillNo != LIST_LENGTH(pFillValues->pNodeList)) {
    return generateSyntaxErrMsgExt(&pCxt->msgBuf, TSDB_CODE_PAR_WRONG_VALUE_TYPE, "Filled values number mismatch");
  }
  return TSDB_CODE_SUCCESS;
}

static int32_t translateFillValues(STranslateContext* pCxt, SSelectStmt* pSelect) {
  if (NULL == pSelect->pWindow || QUERY_NODE_INTERVAL_WINDOW != nodeType(pSelect->pWindow) ||
      NULL == ((SIntervalWindowNode*)pSelect->pWindow)->pFill) {
    return TSDB_CODE_SUCCESS;
  }
  return checkFillValues(pCxt, (SFillNode*)((SIntervalWindowNode*)pSelect->pWindow)->pFill, pSelect->pProjectionList);
}

static int32_t rewriteProjectAlias(SNodeList* pProjectionList) {
  int32_t no = 1;
  SNode*  pProject = NULL;
  FOREACH(pProject, pProjectionList) {
    SExprNode* pExpr = (SExprNode*)pProject;
    if ('\0' == pExpr->userAlias[0]) {
      strcpy(pExpr->userAlias, pExpr->aliasName);
    }
    sprintf(pExpr->aliasName, "#expr_%d", no++);
  }
  return TSDB_CODE_SUCCESS;
}

static int32_t checkProjectAlias(STranslateContext* pCxt, SNodeList* pProjectionList, SHashObj** pOutput) {
  SHashObj* pUserAliasSet = taosHashInit(LIST_LENGTH(pProjectionList),
                                         taosGetDefaultHashFunction(TSDB_DATA_TYPE_BINARY), false, HASH_NO_LOCK);
  SNode*    pProject = NULL;
  FOREACH(pProject, pProjectionList) {
    SExprNode* pExpr = (SExprNode*)pProject;
    if (NULL != taosHashGet(pUserAliasSet, pExpr->userAlias, strlen(pExpr->userAlias))) {
      taosHashCleanup(pUserAliasSet);
      return generateSyntaxErrMsg(&pCxt->msgBuf, TSDB_CODE_PAR_AMBIGUOUS_COLUMN, pExpr->userAlias);
    }
    taosHashPut(pUserAliasSet, pExpr->userAlias, strlen(pExpr->userAlias), &pExpr, POINTER_BYTES);
  }
  if (NULL == pOutput) {
    taosHashCleanup(pUserAliasSet);
  } else {
    *pOutput = pUserAliasSet;
  }
  return TSDB_CODE_SUCCESS;
}

static int32_t translateProjectionList(STranslateContext* pCxt, SSelectStmt* pSelect) {
  if (!pSelect->isSubquery) {
    return rewriteProjectAlias(pSelect->pProjectionList);
  } else {
    return TSDB_CODE_SUCCESS;
  }
}

static int32_t translateSelectList(STranslateContext* pCxt, SSelectStmt* pSelect) {
  pCxt->currClause = SQL_CLAUSE_SELECT;
  int32_t code = translateExprList(pCxt, pSelect->pProjectionList);
  if (TSDB_CODE_SUCCESS == code) {
    code = translateStar(pCxt, pSelect);
  }
  if (TSDB_CODE_SUCCESS == code) {
    code = translateProjectionList(pCxt, pSelect);
  }
  if (TSDB_CODE_SUCCESS == code) {
    code = checkExprListForGroupBy(pCxt, pSelect, pSelect->pProjectionList);
  }
  if (TSDB_CODE_SUCCESS == code) {
    code = translateFillValues(pCxt, pSelect);
  }
  if (NULL == pSelect->pProjectionList || 0 >= pSelect->pProjectionList->length) {
    if (pCxt->pParseCxt->hasInvisibleCol) {
      code = TSDB_CODE_PAR_PERMISSION_DENIED;
    } else {
      code = TSDB_CODE_PAR_INVALID_SELECTED_EXPR;
    }
  }
  return code;
}

static int32_t translateHaving(STranslateContext* pCxt, SSelectStmt* pSelect) {
  if (NULL == pSelect->pGroupByList && NULL == pSelect->pPartitionByList && NULL == pSelect->pWindow &&
      NULL != pSelect->pHaving) {
    return generateSyntaxErrMsg(&pCxt->msgBuf, TSDB_CODE_PAR_GROUPBY_LACK_EXPRESSION);
  }
  pCxt->currClause = SQL_CLAUSE_HAVING;
  int32_t code = translateExpr(pCxt, &pSelect->pHaving);
  return code;
}

static int32_t translateGroupBy(STranslateContext* pCxt, SSelectStmt* pSelect) {
  if (NULL == pSelect->pGroupByList) {
    return TSDB_CODE_SUCCESS;
  }
  if (NULL != pSelect->pWindow) {
    return generateSyntaxErrMsg(&pCxt->msgBuf, TSDB_CODE_PAR_GROUPBY_WINDOW_COEXIST);
  }
  pCxt->currClause = SQL_CLAUSE_GROUP_BY;
  pSelect->timeLineResMode = TIME_LINE_NONE;
  return translateExprList(pCxt, pSelect->pGroupByList);
}

static int32_t getTimeRange(SNode** pPrimaryKeyCond, STimeWindow* pTimeRange, bool* pIsStrict) {
  SNode*  pNew = NULL;
  int32_t code = scalarCalculateConstants(*pPrimaryKeyCond, &pNew);
  if (TSDB_CODE_SUCCESS == code) {
    *pPrimaryKeyCond = pNew;
    code = filterGetTimeRange(*pPrimaryKeyCond, pTimeRange, pIsStrict);
  }
  return code;
}

static int32_t getQueryTimeRange(STranslateContext* pCxt, SNode* pWhere, STimeWindow* pTimeRange) {
  if (NULL == pWhere) {
    *pTimeRange = TSWINDOW_INITIALIZER;
    return TSDB_CODE_SUCCESS;
  }

  SNode* pCond = nodesCloneNode(pWhere);
  if (NULL == pCond) {
    return TSDB_CODE_OUT_OF_MEMORY;
  }

  SNode* pPrimaryKeyCond = NULL;
  filterPartitionCond(&pCond, &pPrimaryKeyCond, NULL, NULL, NULL);

  int32_t code = TSDB_CODE_SUCCESS;
  if (NULL != pPrimaryKeyCond) {
    bool isStrict = false;
    code = getTimeRange(&pPrimaryKeyCond, pTimeRange, &isStrict);
  } else {
    *pTimeRange = TSWINDOW_INITIALIZER;
  }
  nodesDestroyNode(pCond);
  nodesDestroyNode(pPrimaryKeyCond);
  return code;
}

static int32_t checkFill(STranslateContext* pCxt, SFillNode* pFill, SValueNode* pInterval, bool isInterpFill) {
  if (FILL_MODE_NONE == pFill->mode) {
    if (isInterpFill) {
      return generateSyntaxErrMsgExt(&pCxt->msgBuf, TSDB_CODE_PAR_WRONG_VALUE_TYPE, "Unsupported fill type");
    }

    return TSDB_CODE_SUCCESS;
  }

  if (!pCxt->createStream && TSWINDOW_IS_EQUAL(pFill->timeRange, TSWINDOW_INITIALIZER)) {
    return generateSyntaxErrMsg(&pCxt->msgBuf, TSDB_CODE_PAR_INVALID_FILL_TIME_RANGE);
  }

  if (TSWINDOW_IS_EQUAL(pFill->timeRange, TSWINDOW_DESC_INITIALIZER)) {
    return TSDB_CODE_SUCCESS;
  }

  // interp FILL clause
  if (NULL == pInterval) {
    return TSDB_CODE_SUCCESS;
  }
  int64_t timeRange = 0;
  int64_t intervalRange = 0;
  if (!pCxt->createStream) {
    int64_t res = int64SafeSub(pFill->timeRange.skey, pFill->timeRange.ekey);
    timeRange = res < 0 ? res == INT64_MIN ? INT64_MAX : -res : res;
    if (IS_CALENDAR_TIME_DURATION(pInterval->unit)) {
      int64_t f = 1;
      if (pInterval->unit == 'n') {
        f = 30LL * MILLISECOND_PER_DAY;
      } else if (pInterval->unit == 'y') {
        f = 365LL * MILLISECOND_PER_DAY;
      }
      intervalRange = pInterval->datum.i * f;
    } else {
      intervalRange = pInterval->datum.i;
    }
    if ((timeRange / intervalRange) >= MAX_INTERVAL_TIME_WINDOW) {
      return generateSyntaxErrMsg(&pCxt->msgBuf, TSDB_CODE_PAR_INVALID_FILL_TIME_RANGE);
    }
  }

  return TSDB_CODE_SUCCESS;
}

static int32_t translateFill(STranslateContext* pCxt, SSelectStmt* pSelect, SIntervalWindowNode* pInterval) {
  if (NULL == pInterval->pFill) {
    return TSDB_CODE_SUCCESS;
  }

  ((SFillNode*)pInterval->pFill)->timeRange = pSelect->timeRange;
  return checkFill(pCxt, (SFillNode*)pInterval->pFill, (SValueNode*)pInterval->pInterval, false);
}

static int64_t getMonthsFromTimeVal(int64_t val, int32_t fromPrecision, char unit) {
  int64_t days = convertTimeFromPrecisionToUnit(val, fromPrecision, 'd');
  switch (unit) {
    case 'b':
    case 'u':
    case 'a':
    case 's':
    case 'm':
    case 'h':
    case 'd':
    case 'w':
      return days / 28;
    case 'n':
      return val;
    case 'y':
      return val * 12;
    default:
      break;
  }
  return -1;
}

static const char* getPrecisionStr(uint8_t precision) {
  switch (precision) {
    case TSDB_TIME_PRECISION_MILLI:
      return TSDB_TIME_PRECISION_MILLI_STR;
    case TSDB_TIME_PRECISION_MICRO:
      return TSDB_TIME_PRECISION_MICRO_STR;
    case TSDB_TIME_PRECISION_NANO:
      return TSDB_TIME_PRECISION_NANO_STR;
    default:
      break;
  }
  return "unknown";
}

static int64_t getPrecisionMultiple(uint8_t precision) {
  switch (precision) {
    case TSDB_TIME_PRECISION_MILLI:
      return 1;
    case TSDB_TIME_PRECISION_MICRO:
      return 1000;
    case TSDB_TIME_PRECISION_NANO:
      return 1000000;
    default:
      break;
  }
  return 1;
}

static void convertVarDuration(SValueNode* pOffset, uint8_t precision) {
  const int64_t factors[3] = {NANOSECOND_PER_MSEC, NANOSECOND_PER_USEC, 1};
  const int8_t  units[3] = {TIME_UNIT_MILLISECOND, TIME_UNIT_MICROSECOND, TIME_UNIT_NANOSECOND};

  if (pOffset->unit == 'n') {
    pOffset->datum.i = pOffset->datum.i * 31 * (NANOSECOND_PER_DAY / factors[precision]);
  } else {
    pOffset->datum.i = pOffset->datum.i * 365 * (NANOSECOND_PER_DAY / factors[precision]);
  }

  pOffset->unit = units[precision];
}

static const int64_t tsdbMaxKeepMS = (int64_t)60 * 1000 * TSDB_MAX_KEEP;
static int32_t       checkIntervalWindow(STranslateContext* pCxt, SIntervalWindowNode* pInterval) {
  uint8_t precision = ((SColumnNode*)pInterval->pCol)->node.resType.precision;

  SValueNode* pInter = (SValueNode*)pInterval->pInterval;
  bool        valInter = IS_CALENDAR_TIME_DURATION(pInter->unit);
  if (pInter->datum.i <= 0 || (!valInter && pInter->datum.i < tsMinIntervalTime)) {
    return generateSyntaxErrMsg(&pCxt->msgBuf, TSDB_CODE_PAR_INTER_VALUE_TOO_SMALL, tsMinIntervalTime,
                                      getPrecisionStr(precision));
  } else if (pInter->datum.i / getPrecisionMultiple(precision) > tsdbMaxKeepMS) {
    return generateSyntaxErrMsg(&pCxt->msgBuf, TSDB_CODE_PAR_INTER_VALUE_TOO_BIG, 1000, "years");
  }

  if (NULL != pInterval->pOffset) {
    SValueNode* pOffset = (SValueNode*)pInterval->pOffset;
    if (pOffset->datum.i <= 0) {
      return generateSyntaxErrMsg(&pCxt->msgBuf, TSDB_CODE_PAR_INTER_OFFSET_NEGATIVE);
    }
    if (pInter->unit == 'n' && pOffset->unit == 'y') {
      return generateSyntaxErrMsg(&pCxt->msgBuf, TSDB_CODE_PAR_INTER_OFFSET_UNIT);
    }
    bool fixed = !IS_CALENDAR_TIME_DURATION(pOffset->unit) && !valInter;
    if ((fixed && pOffset->datum.i >= pInter->datum.i) ||
        (!fixed && getMonthsFromTimeVal(pOffset->datum.i, precision, pOffset->unit) >=
                       getMonthsFromTimeVal(pInter->datum.i, precision, pInter->unit))) {
      return generateSyntaxErrMsg(&pCxt->msgBuf, TSDB_CODE_PAR_INTER_OFFSET_TOO_BIG);
    }

    if (pOffset->unit == 'n' || pOffset->unit == 'y') {
      convertVarDuration(pOffset, precision);
    }
  }

  if (NULL != pInterval->pSliding) {
    const static int32_t INTERVAL_SLIDING_FACTOR = 100;

    SValueNode* pSliding = (SValueNode*)pInterval->pSliding;
    if (IS_CALENDAR_TIME_DURATION(pSliding->unit)) {
      return generateSyntaxErrMsg(&pCxt->msgBuf, TSDB_CODE_PAR_INTER_SLIDING_UNIT);
    }
    if ((pSliding->datum.i <
         convertTimeFromPrecisionToUnit(tsMinSlidingTime, TSDB_TIME_PRECISION_MILLI, pSliding->unit)) ||
        (pInter->datum.i / pSliding->datum.i > INTERVAL_SLIDING_FACTOR)) {
      return generateSyntaxErrMsg(&pCxt->msgBuf, TSDB_CODE_PAR_INTER_SLIDING_TOO_SMALL);
    }
    if (pSliding->datum.i > pInter->datum.i) {
      return generateSyntaxErrMsg(&pCxt->msgBuf, TSDB_CODE_PAR_INTER_SLIDING_TOO_BIG);
    }
  }

  return TSDB_CODE_SUCCESS;
}

static int32_t translateIntervalWindow(STranslateContext* pCxt, SSelectStmt* pSelect) {
  SIntervalWindowNode* pInterval = (SIntervalWindowNode*)pSelect->pWindow;
  int32_t              code = checkIntervalWindow(pCxt, pInterval);
  if (TSDB_CODE_SUCCESS == code) {
    code = translateFill(pCxt, pSelect, pInterval);
  }
  return code;
}

static int32_t checkStateExpr(STranslateContext* pCxt, SNode* pNode) {
  int32_t type = ((SExprNode*)pNode)->resType.type;
  if (!IS_INTEGER_TYPE(type) && type != TSDB_DATA_TYPE_BOOL && !IS_VAR_DATA_TYPE(type)) {
    return generateSyntaxErrMsg(&pCxt->msgBuf, TSDB_CODE_PAR_INVALID_STATE_WIN_TYPE);
  }

  if (QUERY_NODE_COLUMN == nodeType(pNode) && COLUMN_TYPE_TAG == ((SColumnNode*)pNode)->colType) {
    return generateSyntaxErrMsg(&pCxt->msgBuf, TSDB_CODE_PAR_INVALID_STATE_WIN_COL);
  }

  return TSDB_CODE_SUCCESS;
}

static int32_t checkStateWindowForStream(STranslateContext* pCxt, SSelectStmt* pSelect) {
  if (!pCxt->createStream) {
    return TSDB_CODE_SUCCESS;
  }
  if (TSDB_SUPER_TABLE == ((SRealTableNode*)pSelect->pFromTable)->pMeta->tableType &&
      !hasTbnameFunction(pSelect->pPartitionByList)) {
    return generateSyntaxErrMsgExt(&pCxt->msgBuf, TSDB_CODE_PAR_INVALID_STREAM_QUERY, "Unsupported stream query");
  }
  if ((SRealTableNode*)pSelect->pFromTable && hasPkInTable(((SRealTableNode*)pSelect->pFromTable)->pMeta)) {
    return generateSyntaxErrMsgExt(&pCxt->msgBuf, TSDB_CODE_PAR_INVALID_STREAM_QUERY,
                                   "Source table of State window must not has primary key");
  }
  return TSDB_CODE_SUCCESS;
}

static int32_t translateStateWindow(STranslateContext* pCxt, SSelectStmt* pSelect) {
  if (QUERY_NODE_TEMP_TABLE == nodeType(pSelect->pFromTable) &&
      !isGlobalTimeLineQuery(((STempTableNode*)pSelect->pFromTable)->pSubquery)) {
    return generateSyntaxErrMsgExt(&pCxt->msgBuf, TSDB_CODE_PAR_INVALID_TIMELINE_QUERY,
                                   "STATE_WINDOW requires valid time series input");
  }

  SStateWindowNode* pState = (SStateWindowNode*)pSelect->pWindow;
  int32_t           code = checkStateExpr(pCxt, pState->pExpr);
  if (TSDB_CODE_SUCCESS == code) {
    code = checkStateWindowForStream(pCxt, pSelect);
  }
  return code;
}

static int32_t translateSessionWindow(STranslateContext* pCxt, SSelectStmt* pSelect) {
  if (QUERY_NODE_TEMP_TABLE == nodeType(pSelect->pFromTable) &&
      !isGlobalTimeLineQuery(((STempTableNode*)pSelect->pFromTable)->pSubquery)) {
    return generateSyntaxErrMsgExt(&pCxt->msgBuf, TSDB_CODE_PAR_INVALID_TIMELINE_QUERY,
                                   "SESSION requires valid time series input");
  }

  SSessionWindowNode* pSession = (SSessionWindowNode*)pSelect->pWindow;
  if ('y' == pSession->pGap->unit || 'n' == pSession->pGap->unit || 0 == pSession->pGap->datum.i) {
    return generateSyntaxErrMsg(&pCxt->msgBuf, TSDB_CODE_PAR_INTER_SESSION_GAP);
  }
  if (PRIMARYKEY_TIMESTAMP_COL_ID != pSession->pCol->colId) {
    return generateSyntaxErrMsg(&pCxt->msgBuf, TSDB_CODE_PAR_INTER_SESSION_COL);
  }
  return TSDB_CODE_SUCCESS;
}

static int32_t translateEventWindow(STranslateContext* pCxt, SSelectStmt* pSelect) {
  if (QUERY_NODE_TEMP_TABLE == nodeType(pSelect->pFromTable) &&
      !isGlobalTimeLineQuery(((STempTableNode*)pSelect->pFromTable)->pSubquery)) {
    return generateSyntaxErrMsgExt(&pCxt->msgBuf, TSDB_CODE_PAR_INVALID_TIMELINE_QUERY,
                                   "EVENT_WINDOW requires valid time series input");
  }
  return TSDB_CODE_SUCCESS;
}

static int32_t translateCountWindow(STranslateContext* pCxt, SSelectStmt* pSelect) {
  SCountWindowNode* pCountWin = (SCountWindowNode*)pSelect->pWindow;
  if (pCountWin->windowCount <= 1) {
    return generateSyntaxErrMsgExt(&pCxt->msgBuf, TSDB_CODE_PAR_INVALID_STREAM_QUERY,
                                   "Size of Count window must exceed 1.");
  }

  if (pCountWin->windowSliding <= 0) {
    return generateSyntaxErrMsgExt(&pCxt->msgBuf, TSDB_CODE_PAR_INVALID_STREAM_QUERY,
                                   "Size of Count window must exceed 0.");
  }

  if (pCountWin->windowSliding > pCountWin->windowCount) {
    return generateSyntaxErrMsgExt(&pCxt->msgBuf, TSDB_CODE_PAR_INVALID_STREAM_QUERY,
                                   "sliding value no larger than the count value.");
  }

  if (pCountWin->windowCount > INT32_MAX) {
    return generateSyntaxErrMsgExt(&pCxt->msgBuf, TSDB_CODE_PAR_INVALID_STREAM_QUERY,
                                   "Size of Count window must less than 2147483647(INT32_MAX).");
  }
  if (QUERY_NODE_TEMP_TABLE == nodeType(pSelect->pFromTable) &&
      !isGlobalTimeLineQuery(((STempTableNode*)pSelect->pFromTable)->pSubquery)) {
    return generateSyntaxErrMsgExt(&pCxt->msgBuf, TSDB_CODE_PAR_INVALID_TIMELINE_QUERY,
                                   "COUNT_WINDOW requires valid time series input");
  }
  return TSDB_CODE_SUCCESS;
}

static int32_t translateSpecificWindow(STranslateContext* pCxt, SSelectStmt* pSelect) {
  switch (nodeType(pSelect->pWindow)) {
    case QUERY_NODE_STATE_WINDOW:
      return translateStateWindow(pCxt, pSelect);
    case QUERY_NODE_SESSION_WINDOW:
      return translateSessionWindow(pCxt, pSelect);
    case QUERY_NODE_INTERVAL_WINDOW:
      return translateIntervalWindow(pCxt, pSelect);
    case QUERY_NODE_EVENT_WINDOW:
      return translateEventWindow(pCxt, pSelect);
    case QUERY_NODE_COUNT_WINDOW:
      return translateCountWindow(pCxt, pSelect);
    default:
      break;
  }
  return TSDB_CODE_SUCCESS;
}

static EDealRes collectWindowsPseudocolumns(SNode* pNode, void* pContext) {
  SNodeList* pCols = (SNodeList*)pContext;
  if (QUERY_NODE_FUNCTION == nodeType(pNode)) {
    SFunctionNode* pFunc = (SFunctionNode*)pNode;
    if (FUNCTION_TYPE_WSTART == pFunc->funcType || FUNCTION_TYPE_WEND == pFunc->funcType ||
        FUNCTION_TYPE_WDURATION == pFunc->funcType) {
      nodesListStrictAppend(pCols, nodesCloneNode(pNode));
    }
  }
  return DEAL_RES_CONTINUE;
}

static int32_t checkWindowsConditonValid(SNode* pNode) {
  int32_t code = TSDB_CODE_SUCCESS;
  if (QUERY_NODE_EVENT_WINDOW != nodeType(pNode)) return code;

  SEventWindowNode* pEventWindowNode = (SEventWindowNode*)pNode;
  SNodeList*        pCols = nodesMakeList();
  if (NULL == pCols) {
    return TSDB_CODE_OUT_OF_MEMORY;
  }
  nodesWalkExpr(pEventWindowNode->pStartCond, collectWindowsPseudocolumns, pCols);
  if (pCols->length > 0) {
    code = TSDB_CODE_QRY_INVALID_WINDOW_CONDITION;
  }
  if (TSDB_CODE_SUCCESS == code) {
    nodesWalkExpr(pEventWindowNode->pEndCond, collectWindowsPseudocolumns, pCols);
    if (pCols->length > 0) {
      code = TSDB_CODE_QRY_INVALID_WINDOW_CONDITION;
    }
  }

  nodesDestroyList(pCols);
  return code;
}

static int32_t translateWindow(STranslateContext* pCxt, SSelectStmt* pSelect) {
  if (NULL == pSelect->pWindow) {
    return TSDB_CODE_SUCCESS;
  }
  if (pSelect->pFromTable->type == QUERY_NODE_REAL_TABLE &&
      ((SRealTableNode*)pSelect->pFromTable)->pMeta->tableType == TSDB_SYSTEM_TABLE) {
    return generateSyntaxErrMsg(&pCxt->msgBuf, TSDB_CODE_PAR_SYSTABLE_NOT_ALLOWED, "WINDOW");
  }
  pCxt->currClause = SQL_CLAUSE_WINDOW;
  int32_t code = translateExpr(pCxt, &pSelect->pWindow);
  if (TSDB_CODE_SUCCESS == code) {
    code = translateSpecificWindow(pCxt, pSelect);
  }
  if (TSDB_CODE_SUCCESS == code) {
    code = checkWindowsConditonValid(pSelect->pWindow);
  }
  return code;
}

static int32_t createDefaultFillNode(STranslateContext* pCxt, SNode** pOutput) {
  SFillNode* pFill = (SFillNode*)nodesMakeNode(QUERY_NODE_FILL);
  if (NULL == pFill) {
    return TSDB_CODE_OUT_OF_MEMORY;
  }

  pFill->mode = FILL_MODE_NONE;

  SColumnNode* pCol = (SColumnNode*)nodesMakeNode(QUERY_NODE_COLUMN);
  if (NULL == pCol) {
    nodesDestroyNode((SNode*)pFill);
    return TSDB_CODE_OUT_OF_MEMORY;
  }
  pCol->colId = PRIMARYKEY_TIMESTAMP_COL_ID;
  strcpy(pCol->colName, ROWTS_PSEUDO_COLUMN_NAME);
  pFill->pWStartTs = (SNode*)pCol;

  *pOutput = (SNode*)pFill;
  return TSDB_CODE_SUCCESS;
}

static int32_t createDefaultEveryNode(STranslateContext* pCxt, SNode** pOutput) {
  SValueNode* pEvery = (SValueNode*)nodesMakeNode(QUERY_NODE_VALUE);
  if (NULL == pEvery) {
    return TSDB_CODE_OUT_OF_MEMORY;
  }

  pEvery->node.resType.type = TSDB_DATA_TYPE_BIGINT;
  pEvery->node.resType.bytes = tDataTypes[TSDB_DATA_TYPE_BIGINT].bytes;
  pEvery->isDuration = true;
  pEvery->literal = taosStrdup("1s");

  *pOutput = (SNode*)pEvery;
  return TSDB_CODE_SUCCESS;
}

static int32_t checkEvery(STranslateContext* pCxt, SValueNode* pInterval) {
  int32_t len = strlen(pInterval->literal);

  char* unit = &pInterval->literal[len - 1];
  if (*unit == 'n' || *unit == 'y') {
    return generateSyntaxErrMsgExt(&pCxt->msgBuf, TSDB_CODE_PAR_WRONG_VALUE_TYPE,
                                   "Unsupported time unit in EVERY clause");
  }

  return TSDB_CODE_SUCCESS;
}

static int32_t translateInterpEvery(STranslateContext* pCxt, SNode** pEvery) {
  int32_t code = TSDB_CODE_SUCCESS;

  if (NULL == *pEvery) {
    code = createDefaultEveryNode(pCxt, pEvery);
  }
  if (TSDB_CODE_SUCCESS == code) {
    code = checkEvery(pCxt, (SValueNode*)(*pEvery));
  }
  if (TSDB_CODE_SUCCESS == code) {
    code = translateExpr(pCxt, pEvery);
  }

  int64_t interval = ((SValueNode*)(*pEvery))->datum.i;
  if (interval == 0) {
    return generateSyntaxErrMsgExt(&pCxt->msgBuf, TSDB_CODE_PAR_WRONG_VALUE_TYPE,
                                   "Unsupported time unit in EVERY clause");
  }

  return code;
}

static int32_t translateInterpFill(STranslateContext* pCxt, SSelectStmt* pSelect) {
  int32_t code = TSDB_CODE_SUCCESS;

  if (NULL == pSelect->pFill) {
    code = createDefaultFillNode(pCxt, &pSelect->pFill);
  }
  if (TSDB_CODE_SUCCESS == code) {
    code = translateExpr(pCxt, &pSelect->pFill);
  }
  if (TSDB_CODE_SUCCESS == code) {
    code = getQueryTimeRange(pCxt, pSelect->pRange, &(((SFillNode*)pSelect->pFill)->timeRange));
  }
  if (TSDB_CODE_SUCCESS == code) {
    code = checkFill(pCxt, (SFillNode*)pSelect->pFill, (SValueNode*)pSelect->pEvery, true);
  }
  if (TSDB_CODE_SUCCESS == code) {
    code = checkFillValues(pCxt, (SFillNode*)pSelect->pFill, pSelect->pProjectionList);
  }

  return code;
}

static int32_t translateInterp(STranslateContext* pCxt, SSelectStmt* pSelect) {
  if (!pSelect->hasInterpFunc) {
    if (NULL != pSelect->pRange || NULL != pSelect->pEvery || NULL != pSelect->pFill) {
      return generateSyntaxErrMsg(&pCxt->msgBuf, TSDB_CODE_PAR_INVALID_INTERP_CLAUSE);
    }
    if (pSelect->hasInterpPseudoColFunc) {
      return generateSyntaxErrMsgExt(&pCxt->msgBuf, TSDB_CODE_PAR_NOT_ALLOWED_FUNC,
                                     "Has Interp pseudo column(s) but missing interp function");
    }
    return TSDB_CODE_SUCCESS;
  }

  if (NULL == pSelect->pRange || NULL == pSelect->pEvery || NULL == pSelect->pFill) {
    if (pSelect->pRange != NULL && QUERY_NODE_OPERATOR == nodeType(pSelect->pRange) && pSelect->pEvery == NULL) {
      // single point interp every can be omitted
    } else {
      return generateSyntaxErrMsgExt(&pCxt->msgBuf, TSDB_CODE_PAR_INVALID_INTERP_CLAUSE,
                                     "Missing RANGE clause, EVERY clause or FILL clause");
    }
  }

  int32_t code = translateExpr(pCxt, &pSelect->pRange);
  if (TSDB_CODE_SUCCESS == code) {
    code = translateInterpEvery(pCxt, &pSelect->pEvery);
  }
  if (TSDB_CODE_SUCCESS == code) {
    code = translateInterpFill(pCxt, pSelect);
  }
  return code;
}

static int32_t removeConstantValueFromList(SNodeList** pList) {
  SNode* pNode = NULL;
  WHERE_EACH(pNode, *pList) {
    if (nodeType(pNode) == QUERY_NODE_VALUE ||
        (nodeType(pNode) == QUERY_NODE_FUNCTION && fmIsConstantResFunc((SFunctionNode*)pNode) &&
         fmIsScalarFunc(((SFunctionNode*)pNode)->funcId))) {
      ERASE_NODE(*pList);
      continue;
    }
    WHERE_NEXT;
  }

  if (*pList && (*pList)->length <= 0) {
    nodesDestroyList(*pList);
    *pList = NULL;
  }

  return TSDB_CODE_SUCCESS;
}

static int32_t translatePartitionBy(STranslateContext* pCxt, SSelectStmt* pSelect) {
  pCxt->currClause = SQL_CLAUSE_PARTITION_BY;
  int32_t code = TSDB_CODE_SUCCESS;

  if (pSelect->pPartitionByList) {
    code = removeConstantValueFromList(&pSelect->pPartitionByList);
  }

  if (TSDB_CODE_SUCCESS == code && pSelect->pPartitionByList) {
    int8_t typeType = getTableTypeFromTableNode(pSelect->pFromTable);
    SNode* pPar = nodesListGetNode(pSelect->pPartitionByList, 0);
    if (!((TSDB_NORMAL_TABLE == typeType || TSDB_CHILD_TABLE == typeType) && 1 == pSelect->pPartitionByList->length &&
          (QUERY_NODE_FUNCTION == nodeType(pPar) && FUNCTION_TYPE_TBNAME == ((SFunctionNode*)pPar)->funcType))) {
      pSelect->timeLineResMode = TIME_LINE_MULTI;
    }

    code = translateExprList(pCxt, pSelect->pPartitionByList);
  }
  if (TSDB_CODE_SUCCESS == code) {
    code = translateExprList(pCxt, pSelect->pTags);
  }
  if (TSDB_CODE_SUCCESS == code) {
    code = translateExpr(pCxt, &pSelect->pSubtable);
  }
  return code;
}

typedef struct SEqCondTbNameTableInfo {
  SRealTableNode* pRealTable;
  SArray*         aTbnames;
} SEqCondTbNameTableInfo;

//[tableAlias.]tbname = tbNamVal
static bool isOperatorEqTbnameCond(STranslateContext* pCxt, SOperatorNode* pOperator, char** ppTableAlias,
                                   SArray** ppTabNames) {
  if (pOperator->opType != OP_TYPE_EQUAL) return false;
  SFunctionNode* pTbnameFunc = NULL;
  SValueNode*    pValueNode = NULL;
  if (nodeType(pOperator->pLeft) == QUERY_NODE_FUNCTION &&
      ((SFunctionNode*)(pOperator->pLeft))->funcType == FUNCTION_TYPE_TBNAME &&
      nodeType(pOperator->pRight) == QUERY_NODE_VALUE) {
    pTbnameFunc = (SFunctionNode*)pOperator->pLeft;
    pValueNode = (SValueNode*)pOperator->pRight;
  } else if (nodeType(pOperator->pRight) == QUERY_NODE_FUNCTION &&
             ((SFunctionNode*)(pOperator->pRight))->funcType == FUNCTION_TYPE_TBNAME &&
             nodeType(pOperator->pLeft) == QUERY_NODE_VALUE) {
    pTbnameFunc = (SFunctionNode*)pOperator->pRight;
    pValueNode = (SValueNode*)pOperator->pLeft;
  } else {
    return false;
  }

  if (LIST_LENGTH(pTbnameFunc->pParameterList) == 0) {
    *ppTableAlias = NULL;
  } else if (LIST_LENGTH(pTbnameFunc->pParameterList) == 1) {
    SNode* pQualNode = nodesListGetNode(pTbnameFunc->pParameterList, 0);
    if (nodeType(pQualNode) != QUERY_NODE_VALUE) return false;
    SValueNode* pQualValNode = (SValueNode*)pQualNode;
    *ppTableAlias = pQualValNode->literal;
  } else {
    return false;
  }
  *ppTabNames = taosArrayInit(1, sizeof(void*));
  taosArrayPush(*ppTabNames, &(pValueNode->literal));
  return true;
}

//[tableAlias.]tbname in (value1, value2, ...)
static bool isOperatorTbnameInCond(STranslateContext* pCxt, SOperatorNode* pOperator, char** ppTableAlias,
                                   SArray** ppTbNames) {
  if (pOperator->opType != OP_TYPE_IN) return false;
  if (nodeType(pOperator->pLeft) != QUERY_NODE_FUNCTION ||
      ((SFunctionNode*)(pOperator->pLeft))->funcType != FUNCTION_TYPE_TBNAME ||
      nodeType(pOperator->pRight) != QUERY_NODE_NODE_LIST) {
    return false;
  }

  SFunctionNode* pTbnameFunc = (SFunctionNode*)pOperator->pLeft;
  if (LIST_LENGTH(pTbnameFunc->pParameterList) == 0) {
    *ppTableAlias = NULL;
  } else if (LIST_LENGTH(pTbnameFunc->pParameterList) == 1) {
    SNode* pQualNode = nodesListGetNode(pTbnameFunc->pParameterList, 0);
    if (nodeType(pQualNode) != QUERY_NODE_VALUE) return false;
    SValueNode* pQualValNode = (SValueNode*)pQualNode;
    *ppTableAlias = pQualValNode->literal;
  } else {
    return false;
  }
  *ppTbNames = taosArrayInit(1, sizeof(void*));
  SNodeListNode* pValueListNode = (SNodeListNode*)pOperator->pRight;
  SNodeList*     pValueNodeList = pValueListNode->pNodeList;
  SNode*         pValNode = NULL;
  FOREACH(pValNode, pValueNodeList) {
    if (nodeType(pValNode) != QUERY_NODE_VALUE) {
      return false;
    }
    taosArrayPush(*ppTbNames, &((SValueNode*)pValNode)->literal);
  }
  return true;
}

static bool findEqCondTbNameInOperatorNode(STranslateContext* pCxt, SNode* pWhere, SEqCondTbNameTableInfo* pInfo) {
  int32_t code = TSDB_CODE_SUCCESS;
  char*   pTableAlias = NULL;
  char*   pTbNameVal = NULL;
  if (isOperatorEqTbnameCond(pCxt, (SOperatorNode*)pWhere, &pTableAlias, &pInfo->aTbnames) ||
      isOperatorTbnameInCond(pCxt, (SOperatorNode*)pWhere, &pTableAlias, &pInfo->aTbnames)) {
    STableNode* pTable;
    if (pTableAlias == NULL) {
      pTable = (STableNode*)((SSelectStmt*)(pCxt->pCurrStmt))->pFromTable;
    } else {
      code = findTable(pCxt, pTableAlias, &pTable);
    }
    if (code == TSDB_CODE_SUCCESS && nodeType(pTable) == QUERY_NODE_REAL_TABLE && ((SRealTableNode*)pTable)->pMeta &&
        ((SRealTableNode*)pTable)->pMeta->tableType == TSDB_SUPER_TABLE) {
      pInfo->pRealTable = (SRealTableNode*)pTable;
      return true;
    }
    taosArrayDestroy(pInfo->aTbnames);
    pInfo->aTbnames = NULL;
  }
  return false;
}

static bool isTableExistInTableTbnames(SArray* aTableTbNames, SRealTableNode* pTable) {
  for (int i = 0; i < taosArrayGetSize(aTableTbNames); ++i) {
    SEqCondTbNameTableInfo* info = taosArrayGet(aTableTbNames, i);
    if (info->pRealTable == pTable) {
      return true;
    }
  }
  return false;
}

static void findEqualCondTbnameInLogicCondAnd(STranslateContext* pCxt, SNode* pWhere, SArray* aTableTbnames) {
  SNode* pTmpNode = NULL;
  FOREACH(pTmpNode, ((SLogicConditionNode*)pWhere)->pParameterList) {
    if (nodeType(pTmpNode) == QUERY_NODE_OPERATOR) {
      SEqCondTbNameTableInfo info = {0};
      bool                   bIsEqTbnameCond = findEqCondTbNameInOperatorNode(pCxt, pTmpNode, &info);
      if (bIsEqTbnameCond) {
        if (!isTableExistInTableTbnames(aTableTbnames, info.pRealTable)) {
          // TODO: intersect tbNames of same table? speed
          taosArrayPush(aTableTbnames, &info);
        } else {
          taosArrayDestroy(info.aTbnames);
        }
      }
    }
    // TODO: logic cond
  }
}

static void unionEqualCondTbnamesOfSameTable(SArray* aTableTbnames, SEqCondTbNameTableInfo* pInfo) {
  bool bFoundTable = false;
  for (int i = 0; i < taosArrayGetSize(aTableTbnames); ++i) {
    SEqCondTbNameTableInfo* info = taosArrayGet(aTableTbnames, i);
    if (info->pRealTable == pInfo->pRealTable) {
      taosArrayAddAll(info->aTbnames, pInfo->aTbnames);
      taosArrayDestroy(pInfo->aTbnames);
      pInfo->aTbnames = NULL;
      bFoundTable = true;
      break;
    }
  }
  if (!bFoundTable) {
    taosArrayPush(aTableTbnames, pInfo);
  }
}

static void findEqualCondTbnameInLogicCondOr(STranslateContext* pCxt, SNode* pWhere, SArray* aTableTbnames) {
  bool   bAllTbName = true;
  SNode* pTmpNode = NULL;
  FOREACH(pTmpNode, ((SLogicConditionNode*)pWhere)->pParameterList) {
    // TODO: logic cond
    if (nodeType(pTmpNode) == QUERY_NODE_OPERATOR) {
      SEqCondTbNameTableInfo info = {0};
      bool                   bIsEqTbnameCond = findEqCondTbNameInOperatorNode(pCxt, pTmpNode, &info);
      if (!bIsEqTbnameCond) {
        bAllTbName = false;
        break;
      } else {
        unionEqualCondTbnamesOfSameTable(aTableTbnames, &info);
      }
    } else {
      bAllTbName = false;
      break;
    }
  }
  if (!bAllTbName) {
    for (int i = 0; i < taosArrayGetSize(aTableTbnames); ++i) {
      SEqCondTbNameTableInfo* pInfo = taosArrayGet(aTableTbnames, i);
      taosArrayDestroy(pInfo->aTbnames);
      pInfo->aTbnames = NULL;
    }
    taosArrayClear(aTableTbnames);
  }
}

static int32_t findEqualCondTbname(STranslateContext* pCxt, SNode* pWhere, SArray* aTableTbnames) {
  // TODO: optimize nested and/or condition. now only the fist level is processed.
  if (nodeType(pWhere) == QUERY_NODE_OPERATOR) {
    SEqCondTbNameTableInfo info = {0};
    bool                   bIsEqTbnameCond = findEqCondTbNameInOperatorNode(pCxt, pWhere, &info);
    if (bIsEqTbnameCond) {
      taosArrayPush(aTableTbnames, &info);
    }
  } else if (nodeType(pWhere) == QUERY_NODE_LOGIC_CONDITION) {
    if (((SLogicConditionNode*)pWhere)->condType == LOGIC_COND_TYPE_AND) {
      findEqualCondTbnameInLogicCondAnd(pCxt, pWhere, aTableTbnames);
    } else if (((SLogicConditionNode*)pWhere)->condType == LOGIC_COND_TYPE_OR) {
      findEqualCondTbnameInLogicCondOr(pCxt, pWhere, aTableTbnames);
    }
  }
  return TSDB_CODE_SUCCESS;
}

static int32_t findVgroupsFromEqualTbname(STranslateContext* pCxt, SEqCondTbNameTableInfo* pInfo,
                                          SVgroupsInfo* vgsInfo) {
  int32_t nVgroups = 0;
  int32_t nTbls = taosArrayGetSize(pInfo->aTbnames);

  if (nTbls >= pInfo->pRealTable->pVgroupList->numOfVgroups) {
    vgsInfo->numOfVgroups = 0;
    return TSDB_CODE_SUCCESS;
  }

  for (int j = 0; j < nTbls; ++j) {
    char* dbName = pInfo->pRealTable->table.dbName;
    SName snameTb;
    char* tbName = taosArrayGetP(pInfo->aTbnames, j);
    toName(pCxt->pParseCxt->acctId, dbName, tbName, &snameTb);
    SVgroupInfo vgInfo = {0};
    bool        bExists;
    int32_t     code = catalogGetCachedTableHashVgroup(pCxt->pParseCxt->pCatalog, &snameTb, &vgInfo, &bExists);
    if (code == TSDB_CODE_SUCCESS && bExists) {
      bool bFoundVg = false;
      for (int32_t k = 0; k < nVgroups; ++k) {
        if (vgsInfo->vgroups[k].vgId == vgInfo.vgId) {
          bFoundVg = true;
          break;
        }
      }
      if (!bFoundVg) {
        vgsInfo->vgroups[nVgroups] = vgInfo;
        ++nVgroups;
        vgsInfo->numOfVgroups = nVgroups;
      }
    } else {
      vgsInfo->numOfVgroups = 0;
      break;
    }
  }
  return TSDB_CODE_SUCCESS;
}

static int32_t setEqualTbnameTableVgroups(STranslateContext* pCxt, SSelectStmt* pSelect, SArray* aTables) {
  int32_t code = TSDB_CODE_SUCCESS;
  for (int i = 0; i < taosArrayGetSize(aTables); ++i) {
    SEqCondTbNameTableInfo* pInfo = taosArrayGet(aTables, i);
    int32_t                 nTbls = taosArrayGetSize(pInfo->aTbnames);

    SVgroupsInfo* vgsInfo = taosMemoryMalloc(sizeof(SVgroupsInfo) + nTbls * sizeof(SVgroupInfo));
    int32_t       nVgroups = 0;
    findVgroupsFromEqualTbname(pCxt, pInfo, vgsInfo);
    if (vgsInfo->numOfVgroups != 0) {
      taosMemoryFree(pInfo->pRealTable->pVgroupList);
      pInfo->pRealTable->pVgroupList = vgsInfo;
    } else {
      taosMemoryFree(vgsInfo);
    }
  }
  return TSDB_CODE_SUCCESS;
}

static int32_t setTableVgroupsFromEqualTbnameCond(STranslateContext* pCxt, SSelectStmt* pSelect) {
  int32_t code = TSDB_CODE_SUCCESS;
  SArray* aTables = taosArrayInit(1, sizeof(SEqCondTbNameTableInfo));
  code = findEqualCondTbname(pCxt, pSelect->pWhere, aTables);
  if (code == TSDB_CODE_SUCCESS) {
    code = setEqualTbnameTableVgroups(pCxt, pSelect, aTables);
  }
  for (int i = 0; i < taosArrayGetSize(aTables); ++i) {
    SEqCondTbNameTableInfo* pInfo = taosArrayGet(aTables, i);
    taosArrayDestroy(pInfo->aTbnames);
  }
  taosArrayDestroy(aTables);
  return code;
}

static int32_t translateWhere(STranslateContext* pCxt, SSelectStmt* pSelect) {
  pCxt->currClause = SQL_CLAUSE_WHERE;
  int32_t code = translateExpr(pCxt, &pSelect->pWhere);
  if (TSDB_CODE_SUCCESS == code) {
    code = getQueryTimeRange(pCxt, pSelect->pWhere, &pSelect->timeRange);
  }
  if (pSelect->pWhere != NULL && pCxt->pParseCxt->topicQuery == false) {
    setTableVgroupsFromEqualTbnameCond(pCxt, pSelect);
  }
  return code;
}

static int32_t translateFrom(STranslateContext* pCxt, SNode** pTable) {
  pCxt->currClause = SQL_CLAUSE_FROM;
  return translateTable(pCxt, pTable);
}

static int32_t checkLimit(STranslateContext* pCxt, SSelectStmt* pSelect) {
  if ((NULL != pSelect->pLimit && pSelect->pLimit->offset < 0) ||
      (NULL != pSelect->pSlimit && pSelect->pSlimit->offset < 0)) {
    return generateSyntaxErrMsg(&pCxt->msgBuf, TSDB_CODE_PAR_OFFSET_LESS_ZERO);
  }

  if (NULL != pSelect->pSlimit && (NULL == pSelect->pPartitionByList && NULL == pSelect->pGroupByList)) {
    return generateSyntaxErrMsg(&pCxt->msgBuf, TSDB_CODE_PAR_SLIMIT_LEAK_PARTITION_GROUP_BY);
  }

  return TSDB_CODE_SUCCESS;
}

static int32_t createPrimaryKeyColByTable(STranslateContext* pCxt, STableNode* pTable, SNode** pPrimaryKey) {
  SColumnNode* pCol = (SColumnNode*)nodesMakeNode(QUERY_NODE_COLUMN);
  if (NULL == pCol) {
    return TSDB_CODE_OUT_OF_MEMORY;
  }
  pCol->colId = PRIMARYKEY_TIMESTAMP_COL_ID;
  strcpy(pCol->colName, ROWTS_PSEUDO_COLUMN_NAME);
  bool    found = false;
  int32_t code = findAndSetColumn(pCxt, &pCol, pTable, &found);
  if (TSDB_CODE_SUCCESS != code || !found) {
    return generateSyntaxErrMsg(&pCxt->msgBuf, TSDB_CODE_PAR_INVALID_TIMELINE_FUNC);
  }
  *pPrimaryKey = (SNode*)pCol;
  return TSDB_CODE_SUCCESS;
}

static int32_t createPrimaryKeyCol(STranslateContext* pCxt, SNode** pPrimaryKey) {
  STableNode* pTable = NULL;
  int32_t     code = findTable(pCxt, NULL, &pTable);
  if (TSDB_CODE_SUCCESS == code) {
    code = createPrimaryKeyColByTable(pCxt, pTable, pPrimaryKey);
  }
  return code;
}

static EDealRes appendTsForImplicitTsFuncImpl(SNode* pNode, void* pContext) {
  STranslateContext* pCxt = pContext;
  if (isImplicitTsFunc(pNode)) {
    SFunctionNode* pFunc = (SFunctionNode*)pNode;
    SNode*         pPrimaryKey = NULL;
    pCxt->errCode = createPrimaryKeyCol(pCxt, &pPrimaryKey);
    if (TSDB_CODE_SUCCESS == pCxt->errCode) {
      pCxt->errCode = nodesListMakeStrictAppend(&pFunc->pParameterList, pPrimaryKey);
    }
    return TSDB_CODE_SUCCESS == pCxt->errCode ? DEAL_RES_IGNORE_CHILD : DEAL_RES_ERROR;
  }
  return DEAL_RES_CONTINUE;
}

static int32_t appendTsForImplicitTsFunc(STranslateContext* pCxt, SSelectStmt* pSelect) {
  nodesWalkSelectStmt(pSelect, SQL_CLAUSE_FROM, appendTsForImplicitTsFuncImpl, pCxt);
  return pCxt->errCode;
}

static int32_t createPkColByTable(STranslateContext* pCxt, SRealTableNode* pTable, SNode** pPk) {
  SColumnNode* pCol = (SColumnNode*)nodesMakeNode(QUERY_NODE_COLUMN);
  if (NULL == pCol) {
    return TSDB_CODE_OUT_OF_MEMORY;
  }
  pCol->colId = pTable->pMeta->schema[1].colId;
  strcpy(pCol->colName, pTable->pMeta->schema[1].name);
  bool    found = false;
  int32_t code = findAndSetColumn(pCxt, &pCol, (STableNode*)pTable, &found);
  if (TSDB_CODE_SUCCESS != code || !found) {
    return generateSyntaxErrMsg(&pCxt->msgBuf, TSDB_CODE_PAR_INTERNAL_ERROR);
  }
  *pPk = (SNode*)pCol;
  return TSDB_CODE_SUCCESS;
}

<<<<<<< HEAD

=======
>>>>>>> 9478fd99
static EDealRes hasPkColImpl(SNode* pNode, void* pContext) {
  if (nodeType(pNode) == QUERY_NODE_COLUMN && ((SColumnNode*)pNode)->tableHasPk) {
    *(bool*)pContext = true;
    return DEAL_RES_END;
  }
  return DEAL_RES_CONTINUE;
}

static bool hasPkCol(SNode* pNode) {
  bool hasPk = false;
  nodesWalkExprPostOrder(pNode, hasPkColImpl, &hasPk);
  return hasPk;
}

static EDealRes appendPkForPkFuncImpl(SNode* pNode, void* pContext) {
  STranslateContext* pCxt = pContext;
<<<<<<< HEAD
  STableNode* pTable = NULL;
  int32_t     code = findTable(pCxt, NULL, &pTable);
  if (TSDB_CODE_SUCCESS == code && QUERY_NODE_REAL_TABLE == nodeType(pTable) && isPkFunc(pNode) && hasPkCol(pNode)) {
    SFunctionNode* pFunc = (SFunctionNode*)pNode;
    SRealTableNode* pRealTable = (SRealTableNode*)pTable;
    SNode*         pPk = NULL;
=======
  STableNode*        pTable = NULL;
  int32_t            code = findTable(pCxt, NULL, &pTable);
  if (TSDB_CODE_SUCCESS == code && QUERY_NODE_REAL_TABLE == nodeType(pTable) && isPkFunc(pNode) && hasPkCol(pNode)) {
    SFunctionNode*  pFunc = (SFunctionNode*)pNode;
    SRealTableNode* pRealTable = (SRealTableNode*)pTable;
    SNode*          pPk = NULL;
>>>>>>> 9478fd99
    pCxt->errCode = createPkColByTable(pCxt, pRealTable, &pPk);
    if (TSDB_CODE_SUCCESS == pCxt->errCode) {
      pCxt->errCode = nodesListMakeStrictAppend(&pFunc->pParameterList, pPk);
    }
    if (TSDB_CODE_SUCCESS == pCxt->errCode) {
      pFunc->hasPk = true;
      pFunc->pkBytes = ((SColumnNode*)pPk)->node.resType.bytes;
    }
    return TSDB_CODE_SUCCESS == pCxt->errCode ? DEAL_RES_IGNORE_CHILD : DEAL_RES_ERROR;
  }
  return DEAL_RES_CONTINUE;
}

static int32_t appendPkParamForPkFunc(STranslateContext* pCxt, SSelectStmt* pSelect) {
  nodesWalkSelectStmt(pSelect, SQL_CLAUSE_FROM, appendPkForPkFuncImpl, pCxt);
  return pCxt->errCode;
}

typedef struct SReplaceOrderByAliasCxt {
  STranslateContext* pTranslateCxt;
  SNodeList*         pProjectionList;
} SReplaceOrderByAliasCxt;

static EDealRes replaceOrderByAliasImpl(SNode** pNode, void* pContext) {
  SReplaceOrderByAliasCxt* pCxt = pContext;
  SNodeList*               pProjectionList = pCxt->pProjectionList;
  SNode*                   pProject = NULL;
  if (QUERY_NODE_COLUMN == nodeType(*pNode)) {
    FOREACH(pProject, pProjectionList) {
      SExprNode* pExpr = (SExprNode*)pProject;
      if (0 == strcmp(((SColumnRefNode*)*pNode)->colName, pExpr->userAlias) && nodeType(*pNode) == nodeType(pProject)) {
        if (QUERY_NODE_COLUMN == nodeType(pProject) && !nodesEqualNode(*pNode, pProject)) {
          continue;
        }
        SNode* pNew = nodesCloneNode(pProject);
        if (NULL == pNew) {
          pCxt->pTranslateCxt->errCode = TSDB_CODE_OUT_OF_MEMORY;
          return DEAL_RES_ERROR;
        }
        ((SExprNode*)pNew)->orderAlias = true;
        nodesDestroyNode(*pNode);
        *pNode = pNew;
        return DEAL_RES_CONTINUE;
      }
    }
  } else if (QUERY_NODE_ORDER_BY_EXPR == nodeType(*pNode)) {
    STranslateContext* pTransCxt = pCxt->pTranslateCxt;
    SNode*             pExpr = ((SOrderByExprNode*)*pNode)->pExpr;
    if (QUERY_NODE_VALUE == nodeType(pExpr)) {
      SValueNode* pVal = (SValueNode*)pExpr;
      if (DEAL_RES_ERROR == translateValue(pTransCxt, pVal)) {
        return pTransCxt->errCode;
      }
      int32_t pos = getPositionValue(pVal);
      if (0 < pos && pos <= LIST_LENGTH(pProjectionList)) {
        SNode* pNew = nodesCloneNode(nodesListGetNode(pProjectionList, pos - 1));
        if (NULL == pNew) {
          pCxt->pTranslateCxt->errCode = TSDB_CODE_OUT_OF_MEMORY;
          return DEAL_RES_ERROR;
        }
        ((SExprNode*)pNew)->orderAlias = true;
        ((SOrderByExprNode*)*pNode)->pExpr = pNew;
        nodesDestroyNode(pExpr);
        return DEAL_RES_CONTINUE;
      }
    }
  }

  return DEAL_RES_CONTINUE;
}

static int32_t replaceOrderByAlias(STranslateContext* pCxt, SNodeList* pProjectionList, SNodeList* pOrderByList) {
  if (NULL == pOrderByList) {
    return TSDB_CODE_SUCCESS;
  }
  SReplaceOrderByAliasCxt cxt = {.pTranslateCxt = pCxt, .pProjectionList = pProjectionList};
  nodesRewriteExprsPostOrder(pOrderByList, replaceOrderByAliasImpl, &cxt);
  return pCxt->errCode;
}

static void resetResultTimeline(SSelectStmt* pSelect) {
  if (NULL == pSelect->pOrderByList) {
    return;
  }
  SNode* pOrder = ((SOrderByExprNode*)nodesListGetNode(pSelect->pOrderByList, 0))->pExpr;
  if ((QUERY_NODE_TEMP_TABLE == nodeType(pSelect->pFromTable) &&
       isPrimaryKey((STempTableNode*)pSelect->pFromTable, pOrder)) ||
      (QUERY_NODE_TEMP_TABLE != nodeType(pSelect->pFromTable) && isPrimaryKeyImpl(pOrder))) {
    pSelect->timeLineResMode = TIME_LINE_GLOBAL;
  } else {
    pSelect->timeLineResMode = TIME_LINE_NONE;
  }
}

static int32_t replaceOrderByAliasForSelect(STranslateContext* pCxt, SSelectStmt* pSelect) {
  int32_t code = replaceOrderByAlias(pCxt, pSelect->pProjectionList, pSelect->pOrderByList);
  if (TSDB_CODE_SUCCESS == pCxt->errCode) {
    resetResultTimeline(pSelect);
  }
  return code;
}

static int32_t translateSelectWithoutFrom(STranslateContext* pCxt, SSelectStmt* pSelect) {
  pCxt->pCurrStmt = (SNode*)pSelect;
  pCxt->currClause = SQL_CLAUSE_SELECT;
  return translateExprList(pCxt, pSelect->pProjectionList);
}

static int32_t translateSelectFrom(STranslateContext* pCxt, SSelectStmt* pSelect) {
  pCxt->pCurrStmt = (SNode*)pSelect;
  int32_t code = translateFrom(pCxt, &pSelect->pFromTable);
  if (TSDB_CODE_SUCCESS == code) {
    pSelect->precision = ((STableNode*)pSelect->pFromTable)->precision;
    code = translateWhere(pCxt, pSelect);
  }
  if (TSDB_CODE_SUCCESS == code) {
    code = translatePartitionBy(pCxt, pSelect);
  }
  if (TSDB_CODE_SUCCESS == code) {
    code = translateWindow(pCxt, pSelect);
  }
  if (TSDB_CODE_SUCCESS == code) {
    code = translateGroupBy(pCxt, pSelect);
  }
  if (TSDB_CODE_SUCCESS == code) {
    code = translateHaving(pCxt, pSelect);
  }
  if (TSDB_CODE_SUCCESS == code && pCxt->pParseCxt->biMode != 0) {
    code = biRewriteSelectStar(pCxt, pSelect);
  }
  if (TSDB_CODE_SUCCESS == code) {
    code = translateSelectList(pCxt, pSelect);
  }
  if (TSDB_CODE_SUCCESS == code) {
    code = checkHavingGroupBy(pCxt, pSelect);
  }
  if (TSDB_CODE_SUCCESS == code) {
    code = translateOrderBy(pCxt, pSelect);
  }
  if (TSDB_CODE_SUCCESS == code) {
    code = checkIsEmptyResult(pCxt, pSelect);
  }
  if (TSDB_CODE_SUCCESS == code) {
    resetSelectFuncNumWithoutDup(pSelect);
    code = checkAggColCoexist(pCxt, pSelect);
  }
  if (TSDB_CODE_SUCCESS == code) {
    code = checkWindowFuncCoexist(pCxt, pSelect);
  }
  if (TSDB_CODE_SUCCESS == code) {
    code = checkLimit(pCxt, pSelect);
  }
  if (TSDB_CODE_SUCCESS == code) {
    code = translateInterp(pCxt, pSelect);
  }
  if (TSDB_CODE_SUCCESS == code) {
    code = appendTsForImplicitTsFunc(pCxt, pSelect);
  }
  if (TSDB_CODE_SUCCESS == code) {
    code = appendPkParamForPkFunc(pCxt, pSelect);
<<<<<<< HEAD
  }  
=======
  }
>>>>>>> 9478fd99
  if (TSDB_CODE_SUCCESS == code) {
    code = replaceOrderByAliasForSelect(pCxt, pSelect);
  }
  if (TSDB_CODE_SUCCESS == code) {
    code = setTableCacheLastMode(pCxt, pSelect);
  }
  if (TSDB_CODE_SUCCESS == code) {
    code = replaceTbName(pCxt, pSelect);
  }
  if (TSDB_CODE_SUCCESS == code) {
    if (pSelect->pPartitionByList) {
      code = removeConstantValueFromList(&pSelect->pPartitionByList);
    }
  }

  return code;
}

static int32_t translateSelect(STranslateContext* pCxt, SSelectStmt* pSelect) {
  if (NULL == pSelect->pFromTable) {
    return translateSelectWithoutFrom(pCxt, pSelect);
  } else {
    return translateSelectFrom(pCxt, pSelect);
  }
}

static SNode* createSetOperProject(const char* pTableAlias, SNode* pNode) {
  SColumnNode* pCol = (SColumnNode*)nodesMakeNode(QUERY_NODE_COLUMN);
  if (NULL == pCol) {
    return NULL;
  }
  pCol->node.resType = ((SExprNode*)pNode)->resType;
  snprintf(pCol->tableAlias, sizeof(pCol->tableAlias), "%s", pTableAlias);
  snprintf(pCol->colName, sizeof(pCol->colName), "%s", ((SExprNode*)pNode)->aliasName);
  snprintf(pCol->node.aliasName, sizeof(pCol->node.aliasName), "%s", pCol->colName);
  snprintf(pCol->node.userAlias, sizeof(pCol->node.userAlias), "%s", ((SExprNode*)pNode)->userAlias);
  return (SNode*)pCol;
}

static int32_t translateSetOperProject(STranslateContext* pCxt, SSetOperator* pSetOperator) {
  SNodeList* pLeftProjections = getProjectList(pSetOperator->pLeft);
  SNodeList* pRightProjections = getProjectList(pSetOperator->pRight);
  if (LIST_LENGTH(pLeftProjections) != LIST_LENGTH(pRightProjections)) {
    return generateSyntaxErrMsg(&pCxt->msgBuf, TSDB_CODE_PAR_INCORRECT_NUM_OF_COL);
  }

  SNode* pLeft = NULL;
  SNode* pRight = NULL;
  FORBOTH(pLeft, pLeftProjections, pRight, pRightProjections) {
    SExprNode* pLeftExpr = (SExprNode*)pLeft;
    SExprNode* pRightExpr = (SExprNode*)pRight;
    int32_t    comp = dataTypeComp(&pLeftExpr->resType, &pRightExpr->resType);
    if (comp > 0) {
      SNode*  pRightFunc = NULL;
      int32_t code = createCastFunc(pCxt, pRight, pLeftExpr->resType, &pRightFunc);
      if (TSDB_CODE_SUCCESS != code || NULL == pRightFunc) {  // deal scan coverity
        return code;
      }
      REPLACE_LIST2_NODE(pRightFunc);
      pRightExpr = (SExprNode*)pRightFunc;
    } else if (comp < 0) {
      SNode*  pLeftFunc = NULL;
      int32_t code = createCastFunc(pCxt, pLeft, pRightExpr->resType, &pLeftFunc);
      if (TSDB_CODE_SUCCESS != code || NULL == pLeftFunc) {  // deal scan coverity
        return code;
      }
      REPLACE_LIST1_NODE(pLeftFunc);
      SExprNode* pLeftFuncExpr = (SExprNode*)pLeftFunc;
      snprintf(pLeftFuncExpr->aliasName, sizeof(pLeftFuncExpr->aliasName), "%s", pLeftExpr->aliasName);
      snprintf(pLeftFuncExpr->userAlias, sizeof(pLeftFuncExpr->userAlias), "%s", pLeftExpr->userAlias);
      pLeft = pLeftFunc;
      pLeftExpr = pLeftFuncExpr;
    }
    snprintf(pRightExpr->aliasName, sizeof(pRightExpr->aliasName), "%s", pLeftExpr->aliasName);
    SNode* pProj = createSetOperProject(pSetOperator->stmtName, pLeft);
    if (QUERY_NODE_COLUMN == nodeType(pLeft) && QUERY_NODE_COLUMN == nodeType(pRight) &&
        ((SColumnNode*)pLeft)->colId == PRIMARYKEY_TIMESTAMP_COL_ID &&
        ((SColumnNode*)pRight)->colId == PRIMARYKEY_TIMESTAMP_COL_ID) {
      ((SColumnNode*)pProj)->colId = PRIMARYKEY_TIMESTAMP_COL_ID;
    }
    if (TSDB_CODE_SUCCESS != nodesListMakeStrictAppend(&pSetOperator->pProjectionList, pProj)) {
      return TSDB_CODE_OUT_OF_MEMORY;
    }
  }
  return TSDB_CODE_SUCCESS;
}

static uint8_t calcSetOperatorPrecision(SSetOperator* pSetOperator) {
  return calcPrecision(getStmtPrecision(pSetOperator->pLeft), getStmtPrecision(pSetOperator->pRight));
}

static int32_t translateSetOperOrderBy(STranslateContext* pCxt, SSetOperator* pSetOperator) {
  if (NULL == pSetOperator->pOrderByList || pSetOperator->pOrderByList->length <= 0) {
    return TSDB_CODE_SUCCESS;
  }

  bool    other;
  int32_t code = translateOrderByPosition(pCxt, pSetOperator->pProjectionList, pSetOperator->pOrderByList, &other);
  if (TSDB_CODE_SUCCESS == code) {
    if (other) {
      pCxt->currClause = SQL_CLAUSE_ORDER_BY;
      pCxt->pCurrStmt = (SNode*)pSetOperator;
      code = translateExprList(pCxt, pSetOperator->pOrderByList);
    }
  }
  if (TSDB_CODE_SUCCESS == code) {
    code = replaceOrderByAlias(pCxt, pSetOperator->pProjectionList, pSetOperator->pOrderByList);
  }
  if (TSDB_CODE_SUCCESS == code) {
    SNode* pOrder = ((SOrderByExprNode*)nodesListGetNode(pSetOperator->pOrderByList, 0))->pExpr;
    if (isPrimaryKeyImpl(pOrder)) {
      pSetOperator->timeLineResMode = TIME_LINE_GLOBAL;
    } else {
      pSetOperator->timeLineResMode = TIME_LINE_NONE;
    }
  }
  return code;
}

static int32_t checkSetOperLimit(STranslateContext* pCxt, SLimitNode* pLimit) {
  if ((NULL != pLimit && pLimit->offset < 0)) {
    return generateSyntaxErrMsg(&pCxt->msgBuf, TSDB_CODE_PAR_OFFSET_LESS_ZERO);
  }
  return TSDB_CODE_SUCCESS;
}

static int32_t translateSetOperator(STranslateContext* pCxt, SSetOperator* pSetOperator) {
  int32_t code = translateQuery(pCxt, pSetOperator->pLeft);
  if (TSDB_CODE_SUCCESS == code) {
    code = resetTranslateNamespace(pCxt);
  }
  if (TSDB_CODE_SUCCESS == code) {
    code = translateQuery(pCxt, pSetOperator->pRight);
  }
  if (TSDB_CODE_SUCCESS == code) {
    pSetOperator->precision = calcSetOperatorPrecision(pSetOperator);
    code = translateSetOperProject(pCxt, pSetOperator);
  }
  if (TSDB_CODE_SUCCESS == code) {
    code = translateSetOperOrderBy(pCxt, pSetOperator);
  }
  if (TSDB_CODE_SUCCESS == code) {
    code = checkSetOperLimit(pCxt, (SLimitNode*)pSetOperator->pLimit);
  }
  return code;
}

static int32_t partitionDeleteWhere(STranslateContext* pCxt, SDeleteStmt* pDelete) {
  if (NULL == pDelete->pWhere) {
    pDelete->timeRange = TSWINDOW_INITIALIZER;
    return TSDB_CODE_SUCCESS;
  }

  SNode*  pPrimaryKeyCond = NULL;
  SNode*  pOtherCond = NULL;
  int32_t code = filterPartitionCond(&pDelete->pWhere, &pPrimaryKeyCond, NULL, &pDelete->pTagCond, &pOtherCond);
  if (TSDB_CODE_SUCCESS == code && NULL != pOtherCond) {
    code = generateSyntaxErrMsg(&pCxt->msgBuf, TSDB_CODE_PAR_INVALID_DELETE_WHERE);
  }
  if (TSDB_CODE_SUCCESS == code) {
    bool isStrict = false;
    code = getTimeRange(&pPrimaryKeyCond, &pDelete->timeRange, &isStrict);
    if (TSDB_CODE_SUCCESS == code && !isStrict) {
      code = generateSyntaxErrMsg(&pCxt->msgBuf, TSDB_CODE_PAR_INVALID_DELETE_WHERE);
    }
  }
  nodesDestroyNode(pPrimaryKeyCond);
  nodesDestroyNode(pOtherCond);
  return code;
}

static int32_t translateDeleteWhere(STranslateContext* pCxt, SDeleteStmt* pDelete) {
  pCxt->currClause = SQL_CLAUSE_WHERE;
  int32_t code = translateExpr(pCxt, &pDelete->pWhere);
  if (TSDB_CODE_SUCCESS == code) {
    code = partitionDeleteWhere(pCxt, pDelete);
  }
  return code;
}

static int32_t translateDelete(STranslateContext* pCxt, SDeleteStmt* pDelete) {
  pCxt->pCurrStmt = (SNode*)pDelete;
  int32_t code = translateFrom(pCxt, &pDelete->pFromTable);
  if (TSDB_CODE_SUCCESS == code) {
    pDelete->precision = ((STableNode*)pDelete->pFromTable)->precision;
    code = translateDeleteWhere(pCxt, pDelete);
  }
  pCxt->currClause = SQL_CLAUSE_SELECT;
  if (TSDB_CODE_SUCCESS == code) {
    code = translateExpr(pCxt, &pDelete->pCountFunc);
  }
  if (TSDB_CODE_SUCCESS == code) {
    code = translateExpr(pCxt, &pDelete->pFirstFunc);
  }
  if (TSDB_CODE_SUCCESS == code) {
    code = translateExpr(pCxt, &pDelete->pLastFunc);
  }
  return code;
}

static int32_t translateInsertCols(STranslateContext* pCxt, SInsertStmt* pInsert) {
  if (NULL == pInsert->pCols) {
    return createAllColumns(pCxt, false, &pInsert->pCols);
  }
  return translateExprList(pCxt, pInsert->pCols);
}

static int32_t translateInsertQuery(STranslateContext* pCxt, SInsertStmt* pInsert) {
  int32_t code = resetTranslateNamespace(pCxt);
  if (TSDB_CODE_SUCCESS == code) {
    code = translateQuery(pCxt, pInsert->pQuery);
  }
  return code;
}

static int32_t addOrderByPrimaryKeyToQueryImpl(STranslateContext* pCxt, SNode* pPrimaryKeyExpr,
                                               SNodeList** pOrderByList) {
  SOrderByExprNode* pOrderByExpr = (SOrderByExprNode*)nodesMakeNode(QUERY_NODE_ORDER_BY_EXPR);
  if (NULL == pOrderByExpr) {
    return TSDB_CODE_OUT_OF_MEMORY;
  }
  pOrderByExpr->nullOrder = NULL_ORDER_FIRST;
  pOrderByExpr->order = ORDER_ASC;
  pOrderByExpr->pExpr = nodesCloneNode(pPrimaryKeyExpr);
  if (NULL == pOrderByExpr->pExpr) {
    nodesDestroyNode((SNode*)pOrderByExpr);
    return TSDB_CODE_OUT_OF_MEMORY;
  }
  ((SExprNode*)pOrderByExpr->pExpr)->orderAlias = true;
  // NODES_DESTORY_LIST(*pOrderByList);
  return nodesListMakeStrictAppend(pOrderByList, (SNode*)pOrderByExpr);
}

static int32_t addOrderByPrimaryKeyToQuery(STranslateContext* pCxt, SNode* pPrimaryKeyExpr, SNode* pStmt) {
  SNodeList* pOrederList = ((SSelectStmt*)pStmt)->pOrderByList;
  if (pOrederList && pOrederList->length > 0) {
    return TSDB_CODE_SUCCESS;
  }
  if (QUERY_NODE_SELECT_STMT == nodeType(pStmt)) {
    return addOrderByPrimaryKeyToQueryImpl(pCxt, pPrimaryKeyExpr, &((SSelectStmt*)pStmt)->pOrderByList);
  }
  return addOrderByPrimaryKeyToQueryImpl(pCxt, pPrimaryKeyExpr, &((SSetOperator*)pStmt)->pOrderByList);
}

static int32_t translateInsertProject(STranslateContext* pCxt, SInsertStmt* pInsert) {
  SNodeList* pProjects = getProjectList(pInsert->pQuery);
  if (LIST_LENGTH(pInsert->pCols) != LIST_LENGTH(pProjects)) {
    return generateSyntaxErrMsgExt(&pCxt->msgBuf, TSDB_CODE_PAR_INVALID_COLUMNS_NUM, "Illegal number of columns");
  }

  SNode*  pPrimaryKeyExpr = NULL;
  SNode*  pBoundCol = NULL;
  SNode*  pProj = NULL;
  int16_t numOfTargetPKs = 0;
  int16_t numOfBoundPKs = 0;
  FORBOTH(pBoundCol, pInsert->pCols, pProj, pProjects) {
    SColumnNode* pCol = (SColumnNode*)pBoundCol;
    SExprNode*   pExpr = (SExprNode*)pProj;
    if (!dataTypeEqual(&pCol->node.resType, &pExpr->resType)) {
      SNode*  pFunc = NULL;
      int32_t code = createCastFunc(pCxt, pProj, pCol->node.resType, &pFunc);
      if (TSDB_CODE_SUCCESS != code) {
        return code;
      }
      REPLACE_LIST2_NODE(pFunc);
      pExpr = (SExprNode*)pFunc;
    }
    snprintf(pExpr->aliasName, sizeof(pExpr->aliasName), "%s", pCol->colName);
    if (PRIMARYKEY_TIMESTAMP_COL_ID == pCol->colId) {
      pPrimaryKeyExpr = (SNode*)pExpr;
      numOfTargetPKs = pCol->numOfPKs;
    }
    if (pCol->isPk) ++numOfBoundPKs;
  }

  if (NULL == pPrimaryKeyExpr) {
    return generateSyntaxErrMsgExt(&pCxt->msgBuf, TSDB_CODE_PAR_INVALID_COLUMNS_NUM,
                                   "Primary timestamp column should not be null");
  }

  if (numOfBoundPKs != numOfTargetPKs) {
    return generateSyntaxErrMsgExt(&pCxt->msgBuf, TSDB_CODE_PAR_SYNTAX_ERROR, "Primary key column should not be none");
  }

  return addOrderByPrimaryKeyToQuery(pCxt, pPrimaryKeyExpr, pInsert->pQuery);
}

static int32_t translateInsertTable(STranslateContext* pCxt, SNode** pTable) {
  int32_t code = translateFrom(pCxt, pTable);
  if (TSDB_CODE_SUCCESS == code && TSDB_CHILD_TABLE != ((SRealTableNode*)*pTable)->pMeta->tableType &&
      TSDB_NORMAL_TABLE != ((SRealTableNode*)*pTable)->pMeta->tableType) {
    code = buildInvalidOperationMsg(&pCxt->msgBuf, "insert data into super table is not supported");
  }
  return code;
}

static int32_t translateInsert(STranslateContext* pCxt, SInsertStmt* pInsert) {
  pCxt->pCurrStmt = (SNode*)pInsert;
  int32_t code = translateInsertTable(pCxt, &pInsert->pTable);
  if (TSDB_CODE_SUCCESS == code) {
    code = translateInsertCols(pCxt, pInsert);
  }
  if (TSDB_CODE_SUCCESS == code) {
    code = translateInsertQuery(pCxt, pInsert);
  }
  if (TSDB_CODE_SUCCESS == code) {
    code = translateInsertProject(pCxt, pInsert);
  }
  return code;
}

static int64_t getUnitPerMinute(uint8_t precision) {
  switch (precision) {
    case TSDB_TIME_PRECISION_MILLI:
      return MILLISECOND_PER_MINUTE;
    case TSDB_TIME_PRECISION_MICRO:
      return MILLISECOND_PER_MINUTE * 1000LL;
    case TSDB_TIME_PRECISION_NANO:
      return NANOSECOND_PER_MINUTE;
    default:
      break;
  }
  return MILLISECOND_PER_MINUTE;
}

static int64_t getBigintFromValueNode(SValueNode* pVal) {
  if (pVal->isDuration) {
    return pVal->datum.i / getUnitPerMinute(pVal->node.resType.precision);
  }
  return pVal->datum.i;
}

static int32_t buildCreateDbRetentions(const SNodeList* pRetentions, SCreateDbReq* pReq) {
  if (NULL != pRetentions) {
    pReq->pRetensions = taosArrayInit(LIST_LENGTH(pRetentions), sizeof(SRetention));
    if (NULL == pReq->pRetensions) {
      return TSDB_CODE_OUT_OF_MEMORY;
    }
    SValueNode* pFreq = NULL;
    SValueNode* pKeep = NULL;
    SNode*      pNode = NULL;
    int32_t     index = 0;
    FOREACH(pNode, pRetentions) {
      pFreq = (SValueNode*)nodesListGetNode(((SNodeListNode*)pNode)->pNodeList, 0);
      pKeep = (SValueNode*)nodesListGetNode(((SNodeListNode*)pNode)->pNodeList, 1);
      SRetention retention = {
          .freq = pFreq->datum.i, .freqUnit = pFreq->unit, .keep = pKeep->datum.i, .keepUnit = pKeep->unit};
      taosArrayPush(pReq->pRetensions, &retention);
    }
    pReq->numOfRetensions = taosArrayGetSize(pReq->pRetensions);
  }
  return TSDB_CODE_SUCCESS;
}

static int32_t buildCreateDbReq(STranslateContext* pCxt, SCreateDatabaseStmt* pStmt, SCreateDbReq* pReq) {
  SName name = {0};
  tNameSetDbName(&name, pCxt->pParseCxt->acctId, pStmt->dbName, strlen(pStmt->dbName));
  tNameGetFullDbName(&name, pReq->db);
  pReq->numOfVgroups = pStmt->pOptions->numOfVgroups;
  pReq->numOfStables = pStmt->pOptions->singleStable;
  pReq->buffer = pStmt->pOptions->buffer;
  pReq->pageSize = pStmt->pOptions->pagesize;
  pReq->pages = pStmt->pOptions->pages;
  pReq->daysPerFile = pStmt->pOptions->daysPerFile;
  pReq->daysToKeep0 = pStmt->pOptions->keep[0];
  pReq->daysToKeep1 = pStmt->pOptions->keep[1];
  pReq->daysToKeep2 = pStmt->pOptions->keep[2];
  pReq->minRows = pStmt->pOptions->minRowsPerBlock;
  pReq->maxRows = pStmt->pOptions->maxRowsPerBlock;
  pReq->walFsyncPeriod = pStmt->pOptions->fsyncPeriod;
  pReq->walLevel = pStmt->pOptions->walLevel;
  pReq->precision = pStmt->pOptions->precision;
  pReq->compression = pStmt->pOptions->compressionLevel;
  pReq->replications = pStmt->pOptions->replica;
  pReq->strict = pStmt->pOptions->strict;
  pReq->cacheLast = pStmt->pOptions->cacheModel;
  pReq->cacheLastSize = pStmt->pOptions->cacheLastSize;
  pReq->schemaless = pStmt->pOptions->schemaless;
  pReq->walRetentionPeriod = pStmt->pOptions->walRetentionPeriod;
  pReq->walRetentionSize = pStmt->pOptions->walRetentionSize;
  pReq->walRollPeriod = pStmt->pOptions->walRollPeriod;
  pReq->walSegmentSize = pStmt->pOptions->walSegmentSize;
  pReq->sstTrigger = pStmt->pOptions->sstTrigger;
  pReq->hashPrefix = pStmt->pOptions->tablePrefix;
  pReq->hashSuffix = pStmt->pOptions->tableSuffix;
  pReq->tsdbPageSize = pStmt->pOptions->tsdbPageSize;
  pReq->keepTimeOffset = pStmt->pOptions->keepTimeOffset;
  pReq->ignoreExist = pStmt->ignoreExists;
  pReq->withArbitrator = pStmt->pOptions->withArbitrator;
  return buildCreateDbRetentions(pStmt->pOptions->pRetentions, pReq);
}

static int32_t checkRangeOption(STranslateContext* pCxt, int32_t code, const char* pName, int64_t val, int64_t minVal,
                                int64_t maxVal) {
  if (val >= 0 && (val < minVal || val > maxVal)) {
    return generateSyntaxErrMsgExt(&pCxt->msgBuf, code,
                                   "Invalid option %s: %" PRId64 " valid range: [%" PRId64 ", %" PRId64 "]", pName, val,
                                   minVal, maxVal);
  }
  return TSDB_CODE_SUCCESS;
}

static int32_t checkDbRangeOption(STranslateContext* pCxt, const char* pName, int32_t val, int32_t minVal,
                                  int32_t maxVal) {
  return checkRangeOption(pCxt, TSDB_CODE_PAR_INVALID_DB_OPTION, pName, val, minVal, maxVal);
}

static int32_t checkTableRangeOption(STranslateContext* pCxt, const char* pName, int64_t val, int64_t minVal,
                                     int64_t maxVal) {
  return checkRangeOption(pCxt, TSDB_CODE_PAR_INVALID_TABLE_OPTION, pName, val, minVal, maxVal);
}

static int32_t checkDbDaysOption(STranslateContext* pCxt, SDatabaseOptions* pOptions) {
  if (NULL != pOptions->pDaysPerFile) {
    if (DEAL_RES_ERROR == translateValue(pCxt, pOptions->pDaysPerFile)) {
      return pCxt->errCode;
    }
    if (TIME_UNIT_MINUTE != pOptions->pDaysPerFile->unit && TIME_UNIT_HOUR != pOptions->pDaysPerFile->unit &&
        TIME_UNIT_DAY != pOptions->pDaysPerFile->unit) {
      return generateSyntaxErrMsgExt(&pCxt->msgBuf, TSDB_CODE_PAR_INVALID_DB_OPTION,
                                     "Invalid option duration unit: %c, only %c, %c, %c allowed",
                                     pOptions->pDaysPerFile->unit, TIME_UNIT_MINUTE, TIME_UNIT_HOUR, TIME_UNIT_DAY);
    }
    pOptions->daysPerFile = getBigintFromValueNode(pOptions->pDaysPerFile);
  }
  return checkDbRangeOption(pCxt, "daysPerFile", pOptions->daysPerFile, TSDB_MIN_DAYS_PER_FILE, TSDB_MAX_DAYS_PER_FILE);
}

static int32_t checkDbKeepOption(STranslateContext* pCxt, SDatabaseOptions* pOptions) {
  if (NULL == pOptions->pKeep) {
    return TSDB_CODE_SUCCESS;
  }

  int32_t numOfKeep = LIST_LENGTH(pOptions->pKeep);
  if (numOfKeep > 3 || numOfKeep < 1) {
    return generateSyntaxErrMsgExt(&pCxt->msgBuf, TSDB_CODE_PAR_INVALID_DB_OPTION, "Invalid number of keep options");
  }

  SNode* pNode = NULL;
  FOREACH(pNode, pOptions->pKeep) {
    SValueNode* pVal = (SValueNode*)pNode;
    if (DEAL_RES_ERROR == translateValue(pCxt, pVal)) {
      return pCxt->errCode;
    }
    if (pVal->isDuration && TIME_UNIT_MINUTE != pVal->unit && TIME_UNIT_HOUR != pVal->unit &&
        TIME_UNIT_DAY != pVal->unit) {
      return generateSyntaxErrMsgExt(&pCxt->msgBuf, TSDB_CODE_PAR_INVALID_DB_OPTION,
                                     "Invalid option keep unit: %c, only m, h, d allowed", pVal->unit);
    }
    if (!pVal->isDuration) {
      pVal->datum.i = pVal->datum.i * 1440;
    }
  }

  pOptions->keep[0] = getBigintFromValueNode((SValueNode*)nodesListGetNode(pOptions->pKeep, 0));

  if (numOfKeep < 2) {
    pOptions->keep[1] = pOptions->keep[0];
  } else {
    pOptions->keep[1] = getBigintFromValueNode((SValueNode*)nodesListGetNode(pOptions->pKeep, 1));
  }
  if (numOfKeep < 3) {
    pOptions->keep[2] = pOptions->keep[1];
  } else {
    pOptions->keep[2] = getBigintFromValueNode((SValueNode*)nodesListGetNode(pOptions->pKeep, 2));
  }

  int64_t tsdbMaxKeep = TSDB_MAX_KEEP;
  if (pOptions->precision == TSDB_TIME_PRECISION_NANO) {
    tsdbMaxKeep = TSDB_MAX_KEEP_NS;
  }

  if (pOptions->keep[0] < TSDB_MIN_KEEP || pOptions->keep[1] < TSDB_MIN_KEEP || pOptions->keep[2] < TSDB_MIN_KEEP ||
      pOptions->keep[0] > tsdbMaxKeep || pOptions->keep[1] > tsdbMaxKeep || pOptions->keep[2] > tsdbMaxKeep) {
    return generateSyntaxErrMsgExt(&pCxt->msgBuf, TSDB_CODE_PAR_INVALID_DB_OPTION,
                                   "Invalid option keep: %" PRId64 ", %" PRId64 ", %" PRId64
                                   " valid range: [%dm, %" PRId64 "m]",
                                   pOptions->keep[0], pOptions->keep[1], pOptions->keep[2], TSDB_MIN_KEEP, tsdbMaxKeep);
  }

  if (!((pOptions->keep[0] <= pOptions->keep[1]) && (pOptions->keep[1] <= pOptions->keep[2]))) {
    return generateSyntaxErrMsgExt(&pCxt->msgBuf, TSDB_CODE_PAR_INVALID_DB_OPTION,
                                   "Invalid keep value, should be keep0 <= keep1 <= keep2");
  }

  return TSDB_CODE_SUCCESS;
}

static int32_t checkDbKeepTimeOffsetOption(STranslateContext* pCxt, SDatabaseOptions* pOptions) {
  if (pOptions->keepTimeOffset < TSDB_MIN_KEEP_TIME_OFFSET || pOptions->keepTimeOffset > TSDB_MAX_KEEP_TIME_OFFSET) {
    return generateSyntaxErrMsgExt(&pCxt->msgBuf, TSDB_CODE_PAR_INVALID_DB_OPTION,
                                   "Invalid option keep_time_offset: %d"
                                   " valid range: [%d, %d]",
                                   pOptions->keepTimeOffset, TSDB_MIN_KEEP_TIME_OFFSET, TSDB_MAX_KEEP_TIME_OFFSET);
  }

  return TSDB_CODE_SUCCESS;
}

static int32_t checkDbCacheModelOption(STranslateContext* pCxt, SDatabaseOptions* pOptions) {
  if ('\0' != pOptions->cacheModelStr[0]) {
    if (0 == strcasecmp(pOptions->cacheModelStr, TSDB_CACHE_MODEL_NONE_STR)) {
      pOptions->cacheModel = TSDB_CACHE_MODEL_NONE;
    } else if (0 == strcasecmp(pOptions->cacheModelStr, TSDB_CACHE_MODEL_LAST_ROW_STR)) {
      pOptions->cacheModel = TSDB_CACHE_MODEL_LAST_ROW;
    } else if (0 == strcasecmp(pOptions->cacheModelStr, TSDB_CACHE_MODEL_LAST_VALUE_STR)) {
      pOptions->cacheModel = TSDB_CACHE_MODEL_LAST_VALUE;
    } else if (0 == strcasecmp(pOptions->cacheModelStr, TSDB_CACHE_MODEL_BOTH_STR)) {
      pOptions->cacheModel = TSDB_CACHE_MODEL_BOTH;
    } else {
      return generateSyntaxErrMsgExt(&pCxt->msgBuf, TSDB_CODE_PAR_INVALID_DB_OPTION, "Invalid option cacheModel: %s",
                                     pOptions->cacheModelStr);
    }
  }
  return TSDB_CODE_SUCCESS;
}

static int32_t checkDbPrecisionOption(STranslateContext* pCxt, SDatabaseOptions* pOptions) {
  if ('\0' != pOptions->precisionStr[0]) {
    if (0 == strcasecmp(pOptions->precisionStr, TSDB_TIME_PRECISION_MILLI_STR)) {
      pOptions->precision = TSDB_TIME_PRECISION_MILLI;
    } else if (0 == strcasecmp(pOptions->precisionStr, TSDB_TIME_PRECISION_MICRO_STR)) {
      pOptions->precision = TSDB_TIME_PRECISION_MICRO;
    } else if (0 == strcasecmp(pOptions->precisionStr, TSDB_TIME_PRECISION_NANO_STR)) {
      pOptions->precision = TSDB_TIME_PRECISION_NANO;
    } else {
      return generateSyntaxErrMsgExt(&pCxt->msgBuf, TSDB_CODE_PAR_INVALID_DB_OPTION, "Invalid option precision: %s",
                                     pOptions->precisionStr);
    }
  }
  return TSDB_CODE_SUCCESS;
}

static int32_t checkDbStrictOption(STranslateContext* pCxt, SDatabaseOptions* pOptions) {
  if ('\0' != pOptions->strictStr[0]) {
    if (0 == strcasecmp(pOptions->strictStr, TSDB_DB_STRICT_OFF_STR)) {
      pOptions->strict = TSDB_DB_STRICT_OFF;
    } else if (0 == strcasecmp(pOptions->strictStr, TSDB_DB_STRICT_ON_STR)) {
      pOptions->strict = TSDB_DB_STRICT_ON;
    } else {
      return generateSyntaxErrMsgExt(&pCxt->msgBuf, TSDB_CODE_PAR_INVALID_DB_OPTION, "Invalid option strict: %s",
                                     pOptions->strictStr);
    }
  }
  return TSDB_CODE_SUCCESS;
}

static int32_t checkDbEnumOption(STranslateContext* pCxt, const char* pName, int32_t val, int32_t v1, int32_t v2) {
  if (val >= 0 && val != v1 && val != v2) {
    return generateSyntaxErrMsgExt(&pCxt->msgBuf, TSDB_CODE_PAR_INVALID_DB_OPTION,
                                   "Invalid option %s: %d, only %d, %d allowed", pName, val, v1, v2);
  }
  return TSDB_CODE_SUCCESS;
}

static int32_t checkDbRetentionsOption(STranslateContext* pCxt, SNodeList* pRetentions, int8_t precision) {
  if (NULL == pRetentions) {
    return TSDB_CODE_SUCCESS;
  }

  if (LIST_LENGTH(pRetentions) > 3) {
    return generateSyntaxErrMsgExt(&pCxt->msgBuf, TSDB_CODE_PAR_INVALID_DB_OPTION, "Invalid option retentions");
  }

  SValueNode* pPrevFreq = NULL;
  SValueNode* pPrevKeep = NULL;
  SNode*      pRetention = NULL;
  bool        firstFreq = true;
  FOREACH(pRetention, pRetentions) {
    SNode* pNode = NULL;
    FOREACH(pNode, ((SNodeListNode*)pRetention)->pNodeList) {
      SValueNode* pVal = (SValueNode*)pNode;
      if (firstFreq) {
        firstFreq = false;
        if (pVal->literal[0] != '-' || strlen(pVal->literal) != 1) {
          return generateSyntaxErrMsgExt(
              &pCxt->msgBuf, TSDB_CODE_PAR_INVALID_DB_OPTION,
              "Invalid option retentions(freq): %s, the interval of 1st retention level should be '-'", pVal->literal);
        }
        pVal->unit = TIME_UNIT_SECOND;  // assign minimum unit
        pVal->datum.i = 0;              // assign minimum value
        continue;
      }
      if (DEAL_RES_ERROR == translateValue(pCxt, pVal)) {
        return pCxt->errCode;
      }
    }

    SValueNode* pFreq = (SValueNode*)nodesListGetNode(((SNodeListNode*)pRetention)->pNodeList, 0);
    SValueNode* pKeep = (SValueNode*)nodesListGetNode(((SNodeListNode*)pRetention)->pNodeList, 1);

    ASSERTS(pFreq->isDuration && pKeep->isDuration, "Retentions freq/keep should have unit");

    // check unit
    if (pFreq->isDuration && TIME_UNIT_SECOND != pFreq->unit && TIME_UNIT_MINUTE != pFreq->unit &&
        TIME_UNIT_HOUR != pFreq->unit && TIME_UNIT_DAY != pFreq->unit && TIME_UNIT_WEEK != pFreq->unit) {
      return generateSyntaxErrMsgExt(&pCxt->msgBuf, TSDB_CODE_PAR_INVALID_DB_OPTION,
                                     "Invalid option retentions(freq): %s, only s, m, h, d, w allowed", pFreq->literal);
    }

    if (pKeep->isDuration && TIME_UNIT_MINUTE != pKeep->unit && TIME_UNIT_HOUR != pKeep->unit &&
        TIME_UNIT_DAY != pKeep->unit) {
      return generateSyntaxErrMsgExt(&pCxt->msgBuf, TSDB_CODE_PAR_INVALID_DB_OPTION,
                                     "Invalid option retentions(keep): %s, only m, h, d allowed", pKeep->literal);
    }

    // check value range
    if (pPrevFreq != NULL && pFreq->datum.i <= 0) {
      return generateSyntaxErrMsgExt(&pCxt->msgBuf, TSDB_CODE_PAR_INVALID_DB_OPTION,
                                     "Invalid option retentions(freq): %s should larger than 0", pFreq->literal);
    }
    int64_t keepMinute = pKeep->datum.i / getUnitPerMinute(pKeep->node.resType.precision);
    int64_t tsdbMaxKeep = TSDB_TIME_PRECISION_NANO == precision ? TSDB_MAX_KEEP_NS : TSDB_MAX_KEEP;
    if (keepMinute < TSDB_MIN_KEEP || keepMinute > tsdbMaxKeep) {
      return generateSyntaxErrMsgExt(&pCxt->msgBuf, TSDB_CODE_PAR_INVALID_DB_OPTION,
                                     "Invalid option retentions(keep): %" PRId64 "m, valid range: [%" PRIi64
                                     "m, %" PRId64 "m]",
                                     keepMinute, TSDB_MIN_KEEP, tsdbMaxKeep);
    }

    // check relationships
    if (pFreq->datum.i >= pKeep->datum.i) {
      return generateSyntaxErrMsgExt(&pCxt->msgBuf, TSDB_CODE_PAR_INVALID_DB_OPTION,
                                     "Invalid option retentions(freq/keep): %s should larger than %s", pKeep->literal,
                                     pFreq->literal);
    }

    if (NULL != pPrevFreq && pPrevFreq->datum.i >= pFreq->datum.i) {
      return generateSyntaxErrMsgExt(&pCxt->msgBuf, TSDB_CODE_PAR_INVALID_DB_OPTION,
                                     "Invalid option retentions(freq): %s should larger than %s", pFreq->literal,
                                     pPrevFreq->literal);
    }

    if (NULL != pPrevKeep && pPrevKeep->datum.i > pKeep->datum.i) {
      return generateSyntaxErrMsgExt(&pCxt->msgBuf, TSDB_CODE_PAR_INVALID_DB_OPTION,
                                     "Invalid option retentions(keep): %s should not larger than %s",
                                     pPrevKeep->literal, pKeep->literal);
    }

    pPrevFreq = pFreq;
    pPrevKeep = pKeep;
  }

  return TSDB_CODE_SUCCESS;
}

static int32_t checkDbTbPrefixSuffixOptions(STranslateContext* pCxt, int32_t tbPrefix, int32_t tbSuffix) {
  if (tbPrefix < TSDB_MIN_HASH_PREFIX || tbPrefix > TSDB_MAX_HASH_PREFIX) {
    return generateSyntaxErrMsgExt(&pCxt->msgBuf, TSDB_CODE_PAR_INVALID_DB_OPTION,
                                   "Invalid option table_prefix: %d valid range: [%d, %d]", tbPrefix,
                                   TSDB_MIN_HASH_PREFIX, TSDB_MAX_HASH_PREFIX);
  }

  if (tbSuffix < TSDB_MIN_HASH_SUFFIX || tbSuffix > TSDB_MAX_HASH_SUFFIX) {
    return generateSyntaxErrMsgExt(&pCxt->msgBuf, TSDB_CODE_PAR_INVALID_DB_OPTION,
                                   "Invalid option table_suffix: %d valid range: [%d, %d]", tbSuffix,
                                   TSDB_MIN_HASH_SUFFIX, TSDB_MAX_HASH_SUFFIX);
  }

  if ((tbPrefix * tbSuffix) < 0) {
    return generateSyntaxErrMsgExt(&pCxt->msgBuf, TSDB_CODE_PAR_INVALID_DB_OPTION,
                                   "Invalid option table_prefix & table_suffix: mixed usage not allowed");
  }

  if ((tbPrefix + tbSuffix) >= (TSDB_TABLE_NAME_LEN - 1)) {
    return generateSyntaxErrMsgExt(&pCxt->msgBuf, TSDB_CODE_PAR_INVALID_DB_OPTION,
                                   "Invalid option table_prefix & table_suffix: exceed max table name length");
  }

  return TSDB_CODE_SUCCESS;
}

static int32_t checkOptionsDependency(STranslateContext* pCxt, const char* pDbName, SDatabaseOptions* pOptions) {
  int32_t daysPerFile = pOptions->daysPerFile;
  int64_t daysToKeep0 = pOptions->keep[0];
  if (-1 == daysPerFile && -1 == daysToKeep0) {
    return TSDB_CODE_SUCCESS;
  } else if (-1 == daysPerFile || -1 == daysToKeep0) {
    SDbCfgInfo dbCfg = {0};
    int32_t    code = getDBCfg(pCxt, pDbName, &dbCfg);
    if (TSDB_CODE_SUCCESS != code) {
      return code;
    }
    daysPerFile = (-1 == daysPerFile ? dbCfg.daysPerFile : daysPerFile);
    daysToKeep0 = (-1 == daysToKeep0 ? dbCfg.daysToKeep0 : daysToKeep0);
  }
  if (daysPerFile > daysToKeep0 / 3) {
    return generateSyntaxErrMsgExt(&pCxt->msgBuf, TSDB_CODE_PAR_INVALID_DB_OPTION,
                                   "Invalid duration value, should be keep2 >= keep1 >= keep0 >= 3 * duration");
  }

  if ((pOptions->replica == 2) ^ (pOptions->withArbitrator == TSDB_MAX_DB_WITH_ARBITRATOR)) {
    return generateSyntaxErrMsgExt(&pCxt->msgBuf, TSDB_CODE_PAR_INVALID_DB_OPTION,
                                   "Invalid database option, with_arbitrator should be used with replica 2");
  }

  return TSDB_CODE_SUCCESS;
}

static int32_t checkDatabaseOptions(STranslateContext* pCxt, const char* pDbName, SDatabaseOptions* pOptions) {
  int32_t code =
      checkDbRangeOption(pCxt, "buffer", pOptions->buffer, TSDB_MIN_BUFFER_PER_VNODE, TSDB_MAX_BUFFER_PER_VNODE);
  if (TSDB_CODE_SUCCESS == code) {
    code = checkDbCacheModelOption(pCxt, pOptions);
  }
  if (TSDB_CODE_SUCCESS == code) {
    code =
        checkDbRangeOption(pCxt, "cacheSize", pOptions->cacheLastSize, TSDB_MIN_DB_CACHE_SIZE, TSDB_MAX_DB_CACHE_SIZE);
  }
  if (TSDB_CODE_SUCCESS == code) {
    code =
        checkDbRangeOption(pCxt, "compression", pOptions->compressionLevel, TSDB_MIN_COMP_LEVEL, TSDB_MAX_COMP_LEVEL);
  }
  if (TSDB_CODE_SUCCESS == code) {
    code = checkDbDaysOption(pCxt, pOptions);
  }
  if (TSDB_CODE_SUCCESS == code) {
    code = checkDbRangeOption(pCxt, "fsyncPeriod", pOptions->fsyncPeriod, TSDB_MIN_FSYNC_PERIOD, TSDB_MAX_FSYNC_PERIOD);
  }
  if (TSDB_CODE_SUCCESS == code) {
    code = checkDbRangeOption(pCxt, "maxRowsPerBlock", pOptions->maxRowsPerBlock, TSDB_MIN_MAXROWS_FBLOCK,
                              TSDB_MAX_MAXROWS_FBLOCK);
  }
  if (TSDB_CODE_SUCCESS == code) {
    code = checkDbRangeOption(pCxt, "minRowsPerBlock", pOptions->minRowsPerBlock, TSDB_MIN_MINROWS_FBLOCK,
                              TSDB_MAX_MINROWS_FBLOCK);
  }
  if (TSDB_CODE_SUCCESS == code) {
    code = checkDbPrecisionOption(pCxt, pOptions);
  }
  if (TSDB_CODE_SUCCESS == code) {
    code = checkDbKeepOption(pCxt, pOptions);  // use precision
  }
  if (TSDB_CODE_SUCCESS == code) {
    code = checkDbKeepTimeOffsetOption(pCxt, pOptions);
  }
  if (TSDB_CODE_SUCCESS == code) {
    code = checkDbRangeOption(pCxt, "pages", pOptions->pages, TSDB_MIN_PAGES_PER_VNODE, TSDB_MAX_PAGES_PER_VNODE);
  }
  if (TSDB_CODE_SUCCESS == code) {
    code = checkDbRangeOption(pCxt, "pagesize", pOptions->pagesize, TSDB_MIN_PAGESIZE_PER_VNODE,
                              TSDB_MAX_PAGESIZE_PER_VNODE);
  }
  if (TSDB_CODE_SUCCESS == code) {
    code = checkDbRangeOption(pCxt, "tsdbPagesize", pOptions->tsdbPageSize, TSDB_MIN_TSDB_PAGESIZE,
                              TSDB_MAX_TSDB_PAGESIZE);
  }
  if (TSDB_CODE_SUCCESS == code) {
    code = checkDbRangeOption(pCxt, "replications", pOptions->replica, TSDB_MIN_DB_REPLICA, TSDB_MAX_DB_REPLICA);
  }
  if (TSDB_CODE_SUCCESS == code) {
    code = checkDbStrictOption(pCxt, pOptions);
  }
  if (TSDB_CODE_SUCCESS == code) {
    code = checkDbEnumOption(pCxt, "walLevel", pOptions->walLevel, TSDB_MIN_WAL_LEVEL, TSDB_MAX_WAL_LEVEL);
  }
  if (TSDB_CODE_SUCCESS == code) {
    code = checkDbRangeOption(pCxt, "vgroups", pOptions->numOfVgroups, TSDB_MIN_VNODES_PER_DB, TSDB_MAX_VNODES_PER_DB);
  }
  if (TSDB_CODE_SUCCESS == code) {
    code = checkDbEnumOption(pCxt, "singleStable", pOptions->singleStable, TSDB_DB_SINGLE_STABLE_ON,
                             TSDB_DB_SINGLE_STABLE_OFF);
  }
  if (TSDB_CODE_SUCCESS == code) {
    code = checkDbRetentionsOption(pCxt, pOptions->pRetentions, pOptions->precision);
  }
  if (TSDB_CODE_SUCCESS == code) {
    code = checkDbEnumOption(pCxt, "schemaless", pOptions->schemaless, TSDB_DB_SCHEMALESS_ON, TSDB_DB_SCHEMALESS_OFF);
  }
  if (TSDB_CODE_SUCCESS == code) {
    code = checkDbRangeOption(pCxt, "walRetentionPeriod", pOptions->walRetentionPeriod,
                              TSDB_DB_MIN_WAL_RETENTION_PERIOD, INT32_MAX);
  }
  if (TSDB_CODE_SUCCESS == code) {
    code = checkDbRangeOption(pCxt, "walRetentionSize", pOptions->walRetentionSize, TSDB_DB_MIN_WAL_RETENTION_SIZE,
                              INT32_MAX);
  }
  if (TSDB_CODE_SUCCESS == code) {
    code = checkDbRangeOption(pCxt, "walRollPeriod", pOptions->walRollPeriod, TSDB_DB_MIN_WAL_ROLL_PERIOD, INT32_MAX);
  }
  if (TSDB_CODE_SUCCESS == code) {
    code =
        checkDbRangeOption(pCxt, "walSegmentSize", pOptions->walSegmentSize, TSDB_DB_MIN_WAL_SEGMENT_SIZE, INT32_MAX);
  }
  if (TSDB_CODE_SUCCESS == code) {
    code = checkDbRangeOption(pCxt, "sstTrigger", pOptions->sstTrigger, TSDB_MIN_STT_TRIGGER, TSDB_MAX_STT_TRIGGER);
  }
  if (TSDB_CODE_SUCCESS == code) {
    code = checkDbEnumOption(pCxt, "withArbitrator", pOptions->withArbitrator, TSDB_MIN_DB_WITH_ARBITRATOR,
                             TSDB_MAX_DB_WITH_ARBITRATOR);
  }
  if (TSDB_CODE_SUCCESS == code) {
    code = checkDbTbPrefixSuffixOptions(pCxt, pOptions->tablePrefix, pOptions->tableSuffix);
  }
  if (TSDB_CODE_SUCCESS == code) {
    code = checkOptionsDependency(pCxt, pDbName, pOptions);
  }
  return code;
}

static int32_t checkCreateDatabase(STranslateContext* pCxt, SCreateDatabaseStmt* pStmt) {
  if (NULL != strchr(pStmt->dbName, '.')) {
    return generateSyntaxErrMsgExt(&pCxt->msgBuf, TSDB_CODE_PAR_INVALID_IDENTIFIER_NAME,
                                   "The database name cannot contain '.'");
  }
  return checkDatabaseOptions(pCxt, pStmt->dbName, pStmt->pOptions);
}

#define FILL_CMD_SQL(sql, sqlLen, pCmdReq, CMD_TYPE, genericCmd) \
  CMD_TYPE* pCmdReq = genericCmd;                                \
  char*     cmdSql = taosMemoryMalloc(sqlLen);                   \
  if (cmdSql == NULL) {                                          \
    return TSDB_CODE_OUT_OF_MEMORY;                              \
  }                                                              \
  memcpy(cmdSql, sql, sqlLen);                                   \
  pCmdReq->sqlLen = sqlLen;                                      \
  pCmdReq->sql = cmdSql;

static int32_t fillCmdSql(STranslateContext* pCxt, int16_t msgType, void* pReq) {
  const char* sql = pCxt->pParseCxt->pSql;
  size_t      sqlLen = pCxt->pParseCxt->sqlLen;

  switch (msgType) {
    case TDMT_MND_CREATE_DB: {
      FILL_CMD_SQL(sql, sqlLen, pCmdReq, SCreateDbReq, pReq);
      break;
    }
    case TDMT_MND_ALTER_DB: {
      FILL_CMD_SQL(sql, sqlLen, pCmdReq, SAlterDbReq, pReq);
      break;
    }
    case TDMT_MND_DROP_DB: {
      FILL_CMD_SQL(sql, sqlLen, pCmdReq, SDropDbReq, pReq);
      break;
    }
    case TDMT_MND_COMPACT_DB: {
      FILL_CMD_SQL(sql, sqlLen, pCmdReq, SCompactDbReq, pReq);
      break;
    }

    case TDMT_MND_TMQ_DROP_TOPIC: {
      FILL_CMD_SQL(sql, sqlLen, pCmdReq, SMDropTopicReq, pReq);
      break;
    }

    case TDMT_MND_BALANCE_VGROUP_LEADER: {
      FILL_CMD_SQL(sql, sqlLen, pCmdReq, SBalanceVgroupLeaderReq, pReq);
      break;
    }
    case TDMT_MND_BALANCE_VGROUP: {
      FILL_CMD_SQL(sql, sqlLen, pCmdReq, SBalanceVgroupReq, pReq);
      break;
    }
    case TDMT_MND_REDISTRIBUTE_VGROUP: {
      FILL_CMD_SQL(sql, sqlLen, pCmdReq, SRedistributeVgroupReq, pReq);
      break;
    }
    case TDMT_MND_CREATE_STB: {
      FILL_CMD_SQL(sql, sqlLen, pCmdReq, SMCreateStbReq, pReq);
      break;
    }
    case TDMT_MND_DROP_STB: {
      FILL_CMD_SQL(sql, sqlLen, pCmdReq, SMDropStbReq, pReq);
      break;
    }
    case TDMT_MND_ALTER_STB: {
      FILL_CMD_SQL(sql, sqlLen, pCmdReq, SMAlterStbReq, pReq);
      break;
    }

    case TDMT_MND_DROP_USER: {
      FILL_CMD_SQL(sql, sqlLen, pCmdReq, SDropUserReq, pReq);
      break;
    }
    case TDMT_MND_CREATE_USER: {
      FILL_CMD_SQL(sql, sqlLen, pCmdReq, SCreateUserReq, pReq);
      break;
    }
    case TDMT_MND_ALTER_USER: {
      FILL_CMD_SQL(sql, sqlLen, pCmdReq, SAlterUserReq, pReq);
      break;
    }

    case TDMT_MND_CREATE_QNODE: {
      FILL_CMD_SQL(sql, sqlLen, pCmdReq, SMCreateQnodeReq, pReq);
      break;
    }
    case TDMT_MND_DROP_QNODE: {
      FILL_CMD_SQL(sql, sqlLen, pCmdReq, SMDropQnodeReq, pReq);
      break;
    }

    case TDMT_MND_CREATE_MNODE: {
      FILL_CMD_SQL(sql, sqlLen, pCmdReq, SMCreateMnodeReq, pReq);
      break;
    }
    case TDMT_MND_DROP_MNODE: {
      FILL_CMD_SQL(sql, sqlLen, pCmdReq, SMDropMnodeReq, pReq);
      break;
    }

    case TDMT_MND_CREATE_DNODE: {
      FILL_CMD_SQL(sql, sqlLen, pCmdReq, SCreateDnodeReq, pReq);
      break;
    }
    case TDMT_MND_DROP_DNODE: {
      FILL_CMD_SQL(sql, sqlLen, pCmdReq, SDropDnodeReq, pReq);
      break;
    }
    case TDMT_MND_RESTORE_DNODE: {
      FILL_CMD_SQL(sql, sqlLen, pCmdReq, SRestoreDnodeReq, pReq);
      break;
    }
    case TDMT_MND_CONFIG_DNODE: {
      FILL_CMD_SQL(sql, sqlLen, pCmdReq, SMCfgDnodeReq, pReq);
      break;
    }

    case TDMT_MND_DROP_STREAM: {
      FILL_CMD_SQL(sql, sqlLen, pCmdReq, SMDropStreamReq, pReq);
      break;
    }

    case TDMT_MND_CONFIG_CLUSTER: {
      FILL_CMD_SQL(sql, sqlLen, pCmdReq, SMCfgClusterReq, pReq);
      break;
    }
    default: {
      break;
    }
  }

  return TSDB_CODE_SUCCESS;
}

typedef int32_t (*FSerializeFunc)(void* pBuf, int32_t bufLen, void* pReq);

static int32_t buildCmdMsg(STranslateContext* pCxt, int16_t msgType, FSerializeFunc func, void* pReq) {
  fillCmdSql(pCxt, msgType, pReq);
  pCxt->pCmdMsg = taosMemoryMalloc(sizeof(SCmdMsgInfo));
  if (NULL == pCxt->pCmdMsg) {
    return TSDB_CODE_OUT_OF_MEMORY;
  }
  pCxt->pCmdMsg->epSet = pCxt->pParseCxt->mgmtEpSet;
  pCxt->pCmdMsg->msgType = msgType;
  pCxt->pCmdMsg->msgLen = func(NULL, 0, pReq);
  pCxt->pCmdMsg->pMsg = taosMemoryMalloc(pCxt->pCmdMsg->msgLen);
  if (NULL == pCxt->pCmdMsg->pMsg) {
    return TSDB_CODE_OUT_OF_MEMORY;
  }
  func(pCxt->pCmdMsg->pMsg, pCxt->pCmdMsg->msgLen, pReq);

  return TSDB_CODE_SUCCESS;
}

static int32_t translateCreateDatabase(STranslateContext* pCxt, SCreateDatabaseStmt* pStmt) {
  SCreateDbReq createReq = {0};
  int32_t      code = checkCreateDatabase(pCxt, pStmt);
  if (TSDB_CODE_SUCCESS == code) {
    code = buildCreateDbReq(pCxt, pStmt, &createReq);
  }
  if (TSDB_CODE_SUCCESS == code) {
    code = buildCmdMsg(pCxt, TDMT_MND_CREATE_DB, (FSerializeFunc)tSerializeSCreateDbReq, &createReq);
  }
  tFreeSCreateDbReq(&createReq);
  return code;
}

static int32_t translateDropDatabase(STranslateContext* pCxt, SDropDatabaseStmt* pStmt) {
  SDropDbReq dropReq = {0};
  SName      name = {0};
  tNameSetDbName(&name, pCxt->pParseCxt->acctId, pStmt->dbName, strlen(pStmt->dbName));
  tNameGetFullDbName(&name, dropReq.db);
  dropReq.ignoreNotExists = pStmt->ignoreNotExists;

  int32_t code = buildCmdMsg(pCxt, TDMT_MND_DROP_DB, (FSerializeFunc)tSerializeSDropDbReq, &dropReq);
  tFreeSDropDbReq(&dropReq);
  return code;
}

static void buildAlterDbReq(STranslateContext* pCxt, SAlterDatabaseStmt* pStmt, SAlterDbReq* pReq) {
  SName name = {0};
  tNameSetDbName(&name, pCxt->pParseCxt->acctId, pStmt->dbName, strlen(pStmt->dbName));
  tNameGetFullDbName(&name, pReq->db);
  pReq->buffer = pStmt->pOptions->buffer;
  pReq->pageSize = -1;
  pReq->pages = pStmt->pOptions->pages;
  pReq->daysPerFile = -1;
  pReq->daysToKeep0 = pStmt->pOptions->keep[0];
  pReq->daysToKeep1 = pStmt->pOptions->keep[1];
  pReq->daysToKeep2 = pStmt->pOptions->keep[2];
  pReq->keepTimeOffset = pStmt->pOptions->keepTimeOffset;
  pReq->walFsyncPeriod = pStmt->pOptions->fsyncPeriod;
  pReq->walLevel = pStmt->pOptions->walLevel;
  pReq->strict = pStmt->pOptions->strict;
  pReq->cacheLast = pStmt->pOptions->cacheModel;
  pReq->cacheLastSize = pStmt->pOptions->cacheLastSize;
  pReq->replications = pStmt->pOptions->replica;
  pReq->sstTrigger = pStmt->pOptions->sstTrigger;
  pReq->minRows = pStmt->pOptions->minRowsPerBlock;
  pReq->walRetentionPeriod = pStmt->pOptions->walRetentionPeriod;
  pReq->walRetentionSize = pStmt->pOptions->walRetentionSize;
  pReq->withArbitrator = pStmt->pOptions->withArbitrator;
  return;
}

static int32_t translateAlterDatabase(STranslateContext* pCxt, SAlterDatabaseStmt* pStmt) {
  int32_t code = checkDatabaseOptions(pCxt, pStmt->dbName, pStmt->pOptions);
  if (TSDB_CODE_SUCCESS != code) {
    return code;
  }

  SAlterDbReq alterReq = {0};
  buildAlterDbReq(pCxt, pStmt, &alterReq);

  code = buildCmdMsg(pCxt, TDMT_MND_ALTER_DB, (FSerializeFunc)tSerializeSAlterDbReq, &alterReq);
  tFreeSAlterDbReq(&alterReq);
  return code;
}

static int32_t translateTrimDatabase(STranslateContext* pCxt, STrimDatabaseStmt* pStmt) {
  STrimDbReq req = {.maxSpeed = pStmt->maxSpeed};
  SName      name = {0};
  tNameSetDbName(&name, pCxt->pParseCxt->acctId, pStmt->dbName, strlen(pStmt->dbName));
  tNameGetFullDbName(&name, req.db);
  return buildCmdMsg(pCxt, TDMT_MND_TRIM_DB, (FSerializeFunc)tSerializeSTrimDbReq, &req);
}

<<<<<<< HEAD
static int32_t columnDefNodeToField(SNodeList* pList, SArray** pArray, bool calBytes) {
=======
static int32_t checkColumnOptions(SNodeList* pList) {
  SNode* pNode;
  FOREACH(pNode, pList) {
    SColumnDefNode* pCol = (SColumnDefNode*)pNode;
    if (!pCol->pOptions) return TSDB_CODE_TSC_ENCODE_PARAM_NULL;
    if (!checkColumnEncodeOrSetDefault(pCol->dataType.type, pCol->pOptions->encode))
      return TSDB_CODE_TSC_ENCODE_PARAM_ERROR;
    if (!checkColumnCompressOrSetDefault(pCol->dataType.type, pCol->pOptions->compress))
      return TSDB_CODE_TSC_ENCODE_PARAM_ERROR;
    if (!checkColumnLevelOrSetDefault(pCol->dataType.type, pCol->pOptions->compressLevel))
      return TSDB_CODE_TSC_ENCODE_PARAM_ERROR;
  }
  return TSDB_CODE_SUCCESS;
}

static int32_t columnDefNodeToField(SNodeList* pList, SArray** pArray) {
  *pArray = taosArrayInit(LIST_LENGTH(pList), sizeof(SFieldWithOptions));
  SNode* pNode;
  FOREACH(pNode, pList) {
    SColumnDefNode*   pCol = (SColumnDefNode*)pNode;
    SFieldWithOptions field = {.type = pCol->dataType.type, .bytes = calcTypeBytes(pCol->dataType)};
    strcpy(field.name, pCol->colName);
    if (pCol->pOptions) {
      setColEncode(&field.compress, columnEncodeVal(pCol->pOptions->encode));
      setColCompress(&field.compress, columnCompressVal(pCol->pOptions->compress));
      setColLevel(&field.compress, columnLevelVal(pCol->pOptions->compressLevel));
    }
    if (pCol->sma) {
      field.flags |= COL_SMA_ON;
    }
    taosArrayPush(*pArray, &field);
  }
  return TSDB_CODE_SUCCESS;
}

static int32_t tagDefNodeToField(SNodeList* pList, SArray** pArray) {
>>>>>>> 9478fd99
  *pArray = taosArrayInit(LIST_LENGTH(pList), sizeof(SField));
  SNode* pNode;
  FOREACH(pNode, pList) {
    SColumnDefNode* pCol = (SColumnDefNode*)pNode;
    SField          field = {.type = pCol->dataType.type,};
    if (calBytes) {
      field.bytes = calcTypeBytes(pCol->dataType);
    } else {
      field.bytes = pCol->dataType.bytes;
    }
    strcpy(field.name, pCol->colName);
    if (pCol->sma) {
      field.flags |= COL_SMA_ON;
    }
    if (pCol->is_pk) {
      field.flags |= COL_IS_KEY;
    }
    taosArrayPush(*pArray, &field);
  }
  return TSDB_CODE_SUCCESS;
}

static SColumnDefNode* findColDef(SNodeList* pCols, const SColumnNode* pCol) {
  SNode* pColDef = NULL;
  FOREACH(pColDef, pCols) {
    if (0 == strcmp(pCol->colName, ((SColumnDefNode*)pColDef)->colName)) {
      return (SColumnDefNode*)pColDef;
    }
  }
  return NULL;
}

static int32_t checkTableSmaOption(STranslateContext* pCxt, SCreateTableStmt* pStmt) {
  if (NULL != pStmt->pOptions->pSma) {
    SNode* pNode = NULL;
    FOREACH(pNode, pStmt->pCols) { ((SColumnDefNode*)pNode)->sma = false; }
    FOREACH(pNode, pStmt->pOptions->pSma) {
      SColumnNode*    pSmaCol = (SColumnNode*)pNode;
      SColumnDefNode* pColDef = findColDef(pStmt->pCols, pSmaCol);
      if (NULL == pColDef) {
        return generateSyntaxErrMsg(&pCxt->msgBuf, TSDB_CODE_PAR_INVALID_COLUMN, pSmaCol->colName);
      }
      pSmaCol->node.resType = pColDef->dataType;
      pColDef->sma = true;
    }
  }
  return TSDB_CODE_SUCCESS;
}

static bool validRollupFunc(const char* pFunc) {
  static const char*   rollupFuncs[] = {"avg", "sum", "min", "max", "last", "first"};
  static const int32_t numOfRollupFuncs = (sizeof(rollupFuncs) / sizeof(char*));
  for (int i = 0; i < numOfRollupFuncs; ++i) {
    if (0 == strcmp(rollupFuncs[i], pFunc)) {
      return true;
    }
  }
  return false;
}

static bool aggrRollupFunc(const char* pFunc) {
  static const char*   aggrRollupFuncs[] = {"avg", "sum"};
  static const int32_t numOfAggrRollupFuncs = (sizeof(aggrRollupFuncs) / sizeof(char*));
  for (int i = 0; i < numOfAggrRollupFuncs; ++i) {
    if (0 == strcmp(aggrRollupFuncs[i], pFunc)) {
      return true;
    }
  }
  return false;
}

static int32_t checkTableRollupOption(STranslateContext* pCxt, SNodeList* pFuncs, bool createStable,
                                      SDbCfgInfo* pDbCfg) {
  if (NULL == pFuncs) {
    if (NULL != pDbCfg->pRetensions) {
      return generateSyntaxErrMsgExt(&pCxt->msgBuf, TSDB_CODE_PAR_INVALID_TABLE_OPTION,
                                     "To create a super table in databases configured with the 'RETENTIONS' option, "
                                     "the 'ROLLUP' option must be present");
    }
    return TSDB_CODE_SUCCESS;
  }

  if (!createStable || NULL == pDbCfg->pRetensions) {
    return generateSyntaxErrMsgExt(&pCxt->msgBuf, TSDB_CODE_PAR_INVALID_TABLE_OPTION,
                                   "Invalid option rollup: Only supported for create super table in databases "
                                   "configured with the 'RETENTIONS' option");
  }
  if (1 != LIST_LENGTH(pFuncs)) {
    return generateSyntaxErrMsgExt(&pCxt->msgBuf, TSDB_CODE_PAR_INVALID_TABLE_OPTION,
                                   "Invalid option rollup: only one function is allowed");
  }
  const char* pFunc = ((SFunctionNode*)nodesListGetNode(pFuncs, 0))->functionName;
  if (!validRollupFunc(pFunc)) {
    return generateSyntaxErrMsgExt(&pCxt->msgBuf, TSDB_CODE_PAR_INVALID_TABLE_OPTION,
                                   "Invalid option rollup: %s function is not supported", pFunc);
  }
  return TSDB_CODE_SUCCESS;
}

static int32_t checkTableTagsSchema(STranslateContext* pCxt, SHashObj* pHash, SNodeList* pTags) {
  int32_t ntags = LIST_LENGTH(pTags);
  if (0 == ntags) {
    return TSDB_CODE_SUCCESS;
  } else if (ntags > TSDB_MAX_TAGS) {
    return generateSyntaxErrMsg(&pCxt->msgBuf, TSDB_CODE_PAR_INVALID_TAGS_NUM);
  }

  int32_t code = TSDB_CODE_SUCCESS;
  int32_t tagsSize = 0;
  SNode*  pNode = NULL;
  FOREACH(pNode, pTags) {
    SColumnDefNode* pTag = (SColumnDefNode*)pNode;
    int32_t         len = strlen(pTag->colName);
    if (NULL != taosHashGet(pHash, pTag->colName, len)) {
      code = generateSyntaxErrMsg(&pCxt->msgBuf, TSDB_CODE_PAR_DUPLICATED_COLUMN);
    }
    if (TSDB_CODE_SUCCESS == code && pTag->is_pk) {
      code = generateSyntaxErrMsg(&pCxt->msgBuf, TSDB_CODE_PAR_TAG_IS_PRIMARY_KEY, pTag->colName);
    }
    if (TSDB_CODE_SUCCESS == code && pTag->dataType.type == TSDB_DATA_TYPE_JSON && ntags > 1) {
      code = generateSyntaxErrMsg(&pCxt->msgBuf, TSDB_CODE_PAR_ONLY_ONE_JSON_TAG);
    }
    if (TSDB_CODE_SUCCESS == code) {
      if ((TSDB_DATA_TYPE_VARCHAR == pTag->dataType.type && calcTypeBytes(pTag->dataType) > TSDB_MAX_TAGS_LEN) ||
          (TSDB_DATA_TYPE_VARBINARY == pTag->dataType.type && calcTypeBytes(pTag->dataType) > TSDB_MAX_TAGS_LEN) ||
          (TSDB_DATA_TYPE_NCHAR == pTag->dataType.type && calcTypeBytes(pTag->dataType) > TSDB_MAX_TAGS_LEN) ||
          (TSDB_DATA_TYPE_GEOMETRY == pTag->dataType.type && calcTypeBytes(pTag->dataType) > TSDB_MAX_TAGS_LEN)) {
        code = generateSyntaxErrMsg(&pCxt->msgBuf, TSDB_CODE_PAR_INVALID_VAR_COLUMN_LEN);
      }
    }
    if (TSDB_CODE_SUCCESS == code) {
      code = taosHashPut(pHash, pTag->colName, len, &pTag, POINTER_BYTES);
    }
    if (TSDB_CODE_SUCCESS == code) {
      tagsSize += calcTypeBytes(pTag->dataType);
    } else {
      break;
    }
  }

  if (TSDB_CODE_SUCCESS == code && tagsSize > TSDB_MAX_TAGS_LEN) {
    code = generateSyntaxErrMsg(&pCxt->msgBuf, TSDB_CODE_PAR_INVALID_TAGS_LENGTH, TSDB_MAX_TAGS_LEN);
  }

  return code;
}

static int32_t checkTableColsSchema(STranslateContext* pCxt, SHashObj* pHash, int32_t ntags, SNodeList* pCols,
                                    SNodeList* pRollupFuncs) {
  int32_t ncols = LIST_LENGTH(pCols);
  if (ncols < TSDB_MIN_COLUMNS) {
    return generateSyntaxErrMsg(&pCxt->msgBuf, TSDB_CODE_PAR_INVALID_COLUMNS_NUM);
  } else if (ncols + ntags > TSDB_MAX_COLUMNS) {
    return generateSyntaxErrMsg(&pCxt->msgBuf, TSDB_CODE_PAR_TOO_MANY_COLUMNS);
  }

  int32_t code = TSDB_CODE_SUCCESS;

  int32_t colIndex = 0;
  int32_t rowSize = 0;
  SNode*  pNode = NULL;
  char*   pFunc = NULL;
  bool    isAggrRollup = false;

  if (pRollupFuncs) {
    pFunc = ((SFunctionNode*)nodesListGetNode(pRollupFuncs, 0))->functionName;
    isAggrRollup = aggrRollupFunc(pFunc);
  }
  FOREACH(pNode, pCols) {
    SColumnDefNode* pCol = (SColumnDefNode*)pNode;
    if (0 == colIndex) {
      if (TSDB_DATA_TYPE_TIMESTAMP != pCol->dataType.type) {
        code = generateSyntaxErrMsg(&pCxt->msgBuf, TSDB_CODE_PAR_INVALID_FIRST_COLUMN);
      }
    }
<<<<<<< HEAD
    if (TSDB_CODE_SUCCESS == code && pCol->is_pk && colIndex != 1) {
      code = generateSyntaxErrMsg(&pCxt->msgBuf, TSDB_CODE_PAR_SECOND_COL_PK);
    }
    if (TSDB_CODE_SUCCESS == code && pCol->is_pk &&
        !(TSDB_DATA_TYPE_INT == pCol->dataType.type || 
          TSDB_DATA_TYPE_UINT == pCol->dataType.type ||
          TSDB_DATA_TYPE_BIGINT == pCol->dataType.type ||
          TSDB_DATA_TYPE_UBIGINT == pCol->dataType.type ||
=======
    if (TSDB_CODE_SUCCESS == code && pCol->pOptions && pCol->pOptions->bPrimaryKey && colIndex != 1) {
      code = generateSyntaxErrMsg(&pCxt->msgBuf, TSDB_CODE_PAR_SECOND_COL_PK);
    }
    if (TSDB_CODE_SUCCESS == code && pCol->is_pk &&
        !(TSDB_DATA_TYPE_INT == pCol->dataType.type || TSDB_DATA_TYPE_UINT == pCol->dataType.type ||
          TSDB_DATA_TYPE_BIGINT == pCol->dataType.type || TSDB_DATA_TYPE_UBIGINT == pCol->dataType.type ||
>>>>>>> 9478fd99
          TSDB_DATA_TYPE_VARCHAR == pCol->dataType.type)) {
      code = generateSyntaxErrMsg(&pCxt->msgBuf, TSDB_CODE_PAR_COL_PK_TYPE);
    }
    if (TSDB_CODE_SUCCESS == code && pCol->dataType.type == TSDB_DATA_TYPE_JSON) {
      code = generateSyntaxErrMsg(&pCxt->msgBuf, TSDB_CODE_PAR_INVALID_COL_JSON);
    }
    int32_t len = strlen(pCol->colName);
    if (TSDB_CODE_SUCCESS == code && NULL != taosHashGet(pHash, pCol->colName, len)) {
      code = generateSyntaxErrMsg(&pCxt->msgBuf, TSDB_CODE_PAR_DUPLICATED_COLUMN);
    }
    if (TSDB_CODE_SUCCESS == code) {
      if ((TSDB_DATA_TYPE_VARCHAR == pCol->dataType.type && calcTypeBytes(pCol->dataType) > TSDB_MAX_BINARY_LEN) ||
          (TSDB_DATA_TYPE_VARBINARY == pCol->dataType.type && calcTypeBytes(pCol->dataType) > TSDB_MAX_BINARY_LEN) ||
          (TSDB_DATA_TYPE_NCHAR == pCol->dataType.type && calcTypeBytes(pCol->dataType) > TSDB_MAX_NCHAR_LEN) ||
          (TSDB_DATA_TYPE_GEOMETRY == pCol->dataType.type && calcTypeBytes(pCol->dataType) > TSDB_MAX_GEOMETRY_LEN)) {
        code = generateSyntaxErrMsg(&pCxt->msgBuf, TSDB_CODE_PAR_INVALID_VAR_COLUMN_LEN);
      }
    }

    if (TSDB_CODE_SUCCESS == code && isAggrRollup && 0 != colIndex) {
      if (pCol->dataType.type != TSDB_DATA_TYPE_FLOAT && pCol->dataType.type != TSDB_DATA_TYPE_DOUBLE) {
        code =
            generateSyntaxErrMsgExt(&pCxt->msgBuf, TSDB_CODE_PAR_INVALID_COLUMN,
                                    "Invalid column type: %s, only float/double allowed for %s", pCol->colName, pFunc);
      }
    }

    if (TSDB_CODE_SUCCESS == code) {
      code = taosHashPut(pHash, pCol->colName, len, &pCol, POINTER_BYTES);
    }
    if (TSDB_CODE_SUCCESS == code) {
      rowSize += calcTypeBytes(pCol->dataType);
    } else {
      break;
    }
    // next column
    ++colIndex;
  }

  if (TSDB_CODE_SUCCESS == code && rowSize > TSDB_MAX_BYTES_PER_ROW) {
    code = generateSyntaxErrMsg(&pCxt->msgBuf, TSDB_CODE_PAR_INVALID_ROW_LENGTH, TSDB_MAX_BYTES_PER_ROW);
  }

  return code;
}

static int32_t checkTableSchemaImpl(STranslateContext* pCxt, SNodeList* pTags, SNodeList* pCols, SNodeList* pRollupFuncs) {
  SHashObj* pHash = taosHashInit(LIST_LENGTH(pTags) + LIST_LENGTH(pCols),
                                 taosGetDefaultHashFunction(TSDB_DATA_TYPE_BINARY), false, HASH_NO_LOCK);
  if (NULL == pHash) {
    return TSDB_CODE_OUT_OF_MEMORY;
  }

  int32_t code = checkTableTagsSchema(pCxt, pHash, pTags);
  if (TSDB_CODE_SUCCESS == code) {
    code = checkTableColsSchema(pCxt, pHash, LIST_LENGTH(pTags), pCols, pRollupFuncs);
  }

  taosHashCleanup(pHash);
  return code;
}

static int32_t checkTableSchema(STranslateContext* pCxt, SCreateTableStmt* pStmt) {
  return checkTableSchemaImpl(pCxt, pStmt->pTags, pStmt->pCols, pStmt->pOptions->pRollupFuncs);
}

static int32_t getTableDelayOrWatermarkOption(STranslateContext* pCxt, const char* pName, int64_t minVal,
                                              int64_t maxVal, SValueNode* pVal, int64_t* pMaxDelay) {
  int32_t code = (DEAL_RES_ERROR == translateValue(pCxt, pVal) ? pCxt->errCode : TSDB_CODE_SUCCESS);
  if (TSDB_CODE_SUCCESS == code && TIME_UNIT_MILLISECOND != pVal->unit && TIME_UNIT_SECOND != pVal->unit &&
      TIME_UNIT_MINUTE != pVal->unit) {
    code = generateSyntaxErrMsgExt(&pCxt->msgBuf, TSDB_CODE_PAR_INVALID_TABLE_OPTION,
                                   "Invalid option %s unit: %c, only %c, %c, %c allowed", pName, pVal->unit,
                                   TIME_UNIT_MILLISECOND, TIME_UNIT_SECOND, TIME_UNIT_MINUTE);
  }
  if (TSDB_CODE_SUCCESS == code) {
    code = checkTableRangeOption(pCxt, pName, pVal->datum.i, minVal, maxVal);
  }
  if (TSDB_CODE_SUCCESS == code) {
    *pMaxDelay = pVal->datum.i;
  }
  return code;
}

static int32_t getTableMaxDelayOption(STranslateContext* pCxt, SValueNode* pVal, int64_t* pMaxDelay) {
  return getTableDelayOrWatermarkOption(pCxt, "maxDelay", TSDB_MIN_ROLLUP_MAX_DELAY, TSDB_MAX_ROLLUP_MAX_DELAY, pVal,
                                        pMaxDelay);
}

static int32_t checkTableMaxDelayOption(STranslateContext* pCxt, STableOptions* pOptions, bool createStable,
                                        SDbCfgInfo* pDbCfg) {
  if (NULL == pOptions->pMaxDelay) {
    return TSDB_CODE_SUCCESS;
  }

  if (!createStable || NULL == pDbCfg->pRetensions) {
    return generateSyntaxErrMsgExt(&pCxt->msgBuf, TSDB_CODE_PAR_INVALID_TABLE_OPTION,
                                   "Invalid option maxdelay: Only supported for create super table in databases "
                                   "configured with the 'RETENTIONS' option");
  }

  if (LIST_LENGTH(pOptions->pMaxDelay) > 2) {
    return generateSyntaxErrMsgExt(&pCxt->msgBuf, TSDB_CODE_PAR_INVALID_TABLE_OPTION, "Invalid option maxdelay");
  }

  int32_t code =
      getTableMaxDelayOption(pCxt, (SValueNode*)nodesListGetNode(pOptions->pMaxDelay, 0), &pOptions->maxDelay1);
  if (TSDB_CODE_SUCCESS == code && 2 == LIST_LENGTH(pOptions->pMaxDelay)) {
    code = getTableMaxDelayOption(pCxt, (SValueNode*)nodesListGetNode(pOptions->pMaxDelay, 1), &pOptions->maxDelay2);
  }

  return code;
}

static int32_t getTableWatermarkOption(STranslateContext* pCxt, SValueNode* pVal, int64_t* pMaxDelay) {
  return getTableDelayOrWatermarkOption(pCxt, "watermark", TSDB_MIN_ROLLUP_WATERMARK, TSDB_MAX_ROLLUP_WATERMARK, pVal,
                                        pMaxDelay);
}

static int32_t checkTableWatermarkOption(STranslateContext* pCxt, STableOptions* pOptions, bool createStable,
                                         SDbCfgInfo* pDbCfg) {
  if (NULL == pOptions->pWatermark) {
    return TSDB_CODE_SUCCESS;
  }

  if (!createStable || NULL == pDbCfg->pRetensions) {
    return generateSyntaxErrMsgExt(&pCxt->msgBuf, TSDB_CODE_PAR_INVALID_TABLE_OPTION,
                                   "Invalid option watermark: Only supported for create super table in databases "
                                   "configured with the 'RETENTIONS' option");
  }

  if (LIST_LENGTH(pOptions->pWatermark) > 2) {
    return generateSyntaxErrMsgExt(&pCxt->msgBuf, TSDB_CODE_PAR_INVALID_TABLE_OPTION, "Invalid option watermark");
  }

  int32_t code =
      getTableWatermarkOption(pCxt, (SValueNode*)nodesListGetNode(pOptions->pWatermark, 0), &pOptions->watermark1);
  if (TSDB_CODE_SUCCESS == code && 2 == LIST_LENGTH(pOptions->pWatermark)) {
    code = getTableWatermarkOption(pCxt, (SValueNode*)nodesListGetNode(pOptions->pWatermark, 1), &pOptions->watermark2);
  }

  return code;
}

static int32_t getTableDeleteMarkOption(STranslateContext* pCxt, SValueNode* pVal, int64_t* pMaxDelay) {
  return getTableDelayOrWatermarkOption(pCxt, "delete_mark", TSDB_MIN_ROLLUP_DELETE_MARK, TSDB_MAX_ROLLUP_DELETE_MARK,
                                        pVal, pMaxDelay);
}

static int32_t checkTableDeleteMarkOption(STranslateContext* pCxt, STableOptions* pOptions, bool createStable,
                                          SDbCfgInfo* pDbCfg) {
  if (NULL == pOptions->pDeleteMark) {
    return TSDB_CODE_SUCCESS;
  }

  if (!createStable || NULL == pDbCfg->pRetensions) {
    return generateSyntaxErrMsgExt(&pCxt->msgBuf, TSDB_CODE_PAR_INVALID_TABLE_OPTION,
                                   "Invalid option delete_mark: Only supported for create super table in databases "
                                   "configured with the 'RETENTIONS' option");
  }

  if (LIST_LENGTH(pOptions->pDeleteMark) > 2) {
    return generateSyntaxErrMsgExt(&pCxt->msgBuf, TSDB_CODE_PAR_INVALID_TABLE_OPTION, "Invalid option delete_mark");
  }

  int32_t code =
      getTableDeleteMarkOption(pCxt, (SValueNode*)nodesListGetNode(pOptions->pDeleteMark, 0), &pOptions->deleteMark1);
  if (TSDB_CODE_SUCCESS == code && 2 == LIST_LENGTH(pOptions->pDeleteMark)) {
    code =
        getTableDeleteMarkOption(pCxt, (SValueNode*)nodesListGetNode(pOptions->pDeleteMark, 1), &pOptions->deleteMark2);
  }

  return code;
}

static int32_t checkCreateTable(STranslateContext* pCxt, SCreateTableStmt* pStmt, bool createStable) {
  if (NULL != strchr(pStmt->tableName, '.')) {
    return generateSyntaxErrMsgExt(&pCxt->msgBuf, TSDB_CODE_PAR_INVALID_IDENTIFIER_NAME,
                                   "The table name cannot contain '.'");
  }

  SDbCfgInfo dbCfg = {0};
  int32_t    code = getDBCfg(pCxt, pStmt->dbName, &dbCfg);
  if (TSDB_CODE_SUCCESS == code && !createStable && NULL != dbCfg.pRetensions) {
    code = generateSyntaxErrMsgExt(
        &pCxt->msgBuf, TSDB_CODE_PAR_INVALID_TABLE_OPTION,
        "Only super table creation is supported in databases configured with the 'RETENTIONS' option");
  }
  if (TSDB_CODE_SUCCESS == code) {
    code = checkTableMaxDelayOption(pCxt, pStmt->pOptions, createStable, &dbCfg);
  }
  if (TSDB_CODE_SUCCESS == code) {
    code = checkTableWatermarkOption(pCxt, pStmt->pOptions, createStable, &dbCfg);
  }
  if (TSDB_CODE_SUCCESS == code) {
    code = checkTableDeleteMarkOption(pCxt, pStmt->pOptions, createStable, &dbCfg);
  }
  if (TSDB_CODE_SUCCESS == code) {
    code = checkTableRollupOption(pCxt, pStmt->pOptions->pRollupFuncs, createStable, &dbCfg);
  }
  if (TSDB_CODE_SUCCESS == code) {
    code = checkTableSmaOption(pCxt, pStmt);
  }
  if (TSDB_CODE_SUCCESS == code) {
    code = checkTableSchema(pCxt, pStmt);
  }
  if (TSDB_CODE_SUCCESS == code) {
    code = checkColumnOptions(pStmt->pCols);
  }
  if (TSDB_CODE_SUCCESS == code) {
    if (createStable && pStmt->pOptions->ttl != 0) {
      code = generateSyntaxErrMsgExt(&pCxt->msgBuf, TSDB_CODE_PAR_INVALID_TABLE_OPTION,
                                     "Only supported for create non-super table in databases "
                                     "configured with the 'TTL' option");
    }
  }
  if (pCxt->pParseCxt->biMode != 0 && TSDB_CODE_SUCCESS == code) {
    code = biCheckCreateTableTbnameCol(pCxt, pStmt);
  }
  return code;
}

static void toSchema(const SColumnDefNode* pCol, col_id_t colId, SSchema* pSchema) {
  int8_t flags = 0;
  if (pCol->sma) {
    flags |= COL_SMA_ON;
  }
<<<<<<< HEAD
  if (pCol->is_pk) {
=======
  if (pCol->pOptions && pCol->pOptions->bPrimaryKey) {
>>>>>>> 9478fd99
    flags |= COL_IS_KEY;
  }
  pSchema->colId = colId;
  pSchema->type = pCol->dataType.type;
  pSchema->bytes = calcTypeBytes(pCol->dataType);
  pSchema->flags = flags;
  strcpy(pSchema->name, pCol->colName);
}

typedef struct SSampleAstInfo {
  const char* pDbName;
  const char* pTableName;
  SNodeList*  pFuncs;
  SNode*      pInterval;
  SNode*      pOffset;
  SNode*      pSliding;
  SNodeList*  pPartitionByList;
  STableMeta* pRollupTableMeta;
  bool        createSmaIndex;
} SSampleAstInfo;

static int32_t buildTableForSampleAst(SSampleAstInfo* pInfo, SNode** pOutput) {
  SRealTableNode* pTable = (SRealTableNode*)nodesMakeNode(QUERY_NODE_REAL_TABLE);
  if (NULL == pTable) {
    return TSDB_CODE_OUT_OF_MEMORY;
  }
  snprintf(pTable->table.dbName, sizeof(pTable->table.dbName), "%s", pInfo->pDbName);
  snprintf(pTable->table.tableName, sizeof(pTable->table.tableName), "%s", pInfo->pTableName);
  snprintf(pTable->table.tableAlias, sizeof(pTable->table.tableAlias), "%s", pInfo->pTableName);
  TSWAP(pTable->pMeta, pInfo->pRollupTableMeta);
  *pOutput = (SNode*)pTable;
  return TSDB_CODE_SUCCESS;
}

static int32_t addWstartToSampleProjects(SNodeList* pProjectionList) {
  SFunctionNode* pFunc = (SFunctionNode*)nodesMakeNode(QUERY_NODE_FUNCTION);
  if (NULL == pFunc) {
    return TSDB_CODE_OUT_OF_MEMORY;
  }
  strcpy(pFunc->functionName, "_wstart");
  return nodesListPushFront(pProjectionList, (SNode*)pFunc);
}

static int32_t addWendToSampleProjects(SNodeList* pProjectionList) {
  SFunctionNode* pFunc = (SFunctionNode*)nodesMakeNode(QUERY_NODE_FUNCTION);
  if (NULL == pFunc) {
    return TSDB_CODE_OUT_OF_MEMORY;
  }
  strcpy(pFunc->functionName, "_wend");
  return nodesListAppend(pProjectionList, (SNode*)pFunc);
}

static int32_t addWdurationToSampleProjects(SNodeList* pProjectionList) {
  SFunctionNode* pFunc = (SFunctionNode*)nodesMakeNode(QUERY_NODE_FUNCTION);
  if (NULL == pFunc) {
    return TSDB_CODE_OUT_OF_MEMORY;
  }
  strcpy(pFunc->functionName, "_wduration");
  return nodesListAppend(pProjectionList, (SNode*)pFunc);
}

static int32_t buildProjectsForSampleAst(SSampleAstInfo* pInfo, SNodeList** pList) {
  SNodeList* pProjectionList = pInfo->pFuncs;
  pInfo->pFuncs = NULL;

  int32_t code = addWstartToSampleProjects(pProjectionList);
  if (TSDB_CODE_SUCCESS == code && pInfo->createSmaIndex) {
    code = addWendToSampleProjects(pProjectionList);
    if (TSDB_CODE_SUCCESS == code) {
      code = addWdurationToSampleProjects(pProjectionList);
    }
  }

  if (TSDB_CODE_SUCCESS == code) {
    SNode* pProject = NULL;
    FOREACH(pProject, pProjectionList) { sprintf(((SExprNode*)pProject)->aliasName, "#%p", pProject); }
    *pList = pProjectionList;
  } else {
    nodesDestroyList(pProjectionList);
  }
  return code;
}

static int32_t buildIntervalForSampleAst(SSampleAstInfo* pInfo, SNode** pOutput) {
  SIntervalWindowNode* pInterval = (SIntervalWindowNode*)nodesMakeNode(QUERY_NODE_INTERVAL_WINDOW);
  if (NULL == pInterval) {
    return TSDB_CODE_OUT_OF_MEMORY;
  }
  TSWAP(pInterval->pInterval, pInfo->pInterval);
  TSWAP(pInterval->pOffset, pInfo->pOffset);
  TSWAP(pInterval->pSliding, pInfo->pSliding);
  pInterval->pCol = nodesMakeNode(QUERY_NODE_COLUMN);
  if (NULL == pInterval->pCol) {
    nodesDestroyNode((SNode*)pInterval);
    return TSDB_CODE_OUT_OF_MEMORY;
  }
  ((SColumnNode*)pInterval->pCol)->colId = PRIMARYKEY_TIMESTAMP_COL_ID;
  strcpy(((SColumnNode*)pInterval->pCol)->colName, ROWTS_PSEUDO_COLUMN_NAME);
  *pOutput = (SNode*)pInterval;
  return TSDB_CODE_SUCCESS;
}

static int32_t buildSampleAst(STranslateContext* pCxt, SSampleAstInfo* pInfo, char** pAst, int32_t* pLen, char** pExpr,
                              int32_t* pExprLen) {
  SSelectStmt* pSelect = (SSelectStmt*)nodesMakeNode(QUERY_NODE_SELECT_STMT);
  if (NULL == pSelect) {
    return TSDB_CODE_OUT_OF_MEMORY;
  }
  sprintf(pSelect->stmtName, "%p", pSelect);

  int32_t code = buildTableForSampleAst(pInfo, &pSelect->pFromTable);
  if (TSDB_CODE_SUCCESS == code) {
    code = buildProjectsForSampleAst(pInfo, &pSelect->pProjectionList);
  }
  if (TSDB_CODE_SUCCESS == code) {
    TSWAP(pSelect->pPartitionByList, pInfo->pPartitionByList);
    code = buildIntervalForSampleAst(pInfo, &pSelect->pWindow);
  }
  if (TSDB_CODE_SUCCESS == code) {
    pCxt->createStream = true;
    code = translateQuery(pCxt, (SNode*)pSelect);
  }
  if (TSDB_CODE_SUCCESS == code) {
    code = nodesNodeToString((SNode*)pSelect, false, pAst, pLen);
  }
  if (TSDB_CODE_SUCCESS == code && NULL != pExpr) {
    code = nodesListToString(pSelect->pProjectionList, false, pExpr, pExprLen);
  }
  nodesDestroyNode((SNode*)pSelect);
  return code;
}

static void clearSampleAstInfo(SSampleAstInfo* pInfo) {
  nodesDestroyList(pInfo->pFuncs);
  nodesDestroyNode(pInfo->pInterval);
  nodesDestroyNode(pInfo->pOffset);
  nodesDestroyNode(pInfo->pSliding);
}

static SNode* makeIntervalVal(SRetention* pRetension, int8_t precision) {
  SValueNode* pVal = (SValueNode*)nodesMakeNode(QUERY_NODE_VALUE);
  if (NULL == pVal) {
    return NULL;
  }
  int64_t timeVal = convertTimeFromPrecisionToUnit(pRetension->freq, precision, pRetension->freqUnit);
  char    buf[20] = {0};
  int32_t len = snprintf(buf, sizeof(buf), "%" PRId64 "%c", timeVal, pRetension->freqUnit);
  pVal->literal = strndup(buf, len);
  if (NULL == pVal->literal) {
    nodesDestroyNode((SNode*)pVal);
    return NULL;
  }
  pVal->isDuration = true;
  pVal->node.resType.type = TSDB_DATA_TYPE_BIGINT;
  pVal->node.resType.bytes = tDataTypes[TSDB_DATA_TYPE_BIGINT].bytes;
  pVal->node.resType.precision = precision;
  return (SNode*)pVal;
}

static SNode* createColumnFromDef(SColumnDefNode* pDef) {
  SColumnNode* pCol = (SColumnNode*)nodesMakeNode(QUERY_NODE_COLUMN);
  if (NULL == pCol) {
    return NULL;
  }
  strcpy(pCol->colName, pDef->colName);
  return (SNode*)pCol;
}

static SNode* createRollupFunc(SNode* pSrcFunc, SColumnDefNode* pColDef) {
  SFunctionNode* pFunc = (SFunctionNode*)nodesCloneNode(pSrcFunc);
  if (NULL == pFunc) {
    return NULL;
  }
  if (TSDB_CODE_SUCCESS != nodesListMakeStrictAppend(&pFunc->pParameterList, createColumnFromDef(pColDef))) {
    nodesDestroyNode((SNode*)pFunc);
    return NULL;
  }
  return (SNode*)pFunc;
}

static SNodeList* createRollupFuncs(SCreateTableStmt* pStmt) {
  SNodeList* pFuncs = nodesMakeList();
  if (NULL == pFuncs) {
    return NULL;
  }

  SNode* pFunc = NULL;
  FOREACH(pFunc, pStmt->pOptions->pRollupFuncs) {
    SNode* pCol = NULL;
    bool   primaryKey = true;
    FOREACH(pCol, pStmt->pCols) {
      if (primaryKey) {
        primaryKey = false;
        continue;
      }
      if (TSDB_CODE_SUCCESS != nodesListStrictAppend(pFuncs, createRollupFunc(pFunc, (SColumnDefNode*)pCol))) {
        nodesDestroyList(pFuncs);
        return NULL;
      }
    }
  }

  return pFuncs;
}

static STableMeta* createRollupTableMeta(SCreateTableStmt* pStmt, int8_t precision) {
  int32_t     numOfField = LIST_LENGTH(pStmt->pCols) + LIST_LENGTH(pStmt->pTags);
  STableMeta* pMeta = taosMemoryCalloc(1, sizeof(STableMeta) + numOfField * sizeof(SSchema));
  if (NULL == pMeta) {
    return NULL;
  }
  pMeta->tableType = TSDB_SUPER_TABLE;
  pMeta->tableInfo.numOfTags = LIST_LENGTH(pStmt->pTags);
  pMeta->tableInfo.precision = precision;
  pMeta->tableInfo.numOfColumns = LIST_LENGTH(pStmt->pCols);

  int32_t index = 0;
  SNode*  pCol = NULL;
  FOREACH(pCol, pStmt->pCols) {
    toSchema((SColumnDefNode*)pCol, index + 1, pMeta->schema + index);
    ++index;
  }
  SNode* pTag = NULL;
  FOREACH(pTag, pStmt->pTags) {
    toSchema((SColumnDefNode*)pTag, index + 1, pMeta->schema + index);
    ++index;
  }

  return pMeta;
}

static SNode* createTbnameFunction() {
  SFunctionNode* pFunc = (SFunctionNode*)nodesMakeNode(QUERY_NODE_FUNCTION);
  if (NULL == pFunc) {
    return NULL;
  }
  strcpy(pFunc->functionName, "tbname");
  strcpy(pFunc->node.aliasName, "tbname");
  strcpy(pFunc->node.userAlias, "tbname");
  return (SNode*)pFunc;
}

static int32_t buildSampleAstInfoByTable(STranslateContext* pCxt, SCreateTableStmt* pStmt, SRetention* pRetension,
                                         int8_t precision, SSampleAstInfo* pInfo) {
  pInfo->pDbName = pStmt->dbName;
  pInfo->pTableName = pStmt->tableName;
  pInfo->pFuncs = createRollupFuncs(pStmt);
  pInfo->pInterval = makeIntervalVal(pRetension, precision);
  pInfo->pRollupTableMeta = createRollupTableMeta(pStmt, precision);
  if (NULL == pInfo->pFuncs || NULL == pInfo->pInterval || NULL == pInfo->pRollupTableMeta) {
    return TSDB_CODE_OUT_OF_MEMORY;
  }
  return nodesListMakeStrictAppend(&pInfo->pPartitionByList, createTbnameFunction());
}

static int32_t getRollupAst(STranslateContext* pCxt, SCreateTableStmt* pStmt, SRetention* pRetension, int8_t precision,
                            char** pAst, int32_t* pLen) {
  SSampleAstInfo info = {0};
  int32_t        code = buildSampleAstInfoByTable(pCxt, pStmt, pRetension, precision, &info);
  if (TSDB_CODE_SUCCESS == code) {
    code = buildSampleAst(pCxt, &info, pAst, pLen, NULL, NULL);
  }
  clearSampleAstInfo(&info);
  return code;
}

static int32_t buildRollupAst(STranslateContext* pCxt, SCreateTableStmt* pStmt, SMCreateStbReq* pReq) {
  SDbCfgInfo dbCfg = {0};
  int32_t    code = getDBCfg(pCxt, pStmt->dbName, &dbCfg);
  int32_t    num = taosArrayGetSize(dbCfg.pRetensions);
  if (TSDB_CODE_SUCCESS != code || num < 2) {
    return code;
  }
  for (int32_t i = 1; i < num; ++i) {
    SRetention*       pRetension = taosArrayGet(dbCfg.pRetensions, i);
    STranslateContext cxt = {0};
    initTranslateContext(pCxt->pParseCxt, pCxt->pMetaCache, &cxt);
    code = getRollupAst(&cxt, pStmt, pRetension, dbCfg.precision, 1 == i ? &pReq->pAst1 : &pReq->pAst2,
                        1 == i ? &pReq->ast1Len : &pReq->ast2Len);
    destroyTranslateContext(&cxt);
    if (TSDB_CODE_SUCCESS != code) {
      break;
    }
  }

  return code;
}

static int32_t buildRollupFuncs(SNodeList* pFuncs, SArray** pArray) {
  if (NULL == pFuncs) {
    return TSDB_CODE_SUCCESS;
  }
  *pArray = taosArrayInit(LIST_LENGTH(pFuncs), TSDB_FUNC_NAME_LEN);
  SNode* pNode;
  FOREACH(pNode, pFuncs) { taosArrayPush(*pArray, ((SFunctionNode*)pNode)->functionName); }
  return TSDB_CODE_SUCCESS;
}

static int32_t buildCreateStbReq(STranslateContext* pCxt, SCreateTableStmt* pStmt, SMCreateStbReq* pReq) {
  pReq->igExists = pStmt->ignoreExists;
  pReq->delay1 = pStmt->pOptions->maxDelay1;
  pReq->delay2 = pStmt->pOptions->maxDelay2;
  pReq->watermark1 = pStmt->pOptions->watermark1;
  pReq->watermark2 = pStmt->pOptions->watermark2;
  pReq->deleteMark1 = pStmt->pOptions->deleteMark1;
  pReq->deleteMark2 = pStmt->pOptions->deleteMark2;
  pReq->colVer = 1;
  pReq->tagVer = 1;
  pReq->source = TD_REQ_FROM_APP;
<<<<<<< HEAD
  columnDefNodeToField(pStmt->pCols, &pReq->pColumns, true);
  columnDefNodeToField(pStmt->pTags, &pReq->pTags, true);
=======
  columnDefNodeToField(pStmt->pCols, &pReq->pColumns);
  tagDefNodeToField(pStmt->pTags, &pReq->pTags);
>>>>>>> 9478fd99
  pReq->numOfColumns = LIST_LENGTH(pStmt->pCols);
  pReq->numOfTags = LIST_LENGTH(pStmt->pTags);
  if (pStmt->pOptions->commentNull == false) {
    pReq->pComment = taosStrdup(pStmt->pOptions->comment);
    if (NULL == pReq->pComment) {
      return TSDB_CODE_OUT_OF_MEMORY;
    }
    pReq->commentLen = strlen(pStmt->pOptions->comment);
  } else {
    pReq->commentLen = -1;
  }
  buildRollupFuncs(pStmt->pOptions->pRollupFuncs, &pReq->pFuncs);
  pReq->numOfFuncs = taosArrayGetSize(pReq->pFuncs);

  SName tableName;
  tNameExtractFullName(toName(pCxt->pParseCxt->acctId, pStmt->dbName, pStmt->tableName, &tableName), pReq->name);
  int32_t code = collectUseTable(&tableName, pCxt->pTables);
  if (TSDB_CODE_SUCCESS == code) {
    code = collectUseTable(&tableName, pCxt->pTargetTables);
  }
  if (TSDB_CODE_SUCCESS == code) {
    code = buildRollupAst(pCxt, pStmt, pReq);
  }
  return code;
}

static int32_t translateCreateSuperTable(STranslateContext* pCxt, SCreateTableStmt* pStmt) {
  SMCreateStbReq createReq = {0};
  int32_t        code = checkCreateTable(pCxt, pStmt, true);
  if (TSDB_CODE_SUCCESS == code) {
    code = buildCreateStbReq(pCxt, pStmt, &createReq);
  }
  if (TSDB_CODE_SUCCESS == code) {
    code = buildCmdMsg(pCxt, TDMT_MND_CREATE_STB, (FSerializeFunc)tSerializeSMCreateStbReq, &createReq);
  }
  tFreeSMCreateStbReq(&createReq);
  return code;
}

static int32_t doTranslateDropSuperTable(STranslateContext* pCxt, const SName* pTableName, bool ignoreNotExists) {
  int32_t code = collectUseTable(pTableName, pCxt->pTargetTables);
  if (TSDB_CODE_SUCCESS == code) {
    SMDropStbReq dropReq = {0};
    tNameExtractFullName(pTableName, dropReq.name);
    dropReq.igNotExists = ignoreNotExists;
    code = buildCmdMsg(pCxt, TDMT_MND_DROP_STB, (FSerializeFunc)tSerializeSMDropStbReq, &dropReq);
    tFreeSMDropStbReq(&dropReq);
  }
  return code;
}

static int32_t translateDropTable(STranslateContext* pCxt, SDropTableStmt* pStmt) {
  SDropTableClause* pClause = (SDropTableClause*)nodesListGetNode(pStmt->pTables, 0);
  SName             tableName;
  return doTranslateDropSuperTable(
      pCxt, toName(pCxt->pParseCxt->acctId, pClause->dbName, pClause->tableName, &tableName), pClause->ignoreNotExists);
}

static int32_t translateDropSuperTable(STranslateContext* pCxt, SDropSuperTableStmt* pStmt) {
  SName tableName;
  return doTranslateDropSuperTable(pCxt, toName(pCxt->pParseCxt->acctId, pStmt->dbName, pStmt->tableName, &tableName),
                                   pStmt->ignoreNotExists);
}

static int32_t buildAlterSuperTableReq(STranslateContext* pCxt, SAlterTableStmt* pStmt, SMAlterStbReq* pAlterReq) {
  SName tableName;
  tNameExtractFullName(toName(pCxt->pParseCxt->acctId, pStmt->dbName, pStmt->tableName, &tableName), pAlterReq->name);
  pAlterReq->alterType = pStmt->alterType;

  if (TSDB_ALTER_TABLE_UPDATE_OPTIONS == pStmt->alterType) {
    //    pAlterReq->ttl = pStmt->pOptions->ttl;
    if (pStmt->pOptions->commentNull == false) {
      pAlterReq->comment = taosStrdup(pStmt->pOptions->comment);
      if (NULL == pAlterReq->comment) {
        return TSDB_CODE_OUT_OF_MEMORY;
      }
      pAlterReq->commentLen = strlen(pStmt->pOptions->comment);
    } else {
      pAlterReq->commentLen = -1;
    }

    return TSDB_CODE_SUCCESS;
  }

  pAlterReq->pFields = taosArrayInit(2, sizeof(TAOS_FIELD));
  if (NULL == pAlterReq->pFields) {
    return TSDB_CODE_OUT_OF_MEMORY;
  }

  switch (pStmt->alterType) {
    case TSDB_ALTER_TABLE_ADD_TAG:
    case TSDB_ALTER_TABLE_DROP_TAG:
    case TSDB_ALTER_TABLE_ADD_COLUMN:
    case TSDB_ALTER_TABLE_DROP_COLUMN:
    case TSDB_ALTER_TABLE_UPDATE_COLUMN_BYTES:
    case TSDB_ALTER_TABLE_UPDATE_TAG_BYTES: {
      TAOS_FIELD field = {.type = pStmt->dataType.type, .bytes = calcTypeBytes(pStmt->dataType)};
      strcpy(field.name, pStmt->colName);
      taosArrayPush(pAlterReq->pFields, &field);
      break;
    }
    case TSDB_ALTER_TABLE_UPDATE_TAG_NAME:
    case TSDB_ALTER_TABLE_UPDATE_COLUMN_NAME: {
      TAOS_FIELD oldField = {0};
      strcpy(oldField.name, pStmt->colName);
      taosArrayPush(pAlterReq->pFields, &oldField);
      TAOS_FIELD newField = {0};
      strcpy(newField.name, pStmt->newColName);
      taosArrayPush(pAlterReq->pFields, &newField);
      break;
    }
    case TSDB_ALTER_TABLE_UPDATE_COLUMN_COMPRESS: {
      TAOS_FIELD field = {0};
      strcpy(field.name, pStmt->colName);
      if (!checkColumnEncode(pStmt->pColOptions->encode)) return TSDB_CODE_TSC_ENCODE_PARAM_ERROR;
      if (!checkColumnCompress(pStmt->pColOptions->compress)) return TSDB_CODE_TSC_ENCODE_PARAM_ERROR;
      if (!checkColumnLevel(pStmt->pColOptions->compressLevel)) return TSDB_CODE_TSC_ENCODE_PARAM_ERROR;
      int8_t valid =
          setColCompressByOption(pStmt->dataType.type, columnEncodeVal(pStmt->pColOptions->encode),
                                 columnCompressVal(pStmt->pColOptions->compress),
                                 columnLevelVal(pStmt->pColOptions->compressLevel), false, (uint32_t*)&field.bytes);
      if (!valid) return TSDB_CODE_TSC_ENCODE_PARAM_ERROR;
      taosArrayPush(pAlterReq->pFields, &field);
      break;
    }
    default:
      break;
  }

  pAlterReq->numOfFields = taosArrayGetSize(pAlterReq->pFields);
  return TSDB_CODE_SUCCESS;
}

static const SSchema* getColSchema(const STableMeta* pTableMeta, const char* pColName) {
  int32_t numOfFields = getNumOfTags(pTableMeta) + getNumOfColumns(pTableMeta);
  for (int32_t i = 0; i < numOfFields; ++i) {
    const SSchema* pSchema = pTableMeta->schema + i;
    if (0 == strcmp(pColName, pSchema->name)) {
      return pSchema;
    }
  }
  return NULL;
}

static const SSchema* getNormalColSchema(const STableMeta* pTableMeta, const char* pColName) {
  int32_t  numOfCols = getNumOfColumns(pTableMeta);
  SSchema* pColsSchema = getTableColumnSchema(pTableMeta);
  for (int32_t i = 0; i < numOfCols; ++i) {
    const SSchema* pSchema = pColsSchema + i;
    if (0 == strcmp(pColName, pSchema->name)) {
      return pSchema;
    }
  }
  return NULL;
}

static SSchema* getTagSchema(const STableMeta* pTableMeta, const char* pTagName) {
  int32_t  numOfTags = getNumOfTags(pTableMeta);
  SSchema* pTagsSchema = getTableTagSchema(pTableMeta);
  for (int32_t i = 0; i < numOfTags; ++i) {
    SSchema* pSchema = pTagsSchema + i;
    if (0 == strcmp(pTagName, pSchema->name)) {
      return pSchema;
    }
  }
  return NULL;
}

static int32_t checkAlterSuperTableBySchema(STranslateContext* pCxt, SAlterTableStmt* pStmt,
                                            const STableMeta* pTableMeta) {
  SSchema* pTagsSchema = getTableTagSchema(pTableMeta);
  if (getNumOfTags(pTableMeta) == 1 && pTagsSchema->type == TSDB_DATA_TYPE_JSON &&
      (pStmt->alterType == TSDB_ALTER_TABLE_ADD_TAG || pStmt->alterType == TSDB_ALTER_TABLE_DROP_TAG ||
       pStmt->alterType == TSDB_ALTER_TABLE_UPDATE_TAG_BYTES)) {
    return generateSyntaxErrMsg(&pCxt->msgBuf, TSDB_CODE_PAR_ONLY_ONE_JSON_TAG);
  }

  int32_t tagsLen = 0;
  for (int32_t i = 0; i < pTableMeta->tableInfo.numOfTags; ++i) {
    tagsLen += pTagsSchema[i].bytes;
  }

  if (TSDB_ALTER_TABLE_UPDATE_COLUMN_BYTES == pStmt->alterType ||
      TSDB_ALTER_TABLE_UPDATE_TAG_BYTES == pStmt->alterType || TSDB_ALTER_TABLE_DROP_COLUMN == pStmt->alterType ||
      TSDB_ALTER_TABLE_DROP_TAG == pStmt->alterType) {
    if (TSDB_SUPER_TABLE != pTableMeta->tableType) {
      return generateSyntaxErrMsgExt(&pCxt->msgBuf, TSDB_CODE_PAR_INVALID_ALTER_TABLE, "Table is not super table");
    }

    const SSchema* pSchema = getColSchema(pTableMeta, pStmt->colName);
    if (NULL == pSchema) {
      return generateSyntaxErrMsg(
          &pCxt->msgBuf,
          (TSDB_ALTER_TABLE_UPDATE_COLUMN_BYTES == pStmt->alterType || TSDB_ALTER_TABLE_DROP_COLUMN == pStmt->alterType)
              ? TSDB_CODE_PAR_INVALID_COLUMN
              : TSDB_CODE_PAR_INVALID_TAG_NAME,
          pStmt->colName);
    }
    if (hasPkInTable(pTableMeta) && (pSchema->flags & COL_IS_KEY)) {
      if (TSDB_ALTER_TABLE_DROP_COLUMN == pStmt->alterType ||
          TSDB_ALTER_TABLE_UPDATE_COLUMN_BYTES == pStmt->alterType ||
          TSDB_ALTER_TABLE_UPDATE_COLUMN_NAME == pStmt->alterType) {
<<<<<<< HEAD
            return generateSyntaxErrMsg(&pCxt->msgBuf, TSDB_CODE_PAR_INVALID_PK_OP, pStmt->colName);
          }
    } 
=======
        return generateSyntaxErrMsg(&pCxt->msgBuf, TSDB_CODE_PAR_INVALID_PK_OP, pStmt->colName);
      }
    }
>>>>>>> 9478fd99
    if ((TSDB_ALTER_TABLE_UPDATE_COLUMN_BYTES == pStmt->alterType ||
         TSDB_ALTER_TABLE_UPDATE_TAG_BYTES == pStmt->alterType) &&
        (!IS_VAR_DATA_TYPE(pSchema->type) || pSchema->type != pStmt->dataType.type ||
         pSchema->bytes >= calcTypeBytes(pStmt->dataType))) {
      return generateSyntaxErrMsg(&pCxt->msgBuf, TSDB_CODE_PAR_INVALID_MODIFY_COL);
    }

    if (TSDB_ALTER_TABLE_UPDATE_COLUMN_BYTES == pStmt->alterType) {
      if ((TSDB_DATA_TYPE_VARCHAR == pStmt->dataType.type && calcTypeBytes(pStmt->dataType) > TSDB_MAX_BINARY_LEN) ||
          (TSDB_DATA_TYPE_VARBINARY == pStmt->dataType.type && calcTypeBytes(pStmt->dataType) > TSDB_MAX_BINARY_LEN) ||
          (TSDB_DATA_TYPE_NCHAR == pStmt->dataType.type && calcTypeBytes(pStmt->dataType) > TSDB_MAX_NCHAR_LEN)) {
        return generateSyntaxErrMsg(&pCxt->msgBuf, TSDB_CODE_PAR_INVALID_VAR_COLUMN_LEN);
      }

      if (pTableMeta->tableInfo.rowSize + calcTypeBytes(pStmt->dataType) - pSchema->bytes > TSDB_MAX_BYTES_PER_ROW) {
        return generateSyntaxErrMsg(&pCxt->msgBuf, TSDB_CODE_PAR_INVALID_ROW_LENGTH, TSDB_MAX_BYTES_PER_ROW);
      }
    }

    if (TSDB_ALTER_TABLE_UPDATE_TAG_BYTES == pStmt->alterType) {
      if (calcTypeBytes(pStmt->dataType) > TSDB_MAX_TAGS_LEN) {
        return generateSyntaxErrMsg(&pCxt->msgBuf, TSDB_CODE_PAR_INVALID_VAR_COLUMN_LEN);
      }

      if (tagsLen + calcTypeBytes(pStmt->dataType) - pSchema->bytes > TSDB_MAX_TAGS_LEN) {
        return generateSyntaxErrMsg(&pCxt->msgBuf, TSDB_CODE_PAR_INVALID_TAGS_LENGTH, TSDB_MAX_TAGS_LEN);
      }
    }
  }

  if (TSDB_ALTER_TABLE_ADD_COLUMN == pStmt->alterType) {
    if (TSDB_MAX_COLUMNS == pTableMeta->tableInfo.numOfColumns) {
      return generateSyntaxErrMsg(&pCxt->msgBuf, TSDB_CODE_PAR_TOO_MANY_COLUMNS);
    }

    if ((TSDB_DATA_TYPE_VARCHAR == pStmt->dataType.type && calcTypeBytes(pStmt->dataType) > TSDB_MAX_BINARY_LEN) ||
        (TSDB_DATA_TYPE_VARBINARY == pStmt->dataType.type && calcTypeBytes(pStmt->dataType) > TSDB_MAX_BINARY_LEN) ||
        (TSDB_DATA_TYPE_NCHAR == pStmt->dataType.type && calcTypeBytes(pStmt->dataType) > TSDB_MAX_NCHAR_LEN)) {
      return generateSyntaxErrMsg(&pCxt->msgBuf, TSDB_CODE_PAR_INVALID_VAR_COLUMN_LEN);
    }

    if (pTableMeta->tableInfo.rowSize + calcTypeBytes(pStmt->dataType) > TSDB_MAX_BYTES_PER_ROW) {
      return generateSyntaxErrMsg(&pCxt->msgBuf, TSDB_CODE_PAR_INVALID_ROW_LENGTH, TSDB_MAX_BYTES_PER_ROW);
    }
  }

  if (TSDB_ALTER_TABLE_ADD_TAG == pStmt->alterType) {
    if (TSDB_MAX_TAGS == pTableMeta->tableInfo.numOfTags) {
      return generateSyntaxErrMsg(&pCxt->msgBuf, TSDB_CODE_PAR_INVALID_TAGS_NUM);
    }

    if (tagsLen + calcTypeBytes(pStmt->dataType) > TSDB_MAX_TAGS_LEN) {
      return generateSyntaxErrMsg(&pCxt->msgBuf, TSDB_CODE_PAR_INVALID_TAGS_LENGTH, TSDB_MAX_TAGS_LEN);
    }
  }

  if (getNumOfTags(pTableMeta) == 1 && pStmt->alterType == TSDB_ALTER_TABLE_DROP_TAG) {
    return generateSyntaxErrMsgExt(&pCxt->msgBuf, TSDB_CODE_PAR_INVALID_ALTER_TABLE, "the only tag cannot be dropped");
  }

  return TSDB_CODE_SUCCESS;
}

static int32_t checkAlterSuperTable(STranslateContext* pCxt, SAlterTableStmt* pStmt) {
  if (TSDB_ALTER_TABLE_UPDATE_TAG_VAL == pStmt->alterType) {
    return generateSyntaxErrMsgExt(&pCxt->msgBuf, TSDB_CODE_PAR_INVALID_ALTER_TABLE,
                                   "Set tag value only available for child table");
  }

  if (TSDB_ALTER_TABLE_UPDATE_COLUMN_NAME == pStmt->alterType) {
    return generateSyntaxErrMsgExt(&pCxt->msgBuf, TSDB_CODE_PAR_INVALID_ALTER_TABLE,
                                   "Rename column only available for normal table");
  }

  if (pStmt->alterType == TSDB_ALTER_TABLE_UPDATE_OPTIONS && -1 != pStmt->pOptions->ttl) {
    return generateSyntaxErrMsg(&pCxt->msgBuf, TSDB_CODE_PAR_INVALID_ALTER_TABLE);
  }

  if (pStmt->dataType.type == TSDB_DATA_TYPE_JSON && pStmt->alterType == TSDB_ALTER_TABLE_ADD_TAG) {
    return generateSyntaxErrMsg(&pCxt->msgBuf, TSDB_CODE_PAR_ONLY_ONE_JSON_TAG);
  }

  if (pStmt->dataType.type == TSDB_DATA_TYPE_JSON && pStmt->alterType == TSDB_ALTER_TABLE_ADD_COLUMN) {
    return generateSyntaxErrMsg(&pCxt->msgBuf, TSDB_CODE_PAR_INVALID_COL_JSON);
  }

  SDbCfgInfo dbCfg = {0};
  int32_t    code = getDBCfg(pCxt, pStmt->dbName, &dbCfg);
  if (TSDB_CODE_SUCCESS == code && NULL != dbCfg.pRetensions &&
      (TSDB_ALTER_TABLE_ADD_COLUMN == pStmt->alterType || TSDB_ALTER_TABLE_DROP_COLUMN == pStmt->alterType ||
       TSDB_ALTER_TABLE_UPDATE_COLUMN_BYTES == pStmt->alterType)) {
    return generateSyntaxErrMsgExt(&pCxt->msgBuf, TSDB_CODE_PAR_INVALID_ALTER_TABLE,
                                   "Modifying the table schema is not supported in databases "
                                   "configured with the 'RETENTIONS' option");
  }
  STableMeta* pTableMeta = NULL;
  if (TSDB_CODE_SUCCESS == code) {
    code = getTableMeta(pCxt, pStmt->dbName, pStmt->tableName, &pTableMeta);
  }
  if (TSDB_CODE_SUCCESS == code) {
    code = checkAlterSuperTableBySchema(pCxt, pStmt, pTableMeta);
  }
  taosMemoryFree(pTableMeta);
  return code;
}

static int32_t translateAlterSuperTable(STranslateContext* pCxt, SAlterTableStmt* pStmt) {
  SMAlterStbReq alterReq = {0};
  int32_t       code = checkAlterSuperTable(pCxt, pStmt);
  if (TSDB_CODE_SUCCESS == code) {
    code = buildAlterSuperTableReq(pCxt, pStmt, &alterReq);
  }
  if (TSDB_CODE_SUCCESS == code) {
    code = buildCmdMsg(pCxt, TDMT_MND_ALTER_STB, (FSerializeFunc)tSerializeSMAlterStbReq, &alterReq);
  }
  tFreeSMAltertbReq(&alterReq);
  return code;
}

static int32_t translateUseDatabase(STranslateContext* pCxt, SUseDatabaseStmt* pStmt) {
  SUseDbReq usedbReq = {0};
  SName     name = {0};
  tNameSetDbName(&name, pCxt->pParseCxt->acctId, pStmt->dbName, strlen(pStmt->dbName));
  tNameExtractFullName(&name, usedbReq.db);
  int32_t code =
      getDBVgVersion(pCxt, usedbReq.db, &usedbReq.vgVersion, &usedbReq.dbId, &usedbReq.numOfTable, &usedbReq.stateTs);
  if (TSDB_CODE_SUCCESS == code) {
    code = buildCmdMsg(pCxt, TDMT_MND_USE_DB, (FSerializeFunc)tSerializeSUseDbReq, &usedbReq);
  }
  return code;
}

static int32_t translateCreateUser(STranslateContext* pCxt, SCreateUserStmt* pStmt) {
  SCreateUserReq createReq = {0};
  strcpy(createReq.user, pStmt->userName);
  createReq.createType = 0;
  createReq.superUser = 0;
  createReq.sysInfo = pStmt->sysinfo;
  createReq.enable = 1;
  strcpy(createReq.pass, pStmt->password);

  createReq.numIpRanges = pStmt->numIpRanges;
  if (pStmt->numIpRanges > 0) {
    createReq.pIpRanges = taosMemoryMalloc(createReq.numIpRanges * sizeof(SIpV4Range));
    memcpy(createReq.pIpRanges, pStmt->pIpRanges, sizeof(SIpV4Range) * createReq.numIpRanges);
  }
  int32_t code = buildCmdMsg(pCxt, TDMT_MND_CREATE_USER, (FSerializeFunc)tSerializeSCreateUserReq, &createReq);
  tFreeSCreateUserReq(&createReq);
  return code;
}

static int32_t translateAlterUser(STranslateContext* pCxt, SAlterUserStmt* pStmt) {
  SAlterUserReq alterReq = {0};
  strcpy(alterReq.user, pStmt->userName);
  alterReq.alterType = pStmt->alterType;
  alterReq.superUser = 0;
  alterReq.enable = pStmt->enable;
  alterReq.sysInfo = pStmt->sysinfo;
  snprintf(alterReq.pass, sizeof(alterReq.pass), "%s", pStmt->password);
  if (NULL != pCxt->pParseCxt->db) {
    snprintf(alterReq.objname, sizeof(alterReq.objname), "%s", pCxt->pParseCxt->db);
  }

  alterReq.numIpRanges = pStmt->numIpRanges;
  if (pStmt->numIpRanges > 0) {
    alterReq.pIpRanges = taosMemoryMalloc(alterReq.numIpRanges * sizeof(SIpV4Range));
    memcpy(alterReq.pIpRanges, pStmt->pIpRanges, sizeof(SIpV4Range) * alterReq.numIpRanges);
  }
  int32_t code = buildCmdMsg(pCxt, TDMT_MND_ALTER_USER, (FSerializeFunc)tSerializeSAlterUserReq, &alterReq);
  tFreeSAlterUserReq(&alterReq);
  return code;
}

static int32_t translateDropUser(STranslateContext* pCxt, SDropUserStmt* pStmt) {
  SDropUserReq dropReq = {0};
  strcpy(dropReq.user, pStmt->userName);

  int32_t code = buildCmdMsg(pCxt, TDMT_MND_DROP_USER, (FSerializeFunc)tSerializeSDropUserReq, &dropReq);
  tFreeSDropUserReq(&dropReq);
  return code;
}

static int32_t translateCreateDnode(STranslateContext* pCxt, SCreateDnodeStmt* pStmt) {
  SCreateDnodeReq createReq = {0};
  strcpy(createReq.fqdn, pStmt->fqdn);
  createReq.port = pStmt->port;

  int32_t code = buildCmdMsg(pCxt, TDMT_MND_CREATE_DNODE, (FSerializeFunc)tSerializeSCreateDnodeReq, &createReq);
  tFreeSCreateDnodeReq(&createReq);
  return code;
}

static int32_t translateDropDnode(STranslateContext* pCxt, SDropDnodeStmt* pStmt) {
  SDropDnodeReq dropReq = {0};
  dropReq.dnodeId = pStmt->dnodeId;
  strcpy(dropReq.fqdn, pStmt->fqdn);
  dropReq.port = pStmt->port;
  dropReq.force = pStmt->force;
  dropReq.unsafe = pStmt->unsafe;

  int32_t code = buildCmdMsg(pCxt, TDMT_MND_DROP_DNODE, (FSerializeFunc)tSerializeSDropDnodeReq, &dropReq);
  tFreeSDropDnodeReq(&dropReq);
  return code;
}

static int32_t translateAlterDnode(STranslateContext* pCxt, SAlterDnodeStmt* pStmt) {
  SMCfgDnodeReq cfgReq = {0};
  cfgReq.dnodeId = pStmt->dnodeId;
  strcpy(cfgReq.config, pStmt->config);
  strcpy(cfgReq.value, pStmt->value);

  int32_t code = buildCmdMsg(pCxt, TDMT_MND_CONFIG_DNODE, (FSerializeFunc)tSerializeSMCfgDnodeReq, &cfgReq);
  tFreeSMCfgDnodeReq(&cfgReq);
  return code;
}

static int32_t translateRestoreDnode(STranslateContext* pCxt, SRestoreComponentNodeStmt* pStmt) {
  SRestoreDnodeReq restoreReq = {0};
  restoreReq.dnodeId = pStmt->dnodeId;
  switch (nodeType((SNode*)pStmt)) {
    case QUERY_NODE_RESTORE_DNODE_STMT:
      restoreReq.restoreType = RESTORE_TYPE__ALL;
      break;
    case QUERY_NODE_RESTORE_QNODE_STMT:
      restoreReq.restoreType = RESTORE_TYPE__QNODE;
      break;
    case QUERY_NODE_RESTORE_MNODE_STMT:
      restoreReq.restoreType = RESTORE_TYPE__MNODE;
      break;
    case QUERY_NODE_RESTORE_VNODE_STMT:
      restoreReq.restoreType = RESTORE_TYPE__VNODE;
      break;
    default:
      return -1;
  }

  int32_t code = buildCmdMsg(pCxt, TDMT_MND_RESTORE_DNODE, (FSerializeFunc)tSerializeSRestoreDnodeReq, &restoreReq);
  tFreeSRestoreDnodeReq(&restoreReq);
  return code;
}

static int32_t translateAlterCluster(STranslateContext* pCxt, SAlterClusterStmt* pStmt) {
  SMCfgClusterReq cfgReq = {0};
  strcpy(cfgReq.config, pStmt->config);
  strcpy(cfgReq.value, pStmt->value);

  int32_t code = buildCmdMsg(pCxt, TDMT_MND_CONFIG_CLUSTER, (FSerializeFunc)tSerializeSMCfgClusterReq, &cfgReq);
  tFreeSMCfgClusterReq(&cfgReq);
  return code;
}

static int32_t getSmaIndexDstVgId(STranslateContext* pCxt, const char* pDbName, const char* pTableName,
                                  int32_t* pVgId) {
  SVgroupInfo vg = {0};
  int32_t     code = getTableHashVgroup(pCxt, pDbName, pTableName, &vg);
  if (TSDB_CODE_SUCCESS == code) {
    *pVgId = vg.vgId;
  }
  return code;
}

static int32_t getSmaIndexSql(STranslateContext* pCxt, char** pSql, int32_t* pLen) {
  *pSql = taosStrdup(pCxt->pParseCxt->pSql);
  if (NULL == *pSql) {
    return TSDB_CODE_OUT_OF_MEMORY;
  }
  *pLen = pCxt->pParseCxt->sqlLen + 1;
  return TSDB_CODE_SUCCESS;
}

static int32_t buildSampleAstInfoByIndex(STranslateContext* pCxt, SCreateIndexStmt* pStmt, SSampleAstInfo* pInfo) {
  pInfo->createSmaIndex = true;
  pInfo->pDbName = pStmt->dbName;
  pInfo->pTableName = pStmt->tableName;
  pInfo->pFuncs = nodesCloneList(pStmt->pOptions->pFuncs);
  pInfo->pInterval = nodesCloneNode(pStmt->pOptions->pInterval);
  pInfo->pOffset = nodesCloneNode(pStmt->pOptions->pOffset);
  pInfo->pSliding = nodesCloneNode(pStmt->pOptions->pSliding);
  if (NULL == pInfo->pFuncs || NULL == pInfo->pInterval ||
      (NULL != pStmt->pOptions->pOffset && NULL == pInfo->pOffset) ||
      (NULL != pStmt->pOptions->pSliding && NULL == pInfo->pSliding)) {
    return TSDB_CODE_OUT_OF_MEMORY;
  }
  return TSDB_CODE_SUCCESS;
}

static int32_t getSmaIndexAst(STranslateContext* pCxt, SCreateIndexStmt* pStmt, char** pAst, int32_t* pLen,
                              char** pExpr, int32_t* pExprLen) {
  SSampleAstInfo info = {0};
  int32_t        code = buildSampleAstInfoByIndex(pCxt, pStmt, &info);
  if (TSDB_CODE_SUCCESS == code) {
    code = buildSampleAst(pCxt, &info, pAst, pLen, pExpr, pExprLen);
  }
  clearSampleAstInfo(&info);
  return code;
}

static int32_t buildCreateSmaReq(STranslateContext* pCxt, SCreateIndexStmt* pStmt, SMCreateSmaReq* pReq) {
  SName name;
  tNameExtractFullName(toName(pCxt->pParseCxt->acctId, pStmt->indexDbName, pStmt->indexName, &name), pReq->name);
  memset(&name, 0, sizeof(SName));
  tNameExtractFullName(toName(pCxt->pParseCxt->acctId, pStmt->dbName, pStmt->tableName, &name), pReq->stb);
  pReq->igExists = pStmt->ignoreExists;
  pReq->interval = ((SValueNode*)pStmt->pOptions->pInterval)->datum.i;
  pReq->intervalUnit = ((SValueNode*)pStmt->pOptions->pInterval)->unit;
  pReq->offset = (NULL != pStmt->pOptions->pOffset ? ((SValueNode*)pStmt->pOptions->pOffset)->datum.i : 0);
  pReq->sliding =
      (NULL != pStmt->pOptions->pSliding ? ((SValueNode*)pStmt->pOptions->pSliding)->datum.i : pReq->interval);
  pReq->slidingUnit =
      (NULL != pStmt->pOptions->pSliding ? ((SValueNode*)pStmt->pOptions->pSliding)->unit : pReq->intervalUnit);

  int32_t code = TSDB_CODE_SUCCESS;
  if (NULL != pStmt->pOptions->pStreamOptions) {
    SStreamOptions* pStreamOpt = (SStreamOptions*)pStmt->pOptions->pStreamOptions;
    if (NULL != pStreamOpt->pDelay) {
      code = getTableMaxDelayOption(pCxt, (SValueNode*)pStreamOpt->pDelay, &pReq->maxDelay);
    } else {
      pReq->maxDelay = -1;
    }
    if (TSDB_CODE_SUCCESS == code) {
      if (NULL != pStreamOpt->pWatermark) {
        code = getTableWatermarkOption(pCxt, (SValueNode*)pStreamOpt->pWatermark, &pReq->watermark);
      } else {
        pReq->watermark = TSDB_DEFAULT_ROLLUP_WATERMARK;
      }
    }
    if (TSDB_CODE_SUCCESS == code) {
      if (NULL != pStreamOpt->pDeleteMark) {
        code = getTableDeleteMarkOption(pCxt, (SValueNode*)pStreamOpt->pDeleteMark, &pReq->deleteMark);
      } else {
        pReq->deleteMark = TSDB_DEFAULT_ROLLUP_DELETE_MARK;
      }
    }
  }

  if (TSDB_CODE_SUCCESS == code) {
    code = getSmaIndexDstVgId(pCxt, pStmt->dbName, pStmt->tableName, &pReq->dstVgId);
  }
  if (TSDB_CODE_SUCCESS == code) {
    code = getSmaIndexSql(pCxt, &pReq->sql, &pReq->sqlLen);
  }
  if (TSDB_CODE_SUCCESS == code) {
    code = getSmaIndexAst(pCxt, pStmt, &pReq->ast, &pReq->astLen, &pReq->expr, &pReq->exprLen);
  }
  if (TSDB_CODE_SUCCESS == code) {
    STableMeta* pMetaCache = NULL;
    code = getTableMeta(pCxt, pStmt->dbName, pStmt->tableName, &pMetaCache);
    if (TSDB_CODE_SUCCESS == code) {
      pStmt->pOptions->tsPrecision = pMetaCache->tableInfo.precision;
      code = createLastTsSelectStmt(pStmt->dbName, pStmt->tableName, pMetaCache, &pStmt->pPrevQuery);
    }
    taosMemoryFreeClear(pMetaCache);
  }

  return code;
}

static int32_t checkCreateSmaIndex(STranslateContext* pCxt, SCreateIndexStmt* pStmt) {
  SDbCfgInfo dbCfg = {0};
  int32_t    code = getDBCfg(pCxt, pStmt->dbName, &dbCfg);
  if (TSDB_CODE_SUCCESS == code && NULL != dbCfg.pRetensions) {
    code = generateSyntaxErrMsgExt(&pCxt->msgBuf, TSDB_CODE_PAR_INVALID_SMA_INDEX,
                                   "Tables configured with the 'ROLLUP' option do not support creating sma index");
  }
  if (TSDB_CODE_SUCCESS == code) {
    code = doTranslateValue(pCxt, (SValueNode*)pStmt->pOptions->pInterval);
  }
  if (TSDB_CODE_SUCCESS == code && NULL != pStmt->pOptions->pOffset) {
    code = doTranslateValue(pCxt, (SValueNode*)pStmt->pOptions->pOffset);
  }
  if (TSDB_CODE_SUCCESS == code && NULL != pStmt->pOptions->pSliding) {
    code = doTranslateValue(pCxt, (SValueNode*)pStmt->pOptions->pSliding);
  }

  return code;
}

static int32_t translateCreateSmaIndex(STranslateContext* pCxt, SCreateIndexStmt* pStmt) {
  int32_t code = checkCreateSmaIndex(pCxt, pStmt);
  pStmt->pReq = taosMemoryCalloc(1, sizeof(SMCreateSmaReq));
  if (pStmt->pReq == NULL) code = TSDB_CODE_OUT_OF_MEMORY;
  if (TSDB_CODE_SUCCESS == code) {
    code = buildCreateSmaReq(pCxt, pStmt, pStmt->pReq);
  }
  TSWAP(pCxt->pPrevRoot, pStmt->pPrevQuery);
  return code;
}

int32_t createIntervalFromCreateSmaIndexStmt(SCreateIndexStmt* pStmt, SInterval* pInterval) {
  pInterval->interval = ((SValueNode*)pStmt->pOptions->pInterval)->datum.i;
  pInterval->intervalUnit = ((SValueNode*)pStmt->pOptions->pInterval)->unit;
  pInterval->offset = NULL != pStmt->pOptions->pOffset ? ((SValueNode*)pStmt->pOptions->pOffset)->datum.i : 0;
  pInterval->sliding =
      NULL != pStmt->pOptions->pSliding ? ((SValueNode*)pStmt->pOptions->pSliding)->datum.i : pInterval->interval;
  pInterval->slidingUnit =
      NULL != pStmt->pOptions->pSliding ? ((SValueNode*)pStmt->pOptions->pSliding)->unit : pInterval->intervalUnit;
  pInterval->precision = pStmt->pOptions->tsPrecision;
  return TSDB_CODE_SUCCESS;
}

int32_t translatePostCreateSmaIndex(SParseContext* pParseCxt, SQuery* pQuery, SSDataBlock* pBlock) {
  int32_t           code = TSDB_CODE_SUCCESS;
  SCreateIndexStmt* pStmt = (SCreateIndexStmt*)pQuery->pRoot;
  int64_t           lastTs = 0;
  SInterval         interval = {0};
  STranslateContext pCxt = {0};
  code = initTranslateContext(pParseCxt, NULL, &pCxt);
  if (TSDB_CODE_SUCCESS == code) {
    code = createIntervalFromCreateSmaIndexStmt(pStmt, &interval);
  }

  if (TSDB_CODE_SUCCESS == code) {
    if (pBlock != NULL && pBlock->info.rows >= 1) {
      SColumnInfoData* pColInfo = taosArrayGet(pBlock->pDataBlock, 0);
      lastTs = *(int64_t*)colDataGetData(pColInfo, 0);
    } else if (interval.interval > 0) {
      lastTs = taosGetTimestamp(interval.precision);
    } else {
      lastTs = taosGetTimestampMs();
    }
  }
  if (TSDB_CODE_SUCCESS == code) {
    if (interval.interval > 0) {
      pStmt->pReq->lastTs = taosTimeTruncate(lastTs, &interval);
    } else {
      pStmt->pReq->lastTs = lastTs;
    }
    code = buildCmdMsg(&pCxt, TDMT_MND_CREATE_SMA, (FSerializeFunc)tSerializeSMCreateSmaReq, pStmt->pReq);
  }
  if (TSDB_CODE_SUCCESS == code) {
    code = setQuery(&pCxt, pQuery);
  }
  setRefreshMeta(&pCxt, pQuery);
  destroyTranslateContext(&pCxt);
  tFreeSMCreateSmaReq(pStmt->pReq);
  taosMemoryFreeClear(pStmt->pReq);
  return code;
}

static int32_t buildCreateFullTextReq(STranslateContext* pCxt, SCreateIndexStmt* pStmt, SMCreateFullTextReq* pReq) {
  // impl later
  return TSDB_CODE_SUCCESS;
}

static int32_t buildCreateTagIndexReq(STranslateContext* pCxt, SCreateIndexStmt* pStmt, SCreateTagIndexReq* pReq) {
  SName name;
  tNameExtractFullName(toName(pCxt->pParseCxt->acctId, pStmt->indexDbName, pStmt->indexName, &name), pReq->idxName);
  memset(&name, 0, sizeof(SName));

  tNameExtractFullName(toName(pCxt->pParseCxt->acctId, pStmt->dbName, pStmt->tableName, &name), pReq->stbName);
  memset(&name, 0, sizeof(SName));

  tNameSetDbName(&name, pCxt->pParseCxt->acctId, pStmt->dbName, strlen(pStmt->dbName));
  tNameGetFullDbName(&name, pReq->dbFName);

  SNode* pNode = NULL;
  ASSERT(LIST_LENGTH(pStmt->pCols) == 1);
  FOREACH(pNode, pStmt->pCols) {
    SColumnNode* p = (SColumnNode*)pNode;
    memcpy(pReq->colName, p->colName, sizeof(p->colName));
  }

  // impl later
  return TSDB_CODE_SUCCESS;
}

static int32_t translateCreateFullTextIndex(STranslateContext* pCxt, SCreateIndexStmt* pStmt) {
  SMCreateFullTextReq createFTReq = {0};
  int32_t             code = buildCreateFullTextReq(pCxt, pStmt, &createFTReq);
  if (TSDB_CODE_SUCCESS == code) {
    code = buildCmdMsg(pCxt, TDMT_MND_CREATE_INDEX, (FSerializeFunc)tSerializeSMCreateFullTextReq, &createFTReq);
  }
  tFreeSMCreateFullTextReq(&createFTReq);
  return code;
}

static int32_t translateCreateNormalIndex(STranslateContext* pCxt, SCreateIndexStmt* pStmt) {
  int32_t     code = 0;
  SName       name;
  STableMeta* pMeta = NULL;

  code = getTargetMeta(pCxt, toName(pCxt->pParseCxt->acctId, pStmt->dbName, pStmt->tableName, &name), &pMeta, false);
  if (code) {
    taosMemoryFree(pMeta);
    return code;
  }

  if (LIST_LENGTH(pStmt->pCols) != 1) {
    taosMemoryFree(pMeta);
    return generateSyntaxErrMsgExt(&pCxt->msgBuf, TSDB_CODE_PAR_INVALID_TAGS_NUM, "Only one tag is allowed");
  }

  SNode* pNode = NULL;
  FOREACH(pNode, pStmt->pCols) {
    const SSchema* pSchema = getTagSchema(pMeta, ((SColumnNode*)pNode)->colName);
    if (!pSchema) {
      taosMemoryFree(pMeta);
      return generateSyntaxErrMsg(&pCxt->msgBuf, TSDB_CODE_PAR_INVALID_TAG_NAME, ((SColumnNode*)pNode)->colName);
    }
  }

  SCreateTagIndexReq createTagIdxReq = {0};
  code = buildCreateTagIndexReq(pCxt, pStmt, &createTagIdxReq);
  if (TSDB_CODE_SUCCESS == code) {
    code = buildCmdMsg(pCxt, TDMT_MND_CREATE_INDEX, (FSerializeFunc)tSerializeSCreateTagIdxReq, &createTagIdxReq);
  }
_exit:
  taosMemoryFree(pMeta);
  return code;
}

static int32_t translateCreateIndex(STranslateContext* pCxt, SCreateIndexStmt* pStmt) {
  if (INDEX_TYPE_FULLTEXT == pStmt->indexType) {
    return translateCreateFullTextIndex(pCxt, pStmt);
  } else if (INDEX_TYPE_NORMAL == pStmt->indexType) {
    return translateCreateNormalIndex(pCxt, pStmt);
  }
  return translateCreateSmaIndex(pCxt, pStmt);
}

static int32_t translateDropIndex(STranslateContext* pCxt, SDropIndexStmt* pStmt) {
  SMDropSmaReq dropSmaReq = {0};
  SName        name;
  tNameExtractFullName(toName(pCxt->pParseCxt->acctId, pStmt->indexDbName, pStmt->indexName, &name), dropSmaReq.name);
  dropSmaReq.igNotExists = pStmt->ignoreNotExists;
  return buildCmdMsg(pCxt, TDMT_MND_DROP_SMA, (FSerializeFunc)tSerializeSMDropSmaReq, &dropSmaReq);
}

static int16_t getCreateComponentNodeMsgType(ENodeType type) {
  switch (type) {
    case QUERY_NODE_CREATE_QNODE_STMT:
      return TDMT_MND_CREATE_QNODE;
    case QUERY_NODE_CREATE_BNODE_STMT:
      return TDMT_MND_CREATE_BNODE;
    case QUERY_NODE_CREATE_SNODE_STMT:
      return TDMT_MND_CREATE_SNODE;
    case QUERY_NODE_CREATE_MNODE_STMT:
      return TDMT_MND_CREATE_MNODE;
    default:
      break;
  }
  return -1;
}

static int32_t translateCreateComponentNode(STranslateContext* pCxt, SCreateComponentNodeStmt* pStmt) {
  SMCreateQnodeReq createReq = {.dnodeId = pStmt->dnodeId};
  int32_t          code = buildCmdMsg(pCxt, getCreateComponentNodeMsgType(nodeType(pStmt)),
                                      (FSerializeFunc)tSerializeSCreateDropMQSNodeReq, &createReq);
  tFreeSMCreateQnodeReq(&createReq);
  return code;
}

static int16_t getDropComponentNodeMsgType(ENodeType type) {
  switch (type) {
    case QUERY_NODE_DROP_QNODE_STMT:
      return TDMT_MND_DROP_QNODE;
    case QUERY_NODE_DROP_BNODE_STMT:
      return TDMT_MND_DROP_BNODE;
    case QUERY_NODE_DROP_SNODE_STMT:
      return TDMT_MND_DROP_SNODE;
    case QUERY_NODE_DROP_MNODE_STMT:
      return TDMT_MND_DROP_MNODE;
    default:
      break;
  }
  return -1;
}

static int32_t translateDropComponentNode(STranslateContext* pCxt, SDropComponentNodeStmt* pStmt) {
  SDDropQnodeReq dropReq = {.dnodeId = pStmt->dnodeId};
  int32_t        code = buildCmdMsg(pCxt, getDropComponentNodeMsgType(nodeType(pStmt)),
                                    (FSerializeFunc)tSerializeSCreateDropMQSNodeReq, &dropReq);
  tFreeSDDropQnodeReq(&dropReq);
  return code;
}

static int32_t checkTopicQuery(STranslateContext* pCxt, SSelectStmt* pSelect) {
  if (pSelect->hasAggFuncs || pSelect->hasInterpFunc || pSelect->hasIndefiniteRowsFunc) {
    return generateSyntaxErrMsg(&pCxt->msgBuf, TSDB_CODE_PAR_INVALID_TOPIC_QUERY);
  }
  return TSDB_CODE_SUCCESS;
}

static int32_t buildCreateTopicReq(STranslateContext* pCxt, SCreateTopicStmt* pStmt, SCMCreateTopicReq* pReq) {
  snprintf(pReq->name, sizeof(pReq->name), "%d.%s", pCxt->pParseCxt->acctId, pStmt->topicName);
  pReq->igExists = pStmt->ignoreExists;
  pReq->withMeta = pStmt->withMeta;

  pReq->sql = taosStrdup(pCxt->pParseCxt->pSql);
  if (NULL == pReq->sql) {
    return TSDB_CODE_OUT_OF_MEMORY;
  }

  int32_t code = TSDB_CODE_SUCCESS;
  SName   name;
  if ('\0' != pStmt->subSTbName[0]) {
    pReq->subType = TOPIC_SUB_TYPE__TABLE;
    toName(pCxt->pParseCxt->acctId, pStmt->subDbName, pStmt->subSTbName, &name);
    tNameGetFullDbName(&name, pReq->subDbName);
    tNameExtractFullName(&name, pReq->subStbName);
    if (pStmt->pQuery != NULL) {
      code = nodesNodeToString(pStmt->pQuery, false, &pReq->ast, NULL);
    }
  } else if ('\0' != pStmt->subDbName[0]) {
    pReq->subType = TOPIC_SUB_TYPE__DB;
    tNameSetDbName(&name, pCxt->pParseCxt->acctId, pStmt->subDbName, strlen(pStmt->subDbName));
    tNameGetFullDbName(&name, pReq->subDbName);
  } else {
    pReq->subType = TOPIC_SUB_TYPE__COLUMN;
    char* dbName = ((SRealTableNode*)(((SSelectStmt*)pStmt->pQuery)->pFromTable))->table.dbName;
    tNameSetDbName(&name, pCxt->pParseCxt->acctId, dbName, strlen(dbName));
    tNameGetFullDbName(&name, pReq->subDbName);
    pCxt->pParseCxt->topicQuery = true;
    code = translateQuery(pCxt, pStmt->pQuery);
    if (TSDB_CODE_SUCCESS == code) {
      code = checkTopicQuery(pCxt, (SSelectStmt*)pStmt->pQuery);
    }
    if (TSDB_CODE_SUCCESS == code) {
      code = nodesNodeToString(pStmt->pQuery, false, &pReq->ast, NULL);
    }
  }

  return code;
}

static int32_t addTagList(SNodeList** ppList, SNode* pNode) {
  if (NULL == *ppList) {
    *ppList = nodesMakeList();
  }

  nodesListStrictAppend(*ppList, pNode);

  return TSDB_CODE_SUCCESS;
}

static EDealRes checkColumnTagsInCond(SNode* pNode, void* pContext) {
  SBuildTopicContext* pCxt = (SBuildTopicContext*)pContext;
  if (QUERY_NODE_COLUMN == nodeType(pNode)) {
    ETableColumnType type;
    getColumnTypeFromMeta(pCxt->pMeta, ((SColumnNode*)pNode)->colName, &type);
    if (type == TCOL_TYPE_COLUMN) {
      pCxt->colExists = true;
      return DEAL_RES_ERROR;
    } else if (type == TCOL_TYPE_TAG) {
      addTagList(&pCxt->pTags, nodesCloneNode(pNode));
    } else {
      pCxt->colNotFound = true;
      return DEAL_RES_ERROR;
    }
  } else if (QUERY_NODE_FUNCTION == nodeType(pNode)) {
    SFunctionNode* pFunc = (SFunctionNode*)pNode;
    if (0 == strcasecmp(pFunc->functionName, "tbname")) {
      addTagList(&pCxt->pTags, nodesCloneNode(pNode));
    }
  }

  return DEAL_RES_CONTINUE;
}

static int32_t checkCollectTopicTags(STranslateContext* pCxt, SCreateTopicStmt* pStmt, STableMeta* pMeta,
                                     SNodeList** ppProjection) {
  SBuildTopicContext colCxt = {.colExists = false, .colNotFound = false, .pMeta = pMeta, .pTags = NULL};
  nodesWalkExprPostOrder(pStmt->pWhere, checkColumnTagsInCond, &colCxt);
  if (colCxt.colNotFound) {
    nodesDestroyList(colCxt.pTags);
    return generateSyntaxErrMsgExt(&pCxt->msgBuf, TSDB_CODE_PAR_SYNTAX_ERROR, "Invalid column name");
  } else if (colCxt.colExists) {
    nodesDestroyList(colCxt.pTags);
    return generateSyntaxErrMsgExt(&pCxt->msgBuf, TSDB_CODE_PAR_SYNTAX_ERROR, "Columns are forbidden in where clause");
  }
  if (NULL == colCxt.pTags) {  // put one column to select
                               //    for (int32_t i = 0; i < pMeta->tableInfo.numOfColumns; ++i) {
    SSchema*     column = &pMeta->schema[0];
    SColumnNode* col = (SColumnNode*)nodesMakeNode(QUERY_NODE_COLUMN);
    if (NULL == col) {
      return TSDB_CODE_OUT_OF_MEMORY;
    }
    strcpy(col->colName, column->name);
    strcpy(col->node.aliasName, col->colName);
    strcpy(col->node.userAlias, col->colName);
    addTagList(&colCxt.pTags, (SNode*)col);
    //    }
  }

  *ppProjection = colCxt.pTags;
  return TSDB_CODE_SUCCESS;
}

static int32_t buildQueryForTableTopic(STranslateContext* pCxt, SCreateTopicStmt* pStmt, SNode** pSelect) {
  SParseContext*   pParCxt = pCxt->pParseCxt;
  SRequestConnInfo connInfo = {.pTrans = pParCxt->pTransporter,
                               .requestId = pParCxt->requestId,
                               .requestObjRefId = pParCxt->requestRid,
                               .mgmtEps = pParCxt->mgmtEpSet};
  SName            name;
  STableMeta*      pMeta = NULL;
  int32_t          code =
      getTargetMeta(pCxt, toName(pParCxt->acctId, pStmt->subDbName, pStmt->subSTbName, &name), &pMeta, false);
  if (code) {
    taosMemoryFree(pMeta);
    return code;
  }
  if (TSDB_SUPER_TABLE != pMeta->tableType) {
    taosMemoryFree(pMeta);
    return generateSyntaxErrMsgExt(&pCxt->msgBuf, TSDB_CODE_PAR_SYNTAX_ERROR, "Only supertable table can be used");
  }

  SNodeList* pProjection = NULL;
  code = checkCollectTopicTags(pCxt, pStmt, pMeta, &pProjection);
  if (TSDB_CODE_SUCCESS == code) {
    SRealTableNode* realTable = (SRealTableNode*)nodesMakeNode(QUERY_NODE_REAL_TABLE);
    strcpy(realTable->table.dbName, pStmt->subDbName);
    strcpy(realTable->table.tableName, pStmt->subSTbName);
    strcpy(realTable->table.tableAlias, pStmt->subSTbName);
    *pSelect = createSelectStmtImpl(true, pProjection, (SNode*)realTable, NULL);
    ((SSelectStmt*)*pSelect)->pWhere = nodesCloneNode(pStmt->pWhere);
    pCxt->pParseCxt->topicQuery = true;
    code = translateQuery(pCxt, *pSelect);
  }

  taosMemoryFree(pMeta);
  return code;
}

static int32_t checkCreateTopic(STranslateContext* pCxt, SCreateTopicStmt* pStmt) {
  if (NULL == pStmt->pQuery && NULL == pStmt->pWhere) {
    return TSDB_CODE_SUCCESS;
  }

  if (pStmt->pWhere) {
    return buildQueryForTableTopic(pCxt, pStmt, &pStmt->pQuery);
  } else if (QUERY_NODE_SELECT_STMT == nodeType(pStmt->pQuery)) {
    SSelectStmt* pSelect = (SSelectStmt*)pStmt->pQuery;
    if (!pSelect->isDistinct &&
        (NULL != pSelect->pFromTable && QUERY_NODE_REAL_TABLE == nodeType(pSelect->pFromTable)) &&
        NULL == pSelect->pGroupByList && NULL == pSelect->pLimit && NULL == pSelect->pSlimit &&
        NULL == pSelect->pOrderByList && NULL == pSelect->pPartitionByList) {
      return TSDB_CODE_SUCCESS;
    }
  }

  return generateSyntaxErrMsg(&pCxt->msgBuf, TSDB_CODE_PAR_INVALID_TOPIC_QUERY);
}

static int32_t translateCreateTopic(STranslateContext* pCxt, SCreateTopicStmt* pStmt) {
  SCMCreateTopicReq createReq = {0};
  int32_t           code = checkCreateTopic(pCxt, pStmt);
  if (TSDB_CODE_SUCCESS == code) {
    code = buildCreateTopicReq(pCxt, pStmt, &createReq);
  }
  if (TSDB_CODE_SUCCESS == code) {
    code = buildCmdMsg(pCxt, TDMT_MND_TMQ_CREATE_TOPIC, (FSerializeFunc)tSerializeSCMCreateTopicReq, &createReq);
  }
  tFreeSCMCreateTopicReq(&createReq);
  return code;
}

static int32_t translateDropTopic(STranslateContext* pCxt, SDropTopicStmt* pStmt) {
  SMDropTopicReq dropReq = {0};

  snprintf(dropReq.name, sizeof(dropReq.name), "%d.%s", pCxt->pParseCxt->acctId, pStmt->topicName);
  dropReq.igNotExists = pStmt->ignoreNotExists;

  int32_t code = buildCmdMsg(pCxt, TDMT_MND_TMQ_DROP_TOPIC, (FSerializeFunc)tSerializeSMDropTopicReq, &dropReq);
  tFreeSMDropTopicReq(&dropReq);
  return code;
}

static int32_t translateDropCGroup(STranslateContext* pCxt, SDropCGroupStmt* pStmt) {
  SMDropCgroupReq dropReq = {0};

  SName name;
  tNameSetDbName(&name, pCxt->pParseCxt->acctId, pStmt->topicName, strlen(pStmt->topicName));
  tNameGetFullDbName(&name, dropReq.topic);
  dropReq.igNotExists = pStmt->ignoreNotExists;
  strcpy(dropReq.cgroup, pStmt->cgroup);

  return buildCmdMsg(pCxt, TDMT_MND_TMQ_DROP_CGROUP, (FSerializeFunc)tSerializeSMDropCgroupReq, &dropReq);
}

static int32_t translateAlterLocal(STranslateContext* pCxt, SAlterLocalStmt* pStmt) {
  // The statement is executed directly on the client without constructing a message.
  if ('\0' != pStmt->value[0]) {
    return TSDB_CODE_SUCCESS;
  }
  char* p = strchr(pStmt->config, ' ');
  if (NULL != p) {
    *p = 0;
    tstrncpy(pStmt->value, p + 1, sizeof(pStmt->value));
  }
  return TSDB_CODE_SUCCESS;
}

static int32_t translateExplain(STranslateContext* pCxt, SExplainStmt* pStmt) {
  if (pStmt->analyze) {
    pCxt->pExplainOpt = pStmt->pOptions;
  }
  return translateQuery(pCxt, pStmt->pQuery);
}

static int32_t translateDescribe(STranslateContext* pCxt, SDescribeStmt* pStmt) {
  int32_t code = refreshGetTableMeta(pCxt, pStmt->dbName, pStmt->tableName, &pStmt->pMeta);
#ifdef TD_ENTERPRISE
  if (TSDB_CODE_PAR_TABLE_NOT_EXIST == code) {
    int32_t origCode = code;
    SName   name;
    toName(pCxt->pParseCxt->acctId, pStmt->dbName, pStmt->tableName, &name);
    SViewMeta* pMeta = NULL;
    code = getViewMetaFromMetaCache(pCxt, &name, &pMeta);
    if (TSDB_CODE_SUCCESS != code) {
      code = origCode;
    } else {
      SParseSqlRes res = {.resType = PARSE_SQL_RES_SCHEMA};
      char         dbFName[TSDB_DB_FNAME_LEN];
      tNameGetFullDbName(&name, dbFName);
      code = (*pCxt->pParseCxt->parseSqlFp)(pCxt->pParseCxt->parseSqlParam, name.dbname, pMeta->querySql, false,
                                            pMeta->user, &res);
      if (TSDB_CODE_SUCCESS == code) {
        code = collectUseTable(&name, pCxt->pTargetTables);
      }
      if (TSDB_CODE_SUCCESS == code) {
        SViewMeta viewMeta = {0};
        viewMeta.viewId = pMeta->viewId;
        viewMeta.precision = res.schemaRes.precision;
        viewMeta.type = pMeta->type;
        viewMeta.version = pMeta->version;
        viewMeta.numOfCols = res.schemaRes.numOfCols;
        viewMeta.pSchema = res.schemaRes.pSchema;
        code = buildTableMetaFromViewMeta(&pStmt->pMeta, &viewMeta);
        parserDebug("rebuild view meta, view:%s.%s, numOfCols:%d, code:0x%x", dbFName, pStmt->tableName,
                    viewMeta.numOfCols, code);
      }
      taosMemoryFree(res.schemaRes.pSchema);
    }
  }
#endif

  return code;
}

static int32_t translateCompactRange(STranslateContext* pCxt, SCompactDatabaseStmt* pStmt, SCompactDbReq* pReq) {
  SDbCfgInfo dbCfg = {0};
  int32_t    code = getDBCfg(pCxt, pStmt->dbName, &dbCfg);
  if (TSDB_CODE_SUCCESS == code && NULL != pStmt->pStart) {
    ((SValueNode*)pStmt->pStart)->node.resType.precision = dbCfg.precision;
    ((SValueNode*)pStmt->pStart)->node.resType.type = TSDB_DATA_TYPE_TIMESTAMP;
    code = doTranslateValue(pCxt, (SValueNode*)pStmt->pStart);
  }
  if (TSDB_CODE_SUCCESS == code && NULL != pStmt->pEnd) {
    ((SValueNode*)pStmt->pEnd)->node.resType.precision = dbCfg.precision;
    ((SValueNode*)pStmt->pEnd)->node.resType.type = TSDB_DATA_TYPE_TIMESTAMP;
    code = doTranslateValue(pCxt, (SValueNode*)pStmt->pEnd);
  }
  if (TSDB_CODE_SUCCESS == code) {
    pReq->timeRange.skey = NULL != pStmt->pStart ? ((SValueNode*)pStmt->pStart)->datum.i : INT64_MIN;
    pReq->timeRange.ekey = NULL != pStmt->pEnd ? ((SValueNode*)pStmt->pEnd)->datum.i : INT64_MAX;
  }
  return code;
}

static int32_t translateCompact(STranslateContext* pCxt, SCompactDatabaseStmt* pStmt) {
  SCompactDbReq compactReq = {0};
  SName         name;
  tNameSetDbName(&name, pCxt->pParseCxt->acctId, pStmt->dbName, strlen(pStmt->dbName));
  tNameGetFullDbName(&name, compactReq.db);
  int32_t code = translateCompactRange(pCxt, pStmt, &compactReq);
  if (TSDB_CODE_SUCCESS == code) {
    code = buildCmdMsg(pCxt, TDMT_MND_COMPACT_DB, (FSerializeFunc)tSerializeSCompactDbReq, &compactReq);
  }
  tFreeSCompactDbReq(&compactReq);
  return code;
}

static int32_t translateKillConnection(STranslateContext* pCxt, SKillStmt* pStmt) {
  SKillConnReq killReq = {0};
  killReq.connId = pStmt->targetId;
  return buildCmdMsg(pCxt, TDMT_MND_KILL_CONN, (FSerializeFunc)tSerializeSKillConnReq, &killReq);
}

static int32_t translateKillCompact(STranslateContext* pCxt, SKillStmt* pStmt) {
  SKillCompactReq killReq = {0};
  killReq.compactId = pStmt->targetId;
  return buildCmdMsg(pCxt, TDMT_MND_KILL_COMPACT, (FSerializeFunc)tSerializeSKillCompactReq, &killReq);
}

static int32_t translateKillQuery(STranslateContext* pCxt, SKillQueryStmt* pStmt) {
  SKillQueryReq killReq = {0};
  strcpy(killReq.queryStrId, pStmt->queryId);
  return buildCmdMsg(pCxt, TDMT_MND_KILL_QUERY, (FSerializeFunc)tSerializeSKillQueryReq, &killReq);
}

static int32_t translateKillTransaction(STranslateContext* pCxt, SKillStmt* pStmt) {
  SKillTransReq killReq = {0};
  killReq.transId = pStmt->targetId;
  return buildCmdMsg(pCxt, TDMT_MND_KILL_TRANS, (FSerializeFunc)tSerializeSKillTransReq, &killReq);
}

static bool crossTableWithoutAggOper(SSelectStmt* pSelect) {
  return NULL == pSelect->pWindow && !pSelect->hasAggFuncs && !pSelect->hasIndefiniteRowsFunc &&
         !pSelect->hasInterpFunc && TSDB_SUPER_TABLE == ((SRealTableNode*)pSelect->pFromTable)->pMeta->tableType &&
         !hasTbnameFunction(pSelect->pPartitionByList);
}

static bool crossTableWithUdaf(SSelectStmt* pSelect) {
  return pSelect->hasUdaf && TSDB_SUPER_TABLE == ((SRealTableNode*)pSelect->pFromTable)->pMeta->tableType &&
         !hasTbnameFunction(pSelect->pPartitionByList);
}

static int32_t checkCreateStream(STranslateContext* pCxt, SCreateStreamStmt* pStmt) {
  if (NULL == pStmt->pQuery) {
    return TSDB_CODE_SUCCESS;
  }

  if (QUERY_NODE_SELECT_STMT != nodeType(pStmt->pQuery) || NULL == ((SSelectStmt*)pStmt->pQuery)->pFromTable ||
      QUERY_NODE_REAL_TABLE != nodeType(((SSelectStmt*)pStmt->pQuery)->pFromTable)) {
    return generateSyntaxErrMsgExt(&pCxt->msgBuf, TSDB_CODE_PAR_INVALID_STREAM_QUERY, "Unsupported stream query");
  }

#ifdef TD_ENTERPRISE
  SRealTableNode* pRealTable = (SRealTableNode*)((SSelectStmt*)pStmt->pQuery)->pFromTable;
  SName           name;
  STableMeta*     pMeta = NULL;
  int8_t          tableType = 0;
  int32_t         code =
      getTargetMeta(pCxt, toName(pCxt->pParseCxt->acctId, pRealTable->table.dbName, pRealTable->table.tableName, &name),
                    &pMeta, true);
  if (NULL != pMeta) {
    tableType = pMeta->tableType;
    taosMemoryFree(pMeta);
  }
  if (TSDB_CODE_SUCCESS != code) {
    return generateSyntaxErrMsg(&pCxt->msgBuf, TSDB_CODE_PAR_GET_META_ERROR, tstrerror(code));
  }
  if (TSDB_VIEW_TABLE == tableType) {
    return generateSyntaxErrMsgExt(&pCxt->msgBuf, TSDB_CODE_PAR_INVALID_STREAM_QUERY, "Unsupported stream query");
  }
#endif

  return TSDB_CODE_SUCCESS;
}

static void getSourceDatabase(SNode* pStmt, int32_t acctId, char* pDbFName) {
  SName name = {.type = TSDB_DB_NAME_T, .acctId = acctId};
  strcpy(name.dbname, ((SRealTableNode*)(((SSelectStmt*)pStmt)->pFromTable))->table.dbName);
  tNameGetFullDbName(&name, pDbFName);
}

static void getStreamQueryFirstProjectAliasName(SHashObj* pUserAliasSet, char* aliasName, int32_t len) {
  if (NULL == taosHashGet(pUserAliasSet, "_wstart", strlen("_wstart"))) {
    snprintf(aliasName, len, "%s", "_wstart");
    return;
  }
  if (NULL == taosHashGet(pUserAliasSet, "ts", strlen("ts"))) {
    snprintf(aliasName, len, "%s", "ts");
    return;
  }
  do {
    taosRandStr(aliasName, len - 1);
    aliasName[len - 1] = '\0';
  } while (NULL != taosHashGet(pUserAliasSet, aliasName, strlen(aliasName)));
  return;
}

static int32_t addWstartTsToCreateStreamQueryImpl(STranslateContext* pCxt, SSelectStmt* pSelect,
                                                  SHashObj* pUserAliasSet, SNodeList* pCols, SCMCreateStreamReq* pReq) {
  SNode* pProj = nodesListGetNode(pSelect->pProjectionList, 0);
  if (NULL == pSelect->pWindow ||
      (QUERY_NODE_FUNCTION == nodeType(pProj) && 0 == strcmp("_wstart", ((SFunctionNode*)pProj)->functionName))) {
    return TSDB_CODE_SUCCESS;
  }
  SFunctionNode* pFunc = (SFunctionNode*)nodesMakeNode(QUERY_NODE_FUNCTION);
  if (NULL == pFunc) {
    return TSDB_CODE_OUT_OF_MEMORY;
  }
  strcpy(pFunc->functionName, "_wstart");
  getStreamQueryFirstProjectAliasName(pUserAliasSet, pFunc->node.aliasName, sizeof(pFunc->node.aliasName));
  int32_t code = getFuncInfo(pCxt, pFunc);
  if (TSDB_CODE_SUCCESS == code) {
    code = nodesListPushFront(pSelect->pProjectionList, (SNode*)pFunc);
  }

  if (TSDB_CODE_SUCCESS == code && STREAM_CREATE_STABLE_TRUE == pReq->createStb) {
    SColumnDefNode* pColDef = (SColumnDefNode*)nodesMakeNode(QUERY_NODE_COLUMN_DEF);
    strcpy(pColDef->colName, pFunc->node.aliasName);
    pColDef->dataType = pFunc->node.resType;
    pColDef->sma = true;
    pColDef->is_pk = false;
    code = nodesListPushFront(pCols, (SNode*)pColDef);
  }
  if (TSDB_CODE_SUCCESS != code) {
    nodesDestroyNode((SNode*)pFunc);
  }
  return code;
}

static int32_t addWstartTsToCreateStreamQuery(STranslateContext* pCxt, SNode* pStmt, SNodeList* pCols, SCMCreateStreamReq* pReq) {
  SSelectStmt* pSelect = (SSelectStmt*)pStmt;
  SHashObj*    pUserAliasSet = NULL;
  int32_t      code = checkProjectAlias(pCxt, pSelect->pProjectionList, &pUserAliasSet);
  if (TSDB_CODE_SUCCESS == code) {
    code = addWstartTsToCreateStreamQueryImpl(pCxt, pSelect, pUserAliasSet, pCols, pReq);
  }
  taosHashCleanup(pUserAliasSet);
  return code;
}

static const char* getTagNameForCreateStreamTag(SNode* pTag) {
  if (QUERY_NODE_COLUMN_DEF == nodeType(pTag)) {
    return ((SColumnDefNode*)pTag)->colName;
  }
  return ((SColumnNode*)pTag)->colName;
}

static int32_t addTagsToCreateStreamQuery(STranslateContext* pCxt, SCreateStreamStmt* pStmt, SSelectStmt* pSelect) {
  if (NULL == pStmt->pTags) {
    return TSDB_CODE_SUCCESS;
  }

  SNode* pTag = NULL;
  FOREACH(pTag, pStmt->pTags) {
    bool   found = false;
    SNode* pPart = NULL;
    FOREACH(pPart, pSelect->pPartitionByList) {
      if (0 == strcmp(getTagNameForCreateStreamTag(pTag), ((SExprNode*)pPart)->userAlias)) {
        if (TSDB_CODE_SUCCESS != nodesListMakeStrictAppend(&pSelect->pTags, nodesCloneNode(pPart))) {
          return TSDB_CODE_OUT_OF_MEMORY;
        }
        found = true;
        break;
      }
    }
    if (!found) {
      return generateSyntaxErrMsg(&pCxt->msgBuf, TSDB_CODE_PAR_INVALID_COLUMN, getTagNameForCreateStreamTag(pTag));
    }
  }
  return TSDB_CODE_SUCCESS;
}

static SNode* createNullValue() {
  SValueNode* pValue = (SValueNode*)nodesMakeNode(QUERY_NODE_VALUE);
  if (NULL == pValue) {
    return NULL;
  }
  pValue->isNull = true;
  pValue->node.resType.type = TSDB_DATA_TYPE_NULL;
  pValue->node.resType.bytes = tDataTypes[TSDB_DATA_TYPE_NULL].bytes;
  return (SNode*)pValue;
}

static int32_t addNullTagsForExistTable(STranslateContext* pCxt, STableMeta* pMeta, SSelectStmt* pSelect) {
  int32_t numOfTags = getNumOfTags(pMeta);
  int32_t code = TSDB_CODE_SUCCESS;
  for (int32_t i = 0; TSDB_CODE_SUCCESS == code && i < numOfTags; ++i) {
    code = nodesListMakeStrictAppend(&pSelect->pTags, createNullValue());
  }
  return code;
}

typedef struct SRewriteSubtableCxt {
  STranslateContext* pCxt;
  SNodeList*         pPartitionList;
} SRewriteSubtableCxt;

static EDealRes rewriteSubtable(SNode** pNode, void* pContext) {
  if (QUERY_NODE_COLUMN == nodeType(*pNode)) {
    SRewriteSubtableCxt* pCxt = pContext;
    bool                 found = false;
    SNode*               pPart = NULL;
    FOREACH(pPart, pCxt->pPartitionList) {
      if (0 == strcmp(((SColumnNode*)*pNode)->colName, ((SExprNode*)pPart)->userAlias)) {
        SNode* pNew = nodesCloneNode(pPart);
        if (NULL == pNew) {
          pCxt->pCxt->errCode = TSDB_CODE_OUT_OF_MEMORY;
          return DEAL_RES_ERROR;
        }
        nodesDestroyNode(*pNode);
        *pNode = pNew;
        found = true;
        break;
      }
    }
    if (!found) {
      return generateDealNodeErrMsg(pCxt->pCxt, TSDB_CODE_PAR_INVALID_COLUMN, ((SColumnNode*)*pNode)->colName);
    }
    return DEAL_RES_IGNORE_CHILD;
  }
  return DEAL_RES_CONTINUE;
}

static int32_t addSubtableNameToCreateStreamQuery(STranslateContext* pCxt, SCreateStreamStmt* pStmt,
                                                  SSelectStmt* pSelect) {
  if (NULL == pStmt->pSubtable) {
    return TSDB_CODE_SUCCESS;
  }
  pSelect->pSubtable = nodesCloneNode(pStmt->pSubtable);
  if (NULL == pSelect->pSubtable) {
    return TSDB_CODE_OUT_OF_MEMORY;
  }
  SRewriteSubtableCxt cxt = {.pCxt = pCxt, .pPartitionList = pSelect->pPartitionByList};
  nodesRewriteExpr(&pSelect->pSubtable, rewriteSubtable, &cxt);
  return pCxt->errCode;
}

static int32_t addNullTagsForCreateTable(STranslateContext* pCxt, SCreateStreamStmt* pStmt) {
  int32_t code = TSDB_CODE_SUCCESS;
  for (int32_t i = 0; TSDB_CODE_SUCCESS == code && i < LIST_LENGTH(pStmt->pTags); ++i) {
    code = nodesListMakeStrictAppend(&((SSelectStmt*)pStmt->pQuery)->pTags, createNullValue());
  }
  return code;
}

static int32_t addNullTagsToCreateStreamQuery(STranslateContext* pCxt, STableMeta* pMeta, SCreateStreamStmt* pStmt) {
  if (NULL == pMeta) {
    return addNullTagsForCreateTable(pCxt, pStmt);
  }
  return addNullTagsForExistTable(pCxt, pMeta, (SSelectStmt*)pStmt->pQuery);
}

static int32_t addColDefNodeByProj(SNodeList** ppCols, SNode* pProject, int8_t flags) {
  SExprNode* pExpr = (SExprNode*)pProject;
  SColumnDefNode* pColDef = (SColumnDefNode*)nodesMakeNode(QUERY_NODE_COLUMN_DEF);
  strcpy(pColDef->colName, pExpr->userAlias);
  pColDef->dataType = pExpr->resType;
  pColDef->sma = flags & COL_SMA_ON;
  pColDef->is_pk = flags & COL_IS_KEY;
  return nodesListMakeAppend(ppCols, (SNode*)pColDef);
}

static int32_t addColsToCreateStreamQuery(STranslateContext* pCxt, SCreateStreamStmt* pStmt, SCMCreateStreamReq* pReq) {
  if ( STREAM_CREATE_STABLE_FALSE == pReq->createStb) {
    return TSDB_CODE_SUCCESS;
  }
  SSelectStmt* pSelect = (SSelectStmt*)pStmt->pQuery;
  SNode* pProject = NULL;
  SNode* pNode = NULL;
  if (0 != LIST_LENGTH(pStmt->pCols)) {
    if (LIST_LENGTH(pStmt->pCols) != LIST_LENGTH(pSelect->pProjectionList)) {
      return generateSyntaxErrMsg(&pCxt->msgBuf, TSDB_CODE_PAR_INVALID_COLUMNS_NUM);
    }
    FORBOTH(pNode, pStmt->pCols, pProject, pSelect->pProjectionList) {
      SExprNode* pExpr = (SExprNode*)pProject;
      SColumnDefNode* pColDef = (SColumnDefNode*)pNode;
      pColDef->dataType = pExpr->resType;
    }
    return TSDB_CODE_SUCCESS;
  }

  FOREACH(pProject, pSelect->pProjectionList) {
    int32_t code = addColDefNodeByProj(&pStmt->pCols, pProject, 0);
    if (TSDB_CODE_SUCCESS != code) {
      return code;
    }
  }
  return TSDB_CODE_SUCCESS;
}

static int32_t addSubtableInfoToCreateStreamQuery(STranslateContext* pCxt, STableMeta* pMeta,
                                                  SCreateStreamStmt* pStmt) {
  int32_t      code = TSDB_CODE_SUCCESS;
  SSelectStmt* pSelect = (SSelectStmt*)pStmt->pQuery;
  if (NULL == pSelect->pPartitionByList) {
    code = addNullTagsToCreateStreamQuery(pCxt, pMeta, pStmt);
  } else {
    code = addTagsToCreateStreamQuery(pCxt, pStmt, pSelect);
  }
  if (TSDB_CODE_SUCCESS == code) {
    code = addSubtableNameToCreateStreamQuery(pCxt, pStmt, pSelect);
  }

  return code;
}

#ifdef BUILD_NO_CALL
static bool isEventWindowQuery(SSelectStmt* pSelect) {
  return NULL != pSelect->pWindow && QUERY_NODE_EVENT_WINDOW == nodeType(pSelect->pWindow);
}
#endif

static bool hasJsonTypeProjection(SSelectStmt* pSelect) {
  SNode* pProj = NULL;
  FOREACH(pProj, pSelect->pProjectionList) {
    if (TSDB_DATA_TYPE_JSON == ((SExprNode*)pProj)->resType.type) {
      return true;
    }
  }
  return false;
}

static EDealRes hasColumnOrPseudoColumn(SNode* pNode, void* pContext) {
  if (QUERY_NODE_COLUMN == nodeType(pNode)) {
    *(bool*)pContext = true;
    return DEAL_RES_END;
  }
  if (QUERY_NODE_FUNCTION == nodeType(pNode) && fmIsPseudoColumnFunc(((SFunctionNode*)pNode)->funcId)) {
    *(bool*)pContext = true;
    return DEAL_RES_END;
  }
  return DEAL_RES_CONTINUE;
}

static int32_t subtableExprHasColumnOrPseudoColumn(SNode* pNode) {
  bool hasColumn = false;
  nodesWalkExprPostOrder(pNode, hasColumnOrPseudoColumn, &hasColumn);
  return hasColumn;
}

static int32_t checkStreamQuery(STranslateContext* pCxt, SCreateStreamStmt* pStmt) {
  SSelectStmt* pSelect = (SSelectStmt*)pStmt->pQuery;
  if ( (SRealTableNode*)pSelect->pFromTable && ((SRealTableNode*)pSelect->pFromTable)->pMeta
    && TSDB_SUPER_TABLE == ((SRealTableNode*)pSelect->pFromTable)->pMeta->tableType
    && !hasTbnameFunction(pSelect->pPartitionByList)
    && pSelect->pWindow != NULL && pSelect->pWindow->type == QUERY_NODE_EVENT_WINDOW) {
    return generateSyntaxErrMsgExt(&pCxt->msgBuf, TSDB_CODE_PAR_INVALID_STREAM_QUERY,
                                   "Event window for stream on super table must patitioned by table name");
  }

  if (pSelect->pWindow != NULL && pSelect->pWindow->type == QUERY_NODE_EVENT_WINDOW &&
      (SRealTableNode*)pSelect->pFromTable && hasPkInTable(((SRealTableNode*)pSelect->pFromTable)->pMeta)) {
    return generateSyntaxErrMsgExt(&pCxt->msgBuf, TSDB_CODE_PAR_INVALID_STREAM_QUERY,
                                   "Source table of Event window must not has primary key");
  }

  if (TSDB_DATA_TYPE_TIMESTAMP != ((SExprNode*)nodesListGetNode(pSelect->pProjectionList, 0))->resType.type ||
      !isTimeLineQuery(pStmt->pQuery) || crossTableWithoutAggOper(pSelect) || NULL != pSelect->pOrderByList ||
      crossTableWithUdaf(pSelect) || hasJsonTypeProjection(pSelect)) {
    return generateSyntaxErrMsgExt(&pCxt->msgBuf, TSDB_CODE_PAR_INVALID_STREAM_QUERY, "Unsupported stream query");
  }
  if (NULL != pSelect->pSubtable && TSDB_DATA_TYPE_VARCHAR != ((SExprNode*)pSelect->pSubtable)->resType.type) {
    return generateSyntaxErrMsgExt(&pCxt->msgBuf, TSDB_CODE_PAR_INVALID_STREAM_QUERY,
                                   "SUBTABLE expression must be of VARCHAR type");
  }
  if (NULL != pSelect->pSubtable && 0 == LIST_LENGTH(pSelect->pPartitionByList) &&
      subtableExprHasColumnOrPseudoColumn(pSelect->pSubtable)) {
    return generateSyntaxErrMsgExt(&pCxt->msgBuf, TSDB_CODE_PAR_INVALID_STREAM_QUERY,
                                   "SUBTABLE expression must not has column when no partition by clause");
  }

  if (NULL == pSelect->pWindow && STREAM_TRIGGER_AT_ONCE != pStmt->pOptions->triggerType) {
    return generateSyntaxErrMsgExt(&pCxt->msgBuf, TSDB_CODE_PAR_INVALID_STREAM_QUERY,
                                   "The trigger mode of non window query can only be AT_ONCE");
  }

  if (pSelect->pWindow != NULL && pSelect->pWindow->type == QUERY_NODE_COUNT_WINDOW) {
    if ( (SRealTableNode*)pSelect->pFromTable && ((SRealTableNode*)pSelect->pFromTable)->pMeta
      && TSDB_SUPER_TABLE == ((SRealTableNode*)pSelect->pFromTable)->pMeta->tableType
      && !hasTbnameFunction(pSelect->pPartitionByList) ) {
      return generateSyntaxErrMsgExt(&pCxt->msgBuf, TSDB_CODE_PAR_INVALID_STREAM_QUERY,
                                     "Count window for stream on super table must patitioned by table name");
    }

    int64_t watermark = 0;
    if (pStmt->pOptions->pWatermark) {
      translateValue(pCxt, (SValueNode*)pStmt->pOptions->pWatermark);
      watermark = ((SValueNode*)pStmt->pOptions->pWatermark)->datum.i;
    }
    if (watermark <= 0) {
      return generateSyntaxErrMsgExt(&pCxt->msgBuf, TSDB_CODE_PAR_INVALID_STREAM_QUERY,
                                     "Watermark of Count window must exceed 0.");
    }

    if (pStmt->pOptions->ignoreExpired != 1) {
      return generateSyntaxErrMsgExt(&pCxt->msgBuf, TSDB_CODE_PAR_INVALID_STREAM_QUERY,
                                     "Ignore expired data of Count window must be 1.");
    }

    if ((SRealTableNode*)pSelect->pFromTable && hasPkInTable(((SRealTableNode*)pSelect->pFromTable)->pMeta)) {
      return generateSyntaxErrMsgExt(&pCxt->msgBuf, TSDB_CODE_PAR_INVALID_STREAM_QUERY,
                                     "Source table of Count window must not has primary key");
    }
  }

  return TSDB_CODE_SUCCESS;
}

static int32_t adjustDataTypeOfProjections(STranslateContext* pCxt, const STableMeta* pMeta, SNodeList* pProjections,
                                           SNodeList** ppCols) {
  if (getNumOfColumns(pMeta) != LIST_LENGTH(pProjections)) {
    return generateSyntaxErrMsgExt(&pCxt->msgBuf, TSDB_CODE_PAR_INVALID_COLUMNS_NUM, "Illegal number of columns");
  }

  SSchema* pSchemas = getTableColumnSchema(pMeta);
  int32_t  index = 0;
  SNode*   pProj = NULL;
  FOREACH(pProj, pProjections) {
    SSchema*  pSchema = pSchemas + index++;
    SDataType dt = {.type = pSchema->type, .bytes = pSchema->bytes};
    if (!dataTypeEqual(&dt, &((SExprNode*)pProj)->resType)) {
      SNode*  pFunc = NULL;
      int32_t code = createCastFunc(pCxt, pProj, dt, &pFunc);
      if (TSDB_CODE_SUCCESS != code) {
        return code;
      }
      REPLACE_NODE(pFunc);
    }
    SColumnDefNode* pColDef = (SColumnDefNode*)nodesMakeNode(QUERY_NODE_COLUMN_DEF);
    strcpy(pColDef->colName, pSchema->name);
    pColDef->dataType = dt;
    pColDef->sma = pSchema->flags & COL_SMA_ON;
    pColDef->is_pk = pSchema->flags & COL_IS_KEY;
    int32_t code = nodesListMakeAppend(ppCols, (SNode*)pColDef);
    if (TSDB_CODE_SUCCESS != code) {
      return code;
    }
  }

  return TSDB_CODE_SUCCESS;
}

typedef struct SProjColPos {
  int32_t colId;
  int8_t  flags;
  SNode*  pProj;
} SProjColPos;

static int32_t projColPosCompar(const void* l, const void* r) {
  if (((SProjColPos*)l)->colId < ((SProjColPos*)r)->colId) {
    return -1;
  }
  return ((SProjColPos*)l)->colId == ((SProjColPos*)r)->colId ? 0 : 1;
}

static void projColPosDelete(void* p) { nodesDestroyNode(((SProjColPos*)p)->pProj); }

static int32_t addProjToProjColPos(STranslateContext* pCxt, const SSchema* pSchema, SNode* pProj, SArray* pProjColPos) {
  SNode* pNewProj = nodesCloneNode(pProj);
  if (NULL == pNewProj) {
    return TSDB_CODE_OUT_OF_MEMORY;
  }

  int32_t   code = TSDB_CODE_SUCCESS;
  SDataType dt = {.type = pSchema->type, .bytes = pSchema->bytes};
  if (!dataTypeEqual(&dt, &((SExprNode*)pNewProj)->resType)) {
    SNode* pFunc = NULL;
    code = createCastFunc(pCxt, pNewProj, dt, &pFunc);
    strcpy(((SExprNode*)pFunc)->userAlias, ((SExprNode*)pNewProj)->userAlias);
    pNewProj = pFunc;
  }
  if (TSDB_CODE_SUCCESS == code) {
    SProjColPos pos = {.colId = pSchema->colId, .pProj = pNewProj, .flags = pSchema->flags};
    code = (NULL == taosArrayPush(pProjColPos, &pos) ? TSDB_CODE_OUT_OF_MEMORY : TSDB_CODE_SUCCESS);
  }
  if (TSDB_CODE_SUCCESS != code) {
    nodesDestroyNode(pNewProj);
  }
  return code;
}

static int32_t setFillNullCols(SArray* pProjColPos, const STableMeta* pMeta, SCMCreateStreamReq* pReq) {
  int32_t numOfBoundCols = taosArrayGetSize(pProjColPos);
  pReq->fillNullCols = taosArrayInit(pMeta->tableInfo.numOfColumns - numOfBoundCols, sizeof(SColLocation));
  if (NULL == pReq->fillNullCols) {
    return TSDB_CODE_OUT_OF_MEMORY;
  }
  const SSchema* pSchemas = getTableColumnSchema(pMeta);
  int32_t        indexOfBoundCols = 0;
  for (int32_t i = 0; i < pMeta->tableInfo.numOfColumns; ++i) {
    const SSchema* pSchema = pSchemas + i;
    if (indexOfBoundCols < numOfBoundCols) {
      SProjColPos* pPos = taosArrayGet(pProjColPos, indexOfBoundCols);
      if (pSchema->colId == pPos->colId) {
        ++indexOfBoundCols;
        continue;
      }
    }
    SColLocation colLoc = {.colId = pSchema->colId, .slotId = i, .type = pSchema->type};
    taosArrayPush(pReq->fillNullCols, &colLoc);
  }
  return TSDB_CODE_SUCCESS;
}

static int32_t adjustOrderOfProjections(STranslateContext* pCxt, SNodeList** ppCols, const STableMeta* pMeta,
                                        SNodeList** pProjections, SCMCreateStreamReq* pReq) {
  if (LIST_LENGTH((*ppCols)) != LIST_LENGTH(*pProjections)) {
    return generateSyntaxErrMsgExt(&pCxt->msgBuf, TSDB_CODE_PAR_INVALID_COLUMNS_NUM, "Illegal number of columns");
  }

  SArray* pProjColPos = taosArrayInit(LIST_LENGTH((*ppCols)), sizeof(SProjColPos));
  if (NULL == pProjColPos) {
    return TSDB_CODE_OUT_OF_MEMORY;
  }

  int32_t code = TSDB_CODE_SUCCESS;
  bool    hasTsKey = false;
  bool    hasPrimaryKey = false;
  SNode*  pCol = NULL;
  SNode*  pProj = NULL;
  FORBOTH(pCol, (*ppCols), pProj, *pProjections) {
    const SSchema* pSchema = getNormalColSchema(pMeta, ((SColumnDefNode*)pCol)->colName);
    if (NULL == pSchema) {
      code = generateSyntaxErrMsg(&pCxt->msgBuf, TSDB_CODE_PAR_INVALID_COLUMN, ((SColumnDefNode*)pCol)->colName);
    }
    if (TSDB_CODE_SUCCESS == code) {
      code = addProjToProjColPos(pCxt, pSchema, pProj, pProjColPos);
    }
    if (TSDB_CODE_SUCCESS != code) {
      break;
    }
    if (PRIMARYKEY_TIMESTAMP_COL_ID == pSchema->colId) {
      hasTsKey = true;
    }

    if (pSchema->flags & COL_IS_KEY) {
      hasPrimaryKey = true;
    }
  }

  if (TSDB_CODE_SUCCESS == code && !hasTsKey) {
    code = generateSyntaxErrMsgExt(&pCxt->msgBuf, TSDB_CODE_PAR_INVALID_COLUMNS_NUM,
                                   "Primary timestamp column  of dest table can not be null");
  }

  if (TSDB_CODE_SUCCESS == code && !hasPrimaryKey && hasPkInTable(pMeta)) {
    code = generateSyntaxErrMsgExt(&pCxt->msgBuf, TSDB_CODE_PAR_INVALID_COLUMNS_NUM,
                                   "Primary key column name must be defined in existed-stable field");
  }

  SNodeList* pNewProjections = NULL;
  SNodeList* pNewCols = NULL;
  if (TSDB_CODE_SUCCESS == code) {
    taosArraySort(pProjColPos, projColPosCompar);
    int32_t num = taosArrayGetSize(pProjColPos);
    pNewProjections = nodesMakeList();
    pNewCols = nodesMakeList();
    if (NULL == pNewProjections) {
      code = TSDB_CODE_OUT_OF_MEMORY;
    }
    for (int32_t i = 0; TSDB_CODE_SUCCESS == code && i < num; ++i) {
      SProjColPos* pPos = taosArrayGet(pProjColPos, i);
      code = nodesListStrictAppend(pNewProjections, pPos->pProj);
      addColDefNodeByProj(&pNewCols, pPos->pProj, pPos->flags);
      pPos->pProj = NULL;
    }
  }

  if (TSDB_CODE_SUCCESS == code && pMeta->tableInfo.numOfColumns > LIST_LENGTH((*ppCols)) ) {
    code = setFillNullCols(pProjColPos, pMeta, pReq);
  }

  if (TSDB_CODE_SUCCESS == code) {
    taosArrayDestroy(pProjColPos);
    nodesDestroyList(*pProjections);
    nodesDestroyList(*ppCols);
    *pProjections = pNewProjections;
    *ppCols = pNewCols;
  } else {
    taosArrayDestroyEx(pProjColPos, projColPosDelete);
    nodesDestroyList(pNewProjections);
    nodesDestroyList(pNewCols);
  }

  return code;
}

static int32_t adjustProjectionsForExistTable(STranslateContext* pCxt, SCreateStreamStmt* pStmt,
                                              const STableMeta* pMeta, SCMCreateStreamReq* pReq) {
  SSelectStmt* pSelect = (SSelectStmt*)pStmt->pQuery;
  if (NULL == pStmt->pCols) {
    return adjustDataTypeOfProjections(pCxt, pMeta, pSelect->pProjectionList, &pStmt->pCols);
  }
  return adjustOrderOfProjections(pCxt, &pStmt->pCols, pMeta, &pSelect->pProjectionList, pReq);
}

static bool isGroupIdTagStream(const STableMeta* pMeta, SNodeList* pTags) {
  return (NULL == pTags && 1 == pMeta->tableInfo.numOfTags && TSDB_DATA_TYPE_UBIGINT == getTableTagSchema(pMeta)->type);
}

static int32_t adjustDataTypeOfTags(STranslateContext* pCxt, const STableMeta* pMeta, SNodeList* pTags) {
  if (isGroupIdTagStream(pMeta, pTags)) {
    return TSDB_CODE_SUCCESS;
  }

  if (getNumOfTags(pMeta) != LIST_LENGTH(pTags)) {
    return generateSyntaxErrMsgExt(&pCxt->msgBuf, TSDB_CODE_PAR_INVALID_COLUMNS_NUM, "Illegal number of tags");
  }

  SSchema* pSchemas = getTableTagSchema(pMeta);
  int32_t  index = 0;
  SNode*   pTag = NULL;
  FOREACH(pTag, pTags) {
    SSchema*  pSchema = pSchemas + index++;
    SDataType dt = {.type = pSchema->type, .bytes = pSchema->bytes};
    if (!dataTypeEqual(&dt, &((SExprNode*)pTag)->resType)) {
      SNode*  pFunc = NULL;
      int32_t code = createCastFunc(pCxt, pTag, dt, &pFunc);
      if (TSDB_CODE_SUCCESS != code) {
        return code;
      }
      REPLACE_NODE(pFunc);
    }
  }

  return TSDB_CODE_SUCCESS;
}

static int32_t adjustOrderOfTags(STranslateContext* pCxt, SNodeList* pTags, const STableMeta* pMeta,
                                 SNodeList** pTagExprs, SCMCreateStreamReq* pReq) {
  if (LIST_LENGTH(pTags) != LIST_LENGTH(*pTagExprs)) {
    return generateSyntaxErrMsgExt(&pCxt->msgBuf, TSDB_CODE_PAR_INVALID_COLUMNS_NUM, "Illegal number of tags");
  }

  SArray* pTagPos = taosArrayInit(LIST_LENGTH(pTags), sizeof(SProjColPos));
  if (NULL == pTagPos) {
    return TSDB_CODE_OUT_OF_MEMORY;
  }

  int32_t code = TSDB_CODE_SUCCESS;
  SNode*  pTag = NULL;
  SNode*  pTagExpr = NULL;
  FORBOTH(pTag, pTags, pTagExpr, *pTagExprs) {
    const SSchema* pSchema = getTagSchema(pMeta, ((SColumnDefNode*)pTag)->colName);
    if (NULL == pSchema) {
      code = generateSyntaxErrMsg(&pCxt->msgBuf, TSDB_CODE_PAR_INVALID_TAG_NAME, ((SColumnDefNode*)pTag)->colName);
    }
    if (TSDB_CODE_SUCCESS == code) {
      code = addProjToProjColPos(pCxt, pSchema, pTagExpr, pTagPos);
    }
    if (TSDB_CODE_SUCCESS != code) {
      break;
    }
  }

  SNodeList* pNewTagExprs = NULL;
  if (TSDB_CODE_SUCCESS == code) {
    taosArraySort(pTagPos, projColPosCompar);
    int32_t        indexOfBoundTags = 0;
    int32_t        numOfBoundTags = taosArrayGetSize(pTagPos);
    int32_t        numOfTags = getNumOfTags(pMeta);
    const SSchema* pTagsSchema = getTableTagSchema(pMeta);
    pNewTagExprs = nodesMakeList();
    if (NULL == pNewTagExprs) {
      code = TSDB_CODE_OUT_OF_MEMORY;
    }
    for (int32_t i = 0; TSDB_CODE_SUCCESS == code && i < numOfTags; ++i) {
      const SSchema* pTagSchema = pTagsSchema + i;
      if (indexOfBoundTags < numOfBoundTags) {
        SProjColPos* pPos = taosArrayGet(pTagPos, indexOfBoundTags);
        if (pPos->colId == pTagSchema->colId) {
          ++indexOfBoundTags;
          code = nodesListStrictAppend(pNewTagExprs, pPos->pProj);
          pPos->pProj = NULL;
          continue;
        }
      }
      code = nodesListStrictAppend(pNewTagExprs, createNullValue());
    }
  }

  if (TSDB_CODE_SUCCESS == code) {
    taosArrayDestroy(pTagPos);
    nodesDestroyList(*pTagExprs);
    *pTagExprs = pNewTagExprs;
  } else {
    taosArrayDestroyEx(pTagPos, projColPosDelete);
    nodesDestroyList(pNewTagExprs);
  }

  return code;
}

static int32_t adjustTagsForExistTable(STranslateContext* pCxt, SCreateStreamStmt* pStmt, const STableMeta* pMeta,
                                       SCMCreateStreamReq* pReq) {
  SSelectStmt* pSelect = (SSelectStmt*)pStmt->pQuery;
  if (NULL == pSelect->pPartitionByList) {
    return TSDB_CODE_SUCCESS;
  }
  if (NULL == pStmt->pTags) {
    return adjustDataTypeOfTags(pCxt, pMeta, pSelect->pTags);
  }
  return adjustOrderOfTags(pCxt, pStmt->pTags, pMeta, &pSelect->pTags, pReq);
}

static int32_t adjustTagsForCreateTable(STranslateContext* pCxt, SCreateStreamStmt* pStmt, SCMCreateStreamReq* pReq) {
  SSelectStmt* pSelect = (SSelectStmt*)pStmt->pQuery;
  if (NULL == pSelect->pPartitionByList || NULL == pSelect->pTags) {
    return TSDB_CODE_SUCCESS;
  }

  SNode* pTagDef = NULL;
  SNode* pTagExpr = NULL;
  FORBOTH(pTagDef, pStmt->pTags, pTagExpr, pSelect->pTags) {
    SColumnDefNode* pDef = (SColumnDefNode*)pTagDef;
    if (!dataTypeEqual(&pDef->dataType, &((SExprNode*)pTagExpr)->resType)) {
      SNode*    pFunc = NULL;
      SDataType defType = pDef->dataType;
      defType.bytes = calcTypeBytes(defType);
      int32_t code = createCastFunc(pCxt, pTagExpr, defType, &pFunc);
      if (TSDB_CODE_SUCCESS != code) {
        return code;
      }
      REPLACE_LIST2_NODE(pFunc);
    }
  }

  return TSDB_CODE_SUCCESS;
}

static int32_t adjustTags(STranslateContext* pCxt, SCreateStreamStmt* pStmt, const STableMeta* pMeta,
                          SCMCreateStreamReq* pReq) {
  if (NULL == pMeta) {
    return adjustTagsForCreateTable(pCxt, pStmt, pReq);
  }
  return adjustTagsForExistTable(pCxt, pStmt, pMeta, pReq);
}

static bool isTagDef(SNodeList* pTags) {
  if (NULL == pTags) {
    return false;
  }
  SColumnDefNode* pColDef = (SColumnDefNode*)nodesListGetNode(pTags, 0);
  return TSDB_DATA_TYPE_NULL != pColDef->dataType.type;
}

static bool isTagBound(SNodeList* pTags) {
  if (NULL == pTags) {
    return false;
  }
  SColumnDefNode* pColDef = (SColumnDefNode*)nodesListGetNode(pTags, 0);
  return TSDB_DATA_TYPE_NULL == pColDef->dataType.type;
}

static int32_t translateStreamTargetTable(STranslateContext* pCxt, SCreateStreamStmt* pStmt, SCMCreateStreamReq* pReq,
                                          STableMeta** pMeta) {
  int32_t code = getTableMeta(pCxt, pStmt->targetDbName, pStmt->targetTabName, pMeta);
  if (TSDB_CODE_PAR_TABLE_NOT_EXIST == code) {
    if (isTagBound(pStmt->pTags)) {
      return generateSyntaxErrMsg(&pCxt->msgBuf, TSDB_CODE_PAR_TABLE_NOT_EXIST, pStmt->targetTabName);
    }
    pReq->createStb = STREAM_CREATE_STABLE_TRUE;
    pReq->targetStbUid = 0;
    return TSDB_CODE_SUCCESS;
  } else if (TSDB_CODE_SUCCESS == code) {
    if (isTagDef(pStmt->pTags)) {
      return generateSyntaxErrMsgExt(&pCxt->msgBuf, TSDB_CODE_PAR_INVALID_STREAM_QUERY, "Table already exist: %s",
                                     pStmt->targetTabName);
    }
    if (TSDB_SUPER_TABLE != (*pMeta)->tableType) {
      return generateSyntaxErrMsgExt(&pCxt->msgBuf, TSDB_CODE_PAR_INVALID_STREAM_QUERY,
                                     "Stream can only be written to super table");
    }
    pReq->createStb = STREAM_CREATE_STABLE_FALSE;
    pReq->targetStbUid = (*pMeta)->suid;
  }
  return code;
}

static int32_t createLastTsSelectStmt(char* pDb, char* pTable, STableMeta* pMeta, SNode** pQuery) {
  SColumnNode* col = (SColumnNode*)nodesMakeNode(QUERY_NODE_COLUMN);
  if (NULL == col) {
    return TSDB_CODE_OUT_OF_MEMORY;
  }

  tstrncpy(col->tableAlias, pTable, tListLen(col->tableAlias));
  tstrncpy(col->colName, pMeta->schema[0].name, tListLen(col->colName));
  SNodeList* pParameterList = nodesMakeList();
  if (NULL == pParameterList) {
    nodesDestroyNode((SNode*)col);
    return TSDB_CODE_OUT_OF_MEMORY;
  }

  int32_t code = nodesListStrictAppend(pParameterList, (SNode*)col);
  if (code) {
    nodesDestroyList(pParameterList);
    return code;
  }

  SNode* pFunc = (SNode*)createFunction("last", pParameterList);
  if (NULL == pFunc) {
    nodesDestroyList(pParameterList);
    return TSDB_CODE_OUT_OF_MEMORY;
  }

  SNodeList* pProjectionList = nodesMakeList();
  if (NULL == pProjectionList) {
    nodesDestroyNode(pFunc);
    return TSDB_CODE_OUT_OF_MEMORY;
  }

  code = nodesListStrictAppend(pProjectionList, pFunc);
  if (code) {
    nodesDestroyList(pProjectionList);
    return code;
  }

  SFunctionNode* pFunc1 = createFunction("_vgid", NULL);
  if (NULL == pFunc1) {
    nodesDestroyList(pProjectionList);
    return TSDB_CODE_OUT_OF_MEMORY;
  }

  snprintf(pFunc1->node.aliasName, sizeof(pFunc1->node.aliasName), "%s.%p", pFunc1->functionName, pFunc1);
  code = nodesListStrictAppend(pProjectionList, (SNode*)pFunc1);
  if (code) {
    nodesDestroyList(pProjectionList);
    return code;
  }

  SFunctionNode* pFunc2 = createFunction("_vgver", NULL);
  if (NULL == pFunc2) {
    nodesDestroyList(pProjectionList);
    return TSDB_CODE_OUT_OF_MEMORY;
  }

  snprintf(pFunc2->node.aliasName, sizeof(pFunc2->node.aliasName), "%s.%p", pFunc2->functionName, pFunc2);
  code = nodesListStrictAppend(pProjectionList, (SNode*)pFunc2);
  if (code) {
    nodesDestroyList(pProjectionList);
    return code;
  }

  code = createSimpleSelectStmtFromProjList(pDb, pTable, pProjectionList, (SSelectStmt**)pQuery);
  if (code) {
    nodesDestroyList(pProjectionList);
    return code;
  }

  SSelectStmt** pSelect1 = (SSelectStmt**)pQuery;
  (*pSelect1)->pGroupByList = nodesMakeList();
  if (NULL == (*pSelect1)->pGroupByList) {
    return TSDB_CODE_OUT_OF_MEMORY;
  }

  SGroupingSetNode* pNode1 = (SGroupingSetNode*)nodesMakeNode(QUERY_NODE_GROUPING_SET);
  if (NULL == pNode1) {
    return TSDB_CODE_OUT_OF_MEMORY;
  }

  pNode1->groupingSetType = GP_TYPE_NORMAL;
  pNode1->pParameterList = nodesMakeList();
  if (NULL == pNode1->pParameterList) {
    nodesDestroyNode((SNode*)pNode1);
    return TSDB_CODE_OUT_OF_MEMORY;
  }

  code = nodesListStrictAppend(pNode1->pParameterList, nodesCloneNode((SNode*)pFunc1));
  if (code) {
    nodesDestroyNode((SNode*)pNode1);
    return code;
  }

  code = nodesListAppend((*pSelect1)->pGroupByList, (SNode*)pNode1);
  if (code) {
    return code;
  }

  SGroupingSetNode* pNode2 = (SGroupingSetNode*)nodesMakeNode(QUERY_NODE_GROUPING_SET);
  if (NULL == pNode2) {
    return TSDB_CODE_OUT_OF_MEMORY;
  }

  pNode2->groupingSetType = GP_TYPE_NORMAL;
  pNode2->pParameterList = nodesMakeList();
  if (NULL == pNode2->pParameterList) {
    nodesDestroyNode((SNode*)pNode2);
    return TSDB_CODE_OUT_OF_MEMORY;
  }

  code = nodesListStrictAppend(pNode2->pParameterList, nodesCloneNode((SNode*)pFunc2));
  if (code) {
    nodesDestroyNode((SNode*)pNode2);
    return code;
  }

  return nodesListAppend((*pSelect1)->pGroupByList, (SNode*)pNode2);
}

static int32_t checkAndAdjStreamDestTableSchema(STranslateContext* pCxt, SCreateStreamStmt* pStmt, SCMCreateStreamReq* pReq) {
  SSelectStmt*    pSelect = (SSelectStmt*)pStmt->pQuery;
  SNode*          pNode = nodesListGetNode(pStmt->pCols, 0);
  SColumnDefNode* pCol = (SColumnDefNode*)pNode;
  if (pCol && pCol->dataType.type != TSDB_DATA_TYPE_TIMESTAMP) {
    pCol->dataType = (SDataType){.type = TSDB_DATA_TYPE_TIMESTAMP,
                                 .precision = 0,
                                 .scale = 0,
                                 .bytes = tDataTypes[TSDB_DATA_TYPE_TIMESTAMP].bytes};
  }
  int32_t code = checkTableSchemaImpl(pCxt, pStmt->pTags, pStmt->pCols, NULL);
  if (TSDB_CODE_SUCCESS == code && NULL == pSelect->pWindow &&
      ((SRealTableNode*)pSelect->pFromTable && hasPkInTable(((SRealTableNode*)pSelect->pFromTable)->pMeta))) {
    if (1 >= LIST_LENGTH(pStmt->pCols) || 1 >= LIST_LENGTH(pSelect->pProjectionList)) {
      return generateSyntaxErrMsg(&pCxt->msgBuf, TSDB_CODE_PAR_INVALID_STREAM_QUERY);
    }

    SNode* pProj = nodesListGetNode(pSelect->pProjectionList, 1);
    if (QUERY_NODE_COLUMN != nodeType(pProj) ||
        0 != strcmp(((SColumnNode*)pProj)->colName, ((SRealTableNode*)pSelect->pFromTable)->pMeta->schema[1].name)) {
      return generateSyntaxErrMsgExt(&pCxt->msgBuf, TSDB_CODE_PAR_INVALID_STREAM_QUERY,
                                     "Source table has primary key, result must has primary key");
    }

    pNode = nodesListGetNode(pStmt->pCols, 1);
    pCol = (SColumnDefNode*)pNode;
    if (STREAM_CREATE_STABLE_TRUE == pReq->createStb) {
      pCol->is_pk = true;
    }
    if (!pCol->is_pk) {
      return generateSyntaxErrMsgExt(&pCxt->msgBuf, TSDB_CODE_PAR_INVALID_STREAM_QUERY, "Source table has primary key, dest table must has primary key");
    }
  }
  return code;
}

static int32_t buildCreateStreamQuery(STranslateContext* pCxt, SCreateStreamStmt* pStmt, SCMCreateStreamReq* pReq) {
  pCxt->createStream = true;
  STableMeta* pMeta = NULL;
  int32_t     code = translateStreamTargetTable(pCxt, pStmt, pReq, &pMeta);
  if (TSDB_CODE_SUCCESS == code) {
    code = addSubtableInfoToCreateStreamQuery(pCxt, pMeta, pStmt);
  }
  if (TSDB_CODE_SUCCESS == code) {
    code = translateQuery(pCxt, pStmt->pQuery);
  }
  if (TSDB_CODE_SUCCESS == code) {
    code = addColsToCreateStreamQuery(pCxt, pStmt, pReq);
  }
  if (TSDB_CODE_SUCCESS == code) {
    code = addWstartTsToCreateStreamQuery(pCxt, pStmt->pQuery, pStmt->pCols, pReq);
  }
  if (TSDB_CODE_SUCCESS == code) {
    code = checkStreamQuery(pCxt, pStmt);
  }
  if (TSDB_CODE_SUCCESS == code && NULL != pMeta) {
    code = adjustProjectionsForExistTable(pCxt, pStmt, pMeta, pReq);
  }
  if (TSDB_CODE_SUCCESS == code) {
    code = adjustTags(pCxt, pStmt, pMeta, pReq);
  }
  if (TSDB_CODE_SUCCESS == code) {
    code = checkAndAdjStreamDestTableSchema(pCxt, pStmt, pReq);
  }
  if (TSDB_CODE_SUCCESS == code) {
    getSourceDatabase(pStmt->pQuery, pCxt->pParseCxt->acctId, pReq->sourceDB);
    code = nodesNodeToString(pStmt->pQuery, false, &pReq->ast, NULL);
  }
  if (TSDB_CODE_SUCCESS == code && pStmt->pOptions->fillHistory) {
    SRealTableNode* pTable = (SRealTableNode*)(((SSelectStmt*)pStmt->pQuery)->pFromTable);
    code = createLastTsSelectStmt(pTable->table.dbName, pTable->table.tableName, pTable->pMeta, &pStmt->pPrevQuery);
    /*
        if (TSDB_CODE_SUCCESS == code) {
          STranslateContext cxt = {0};
          int32_t code = initTranslateContext(pCxt->pParseCxt, pCxt->pMetaCache, &cxt);
          code = translateQuery(&cxt, pStmt->pPrevQuery);
          destroyTranslateContext(&cxt);
        }
    */
  }
  taosMemoryFree(pMeta);
  return code;
}

static int32_t translateStreamOptions(STranslateContext* pCxt, SCreateStreamStmt* pStmt) {
  pCxt->pCurrStmt = (SNode*)pStmt;
  SStreamOptions* pOptions = pStmt->pOptions;
  if ((NULL != pOptions->pWatermark && (DEAL_RES_ERROR == translateValue(pCxt, (SValueNode*)pOptions->pWatermark))) ||
      (NULL != pOptions->pDeleteMark && (DEAL_RES_ERROR == translateValue(pCxt, (SValueNode*)pOptions->pDeleteMark))) ||
      (NULL != pOptions->pDelay && (DEAL_RES_ERROR == translateValue(pCxt, (SValueNode*)pOptions->pDelay)))) {
    return pCxt->errCode;
  }
  return TSDB_CODE_SUCCESS;
}

static int32_t buildCreateStreamReq(STranslateContext* pCxt, SCreateStreamStmt* pStmt, SCMCreateStreamReq* pReq) {
  pReq->igExists = pStmt->ignoreExists;

  SName name;
  tNameSetDbName(&name, pCxt->pParseCxt->acctId, pStmt->streamName, strlen(pStmt->streamName));
  tNameGetFullDbName(&name, pReq->name);

  if ('\0' != pStmt->targetTabName[0]) {
    strcpy(name.dbname, pStmt->targetDbName);
    strcpy(name.tname, pStmt->targetTabName);
    tNameExtractFullName(&name, pReq->targetStbFullName);
  }

  int32_t code = buildCreateStreamQuery(pCxt, pStmt, pReq);
  if (TSDB_CODE_SUCCESS == code) {
    pReq->sql = taosStrdup(pCxt->pParseCxt->pSql);
    if (NULL == pReq->sql) {
      code = TSDB_CODE_OUT_OF_MEMORY;
    }
  }

  if (TSDB_CODE_SUCCESS == code) {
    code = translateStreamOptions(pCxt, pStmt);
  }

  if (TSDB_CODE_SUCCESS == code) {
    pReq->triggerType = pStmt->pOptions->triggerType;
    pReq->maxDelay = (NULL != pStmt->pOptions->pDelay ? ((SValueNode*)pStmt->pOptions->pDelay)->datum.i : 0);
    pReq->watermark = (NULL != pStmt->pOptions->pWatermark ? ((SValueNode*)pStmt->pOptions->pWatermark)->datum.i : 0);
    pReq->deleteMark =
        (NULL != pStmt->pOptions->pDeleteMark ? ((SValueNode*)pStmt->pOptions->pDeleteMark)->datum.i : 0);
    pReq->fillHistory = pStmt->pOptions->fillHistory;
    pReq->igExpired = pStmt->pOptions->ignoreExpired;
    if (pReq->createStb) {
<<<<<<< HEAD
      columnDefNodeToField(pStmt->pTags, &pReq->pTags, true);
=======
      tagDefNodeToField(pStmt->pTags, &pReq->pTags);
>>>>>>> 9478fd99
      pReq->numOfTags = LIST_LENGTH(pStmt->pTags);
    }
    columnDefNodeToField(pStmt->pCols, &pReq->pCols, false);
    pReq->igUpdate = pStmt->pOptions->ignoreUpdate;
  }

  return code;
}

static int32_t translateCreateStream(STranslateContext* pCxt, SCreateStreamStmt* pStmt) {
  SCMCreateStreamReq createReq = {0};

  int32_t code = checkCreateStream(pCxt, pStmt);
  if (TSDB_CODE_SUCCESS == code) {
    code = buildCreateStreamReq(pCxt, pStmt, &createReq);
  }
  if (TSDB_CODE_SUCCESS == code) {
    if (NULL == pStmt->pPrevQuery) {
      code = buildCmdMsg(pCxt, TDMT_MND_CREATE_STREAM, (FSerializeFunc)tSerializeSCMCreateStreamReq, &createReq);
    } else {
      pStmt->pReq = taosMemoryMalloc(sizeof(createReq));
      if (NULL == pStmt->pReq) {
        code = TSDB_CODE_OUT_OF_MEMORY;
      } else {
        memcpy(pStmt->pReq, &createReq, sizeof(createReq));
        memset(&createReq, 0, sizeof(createReq));
        TSWAP(pCxt->pPrevRoot, pStmt->pPrevQuery);
      }
    }
  }

  tFreeSCMCreateStreamReq(&createReq);
  return code;
}

static int32_t buildIntervalForCreateStream(SCreateStreamStmt* pStmt, SInterval* pInterval) {
  int32_t code = TSDB_CODE_SUCCESS;
  if (QUERY_NODE_SELECT_STMT != nodeType(pStmt->pQuery)) {
    return code;
  }
  SSelectStmt* pSelect = (SSelectStmt*)pStmt->pQuery;
  if (NULL == pSelect->pWindow || QUERY_NODE_INTERVAL_WINDOW != nodeType(pSelect->pWindow)) {
    return code;
  }

  SIntervalWindowNode* pWindow = (SIntervalWindowNode*)pSelect->pWindow;
  pInterval->interval = ((SValueNode*)pWindow->pInterval)->datum.i;
  pInterval->intervalUnit = ((SValueNode*)pWindow->pInterval)->unit;
  pInterval->offset = (NULL != pWindow->pOffset ? ((SValueNode*)pWindow->pOffset)->datum.i : 0);
  pInterval->sliding = (NULL != pWindow->pSliding ? ((SValueNode*)pWindow->pSliding)->datum.i : pInterval->interval);
  pInterval->slidingUnit =
      (NULL != pWindow->pSliding ? ((SValueNode*)pWindow->pSliding)->unit : pInterval->intervalUnit);
  pInterval->precision = ((SColumnNode*)pWindow->pCol)->node.resType.precision;

  return code;
}

// ts, vgroup_id, vgroup_version
static int32_t createStreamReqVersionInfo(SSDataBlock* pBlock, SArray** pArray, int64_t* lastTs, SInterval* pInterval) {
  *pArray = taosArrayInit(pBlock->info.rows, sizeof(SVgroupVer));
  if (*pArray == NULL) {
    return TSDB_CODE_OUT_OF_MEMORY;
  }

  if (pBlock->info.rows > 0) {
    *lastTs = pBlock->info.window.ekey;
    SColumnInfoData* pCol1 = taosArrayGet(pBlock->pDataBlock, 1);
    SColumnInfoData* pCol2 = taosArrayGet(pBlock->pDataBlock, 2);

    for (int32_t i = 0; i < pBlock->info.rows; ++i) {
      SVgroupVer v = {.vgId = *(int32_t*)colDataGetData(pCol1, i), .ver = *(int64_t*)colDataGetData(pCol2, i)};
      taosArrayPush(*pArray, &v);
    }
  } else {
    int32_t precision = (pInterval->interval > 0) ? pInterval->precision : TSDB_TIME_PRECISION_MILLI;
    *lastTs = taosGetTimestamp(precision);
  }

  return TSDB_CODE_SUCCESS;
}

int32_t translatePostCreateStream(SParseContext* pParseCxt, SQuery* pQuery, SSDataBlock* pBlock) {
  SCreateStreamStmt* pStmt = (SCreateStreamStmt*)pQuery->pRoot;
  STranslateContext  cxt = {0};
  SInterval          interval = {0};
  int64_t            lastTs = 0;

  int32_t code = initTranslateContext(pParseCxt, NULL, &cxt);
  if (TSDB_CODE_SUCCESS == code) {
    code = buildIntervalForCreateStream(pStmt, &interval);
  }

  if (TSDB_CODE_SUCCESS == code) {
    code = createStreamReqVersionInfo(pBlock, &pStmt->pReq->pVgroupVerList, &lastTs, &interval);
  }

  if (TSDB_CODE_SUCCESS == code) {
    if (interval.interval > 0) {
      pStmt->pReq->lastTs = taosTimeAdd(taosTimeTruncate(lastTs, &interval), interval.interval, interval.intervalUnit,
                                        interval.precision);
    } else {
      pStmt->pReq->lastTs = lastTs + 1;  // start key of the next time window
    }
    code = buildCmdMsg(&cxt, TDMT_MND_CREATE_STREAM, (FSerializeFunc)tSerializeSCMCreateStreamReq, pStmt->pReq);
  }

  if (TSDB_CODE_SUCCESS == code) {
    code = setQuery(&cxt, pQuery);
  }

  setRefreshMeta(&cxt, pQuery);
  destroyTranslateContext(&cxt);

  tFreeSCMCreateStreamReq(pStmt->pReq);
  taosMemoryFreeClear(pStmt->pReq);

  return code;
}

static int32_t translateDropStream(STranslateContext* pCxt, SDropStreamStmt* pStmt) {
  SMDropStreamReq dropReq = {0};
  SName           name;
  tNameSetDbName(&name, pCxt->pParseCxt->acctId, pStmt->streamName, strlen(pStmt->streamName));
  tNameGetFullDbName(&name, dropReq.name);
  dropReq.igNotExists = pStmt->ignoreNotExists;
  int32_t code = buildCmdMsg(pCxt, TDMT_MND_DROP_STREAM, (FSerializeFunc)tSerializeSMDropStreamReq, &dropReq);
  tFreeMDropStreamReq(&dropReq);
  return code;
}

static int32_t translatePauseStream(STranslateContext* pCxt, SPauseStreamStmt* pStmt) {
  SMPauseStreamReq req = {0};
  SName            name;
  tNameSetDbName(&name, pCxt->pParseCxt->acctId, pStmt->streamName, strlen(pStmt->streamName));
  tNameGetFullDbName(&name, req.name);
  req.igNotExists = pStmt->ignoreNotExists;
  return buildCmdMsg(pCxt, TDMT_MND_PAUSE_STREAM, (FSerializeFunc)tSerializeSMPauseStreamReq, &req);
}

static int32_t translateResumeStream(STranslateContext* pCxt, SResumeStreamStmt* pStmt) {
  SMResumeStreamReq req = {0};
  SName             name;
  tNameSetDbName(&name, pCxt->pParseCxt->acctId, pStmt->streamName, strlen(pStmt->streamName));
  tNameGetFullDbName(&name, req.name);
  req.igNotExists = pStmt->ignoreNotExists;
  req.igUntreated = pStmt->ignoreUntreated;
  return buildCmdMsg(pCxt, TDMT_MND_RESUME_STREAM, (FSerializeFunc)tSerializeSMResumeStreamReq, &req);
}

static int32_t validateCreateView(STranslateContext* pCxt, SCreateViewStmt* pStmt) {
  if (QUERY_NODE_SELECT_STMT != nodeType(pStmt->pQuery) && QUERY_NODE_SET_OPERATOR != nodeType(pStmt->pQuery)) {
    return generateSyntaxErrMsgExt(&pCxt->msgBuf, TSDB_CODE_PAR_INVALID_VIEW_QUERY, "Invalid view query type");
  }

  /*
    STableMeta* pMetaCache = NULL;
    int32_t code = getTableMeta(pCxt, pStmt->dbName, pStmt->viewName, &pMetaCache);
    if (TSDB_CODE_SUCCESS == code) {
      taosMemoryFreeClear(pMetaCache);
      return generateSyntaxErrMsgExt(&pCxt->msgBuf, TSDB_CODE_PAR_VIEW_CONFLICT_WITH_TABLE, "View name is conflict with
    table");
    }
  */

  return TSDB_CODE_SUCCESS;
}

static int32_t translateCreateView(STranslateContext* pCxt, SCreateViewStmt* pStmt) {
#ifndef TD_ENTERPRISE
  return TSDB_CODE_OPS_NOT_SUPPORT;
#endif

  SParseSqlRes res = {.resType = PARSE_SQL_RES_SCHEMA};
  SName        name;
  char         dbFName[TSDB_DB_FNAME_LEN];
  toName(pCxt->pParseCxt->acctId, pStmt->dbName, pStmt->viewName, &name);
  tNameGetFullDbName(&name, dbFName);

  int32_t code = validateCreateView(pCxt, pStmt);
  if (TSDB_CODE_SUCCESS == code) {
    code = (*pCxt->pParseCxt->parseSqlFp)(pCxt->pParseCxt->parseSqlParam, pStmt->dbName, pStmt->pQuerySql, false, NULL,
                                          &res);
  }
  if (TSDB_CODE_SUCCESS == code) {
    code = collectUseTable(&name, pCxt->pTargetTables);
  }
  if (TSDB_CODE_SUCCESS == code) {
    pStmt->createReq.precision = res.schemaRes.precision;
    pStmt->createReq.numOfCols = res.schemaRes.numOfCols;
    pStmt->createReq.pSchema = res.schemaRes.pSchema;
    strncpy(pStmt->createReq.name, pStmt->viewName, sizeof(pStmt->createReq.name) - 1);
    tstrncpy(pStmt->createReq.dbFName, dbFName, sizeof(pStmt->createReq.dbFName));
    snprintf(pStmt->createReq.fullname, sizeof(pStmt->createReq.fullname) - 1, "%s.%s", pStmt->createReq.dbFName,
             pStmt->viewName);
    TSWAP(pStmt->createReq.querySql, pStmt->pQuerySql);
    pStmt->createReq.orReplace = pStmt->orReplace;
    pStmt->createReq.sql = tstrdup(pCxt->pParseCxt->pSql);
    if (NULL == pStmt->createReq.sql) {
      code = TSDB_CODE_OUT_OF_MEMORY;
    }
  }
  if (TSDB_CODE_SUCCESS == code) {
    code = buildCmdMsg(pCxt, TDMT_MND_CREATE_VIEW, (FSerializeFunc)tSerializeSCMCreateViewReq, &pStmt->createReq);
  }

  tFreeSCMCreateViewReq(&pStmt->createReq);
  return code;
}

static int32_t translateDropView(STranslateContext* pCxt, SDropViewStmt* pStmt) {
#ifndef TD_ENTERPRISE
  return TSDB_CODE_OPS_NOT_SUPPORT;
#endif

  SCMDropViewReq dropReq = {0};
  SName          name;
  tNameSetDbName(&name, pCxt->pParseCxt->acctId, pStmt->dbName, strlen(pStmt->dbName));
  tNameGetFullDbName(&name, dropReq.dbFName);
  strncpy(dropReq.name, pStmt->viewName, sizeof(dropReq.name) - 1);
  snprintf(dropReq.fullname, sizeof(dropReq.fullname) - 1, "%s.%s", dropReq.dbFName, dropReq.name);
  dropReq.sql = (char*)pCxt->pParseCxt->pSql;
  if (NULL == dropReq.sql) {
    return TSDB_CODE_OUT_OF_MEMORY;
  }
  dropReq.igNotExists = pStmt->ignoreNotExists;

  toName(pCxt->pParseCxt->acctId, pStmt->dbName, pStmt->viewName, &name);
  int32_t code = collectUseTable(&name, pCxt->pTargetTables);
  if (TSDB_CODE_SUCCESS != code) {
    return code;
  }

  return buildCmdMsg(pCxt, TDMT_MND_DROP_VIEW, (FSerializeFunc)tSerializeSCMDropViewReq, &dropReq);
}

static int32_t readFromFile(char* pName, int32_t* len, char** buf) {
  int64_t filesize = 0;
  if (taosStatFile(pName, &filesize, NULL, NULL) < 0) {
    return TAOS_SYSTEM_ERROR(errno);
  }

  *len = filesize;

  if (*len <= 0) {
    return TSDB_CODE_TSC_FILE_EMPTY;
  }

  *buf = taosMemoryCalloc(1, *len);
  if (*buf == NULL) {
    return TSDB_CODE_OUT_OF_MEMORY;
  }

  TdFilePtr tfile = taosOpenFile(pName, O_RDONLY | O_BINARY);
  if (NULL == tfile) {
    taosMemoryFreeClear(*buf);
    return TAOS_SYSTEM_ERROR(errno);
  }

  int64_t s = taosReadFile(tfile, *buf, *len);
  if (s != *len) {
    taosCloseFile(&tfile);
    taosMemoryFreeClear(*buf);
    return TSDB_CODE_APP_ERROR;
  }
  taosCloseFile(&tfile);
  return TSDB_CODE_SUCCESS;
}

static int32_t translateCreateFunction(STranslateContext* pCxt, SCreateFunctionStmt* pStmt) {
  if (fmIsBuiltinFunc(pStmt->funcName)) {
    return generateSyntaxErrMsg(&pCxt->msgBuf, TSDB_CODE_PAR_INVALID_FUNCTION_NAME);
  }

  if (TSDB_DATA_TYPE_JSON == pStmt->outputDt.type || TSDB_DATA_TYPE_VARBINARY == pStmt->outputDt.type ||
      TSDB_DATA_TYPE_DECIMAL == pStmt->outputDt.type || TSDB_DATA_TYPE_BLOB == pStmt->outputDt.type ||
      TSDB_DATA_TYPE_MEDIUMBLOB == pStmt->outputDt.type) {
    return generateSyntaxErrMsgExt(&pCxt->msgBuf, TSDB_CODE_PAR_SYNTAX_ERROR, "Unsupported output type for UDF");
  }

  if (!pStmt->isAgg && pStmt->bufSize > 0) {
    return generateSyntaxErrMsgExt(&pCxt->msgBuf, TSDB_CODE_PAR_SYNTAX_ERROR, "BUFSIZE can only be used with UDAF");
  }

  SCreateFuncReq req = {0};
  strcpy(req.name, pStmt->funcName);
  req.orReplace = pStmt->orReplace;
  req.igExists = pStmt->ignoreExists;
  req.funcType = pStmt->isAgg ? TSDB_FUNC_TYPE_AGGREGATE : TSDB_FUNC_TYPE_SCALAR;
  req.scriptType = pStmt->language;
  req.outputType = pStmt->outputDt.type;
  pStmt->outputDt.bytes = calcTypeBytes(pStmt->outputDt);
  req.outputLen = pStmt->outputDt.bytes;
  req.bufSize = pStmt->bufSize;
  int32_t code = readFromFile(pStmt->libraryPath, &req.codeLen, &req.pCode);
  if (TSDB_CODE_SUCCESS == code) {
    code = buildCmdMsg(pCxt, TDMT_MND_CREATE_FUNC, (FSerializeFunc)tSerializeSCreateFuncReq, &req);
  }
  tFreeSCreateFuncReq(&req);
  return code;
}

static int32_t translateDropFunction(STranslateContext* pCxt, SDropFunctionStmt* pStmt) {
  SDropFuncReq req = {0};
  strcpy(req.name, pStmt->funcName);
  req.igNotExists = pStmt->ignoreNotExists;
  return buildCmdMsg(pCxt, TDMT_MND_DROP_FUNC, (FSerializeFunc)tSerializeSDropFuncReq, &req);
}

static int32_t createRealTableForGrantTable(SGrantStmt* pStmt, SRealTableNode** pTable) {
  SRealTableNode* pRealTable = (SRealTableNode*)nodesMakeNode(QUERY_NODE_REAL_TABLE);
  if (NULL == pRealTable) {
    return TSDB_CODE_OUT_OF_MEMORY;
  }
  strcpy(pRealTable->table.dbName, pStmt->objName);
  strcpy(pRealTable->table.tableName, pStmt->tabName);
  strcpy(pRealTable->table.tableAlias, pStmt->tabName);
  *pTable = pRealTable;
  return TSDB_CODE_SUCCESS;
}

static int32_t translateGrantTagCond(STranslateContext* pCxt, SGrantStmt* pStmt, SAlterUserReq* pReq) {
  SRealTableNode* pTable = NULL;
  if ('\0' == pStmt->tabName[0] || '*' == pStmt->tabName[0]) {
    if (pStmt->pTagCond) {
      return generateSyntaxErrMsgExt(&pCxt->msgBuf, TSDB_CODE_PAR_SYNTAX_ERROR,
                                     "The With clause can only be used for table level privilege");
    } else {
      return TSDB_CODE_SUCCESS;
    }
  }

  int32_t code = createRealTableForGrantTable(pStmt, &pTable);
  if (TSDB_CODE_SUCCESS == code) {
    SName name;
    code = getTargetMeta(pCxt, toName(pCxt->pParseCxt->acctId, pTable->table.dbName, pTable->table.tableName, &name),
                         &(pTable->pMeta), false);
    if (code) {
      nodesDestroyNode((SNode*)pTable);
      return code;
    }

    if (TSDB_SUPER_TABLE != pTable->pMeta->tableType && TSDB_NORMAL_TABLE != pTable->pMeta->tableType) {
      nodesDestroyNode((SNode*)pTable);
      return generateSyntaxErrMsgExt(&pCxt->msgBuf, TSDB_CODE_PAR_SYNTAX_ERROR,
                                     "Only supertable and normal table can be granted");
    }
  }

  if (TSDB_CODE_SUCCESS == code && NULL == pStmt->pTagCond) {
    nodesDestroyNode((SNode*)pTable);
    return TSDB_CODE_SUCCESS;
  }

  pCxt->pCurrStmt = (SNode*)pStmt;

  if (TSDB_CODE_SUCCESS == code) {
    code = addNamespace(pCxt, pTable);
  }
  if (TSDB_CODE_SUCCESS == code) {
    code = translateExpr(pCxt, &pStmt->pTagCond);
  }
  if (TSDB_CODE_SUCCESS == code) {
    code = nodesNodeToString(pStmt->pTagCond, false, &pReq->tagCond, &pReq->tagCondLen);
  }
  nodesDestroyNode((SNode*)pTable);
  return code;
}

static int32_t translateGrant(STranslateContext* pCxt, SGrantStmt* pStmt) {
  int32_t       code = 0;
  SAlterUserReq req = {0};
  req.alterType = TSDB_ALTER_USER_ADD_PRIVILEGES;
  req.privileges = pStmt->privileges;
#ifdef TD_ENTERPRISE
  if (0 != pStmt->tabName[0]) {
    SName       name;
    STableMeta* pTableMeta = NULL;
    code =
        getTargetMeta(pCxt, toName(pCxt->pParseCxt->acctId, pStmt->objName, pStmt->tabName, &name), &pTableMeta, true);
    if (TSDB_CODE_SUCCESS != code) {
      if (TSDB_CODE_PAR_TABLE_NOT_EXIST != code) {
        return generateSyntaxErrMsg(&pCxt->msgBuf, TSDB_CODE_PAR_GET_META_ERROR, tstrerror(code));
      }
    } else if (TSDB_VIEW_TABLE == pTableMeta->tableType) {
      req.isView = true;
    }
    taosMemoryFree(pTableMeta);
  }
#endif

  strcpy(req.user, pStmt->userName);
  sprintf(req.objname, "%d.%s", pCxt->pParseCxt->acctId, pStmt->objName);
  sprintf(req.tabName, "%s", pStmt->tabName);
  if (!req.isView) {
    code = translateGrantTagCond(pCxt, pStmt, &req);
  }
  if (TSDB_CODE_SUCCESS == code) {
    code = buildCmdMsg(pCxt, TDMT_MND_ALTER_USER, (FSerializeFunc)tSerializeSAlterUserReq, &req);
  }
  tFreeSAlterUserReq(&req);
  return code;
}

static int32_t translateRevoke(STranslateContext* pCxt, SRevokeStmt* pStmt) {
  int32_t       code = 0;
  SAlterUserReq req = {0};
  req.alterType = TSDB_ALTER_USER_DEL_PRIVILEGES;
  req.privileges = pStmt->privileges;

#ifdef TD_ENTERPRISE
  if (0 != pStmt->tabName[0]) {
    SName       name;
    STableMeta* pTableMeta = NULL;
    code =
        getTargetMeta(pCxt, toName(pCxt->pParseCxt->acctId, pStmt->objName, pStmt->tabName, &name), &pTableMeta, true);
    if (TSDB_CODE_SUCCESS != code) {
      if (TSDB_CODE_PAR_TABLE_NOT_EXIST != code) {
        return generateSyntaxErrMsg(&pCxt->msgBuf, TSDB_CODE_PAR_GET_META_ERROR, tstrerror(code));
      }
    } else if (TSDB_VIEW_TABLE == pTableMeta->tableType) {
      req.isView = true;
    }
    taosMemoryFree(pTableMeta);
  }
#endif

  strcpy(req.user, pStmt->userName);
  sprintf(req.objname, "%d.%s", pCxt->pParseCxt->acctId, pStmt->objName);
  sprintf(req.tabName, "%s", pStmt->tabName);
  code = buildCmdMsg(pCxt, TDMT_MND_ALTER_USER, (FSerializeFunc)tSerializeSAlterUserReq, &req);
  tFreeSAlterUserReq(&req);
  return code;
}

static int32_t translateBalanceVgroup(STranslateContext* pCxt, SBalanceVgroupStmt* pStmt) {
  SBalanceVgroupReq req = {0};
  int32_t code = buildCmdMsg(pCxt, TDMT_MND_BALANCE_VGROUP, (FSerializeFunc)tSerializeSBalanceVgroupReq, &req);
  tFreeSBalanceVgroupReq(&req);
  return code;
}

static int32_t translateBalanceVgroupLeader(STranslateContext* pCxt, SBalanceVgroupLeaderStmt* pStmt) {
  SBalanceVgroupLeaderReq req = {0};
  req.vgId = pStmt->vgId;
  int32_t code =
      buildCmdMsg(pCxt, TDMT_MND_BALANCE_VGROUP_LEADER, (FSerializeFunc)tSerializeSBalanceVgroupLeaderReq, &req);
  tFreeSBalanceVgroupLeaderReq(&req);
  return code;
}

static int32_t translateMergeVgroup(STranslateContext* pCxt, SMergeVgroupStmt* pStmt) {
  SMergeVgroupReq req = {.vgId1 = pStmt->vgId1, .vgId2 = pStmt->vgId2};
  return buildCmdMsg(pCxt, TDMT_MND_MERGE_VGROUP, (FSerializeFunc)tSerializeSMergeVgroupReq, &req);
}

static int32_t checkDnodeIds(STranslateContext* pCxt, SRedistributeVgroupStmt* pStmt) {
  int32_t numOfDnodes = LIST_LENGTH(pStmt->pDnodes);
  if (numOfDnodes > 3 || numOfDnodes < 1) {
    return generateSyntaxErrMsg(&pCxt->msgBuf, TSDB_CODE_PAR_INVALID_REDISTRIBUTE_VG);
  }

  SNode* pNode = NULL;
  FOREACH(pNode, pStmt->pDnodes) {
    SValueNode* pVal = (SValueNode*)pNode;
    if (DEAL_RES_ERROR == translateValue(pCxt, pVal)) {
      return pCxt->errCode;
    }
  }

  pStmt->dnodeId1 = getBigintFromValueNode((SValueNode*)nodesListGetNode(pStmt->pDnodes, 0));
  pStmt->dnodeId2 = -1;
  pStmt->dnodeId3 = -1;
  if (numOfDnodes > 1) {
    pStmt->dnodeId2 = getBigintFromValueNode((SValueNode*)nodesListGetNode(pStmt->pDnodes, 1));
  }
  if (numOfDnodes > 2) {
    pStmt->dnodeId3 = getBigintFromValueNode((SValueNode*)nodesListGetNode(pStmt->pDnodes, 2));
  }

  return TSDB_CODE_SUCCESS;
}

static int32_t translateRedistributeVgroup(STranslateContext* pCxt, SRedistributeVgroupStmt* pStmt) {
  SRedistributeVgroupReq req = {.vgId = pStmt->vgId};
  int32_t                code = checkDnodeIds(pCxt, pStmt);
  if (TSDB_CODE_SUCCESS == code) {
    req.dnodeId1 = pStmt->dnodeId1;
    req.dnodeId2 = pStmt->dnodeId2;
    req.dnodeId3 = pStmt->dnodeId3;
    code = buildCmdMsg(pCxt, TDMT_MND_REDISTRIBUTE_VGROUP, (FSerializeFunc)tSerializeSRedistributeVgroupReq, &req);
  }
  tFreeSRedistributeVgroupReq(&req);
  return code;
}

static int32_t translateSplitVgroup(STranslateContext* pCxt, SSplitVgroupStmt* pStmt) {
  SSplitVgroupReq req = {.vgId = pStmt->vgId};
  return buildCmdMsg(pCxt, TDMT_MND_SPLIT_VGROUP, (FSerializeFunc)tSerializeSSplitVgroupReq, &req);
}

static int32_t translateShowVariables(STranslateContext* pCxt, SShowStmt* pStmt) {
  SShowVariablesReq req = {0};
  return buildCmdMsg(pCxt, TDMT_MND_SHOW_VARIABLES, (FSerializeFunc)tSerializeSShowVariablesReq, &req);
}

static int32_t translateShowCreateDatabase(STranslateContext* pCxt, SShowCreateDatabaseStmt* pStmt) {
  pStmt->pCfg = taosMemoryCalloc(1, sizeof(SDbCfgInfo));
  if (NULL == pStmt->pCfg) {
    return TSDB_CODE_OUT_OF_MEMORY;
  }

  SName name;
  tNameSetDbName(&name, pCxt->pParseCxt->acctId, pStmt->dbName, strlen(pStmt->dbName));
  tNameGetFullDbName(&name, pStmt->dbFName);

  return getDBCfg(pCxt, pStmt->dbName, (SDbCfgInfo*)pStmt->pCfg);
}

static int32_t translateShowCreateTable(STranslateContext* pCxt, SShowCreateTableStmt* pStmt) {
  pStmt->pDbCfg = taosMemoryCalloc(1, sizeof(SDbCfgInfo));
  if (NULL == pStmt->pDbCfg) {
    return TSDB_CODE_OUT_OF_MEMORY;
  }
  int32_t code = getDBCfg(pCxt, pStmt->dbName, (SDbCfgInfo*)pStmt->pDbCfg);
  if (TSDB_CODE_SUCCESS == code) {
    SName name;
    toName(pCxt->pParseCxt->acctId, pStmt->dbName, pStmt->tableName, &name);
    code = getTableCfg(pCxt, &name, (STableCfg**)&pStmt->pTableCfg);
  }
  return code;
}

static int32_t translateShowCreateView(STranslateContext* pCxt, SShowCreateViewStmt* pStmt) {
#ifndef TD_ENTERPRISE
  return TSDB_CODE_OPS_NOT_SUPPORT;
#else
  SName name;
  toName(pCxt->pParseCxt->acctId, pStmt->dbName, pStmt->viewName, &name);
  return getViewMetaFromMetaCache(pCxt, &name, (SViewMeta**)&pStmt->pViewMeta);
#endif
}

static int32_t translateQuery(STranslateContext* pCxt, SNode* pNode) {
  int32_t code = TSDB_CODE_SUCCESS;
  switch (nodeType(pNode)) {
    case QUERY_NODE_SELECT_STMT:
      code = translateSelect(pCxt, (SSelectStmt*)pNode);
      break;
    case QUERY_NODE_SET_OPERATOR:
      code = translateSetOperator(pCxt, (SSetOperator*)pNode);
      break;
    case QUERY_NODE_DELETE_STMT:
      code = translateDelete(pCxt, (SDeleteStmt*)pNode);
      break;
    case QUERY_NODE_INSERT_STMT:
      code = translateInsert(pCxt, (SInsertStmt*)pNode);
      break;
    case QUERY_NODE_CREATE_DATABASE_STMT:
      code = translateCreateDatabase(pCxt, (SCreateDatabaseStmt*)pNode);
      break;
    case QUERY_NODE_DROP_DATABASE_STMT:
      code = translateDropDatabase(pCxt, (SDropDatabaseStmt*)pNode);
      break;
    case QUERY_NODE_ALTER_DATABASE_STMT:
      code = translateAlterDatabase(pCxt, (SAlterDatabaseStmt*)pNode);
      break;
    case QUERY_NODE_TRIM_DATABASE_STMT:
      code = translateTrimDatabase(pCxt, (STrimDatabaseStmt*)pNode);
      break;
    case QUERY_NODE_CREATE_TABLE_STMT:
      code = translateCreateSuperTable(pCxt, (SCreateTableStmt*)pNode);
      break;
    case QUERY_NODE_DROP_TABLE_STMT:
      code = translateDropTable(pCxt, (SDropTableStmt*)pNode);
      break;
    case QUERY_NODE_DROP_SUPER_TABLE_STMT:
      code = translateDropSuperTable(pCxt, (SDropSuperTableStmt*)pNode);
      break;
    case QUERY_NODE_ALTER_TABLE_STMT:
    case QUERY_NODE_ALTER_SUPER_TABLE_STMT:
      code = translateAlterSuperTable(pCxt, (SAlterTableStmt*)pNode);
      break;
    case QUERY_NODE_CREATE_USER_STMT:
      code = translateCreateUser(pCxt, (SCreateUserStmt*)pNode);
      break;
    case QUERY_NODE_ALTER_USER_STMT:
      code = translateAlterUser(pCxt, (SAlterUserStmt*)pNode);
      break;
    case QUERY_NODE_DROP_USER_STMT:
      code = translateDropUser(pCxt, (SDropUserStmt*)pNode);
      break;
    case QUERY_NODE_USE_DATABASE_STMT:
      code = translateUseDatabase(pCxt, (SUseDatabaseStmt*)pNode);
      break;
    case QUERY_NODE_CREATE_DNODE_STMT:
      code = translateCreateDnode(pCxt, (SCreateDnodeStmt*)pNode);
      break;
    case QUERY_NODE_DROP_DNODE_STMT:
      code = translateDropDnode(pCxt, (SDropDnodeStmt*)pNode);
      break;
    case QUERY_NODE_ALTER_DNODE_STMT:
      code = translateAlterDnode(pCxt, (SAlterDnodeStmt*)pNode);
      break;
    case QUERY_NODE_CREATE_INDEX_STMT:
      code = translateCreateIndex(pCxt, (SCreateIndexStmt*)pNode);
      break;
    case QUERY_NODE_DROP_INDEX_STMT:
      code = translateDropIndex(pCxt, (SDropIndexStmt*)pNode);
      break;
    case QUERY_NODE_CREATE_QNODE_STMT:
    case QUERY_NODE_CREATE_BNODE_STMT:
    case QUERY_NODE_CREATE_SNODE_STMT:
    case QUERY_NODE_CREATE_MNODE_STMT:
      code = translateCreateComponentNode(pCxt, (SCreateComponentNodeStmt*)pNode);
      break;
    case QUERY_NODE_DROP_QNODE_STMT:
    case QUERY_NODE_DROP_BNODE_STMT:
    case QUERY_NODE_DROP_SNODE_STMT:
    case QUERY_NODE_DROP_MNODE_STMT:
      code = translateDropComponentNode(pCxt, (SDropComponentNodeStmt*)pNode);
      break;
    case QUERY_NODE_CREATE_TOPIC_STMT:
      code = translateCreateTopic(pCxt, (SCreateTopicStmt*)pNode);
      break;
    case QUERY_NODE_DROP_TOPIC_STMT:
      code = translateDropTopic(pCxt, (SDropTopicStmt*)pNode);
      break;
    case QUERY_NODE_DROP_CGROUP_STMT:
      code = translateDropCGroup(pCxt, (SDropCGroupStmt*)pNode);
      break;
    case QUERY_NODE_ALTER_LOCAL_STMT:
      code = translateAlterLocal(pCxt, (SAlterLocalStmt*)pNode);
      break;
    case QUERY_NODE_EXPLAIN_STMT:
      code = translateExplain(pCxt, (SExplainStmt*)pNode);
      break;
    case QUERY_NODE_DESCRIBE_STMT:
      code = translateDescribe(pCxt, (SDescribeStmt*)pNode);
      break;
    case QUERY_NODE_COMPACT_DATABASE_STMT:
      code = translateCompact(pCxt, (SCompactDatabaseStmt*)pNode);
      break;
    case QUERY_NODE_ALTER_CLUSTER_STMT:
      code = translateAlterCluster(pCxt, (SAlterClusterStmt*)pNode);
      break;
    case QUERY_NODE_KILL_CONNECTION_STMT:
      code = translateKillConnection(pCxt, (SKillStmt*)pNode);
      break;
    case QUERY_NODE_KILL_COMPACT_STMT:
      code = translateKillCompact(pCxt, (SKillStmt*)pNode);
      break;
    case QUERY_NODE_KILL_QUERY_STMT:
      code = translateKillQuery(pCxt, (SKillQueryStmt*)pNode);
      break;
    case QUERY_NODE_KILL_TRANSACTION_STMT:
      code = translateKillTransaction(pCxt, (SKillStmt*)pNode);
      break;
    case QUERY_NODE_CREATE_STREAM_STMT:
      code = translateCreateStream(pCxt, (SCreateStreamStmt*)pNode);
      break;
    case QUERY_NODE_DROP_STREAM_STMT:
      code = translateDropStream(pCxt, (SDropStreamStmt*)pNode);
      break;
    case QUERY_NODE_PAUSE_STREAM_STMT:
      code = translatePauseStream(pCxt, (SPauseStreamStmt*)pNode);
      break;
    case QUERY_NODE_RESUME_STREAM_STMT:
      code = translateResumeStream(pCxt, (SResumeStreamStmt*)pNode);
      break;
    case QUERY_NODE_CREATE_FUNCTION_STMT:
      code = translateCreateFunction(pCxt, (SCreateFunctionStmt*)pNode);
      break;
    case QUERY_NODE_DROP_FUNCTION_STMT:
      code = translateDropFunction(pCxt, (SDropFunctionStmt*)pNode);
      break;
    case QUERY_NODE_GRANT_STMT:
      code = translateGrant(pCxt, (SGrantStmt*)pNode);
      break;
    case QUERY_NODE_REVOKE_STMT:
      code = translateRevoke(pCxt, (SRevokeStmt*)pNode);
      break;
    case QUERY_NODE_BALANCE_VGROUP_STMT:
      code = translateBalanceVgroup(pCxt, (SBalanceVgroupStmt*)pNode);
      break;
    case QUERY_NODE_BALANCE_VGROUP_LEADER_STMT:
      code = translateBalanceVgroupLeader(pCxt, (SBalanceVgroupLeaderStmt*)pNode);
      break;
    case QUERY_NODE_MERGE_VGROUP_STMT:
      code = translateMergeVgroup(pCxt, (SMergeVgroupStmt*)pNode);
      break;
    case QUERY_NODE_REDISTRIBUTE_VGROUP_STMT:
      code = translateRedistributeVgroup(pCxt, (SRedistributeVgroupStmt*)pNode);
      break;
    case QUERY_NODE_SPLIT_VGROUP_STMT:
      code = translateSplitVgroup(pCxt, (SSplitVgroupStmt*)pNode);
      break;
    case QUERY_NODE_SHOW_VARIABLES_STMT:
      code = translateShowVariables(pCxt, (SShowStmt*)pNode);
      break;
    case QUERY_NODE_SHOW_CREATE_DATABASE_STMT:
      code = translateShowCreateDatabase(pCxt, (SShowCreateDatabaseStmt*)pNode);
      break;
    case QUERY_NODE_SHOW_CREATE_TABLE_STMT:
    case QUERY_NODE_SHOW_CREATE_STABLE_STMT:
      code = translateShowCreateTable(pCxt, (SShowCreateTableStmt*)pNode);
      break;
    case QUERY_NODE_SHOW_CREATE_VIEW_STMT:
      code = translateShowCreateView(pCxt, (SShowCreateViewStmt*)pNode);
      break;
    case QUERY_NODE_RESTORE_DNODE_STMT:
    case QUERY_NODE_RESTORE_QNODE_STMT:
    case QUERY_NODE_RESTORE_MNODE_STMT:
    case QUERY_NODE_RESTORE_VNODE_STMT:
      code = translateRestoreDnode(pCxt, (SRestoreComponentNodeStmt*)pNode);
      break;
    case QUERY_NODE_CREATE_VIEW_STMT:
      code = translateCreateView(pCxt, (SCreateViewStmt*)pNode);
      break;
    case QUERY_NODE_DROP_VIEW_STMT:
      code = translateDropView(pCxt, (SDropViewStmt*)pNode);
      break;

    default:
      break;
  }
  return code;
}

static int32_t translateSubquery(STranslateContext* pCxt, SNode* pNode) {
  ESqlClause currClause = pCxt->currClause;
  SNode*     pCurrStmt = pCxt->pCurrStmt;
  int32_t    currLevel = pCxt->currLevel;
  pCxt->currLevel = ++(pCxt->levelNo);
  int32_t code = translateQuery(pCxt, pNode);
  pCxt->currClause = currClause;
  pCxt->pCurrStmt = pCurrStmt;
  pCxt->currLevel = currLevel;
  return code;
}

static int32_t extractQueryResultSchema(const SNodeList* pProjections, int32_t* numOfCols, SSchema** pSchema) {
  *numOfCols = LIST_LENGTH(pProjections);
  *pSchema = taosMemoryCalloc((*numOfCols), sizeof(SSchema));
  if (NULL == (*pSchema)) {
    return TSDB_CODE_OUT_OF_MEMORY;
  }

  SNode*  pNode;
  int32_t index = 0;
  FOREACH(pNode, pProjections) {
    SExprNode* pExpr = (SExprNode*)pNode;
    if (TSDB_DATA_TYPE_NULL == pExpr->resType.type) {
      (*pSchema)[index].type = TSDB_DATA_TYPE_VARCHAR;
      (*pSchema)[index].bytes = VARSTR_HEADER_SIZE;
    } else {
      (*pSchema)[index].type = pExpr->resType.type;
      (*pSchema)[index].bytes = pExpr->resType.bytes;
    }
    (*pSchema)[index].colId = index + 1;
    if ('\0' != pExpr->userAlias[0]) {
      strcpy((*pSchema)[index].name, pExpr->userAlias);
    } else {
      strcpy((*pSchema)[index].name, pExpr->aliasName);
    }
    index += 1;
  }

  return TSDB_CODE_SUCCESS;
}

static int8_t extractResultTsPrecision(const SSelectStmt* pSelect) { return pSelect->precision; }

static int32_t extractExplainResultSchema(int32_t* numOfCols, SSchema** pSchema) {
  *numOfCols = 1;
  *pSchema = taosMemoryCalloc((*numOfCols), sizeof(SSchema));
  if (NULL == (*pSchema)) {
    return TSDB_CODE_OUT_OF_MEMORY;
  }
  (*pSchema)[0].type = TSDB_DATA_TYPE_BINARY;
  (*pSchema)[0].bytes = TSDB_EXPLAIN_RESULT_ROW_SIZE;
  strcpy((*pSchema)[0].name, TSDB_EXPLAIN_RESULT_COLUMN_NAME);
  return TSDB_CODE_SUCCESS;
}

static int32_t extractDescribeResultSchema(STableMeta* pMeta, int32_t* numOfCols, SSchema** pSchema) {
  *numOfCols = DESCRIBE_RESULT_COLS;
  if (pMeta && useCompress(pMeta->tableType)) *numOfCols = DESCRIBE_RESULT_COLS_COMPRESS;
  *pSchema = taosMemoryCalloc((*numOfCols), sizeof(SSchema));
  if (NULL == (*pSchema)) {
    return TSDB_CODE_OUT_OF_MEMORY;
  }

  (*pSchema)[0].type = TSDB_DATA_TYPE_BINARY;
  (*pSchema)[0].bytes = DESCRIBE_RESULT_FIELD_LEN;
  strcpy((*pSchema)[0].name, "field");

  (*pSchema)[1].type = TSDB_DATA_TYPE_BINARY;
  (*pSchema)[1].bytes = DESCRIBE_RESULT_TYPE_LEN;
  strcpy((*pSchema)[1].name, "type");

  (*pSchema)[2].type = TSDB_DATA_TYPE_INT;
  (*pSchema)[2].bytes = tDataTypes[TSDB_DATA_TYPE_INT].bytes;
  strcpy((*pSchema)[2].name, "length");

  (*pSchema)[3].type = TSDB_DATA_TYPE_BINARY;
  (*pSchema)[3].bytes = DESCRIBE_RESULT_NOTE_LEN;
  strcpy((*pSchema)[3].name, "note");

  if (pMeta && useCompress(pMeta->tableType)) {
    (*pSchema)[4].type = TSDB_DATA_TYPE_BINARY;
    (*pSchema)[4].bytes = DESCRIBE_RESULT_COPRESS_OPTION_LEN;
    strcpy((*pSchema)[4].name, "encode");

    (*pSchema)[5].type = TSDB_DATA_TYPE_BINARY;
    (*pSchema)[5].bytes = DESCRIBE_RESULT_COPRESS_OPTION_LEN;
    strcpy((*pSchema)[5].name, "compress");

    (*pSchema)[6].type = TSDB_DATA_TYPE_BINARY;
    (*pSchema)[6].bytes = DESCRIBE_RESULT_COPRESS_OPTION_LEN;
    strcpy((*pSchema)[6].name, "level");
  }

  return TSDB_CODE_SUCCESS;
}

static int32_t extractShowCreateDatabaseResultSchema(int32_t* numOfCols, SSchema** pSchema) {
  *numOfCols = 2;
  *pSchema = taosMemoryCalloc((*numOfCols), sizeof(SSchema));
  if (NULL == (*pSchema)) {
    return TSDB_CODE_OUT_OF_MEMORY;
  }

  (*pSchema)[0].type = TSDB_DATA_TYPE_BINARY;
  (*pSchema)[0].bytes = TSDB_DB_NAME_LEN;
  strcpy((*pSchema)[0].name, "Database");

  (*pSchema)[1].type = TSDB_DATA_TYPE_BINARY;
  (*pSchema)[1].bytes = TSDB_MAX_BINARY_LEN;
  strcpy((*pSchema)[1].name, "Create Database");

  return TSDB_CODE_SUCCESS;
}

static int32_t extractShowAliveResultSchema(int32_t* numOfCols, SSchema** pSchema) {
  *numOfCols = 1;
  *pSchema = taosMemoryCalloc((*numOfCols), sizeof(SSchema));
  if (NULL == (*pSchema)) {
    return TSDB_CODE_OUT_OF_MEMORY;
  }

  (*pSchema)[0].type = TSDB_DATA_TYPE_INT;
  (*pSchema)[0].bytes = sizeof(int32_t);
  strcpy((*pSchema)[0].name, "status");

  return TSDB_CODE_SUCCESS;
}

static int32_t extractShowCreateTableResultSchema(int32_t* numOfCols, SSchema** pSchema) {
  *numOfCols = 2;
  *pSchema = taosMemoryCalloc((*numOfCols), sizeof(SSchema));
  if (NULL == (*pSchema)) {
    return TSDB_CODE_OUT_OF_MEMORY;
  }

  (*pSchema)[0].type = TSDB_DATA_TYPE_BINARY;
  (*pSchema)[0].bytes = SHOW_CREATE_TB_RESULT_FIELD1_LEN;
  strcpy((*pSchema)[0].name, "Table");

  (*pSchema)[1].type = TSDB_DATA_TYPE_BINARY;
  (*pSchema)[1].bytes = SHOW_CREATE_TB_RESULT_FIELD2_LEN;
  strcpy((*pSchema)[1].name, "Create Table");

  return TSDB_CODE_SUCCESS;
}

static int32_t extractShowCreateViewResultSchema(int32_t* numOfCols, SSchema** pSchema) {
  *numOfCols = SHOW_CREATE_VIEW_RESULT_COLS;
  *pSchema = taosMemoryCalloc((*numOfCols), sizeof(SSchema));
  if (NULL == (*pSchema)) {
    return TSDB_CODE_OUT_OF_MEMORY;
  }

  (*pSchema)[0].type = TSDB_DATA_TYPE_BINARY;
  (*pSchema)[0].bytes = SHOW_CREATE_VIEW_RESULT_FIELD1_LEN;
  strcpy((*pSchema)[0].name, "View");

  (*pSchema)[1].type = TSDB_DATA_TYPE_BINARY;
  (*pSchema)[1].bytes = SHOW_CREATE_VIEW_RESULT_FIELD2_LEN;
  strcpy((*pSchema)[1].name, "Create View");

  return TSDB_CODE_SUCCESS;
}

static int32_t extractShowVariablesResultSchema(int32_t* numOfCols, SSchema** pSchema) {
  *numOfCols = 3;
  *pSchema = taosMemoryCalloc((*numOfCols), sizeof(SSchema));
  if (NULL == (*pSchema)) {
    return TSDB_CODE_OUT_OF_MEMORY;
  }

  (*pSchema)[0].type = TSDB_DATA_TYPE_BINARY;
  (*pSchema)[0].bytes = TSDB_CONFIG_OPTION_LEN;
  strcpy((*pSchema)[0].name, "name");

  (*pSchema)[1].type = TSDB_DATA_TYPE_BINARY;
  (*pSchema)[1].bytes = TSDB_CONFIG_VALUE_LEN;
  strcpy((*pSchema)[1].name, "value");

  (*pSchema)[2].type = TSDB_DATA_TYPE_BINARY;
  (*pSchema)[2].bytes = TSDB_CONFIG_SCOPE_LEN;
  strcpy((*pSchema)[2].name, "scope");

  return TSDB_CODE_SUCCESS;
}

static int32_t extractCompactDbResultSchema(int32_t* numOfCols, SSchema** pSchema) {
  *numOfCols = COMPACT_DB_RESULT_COLS;
  *pSchema = taosMemoryCalloc((*numOfCols), sizeof(SSchema));
  if (NULL == (*pSchema)) {
    return TSDB_CODE_OUT_OF_MEMORY;
  }

  (*pSchema)[0].type = TSDB_DATA_TYPE_BINARY;
  (*pSchema)[0].bytes = COMPACT_DB_RESULT_FIELD1_LEN;
  strcpy((*pSchema)[0].name, "result");

  (*pSchema)[1].type = TSDB_DATA_TYPE_INT;
  (*pSchema)[1].bytes = tDataTypes[TSDB_DATA_TYPE_INT].bytes;
  strcpy((*pSchema)[1].name, "id");

  (*pSchema)[2].type = TSDB_DATA_TYPE_BINARY;
  (*pSchema)[2].bytes = COMPACT_DB_RESULT_FIELD3_LEN;
  strcpy((*pSchema)[2].name, "reason");

  return TSDB_CODE_SUCCESS;
}

int32_t extractResultSchema(const SNode* pRoot, int32_t* numOfCols, SSchema** pSchema) {
  if (NULL == pRoot) {
    return TSDB_CODE_SUCCESS;
  }

  switch (nodeType(pRoot)) {
    case QUERY_NODE_SELECT_STMT:
    case QUERY_NODE_SET_OPERATOR:
      return extractQueryResultSchema(getProjectList(pRoot), numOfCols, pSchema);
    case QUERY_NODE_EXPLAIN_STMT:
      return extractExplainResultSchema(numOfCols, pSchema);
    case QUERY_NODE_DESCRIBE_STMT: {
      SDescribeStmt* pNode = (SDescribeStmt*)pRoot;
      return extractDescribeResultSchema(pNode->pMeta, numOfCols, pSchema);
    }
    case QUERY_NODE_SHOW_CREATE_DATABASE_STMT:
      return extractShowCreateDatabaseResultSchema(numOfCols, pSchema);
    case QUERY_NODE_SHOW_DB_ALIVE_STMT:
    case QUERY_NODE_SHOW_CLUSTER_ALIVE_STMT:
      return extractShowAliveResultSchema(numOfCols, pSchema);
    case QUERY_NODE_SHOW_CREATE_TABLE_STMT:
    case QUERY_NODE_SHOW_CREATE_STABLE_STMT:
      return extractShowCreateTableResultSchema(numOfCols, pSchema);
    case QUERY_NODE_SHOW_CREATE_VIEW_STMT:
      return extractShowCreateViewResultSchema(numOfCols, pSchema);
    case QUERY_NODE_SHOW_LOCAL_VARIABLES_STMT:
    case QUERY_NODE_SHOW_VARIABLES_STMT:
      return extractShowVariablesResultSchema(numOfCols, pSchema);
    case QUERY_NODE_COMPACT_DATABASE_STMT:
      return extractCompactDbResultSchema(numOfCols, pSchema);
    default:
      break;
  }

  return TSDB_CODE_FAILED;
}

static SNode* createStarCol() {
  SColumnNode* pCol = (SColumnNode*)nodesMakeNode(QUERY_NODE_COLUMN);
  if (NULL == pCol) {
    return NULL;
  }
  strcpy(pCol->colName, "*");
  return (SNode*)pCol;
}

static SNode* createProjectCol(const char* pProjCol) {
  SColumnNode* pCol = (SColumnNode*)nodesMakeNode(QUERY_NODE_COLUMN);
  if (NULL == pCol) {
    return NULL;
  }
  snprintf(pCol->colName, sizeof(pCol->colName), "%s", pProjCol);
  return (SNode*)pCol;
}

static SNodeList* createProjectCols(int32_t ncols, const char* const pCols[]) {
  SNodeList* pProjections = NULL;
  if (0 == ncols) {
    nodesListMakeStrictAppend(&pProjections, createStarCol());
    return pProjections;
  }
  for (int32_t i = 0; i < ncols; ++i) {
    int32_t code = nodesListMakeStrictAppend(&pProjections, createProjectCol(pCols[i]));
    if (TSDB_CODE_SUCCESS != code) {
      nodesDestroyList(pProjections);
      return NULL;
    }
  }
  return pProjections;
}

static int32_t createSimpleSelectStmtImpl(const char* pDb, const char* pTable, SNodeList* pProjectionList,
                                          SSelectStmt** pStmt) {
  SSelectStmt* pSelect = (SSelectStmt*)nodesMakeNode(QUERY_NODE_SELECT_STMT);
  if (NULL == pSelect) {
    return TSDB_CODE_OUT_OF_MEMORY;
  }
  sprintf(pSelect->stmtName, "%p", pSelect);

  SRealTableNode* pRealTable = (SRealTableNode*)nodesMakeNode(QUERY_NODE_REAL_TABLE);
  if (NULL == pRealTable) {
    nodesDestroyNode((SNode*)pSelect);
    return TSDB_CODE_OUT_OF_MEMORY;
  }
  snprintf(pRealTable->table.dbName, sizeof(pRealTable->table.dbName), "%s", pDb);
  snprintf(pRealTable->table.tableName, sizeof(pRealTable->table.tableName), "%s", pTable);
  snprintf(pRealTable->table.tableAlias, sizeof(pRealTable->table.tableAlias), "%s", pTable);
  pSelect->pFromTable = (SNode*)pRealTable;
  pSelect->pProjectionList = pProjectionList;

  *pStmt = pSelect;

  return TSDB_CODE_SUCCESS;
}

static int32_t createSimpleSelectStmtFromCols(const char* pDb, const char* pTable, int32_t numOfProjs,
                                              const char* const pProjCol[], SSelectStmt** pStmt) {
  SNodeList* pProjectionList = NULL;
  if (numOfProjs >= 0) {
    pProjectionList = createProjectCols(numOfProjs, pProjCol);
    if (NULL == pProjectionList) {
      return TSDB_CODE_OUT_OF_MEMORY;
    }
  }

  return createSimpleSelectStmtImpl(pDb, pTable, pProjectionList, pStmt);
}

static int32_t createSimpleSelectStmtFromProjList(const char* pDb, const char* pTable, SNodeList* pProjectionList,
                                                  SSelectStmt** pStmt) {
  return createSimpleSelectStmtImpl(pDb, pTable, pProjectionList, pStmt);
}

static int32_t createSelectStmtForShow(ENodeType showType, SSelectStmt** pStmt) {
  const SSysTableShowAdapter* pShow = &sysTableShowAdapter[showType - SYSTABLE_SHOW_TYPE_OFFSET];
  return createSimpleSelectStmtFromCols(pShow->pDbName, pShow->pTableName, pShow->numOfShowCols, pShow->pShowCols,
                                        pStmt);
}

static int32_t createSelectStmtForShowTableDist(SShowTableDistributedStmt* pStmt, SSelectStmt** pOutput) {
  return createSimpleSelectStmtFromCols(pStmt->dbName, pStmt->tableName, 0, NULL, pOutput);
}

static int32_t createOperatorNode(EOperatorType opType, const char* pColName, SNode* pRight, SNode** pOp) {
  if (NULL == pRight) {
    return TSDB_CODE_SUCCESS;
  }

  SOperatorNode* pOper = (SOperatorNode*)nodesMakeNode(QUERY_NODE_OPERATOR);
  if (NULL == pOper) {
    return TSDB_CODE_OUT_OF_MEMORY;
  }

  pOper->opType = opType;
  pOper->pLeft = nodesMakeNode(QUERY_NODE_COLUMN);
  pOper->pRight = nodesCloneNode(pRight);
  if (NULL == pOper->pLeft || NULL == pOper->pRight) {
    nodesDestroyNode((SNode*)pOper);
    return TSDB_CODE_OUT_OF_MEMORY;
  }
  snprintf(((SColumnNode*)pOper->pLeft)->colName, sizeof(((SColumnNode*)pOper->pLeft)->colName), "%s", pColName);

  *pOp = (SNode*)pOper;
  return TSDB_CODE_SUCCESS;
}

static const char* getTbNameColName(ENodeType type) {
  const char* colName;
  switch (type) {
    case QUERY_NODE_SHOW_VIEWS_STMT:
      colName = "view_name";
      break;
    case QUERY_NODE_SHOW_STABLES_STMT:
      colName = "stable_name";
      break;
    default:
      colName = "table_name";
      break;
  }
  return colName;
}

static int32_t createLogicCondNode(SNode* pCond1, SNode* pCond2, SNode** pCond, ELogicConditionType logicCondType) {
  SLogicConditionNode* pCondition = (SLogicConditionNode*)nodesMakeNode(QUERY_NODE_LOGIC_CONDITION);
  if (NULL == pCondition) {
    return TSDB_CODE_OUT_OF_MEMORY;
  }
  pCondition->condType = logicCondType;
  pCondition->pParameterList = nodesMakeList();
  if (NULL == pCondition->pParameterList) {
    nodesDestroyNode((SNode*)pCondition);
    return TSDB_CODE_OUT_OF_MEMORY;
  }
  if (TSDB_CODE_SUCCESS != nodesListAppend(pCondition->pParameterList, pCond1) ||
      TSDB_CODE_SUCCESS != nodesListAppend(pCondition->pParameterList, pCond2)) {
    nodesDestroyNode((SNode*)pCondition);
    return TSDB_CODE_OUT_OF_MEMORY;
  }

  *pCond = (SNode*)pCondition;
  return TSDB_CODE_SUCCESS;
}

static int32_t insertCondIntoSelectStmt(SSelectStmt* pSelect, SNode* pCond) {
  if (pSelect->pWhere == NULL) {
    pSelect->pWhere = pCond;
  } else {
    SNodeList* pLogicCondListWhere = NULL;
    SNodeList* pLogicCondList2 = NULL;
    if (nodeType(pSelect->pWhere) == QUERY_NODE_LOGIC_CONDITION &&
        ((SLogicConditionNode*)pSelect->pWhere)->condType == LOGIC_COND_TYPE_AND) {
      pLogicCondListWhere = ((SLogicConditionNode*)pSelect->pWhere)->pParameterList;
    } else {
      nodesListMakeAppend(&pLogicCondListWhere, pSelect->pWhere);
    }

    if (nodeType(pCond) == QUERY_NODE_LOGIC_CONDITION &&
        ((SLogicConditionNode*)pCond)->condType == LOGIC_COND_TYPE_AND) {
      pLogicCondList2 = ((SLogicConditionNode*)pCond)->pParameterList;
    } else {
      nodesListMakeAppend(&pLogicCondList2, pCond);
    }

    nodesListAppendList(pLogicCondListWhere, pLogicCondList2);

    SLogicConditionNode* pWhere = (SLogicConditionNode*)nodesMakeNode(QUERY_NODE_LOGIC_CONDITION);
    pWhere->condType = LOGIC_COND_TYPE_AND;
    pWhere->pParameterList = pLogicCondListWhere;

    pSelect->pWhere = (SNode*)pWhere;
  }
  return TSDB_CODE_SUCCESS;
}

static int32_t addShowUserDatabasesCond(SSelectStmt* pSelect) {
  SNode*      pNameCond1 = NULL;
  SNode*      pNameCond2 = NULL;
  SValueNode* pValNode1 = nodesMakeValueNodeFromString(TSDB_INFORMATION_SCHEMA_DB);
  SValueNode* pValNode2 = nodesMakeValueNodeFromString(TSDB_PERFORMANCE_SCHEMA_DB);
  createOperatorNode(OP_TYPE_NOT_EQUAL, "name", (SNode*)pValNode1, &pNameCond1);
  createOperatorNode(OP_TYPE_NOT_EQUAL, "name", (SNode*)pValNode2, &pNameCond2);
  nodesDestroyNode((SNode*)pValNode2);
  nodesDestroyNode((SNode*)pValNode1);
  SNode* pNameCond = NULL;
  createLogicCondNode(pNameCond1, pNameCond2, &pNameCond, LOGIC_COND_TYPE_AND);
  insertCondIntoSelectStmt(pSelect, pNameCond);
  return TSDB_CODE_SUCCESS;
}

static int32_t addShowSystemDatabasesCond(SSelectStmt* pSelect) {
  SNode*      pNameCond1 = NULL;
  SNode*      pNameCond2 = NULL;
  SValueNode* pValNode1 = nodesMakeValueNodeFromString(TSDB_INFORMATION_SCHEMA_DB);
  SValueNode* pValNode2 = nodesMakeValueNodeFromString(TSDB_PERFORMANCE_SCHEMA_DB);
  createOperatorNode(OP_TYPE_EQUAL, "name", (SNode*)pValNode1, &pNameCond1);
  createOperatorNode(OP_TYPE_EQUAL, "name", (SNode*)pValNode2, &pNameCond2);
  nodesDestroyNode((SNode*)pValNode2);
  nodesDestroyNode((SNode*)pValNode1);
  SNode* pNameCond = NULL;
  createLogicCondNode(pNameCond1, pNameCond2, &pNameCond, LOGIC_COND_TYPE_OR);
  insertCondIntoSelectStmt(pSelect, pNameCond);
  return TSDB_CODE_SUCCESS;
}

static int32_t addShowNormalTablesCond(SSelectStmt* pSelect) {
  SNode*      pTypeCond = NULL;
  SValueNode* pValNode1 = nodesMakeValueNodeFromString("NORMAL_TABLE");
  createOperatorNode(OP_TYPE_EQUAL, "type", (SNode*)pValNode1, &pTypeCond);
  nodesDestroyNode((SNode*)pValNode1);
  insertCondIntoSelectStmt(pSelect, pTypeCond);
  return TSDB_CODE_SUCCESS;
}

static int32_t addShowChildTablesCond(SSelectStmt* pSelect) {
  SNode*      pTypeCond = NULL;
  SValueNode* pValNode1 = nodesMakeValueNodeFromString("CHILD_TABLE");
  createOperatorNode(OP_TYPE_EQUAL, "type", (SNode*)pValNode1, &pTypeCond);
  nodesDestroyNode((SNode*)pValNode1);
  insertCondIntoSelectStmt(pSelect, pTypeCond);
  return TSDB_CODE_SUCCESS;
}

static int32_t addShowKindCond(const SShowStmt* pShow, SSelectStmt* pSelect) {
  if (pShow->type != QUERY_NODE_SHOW_DATABASES_STMT && pShow->type != QUERY_NODE_SHOW_TABLES_STMT ||
      pShow->showKind == SHOW_KIND_ALL) {
    return TSDB_CODE_SUCCESS;
  }
  if (pShow->type == QUERY_NODE_SHOW_DATABASES_STMT) {
    if (pShow->showKind == SHOW_KIND_DATABASES_USER) {
      addShowUserDatabasesCond(pSelect);
    } else if (pShow->showKind == SHOW_KIND_DATABASES_SYSTEM) {
      addShowSystemDatabasesCond(pSelect);
    }
  } else if (pShow->type == QUERY_NODE_SHOW_TABLES_STMT) {
    if (pShow->showKind == SHOW_KIND_TABLES_NORMAL) {
      addShowNormalTablesCond(pSelect);
    } else if (pShow->showKind == SHOW_KIND_TABLES_CHILD) {
      addShowChildTablesCond(pSelect);
    }
  }
  return TSDB_CODE_SUCCESS;
}

static int32_t createShowCondition(const SShowStmt* pShow, SSelectStmt* pSelect) {
  SNode* pDbCond = NULL;
  SNode* pTbCond = NULL;
  if (TSDB_CODE_SUCCESS != createOperatorNode(OP_TYPE_EQUAL, "db_name", pShow->pDbName, &pDbCond) ||
      TSDB_CODE_SUCCESS !=
          createOperatorNode(pShow->tableCondType, getTbNameColName(nodeType(pShow)), pShow->pTbName, &pTbCond)) {
    nodesDestroyNode(pDbCond);
    nodesDestroyNode(pTbCond);
    return TSDB_CODE_OUT_OF_MEMORY;
  }

  if (NULL != pDbCond && NULL != pTbCond) {
    if (TSDB_CODE_SUCCESS != createLogicCondNode(pDbCond, pTbCond, &pSelect->pWhere, LOGIC_COND_TYPE_AND)) {
      nodesDestroyNode(pDbCond);
      nodesDestroyNode(pTbCond);
      return TSDB_CODE_OUT_OF_MEMORY;
    }
  } else {
    pSelect->pWhere = (NULL == pDbCond ? pTbCond : pDbCond);
  }

  int32_t code = addShowKindCond(pShow, pSelect);
  if (TSDB_CODE_SUCCESS != code) {
    return code;
  }

  if (NULL != pShow->pDbName) {
    strcpy(((SRealTableNode*)pSelect->pFromTable)->qualDbName, ((SValueNode*)pShow->pDbName)->literal);
  }

  return TSDB_CODE_SUCCESS;
}

static int32_t rewriteShow(STranslateContext* pCxt, SQuery* pQuery) {
  SSelectStmt* pStmt = NULL;
  int32_t      code = createSelectStmtForShow(nodeType(pQuery->pRoot), &pStmt);
  if (TSDB_CODE_SUCCESS == code) {
    code = createShowCondition((SShowStmt*)pQuery->pRoot, pStmt);
  }
  if (TSDB_CODE_SUCCESS == code) {
    pCxt->showRewrite = true;
    pQuery->showRewrite = true;
    nodesDestroyNode(pQuery->pRoot);
    pQuery->pRoot = (SNode*)pStmt;
  } else {
    nodesDestroyNode((SNode*)pStmt);
  }
  return code;
}

static int32_t checkShowVgroups(STranslateContext* pCxt, SShowStmt* pShow) {
  // just to verify whether the database exists
  SDbCfgInfo dbCfg = {0};
  return getDBCfg(pCxt, ((SValueNode*)pShow->pDbName)->literal, &dbCfg);
}

static int32_t rewriteShowVgroups(STranslateContext* pCxt, SQuery* pQuery) {
  int32_t code = checkShowVgroups(pCxt, (SShowStmt*)pQuery->pRoot);
  if (TSDB_CODE_SUCCESS == code) {
    code = rewriteShow(pCxt, pQuery);
  }
  return code;
}

static SNode* createTagsFunction() {
  SFunctionNode* pFunc = (SFunctionNode*)nodesMakeNode(QUERY_NODE_FUNCTION);
  if (NULL == pFunc) {
    return NULL;
  }
  strcpy(pFunc->functionName, "_tags");
  return (SNode*)pFunc;
}

static int32_t createShowTableTagsProjections(SNodeList** pProjections, SNodeList** pTags) {
  if (NULL != *pTags) {
    TSWAP(*pProjections, *pTags);
    return TSDB_CODE_SUCCESS;
  }
  int32_t code = nodesListMakeStrictAppend(pProjections, createTbnameFunction());
  if (TSDB_CODE_SUCCESS == code) {
    code = nodesListStrictAppend(*pProjections, createTagsFunction());
  }
  return code;
}

static int32_t rewriteShowStableTags(STranslateContext* pCxt, SQuery* pQuery) {
  SShowTableTagsStmt* pShow = (SShowTableTagsStmt*)pQuery->pRoot;
  SSelectStmt*        pSelect = NULL;
  int32_t             code = createSimpleSelectStmtFromCols(((SValueNode*)pShow->pDbName)->literal,
                                                            ((SValueNode*)pShow->pTbName)->literal, -1, NULL, &pSelect);
  if (TSDB_CODE_SUCCESS == code) {
    code = createShowTableTagsProjections(&pSelect->pProjectionList, &pShow->pTags);
  }
  if (TSDB_CODE_SUCCESS == code) {
    pCxt->showRewrite = true;
    pQuery->showRewrite = true;
    pSelect->tagScan = true;
    nodesDestroyNode(pQuery->pRoot);
    pQuery->pRoot = (SNode*)pSelect;
  } else {
    nodesDestroyNode((SNode*)pSelect);
  }
  return code;
}

static int32_t rewriteShowDnodeVariables(STranslateContext* pCxt, SQuery* pQuery) {
  SShowDnodeVariablesStmt* pStmt = (SShowDnodeVariablesStmt*)pQuery->pRoot;
  SNode*                   pDnodeCond = NULL;
  SNode*                   pLikeCond = NULL;
  SSelectStmt*             pSelect = NULL;
  int32_t                  code = createSelectStmtForShow(nodeType(pQuery->pRoot), &pSelect);
  if (TSDB_CODE_SUCCESS == code) {
    code = createOperatorNode(OP_TYPE_EQUAL, "dnode_id", pStmt->pDnodeId, &pDnodeCond);
  }
  if (TSDB_CODE_SUCCESS == code) {
    code = createOperatorNode(OP_TYPE_LIKE, "name", pStmt->pLikePattern, &pLikeCond);
  }
  if (TSDB_CODE_SUCCESS == code) {
    if (NULL != pLikeCond) {
      code = createLogicCondNode(pDnodeCond, pLikeCond, &pSelect->pWhere, LOGIC_COND_TYPE_AND);
    } else {
      pSelect->pWhere = pDnodeCond;
    }
  }
  if (TSDB_CODE_SUCCESS == code) {
    pCxt->showRewrite = true;
    pQuery->showRewrite = true;
    nodesDestroyNode(pQuery->pRoot);
    pQuery->pRoot = (SNode*)pSelect;
  }
  return code;
}

static int32_t rewriteShowVnodes(STranslateContext* pCxt, SQuery* pQuery) {
  SShowVnodesStmt* pShow = (SShowVnodesStmt*)(pQuery->pRoot);
  SSelectStmt*     pStmt = NULL;
  int32_t          code = createSelectStmtForShow(QUERY_NODE_SHOW_VNODES_STMT, &pStmt);
  if (TSDB_CODE_SUCCESS == code) {
    if (NULL != pShow->pDnodeId) {
      code = createOperatorNode(OP_TYPE_EQUAL, "dnode_id", pShow->pDnodeId, &pStmt->pWhere);
    }
  }
  if (TSDB_CODE_SUCCESS == code) {
    pCxt->showRewrite = true;
    pQuery->showRewrite = true;
    nodesDestroyNode(pQuery->pRoot);
    pQuery->pRoot = (SNode*)pStmt;
  }
  return code;
}

static SNode* createBlockDistInfoFunc() {
  SFunctionNode* pFunc = (SFunctionNode*)nodesMakeNode(QUERY_NODE_FUNCTION);
  if (NULL == pFunc) {
    return NULL;
  }

  strcpy(pFunc->functionName, "_block_dist_info");
  strcpy(pFunc->node.aliasName, "_block_dist_info");
  return (SNode*)pFunc;
}

static SNode* createBlockDistFunc() {
  SFunctionNode* pFunc = (SFunctionNode*)nodesMakeNode(QUERY_NODE_FUNCTION);
  if (NULL == pFunc) {
    return NULL;
  }

  strcpy(pFunc->functionName, "_block_dist");
  strcpy(pFunc->node.aliasName, "_block_dist");
  if (TSDB_CODE_SUCCESS != nodesListMakeStrictAppend(&pFunc->pParameterList, createBlockDistInfoFunc())) {
    nodesDestroyNode((SNode*)pFunc);
    return NULL;
  }
  return (SNode*)pFunc;
}

static int32_t rewriteShowTableDist(STranslateContext* pCxt, SQuery* pQuery) {
  SSelectStmt* pStmt = NULL;
  int32_t      code = createSelectStmtForShowTableDist((SShowTableDistributedStmt*)pQuery->pRoot, &pStmt);
  if (TSDB_CODE_SUCCESS == code) {
    NODES_DESTORY_LIST(pStmt->pProjectionList);
    code = nodesListMakeStrictAppend(&pStmt->pProjectionList, createBlockDistFunc());
  }
  if (TSDB_CODE_SUCCESS == code) {
    pCxt->showRewrite = true;
    pQuery->showRewrite = true;
    nodesDestroyNode(pQuery->pRoot);
    pQuery->pRoot = (SNode*)pStmt;
  }
  return code;
}

typedef struct SVgroupCreateTableBatch {
  SVCreateTbBatchReq req;
  SVgroupInfo        info;
  char               dbName[TSDB_DB_NAME_LEN];
} SVgroupCreateTableBatch;

static int32_t buildNormalTableBatchReq(int32_t acctId, const SCreateTableStmt* pStmt, const SVgroupInfo* pVgroupInfo,
                                        SVgroupCreateTableBatch* pBatch) {
  char  dbFName[TSDB_DB_FNAME_LEN] = {0};
  SName name = {.type = TSDB_DB_NAME_T, .acctId = acctId};
  strcpy(name.dbname, pStmt->dbName);
  tNameGetFullDbName(&name, dbFName);

  SVCreateTbReq req = {0};
  req.type = TD_NORMAL_TABLE;
  req.name = taosStrdup(pStmt->tableName);
  req.ttl = pStmt->pOptions->ttl;
  if (pStmt->pOptions->commentNull == false) {
    req.comment = taosStrdup(pStmt->pOptions->comment);
    if (NULL == req.comment) {
      tdDestroySVCreateTbReq(&req);
      return TSDB_CODE_OUT_OF_MEMORY;
    }
    req.commentLen = strlen(pStmt->pOptions->comment);
  } else {
    req.commentLen = -1;
  }
  req.ntb.schemaRow.nCols = LIST_LENGTH(pStmt->pCols);
  req.ntb.schemaRow.version = 1;
  req.ntb.schemaRow.pSchema = taosMemoryCalloc(req.ntb.schemaRow.nCols, sizeof(SSchema));
  if (NULL == req.name || NULL == req.ntb.schemaRow.pSchema) {
    tdDestroySVCreateTbReq(&req);
    return TSDB_CODE_OUT_OF_MEMORY;
  }
  if (pStmt->ignoreExists) {
    req.flags |= TD_CREATE_IF_NOT_EXISTS;
  }
  SNode*   pCol;
  col_id_t index = 0;
  tInitDefaultSColCmprWrapperByCols(&req.colCmpr, req.ntb.schemaRow.nCols);
  FOREACH(pCol, pStmt->pCols) {
    SColumnDefNode* pColDef = (SColumnDefNode*)pCol;
    SSchema*        pScheam = req.ntb.schemaRow.pSchema + index;
    toSchema(pColDef, index + 1, pScheam);
    if (pColDef->pOptions) {
      req.colCmpr.pColCmpr[index].id = index + 1;
      int8_t valid = setColCompressByOption(
          pScheam->type, columnEncodeVal(pColDef->pOptions->encode), columnCompressVal(pColDef->pOptions->compress),
          columnLevelVal(pColDef->pOptions->compressLevel), true, &req.colCmpr.pColCmpr[index].alg);
      if (!valid) {
        tdDestroySVCreateTbReq(&req);
        return TSDB_CODE_TSC_ENCODE_PARAM_ERROR;
      }
    }
    ++index;
  }
  pBatch->info = *pVgroupInfo;
  strcpy(pBatch->dbName, pStmt->dbName);
  pBatch->req.pArray = taosArrayInit(1, sizeof(struct SVCreateTbReq));
  if (NULL == pBatch->req.pArray) {
    tdDestroySVCreateTbReq(&req);
    return TSDB_CODE_OUT_OF_MEMORY;
  }
  taosArrayPush(pBatch->req.pArray, &req);

  return TSDB_CODE_SUCCESS;
}

static int32_t serializeVgroupCreateTableBatch(SVgroupCreateTableBatch* pTbBatch, SArray* pBufArray) {
  int      tlen;
  SEncoder coder = {0};

  int32_t ret = 0;
  tEncodeSize(tEncodeSVCreateTbBatchReq, &pTbBatch->req, tlen, ret);
  tlen += sizeof(SMsgHead);
  void* buf = taosMemoryMalloc(tlen);
  if (NULL == buf) {
    return TSDB_CODE_OUT_OF_MEMORY;
  }
  ((SMsgHead*)buf)->vgId = htonl(pTbBatch->info.vgId);
  ((SMsgHead*)buf)->contLen = htonl(tlen);
  void* pBuf = POINTER_SHIFT(buf, sizeof(SMsgHead));

  tEncoderInit(&coder, pBuf, tlen - sizeof(SMsgHead));
  tEncodeSVCreateTbBatchReq(&coder, &pTbBatch->req);
  tEncoderClear(&coder);

  SVgDataBlocks* pVgData = taosMemoryCalloc(1, sizeof(SVgDataBlocks));
  if (NULL == pVgData) {
    return TSDB_CODE_OUT_OF_MEMORY;
  }
  pVgData->vg = pTbBatch->info;
  pVgData->pData = buf;
  pVgData->size = tlen;
  pVgData->numOfTables = (int32_t)taosArrayGetSize(pTbBatch->req.pArray);
  taosArrayPush(pBufArray, &pVgData);

  return TSDB_CODE_SUCCESS;
}

static void destroyCreateTbReqBatch(void* data) {
  SVgroupCreateTableBatch* pTbBatch = (SVgroupCreateTableBatch*)data;
  size_t                   size = taosArrayGetSize(pTbBatch->req.pArray);
  for (int32_t i = 0; i < size; ++i) {
    SVCreateTbReq* pTableReq = taosArrayGet(pTbBatch->req.pArray, i);
    tdDestroySVCreateTbReq(pTableReq);
  }

  taosArrayDestroy(pTbBatch->req.pArray);
}

int32_t rewriteToVnodeModifyOpStmt(SQuery* pQuery, SArray* pBufArray) {
  SVnodeModifyOpStmt* pNewStmt = (SVnodeModifyOpStmt*)nodesMakeNode(QUERY_NODE_VNODE_MODIFY_STMT);
  if (pNewStmt == NULL) {
    return TSDB_CODE_OUT_OF_MEMORY;
  }
  pNewStmt->sqlNodeType = nodeType(pQuery->pRoot);
  pNewStmt->pDataBlocks = pBufArray;
  nodesDestroyNode(pQuery->pRoot);
  pQuery->pRoot = (SNode*)pNewStmt;
  return TSDB_CODE_SUCCESS;
}

static void destroyCreateTbReqArray(SArray* pArray) {
  size_t size = taosArrayGetSize(pArray);
  for (size_t i = 0; i < size; ++i) {
    SVgDataBlocks* pVg = taosArrayGetP(pArray, i);
    taosMemoryFreeClear(pVg->pData);
    taosMemoryFreeClear(pVg);
  }
  taosArrayDestroy(pArray);
}

static int32_t buildCreateTableDataBlock(int32_t acctId, const SCreateTableStmt* pStmt, const SVgroupInfo* pInfo,
                                         SArray** pBufArray) {
  *pBufArray = taosArrayInit(1, POINTER_BYTES);
  if (NULL == *pBufArray) {
    return TSDB_CODE_OUT_OF_MEMORY;
  }

  SVgroupCreateTableBatch tbatch = {0};
  int32_t                 code = buildNormalTableBatchReq(acctId, pStmt, pInfo, &tbatch);
  if (TSDB_CODE_SUCCESS == code) {
    code = serializeVgroupCreateTableBatch(&tbatch, *pBufArray);
  }

  destroyCreateTbReqBatch(&tbatch);
  if (TSDB_CODE_SUCCESS != code) {
    destroyCreateTbReqArray(*pBufArray);
  }
  return code;
}

static int32_t rewriteCreateTable(STranslateContext* pCxt, SQuery* pQuery) {
  SCreateTableStmt* pStmt = (SCreateTableStmt*)pQuery->pRoot;

  int32_t     code = checkCreateTable(pCxt, pStmt, false);
  SVgroupInfo info = {0};
  SName       name;
  toName(pCxt->pParseCxt->acctId, pStmt->dbName, pStmt->tableName, &name);
  if (TSDB_CODE_SUCCESS == code) {
    code = getTableHashVgroupImpl(pCxt, &name, &info);
  }
  if (TSDB_CODE_SUCCESS == code) {
    code = collectUseTable(&name, pCxt->pTargetTables);
  }
  SArray* pBufArray = NULL;
  if (TSDB_CODE_SUCCESS == code) {
    code = buildCreateTableDataBlock(pCxt->pParseCxt->acctId, pStmt, &info, &pBufArray);
  }
  if (TSDB_CODE_SUCCESS == code) {
    code = rewriteToVnodeModifyOpStmt(pQuery, pBufArray);
    if (TSDB_CODE_SUCCESS != code) {
      destroyCreateTbReqArray(pBufArray);
    }
  }

  return code;
}

static void addCreateTbReqIntoVgroup(int32_t acctId, SHashObj* pVgroupHashmap, SCreateSubTableClause* pStmt,
                                     const STag* pTag, uint64_t suid, const char* sTableNmae, SVgroupInfo* pVgInfo,
                                     SArray* tagName, uint8_t tagNum) {
  //  char  dbFName[TSDB_DB_FNAME_LEN] = {0};
  //  SName name = {.type = TSDB_DB_NAME_T, .acctId = acctId};
  //  strcpy(name.dbname, pStmt->dbName);
  //  tNameGetFullDbName(&name, dbFName);

  struct SVCreateTbReq req = {0};
  req.type = TD_CHILD_TABLE;
  req.name = taosStrdup(pStmt->tableName);
  req.ttl = pStmt->pOptions->ttl;
  if (pStmt->pOptions->commentNull == false) {
    req.comment = taosStrdup(pStmt->pOptions->comment);
    req.commentLen = strlen(pStmt->pOptions->comment);
  } else {
    req.commentLen = -1;
  }
  req.ctb.suid = suid;
  req.ctb.tagNum = tagNum;
  req.ctb.stbName = taosStrdup(sTableNmae);
  req.ctb.pTag = (uint8_t*)pTag;
  req.ctb.tagName = taosArrayDup(tagName, NULL);
  if (pStmt->ignoreExists) {
    req.flags |= TD_CREATE_IF_NOT_EXISTS;
  }

  SVgroupCreateTableBatch* pTableBatch = taosHashGet(pVgroupHashmap, &pVgInfo->vgId, sizeof(pVgInfo->vgId));
  if (pTableBatch == NULL) {
    SVgroupCreateTableBatch tBatch = {0};
    tBatch.info = *pVgInfo;
    strcpy(tBatch.dbName, pStmt->dbName);

    tBatch.req.pArray = taosArrayInit(4, sizeof(struct SVCreateTbReq));
    taosArrayPush(tBatch.req.pArray, &req);

    taosHashPut(pVgroupHashmap, &pVgInfo->vgId, sizeof(pVgInfo->vgId), &tBatch, sizeof(tBatch));
  } else {  // add to the correct vgroup
    taosArrayPush(pTableBatch->req.pArray, &req);
  }
}

static SDataType schemaToDataType(uint8_t precision, SSchema* pSchema) {
  SDataType dt = {.type = pSchema->type, .bytes = pSchema->bytes, .precision = precision, .scale = 0};
  return dt;
}

static int32_t createCastFuncForTag(STranslateContext* pCxt, SNode* pNode, SDataType dt, SNode** pCast) {
  SNode* pExpr = nodesCloneNode(pNode);
  if (NULL == pExpr) {
    return TSDB_CODE_OUT_OF_MEMORY;
  }
  int32_t code = translateExpr(pCxt, &pExpr);
  if (TSDB_CODE_SUCCESS == code) {
    code = createCastFunc(pCxt, pExpr, dt, pCast);
  }
  if (TSDB_CODE_SUCCESS != code) {
    nodesDestroyNode(pExpr);
  }
  return code;
}

static int32_t buildKVRowForBindTags(STranslateContext* pCxt, SCreateSubTableClause* pStmt, STableMeta* pSuperTableMeta,
                                     STag** ppTag, SArray* tagName) {
  int32_t numOfTags = getNumOfTags(pSuperTableMeta);
  if (LIST_LENGTH(pStmt->pValsOfTags) != LIST_LENGTH(pStmt->pSpecificTags) ||
      numOfTags < LIST_LENGTH(pStmt->pValsOfTags)) {
    return generateSyntaxErrMsg(&pCxt->msgBuf, TSDB_CODE_PAR_TAGS_NOT_MATCHED);
  }

  SArray* pTagArray = taosArrayInit(LIST_LENGTH(pStmt->pValsOfTags), sizeof(STagVal));
  if (NULL == pTagArray) {
    return TSDB_CODE_OUT_OF_MEMORY;
  }

  int32_t code = TSDB_CODE_SUCCESS;

  bool        isJson = false;
  SNode *     pTagNode = NULL, *pNode = NULL;
  uint8_t     precision = pSuperTableMeta->tableInfo.precision;
  SToken      token;
  char        tokenBuf[TSDB_MAX_TAGS_LEN];
  const char* tagStr = NULL;
  FORBOTH(pTagNode, pStmt->pSpecificTags, pNode, pStmt->pValsOfTags) {
    tagStr = ((SValueNode*)pNode)->literal;
    NEXT_TOKEN_WITH_PREV(tagStr, token);

    SSchema* pSchema = NULL;
    if (TSDB_CODE_SUCCESS == code) {
      if ((pSchema = getTagSchema(pSuperTableMeta, ((SColumnNode*)pTagNode)->colName))) {
        code = checkAndTrimValue(&token, tokenBuf, &pCxt->msgBuf, pSchema->type);
        if (TSDB_CODE_SUCCESS == code && TK_NK_VARIABLE == token.type) {
          code = TSDB_CODE_TSC_SQL_SYNTAX_ERROR;
        }
      } else {
        code = generateSyntaxErrMsg(&pCxt->msgBuf, TSDB_CODE_PAR_INVALID_TAG_NAME, ((SColumnNode*)pTagNode)->colName);
      }
    }

    if (TSDB_CODE_SUCCESS == code) {
      if (pSchema->type == TSDB_DATA_TYPE_JSON) {
        isJson = true;
      }
      code = parseTagValue(&pCxt->msgBuf, &tagStr, precision, pSchema, &token, tagName, pTagArray, ppTag);
    }

    if (TSDB_CODE_SUCCESS == code) {
      NEXT_VALID_TOKEN(tagStr, token);
      if (token.n != 0) {
        code = buildSyntaxErrMsg(&pCxt->msgBuf, "not expected tags values", token.z);
      }
    }

    if (TSDB_CODE_SUCCESS != code) {
      break;
    }
  }
  if (TSDB_CODE_SUCCESS == code && !isJson) {
    code = tTagNew(pTagArray, 1, false, ppTag);
  }

  for (int i = 0; i < taosArrayGetSize(pTagArray); ++i) {
    STagVal* p = (STagVal*)taosArrayGet(pTagArray, i);
    if (IS_VAR_DATA_TYPE(p->type)) {
      taosMemoryFreeClear(p->pData);
    }
  }
  taosArrayDestroy(pTagArray);
  return code;
}

static int32_t buildKVRowForAllTags(STranslateContext* pCxt, SCreateSubTableClause* pStmt, STableMeta* pSuperTableMeta,
                                    STag** ppTag, SArray* tagName) {
  if (getNumOfTags(pSuperTableMeta) != LIST_LENGTH(pStmt->pValsOfTags)) {
    return generateSyntaxErrMsg(&pCxt->msgBuf, TSDB_CODE_PAR_TAGS_NOT_MATCHED);
  }

  SArray* pTagArray = taosArrayInit(LIST_LENGTH(pStmt->pValsOfTags), sizeof(STagVal));
  if (NULL == pTagArray) {
    return TSDB_CODE_OUT_OF_MEMORY;
  }

  int32_t code = TSDB_CODE_SUCCESS;

  bool        isJson = false;
  SNode*      pNode;
  uint8_t     precision = pSuperTableMeta->tableInfo.precision;
  SSchema*    pTagSchema = getTableTagSchema(pSuperTableMeta);
  SToken      token;
  char        tokenBuf[TSDB_MAX_TAGS_LEN];
  const char* tagStr = NULL;
  FOREACH(pNode, pStmt->pValsOfTags) {
    tagStr = ((SValueNode*)pNode)->literal;
    NEXT_TOKEN_WITH_PREV(tagStr, token);

    code = checkAndTrimValue(&token, tokenBuf, &pCxt->msgBuf, pTagSchema->type);
    if (TSDB_CODE_SUCCESS == code && TK_NK_VARIABLE == token.type) {
      code = buildSyntaxErrMsg(&pCxt->msgBuf, "not expected tags values", token.z);
    }

    if (TSDB_CODE_SUCCESS == code) {
      if (pTagSchema->type == TSDB_DATA_TYPE_JSON) {
        isJson = true;
      }
      code = parseTagValue(&pCxt->msgBuf, &tagStr, precision, pTagSchema, &token, tagName, pTagArray, ppTag);
    }

    if (TSDB_CODE_SUCCESS == code) {
      NEXT_VALID_TOKEN(tagStr, token);
      if (token.n != 0) {
        code = buildSyntaxErrMsg(&pCxt->msgBuf, "not expected tags values", token.z);
      }
    }

    if (TSDB_CODE_SUCCESS != code) {
      break;
    }
    ++pTagSchema;
  }

  if (TSDB_CODE_SUCCESS == code && !isJson) {
    code = tTagNew(pTagArray, 1, false, ppTag);
  }

  for (int32_t i = 0; i < TARRAY_SIZE(pTagArray); ++i) {
    STagVal* p = (STagVal*)TARRAY_GET_ELEM(pTagArray, i);
    if (IS_VAR_DATA_TYPE(p->type)) {
      taosMemoryFreeClear(p->pData);
    }
  }
  taosArrayDestroy(pTagArray);
  return code;
}

static int32_t checkCreateSubTable(STranslateContext* pCxt, SCreateSubTableClause* pStmt) {
  if (0 != strcmp(pStmt->dbName, pStmt->useDbName)) {
    return generateSyntaxErrMsg(&pCxt->msgBuf, TSDB_CODE_PAR_CORRESPONDING_STABLE_ERR);
  }
  if (NULL != strchr(pStmt->tableName, '.')) {
    return generateSyntaxErrMsgExt(&pCxt->msgBuf, TSDB_CODE_PAR_INVALID_IDENTIFIER_NAME,
                                   "The table name cannot contain '.'");
  }
  return TSDB_CODE_SUCCESS;
}
static int32_t rewriteCreateSubTable(STranslateContext* pCxt, SCreateSubTableClause* pStmt, SHashObj* pVgroupHashmap) {
  int32_t code = checkCreateSubTable(pCxt, pStmt);

  STableMeta* pSuperTableMeta = NULL;
  if (TSDB_CODE_SUCCESS == code) {
    code = getTableMeta(pCxt, pStmt->useDbName, pStmt->useTableName, &pSuperTableMeta);
  }
  if (TSDB_CODE_SUCCESS == code) {
    SName name;
    toName(pCxt->pParseCxt->acctId, pStmt->dbName, pStmt->tableName, &name);
    code = collectUseTable(&name, pCxt->pTargetTables);
  }

  STag*   pTag = NULL;
  SArray* tagName = taosArrayInit(8, TSDB_COL_NAME_LEN);

  if (TSDB_CODE_SUCCESS == code) {
    if (NULL != pStmt->pSpecificTags) {
      code = buildKVRowForBindTags(pCxt, pStmt, pSuperTableMeta, &pTag, tagName);
    } else {
      code = buildKVRowForAllTags(pCxt, pStmt, pSuperTableMeta, &pTag, tagName);
    }
  }

  SVgroupInfo info = {0};
  if (TSDB_CODE_SUCCESS == code) {
    code = getTableHashVgroup(pCxt, pStmt->dbName, pStmt->tableName, &info);
  }
  if (TSDB_CODE_SUCCESS == code) {
    addCreateTbReqIntoVgroup(pCxt->pParseCxt->acctId, pVgroupHashmap, pStmt, pTag, pSuperTableMeta->uid,
                             pStmt->useTableName, &info, tagName, pSuperTableMeta->tableInfo.numOfTags);
  } else {
    taosMemoryFree(pTag);
  }

  taosArrayDestroy(tagName);
  taosMemoryFreeClear(pSuperTableMeta);
  return code;
}

SArray* serializeVgroupsCreateTableBatch(SHashObj* pVgroupHashmap) {
  SArray* pBufArray = taosArrayInit(taosHashGetSize(pVgroupHashmap), sizeof(void*));
  if (NULL == pBufArray) {
    return NULL;
  }

  int32_t                  code = TSDB_CODE_SUCCESS;
  SVgroupCreateTableBatch* pTbBatch = NULL;
  do {
    pTbBatch = taosHashIterate(pVgroupHashmap, pTbBatch);
    if (pTbBatch == NULL) {
      break;
    }

    serializeVgroupCreateTableBatch(pTbBatch, pBufArray);
  } while (true);

  return pBufArray;
}

static int32_t rewriteCreateMultiTable(STranslateContext* pCxt, SQuery* pQuery) {
  SCreateMultiTablesStmt* pStmt = (SCreateMultiTablesStmt*)pQuery->pRoot;

  SHashObj* pVgroupHashmap = taosHashInit(4, taosGetDefaultHashFunction(TSDB_DATA_TYPE_INT), false, HASH_NO_LOCK);
  if (NULL == pVgroupHashmap) {
    return TSDB_CODE_OUT_OF_MEMORY;
  }

  taosHashSetFreeFp(pVgroupHashmap, destroyCreateTbReqBatch);
  int32_t code = TSDB_CODE_SUCCESS;
  SNode*  pNode;
  FOREACH(pNode, pStmt->pSubTables) {
    SCreateSubTableClause* pClause = (SCreateSubTableClause*)pNode;
    code = rewriteCreateSubTable(pCxt, pClause, pVgroupHashmap);
    if (TSDB_CODE_SUCCESS != code) {
      taosHashCleanup(pVgroupHashmap);
      return code;
    }
  }

  SArray* pBufArray = serializeVgroupsCreateTableBatch(pVgroupHashmap);
  taosHashCleanup(pVgroupHashmap);
  if (NULL == pBufArray) {
    return TSDB_CODE_OUT_OF_MEMORY;
  }

  return rewriteToVnodeModifyOpStmt(pQuery, pBufArray);
}

typedef struct SVgroupDropTableBatch {
  SVDropTbBatchReq req;
  SVgroupInfo      info;
  char             dbName[TSDB_DB_NAME_LEN];
} SVgroupDropTableBatch;

static void addDropTbReqIntoVgroup(SHashObj* pVgroupHashmap, SDropTableClause* pClause, SVgroupInfo* pVgInfo,
                                   uint64_t suid) {
  SVDropTbReq            req = {.name = pClause->tableName, .suid = suid, .igNotExists = pClause->ignoreNotExists};
  SVgroupDropTableBatch* pTableBatch = taosHashGet(pVgroupHashmap, &pVgInfo->vgId, sizeof(pVgInfo->vgId));
  if (NULL == pTableBatch) {
    SVgroupDropTableBatch tBatch = {0};
    tBatch.info = *pVgInfo;
    tBatch.req.pArray = taosArrayInit(TARRAY_MIN_SIZE, sizeof(SVDropTbReq));
    taosArrayPush(tBatch.req.pArray, &req);

    taosHashPut(pVgroupHashmap, &pVgInfo->vgId, sizeof(pVgInfo->vgId), &tBatch, sizeof(tBatch));
  } else {  // add to the correct vgroup
    taosArrayPush(pTableBatch->req.pArray, &req);
  }
}

static int32_t buildDropTableVgroupHashmap(STranslateContext* pCxt, SDropTableClause* pClause, bool* pIsSuperTable,
                                           SHashObj* pVgroupHashmap) {
  SName name;
  toName(pCxt->pParseCxt->acctId, pClause->dbName, pClause->tableName, &name);
  STableMeta* pTableMeta = NULL;
  int32_t     code = getTargetMeta(pCxt, &name, &pTableMeta, false);
  if (TSDB_CODE_SUCCESS == code) {
    code = collectUseTable(&name, pCxt->pTargetTables);
  }

  if (TSDB_CODE_SUCCESS == code && TSDB_SUPER_TABLE == pTableMeta->tableType) {
    *pIsSuperTable = true;
    goto over;
  }

  if (TSDB_CODE_PAR_TABLE_NOT_EXIST == code && pClause->ignoreNotExists) {
    code = TSDB_CODE_SUCCESS;
    goto over;
  }

  *pIsSuperTable = false;

  SVgroupInfo info = {0};
  if (TSDB_CODE_SUCCESS == code) {
    code = getTableHashVgroup(pCxt, pClause->dbName, pClause->tableName, &info);
  }
  if (TSDB_CODE_SUCCESS == code) {
    addDropTbReqIntoVgroup(pVgroupHashmap, pClause, &info, pTableMeta->suid);
  }

over:
  taosMemoryFreeClear(pTableMeta);
  return code;
}

static void destroyDropTbReqBatch(void* data) {
  SVgroupDropTableBatch* pTbBatch = (SVgroupDropTableBatch*)data;
  taosArrayDestroy(pTbBatch->req.pArray);
}

static int32_t serializeVgroupDropTableBatch(SVgroupDropTableBatch* pTbBatch, SArray* pBufArray) {
  int      tlen;
  SEncoder coder = {0};

  int32_t ret = 0;
  tEncodeSize(tEncodeSVDropTbBatchReq, &pTbBatch->req, tlen, ret);
  tlen += sizeof(SMsgHead);
  void* buf = taosMemoryMalloc(tlen);
  if (NULL == buf) {
    return TSDB_CODE_OUT_OF_MEMORY;
  }
  ((SMsgHead*)buf)->vgId = htonl(pTbBatch->info.vgId);
  ((SMsgHead*)buf)->contLen = htonl(tlen);
  void* pBuf = POINTER_SHIFT(buf, sizeof(SMsgHead));

  tEncoderInit(&coder, pBuf, tlen - sizeof(SMsgHead));
  tEncodeSVDropTbBatchReq(&coder, &pTbBatch->req);
  tEncoderClear(&coder);

  SVgDataBlocks* pVgData = taosMemoryCalloc(1, sizeof(SVgDataBlocks));
  if (NULL == pVgData) {
    return TSDB_CODE_OUT_OF_MEMORY;
  }
  pVgData->vg = pTbBatch->info;
  pVgData->pData = buf;
  pVgData->size = tlen;
  pVgData->numOfTables = (int32_t)taosArrayGetSize(pTbBatch->req.pArray);
  taosArrayPush(pBufArray, &pVgData);

  return TSDB_CODE_SUCCESS;
}

SArray* serializeVgroupsDropTableBatch(SHashObj* pVgroupHashmap) {
  SArray* pBufArray = taosArrayInit(taosHashGetSize(pVgroupHashmap), sizeof(void*));
  if (NULL == pBufArray) {
    return NULL;
  }

  int32_t                code = TSDB_CODE_SUCCESS;
  SVgroupDropTableBatch* pTbBatch = NULL;
  do {
    pTbBatch = taosHashIterate(pVgroupHashmap, pTbBatch);
    if (pTbBatch == NULL) {
      break;
    }

    serializeVgroupDropTableBatch(pTbBatch, pBufArray);
  } while (true);

  return pBufArray;
}

static int32_t rewriteDropTable(STranslateContext* pCxt, SQuery* pQuery) {
  SDropTableStmt* pStmt = (SDropTableStmt*)pQuery->pRoot;

  SHashObj* pVgroupHashmap = taosHashInit(4, taosGetDefaultHashFunction(TSDB_DATA_TYPE_INT), false, HASH_NO_LOCK);
  if (NULL == pVgroupHashmap) {
    return TSDB_CODE_OUT_OF_MEMORY;
  }

  taosHashSetFreeFp(pVgroupHashmap, destroyDropTbReqBatch);
  bool   isSuperTable = false;
  SNode* pNode;
  FOREACH(pNode, pStmt->pTables) {
    int32_t code = buildDropTableVgroupHashmap(pCxt, (SDropTableClause*)pNode, &isSuperTable, pVgroupHashmap);
    if (TSDB_CODE_SUCCESS != code) {
      taosHashCleanup(pVgroupHashmap);
      return code;
    }
    if (isSuperTable && LIST_LENGTH(pStmt->pTables) > 1) {
      return generateSyntaxErrMsg(&pCxt->msgBuf, TSDB_CODE_PAR_INVALID_DROP_STABLE);
    }
  }

  if (isSuperTable || 0 == taosHashGetSize(pVgroupHashmap)) {
    taosHashCleanup(pVgroupHashmap);
    return TSDB_CODE_SUCCESS;
  }

  SArray* pBufArray = serializeVgroupsDropTableBatch(pVgroupHashmap);
  taosHashCleanup(pVgroupHashmap);
  if (NULL == pBufArray) {
    return TSDB_CODE_OUT_OF_MEMORY;
  }

  return rewriteToVnodeModifyOpStmt(pQuery, pBufArray);
}

static int32_t buildUpdateTagValReq(STranslateContext* pCxt, SAlterTableStmt* pStmt, STableMeta* pTableMeta,
                                    SVAlterTbReq* pReq) {
  SSchema* pSchema = getTagSchema(pTableMeta, pStmt->colName);
  if (NULL == pSchema) {
    return generateSyntaxErrMsgExt(&pCxt->msgBuf, TSDB_CODE_PAR_INVALID_ALTER_TABLE, "Invalid tag name: %s",
                                   pStmt->colName);
  }
  pReq->tagName = taosStrdup(pStmt->colName);
  if (NULL == pReq->tagName) {
    return TSDB_CODE_OUT_OF_MEMORY;
  }
  pReq->pTagArray = taosArrayInit(1, sizeof(STagVal));
  if (NULL == pReq->pTagArray) {
    return TSDB_CODE_OUT_OF_MEMORY;
  }
  pReq->colId = pSchema->colId;
  pReq->tagType = pSchema->type;

  int32_t code = 0;

  STag*       pTag = NULL;
  SToken      token;
  char        tokenBuf[TSDB_MAX_TAGS_LEN];
  const char* tagStr = pStmt->pVal->literal;
  NEXT_TOKEN_WITH_PREV(tagStr, token);
  if (TSDB_CODE_SUCCESS == code) {
    code = checkAndTrimValue(&token, tokenBuf, &pCxt->msgBuf, pSchema->type);
    if (TSDB_CODE_SUCCESS == code && TK_NK_VARIABLE == token.type) {
      code = buildSyntaxErrMsg(&pCxt->msgBuf, "not expected tags values", token.z);
    }
  }

  if (TSDB_CODE_SUCCESS == code) {
    code = parseTagValue(&pCxt->msgBuf, &tagStr, pTableMeta->tableInfo.precision, pSchema, &token, NULL,
                         pReq->pTagArray, &pTag);
    if (pSchema->type == TSDB_DATA_TYPE_JSON && token.type == TK_NULL && code == TSDB_CODE_SUCCESS) {
      pReq->tagFree = true;
    }
  }
  if (TSDB_CODE_SUCCESS == code && tagStr) {
    NEXT_VALID_TOKEN(tagStr, token);
    if (token.n != 0) {
      code = buildSyntaxErrMsg(&pCxt->msgBuf, "not expected tags values", token.z);
    }
  }

  if (TSDB_CODE_SUCCESS == code) {
    if (pSchema->type == TSDB_DATA_TYPE_JSON) {
      pReq->nTagVal = pTag->len;
      pReq->pTagVal = (uint8_t*)pTag;
      pStmt->pVal->datum.p = (char*)pTag;  // for free
    } else {
      STagVal* pTagVal = taosArrayGet(pReq->pTagArray, 0);
      if (pTagVal) {
        pReq->isNull = false;
        if (IS_VAR_DATA_TYPE(pSchema->type)) {
          pReq->nTagVal = pTagVal->nData;
          pReq->pTagVal = pTagVal->pData;
        } else {
          pReq->nTagVal = pSchema->bytes;
          pReq->pTagVal = (uint8_t*)&pTagVal->i64;
        }
      } else {
        pReq->isNull = true;
      }
    }
  }

  return code;
}

static int32_t buildAddColReq(STranslateContext* pCxt, SAlterTableStmt* pStmt, STableMeta* pTableMeta,
                              SVAlterTbReq* pReq) {
  if (NULL != getColSchema(pTableMeta, pStmt->colName)) {
    return generateSyntaxErrMsg(&pCxt->msgBuf, TSDB_CODE_PAR_DUPLICATED_COLUMN);
  }

  if ((TSDB_DATA_TYPE_VARCHAR == pStmt->dataType.type && calcTypeBytes(pStmt->dataType) > TSDB_MAX_BINARY_LEN) ||
      (TSDB_DATA_TYPE_VARBINARY == pStmt->dataType.type && calcTypeBytes(pStmt->dataType) > TSDB_MAX_BINARY_LEN) ||
      (TSDB_DATA_TYPE_NCHAR == pStmt->dataType.type && calcTypeBytes(pStmt->dataType) > TSDB_MAX_NCHAR_LEN)) {
    return generateSyntaxErrMsg(&pCxt->msgBuf, TSDB_CODE_PAR_INVALID_VAR_COLUMN_LEN);
  }

  if (TSDB_MAX_COLUMNS == pTableMeta->tableInfo.numOfColumns) {
    return generateSyntaxErrMsg(&pCxt->msgBuf, TSDB_CODE_PAR_TOO_MANY_COLUMNS);
  }

  if (pTableMeta->tableInfo.rowSize + calcTypeBytes(pStmt->dataType) > TSDB_MAX_BYTES_PER_ROW) {
    return generateSyntaxErrMsg(&pCxt->msgBuf, TSDB_CODE_PAR_INVALID_ROW_LENGTH, TSDB_MAX_BYTES_PER_ROW);
  }

  pReq->colName = taosStrdup(pStmt->colName);
  if (NULL == pReq->colName) {
    return TSDB_CODE_OUT_OF_MEMORY;
  }

  pReq->type = pStmt->dataType.type;
  pReq->flags = COL_SMA_ON;
  pReq->bytes = calcTypeBytes(pStmt->dataType);
  return TSDB_CODE_SUCCESS;
}

static int32_t buildDropColReq(STranslateContext* pCxt, SAlterTableStmt* pStmt, const STableMeta* pTableMeta,
                               SVAlterTbReq* pReq) {
  if (2 == getNumOfColumns(pTableMeta)) {
    return generateSyntaxErrMsg(&pCxt->msgBuf, TSDB_CODE_PAR_INVALID_DROP_COL);
  }
  const SSchema* pSchema = getColSchema(pTableMeta, pStmt->colName);
  if (NULL == pSchema) {
    return generateSyntaxErrMsg(&pCxt->msgBuf, TSDB_CODE_PAR_INVALID_COLUMN, pStmt->colName);
  } else if (PRIMARYKEY_TIMESTAMP_COL_ID == pSchema->colId) {
    return generateSyntaxErrMsg(&pCxt->msgBuf, TSDB_CODE_PAR_CANNOT_DROP_PRIMARY_KEY);
  }

  pReq->colName = taosStrdup(pStmt->colName);
  if (NULL == pReq->colName) {
    return TSDB_CODE_OUT_OF_MEMORY;
  }
  pReq->colId = pSchema->colId;

  return TSDB_CODE_SUCCESS;
}

static int32_t buildUpdateColReq(STranslateContext* pCxt, SAlterTableStmt* pStmt, const STableMeta* pTableMeta,
                                 SVAlterTbReq* pReq) {
  pReq->colModBytes = calcTypeBytes(pStmt->dataType);
  pReq->colModType = pStmt->dataType.type;
  const SSchema* pSchema = getColSchema(pTableMeta, pStmt->colName);
  if (NULL == pSchema) {
    return generateSyntaxErrMsg(&pCxt->msgBuf, TSDB_CODE_PAR_INVALID_COLUMN, pStmt->colName);
  } else if (!IS_VAR_DATA_TYPE(pSchema->type) || pSchema->type != pStmt->dataType.type ||
             pSchema->bytes >= pReq->colModBytes) {
    return generateSyntaxErrMsg(&pCxt->msgBuf, TSDB_CODE_PAR_INVALID_MODIFY_COL);
  }

  if ((TSDB_DATA_TYPE_VARCHAR == pStmt->dataType.type && calcTypeBytes(pStmt->dataType) > TSDB_MAX_BINARY_LEN) ||
      (TSDB_DATA_TYPE_VARBINARY == pStmt->dataType.type && calcTypeBytes(pStmt->dataType) > TSDB_MAX_BINARY_LEN) ||
      (TSDB_DATA_TYPE_NCHAR == pStmt->dataType.type && calcTypeBytes(pStmt->dataType) > TSDB_MAX_NCHAR_LEN)) {
    return generateSyntaxErrMsg(&pCxt->msgBuf, TSDB_CODE_PAR_INVALID_VAR_COLUMN_LEN);
  }

  if (pTableMeta->tableInfo.rowSize + pReq->colModBytes - pSchema->bytes > TSDB_MAX_BYTES_PER_ROW) {
    return generateSyntaxErrMsg(&pCxt->msgBuf, TSDB_CODE_PAR_INVALID_ROW_LENGTH, TSDB_MAX_BYTES_PER_ROW);
  }

  pReq->colName = taosStrdup(pStmt->colName);
  if (NULL == pReq->colName) {
    return TSDB_CODE_OUT_OF_MEMORY;
  }
  pReq->colId = pSchema->colId;

  return TSDB_CODE_SUCCESS;
}

static int32_t buildRenameColReq(STranslateContext* pCxt, SAlterTableStmt* pStmt, STableMeta* pTableMeta,
                                 SVAlterTbReq* pReq) {
  if (NULL == getColSchema(pTableMeta, pStmt->colName)) {
    return generateSyntaxErrMsg(&pCxt->msgBuf, TSDB_CODE_PAR_INVALID_COLUMN, pStmt->colName);
  }
  if (NULL != getColSchema(pTableMeta, pStmt->newColName)) {
    return generateSyntaxErrMsg(&pCxt->msgBuf, TSDB_CODE_PAR_DUPLICATED_COLUMN);
  }

  pReq->colName = taosStrdup(pStmt->colName);
  pReq->colNewName = taosStrdup(pStmt->newColName);
  if (NULL == pReq->colName || NULL == pReq->colNewName) {
    return TSDB_CODE_OUT_OF_MEMORY;
  }
  return TSDB_CODE_SUCCESS;
}

static int32_t buildUpdateOptionsReq(STranslateContext* pCxt, SAlterTableStmt* pStmt, SVAlterTbReq* pReq) {
  int32_t code = TSDB_CODE_SUCCESS;

  if (-1 != pStmt->pOptions->ttl) {
    pReq->updateTTL = true;
    pReq->newTTL = pStmt->pOptions->ttl;
  }

  if (TSDB_CODE_SUCCESS == code) {
    if (pStmt->pOptions->commentNull == false) {
      pReq->newComment = taosStrdup(pStmt->pOptions->comment);
      if (NULL == pReq->newComment) {
        code = TSDB_CODE_OUT_OF_MEMORY;
      } else {
        pReq->newCommentLen = strlen(pReq->newComment);
      }
    } else {
      pReq->newCommentLen = -1;
    }
  }

  return code;
}

static int buildAlterTableColumnCompress(STranslateContext* pCxt, SAlterTableStmt* pStmt, STableMeta* pTableMeta,
                                         SVAlterTbReq* pReq) {
  const SSchema* pSchema = getColSchema(pTableMeta, pStmt->colName);
  if (NULL == pSchema) {
    return generateSyntaxErrMsg(&pCxt->msgBuf, TSDB_CODE_PAR_INVALID_COLUMN, pStmt->colName);
  }

  pReq->colName = taosStrdup(pStmt->colName);
  pReq->colId = pSchema->colId;
  if (NULL == pReq->colName) {
    return TSDB_CODE_OUT_OF_MEMORY;
  }

  if (!checkColumnEncode(pStmt->pColOptions->encode)) return TSDB_CODE_TSC_ENCODE_PARAM_ERROR;
  if (!checkColumnCompress(pStmt->pColOptions->compress)) return TSDB_CODE_TSC_ENCODE_PARAM_ERROR;
  if (!checkColumnLevel(pStmt->pColOptions->compressLevel)) return TSDB_CODE_TSC_ENCODE_PARAM_ERROR;
  int8_t valid = setColCompressByOption(pSchema->type, columnEncodeVal(pStmt->pColOptions->encode),
                                        columnCompressVal(pStmt->pColOptions->compress),
                                        columnLevelVal(pStmt->pColOptions->compressLevel), true, &pReq->compress);
  if (!valid) return TSDB_CODE_TSC_ENCODE_PARAM_ERROR;

  return TSDB_CODE_SUCCESS;
}

static int32_t buildAlterTbReq(STranslateContext* pCxt, SAlterTableStmt* pStmt, STableMeta* pTableMeta,
                               SVAlterTbReq* pReq) {
  pReq->tbName = taosStrdup(pStmt->tableName);
  if (NULL == pReq->tbName) {
    return TSDB_CODE_OUT_OF_MEMORY;
  }
  pReq->action = pStmt->alterType;

  switch (pStmt->alterType) {
    case TSDB_ALTER_TABLE_ADD_TAG:
    case TSDB_ALTER_TABLE_DROP_TAG:
    case TSDB_ALTER_TABLE_UPDATE_TAG_NAME:
    case TSDB_ALTER_TABLE_UPDATE_TAG_BYTES:
      return generateSyntaxErrMsg(&pCxt->msgBuf, TSDB_CODE_PAR_INVALID_ALTER_TABLE);
    case TSDB_ALTER_TABLE_UPDATE_TAG_VAL:
      return buildUpdateTagValReq(pCxt, pStmt, pTableMeta, pReq);
    case TSDB_ALTER_TABLE_ADD_COLUMN:
      return buildAddColReq(pCxt, pStmt, pTableMeta, pReq);
    case TSDB_ALTER_TABLE_DROP_COLUMN:
      return buildDropColReq(pCxt, pStmt, pTableMeta, pReq);
    case TSDB_ALTER_TABLE_UPDATE_COLUMN_BYTES:
      return buildUpdateColReq(pCxt, pStmt, pTableMeta, pReq);
    case TSDB_ALTER_TABLE_UPDATE_OPTIONS:
      return buildUpdateOptionsReq(pCxt, pStmt, pReq);
    case TSDB_ALTER_TABLE_UPDATE_COLUMN_NAME:
      if (TSDB_CHILD_TABLE == pTableMeta->tableType) {
        return generateSyntaxErrMsg(&pCxt->msgBuf, TSDB_CODE_PAR_INVALID_ALTER_TABLE);
      } else {
        return buildRenameColReq(pCxt, pStmt, pTableMeta, pReq);
      }
    case TSDB_ALTER_TABLE_UPDATE_COLUMN_COMPRESS:
      if (TSDB_CHILD_TABLE == pTableMeta->tableType) {
        return generateSyntaxErrMsg(&pCxt->msgBuf, TSDB_CODE_PAR_INVALID_ALTER_TABLE);
      } else {
        return buildAlterTableColumnCompress(pCxt, pStmt, pTableMeta, pReq);
      }
    default:
      break;
  }

  return TSDB_CODE_FAILED;
}

static int32_t serializeAlterTbReq(STranslateContext* pCxt, SAlterTableStmt* pStmt, SVAlterTbReq* pReq,
                                   SArray* pArray) {
  SVgroupInfo vg = {0};
  int32_t     code = getTableHashVgroup(pCxt, pStmt->dbName, pStmt->tableName, &vg);
  int         tlen = 0;
  if (TSDB_CODE_SUCCESS == code) {
    tEncodeSize(tEncodeSVAlterTbReq, pReq, tlen, code);
  }
  if (TSDB_CODE_SUCCESS == code) {
    tlen += sizeof(SMsgHead);
    void* pMsg = taosMemoryMalloc(tlen);
    if (NULL == pMsg) {
      return TSDB_CODE_OUT_OF_MEMORY;
    }
    ((SMsgHead*)pMsg)->vgId = htonl(vg.vgId);
    ((SMsgHead*)pMsg)->contLen = htonl(tlen);
    void*    pBuf = POINTER_SHIFT(pMsg, sizeof(SMsgHead));
    SEncoder coder = {0};
    tEncoderInit(&coder, pBuf, tlen - sizeof(SMsgHead));
    tEncodeSVAlterTbReq(&coder, pReq);
    tEncoderClear(&coder);

    SVgDataBlocks* pVgData = taosMemoryCalloc(1, sizeof(SVgDataBlocks));
    if (NULL == pVgData) {
      taosMemoryFree(pMsg);
      return TSDB_CODE_OUT_OF_MEMORY;
    }
    pVgData->vg = vg;
    pVgData->pData = pMsg;
    pVgData->size = tlen;
    pVgData->numOfTables = 1;
    taosArrayPush(pArray, &pVgData);
  }

  return code;
}

static int32_t buildModifyVnodeArray(STranslateContext* pCxt, SAlterTableStmt* pStmt, SVAlterTbReq* pReq,
                                     SArray** pArray) {
  SArray* pTmpArray = taosArrayInit(1, sizeof(void*));
  if (NULL == pTmpArray) {
    return TSDB_CODE_OUT_OF_MEMORY;
  }

  int32_t code = serializeAlterTbReq(pCxt, pStmt, pReq, pTmpArray);
  if (TSDB_CODE_SUCCESS == code) {
    *pArray = pTmpArray;
  } else {
    taosArrayDestroy(pTmpArray);
  }

  return code;
}

static void destoryAlterTbReq(SVAlterTbReq* pReq) {
  taosMemoryFree(pReq->tbName);
  taosMemoryFree(pReq->colName);
  taosMemoryFree(pReq->colNewName);
  taosMemoryFree(pReq->tagName);
  taosMemoryFree(pReq->newComment);
  for (int i = 0; i < taosArrayGetSize(pReq->pTagArray); ++i) {
    STagVal* p = (STagVal*)taosArrayGet(pReq->pTagArray, i);
    if (IS_VAR_DATA_TYPE(p->type)) {
      taosMemoryFreeClear(p->pData);
    }
  }
  taosArrayDestroy(pReq->pTagArray);
  if (pReq->tagFree) tTagFree((STag*)pReq->pTagVal);
}

static int32_t rewriteAlterTableImpl(STranslateContext* pCxt, SAlterTableStmt* pStmt, STableMeta* pTableMeta,
                                     SQuery* pQuery) {
  if (TSDB_SUPER_TABLE == pTableMeta->tableType) {
    return TSDB_CODE_SUCCESS;
  } else if (TSDB_CHILD_TABLE != pTableMeta->tableType && TSDB_NORMAL_TABLE != pTableMeta->tableType) {
    return generateSyntaxErrMsg(&pCxt->msgBuf, TSDB_CODE_PAR_INVALID_ALTER_TABLE);
  }

  const SSchema* pSchema = getNormalColSchema(pTableMeta, pStmt->colName);
<<<<<<< HEAD
  if (hasPkInTable(pTableMeta) && pSchema && (pSchema->flags & COL_IS_KEY) && 
      (TSDB_ALTER_TABLE_DROP_COLUMN == pStmt->alterType ||
       TSDB_ALTER_TABLE_UPDATE_COLUMN_BYTES == pStmt->alterType ||
=======
  if (hasPkInTable(pTableMeta) && pSchema && (pSchema->flags & COL_IS_KEY) &&
      (TSDB_ALTER_TABLE_DROP_COLUMN == pStmt->alterType || TSDB_ALTER_TABLE_UPDATE_COLUMN_BYTES == pStmt->alterType ||
>>>>>>> 9478fd99
       TSDB_ALTER_TABLE_UPDATE_COLUMN_NAME == pStmt->alterType)) {
    return generateSyntaxErrMsg(&pCxt->msgBuf, TSDB_CODE_PAR_INVALID_PK_OP);
  }

  SVAlterTbReq req = {0};
  int32_t      code = buildAlterTbReq(pCxt, pStmt, pTableMeta, &req);

  SArray* pArray = NULL;
  if (TSDB_CODE_SUCCESS == code) {
    code = buildModifyVnodeArray(pCxt, pStmt, &req, &pArray);
  }
  if (TSDB_CODE_SUCCESS == code) {
    code = rewriteToVnodeModifyOpStmt(pQuery, pArray);
  }
  destoryAlterTbReq(&req);
  return code;
}

static int32_t rewriteAlterTable(STranslateContext* pCxt, SQuery* pQuery) {
  SAlterTableStmt* pStmt = (SAlterTableStmt*)pQuery->pRoot;

  if (pStmt->dataType.type == TSDB_DATA_TYPE_JSON && pStmt->alterType == TSDB_ALTER_TABLE_ADD_COLUMN) {
    return generateSyntaxErrMsg(&pCxt->msgBuf, TSDB_CODE_PAR_INVALID_COL_JSON);
  }

  STableMeta* pTableMeta = NULL;
  int32_t     code = getTableMeta(pCxt, pStmt->dbName, pStmt->tableName, &pTableMeta);
  if (TSDB_CODE_SUCCESS == code) {
    code = rewriteAlterTableImpl(pCxt, pStmt, pTableMeta, pQuery);
  }
  taosMemoryFree(pTableMeta);
  return code;
}

static int32_t serializeFlushVgroup(SVgroupInfo* pVg, SArray* pBufArray) {
  int32_t len = sizeof(SMsgHead);
  void*   buf = taosMemoryMalloc(len);
  if (NULL == buf) {
    return TSDB_CODE_OUT_OF_MEMORY;
  }
  ((SMsgHead*)buf)->vgId = htonl(pVg->vgId);
  ((SMsgHead*)buf)->contLen = htonl(len);

  SVgDataBlocks* pVgData = taosMemoryCalloc(1, sizeof(SVgDataBlocks));
  if (NULL == pVgData) {
    taosMemoryFree(buf);
    return TSDB_CODE_OUT_OF_MEMORY;
  }
  pVgData->vg = *pVg;
  pVgData->pData = buf;
  pVgData->size = len;
  taosArrayPush(pBufArray, &pVgData);

  return TSDB_CODE_SUCCESS;
}

static int32_t serializeFlushDb(SArray* pVgs, SArray** pOutput) {
  int32_t numOfVgs = taosArrayGetSize(pVgs);

  SArray* pBufArray = taosArrayInit(numOfVgs, sizeof(void*));
  if (NULL == pBufArray) {
    return TSDB_CODE_OUT_OF_MEMORY;
  }

  for (int32_t i = 0; i < numOfVgs; ++i) {
    int32_t code = serializeFlushVgroup((SVgroupInfo*)taosArrayGet(pVgs, i), pBufArray);
    if (TSDB_CODE_SUCCESS != code) {
      taosArrayDestroy(pBufArray);
      return code;
    }
  }

  *pOutput = pBufArray;
  return TSDB_CODE_SUCCESS;
}

static int32_t rewriteFlushDatabase(STranslateContext* pCxt, SQuery* pQuery) {
  SFlushDatabaseStmt* pStmt = (SFlushDatabaseStmt*)pQuery->pRoot;

  SArray* pBufArray = NULL;
  SArray* pVgs = NULL;
  int32_t code = getDBVgInfo(pCxt, pStmt->dbName, &pVgs);
  if (TSDB_CODE_SUCCESS == code) {
    code = serializeFlushDb(pVgs, &pBufArray);
  }
  if (TSDB_CODE_SUCCESS == code) {
    code = rewriteToVnodeModifyOpStmt(pQuery, pBufArray);
  }
  if (TSDB_CODE_SUCCESS != code) {
    taosArrayDestroy(pBufArray);
  }
  taosArrayDestroy(pVgs);
  return code;
}

static int32_t rewriteShowCompacts(STranslateContext* pCxt, SQuery* pQuery) {
  SShowCompactsStmt* pShow = (SShowCompactsStmt*)(pQuery->pRoot);
  SSelectStmt*       pStmt = NULL;
  int32_t            code = createSelectStmtForShow(QUERY_NODE_SHOW_COMPACTS_STMT, &pStmt);
  if (TSDB_CODE_SUCCESS == code) {
    pCxt->showRewrite = true;
    pQuery->showRewrite = true;
    nodesDestroyNode(pQuery->pRoot);
    pQuery->pRoot = (SNode*)pStmt;
  }
  return code;
}

static int32_t rewriteShowCompactDetailsStmt(STranslateContext* pCxt, SQuery* pQuery) {
  SShowCompactDetailsStmt* pShow = (SShowCompactDetailsStmt*)(pQuery->pRoot);
  SSelectStmt*             pStmt = NULL;
  int32_t                  code = createSelectStmtForShow(QUERY_NODE_SHOW_COMPACT_DETAILS_STMT, &pStmt);
  if (TSDB_CODE_SUCCESS == code) {
    if (NULL != pShow->pCompactId) {
      code = createOperatorNode(OP_TYPE_EQUAL, "compact_id", pShow->pCompactId, &pStmt->pWhere);
    }
  }
  if (TSDB_CODE_SUCCESS == code) {
    pCxt->showRewrite = true;
    pQuery->showRewrite = true;
    nodesDestroyNode(pQuery->pRoot);
    pQuery->pRoot = (SNode*)pStmt;
  }
  return code;
}

static int32_t rewriteQuery(STranslateContext* pCxt, SQuery* pQuery) {
  int32_t code = TSDB_CODE_SUCCESS;
  switch (nodeType(pQuery->pRoot)) {
    case QUERY_NODE_SHOW_LICENCES_STMT:
    case QUERY_NODE_SHOW_DATABASES_STMT:
    case QUERY_NODE_SHOW_TABLES_STMT:
    case QUERY_NODE_SHOW_STABLES_STMT:
    case QUERY_NODE_SHOW_USERS_STMT:
    case QUERY_NODE_SHOW_DNODES_STMT:
    case QUERY_NODE_SHOW_MNODES_STMT:
    case QUERY_NODE_SHOW_MODULES_STMT:
    case QUERY_NODE_SHOW_QNODES_STMT:
    case QUERY_NODE_SHOW_FUNCTIONS_STMT:
    case QUERY_NODE_SHOW_INDEXES_STMT:
    case QUERY_NODE_SHOW_STREAMS_STMT:
    case QUERY_NODE_SHOW_BNODES_STMT:
    case QUERY_NODE_SHOW_SNODES_STMT:
    case QUERY_NODE_SHOW_CONNECTIONS_STMT:
    case QUERY_NODE_SHOW_QUERIES_STMT:
    case QUERY_NODE_SHOW_CLUSTER_STMT:
    case QUERY_NODE_SHOW_TOPICS_STMT:
    case QUERY_NODE_SHOW_TRANSACTIONS_STMT:
    case QUERY_NODE_SHOW_APPS_STMT:
    case QUERY_NODE_SHOW_CONSUMERS_STMT:
    case QUERY_NODE_SHOW_SUBSCRIPTIONS_STMT:
    case QUERY_NODE_SHOW_TAGS_STMT:
    case QUERY_NODE_SHOW_USER_PRIVILEGES_STMT:
    case QUERY_NODE_SHOW_VIEWS_STMT:
    case QUERY_NODE_SHOW_GRANTS_FULL_STMT:
    case QUERY_NODE_SHOW_GRANTS_LOGS_STMT:
    case QUERY_NODE_SHOW_CLUSTER_MACHINES_STMT:
    case QUERY_NODE_SHOW_ARBGROUPS_STMT:
      code = rewriteShow(pCxt, pQuery);
      break;
    case QUERY_NODE_SHOW_VGROUPS_STMT:
      code = rewriteShowVgroups(pCxt, pQuery);
      break;
    case QUERY_NODE_SHOW_TABLE_TAGS_STMT:
      code = rewriteShowStableTags(pCxt, pQuery);
      break;
    case QUERY_NODE_SHOW_DNODE_VARIABLES_STMT:
      code = rewriteShowDnodeVariables(pCxt, pQuery);
      break;
    case QUERY_NODE_SHOW_VNODES_STMT:
      code = rewriteShowVnodes(pCxt, pQuery);
      break;
    case QUERY_NODE_SHOW_TABLE_DISTRIBUTED_STMT:
      code = rewriteShowTableDist(pCxt, pQuery);
      break;
    case QUERY_NODE_CREATE_TABLE_STMT:
      if (NULL == ((SCreateTableStmt*)pQuery->pRoot)->pTags) {
        code = rewriteCreateTable(pCxt, pQuery);
      }
      break;
    case QUERY_NODE_CREATE_MULTI_TABLES_STMT:
      code = rewriteCreateMultiTable(pCxt, pQuery);
      break;
    case QUERY_NODE_DROP_TABLE_STMT:
      code = rewriteDropTable(pCxt, pQuery);
      break;
    case QUERY_NODE_ALTER_TABLE_STMT:
      code = rewriteAlterTable(pCxt, pQuery);
      break;
    case QUERY_NODE_FLUSH_DATABASE_STMT:
      code = rewriteFlushDatabase(pCxt, pQuery);
      break;
    case QUERY_NODE_SHOW_COMPACTS_STMT:
      code = rewriteShowCompacts(pCxt, pQuery);
      break;
    case QUERY_NODE_SHOW_COMPACT_DETAILS_STMT:
      code = rewriteShowCompactDetailsStmt(pCxt, pQuery);
      break;
    default:
      break;
  }
  return code;
}

static int32_t toMsgType(ENodeType type) {
  switch (type) {
    case QUERY_NODE_CREATE_TABLE_STMT:
      return TDMT_VND_CREATE_TABLE;
    case QUERY_NODE_ALTER_TABLE_STMT:
      return TDMT_VND_ALTER_TABLE;
    case QUERY_NODE_DROP_TABLE_STMT:
      return TDMT_VND_DROP_TABLE;
    default:
      break;
  }
  return TDMT_VND_CREATE_TABLE;
}

static int32_t setRefreshMeta(STranslateContext* pCxt, SQuery* pQuery) {
  if (NULL != pCxt->pDbs) {
    taosArrayDestroy(pQuery->pDbList);
    pQuery->pDbList = taosArrayInit(taosHashGetSize(pCxt->pDbs), TSDB_DB_FNAME_LEN);
    if (NULL == pQuery->pDbList) {
      return TSDB_CODE_OUT_OF_MEMORY;
    }
    SFullDatabaseName* pDb = taosHashIterate(pCxt->pDbs, NULL);
    while (NULL != pDb) {
      taosArrayPush(pQuery->pDbList, pDb->fullDbName);
      pDb = taosHashIterate(pCxt->pDbs, pDb);
    }
  }

  if (NULL != pCxt->pTables) {
    taosArrayDestroy(pQuery->pTableList);
    pQuery->pTableList = taosArrayInit(taosHashGetSize(pCxt->pTables), sizeof(SName));
    if (NULL == pQuery->pTableList) {
      return TSDB_CODE_OUT_OF_MEMORY;
    }
    SName* pTable = taosHashIterate(pCxt->pTables, NULL);
    while (NULL != pTable) {
      taosArrayPush(pQuery->pTableList, pTable);
      pTable = taosHashIterate(pCxt->pTables, pTable);
    }
  }

  if (NULL != pCxt->pTargetTables) {
    taosArrayDestroy(pQuery->pTargetTableList);
    pQuery->pTargetTableList = taosArrayInit(taosHashGetSize(pCxt->pTargetTables), sizeof(SName));
    if (NULL == pQuery->pTargetTableList) {
      return TSDB_CODE_OUT_OF_MEMORY;
    }
    SName* pTable = taosHashIterate(pCxt->pTargetTables, NULL);
    while (NULL != pTable) {
      taosArrayPush(pQuery->pTargetTableList, pTable);
      pTable = taosHashIterate(pCxt->pTargetTables, pTable);
    }
  }

  return TSDB_CODE_SUCCESS;
}

static int32_t setQuery(STranslateContext* pCxt, SQuery* pQuery) {
  switch (nodeType(pQuery->pRoot)) {
    case QUERY_NODE_SELECT_STMT:
      if (NULL == ((SSelectStmt*)pQuery->pRoot)->pFromTable) {
        pQuery->execMode = QUERY_EXEC_MODE_LOCAL;
        pQuery->haveResultSet = true;
        break;
      }
    case QUERY_NODE_SET_OPERATOR:
    case QUERY_NODE_EXPLAIN_STMT:
      pQuery->execMode = QUERY_EXEC_MODE_SCHEDULE;
      pQuery->haveResultSet = true;
      pQuery->msgType = TDMT_SCH_QUERY;
      break;
    case QUERY_NODE_DELETE_STMT:
      pQuery->execMode = QUERY_EXEC_MODE_SCHEDULE;
      pQuery->msgType = TDMT_VND_DELETE;
      break;
    case QUERY_NODE_INSERT_STMT:
      pQuery->execMode = QUERY_EXEC_MODE_SCHEDULE;
      pQuery->msgType = TDMT_VND_SUBMIT;
      break;
    case QUERY_NODE_VNODE_MODIFY_STMT:
      pQuery->execMode = QUERY_EXEC_MODE_SCHEDULE;
      pQuery->msgType = toMsgType(((SVnodeModifyOpStmt*)pQuery->pRoot)->sqlNodeType);
      break;
    case QUERY_NODE_DESCRIBE_STMT:
    case QUERY_NODE_SHOW_CREATE_DATABASE_STMT:
    case QUERY_NODE_SHOW_DB_ALIVE_STMT:
    case QUERY_NODE_SHOW_CLUSTER_ALIVE_STMT:
    case QUERY_NODE_SHOW_CREATE_TABLE_STMT:
    case QUERY_NODE_SHOW_CREATE_STABLE_STMT:
    case QUERY_NODE_SHOW_CREATE_VIEW_STMT:
    case QUERY_NODE_SHOW_LOCAL_VARIABLES_STMT:
      pQuery->execMode = QUERY_EXEC_MODE_LOCAL;
      pQuery->haveResultSet = true;
      break;
    case QUERY_NODE_RESET_QUERY_CACHE_STMT:
    case QUERY_NODE_ALTER_LOCAL_STMT:
      pQuery->execMode = QUERY_EXEC_MODE_LOCAL;
      break;
    case QUERY_NODE_SHOW_VARIABLES_STMT:
    case QUERY_NODE_COMPACT_DATABASE_STMT:
      pQuery->haveResultSet = true;
      pQuery->execMode = QUERY_EXEC_MODE_RPC;
      if (NULL != pCxt->pCmdMsg) {
        TSWAP(pQuery->pCmdMsg, pCxt->pCmdMsg);
        pQuery->msgType = pQuery->pCmdMsg->msgType;
      }
      break;
    default:
      pQuery->haveResultSet = false;
      pQuery->execMode = QUERY_EXEC_MODE_RPC;
      if (NULL != pCxt->pCmdMsg) {
        TSWAP(pQuery->pCmdMsg, pCxt->pCmdMsg);
        pQuery->msgType = pQuery->pCmdMsg->msgType;
      }
      break;
  }

  pQuery->stableQuery = pCxt->stableQuery;

  if (pQuery->haveResultSet) {
    taosMemoryFreeClear(pQuery->pResSchema);
    if (TSDB_CODE_SUCCESS != extractResultSchema(pQuery->pRoot, &pQuery->numOfResCols, &pQuery->pResSchema)) {
      return TSDB_CODE_OUT_OF_MEMORY;
    }

    if (nodeType(pQuery->pRoot) == QUERY_NODE_SELECT_STMT) {
      pQuery->precision = extractResultTsPrecision((SSelectStmt*)pQuery->pRoot);
    } else if (nodeType(pQuery->pRoot) == QUERY_NODE_SET_OPERATOR) {
      pQuery->precision = ((SSetOperator*)pQuery->pRoot)->precision;
    }
  }

  return TSDB_CODE_SUCCESS;
}

int32_t translate(SParseContext* pParseCxt, SQuery* pQuery, SParseMetaCache* pMetaCache) {
  STranslateContext cxt = {0};

  int32_t code = initTranslateContext(pParseCxt, pMetaCache, &cxt);
  if (TSDB_CODE_SUCCESS == code) {
    code = rewriteQuery(&cxt, pQuery);
  }
  if (TSDB_CODE_SUCCESS == code) {
    code = translateQuery(&cxt, pQuery->pRoot);
  }
  if (TSDB_CODE_SUCCESS == code && (cxt.pPrevRoot || cxt.pPostRoot)) {
    pQuery->pPrevRoot = cxt.pPrevRoot;
    pQuery->pPostRoot = cxt.pPostRoot;
  }
  if (TSDB_CODE_SUCCESS == code) {
    code = setQuery(&cxt, pQuery);
  }
  setRefreshMeta(&cxt, pQuery);
  destroyTranslateContext(&cxt);
  return code;
}<|MERGE_RESOLUTION|>--- conflicted
+++ resolved
@@ -931,9 +931,6 @@
 }
 
 static bool hasPkInTable(const STableMeta* pTableMeta) {
-<<<<<<< HEAD
-  return pTableMeta->tableInfo.numOfColumns>=2 && pTableMeta->schema[1].flags & COL_IS_KEY;
-=======
   bool hasPK = pTableMeta->tableInfo.numOfColumns >= 2 && pTableMeta->schema[1].flags & COL_IS_KEY;
   if (hasPK) {
     uInfo("has primary key, %s", pTableMeta->schema[1].name);
@@ -941,7 +938,6 @@
     uInfo("no primary key, %s", pTableMeta->schema[1].name);
   }
   return hasPK;
->>>>>>> 9478fd99
 }
 
 static void setColumnInfoBySchema(const SRealTableNode* pTable, const SSchema* pColSchema, int32_t tagFlag,
@@ -968,10 +964,7 @@
   }
   pCol->tableHasPk = hasPkInTable(pTable->pMeta);
   pCol->isPk = (pCol->tableHasPk) && (pColSchema->flags & COL_IS_KEY);
-<<<<<<< HEAD
   pCol->numOfPKs = pTable->pMeta->tableInfo.numOfPKs;
-=======
->>>>>>> 9478fd99
 }
 
 static void setColumnInfoByExpr(STempTableNode* pTable, SExprNode* pExpr, SColumnNode** pColRef) {
@@ -3951,7 +3944,7 @@
   bool        valInter = IS_CALENDAR_TIME_DURATION(pInter->unit);
   if (pInter->datum.i <= 0 || (!valInter && pInter->datum.i < tsMinIntervalTime)) {
     return generateSyntaxErrMsg(&pCxt->msgBuf, TSDB_CODE_PAR_INTER_VALUE_TOO_SMALL, tsMinIntervalTime,
-                                      getPrecisionStr(precision));
+                                getPrecisionStr(precision));
   } else if (pInter->datum.i / getPrecisionMultiple(precision) > tsdbMaxKeepMS) {
     return generateSyntaxErrMsg(&pCxt->msgBuf, TSDB_CODE_PAR_INTER_VALUE_TOO_BIG, 1000, "years");
   }
@@ -4699,10 +4692,6 @@
   return TSDB_CODE_SUCCESS;
 }
 
-<<<<<<< HEAD
-
-=======
->>>>>>> 9478fd99
 static EDealRes hasPkColImpl(SNode* pNode, void* pContext) {
   if (nodeType(pNode) == QUERY_NODE_COLUMN && ((SColumnNode*)pNode)->tableHasPk) {
     *(bool*)pContext = true;
@@ -4719,21 +4708,12 @@
 
 static EDealRes appendPkForPkFuncImpl(SNode* pNode, void* pContext) {
   STranslateContext* pCxt = pContext;
-<<<<<<< HEAD
-  STableNode* pTable = NULL;
-  int32_t     code = findTable(pCxt, NULL, &pTable);
-  if (TSDB_CODE_SUCCESS == code && QUERY_NODE_REAL_TABLE == nodeType(pTable) && isPkFunc(pNode) && hasPkCol(pNode)) {
-    SFunctionNode* pFunc = (SFunctionNode*)pNode;
-    SRealTableNode* pRealTable = (SRealTableNode*)pTable;
-    SNode*         pPk = NULL;
-=======
   STableNode*        pTable = NULL;
   int32_t            code = findTable(pCxt, NULL, &pTable);
   if (TSDB_CODE_SUCCESS == code && QUERY_NODE_REAL_TABLE == nodeType(pTable) && isPkFunc(pNode) && hasPkCol(pNode)) {
     SFunctionNode*  pFunc = (SFunctionNode*)pNode;
     SRealTableNode* pRealTable = (SRealTableNode*)pTable;
     SNode*          pPk = NULL;
->>>>>>> 9478fd99
     pCxt->errCode = createPkColByTable(pCxt, pRealTable, &pPk);
     if (TSDB_CODE_SUCCESS == pCxt->errCode) {
       pCxt->errCode = nodesListMakeStrictAppend(&pFunc->pParameterList, pPk);
@@ -4894,11 +4874,7 @@
   }
   if (TSDB_CODE_SUCCESS == code) {
     code = appendPkParamForPkFunc(pCxt, pSelect);
-<<<<<<< HEAD
-  }  
-=======
-  }
->>>>>>> 9478fd99
+  }
   if (TSDB_CODE_SUCCESS == code) {
     code = replaceOrderByAliasForSelect(pCxt, pSelect);
   }
@@ -5927,9 +5903,9 @@
   return buildCmdMsg(pCxt, TDMT_MND_TRIM_DB, (FSerializeFunc)tSerializeSTrimDbReq, &req);
 }
 
-<<<<<<< HEAD
-static int32_t columnDefNodeToField(SNodeList* pList, SArray** pArray, bool calBytes) {
-=======
+// <<<<<<< HEAD
+// static int32_t columnDefNodeToField(SNodeList* pList, SArray** pArray, bool calBytes) {
+// =======
 static int32_t checkColumnOptions(SNodeList* pList) {
   SNode* pNode;
   FOREACH(pNode, pList) {
@@ -5945,7 +5921,7 @@
   return TSDB_CODE_SUCCESS;
 }
 
-static int32_t columnDefNodeToField(SNodeList* pList, SArray** pArray) {
+static int32_t columnDefNodeToField(SNodeList* pList, SArray** pArray, bool calBytes) {
   *pArray = taosArrayInit(LIST_LENGTH(pList), sizeof(SFieldWithOptions));
   SNode* pNode;
   FOREACH(pNode, pList) {
@@ -5960,18 +5936,22 @@
     if (pCol->sma) {
       field.flags |= COL_SMA_ON;
     }
+    if (pCol->is_pk) {
+      field.flags |= COL_IS_KEY;
+    }
     taosArrayPush(*pArray, &field);
   }
   return TSDB_CODE_SUCCESS;
 }
 
-static int32_t tagDefNodeToField(SNodeList* pList, SArray** pArray) {
->>>>>>> 9478fd99
+static int32_t tagDefNodeToField(SNodeList* pList, SArray** pArray, bool calBytes) {
   *pArray = taosArrayInit(LIST_LENGTH(pList), sizeof(SField));
   SNode* pNode;
   FOREACH(pNode, pList) {
     SColumnDefNode* pCol = (SColumnDefNode*)pNode;
-    SField          field = {.type = pCol->dataType.type,};
+    SField          field = {
+        .type = pCol->dataType.type,
+    };
     if (calBytes) {
       field.bytes = calcTypeBytes(pCol->dataType);
     } else {
@@ -5980,9 +5960,6 @@
     strcpy(field.name, pCol->colName);
     if (pCol->sma) {
       field.flags |= COL_SMA_ON;
-    }
-    if (pCol->is_pk) {
-      field.flags |= COL_IS_KEY;
     }
     taosArrayPush(*pArray, &field);
   }
@@ -6083,9 +6060,6 @@
     if (NULL != taosHashGet(pHash, pTag->colName, len)) {
       code = generateSyntaxErrMsg(&pCxt->msgBuf, TSDB_CODE_PAR_DUPLICATED_COLUMN);
     }
-    if (TSDB_CODE_SUCCESS == code && pTag->is_pk) {
-      code = generateSyntaxErrMsg(&pCxt->msgBuf, TSDB_CODE_PAR_TAG_IS_PRIMARY_KEY, pTag->colName);
-    }
     if (TSDB_CODE_SUCCESS == code && pTag->dataType.type == TSDB_DATA_TYPE_JSON && ntags > 1) {
       code = generateSyntaxErrMsg(&pCxt->msgBuf, TSDB_CODE_PAR_ONLY_ONE_JSON_TAG);
     }
@@ -6142,23 +6116,12 @@
         code = generateSyntaxErrMsg(&pCxt->msgBuf, TSDB_CODE_PAR_INVALID_FIRST_COLUMN);
       }
     }
-<<<<<<< HEAD
-    if (TSDB_CODE_SUCCESS == code && pCol->is_pk && colIndex != 1) {
-      code = generateSyntaxErrMsg(&pCxt->msgBuf, TSDB_CODE_PAR_SECOND_COL_PK);
-    }
-    if (TSDB_CODE_SUCCESS == code && pCol->is_pk &&
-        !(TSDB_DATA_TYPE_INT == pCol->dataType.type || 
-          TSDB_DATA_TYPE_UINT == pCol->dataType.type ||
-          TSDB_DATA_TYPE_BIGINT == pCol->dataType.type ||
-          TSDB_DATA_TYPE_UBIGINT == pCol->dataType.type ||
-=======
     if (TSDB_CODE_SUCCESS == code && pCol->pOptions && pCol->pOptions->bPrimaryKey && colIndex != 1) {
       code = generateSyntaxErrMsg(&pCxt->msgBuf, TSDB_CODE_PAR_SECOND_COL_PK);
     }
     if (TSDB_CODE_SUCCESS == code && pCol->is_pk &&
         !(TSDB_DATA_TYPE_INT == pCol->dataType.type || TSDB_DATA_TYPE_UINT == pCol->dataType.type ||
           TSDB_DATA_TYPE_BIGINT == pCol->dataType.type || TSDB_DATA_TYPE_UBIGINT == pCol->dataType.type ||
->>>>>>> 9478fd99
           TSDB_DATA_TYPE_VARCHAR == pCol->dataType.type)) {
       code = generateSyntaxErrMsg(&pCxt->msgBuf, TSDB_CODE_PAR_COL_PK_TYPE);
     }
@@ -6205,7 +6168,8 @@
   return code;
 }
 
-static int32_t checkTableSchemaImpl(STranslateContext* pCxt, SNodeList* pTags, SNodeList* pCols, SNodeList* pRollupFuncs) {
+static int32_t checkTableSchemaImpl(STranslateContext* pCxt, SNodeList* pTags, SNodeList* pCols,
+                                    SNodeList* pRollupFuncs) {
   SHashObj* pHash = taosHashInit(LIST_LENGTH(pTags) + LIST_LENGTH(pCols),
                                  taosGetDefaultHashFunction(TSDB_DATA_TYPE_BINARY), false, HASH_NO_LOCK);
   if (NULL == pHash) {
@@ -6386,11 +6350,7 @@
   if (pCol->sma) {
     flags |= COL_SMA_ON;
   }
-<<<<<<< HEAD
-  if (pCol->is_pk) {
-=======
   if (pCol->pOptions && pCol->pOptions->bPrimaryKey) {
->>>>>>> 9478fd99
     flags |= COL_IS_KEY;
   }
   pSchema->colId = colId;
@@ -6700,13 +6660,10 @@
   pReq->colVer = 1;
   pReq->tagVer = 1;
   pReq->source = TD_REQ_FROM_APP;
-<<<<<<< HEAD
+  // columnDefNodeToField(pStmt->pCols, &pReq->pColumns, true);
+  // columnDefNodeToField(pStmt->pTags, &pReq->pTags, true);
   columnDefNodeToField(pStmt->pCols, &pReq->pColumns, true);
-  columnDefNodeToField(pStmt->pTags, &pReq->pTags, true);
-=======
-  columnDefNodeToField(pStmt->pCols, &pReq->pColumns);
-  tagDefNodeToField(pStmt->pTags, &pReq->pTags);
->>>>>>> 9478fd99
+  tagDefNodeToField(pStmt->pTags, &pReq->pTags, true);
   pReq->numOfColumns = LIST_LENGTH(pStmt->pCols);
   pReq->numOfTags = LIST_LENGTH(pStmt->pTags);
   if (pStmt->pOptions->commentNull == false) {
@@ -6909,15 +6866,9 @@
       if (TSDB_ALTER_TABLE_DROP_COLUMN == pStmt->alterType ||
           TSDB_ALTER_TABLE_UPDATE_COLUMN_BYTES == pStmt->alterType ||
           TSDB_ALTER_TABLE_UPDATE_COLUMN_NAME == pStmt->alterType) {
-<<<<<<< HEAD
-            return generateSyntaxErrMsg(&pCxt->msgBuf, TSDB_CODE_PAR_INVALID_PK_OP, pStmt->colName);
-          }
-    } 
-=======
         return generateSyntaxErrMsg(&pCxt->msgBuf, TSDB_CODE_PAR_INVALID_PK_OP, pStmt->colName);
       }
     }
->>>>>>> 9478fd99
     if ((TSDB_ALTER_TABLE_UPDATE_COLUMN_BYTES == pStmt->alterType ||
          TSDB_ALTER_TABLE_UPDATE_TAG_BYTES == pStmt->alterType) &&
         (!IS_VAR_DATA_TYPE(pSchema->type) || pSchema->type != pStmt->dataType.type ||
@@ -7465,7 +7416,7 @@
 static int32_t translateCreateComponentNode(STranslateContext* pCxt, SCreateComponentNodeStmt* pStmt) {
   SMCreateQnodeReq createReq = {.dnodeId = pStmt->dnodeId};
   int32_t          code = buildCmdMsg(pCxt, getCreateComponentNodeMsgType(nodeType(pStmt)),
-                                      (FSerializeFunc)tSerializeSCreateDropMQSNodeReq, &createReq);
+                             (FSerializeFunc)tSerializeSCreateDropMQSNodeReq, &createReq);
   tFreeSMCreateQnodeReq(&createReq);
   return code;
 }
@@ -7489,7 +7440,7 @@
 static int32_t translateDropComponentNode(STranslateContext* pCxt, SDropComponentNodeStmt* pStmt) {
   SDDropQnodeReq dropReq = {.dnodeId = pStmt->dnodeId};
   int32_t        code = buildCmdMsg(pCxt, getDropComponentNodeMsgType(nodeType(pStmt)),
-                                    (FSerializeFunc)tSerializeSCreateDropMQSNodeReq, &dropReq);
+                             (FSerializeFunc)tSerializeSCreateDropMQSNodeReq, &dropReq);
   tFreeSDDropQnodeReq(&dropReq);
   return code;
 }
@@ -7913,7 +7864,8 @@
   return code;
 }
 
-static int32_t addWstartTsToCreateStreamQuery(STranslateContext* pCxt, SNode* pStmt, SNodeList* pCols, SCMCreateStreamReq* pReq) {
+static int32_t addWstartTsToCreateStreamQuery(STranslateContext* pCxt, SNode* pStmt, SNodeList* pCols,
+                                              SCMCreateStreamReq* pReq) {
   SSelectStmt* pSelect = (SSelectStmt*)pStmt;
   SHashObj*    pUserAliasSet = NULL;
   int32_t      code = checkProjectAlias(pCxt, pSelect->pProjectionList, &pUserAliasSet);
@@ -8037,7 +7989,7 @@
 }
 
 static int32_t addColDefNodeByProj(SNodeList** ppCols, SNode* pProject, int8_t flags) {
-  SExprNode* pExpr = (SExprNode*)pProject;
+  SExprNode*      pExpr = (SExprNode*)pProject;
   SColumnDefNode* pColDef = (SColumnDefNode*)nodesMakeNode(QUERY_NODE_COLUMN_DEF);
   strcpy(pColDef->colName, pExpr->userAlias);
   pColDef->dataType = pExpr->resType;
@@ -8047,18 +7999,18 @@
 }
 
 static int32_t addColsToCreateStreamQuery(STranslateContext* pCxt, SCreateStreamStmt* pStmt, SCMCreateStreamReq* pReq) {
-  if ( STREAM_CREATE_STABLE_FALSE == pReq->createStb) {
+  if (STREAM_CREATE_STABLE_FALSE == pReq->createStb) {
     return TSDB_CODE_SUCCESS;
   }
   SSelectStmt* pSelect = (SSelectStmt*)pStmt->pQuery;
-  SNode* pProject = NULL;
-  SNode* pNode = NULL;
+  SNode*       pProject = NULL;
+  SNode*       pNode = NULL;
   if (0 != LIST_LENGTH(pStmt->pCols)) {
     if (LIST_LENGTH(pStmt->pCols) != LIST_LENGTH(pSelect->pProjectionList)) {
       return generateSyntaxErrMsg(&pCxt->msgBuf, TSDB_CODE_PAR_INVALID_COLUMNS_NUM);
     }
     FORBOTH(pNode, pStmt->pCols, pProject, pSelect->pProjectionList) {
-      SExprNode* pExpr = (SExprNode*)pProject;
+      SExprNode*      pExpr = (SExprNode*)pProject;
       SColumnDefNode* pColDef = (SColumnDefNode*)pNode;
       pColDef->dataType = pExpr->resType;
     }
@@ -8126,10 +8078,10 @@
 
 static int32_t checkStreamQuery(STranslateContext* pCxt, SCreateStreamStmt* pStmt) {
   SSelectStmt* pSelect = (SSelectStmt*)pStmt->pQuery;
-  if ( (SRealTableNode*)pSelect->pFromTable && ((SRealTableNode*)pSelect->pFromTable)->pMeta
-    && TSDB_SUPER_TABLE == ((SRealTableNode*)pSelect->pFromTable)->pMeta->tableType
-    && !hasTbnameFunction(pSelect->pPartitionByList)
-    && pSelect->pWindow != NULL && pSelect->pWindow->type == QUERY_NODE_EVENT_WINDOW) {
+  if ((SRealTableNode*)pSelect->pFromTable && ((SRealTableNode*)pSelect->pFromTable)->pMeta &&
+      TSDB_SUPER_TABLE == ((SRealTableNode*)pSelect->pFromTable)->pMeta->tableType &&
+      !hasTbnameFunction(pSelect->pPartitionByList) && pSelect->pWindow != NULL &&
+      pSelect->pWindow->type == QUERY_NODE_EVENT_WINDOW) {
     return generateSyntaxErrMsgExt(&pCxt->msgBuf, TSDB_CODE_PAR_INVALID_STREAM_QUERY,
                                    "Event window for stream on super table must patitioned by table name");
   }
@@ -8161,9 +8113,9 @@
   }
 
   if (pSelect->pWindow != NULL && pSelect->pWindow->type == QUERY_NODE_COUNT_WINDOW) {
-    if ( (SRealTableNode*)pSelect->pFromTable && ((SRealTableNode*)pSelect->pFromTable)->pMeta
-      && TSDB_SUPER_TABLE == ((SRealTableNode*)pSelect->pFromTable)->pMeta->tableType
-      && !hasTbnameFunction(pSelect->pPartitionByList) ) {
+    if ((SRealTableNode*)pSelect->pFromTable && ((SRealTableNode*)pSelect->pFromTable)->pMeta &&
+        TSDB_SUPER_TABLE == ((SRealTableNode*)pSelect->pFromTable)->pMeta->tableType &&
+        !hasTbnameFunction(pSelect->pPartitionByList)) {
       return generateSyntaxErrMsgExt(&pCxt->msgBuf, TSDB_CODE_PAR_INVALID_STREAM_QUERY,
                                      "Count window for stream on super table must patitioned by table name");
     }
@@ -8352,7 +8304,7 @@
     }
   }
 
-  if (TSDB_CODE_SUCCESS == code && pMeta->tableInfo.numOfColumns > LIST_LENGTH((*ppCols)) ) {
+  if (TSDB_CODE_SUCCESS == code && pMeta->tableInfo.numOfColumns > LIST_LENGTH((*ppCols))) {
     code = setFillNullCols(pProjColPos, pMeta, pReq);
   }
 
@@ -8683,7 +8635,8 @@
   return nodesListAppend((*pSelect1)->pGroupByList, (SNode*)pNode2);
 }
 
-static int32_t checkAndAdjStreamDestTableSchema(STranslateContext* pCxt, SCreateStreamStmt* pStmt, SCMCreateStreamReq* pReq) {
+static int32_t checkAndAdjStreamDestTableSchema(STranslateContext* pCxt, SCreateStreamStmt* pStmt,
+                                                SCMCreateStreamReq* pReq) {
   SSelectStmt*    pSelect = (SSelectStmt*)pStmt->pQuery;
   SNode*          pNode = nodesListGetNode(pStmt->pCols, 0);
   SColumnDefNode* pCol = (SColumnDefNode*)pNode;
@@ -8713,7 +8666,8 @@
       pCol->is_pk = true;
     }
     if (!pCol->is_pk) {
-      return generateSyntaxErrMsgExt(&pCxt->msgBuf, TSDB_CODE_PAR_INVALID_STREAM_QUERY, "Source table has primary key, dest table must has primary key");
+      return generateSyntaxErrMsgExt(&pCxt->msgBuf, TSDB_CODE_PAR_INVALID_STREAM_QUERY,
+                                     "Source table has primary key, dest table must has primary key");
     }
   }
   return code;
@@ -8812,11 +8766,7 @@
     pReq->fillHistory = pStmt->pOptions->fillHistory;
     pReq->igExpired = pStmt->pOptions->ignoreExpired;
     if (pReq->createStb) {
-<<<<<<< HEAD
-      columnDefNodeToField(pStmt->pTags, &pReq->pTags, true);
-=======
-      tagDefNodeToField(pStmt->pTags, &pReq->pTags);
->>>>>>> 9478fd99
+      tagDefNodeToField(pStmt->pTags, &pReq->pTags, true);
       pReq->numOfTags = LIST_LENGTH(pStmt->pTags);
     }
     columnDefNodeToField(pStmt->pCols, &pReq->pCols, false);
@@ -10126,7 +10076,7 @@
   SShowTableTagsStmt* pShow = (SShowTableTagsStmt*)pQuery->pRoot;
   SSelectStmt*        pSelect = NULL;
   int32_t             code = createSimpleSelectStmtFromCols(((SValueNode*)pShow->pDbName)->literal,
-                                                            ((SValueNode*)pShow->pTbName)->literal, -1, NULL, &pSelect);
+                                                ((SValueNode*)pShow->pTbName)->literal, -1, NULL, &pSelect);
   if (TSDB_CODE_SUCCESS == code) {
     code = createShowTableTagsProjections(&pSelect->pProjectionList, &pShow->pTags);
   }
@@ -11194,14 +11144,8 @@
   }
 
   const SSchema* pSchema = getNormalColSchema(pTableMeta, pStmt->colName);
-<<<<<<< HEAD
-  if (hasPkInTable(pTableMeta) && pSchema && (pSchema->flags & COL_IS_KEY) && 
-      (TSDB_ALTER_TABLE_DROP_COLUMN == pStmt->alterType ||
-       TSDB_ALTER_TABLE_UPDATE_COLUMN_BYTES == pStmt->alterType ||
-=======
   if (hasPkInTable(pTableMeta) && pSchema && (pSchema->flags & COL_IS_KEY) &&
       (TSDB_ALTER_TABLE_DROP_COLUMN == pStmt->alterType || TSDB_ALTER_TABLE_UPDATE_COLUMN_BYTES == pStmt->alterType ||
->>>>>>> 9478fd99
        TSDB_ALTER_TABLE_UPDATE_COLUMN_NAME == pStmt->alterType)) {
     return generateSyntaxErrMsg(&pCxt->msgBuf, TSDB_CODE_PAR_INVALID_PK_OP);
   }
