/*
 * Copyright (c) 2019 TAOS Data, Inc. <jhtao@taosdata.com>
 *
 * This program is free software: you can use, redistribute, and/or modify
 * it under the terms of the GNU Affero General Public License, version 3
 * or later ("AGPL"), as published by the Free Software Foundation.
 *
 * This program is distributed in the hope that it will be useful, but WITHOUT
 * ANY WARRANTY; without even the implied warranty of MERCHANTABILITY or
 * FITNESS FOR A PARTICULAR PURPOSE.
 *
 * You should have received a copy of the GNU Affero General Public License
 * along with this program. If not, see <http://www.gnu.org/licenses/>.
 */

#include "parInt.h"

#include "catalog.h"
#include "cmdnodes.h"
#include "filter.h"
#include "functionMgt.h"
#include "parUtil.h"
#include "scalar.h"
#include "systable.h"
#include "tglobal.h"
#include "ttime.h"

#define generateDealNodeErrMsg(pCxt, code, ...) \
  (pCxt->errCode = generateSyntaxErrMsg(&pCxt->msgBuf, code, ##__VA_ARGS__), DEAL_RES_ERROR)

typedef struct STranslateContext {
  SParseContext*   pParseCxt;
  int32_t          errCode;
  SMsgBuf          msgBuf;
  SArray*          pNsLevel;  // element is SArray*, the element of this subarray is STableNode*
  int32_t          currLevel;
  ESqlClause       currClause;
  SSelectStmt*     pCurrSelectStmt;
  SCmdMsgInfo*     pCmdMsg;
  SHashObj*        pDbs;
  SHashObj*        pTables;
  SExplainOptions* pExplainOpt;
  SParseMetaCache* pMetaCache;
} STranslateContext;

typedef struct SFullDatabaseName {
  char fullDbName[TSDB_DB_FNAME_LEN];
} SFullDatabaseName;

static int32_t  translateSubquery(STranslateContext* pCxt, SNode* pNode);
static int32_t  translateQuery(STranslateContext* pCxt, SNode* pNode);
static EDealRes translateValue(STranslateContext* pCxt, SValueNode* pVal);

static bool afterGroupBy(ESqlClause clause) { return clause > SQL_CLAUSE_GROUP_BY; }

static bool beforeHaving(ESqlClause clause) { return clause < SQL_CLAUSE_HAVING; }

static bool afterHaving(ESqlClause clause) { return clause > SQL_CLAUSE_HAVING; }

static int32_t addNamespace(STranslateContext* pCxt, void* pTable) {
  size_t currTotalLevel = taosArrayGetSize(pCxt->pNsLevel);
  if (currTotalLevel > pCxt->currLevel) {
    SArray* pTables = taosArrayGetP(pCxt->pNsLevel, pCxt->currLevel);
    taosArrayPush(pTables, &pTable);
  } else {
    do {
      SArray* pTables = taosArrayInit(TARRAY_MIN_SIZE, POINTER_BYTES);
      if (pCxt->currLevel == currTotalLevel) {
        taosArrayPush(pTables, &pTable);
      }
      taosArrayPush(pCxt->pNsLevel, &pTables);
      ++currTotalLevel;
    } while (currTotalLevel <= pCxt->currLevel);
  }
  return TSDB_CODE_SUCCESS;
}

static SName* toName(int32_t acctId, const char* pDbName, const char* pTableName, SName* pName) {
  pName->type = TSDB_TABLE_NAME_T;
  pName->acctId = acctId;
  strcpy(pName->dbname, pDbName);
  strcpy(pName->tname, pTableName);
  return pName;
}

static int32_t collectUseDatabaseImpl(const char* pFullDbName, SHashObj* pDbs) {
  SFullDatabaseName name = {0};
  strcpy(name.fullDbName, pFullDbName);
  return taosHashPut(pDbs, pFullDbName, strlen(pFullDbName), &name, sizeof(SFullDatabaseName));
}

static int32_t collectUseDatabase(const SName* pName, SHashObj* pDbs) {
  char dbFName[TSDB_DB_FNAME_LEN] = {0};
  tNameGetFullDbName(pName, dbFName);
  return collectUseDatabaseImpl(dbFName, pDbs);
}

static int32_t collectUseTable(const SName* pName, SHashObj* pDbs) {
  char fullName[TSDB_TABLE_FNAME_LEN];
  tNameExtractFullName(pName, fullName);
  return taosHashPut(pDbs, fullName, strlen(fullName), pName, sizeof(SName));
}

static int32_t getTableMetaImpl(STranslateContext* pCxt, const SName* pName, STableMeta** pMeta) {
  SParseContext* pParCxt = pCxt->pParseCxt;
  int32_t        code = TSDB_CODE_SUCCESS;
  if (pParCxt->async) {
    code = getTableMetaFromCache(pCxt->pMetaCache, pName, pMeta);
  } else {
    code = collectUseDatabase(pName, pCxt->pDbs);
    if (TSDB_CODE_SUCCESS == code) {
      code = collectUseTable(pName, pCxt->pTables);
    }
    if (TSDB_CODE_SUCCESS == code) {
      code = catalogGetTableMeta(pParCxt->pCatalog, pParCxt->pTransporter, &pParCxt->mgmtEpSet, pName, pMeta);
    }
  }
  if (TSDB_CODE_SUCCESS != code) {
    parserError("catalogGetTableMeta error, code:%s, dbName:%s, tbName:%s", tstrerror(code), pName->dbname,
                pName->tname);
  }
  return code;
}

static int32_t getTableMeta(STranslateContext* pCxt, const char* pDbName, const char* pTableName, STableMeta** pMeta) {
  SName name;
  return getTableMetaImpl(pCxt, toName(pCxt->pParseCxt->acctId, pDbName, pTableName, &name), pMeta);
}

static int32_t refreshGetTableMeta(STranslateContext* pCxt, const char* pDbName, const char* pTableName,
                                   STableMeta** pMeta) {
  SParseContext* pParCxt = pCxt->pParseCxt;
  SName          name;
  toName(pCxt->pParseCxt->acctId, pDbName, pTableName, &name);
  int32_t code = TSDB_CODE_SUCCESS;
  if (pParCxt->async) {
    code = getTableMetaFromCache(pCxt->pMetaCache, &name, pMeta);
  } else {
    code =
        catalogRefreshGetTableMeta(pParCxt->pCatalog, pParCxt->pTransporter, &pParCxt->mgmtEpSet, &name, pMeta, false);
  }
  if (TSDB_CODE_SUCCESS != code) {
    parserError("catalogRefreshGetTableMeta error, code:%s, dbName:%s, tbName:%s", tstrerror(code), pDbName,
                pTableName);
  }
  return code;
}

static int32_t getDBVgInfoImpl(STranslateContext* pCxt, const SName* pName, SArray** pVgInfo) {
  SParseContext* pParCxt = pCxt->pParseCxt;
  char           fullDbName[TSDB_DB_FNAME_LEN];
  tNameGetFullDbName(pName, fullDbName);
  int32_t code = TSDB_CODE_SUCCESS;
  if (pParCxt->async) {
    code = getDbVgInfoFromCache(pCxt->pMetaCache, fullDbName, pVgInfo);
  } else {
    code = collectUseDatabaseImpl(fullDbName, pCxt->pDbs);
    if (TSDB_CODE_SUCCESS == code) {
      code = catalogGetDBVgInfo(pParCxt->pCatalog, pParCxt->pTransporter, &pParCxt->mgmtEpSet, fullDbName, pVgInfo);
    }
  }
  if (TSDB_CODE_SUCCESS != code) {
    parserError("catalogGetDBVgInfo error, code:%s, dbFName:%s", tstrerror(code), fullDbName);
  }
  return code;
}

static int32_t getDBVgInfo(STranslateContext* pCxt, const char* pDbName, SArray** pVgInfo) {
  SName name;
  tNameSetDbName(&name, pCxt->pParseCxt->acctId, pDbName, strlen(pDbName));
  char dbFname[TSDB_DB_FNAME_LEN] = {0};
  tNameGetFullDbName(&name, dbFname);
  return getDBVgInfoImpl(pCxt, &name, pVgInfo);
}

static int32_t getTableHashVgroupImpl(STranslateContext* pCxt, const SName* pName, SVgroupInfo* pInfo) {
  SParseContext* pParCxt = pCxt->pParseCxt;
  int32_t        code = TSDB_CODE_SUCCESS;
  if (pParCxt->async) {
    code = getTableVgroupFromCache(pCxt->pMetaCache, pName, pInfo);
  } else {
    code = collectUseDatabase(pName, pCxt->pDbs);
    if (TSDB_CODE_SUCCESS == code) {
      code = collectUseTable(pName, pCxt->pTables);
    }
    if (TSDB_CODE_SUCCESS == code) {
      code = catalogGetTableHashVgroup(pParCxt->pCatalog, pParCxt->pTransporter, &pParCxt->mgmtEpSet, pName, pInfo);
    }
  }
  if (TSDB_CODE_SUCCESS != code) {
    parserError("catalogGetTableHashVgroup error, code:%s, dbName:%s, tbName:%s", tstrerror(code), pName->dbname,
                pName->tname);
  }
  return code;
}

static int32_t getTableHashVgroup(STranslateContext* pCxt, const char* pDbName, const char* pTableName,
                                  SVgroupInfo* pInfo) {
  SName name;
  return getTableHashVgroupImpl(pCxt, toName(pCxt->pParseCxt->acctId, pDbName, pTableName, &name), pInfo);
}

static int32_t getDBVgVersion(STranslateContext* pCxt, const char* pDbFName, int32_t* pVersion, int64_t* pDbId,
                              int32_t* pTableNum) {
  SParseContext* pParCxt = pCxt->pParseCxt;
  int32_t        code = TSDB_CODE_SUCCESS;
  if (pParCxt->async) {
    code = getDbVgVersionFromCache(pCxt->pMetaCache, pDbFName, pVersion, pDbId, pTableNum);
  } else {
    code = collectUseDatabaseImpl(pDbFName, pCxt->pDbs);
    if (TSDB_CODE_SUCCESS == code) {
      code = catalogGetDBVgVersion(pParCxt->pCatalog, pDbFName, pVersion, pDbId, pTableNum);
    }
  }
  if (TSDB_CODE_SUCCESS != code) {
    parserError("catalogGetDBVgVersion error, code:%s, dbFName:%s", tstrerror(code), pDbFName);
  }
  return code;
}

static int32_t getDBCfg(STranslateContext* pCxt, const char* pDbName, SDbCfgInfo* pInfo) {
  SParseContext* pParCxt = pCxt->pParseCxt;
  SName          name;
  tNameSetDbName(&name, pCxt->pParseCxt->acctId, pDbName, strlen(pDbName));
  char dbFname[TSDB_DB_FNAME_LEN] = {0};
  tNameGetFullDbName(&name, dbFname);
  int32_t code = TSDB_CODE_SUCCESS;
  if (pParCxt->async) {
    code = getDbCfgFromCache(pCxt->pMetaCache, dbFname, pInfo);
  } else {
    code = collectUseDatabaseImpl(dbFname, pCxt->pDbs);
    if (TSDB_CODE_SUCCESS == code) {
      code = catalogGetDBCfg(pParCxt->pCatalog, pParCxt->pTransporter, &pParCxt->mgmtEpSet, dbFname, pInfo);
    }
  }
  if (TSDB_CODE_SUCCESS != code) {
    parserError("catalogGetDBCfg error, code:%s, dbFName:%s", tstrerror(code), dbFname);
  }
  return code;
}

static int32_t getUdfInfo(STranslateContext* pCxt, SFunctionNode* pFunc) {
  SParseContext* pParCxt = pCxt->pParseCxt;
  SFuncInfo      funcInfo = {0};
  int32_t        code = TSDB_CODE_SUCCESS;
  if (pParCxt->async) {
    code = getUdfInfoFromCache(pCxt->pMetaCache, pFunc->functionName, &funcInfo);
  } else {
    code = catalogGetUdfInfo(pParCxt->pCatalog, pParCxt->pTransporter, &pParCxt->mgmtEpSet, pFunc->functionName,
                             &funcInfo);
  }
  if (TSDB_CODE_SUCCESS == code) {
    pFunc->funcType = FUNCTION_TYPE_UDF;
    pFunc->funcId = TSDB_FUNC_TYPE_AGGREGATE == funcInfo.funcType ? FUNC_AGGREGATE_UDF_ID : FUNC_SCALAR_UDF_ID;
    pFunc->node.resType.type = funcInfo.outputType;
    pFunc->node.resType.bytes = funcInfo.outputLen;
    pFunc->udfBufSize = funcInfo.bufSize;
    tFreeSFuncInfo(&funcInfo);
  }
  return code;
}

static int32_t initTranslateContext(SParseContext* pParseCxt, SParseMetaCache* pMetaCache, STranslateContext* pCxt) {
  pCxt->pParseCxt = pParseCxt;
  pCxt->errCode = TSDB_CODE_SUCCESS;
  pCxt->msgBuf.buf = pParseCxt->pMsg;
  pCxt->msgBuf.len = pParseCxt->msgLen;
  pCxt->pNsLevel = taosArrayInit(TARRAY_MIN_SIZE, POINTER_BYTES);
  pCxt->currLevel = 0;
  pCxt->currClause = 0;
  pCxt->pMetaCache = pMetaCache;
  pCxt->pDbs = taosHashInit(4, taosGetDefaultHashFunction(TSDB_DATA_TYPE_BINARY), true, HASH_NO_LOCK);
  pCxt->pTables = taosHashInit(4, taosGetDefaultHashFunction(TSDB_DATA_TYPE_BINARY), true, HASH_NO_LOCK);
  if (NULL == pCxt->pNsLevel || NULL == pCxt->pDbs || NULL == pCxt->pTables) {
    return TSDB_CODE_OUT_OF_MEMORY;
  }
  return TSDB_CODE_SUCCESS;
}

static int32_t resetTranslateNamespace(STranslateContext* pCxt) {
  if (NULL != pCxt->pNsLevel) {
    size_t size = taosArrayGetSize(pCxt->pNsLevel);
    for (size_t i = 0; i < size; ++i) {
      taosArrayDestroy(taosArrayGetP(pCxt->pNsLevel, i));
    }
    taosArrayDestroy(pCxt->pNsLevel);
  }
  pCxt->pNsLevel = taosArrayInit(TARRAY_MIN_SIZE, POINTER_BYTES);
  if (NULL == pCxt->pNsLevel) {
    return TSDB_CODE_OUT_OF_MEMORY;
  }
  return TSDB_CODE_SUCCESS;
}

static void destroyTranslateContext(STranslateContext* pCxt) {
  if (NULL != pCxt->pNsLevel) {
    size_t size = taosArrayGetSize(pCxt->pNsLevel);
    for (size_t i = 0; i < size; ++i) {
      taosArrayDestroy(taosArrayGetP(pCxt->pNsLevel, i));
    }
    taosArrayDestroy(pCxt->pNsLevel);
  }

  if (NULL != pCxt->pCmdMsg) {
    taosMemoryFreeClear(pCxt->pCmdMsg->pMsg);
    taosMemoryFreeClear(pCxt->pCmdMsg);
  }

  taosHashCleanup(pCxt->pDbs);
  taosHashCleanup(pCxt->pTables);
}

static bool isAliasColumn(const SNode* pNode) {
  return (QUERY_NODE_COLUMN == nodeType(pNode) && ('\0' == ((SColumnNode*)pNode)->tableAlias[0]));
}

static bool isAggFunc(const SNode* pNode) {
  return (QUERY_NODE_FUNCTION == nodeType(pNode) && fmIsAggFunc(((SFunctionNode*)pNode)->funcId));
}

static bool isSelectFunc(const SNode* pNode) {
  return (QUERY_NODE_FUNCTION == nodeType(pNode) && fmIsSelectFunc(((SFunctionNode*)pNode)->funcId));
}

static bool isTimelineFunc(const SNode* pNode) {
  return (QUERY_NODE_FUNCTION == nodeType(pNode) && fmIsTimelineFunc(((SFunctionNode*)pNode)->funcId));
}

static bool isScanPseudoColumnFunc(const SNode* pNode) {
  return (QUERY_NODE_FUNCTION == nodeType(pNode) && fmIsScanPseudoColumnFunc(((SFunctionNode*)pNode)->funcId));
}

static bool isIndefiniteRowsFunc(const SNode* pNode) {
  return (QUERY_NODE_FUNCTION == nodeType(pNode) && fmIsIndefiniteRowsFunc(((SFunctionNode*)pNode)->funcId));
}

static bool isDistinctOrderBy(STranslateContext* pCxt) {
  return (SQL_CLAUSE_ORDER_BY == pCxt->currClause && pCxt->pCurrSelectStmt->isDistinct);
}

static bool belongTable(const char* currentDb, const SColumnNode* pCol, const STableNode* pTable) {
  int cmp = 0;
  if ('\0' != pCol->dbName[0]) {
    cmp = strcmp(pCol->dbName, pTable->dbName);
  } else {
    cmp = (QUERY_NODE_REAL_TABLE == nodeType(pTable) ? strcmp(currentDb, pTable->dbName) : 0);
  }
  if (0 == cmp) {
    cmp = strcmp(pCol->tableAlias, pTable->tableAlias);
  }
  return (0 == cmp);
}

static SNodeList* getProjectList(const SNode* pNode) {
  if (QUERY_NODE_SELECT_STMT == nodeType(pNode)) {
    return ((SSelectStmt*)pNode)->pProjectionList;
  } else if (QUERY_NODE_SET_OPERATOR == nodeType(pNode)) {
    return ((SSetOperator*)pNode)->pProjectionList;
  }
  return NULL;
}

static void setColumnInfoBySchema(const SRealTableNode* pTable, const SSchema* pColSchema, int32_t tagFlag,
                                  SColumnNode* pCol) {
  strcpy(pCol->dbName, pTable->table.dbName);
  strcpy(pCol->tableAlias, pTable->table.tableAlias);
  strcpy(pCol->tableName, pTable->table.tableName);
  strcpy(pCol->colName, pColSchema->name);
  if ('\0' == pCol->node.aliasName[0]) {
    strcpy(pCol->node.aliasName, pColSchema->name);
  }
  pCol->tableId = pTable->pMeta->uid;
  pCol->tableType = pTable->pMeta->tableType;
  pCol->colId = pColSchema->colId;
  pCol->colType = (tagFlag >= 0 ? COLUMN_TYPE_TAG : COLUMN_TYPE_COLUMN);
  pCol->hasIndex = (0 == tagFlag);
  pCol->node.resType.type = pColSchema->type;
  pCol->node.resType.bytes = pColSchema->bytes;
  if (TSDB_DATA_TYPE_TIMESTAMP == pCol->node.resType.type) {
    pCol->node.resType.precision = pTable->pMeta->tableInfo.precision;
  }
}

static void setColumnInfoByExpr(const STableNode* pTable, SExprNode* pExpr, SColumnNode** pColRef) {
  SColumnNode* pCol = *pColRef;

  pCol->pProjectRef = (SNode*)pExpr;
  if (NULL == pExpr->pAssociation) {
    pExpr->pAssociation = taosArrayInit(TARRAY_MIN_SIZE, POINTER_BYTES);
  }
  taosArrayPush(pExpr->pAssociation, &pColRef);
  if (NULL != pTable) {
    strcpy(pCol->tableAlias, pTable->tableAlias);
  } else if (QUERY_NODE_COLUMN == nodeType(pExpr)) {
    SColumnNode* pProjCol = (SColumnNode*)pExpr;
    strcpy(pCol->tableAlias, pProjCol->tableAlias);
    pCol->tableId = pProjCol->tableId;
    pCol->colId = pProjCol->colId;
    pCol->colType = pProjCol->colType;
  }
  strcpy(pCol->colName, pExpr->aliasName);
  if ('\0' == pCol->node.aliasName[0]) {
    strcpy(pCol->node.aliasName, pCol->colName);
  }
  pCol->node.resType = pExpr->resType;
}

static int32_t createColumnsByTable(STranslateContext* pCxt, const STableNode* pTable, SNodeList* pList) {
  if (QUERY_NODE_REAL_TABLE == nodeType(pTable)) {
    const STableMeta* pMeta = ((SRealTableNode*)pTable)->pMeta;
    int32_t           nums =
        pMeta->tableInfo.numOfColumns + ((TSDB_SUPER_TABLE == pMeta->tableType) ? pMeta->tableInfo.numOfTags : 0);
    for (int32_t i = 0; i < nums; ++i) {
      SColumnNode* pCol = (SColumnNode*)nodesMakeNode(QUERY_NODE_COLUMN);
      if (NULL == pCol) {
        return generateSyntaxErrMsg(&pCxt->msgBuf, TSDB_CODE_OUT_OF_MEMORY);
      }
      setColumnInfoBySchema((SRealTableNode*)pTable, pMeta->schema + i, (i - pMeta->tableInfo.numOfColumns), pCol);
      nodesListAppend(pList, (SNode*)pCol);
    }
  } else {
    SNodeList* pProjectList = getProjectList(((STempTableNode*)pTable)->pSubquery);
    SNode*     pNode;
    FOREACH(pNode, pProjectList) {
      SColumnNode* pCol = (SColumnNode*)nodesMakeNode(QUERY_NODE_COLUMN);
      if (NULL == pCol) {
        return generateSyntaxErrMsg(&pCxt->msgBuf, TSDB_CODE_OUT_OF_MEMORY);
      }
      setColumnInfoByExpr(pTable, (SExprNode*)pNode, &pCol);
      nodesListAppend(pList, (SNode*)pCol);
    }
  }
  return TSDB_CODE_SUCCESS;
}

static bool isInternalPrimaryKey(const SColumnNode* pCol) {
  return PRIMARYKEY_TIMESTAMP_COL_ID == pCol->colId && 0 == strcmp(pCol->colName, PK_TS_COL_INTERNAL_NAME);
}

static bool isTimeOrderQuery(SNode* pStmt) {
  if (QUERY_NODE_SELECT_STMT == nodeType(pStmt)) {
    return ((SSelectStmt*)pStmt)->isTimeOrderQuery;
  } else {
    return false;
  }
}

static bool isPrimaryKeyImpl(STempTableNode* pTable, SNode* pExpr) {
  if (QUERY_NODE_COLUMN == nodeType(pExpr)) {
    return (PRIMARYKEY_TIMESTAMP_COL_ID == ((SColumnNode*)pExpr)->colId);
  } else if (QUERY_NODE_FUNCTION == nodeType(pExpr)) {
    SFunctionNode* pFunc = (SFunctionNode*)pExpr;
    if (FUNCTION_TYPE_SELECT_VALUE == pFunc->funcType) {
      return isPrimaryKeyImpl(pTable, nodesListGetNode(pFunc->pParameterList, 0));
    } else if (FUNCTION_TYPE_WSTARTTS == pFunc->funcType || FUNCTION_TYPE_WENDTS == pFunc->funcType) {
      return true;
    }
  }
  return false;
}

static bool isPrimaryKey(STempTableNode* pTable, SNode* pExpr) {
  if (!isTimeOrderQuery(pTable->pSubquery)) {
    return false;
  }
  return isPrimaryKeyImpl(pTable, pExpr);
}

static int32_t findAndSetColumn(STranslateContext* pCxt, SColumnNode** pColRef, const STableNode* pTable,
                                bool* pFound) {
  SColumnNode* pCol = *pColRef;
  *pFound = false;
  if (QUERY_NODE_REAL_TABLE == nodeType(pTable)) {
    const STableMeta* pMeta = ((SRealTableNode*)pTable)->pMeta;
    if (isInternalPrimaryKey(pCol)) {
      setColumnInfoBySchema((SRealTableNode*)pTable, pMeta->schema, -1, pCol);
      *pFound = true;
      return TSDB_CODE_SUCCESS;
    }
    int32_t nums = pMeta->tableInfo.numOfTags + pMeta->tableInfo.numOfColumns;
    for (int32_t i = 0; i < nums; ++i) {
      if (0 == strcmp(pCol->colName, pMeta->schema[i].name)) {
        setColumnInfoBySchema((SRealTableNode*)pTable, pMeta->schema + i, (i - pMeta->tableInfo.numOfColumns), pCol);
        *pFound = true;
        break;
      }
    }
  } else {
    SNodeList* pProjectList = getProjectList(((STempTableNode*)pTable)->pSubquery);
    SNode*     pNode;
    FOREACH(pNode, pProjectList) {
      SExprNode* pExpr = (SExprNode*)pNode;
      if (0 == strcmp(pCol->colName, pExpr->aliasName) ||
          (isPrimaryKey((STempTableNode*)pTable, pNode) && isInternalPrimaryKey(pCol))) {
        if (*pFound) {
          return generateSyntaxErrMsg(&pCxt->msgBuf, TSDB_CODE_PAR_AMBIGUOUS_COLUMN, pCol->colName);
        }
        setColumnInfoByExpr(pTable, pExpr, pColRef);
        *pFound = true;
      }
    }
  }
  return TSDB_CODE_SUCCESS;
}

static EDealRes translateColumnWithPrefix(STranslateContext* pCxt, SColumnNode** pCol) {
  SArray* pTables = taosArrayGetP(pCxt->pNsLevel, pCxt->currLevel);
  size_t  nums = taosArrayGetSize(pTables);
  bool    foundTable = false;
  for (size_t i = 0; i < nums; ++i) {
    STableNode* pTable = taosArrayGetP(pTables, i);
    if (belongTable(pCxt->pParseCxt->db, (*pCol), pTable)) {
      foundTable = true;
      bool foundCol = false;
      pCxt->errCode = findAndSetColumn(pCxt, pCol, pTable, &foundCol);
      if (TSDB_CODE_SUCCESS != pCxt->errCode) {
        return DEAL_RES_ERROR;
      }
      if (foundCol) {
        break;
      }
      return generateDealNodeErrMsg(pCxt, TSDB_CODE_PAR_INVALID_COLUMN, (*pCol)->colName);
    }
  }
  if (!foundTable) {
    return generateDealNodeErrMsg(pCxt, TSDB_CODE_PAR_TABLE_NOT_EXIST, (*pCol)->tableAlias);
  }
  return DEAL_RES_CONTINUE;
}

static EDealRes translateColumnWithoutPrefix(STranslateContext* pCxt, SColumnNode** pCol) {
  SArray* pTables = taosArrayGetP(pCxt->pNsLevel, pCxt->currLevel);
  size_t  nums = taosArrayGetSize(pTables);
  bool    found = false;
  bool    isInternalPk = isInternalPrimaryKey(*pCol);
  for (size_t i = 0; i < nums; ++i) {
    STableNode* pTable = taosArrayGetP(pTables, i);
    bool        foundCol = false;
    pCxt->errCode = findAndSetColumn(pCxt, pCol, pTable, &foundCol);
    if (TSDB_CODE_SUCCESS != pCxt->errCode) {
      return DEAL_RES_ERROR;
    }
    if (foundCol) {
      if (found) {
        return generateDealNodeErrMsg(pCxt, TSDB_CODE_PAR_AMBIGUOUS_COLUMN, (*pCol)->colName);
      }
      found = true;
    }
    if (isInternalPk) {
      break;
    }
  }
  if (!found) {
    if (isInternalPk) {
      if (NULL != pCxt->pCurrSelectStmt && NULL != pCxt->pCurrSelectStmt->pWindow) {
        return generateDealNodeErrMsg(pCxt, TSDB_CODE_PAR_NOT_ALLOWED_WIN_QUERY);
      }
      return generateDealNodeErrMsg(pCxt, TSDB_CODE_PAR_INVALID_INTERNAL_PK);
    } else {
      return generateDealNodeErrMsg(pCxt, TSDB_CODE_PAR_INVALID_COLUMN, (*pCol)->colName);
    }
  }
  return DEAL_RES_CONTINUE;
}

static bool translateColumnUseAlias(STranslateContext* pCxt, SColumnNode** pCol) {
  SNodeList* pProjectionList = pCxt->pCurrSelectStmt->pProjectionList;
  SNode*     pNode;
  FOREACH(pNode, pProjectionList) {
    SExprNode* pExpr = (SExprNode*)pNode;
    if (0 == strcmp((*pCol)->colName, pExpr->aliasName)) {
      setColumnInfoByExpr(NULL, pExpr, pCol);
      return true;
    }
  }
  return false;
}

static EDealRes translateColumn(STranslateContext* pCxt, SColumnNode** pCol) {
  // count(*)/first(*)/last(*) and so on
  if (0 == strcmp((*pCol)->colName, "*")) {
    return DEAL_RES_CONTINUE;
  }

  EDealRes res = DEAL_RES_CONTINUE;
  if ('\0' != (*pCol)->tableAlias[0]) {
    res = translateColumnWithPrefix(pCxt, pCol);
  } else {
    bool found = false;
    if (SQL_CLAUSE_ORDER_BY == pCxt->currClause) {
      found = translateColumnUseAlias(pCxt, pCol);
    }
    res = (found ? DEAL_RES_CONTINUE : translateColumnWithoutPrefix(pCxt, pCol));
  }
  return res;
}

static int32_t parseTimeFromValueNode(STranslateContext* pCxt, SValueNode* pVal) {
  if (IS_NUMERIC_TYPE(pVal->node.resType.type) || TSDB_DATA_TYPE_BOOL == pVal->node.resType.type) {
    if (DEAL_RES_ERROR == translateValue(pCxt, pVal)) {
      return pCxt->errCode;
    }
    if (IS_UNSIGNED_NUMERIC_TYPE(pVal->node.resType.type)) {
      pVal->datum.i = pVal->datum.u;
    } else if (IS_FLOAT_TYPE(pVal->node.resType.type)) {
      pVal->datum.i = pVal->datum.d;
    } else if (TSDB_DATA_TYPE_BOOL == pVal->node.resType.type) {
      pVal->datum.i = pVal->datum.b;
    }
    return TSDB_CODE_SUCCESS;
  } else if (IS_VAR_DATA_TYPE(pVal->node.resType.type) || TSDB_DATA_TYPE_TIMESTAMP == pVal->node.resType.type) {
    if (TSDB_CODE_SUCCESS == taosParseTime(pVal->literal, &pVal->datum.i, pVal->node.resType.bytes,
                                           pVal->node.resType.precision, tsDaylight)) {
      return TSDB_CODE_SUCCESS;
    }
    char* pEnd = NULL;
    pVal->datum.i = taosStr2Int64(pVal->literal, &pEnd, 10);
    return (NULL != pEnd && '\0' == *pEnd) ? TSDB_CODE_SUCCESS : TSDB_CODE_FAILED;
  } else {
    return TSDB_CODE_FAILED;
  }
}

static EDealRes translateValueImpl(STranslateContext* pCxt, SValueNode* pVal, SDataType targetDt) {
  uint8_t precision = (NULL != pCxt->pCurrSelectStmt ? pCxt->pCurrSelectStmt->precision : targetDt.precision);
  pVal->node.resType.precision = precision;
  if (pVal->placeholderNo > 0) {
    return DEAL_RES_CONTINUE;
  }
  if (pVal->isDuration) {
    if (parseNatualDuration(pVal->literal, strlen(pVal->literal), &pVal->datum.i, &pVal->unit, precision) !=
        TSDB_CODE_SUCCESS) {
      return generateDealNodeErrMsg(pCxt, TSDB_CODE_PAR_WRONG_VALUE_TYPE, pVal->literal);
    }
    *(int64_t*)&pVal->typeData = pVal->datum.i;
  } else {
    switch (targetDt.type) {
      case TSDB_DATA_TYPE_NULL:
        break;
      case TSDB_DATA_TYPE_BOOL:
        pVal->datum.b = (0 == strcasecmp(pVal->literal, "true"));
        *(bool*)&pVal->typeData = pVal->datum.b;
        break;
      case TSDB_DATA_TYPE_TINYINT: {
        pVal->datum.i = taosStr2Int64(pVal->literal, NULL, 10);
        *(int8_t*)&pVal->typeData = pVal->datum.i;
        break;
      }
      case TSDB_DATA_TYPE_SMALLINT: {
        pVal->datum.i = taosStr2Int64(pVal->literal, NULL, 10);
        *(int16_t*)&pVal->typeData = pVal->datum.i;
        break;
      }
      case TSDB_DATA_TYPE_INT: {
        pVal->datum.i = taosStr2Int64(pVal->literal, NULL, 10);
        *(int32_t*)&pVal->typeData = pVal->datum.i;
        break;
      }
      case TSDB_DATA_TYPE_BIGINT: {
        pVal->datum.i = taosStr2Int64(pVal->literal, NULL, 10);
        *(int64_t*)&pVal->typeData = pVal->datum.i;
        break;
      }
      case TSDB_DATA_TYPE_UTINYINT: {
        pVal->datum.u = taosStr2UInt64(pVal->literal, NULL, 10);
        *(uint8_t*)&pVal->typeData = pVal->datum.u;
        break;
      }
      case TSDB_DATA_TYPE_USMALLINT: {
        pVal->datum.u = taosStr2UInt64(pVal->literal, NULL, 10);
        *(uint16_t*)&pVal->typeData = pVal->datum.u;
        break;
      }
      case TSDB_DATA_TYPE_UINT: {
        pVal->datum.u = taosStr2UInt64(pVal->literal, NULL, 10);
        *(uint32_t*)&pVal->typeData = pVal->datum.u;
        break;
      }
      case TSDB_DATA_TYPE_UBIGINT: {
        pVal->datum.u = taosStr2UInt64(pVal->literal, NULL, 10);
        *(uint64_t*)&pVal->typeData = pVal->datum.u;
        break;
      }
      case TSDB_DATA_TYPE_FLOAT: {
        pVal->datum.d = taosStr2Double(pVal->literal, NULL);
        *(float*)&pVal->typeData = pVal->datum.d;
        break;
      }
      case TSDB_DATA_TYPE_DOUBLE: {
        pVal->datum.d = taosStr2Double(pVal->literal, NULL);
        *(double*)&pVal->typeData = pVal->datum.d;
        break;
      }
      case TSDB_DATA_TYPE_VARCHAR:
      case TSDB_DATA_TYPE_VARBINARY: {
        pVal->datum.p = taosMemoryCalloc(1, targetDt.bytes + 1);
        if (NULL == pVal->datum.p) {
          return generateDealNodeErrMsg(pCxt, TSDB_CODE_OUT_OF_MEMORY);
        }
        int32_t len = TMIN(targetDt.bytes - VARSTR_HEADER_SIZE, pVal->node.resType.bytes);
        varDataSetLen(pVal->datum.p, len);
        strncpy(varDataVal(pVal->datum.p), pVal->literal, len);
        break;
      }
      case TSDB_DATA_TYPE_TIMESTAMP: {
        if (TSDB_CODE_SUCCESS != parseTimeFromValueNode(pCxt, pVal)) {
          return generateDealNodeErrMsg(pCxt, TSDB_CODE_PAR_WRONG_VALUE_TYPE, pVal->literal);
        }
        *(int64_t*)&pVal->typeData = pVal->datum.i;
        break;
      }
      case TSDB_DATA_TYPE_NCHAR: {
        pVal->datum.p = taosMemoryCalloc(1, targetDt.bytes + 1);
        if (NULL == pVal->datum.p) {
          return generateDealNodeErrMsg(pCxt, TSDB_CODE_OUT_OF_MEMORY);
        }

        int32_t len = 0;
        if (!taosMbsToUcs4(pVal->literal, pVal->node.resType.bytes, (TdUcs4*)varDataVal(pVal->datum.p),
                           targetDt.bytes - VARSTR_HEADER_SIZE, &len)) {
          return generateDealNodeErrMsg(pCxt, TSDB_CODE_PAR_WRONG_VALUE_TYPE, pVal->literal);
        }
        varDataSetLen(pVal->datum.p, len);
        break;
      }
      case TSDB_DATA_TYPE_DECIMAL:
      case TSDB_DATA_TYPE_BLOB:
        return generateDealNodeErrMsg(pCxt, TSDB_CODE_PAR_WRONG_VALUE_TYPE, pVal->literal);
      default:
        break;
    }
  }
  pVal->node.resType = targetDt;
  pVal->translate = true;
  return DEAL_RES_CONTINUE;
}

static int32_t calcTypeBytes(SDataType dt) {
  if (TSDB_DATA_TYPE_BINARY == dt.type) {
    return dt.bytes + VARSTR_HEADER_SIZE;
  } else if (TSDB_DATA_TYPE_NCHAR == dt.type) {
    return dt.bytes * TSDB_NCHAR_SIZE + VARSTR_HEADER_SIZE;
  } else {
    return dt.bytes;
  }
}

static EDealRes translateValue(STranslateContext* pCxt, SValueNode* pVal) {
  SDataType dt = pVal->node.resType;
  dt.bytes = calcTypeBytes(dt);
  return translateValueImpl(pCxt, pVal, dt);
}

static bool isMultiResFunc(SNode* pNode) {
  if (NULL == pNode) {
    return false;
  }
  if (QUERY_NODE_FUNCTION != nodeType(pNode) || !fmIsMultiResFunc(((SFunctionNode*)pNode)->funcId)) {
    return false;
  }
  SNodeList* pParameterList = ((SFunctionNode*)pNode)->pParameterList;
  if (LIST_LENGTH(pParameterList) > 1) {
    return true;
  }
  SNode* pParam = nodesListGetNode(pParameterList, 0);
  return (QUERY_NODE_COLUMN == nodeType(pParam) ? 0 == strcmp(((SColumnNode*)pParam)->colName, "*") : false);
}

static int32_t rewriteNegativeOperator(SNode** pOp) {
  SNode*  pRes = NULL;
  int32_t code = scalarCalculateConstants(*pOp, &pRes);
  if (TSDB_CODE_SUCCESS == code) {
    *pOp = pRes;
  }
  return code;
}

static EDealRes translateUnaryOperator(STranslateContext* pCxt, SOperatorNode** pOpRef) {
  SOperatorNode* pOp = *pOpRef;
  if (OP_TYPE_MINUS == pOp->opType) {
    if (!IS_MATHABLE_TYPE(((SExprNode*)(pOp->pLeft))->resType.type)) {
      return generateDealNodeErrMsg(pCxt, TSDB_CODE_PAR_WRONG_VALUE_TYPE, ((SExprNode*)(pOp->pLeft))->aliasName);
    }
    pOp->node.resType.type = TSDB_DATA_TYPE_DOUBLE;
    pOp->node.resType.bytes = tDataTypes[TSDB_DATA_TYPE_DOUBLE].bytes;

    pCxt->errCode = rewriteNegativeOperator((SNode**)pOpRef);
  } else {
    pOp->node.resType.type = TSDB_DATA_TYPE_BOOL;
    pOp->node.resType.bytes = tDataTypes[TSDB_DATA_TYPE_BOOL].bytes;
  }
  return TSDB_CODE_SUCCESS == pCxt->errCode ? DEAL_RES_CONTINUE : DEAL_RES_ERROR;
}

static EDealRes translateArithmeticOperator(STranslateContext* pCxt, SOperatorNode* pOp) {
  SDataType ldt = ((SExprNode*)(pOp->pLeft))->resType;
  SDataType rdt = ((SExprNode*)(pOp->pRight))->resType;
  if (TSDB_DATA_TYPE_BLOB == ldt.type || TSDB_DATA_TYPE_BLOB == rdt.type) {
    return generateDealNodeErrMsg(pCxt, TSDB_CODE_PAR_WRONG_VALUE_TYPE, ((SExprNode*)(pOp->pRight))->aliasName);
  }
  if ((TSDB_DATA_TYPE_TIMESTAMP == ldt.type && TSDB_DATA_TYPE_TIMESTAMP == rdt.type) ||
      (TSDB_DATA_TYPE_TIMESTAMP == ldt.type && (IS_VAR_DATA_TYPE(rdt.type) || IS_FLOAT_TYPE(rdt.type))) ||
      (TSDB_DATA_TYPE_TIMESTAMP == rdt.type && (IS_VAR_DATA_TYPE(ldt.type) || IS_FLOAT_TYPE(ldt.type)))) {
    return generateDealNodeErrMsg(pCxt, TSDB_CODE_PAR_WRONG_VALUE_TYPE, ((SExprNode*)(pOp->pRight))->aliasName);
  }

  if ((TSDB_DATA_TYPE_TIMESTAMP == ldt.type && IS_INTEGER_TYPE(rdt.type)) ||
      (TSDB_DATA_TYPE_TIMESTAMP == rdt.type && IS_INTEGER_TYPE(ldt.type)) ||
      (TSDB_DATA_TYPE_TIMESTAMP == ldt.type && TSDB_DATA_TYPE_BOOL == rdt.type) ||
      (TSDB_DATA_TYPE_TIMESTAMP == rdt.type && TSDB_DATA_TYPE_BOOL == ldt.type)) {
    pOp->node.resType.type = TSDB_DATA_TYPE_TIMESTAMP;
    pOp->node.resType.bytes = tDataTypes[TSDB_DATA_TYPE_TIMESTAMP].bytes;
  } else {
    pOp->node.resType.type = TSDB_DATA_TYPE_DOUBLE;
    pOp->node.resType.bytes = tDataTypes[TSDB_DATA_TYPE_DOUBLE].bytes;
  }
  return DEAL_RES_CONTINUE;
}

static EDealRes translateComparisonOperator(STranslateContext* pCxt, SOperatorNode* pOp) {
  SDataType ldt = ((SExprNode*)(pOp->pLeft))->resType;
  SDataType rdt = ((SExprNode*)(pOp->pRight))->resType;
  if (TSDB_DATA_TYPE_BLOB == ldt.type || TSDB_DATA_TYPE_BLOB == rdt.type) {
    return generateDealNodeErrMsg(pCxt, TSDB_CODE_PAR_WRONG_VALUE_TYPE, ((SExprNode*)(pOp->pRight))->aliasName);
  }
  if (OP_TYPE_IN == pOp->opType || OP_TYPE_NOT_IN == pOp->opType) {
    ((SExprNode*)pOp->pRight)->resType = ((SExprNode*)pOp->pLeft)->resType;
  }
  if (nodesIsRegularOp(pOp)) {
    if (!IS_VAR_DATA_TYPE(((SExprNode*)(pOp->pLeft))->resType.type)) {
      return generateDealNodeErrMsg(pCxt, TSDB_CODE_PAR_WRONG_VALUE_TYPE, ((SExprNode*)(pOp->pLeft))->aliasName);
    }
    if (QUERY_NODE_VALUE != nodeType(pOp->pRight) ||
        ((!IS_STR_DATA_TYPE(((SExprNode*)(pOp->pRight))->resType.type)) &&
         (((SExprNode*)(pOp->pRight))->resType.type != TSDB_DATA_TYPE_NULL))) {
      return generateDealNodeErrMsg(pCxt, TSDB_CODE_PAR_WRONG_VALUE_TYPE, ((SExprNode*)(pOp->pRight))->aliasName);
    }
  }
  pOp->node.resType.type = TSDB_DATA_TYPE_BOOL;
  pOp->node.resType.bytes = tDataTypes[TSDB_DATA_TYPE_BOOL].bytes;
  return DEAL_RES_CONTINUE;
}

static EDealRes translateJsonOperator(STranslateContext* pCxt, SOperatorNode* pOp) {
  SDataType ldt = ((SExprNode*)(pOp->pLeft))->resType;
  SDataType rdt = ((SExprNode*)(pOp->pRight))->resType;
  if (TSDB_DATA_TYPE_JSON != ldt.type || TSDB_DATA_TYPE_BINARY != rdt.type) {
    return generateDealNodeErrMsg(pCxt, TSDB_CODE_PAR_WRONG_VALUE_TYPE, ((SExprNode*)(pOp->pRight))->aliasName);
  }
  pOp->node.resType.type = TSDB_DATA_TYPE_JSON;
  pOp->node.resType.bytes = tDataTypes[TSDB_DATA_TYPE_JSON].bytes;
  return DEAL_RES_CONTINUE;
}

static EDealRes translateOperator(STranslateContext* pCxt, SOperatorNode** pOpRef) {
  SOperatorNode* pOp = *pOpRef;

  if (isMultiResFunc(pOp->pLeft)) {
    return generateDealNodeErrMsg(pCxt, TSDB_CODE_PAR_WRONG_VALUE_TYPE, ((SExprNode*)(pOp->pLeft))->aliasName);
  }
  if (isMultiResFunc(pOp->pRight)) {
    return generateDealNodeErrMsg(pCxt, TSDB_CODE_PAR_WRONG_VALUE_TYPE, ((SExprNode*)(pOp->pRight))->aliasName);
  }

  if (nodesIsUnaryOp(pOp)) {
    return translateUnaryOperator(pCxt, pOpRef);
  } else if (nodesIsArithmeticOp(pOp)) {
    return translateArithmeticOperator(pCxt, pOp);
  } else if (nodesIsComparisonOp(pOp)) {
    return translateComparisonOperator(pCxt, pOp);
  } else if (nodesIsJsonOp(pOp)) {
    return translateJsonOperator(pCxt, pOp);
  }
  return DEAL_RES_CONTINUE;
}

static EDealRes haveVectorFunction(SNode* pNode, void* pContext) {
  if (isAggFunc(pNode)) {
    *((bool*)pContext) = true;
    return DEAL_RES_END;
  } else if (isIndefiniteRowsFunc(pNode)) {
    *((bool*)pContext) = true;
    return DEAL_RES_END;
  }
  return DEAL_RES_CONTINUE;
}

static int32_t findTable(STranslateContext* pCxt, const char* pTableAlias, STableNode** pOutput) {
  SArray* pTables = taosArrayGetP(pCxt->pNsLevel, pCxt->currLevel);
  size_t  nums = taosArrayGetSize(pTables);
  for (size_t i = 0; i < nums; ++i) {
    STableNode* pTable = taosArrayGetP(pTables, i);
    if (NULL == pTableAlias || 0 == strcmp(pTable->tableAlias, pTableAlias)) {
      *pOutput = pTable;
      return TSDB_CODE_SUCCESS;
    }
  }
  return generateSyntaxErrMsg(&pCxt->msgBuf, TSDB_CODE_PAR_TABLE_NOT_EXIST, pTableAlias);
}

static bool isCountStar(SFunctionNode* pFunc) {
  if (FUNCTION_TYPE_COUNT != pFunc->funcType || 1 != LIST_LENGTH(pFunc->pParameterList)) {
    return false;
  }
  SNode* pPara = nodesListGetNode(pFunc->pParameterList, 0);
  return (QUERY_NODE_COLUMN == nodeType(pPara) && 0 == strcmp(((SColumnNode*)pPara)->colName, "*"));
}

// count(*) is rewritten as count(ts) for scannning optimization
static int32_t rewriteCountStar(STranslateContext* pCxt, SFunctionNode* pCount) {
  SColumnNode* pCol = nodesListGetNode(pCount->pParameterList, 0);
  STableNode*  pTable = NULL;
  int32_t      code = findTable(pCxt, ('\0' == pCol->tableAlias[0] ? NULL : pCol->tableAlias), &pTable);
  if (TSDB_CODE_SUCCESS == code && QUERY_NODE_REAL_TABLE == nodeType(pTable)) {
    setColumnInfoBySchema((SRealTableNode*)pTable, ((SRealTableNode*)pTable)->pMeta->schema, -1, pCol);
  }
  return code;
}

static bool hasInvalidFuncNesting(SNodeList* pParameterList) {
  bool hasInvalidFunc = false;
  nodesWalkExprs(pParameterList, haveVectorFunction, &hasInvalidFunc);
  return hasInvalidFunc;
}

static int32_t getFuncInfo(STranslateContext* pCxt, SFunctionNode* pFunc) {
  int32_t code = fmGetFuncInfo(pFunc, pCxt->msgBuf.buf, pCxt->msgBuf.len);
  if (TSDB_CODE_FUNC_NOT_BUILTIN_FUNTION == code) {
    code = getUdfInfo(pCxt, pFunc);
  }
  return code;
}

static int32_t translateAggFunc(STranslateContext* pCxt, SFunctionNode* pFunc) {
  if (beforeHaving(pCxt->currClause)) {
    return generateSyntaxErrMsg(&pCxt->msgBuf, TSDB_CODE_PAR_ILLEGAL_USE_AGG_FUNCTION);
  }
  if (hasInvalidFuncNesting(pFunc->pParameterList)) {
    return generateSyntaxErrMsg(&pCxt->msgBuf, TSDB_CODE_PAR_AGG_FUNC_NESTING);
  }
  if (pCxt->pCurrSelectStmt->hasIndefiniteRowsFunc) {
    return generateSyntaxErrMsg(&pCxt->msgBuf, TSDB_CODE_PAR_NOT_ALLOWED_FUNC);
  }

  if (isCountStar(pFunc)) {
    return rewriteCountStar(pCxt, pFunc);
  }
  return TSDB_CODE_SUCCESS;
}

static int32_t translateScanPseudoColumnFunc(STranslateContext* pCxt, SFunctionNode* pFunc) {
  if (0 == LIST_LENGTH(pFunc->pParameterList)) {
    if (QUERY_NODE_REAL_TABLE != nodeType(pCxt->pCurrSelectStmt->pFromTable)) {
      return generateSyntaxErrMsg(&pCxt->msgBuf, TSDB_CODE_PAR_INVALID_TBNAME);
    }
  } else {
    SValueNode* pVal = nodesListGetNode(pFunc->pParameterList, 0);
    STableNode* pTable = NULL;
    pCxt->errCode = findTable(pCxt, pVal->literal, &pTable);
    if (TSDB_CODE_SUCCESS == pCxt->errCode && (NULL == pTable || QUERY_NODE_REAL_TABLE != nodeType(pTable))) {
      return generateSyntaxErrMsg(&pCxt->msgBuf, TSDB_CODE_PAR_INVALID_TBNAME);
    }
  }
  return TSDB_CODE_SUCCESS;
}

static int32_t translateIndefiniteRowsFunc(STranslateContext* pCxt, SFunctionNode* pFunc) {
  if (SQL_CLAUSE_SELECT != pCxt->currClause || pCxt->pCurrSelectStmt->hasIndefiniteRowsFunc ||
      pCxt->pCurrSelectStmt->hasAggFuncs) {
    return generateSyntaxErrMsg(&pCxt->msgBuf, TSDB_CODE_PAR_NOT_ALLOWED_FUNC);
  }
  if (hasInvalidFuncNesting(pFunc->pParameterList)) {
    return generateSyntaxErrMsg(&pCxt->msgBuf, TSDB_CODE_PAR_AGG_FUNC_NESTING);
  }
  return TSDB_CODE_SUCCESS;
}

static void setFuncClassification(SSelectStmt* pSelect, SFunctionNode* pFunc) {
  if (NULL != pSelect) {
    pSelect->hasAggFuncs = pSelect->hasAggFuncs ? true : fmIsAggFunc(pFunc->funcId);
    pSelect->hasRepeatScanFuncs = pSelect->hasRepeatScanFuncs ? true : fmIsRepeatScanFunc(pFunc->funcId);
    pSelect->hasIndefiniteRowsFunc = pSelect->hasIndefiniteRowsFunc ? true : fmIsIndefiniteRowsFunc(pFunc->funcId);
  }
}

static EDealRes translateFunction(STranslateContext* pCxt, SFunctionNode* pFunc) {
  SNode* pParam = NULL;
  FOREACH(pParam, pFunc->pParameterList) {
    if (isMultiResFunc(pParam)) {
      return generateDealNodeErrMsg(pCxt, TSDB_CODE_PAR_WRONG_VALUE_TYPE, ((SExprNode*)pParam)->aliasName);
    }
  }

  pCxt->errCode = getFuncInfo(pCxt, pFunc);
  if (TSDB_CODE_SUCCESS == pCxt->errCode && fmIsAggFunc(pFunc->funcId)) {
    pCxt->errCode = translateAggFunc(pCxt, pFunc);
  }
  if (TSDB_CODE_SUCCESS == pCxt->errCode && fmIsScanPseudoColumnFunc(pFunc->funcId)) {
    pCxt->errCode = translateScanPseudoColumnFunc(pCxt, pFunc);
  }
  if (TSDB_CODE_SUCCESS == pCxt->errCode && fmIsIndefiniteRowsFunc(pFunc->funcId)) {
    pCxt->errCode = translateIndefiniteRowsFunc(pCxt, pFunc);
  }
  if (TSDB_CODE_SUCCESS == pCxt->errCode) {
    setFuncClassification(pCxt->pCurrSelectStmt, pFunc);
  }
  return TSDB_CODE_SUCCESS == pCxt->errCode ? DEAL_RES_CONTINUE : DEAL_RES_ERROR;
}

static EDealRes translateExprSubquery(STranslateContext* pCxt, SNode* pNode) {
  return (TSDB_CODE_SUCCESS == translateSubquery(pCxt, pNode) ? DEAL_RES_CONTINUE : DEAL_RES_ERROR);
}

static EDealRes translateLogicCond(STranslateContext* pCxt, SLogicConditionNode* pCond) {
  pCond->node.resType.type = TSDB_DATA_TYPE_BOOL;
  pCond->node.resType.bytes = tDataTypes[TSDB_DATA_TYPE_BOOL].bytes;
  return DEAL_RES_CONTINUE;
}

static EDealRes doTranslateExpr(SNode** pNode, void* pContext) {
  STranslateContext* pCxt = (STranslateContext*)pContext;
  switch (nodeType(*pNode)) {
    case QUERY_NODE_COLUMN:
      return translateColumn(pCxt, (SColumnNode**)pNode);
    case QUERY_NODE_VALUE:
      return translateValue(pCxt, (SValueNode*)*pNode);
    case QUERY_NODE_OPERATOR:
      return translateOperator(pCxt, (SOperatorNode**)pNode);
    case QUERY_NODE_FUNCTION:
      return translateFunction(pCxt, (SFunctionNode*)*pNode);
    case QUERY_NODE_LOGIC_CONDITION:
      return translateLogicCond(pCxt, (SLogicConditionNode*)*pNode);
    case QUERY_NODE_TEMP_TABLE:
      return translateExprSubquery(pCxt, ((STempTableNode*)*pNode)->pSubquery);
    default:
      break;
  }
  return DEAL_RES_CONTINUE;
}

static int32_t translateExpr(STranslateContext* pCxt, SNode** pNode) {
  nodesRewriteExprPostOrder(pNode, doTranslateExpr, pCxt);
  return pCxt->errCode;
}

static int32_t translateExprList(STranslateContext* pCxt, SNodeList* pList) {
  nodesRewriteExprsPostOrder(pList, doTranslateExpr, pCxt);
  return pCxt->errCode;
}

static SNodeList* getGroupByList(STranslateContext* pCxt) {
  if (isDistinctOrderBy(pCxt)) {
    return pCxt->pCurrSelectStmt->pProjectionList;
  }
  return pCxt->pCurrSelectStmt->pGroupByList;
}

static SNode* getGroupByNode(SNode* pNode) {
  if (QUERY_NODE_GROUPING_SET == nodeType(pNode)) {
    return nodesListGetNode(((SGroupingSetNode*)pNode)->pParameterList, 0);
  }
  return pNode;
}

static int32_t getGroupByErrorCode(STranslateContext* pCxt) {
  if (isDistinctOrderBy(pCxt)) {
    return TSDB_CODE_PAR_NOT_SELECTED_EXPRESSION;
  }
  return TSDB_CODE_PAR_GROUPBY_LACK_EXPRESSION;
}

typedef struct SCheckExprForGroupByCxt {
  STranslateContext* pTranslateCxt;
  int32_t            selectFuncNum;
  bool               hasSelectValFunc;
  bool               hasOtherAggFunc;
} SCheckExprForGroupByCxt;

static EDealRes rewriteColToSelectValFunc(STranslateContext* pCxt, SNode** pNode) {
  SFunctionNode* pFunc = nodesMakeNode(QUERY_NODE_FUNCTION);
  if (NULL == pFunc) {
    pCxt->errCode = TSDB_CODE_OUT_OF_MEMORY;
    return DEAL_RES_ERROR;
  }
  strcpy(pFunc->functionName, "_select_value");
  strcpy(pFunc->node.aliasName, ((SExprNode*)*pNode)->aliasName);
  pCxt->errCode = nodesListMakeAppend(&pFunc->pParameterList, *pNode);
  if (TSDB_CODE_SUCCESS == pCxt->errCode) {
    pCxt->errCode == getFuncInfo(pCxt, pFunc);
  }
  if (TSDB_CODE_SUCCESS == pCxt->errCode) {
    *pNode = (SNode*)pFunc;
    pCxt->pCurrSelectStmt->hasSelectValFunc = true;
  } else {
    nodesDestroyNode(pFunc);
  }
  return TSDB_CODE_SUCCESS == pCxt->errCode ? DEAL_RES_IGNORE_CHILD : DEAL_RES_ERROR;
}

static EDealRes doCheckExprForGroupBy(SNode** pNode, void* pContext) {
  SCheckExprForGroupByCxt* pCxt = (SCheckExprForGroupByCxt*)pContext;
  if (!nodesIsExprNode(*pNode) || isAliasColumn(*pNode)) {
    return DEAL_RES_CONTINUE;
  }
  if (isSelectFunc(*pNode)) {
    ++(pCxt->selectFuncNum);
  } else if (isAggFunc(*pNode)) {
    pCxt->hasOtherAggFunc = true;
  }
  if ((pCxt->selectFuncNum > 1 && pCxt->hasSelectValFunc) || (pCxt->hasOtherAggFunc && pCxt->hasSelectValFunc)) {
    return generateDealNodeErrMsg(pCxt->pTranslateCxt, getGroupByErrorCode(pCxt->pTranslateCxt));
  }
  if (isAggFunc(*pNode) && !isDistinctOrderBy(pCxt->pTranslateCxt)) {
    return DEAL_RES_IGNORE_CHILD;
  }
  SNode* pGroupNode;
  FOREACH(pGroupNode, getGroupByList(pCxt->pTranslateCxt)) {
    if (nodesEqualNode(getGroupByNode(pGroupNode), *pNode)) {
      return DEAL_RES_IGNORE_CHILD;
    }
  }
  if (isScanPseudoColumnFunc(*pNode) || QUERY_NODE_COLUMN == nodeType(*pNode)) {
    if (pCxt->selectFuncNum > 1 || pCxt->hasOtherAggFunc) {
      return generateDealNodeErrMsg(pCxt->pTranslateCxt, getGroupByErrorCode(pCxt->pTranslateCxt));
    } else {
      pCxt->hasSelectValFunc = true;
      return rewriteColToSelectValFunc(pCxt->pTranslateCxt, pNode);
    }
  }
  if (isAggFunc(*pNode) && isDistinctOrderBy(pCxt->pTranslateCxt)) {
    return generateDealNodeErrMsg(pCxt->pTranslateCxt, getGroupByErrorCode(pCxt->pTranslateCxt));
  }
  return DEAL_RES_CONTINUE;
}

static int32_t checkExprForGroupBy(STranslateContext* pCxt, SNode** pNode) {
  SCheckExprForGroupByCxt cxt = {
      .pTranslateCxt = pCxt, .selectFuncNum = 0, .hasSelectValFunc = false, .hasOtherAggFunc = false};
  nodesRewriteExpr(pNode, doCheckExprForGroupBy, &cxt);
  if (cxt.selectFuncNum != 1 && cxt.hasSelectValFunc) {
    return generateSyntaxErrMsg(&pCxt->msgBuf, getGroupByErrorCode(pCxt));
  }
  return pCxt->errCode;
}

static int32_t checkExprListForGroupBy(STranslateContext* pCxt, SNodeList* pList) {
  if (NULL == getGroupByList(pCxt)) {
    return TSDB_CODE_SUCCESS;
  }
  SCheckExprForGroupByCxt cxt = {
      .pTranslateCxt = pCxt, .selectFuncNum = 0, .hasSelectValFunc = false, .hasOtherAggFunc = false};
  nodesRewriteExprs(pList, doCheckExprForGroupBy, &cxt);
  if (cxt.selectFuncNum != 1 && cxt.hasSelectValFunc) {
    return generateSyntaxErrMsg(&pCxt->msgBuf, getGroupByErrorCode(pCxt));
  }
  return pCxt->errCode;
}

static EDealRes rewriteColsToSelectValFuncImpl(SNode** pNode, void* pContext) {
  if (isAggFunc(*pNode) || isIndefiniteRowsFunc(*pNode)) {
    return DEAL_RES_IGNORE_CHILD;
  }
  if (isScanPseudoColumnFunc(*pNode) || QUERY_NODE_COLUMN == nodeType(*pNode)) {
    return rewriteColToSelectValFunc((STranslateContext*)pContext, pNode);
  }
  return DEAL_RES_CONTINUE;
}

static int32_t rewriteColsToSelectValFunc(STranslateContext* pCxt, SSelectStmt* pSelect) {
  nodesRewriteExprs(pSelect->pProjectionList, rewriteColsToSelectValFuncImpl, pCxt);
  if (TSDB_CODE_SUCCESS == pCxt->errCode && !pSelect->isDistinct) {
    nodesRewriteExprs(pSelect->pOrderByList, rewriteColsToSelectValFuncImpl, pCxt);
  }
  return pCxt->errCode;
}

typedef struct CheckAggColCoexistCxt {
  STranslateContext* pTranslateCxt;
  bool               existAggFunc;
  bool               existCol;
  bool               existIndefiniteRowsFunc;
  int32_t            selectFuncNum;
  bool               existOtherAggFunc;
} CheckAggColCoexistCxt;

static EDealRes doCheckAggColCoexist(SNode* pNode, void* pContext) {
  CheckAggColCoexistCxt* pCxt = (CheckAggColCoexistCxt*)pContext;
  if (isSelectFunc(pNode)) {
    ++(pCxt->selectFuncNum);
  } else if (isAggFunc(pNode)) {
    pCxt->existOtherAggFunc = true;
  }
  if (isAggFunc(pNode)) {
    pCxt->existAggFunc = true;
    return DEAL_RES_IGNORE_CHILD;
  }
  if (isIndefiniteRowsFunc(pNode)) {
    pCxt->existIndefiniteRowsFunc = true;
    return DEAL_RES_IGNORE_CHILD;
  }
  if (isScanPseudoColumnFunc(pNode) || QUERY_NODE_COLUMN == nodeType(pNode)) {
    pCxt->existCol = true;
  }
  return DEAL_RES_CONTINUE;
}

static int32_t checkAggColCoexist(STranslateContext* pCxt, SSelectStmt* pSelect) {
  if (NULL != pSelect->pGroupByList) {
    return TSDB_CODE_SUCCESS;
  }
  CheckAggColCoexistCxt cxt = {.pTranslateCxt = pCxt,
                               .existAggFunc = false,
                               .existCol = false,
                               .existIndefiniteRowsFunc = false,
                               .selectFuncNum = 0,
                               .existOtherAggFunc = false};
  nodesWalkExprs(pSelect->pProjectionList, doCheckAggColCoexist, &cxt);
  if (!pSelect->isDistinct) {
    nodesWalkExprs(pSelect->pOrderByList, doCheckAggColCoexist, &cxt);
  }
  if (1 == cxt.selectFuncNum && !cxt.existOtherAggFunc) {
    return rewriteColsToSelectValFunc(pCxt, pSelect);
  }
  if ((cxt.selectFuncNum > 1 || cxt.existAggFunc || NULL != pSelect->pWindow) && cxt.existCol) {
    return generateSyntaxErrMsg(&pCxt->msgBuf, TSDB_CODE_PAR_NOT_SINGLE_GROUP);
  }
  if (cxt.existIndefiniteRowsFunc && cxt.existCol) {
    return generateSyntaxErrMsg(&pCxt->msgBuf, TSDB_CODE_PAR_NOT_ALLOWED_FUNC);
  }
  return TSDB_CODE_SUCCESS;
}

static int32_t toVgroupsInfo(SArray* pVgs, SVgroupsInfo** pVgsInfo) {
  size_t vgroupNum = taosArrayGetSize(pVgs);
  *pVgsInfo = taosMemoryCalloc(1, sizeof(SVgroupsInfo) + sizeof(SVgroupInfo) * vgroupNum);
  if (NULL == *pVgsInfo) {
    return TSDB_CODE_OUT_OF_MEMORY;
  }
  (*pVgsInfo)->numOfVgroups = vgroupNum;
  for (int32_t i = 0; i < vgroupNum; ++i) {
    SVgroupInfo* vg = taosArrayGet(pVgs, i);
    (*pVgsInfo)->vgroups[i] = *vg;
  }
  return TSDB_CODE_SUCCESS;
}

static int32_t addMnodeToVgroupList(const SEpSet* pEpSet, SArray** pVgroupList) {
  if (NULL == *pVgroupList) {
    *pVgroupList = taosArrayInit(TARRAY_MIN_SIZE, sizeof(SVgroupInfo));
    if (NULL == *pVgroupList) {
      return TSDB_CODE_OUT_OF_MEMORY;
    }
  }
  SVgroupInfo vg = {.vgId = MNODE_HANDLE};
  memcpy(&vg.epSet, pEpSet, sizeof(SEpSet));
  taosArrayPush(*pVgroupList, &vg);
  return TSDB_CODE_SUCCESS;
}

static int32_t setSysTableVgroupList(STranslateContext* pCxt, SName* pName, SRealTableNode* pRealTable) {
  if (0 != strcmp(pRealTable->table.tableName, TSDB_INS_TABLE_USER_TABLES)) {
    return TSDB_CODE_SUCCESS;
  }

  int32_t code = TSDB_CODE_SUCCESS;
  SArray* vgroupList = NULL;
  if ('\0' != pRealTable->qualDbName[0]) {
    if (0 != strcmp(pRealTable->qualDbName, TSDB_INFORMATION_SCHEMA_DB)) {
      code = getDBVgInfo(pCxt, pRealTable->qualDbName, &vgroupList);
    }
  } else {
    code = getDBVgInfoImpl(pCxt, pName, &vgroupList);
  }

  if (TSDB_CODE_SUCCESS == code) {
    code = addMnodeToVgroupList(&pCxt->pParseCxt->mgmtEpSet, &vgroupList);
  }

  if (TSDB_CODE_SUCCESS == code) {
    code = toVgroupsInfo(vgroupList, &pRealTable->pVgroupList);
  }
  taosArrayDestroy(vgroupList);

  return code;
}

static int32_t setTableVgroupList(STranslateContext* pCxt, SName* pName, SRealTableNode* pRealTable) {
  if (pCxt->pParseCxt->topicQuery) {
    return TSDB_CODE_SUCCESS;
  }

  int32_t code = TSDB_CODE_SUCCESS;
  if (TSDB_SUPER_TABLE == pRealTable->pMeta->tableType) {
    SArray* vgroupList = NULL;
    code = getDBVgInfoImpl(pCxt, pName, &vgroupList);
    if (TSDB_CODE_SUCCESS == code) {
      code = toVgroupsInfo(vgroupList, &pRealTable->pVgroupList);
    }
    taosArrayDestroy(vgroupList);
  } else if (TSDB_SYSTEM_TABLE == pRealTable->pMeta->tableType) {
    code = setSysTableVgroupList(pCxt, pName, pRealTable);
  } else {
    pRealTable->pVgroupList = taosMemoryCalloc(1, sizeof(SVgroupsInfo) + sizeof(SVgroupInfo));
    if (NULL == pRealTable->pVgroupList) {
      return TSDB_CODE_OUT_OF_MEMORY;
    }
    pRealTable->pVgroupList->numOfVgroups = 1;
    code = getTableHashVgroupImpl(pCxt, pName, pRealTable->pVgroupList->vgroups);
  }
  return code;
}

static uint8_t getStmtPrecision(SNode* pStmt) {
  if (QUERY_NODE_SELECT_STMT == nodeType(pStmt)) {
    return ((SSelectStmt*)pStmt)->precision;
  } else if (QUERY_NODE_SET_OPERATOR == nodeType(pStmt)) {
    return ((SSetOperator*)pStmt)->precision;
  }
  return 0;
}

static bool stmtIsSingleTable(SNode* pStmt) {
  if (QUERY_NODE_SELECT_STMT == nodeType(pStmt)) {
    return ((STableNode*)((SSelectStmt*)pStmt)->pFromTable)->singleTable;
  }
  return false;
}

static uint8_t calcPrecision(uint8_t lp, uint8_t rp) { return (lp > rp ? rp : lp); }

static uint8_t calcJoinTablePrecision(SJoinTableNode* pJoinTable) {
  return calcPrecision(((STableNode*)pJoinTable->pLeft)->precision, ((STableNode*)pJoinTable->pRight)->precision);
}

static bool joinTableIsSingleTable(SJoinTableNode* pJoinTable) {
  return (((STableNode*)pJoinTable->pLeft)->singleTable && ((STableNode*)pJoinTable->pRight)->singleTable);
}

static bool isSingleTable(SRealTableNode* pRealTable) {
  int8_t tableType = pRealTable->pMeta->tableType;
  if (TSDB_SYSTEM_TABLE == tableType) {
    return 0 != strcmp(pRealTable->table.tableName, TSDB_INS_TABLE_USER_TABLES);
  }
  return (TSDB_CHILD_TABLE == tableType || TSDB_NORMAL_TABLE == tableType);
}

static int32_t translateTable(STranslateContext* pCxt, SNode* pTable) {
  int32_t code = TSDB_CODE_SUCCESS;
  switch (nodeType(pTable)) {
    case QUERY_NODE_REAL_TABLE: {
      SRealTableNode* pRealTable = (SRealTableNode*)pTable;
      pRealTable->ratio = (NULL != pCxt->pExplainOpt ? pCxt->pExplainOpt->ratio : 1.0);
      // The SRealTableNode created through ROLLUP already has STableMeta.
      if (NULL == pRealTable->pMeta) {
        SName name;
        code = getTableMetaImpl(
            pCxt, toName(pCxt->pParseCxt->acctId, pRealTable->table.dbName, pRealTable->table.tableName, &name),
            &(pRealTable->pMeta));
        if (TSDB_CODE_SUCCESS != code) {
          return generateSyntaxErrMsg(&pCxt->msgBuf, TSDB_CODE_PAR_TABLE_NOT_EXIST, pRealTable->table.tableName);
        }
        code = setTableVgroupList(pCxt, &name, pRealTable);
      }
      pRealTable->table.precision = pRealTable->pMeta->tableInfo.precision;
      pRealTable->table.singleTable = isSingleTable(pRealTable);
      if (TSDB_CODE_SUCCESS == code) {
        code = addNamespace(pCxt, pRealTable);
      }
      break;
    }
    case QUERY_NODE_TEMP_TABLE: {
      STempTableNode* pTempTable = (STempTableNode*)pTable;
      code = translateSubquery(pCxt, pTempTable->pSubquery);
      if (TSDB_CODE_SUCCESS == code) {
        pTempTable->table.precision = getStmtPrecision(pTempTable->pSubquery);
        pTempTable->table.singleTable = stmtIsSingleTable(pTempTable->pSubquery);
        code = addNamespace(pCxt, pTempTable);
      }
      break;
    }
    case QUERY_NODE_JOIN_TABLE: {
      SJoinTableNode* pJoinTable = (SJoinTableNode*)pTable;
      code = translateTable(pCxt, pJoinTable->pLeft);
      if (TSDB_CODE_SUCCESS == code) {
        code = translateTable(pCxt, pJoinTable->pRight);
      }
      if (TSDB_CODE_SUCCESS == code) {
        pJoinTable->table.precision = calcJoinTablePrecision(pJoinTable);
        pJoinTable->table.singleTable = joinTableIsSingleTable(pJoinTable);
        code = translateExpr(pCxt, &pJoinTable->pOnCond);
      }
      break;
    }
    default:
      break;
  }
  return code;
}

static int32_t createAllColumns(STranslateContext* pCxt, SNodeList** pCols) {
  *pCols = nodesMakeList();
  if (NULL == *pCols) {
    return generateSyntaxErrMsg(&pCxt->msgBuf, TSDB_CODE_OUT_OF_MEMORY);
  }
  SArray* pTables = taosArrayGetP(pCxt->pNsLevel, pCxt->currLevel);
  size_t  nums = taosArrayGetSize(pTables);
  for (size_t i = 0; i < nums; ++i) {
    STableNode* pTable = taosArrayGetP(pTables, i);
    int32_t     code = createColumnsByTable(pCxt, pTable, *pCols);
    if (TSDB_CODE_SUCCESS != code) {
      return code;
    }
  }
  return TSDB_CODE_SUCCESS;
}

static SNode* createMultiResFunc(SFunctionNode* pSrcFunc, SExprNode* pExpr) {
  SFunctionNode* pFunc = nodesMakeNode(QUERY_NODE_FUNCTION);
  if (NULL == pFunc) {
    return NULL;
  }
  pFunc->pParameterList = nodesMakeList();
  if (NULL == pFunc->pParameterList ||
      TSDB_CODE_SUCCESS != nodesListStrictAppend(pFunc->pParameterList, nodesCloneNode(pExpr))) {
    nodesDestroyNode(pFunc);
    return NULL;
  }

  pFunc->node.resType = pExpr->resType;
  pFunc->funcId = pSrcFunc->funcId;
  pFunc->funcType = pSrcFunc->funcType;
  strcpy(pFunc->functionName, pSrcFunc->functionName);
  char    buf[TSDB_FUNC_NAME_LEN + TSDB_TABLE_NAME_LEN + TSDB_COL_NAME_LEN];
  int32_t len = 0;
  if (QUERY_NODE_COLUMN == nodeType(pExpr)) {
    SColumnNode* pCol = (SColumnNode*)pExpr;
    len = snprintf(buf, sizeof(buf), "%s(%s.%s)", pSrcFunc->functionName, pCol->tableAlias, pCol->colName);
  } else {
    len = snprintf(buf, sizeof(buf), "%s(%s)", pSrcFunc->functionName, pExpr->aliasName);
  }
  strncpy(pFunc->node.aliasName, buf, TMIN(len, sizeof(pFunc->node.aliasName) - 1));

  return (SNode*)pFunc;
}

static int32_t createTableAllCols(STranslateContext* pCxt, SColumnNode* pCol, SNodeList** pOutput) {
  STableNode* pTable = NULL;
  int32_t     code = findTable(pCxt, pCol->tableAlias, &pTable);
  if (TSDB_CODE_SUCCESS == code && NULL == *pOutput) {
    *pOutput = nodesMakeList();
    if (NULL == *pOutput) {
      code = generateSyntaxErrMsg(&pCxt->msgBuf, TSDB_CODE_OUT_OF_MEMORY);
    }
  }
  if (TSDB_CODE_SUCCESS == code) {
    code = createColumnsByTable(pCxt, pTable, *pOutput);
  }
  return code;
}

static bool isStar(SNode* pNode) {
  return (QUERY_NODE_COLUMN == nodeType(pNode)) && ('\0' == ((SColumnNode*)pNode)->tableAlias[0]) &&
         (0 == strcmp(((SColumnNode*)pNode)->colName, "*"));
}

static bool isTableStar(SNode* pNode) {
  return (QUERY_NODE_COLUMN == nodeType(pNode)) && ('\0' != ((SColumnNode*)pNode)->tableAlias[0]) &&
         (0 == strcmp(((SColumnNode*)pNode)->colName, "*"));
}

static int32_t createMultiResFuncsParas(STranslateContext* pCxt, SNodeList* pSrcParas, SNodeList** pOutput) {
  int32_t code = TSDB_CODE_SUCCESS;

  SNodeList* pExprs = NULL;
  SNode*     pPara = NULL;
  FOREACH(pPara, pSrcParas) {
    if (isStar(pPara)) {
      code = createAllColumns(pCxt, &pExprs);
      // The syntax definition ensures that * and other parameters do not appear at the same time
      break;
    } else if (isTableStar(pPara)) {
      code = createTableAllCols(pCxt, (SColumnNode*)pPara, &pExprs);
    } else {
      code = nodesListMakeStrictAppend(&pExprs, nodesCloneNode(pPara));
    }
    if (TSDB_CODE_SUCCESS != code) {
      break;
    }
  }

  if (TSDB_CODE_SUCCESS == code) {
    *pOutput = pExprs;
  } else {
    nodesDestroyList(pExprs);
  }

  return code;
}

static int32_t createMultiResFuncs(SFunctionNode* pSrcFunc, SNodeList* pExprs, SNodeList** pOutput) {
  SNodeList* pFuncs = nodesMakeList();
  if (NULL == pFuncs) {
    return TSDB_CODE_OUT_OF_MEMORY;
  }

  int32_t code = TSDB_CODE_SUCCESS;
  SNode*  pExpr = NULL;
  FOREACH(pExpr, pExprs) {
    code = nodesListStrictAppend(pFuncs, createMultiResFunc(pSrcFunc, (SExprNode*)pExpr));
    if (TSDB_CODE_SUCCESS != code) {
      break;
    }
  }

  if (TSDB_CODE_SUCCESS == code) {
    *pOutput = pFuncs;
  } else {
    nodesDestroyList(pFuncs);
  }

  return code;
}

static int32_t createMultiResFuncsFromStar(STranslateContext* pCxt, SFunctionNode* pSrcFunc, SNodeList** pOutput) {
  SNodeList* pExprs = NULL;
  int32_t    code = createMultiResFuncsParas(pCxt, pSrcFunc->pParameterList, &pExprs);
  if (TSDB_CODE_SUCCESS == code) {
    code = createMultiResFuncs(pSrcFunc, pExprs, pOutput);
  }

  if (TSDB_CODE_SUCCESS != code) {
    nodesDestroyList(pExprs);
  }

  return code;
}

static int32_t translateStar(STranslateContext* pCxt, SSelectStmt* pSelect) {
  if (NULL == pSelect->pProjectionList) {  // select * ...
    return createAllColumns(pCxt, &pSelect->pProjectionList);
  } else {
    SNode* pNode = NULL;
    WHERE_EACH(pNode, pSelect->pProjectionList) {
      int32_t code = TSDB_CODE_SUCCESS;
      if (isMultiResFunc(pNode)) {
        SNodeList* pFuncs = NULL;
        code = createMultiResFuncsFromStar(pCxt, (SFunctionNode*)pNode, &pFuncs);
        if (TSDB_CODE_SUCCESS == code) {
          INSERT_LIST(pSelect->pProjectionList, pFuncs);
          ERASE_NODE(pSelect->pProjectionList);
          continue;
        }
      } else if (isTableStar(pNode)) {
        SNodeList* pCols = NULL;
        code = createTableAllCols(pCxt, (SColumnNode*)pNode, &pCols);
        if (TSDB_CODE_SUCCESS == code) {
          INSERT_LIST(pSelect->pProjectionList, pCols);
          ERASE_NODE(pSelect->pProjectionList);
          continue;
        }
      }
      if (TSDB_CODE_SUCCESS != code) {
        return code;
      }
      WHERE_NEXT;
    }
  }
  return TSDB_CODE_SUCCESS;
}

static int32_t getPositionValue(const SValueNode* pVal) {
  switch (pVal->node.resType.type) {
    case TSDB_DATA_TYPE_NULL:
    case TSDB_DATA_TYPE_TIMESTAMP:
    case TSDB_DATA_TYPE_NCHAR:
    case TSDB_DATA_TYPE_VARCHAR:
    case TSDB_DATA_TYPE_VARBINARY:
    case TSDB_DATA_TYPE_JSON:
      return -1;
    case TSDB_DATA_TYPE_BOOL:
      return (pVal->datum.b ? 1 : 0);
    case TSDB_DATA_TYPE_TINYINT:
    case TSDB_DATA_TYPE_SMALLINT:
    case TSDB_DATA_TYPE_INT:
    case TSDB_DATA_TYPE_BIGINT:
      return pVal->datum.i;
    case TSDB_DATA_TYPE_FLOAT:
    case TSDB_DATA_TYPE_DOUBLE:
      return pVal->datum.d;
    case TSDB_DATA_TYPE_UTINYINT:
    case TSDB_DATA_TYPE_USMALLINT:
    case TSDB_DATA_TYPE_UINT:
    case TSDB_DATA_TYPE_UBIGINT:
      return pVal->datum.u;
    default:
      break;
  }
  return -1;
}

static int32_t translateOrderByPosition(STranslateContext* pCxt, SNodeList* pProjectionList, SNodeList* pOrderByList,
                                        bool* pOther) {
  *pOther = false;
  SNode* pNode = NULL;
  WHERE_EACH(pNode, pOrderByList) {
    SNode* pExpr = ((SOrderByExprNode*)pNode)->pExpr;
    if (QUERY_NODE_VALUE == nodeType(pExpr)) {
      SValueNode* pVal = (SValueNode*)pExpr;
      if (DEAL_RES_ERROR == translateValue(pCxt, pVal)) {
        return pCxt->errCode;
      }
      int32_t pos = getPositionValue(pVal);
      if (pos < 0) {
        ERASE_NODE(pOrderByList);
        continue;
      } else if (0 == pos || pos > LIST_LENGTH(pProjectionList)) {
        return generateSyntaxErrMsg(&pCxt->msgBuf, TSDB_CODE_PAR_WRONG_NUMBER_OF_SELECT);
      } else {
        SColumnNode* pCol = (SColumnNode*)nodesMakeNode(QUERY_NODE_COLUMN);
        if (NULL == pCol) {
          return generateSyntaxErrMsg(&pCxt->msgBuf, TSDB_CODE_OUT_OF_MEMORY);
        }
        setColumnInfoByExpr(NULL, (SExprNode*)nodesListGetNode(pProjectionList, pos - 1), &pCol);
        ((SOrderByExprNode*)pNode)->pExpr = (SNode*)pCol;
        nodesDestroyNode(pExpr);
      }
    } else {
      *pOther = true;
    }
    WHERE_NEXT;
  }
  return TSDB_CODE_SUCCESS;
}

static int32_t translateOrderBy(STranslateContext* pCxt, SSelectStmt* pSelect) {
  bool    other;
  int32_t code = translateOrderByPosition(pCxt, pSelect->pProjectionList, pSelect->pOrderByList, &other);
  if (TSDB_CODE_SUCCESS != code) {
    return code;
  }
  if (!other) {
    return TSDB_CODE_SUCCESS;
  }
  pCxt->currClause = SQL_CLAUSE_ORDER_BY;
  code = translateExprList(pCxt, pSelect->pOrderByList);
  if (TSDB_CODE_SUCCESS == code) {
    code = checkExprListForGroupBy(pCxt, pSelect->pOrderByList);
  }
  return code;
}

static int32_t translateSelectList(STranslateContext* pCxt, SSelectStmt* pSelect) {
  pCxt->currClause = SQL_CLAUSE_SELECT;
  int32_t code = translateExprList(pCxt, pSelect->pProjectionList);
  if (TSDB_CODE_SUCCESS == code) {
    code = translateStar(pCxt, pSelect);
  }
  if (TSDB_CODE_SUCCESS == code) {
    code = checkExprListForGroupBy(pCxt, pSelect->pProjectionList);
  }
  return code;
}

static int32_t translateHaving(STranslateContext* pCxt, SSelectStmt* pSelect) {
  if (NULL == pSelect->pGroupByList && NULL != pSelect->pHaving) {
    return generateSyntaxErrMsg(&pCxt->msgBuf, TSDB_CODE_PAR_GROUPBY_LACK_EXPRESSION);
  }
  pCxt->currClause = SQL_CLAUSE_HAVING;
  int32_t code = translateExpr(pCxt, &pSelect->pHaving);
  if (TSDB_CODE_SUCCESS == code) {
    code = checkExprForGroupBy(pCxt, &pSelect->pHaving);
  }
  return code;
}

static int32_t translateGroupBy(STranslateContext* pCxt, SSelectStmt* pSelect) {
  if (NULL != pSelect->pGroupByList && NULL != pSelect->pWindow) {
    return generateSyntaxErrMsg(&pCxt->msgBuf, TSDB_CODE_PAR_GROUPBY_WINDOW_COEXIST);
  }
  if (NULL != pSelect->pGroupByList) {
    pCxt->currClause = SQL_CLAUSE_GROUP_BY;
    pSelect->isTimeOrderQuery = false;
    return translateExprList(pCxt, pSelect->pGroupByList);
  }
  return TSDB_CODE_SUCCESS;
}

static int32_t getTimeRange(SNode** pPrimaryKeyCond, STimeWindow* pTimeRange, bool* pIsStrict) {
  SNode*  pNew = NULL;
  int32_t code = scalarCalculateConstants(*pPrimaryKeyCond, &pNew);
  if (TSDB_CODE_SUCCESS == code) {
    *pPrimaryKeyCond = pNew;
    code = filterGetTimeRange(*pPrimaryKeyCond, pTimeRange, pIsStrict);
  }
  return code;
}

static int32_t getFillTimeRange(STranslateContext* pCxt, SNode* pWhere, STimeWindow* pTimeRange) {
  if (NULL == pWhere) {
    *pTimeRange = TSWINDOW_INITIALIZER;
    return TSDB_CODE_SUCCESS;
  }

  SNode* pCond = nodesCloneNode(pWhere);
  if (NULL == pCond) {
    return TSDB_CODE_OUT_OF_MEMORY;
  }

  SNode* pPrimaryKeyCond = NULL;
  nodesPartitionCond(&pCond, &pPrimaryKeyCond, NULL, NULL);

  int32_t code = TSDB_CODE_SUCCESS;
  if (NULL != pPrimaryKeyCond) {
    bool isStrict = false;
    code = getTimeRange(&pPrimaryKeyCond, pTimeRange, &isStrict);
  } else {
    *pTimeRange = TSWINDOW_INITIALIZER;
  }
  nodesDestroyNode(pCond);
  nodesDestroyNode(pPrimaryKeyCond);
  return code;
}

static int32_t checkFill(STranslateContext* pCxt, SIntervalWindowNode* pInterval) {
  SFillNode* pFill = (SFillNode*)pInterval->pFill;
  if (TSWINDOW_IS_EQUAL(pFill->timeRange, TSWINDOW_INITIALIZER) ||
      TSWINDOW_IS_EQUAL(pFill->timeRange, TSWINDOW_DESC_INITIALIZER)) {
    return generateSyntaxErrMsg(&pCxt->msgBuf, TSDB_CODE_PAR_INVALID_FILL_TIME_RANGE);
  }

  int64_t     timeRange = TABS(pFill->timeRange.skey - pFill->timeRange.ekey);
  int64_t     intervalRange = 0;
  SValueNode* pInter = (SValueNode*)pInterval->pInterval;
  if (TIME_IS_VAR_DURATION(pInter->unit)) {
    int64_t f = 1;
    if (pInter->unit == 'n') {
      f = 30L * MILLISECOND_PER_DAY;
    } else if (pInter->unit == 'y') {
      f = 365L * MILLISECOND_PER_DAY;
    }
    intervalRange = pInter->datum.i * f;
  } else {
    intervalRange = pInter->datum.i;
  }
  if ((timeRange == 0) || (timeRange / intervalRange) >= MAX_INTERVAL_TIME_WINDOW) {
    return generateSyntaxErrMsg(&pCxt->msgBuf, TSDB_CODE_PAR_INVALID_FILL_TIME_RANGE);
  }

  return TSDB_CODE_SUCCESS;
}

static int32_t translateFill(STranslateContext* pCxt, SNode* pWhere, SIntervalWindowNode* pInterval) {
  if (NULL == pInterval->pFill) {
    return TSDB_CODE_SUCCESS;
  }

  int32_t code = getFillTimeRange(pCxt, pWhere, &(((SFillNode*)pInterval->pFill)->timeRange));
  if (TSDB_CODE_SUCCESS == code) {
    code = checkFill(pCxt, pInterval);
  }
  return code;
}

static int64_t getMonthsFromTimeVal(int64_t val, int32_t fromPrecision, char unit) {
  int64_t days = convertTimeFromPrecisionToUnit(val, fromPrecision, 'd');
  switch (unit) {
    case 'b':
    case 'u':
    case 'a':
    case 's':
    case 'm':
    case 'h':
    case 'd':
    case 'w':
      return days / 28;
    case 'n':
      return val;
    case 'y':
      return val * 12;
    default:
      break;
  }
  return -1;
}

static int32_t checkIntervalWindow(STranslateContext* pCxt, SNode* pWhere, SIntervalWindowNode* pInterval) {
  uint8_t precision = ((SColumnNode*)pInterval->pCol)->node.resType.precision;

  SValueNode* pInter = (SValueNode*)pInterval->pInterval;
  bool        valInter = TIME_IS_VAR_DURATION(pInter->unit);
  if (pInter->datum.i <= 0 ||
      (!valInter && convertTimePrecision(pInter->datum.i, precision, TSDB_TIME_PRECISION_MICRO) < tsMinIntervalTime)) {
    return generateSyntaxErrMsg(&pCxt->msgBuf, TSDB_CODE_PAR_INTER_VALUE_TOO_SMALL, tsMinIntervalTime);
  }

  if (NULL != pInterval->pOffset) {
    SValueNode* pOffset = (SValueNode*)pInterval->pOffset;
    if (pOffset->datum.i <= 0) {
      return generateSyntaxErrMsg(&pCxt->msgBuf, TSDB_CODE_PAR_INTER_OFFSET_NEGATIVE);
    }
    if (pInter->unit == 'n' && pOffset->unit == 'y') {
      return generateSyntaxErrMsg(&pCxt->msgBuf, TSDB_CODE_PAR_INTER_OFFSET_UNIT);
    }
    bool fixed = !TIME_IS_VAR_DURATION(pOffset->unit) && !valInter;
    if ((fixed && pOffset->datum.i >= pInter->datum.i) ||
        (!fixed && getMonthsFromTimeVal(pOffset->datum.i, precision, pOffset->unit) >=
                       getMonthsFromTimeVal(pInter->datum.i, precision, pInter->unit))) {
      return generateSyntaxErrMsg(&pCxt->msgBuf, TSDB_CODE_PAR_INTER_OFFSET_TOO_BIG);
    }
  }

  if (NULL != pInterval->pSliding) {
    const static int32_t INTERVAL_SLIDING_FACTOR = 100;

    SValueNode* pSliding = (SValueNode*)pInterval->pSliding;
    if (TIME_IS_VAR_DURATION(pSliding->unit)) {
      return generateSyntaxErrMsg(&pCxt->msgBuf, TSDB_CODE_PAR_INTER_SLIDING_UNIT);
    }
    if ((pSliding->datum.i < convertTimePrecision(tsMinSlidingTime, TSDB_TIME_PRECISION_MILLI, precision)) ||
        (pInter->datum.i / pSliding->datum.i > INTERVAL_SLIDING_FACTOR)) {
      return generateSyntaxErrMsg(&pCxt->msgBuf, TSDB_CODE_PAR_INTER_SLIDING_TOO_SMALL);
    }
    if (pSliding->datum.i > pInter->datum.i) {
      return generateSyntaxErrMsg(&pCxt->msgBuf, TSDB_CODE_PAR_INTER_SLIDING_TOO_BIG);
    }
  }

  return translateFill(pCxt, pWhere, pInterval);
}

static EDealRes checkStateExpr(SNode* pNode, void* pContext) {
  if (QUERY_NODE_COLUMN == nodeType(pNode)) {
    STranslateContext* pCxt = pContext;
    SColumnNode*       pCol = (SColumnNode*)pNode;

    int32_t type = pCol->node.resType.type;
    if (!IS_INTEGER_TYPE(type) && type != TSDB_DATA_TYPE_BOOL && !IS_VAR_DATA_TYPE(type)) {
      return generateDealNodeErrMsg(pCxt, TSDB_CODE_PAR_INVALID_STATE_WIN_TYPE);
    }
    if (COLUMN_TYPE_TAG == pCol->colType) {
      return generateDealNodeErrMsg(pCxt, TSDB_CODE_PAR_INVALID_STATE_WIN_COL);
    }
    if (TSDB_SUPER_TABLE == pCol->tableType) {
      return generateDealNodeErrMsg(pCxt, TSDB_CODE_PAR_INVALID_STATE_WIN_TABLE);
    }
  }
  return DEAL_RES_CONTINUE;
}

static int32_t checkStateWindow(STranslateContext* pCxt, SStateWindowNode* pState) {
  nodesWalkExprPostOrder(pState->pExpr, checkStateExpr, pCxt);
  // todo check for "function not support for state_window"
  return pCxt->errCode;
}

static int32_t checkSessionWindow(STranslateContext* pCxt, SSessionWindowNode* pSession) {
  if ('y' == pSession->pGap->unit || 'n' == pSession->pGap->unit || 0 == pSession->pGap->datum.i) {
    return generateSyntaxErrMsg(&pCxt->msgBuf, TSDB_CODE_PAR_INTER_SESSION_GAP);
  }
  if (PRIMARYKEY_TIMESTAMP_COL_ID != pSession->pCol->colId) {
    return generateSyntaxErrMsg(&pCxt->msgBuf, TSDB_CODE_PAR_INTER_SESSION_COL);
  }
  // todo check for "function not support for session"
  return TSDB_CODE_SUCCESS;
}

static int32_t checkWindow(STranslateContext* pCxt, SSelectStmt* pSelect) {
  switch (nodeType(pSelect->pWindow)) {
    case QUERY_NODE_STATE_WINDOW:
      return checkStateWindow(pCxt, (SStateWindowNode*)pSelect->pWindow);
    case QUERY_NODE_SESSION_WINDOW:
      return checkSessionWindow(pCxt, (SSessionWindowNode*)pSelect->pWindow);
    case QUERY_NODE_INTERVAL_WINDOW:
      return checkIntervalWindow(pCxt, pSelect->pWhere, (SIntervalWindowNode*)pSelect->pWindow);
    default:
      break;
  }
  return TSDB_CODE_SUCCESS;
}

static int32_t translateWindow(STranslateContext* pCxt, SSelectStmt* pSelect) {
  if (NULL == pSelect->pWindow) {
    return TSDB_CODE_SUCCESS;
  }
  pCxt->currClause = SQL_CLAUSE_WINDOW;
  int32_t code = translateExpr(pCxt, &pSelect->pWindow);
  if (TSDB_CODE_SUCCESS == code) {
    code = checkWindow(pCxt, pSelect);
  }
  return code;
}

static int32_t translatePartitionBy(STranslateContext* pCxt, SNodeList* pPartitionByList) {
  pCxt->currClause = SQL_CLAUSE_PARTITION_BY;
  return translateExprList(pCxt, pPartitionByList);
}

static int32_t translateWhere(STranslateContext* pCxt, SNode** pWhere) {
  pCxt->currClause = SQL_CLAUSE_WHERE;
  return translateExpr(pCxt, pWhere);
}

static int32_t translateFrom(STranslateContext* pCxt, SNode* pTable) {
  pCxt->currClause = SQL_CLAUSE_FROM;
  return translateTable(pCxt, pTable);
}

static int32_t checkLimit(STranslateContext* pCxt, SSelectStmt* pSelect) {
  if ((NULL != pSelect->pLimit && pSelect->pLimit->offset < 0) ||
      (NULL != pSelect->pSlimit && pSelect->pSlimit->offset < 0)) {
    return generateSyntaxErrMsg(&pCxt->msgBuf, TSDB_CODE_PAR_OFFSET_LESS_ZERO);
  }

  if (NULL != pSelect->pSlimit && NULL == pSelect->pPartitionByList) {
    return generateSyntaxErrMsg(&pCxt->msgBuf, TSDB_CODE_PAR_SLIMIT_LEAK_PARTITION_BY);
  }

  return TSDB_CODE_SUCCESS;
}

static int32_t createPrimaryKeyColByTable(STranslateContext* pCxt, STableNode* pTable, SNode** pPrimaryKey) {
  SColumnNode* pCol = nodesMakeNode(QUERY_NODE_COLUMN);
  if (NULL == pCol) {
    return TSDB_CODE_OUT_OF_MEMORY;
  }
  pCol->colId = PRIMARYKEY_TIMESTAMP_COL_ID;
  strcpy(pCol->colName, PK_TS_COL_INTERNAL_NAME);
  bool    found = false;
  int32_t code = findAndSetColumn(pCxt, &pCol, pTable, &found);
  if (TSDB_CODE_SUCCESS != code || !found) {
    return generateSyntaxErrMsg(&pCxt->msgBuf, TSDB_CODE_PAR_INVALID_TIMELINE_FUNC);
  }
  *pPrimaryKey = (SNode*)pCol;
  return TSDB_CODE_SUCCESS;
}

static int32_t createPrimaryKeyCol(STranslateContext* pCxt, SNode** pPrimaryKey) {
  STableNode* pTable = NULL;
  int32_t     code = findTable(pCxt, NULL, &pTable);
  if (TSDB_CODE_SUCCESS == code) {
    code = createPrimaryKeyColByTable(pCxt, pTable, pPrimaryKey);
  }
  return code;
}

static EDealRes rewriteTimelineFuncImpl(SNode* pNode, void* pContext) {
  STranslateContext* pCxt = pContext;
  if (isTimelineFunc(pNode)) {
    SFunctionNode* pFunc = (SFunctionNode*)pNode;
    SNode*         pPrimaryKey = NULL;
    pCxt->errCode = createPrimaryKeyCol(pCxt, &pPrimaryKey);
    if (TSDB_CODE_SUCCESS == pCxt->errCode) {
      pCxt->errCode = nodesListMakeStrictAppend(&pFunc->pParameterList, pPrimaryKey);
    }
    return TSDB_CODE_SUCCESS == pCxt->errCode ? DEAL_RES_IGNORE_CHILD : DEAL_RES_ERROR;
  }
  return DEAL_RES_CONTINUE;
}

static int32_t rewriteTimelineFunc(STranslateContext* pCxt, SSelectStmt* pSelect) {
  nodesWalkSelectStmt(pSelect, SQL_CLAUSE_FROM, rewriteTimelineFuncImpl, pCxt);
  return pCxt->errCode;
}

static int32_t translateSelect(STranslateContext* pCxt, SSelectStmt* pSelect) {
  pCxt->pCurrSelectStmt = pSelect;
  int32_t code = translateFrom(pCxt, pSelect->pFromTable);
  if (TSDB_CODE_SUCCESS == code) {
    pSelect->precision = ((STableNode*)pSelect->pFromTable)->precision;
    code = translateWhere(pCxt, &pSelect->pWhere);
  }
  if (TSDB_CODE_SUCCESS == code) {
    code = translatePartitionBy(pCxt, pSelect->pPartitionByList);
  }
  if (TSDB_CODE_SUCCESS == code) {
    code = translateWindow(pCxt, pSelect);
  }
  if (TSDB_CODE_SUCCESS == code) {
    code = translateGroupBy(pCxt, pSelect);
  }
  if (TSDB_CODE_SUCCESS == code) {
    code = translateHaving(pCxt, pSelect);
  }
  if (TSDB_CODE_SUCCESS == code) {
    code = translateSelectList(pCxt, pSelect);
  }
  if (TSDB_CODE_SUCCESS == code) {
    code = translateOrderBy(pCxt, pSelect);
  }
  if (TSDB_CODE_SUCCESS == code) {
    code = checkAggColCoexist(pCxt, pSelect);
  }
  if (TSDB_CODE_SUCCESS == code) {
    code = checkLimit(pCxt, pSelect);
  }
  if (TSDB_CODE_SUCCESS == code) {
    code = rewriteTimelineFunc(pCxt, pSelect);
  }
  return code;
}

static SNode* createSetOperProject(const char* pTableAlias, SNode* pNode) {
  SColumnNode* pCol = nodesMakeNode(QUERY_NODE_COLUMN);
  if (NULL == pCol) {
    return NULL;
  }
  pCol->node.resType = ((SExprNode*)pNode)->resType;
  strcpy(pCol->tableAlias, pTableAlias);
  strcpy(pCol->colName, ((SExprNode*)pNode)->aliasName);
  strcpy(pCol->node.aliasName, pCol->colName);
  return (SNode*)pCol;
}

static bool dataTypeEqual(const SDataType* l, const SDataType* r) {
  return (l->type == r->type && l->bytes == r->bytes && l->precision == r->precision && l->scale == r->scale);
}

static int32_t createCastFunc(STranslateContext* pCxt, SNode* pExpr, SDataType dt, SNode** pCast) {
  SFunctionNode* pFunc = nodesMakeNode(QUERY_NODE_FUNCTION);
  if (NULL == pFunc) {
    return TSDB_CODE_OUT_OF_MEMORY;
  }
  strcpy(pFunc->functionName, "cast");
  pFunc->node.resType = dt;
  if (TSDB_CODE_SUCCESS != nodesListMakeAppend(&pFunc->pParameterList, pExpr)) {
    nodesDestroyNode(pFunc);
    return TSDB_CODE_OUT_OF_MEMORY;
  }
  if (TSDB_CODE_SUCCESS != getFuncInfo(pCxt, pFunc)) {
    nodesClearList(pFunc->pParameterList);
    pFunc->pParameterList = NULL;
    nodesDestroyNode(pFunc);
    return generateSyntaxErrMsg(&pCxt->msgBuf, TSDB_CODE_PAR_WRONG_VALUE_TYPE, ((SExprNode*)pExpr)->aliasName);
  }
  *pCast = (SNode*)pFunc;
  return TSDB_CODE_SUCCESS;
}

static int32_t translateSetOperatorImpl(STranslateContext* pCxt, SSetOperator* pSetOperator) {
  SNodeList* pLeftProjections = getProjectList(pSetOperator->pLeft);
  SNodeList* pRightProjections = getProjectList(pSetOperator->pRight);
  if (LIST_LENGTH(pLeftProjections) != LIST_LENGTH(pRightProjections)) {
    return generateSyntaxErrMsg(&pCxt->msgBuf, TSDB_CODE_PAR_INCORRECT_NUM_OF_COL);
  }

  SNode* pLeft = NULL;
  SNode* pRight = NULL;
  FORBOTH(pLeft, pLeftProjections, pRight, pRightProjections) {
    SExprNode* pLeftExpr = (SExprNode*)pLeft;
    SExprNode* pRightExpr = (SExprNode*)pRight;
    if (!dataTypeEqual(&pLeftExpr->resType, &pRightExpr->resType)) {
      SNode*  pRightFunc = NULL;
      int32_t code = createCastFunc(pCxt, pRight, pLeftExpr->resType, &pRightFunc);
      if (TSDB_CODE_SUCCESS != code) {
        return code;
      }
      REPLACE_LIST2_NODE(pRightFunc);
      pRightExpr = (SExprNode*)pRightFunc;
    }
    strcpy(pRightExpr->aliasName, pLeftExpr->aliasName);
    pRightExpr->aliasName[strlen(pLeftExpr->aliasName)] = '\0';
    if (TSDB_CODE_SUCCESS != nodesListMakeStrictAppend(&pSetOperator->pProjectionList,
                                                       createSetOperProject(pSetOperator->stmtName, pLeft))) {
      return TSDB_CODE_OUT_OF_MEMORY;
    }
  }
  return TSDB_CODE_SUCCESS;
}

static uint8_t calcSetOperatorPrecision(SSetOperator* pSetOperator) {
  return calcPrecision(getStmtPrecision(pSetOperator->pLeft), getStmtPrecision(pSetOperator->pRight));
}

static int32_t translateSetOperator(STranslateContext* pCxt, SSetOperator* pSetOperator) {
  int32_t code = translateQuery(pCxt, pSetOperator->pLeft);
  if (TSDB_CODE_SUCCESS == code) {
    code = resetTranslateNamespace(pCxt);
  }
  if (TSDB_CODE_SUCCESS == code) {
    code = translateQuery(pCxt, pSetOperator->pRight);
  }
  if (TSDB_CODE_SUCCESS == code) {
    pSetOperator->precision = calcSetOperatorPrecision(pSetOperator);
    code = translateSetOperatorImpl(pCxt, pSetOperator);
  }
  return code;
}

static int32_t partitionDeleteWhere(STranslateContext* pCxt, SDeleteStmt* pDelete) {
  if (NULL == pDelete->pWhere) {
    pDelete->timeRange = TSWINDOW_INITIALIZER;
    return TSDB_CODE_SUCCESS;
  }

  SNode*  pPrimaryKeyCond = NULL;
  SNode*  pOtherCond = NULL;
  int32_t code = nodesPartitionCond(&pDelete->pWhere, &pPrimaryKeyCond, &pDelete->pTagIndexCond, &pOtherCond);
  if (TSDB_CODE_SUCCESS == code && NULL != pOtherCond) {
    code = generateSyntaxErrMsg(&pCxt->msgBuf, TSDB_CODE_PAR_INVALID_DELETE_WHERE);
  }
  if (TSDB_CODE_SUCCESS == code) {
    bool isStrict = false;
    code = getTimeRange(&pPrimaryKeyCond, &pDelete->timeRange, &isStrict);
    if (TSDB_CODE_SUCCESS == code && !isStrict) {
      code = generateSyntaxErrMsg(&pCxt->msgBuf, TSDB_CODE_PAR_INVALID_DELETE_WHERE);
    }
  }
  nodesDestroyNode(pPrimaryKeyCond);
  nodesDestroyNode(pOtherCond);
  return code;
}

static int32_t translateDeleteWhere(STranslateContext* pCxt, SDeleteStmt* pDelete) {
  int32_t code = translateWhere(pCxt, &pDelete->pWhere);
  if (TSDB_CODE_SUCCESS == code) {
    code = partitionDeleteWhere(pCxt, pDelete);
  }
  return code;
}

static int32_t translateDelete(STranslateContext* pCxt, SDeleteStmt* pDelete) {
  int32_t code = translateFrom(pCxt, pDelete->pFromTable);
  if (TSDB_CODE_SUCCESS == code) {
    code = translateDeleteWhere(pCxt, pDelete);
  }
  if (TSDB_CODE_SUCCESS == code) {
    code = translateExpr(pCxt, &pDelete->pCountFunc);
  }
  return code;
}

static int64_t getUnitPerMinute(uint8_t precision) {
  switch (precision) {
    case TSDB_TIME_PRECISION_MILLI:
      return MILLISECOND_PER_MINUTE;
    case TSDB_TIME_PRECISION_MICRO:
      return MILLISECOND_PER_MINUTE * 1000L;
    case TSDB_TIME_PRECISION_NANO:
      return NANOSECOND_PER_MINUTE;
    default:
      break;
  }
  return MILLISECOND_PER_MINUTE;
}

static int64_t getBigintFromValueNode(SValueNode* pVal) {
  if (pVal->isDuration) {
    return pVal->datum.i / getUnitPerMinute(pVal->node.resType.precision);
  }
  return pVal->datum.i;
}

static int32_t buildCreateDbRetentions(const SNodeList* pRetentions, SCreateDbReq* pReq) {
  if (NULL != pRetentions) {
    pReq->pRetensions = taosArrayInit(LIST_LENGTH(pRetentions), sizeof(SRetention));
    if (NULL == pReq->pRetensions) {
      return TSDB_CODE_OUT_OF_MEMORY;
    }
    SValueNode* pFreq = NULL;
    SValueNode* pKeep = NULL;
    SNode*      pNode = NULL;
    int32_t     index = 0;
    FOREACH(pNode, pRetentions) {
      pFreq = (SValueNode*)nodesListGetNode(((SNodeListNode*)pNode)->pNodeList, 0);
      pKeep = (SValueNode*)nodesListGetNode(((SNodeListNode*)pNode)->pNodeList, 1);
      SRetention retention = {
          .freq = pFreq->datum.i, .freqUnit = pFreq->unit, .keep = pKeep->datum.i, .keepUnit = pKeep->unit};
      taosArrayPush(pReq->pRetensions, &retention);
    }
    pReq->numOfRetensions = taosArrayGetSize(pReq->pRetensions);
  }
  return TSDB_CODE_SUCCESS;
}

static int32_t buildCreateDbReq(STranslateContext* pCxt, SCreateDatabaseStmt* pStmt, SCreateDbReq* pReq) {
  SName name = {0};
  tNameSetDbName(&name, pCxt->pParseCxt->acctId, pStmt->dbName, strlen(pStmt->dbName));
  tNameGetFullDbName(&name, pReq->db);
  pReq->numOfVgroups = pStmt->pOptions->numOfVgroups;
  pReq->numOfStables = pStmt->pOptions->singleStable;
  pReq->buffer = pStmt->pOptions->buffer;
  pReq->pageSize = pStmt->pOptions->pagesize;
  pReq->pages = pStmt->pOptions->pages;
  pReq->daysPerFile = pStmt->pOptions->daysPerFile;
  pReq->daysToKeep0 = pStmt->pOptions->keep[0];
  pReq->daysToKeep1 = pStmt->pOptions->keep[1];
  pReq->daysToKeep2 = pStmt->pOptions->keep[2];
  pReq->minRows = pStmt->pOptions->minRowsPerBlock;
  pReq->maxRows = pStmt->pOptions->maxRowsPerBlock;
  pReq->fsyncPeriod = pStmt->pOptions->fsyncPeriod;
  pReq->walLevel = pStmt->pOptions->walLevel;
  pReq->precision = pStmt->pOptions->precision;
  pReq->compression = pStmt->pOptions->compressionLevel;
  pReq->replications = pStmt->pOptions->replica;
  pReq->strict = pStmt->pOptions->strict;
  pReq->cacheLastRow = pStmt->pOptions->cachelast;
  pReq->schemaless = pStmt->pOptions->schemaless;
  pReq->ignoreExist = pStmt->ignoreExists;
  return buildCreateDbRetentions(pStmt->pOptions->pRetentions, pReq);
}

static int32_t checkRangeOption(STranslateContext* pCxt, const char* pName, int32_t val, int32_t minVal,
                                int32_t maxVal) {
  if (val >= 0 && (val < minVal || val > maxVal)) {
    return generateSyntaxErrMsg(&pCxt->msgBuf, TSDB_CODE_PAR_INVALID_RANGE_OPTION, pName, val, minVal, maxVal);
  }
  return TSDB_CODE_SUCCESS;
}

static int32_t checkDbDaysOption(STranslateContext* pCxt, SDatabaseOptions* pOptions) {
  if (NULL != pOptions->pDaysPerFile) {
    if (DEAL_RES_ERROR == translateValue(pCxt, pOptions->pDaysPerFile)) {
      return pCxt->errCode;
    }
    if (TIME_UNIT_MINUTE != pOptions->pDaysPerFile->unit && TIME_UNIT_HOUR != pOptions->pDaysPerFile->unit &&
        TIME_UNIT_DAY != pOptions->pDaysPerFile->unit) {
      return generateSyntaxErrMsg(&pCxt->msgBuf, TSDB_CODE_PAR_INVALID_OPTION_UNIT, "daysPerFile",
                                  pOptions->pDaysPerFile->unit);
    }
    pOptions->daysPerFile = getBigintFromValueNode(pOptions->pDaysPerFile);
  }
  return checkRangeOption(pCxt, "daysPerFile", pOptions->daysPerFile, TSDB_MIN_DAYS_PER_FILE, TSDB_MAX_DAYS_PER_FILE);
}

static int32_t checkDbKeepOption(STranslateContext* pCxt, SDatabaseOptions* pOptions) {
  if (NULL == pOptions->pKeep) {
    return TSDB_CODE_SUCCESS;
  }

  int32_t numOfKeep = LIST_LENGTH(pOptions->pKeep);
  if (numOfKeep > 3 || numOfKeep < 1) {
    return generateSyntaxErrMsg(&pCxt->msgBuf, TSDB_CODE_PAR_INVALID_KEEP_NUM);
  }

  SNode* pNode = NULL;
  FOREACH(pNode, pOptions->pKeep) {
    SValueNode* pVal = (SValueNode*)pNode;
    if (DEAL_RES_ERROR == translateValue(pCxt, pVal)) {
      return pCxt->errCode;
    }
    if (pVal->isDuration && TIME_UNIT_MINUTE != pVal->unit && TIME_UNIT_HOUR != pVal->unit &&
        TIME_UNIT_DAY != pVal->unit) {
      return generateSyntaxErrMsg(&pCxt->msgBuf, TSDB_CODE_PAR_INVALID_KEEP_UNIT, pVal->unit);
    }
    if (!pVal->isDuration) {
      pVal->datum.i = pVal->datum.i * 1440;
    }
  }

  pOptions->keep[0] = getBigintFromValueNode((SValueNode*)nodesListGetNode(pOptions->pKeep, 0));

  if (numOfKeep < 2) {
    pOptions->keep[1] = pOptions->keep[0];
  } else {
    pOptions->keep[1] = getBigintFromValueNode((SValueNode*)nodesListGetNode(pOptions->pKeep, 1));
  }
  if (numOfKeep < 3) {
    pOptions->keep[2] = pOptions->keep[1];
  } else {
    pOptions->keep[2] = getBigintFromValueNode((SValueNode*)nodesListGetNode(pOptions->pKeep, 2));
  }

  if (pOptions->keep[0] < TSDB_MIN_KEEP || pOptions->keep[1] < TSDB_MIN_KEEP || pOptions->keep[2] < TSDB_MIN_KEEP ||
      pOptions->keep[0] > TSDB_MAX_KEEP || pOptions->keep[1] > TSDB_MAX_KEEP || pOptions->keep[2] > TSDB_MAX_KEEP) {
    return generateSyntaxErrMsg(&pCxt->msgBuf, TSDB_CODE_PAR_INVALID_KEEP_VALUE, pOptions->keep[0], pOptions->keep[1],
                                pOptions->keep[2], TSDB_MIN_KEEP, TSDB_MAX_KEEP);
  }

  if (!((pOptions->keep[0] <= pOptions->keep[1]) && (pOptions->keep[1] <= pOptions->keep[2]))) {
    return generateSyntaxErrMsg(&pCxt->msgBuf, TSDB_CODE_PAR_INVALID_KEEP_ORDER);
  }

  return TSDB_CODE_SUCCESS;
}

static int32_t checkDbPrecisionOption(STranslateContext* pCxt, SDatabaseOptions* pOptions) {
  if ('\0' != pOptions->precisionStr[0]) {
    if (0 == strcmp(pOptions->precisionStr, TSDB_TIME_PRECISION_MILLI_STR)) {
      pOptions->precision = TSDB_TIME_PRECISION_MILLI;
    } else if (0 == strcmp(pOptions->precisionStr, TSDB_TIME_PRECISION_MICRO_STR)) {
      pOptions->precision = TSDB_TIME_PRECISION_MICRO;
    } else if (0 == strcmp(pOptions->precisionStr, TSDB_TIME_PRECISION_NANO_STR)) {
      pOptions->precision = TSDB_TIME_PRECISION_NANO;
    } else {
      return generateSyntaxErrMsg(&pCxt->msgBuf, TSDB_CODE_PAR_INVALID_STR_OPTION, "precision", pOptions->precisionStr);
    }
  }
  return TSDB_CODE_SUCCESS;
}

static int32_t checkDbEnumOption(STranslateContext* pCxt, const char* pName, int32_t val, int32_t v1, int32_t v2) {
  if (val >= 0 && val != v1 && val != v2) {
    return generateSyntaxErrMsg(&pCxt->msgBuf, TSDB_CODE_PAR_INVALID_ENUM_OPTION, pName, val, v1, v2);
  }
  return TSDB_CODE_SUCCESS;
}

static int32_t checkDbRetentionsOption(STranslateContext* pCxt, SNodeList* pRetentions) {
  if (NULL == pRetentions) {
    return TSDB_CODE_SUCCESS;
  }

  if (LIST_LENGTH(pRetentions) > 3) {
    return generateSyntaxErrMsg(&pCxt->msgBuf, TSDB_CODE_PAR_INVALID_RETENTIONS_OPTION);
  }

  SNode* pRetention = NULL;
  FOREACH(pRetention, pRetentions) {
    SNode* pNode = NULL;
    FOREACH(pNode, ((SNodeListNode*)pRetention)->pNodeList) {
      SValueNode* pVal = (SValueNode*)pNode;
      if (DEAL_RES_ERROR == translateValue(pCxt, pVal)) {
        return pCxt->errCode;
      }
    }
  }

  return TSDB_CODE_SUCCESS;
}

static int32_t checkOptionsDependency(STranslateContext* pCxt, const char* pDbName, SDatabaseOptions* pOptions) {
  int32_t daysPerFile = pOptions->daysPerFile;
  int32_t daysToKeep0 = pOptions->keep[0];
  if (-1 == daysPerFile && -1 == daysToKeep0) {
    return TSDB_CODE_SUCCESS;
  } else if (-1 == daysPerFile || -1 == daysToKeep0) {
    SDbCfgInfo dbCfg;
    int32_t    code = getDBCfg(pCxt, pDbName, &dbCfg);
    if (TSDB_CODE_SUCCESS != code) {
      return code;
    }
    daysPerFile = (-1 == daysPerFile ? dbCfg.daysPerFile : daysPerFile);
    daysToKeep0 = (-1 == daysToKeep0 ? dbCfg.daysToKeep0 : daysToKeep0);
  }
  if (daysPerFile > daysToKeep0) {
    return generateSyntaxErrMsg(&pCxt->msgBuf, TSDB_CODE_PAR_INVALID_DAYS_VALUE);
  }
  return TSDB_CODE_SUCCESS;
}

static int32_t checkDatabaseOptions(STranslateContext* pCxt, const char* pDbName, SDatabaseOptions* pOptions) {
  int32_t code =
      checkRangeOption(pCxt, "buffer", pOptions->buffer, TSDB_MIN_BUFFER_PER_VNODE, TSDB_MAX_BUFFER_PER_VNODE);
  if (TSDB_CODE_SUCCESS == code) {
    code = checkRangeOption(pCxt, "cacheLast", pOptions->cachelast, TSDB_MIN_DB_CACHE_LAST_ROW,
                            TSDB_MAX_DB_CACHE_LAST_ROW);
  }
  if (TSDB_CODE_SUCCESS == code) {
    code = checkRangeOption(pCxt, "compression", pOptions->compressionLevel, TSDB_MIN_COMP_LEVEL, TSDB_MAX_COMP_LEVEL);
  }
  if (TSDB_CODE_SUCCESS == code) {
    code = checkDbDaysOption(pCxt, pOptions);
  }
  if (TSDB_CODE_SUCCESS == code) {
    code = checkRangeOption(pCxt, "fsyncPeriod", pOptions->fsyncPeriod, TSDB_MIN_FSYNC_PERIOD, TSDB_MAX_FSYNC_PERIOD);
  }
  if (TSDB_CODE_SUCCESS == code) {
    code = checkRangeOption(pCxt, "maxRowsPerBlock", pOptions->maxRowsPerBlock, TSDB_MIN_MAXROWS_FBLOCK,
                            TSDB_MAX_MAXROWS_FBLOCK);
  }
  if (TSDB_CODE_SUCCESS == code) {
    code = checkRangeOption(pCxt, "minRowsPerBlock", pOptions->minRowsPerBlock, TSDB_MIN_MINROWS_FBLOCK,
                            TSDB_MAX_MINROWS_FBLOCK);
  }
  if (TSDB_CODE_SUCCESS == code) {
    code = checkDbKeepOption(pCxt, pOptions);
  }
  if (TSDB_CODE_SUCCESS == code) {
    code = checkRangeOption(pCxt, "pages", pOptions->pages, TSDB_MIN_PAGES_PER_VNODE, TSDB_MAX_PAGES_PER_VNODE);
  }
  if (TSDB_CODE_SUCCESS == code) {
    code = checkRangeOption(pCxt, "pagesize", pOptions->pagesize, TSDB_MIN_PAGESIZE_PER_VNODE,
                            TSDB_MAX_PAGESIZE_PER_VNODE);
  }
  if (TSDB_CODE_SUCCESS == code) {
    code = checkDbPrecisionOption(pCxt, pOptions);
  }
  if (TSDB_CODE_SUCCESS == code) {
    code = checkDbEnumOption(pCxt, "replications", pOptions->replica, TSDB_MIN_DB_REPLICA, TSDB_MAX_DB_REPLICA);
  }
  if (TSDB_CODE_SUCCESS == code) {
    code = checkDbEnumOption(pCxt, "strict", pOptions->strict, TSDB_DB_STRICT_OFF, TSDB_DB_STRICT_ON);
  }
  if (TSDB_CODE_SUCCESS == code) {
    code = checkDbEnumOption(pCxt, "walLevel", pOptions->walLevel, TSDB_MIN_WAL_LEVEL, TSDB_MAX_WAL_LEVEL);
  }
  if (TSDB_CODE_SUCCESS == code) {
    code = checkRangeOption(pCxt, "vgroups", pOptions->numOfVgroups, TSDB_MIN_VNODES_PER_DB, TSDB_MAX_VNODES_PER_DB);
  }
  if (TSDB_CODE_SUCCESS == code) {
    code = checkDbEnumOption(pCxt, "singleStable", pOptions->singleStable, TSDB_DB_SINGLE_STABLE_ON,
                             TSDB_DB_SINGLE_STABLE_OFF);
  }
  if (TSDB_CODE_SUCCESS == code) {
    code = checkDbRetentionsOption(pCxt, pOptions->pRetentions);
  }
  if (TSDB_CODE_SUCCESS == code) {
    code = checkDbEnumOption(pCxt, "schemaless", pOptions->schemaless, TSDB_DB_SCHEMALESS_ON, TSDB_DB_SCHEMALESS_OFF);
  }
  if (TSDB_CODE_SUCCESS == code) {
    code = checkOptionsDependency(pCxt, pDbName, pOptions);
  }
  return code;
}

static int32_t checkCreateDatabase(STranslateContext* pCxt, SCreateDatabaseStmt* pStmt) {
  return checkDatabaseOptions(pCxt, pStmt->dbName, pStmt->pOptions);
}

typedef int32_t (*FSerializeFunc)(void* pBuf, int32_t bufLen, void* pReq);

static int32_t buildCmdMsg(STranslateContext* pCxt, int16_t msgType, FSerializeFunc func, void* pReq) {
  pCxt->pCmdMsg = taosMemoryMalloc(sizeof(SCmdMsgInfo));
  if (NULL == pCxt->pCmdMsg) {
    return TSDB_CODE_OUT_OF_MEMORY;
  }
  pCxt->pCmdMsg->epSet = pCxt->pParseCxt->mgmtEpSet;
  pCxt->pCmdMsg->msgType = msgType;
  pCxt->pCmdMsg->msgLen = func(NULL, 0, pReq);
  pCxt->pCmdMsg->pMsg = taosMemoryMalloc(pCxt->pCmdMsg->msgLen);
  if (NULL == pCxt->pCmdMsg->pMsg) {
    return TSDB_CODE_OUT_OF_MEMORY;
  }
  func(pCxt->pCmdMsg->pMsg, pCxt->pCmdMsg->msgLen, pReq);

  return TSDB_CODE_SUCCESS;
}

static int32_t translateCreateDatabase(STranslateContext* pCxt, SCreateDatabaseStmt* pStmt) {
  SCreateDbReq createReq = {0};

  int32_t code = checkCreateDatabase(pCxt, pStmt);
  if (TSDB_CODE_SUCCESS == code) {
    code = buildCreateDbReq(pCxt, pStmt, &createReq);
  }

  if (TSDB_CODE_SUCCESS == code) {
    code = buildCmdMsg(pCxt, TDMT_MND_CREATE_DB, (FSerializeFunc)tSerializeSCreateDbReq, &createReq);
  }

  return code;
}

static int32_t translateDropDatabase(STranslateContext* pCxt, SDropDatabaseStmt* pStmt) {
  SDropDbReq dropReq = {0};
  SName      name = {0};
  tNameSetDbName(&name, pCxt->pParseCxt->acctId, pStmt->dbName, strlen(pStmt->dbName));
  tNameGetFullDbName(&name, dropReq.db);
  dropReq.ignoreNotExists = pStmt->ignoreNotExists;

  return buildCmdMsg(pCxt, TDMT_MND_DROP_DB, (FSerializeFunc)tSerializeSDropDbReq, &dropReq);
}

static void buildAlterDbReq(STranslateContext* pCxt, SAlterDatabaseStmt* pStmt, SAlterDbReq* pReq) {
  SName name = {0};
  tNameSetDbName(&name, pCxt->pParseCxt->acctId, pStmt->dbName, strlen(pStmt->dbName));
  tNameGetFullDbName(&name, pReq->db);
  pReq->buffer = pStmt->pOptions->buffer;
  pReq->pageSize = -1;
  pReq->pages = pStmt->pOptions->pages;
  pReq->daysPerFile = -1;
  pReq->daysToKeep0 = pStmt->pOptions->keep[0];
  pReq->daysToKeep1 = pStmt->pOptions->keep[1];
  pReq->daysToKeep2 = pStmt->pOptions->keep[2];
  pReq->fsyncPeriod = pStmt->pOptions->fsyncPeriod;
  pReq->walLevel = pStmt->pOptions->walLevel;
  pReq->strict = pStmt->pOptions->strict;
  pReq->cacheLastRow = pStmt->pOptions->cachelast;
  pReq->replications = pStmt->pOptions->replica;
  return;
}

static int32_t translateAlterDatabase(STranslateContext* pCxt, SAlterDatabaseStmt* pStmt) {
  int32_t code = checkDatabaseOptions(pCxt, pStmt->dbName, pStmt->pOptions);
  if (TSDB_CODE_SUCCESS != code) {
    return code;
  }

  SAlterDbReq alterReq = {0};
  buildAlterDbReq(pCxt, pStmt, &alterReq);

  return buildCmdMsg(pCxt, TDMT_MND_ALTER_DB, (FSerializeFunc)tSerializeSAlterDbReq, &alterReq);
}

static int32_t columnDefNodeToField(SNodeList* pList, SArray** pArray) {
  *pArray = taosArrayInit(LIST_LENGTH(pList), sizeof(SField));
  SNode* pNode;
  FOREACH(pNode, pList) {
    SColumnDefNode* pCol = (SColumnDefNode*)pNode;
    SField          field = {.type = pCol->dataType.type, .bytes = calcTypeBytes(pCol->dataType)};
    strcpy(field.name, pCol->colName);
    if (pCol->sma) {
      field.flags |= COL_SMA_ON;
    }
    taosArrayPush(*pArray, &field);
  }
  return TSDB_CODE_SUCCESS;
}

static SColumnDefNode* findColDef(SNodeList* pCols, const SColumnNode* pCol) {
  SNode* pColDef = NULL;
  FOREACH(pColDef, pCols) {
    if (0 == strcmp(pCol->colName, ((SColumnDefNode*)pColDef)->colName)) {
      return (SColumnDefNode*)pColDef;
    }
  }
  return NULL;
}

static int32_t checTableFactorOption(STranslateContext* pCxt, float val) {
  if (val < TSDB_MIN_ROLLUP_FILE_FACTOR || val > TSDB_MAX_ROLLUP_FILE_FACTOR) {
    return generateSyntaxErrMsg(&pCxt->msgBuf, TSDB_CODE_PAR_INVALID_F_RANGE_OPTION, "file_factor", val,
                                TSDB_MIN_ROLLUP_FILE_FACTOR, TSDB_MAX_ROLLUP_FILE_FACTOR);
  }
  return TSDB_CODE_SUCCESS;
}

static int32_t checkTableSmaOption(STranslateContext* pCxt, SCreateTableStmt* pStmt) {
  if (NULL != pStmt->pOptions->pSma) {
    SNode* pNode = NULL;
    FOREACH(pNode, pStmt->pCols) { ((SColumnDefNode*)pNode)->sma = false; }
    FOREACH(pNode, pStmt->pOptions->pSma) {
      SColumnNode*    pSmaCol = (SColumnNode*)pNode;
      SColumnDefNode* pColDef = findColDef(pStmt->pCols, pSmaCol);
      if (NULL == pColDef) {
        return generateSyntaxErrMsg(&pCxt->msgBuf, TSDB_CODE_PAR_INVALID_COLUMN, pSmaCol->colName);
      }
      pSmaCol->node.resType = pColDef->dataType;
      pColDef->sma = true;
    }
  }
  return TSDB_CODE_SUCCESS;
}

static int32_t checkTableRollupOption(STranslateContext* pCxt, SNodeList* pFuncs) {
  if (NULL == pFuncs) {
    return TSDB_CODE_SUCCESS;
  }

  if (1 != LIST_LENGTH(pFuncs)) {
    return generateSyntaxErrMsg(&pCxt->msgBuf, TSDB_CODE_PAR_INVALID_ROLLUP_OPTION);
  }
  return TSDB_CODE_SUCCESS;
}

static int32_t checkTableTagsSchema(STranslateContext* pCxt, SHashObj* pHash, SNodeList* pTags) {
  int32_t ntags = LIST_LENGTH(pTags);
  if (0 == ntags) {
    return TSDB_CODE_SUCCESS;
  } else if (ntags > TSDB_MAX_TAGS) {
    return generateSyntaxErrMsg(&pCxt->msgBuf, TSDB_CODE_PAR_INVALID_TAGS_NUM);
  }

  int32_t code = TSDB_CODE_SUCCESS;
  int32_t tagsSize = 0;
  SNode*  pNode = NULL;
  FOREACH(pNode, pTags) {
    SColumnDefNode* pTag = (SColumnDefNode*)pNode;
    int32_t         len = strlen(pTag->colName);
    if (NULL != taosHashGet(pHash, pTag->colName, len)) {
      code = generateSyntaxErrMsg(&pCxt->msgBuf, TSDB_CODE_PAR_DUPLICATED_COLUMN);
    }
    if (TSDB_CODE_SUCCESS == code && pTag->dataType.type == TSDB_DATA_TYPE_JSON && ntags > 1) {
      code = generateSyntaxErrMsg(&pCxt->msgBuf, TSDB_CODE_PAR_ONLY_ONE_JSON_TAG);
    }
    if (TSDB_CODE_SUCCESS == code) {
      if ((TSDB_DATA_TYPE_VARCHAR == pTag->dataType.type && pTag->dataType.bytes > TSDB_MAX_BINARY_LEN) ||
          (TSDB_DATA_TYPE_NCHAR == pTag->dataType.type && pTag->dataType.bytes > TSDB_MAX_NCHAR_LEN)) {
        code = code = generateSyntaxErrMsg(&pCxt->msgBuf, TSDB_CODE_PAR_INVALID_VAR_COLUMN_LEN);
      }
    }
    if (TSDB_CODE_SUCCESS == code) {
      code = taosHashPut(pHash, pTag->colName, len, &pTag, POINTER_BYTES);
    }
    if (TSDB_CODE_SUCCESS == code) {
      tagsSize += pTag->dataType.bytes;
    } else {
      break;
    }
  }

  if (TSDB_CODE_SUCCESS == code && tagsSize > TSDB_MAX_TAGS_LEN) {
    code = generateSyntaxErrMsg(&pCxt->msgBuf, TSDB_CODE_PAR_INVALID_TAGS_LENGTH, TSDB_MAX_TAGS_LEN);
  }

  return code;
}

static int32_t checkTableColsSchema(STranslateContext* pCxt, SHashObj* pHash, SNodeList* pCols) {
  int32_t ncols = LIST_LENGTH(pCols);
  if (ncols < TSDB_MIN_COLUMNS) {
    return generateSyntaxErrMsg(&pCxt->msgBuf, TSDB_CODE_PAR_INVALID_COLUMNS_NUM);
  } else if (ncols > TSDB_MAX_COLUMNS) {
    return generateSyntaxErrMsg(&pCxt->msgBuf, TSDB_CODE_PAR_TOO_MANY_COLUMNS);
  }

  int32_t code = TSDB_CODE_SUCCESS;

  bool    first = true;
  int32_t rowSize = 0;
  SNode*  pNode = NULL;
  FOREACH(pNode, pCols) {
    SColumnDefNode* pCol = (SColumnDefNode*)pNode;
    if (first) {
      first = false;
      if (TSDB_DATA_TYPE_TIMESTAMP != pCol->dataType.type) {
        code = generateSyntaxErrMsg(&pCxt->msgBuf, TSDB_CODE_PAR_INVALID_FIRST_COLUMN);
      }
    }
    if (TSDB_CODE_SUCCESS == code && pCol->dataType.type == TSDB_DATA_TYPE_JSON) {
      code = generateSyntaxErrMsg(&pCxt->msgBuf, TSDB_CODE_PAR_INVALID_COL_JSON);
    }
    int32_t len = strlen(pCol->colName);
    if (TSDB_CODE_SUCCESS == code && NULL != taosHashGet(pHash, pCol->colName, len)) {
      code = generateSyntaxErrMsg(&pCxt->msgBuf, TSDB_CODE_PAR_DUPLICATED_COLUMN);
    }
    if (TSDB_CODE_SUCCESS == code) {
      if ((TSDB_DATA_TYPE_VARCHAR == pCol->dataType.type && calcTypeBytes(pCol->dataType) > TSDB_MAX_BINARY_LEN) ||
          (TSDB_DATA_TYPE_NCHAR == pCol->dataType.type && calcTypeBytes(pCol->dataType) > TSDB_MAX_NCHAR_LEN)) {
        code = generateSyntaxErrMsg(&pCxt->msgBuf, TSDB_CODE_PAR_INVALID_VAR_COLUMN_LEN);
      }
    }
    if (TSDB_CODE_SUCCESS == code) {
      code = taosHashPut(pHash, pCol->colName, len, &pCol, POINTER_BYTES);
    }
    if (TSDB_CODE_SUCCESS == code) {
      rowSize += pCol->dataType.bytes;
    } else {
      break;
    }
  }

  if (TSDB_CODE_SUCCESS == code && rowSize > TSDB_MAX_BYTES_PER_ROW) {
    code = generateSyntaxErrMsg(&pCxt->msgBuf, TSDB_CODE_PAR_INVALID_ROW_LENGTH, TSDB_MAX_BYTES_PER_ROW);
  }

  return code;
}

static int32_t checkTableSchema(STranslateContext* pCxt, SCreateTableStmt* pStmt) {
  SHashObj* pHash = taosHashInit(LIST_LENGTH(pStmt->pTags) + LIST_LENGTH(pStmt->pCols),
                                 taosGetDefaultHashFunction(TSDB_DATA_TYPE_BINARY), false, HASH_NO_LOCK);
  if (NULL == pHash) {
    return TSDB_CODE_OUT_OF_MEMORY;
  }

  int32_t code = checkTableTagsSchema(pCxt, pHash, pStmt->pTags);
  if (TSDB_CODE_SUCCESS == code) {
    code = checkTableColsSchema(pCxt, pHash, pStmt->pCols);
  }

  taosHashCleanup(pHash);
  return code;
}

static int32_t checkSchemalessDb(STranslateContext* pCxt, const char* pDbName) {
  if (0 != pCxt->pParseCxt->schemalessType) {
    return TSDB_CODE_SUCCESS;
  }
  SDbCfgInfo info = {0};
  int32_t    code = getDBCfg(pCxt, pDbName, &info);
  if (TSDB_CODE_SUCCESS == code) {
    code = info.schemaless ? TSDB_CODE_SML_INVALID_DB_CONF : TSDB_CODE_SUCCESS;
  }
  return code;
}

static int32_t checkCreateTable(STranslateContext* pCxt, SCreateTableStmt* pStmt) {
  int32_t code = checkSchemalessDb(pCxt, pStmt->dbName);
  if (TSDB_CODE_SUCCESS == code) {
    code = checTableFactorOption(pCxt, pStmt->pOptions->filesFactor);
  }
  if (TSDB_CODE_SUCCESS == code) {
    code = checkTableRollupOption(pCxt, pStmt->pOptions->pRollupFuncs);
  }
  if (TSDB_CODE_SUCCESS == code) {
    code = checkRangeOption(pCxt, "ttl", pStmt->pOptions->ttl, TSDB_MIN_TABLE_TTL, INT32_MAX);
  }
  if (TSDB_CODE_SUCCESS == code) {
    code = checkTableSmaOption(pCxt, pStmt);
  }
  if (TSDB_CODE_SUCCESS == code) {
    code = checkTableSchema(pCxt, pStmt);
  }
<<<<<<< HEAD
=======
  if (TSDB_CODE_SUCCESS == code) {
    if (pCxt->pParseCxt->schemalessType == 0) {
      code = isNotSchemalessDb(pCxt->pParseCxt, pStmt->dbName);
    }
  }
>>>>>>> a4166b73
  return code;
}

static void toSchema(const SColumnDefNode* pCol, col_id_t colId, SSchema* pSchema) {
  int8_t flags = 0;
  if (pCol->sma) {
    flags |= COL_SMA_ON;
  }
  pSchema->colId = colId;
  pSchema->type = pCol->dataType.type;
  pSchema->bytes = calcTypeBytes(pCol->dataType);
  pSchema->flags = flags;
  strcpy(pSchema->name, pCol->colName);
}

typedef struct SSampleAstInfo {
  const char* pDbName;
  const char* pTableName;
  SNodeList*  pFuncs;
  SNode*      pInterval;
  SNode*      pOffset;
  SNode*      pSliding;
  STableMeta* pRollupTableMeta;
} SSampleAstInfo;

static int32_t buildSampleAst(STranslateContext* pCxt, SSampleAstInfo* pInfo, char** pAst, int32_t* pLen) {
  SSelectStmt* pSelect = nodesMakeNode(QUERY_NODE_SELECT_STMT);
  if (NULL == pSelect) {
    return TSDB_CODE_OUT_OF_MEMORY;
  }
  sprintf(pSelect->stmtName, "%p", pSelect);

  SRealTableNode* pTable = nodesMakeNode(QUERY_NODE_REAL_TABLE);
  if (NULL == pTable) {
    nodesDestroyNode(pSelect);
    return TSDB_CODE_OUT_OF_MEMORY;
  }
  strcpy(pTable->table.dbName, pInfo->pDbName);
  strcpy(pTable->table.tableName, pInfo->pTableName);
  TSWAP(pTable->pMeta, pInfo->pRollupTableMeta);
  pSelect->pFromTable = (SNode*)pTable;

  TSWAP(pSelect->pProjectionList, pInfo->pFuncs);
  SFunctionNode* pFunc = nodesMakeNode(QUERY_NODE_FUNCTION);
  if (NULL == pSelect->pProjectionList || NULL == pFunc) {
    nodesDestroyNode(pSelect);
    return TSDB_CODE_OUT_OF_MEMORY;
  }
  strcpy(pFunc->functionName, "_wstartts");
  nodesListPushFront(pSelect->pProjectionList, pFunc);
  SNode* pProject = NULL;
  FOREACH(pProject, pSelect->pProjectionList) { sprintf(((SExprNode*)pProject)->aliasName, "#%p", pProject); }

  SIntervalWindowNode* pInterval = nodesMakeNode(QUERY_NODE_INTERVAL_WINDOW);
  if (NULL == pInterval) {
    nodesDestroyNode(pSelect);
    return TSDB_CODE_OUT_OF_MEMORY;
  }
  pSelect->pWindow = (SNode*)pInterval;
  TSWAP(pInterval->pInterval, pInfo->pInterval);
  TSWAP(pInterval->pOffset, pInfo->pOffset);
  TSWAP(pInterval->pSliding, pInfo->pSliding);
  pInterval->pCol = nodesMakeNode(QUERY_NODE_COLUMN);
  if (NULL == pInterval->pCol) {
    nodesDestroyNode(pSelect);
    return TSDB_CODE_OUT_OF_MEMORY;
  }
  ((SColumnNode*)pInterval->pCol)->colId = PRIMARYKEY_TIMESTAMP_COL_ID;
  strcpy(((SColumnNode*)pInterval->pCol)->colName, PK_TS_COL_INTERNAL_NAME);

  int32_t code = translateQuery(pCxt, (SNode*)pSelect);
  if (TSDB_CODE_SUCCESS == code) {
    code = nodesNodeToString(pSelect, false, pAst, pLen);
  }
  nodesDestroyNode(pSelect);
  return code;
}

static void clearSampleAstInfo(SSampleAstInfo* pInfo) {
  nodesDestroyList(pInfo->pFuncs);
  nodesDestroyNode(pInfo->pInterval);
  nodesDestroyNode(pInfo->pOffset);
  nodesDestroyNode(pInfo->pSliding);
}

static SNode* makeIntervalVal(SRetention* pRetension, int8_t precision) {
  SValueNode* pVal = nodesMakeNode(QUERY_NODE_VALUE);
  if (NULL == pVal) {
    return NULL;
  }
  int64_t timeVal = convertTimeFromPrecisionToUnit(pRetension->freq, precision, pRetension->freqUnit);
  char    buf[20] = {0};
  int32_t len = snprintf(buf, sizeof(buf), "%" PRId64 "%c", timeVal, pRetension->freqUnit);
  pVal->literal = strndup(buf, len);
  if (NULL == pVal->literal) {
    nodesDestroyNode(pVal);
    return NULL;
  }
  pVal->isDuration = true;
  pVal->node.resType.type = TSDB_DATA_TYPE_BIGINT;
  pVal->node.resType.bytes = tDataTypes[TSDB_DATA_TYPE_BIGINT].bytes;
  pVal->node.resType.precision = precision;
  return (SNode*)pVal;
}

static SNode* createColumnFromDef(SColumnDefNode* pDef) {
  SColumnNode* pCol = nodesMakeNode(QUERY_NODE_COLUMN);
  if (NULL == pCol) {
    return NULL;
  }
  strcpy(pCol->colName, pDef->colName);
  return (SNode*)pCol;
}

static SNode* createRollupFunc(SNode* pSrcFunc, SColumnDefNode* pColDef) {
  SFunctionNode* pFunc = nodesCloneNode(pSrcFunc);
  if (NULL == pFunc) {
    return NULL;
  }
  if (TSDB_CODE_SUCCESS != nodesListMakeStrictAppend(&pFunc->pParameterList, createColumnFromDef(pColDef))) {
    nodesDestroyNode(pFunc);
    return NULL;
  }
  return (SNode*)pFunc;
}

static SNodeList* createRollupFuncs(SCreateTableStmt* pStmt) {
  SNodeList* pFuncs = nodesMakeList();
  if (NULL == pFuncs) {
    return NULL;
  }

  SNode* pFunc = NULL;
  FOREACH(pFunc, pStmt->pOptions->pRollupFuncs) {
    SNode* pCol = NULL;
    bool   primaryKey = true;
    FOREACH(pCol, pStmt->pCols) {
      if (primaryKey) {
        primaryKey = false;
        continue;
      }
      if (TSDB_CODE_SUCCESS != nodesListStrictAppend(pFuncs, createRollupFunc(pFunc, (SColumnDefNode*)pCol))) {
        nodesDestroyList(pFuncs);
        return NULL;
      }
    }
  }

  return pFuncs;
}

static STableMeta* createRollupTableMeta(SCreateTableStmt* pStmt, int8_t precision) {
  int32_t     numOfField = LIST_LENGTH(pStmt->pCols) + LIST_LENGTH(pStmt->pTags);
  STableMeta* pMeta = taosMemoryCalloc(1, sizeof(STableMeta) + numOfField * sizeof(SSchema));
  if (NULL == pMeta) {
    return NULL;
  }
  pMeta->tableType = TSDB_SUPER_TABLE;
  pMeta->tableInfo.numOfTags = LIST_LENGTH(pStmt->pTags);
  pMeta->tableInfo.precision = precision;
  pMeta->tableInfo.numOfColumns = LIST_LENGTH(pStmt->pCols);

  int32_t index = 0;
  SNode*  pCol = NULL;
  FOREACH(pCol, pStmt->pCols) {
    toSchema((SColumnDefNode*)pCol, index + 1, pMeta->schema + index);
    ++index;
  }
  SNode* pTag = NULL;
  FOREACH(pTag, pStmt->pTags) {
    toSchema((SColumnDefNode*)pTag, index + 1, pMeta->schema + index);
    ++index;
  }

  return pMeta;
}

static int32_t buildSampleAstInfoByTable(STranslateContext* pCxt, SCreateTableStmt* pStmt, SRetention* pRetension,
                                         int8_t precision, SSampleAstInfo* pInfo) {
  pInfo->pDbName = pStmt->dbName;
  pInfo->pTableName = pStmt->tableName;
  pInfo->pFuncs = createRollupFuncs(pStmt);
  pInfo->pInterval = makeIntervalVal(pRetension, precision);
  pInfo->pRollupTableMeta = createRollupTableMeta(pStmt, precision);
  if (NULL == pInfo->pFuncs || NULL == pInfo->pInterval || NULL == pInfo->pRollupTableMeta) {
    return TSDB_CODE_OUT_OF_MEMORY;
  }
  return TSDB_CODE_SUCCESS;
}

static int32_t getRollupAst(STranslateContext* pCxt, SCreateTableStmt* pStmt, SRetention* pRetension, int8_t precision,
                            char** pAst, int32_t* pLen) {
  SSampleAstInfo info = {0};
  int32_t        code = buildSampleAstInfoByTable(pCxt, pStmt, pRetension, precision, &info);
  if (TSDB_CODE_SUCCESS == code) {
    code = buildSampleAst(pCxt, &info, pAst, pLen);
  }
  clearSampleAstInfo(&info);
  return code;
}

static int32_t buildRollupAst(STranslateContext* pCxt, SCreateTableStmt* pStmt, SMCreateStbReq* pReq) {
  SDbCfgInfo dbCfg = {0};
  int32_t    code = getDBCfg(pCxt, pStmt->dbName, &dbCfg);
  int32_t    num = taosArrayGetSize(dbCfg.pRetensions);
  if (TSDB_CODE_SUCCESS != code || num < 2) {
    return code;
  }
  for (int32_t i = 1; i < num; ++i) {
    SRetention*       pRetension = taosArrayGet(dbCfg.pRetensions, i);
    STranslateContext cxt = {0};
    initTranslateContext(pCxt->pParseCxt, pCxt->pMetaCache, &cxt);
    code = getRollupAst(&cxt, pStmt, pRetension, dbCfg.precision, 1 == i ? &pReq->pAst1 : &pReq->pAst2,
                        1 == i ? &pReq->ast1Len : &pReq->ast2Len);
    destroyTranslateContext(&cxt);
    if (TSDB_CODE_SUCCESS != code) {
      break;
    }
  }

  taosArrayDestroy(dbCfg.pRetensions);
  return code;
}

static int32_t buildCreateStbReq(STranslateContext* pCxt, SCreateTableStmt* pStmt, SMCreateStbReq* pReq) {
  pReq->igExists = pStmt->ignoreExists;
  pReq->xFilesFactor = pStmt->pOptions->filesFactor;
  pReq->ttl = pStmt->pOptions->ttl;
  columnDefNodeToField(pStmt->pCols, &pReq->pColumns);
  columnDefNodeToField(pStmt->pTags, &pReq->pTags);
  pReq->numOfColumns = LIST_LENGTH(pStmt->pCols);
  pReq->numOfTags = LIST_LENGTH(pStmt->pTags);
  if ('\0' != pStmt->pOptions->comment[0]) {
    pReq->comment = strdup(pStmt->pOptions->comment);
    if (NULL == pReq->comment) {
      return TSDB_CODE_OUT_OF_MEMORY;
    }
    pReq->commentLen = strlen(pStmt->pOptions->comment) + 1;
  }

  SName tableName;
  tNameExtractFullName(toName(pCxt->pParseCxt->acctId, pStmt->dbName, pStmt->tableName, &tableName), pReq->name);
  int32_t code = collectUseTable(&tableName, pCxt->pTables);
  if (TSDB_CODE_SUCCESS == code) {
    code = buildRollupAst(pCxt, pStmt, pReq);
  }
  return code;
}

static int32_t translateCreateSuperTable(STranslateContext* pCxt, SCreateTableStmt* pStmt) {
  SMCreateStbReq createReq = {0};
  int32_t        code = checkCreateTable(pCxt, pStmt);
  if (TSDB_CODE_SUCCESS == code) {
    code = buildCreateStbReq(pCxt, pStmt, &createReq);
  }
  if (TSDB_CODE_SUCCESS == code) {
    code = buildCmdMsg(pCxt, TDMT_MND_CREATE_STB, (FSerializeFunc)tSerializeSMCreateStbReq, &createReq);
  }
  tFreeSMCreateStbReq(&createReq);
  return code;
}

static int32_t doTranslateDropSuperTable(STranslateContext* pCxt, const SName* pTableName, bool ignoreNotExists) {
  SMDropStbReq dropReq = {0};
  tNameExtractFullName(pTableName, dropReq.name);
  dropReq.igNotExists = ignoreNotExists;

  return buildCmdMsg(pCxt, TDMT_MND_DROP_STB, (FSerializeFunc)tSerializeSMDropStbReq, &dropReq);
}

static int32_t translateDropTable(STranslateContext* pCxt, SDropTableStmt* pStmt) {
  SDropTableClause* pClause = nodesListGetNode(pStmt->pTables, 0);
  SName             tableName;
  return doTranslateDropSuperTable(
      pCxt, toName(pCxt->pParseCxt->acctId, pClause->dbName, pClause->tableName, &tableName), pClause->ignoreNotExists);
}

static int32_t translateDropSuperTable(STranslateContext* pCxt, SDropSuperTableStmt* pStmt) {
  SName tableName;
  return doTranslateDropSuperTable(pCxt, toName(pCxt->pParseCxt->acctId, pStmt->dbName, pStmt->tableName, &tableName),
                                   pStmt->ignoreNotExists);
}

static int32_t setAlterTableField(SAlterTableStmt* pStmt, SMAlterStbReq* pAlterReq) {
  if (TSDB_ALTER_TABLE_UPDATE_OPTIONS == pStmt->alterType) {
    pAlterReq->ttl = pStmt->pOptions->ttl;
    if ('\0' != pStmt->pOptions->comment[0]) {
      pAlterReq->comment = strdup(pStmt->pOptions->comment);
      if (NULL == pAlterReq->comment) {
        return TSDB_CODE_OUT_OF_MEMORY;
      }
      pAlterReq->commentLen = strlen(pStmt->pOptions->comment) + 1;
    }
    return TSDB_CODE_SUCCESS;
  }

  pAlterReq->pFields = taosArrayInit(2, sizeof(TAOS_FIELD));
  if (NULL == pAlterReq->pFields) {
    return TSDB_CODE_OUT_OF_MEMORY;
  }

  switch (pStmt->alterType) {
    case TSDB_ALTER_TABLE_ADD_TAG:
    case TSDB_ALTER_TABLE_DROP_TAG:
    case TSDB_ALTER_TABLE_ADD_COLUMN:
    case TSDB_ALTER_TABLE_DROP_COLUMN:
    case TSDB_ALTER_TABLE_UPDATE_COLUMN_BYTES:
    case TSDB_ALTER_TABLE_UPDATE_TAG_BYTES: {
      TAOS_FIELD field = {.type = pStmt->dataType.type, .bytes = calcTypeBytes(pStmt->dataType)};
      strcpy(field.name, pStmt->colName);
      taosArrayPush(pAlterReq->pFields, &field);
      break;
    }
    case TSDB_ALTER_TABLE_UPDATE_TAG_NAME:
    case TSDB_ALTER_TABLE_UPDATE_COLUMN_NAME: {
      TAOS_FIELD oldField = {0};
      strcpy(oldField.name, pStmt->colName);
      taosArrayPush(pAlterReq->pFields, &oldField);
      TAOS_FIELD newField = {0};
      strcpy(newField.name, pStmt->newColName);
      taosArrayPush(pAlterReq->pFields, &newField);
      break;
    }
    default:
      break;
  }

  pAlterReq->numOfFields = taosArrayGetSize(pAlterReq->pFields);
  return TSDB_CODE_SUCCESS;
}

static int32_t translateAlterTable(STranslateContext* pCxt, SAlterTableStmt* pStmt) {
  SMAlterStbReq alterReq = {0};
  SName         tableName;
  tNameExtractFullName(toName(pCxt->pParseCxt->acctId, pStmt->dbName, pStmt->tableName, &tableName), alterReq.name);
  alterReq.alterType = pStmt->alterType;
  if (TSDB_ALTER_TABLE_UPDATE_TAG_VAL == pStmt->alterType) {
    return TSDB_CODE_FAILED;
  } else {
    if (TSDB_CODE_SUCCESS != setAlterTableField(pStmt, &alterReq)) {
      return TSDB_CODE_OUT_OF_MEMORY;
    }
  }

  return buildCmdMsg(pCxt, TDMT_MND_ALTER_STB, (FSerializeFunc)tSerializeSMAlterStbReq, &alterReq);
}

static int32_t translateUseDatabase(STranslateContext* pCxt, SUseDatabaseStmt* pStmt) {
  SUseDbReq usedbReq = {0};
  SName     name = {0};
  tNameSetDbName(&name, pCxt->pParseCxt->acctId, pStmt->dbName, strlen(pStmt->dbName));
  tNameExtractFullName(&name, usedbReq.db);
  int32_t code = getDBVgVersion(pCxt, usedbReq.db, &usedbReq.vgVersion, &usedbReq.dbId, &usedbReq.numOfTable);
  if (TSDB_CODE_SUCCESS == code) {
    code = buildCmdMsg(pCxt, TDMT_MND_USE_DB, (FSerializeFunc)tSerializeSUseDbReq, &usedbReq);
  }
  return code;
}

static int32_t translateCreateUser(STranslateContext* pCxt, SCreateUserStmt* pStmt) {
  SCreateUserReq createReq = {0};
  strcpy(createReq.user, pStmt->useName);
  createReq.createType = 0;
  createReq.superUser = 0;
  strcpy(createReq.pass, pStmt->password);

  return buildCmdMsg(pCxt, TDMT_MND_CREATE_USER, (FSerializeFunc)tSerializeSCreateUserReq, &createReq);
}

static int32_t translateAlterUser(STranslateContext* pCxt, SAlterUserStmt* pStmt) {
  SAlterUserReq alterReq = {0};
  strcpy(alterReq.user, pStmt->useName);
  alterReq.alterType = pStmt->alterType;
  alterReq.superUser = 0;
  strcpy(alterReq.pass, pStmt->password);
  if (NULL != pCxt->pParseCxt->db) {
    strcpy(alterReq.dbname, pCxt->pParseCxt->db);
  }

  return buildCmdMsg(pCxt, TDMT_MND_ALTER_USER, (FSerializeFunc)tSerializeSAlterUserReq, &alterReq);
}

static int32_t translateDropUser(STranslateContext* pCxt, SDropUserStmt* pStmt) {
  SDropUserReq dropReq = {0};
  strcpy(dropReq.user, pStmt->useName);

  return buildCmdMsg(pCxt, TDMT_MND_DROP_USER, (FSerializeFunc)tSerializeSDropUserReq, &dropReq);
}

static int32_t translateCreateDnode(STranslateContext* pCxt, SCreateDnodeStmt* pStmt) {
  SCreateDnodeReq createReq = {0};
  strcpy(createReq.fqdn, pStmt->fqdn);
  createReq.port = pStmt->port;

  return buildCmdMsg(pCxt, TDMT_MND_CREATE_DNODE, (FSerializeFunc)tSerializeSCreateDnodeReq, &createReq);
}

static int32_t translateDropDnode(STranslateContext* pCxt, SDropDnodeStmt* pStmt) {
  SDropDnodeReq dropReq = {0};
  dropReq.dnodeId = pStmt->dnodeId;
  strcpy(dropReq.fqdn, pStmt->fqdn);
  dropReq.port = pStmt->port;

  return buildCmdMsg(pCxt, TDMT_MND_DROP_DNODE, (FSerializeFunc)tSerializeSDropDnodeReq, &dropReq);
}

static int32_t translateAlterDnode(STranslateContext* pCxt, SAlterDnodeStmt* pStmt) {
  SMCfgDnodeReq cfgReq = {0};
  cfgReq.dnodeId = pStmt->dnodeId;
  strcpy(cfgReq.config, pStmt->config);
  strcpy(cfgReq.value, pStmt->value);

  return buildCmdMsg(pCxt, TDMT_MND_CONFIG_DNODE, (FSerializeFunc)tSerializeSMCfgDnodeReq, &cfgReq);
}

static int32_t nodeTypeToShowType(ENodeType nt) {
  switch (nt) {
    case QUERY_NODE_SHOW_CONNECTIONS_STMT:
      return TSDB_MGMT_TABLE_CONNS;
    case QUERY_NODE_SHOW_LICENCE_STMT:
      return TSDB_MGMT_TABLE_GRANTS;
    case QUERY_NODE_SHOW_QUERIES_STMT:
      return TSDB_MGMT_TABLE_QUERIES;
    case QUERY_NODE_SHOW_VARIABLE_STMT:
      return 0;  // todo
    default:
      break;
  }
  return 0;
}

static int32_t translateShow(STranslateContext* pCxt, SShowStmt* pStmt) {
  SShowReq showReq = {.type = nodeTypeToShowType(nodeType(pStmt))};
  return buildCmdMsg(pCxt, TDMT_MND_SHOW, (FSerializeFunc)tSerializeSShowReq, &showReq);
}

static int32_t getSmaIndexDstVgId(STranslateContext* pCxt, char* pTableName, int32_t* pVgId) {
  SVgroupInfo vg = {0};
  int32_t     code = getTableHashVgroup(pCxt, pCxt->pParseCxt->db, pTableName, &vg);
  if (TSDB_CODE_SUCCESS == code) {
    *pVgId = vg.vgId;
  }
  return code;
}

static int32_t getSmaIndexSql(STranslateContext* pCxt, char** pSql, int32_t* pLen) {
  *pSql = strdup(pCxt->pParseCxt->pSql);
  if (NULL == *pSql) {
    return TSDB_CODE_OUT_OF_MEMORY;
  }
  *pLen = pCxt->pParseCxt->sqlLen + 1;
  return TSDB_CODE_SUCCESS;
}

static int32_t getSmaIndexExpr(STranslateContext* pCxt, SCreateIndexStmt* pStmt, char** pExpr, int32_t* pLen) {
  return nodesListToString(pStmt->pOptions->pFuncs, false, pExpr, pLen);
}

static int32_t buildSampleAstInfoByIndex(STranslateContext* pCxt, SCreateIndexStmt* pStmt, SSampleAstInfo* pInfo) {
  pInfo->pDbName = pCxt->pParseCxt->db;
  pInfo->pTableName = pStmt->tableName;
  pInfo->pFuncs = nodesCloneList(pStmt->pOptions->pFuncs);
  pInfo->pInterval = nodesCloneNode(pStmt->pOptions->pInterval);
  pInfo->pOffset = nodesCloneNode(pStmt->pOptions->pOffset);
  pInfo->pSliding = nodesCloneNode(pStmt->pOptions->pSliding);
  if (NULL == pInfo->pFuncs || NULL == pInfo->pInterval ||
      (NULL != pStmt->pOptions->pOffset && NULL == pInfo->pOffset) ||
      (NULL != pStmt->pOptions->pSliding && NULL == pInfo->pSliding)) {
    return TSDB_CODE_OUT_OF_MEMORY;
  }
  return TSDB_CODE_SUCCESS;
}

static int32_t getSmaIndexAst(STranslateContext* pCxt, SCreateIndexStmt* pStmt, char** pAst, int32_t* pLen) {
  SSampleAstInfo info = {0};
  int32_t        code = buildSampleAstInfoByIndex(pCxt, pStmt, &info);
  if (TSDB_CODE_SUCCESS == code) {
    code = buildSampleAst(pCxt, &info, pAst, pLen);
  }
  clearSampleAstInfo(&info);
  return code;
}

static int32_t buildCreateSmaReq(STranslateContext* pCxt, SCreateIndexStmt* pStmt, SMCreateSmaReq* pReq) {
  SName name;
  tNameExtractFullName(toName(pCxt->pParseCxt->acctId, pCxt->pParseCxt->db, pStmt->indexName, &name), pReq->name);
  strcpy(name.tname, pStmt->tableName);
  name.tname[strlen(pStmt->tableName)] = '\0';
  tNameExtractFullName(&name, pReq->stb);
  pReq->igExists = pStmt->ignoreExists;
  pReq->interval = ((SValueNode*)pStmt->pOptions->pInterval)->datum.i;
  pReq->intervalUnit = ((SValueNode*)pStmt->pOptions->pInterval)->unit;
  pReq->offset = (NULL != pStmt->pOptions->pOffset ? ((SValueNode*)pStmt->pOptions->pOffset)->datum.i : 0);
  pReq->sliding =
      (NULL != pStmt->pOptions->pSliding ? ((SValueNode*)pStmt->pOptions->pSliding)->datum.i : pReq->interval);
  pReq->slidingUnit =
      (NULL != pStmt->pOptions->pSliding ? ((SValueNode*)pStmt->pOptions->pSliding)->unit : pReq->intervalUnit);

  int32_t code = getSmaIndexDstVgId(pCxt, pStmt->tableName, &pReq->dstVgId);
  if (TSDB_CODE_SUCCESS == code) {
    code = getSmaIndexSql(pCxt, &pReq->sql, &pReq->sqlLen);
  }
  if (TSDB_CODE_SUCCESS == code) {
    code = getSmaIndexExpr(pCxt, pStmt, &pReq->expr, &pReq->exprLen);
  }
  if (TSDB_CODE_SUCCESS == code) {
    code = getSmaIndexAst(pCxt, pStmt, &pReq->ast, &pReq->astLen);
  }

  return code;
}

static int32_t translateCreateSmaIndex(STranslateContext* pCxt, SCreateIndexStmt* pStmt) {
  if (DEAL_RES_ERROR == translateValue(pCxt, (SValueNode*)pStmt->pOptions->pInterval) ||
      (NULL != pStmt->pOptions->pOffset &&
       DEAL_RES_ERROR == translateValue(pCxt, (SValueNode*)pStmt->pOptions->pOffset)) ||
      (NULL != pStmt->pOptions->pSliding &&
       DEAL_RES_ERROR == translateValue(pCxt, (SValueNode*)pStmt->pOptions->pSliding))) {
    return pCxt->errCode;
  }

  SMCreateSmaReq createSmaReq = {0};
  int32_t        code = buildCreateSmaReq(pCxt, pStmt, &createSmaReq);
  if (TSDB_CODE_SUCCESS == code) {
    code = buildCmdMsg(pCxt, TDMT_MND_CREATE_SMA, (FSerializeFunc)tSerializeSMCreateSmaReq, &createSmaReq);
  }
  tFreeSMCreateSmaReq(&createSmaReq);
  return code;
}

static int32_t buildCreateFullTextReq(STranslateContext* pCxt, SCreateIndexStmt* pStmt, SMCreateFullTextReq* pReq) {
  // impl later
  return 0;
}

static int32_t translateCreateFullTextIndex(STranslateContext* pCxt, SCreateIndexStmt* pStmt) {
  SMCreateFullTextReq createFTReq = {0};
  int32_t             code = buildCreateFullTextReq(pCxt, pStmt, &createFTReq);
  if (TSDB_CODE_SUCCESS == code) {
    code = buildCmdMsg(pCxt, TDMT_MND_CREATE_INDEX, (FSerializeFunc)tSerializeSMCreateFullTextReq, &createFTReq);
  }
  tFreeSMCreateFullTextReq(&createFTReq);
  return code;
}

static int32_t translateCreateIndex(STranslateContext* pCxt, SCreateIndexStmt* pStmt) {
  if (INDEX_TYPE_SMA == pStmt->indexType) {
    return translateCreateSmaIndex(pCxt, pStmt);
  } else if (INDEX_TYPE_FULLTEXT == pStmt->indexType) {
    return translateCreateFullTextIndex(pCxt, pStmt);
  }
  return TSDB_CODE_FAILED;
}

static int32_t translateDropIndex(STranslateContext* pCxt, SDropIndexStmt* pStmt) {
  SEncoder      encoder = {0};
  int32_t       contLen = 0;
  SVDropTSmaReq dropSmaReq = {0};
  strcpy(dropSmaReq.indexName, pStmt->indexName);

  pCxt->pCmdMsg = taosMemoryMalloc(sizeof(SCmdMsgInfo));
  if (NULL == pCxt->pCmdMsg) {
    return TSDB_CODE_OUT_OF_MEMORY;
  }

  int32_t ret = 0;
  tEncodeSize(tEncodeSVDropTSmaReq, &dropSmaReq, contLen, ret);
  if (ret < 0) {
    return TSDB_CODE_OUT_OF_MEMORY;
  }

  pCxt->pCmdMsg->epSet = pCxt->pParseCxt->mgmtEpSet;
  pCxt->pCmdMsg->msgType = TDMT_VND_DROP_SMA;
  pCxt->pCmdMsg->msgLen = contLen;
  pCxt->pCmdMsg->pMsg = taosMemoryMalloc(pCxt->pCmdMsg->msgLen);
  if (NULL == pCxt->pCmdMsg->pMsg) {
    return TSDB_CODE_OUT_OF_MEMORY;
  }
  void* pBuf = pCxt->pCmdMsg->pMsg;
  if (tEncodeSVDropTSmaReq(&encoder, &dropSmaReq) < 0) {
    tEncoderClear(&encoder);
    return TSDB_CODE_OUT_OF_MEMORY;
  }
  tEncoderClear(&encoder);
  return TSDB_CODE_SUCCESS;
}

static int16_t getCreateComponentNodeMsgType(ENodeType type) {
  switch (type) {
    case QUERY_NODE_CREATE_QNODE_STMT:
      return TDMT_MND_CREATE_QNODE;
    case QUERY_NODE_CREATE_BNODE_STMT:
      return TDMT_MND_CREATE_BNODE;
    case QUERY_NODE_CREATE_SNODE_STMT:
      return TDMT_MND_CREATE_SNODE;
    case QUERY_NODE_CREATE_MNODE_STMT:
      return TDMT_MND_CREATE_MNODE;
    default:
      break;
  }
  return -1;
}

static int32_t translateCreateComponentNode(STranslateContext* pCxt, SCreateComponentNodeStmt* pStmt) {
  SMCreateQnodeReq createReq = {.dnodeId = pStmt->dnodeId};
  return buildCmdMsg(pCxt, getCreateComponentNodeMsgType(nodeType(pStmt)),
                     (FSerializeFunc)tSerializeSCreateDropMQSBNodeReq, &createReq);
}

static int16_t getDropComponentNodeMsgType(ENodeType type) {
  switch (type) {
    case QUERY_NODE_DROP_QNODE_STMT:
      return TDMT_MND_DROP_QNODE;
    case QUERY_NODE_DROP_BNODE_STMT:
      return TDMT_MND_DROP_BNODE;
    case QUERY_NODE_DROP_SNODE_STMT:
      return TDMT_MND_DROP_SNODE;
    case QUERY_NODE_DROP_MNODE_STMT:
      return TDMT_MND_DROP_MNODE;
    default:
      break;
  }
  return -1;
}

static int32_t translateDropComponentNode(STranslateContext* pCxt, SDropComponentNodeStmt* pStmt) {
  SDDropQnodeReq dropReq = {.dnodeId = pStmt->dnodeId};
  return buildCmdMsg(pCxt, getDropComponentNodeMsgType(nodeType(pStmt)),
                     (FSerializeFunc)tSerializeSCreateDropMQSBNodeReq, &dropReq);
}

static int32_t buildCreateTopicReq(STranslateContext* pCxt, SCreateTopicStmt* pStmt, SCMCreateTopicReq* pReq) {
  SName name;
  tNameSetDbName(&name, pCxt->pParseCxt->acctId, pStmt->topicName, strlen(pStmt->topicName));
  tNameGetFullDbName(&name, pReq->name);
  pReq->igExists = pStmt->ignoreExists;

  pReq->sql = strdup(pCxt->pParseCxt->pSql);
  if (NULL == pReq->sql) {
    return TSDB_CODE_OUT_OF_MEMORY;
  }

  int32_t code = TSDB_CODE_SUCCESS;

  if ('\0' != pStmt->subSTbName[0]) {
    pReq->subType = TOPIC_SUB_TYPE__TABLE;
    toName(pCxt->pParseCxt->acctId, pStmt->subDbName, pStmt->subSTbName, &name);
    tNameGetFullDbName(&name, pReq->subDbName);
    tNameExtractFullName(&name, pReq->subStbName);
  } else if ('\0' != pStmt->subDbName[0]) {
    pReq->subType = TOPIC_SUB_TYPE__DB;
    tNameSetDbName(&name, pCxt->pParseCxt->acctId, pStmt->subDbName, strlen(pStmt->subDbName));
    tNameGetFullDbName(&name, pReq->subDbName);
  } else {
    pReq->subType = TOPIC_SUB_TYPE__COLUMN;
    char* dbName = ((SRealTableNode*)(((SSelectStmt*)pStmt->pQuery)->pFromTable))->table.dbName;
    tNameSetDbName(&name, pCxt->pParseCxt->acctId, dbName, strlen(dbName));
    tNameGetFullDbName(&name, pReq->subDbName);
    pCxt->pParseCxt->topicQuery = true;
    code = translateQuery(pCxt, pStmt->pQuery);
    if (TSDB_CODE_SUCCESS == code) {
      code = nodesNodeToString(pStmt->pQuery, false, &pReq->ast, NULL);
    }
  }

  return code;
}

static int32_t checkCreateTopic(STranslateContext* pCxt, SCreateTopicStmt* pStmt) {
  if (NULL == pStmt->pQuery) {
    return TSDB_CODE_SUCCESS;
  }

  if (QUERY_NODE_SELECT_STMT == nodeType(pStmt->pQuery)) {
    SSelectStmt* pSelect = (SSelectStmt*)pStmt->pQuery;
    if (!pSelect->isDistinct && QUERY_NODE_REAL_TABLE == nodeType(pSelect->pFromTable) &&
        NULL == pSelect->pGroupByList && NULL == pSelect->pLimit && NULL == pSelect->pSlimit &&
        NULL == pSelect->pOrderByList && NULL == pSelect->pPartitionByList) {
      return TSDB_CODE_SUCCESS;
    }
  }

  return generateSyntaxErrMsg(&pCxt->msgBuf, TSDB_CODE_PAR_INVALID_TOPIC_QUERY);
}

static int32_t translateCreateTopic(STranslateContext* pCxt, SCreateTopicStmt* pStmt) {
  SCMCreateTopicReq createReq = {0};
  int32_t           code = checkCreateTopic(pCxt, pStmt);
  if (TSDB_CODE_SUCCESS == code) {
    code = buildCreateTopicReq(pCxt, pStmt, &createReq);
  }
  if (TSDB_CODE_SUCCESS == code) {
    code = buildCmdMsg(pCxt, TDMT_MND_CREATE_TOPIC, (FSerializeFunc)tSerializeSCMCreateTopicReq, &createReq);
  }
  tFreeSCMCreateTopicReq(&createReq);
  return code;
}

static int32_t translateDropTopic(STranslateContext* pCxt, SDropTopicStmt* pStmt) {
  SMDropTopicReq dropReq = {0};

  SName name;
  tNameSetDbName(&name, pCxt->pParseCxt->acctId, pStmt->topicName, strlen(pStmt->topicName));
  tNameGetFullDbName(&name, dropReq.name);
  dropReq.igNotExists = pStmt->ignoreNotExists;

  return buildCmdMsg(pCxt, TDMT_MND_DROP_TOPIC, (FSerializeFunc)tSerializeSMDropTopicReq, &dropReq);
}

static int32_t translateDropCGroup(STranslateContext* pCxt, SDropCGroupStmt* pStmt) {
  SMDropCgroupReq dropReq = {0};

  SName name;
  tNameSetDbName(&name, pCxt->pParseCxt->acctId, pStmt->topicName, strlen(pStmt->topicName));
  tNameGetFullDbName(&name, dropReq.topic);
  dropReq.igNotExists = pStmt->ignoreNotExists;
  strcpy(dropReq.cgroup, pStmt->cgroup);

  return buildCmdMsg(pCxt, TDMT_MND_MQ_DROP_CGROUP, (FSerializeFunc)tSerializeSMDropCgroupReq, &dropReq);
}

static int32_t translateAlterLocal(STranslateContext* pCxt, SAlterLocalStmt* pStmt) {
  // todo
  return TSDB_CODE_SUCCESS;
}

static int32_t translateExplain(STranslateContext* pCxt, SExplainStmt* pStmt) {
  if (pStmt->analyze) {
    pCxt->pExplainOpt = pStmt->pOptions;
  }
  return translateQuery(pCxt, pStmt->pQuery);
}

static int32_t translateDescribe(STranslateContext* pCxt, SDescribeStmt* pStmt) {
  return refreshGetTableMeta(pCxt, pStmt->dbName, pStmt->tableName, &pStmt->pMeta);
}

static int32_t translateKillConnection(STranslateContext* pCxt, SKillStmt* pStmt) {
  SKillConnReq killReq = {0};
  killReq.connId = pStmt->targetId;
  return buildCmdMsg(pCxt, TDMT_MND_KILL_CONN, (FSerializeFunc)tSerializeSKillQueryReq, &killReq);
}

static int32_t translateKillQuery(STranslateContext* pCxt, SKillStmt* pStmt) {
  SKillQueryReq killReq = {0};
  killReq.queryId = pStmt->targetId;
  return buildCmdMsg(pCxt, TDMT_MND_KILL_QUERY, (FSerializeFunc)tSerializeSKillQueryReq, &killReq);
}

static int32_t translateKillTransaction(STranslateContext* pCxt, SKillStmt* pStmt) {
  SKillTransReq killReq = {0};
  killReq.transId = pStmt->targetId;
  return buildCmdMsg(pCxt, TDMT_MND_KILL_TRANS, (FSerializeFunc)tSerializeSKillTransReq, &killReq);
}

static int32_t checkCreateStream(STranslateContext* pCxt, SCreateStreamStmt* pStmt) {
  if (NULL == pStmt->pQuery) {
    return TSDB_CODE_SUCCESS;
  }

  if (QUERY_NODE_SELECT_STMT == nodeType(pStmt->pQuery)) {
    SSelectStmt* pSelect = (SSelectStmt*)pStmt->pQuery;
    if (QUERY_NODE_REAL_TABLE == nodeType(pSelect->pFromTable)) {
      return TSDB_CODE_SUCCESS;
    }
  }

  return generateSyntaxErrMsg(&pCxt->msgBuf, TSDB_CODE_PAR_INVALID_STREAM_QUERY);
}

static void getSourceDatabase(SNode* pStmt, int32_t acctId, char* pDbFName) {
  SName name = {.type = TSDB_DB_NAME_T, .acctId = acctId};
  strcpy(name.dbname, ((SRealTableNode*)(((SSelectStmt*)pStmt)->pFromTable))->table.dbName);
  tNameGetFullDbName(&name, pDbFName);
}

static int32_t buildCreateStreamReq(STranslateContext* pCxt, SCreateStreamStmt* pStmt, SCMCreateStreamReq* pReq) {
  pReq->igExists = pStmt->ignoreExists;

  SName name;
  tNameSetDbName(&name, pCxt->pParseCxt->acctId, pStmt->streamName, strlen(pStmt->streamName));
  tNameGetFullDbName(&name, pReq->name);

  if ('\0' != pStmt->targetTabName[0]) {
    strcpy(name.dbname, pStmt->targetDbName);
    strcpy(name.tname, pStmt->targetTabName);
    tNameExtractFullName(&name, pReq->targetStbFullName);
  }

  int32_t code = translateQuery(pCxt, pStmt->pQuery);
  if (TSDB_CODE_SUCCESS == code) {
    getSourceDatabase(pStmt->pQuery, pCxt->pParseCxt->acctId, pReq->sourceDB);
    code = nodesNodeToString(pStmt->pQuery, false, &pReq->ast, NULL);
  }

  if (TSDB_CODE_SUCCESS == code) {
    pReq->sql = strdup(pCxt->pParseCxt->pSql);
    if (NULL == pReq->sql) {
      code = TSDB_CODE_OUT_OF_MEMORY;
    }
  }

  if (TSDB_CODE_SUCCESS == code && NULL != pStmt->pOptions->pWatermark) {
    code = (DEAL_RES_ERROR == translateValue(pCxt, (SValueNode*)pStmt->pOptions->pWatermark)) ? pCxt->errCode
                                                                                              : TSDB_CODE_SUCCESS;
  }
  if (TSDB_CODE_SUCCESS == code) {
    pReq->triggerType = pStmt->pOptions->triggerType;
    pReq->watermark = (NULL != pStmt->pOptions->pWatermark ? ((SValueNode*)pStmt->pOptions->pWatermark)->datum.i : 0);
  }

  return code;
}

static int32_t translateCreateStream(STranslateContext* pCxt, SCreateStreamStmt* pStmt) {
  SCMCreateStreamReq createReq = {0};

  int32_t code = checkCreateStream(pCxt, pStmt);
  if (TSDB_CODE_SUCCESS == code) {
    code = buildCreateStreamReq(pCxt, pStmt, &createReq);
  }
  if (TSDB_CODE_SUCCESS == code) {
    code = buildCmdMsg(pCxt, TDMT_MND_CREATE_STREAM, (FSerializeFunc)tSerializeSCMCreateStreamReq, &createReq);
  }

  tFreeSCMCreateStreamReq(&createReq);
  return code;
}

static int32_t translateDropStream(STranslateContext* pCxt, SDropStreamStmt* pStmt) {
  // todo
  return TSDB_CODE_SUCCESS;
}

static int32_t readFromFile(char* pName, int32_t* len, char** buf) {
  int64_t filesize = 0;
  if (taosStatFile(pName, &filesize, NULL) < 0) {
    return TAOS_SYSTEM_ERROR(errno);
  }

  *len = filesize;

  if (*len <= 0) {
    return TSDB_CODE_TSC_FILE_EMPTY;
  }

  *buf = taosMemoryCalloc(1, *len);
  if (*buf == NULL) {
    return TSDB_CODE_OUT_OF_MEMORY;
  }

  TdFilePtr tfile = taosOpenFile(pName, O_RDONLY | O_BINARY);
  if (NULL == tfile) {
    taosMemoryFreeClear(*buf);
    return TAOS_SYSTEM_ERROR(errno);
  }

  int64_t s = taosReadFile(tfile, *buf, *len);
  if (s != *len) {
    taosCloseFile(&tfile);
    taosMemoryFreeClear(*buf);
    return TSDB_CODE_TSC_APP_ERROR;
  }
  taosCloseFile(&tfile);
  return TSDB_CODE_SUCCESS;
}

static int32_t translateCreateFunction(STranslateContext* pCxt, SCreateFunctionStmt* pStmt) {
  if (fmIsBuiltinFunc(pStmt->funcName)) {
    return generateSyntaxErrMsg(&pCxt->msgBuf, TSDB_CODE_PAR_INVALID_FUNCTION_NAME);
  }
  SCreateFuncReq req = {0};
  strcpy(req.name, pStmt->funcName);
  req.igExists = pStmt->ignoreExists;
  req.funcType = pStmt->isAgg ? TSDB_FUNC_TYPE_AGGREGATE : TSDB_FUNC_TYPE_SCALAR;
  req.scriptType = TSDB_FUNC_SCRIPT_BIN_LIB;
  req.outputType = pStmt->outputDt.type;
  req.outputLen = pStmt->outputDt.bytes;
  req.bufSize = pStmt->bufSize;
  int32_t code = readFromFile(pStmt->libraryPath, &req.codeLen, &req.pCode);
  if (TSDB_CODE_SUCCESS == code) {
    code = buildCmdMsg(pCxt, TDMT_MND_CREATE_FUNC, (FSerializeFunc)tSerializeSCreateFuncReq, &req);
  }
  return code;
}

static int32_t translateDropFunction(STranslateContext* pCxt, SDropFunctionStmt* pStmt) {
  SDropFuncReq req = {0};
  strcpy(req.name, pStmt->funcName);
  req.igNotExists = pStmt->ignoreNotExists;
  return buildCmdMsg(pCxt, TDMT_MND_DROP_FUNC, (FSerializeFunc)tSerializeSDropFuncReq, &req);
}

static int32_t translateGrant(STranslateContext* pCxt, SGrantStmt* pStmt) {
  SAlterUserReq req = {0};
  if (PRIVILEGE_TYPE_TEST_MASK(pStmt->privileges, PRIVILEGE_TYPE_ALL) ||
      (PRIVILEGE_TYPE_TEST_MASK(pStmt->privileges, PRIVILEGE_TYPE_READ) &&
       PRIVILEGE_TYPE_TEST_MASK(pStmt->privileges, PRIVILEGE_TYPE_WRITE))) {
    req.alterType = TSDB_ALTER_USER_ADD_ALL_DB;
  } else if (PRIVILEGE_TYPE_TEST_MASK(pStmt->privileges, PRIVILEGE_TYPE_READ)) {
    req.alterType = TSDB_ALTER_USER_ADD_READ_DB;
  } else if (PRIVILEGE_TYPE_TEST_MASK(pStmt->privileges, PRIVILEGE_TYPE_WRITE)) {
    req.alterType = TSDB_ALTER_USER_ADD_WRITE_DB;
  }
  strcpy(req.user, pStmt->userName);
  sprintf(req.dbname, "%d.%s", pCxt->pParseCxt->acctId, pStmt->dbName);
  return buildCmdMsg(pCxt, TDMT_MND_ALTER_USER, (FSerializeFunc)tSerializeSAlterUserReq, &req);
}

static int32_t translateRevoke(STranslateContext* pCxt, SRevokeStmt* pStmt) {
  SAlterUserReq req = {0};
  if (PRIVILEGE_TYPE_TEST_MASK(pStmt->privileges, PRIVILEGE_TYPE_ALL) ||
      (PRIVILEGE_TYPE_TEST_MASK(pStmt->privileges, PRIVILEGE_TYPE_READ) &&
       PRIVILEGE_TYPE_TEST_MASK(pStmt->privileges, PRIVILEGE_TYPE_WRITE))) {
    req.alterType = TSDB_ALTER_USER_REMOVE_ALL_DB;
  } else if (PRIVILEGE_TYPE_TEST_MASK(pStmt->privileges, PRIVILEGE_TYPE_READ)) {
    req.alterType = TSDB_ALTER_USER_REMOVE_READ_DB;
  } else if (PRIVILEGE_TYPE_TEST_MASK(pStmt->privileges, PRIVILEGE_TYPE_WRITE)) {
    req.alterType = TSDB_ALTER_USER_REMOVE_WRITE_DB;
  }
  strcpy(req.user, pStmt->userName);
  sprintf(req.dbname, "%d.%s", pCxt->pParseCxt->acctId, pStmt->dbName);
  return buildCmdMsg(pCxt, TDMT_MND_ALTER_USER, (FSerializeFunc)tSerializeSAlterUserReq, &req);
}

static int32_t translateQuery(STranslateContext* pCxt, SNode* pNode) {
  int32_t code = TSDB_CODE_SUCCESS;
  switch (nodeType(pNode)) {
    case QUERY_NODE_SELECT_STMT:
      code = translateSelect(pCxt, (SSelectStmt*)pNode);
      break;
    case QUERY_NODE_SET_OPERATOR:
      code = translateSetOperator(pCxt, (SSetOperator*)pNode);
      break;
    case QUERY_NODE_DELETE_STMT:
      code = translateDelete(pCxt, (SDeleteStmt*)pNode);
      break;
    case QUERY_NODE_CREATE_DATABASE_STMT:
      code = translateCreateDatabase(pCxt, (SCreateDatabaseStmt*)pNode);
      break;
    case QUERY_NODE_DROP_DATABASE_STMT:
      code = translateDropDatabase(pCxt, (SDropDatabaseStmt*)pNode);
      break;
    case QUERY_NODE_ALTER_DATABASE_STMT:
      code = translateAlterDatabase(pCxt, (SAlterDatabaseStmt*)pNode);
      break;
    case QUERY_NODE_CREATE_TABLE_STMT:
      code = translateCreateSuperTable(pCxt, (SCreateTableStmt*)pNode);
      break;
    case QUERY_NODE_DROP_TABLE_STMT:
      code = translateDropTable(pCxt, (SDropTableStmt*)pNode);
      break;
    case QUERY_NODE_DROP_SUPER_TABLE_STMT:
      code = translateDropSuperTable(pCxt, (SDropSuperTableStmt*)pNode);
      break;
    case QUERY_NODE_ALTER_TABLE_STMT:
      code = translateAlterTable(pCxt, (SAlterTableStmt*)pNode);
      break;
    case QUERY_NODE_CREATE_USER_STMT:
      code = translateCreateUser(pCxt, (SCreateUserStmt*)pNode);
      break;
    case QUERY_NODE_ALTER_USER_STMT:
      code = translateAlterUser(pCxt, (SAlterUserStmt*)pNode);
      break;
    case QUERY_NODE_DROP_USER_STMT:
      code = translateDropUser(pCxt, (SDropUserStmt*)pNode);
      break;
    case QUERY_NODE_USE_DATABASE_STMT:
      code = translateUseDatabase(pCxt, (SUseDatabaseStmt*)pNode);
      break;
    case QUERY_NODE_CREATE_DNODE_STMT:
      code = translateCreateDnode(pCxt, (SCreateDnodeStmt*)pNode);
      break;
    case QUERY_NODE_DROP_DNODE_STMT:
      code = translateDropDnode(pCxt, (SDropDnodeStmt*)pNode);
      break;
    case QUERY_NODE_ALTER_DNODE_STMT:
      code = translateAlterDnode(pCxt, (SAlterDnodeStmt*)pNode);
      break;
    case QUERY_NODE_SHOW_CONNECTIONS_STMT:
    case QUERY_NODE_SHOW_QUERIES_STMT:
    case QUERY_NODE_SHOW_TOPICS_STMT:
      code = translateShow(pCxt, (SShowStmt*)pNode);
      break;
    case QUERY_NODE_CREATE_INDEX_STMT:
      code = translateCreateIndex(pCxt, (SCreateIndexStmt*)pNode);
      break;
    case QUERY_NODE_DROP_INDEX_STMT:
      code = translateDropIndex(pCxt, (SDropIndexStmt*)pNode);
      break;
    case QUERY_NODE_CREATE_QNODE_STMT:
    case QUERY_NODE_CREATE_BNODE_STMT:
    case QUERY_NODE_CREATE_SNODE_STMT:
    case QUERY_NODE_CREATE_MNODE_STMT:
      code = translateCreateComponentNode(pCxt, (SCreateComponentNodeStmt*)pNode);
      break;
    case QUERY_NODE_DROP_QNODE_STMT:
    case QUERY_NODE_DROP_BNODE_STMT:
    case QUERY_NODE_DROP_SNODE_STMT:
    case QUERY_NODE_DROP_MNODE_STMT:
      code = translateDropComponentNode(pCxt, (SDropComponentNodeStmt*)pNode);
      break;
    case QUERY_NODE_CREATE_TOPIC_STMT:
      code = translateCreateTopic(pCxt, (SCreateTopicStmt*)pNode);
      break;
    case QUERY_NODE_DROP_TOPIC_STMT:
      code = translateDropTopic(pCxt, (SDropTopicStmt*)pNode);
      break;
    case QUERY_NODE_DROP_CGROUP_STMT:
      code = translateDropCGroup(pCxt, (SDropCGroupStmt*)pNode);
      break;
    case QUERY_NODE_ALTER_LOCAL_STMT:
      code = translateAlterLocal(pCxt, (SAlterLocalStmt*)pNode);
      break;
    case QUERY_NODE_EXPLAIN_STMT:
      code = translateExplain(pCxt, (SExplainStmt*)pNode);
      break;
    case QUERY_NODE_DESCRIBE_STMT:
      code = translateDescribe(pCxt, (SDescribeStmt*)pNode);
      break;
    case QUERY_NODE_KILL_CONNECTION_STMT:
      code = translateKillConnection(pCxt, (SKillStmt*)pNode);
      break;
    case QUERY_NODE_KILL_QUERY_STMT:
      code = translateKillQuery(pCxt, (SKillStmt*)pNode);
      break;
    case QUERY_NODE_KILL_TRANSACTION_STMT:
      code = translateKillTransaction(pCxt, (SKillStmt*)pNode);
      break;
    case QUERY_NODE_CREATE_STREAM_STMT:
      code = translateCreateStream(pCxt, (SCreateStreamStmt*)pNode);
      break;
    case QUERY_NODE_DROP_STREAM_STMT:
      code = translateDropStream(pCxt, (SDropStreamStmt*)pNode);
      break;
    case QUERY_NODE_CREATE_FUNCTION_STMT:
      code = translateCreateFunction(pCxt, (SCreateFunctionStmt*)pNode);
      break;
    case QUERY_NODE_DROP_FUNCTION_STMT:
      code = translateDropFunction(pCxt, (SDropFunctionStmt*)pNode);
      break;
    case QUERY_NODE_GRANT_STMT:
      code = translateGrant(pCxt, (SGrantStmt*)pNode);
      break;
    case QUERY_NODE_REVOKE_STMT:
      code = translateRevoke(pCxt, (SRevokeStmt*)pNode);
      break;
    default:
      break;
  }
  return code;
}

static int32_t translateSubquery(STranslateContext* pCxt, SNode* pNode) {
  ++(pCxt->currLevel);
  ESqlClause   currClause = pCxt->currClause;
  SSelectStmt* pCurrStmt = pCxt->pCurrSelectStmt;
  int32_t      code = translateQuery(pCxt, pNode);
  --(pCxt->currLevel);
  pCxt->currClause = currClause;
  pCxt->pCurrSelectStmt = pCurrStmt;
  return code;
}

static int32_t extractQueryResultSchema(const SNodeList* pProjections, int32_t* numOfCols, SSchema** pSchema) {
  *numOfCols = LIST_LENGTH(pProjections);
  *pSchema = taosMemoryCalloc((*numOfCols), sizeof(SSchema));
  if (NULL == (*pSchema)) {
    return TSDB_CODE_OUT_OF_MEMORY;
  }

  SNode*  pNode;
  int32_t index = 0;
  FOREACH(pNode, pProjections) {
    SExprNode* pExpr = (SExprNode*)pNode;
    (*pSchema)[index].type = pExpr->resType.type;
    (*pSchema)[index].bytes = pExpr->resType.bytes;
    (*pSchema)[index].colId = index + 1;
    if ('\0' != pExpr->userAlias[0]) {
      strcpy((*pSchema)[index].name, pExpr->userAlias);
    } else {
      strcpy((*pSchema)[index].name, pExpr->aliasName);
    }
    index += 1;
  }

  return TSDB_CODE_SUCCESS;
}

static int8_t extractResultTsPrecision(const SSelectStmt* pSelect) { return pSelect->precision; }

static int32_t extractExplainResultSchema(int32_t* numOfCols, SSchema** pSchema) {
  *numOfCols = 1;
  *pSchema = taosMemoryCalloc((*numOfCols), sizeof(SSchema));
  if (NULL == (*pSchema)) {
    return TSDB_CODE_OUT_OF_MEMORY;
  }
  (*pSchema)[0].type = TSDB_DATA_TYPE_BINARY;
  (*pSchema)[0].bytes = TSDB_EXPLAIN_RESULT_ROW_SIZE;
  strcpy((*pSchema)[0].name, TSDB_EXPLAIN_RESULT_COLUMN_NAME);
  return TSDB_CODE_SUCCESS;
}

static int32_t extractDescribeResultSchema(int32_t* numOfCols, SSchema** pSchema) {
  *numOfCols = DESCRIBE_RESULT_COLS;
  *pSchema = taosMemoryCalloc((*numOfCols), sizeof(SSchema));
  if (NULL == (*pSchema)) {
    return TSDB_CODE_OUT_OF_MEMORY;
  }

  (*pSchema)[0].type = TSDB_DATA_TYPE_BINARY;
  (*pSchema)[0].bytes = DESCRIBE_RESULT_FIELD_LEN;
  strcpy((*pSchema)[0].name, "field");

  (*pSchema)[1].type = TSDB_DATA_TYPE_BINARY;
  (*pSchema)[1].bytes = DESCRIBE_RESULT_TYPE_LEN;
  strcpy((*pSchema)[1].name, "type");

  (*pSchema)[2].type = TSDB_DATA_TYPE_INT;
  (*pSchema)[2].bytes = tDataTypes[TSDB_DATA_TYPE_INT].bytes;
  strcpy((*pSchema)[2].name, "length");

  (*pSchema)[3].type = TSDB_DATA_TYPE_BINARY;
  (*pSchema)[3].bytes = DESCRIBE_RESULT_NOTE_LEN;
  strcpy((*pSchema)[3].name, "note");

  return TSDB_CODE_SUCCESS;
}

int32_t extractResultSchema(const SNode* pRoot, int32_t* numOfCols, SSchema** pSchema) {
  if (NULL == pRoot) {
    return TSDB_CODE_SUCCESS;
  }

  switch (nodeType(pRoot)) {
    case QUERY_NODE_SELECT_STMT:
    case QUERY_NODE_SET_OPERATOR:
      return extractQueryResultSchema(getProjectList(pRoot), numOfCols, pSchema);
    case QUERY_NODE_EXPLAIN_STMT:
      return extractExplainResultSchema(numOfCols, pSchema);
    case QUERY_NODE_DESCRIBE_STMT:
      return extractDescribeResultSchema(numOfCols, pSchema);
    default:
      break;
  }

  return TSDB_CODE_FAILED;
}

static const char* getSysDbName(ENodeType type) {
  switch (type) {
    case QUERY_NODE_SHOW_DATABASES_STMT:
    case QUERY_NODE_SHOW_TABLES_STMT:
    case QUERY_NODE_SHOW_STABLES_STMT:
    case QUERY_NODE_SHOW_USERS_STMT:
    case QUERY_NODE_SHOW_DNODES_STMT:
    case QUERY_NODE_SHOW_VGROUPS_STMT:
    case QUERY_NODE_SHOW_MNODES_STMT:
    case QUERY_NODE_SHOW_MODULES_STMT:
    case QUERY_NODE_SHOW_QNODES_STMT:
    case QUERY_NODE_SHOW_FUNCTIONS_STMT:
    case QUERY_NODE_SHOW_INDEXES_STMT:
    case QUERY_NODE_SHOW_BNODES_STMT:
    case QUERY_NODE_SHOW_SNODES_STMT:
    case QUERY_NODE_SHOW_LICENCE_STMT:
    case QUERY_NODE_SHOW_CLUSTER_STMT:
      return TSDB_INFORMATION_SCHEMA_DB;
    case QUERY_NODE_SHOW_CONNECTIONS_STMT:
    case QUERY_NODE_SHOW_QUERIES_STMT:
    case QUERY_NODE_SHOW_TOPICS_STMT:
    case QUERY_NODE_SHOW_STREAMS_STMT:
    case QUERY_NODE_SHOW_TRANSACTIONS_STMT:
      return TSDB_PERFORMANCE_SCHEMA_DB;
    default:
      break;
  }
  return NULL;
}

static const char* getSysTableName(ENodeType type) {
  switch (type) {
    case QUERY_NODE_SHOW_DATABASES_STMT:
      return TSDB_INS_TABLE_USER_DATABASES;
    case QUERY_NODE_SHOW_TABLES_STMT:
      return TSDB_INS_TABLE_USER_TABLES;
    case QUERY_NODE_SHOW_STABLES_STMT:
      return TSDB_INS_TABLE_USER_STABLES;
    case QUERY_NODE_SHOW_USERS_STMT:
      return TSDB_INS_TABLE_USER_USERS;
    case QUERY_NODE_SHOW_DNODES_STMT:
      return TSDB_INS_TABLE_DNODES;
    case QUERY_NODE_SHOW_VGROUPS_STMT:
      return TSDB_INS_TABLE_VGROUPS;
    case QUERY_NODE_SHOW_MNODES_STMT:
      return TSDB_INS_TABLE_MNODES;
    case QUERY_NODE_SHOW_MODULES_STMT:
      return TSDB_INS_TABLE_MODULES;
    case QUERY_NODE_SHOW_QNODES_STMT:
      return TSDB_INS_TABLE_QNODES;
    case QUERY_NODE_SHOW_FUNCTIONS_STMT:
      return TSDB_INS_TABLE_USER_FUNCTIONS;
    case QUERY_NODE_SHOW_INDEXES_STMT:
      return TSDB_INS_TABLE_USER_INDEXES;
    case QUERY_NODE_SHOW_STREAMS_STMT:
      return TSDB_PERFS_TABLE_STREAMS;
    case QUERY_NODE_SHOW_BNODES_STMT:
      return TSDB_INS_TABLE_BNODES;
    case QUERY_NODE_SHOW_SNODES_STMT:
      return TSDB_INS_TABLE_SNODES;
    case QUERY_NODE_SHOW_LICENCE_STMT:
      return TSDB_INS_TABLE_LICENCES;
    case QUERY_NODE_SHOW_CLUSTER_STMT:
      return TSDB_INS_TABLE_CLUSTER;
    case QUERY_NODE_SHOW_CONNECTIONS_STMT:
      return TSDB_PERFS_TABLE_CONNECTIONS;
    case QUERY_NODE_SHOW_QUERIES_STMT:
      return TSDB_PERFS_TABLE_QUERIES;
    case QUERY_NODE_SHOW_TOPICS_STMT:
      return TSDB_PERFS_TABLE_TOPICS;
    case QUERY_NODE_SHOW_TRANSACTIONS_STMT:
      return TSDB_PERFS_TABLE_TRANS;
    default:
      break;
  }
  return NULL;
}

static int32_t createSelectStmtForShow(ENodeType showType, SSelectStmt** pStmt) {
  SSelectStmt* pSelect = nodesMakeNode(QUERY_NODE_SELECT_STMT);
  if (NULL == pSelect) {
    return TSDB_CODE_OUT_OF_MEMORY;
  }
  sprintf(pSelect->stmtName, "%p", pSelect);

  SRealTableNode* pTable = nodesMakeNode(QUERY_NODE_REAL_TABLE);
  if (NULL == pTable) {
    nodesDestroyNode(pSelect);
    return TSDB_CODE_OUT_OF_MEMORY;
  }
  strcpy(pTable->table.dbName, getSysDbName(showType));
  strcpy(pTable->table.tableName, getSysTableName(showType));
  strcpy(pTable->table.tableAlias, pTable->table.tableName);
  pSelect->pFromTable = (SNode*)pTable;

  *pStmt = pSelect;

  return TSDB_CODE_SUCCESS;
}

static int32_t createOperatorNode(EOperatorType opType, const char* pColName, SNode* pRight, SNode** pOp) {
  if (NULL == pRight) {
    return TSDB_CODE_SUCCESS;
  }

  SOperatorNode* pOper = nodesMakeNode(QUERY_NODE_OPERATOR);
  if (NULL == pOper) {
    return TSDB_CODE_OUT_OF_MEMORY;
  }

  pOper->opType = opType;
  pOper->pLeft = nodesMakeNode(QUERY_NODE_COLUMN);
  pOper->pRight = nodesCloneNode(pRight);
  if (NULL == pOper->pLeft || NULL == pOper->pRight) {
    nodesDestroyNode(pOper);
    return TSDB_CODE_OUT_OF_MEMORY;
  }
  strcpy(((SColumnNode*)pOper->pLeft)->colName, pColName);

  *pOp = (SNode*)pOper;
  return TSDB_CODE_SUCCESS;
}

static const char* getTbNameColName(ENodeType type) {
  return (QUERY_NODE_SHOW_STABLES_STMT == type ? "stable_name" : "table_name");
}

static int32_t createLogicCondNode(SNode* pCond1, SNode* pCond2, SNode** pCond) {
  SLogicConditionNode* pCondition = nodesMakeNode(QUERY_NODE_LOGIC_CONDITION);
  if (NULL == pCondition) {
    return TSDB_CODE_OUT_OF_MEMORY;
  }
  pCondition->condType = LOGIC_COND_TYPE_AND;
  pCondition->pParameterList = nodesMakeList();
  if (NULL == pCondition->pParameterList) {
    nodesDestroyNode(pCondition);
    return TSDB_CODE_OUT_OF_MEMORY;
  }
  if (TSDB_CODE_SUCCESS != nodesListAppend(pCondition->pParameterList, pCond1) ||
      TSDB_CODE_SUCCESS != nodesListAppend(pCondition->pParameterList, pCond2)) {
    nodesDestroyNode(pCondition);
    return TSDB_CODE_OUT_OF_MEMORY;
  }

  *pCond = (SNode*)pCondition;
  return TSDB_CODE_SUCCESS;
}

static int32_t createShowCondition(const SShowStmt* pShow, SSelectStmt* pSelect) {
  SNode* pDbCond = NULL;
  SNode* pTbCond = NULL;
  if (TSDB_CODE_SUCCESS != createOperatorNode(OP_TYPE_EQUAL, "db_name", pShow->pDbName, &pDbCond) ||
      TSDB_CODE_SUCCESS !=
          createOperatorNode(OP_TYPE_LIKE, getTbNameColName(nodeType(pShow)), pShow->pTbNamePattern, &pTbCond)) {
    nodesDestroyNode(pDbCond);
    nodesDestroyNode(pTbCond);
    return TSDB_CODE_OUT_OF_MEMORY;
  }

  if (NULL != pDbCond && NULL != pTbCond) {
    if (TSDB_CODE_SUCCESS != createLogicCondNode(pDbCond, pTbCond, &pSelect->pWhere)) {
      nodesDestroyNode(pDbCond);
      nodesDestroyNode(pTbCond);
      return TSDB_CODE_OUT_OF_MEMORY;
    }
  } else {
    pSelect->pWhere = (NULL == pDbCond ? pTbCond : pDbCond);
  }

  if (NULL != pShow->pDbName) {
    strcpy(((SRealTableNode*)pSelect->pFromTable)->qualDbName, ((SValueNode*)pShow->pDbName)->literal);
  }

  return TSDB_CODE_SUCCESS;
}

static int32_t rewriteShow(STranslateContext* pCxt, SQuery* pQuery) {
  SSelectStmt* pStmt = NULL;
  int32_t      code = createSelectStmtForShow(nodeType(pQuery->pRoot), &pStmt);
  if (TSDB_CODE_SUCCESS == code) {
    code = createShowCondition((SShowStmt*)pQuery->pRoot, pStmt);
  }
  if (TSDB_CODE_SUCCESS == code) {
    pQuery->showRewrite = true;
    nodesDestroyNode(pQuery->pRoot);
    pQuery->pRoot = (SNode*)pStmt;
  }
  return code;
}

typedef struct SVgroupCreateTableBatch {
  SVCreateTbBatchReq req;
  SVgroupInfo        info;
  char               dbName[TSDB_DB_NAME_LEN];
} SVgroupCreateTableBatch;

static void destroyCreateTbReq(SVCreateTbReq* pReq) {
  taosMemoryFreeClear(pReq->name);
  taosMemoryFreeClear(pReq->ntb.schemaRow.pSchema);
}

static int32_t buildNormalTableBatchReq(int32_t acctId, const SCreateTableStmt* pStmt, const SVgroupInfo* pVgroupInfo,
                                        SVgroupCreateTableBatch* pBatch) {
  char  dbFName[TSDB_DB_FNAME_LEN] = {0};
  SName name = {.type = TSDB_DB_NAME_T, .acctId = acctId};
  strcpy(name.dbname, pStmt->dbName);
  tNameGetFullDbName(&name, dbFName);

  SVCreateTbReq req = {0};
  req.type = TD_NORMAL_TABLE;
  req.name = strdup(pStmt->tableName);
  req.ntb.schemaRow.nCols = LIST_LENGTH(pStmt->pCols);
  req.ntb.schemaRow.version = 1;
  req.ntb.schemaRow.pSchema = taosMemoryCalloc(req.ntb.schemaRow.nCols, sizeof(SSchema));
  if (NULL == req.name || NULL == req.ntb.schemaRow.pSchema) {
    destroyCreateTbReq(&req);
    return TSDB_CODE_OUT_OF_MEMORY;
  }
  if (pStmt->ignoreExists) {
    req.flags |= TD_CREATE_IF_NOT_EXISTS;
  }
  SNode*   pCol;
  col_id_t index = 0;
  FOREACH(pCol, pStmt->pCols) {
    toSchema((SColumnDefNode*)pCol, index + 1, req.ntb.schemaRow.pSchema + index);
    ++index;
  }
  pBatch->info = *pVgroupInfo;
  strcpy(pBatch->dbName, pStmt->dbName);
  pBatch->req.pArray = taosArrayInit(1, sizeof(struct SVCreateTbReq));
  if (NULL == pBatch->req.pArray) {
    destroyCreateTbReq(&req);
    return TSDB_CODE_OUT_OF_MEMORY;
  }
  taosArrayPush(pBatch->req.pArray, &req);

  return TSDB_CODE_SUCCESS;
}

static int32_t serializeVgroupCreateTableBatch(SVgroupCreateTableBatch* pTbBatch, SArray* pBufArray) {
  int      tlen;
  SEncoder coder = {0};

  int32_t ret = 0;
  tEncodeSize(tEncodeSVCreateTbBatchReq, &pTbBatch->req, tlen, ret);
  tlen += sizeof(SMsgHead);
  void* buf = taosMemoryMalloc(tlen);
  if (NULL == buf) {
    return TSDB_CODE_OUT_OF_MEMORY;
  }
  ((SMsgHead*)buf)->vgId = htonl(pTbBatch->info.vgId);
  ((SMsgHead*)buf)->contLen = htonl(tlen);
  void* pBuf = POINTER_SHIFT(buf, sizeof(SMsgHead));

  tEncoderInit(&coder, pBuf, tlen - sizeof(SMsgHead));
  tEncodeSVCreateTbBatchReq(&coder, &pTbBatch->req);
  tEncoderClear(&coder);

  SVgDataBlocks* pVgData = taosMemoryCalloc(1, sizeof(SVgDataBlocks));
  if (NULL == pVgData) {
    return TSDB_CODE_OUT_OF_MEMORY;
  }
  pVgData->vg = pTbBatch->info;
  pVgData->pData = buf;
  pVgData->size = tlen;
  pVgData->numOfTables = (int32_t)taosArrayGetSize(pTbBatch->req.pArray);
  taosArrayPush(pBufArray, &pVgData);

  return TSDB_CODE_SUCCESS;
}

static void destroyCreateTbReqBatch(SVgroupCreateTableBatch* pTbBatch) {
  size_t size = taosArrayGetSize(pTbBatch->req.pArray);
  for (int32_t i = 0; i < size; ++i) {
    SVCreateTbReq* pTableReq = taosArrayGet(pTbBatch->req.pArray, i);
    taosMemoryFreeClear(pTableReq->name);

    if (pTableReq->type == TSDB_NORMAL_TABLE) {
      taosMemoryFreeClear(pTableReq->ntb.schemaRow.pSchema);
    } else if (pTableReq->type == TSDB_CHILD_TABLE) {
      taosMemoryFreeClear(pTableReq->ctb.pTag);
    }
  }

  taosArrayDestroy(pTbBatch->req.pArray);
}

static int32_t rewriteToVnodeModifyOpStmt(SQuery* pQuery, SArray* pBufArray) {
  SVnodeModifOpStmt* pNewStmt = nodesMakeNode(QUERY_NODE_VNODE_MODIF_STMT);
  if (pNewStmt == NULL) {
    return TSDB_CODE_OUT_OF_MEMORY;
  }
  pNewStmt->sqlNodeType = nodeType(pQuery->pRoot);
  pNewStmt->pDataBlocks = pBufArray;
  nodesDestroyNode(pQuery->pRoot);
  pQuery->pRoot = (SNode*)pNewStmt;
  return TSDB_CODE_SUCCESS;
}

static void destroyCreateTbReqArray(SArray* pArray) {
  size_t size = taosArrayGetSize(pArray);
  for (size_t i = 0; i < size; ++i) {
    SVgDataBlocks* pVg = taosArrayGetP(pArray, i);
    taosMemoryFreeClear(pVg->pData);
    taosMemoryFreeClear(pVg);
  }
  taosArrayDestroy(pArray);
}

static int32_t buildCreateTableDataBlock(int32_t acctId, const SCreateTableStmt* pStmt, const SVgroupInfo* pInfo,
                                         SArray** pBufArray) {
  *pBufArray = taosArrayInit(1, POINTER_BYTES);
  if (NULL == *pBufArray) {
    return TSDB_CODE_OUT_OF_MEMORY;
  }

  SVgroupCreateTableBatch tbatch = {0};
  int32_t                 code = buildNormalTableBatchReq(acctId, pStmt, pInfo, &tbatch);
  if (TSDB_CODE_SUCCESS == code) {
    code = serializeVgroupCreateTableBatch(&tbatch, *pBufArray);
  }

  destroyCreateTbReqBatch(&tbatch);
  if (TSDB_CODE_SUCCESS != code) {
    destroyCreateTbReqArray(*pBufArray);
  }
  return code;
}

static int32_t rewriteCreateTable(STranslateContext* pCxt, SQuery* pQuery) {
  SCreateTableStmt* pStmt = (SCreateTableStmt*)pQuery->pRoot;

  int32_t     code = checkCreateTable(pCxt, pStmt);
  SVgroupInfo info = {0};
  if (TSDB_CODE_SUCCESS == code) {
    code = getTableHashVgroup(pCxt, pStmt->dbName, pStmt->tableName, &info);
  }
  SArray* pBufArray = NULL;
  if (TSDB_CODE_SUCCESS == code) {
    code = buildCreateTableDataBlock(pCxt->pParseCxt->acctId, pStmt, &info, &pBufArray);
  }
  if (TSDB_CODE_SUCCESS == code) {
    code = rewriteToVnodeModifyOpStmt(pQuery, pBufArray);
    if (TSDB_CODE_SUCCESS != code) {
      destroyCreateTbReqArray(pBufArray);
    }
  }

  return code;
}

static void addCreateTbReqIntoVgroup(int32_t acctId, SHashObj* pVgroupHashmap, SCreateSubTableClause* pStmt,
                                     const STag* pTag, uint64_t suid, SVgroupInfo* pVgInfo) {
  char  dbFName[TSDB_DB_FNAME_LEN] = {0};
  SName name = {.type = TSDB_DB_NAME_T, .acctId = acctId};
  strcpy(name.dbname, pStmt->dbName);
  tNameGetFullDbName(&name, dbFName);

  struct SVCreateTbReq req = {0};
  req.type = TD_CHILD_TABLE;
  req.name = strdup(pStmt->tableName);
  req.ctb.suid = suid;
  req.ctb.pTag = (uint8_t*)pTag;
  if (pStmt->ignoreExists) {
    req.flags |= TD_CREATE_IF_NOT_EXISTS;
  }

  SVgroupCreateTableBatch* pTableBatch = taosHashGet(pVgroupHashmap, &pVgInfo->vgId, sizeof(pVgInfo->vgId));
  if (pTableBatch == NULL) {
    SVgroupCreateTableBatch tBatch = {0};
    tBatch.info = *pVgInfo;
    strcpy(tBatch.dbName, pStmt->dbName);

    tBatch.req.pArray = taosArrayInit(4, sizeof(struct SVCreateTbReq));
    taosArrayPush(tBatch.req.pArray, &req);

    taosHashPut(pVgroupHashmap, &pVgInfo->vgId, sizeof(pVgInfo->vgId), &tBatch, sizeof(tBatch));
  } else {  // add to the correct vgroup
    taosArrayPush(pTableBatch->req.pArray, &req);
  }
}

static int32_t createValueFromFunction(STranslateContext* pCxt, SFunctionNode* pFunc, SValueNode** pVal) {
  int32_t code = getFuncInfo(pCxt, pFunc);
  if (TSDB_CODE_SUCCESS == code) {
    code = scalarCalculateConstants((SNode*)pFunc, (SNode**)pVal);
  }
  return code;
}

static SDataType schemaToDataType(uint8_t precision, SSchema* pSchema) {
  SDataType dt = {.type = pSchema->type, .bytes = pSchema->bytes, .precision = precision, .scale = 0};
  return dt;
}

static int32_t translateTagVal(STranslateContext* pCxt, uint8_t precision, SSchema* pSchema, SNode* pNode,
                               SValueNode** pVal) {
  if (QUERY_NODE_FUNCTION == nodeType(pNode)) {
    return createValueFromFunction(pCxt, (SFunctionNode*)pNode, pVal);
  } else if (QUERY_NODE_VALUE == nodeType(pNode)) {
    return (DEAL_RES_ERROR == translateValueImpl(pCxt, (SValueNode*)pNode, schemaToDataType(precision, pSchema))
                ? pCxt->errCode
                : TSDB_CODE_SUCCESS);
  } else {
    return TSDB_CODE_FAILED;
  }
}

static int32_t buildKVRowForBindTags(STranslateContext* pCxt, SCreateSubTableClause* pStmt, STableMeta* pSuperTableMeta,
                                     STag** ppTag) {
  int32_t numOfTags = getNumOfTags(pSuperTableMeta);
  if (LIST_LENGTH(pStmt->pValsOfTags) != LIST_LENGTH(pStmt->pSpecificTags) ||
      numOfTags < LIST_LENGTH(pStmt->pValsOfTags)) {
    return generateSyntaxErrMsg(&pCxt->msgBuf, TSDB_CODE_PAR_TAGS_NOT_MATCHED);
  }

  SArray* pTagArray = taosArrayInit(LIST_LENGTH(pStmt->pValsOfTags), sizeof(STagVal));
  if (!pTagArray) {
    return generateSyntaxErrMsg(&pCxt->msgBuf, TSDB_CODE_TSC_OUT_OF_MEMORY);
  }
  int32_t  code = TSDB_CODE_SUCCESS;
  int16_t  nTags = 0, nBufPos = 0;
  SSchema* pTagSchema = getTableTagSchema(pSuperTableMeta);
  SNode *  pTag = NULL, *pNode = NULL;
  bool     isJson = false;
  FORBOTH(pTag, pStmt->pSpecificTags, pNode, pStmt->pValsOfTags) {
    SColumnNode* pCol = (SColumnNode*)pTag;
    SSchema*     pSchema = NULL;
    for (int32_t i = 0; i < numOfTags; ++i) {
      if (0 == strcmp(pCol->colName, pTagSchema[i].name)) {
        pSchema = pTagSchema + i;
        break;
      }
    }
    if (NULL == pSchema) {
      code = generateSyntaxErrMsg(&pCxt->msgBuf, TSDB_CODE_PAR_INVALID_TAG_NAME, pCol->colName);
      goto end;
    }
    SValueNode* pVal = NULL;
    code = translateTagVal(pCxt, pSuperTableMeta->tableInfo.precision, pSchema, pNode, &pVal);
    if (TSDB_CODE_SUCCESS != code) {
      goto end;
    }

    if (NULL == pVal) {
      pVal = (SValueNode*)pNode;
    } else {
      REPLACE_LIST2_NODE(pVal);
    }
    if (pTagSchema->type == TSDB_DATA_TYPE_JSON) {
      if (pVal->literal && strlen(pVal->literal) > (TSDB_MAX_JSON_TAG_LEN - VARSTR_HEADER_SIZE) / TSDB_NCHAR_SIZE) {
        code = buildSyntaxErrMsg(&pCxt->msgBuf, "json string too long than 4095", pVal->literal);
        goto end;
      }

      isJson = true;
      code = parseJsontoTagData(pVal->literal, pTagArray, ppTag, &pCxt->msgBuf);
      if (code != TSDB_CODE_SUCCESS) {
        goto end;
      }
    } else if (pVal->node.resType.type != TSDB_DATA_TYPE_NULL) {
      void*   nodeVal = nodesGetValueFromNode(pVal);
      STagVal val = {.cid = pTagSchema->colId, .type = pTagSchema->type};
      if (IS_VAR_DATA_TYPE(pTagSchema->type)) {
        val.pData = varDataVal(nodeVal);
        val.nData = varDataLen(nodeVal);
      } else {
        memcpy(&val.i64, nodeVal, pTagSchema->bytes);
      }
      taosArrayPush(pTagArray, &val);
    }
  }

  if (!isJson) code = tTagNew(pTagArray, 1, false, ppTag);

end:
  if (isJson) {
    for (int i = 0; i < taosArrayGetSize(pTagArray); ++i) {
      STagVal* p = (STagVal*)taosArrayGet(pTagArray, i);
      if (IS_VAR_DATA_TYPE(p->type)) {
        taosMemoryFree(p->pData);
      }
    }
  }
  taosArrayDestroy(pTagArray);
  return TSDB_CODE_SUCCESS;
}

static int32_t buildKVRowForAllTags(STranslateContext* pCxt, SCreateSubTableClause* pStmt, STableMeta* pSuperTableMeta,
                                    STag** ppTag) {
  if (getNumOfTags(pSuperTableMeta) != LIST_LENGTH(pStmt->pValsOfTags)) {
    return generateSyntaxErrMsg(&pCxt->msgBuf, TSDB_CODE_PAR_TAGS_NOT_MATCHED);
  }

  SSchema* pTagSchemas = getTableTagSchema(pSuperTableMeta);
  SNode*   pNode;
  int32_t  code = TSDB_CODE_SUCCESS;
  int32_t  index = 0;
  SArray*  pTagArray = taosArrayInit(LIST_LENGTH(pStmt->pValsOfTags), sizeof(STagVal));
  if (!pTagArray) {
    return generateSyntaxErrMsg(&pCxt->msgBuf, TSDB_CODE_TSC_OUT_OF_MEMORY);
  }

  bool isJson = false;
  FOREACH(pNode, pStmt->pValsOfTags) {
    SValueNode* pVal = NULL;
    SSchema*    pTagSchema = pTagSchemas + index;
    code = translateTagVal(pCxt, pSuperTableMeta->tableInfo.precision, pTagSchema, pNode, &pVal);
    if (TSDB_CODE_SUCCESS != code) {
      goto end;
    }
    if (NULL == pVal) {
      pVal = (SValueNode*)pNode;
    } else {
      REPLACE_NODE(pVal);
    }
    if (pTagSchema->type == TSDB_DATA_TYPE_JSON) {
      if (pVal->literal && strlen(pVal->literal) > (TSDB_MAX_JSON_TAG_LEN - VARSTR_HEADER_SIZE) / TSDB_NCHAR_SIZE) {
        code = buildSyntaxErrMsg(&pCxt->msgBuf, "json string too long than 4095", pVal->literal);
        goto end;
      }

      isJson = true;
      code = parseJsontoTagData(pVal->literal, pTagArray, ppTag, &pCxt->msgBuf);
      if (code != TSDB_CODE_SUCCESS) {
        goto end;
      }
    } else if (pVal->node.resType.type != TSDB_DATA_TYPE_NULL) {
      char*   tmpVal = nodesGetValueFromNode(pVal);
      STagVal val = {.cid = pTagSchema->colId, .type = pTagSchema->type};
      if (IS_VAR_DATA_TYPE(pTagSchema->type)) {
        val.pData = varDataVal(tmpVal);
        val.nData = varDataLen(tmpVal);
      } else {
        memcpy(&val.i64, tmpVal, pTagSchema->bytes);
      }
      taosArrayPush(pTagArray, &val);
    }
    ++index;
  }
  if (!isJson) code = tTagNew(pTagArray, 1, false, ppTag);

end:
  if (isJson) {
    for (int i = 0; i < taosArrayGetSize(pTagArray); ++i) {
      STagVal* p = (STagVal*)taosArrayGet(pTagArray, i);
      if (IS_VAR_DATA_TYPE(p->type)) {
        taosMemoryFree(p->pData);
      }
    }
  }

  taosArrayDestroy(pTagArray);
  return code;
}

static int32_t checkCreateSubTable(STranslateContext* pCxt, SCreateSubTableClause* pStmt) {
  if (0 != strcmp(pStmt->dbName, pStmt->useDbName)) {
    return generateSyntaxErrMsg(&pCxt->msgBuf, TSDB_CODE_PAR_CORRESPONDING_STABLE_ERR);
  }
  return TSDB_CODE_SUCCESS;
}
static int32_t rewriteCreateSubTable(STranslateContext* pCxt, SCreateSubTableClause* pStmt, SHashObj* pVgroupHashmap) {
  int32_t code = checkCreateSubTable(pCxt, pStmt);

  STableMeta* pSuperTableMeta = NULL;
  if (TSDB_CODE_SUCCESS == code) {
    code = getTableMeta(pCxt, pStmt->useDbName, pStmt->useTableName, &pSuperTableMeta);
  }

  STag* pTag = NULL;

  if (TSDB_CODE_SUCCESS == code) {
    if (NULL != pStmt->pSpecificTags) {
      code = buildKVRowForBindTags(pCxt, pStmt, pSuperTableMeta, &pTag);
    } else {
      code = buildKVRowForAllTags(pCxt, pStmt, pSuperTableMeta, &pTag);
    }
  }

  SVgroupInfo info = {0};
  if (TSDB_CODE_SUCCESS == code) {
    code = getTableHashVgroup(pCxt, pStmt->dbName, pStmt->tableName, &info);
  }
  if (TSDB_CODE_SUCCESS == code) {
    addCreateTbReqIntoVgroup(pCxt->pParseCxt->acctId, pVgroupHashmap, pStmt, pTag, pSuperTableMeta->uid, &info);
  }

  taosMemoryFreeClear(pSuperTableMeta);
  return code;
}

static SArray* serializeVgroupsCreateTableBatch(int32_t acctId, SHashObj* pVgroupHashmap) {
  SArray* pBufArray = taosArrayInit(taosHashGetSize(pVgroupHashmap), sizeof(void*));
  if (NULL == pBufArray) {
    return NULL;
  }

  int32_t                  code = TSDB_CODE_SUCCESS;
  SVgroupCreateTableBatch* pTbBatch = NULL;
  do {
    pTbBatch = taosHashIterate(pVgroupHashmap, pTbBatch);
    if (pTbBatch == NULL) {
      break;
    }

    serializeVgroupCreateTableBatch(pTbBatch, pBufArray);
    destroyCreateTbReqBatch(pTbBatch);
  } while (true);

  return pBufArray;
}

static int32_t rewriteCreateMultiTable(STranslateContext* pCxt, SQuery* pQuery) {
  SCreateMultiTableStmt* pStmt = (SCreateMultiTableStmt*)pQuery->pRoot;

  SHashObj* pVgroupHashmap = taosHashInit(4, taosGetDefaultHashFunction(TSDB_DATA_TYPE_INT), false, HASH_NO_LOCK);
  if (NULL == pVgroupHashmap) {
    return TSDB_CODE_OUT_OF_MEMORY;
  }

  int32_t code = TSDB_CODE_SUCCESS;
  SNode*  pNode;
  FOREACH(pNode, pStmt->pSubTables) {
<<<<<<< HEAD
    SCreateSubTableClause* pClause = (SCreateSubTableClause*)pNode;
    code = checkSchemalessDb(pCxt, pClause->dbName);
    if (TSDB_CODE_SUCCESS == code) {
      code = rewriteCreateSubTable(pCxt, pClause, pVgroupHashmap);
=======
    if (pCxt->pParseCxt->schemalessType == 0 &&
        (code = isNotSchemalessDb(pCxt->pParseCxt, ((SCreateSubTableClause*)pNode)->dbName)) != TSDB_CODE_SUCCESS) {
      return code;
>>>>>>> a4166b73
    }
    if (TSDB_CODE_SUCCESS != code) {
      taosHashCleanup(pVgroupHashmap);
      return code;
    }
  }

  SArray* pBufArray = serializeVgroupsCreateTableBatch(pCxt->pParseCxt->acctId, pVgroupHashmap);
  taosHashCleanup(pVgroupHashmap);
  if (NULL == pBufArray) {
    return TSDB_CODE_OUT_OF_MEMORY;
  }

  return rewriteToVnodeModifyOpStmt(pQuery, pBufArray);
}

typedef struct SVgroupDropTableBatch {
  SVDropTbBatchReq req;
  SVgroupInfo      info;
  char             dbName[TSDB_DB_NAME_LEN];
} SVgroupDropTableBatch;

static void addDropTbReqIntoVgroup(SHashObj* pVgroupHashmap, SDropTableClause* pClause, SVgroupInfo* pVgInfo) {
  SVDropTbReq            req = {.name = pClause->tableName, .igNotExists = pClause->ignoreNotExists};
  SVgroupDropTableBatch* pTableBatch = taosHashGet(pVgroupHashmap, &pVgInfo->vgId, sizeof(pVgInfo->vgId));
  if (NULL == pTableBatch) {
    SVgroupDropTableBatch tBatch = {0};
    tBatch.info = *pVgInfo;
    tBatch.req.pArray = taosArrayInit(TARRAY_MIN_SIZE, sizeof(SVDropTbReq));
    taosArrayPush(tBatch.req.pArray, &req);

    taosHashPut(pVgroupHashmap, &pVgInfo->vgId, sizeof(pVgInfo->vgId), &tBatch, sizeof(tBatch));
  } else {  // add to the correct vgroup
    taosArrayPush(pTableBatch->req.pArray, &req);
  }
}

static int32_t buildDropTableVgroupHashmap(STranslateContext* pCxt, SDropTableClause* pClause, bool* pIsSuperTable,
                                           SHashObj* pVgroupHashmap) {
  STableMeta* pTableMeta = NULL;
  int32_t     code = getTableMeta(pCxt, pClause->dbName, pClause->tableName, &pTableMeta);

  if (TSDB_CODE_SUCCESS == code && TSDB_SUPER_TABLE == pTableMeta->tableType) {
    *pIsSuperTable = true;
    goto over;
  }

  if (TSDB_CODE_PAR_TABLE_NOT_EXIST == code && pClause->ignoreNotExists) {
    code = TSDB_CODE_SUCCESS;
  }

  *pIsSuperTable = false;

  SVgroupInfo info = {0};
  if (TSDB_CODE_SUCCESS == code) {
    code = getTableHashVgroup(pCxt, pClause->dbName, pClause->tableName, &info);
  }
  if (TSDB_CODE_SUCCESS == code) {
    addDropTbReqIntoVgroup(pVgroupHashmap, pClause, &info);
  }

over:
  taosMemoryFreeClear(pTableMeta);
  return code;
}

static void destroyDropTbReqBatch(SVgroupDropTableBatch* pTbBatch) { taosArrayDestroy(pTbBatch->req.pArray); }

static int32_t serializeVgroupDropTableBatch(SVgroupDropTableBatch* pTbBatch, SArray* pBufArray) {
  int      tlen;
  SEncoder coder = {0};

  int32_t ret = 0;
  tEncodeSize(tEncodeSVDropTbBatchReq, &pTbBatch->req, tlen, ret);
  tlen += sizeof(SMsgHead);
  void* buf = taosMemoryMalloc(tlen);
  if (NULL == buf) {
    return TSDB_CODE_OUT_OF_MEMORY;
  }
  ((SMsgHead*)buf)->vgId = htonl(pTbBatch->info.vgId);
  ((SMsgHead*)buf)->contLen = htonl(tlen);
  void* pBuf = POINTER_SHIFT(buf, sizeof(SMsgHead));

  tEncoderInit(&coder, pBuf, tlen - sizeof(SMsgHead));
  tEncodeSVDropTbBatchReq(&coder, &pTbBatch->req);
  tEncoderClear(&coder);

  SVgDataBlocks* pVgData = taosMemoryCalloc(1, sizeof(SVgDataBlocks));
  if (NULL == pVgData) {
    return TSDB_CODE_OUT_OF_MEMORY;
  }
  pVgData->vg = pTbBatch->info;
  pVgData->pData = buf;
  pVgData->size = tlen;
  pVgData->numOfTables = (int32_t)taosArrayGetSize(pTbBatch->req.pArray);
  taosArrayPush(pBufArray, &pVgData);

  return TSDB_CODE_SUCCESS;
}

static SArray* serializeVgroupsDropTableBatch(int32_t acctId, SHashObj* pVgroupHashmap) {
  SArray* pBufArray = taosArrayInit(taosHashGetSize(pVgroupHashmap), sizeof(void*));
  if (NULL == pBufArray) {
    return NULL;
  }

  int32_t                code = TSDB_CODE_SUCCESS;
  SVgroupDropTableBatch* pTbBatch = NULL;
  do {
    pTbBatch = taosHashIterate(pVgroupHashmap, pTbBatch);
    if (pTbBatch == NULL) {
      break;
    }

    serializeVgroupDropTableBatch(pTbBatch, pBufArray);
    destroyDropTbReqBatch(pTbBatch);
  } while (true);

  return pBufArray;
}

static int32_t rewriteDropTable(STranslateContext* pCxt, SQuery* pQuery) {
  SDropTableStmt* pStmt = (SDropTableStmt*)pQuery->pRoot;

  SHashObj* pVgroupHashmap = taosHashInit(4, taosGetDefaultHashFunction(TSDB_DATA_TYPE_INT), false, HASH_NO_LOCK);
  if (NULL == pVgroupHashmap) {
    return TSDB_CODE_OUT_OF_MEMORY;
  }

  bool   isSuperTable = false;
  SNode* pNode;
  FOREACH(pNode, pStmt->pTables) {
    int32_t code = buildDropTableVgroupHashmap(pCxt, (SDropTableClause*)pNode, &isSuperTable, pVgroupHashmap);
    if (TSDB_CODE_SUCCESS != code) {
      taosHashCleanup(pVgroupHashmap);
      return code;
    }
    if (isSuperTable && LIST_LENGTH(pStmt->pTables) > 1) {
      return generateSyntaxErrMsg(&pCxt->msgBuf, TSDB_CODE_PAR_INVALID_DROP_STABLE);
    }
  }

  if (isSuperTable) {
    taosHashCleanup(pVgroupHashmap);
    return TSDB_CODE_SUCCESS;
  }

  SArray* pBufArray = serializeVgroupsDropTableBatch(pCxt->pParseCxt->acctId, pVgroupHashmap);
  taosHashCleanup(pVgroupHashmap);
  if (NULL == pBufArray) {
    return TSDB_CODE_OUT_OF_MEMORY;
  }

  return rewriteToVnodeModifyOpStmt(pQuery, pBufArray);
}

static SSchema* getColSchema(STableMeta* pTableMeta, const char* pTagName) {
  int32_t numOfFields = getNumOfTags(pTableMeta) + getNumOfColumns(pTableMeta);
  for (int32_t i = 0; i < numOfFields; ++i) {
    SSchema* pTagSchema = pTableMeta->schema + i;
    if (0 == strcmp(pTagName, pTagSchema->name)) {
      return pTagSchema;
    }
  }
  return NULL;
}

static int32_t buildUpdateTagValReq(STranslateContext* pCxt, SAlterTableStmt* pStmt, STableMeta* pTableMeta,
                                    SVAlterTbReq* pReq) {
  SSchema* pSchema = getColSchema(pTableMeta, pStmt->colName);
  if (NULL == pSchema) {
    return generateSyntaxErrMsg(&pCxt->msgBuf, TSDB_CODE_PAR_INVALID_ALTER_TABLE);
  }

  pReq->tagName = strdup(pStmt->colName);
  if (NULL == pReq->tagName) {
    return TSDB_CODE_OUT_OF_MEMORY;
  }

  if (DEAL_RES_ERROR ==
      translateValueImpl(pCxt, pStmt->pVal, schemaToDataType(pTableMeta->tableInfo.precision, pSchema))) {
    return pCxt->errCode;
  }

  pReq->isNull = (TSDB_DATA_TYPE_NULL == pStmt->pVal->node.resType.type);
  if (pStmt->pVal->node.resType.type == TSDB_DATA_TYPE_JSON) {
    if (pStmt->pVal->literal &&
        strlen(pStmt->pVal->literal) > (TSDB_MAX_JSON_TAG_LEN - VARSTR_HEADER_SIZE) / TSDB_NCHAR_SIZE) {
      return buildSyntaxErrMsg(&pCxt->msgBuf, "json string too long than 4095", pStmt->pVal->literal);
    }
    SArray* pTagVals = taosArrayInit(1, sizeof(STagVal));
    int32_t code = TSDB_CODE_SUCCESS;
    STag*   pTag = NULL;
    do {
      code = parseJsontoTagData(pStmt->pVal->literal, pTagVals, &pTag, &pCxt->msgBuf);
      if (TSDB_CODE_SUCCESS != code) {
        break;
      }
    } while (0);
    for (int i = 0; i < taosArrayGetSize(pTagVals); ++i) {
      STagVal* p = (STagVal*)taosArrayGet(pTagVals, i);
      if (IS_VAR_DATA_TYPE(p->type)) {
        taosMemoryFree(p->pData);
      }
    }
    taosArrayDestroy(pTagVals);
    if (code != TSDB_CODE_SUCCESS) {
      return code;
    }
    pReq->nTagVal = pTag->len;
    pReq->pTagVal = (uint8_t*)pTag;
    pStmt->pVal->datum.p = (char*)pTag;  // for free
  } else {
    pReq->nTagVal = pStmt->pVal->node.resType.bytes;
    pReq->pTagVal = nodesGetValueFromNode(pStmt->pVal);

    // data and length are seperated for new tag format STagVal
    if (IS_VAR_DATA_TYPE(pStmt->pVal->node.resType.type)) {
      pReq->nTagVal = varDataLen(pReq->pTagVal);
      pReq->pTagVal = varDataVal(pReq->pTagVal);
    }
  }

  return TSDB_CODE_SUCCESS;
}

static int32_t buildAddColReq(STranslateContext* pCxt, SAlterTableStmt* pStmt, STableMeta* pTableMeta,
                              SVAlterTbReq* pReq) {
  if (NULL != getColSchema(pTableMeta, pStmt->colName)) {
    return generateSyntaxErrMsg(&pCxt->msgBuf, TSDB_CODE_PAR_DUPLICATED_COLUMN);
  }

  pReq->colName = strdup(pStmt->colName);
  if (NULL == pReq->colName) {
    return TSDB_CODE_OUT_OF_MEMORY;
  }

  pReq->type = pStmt->dataType.type;
  pReq->flags = COL_SMA_ON;
  pReq->bytes = pStmt->dataType.bytes;
  return TSDB_CODE_SUCCESS;
}

static int32_t buildDropColReq(STranslateContext* pCxt, SAlterTableStmt* pStmt, STableMeta* pTableMeta,
                               SVAlterTbReq* pReq) {
  if (2 == getNumOfColumns(pTableMeta)) {
    return generateSyntaxErrMsg(&pCxt->msgBuf, TSDB_CODE_PAR_INVALID_DROP_COL);
  }
  SSchema* pSchema = getColSchema(pTableMeta, pStmt->colName);
  if (NULL == pSchema) {
    return generateSyntaxErrMsg(&pCxt->msgBuf, TSDB_CODE_PAR_INVALID_COLUMN, pStmt->colName);
  } else if (PRIMARYKEY_TIMESTAMP_COL_ID == pSchema->colId) {
    return generateSyntaxErrMsg(&pCxt->msgBuf, TSDB_CODE_PAR_CANNOT_DROP_PRIMARY_KEY);
  }

  pReq->colName = strdup(pStmt->colName);
  if (NULL == pReq->colName) {
    return TSDB_CODE_OUT_OF_MEMORY;
  }

  return TSDB_CODE_SUCCESS;
}

static int32_t buildUpdateColReq(STranslateContext* pCxt, SAlterTableStmt* pStmt, STableMeta* pTableMeta,
                                 SVAlterTbReq* pReq) {
  pReq->colModBytes = calcTypeBytes(pStmt->dataType);

  SSchema* pSchema = getColSchema(pTableMeta, pStmt->colName);
  if (NULL == pSchema) {
    return generateSyntaxErrMsg(&pCxt->msgBuf, TSDB_CODE_PAR_INVALID_COLUMN, pStmt->colName);
  } else if (!IS_VAR_DATA_TYPE(pSchema->type) || pSchema->type != pStmt->dataType.type ||
             pSchema->bytes >= pReq->colModBytes) {
    return generateSyntaxErrMsg(&pCxt->msgBuf, TSDB_CODE_PAR_INVALID_MODIFY_COL);
  }

  pReq->colName = strdup(pStmt->colName);
  if (NULL == pReq->colName) {
    return TSDB_CODE_OUT_OF_MEMORY;
  }

  return TSDB_CODE_SUCCESS;
}

static int32_t buildRenameColReq(STranslateContext* pCxt, SAlterTableStmt* pStmt, STableMeta* pTableMeta,
                                 SVAlterTbReq* pReq) {
  if (NULL == getColSchema(pTableMeta, pStmt->colName)) {
    return generateSyntaxErrMsg(&pCxt->msgBuf, TSDB_CODE_PAR_INVALID_COLUMN, pStmt->colName);
  }
  if (NULL != getColSchema(pTableMeta, pStmt->newColName)) {
    return generateSyntaxErrMsg(&pCxt->msgBuf, TSDB_CODE_PAR_DUPLICATED_COLUMN);
  }

  pReq->colName = strdup(pStmt->colName);
  pReq->colNewName = strdup(pStmt->newColName);
  if (NULL == pReq->colName || NULL == pReq->colNewName) {
    return TSDB_CODE_OUT_OF_MEMORY;
  }
  return TSDB_CODE_SUCCESS;
}

static int32_t buildUpdateOptionsReq(STranslateContext* pCxt, SAlterTableStmt* pStmt, SVAlterTbReq* pReq) {
  int32_t code = TSDB_CODE_SUCCESS;

  if (-1 != pStmt->pOptions->ttl) {
    code = checkRangeOption(pCxt, "ttl", pStmt->pOptions->ttl, TSDB_MIN_TABLE_TTL, INT32_MAX);
    if (TSDB_CODE_SUCCESS == code) {
      pReq->updateTTL = true;
      pReq->newTTL = pStmt->pOptions->ttl;
    }
  }

  if (TSDB_CODE_SUCCESS == code && '\0' != pStmt->pOptions->comment[0]) {
    pReq->updateComment = true;
    pReq->newComment = strdup(pStmt->pOptions->comment);
    if (NULL == pReq->newComment) {
      code = TSDB_CODE_OUT_OF_MEMORY;
    }
  }

  return code;
}

static int32_t buildAlterTbReq(STranslateContext* pCxt, SAlterTableStmt* pStmt, STableMeta* pTableMeta,
                               SVAlterTbReq* pReq) {
  pReq->tbName = strdup(pStmt->tableName);
  if (NULL == pReq->tbName) {
    return TSDB_CODE_OUT_OF_MEMORY;
  }
  pReq->action = pStmt->alterType;

  switch (pStmt->alterType) {
    case TSDB_ALTER_TABLE_ADD_TAG:
    case TSDB_ALTER_TABLE_DROP_TAG:
    case TSDB_ALTER_TABLE_UPDATE_TAG_NAME:
    case TSDB_ALTER_TABLE_UPDATE_TAG_BYTES:
      return generateSyntaxErrMsg(&pCxt->msgBuf, TSDB_CODE_PAR_INVALID_ALTER_TABLE);
    case TSDB_ALTER_TABLE_UPDATE_TAG_VAL:
      return buildUpdateTagValReq(pCxt, pStmt, pTableMeta, pReq);
    case TSDB_ALTER_TABLE_ADD_COLUMN:
      return buildAddColReq(pCxt, pStmt, pTableMeta, pReq);
    case TSDB_ALTER_TABLE_DROP_COLUMN:
      return buildDropColReq(pCxt, pStmt, pTableMeta, pReq);
    case TSDB_ALTER_TABLE_UPDATE_COLUMN_BYTES:
      return buildUpdateColReq(pCxt, pStmt, pTableMeta, pReq);
    case TSDB_ALTER_TABLE_UPDATE_OPTIONS:
      return buildUpdateOptionsReq(pCxt, pStmt, pReq);
    case TSDB_ALTER_TABLE_UPDATE_COLUMN_NAME:
      return buildRenameColReq(pCxt, pStmt, pTableMeta, pReq);
    default:
      break;
  }

  return TSDB_CODE_FAILED;
}

static int32_t serializeAlterTbReq(STranslateContext* pCxt, SAlterTableStmt* pStmt, SVAlterTbReq* pReq,
                                   SArray* pArray) {
  SVgroupInfo vg = {0};
  int32_t     code = getTableHashVgroup(pCxt, pStmt->dbName, pStmt->tableName, &vg);
  int         tlen = 0;
  if (TSDB_CODE_SUCCESS == code) {
    tEncodeSize(tEncodeSVAlterTbReq, pReq, tlen, code);
  }
  if (TSDB_CODE_SUCCESS == code) {
    tlen += sizeof(SMsgHead);
    void* pMsg = taosMemoryMalloc(tlen);
    if (NULL == pMsg) {
      return TSDB_CODE_OUT_OF_MEMORY;
    }
    ((SMsgHead*)pMsg)->vgId = htonl(vg.vgId);
    ((SMsgHead*)pMsg)->contLen = htonl(tlen);
    void*    pBuf = POINTER_SHIFT(pMsg, sizeof(SMsgHead));
    SEncoder coder = {0};
    tEncoderInit(&coder, pBuf, tlen - sizeof(SMsgHead));
    tEncodeSVAlterTbReq(&coder, pReq);
    tEncoderClear(&coder);

    SVgDataBlocks* pVgData = taosMemoryCalloc(1, sizeof(SVgDataBlocks));
    if (NULL == pVgData) {
      taosMemoryFree(pMsg);
      return TSDB_CODE_OUT_OF_MEMORY;
    }
    pVgData->vg = vg;
    pVgData->pData = pMsg;
    pVgData->size = tlen;
    pVgData->numOfTables = 1;
    taosArrayPush(pArray, &pVgData);
  }

  return code;
}

static int32_t buildModifyVnodeArray(STranslateContext* pCxt, SAlterTableStmt* pStmt, SVAlterTbReq* pReq,
                                     SArray** pArray) {
  SArray* pTmpArray = taosArrayInit(1, sizeof(void*));
  if (NULL == pTmpArray) {
    return TSDB_CODE_OUT_OF_MEMORY;
  }

  int32_t code = serializeAlterTbReq(pCxt, pStmt, pReq, pTmpArray);
  if (TSDB_CODE_SUCCESS == code) {
    *pArray = pTmpArray;
  } else {
    taosArrayDestroy(pTmpArray);
  }

  return code;
}

static int32_t rewriteAlterTable(STranslateContext* pCxt, SQuery* pQuery) {
  SAlterTableStmt* pStmt = (SAlterTableStmt*)pQuery->pRoot;
<<<<<<< HEAD
  int32_t          code = checkSchemalessDb(pCxt, pStmt->dbName);
  STableMeta*      pTableMeta = NULL;
=======
  int32_t          code = TSDB_CODE_SUCCESS;
  if (pCxt->pParseCxt->schemalessType == 0 &&
      (code = isNotSchemalessDb(pCxt->pParseCxt, pStmt->dbName)) != TSDB_CODE_SUCCESS) {
    return code;
  }

  STableMeta* pTableMeta = NULL;
>>>>>>> a4166b73
  code = getTableMeta(pCxt, pStmt->dbName, pStmt->tableName, &pTableMeta);
  if (TSDB_CODE_SUCCESS != code) {
    return code;
  }

  if (pStmt->dataType.type == TSDB_DATA_TYPE_JSON && pStmt->alterType == TSDB_ALTER_TABLE_ADD_TAG) {
    return generateSyntaxErrMsg(&pCxt->msgBuf, TSDB_CODE_PAR_ONLY_ONE_JSON_TAG);
  }

  if (pStmt->dataType.type == TSDB_DATA_TYPE_JSON && pStmt->alterType == TSDB_ALTER_TABLE_ADD_COLUMN) {
    return generateSyntaxErrMsg(&pCxt->msgBuf, TSDB_CODE_PAR_INVALID_COL_JSON);
  }

  if (getNumOfTags(pTableMeta) == 1 && pStmt->alterType == TSDB_ALTER_TABLE_DROP_TAG) {
    return generateSyntaxErrMsg(&pCxt->msgBuf, TSDB_CODE_PAR_INVALID_ALTER_TABLE,
                                "can not drop tag if there is only one tag");
  }

  if (TSDB_SUPER_TABLE == pTableMeta->tableType) {
    SSchema* pTagsSchema = getTableTagSchema(pTableMeta);
    if (getNumOfTags(pTableMeta) == 1 && pTagsSchema->type == TSDB_DATA_TYPE_JSON &&
        (pStmt->alterType == TSDB_ALTER_TABLE_ADD_TAG || pStmt->alterType == TSDB_ALTER_TABLE_DROP_TAG ||
         pStmt->alterType == TSDB_ALTER_TABLE_UPDATE_TAG_BYTES)) {
      return generateSyntaxErrMsg(&pCxt->msgBuf, TSDB_CODE_PAR_ONLY_ONE_JSON_TAG);
    }
    return TSDB_CODE_SUCCESS;
  } else if (TSDB_CHILD_TABLE != pTableMeta->tableType && TSDB_NORMAL_TABLE != pTableMeta->tableType) {
    return generateSyntaxErrMsg(&pCxt->msgBuf, TSDB_CODE_PAR_INVALID_ALTER_TABLE);
  }

  SVAlterTbReq req = {0};
  code = buildAlterTbReq(pCxt, pStmt, pTableMeta, &req);

  SArray* pArray = NULL;
  if (TSDB_CODE_SUCCESS == code) {
    code = buildModifyVnodeArray(pCxt, pStmt, &req, &pArray);
  }
  if (TSDB_CODE_SUCCESS == code) {
    code = rewriteToVnodeModifyOpStmt(pQuery, pArray);
  }

  return code;
}

static int32_t rewriteQuery(STranslateContext* pCxt, SQuery* pQuery) {
  int32_t code = TSDB_CODE_SUCCESS;
  switch (nodeType(pQuery->pRoot)) {
    case QUERY_NODE_SHOW_LICENCE_STMT:
    case QUERY_NODE_SHOW_DATABASES_STMT:
    case QUERY_NODE_SHOW_TABLES_STMT:
    case QUERY_NODE_SHOW_STABLES_STMT:
    case QUERY_NODE_SHOW_USERS_STMT:
    case QUERY_NODE_SHOW_DNODES_STMT:
    case QUERY_NODE_SHOW_VGROUPS_STMT:
    case QUERY_NODE_SHOW_MNODES_STMT:
    case QUERY_NODE_SHOW_MODULES_STMT:
    case QUERY_NODE_SHOW_QNODES_STMT:
    case QUERY_NODE_SHOW_FUNCTIONS_STMT:
    case QUERY_NODE_SHOW_INDEXES_STMT:
    case QUERY_NODE_SHOW_STREAMS_STMT:
    case QUERY_NODE_SHOW_BNODES_STMT:
    case QUERY_NODE_SHOW_SNODES_STMT:
    case QUERY_NODE_SHOW_CONNECTIONS_STMT:
    case QUERY_NODE_SHOW_QUERIES_STMT:
    case QUERY_NODE_SHOW_CLUSTER_STMT:
    case QUERY_NODE_SHOW_TOPICS_STMT:
    case QUERY_NODE_SHOW_TRANSACTIONS_STMT:
      code = rewriteShow(pCxt, pQuery);
      break;
    case QUERY_NODE_CREATE_TABLE_STMT:
      if (NULL == ((SCreateTableStmt*)pQuery->pRoot)->pTags) {
        code = rewriteCreateTable(pCxt, pQuery);
      }
      break;
    case QUERY_NODE_CREATE_MULTI_TABLE_STMT:
      code = rewriteCreateMultiTable(pCxt, pQuery);
      break;
    case QUERY_NODE_DROP_TABLE_STMT:
      code = rewriteDropTable(pCxt, pQuery);
      break;
    case QUERY_NODE_ALTER_TABLE_STMT:
      code = rewriteAlterTable(pCxt, pQuery);
      break;
    default:
      break;
  }
  return code;
}

static int32_t toMsgType(ENodeType type) {
  switch (type) {
    case QUERY_NODE_CREATE_TABLE_STMT:
      return TDMT_VND_CREATE_TABLE;
    case QUERY_NODE_ALTER_TABLE_STMT:
      return TDMT_VND_ALTER_TABLE;
    case QUERY_NODE_DROP_TABLE_STMT:
      return TDMT_VND_DROP_TABLE;
    default:
      break;
  }
  return TDMT_VND_CREATE_TABLE;
}

static int32_t setRefreshMate(STranslateContext* pCxt, SQuery* pQuery) {
  if (NULL != pCxt->pDbs) {
    pQuery->pDbList = taosArrayInit(taosHashGetSize(pCxt->pDbs), TSDB_DB_FNAME_LEN);
    if (NULL == pQuery->pDbList) {
      return TSDB_CODE_OUT_OF_MEMORY;
    }
    SFullDatabaseName* pDb = taosHashIterate(pCxt->pDbs, NULL);
    while (NULL != pDb) {
      taosArrayPush(pQuery->pDbList, pDb->fullDbName);
      pDb = taosHashIterate(pCxt->pDbs, pDb);
    }
  }

  if (NULL != pCxt->pTables) {
    pQuery->pTableList = taosArrayInit(taosHashGetSize(pCxt->pTables), sizeof(SName));
    if (NULL == pQuery->pTableList) {
      return TSDB_CODE_OUT_OF_MEMORY;
    }
    SName* pTable = taosHashIterate(pCxt->pTables, NULL);
    while (NULL != pTable) {
      taosArrayPush(pQuery->pTableList, pTable);
      pTable = taosHashIterate(pCxt->pTables, pTable);
    }
  }
  return TSDB_CODE_SUCCESS;
}

static int32_t setQuery(STranslateContext* pCxt, SQuery* pQuery) {
  switch (nodeType(pQuery->pRoot)) {
    case QUERY_NODE_SELECT_STMT:
    case QUERY_NODE_SET_OPERATOR:
    case QUERY_NODE_EXPLAIN_STMT:
      pQuery->execMode = QUERY_EXEC_MODE_SCHEDULE;
      pQuery->haveResultSet = true;
      pQuery->msgType = TDMT_VND_QUERY;
      break;
    case QUERY_NODE_VNODE_MODIF_STMT:
      pQuery->execMode = QUERY_EXEC_MODE_SCHEDULE;
      pQuery->msgType = toMsgType(((SVnodeModifOpStmt*)pQuery->pRoot)->sqlNodeType);
      break;
    case QUERY_NODE_DESCRIBE_STMT:
      pQuery->execMode = QUERY_EXEC_MODE_LOCAL;
      pQuery->haveResultSet = true;
      break;
    case QUERY_NODE_RESET_QUERY_CACHE_STMT:
      pQuery->execMode = QUERY_EXEC_MODE_LOCAL;
      break;
    default:
      pQuery->execMode = QUERY_EXEC_MODE_RPC;
      if (NULL != pCxt->pCmdMsg) {
        TSWAP(pQuery->pCmdMsg, pCxt->pCmdMsg);
        pQuery->msgType = pQuery->pCmdMsg->msgType;
      }
      break;
  }

  if (pQuery->haveResultSet) {
    if (TSDB_CODE_SUCCESS != extractResultSchema(pQuery->pRoot, &pQuery->numOfResCols, &pQuery->pResSchema)) {
      return TSDB_CODE_OUT_OF_MEMORY;
    }

    if (nodeType(pQuery->pRoot) == QUERY_NODE_SELECT_STMT) {
      pQuery->precision = extractResultTsPrecision((SSelectStmt*)pQuery->pRoot);
    }
  }

  return TSDB_CODE_SUCCESS;
}

int32_t translate(SParseContext* pParseCxt, SQuery* pQuery) {
  STranslateContext cxt = {0};

  int32_t code = initTranslateContext(pParseCxt, pQuery->pMetaCache, &cxt);
  if (TSDB_CODE_SUCCESS == code) {
    code = rewriteQuery(&cxt, pQuery);
  }
  if (TSDB_CODE_SUCCESS == code) {
    code = translateQuery(&cxt, pQuery->pRoot);
  }
  if (TSDB_CODE_SUCCESS == code) {
    code = setQuery(&cxt, pQuery);
  }
  setRefreshMate(&cxt, pQuery);
  destroyTranslateContext(&cxt);
  return code;
}<|MERGE_RESOLUTION|>--- conflicted
+++ resolved
@@ -2682,14 +2682,6 @@
   if (TSDB_CODE_SUCCESS == code) {
     code = checkTableSchema(pCxt, pStmt);
   }
-<<<<<<< HEAD
-=======
-  if (TSDB_CODE_SUCCESS == code) {
-    if (pCxt->pParseCxt->schemalessType == 0) {
-      code = isNotSchemalessDb(pCxt->pParseCxt, pStmt->dbName);
-    }
-  }
->>>>>>> a4166b73
   return code;
 }
 
@@ -4463,16 +4455,10 @@
   int32_t code = TSDB_CODE_SUCCESS;
   SNode*  pNode;
   FOREACH(pNode, pStmt->pSubTables) {
-<<<<<<< HEAD
     SCreateSubTableClause* pClause = (SCreateSubTableClause*)pNode;
     code = checkSchemalessDb(pCxt, pClause->dbName);
     if (TSDB_CODE_SUCCESS == code) {
       code = rewriteCreateSubTable(pCxt, pClause, pVgroupHashmap);
-=======
-    if (pCxt->pParseCxt->schemalessType == 0 &&
-        (code = isNotSchemalessDb(pCxt->pParseCxt, ((SCreateSubTableClause*)pNode)->dbName)) != TSDB_CODE_SUCCESS) {
-      return code;
->>>>>>> a4166b73
     }
     if (TSDB_CODE_SUCCESS != code) {
       taosHashCleanup(pVgroupHashmap);
@@ -4884,18 +4870,8 @@
 
 static int32_t rewriteAlterTable(STranslateContext* pCxt, SQuery* pQuery) {
   SAlterTableStmt* pStmt = (SAlterTableStmt*)pQuery->pRoot;
-<<<<<<< HEAD
   int32_t          code = checkSchemalessDb(pCxt, pStmt->dbName);
   STableMeta*      pTableMeta = NULL;
-=======
-  int32_t          code = TSDB_CODE_SUCCESS;
-  if (pCxt->pParseCxt->schemalessType == 0 &&
-      (code = isNotSchemalessDb(pCxt->pParseCxt, pStmt->dbName)) != TSDB_CODE_SUCCESS) {
-    return code;
-  }
-
-  STableMeta* pTableMeta = NULL;
->>>>>>> a4166b73
   code = getTableMeta(pCxt, pStmt->dbName, pStmt->tableName, &pTableMeta);
   if (TSDB_CODE_SUCCESS != code) {
     return code;
