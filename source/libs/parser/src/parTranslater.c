/*
 * Copyright (c) 2019 TAOS Data, Inc. <jhtao@taosdata.com>
 *
 * This program is free software: you can use, redistribute, and/or modify
 * it under the terms of the GNU Affero General Public License, version 3
 * or later ("AGPL"), as published by the Free Software Foundation.
 *
 * This program is distributed in the hope that it will be useful, but WITHOUT
 * ANY WARRANTY; without even the implied warranty of MERCHANTABILITY or
 * FITNESS FOR A PARTICULAR PURPOSE.
 *
 * You should have received a copy of the GNU Affero General Public License
 * along with this program. If not, see <http://www.gnu.org/licenses/>.
 */

#include "parInt.h"

#include "catalog.h"
#include "cmdnodes.h"
#include "filter.h"
#include "functionMgt.h"
#include "parUtil.h"
#include "scalar.h"
#include "systable.h"
#include "tglobal.h"
#include "ttime.h"

#define generateDealNodeErrMsg(pCxt, code, ...) \
  (pCxt->errCode = generateSyntaxErrMsg(&pCxt->msgBuf, code, ##__VA_ARGS__), DEAL_RES_ERROR)

#define SYSTABLE_SHOW_TYPE_OFFSET QUERY_NODE_SHOW_DNODES_STMT

typedef struct STranslateContext {
  SParseContext*   pParseCxt;
  int32_t          errCode;
  SMsgBuf          msgBuf;
  SArray*          pNsLevel;  // element is SArray*, the element of this subarray is STableNode*
  int32_t          currLevel;
  int32_t          levelNo;
  ESqlClause       currClause;
  SNode*           pCurrStmt;
  SCmdMsgInfo*     pCmdMsg;
  SHashObj*        pDbs;
  SHashObj*        pTables;
  SHashObj*        pTargetTables;
  SExplainOptions* pExplainOpt;
  SParseMetaCache* pMetaCache;
  bool             createStream;
  bool             stableQuery;
  bool             showRewrite;
} STranslateContext;

typedef struct SFullDatabaseName {
  char fullDbName[TSDB_DB_FNAME_LEN];
} SFullDatabaseName;

typedef struct SSysTableShowAdapter {
  ENodeType   showType;
  const char* pDbName;
  const char* pTableName;
  int32_t     numOfShowCols;
  const char* pShowCols[2];
} SSysTableShowAdapter;

// clang-format off
static const SSysTableShowAdapter sysTableShowAdapter[] = {
  {
    .showType = QUERY_NODE_SHOW_DNODES_STMT,
    .pDbName = TSDB_INFORMATION_SCHEMA_DB,
    .pTableName = TSDB_INS_TABLE_DNODES,
    .numOfShowCols = 1,
    .pShowCols = {"*"}
  },
  {
    .showType = QUERY_NODE_SHOW_MNODES_STMT,
    .pDbName = TSDB_INFORMATION_SCHEMA_DB,
    .pTableName = TSDB_INS_TABLE_MNODES,
    .numOfShowCols = 1,
    .pShowCols = {"*"}
  },
  {
    .showType = QUERY_NODE_SHOW_MODULES_STMT,
    .pDbName = TSDB_INFORMATION_SCHEMA_DB,
    .pTableName = TSDB_INS_TABLE_MODULES,
    .numOfShowCols = 1,
    .pShowCols = {"*"}
  },
  {
    .showType = QUERY_NODE_SHOW_QNODES_STMT,
    .pDbName = TSDB_INFORMATION_SCHEMA_DB,
    .pTableName = TSDB_INS_TABLE_QNODES,
    .numOfShowCols = 1,
    .pShowCols = {"*"}
  },
  {
    .showType = QUERY_NODE_SHOW_SNODES_STMT,
    .pDbName = TSDB_INFORMATION_SCHEMA_DB,
    .pTableName = TSDB_INS_TABLE_SNODES,
    .numOfShowCols = 1,
    .pShowCols = {"*"}
  },
  {
    .showType = QUERY_NODE_SHOW_BNODES_STMT,
    .pDbName = TSDB_INFORMATION_SCHEMA_DB,
    .pTableName = TSDB_INS_TABLE_BNODES,
    .numOfShowCols = 1,
    .pShowCols = {"*"}
  },
  {
    .showType = QUERY_NODE_SHOW_CLUSTER_STMT,
    .pDbName = TSDB_INFORMATION_SCHEMA_DB,
    .pTableName = TSDB_INS_TABLE_CLUSTER,
    .numOfShowCols = 1,
    .pShowCols = {"*"}
  },
  {
    .showType = QUERY_NODE_SHOW_DATABASES_STMT,
    .pDbName = TSDB_INFORMATION_SCHEMA_DB,
    .pTableName = TSDB_INS_TABLE_DATABASES,
    .numOfShowCols = 1,
    .pShowCols = {"name"}
  },
  {
    .showType = QUERY_NODE_SHOW_FUNCTIONS_STMT,
    .pDbName = TSDB_INFORMATION_SCHEMA_DB,
    .pTableName = TSDB_INS_TABLE_FUNCTIONS,
    .numOfShowCols = 1,
    .pShowCols = {"name"}
  },
  {
    .showType = QUERY_NODE_SHOW_INDEXES_STMT,
    .pDbName = TSDB_INFORMATION_SCHEMA_DB,
    .pTableName = TSDB_INS_TABLE_INDEXES,
    .numOfShowCols = 1,
    .pShowCols = {"*"}
  },
  {
    .showType = QUERY_NODE_SHOW_STABLES_STMT,
    .pDbName = TSDB_INFORMATION_SCHEMA_DB,
    .pTableName = TSDB_INS_TABLE_STABLES,
    .numOfShowCols = 1,
    .pShowCols = {"stable_name"}
  },
  {
    .showType = QUERY_NODE_SHOW_STREAMS_STMT,
    .pDbName = TSDB_INFORMATION_SCHEMA_DB,
    .pTableName = TSDB_INS_TABLE_STREAMS,
    .numOfShowCols = 1,
    .pShowCols = {"stream_name"}
  },
  {
    .showType = QUERY_NODE_SHOW_TABLES_STMT,
    .pDbName = TSDB_INFORMATION_SCHEMA_DB,
    .pTableName = TSDB_INS_TABLE_TABLES,
    .numOfShowCols = 1,
    .pShowCols = {"table_name"}
  },
  {
    .showType = QUERY_NODE_SHOW_TAGS_STMT,
    .pDbName = TSDB_INFORMATION_SCHEMA_DB,
    .pTableName = TSDB_INS_TABLE_TAGS,
    .numOfShowCols = 1,
    .pShowCols = {"*"}
  },
  {
    .showType = QUERY_NODE_SHOW_USERS_STMT,
    .pDbName = TSDB_INFORMATION_SCHEMA_DB,
    .pTableName = TSDB_INS_TABLE_USERS,
    .numOfShowCols = 1,
    .pShowCols = {"*"}
  },
  {
    .showType = QUERY_NODE_SHOW_LICENCES_STMT,
    .pDbName = TSDB_INFORMATION_SCHEMA_DB,
    .pTableName = TSDB_INS_TABLE_LICENCES,
    .numOfShowCols = 1,
    .pShowCols = {"*"}
  },
  {
    .showType = QUERY_NODE_SHOW_VGROUPS_STMT,
    .pDbName = TSDB_INFORMATION_SCHEMA_DB,
    .pTableName = TSDB_INS_TABLE_VGROUPS,
    .numOfShowCols = 1,
    .pShowCols = {"*"}
  },
  {
    .showType = QUERY_NODE_SHOW_TOPICS_STMT,
    .pDbName = TSDB_INFORMATION_SCHEMA_DB,
    .pTableName = TSDB_INS_TABLE_TOPICS,
    .numOfShowCols = 1,
    .pShowCols = {"topic_name"}
  },
  {
    .showType = QUERY_NODE_SHOW_CONSUMERS_STMT,
    .pDbName = TSDB_PERFORMANCE_SCHEMA_DB,
    .pTableName = TSDB_PERFS_TABLE_CONSUMERS,
    .numOfShowCols = 1,
    .pShowCols = {"*"}
  },
  {
    .showType = QUERY_NODE_SHOW_CONNECTIONS_STMT,
    .pDbName = TSDB_PERFORMANCE_SCHEMA_DB,
    .pTableName = TSDB_PERFS_TABLE_CONNECTIONS,
    .numOfShowCols = 1,
    .pShowCols = {"*"}
  },
  {
    .showType = QUERY_NODE_SHOW_QUERIES_STMT,
    .pDbName = TSDB_PERFORMANCE_SCHEMA_DB,
    .pTableName = TSDB_PERFS_TABLE_QUERIES,
    .numOfShowCols = 1,
    .pShowCols = {"*"}
  },
  {
    .showType = QUERY_NODE_SHOW_APPS_STMT,
    .pDbName = TSDB_PERFORMANCE_SCHEMA_DB,
    .pTableName = TSDB_PERFS_TABLE_APPS,
    .numOfShowCols = 1,
    .pShowCols = {"*"}
  },
  {
    .showType = QUERY_NODE_SHOW_VARIABLES_STMT,
    .pDbName = TSDB_INFORMATION_SCHEMA_DB,
    .pTableName = TSDB_INS_TABLE_CONFIGS,
    .numOfShowCols = 1,
    .pShowCols = {"*"}
  },
  {
    .showType = QUERY_NODE_SHOW_DNODE_VARIABLES_STMT,
    .pDbName = TSDB_INFORMATION_SCHEMA_DB,
    .pTableName = TSDB_INS_TABLE_DNODE_VARIABLES,
    .numOfShowCols = 1,
    .pShowCols = {"*"}
  },
  {
    .showType = QUERY_NODE_SHOW_TRANSACTIONS_STMT,
    .pDbName = TSDB_PERFORMANCE_SCHEMA_DB,
    .pTableName = TSDB_PERFS_TABLE_TRANS,
    .numOfShowCols = 1,
    .pShowCols = {"*"}
  },
  {
    .showType = QUERY_NODE_SHOW_SUBSCRIPTIONS_STMT,
    .pDbName = TSDB_INFORMATION_SCHEMA_DB,
    .pTableName = TSDB_INS_TABLE_SUBSCRIPTIONS,
    .numOfShowCols = 1,
    .pShowCols = {"*"}
  },
  { .showType = QUERY_NODE_SHOW_VNODES_STMT,
    .pDbName = TSDB_INFORMATION_SCHEMA_DB,
    .pTableName = TSDB_INS_TABLE_VNODES,
    .numOfShowCols = 1,
    .pShowCols = {"*"}
  },
  { .showType = QUERY_NODE_SHOW_USER_PRIVILEGES_STMT,
    .pDbName = TSDB_INFORMATION_SCHEMA_DB,
    .pTableName = TSDB_INS_TABLE_USER_PRIVILEGES,
    .numOfShowCols = 1,
    .pShowCols = {"*"}
  },
};
// clang-format on

static int32_t  translateSubquery(STranslateContext* pCxt, SNode* pNode);
static int32_t  translateQuery(STranslateContext* pCxt, SNode* pNode);
static EDealRes translateValue(STranslateContext* pCxt, SValueNode* pVal);

static bool afterGroupBy(ESqlClause clause) { return clause > SQL_CLAUSE_GROUP_BY; }

static bool beforeHaving(ESqlClause clause) { return clause < SQL_CLAUSE_HAVING; }

static bool afterHaving(ESqlClause clause) { return clause > SQL_CLAUSE_HAVING; }

static bool beforeWindow(ESqlClause clause) { return clause < SQL_CLAUSE_WINDOW; }

static bool hasSameTableAlias(SArray* pTables) {
  if (taosArrayGetSize(pTables) < 2) {
    return false;
  }
  STableNode* pTable0 = taosArrayGetP(pTables, 0);
  for (int32_t i = 1; i < taosArrayGetSize(pTables); ++i) {
    STableNode* pTable = taosArrayGetP(pTables, i);
    if (0 == strcmp(pTable0->tableAlias, pTable->tableAlias)) {
      return true;
    }
  }
  return false;
}

static int32_t addNamespace(STranslateContext* pCxt, void* pTable) {
  size_t currTotalLevel = taosArrayGetSize(pCxt->pNsLevel);
  if (currTotalLevel > pCxt->currLevel) {
    SArray* pTables = taosArrayGetP(pCxt->pNsLevel, pCxt->currLevel);
    taosArrayPush(pTables, &pTable);
    if (hasSameTableAlias(pTables)) {
      return generateSyntaxErrMsgExt(&pCxt->msgBuf, TSDB_CODE_PAR_NOT_UNIQUE_TABLE_ALIAS,
                                     "Not unique table/alias: '%s'", ((STableNode*)pTable)->tableAlias);
    }
  } else {
    do {
      SArray* pTables = taosArrayInit(TARRAY_MIN_SIZE, POINTER_BYTES);
      if (NULL == pTables) {
        return TSDB_CODE_OUT_OF_MEMORY;
      }
      if (pCxt->currLevel == currTotalLevel) {
        taosArrayPush(pTables, &pTable);
        if (hasSameTableAlias(pTables)) {
          taosArrayDestroy(pTables);
          return generateSyntaxErrMsgExt(&pCxt->msgBuf, TSDB_CODE_PAR_NOT_UNIQUE_TABLE_ALIAS,
                                         "Not unique table/alias: '%s'", ((STableNode*)pTable)->tableAlias);
        }
      }
      taosArrayPush(pCxt->pNsLevel, &pTables);
      ++currTotalLevel;
    } while (currTotalLevel <= pCxt->currLevel);
  }
  return TSDB_CODE_SUCCESS;
}

static int32_t collectUseDatabaseImpl(const char* pFullDbName, SHashObj* pDbs) {
  SFullDatabaseName name = {0};
  snprintf(name.fullDbName, sizeof(name.fullDbName), "%s", pFullDbName);
  return taosHashPut(pDbs, pFullDbName, strlen(pFullDbName), &name, sizeof(SFullDatabaseName));
}

static int32_t collectUseDatabase(const SName* pName, SHashObj* pDbs) {
  char dbFName[TSDB_DB_FNAME_LEN] = {0};
  tNameGetFullDbName(pName, dbFName);
  return collectUseDatabaseImpl(dbFName, pDbs);
}

static int32_t collectUseTable(const SName* pName, SHashObj* pTable) {
  char fullName[TSDB_TABLE_FNAME_LEN];
  tNameExtractFullName(pName, fullName);
  return taosHashPut(pTable, fullName, strlen(fullName), pName, sizeof(SName));
}

static int32_t getTableMetaImpl(STranslateContext* pCxt, const SName* pName, STableMeta** pMeta) {
  SParseContext* pParCxt = pCxt->pParseCxt;
  int32_t        code = collectUseDatabase(pName, pCxt->pDbs);
  if (TSDB_CODE_SUCCESS == code) {
    code = collectUseTable(pName, pCxt->pTables);
  }
  if (TSDB_CODE_SUCCESS == code) {
    if (pParCxt->async) {
      code = getTableMetaFromCache(pCxt->pMetaCache, pName, pMeta);
    } else {
      SRequestConnInfo conn = {.pTrans = pParCxt->pTransporter,
                               .requestId = pParCxt->requestId,
                               .requestObjRefId = pParCxt->requestRid,
                               .mgmtEps = pParCxt->mgmtEpSet};
      code = catalogGetTableMeta(pParCxt->pCatalog, &conn, pName, pMeta);
    }
  }
  if (TSDB_CODE_SUCCESS != code) {
    parserError("0x%" PRIx64 " catalogGetTableMeta error, code:%s, dbName:%s, tbName:%s", pCxt->pParseCxt->requestId,
                tstrerror(code), pName->dbname, pName->tname);
  }
  return code;
}

static int32_t getTableMeta(STranslateContext* pCxt, const char* pDbName, const char* pTableName, STableMeta** pMeta) {
  SName name;
  return getTableMetaImpl(pCxt, toName(pCxt->pParseCxt->acctId, pDbName, pTableName, &name), pMeta);
}

static int32_t getTableCfg(STranslateContext* pCxt, const SName* pName, STableCfg** pCfg) {
  SParseContext* pParCxt = pCxt->pParseCxt;
  int32_t        code = collectUseDatabase(pName, pCxt->pDbs);
  if (TSDB_CODE_SUCCESS == code) {
    code = collectUseTable(pName, pCxt->pTables);
  }
  if (TSDB_CODE_SUCCESS == code) {
    if (pParCxt->async) {
      code = getTableCfgFromCache(pCxt->pMetaCache, pName, pCfg);
    } else {
      SRequestConnInfo conn = {.pTrans = pParCxt->pTransporter,
                               .requestId = pParCxt->requestId,
                               .requestObjRefId = pParCxt->requestRid,
                               .mgmtEps = pParCxt->mgmtEpSet};
      code = catalogRefreshGetTableCfg(pParCxt->pCatalog, &conn, pName, pCfg);
    }
  }
  if (TSDB_CODE_SUCCESS != code) {
    parserError("0x%" PRIx64 " catalogRefreshGetTableCfg error, code:%s, dbName:%s, tbName:%s",
                pCxt->pParseCxt->requestId, tstrerror(code), pName->dbname, pName->tname);
  }
  return code;
}

static int32_t refreshGetTableMeta(STranslateContext* pCxt, const char* pDbName, const char* pTableName,
                                   STableMeta** pMeta) {
  SParseContext* pParCxt = pCxt->pParseCxt;
  SName          name;
  toName(pCxt->pParseCxt->acctId, pDbName, pTableName, &name);
  int32_t code = TSDB_CODE_SUCCESS;
  if (pParCxt->async) {
    code = getTableMetaFromCache(pCxt->pMetaCache, &name, pMeta);
  } else {
    SRequestConnInfo conn = {.pTrans = pParCxt->pTransporter,
                             .requestId = pParCxt->requestId,
                             .requestObjRefId = pParCxt->requestRid,
                             .mgmtEps = pParCxt->mgmtEpSet};

    code = catalogRefreshGetTableMeta(pParCxt->pCatalog, &conn, &name, pMeta, false);
  }
  if (TSDB_CODE_SUCCESS != code) {
    parserError("0x%" PRIx64 " catalogRefreshGetTableMeta error, code:%s, dbName:%s, tbName:%s",
                pCxt->pParseCxt->requestId, tstrerror(code), pDbName, pTableName);
  }
  return code;
}

static int32_t getDBVgInfoImpl(STranslateContext* pCxt, const SName* pName, SArray** pVgInfo) {
  SParseContext* pParCxt = pCxt->pParseCxt;
  char           fullDbName[TSDB_DB_FNAME_LEN];
  tNameGetFullDbName(pName, fullDbName);
  int32_t code = collectUseDatabaseImpl(fullDbName, pCxt->pDbs);
  if (TSDB_CODE_SUCCESS == code) {
    if (pParCxt->async) {
      code = getDbVgInfoFromCache(pCxt->pMetaCache, fullDbName, pVgInfo);
    } else {
      SRequestConnInfo conn = {.pTrans = pParCxt->pTransporter,
                               .requestId = pParCxt->requestId,
                               .requestObjRefId = pParCxt->requestRid,
                               .mgmtEps = pParCxt->mgmtEpSet};
      code = catalogGetDBVgList(pParCxt->pCatalog, &conn, fullDbName, pVgInfo);
    }
  }
  if (TSDB_CODE_SUCCESS != code) {
    parserError("0x%" PRIx64 " catalogGetDBVgList error, code:%s, dbFName:%s", pCxt->pParseCxt->requestId,
                tstrerror(code), fullDbName);
  }
  return code;
}

static int32_t getDBVgInfo(STranslateContext* pCxt, const char* pDbName, SArray** pVgInfo) {
  SName name;
  tNameSetDbName(&name, pCxt->pParseCxt->acctId, pDbName, strlen(pDbName));
  char dbFname[TSDB_DB_FNAME_LEN] = {0};
  tNameGetFullDbName(&name, dbFname);
  return getDBVgInfoImpl(pCxt, &name, pVgInfo);
}

static int32_t getTableHashVgroupImpl(STranslateContext* pCxt, const SName* pName, SVgroupInfo* pInfo) {
  SParseContext* pParCxt = pCxt->pParseCxt;
  int32_t        code = collectUseDatabase(pName, pCxt->pDbs);
  if (TSDB_CODE_SUCCESS == code) {
    code = collectUseTable(pName, pCxt->pTables);
  }
  if (TSDB_CODE_SUCCESS == code) {
    if (pParCxt->async) {
      code = getTableVgroupFromCache(pCxt->pMetaCache, pName, pInfo);
    } else {
      SRequestConnInfo conn = {.pTrans = pParCxt->pTransporter,
                               .requestId = pParCxt->requestId,
                               .requestObjRefId = pParCxt->requestRid,
                               .mgmtEps = pParCxt->mgmtEpSet};
      code = catalogGetTableHashVgroup(pParCxt->pCatalog, &conn, pName, pInfo);
    }
  }
  if (TSDB_CODE_SUCCESS != code) {
    parserError("0x%" PRIx64 " catalogGetTableHashVgroup error, code:%s, dbName:%s, tbName:%s",
                pCxt->pParseCxt->requestId, tstrerror(code), pName->dbname, pName->tname);
  }
  return code;
}

static int32_t getTableHashVgroup(STranslateContext* pCxt, const char* pDbName, const char* pTableName,
                                  SVgroupInfo* pInfo) {
  SName name;
  return getTableHashVgroupImpl(pCxt, toName(pCxt->pParseCxt->acctId, pDbName, pTableName, &name), pInfo);
}

static int32_t getDBVgVersion(STranslateContext* pCxt, const char* pDbFName, int32_t* pVersion, int64_t* pDbId,
                              int32_t* pTableNum, int64_t* pStateTs) {
  SParseContext* pParCxt = pCxt->pParseCxt;
  int32_t        code = collectUseDatabaseImpl(pDbFName, pCxt->pDbs);
  if (TSDB_CODE_SUCCESS == code) {
    if (pParCxt->async) {
      code = getDbVgVersionFromCache(pCxt->pMetaCache, pDbFName, pVersion, pDbId, pTableNum, pStateTs);
    } else {
      code = catalogGetDBVgVersion(pParCxt->pCatalog, pDbFName, pVersion, pDbId, pTableNum, pStateTs);
    }
  }
  if (TSDB_CODE_SUCCESS != code) {
    parserError("0x%" PRIx64 " catalogGetDBVgVersion error, code:%s, dbFName:%s", pCxt->pParseCxt->requestId,
                tstrerror(code), pDbFName);
  }
  return code;
}

static int32_t getDBCfg(STranslateContext* pCxt, const char* pDbName, SDbCfgInfo* pInfo) {
  SParseContext* pParCxt = pCxt->pParseCxt;
  SName          name;
  tNameSetDbName(&name, pCxt->pParseCxt->acctId, pDbName, strlen(pDbName));
  char dbFname[TSDB_DB_FNAME_LEN] = {0};
  tNameGetFullDbName(&name, dbFname);
  int32_t code = collectUseDatabaseImpl(dbFname, pCxt->pDbs);
  if (TSDB_CODE_SUCCESS == code) {
    if (pParCxt->async) {
      code = getDbCfgFromCache(pCxt->pMetaCache, dbFname, pInfo);
    } else {
      SRequestConnInfo conn = {.pTrans = pParCxt->pTransporter,
                               .requestId = pParCxt->requestId,
                               .requestObjRefId = pParCxt->requestRid,
                               .mgmtEps = pParCxt->mgmtEpSet};

      code = catalogGetDBCfg(pParCxt->pCatalog, &conn, dbFname, pInfo);
    }
  }
  if (TSDB_CODE_SUCCESS != code) {
    parserError("0x%" PRIx64 " catalogGetDBCfg error, code:%s, dbFName:%s", pCxt->pParseCxt->requestId, tstrerror(code),
                dbFname);
  }
  return code;
}

static int32_t getUdfInfo(STranslateContext* pCxt, SFunctionNode* pFunc) {
  SParseContext* pParCxt = pCxt->pParseCxt;
  SFuncInfo      funcInfo = {0};
  int32_t        code = TSDB_CODE_SUCCESS;
  if (pParCxt->async) {
    code = getUdfInfoFromCache(pCxt->pMetaCache, pFunc->functionName, &funcInfo);
  } else {
    SRequestConnInfo conn = {.pTrans = pParCxt->pTransporter,
                             .requestId = pParCxt->requestId,
                             .requestObjRefId = pParCxt->requestRid,
                             .mgmtEps = pParCxt->mgmtEpSet};

    code = catalogGetUdfInfo(pParCxt->pCatalog, &conn, pFunc->functionName, &funcInfo);
  }
  if (TSDB_CODE_SUCCESS == code) {
    pFunc->funcType = FUNCTION_TYPE_UDF;
    pFunc->funcId = TSDB_FUNC_TYPE_AGGREGATE == funcInfo.funcType ? FUNC_AGGREGATE_UDF_ID : FUNC_SCALAR_UDF_ID;
    pFunc->node.resType.type = funcInfo.outputType;
    pFunc->node.resType.bytes = funcInfo.outputLen;
    pFunc->udfBufSize = funcInfo.bufSize;
    tFreeSFuncInfo(&funcInfo);
  }
  if (TSDB_CODE_SUCCESS != code) {
    parserError("0x%" PRIx64 " catalogGetUdfInfo error, code:%s, funcName:%s", pCxt->pParseCxt->requestId,
                tstrerror(code), pFunc->functionName);
  }
  return code;
}

static int32_t getTableIndex(STranslateContext* pCxt, const SName* pName, SArray** pIndexes) {
  SParseContext* pParCxt = pCxt->pParseCxt;
  int32_t        code = collectUseDatabase(pName, pCxt->pDbs);
  if (TSDB_CODE_SUCCESS == code) {
    code = collectUseTable(pName, pCxt->pTables);
  }
  if (TSDB_CODE_SUCCESS == code) {
    if (pParCxt->async) {
      code = getTableIndexFromCache(pCxt->pMetaCache, pName, pIndexes);
    } else {
      SRequestConnInfo conn = {.pTrans = pParCxt->pTransporter,
                               .requestId = pParCxt->requestId,
                               .requestObjRefId = pParCxt->requestRid,
                               .mgmtEps = pParCxt->mgmtEpSet};

      code = catalogGetTableIndex(pParCxt->pCatalog, &conn, pName, pIndexes);
    }
  }
  if (TSDB_CODE_SUCCESS != code) {
    parserError("0x%" PRIx64 " getTableIndex error, code:%s, dbName:%s, tbName:%s", pCxt->pParseCxt->requestId,
                tstrerror(code), pName->dbname, pName->tname);
  }
  return code;
}

static int32_t getDnodeList(STranslateContext* pCxt, SArray** pDnodes) {
  SParseContext* pParCxt = pCxt->pParseCxt;
  int32_t        code = TSDB_CODE_SUCCESS;
  if (pParCxt->async) {
    code = getDnodeListFromCache(pCxt->pMetaCache, pDnodes);
  } else {
    SRequestConnInfo conn = {.pTrans = pParCxt->pTransporter,
                             .requestId = pParCxt->requestId,
                             .requestObjRefId = pParCxt->requestRid,
                             .mgmtEps = pParCxt->mgmtEpSet};
    code = catalogGetDnodeList(pParCxt->pCatalog, &conn, pDnodes);
  }
  if (TSDB_CODE_SUCCESS != code) {
    parserError("0x%" PRIx64 " getDnodeList error, code:%s", pCxt->pParseCxt->requestId, tstrerror(code));
  }
  return code;
}

static int32_t initTranslateContext(SParseContext* pParseCxt, SParseMetaCache* pMetaCache, STranslateContext* pCxt) {
  pCxt->pParseCxt = pParseCxt;
  pCxt->errCode = TSDB_CODE_SUCCESS;
  pCxt->msgBuf.buf = pParseCxt->pMsg;
  pCxt->msgBuf.len = pParseCxt->msgLen;
  pCxt->pNsLevel = taosArrayInit(TARRAY_MIN_SIZE, POINTER_BYTES);
  pCxt->currLevel = 0;
  pCxt->levelNo = 0;
  pCxt->currClause = 0;
  pCxt->pMetaCache = pMetaCache;
  pCxt->pDbs = taosHashInit(4, taosGetDefaultHashFunction(TSDB_DATA_TYPE_BINARY), true, HASH_NO_LOCK);
  pCxt->pTables = taosHashInit(4, taosGetDefaultHashFunction(TSDB_DATA_TYPE_BINARY), true, HASH_NO_LOCK);
  pCxt->pTargetTables = taosHashInit(4, taosGetDefaultHashFunction(TSDB_DATA_TYPE_BINARY), true, HASH_NO_LOCK);
  if (NULL == pCxt->pNsLevel || NULL == pCxt->pDbs || NULL == pCxt->pTables || NULL == pCxt->pTargetTables) {
    return TSDB_CODE_OUT_OF_MEMORY;
  }
  return TSDB_CODE_SUCCESS;
}

static int32_t resetTranslateNamespace(STranslateContext* pCxt) {
  if (NULL != pCxt->pNsLevel) {
    size_t size = taosArrayGetSize(pCxt->pNsLevel);
    for (size_t i = 0; i < size; ++i) {
      taosArrayDestroy(taosArrayGetP(pCxt->pNsLevel, i));
    }
    taosArrayDestroy(pCxt->pNsLevel);
  }
  pCxt->pNsLevel = taosArrayInit(TARRAY_MIN_SIZE, POINTER_BYTES);
  if (NULL == pCxt->pNsLevel) {
    return TSDB_CODE_OUT_OF_MEMORY;
  }
  return TSDB_CODE_SUCCESS;
}

static void destroyTranslateContext(STranslateContext* pCxt) {
  if (NULL != pCxt->pNsLevel) {
    size_t size = taosArrayGetSize(pCxt->pNsLevel);
    for (size_t i = 0; i < size; ++i) {
      taosArrayDestroy(taosArrayGetP(pCxt->pNsLevel, i));
    }
    taosArrayDestroy(pCxt->pNsLevel);
  }

  if (NULL != pCxt->pCmdMsg) {
    taosMemoryFreeClear(pCxt->pCmdMsg->pMsg);
    taosMemoryFreeClear(pCxt->pCmdMsg);
  }

  taosHashCleanup(pCxt->pDbs);
  taosHashCleanup(pCxt->pTables);
  taosHashCleanup(pCxt->pTargetTables);
}

static bool isSelectStmt(SNode* pCurrStmt) {
  return NULL != pCurrStmt && QUERY_NODE_SELECT_STMT == nodeType(pCurrStmt);
}

static bool isSetOperator(SNode* pCurrStmt) {
  return NULL != pCurrStmt && QUERY_NODE_SET_OPERATOR == nodeType(pCurrStmt);
}

static SNodeList* getProjectListFromCurrStmt(SNode* pCurrStmt) {
  if (isSelectStmt(pCurrStmt)) {
    return ((SSelectStmt*)pCurrStmt)->pProjectionList;
  }
  if (isSetOperator(pCurrStmt)) {
    return ((SSetOperator*)pCurrStmt)->pProjectionList;
  }
  return NULL;
}

static uint8_t getPrecisionFromCurrStmt(SNode* pCurrStmt, uint8_t defaultVal) {
  if (isSelectStmt(pCurrStmt)) {
    return ((SSelectStmt*)pCurrStmt)->precision;
  }
  if (isSetOperator(pCurrStmt)) {
    return ((SSetOperator*)pCurrStmt)->precision;
  }
  return defaultVal;
}

static bool isAliasColumn(const SNode* pNode) {
  return (QUERY_NODE_COLUMN == nodeType(pNode) && ('\0' == ((SColumnNode*)pNode)->tableAlias[0]));
}

static bool isAggFunc(const SNode* pNode) {
  return (QUERY_NODE_FUNCTION == nodeType(pNode) && fmIsAggFunc(((SFunctionNode*)pNode)->funcId));
}

static bool isSelectFunc(const SNode* pNode) {
  return (QUERY_NODE_FUNCTION == nodeType(pNode) && fmIsSelectFunc(((SFunctionNode*)pNode)->funcId));
}

static bool isWindowPseudoColumnFunc(const SNode* pNode) {
  return (QUERY_NODE_FUNCTION == nodeType(pNode) && fmIsWindowPseudoColumnFunc(((SFunctionNode*)pNode)->funcId));
}

static bool isTimelineFunc(const SNode* pNode) {
  return (QUERY_NODE_FUNCTION == nodeType(pNode) && fmIsTimelineFunc(((SFunctionNode*)pNode)->funcId));
}

static bool isImplicitTsFunc(const SNode* pNode) {
  return (QUERY_NODE_FUNCTION == nodeType(pNode) && fmIsImplicitTsFunc(((SFunctionNode*)pNode)->funcId));
}

static bool isScanPseudoColumnFunc(const SNode* pNode) {
  return (QUERY_NODE_FUNCTION == nodeType(pNode) && fmIsScanPseudoColumnFunc(((SFunctionNode*)pNode)->funcId));
}

static bool isIndefiniteRowsFunc(const SNode* pNode) {
  return (QUERY_NODE_FUNCTION == nodeType(pNode) && fmIsIndefiniteRowsFunc(((SFunctionNode*)pNode)->funcId));
}

static bool isVectorFunc(const SNode* pNode) {
  return (QUERY_NODE_FUNCTION == nodeType(pNode) && fmIsVectorFunc(((SFunctionNode*)pNode)->funcId));
}

static bool isDistinctOrderBy(STranslateContext* pCxt) {
  return (SQL_CLAUSE_ORDER_BY == pCxt->currClause && isSelectStmt(pCxt->pCurrStmt) &&
          ((SSelectStmt*)pCxt->pCurrStmt)->isDistinct);
}

static bool belongTable(const SColumnNode* pCol, const STableNode* pTable) {
  int cmp = 0;
  if ('\0' != pCol->dbName[0]) {
    cmp = strcmp(pCol->dbName, pTable->dbName);
  }
  if (0 == cmp) {
    cmp = strcmp(pCol->tableAlias, pTable->tableAlias);
  }
  return (0 == cmp);
}

static SNodeList* getProjectList(const SNode* pNode) {
  if (QUERY_NODE_SELECT_STMT == nodeType(pNode)) {
    return ((SSelectStmt*)pNode)->pProjectionList;
  } else if (QUERY_NODE_SET_OPERATOR == nodeType(pNode)) {
    return ((SSetOperator*)pNode)->pProjectionList;
  }
  return NULL;
}

static bool isTimeLineQuery(SNode* pStmt) {
  if (QUERY_NODE_SELECT_STMT == nodeType(pStmt)) {
    return ((SSelectStmt*)pStmt)->isTimeLineResult;
  } else {
    return false;
  }
}

static bool isGlobalTimeLineQuery(SNode* pStmt) {
  if (!isTimeLineQuery(pStmt)) {
    return false;
  }
  SSelectStmt* pSelect = (SSelectStmt*)pStmt;
  return NULL == pSelect->pPartitionByList || NULL != pSelect->pOrderByList;
}

static bool isPrimaryKeyImpl(SNode* pExpr) {
  if (QUERY_NODE_COLUMN == nodeType(pExpr)) {
    return (PRIMARYKEY_TIMESTAMP_COL_ID == ((SColumnNode*)pExpr)->colId);
  } else if (QUERY_NODE_FUNCTION == nodeType(pExpr)) {
    SFunctionNode* pFunc = (SFunctionNode*)pExpr;
    if (FUNCTION_TYPE_SELECT_VALUE == pFunc->funcType || FUNCTION_TYPE_GROUP_KEY == pFunc->funcType ||
        FUNCTION_TYPE_FIRST == pFunc->funcType || FUNCTION_TYPE_LAST == pFunc->funcType) {
      return isPrimaryKeyImpl(nodesListGetNode(pFunc->pParameterList, 0));
    } else if (FUNCTION_TYPE_WSTART == pFunc->funcType || FUNCTION_TYPE_WEND == pFunc->funcType) {
      return true;
    }
  }
  return false;
}

static bool isPrimaryKey(STempTableNode* pTable, SNode* pExpr) {
  if (!isTimeLineQuery(pTable->pSubquery)) {
    return false;
  }
  return isPrimaryKeyImpl(pExpr);
}

static void setColumnInfoBySchema(const SRealTableNode* pTable, const SSchema* pColSchema, int32_t tagFlag,
                                  SColumnNode* pCol) {
  strcpy(pCol->dbName, pTable->table.dbName);
  strcpy(pCol->tableAlias, pTable->table.tableAlias);
  strcpy(pCol->tableName, pTable->table.tableName);
  strcpy(pCol->colName, pColSchema->name);
  if ('\0' == pCol->node.aliasName[0]) {
    strcpy(pCol->node.aliasName, pColSchema->name);
  }
  if ('\0' == pCol->node.userAlias[0]) {
    strcpy(pCol->node.userAlias, pColSchema->name);
  }
  pCol->tableId = pTable->pMeta->uid;
  pCol->tableType = pTable->pMeta->tableType;
  pCol->colId = pColSchema->colId;
  pCol->colType = (tagFlag >= 0 ? COLUMN_TYPE_TAG : COLUMN_TYPE_COLUMN);
  pCol->hasIndex = (0 == tagFlag);
  pCol->node.resType.type = pColSchema->type;
  pCol->node.resType.bytes = pColSchema->bytes;
  if (TSDB_DATA_TYPE_TIMESTAMP == pCol->node.resType.type) {
    pCol->node.resType.precision = pTable->pMeta->tableInfo.precision;
  }
}

static void setColumnInfoByExpr(STempTableNode* pTable, SExprNode* pExpr, SColumnNode** pColRef) {
  SColumnNode* pCol = *pColRef;

  if (NULL == pExpr->pAssociation) {
    pExpr->pAssociation = taosArrayInit(TARRAY_MIN_SIZE, POINTER_BYTES);
  }
  taosArrayPush(pExpr->pAssociation, &pColRef);
  strcpy(pCol->tableAlias, pTable->table.tableAlias);
  pCol->colId = isPrimaryKey(pTable, (SNode*)pExpr) ? PRIMARYKEY_TIMESTAMP_COL_ID : 0;
  strcpy(pCol->colName, pExpr->aliasName);
  if ('\0' == pCol->node.aliasName[0]) {
    strcpy(pCol->node.aliasName, pCol->colName);
  }
  if ('\0' == pCol->node.userAlias[0]) {
    strcpy(pCol->node.userAlias, pCol->colName);
  }
  pCol->node.resType = pExpr->resType;
}

static int32_t createColumnsByTable(STranslateContext* pCxt, const STableNode* pTable, bool igTags, SNodeList* pList) {
  if (QUERY_NODE_REAL_TABLE == nodeType(pTable)) {
    const STableMeta* pMeta = ((SRealTableNode*)pTable)->pMeta;
    int32_t           nums = pMeta->tableInfo.numOfColumns +
                   (igTags ? 0 : ((TSDB_SUPER_TABLE == pMeta->tableType) ? pMeta->tableInfo.numOfTags : 0));
    for (int32_t i = 0; i < nums; ++i) {
      if (invisibleColumn(pCxt->pParseCxt->enableSysInfo, pMeta->tableType, pMeta->schema[i].flags)) {
        continue;
      }
      SColumnNode* pCol = (SColumnNode*)nodesMakeNode(QUERY_NODE_COLUMN);
      if (NULL == pCol) {
        return generateSyntaxErrMsg(&pCxt->msgBuf, TSDB_CODE_OUT_OF_MEMORY);
      }
      setColumnInfoBySchema((SRealTableNode*)pTable, pMeta->schema + i, (i - pMeta->tableInfo.numOfColumns), pCol);
      nodesListAppend(pList, (SNode*)pCol);
    }
  } else {
    STempTableNode* pTempTable = (STempTableNode*)pTable;
    SNodeList*      pProjectList = getProjectList(pTempTable->pSubquery);
    SNode*          pNode;
    FOREACH(pNode, pProjectList) {
      SColumnNode* pCol = (SColumnNode*)nodesMakeNode(QUERY_NODE_COLUMN);
      if (NULL == pCol) {
        return generateSyntaxErrMsg(&pCxt->msgBuf, TSDB_CODE_OUT_OF_MEMORY);
      }
      nodesListAppend(pList, (SNode*)pCol);
      SListCell* pCell = nodesListGetCell(pList, LIST_LENGTH(pList) - 1);
      setColumnInfoByExpr(pTempTable, (SExprNode*)pNode, (SColumnNode**)&pCell->pNode);
    }
  }
  return TSDB_CODE_SUCCESS;
}

static bool isInternalPrimaryKey(const SColumnNode* pCol) {
  return PRIMARYKEY_TIMESTAMP_COL_ID == pCol->colId &&
         (0 == strcmp(pCol->colName, ROWTS_PSEUDO_COLUMN_NAME) || 0 == strcmp(pCol->colName, C0_PSEUDO_COLUMN_NAME));
}

static int32_t findAndSetColumn(STranslateContext* pCxt, SColumnNode** pColRef, const STableNode* pTable,
                                bool* pFound) {
  SColumnNode* pCol = *pColRef;
  *pFound = false;
  if (QUERY_NODE_REAL_TABLE == nodeType(pTable)) {
    const STableMeta* pMeta = ((SRealTableNode*)pTable)->pMeta;
    if (isInternalPrimaryKey(pCol)) {
      setColumnInfoBySchema((SRealTableNode*)pTable, pMeta->schema, -1, pCol);
      *pFound = true;
      return TSDB_CODE_SUCCESS;
    }
    int32_t nums = pMeta->tableInfo.numOfTags + pMeta->tableInfo.numOfColumns;
    for (int32_t i = 0; i < nums; ++i) {
      if (0 == strcmp(pCol->colName, pMeta->schema[i].name) &&
          !invisibleColumn(pCxt->pParseCxt->enableSysInfo, pMeta->tableType, pMeta->schema[i].flags)) {
        setColumnInfoBySchema((SRealTableNode*)pTable, pMeta->schema + i, (i - pMeta->tableInfo.numOfColumns), pCol);
        *pFound = true;
        break;
      }
    }
  } else {
    STempTableNode* pTempTable = (STempTableNode*)pTable;
    SNodeList*      pProjectList = getProjectList(pTempTable->pSubquery);
    SNode*          pNode;
    FOREACH(pNode, pProjectList) {
      SExprNode* pExpr = (SExprNode*)pNode;
      if (0 == strcmp(pCol->colName, pExpr->aliasName)) {
        if (*pFound) {
          return generateSyntaxErrMsg(&pCxt->msgBuf, TSDB_CODE_PAR_AMBIGUOUS_COLUMN, pCol->colName);
        }
        setColumnInfoByExpr(pTempTable, pExpr, pColRef);
        *pFound = true;
      } else if (isPrimaryKey(pTempTable, pNode) && isInternalPrimaryKey(pCol)) {
        setColumnInfoByExpr(pTempTable, pExpr, pColRef);
        *pFound = true;
      }
    }
  }
  return TSDB_CODE_SUCCESS;
}

static EDealRes translateColumnWithPrefix(STranslateContext* pCxt, SColumnNode** pCol) {
  SArray* pTables = taosArrayGetP(pCxt->pNsLevel, pCxt->currLevel);
  size_t  nums = taosArrayGetSize(pTables);
  bool    foundTable = false;
  for (size_t i = 0; i < nums; ++i) {
    STableNode* pTable = taosArrayGetP(pTables, i);
    if (belongTable((*pCol), pTable)) {
      foundTable = true;
      bool foundCol = false;
      pCxt->errCode = findAndSetColumn(pCxt, pCol, pTable, &foundCol);
      if (TSDB_CODE_SUCCESS != pCxt->errCode) {
        return DEAL_RES_ERROR;
      }
      if (foundCol) {
        break;
      }
      return generateDealNodeErrMsg(pCxt, TSDB_CODE_PAR_INVALID_COLUMN, (*pCol)->colName);
    }
  }
  if (!foundTable) {
    return generateDealNodeErrMsg(pCxt, TSDB_CODE_PAR_TABLE_NOT_EXIST, (*pCol)->tableAlias);
  }
  return DEAL_RES_CONTINUE;
}

static EDealRes translateColumnWithoutPrefix(STranslateContext* pCxt, SColumnNode** pCol) {
  SArray* pTables = taosArrayGetP(pCxt->pNsLevel, pCxt->currLevel);
  size_t  nums = taosArrayGetSize(pTables);
  bool    found = false;
  bool    isInternalPk = isInternalPrimaryKey(*pCol);
  for (size_t i = 0; i < nums; ++i) {
    STableNode* pTable = taosArrayGetP(pTables, i);
    bool        foundCol = false;
    pCxt->errCode = findAndSetColumn(pCxt, pCol, pTable, &foundCol);
    if (TSDB_CODE_SUCCESS != pCxt->errCode) {
      return DEAL_RES_ERROR;
    }
    if (foundCol) {
      if (found) {
        return generateDealNodeErrMsg(pCxt, TSDB_CODE_PAR_AMBIGUOUS_COLUMN, (*pCol)->colName);
      }
      found = true;
    }
    if (isInternalPk) {
      break;
    }
  }
  if (!found) {
    if (isInternalPk) {
      if (isSelectStmt(pCxt->pCurrStmt) && NULL != ((SSelectStmt*)pCxt->pCurrStmt)->pWindow) {
        return generateDealNodeErrMsg(pCxt, TSDB_CODE_PAR_NOT_ALLOWED_WIN_QUERY);
      }
      return generateDealNodeErrMsg(pCxt, TSDB_CODE_PAR_INVALID_INTERNAL_PK);
    } else {
      return generateDealNodeErrMsg(pCxt, TSDB_CODE_PAR_INVALID_COLUMN, (*pCol)->colName);
    }
  }
  return DEAL_RES_CONTINUE;
}

static EDealRes translateColumnUseAlias(STranslateContext* pCxt, SColumnNode** pCol, bool* pFound) {
  SNodeList* pProjectionList = getProjectListFromCurrStmt(pCxt->pCurrStmt);
  SNode*     pNode;
  FOREACH(pNode, pProjectionList) {
    SExprNode* pExpr = (SExprNode*)pNode;
    if (0 == strcmp((*pCol)->colName, pExpr->userAlias)) {
      SColumnRefNode* pColRef = (SColumnRefNode*)nodesMakeNode(QUERY_NODE_COLUMN_REF);
      if (NULL == pColRef) {
        pCxt->errCode = TSDB_CODE_OUT_OF_MEMORY;
        return DEAL_RES_ERROR;
      }
      strcpy(pColRef->colName, pExpr->aliasName);
      nodesDestroyNode(*(SNode**)pCol);
      *(SNode**)pCol = (SNode*)pColRef;
      *pFound = true;
      return DEAL_RES_CONTINUE;
    }
  }
  *pFound = false;
  return DEAL_RES_CONTINUE;
}

static EDealRes translateColumn(STranslateContext* pCxt, SColumnNode** pCol) {
  if (NULL == pCxt->pCurrStmt || isSelectStmt(pCxt->pCurrStmt) && NULL == ((SSelectStmt*)pCxt->pCurrStmt)->pFromTable) {
    return generateDealNodeErrMsg(pCxt, TSDB_CODE_PAR_INVALID_COLUMN, (*pCol)->colName);
  }

  // count(*)/first(*)/last(*) and so on
  if (0 == strcmp((*pCol)->colName, "*")) {
    return DEAL_RES_CONTINUE;
  }

  EDealRes res = DEAL_RES_CONTINUE;
  if ('\0' != (*pCol)->tableAlias[0]) {
    res = translateColumnWithPrefix(pCxt, pCol);
  } else {
    bool found = false;
    if (SQL_CLAUSE_ORDER_BY == pCxt->currClause) {
      res = translateColumnUseAlias(pCxt, pCol, &found);
    }
    if (DEAL_RES_ERROR != res && !found) {
      if (isSetOperator(pCxt->pCurrStmt)) {
        res = generateDealNodeErrMsg(pCxt, TSDB_CODE_PAR_INVALID_COLUMN, (*pCol)->colName);
      } else {
        res = translateColumnWithoutPrefix(pCxt, pCol);
      }
    }
  }
  return res;
}

static int32_t parseTimeFromValueNode(STranslateContext* pCxt, SValueNode* pVal) {
  if (IS_NUMERIC_TYPE(pVal->node.resType.type) || TSDB_DATA_TYPE_BOOL == pVal->node.resType.type) {
    if (DEAL_RES_ERROR == translateValue(pCxt, pVal)) {
      return pCxt->errCode;
    }
    int64_t value = 0;
    if (IS_UNSIGNED_NUMERIC_TYPE(pVal->node.resType.type)) {
      value = pVal->datum.u;
    } else if (IS_FLOAT_TYPE(pVal->node.resType.type)) {
      value = pVal->datum.d;
    } else if (TSDB_DATA_TYPE_BOOL == pVal->node.resType.type) {
      value = pVal->datum.b;
    } else {
      value = pVal->datum.i;
    }
    pVal->datum.i = value;
    return TSDB_CODE_SUCCESS;
  } else if (IS_VAR_DATA_TYPE(pVal->node.resType.type) || TSDB_DATA_TYPE_TIMESTAMP == pVal->node.resType.type) {
    if (TSDB_CODE_SUCCESS == taosParseTime(pVal->literal, &pVal->datum.i, pVal->node.resType.bytes,
                                           pVal->node.resType.precision, tsDaylight)) {
      return TSDB_CODE_SUCCESS;
    }
    char* pEnd = NULL;
    pVal->datum.i = taosStr2Int64(pVal->literal, &pEnd, 10);
    return (NULL != pEnd && '\0' == *pEnd) ? TSDB_CODE_SUCCESS : TSDB_CODE_PAR_WRONG_VALUE_TYPE;
  } else {
    return TSDB_CODE_PAR_WRONG_VALUE_TYPE;
  }
}

static int32_t parseBoolFromValueNode(STranslateContext* pCxt, SValueNode* pVal) {
  if (IS_VAR_DATA_TYPE(pVal->node.resType.type) || TSDB_DATA_TYPE_BOOL == pVal->node.resType.type) {
    pVal->datum.b = (0 == strcasecmp(pVal->literal, "true"));
    return TSDB_CODE_SUCCESS;
  } else if (IS_INTEGER_TYPE(pVal->node.resType.type)) {
    pVal->datum.b = (0 != taosStr2Int64(pVal->literal, NULL, 10));
    return TSDB_CODE_SUCCESS;
  } else if (IS_FLOAT_TYPE(pVal->node.resType.type)) {
    pVal->datum.b = (0 != taosStr2Double(pVal->literal, NULL));
    return TSDB_CODE_SUCCESS;
  } else {
    return TSDB_CODE_PAR_WRONG_VALUE_TYPE;
  }
}

static EDealRes translateDurationValue(STranslateContext* pCxt, SValueNode* pVal) {
  if (parseNatualDuration(pVal->literal, strlen(pVal->literal), &pVal->datum.i, &pVal->unit,
                          pVal->node.resType.precision) != TSDB_CODE_SUCCESS) {
    return generateDealNodeErrMsg(pCxt, TSDB_CODE_PAR_WRONG_VALUE_TYPE, pVal->literal);
  }
  *(int64_t*)&pVal->typeData = pVal->datum.i;
  return DEAL_RES_CONTINUE;
}

static EDealRes translateNormalValue(STranslateContext* pCxt, SValueNode* pVal, SDataType targetDt, bool strict) {
  int32_t code = TSDB_CODE_SUCCESS;
  switch (targetDt.type) {
    case TSDB_DATA_TYPE_BOOL:
      if (TSDB_CODE_SUCCESS != parseBoolFromValueNode(pCxt, pVal)) {
        return generateDealNodeErrMsg(pCxt, TSDB_CODE_PAR_WRONG_VALUE_TYPE, pVal->literal);
      }
      *(bool*)&pVal->typeData = pVal->datum.b;
      break;
    case TSDB_DATA_TYPE_TINYINT: {
      code = toInteger(pVal->literal, strlen(pVal->literal), 10, &pVal->datum.i);
      if (strict && (TSDB_CODE_SUCCESS != code || !IS_VALID_TINYINT(pVal->datum.i))) {
        return generateDealNodeErrMsg(pCxt, TSDB_CODE_PAR_WRONG_VALUE_TYPE, pVal->literal);
      }
      *(int8_t*)&pVal->typeData = pVal->datum.i;
      break;
    }
    case TSDB_DATA_TYPE_SMALLINT: {
      code = toInteger(pVal->literal, strlen(pVal->literal), 10, &pVal->datum.i);
      if (strict && (TSDB_CODE_SUCCESS != code || !IS_VALID_SMALLINT(pVal->datum.i))) {
        return generateDealNodeErrMsg(pCxt, TSDB_CODE_PAR_WRONG_VALUE_TYPE, pVal->literal);
      }
      *(int16_t*)&pVal->typeData = pVal->datum.i;
      break;
    }
    case TSDB_DATA_TYPE_INT: {
      code = toInteger(pVal->literal, strlen(pVal->literal), 10, &pVal->datum.i);
      if (strict && (TSDB_CODE_SUCCESS != code || !IS_VALID_INT(pVal->datum.i))) {
        return generateDealNodeErrMsg(pCxt, TSDB_CODE_PAR_WRONG_VALUE_TYPE, pVal->literal);
      }
      *(int32_t*)&pVal->typeData = pVal->datum.i;
      break;
    }
    case TSDB_DATA_TYPE_BIGINT: {
      code = toInteger(pVal->literal, strlen(pVal->literal), 10, &pVal->datum.i);
      if (strict && TSDB_CODE_SUCCESS != code) {
        return generateDealNodeErrMsg(pCxt, TSDB_CODE_PAR_WRONG_VALUE_TYPE, pVal->literal);
      }
      *(int64_t*)&pVal->typeData = pVal->datum.i;
      break;
    }
    case TSDB_DATA_TYPE_UTINYINT: {
      code = toUInteger(pVal->literal, strlen(pVal->literal), 10, &pVal->datum.u);
      if (strict && (TSDB_CODE_SUCCESS != code || pVal->datum.u > UINT8_MAX)) {
        return generateDealNodeErrMsg(pCxt, TSDB_CODE_PAR_WRONG_VALUE_TYPE, pVal->literal);
      }
      *(uint8_t*)&pVal->typeData = pVal->datum.u;
      break;
    }
    case TSDB_DATA_TYPE_USMALLINT: {
      code = toUInteger(pVal->literal, strlen(pVal->literal), 10, &pVal->datum.u);
      if (strict && (TSDB_CODE_SUCCESS != code || pVal->datum.u > UINT16_MAX)) {
        return generateDealNodeErrMsg(pCxt, TSDB_CODE_PAR_WRONG_VALUE_TYPE, pVal->literal);
      }
      *(uint16_t*)&pVal->typeData = pVal->datum.u;
      break;
    }
    case TSDB_DATA_TYPE_UINT: {
      code = toUInteger(pVal->literal, strlen(pVal->literal), 10, &pVal->datum.u);
      if (strict && (TSDB_CODE_SUCCESS != code || pVal->datum.u > UINT32_MAX)) {
        return generateDealNodeErrMsg(pCxt, TSDB_CODE_PAR_WRONG_VALUE_TYPE, pVal->literal);
      }
      *(uint32_t*)&pVal->typeData = pVal->datum.u;
      break;
    }
    case TSDB_DATA_TYPE_UBIGINT: {
      code = toUInteger(pVal->literal, strlen(pVal->literal), 10, &pVal->datum.u);
      if (strict && TSDB_CODE_SUCCESS != code) {
        return generateDealNodeErrMsg(pCxt, TSDB_CODE_PAR_WRONG_VALUE_TYPE, pVal->literal);
      }
      *(uint64_t*)&pVal->typeData = pVal->datum.u;
      break;
    }
    case TSDB_DATA_TYPE_FLOAT: {
      pVal->datum.d = taosStr2Double(pVal->literal, NULL);
      if (strict && !IS_VALID_FLOAT(pVal->datum.d)) {
        return generateDealNodeErrMsg(pCxt, TSDB_CODE_PAR_WRONG_VALUE_TYPE, pVal->literal);
      }
      *(float*)&pVal->typeData = pVal->datum.d;
      break;
    }
    case TSDB_DATA_TYPE_DOUBLE: {
      pVal->datum.d = taosStr2Double(pVal->literal, NULL);
      if (strict && (((pVal->datum.d == HUGE_VAL || pVal->datum.d == -HUGE_VAL) && errno == ERANGE) ||
                     isinf(pVal->datum.d) || isnan(pVal->datum.d))) {
        return generateDealNodeErrMsg(pCxt, TSDB_CODE_PAR_WRONG_VALUE_TYPE, pVal->literal);
      }
      *(double*)&pVal->typeData = pVal->datum.d;
      break;
    }
    case TSDB_DATA_TYPE_VARCHAR:
    case TSDB_DATA_TYPE_VARBINARY: {
      if (strict && (pVal->node.resType.bytes > targetDt.bytes - VARSTR_HEADER_SIZE)) {
        return generateDealNodeErrMsg(pCxt, TSDB_CODE_PAR_WRONG_VALUE_TYPE, pVal->literal);
      }
      pVal->datum.p = taosMemoryCalloc(1, targetDt.bytes + 1);
      if (NULL == pVal->datum.p) {
        return generateDealNodeErrMsg(pCxt, TSDB_CODE_OUT_OF_MEMORY);
      }
      int32_t len = TMIN(targetDt.bytes - VARSTR_HEADER_SIZE, pVal->node.resType.bytes);
      varDataSetLen(pVal->datum.p, len);
      strncpy(varDataVal(pVal->datum.p), pVal->literal, len);
      break;
    }
    case TSDB_DATA_TYPE_TIMESTAMP: {
      if (TSDB_CODE_SUCCESS != parseTimeFromValueNode(pCxt, pVal)) {
        return generateDealNodeErrMsg(pCxt, TSDB_CODE_PAR_WRONG_VALUE_TYPE, pVal->literal);
      }
      *(int64_t*)&pVal->typeData = pVal->datum.i;
      break;
    }
    case TSDB_DATA_TYPE_NCHAR: {
      pVal->datum.p = taosMemoryCalloc(1, targetDt.bytes + 1);
      if (NULL == pVal->datum.p) {
        return generateDealNodeErrMsg(pCxt, TSDB_CODE_OUT_OF_MEMORY);
      }

      int32_t len = 0;
      if (!taosMbsToUcs4(pVal->literal, strlen(pVal->literal), (TdUcs4*)varDataVal(pVal->datum.p),
                         targetDt.bytes - VARSTR_HEADER_SIZE, &len)) {
        return generateDealNodeErrMsg(pCxt, TSDB_CODE_PAR_WRONG_VALUE_TYPE, pVal->literal);
      }
      varDataSetLen(pVal->datum.p, len);
      break;
    }
    case TSDB_DATA_TYPE_DECIMAL:
    case TSDB_DATA_TYPE_BLOB:
      return generateDealNodeErrMsg(pCxt, TSDB_CODE_PAR_WRONG_VALUE_TYPE, pVal->literal);
    default:
      break;
  }
  return DEAL_RES_CONTINUE;
}

static EDealRes translateValueImpl(STranslateContext* pCxt, SValueNode* pVal, SDataType targetDt, bool strict) {
  if (pVal->placeholderNo > 0 || pVal->isNull) {
    return DEAL_RES_CONTINUE;
  }

  if (TSDB_DATA_TYPE_NULL == pVal->node.resType.type) {
    pVal->translate = true;
    pVal->isNull = true;
    return DEAL_RES_CONTINUE;
  }

  pVal->node.resType.precision = getPrecisionFromCurrStmt(pCxt->pCurrStmt, targetDt.precision);

  EDealRes res = DEAL_RES_CONTINUE;
  if (pVal->isDuration) {
    res = translateDurationValue(pCxt, pVal);
  } else {
    res = translateNormalValue(pCxt, pVal, targetDt, strict);
  }
  pVal->node.resType = targetDt;
  pVal->node.resType.scale = pVal->unit;
  pVal->translate = true;
  if (!strict && TSDB_DATA_TYPE_UBIGINT == pVal->node.resType.type && pVal->datum.u <= INT64_MAX) {
    pVal->node.resType.type = TSDB_DATA_TYPE_BIGINT;
  }
  return res;
}

static int32_t calcTypeBytes(SDataType dt) {
  if (TSDB_DATA_TYPE_BINARY == dt.type) {
    return dt.bytes + VARSTR_HEADER_SIZE;
  } else if (TSDB_DATA_TYPE_NCHAR == dt.type) {
    return dt.bytes * TSDB_NCHAR_SIZE + VARSTR_HEADER_SIZE;
  } else {
    return dt.bytes;
  }
}

static EDealRes translateValue(STranslateContext* pCxt, SValueNode* pVal) {
  SDataType dt = pVal->node.resType;
  dt.bytes = calcTypeBytes(dt);
  return translateValueImpl(pCxt, pVal, dt, false);
}

static int32_t doTranslateValue(STranslateContext* pCxt, SValueNode* pVal) {
  return DEAL_RES_ERROR == translateValue(pCxt, pVal) ? pCxt->errCode : TSDB_CODE_SUCCESS;
}

static bool isMultiResFunc(SNode* pNode) {
  if (NULL == pNode) {
    return false;
  }
  if (QUERY_NODE_FUNCTION != nodeType(pNode) || !fmIsMultiResFunc(((SFunctionNode*)pNode)->funcId)) {
    return false;
  }
  if (FUNCTION_TYPE_TAGS == ((SFunctionNode*)pNode)->funcType) {
    return true;
  }
  SNodeList* pParameterList = ((SFunctionNode*)pNode)->pParameterList;
  if (LIST_LENGTH(pParameterList) > 1) {
    return true;
  }
  SNode* pParam = nodesListGetNode(pParameterList, 0);
  return (QUERY_NODE_COLUMN == nodeType(pParam) ? 0 == strcmp(((SColumnNode*)pParam)->colName, "*") : false);
}

static bool dataTypeEqual(const SDataType* l, const SDataType* r) {
  return (l->type == r->type && l->bytes == r->bytes && l->precision == r->precision && l->scale == r->scale);
}

// 0 means equal, 1 means the left shall prevail, -1 means the right shall prevail
static int32_t dataTypeComp(const SDataType* l, const SDataType* r) {
  if (l->type != r->type) {
    return 1;
  }

  if (l->bytes != r->bytes) {
    return l->bytes > r->bytes ? 1 : -1;
  }

  return (l->precision == r->precision && l->scale == r->scale) ? 0 : 1;
}

static EDealRes translateOperator(STranslateContext* pCxt, SOperatorNode* pOp) {
  if (isMultiResFunc(pOp->pLeft)) {
    return generateDealNodeErrMsg(pCxt, TSDB_CODE_PAR_WRONG_VALUE_TYPE, ((SExprNode*)(pOp->pLeft))->aliasName);
  }
  if (isMultiResFunc(pOp->pRight)) {
    return generateDealNodeErrMsg(pCxt, TSDB_CODE_PAR_WRONG_VALUE_TYPE, ((SExprNode*)(pOp->pRight))->aliasName);
  }

  if (TSDB_CODE_SUCCESS != scalarGetOperatorResultType(pOp)) {
    return generateDealNodeErrMsg(pCxt, TSDB_CODE_PAR_WRONG_VALUE_TYPE, pOp->node.aliasName);
  }

  return DEAL_RES_CONTINUE;
}

static EDealRes haveVectorFunction(SNode* pNode, void* pContext) {
  if (isAggFunc(pNode) || isIndefiniteRowsFunc(pNode) || isWindowPseudoColumnFunc(pNode)) {
    *((bool*)pContext) = true;
    return DEAL_RES_END;
  }
  return DEAL_RES_CONTINUE;
}

static int32_t findTable(STranslateContext* pCxt, const char* pTableAlias, STableNode** pOutput) {
  SArray* pTables = taosArrayGetP(pCxt->pNsLevel, pCxt->currLevel);
  size_t  nums = taosArrayGetSize(pTables);
  for (size_t i = 0; i < nums; ++i) {
    STableNode* pTable = taosArrayGetP(pTables, i);
    if (NULL == pTableAlias || 0 == strcmp(pTable->tableAlias, pTableAlias)) {
      *pOutput = pTable;
      return TSDB_CODE_SUCCESS;
    }
  }
  return generateSyntaxErrMsg(&pCxt->msgBuf, TSDB_CODE_PAR_TABLE_NOT_EXIST, pTableAlias);
}

static bool isCountStar(SFunctionNode* pFunc) {
  if (FUNCTION_TYPE_COUNT != pFunc->funcType || 1 != LIST_LENGTH(pFunc->pParameterList)) {
    return false;
  }
  SNode* pPara = nodesListGetNode(pFunc->pParameterList, 0);
  return (QUERY_NODE_COLUMN == nodeType(pPara) && 0 == strcmp(((SColumnNode*)pPara)->colName, "*"));
}

// count(*) is rewritten as count(ts) for scannning optimization
static int32_t rewriteCountStar(STranslateContext* pCxt, SFunctionNode* pCount) {
  SColumnNode* pCol = (SColumnNode*)nodesListGetNode(pCount->pParameterList, 0);
  STableNode*  pTable = NULL;
  int32_t      code = findTable(pCxt, ('\0' == pCol->tableAlias[0] ? NULL : pCol->tableAlias), &pTable);
  if (TSDB_CODE_SUCCESS == code && QUERY_NODE_REAL_TABLE == nodeType(pTable)) {
    setColumnInfoBySchema((SRealTableNode*)pTable, ((SRealTableNode*)pTable)->pMeta->schema, -1, pCol);
  }
  return code;
}

static bool isCountTbname(SFunctionNode* pFunc) {
  if (FUNCTION_TYPE_COUNT != pFunc->funcType || 1 != LIST_LENGTH(pFunc->pParameterList)) {
    return false;
  }
  SNode* pPara = nodesListGetNode(pFunc->pParameterList, 0);
  return (QUERY_NODE_FUNCTION == nodeType(pPara) && FUNCTION_TYPE_TBNAME == ((SFunctionNode*)pPara)->funcType);
}

// count(tbname) is rewritten as count(ts) for scannning optimization
static int32_t rewriteCountTbname(STranslateContext* pCxt, SFunctionNode* pCount) {
  SFunctionNode* pTbname = (SFunctionNode*)nodesListGetNode(pCount->pParameterList, 0);
  const char*    pTableAlias = NULL;
  if (LIST_LENGTH(pTbname->pParameterList) > 0) {
    pTableAlias = ((SValueNode*)nodesListGetNode(pTbname->pParameterList, 0))->literal;
  }
  STableNode* pTable = NULL;
  int32_t     code = findTable(pCxt, pTableAlias, &pTable);
  if (TSDB_CODE_SUCCESS == code) {
    SColumnNode* pCol = (SColumnNode*)nodesMakeNode(QUERY_NODE_COLUMN);
    if (NULL == pCol) {
      code = TSDB_CODE_OUT_OF_MEMORY;
    } else {
      setColumnInfoBySchema((SRealTableNode*)pTable, ((SRealTableNode*)pTable)->pMeta->schema, -1, pCol);
      NODES_DESTORY_LIST(pCount->pParameterList);
      code = nodesListMakeAppend(&pCount->pParameterList, (SNode*)pCol);
    }
  }
  return code;
}

static bool hasInvalidFuncNesting(SNodeList* pParameterList) {
  bool hasInvalidFunc = false;
  nodesWalkExprs(pParameterList, haveVectorFunction, &hasInvalidFunc);
  return hasInvalidFunc;
}

static int32_t getFuncInfo(STranslateContext* pCxt, SFunctionNode* pFunc) {
  // the time precision of the function execution environment
  pFunc->node.resType.precision = getPrecisionFromCurrStmt(pCxt->pCurrStmt, TSDB_TIME_PRECISION_MILLI);
  int32_t code = fmGetFuncInfo(pFunc, pCxt->msgBuf.buf, pCxt->msgBuf.len);
  if (TSDB_CODE_FUNC_NOT_BUILTIN_FUNTION == code) {
    code = getUdfInfo(pCxt, pFunc);
  }
  return code;
}

static int32_t translateAggFunc(STranslateContext* pCxt, SFunctionNode* pFunc) {
  if (!fmIsAggFunc(pFunc->funcId)) {
    return TSDB_CODE_SUCCESS;
  }
  if (beforeHaving(pCxt->currClause)) {
    return generateSyntaxErrMsg(&pCxt->msgBuf, TSDB_CODE_PAR_ILLEGAL_USE_AGG_FUNCTION);
  }
  if (hasInvalidFuncNesting(pFunc->pParameterList)) {
    return generateSyntaxErrMsg(&pCxt->msgBuf, TSDB_CODE_PAR_AGG_FUNC_NESTING);
  }
  // The auto-generated COUNT function in the DELETE statement is legal
  if (isSelectStmt(pCxt->pCurrStmt) &&
      (((SSelectStmt*)pCxt->pCurrStmt)->hasIndefiniteRowsFunc || ((SSelectStmt*)pCxt->pCurrStmt)->hasMultiRowsFunc)) {
    return generateSyntaxErrMsg(&pCxt->msgBuf, TSDB_CODE_PAR_NOT_ALLOWED_FUNC);
  }

  if (isCountStar(pFunc)) {
    return rewriteCountStar(pCxt, pFunc);
  }
  if (isCountTbname(pFunc)) {
    return rewriteCountTbname(pCxt, pFunc);
  }
  return TSDB_CODE_SUCCESS;
}

static int32_t translateScanPseudoColumnFunc(STranslateContext* pCxt, SFunctionNode* pFunc) {
  if (!fmIsScanPseudoColumnFunc(pFunc->funcId)) {
    return TSDB_CODE_SUCCESS;
  }
  if (0 == LIST_LENGTH(pFunc->pParameterList)) {
    if (!isSelectStmt(pCxt->pCurrStmt) || NULL == ((SSelectStmt*)pCxt->pCurrStmt)->pFromTable ||
        QUERY_NODE_REAL_TABLE != nodeType(((SSelectStmt*)pCxt->pCurrStmt)->pFromTable)) {
      return generateSyntaxErrMsg(&pCxt->msgBuf, TSDB_CODE_PAR_INVALID_TBNAME);
    }
  } else {
    SValueNode* pVal = (SValueNode*)nodesListGetNode(pFunc->pParameterList, 0);
    STableNode* pTable = NULL;
    pCxt->errCode = findTable(pCxt, pVal->literal, &pTable);
    if (TSDB_CODE_SUCCESS == pCxt->errCode && (NULL == pTable || QUERY_NODE_REAL_TABLE != nodeType(pTable))) {
      return generateSyntaxErrMsg(&pCxt->msgBuf, TSDB_CODE_PAR_INVALID_TBNAME);
    }
  }
  return TSDB_CODE_SUCCESS;
}

static int32_t translateIndefiniteRowsFunc(STranslateContext* pCxt, SFunctionNode* pFunc) {
  if (!fmIsIndefiniteRowsFunc(pFunc->funcId)) {
    return TSDB_CODE_SUCCESS;
  }
  if (!isSelectStmt(pCxt->pCurrStmt) || SQL_CLAUSE_SELECT != pCxt->currClause) {
    return generateSyntaxErrMsg(&pCxt->msgBuf, TSDB_CODE_PAR_NOT_ALLOWED_FUNC);
  }
  SSelectStmt* pSelect = (SSelectStmt*)pCxt->pCurrStmt;
  if (pSelect->hasAggFuncs || pSelect->hasMultiRowsFunc ||
      (pSelect->hasIndefiniteRowsFunc &&
       (FUNC_RETURN_ROWS_INDEFINITE == pSelect->returnRows || pSelect->returnRows != fmGetFuncReturnRows(pFunc)))) {
    return generateSyntaxErrMsg(&pCxt->msgBuf, TSDB_CODE_PAR_NOT_ALLOWED_FUNC);
  }
  if (NULL != pSelect->pWindow || NULL != pSelect->pGroupByList) {
    return generateSyntaxErrMsgExt(&pCxt->msgBuf, TSDB_CODE_PAR_NOT_ALLOWED_FUNC,
                                   "%s function is not supported in window query or group query", pFunc->functionName);
  }
  if (hasInvalidFuncNesting(pFunc->pParameterList)) {
    return generateSyntaxErrMsg(&pCxt->msgBuf, TSDB_CODE_PAR_AGG_FUNC_NESTING);
  }
  return TSDB_CODE_SUCCESS;
}

static int32_t translateMultiRowsFunc(STranslateContext* pCxt, SFunctionNode* pFunc) {
  if (!fmIsMultiRowsFunc(pFunc->funcId)) {
    return TSDB_CODE_SUCCESS;
  }
  if (!isSelectStmt(pCxt->pCurrStmt) || SQL_CLAUSE_SELECT != pCxt->currClause ||
      ((SSelectStmt*)pCxt->pCurrStmt)->hasIndefiniteRowsFunc || ((SSelectStmt*)pCxt->pCurrStmt)->hasAggFuncs ||
      ((SSelectStmt*)pCxt->pCurrStmt)->hasMultiRowsFunc) {
    return generateSyntaxErrMsg(&pCxt->msgBuf, TSDB_CODE_PAR_NOT_ALLOWED_FUNC);
  }
  if (hasInvalidFuncNesting(pFunc->pParameterList)) {
    return generateSyntaxErrMsg(&pCxt->msgBuf, TSDB_CODE_PAR_AGG_FUNC_NESTING);
  }
  return TSDB_CODE_SUCCESS;
}

static int32_t translateInterpFunc(STranslateContext* pCxt, SFunctionNode* pFunc) {
  if (!fmIsInterpFunc(pFunc->funcId)) {
    return TSDB_CODE_SUCCESS;
  }
  if (!isSelectStmt(pCxt->pCurrStmt) || SQL_CLAUSE_SELECT != pCxt->currClause) {
    return generateSyntaxErrMsg(&pCxt->msgBuf, TSDB_CODE_PAR_NOT_ALLOWED_FUNC);
  }
  SSelectStmt* pSelect = (SSelectStmt*)pCxt->pCurrStmt;
  if (pSelect->hasAggFuncs || pSelect->hasMultiRowsFunc || pSelect->hasIndefiniteRowsFunc) {
    return generateSyntaxErrMsg(&pCxt->msgBuf, TSDB_CODE_PAR_NOT_ALLOWED_FUNC);
  }
  if (NULL != pSelect->pWindow || NULL != pSelect->pGroupByList) {
    return generateSyntaxErrMsgExt(&pCxt->msgBuf, TSDB_CODE_PAR_NOT_ALLOWED_FUNC,
                                   "%s function is not supported in window query or group query", pFunc->functionName);
  }
  if (hasInvalidFuncNesting(pFunc->pParameterList)) {
    return generateSyntaxErrMsg(&pCxt->msgBuf, TSDB_CODE_PAR_AGG_FUNC_NESTING);
  }
  return TSDB_CODE_SUCCESS;
}

static int32_t translateTimelineFunc(STranslateContext* pCxt, SFunctionNode* pFunc) {
  if (!fmIsTimelineFunc(pFunc->funcId)) {
    return TSDB_CODE_SUCCESS;
  }
  if (!isSelectStmt(pCxt->pCurrStmt)) {
    return generateSyntaxErrMsgExt(&pCxt->msgBuf, TSDB_CODE_PAR_NOT_ALLOWED_FUNC,
                                   "%s function must be used in select statements", pFunc->functionName);
  }
  SSelectStmt* pSelect = (SSelectStmt*)pCxt->pCurrStmt;
  if (NULL != pSelect->pFromTable && QUERY_NODE_TEMP_TABLE == nodeType(pSelect->pFromTable) &&
      !isTimeLineQuery(((STempTableNode*)pSelect->pFromTable)->pSubquery)) {
    return generateSyntaxErrMsgExt(&pCxt->msgBuf, TSDB_CODE_PAR_NOT_ALLOWED_FUNC,
                                   "%s function requires valid time series input", pFunc->functionName);
  }
  return TSDB_CODE_SUCCESS;
}

static bool hasFillClause(SNode* pCurrStmt) {
  if (!isSelectStmt(pCurrStmt)) {
    return false;
  }
  SSelectStmt* pSelect = (SSelectStmt*)pCurrStmt;
  return NULL != pSelect->pWindow && QUERY_NODE_INTERVAL_WINDOW == nodeType(pSelect->pWindow) &&
         NULL != ((SIntervalWindowNode*)pSelect->pWindow)->pFill;
}

static int32_t translateForbidFillFunc(STranslateContext* pCxt, SFunctionNode* pFunc) {
  if (!fmIsForbidFillFunc(pFunc->funcId)) {
    return TSDB_CODE_SUCCESS;
  }
  if (hasFillClause(pCxt->pCurrStmt)) {
    return generateSyntaxErrMsg(&pCxt->msgBuf, TSDB_CODE_PAR_FILL_NOT_ALLOWED_FUNC, pFunc->functionName);
  }
  return TSDB_CODE_SUCCESS;
}

static int32_t translateWindowPseudoColumnFunc(STranslateContext* pCxt, SFunctionNode* pFunc) {
  if (!fmIsWindowPseudoColumnFunc(pFunc->funcId)) {
    return TSDB_CODE_SUCCESS;
  }
  if (!isSelectStmt(pCxt->pCurrStmt) || NULL == ((SSelectStmt*)pCxt->pCurrStmt)->pWindow) {
    return generateSyntaxErrMsg(&pCxt->msgBuf, TSDB_CODE_PAR_INVALID_WINDOW_PC);
  }
  if (beforeWindow(pCxt->currClause)) {
    return generateSyntaxErrMsgExt(&pCxt->msgBuf, TSDB_CODE_PAR_INVALID_WINDOW_PC, "There mustn't be %s",
                                   pFunc->functionName);
  }
  return TSDB_CODE_SUCCESS;
}

static int32_t translateForbidStreamFunc(STranslateContext* pCxt, SFunctionNode* pFunc) {
  if (!fmIsForbidStreamFunc(pFunc->funcId)) {
    return TSDB_CODE_SUCCESS;
  }
  if (pCxt->createStream) {
    return generateSyntaxErrMsg(&pCxt->msgBuf, TSDB_CODE_PAR_STREAM_NOT_ALLOWED_FUNC, pFunc->functionName);
  }
  return TSDB_CODE_SUCCESS;
}

static int32_t translateRepeatScanFunc(STranslateContext* pCxt, SFunctionNode* pFunc) {
  if (!fmIsRepeatScanFunc(pFunc->funcId)) {
    return TSDB_CODE_SUCCESS;
  }
  if (!isSelectStmt(pCxt->pCurrStmt)) {
    return generateSyntaxErrMsgExt(&pCxt->msgBuf, TSDB_CODE_PAR_ONLY_SUPPORT_SINGLE_TABLE,
                                   "%s is only supported in single table query", pFunc->functionName);
  }
  SSelectStmt* pSelect = (SSelectStmt*)pCxt->pCurrStmt;
  SNode*       pTable = pSelect->pFromTable;
  // select percentile() without from clause is also valid
  if ((NULL != pTable && (QUERY_NODE_REAL_TABLE != nodeType(pTable) ||
                          (TSDB_CHILD_TABLE != ((SRealTableNode*)pTable)->pMeta->tableType &&
                           TSDB_NORMAL_TABLE != ((SRealTableNode*)pTable)->pMeta->tableType))) ||
      NULL != pSelect->pPartitionByList) {
    return generateSyntaxErrMsgExt(&pCxt->msgBuf, TSDB_CODE_PAR_ONLY_SUPPORT_SINGLE_TABLE,
                                   "%s is only supported in single table query", pFunc->functionName);
  }
  return TSDB_CODE_SUCCESS;
}

static bool isStar(SNode* pNode) {
  return (QUERY_NODE_COLUMN == nodeType(pNode)) && ('\0' == ((SColumnNode*)pNode)->tableAlias[0]) &&
         (0 == strcmp(((SColumnNode*)pNode)->colName, "*"));
}

static bool isTableStar(SNode* pNode) {
  return (QUERY_NODE_COLUMN == nodeType(pNode)) && ('\0' != ((SColumnNode*)pNode)->tableAlias[0]) &&
         (0 == strcmp(((SColumnNode*)pNode)->colName, "*"));
}

static int32_t translateMultiResFunc(STranslateContext* pCxt, SFunctionNode* pFunc) {
  if (!fmIsMultiResFunc(pFunc->funcId)) {
    return TSDB_CODE_SUCCESS;
  }
  if (SQL_CLAUSE_SELECT != pCxt->currClause) {
    SNode* pPara = nodesListGetNode(pFunc->pParameterList, 0);
    if (isStar(pPara) || isTableStar(pPara)) {
      return generateSyntaxErrMsgExt(&pCxt->msgBuf, TSDB_CODE_PAR_NOT_ALLOWED_FUNC,
                                     "%s(*) is only supported in SELECTed list", pFunc->functionName);
    }
  }
  if (tsKeepColumnName && 1 == LIST_LENGTH(pFunc->pParameterList) && !pFunc->node.asAlias) {
    strcpy(pFunc->node.userAlias, ((SExprNode*)nodesListGetNode(pFunc->pParameterList, 0))->userAlias);
  }
  return TSDB_CODE_SUCCESS;
}

static int32_t getMultiResFuncNum(SNodeList* pParameterList) {
  if (1 == LIST_LENGTH(pParameterList)) {
    return isStar(nodesListGetNode(pParameterList, 0)) ? 2 : 1;
  }
  return LIST_LENGTH(pParameterList);
}

static int32_t calcSelectFuncNum(SFunctionNode* pFunc, int32_t currSelectFuncNum) {
  if (fmIsCumulativeFunc(pFunc->funcId)) {
    return currSelectFuncNum > 0 ? currSelectFuncNum : 1;
  }
  return currSelectFuncNum + ((fmIsMultiResFunc(pFunc->funcId) && !fmIsLastRowFunc(pFunc->funcId))
                                  ? getMultiResFuncNum(pFunc->pParameterList)
                                  : 1);
}

static void setFuncClassification(SNode* pCurrStmt, SFunctionNode* pFunc) {
  if (NULL != pCurrStmt && QUERY_NODE_SELECT_STMT == nodeType(pCurrStmt)) {
    SSelectStmt* pSelect = (SSelectStmt*)pCurrStmt;
    pSelect->hasAggFuncs = pSelect->hasAggFuncs ? true : fmIsAggFunc(pFunc->funcId);
    pSelect->hasRepeatScanFuncs = pSelect->hasRepeatScanFuncs ? true : fmIsRepeatScanFunc(pFunc->funcId);
    if (fmIsIndefiniteRowsFunc(pFunc->funcId)) {
      pSelect->hasIndefiniteRowsFunc = true;
      pSelect->returnRows = fmGetFuncReturnRows(pFunc);
    }
    pSelect->hasMultiRowsFunc = pSelect->hasMultiRowsFunc ? true : fmIsMultiRowsFunc(pFunc->funcId);
    if (fmIsSelectFunc(pFunc->funcId)) {
      pSelect->hasSelectFunc = true;
      pSelect->selectFuncNum = calcSelectFuncNum(pFunc, pSelect->selectFuncNum);
    } else if (fmIsVectorFunc(pFunc->funcId)) {
      pSelect->hasOtherVectorFunc = true;
    }
    pSelect->hasUniqueFunc = pSelect->hasUniqueFunc ? true : (FUNCTION_TYPE_UNIQUE == pFunc->funcType);
    pSelect->hasTailFunc = pSelect->hasTailFunc ? true : (FUNCTION_TYPE_TAIL == pFunc->funcType);
    pSelect->hasInterpFunc = pSelect->hasInterpFunc ? true : (FUNCTION_TYPE_INTERP == pFunc->funcType);
    pSelect->hasLastRowFunc = pSelect->hasLastRowFunc ? true : (FUNCTION_TYPE_LAST_ROW == pFunc->funcType);
    pSelect->hasLastFunc = pSelect->hasLastFunc ? true : (FUNCTION_TYPE_LAST == pFunc->funcType);
    pSelect->hasTimeLineFunc = pSelect->hasTimeLineFunc ? true : fmIsTimelineFunc(pFunc->funcId);
    pSelect->hasUdaf = pSelect->hasUdaf ? true : fmIsUserDefinedFunc(pFunc->funcId) && fmIsAggFunc(pFunc->funcId);
    pSelect->onlyHasKeepOrderFunc = pSelect->onlyHasKeepOrderFunc ? fmIsKeepOrderFunc(pFunc->funcId) : false;
  }
}

static int32_t rewriteFuncToValue(STranslateContext* pCxt, char* pLiteral, SNode** pNode) {
  SValueNode* pVal = (SValueNode*)nodesMakeNode(QUERY_NODE_VALUE);
  if (NULL == pVal) {
    return TSDB_CODE_OUT_OF_MEMORY;
  }
  strcpy(pVal->node.aliasName, ((SExprNode*)*pNode)->aliasName);
  pVal->node.resType = ((SExprNode*)*pNode)->resType;
  if (NULL == pLiteral) {
    pVal->isNull = true;
  } else {
    pVal->literal = pLiteral;
    if (IS_VAR_DATA_TYPE(pVal->node.resType.type)) {
      pVal->node.resType.bytes = strlen(pLiteral);
    }
  }
  if (DEAL_RES_ERROR != translateValue(pCxt, pVal)) {
    nodesDestroyNode(*pNode);
    *pNode = (SNode*)pVal;
  } else {
    nodesDestroyNode((SNode*)pVal);
  }
  return pCxt->errCode;
}

static int32_t rewriteDatabaseFunc(STranslateContext* pCxt, SNode** pNode) {
  char* pCurrDb = NULL;
  if (NULL != pCxt->pParseCxt->db) {
    pCurrDb = taosMemoryStrDup((void*)pCxt->pParseCxt->db);
    if (NULL == pCurrDb) {
      return TSDB_CODE_OUT_OF_MEMORY;
    }
  }
  return rewriteFuncToValue(pCxt, pCurrDb, pNode);
}

static int32_t rewriteClentVersionFunc(STranslateContext* pCxt, SNode** pNode) {
  char* pVer = taosMemoryStrDup((void*)version);
  if (NULL == pVer) {
    return TSDB_CODE_OUT_OF_MEMORY;
  }
  return rewriteFuncToValue(pCxt, pVer, pNode);
}

static int32_t rewriteServerVersionFunc(STranslateContext* pCxt, SNode** pNode) {
  char* pVer = taosMemoryStrDup((void*)pCxt->pParseCxt->svrVer);
  if (NULL == pVer) {
    return TSDB_CODE_OUT_OF_MEMORY;
  }
  return rewriteFuncToValue(pCxt, pVer, pNode);
}

static int32_t rewriteServerStatusFunc(STranslateContext* pCxt, SNode** pNode) {
  if (pCxt->pParseCxt->nodeOffline) {
    return TSDB_CODE_RPC_NETWORK_UNAVAIL;
  }
  char* pStatus = taosMemoryStrDup((void*)"1");
  return rewriteFuncToValue(pCxt, pStatus, pNode);
}

static int32_t rewriteUserFunc(STranslateContext* pCxt, SNode** pNode) {
  char    userConn[TSDB_USER_LEN + 1 + TSDB_FQDN_LEN] = {0};  // format 'user@host'
  int32_t len = snprintf(userConn, sizeof(userConn), "%s@", pCxt->pParseCxt->pUser);
  taosGetFqdn(userConn + len);
  char* pUserConn = taosMemoryStrDup((void*)userConn);
  if (NULL == pUserConn) {
    return TSDB_CODE_OUT_OF_MEMORY;
  }
  return rewriteFuncToValue(pCxt, pUserConn, pNode);
}

static int32_t rewriteSystemInfoFunc(STranslateContext* pCxt, SNode** pNode) {
  switch (((SFunctionNode*)*pNode)->funcType) {
    case FUNCTION_TYPE_DATABASE:
      return rewriteDatabaseFunc(pCxt, pNode);
    case FUNCTION_TYPE_CLIENT_VERSION:
      return rewriteClentVersionFunc(pCxt, pNode);
    case FUNCTION_TYPE_SERVER_VERSION:
      return rewriteServerVersionFunc(pCxt, pNode);
    case FUNCTION_TYPE_SERVER_STATUS:
      return rewriteServerStatusFunc(pCxt, pNode);
    case FUNCTION_TYPE_CURRENT_USER:
    case FUNCTION_TYPE_USER:
      return rewriteUserFunc(pCxt, pNode);
    default:
      break;
  }
  return TSDB_CODE_PAR_INTERNAL_ERROR;
}

static int32_t translateNoramlFunction(STranslateContext* pCxt, SFunctionNode* pFunc) {
  int32_t code = translateAggFunc(pCxt, pFunc);
  if (TSDB_CODE_SUCCESS == code) {
    code = translateScanPseudoColumnFunc(pCxt, pFunc);
  }
  if (TSDB_CODE_SUCCESS == code) {
    code = translateIndefiniteRowsFunc(pCxt, pFunc);
  }
  if (TSDB_CODE_SUCCESS == code) {
    code = translateForbidFillFunc(pCxt, pFunc);
  }
  if (TSDB_CODE_SUCCESS == code) {
    code = translateWindowPseudoColumnFunc(pCxt, pFunc);
  }
  if (TSDB_CODE_SUCCESS == code) {
    code = translateForbidStreamFunc(pCxt, pFunc);
  }
  if (TSDB_CODE_SUCCESS == code) {
    code = translateRepeatScanFunc(pCxt, pFunc);
  }
  if (TSDB_CODE_SUCCESS == code) {
    code = translateMultiResFunc(pCxt, pFunc);
  }
  if (TSDB_CODE_SUCCESS == code) {
    code = translateMultiRowsFunc(pCxt, pFunc);
  }
  if (TSDB_CODE_SUCCESS == code) {
    code = translateInterpFunc(pCxt, pFunc);
  }
  if (TSDB_CODE_SUCCESS == code) {
    code = translateTimelineFunc(pCxt, pFunc);
  }
  if (TSDB_CODE_SUCCESS == code) {
    setFuncClassification(pCxt->pCurrStmt, pFunc);
  }
  return code;
}

static int32_t rewriteQueryTimeFunc(STranslateContext* pCxt, int64_t val, SNode** pNode) {
  if (INT64_MIN == val || INT64_MAX == val) {
    return rewriteFuncToValue(pCxt, NULL, pNode);
  }

  char* pStr = taosMemoryCalloc(1, 20);
  if (NULL == pStr) {
    return TSDB_CODE_OUT_OF_MEMORY;
  }
  snprintf(pStr, 20, "%" PRId64 "", val);
  return rewriteFuncToValue(pCxt, pStr, pNode);
}

static int32_t rewriteQstartFunc(STranslateContext* pCxt, SNode** pNode) {
  return rewriteQueryTimeFunc(pCxt, ((SSelectStmt*)pCxt->pCurrStmt)->timeRange.skey, pNode);
}

static int32_t rewriteQendFunc(STranslateContext* pCxt, SNode** pNode) {
  return rewriteQueryTimeFunc(pCxt, ((SSelectStmt*)pCxt->pCurrStmt)->timeRange.ekey, pNode);
}

static int32_t rewriteQdurationFunc(STranslateContext* pCxt, SNode** pNode) {
  STimeWindow range = ((SSelectStmt*)pCxt->pCurrStmt)->timeRange;
  if (INT64_MIN == range.skey || INT64_MAX == range.ekey) {
    return rewriteQueryTimeFunc(pCxt, INT64_MIN, pNode);
  }
  return rewriteQueryTimeFunc(pCxt, range.ekey - range.skey + 1, pNode);
}

static int32_t rewriteClientPseudoColumnFunc(STranslateContext* pCxt, SNode** pNode) {
  if (NULL == pCxt->pCurrStmt || QUERY_NODE_SELECT_STMT != nodeType(pCxt->pCurrStmt) ||
      pCxt->currClause <= SQL_CLAUSE_WHERE) {
    return generateSyntaxErrMsgExt(&pCxt->msgBuf, TSDB_CODE_PAR_NOT_ALLOWED_FUNC, "Illegal pseudo column");
  }
  switch (((SFunctionNode*)*pNode)->funcType) {
    case FUNCTION_TYPE_QSTART:
      return rewriteQstartFunc(pCxt, pNode);
    case FUNCTION_TYPE_QEND:
      return rewriteQendFunc(pCxt, pNode);
    case FUNCTION_TYPE_QDURATION:
      return rewriteQdurationFunc(pCxt, pNode);
    default:
      break;
  }
  return TSDB_CODE_PAR_INTERNAL_ERROR;
}

static int32_t translateFunctionImpl(STranslateContext* pCxt, SFunctionNode** pFunc) {
  if (fmIsSystemInfoFunc((*pFunc)->funcId)) {
    return rewriteSystemInfoFunc(pCxt, (SNode**)pFunc);
  }
  if (fmIsClientPseudoColumnFunc((*pFunc)->funcId)) {
    return rewriteClientPseudoColumnFunc(pCxt, (SNode**)pFunc);
  }
  return translateNoramlFunction(pCxt, *pFunc);
}

static EDealRes translateFunction(STranslateContext* pCxt, SFunctionNode** pFunc) {
  SNode* pParam = NULL;
  FOREACH(pParam, (*pFunc)->pParameterList) {
    if (isMultiResFunc(pParam)) {
      return generateDealNodeErrMsg(pCxt, TSDB_CODE_PAR_WRONG_VALUE_TYPE, ((SExprNode*)pParam)->aliasName);
    }
  }

  pCxt->errCode = getFuncInfo(pCxt, *pFunc);
  if (TSDB_CODE_SUCCESS == pCxt->errCode) {
    pCxt->errCode = translateFunctionImpl(pCxt, pFunc);
  }
  return TSDB_CODE_SUCCESS == pCxt->errCode ? DEAL_RES_CONTINUE : DEAL_RES_ERROR;
}

static EDealRes translateExprSubquery(STranslateContext* pCxt, SNode* pNode) {
  return (TSDB_CODE_SUCCESS == translateSubquery(pCxt, pNode) ? DEAL_RES_CONTINUE : DEAL_RES_ERROR);
}

static EDealRes translateLogicCond(STranslateContext* pCxt, SLogicConditionNode* pCond) {
  pCond->node.resType.type = TSDB_DATA_TYPE_BOOL;
  pCond->node.resType.bytes = tDataTypes[TSDB_DATA_TYPE_BOOL].bytes;
  return DEAL_RES_CONTINUE;
}

static int32_t createCastFunc(STranslateContext* pCxt, SNode* pExpr, SDataType dt, SNode** pCast) {
  SFunctionNode* pFunc = (SFunctionNode*)nodesMakeNode(QUERY_NODE_FUNCTION);
  if (NULL == pFunc) {
    return TSDB_CODE_OUT_OF_MEMORY;
  }
  strcpy(pFunc->functionName, "cast");
  pFunc->node.resType = dt;
  if (TSDB_CODE_SUCCESS != nodesListMakeAppend(&pFunc->pParameterList, pExpr)) {
    nodesDestroyNode((SNode*)pFunc);
    return TSDB_CODE_OUT_OF_MEMORY;
  }
  if (TSDB_CODE_SUCCESS != getFuncInfo(pCxt, pFunc)) {
    nodesClearList(pFunc->pParameterList);
    pFunc->pParameterList = NULL;
    nodesDestroyNode((SNode*)pFunc);
    return generateSyntaxErrMsg(&pCxt->msgBuf, TSDB_CODE_PAR_WRONG_VALUE_TYPE, ((SExprNode*)pExpr)->aliasName);
  }
  *pCast = (SNode*)pFunc;
  return TSDB_CODE_SUCCESS;
}

static EDealRes translateWhenThen(STranslateContext* pCxt, SWhenThenNode* pWhenThen) {
  pWhenThen->node.resType = ((SExprNode*)pWhenThen->pThen)->resType;
  return DEAL_RES_CONTINUE;
}

static bool isCondition(const SNode* pNode) {
  if (QUERY_NODE_OPERATOR == nodeType(pNode)) {
    return nodesIsComparisonOp((const SOperatorNode*)pNode);
  }
  return (QUERY_NODE_LOGIC_CONDITION == nodeType(pNode));
}

static int32_t rewriteIsTrue(SNode* pSrc, SNode** pIsTrue) {
  SOperatorNode* pOp = (SOperatorNode*)nodesMakeNode(QUERY_NODE_OPERATOR);
  if (NULL == pOp) {
    return TSDB_CODE_OUT_OF_MEMORY;
  }
  pOp->opType = OP_TYPE_IS_TRUE;
  pOp->pLeft = pSrc;
  pOp->node.resType.type = TSDB_DATA_TYPE_BOOL;
  pOp->node.resType.bytes = tDataTypes[TSDB_DATA_TYPE_BOOL].bytes;
  *pIsTrue = (SNode*)pOp;
  return TSDB_CODE_SUCCESS;
}

static EDealRes translateCaseWhen(STranslateContext* pCxt, SCaseWhenNode* pCaseWhen) {
  bool   first = true;
  bool   allNullThen = true;
  SNode* pNode = NULL;
  FOREACH(pNode, pCaseWhen->pWhenThenList) {
    SWhenThenNode* pWhenThen = (SWhenThenNode*)pNode;
    if (NULL == pCaseWhen->pCase && !isCondition(pWhenThen->pWhen)) {
      SNode* pIsTrue = NULL;
      pCxt->errCode = rewriteIsTrue(pWhenThen->pWhen, &pIsTrue);
      if (TSDB_CODE_SUCCESS != pCxt->errCode) {
        return DEAL_RES_ERROR;
      }
      pWhenThen->pWhen = pIsTrue;
    }

    SExprNode* pThenExpr = (SExprNode*)pNode;
    if (TSDB_DATA_TYPE_NULL == pThenExpr->resType.type) {
      continue;
    }
    allNullThen = false;
    if (first || dataTypeComp(&pCaseWhen->node.resType, &pThenExpr->resType) < 0) {
      pCaseWhen->node.resType = pThenExpr->resType;
    }
    first = false;
  }

  if (allNullThen) {
    if (NULL != pCaseWhen->pElse) {
      pCaseWhen->node.resType = ((SExprNode*)pCaseWhen->pElse)->resType;
    } else {
      pCaseWhen->node.resType.type = TSDB_DATA_TYPE_NULL;
      pCaseWhen->node.resType.bytes = tDataTypes[TSDB_DATA_TYPE_NULL].bytes;
      return DEAL_RES_CONTINUE;
    }
  }

  FOREACH(pNode, pCaseWhen->pWhenThenList) {
    SWhenThenNode* pWhenThen = (SWhenThenNode*)pNode;
    if (!dataTypeEqual(&pCaseWhen->node.resType, &((SExprNode*)pNode)->resType)) {
      SNode* pCastFunc = NULL;
      pCxt->errCode = createCastFunc(pCxt, pWhenThen->pThen, pCaseWhen->node.resType, &pCastFunc);
      if (TSDB_CODE_SUCCESS != pCxt->errCode) {
        return DEAL_RES_ERROR;
      }
      pWhenThen->pThen = pCastFunc;
      pWhenThen->node.resType = pCaseWhen->node.resType;
    }
  }

  if (NULL != pCaseWhen->pElse && !dataTypeEqual(&pCaseWhen->node.resType, &((SExprNode*)pCaseWhen->pElse)->resType)) {
    SNode* pCastFunc = NULL;
    pCxt->errCode = createCastFunc(pCxt, pCaseWhen->pElse, pCaseWhen->node.resType, &pCastFunc);
    if (TSDB_CODE_SUCCESS != pCxt->errCode) {
      return DEAL_RES_ERROR;
    }
    pCaseWhen->pElse = pCastFunc;
    ((SExprNode*)pCaseWhen->pElse)->resType = pCaseWhen->node.resType;
  }
  return DEAL_RES_CONTINUE;
}

static EDealRes doTranslateExpr(SNode** pNode, void* pContext) {
  STranslateContext* pCxt = (STranslateContext*)pContext;
  switch (nodeType(*pNode)) {
    case QUERY_NODE_COLUMN:
      return translateColumn(pCxt, (SColumnNode**)pNode);
    case QUERY_NODE_VALUE:
      return translateValue(pCxt, (SValueNode*)*pNode);
    case QUERY_NODE_OPERATOR:
      return translateOperator(pCxt, (SOperatorNode*)*pNode);
    case QUERY_NODE_FUNCTION:
      return translateFunction(pCxt, (SFunctionNode**)pNode);
    case QUERY_NODE_LOGIC_CONDITION:
      return translateLogicCond(pCxt, (SLogicConditionNode*)*pNode);
    case QUERY_NODE_TEMP_TABLE:
      return translateExprSubquery(pCxt, ((STempTableNode*)*pNode)->pSubquery);
    case QUERY_NODE_WHEN_THEN:
      return translateWhenThen(pCxt, (SWhenThenNode*)*pNode);
    case QUERY_NODE_CASE_WHEN:
      return translateCaseWhen(pCxt, (SCaseWhenNode*)*pNode);
    default:
      break;
  }
  return DEAL_RES_CONTINUE;
}

static int32_t translateExpr(STranslateContext* pCxt, SNode** pNode) {
  nodesRewriteExprPostOrder(pNode, doTranslateExpr, pCxt);
  return pCxt->errCode;
}

static int32_t translateExprList(STranslateContext* pCxt, SNodeList* pList) {
  nodesRewriteExprsPostOrder(pList, doTranslateExpr, pCxt);
  return pCxt->errCode;
}

static SNodeList* getGroupByList(STranslateContext* pCxt) {
  if (isDistinctOrderBy(pCxt)) {
    return ((SSelectStmt*)pCxt->pCurrStmt)->pProjectionList;
  }
  return ((SSelectStmt*)pCxt->pCurrStmt)->pGroupByList;
}

static SNode* getGroupByNode(SNode* pNode) {
  if (QUERY_NODE_GROUPING_SET == nodeType(pNode)) {
    return nodesListGetNode(((SGroupingSetNode*)pNode)->pParameterList, 0);
  }
  return pNode;
}

static int32_t getGroupByErrorCode(STranslateContext* pCxt) {
  if (isDistinctOrderBy(pCxt)) {
    return TSDB_CODE_PAR_NOT_SELECTED_EXPRESSION;
  }
  if (isSelectStmt(pCxt->pCurrStmt) && NULL != ((SSelectStmt*)pCxt->pCurrStmt)->pGroupByList) {
    return TSDB_CODE_PAR_GROUPBY_LACK_EXPRESSION;
  }
  return TSDB_CODE_PAR_NO_VALID_FUNC_IN_WIN;
}

static EDealRes rewriteColToSelectValFunc(STranslateContext* pCxt, SNode** pNode) {
  SFunctionNode* pFunc = (SFunctionNode*)nodesMakeNode(QUERY_NODE_FUNCTION);
  if (NULL == pFunc) {
    pCxt->errCode = TSDB_CODE_OUT_OF_MEMORY;
    return DEAL_RES_ERROR;
  }
  strcpy(pFunc->functionName, "_select_value");
  strcpy(pFunc->node.aliasName, ((SExprNode*)*pNode)->aliasName);
  strcpy(pFunc->node.userAlias, ((SExprNode*)*pNode)->userAlias);
  pCxt->errCode = nodesListMakeAppend(&pFunc->pParameterList, *pNode);
  if (TSDB_CODE_SUCCESS == pCxt->errCode) {
    pCxt->errCode = getFuncInfo(pCxt, pFunc);
  }
  if (TSDB_CODE_SUCCESS == pCxt->errCode) {
    *pNode = (SNode*)pFunc;
    ((SSelectStmt*)pCxt->pCurrStmt)->hasSelectValFunc = true;
  } else {
    nodesDestroyNode((SNode*)pFunc);
  }
  return TSDB_CODE_SUCCESS == pCxt->errCode ? DEAL_RES_IGNORE_CHILD : DEAL_RES_ERROR;
}

static EDealRes rewriteExprToGroupKeyFunc(STranslateContext* pCxt, SNode** pNode) {
  SFunctionNode* pFunc = (SFunctionNode*)nodesMakeNode(QUERY_NODE_FUNCTION);
  if (NULL == pFunc) {
    pCxt->errCode = TSDB_CODE_OUT_OF_MEMORY;
    return DEAL_RES_ERROR;
  }

  strcpy(pFunc->functionName, "_group_key");
  strcpy(pFunc->node.aliasName, ((SExprNode*)*pNode)->aliasName);
  strcpy(pFunc->node.userAlias, ((SExprNode*)*pNode)->userAlias);
  pCxt->errCode = nodesListMakeAppend(&pFunc->pParameterList, *pNode);
  if (TSDB_CODE_SUCCESS == pCxt->errCode) {
    *pNode = (SNode*)pFunc;
    pCxt->errCode = fmGetFuncInfo(pFunc, pCxt->msgBuf.buf, pCxt->msgBuf.len);
  }

  return (TSDB_CODE_SUCCESS == pCxt->errCode ? DEAL_RES_IGNORE_CHILD : DEAL_RES_ERROR);
}

static EDealRes doCheckExprForGroupBy(SNode** pNode, void* pContext) {
  STranslateContext* pCxt = (STranslateContext*)pContext;
  SSelectStmt*       pSelect = (SSelectStmt*)pCxt->pCurrStmt;
  if (!nodesIsExprNode(*pNode) || isAliasColumn(*pNode)) {
    return DEAL_RES_CONTINUE;
  }
  if (isVectorFunc(*pNode) && !isDistinctOrderBy(pCxt)) {
    return DEAL_RES_IGNORE_CHILD;
  }
  SNode* pGroupNode = NULL;
  FOREACH(pGroupNode, getGroupByList(pCxt)) {
    if (nodesEqualNode(getGroupByNode(pGroupNode), *pNode)) {
      return DEAL_RES_IGNORE_CHILD;
    }
  }
  SNode* pPartKey = NULL;
  FOREACH(pPartKey, pSelect->pPartitionByList) {
    if (nodesEqualNode(pPartKey, *pNode)) {
      return rewriteExprToGroupKeyFunc(pCxt, pNode);
    }
  }
  if (NULL != pSelect->pWindow && QUERY_NODE_STATE_WINDOW == nodeType(pSelect->pWindow)) {
    if (nodesEqualNode(((SStateWindowNode*)pSelect->pWindow)->pExpr, *pNode)) {
      pSelect->hasStateKey = true;
      return rewriteExprToGroupKeyFunc(pCxt, pNode);
    }
  }
  if (isScanPseudoColumnFunc(*pNode) || QUERY_NODE_COLUMN == nodeType(*pNode)) {
    if (pSelect->selectFuncNum > 1 || pSelect->hasOtherVectorFunc || !pSelect->hasSelectFunc) {
      return generateDealNodeErrMsg(pCxt, getGroupByErrorCode(pCxt));
    } else {
      return rewriteColToSelectValFunc(pCxt, pNode);
    }
  }
  if (isVectorFunc(*pNode) && isDistinctOrderBy(pCxt)) {
    return generateDealNodeErrMsg(pCxt, getGroupByErrorCode(pCxt));
  }
  return DEAL_RES_CONTINUE;
}

static int32_t checkExprForGroupBy(STranslateContext* pCxt, SNode** pNode) {
  nodesRewriteExpr(pNode, doCheckExprForGroupBy, pCxt);
  return pCxt->errCode;
}

static int32_t checkExprListForGroupBy(STranslateContext* pCxt, SSelectStmt* pSelect, SNodeList* pList) {
  if (NULL == getGroupByList(pCxt) && NULL == pSelect->pWindow) {
    return TSDB_CODE_SUCCESS;
  }
  nodesRewriteExprs(pList, doCheckExprForGroupBy, pCxt);
  return pCxt->errCode;
}

static EDealRes rewriteColsToSelectValFuncImpl(SNode** pNode, void* pContext) {
  if (isAggFunc(*pNode) || isIndefiniteRowsFunc(*pNode)) {
    return DEAL_RES_IGNORE_CHILD;
  }
  if (isScanPseudoColumnFunc(*pNode) || QUERY_NODE_COLUMN == nodeType(*pNode)) {
    return rewriteColToSelectValFunc((STranslateContext*)pContext, pNode);
  }
  return DEAL_RES_CONTINUE;
}

static int32_t rewriteColsToSelectValFunc(STranslateContext* pCxt, SSelectStmt* pSelect) {
  nodesRewriteExprs(pSelect->pProjectionList, rewriteColsToSelectValFuncImpl, pCxt);
  if (TSDB_CODE_SUCCESS == pCxt->errCode && !pSelect->isDistinct) {
    nodesRewriteExprs(pSelect->pOrderByList, rewriteColsToSelectValFuncImpl, pCxt);
  }
  return pCxt->errCode;
}

typedef struct CheckAggColCoexistCxt {
  STranslateContext* pTranslateCxt;
  bool               existCol;
} CheckAggColCoexistCxt;

static EDealRes doCheckAggColCoexist(SNode** pNode, void* pContext) {
  CheckAggColCoexistCxt* pCxt = (CheckAggColCoexistCxt*)pContext;
  if (isVectorFunc(*pNode)) {
    return DEAL_RES_IGNORE_CHILD;
  }
  SNode* pPartKey = NULL;
  FOREACH(pPartKey, ((SSelectStmt*)pCxt->pTranslateCxt->pCurrStmt)->pPartitionByList) {
    if (nodesEqualNode(pPartKey, *pNode)) {
      return rewriteExprToGroupKeyFunc(pCxt->pTranslateCxt, pNode);
    }
  }
  if (isScanPseudoColumnFunc(*pNode) || QUERY_NODE_COLUMN == nodeType(*pNode)) {
    pCxt->existCol = true;
  }
  return DEAL_RES_CONTINUE;
}

static int32_t checkAggColCoexist(STranslateContext* pCxt, SSelectStmt* pSelect) {
  if (NULL != pSelect->pGroupByList || NULL != pSelect->pWindow ||
      (!pSelect->hasAggFuncs && !pSelect->hasIndefiniteRowsFunc && !pSelect->hasInterpFunc)) {
    return TSDB_CODE_SUCCESS;
  }
  if (!pSelect->onlyHasKeepOrderFunc) {
    pSelect->isTimeLineResult = false;
  }
  CheckAggColCoexistCxt cxt = {.pTranslateCxt = pCxt, .existCol = false};
  nodesRewriteExprs(pSelect->pProjectionList, doCheckAggColCoexist, &cxt);
  if (!pSelect->isDistinct) {
    nodesRewriteExprs(pSelect->pOrderByList, doCheckAggColCoexist, &cxt);
  }
  if (1 == pSelect->selectFuncNum && !pSelect->hasOtherVectorFunc) {
    return rewriteColsToSelectValFunc(pCxt, pSelect);
  }
  if (cxt.existCol) {
    return generateSyntaxErrMsg(&pCxt->msgBuf, TSDB_CODE_PAR_NOT_SINGLE_GROUP);
  }
  return TSDB_CODE_SUCCESS;
}

static int32_t checkWindowFuncCoexist(STranslateContext* pCxt, SSelectStmt* pSelect) {
  if (NULL == pSelect->pWindow) {
    return TSDB_CODE_SUCCESS;
  }
  if (NULL != pSelect->pWindow && !pSelect->hasAggFuncs && !pSelect->hasStateKey) {
    return generateSyntaxErrMsg(&pCxt->msgBuf, TSDB_CODE_PAR_NO_VALID_FUNC_IN_WIN);
  }
  return TSDB_CODE_SUCCESS;
}

static int32_t toVgroupsInfo(SArray* pVgs, SVgroupsInfo** pVgsInfo) {
  size_t vgroupNum = taosArrayGetSize(pVgs);
  *pVgsInfo = taosMemoryCalloc(1, sizeof(SVgroupsInfo) + sizeof(SVgroupInfo) * vgroupNum);
  if (NULL == *pVgsInfo) {
    return TSDB_CODE_OUT_OF_MEMORY;
  }
  (*pVgsInfo)->numOfVgroups = vgroupNum;
  for (int32_t i = 0; i < vgroupNum; ++i) {
    SVgroupInfo* vg = taosArrayGet(pVgs, i);
    (*pVgsInfo)->vgroups[i] = *vg;
  }
  return TSDB_CODE_SUCCESS;
}

static int32_t addMnodeToVgroupList(const SEpSet* pEpSet, SArray** pVgroupList) {
  if (NULL == *pVgroupList) {
    *pVgroupList = taosArrayInit(TARRAY_MIN_SIZE, sizeof(SVgroupInfo));
    if (NULL == *pVgroupList) {
      return TSDB_CODE_OUT_OF_MEMORY;
    }
  }
  SVgroupInfo vg = {.vgId = MNODE_HANDLE};
  memcpy(&vg.epSet, pEpSet, sizeof(SEpSet));
  taosArrayPush(*pVgroupList, &vg);
  return TSDB_CODE_SUCCESS;
}

static int32_t dnodeToVgroupsInfo(SArray* pDnodes, SVgroupsInfo** pVgsInfo) {
  size_t ndnode = taosArrayGetSize(pDnodes);
  *pVgsInfo = taosMemoryCalloc(1, sizeof(SVgroupsInfo) + sizeof(SVgroupInfo) * ndnode);
  if (NULL == *pVgsInfo) {
    return TSDB_CODE_OUT_OF_MEMORY;
  }
  (*pVgsInfo)->numOfVgroups = ndnode;
  for (int32_t i = 0; i < ndnode; ++i) {
    memcpy(&((*pVgsInfo)->vgroups[i].epSet), taosArrayGet(pDnodes, i), sizeof(SEpSet));
  }
  return TSDB_CODE_SUCCESS;
}

static bool sysTableFromVnode(const char* pTable) {
  return ((0 == strcmp(pTable, TSDB_INS_TABLE_TABLES)) || (0 == strcmp(pTable, TSDB_INS_TABLE_TAGS)));
}

static bool sysTableFromDnode(const char* pTable) { return 0 == strcmp(pTable, TSDB_INS_TABLE_DNODE_VARIABLES); }

static int32_t getVnodeSysTableVgroupListImpl(STranslateContext* pCxt, SName* pTargetName, SName* pName,
                                              SArray** pVgroupList) {
  if (0 == pTargetName->type) {
    return getDBVgInfoImpl(pCxt, pName, pVgroupList);
  }

  if (0 == strcmp(pTargetName->dbname, TSDB_INFORMATION_SCHEMA_DB) ||
      0 == strcmp(pTargetName->dbname, TSDB_PERFORMANCE_SCHEMA_DB)) {
    pTargetName->type = 0;
    return TSDB_CODE_SUCCESS;
  }

  if (TSDB_DB_NAME_T == pTargetName->type) {
    int32_t code = getDBVgInfoImpl(pCxt, pTargetName, pVgroupList);
    if (!pCxt->showRewrite && (TSDB_CODE_MND_DB_NOT_EXIST == code || TSDB_CODE_MND_DB_IN_CREATING == code ||
                               TSDB_CODE_MND_DB_IN_DROPPING == code)) {
      // system table query should not report errors
      code = TSDB_CODE_SUCCESS;
    }
    return code;
  }

  SVgroupInfo vgInfo = {0};
  int32_t     code = getTableHashVgroupImpl(pCxt, pTargetName, &vgInfo);
  if (TSDB_CODE_SUCCESS == code) {
    *pVgroupList = taosArrayInit(1, sizeof(SVgroupInfo));
    if (NULL == *pVgroupList) {
      code = TSDB_CODE_OUT_OF_MEMORY;
    } else {
      taosArrayPush(*pVgroupList, &vgInfo);
    }
  } else if (TSDB_CODE_MND_DB_NOT_EXIST == code || TSDB_CODE_MND_DB_IN_CREATING == code ||
             TSDB_CODE_MND_DB_IN_DROPPING == code) {
    // system table query should not report errors
    code = TSDB_CODE_SUCCESS;
  }
  return code;
}

static int32_t getVnodeSysTableVgroupList(STranslateContext* pCxt, SName* pName, SArray** pVgs, bool* pHasUserDbCond) {
  if (!isSelectStmt(pCxt->pCurrStmt)) {
    return TSDB_CODE_SUCCESS;
  }
  SSelectStmt* pSelect = (SSelectStmt*)pCxt->pCurrStmt;
  SName        targetName = {0};
  int32_t      code = getVnodeSysTableTargetName(pCxt->pParseCxt->acctId, pSelect->pWhere, &targetName);
  if (TSDB_CODE_SUCCESS == code) {
    code = getVnodeSysTableVgroupListImpl(pCxt, &targetName, pName, pVgs);
  }
  *pHasUserDbCond = (0 != targetName.type && taosArrayGetSize(*pVgs) > 0);
  return code;
}

static int32_t setVnodeSysTableVgroupList(STranslateContext* pCxt, SName* pName, SRealTableNode* pRealTable) {
  bool    hasUserDbCond = false;
  SArray* pVgs = NULL;
  int32_t code = getVnodeSysTableVgroupList(pCxt, pName, &pVgs, &hasUserDbCond);

  if (TSDB_CODE_SUCCESS == code && 0 == strcmp(pRealTable->table.tableName, TSDB_INS_TABLE_TAGS) &&
      isSelectStmt(pCxt->pCurrStmt) && 0 == taosArrayGetSize(pVgs)) {
    ((SSelectStmt*)pCxt->pCurrStmt)->isEmptyResult = true;
  }

  if (TSDB_CODE_SUCCESS == code && 0 == strcmp(pRealTable->table.tableName, TSDB_INS_TABLE_TABLES) && !hasUserDbCond) {
    code = addMnodeToVgroupList(&pCxt->pParseCxt->mgmtEpSet, &pVgs);
  }

  if (TSDB_CODE_SUCCESS == code) {
    code = toVgroupsInfo(pVgs, &pRealTable->pVgroupList);
  }
  taosArrayDestroy(pVgs);

  return code;
}

static int32_t setDnodeSysTableVgroupList(STranslateContext* pCxt, SName* pName, SRealTableNode* pRealTable) {
  SArray* pDnodes = NULL;
  int32_t code = getDnodeList(pCxt, &pDnodes);
  if (TSDB_CODE_SUCCESS == code) {
    code = dnodeToVgroupsInfo(pDnodes, &pRealTable->pVgroupList);
  }
  taosArrayDestroy(pDnodes);
  return code;
}

static int32_t setSysTableVgroupList(STranslateContext* pCxt, SName* pName, SRealTableNode* pRealTable) {
  if (sysTableFromVnode(pRealTable->table.tableName)) {
    return setVnodeSysTableVgroupList(pCxt, pName, pRealTable);
  } else if (sysTableFromDnode(pRealTable->table.tableName)) {
    return setDnodeSysTableVgroupList(pCxt, pName, pRealTable);
  } else {
    return TSDB_CODE_SUCCESS;
  }
}

static int32_t setSuperTableVgroupList(STranslateContext* pCxt, SName* pName, SRealTableNode* pRealTable) {
  SArray* vgroupList = NULL;
  int32_t code = getDBVgInfoImpl(pCxt, pName, &vgroupList);
  if (TSDB_CODE_SUCCESS == code) {
    code = toVgroupsInfo(vgroupList, &pRealTable->pVgroupList);
  }
  taosArrayDestroy(vgroupList);
  return code;
}

static int32_t setNormalTableVgroupList(STranslateContext* pCxt, SName* pName, SRealTableNode* pRealTable) {
  pRealTable->pVgroupList = taosMemoryCalloc(1, sizeof(SVgroupsInfo) + sizeof(SVgroupInfo));
  if (NULL == pRealTable->pVgroupList) {
    return TSDB_CODE_OUT_OF_MEMORY;
  }
  pRealTable->pVgroupList->numOfVgroups = 1;
  return getTableHashVgroupImpl(pCxt, pName, pRealTable->pVgroupList->vgroups);
}

static int32_t setTableVgroupList(STranslateContext* pCxt, SName* pName, SRealTableNode* pRealTable) {
  if (pCxt->pParseCxt->topicQuery) {
    return TSDB_CODE_SUCCESS;
  }

  if (TSDB_SUPER_TABLE == pRealTable->pMeta->tableType) {
    return setSuperTableVgroupList(pCxt, pName, pRealTable);
  }

  if (TSDB_SYSTEM_TABLE == pRealTable->pMeta->tableType) {
    return setSysTableVgroupList(pCxt, pName, pRealTable);
  }

  return setNormalTableVgroupList(pCxt, pName, pRealTable);
}

static uint8_t getStmtPrecision(SNode* pStmt) {
  if (QUERY_NODE_SELECT_STMT == nodeType(pStmt)) {
    return ((SSelectStmt*)pStmt)->precision;
  } else if (QUERY_NODE_SET_OPERATOR == nodeType(pStmt)) {
    return ((SSetOperator*)pStmt)->precision;
  }
  return 0;
}

static bool stmtIsSingleTable(SNode* pStmt) {
  if (QUERY_NODE_SELECT_STMT == nodeType(pStmt)) {
    SSelectStmt* pSelect = (SSelectStmt*)pStmt;
    return NULL == pSelect->pFromTable || ((STableNode*)pSelect->pFromTable)->singleTable;
  }
  return false;
}

static uint8_t calcPrecision(uint8_t lp, uint8_t rp) { return (lp > rp ? rp : lp); }

static uint8_t calcJoinTablePrecision(SJoinTableNode* pJoinTable) {
  return calcPrecision(((STableNode*)pJoinTable->pLeft)->precision, ((STableNode*)pJoinTable->pRight)->precision);
}

static bool joinTableIsSingleTable(SJoinTableNode* pJoinTable) {
  return (((STableNode*)pJoinTable->pLeft)->singleTable && ((STableNode*)pJoinTable->pRight)->singleTable);
}

static bool isSingleTable(SRealTableNode* pRealTable) {
  int8_t tableType = pRealTable->pMeta->tableType;
  if (TSDB_SYSTEM_TABLE == tableType) {
    return 0 != strcmp(pRealTable->table.tableName, TSDB_INS_TABLE_TABLES) &&
           0 != strcmp(pRealTable->table.tableName, TSDB_INS_TABLE_TAGS);
  }
  return (TSDB_CHILD_TABLE == tableType || TSDB_NORMAL_TABLE == tableType);
}

static int32_t setTableIndex(STranslateContext* pCxt, SName* pName, SRealTableNode* pRealTable) {
  if (pCxt->createStream || QUERY_SMA_OPTIMIZE_DISABLE == tsQuerySmaOptimize) {
    return TSDB_CODE_SUCCESS;
  }
  if (isSelectStmt(pCxt->pCurrStmt) && NULL != ((SSelectStmt*)pCxt->pCurrStmt)->pWindow &&
      QUERY_NODE_INTERVAL_WINDOW == nodeType(((SSelectStmt*)pCxt->pCurrStmt)->pWindow)) {
    return getTableIndex(pCxt, pName, &pRealTable->pSmaIndexes);
  }
  return TSDB_CODE_SUCCESS;
}

static int32_t setTableCacheLastMode(STranslateContext* pCxt, SSelectStmt* pSelect) {
  if ((!pSelect->hasLastRowFunc && !pSelect->hasLastFunc) || QUERY_NODE_REAL_TABLE != nodeType(pSelect->pFromTable) ||
      TSDB_SYSTEM_TABLE == ((SRealTableNode*)pSelect->pFromTable)->pMeta->tableType) {
    return TSDB_CODE_SUCCESS;
  }

  SRealTableNode* pTable = (SRealTableNode*)pSelect->pFromTable;
  SDbCfgInfo      dbCfg = {0};
  int32_t         code = getDBCfg(pCxt, pTable->table.dbName, &dbCfg);
  if (TSDB_CODE_SUCCESS == code) {
    pTable->cacheLastMode = dbCfg.cacheLast;
  }
  return code;
}

static int32_t checkJoinTable(STranslateContext* pCxt, SJoinTableNode* pJoinTable) {
  if ((QUERY_NODE_TEMP_TABLE == nodeType(pJoinTable->pLeft) &&
       !isTimeLineQuery(((STempTableNode*)pJoinTable->pLeft)->pSubquery)) ||
      (QUERY_NODE_TEMP_TABLE == nodeType(pJoinTable->pRight) &&
       !isTimeLineQuery(((STempTableNode*)pJoinTable->pRight)->pSubquery))) {
    return generateSyntaxErrMsgExt(&pCxt->msgBuf, TSDB_CODE_PAR_NOT_SUPPORT_JOIN,
                                   "Join requires valid time series input");
  }
  return TSDB_CODE_SUCCESS;
}

static int32_t translateTable(STranslateContext* pCxt, SNode* pTable) {
  int32_t code = TSDB_CODE_SUCCESS;
  switch (nodeType(pTable)) {
    case QUERY_NODE_REAL_TABLE: {
      SRealTableNode* pRealTable = (SRealTableNode*)pTable;
      pRealTable->ratio = (NULL != pCxt->pExplainOpt ? pCxt->pExplainOpt->ratio : 1.0);
      // The SRealTableNode created through ROLLUP already has STableMeta.
      if (NULL == pRealTable->pMeta) {
        SName name;
        code = getTableMetaImpl(
            pCxt, toName(pCxt->pParseCxt->acctId, pRealTable->table.dbName, pRealTable->table.tableName, &name),
            &(pRealTable->pMeta));
        if (TSDB_CODE_SUCCESS != code) {
          return generateSyntaxErrMsg(&pCxt->msgBuf, TSDB_CODE_PAR_GET_META_ERROR, tstrerror(code));
        }
        code = setTableVgroupList(pCxt, &name, pRealTable);
        if (TSDB_CODE_SUCCESS == code) {
          code = setTableIndex(pCxt, &name, pRealTable);
        }
      }
      if (TSDB_CODE_SUCCESS == code) {
        pRealTable->table.precision = pRealTable->pMeta->tableInfo.precision;
        pRealTable->table.singleTable = isSingleTable(pRealTable);
        if (TSDB_SUPER_TABLE == pRealTable->pMeta->tableType) {
          pCxt->stableQuery = true;
        }
        if (TSDB_SYSTEM_TABLE == pRealTable->pMeta->tableType && isSelectStmt(pCxt->pCurrStmt)) {
          ((SSelectStmt*)pCxt->pCurrStmt)->isTimeLineResult = false;
        }
        code = addNamespace(pCxt, pRealTable);
      }
      break;
    }
    case QUERY_NODE_TEMP_TABLE: {
      STempTableNode* pTempTable = (STempTableNode*)pTable;
      code = translateSubquery(pCxt, pTempTable->pSubquery);
      if (TSDB_CODE_SUCCESS == code) {
        pTempTable->table.precision = getStmtPrecision(pTempTable->pSubquery);
        pTempTable->table.singleTable = stmtIsSingleTable(pTempTable->pSubquery);
        code = addNamespace(pCxt, pTempTable);
      }
      break;
    }
    case QUERY_NODE_JOIN_TABLE: {
      SJoinTableNode* pJoinTable = (SJoinTableNode*)pTable;
      code = translateTable(pCxt, pJoinTable->pLeft);
      if (TSDB_CODE_SUCCESS == code) {
        code = translateTable(pCxt, pJoinTable->pRight);
      }
      if (TSDB_CODE_SUCCESS == code) {
        code = checkJoinTable(pCxt, pJoinTable);
      }
      if (TSDB_CODE_SUCCESS == code) {
        pJoinTable->table.precision = calcJoinTablePrecision(pJoinTable);
        pJoinTable->table.singleTable = joinTableIsSingleTable(pJoinTable);
        code = translateExpr(pCxt, &pJoinTable->pOnCond);
      }
      break;
    }
    default:
      break;
  }
  return code;
}

static int32_t createAllColumns(STranslateContext* pCxt, bool igTags, SNodeList** pCols) {
  *pCols = nodesMakeList();
  if (NULL == *pCols) {
    return generateSyntaxErrMsg(&pCxt->msgBuf, TSDB_CODE_OUT_OF_MEMORY);
  }
  SArray* pTables = taosArrayGetP(pCxt->pNsLevel, pCxt->currLevel);
  size_t  nums = taosArrayGetSize(pTables);
  for (size_t i = 0; i < nums; ++i) {
    STableNode* pTable = taosArrayGetP(pTables, i);
    int32_t     code = createColumnsByTable(pCxt, pTable, igTags, *pCols);
    if (TSDB_CODE_SUCCESS != code) {
      return code;
    }
  }
  return TSDB_CODE_SUCCESS;
}

static SNode* createMultiResFunc(SFunctionNode* pSrcFunc, SExprNode* pExpr) {
  SFunctionNode* pFunc = (SFunctionNode*)nodesMakeNode(QUERY_NODE_FUNCTION);
  if (NULL == pFunc) {
    return NULL;
  }
  pFunc->pParameterList = nodesMakeList();
  if (NULL == pFunc->pParameterList ||
      TSDB_CODE_SUCCESS != nodesListStrictAppend(pFunc->pParameterList, nodesCloneNode((SNode*)pExpr))) {
    nodesDestroyNode((SNode*)pFunc);
    return NULL;
  }

  pFunc->node.resType = pExpr->resType;
  pFunc->funcId = pSrcFunc->funcId;
  pFunc->funcType = pSrcFunc->funcType;
  strcpy(pFunc->functionName, pSrcFunc->functionName);
  char    buf[TSDB_FUNC_NAME_LEN + TSDB_TABLE_NAME_LEN + TSDB_COL_NAME_LEN];
  int32_t len = 0;
  if (QUERY_NODE_COLUMN == nodeType(pExpr)) {
    SColumnNode* pCol = (SColumnNode*)pExpr;
    len = snprintf(buf, sizeof(buf), "%s(%s.%s)", pSrcFunc->functionName, pCol->tableAlias, pCol->colName);
    strncpy(pFunc->node.aliasName, buf, TMIN(len, sizeof(pFunc->node.aliasName) - 1));
    if (tsKeepColumnName) {
      strcpy(pFunc->node.userAlias, pCol->colName);
    } else {
      len = snprintf(buf, sizeof(buf), "%s(%s)", pSrcFunc->functionName, pCol->colName);
      strncpy(pFunc->node.userAlias, buf, TMIN(len, sizeof(pFunc->node.userAlias) - 1));
    }
  } else {
    len = snprintf(buf, sizeof(buf), "%s(%s)", pSrcFunc->functionName, pExpr->aliasName);
    strncpy(pFunc->node.aliasName, buf, TMIN(len, sizeof(pFunc->node.aliasName) - 1));
    strncpy(pFunc->node.userAlias, buf, TMIN(len, sizeof(pFunc->node.userAlias) - 1));
  }

  return (SNode*)pFunc;
}

static int32_t createTableAllCols(STranslateContext* pCxt, SColumnNode* pCol, bool igTags, SNodeList** pOutput) {
  STableNode* pTable = NULL;
  int32_t     code = findTable(pCxt, pCol->tableAlias, &pTable);
  if (TSDB_CODE_SUCCESS == code && NULL == *pOutput) {
    *pOutput = nodesMakeList();
    if (NULL == *pOutput) {
      code = generateSyntaxErrMsg(&pCxt->msgBuf, TSDB_CODE_OUT_OF_MEMORY);
    }
  }
  if (TSDB_CODE_SUCCESS == code) {
    code = createColumnsByTable(pCxt, pTable, igTags, *pOutput);
  }
  return code;
}

static int32_t createMultiResFuncsParas(STranslateContext* pCxt, SNodeList* pSrcParas, SNodeList** pOutput) {
  int32_t code = TSDB_CODE_SUCCESS;

  SNodeList* pExprs = NULL;
  SNode*     pPara = NULL;
  FOREACH(pPara, pSrcParas) {
    if (isStar(pPara)) {
      code = createAllColumns(pCxt, true, &pExprs);
    } else if (isTableStar(pPara)) {
      code = createTableAllCols(pCxt, (SColumnNode*)pPara, true, &pExprs);
    } else {
      code = nodesListMakeStrictAppend(&pExprs, nodesCloneNode(pPara));
    }
    if (TSDB_CODE_SUCCESS != code) {
      break;
    }
  }

  if (TSDB_CODE_SUCCESS == code) {
    *pOutput = pExprs;
  } else {
    nodesDestroyList(pExprs);
  }

  return code;
}

static int32_t createMultiResFuncs(SFunctionNode* pSrcFunc, SNodeList* pExprs, SNodeList** pOutput) {
  SNodeList* pFuncs = nodesMakeList();
  if (NULL == pFuncs) {
    return TSDB_CODE_OUT_OF_MEMORY;
  }

  int32_t code = TSDB_CODE_SUCCESS;
  SNode*  pExpr = NULL;
  FOREACH(pExpr, pExprs) {
    code = nodesListStrictAppend(pFuncs, createMultiResFunc(pSrcFunc, (SExprNode*)pExpr));
    if (TSDB_CODE_SUCCESS != code) {
      break;
    }
  }

  if (TSDB_CODE_SUCCESS == code) {
    *pOutput = pFuncs;
  } else {
    nodesDestroyList(pFuncs);
  }

  return code;
}

static int32_t createMultiResFuncsFromStar(STranslateContext* pCxt, SFunctionNode* pSrcFunc, SNodeList** pOutput) {
  SNodeList* pExprs = NULL;
  int32_t    code = createMultiResFuncsParas(pCxt, pSrcFunc->pParameterList, &pExprs);
  if (TSDB_CODE_SUCCESS == code) {
    code = createMultiResFuncs(pSrcFunc, pExprs, pOutput);
  }

  nodesDestroyList(pExprs);
  return code;
}

static int32_t createTags(STranslateContext* pCxt, SNodeList** pOutput) {
  if (QUERY_NODE_REAL_TABLE != nodeType(((SSelectStmt*)pCxt->pCurrStmt)->pFromTable)) {
    return generateSyntaxErrMsgExt(&pCxt->msgBuf, TSDB_CODE_PAR_INVALID_TAGS_PC,
                                   "The _TAGS pseudo column can only be used for subtable and supertable queries");
  }

  SRealTableNode*   pTable = (SRealTableNode*)(((SSelectStmt*)pCxt->pCurrStmt)->pFromTable);
  const STableMeta* pMeta = pTable->pMeta;
  if (TSDB_SUPER_TABLE != pMeta->tableType && TSDB_CHILD_TABLE != pMeta->tableType) {
    return generateSyntaxErrMsg(&pCxt->msgBuf, TSDB_CODE_PAR_INVALID_TAGS_PC,
                                "The _TAGS pseudo column can only be used for subtable and supertable queries");
  }

  SSchema* pTagsSchema = getTableTagSchema(pMeta);
  for (int32_t i = 0; i < pMeta->tableInfo.numOfTags; ++i) {
    SColumnNode* pCol = (SColumnNode*)nodesMakeNode(QUERY_NODE_COLUMN);
    if (NULL == pCol) {
      return generateSyntaxErrMsg(&pCxt->msgBuf, TSDB_CODE_OUT_OF_MEMORY);
    }
    setColumnInfoBySchema(pTable, pTagsSchema + i, 1, pCol);
    if (TSDB_CODE_SUCCESS != nodesListMakeStrictAppend(pOutput, (SNode*)pCol)) {
      NODES_DESTORY_LIST(*pOutput);
      return TSDB_CODE_OUT_OF_MEMORY;
    }
  }
  return TSDB_CODE_SUCCESS;
}

static int32_t translateStar(STranslateContext* pCxt, SSelectStmt* pSelect) {
  SNode* pNode = NULL;
  WHERE_EACH(pNode, pSelect->pProjectionList) {
    int32_t code = TSDB_CODE_SUCCESS;
    if (isStar(pNode)) {
      SNodeList* pCols = NULL;
      code = createAllColumns(pCxt, false, &pCols);
      if (TSDB_CODE_SUCCESS == code) {
        INSERT_LIST(pSelect->pProjectionList, pCols);
        ERASE_NODE(pSelect->pProjectionList);
        continue;
      }
    } else if (isMultiResFunc(pNode)) {
      SNodeList* pNodeList = NULL;
      if (FUNCTION_TYPE_TAGS == ((SFunctionNode*)pNode)->funcType) {
        code = createTags(pCxt, &pNodeList);
      } else {
        code = createMultiResFuncsFromStar(pCxt, (SFunctionNode*)pNode, &pNodeList);
      }
      if (TSDB_CODE_SUCCESS == code) {
        INSERT_LIST(pSelect->pProjectionList, pNodeList);
        ERASE_NODE(pSelect->pProjectionList);
        continue;
      }
    } else if (isTableStar(pNode)) {
      SNodeList* pCols = NULL;
      code = createTableAllCols(pCxt, (SColumnNode*)pNode, false, &pCols);
      if (TSDB_CODE_SUCCESS == code) {
        INSERT_LIST(pSelect->pProjectionList, pCols);
        ERASE_NODE(pSelect->pProjectionList);
        continue;
      }
    }
    if (TSDB_CODE_SUCCESS != code) {
      return code;
    }
    WHERE_NEXT;
  }
  return TSDB_CODE_SUCCESS;
}

static int32_t getPositionValue(const SValueNode* pVal) {
  switch (pVal->node.resType.type) {
    case TSDB_DATA_TYPE_NULL:
    case TSDB_DATA_TYPE_TIMESTAMP:
    case TSDB_DATA_TYPE_NCHAR:
    case TSDB_DATA_TYPE_VARCHAR:
    case TSDB_DATA_TYPE_VARBINARY:
    case TSDB_DATA_TYPE_JSON:
      return -1;
    case TSDB_DATA_TYPE_BOOL:
      return (pVal->datum.b ? 1 : 0);
    case TSDB_DATA_TYPE_TINYINT:
    case TSDB_DATA_TYPE_SMALLINT:
    case TSDB_DATA_TYPE_INT:
    case TSDB_DATA_TYPE_BIGINT:
      return pVal->datum.i;
    case TSDB_DATA_TYPE_FLOAT:
    case TSDB_DATA_TYPE_DOUBLE:
      return pVal->datum.d;
    case TSDB_DATA_TYPE_UTINYINT:
    case TSDB_DATA_TYPE_USMALLINT:
    case TSDB_DATA_TYPE_UINT:
    case TSDB_DATA_TYPE_UBIGINT:
      return pVal->datum.u;
    default:
      break;
  }
  return -1;
}

static int32_t translateOrderByPosition(STranslateContext* pCxt, SNodeList* pProjectionList, SNodeList* pOrderByList,
                                        bool* pOther) {
  *pOther = false;
  SNode* pNode = NULL;
  WHERE_EACH(pNode, pOrderByList) {
    SNode* pExpr = ((SOrderByExprNode*)pNode)->pExpr;
    if (QUERY_NODE_VALUE == nodeType(pExpr)) {
      SValueNode* pVal = (SValueNode*)pExpr;
      if (DEAL_RES_ERROR == translateValue(pCxt, pVal)) {
        return pCxt->errCode;
      }
      int32_t pos = getPositionValue(pVal);
      if (pos < 0) {
        ERASE_NODE(pOrderByList);
        continue;
      } else if (0 == pos || pos > LIST_LENGTH(pProjectionList)) {
        return generateSyntaxErrMsg(&pCxt->msgBuf, TSDB_CODE_PAR_WRONG_NUMBER_OF_SELECT);
      } else {
        SColumnRefNode* pCol = (SColumnRefNode*)nodesMakeNode(QUERY_NODE_COLUMN_REF);
        if (NULL == pCol) {
          return generateSyntaxErrMsg(&pCxt->msgBuf, TSDB_CODE_OUT_OF_MEMORY);
        }
        strcpy(pCol->colName, ((SExprNode*)nodesListGetNode(pProjectionList, pos - 1))->aliasName);
        ((SOrderByExprNode*)pNode)->pExpr = (SNode*)pCol;
        nodesDestroyNode(pExpr);
      }
    } else {
      *pOther = true;
    }
    WHERE_NEXT;
  }
  return TSDB_CODE_SUCCESS;
}

static int32_t translateOrderBy(STranslateContext* pCxt, SSelectStmt* pSelect) {
  bool    other;
  int32_t code = translateOrderByPosition(pCxt, pSelect->pProjectionList, pSelect->pOrderByList, &other);
  if (TSDB_CODE_SUCCESS == code) {
    if (!other) {
      return TSDB_CODE_SUCCESS;
    }
    pCxt->currClause = SQL_CLAUSE_ORDER_BY;
    code = translateExprList(pCxt, pSelect->pOrderByList);
  }
  if (TSDB_CODE_SUCCESS == code) {
    code = checkExprListForGroupBy(pCxt, pSelect, pSelect->pOrderByList);
  }
  return code;
}

static EDealRes needFillImpl(SNode* pNode, void* pContext) {
  if (isAggFunc(pNode) && FUNCTION_TYPE_GROUP_KEY != ((SFunctionNode*)pNode)->funcType) {
    *(bool*)pContext = true;
    return DEAL_RES_END;
  }
  return DEAL_RES_CONTINUE;
}

static bool needFill(SNode* pNode) {
  bool hasFillFunc = false;
  nodesWalkExpr(pNode, needFillImpl, &hasFillFunc);
  return hasFillFunc;
}

static int32_t convertFillValue(STranslateContext* pCxt, SDataType dt, SNodeList* pValues, int32_t index) {
  SListCell* pCell = nodesListGetCell(pValues, index);
  if (dataTypeEqual(&dt, &((SExprNode*)pCell->pNode)->resType)) {
    return TSDB_CODE_SUCCESS;
  }
  SNode*  pCaseFunc = NULL;
  int32_t code = createCastFunc(pCxt, pCell->pNode, dt, &pCaseFunc);
  if (TSDB_CODE_SUCCESS == code) {
    code = scalarCalculateConstants(pCaseFunc, &pCell->pNode);
  }
  return code;
}

static int32_t checkFillValues(STranslateContext* pCxt, SFillNode* pFill, SNodeList* pProjectionList) {
  if (FILL_MODE_VALUE != pFill->mode) {
    return TSDB_CODE_SUCCESS;
  }

  int32_t        fillNo = 0;
  SNodeListNode* pFillValues = (SNodeListNode*)pFill->pValues;
  SNode*         pProject = NULL;
  FOREACH(pProject, pProjectionList) {
    if (needFill(pProject)) {
      if (fillNo >= LIST_LENGTH(pFillValues->pNodeList)) {
        return generateSyntaxErrMsgExt(&pCxt->msgBuf, TSDB_CODE_PAR_WRONG_VALUE_TYPE, "Filled values number mismatch");
      }
      if (TSDB_CODE_SUCCESS !=
          convertFillValue(pCxt, ((SExprNode*)pProject)->resType, pFillValues->pNodeList, fillNo)) {
        return generateSyntaxErrMsgExt(&pCxt->msgBuf, TSDB_CODE_PAR_WRONG_VALUE_TYPE, "Filled data type mismatch");
      }
      ++fillNo;
    }
  }
  if (fillNo != LIST_LENGTH(pFillValues->pNodeList)) {
    return generateSyntaxErrMsgExt(&pCxt->msgBuf, TSDB_CODE_PAR_WRONG_VALUE_TYPE, "Filled values number mismatch");
  }
  return TSDB_CODE_SUCCESS;
}

static int32_t translateFillValues(STranslateContext* pCxt, SSelectStmt* pSelect) {
  if (NULL == pSelect->pWindow || QUERY_NODE_INTERVAL_WINDOW != nodeType(pSelect->pWindow) ||
      NULL == ((SIntervalWindowNode*)pSelect->pWindow)->pFill) {
    return TSDB_CODE_SUCCESS;
  }
  return checkFillValues(pCxt, (SFillNode*)((SIntervalWindowNode*)pSelect->pWindow)->pFill, pSelect->pProjectionList);
}

static int32_t rewriteProjectAlias(SNodeList* pProjectionList) {
  int32_t no = 1;
  SNode*  pProject = NULL;
  FOREACH(pProject, pProjectionList) {
    SExprNode* pExpr = (SExprNode*)pProject;
    if ('\0' == pExpr->userAlias[0]) {
      strcpy(pExpr->userAlias, pExpr->aliasName);
    }
    sprintf(pExpr->aliasName, "#expr_%d", no++);
  }
  return TSDB_CODE_SUCCESS;
}

static int32_t checkProjectAlias(STranslateContext* pCxt, SNodeList* pProjectionList, SHashObj** pOutput) {
  SHashObj* pUserAliasSet = taosHashInit(LIST_LENGTH(pProjectionList),
                                         taosGetDefaultHashFunction(TSDB_DATA_TYPE_BINARY), false, HASH_NO_LOCK);
  SNode*    pProject = NULL;
  FOREACH(pProject, pProjectionList) {
    SExprNode* pExpr = (SExprNode*)pProject;
    if (NULL != taosHashGet(pUserAliasSet, pExpr->userAlias, strlen(pExpr->userAlias))) {
      taosHashCleanup(pUserAliasSet);
      return generateSyntaxErrMsg(&pCxt->msgBuf, TSDB_CODE_PAR_AMBIGUOUS_COLUMN, pExpr->userAlias);
    }
    taosHashPut(pUserAliasSet, pExpr->userAlias, strlen(pExpr->userAlias), &pExpr, POINTER_BYTES);
  }
  if (NULL == pOutput) {
    taosHashCleanup(pUserAliasSet);
  } else {
    *pOutput = pUserAliasSet;
  }
  return TSDB_CODE_SUCCESS;
}

static int32_t translateProjectionList(STranslateContext* pCxt, SSelectStmt* pSelect) {
  if (pSelect->isSubquery) {
    return checkProjectAlias(pCxt, pSelect->pProjectionList, NULL);
  }
  return rewriteProjectAlias(pSelect->pProjectionList);
}

static int32_t translateSelectList(STranslateContext* pCxt, SSelectStmt* pSelect) {
  pCxt->currClause = SQL_CLAUSE_SELECT;
  int32_t code = translateExprList(pCxt, pSelect->pProjectionList);
  if (TSDB_CODE_SUCCESS == code) {
    code = translateStar(pCxt, pSelect);
  }
  if (TSDB_CODE_SUCCESS == code) {
    code = translateProjectionList(pCxt, pSelect);
  }
  if (TSDB_CODE_SUCCESS == code) {
    code = checkExprListForGroupBy(pCxt, pSelect, pSelect->pProjectionList);
  }
  if (TSDB_CODE_SUCCESS == code) {
    code = translateFillValues(pCxt, pSelect);
  }
  return code;
}

static int32_t translateHaving(STranslateContext* pCxt, SSelectStmt* pSelect) {
  if (NULL == pSelect->pGroupByList && NULL != pSelect->pHaving) {
    return generateSyntaxErrMsg(&pCxt->msgBuf, TSDB_CODE_PAR_GROUPBY_LACK_EXPRESSION);
  }
  pCxt->currClause = SQL_CLAUSE_HAVING;
  int32_t code = translateExpr(pCxt, &pSelect->pHaving);
  if (TSDB_CODE_SUCCESS == code) {
    code = checkExprForGroupBy(pCxt, &pSelect->pHaving);
  }
  return code;
}

static int32_t translateGroupBy(STranslateContext* pCxt, SSelectStmt* pSelect) {
  if (NULL == pSelect->pGroupByList) {
    return TSDB_CODE_SUCCESS;
  }
  if (NULL != pSelect->pWindow) {
    return generateSyntaxErrMsg(&pCxt->msgBuf, TSDB_CODE_PAR_GROUPBY_WINDOW_COEXIST);
  }
  pCxt->currClause = SQL_CLAUSE_GROUP_BY;
  pSelect->isTimeLineResult = false;
  return translateExprList(pCxt, pSelect->pGroupByList);
}

static int32_t getTimeRange(SNode** pPrimaryKeyCond, STimeWindow* pTimeRange, bool* pIsStrict) {
  SNode*  pNew = NULL;
  int32_t code = scalarCalculateConstants(*pPrimaryKeyCond, &pNew);
  if (TSDB_CODE_SUCCESS == code) {
    *pPrimaryKeyCond = pNew;
    code = filterGetTimeRange(*pPrimaryKeyCond, pTimeRange, pIsStrict);
  }
  return code;
}

static int32_t getQueryTimeRange(STranslateContext* pCxt, SNode* pWhere, STimeWindow* pTimeRange) {
  if (NULL == pWhere) {
    *pTimeRange = TSWINDOW_INITIALIZER;
    return TSDB_CODE_SUCCESS;
  }

  SNode* pCond = nodesCloneNode(pWhere);
  if (NULL == pCond) {
    return TSDB_CODE_OUT_OF_MEMORY;
  }

  SNode* pPrimaryKeyCond = NULL;
  filterPartitionCond(&pCond, &pPrimaryKeyCond, NULL, NULL, NULL);

  int32_t code = TSDB_CODE_SUCCESS;
  if (NULL != pPrimaryKeyCond) {
    bool isStrict = false;
    code = getTimeRange(&pPrimaryKeyCond, pTimeRange, &isStrict);
  } else {
    *pTimeRange = TSWINDOW_INITIALIZER;
  }
  nodesDestroyNode(pCond);
  nodesDestroyNode(pPrimaryKeyCond);
  return code;
}

static int32_t checkFill(STranslateContext* pCxt, SFillNode* pFill, SValueNode* pInterval, bool isInterpFill) {
  if (FILL_MODE_NONE == pFill->mode) {
    if (isInterpFill) {
      return generateSyntaxErrMsgExt(&pCxt->msgBuf, TSDB_CODE_PAR_WRONG_VALUE_TYPE, "Unsupported fill type");
    }

    return TSDB_CODE_SUCCESS;
  }

  if (!pCxt->createStream && (TSWINDOW_IS_EQUAL(pFill->timeRange, TSWINDOW_INITIALIZER) ||
                              TSWINDOW_IS_EQUAL(pFill->timeRange, TSWINDOW_DESC_INITIALIZER))) {
    return generateSyntaxErrMsg(&pCxt->msgBuf, TSDB_CODE_PAR_INVALID_FILL_TIME_RANGE);
  }

  // interp FILL clause
  if (NULL == pInterval) {
    return TSDB_CODE_SUCCESS;
  }

  int64_t timeRange = TABS(pFill->timeRange.skey - pFill->timeRange.ekey);
  int64_t intervalRange = 0;
  if (TIME_IS_VAR_DURATION(pInterval->unit)) {
    int64_t f = 1;
    if (pInterval->unit == 'n') {
      f = 30LL * MILLISECOND_PER_DAY;
    } else if (pInterval->unit == 'y') {
      f = 365LL * MILLISECOND_PER_DAY;
    }
    intervalRange = pInterval->datum.i * f;
  } else {
    intervalRange = pInterval->datum.i;
  }

  if ((timeRange == 0) || (timeRange / intervalRange) >= MAX_INTERVAL_TIME_WINDOW) {
    return generateSyntaxErrMsg(&pCxt->msgBuf, TSDB_CODE_PAR_INVALID_FILL_TIME_RANGE);
  }

  return TSDB_CODE_SUCCESS;
}

static int32_t translateFill(STranslateContext* pCxt, SSelectStmt* pSelect, SIntervalWindowNode* pInterval) {
  if (NULL == pInterval->pFill) {
    return TSDB_CODE_SUCCESS;
  }

  ((SFillNode*)pInterval->pFill)->timeRange = pSelect->timeRange;
  return checkFill(pCxt, (SFillNode*)pInterval->pFill, (SValueNode*)pInterval->pInterval, false);
}

static int64_t getMonthsFromTimeVal(int64_t val, int32_t fromPrecision, char unit) {
  int64_t days = convertTimeFromPrecisionToUnit(val, fromPrecision, 'd');
  switch (unit) {
    case 'b':
    case 'u':
    case 'a':
    case 's':
    case 'm':
    case 'h':
    case 'd':
    case 'w':
      return days / 28;
    case 'n':
      return val;
    case 'y':
      return val * 12;
    default:
      break;
  }
  return -1;
}

static const char* getPrecisionStr(uint8_t precision) {
  switch (precision) {
    case TSDB_TIME_PRECISION_MILLI:
      return TSDB_TIME_PRECISION_MILLI_STR;
    case TSDB_TIME_PRECISION_MICRO:
      return TSDB_TIME_PRECISION_MICRO_STR;
    case TSDB_TIME_PRECISION_NANO:
      return TSDB_TIME_PRECISION_NANO_STR;
    default:
      break;
  }
  return "unknown";
}

static int32_t checkIntervalWindow(STranslateContext* pCxt, SIntervalWindowNode* pInterval) {
  uint8_t precision = ((SColumnNode*)pInterval->pCol)->node.resType.precision;

  SValueNode* pInter = (SValueNode*)pInterval->pInterval;
  bool        valInter = TIME_IS_VAR_DURATION(pInter->unit);
  if (pInter->datum.i <= 0 || (!valInter && pInter->datum.i < tsMinIntervalTime)) {
    return generateSyntaxErrMsg(&pCxt->msgBuf, TSDB_CODE_PAR_INTER_VALUE_TOO_SMALL, tsMinIntervalTime,
                                getPrecisionStr(precision));
  }

  if (NULL != pInterval->pOffset) {
    SValueNode* pOffset = (SValueNode*)pInterval->pOffset;
    if (pOffset->datum.i <= 0) {
      return generateSyntaxErrMsg(&pCxt->msgBuf, TSDB_CODE_PAR_INTER_OFFSET_NEGATIVE);
    }
    if (pInter->unit == 'n' && pOffset->unit == 'y') {
      return generateSyntaxErrMsg(&pCxt->msgBuf, TSDB_CODE_PAR_INTER_OFFSET_UNIT);
    }
    bool fixed = !TIME_IS_VAR_DURATION(pOffset->unit) && !valInter;
    if ((fixed && pOffset->datum.i >= pInter->datum.i) ||
        (!fixed && getMonthsFromTimeVal(pOffset->datum.i, precision, pOffset->unit) >=
                       getMonthsFromTimeVal(pInter->datum.i, precision, pInter->unit))) {
      return generateSyntaxErrMsg(&pCxt->msgBuf, TSDB_CODE_PAR_INTER_OFFSET_TOO_BIG);
    }
  }

  if (NULL != pInterval->pSliding) {
    const static int32_t INTERVAL_SLIDING_FACTOR = 100;

    SValueNode* pSliding = (SValueNode*)pInterval->pSliding;
    if (TIME_IS_VAR_DURATION(pSliding->unit)) {
      return generateSyntaxErrMsg(&pCxt->msgBuf, TSDB_CODE_PAR_INTER_SLIDING_UNIT);
    }
    if ((pSliding->datum.i < convertTimePrecision(tsMinSlidingTime, TSDB_TIME_PRECISION_MILLI, precision)) ||
        (pInter->datum.i / pSliding->datum.i > INTERVAL_SLIDING_FACTOR)) {
      return generateSyntaxErrMsg(&pCxt->msgBuf, TSDB_CODE_PAR_INTER_SLIDING_TOO_SMALL);
    }
    if (pSliding->datum.i > pInter->datum.i) {
      return generateSyntaxErrMsg(&pCxt->msgBuf, TSDB_CODE_PAR_INTER_SLIDING_TOO_BIG);
    }
  }

  return TSDB_CODE_SUCCESS;
}

static int32_t translateIntervalWindow(STranslateContext* pCxt, SSelectStmt* pSelect) {
  SIntervalWindowNode* pInterval = (SIntervalWindowNode*)pSelect->pWindow;
  int32_t              code = checkIntervalWindow(pCxt, pInterval);
  if (TSDB_CODE_SUCCESS == code) {
    code = translateFill(pCxt, pSelect, pInterval);
  }
  return code;
}

static int32_t checkStateExpr(STranslateContext* pCxt, SNode* pNode) {
  int32_t type = ((SExprNode*)pNode)->resType.type;
  if (!IS_INTEGER_TYPE(type) && type != TSDB_DATA_TYPE_BOOL && !IS_VAR_DATA_TYPE(type)) {
    return generateSyntaxErrMsg(&pCxt->msgBuf, TSDB_CODE_PAR_INVALID_STATE_WIN_TYPE);
  }

  if (QUERY_NODE_COLUMN == nodeType(pNode) && COLUMN_TYPE_TAG == ((SColumnNode*)pNode)->colType) {
    return generateSyntaxErrMsg(&pCxt->msgBuf, TSDB_CODE_PAR_INVALID_STATE_WIN_COL);
  }

  return TSDB_CODE_SUCCESS;
}

static bool hasPartitionByTbname(SNodeList* pPartitionByList) {
  SNode* pPartKey = NULL;
  FOREACH(pPartKey, pPartitionByList) {
    if (QUERY_NODE_FUNCTION == nodeType(pPartKey) && FUNCTION_TYPE_TBNAME == ((SFunctionNode*)pPartKey)->funcType) {
      return true;
    }
  }
  return false;
}

static int32_t checkStateWindowForStream(STranslateContext* pCxt, SSelectStmt* pSelect) {
  if (!pCxt->createStream) {
    return TSDB_CODE_SUCCESS;
  }
  if (TSDB_SUPER_TABLE == ((SRealTableNode*)pSelect->pFromTable)->pMeta->tableType &&
      !hasPartitionByTbname(pSelect->pPartitionByList)) {
    return generateSyntaxErrMsgExt(&pCxt->msgBuf, TSDB_CODE_PAR_INVALID_STREAM_QUERY, "Unsupported stream query");
  }
  return TSDB_CODE_SUCCESS;
}

static int32_t translateStateWindow(STranslateContext* pCxt, SSelectStmt* pSelect) {
  if (QUERY_NODE_TEMP_TABLE == nodeType(pSelect->pFromTable) &&
      !isGlobalTimeLineQuery(((STempTableNode*)pSelect->pFromTable)->pSubquery)) {
    return generateSyntaxErrMsgExt(&pCxt->msgBuf, TSDB_CODE_PAR_INVALID_TIMELINE_QUERY,
                                   "STATE_WINDOW requires valid time series input");
  }

  SStateWindowNode* pState = (SStateWindowNode*)pSelect->pWindow;
  int32_t           code = checkStateExpr(pCxt, pState->pExpr);
  if (TSDB_CODE_SUCCESS == code) {
    code = checkStateWindowForStream(pCxt, pSelect);
  }
  return code;
}

static int32_t translateSessionWindow(STranslateContext* pCxt, SSelectStmt* pSelect) {
  if (QUERY_NODE_TEMP_TABLE == nodeType(pSelect->pFromTable) &&
      !isGlobalTimeLineQuery(((STempTableNode*)pSelect->pFromTable)->pSubquery)) {
    return generateSyntaxErrMsgExt(&pCxt->msgBuf, TSDB_CODE_PAR_INVALID_TIMELINE_QUERY,
                                   "SESSION requires valid time series input");
  }

  SSessionWindowNode* pSession = (SSessionWindowNode*)pSelect->pWindow;
  if ('y' == pSession->pGap->unit || 'n' == pSession->pGap->unit || 0 == pSession->pGap->datum.i) {
    return generateSyntaxErrMsg(&pCxt->msgBuf, TSDB_CODE_PAR_INTER_SESSION_GAP);
  }
  if (PRIMARYKEY_TIMESTAMP_COL_ID != pSession->pCol->colId) {
    return generateSyntaxErrMsg(&pCxt->msgBuf, TSDB_CODE_PAR_INTER_SESSION_COL);
  }
  return TSDB_CODE_SUCCESS;
}

static int32_t translateSpecificWindow(STranslateContext* pCxt, SSelectStmt* pSelect) {
  switch (nodeType(pSelect->pWindow)) {
    case QUERY_NODE_STATE_WINDOW:
      return translateStateWindow(pCxt, pSelect);
    case QUERY_NODE_SESSION_WINDOW:
      return translateSessionWindow(pCxt, pSelect);
    case QUERY_NODE_INTERVAL_WINDOW:
      return translateIntervalWindow(pCxt, pSelect);
    default:
      break;
  }
  return TSDB_CODE_SUCCESS;
}

static int32_t translateWindow(STranslateContext* pCxt, SSelectStmt* pSelect) {
  if (NULL == pSelect->pWindow) {
    return TSDB_CODE_SUCCESS;
  }
  pCxt->currClause = SQL_CLAUSE_WINDOW;
  int32_t code = translateExpr(pCxt, &pSelect->pWindow);
  if (TSDB_CODE_SUCCESS == code) {
    code = translateSpecificWindow(pCxt, pSelect);
  }
  return code;
}

static int32_t createDefaultFillNode(STranslateContext* pCxt, SNode** pOutput) {
  SFillNode* pFill = (SFillNode*)nodesMakeNode(QUERY_NODE_FILL);
  if (NULL == pFill) {
    return TSDB_CODE_OUT_OF_MEMORY;
  }

  pFill->mode = FILL_MODE_NONE;

  SColumnNode* pCol = (SColumnNode*)nodesMakeNode(QUERY_NODE_COLUMN);
  if (NULL == pCol) {
    nodesDestroyNode((SNode*)pFill);
    return TSDB_CODE_OUT_OF_MEMORY;
  }
  pCol->colId = PRIMARYKEY_TIMESTAMP_COL_ID;
  strcpy(pCol->colName, ROWTS_PSEUDO_COLUMN_NAME);
  pFill->pWStartTs = (SNode*)pCol;

  *pOutput = (SNode*)pFill;
  return TSDB_CODE_SUCCESS;
}

static int32_t checkEvery(STranslateContext* pCxt, SValueNode* pInterval) {
  int32_t len = strlen(pInterval->literal);

  char* unit = &pInterval->literal[len - 1];
  if (*unit == 'n' || *unit == 'y') {
    return generateSyntaxErrMsgExt(&pCxt->msgBuf, TSDB_CODE_PAR_WRONG_VALUE_TYPE,
                                   "Unsupported time unit in EVERY clause");
  }

  return TSDB_CODE_SUCCESS;
}

static int32_t translateInterpEvery(STranslateContext* pCxt, SNode** pEvery) {
  int32_t code = TSDB_CODE_SUCCESS;

  code = checkEvery(pCxt, (SValueNode*)(*pEvery));
  if (TSDB_CODE_SUCCESS == code) {
    code = translateExpr(pCxt, pEvery);
  }

  int64_t interval = ((SValueNode*)(*pEvery))->datum.i;
  if (interval == 0) {
    return generateSyntaxErrMsgExt(&pCxt->msgBuf, TSDB_CODE_PAR_WRONG_VALUE_TYPE,
                                   "Unsupported time unit in EVERY clause");
  }

  return code;
}

static int32_t translateInterpFill(STranslateContext* pCxt, SSelectStmt* pSelect) {
  int32_t code = TSDB_CODE_SUCCESS;

  if (NULL == pSelect->pFill) {
    code = createDefaultFillNode(pCxt, &pSelect->pFill);
  }
  if (TSDB_CODE_SUCCESS == code) {
    code = translateExpr(pCxt, &pSelect->pFill);
  }
  if (TSDB_CODE_SUCCESS == code) {
    code = getQueryTimeRange(pCxt, pSelect->pRange, &(((SFillNode*)pSelect->pFill)->timeRange));
  }
  if (TSDB_CODE_SUCCESS == code) {
    code = checkFill(pCxt, (SFillNode*)pSelect->pFill, (SValueNode*)pSelect->pEvery, true);
  }

  return code;
}

static int32_t translateInterp(STranslateContext* pCxt, SSelectStmt* pSelect) {
  if (!pSelect->hasInterpFunc) {
    if (NULL != pSelect->pRange || NULL != pSelect->pEvery || NULL != pSelect->pFill) {
      return generateSyntaxErrMsg(&pCxt->msgBuf, TSDB_CODE_PAR_INVALID_INTERP_CLAUSE);
    }
    return TSDB_CODE_SUCCESS;
  }

  if (NULL == pSelect->pRange || NULL == pSelect->pEvery || NULL == pSelect->pFill) {
    return generateSyntaxErrMsgExt(&pCxt->msgBuf, TSDB_CODE_PAR_INVALID_INTERP_CLAUSE,
                                   "Missing RANGE clause, EVERY clause or FILL clause");
  }

  int32_t code = translateExpr(pCxt, &pSelect->pRange);
  if (TSDB_CODE_SUCCESS == code) {
    code = translateInterpEvery(pCxt, &pSelect->pEvery);
  }
  if (TSDB_CODE_SUCCESS == code) {
    code = translateInterpFill(pCxt, pSelect);
  }
  return code;
}

static int32_t translatePartitionBy(STranslateContext* pCxt, SSelectStmt* pSelect) {
  if (NULL == pSelect->pPartitionByList) {
    return TSDB_CODE_SUCCESS;
  }
  pCxt->currClause = SQL_CLAUSE_PARTITION_BY;
  int32_t code = translateExprList(pCxt, pSelect->pPartitionByList);
  if (TSDB_CODE_SUCCESS == code) {
    code = translateExprList(pCxt, pSelect->pTags);
  }
  if (TSDB_CODE_SUCCESS == code) {
    code = translateExpr(pCxt, &pSelect->pSubtable);
  }
  return code;
}

static int32_t translateWhere(STranslateContext* pCxt, SSelectStmt* pSelect) {
  pCxt->currClause = SQL_CLAUSE_WHERE;
  int32_t code = translateExpr(pCxt, &pSelect->pWhere);
  if (TSDB_CODE_SUCCESS == code) {
    code = getQueryTimeRange(pCxt, pSelect->pWhere, &pSelect->timeRange);
  }
  return code;
}

static int32_t translateFrom(STranslateContext* pCxt, SNode* pTable) {
  pCxt->currClause = SQL_CLAUSE_FROM;
  return translateTable(pCxt, pTable);
}

static int32_t checkLimit(STranslateContext* pCxt, SSelectStmt* pSelect) {
  if ((NULL != pSelect->pLimit && pSelect->pLimit->offset < 0) ||
      (NULL != pSelect->pSlimit && pSelect->pSlimit->offset < 0)) {
    return generateSyntaxErrMsg(&pCxt->msgBuf, TSDB_CODE_PAR_OFFSET_LESS_ZERO);
  }

  if (NULL != pSelect->pSlimit && NULL == pSelect->pPartitionByList) {
    return generateSyntaxErrMsg(&pCxt->msgBuf, TSDB_CODE_PAR_SLIMIT_LEAK_PARTITION_BY);
  }

  return TSDB_CODE_SUCCESS;
}

static int32_t createPrimaryKeyColByTable(STranslateContext* pCxt, STableNode* pTable, SNode** pPrimaryKey) {
  SColumnNode* pCol = (SColumnNode*)nodesMakeNode(QUERY_NODE_COLUMN);
  if (NULL == pCol) {
    return TSDB_CODE_OUT_OF_MEMORY;
  }
  pCol->colId = PRIMARYKEY_TIMESTAMP_COL_ID;
  strcpy(pCol->colName, ROWTS_PSEUDO_COLUMN_NAME);
  bool    found = false;
  int32_t code = findAndSetColumn(pCxt, &pCol, pTable, &found);
  if (TSDB_CODE_SUCCESS != code || !found) {
    return generateSyntaxErrMsg(&pCxt->msgBuf, TSDB_CODE_PAR_INVALID_TIMELINE_FUNC);
  }
  *pPrimaryKey = (SNode*)pCol;
  return TSDB_CODE_SUCCESS;
}

static int32_t createPrimaryKeyCol(STranslateContext* pCxt, SNode** pPrimaryKey) {
  STableNode* pTable = NULL;
  int32_t     code = findTable(pCxt, NULL, &pTable);
  if (TSDB_CODE_SUCCESS == code) {
    code = createPrimaryKeyColByTable(pCxt, pTable, pPrimaryKey);
  }
  return code;
}

static EDealRes appendTsForImplicitTsFuncImpl(SNode* pNode, void* pContext) {
  STranslateContext* pCxt = pContext;
  if (isImplicitTsFunc(pNode)) {
    SFunctionNode* pFunc = (SFunctionNode*)pNode;
    SNode*         pPrimaryKey = NULL;
    pCxt->errCode = createPrimaryKeyCol(pCxt, &pPrimaryKey);
    if (TSDB_CODE_SUCCESS == pCxt->errCode) {
      pCxt->errCode = nodesListMakeStrictAppend(&pFunc->pParameterList, pPrimaryKey);
    }
    return TSDB_CODE_SUCCESS == pCxt->errCode ? DEAL_RES_IGNORE_CHILD : DEAL_RES_ERROR;
  }
  return DEAL_RES_CONTINUE;
}

static int32_t appendTsForImplicitTsFunc(STranslateContext* pCxt, SSelectStmt* pSelect) {
  nodesWalkSelectStmt(pSelect, SQL_CLAUSE_FROM, appendTsForImplicitTsFuncImpl, pCxt);
  return pCxt->errCode;
}

typedef struct SReplaceOrderByAliasCxt {
  STranslateContext* pTranslateCxt;
  SNodeList*         pProjectionList;
} SReplaceOrderByAliasCxt;

static EDealRes replaceOrderByAliasImpl(SNode** pNode, void* pContext) {
  SReplaceOrderByAliasCxt* pCxt = pContext;
  if (QUERY_NODE_COLUMN_REF == nodeType(*pNode)) {
    SNodeList* pProjectionList = pCxt->pProjectionList;
    SNode*     pProject = NULL;
    FOREACH(pProject, pProjectionList) {
      SExprNode* pExpr = (SExprNode*)pProject;
      if (0 == strcmp(((SColumnRefNode*)*pNode)->colName, pExpr->aliasName)) {
        SNode* pNew = nodesCloneNode(pProject);
        if (NULL == pNew) {
          pCxt->pTranslateCxt->errCode = TSDB_CODE_OUT_OF_MEMORY;
          return DEAL_RES_ERROR;
        }
        ((SExprNode*)pNew)->orderAlias = true;
        nodesDestroyNode(*pNode);
        *pNode = pNew;
        return DEAL_RES_CONTINUE;
      }
    }
  }
  return DEAL_RES_CONTINUE;
}

static int32_t replaceOrderByAlias(STranslateContext* pCxt, SNodeList* pProjectionList, SNodeList* pOrderByList) {
  if (NULL == pOrderByList) {
    return TSDB_CODE_SUCCESS;
  }
  SReplaceOrderByAliasCxt cxt = {.pTranslateCxt = pCxt, .pProjectionList = pProjectionList};
  nodesRewriteExprsPostOrder(pOrderByList, replaceOrderByAliasImpl, &cxt);
  return pCxt->errCode;
}

static void resetResultTimeline(SSelectStmt* pSelect) {
  if (NULL == pSelect->pOrderByList) {
    return;
  }
  SNode* pOrder = ((SOrderByExprNode*)nodesListGetNode(pSelect->pOrderByList, 0))->pExpr;
  if ((QUERY_NODE_TEMP_TABLE == nodeType(pSelect->pFromTable) &&
       isPrimaryKey((STempTableNode*)pSelect->pFromTable, pOrder)) ||
      (QUERY_NODE_TEMP_TABLE != nodeType(pSelect->pFromTable) && isPrimaryKeyImpl(pOrder))) {
    pSelect->isTimeLineResult = true;
  } else {
    pSelect->isTimeLineResult = false;
  }
}

static int32_t replaceOrderByAliasForSelect(STranslateContext* pCxt, SSelectStmt* pSelect) {
  int32_t code = replaceOrderByAlias(pCxt, pSelect->pProjectionList, pSelect->pOrderByList);
  if (TSDB_CODE_SUCCESS == pCxt->errCode) {
    resetResultTimeline(pSelect);
  }
  return code;
}

static int32_t translateSelectWithoutFrom(STranslateContext* pCxt, SSelectStmt* pSelect) {
  pCxt->pCurrStmt = (SNode*)pSelect;
  pCxt->currClause = SQL_CLAUSE_SELECT;
  return translateExprList(pCxt, pSelect->pProjectionList);
}

static int32_t translateSelectFrom(STranslateContext* pCxt, SSelectStmt* pSelect) {
  pCxt->pCurrStmt = (SNode*)pSelect;
  int32_t code = translateFrom(pCxt, pSelect->pFromTable);
  if (TSDB_CODE_SUCCESS == code) {
    pSelect->precision = ((STableNode*)pSelect->pFromTable)->precision;
    code = translateWhere(pCxt, pSelect);
  }
  if (TSDB_CODE_SUCCESS == code) {
    code = translatePartitionBy(pCxt, pSelect);
  }
  if (TSDB_CODE_SUCCESS == code) {
    code = translateWindow(pCxt, pSelect);
  }
  if (TSDB_CODE_SUCCESS == code) {
    code = translateGroupBy(pCxt, pSelect);
  }
  if (TSDB_CODE_SUCCESS == code) {
    code = translateHaving(pCxt, pSelect);
  }
  if (TSDB_CODE_SUCCESS == code) {
    code = translateSelectList(pCxt, pSelect);
  }
  if (TSDB_CODE_SUCCESS == code) {
    code = translateOrderBy(pCxt, pSelect);
  }
  if (TSDB_CODE_SUCCESS == code) {
    code = checkAggColCoexist(pCxt, pSelect);
  }
  if (TSDB_CODE_SUCCESS == code) {
    code = checkWindowFuncCoexist(pCxt, pSelect);
  }
  if (TSDB_CODE_SUCCESS == code) {
    code = checkLimit(pCxt, pSelect);
  }
  if (TSDB_CODE_SUCCESS == code) {
    code = translateInterp(pCxt, pSelect);
  }
  if (TSDB_CODE_SUCCESS == code) {
    code = appendTsForImplicitTsFunc(pCxt, pSelect);
  }
  if (TSDB_CODE_SUCCESS == code) {
    code = replaceOrderByAliasForSelect(pCxt, pSelect);
  }
  if (TSDB_CODE_SUCCESS == code) {
    code = setTableCacheLastMode(pCxt, pSelect);
  }
  return code;
}

static int32_t translateSelect(STranslateContext* pCxt, SSelectStmt* pSelect) {
  if (NULL == pSelect->pFromTable) {
    return translateSelectWithoutFrom(pCxt, pSelect);
  } else {
    return translateSelectFrom(pCxt, pSelect);
  }
}

static SNode* createSetOperProject(const char* pTableAlias, SNode* pNode) {
  SColumnNode* pCol = (SColumnNode*)nodesMakeNode(QUERY_NODE_COLUMN);
  if (NULL == pCol) {
    return NULL;
  }
  pCol->node.resType = ((SExprNode*)pNode)->resType;
  snprintf(pCol->tableAlias, sizeof(pCol->tableAlias), "%s", pTableAlias);
  snprintf(pCol->colName, sizeof(pCol->colName), "%s", ((SExprNode*)pNode)->aliasName);
  snprintf(pCol->node.aliasName, sizeof(pCol->node.aliasName), "%s", pCol->colName);
  snprintf(pCol->node.userAlias, sizeof(pCol->node.userAlias), "%s", ((SExprNode*)pNode)->userAlias);
  return (SNode*)pCol;
}

static int32_t translateSetOperProject(STranslateContext* pCxt, SSetOperator* pSetOperator) {
  SNodeList* pLeftProjections = getProjectList(pSetOperator->pLeft);
  SNodeList* pRightProjections = getProjectList(pSetOperator->pRight);
  if (LIST_LENGTH(pLeftProjections) != LIST_LENGTH(pRightProjections)) {
    return generateSyntaxErrMsg(&pCxt->msgBuf, TSDB_CODE_PAR_INCORRECT_NUM_OF_COL);
  }

  SNode* pLeft = NULL;
  SNode* pRight = NULL;
  FORBOTH(pLeft, pLeftProjections, pRight, pRightProjections) {
    SExprNode* pLeftExpr = (SExprNode*)pLeft;
    SExprNode* pRightExpr = (SExprNode*)pRight;
    int32_t    comp = dataTypeComp(&pLeftExpr->resType, &pRightExpr->resType);
    if (comp > 0) {
      SNode*  pRightFunc = NULL;
      int32_t code = createCastFunc(pCxt, pRight, pLeftExpr->resType, &pRightFunc);
      if (TSDB_CODE_SUCCESS != code) {
        return code;
      }
      REPLACE_LIST2_NODE(pRightFunc);
      pRightExpr = (SExprNode*)pRightFunc;
    } else if (comp < 0) {
      SNode*  pLeftFunc = NULL;
      int32_t code = createCastFunc(pCxt, pLeft, pRightExpr->resType, &pLeftFunc);
      if (TSDB_CODE_SUCCESS != code) {
        return code;
      }
      REPLACE_LIST1_NODE(pLeftFunc);
      SExprNode* pLeftFuncExpr = (SExprNode*)pLeftFunc;
      snprintf(pLeftFuncExpr->aliasName, sizeof(pLeftFuncExpr->aliasName), "%s", pLeftExpr->aliasName);
      snprintf(pLeftFuncExpr->userAlias, sizeof(pLeftFuncExpr->userAlias), "%s", pLeftExpr->userAlias);
      pLeft = pLeftFunc;
      pLeftExpr = pLeftFuncExpr;
    }
    snprintf(pRightExpr->aliasName, sizeof(pRightExpr->aliasName), "%s", pLeftExpr->aliasName);
    if (TSDB_CODE_SUCCESS != nodesListMakeStrictAppend(&pSetOperator->pProjectionList,
                                                       createSetOperProject(pSetOperator->stmtName, pLeft))) {
      return TSDB_CODE_OUT_OF_MEMORY;
    }
  }
  return TSDB_CODE_SUCCESS;
}

static uint8_t calcSetOperatorPrecision(SSetOperator* pSetOperator) {
  return calcPrecision(getStmtPrecision(pSetOperator->pLeft), getStmtPrecision(pSetOperator->pRight));
}

static int32_t translateSetOperOrderBy(STranslateContext* pCxt, SSetOperator* pSetOperator) {
  bool    other;
  int32_t code = translateOrderByPosition(pCxt, pSetOperator->pProjectionList, pSetOperator->pOrderByList, &other);
  if (TSDB_CODE_SUCCESS == code) {
    if (other) {
      pCxt->currClause = SQL_CLAUSE_ORDER_BY;
      pCxt->pCurrStmt = (SNode*)pSetOperator;
      code = translateExprList(pCxt, pSetOperator->pOrderByList);
    }
  }
  if (TSDB_CODE_SUCCESS == code) {
    code = replaceOrderByAlias(pCxt, pSetOperator->pProjectionList, pSetOperator->pOrderByList);
  }
  return code;
}

static int32_t checkSetOperLimit(STranslateContext* pCxt, SLimitNode* pLimit) {
  if ((NULL != pLimit && pLimit->offset < 0)) {
    return generateSyntaxErrMsg(&pCxt->msgBuf, TSDB_CODE_PAR_OFFSET_LESS_ZERO);
  }
  return TSDB_CODE_SUCCESS;
}

static int32_t translateSetOperator(STranslateContext* pCxt, SSetOperator* pSetOperator) {
  int32_t code = translateQuery(pCxt, pSetOperator->pLeft);
  if (TSDB_CODE_SUCCESS == code) {
    code = resetTranslateNamespace(pCxt);
  }
  if (TSDB_CODE_SUCCESS == code) {
    code = translateQuery(pCxt, pSetOperator->pRight);
  }
  if (TSDB_CODE_SUCCESS == code) {
    pSetOperator->precision = calcSetOperatorPrecision(pSetOperator);
    code = translateSetOperProject(pCxt, pSetOperator);
  }
  if (TSDB_CODE_SUCCESS == code) {
    code = translateSetOperOrderBy(pCxt, pSetOperator);
  }
  if (TSDB_CODE_SUCCESS == code) {
    code = checkSetOperLimit(pCxt, (SLimitNode*)pSetOperator->pLimit);
  }
  return code;
}

static int32_t partitionDeleteWhere(STranslateContext* pCxt, SDeleteStmt* pDelete) {
  if (NULL == pDelete->pWhere) {
    pDelete->timeRange = TSWINDOW_INITIALIZER;
    return TSDB_CODE_SUCCESS;
  }

  SNode*  pPrimaryKeyCond = NULL;
  SNode*  pOtherCond = NULL;
  int32_t code = filterPartitionCond(&pDelete->pWhere, &pPrimaryKeyCond, NULL, &pDelete->pTagCond, &pOtherCond);
  if (TSDB_CODE_SUCCESS == code && NULL != pOtherCond) {
    code = generateSyntaxErrMsg(&pCxt->msgBuf, TSDB_CODE_PAR_INVALID_DELETE_WHERE);
  }
  if (TSDB_CODE_SUCCESS == code) {
    bool isStrict = false;
    code = getTimeRange(&pPrimaryKeyCond, &pDelete->timeRange, &isStrict);
    if (TSDB_CODE_SUCCESS == code && !isStrict) {
      code = generateSyntaxErrMsg(&pCxt->msgBuf, TSDB_CODE_PAR_INVALID_DELETE_WHERE);
    }
  }
  nodesDestroyNode(pPrimaryKeyCond);
  nodesDestroyNode(pOtherCond);
  return code;
}

static int32_t translateDeleteWhere(STranslateContext* pCxt, SDeleteStmt* pDelete) {
  pCxt->currClause = SQL_CLAUSE_WHERE;
  int32_t code = translateExpr(pCxt, &pDelete->pWhere);
  if (TSDB_CODE_SUCCESS == code) {
    code = partitionDeleteWhere(pCxt, pDelete);
  }
  return code;
}

static int32_t translateDelete(STranslateContext* pCxt, SDeleteStmt* pDelete) {
  pCxt->pCurrStmt = (SNode*)pDelete;
  int32_t code = translateFrom(pCxt, pDelete->pFromTable);
  if (TSDB_CODE_SUCCESS == code) {
    code = translateDeleteWhere(pCxt, pDelete);
  }
  pCxt->currClause = SQL_CLAUSE_SELECT;
  if (TSDB_CODE_SUCCESS == code) {
    code = translateExpr(pCxt, &pDelete->pCountFunc);
  }
  if (TSDB_CODE_SUCCESS == code) {
    code = translateExpr(pCxt, &pDelete->pFirstFunc);
  }
  if (TSDB_CODE_SUCCESS == code) {
    code = translateExpr(pCxt, &pDelete->pLastFunc);
  }
  return code;
}

static int32_t translateInsertCols(STranslateContext* pCxt, SInsertStmt* pInsert) {
  if (NULL == pInsert->pCols) {
    return createAllColumns(pCxt, false, &pInsert->pCols);
  }
  return translateExprList(pCxt, pInsert->pCols);
}

static int32_t translateInsertQuery(STranslateContext* pCxt, SInsertStmt* pInsert) {
  int32_t code = resetTranslateNamespace(pCxt);
  if (TSDB_CODE_SUCCESS == code) {
    code = translateQuery(pCxt, pInsert->pQuery);
  }
  return code;
}

static int32_t addOrderByPrimaryKeyToQueryImpl(STranslateContext* pCxt, SNode* pPrimaryKeyExpr,
                                               SNodeList** pOrderByList) {
  SOrderByExprNode* pOrderByExpr = (SOrderByExprNode*)nodesMakeNode(QUERY_NODE_ORDER_BY_EXPR);
  if (NULL == pOrderByExpr) {
    return TSDB_CODE_OUT_OF_MEMORY;
  }
  pOrderByExpr->nullOrder = NULL_ORDER_FIRST;
  pOrderByExpr->order = ORDER_ASC;
  pOrderByExpr->pExpr = nodesCloneNode(pPrimaryKeyExpr);
  if (NULL == pOrderByExpr->pExpr) {
    nodesDestroyNode((SNode*)pOrderByExpr);
    return TSDB_CODE_OUT_OF_MEMORY;
  }
  ((SExprNode*)pOrderByExpr->pExpr)->orderAlias = true;
  NODES_DESTORY_LIST(*pOrderByList);
  return nodesListMakeStrictAppend(pOrderByList, (SNode*)pOrderByExpr);
}

static int32_t addOrderByPrimaryKeyToQuery(STranslateContext* pCxt, SNode* pPrimaryKeyExpr, SNode* pStmt) {
  if (QUERY_NODE_SELECT_STMT == nodeType(pStmt)) {
    return addOrderByPrimaryKeyToQueryImpl(pCxt, pPrimaryKeyExpr, &((SSelectStmt*)pStmt)->pOrderByList);
  }
  return addOrderByPrimaryKeyToQueryImpl(pCxt, pPrimaryKeyExpr, &((SSetOperator*)pStmt)->pOrderByList);
}

static int32_t translateInsertProject(STranslateContext* pCxt, SInsertStmt* pInsert) {
  SNodeList* pProjects = getProjectList(pInsert->pQuery);
  if (LIST_LENGTH(pInsert->pCols) != LIST_LENGTH(pProjects)) {
    return generateSyntaxErrMsgExt(&pCxt->msgBuf, TSDB_CODE_PAR_INVALID_COLUMNS_NUM, "Illegal number of columns");
  }

  SNode* pPrimaryKeyExpr = NULL;
  SNode* pBoundCol = NULL;
  SNode* pProj = NULL;
  FORBOTH(pBoundCol, pInsert->pCols, pProj, pProjects) {
    SColumnNode* pCol = (SColumnNode*)pBoundCol;
    SExprNode*   pExpr = (SExprNode*)pProj;
    if (!dataTypeEqual(&pCol->node.resType, &pExpr->resType)) {
      SNode*  pFunc = NULL;
      int32_t code = createCastFunc(pCxt, pProj, pCol->node.resType, &pFunc);
      if (TSDB_CODE_SUCCESS != code) {
        return code;
      }
      REPLACE_LIST2_NODE(pFunc);
      pExpr = (SExprNode*)pFunc;
    }
    snprintf(pExpr->aliasName, sizeof(pExpr->aliasName), "%s", pCol->colName);
    if (PRIMARYKEY_TIMESTAMP_COL_ID == pCol->colId) {
      pPrimaryKeyExpr = pProj;
    }
  }

  if (NULL == pPrimaryKeyExpr) {
    return generateSyntaxErrMsgExt(&pCxt->msgBuf, TSDB_CODE_PAR_INVALID_COLUMNS_NUM,
                                   "Primary timestamp column can not be null");
  }

  return addOrderByPrimaryKeyToQuery(pCxt, pPrimaryKeyExpr, pInsert->pQuery);
}

static int32_t translateInsertTable(STranslateContext* pCxt, SNode* pTable) {
  int32_t code = translateFrom(pCxt, pTable);
  if (TSDB_CODE_SUCCESS == code && TSDB_CHILD_TABLE != ((SRealTableNode*)pTable)->pMeta->tableType &&
      TSDB_NORMAL_TABLE != ((SRealTableNode*)pTable)->pMeta->tableType) {
    code = generateSyntaxErrMsgExt(&pCxt->msgBuf, TSDB_CODE_PAR_SYNTAX_ERROR,
                                   "insert data into super table is not supported");
  }
  return code;
}

static int32_t translateInsert(STranslateContext* pCxt, SInsertStmt* pInsert) {
  pCxt->pCurrStmt = (SNode*)pInsert;
  int32_t code = translateInsertTable(pCxt, pInsert->pTable);
  if (TSDB_CODE_SUCCESS == code) {
    code = translateInsertCols(pCxt, pInsert);
  }
  if (TSDB_CODE_SUCCESS == code) {
    code = translateInsertQuery(pCxt, pInsert);
  }
  if (TSDB_CODE_SUCCESS == code) {
    code = translateInsertProject(pCxt, pInsert);
  }
  return code;
}

static int64_t getUnitPerMinute(uint8_t precision) {
  switch (precision) {
    case TSDB_TIME_PRECISION_MILLI:
      return MILLISECOND_PER_MINUTE;
    case TSDB_TIME_PRECISION_MICRO:
      return MILLISECOND_PER_MINUTE * 1000LL;
    case TSDB_TIME_PRECISION_NANO:
      return NANOSECOND_PER_MINUTE;
    default:
      break;
  }
  return MILLISECOND_PER_MINUTE;
}

static int64_t getBigintFromValueNode(SValueNode* pVal) {
  if (pVal->isDuration) {
    return pVal->datum.i / getUnitPerMinute(pVal->node.resType.precision);
  }
  return pVal->datum.i;
}

static int32_t buildCreateDbRetentions(const SNodeList* pRetentions, SCreateDbReq* pReq) {
  if (NULL != pRetentions) {
    pReq->pRetensions = taosArrayInit(LIST_LENGTH(pRetentions), sizeof(SRetention));
    if (NULL == pReq->pRetensions) {
      return TSDB_CODE_OUT_OF_MEMORY;
    }
    SValueNode* pFreq = NULL;
    SValueNode* pKeep = NULL;
    SNode*      pNode = NULL;
    int32_t     index = 0;
    FOREACH(pNode, pRetentions) {
      pFreq = (SValueNode*)nodesListGetNode(((SNodeListNode*)pNode)->pNodeList, 0);
      pKeep = (SValueNode*)nodesListGetNode(((SNodeListNode*)pNode)->pNodeList, 1);
      SRetention retention = {
          .freq = pFreq->datum.i, .freqUnit = pFreq->unit, .keep = pKeep->datum.i, .keepUnit = pKeep->unit};
      taosArrayPush(pReq->pRetensions, &retention);
    }
    pReq->numOfRetensions = taosArrayGetSize(pReq->pRetensions);
  }
  return TSDB_CODE_SUCCESS;
}

static int32_t buildCreateDbReq(STranslateContext* pCxt, SCreateDatabaseStmt* pStmt, SCreateDbReq* pReq) {
  SName name = {0};
  tNameSetDbName(&name, pCxt->pParseCxt->acctId, pStmt->dbName, strlen(pStmt->dbName));
  tNameGetFullDbName(&name, pReq->db);
  pReq->numOfVgroups = pStmt->pOptions->numOfVgroups;
  pReq->numOfStables = pStmt->pOptions->singleStable;
  pReq->buffer = pStmt->pOptions->buffer;
  pReq->pageSize = pStmt->pOptions->pagesize;
  pReq->pages = pStmt->pOptions->pages;
  pReq->daysPerFile = pStmt->pOptions->daysPerFile;
  pReq->daysToKeep0 = pStmt->pOptions->keep[0];
  pReq->daysToKeep1 = pStmt->pOptions->keep[1];
  pReq->daysToKeep2 = pStmt->pOptions->keep[2];
  pReq->minRows = pStmt->pOptions->minRowsPerBlock;
  pReq->maxRows = pStmt->pOptions->maxRowsPerBlock;
  pReq->walFsyncPeriod = pStmt->pOptions->fsyncPeriod;
  pReq->walLevel = pStmt->pOptions->walLevel;
  pReq->precision = pStmt->pOptions->precision;
  pReq->compression = pStmt->pOptions->compressionLevel;
  pReq->replications = pStmt->pOptions->replica;
  pReq->strict = pStmt->pOptions->strict;
  pReq->cacheLast = pStmt->pOptions->cacheModel;
  pReq->cacheLastSize = pStmt->pOptions->cacheLastSize;
  pReq->schemaless = pStmt->pOptions->schemaless;
  pReq->walRetentionPeriod = pStmt->pOptions->walRetentionPeriod;
  pReq->walRetentionSize = pStmt->pOptions->walRetentionSize;
  pReq->walRollPeriod = pStmt->pOptions->walRollPeriod;
  pReq->walSegmentSize = pStmt->pOptions->walSegmentSize;
  pReq->sstTrigger = pStmt->pOptions->sstTrigger;
  pReq->hashPrefix = pStmt->pOptions->tablePrefix;
  pReq->hashSuffix = pStmt->pOptions->tableSuffix;
  pReq->tsdbPageSize = pStmt->pOptions->tsdbPageSize;
  pReq->ignoreExist = pStmt->ignoreExists;
  return buildCreateDbRetentions(pStmt->pOptions->pRetentions, pReq);
}

static int32_t checkRangeOption(STranslateContext* pCxt, int32_t code, const char* pName, int64_t val, int64_t minVal,
                                int64_t maxVal) {
  if (val >= 0 && (val < minVal || val > maxVal)) {
    return generateSyntaxErrMsgExt(&pCxt->msgBuf, code,
                                   "Invalid option %s: %" PRId64 " valid range: [%" PRId64 ", %" PRId64 "]", pName, val,
                                   minVal, maxVal);
  }
  return TSDB_CODE_SUCCESS;
}

static int32_t checkDbRangeOption(STranslateContext* pCxt, const char* pName, int32_t val, int32_t minVal,
                                  int32_t maxVal) {
  return checkRangeOption(pCxt, TSDB_CODE_PAR_INVALID_DB_OPTION, pName, val, minVal, maxVal);
}

static int32_t checkTableRangeOption(STranslateContext* pCxt, const char* pName, int64_t val, int64_t minVal,
                                     int64_t maxVal) {
  return checkRangeOption(pCxt, TSDB_CODE_PAR_INVALID_TABLE_OPTION, pName, val, minVal, maxVal);
}

static int32_t checkDbDaysOption(STranslateContext* pCxt, SDatabaseOptions* pOptions) {
  if (NULL != pOptions->pDaysPerFile) {
    if (DEAL_RES_ERROR == translateValue(pCxt, pOptions->pDaysPerFile)) {
      return pCxt->errCode;
    }
    if (TIME_UNIT_MINUTE != pOptions->pDaysPerFile->unit && TIME_UNIT_HOUR != pOptions->pDaysPerFile->unit &&
        TIME_UNIT_DAY != pOptions->pDaysPerFile->unit) {
      return generateSyntaxErrMsgExt(&pCxt->msgBuf, TSDB_CODE_PAR_INVALID_DB_OPTION,
                                     "Invalid option duration unit: %c, only %c, %c, %c allowed",
                                     pOptions->pDaysPerFile->unit, TIME_UNIT_MINUTE, TIME_UNIT_HOUR, TIME_UNIT_DAY);
    }
    pOptions->daysPerFile = getBigintFromValueNode(pOptions->pDaysPerFile);
  }
  return checkDbRangeOption(pCxt, "daysPerFile", pOptions->daysPerFile, TSDB_MIN_DAYS_PER_FILE, TSDB_MAX_DAYS_PER_FILE);
}

static int32_t checkDbKeepOption(STranslateContext* pCxt, SDatabaseOptions* pOptions) {
  if (NULL == pOptions->pKeep) {
    return TSDB_CODE_SUCCESS;
  }

  int32_t numOfKeep = LIST_LENGTH(pOptions->pKeep);
  if (numOfKeep > 3 || numOfKeep < 1) {
    return generateSyntaxErrMsgExt(&pCxt->msgBuf, TSDB_CODE_PAR_INVALID_DB_OPTION, "Invalid number of keep options");
  }

  SNode* pNode = NULL;
  FOREACH(pNode, pOptions->pKeep) {
    SValueNode* pVal = (SValueNode*)pNode;
    if (DEAL_RES_ERROR == translateValue(pCxt, pVal)) {
      return pCxt->errCode;
    }
    if (pVal->isDuration && TIME_UNIT_MINUTE != pVal->unit && TIME_UNIT_HOUR != pVal->unit &&
        TIME_UNIT_DAY != pVal->unit) {
      return generateSyntaxErrMsgExt(&pCxt->msgBuf, TSDB_CODE_PAR_INVALID_DB_OPTION,
                                     "Invalid option keep unit: %c, only m, h, d allowed", pVal->unit);
    }
    if (!pVal->isDuration) {
      pVal->datum.i = pVal->datum.i * 1440;
    }
  }

  pOptions->keep[0] = getBigintFromValueNode((SValueNode*)nodesListGetNode(pOptions->pKeep, 0));

  if (numOfKeep < 2) {
    pOptions->keep[1] = pOptions->keep[0];
  } else {
    pOptions->keep[1] = getBigintFromValueNode((SValueNode*)nodesListGetNode(pOptions->pKeep, 1));
  }
  if (numOfKeep < 3) {
    pOptions->keep[2] = pOptions->keep[1];
  } else {
    pOptions->keep[2] = getBigintFromValueNode((SValueNode*)nodesListGetNode(pOptions->pKeep, 2));
  }

  int64_t tsdbMaxKeep = TSDB_MAX_KEEP;
  if (pOptions->precision == TSDB_TIME_PRECISION_NANO) {
    tsdbMaxKeep = TSDB_MAX_KEEP_NS;
  }

  if (pOptions->keep[0] < TSDB_MIN_KEEP || pOptions->keep[1] < TSDB_MIN_KEEP || pOptions->keep[2] < TSDB_MIN_KEEP ||
      pOptions->keep[0] > tsdbMaxKeep || pOptions->keep[1] > tsdbMaxKeep || pOptions->keep[2] > tsdbMaxKeep) {
    return generateSyntaxErrMsgExt(&pCxt->msgBuf, TSDB_CODE_PAR_INVALID_DB_OPTION,
                                   "Invalid option keep: %" PRId64 ", %" PRId64 ", %" PRId64 " valid range: [%dm, %dm]",
                                   pOptions->keep[0], pOptions->keep[1], pOptions->keep[2], TSDB_MIN_KEEP, tsdbMaxKeep);
  }

  if (!((pOptions->keep[0] <= pOptions->keep[1]) && (pOptions->keep[1] <= pOptions->keep[2]))) {
    return generateSyntaxErrMsgExt(&pCxt->msgBuf, TSDB_CODE_PAR_INVALID_DB_OPTION,
                                   "Invalid keep value, should be keep0 <= keep1 <= keep2");
  }

  return TSDB_CODE_SUCCESS;
}

static int32_t checkDbCacheModelOption(STranslateContext* pCxt, SDatabaseOptions* pOptions) {
  if ('\0' != pOptions->cacheModelStr[0]) {
    if (0 == strcasecmp(pOptions->cacheModelStr, TSDB_CACHE_MODEL_NONE_STR)) {
      pOptions->cacheModel = TSDB_CACHE_MODEL_NONE;
    } else if (0 == strcasecmp(pOptions->cacheModelStr, TSDB_CACHE_MODEL_LAST_ROW_STR)) {
      pOptions->cacheModel = TSDB_CACHE_MODEL_LAST_ROW;
    } else if (0 == strcasecmp(pOptions->cacheModelStr, TSDB_CACHE_MODEL_LAST_VALUE_STR)) {
      pOptions->cacheModel = TSDB_CACHE_MODEL_LAST_VALUE;
    } else if (0 == strcasecmp(pOptions->cacheModelStr, TSDB_CACHE_MODEL_BOTH_STR)) {
      pOptions->cacheModel = TSDB_CACHE_MODEL_BOTH;
    } else {
      return generateSyntaxErrMsgExt(&pCxt->msgBuf, TSDB_CODE_PAR_INVALID_DB_OPTION, "Invalid option cacheModel: %s",
                                     pOptions->cacheModelStr);
    }
  }
  return TSDB_CODE_SUCCESS;
}

static int32_t checkDbPrecisionOption(STranslateContext* pCxt, SDatabaseOptions* pOptions) {
  if ('\0' != pOptions->precisionStr[0]) {
    if (0 == strcasecmp(pOptions->precisionStr, TSDB_TIME_PRECISION_MILLI_STR)) {
      pOptions->precision = TSDB_TIME_PRECISION_MILLI;
    } else if (0 == strcasecmp(pOptions->precisionStr, TSDB_TIME_PRECISION_MICRO_STR)) {
      pOptions->precision = TSDB_TIME_PRECISION_MICRO;
    } else if (0 == strcasecmp(pOptions->precisionStr, TSDB_TIME_PRECISION_NANO_STR)) {
      pOptions->precision = TSDB_TIME_PRECISION_NANO;
    } else {
      return generateSyntaxErrMsgExt(&pCxt->msgBuf, TSDB_CODE_PAR_INVALID_DB_OPTION, "Invalid option precision: %s",
                                     pOptions->precisionStr);
    }
  }
  return TSDB_CODE_SUCCESS;
}

static int32_t checkDbStrictOption(STranslateContext* pCxt, SDatabaseOptions* pOptions) {
  if ('\0' != pOptions->strictStr[0]) {
    if (0 == strcasecmp(pOptions->strictStr, TSDB_DB_STRICT_OFF_STR)) {
      pOptions->strict = TSDB_DB_STRICT_OFF;
    } else if (0 == strcasecmp(pOptions->strictStr, TSDB_DB_STRICT_ON_STR)) {
      pOptions->strict = TSDB_DB_STRICT_ON;
    } else {
      return generateSyntaxErrMsgExt(&pCxt->msgBuf, TSDB_CODE_PAR_INVALID_DB_OPTION, "Invalid option strict: %s",
                                     pOptions->strictStr);
    }
  }
  return TSDB_CODE_SUCCESS;
}

static int32_t checkDbEnumOption(STranslateContext* pCxt, const char* pName, int32_t val, int32_t v1, int32_t v2) {
  if (val >= 0 && val != v1 && val != v2) {
    return generateSyntaxErrMsgExt(&pCxt->msgBuf, TSDB_CODE_PAR_INVALID_DB_OPTION,
                                   "Invalid option %s: %d, only %d, %d allowed", pName, val, v1, v2);
  }
  return TSDB_CODE_SUCCESS;
}

static int32_t checkDbRetentionsOption(STranslateContext* pCxt, SNodeList* pRetentions) {
  if (NULL == pRetentions) {
    return TSDB_CODE_SUCCESS;
  }

  if (LIST_LENGTH(pRetentions) > 3) {
    return generateSyntaxErrMsgExt(&pCxt->msgBuf, TSDB_CODE_PAR_INVALID_DB_OPTION, "Invalid option retentions");
  }

  SValueNode* pPrevFreq = NULL;
  SValueNode* pPrevKeep = NULL;
  SNode*      pRetention = NULL;
  FOREACH(pRetention, pRetentions) {
    SNode* pNode = NULL;
    FOREACH(pNode, ((SNodeListNode*)pRetention)->pNodeList) {
      SValueNode* pVal = (SValueNode*)pNode;
      if (DEAL_RES_ERROR == translateValue(pCxt, pVal)) {
        return pCxt->errCode;
      }
    }

    SValueNode* pFreq = (SValueNode*)nodesListGetNode(((SNodeListNode*)pRetention)->pNodeList, 0);
    SValueNode* pKeep = (SValueNode*)nodesListGetNode(((SNodeListNode*)pRetention)->pNodeList, 1);
    if (pFreq->datum.i <= 0 || 'n' == pFreq->unit || 'y' == pFreq->unit || pFreq->datum.i >= pKeep->datum.i ||
        (NULL != pPrevFreq && pPrevFreq->datum.i >= pFreq->datum.i) ||
        (NULL != pPrevKeep && pPrevKeep->datum.i > pKeep->datum.i)) {
      return generateSyntaxErrMsgExt(&pCxt->msgBuf, TSDB_CODE_PAR_INVALID_DB_OPTION, "Invalid option retentions");
    }
    pPrevFreq = pFreq;
    pPrevKeep = pKeep;
  }

  return TSDB_CODE_SUCCESS;
}

static int32_t checkOptionsDependency(STranslateContext* pCxt, const char* pDbName, SDatabaseOptions* pOptions) {
  int32_t daysPerFile = pOptions->daysPerFile;
  int64_t daysToKeep0 = pOptions->keep[0];
  if (-1 == daysPerFile && -1 == daysToKeep0) {
    return TSDB_CODE_SUCCESS;
  } else if (-1 == daysPerFile || -1 == daysToKeep0) {
    SDbCfgInfo dbCfg = {0};
    int32_t    code = getDBCfg(pCxt, pDbName, &dbCfg);
    if (TSDB_CODE_SUCCESS != code) {
      return code;
    }
    daysPerFile = (-1 == daysPerFile ? dbCfg.daysPerFile : daysPerFile);
    daysToKeep0 = (-1 == daysToKeep0 ? dbCfg.daysToKeep0 : daysToKeep0);
  }
  if (daysPerFile > daysToKeep0) {
    return generateSyntaxErrMsgExt(&pCxt->msgBuf, TSDB_CODE_PAR_INVALID_DB_OPTION,
                                   "Invalid duration value, should be keep2 >= keep1 >= keep0 >= duration");
  }
  return TSDB_CODE_SUCCESS;
}

static int32_t checkDatabaseOptions(STranslateContext* pCxt, const char* pDbName, SDatabaseOptions* pOptions) {
  int32_t code =
      checkDbRangeOption(pCxt, "buffer", pOptions->buffer, TSDB_MIN_BUFFER_PER_VNODE, TSDB_MAX_BUFFER_PER_VNODE);
  if (TSDB_CODE_SUCCESS == code) {
    code = checkDbCacheModelOption(pCxt, pOptions);
  }
  if (TSDB_CODE_SUCCESS == code) {
    code =
        checkDbRangeOption(pCxt, "cacheSize", pOptions->cacheLastSize, TSDB_MIN_DB_CACHE_SIZE, TSDB_MAX_DB_CACHE_SIZE);
  }
  if (TSDB_CODE_SUCCESS == code) {
    code =
        checkDbRangeOption(pCxt, "compression", pOptions->compressionLevel, TSDB_MIN_COMP_LEVEL, TSDB_MAX_COMP_LEVEL);
  }
  if (TSDB_CODE_SUCCESS == code) {
    code = checkDbDaysOption(pCxt, pOptions);
  }
  if (TSDB_CODE_SUCCESS == code) {
    code = checkDbRangeOption(pCxt, "fsyncPeriod", pOptions->fsyncPeriod, TSDB_MIN_FSYNC_PERIOD, TSDB_MAX_FSYNC_PERIOD);
  }
  if (TSDB_CODE_SUCCESS == code) {
    code = checkDbRangeOption(pCxt, "maxRowsPerBlock", pOptions->maxRowsPerBlock, TSDB_MIN_MAXROWS_FBLOCK,
                              TSDB_MAX_MAXROWS_FBLOCK);
  }
  if (TSDB_CODE_SUCCESS == code) {
    code = checkDbRangeOption(pCxt, "minRowsPerBlock", pOptions->minRowsPerBlock, TSDB_MIN_MINROWS_FBLOCK,
                              TSDB_MAX_MINROWS_FBLOCK);
  }
  if (TSDB_CODE_SUCCESS == code) {
    code = checkDbPrecisionOption(pCxt, pOptions);
  }
  if (TSDB_CODE_SUCCESS == code) {
    code = checkDbKeepOption(pCxt, pOptions);  // use precision
  }
  if (TSDB_CODE_SUCCESS == code) {
    code = checkDbRangeOption(pCxt, "pages", pOptions->pages, TSDB_MIN_PAGES_PER_VNODE, TSDB_MAX_PAGES_PER_VNODE);
  }
  if (TSDB_CODE_SUCCESS == code) {
    code = checkDbRangeOption(pCxt, "pagesize", pOptions->pagesize, TSDB_MIN_PAGESIZE_PER_VNODE,
                              TSDB_MAX_PAGESIZE_PER_VNODE);
  }
  if (TSDB_CODE_SUCCESS == code) {
    code = checkDbRangeOption(pCxt, "tsdbPagesize", pOptions->tsdbPageSize, TSDB_MIN_TSDB_PAGESIZE,
                              TSDB_MAX_TSDB_PAGESIZE);
  }
  if (TSDB_CODE_SUCCESS == code) {
    code = checkDbEnumOption(pCxt, "replications", pOptions->replica, TSDB_MIN_DB_REPLICA, TSDB_MAX_DB_REPLICA);
  }
  if (TSDB_CODE_SUCCESS == code) {
    code = checkDbStrictOption(pCxt, pOptions);
  }
  if (TSDB_CODE_SUCCESS == code) {
    code = checkDbEnumOption(pCxt, "walLevel", pOptions->walLevel, TSDB_MIN_WAL_LEVEL, TSDB_MAX_WAL_LEVEL);
  }
  if (TSDB_CODE_SUCCESS == code) {
    code = checkDbRangeOption(pCxt, "vgroups", pOptions->numOfVgroups, TSDB_MIN_VNODES_PER_DB, TSDB_MAX_VNODES_PER_DB);
  }
  if (TSDB_CODE_SUCCESS == code) {
    code = checkDbEnumOption(pCxt, "singleStable", pOptions->singleStable, TSDB_DB_SINGLE_STABLE_ON,
                             TSDB_DB_SINGLE_STABLE_OFF);
  }
  if (TSDB_CODE_SUCCESS == code) {
    code = checkDbRetentionsOption(pCxt, pOptions->pRetentions);
  }
  if (TSDB_CODE_SUCCESS == code) {
    code = checkDbEnumOption(pCxt, "schemaless", pOptions->schemaless, TSDB_DB_SCHEMALESS_ON, TSDB_DB_SCHEMALESS_OFF);
  }
  if (TSDB_CODE_SUCCESS == code) {
    code = checkDbRangeOption(pCxt, "walRetentionPeriod", pOptions->walRetentionPeriod,
                              TSDB_DB_MIN_WAL_RETENTION_PERIOD, INT32_MAX);
  }
  if (TSDB_CODE_SUCCESS == code) {
    code = checkDbRangeOption(pCxt, "walRetentionSize", pOptions->walRetentionSize, TSDB_DB_MIN_WAL_RETENTION_SIZE,
                              INT32_MAX);
  }
  if (TSDB_CODE_SUCCESS == code) {
    code = checkDbRangeOption(pCxt, "walRollPeriod", pOptions->walRollPeriod, TSDB_DB_MIN_WAL_ROLL_PERIOD, INT32_MAX);
  }
  if (TSDB_CODE_SUCCESS == code) {
    code =
        checkDbRangeOption(pCxt, "walSegmentSize", pOptions->walSegmentSize, TSDB_DB_MIN_WAL_SEGMENT_SIZE, INT32_MAX);
  }
  if (TSDB_CODE_SUCCESS == code) {
    code = checkDbRangeOption(pCxt, "sstTrigger", pOptions->sstTrigger, TSDB_MIN_STT_TRIGGER, TSDB_MAX_STT_TRIGGER);
  }
  if (TSDB_CODE_SUCCESS == code) {
    code = checkDbRangeOption(pCxt, "tablePrefix", pOptions->tablePrefix, TSDB_MIN_HASH_PREFIX, TSDB_MAX_HASH_PREFIX);
  }
  if (TSDB_CODE_SUCCESS == code) {
    code = checkDbRangeOption(pCxt, "tableSuffix", pOptions->tableSuffix, TSDB_MIN_HASH_SUFFIX, TSDB_MAX_HASH_SUFFIX);
  }
  if (TSDB_CODE_SUCCESS == code) {
    code = checkOptionsDependency(pCxt, pDbName, pOptions);
  }
  return code;
}

static int32_t checkCreateDatabase(STranslateContext* pCxt, SCreateDatabaseStmt* pStmt) {
  if (NULL != strchr(pStmt->dbName, '.')) {
    return generateSyntaxErrMsgExt(&pCxt->msgBuf, TSDB_CODE_PAR_INVALID_IDENTIFIER_NAME,
                                   "The database name cannot contain '.'");
  }
  return checkDatabaseOptions(pCxt, pStmt->dbName, pStmt->pOptions);
}

typedef int32_t (*FSerializeFunc)(void* pBuf, int32_t bufLen, void* pReq);

static int32_t buildCmdMsg(STranslateContext* pCxt, int16_t msgType, FSerializeFunc func, void* pReq) {
  pCxt->pCmdMsg = taosMemoryMalloc(sizeof(SCmdMsgInfo));
  if (NULL == pCxt->pCmdMsg) {
    return TSDB_CODE_OUT_OF_MEMORY;
  }
  pCxt->pCmdMsg->epSet = pCxt->pParseCxt->mgmtEpSet;
  pCxt->pCmdMsg->msgType = msgType;
  pCxt->pCmdMsg->msgLen = func(NULL, 0, pReq);
  pCxt->pCmdMsg->pMsg = taosMemoryMalloc(pCxt->pCmdMsg->msgLen);
  if (NULL == pCxt->pCmdMsg->pMsg) {
    return TSDB_CODE_OUT_OF_MEMORY;
  }
  func(pCxt->pCmdMsg->pMsg, pCxt->pCmdMsg->msgLen, pReq);

  return TSDB_CODE_SUCCESS;
}

static int32_t translateCreateDatabase(STranslateContext* pCxt, SCreateDatabaseStmt* pStmt) {
  SCreateDbReq createReq = {0};
  int32_t      code = checkCreateDatabase(pCxt, pStmt);
  if (TSDB_CODE_SUCCESS == code) {
    code = buildCreateDbReq(pCxt, pStmt, &createReq);
  }
  if (TSDB_CODE_SUCCESS == code) {
    code = buildCmdMsg(pCxt, TDMT_MND_CREATE_DB, (FSerializeFunc)tSerializeSCreateDbReq, &createReq);
  }
  tFreeSCreateDbReq(&createReq);
  return code;
}

static int32_t translateDropDatabase(STranslateContext* pCxt, SDropDatabaseStmt* pStmt) {
  SDropDbReq dropReq = {0};
  SName      name = {0};
  tNameSetDbName(&name, pCxt->pParseCxt->acctId, pStmt->dbName, strlen(pStmt->dbName));
  tNameGetFullDbName(&name, dropReq.db);
  dropReq.ignoreNotExists = pStmt->ignoreNotExists;

  return buildCmdMsg(pCxt, TDMT_MND_DROP_DB, (FSerializeFunc)tSerializeSDropDbReq, &dropReq);
}

static void buildAlterDbReq(STranslateContext* pCxt, SAlterDatabaseStmt* pStmt, SAlterDbReq* pReq) {
  SName name = {0};
  tNameSetDbName(&name, pCxt->pParseCxt->acctId, pStmt->dbName, strlen(pStmt->dbName));
  tNameGetFullDbName(&name, pReq->db);
  pReq->buffer = pStmt->pOptions->buffer;
  pReq->pageSize = -1;
  pReq->pages = pStmt->pOptions->pages;
  pReq->daysPerFile = -1;
  pReq->daysToKeep0 = pStmt->pOptions->keep[0];
  pReq->daysToKeep1 = pStmt->pOptions->keep[1];
  pReq->daysToKeep2 = pStmt->pOptions->keep[2];
  pReq->walFsyncPeriod = pStmt->pOptions->fsyncPeriod;
  pReq->walLevel = pStmt->pOptions->walLevel;
  pReq->strict = pStmt->pOptions->strict;
  pReq->cacheLast = pStmt->pOptions->cacheModel;
  pReq->cacheLastSize = pStmt->pOptions->cacheLastSize;
  pReq->replications = pStmt->pOptions->replica;
  pReq->sstTrigger = pStmt->pOptions->sstTrigger;
  return;
}

static int32_t translateAlterDatabase(STranslateContext* pCxt, SAlterDatabaseStmt* pStmt) {
  int32_t code = checkDatabaseOptions(pCxt, pStmt->dbName, pStmt->pOptions);
  if (TSDB_CODE_SUCCESS != code) {
    return code;
  }

  SAlterDbReq alterReq = {0};
  buildAlterDbReq(pCxt, pStmt, &alterReq);

  return buildCmdMsg(pCxt, TDMT_MND_ALTER_DB, (FSerializeFunc)tSerializeSAlterDbReq, &alterReq);
}

static int32_t translateTrimDatabase(STranslateContext* pCxt, STrimDatabaseStmt* pStmt) {
  STrimDbReq req = {.maxSpeed = pStmt->maxSpeed};
  SName      name = {0};
  tNameSetDbName(&name, pCxt->pParseCxt->acctId, pStmt->dbName, strlen(pStmt->dbName));
  tNameGetFullDbName(&name, req.db);
  return buildCmdMsg(pCxt, TDMT_MND_TRIM_DB, (FSerializeFunc)tSerializeSTrimDbReq, &req);
}

static int32_t columnDefNodeToField(SNodeList* pList, SArray** pArray) {
  *pArray = taosArrayInit(LIST_LENGTH(pList), sizeof(SField));
  SNode* pNode;
  FOREACH(pNode, pList) {
    SColumnDefNode* pCol = (SColumnDefNode*)pNode;
    SField          field = {.type = pCol->dataType.type, .bytes = calcTypeBytes(pCol->dataType)};
    strcpy(field.name, pCol->colName);
    if (pCol->sma) {
      field.flags |= COL_SMA_ON;
    }
    taosArrayPush(*pArray, &field);
  }
  return TSDB_CODE_SUCCESS;
}

static SColumnDefNode* findColDef(SNodeList* pCols, const SColumnNode* pCol) {
  SNode* pColDef = NULL;
  FOREACH(pColDef, pCols) {
    if (0 == strcmp(pCol->colName, ((SColumnDefNode*)pColDef)->colName)) {
      return (SColumnDefNode*)pColDef;
    }
  }
  return NULL;
}

static int32_t checkTableSmaOption(STranslateContext* pCxt, SCreateTableStmt* pStmt) {
  if (NULL != pStmt->pOptions->pSma) {
    SNode* pNode = NULL;
    FOREACH(pNode, pStmt->pCols) { ((SColumnDefNode*)pNode)->sma = false; }
    FOREACH(pNode, pStmt->pOptions->pSma) {
      SColumnNode*    pSmaCol = (SColumnNode*)pNode;
      SColumnDefNode* pColDef = findColDef(pStmt->pCols, pSmaCol);
      if (NULL == pColDef) {
        return generateSyntaxErrMsg(&pCxt->msgBuf, TSDB_CODE_PAR_INVALID_COLUMN, pSmaCol->colName);
      }
      pSmaCol->node.resType = pColDef->dataType;
      pColDef->sma = true;
    }
  }
  return TSDB_CODE_SUCCESS;
}

static bool validRollupFunc(const char* pFunc) {
  static const char*   rollupFuncs[] = {"avg", "sum", "min", "max", "last", "first"};
  static const int32_t numOfRollupFuncs = (sizeof(rollupFuncs) / sizeof(char*));
  for (int i = 0; i < numOfRollupFuncs; ++i) {
    if (0 == strcmp(rollupFuncs[i], pFunc)) {
      return true;
    }
  }
  return false;
}

static int32_t checkTableRollupOption(STranslateContext* pCxt, SNodeList* pFuncs, bool createStable,
                                      SDbCfgInfo* pDbCfg) {
  if (NULL == pFuncs) {
    if (NULL != pDbCfg->pRetensions) {
      return generateSyntaxErrMsgExt(&pCxt->msgBuf, TSDB_CODE_PAR_INVALID_TABLE_OPTION,
                                     "To create a super table in databases configured with the 'RETENTIONS' option, "
                                     "the 'ROLLUP' option must be present");
    }
    return TSDB_CODE_SUCCESS;
  }

  if (!createStable || NULL == pDbCfg->pRetensions) {
    return generateSyntaxErrMsgExt(&pCxt->msgBuf, TSDB_CODE_PAR_INVALID_TABLE_OPTION,
                                   "Invalid option rollup: Only supported for create super table in databases "
                                   "configured with the 'RETENTIONS' option");
  }
  if (1 != LIST_LENGTH(pFuncs)) {
    return generateSyntaxErrMsgExt(&pCxt->msgBuf, TSDB_CODE_PAR_INVALID_TABLE_OPTION,
                                   "Invalid option rollup: only one function is allowed");
  }
  const char* pFunc = ((SFunctionNode*)nodesListGetNode(pFuncs, 0))->functionName;
  if (!validRollupFunc(pFunc)) {
    return generateSyntaxErrMsgExt(&pCxt->msgBuf, TSDB_CODE_PAR_INVALID_TABLE_OPTION,
                                   "Invalid option rollup: %s function is not supported", pFunc);
  }
  return TSDB_CODE_SUCCESS;
}

static int32_t checkTableTagsSchema(STranslateContext* pCxt, SHashObj* pHash, SNodeList* pTags) {
  int32_t ntags = LIST_LENGTH(pTags);
  if (0 == ntags) {
    return TSDB_CODE_SUCCESS;
  } else if (ntags > TSDB_MAX_TAGS) {
    return generateSyntaxErrMsg(&pCxt->msgBuf, TSDB_CODE_PAR_INVALID_TAGS_NUM);
  }

  int32_t code = TSDB_CODE_SUCCESS;
  int32_t tagsSize = 0;
  SNode*  pNode = NULL;
  FOREACH(pNode, pTags) {
    SColumnDefNode* pTag = (SColumnDefNode*)pNode;
    int32_t         len = strlen(pTag->colName);
    if (NULL != taosHashGet(pHash, pTag->colName, len)) {
      code = generateSyntaxErrMsg(&pCxt->msgBuf, TSDB_CODE_PAR_DUPLICATED_COLUMN);
    }
    if (TSDB_CODE_SUCCESS == code && pTag->dataType.type == TSDB_DATA_TYPE_JSON && ntags > 1) {
      code = generateSyntaxErrMsg(&pCxt->msgBuf, TSDB_CODE_PAR_ONLY_ONE_JSON_TAG);
    }
    if (TSDB_CODE_SUCCESS == code) {
      if ((TSDB_DATA_TYPE_VARCHAR == pTag->dataType.type && calcTypeBytes(pTag->dataType) > TSDB_MAX_BINARY_LEN) ||
          (TSDB_DATA_TYPE_NCHAR == pTag->dataType.type && calcTypeBytes(pTag->dataType) > TSDB_MAX_NCHAR_LEN)) {
        code = generateSyntaxErrMsg(&pCxt->msgBuf, TSDB_CODE_PAR_INVALID_VAR_COLUMN_LEN);
      }
    }
    if (TSDB_CODE_SUCCESS == code) {
      code = taosHashPut(pHash, pTag->colName, len, &pTag, POINTER_BYTES);
    }
    if (TSDB_CODE_SUCCESS == code) {
      tagsSize += calcTypeBytes(pTag->dataType);
    } else {
      break;
    }
  }

  if (TSDB_CODE_SUCCESS == code && tagsSize > TSDB_MAX_TAGS_LEN) {
    code = generateSyntaxErrMsg(&pCxt->msgBuf, TSDB_CODE_PAR_INVALID_TAGS_LENGTH, TSDB_MAX_TAGS_LEN);
  }

  return code;
}

static int32_t checkTableColsSchema(STranslateContext* pCxt, SHashObj* pHash, int32_t ntags, SNodeList* pCols) {
  int32_t ncols = LIST_LENGTH(pCols);
  if (ncols < TSDB_MIN_COLUMNS) {
    return generateSyntaxErrMsg(&pCxt->msgBuf, TSDB_CODE_PAR_INVALID_COLUMNS_NUM);
  } else if (ncols + ntags > TSDB_MAX_COLUMNS) {
    return generateSyntaxErrMsg(&pCxt->msgBuf, TSDB_CODE_PAR_TOO_MANY_COLUMNS);
  }

  int32_t code = TSDB_CODE_SUCCESS;

  bool    first = true;
  int32_t rowSize = 0;
  SNode*  pNode = NULL;
  FOREACH(pNode, pCols) {
    SColumnDefNode* pCol = (SColumnDefNode*)pNode;
    if (first) {
      first = false;
      if (TSDB_DATA_TYPE_TIMESTAMP != pCol->dataType.type) {
        code = generateSyntaxErrMsg(&pCxt->msgBuf, TSDB_CODE_PAR_INVALID_FIRST_COLUMN);
      }
    }
    if (TSDB_CODE_SUCCESS == code && pCol->dataType.type == TSDB_DATA_TYPE_JSON) {
      code = generateSyntaxErrMsg(&pCxt->msgBuf, TSDB_CODE_PAR_INVALID_COL_JSON);
    }
    int32_t len = strlen(pCol->colName);
    if (TSDB_CODE_SUCCESS == code && NULL != taosHashGet(pHash, pCol->colName, len)) {
      code = generateSyntaxErrMsg(&pCxt->msgBuf, TSDB_CODE_PAR_DUPLICATED_COLUMN);
    }
    if (TSDB_CODE_SUCCESS == code) {
      if ((TSDB_DATA_TYPE_VARCHAR == pCol->dataType.type && calcTypeBytes(pCol->dataType) > TSDB_MAX_BINARY_LEN) ||
          (TSDB_DATA_TYPE_NCHAR == pCol->dataType.type && calcTypeBytes(pCol->dataType) > TSDB_MAX_NCHAR_LEN)) {
        code = generateSyntaxErrMsg(&pCxt->msgBuf, TSDB_CODE_PAR_INVALID_VAR_COLUMN_LEN);
      }
    }
    if (TSDB_CODE_SUCCESS == code) {
      code = taosHashPut(pHash, pCol->colName, len, &pCol, POINTER_BYTES);
    }
    if (TSDB_CODE_SUCCESS == code) {
      rowSize += calcTypeBytes(pCol->dataType);
    } else {
      break;
    }
  }

  if (TSDB_CODE_SUCCESS == code && rowSize > TSDB_MAX_BYTES_PER_ROW) {
    code = generateSyntaxErrMsg(&pCxt->msgBuf, TSDB_CODE_PAR_INVALID_ROW_LENGTH, TSDB_MAX_BYTES_PER_ROW);
  }

  return code;
}

static int32_t checkTableSchema(STranslateContext* pCxt, SCreateTableStmt* pStmt) {
  SHashObj* pHash = taosHashInit(LIST_LENGTH(pStmt->pTags) + LIST_LENGTH(pStmt->pCols),
                                 taosGetDefaultHashFunction(TSDB_DATA_TYPE_BINARY), false, HASH_NO_LOCK);
  if (NULL == pHash) {
    return TSDB_CODE_OUT_OF_MEMORY;
  }

  int32_t code = checkTableTagsSchema(pCxt, pHash, pStmt->pTags);
  if (TSDB_CODE_SUCCESS == code) {
    code = checkTableColsSchema(pCxt, pHash, LIST_LENGTH(pStmt->pTags), pStmt->pCols);
  }

  taosHashCleanup(pHash);
  return code;
}

static int32_t getTableDelayOrWatermarkOption(STranslateContext* pCxt, const char* pName, int64_t minVal,
                                              int64_t maxVal, SValueNode* pVal, int64_t* pMaxDelay) {
  int32_t code = (DEAL_RES_ERROR == translateValue(pCxt, pVal) ? pCxt->errCode : TSDB_CODE_SUCCESS);
  if (TSDB_CODE_SUCCESS == code && TIME_UNIT_MILLISECOND != pVal->unit && TIME_UNIT_SECOND != pVal->unit &&
      TIME_UNIT_MINUTE != pVal->unit) {
    code = generateSyntaxErrMsgExt(&pCxt->msgBuf, TSDB_CODE_PAR_INVALID_TABLE_OPTION,
                                   "Invalid option %s unit: %c, only %c, %c, %c allowed", pName, pVal->unit,
                                   TIME_UNIT_MILLISECOND, TIME_UNIT_SECOND, TIME_UNIT_MINUTE);
  }
  if (TSDB_CODE_SUCCESS == code) {
    code = checkTableRangeOption(pCxt, pName, pVal->datum.i, minVal, maxVal);
  }
  if (TSDB_CODE_SUCCESS == code) {
    *pMaxDelay = pVal->datum.i;
  }
  return code;
}

static int32_t getTableMaxDelayOption(STranslateContext* pCxt, SValueNode* pVal, int64_t* pMaxDelay) {
  return getTableDelayOrWatermarkOption(pCxt, "maxDelay", TSDB_MIN_ROLLUP_MAX_DELAY, TSDB_MAX_ROLLUP_MAX_DELAY, pVal,
                                        pMaxDelay);
}

static int32_t checkTableMaxDelayOption(STranslateContext* pCxt, STableOptions* pOptions, bool createStable,
                                        SDbCfgInfo* pDbCfg) {
  if (NULL == pOptions->pMaxDelay) {
    return TSDB_CODE_SUCCESS;
  }

  if (!createStable || NULL == pDbCfg->pRetensions) {
    return generateSyntaxErrMsgExt(&pCxt->msgBuf, TSDB_CODE_PAR_INVALID_TABLE_OPTION,
                                   "Invalid option maxdelay: Only supported for create super table in databases "
                                   "configured with the 'RETENTIONS' option");
  }

  if (LIST_LENGTH(pOptions->pMaxDelay) > 2) {
    return generateSyntaxErrMsgExt(&pCxt->msgBuf, TSDB_CODE_PAR_INVALID_TABLE_OPTION, "Invalid option maxdelay");
  }

  int32_t code =
      getTableMaxDelayOption(pCxt, (SValueNode*)nodesListGetNode(pOptions->pMaxDelay, 0), &pOptions->maxDelay1);
  if (TSDB_CODE_SUCCESS == code && 2 == LIST_LENGTH(pOptions->pMaxDelay)) {
    code = getTableMaxDelayOption(pCxt, (SValueNode*)nodesListGetNode(pOptions->pMaxDelay, 1), &pOptions->maxDelay2);
  }

  return code;
}

static int32_t getTableWatermarkOption(STranslateContext* pCxt, SValueNode* pVal, int64_t* pMaxDelay) {
  return getTableDelayOrWatermarkOption(pCxt, "watermark", TSDB_MIN_ROLLUP_WATERMARK, TSDB_MAX_ROLLUP_WATERMARK, pVal,
                                        pMaxDelay);
}

static int32_t checkTableWatermarkOption(STranslateContext* pCxt, STableOptions* pOptions, bool createStable,
                                         SDbCfgInfo* pDbCfg) {
  if (NULL == pOptions->pWatermark) {
    return TSDB_CODE_SUCCESS;
  }

  if (!createStable || NULL == pDbCfg->pRetensions) {
    return generateSyntaxErrMsgExt(&pCxt->msgBuf, TSDB_CODE_PAR_INVALID_TABLE_OPTION,
                                   "Invalid option watermark: Only supported for create super table in databases "
                                   "configured with the 'RETENTIONS' option");
  }

  if (LIST_LENGTH(pOptions->pWatermark) > 2) {
    return generateSyntaxErrMsgExt(&pCxt->msgBuf, TSDB_CODE_PAR_INVALID_TABLE_OPTION, "Invalid option watermark");
  }

  int32_t code =
      getTableWatermarkOption(pCxt, (SValueNode*)nodesListGetNode(pOptions->pWatermark, 0), &pOptions->watermark1);
  if (TSDB_CODE_SUCCESS == code && 2 == LIST_LENGTH(pOptions->pWatermark)) {
    code = getTableWatermarkOption(pCxt, (SValueNode*)nodesListGetNode(pOptions->pWatermark, 1), &pOptions->watermark2);
  }

  return code;
}

static int32_t getTableDeleteMarkOption(STranslateContext* pCxt, SValueNode* pVal, int64_t* pMaxDelay) {
  return getTableDelayOrWatermarkOption(pCxt, "delete_mark", TSDB_MIN_ROLLUP_DELETE_MARK, TSDB_MAX_ROLLUP_DELETE_MARK,
                                        pVal, pMaxDelay);
}

static int32_t checkTableDeleteMarkOption(STranslateContext* pCxt, STableOptions* pOptions, bool createStable,
                                          SDbCfgInfo* pDbCfg) {
  if (NULL == pOptions->pDeleteMark) {
    return TSDB_CODE_SUCCESS;
  }

  if (!createStable || NULL == pDbCfg->pRetensions) {
    return generateSyntaxErrMsgExt(&pCxt->msgBuf, TSDB_CODE_PAR_INVALID_TABLE_OPTION,
                                   "Invalid option delete_mark: Only supported for create super table in databases "
                                   "configured with the 'RETENTIONS' option");
  }

  if (LIST_LENGTH(pOptions->pDeleteMark) > 2) {
    return generateSyntaxErrMsgExt(&pCxt->msgBuf, TSDB_CODE_PAR_INVALID_TABLE_OPTION, "Invalid option delete_mark");
  }

  int32_t code =
      getTableDeleteMarkOption(pCxt, (SValueNode*)nodesListGetNode(pOptions->pDeleteMark, 0), &pOptions->deleteMark1);
  if (TSDB_CODE_SUCCESS == code && 2 == LIST_LENGTH(pOptions->pDeleteMark)) {
    code =
        getTableDeleteMarkOption(pCxt, (SValueNode*)nodesListGetNode(pOptions->pDeleteMark, 1), &pOptions->deleteMark2);
  }

  return code;
}

static int32_t checkCreateTable(STranslateContext* pCxt, SCreateTableStmt* pStmt, bool createStable) {
  if (NULL != strchr(pStmt->tableName, '.')) {
    return generateSyntaxErrMsgExt(&pCxt->msgBuf, TSDB_CODE_PAR_INVALID_IDENTIFIER_NAME,
                                   "The table name cannot contain '.'");
  }

  SDbCfgInfo dbCfg = {0};
  int32_t    code = getDBCfg(pCxt, pStmt->dbName, &dbCfg);
  if (TSDB_CODE_SUCCESS == code && !createStable && NULL != dbCfg.pRetensions) {
    code = generateSyntaxErrMsgExt(
        &pCxt->msgBuf, TSDB_CODE_PAR_INVALID_TABLE_OPTION,
        "Only super table creation is supported in databases configured with the 'RETENTIONS' option");
  }
  if (TSDB_CODE_SUCCESS == code) {
    code = checkTableMaxDelayOption(pCxt, pStmt->pOptions, createStable, &dbCfg);
  }
  if (TSDB_CODE_SUCCESS == code) {
    code = checkTableWatermarkOption(pCxt, pStmt->pOptions, createStable, &dbCfg);
  }
  if (TSDB_CODE_SUCCESS == code) {
    code = checkTableDeleteMarkOption(pCxt, pStmt->pOptions, createStable, &dbCfg);
  }
  if (TSDB_CODE_SUCCESS == code) {
    code = checkTableRollupOption(pCxt, pStmt->pOptions->pRollupFuncs, createStable, &dbCfg);
  }
  if (TSDB_CODE_SUCCESS == code) {
    code = checkTableSmaOption(pCxt, pStmt);
  }
  if (TSDB_CODE_SUCCESS == code) {
    code = checkTableSchema(pCxt, pStmt);
  }
  return code;
}

static void toSchema(const SColumnDefNode* pCol, col_id_t colId, SSchema* pSchema) {
  int8_t flags = 0;
  if (pCol->sma) {
    flags |= COL_SMA_ON;
  }
  pSchema->colId = colId;
  pSchema->type = pCol->dataType.type;
  pSchema->bytes = calcTypeBytes(pCol->dataType);
  pSchema->flags = flags;
  strcpy(pSchema->name, pCol->colName);
}

typedef struct SSampleAstInfo {
  const char* pDbName;
  const char* pTableName;
  SNodeList*  pFuncs;
  SNode*      pInterval;
  SNode*      pOffset;
  SNode*      pSliding;
  SNodeList*  pPartitionByList;
  STableMeta* pRollupTableMeta;
} SSampleAstInfo;

static int32_t buildSampleAst(STranslateContext* pCxt, SSampleAstInfo* pInfo, char** pAst, int32_t* pLen, char** pExpr,
                              int32_t* pExprLen) {
  SSelectStmt* pSelect = (SSelectStmt*)nodesMakeNode(QUERY_NODE_SELECT_STMT);
  if (NULL == pSelect) {
    return TSDB_CODE_OUT_OF_MEMORY;
  }
  sprintf(pSelect->stmtName, "%p", pSelect);

  SRealTableNode* pTable = (SRealTableNode*)nodesMakeNode(QUERY_NODE_REAL_TABLE);
  if (NULL == pTable) {
    nodesDestroyNode((SNode*)pSelect);
    return TSDB_CODE_OUT_OF_MEMORY;
  }
  snprintf(pTable->table.dbName, sizeof(pTable->table.dbName), "%s", pInfo->pDbName);
  snprintf(pTable->table.tableName, sizeof(pTable->table.tableName), "%s", pInfo->pTableName);
  TSWAP(pTable->pMeta, pInfo->pRollupTableMeta);
  pSelect->pFromTable = (SNode*)pTable;

  TSWAP(pSelect->pProjectionList, pInfo->pFuncs);
  SFunctionNode* pFunc = (SFunctionNode*)nodesMakeNode(QUERY_NODE_FUNCTION);
  if (NULL == pSelect->pProjectionList || NULL == pFunc) {
    nodesDestroyNode((SNode*)pSelect);
    return TSDB_CODE_OUT_OF_MEMORY;
  }
  strcpy(pFunc->functionName, "_wstart");
  nodesListPushFront(pSelect->pProjectionList, (SNode*)pFunc);
  SNode* pProject = NULL;
  FOREACH(pProject, pSelect->pProjectionList) { sprintf(((SExprNode*)pProject)->aliasName, "#%p", pProject); }

  TSWAP(pSelect->pPartitionByList, pInfo->pPartitionByList);

  SIntervalWindowNode* pInterval = (SIntervalWindowNode*)nodesMakeNode(QUERY_NODE_INTERVAL_WINDOW);
  if (NULL == pInterval) {
    nodesDestroyNode((SNode*)pSelect);
    return TSDB_CODE_OUT_OF_MEMORY;
  }
  pSelect->pWindow = (SNode*)pInterval;
  TSWAP(pInterval->pInterval, pInfo->pInterval);
  TSWAP(pInterval->pOffset, pInfo->pOffset);
  TSWAP(pInterval->pSliding, pInfo->pSliding);
  pInterval->pCol = nodesMakeNode(QUERY_NODE_COLUMN);
  if (NULL == pInterval->pCol) {
    nodesDestroyNode((SNode*)pSelect);
    return TSDB_CODE_OUT_OF_MEMORY;
  }
  ((SColumnNode*)pInterval->pCol)->colId = PRIMARYKEY_TIMESTAMP_COL_ID;
  strcpy(((SColumnNode*)pInterval->pCol)->colName, ROWTS_PSEUDO_COLUMN_NAME);

  pCxt->createStream = true;
  int32_t code = translateQuery(pCxt, (SNode*)pSelect);
  if (TSDB_CODE_SUCCESS == code) {
    code = nodesNodeToString((SNode*)pSelect, false, pAst, pLen);
  }
  if (TSDB_CODE_SUCCESS == code && NULL != pExpr) {
    code = nodesListToString(pSelect->pProjectionList, false, pExpr, pExprLen);
  }
  nodesDestroyNode((SNode*)pSelect);
  return code;
}

static void clearSampleAstInfo(SSampleAstInfo* pInfo) {
  nodesDestroyList(pInfo->pFuncs);
  nodesDestroyNode(pInfo->pInterval);
  nodesDestroyNode(pInfo->pOffset);
  nodesDestroyNode(pInfo->pSliding);
}

static SNode* makeIntervalVal(SRetention* pRetension, int8_t precision) {
  SValueNode* pVal = (SValueNode*)nodesMakeNode(QUERY_NODE_VALUE);
  if (NULL == pVal) {
    return NULL;
  }
  int64_t timeVal = convertTimeFromPrecisionToUnit(pRetension->freq, precision, pRetension->freqUnit);
  char    buf[20] = {0};
  int32_t len = snprintf(buf, sizeof(buf), "%" PRId64 "%c", timeVal, pRetension->freqUnit);
  pVal->literal = strndup(buf, len);
  if (NULL == pVal->literal) {
    nodesDestroyNode((SNode*)pVal);
    return NULL;
  }
  pVal->isDuration = true;
  pVal->node.resType.type = TSDB_DATA_TYPE_BIGINT;
  pVal->node.resType.bytes = tDataTypes[TSDB_DATA_TYPE_BIGINT].bytes;
  pVal->node.resType.precision = precision;
  return (SNode*)pVal;
}

static SNode* createColumnFromDef(SColumnDefNode* pDef) {
  SColumnNode* pCol = (SColumnNode*)nodesMakeNode(QUERY_NODE_COLUMN);
  if (NULL == pCol) {
    return NULL;
  }
  strcpy(pCol->colName, pDef->colName);
  return (SNode*)pCol;
}

static SNode* createRollupFunc(SNode* pSrcFunc, SColumnDefNode* pColDef) {
  SFunctionNode* pFunc = (SFunctionNode*)nodesCloneNode(pSrcFunc);
  if (NULL == pFunc) {
    return NULL;
  }
  if (TSDB_CODE_SUCCESS != nodesListMakeStrictAppend(&pFunc->pParameterList, createColumnFromDef(pColDef))) {
    nodesDestroyNode((SNode*)pFunc);
    return NULL;
  }
  return (SNode*)pFunc;
}

static SNodeList* createRollupFuncs(SCreateTableStmt* pStmt) {
  SNodeList* pFuncs = nodesMakeList();
  if (NULL == pFuncs) {
    return NULL;
  }

  SNode* pFunc = NULL;
  FOREACH(pFunc, pStmt->pOptions->pRollupFuncs) {
    SNode* pCol = NULL;
    bool   primaryKey = true;
    FOREACH(pCol, pStmt->pCols) {
      if (primaryKey) {
        primaryKey = false;
        continue;
      }
      if (TSDB_CODE_SUCCESS != nodesListStrictAppend(pFuncs, createRollupFunc(pFunc, (SColumnDefNode*)pCol))) {
        nodesDestroyList(pFuncs);
        return NULL;
      }
    }
  }

  return pFuncs;
}

static STableMeta* createRollupTableMeta(SCreateTableStmt* pStmt, int8_t precision) {
  int32_t     numOfField = LIST_LENGTH(pStmt->pCols) + LIST_LENGTH(pStmt->pTags);
  STableMeta* pMeta = taosMemoryCalloc(1, sizeof(STableMeta) + numOfField * sizeof(SSchema));
  if (NULL == pMeta) {
    return NULL;
  }
  pMeta->tableType = TSDB_SUPER_TABLE;
  pMeta->tableInfo.numOfTags = LIST_LENGTH(pStmt->pTags);
  pMeta->tableInfo.precision = precision;
  pMeta->tableInfo.numOfColumns = LIST_LENGTH(pStmt->pCols);

  int32_t index = 0;
  SNode*  pCol = NULL;
  FOREACH(pCol, pStmt->pCols) {
    toSchema((SColumnDefNode*)pCol, index + 1, pMeta->schema + index);
    ++index;
  }
  SNode* pTag = NULL;
  FOREACH(pTag, pStmt->pTags) {
    toSchema((SColumnDefNode*)pTag, index + 1, pMeta->schema + index);
    ++index;
  }

  return pMeta;
}

static SNode* createTbnameFunction() {
  SFunctionNode* pFunc = (SFunctionNode*)nodesMakeNode(QUERY_NODE_FUNCTION);
  if (NULL == pFunc) {
    return NULL;
  }
  strcpy(pFunc->functionName, "tbname");
  strcpy(pFunc->node.aliasName, "tbname");
  strcpy(pFunc->node.userAlias, "tbname");
  return (SNode*)pFunc;
}

static int32_t buildSampleAstInfoByTable(STranslateContext* pCxt, SCreateTableStmt* pStmt, SRetention* pRetension,
                                         int8_t precision, SSampleAstInfo* pInfo) {
  pInfo->pDbName = pStmt->dbName;
  pInfo->pTableName = pStmt->tableName;
  pInfo->pFuncs = createRollupFuncs(pStmt);
  pInfo->pInterval = makeIntervalVal(pRetension, precision);
  pInfo->pRollupTableMeta = createRollupTableMeta(pStmt, precision);
  if (NULL == pInfo->pFuncs || NULL == pInfo->pInterval || NULL == pInfo->pRollupTableMeta) {
    return TSDB_CODE_OUT_OF_MEMORY;
  }
  return nodesListMakeStrictAppend(&pInfo->pPartitionByList, createTbnameFunction());
}

static int32_t getRollupAst(STranslateContext* pCxt, SCreateTableStmt* pStmt, SRetention* pRetension, int8_t precision,
                            char** pAst, int32_t* pLen) {
  SSampleAstInfo info = {0};
  int32_t        code = buildSampleAstInfoByTable(pCxt, pStmt, pRetension, precision, &info);
  if (TSDB_CODE_SUCCESS == code) {
    code = buildSampleAst(pCxt, &info, pAst, pLen, NULL, NULL);
  }
  clearSampleAstInfo(&info);
  return code;
}

static int32_t buildRollupAst(STranslateContext* pCxt, SCreateTableStmt* pStmt, SMCreateStbReq* pReq) {
  SDbCfgInfo dbCfg = {0};
  int32_t    code = getDBCfg(pCxt, pStmt->dbName, &dbCfg);
  int32_t    num = taosArrayGetSize(dbCfg.pRetensions);
  if (TSDB_CODE_SUCCESS != code || num < 2) {
    return code;
  }
  for (int32_t i = 1; i < num; ++i) {
    SRetention*       pRetension = taosArrayGet(dbCfg.pRetensions, i);
    STranslateContext cxt = {0};
    initTranslateContext(pCxt->pParseCxt, pCxt->pMetaCache, &cxt);
    code = getRollupAst(&cxt, pStmt, pRetension, dbCfg.precision, 1 == i ? &pReq->pAst1 : &pReq->pAst2,
                        1 == i ? &pReq->ast1Len : &pReq->ast2Len);
    destroyTranslateContext(&cxt);
    if (TSDB_CODE_SUCCESS != code) {
      break;
    }
  }

  return code;
}

static int32_t buildRollupFuncs(SNodeList* pFuncs, SArray** pArray) {
  if (NULL == pFuncs) {
    return TSDB_CODE_SUCCESS;
  }
  *pArray = taosArrayInit(LIST_LENGTH(pFuncs), TSDB_FUNC_NAME_LEN);
  SNode* pNode;
  FOREACH(pNode, pFuncs) { taosArrayPush(*pArray, ((SFunctionNode*)pNode)->functionName); }
  return TSDB_CODE_SUCCESS;
}

static int32_t buildCreateStbReq(STranslateContext* pCxt, SCreateTableStmt* pStmt, SMCreateStbReq* pReq) {
  pReq->igExists = pStmt->ignoreExists;
  pReq->delay1 = pStmt->pOptions->maxDelay1;
  pReq->delay2 = pStmt->pOptions->maxDelay2;
  pReq->watermark1 = pStmt->pOptions->watermark1;
  pReq->watermark2 = pStmt->pOptions->watermark2;
  pReq->deleteMark1 = pStmt->pOptions->deleteMark1;
  pReq->deleteMark2 = pStmt->pOptions->deleteMark2;
  pReq->colVer = 1;
  pReq->tagVer = 1;
  pReq->source = TD_REQ_FROM_APP;
  columnDefNodeToField(pStmt->pCols, &pReq->pColumns);
  columnDefNodeToField(pStmt->pTags, &pReq->pTags);
  pReq->numOfColumns = LIST_LENGTH(pStmt->pCols);
  pReq->numOfTags = LIST_LENGTH(pStmt->pTags);
  if (pStmt->pOptions->commentNull == false) {
    pReq->pComment = strdup(pStmt->pOptions->comment);
    if (NULL == pReq->pComment) {
      return TSDB_CODE_OUT_OF_MEMORY;
    }
    pReq->commentLen = strlen(pStmt->pOptions->comment);
  } else {
    pReq->commentLen = -1;
  }
  buildRollupFuncs(pStmt->pOptions->pRollupFuncs, &pReq->pFuncs);
  pReq->numOfFuncs = taosArrayGetSize(pReq->pFuncs);

  SName tableName;
  tNameExtractFullName(toName(pCxt->pParseCxt->acctId, pStmt->dbName, pStmt->tableName, &tableName), pReq->name);
  int32_t code = collectUseTable(&tableName, pCxt->pTables);
  if (TSDB_CODE_SUCCESS == code) {
    code = collectUseTable(&tableName, pCxt->pTargetTables);
  }
  if (TSDB_CODE_SUCCESS == code) {
    code = buildRollupAst(pCxt, pStmt, pReq);
  }
  return code;
}

static int32_t translateCreateSuperTable(STranslateContext* pCxt, SCreateTableStmt* pStmt) {
  SMCreateStbReq createReq = {0};
  int32_t        code = checkCreateTable(pCxt, pStmt, true);
  if (TSDB_CODE_SUCCESS == code) {
    code = buildCreateStbReq(pCxt, pStmt, &createReq);
  }
  if (TSDB_CODE_SUCCESS == code) {
    code = buildCmdMsg(pCxt, TDMT_MND_CREATE_STB, (FSerializeFunc)tSerializeSMCreateStbReq, &createReq);
  }
  tFreeSMCreateStbReq(&createReq);
  return code;
}

static int32_t doTranslateDropSuperTable(STranslateContext* pCxt, const SName* pTableName, bool ignoreNotExists) {
  int32_t code = collectUseTable(pTableName, pCxt->pTargetTables);
  if (TSDB_CODE_SUCCESS == code) {
    SMDropStbReq dropReq = {0};
    tNameExtractFullName(pTableName, dropReq.name);
    dropReq.igNotExists = ignoreNotExists;
    code = buildCmdMsg(pCxt, TDMT_MND_DROP_STB, (FSerializeFunc)tSerializeSMDropStbReq, &dropReq);
  }
  return code;
}

static int32_t translateDropTable(STranslateContext* pCxt, SDropTableStmt* pStmt) {
  SDropTableClause* pClause = (SDropTableClause*)nodesListGetNode(pStmt->pTables, 0);
  SName             tableName;
  return doTranslateDropSuperTable(
      pCxt, toName(pCxt->pParseCxt->acctId, pClause->dbName, pClause->tableName, &tableName), pClause->ignoreNotExists);
}

static int32_t translateDropSuperTable(STranslateContext* pCxt, SDropSuperTableStmt* pStmt) {
  SName tableName;
  return doTranslateDropSuperTable(pCxt, toName(pCxt->pParseCxt->acctId, pStmt->dbName, pStmt->tableName, &tableName),
                                   pStmt->ignoreNotExists);
}

static int32_t buildAlterSuperTableReq(STranslateContext* pCxt, SAlterTableStmt* pStmt, SMAlterStbReq* pAlterReq) {
  SName tableName;
  tNameExtractFullName(toName(pCxt->pParseCxt->acctId, pStmt->dbName, pStmt->tableName, &tableName), pAlterReq->name);
  pAlterReq->alterType = pStmt->alterType;

  if (TSDB_ALTER_TABLE_UPDATE_OPTIONS == pStmt->alterType) {
    //    pAlterReq->ttl = pStmt->pOptions->ttl;
    if (pStmt->pOptions->commentNull == false) {
      pAlterReq->comment = strdup(pStmt->pOptions->comment);
      if (NULL == pAlterReq->comment) {
        return TSDB_CODE_OUT_OF_MEMORY;
      }
      pAlterReq->commentLen = strlen(pStmt->pOptions->comment);
    } else {
      pAlterReq->commentLen = -1;
    }

    return TSDB_CODE_SUCCESS;
  }

  pAlterReq->pFields = taosArrayInit(2, sizeof(TAOS_FIELD));
  if (NULL == pAlterReq->pFields) {
    return TSDB_CODE_OUT_OF_MEMORY;
  }

  switch (pStmt->alterType) {
    case TSDB_ALTER_TABLE_ADD_TAG:
    case TSDB_ALTER_TABLE_DROP_TAG:
    case TSDB_ALTER_TABLE_ADD_COLUMN:
    case TSDB_ALTER_TABLE_DROP_COLUMN:
    case TSDB_ALTER_TABLE_UPDATE_COLUMN_BYTES:
    case TSDB_ALTER_TABLE_UPDATE_TAG_BYTES: {
      TAOS_FIELD field = {.type = pStmt->dataType.type, .bytes = calcTypeBytes(pStmt->dataType)};
      strcpy(field.name, pStmt->colName);
      taosArrayPush(pAlterReq->pFields, &field);
      break;
    }
    case TSDB_ALTER_TABLE_UPDATE_TAG_NAME:
    case TSDB_ALTER_TABLE_UPDATE_COLUMN_NAME: {
      TAOS_FIELD oldField = {0};
      strcpy(oldField.name, pStmt->colName);
      taosArrayPush(pAlterReq->pFields, &oldField);
      TAOS_FIELD newField = {0};
      strcpy(newField.name, pStmt->newColName);
      taosArrayPush(pAlterReq->pFields, &newField);
      break;
    }
    default:
      break;
  }

  pAlterReq->numOfFields = taosArrayGetSize(pAlterReq->pFields);
  return TSDB_CODE_SUCCESS;
}

static SSchema* getColSchema(STableMeta* pTableMeta, const char* pColName) {
  int32_t numOfFields = getNumOfTags(pTableMeta) + getNumOfColumns(pTableMeta);
  for (int32_t i = 0; i < numOfFields; ++i) {
    SSchema* pSchema = pTableMeta->schema + i;
    if (0 == strcmp(pColName, pSchema->name)) {
      return pSchema;
    }
  }
  return NULL;
}

static SSchema* getTagSchema(STableMeta* pTableMeta, const char* pTagName) {
  int32_t  numOfTags = getNumOfTags(pTableMeta);
  SSchema* pTagsSchema = getTableTagSchema(pTableMeta);
  for (int32_t i = 0; i < numOfTags; ++i) {
    SSchema* pSchema = pTagsSchema + i;
    if (0 == strcmp(pTagName, pSchema->name)) {
      return pSchema;
    }
  }
  return NULL;
}

static int32_t checkAlterSuperTableBySchema(STranslateContext* pCxt, SAlterTableStmt* pStmt, STableMeta* pTableMeta) {
  SSchema* pTagsSchema = getTableTagSchema(pTableMeta);
  if (getNumOfTags(pTableMeta) == 1 && pTagsSchema->type == TSDB_DATA_TYPE_JSON &&
      (pStmt->alterType == TSDB_ALTER_TABLE_ADD_TAG || pStmt->alterType == TSDB_ALTER_TABLE_DROP_TAG ||
       pStmt->alterType == TSDB_ALTER_TABLE_UPDATE_TAG_BYTES)) {
    return generateSyntaxErrMsg(&pCxt->msgBuf, TSDB_CODE_PAR_ONLY_ONE_JSON_TAG);
  }

  int32_t tagsLen = 0;
  for (int32_t i = 0; i < pTableMeta->tableInfo.numOfTags; ++i) {
    tagsLen += pTagsSchema[i].bytes;
  }

  if (TSDB_ALTER_TABLE_UPDATE_COLUMN_BYTES == pStmt->alterType ||
      TSDB_ALTER_TABLE_UPDATE_TAG_BYTES == pStmt->alterType) {
    if (TSDB_SUPER_TABLE != pTableMeta->tableType) {
      return generateSyntaxErrMsgExt(&pCxt->msgBuf, TSDB_CODE_PAR_INVALID_ALTER_TABLE, "Table is not super table");
    }

    SSchema* pSchema = getColSchema(pTableMeta, pStmt->colName);
    if (NULL == pSchema) {
      return generateSyntaxErrMsg(&pCxt->msgBuf, TSDB_CODE_PAR_INVALID_COLUMN, pStmt->colName);
    } else if (!IS_VAR_DATA_TYPE(pSchema->type) || pSchema->type != pStmt->dataType.type ||
               pSchema->bytes >= calcTypeBytes(pStmt->dataType)) {
      return generateSyntaxErrMsg(&pCxt->msgBuf, TSDB_CODE_PAR_INVALID_MODIFY_COL);
    }

    if (TSDB_ALTER_TABLE_UPDATE_COLUMN_BYTES == pStmt->alterType &&
        pTableMeta->tableInfo.rowSize + calcTypeBytes(pStmt->dataType) - pSchema->bytes > TSDB_MAX_BYTES_PER_ROW) {
      return generateSyntaxErrMsg(&pCxt->msgBuf, TSDB_CODE_PAR_INVALID_ROW_LENGTH, TSDB_MAX_BYTES_PER_ROW);
    }

    if (TSDB_ALTER_TABLE_UPDATE_TAG_BYTES == pStmt->alterType &&
        tagsLen + calcTypeBytes(pStmt->dataType) - pSchema->bytes > TSDB_MAX_TAGS_LEN) {
      return generateSyntaxErrMsg(&pCxt->msgBuf, TSDB_CODE_PAR_INVALID_TAGS_LENGTH, TSDB_MAX_TAGS_LEN);
    }
  }

  if (TSDB_ALTER_TABLE_ADD_COLUMN == pStmt->alterType) {
    if (TSDB_MAX_COLUMNS == pTableMeta->tableInfo.numOfColumns) {
      return generateSyntaxErrMsg(&pCxt->msgBuf, TSDB_CODE_PAR_TOO_MANY_COLUMNS);
    }

    if (pTableMeta->tableInfo.rowSize + calcTypeBytes(pStmt->dataType) > TSDB_MAX_BYTES_PER_ROW) {
      return generateSyntaxErrMsg(&pCxt->msgBuf, TSDB_CODE_PAR_INVALID_ROW_LENGTH, TSDB_MAX_BYTES_PER_ROW);
    }
  }

  if (TSDB_ALTER_TABLE_ADD_TAG == pStmt->alterType) {
    if (TSDB_MAX_TAGS == pTableMeta->tableInfo.numOfTags) {
      return generateSyntaxErrMsg(&pCxt->msgBuf, TSDB_CODE_PAR_INVALID_TAGS_NUM);
    }

    if (tagsLen + calcTypeBytes(pStmt->dataType) > TSDB_MAX_TAGS_LEN) {
      return generateSyntaxErrMsg(&pCxt->msgBuf, TSDB_CODE_PAR_INVALID_TAGS_LENGTH, TSDB_MAX_TAGS_LEN);
    }
  }

  return TSDB_CODE_SUCCESS;
}

static int32_t checkAlterSuperTable(STranslateContext* pCxt, SAlterTableStmt* pStmt) {
  if (TSDB_ALTER_TABLE_UPDATE_TAG_VAL == pStmt->alterType) {
    return generateSyntaxErrMsgExt(&pCxt->msgBuf, TSDB_CODE_PAR_INVALID_ALTER_TABLE,
                                   "Set tag value only available for child table");
  }

  if (TSDB_ALTER_TABLE_UPDATE_COLUMN_NAME == pStmt->alterType) {
    return generateSyntaxErrMsgExt(&pCxt->msgBuf, TSDB_CODE_PAR_INVALID_ALTER_TABLE,
                                   "Rename column only available for normal table");
  }

  if (pStmt->alterType == TSDB_ALTER_TABLE_UPDATE_OPTIONS && -1 != pStmt->pOptions->ttl) {
    return generateSyntaxErrMsg(&pCxt->msgBuf, TSDB_CODE_PAR_INVALID_ALTER_TABLE);
  }

  if (pStmt->dataType.type == TSDB_DATA_TYPE_JSON && pStmt->alterType == TSDB_ALTER_TABLE_ADD_TAG) {
    return generateSyntaxErrMsg(&pCxt->msgBuf, TSDB_CODE_PAR_ONLY_ONE_JSON_TAG);
  }

  if (pStmt->dataType.type == TSDB_DATA_TYPE_JSON && pStmt->alterType == TSDB_ALTER_TABLE_ADD_COLUMN) {
    return generateSyntaxErrMsg(&pCxt->msgBuf, TSDB_CODE_PAR_INVALID_COL_JSON);
  }

  SDbCfgInfo dbCfg = {0};
  int32_t    code = getDBCfg(pCxt, pStmt->dbName, &dbCfg);
  if (TSDB_CODE_SUCCESS == code && NULL != dbCfg.pRetensions &&
      (TSDB_ALTER_TABLE_ADD_COLUMN == pStmt->alterType || TSDB_ALTER_TABLE_DROP_COLUMN == pStmt->alterType ||
       TSDB_ALTER_TABLE_UPDATE_COLUMN_BYTES == pStmt->alterType)) {
    return generateSyntaxErrMsgExt(&pCxt->msgBuf, TSDB_CODE_PAR_INVALID_ALTER_TABLE,
                                   "Modifying the table schema is not supported in databases "
                                   "configured with the 'RETENTIONS' option");
  }
  STableMeta* pTableMeta = NULL;
  if (TSDB_CODE_SUCCESS == code) {
    code = getTableMeta(pCxt, pStmt->dbName, pStmt->tableName, &pTableMeta);
  }
  if (TSDB_CODE_SUCCESS == code) {
    code = checkAlterSuperTableBySchema(pCxt, pStmt, pTableMeta);
  }
  taosMemoryFree(pTableMeta);
  return code;
}

static int32_t translateAlterSuperTable(STranslateContext* pCxt, SAlterTableStmt* pStmt) {
  SMAlterStbReq alterReq = {0};
  int32_t       code = checkAlterSuperTable(pCxt, pStmt);
  if (TSDB_CODE_SUCCESS == code) {
    code = buildAlterSuperTableReq(pCxt, pStmt, &alterReq);
  }
  if (TSDB_CODE_SUCCESS == code) {
    code = buildCmdMsg(pCxt, TDMT_MND_ALTER_STB, (FSerializeFunc)tSerializeSMAlterStbReq, &alterReq);
  }
  tFreeSMAltertbReq(&alterReq);
  return code;
}

static int32_t translateUseDatabase(STranslateContext* pCxt, SUseDatabaseStmt* pStmt) {
  SUseDbReq usedbReq = {0};
  SName     name = {0};
  tNameSetDbName(&name, pCxt->pParseCxt->acctId, pStmt->dbName, strlen(pStmt->dbName));
  tNameExtractFullName(&name, usedbReq.db);
  int32_t code =
      getDBVgVersion(pCxt, usedbReq.db, &usedbReq.vgVersion, &usedbReq.dbId, &usedbReq.numOfTable, &usedbReq.stateTs);
  if (TSDB_CODE_SUCCESS == code) {
    code = buildCmdMsg(pCxt, TDMT_MND_USE_DB, (FSerializeFunc)tSerializeSUseDbReq, &usedbReq);
  }
  return code;
}

static int32_t translateCreateUser(STranslateContext* pCxt, SCreateUserStmt* pStmt) {
  SCreateUserReq createReq = {0};
  strcpy(createReq.user, pStmt->useName);
  createReq.createType = 0;
  createReq.superUser = 0;
  createReq.sysInfo = pStmt->sysinfo;
  createReq.enable = 1;
  strcpy(createReq.pass, pStmt->password);

  return buildCmdMsg(pCxt, TDMT_MND_CREATE_USER, (FSerializeFunc)tSerializeSCreateUserReq, &createReq);
}

static int32_t translateAlterUser(STranslateContext* pCxt, SAlterUserStmt* pStmt) {
  SAlterUserReq alterReq = {0};
  strcpy(alterReq.user, pStmt->useName);
  alterReq.alterType = pStmt->alterType;
  alterReq.superUser = 0;
  alterReq.enable = pStmt->enable;
  alterReq.sysInfo = pStmt->sysinfo;
  snprintf(alterReq.pass, sizeof(alterReq.pass), "%s", pStmt->password);
  if (NULL != pCxt->pParseCxt->db) {
    snprintf(alterReq.objname, sizeof(alterReq.objname), "%s", pCxt->pParseCxt->db);
  }

  return buildCmdMsg(pCxt, TDMT_MND_ALTER_USER, (FSerializeFunc)tSerializeSAlterUserReq, &alterReq);
}

static int32_t translateDropUser(STranslateContext* pCxt, SDropUserStmt* pStmt) {
  SDropUserReq dropReq = {0};
  strcpy(dropReq.user, pStmt->useName);

  return buildCmdMsg(pCxt, TDMT_MND_DROP_USER, (FSerializeFunc)tSerializeSDropUserReq, &dropReq);
}

static int32_t translateCreateDnode(STranslateContext* pCxt, SCreateDnodeStmt* pStmt) {
  SCreateDnodeReq createReq = {0};
  strcpy(createReq.fqdn, pStmt->fqdn);
  createReq.port = pStmt->port;

  return buildCmdMsg(pCxt, TDMT_MND_CREATE_DNODE, (FSerializeFunc)tSerializeSCreateDnodeReq, &createReq);
}

static int32_t translateDropDnode(STranslateContext* pCxt, SDropDnodeStmt* pStmt) {
  SDropDnodeReq dropReq = {0};
  dropReq.dnodeId = pStmt->dnodeId;
  strcpy(dropReq.fqdn, pStmt->fqdn);
  dropReq.port = pStmt->port;
  dropReq.force = pStmt->force;

  return buildCmdMsg(pCxt, TDMT_MND_DROP_DNODE, (FSerializeFunc)tSerializeSDropDnodeReq, &dropReq);
}

static int32_t translateAlterDnode(STranslateContext* pCxt, SAlterDnodeStmt* pStmt) {
  SMCfgDnodeReq cfgReq = {0};
  cfgReq.dnodeId = pStmt->dnodeId;
  strcpy(cfgReq.config, pStmt->config);
  strcpy(cfgReq.value, pStmt->value);

  return buildCmdMsg(pCxt, TDMT_MND_CONFIG_DNODE, (FSerializeFunc)tSerializeSMCfgDnodeReq, &cfgReq);
}

static int32_t getSmaIndexDstVgId(STranslateContext* pCxt, const char* pDbName, const char* pTableName,
                                  int32_t* pVgId) {
  SVgroupInfo vg = {0};
  int32_t     code = getTableHashVgroup(pCxt, pDbName, pTableName, &vg);
  if (TSDB_CODE_SUCCESS == code) {
    *pVgId = vg.vgId;
  }
  return code;
}

static int32_t getSmaIndexSql(STranslateContext* pCxt, char** pSql, int32_t* pLen) {
  *pSql = strdup(pCxt->pParseCxt->pSql);
  if (NULL == *pSql) {
    return TSDB_CODE_OUT_OF_MEMORY;
  }
  *pLen = pCxt->pParseCxt->sqlLen + 1;
  return TSDB_CODE_SUCCESS;
}

static int32_t buildSampleAstInfoByIndex(STranslateContext* pCxt, SCreateIndexStmt* pStmt, SSampleAstInfo* pInfo) {
  pInfo->pDbName = pStmt->dbName;
  pInfo->pTableName = pStmt->tableName;
  pInfo->pFuncs = nodesCloneList(pStmt->pOptions->pFuncs);
  pInfo->pInterval = nodesCloneNode(pStmt->pOptions->pInterval);
  pInfo->pOffset = nodesCloneNode(pStmt->pOptions->pOffset);
  pInfo->pSliding = nodesCloneNode(pStmt->pOptions->pSliding);
  if (NULL == pInfo->pFuncs || NULL == pInfo->pInterval ||
      (NULL != pStmt->pOptions->pOffset && NULL == pInfo->pOffset) ||
      (NULL != pStmt->pOptions->pSliding && NULL == pInfo->pSliding)) {
    return TSDB_CODE_OUT_OF_MEMORY;
  }
  return TSDB_CODE_SUCCESS;
}

static int32_t getSmaIndexAst(STranslateContext* pCxt, SCreateIndexStmt* pStmt, char** pAst, int32_t* pLen,
                              char** pExpr, int32_t* pExprLen) {
  SSampleAstInfo info = {0};
  int32_t        code = buildSampleAstInfoByIndex(pCxt, pStmt, &info);
  if (TSDB_CODE_SUCCESS == code) {
    code = buildSampleAst(pCxt, &info, pAst, pLen, pExpr, pExprLen);
  }
  clearSampleAstInfo(&info);
  return code;
}

static int32_t buildCreateSmaReq(STranslateContext* pCxt, SCreateIndexStmt* pStmt, SMCreateSmaReq* pReq) {
  SName name;
  tNameExtractFullName(toName(pCxt->pParseCxt->acctId, pStmt->indexDbName, pStmt->indexName, &name), pReq->name);
  memset(&name, 0, sizeof(SName));
  tNameExtractFullName(toName(pCxt->pParseCxt->acctId, pStmt->dbName, pStmt->tableName, &name), pReq->stb);
  pReq->igExists = pStmt->ignoreExists;
  pReq->interval = ((SValueNode*)pStmt->pOptions->pInterval)->datum.i;
  pReq->intervalUnit = ((SValueNode*)pStmt->pOptions->pInterval)->unit;
  pReq->offset = (NULL != pStmt->pOptions->pOffset ? ((SValueNode*)pStmt->pOptions->pOffset)->datum.i : 0);
  pReq->sliding =
      (NULL != pStmt->pOptions->pSliding ? ((SValueNode*)pStmt->pOptions->pSliding)->datum.i : pReq->interval);
  pReq->slidingUnit =
      (NULL != pStmt->pOptions->pSliding ? ((SValueNode*)pStmt->pOptions->pSliding)->unit : pReq->intervalUnit);

  int32_t code = TSDB_CODE_SUCCESS;
  if (NULL != pStmt->pOptions->pStreamOptions) {
    SStreamOptions* pStreamOpt = (SStreamOptions*)pStmt->pOptions->pStreamOptions;
    if (NULL != pStreamOpt->pDelay) {
      code = getTableMaxDelayOption(pCxt, (SValueNode*)pStreamOpt->pDelay, &pReq->maxDelay);
    } else {
      pReq->maxDelay = -1;
<<<<<<< HEAD
    }
    if (TSDB_CODE_SUCCESS == code) {
      if (NULL != pStreamOpt->pWatermark) {
        code = getTableWatermarkOption(pCxt, (SValueNode*)pStreamOpt->pWatermark, &pReq->watermark);
      } else {
        pReq->watermark = TSDB_DEFAULT_ROLLUP_WATERMARK;
      }
    }
    if (TSDB_CODE_SUCCESS == code) {
=======
    }
    if (TSDB_CODE_SUCCESS == code) {
      if (NULL != pStreamOpt->pWatermark) {
        code = getTableWatermarkOption(pCxt, (SValueNode*)pStreamOpt->pWatermark, &pReq->watermark);
      } else {
        pReq->watermark = TSDB_DEFAULT_ROLLUP_WATERMARK;
      }
    }
    if (TSDB_CODE_SUCCESS == code) {
>>>>>>> db859aaf
      if (NULL != pStreamOpt->pDeleteMark) {
        code = getTableDeleteMarkOption(pCxt, (SValueNode*)pStreamOpt->pDeleteMark, &pReq->deleteMark);
      } else {
        pReq->deleteMark = TSDB_DEFAULT_ROLLUP_DELETE_MARK;
      }
    }
  }

  if (TSDB_CODE_SUCCESS == code) {
    code = getSmaIndexDstVgId(pCxt, pStmt->dbName, pStmt->tableName, &pReq->dstVgId);
  }
  if (TSDB_CODE_SUCCESS == code) {
    code = getSmaIndexSql(pCxt, &pReq->sql, &pReq->sqlLen);
  }
  if (TSDB_CODE_SUCCESS == code) {
    code = getSmaIndexAst(pCxt, pStmt, &pReq->ast, &pReq->astLen, &pReq->expr, &pReq->exprLen);
  }

  return code;
}

static int32_t checkCreateSmaIndex(STranslateContext* pCxt, SCreateIndexStmt* pStmt) {
  SDbCfgInfo dbCfg = {0};
  int32_t    code = getDBCfg(pCxt, pStmt->dbName, &dbCfg);
  if (TSDB_CODE_SUCCESS == code && NULL != dbCfg.pRetensions) {
    code = generateSyntaxErrMsgExt(&pCxt->msgBuf, TSDB_CODE_PAR_INVALID_SMA_INDEX,
                                   "Tables configured with the 'ROLLUP' option do not support creating sma index");
  }
  if (TSDB_CODE_SUCCESS == code) {
    code = doTranslateValue(pCxt, (SValueNode*)pStmt->pOptions->pInterval);
  }
  if (TSDB_CODE_SUCCESS == code && NULL != pStmt->pOptions->pOffset) {
    code = doTranslateValue(pCxt, (SValueNode*)pStmt->pOptions->pOffset);
  }
  if (TSDB_CODE_SUCCESS == code && NULL != pStmt->pOptions->pSliding) {
    code = doTranslateValue(pCxt, (SValueNode*)pStmt->pOptions->pSliding);
  }

  return code;
}

static int32_t translateCreateSmaIndex(STranslateContext* pCxt, SCreateIndexStmt* pStmt) {
  SMCreateSmaReq createSmaReq = {0};
  int32_t        code = checkCreateSmaIndex(pCxt, pStmt);
  if (TSDB_CODE_SUCCESS == code) {
    code = buildCreateSmaReq(pCxt, pStmt, &createSmaReq);
  }
  if (TSDB_CODE_SUCCESS == code) {
    code = buildCmdMsg(pCxt, TDMT_MND_CREATE_SMA, (FSerializeFunc)tSerializeSMCreateSmaReq, &createSmaReq);
  }
  tFreeSMCreateSmaReq(&createSmaReq);
  return code;
}

static int32_t buildCreateFullTextReq(STranslateContext* pCxt, SCreateIndexStmt* pStmt, SMCreateFullTextReq* pReq) {
  // impl later
  return TSDB_CODE_SUCCESS;
}

static int32_t translateCreateFullTextIndex(STranslateContext* pCxt, SCreateIndexStmt* pStmt) {
  SMCreateFullTextReq createFTReq = {0};
  int32_t             code = buildCreateFullTextReq(pCxt, pStmt, &createFTReq);
  if (TSDB_CODE_SUCCESS == code) {
    code = buildCmdMsg(pCxt, TDMT_MND_CREATE_INDEX, (FSerializeFunc)tSerializeSMCreateFullTextReq, &createFTReq);
  }
  tFreeSMCreateFullTextReq(&createFTReq);
  return code;
}

static int32_t translateCreateIndex(STranslateContext* pCxt, SCreateIndexStmt* pStmt) {
  if (INDEX_TYPE_FULLTEXT == pStmt->indexType) {
    return translateCreateFullTextIndex(pCxt, pStmt);
  }
  return translateCreateSmaIndex(pCxt, pStmt);
}

static int32_t translateDropIndex(STranslateContext* pCxt, SDropIndexStmt* pStmt) {
  SMDropSmaReq dropSmaReq = {0};
  SName        name;
  tNameExtractFullName(toName(pCxt->pParseCxt->acctId, pStmt->indexDbName, pStmt->indexName, &name), dropSmaReq.name);
  dropSmaReq.igNotExists = pStmt->ignoreNotExists;
  return buildCmdMsg(pCxt, TDMT_MND_DROP_SMA, (FSerializeFunc)tSerializeSMDropSmaReq, &dropSmaReq);
}

static int16_t getCreateComponentNodeMsgType(ENodeType type) {
  switch (type) {
    case QUERY_NODE_CREATE_QNODE_STMT:
      return TDMT_MND_CREATE_QNODE;
    case QUERY_NODE_CREATE_BNODE_STMT:
      return TDMT_MND_CREATE_BNODE;
    case QUERY_NODE_CREATE_SNODE_STMT:
      return TDMT_MND_CREATE_SNODE;
    case QUERY_NODE_CREATE_MNODE_STMT:
      return TDMT_MND_CREATE_MNODE;
    default:
      break;
  }
  return -1;
}

static int32_t translateCreateComponentNode(STranslateContext* pCxt, SCreateComponentNodeStmt* pStmt) {
  SMCreateQnodeReq createReq = {.dnodeId = pStmt->dnodeId};
  return buildCmdMsg(pCxt, getCreateComponentNodeMsgType(nodeType(pStmt)),
                     (FSerializeFunc)tSerializeSCreateDropMQSNodeReq, &createReq);
}

static int16_t getDropComponentNodeMsgType(ENodeType type) {
  switch (type) {
    case QUERY_NODE_DROP_QNODE_STMT:
      return TDMT_MND_DROP_QNODE;
    case QUERY_NODE_DROP_BNODE_STMT:
      return TDMT_MND_DROP_BNODE;
    case QUERY_NODE_DROP_SNODE_STMT:
      return TDMT_MND_DROP_SNODE;
    case QUERY_NODE_DROP_MNODE_STMT:
      return TDMT_MND_DROP_MNODE;
    default:
      break;
  }
  return -1;
}

static int32_t translateDropComponentNode(STranslateContext* pCxt, SDropComponentNodeStmt* pStmt) {
  SDDropQnodeReq dropReq = {.dnodeId = pStmt->dnodeId};
  return buildCmdMsg(pCxt, getDropComponentNodeMsgType(nodeType(pStmt)),
                     (FSerializeFunc)tSerializeSCreateDropMQSNodeReq, &dropReq);
}

static int32_t checkTopicQuery(STranslateContext* pCxt, SSelectStmt* pSelect) {
  if (pSelect->hasAggFuncs || pSelect->hasInterpFunc || pSelect->hasIndefiniteRowsFunc) {
    return generateSyntaxErrMsg(&pCxt->msgBuf, TSDB_CODE_PAR_INVALID_TOPIC_QUERY);
  }
  return TSDB_CODE_SUCCESS;
}

static int32_t buildCreateTopicReq(STranslateContext* pCxt, SCreateTopicStmt* pStmt, SCMCreateTopicReq* pReq) {
  snprintf(pReq->name, sizeof(pReq->name), "%d.%s", pCxt->pParseCxt->acctId, pStmt->topicName);
  pReq->igExists = pStmt->ignoreExists;
  pReq->withMeta = pStmt->withMeta;

  pReq->sql = strdup(pCxt->pParseCxt->pSql);
  if (NULL == pReq->sql) {
    return TSDB_CODE_OUT_OF_MEMORY;
  }

  int32_t code = TSDB_CODE_SUCCESS;
  SName   name;
  if ('\0' != pStmt->subSTbName[0]) {
    pReq->subType = TOPIC_SUB_TYPE__TABLE;
    toName(pCxt->pParseCxt->acctId, pStmt->subDbName, pStmt->subSTbName, &name);
    tNameGetFullDbName(&name, pReq->subDbName);
    tNameExtractFullName(&name, pReq->subStbName);
  } else if ('\0' != pStmt->subDbName[0]) {
    pReq->subType = TOPIC_SUB_TYPE__DB;
    tNameSetDbName(&name, pCxt->pParseCxt->acctId, pStmt->subDbName, strlen(pStmt->subDbName));
    tNameGetFullDbName(&name, pReq->subDbName);
  } else {
    pReq->subType = TOPIC_SUB_TYPE__COLUMN;
    char* dbName = ((SRealTableNode*)(((SSelectStmt*)pStmt->pQuery)->pFromTable))->table.dbName;
    tNameSetDbName(&name, pCxt->pParseCxt->acctId, dbName, strlen(dbName));
    tNameGetFullDbName(&name, pReq->subDbName);
    pCxt->pParseCxt->topicQuery = true;
    code = translateQuery(pCxt, pStmt->pQuery);
    if (TSDB_CODE_SUCCESS == code) {
      code = checkTopicQuery(pCxt, (SSelectStmt*)pStmt->pQuery);
    }
    if (TSDB_CODE_SUCCESS == code) {
      code = nodesNodeToString(pStmt->pQuery, false, &pReq->ast, NULL);
    }
  }

  return code;
}

static int32_t checkCreateTopic(STranslateContext* pCxt, SCreateTopicStmt* pStmt) {
  if (NULL == pStmt->pQuery) {
    return TSDB_CODE_SUCCESS;
  }

  if (QUERY_NODE_SELECT_STMT == nodeType(pStmt->pQuery)) {
    SSelectStmt* pSelect = (SSelectStmt*)pStmt->pQuery;
    if (!pSelect->isDistinct && QUERY_NODE_REAL_TABLE == nodeType(pSelect->pFromTable) &&
        NULL == pSelect->pGroupByList && NULL == pSelect->pLimit && NULL == pSelect->pSlimit &&
        NULL == pSelect->pOrderByList && NULL == pSelect->pPartitionByList) {
      return TSDB_CODE_SUCCESS;
    }
  }

  return generateSyntaxErrMsg(&pCxt->msgBuf, TSDB_CODE_PAR_INVALID_TOPIC_QUERY);
}

static int32_t translateCreateTopic(STranslateContext* pCxt, SCreateTopicStmt* pStmt) {
  SCMCreateTopicReq createReq = {0};
  int32_t           code = checkCreateTopic(pCxt, pStmt);
  if (TSDB_CODE_SUCCESS == code) {
    code = buildCreateTopicReq(pCxt, pStmt, &createReq);
  }
  if (TSDB_CODE_SUCCESS == code) {
    code = buildCmdMsg(pCxt, TDMT_MND_TMQ_CREATE_TOPIC, (FSerializeFunc)tSerializeSCMCreateTopicReq, &createReq);
  }
  tFreeSCMCreateTopicReq(&createReq);
  return code;
}

static int32_t translateDropTopic(STranslateContext* pCxt, SDropTopicStmt* pStmt) {
  SMDropTopicReq dropReq = {0};

  SName name;
  tNameSetDbName(&name, pCxt->pParseCxt->acctId, pStmt->topicName, strlen(pStmt->topicName));
  tNameGetFullDbName(&name, dropReq.name);
  dropReq.igNotExists = pStmt->ignoreNotExists;

  return buildCmdMsg(pCxt, TDMT_MND_TMQ_DROP_TOPIC, (FSerializeFunc)tSerializeSMDropTopicReq, &dropReq);
}

static int32_t translateDropCGroup(STranslateContext* pCxt, SDropCGroupStmt* pStmt) {
  SMDropCgroupReq dropReq = {0};

  SName name;
  tNameSetDbName(&name, pCxt->pParseCxt->acctId, pStmt->topicName, strlen(pStmt->topicName));
  tNameGetFullDbName(&name, dropReq.topic);
  dropReq.igNotExists = pStmt->ignoreNotExists;
  strcpy(dropReq.cgroup, pStmt->cgroup);

  return buildCmdMsg(pCxt, TDMT_MND_TMQ_DROP_CGROUP, (FSerializeFunc)tSerializeSMDropCgroupReq, &dropReq);
}

static int32_t translateAlterLocal(STranslateContext* pCxt, SAlterLocalStmt* pStmt) {
  // todo
  return TSDB_CODE_SUCCESS;
}

static int32_t translateExplain(STranslateContext* pCxt, SExplainStmt* pStmt) {
  if (pStmt->analyze) {
    pCxt->pExplainOpt = pStmt->pOptions;
  }
  return translateQuery(pCxt, pStmt->pQuery);
}

static int32_t translateDescribe(STranslateContext* pCxt, SDescribeStmt* pStmt) {
  return refreshGetTableMeta(pCxt, pStmt->dbName, pStmt->tableName, &pStmt->pMeta);
}

static int32_t translateKillConnection(STranslateContext* pCxt, SKillStmt* pStmt) {
  SKillConnReq killReq = {0};
  killReq.connId = pStmt->targetId;
  return buildCmdMsg(pCxt, TDMT_MND_KILL_CONN, (FSerializeFunc)tSerializeSKillConnReq, &killReq);
}

static int32_t translateKillQuery(STranslateContext* pCxt, SKillQueryStmt* pStmt) {
  SKillQueryReq killReq = {0};
  strcpy(killReq.queryStrId, pStmt->queryId);
  return buildCmdMsg(pCxt, TDMT_MND_KILL_QUERY, (FSerializeFunc)tSerializeSKillQueryReq, &killReq);
}

static int32_t translateKillTransaction(STranslateContext* pCxt, SKillStmt* pStmt) {
  SKillTransReq killReq = {0};
  killReq.transId = pStmt->targetId;
  return buildCmdMsg(pCxt, TDMT_MND_KILL_TRANS, (FSerializeFunc)tSerializeSKillTransReq, &killReq);
}

static bool crossTableWithoutAggOper(SSelectStmt* pSelect) {
  return NULL == pSelect->pWindow && !pSelect->hasAggFuncs && !pSelect->hasIndefiniteRowsFunc &&
         !pSelect->hasInterpFunc && TSDB_SUPER_TABLE == ((SRealTableNode*)pSelect->pFromTable)->pMeta->tableType &&
         !hasPartitionByTbname(pSelect->pPartitionByList);
}

static bool crossTableWithUdaf(SSelectStmt* pSelect) {
  return pSelect->hasUdaf && TSDB_SUPER_TABLE == ((SRealTableNode*)pSelect->pFromTable)->pMeta->tableType &&
         !hasPartitionByTbname(pSelect->pPartitionByList);
}

static int32_t checkCreateStream(STranslateContext* pCxt, SCreateStreamStmt* pStmt) {
  if (NULL != pStmt->pOptions->pWatermark &&
      (DEAL_RES_ERROR == translateValue(pCxt, (SValueNode*)pStmt->pOptions->pWatermark))) {
    return pCxt->errCode;
  }

  if (NULL != pStmt->pOptions->pDelay &&
      (DEAL_RES_ERROR == translateValue(pCxt, (SValueNode*)pStmt->pOptions->pDelay))) {
    return pCxt->errCode;
  }

  if (NULL == pStmt->pQuery) {
    return TSDB_CODE_SUCCESS;
  }

  if (QUERY_NODE_SELECT_STMT != nodeType(pStmt->pQuery) || NULL == ((SSelectStmt*)pStmt->pQuery)->pFromTable ||
      QUERY_NODE_REAL_TABLE != nodeType(((SSelectStmt*)pStmt->pQuery)->pFromTable)) {
    return generateSyntaxErrMsgExt(&pCxt->msgBuf, TSDB_CODE_PAR_INVALID_STREAM_QUERY, "Unsupported stream query");
  }

  return TSDB_CODE_SUCCESS;
}

static void getSourceDatabase(SNode* pStmt, int32_t acctId, char* pDbFName) {
  SName name = {.type = TSDB_DB_NAME_T, .acctId = acctId};
  strcpy(name.dbname, ((SRealTableNode*)(((SSelectStmt*)pStmt)->pFromTable))->table.dbName);
  tNameGetFullDbName(&name, pDbFName);
}

static void getStreamQueryFirstProjectAliasName(SHashObj* pUserAliasSet, char* aliasName, int32_t len) {
  if (NULL == taosHashGet(pUserAliasSet, "_wstart", strlen("_wstart"))) {
    snprintf(aliasName, len, "%s", "_wstart");
    return;
  }
  if (NULL == taosHashGet(pUserAliasSet, "ts", strlen("ts"))) {
    snprintf(aliasName, len, "%s", "ts");
    return;
  }
  do {
    taosRandStr(aliasName, len - 1);
    aliasName[len - 1] = '\0';
  } while (NULL != taosHashGet(pUserAliasSet, aliasName, strlen(aliasName)));
  return;
}

static int32_t addWstartTsToCreateStreamQueryImpl(SSelectStmt* pSelect, SHashObj* pUserAliasSet) {
  SNode* pProj = nodesListGetNode(pSelect->pProjectionList, 0);
  if (NULL == pSelect->pWindow ||
      (QUERY_NODE_FUNCTION == nodeType(pProj) && 0 == strcmp("_wstart", ((SFunctionNode*)pProj)->functionName))) {
    return TSDB_CODE_SUCCESS;
  }
  SFunctionNode* pFunc = (SFunctionNode*)nodesMakeNode(QUERY_NODE_FUNCTION);
  if (NULL == pFunc) {
    return TSDB_CODE_OUT_OF_MEMORY;
  }
  strcpy(pFunc->functionName, "_wstart");
  getStreamQueryFirstProjectAliasName(pUserAliasSet, pFunc->node.aliasName, sizeof(pFunc->node.aliasName));
  int32_t code = nodesListPushFront(pSelect->pProjectionList, (SNode*)pFunc);
  if (TSDB_CODE_SUCCESS != code) {
    nodesDestroyNode((SNode*)pFunc);
  }
  return code;
}

static int32_t addWstartTsToCreateStreamQuery(STranslateContext* pCxt, SNode* pStmt) {
  SSelectStmt* pSelect = (SSelectStmt*)pStmt;
  SHashObj*    pUserAliasSet = NULL;
  int32_t      code = checkProjectAlias(pCxt, pSelect->pProjectionList, &pUserAliasSet);
  if (TSDB_CODE_SUCCESS == code) {
    code = addWstartTsToCreateStreamQueryImpl(pSelect, pUserAliasSet);
  }
  taosHashCleanup(pUserAliasSet);
  return code;
}

static int32_t addTagsToCreateStreamQuery(STranslateContext* pCxt, SCreateStreamStmt* pStmt, SSelectStmt* pSelect) {
  if (NULL == pStmt->pTags) {
    return TSDB_CODE_SUCCESS;
  }

  SNode* pTag = NULL;
  FOREACH(pTag, pStmt->pTags) {
    bool   found = false;
    SNode* pPart = NULL;
    FOREACH(pPart, pSelect->pPartitionByList) {
      if (0 == strcmp(((SColumnDefNode*)pTag)->colName, ((SExprNode*)pPart)->userAlias)) {
        if (TSDB_CODE_SUCCESS != nodesListMakeStrictAppend(&pSelect->pTags, nodesCloneNode(pPart))) {
          return TSDB_CODE_OUT_OF_MEMORY;
        }
        found = true;
        break;
      }
    }
    if (!found) {
      return generateDealNodeErrMsg(pCxt, TSDB_CODE_PAR_INVALID_COLUMN, ((SColumnDefNode*)pTag)->colName);
    }
  }
  return TSDB_CODE_SUCCESS;
}

typedef struct SRewriteSubtableCxt {
  STranslateContext* pCxt;
  SNodeList*         pPartitionList;
} SRewriteSubtableCxt;

static EDealRes rewriteSubtable(SNode** pNode, void* pContext) {
  if (QUERY_NODE_COLUMN == nodeType(*pNode)) {
    SRewriteSubtableCxt* pCxt = pContext;
    bool                 found = false;
    SNode*               pPart = NULL;
    FOREACH(pPart, pCxt->pPartitionList) {
      if (0 == strcmp(((SColumnNode*)*pNode)->colName, ((SExprNode*)pPart)->userAlias)) {
        SNode* pNew = nodesCloneNode(pPart);
        if (NULL == pNew) {
          pCxt->pCxt->errCode = TSDB_CODE_OUT_OF_MEMORY;
          return DEAL_RES_ERROR;
        }
        nodesDestroyNode(*pNode);
        *pNode = pNew;
        found = true;
        break;
      }
    }
    if (!found) {
      return generateDealNodeErrMsg(pCxt->pCxt, TSDB_CODE_PAR_INVALID_COLUMN, ((SColumnNode*)*pNode)->colName);
    }
    return DEAL_RES_IGNORE_CHILD;
  }
  return DEAL_RES_CONTINUE;
}

static int32_t addSubtableNameToCreateStreamQuery(STranslateContext* pCxt, SCreateStreamStmt* pStmt,
                                                  SSelectStmt* pSelect) {
  if (NULL == pStmt->pSubtable) {
    return TSDB_CODE_SUCCESS;
  }
  pSelect->pSubtable = nodesCloneNode(pStmt->pSubtable);
  if (NULL == pSelect->pSubtable) {
    return TSDB_CODE_OUT_OF_MEMORY;
  }
  SRewriteSubtableCxt cxt = {.pCxt = pCxt, .pPartitionList = pSelect->pPartitionByList};
  nodesRewriteExpr(&pSelect->pSubtable, rewriteSubtable, &cxt);
  return pCxt->errCode;
}

static int32_t addSubtableInfoToCreateStreamQuery(STranslateContext* pCxt, SCreateStreamStmt* pStmt) {
  SSelectStmt* pSelect = (SSelectStmt*)pStmt->pQuery;
  if (NULL == pSelect->pPartitionByList) {
    if (NULL != pStmt->pTags || NULL != pStmt->pSubtable) {
      return generateSyntaxErrMsgExt(&pCxt->msgBuf, TSDB_CODE_PAR_INVALID_STREAM_QUERY, "Unsupported stream query");
    }
    return TSDB_CODE_SUCCESS;
  }

  int32_t code = addTagsToCreateStreamQuery(pCxt, pStmt, pSelect);
  if (TSDB_CODE_SUCCESS == code) {
    code = addSubtableNameToCreateStreamQuery(pCxt, pStmt, pSelect);
  }

  return code;
}

static int32_t checkStreamQuery(STranslateContext* pCxt, SSelectStmt* pSelect) {
  if (TSDB_DATA_TYPE_TIMESTAMP != ((SExprNode*)nodesListGetNode(pSelect->pProjectionList, 0))->resType.type ||
      !pSelect->isTimeLineResult || crossTableWithoutAggOper(pSelect) || NULL != pSelect->pOrderByList ||
      crossTableWithUdaf(pSelect)) {
    return generateSyntaxErrMsgExt(&pCxt->msgBuf, TSDB_CODE_PAR_INVALID_STREAM_QUERY, "Unsupported stream query");
  }
  if (NULL != pSelect->pSubtable && TSDB_DATA_TYPE_VARCHAR != ((SExprNode*)pSelect->pSubtable)->resType.type) {
    return generateSyntaxErrMsgExt(&pCxt->msgBuf, TSDB_CODE_PAR_INVALID_STREAM_QUERY,
                                   "SUBTABLE expression must be of VARCHAR type");
  }
  return TSDB_CODE_SUCCESS;
}

static int32_t buildCreateStreamQuery(STranslateContext* pCxt, SCreateStreamStmt* pStmt, SCMCreateStreamReq* pReq) {
  pCxt->createStream = true;
  int32_t code = addWstartTsToCreateStreamQuery(pCxt, pStmt->pQuery);
  if (TSDB_CODE_SUCCESS == code) {
    code = addSubtableInfoToCreateStreamQuery(pCxt, pStmt);
  }
  if (TSDB_CODE_SUCCESS == code) {
    code = translateQuery(pCxt, pStmt->pQuery);
  }
  if (TSDB_CODE_SUCCESS == code) {
    code = checkStreamQuery(pCxt, (SSelectStmt*)pStmt->pQuery);
  }
  if (TSDB_CODE_SUCCESS == code) {
    getSourceDatabase(pStmt->pQuery, pCxt->pParseCxt->acctId, pReq->sourceDB);
    code = nodesNodeToString(pStmt->pQuery, false, &pReq->ast, NULL);
  }
  return code;
}

static int32_t buildCreateStreamReq(STranslateContext* pCxt, SCreateStreamStmt* pStmt, SCMCreateStreamReq* pReq) {
  pReq->igExists = pStmt->ignoreExists;

  SName name;
  tNameSetDbName(&name, pCxt->pParseCxt->acctId, pStmt->streamName, strlen(pStmt->streamName));
  tNameGetFullDbName(&name, pReq->name);

  if ('\0' != pStmt->targetTabName[0]) {
    strcpy(name.dbname, pStmt->targetDbName);
    strcpy(name.tname, pStmt->targetTabName);
    tNameExtractFullName(&name, pReq->targetStbFullName);
  }

  int32_t code = buildCreateStreamQuery(pCxt, pStmt, pReq);
  if (TSDB_CODE_SUCCESS == code) {
    pReq->sql = strdup(pCxt->pParseCxt->pSql);
    if (NULL == pReq->sql) {
      code = TSDB_CODE_OUT_OF_MEMORY;
    }
  }

  if (TSDB_CODE_SUCCESS == code) {
    pReq->triggerType = pStmt->pOptions->triggerType;
    pReq->maxDelay = (NULL != pStmt->pOptions->pDelay ? ((SValueNode*)pStmt->pOptions->pDelay)->datum.i : 0);
    pReq->watermark = (NULL != pStmt->pOptions->pWatermark ? ((SValueNode*)pStmt->pOptions->pWatermark)->datum.i : 0);
    pReq->fillHistory = pStmt->pOptions->fillHistory;
    pReq->igExpired = pStmt->pOptions->ignoreExpired;
    columnDefNodeToField(pStmt->pTags, &pReq->pTags);
    pReq->numOfTags = LIST_LENGTH(pStmt->pTags);
  }

  return code;
}

static int32_t translateCreateStream(STranslateContext* pCxt, SCreateStreamStmt* pStmt) {
  SCMCreateStreamReq createReq = {0};

  int32_t code = checkCreateStream(pCxt, pStmt);
  if (TSDB_CODE_SUCCESS == code) {
    code = buildCreateStreamReq(pCxt, pStmt, &createReq);
  }
  if (TSDB_CODE_SUCCESS == code) {
    code = buildCmdMsg(pCxt, TDMT_MND_CREATE_STREAM, (FSerializeFunc)tSerializeSCMCreateStreamReq, &createReq);
  }

  tFreeSCMCreateStreamReq(&createReq);
  return code;
}

static int32_t translateDropStream(STranslateContext* pCxt, SDropStreamStmt* pStmt) {
  SMDropStreamReq dropReq = {0};
  SName           name;
  tNameSetDbName(&name, pCxt->pParseCxt->acctId, pStmt->streamName, strlen(pStmt->streamName));
  tNameGetFullDbName(&name, dropReq.name);
  dropReq.igNotExists = pStmt->ignoreNotExists;
  return buildCmdMsg(pCxt, TDMT_MND_DROP_STREAM, (FSerializeFunc)tSerializeSMDropStreamReq, &dropReq);
}

static int32_t readFromFile(char* pName, int32_t* len, char** buf) {
  int64_t filesize = 0;
  if (taosStatFile(pName, &filesize, NULL) < 0) {
    return TAOS_SYSTEM_ERROR(errno);
  }

  *len = filesize;

  if (*len <= 0) {
    return TSDB_CODE_TSC_FILE_EMPTY;
  }

  *buf = taosMemoryCalloc(1, *len);
  if (*buf == NULL) {
    return TSDB_CODE_OUT_OF_MEMORY;
  }

  TdFilePtr tfile = taosOpenFile(pName, O_RDONLY | O_BINARY);
  if (NULL == tfile) {
    taosMemoryFreeClear(*buf);
    return TAOS_SYSTEM_ERROR(errno);
  }

  int64_t s = taosReadFile(tfile, *buf, *len);
  if (s != *len) {
    taosCloseFile(&tfile);
    taosMemoryFreeClear(*buf);
    return TSDB_CODE_APP_ERROR;
  }
  taosCloseFile(&tfile);
  return TSDB_CODE_SUCCESS;
}

static int32_t translateCreateFunction(STranslateContext* pCxt, SCreateFunctionStmt* pStmt) {
  if (fmIsBuiltinFunc(pStmt->funcName)) {
    return generateSyntaxErrMsg(&pCxt->msgBuf, TSDB_CODE_PAR_INVALID_FUNCTION_NAME);
  }
  SCreateFuncReq req = {0};
  strcpy(req.name, pStmt->funcName);
  req.igExists = pStmt->ignoreExists;
  req.funcType = pStmt->isAgg ? TSDB_FUNC_TYPE_AGGREGATE : TSDB_FUNC_TYPE_SCALAR;
  req.scriptType = TSDB_FUNC_SCRIPT_BIN_LIB;
  req.outputType = pStmt->outputDt.type;
  req.outputLen = pStmt->outputDt.bytes;
  req.bufSize = pStmt->bufSize;
  int32_t code = readFromFile(pStmt->libraryPath, &req.codeLen, &req.pCode);
  if (TSDB_CODE_SUCCESS == code) {
    code = buildCmdMsg(pCxt, TDMT_MND_CREATE_FUNC, (FSerializeFunc)tSerializeSCreateFuncReq, &req);
  }
  tFreeSCreateFuncReq(&req);
  return code;
}

static int32_t translateDropFunction(STranslateContext* pCxt, SDropFunctionStmt* pStmt) {
  SDropFuncReq req = {0};
  strcpy(req.name, pStmt->funcName);
  req.igNotExists = pStmt->ignoreNotExists;
  return buildCmdMsg(pCxt, TDMT_MND_DROP_FUNC, (FSerializeFunc)tSerializeSDropFuncReq, &req);
}

static int32_t translateGrant(STranslateContext* pCxt, SGrantStmt* pStmt) {
  SAlterUserReq req = {0};
  if (PRIVILEGE_TYPE_TEST_MASK(pStmt->privileges, PRIVILEGE_TYPE_ALL) ||
      (PRIVILEGE_TYPE_TEST_MASK(pStmt->privileges, PRIVILEGE_TYPE_READ) &&
       PRIVILEGE_TYPE_TEST_MASK(pStmt->privileges, PRIVILEGE_TYPE_WRITE))) {
    req.alterType = TSDB_ALTER_USER_ADD_ALL_DB;
  } else if (PRIVILEGE_TYPE_TEST_MASK(pStmt->privileges, PRIVILEGE_TYPE_READ)) {
    req.alterType = TSDB_ALTER_USER_ADD_READ_DB;
  } else if (PRIVILEGE_TYPE_TEST_MASK(pStmt->privileges, PRIVILEGE_TYPE_WRITE)) {
    req.alterType = TSDB_ALTER_USER_ADD_WRITE_DB;
  } else if (PRIVILEGE_TYPE_TEST_MASK(pStmt->privileges, PRIVILEGE_TYPE_SUBSCRIBE)) {
    req.alterType = TSDB_ALTER_USER_ADD_SUBSCRIBE_TOPIC;
  }
  strcpy(req.user, pStmt->userName);
  sprintf(req.objname, "%d.%s", pCxt->pParseCxt->acctId, pStmt->objName);
  return buildCmdMsg(pCxt, TDMT_MND_ALTER_USER, (FSerializeFunc)tSerializeSAlterUserReq, &req);
}

static int32_t translateRevoke(STranslateContext* pCxt, SRevokeStmt* pStmt) {
  SAlterUserReq req = {0};
  if (PRIVILEGE_TYPE_TEST_MASK(pStmt->privileges, PRIVILEGE_TYPE_ALL) ||
      (PRIVILEGE_TYPE_TEST_MASK(pStmt->privileges, PRIVILEGE_TYPE_READ) &&
       PRIVILEGE_TYPE_TEST_MASK(pStmt->privileges, PRIVILEGE_TYPE_WRITE))) {
    req.alterType = TSDB_ALTER_USER_REMOVE_ALL_DB;
  } else if (PRIVILEGE_TYPE_TEST_MASK(pStmt->privileges, PRIVILEGE_TYPE_READ)) {
    req.alterType = TSDB_ALTER_USER_REMOVE_READ_DB;
  } else if (PRIVILEGE_TYPE_TEST_MASK(pStmt->privileges, PRIVILEGE_TYPE_WRITE)) {
    req.alterType = TSDB_ALTER_USER_REMOVE_WRITE_DB;
  } else if (PRIVILEGE_TYPE_TEST_MASK(pStmt->privileges, PRIVILEGE_TYPE_SUBSCRIBE)) {
    req.alterType = TSDB_ALTER_USER_REMOVE_SUBSCRIBE_TOPIC;
  }
  strcpy(req.user, pStmt->userName);
  sprintf(req.objname, "%d.%s", pCxt->pParseCxt->acctId, pStmt->objName);
  return buildCmdMsg(pCxt, TDMT_MND_ALTER_USER, (FSerializeFunc)tSerializeSAlterUserReq, &req);
}

static int32_t translateBalanceVgroup(STranslateContext* pCxt, SBalanceVgroupStmt* pStmt) {
  SBalanceVgroupReq req = {0};
  return buildCmdMsg(pCxt, TDMT_MND_BALANCE_VGROUP, (FSerializeFunc)tSerializeSBalanceVgroupReq, &req);
}

static int32_t translateMergeVgroup(STranslateContext* pCxt, SMergeVgroupStmt* pStmt) {
  SMergeVgroupReq req = {.vgId1 = pStmt->vgId1, .vgId2 = pStmt->vgId2};
  return buildCmdMsg(pCxt, TDMT_MND_MERGE_VGROUP, (FSerializeFunc)tSerializeSMergeVgroupReq, &req);
}

static int32_t checkDnodeIds(STranslateContext* pCxt, SRedistributeVgroupStmt* pStmt) {
  int32_t numOfDnodes = LIST_LENGTH(pStmt->pDnodes);
  if (numOfDnodes > 3 || numOfDnodes < 1) {
    return generateSyntaxErrMsg(&pCxt->msgBuf, TSDB_CODE_PAR_INVALID_REDISTRIBUTE_VG);
  }

  SNode* pNode = NULL;
  FOREACH(pNode, pStmt->pDnodes) {
    SValueNode* pVal = (SValueNode*)pNode;
    if (DEAL_RES_ERROR == translateValue(pCxt, pVal)) {
      return pCxt->errCode;
    }
  }

  pStmt->dnodeId1 = getBigintFromValueNode((SValueNode*)nodesListGetNode(pStmt->pDnodes, 0));
  pStmt->dnodeId2 = -1;
  pStmt->dnodeId3 = -1;
  if (numOfDnodes > 1) {
    pStmt->dnodeId2 = getBigintFromValueNode((SValueNode*)nodesListGetNode(pStmt->pDnodes, 1));
  }
  if (numOfDnodes > 2) {
    pStmt->dnodeId3 = getBigintFromValueNode((SValueNode*)nodesListGetNode(pStmt->pDnodes, 2));
  }

  return TSDB_CODE_SUCCESS;
}

static int32_t translateRedistributeVgroup(STranslateContext* pCxt, SRedistributeVgroupStmt* pStmt) {
  SRedistributeVgroupReq req = {.vgId = pStmt->vgId};
  int32_t                code = checkDnodeIds(pCxt, pStmt);
  if (TSDB_CODE_SUCCESS == code) {
    req.dnodeId1 = pStmt->dnodeId1;
    req.dnodeId2 = pStmt->dnodeId2;
    req.dnodeId3 = pStmt->dnodeId3;
    code = buildCmdMsg(pCxt, TDMT_MND_REDISTRIBUTE_VGROUP, (FSerializeFunc)tSerializeSRedistributeVgroupReq, &req);
  }
  return code;
}

static int32_t translateSplitVgroup(STranslateContext* pCxt, SSplitVgroupStmt* pStmt) {
  SSplitVgroupReq req = {.vgId = pStmt->vgId};
  return buildCmdMsg(pCxt, TDMT_MND_SPLIT_VGROUP, (FSerializeFunc)tSerializeSSplitVgroupReq, &req);
}

static int32_t translateShowVariables(STranslateContext* pCxt, SShowStmt* pStmt) {
  SShowVariablesReq req = {0};
  return buildCmdMsg(pCxt, TDMT_MND_SHOW_VARIABLES, (FSerializeFunc)tSerializeSShowVariablesReq, &req);
}

static int32_t translateShowCreateDatabase(STranslateContext* pCxt, SShowCreateDatabaseStmt* pStmt) {
  pStmt->pCfg = taosMemoryCalloc(1, sizeof(SDbCfgInfo));
  if (NULL == pStmt->pCfg) {
    return TSDB_CODE_OUT_OF_MEMORY;
  }
  return getDBCfg(pCxt, pStmt->dbName, (SDbCfgInfo*)pStmt->pCfg);
}

static int32_t translateShowCreateTable(STranslateContext* pCxt, SShowCreateTableStmt* pStmt) {
  pStmt->pDbCfg = taosMemoryCalloc(1, sizeof(SDbCfgInfo));
  if (NULL == pStmt->pDbCfg) {
    return TSDB_CODE_OUT_OF_MEMORY;
  }
  int32_t code = getDBCfg(pCxt, pStmt->dbName, (SDbCfgInfo*)pStmt->pDbCfg);
  if (TSDB_CODE_SUCCESS == code) {
    SName name;
    toName(pCxt->pParseCxt->acctId, pStmt->dbName, pStmt->tableName, &name);
    code = getTableCfg(pCxt, &name, (STableCfg**)&pStmt->pTableCfg);
  }
  return code;
}

static int32_t translateQuery(STranslateContext* pCxt, SNode* pNode) {
  int32_t code = TSDB_CODE_SUCCESS;
  switch (nodeType(pNode)) {
    case QUERY_NODE_SELECT_STMT:
      code = translateSelect(pCxt, (SSelectStmt*)pNode);
      break;
    case QUERY_NODE_SET_OPERATOR:
      code = translateSetOperator(pCxt, (SSetOperator*)pNode);
      break;
    case QUERY_NODE_DELETE_STMT:
      code = translateDelete(pCxt, (SDeleteStmt*)pNode);
      break;
    case QUERY_NODE_INSERT_STMT:
      code = translateInsert(pCxt, (SInsertStmt*)pNode);
      break;
    case QUERY_NODE_CREATE_DATABASE_STMT:
      code = translateCreateDatabase(pCxt, (SCreateDatabaseStmt*)pNode);
      break;
    case QUERY_NODE_DROP_DATABASE_STMT:
      code = translateDropDatabase(pCxt, (SDropDatabaseStmt*)pNode);
      break;
    case QUERY_NODE_ALTER_DATABASE_STMT:
      code = translateAlterDatabase(pCxt, (SAlterDatabaseStmt*)pNode);
      break;
    case QUERY_NODE_TRIM_DATABASE_STMT:
      code = translateTrimDatabase(pCxt, (STrimDatabaseStmt*)pNode);
      break;
    case QUERY_NODE_CREATE_TABLE_STMT:
      code = translateCreateSuperTable(pCxt, (SCreateTableStmt*)pNode);
      break;
    case QUERY_NODE_DROP_TABLE_STMT:
      code = translateDropTable(pCxt, (SDropTableStmt*)pNode);
      break;
    case QUERY_NODE_DROP_SUPER_TABLE_STMT:
      code = translateDropSuperTable(pCxt, (SDropSuperTableStmt*)pNode);
      break;
    case QUERY_NODE_ALTER_TABLE_STMT:
    case QUERY_NODE_ALTER_SUPER_TABLE_STMT:
      code = translateAlterSuperTable(pCxt, (SAlterTableStmt*)pNode);
      break;
    case QUERY_NODE_CREATE_USER_STMT:
      code = translateCreateUser(pCxt, (SCreateUserStmt*)pNode);
      break;
    case QUERY_NODE_ALTER_USER_STMT:
      code = translateAlterUser(pCxt, (SAlterUserStmt*)pNode);
      break;
    case QUERY_NODE_DROP_USER_STMT:
      code = translateDropUser(pCxt, (SDropUserStmt*)pNode);
      break;
    case QUERY_NODE_USE_DATABASE_STMT:
      code = translateUseDatabase(pCxt, (SUseDatabaseStmt*)pNode);
      break;
    case QUERY_NODE_CREATE_DNODE_STMT:
      code = translateCreateDnode(pCxt, (SCreateDnodeStmt*)pNode);
      break;
    case QUERY_NODE_DROP_DNODE_STMT:
      code = translateDropDnode(pCxt, (SDropDnodeStmt*)pNode);
      break;
    case QUERY_NODE_ALTER_DNODE_STMT:
      code = translateAlterDnode(pCxt, (SAlterDnodeStmt*)pNode);
      break;
    case QUERY_NODE_CREATE_INDEX_STMT:
      code = translateCreateIndex(pCxt, (SCreateIndexStmt*)pNode);
      break;
    case QUERY_NODE_DROP_INDEX_STMT:
      code = translateDropIndex(pCxt, (SDropIndexStmt*)pNode);
      break;
    case QUERY_NODE_CREATE_QNODE_STMT:
    case QUERY_NODE_CREATE_BNODE_STMT:
    case QUERY_NODE_CREATE_SNODE_STMT:
    case QUERY_NODE_CREATE_MNODE_STMT:
      code = translateCreateComponentNode(pCxt, (SCreateComponentNodeStmt*)pNode);
      break;
    case QUERY_NODE_DROP_QNODE_STMT:
    case QUERY_NODE_DROP_BNODE_STMT:
    case QUERY_NODE_DROP_SNODE_STMT:
    case QUERY_NODE_DROP_MNODE_STMT:
      code = translateDropComponentNode(pCxt, (SDropComponentNodeStmt*)pNode);
      break;
    case QUERY_NODE_CREATE_TOPIC_STMT:
      code = translateCreateTopic(pCxt, (SCreateTopicStmt*)pNode);
      break;
    case QUERY_NODE_DROP_TOPIC_STMT:
      code = translateDropTopic(pCxt, (SDropTopicStmt*)pNode);
      break;
    case QUERY_NODE_DROP_CGROUP_STMT:
      code = translateDropCGroup(pCxt, (SDropCGroupStmt*)pNode);
      break;
    case QUERY_NODE_ALTER_LOCAL_STMT:
      code = translateAlterLocal(pCxt, (SAlterLocalStmt*)pNode);
      break;
    case QUERY_NODE_EXPLAIN_STMT:
      code = translateExplain(pCxt, (SExplainStmt*)pNode);
      break;
    case QUERY_NODE_DESCRIBE_STMT:
      code = translateDescribe(pCxt, (SDescribeStmt*)pNode);
      break;
    case QUERY_NODE_KILL_CONNECTION_STMT:
      code = translateKillConnection(pCxt, (SKillStmt*)pNode);
      break;
    case QUERY_NODE_KILL_QUERY_STMT:
      code = translateKillQuery(pCxt, (SKillQueryStmt*)pNode);
      break;
    case QUERY_NODE_KILL_TRANSACTION_STMT:
      code = translateKillTransaction(pCxt, (SKillStmt*)pNode);
      break;
    case QUERY_NODE_CREATE_STREAM_STMT:
      code = translateCreateStream(pCxt, (SCreateStreamStmt*)pNode);
      break;
    case QUERY_NODE_DROP_STREAM_STMT:
      code = translateDropStream(pCxt, (SDropStreamStmt*)pNode);
      break;
    case QUERY_NODE_CREATE_FUNCTION_STMT:
      code = translateCreateFunction(pCxt, (SCreateFunctionStmt*)pNode);
      break;
    case QUERY_NODE_DROP_FUNCTION_STMT:
      code = translateDropFunction(pCxt, (SDropFunctionStmt*)pNode);
      break;
    case QUERY_NODE_GRANT_STMT:
      code = translateGrant(pCxt, (SGrantStmt*)pNode);
      break;
    case QUERY_NODE_REVOKE_STMT:
      code = translateRevoke(pCxt, (SRevokeStmt*)pNode);
      break;
    case QUERY_NODE_BALANCE_VGROUP_STMT:
      code = translateBalanceVgroup(pCxt, (SBalanceVgroupStmt*)pNode);
      break;
    case QUERY_NODE_MERGE_VGROUP_STMT:
      code = translateMergeVgroup(pCxt, (SMergeVgroupStmt*)pNode);
      break;
    case QUERY_NODE_REDISTRIBUTE_VGROUP_STMT:
      code = translateRedistributeVgroup(pCxt, (SRedistributeVgroupStmt*)pNode);
      break;
    case QUERY_NODE_SPLIT_VGROUP_STMT:
      code = translateSplitVgroup(pCxt, (SSplitVgroupStmt*)pNode);
      break;
    case QUERY_NODE_SHOW_VARIABLES_STMT:
      code = translateShowVariables(pCxt, (SShowStmt*)pNode);
      break;
    case QUERY_NODE_SHOW_CREATE_DATABASE_STMT:
      code = translateShowCreateDatabase(pCxt, (SShowCreateDatabaseStmt*)pNode);
      break;
    case QUERY_NODE_SHOW_CREATE_TABLE_STMT:
    case QUERY_NODE_SHOW_CREATE_STABLE_STMT:
      code = translateShowCreateTable(pCxt, (SShowCreateTableStmt*)pNode);
      break;
    default:
      break;
  }
  return code;
}

static int32_t translateSubquery(STranslateContext* pCxt, SNode* pNode) {
  ESqlClause currClause = pCxt->currClause;
  SNode*     pCurrStmt = pCxt->pCurrStmt;
  int32_t    currLevel = pCxt->currLevel;
  pCxt->currLevel = ++(pCxt->levelNo);
  int32_t code = translateQuery(pCxt, pNode);
  pCxt->currClause = currClause;
  pCxt->pCurrStmt = pCurrStmt;
  pCxt->currLevel = currLevel;
  return code;
}

static int32_t extractQueryResultSchema(const SNodeList* pProjections, int32_t* numOfCols, SSchema** pSchema) {
  *numOfCols = LIST_LENGTH(pProjections);
  *pSchema = taosMemoryCalloc((*numOfCols), sizeof(SSchema));
  if (NULL == (*pSchema)) {
    return TSDB_CODE_OUT_OF_MEMORY;
  }

  SNode*  pNode;
  int32_t index = 0;
  FOREACH(pNode, pProjections) {
    SExprNode* pExpr = (SExprNode*)pNode;
    if (TSDB_DATA_TYPE_NULL == pExpr->resType.type) {
      (*pSchema)[index].type = TSDB_DATA_TYPE_VARCHAR;
      (*pSchema)[index].bytes = 0;
    } else {
      (*pSchema)[index].type = pExpr->resType.type;
      (*pSchema)[index].bytes = pExpr->resType.bytes;
    }
    (*pSchema)[index].colId = index + 1;
    if ('\0' != pExpr->userAlias[0]) {
      strcpy((*pSchema)[index].name, pExpr->userAlias);
    } else {
      strcpy((*pSchema)[index].name, pExpr->aliasName);
    }
    index += 1;
  }

  return TSDB_CODE_SUCCESS;
}

static int8_t extractResultTsPrecision(const SSelectStmt* pSelect) { return pSelect->precision; }

static int32_t extractExplainResultSchema(int32_t* numOfCols, SSchema** pSchema) {
  *numOfCols = 1;
  *pSchema = taosMemoryCalloc((*numOfCols), sizeof(SSchema));
  if (NULL == (*pSchema)) {
    return TSDB_CODE_OUT_OF_MEMORY;
  }
  (*pSchema)[0].type = TSDB_DATA_TYPE_BINARY;
  (*pSchema)[0].bytes = TSDB_EXPLAIN_RESULT_ROW_SIZE;
  strcpy((*pSchema)[0].name, TSDB_EXPLAIN_RESULT_COLUMN_NAME);
  return TSDB_CODE_SUCCESS;
}

static int32_t extractDescribeResultSchema(int32_t* numOfCols, SSchema** pSchema) {
  *numOfCols = DESCRIBE_RESULT_COLS;
  *pSchema = taosMemoryCalloc((*numOfCols), sizeof(SSchema));
  if (NULL == (*pSchema)) {
    return TSDB_CODE_OUT_OF_MEMORY;
  }

  (*pSchema)[0].type = TSDB_DATA_TYPE_BINARY;
  (*pSchema)[0].bytes = DESCRIBE_RESULT_FIELD_LEN;
  strcpy((*pSchema)[0].name, "field");

  (*pSchema)[1].type = TSDB_DATA_TYPE_BINARY;
  (*pSchema)[1].bytes = DESCRIBE_RESULT_TYPE_LEN;
  strcpy((*pSchema)[1].name, "type");

  (*pSchema)[2].type = TSDB_DATA_TYPE_INT;
  (*pSchema)[2].bytes = tDataTypes[TSDB_DATA_TYPE_INT].bytes;
  strcpy((*pSchema)[2].name, "length");

  (*pSchema)[3].type = TSDB_DATA_TYPE_BINARY;
  (*pSchema)[3].bytes = DESCRIBE_RESULT_NOTE_LEN;
  strcpy((*pSchema)[3].name, "note");

  return TSDB_CODE_SUCCESS;
}

static int32_t extractShowCreateDatabaseResultSchema(int32_t* numOfCols, SSchema** pSchema) {
  *numOfCols = 2;
  *pSchema = taosMemoryCalloc((*numOfCols), sizeof(SSchema));
  if (NULL == (*pSchema)) {
    return TSDB_CODE_OUT_OF_MEMORY;
  }

  (*pSchema)[0].type = TSDB_DATA_TYPE_BINARY;
  (*pSchema)[0].bytes = TSDB_DB_NAME_LEN;
  strcpy((*pSchema)[0].name, "Database");

  (*pSchema)[1].type = TSDB_DATA_TYPE_BINARY;
  (*pSchema)[1].bytes = TSDB_MAX_BINARY_LEN;
  strcpy((*pSchema)[1].name, "Create Database");

  return TSDB_CODE_SUCCESS;
}

static int32_t extractShowCreateTableResultSchema(int32_t* numOfCols, SSchema** pSchema) {
  *numOfCols = 2;
  *pSchema = taosMemoryCalloc((*numOfCols), sizeof(SSchema));
  if (NULL == (*pSchema)) {
    return TSDB_CODE_OUT_OF_MEMORY;
  }

  (*pSchema)[0].type = TSDB_DATA_TYPE_BINARY;
  (*pSchema)[0].bytes = SHOW_CREATE_TB_RESULT_FIELD1_LEN;
  strcpy((*pSchema)[0].name, "Table");

  (*pSchema)[1].type = TSDB_DATA_TYPE_BINARY;
  (*pSchema)[1].bytes = SHOW_CREATE_TB_RESULT_FIELD2_LEN;
  strcpy((*pSchema)[1].name, "Create Table");

  return TSDB_CODE_SUCCESS;
}

static int32_t extractShowVariablesResultSchema(int32_t* numOfCols, SSchema** pSchema) {
  *numOfCols = 2;
  *pSchema = taosMemoryCalloc((*numOfCols), sizeof(SSchema));
  if (NULL == (*pSchema)) {
    return TSDB_CODE_OUT_OF_MEMORY;
  }

  (*pSchema)[0].type = TSDB_DATA_TYPE_BINARY;
  (*pSchema)[0].bytes = TSDB_CONFIG_OPTION_LEN;
  strcpy((*pSchema)[0].name, "name");

  (*pSchema)[1].type = TSDB_DATA_TYPE_BINARY;
  (*pSchema)[1].bytes = TSDB_CONFIG_VALUE_LEN;
  strcpy((*pSchema)[1].name, "value");

  return TSDB_CODE_SUCCESS;
}

int32_t extractResultSchema(const SNode* pRoot, int32_t* numOfCols, SSchema** pSchema) {
  if (NULL == pRoot) {
    return TSDB_CODE_SUCCESS;
  }

  switch (nodeType(pRoot)) {
    case QUERY_NODE_SELECT_STMT:
    case QUERY_NODE_SET_OPERATOR:
      return extractQueryResultSchema(getProjectList(pRoot), numOfCols, pSchema);
    case QUERY_NODE_EXPLAIN_STMT:
      return extractExplainResultSchema(numOfCols, pSchema);
    case QUERY_NODE_DESCRIBE_STMT:
      return extractDescribeResultSchema(numOfCols, pSchema);
    case QUERY_NODE_SHOW_CREATE_DATABASE_STMT:
      return extractShowCreateDatabaseResultSchema(numOfCols, pSchema);
    case QUERY_NODE_SHOW_CREATE_TABLE_STMT:
    case QUERY_NODE_SHOW_CREATE_STABLE_STMT:
      return extractShowCreateTableResultSchema(numOfCols, pSchema);
    case QUERY_NODE_SHOW_LOCAL_VARIABLES_STMT:
    case QUERY_NODE_SHOW_VARIABLES_STMT:
      return extractShowVariablesResultSchema(numOfCols, pSchema);
    default:
      break;
  }

  return TSDB_CODE_FAILED;
}

static SNode* createStarCol() {
  SColumnNode* pCol = (SColumnNode*)nodesMakeNode(QUERY_NODE_COLUMN);
  if (NULL == pCol) {
    return NULL;
  }
  strcpy(pCol->colName, "*");
  return (SNode*)pCol;
}

static SNode* createProjectCol(const char* pProjCol) {
  SColumnNode* pCol = (SColumnNode*)nodesMakeNode(QUERY_NODE_COLUMN);
  if (NULL == pCol) {
    return NULL;
  }
  snprintf(pCol->colName, sizeof(pCol->colName), "%s", pProjCol);
  return (SNode*)pCol;
}

static SNodeList* createProjectCols(int32_t ncols, const char* const pCols[]) {
  SNodeList* pProjections = NULL;
  if (0 == ncols) {
    nodesListMakeStrictAppend(&pProjections, createStarCol());
    return pProjections;
  }
  for (int32_t i = 0; i < ncols; ++i) {
    int32_t code = nodesListMakeStrictAppend(&pProjections, createProjectCol(pCols[i]));
    if (TSDB_CODE_SUCCESS != code) {
      nodesDestroyList(pProjections);
      return NULL;
    }
  }
  return pProjections;
}

static int32_t createSimpleSelectStmt(const char* pDb, const char* pTable, int32_t numOfProjs,
                                      const char* const pProjCol[], SSelectStmt** pStmt) {
  SSelectStmt* pSelect = (SSelectStmt*)nodesMakeNode(QUERY_NODE_SELECT_STMT);
  if (NULL == pSelect) {
    return TSDB_CODE_OUT_OF_MEMORY;
  }
  sprintf(pSelect->stmtName, "%p", pSelect);

  SRealTableNode* pRealTable = (SRealTableNode*)nodesMakeNode(QUERY_NODE_REAL_TABLE);
  if (NULL == pRealTable) {
    nodesDestroyNode((SNode*)pSelect);
    return TSDB_CODE_OUT_OF_MEMORY;
  }
  snprintf(pRealTable->table.dbName, sizeof(pRealTable->table.dbName), "%s", pDb);
  snprintf(pRealTable->table.tableName, sizeof(pRealTable->table.tableName), "%s", pTable);
  snprintf(pRealTable->table.tableAlias, sizeof(pRealTable->table.tableAlias), "%s", pTable);
  pSelect->pFromTable = (SNode*)pRealTable;

  if (numOfProjs >= 0) {
    pSelect->pProjectionList = createProjectCols(numOfProjs, pProjCol);
    if (NULL == pSelect->pProjectionList) {
      nodesDestroyNode((SNode*)pSelect);
      return TSDB_CODE_OUT_OF_MEMORY;
    }
  }

  *pStmt = pSelect;

  return TSDB_CODE_SUCCESS;
}

static int32_t createSelectStmtForShow(ENodeType showType, SSelectStmt** pStmt) {
  const SSysTableShowAdapter* pShow = &sysTableShowAdapter[showType - SYSTABLE_SHOW_TYPE_OFFSET];
  return createSimpleSelectStmt(pShow->pDbName, pShow->pTableName, pShow->numOfShowCols, pShow->pShowCols, pStmt);
}

static int32_t createSelectStmtForShowTableDist(SShowTableDistributedStmt* pStmt, SSelectStmt** pOutput) {
  return createSimpleSelectStmt(pStmt->dbName, pStmt->tableName, 0, NULL, pOutput);
}

static int32_t createOperatorNode(EOperatorType opType, const char* pColName, SNode* pRight, SNode** pOp) {
  if (NULL == pRight) {
    return TSDB_CODE_SUCCESS;
  }

  SOperatorNode* pOper = (SOperatorNode*)nodesMakeNode(QUERY_NODE_OPERATOR);
  if (NULL == pOper) {
    return TSDB_CODE_OUT_OF_MEMORY;
  }

  pOper->opType = opType;
  pOper->pLeft = nodesMakeNode(QUERY_NODE_COLUMN);
  pOper->pRight = nodesCloneNode(pRight);
  if (NULL == pOper->pLeft || NULL == pOper->pRight) {
    nodesDestroyNode((SNode*)pOper);
    return TSDB_CODE_OUT_OF_MEMORY;
  }
  strcpy(((SColumnNode*)pOper->pLeft)->colName, pColName);

  *pOp = (SNode*)pOper;
  return TSDB_CODE_SUCCESS;
}

static const char* getTbNameColName(ENodeType type) {
  return (QUERY_NODE_SHOW_STABLES_STMT == type ? "stable_name" : "table_name");
}

static int32_t createLogicCondNode(SNode* pCond1, SNode* pCond2, SNode** pCond) {
  SLogicConditionNode* pCondition = (SLogicConditionNode*)nodesMakeNode(QUERY_NODE_LOGIC_CONDITION);
  if (NULL == pCondition) {
    return TSDB_CODE_OUT_OF_MEMORY;
  }
  pCondition->condType = LOGIC_COND_TYPE_AND;
  pCondition->pParameterList = nodesMakeList();
  if (NULL == pCondition->pParameterList) {
    nodesDestroyNode((SNode*)pCondition);
    return TSDB_CODE_OUT_OF_MEMORY;
  }
  if (TSDB_CODE_SUCCESS != nodesListAppend(pCondition->pParameterList, pCond1) ||
      TSDB_CODE_SUCCESS != nodesListAppend(pCondition->pParameterList, pCond2)) {
    nodesDestroyNode((SNode*)pCondition);
    return TSDB_CODE_OUT_OF_MEMORY;
  }

  *pCond = (SNode*)pCondition;
  return TSDB_CODE_SUCCESS;
}

static int32_t createShowCondition(const SShowStmt* pShow, SSelectStmt* pSelect) {
  SNode* pDbCond = NULL;
  SNode* pTbCond = NULL;
  if (TSDB_CODE_SUCCESS != createOperatorNode(OP_TYPE_EQUAL, "db_name", pShow->pDbName, &pDbCond) ||
      TSDB_CODE_SUCCESS !=
          createOperatorNode(pShow->tableCondType, getTbNameColName(nodeType(pShow)), pShow->pTbName, &pTbCond)) {
    nodesDestroyNode(pDbCond);
    nodesDestroyNode(pTbCond);
    return TSDB_CODE_OUT_OF_MEMORY;
  }

  if (NULL != pDbCond && NULL != pTbCond) {
    if (TSDB_CODE_SUCCESS != createLogicCondNode(pDbCond, pTbCond, &pSelect->pWhere)) {
      nodesDestroyNode(pDbCond);
      nodesDestroyNode(pTbCond);
      return TSDB_CODE_OUT_OF_MEMORY;
    }
  } else {
    pSelect->pWhere = (NULL == pDbCond ? pTbCond : pDbCond);
  }

  if (NULL != pShow->pDbName) {
    strcpy(((SRealTableNode*)pSelect->pFromTable)->qualDbName, ((SValueNode*)pShow->pDbName)->literal);
  }

  return TSDB_CODE_SUCCESS;
}

static int32_t rewriteShow(STranslateContext* pCxt, SQuery* pQuery) {
  SSelectStmt* pStmt = NULL;
  int32_t      code = createSelectStmtForShow(nodeType(pQuery->pRoot), &pStmt);
  if (TSDB_CODE_SUCCESS == code) {
    code = createShowCondition((SShowStmt*)pQuery->pRoot, pStmt);
  }
  if (TSDB_CODE_SUCCESS == code) {
    pCxt->showRewrite = true;
    pQuery->showRewrite = true;
    nodesDestroyNode(pQuery->pRoot);
    pQuery->pRoot = (SNode*)pStmt;
  } else {
    nodesDestroyNode((SNode*)pStmt);
  }
  return code;
}

static int32_t checkShowVgroups(STranslateContext* pCxt, SShowStmt* pShow) {
  // just to verify whether the database exists
  SDbCfgInfo dbCfg = {0};
  return getDBCfg(pCxt, ((SValueNode*)pShow->pDbName)->literal, &dbCfg);
}

static int32_t rewriteShowVgroups(STranslateContext* pCxt, SQuery* pQuery) {
  int32_t code = checkShowVgroups(pCxt, (SShowStmt*)pQuery->pRoot);
  if (TSDB_CODE_SUCCESS == code) {
    code = rewriteShow(pCxt, pQuery);
  }
  return code;
}

static SNode* createTagsFunction() {
  SFunctionNode* pFunc = (SFunctionNode*)nodesMakeNode(QUERY_NODE_FUNCTION);
  if (NULL == pFunc) {
    return NULL;
  }
  strcpy(pFunc->functionName, "_tags");
  return (SNode*)pFunc;
}

static int32_t createShowTableTagsProjections(SNodeList** pProjections, SNodeList** pTags) {
  if (NULL != *pTags) {
    TSWAP(*pProjections, *pTags);
    return TSDB_CODE_SUCCESS;
  }
  int32_t code = nodesListMakeStrictAppend(pProjections, createTbnameFunction());
  if (TSDB_CODE_SUCCESS == code) {
    code = nodesListStrictAppend(*pProjections, createTagsFunction());
  }
  return code;
}

static int32_t rewriteShowStableTags(STranslateContext* pCxt, SQuery* pQuery) {
  SShowTableTagsStmt* pShow = (SShowTableTagsStmt*)pQuery->pRoot;
  SSelectStmt*        pSelect = NULL;
  int32_t code = createSimpleSelectStmt(((SValueNode*)pShow->pDbName)->literal, ((SValueNode*)pShow->pTbName)->literal,
                                        -1, NULL, &pSelect);
  if (TSDB_CODE_SUCCESS == code) {
    code = createShowTableTagsProjections(&pSelect->pProjectionList, &pShow->pTags);
  }
  if (TSDB_CODE_SUCCESS == code) {
    pCxt->showRewrite = true;
    pQuery->showRewrite = true;
    pSelect->tagScan = true;
    nodesDestroyNode(pQuery->pRoot);
    pQuery->pRoot = (SNode*)pSelect;
  } else {
    nodesDestroyNode((SNode*)pSelect);
  }
  return code;
}

static int32_t rewriteShowDnodeVariables(STranslateContext* pCxt, SQuery* pQuery) {
  SShowDnodeVariablesStmt* pStmt = (SShowDnodeVariablesStmt*)pQuery->pRoot;
  SNode*                   pDnodeCond = NULL;
  SNode*                   pLikeCond = NULL;
  SSelectStmt*             pSelect = NULL;
  int32_t                  code = createSelectStmtForShow(nodeType(pQuery->pRoot), &pSelect);
  if (TSDB_CODE_SUCCESS == code) {
    code = createOperatorNode(OP_TYPE_EQUAL, "dnode_id", pStmt->pDnodeId, &pDnodeCond);
  }
  if (TSDB_CODE_SUCCESS == code) {
    code = createOperatorNode(OP_TYPE_LIKE, "name", pStmt->pLikePattern, &pLikeCond);
  }
  if (TSDB_CODE_SUCCESS == code) {
    if (NULL != pLikeCond) {
      code = createLogicCondNode(pDnodeCond, pLikeCond, &pSelect->pWhere);
    } else {
      pSelect->pWhere = pDnodeCond;
    }
  }
  if (TSDB_CODE_SUCCESS == code) {
    pCxt->showRewrite = true;
    pQuery->showRewrite = true;
    nodesDestroyNode(pQuery->pRoot);
    pQuery->pRoot = (SNode*)pSelect;
  }
  return code;
}

static int32_t rewriteShowVnodes(STranslateContext* pCxt, SQuery* pQuery) {
  SShowVnodesStmt* pShow = (SShowVnodesStmt*)(pQuery->pRoot);
  SSelectStmt*     pStmt = NULL;
  int32_t          code = createSelectStmtForShow(QUERY_NODE_SHOW_VNODES_STMT, &pStmt);
  if (TSDB_CODE_SUCCESS == code) {
    if (NULL != pShow->pDnodeId) {
      code = createOperatorNode(OP_TYPE_EQUAL, "dnode_id", pShow->pDnodeId, &pStmt->pWhere);
    } else {
      code = createOperatorNode(OP_TYPE_EQUAL, "dnode_ep", pShow->pDnodeEndpoint, &pStmt->pWhere);
    }
  }
  if (TSDB_CODE_SUCCESS == code) {
    pCxt->showRewrite = true;
    pQuery->showRewrite = true;
    nodesDestroyNode(pQuery->pRoot);
    pQuery->pRoot = (SNode*)pStmt;
  }
  return code;
}

static SNode* createBlockDistInfoFunc() {
  SFunctionNode* pFunc = (SFunctionNode*)nodesMakeNode(QUERY_NODE_FUNCTION);
  if (NULL == pFunc) {
    return NULL;
  }

  strcpy(pFunc->functionName, "_block_dist_info");
  strcpy(pFunc->node.aliasName, "_block_dist_info");
  return (SNode*)pFunc;
}

static SNode* createBlockDistFunc() {
  SFunctionNode* pFunc = (SFunctionNode*)nodesMakeNode(QUERY_NODE_FUNCTION);
  if (NULL == pFunc) {
    return NULL;
  }

  strcpy(pFunc->functionName, "_block_dist");
  strcpy(pFunc->node.aliasName, "_block_dist");
  if (TSDB_CODE_SUCCESS != nodesListMakeStrictAppend(&pFunc->pParameterList, createBlockDistInfoFunc())) {
    nodesDestroyNode((SNode*)pFunc);
    return NULL;
  }
  return (SNode*)pFunc;
}

static int32_t rewriteShowTableDist(STranslateContext* pCxt, SQuery* pQuery) {
  SSelectStmt* pStmt = NULL;
  int32_t      code = createSelectStmtForShowTableDist((SShowTableDistributedStmt*)pQuery->pRoot, &pStmt);
  if (TSDB_CODE_SUCCESS == code) {
    NODES_DESTORY_LIST(pStmt->pProjectionList);
    code = nodesListMakeStrictAppend(&pStmt->pProjectionList, createBlockDistFunc());
  }
  if (TSDB_CODE_SUCCESS == code) {
    pCxt->showRewrite = true;
    pQuery->showRewrite = true;
    nodesDestroyNode(pQuery->pRoot);
    pQuery->pRoot = (SNode*)pStmt;
  }
  return code;
}

typedef struct SVgroupCreateTableBatch {
  SVCreateTbBatchReq req;
  SVgroupInfo        info;
  char               dbName[TSDB_DB_NAME_LEN];
} SVgroupCreateTableBatch;

static int32_t buildNormalTableBatchReq(int32_t acctId, const SCreateTableStmt* pStmt, const SVgroupInfo* pVgroupInfo,
                                        SVgroupCreateTableBatch* pBatch) {
  char  dbFName[TSDB_DB_FNAME_LEN] = {0};
  SName name = {.type = TSDB_DB_NAME_T, .acctId = acctId};
  strcpy(name.dbname, pStmt->dbName);
  tNameGetFullDbName(&name, dbFName);

  SVCreateTbReq req = {0};
  req.type = TD_NORMAL_TABLE;
  req.name = strdup(pStmt->tableName);
  req.ttl = pStmt->pOptions->ttl;
  if (pStmt->pOptions->commentNull == false) {
    req.comment = strdup(pStmt->pOptions->comment);
    if (NULL == req.comment) {
      tdDestroySVCreateTbReq(&req);
      return TSDB_CODE_OUT_OF_MEMORY;
    }
    req.commentLen = strlen(pStmt->pOptions->comment);
  } else {
    req.commentLen = -1;
  }
  req.ntb.schemaRow.nCols = LIST_LENGTH(pStmt->pCols);
  req.ntb.schemaRow.version = 1;
  req.ntb.schemaRow.pSchema = taosMemoryCalloc(req.ntb.schemaRow.nCols, sizeof(SSchema));
  if (NULL == req.name || NULL == req.ntb.schemaRow.pSchema) {
    tdDestroySVCreateTbReq(&req);
    return TSDB_CODE_OUT_OF_MEMORY;
  }
  if (pStmt->ignoreExists) {
    req.flags |= TD_CREATE_IF_NOT_EXISTS;
  }
  SNode*   pCol;
  col_id_t index = 0;
  FOREACH(pCol, pStmt->pCols) {
    toSchema((SColumnDefNode*)pCol, index + 1, req.ntb.schemaRow.pSchema + index);
    ++index;
  }
  pBatch->info = *pVgroupInfo;
  strcpy(pBatch->dbName, pStmt->dbName);
  pBatch->req.pArray = taosArrayInit(1, sizeof(struct SVCreateTbReq));
  if (NULL == pBatch->req.pArray) {
    tdDestroySVCreateTbReq(&req);
    return TSDB_CODE_OUT_OF_MEMORY;
  }
  taosArrayPush(pBatch->req.pArray, &req);

  return TSDB_CODE_SUCCESS;
}

static int32_t serializeVgroupCreateTableBatch(SVgroupCreateTableBatch* pTbBatch, SArray* pBufArray) {
  int      tlen;
  SEncoder coder = {0};

  int32_t ret = 0;
  tEncodeSize(tEncodeSVCreateTbBatchReq, &pTbBatch->req, tlen, ret);
  tlen += sizeof(SMsgHead);
  void* buf = taosMemoryMalloc(tlen);
  if (NULL == buf) {
    return TSDB_CODE_OUT_OF_MEMORY;
  }
  ((SMsgHead*)buf)->vgId = htonl(pTbBatch->info.vgId);
  ((SMsgHead*)buf)->contLen = htonl(tlen);
  void* pBuf = POINTER_SHIFT(buf, sizeof(SMsgHead));

  tEncoderInit(&coder, pBuf, tlen - sizeof(SMsgHead));
  tEncodeSVCreateTbBatchReq(&coder, &pTbBatch->req);
  tEncoderClear(&coder);

  SVgDataBlocks* pVgData = taosMemoryCalloc(1, sizeof(SVgDataBlocks));
  if (NULL == pVgData) {
    return TSDB_CODE_OUT_OF_MEMORY;
  }
  pVgData->vg = pTbBatch->info;
  pVgData->pData = buf;
  pVgData->size = tlen;
  pVgData->numOfTables = (int32_t)taosArrayGetSize(pTbBatch->req.pArray);
  taosArrayPush(pBufArray, &pVgData);

  return TSDB_CODE_SUCCESS;
}

static void destroyCreateTbReqBatch(void* data) {
  SVgroupCreateTableBatch* pTbBatch = (SVgroupCreateTableBatch*)data;
  size_t                   size = taosArrayGetSize(pTbBatch->req.pArray);
  for (int32_t i = 0; i < size; ++i) {
    SVCreateTbReq* pTableReq = taosArrayGet(pTbBatch->req.pArray, i);
    tdDestroySVCreateTbReq(pTableReq);
  }

  taosArrayDestroy(pTbBatch->req.pArray);
}

int32_t rewriteToVnodeModifyOpStmt(SQuery* pQuery, SArray* pBufArray) {
  SVnodeModifOpStmt* pNewStmt = (SVnodeModifOpStmt*)nodesMakeNode(QUERY_NODE_VNODE_MODIF_STMT);
  if (pNewStmt == NULL) {
    return TSDB_CODE_OUT_OF_MEMORY;
  }
  pNewStmt->sqlNodeType = nodeType(pQuery->pRoot);
  pNewStmt->pDataBlocks = pBufArray;
  nodesDestroyNode(pQuery->pRoot);
  pQuery->pRoot = (SNode*)pNewStmt;
  return TSDB_CODE_SUCCESS;
}

static void destroyCreateTbReqArray(SArray* pArray) {
  size_t size = taosArrayGetSize(pArray);
  for (size_t i = 0; i < size; ++i) {
    SVgDataBlocks* pVg = taosArrayGetP(pArray, i);
    taosMemoryFreeClear(pVg->pData);
    taosMemoryFreeClear(pVg);
  }
  taosArrayDestroy(pArray);
}

static int32_t buildCreateTableDataBlock(int32_t acctId, const SCreateTableStmt* pStmt, const SVgroupInfo* pInfo,
                                         SArray** pBufArray) {
  *pBufArray = taosArrayInit(1, POINTER_BYTES);
  if (NULL == *pBufArray) {
    return TSDB_CODE_OUT_OF_MEMORY;
  }

  SVgroupCreateTableBatch tbatch = {0};
  int32_t                 code = buildNormalTableBatchReq(acctId, pStmt, pInfo, &tbatch);
  if (TSDB_CODE_SUCCESS == code) {
    code = serializeVgroupCreateTableBatch(&tbatch, *pBufArray);
  }

  destroyCreateTbReqBatch(&tbatch);
  if (TSDB_CODE_SUCCESS != code) {
    destroyCreateTbReqArray(*pBufArray);
  }
  return code;
}

static int32_t rewriteCreateTable(STranslateContext* pCxt, SQuery* pQuery) {
  SCreateTableStmt* pStmt = (SCreateTableStmt*)pQuery->pRoot;

  int32_t     code = checkCreateTable(pCxt, pStmt, false);
  SVgroupInfo info = {0};
  SName       name;
  toName(pCxt->pParseCxt->acctId, pStmt->dbName, pStmt->tableName, &name);
  if (TSDB_CODE_SUCCESS == code) {
    code = getTableHashVgroupImpl(pCxt, &name, &info);
  }
  if (TSDB_CODE_SUCCESS == code) {
    code = collectUseTable(&name, pCxt->pTargetTables);
  }
  SArray* pBufArray = NULL;
  if (TSDB_CODE_SUCCESS == code) {
    code = buildCreateTableDataBlock(pCxt->pParseCxt->acctId, pStmt, &info, &pBufArray);
  }
  if (TSDB_CODE_SUCCESS == code) {
    code = rewriteToVnodeModifyOpStmt(pQuery, pBufArray);
    if (TSDB_CODE_SUCCESS != code) {
      destroyCreateTbReqArray(pBufArray);
    }
  }

  return code;
}

static void addCreateTbReqIntoVgroup(int32_t acctId, SHashObj* pVgroupHashmap, SCreateSubTableClause* pStmt,
                                     const STag* pTag, uint64_t suid, const char* sTableNmae, SVgroupInfo* pVgInfo,
                                     SArray* tagName, uint8_t tagNum) {
  //  char  dbFName[TSDB_DB_FNAME_LEN] = {0};
  //  SName name = {.type = TSDB_DB_NAME_T, .acctId = acctId};
  //  strcpy(name.dbname, pStmt->dbName);
  //  tNameGetFullDbName(&name, dbFName);

  struct SVCreateTbReq req = {0};
  req.type = TD_CHILD_TABLE;
  req.name = strdup(pStmt->tableName);
  req.ttl = pStmt->pOptions->ttl;
  if (pStmt->pOptions->commentNull == false) {
    req.comment = strdup(pStmt->pOptions->comment);
    req.commentLen = strlen(pStmt->pOptions->comment);
  } else {
    req.commentLen = -1;
  }
  req.ctb.suid = suid;
  req.ctb.tagNum = tagNum;
  req.ctb.stbName = strdup(sTableNmae);
  req.ctb.pTag = (uint8_t*)pTag;
  req.ctb.tagName = taosArrayDup(tagName, NULL);
  if (pStmt->ignoreExists) {
    req.flags |= TD_CREATE_IF_NOT_EXISTS;
  }

  SVgroupCreateTableBatch* pTableBatch = taosHashGet(pVgroupHashmap, &pVgInfo->vgId, sizeof(pVgInfo->vgId));
  if (pTableBatch == NULL) {
    SVgroupCreateTableBatch tBatch = {0};
    tBatch.info = *pVgInfo;
    strcpy(tBatch.dbName, pStmt->dbName);

    tBatch.req.pArray = taosArrayInit(4, sizeof(struct SVCreateTbReq));
    taosArrayPush(tBatch.req.pArray, &req);

    taosHashPut(pVgroupHashmap, &pVgInfo->vgId, sizeof(pVgInfo->vgId), &tBatch, sizeof(tBatch));
  } else {  // add to the correct vgroup
    taosArrayPush(pTableBatch->req.pArray, &req);
  }
}

static SDataType schemaToDataType(uint8_t precision, SSchema* pSchema) {
  SDataType dt = {.type = pSchema->type, .bytes = pSchema->bytes, .precision = precision, .scale = 0};
  return dt;
}

static int32_t createCastFuncForTag(STranslateContext* pCxt, SNode* pNode, SDataType dt, SNode** pCast) {
  SNode* pExpr = nodesCloneNode(pNode);
  if (NULL == pExpr) {
    return TSDB_CODE_OUT_OF_MEMORY;
  }
  int32_t code = translateExpr(pCxt, &pExpr);
  if (TSDB_CODE_SUCCESS == code) {
    code = createCastFunc(pCxt, pExpr, dt, pCast);
  }
  if (TSDB_CODE_SUCCESS != code) {
    nodesDestroyNode(pExpr);
  }
  return code;
}

static int32_t createTagValFromExpr(STranslateContext* pCxt, SDataType targetDt, SNode* pNode, SValueNode** pVal) {
  SNode*  pCast = NULL;
  int32_t code = createCastFuncForTag(pCxt, pNode, targetDt, &pCast);
  SNode*  pNew = NULL;
  if (TSDB_CODE_SUCCESS == code) {
    code = scalarCalculateConstants(pCast, &pNew);
  }
  if (TSDB_CODE_SUCCESS == code) {
    pCast = pNew;
    if (QUERY_NODE_VALUE != nodeType(pCast)) {
      code = generateSyntaxErrMsg(&pCxt->msgBuf, TSDB_CODE_PAR_WRONG_VALUE_TYPE, ((SExprNode*)pNode)->aliasName);
    }
  }

  if (TSDB_CODE_SUCCESS == code) {
    *pVal = (SValueNode*)pCast;
  } else {
    nodesDestroyNode(pCast);
  }
  return code;
}

static int32_t createTagValFromVal(STranslateContext* pCxt, SDataType targetDt, SNode* pNode, SValueNode** pVal) {
  SValueNode* pTempVal = (SValueNode*)nodesCloneNode(pNode);
  if (NULL == pTempVal) {
    return TSDB_CODE_OUT_OF_MEMORY;
  }
  if (DEAL_RES_ERROR == translateValueImpl(pCxt, pTempVal, targetDt, true)) {
    nodesDestroyNode((SNode*)pTempVal);
    return pCxt->errCode;
  }
  *pVal = pTempVal;
  return TSDB_CODE_SUCCESS;
}

static int32_t createTagVal(STranslateContext* pCxt, uint8_t precision, SSchema* pSchema, SNode* pNode,
                            SValueNode** pVal) {
  if (QUERY_NODE_VALUE == nodeType(pNode)) {
    return createTagValFromVal(pCxt, schemaToDataType(precision, pSchema), pNode, pVal);
  } else {
    return createTagValFromExpr(pCxt, schemaToDataType(precision, pSchema), pNode, pVal);
  }
}

static int32_t buildJsonTagVal(STranslateContext* pCxt, SSchema* pTagSchema, SValueNode* pVal, SArray* pTagArray,
                               STag** ppTag) {
  if (pVal->literal && strlen(pVal->literal) > (TSDB_MAX_JSON_TAG_LEN - VARSTR_HEADER_SIZE) / TSDB_NCHAR_SIZE) {
    return buildSyntaxErrMsg(&pCxt->msgBuf, "json string too long than 4095", pVal->literal);
  }

  return parseJsontoTagData(pVal->literal, pTagArray, ppTag, &pCxt->msgBuf);
}

static int32_t buildNormalTagVal(STranslateContext* pCxt, SSchema* pTagSchema, SValueNode* pVal, SArray* pTagArray) {
  if (pVal->node.resType.type != TSDB_DATA_TYPE_NULL) {
    void*   nodeVal = nodesGetValueFromNode(pVal);
    STagVal val = {.cid = pTagSchema->colId, .type = pTagSchema->type};
    //    strcpy(val.colName, pTagSchema->name);
    if (IS_VAR_DATA_TYPE(pTagSchema->type)) {
      val.pData = varDataVal(nodeVal);
      val.nData = varDataLen(nodeVal);
    } else {
      memcpy(&val.i64, nodeVal, pTagSchema->bytes);
    }
    taosArrayPush(pTagArray, &val);
  }
  return TSDB_CODE_SUCCESS;
}

static int32_t buildKVRowForBindTags(STranslateContext* pCxt, SCreateSubTableClause* pStmt, STableMeta* pSuperTableMeta,
                                     STag** ppTag, SArray* tagName) {
  int32_t numOfTags = getNumOfTags(pSuperTableMeta);
  if (LIST_LENGTH(pStmt->pValsOfTags) != LIST_LENGTH(pStmt->pSpecificTags) ||
      numOfTags < LIST_LENGTH(pStmt->pValsOfTags)) {
    return generateSyntaxErrMsg(&pCxt->msgBuf, TSDB_CODE_PAR_TAGS_NOT_MATCHED);
  }

  SArray* pTagArray = taosArrayInit(LIST_LENGTH(pStmt->pValsOfTags), sizeof(STagVal));
  if (NULL == pTagArray) {
    return TSDB_CODE_OUT_OF_MEMORY;
  }

  int32_t code = TSDB_CODE_SUCCESS;

  bool       isJson = false;
  SNodeList* pVals = NULL;
  SNode *    pTag = NULL, *pNode = NULL;
  FORBOTH(pTag, pStmt->pSpecificTags, pNode, pStmt->pValsOfTags) {
    SColumnNode* pCol = (SColumnNode*)pTag;
    SSchema*     pSchema = getTagSchema(pSuperTableMeta, pCol->colName);
    if (NULL == pSchema) {
      code = generateSyntaxErrMsg(&pCxt->msgBuf, TSDB_CODE_PAR_INVALID_TAG_NAME, pCol->colName);
    }
    SValueNode* pVal = NULL;
    if (TSDB_CODE_SUCCESS == code) {
      code = createTagVal(pCxt, pSuperTableMeta->tableInfo.precision, pSchema, pNode, &pVal);
    }
    if (TSDB_CODE_SUCCESS == code) {
      if (pSchema->type == TSDB_DATA_TYPE_JSON) {
        isJson = true;
        code = buildJsonTagVal(pCxt, pSchema, pVal, pTagArray, ppTag);
        taosArrayPush(tagName, pCol->colName);
      } else if (pVal->node.resType.type != TSDB_DATA_TYPE_NULL) {
        code = buildNormalTagVal(pCxt, pSchema, pVal, pTagArray);
        taosArrayPush(tagName, pCol->colName);
      }
    }
    if (TSDB_CODE_SUCCESS == code) {
      code = nodesListMakeAppend(&pVals, (SNode*)pVal);
    }
    if (TSDB_CODE_SUCCESS != code) {
      break;
    }
  }

  if (TSDB_CODE_SUCCESS == code && !isJson) {
    code = tTagNew(pTagArray, 1, false, ppTag);
  }

  nodesDestroyList(pVals);
  taosArrayDestroy(pTagArray);
  return code;
}

static int32_t buildKVRowForAllTags(STranslateContext* pCxt, SCreateSubTableClause* pStmt, STableMeta* pSuperTableMeta,
                                    STag** ppTag, SArray* tagName) {
  if (getNumOfTags(pSuperTableMeta) != LIST_LENGTH(pStmt->pValsOfTags)) {
    return generateSyntaxErrMsg(&pCxt->msgBuf, TSDB_CODE_PAR_TAGS_NOT_MATCHED);
  }

  SArray* pTagArray = taosArrayInit(LIST_LENGTH(pStmt->pValsOfTags), sizeof(STagVal));
  if (NULL == pTagArray) {
    return TSDB_CODE_OUT_OF_MEMORY;
  }

  int32_t code = TSDB_CODE_SUCCESS;

  bool       isJson = false;
  int32_t    index = 0;
  SSchema*   pTagSchemas = getTableTagSchema(pSuperTableMeta);
  SNodeList* pVals = NULL;
  SNode*     pNode;
  FOREACH(pNode, pStmt->pValsOfTags) {
    SValueNode* pVal = NULL;
    SSchema*    pTagSchema = pTagSchemas + index;
    code = createTagVal(pCxt, pSuperTableMeta->tableInfo.precision, pTagSchema, pNode, &pVal);
    if (TSDB_CODE_SUCCESS == code) {
      if (pTagSchema->type == TSDB_DATA_TYPE_JSON) {
        isJson = true;
        code = buildJsonTagVal(pCxt, pTagSchema, pVal, pTagArray, ppTag);
        taosArrayPush(tagName, pTagSchema->name);
      } else if (pVal->node.resType.type != TSDB_DATA_TYPE_NULL && !pVal->isNull) {
        char*   tmpVal = nodesGetValueFromNode(pVal);
        STagVal val = {.cid = pTagSchema->colId, .type = pTagSchema->type};
        //        strcpy(val.colName, pTagSchema->name);
        if (IS_VAR_DATA_TYPE(pTagSchema->type)) {
          val.pData = varDataVal(tmpVal);
          val.nData = varDataLen(tmpVal);
        } else {
          memcpy(&val.i64, tmpVal, pTagSchema->bytes);
        }
        taosArrayPush(pTagArray, &val);
        taosArrayPush(tagName, pTagSchema->name);
      }
    }
    if (TSDB_CODE_SUCCESS == code) {
      code = nodesListMakeAppend(&pVals, (SNode*)pVal);
    }
    if (TSDB_CODE_SUCCESS != code) {
      break;
    }
    ++index;
  }

  if (TSDB_CODE_SUCCESS == code && !isJson) {
    code = tTagNew(pTagArray, 1, false, ppTag);
  }

  nodesDestroyList(pVals);
  taosArrayDestroy(pTagArray);
  return code;
}

static int32_t checkCreateSubTable(STranslateContext* pCxt, SCreateSubTableClause* pStmt) {
  if (0 != strcmp(pStmt->dbName, pStmt->useDbName)) {
    return generateSyntaxErrMsg(&pCxt->msgBuf, TSDB_CODE_PAR_CORRESPONDING_STABLE_ERR);
  }
  if (NULL != strchr(pStmt->tableName, '.')) {
    return generateSyntaxErrMsgExt(&pCxt->msgBuf, TSDB_CODE_PAR_INVALID_IDENTIFIER_NAME,
                                   "The table name cannot contain '.'");
  }
  return TSDB_CODE_SUCCESS;
}
static int32_t rewriteCreateSubTable(STranslateContext* pCxt, SCreateSubTableClause* pStmt, SHashObj* pVgroupHashmap) {
  int32_t code = checkCreateSubTable(pCxt, pStmt);

  STableMeta* pSuperTableMeta = NULL;
  if (TSDB_CODE_SUCCESS == code) {
    code = getTableMeta(pCxt, pStmt->useDbName, pStmt->useTableName, &pSuperTableMeta);
  }
  if (TSDB_CODE_SUCCESS == code) {
    SName name;
    toName(pCxt->pParseCxt->acctId, pStmt->dbName, pStmt->tableName, &name);
    code = collectUseTable(&name, pCxt->pTargetTables);
  }

  STag*   pTag = NULL;
  SArray* tagName = taosArrayInit(8, TSDB_COL_NAME_LEN);

  if (TSDB_CODE_SUCCESS == code) {
    if (NULL != pStmt->pSpecificTags) {
      code = buildKVRowForBindTags(pCxt, pStmt, pSuperTableMeta, &pTag, tagName);
    } else {
      code = buildKVRowForAllTags(pCxt, pStmt, pSuperTableMeta, &pTag, tagName);
    }
  }

  SVgroupInfo info = {0};
  if (TSDB_CODE_SUCCESS == code) {
    code = getTableHashVgroup(pCxt, pStmt->dbName, pStmt->tableName, &info);
  }
  if (TSDB_CODE_SUCCESS == code) {
    addCreateTbReqIntoVgroup(pCxt->pParseCxt->acctId, pVgroupHashmap, pStmt, pTag, pSuperTableMeta->uid,
                             pStmt->useTableName, &info, tagName, pSuperTableMeta->tableInfo.numOfTags);
  } else {
    taosMemoryFree(pTag);
  }

  taosArrayDestroy(tagName);
  taosMemoryFreeClear(pSuperTableMeta);
  return code;
}

SArray* serializeVgroupsCreateTableBatch(SHashObj* pVgroupHashmap) {
  SArray* pBufArray = taosArrayInit(taosHashGetSize(pVgroupHashmap), sizeof(void*));
  if (NULL == pBufArray) {
    return NULL;
  }

  int32_t                  code = TSDB_CODE_SUCCESS;
  SVgroupCreateTableBatch* pTbBatch = NULL;
  do {
    pTbBatch = taosHashIterate(pVgroupHashmap, pTbBatch);
    if (pTbBatch == NULL) {
      break;
    }

    serializeVgroupCreateTableBatch(pTbBatch, pBufArray);
  } while (true);

  return pBufArray;
}

static int32_t rewriteCreateMultiTable(STranslateContext* pCxt, SQuery* pQuery) {
  SCreateMultiTableStmt* pStmt = (SCreateMultiTableStmt*)pQuery->pRoot;

  SHashObj* pVgroupHashmap = taosHashInit(4, taosGetDefaultHashFunction(TSDB_DATA_TYPE_INT), false, HASH_NO_LOCK);
  if (NULL == pVgroupHashmap) {
    return TSDB_CODE_OUT_OF_MEMORY;
  }

  taosHashSetFreeFp(pVgroupHashmap, destroyCreateTbReqBatch);
  int32_t code = TSDB_CODE_SUCCESS;
  SNode*  pNode;
  FOREACH(pNode, pStmt->pSubTables) {
    SCreateSubTableClause* pClause = (SCreateSubTableClause*)pNode;
    code = rewriteCreateSubTable(pCxt, pClause, pVgroupHashmap);
    if (TSDB_CODE_SUCCESS != code) {
      taosHashCleanup(pVgroupHashmap);
      return code;
    }
  }

  SArray* pBufArray = serializeVgroupsCreateTableBatch(pVgroupHashmap);
  taosHashCleanup(pVgroupHashmap);
  if (NULL == pBufArray) {
    return TSDB_CODE_OUT_OF_MEMORY;
  }

  return rewriteToVnodeModifyOpStmt(pQuery, pBufArray);
}

typedef struct SVgroupDropTableBatch {
  SVDropTbBatchReq req;
  SVgroupInfo      info;
  char             dbName[TSDB_DB_NAME_LEN];
} SVgroupDropTableBatch;

static void addDropTbReqIntoVgroup(SHashObj* pVgroupHashmap, SDropTableClause* pClause, SVgroupInfo* pVgInfo,
                                   uint64_t suid) {
  SVDropTbReq            req = {.name = pClause->tableName, .suid = suid, .igNotExists = pClause->ignoreNotExists};
  SVgroupDropTableBatch* pTableBatch = taosHashGet(pVgroupHashmap, &pVgInfo->vgId, sizeof(pVgInfo->vgId));
  if (NULL == pTableBatch) {
    SVgroupDropTableBatch tBatch = {0};
    tBatch.info = *pVgInfo;
    tBatch.req.pArray = taosArrayInit(TARRAY_MIN_SIZE, sizeof(SVDropTbReq));
    taosArrayPush(tBatch.req.pArray, &req);

    taosHashPut(pVgroupHashmap, &pVgInfo->vgId, sizeof(pVgInfo->vgId), &tBatch, sizeof(tBatch));
  } else {  // add to the correct vgroup
    taosArrayPush(pTableBatch->req.pArray, &req);
  }
}

static int32_t buildDropTableVgroupHashmap(STranslateContext* pCxt, SDropTableClause* pClause, bool* pIsSuperTable,
                                           SHashObj* pVgroupHashmap) {
  SName name;
  toName(pCxt->pParseCxt->acctId, pClause->dbName, pClause->tableName, &name);
  STableMeta* pTableMeta = NULL;
  int32_t     code = getTableMetaImpl(pCxt, &name, &pTableMeta);
  if (TSDB_CODE_SUCCESS == code) {
    code = collectUseTable(&name, pCxt->pTargetTables);
  }

  if (TSDB_CODE_SUCCESS == code && TSDB_SUPER_TABLE == pTableMeta->tableType) {
    *pIsSuperTable = true;
    goto over;
  }

  if (TSDB_CODE_PAR_TABLE_NOT_EXIST == code && pClause->ignoreNotExists) {
    code = TSDB_CODE_SUCCESS;
    goto over;
  }

  *pIsSuperTable = false;

  SVgroupInfo info = {0};
  if (TSDB_CODE_SUCCESS == code) {
    code = getTableHashVgroup(pCxt, pClause->dbName, pClause->tableName, &info);
  }
  if (TSDB_CODE_SUCCESS == code) {
    addDropTbReqIntoVgroup(pVgroupHashmap, pClause, &info, pTableMeta->suid);
  }

over:
  taosMemoryFreeClear(pTableMeta);
  return code;
}

static void destroyDropTbReqBatch(void* data) {
  SVgroupDropTableBatch* pTbBatch = (SVgroupDropTableBatch*)data;
  taosArrayDestroy(pTbBatch->req.pArray);
}

static int32_t serializeVgroupDropTableBatch(SVgroupDropTableBatch* pTbBatch, SArray* pBufArray) {
  int      tlen;
  SEncoder coder = {0};

  int32_t ret = 0;
  tEncodeSize(tEncodeSVDropTbBatchReq, &pTbBatch->req, tlen, ret);
  tlen += sizeof(SMsgHead);
  void* buf = taosMemoryMalloc(tlen);
  if (NULL == buf) {
    return TSDB_CODE_OUT_OF_MEMORY;
  }
  ((SMsgHead*)buf)->vgId = htonl(pTbBatch->info.vgId);
  ((SMsgHead*)buf)->contLen = htonl(tlen);
  void* pBuf = POINTER_SHIFT(buf, sizeof(SMsgHead));

  tEncoderInit(&coder, pBuf, tlen - sizeof(SMsgHead));
  tEncodeSVDropTbBatchReq(&coder, &pTbBatch->req);
  tEncoderClear(&coder);

  SVgDataBlocks* pVgData = taosMemoryCalloc(1, sizeof(SVgDataBlocks));
  if (NULL == pVgData) {
    return TSDB_CODE_OUT_OF_MEMORY;
  }
  pVgData->vg = pTbBatch->info;
  pVgData->pData = buf;
  pVgData->size = tlen;
  pVgData->numOfTables = (int32_t)taosArrayGetSize(pTbBatch->req.pArray);
  taosArrayPush(pBufArray, &pVgData);

  return TSDB_CODE_SUCCESS;
}

SArray* serializeVgroupsDropTableBatch(SHashObj* pVgroupHashmap) {
  SArray* pBufArray = taosArrayInit(taosHashGetSize(pVgroupHashmap), sizeof(void*));
  if (NULL == pBufArray) {
    return NULL;
  }

  int32_t                code = TSDB_CODE_SUCCESS;
  SVgroupDropTableBatch* pTbBatch = NULL;
  do {
    pTbBatch = taosHashIterate(pVgroupHashmap, pTbBatch);
    if (pTbBatch == NULL) {
      break;
    }

    serializeVgroupDropTableBatch(pTbBatch, pBufArray);
  } while (true);

  return pBufArray;
}

static int32_t rewriteDropTable(STranslateContext* pCxt, SQuery* pQuery) {
  SDropTableStmt* pStmt = (SDropTableStmt*)pQuery->pRoot;

  SHashObj* pVgroupHashmap = taosHashInit(4, taosGetDefaultHashFunction(TSDB_DATA_TYPE_INT), false, HASH_NO_LOCK);
  if (NULL == pVgroupHashmap) {
    return TSDB_CODE_OUT_OF_MEMORY;
  }

  taosHashSetFreeFp(pVgroupHashmap, destroyDropTbReqBatch);
  bool   isSuperTable = false;
  SNode* pNode;
  FOREACH(pNode, pStmt->pTables) {
    int32_t code = buildDropTableVgroupHashmap(pCxt, (SDropTableClause*)pNode, &isSuperTable, pVgroupHashmap);
    if (TSDB_CODE_SUCCESS != code) {
      taosHashCleanup(pVgroupHashmap);
      return code;
    }
    if (isSuperTable && LIST_LENGTH(pStmt->pTables) > 1) {
      return generateSyntaxErrMsg(&pCxt->msgBuf, TSDB_CODE_PAR_INVALID_DROP_STABLE);
    }
  }

  if (isSuperTable || 0 == taosHashGetSize(pVgroupHashmap)) {
    taosHashCleanup(pVgroupHashmap);
    return TSDB_CODE_SUCCESS;
  }

  SArray* pBufArray = serializeVgroupsDropTableBatch(pVgroupHashmap);
  taosHashCleanup(pVgroupHashmap);
  if (NULL == pBufArray) {
    return TSDB_CODE_OUT_OF_MEMORY;
  }

  return rewriteToVnodeModifyOpStmt(pQuery, pBufArray);
}

static int32_t buildUpdateTagValReq(STranslateContext* pCxt, SAlterTableStmt* pStmt, STableMeta* pTableMeta,
                                    SVAlterTbReq* pReq) {
  SSchema* pSchema = getTagSchema(pTableMeta, pStmt->colName);
  if (NULL == pSchema) {
    return generateSyntaxErrMsgExt(&pCxt->msgBuf, TSDB_CODE_PAR_INVALID_ALTER_TABLE, "Invalid tag name: %s",
                                   pStmt->colName);
  }

  pReq->tagName = strdup(pStmt->colName);
  if (NULL == pReq->tagName) {
    return TSDB_CODE_OUT_OF_MEMORY;
  }
  pReq->colId = pSchema->colId;

  SDataType targetDt = schemaToDataType(pTableMeta->tableInfo.precision, pSchema);

  if (QUERY_NODE_VALUE != pStmt->pVal->node.type) {
    SValueNode* pVal = NULL;
    pCxt->errCode = createTagValFromExpr(pCxt, targetDt, (SNode*)pStmt->pVal, &pVal);
    if (pCxt->errCode) {
      return pCxt->errCode;
    }

    nodesDestroyNode((SNode*)pStmt->pVal);
    pStmt->pVal = pVal;
  } else if (DEAL_RES_ERROR == translateValueImpl(pCxt, pStmt->pVal, targetDt, true)) {
    return pCxt->errCode;
  }

  pReq->tagType = targetDt.type;
  if (targetDt.type == TSDB_DATA_TYPE_JSON) {
    if (pStmt->pVal->literal &&
        strlen(pStmt->pVal->literal) > (TSDB_MAX_JSON_TAG_LEN - VARSTR_HEADER_SIZE) / TSDB_NCHAR_SIZE) {
      return buildSyntaxErrMsg(&pCxt->msgBuf, "json string too long than 4095", pStmt->pVal->literal);
    }
    SArray* pTagVals = taosArrayInit(1, sizeof(STagVal));
    int32_t code = TSDB_CODE_SUCCESS;
    STag*   pTag = NULL;
    do {
      code = parseJsontoTagData(pStmt->pVal->literal, pTagVals, &pTag, &pCxt->msgBuf);
      if (TSDB_CODE_SUCCESS != code) {
        break;
      }
    } while (0);

    taosArrayDestroy(pTagVals);
    if (code != TSDB_CODE_SUCCESS) {
      return code;
    }
    pReq->nTagVal = pTag->len;
    pReq->pTagVal = (uint8_t*)pTag;
    pStmt->pVal->datum.p = (char*)pTag;  // for free
  } else {
    pReq->isNull = pStmt->pVal->isNull;
    pReq->nTagVal = pStmt->pVal->node.resType.bytes;
    pReq->pTagVal = nodesGetValueFromNode(pStmt->pVal);

    // data and length are seperated for new tag format STagVal
    if (IS_VAR_DATA_TYPE(pStmt->pVal->node.resType.type)) {
      pReq->nTagVal = varDataLen(pReq->pTagVal);
      pReq->pTagVal = varDataVal(pReq->pTagVal);
    }
  }

  return TSDB_CODE_SUCCESS;
}

static int32_t buildAddColReq(STranslateContext* pCxt, SAlterTableStmt* pStmt, STableMeta* pTableMeta,
                              SVAlterTbReq* pReq) {
  if (NULL != getColSchema(pTableMeta, pStmt->colName)) {
    return generateSyntaxErrMsg(&pCxt->msgBuf, TSDB_CODE_PAR_DUPLICATED_COLUMN);
  }

  if (TSDB_MAX_COLUMNS == pTableMeta->tableInfo.numOfColumns) {
    return generateSyntaxErrMsg(&pCxt->msgBuf, TSDB_CODE_PAR_TOO_MANY_COLUMNS);
  }

  if (pTableMeta->tableInfo.rowSize + calcTypeBytes(pStmt->dataType) > TSDB_MAX_BYTES_PER_ROW) {
    return generateSyntaxErrMsg(&pCxt->msgBuf, TSDB_CODE_PAR_INVALID_ROW_LENGTH, TSDB_MAX_BYTES_PER_ROW);
  }

  pReq->colName = strdup(pStmt->colName);
  if (NULL == pReq->colName) {
    return TSDB_CODE_OUT_OF_MEMORY;
  }

  pReq->type = pStmt->dataType.type;
  pReq->flags = COL_SMA_ON;
  pReq->bytes = calcTypeBytes(pStmt->dataType);
  return TSDB_CODE_SUCCESS;
}

static int32_t buildDropColReq(STranslateContext* pCxt, SAlterTableStmt* pStmt, STableMeta* pTableMeta,
                               SVAlterTbReq* pReq) {
  if (2 == getNumOfColumns(pTableMeta)) {
    return generateSyntaxErrMsg(&pCxt->msgBuf, TSDB_CODE_PAR_INVALID_DROP_COL);
  }
  SSchema* pSchema = getColSchema(pTableMeta, pStmt->colName);
  if (NULL == pSchema) {
    return generateSyntaxErrMsg(&pCxt->msgBuf, TSDB_CODE_PAR_INVALID_COLUMN, pStmt->colName);
  } else if (PRIMARYKEY_TIMESTAMP_COL_ID == pSchema->colId) {
    return generateSyntaxErrMsg(&pCxt->msgBuf, TSDB_CODE_PAR_CANNOT_DROP_PRIMARY_KEY);
  }

  pReq->colName = strdup(pStmt->colName);
  if (NULL == pReq->colName) {
    return TSDB_CODE_OUT_OF_MEMORY;
  }
  pReq->colId = pSchema->colId;

  return TSDB_CODE_SUCCESS;
}

static int32_t buildUpdateColReq(STranslateContext* pCxt, SAlterTableStmt* pStmt, STableMeta* pTableMeta,
                                 SVAlterTbReq* pReq) {
  pReq->colModBytes = calcTypeBytes(pStmt->dataType);
  pReq->colModType = pStmt->dataType.type;
  SSchema* pSchema = getColSchema(pTableMeta, pStmt->colName);
  if (NULL == pSchema) {
    return generateSyntaxErrMsg(&pCxt->msgBuf, TSDB_CODE_PAR_INVALID_COLUMN, pStmt->colName);
  } else if (!IS_VAR_DATA_TYPE(pSchema->type) || pSchema->type != pStmt->dataType.type ||
             pSchema->bytes >= pReq->colModBytes) {
    return generateSyntaxErrMsg(&pCxt->msgBuf, TSDB_CODE_PAR_INVALID_MODIFY_COL);
  }

  if (pTableMeta->tableInfo.rowSize + pReq->colModBytes - pSchema->bytes > TSDB_MAX_BYTES_PER_ROW) {
    return generateSyntaxErrMsg(&pCxt->msgBuf, TSDB_CODE_PAR_INVALID_ROW_LENGTH, TSDB_MAX_BYTES_PER_ROW);
  }

  pReq->colName = strdup(pStmt->colName);
  if (NULL == pReq->colName) {
    return TSDB_CODE_OUT_OF_MEMORY;
  }
  pReq->colId = pSchema->colId;

  return TSDB_CODE_SUCCESS;
}

static int32_t buildRenameColReq(STranslateContext* pCxt, SAlterTableStmt* pStmt, STableMeta* pTableMeta,
                                 SVAlterTbReq* pReq) {
  if (NULL == getColSchema(pTableMeta, pStmt->colName)) {
    return generateSyntaxErrMsg(&pCxt->msgBuf, TSDB_CODE_PAR_INVALID_COLUMN, pStmt->colName);
  }
  if (NULL != getColSchema(pTableMeta, pStmt->newColName)) {
    return generateSyntaxErrMsg(&pCxt->msgBuf, TSDB_CODE_PAR_DUPLICATED_COLUMN);
  }

  pReq->colName = strdup(pStmt->colName);
  pReq->colNewName = strdup(pStmt->newColName);
  if (NULL == pReq->colName || NULL == pReq->colNewName) {
    return TSDB_CODE_OUT_OF_MEMORY;
  }
  return TSDB_CODE_SUCCESS;
}

static int32_t buildUpdateOptionsReq(STranslateContext* pCxt, SAlterTableStmt* pStmt, SVAlterTbReq* pReq) {
  int32_t code = TSDB_CODE_SUCCESS;

  if (-1 != pStmt->pOptions->ttl) {
    pReq->updateTTL = true;
    pReq->newTTL = pStmt->pOptions->ttl;
  }

  if (TSDB_CODE_SUCCESS == code) {
    if (pStmt->pOptions->commentNull == false) {
      pReq->newComment = strdup(pStmt->pOptions->comment);
      if (NULL == pReq->newComment) {
        code = TSDB_CODE_OUT_OF_MEMORY;
      } else {
        pReq->newCommentLen = strlen(pReq->newComment);
      }
    } else {
      pReq->newCommentLen = -1;
    }
  }

  return code;
}

static int32_t buildAlterTbReq(STranslateContext* pCxt, SAlterTableStmt* pStmt, STableMeta* pTableMeta,
                               SVAlterTbReq* pReq) {
  pReq->tbName = strdup(pStmt->tableName);
  if (NULL == pReq->tbName) {
    return TSDB_CODE_OUT_OF_MEMORY;
  }
  pReq->action = pStmt->alterType;

  switch (pStmt->alterType) {
    case TSDB_ALTER_TABLE_ADD_TAG:
    case TSDB_ALTER_TABLE_DROP_TAG:
    case TSDB_ALTER_TABLE_UPDATE_TAG_NAME:
    case TSDB_ALTER_TABLE_UPDATE_TAG_BYTES:
      return generateSyntaxErrMsg(&pCxt->msgBuf, TSDB_CODE_PAR_INVALID_ALTER_TABLE);
    case TSDB_ALTER_TABLE_UPDATE_TAG_VAL:
      return buildUpdateTagValReq(pCxt, pStmt, pTableMeta, pReq);
    case TSDB_ALTER_TABLE_ADD_COLUMN:
      return buildAddColReq(pCxt, pStmt, pTableMeta, pReq);
    case TSDB_ALTER_TABLE_DROP_COLUMN:
      return buildDropColReq(pCxt, pStmt, pTableMeta, pReq);
    case TSDB_ALTER_TABLE_UPDATE_COLUMN_BYTES:
      return buildUpdateColReq(pCxt, pStmt, pTableMeta, pReq);
    case TSDB_ALTER_TABLE_UPDATE_OPTIONS:
      return buildUpdateOptionsReq(pCxt, pStmt, pReq);
    case TSDB_ALTER_TABLE_UPDATE_COLUMN_NAME:
      if (TSDB_CHILD_TABLE == pTableMeta->tableType) {
        return generateSyntaxErrMsg(&pCxt->msgBuf, TSDB_CODE_PAR_INVALID_ALTER_TABLE);
      } else {
        return buildRenameColReq(pCxt, pStmt, pTableMeta, pReq);
      }
    default:
      break;
  }

  return TSDB_CODE_FAILED;
}

static int32_t serializeAlterTbReq(STranslateContext* pCxt, SAlterTableStmt* pStmt, SVAlterTbReq* pReq,
                                   SArray* pArray) {
  SVgroupInfo vg = {0};
  int32_t     code = getTableHashVgroup(pCxt, pStmt->dbName, pStmt->tableName, &vg);
  int         tlen = 0;
  if (TSDB_CODE_SUCCESS == code) {
    tEncodeSize(tEncodeSVAlterTbReq, pReq, tlen, code);
  }
  if (TSDB_CODE_SUCCESS == code) {
    tlen += sizeof(SMsgHead);
    void* pMsg = taosMemoryMalloc(tlen);
    if (NULL == pMsg) {
      return TSDB_CODE_OUT_OF_MEMORY;
    }
    ((SMsgHead*)pMsg)->vgId = htonl(vg.vgId);
    ((SMsgHead*)pMsg)->contLen = htonl(tlen);
    void*    pBuf = POINTER_SHIFT(pMsg, sizeof(SMsgHead));
    SEncoder coder = {0};
    tEncoderInit(&coder, pBuf, tlen - sizeof(SMsgHead));
    tEncodeSVAlterTbReq(&coder, pReq);
    tEncoderClear(&coder);

    SVgDataBlocks* pVgData = taosMemoryCalloc(1, sizeof(SVgDataBlocks));
    if (NULL == pVgData) {
      taosMemoryFree(pMsg);
      return TSDB_CODE_OUT_OF_MEMORY;
    }
    pVgData->vg = vg;
    pVgData->pData = pMsg;
    pVgData->size = tlen;
    pVgData->numOfTables = 1;
    taosArrayPush(pArray, &pVgData);
  }

  return code;
}

static int32_t buildModifyVnodeArray(STranslateContext* pCxt, SAlterTableStmt* pStmt, SVAlterTbReq* pReq,
                                     SArray** pArray) {
  SArray* pTmpArray = taosArrayInit(1, sizeof(void*));
  if (NULL == pTmpArray) {
    return TSDB_CODE_OUT_OF_MEMORY;
  }

  int32_t code = serializeAlterTbReq(pCxt, pStmt, pReq, pTmpArray);
  if (TSDB_CODE_SUCCESS == code) {
    *pArray = pTmpArray;
  } else {
    taosArrayDestroy(pTmpArray);
  }

  return code;
}

static void destoryAlterTbReq(SVAlterTbReq* pReq) {
  taosMemoryFree(pReq->tbName);
  taosMemoryFree(pReq->colName);
  taosMemoryFree(pReq->colNewName);
  taosMemoryFree(pReq->tagName);
  taosMemoryFree(pReq->newComment);
}

static int32_t rewriteAlterTableImpl(STranslateContext* pCxt, SAlterTableStmt* pStmt, STableMeta* pTableMeta,
                                     SQuery* pQuery) {
  if (getNumOfTags(pTableMeta) == 1 && pStmt->alterType == TSDB_ALTER_TABLE_DROP_TAG) {
    return generateSyntaxErrMsg(&pCxt->msgBuf, TSDB_CODE_PAR_INVALID_ALTER_TABLE);
  }

  if (TSDB_SUPER_TABLE == pTableMeta->tableType) {
    return TSDB_CODE_SUCCESS;
  } else if (TSDB_CHILD_TABLE != pTableMeta->tableType && TSDB_NORMAL_TABLE != pTableMeta->tableType) {
    return generateSyntaxErrMsg(&pCxt->msgBuf, TSDB_CODE_PAR_INVALID_ALTER_TABLE);
  }

  SVAlterTbReq req = {0};
  int32_t      code = buildAlterTbReq(pCxt, pStmt, pTableMeta, &req);

  SArray* pArray = NULL;
  if (TSDB_CODE_SUCCESS == code) {
    code = buildModifyVnodeArray(pCxt, pStmt, &req, &pArray);
  }
  if (TSDB_CODE_SUCCESS == code) {
    code = rewriteToVnodeModifyOpStmt(pQuery, pArray);
  }
  destoryAlterTbReq(&req);
  return code;
}

static int32_t rewriteAlterTable(STranslateContext* pCxt, SQuery* pQuery) {
  SAlterTableStmt* pStmt = (SAlterTableStmt*)pQuery->pRoot;

  if (pStmt->dataType.type == TSDB_DATA_TYPE_JSON && pStmt->alterType == TSDB_ALTER_TABLE_ADD_COLUMN) {
    return generateSyntaxErrMsg(&pCxt->msgBuf, TSDB_CODE_PAR_INVALID_COL_JSON);
  }

  STableMeta* pTableMeta = NULL;
  int32_t     code = getTableMeta(pCxt, pStmt->dbName, pStmt->tableName, &pTableMeta);
  if (TSDB_CODE_SUCCESS == code) {
    code = rewriteAlterTableImpl(pCxt, pStmt, pTableMeta, pQuery);
  }
  taosMemoryFree(pTableMeta);
  return code;
}

static int32_t serializeFlushVgroup(SVgroupInfo* pVg, SArray* pBufArray) {
  int32_t len = sizeof(SMsgHead);
  void*   buf = taosMemoryMalloc(len);
  if (NULL == buf) {
    return TSDB_CODE_OUT_OF_MEMORY;
  }
  ((SMsgHead*)buf)->vgId = htonl(pVg->vgId);
  ((SMsgHead*)buf)->contLen = htonl(len);

  SVgDataBlocks* pVgData = taosMemoryCalloc(1, sizeof(SVgDataBlocks));
  if (NULL == pVgData) {
    taosMemoryFree(buf);
    return TSDB_CODE_OUT_OF_MEMORY;
  }
  pVgData->vg = *pVg;
  pVgData->pData = buf;
  pVgData->size = len;
  taosArrayPush(pBufArray, &pVgData);

  return TSDB_CODE_SUCCESS;
}

static int32_t serializeFlushDb(SArray* pVgs, SArray** pOutput) {
  int32_t numOfVgs = taosArrayGetSize(pVgs);

  SArray* pBufArray = taosArrayInit(numOfVgs, sizeof(void*));
  if (NULL == pBufArray) {
    return TSDB_CODE_OUT_OF_MEMORY;
  }

  for (int32_t i = 0; i < numOfVgs; ++i) {
    int32_t code = serializeFlushVgroup((SVgroupInfo*)taosArrayGet(pVgs, i), pBufArray);
    if (TSDB_CODE_SUCCESS != code) {
      taosArrayDestroy(pBufArray);
      return code;
    }
  }

  *pOutput = pBufArray;
  return TSDB_CODE_SUCCESS;
}

static int32_t rewriteFlushDatabase(STranslateContext* pCxt, SQuery* pQuery) {
  SFlushDatabaseStmt* pStmt = (SFlushDatabaseStmt*)pQuery->pRoot;

  SArray* pBufArray = NULL;
  SArray* pVgs = NULL;
  int32_t code = getDBVgInfo(pCxt, pStmt->dbName, &pVgs);
  if (TSDB_CODE_SUCCESS == code) {
    code = serializeFlushDb(pVgs, &pBufArray);
  }
  if (TSDB_CODE_SUCCESS == code) {
    code = rewriteToVnodeModifyOpStmt(pQuery, pBufArray);
  }
  if (TSDB_CODE_SUCCESS != code) {
    taosArrayDestroy(pBufArray);
  }
  taosArrayDestroy(pVgs);
  return code;
}

static int32_t rewriteQuery(STranslateContext* pCxt, SQuery* pQuery) {
  int32_t code = TSDB_CODE_SUCCESS;
  switch (nodeType(pQuery->pRoot)) {
    case QUERY_NODE_SHOW_LICENCES_STMT:
    case QUERY_NODE_SHOW_DATABASES_STMT:
    case QUERY_NODE_SHOW_TABLES_STMT:
    case QUERY_NODE_SHOW_STABLES_STMT:
    case QUERY_NODE_SHOW_USERS_STMT:
    case QUERY_NODE_SHOW_DNODES_STMT:
    case QUERY_NODE_SHOW_MNODES_STMT:
    case QUERY_NODE_SHOW_MODULES_STMT:
    case QUERY_NODE_SHOW_QNODES_STMT:
    case QUERY_NODE_SHOW_FUNCTIONS_STMT:
    case QUERY_NODE_SHOW_INDEXES_STMT:
    case QUERY_NODE_SHOW_STREAMS_STMT:
    case QUERY_NODE_SHOW_BNODES_STMT:
    case QUERY_NODE_SHOW_SNODES_STMT:
    case QUERY_NODE_SHOW_CONNECTIONS_STMT:
    case QUERY_NODE_SHOW_QUERIES_STMT:
    case QUERY_NODE_SHOW_CLUSTER_STMT:
    case QUERY_NODE_SHOW_TOPICS_STMT:
    case QUERY_NODE_SHOW_TRANSACTIONS_STMT:
    case QUERY_NODE_SHOW_APPS_STMT:
    case QUERY_NODE_SHOW_CONSUMERS_STMT:
    case QUERY_NODE_SHOW_SUBSCRIPTIONS_STMT:
    case QUERY_NODE_SHOW_TAGS_STMT:
    case QUERY_NODE_SHOW_USER_PRIVILEGES_STMT:
      code = rewriteShow(pCxt, pQuery);
      break;
    case QUERY_NODE_SHOW_VGROUPS_STMT:
      code = rewriteShowVgroups(pCxt, pQuery);
      break;
    case QUERY_NODE_SHOW_TABLE_TAGS_STMT:
      code = rewriteShowStableTags(pCxt, pQuery);
      break;
    case QUERY_NODE_SHOW_DNODE_VARIABLES_STMT:
      code = rewriteShowDnodeVariables(pCxt, pQuery);
      break;
    case QUERY_NODE_SHOW_VNODES_STMT:
      code = rewriteShowVnodes(pCxt, pQuery);
      break;
    case QUERY_NODE_SHOW_TABLE_DISTRIBUTED_STMT:
      code = rewriteShowTableDist(pCxt, pQuery);
      break;
    case QUERY_NODE_CREATE_TABLE_STMT:
      if (NULL == ((SCreateTableStmt*)pQuery->pRoot)->pTags) {
        code = rewriteCreateTable(pCxt, pQuery);
      }
      break;
    case QUERY_NODE_CREATE_MULTI_TABLE_STMT:
      code = rewriteCreateMultiTable(pCxt, pQuery);
      break;
    case QUERY_NODE_DROP_TABLE_STMT:
      code = rewriteDropTable(pCxt, pQuery);
      break;
    case QUERY_NODE_ALTER_TABLE_STMT:
      code = rewriteAlterTable(pCxt, pQuery);
      break;
    case QUERY_NODE_FLUSH_DATABASE_STMT:
      code = rewriteFlushDatabase(pCxt, pQuery);
      break;
    default:
      break;
  }
  return code;
}

static int32_t toMsgType(ENodeType type) {
  switch (type) {
    case QUERY_NODE_CREATE_TABLE_STMT:
      return TDMT_VND_CREATE_TABLE;
    case QUERY_NODE_ALTER_TABLE_STMT:
      return TDMT_VND_ALTER_TABLE;
    case QUERY_NODE_DROP_TABLE_STMT:
      return TDMT_VND_DROP_TABLE;
    default:
      break;
  }
  return TDMT_VND_CREATE_TABLE;
}

static int32_t setRefreshMate(STranslateContext* pCxt, SQuery* pQuery) {
  if (NULL != pCxt->pDbs) {
    taosArrayDestroy(pQuery->pDbList);
    pQuery->pDbList = taosArrayInit(taosHashGetSize(pCxt->pDbs), TSDB_DB_FNAME_LEN);
    if (NULL == pQuery->pDbList) {
      return TSDB_CODE_OUT_OF_MEMORY;
    }
    SFullDatabaseName* pDb = taosHashIterate(pCxt->pDbs, NULL);
    while (NULL != pDb) {
      taosArrayPush(pQuery->pDbList, pDb->fullDbName);
      pDb = taosHashIterate(pCxt->pDbs, pDb);
    }
  }

  if (NULL != pCxt->pTables) {
    taosArrayDestroy(pQuery->pTableList);
    pQuery->pTableList = taosArrayInit(taosHashGetSize(pCxt->pTables), sizeof(SName));
    if (NULL == pQuery->pTableList) {
      return TSDB_CODE_OUT_OF_MEMORY;
    }
    SName* pTable = taosHashIterate(pCxt->pTables, NULL);
    while (NULL != pTable) {
      taosArrayPush(pQuery->pTableList, pTable);
      pTable = taosHashIterate(pCxt->pTables, pTable);
    }
  }

  if (NULL != pCxt->pTargetTables) {
    taosArrayDestroy(pQuery->pTargetTableList);
    pQuery->pTargetTableList = taosArrayInit(taosHashGetSize(pCxt->pTargetTables), sizeof(SName));
    if (NULL == pQuery->pTargetTableList) {
      return TSDB_CODE_OUT_OF_MEMORY;
    }
    SName* pTable = taosHashIterate(pCxt->pTargetTables, NULL);
    while (NULL != pTable) {
      taosArrayPush(pQuery->pTargetTableList, pTable);
      pTable = taosHashIterate(pCxt->pTargetTables, pTable);
    }
  }

  return TSDB_CODE_SUCCESS;
}

static int32_t setQuery(STranslateContext* pCxt, SQuery* pQuery) {
  switch (nodeType(pQuery->pRoot)) {
    case QUERY_NODE_SELECT_STMT:
      if (NULL == ((SSelectStmt*)pQuery->pRoot)->pFromTable) {
        pQuery->execMode = QUERY_EXEC_MODE_LOCAL;
        pQuery->haveResultSet = true;
        break;
      }
    case QUERY_NODE_SET_OPERATOR:
    case QUERY_NODE_EXPLAIN_STMT:
      pQuery->execMode = QUERY_EXEC_MODE_SCHEDULE;
      pQuery->haveResultSet = true;
      pQuery->msgType = TDMT_SCH_QUERY;
      break;
    case QUERY_NODE_DELETE_STMT:
      pQuery->execMode = QUERY_EXEC_MODE_SCHEDULE;
      pQuery->msgType = TDMT_VND_DELETE;
      break;
    case QUERY_NODE_INSERT_STMT:
      pQuery->execMode = QUERY_EXEC_MODE_SCHEDULE;
      pQuery->msgType = TDMT_VND_SUBMIT;
      break;
    case QUERY_NODE_VNODE_MODIF_STMT:
      pQuery->execMode = QUERY_EXEC_MODE_SCHEDULE;
      pQuery->msgType = toMsgType(((SVnodeModifOpStmt*)pQuery->pRoot)->sqlNodeType);
      break;
    case QUERY_NODE_DESCRIBE_STMT:
    case QUERY_NODE_SHOW_CREATE_DATABASE_STMT:
    case QUERY_NODE_SHOW_CREATE_TABLE_STMT:
    case QUERY_NODE_SHOW_CREATE_STABLE_STMT:
    case QUERY_NODE_SHOW_LOCAL_VARIABLES_STMT:
      pQuery->execMode = QUERY_EXEC_MODE_LOCAL;
      pQuery->haveResultSet = true;
      break;
    case QUERY_NODE_RESET_QUERY_CACHE_STMT:
    case QUERY_NODE_ALTER_LOCAL_STMT:
      pQuery->execMode = QUERY_EXEC_MODE_LOCAL;
      break;
    case QUERY_NODE_SHOW_VARIABLES_STMT:
      pQuery->haveResultSet = true;
      pQuery->execMode = QUERY_EXEC_MODE_RPC;
      if (NULL != pCxt->pCmdMsg) {
        TSWAP(pQuery->pCmdMsg, pCxt->pCmdMsg);
        pQuery->msgType = pQuery->pCmdMsg->msgType;
      }
      break;
    default:
      pQuery->execMode = QUERY_EXEC_MODE_RPC;
      if (NULL != pCxt->pCmdMsg) {
        TSWAP(pQuery->pCmdMsg, pCxt->pCmdMsg);
        pQuery->msgType = pQuery->pCmdMsg->msgType;
      }
      break;
  }

  pQuery->stableQuery = pCxt->stableQuery;

  if (pQuery->haveResultSet) {
    taosMemoryFreeClear(pQuery->pResSchema);
    if (TSDB_CODE_SUCCESS != extractResultSchema(pQuery->pRoot, &pQuery->numOfResCols, &pQuery->pResSchema)) {
      return TSDB_CODE_OUT_OF_MEMORY;
    }

    if (nodeType(pQuery->pRoot) == QUERY_NODE_SELECT_STMT) {
      pQuery->precision = extractResultTsPrecision((SSelectStmt*)pQuery->pRoot);
    }
  }

  return TSDB_CODE_SUCCESS;
}

int32_t translate(SParseContext* pParseCxt, SQuery* pQuery, SParseMetaCache* pMetaCache) {
  STranslateContext cxt = {0};

  int32_t code = initTranslateContext(pParseCxt, pMetaCache, &cxt);
  if (TSDB_CODE_SUCCESS == code) {
    code = rewriteQuery(&cxt, pQuery);
  }
  if (TSDB_CODE_SUCCESS == code) {
    code = translateQuery(&cxt, pQuery->pRoot);
  }
  if (TSDB_CODE_SUCCESS == code) {
    code = setQuery(&cxt, pQuery);
  }
  setRefreshMate(&cxt, pQuery);
  destroyTranslateContext(&cxt);
  return code;
}<|MERGE_RESOLUTION|>--- conflicted
+++ resolved
@@ -5197,7 +5197,6 @@
       code = getTableMaxDelayOption(pCxt, (SValueNode*)pStreamOpt->pDelay, &pReq->maxDelay);
     } else {
       pReq->maxDelay = -1;
-<<<<<<< HEAD
     }
     if (TSDB_CODE_SUCCESS == code) {
       if (NULL != pStreamOpt->pWatermark) {
@@ -5207,17 +5206,6 @@
       }
     }
     if (TSDB_CODE_SUCCESS == code) {
-=======
-    }
-    if (TSDB_CODE_SUCCESS == code) {
-      if (NULL != pStreamOpt->pWatermark) {
-        code = getTableWatermarkOption(pCxt, (SValueNode*)pStreamOpt->pWatermark, &pReq->watermark);
-      } else {
-        pReq->watermark = TSDB_DEFAULT_ROLLUP_WATERMARK;
-      }
-    }
-    if (TSDB_CODE_SUCCESS == code) {
->>>>>>> db859aaf
       if (NULL != pStreamOpt->pDeleteMark) {
         code = getTableDeleteMarkOption(pCxt, (SValueNode*)pStreamOpt->pDeleteMark, &pReq->deleteMark);
       } else {
