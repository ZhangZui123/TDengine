/*
 * Copyright (c) 2019 TAOS Data, Inc. <jhtao@taosdata.com>
 *
 * This program is free software: you can use, redistribute, and/or modify
 * it under the terms of the GNU Affero General Public License, version 3
 * or later ("AGPL"), as published by the Free Software Foundation.
 *
 * This program is distributed in the hope that it will be useful, but WITHOUT
 * ANY WARRANTY; without even the implied warranty of MERCHANTABILITY or
 * FITNESS FOR A PARTICULAR PURPOSE.
 *
 * You should have received a copy of the GNU Affero General Public License
 * along with this program. If not, see <http://www.gnu.org/licenses/>.
 */

#include <algorithm>

#include <gtest/gtest.h>

#include "cmdnodes.h"
#include "parser.h"
#include "planInt.h"

using namespace std;
using namespace testing;

class PlannerTest : public Test {
protected:
  enum TestTarget {
    TEST_LOGIC_PLAN,
    TEST_PHYSICAL_PLAN
  };

  void setDatabase(const string& acctId, const string& db) {
    acctId_ = acctId;
    db_ = db;
  }

  void bind(const char* sql) {
    reset();
    cxt_.acctId = atoi(acctId_.c_str());
    cxt_.db = db_.c_str();
    sqlBuf_ = string(sql);
    transform(sqlBuf_.begin(), sqlBuf_.end(), sqlBuf_.begin(), ::tolower);
    cxt_.sqlLen = strlen(sql);
    cxt_.pSql = sqlBuf_.c_str();
  }

  bool run(TestTarget target = TEST_PHYSICAL_PLAN) {
    int32_t code = qParseQuerySql(&cxt_, &query_);

    if (code != TSDB_CODE_SUCCESS) {
      cout << "sql:[" << cxt_.pSql << "] parser code:" << code << ", strerror:" << tstrerror(code) << ", msg:" << errMagBuf_ << endl;
      return false;
    }

    const string syntaxTreeStr = toString(query_->pRoot, false);
  
    SLogicNode* pLogicPlan = nullptr;
<<<<<<< HEAD
    SPlanContext cxt = { .queryId = 1, .acctId = 0, .mgmtEpSet = {0}, .pAstRoot = query_->pRoot };
=======
    SPlanContext cxt = { .queryId = 1, .acctId = 0 };
    setPlanContext(query_, &cxt);
>>>>>>> 524edc15
    code = createLogicPlan(&cxt, &pLogicPlan);
    if (code != TSDB_CODE_SUCCESS) {
      cout << "sql:[" << cxt_.pSql << "] logic plan code:" << code << ", strerror:" << tstrerror(code) << endl;
      return false;
    }
  
    cout << "====================sql : [" << cxt_.pSql << "]" << endl;
    cout << "syntax test : " << endl;
    cout << syntaxTreeStr << endl;
    cout << "unformatted logic plan : " << endl;
    cout << toString((const SNode*)pLogicPlan, false) << endl;

    if (TEST_PHYSICAL_PLAN == target) {
      SQueryPlan* pPlan = nullptr;
      code = createPhysiPlan(&cxt, pLogicPlan, &pPlan, NULL);
      if (code != TSDB_CODE_SUCCESS) {
        cout << "sql:[" << cxt_.pSql << "] physical plan code:" << code << ", strerror:" << tstrerror(code) << endl;
        return false;
      }
      cout << "unformatted physical plan : " << endl;
      cout << toString((const SNode*)pPlan, false) << endl;
      SNode* pNode;
      FOREACH(pNode, pPlan->pSubplans) {
        SNode* pSubplan;
        FOREACH(pSubplan, ((SNodeListNode*)pNode)->pNodeList) {
          cout << "unformatted physical subplan : " << endl;
          cout << toString(pSubplan, false) << endl;
        }
      }
    }

    return true;
  }

private:
  static const int max_err_len = 1024;

  void setPlanContext(SQuery* pQuery, SPlanContext* pCxt) {
    if (QUERY_NODE_CREATE_TOPIC_STMT == nodeType(pQuery->pRoot)) {
      pCxt->pAstRoot = ((SCreateTopicStmt*)pQuery->pRoot)->pQuery;
      pCxt->topicQuery = true;
    } else {
      pCxt->pAstRoot = pQuery->pRoot;
    }
  }

  void reset() {
    memset(&cxt_, 0, sizeof(cxt_));
    memset(errMagBuf_, 0, max_err_len);
    cxt_.pMsg = errMagBuf_;
    cxt_.msgLen = max_err_len;
  }

  string toString(const SNode* pRoot, bool format = true) {
    char* pStr = NULL;
    int32_t len = 0;
    int32_t code = nodesNodeToString(pRoot, format, &pStr, &len);
    if (code != TSDB_CODE_SUCCESS) {
      cout << "sql:[" << cxt_.pSql << "] toString code:" << code << ", strerror:" << tstrerror(code) << endl;
      return string();
    }
    SNode* pNode;
    code = nodesStringToNode(pStr, &pNode);
    if (code != TSDB_CODE_SUCCESS) {
      tfree(pStr);
      cout << "sql:[" << cxt_.pSql << "] toObject code:" << code << ", strerror:" << tstrerror(code) << endl;
      return string();
    }
    nodesDestroyNode(pNode);
    string str(pStr);
    tfree(pStr);
    return str;
  }

  string acctId_;
  string db_;
  char errMagBuf_[max_err_len];
  string sqlBuf_;
  SParseContext cxt_;
  SQuery* query_;
};

TEST_F(PlannerTest, simple) {
  setDatabase("root", "test");

  bind("SELECT * FROM t1");
  ASSERT_TRUE(run());
}

TEST_F(PlannerTest, stSimple) {
  setDatabase("root", "test");

  bind("SELECT * FROM st1");
  ASSERT_TRUE(run());
}

TEST_F(PlannerTest, groupBy) {
  setDatabase("root", "test");

  bind("SELECT count(*) FROM t1");
  ASSERT_TRUE(run());

  bind("SELECT c1, count(*) FROM t1 GROUP BY c1");
  ASSERT_TRUE(run());

  bind("SELECT c1 + c3, c1 + count(*) FROM t1 where c2 = 'abc' GROUP BY c1, c3");
  ASSERT_TRUE(run());

  bind("SELECT c1 + c3, sum(c4 * c5) FROM t1 where concat(c2, 'wwww') = 'abcwww' GROUP BY c1 + c3");
  ASSERT_TRUE(run());
}

TEST_F(PlannerTest, subquery) {
  setDatabase("root", "test");

  bind("SELECT count(*) FROM (SELECT c1 + c3 a, c1 + count(*) b FROM t1 where c2 = 'abc' GROUP BY c1, c3) where a > 100 group by b");
  ASSERT_TRUE(run());
}

TEST_F(PlannerTest, interval) {
  setDatabase("root", "test");

  bind("SELECT count(*) FROM t1 interval(10s)");
  ASSERT_TRUE(run());
}

<<<<<<< HEAD
TEST_F(PlannerTest, showTables) {
  setDatabase("root", "test");

  bind("show tables");
=======
TEST_F(PlannerTest, createTopic) {
  setDatabase("root", "test");

  bind("create topic tp as SELECT * FROM st1");
>>>>>>> 524edc15
  ASSERT_TRUE(run());
}<|MERGE_RESOLUTION|>--- conflicted
+++ resolved
@@ -57,12 +57,8 @@
     const string syntaxTreeStr = toString(query_->pRoot, false);
   
     SLogicNode* pLogicPlan = nullptr;
-<<<<<<< HEAD
-    SPlanContext cxt = { .queryId = 1, .acctId = 0, .mgmtEpSet = {0}, .pAstRoot = query_->pRoot };
-=======
     SPlanContext cxt = { .queryId = 1, .acctId = 0 };
     setPlanContext(query_, &cxt);
->>>>>>> 524edc15
     code = createLogicPlan(&cxt, &pLogicPlan);
     if (code != TSDB_CODE_SUCCESS) {
       cout << "sql:[" << cxt_.pSql << "] logic plan code:" << code << ", strerror:" << tstrerror(code) << endl;
@@ -189,16 +185,15 @@
   ASSERT_TRUE(run());
 }
 
-<<<<<<< HEAD
 TEST_F(PlannerTest, showTables) {
   setDatabase("root", "test");
 
   bind("show tables");
-=======
+}
+
 TEST_F(PlannerTest, createTopic) {
   setDatabase("root", "test");
 
   bind("create topic tp as SELECT * FROM st1");
->>>>>>> 524edc15
   ASSERT_TRUE(run());
 }