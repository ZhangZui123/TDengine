--- conflicted
+++ resolved
@@ -2031,7 +2031,6 @@
   return true;
 }
 
-<<<<<<< HEAD
 static int32_t sortPriKeyOptHandleLeftRightJoinSort(SJoinLogicNode* pJoin, SSortLogicNode* pSort, bool* pNotOptimize, bool* keepSort) {
   if (JOIN_STYPE_SEMI == pJoin->subType || JOIN_STYPE_NONE == pJoin->subType) {
     return TSDB_CODE_SUCCESS;
@@ -2144,9 +2143,7 @@
  return ((SOrderByExprNode*)nodesListGetNode(pSort->pSortKeys, 0))->order;
 }
 
-int32_t sortPriKeyOptGetSequencingNodesImpl(SLogicNode* pNode, bool groupSort, SSortLogicNode* pSort,
-                                                   bool* pNotOptimize, SNodeList** pSequencingNodes, bool* keepSort) {
-=======
+
 static bool sortPriKeyOptHasUnsupportedPkFunc(SLogicNode* pLogicNode, EOrder sortOrder) {
   if (sortOrder == ORDER_ASC) {
     return false;
@@ -2190,20 +2187,19 @@
   return false;
 }
 
-static int32_t sortPriKeyOptGetSequencingNodesImpl(SLogicNode* pNode, bool groupSort, EOrder sortOrder,
-                                                   bool* pNotOptimize, SNodeList** pSequencingNodes) {
+int32_t sortPriKeyOptGetSequencingNodesImpl(SLogicNode* pNode, bool groupSort, SSortLogicNode* pSort,
+                                                   bool* pNotOptimize, SNodeList** pSequencingNodes, bool* keepSort) {
+  EOrder sortOrder = sortPriKeyOptGetPriKeyOrder(pSort);
   if (sortPriKeyOptHasUnsupportedPkFunc(pNode, sortOrder)) {
     *pNotOptimize = true;
     return TSDB_CODE_SUCCESS;
   }
 
->>>>>>> d57f3324
   if (NULL != pNode->pLimit || NULL != pNode->pSlimit) {
     *pNotOptimize = false;
     return TSDB_CODE_SUCCESS;
   }
 
-  EOrder sortOrder = sortPriKeyOptGetPriKeyOrder(pSort);
   switch (nodeType(pNode)) {
     case QUERY_NODE_LOGIC_PLAN_SCAN: {
       SScanLogicNode* pScan = (SScanLogicNode*)pNode;
