/*
 * Copyright (c) 2019 TAOS Data, Inc. <jhtao@taosdata.com>
 *
 * This program is free software: you can use, redistribute, and/or modify
 * it under the terms of the GNU Affero General Public License, version 3
 * or later ("AGPL"), as published by the Free Software Foundation.
 *
 * This program is distributed in the hope that it will be useful, but WITHOUT
 * ANY WARRANTY; without even the implied warranty of MERCHANTABILITY or
 * FITNESS FOR A PARTICULAR PURPOSE.
 *
 * You should have received a copy of the GNU Affero General Public License
 * along with this program. If not, see <http://www.gnu.org/licenses/>.
 */

#include "filter.h"
#include "functionMgt.h"
#include "planInt.h"
#include "systable.h"
#include "tglobal.h"
#include "ttime.h"

#define OPTIMIZE_FLAG_MASK(n) (1 << n)

#define OPTIMIZE_FLAG_SCAN_PATH       OPTIMIZE_FLAG_MASK(0)
#define OPTIMIZE_FLAG_PUSH_DOWN_CONDE OPTIMIZE_FLAG_MASK(1)

#define OPTIMIZE_FLAG_SET_MASK(val, mask)  (val) |= (mask)
#define OPTIMIZE_FLAG_TEST_MASK(val, mask) (((val) & (mask)) != 0)

typedef struct SOptimizeContext {
  SPlanContext* pPlanCxt;
  bool          optimized;
} SOptimizeContext;

typedef int32_t (*FOptimize)(SOptimizeContext* pCxt, SLogicSubplan* pLogicSubplan);

typedef struct SOptimizeRule {
  char*     pName;
  FOptimize optimizeFunc;
} SOptimizeRule;

typedef enum EScanOrder { SCAN_ORDER_ASC = 1, SCAN_ORDER_DESC, SCAN_ORDER_BOTH } EScanOrder;

typedef struct SOsdInfo {
  SScanLogicNode* pScan;
  SNodeList*      pSdrFuncs;
  SNodeList*      pDsoFuncs;
  EScanOrder      scanOrder;
} SOsdInfo;

typedef struct SCpdIsMultiTableCondCxt {
  SSHashObj* pLeftTbls;
  SSHashObj* pRightTbls;
  bool       havaLeftCol;
  bool       haveRightCol;
} SCpdIsMultiTableCondCxt;

typedef enum ECondAction {
  COND_ACTION_STAY = 1,
  COND_ACTION_PUSH_JOIN,
  COND_ACTION_PUSH_LEFT_CHILD,
  COND_ACTION_PUSH_RIGHT_CHILD
  // after supporting outer join, there are other possibilities
} ECondAction;

typedef bool (*FMayBeOptimized)(SLogicNode* pNode);
typedef bool (*FShouldBeOptimized)(SLogicNode* pNode, void* pInfo);

static SLogicNode* optFindPossibleNode(SLogicNode* pNode, FMayBeOptimized func) {
  if (func(pNode)) {
    return pNode;
  }
  SNode* pChild;
  FOREACH(pChild, pNode->pChildren) {
    SLogicNode* pScanNode = optFindPossibleNode((SLogicNode*)pChild, func);
    if (NULL != pScanNode) {
      return pScanNode;
    }
  }
  return NULL;
}

static bool optFindEligibleNode(SLogicNode* pNode, FShouldBeOptimized func, void* pInfo) {
  if (func(pNode, pInfo)) {
    return true;
  }
  SNode* pChild;
  FOREACH(pChild, pNode->pChildren) {
    if (optFindEligibleNode((SLogicNode*)pChild, func, pInfo)) {
      return true;
    }
  }
  return false;
}

static void optResetParent(SLogicNode* pNode) {
  SNode* pChild = NULL;
  FOREACH(pChild, pNode->pChildren) { ((SLogicNode*)pChild)->pParent = pNode; }
}

static EDealRes optRebuildTbanme(SNode** pNode, void* pContext) {
  if (QUERY_NODE_COLUMN == nodeType(*pNode) && COLUMN_TYPE_TBNAME == ((SColumnNode*)*pNode)->colType) {
    SFunctionNode* pFunc = (SFunctionNode*)nodesMakeNode(QUERY_NODE_FUNCTION);
    if (NULL == pFunc) {
      *(int32_t*)pContext = TSDB_CODE_OUT_OF_MEMORY;
      return DEAL_RES_ERROR;
    }
    strcpy(pFunc->functionName, "tbname");
    pFunc->funcType = FUNCTION_TYPE_TBNAME;
    pFunc->node.resType = ((SColumnNode*)*pNode)->node.resType;
    nodesDestroyNode(*pNode);
    *pNode = (SNode*)pFunc;
    return DEAL_RES_IGNORE_CHILD;
  }
  return DEAL_RES_CONTINUE;
}

static void optSetParentOrder(SLogicNode* pNode, EOrder order, SLogicNode* pNodeForcePropagate) {
  if (NULL == pNode) {
    return;
  }
  pNode->inputTsOrder = order;
  switch (nodeType(pNode)) {
    // for those nodes that will change the order, stop propagating
    // case QUERY_NODE_LOGIC_PLAN_WINDOW:
    case QUERY_NODE_LOGIC_PLAN_JOIN:
    case QUERY_NODE_LOGIC_PLAN_AGG:
    case QUERY_NODE_LOGIC_PLAN_SORT:
      if (pNode == pNodeForcePropagate) {
        pNode->outputTsOrder = order;
        break;
      } else
        return;
    case QUERY_NODE_LOGIC_PLAN_WINDOW:
      // Window output ts order default to be asc, and changed when doing sort by primary key optimization.
      // We stop propagate the original order to parents.
      // Use window output ts order instead.
      order = pNode->outputTsOrder;
      break;
    default:
      pNode->outputTsOrder = order;
      break;
  }
  optSetParentOrder(pNode->pParent, order, pNodeForcePropagate);
}

EDealRes scanPathOptHaveNormalColImpl(SNode* pNode, void* pContext) {
  if (QUERY_NODE_COLUMN == nodeType(pNode)) {
    *((bool*)pContext) =
        (COLUMN_TYPE_TAG != ((SColumnNode*)pNode)->colType && COLUMN_TYPE_TBNAME != ((SColumnNode*)pNode)->colType);
    return *((bool*)pContext) ? DEAL_RES_END : DEAL_RES_IGNORE_CHILD;
  }
  return DEAL_RES_CONTINUE;
}

static bool scanPathOptHaveNormalCol(SNodeList* pList) {
  bool res = false;
  nodesWalkExprsPostOrder(pList, scanPathOptHaveNormalColImpl, &res);
  return res;
}

static bool scanPathOptMayBeOptimized(SLogicNode* pNode) {
  if (OPTIMIZE_FLAG_TEST_MASK(pNode->optimizedFlag, OPTIMIZE_FLAG_SCAN_PATH)) {
    return false;
  }
  if (QUERY_NODE_LOGIC_PLAN_SCAN != nodeType(pNode)) {
    return false;
  }
  return true;
}

static bool scanPathOptShouldGetFuncs(SLogicNode* pNode) {
  if (QUERY_NODE_LOGIC_PLAN_PARTITION == nodeType(pNode)) {
    if (pNode->pParent && QUERY_NODE_LOGIC_PLAN_WINDOW == nodeType(pNode->pParent)) {
      if (WINDOW_TYPE_INTERVAL == ((SWindowLogicNode*)pNode->pParent)->winType) return true;
    } else {
      return !scanPathOptHaveNormalCol(((SPartitionLogicNode*)pNode)->pPartitionKeys);
    }
  }

  if ((QUERY_NODE_LOGIC_PLAN_WINDOW == nodeType(pNode) &&
       WINDOW_TYPE_INTERVAL == ((SWindowLogicNode*)pNode)->winType)) {
    return true;
  }
  if (QUERY_NODE_LOGIC_PLAN_AGG == nodeType(pNode)) {
    return !scanPathOptHaveNormalCol(((SAggLogicNode*)pNode)->pGroupKeys);
  }
  return false;
}

static SNodeList* scanPathOptGetAllFuncs(SLogicNode* pNode) {
  if (!scanPathOptShouldGetFuncs(pNode)) return NULL;
  switch (nodeType(pNode)) {
    case QUERY_NODE_LOGIC_PLAN_WINDOW:
      return ((SWindowLogicNode*)pNode)->pFuncs;
    case QUERY_NODE_LOGIC_PLAN_AGG:
      return ((SAggLogicNode*)pNode)->pAggFuncs;
    case QUERY_NODE_LOGIC_PLAN_PARTITION:
      return ((SPartitionLogicNode*)pNode)->pAggFuncs;
    default:
      break;
  }
  return NULL;
}

static bool scanPathOptIsSpecifiedFuncType(const SFunctionNode* pFunc, bool (*typeCheckFn)(int32_t)) {
  if (!typeCheckFn(pFunc->funcId)) return false;
  SNode* pPara;
  FOREACH(pPara, pFunc->pParameterList) {
    if (QUERY_NODE_COLUMN != nodeType(pPara) && QUERY_NODE_VALUE != nodeType(pPara)) {
      return false;
    }
  }
  return true;
}

static int32_t scanPathOptGetRelatedFuncs(SScanLogicNode* pScan, SNodeList** pSdrFuncs, SNodeList** pDsoFuncs) {
  SNodeList* pAllFuncs = scanPathOptGetAllFuncs(pScan->node.pParent);
  SNodeList* pTmpSdrFuncs = NULL;
  SNodeList* pTmpDsoFuncs = NULL;
  SNode*     pNode = NULL;
  bool       otherFunc = false;
  FOREACH(pNode, pAllFuncs) {
    SFunctionNode* pFunc = (SFunctionNode*)pNode;
    int32_t        code = TSDB_CODE_SUCCESS;
    if (scanPathOptIsSpecifiedFuncType(pFunc, fmIsSpecialDataRequiredFunc)) {
      code = nodesListMakeStrictAppend(&pTmpSdrFuncs, nodesCloneNode(pNode));
    } else if (scanPathOptIsSpecifiedFuncType(pFunc, fmIsDynamicScanOptimizedFunc)) {
      code = nodesListMakeStrictAppend(&pTmpDsoFuncs, nodesCloneNode(pNode));
    } else if (scanPathOptIsSpecifiedFuncType(pFunc, fmIsSkipScanCheckFunc)) {
      continue;
    } else {
      otherFunc = true;
      break;
    }
    if (TSDB_CODE_SUCCESS != code) {
      nodesDestroyList(pTmpSdrFuncs);
      nodesDestroyList(pTmpDsoFuncs);
      return code;
    }
  }
  if (otherFunc) {
    nodesDestroyList(pTmpSdrFuncs);
    nodesDestroyList(pTmpDsoFuncs);
  } else {
    *pSdrFuncs = pTmpSdrFuncs;
    *pDsoFuncs = pTmpDsoFuncs;
  }
  return TSDB_CODE_SUCCESS;
}

static int32_t scanPathOptGetScanOrder(SScanLogicNode* pScan, EScanOrder* pScanOrder) {
  SNodeList* pAllFuncs = scanPathOptGetAllFuncs(pScan->node.pParent);
  SNode*     pNode = NULL;
  bool       hasFirst = false;
  bool       hasLast = false;
  bool       otherFunc = false;
  FOREACH(pNode, pAllFuncs) {
    SFunctionNode* pFunc = (SFunctionNode*)pNode;
    if (FUNCTION_TYPE_FIRST == pFunc->funcType) {
      hasFirst = true;
    } else if (FUNCTION_TYPE_LAST == pFunc->funcType || FUNCTION_TYPE_LAST_ROW == pFunc->funcType) {
      hasLast = true;
    } else if (FUNCTION_TYPE_SELECT_VALUE != pFunc->funcType) {
      otherFunc = true;
    }
  }
  if (hasFirst && hasLast && !otherFunc) {
    *pScanOrder = SCAN_ORDER_BOTH;
  } else if (hasLast) {
    *pScanOrder = SCAN_ORDER_DESC;
  } else {
    *pScanOrder = SCAN_ORDER_ASC;
  }
  return TSDB_CODE_SUCCESS;
}

static int32_t scanPathOptSetOsdInfo(SOsdInfo* pInfo) {
  int32_t code = scanPathOptGetRelatedFuncs(pInfo->pScan, &pInfo->pSdrFuncs, &pInfo->pDsoFuncs);
  if (TSDB_CODE_SUCCESS == code) {
    code = scanPathOptGetScanOrder(pInfo->pScan, &pInfo->scanOrder);
  }
  return code;
}

static int32_t scanPathOptMatch(SOptimizeContext* pCxt, SLogicNode* pLogicNode, SOsdInfo* pInfo) {
  pInfo->pScan = (SScanLogicNode*)optFindPossibleNode(pLogicNode, scanPathOptMayBeOptimized);
  if (NULL == pInfo->pScan) {
    return TSDB_CODE_SUCCESS;
  }
  return scanPathOptSetOsdInfo(pInfo);
}

static EFuncDataRequired scanPathOptPromoteDataRequired(EFuncDataRequired l, EFuncDataRequired r) {
  switch (l) {
    case FUNC_DATA_REQUIRED_DATA_LOAD:
      return l;
    case FUNC_DATA_REQUIRED_SMA_LOAD:
      return FUNC_DATA_REQUIRED_DATA_LOAD == r ? r : l;
    case FUNC_DATA_REQUIRED_NOT_LOAD:
      return FUNC_DATA_REQUIRED_FILTEROUT == r ? l : r;
    default:
      break;
  }
  return r;
}

static int32_t scanPathOptGetDataRequired(SNodeList* pFuncs) {
  if (NULL == pFuncs) {
    return FUNC_DATA_REQUIRED_DATA_LOAD;
  }
  EFuncDataRequired dataRequired = FUNC_DATA_REQUIRED_FILTEROUT;
  SNode*            pFunc = NULL;
  FOREACH(pFunc, pFuncs) {
    dataRequired = scanPathOptPromoteDataRequired(dataRequired, fmFuncDataRequired((SFunctionNode*)pFunc, NULL));
  }
  return dataRequired;
}

static void scanPathOptSetScanWin(SScanLogicNode* pScan) {
  SLogicNode* pParent = pScan->node.pParent;
  if (QUERY_NODE_LOGIC_PLAN_PARTITION == nodeType(pParent) && pParent->pParent &&
      QUERY_NODE_LOGIC_PLAN_WINDOW == nodeType(pParent->pParent)) {
    pParent = pParent->pParent;
  }
  if (QUERY_NODE_LOGIC_PLAN_WINDOW == nodeType(pParent)) {
    pScan->interval = ((SWindowLogicNode*)pParent)->interval;
    pScan->offset = ((SWindowLogicNode*)pParent)->offset;
    pScan->sliding = ((SWindowLogicNode*)pParent)->sliding;
    pScan->intervalUnit = ((SWindowLogicNode*)pParent)->intervalUnit;
    pScan->slidingUnit = ((SWindowLogicNode*)pParent)->slidingUnit;
  }
}

static void scanPathOptSetScanOrder(EScanOrder scanOrder, SScanLogicNode* pScan) {
  if (pScan->sortPrimaryKey || pScan->scanSeq[0] > 1 || pScan->scanSeq[1] > 1) {
    return;
  }
  switch (scanOrder) {
    case SCAN_ORDER_ASC:
      pScan->scanSeq[0] = 1;
      pScan->scanSeq[1] = 0;
      optSetParentOrder(pScan->node.pParent, ORDER_ASC, NULL);
      break;
    case SCAN_ORDER_DESC:
      pScan->scanSeq[0] = 0;
      pScan->scanSeq[1] = 1;
      optSetParentOrder(pScan->node.pParent, ORDER_DESC, NULL);
      break;
    case SCAN_ORDER_BOTH:
      pScan->scanSeq[0] = 1;
      pScan->scanSeq[1] = 1;
      break;
    default:
      break;
  }
}

static void scanPathOptSetGroupOrderScan(SScanLogicNode* pScan) {
  if (pScan->tableType != TSDB_SUPER_TABLE) return;

  if (pScan->node.pParent && nodeType(pScan->node.pParent) == QUERY_NODE_LOGIC_PLAN_AGG) {
    SAggLogicNode* pAgg = (SAggLogicNode*)pScan->node.pParent;
    bool           withSlimit = pAgg->node.pSlimit != NULL;
    if (withSlimit && (isPartTableAgg(pAgg) || isPartTagAgg(pAgg))) {
      pScan->groupOrderScan = pAgg->node.forceCreateNonBlockingOptr = true;
    }
  }
}

static int32_t scanPathOptimize(SOptimizeContext* pCxt, SLogicSubplan* pLogicSubplan) {
  SOsdInfo info = {.scanOrder = SCAN_ORDER_ASC};
  int32_t  code = scanPathOptMatch(pCxt, pLogicSubplan->pNode, &info);
  if (TSDB_CODE_SUCCESS == code && info.pScan) {
    scanPathOptSetScanWin(info.pScan);
    if (!pCxt->pPlanCxt->streamQuery) {
      scanPathOptSetScanOrder(info.scanOrder, info.pScan);
    }
    scanPathOptSetGroupOrderScan(info.pScan);
  }
  if (TSDB_CODE_SUCCESS == code && (NULL != info.pDsoFuncs || NULL != info.pSdrFuncs)) {
    info.pScan->dataRequired = scanPathOptGetDataRequired(info.pSdrFuncs);
    info.pScan->pDynamicScanFuncs = info.pDsoFuncs;
  }
  if (TSDB_CODE_SUCCESS == code && info.pScan) {
    OPTIMIZE_FLAG_SET_MASK(info.pScan->node.optimizedFlag, OPTIMIZE_FLAG_SCAN_PATH);
    pCxt->optimized = true;
  }
  nodesDestroyList(info.pSdrFuncs);
  return code;
}

static int32_t pushDownCondOptMergeCond(SNode** pDst, SNode** pSrc) {
  SLogicConditionNode* pLogicCond = (SLogicConditionNode*)nodesMakeNode(QUERY_NODE_LOGIC_CONDITION);
  if (NULL == pLogicCond) {
    return TSDB_CODE_OUT_OF_MEMORY;
  }
  pLogicCond->node.resType.type = TSDB_DATA_TYPE_BOOL;
  pLogicCond->node.resType.bytes = tDataTypes[TSDB_DATA_TYPE_BOOL].bytes;
  pLogicCond->condType = LOGIC_COND_TYPE_AND;
  int32_t code = nodesListMakeAppend(&pLogicCond->pParameterList, *pSrc);
  if (TSDB_CODE_SUCCESS == code) {
    *pSrc = NULL;
    code = nodesListMakeAppend(&pLogicCond->pParameterList, *pDst);
  }
  if (TSDB_CODE_SUCCESS == code) {
    *pDst = (SNode*)pLogicCond;
  } else {
    nodesDestroyNode((SNode*)pLogicCond);
  }
  return code;
}

static int32_t pushDownCondOptAppendCond(SNode** pCond, SNode** pAdditionalCond) {
  if (NULL == *pCond) {
    TSWAP(*pCond, *pAdditionalCond);
    return TSDB_CODE_SUCCESS;
  }

  int32_t code = TSDB_CODE_SUCCESS;
  if (QUERY_NODE_LOGIC_CONDITION == nodeType(*pCond) &&
      LOGIC_COND_TYPE_AND == ((SLogicConditionNode*)*pCond)->condType) {
    code = nodesListAppend(((SLogicConditionNode*)*pCond)->pParameterList, *pAdditionalCond);
    if (TSDB_CODE_SUCCESS == code) {
      *pAdditionalCond = NULL;
    }
  } else {
    code = pushDownCondOptMergeCond(pCond, pAdditionalCond);
  }
  return code;
}

static int32_t pushDownCondOptCalcTimeRange(SOptimizeContext* pCxt, SScanLogicNode* pScan, SNode** pPrimaryKeyCond,
                                            SNode** pOtherCond) {
  int32_t code = TSDB_CODE_SUCCESS;
  if (pCxt->pPlanCxt->topicQuery || pCxt->pPlanCxt->streamQuery) {
    code = pushDownCondOptAppendCond(pOtherCond, pPrimaryKeyCond);
  } else {
    bool isStrict = false;
    code = filterGetTimeRange(*pPrimaryKeyCond, &pScan->scanRange, &isStrict);
    if (TSDB_CODE_SUCCESS == code) {
      if (isStrict) {
        nodesDestroyNode(*pPrimaryKeyCond);
      } else {
        code = pushDownCondOptAppendCond(pOtherCond, pPrimaryKeyCond);
      }
      *pPrimaryKeyCond = NULL;
    }
  }
  return code;
}

static int32_t pushDownCondOptRebuildTbanme(SNode** pTagCond) {
  int32_t code = TSDB_CODE_SUCCESS;
  nodesRewriteExpr(pTagCond, optRebuildTbanme, &code);
  return code;
}

static int32_t pushDownCondOptDealScan(SOptimizeContext* pCxt, SScanLogicNode* pScan) {
  if (NULL == pScan->node.pConditions ||
      OPTIMIZE_FLAG_TEST_MASK(pScan->node.optimizedFlag, OPTIMIZE_FLAG_PUSH_DOWN_CONDE) ||
      TSDB_SYSTEM_TABLE == pScan->tableType) {
    return TSDB_CODE_SUCCESS;
  }

  SNode*  pPrimaryKeyCond = NULL;
  SNode*  pOtherCond = NULL;
  int32_t code = filterPartitionCond(&pScan->node.pConditions, &pPrimaryKeyCond, &pScan->pTagIndexCond,
                                     &pScan->pTagCond, &pOtherCond);
  if (TSDB_CODE_SUCCESS == code && NULL != pScan->pTagCond) {
    code = pushDownCondOptRebuildTbanme(&pScan->pTagCond);
  }
  if (TSDB_CODE_SUCCESS == code && NULL != pPrimaryKeyCond) {
    code = pushDownCondOptCalcTimeRange(pCxt, pScan, &pPrimaryKeyCond, &pOtherCond);
  }
  if (TSDB_CODE_SUCCESS == code) {
    pScan->node.pConditions = pOtherCond;
  }

  if (TSDB_CODE_SUCCESS == code) {
    OPTIMIZE_FLAG_SET_MASK(pScan->node.optimizedFlag, OPTIMIZE_FLAG_PUSH_DOWN_CONDE);
    pCxt->optimized = true;
  } else {
    nodesDestroyNode(pPrimaryKeyCond);
    nodesDestroyNode(pOtherCond);
  }

  return code;
}

static bool pushDownCondOptBelongThisTable(SNode* pCondCol, SNodeList* pTableCols) {
  SNode* pTableCol = NULL;
  FOREACH(pTableCol, pTableCols) {
    if (nodesEqualNode(pCondCol, pTableCol)) {
      return true;
    }
  }
  return false;
}

static bool pushDownCondOptColInTableList(SNode* pCondCol, SSHashObj* pTables) {
  SColumnNode* pTableCol = (SColumnNode*)pCondCol;
  if (NULL == tSimpleHashGet(pTables, pTableCol->tableAlias, strlen(pTableCol->tableAlias))) {
    return false;
  }
  return true;
}


static EDealRes pushDownCondOptIsCrossTableCond(SNode* pNode, void* pContext) {
  SCpdIsMultiTableCondCxt* pCxt = pContext;
  if (QUERY_NODE_COLUMN == nodeType(pNode)) {
    if (pushDownCondOptColInTableList(pNode, pCxt->pLeftTbls)) {
      pCxt->havaLeftCol = true;
    } else if (pushDownCondOptColInTableList(pNode, pCxt->pRightTbls)) {
      pCxt->haveRightCol = true;
    }
    return pCxt->havaLeftCol && pCxt->haveRightCol ? DEAL_RES_END : DEAL_RES_CONTINUE;
  }
  return DEAL_RES_CONTINUE;
}

static ECondAction pushDownCondOptGetCondAction(EJoinType joinType, SSHashObj* pLeftTbls, SSHashObj* pRightTbls,
                                                SNode* pNode) {
  SCpdIsMultiTableCondCxt cxt = {
      .pLeftTbls = pLeftTbls, .pRightTbls = pRightTbls, .havaLeftCol = false, .haveRightCol = false};
  nodesWalkExpr(pNode, pushDownCondOptIsCrossTableCond, &cxt);
  return (JOIN_TYPE_INNER != joinType
              ? COND_ACTION_STAY
              : (cxt.havaLeftCol && cxt.haveRightCol
                     ? COND_ACTION_PUSH_JOIN
                     : (cxt.havaLeftCol ? COND_ACTION_PUSH_LEFT_CHILD : COND_ACTION_PUSH_RIGHT_CHILD)));
}

static int32_t pushDownCondOptPartLogicCond(SJoinLogicNode* pJoin, SNode** pOnCond, SNode** pLeftChildCond,
                                            SNode** pRightChildCond) {
  SLogicConditionNode* pLogicCond = (SLogicConditionNode*)pJoin->node.pConditions;
  if (LOGIC_COND_TYPE_AND != pLogicCond->condType) {
    return TSDB_CODE_PLAN_NOT_SUPPORT_JOIN_COND;
  }

  int32_t    code = TSDB_CODE_SUCCESS;
  SSHashObj* pLeftTables = NULL;
  SSHashObj* pRightTables = NULL;
  collectTableAliasFromNodes(nodesListGetNode(pJoin->node.pChildren, 0), &pLeftTables);
  collectTableAliasFromNodes(nodesListGetNode(pJoin->node.pChildren, 1), &pRightTables);

  SNodeList* pOnConds = NULL;
  SNodeList* pLeftChildConds = NULL;
  SNodeList* pRightChildConds = NULL;
  SNodeList* pRemainConds = NULL;
  SNode*     pCond = NULL;
  FOREACH(pCond, pLogicCond->pParameterList) {
    ECondAction condAction = pushDownCondOptGetCondAction(pJoin->joinType, pLeftTables, pRightTables, pCond);
    if (COND_ACTION_PUSH_JOIN == condAction) {
      code = nodesListMakeAppend(&pOnConds, nodesCloneNode(pCond));
    } else if (COND_ACTION_PUSH_LEFT_CHILD == condAction) {
      code = nodesListMakeAppend(&pLeftChildConds, nodesCloneNode(pCond));
    } else if (COND_ACTION_PUSH_RIGHT_CHILD == condAction) {
      code = nodesListMakeAppend(&pRightChildConds, nodesCloneNode(pCond));
    } else {
      code = nodesListMakeAppend(&pRemainConds, nodesCloneNode(pCond));
    }
    if (TSDB_CODE_SUCCESS != code) {
      break;
    }
  }

  tSimpleHashCleanup(pLeftTables);
  tSimpleHashCleanup(pRightTables);

  SNode* pTempOnCond = NULL;
  SNode* pTempLeftChildCond = NULL;
  SNode* pTempRightChildCond = NULL;
  SNode* pTempRemainCond = NULL;
  if (TSDB_CODE_SUCCESS == code) {
    code = nodesMergeConds(&pTempOnCond, &pOnConds);
  }
  if (TSDB_CODE_SUCCESS == code) {
    code = nodesMergeConds(&pTempLeftChildCond, &pLeftChildConds);
  }
  if (TSDB_CODE_SUCCESS == code) {
    code = nodesMergeConds(&pTempRightChildCond, &pRightChildConds);
  }
  if (TSDB_CODE_SUCCESS == code) {
    code = nodesMergeConds(&pTempRemainCond, &pRemainConds);
  }

  if (TSDB_CODE_SUCCESS == code) {
    *pOnCond = pTempOnCond;
    *pLeftChildCond = pTempLeftChildCond;
    *pRightChildCond = pTempRightChildCond;
    nodesDestroyNode(pJoin->node.pConditions);
    pJoin->node.pConditions = pTempRemainCond;
  } else {
    nodesDestroyList(pOnConds);
    nodesDestroyList(pLeftChildConds);
    nodesDestroyList(pRightChildConds);
    nodesDestroyList(pRemainConds);
    nodesDestroyNode(pTempOnCond);
    nodesDestroyNode(pTempLeftChildCond);
    nodesDestroyNode(pTempRightChildCond);
    nodesDestroyNode(pTempRemainCond);
  }

  return code;
}

static int32_t pushDownCondOptPartOpCond(SJoinLogicNode* pJoin, SNode** pOnCond, SNode** pLeftChildCond,
                                         SNode** pRightChildCond) {
  SSHashObj* pLeftTables = NULL;
  SSHashObj* pRightTables = NULL;
  collectTableAliasFromNodes(nodesListGetNode(pJoin->node.pChildren, 0), &pLeftTables);
  collectTableAliasFromNodes(nodesListGetNode(pJoin->node.pChildren, 1), &pRightTables);
  
  ECondAction condAction =
      pushDownCondOptGetCondAction(pJoin->joinType, pLeftTables, pRightTables, pJoin->node.pConditions);

  tSimpleHashCleanup(pLeftTables);
  tSimpleHashCleanup(pRightTables);

  if (COND_ACTION_STAY == condAction) {
    return TSDB_CODE_SUCCESS;
  } else if (COND_ACTION_PUSH_JOIN == condAction) {
    *pOnCond = pJoin->node.pConditions;
  } else if (COND_ACTION_PUSH_LEFT_CHILD == condAction) {
    *pLeftChildCond = pJoin->node.pConditions;
  } else if (COND_ACTION_PUSH_RIGHT_CHILD == condAction) {
    *pRightChildCond = pJoin->node.pConditions;
  }
  pJoin->node.pConditions = NULL;
  return TSDB_CODE_SUCCESS;
}

static int32_t pushDownCondOptPartCond(SJoinLogicNode* pJoin, SNode** pOnCond, SNode** pLeftChildCond,
                                       SNode** pRightChildCond) {
  if (QUERY_NODE_LOGIC_CONDITION == nodeType(pJoin->node.pConditions)) {
    return pushDownCondOptPartLogicCond(pJoin, pOnCond, pLeftChildCond, pRightChildCond);
  } else {
    return pushDownCondOptPartOpCond(pJoin, pOnCond, pLeftChildCond, pRightChildCond);
  }
}

static int32_t pushDownCondOptPushCondToOnCond(SOptimizeContext* pCxt, SJoinLogicNode* pJoin, SNode** pCond) {
  return pushDownCondOptAppendCond(&pJoin->pOtherOnCond, pCond);
}

static int32_t pushDownCondOptPushCondToChild(SOptimizeContext* pCxt, SLogicNode* pChild, SNode** pCond) {
  return pushDownCondOptAppendCond(&pChild->pConditions, pCond);
}

static bool pushDownCondOptIsPriKey(SNode* pNode, SSHashObj* pTables) {
  if (QUERY_NODE_COLUMN != nodeType(pNode)) {
    return false;
  }
  SColumnNode* pCol = (SColumnNode*)pNode;
  if (PRIMARYKEY_TIMESTAMP_COL_ID != pCol->colId || TSDB_SYSTEM_TABLE == pCol->tableType) {
    return false;
  }
  return pushDownCondOptColInTableList(pNode, pTables);
}

static bool pushDownCondOptIsPriKeyEqualCond(SJoinLogicNode* pJoin, SNode* pCond) {
  if (QUERY_NODE_OPERATOR != nodeType(pCond)) {
    return false;
  }

  SOperatorNode* pOper = (SOperatorNode*)pCond;
  if (OP_TYPE_EQUAL != pOper->opType) {
    return false;
  }

  SSHashObj* pLeftTables = NULL;
  SSHashObj* pRightTables = NULL;
  collectTableAliasFromNodes(nodesListGetNode(pJoin->node.pChildren, 0), &pLeftTables);
  collectTableAliasFromNodes(nodesListGetNode(pJoin->node.pChildren, 1), &pRightTables);

  bool res = false;
  if (pushDownCondOptIsPriKey(pOper->pLeft, pLeftTables)) {
    res = pushDownCondOptIsPriKey(pOper->pRight, pRightTables);
  } else if (pushDownCondOptIsPriKey(pOper->pLeft, pRightTables)) {
    res = pushDownCondOptIsPriKey(pOper->pRight, pLeftTables);
  }

  tSimpleHashCleanup(pLeftTables);
  tSimpleHashCleanup(pRightTables);
  
  return res;
}

static bool pushDownCondOptContainPriKeyEqualCond(SJoinLogicNode* pJoin, SNode* pCond, bool* errCond) {
  if (QUERY_NODE_LOGIC_CONDITION == nodeType(pCond)) {
    SLogicConditionNode* pLogicCond = (SLogicConditionNode*)pCond;
    if (LOGIC_COND_TYPE_AND != pLogicCond->condType) {
      if (errCond) {
        *errCond = true;
      }
      return false;
    }
    bool   hasPrimaryKeyEqualCond = false;
    SNode* pCond = NULL;
    FOREACH(pCond, pLogicCond->pParameterList) {
      if (pushDownCondOptContainPriKeyEqualCond(pJoin, pCond, NULL)) {
        hasPrimaryKeyEqualCond = true;
        break;
      }
    }
    return hasPrimaryKeyEqualCond;
  } else {
    return pushDownCondOptIsPriKeyEqualCond(pJoin, pCond);
  }
}

static int32_t pushDownCondOptCheckJoinOnCond(SOptimizeContext* pCxt, SJoinLogicNode* pJoin) {
  if (NULL == pJoin->pOtherOnCond) {
    return generateUsageErrMsg(pCxt->pPlanCxt->pMsg, pCxt->pPlanCxt->msgLen, TSDB_CODE_PLAN_NOT_SUPPORT_CROSS_JOIN);
  }
  bool errCond = false;
  if (!pushDownCondOptContainPriKeyEqualCond(pJoin, pJoin->pOtherOnCond, &errCond)) {
    if (errCond) {
      return generateUsageErrMsg(pCxt->pPlanCxt->pMsg, pCxt->pPlanCxt->msgLen, TSDB_CODE_PLAN_NOT_SUPPORT_JOIN_COND);
    }
    return generateUsageErrMsg(pCxt->pPlanCxt->pMsg, pCxt->pPlanCxt->msgLen, TSDB_CODE_PLAN_EXPECTED_TS_EQUAL);
  }
  return TSDB_CODE_SUCCESS;
}

static int32_t pushDownCondOptPartJoinOnCondLogicCond(SJoinLogicNode* pJoin, SNode** ppPrimKeyEqCond, SNode** ppOnCond) {
  SLogicConditionNode* pLogicCond = (SLogicConditionNode*)(pJoin->pOtherOnCond);

  int32_t    code = TSDB_CODE_SUCCESS;
  SNodeList* pOnConds = NULL;
  SNode*     pCond = NULL;
  WHERE_EACH(pCond, pLogicCond->pParameterList) {
    if (pushDownCondOptIsPriKeyEqualCond(pJoin, pCond)) {
      nodesDestroyNode(*ppPrimKeyEqCond);
      *ppPrimKeyEqCond = nodesCloneNode(pCond);
      ERASE_NODE(pLogicCond->pParameterList);
    } else {
      code = nodesListMakeAppend(&pOnConds, nodesCloneNode(pCond));
      WHERE_NEXT;
    }
  }

  SNode* pTempOnCond = NULL;
  if (TSDB_CODE_SUCCESS == code) {
    code = nodesMergeConds(&pTempOnCond, &pOnConds);
  }

  if (TSDB_CODE_SUCCESS == code && NULL != *ppPrimKeyEqCond) {
    *ppOnCond = pTempOnCond;
    nodesDestroyNode(pJoin->pOtherOnCond);
    pJoin->pOtherOnCond = NULL;
    return TSDB_CODE_SUCCESS;
  } else {
    nodesDestroyList(pOnConds);
    nodesDestroyNode(pTempOnCond);
    return TSDB_CODE_PLAN_INTERNAL_ERROR;
  }
}

static int32_t pushDownCondOptPartJoinOnCond(SJoinLogicNode* pJoin, SNode** ppPrimKeyEqCond, SNode** ppOnCond) {
  if (QUERY_NODE_LOGIC_CONDITION == nodeType(pJoin->pOtherOnCond) &&
      LOGIC_COND_TYPE_AND == ((SLogicConditionNode*)(pJoin->pOtherOnCond))->condType) {
    return pushDownCondOptPartJoinOnCondLogicCond(pJoin, ppPrimKeyEqCond, ppOnCond);
  }

  if (pushDownCondOptIsPriKeyEqualCond(pJoin, pJoin->pOtherOnCond)) {
    *ppPrimKeyEqCond = pJoin->pOtherOnCond;
    *ppOnCond = NULL;
    pJoin->pOtherOnCond = NULL;
    return TSDB_CODE_SUCCESS;
  } else {
    return TSDB_CODE_PLAN_INTERNAL_ERROR;
  }
}

static int32_t pushDownCondOptJoinExtractCond(SOptimizeContext* pCxt, SJoinLogicNode* pJoin) {
  int32_t code = pushDownCondOptCheckJoinOnCond(pCxt, pJoin);
  SNode*  pPrimKeyEqCond = NULL;
  SNode*  pJoinOnCond = NULL;
  if (TSDB_CODE_SUCCESS == code) {
    code = pushDownCondOptPartJoinOnCond(pJoin, &pPrimKeyEqCond, &pJoinOnCond);
  }
  if (TSDB_CODE_SUCCESS == code) {
    pJoin->pPrimKeyEqCond = pPrimKeyEqCond;
    pJoin->pOtherOnCond = pJoinOnCond;
  } else {
    nodesDestroyNode(pPrimKeyEqCond);
    nodesDestroyNode(pJoinOnCond);
  }
  return code;
}

static bool pushDownCondOptIsTableColumn(SNode* pNode, SNodeList* pTableCols) {
  if (QUERY_NODE_COLUMN != nodeType(pNode)) {
    return false;
  }
  SColumnNode* pCol = (SColumnNode*)pNode;
  return pushDownCondOptBelongThisTable(pNode, pTableCols);
}

static bool pushDownCondOptIsColEqualOnCond(SJoinLogicNode* pJoin, SNode* pCond, bool* allTags) {
  if (QUERY_NODE_OPERATOR != nodeType(pCond)) {
    return false;
  }
  SOperatorNode* pOper = (SOperatorNode*)pCond;
  if (QUERY_NODE_COLUMN != nodeType(pOper->pLeft) || NULL == pOper->pRight || QUERY_NODE_COLUMN != nodeType(pOper->pRight)) {
    return false;
  }
  SColumnNode* pLeft = (SColumnNode*)(pOper->pLeft);
  SColumnNode* pRight = (SColumnNode*)(pOper->pRight);

  *allTags = (COLUMN_TYPE_TAG == pLeft->colType) && (COLUMN_TYPE_TAG == pRight->colType);

  if (OP_TYPE_EQUAL != pOper->opType) {
    return false;
  }

  if (pLeft->node.resType.type != pRight->node.resType.type ||
      pLeft->node.resType.bytes != pRight->node.resType.bytes) {
    return false;
  }
  SNodeList* pLeftCols = ((SLogicNode*)nodesListGetNode(pJoin->node.pChildren, 0))->pTargets;
  SNodeList* pRightCols = ((SLogicNode*)nodesListGetNode(pJoin->node.pChildren, 1))->pTargets;
  bool isEqual = false;
  if (pushDownCondOptIsTableColumn(pOper->pLeft, pLeftCols)) {
    isEqual = pushDownCondOptIsTableColumn(pOper->pRight, pRightCols);
  } else if (pushDownCondOptIsTableColumn(pOper->pLeft, pRightCols)) {
    isEqual = pushDownCondOptIsTableColumn(pOper->pRight, pLeftCols);
  }
  if (isEqual) {
  }
  return isEqual;
}

static int32_t pushDownCondOptJoinExtractEqualOnLogicCond(SJoinLogicNode* pJoin) {
  SLogicConditionNode* pLogicCond = (SLogicConditionNode*)(pJoin->pOtherOnCond);

  int32_t    code = TSDB_CODE_SUCCESS;
  SNodeList* pColEqOnConds = NULL;
  SNodeList* pTagEqOnConds = NULL;
  SNodeList* pTagOnConds = NULL;
  SNode*     pCond = NULL;
  bool       allTags = false;
  FOREACH(pCond, pLogicCond->pParameterList) {
    allTags = false;
    if (pushDownCondOptIsColEqualOnCond(pJoin, pCond, &allTags)) {
      if (allTags) {
        code = nodesListMakeAppend(&pTagEqOnConds, nodesCloneNode(pCond));
      } else {
        code = nodesListMakeAppend(&pColEqOnConds, nodesCloneNode(pCond));
      }
    } else if (allTags) {
      code = nodesListMakeAppend(&pTagOnConds, nodesCloneNode(pCond));
    }
    if (code) {
      break;
    }
  }

  SNode* pTempTagEqCond = NULL;
  SNode* pTempColEqCond = NULL;
  SNode* pTempTagOnCond = NULL;
  if (TSDB_CODE_SUCCESS == code) {
    code = nodesMergeConds(&pTempColEqCond, &pColEqOnConds);
  }
  if (TSDB_CODE_SUCCESS == code) {
    code = nodesMergeConds(&pTempTagEqCond, &pTagEqOnConds);
  }
  if (TSDB_CODE_SUCCESS == code) {
    code = nodesMergeConds(&pTempTagOnCond, &pTagOnConds);
  }

  if (TSDB_CODE_SUCCESS == code) {
    pJoin->pColEqCond = pTempColEqCond;
    pJoin->pTagEqCond = pTempTagEqCond;
    pJoin->pTagOnCond = pTempTagOnCond;
    return TSDB_CODE_SUCCESS;
  } else {
    nodesDestroyList(pColEqOnConds);
    nodesDestroyList(pTagEqOnConds);
    return TSDB_CODE_PLAN_INTERNAL_ERROR;
  }
  return TSDB_CODE_SUCCESS;
}

static int32_t pushDownCondOptJoinExtractEqualOnCond(SOptimizeContext* pCxt, SJoinLogicNode* pJoin) {
  if (NULL == pJoin->pOtherOnCond) {
    pJoin->pColEqCond = NULL;
    pJoin->pTagEqCond = NULL;
    return TSDB_CODE_SUCCESS;
  }
  if (QUERY_NODE_LOGIC_CONDITION == nodeType(pJoin->pOtherOnCond) &&
      LOGIC_COND_TYPE_AND == ((SLogicConditionNode*)(pJoin->pOtherOnCond))->condType) {
    return pushDownCondOptJoinExtractEqualOnLogicCond(pJoin);
  }

  bool allTags = false;
  if (pushDownCondOptIsColEqualOnCond(pJoin, pJoin->pOtherOnCond, &allTags)) {
    if (allTags) {
      pJoin->pTagEqCond = nodesCloneNode(pJoin->pOtherOnCond);
    } else {
      pJoin->pColEqCond = nodesCloneNode(pJoin->pOtherOnCond);
    }
  } else if (allTags) {
    pJoin->pTagOnCond = nodesCloneNode(pJoin->pOtherOnCond);
  }

  return TSDB_CODE_SUCCESS;
}

static int32_t pushDownCondOptAppendFilterCol(SOptimizeContext* pCxt, SJoinLogicNode* pJoin) {
  if (NULL == pJoin->pOtherOnCond) {
    return TSDB_CODE_SUCCESS;
  }

  int32_t code = TSDB_CODE_SUCCESS;
  SNodeList* pCondCols = nodesMakeList();
  SNodeList* pTargets = NULL;
  if (NULL == pCondCols) {
    code = TSDB_CODE_OUT_OF_MEMORY;
  } else {
    code = nodesCollectColumnsFromNode(pJoin->pOtherOnCond, NULL, COLLECT_COL_TYPE_ALL, &pCondCols);
  }
  if (TSDB_CODE_SUCCESS == code) {
    code = createColumnByRewriteExprs(pCondCols, &pTargets);
  }
  
  nodesDestroyList(pCondCols);
  
  if (TSDB_CODE_SUCCESS == code) {
    SNode* pNode = NULL;
    FOREACH(pNode, pTargets) {
      SNode* pTmp = NULL;
      bool found = false;
      FOREACH(pTmp, pJoin->node.pTargets) {
        if (nodesEqualNode(pTmp, pNode)) {
          found = true;
          break;
        }
      }
      if (!found) {
        nodesListStrictAppend(pJoin->node.pTargets, nodesCloneNode(pNode));
      }
    }
  }    

  nodesDestroyList(pTargets);

  return code;
}


static int32_t pushDownCondOptDealJoin(SOptimizeContext* pCxt, SJoinLogicNode* pJoin) {
  if (OPTIMIZE_FLAG_TEST_MASK(pJoin->node.optimizedFlag, OPTIMIZE_FLAG_PUSH_DOWN_CONDE)) {
    return TSDB_CODE_SUCCESS;
  }
  if (pJoin->joinAlgo != JOIN_ALGO_UNKNOWN) {
    return TSDB_CODE_SUCCESS;
  }

  if (NULL == pJoin->node.pConditions) {
    int32_t code = pushDownCondOptJoinExtractCond(pCxt, pJoin);
    if (TSDB_CODE_SUCCESS == code) {
      code = pushDownCondOptJoinExtractEqualOnCond(pCxt, pJoin);
    }
    if (TSDB_CODE_SUCCESS == code) {
      code = pushDownCondOptAppendFilterCol(pCxt, pJoin);
    }
    if (TSDB_CODE_SUCCESS == code) {
      OPTIMIZE_FLAG_SET_MASK(pJoin->node.optimizedFlag, OPTIMIZE_FLAG_PUSH_DOWN_CONDE);
      pCxt->optimized = true;
    }
    return code;
  }

  SNode*  pOnCond = NULL;
  SNode*  pLeftChildCond = NULL;
  SNode*  pRightChildCond = NULL;
  int32_t code = pushDownCondOptPartCond(pJoin, &pOnCond, &pLeftChildCond, &pRightChildCond);
  if (TSDB_CODE_SUCCESS == code && NULL != pOnCond) {
    code = pushDownCondOptPushCondToOnCond(pCxt, pJoin, &pOnCond);
  }
  if (TSDB_CODE_SUCCESS == code && NULL != pLeftChildCond) {
    code =
        pushDownCondOptPushCondToChild(pCxt, (SLogicNode*)nodesListGetNode(pJoin->node.pChildren, 0), &pLeftChildCond);
  }
  if (TSDB_CODE_SUCCESS == code && NULL != pRightChildCond) {
    code =
        pushDownCondOptPushCondToChild(pCxt, (SLogicNode*)nodesListGetNode(pJoin->node.pChildren, 1), &pRightChildCond);
  }

  if (TSDB_CODE_SUCCESS == code) {
    code = pushDownCondOptJoinExtractCond(pCxt, pJoin);
  }

  if (TSDB_CODE_SUCCESS == code) {
    code = pushDownCondOptJoinExtractEqualOnCond(pCxt, pJoin);
  }

  if (TSDB_CODE_SUCCESS == code) {
    code = pushDownCondOptAppendFilterCol(pCxt, pJoin);
  }

  if (TSDB_CODE_SUCCESS == code) {
    OPTIMIZE_FLAG_SET_MASK(pJoin->node.optimizedFlag, OPTIMIZE_FLAG_PUSH_DOWN_CONDE);
    pCxt->optimized = true;
  } else {
    nodesDestroyNode(pOnCond);
    nodesDestroyNode(pLeftChildCond);
    nodesDestroyNode(pRightChildCond);
  }

  return code;
}

typedef struct SPartAggCondContext {
  SAggLogicNode* pAgg;
  bool           hasAggFunc;
} SPartAggCondContext;

static EDealRes partAggCondHasAggFuncImpl(SNode* pNode, void* pContext) {
  SPartAggCondContext* pCxt = pContext;
  if (QUERY_NODE_COLUMN == nodeType(pNode)) {
    SNode* pAggFunc = NULL;
    FOREACH(pAggFunc, pCxt->pAgg->pAggFuncs) {
      if (strcmp(((SColumnNode*)pNode)->colName, ((SFunctionNode*)pAggFunc)->node.aliasName) == 0) {
        pCxt->hasAggFunc = true;
        return DEAL_RES_END;
      }
    }
  }
  return DEAL_RES_CONTINUE;
}

static int32_t partitionAggCondHasAggFunc(SAggLogicNode* pAgg, SNode* pCond) {
  SPartAggCondContext cxt = {.pAgg = pAgg, .hasAggFunc = false};
  nodesWalkExpr(pCond, partAggCondHasAggFuncImpl, &cxt);
  return cxt.hasAggFunc;
}

static int32_t partitionAggCondConj(SAggLogicNode* pAgg, SNode** ppAggFuncCond, SNode** ppGroupKeyCond) {
  SLogicConditionNode* pLogicCond = (SLogicConditionNode*)pAgg->node.pConditions;
  int32_t              code = TSDB_CODE_SUCCESS;

  SNodeList* pAggFuncConds = NULL;
  SNodeList* pGroupKeyConds = NULL;
  SNode*     pCond = NULL;
  FOREACH(pCond, pLogicCond->pParameterList) {
    if (partitionAggCondHasAggFunc(pAgg, pCond)) {
      code = nodesListMakeAppend(&pAggFuncConds, nodesCloneNode(pCond));
    } else {
      code = nodesListMakeAppend(&pGroupKeyConds, nodesCloneNode(pCond));
    }
    if (TSDB_CODE_SUCCESS != code) {
      break;
    }
  }

  SNode* pTempAggFuncCond = NULL;
  SNode* pTempGroupKeyCond = NULL;
  if (TSDB_CODE_SUCCESS == code) {
    code = nodesMergeConds(&pTempAggFuncCond, &pAggFuncConds);
  }
  if (TSDB_CODE_SUCCESS == code) {
    code = nodesMergeConds(&pTempGroupKeyCond, &pGroupKeyConds);
  }

  if (TSDB_CODE_SUCCESS == code) {
    *ppAggFuncCond = pTempAggFuncCond;
    *ppGroupKeyCond = pTempGroupKeyCond;
  } else {
    nodesDestroyList(pAggFuncConds);
    nodesDestroyList(pGroupKeyConds);
    nodesDestroyNode(pTempAggFuncCond);
    nodesDestroyNode(pTempGroupKeyCond);
  }
  nodesDestroyNode(pAgg->node.pConditions);
  pAgg->node.pConditions = NULL;
  return code;
}

static int32_t partitionAggCond(SAggLogicNode* pAgg, SNode** ppAggFunCond, SNode** ppGroupKeyCond) {
  SNode* pAggNodeCond = pAgg->node.pConditions;
  if (QUERY_NODE_LOGIC_CONDITION == nodeType(pAggNodeCond) &&
      LOGIC_COND_TYPE_AND == ((SLogicConditionNode*)(pAggNodeCond))->condType) {
    return partitionAggCondConj(pAgg, ppAggFunCond, ppGroupKeyCond);
  }
  if (partitionAggCondHasAggFunc(pAgg, pAggNodeCond)) {
    *ppAggFunCond = pAggNodeCond;
  } else {
    *ppGroupKeyCond = pAggNodeCond;
  }
  pAgg->node.pConditions = NULL;
  return TSDB_CODE_SUCCESS;
}

static int32_t pushCondToAggCond(SOptimizeContext* pCxt, SAggLogicNode* pAgg, SNode** pAggFuncCond) {
  return pushDownCondOptAppendCond(&pAgg->node.pConditions, pAggFuncCond);
}

typedef struct SRewriteAggGroupKeyCondContext {
  SAggLogicNode* pAgg;
  int32_t        errCode;
} SRewriteAggGroupKeyCondContext;

static EDealRes rewriteAggGroupKeyCondForPushDownImpl(SNode** pNode, void* pContext) {
  SRewriteAggGroupKeyCondContext* pCxt = pContext;
  SAggLogicNode*                  pAgg = pCxt->pAgg;
  if (QUERY_NODE_COLUMN == nodeType(*pNode)) {
    SNode* pGroupKey = NULL;
    FOREACH(pGroupKey, pAgg->pGroupKeys) {
      SNode* pGroup = NULL;
      FOREACH(pGroup, ((SGroupingSetNode*)pGroupKey)->pParameterList) {
        if (0 == strcmp(((SExprNode*)pGroup)->aliasName, ((SColumnNode*)(*pNode))->colName)) {
          SNode* pExpr = nodesCloneNode(pGroup);
          if (pExpr == NULL) {
            pCxt->errCode = TSDB_CODE_OUT_OF_MEMORY;
            return DEAL_RES_ERROR;
          }
          nodesDestroyNode(*pNode);
          *pNode = pExpr;
          return DEAL_RES_IGNORE_CHILD;
        }
      }
    }
  }
  return DEAL_RES_CONTINUE;
}

static int32_t rewriteAggGroupKeyCondForPushDown(SOptimizeContext* pCxt, SAggLogicNode* pAgg, SNode* pGroupKeyCond) {
  SRewriteAggGroupKeyCondContext cxt = {.pAgg = pAgg, .errCode = TSDB_CODE_SUCCESS};
  nodesRewriteExpr(&pGroupKeyCond, rewriteAggGroupKeyCondForPushDownImpl, &cxt);
  return cxt.errCode;
}

static int32_t pushDownCondOptDealAgg(SOptimizeContext* pCxt, SAggLogicNode* pAgg) {
  if (NULL == pAgg->node.pConditions ||
      OPTIMIZE_FLAG_TEST_MASK(pAgg->node.optimizedFlag, OPTIMIZE_FLAG_PUSH_DOWN_CONDE)) {
    return TSDB_CODE_SUCCESS;
  }
  // TODO: remove it after full implementation of pushing down to child
  if (1 != LIST_LENGTH(pAgg->node.pChildren)) {
    return TSDB_CODE_SUCCESS;
  }

  SNode*  pAggFuncCond = NULL;
  SNode*  pGroupKeyCond = NULL;
  int32_t code = partitionAggCond(pAgg, &pAggFuncCond, &pGroupKeyCond);
  if (TSDB_CODE_SUCCESS == code && NULL != pAggFuncCond) {
    code = pushCondToAggCond(pCxt, pAgg, &pAggFuncCond);
  }
  if (TSDB_CODE_SUCCESS == code && NULL != pGroupKeyCond) {
    code = rewriteAggGroupKeyCondForPushDown(pCxt, pAgg, pGroupKeyCond);
  }
  if (TSDB_CODE_SUCCESS == code && NULL != pGroupKeyCond) {
    SLogicNode* pChild = (SLogicNode*)nodesListGetNode(pAgg->node.pChildren, 0);
    code = pushDownCondOptPushCondToChild(pCxt, pChild, &pGroupKeyCond);
  }
  if (TSDB_CODE_SUCCESS == code) {
    OPTIMIZE_FLAG_SET_MASK(pAgg->node.optimizedFlag, OPTIMIZE_FLAG_PUSH_DOWN_CONDE);
    pCxt->optimized = true;
  } else {
    nodesDestroyNode(pGroupKeyCond);
    nodesDestroyNode(pAggFuncCond);
  }
  return code;
}

typedef struct SRewriteProjCondContext {
  SProjectLogicNode* pProj;
  int32_t            errCode;
} SRewriteProjCondContext;

static EDealRes rewriteProjectCondForPushDownImpl(SNode** ppNode, void* pContext) {
  SRewriteProjCondContext* pCxt = pContext;
  SProjectLogicNode*       pProj = pCxt->pProj;
  if (QUERY_NODE_COLUMN == nodeType(*ppNode)) {
    SNode* pTarget = NULL;
    FOREACH(pTarget, pProj->node.pTargets) {
      if (nodesEqualNode(pTarget, *ppNode)) {
        SNode* pProjection = NULL;
        FOREACH(pProjection, pProj->pProjections) {
          if (0 == strcmp(((SExprNode*)pProjection)->aliasName, ((SColumnNode*)(*ppNode))->colName)) {
            SNode* pExpr = nodesCloneNode(pProjection);
            if (pExpr == NULL) {
              pCxt->errCode = TSDB_CODE_OUT_OF_MEMORY;
              return DEAL_RES_ERROR;
            }
            nodesDestroyNode(*ppNode);
            *ppNode = pExpr;
            return DEAL_RES_IGNORE_CHILD;
          }  // end if expr alias name equal column name
        }    // end for each project
      }      // end if target node equals cond column node
    }        // end for each targets
  }
  return DEAL_RES_CONTINUE;
}

static int32_t rewriteProjectCondForPushDown(SOptimizeContext* pCxt, SProjectLogicNode* pProject,
                                             SNode** ppProjectCond) {
  SRewriteProjCondContext cxt = {.pProj = pProject, .errCode = TSDB_CODE_SUCCESS};
  SNode*                  pProjectCond = pProject->node.pConditions;
  nodesRewriteExpr(&pProjectCond, rewriteProjectCondForPushDownImpl, &cxt);
  *ppProjectCond = pProjectCond;
  pProject->node.pConditions = NULL;
  return cxt.errCode;
}

static int32_t pushDownCondOptDealProject(SOptimizeContext* pCxt, SProjectLogicNode* pProject) {
  if (NULL == pProject->node.pConditions ||
      OPTIMIZE_FLAG_TEST_MASK(pProject->node.optimizedFlag, OPTIMIZE_FLAG_PUSH_DOWN_CONDE)) {
    return TSDB_CODE_SUCCESS;
  }
  // TODO: remove it after full implementation of pushing down to child
  if (1 != LIST_LENGTH(pProject->node.pChildren)) {
    return TSDB_CODE_SUCCESS;
  }

  if (NULL != pProject->node.pLimit || NULL != pProject->node.pSlimit) {
    return TSDB_CODE_SUCCESS;
  }

  int32_t code = TSDB_CODE_SUCCESS;
  SNode*  pProjCond = NULL;
  code = rewriteProjectCondForPushDown(pCxt, pProject, &pProjCond);
  if (TSDB_CODE_SUCCESS == code) {
    SLogicNode* pChild = (SLogicNode*)nodesListGetNode(pProject->node.pChildren, 0);
    code = pushDownCondOptPushCondToChild(pCxt, pChild, &pProjCond);
  }

  if (TSDB_CODE_SUCCESS == code) {
    OPTIMIZE_FLAG_SET_MASK(pProject->node.optimizedFlag, OPTIMIZE_FLAG_PUSH_DOWN_CONDE);
    pCxt->optimized = true;
  } else {
    nodesDestroyNode(pProjCond);
  }
  return code;
}

static int32_t pushDownCondOptTrivialPushDown(SOptimizeContext* pCxt, SLogicNode* pLogicNode) {
  if (NULL == pLogicNode->pConditions ||
      OPTIMIZE_FLAG_TEST_MASK(pLogicNode->optimizedFlag, OPTIMIZE_FLAG_PUSH_DOWN_CONDE)) {
    return TSDB_CODE_SUCCESS;
  }
  SLogicNode* pChild = (SLogicNode*)nodesListGetNode(pLogicNode->pChildren, 0);
  int32_t     code = pushDownCondOptPushCondToChild(pCxt, pChild, &pLogicNode->pConditions);
  if (TSDB_CODE_SUCCESS == code) {
    OPTIMIZE_FLAG_SET_MASK(pLogicNode->optimizedFlag, OPTIMIZE_FLAG_PUSH_DOWN_CONDE);
    pCxt->optimized = true;
  }
  return code;
}

static int32_t pushDownCondOptimizeImpl(SOptimizeContext* pCxt, SLogicNode* pLogicNode) {
  int32_t code = TSDB_CODE_SUCCESS;
  switch (nodeType(pLogicNode)) {
    case QUERY_NODE_LOGIC_PLAN_SCAN:
      code = pushDownCondOptDealScan(pCxt, (SScanLogicNode*)pLogicNode);
      break;
    case QUERY_NODE_LOGIC_PLAN_JOIN:
      code = pushDownCondOptDealJoin(pCxt, (SJoinLogicNode*)pLogicNode);
      break;
    case QUERY_NODE_LOGIC_PLAN_AGG:
      code = pushDownCondOptDealAgg(pCxt, (SAggLogicNode*)pLogicNode);
      break;
    case QUERY_NODE_LOGIC_PLAN_PROJECT:
      code = pushDownCondOptDealProject(pCxt, (SProjectLogicNode*)pLogicNode);
      break;
    case QUERY_NODE_LOGIC_PLAN_SORT:
    case QUERY_NODE_LOGIC_PLAN_PARTITION:
      code = pushDownCondOptTrivialPushDown(pCxt, pLogicNode);
      break;
    default:
      break;
  }
  if (TSDB_CODE_SUCCESS == code) {
    SNode* pChild = NULL;
    FOREACH(pChild, pLogicNode->pChildren) {
      code = pushDownCondOptimizeImpl(pCxt, (SLogicNode*)pChild);
      if (TSDB_CODE_SUCCESS != code) {
        break;
      }
    }
  }
  return code;
}

static int32_t pushDownCondOptimize(SOptimizeContext* pCxt, SLogicSubplan* pLogicSubplan) {
  return pushDownCondOptimizeImpl(pCxt, pLogicSubplan->pNode);
}

static bool sortPriKeyOptIsPriKeyOrderBy(SNodeList* pSortKeys) {
  if (1 != LIST_LENGTH(pSortKeys)) {
    return false;
  }
  SNode* pNode = ((SOrderByExprNode*)nodesListGetNode(pSortKeys, 0))->pExpr;
  return (QUERY_NODE_COLUMN == nodeType(pNode) ? (PRIMARYKEY_TIMESTAMP_COL_ID == ((SColumnNode*)pNode)->colId) : false);
}

static bool sortPriKeyOptMayBeOptimized(SLogicNode* pNode) {
  if (QUERY_NODE_LOGIC_PLAN_SORT != nodeType(pNode)) {
    return false;
  }
  SSortLogicNode* pSort = (SSortLogicNode*)pNode;
  if (pSort->skipPKSortOpt || !sortPriKeyOptIsPriKeyOrderBy(pSort->pSortKeys) ||
      1 != LIST_LENGTH(pSort->node.pChildren)) {
    return false;
  }
  SNode* pChild;
  FOREACH(pChild, pSort->node.pChildren) {
    SLogicNode* pSortDescendent = optFindPossibleNode((SLogicNode*)pChild, sortPriKeyOptMayBeOptimized);
    if (pSortDescendent != NULL) {
      return false;
    }
  }
  return true;
}

static int32_t sortPriKeyOptGetSequencingNodesImpl(SLogicNode* pNode, bool groupSort, EOrder sortOrder,
                                                   bool* pNotOptimize, SNodeList** pSequencingNodes) {
  if (NULL != pNode->pLimit || NULL != pNode->pSlimit) {
    *pNotOptimize = false;
    return TSDB_CODE_SUCCESS;
  }

  switch (nodeType(pNode)) {
    case QUERY_NODE_LOGIC_PLAN_SCAN: {
      SScanLogicNode* pScan = (SScanLogicNode*)pNode;
      if ((!groupSort && NULL != pScan->pGroupTags) || TSDB_SYSTEM_TABLE == pScan->tableType) {
        *pNotOptimize = true;
        return TSDB_CODE_SUCCESS;
      }
      return nodesListMakeAppend(pSequencingNodes, (SNode*)pNode);
    }
    case QUERY_NODE_LOGIC_PLAN_JOIN: {
      int32_t code = sortPriKeyOptGetSequencingNodesImpl((SLogicNode*)nodesListGetNode(pNode->pChildren, 0), groupSort,
                                                         sortOrder, pNotOptimize, pSequencingNodes);
      if (TSDB_CODE_SUCCESS == code) {
        code = sortPriKeyOptGetSequencingNodesImpl((SLogicNode*)nodesListGetNode(pNode->pChildren, 1), groupSort,
                                                   sortOrder, pNotOptimize, pSequencingNodes);
      }
      return code;
    }
    case QUERY_NODE_LOGIC_PLAN_WINDOW: {
      SWindowLogicNode* pWindowLogicNode = (SWindowLogicNode*)pNode;
      // For interval window, we always apply sortPriKey optimization.
      // For session/event/state window, the output ts order will always be ASC.
      // If sort order is also asc, we apply optimization, otherwise we keep sort node to get correct output order.
      if (pWindowLogicNode->winType == WINDOW_TYPE_INTERVAL || sortOrder == ORDER_ASC)
        return nodesListMakeAppend(pSequencingNodes, (SNode*)pNode);
    }
    case QUERY_NODE_LOGIC_PLAN_AGG:
    case QUERY_NODE_LOGIC_PLAN_PARTITION:
    case QUERY_NODE_LOGIC_PLAN_DYN_QUERY_CTRL:
      *pNotOptimize = true;
      return TSDB_CODE_SUCCESS;
    default:
      break;
  }

  if (1 != LIST_LENGTH(pNode->pChildren)) {
    *pNotOptimize = true;
    return TSDB_CODE_SUCCESS;
  }

  return sortPriKeyOptGetSequencingNodesImpl((SLogicNode*)nodesListGetNode(pNode->pChildren, 0), groupSort, sortOrder,
                                             pNotOptimize, pSequencingNodes);
}

static EOrder sortPriKeyOptGetPriKeyOrder(SSortLogicNode* pSort) {
  return ((SOrderByExprNode*)nodesListGetNode(pSort->pSortKeys, 0))->order;
}

static int32_t sortPriKeyOptGetSequencingNodes(SSortLogicNode* pSort, bool groupSort, SNodeList** pSequencingNodes) {
  bool    notOptimize = false;
  int32_t code =
      sortPriKeyOptGetSequencingNodesImpl((SLogicNode*)nodesListGetNode(pSort->node.pChildren, 0), groupSort,
                                          sortPriKeyOptGetPriKeyOrder(pSort), &notOptimize, pSequencingNodes);
  if (TSDB_CODE_SUCCESS != code || notOptimize) {
    NODES_CLEAR_LIST(*pSequencingNodes);
  }
  return code;
}

static int32_t sortPriKeyOptApply(SOptimizeContext* pCxt, SLogicSubplan* pLogicSubplan, SSortLogicNode* pSort,
                                  SNodeList* pSequencingNodes) {
  EOrder order = sortPriKeyOptGetPriKeyOrder(pSort);
  SNode* pSequencingNode = NULL;
  FOREACH(pSequencingNode, pSequencingNodes) {
    if (QUERY_NODE_LOGIC_PLAN_SCAN == nodeType(pSequencingNode)) {
      SScanLogicNode* pScan = (SScanLogicNode*)pSequencingNode;
      if ((ORDER_DESC == order && pScan->scanSeq[0] > 0) || (ORDER_ASC == order && pScan->scanSeq[1] > 0)) {
        TSWAP(pScan->scanSeq[0], pScan->scanSeq[1]);
      }
      pScan->node.outputTsOrder = order;
      if (TSDB_SUPER_TABLE == pScan->tableType) {
        pScan->scanType = SCAN_TYPE_TABLE_MERGE;
        pScan->node.resultDataOrder = DATA_ORDER_LEVEL_GLOBAL;
        pScan->node.requireDataOrder = DATA_ORDER_LEVEL_GLOBAL;
      }
      pScan->sortPrimaryKey = true;
    } else if (QUERY_NODE_LOGIC_PLAN_WINDOW == nodeType(pSequencingNode)) {
      ((SLogicNode*)pSequencingNode)->outputTsOrder = order;
    }
    optSetParentOrder(((SLogicNode*)pSequencingNode)->pParent, order, (SLogicNode*)pSort);
  }

  SLogicNode* pChild = (SLogicNode*)nodesListGetNode(pSort->node.pChildren, 0);
  if (NULL == pSort->node.pParent) {
    TSWAP(pSort->node.pTargets, pChild->pTargets);
  }
  int32_t code = replaceLogicNode(pLogicSubplan, (SLogicNode*)pSort, pChild);
  if (TSDB_CODE_SUCCESS == code) {
    NODES_CLEAR_LIST(pSort->node.pChildren);
    nodesDestroyNode((SNode*)pSort);
  }
  pCxt->optimized = true;
  return code;
}

static int32_t sortPrimaryKeyOptimizeImpl(SOptimizeContext* pCxt, SLogicSubplan* pLogicSubplan, SSortLogicNode* pSort) {
  SNodeList* pSequencingNodes = NULL;
  int32_t    code = sortPriKeyOptGetSequencingNodes(pSort, pSort->groupSort, &pSequencingNodes);
  if (TSDB_CODE_SUCCESS == code) {
    if (pSequencingNodes != NULL) {
      code = sortPriKeyOptApply(pCxt, pLogicSubplan, pSort, pSequencingNodes);
    } else {
      // if we decided not to push down sort info to children, we should propagate output ts order to parents of pSort
      optSetParentOrder(pSort->node.pParent, sortPriKeyOptGetPriKeyOrder(pSort), 0);
      // we need to prevent this pSort from being chosen to do optimization again
      pSort->skipPKSortOpt = true;
      pCxt->optimized = true;
    }
  }
  nodesClearList(pSequencingNodes);
  return code;
}

static int32_t sortPrimaryKeyOptimize(SOptimizeContext* pCxt, SLogicSubplan* pLogicSubplan) {
  SSortLogicNode* pSort = (SSortLogicNode*)optFindPossibleNode(pLogicSubplan->pNode, sortPriKeyOptMayBeOptimized);
  if (NULL == pSort) {
    return TSDB_CODE_SUCCESS;
  }
  return sortPrimaryKeyOptimizeImpl(pCxt, pLogicSubplan, pSort);
}

static bool smaIndexOptMayBeOptimized(SLogicNode* pNode) {
  if (QUERY_NODE_LOGIC_PLAN_SCAN != nodeType(pNode) || NULL == pNode->pParent ||
      QUERY_NODE_LOGIC_PLAN_WINDOW != nodeType(pNode->pParent) ||
      WINDOW_TYPE_INTERVAL != ((SWindowLogicNode*)pNode->pParent)->winType) {
    return false;
  }

  SScanLogicNode* pScan = (SScanLogicNode*)pNode;
  if (NULL == pScan->pSmaIndexes || NULL != pScan->node.pConditions) {
    return false;
  }

  return true;
}

static int32_t smaIndexOptCreateSmaScan(SScanLogicNode* pScan, STableIndexInfo* pIndex, SNodeList* pCols,
                                        SLogicNode** pOutput) {
  SScanLogicNode* pSmaScan = (SScanLogicNode*)nodesMakeNode(QUERY_NODE_LOGIC_PLAN_SCAN);
  if (NULL == pSmaScan) {
    return TSDB_CODE_OUT_OF_MEMORY;
  }
  pSmaScan->pScanCols = pCols;
  pSmaScan->tableType = TSDB_SUPER_TABLE;
  pSmaScan->tableId = pIndex->dstTbUid;
  pSmaScan->stableId = pIndex->dstTbUid;
  pSmaScan->scanType = SCAN_TYPE_TABLE;
  pSmaScan->scanSeq[0] = pScan->scanSeq[0];
  pSmaScan->scanSeq[1] = pScan->scanSeq[1];
  pSmaScan->scanRange = pScan->scanRange;
  pSmaScan->dataRequired = FUNC_DATA_REQUIRED_DATA_LOAD;

  pSmaScan->pVgroupList = taosMemoryCalloc(1, sizeof(SVgroupsInfo) + sizeof(SVgroupInfo));
  pSmaScan->node.pTargets = nodesCloneList(pCols);
  if (NULL == pSmaScan->pVgroupList || NULL == pSmaScan->node.pTargets) {
    nodesDestroyNode((SNode*)pSmaScan);
    return TSDB_CODE_OUT_OF_MEMORY;
  }
  pSmaScan->pVgroupList->numOfVgroups = 1;
  pSmaScan->pVgroupList->vgroups[0].vgId = pIndex->dstVgId;
  memcpy(&(pSmaScan->pVgroupList->vgroups[0].epSet), &pIndex->epSet, sizeof(SEpSet));

  *pOutput = (SLogicNode*)pSmaScan;
  return TSDB_CODE_SUCCESS;
}

static bool smaIndexOptEqualInterval(SScanLogicNode* pScan, SWindowLogicNode* pWindow, STableIndexInfo* pIndex) {
  if (pWindow->interval != pIndex->interval || pWindow->intervalUnit != pIndex->intervalUnit ||
      pWindow->offset != pIndex->offset || pWindow->sliding != pIndex->sliding ||
      pWindow->slidingUnit != pIndex->slidingUnit) {
    return false;
  }
  if (IS_TSWINDOW_SPECIFIED(pScan->scanRange)) {
    SInterval interval = {.interval = pIndex->interval,
                          .intervalUnit = pIndex->intervalUnit,
                          .offset = pIndex->offset,
                          .offsetUnit = TIME_UNIT_MILLISECOND,
                          .sliding = pIndex->sliding,
                          .slidingUnit = pIndex->slidingUnit,
                          .precision = pScan->node.precision};
    return (pScan->scanRange.skey == taosTimeTruncate(pScan->scanRange.skey, &interval)) &&
           (pScan->scanRange.ekey + 1 == taosTimeTruncate(pScan->scanRange.ekey + 1, &interval));
  }
  return true;
}

static SNode* smaIndexOptCreateSmaCol(SNode* pFunc, uint64_t tableId, int32_t colId) {
  SColumnNode* pCol = (SColumnNode*)nodesMakeNode(QUERY_NODE_COLUMN);
  if (NULL == pCol) {
    return NULL;
  }
  pCol->tableId = tableId;
  pCol->tableType = TSDB_SUPER_TABLE;
  pCol->colId = colId;
  pCol->colType = COLUMN_TYPE_COLUMN;
  strcpy(pCol->colName, ((SExprNode*)pFunc)->aliasName);
  pCol->node.resType = ((SExprNode*)pFunc)->resType;
  strcpy(pCol->node.aliasName, ((SExprNode*)pFunc)->aliasName);
  return (SNode*)pCol;
}

static int32_t smaIndexOptFindSmaFunc(SNode* pQueryFunc, SNodeList* pSmaFuncs) {
  int32_t index = 0;
  SNode*  pSmaFunc = NULL;
  FOREACH(pSmaFunc, pSmaFuncs) {
    if (nodesEqualNode(pQueryFunc, pSmaFunc)) {
      return index;
    }
    ++index;
  }
  return -1;
}

static SNode* smaIndexOptFindWStartFunc(SNodeList* pSmaFuncs) {
  SNode* pSmaFunc = NULL;
  FOREACH(pSmaFunc, pSmaFuncs) {
    if (QUERY_NODE_FUNCTION == nodeType(pSmaFunc) && FUNCTION_TYPE_WSTART == ((SFunctionNode*)pSmaFunc)->funcType) {
      return pSmaFunc;
    }
  }
  return NULL;
}

static int32_t smaIndexOptCreateSmaCols(SNodeList* pFuncs, uint64_t tableId, SNodeList* pSmaFuncs,
                                        SNodeList** pOutput) {
  SNodeList* pCols = NULL;
  SNode*     pFunc = NULL;
  int32_t    code = TSDB_CODE_SUCCESS;
  int32_t    index = 0;
  int32_t    smaFuncIndex = -1;
  bool       hasWStart = false;
  FOREACH(pFunc, pFuncs) {
    smaFuncIndex = smaIndexOptFindSmaFunc(pFunc, pSmaFuncs);
    if (smaFuncIndex < 0) {
      break;
    } else {
      code = nodesListMakeStrictAppend(&pCols, smaIndexOptCreateSmaCol(pFunc, tableId, smaFuncIndex + 1));
      if (TSDB_CODE_SUCCESS != code) {
        break;
      }
      if (!hasWStart) {
        if (PRIMARYKEY_TIMESTAMP_COL_ID == ((SColumnNode*)pCols->pTail->pNode)->colId) {
          hasWStart = true;
        }
      }
    }
    ++index;
  }

  if (TSDB_CODE_SUCCESS == code && smaFuncIndex >= 0) {
    if (!hasWStart) {
      SNode* pWsNode = smaIndexOptFindWStartFunc(pSmaFuncs);
      if (!pWsNode) {
        nodesDestroyList(pCols);
        code = TSDB_CODE_APP_ERROR;
        qError("create sma cols failed since %s(_wstart not exist)", tstrerror(code));
        return code;
      }
      SExprNode exprNode;
      exprNode.resType = ((SExprNode*)pWsNode)->resType;
      sprintf(exprNode.aliasName, "#expr_%d", index + 1);
      SNode* pkNode = smaIndexOptCreateSmaCol((SNode*)&exprNode, tableId, PRIMARYKEY_TIMESTAMP_COL_ID);
      code = nodesListPushFront(pCols, pkNode);
      if (TSDB_CODE_SUCCESS != code) {
        nodesDestroyNode(pkNode);
        nodesDestroyList(pCols);
        return code;
      }
    }
    *pOutput = pCols;
  } else {
    nodesDestroyList(pCols);
  }

  return code;
}

static int32_t smaIndexOptCouldApplyIndex(SScanLogicNode* pScan, STableIndexInfo* pIndex, SNodeList** pCols) {
  SWindowLogicNode* pWindow = (SWindowLogicNode*)pScan->node.pParent;
  if (!smaIndexOptEqualInterval(pScan, pWindow, pIndex)) {
    return TSDB_CODE_SUCCESS;
  }
  SNodeList* pSmaFuncs = NULL;
  int32_t    code = nodesStringToList(pIndex->expr, &pSmaFuncs);
  if (TSDB_CODE_SUCCESS == code) {
    code = smaIndexOptCreateSmaCols(pWindow->pFuncs, pIndex->dstTbUid, pSmaFuncs, pCols);
  }
  nodesDestroyList(pSmaFuncs);
  return code;
}

static int32_t smaIndexOptApplyIndex(SLogicSubplan* pLogicSubplan, SScanLogicNode* pScan, STableIndexInfo* pIndex,
                                     SNodeList* pSmaCols) {
  SLogicNode* pSmaScan = NULL;
  int32_t     code = smaIndexOptCreateSmaScan(pScan, pIndex, pSmaCols, &pSmaScan);
  if (TSDB_CODE_SUCCESS == code) {
    code = replaceLogicNode(pLogicSubplan, pScan->node.pParent, pSmaScan);
  }
  if (TSDB_CODE_SUCCESS == code) {
    nodesDestroyNode((SNode*)pScan->node.pParent);
  }
  return code;
}

static int32_t smaIndexOptimizeImpl(SOptimizeContext* pCxt, SLogicSubplan* pLogicSubplan, SScanLogicNode* pScan) {
  int32_t code = TSDB_CODE_SUCCESS;
  int32_t nindexes = taosArrayGetSize(pScan->pSmaIndexes);
  for (int32_t i = 0; i < nindexes; ++i) {
    STableIndexInfo* pIndex = taosArrayGet(pScan->pSmaIndexes, i);
    SNodeList*       pSmaCols = NULL;
    code = smaIndexOptCouldApplyIndex(pScan, pIndex, &pSmaCols);
    if (TSDB_CODE_SUCCESS == code && NULL != pSmaCols) {
      code = smaIndexOptApplyIndex(pLogicSubplan, pScan, pIndex, pSmaCols);
      pCxt->optimized = true;
      break;
    }
  }
  return code;
}

static int32_t smaIndexOptimize(SOptimizeContext* pCxt, SLogicSubplan* pLogicSubplan) {
  SScanLogicNode* pScan = (SScanLogicNode*)optFindPossibleNode(pLogicSubplan->pNode, smaIndexOptMayBeOptimized);
  if (NULL == pScan) {
    return TSDB_CODE_SUCCESS;
  }
  return smaIndexOptimizeImpl(pCxt, pLogicSubplan, pScan);
}

static EDealRes partTagsOptHasTbname(SNode* pNode, void* pContext) {
  if (QUERY_NODE_COLUMN == nodeType(pNode)) {
    if (COLUMN_TYPE_TBNAME == ((SColumnNode*)pNode)->colType) {
      *(bool*)pContext = true;
      return DEAL_RES_END;
    }
  }
  return DEAL_RES_CONTINUE;
}

static bool planOptNodeListHasTbname(SNodeList* pKeys) {
  bool hasCol = false;
  nodesWalkExprs(pKeys, partTagsOptHasTbname, &hasCol);
  return hasCol;
}

static bool partTagsIsOptimizableNode(SLogicNode* pNode) {
  bool ret = 1 == LIST_LENGTH(pNode->pChildren) &&
             QUERY_NODE_LOGIC_PLAN_SCAN == nodeType(nodesListGetNode(pNode->pChildren, 0)) &&
             SCAN_TYPE_TAG != ((SScanLogicNode*)nodesListGetNode(pNode->pChildren, 0))->scanType;
  if (!ret) return ret;
  switch (nodeType(pNode)) {
    case QUERY_NODE_LOGIC_PLAN_PARTITION: {
      if (pNode->pParent && nodeType(pNode->pParent) == QUERY_NODE_LOGIC_PLAN_WINDOW) {
        SWindowLogicNode* pWindow = (SWindowLogicNode*)pNode->pParent;
        if (pWindow->winType == WINDOW_TYPE_INTERVAL) {
          // if interval has slimit, we push down partition node to scan, and scan will set groupOrderScan to true
          //   we want to skip groups of blocks after slimit satisfied
          // if interval only has limit, we do not push down partition node to scan
          //   we want to get grouped output from partition node and make use of limit
          // if no slimit and no limit, we push down partition node and groupOrderScan is false, cause we do not need
          //   group ordered output
          if (!pWindow->node.pSlimit && pWindow->node.pLimit) ret = false;
        }
      }
    } break;
    case QUERY_NODE_LOGIC_PLAN_AGG: {
      SAggLogicNode* pAgg = (SAggLogicNode*)pNode;
      ret = pAgg->pGroupKeys && pAgg->pAggFuncs;
    } break;
    default:
      ret = false;
      break;
  }
  return ret;
}

static SNodeList* partTagsGetPartKeys(SLogicNode* pNode) {
  if (QUERY_NODE_LOGIC_PLAN_PARTITION == nodeType(pNode)) {
    return ((SPartitionLogicNode*)pNode)->pPartitionKeys;
  } else {
    return ((SAggLogicNode*)pNode)->pGroupKeys;
  }
}

static SNodeList* partTagsGetFuncs(SLogicNode* pNode) {
  if (QUERY_NODE_LOGIC_PLAN_PARTITION == nodeType(pNode)) {
    return NULL;
  } else {
    return ((SAggLogicNode*)pNode)->pAggFuncs;
  }
}

static bool partTagsOptAreSupportedFuncs(SNodeList* pFuncs) {
  SNode* pFunc = NULL;
  FOREACH(pFunc, pFuncs) {
    if (fmIsIndefiniteRowsFunc(((SFunctionNode*)pFunc)->funcId) && !fmIsSelectFunc(((SFunctionNode*)pFunc)->funcId)) {
      return false;
    }
  }
  return true;
}

static bool partTagsOptMayBeOptimized(SLogicNode* pNode) {
  if (!partTagsIsOptimizableNode(pNode)) {
    return false;
  }

  return !keysHasCol(partTagsGetPartKeys(pNode)) && partTagsOptAreSupportedFuncs(partTagsGetFuncs(pNode));
}

static int32_t partTagsOptRebuildTbanme(SNodeList* pPartKeys) {
  int32_t code = TSDB_CODE_SUCCESS;
  nodesRewriteExprs(pPartKeys, optRebuildTbanme, &code);
  return code;
}

// todo refact: just to mask compilation warnings
static void partTagsSetAlias(char* pAlias, const char* pTableAlias, const char* pColName) {
  char    name[TSDB_COL_FNAME_LEN + 1] = {0};
  int32_t len = snprintf(name, TSDB_COL_FNAME_LEN, "%s.%s", pTableAlias, pColName);

  taosCreateMD5Hash(name, len);
  strncpy(pAlias, name, TSDB_COL_NAME_LEN - 1);
}

static SNode* partTagsCreateWrapperFunc(const char* pFuncName, SNode* pNode) {
  SFunctionNode* pFunc = (SFunctionNode*)nodesMakeNode(QUERY_NODE_FUNCTION);
  if (NULL == pFunc) {
    return NULL;
  }

  snprintf(pFunc->functionName, sizeof(pFunc->functionName), "%s", pFuncName);
  if (QUERY_NODE_COLUMN == nodeType(pNode) && COLUMN_TYPE_TBNAME != ((SColumnNode*)pNode)->colType) {
    SColumnNode* pCol = (SColumnNode*)pNode;
    partTagsSetAlias(pFunc->node.aliasName, pCol->tableAlias, pCol->colName);
  } else {
    strcpy(pFunc->node.aliasName, ((SExprNode*)pNode)->aliasName);
  }
  int32_t code = nodesListMakeStrictAppend(&pFunc->pParameterList, nodesCloneNode(pNode));
  if (TSDB_CODE_SUCCESS == code) {
    code = fmGetFuncInfo(pFunc, NULL, 0);
  }

  if (TSDB_CODE_SUCCESS != code) {
    nodesDestroyNode((SNode*)pFunc);
    return NULL;
  }

  return (SNode*)pFunc;
}

static bool partTagsHasIndefRowsSelectFunc(SNodeList* pFuncs) {
  SNode* pFunc = NULL;
  FOREACH(pFunc, pFuncs) {
    if (fmIsIndefiniteRowsFunc(((SFunctionNode*)pFunc)->funcId)) {
      return true;
    }
  }
  return false;
}

static bool partTagsNeedOutput(SNode* pExpr, SNodeList* pTargets) {
  SNode* pOutput = NULL;
  FOREACH(pOutput, pTargets) {
    if (QUERY_NODE_COLUMN == nodeType(pExpr)) {
      if (nodesEqualNode(pExpr, pOutput)) {
        return true;
      }
    } else if (0 == strcmp(((SExprNode*)pExpr)->aliasName, ((SColumnNode*)pOutput)->colName)) {
      return true;
    }
  }
  return false;
}

static int32_t partTagsRewriteGroupTagsToFuncs(SNodeList* pGroupTags, int32_t start, SAggLogicNode* pAgg) {
  bool    hasIndefRowsSelectFunc = partTagsHasIndefRowsSelectFunc(pAgg->pAggFuncs);
  int32_t code = TSDB_CODE_SUCCESS;
  int32_t index = 0;
  SNode*  pNode = NULL;
  FOREACH(pNode, pGroupTags) {
    if (index++ < start || !partTagsNeedOutput(pNode, pAgg->node.pTargets)) {
      continue;
    }
    if (hasIndefRowsSelectFunc) {
      code = nodesListStrictAppend(pAgg->pAggFuncs, partTagsCreateWrapperFunc("_select_value", pNode));
    } else {
      code = nodesListStrictAppend(pAgg->pAggFuncs, partTagsCreateWrapperFunc("_group_key", pNode));
    }
    if (TSDB_CODE_SUCCESS != code) {
      break;
    }
  }
  return code;
}

static int32_t partTagsOptimize(SOptimizeContext* pCxt, SLogicSubplan* pLogicSubplan) {
  SLogicNode* pNode = optFindPossibleNode(pLogicSubplan->pNode, partTagsOptMayBeOptimized);
  if (NULL == pNode) {
    return TSDB_CODE_SUCCESS;
  }

  int32_t         code = TSDB_CODE_SUCCESS;
  SScanLogicNode* pScan = (SScanLogicNode*)nodesListGetNode(pNode->pChildren, 0);
  if (QUERY_NODE_LOGIC_PLAN_PARTITION == nodeType(pNode)) {
    TSWAP(((SPartitionLogicNode*)pNode)->pPartitionKeys, pScan->pGroupTags);
    TSWAP(((SPartitionLogicNode*)pNode)->pTags, pScan->pTags);
    TSWAP(((SPartitionLogicNode*)pNode)->pSubtable, pScan->pSubtable);
    int32_t code = replaceLogicNode(pLogicSubplan, pNode, (SLogicNode*)pScan);
    if (TSDB_CODE_SUCCESS == code) {
      code = adjustLogicNodeDataRequirement((SLogicNode*)pScan, pNode->resultDataOrder);
    }
    if (TSDB_CODE_SUCCESS == code) {
      if (QUERY_NODE_LOGIC_PLAN_AGG == pNode->pParent->type) {
        SAggLogicNode* pParent = (SAggLogicNode*)(pNode->pParent);
        scanPathOptSetGroupOrderScan(pScan);
        pParent->hasGroupKeyOptimized = true;
      }
      if (pNode->pParent->pSlimit)
        pScan->groupOrderScan = true;

      NODES_CLEAR_LIST(pNode->pChildren);
      nodesDestroyNode((SNode*)pNode);
    }
  } else {
    SAggLogicNode* pAgg = (SAggLogicNode*)pNode;
    int32_t        start = -1;
    SNode*         pGroupKey = NULL;
    FOREACH(pGroupKey, pAgg->pGroupKeys) {
      SNode* pGroupExpr = nodesListGetNode(((SGroupingSetNode*)pGroupKey)->pParameterList, 0);
      if (NULL != pScan->pGroupTags) {
        SNode* pGroupTag = NULL;
        FOREACH(pGroupTag, pScan->pGroupTags) {
          if (nodesEqualNode(pGroupTag, pGroupExpr)) {
            continue;
          }
        }
      }
      if (start < 0) {
        start = LIST_LENGTH(pScan->pGroupTags);
      }
      code = nodesListMakeStrictAppend(&pScan->pGroupTags, nodesCloneNode(pGroupExpr));
      if (TSDB_CODE_SUCCESS != code) {
        break;
      }
    }
    pAgg->hasGroupKeyOptimized = true;

    NODES_DESTORY_LIST(pAgg->pGroupKeys);
    if (TSDB_CODE_SUCCESS == code && start >= 0) {
      code = partTagsRewriteGroupTagsToFuncs(pScan->pGroupTags, start, pAgg);
    }
  }
  if (TSDB_CODE_SUCCESS == code) {
    code = partTagsOptRebuildTbanme(pScan->pGroupTags);
  }

  pCxt->optimized = true;
  return code;
}

static bool eliminateProjOptCheckProjColumnNames(SProjectLogicNode* pProjectNode) {
  SHashObj* pProjColNameHash = taosHashInit(16, taosGetDefaultHashFunction(TSDB_DATA_TYPE_BINARY), true, HASH_NO_LOCK);
  SNode*    pProjection;
  FOREACH(pProjection, pProjectNode->pProjections) {
    char*    projColumnName = ((SColumnNode*)pProjection)->colName;
    int32_t* pExist = taosHashGet(pProjColNameHash, projColumnName, strlen(projColumnName));
    if (NULL != pExist) {
      taosHashCleanup(pProjColNameHash);
      return false;
    } else {
      int32_t exist = 1;
      taosHashPut(pProjColNameHash, projColumnName, strlen(projColumnName), &exist, sizeof(exist));
    }
  }
  taosHashCleanup(pProjColNameHash);
  return true;
}

static bool eliminateProjOptMayBeOptimized(SLogicNode* pNode) {
  // TODO: enable this optimization after new mechanising that map projection and targets of project node
  if (NULL != pNode->pParent) {
    return false;
  }

  // Super table scan requires project operator to merge packets to improve performance.
  if (QUERY_NODE_LOGIC_PLAN_PROJECT != nodeType(pNode) || 1 != LIST_LENGTH(pNode->pChildren) ||
      (QUERY_NODE_LOGIC_PLAN_SCAN == nodeType(nodesListGetNode(pNode->pChildren, 0)) &&
       TSDB_SUPER_TABLE == ((SScanLogicNode*)nodesListGetNode(pNode->pChildren, 0))->tableType)) {
    return false;
  }

  SProjectLogicNode* pProjectNode = (SProjectLogicNode*)pNode;
  if (NULL != pProjectNode->node.pLimit || NULL != pProjectNode->node.pSlimit ||
      NULL != pProjectNode->node.pConditions) {
    return false;
  }

  SNode* pProjection;
  FOREACH(pProjection, pProjectNode->pProjections) {
    SExprNode* pExprNode = (SExprNode*)pProjection;
    if (QUERY_NODE_COLUMN != nodeType(pExprNode)) {
      return false;
    }
  }

  return eliminateProjOptCheckProjColumnNames(pProjectNode);
}

typedef struct CheckNewChildTargetsCxt {
  SNodeList* pNewChildTargets;
  bool       canUse;
} CheckNewChildTargetsCxt;

static EDealRes eliminateProjOptCanUseNewChildTargetsImpl(SNode* pNode, void* pContext) {
  if (QUERY_NODE_COLUMN == nodeType(pNode)) {
    CheckNewChildTargetsCxt* pCxt = pContext;
    SNode*                   pTarget = NULL;
    FOREACH(pTarget, pCxt->pNewChildTargets) {
      if (nodesEqualNode(pTarget, pNode)) {
        pCxt->canUse = true;
        return DEAL_RES_CONTINUE;
      }
    }
    pCxt->canUse = false;
    return DEAL_RES_END;
  }
  return DEAL_RES_CONTINUE;
}

static bool eliminateProjOptCanChildConditionUseChildTargets(SLogicNode* pChild, SNodeList* pNewChildTargets) {
  if (NULL != pChild->pConditions) {
    CheckNewChildTargetsCxt cxt = {.pNewChildTargets = pNewChildTargets, .canUse = false};
    nodesWalkExpr(pChild->pConditions, eliminateProjOptCanUseNewChildTargetsImpl, &cxt);
    if (!cxt.canUse) return false;
  }
  if (QUERY_NODE_LOGIC_PLAN_JOIN == nodeType(pChild) && ((SJoinLogicNode*)pChild)->joinAlgo != JOIN_ALGO_UNKNOWN) {
    return false;
  }  
  if (QUERY_NODE_LOGIC_PLAN_JOIN == nodeType(pChild) && ((SJoinLogicNode*)pChild)->pOtherOnCond) {
    SJoinLogicNode*         pJoinLogicNode = (SJoinLogicNode*)pChild;
    CheckNewChildTargetsCxt cxt = {.pNewChildTargets = pNewChildTargets, .canUse = false};
    nodesWalkExpr(pJoinLogicNode->pOtherOnCond, eliminateProjOptCanUseNewChildTargetsImpl, &cxt);
    if (!cxt.canUse) return false;
  }
  return true;
}

static void alignProjectionWithTarget(SLogicNode* pNode) {
  if (QUERY_NODE_LOGIC_PLAN_PROJECT != pNode->type) {
    return;
  }

  SProjectLogicNode* pProjectNode = (SProjectLogicNode*)pNode;
  SNode*             pProjection = NULL;
  FOREACH(pProjection, pProjectNode->pProjections) {
    SNode* pTarget = NULL;
    bool   keep = false;
    FOREACH(pTarget, pNode->pTargets) {
      if (0 == strcmp(((SColumnNode*)pProjection)->node.aliasName, ((SColumnNode*)pTarget)->colName)) {
        keep = true;
        break;
      }
    }
    if (!keep) {
      nodesListErase(pProjectNode->pProjections, cell);
    }
  }
}

static int32_t eliminateProjOptimizeImpl(SOptimizeContext* pCxt, SLogicSubplan* pLogicSubplan,
                                         SProjectLogicNode* pProjectNode) {
  SLogicNode* pChild = (SLogicNode*)nodesListGetNode(pProjectNode->node.pChildren, 0);
  SNodeList*  pNewChildTargets = nodesMakeList();

  SNode* pProjection = NULL;
  FOREACH(pProjection, pProjectNode->pProjections) {
    SNode* pChildTarget = NULL;
    FOREACH(pChildTarget, pChild->pTargets) {
      if (0 == strcmp(((SColumnNode*)pProjection)->colName, ((SColumnNode*)pChildTarget)->colName)) {
        nodesListAppend(pNewChildTargets, nodesCloneNode(pChildTarget));
        break;
      }
    }
  }
  if (eliminateProjOptCanChildConditionUseChildTargets(pChild, pNewChildTargets)) {
    nodesDestroyList(pChild->pTargets);
    pChild->pTargets = pNewChildTargets;
  } else {
    nodesDestroyList(pNewChildTargets);
    return TSDB_CODE_SUCCESS;
  }

  int32_t code = replaceLogicNode(pLogicSubplan, (SLogicNode*)pProjectNode, pChild);
  if (pProjectNode->node.pHint && !pChild->pHint) TSWAP(pProjectNode->node.pHint, pChild->pHint);
  if (TSDB_CODE_SUCCESS == code) {
    NODES_CLEAR_LIST(pProjectNode->node.pChildren);
    nodesDestroyNode((SNode*)pProjectNode);
    // if pChild is a project logic node, remove its projection which is not reference by its target.
    alignProjectionWithTarget(pChild);
  }
  pCxt->optimized = true;
  return code;
}

static int32_t eliminateProjOptimize(SOptimizeContext* pCxt, SLogicSubplan* pLogicSubplan) {
  SProjectLogicNode* pProjectNode =
      (SProjectLogicNode*)optFindPossibleNode(pLogicSubplan->pNode, eliminateProjOptMayBeOptimized);

  if (NULL == pProjectNode) {
    return TSDB_CODE_SUCCESS;
  }

  return eliminateProjOptimizeImpl(pCxt, pLogicSubplan, pProjectNode);
}

static bool rewriteTailOptMayBeOptimized(SLogicNode* pNode) {
  return QUERY_NODE_LOGIC_PLAN_INDEF_ROWS_FUNC == nodeType(pNode) && ((SIndefRowsFuncLogicNode*)pNode)->isTailFunc;
}

static SNode* rewriteTailOptCreateOrderByExpr(SNode* pSortKey) {
  SOrderByExprNode* pOrder = (SOrderByExprNode*)nodesMakeNode(QUERY_NODE_ORDER_BY_EXPR);
  if (NULL == pOrder) {
    return NULL;
  }
  pOrder->order = ORDER_DESC;
  pOrder->pExpr = nodesCloneNode(pSortKey);
  if (NULL == pOrder->pExpr) {
    nodesDestroyNode((SNode*)pOrder);
    return NULL;
  }
  return (SNode*)pOrder;
}

static int32_t rewriteTailOptCreateLimit(SNode* pLimit, SNode* pOffset, SNode** pOutput) {
  SLimitNode* pLimitNode = (SLimitNode*)nodesMakeNode(QUERY_NODE_LIMIT);
  if (NULL == pLimitNode) {
    return TSDB_CODE_OUT_OF_MEMORY;
  }
  pLimitNode->limit = NULL == pLimit ? -1 : ((SValueNode*)pLimit)->datum.i;
  pLimitNode->offset = NULL == pOffset ? 0 : ((SValueNode*)pOffset)->datum.i;
  *pOutput = (SNode*)pLimitNode;
  return TSDB_CODE_SUCCESS;
}

static bool rewriteTailOptNeedGroupSort(SIndefRowsFuncLogicNode* pIndef) {
  if (1 != LIST_LENGTH(pIndef->node.pChildren)) {
    return false;
  }
  SNode* pChild = nodesListGetNode(pIndef->node.pChildren, 0);
  return QUERY_NODE_LOGIC_PLAN_PARTITION == nodeType(pChild) ||
         (QUERY_NODE_LOGIC_PLAN_SCAN == nodeType(pChild) && NULL != ((SScanLogicNode*)pChild)->pGroupTags);
}

static int32_t rewriteTailOptCreateSort(SIndefRowsFuncLogicNode* pIndef, SLogicNode** pOutput) {
  SSortLogicNode* pSort = (SSortLogicNode*)nodesMakeNode(QUERY_NODE_LOGIC_PLAN_SORT);
  if (NULL == pSort) {
    return TSDB_CODE_OUT_OF_MEMORY;
  }

  pSort->groupSort = rewriteTailOptNeedGroupSort(pIndef);
  TSWAP(pSort->node.pChildren, pIndef->node.pChildren);
  optResetParent((SLogicNode*)pSort);
  pSort->node.precision = pIndef->node.precision;

  SFunctionNode* pTail = NULL;
  SNode*         pFunc = NULL;
  FOREACH(pFunc, pIndef->pFuncs) {
    if (FUNCTION_TYPE_TAIL == ((SFunctionNode*)pFunc)->funcType) {
      pTail = (SFunctionNode*)pFunc;
      break;
    }
  }

  // tail(expr, [limit, offset,] _rowts)
  int32_t rowtsIndex = LIST_LENGTH(pTail->pParameterList) - 1;

  int32_t code = nodesListMakeStrictAppend(
      &pSort->pSortKeys, rewriteTailOptCreateOrderByExpr(nodesListGetNode(pTail->pParameterList, rowtsIndex)));
  if (TSDB_CODE_SUCCESS == code) {
    pSort->node.pTargets = nodesCloneList(((SLogicNode*)nodesListGetNode(pSort->node.pChildren, 0))->pTargets);
    if (NULL == pSort->node.pTargets) {
      code = TSDB_CODE_OUT_OF_MEMORY;
    }
  }

  if (TSDB_CODE_SUCCESS == code) {
    *pOutput = (SLogicNode*)pSort;
  } else {
    nodesDestroyNode((SNode*)pSort);
  }

  return code;
}

static SNode* rewriteTailOptCreateProjectExpr(SFunctionNode* pFunc) {
  SNode* pExpr = nodesCloneNode(nodesListGetNode(pFunc->pParameterList, 0));
  if (NULL == pExpr) {
    return NULL;
  }
  strcpy(((SExprNode*)pExpr)->aliasName, pFunc->node.aliasName);
  return pExpr;
}

static int32_t rewriteTailOptCreateProject(SIndefRowsFuncLogicNode* pIndef, SLogicNode** pOutput) {
  SProjectLogicNode* pProject = (SProjectLogicNode*)nodesMakeNode(QUERY_NODE_LOGIC_PLAN_PROJECT);
  if (NULL == pProject) {
    return TSDB_CODE_OUT_OF_MEMORY;
  }

  TSWAP(pProject->node.pTargets, pIndef->node.pTargets);
  pProject->node.precision = pIndef->node.precision;

  int32_t        code = TSDB_CODE_SUCCESS;
  SFunctionNode* pTail = NULL;
  SNode*         pFunc = NULL;
  FOREACH(pFunc, pIndef->pFuncs) {
    code = nodesListMakeStrictAppend(&pProject->pProjections, rewriteTailOptCreateProjectExpr((SFunctionNode*)pFunc));
    if (TSDB_CODE_SUCCESS != code) {
      break;
    }
    if (FUNCTION_TYPE_TAIL == ((SFunctionNode*)pFunc)->funcType) {
      pTail = (SFunctionNode*)pFunc;
    }
  }

  // tail(expr, [limit, offset,] _rowts)
  int32_t limitIndex = LIST_LENGTH(pTail->pParameterList) > 2 ? 1 : -1;
  int32_t offsetIndex = LIST_LENGTH(pTail->pParameterList) > 3 ? 2 : -1;
  if (TSDB_CODE_SUCCESS == code) {
    code = rewriteTailOptCreateLimit(limitIndex < 0 ? NULL : nodesListGetNode(pTail->pParameterList, limitIndex),
                                     offsetIndex < 0 ? NULL : nodesListGetNode(pTail->pParameterList, offsetIndex),
                                     &pProject->node.pLimit);
  }
  if (TSDB_CODE_SUCCESS == code) {
    *pOutput = (SLogicNode*)pProject;
  } else {
    nodesDestroyNode((SNode*)pProject);
  }
  return code;
}

static int32_t rewriteTailOptimizeImpl(SOptimizeContext* pCxt, SLogicSubplan* pLogicSubplan,
                                       SIndefRowsFuncLogicNode* pIndef) {
  SLogicNode* pSort = NULL;
  SLogicNode* pProject = NULL;
  int32_t     code = rewriteTailOptCreateSort(pIndef, &pSort);
  if (TSDB_CODE_SUCCESS == code) {
    code = rewriteTailOptCreateProject(pIndef, &pProject);
  }
  if (TSDB_CODE_SUCCESS == code) {
    code = nodesListMakeAppend(&pProject->pChildren, (SNode*)pSort);
    pSort->pParent = pProject;
    pSort = NULL;
  }
  if (TSDB_CODE_SUCCESS == code) {
    code = replaceLogicNode(pLogicSubplan, (SLogicNode*)pIndef, pProject);
  }
  if (TSDB_CODE_SUCCESS == code) {
    nodesDestroyNode((SNode*)pIndef);
  } else {
    nodesDestroyNode((SNode*)pSort);
    nodesDestroyNode((SNode*)pProject);
  }
  pCxt->optimized = true;
  return code;
}

static int32_t rewriteTailOptimize(SOptimizeContext* pCxt, SLogicSubplan* pLogicSubplan) {
  SIndefRowsFuncLogicNode* pIndef =
      (SIndefRowsFuncLogicNode*)optFindPossibleNode(pLogicSubplan->pNode, rewriteTailOptMayBeOptimized);

  if (NULL == pIndef) {
    return TSDB_CODE_SUCCESS;
  }

  return rewriteTailOptimizeImpl(pCxt, pLogicSubplan, pIndef);
}

static bool eliminateSetOpMayBeOptimized(SLogicNode* pNode) {
  SLogicNode* pParent = pNode->pParent;
  if (NULL == pParent ||
      QUERY_NODE_LOGIC_PLAN_AGG != nodeType(pParent) && QUERY_NODE_LOGIC_PLAN_PROJECT != nodeType(pParent) ||
      LIST_LENGTH(pParent->pChildren) < 2) {
    return false;
  }
  if (nodeType(pNode) != nodeType(pNode->pParent) || LIST_LENGTH(pNode->pChildren) < 2) {
    return false;
  }
  return true;
}

static int32_t eliminateSetOpOptimizeImpl(SOptimizeContext* pCxt, SLogicSubplan* pLogicSubplan,
                                          SLogicNode* pSetOpNode) {
  SNode* pSibling;
  FOREACH(pSibling, pSetOpNode->pParent->pChildren) {
    if (nodesEqualNode(pSibling, (SNode*)pSetOpNode)) {
      SNode* pChild;
      FOREACH(pChild, pSetOpNode->pChildren) { ((SLogicNode*)pChild)->pParent = pSetOpNode->pParent; }
      INSERT_LIST(pSetOpNode->pParent->pChildren, pSetOpNode->pChildren);

      pSetOpNode->pChildren = NULL;
      ERASE_NODE(pSetOpNode->pParent->pChildren);
      pCxt->optimized = true;
      return TSDB_CODE_SUCCESS;
    }
  }

  return TSDB_CODE_PLAN_INTERNAL_ERROR;
}

static int32_t eliminateSetOpOptimize(SOptimizeContext* pCxt, SLogicSubplan* pLogicSubplan) {
  SLogicNode* pSetOpNode = optFindPossibleNode(pLogicSubplan->pNode, eliminateSetOpMayBeOptimized);
  if (NULL == pSetOpNode) {
    return TSDB_CODE_SUCCESS;
  }

  return eliminateSetOpOptimizeImpl(pCxt, pLogicSubplan, pSetOpNode);
}

static bool rewriteUniqueOptMayBeOptimized(SLogicNode* pNode) {
  return QUERY_NODE_LOGIC_PLAN_INDEF_ROWS_FUNC == nodeType(pNode) && ((SIndefRowsFuncLogicNode*)pNode)->isUniqueFunc;
}

static SNode* rewriteUniqueOptCreateGroupingSet(SNode* pExpr) {
  SGroupingSetNode* pGroupingSet = (SGroupingSetNode*)nodesMakeNode(QUERY_NODE_GROUPING_SET);
  if (NULL == pGroupingSet) {
    return NULL;
  }
  pGroupingSet->groupingSetType = GP_TYPE_NORMAL;
  SExprNode* pGroupExpr = (SExprNode*)nodesCloneNode(pExpr);
  if (TSDB_CODE_SUCCESS != nodesListMakeStrictAppend(&pGroupingSet->pParameterList, (SNode*)pGroupExpr)) {
    nodesDestroyNode((SNode*)pGroupingSet);
    return NULL;
  }
  return (SNode*)pGroupingSet;
}

static SNode* rewriteUniqueOptCreateFirstFunc(SFunctionNode* pSelectValue, SNode* pCol) {
  SFunctionNode* pFunc = (SFunctionNode*)nodesMakeNode(QUERY_NODE_FUNCTION);
  if (NULL == pFunc) {
    return NULL;
  }

  strcpy(pFunc->functionName, "first");
  if (NULL != pSelectValue) {
    strcpy(pFunc->node.aliasName, pSelectValue->node.aliasName);
  } else {
    int64_t pointer = (int64_t)pFunc;
    char name[TSDB_FUNC_NAME_LEN + TSDB_POINTER_PRINT_BYTES + TSDB_NAME_DELIMITER_LEN + 1] = {0};
    int32_t len = snprintf(name, sizeof(name) - 1, "%s.%" PRId64 "", pFunc->functionName, pointer);
    taosCreateMD5Hash(name, len);
    strncpy(pFunc->node.aliasName, name, TSDB_COL_NAME_LEN - 1);
  }
  int32_t code = nodesListMakeStrictAppend(&pFunc->pParameterList, nodesCloneNode(pCol));
  if (TSDB_CODE_SUCCESS == code) {
    code = fmGetFuncInfo(pFunc, NULL, 0);
  }

  if (TSDB_CODE_SUCCESS != code) {
    nodesDestroyNode((SNode*)pFunc);
    return NULL;
  }

  return (SNode*)pFunc;
}

static int32_t rewriteUniqueOptCreateAgg(SIndefRowsFuncLogicNode* pIndef, SLogicNode** pOutput) {
  SAggLogicNode* pAgg = (SAggLogicNode*)nodesMakeNode(QUERY_NODE_LOGIC_PLAN_AGG);
  if (NULL == pAgg) {
    return TSDB_CODE_OUT_OF_MEMORY;
  }

  TSWAP(pAgg->node.pChildren, pIndef->node.pChildren);
  optResetParent((SLogicNode*)pAgg);
  pAgg->node.precision = pIndef->node.precision;
  pAgg->node.requireDataOrder = DATA_ORDER_LEVEL_IN_BLOCK;  // first function requirement
  pAgg->node.resultDataOrder = DATA_ORDER_LEVEL_NONE;

  int32_t code = TSDB_CODE_SUCCESS;
  bool    hasSelectPrimaryKey = false;
  SNode*  pPrimaryKey = NULL;
  SNode*  pNode = NULL;
  FOREACH(pNode, pIndef->pFuncs) {
    SFunctionNode* pFunc = (SFunctionNode*)pNode;
    SNode*         pExpr = nodesListGetNode(pFunc->pParameterList, 0);
    if (FUNCTION_TYPE_UNIQUE == pFunc->funcType) {
      pPrimaryKey = nodesListGetNode(pFunc->pParameterList, 1);
      code = nodesListMakeStrictAppend(&pAgg->pGroupKeys, rewriteUniqueOptCreateGroupingSet(pExpr));
    } else if (PRIMARYKEY_TIMESTAMP_COL_ID == ((SColumnNode*)pExpr)->colId) {  // _select_value(ts) => first(ts)
      hasSelectPrimaryKey = true;
      code = nodesListMakeStrictAppend(&pAgg->pAggFuncs, rewriteUniqueOptCreateFirstFunc(pFunc, pExpr));
    } else {  // _select_value(other_col)
      code = nodesListMakeStrictAppend(&pAgg->pAggFuncs, nodesCloneNode(pNode));
    }
    if (TSDB_CODE_SUCCESS != code) {
      break;
    }
  }

  if (TSDB_CODE_SUCCESS == code) {
    code = createColumnByRewriteExprs(pAgg->pGroupKeys, &pAgg->node.pTargets);
  }
  if (TSDB_CODE_SUCCESS == code && NULL != pAgg->pAggFuncs) {
    code = createColumnByRewriteExprs(pAgg->pAggFuncs, &pAgg->node.pTargets);
  }

  if (TSDB_CODE_SUCCESS == code && !hasSelectPrimaryKey && NULL != pAgg->pAggFuncs) {
    code = nodesListMakeStrictAppend(&pAgg->pAggFuncs, rewriteUniqueOptCreateFirstFunc(NULL, pPrimaryKey));
  }

  if (TSDB_CODE_SUCCESS == code) {
    *pOutput = (SLogicNode*)pAgg;
  } else {
    nodesDestroyNode((SNode*)pAgg);
  }
  return code;
}

static SNode* rewriteUniqueOptCreateProjectCol(SFunctionNode* pFunc) {
  SColumnNode* pCol = (SColumnNode*)nodesMakeNode(QUERY_NODE_COLUMN);
  if (NULL == pCol) {
    return NULL;
  }

  pCol->node.resType = pFunc->node.resType;
  if (FUNCTION_TYPE_UNIQUE == pFunc->funcType) {
    SExprNode* pExpr = (SExprNode*)nodesListGetNode(pFunc->pParameterList, 0);
    if (QUERY_NODE_COLUMN == nodeType(pExpr)) {
      strcpy(pCol->tableAlias, ((SColumnNode*)pExpr)->tableAlias);
      strcpy(pCol->colName, ((SColumnNode*)pExpr)->colName);
    } else {
      strcpy(pCol->colName, pExpr->aliasName);
    }
  } else {
    strcpy(pCol->colName, pFunc->node.aliasName);
  }
  strcpy(pCol->node.aliasName, pFunc->node.aliasName);

  return (SNode*)pCol;
}

static int32_t rewriteUniqueOptCreateProject(SIndefRowsFuncLogicNode* pIndef, SLogicNode** pOutput) {
  SProjectLogicNode* pProject = (SProjectLogicNode*)nodesMakeNode(QUERY_NODE_LOGIC_PLAN_PROJECT);
  if (NULL == pProject) {
    return TSDB_CODE_OUT_OF_MEMORY;
  }

  TSWAP(pProject->node.pTargets, pIndef->node.pTargets);
  pProject->node.precision = pIndef->node.precision;
  pProject->node.requireDataOrder = DATA_ORDER_LEVEL_NONE;
  pProject->node.resultDataOrder = DATA_ORDER_LEVEL_NONE;

  int32_t code = TSDB_CODE_SUCCESS;
  SNode*  pNode = NULL;
  FOREACH(pNode, pIndef->pFuncs) {
    code = nodesListMakeStrictAppend(&pProject->pProjections, rewriteUniqueOptCreateProjectCol((SFunctionNode*)pNode));
    if (TSDB_CODE_SUCCESS != code) {
      break;
    }
  }

  if (TSDB_CODE_SUCCESS == code) {
    *pOutput = (SLogicNode*)pProject;
  } else {
    nodesDestroyNode((SNode*)pProject);
  }
  return code;
}

static int32_t rewriteUniqueOptimizeImpl(SOptimizeContext* pCxt, SLogicSubplan* pLogicSubplan,
                                         SIndefRowsFuncLogicNode* pIndef) {
  SLogicNode* pAgg = NULL;
  SLogicNode* pProject = NULL;
  int32_t     code = rewriteUniqueOptCreateAgg(pIndef, &pAgg);
  if (TSDB_CODE_SUCCESS == code) {
    code = rewriteUniqueOptCreateProject(pIndef, &pProject);
  }
  if (TSDB_CODE_SUCCESS == code) {
    code = nodesListMakeAppend(&pProject->pChildren, (SNode*)pAgg);
  }
  if (TSDB_CODE_SUCCESS == code) {
    pAgg->pParent = pProject;
    pAgg = NULL;
    code = replaceLogicNode(pLogicSubplan, (SLogicNode*)pIndef, pProject);
  }
  if (TSDB_CODE_SUCCESS == code) {
    code = adjustLogicNodeDataRequirement(
        pProject, NULL == pProject->pParent ? DATA_ORDER_LEVEL_NONE : pProject->pParent->requireDataOrder);
    pProject = NULL;
  }
  if (TSDB_CODE_SUCCESS == code) {
    nodesDestroyNode((SNode*)pIndef);
  } else {
    nodesDestroyNode((SNode*)pAgg);
    nodesDestroyNode((SNode*)pProject);
  }
  pCxt->optimized = true;
  return code;
}

static int32_t rewriteUniqueOptimize(SOptimizeContext* pCxt, SLogicSubplan* pLogicSubplan) {
  SIndefRowsFuncLogicNode* pIndef =
      (SIndefRowsFuncLogicNode*)optFindPossibleNode(pLogicSubplan->pNode, rewriteUniqueOptMayBeOptimized);

  if (NULL == pIndef) {
    return TSDB_CODE_SUCCESS;
  }

  return rewriteUniqueOptimizeImpl(pCxt, pLogicSubplan, pIndef);
}

typedef struct SLastRowScanOptLastParaCkCxt {
  bool hasTag;
  bool hasCol;
} SLastRowScanOptLastParaCkCxt;

static EDealRes lastRowScanOptLastParaIsTagImpl(SNode* pNode, void* pContext) {
  if (QUERY_NODE_COLUMN == nodeType(pNode)) {
    SLastRowScanOptLastParaCkCxt* pCxt = pContext;
    if (COLUMN_TYPE_TAG == ((SColumnNode*)pNode)->colType || COLUMN_TYPE_TBNAME == ((SColumnNode*)pNode)->colType) {
      pCxt->hasTag = true;
    } else {
      pCxt->hasCol = true;
    }
    return DEAL_RES_END;
  }
  return DEAL_RES_CONTINUE;
}

static bool lastRowScanOptLastParaIsTag(SNode* pExpr) {
  SLastRowScanOptLastParaCkCxt cxt = {.hasTag = false, .hasCol = false};
  nodesWalkExpr(pExpr, lastRowScanOptLastParaIsTagImpl, &cxt);
  return cxt.hasTag && !cxt.hasCol;
}

static bool hasSuitableCache(int8_t cacheLastMode, bool hasLastRow, bool hasLast) {
  switch (cacheLastMode) {
    case TSDB_CACHE_MODEL_NONE:
      return false;
    case TSDB_CACHE_MODEL_LAST_ROW:
      return hasLastRow;
    case TSDB_CACHE_MODEL_LAST_VALUE:
      return hasLast;
    case TSDB_CACHE_MODEL_BOTH:
      return true;
    default:
      break;
  }
  return false;
}

/// @brief check if we can apply last row scan optimization
/// @param lastColNum how many distinct last col specified
/// @param lastColId only used when lastColNum equals 1, the col id of the only one last col
/// @param selectNonPKColNum num of normal cols
/// @param selectNonPKColId only used when selectNonPKColNum equals 1, the col id of the only one select col
static bool lastRowScanOptCheckColNum(int32_t lastColNum, col_id_t lastColId,
                                      int32_t selectNonPKColNum, col_id_t selectNonPKColId) {
  // multi select non pk col + last func: select c1, c2, last(c1)
  if (selectNonPKColNum > 1 && lastColNum > 0) return false;

  if (selectNonPKColNum == 1) {
    // select last(c1), last(c2), c1 ...
    // which is not possible currently
    if (lastColNum > 1) return false;

    // select last(c1), c2 ...
    if (lastColNum == 1 && lastColId != selectNonPKColId) return false;
<<<<<<< HEAD
=======
  }
  return true;
}

static bool lastRowScanOptMayBeOptimized(SLogicNode* pNode) {
  if (QUERY_NODE_LOGIC_PLAN_AGG != nodeType(pNode) || 1 != LIST_LENGTH(pNode->pChildren) ||
      QUERY_NODE_LOGIC_PLAN_SCAN != nodeType(nodesListGetNode(pNode->pChildren, 0))) {
    return false;
  }

  SAggLogicNode*  pAgg = (SAggLogicNode*)pNode;
  SScanLogicNode* pScan = (SScanLogicNode*)nodesListGetNode(pNode->pChildren, 0);
  // Only one of LAST and LASTROW can appear
  if (pAgg->hasLastRow == pAgg->hasLast || NULL != pAgg->pGroupKeys || NULL != pScan->node.pConditions ||
      !hasSuitableCache(pScan->cacheLastMode, pAgg->hasLastRow, pAgg->hasLast) ||
      IS_TSWINDOW_SPECIFIED(pScan->scanRange)) {
    return false;
>>>>>>> 3139bf77
  }
  return true;
}

<<<<<<< HEAD
static bool lastRowScanOptCheckFuncList(SLogicNode* pNode, bool* hasOtherFunc) {
=======
>>>>>>> 3139bf77
  bool     hasNonPKSelectFunc = false;
  SNode*   pFunc = NULL;
  int32_t  lastColNum = 0, selectNonPKColNum = 0;
  col_id_t lastColId = -1, selectNonPKColId = -1;
  FOREACH(pFunc, ((SAggLogicNode*)pNode)->pAggFuncs) {
    SFunctionNode* pAggFunc = (SFunctionNode*)pFunc;
    if (FUNCTION_TYPE_LAST == pAggFunc->funcType) {
      SNode* pPar = nodesListGetNode(pAggFunc->pParameterList, 0);
      if (QUERY_NODE_COLUMN == nodeType(pPar)) {
        SColumnNode* pCol = (SColumnNode*)pPar;
        if (pCol->colType != COLUMN_TYPE_COLUMN) {
          return false;
        }
        if (lastColId != pCol->colId) {
          lastColId = pCol->colId;
          lastColNum++;
        }
      }
      if (QUERY_NODE_VALUE == nodeType(nodesListGetNode(pAggFunc->pParameterList, 0))) {
        return false;
      }
      if (!lastRowScanOptCheckColNum(lastColNum, lastColId, selectNonPKColNum, selectNonPKColId))
        return false;
    } else if (FUNCTION_TYPE_SELECT_VALUE == pAggFunc->funcType) {
      SNode* pParam = nodesListGetNode(pAggFunc->pParameterList, 0);
      if (QUERY_NODE_COLUMN == nodeType(pParam)) {
        SColumnNode* pCol = (SColumnNode*)pParam;
        if (PRIMARYKEY_TIMESTAMP_COL_ID != pCol->colId) {
          if (selectNonPKColId != pCol->colId) {
            selectNonPKColId = pCol->colId;
            selectNonPKColNum++;
          }
        } else {
          continue;
        }
      } else if (lastColNum > 0) {
        return false;
      }
      if (!lastRowScanOptCheckColNum(lastColNum, lastColId, selectNonPKColNum, selectNonPKColId))
        return false;
    } else if (FUNCTION_TYPE_GROUP_KEY == pAggFunc->funcType) {
      if (!lastRowScanOptLastParaIsTag(nodesListGetNode(pAggFunc->pParameterList, 0))) {
        return false;
      }
    } else if (FUNCTION_TYPE_LAST_ROW != pAggFunc->funcType) {
      *hasOtherFunc = true;
    }
  }

  return true;
}

static bool lastRowScanOptCheckLastCache(SAggLogicNode* pAgg, SScanLogicNode* pScan) {
  // Only one of LAST and LASTROW can appear
  if (pAgg->hasLastRow == pAgg->hasLast || (!pAgg->hasLast && !pAgg->hasLastRow) || NULL != pAgg->pGroupKeys || NULL != pScan->node.pConditions ||
      !hasSuitableCache(pScan->cacheLastMode, pAgg->hasLastRow, pAgg->hasLast) ||
      IS_TSWINDOW_SPECIFIED(pScan->scanRange)) {
    return false;
  }

  return true;
}

static bool lastRowScanOptMayBeOptimized(SLogicNode* pNode) {
  if (QUERY_NODE_LOGIC_PLAN_AGG != nodeType(pNode) || 1 != LIST_LENGTH(pNode->pChildren) ||
      QUERY_NODE_LOGIC_PLAN_SCAN != nodeType(nodesListGetNode(pNode->pChildren, 0))) {
    return false;
  }

  SAggLogicNode*  pAgg = (SAggLogicNode*)pNode;
  SScanLogicNode* pScan = (SScanLogicNode*)nodesListGetNode(pNode->pChildren, 0);
  if (!lastRowScanOptCheckLastCache(pAgg, pScan)) {
    return false;
  }
  
  bool hasOtherFunc = false;
  if (!lastRowScanOptCheckFuncList(pNode, &hasOtherFunc)) {
    return false;
  }

  if (hasOtherFunc) {
    return false;
  }

  return true;
}

typedef struct SLastRowScanOptSetColDataTypeCxt {
  bool       doAgg;
  SNodeList* pLastCols;
} SLastRowScanOptSetColDataTypeCxt;

static EDealRes lastRowScanOptSetColDataType(SNode* pNode, void* pContext) {
  if (QUERY_NODE_COLUMN == nodeType(pNode)) {
    SLastRowScanOptSetColDataTypeCxt* pCxt = pContext;
    if (pCxt->doAgg) {
      nodesListMakeAppend(&pCxt->pLastCols, pNode);
      getLastCacheDataType(&(((SColumnNode*)pNode)->node.resType));
    } else {
      SNode* pCol = NULL;
      FOREACH(pCol, pCxt->pLastCols) {
        if (nodesEqualNode(pCol, pNode)) {
          getLastCacheDataType(&(((SColumnNode*)pNode)->node.resType));
          break;
        }
      }
    }
    return DEAL_RES_IGNORE_CHILD;
  }
  return DEAL_RES_CONTINUE;
}

static void lastRowScanOptSetLastTargets(SNodeList* pTargets, SNodeList* pLastCols, bool erase) {
  SNode* pTarget = NULL;
  WHERE_EACH(pTarget, pTargets) {
    bool   found = false;
    SNode* pCol = NULL;
    FOREACH(pCol, pLastCols) {
      if (nodesEqualNode(pCol, pTarget)) {
        getLastCacheDataType(&(((SColumnNode*)pTarget)->node.resType));
        found = true;
        break;
      }
    }
    if (!found && erase) {
      ERASE_NODE(pTargets);
      continue;
    }
    WHERE_NEXT;
  }
}

static int32_t lastRowScanOptimize(SOptimizeContext* pCxt, SLogicSubplan* pLogicSubplan) {
  SAggLogicNode* pAgg = (SAggLogicNode*)optFindPossibleNode(pLogicSubplan->pNode, lastRowScanOptMayBeOptimized);

  if (NULL == pAgg) {
    return TSDB_CODE_SUCCESS;
  }

  SLastRowScanOptSetColDataTypeCxt cxt = {.doAgg = true, .pLastCols = NULL};
  SNode*                           pNode = NULL;
  SColumnNode*                     pPKTsCol = NULL;
  SColumnNode*                     pNonPKCol = NULL;

  FOREACH(pNode, pAgg->pAggFuncs) {
    SFunctionNode* pFunc = (SFunctionNode*)pNode;
    int32_t        funcType = pFunc->funcType;
    if (FUNCTION_TYPE_LAST_ROW == funcType || FUNCTION_TYPE_LAST == funcType) {
      int32_t len = snprintf(pFunc->functionName, sizeof(pFunc->functionName),
                             FUNCTION_TYPE_LAST_ROW == funcType ? "_cache_last_row" : "_cache_last");
      pFunc->functionName[len] = '\0';
      int32_t code = fmGetFuncInfo(pFunc, NULL, 0);
      if (TSDB_CODE_SUCCESS != code) {
        nodesClearList(cxt.pLastCols);
        return code;
      }
      if (FUNCTION_TYPE_LAST == funcType) {
        nodesWalkExpr(nodesListGetNode(pFunc->pParameterList, 0), lastRowScanOptSetColDataType, &cxt);
        nodesListErase(pFunc->pParameterList, nodesListGetCell(pFunc->pParameterList, 1));
      }
<<<<<<< HEAD
    } else if (FUNCTION_TYPE_SELECT_VALUE) {
=======
    } else if (FUNCTION_TYPE_SELECT_VALUE == funcType) {
>>>>>>> 3139bf77
      pNode = nodesListGetNode(pFunc->pParameterList, 0);
      if (nodeType(pNode) == QUERY_NODE_COLUMN) {
        SColumnNode* pCol = (SColumnNode*)pNode;
        if (pCol->colId == PRIMARYKEY_TIMESTAMP_COL_ID) {
          pPKTsCol = pCol;
        } else {
          pNonPKCol = pCol;
        }
      }
    }
  }

  SScanLogicNode* pScan = (SScanLogicNode*)nodesListGetNode(pAgg->node.pChildren, 0);
  pScan->scanType = SCAN_TYPE_LAST_ROW;
  pScan->igLastNull = pAgg->hasLast ? true : false;
  if (NULL != cxt.pLastCols) {
    cxt.doAgg = false;
    lastRowScanOptSetLastTargets(pScan->pScanCols, cxt.pLastCols, true);
    nodesWalkExprs(pScan->pScanPseudoCols, lastRowScanOptSetColDataType, &cxt);
    lastRowScanOptSetLastTargets(pScan->node.pTargets, cxt.pLastCols, false);
    if (pPKTsCol && pScan->node.pTargets->length == 1) {
      // when select last(ts),ts from ..., we add another ts to targets
      sprintf(pPKTsCol->colName, "#sel_val.%p", pPKTsCol);
      nodesListAppend(pScan->node.pTargets, nodesCloneNode((SNode*)pPKTsCol));
    }
    if (pNonPKCol && cxt.pLastCols->length == 1 && nodesEqualNode((SNode*)pNonPKCol, nodesListGetNode(cxt.pLastCols, 0))) {
      // when select last(c1), c1 from ..., we add c1 to targets
      sprintf(pNonPKCol->colName, "#sel_val.%p", pNonPKCol);
      nodesListAppend(pScan->node.pTargets, nodesCloneNode((SNode*)pNonPKCol));
    }
    nodesClearList(cxt.pLastCols);
  }
  pAgg->hasLastRow = false;
  pAgg->hasLast = false;

  pCxt->optimized = true;
  return TSDB_CODE_SUCCESS;
}


static bool splitCacheLastFuncOptMayBeOptimized(SLogicNode* pNode) {
  if (QUERY_NODE_LOGIC_PLAN_AGG != nodeType(pNode) || 1 != LIST_LENGTH(pNode->pChildren) ||
      QUERY_NODE_LOGIC_PLAN_SCAN != nodeType(nodesListGetNode(pNode->pChildren, 0))) {
    return false;
  }

  SAggLogicNode*  pAgg = (SAggLogicNode*)pNode;
  SScanLogicNode* pScan = (SScanLogicNode*)nodesListGetNode(pNode->pChildren, 0);
  if (!lastRowScanOptCheckLastCache(pAgg, pScan)) {
    return false;
  }

  bool hasOtherFunc = false;
  if (!lastRowScanOptCheckFuncList(pNode, &hasOtherFunc)) {
    return false;
  }

  if (pAgg->hasGroup || !hasOtherFunc) {
    return false;
  }

  return true;
}

static int32_t splitCacheLastFuncOptCreateAggLogicNode(SAggLogicNode** pNewAgg, SAggLogicNode* pAgg, SNodeList* pFunc, SNodeList* pTargets) {
  SAggLogicNode* pNew = (SAggLogicNode*)nodesMakeNode(QUERY_NODE_LOGIC_PLAN_AGG);
  if (NULL == pNew) {
    nodesDestroyList(pFunc);
    nodesDestroyList(pTargets);
    return TSDB_CODE_OUT_OF_MEMORY;
  }

  pNew->hasLastRow = false;
  pNew->hasLast = false;
  pNew->hasTimeLineFunc = pAgg->hasTimeLineFunc;
  pNew->hasGroupKeyOptimized = false;
  pNew->onlyHasKeepOrderFunc = pAgg->onlyHasKeepOrderFunc;
  pNew->node.groupAction = pAgg->node.groupAction;
  pNew->node.requireDataOrder = pAgg->node.requireDataOrder;
  pNew->node.resultDataOrder = pAgg->node.resultDataOrder;
  pNew->node.pTargets = pTargets;
  pNew->pAggFuncs = pFunc;
  pNew->pGroupKeys = nodesCloneList(pAgg->pGroupKeys);
  pNew->node.pConditions = nodesCloneNode(pAgg->node.pConditions);
  pNew->isGroupTb = pAgg->isGroupTb;
  pNew->isPartTb = pAgg->isPartTb;
  pNew->hasGroup = pAgg->hasGroup;
  pNew->node.pChildren = nodesCloneList(pAgg->node.pChildren);

  *pNewAgg = pNew;

  return TSDB_CODE_SUCCESS;
}

static int32_t splitCacheLastFuncOptModifyAggLogicNode(SAggLogicNode* pAgg) {
  pAgg->hasTimeLineFunc = false;
  pAgg->onlyHasKeepOrderFunc = true;

  return TSDB_CODE_SUCCESS;
}

static int32_t splitCacheLastFuncOptCreateMergeLogicNode(SMergeLogicNode** pNew, SAggLogicNode* pAgg1, SAggLogicNode* pAgg2) {
  SMergeLogicNode* pMerge = (SMergeLogicNode*)nodesMakeNode(QUERY_NODE_LOGIC_PLAN_MERGE);
  if (NULL == pMerge) {
    return TSDB_CODE_OUT_OF_MEMORY;
  }
  pMerge->colsMerge = true;
  pMerge->numOfChannels = 2;
  pMerge->srcGroupId = -1;
  pMerge->node.precision = pAgg1->node.precision;

  SNode* pNewAgg1 = nodesCloneNode((SNode*)pAgg1);
  SNode* pNewAgg2 = nodesCloneNode((SNode*)pAgg2);
  if (NULL == pNewAgg1 || NULL == pNewAgg2) {
    nodesDestroyNode(pNewAgg1);
    nodesDestroyNode(pNewAgg2);
    return TSDB_CODE_OUT_OF_MEMORY;
  }
  
  ((SAggLogicNode*)pNewAgg1)->node.pParent = (SLogicNode*)pMerge;
  ((SAggLogicNode*)pNewAgg2)->node.pParent = (SLogicNode*)pMerge;

  SNode* pNode = NULL;
  FOREACH(pNode, ((SAggLogicNode*)pNewAgg1)->node.pChildren) {
    ((SLogicNode*)pNode)->pParent = (SLogicNode*)pNewAgg1;
  }
  FOREACH(pNode, ((SAggLogicNode*)pNewAgg2)->node.pChildren) {
    ((SLogicNode*)pNode)->pParent = (SLogicNode*)pNewAgg2;
  }

  int32_t code = nodesListMakeStrictAppendList(&pMerge->node.pTargets, nodesCloneList(pAgg1->node.pTargets));
  if (TSDB_CODE_SUCCESS == code) {
    code = nodesListMakeStrictAppendList(&pMerge->node.pTargets, nodesCloneList(pAgg2->node.pTargets));
  }
  if (TSDB_CODE_SUCCESS == code) {
    code = nodesListMakeStrictAppend(&pMerge->node.pChildren, pNewAgg1);
  }
  if (TSDB_CODE_SUCCESS == code) {
    code = nodesListMakeStrictAppend(&pMerge->node.pChildren, pNewAgg2);
  }

  if (TSDB_CODE_SUCCESS != code) {
    nodesDestroyNode(pNewAgg1);
    nodesDestroyNode(pNewAgg2);
    nodesDestroyNode((SNode*)pMerge);
  } else {
    *pNew = pMerge;
  }
  
  return code;
}

static int32_t splitCacheLastFuncOptimize(SOptimizeContext* pCxt, SLogicSubplan* pLogicSubplan) {
  SAggLogicNode* pAgg = (SAggLogicNode*)optFindPossibleNode(pLogicSubplan->pNode, splitCacheLastFuncOptMayBeOptimized);

  if (NULL == pAgg) {
    return TSDB_CODE_SUCCESS;
  }

  SNode* pNode = NULL;
  SNodeList* pAggFuncList = NULL;
  {
    WHERE_EACH(pNode, pAgg->pAggFuncs) {
      SFunctionNode* pFunc = (SFunctionNode*)pNode;
      int32_t        funcType = pFunc->funcType;
      if (FUNCTION_TYPE_LAST_ROW != funcType && FUNCTION_TYPE_LAST != funcType && 
          FUNCTION_TYPE_SELECT_VALUE != funcType && FUNCTION_TYPE_GROUP_KEY != funcType) {
        nodesListMakeStrictAppend(&pAggFuncList, nodesCloneNode(pNode));
        ERASE_NODE(pAgg->pAggFuncs);
        continue;
      }
      WHERE_NEXT;    
    }
  }

  if (NULL == pAggFuncList) {
    planError("empty agg func list while splite projections");
    return TSDB_CODE_PLAN_INTERNAL_ERROR;
  }

  SNodeList* pTargets = NULL;
  {
    WHERE_EACH(pNode, pAgg->node.pTargets) {
      SColumnNode* pCol = (SColumnNode*)pNode;
      SNode* pFuncNode = NULL;
      bool found = false;
      FOREACH(pFuncNode, pAggFuncList) {
        SFunctionNode* pFunc = (SFunctionNode*)pFuncNode;
        if (0 == strcmp(pFunc->node.aliasName, pCol->colName)) {
          nodesListMakeStrictAppend(&pTargets, nodesCloneNode(pNode));
          found = true;
          break;
        }
      }
      if (found) {
        ERASE_NODE(pAgg->node.pTargets);
        continue;
      }
      WHERE_NEXT;    
    }
  }

  if (NULL == pTargets) {
    planError("empty target func list while splite projections");
    nodesDestroyList(pAggFuncList);
    return TSDB_CODE_PLAN_INTERNAL_ERROR;
  }

  SMergeLogicNode* pMerge = NULL;
  SAggLogicNode* pNewAgg = NULL;
  int32_t code = splitCacheLastFuncOptCreateAggLogicNode(&pNewAgg, pAgg, pAggFuncList, pTargets);
  if (TSDB_CODE_SUCCESS == code) {
    code = splitCacheLastFuncOptModifyAggLogicNode(pAgg);
  }
  if (TSDB_CODE_SUCCESS == code) {
    code = splitCacheLastFuncOptCreateMergeLogicNode(&pMerge, pNewAgg, pAgg);
  }
  if (TSDB_CODE_SUCCESS == code) {
    code = replaceLogicNode(pLogicSubplan, (SLogicNode*)pAgg, (SLogicNode*)pMerge);
  }

  nodesDestroyNode((SNode *)pAgg);
  nodesDestroyNode((SNode *)pNewAgg);

  if (TSDB_CODE_SUCCESS != code) {
    nodesDestroyNode((SNode *)pMerge);
  }
  
  pCxt->optimized = true;
  return code;
}



// merge projects
static bool mergeProjectsMayBeOptimized(SLogicNode* pNode) {
  if (QUERY_NODE_LOGIC_PLAN_PROJECT != nodeType(pNode) || 1 != LIST_LENGTH(pNode->pChildren)) {
    return false;
  }
  SLogicNode* pChild = (SLogicNode*)nodesListGetNode(pNode->pChildren, 0);
  if (QUERY_NODE_LOGIC_PLAN_PROJECT != nodeType(pChild) || 1 < LIST_LENGTH(pChild->pChildren) ||
      NULL != pChild->pConditions || NULL != pChild->pLimit || NULL != pChild->pSlimit) {
    return false;
  }
  return true;
}

typedef struct SMergeProjectionsContext {
  SProjectLogicNode* pChildProj;
  int32_t            errCode;
} SMergeProjectionsContext;

static EDealRes mergeProjectionsExpr(SNode** pNode, void* pContext) {
  SMergeProjectionsContext* pCxt = pContext;
  SProjectLogicNode*        pChildProj = pCxt->pChildProj;
  if (QUERY_NODE_COLUMN == nodeType(*pNode)) {
    SNode* pTarget;
    FOREACH(pTarget, ((SLogicNode*)pChildProj)->pTargets) {
      if (nodesEqualNode(pTarget, *pNode)) {
        SNode* pProjection;
        FOREACH(pProjection, pChildProj->pProjections) {
          if (0 == strcmp(((SColumnNode*)pTarget)->colName, ((SExprNode*)pProjection)->aliasName)) {
            SNode* pExpr = nodesCloneNode(pProjection);
            if (pExpr == NULL) {
              pCxt->errCode = terrno;
              return DEAL_RES_ERROR;
            }
            snprintf(((SExprNode*)pExpr)->aliasName, sizeof(((SExprNode*)pExpr)->aliasName), "%s",
                     ((SExprNode*)*pNode)->aliasName);
            nodesDestroyNode(*pNode);
            *pNode = pExpr;
            return DEAL_RES_IGNORE_CHILD;
          }
        }
      }
    }
  }
  return DEAL_RES_CONTINUE;
}

static int32_t mergeProjectsOptimizeImpl(SOptimizeContext* pCxt, SLogicSubplan* pLogicSubplan, SLogicNode* pSelfNode) {
  SLogicNode* pChild = (SLogicNode*)nodesListGetNode(pSelfNode->pChildren, 0);

  SMergeProjectionsContext cxt = {.pChildProj = (SProjectLogicNode*)pChild, .errCode = TSDB_CODE_SUCCESS};
  nodesRewriteExprs(((SProjectLogicNode*)pSelfNode)->pProjections, mergeProjectionsExpr, &cxt);
  int32_t code = cxt.errCode;

  if (TSDB_CODE_SUCCESS == code) {
    if (1 == LIST_LENGTH(pChild->pChildren)) {
      SLogicNode* pGrandChild = (SLogicNode*)nodesListGetNode(pChild->pChildren, 0);
      code = replaceLogicNode(pLogicSubplan, pChild, pGrandChild);
    } else {  // no grand child
      NODES_CLEAR_LIST(pSelfNode->pChildren);
    }
  }

  if (TSDB_CODE_SUCCESS == code) {
    NODES_CLEAR_LIST(pChild->pChildren);
  }
  nodesDestroyNode((SNode*)pChild);
  pCxt->optimized = true;
  return code;
}

static int32_t mergeProjectsOptimize(SOptimizeContext* pCxt, SLogicSubplan* pLogicSubplan) {
  SLogicNode* pProjectNode = optFindPossibleNode(pLogicSubplan->pNode, mergeProjectsMayBeOptimized);
  if (NULL == pProjectNode) {
    return TSDB_CODE_SUCCESS;
  }

  return mergeProjectsOptimizeImpl(pCxt, pLogicSubplan, pProjectNode);
}

static bool tagScanOptShouldBeOptimized(SLogicNode* pNode) {
  if (QUERY_NODE_LOGIC_PLAN_SCAN != nodeType(pNode) || (SCAN_TYPE_TAG == ((SScanLogicNode*)pNode)->scanType)) {
    return false;
  }
  SScanLogicNode* pScan = (SScanLogicNode*)pNode;
  if (pScan->hasNormalCols) {
    return false;
  }
  if (pScan->tableType == TSDB_SYSTEM_TABLE) {
    return false;
  }
  if (NULL == pNode->pParent || QUERY_NODE_LOGIC_PLAN_AGG != nodeType(pNode->pParent) ||
      1 != LIST_LENGTH(pNode->pParent->pChildren)) {
    return false;
  }

  SAggLogicNode* pAgg = (SAggLogicNode*)(pNode->pParent);
  if (NULL == pAgg->pGroupKeys || NULL != pAgg->pAggFuncs || keysHasCol(pAgg->pGroupKeys) ||
      !planOptNodeListHasTbname(pAgg->pGroupKeys)) {
    return false;
  }

  SNode* pGroupKey = NULL;
  FOREACH(pGroupKey, pAgg->pGroupKeys) {
    SNode* pGroup = NULL;
    FOREACH(pGroup, ((SGroupingSetNode*)pGroupKey)->pParameterList) {
      if (QUERY_NODE_COLUMN != nodeType(pGroup)) {
        return false;
      }
    }
  }
  return true;
}

static int32_t tagScanOptimize(SOptimizeContext* pCxt, SLogicSubplan* pLogicSubplan) {
  SScanLogicNode* pScanNode = (SScanLogicNode*)optFindPossibleNode(pLogicSubplan->pNode, tagScanOptShouldBeOptimized);
  if (NULL == pScanNode) {
    return TSDB_CODE_SUCCESS;
  }

  pScanNode->scanType = SCAN_TYPE_TAG;
  SNode* pTarget = NULL;
  FOREACH(pTarget, pScanNode->node.pTargets) {
    if (PRIMARYKEY_TIMESTAMP_COL_ID == ((SColumnNode*)(pTarget))->colId) {
      ERASE_NODE(pScanNode->node.pTargets);
      break;
    }
  }

  NODES_DESTORY_LIST(pScanNode->pScanCols);

  SLogicNode* pAgg = pScanNode->node.pParent;
  if (NULL == pAgg->pParent) {
    SNodeList* pScanTargets = nodesMakeList();

    SNode* pAggTarget = NULL;
    FOREACH(pAggTarget, pAgg->pTargets) {
      SNode* pScanTarget = NULL;
      FOREACH(pScanTarget, pScanNode->node.pTargets) {
        if (0 == strcmp(((SColumnNode*)pAggTarget)->colName, ((SColumnNode*)pScanTarget)->colName)) {
          nodesListAppend(pScanTargets, nodesCloneNode(pScanTarget));
          break;
        }
      }
    }
    nodesDestroyList(pScanNode->node.pTargets);
    pScanNode->node.pTargets = pScanTargets;
  }

  pScanNode->onlyMetaCtbIdx = false;
  
  pCxt->optimized = true;
  return TSDB_CODE_SUCCESS;
}

static bool pushDownLimitOptShouldBeOptimized(SLogicNode* pNode) {
  if ((NULL == pNode->pLimit && pNode->pSlimit == NULL) || 1 != LIST_LENGTH(pNode->pChildren)) {
    return false;
  }

  SLogicNode* pChild = (SLogicNode*)nodesListGetNode(pNode->pChildren, 0);
  if (pChild->pLimit || pChild->pSlimit) return false;
  return true;
}

static void swapLimit(SLogicNode* pParent, SLogicNode* pChild) {
  pChild->pLimit = pParent->pLimit;
  pParent->pLimit = NULL;
}

static bool pushDownLimitHow(SLogicNode* pNodeWithLimit, SLogicNode* pNodeLimitPushTo);
static bool pushDownLimitTo(SLogicNode* pNodeWithLimit, SLogicNode* pNodeLimitPushTo) {
  switch (nodeType(pNodeLimitPushTo)) {
    case QUERY_NODE_LOGIC_PLAN_WINDOW: {
      SWindowLogicNode* pWindow = (SWindowLogicNode*)pNodeLimitPushTo;
      if (pWindow->winType != WINDOW_TYPE_INTERVAL) break;
      cloneLimit(pNodeWithLimit, pNodeLimitPushTo, CLONE_LIMIT_SLIMIT);
      return true;
    }
    case QUERY_NODE_LOGIC_PLAN_SORT:
      if (((SSortLogicNode*)pNodeLimitPushTo)->calcGroupId) break;
      // fall through
    case QUERY_NODE_LOGIC_PLAN_FILL:
      cloneLimit(pNodeWithLimit, pNodeLimitPushTo, CLONE_LIMIT_SLIMIT);
      SNode* pChild = NULL;
      FOREACH(pChild, pNodeLimitPushTo->pChildren) { pushDownLimitHow(pNodeLimitPushTo, (SLogicNode*)pChild); }
      return true;
    case QUERY_NODE_LOGIC_PLAN_AGG: {
      if (nodeType(pNodeWithLimit) == QUERY_NODE_LOGIC_PLAN_PROJECT &&
          (isPartTagAgg((SAggLogicNode*)pNodeLimitPushTo) || isPartTableAgg((SAggLogicNode*)pNodeLimitPushTo))) {
        // when part by tag/tbname, slimit will be cloned to agg, and it will be pipelined.
        // The scan below will do scanning with group order
        return cloneLimit(pNodeWithLimit, pNodeLimitPushTo, CLONE_SLIMIT);
      }
      // else if not part by tag and tbname, the partition node below indicates that results are sorted, the agg node can
      // be pipelined.
      if (nodeType(pNodeWithLimit) == QUERY_NODE_LOGIC_PLAN_PROJECT && LIST_LENGTH(pNodeLimitPushTo->pChildren) == 1) {
        SLogicNode* pChild = (SLogicNode*)nodesListGetNode(pNodeLimitPushTo->pChildren, 0);
        if (nodeType(pChild) == QUERY_NODE_LOGIC_PLAN_PARTITION) {
          pNodeLimitPushTo->forceCreateNonBlockingOptr = true;
          return cloneLimit(pNodeWithLimit, pNodeLimitPushTo, CLONE_SLIMIT);
        }
        // Currently, partColOpt is executed after pushDownLimitOpt, and partColOpt will replace partition node with
        // sort node.
        // To avoid dependencies between these two optimizations, we add sort node too.
        if (nodeType(pChild) == QUERY_NODE_LOGIC_PLAN_SORT && ((SSortLogicNode*)pChild)->calcGroupId) {
          pNodeLimitPushTo->forceCreateNonBlockingOptr = true;
          return cloneLimit(pNodeWithLimit, pNodeLimitPushTo, CLONE_SLIMIT);
        }
      }
      break;
    }
    case QUERY_NODE_LOGIC_PLAN_SCAN:
      if (nodeType(pNodeWithLimit) == QUERY_NODE_LOGIC_PLAN_PROJECT && pNodeWithLimit->pLimit) {
        swapLimit(pNodeWithLimit, pNodeLimitPushTo);
        return true;
      }
    default:
      break;
  }
  return false;
}

static bool pushDownLimitHow(SLogicNode* pNodeWithLimit, SLogicNode* pNodeLimitPushTo) {
  switch (nodeType(pNodeWithLimit)) {
    case QUERY_NODE_LOGIC_PLAN_PROJECT:
    case QUERY_NODE_LOGIC_PLAN_FILL:
      return pushDownLimitTo(pNodeWithLimit, pNodeLimitPushTo);
    case QUERY_NODE_LOGIC_PLAN_SORT: {
      SSortLogicNode* pSort = (SSortLogicNode*)pNodeWithLimit;
      if (sortPriKeyOptIsPriKeyOrderBy(pSort->pSortKeys)) return pushDownLimitTo(pNodeWithLimit, pNodeLimitPushTo);
    }
    default:
      break;
  }
  return false;
}

static int32_t pushDownLimitOptimize(SOptimizeContext* pCxt, SLogicSubplan* pLogicSubplan) {
  SLogicNode* pNode = optFindPossibleNode(pLogicSubplan->pNode, pushDownLimitOptShouldBeOptimized);
  if (NULL == pNode) {
    return TSDB_CODE_SUCCESS;
  }

  SLogicNode* pChild = (SLogicNode*)nodesListGetNode(pNode->pChildren, 0);
  nodesDestroyNode(pChild->pLimit);
  if (pushDownLimitHow(pNode, pChild)) {
    pCxt->optimized = true;
  }
  return TSDB_CODE_SUCCESS;
}

typedef struct STbCntScanOptInfo {
  SAggLogicNode*  pAgg;
  SScanLogicNode* pScan;
  SName           table;
} STbCntScanOptInfo;

static bool tbCntScanOptIsEligibleGroupKeys(SNodeList* pGroupKeys) {
  if (NULL == pGroupKeys) {
    return true;
  }

  SNode* pGroupKey = NULL;
  FOREACH(pGroupKey, pGroupKeys) {
    SNode* pKey = nodesListGetNode(((SGroupingSetNode*)pGroupKey)->pParameterList, 0);
    if (QUERY_NODE_COLUMN != nodeType(pKey)) {
      return false;
    }
    SColumnNode* pCol = (SColumnNode*)pKey;
    if (0 != strcmp(pCol->colName, "db_name") && 0 != strcmp(pCol->colName, "stable_name")) {
      return false;
    }
  }

  return true;
}

static bool tbCntScanOptNotNullableExpr(SNode* pNode) {
  if (QUERY_NODE_COLUMN != nodeType(pNode)) {
    return false;
  }
  const char* pColName = ((SColumnNode*)pNode)->colName;
  return 0 == strcmp(pColName, "*") || 0 == strcmp(pColName, "db_name") || 0 == strcmp(pColName, "stable_name") ||
         0 == strcmp(pColName, "table_name");
}

static bool tbCntScanOptIsEligibleAggFuncs(SNodeList* pAggFuncs) {
  SNode* pNode = NULL;
  FOREACH(pNode, pAggFuncs) {
    SFunctionNode* pFunc = (SFunctionNode*)nodesListGetNode(pAggFuncs, 0);
    if (FUNCTION_TYPE_COUNT != pFunc->funcType ||
        !tbCntScanOptNotNullableExpr(nodesListGetNode(pFunc->pParameterList, 0))) {
      return false;
    }
  }
  return LIST_LENGTH(pAggFuncs) > 0;
}

static bool tbCntScanOptIsEligibleAgg(SAggLogicNode* pAgg) {
  return tbCntScanOptIsEligibleGroupKeys(pAgg->pGroupKeys) && tbCntScanOptIsEligibleAggFuncs(pAgg->pAggFuncs);
}

static bool tbCntScanOptGetColValFromCond(SOperatorNode* pOper, SColumnNode** pCol, SValueNode** pVal) {
  if (OP_TYPE_EQUAL != pOper->opType) {
    return false;
  }

  *pCol = NULL;
  *pVal = NULL;
  if (QUERY_NODE_COLUMN == nodeType(pOper->pLeft)) {
    *pCol = (SColumnNode*)pOper->pLeft;
  } else if (QUERY_NODE_VALUE == nodeType(pOper->pLeft)) {
    *pVal = (SValueNode*)pOper->pLeft;
  }
  if (QUERY_NODE_COLUMN == nodeType(pOper->pRight)) {
    *pCol = (SColumnNode*)pOper->pRight;
  } else if (QUERY_NODE_VALUE == nodeType(pOper->pRight)) {
    *pVal = (SValueNode*)pOper->pRight;
  }

  return NULL != *pCol && NULL != *pVal;
}

static bool tbCntScanOptIsEligibleLogicCond(STbCntScanOptInfo* pInfo, SLogicConditionNode* pCond) {
  if (LOGIC_COND_TYPE_AND != pCond->condType) {
    return false;
  }

  bool         hasDbCond = false;
  bool         hasStbCond = false;
  SColumnNode* pCol = NULL;
  SValueNode*  pVal = NULL;
  SNode*       pNode = NULL;
  FOREACH(pNode, pCond->pParameterList) {
    if (QUERY_NODE_OPERATOR != nodeType(pNode) || !tbCntScanOptGetColValFromCond((SOperatorNode*)pNode, &pCol, &pVal)) {
      return false;
    }
    if (!hasDbCond && 0 == strcmp(pCol->colName, "db_name")) {
      hasDbCond = true;
      strcpy(pInfo->table.dbname, pVal->literal);
    } else if (!hasStbCond && 0 == strcmp(pCol->colName, "stable_name")) {
      hasStbCond = true;
      strcpy(pInfo->table.tname, pVal->literal);
    } else {
      return false;
    }
  }
  return hasDbCond;
}

static bool tbCntScanOptIsEligibleOpCond(SOperatorNode* pCond) {
  SColumnNode* pCol = NULL;
  SValueNode*  pVal = NULL;
  if (!tbCntScanOptGetColValFromCond(pCond, &pCol, &pVal)) {
    return false;
  }
  return 0 == strcmp(pCol->colName, "db_name");
}

static bool tbCntScanOptIsEligibleConds(STbCntScanOptInfo* pInfo, SNode* pConditions) {
  if (NULL == pConditions) {
    return true;
  }
  if (LIST_LENGTH(pInfo->pAgg->pGroupKeys) != 0) {
    return false;
  }
  if (QUERY_NODE_LOGIC_CONDITION == nodeType(pConditions)) {
    return tbCntScanOptIsEligibleLogicCond(pInfo, (SLogicConditionNode*)pConditions);
  }

  if (QUERY_NODE_OPERATOR == nodeType(pConditions)) {
    return tbCntScanOptIsEligibleOpCond((SOperatorNode*)pConditions);
  }

  return false;
}

static bool tbCntScanOptIsEligibleScan(STbCntScanOptInfo* pInfo) {
  if (0 != strcmp(pInfo->pScan->tableName.dbname, TSDB_INFORMATION_SCHEMA_DB) ||
      0 != strcmp(pInfo->pScan->tableName.tname, TSDB_INS_TABLE_TABLES) || NULL != pInfo->pScan->pGroupTags) {
    return false;
  }
  if (1 == pInfo->pScan->pVgroupList->numOfVgroups && MNODE_HANDLE == pInfo->pScan->pVgroupList->vgroups[0].vgId) {
    return false;
  }
  return tbCntScanOptIsEligibleConds(pInfo, pInfo->pScan->node.pConditions);
}

static bool tbCntScanOptShouldBeOptimized(SLogicNode* pNode, STbCntScanOptInfo* pInfo) {
  if (QUERY_NODE_LOGIC_PLAN_AGG != nodeType(pNode) || 1 != LIST_LENGTH(pNode->pChildren) ||
      QUERY_NODE_LOGIC_PLAN_SCAN != nodeType(nodesListGetNode(pNode->pChildren, 0))) {
    return false;
  }

  pInfo->pAgg = (SAggLogicNode*)pNode;
  pInfo->pScan = (SScanLogicNode*)nodesListGetNode(pNode->pChildren, 0);
  return tbCntScanOptIsEligibleAgg(pInfo->pAgg) && tbCntScanOptIsEligibleScan(pInfo);
}

static SNode* tbCntScanOptCreateTableCountFunc() {
  SFunctionNode* pFunc = (SFunctionNode*)nodesMakeNode(QUERY_NODE_FUNCTION);
  if (NULL == pFunc) {
    return NULL;
  }
  strcpy(pFunc->functionName, "_table_count");
  strcpy(pFunc->node.aliasName, "_table_count");
  if (TSDB_CODE_SUCCESS != fmGetFuncInfo(pFunc, NULL, 0)) {
    nodesDestroyNode((SNode*)pFunc);
    return NULL;
  }
  return (SNode*)pFunc;
}

static int32_t tbCntScanOptRewriteScan(STbCntScanOptInfo* pInfo) {
  pInfo->pScan->scanType = SCAN_TYPE_TABLE_COUNT;
  strcpy(pInfo->pScan->tableName.dbname, pInfo->table.dbname);
  strcpy(pInfo->pScan->tableName.tname, pInfo->table.tname);
  NODES_DESTORY_LIST(pInfo->pScan->node.pTargets);
  NODES_DESTORY_LIST(pInfo->pScan->pScanCols);
  NODES_DESTORY_NODE(pInfo->pScan->node.pConditions);
  NODES_DESTORY_LIST(pInfo->pScan->pScanPseudoCols);
  int32_t code = nodesListMakeStrictAppend(&pInfo->pScan->pScanPseudoCols, tbCntScanOptCreateTableCountFunc());
  if (TSDB_CODE_SUCCESS == code) {
    code = createColumnByRewriteExpr(nodesListGetNode(pInfo->pScan->pScanPseudoCols, 0), &pInfo->pScan->node.pTargets);
  }
  SNode* pGroupKey = NULL;
  FOREACH(pGroupKey, pInfo->pAgg->pGroupKeys) {
    SNode* pGroupCol = nodesListGetNode(((SGroupingSetNode*)pGroupKey)->pParameterList, 0);
    code = nodesListMakeStrictAppend(&pInfo->pScan->pGroupTags, nodesCloneNode(pGroupCol));
    if (TSDB_CODE_SUCCESS == code) {
      code = nodesListMakeStrictAppend(&pInfo->pScan->pScanCols, nodesCloneNode(pGroupCol));
    }
    if (TSDB_CODE_SUCCESS == code) {
      code = nodesListMakeStrictAppend(&pInfo->pScan->node.pTargets, nodesCloneNode(pGroupCol));
    }
    if (TSDB_CODE_SUCCESS != code) {
      break;
    }
  }
  return code;
}

static int32_t tbCntScanOptCreateSumFunc(SFunctionNode* pCntFunc, SNode* pParam, SNode** pOutput) {
  SFunctionNode* pFunc = (SFunctionNode*)nodesMakeNode(QUERY_NODE_FUNCTION);
  if (NULL == pFunc) {
    return TSDB_CODE_OUT_OF_MEMORY;
  }
  strcpy(pFunc->functionName, "sum");
  strcpy(pFunc->node.aliasName, pCntFunc->node.aliasName);
  int32_t code = createColumnByRewriteExpr(pParam, &pFunc->pParameterList);
  if (TSDB_CODE_SUCCESS == code) {
    code = fmGetFuncInfo(pFunc, NULL, 0);
  }
  if (TSDB_CODE_SUCCESS == code) {
    *pOutput = (SNode*)pFunc;
  } else {
    nodesDestroyNode((SNode*)pFunc);
  }
  return code;
}

static int32_t tbCntScanOptRewriteAgg(SAggLogicNode* pAgg) {
  SScanLogicNode* pScan = (SScanLogicNode*)nodesListGetNode(pAgg->node.pChildren, 0);
  SNode*          pSum = NULL;
  int32_t         code = tbCntScanOptCreateSumFunc((SFunctionNode*)nodesListGetNode(pAgg->pAggFuncs, 0),
                                                   nodesListGetNode(pScan->pScanPseudoCols, 0), &pSum);
  if (TSDB_CODE_SUCCESS == code) {
    NODES_DESTORY_LIST(pAgg->pAggFuncs);
    code = nodesListMakeStrictAppend(&pAgg->pAggFuncs, pSum);
  }
  if (TSDB_CODE_SUCCESS == code) {
    code = partTagsRewriteGroupTagsToFuncs(pScan->pGroupTags, 0, pAgg);
  }
  NODES_DESTORY_LIST(pAgg->pGroupKeys);
  return code;
}

static int32_t tableCountScanOptimize(SOptimizeContext* pCxt, SLogicSubplan* pLogicSubplan) {
  STbCntScanOptInfo info = {0};
  if (!optFindEligibleNode(pLogicSubplan->pNode, (FShouldBeOptimized)tbCntScanOptShouldBeOptimized, &info)) {
    return TSDB_CODE_SUCCESS;
  }

  int32_t code = tbCntScanOptRewriteScan(&info);
  if (TSDB_CODE_SUCCESS == code) {
    code = tbCntScanOptRewriteAgg(info.pAgg);
  }
  return code;
}

static SSortLogicNode* sortNonPriKeySatisfied(SLogicNode* pNode) {
  if (QUERY_NODE_LOGIC_PLAN_SORT != nodeType(pNode)) {
    return NULL;
  }
  SSortLogicNode* pSort = (SSortLogicNode*)pNode;
  if (sortPriKeyOptIsPriKeyOrderBy(pSort->pSortKeys)) {
    return NULL;
  }
  SNode *pSortKeyNode = NULL, *pSortKeyExpr = NULL;
  FOREACH(pSortKeyNode, pSort->pSortKeys) {
    pSortKeyExpr = ((SOrderByExprNode*)pSortKeyNode)->pExpr;
    switch (nodeType(pSortKeyExpr)) {
      case QUERY_NODE_COLUMN:
        break;
      case QUERY_NODE_VALUE:
        continue;
      default:
        return NULL;
    }
  }

  if (!pSortKeyExpr || ((SColumnNode*)pSortKeyExpr)->projIdx != 1 ||
      ((SColumnNode*)pSortKeyExpr)->node.resType.type != TSDB_DATA_TYPE_TIMESTAMP) {
    return NULL;
  }
  return pSort;
}

static bool sortNonPriKeyShouldOptimize(SLogicNode* pNode, void* pInfo) {
  SSortLogicNode* pSort = sortNonPriKeySatisfied(pNode);
  if (!pSort) return false;
  SNodeList* pSortNodeList = pInfo;
  nodesListAppend(pSortNodeList, (SNode*)pSort);
  return false;
}

static int32_t sortNonPriKeyOptimize(SOptimizeContext* pCxt, SLogicSubplan* pLogicSubplan) {
  SNodeList* pNodeList = nodesMakeList();
  optFindEligibleNode(pLogicSubplan->pNode, sortNonPriKeyShouldOptimize, pNodeList);
  SNode* pNode = NULL;
  FOREACH(pNode, pNodeList) {
    SSortLogicNode*   pSort = (SSortLogicNode*)pNode;
    SOrderByExprNode* pOrderByExpr = (SOrderByExprNode*)nodesListGetNode(pSort->pSortKeys, 0);
    pSort->node.outputTsOrder = pOrderByExpr->order;
    optSetParentOrder(pSort->node.pParent, pOrderByExpr->order, NULL);
  }
  pCxt->optimized = false;
  nodesClearList(pNodeList);
  return TSDB_CODE_SUCCESS;
}

static bool stbJoinOptShouldBeOptimized(SLogicNode* pNode) {
  if (QUERY_NODE_LOGIC_PLAN_JOIN != nodeType(pNode)) {
    return false;
  }

  SJoinLogicNode* pJoin = (SJoinLogicNode*)pNode;
  if (pJoin->isSingleTableJoin || NULL == pJoin->pTagEqCond || NULL != pJoin->pTagOnCond || pNode->pChildren->length != 2 
      || pJoin->hasSubQuery || pJoin->joinAlgo != JOIN_ALGO_UNKNOWN || pJoin->isLowLevelJoin) {
    if (pJoin->joinAlgo == JOIN_ALGO_UNKNOWN) {
      pJoin->joinAlgo = JOIN_ALGO_MERGE;
    }
    return false;
  }

  return true;
}


int32_t stbJoinOptAddFuncToScanNode(char* funcName, SScanLogicNode* pScan) {
  SFunctionNode* pUidFunc = createFunction(funcName, NULL);
  snprintf(pUidFunc->node.aliasName, sizeof(pUidFunc->node.aliasName), "%s.%p",
           pUidFunc->functionName, pUidFunc);
  int32_t code = nodesListStrictAppend(pScan->pScanPseudoCols, (SNode *)pUidFunc);
  if (TSDB_CODE_SUCCESS == code) {
    code = createColumnByRewriteExpr((SNode*)pUidFunc, &pScan->node.pTargets);
  }
  return code;
}


int32_t stbJoinOptRewriteToTagScan(SLogicNode* pJoin, SNode* pNode) {
  SScanLogicNode* pScan = (SScanLogicNode*)pNode;
  SJoinLogicNode* pJoinNode = (SJoinLogicNode*)pJoin;

  pScan->scanType = SCAN_TYPE_TAG;
  NODES_DESTORY_LIST(pScan->pScanCols);
  NODES_DESTORY_NODE(pScan->node.pConditions);
  pScan->node.requireDataOrder = DATA_ORDER_LEVEL_NONE;
  pScan->node.resultDataOrder = DATA_ORDER_LEVEL_NONE;
  pScan->onlyMetaCtbIdx = true;

  SNodeList* pTags = nodesMakeList();
  int32_t code = nodesCollectColumnsFromNode(pJoinNode->pTagEqCond, NULL, COLLECT_COL_TYPE_TAG, &pTags);
  if (TSDB_CODE_SUCCESS == code) {
    code = nodesCollectColumnsFromNode(pJoinNode->pTagOnCond, NULL, COLLECT_COL_TYPE_TAG, &pTags);
  }
  if (TSDB_CODE_SUCCESS == code) {
    SNode* pTarget = NULL;
    SNode* pTag = NULL;
    bool found = false;
    WHERE_EACH(pTarget, pScan->node.pTargets) {
      found = false;
      FOREACH(pTag, pTags) {
        if (nodesEqualNode(pTarget, pTag)) {
          found = true;
          break;
        }
      }
      if (!found) {
        ERASE_NODE(pScan->node.pTargets);
      } else {
        WHERE_NEXT;
      }
    }
  } 
  if (TSDB_CODE_SUCCESS == code) {
    code = stbJoinOptAddFuncToScanNode("_tbuid", pScan);
  }
  if (TSDB_CODE_SUCCESS == code) {
    code = stbJoinOptAddFuncToScanNode("_vgid", pScan);
  }

  if (code) {
    nodesDestroyList(pTags);
  }
  
  return code;
}

static int32_t stbJoinOptCreateTagScanNode(SLogicNode* pJoin, SNodeList** ppList) {
  SNodeList* pList = nodesCloneList(pJoin->pChildren);
  if (NULL == pList) {
    return TSDB_CODE_OUT_OF_MEMORY;
  }

  int32_t code = TSDB_CODE_SUCCESS;
  SNode* pNode = NULL;
  FOREACH(pNode, pList) {
    code = stbJoinOptRewriteToTagScan(pJoin, pNode);
    if (code) {
      break;
    }
  }

  if (TSDB_CODE_SUCCESS == code) {
    *ppList = pList;
  } else {
    nodesDestroyList(pList);
  }

  return code;
}

static int32_t stbJoinOptCreateTagHashJoinNode(SLogicNode* pOrig, SNodeList* pChildren, SLogicNode** ppLogic) {
  SJoinLogicNode* pOrigJoin = (SJoinLogicNode*)pOrig;
  SJoinLogicNode* pJoin = (SJoinLogicNode*)nodesMakeNode(QUERY_NODE_LOGIC_PLAN_JOIN);
  if (NULL == pJoin) {
    return TSDB_CODE_OUT_OF_MEMORY;
  }

  pJoin->joinType = pOrigJoin->joinType;
  pJoin->joinAlgo = JOIN_ALGO_HASH;
  pJoin->isSingleTableJoin = pOrigJoin->isSingleTableJoin;
  pJoin->hasSubQuery = pOrigJoin->hasSubQuery;
  pJoin->node.inputTsOrder = pOrigJoin->node.inputTsOrder;
  pJoin->node.groupAction = pOrigJoin->node.groupAction;
  pJoin->node.requireDataOrder = DATA_ORDER_LEVEL_NONE;
  pJoin->node.resultDataOrder = DATA_ORDER_LEVEL_NONE;
  pJoin->pTagEqCond = nodesCloneNode(pOrigJoin->pTagEqCond);
  pJoin->pOtherOnCond = nodesCloneNode(pOrigJoin->pTagOnCond);
  
  int32_t code = TSDB_CODE_SUCCESS;
  pJoin->node.pChildren = pChildren;

  SNode* pNode = NULL;
  FOREACH(pNode, pChildren) {
    SScanLogicNode* pScan = (SScanLogicNode*)pNode;
    SNode* pCol = NULL;
    FOREACH(pCol, pScan->pScanPseudoCols) {
      if (QUERY_NODE_FUNCTION == nodeType(pCol) && (((SFunctionNode*)pCol)->funcType == FUNCTION_TYPE_TBUID || ((SFunctionNode*)pCol)->funcType == FUNCTION_TYPE_VGID)) {
        code = createColumnByRewriteExpr(pCol, &pJoin->node.pTargets);
        if (code) {
          break;
        }
      }
    }
    if (code) {
      break;
    }
    pScan->node.pParent = (SLogicNode*)pJoin;
  }

  if (TSDB_CODE_SUCCESS == code) {
    *ppLogic = (SLogicNode*)pJoin;
  } else {
    nodesDestroyNode((SNode*)pJoin);
  }

  return code;
}

static int32_t stbJoinOptCreateTableScanNodes(SLogicNode* pJoin, SNodeList** ppList, bool* srcScan) {
  SNodeList* pList = nodesCloneList(pJoin->pChildren);
  if (NULL == pList) {
    return TSDB_CODE_OUT_OF_MEMORY;
  }

  int32_t code = TSDB_CODE_SUCCESS;
  int32_t i = 0;
  SNode* pNode = NULL;
  FOREACH(pNode, pList) {
    SScanLogicNode* pScan = (SScanLogicNode*)pNode;
    //code = stbJoinOptAddFuncToScanNode("_tbuid", pScan);
    //if (code) {
    //  break;
    //}

    pScan->node.dynamicOp = true;
    *(srcScan + i++) = pScan->pVgroupList->numOfVgroups <= 1;
    
    pScan->scanType = SCAN_TYPE_TABLE;
  }

  *ppList = pList;

  return code;
}

static int32_t stbJoinOptCreateGroupCacheNode(SLogicNode* pRoot, SNodeList* pChildren, SLogicNode** ppLogic) {
  int32_t code = TSDB_CODE_SUCCESS;
  SGroupCacheLogicNode* pGrpCache = (SGroupCacheLogicNode*)nodesMakeNode(QUERY_NODE_LOGIC_PLAN_GROUP_CACHE);
  if (NULL == pGrpCache) {
    return TSDB_CODE_OUT_OF_MEMORY;
  }
  
  //pGrpCache->node.dynamicOp = true;
  pGrpCache->grpColsMayBeNull = false;
  pGrpCache->grpByUid = true;
  pGrpCache->batchFetch = getBatchScanOptionFromHint(pRoot->pHint);
  pGrpCache->node.pChildren = pChildren;
  pGrpCache->node.pTargets = nodesMakeList();
  if (NULL == pGrpCache->node.pTargets) {
    code = TSDB_CODE_OUT_OF_MEMORY;
  }
  if (TSDB_CODE_SUCCESS == code) {
    SScanLogicNode* pScan = (SScanLogicNode*)nodesListGetNode(pChildren, 0);
    code = nodesListStrictAppendList(pGrpCache->node.pTargets, nodesCloneList(pScan->node.pTargets));
  }

  SScanLogicNode* pScan = (SScanLogicNode*)nodesListGetNode(pChildren, 0);
  SNode* pCol = NULL;
  FOREACH(pCol, pScan->pScanPseudoCols) {
    if (QUERY_NODE_FUNCTION == nodeType(pCol) && (((SFunctionNode*)pCol)->funcType == FUNCTION_TYPE_TBUID || ((SFunctionNode*)pCol)->funcType == FUNCTION_TYPE_VGID)) {
      code = createColumnByRewriteExpr(pCol, &pGrpCache->pGroupCols);
      if (code) {
        break;
      }
    }
  }

  bool hasCond = false;
  SNode* pNode = NULL;
  FOREACH(pNode, pChildren) {
    SScanLogicNode* pScan = (SScanLogicNode*)pNode;
    if (pScan->node.pConditions) {
      hasCond = true;
    }
    pScan->node.pParent = (SLogicNode*)pGrpCache;
  }
  pGrpCache->globalGrp = false;
  
  if (TSDB_CODE_SUCCESS == code) {
    *ppLogic = (SLogicNode*)pGrpCache;
  } else {
    nodesDestroyNode((SNode*)pGrpCache);
  }

  return code;
}

static void stbJoinOptRemoveTagEqCond(SJoinLogicNode* pJoin) {
  if (QUERY_NODE_OPERATOR == nodeType(pJoin->pOtherOnCond) && nodesEqualNode(pJoin->pOtherOnCond, pJoin->pTagEqCond)) {
    NODES_DESTORY_NODE(pJoin->pOtherOnCond);
    return;
  }
  if (QUERY_NODE_LOGIC_CONDITION == nodeType(pJoin->pOtherOnCond)) {
    SLogicConditionNode* pLogic = (SLogicConditionNode*)pJoin->pOtherOnCond;
    SNode* pNode = NULL;
    FOREACH(pNode, pLogic->pParameterList) {
      if (nodesEqualNode(pNode, pJoin->pTagEqCond)) {
        ERASE_NODE(pLogic->pParameterList);
        break;
      } else if (QUERY_NODE_LOGIC_CONDITION == nodeType(pJoin->pTagEqCond)) {
        SLogicConditionNode* pTags = (SLogicConditionNode*)pJoin->pTagEqCond;
        SNode* pTag = NULL;
        FOREACH(pTag, pTags->pParameterList) {
          if (nodesEqualNode(pTag, pNode)) {
            ERASE_NODE(pLogic->pParameterList);
            break;
          }
        }
      }
    }

    if (pLogic->pParameterList->length <= 0) {
      NODES_DESTORY_NODE(pJoin->pOtherOnCond);
    }
  }
}

static int32_t stbJoinOptCreateMergeJoinNode(SLogicNode* pOrig, SLogicNode* pChild, SLogicNode** ppLogic) {
  SJoinLogicNode* pOrigJoin = (SJoinLogicNode*)pOrig;
  SJoinLogicNode* pJoin = (SJoinLogicNode*)nodesCloneNode((SNode*)pOrig);
  if (NULL == pJoin) {
    return TSDB_CODE_OUT_OF_MEMORY;
  }

  pJoin->joinAlgo = JOIN_ALGO_MERGE;
  //pJoin->node.dynamicOp = true;

  stbJoinOptRemoveTagEqCond(pJoin);
  NODES_DESTORY_NODE(pJoin->pTagEqCond);
  
  SNode* pNode = NULL;
  FOREACH(pNode, pJoin->node.pChildren) {
    ERASE_NODE(pJoin->node.pChildren);
  }
  int32_t code = nodesListStrictAppend(pJoin->node.pChildren, (SNode *)pChild);
  if (TSDB_CODE_SUCCESS == code) {
    pChild->pParent = (SLogicNode*)pJoin;
    *ppLogic = (SLogicNode*)pJoin;
  } else {
    nodesDestroyNode((SNode*)pJoin);
  }

  return code;
}

static int32_t stbJoinOptCreateDynQueryCtrlNode(SLogicNode* pRoot, SLogicNode* pPrev, SLogicNode* pPost, bool* srcScan, SLogicNode** ppDynNode) {
  int32_t code = TSDB_CODE_SUCCESS;
  SDynQueryCtrlLogicNode* pDynCtrl = (SDynQueryCtrlLogicNode*)nodesMakeNode(QUERY_NODE_LOGIC_PLAN_DYN_QUERY_CTRL);
  if (NULL == pDynCtrl) {
    return TSDB_CODE_OUT_OF_MEMORY;
  }

  pDynCtrl->qType = DYN_QTYPE_STB_HASH;
  pDynCtrl->stbJoin.batchFetch = getBatchScanOptionFromHint(pRoot->pHint);
  memcpy(pDynCtrl->stbJoin.srcScan, srcScan, sizeof(pDynCtrl->stbJoin.srcScan));
  
  if (TSDB_CODE_SUCCESS == code) {  
    pDynCtrl->node.pChildren = nodesMakeList();
    if (NULL == pDynCtrl->node.pChildren) {
      code = TSDB_CODE_OUT_OF_MEMORY;
    }
  }

  if (TSDB_CODE_SUCCESS == code) {  
    pDynCtrl->stbJoin.pVgList = nodesMakeList();
    if (NULL == pDynCtrl->stbJoin.pVgList) {
      code = TSDB_CODE_OUT_OF_MEMORY;
    }
  }

  if (TSDB_CODE_SUCCESS == code) {  
    pDynCtrl->stbJoin.pUidList = nodesMakeList();
    if (NULL == pDynCtrl->stbJoin.pUidList) {
      code = TSDB_CODE_OUT_OF_MEMORY;
    }
  }

  SJoinLogicNode* pHJoin = (SJoinLogicNode*)pPrev;
  nodesListStrictAppend(pDynCtrl->stbJoin.pUidList, nodesListGetNode(pHJoin->node.pTargets, 0));
  nodesListStrictAppend(pDynCtrl->stbJoin.pUidList, nodesListGetNode(pHJoin->node.pTargets, 2));
  nodesListStrictAppend(pDynCtrl->stbJoin.pVgList, nodesListGetNode(pHJoin->node.pTargets, 1));
  nodesListStrictAppend(pDynCtrl->stbJoin.pVgList, nodesListGetNode(pHJoin->node.pTargets, 3));

  if (TSDB_CODE_SUCCESS == code) {
    code = nodesListStrictAppend(pDynCtrl->node.pChildren, (SNode*)pPrev);
    if (TSDB_CODE_SUCCESS == code) {
      code = nodesListStrictAppend(pDynCtrl->node.pChildren, (SNode*)pPost);
    }
    if (TSDB_CODE_SUCCESS == code) {
      pDynCtrl->node.pTargets = nodesCloneList(pPost->pTargets);
      if (!pDynCtrl->node.pTargets) {
        code = TSDB_CODE_OUT_OF_MEMORY;
      }
    }
  }

  if (TSDB_CODE_SUCCESS == code) {
    pPrev->pParent = (SLogicNode*)pDynCtrl;
    pPost->pParent = (SLogicNode*)pDynCtrl;
    
    *ppDynNode = (SLogicNode*)pDynCtrl;
  } else {
    nodesDestroyNode((SNode*)pDynCtrl);
    *ppDynNode = NULL;
  }

  return code;
}

static int32_t stbJoinOptRewriteStableJoin(SOptimizeContext* pCxt, SLogicNode* pJoin, SLogicSubplan* pLogicSubplan) {
  SNodeList*  pTagScanNodes = NULL;
  SNodeList*  pTbScanNodes = NULL;
  SLogicNode* pGrpCacheNode = NULL;
  SLogicNode* pHJoinNode = NULL;
  SLogicNode* pMJoinNode = NULL;
  SLogicNode* pDynNode = NULL;  
  bool        srcScan[2] = {0};
  
  int32_t code = stbJoinOptCreateTagScanNode(pJoin, &pTagScanNodes);
  if (TSDB_CODE_SUCCESS == code) {
    code = stbJoinOptCreateTagHashJoinNode(pJoin, pTagScanNodes, &pHJoinNode);
  }
  if (TSDB_CODE_SUCCESS == code) {
    code = stbJoinOptCreateTableScanNodes(pJoin, &pTbScanNodes, srcScan);
  }
  if (TSDB_CODE_SUCCESS == code) {
    code = stbJoinOptCreateGroupCacheNode(getLogicNodeRootNode(pJoin), pTbScanNodes, &pGrpCacheNode);
  }
  if (TSDB_CODE_SUCCESS == code) {
    code = stbJoinOptCreateMergeJoinNode(pJoin, pGrpCacheNode, &pMJoinNode);
  }
  if (TSDB_CODE_SUCCESS == code) {
    code = stbJoinOptCreateDynQueryCtrlNode(getLogicNodeRootNode(pJoin), pHJoinNode, pMJoinNode, srcScan, &pDynNode);
  }
  if (TSDB_CODE_SUCCESS == code) {
    code = replaceLogicNode(pLogicSubplan, pJoin, (SLogicNode*)pDynNode);
  }
  if (TSDB_CODE_SUCCESS == code) {
    nodesDestroyNode((SNode*)pJoin);
    pCxt->optimized = true;
  }
  return code;
}

static int32_t stableJoinOptimize(SOptimizeContext* pCxt, SLogicSubplan* pLogicSubplan) {
  SLogicNode* pNode = optFindPossibleNode(pLogicSubplan->pNode, stbJoinOptShouldBeOptimized);
  if (NULL == pNode) {
    return TSDB_CODE_SUCCESS;
  }

  return stbJoinOptRewriteStableJoin(pCxt, pNode, pLogicSubplan);
}

static bool partColOptShouldBeOptimized(SLogicNode* pNode) {
  if (QUERY_NODE_LOGIC_PLAN_PARTITION == nodeType(pNode)) {
    SPartitionLogicNode* pPartition = (SPartitionLogicNode*)pNode;
    if (keysHasCol(pPartition->pPartitionKeys)) return true;
  }
  return false;
}

static SSortLogicNode* partColOptCreateSort(SPartitionLogicNode* pPartition) {
  SNode* node;
  int32_t code = TSDB_CODE_SUCCESS;
  SSortLogicNode* pSort = (SSortLogicNode*)nodesMakeNode(QUERY_NODE_LOGIC_PLAN_SORT);
  if (pSort) {
    bool alreadyPartByPKTs = false;
    pSort->groupSort = false;
    FOREACH(node, pPartition->pPartitionKeys) {
      SOrderByExprNode* pOrder = (SOrderByExprNode*)nodesMakeNode(QUERY_NODE_ORDER_BY_EXPR);
      if (QUERY_NODE_COLUMN == nodeType(node) && ((SColumnNode*)node)->colId == pPartition->pkTsColId &&
          ((SColumnNode*)node)->tableId == pPartition->pkTsColTbId)
        alreadyPartByPKTs = true;
      if (!pOrder) {
        code = TSDB_CODE_OUT_OF_MEMORY;
      } else {
        nodesListMakeAppend(&pSort->pSortKeys, (SNode*)pOrder);
        pOrder->order = ORDER_ASC;
        pOrder->pExpr = nodesCloneNode(node);
        pOrder->nullOrder = NULL_ORDER_FIRST;
        if (!pOrder->pExpr) code = TSDB_CODE_OUT_OF_MEMORY;
      }
    }

    if (pPartition->needBlockOutputTsOrder && !alreadyPartByPKTs) {
      SOrderByExprNode* pOrder = (SOrderByExprNode*)nodesMakeNode(QUERY_NODE_ORDER_BY_EXPR);
      if (!pOrder) {
        code = TSDB_CODE_OUT_OF_MEMORY;
      } else {
        pSort->excludePkCol = true;
        nodesListMakeAppend(&pSort->pSortKeys, (SNode*)pOrder);
        pOrder->order = ORDER_ASC;
        pOrder->pExpr = 0;
        FOREACH(node, pPartition->node.pTargets) {
          if (nodeType(node) == QUERY_NODE_COLUMN) {
            SColumnNode* pCol = (SColumnNode*)node;
            if (pCol->colId == pPartition->pkTsColId && pCol->tableId == pPartition->pkTsColTbId) {
              pOrder->pExpr = nodesCloneNode((SNode*)pCol);
              break;
            }
          }
        }
        if (!pOrder->pExpr) {
          code = TSDB_CODE_PAR_INTERNAL_ERROR;
        }
      }
    }
  }
  if (code != TSDB_CODE_SUCCESS) {
    nodesDestroyNode((SNode*)pSort);
    pSort = NULL;
  }
  return pSort;
}

static int32_t partitionColsOpt(SOptimizeContext* pCxt, SLogicSubplan* pLogicSubplan) {
  SNode*               node;
  int32_t              code = TSDB_CODE_SUCCESS;
  SPartitionLogicNode* pNode =
      (SPartitionLogicNode*)optFindPossibleNode(pLogicSubplan->pNode, partColOptShouldBeOptimized);
  if (NULL == pNode) return TSDB_CODE_SUCCESS;
  SLogicNode* pRootNode = getLogicNodeRootNode((SLogicNode*)pNode);


  if (pRootNode->pHint && getSortForGroupOptHint(pRootNode->pHint)) {
    // replace with sort node
    SSortLogicNode* pSort = partColOptCreateSort(pNode);
    if (!pSort) {
      // if sort create failed, we eat the error, skip the optimization
      code = TSDB_CODE_SUCCESS;
    } else {
      TSWAP(pSort->node.pChildren, pNode->node.pChildren);
      TSWAP(pSort->node.pTargets, pNode->node.pTargets);
      optResetParent((SLogicNode*)pSort);
      pSort->calcGroupId = true;
      code = replaceLogicNode(pLogicSubplan, (SLogicNode*)pNode, (SLogicNode*)pSort);
      if (code == TSDB_CODE_SUCCESS) {
        pCxt->optimized = true;
      } else {
        nodesDestroyNode((SNode*)pSort);
      }
    }
    return code;
  } else if (pNode->node.pParent && nodeType(pNode->node.pParent) == QUERY_NODE_LOGIC_PLAN_AGG) {
    // Check if we can delete partition node
    SAggLogicNode* pAgg = (SAggLogicNode*)pNode->node.pParent;
    FOREACH(node, pNode->pPartitionKeys) {
      SGroupingSetNode* pgsNode = (SGroupingSetNode*)nodesMakeNode(QUERY_NODE_GROUPING_SET);
      if (!pgsNode) code = TSDB_CODE_OUT_OF_MEMORY;
      if (code == TSDB_CODE_SUCCESS) {
        pgsNode->groupingSetType = GP_TYPE_NORMAL;
        pgsNode->pParameterList = nodesMakeList();
        if (!pgsNode->pParameterList) code = TSDB_CODE_OUT_OF_MEMORY;
      }
      if (code == TSDB_CODE_SUCCESS) {
        code = nodesListAppend(pgsNode->pParameterList, nodesCloneNode(node));
      }
      if (code == TSDB_CODE_SUCCESS) {
        // Now we are using hash agg
        code = nodesListMakeAppend(&pAgg->pGroupKeys, (SNode*)pgsNode);
      }
      if (code != TSDB_CODE_SUCCESS) {
        nodesDestroyNode((SNode*)pgsNode);
        break;
      }
    }

    if (code == TSDB_CODE_SUCCESS) {
      code =
          replaceLogicNode(pLogicSubplan, (SLogicNode*)pNode, (SLogicNode*)nodesListGetNode(pNode->node.pChildren, 0));
      NODES_CLEAR_LIST(pNode->node.pChildren);
    }
    if (code == TSDB_CODE_SUCCESS) {
      // For hash agg, nonblocking mode is meaningless, slimit is useless, so we reset it
      pAgg->node.forceCreateNonBlockingOptr = false;
      nodesDestroyNode(pAgg->node.pSlimit);
      pAgg->node.pSlimit = NULL;
      nodesDestroyNode((SNode*)pNode);
      pCxt->optimized = true;
    }
    return code;
  }

  return code;
}

// clang-format off
static const SOptimizeRule optimizeRuleSet[] = {
  {.pName = "ScanPath",                   .optimizeFunc = scanPathOptimize},
  {.pName = "PushDownCondition",          .optimizeFunc = pushDownCondOptimize},
  {.pName = "StableJoin",                 .optimizeFunc = stableJoinOptimize},
  {.pName = "sortNonPriKeyOptimize",      .optimizeFunc = sortNonPriKeyOptimize},
  {.pName = "SortPrimaryKey",             .optimizeFunc = sortPrimaryKeyOptimize},
  {.pName = "SmaIndex",                   .optimizeFunc = smaIndexOptimize},
  {.pName = "PushDownLimit",              .optimizeFunc = pushDownLimitOptimize},
  {.pName = "PartitionTags",              .optimizeFunc = partTagsOptimize},
  {.pName = "MergeProjects",              .optimizeFunc = mergeProjectsOptimize},
  {.pName = "RewriteTail",                .optimizeFunc = rewriteTailOptimize},
  {.pName = "RewriteUnique",              .optimizeFunc = rewriteUniqueOptimize},
  {.pName = "splitCacheLastFunc",         .optimizeFunc = splitCacheLastFuncOptimize},
  {.pName = "LastRowScan",                .optimizeFunc = lastRowScanOptimize},
  {.pName = "TagScan",                    .optimizeFunc = tagScanOptimize},
  {.pName = "TableCountScan",             .optimizeFunc = tableCountScanOptimize},
  {.pName = "EliminateProject",           .optimizeFunc = eliminateProjOptimize},
  {.pName = "EliminateSetOperator",       .optimizeFunc = eliminateSetOpOptimize},
  {.pName = "PartitionCols",              .optimizeFunc = partitionColsOpt},
};
// clang-format on

static const int32_t optimizeRuleNum = (sizeof(optimizeRuleSet) / sizeof(SOptimizeRule));

static void dumpLogicSubplan(const char* pRuleName, SLogicSubplan* pSubplan) {
  if (!tsQueryPlannerTrace) {
    return;
  }
  char* pStr = NULL;
  nodesNodeToString((SNode*)pSubplan, false, &pStr, NULL);
  if (NULL == pRuleName) {
    qDebugL("before optimize, JsonPlan: %s", pStr);
  } else {
    qDebugL("apply optimize %s rule, JsonPlan: %s", pRuleName, pStr);
  }
  taosMemoryFree(pStr);
}

static int32_t applyOptimizeRule(SPlanContext* pCxt, SLogicSubplan* pLogicSubplan) {
  SOptimizeContext cxt = {.pPlanCxt = pCxt, .optimized = false};
  bool             optimized = false;
  dumpLogicSubplan(NULL, pLogicSubplan);
  do {
    optimized = false;
    for (int32_t i = 0; i < optimizeRuleNum; ++i) {
      cxt.optimized = false;
      int32_t code = optimizeRuleSet[i].optimizeFunc(&cxt, pLogicSubplan);
      if (TSDB_CODE_SUCCESS != code) {
        return code;
      }
      if (cxt.optimized) {
        optimized = true;
        dumpLogicSubplan(optimizeRuleSet[i].pName, pLogicSubplan);
        break;
      }
    }
  } while (optimized);
  return TSDB_CODE_SUCCESS;
}

int32_t optimizeLogicPlan(SPlanContext* pCxt, SLogicSubplan* pLogicSubplan) {
  if (SUBPLAN_TYPE_MODIFY == pLogicSubplan->subplanType && NULL == pLogicSubplan->pNode->pChildren) {
    return TSDB_CODE_SUCCESS;
  }
  return applyOptimizeRule(pCxt, pLogicSubplan);
}<|MERGE_RESOLUTION|>--- conflicted
+++ resolved
@@ -2495,34 +2495,11 @@
 
     // select last(c1), c2 ...
     if (lastColNum == 1 && lastColId != selectNonPKColId) return false;
-<<<<<<< HEAD
-=======
   }
   return true;
 }
 
-static bool lastRowScanOptMayBeOptimized(SLogicNode* pNode) {
-  if (QUERY_NODE_LOGIC_PLAN_AGG != nodeType(pNode) || 1 != LIST_LENGTH(pNode->pChildren) ||
-      QUERY_NODE_LOGIC_PLAN_SCAN != nodeType(nodesListGetNode(pNode->pChildren, 0))) {
-    return false;
-  }
-
-  SAggLogicNode*  pAgg = (SAggLogicNode*)pNode;
-  SScanLogicNode* pScan = (SScanLogicNode*)nodesListGetNode(pNode->pChildren, 0);
-  // Only one of LAST and LASTROW can appear
-  if (pAgg->hasLastRow == pAgg->hasLast || NULL != pAgg->pGroupKeys || NULL != pScan->node.pConditions ||
-      !hasSuitableCache(pScan->cacheLastMode, pAgg->hasLastRow, pAgg->hasLast) ||
-      IS_TSWINDOW_SPECIFIED(pScan->scanRange)) {
-    return false;
->>>>>>> 3139bf77
-  }
-  return true;
-}
-
-<<<<<<< HEAD
 static bool lastRowScanOptCheckFuncList(SLogicNode* pNode, bool* hasOtherFunc) {
-=======
->>>>>>> 3139bf77
   bool     hasNonPKSelectFunc = false;
   SNode*   pFunc = NULL;
   int32_t  lastColNum = 0, selectNonPKColNum = 0;
@@ -2683,11 +2660,7 @@
         nodesWalkExpr(nodesListGetNode(pFunc->pParameterList, 0), lastRowScanOptSetColDataType, &cxt);
         nodesListErase(pFunc->pParameterList, nodesListGetCell(pFunc->pParameterList, 1));
       }
-<<<<<<< HEAD
-    } else if (FUNCTION_TYPE_SELECT_VALUE) {
-=======
     } else if (FUNCTION_TYPE_SELECT_VALUE == funcType) {
->>>>>>> 3139bf77
       pNode = nodesListGetNode(pFunc->pParameterList, 0);
       if (nodeType(pNode) == QUERY_NODE_COLUMN) {
         SColumnNode* pCol = (SColumnNode*)pNode;
