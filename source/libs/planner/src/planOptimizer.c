/*
 * Copyright (c) 2019 TAOS Data, Inc. <jhtao@taosdata.com>
 *
 * This program is free software: you can use, redistribute, and/or modify
 * it under the terms of the GNU Affero General Public License, version 3
 * or later ("AGPL"), as published by the Free Software Foundation.
 *
 * This program is distributed in the hope that it will be useful, but WITHOUT
 * ANY WARRANTY; without even the implied warranty of MERCHANTABILITY or
 * FITNESS FOR A PARTICULAR PURPOSE.
 *
 * You should have received a copy of the GNU Affero General Public License
 * along with this program. If not, see <http://www.gnu.org/licenses/>.
 */

#include <stdint.h>
#include <string.h>
#include "filter.h"
#include "functionMgt.h"
#include "nodes.h"
#include "osMemPool.h"
#include "parser.h"
#include "planInt.h"
#include "systable.h"
#include "tarray.h"
#include "tglobal.h"
#include "ttime.h"
#include "scalar.h"

#define OPTIMIZE_FLAG_MASK(n) (1 << n)

#define OPTIMIZE_FLAG_SCAN_PATH       OPTIMIZE_FLAG_MASK(0)
#define OPTIMIZE_FLAG_PUSH_DOWN_CONDE OPTIMIZE_FLAG_MASK(1)
#define OPTIMIZE_FLAG_STB_JOIN        OPTIMIZE_FLAG_MASK(2)
#define OPTIMIZE_FLAG_ELIMINATE_PROJ  OPTIMIZE_FLAG_MASK(3)
#define OPTIMIZE_FLAG_JOIN_COND       OPTIMIZE_FLAG_MASK(4)

#define OPTIMIZE_FLAG_SET_MASK(val, mask)   (val) |= (mask)
#define OPTIMIZE_FLAG_CLEAR_MASK(val, mask) (val) &= (~(mask))
#define OPTIMIZE_FLAG_TEST_MASK(val, mask)  (((val) & (mask)) != 0)

typedef struct SOptimizeContext {
  SPlanContext* pPlanCxt;
  bool          optimized;
} SOptimizeContext;

typedef int32_t (*FOptimize)(SOptimizeContext* pCxt, SLogicSubplan* pLogicSubplan);

typedef struct SOptimizeRule {
  char*     pName;
  FOptimize optimizeFunc;
} SOptimizeRule;

typedef struct SOptimizePKCtx {
  SNodeList* pList;
  int32_t    code;
} SOptimizePKCtx;

typedef enum EScanOrder { SCAN_ORDER_ASC = 1, SCAN_ORDER_DESC, SCAN_ORDER_BOTH } EScanOrder;

typedef struct SOsdInfo {
  SScanLogicNode* pScan;
  SNodeList*      pSdrFuncs;
  SNodeList*      pDsoFuncs;
  EScanOrder      scanOrder;
} SOsdInfo;

typedef struct SCpdIsMultiTableCondCxt {
  SSHashObj* pLeftTbls;
  SSHashObj* pRightTbls;
  bool       havaLeftCol;
  bool       haveRightCol;
  bool       condIsNull;
} SCpdIsMultiTableCondCxt;

typedef struct SCpdIsVtableTsCondCxt {
  bool       condHasTs;
} SCpdIsVtableTsCondCxt;

typedef struct SCpdIsMultiTableResCxt {
  SSHashObj* pLeftTbls;
  SSHashObj* pRightTbls;
  bool       haveLeftCol;
  bool       haveRightCol;
  bool       leftColOp;
  bool       rightColOp;
  bool       leftColNonNull;
  bool       rightColNonNull;
} SCpdIsMultiTableResCxt;

typedef struct SCpdCollRewriteTableColsCxt {
  int32_t    code;
  SSHashObj* pLeftTbls;
  SSHashObj* pRightTbls;
  SSHashObj* pLeftCols;
  SSHashObj* pRightCols;
} SCpdCollRewriteTableColsCxt;

typedef struct SCpdCollectTableColCxt {
  SSHashObj* pTables;
  SNodeList* pResCols;
  SHashObj*  pColHash;
  int32_t    errCode;
} SCpdCollectTableColCxt;

typedef struct SCollectColsCxt {
  SHashObj*  pColHash;
  int32_t    errCode;
} SCollectColsCxt;


typedef enum ECondAction {
  COND_ACTION_STAY = 1,
  COND_ACTION_PUSH_JOIN,
  COND_ACTION_PUSH_LEFT_CHILD,
  COND_ACTION_PUSH_RIGHT_CHILD
  // after supporting outer join, there are other possibilities
} ECondAction;

#define PUSH_DOWN_LEFT_FLT  (1 << 0)
#define PUSH_DOWN_RIGHT_FLT (1 << 1)
#define PUSH_DOWN_ON_COND   (1 << 2)
#define PUSH_DONW_FLT_COND  (PUSH_DOWN_LEFT_FLT | PUSH_DOWN_RIGHT_FLT)
#define PUSH_DOWN_ALL_COND  (PUSH_DOWN_LEFT_FLT | PUSH_DOWN_RIGHT_FLT | PUSH_DOWN_ON_COND)

typedef struct SJoinOptimizeOpt {
  int8_t pushDownFlag;
} SJoinOptimizeOpt;

typedef bool (*FMayBeOptimized)(SLogicNode* pNode, void* pCtx);
typedef bool (*FShouldBeOptimized)(SLogicNode* pNode, void* pInfo);

#if 0
static SJoinOptimizeOpt gJoinOpt[JOIN_TYPE_MAX_VALUE][JOIN_STYPE_MAX_VALUE] = {
           /* NONE                OUTER                  SEMI                  ANTI                   ANY                    ASOF                   WINDOW */
/*INNER*/  {{PUSH_DOWN_ALL_COND}, {0},                   {0},                  {0},                   {PUSH_DOWN_ALL_COND},  {0},                   {0}},
/*LEFT*/   {{0},                  {PUSH_DOWN_LEFT_FLT},  {PUSH_DOWN_ALL_COND}, {PUSH_DOWN_LEFT_FLT},  {PUSH_DOWN_LEFT_FLT},  {PUSH_DOWN_LEFT_FLT},  {PUSH_DOWN_LEFT_FLT}},
/*RIGHT*/  {{0},                  {PUSH_DOWN_RIGHT_FLT}, {PUSH_DOWN_ALL_COND}, {PUSH_DOWN_RIGHT_FLT}, {PUSH_DOWN_RIGHT_FLT}, {PUSH_DOWN_RIGHT_FLT}, {PUSH_DOWN_RIGHT_FLT}},
/*FULL*/   {{0},                  {0},                   {0},                  {0},                   {0},                   {0},                   {0}},
};
#else
static SJoinOptimizeOpt gJoinWhereOpt[JOIN_TYPE_MAX_VALUE][JOIN_STYPE_MAX_VALUE] = {
    /* NONE                OUTER                  SEMI                  ANTI                   ASOF WINDOW */
    /*INNER*/ {{PUSH_DOWN_ALL_COND}, {0}, {0}, {0}, {0}, {0}},
    /*LEFT*/
    {{0}, {PUSH_DOWN_LEFT_FLT}, {PUSH_DOWN_LEFT_FLT}, {PUSH_DOWN_LEFT_FLT}, {PUSH_DOWN_LEFT_FLT}, {PUSH_DOWN_LEFT_FLT}},
    /*RIGHT*/
    {{0},
     {PUSH_DOWN_RIGHT_FLT},
     {PUSH_DOWN_RIGHT_FLT},
     {PUSH_DOWN_RIGHT_FLT},
     {PUSH_DOWN_RIGHT_FLT},
     {PUSH_DOWN_RIGHT_FLT}},
    /*FULL*/ {{0}, {0}, {0}, {0}, {0}, {0}},
};

static SJoinOptimizeOpt gJoinOnOpt[JOIN_TYPE_MAX_VALUE][JOIN_STYPE_MAX_VALUE] = {
    /* NONE                OUTER                  SEMI                  ANTI                   ASOF WINDOW */
    /*INNER*/ {{PUSH_DONW_FLT_COND}, {0}, {0}, {0}, {0}, {0}},
    /*LEFT*/ {{0}, {PUSH_DOWN_RIGHT_FLT}, {PUSH_DONW_FLT_COND}, {PUSH_DOWN_RIGHT_FLT}, {0}, {0}},
    /*RIGHT*/ {{0}, {PUSH_DOWN_LEFT_FLT}, {PUSH_DONW_FLT_COND}, {PUSH_DOWN_LEFT_FLT}, {0}, {0}},
    /*FULL*/ {{0}, {0}, {0}, {0}, {0}, {0}},
};

#endif

static SLogicNode* optFindPossibleNode(SLogicNode* pNode, FMayBeOptimized func, void* pCtx) {
  if (func(pNode, pCtx)) {
    return pNode;
  }
  SNode* pChild;
  FOREACH(pChild, pNode->pChildren) {
    SLogicNode* pScanNode = optFindPossibleNode((SLogicNode*)pChild, func, pCtx);
    if (NULL != pScanNode) {
      return pScanNode;
    }
  }
  return NULL;
}

static bool optFindEligibleNode(SLogicNode* pNode, FShouldBeOptimized func, void* pInfo) {
  if (func(pNode, pInfo)) {
    return true;
  }
  SNode* pChild;
  FOREACH(pChild, pNode->pChildren) {
    if (optFindEligibleNode((SLogicNode*)pChild, func, pInfo)) {
      return true;
    }
  }
  return false;
}

static void optResetParent(SLogicNode* pNode) {
  SNode* pChild = NULL;
  FOREACH(pChild, pNode->pChildren) { ((SLogicNode*)pChild)->pParent = pNode; }
}

static EDealRes optRebuildTbanme(SNode** pNode, void* pContext) {
  if (QUERY_NODE_COLUMN == nodeType(*pNode) && COLUMN_TYPE_TBNAME == ((SColumnNode*)*pNode)->colType) {
    SFunctionNode* pFunc = NULL;
    int32_t        code = nodesMakeNode(QUERY_NODE_FUNCTION, (SNode**)&pFunc);
    if (NULL == pFunc) {
      *(int32_t*)pContext = code;
      return DEAL_RES_ERROR;
    }
    tstrncpy(pFunc->functionName, "tbname", TSDB_FUNC_NAME_LEN);
    pFunc->funcType = FUNCTION_TYPE_TBNAME;
    pFunc->node.resType = ((SColumnNode*)*pNode)->node.resType;
    nodesDestroyNode(*pNode);
    *pNode = (SNode*)pFunc;
    return DEAL_RES_IGNORE_CHILD;
  }
  return DEAL_RES_CONTINUE;
}

static void optSetParentOrder(SLogicNode* pNode, EOrder order, SLogicNode* pNodeForcePropagate) {
  if (NULL == pNode) {
    return;
  }
  pNode->inputTsOrder = order;
  switch (nodeType(pNode)) {
    // for those nodes that will change the order, stop propagating
    // case QUERY_NODE_LOGIC_PLAN_WINDOW:
    case QUERY_NODE_LOGIC_PLAN_AGG:
    case QUERY_NODE_LOGIC_PLAN_SORT:
    case QUERY_NODE_LOGIC_PLAN_FILL:
      if (pNode == pNodeForcePropagate) {
        pNode->outputTsOrder = order;
        break;
      } else
        return;
    case QUERY_NODE_LOGIC_PLAN_JOIN:
      pNode->outputTsOrder = order;
      break;
    case QUERY_NODE_LOGIC_PLAN_WINDOW:
      // Window output ts order default to be asc, and changed when doing sort by primary key optimization.
      // We stop propagate the original order to parents.
      // Use window output ts order instead.
      order = pNode->outputTsOrder;
      break;
    case QUERY_NODE_LOGIC_PLAN_PROJECT:
      if (projectCouldMergeUnsortDataBlock((SProjectLogicNode*)pNode)) {
        pNode->outputTsOrder = TSDB_ORDER_NONE;
        return;
      }
      pNode->outputTsOrder = order;
      break;
    default:
      pNode->outputTsOrder = order;
      break;
  }
  optSetParentOrder(pNode->pParent, order, pNodeForcePropagate);
}

EDealRes scanPathOptHaveNormalColImpl(SNode* pNode, void* pContext) {
  if (QUERY_NODE_COLUMN == nodeType(pNode)) {
    *((bool*)pContext) =
        (COLUMN_TYPE_TAG != ((SColumnNode*)pNode)->colType && COLUMN_TYPE_TBNAME != ((SColumnNode*)pNode)->colType);
    return *((bool*)pContext) ? DEAL_RES_END : DEAL_RES_IGNORE_CHILD;
  }
  return DEAL_RES_CONTINUE;
}

static bool scanPathOptHaveNormalCol(SNodeList* pList) {
  bool res = false;
  nodesWalkExprsPostOrder(pList, scanPathOptHaveNormalColImpl, &res);
  return res;
}

static bool scanPathOptMayBeOptimized(SLogicNode* pNode, void* pCtx) {
  if (OPTIMIZE_FLAG_TEST_MASK(pNode->optimizedFlag, OPTIMIZE_FLAG_SCAN_PATH)) {
    return false;
  }
  if (QUERY_NODE_LOGIC_PLAN_SCAN != nodeType(pNode)) {
    return false;
  }
  return true;
}

static bool scanPathOptShouldGetFuncs(SLogicNode* pNode) {
  if (QUERY_NODE_LOGIC_PLAN_PARTITION == nodeType(pNode)) {
    if (!pNode->pParent || QUERY_NODE_LOGIC_PLAN_WINDOW != nodeType(pNode->pParent) ||
        WINDOW_TYPE_INTERVAL == ((SWindowLogicNode*)pNode->pParent)->winType)
      return !scanPathOptHaveNormalCol(((SPartitionLogicNode*)pNode)->pPartitionKeys);
    return false;
  }

  if ((QUERY_NODE_LOGIC_PLAN_WINDOW == nodeType(pNode) &&
       WINDOW_TYPE_INTERVAL == ((SWindowLogicNode*)pNode)->winType)) {
    return true;
  }
  if (QUERY_NODE_LOGIC_PLAN_AGG == nodeType(pNode)) {
    return !scanPathOptHaveNormalCol(((SAggLogicNode*)pNode)->pGroupKeys);
  }
  return false;
}

static SNodeList* scanPathOptGetAllFuncs(SLogicNode* pNode) {
  if (!scanPathOptShouldGetFuncs(pNode)) return NULL;
  switch (nodeType(pNode)) {
    case QUERY_NODE_LOGIC_PLAN_WINDOW:
      return ((SWindowLogicNode*)pNode)->pFuncs;
    case QUERY_NODE_LOGIC_PLAN_AGG:
      return ((SAggLogicNode*)pNode)->pAggFuncs;
    case QUERY_NODE_LOGIC_PLAN_PARTITION:
      return ((SPartitionLogicNode*)pNode)->pAggFuncs;
    default:
      break;
  }
  return NULL;
}

static bool scanPathOptIsSpecifiedFuncType(const SFunctionNode* pFunc, bool (*typeCheckFn)(int32_t)) {
  if (!typeCheckFn(pFunc->funcId)) return false;
  SNode* pPara;
  FOREACH(pPara, pFunc->pParameterList) {
    if (QUERY_NODE_COLUMN != nodeType(pPara) && QUERY_NODE_VALUE != nodeType(pPara)) {
      return false;
    }
  }
  return true;
}

static int32_t scanPathOptGetRelatedFuncs(SScanLogicNode* pScan, SNodeList** pSdrFuncs, SNodeList** pDsoFuncs) {
  SNodeList* pAllFuncs = scanPathOptGetAllFuncs(pScan->node.pParent);
  SNodeList* pTmpSdrFuncs = NULL;
  SNodeList* pTmpDsoFuncs = NULL;
  SNode*     pNode = NULL;
  bool       otherFunc = false;
  FOREACH(pNode, pAllFuncs) {
    SFunctionNode* pFunc = (SFunctionNode*)pNode;
    int32_t        code = TSDB_CODE_SUCCESS;
    if (scanPathOptIsSpecifiedFuncType(pFunc, fmIsSpecialDataRequiredFunc)) {
      SNode* pNew = NULL;
      code = nodesCloneNode(pNode, &pNew);
      if (TSDB_CODE_SUCCESS == code) {
        code = nodesListMakeStrictAppend(&pTmpSdrFuncs, pNew);
      }
    } else if (scanPathOptIsSpecifiedFuncType(pFunc, fmIsDynamicScanOptimizedFunc)) {
      SNode* pNew = NULL;
      code = nodesCloneNode(pNode, &pNew);
      if (TSDB_CODE_SUCCESS == code) {
        code = nodesListMakeStrictAppend(&pTmpDsoFuncs, pNew);
      }
    } else if (scanPathOptIsSpecifiedFuncType(pFunc, fmIsSkipScanCheckFunc)) {
      continue;
    } else {
      otherFunc = true;
      break;
    }
    if (TSDB_CODE_SUCCESS != code) {
      nodesDestroyList(pTmpSdrFuncs);
      nodesDestroyList(pTmpDsoFuncs);
      return code;
    }
  }
  if (otherFunc) {
    nodesDestroyList(pTmpSdrFuncs);
    nodesDestroyList(pTmpDsoFuncs);
  } else {
    *pSdrFuncs = pTmpSdrFuncs;
    *pDsoFuncs = pTmpDsoFuncs;
  }
  return TSDB_CODE_SUCCESS;
}

static int32_t scanPathOptGetScanOrder(SScanLogicNode* pScan, EScanOrder* pScanOrder) {
  SNodeList* pAllFuncs = scanPathOptGetAllFuncs(pScan->node.pParent);
  SNode*     pNode = NULL;
  bool       hasFirst = false;
  bool       hasLast = false;
  bool       otherFunc = false;
  FOREACH(pNode, pAllFuncs) {
    SFunctionNode* pFunc = (SFunctionNode*)pNode;
    if (FUNCTION_TYPE_FIRST == pFunc->funcType) {
      hasFirst = true;
    } else if (FUNCTION_TYPE_LAST == pFunc->funcType || FUNCTION_TYPE_LAST_ROW == pFunc->funcType) {
      hasLast = true;
    } else if (FUNCTION_TYPE_SELECT_VALUE != pFunc->funcType) {
      otherFunc = true;
    }
  }
  if (hasFirst && hasLast && !otherFunc) {
    *pScanOrder = SCAN_ORDER_BOTH;
  } else if (hasLast) {
    *pScanOrder = SCAN_ORDER_DESC;
  } else {
    *pScanOrder = SCAN_ORDER_ASC;
  }
  return TSDB_CODE_SUCCESS;
}

static int32_t scanPathOptSetOsdInfo(SOsdInfo* pInfo) {
  int32_t code = scanPathOptGetRelatedFuncs(pInfo->pScan, &pInfo->pSdrFuncs, &pInfo->pDsoFuncs);
  if (TSDB_CODE_SUCCESS == code) {
    code = scanPathOptGetScanOrder(pInfo->pScan, &pInfo->scanOrder);
  }
  return code;
}

static int32_t scanPathOptMatch(SOptimizeContext* pCxt, SLogicNode* pLogicNode, SOsdInfo* pInfo) {
  pInfo->pScan = (SScanLogicNode*)optFindPossibleNode(pLogicNode, scanPathOptMayBeOptimized, NULL);
  if (NULL == pInfo->pScan) {
    return TSDB_CODE_SUCCESS;
  }
  return scanPathOptSetOsdInfo(pInfo);
}

static EFuncDataRequired scanPathOptPromoteDataRequired(EFuncDataRequired l, EFuncDataRequired r) {
  switch (l) {
    case FUNC_DATA_REQUIRED_DATA_LOAD:
      return l;
    case FUNC_DATA_REQUIRED_SMA_LOAD:
      return FUNC_DATA_REQUIRED_DATA_LOAD == r ? r : l;
    case FUNC_DATA_REQUIRED_NOT_LOAD:
      return FUNC_DATA_REQUIRED_FILTEROUT == r ? l : r;
    default:
      break;
  }
  return r;
}

static int32_t scanPathOptGetDataRequired(SNodeList* pFuncs) {
  if (NULL == pFuncs) {
    return FUNC_DATA_REQUIRED_DATA_LOAD;
  }
  EFuncDataRequired dataRequired = FUNC_DATA_REQUIRED_FILTEROUT;
  SNode*            pFunc = NULL;
  FOREACH(pFunc, pFuncs) {
    dataRequired = scanPathOptPromoteDataRequired(dataRequired, fmFuncDataRequired((SFunctionNode*)pFunc, NULL));
  }
  return dataRequired;
}

static void scanPathOptSetScanWin(SScanLogicNode* pScan) {
  SLogicNode* pParent = pScan->node.pParent;
  if (QUERY_NODE_LOGIC_PLAN_PARTITION == nodeType(pParent) && pParent->pParent &&
      QUERY_NODE_LOGIC_PLAN_WINDOW == nodeType(pParent->pParent)) {
    pParent = pParent->pParent;
  }
  if (QUERY_NODE_LOGIC_PLAN_WINDOW == nodeType(pParent)) {
    pScan->interval = ((SWindowLogicNode*)pParent)->interval;
    pScan->offset = ((SWindowLogicNode*)pParent)->offset;
    pScan->sliding = ((SWindowLogicNode*)pParent)->sliding;
    pScan->intervalUnit = ((SWindowLogicNode*)pParent)->intervalUnit;
    pScan->slidingUnit = ((SWindowLogicNode*)pParent)->slidingUnit;
  }
}

static void scanPathOptSetScanOrder(EScanOrder scanOrder, SScanLogicNode* pScan) {
  if (pScan->sortPrimaryKey || pScan->scanSeq[0] > 1 || pScan->scanSeq[1] > 1) {
    return;
  }
  pScan->node.outputTsOrder = (SCAN_ORDER_ASC == scanOrder) ? ORDER_ASC : ORDER_DESC;
  switch (scanOrder) {
    case SCAN_ORDER_ASC:
      pScan->scanSeq[0] = 1;
      pScan->scanSeq[1] = 0;
      optSetParentOrder(pScan->node.pParent, ORDER_ASC, NULL);
      break;
    case SCAN_ORDER_DESC:
      pScan->scanSeq[0] = 0;
      pScan->scanSeq[1] = 1;
      optSetParentOrder(pScan->node.pParent, ORDER_DESC, NULL);
      break;
    case SCAN_ORDER_BOTH:
      pScan->scanSeq[0] = 1;
      pScan->scanSeq[1] = 1;
      break;
    default:
      break;
  }
}

static void scanPathOptSetGroupOrderScan(SScanLogicNode* pScan) {
  if (pScan->tableType != TSDB_SUPER_TABLE) return;

  if (pScan->node.pParent && nodeType(pScan->node.pParent) == QUERY_NODE_LOGIC_PLAN_AGG) {
    SAggLogicNode* pAgg = (SAggLogicNode*)pScan->node.pParent;
    bool           withSlimit = pAgg->node.pSlimit != NULL;
    if (withSlimit && (isPartTableAgg(pAgg) || isPartTagAgg(pAgg))) {
      pScan->groupOrderScan = pAgg->node.forceCreateNonBlockingOptr = true;
    }
  }
}

static int32_t scanPathOptimize(SOptimizeContext* pCxt, SLogicSubplan* pLogicSubplan) {
  if (pCxt->pPlanCxt->streamCalcQuery) {
    // stream calc query does not support scan path optimization
    return TSDB_CODE_SUCCESS;
  }
  SOsdInfo info = {.scanOrder = SCAN_ORDER_ASC};
  int32_t  code = scanPathOptMatch(pCxt, pLogicSubplan->pNode, &info);
  if (TSDB_CODE_SUCCESS == code && info.pScan) {
    scanPathOptSetScanWin(info.pScan);
    scanPathOptSetScanOrder(info.scanOrder, info.pScan);
    scanPathOptSetGroupOrderScan(info.pScan);
  }
  if (TSDB_CODE_SUCCESS == code && (NULL != info.pDsoFuncs || NULL != info.pSdrFuncs)) {
    info.pScan->dataRequired = scanPathOptGetDataRequired(info.pSdrFuncs);

    info.pScan->pDynamicScanFuncs = info.pDsoFuncs;
  }
  if (TSDB_CODE_SUCCESS == code && info.pScan) {
    OPTIMIZE_FLAG_SET_MASK(info.pScan->node.optimizedFlag, OPTIMIZE_FLAG_SCAN_PATH);
    pCxt->optimized = true;
  }
  nodesDestroyList(info.pSdrFuncs);
  return code;
}


static int32_t pushDownCondOptCalcTimeRange(SOptimizeContext* pCxt, SScanLogicNode* pScan, SNode** pPrimaryKeyCond,
                                            SNode** pOtherCond) {
  int32_t code = TSDB_CODE_SUCCESS;
  if (pCxt->pPlanCxt->topicQuery) {
    code = nodesMergeNode(pOtherCond, pPrimaryKeyCond);
  } else {
    bool isStrict = false;
    code = filterGetTimeRange(*pPrimaryKeyCond, &pScan->scanRange, &isStrict);
    if (TSDB_CODE_SUCCESS == code) {
      if (isStrict) {
        nodesDestroyNode(*pPrimaryKeyCond);
      } else {
        code = nodesMergeNode(pOtherCond, pPrimaryKeyCond);
      }
      *pPrimaryKeyCond = NULL;
    }
  }
  return code;
}

static int32_t pushDownCondOptRebuildTbanme(SNode** pTagCond) {
  int32_t code = TSDB_CODE_SUCCESS;
  nodesRewriteExpr(pTagCond, optRebuildTbanme, &code);
  return code;
}

static void rewriteDnodeConds(SNode** pCond, SNodeList* pDnodeConds) {
  int32_t code = TSDB_CODE_SUCCESS;
  if (nodeType(*pCond) == QUERY_NODE_LOGIC_CONDITION) {
    SLogicConditionNode* pCondNode = *(SLogicConditionNode**)pCond;
    if (pCondNode->condType == LOGIC_COND_TYPE_AND) {
      SNode* pNode = NULL;
      WHERE_EACH(pNode, pCondNode->pParameterList) {
        rewriteDnodeConds(&cell->pNode, pDnodeConds);
        if (cell->pNode == NULL) {
          ERASE_NODE(pCondNode->pParameterList);
          continue;
        }
        WHERE_NEXT;
      }
      if (pCondNode->pParameterList->length == 1) {
        code = nodesCloneNode(pCondNode->pParameterList->pHead->pNode, pCond);
        if (TSDB_CODE_SUCCESS != code) {
          qError("%s failed at line %d since %s", __func__, __LINE__, tstrerror(code));
          nodesDestroyNode(*pCond);
          *pCond = NULL;
        }
        nodesDestroyList(pCondNode->pParameterList);
      } else if (pCondNode->pParameterList->length == 0) {
        nodesDestroyNode(*pCond);
        *pCond = NULL;
      }
    } else {
      return;
    }
  } else if (nodeType(*pCond) == QUERY_NODE_OPERATOR) {
    SOperatorNode* pOperNode = *(SOperatorNode**)pCond;
    if (pOperNode->opType == OP_TYPE_EQUAL || pOperNode->opType == OP_TYPE_NOT_EQUAL) {
      SNode* pLeft = pOperNode->pLeft;
      SNode* pRight = pOperNode->pRight;
      if ((QUERY_NODE_COLUMN == nodeType(pLeft) && strcmp(((SColumnNode*)pLeft)->node.aliasName, "dnode_id") == 0) ||
          (QUERY_NODE_COLUMN == nodeType(pRight) && strcmp(((SColumnNode*)pRight)->node.aliasName, "dnode_id") == 0)) {
        code = nodesListAppend(pDnodeConds, (SNode*)pOperNode);
        if (TSDB_CODE_SUCCESS != code) {
          qError("%s failed at line %d since %s", __func__, __LINE__, tstrerror(code));
        }
        *pCond = NULL;
      }
    }
  }
  return;
}

static int32_t filterDnodeConds(SOptimizeContext* pCxt, SScanLogicNode* pScan, SNodeList** pDnodeConds) {
  if(pScan->node.pConditions == NULL) return TSDB_CODE_SUCCESS;
  if(pScan->pVgroupList == NULL) {
    return TSDB_CODE_SUCCESS;
  } 
  if(TSDB_SYSTEM_TABLE != pScan->tableType || strcmp(pScan->tableName.tname, "ins_dnode_variables") != 0) {
    return TSDB_CODE_SUCCESS;
  }
  int32_t code = nodesMakeList(pDnodeConds);
  if (TSDB_CODE_SUCCESS != code) {
    return code;
  }
  rewriteDnodeConds(&pScan->node.pConditions, *pDnodeConds);
  return TSDB_CODE_SUCCESS;
}

static int32_t pushDownDnodeConds(SScanLogicNode* pScan, SNodeList* pDnodeConds) {
  int32_t code = TSDB_CODE_SUCCESS;
  SVgroupsInfo* pNewVgroupList =  NULL;
  if (!pDnodeConds || pDnodeConds->length == 0) {
    return TSDB_CODE_SUCCESS;
  }

  int32_t dnodeCount = pScan->pVgroupList->numOfVgroups;
  bool*   dnodeDelState = taosMemoryCalloc(dnodeCount, sizeof(bool));
  if (NULL == dnodeDelState) {
    return terrno;
  }

  SNode* pNode = NULL;
  SNode* pNewCond = NULL;
  FOREACH(pNewCond, pDnodeConds) {
    if (nodeType(pNewCond) != QUERY_NODE_OPERATOR) {
      code = TSDB_CODE_TSC_INTERNAL_ERROR;
      goto _exit;
    }
    SOperatorNode* pOperNode = (SOperatorNode*)pNewCond;
    int32_t        nodeId = -1;
    EOperatorType  operType = pOperNode->opType;
    SNode*         pLeft = pOperNode->pLeft;
    SNode*         pRight = pOperNode->pRight;
    if ((QUERY_NODE_COLUMN == nodeType(pLeft) && strcmp(((SColumnNode*)pLeft)->node.aliasName, "dnode_id") == 0)) {
      if (nodeType(pRight) == QUERY_NODE_VALUE) {
        SValueNode* pVal = (SValueNode*)pRight;
        if (IS_SIGNED_NUMERIC_TYPE(pVal->node.resType.type)) {
          nodeId = pVal->datum.i;
        }
      }
    } else if ((QUERY_NODE_COLUMN == nodeType(pRight) &&
                strcmp(((SColumnNode*)pRight)->node.aliasName, "dnode_id") == 0)) {
      if (nodeType(pLeft) == QUERY_NODE_VALUE) {
        SValueNode* pVal = (SValueNode*)pLeft;
        if (IS_SIGNED_NUMERIC_TYPE(pVal->node.resType.type)) {
          nodeId = pVal->datum.i;
        }
      }
    } else {
      code = TSDB_CODE_TSC_INTERNAL_ERROR;
      goto _exit;
    }
    if (operType == OP_TYPE_EQUAL) {
      for (int i = 0; i < dnodeCount; i++) {
        if(pScan->pVgroupList->vgroups[i].vgId != nodeId) {
          dnodeDelState[i] = true;
        }
      }
    } else {
      for (int i = 0; i < dnodeCount; i++) {
        if (pScan->pVgroupList->vgroups[i].vgId == nodeId) {
          dnodeDelState[i] = true;
          break;
        }
      }
    }
  }

  int32_t resultCount = 0;
  for (int i = 0; i < dnodeCount; i++) {
    if (!dnodeDelState[i]) {
      resultCount++;
    }
  }

  if(resultCount == dnodeCount) goto _exit;
  if (resultCount == 0) {
    taosMemoryFree(pScan->pVgroupList);
    pScan->pVgroupList = NULL;
    code = TSDB_CODE_MND_DNODE_NOT_EXIST;
    goto _exit;
  }

  pNewVgroupList = (SVgroupsInfo*)taosMemoryMalloc(sizeof(SVgroupsInfo) + sizeof(SVgroupInfo) * resultCount);
  if (NULL == pNewVgroupList) {
    code = terrno;
    goto _exit;
  }
  pNewVgroupList->numOfVgroups = 0;
  for (int num = 0; num < dnodeCount; num++) {
    SVgroupInfo* pVgInfo = &pScan->pVgroupList->vgroups[num];
    if (!dnodeDelState[num]) {
      pNewVgroupList->vgroups[pNewVgroupList->numOfVgroups] = *pVgInfo;
      pNewVgroupList->numOfVgroups++;
    }
  }
  taosMemoryFree(pScan->pVgroupList);
  pScan->pVgroupList = pNewVgroupList;

_exit:
  taosMemoryFree(dnodeDelState);
  if(TSDB_CODE_SUCCESS != code) {
    taosMemoryFree(pNewVgroupList);
  }
  return code;
}

static int32_t pdcDealScan(SOptimizeContext* pCxt, SScanLogicNode* pScan) {
  if (NULL == pScan->node.pConditions ||
      OPTIMIZE_FLAG_TEST_MASK(pScan->node.optimizedFlag, OPTIMIZE_FLAG_PUSH_DOWN_CONDE)
      // || TSDB_SYSTEM_TABLE == pScan->tableType
     ) {
    return TSDB_CODE_SUCCESS;
  }

  SNode*  pPrimaryKeyCond = NULL;
  SNode*  pOtherCond = NULL;
  SNodeList*  pDnodeConds = NULL;
  int32_t code = filterPartitionCond(&pScan->node.pConditions, &pPrimaryKeyCond, &pScan->pTagIndexCond,
                                     &pScan->pTagCond, &pOtherCond);
  if (TSDB_CODE_SUCCESS == code && NULL != pScan->pTagCond) {
    code = pushDownCondOptRebuildTbanme(&pScan->pTagCond);
  }
  if (TSDB_CODE_SUCCESS == code && NULL != pPrimaryKeyCond) {
    code = pushDownCondOptCalcTimeRange(pCxt, pScan, &pPrimaryKeyCond, &pOtherCond);
  }
  if (TSDB_CODE_SUCCESS == code) {
    pScan->node.pConditions = pOtherCond;
  }
  code = filterDnodeConds(pCxt, pScan, &pDnodeConds);
  if (TSDB_CODE_SUCCESS == code) {
    code = pushDownDnodeConds(pScan, pDnodeConds);
  }
  if(pDnodeConds != NULL) {
    nodesDestroyList(pDnodeConds);
    pDnodeConds = NULL;
  }

  if (TSDB_CODE_SUCCESS == code) {
    OPTIMIZE_FLAG_SET_MASK(pScan->node.optimizedFlag, OPTIMIZE_FLAG_PUSH_DOWN_CONDE);
    pCxt->optimized = true;
  } else {
    nodesDestroyNode(pPrimaryKeyCond);
    nodesDestroyNode(pOtherCond);
  }

  return code;
}

static bool pdcColBelongThisTable(SNode* pCondCol, SNodeList* pTableCols) {
  SNode* pTableCol = NULL;
  FOREACH(pTableCol, pTableCols) {
    if (QUERY_NODE_COLUMN == nodeType(pCondCol) && QUERY_NODE_COLUMN == nodeType(pTableCol)) {
      SColumnNode* pCondColNode = (SColumnNode*)pCondCol;
      SColumnNode* pTblColNode = (SColumnNode*)pTableCol;
      if (0 == strcmp(pCondColNode->tableAlias, pTblColNode->tableAlias) &&
          0 == strcmp(pCondColNode->colName, pTblColNode->colName)) {
        return true;
      }
    }

    if (nodesEqualNode(pCondCol, pTableCol)) {
      return true;
    }
  }
  return false;
}

static bool pdcJoinColInTableColList(SNode* pNode, SNodeList* pTableCols) {
  if (QUERY_NODE_COLUMN != nodeType(pNode)) {
    return false;
  }
  SColumnNode* pCol = (SColumnNode*)pNode;
  return pdcColBelongThisTable(pNode, pTableCols);
}

static bool pdcJoinColInTableList(SNode* pCondCol, SSHashObj* pTables) {
  char* pTableAlias = NULL;
  if (QUERY_NODE_COLUMN == nodeType(pCondCol)) {
    SColumnNode* pTableCol = (SColumnNode*)pCondCol;
    pTableAlias = pTableCol->tableAlias;
  } else if (QUERY_NODE_VALUE == nodeType(pCondCol)) {
    SValueNode* pVal = (SValueNode*)pCondCol;
    pTableAlias = pVal->node.srcTable;
  }
  
  if (NULL == tSimpleHashGet(pTables, pTableAlias, strlen(pTableAlias))) {
    return false;
  }
  return true;
}

static EDealRes pdcJoinIsCrossTableCond(SNode* pNode, void* pContext) {
  SCpdIsMultiTableCondCxt* pCxt = pContext;
  if (QUERY_NODE_COLUMN == nodeType(pNode)) {
    if (pdcJoinColInTableList(pNode, pCxt->pLeftTbls)) {
      pCxt->havaLeftCol = true;
    } 

    if (pdcJoinColInTableList(pNode, pCxt->pRightTbls)) {
      pCxt->haveRightCol = true;
    }
    return pCxt->havaLeftCol && pCxt->haveRightCol ? DEAL_RES_END : DEAL_RES_CONTINUE;
  }
  return DEAL_RES_CONTINUE;
}

static ECondAction pdcJoinGetCondAction(SJoinLogicNode* pJoin, SSHashObj* pLeftTbls, SSHashObj* pRightTbls,
                                        SNode* pNode, bool whereCond) {
  EJoinType               t = pJoin->joinType;
  EJoinSubType            s = pJoin->subType;
  SCpdIsMultiTableCondCxt cxt = {
      .pLeftTbls = pLeftTbls, .pRightTbls = pRightTbls, .havaLeftCol = false, .haveRightCol = false};
  nodesWalkExpr(pNode, pdcJoinIsCrossTableCond, &cxt);

  if (cxt.havaLeftCol) {
    if (cxt.haveRightCol) {
      if (whereCond && gJoinWhereOpt[t][s].pushDownFlag & PUSH_DOWN_ON_COND) {
        return COND_ACTION_PUSH_JOIN;
      }
      return COND_ACTION_STAY;
    }
    if ((whereCond && gJoinWhereOpt[t][s].pushDownFlag & PUSH_DOWN_LEFT_FLT) ||
        (!whereCond && gJoinOnOpt[t][s].pushDownFlag & PUSH_DOWN_LEFT_FLT)) {
      return COND_ACTION_PUSH_LEFT_CHILD;
    }
    return COND_ACTION_STAY;
  }

  if (cxt.haveRightCol) {
    if ((whereCond && gJoinWhereOpt[t][s].pushDownFlag & PUSH_DOWN_RIGHT_FLT) ||
        (!whereCond && gJoinOnOpt[t][s].pushDownFlag & PUSH_DOWN_RIGHT_FLT)) {
      return COND_ACTION_PUSH_RIGHT_CHILD;
    }
    return COND_ACTION_STAY;
  }

  return COND_ACTION_STAY;
}

static int32_t pdcJoinSplitLogicCond(SJoinLogicNode* pJoin, SNode** pSrcCond, SNode** pOnCond, SNode** pLeftChildCond,
                                     SNode** pRightChildCond, bool whereCond) {
  SLogicConditionNode* pLogicCond = (SLogicConditionNode*)*pSrcCond;
  if (LOGIC_COND_TYPE_AND != pLogicCond->condType) {
    if (whereCond) {
      return TSDB_CODE_SUCCESS;
    }
    return TSDB_CODE_PLAN_NOT_SUPPORT_JOIN_COND;
  }

  int32_t    code = TSDB_CODE_SUCCESS;
  SSHashObj* pLeftTables = NULL;
  SSHashObj* pRightTables = NULL;
  code = collectTableAliasFromNodes(nodesListGetNode(pJoin->node.pChildren, 0), &pLeftTables);
  if (TSDB_CODE_SUCCESS != code) {
    return code;
  }
  code = collectTableAliasFromNodes(nodesListGetNode(pJoin->node.pChildren, 1), &pRightTables);
  if (TSDB_CODE_SUCCESS != code) {
    tSimpleHashCleanup(pLeftTables);
    return code;
  }

  SNodeList* pOnConds = NULL;
  SNodeList* pLeftChildConds = NULL;
  SNodeList* pRightChildConds = NULL;
  SNodeList* pRemainConds = NULL;
  SNode*     pCond = NULL;
  FOREACH(pCond, pLogicCond->pParameterList) {
    ECondAction condAction = pdcJoinGetCondAction(pJoin, pLeftTables, pRightTables, pCond, whereCond);
    SNode*      pNew = NULL;
    code = nodesCloneNode(pCond, &pNew);
    if (TSDB_CODE_SUCCESS != code) {
      break;
    }
    if (COND_ACTION_PUSH_JOIN == condAction && NULL != pOnCond) {
      code = nodesListMakeAppend(&pOnConds, pNew);
    } else if (COND_ACTION_PUSH_LEFT_CHILD == condAction) {
      code = nodesListMakeAppend(&pLeftChildConds, pNew);
    } else if (COND_ACTION_PUSH_RIGHT_CHILD == condAction) {
      code = nodesListMakeAppend(&pRightChildConds, pNew);
    } else {
      code = nodesListMakeAppend(&pRemainConds, pNew);
    }
    if (TSDB_CODE_SUCCESS != code) {
      break;
    }
  }

  tSimpleHashCleanup(pLeftTables);
  tSimpleHashCleanup(pRightTables);

  SNode* pTempOnCond = NULL;
  SNode* pTempLeftChildCond = NULL;
  SNode* pTempRightChildCond = NULL;
  SNode* pTempRemainCond = NULL;
  if (TSDB_CODE_SUCCESS == code) {
    code = nodesMergeConds(&pTempOnCond, &pOnConds);
  }
  if (TSDB_CODE_SUCCESS == code) {
    code = nodesMergeConds(&pTempLeftChildCond, &pLeftChildConds);
  }
  if (TSDB_CODE_SUCCESS == code) {
    code = nodesMergeConds(&pTempRightChildCond, &pRightChildConds);
  }
  if (TSDB_CODE_SUCCESS == code) {
    code = nodesMergeConds(&pTempRemainCond, &pRemainConds);
  }

  if (TSDB_CODE_SUCCESS == code) {
    if (pOnCond) {
      *pOnCond = pTempOnCond;
    }
    *pLeftChildCond = pTempLeftChildCond;
    *pRightChildCond = pTempRightChildCond;
    nodesDestroyNode(*pSrcCond);
    *pSrcCond = pTempRemainCond;
  } else {
    nodesDestroyList(pOnConds);
    nodesDestroyList(pLeftChildConds);
    nodesDestroyList(pRightChildConds);
    nodesDestroyList(pRemainConds);
    nodesDestroyNode(pTempOnCond);
    nodesDestroyNode(pTempLeftChildCond);
    nodesDestroyNode(pTempRightChildCond);
    nodesDestroyNode(pTempRemainCond);
  }

  return code;
}

static int32_t pdcJoinSplitOpCond(SJoinLogicNode* pJoin, SNode** pSrcCond, SNode** pOnCond, SNode** pLeftChildCond,
                                  SNode** pRightChildCond, bool whereCond) {
  SSHashObj* pLeftTables = NULL;
  SSHashObj* pRightTables = NULL;
  int32_t    code = collectTableAliasFromNodes(nodesListGetNode(pJoin->node.pChildren, 0), &pLeftTables);
  if (TSDB_CODE_SUCCESS != code) {
    return code;
  }
  code = collectTableAliasFromNodes(nodesListGetNode(pJoin->node.pChildren, 1), &pRightTables);
  if (TSDB_CODE_SUCCESS != code) {
    tSimpleHashCleanup(pLeftTables);
    return code;
  }

  ECondAction condAction = pdcJoinGetCondAction(pJoin, pLeftTables, pRightTables, *pSrcCond, whereCond);

  tSimpleHashCleanup(pLeftTables);
  tSimpleHashCleanup(pRightTables);

  if (COND_ACTION_STAY == condAction || (COND_ACTION_PUSH_JOIN == condAction && NULL == pOnCond)) {
    return TSDB_CODE_SUCCESS;
  }

  if (COND_ACTION_PUSH_JOIN == condAction) {
    *pOnCond = *pSrcCond;
  } else if (COND_ACTION_PUSH_LEFT_CHILD == condAction) {
    *pLeftChildCond = *pSrcCond;
  } else if (COND_ACTION_PUSH_RIGHT_CHILD == condAction) {
    *pRightChildCond = *pSrcCond;
  }
  *pSrcCond = NULL;
  return TSDB_CODE_SUCCESS;
}

static int32_t pdcJoinSplitCond(SJoinLogicNode* pJoin, SNode** pSrcCond, SNode** pOnCond, SNode** pLeftChildCond,
                                SNode** pRightChildCond, bool whereCond) {
  if (QUERY_NODE_LOGIC_CONDITION == nodeType(*pSrcCond)) {
    return pdcJoinSplitLogicCond(pJoin, pSrcCond, pOnCond, pLeftChildCond, pRightChildCond, whereCond);
  } else {
    return pdcJoinSplitOpCond(pJoin, pSrcCond, pOnCond, pLeftChildCond, pRightChildCond, whereCond);
  }
}

static int32_t pdcJoinPushDownOnCond(SOptimizeContext* pCxt, SJoinLogicNode* pJoin, SNode** pCond) {
  return nodesMergeNode(&pJoin->pFullOnCond, pCond);
}

static int32_t pdcPushDownCondToChild(SOptimizeContext* pCxt, SLogicNode* pChild, SNode** pCond) {
  return nodesMergeNode(&pChild->pConditions, pCond);
}

static bool pdcJoinIsPrim(SNode* pNode, SSHashObj* pTables, bool constAsPrim, bool* constPrimGot) {
  if (QUERY_NODE_COLUMN != nodeType(pNode) && QUERY_NODE_FUNCTION != nodeType(pNode) && (!constAsPrim || QUERY_NODE_VALUE != nodeType(pNode))) {
    return false;
  }

  if (QUERY_NODE_VALUE == nodeType(pNode)) {
    SValueNode* pVal = (SValueNode*)pNode;
    if (TSDB_DATA_TYPE_NULL != pVal->node.resType.type && !pVal->isNull) {
      if (pdcJoinColInTableList(pNode, pTables)) {
        *constPrimGot = true;
        return true;
      }
    }

    return false;
  }

  if (QUERY_NODE_FUNCTION == nodeType(pNode)) {
    SFunctionNode* pFunc = (SFunctionNode*)pNode;
    if (FUNCTION_TYPE_TIMETRUNCATE != pFunc->funcType) {
      return false;
    }
    SListCell* pCell = nodesListGetCell(pFunc->pParameterList, 0);
    if (NULL == pCell || NULL == pCell->pNode || QUERY_NODE_COLUMN != nodeType(pCell->pNode)) {
      return false;
    }
    pNode = pCell->pNode;
  }

  SColumnNode* pCol = (SColumnNode*)pNode;
  if (PRIMARYKEY_TIMESTAMP_COL_ID != pCol->colId || TSDB_SYSTEM_TABLE == pCol->tableType) {
    return false;
  }
  return pdcJoinColInTableList(pNode, pTables);
}

static bool pdcJoinIsPrimEqualCond(SJoinLogicNode* pJoin, SNode* pCond, bool constAsPrim) {
  if (QUERY_NODE_OPERATOR != nodeType(pCond)) {
    return false;
  }

  SOperatorNode* pOper = (SOperatorNode*)pCond;
  if (OP_TYPE_EQUAL != pOper->opType) {
    if (JOIN_STYPE_ASOF != pJoin->subType) {
      return false;
    }
    if (OP_TYPE_GREATER_THAN != pOper->opType && OP_TYPE_GREATER_EQUAL != pOper->opType &&
        OP_TYPE_LOWER_THAN != pOper->opType && OP_TYPE_LOWER_EQUAL != pOper->opType) {
      return false;
    }
  }

  SSHashObj* pLeftTables = NULL;
  SSHashObj* pRightTables = NULL;
  int32_t    code = collectTableAliasFromNodes(nodesListGetNode(pJoin->node.pChildren, 0), &pLeftTables);
  if (TSDB_CODE_SUCCESS != code) {
    return code;
  }
  code = collectTableAliasFromNodes(nodesListGetNode(pJoin->node.pChildren, 1), &pRightTables);
  if (TSDB_CODE_SUCCESS != code) {
    tSimpleHashCleanup(pLeftTables);
    return code;
  }

  bool res = false, constGot = false;
  if (pdcJoinIsPrim(pOper->pLeft, pLeftTables, constAsPrim, &pJoin->leftConstPrimGot)) {
    res = pdcJoinIsPrim(pOper->pRight, pRightTables, constAsPrim, &pJoin->rightConstPrimGot);
  } else if (pdcJoinIsPrim(pOper->pLeft, pRightTables, constAsPrim, &pJoin->rightConstPrimGot)) {
    res = pdcJoinIsPrim(pOper->pRight, pLeftTables, constAsPrim, &pJoin->leftConstPrimGot);
    if (pJoin->rightConstPrimGot || pJoin->leftConstPrimGot) {
      TSWAP(pOper->pLeft, pOper->pRight);
    }
  }

  if (constAsPrim && ((pJoin->leftNoOrderedSubQuery && !pJoin->leftConstPrimGot) || (pJoin->rightNoOrderedSubQuery && !pJoin->rightConstPrimGot))) {
    res = false;
  }

  tSimpleHashCleanup(pLeftTables);
  tSimpleHashCleanup(pRightTables);

  return res;
}

static bool pdcJoinHasPrimEqualCond(SJoinLogicNode* pJoin, SNode* pCond, bool* errCond) {
  if (QUERY_NODE_LOGIC_CONDITION == nodeType(pCond)) {
    SLogicConditionNode* pLogicCond = (SLogicConditionNode*)pCond;
    if (LOGIC_COND_TYPE_AND != pLogicCond->condType) {
      if (errCond) {
        *errCond = true;
      }
      return false;
    }
    bool   hasPrimaryKeyEqualCond = false;
    SNode* pCond = NULL;
    FOREACH(pCond, pLogicCond->pParameterList) {
      if (pdcJoinHasPrimEqualCond(pJoin, pCond, NULL)) {
        hasPrimaryKeyEqualCond = true;
        break;
      }
    }
    return hasPrimaryKeyEqualCond;
  } else {
    return pdcJoinIsPrimEqualCond(pJoin, pCond, false);
  }
}

static int32_t pdcJoinSplitPrimInLogicCond(SJoinLogicNode* pJoin, SNode** ppInput, SNode** ppPrimEqCond, SNode** ppOnCond, bool constAsPrim) {
  SLogicConditionNode* pLogicCond = (SLogicConditionNode*)(*ppInput);

  int32_t    code = TSDB_CODE_SUCCESS;
  SNodeList* pOnConds = NULL;
  SNode*     pCond = NULL;
  WHERE_EACH(pCond, pLogicCond->pParameterList) {
    SNode* pNew = NULL;
    if (pdcJoinIsPrimEqualCond(pJoin, pCond, constAsPrim) && (NULL == *ppPrimEqCond) && (!constAsPrim || pJoin->leftConstPrimGot || pJoin->rightConstPrimGot)) {
      code = nodesCloneNode(pCond, &pNew);
      if (TSDB_CODE_SUCCESS != code) break;
      *ppPrimEqCond = pNew;
      ERASE_NODE(pLogicCond->pParameterList);
    } else {
      code = nodesCloneNode(pCond, &pNew);
      if (TSDB_CODE_SUCCESS != code) break;
      code = nodesListMakeAppend(&pOnConds, pNew);
      if (TSDB_CODE_SUCCESS != code) break;
      WHERE_NEXT;
    }
  }

  SNode* pTempOnCond = NULL;
  if (TSDB_CODE_SUCCESS == code) {
    code = nodesMergeConds(&pTempOnCond, &pOnConds);
  }

  if (TSDB_CODE_SUCCESS == code) {
    nodesDestroyNode(*ppInput);
    *ppInput = NULL;

    if (NULL != *ppPrimEqCond) {
      *ppOnCond = pTempOnCond;
      return TSDB_CODE_SUCCESS;
    }
    
    nodesDestroyNode(pTempOnCond);
    if (!constAsPrim) {
      planError("no primary key equal cond found, condListNum:%d", pLogicCond->pParameterList->length);
      return TSDB_CODE_PLAN_INTERNAL_ERROR;
    }
  } else {
    nodesDestroyList(pOnConds);
    nodesDestroyNode(pTempOnCond);
    return code;
  }

  return code;
}

static int32_t pdcJoinSplitPrimEqCond(SOptimizeContext* pCxt, SJoinLogicNode* pJoin) {
  int32_t code = TSDB_CODE_SUCCESS;
  SNode*  pPrimKeyEqCond = NULL;
  SNode*  pJoinOnCond = NULL;

  if (QUERY_NODE_LOGIC_CONDITION == nodeType(pJoin->pFullOnCond) &&
      LOGIC_COND_TYPE_AND == ((SLogicConditionNode*)(pJoin->pFullOnCond))->condType) {
    code = pdcJoinSplitPrimInLogicCond(pJoin, &pJoin->pFullOnCond, &pPrimKeyEqCond, &pJoinOnCond, false);
  } else if (pdcJoinIsPrimEqualCond(pJoin, pJoin->pFullOnCond, false)) {
    pPrimKeyEqCond = pJoin->pFullOnCond;
    pJoinOnCond = NULL;
  } else {
    return TSDB_CODE_SUCCESS;
  }

  if (TSDB_CODE_SUCCESS == code) {
    pJoin->pPrimKeyEqCond = pPrimKeyEqCond;
    pJoin->pFullOnCond = pJoinOnCond;
  } else {
    nodesDestroyNode(pPrimKeyEqCond);
    nodesDestroyNode(pJoinOnCond);
  }
  return code;
}

static int32_t pdcJoinIsEqualOnCond(SJoinLogicNode* pJoin, SNode* pCond, bool* allTags, bool* pRes) {
  *pRes = false;
  int32_t code = 0;
  if (QUERY_NODE_OPERATOR != nodeType(pCond)) {
    return code;
  }
  SOperatorNode* pOper = (SOperatorNode*)pCond;
  if ((QUERY_NODE_COLUMN != nodeType(pOper->pLeft) &&
       !(QUERY_NODE_OPERATOR == nodeType(pOper->pLeft) &&
         OP_TYPE_JSON_GET_VALUE == ((SOperatorNode*)pOper->pLeft)->opType)) ||
      NULL == pOper->pRight ||
      (QUERY_NODE_COLUMN != nodeType(pOper->pRight) &&
       !(QUERY_NODE_OPERATOR == nodeType(pOper->pRight) &&
         OP_TYPE_JSON_GET_VALUE == ((SOperatorNode*)pOper->pRight)->opType))) {
    return code;
  }

  if (OP_TYPE_EQUAL != pOper->opType) {
    return code;
  }

  if ((QUERY_NODE_OPERATOR == nodeType(pOper->pLeft) || QUERY_NODE_OPERATOR == nodeType(pOper->pRight)) &&
      !(IS_ASOF_JOIN(pJoin->subType) || IS_WINDOW_JOIN(pJoin->subType))) {
    return code;
  }

  SColumnNode* pLeft = (SColumnNode*)(pOper->pLeft);
  SColumnNode* pRight = (SColumnNode*)(pOper->pRight);

  if (QUERY_NODE_OPERATOR == nodeType(pOper->pLeft)) {
    pLeft = (SColumnNode*)((SOperatorNode*)pOper->pLeft)->pLeft;
  }

  if (QUERY_NODE_OPERATOR == nodeType(pOper->pRight)) {
    pRight = (SColumnNode*)((SOperatorNode*)pOper->pRight)->pLeft;
  }

  *allTags = (COLUMN_TYPE_TAG == pLeft->colType) && (COLUMN_TYPE_TAG == pRight->colType);

  if (pLeft->node.resType.type != pRight->node.resType.type ||
      pLeft->node.resType.bytes != pRight->node.resType.bytes) {
    return code;
  }
  SNodeList* pLeftCols = ((SLogicNode*)nodesListGetNode(pJoin->node.pChildren, 0))->pTargets;
  SNodeList* pRightCols = ((SLogicNode*)nodesListGetNode(pJoin->node.pChildren, 1))->pTargets;
  bool       isEqual = false;
  if (pdcJoinColInTableColList((SNode*)pLeft, pLeftCols)) {
    isEqual = pdcJoinColInTableColList((SNode*)pRight, pRightCols);
    if (isEqual) {
      SNode* pNewLeft = NULL;
      code = nodesCloneNode(pOper->pLeft, &pNewLeft);
      if (TSDB_CODE_SUCCESS != code) return code;
      SNode* pNewRight = NULL;
      code = nodesCloneNode(pOper->pRight, &pNewRight);
      if (TSDB_CODE_SUCCESS != code) {
        nodesDestroyNode(pNewLeft);
        return code;
      }
      code = nodesListMakeStrictAppend(&pJoin->pLeftEqNodes, pNewLeft);
      if (TSDB_CODE_SUCCESS != code) {
        nodesDestroyNode(pNewRight);
        return code;
      }
      code = nodesListMakeStrictAppend(&pJoin->pRightEqNodes, pNewRight);
    }
  } else if (pdcJoinColInTableColList((SNode*)pLeft, pRightCols)) {
    isEqual = pdcJoinColInTableColList((SNode*)pRight, pLeftCols);
    if (isEqual) {
      SNode* pNewLeft = NULL;
      code = nodesCloneNode(pOper->pLeft, &pNewLeft);
      if (TSDB_CODE_SUCCESS != code) return code;
      SNode* pNewRight = NULL;
      code = nodesCloneNode(pOper->pRight, &pNewRight);
      if (TSDB_CODE_SUCCESS != code) {
        nodesDestroyNode(pNewLeft);
        return code;
      }
      code = nodesListMakeStrictAppend(&pJoin->pLeftEqNodes, pNewRight);
      if (TSDB_CODE_SUCCESS != code) {
        nodesDestroyNode(pNewLeft);
        return code;
      }
      code = nodesListMakeStrictAppend(&pJoin->pRightEqNodes, pNewLeft);
    }
  }
  if (TSDB_CODE_SUCCESS == code) {
    *pRes = isEqual;
  }
  return code;
}

static int32_t pdcJoinPartLogicEqualOnCond(SJoinLogicNode* pJoin) {
  SLogicConditionNode* pLogicCond = (SLogicConditionNode*)(pJoin->pFullOnCond);

  int32_t    code = TSDB_CODE_SUCCESS;
  SNodeList* pColEqOnConds = NULL;
  SNodeList* pTagEqOnConds = NULL;
  SNodeList* pTagOnConds = NULL;
  SNodeList* pColOnConds = NULL;
  SNode*     pCond = NULL;
  bool       allTags = false;
  FOREACH(pCond, pLogicCond->pParameterList) {
    allTags = false;
    bool   eqOnCond = false;
    SNode* pNew = NULL;
    code = pdcJoinIsEqualOnCond(pJoin, pCond, &allTags, &eqOnCond);
    if (TSDB_CODE_SUCCESS != code) break;
    code = nodesCloneNode(pCond, &pNew);
    if (TSDB_CODE_SUCCESS != code) break;

    if (eqOnCond) {
      if (allTags) {
        code = nodesListMakeStrictAppend(&pTagEqOnConds, pNew);
      } else {
        code = nodesListMakeStrictAppend(&pColEqOnConds, pNew);
        pJoin->allEqTags = false;
      }
    } else if (allTags) {
      code = nodesListMakeStrictAppend(&pTagOnConds, pNew);
    } else {
      code = nodesListMakeStrictAppend(&pColOnConds, pNew);
      pJoin->allEqTags = false;
    }

    if (code) {
      break;
    }
  }

  SNode* pTempTagEqCond = NULL;
  SNode* pTempColEqCond = NULL;
  SNode* pTempTagOnCond = NULL;
  SNode* pTempColOnCond = NULL;
  if (TSDB_CODE_SUCCESS == code) {
    code = nodesMergeConds(&pTempColEqCond, &pColEqOnConds);
  }
  if (TSDB_CODE_SUCCESS == code) {
    code = nodesMergeConds(&pTempTagEqCond, &pTagEqOnConds);
  }
  if (TSDB_CODE_SUCCESS == code) {
    code = nodesMergeConds(&pTempTagOnCond, &pTagOnConds);
  }
  if (TSDB_CODE_SUCCESS == code) {
    code = nodesMergeConds(&pTempColOnCond, &pColOnConds);
  }

  if (TSDB_CODE_SUCCESS == code) {
    pJoin->pColEqCond = pTempColEqCond;
    pJoin->pColOnCond = pTempColOnCond;
    pJoin->pTagEqCond = pTempTagEqCond;
    pJoin->pTagOnCond = pTempTagOnCond;
  } else {
    nodesDestroyList(pColEqOnConds);
    nodesDestroyList(pTagEqOnConds);
    nodesDestroyList(pColOnConds);
    nodesDestroyList(pTagOnConds);
    nodesDestroyNode(pTempTagEqCond);
    nodesDestroyNode(pTempColEqCond);
    nodesDestroyNode(pTempTagOnCond);
    nodesDestroyNode(pTempColOnCond);
  }

  return code;
}

static int32_t pdcJoinPartEqualOnCond(SOptimizeContext* pCxt, SJoinLogicNode* pJoin) {
  if (NULL == pJoin->pFullOnCond) {
    pJoin->pColEqCond = NULL;
    pJoin->pTagEqCond = NULL;
    return TSDB_CODE_SUCCESS;
  }

  pJoin->allEqTags = true;

  if (QUERY_NODE_LOGIC_CONDITION == nodeType(pJoin->pFullOnCond) &&
      LOGIC_COND_TYPE_AND == ((SLogicConditionNode*)(pJoin->pFullOnCond))->condType) {
    return pdcJoinPartLogicEqualOnCond(pJoin);
  }

  bool    allTags = false;
  bool    eqOnCond = false;
  int32_t code = pdcJoinIsEqualOnCond(pJoin, pJoin->pFullOnCond, &allTags, &eqOnCond);
  if (TSDB_CODE_SUCCESS != code) {
    return code;
  }
  SNode* pNew = NULL;
  code = nodesCloneNode(pJoin->pFullOnCond, &pNew);
  if (TSDB_CODE_SUCCESS != code) {
    return code;
  }
  if (eqOnCond) {
    if (allTags) {
      pJoin->pTagEqCond = pNew;
    } else {
      pJoin->pColEqCond = pNew;
      pJoin->allEqTags = false;
    }
  } else if (allTags) {
    pJoin->pTagOnCond = pNew;
  } else {
    pJoin->pColOnCond = pNew;
    pJoin->allEqTags = false;
  }

  return TSDB_CODE_SUCCESS;
}

static EDealRes pdcJoinCollectCondCol(SNode* pNode, void* pContext) {
  SCpdCollectTableColCxt* pCxt = pContext;
  if (QUERY_NODE_COLUMN == nodeType(pNode)) {
    if (pdcJoinColInTableList(pNode, pCxt->pTables)) {
      SColumnNode* pCol = (SColumnNode*)pNode;
      char         name[TSDB_TABLE_NAME_LEN + TSDB_COL_NAME_LEN];
      int32_t      len = 0;
      if ('\0' == pCol->tableAlias[0]) {
        len = tsnprintf(name, sizeof(name), "%s", pCol->colName);
      } else {
        len = tsnprintf(name, sizeof(name), "%s.%s", pCol->tableAlias, pCol->colName);
      }
      if (NULL == taosHashGet(pCxt->pColHash, name, len)) {
        pCxt->errCode = taosHashPut(pCxt->pColHash, name, len, NULL, 0);
        if (TSDB_CODE_SUCCESS == pCxt->errCode) {
          SNode* pNew = NULL;
          pCxt->errCode = nodesCloneNode(pNode, &pNew);
          if (TSDB_CODE_SUCCESS == pCxt->errCode) {
            pCxt->errCode = nodesListStrictAppend(pCxt->pResCols, pNew);
          }
        }
      }
    }
  }

  return (TSDB_CODE_SUCCESS == pCxt->errCode ? DEAL_RES_CONTINUE : DEAL_RES_ERROR);
}

static int32_t pdcJoinCollectColsFromParent(SJoinLogicNode* pJoin, SSHashObj* pTables, SNodeList* pCondCols) {
  SCpdCollectTableColCxt cxt = {
      .errCode = TSDB_CODE_SUCCESS,
      .pTables = pTables,
      .pResCols = pCondCols,
      .pColHash = taosHashInit(128, taosGetDefaultHashFunction(TSDB_DATA_TYPE_BINARY), true, HASH_NO_LOCK)};
  if (NULL == cxt.pColHash) {
    return terrno;
  }

  nodesWalkExpr(pJoin->pPrimKeyEqCond, pdcJoinCollectCondCol, &cxt);
  nodesWalkExpr(pJoin->node.pConditions, pdcJoinCollectCondCol, &cxt);
  if (TSDB_CODE_SUCCESS == cxt.errCode) {
    nodesWalkExpr(pJoin->pFullOnCond, pdcJoinCollectCondCol, &cxt);
  }

  taosHashCleanup(cxt.pColHash);
  return cxt.errCode;
}

static int32_t pdcJoinAddParentOnColsToTarget(SOptimizeContext* pCxt, SJoinLogicNode* pJoin) {
  if (NULL == pJoin->node.pParent || QUERY_NODE_LOGIC_PLAN_JOIN != nodeType(pJoin->node.pParent)) {
    return TSDB_CODE_SUCCESS;
  }

  SNodeList* pTargets = NULL;
  int32_t    code = TSDB_CODE_SUCCESS;
  SNodeList* pCondCols = NULL;
  code = nodesMakeList(&pCondCols);
  if (NULL == pCondCols) {
    return code;
  }

  SSHashObj* pTables = NULL;
  code = collectTableAliasFromNodes(nodesListGetNode(pJoin->node.pChildren, 0), &pTables);
  if (TSDB_CODE_SUCCESS != code) {
    return code;
  }
  code = collectTableAliasFromNodes(nodesListGetNode(pJoin->node.pChildren, 1), &pTables);
  if (TSDB_CODE_SUCCESS != code) {
    tSimpleHashCleanup(pTables);
    return code;
  }

  SJoinLogicNode* pTmp = (SJoinLogicNode*)pJoin->node.pParent;
  do {
    code = pdcJoinCollectColsFromParent(pTmp, pTables, pCondCols);
    if (TSDB_CODE_SUCCESS != code) {
      break;
    }
    if (NULL == pTmp->node.pParent || QUERY_NODE_LOGIC_PLAN_JOIN != nodeType(pTmp->node.pParent)) {
      break;
    }
    pTmp = (SJoinLogicNode*)pTmp->node.pParent;
  } while (true);

  tSimpleHashCleanup(pTables);

  if (TSDB_CODE_SUCCESS == code) {
    code = createColumnByRewriteExprs(pCondCols, &pTargets);
  }

  nodesDestroyList(pCondCols);

  if (TSDB_CODE_SUCCESS == code) {
    SNode* pNode = NULL;
    FOREACH(pNode, pTargets) {
      SNode* pTmp = NULL;
      bool   found = false;
      FOREACH(pTmp, pJoin->node.pTargets) {
        if (nodesEqualNode(pTmp, pNode)) {
          found = true;
          break;
        }
      }
      if (!found) {
        SNode* pNew = NULL;
        code = nodesCloneNode(pNode, &pNew);
        if (TSDB_CODE_SUCCESS == code) {
          code = nodesListStrictAppend(pJoin->node.pTargets, pNew);
        }
        if (TSDB_CODE_SUCCESS != code) {
          break;
        }
      }
    }
  }

  nodesDestroyList(pTargets);

  return code;
}

static int32_t pdcJoinAddPreFilterColsToTarget(SOptimizeContext* pCxt, SJoinLogicNode* pJoin) {
  if (NULL == pJoin->pFullOnCond) {
    return TSDB_CODE_SUCCESS;
  }

  int32_t    code = TSDB_CODE_SUCCESS;
  SNodeList* pCondCols = NULL;
  code = nodesMakeList(&pCondCols);
  SNodeList* pTargets = NULL;
  if (TSDB_CODE_SUCCESS == code) {
    code = nodesCollectColumnsFromNode(pJoin->pColOnCond, NULL, COLLECT_COL_TYPE_ALL, &pCondCols);
  }
  if (TSDB_CODE_SUCCESS == code) {
    code = nodesCollectColumnsFromNode(pJoin->pTagOnCond, NULL, COLLECT_COL_TYPE_ALL, &pCondCols);
  }
  if (TSDB_CODE_SUCCESS == code) {
    code = createColumnByRewriteExprs(pCondCols, &pTargets);
  }

  nodesDestroyList(pCondCols);

  if (TSDB_CODE_SUCCESS == code) {
    SNode* pNode = NULL;
    FOREACH(pNode, pTargets) {
      SNode* pTmp = NULL;
      bool   found = false;
      FOREACH(pTmp, pJoin->node.pTargets) {
        if (nodesEqualNode(pTmp, pNode)) {
          found = true;
          break;
        }
      }
      if (!found) {
        SNode* pNew = NULL;
        code = nodesCloneNode(pNode, &pNew);
        if (TSDB_CODE_SUCCESS == code) {
          code = nodesListStrictAppend(pJoin->node.pTargets, pNew);
        }
        if (TSDB_CODE_SUCCESS != code) {
          break;
        }
      }
    }
  }

  nodesDestroyList(pTargets);

  return code;
}

static int32_t pdcJoinAddFilterColsToTarget(SOptimizeContext* pCxt, SJoinLogicNode* pJoin) {
  if (NULL == pJoin->node.pConditions && NULL == pJoin->pFullOnCond) {
    return TSDB_CODE_SUCCESS;
  }

  int32_t    code = TSDB_CODE_SUCCESS;
  SNodeList* pCondCols = NULL;
  code = nodesMakeList(&pCondCols);
  SNodeList* pTargets = NULL;
  if (NULL == pCondCols) {
    return code;
  }

  if (NULL != pJoin->node.pConditions) {
    code = nodesCollectColumnsFromNode(pJoin->node.pConditions, NULL, COLLECT_COL_TYPE_ALL, &pCondCols);
  }
  if (TSDB_CODE_SUCCESS == code && NULL != pJoin->pFullOnCond) {
    code = nodesCollectColumnsFromNode(pJoin->pFullOnCond, NULL, COLLECT_COL_TYPE_ALL, &pCondCols);
  }
  if (TSDB_CODE_SUCCESS == code) {
    code = createColumnByRewriteExprs(pCondCols, &pTargets);
  }

  nodesDestroyList(pCondCols);

  if (TSDB_CODE_SUCCESS == code) {
    SNode* pNode = NULL;
    FOREACH(pNode, pTargets) {
      SNode* pTmp = NULL;
      bool   found = false;
      FOREACH(pTmp, pJoin->node.pTargets) {
        if (nodesEqualNode(pTmp, pNode)) {
          found = true;
          break;
        }
      }
      if (!found) {
        SNode* pNew = NULL;
        code = nodesCloneNode(pNode, &pNew);
        if (TSDB_CODE_SUCCESS == code) {
          code = nodesListStrictAppend(pJoin->node.pTargets, pNew);
        }
        if (TSDB_CODE_SUCCESS != code) {
          break;
        }
      }
    }
  }

  nodesDestroyList(pTargets);

  return code;
}

static int32_t pdcJoinSplitConstPrimEqCond(SOptimizeContext* pCxt, SJoinLogicNode* pJoin, SNode** ppCond) {
  int32_t code = TSDB_CODE_SUCCESS;
  SNode*  pPrimKeyEqCond = NULL;
  SNode*  pJoinOnCond = NULL;

  if (QUERY_NODE_LOGIC_CONDITION == nodeType(*ppCond) &&
      LOGIC_COND_TYPE_AND == ((SLogicConditionNode*)*ppCond)->condType) {
    code = pdcJoinSplitPrimInLogicCond(pJoin, ppCond, &pPrimKeyEqCond, &pJoinOnCond, true);
  } else if (pdcJoinIsPrimEqualCond(pJoin, *ppCond, true) && (pJoin->leftConstPrimGot || pJoin->rightConstPrimGot)) {
    pPrimKeyEqCond = *ppCond;
    pJoinOnCond = NULL;
  } else {
    return TSDB_CODE_SUCCESS;
  }

  if (TSDB_CODE_SUCCESS == code) {
    pJoin->pPrimKeyEqCond = pPrimKeyEqCond;
    *ppCond = pJoinOnCond;
    if (pJoin->pPrimKeyEqCond && (pJoin->rightConstPrimGot || pJoin->leftConstPrimGot)) {
      code = scalarConvertOpValueNodeTs((SOperatorNode*)pJoin->pPrimKeyEqCond);
    }    
  } else {
    nodesDestroyNode(pPrimKeyEqCond);
    nodesDestroyNode(pJoinOnCond);
  }
  
  return code;
}



static int32_t pdcJoinCheckAllCond(SOptimizeContext* pCxt, SJoinLogicNode* pJoin) {
  if (NULL == pJoin->pFullOnCond) {
    if (IS_WINDOW_JOIN(pJoin->subType) || IS_ASOF_JOIN(pJoin->subType)) {
      return TSDB_CODE_SUCCESS;
    }

    if (NULL == pJoin->node.pConditions) {
      return generateUsageErrMsg(pCxt->pPlanCxt->pMsg, pCxt->pPlanCxt->msgLen, TSDB_CODE_PLAN_NOT_SUPPORT_CROSS_JOIN);
    }

    if (!IS_INNER_NONE_JOIN(pJoin->joinType, pJoin->subType)) {
      return generateUsageErrMsg(pCxt->pPlanCxt->pMsg, pCxt->pPlanCxt->msgLen, TSDB_CODE_PLAN_NOT_SUPPORT_CROSS_JOIN);
    }
  }

  SNode** ppCond = pJoin->pFullOnCond ? &pJoin->pFullOnCond : &pJoin->node.pConditions;
  bool   errCond = false;
  bool   primCondGot = pdcJoinHasPrimEqualCond(pJoin, *ppCond, &errCond);
  if (!primCondGot) {
    if (errCond && !(IS_INNER_NONE_JOIN(pJoin->joinType, pJoin->subType) && NULL != pJoin->pFullOnCond &&
                     NULL != pJoin->node.pConditions)) {
      return generateUsageErrMsg(pCxt->pPlanCxt->pMsg, pCxt->pPlanCxt->msgLen, TSDB_CODE_PLAN_NOT_SUPPORT_JOIN_COND);
    }

    if (IS_INNER_NONE_JOIN(pJoin->joinType, pJoin->subType) && NULL != pJoin->pFullOnCond &&
        NULL != pJoin->node.pConditions) {
      primCondGot = pdcJoinHasPrimEqualCond(pJoin, pJoin->node.pConditions, &errCond);  
      if (primCondGot) {
        return TSDB_CODE_SUCCESS;
      }
      if (errCond) {
        return generateUsageErrMsg(pCxt->pPlanCxt->pMsg, pCxt->pPlanCxt->msgLen, TSDB_CODE_PLAN_NOT_SUPPORT_JOIN_COND);
      }
    }

    if (IS_WINDOW_JOIN(pJoin->subType) || IS_ASOF_JOIN(pJoin->subType)) {
      return TSDB_CODE_SUCCESS;
    }
  } 

  if (pJoin->leftNoOrderedSubQuery || pJoin->rightNoOrderedSubQuery || !primCondGot) {
    pJoin->noPrimKeyEqCond = true;
    int32_t code = pdcJoinSplitConstPrimEqCond(pCxt, pJoin, ppCond);
    if (code || (pJoin->pPrimKeyEqCond)) {
      return code;
    }
    
    if (IS_INNER_NONE_JOIN(pJoin->joinType, pJoin->subType) && NULL != pJoin->pFullOnCond &&
        NULL != pJoin->node.pConditions) {
      code = pdcJoinSplitConstPrimEqCond(pCxt, pJoin, &pJoin->node.pConditions);
      if (code || pJoin->pPrimKeyEqCond) {
        return code;
      }
    }

    return generateUsageErrMsg(pCxt->pPlanCxt->pMsg, pCxt->pPlanCxt->msgLen, TSDB_CODE_PAR_NOT_SUPPORT_JOIN,
                                     "Join requires valid time series input and primary timestamp equal condition");
  }

  if (IS_ASOF_JOIN(pJoin->subType)) {
    nodesDestroyNode(pJoin->addPrimEqCond);
    pJoin->addPrimEqCond = NULL;
  }

  if (IS_WINDOW_JOIN(pJoin->subType)) {
    return generateUsageErrMsg(pCxt->pPlanCxt->pMsg, pCxt->pPlanCxt->msgLen, TSDB_CODE_PLAN_NOT_SUPPORT_JOIN_COND);
  }

  return TSDB_CODE_SUCCESS;
}

static int32_t pdcJoinHandleGrpJoinCond(SOptimizeContext* pCxt, SJoinLogicNode* pJoin) {
  switch (pJoin->subType) {
    case JOIN_STYPE_ASOF:
    case JOIN_STYPE_WIN:
      if (NULL != pJoin->pColOnCond || NULL != pJoin->pTagOnCond) {
        return generateUsageErrMsg(pCxt->pPlanCxt->pMsg, pCxt->pPlanCxt->msgLen, TSDB_CODE_PLAN_NOT_SUPPORT_JOIN_COND);
      }
      nodesDestroyNode(pJoin->pColEqCond);
      pJoin->pColEqCond = NULL;
      nodesDestroyNode(pJoin->pTagEqCond);
      pJoin->pTagEqCond = NULL;
      nodesDestroyNode(pJoin->pFullOnCond);
      pJoin->pFullOnCond = NULL;
      if (!pJoin->allEqTags) {
        SNode* pNode = NULL;
        FOREACH(pNode, pJoin->pLeftEqNodes) {
          SColumnNode* pCol = (SColumnNode*)pNode;
          if (COLUMN_TYPE_TAG != pCol->colType && PRIMARYKEY_TIMESTAMP_COL_ID == pCol->colId) {
            return generateUsageErrMsg(pCxt->pPlanCxt->pMsg, pCxt->pPlanCxt->msgLen,
                                       TSDB_CODE_PLAN_NOT_SUPPORT_JOIN_COND);
          }
        }
        FOREACH(pNode, pJoin->pRightEqNodes) {
          SColumnNode* pCol = (SColumnNode*)pNode;
          if (COLUMN_TYPE_TAG != pCol->colType && PRIMARYKEY_TIMESTAMP_COL_ID == pCol->colId) {
            return generateUsageErrMsg(pCxt->pPlanCxt->pMsg, pCxt->pPlanCxt->msgLen,
                                       TSDB_CODE_PLAN_NOT_SUPPORT_JOIN_COND);
          }
        }
      }
      break;
    default:
      break;
  }

  return TSDB_CODE_SUCCESS;
}

static EDealRes pdcCheckTableCondType(SNode* pNode, void* pContext) {
  SCpdIsMultiTableCondCxt* pCxt = pContext;
  switch (nodeType(pNode)) {
    case QUERY_NODE_COLUMN: {
      if (pdcJoinColInTableList(pNode, pCxt->pLeftTbls)) {
        pCxt->havaLeftCol = true;
      } else if (pdcJoinColInTableList(pNode, pCxt->pRightTbls)) {
        pCxt->haveRightCol = true;
      }

      break;
    }
    case QUERY_NODE_OPERATOR: {
      SOperatorNode* pOp = (SOperatorNode*)pNode;
      if (OP_TYPE_IS_NULL == pOp->opType) {
        pCxt->condIsNull = true;
      }
      break;
    }
    default:
      break;
  }

  return DEAL_RES_CONTINUE;
}

static EDealRes pdcCheckVirtualTableCond(SNode* pNode, void* pContext) {
  SCpdIsVtableTsCondCxt* pCxt = pContext;
  switch (nodeType(pNode)) {
    case QUERY_NODE_COLUMN: {
      SColumnNode* pCol = (SColumnNode*)pNode;
      if (pCol->colId == PRIMARYKEY_TIMESTAMP_COL_ID) {
        pCxt->condHasTs = true;
      }
      break;
    }
    default:
      break;
  }

  return DEAL_RES_CONTINUE;
}


static int32_t pdcJoinGetOpTableCondTypes(SNode* pCond, SSHashObj* pLeftTables, SSHashObj* pRightTables,
                                          bool* tableCondTypes) {
  SCpdIsMultiTableCondCxt cxt = {.pLeftTbls = pLeftTables,
                                 .pRightTbls = pRightTables,
                                 .havaLeftCol = false,
                                 .haveRightCol = false,
                                 .condIsNull = false};
  nodesWalkExpr(pCond, pdcCheckTableCondType, &cxt);

  if (cxt.havaLeftCol) {
    if (cxt.haveRightCol) {
      if (cxt.condIsNull) {
        tableCondTypes[1] = true;
        tableCondTypes[3] = true;
      } else {
        tableCondTypes[0] = true;
        tableCondTypes[2] = true;
      }
      return TSDB_CODE_SUCCESS;
    }

    if (cxt.condIsNull) {
      tableCondTypes[1] = true;
    } else {
      tableCondTypes[0] = true;
    }

    return TSDB_CODE_SUCCESS;
  }

  if (cxt.haveRightCol) {
    if (cxt.condIsNull) {
      tableCondTypes[3] = true;
    } else {
      tableCondTypes[2] = true;
    }
  }

  return TSDB_CODE_SUCCESS;
}

static int32_t pdcJoinGetLogicTableCondTypes(SNode* pCond, SSHashObj* pLeftTables, SSHashObj* pRightTables,
                                             bool* tableCondTypes) {
  SLogicConditionNode* pLogicCond = (SLogicConditionNode*)pCond;
  int32_t              code = 0;
  SNode*               pSCond = NULL;
  FOREACH(pSCond, pLogicCond->pParameterList) {
    if (QUERY_NODE_LOGIC_CONDITION == nodeType(pSCond)) {
      code = pdcJoinGetLogicTableCondTypes(pSCond, pLeftTables, pRightTables, tableCondTypes);
    } else {
      code = pdcJoinGetOpTableCondTypes(pSCond, pLeftTables, pRightTables, tableCondTypes);
    }

    if (TSDB_CODE_SUCCESS != code) {
      break;
    }
  }

  return code;
}

static int32_t pdcGetTableCondTypes(SNode* pCond, SSHashObj* pLeftTables, SSHashObj* pRightTables,
                                    bool* tableCondTypes) {
  if (QUERY_NODE_LOGIC_CONDITION == nodeType(pCond)) {
    return pdcJoinGetLogicTableCondTypes(pCond, pLeftTables, pRightTables, tableCondTypes);
  } else {
    return pdcJoinGetOpTableCondTypes(pCond, pLeftTables, pRightTables, tableCondTypes);
  }
}

static int32_t pdcRewriteTypeBasedOnConds(SOptimizeContext* pCxt, SJoinLogicNode* pJoin) {
  if (JOIN_TYPE_INNER == pJoin->joinType || JOIN_STYPE_OUTER != pJoin->subType) {
    return TSDB_CODE_SUCCESS;
  }

  SSHashObj* pLeftTables = NULL;
  SSHashObj* pRightTables = NULL;
  int32_t    code = collectTableAliasFromNodes(nodesListGetNode(pJoin->node.pChildren, 0), &pLeftTables);
  if (TSDB_CODE_SUCCESS != code) {
    return code;
  }

  code = collectTableAliasFromNodes(nodesListGetNode(pJoin->node.pChildren, 1), &pRightTables);
  if (TSDB_CODE_SUCCESS != code) {
    tSimpleHashCleanup(pLeftTables);
    return code;
  }

  bool tableCondTypes[4] = {0};
  code = pdcGetTableCondTypes(pJoin->node.pConditions, pLeftTables, pRightTables, tableCondTypes);
  tSimpleHashCleanup(pLeftTables);
  tSimpleHashCleanup(pRightTables);

  if (TSDB_CODE_SUCCESS != code) return code;

  switch (pJoin->joinType) {
    case JOIN_TYPE_LEFT:
      if (tableCondTypes[2] && !tableCondTypes[3]) {
        pJoin->joinType = JOIN_TYPE_INNER;
        pJoin->subType = JOIN_STYPE_NONE;
      }
      break;
    case JOIN_TYPE_RIGHT:
      if (tableCondTypes[0] && !tableCondTypes[1]) {
        pJoin->joinType = JOIN_TYPE_INNER;
        pJoin->subType = JOIN_STYPE_NONE;
      }
      break;
    case JOIN_TYPE_FULL:
      if (tableCondTypes[0] && !tableCondTypes[1]) {
        if (tableCondTypes[2] && !tableCondTypes[3]) {
          pJoin->joinType = JOIN_TYPE_INNER;
          pJoin->subType = JOIN_STYPE_NONE;
        } else {
          pJoin->joinType = JOIN_TYPE_LEFT;
        }
      } else if (tableCondTypes[2] && !tableCondTypes[3]) {
        pJoin->joinType = JOIN_TYPE_RIGHT;
      }
      break;
    default:
      break;
  }

  return code;
}

static EDealRes pdcCheckTableResType(SNode* pNode, void* pContext) {
  SCpdIsMultiTableResCxt* pCxt = pContext;
  switch (nodeType(pNode)) {
    case QUERY_NODE_COLUMN: {
      if (pdcJoinColInTableList(pNode, pCxt->pLeftTbls)) {
        pCxt->haveLeftCol = true;
      } else if (pdcJoinColInTableList(pNode, pCxt->pRightTbls)) {
        pCxt->haveRightCol = true;
      }
      break;
    }
    case QUERY_NODE_VALUE:
    case QUERY_NODE_GROUPING_SET:
      break;
    case QUERY_NODE_FUNCTION: {
      SFunctionNode*         pFunc = (SFunctionNode*)pNode;
      SCpdIsMultiTableResCxt cxt = {.pLeftTbls = pCxt->pLeftTbls,
                                    .pRightTbls = pCxt->pRightTbls,
                                    .haveLeftCol = false,
                                    .haveRightCol = false,
                                    .leftColNonNull = true,
                                    .rightColNonNull = true};

      nodesWalkExprs(pFunc->pParameterList, pdcCheckTableResType, &cxt);
      if (!cxt.leftColNonNull) {
        pCxt->leftColNonNull = false;
      }
      if (!cxt.rightColNonNull) {
        pCxt->rightColNonNull = false;
      }
      if (cxt.leftColOp) {
        pCxt->leftColOp = true;
      }
      if (cxt.rightColOp) {
        pCxt->rightColOp = true;
      }
      if (!cxt.haveLeftCol && !cxt.haveRightCol) {
        pCxt->leftColNonNull = false;
        pCxt->rightColNonNull = false;
        return DEAL_RES_END;
      } else if (!fmIsIgnoreNullFunc(pFunc->funcId)) {
        if (cxt.haveLeftCol) {
          pCxt->leftColNonNull = false;
        }
        if (cxt.haveRightCol) {
          pCxt->rightColNonNull = false;
        }
      } else {
        if (cxt.haveLeftCol) {
          pCxt->leftColOp = true;
        } else if (cxt.haveRightCol) {
          pCxt->rightColOp = true;
        }
      }
      if (!pCxt->leftColNonNull && !pCxt->rightColNonNull) {
        return DEAL_RES_END;
      }
      break;
    }
    default:
      pCxt->leftColNonNull = false;
      pCxt->rightColNonNull = false;
      return DEAL_RES_END;
  }

  return DEAL_RES_CONTINUE;
}

static int32_t pdcRewriteTypeBasedOnJoinRes(SOptimizeContext* pCxt, SJoinLogicNode* pJoin) {
  if (JOIN_TYPE_INNER == pJoin->joinType || JOIN_STYPE_OUTER != pJoin->subType) {
    return TSDB_CODE_SUCCESS;
  }

  int32_t    code = 0;
  SSHashObj* pLeftTables = NULL;
  SSHashObj* pRightTables = NULL;
  code = collectTableAliasFromNodes(nodesListGetNode(pJoin->node.pChildren, 0), &pLeftTables);
  if (TSDB_CODE_SUCCESS != code) {
    return code;
  }
  code = collectTableAliasFromNodes(nodesListGetNode(pJoin->node.pChildren, 1), &pRightTables);
  if (TSDB_CODE_SUCCESS != code) {
    tSimpleHashCleanup(pLeftTables);
    return code;
  }

  SLogicNode* pParent = pJoin->node.pParent;
  bool        tableResNonNull[2] = {true, true};
  bool        tableResOp[2] = {false, false};
  if (QUERY_NODE_LOGIC_PLAN_AGG == nodeType(pParent)) {
    SAggLogicNode* pAgg = (SAggLogicNode*)pParent;
    if (NULL != pAgg->pGroupKeys) {
      tableResNonNull[0] = false;
      tableResNonNull[1] = false;
    } else {
      SCpdIsMultiTableResCxt cxt = {.pLeftTbls = pLeftTables,
                                    .pRightTbls = pRightTables,
                                    .haveLeftCol = false,
                                    .haveRightCol = false,
                                    .leftColNonNull = true,
                                    .rightColNonNull = true,
                                    .leftColOp = false,
                                    .rightColOp = false};

      nodesWalkExprs(pAgg->pAggFuncs, pdcCheckTableResType, &cxt);
      if (!cxt.leftColNonNull) {
        tableResNonNull[0] = false;
      }
      if (!cxt.rightColNonNull) {
        tableResNonNull[1] = false;
      }
      if (cxt.leftColOp) {
        tableResOp[0] = true;
      }
      if (cxt.rightColOp) {
        tableResOp[1] = true;
      }
    }
  } else {
    tableResNonNull[0] = false;
    tableResNonNull[1] = false;
  }

  tSimpleHashCleanup(pLeftTables);
  tSimpleHashCleanup(pRightTables);

  switch (pJoin->joinType) {
    case JOIN_TYPE_LEFT:
      if (tableResNonNull[1] && !tableResOp[0]) {
        pJoin->joinType = JOIN_TYPE_INNER;
        pJoin->subType = JOIN_STYPE_NONE;
      }
      break;
    case JOIN_TYPE_RIGHT:
      if (tableResNonNull[0] && !tableResOp[1]) {
        pJoin->joinType = JOIN_TYPE_INNER;
        pJoin->subType = JOIN_STYPE_NONE;
      }
      break;
    case JOIN_TYPE_FULL:
      if (tableResNonNull[1] && !tableResOp[0]) {
        if (tableResNonNull[0] && !tableResOp[1]) {
          pJoin->joinType = JOIN_TYPE_INNER;
          pJoin->subType = JOIN_STYPE_NONE;
        } else {
          pJoin->joinType = JOIN_TYPE_RIGHT;
        }
      } else if (tableResNonNull[0] && !tableResOp[1]) {
        pJoin->joinType = JOIN_TYPE_LEFT;
      }
      break;
    default:
      break;
  }

  return TSDB_CODE_SUCCESS;
}


static int32_t pdcDealJoin(SOptimizeContext* pCxt, SJoinLogicNode* pJoin) {
  if (OPTIMIZE_FLAG_TEST_MASK(pJoin->node.optimizedFlag, OPTIMIZE_FLAG_PUSH_DOWN_CONDE)) {
    return TSDB_CODE_SUCCESS;
  }
  if (pJoin->joinAlgo != JOIN_ALGO_UNKNOWN) {
    return TSDB_CODE_SUCCESS;
  }

  EJoinType    t = pJoin->joinType;
  EJoinSubType s = pJoin->subType;
  SNode*       pOnCond = NULL;
  SNode*       pLeftChildCond = NULL;
  SNode*       pRightChildCond = NULL;
  int32_t      code = pdcJoinCheckAllCond(pCxt, pJoin);
  while (true) {
    if (TSDB_CODE_SUCCESS == code && NULL != pJoin->node.pConditions) {
      if (0 != gJoinWhereOpt[t][s].pushDownFlag) {
        code = pdcJoinSplitCond(pJoin, &pJoin->node.pConditions, &pOnCond, &pLeftChildCond, &pRightChildCond, true);
        if (TSDB_CODE_SUCCESS == code && NULL != pOnCond) {
          code = pdcJoinPushDownOnCond(pCxt, pJoin, &pOnCond);
        }
        if (TSDB_CODE_SUCCESS == code && NULL != pLeftChildCond) {
          code = pdcPushDownCondToChild(pCxt, (SLogicNode*)nodesListGetNode(pJoin->node.pChildren, 0), &pLeftChildCond);
        }
        if (TSDB_CODE_SUCCESS == code && NULL != pRightChildCond) {
          code =
              pdcPushDownCondToChild(pCxt, (SLogicNode*)nodesListGetNode(pJoin->node.pChildren, 1), &pRightChildCond);
        }
      }
      if (TSDB_CODE_SUCCESS == code && NULL != pJoin->node.pConditions) {
        code = pdcRewriteTypeBasedOnConds(pCxt, pJoin);
      }
    }

    if (TSDB_CODE_SUCCESS == code) {
      code = pdcRewriteTypeBasedOnJoinRes(pCxt, pJoin);
    }

    if (TSDB_CODE_SUCCESS != code || t == pJoin->joinType) {
      break;
    }

    t = pJoin->joinType;
    s = pJoin->subType;
  }

  if (TSDB_CODE_SUCCESS == code && NULL != pJoin->pFullOnCond && 0 != gJoinOnOpt[t][s].pushDownFlag) {
    code = pdcJoinSplitCond(pJoin, &pJoin->pFullOnCond, NULL, &pLeftChildCond, &pRightChildCond, false);
    if (TSDB_CODE_SUCCESS == code && NULL != pLeftChildCond) {
      code = pdcPushDownCondToChild(pCxt, (SLogicNode*)nodesListGetNode(pJoin->node.pChildren, 0), &pLeftChildCond);
    }
    if (TSDB_CODE_SUCCESS == code && NULL != pRightChildCond) {
      code = pdcPushDownCondToChild(pCxt, (SLogicNode*)nodesListGetNode(pJoin->node.pChildren, 1), &pRightChildCond);
    }
  }

  if (TSDB_CODE_SUCCESS == code && NULL != pJoin->pFullOnCond && !IS_WINDOW_JOIN(pJoin->subType) &&
      NULL == pJoin->addPrimEqCond && NULL == pJoin->pPrimKeyEqCond) {
    code = pdcJoinSplitPrimEqCond(pCxt, pJoin);
  }

  if (TSDB_CODE_SUCCESS == code) {
    code = pdcJoinPartEqualOnCond(pCxt, pJoin);
  }

  if (TSDB_CODE_SUCCESS == code) {
    code = pdcJoinHandleGrpJoinCond(pCxt, pJoin);
  }

  if (TSDB_CODE_SUCCESS == code) {
    code = pdcJoinAddParentOnColsToTarget(pCxt, pJoin);
  }

  // if (TSDB_CODE_SUCCESS == code) {
  //   code = pdcJoinAddPreFilterColsToTarget(pCxt, pJoin);
  // }

  if (TSDB_CODE_SUCCESS == code) {
    code = pdcJoinAddFilterColsToTarget(pCxt, pJoin);
  }

  if (TSDB_CODE_SUCCESS == code) {
    OPTIMIZE_FLAG_SET_MASK(pJoin->node.optimizedFlag, OPTIMIZE_FLAG_PUSH_DOWN_CONDE);
    pCxt->optimized = true;
  } else {
    nodesDestroyNode(pOnCond);
    nodesDestroyNode(pLeftChildCond);
    nodesDestroyNode(pRightChildCond);
  }

  return code;
}

typedef struct SPartAggCondContext {
  SAggLogicNode* pAgg;
  bool           hasAggFunc;
} SPartAggCondContext;

static EDealRes partAggCondHasAggFuncImpl(SNode* pNode, void* pContext) {
  SPartAggCondContext* pCxt = pContext;
  if (QUERY_NODE_COLUMN == nodeType(pNode)) {
    SNode* pAggFunc = NULL;
    FOREACH(pAggFunc, pCxt->pAgg->pAggFuncs) {
      if (strcmp(((SColumnNode*)pNode)->colName, ((SFunctionNode*)pAggFunc)->node.aliasName) == 0) {
        pCxt->hasAggFunc = true;
        return DEAL_RES_END;
      }
    }
  }
  return DEAL_RES_CONTINUE;
}

static int32_t partitionAggCondHasAggFunc(SAggLogicNode* pAgg, SNode* pCond) {
  SPartAggCondContext cxt = {.pAgg = pAgg, .hasAggFunc = false};
  nodesWalkExpr(pCond, partAggCondHasAggFuncImpl, &cxt);
  return cxt.hasAggFunc;
}

static int32_t partitionAggCondConj(SAggLogicNode* pAgg, SNode** ppAggFuncCond, SNode** ppGroupKeyCond) {
  SLogicConditionNode* pLogicCond = (SLogicConditionNode*)pAgg->node.pConditions;
  int32_t              code = TSDB_CODE_SUCCESS;

  SNodeList* pAggFuncConds = NULL;
  SNodeList* pGroupKeyConds = NULL;
  SNode*     pCond = NULL;
  FOREACH(pCond, pLogicCond->pParameterList) {
    SNode* pNew = NULL;
    code = nodesCloneNode(pCond, &pNew);
    if (TSDB_CODE_SUCCESS != code) {
      break;
    }
    if (partitionAggCondHasAggFunc(pAgg, pCond)) {
      code = nodesListMakeStrictAppend(&pAggFuncConds, pNew);
    } else {
      code = nodesListMakeStrictAppend(&pGroupKeyConds, pNew);
    }
    if (TSDB_CODE_SUCCESS != code) {
      break;
    }
  }

  SNode* pTempAggFuncCond = NULL;
  SNode* pTempGroupKeyCond = NULL;
  if (TSDB_CODE_SUCCESS == code) {
    code = nodesMergeConds(&pTempAggFuncCond, &pAggFuncConds);
  }
  if (TSDB_CODE_SUCCESS == code) {
    code = nodesMergeConds(&pTempGroupKeyCond, &pGroupKeyConds);
  }

  if (TSDB_CODE_SUCCESS == code) {
    *ppAggFuncCond = pTempAggFuncCond;
    *ppGroupKeyCond = pTempGroupKeyCond;
  } else {
    nodesDestroyList(pAggFuncConds);
    nodesDestroyList(pGroupKeyConds);
    nodesDestroyNode(pTempAggFuncCond);
    nodesDestroyNode(pTempGroupKeyCond);
  }
  nodesDestroyNode(pAgg->node.pConditions);
  pAgg->node.pConditions = NULL;
  return code;
}

static int32_t partitionAggCond(SAggLogicNode* pAgg, SNode** ppAggFunCond, SNode** ppGroupKeyCond) {
  SNode* pAggNodeCond = pAgg->node.pConditions;
  if (QUERY_NODE_LOGIC_CONDITION == nodeType(pAggNodeCond) &&
      LOGIC_COND_TYPE_AND == ((SLogicConditionNode*)(pAggNodeCond))->condType) {
    return partitionAggCondConj(pAgg, ppAggFunCond, ppGroupKeyCond);
  }
  if (partitionAggCondHasAggFunc(pAgg, pAggNodeCond)) {
    *ppAggFunCond = pAggNodeCond;
  } else {
    *ppGroupKeyCond = pAggNodeCond;
  }
  pAgg->node.pConditions = NULL;
  return TSDB_CODE_SUCCESS;
}

static int32_t pushCondToAggCond(SOptimizeContext* pCxt, SAggLogicNode* pAgg, SNode** pAggFuncCond) {
  return nodesMergeNode(&pAgg->node.pConditions, pAggFuncCond);
}

typedef struct SRewriteAggGroupKeyCondContext {
  SAggLogicNode* pAgg;
  int32_t        errCode;
} SRewriteAggGroupKeyCondContext;

static EDealRes rewriteAggGroupKeyCondForPushDownImpl(SNode** pNode, void* pContext) {
  SRewriteAggGroupKeyCondContext* pCxt = pContext;
  SAggLogicNode*                  pAgg = pCxt->pAgg;
  if (QUERY_NODE_COLUMN == nodeType(*pNode)) {
    SNode* pGroupKey = NULL;
    FOREACH(pGroupKey, pAgg->pGroupKeys) {
      SNode* pGroup = NULL;
      FOREACH(pGroup, ((SGroupingSetNode*)pGroupKey)->pParameterList) {
        if (0 == strcmp(((SExprNode*)pGroup)->aliasName, ((SColumnNode*)(*pNode))->colName)) {
          SNode* pExpr = NULL;
          pCxt->errCode = nodesCloneNode(pGroup, &pExpr);
          if (pExpr == NULL) {
            return DEAL_RES_ERROR;
          }
          nodesDestroyNode(*pNode);
          *pNode = pExpr;
          return DEAL_RES_IGNORE_CHILD;
        }
      }
    }
  }
  return DEAL_RES_CONTINUE;
}

static int32_t rewriteAggGroupKeyCondForPushDown(SOptimizeContext* pCxt, SAggLogicNode* pAgg, SNode* pGroupKeyCond) {
  SRewriteAggGroupKeyCondContext cxt = {.pAgg = pAgg, .errCode = TSDB_CODE_SUCCESS};
  nodesRewriteExpr(&pGroupKeyCond, rewriteAggGroupKeyCondForPushDownImpl, &cxt);
  return cxt.errCode;
}

static int32_t pdcDealAgg(SOptimizeContext* pCxt, SAggLogicNode* pAgg) {
  if (NULL == pAgg->node.pConditions ||
      OPTIMIZE_FLAG_TEST_MASK(pAgg->node.optimizedFlag, OPTIMIZE_FLAG_PUSH_DOWN_CONDE)) {
    return TSDB_CODE_SUCCESS;
  }
  // TODO: remove it after full implementation of pushing down to child
  if (1 != LIST_LENGTH(pAgg->node.pChildren)) {
    return TSDB_CODE_SUCCESS;
  }

  SNode*  pAggFuncCond = NULL;
  SNode*  pGroupKeyCond = NULL;
  int32_t code = partitionAggCond(pAgg, &pAggFuncCond, &pGroupKeyCond);
  if (TSDB_CODE_SUCCESS == code && NULL != pAggFuncCond) {
    code = pushCondToAggCond(pCxt, pAgg, &pAggFuncCond);
  }
  if (TSDB_CODE_SUCCESS == code && NULL != pGroupKeyCond) {
    code = rewriteAggGroupKeyCondForPushDown(pCxt, pAgg, pGroupKeyCond);
  }
  if (TSDB_CODE_SUCCESS == code && NULL != pGroupKeyCond) {
    SLogicNode* pChild = (SLogicNode*)nodesListGetNode(pAgg->node.pChildren, 0);
    code = pdcPushDownCondToChild(pCxt, pChild, &pGroupKeyCond);
  }
  if (TSDB_CODE_SUCCESS == code) {
    OPTIMIZE_FLAG_SET_MASK(pAgg->node.optimizedFlag, OPTIMIZE_FLAG_PUSH_DOWN_CONDE);
    pCxt->optimized = true;
  } else {
    nodesDestroyNode(pGroupKeyCond);
    nodesDestroyNode(pAggFuncCond);
  }
  return code;
}

typedef struct SRewriteProjCondContext {
  SProjectLogicNode* pProj;
  int32_t            errCode;
} SRewriteProjCondContext;

static EDealRes rewriteProjectCondForPushDownImpl(SNode** ppNode, void* pContext) {
  SRewriteProjCondContext* pCxt = pContext;
  SProjectLogicNode*       pProj = pCxt->pProj;
  if (QUERY_NODE_COLUMN == nodeType(*ppNode)) {
    SNode* pTarget = NULL;
    FOREACH(pTarget, pProj->node.pTargets) {
      if (nodesEqualNode(pTarget, *ppNode)) {
        SNode* pProjection = NULL;
        FOREACH(pProjection, pProj->pProjections) {
          if (0 == strcmp(((SExprNode*)pProjection)->aliasName, ((SColumnNode*)(*ppNode))->colName)) {
            SNode* pExpr = NULL;
            pCxt->errCode = nodesCloneNode(pProjection, &pExpr);
            if (pExpr == NULL) {
              return DEAL_RES_ERROR;
            }
            nodesDestroyNode(*ppNode);
            *ppNode = pExpr;
            return DEAL_RES_IGNORE_CHILD;
          }  // end if expr alias name equal column name
        }    // end for each project
      }      // end if target node equals cond column node
    }        // end for each targets
  }
  return DEAL_RES_CONTINUE;
}

static int32_t rewriteProjectCondForPushDown(SOptimizeContext* pCxt, SProjectLogicNode* pProject,
                                             SNode** ppProjectCond) {
  SRewriteProjCondContext cxt = {.pProj = pProject, .errCode = TSDB_CODE_SUCCESS};
  SNode*                  pProjectCond = pProject->node.pConditions;
  nodesRewriteExpr(&pProjectCond, rewriteProjectCondForPushDownImpl, &cxt);
  *ppProjectCond = pProjectCond;
  pProject->node.pConditions = NULL;
  return cxt.errCode;
}

static int32_t pdcDealProject(SOptimizeContext* pCxt, SProjectLogicNode* pProject) {
  if (NULL == pProject->node.pConditions ||
      OPTIMIZE_FLAG_TEST_MASK(pProject->node.optimizedFlag, OPTIMIZE_FLAG_PUSH_DOWN_CONDE)) {
    return TSDB_CODE_SUCCESS;
  }
  // TODO: remove it after full implementation of pushing down to child
  if (1 != LIST_LENGTH(pProject->node.pChildren)) {
    return TSDB_CODE_SUCCESS;
  }

  if (NULL != pProject->node.pLimit || NULL != pProject->node.pSlimit) {
    return TSDB_CODE_SUCCESS;
  }
  SLogicNode* pChild = (SLogicNode*)nodesListGetNode(pProject->node.pChildren, 0);
  if(pChild->pLimit != NULL) {
    return TSDB_CODE_SUCCESS;
  }

  int32_t code = TSDB_CODE_SUCCESS;
  SNode*  pProjCond = NULL;
  code = rewriteProjectCondForPushDown(pCxt, pProject, &pProjCond);
  if (TSDB_CODE_SUCCESS == code) {
    code = pdcPushDownCondToChild(pCxt, pChild, &pProjCond);
  }

  if (TSDB_CODE_SUCCESS == code) {
    OPTIMIZE_FLAG_SET_MASK(pProject->node.optimizedFlag, OPTIMIZE_FLAG_PUSH_DOWN_CONDE);
    pCxt->optimized = true;
  } else {
    nodesDestroyNode(pProjCond);
  }
  return code;
}

static int32_t pdcTrivialPushDown(SOptimizeContext* pCxt, SLogicNode* pLogicNode) {
  if (NULL == pLogicNode->pConditions ||
      OPTIMIZE_FLAG_TEST_MASK(pLogicNode->optimizedFlag, OPTIMIZE_FLAG_PUSH_DOWN_CONDE)) {
    return TSDB_CODE_SUCCESS;
  }
  SLogicNode* pChild = (SLogicNode*)nodesListGetNode(pLogicNode->pChildren, 0);
  int32_t     code = pdcPushDownCondToChild(pCxt, pChild, &pLogicNode->pConditions);
  if (TSDB_CODE_SUCCESS == code) {
    OPTIMIZE_FLAG_SET_MASK(pLogicNode->optimizedFlag, OPTIMIZE_FLAG_PUSH_DOWN_CONDE);
    pCxt->optimized = true;
  }
  return code;
}

static int32_t pdcDealVirtualTable(SOptimizeContext* pCxt, SVirtualScanLogicNode* pVScan) {
  // TODO: remove it after full implementation of pushing down to child
  if (1 != LIST_LENGTH(pVScan->node.pChildren) || 0 != LIST_LENGTH(pVScan->pScanPseudoCols) || pVScan->tableType == TSDB_SUPER_TABLE) {
    return TSDB_CODE_SUCCESS;
  }

  SCpdIsVtableTsCondCxt cxt = {.condHasTs = false};
  nodesWalkExpr(pVScan->node.pConditions, pdcCheckVirtualTableCond, &cxt);
  if (cxt.condHasTs) {
    return TSDB_CODE_SUCCESS;
  }

  return pdcTrivialPushDown(pCxt, (SLogicNode*)pVScan);
}

static int32_t pdcOptimizeImpl(SOptimizeContext* pCxt, SLogicNode* pLogicNode) {
  int32_t code = TSDB_CODE_SUCCESS;
  switch (nodeType(pLogicNode)) {
    case QUERY_NODE_LOGIC_PLAN_SCAN:
      code = pdcDealScan(pCxt, (SScanLogicNode*)pLogicNode);
      break;
    case QUERY_NODE_LOGIC_PLAN_JOIN:
      code = pdcDealJoin(pCxt, (SJoinLogicNode*)pLogicNode);
      break;
    case QUERY_NODE_LOGIC_PLAN_AGG:
      code = pdcDealAgg(pCxt, (SAggLogicNode*)pLogicNode);
      break;
    case QUERY_NODE_LOGIC_PLAN_PROJECT:
      code = pdcDealProject(pCxt, (SProjectLogicNode*)pLogicNode);
      break;
    case QUERY_NODE_LOGIC_PLAN_SORT:
    case QUERY_NODE_LOGIC_PLAN_PARTITION:
      code = pdcTrivialPushDown(pCxt, pLogicNode);
      break;
    case QUERY_NODE_LOGIC_PLAN_VIRTUAL_TABLE_SCAN:
      code = pdcDealVirtualTable(pCxt, (SVirtualScanLogicNode*)pLogicNode);
      break;
    default:
      break;
  }
  if (TSDB_CODE_SUCCESS == code) {
    SNode* pChild = NULL;
    FOREACH(pChild, pLogicNode->pChildren) {
      code = pdcOptimizeImpl(pCxt, (SLogicNode*)pChild);
      if (TSDB_CODE_SUCCESS != code) {
        break;
      }
    }
  }
  return code;
}

static int32_t pdcOptimize(SOptimizeContext* pCxt, SLogicSubplan* pLogicSubplan) {
  return pdcOptimizeImpl(pCxt, pLogicSubplan->pNode);
}

static bool eliminateNotNullCondMayBeOptimized(SLogicNode* pNode, void* pCtx) {
  if (QUERY_NODE_LOGIC_PLAN_AGG != nodeType(pNode)) {
    return false;
  }

  SAggLogicNode* pAgg = (SAggLogicNode*)pNode;
  if (pNode->pChildren->length != 1 || NULL != pAgg->pGroupKeys) {
    return false;
  }

  SLogicNode* pChild = (SLogicNode*)nodesListGetNode(pAgg->node.pChildren, 0);
  if (QUERY_NODE_LOGIC_PLAN_SCAN != nodeType(pChild)) {
    return false;
  }

  SScanLogicNode* pScan = (SScanLogicNode*)pChild;
  if (NULL == pScan->node.pConditions || QUERY_NODE_OPERATOR != nodeType(pScan->node.pConditions)) {
    return false;
  }

  SOperatorNode* pOp = (SOperatorNode*)pScan->node.pConditions;
  if (OP_TYPE_IS_NOT_NULL != pOp->opType) {
    return false;
  }

  if (QUERY_NODE_COLUMN != nodeType(pOp->pLeft)) {
    return false;
  }

  SNode* pTmp = NULL;
  FOREACH(pTmp, pAgg->pAggFuncs) {
    SFunctionNode* pFunc = (SFunctionNode*)pTmp;
    if (!fmIsIgnoreNullFunc(pFunc->funcId)) {
      return false;
    }
    if (fmIsMultiResFunc(pFunc->funcId)) {
      SNode* pParam = NULL;
      FOREACH(pParam, pFunc->pParameterList) {
        if (QUERY_NODE_COLUMN != nodeType(pParam)) {
          return false;
        }
        if (!nodesEqualNode(pParam, pOp->pLeft)) {
          return false;
        }
      }
    } else {
      SNode* pParam = nodesListGetNode(pFunc->pParameterList, 0);
      if (QUERY_NODE_COLUMN != nodeType(pParam)) {
        return false;
      }
      if (!nodesEqualNode(pParam, pOp->pLeft)) {
        return false;
      }
    }
  }

  return true;
}

static int32_t eliminateNotNullCondOptimize(SOptimizeContext* pCxt, SLogicSubplan* pLogicSubplan) {
  SLogicNode* pNode = (SLogicNode*)optFindPossibleNode(pLogicSubplan->pNode, eliminateNotNullCondMayBeOptimized, NULL);
  if (NULL == pNode) {
    return TSDB_CODE_SUCCESS;
  }

  SScanLogicNode* pScan = (SScanLogicNode*)nodesListGetNode(pNode->pChildren, 0);
  nodesDestroyNode(pScan->node.pConditions);
  pScan->node.pConditions = NULL;

  pCxt->optimized = true;

  return TSDB_CODE_SUCCESS;
}

static bool sortPriKeyOptIsPriKeyOrderBy(SNodeList* pSortKeys) {
  if (1 != LIST_LENGTH(pSortKeys)) {
    return false;
  }
  SNode* pNode = ((SOrderByExprNode*)nodesListGetNode(pSortKeys, 0))->pExpr;
  return (QUERY_NODE_COLUMN == nodeType(pNode) ? isPrimaryKeyImpl(pNode) : false);
}

static bool sortPriKeyOptMayBeOptimized(SLogicNode* pNode, void* pCtx) {
  if (QUERY_NODE_LOGIC_PLAN_SORT != nodeType(pNode)) {
    return false;
  }
  SSortLogicNode* pSort = (SSortLogicNode*)pNode;
  if (pSort->skipPKSortOpt || !sortPriKeyOptIsPriKeyOrderBy(pSort->pSortKeys) ||
      1 != LIST_LENGTH(pSort->node.pChildren)) {
    return false;
  }
  SNode* pChild = nodesListGetNode(pSort->node.pChildren, 0);
  if (QUERY_NODE_LOGIC_PLAN_JOIN == nodeType(pChild)) {
    SJoinLogicNode* pJoin = (SJoinLogicNode*)pChild;
    if (JOIN_TYPE_FULL == pJoin->joinType) {
      return false;
    }
  }

  if (QUERY_NODE_LOGIC_PLAN_WINDOW == nodeType(pChild) && ((SWindowLogicNode*)pChild)->winType == WINDOW_TYPE_EXTERNAL) {
    return false;
  }

  FOREACH(pChild, pSort->node.pChildren) {
    SLogicNode* pSortDescendent = optFindPossibleNode((SLogicNode*)pChild, sortPriKeyOptMayBeOptimized, NULL);
    if (pSortDescendent != NULL) {
      return false;
    }
  }
  return true;
}

static int32_t sortPriKeyOptHandleLeftRightJoinSort(SJoinLogicNode* pJoin, SSortLogicNode* pSort, bool* pNotOptimize,
                                                    bool* keepSort) {
  if (JOIN_STYPE_SEMI == pJoin->subType || JOIN_STYPE_NONE == pJoin->subType) {
    return TSDB_CODE_SUCCESS;
  }

  SSHashObj* pLeftTables = NULL;
  SSHashObj* pRightTables = NULL;
  bool       sortByProbe = true;
  /*
    bool sortByLeft = true, sortByRight = true, sortByProbe = false;
    collectTableAliasFromNodes(nodesListGetNode(pJoin->node.pChildren, 0), &pLeftTables);
    collectTableAliasFromNodes(nodesListGetNode(pJoin->node.pChildren, 1), &pRightTables);

    SOrderByExprNode* pExprNode = (SOrderByExprNode*)nodesListGetNode(pSort->pSortKeys, 0);
    SColumnNode* pSortCol = (SColumnNode*)pExprNode->pExpr;
    if (NULL == tSimpleHashGet(pLeftTables, pSortCol->tableAlias, strlen(pSortCol->tableAlias))) {
      sortByLeft = false;
    }
    if (NULL == tSimpleHashGet(pRightTables, pSortCol->tableAlias, strlen(pSortCol->tableAlias))) {
      sortByRight = false;
    }

    tSimpleHashCleanup(pLeftTables);
    tSimpleHashCleanup(pRightTables);

    if (!sortByLeft && !sortByRight) {
      planError("sort by primary key not in any join subtable, tableAlias: %s", pSortCol->tableAlias);
      return TSDB_CODE_PLAN_INTERNAL_ERROR;
    }

    if (sortByLeft && sortByRight) {
      planError("sort by primary key in both join subtables, tableAlias: %s", pSortCol->tableAlias);
      return TSDB_CODE_PLAN_INTERNAL_ERROR;
    }

    if ((JOIN_TYPE_LEFT == pJoin->joinType && sortByLeft) || (JOIN_TYPE_RIGHT == pJoin->joinType && sortByRight)) {
      sortByProbe = true;
    }
  */
  switch (pJoin->subType) {
    case JOIN_STYPE_OUTER: {
      if (sortByProbe) {
        return TSDB_CODE_SUCCESS;
      }
    }
    case JOIN_STYPE_ANTI: {
      if (sortByProbe) {
        return TSDB_CODE_SUCCESS;
      }
    }
    case JOIN_STYPE_ASOF:
    case JOIN_STYPE_WIN: {
      if (sortByProbe) {
        if (NULL != pJoin->pLeftEqNodes && pJoin->pLeftEqNodes->length > 0) {
          *pNotOptimize = true;
        }
        return TSDB_CODE_SUCCESS;
      }
    }
    default:
      return TSDB_CODE_PLAN_INTERNAL_ERROR;
  }

  return TSDB_CODE_SUCCESS;
}

static int32_t sortPriKeyOptHandleJoinSort(SLogicNode* pNode, bool groupSort, SSortLogicNode* pSort, bool* pNotOptimize,
                                           SNodeList** pSequencingNodes, bool* keepSort) {
  SJoinLogicNode* pJoin = (SJoinLogicNode*)pNode;
  int32_t         code = TSDB_CODE_SUCCESS;

  switch (pJoin->joinType) {
    case JOIN_TYPE_LEFT:
    case JOIN_TYPE_RIGHT: {
      code = sortPriKeyOptHandleLeftRightJoinSort(pJoin, pSort, pNotOptimize, keepSort);
      if (TSDB_CODE_SUCCESS != code) {
        return code;
      }
      if (*pNotOptimize || !(*keepSort)) {
        return TSDB_CODE_SUCCESS;
      }
      break;
    }
    default:
      break;
  }

  code = sortPriKeyOptGetSequencingNodesImpl((SLogicNode*)nodesListGetNode(pNode->pChildren, 0), groupSort, pSort,
                                             pNotOptimize, pSequencingNodes, keepSort);
  if (TSDB_CODE_SUCCESS == code) {
    code = sortPriKeyOptGetSequencingNodesImpl((SLogicNode*)nodesListGetNode(pNode->pChildren, 1), groupSort, pSort,
                                               pNotOptimize, pSequencingNodes, keepSort);
  }

  return code;
}

static EOrder sortPriKeyOptGetPriKeyOrder(SSortLogicNode* pSort) {
  return ((SOrderByExprNode*)nodesListGetNode(pSort->pSortKeys, 0))->order;
}

static bool sortPriKeyOptHasUnsupportedPkFunc(SLogicNode* pLogicNode, EOrder sortOrder) {
  if (sortOrder == ORDER_ASC) {
    return false;
  }

  SNodeList* pFuncList = NULL;
  switch (nodeType(pLogicNode)) {
    case QUERY_NODE_LOGIC_PLAN_AGG:
      pFuncList = ((SAggLogicNode*)pLogicNode)->pAggFuncs;
      break;
    case QUERY_NODE_LOGIC_PLAN_WINDOW:
      pFuncList = ((SWindowLogicNode*)pLogicNode)->pFuncs;
      break;
    case QUERY_NODE_LOGIC_PLAN_PARTITION:
      pFuncList = ((SPartitionLogicNode*)pLogicNode)->pAggFuncs;
      break;
    case QUERY_NODE_LOGIC_PLAN_INDEF_ROWS_FUNC:
      pFuncList = ((SIndefRowsFuncLogicNode*)pLogicNode)->pFuncs;
      break;
    case QUERY_NODE_LOGIC_PLAN_INTERP_FUNC:
      pFuncList = ((SInterpFuncLogicNode*)pLogicNode)->pFuncs;
      break;
    case QUERY_NODE_LOGIC_PLAN_FORECAST_FUNC:
      pFuncList = ((SForecastFuncLogicNode*)pLogicNode)->pFuncs;
    default:
      break;
  }

  SNode* pNode = 0;
  FOREACH(pNode, pFuncList) {
    if (nodeType(pNode) != QUERY_NODE_FUNCTION) {
      continue;
    }
    SFunctionNode* pFuncNode = (SFunctionNode*)pLogicNode;
    if (pFuncNode->hasPk &&
        (pFuncNode->funcType == FUNCTION_TYPE_DIFF || pFuncNode->funcType == FUNCTION_TYPE_DERIVATIVE ||
         pFuncNode->funcType == FUNCTION_TYPE_IRATE || pFuncNode->funcType == FUNCTION_TYPE_TWA)) {
      return true;
    }
  }
  return false;
}

int32_t sortPriKeyOptGetSequencingNodesImpl(SLogicNode* pNode, bool groupSort, SSortLogicNode* pSort,
                                            bool* pNotOptimize, SNodeList** pSequencingNodes, bool* keepSort) {
  EOrder sortOrder = sortPriKeyOptGetPriKeyOrder(pSort);
  if (sortPriKeyOptHasUnsupportedPkFunc(pNode, sortOrder)) {
    *pNotOptimize = true;
    return TSDB_CODE_SUCCESS;
  }

  if (NULL != pNode->pLimit || NULL != pNode->pSlimit) {
    *pNotOptimize = false;
    return TSDB_CODE_SUCCESS;
  }

  switch (nodeType(pNode)) {
    case QUERY_NODE_LOGIC_PLAN_SCAN: {
      SScanLogicNode* pScan = (SScanLogicNode*)pNode;
      if ((!groupSort && NULL != pScan->pGroupTags) || TSDB_SYSTEM_TABLE == pScan->tableType) {
        *pNotOptimize = true;
        return TSDB_CODE_SUCCESS;
      }
      return nodesListMakeAppend(pSequencingNodes, (SNode*)pNode);
    }
    case QUERY_NODE_LOGIC_PLAN_SORT: {
      *keepSort = true;
      NODES_CLEAR_LIST(*pSequencingNodes);
      return TSDB_CODE_SUCCESS;
    }
    case QUERY_NODE_LOGIC_PLAN_JOIN: {
      return sortPriKeyOptHandleJoinSort(pNode, groupSort, pSort, pNotOptimize, pSequencingNodes, keepSort);
    }
    case QUERY_NODE_LOGIC_PLAN_WINDOW: {
      SWindowLogicNode* pWindowLogicNode = (SWindowLogicNode*)pNode;
      // For interval window, we always apply sortPriKey optimization.
      // For session/event/state window, the output ts order will always be ASC.
      // If sort order is also asc, we apply optimization, otherwise we keep sort node to get correct output order.
      if (pWindowLogicNode->winType == WINDOW_TYPE_INTERVAL || sortOrder == ORDER_ASC)
        return nodesListMakeAppend(pSequencingNodes, (SNode*)pNode);
    }
    case QUERY_NODE_LOGIC_PLAN_AGG:
    case QUERY_NODE_LOGIC_PLAN_PARTITION:
    case QUERY_NODE_LOGIC_PLAN_DYN_QUERY_CTRL:
      *pNotOptimize = true;
      return TSDB_CODE_SUCCESS;
    default:
      break;
  }

  if (1 != LIST_LENGTH(pNode->pChildren)) {
    *pNotOptimize = true;
    return TSDB_CODE_SUCCESS;
  }

  return sortPriKeyOptGetSequencingNodesImpl((SLogicNode*)nodesListGetNode(pNode->pChildren, 0), groupSort, pSort,
                                             pNotOptimize, pSequencingNodes, keepSort);
}

static int32_t sortPriKeyOptGetSequencingNodes(SSortLogicNode* pSort, bool groupSort, SNodeList** pSequencingNodes,
                                               bool* keepSort) {
  bool    notOptimize = false;
  int32_t code = sortPriKeyOptGetSequencingNodesImpl((SLogicNode*)nodesListGetNode(pSort->node.pChildren, 0), groupSort,
                                                     pSort, &notOptimize, pSequencingNodes, keepSort);
  if (TSDB_CODE_SUCCESS != code || notOptimize) {
    NODES_CLEAR_LIST(*pSequencingNodes);
  }
  return code;
}

static int32_t sortPriKeyOptApply(SOptimizeContext* pCxt, SLogicSubplan* pLogicSubplan, SSortLogicNode* pSort,
                                  SNodeList* pSequencingNodes) {
  EOrder order = sortPriKeyOptGetPriKeyOrder(pSort);
  SNode* pSequencingNode = NULL;
  FOREACH(pSequencingNode, pSequencingNodes) {
    if (QUERY_NODE_LOGIC_PLAN_SCAN == nodeType(pSequencingNode)) {
      SScanLogicNode* pScan = (SScanLogicNode*)pSequencingNode;
      if ((ORDER_DESC == order && pScan->scanSeq[0] > 0) || (ORDER_ASC == order && pScan->scanSeq[1] > 0)) {
        TSWAP(pScan->scanSeq[0], pScan->scanSeq[1]);
      }
      pScan->node.outputTsOrder = order;
      if (TSDB_SUPER_TABLE == pScan->tableType && !pScan->phTbnameScan) {
        pScan->scanType = SCAN_TYPE_TABLE_MERGE;
        pScan->filesetDelimited = true;
        pScan->node.resultDataOrder = DATA_ORDER_LEVEL_GLOBAL;
        pScan->node.requireDataOrder = DATA_ORDER_LEVEL_GLOBAL;
      }
      pScan->sortPrimaryKey = true;
    } else if (QUERY_NODE_LOGIC_PLAN_WINDOW == nodeType(pSequencingNode)) {
      ((SLogicNode*)pSequencingNode)->outputTsOrder = order;
    }
    optSetParentOrder(((SLogicNode*)pSequencingNode)->pParent, order, (SLogicNode*)pSort);
  }

  SLogicNode* pChild = (SLogicNode*)nodesListGetNode(pSort->node.pChildren, 0);
  if (NULL == pSort->node.pParent) {
    TSWAP(pSort->node.pTargets, pChild->pTargets);
  }
  int32_t code = replaceLogicNode(pLogicSubplan, (SLogicNode*)pSort, pChild);
  if (TSDB_CODE_SUCCESS == code) {
    NODES_CLEAR_LIST(pSort->node.pChildren);
    nodesDestroyNode((SNode*)pSort);
  }
  pCxt->optimized = true;
  return code;
}

static int32_t sortPrimaryKeyOptimizeImpl(SOptimizeContext* pCxt, SLogicSubplan* pLogicSubplan, SSortLogicNode* pSort) {
  SNodeList* pSequencingNodes = NULL;
  bool       keepSort = true;
  int32_t    code = sortPriKeyOptGetSequencingNodes(pSort, pSort->groupSort, &pSequencingNodes, &keepSort);
  if (TSDB_CODE_SUCCESS == code) {
    if (pSequencingNodes != NULL) {
      code = sortPriKeyOptApply(pCxt, pLogicSubplan, pSort, pSequencingNodes);
    } else if (!keepSort) {
      SLogicNode* pChild = (SLogicNode*)nodesListGetNode(pSort->node.pChildren, 0);
      if (NULL == pSort->node.pParent) {
        TSWAP(pSort->node.pTargets, pChild->pTargets);
      }
      int32_t code = replaceLogicNode(pLogicSubplan, (SLogicNode*)pSort, pChild);
      if (TSDB_CODE_SUCCESS == code) {
        NODES_CLEAR_LIST(pSort->node.pChildren);
        nodesDestroyNode((SNode*)pSort);
      }
      pCxt->optimized = true;
    } else {
      // if we decided not to push down sort info to children, we should propagate output ts order to parents of pSort
      optSetParentOrder(pSort->node.pParent, sortPriKeyOptGetPriKeyOrder(pSort), 0);
      // we need to prevent this pSort from being chosen to do optimization again
      pSort->skipPKSortOpt = true;
      pCxt->optimized = true;
    }
  }
  nodesClearList(pSequencingNodes);
  return code;
}

static int32_t sortPrimaryKeyOptimize(SOptimizeContext* pCxt, SLogicSubplan* pLogicSubplan) {
  SSortLogicNode* pSort = (SSortLogicNode*)optFindPossibleNode(pLogicSubplan->pNode, sortPriKeyOptMayBeOptimized, NULL);
  if (NULL == pSort) {
    return TSDB_CODE_SUCCESS;
  }
  return sortPrimaryKeyOptimizeImpl(pCxt, pLogicSubplan, pSort);
}

static int32_t sortForJoinOptimizeImpl(SOptimizeContext* pCxt, SLogicSubplan* pLogicSubplan, SJoinLogicNode* pJoin) {
  SLogicNode*     pLeft = (SLogicNode*)nodesListGetNode(pJoin->node.pChildren, 0);
  SLogicNode*     pRight = (SLogicNode*)nodesListGetNode(pJoin->node.pChildren, 1);
  SScanLogicNode* pScan = NULL;
  SLogicNode*     pChild = NULL;
  SNode**         pChildPos = NULL;
  EOrder          targetOrder = 0;
  SSHashObj*      pTables = NULL;

  if (pJoin->node.inputTsOrder) {
    targetOrder = pJoin->node.inputTsOrder;
    
    if (pRight->outputTsOrder == pJoin->node.inputTsOrder) {
      pChild = pLeft;
      pChildPos = &pJoin->node.pChildren->pHead->pNode;
    } else if (pLeft->outputTsOrder == pJoin->node.inputTsOrder) {
      pChild = pRight;
      pChildPos = &pJoin->node.pChildren->pTail->pNode;
    } else {
      pChild = pRight;
      pChildPos = &pJoin->node.pChildren->pTail->pNode;
      targetOrder = pLeft->outputTsOrder;
    }
  } else {
    if (QUERY_NODE_LOGIC_PLAN_SCAN == nodeType(pLeft) &&
        !(((SScanLogicNode*)pLeft)->scanSeq[0] && ((SScanLogicNode*)pLeft)->scanSeq[1])){
      pScan = (SScanLogicNode*)pLeft;
      pChild = pRight;
      pChildPos = &pJoin->node.pChildren->pTail->pNode;
      targetOrder = pScan->node.outputTsOrder;
    } else if (QUERY_NODE_LOGIC_PLAN_SCAN == nodeType(pRight) &&
        !(((SScanLogicNode*)pRight)->scanSeq[0] && ((SScanLogicNode*)pRight)->scanSeq[1])) {
      pScan = (SScanLogicNode*)pRight;
      pChild = pLeft;
      pChildPos = &pJoin->node.pChildren->pHead->pNode;
      targetOrder = pScan->node.outputTsOrder;
    } else {
      pChild = pRight;
      pChildPos = &pJoin->node.pChildren->pTail->pNode;
      targetOrder = pLeft->outputTsOrder;
    }
    pJoin->node.inputTsOrder = targetOrder;
  }

  if (QUERY_NODE_OPERATOR != nodeType(pJoin->pPrimKeyEqCond)) {
    return TSDB_CODE_PLAN_INTERNAL_ERROR;
  }

  bool           res = false;
  SOperatorNode* pOp = (SOperatorNode*)pJoin->pPrimKeyEqCond;

  if ((QUERY_NODE_COLUMN != nodeType(pOp->pLeft) && QUERY_NODE_VALUE != nodeType(pOp->pLeft)) || 
      (QUERY_NODE_COLUMN != nodeType(pOp->pRight) && QUERY_NODE_VALUE != nodeType(pOp->pRight))) {
    return TSDB_CODE_PLAN_INTERNAL_ERROR;
  }

  SNode* pOrderByNode = NULL;

  int32_t code = collectTableAliasFromNodes((SNode*)pChild, &pTables);
  if (TSDB_CODE_SUCCESS != code) {
    return code;
  }

  char* opLeftTable = (QUERY_NODE_COLUMN == nodeType(pOp->pLeft)) ? ((SColumnNode*)pOp->pLeft)->tableAlias : ((SValueNode*)pOp->pLeft)->node.srcTable;
  char* opRightTable = (QUERY_NODE_COLUMN == nodeType(pOp->pRight)) ? ((SColumnNode*)pOp->pRight)->tableAlias : ((SValueNode*)pOp->pRight)->node.srcTable;
  
  if (NULL != tSimpleHashGet(pTables, opLeftTable, strlen(opLeftTable))) {
    pOrderByNode = pOp->pLeft;
  } else if (NULL != tSimpleHashGet(pTables, opRightTable, strlen(opRightTable))) {
    pOrderByNode = pOp->pRight;
  }

  tSimpleHashCleanup(pTables);

  if (NULL == pOrderByNode) {
    return TSDB_CODE_PLAN_INTERNAL_ERROR;
  }

  SSortLogicNode* pSort = NULL;
  code = nodesMakeNode(QUERY_NODE_LOGIC_PLAN_SORT, (SNode**)&pSort);
  if (NULL == pSort) {
    return code;
  }

  pSort->node.outputTsOrder = targetOrder;
  pSort->node.pTargets = NULL;
  code = nodesCloneList(pChild->pTargets, &pSort->node.pTargets);
  if (NULL == pSort->node.pTargets) {
    nodesDestroyNode((SNode*)pSort);
    return code;
  }

  pSort->groupSort = false;
  SOrderByExprNode* pOrder = NULL;
  code = nodesMakeNode(QUERY_NODE_ORDER_BY_EXPR, (SNode**)&pOrder);
  if (NULL == pOrder) {
    nodesDestroyNode((SNode*)pSort);
    return code;
  }

  code = nodesListMakeStrictAppend(&pSort->pSortKeys, (SNode*)pOrder);
  if (TSDB_CODE_SUCCESS != code) {
    nodesDestroyNode((SNode*)pSort);
    return code;
  }
  pOrder->order = targetOrder;
  pOrder->pExpr = NULL;
  pOrder->nullOrder = (ORDER_ASC == pOrder->order) ? NULL_ORDER_FIRST : NULL_ORDER_LAST;
  code = nodesCloneNode(pOrderByNode, &pOrder->pExpr);
  if (!pOrder->pExpr) {
    nodesDestroyNode((SNode*)pSort);
    return code;
  }

  pChild->pParent = (SLogicNode*)pSort;
  code = nodesListMakeAppend(&pSort->node.pChildren, (SNode*)pChild);
  if (TSDB_CODE_SUCCESS != code) {
    return code;
  }
  *pChildPos = (SNode*)pSort;
  pSort->node.pParent = (SLogicNode*)pJoin;

_return:

  pCxt->optimized = true;

  return TSDB_CODE_SUCCESS;
}

static bool sortForJoinOptMayBeOptimized(SLogicNode* pNode, void* pCtx) {
  if (QUERY_NODE_LOGIC_PLAN_JOIN != nodeType(pNode)) {
    return false;
  }

  SJoinLogicNode* pJoin = (SJoinLogicNode*)pNode;
  if (pNode->pChildren->length != 2 || !pJoin->hasSubQuery || pJoin->isLowLevelJoin) {
    return false;
  }

  SLogicNode* pLeft = (SLogicNode*)nodesListGetNode(pJoin->node.pChildren, 0);
  SLogicNode* pRight = (SLogicNode*)nodesListGetNode(pJoin->node.pChildren, 1);

  if (ORDER_ASC != pLeft->outputTsOrder && ORDER_DESC != pLeft->outputTsOrder) {
    pLeft->outputTsOrder = ORDER_ASC;
  }
  if (ORDER_ASC != pRight->outputTsOrder && ORDER_DESC != pRight->outputTsOrder) {
    pRight->outputTsOrder = ORDER_ASC;
  }

  if (pLeft->outputTsOrder == pRight->outputTsOrder) {
    return false;
  }

  return true;
}

static int32_t sortForJoinOptimize(SOptimizeContext* pCxt, SLogicSubplan* pLogicSubplan) {
  SJoinLogicNode* pJoin =
      (SJoinLogicNode*)optFindPossibleNode(pLogicSubplan->pNode, sortForJoinOptMayBeOptimized, NULL);
  if (NULL == pJoin) {
    return TSDB_CODE_SUCCESS;
  }
  return sortForJoinOptimizeImpl(pCxt, pLogicSubplan, pJoin);
}

static SScanLogicNode* joinCondGetScanNode(SLogicNode* pNode) {
  switch (nodeType(pNode)) {
    case QUERY_NODE_LOGIC_PLAN_SCAN:
      return (SScanLogicNode*)pNode;
    case QUERY_NODE_LOGIC_PLAN_JOIN: {
      SJoinLogicNode* pJoin = (SJoinLogicNode*)pNode;
      if (JOIN_TYPE_INNER != pJoin->joinType) {
        return NULL;
      }
      return joinCondGetScanNode((SLogicNode*)nodesListGetNode(pJoin->node.pChildren, 0));
    }
    default:
      return NULL;
  }
}

static int32_t joinCondGetAllScanNodes(SLogicNode* pNode, SNodeList** pList) {
  switch (nodeType(pNode)) {
    case QUERY_NODE_LOGIC_PLAN_SCAN:
      return nodesListMakeStrictAppend(pList, (SNode*)pNode);
    case QUERY_NODE_LOGIC_PLAN_JOIN: {
      SJoinLogicNode* pJoin = (SJoinLogicNode*)pNode;
      if (JOIN_TYPE_INNER != pJoin->joinType) {
        return TSDB_CODE_SUCCESS;
      }
      int32_t code = joinCondGetAllScanNodes((SLogicNode*)nodesListGetNode(pJoin->node.pChildren, 0), pList);
      if (TSDB_CODE_SUCCESS == code) {
        code = joinCondGetAllScanNodes((SLogicNode*)nodesListGetNode(pJoin->node.pChildren, 1), pList);
      }
      return code;
    }
    default:
      return TSDB_CODE_SUCCESS;
  }
}

static bool joinCondMayBeOptimized(SLogicNode* pNode, void* pCtx) {
  if (QUERY_NODE_LOGIC_PLAN_JOIN != nodeType(pNode) ||
      OPTIMIZE_FLAG_TEST_MASK(pNode->optimizedFlag, OPTIMIZE_FLAG_JOIN_COND)) {
    return false;
  }

  SJoinLogicNode* pJoin = (SJoinLogicNode*)pNode;
  if (pNode->pChildren->length != 2 || JOIN_STYPE_ASOF == pJoin->subType || JOIN_STYPE_WIN == pJoin->subType ||
      JOIN_TYPE_FULL == pJoin->joinType) {
    OPTIMIZE_FLAG_SET_MASK(pNode->optimizedFlag, OPTIMIZE_FLAG_JOIN_COND);
    return false;
  }

  SLogicNode* pLeft = (SLogicNode*)nodesListGetNode(pJoin->node.pChildren, 0);
  SLogicNode* pRight = (SLogicNode*)nodesListGetNode(pJoin->node.pChildren, 1);

  if ((JOIN_TYPE_LEFT == pJoin->joinType || JOIN_TYPE_RIGHT == pJoin->joinType) &&
      (QUERY_NODE_LOGIC_PLAN_SCAN != nodeType(pLeft) || QUERY_NODE_LOGIC_PLAN_SCAN != nodeType(pRight))) {
    OPTIMIZE_FLAG_SET_MASK(pNode->optimizedFlag, OPTIMIZE_FLAG_JOIN_COND);
    return false;
  }

  if (JOIN_TYPE_INNER == pJoin->joinType &&
      ((QUERY_NODE_LOGIC_PLAN_SCAN != nodeType(pLeft) && QUERY_NODE_LOGIC_PLAN_JOIN != nodeType(pLeft)) ||
       (QUERY_NODE_LOGIC_PLAN_SCAN != nodeType(pRight) && QUERY_NODE_LOGIC_PLAN_JOIN != nodeType(pRight)))) {
    OPTIMIZE_FLAG_SET_MASK(pNode->optimizedFlag, OPTIMIZE_FLAG_JOIN_COND);
    return false;
  }

  if (JOIN_TYPE_INNER == pJoin->joinType) {
    if (QUERY_NODE_LOGIC_PLAN_JOIN == nodeType(pLeft) &&
        !OPTIMIZE_FLAG_TEST_MASK(pLeft->optimizedFlag, OPTIMIZE_FLAG_JOIN_COND)) {
      return false;
    }
    if (QUERY_NODE_LOGIC_PLAN_JOIN == nodeType(pRight) &&
        !OPTIMIZE_FLAG_TEST_MASK(pRight->optimizedFlag, OPTIMIZE_FLAG_JOIN_COND)) {
      return false;
    }
  }

  SScanLogicNode* pLScan = joinCondGetScanNode(pLeft);
  SScanLogicNode* pRScan = joinCondGetScanNode(pRight);

  if (NULL == pLScan || NULL == pRScan) {
    OPTIMIZE_FLAG_SET_MASK(pNode->optimizedFlag, OPTIMIZE_FLAG_JOIN_COND);
    return false;
  }

  if (!IS_TSWINDOW_SPECIFIED(pLScan->scanRange) && !IS_TSWINDOW_SPECIFIED(pRScan->scanRange)) {
    OPTIMIZE_FLAG_SET_MASK(pNode->optimizedFlag, OPTIMIZE_FLAG_JOIN_COND);
    return false;
  }

  if (pJoin->pPrimKeyEqCond && QUERY_NODE_OPERATOR == nodeType(pJoin->pPrimKeyEqCond)) {
    SOperatorNode* pOp = (SOperatorNode*)pJoin->pPrimKeyEqCond;
    if ((pOp->pLeft && QUERY_NODE_COLUMN != nodeType(pOp->pLeft)) || (pOp->pRight && QUERY_NODE_COLUMN != nodeType(pOp->pRight))) {
      return false;
    }
  }

  return true;
}

static void joinCondMergeScanRange(STimeWindow* pDst, STimeWindow* pSrc) {
  if (pSrc->skey > pDst->skey) {
    pDst->skey = pSrc->skey;
  }
  if (pSrc->ekey < pDst->ekey) {
    pDst->ekey = pSrc->ekey;
  }
}

static int32_t joinCondOptimize(SOptimizeContext* pCxt, SLogicSubplan* pLogicSubplan) {
  SJoinLogicNode* pJoin = (SJoinLogicNode*)optFindPossibleNode(pLogicSubplan->pNode, joinCondMayBeOptimized, NULL);
  if (NULL == pJoin) {
    return TSDB_CODE_SUCCESS;
  }

  // TODO(smj) : optimize pTimeRange for join
  switch (pJoin->joinType) {
    case JOIN_TYPE_INNER: {
      SNodeList* pScanList = NULL;
      int32_t    code = joinCondGetAllScanNodes((SLogicNode*)pJoin, &pScanList);
      if (TSDB_CODE_SUCCESS != code) {
        return code;
      }
      if (NULL == pScanList || pScanList->length <= 0) {
        nodesClearList(pScanList);
        return TSDB_CODE_SUCCESS;
      }
      SNode*      pNode = NULL;
      STimeWindow scanRange = TSWINDOW_INITIALIZER;
      FOREACH(pNode, pScanList) { joinCondMergeScanRange(&scanRange, &((SScanLogicNode*)pNode)->scanRange); }
      FOREACH(pNode, pScanList) {
        ((SScanLogicNode*)pNode)->scanRange.skey = scanRange.skey;
        ((SScanLogicNode*)pNode)->scanRange.ekey = scanRange.ekey;
      }
      nodesClearList(pScanList);
      break;
    }
    case JOIN_TYPE_LEFT: {
      SLogicNode*     pLeft = (SLogicNode*)nodesListGetNode(pJoin->node.pChildren, 0);
      SLogicNode*     pRight = (SLogicNode*)nodesListGetNode(pJoin->node.pChildren, 1);
      SScanLogicNode* pLScan = joinCondGetScanNode(pLeft);
      SScanLogicNode* pRScan = joinCondGetScanNode(pRight);

      if (NULL == pLScan || NULL == pRScan) {
        return TSDB_CODE_SUCCESS;
      }
      joinCondMergeScanRange(&pRScan->scanRange, &pLScan->scanRange);
      break;
    }
    case JOIN_TYPE_RIGHT: {
      SLogicNode*     pLeft = (SLogicNode*)nodesListGetNode(pJoin->node.pChildren, 0);
      SLogicNode*     pRight = (SLogicNode*)nodesListGetNode(pJoin->node.pChildren, 1);
      SScanLogicNode* pLScan = joinCondGetScanNode(pLeft);
      SScanLogicNode* pRScan = joinCondGetScanNode(pRight);

      if (NULL == pLScan || NULL == pRScan) {
        return TSDB_CODE_SUCCESS;
      }
      joinCondMergeScanRange(&pLScan->scanRange, &pRScan->scanRange);
      break;
    }
    default:
      return TSDB_CODE_SUCCESS;
  }

  OPTIMIZE_FLAG_SET_MASK(pJoin->node.optimizedFlag, OPTIMIZE_FLAG_JOIN_COND);

  pCxt->optimized = true;

  return TSDB_CODE_SUCCESS;
}

static bool smaIndexOptMayBeOptimized(SLogicNode* pNode, void* pCtx) {
  if (QUERY_NODE_LOGIC_PLAN_SCAN != nodeType(pNode) || NULL == pNode->pParent ||
      QUERY_NODE_LOGIC_PLAN_WINDOW != nodeType(pNode->pParent) ||
      WINDOW_TYPE_INTERVAL != ((SWindowLogicNode*)pNode->pParent)->winType) {
    return false;
  }

  SScanLogicNode* pScan = (SScanLogicNode*)pNode;
  if (NULL == pScan->pSmaIndexes || NULL != pScan->node.pConditions) {
    return false;
  }

  return true;
}

static int32_t smaIndexOptCreateSmaScan(SScanLogicNode* pScan, STableIndexInfo* pIndex, SNodeList* pCols,
                                        SLogicNode** pOutput) {
  SScanLogicNode* pSmaScan = NULL;
  int32_t         code = nodesMakeNode(QUERY_NODE_LOGIC_PLAN_SCAN, (SNode**)&pSmaScan);
  if (NULL == pSmaScan) {
    return code;
  }
  pSmaScan->pScanCols = pCols;
  pSmaScan->tableType = TSDB_SUPER_TABLE;
  pSmaScan->tableId = pIndex->dstTbUid;
  pSmaScan->stableId = pIndex->dstTbUid;
  pSmaScan->scanType = SCAN_TYPE_TABLE;
  pSmaScan->scanSeq[0] = pScan->scanSeq[0];
  pSmaScan->scanSeq[1] = pScan->scanSeq[1];
  pSmaScan->scanRange = pScan->scanRange;
  pSmaScan->dataRequired = FUNC_DATA_REQUIRED_DATA_LOAD;

  pSmaScan->pVgroupList = taosMemoryCalloc(1, sizeof(SVgroupsInfo) + sizeof(SVgroupInfo));
  if (!pSmaScan->pVgroupList) {
    nodesDestroyNode((SNode*)pSmaScan);
    return terrno;
  }
  code = nodesCloneList(pCols, &pSmaScan->node.pTargets);
  if (NULL == pSmaScan->node.pTargets) {
    nodesDestroyNode((SNode*)pSmaScan);
    return code;
  }
  pSmaScan->pVgroupList->numOfVgroups = 1;
  pSmaScan->pVgroupList->vgroups[0].vgId = pIndex->dstVgId;
  memcpy(&(pSmaScan->pVgroupList->vgroups[0].epSet), &pIndex->epSet, sizeof(SEpSet));

  *pOutput = (SLogicNode*)pSmaScan;
  return TSDB_CODE_SUCCESS;
}

static bool smaIndexOptEqualInterval(SScanLogicNode* pScan, SWindowLogicNode* pWindow, STableIndexInfo* pIndex, void* tz) {
  if (pWindow->interval != pIndex->interval || pWindow->intervalUnit != pIndex->intervalUnit ||
      pWindow->offset != pIndex->offset || pWindow->sliding != pIndex->sliding ||
      pWindow->slidingUnit != pIndex->slidingUnit) {
    return false;
  }
  if (IS_TSWINDOW_SPECIFIED(pScan->scanRange)) {
    SInterval interval = {.interval = pIndex->interval,
                          .intervalUnit = pIndex->intervalUnit,
                          .offset = pIndex->offset,
                          .offsetUnit = TIME_UNIT_MILLISECOND,
                          .sliding = pIndex->sliding,
                          .slidingUnit = pIndex->slidingUnit,
                          .timezone = tz,
                          .precision = pScan->node.precision};
    return (pScan->scanRange.skey == taosTimeTruncate(pScan->scanRange.skey, &interval)) &&
           (pScan->scanRange.ekey + 1 == taosTimeTruncate(pScan->scanRange.ekey + 1, &interval));
  }
  return true;
}

static int32_t smaIndexOptCreateSmaCol(SNode* pFunc, uint64_t tableId, int32_t colId, SColumnNode** ppNode) {
  SColumnNode* pCol = NULL;
  int32_t      code = nodesMakeNode(QUERY_NODE_COLUMN, (SNode**)&pCol);
  if (NULL == pCol) {
    return code;
  }
  pCol->tableId = tableId;
  pCol->tableType = TSDB_SUPER_TABLE;
  pCol->colId = colId;
  pCol->colType = COLUMN_TYPE_COLUMN;
  tstrncpy(pCol->colName, ((SExprNode*)pFunc)->aliasName, TSDB_COL_NAME_LEN);
  pCol->node.resType = ((SExprNode*)pFunc)->resType;
  tstrncpy(pCol->node.aliasName, ((SExprNode*)pFunc)->aliasName, TSDB_COL_NAME_LEN);
  *ppNode = pCol;
  return code;
}

static int32_t smaIndexOptFindSmaFunc(SNode* pQueryFunc, SNodeList* pSmaFuncs) {
  int32_t index = 0;
  SNode*  pSmaFunc = NULL;
  FOREACH(pSmaFunc, pSmaFuncs) {
    if (nodesEqualNode(pQueryFunc, pSmaFunc)) {
      return index;
    }
    ++index;
  }
  return -1;
}

static SNode* smaIndexOptFindWStartFunc(SNodeList* pSmaFuncs) {
  SNode* pSmaFunc = NULL;
  FOREACH(pSmaFunc, pSmaFuncs) {
    if (QUERY_NODE_FUNCTION == nodeType(pSmaFunc) && FUNCTION_TYPE_WSTART == ((SFunctionNode*)pSmaFunc)->funcType) {
      return pSmaFunc;
    }
  }
  return NULL;
}

static int32_t smaIndexOptCreateSmaCols(SNodeList* pFuncs, uint64_t tableId, SNodeList* pSmaFuncs,
                                        SNodeList** pOutput) {
  SNodeList* pCols = NULL;
  SNode*     pFunc = NULL;
  int32_t    code = TSDB_CODE_SUCCESS;
  int32_t    index = 0;
  int32_t    smaFuncIndex = -1;
  bool       hasWStart = false;
  FOREACH(pFunc, pFuncs) {
    smaFuncIndex = smaIndexOptFindSmaFunc(pFunc, pSmaFuncs);
    if (smaFuncIndex < 0) {
      break;
    } else {
      SColumnNode* pCol = NULL;
      code = smaIndexOptCreateSmaCol(pFunc, tableId, smaFuncIndex + 1, &pCol);
      if (TSDB_CODE_SUCCESS != code) {
        break;
      }
      code = nodesListMakeStrictAppend(&pCols, (SNode*)pCol);
      if (TSDB_CODE_SUCCESS != code) {
        break;
      }
      if (!hasWStart) {
        if (PRIMARYKEY_TIMESTAMP_COL_ID == ((SColumnNode*)pCols->pTail->pNode)->colId) {
          hasWStart = true;
        }
      }
    }
    ++index;
  }

  if (TSDB_CODE_SUCCESS == code && smaFuncIndex >= 0) {
    if (!hasWStart) {
      SNode* pWsNode = smaIndexOptFindWStartFunc(pSmaFuncs);
      if (!pWsNode) {
        nodesDestroyList(pCols);
        code = TSDB_CODE_APP_ERROR;
        qError("create sma cols failed since %s(_wstart not exist)", tstrerror(code));
        return code;
      }
      SExprNode exprNode;
      exprNode.resType = ((SExprNode*)pWsNode)->resType;
      rewriteExprAliasName(&exprNode, index + 1);
      SColumnNode* pkNode = NULL;
      code = smaIndexOptCreateSmaCol((SNode*)&exprNode, tableId, PRIMARYKEY_TIMESTAMP_COL_ID, &pkNode);
      if (TSDB_CODE_SUCCESS != code) {
        nodesDestroyList(pCols);
        return code;
      }
      code = nodesListPushFront(pCols, (SNode*)pkNode);
      if (TSDB_CODE_SUCCESS != code) {
        nodesDestroyNode((SNode*)pkNode);
        nodesDestroyList(pCols);
        return code;
      }
    }
    *pOutput = pCols;
  } else {
    nodesDestroyList(pCols);
  }

  return code;
}

static int32_t smaIndexOptCouldApplyIndex(SScanLogicNode* pScan, STableIndexInfo* pIndex, SNodeList** pCols, void* tz) {
  SWindowLogicNode* pWindow = (SWindowLogicNode*)pScan->node.pParent;
  if (!smaIndexOptEqualInterval(pScan, pWindow, pIndex, tz)) {
    return TSDB_CODE_SUCCESS;
  }
  SNodeList* pSmaFuncs = NULL;
  int32_t    code = nodesStringToList(pIndex->expr, &pSmaFuncs);
  if (TSDB_CODE_SUCCESS == code) {
    code = smaIndexOptCreateSmaCols(pWindow->pFuncs, pIndex->dstTbUid, pSmaFuncs, pCols);
  }
  nodesDestroyList(pSmaFuncs);
  return code;
}

static int32_t smaIndexOptApplyIndex(SLogicSubplan* pLogicSubplan, SScanLogicNode* pScan, STableIndexInfo* pIndex,
                                     SNodeList* pSmaCols) {
  SLogicNode* pSmaScan = NULL;
  int32_t     code = smaIndexOptCreateSmaScan(pScan, pIndex, pSmaCols, &pSmaScan);
  if (TSDB_CODE_SUCCESS == code) {
    code = replaceLogicNode(pLogicSubplan, pScan->node.pParent, pSmaScan);
  }
  if (TSDB_CODE_SUCCESS == code) {
    nodesDestroyNode((SNode*)pScan->node.pParent);
  }
  return code;
}

static int32_t smaIndexOptimizeImpl(SOptimizeContext* pCxt, SLogicSubplan* pLogicSubplan, SScanLogicNode* pScan) {
  int32_t code = TSDB_CODE_SUCCESS;
  int32_t nindexes = taosArrayGetSize(pScan->pSmaIndexes);
  for (int32_t i = 0; i < nindexes; ++i) {
    STableIndexInfo* pIndex = taosArrayGet(pScan->pSmaIndexes, i);
    SNodeList*       pSmaCols = NULL;
    code = smaIndexOptCouldApplyIndex(pScan, pIndex, &pSmaCols, pCxt->pPlanCxt->timezone);
    if (TSDB_CODE_SUCCESS == code && NULL != pSmaCols) {
      code = smaIndexOptApplyIndex(pLogicSubplan, pScan, pIndex, pSmaCols);
      pCxt->optimized = true;
      break;
    }
  }
  return code;
}

static int32_t smaIndexOptimize(SOptimizeContext* pCxt, SLogicSubplan* pLogicSubplan) {
  SScanLogicNode* pScan = (SScanLogicNode*)optFindPossibleNode(pLogicSubplan->pNode, smaIndexOptMayBeOptimized, NULL);
  if (NULL == pScan) {
    return TSDB_CODE_SUCCESS;
  }
  return smaIndexOptimizeImpl(pCxt, pLogicSubplan, pScan);
}

static EDealRes partTagsOptHasTbname(SNode* pNode, void* pContext) {
  if (QUERY_NODE_COLUMN == nodeType(pNode)) {
    if (COLUMN_TYPE_TBNAME == ((SColumnNode*)pNode)->colType) {
      *(bool*)pContext = true;
      return DEAL_RES_END;
    }
  }
  return DEAL_RES_CONTINUE;
}

static bool planOptNodeListHasTbname(SNodeList* pKeys) {
  bool hasCol = false;
  nodesWalkExprs(pKeys, partTagsOptHasTbname, &hasCol);
  return hasCol;
}

static bool partTagsIsOptimizableNode(SLogicNode* pNode) {
  bool ret = 1 == LIST_LENGTH(pNode->pChildren) &&
             QUERY_NODE_LOGIC_PLAN_SCAN == nodeType(nodesListGetNode(pNode->pChildren, 0)) &&
             SCAN_TYPE_TAG != ((SScanLogicNode*)nodesListGetNode(pNode->pChildren, 0))->scanType;
  if (!ret) return ret;
  switch (nodeType(pNode)) {
    case QUERY_NODE_LOGIC_PLAN_PARTITION: {
      if (pNode->pParent) {
        if (nodeType(pNode->pParent) == QUERY_NODE_LOGIC_PLAN_WINDOW) {
          SWindowLogicNode* pWindow = (SWindowLogicNode*)pNode->pParent;
          if (pWindow->winType == WINDOW_TYPE_INTERVAL) {
            // if interval has slimit, we push down partition node to scan, and scan will set groupOrderScan to true
            //   we want to skip groups of blocks after slimit satisfied
            // if interval only has limit, we do not push down partition node to scan
            //   we want to get grouped output from partition node and make use of limit
            // if no slimit and no limit, we push down partition node and groupOrderScan is false, cause we do not need
            //   group ordered output
            if (!pWindow->node.pSlimit && pWindow->node.pLimit) ret = false;
          }
        } else if (nodeType(pNode->pParent) == QUERY_NODE_LOGIC_PLAN_JOIN) {
          ret = false;
        }
      }
    } break;
    case QUERY_NODE_LOGIC_PLAN_AGG: {
      SAggLogicNode* pAgg = (SAggLogicNode*)pNode;
      ret = pAgg->pGroupKeys && pAgg->pAggFuncs;
    } break;
    default:
      ret = false;
      break;
  }
  return ret;
}

static SNodeList* partTagsGetPartKeys(SLogicNode* pNode) {
  if (QUERY_NODE_LOGIC_PLAN_PARTITION == nodeType(pNode)) {
    return ((SPartitionLogicNode*)pNode)->pPartitionKeys;
  } else {
    return ((SAggLogicNode*)pNode)->pGroupKeys;
  }
}

static SNodeList* partTagsGetFuncs(SLogicNode* pNode) {
  if (QUERY_NODE_LOGIC_PLAN_PARTITION == nodeType(pNode)) {
    return NULL;
  } else {
    return ((SAggLogicNode*)pNode)->pAggFuncs;
  }
}

static bool partTagsOptAreSupportedFuncs(SNodeList* pFuncs) {
  SNode* pFunc = NULL;
  FOREACH(pFunc, pFuncs) {
    if (fmIsIndefiniteRowsFunc(((SFunctionNode*)pFunc)->funcId) && !fmIsSelectFunc(((SFunctionNode*)pFunc)->funcId)) {
      return false;
    }
  }
  return true;
}

static bool partTagsOptMayBeOptimized(SLogicNode* pNode, void* pCtx) {
  if (!partTagsIsOptimizableNode(pNode)) {
    return false;
  }

  return !keysHasCol(partTagsGetPartKeys(pNode)) && partTagsOptAreSupportedFuncs(partTagsGetFuncs(pNode));
}

static int32_t partTagsOptRebuildTbanme(SNodeList* pPartKeys) {
  int32_t code = TSDB_CODE_SUCCESS;
  nodesRewriteExprs(pPartKeys, optRebuildTbanme, &code);
  return code;
}

// todo refact: just to mask compilation warnings
static void partTagsSetAlias(char* pAlias, const char* pTableAlias, const char* pColName) {
  char    name[TSDB_COL_FNAME_LEN + 1] = {0};
  int32_t len = tsnprintf(name, TSDB_COL_FNAME_LEN, "%s.%s", pTableAlias, pColName);

  (void)taosHashBinary(name, len);
  tstrncpy(pAlias, name, TSDB_COL_NAME_LEN);
}

static int32_t partTagsCreateWrapperFunc(const char* pFuncName, SNode* pNode, SFunctionNode** ppNode) {
  SNode*         pNew = NULL;
  SFunctionNode* pFunc = NULL;
  int32_t        code = nodesMakeNode(QUERY_NODE_FUNCTION, (SNode**)&pFunc);
  if (NULL == pFunc) {
    return code;
  }

  snprintf(pFunc->functionName, sizeof(pFunc->functionName), "%s", pFuncName);
  if ((QUERY_NODE_COLUMN == nodeType(pNode) && COLUMN_TYPE_TBNAME != ((SColumnNode*)pNode)->colType) ||
      (QUERY_NODE_COLUMN == nodeType(pNode) && COLUMN_TYPE_TBNAME == ((SColumnNode*)pNode)->colType &&
       ((SColumnNode*)pNode)->tableAlias[0] != '\0')) {
    SColumnNode* pCol = (SColumnNode*)pNode;
    partTagsSetAlias(pFunc->node.aliasName, pCol->tableAlias, pCol->colName);
  } else {
    tstrncpy(pFunc->node.aliasName, ((SExprNode*)pNode)->aliasName, TSDB_COL_NAME_LEN);
  }
  code = nodesCloneNode(pNode, &pNew);
  if (TSDB_CODE_SUCCESS == code) {
    code = nodesListMakeStrictAppend(&pFunc->pParameterList, pNew);
  }
  if (TSDB_CODE_SUCCESS == code) {
    code = fmGetFuncInfo(pFunc, NULL, 0);
  }

  if (TSDB_CODE_SUCCESS != code) {
    nodesDestroyNode((SNode*)pFunc);
    return code;
  }
  *ppNode = pFunc;
  return code;
}

static bool partTagsHasIndefRowsSelectFunc(SNodeList* pFuncs) {
  SNode* pFunc = NULL;
  FOREACH(pFunc, pFuncs) {
    if (fmIsIndefiniteRowsFunc(((SFunctionNode*)pFunc)->funcId)) {
      return true;
    }
  }
  return false;
}

static bool partTagsNeedOutput(SNode* pExpr, SNodeList* pTargets) {
  SNode* pOutput = NULL;
  FOREACH(pOutput, pTargets) {
    if (QUERY_NODE_COLUMN == nodeType(pExpr)) {
      if (nodesEqualNode(pExpr, pOutput)) {
        return true;
      }
    } else if (0 == strcmp(((SExprNode*)pExpr)->aliasName, ((SColumnNode*)pOutput)->colName)) {
      return true;
    }
  }
  return false;
}

static int32_t partTagsRewriteGroupTagsToFuncs(SNodeList* pGroupTags, int32_t start, SAggLogicNode* pAgg) {
  bool    hasIndefRowsSelectFunc = partTagsHasIndefRowsSelectFunc(pAgg->pAggFuncs);
  int32_t code = TSDB_CODE_SUCCESS;
  int32_t index = 0;
  SNode*  pNode = NULL;
  FOREACH(pNode, pGroupTags) {
    if (index++ < start || !partTagsNeedOutput(pNode, pAgg->node.pTargets)) {
      continue;
    }
    SFunctionNode* pFunc = NULL;
    if (hasIndefRowsSelectFunc) {
      code = partTagsCreateWrapperFunc("_select_value", pNode, &pFunc);
      if (TSDB_CODE_SUCCESS == code) {
        code = nodesListStrictAppend(pAgg->pAggFuncs, (SNode*)pFunc);
      }
    } else {
      code = partTagsCreateWrapperFunc("_group_key", pNode, &pFunc);
      if (TSDB_CODE_SUCCESS == code) {
        code = nodesListStrictAppend(pAgg->pAggFuncs, (SNode*)pFunc);
      }
    }
    if (TSDB_CODE_SUCCESS != code) {
      break;
    }
  }
  return code;
}

static EDealRes partTagsCollectColsNodes(SNode* pNode, void* pContext) {
  SCollectColsCxt* pCxt = pContext;
  if (QUERY_NODE_COLUMN == nodeType(pNode)) {
    SColumnNode* pCol = (SColumnNode*)pNode;
    if (NULL == taosHashGet(pCxt->pColHash, pCol->colName, strlen(pCol->colName))) {
      pCxt->errCode = taosHashPut(pCxt->pColHash, pCol->colName, strlen(pCol->colName), NULL, 0);
    }
  }

  return (TSDB_CODE_SUCCESS == pCxt->errCode ? DEAL_RES_CONTINUE : DEAL_RES_ERROR);
}


static bool partTagsIsScanPseudoColsInConds(SScanLogicNode* pScan) {
  SCollectColsCxt cxt = {
      .errCode = TSDB_CODE_SUCCESS,
      .pColHash = taosHashInit(128, taosGetDefaultHashFunction(TSDB_DATA_TYPE_BINARY), true, HASH_NO_LOCK)};
  if (NULL == cxt.pColHash) {
    return true;
  }

  nodesWalkExpr(pScan->node.pConditions, partTagsCollectColsNodes, &cxt);
  if (cxt.errCode) {
    taosHashCleanup(cxt.pColHash);
    return true;
  }

  SNode* pNode = NULL;
  FOREACH(pNode, pScan->pScanPseudoCols) {
    if (taosHashGet(cxt.pColHash, ((SExprNode*)pNode)->aliasName, strlen(((SExprNode*)pNode)->aliasName))) {
      taosHashCleanup(cxt.pColHash);
      return true;
    }
  }

  taosHashCleanup(cxt.pColHash);
  return false;
}

static int32_t partTagsOptRemovePseudoCols(SScanLogicNode* pScan) {
  if (!pScan->noPseudoRefAfterGrp || NULL == pScan->pScanPseudoCols || pScan->pScanPseudoCols->length <= 0) {
    return TSDB_CODE_SUCCESS;
  }

  if (pScan->node.pConditions && partTagsIsScanPseudoColsInConds(pScan)) {
    return TSDB_CODE_SUCCESS;
  }

  SNode* pNode = NULL, *pTarget = NULL;
  FOREACH(pNode, pScan->pScanPseudoCols) {
    FOREACH(pTarget, pScan->node.pTargets) {
      if (0 == strcmp(((SExprNode*)pNode)->aliasName, ((SColumnNode*)pTarget)->colName)) {
        ERASE_NODE(pScan->node.pTargets);
        break;
      }
    }
  }
  
  nodesDestroyList(pScan->pScanPseudoCols);
  pScan->pScanPseudoCols = NULL;

  return TSDB_CODE_SUCCESS;
}

static int32_t partTagsOptimize(SOptimizeContext* pCxt, SLogicSubplan* pLogicSubplan) {
  SLogicNode* pNode = optFindPossibleNode(pLogicSubplan->pNode, partTagsOptMayBeOptimized, NULL);
  if (NULL == pNode) {
    return TSDB_CODE_SUCCESS;
  }

  int32_t         code = TSDB_CODE_SUCCESS;
  SScanLogicNode* pScan = (SScanLogicNode*)nodesListGetNode(pNode->pChildren, 0);
  if (QUERY_NODE_LOGIC_PLAN_PARTITION == nodeType(pNode)) {
    TSWAP(((SPartitionLogicNode*)pNode)->pPartitionKeys, pScan->pGroupTags);
    int32_t code = replaceLogicNode(pLogicSubplan, pNode, (SLogicNode*)pScan);
    if (TSDB_CODE_SUCCESS == code) {
      code = adjustLogicNodeDataRequirement((SLogicNode*)pScan, pNode->resultDataOrder);
    }
    if (TSDB_CODE_SUCCESS == code) {
      if (QUERY_NODE_LOGIC_PLAN_AGG == pNode->pParent->type) {
        SAggLogicNode* pParent = (SAggLogicNode*)(pNode->pParent);
        scanPathOptSetGroupOrderScan(pScan);
        pParent->hasGroupKeyOptimized = true;
      }
      if (pNode->pParent->pSlimit) pScan->groupOrderScan = true;

      NODES_CLEAR_LIST(pNode->pChildren);
      nodesDestroyNode((SNode*)pNode);
    }
  } else {
    SAggLogicNode* pAgg = (SAggLogicNode*)pNode;
    int32_t        start = -1;
    SNode*         pGroupKey = NULL;
    FOREACH(pGroupKey, pAgg->pGroupKeys) {
      SNode* pGroupExpr = nodesListGetNode(((SGroupingSetNode*)pGroupKey)->pParameterList, 0);
      if (NULL != pScan->pGroupTags) {
        SNode* pGroupTag = NULL;
        FOREACH(pGroupTag, pScan->pGroupTags) {
          if (nodesEqualNode(pGroupTag, pGroupExpr)) {
            continue;
          }
        }
      }
      if (start < 0) {
        start = LIST_LENGTH(pScan->pGroupTags);
      }
      SNode* pNew = NULL;
      code = nodesCloneNode(pGroupExpr, &pNew);
      if (TSDB_CODE_SUCCESS == code) {
        code = nodesListMakeStrictAppend(&pScan->pGroupTags, pNew);
      }
      if (TSDB_CODE_SUCCESS != code) {
        break;
      }
    }
    pAgg->hasGroupKeyOptimized = true;

    NODES_DESTORY_LIST(pAgg->pGroupKeys);
    if (TSDB_CODE_SUCCESS == code && start >= 0) {
      code = partTagsRewriteGroupTagsToFuncs(pScan->pGroupTags, start, pAgg);
    }
  }
  if (TSDB_CODE_SUCCESS == code) {
    code = partTagsOptRemovePseudoCols(pScan);
  }
  if (TSDB_CODE_SUCCESS == code) {
    code = partTagsOptRebuildTbanme(pScan->pGroupTags);
  }

  pCxt->optimized = true;
  return code;
}

static int32_t eliminateProjOptCheckProjColumnNames(SProjectLogicNode* pProjectNode, bool* pRet) {
  int32_t   code = 0;
  SHashObj* pProjColNameHash = taosHashInit(16, taosGetDefaultHashFunction(TSDB_DATA_TYPE_BINARY), true, HASH_NO_LOCK);
  SNode*    pProjection;
  FOREACH(pProjection, pProjectNode->pProjections) {
    char*    projColumnName = ((SColumnNode*)pProjection)->colName;
    int32_t* pExist = taosHashGet(pProjColNameHash, projColumnName, strlen(projColumnName));
    if (NULL != pExist) {
      taosHashCleanup(pProjColNameHash);
      return false;
    } else {
      int32_t exist = 1;
      code = taosHashPut(pProjColNameHash, projColumnName, strlen(projColumnName), &exist, sizeof(exist));
      if (TSDB_CODE_SUCCESS != code) {
        break;
      }
    }
  }
  taosHashCleanup(pProjColNameHash);
  *pRet = true;
  return code;
}

static bool eliminateProjOptMayBeOptimized(SLogicNode* pNode, void* pCtx) {
  // Super table scan requires project operator to merge packets to improve performance.
  if (NULL == pNode->pParent &&
      (QUERY_NODE_LOGIC_PLAN_PROJECT != nodeType(pNode) || 1 != LIST_LENGTH(pNode->pChildren) ||
       (QUERY_NODE_LOGIC_PLAN_SCAN == nodeType(nodesListGetNode(pNode->pChildren, 0)) &&
        TSDB_SUPER_TABLE == ((SScanLogicNode*)nodesListGetNode(pNode->pChildren, 0))->tableType))) {
    return false;
  }

  if (OPTIMIZE_FLAG_TEST_MASK(pNode->optimizedFlag, OPTIMIZE_FLAG_ELIMINATE_PROJ)) {
    return false;
  }

  if (NULL != pNode->pParent &&
      (QUERY_NODE_LOGIC_PLAN_PROJECT != nodeType(pNode) || 1 != LIST_LENGTH(pNode->pChildren) ||
       QUERY_NODE_LOGIC_PLAN_SCAN != nodeType(nodesListGetNode(pNode->pChildren, 0)) ||
       QUERY_NODE_LOGIC_PLAN_JOIN != nodeType(pNode->pParent))) {
    return false;
  }

  if (QUERY_NODE_LOGIC_PLAN_PROJECT != nodeType(pNode) || 1 != LIST_LENGTH(pNode->pChildren)) {
    return false;
  }

  if (QUERY_NODE_LOGIC_PLAN_DYN_QUERY_CTRL == nodeType(nodesListGetNode(pNode->pChildren, 0))) {
    SLogicNode* pChild = (SLogicNode*)nodesListGetNode(pNode->pChildren, 0);
    if (LIST_LENGTH(pChild->pTargets) != LIST_LENGTH(pNode->pTargets)) {
      return false;
    }
    if (((SDynQueryCtrlLogicNode*)pChild)->qType == DYN_QTYPE_VTB_SCAN) {
      return false;
    }
  }

  if (QUERY_NODE_LOGIC_PLAN_VIRTUAL_TABLE_SCAN == nodeType(nodesListGetNode(pNode->pChildren, 0))) {
    SLogicNode* pChild = (SLogicNode*)nodesListGetNode(pNode->pChildren, 0);
    if (LIST_LENGTH(((SScanLogicNode *)pChild)->pScanPseudoCols) != 0) {
      return false;
    }
  }

  SProjectLogicNode* pProjectNode = (SProjectLogicNode*)pNode;
  if (NULL != pProjectNode->node.pLimit || NULL != pProjectNode->node.pSlimit ||
      NULL != pProjectNode->node.pConditions) {
    return false;
  }

  SNode* pProjection;
  FOREACH(pProjection, pProjectNode->pProjections) {
    SExprNode* pExprNode = (SExprNode*)pProjection;
    if (QUERY_NODE_COLUMN != nodeType(pExprNode)) {
      return false;
    }
    SColumnNode* pCol = (SColumnNode*)pExprNode;
    if (NULL != pNode->pParent && 0 != strcmp(pCol->colName, pCol->node.aliasName)) {
      return false;
    }
  }
  int32_t* pCode = pCtx;
  bool     ret = false;
  int32_t  code = eliminateProjOptCheckProjColumnNames(pProjectNode, &ret);
  if (TSDB_CODE_SUCCESS != code) {
    *pCode = code;
  }
  return ret;
}

typedef struct CheckNewChildTargetsCxt {
  SNodeList* pNewChildTargets;
  bool       canUse;
} CheckNewChildTargetsCxt;

static EDealRes eliminateProjOptCanUseNewChildTargetsImpl(SNode* pNode, void* pContext) {
  if (QUERY_NODE_COLUMN == nodeType(pNode)) {
    CheckNewChildTargetsCxt* pCxt = pContext;
    SNode*                   pTarget = NULL;
    FOREACH(pTarget, pCxt->pNewChildTargets) {
      if (nodesEqualNode(pTarget, pNode)) {
        pCxt->canUse = true;
        return DEAL_RES_CONTINUE;
      }
    }
    pCxt->canUse = false;
    return DEAL_RES_END;
  }
  return DEAL_RES_CONTINUE;
}

static bool eliminateProjOptCanChildConditionUseChildTargets(SLogicNode* pChild, SNodeList* pNewChildTargets) {
  if (NULL != pChild->pConditions) {
    CheckNewChildTargetsCxt cxt = {.pNewChildTargets = pNewChildTargets, .canUse = false};
    nodesWalkExpr(pChild->pConditions, eliminateProjOptCanUseNewChildTargetsImpl, &cxt);
    if (!cxt.canUse) return false;
  }

  if (QUERY_NODE_LOGIC_PLAN_VIRTUAL_TABLE_SCAN == nodeType(pChild)) {
    return false;
  }
  if (QUERY_NODE_LOGIC_PLAN_JOIN == nodeType(pChild) && ((SJoinLogicNode*)pChild)->joinAlgo != JOIN_ALGO_UNKNOWN) {
    return false;
  }
  if (QUERY_NODE_LOGIC_PLAN_JOIN == nodeType(pChild) && ((SJoinLogicNode*)pChild)->pFullOnCond) {
    SJoinLogicNode*         pJoinLogicNode = (SJoinLogicNode*)pChild;
    CheckNewChildTargetsCxt cxt = {.pNewChildTargets = pNewChildTargets, .canUse = false};
    nodesWalkExpr(pJoinLogicNode->pFullOnCond, eliminateProjOptCanUseNewChildTargetsImpl, &cxt);
    if (!cxt.canUse) return false;
  }
  return true;
}

static void alignProjectionWithTarget(SLogicNode* pNode) {
  if (QUERY_NODE_LOGIC_PLAN_PROJECT != pNode->type) {
    return;
  }

  SProjectLogicNode* pProjectNode = (SProjectLogicNode*)pNode;
  SNode*             pProjection = NULL;
  FOREACH(pProjection, pProjectNode->pProjections) {
    SNode* pTarget = NULL;
    bool   keep = false;
    FOREACH(pTarget, pNode->pTargets) {
      if (0 == strcmp(((SColumnNode*)pProjection)->node.aliasName, ((SColumnNode*)pTarget)->colName)) {
        keep = true;
        break;
      }
    }
    if (!keep) {
      (void)nodesListErase(pProjectNode->pProjections, cell);
    }
  }
}

typedef struct RewriteTableAliasCxt {
  char* newTableAlias;
  bool  rewriteColName;
} RewriteTableAliasCxt;

static EDealRes eliminateProjOptRewriteScanTableAlias(SNode* pNode, void* pContext) {
  if (QUERY_NODE_COLUMN == nodeType(pNode)) {
    SColumnNode*          pCol = (SColumnNode*)pNode;
    RewriteTableAliasCxt* pCtx = (RewriteTableAliasCxt*)pContext;
    tstrncpy(pCol->tableAlias, pCtx->newTableAlias, TSDB_TABLE_NAME_LEN);
  }
  return DEAL_RES_CONTINUE;
}

static void eliminateProjPushdownProjIdx(SNodeList* pParentProjects, SNodeList* pChildTargets) {
  SNode *pChildTarget = NULL, *pParentProject = NULL;
  FOREACH(pChildTarget, pChildTargets) {
    SColumnNode* pTargetCol = (SColumnNode*)pChildTarget;
    FOREACH(pParentProject, pParentProjects) {
      SExprNode* pProject = (SExprNode*)pParentProject;
      if (0 == strcmp(pTargetCol->colName, pProject->aliasName)) {
        pTargetCol->resIdx = pProject->projIdx;
        break;
      }
    }
  }
}

static int32_t eliminateProjOptFindProjPrefixWithOrderCheck(SProjectLogicNode* pProj, SProjectLogicNode* pChild,
                                                            SNodeList** pNewChildTargets, bool* orderMatch) {
  int32_t code = 0;
  SNode * pProjection = NULL, *pChildTarget = NULL;
  *orderMatch = true;
  FORBOTH(pProjection, pProj->pProjections, pChildTarget, pChild->node.pTargets) {
    if (!pProjection) break;
    if (0 != strcmp(((SColumnNode*)pProjection)->colName, ((SColumnNode*)pChildTarget)->colName)) {
      *orderMatch = false;
      break;
    }
    if (pNewChildTargets) {
      SNode* pNew = NULL;
      code = nodesCloneNode(pChildTarget, &pNew);
      if (TSDB_CODE_SUCCESS == code) {
        code = nodesListMakeStrictAppend(pNewChildTargets, pNew);
      }
      if (TSDB_CODE_SUCCESS != code && pNewChildTargets) {
        nodesDestroyList(*pNewChildTargets);
        *pNewChildTargets = NULL;
        break;
      }
    }
  }
  return code;
}

static int32_t eliminateProjOptPushTargetsToSetOpChildren(SProjectLogicNode* pSetOp) {
  SNode*  pChildProj = NULL;
  int32_t code = 0;
  bool    orderMatch = false;
  FOREACH(pChildProj, pSetOp->node.pChildren) {
    if (QUERY_NODE_LOGIC_PLAN_PROJECT == nodeType(pChildProj)) {
      SProjectLogicNode* pChildLogic = (SProjectLogicNode*)pChildProj;
      SNodeList*         pNewChildTargetsForChild = NULL;
      code = eliminateProjOptFindProjPrefixWithOrderCheck(pSetOp, pChildLogic, &pNewChildTargetsForChild, &orderMatch);
      if (TSDB_CODE_SUCCESS != code) break;
      nodesDestroyList(pChildLogic->node.pTargets);
      pChildLogic->node.pTargets = pNewChildTargetsForChild;
      alignProjectionWithTarget((SLogicNode*)pChildLogic);
      if (pChildLogic->isSetOpProj) {
        code = eliminateProjOptPushTargetsToSetOpChildren(pChildLogic);
        if (TSDB_CODE_SUCCESS != code) break;
      }
    }
  }
  return code;
}

static int32_t eliminateProjOptimizeImpl(SOptimizeContext* pCxt, SLogicSubplan* pLogicSubplan,
                                         SProjectLogicNode* pProjectNode) {
  SLogicNode* pChild = (SLogicNode*)nodesListGetNode(pProjectNode->node.pChildren, 0);
  int32_t     code = 0;
  bool        isSetOpProj = false;
  bool        orderMatch = false;
  bool        sizeMatch = LIST_LENGTH(pProjectNode->pProjections) == LIST_LENGTH(pChild->pTargets);
  bool        needReplaceTargets = true;

  if (NULL == pProjectNode->node.pParent) {
    SNodeList* pNewChildTargets = NULL;
    SNode *    pProjection = NULL, *pChildTarget = NULL;
    isSetOpProj = QUERY_NODE_LOGIC_PLAN_PROJECT == nodeType(pChild) && ((SProjectLogicNode*)pChild)->isSetOpProj;
    if (isSetOpProj) {
      // For sql: select ... from (select ... union all select ...);
      // When eliminating the outer proj (the outer select), we have to make sure that the outer proj projections and
      // union all project targets have same columns in the same order. See detail in TD-30188
      code = eliminateProjOptFindProjPrefixWithOrderCheck(pProjectNode, (SProjectLogicNode*)pChild,
                                                          sizeMatch ? NULL : &pNewChildTargets, &orderMatch);
      if (TSDB_CODE_SUCCESS == code && sizeMatch && orderMatch) {
        pNewChildTargets = pChild->pTargets;
        needReplaceTargets = false;
      }
    } else {
      FOREACH(pProjection, pProjectNode->pProjections) {
        FOREACH(pChildTarget, pChild->pTargets) {
          if (0 == strcmp(((SColumnNode*)pProjection)->colName, ((SColumnNode*)pChildTarget)->colName)) {
            SNode* pNew = NULL;
            code = nodesCloneNode(pChildTarget, &pNew);
            if (TSDB_CODE_SUCCESS == code) {
              code = nodesListMakeStrictAppend(&pNewChildTargets, pNew);
            }
            break;
          }
        }
        if (TSDB_CODE_SUCCESS != code) {
          break;
        }
      }
    }
    if (TSDB_CODE_SUCCESS != code) {
      nodesDestroyList(pNewChildTargets);
      return code;
    }

    if (eliminateProjOptCanChildConditionUseChildTargets(pChild, pNewChildTargets) && (!isSetOpProj || orderMatch)) {
      if (needReplaceTargets) {
        nodesDestroyList(pChild->pTargets);
        pChild->pTargets = pNewChildTargets;
      }
    } else {
      if (needReplaceTargets) nodesDestroyList(pNewChildTargets);
      OPTIMIZE_FLAG_SET_MASK(pProjectNode->node.optimizedFlag, OPTIMIZE_FLAG_ELIMINATE_PROJ);
      pCxt->optimized = true;
      return TSDB_CODE_SUCCESS;
    }
  } else {
    RewriteTableAliasCxt cxt = {.newTableAlias = pProjectNode->stmtName, .rewriteColName = false};
    SScanLogicNode*      pScan = (SScanLogicNode*)pChild;
    nodesWalkExprs(pScan->pScanCols, eliminateProjOptRewriteScanTableAlias, &cxt);
    nodesWalkExprs(pScan->pScanPseudoCols, eliminateProjOptRewriteScanTableAlias, &cxt);
    nodesWalkExpr(pScan->node.pConditions, eliminateProjOptRewriteScanTableAlias, &cxt);
    nodesWalkExprs(pChild->pTargets, eliminateProjOptRewriteScanTableAlias, &cxt);
    eliminateProjPushdownProjIdx(pProjectNode->pProjections, pChild->pTargets);
  }

  if (TSDB_CODE_SUCCESS == code) {
    code = replaceLogicNode(pLogicSubplan, (SLogicNode*)pProjectNode, pChild);
  }
  if (TSDB_CODE_SUCCESS == code) {
    if (pProjectNode->node.pHint && !pChild->pHint) TSWAP(pProjectNode->node.pHint, pChild->pHint);
    NODES_CLEAR_LIST(pProjectNode->node.pChildren);
    nodesDestroyNode((SNode*)pProjectNode);
    // if pChild is a project logic node, remove its projection which is not reference by its target.
    if (needReplaceTargets) {
      alignProjectionWithTarget(pChild);
      // Since we have eliminated the outer proj, we need to push down the new targets to the children of the set
      // operation.
      if (isSetOpProj && orderMatch && !sizeMatch)
        code = eliminateProjOptPushTargetsToSetOpChildren((SProjectLogicNode*)pChild);
    }
  }
  pCxt->optimized = true;
  return code;
}

static int32_t eliminateProjOptimize(SOptimizeContext* pCxt, SLogicSubplan* pLogicSubplan) {
  if (pCxt->pPlanCxt->streamCalcQuery) {
    return TSDB_CODE_SUCCESS;
  }

  int32_t            code = 0;
  SProjectLogicNode* pProjectNode =
      (SProjectLogicNode*)optFindPossibleNode(pLogicSubplan->pNode, eliminateProjOptMayBeOptimized, &code);

  if (NULL == pProjectNode) {
    return TSDB_CODE_SUCCESS;
  }

  return eliminateProjOptimizeImpl(pCxt, pLogicSubplan, pProjectNode);
}

static bool rewriteTailOptMayBeOptimized(SLogicNode* pNode, void* pCtx) {
  return QUERY_NODE_LOGIC_PLAN_INDEF_ROWS_FUNC == nodeType(pNode) && ((SIndefRowsFuncLogicNode*)pNode)->isTailFunc;
}

static int32_t rewriteTailOptCreateOrderByExpr(SNode* pSortKey, SNode** ppNode) {
  SOrderByExprNode* pOrder = NULL;
  int32_t           code = nodesMakeNode(QUERY_NODE_ORDER_BY_EXPR, (SNode**)&pOrder);
  if (NULL == pOrder) {
    return code;
  }
  pOrder->order = ORDER_DESC;
  pOrder->pExpr = NULL;
  code = nodesCloneNode(pSortKey, &pOrder->pExpr);
  if (NULL == pOrder->pExpr) {
    nodesDestroyNode((SNode*)pOrder);
    return code;
  }
  *ppNode = (SNode*)pOrder;
  return code;
}

static int32_t rewriteTailOptCreateLimit(SNode* pLimit, SNode* pOffset, SNode** pOutput) {
  SLimitNode* pLimitNode = NULL;
  int32_t     code = nodesMakeNode(QUERY_NODE_LIMIT, (SNode**)&pLimitNode);
  if (NULL == pLimitNode) {
    return code;
  }
  code = nodesMakeValueNodeFromInt64(NULL == pLimit ? -1 : ((SValueNode*)pLimit)->datum.i, (SNode**)&pLimitNode->limit);
  if (TSDB_CODE_SUCCESS != code) {
    return code;
  }
  code = nodesMakeValueNodeFromInt64(NULL == pOffset ? 0 : ((SValueNode*)pOffset)->datum.i, (SNode**)&pLimitNode->offset);
  if (TSDB_CODE_SUCCESS != code) {
    return code;
  }
  *pOutput = (SNode*)pLimitNode;
  return TSDB_CODE_SUCCESS;
}

static bool rewriteTailOptNeedGroupSort(SIndefRowsFuncLogicNode* pIndef) {
  if (1 != LIST_LENGTH(pIndef->node.pChildren)) {
    return false;
  }
  SNode* pChild = nodesListGetNode(pIndef->node.pChildren, 0);
  return QUERY_NODE_LOGIC_PLAN_PARTITION == nodeType(pChild) ||
         (QUERY_NODE_LOGIC_PLAN_SCAN == nodeType(pChild) && NULL != ((SScanLogicNode*)pChild)->pGroupTags);
}

static int32_t rewriteTailOptCreateSort(SIndefRowsFuncLogicNode* pIndef, SLogicNode** pOutput) {
  SSortLogicNode* pSort = NULL;
  int32_t         code = nodesMakeNode(QUERY_NODE_LOGIC_PLAN_SORT, (SNode**)&pSort);
  if (NULL == pSort) {
    return code;
  }

  pSort->groupSort = rewriteTailOptNeedGroupSort(pIndef);
  TSWAP(pSort->node.pChildren, pIndef->node.pChildren);
  optResetParent((SLogicNode*)pSort);
  pSort->node.precision = pIndef->node.precision;

  SFunctionNode* pTail = NULL;
  SNode*         pFunc = NULL;
  FOREACH(pFunc, pIndef->pFuncs) {
    if (FUNCTION_TYPE_TAIL == ((SFunctionNode*)pFunc)->funcType) {
      pTail = (SFunctionNode*)pFunc;
      break;
    }
  }

  // tail(expr, [limit, offset,] _rowts)
  int32_t rowtsIndex = LIST_LENGTH(pTail->pParameterList) - 1;

  SNode* pNewNode = NULL;
  code = rewriteTailOptCreateOrderByExpr(nodesListGetNode(pTail->pParameterList, rowtsIndex), &pNewNode);
  if (TSDB_CODE_SUCCESS == code) {
    code = nodesListMakeStrictAppend(&pSort->pSortKeys, pNewNode);
  }
  if (TSDB_CODE_SUCCESS == code) {
    code = nodesCloneList(((SLogicNode*)nodesListGetNode(pSort->node.pChildren, 0))->pTargets, &pSort->node.pTargets);
  }

  if (TSDB_CODE_SUCCESS == code) {
    *pOutput = (SLogicNode*)pSort;
  } else {
    nodesDestroyNode((SNode*)pSort);
  }

  return code;
}

static int32_t rewriteTailOptCreateProjectExpr(SFunctionNode* pFunc, SNode** ppNode) {
  SNode*  pExpr = NULL;
  int32_t code = nodesCloneNode(nodesListGetNode(pFunc->pParameterList, 0), &pExpr);
  if (NULL == pExpr) {
    return code;
  }
  tstrncpy(((SExprNode*)pExpr)->aliasName, pFunc->node.aliasName, TSDB_COL_NAME_LEN);
  *ppNode = pExpr;
  return code;
}

static int32_t rewriteTailOptCreateProject(SIndefRowsFuncLogicNode* pIndef, SLogicNode** pOutput) {
  SProjectLogicNode* pProject = NULL;
  int32_t            code = nodesMakeNode(QUERY_NODE_LOGIC_PLAN_PROJECT, (SNode**)&pProject);
  if (NULL == pProject) {
    return TSDB_CODE_OUT_OF_MEMORY;
  }

  TSWAP(pProject->node.pTargets, pIndef->node.pTargets);
  pProject->node.precision = pIndef->node.precision;

  SFunctionNode* pTail = NULL;
  SNode*         pFunc = NULL;
  FOREACH(pFunc, pIndef->pFuncs) {
    SNode* pNew = NULL;
    code = rewriteTailOptCreateProjectExpr((SFunctionNode*)pFunc, &pNew);
    if (TSDB_CODE_SUCCESS == code) {
      code = nodesListMakeStrictAppend(&pProject->pProjections, pNew);
    }
    if (TSDB_CODE_SUCCESS != code) {
      break;
    }
    if (FUNCTION_TYPE_TAIL == ((SFunctionNode*)pFunc)->funcType) {
      pTail = (SFunctionNode*)pFunc;
    }
  }

  // tail(expr, [limit, offset,] _rowts)
  int32_t limitIndex = LIST_LENGTH(pTail->pParameterList) > 2 ? 1 : -1;
  int32_t offsetIndex = LIST_LENGTH(pTail->pParameterList) > 3 ? 2 : -1;
  if (TSDB_CODE_SUCCESS == code) {
    code = rewriteTailOptCreateLimit(limitIndex < 0 ? NULL : nodesListGetNode(pTail->pParameterList, limitIndex),
                                     offsetIndex < 0 ? NULL : nodesListGetNode(pTail->pParameterList, offsetIndex),
                                     &pProject->node.pLimit);
  }
  if (TSDB_CODE_SUCCESS == code) {
    *pOutput = (SLogicNode*)pProject;
  } else {
    nodesDestroyNode((SNode*)pProject);
  }
  return code;
}

static int32_t rewriteTailOptimizeImpl(SOptimizeContext* pCxt, SLogicSubplan* pLogicSubplan,
                                       SIndefRowsFuncLogicNode* pIndef) {
  SLogicNode* pSort = NULL;
  SLogicNode* pProject = NULL;
  int32_t     code = rewriteTailOptCreateSort(pIndef, &pSort);
  if (TSDB_CODE_SUCCESS == code) {
    code = rewriteTailOptCreateProject(pIndef, &pProject);
  }
  if (TSDB_CODE_SUCCESS == code) {
    code = nodesListMakeAppend(&pProject->pChildren, (SNode*)pSort);
    pSort->pParent = pProject;
    pSort = NULL;
  }
  if (TSDB_CODE_SUCCESS == code) {
    code = replaceLogicNode(pLogicSubplan, (SLogicNode*)pIndef, pProject);
  }
  if (TSDB_CODE_SUCCESS == code) {
    nodesDestroyNode((SNode*)pIndef);
  } else {
    nodesDestroyNode((SNode*)pSort);
    nodesDestroyNode((SNode*)pProject);
  }
  pCxt->optimized = true;
  return code;
}

static int32_t rewriteTailOptimize(SOptimizeContext* pCxt, SLogicSubplan* pLogicSubplan) {
  SIndefRowsFuncLogicNode* pIndef =
      (SIndefRowsFuncLogicNode*)optFindPossibleNode(pLogicSubplan->pNode, rewriteTailOptMayBeOptimized, NULL);

  if (NULL == pIndef) {
    return TSDB_CODE_SUCCESS;
  }

  return rewriteTailOptimizeImpl(pCxt, pLogicSubplan, pIndef);
}

static bool eliminateSetOpMayBeOptimized(SLogicNode* pNode, void* pCtx) {
  SLogicNode* pParent = pNode->pParent;
  if (NULL == pParent ||
      QUERY_NODE_LOGIC_PLAN_AGG != nodeType(pParent) && QUERY_NODE_LOGIC_PLAN_PROJECT != nodeType(pParent) ||
      LIST_LENGTH(pParent->pChildren) < 2) {
    return false;
  }
  if (nodeType(pNode) != nodeType(pNode->pParent) || LIST_LENGTH(pNode->pChildren) < 2) {
    return false;
  }
  return true;
}

static int32_t eliminateSetOpOptimizeImpl(SOptimizeContext* pCxt, SLogicSubplan* pLogicSubplan,
                                          SLogicNode* pSetOpNode) {
  SNode* pSibling;
  FOREACH(pSibling, pSetOpNode->pParent->pChildren) {
    if (nodesEqualNode(pSibling, (SNode*)pSetOpNode)) {
      SNode* pChild;
      FOREACH(pChild, pSetOpNode->pChildren) { ((SLogicNode*)pChild)->pParent = pSetOpNode->pParent; }
      INSERT_LIST(pSetOpNode->pParent->pChildren, pSetOpNode->pChildren);

      pSetOpNode->pChildren = NULL;
      ERASE_NODE(pSetOpNode->pParent->pChildren);
      pCxt->optimized = true;
      return TSDB_CODE_SUCCESS;
    }
  }

  return TSDB_CODE_PLAN_INTERNAL_ERROR;
}

static int32_t eliminateSetOpOptimize(SOptimizeContext* pCxt, SLogicSubplan* pLogicSubplan) {
  SLogicNode* pSetOpNode = optFindPossibleNode(pLogicSubplan->pNode, eliminateSetOpMayBeOptimized, NULL);
  if (NULL == pSetOpNode) {
    return TSDB_CODE_SUCCESS;
  }

  return eliminateSetOpOptimizeImpl(pCxt, pLogicSubplan, pSetOpNode);
}

static bool rewriteUniqueOptMayBeOptimized(SLogicNode* pNode, void* pCtx) {
  return QUERY_NODE_LOGIC_PLAN_INDEF_ROWS_FUNC == nodeType(pNode) && ((SIndefRowsFuncLogicNode*)pNode)->isUniqueFunc;
}

static int32_t rewriteUniqueOptCreateGroupingSet(SNode* pExpr, SNode** ppNode) {
  SGroupingSetNode* pGroupingSet = NULL;
  int32_t           code = nodesMakeNode(QUERY_NODE_GROUPING_SET, (SNode**)&pGroupingSet);
  if (NULL == pGroupingSet) {
    return code;
  }
  pGroupingSet->groupingSetType = GP_TYPE_NORMAL;
  SExprNode* pGroupExpr = NULL;
  code = nodesCloneNode(pExpr, (SNode**)&pGroupExpr);
  if (TSDB_CODE_SUCCESS == code) {
    code = nodesListMakeStrictAppend(&pGroupingSet->pParameterList, (SNode*)pGroupExpr);
  }
  if (TSDB_CODE_SUCCESS != code) {
    nodesDestroyNode((SNode*)pGroupingSet);
    return code;
  }
  *ppNode = (SNode*)pGroupingSet;
  return code;
}

static int32_t rewriteUniqueOptCreateFirstFunc(SFunctionNode* pSelectValue, SNode* pCol, SNode** ppNode) {
  SFunctionNode* pFunc = NULL;
  int32_t        code = nodesMakeNode(QUERY_NODE_FUNCTION, (SNode**)&pFunc);
  if (NULL == pFunc) {
    return code;
  }

  tstrncpy(pFunc->functionName, "first", TSDB_FUNC_NAME_LEN);
  if (NULL != pSelectValue) {
    tstrncpy(pFunc->node.aliasName, pSelectValue->node.aliasName, TSDB_COL_NAME_LEN);
  } else {
    int64_t pointer = (int64_t)pFunc;
    char    name[TSDB_FUNC_NAME_LEN + TSDB_POINTER_PRINT_BYTES + TSDB_NAME_DELIMITER_LEN + 1] = {0};
    int32_t len = tsnprintf(name, sizeof(name) - 1, "%s.%" PRId64, pFunc->functionName, pointer);
    (void)taosHashBinary(name, len);
    tstrncpy(pFunc->node.aliasName, name, TSDB_COL_NAME_LEN);
  }
  SNode* pNew = NULL;
  code = nodesCloneNode(pCol, &pNew);
  if (TSDB_CODE_SUCCESS == code) {
    code = nodesListMakeStrictAppend(&pFunc->pParameterList, pNew);
  }
  if (TSDB_CODE_SUCCESS == code) {
    code = fmGetFuncInfo(pFunc, NULL, 0);
  }

  if (TSDB_CODE_SUCCESS != code) {
    nodesDestroyNode((SNode*)pFunc);
    return code;
  }
  *ppNode = (SNode*)pFunc;
  return code;
}

static int32_t rewriteUniqueOptCreateAgg(SIndefRowsFuncLogicNode* pIndef, SLogicNode** pOutput) {
  SAggLogicNode* pAgg = NULL;
  int32_t        code = nodesMakeNode(QUERY_NODE_LOGIC_PLAN_AGG, (SNode**)&pAgg);
  if (NULL == pAgg) {
    return code;
  }

  TSWAP(pAgg->node.pChildren, pIndef->node.pChildren);
  optResetParent((SLogicNode*)pAgg);
  pAgg->node.precision = pIndef->node.precision;
  pAgg->node.requireDataOrder = DATA_ORDER_LEVEL_IN_BLOCK;  // first function requirement
  pAgg->node.resultDataOrder = DATA_ORDER_LEVEL_NONE;

  bool   hasSelectPrimaryKey = false;
  SNode* pPrimaryKey = NULL;
  SNode* pNode = NULL;
  FOREACH(pNode, pIndef->pFuncs) {
    SFunctionNode* pFunc = (SFunctionNode*)pNode;
    SNode*         pExpr = nodesListGetNode(pFunc->pParameterList, 0);
    if (FUNCTION_TYPE_UNIQUE == pFunc->funcType) {
      pPrimaryKey = nodesListGetNode(pFunc->pParameterList, 1);
      SNode* pNew = NULL;
      code = rewriteUniqueOptCreateGroupingSet(pExpr, &pNew);
      if (TSDB_CODE_SUCCESS == code) {
        code = nodesListMakeStrictAppend(&pAgg->pGroupKeys, pNew);
      }
    } else if (PRIMARYKEY_TIMESTAMP_COL_ID == ((SColumnNode*)pExpr)->colId) {  // _select_value(ts) => first(ts)
      hasSelectPrimaryKey = true;
      SNode* pNew = NULL;
      code = rewriteUniqueOptCreateFirstFunc(pFunc, pExpr, &pNew);
      if (TSDB_CODE_SUCCESS == code) {
        code = nodesListMakeStrictAppend(&pAgg->pAggFuncs, pNew);
      }
    } else {  // _select_value(other_col)
      SNode* pNew = NULL;
      code = nodesCloneNode(pNode, &pNew);
      if (TSDB_CODE_SUCCESS == code) {
        code = nodesListMakeStrictAppend(&pAgg->pAggFuncs, pNew);
      }
    }
    if (TSDB_CODE_SUCCESS != code) {
      break;
    }
  }

  if (TSDB_CODE_SUCCESS == code) {
    code = createColumnByRewriteExprs(pAgg->pGroupKeys, &pAgg->node.pTargets);
  }
  if (TSDB_CODE_SUCCESS == code && NULL != pAgg->pAggFuncs) {
    code = createColumnByRewriteExprs(pAgg->pAggFuncs, &pAgg->node.pTargets);
  }

  if (TSDB_CODE_SUCCESS == code && !hasSelectPrimaryKey && NULL != pAgg->pAggFuncs) {
    SNode* pNew = NULL;
    code = rewriteUniqueOptCreateFirstFunc(NULL, pPrimaryKey, &pNew);
    if (TSDB_CODE_SUCCESS == code) {
      code = nodesListMakeStrictAppend(&pAgg->pAggFuncs, pNew);
    }
  }

  if (TSDB_CODE_SUCCESS == code) {
    *pOutput = (SLogicNode*)pAgg;
  } else {
    nodesDestroyNode((SNode*)pAgg);
  }
  return code;
}

static int32_t rewriteUniqueOptCreateProjectCol(SFunctionNode* pFunc, SNode** ppNode) {
  SColumnNode* pCol = NULL;
  int32_t      code = nodesMakeNode(QUERY_NODE_COLUMN, (SNode**)&pCol);
  if (NULL == pCol) {
    return code;
  }

  pCol->node.resType = pFunc->node.resType;
  if (FUNCTION_TYPE_UNIQUE == pFunc->funcType) {
    SExprNode* pExpr = (SExprNode*)nodesListGetNode(pFunc->pParameterList, 0);
    if (QUERY_NODE_COLUMN == nodeType(pExpr)) {
      PLAN_ERR_RET(nodesCloneNode((SNode*)pExpr, (SNode**)&pCol));
    } else {
      tstrncpy(pCol->colName, pExpr->aliasName, TSDB_COL_NAME_LEN);
    }
  } else {
    tstrncpy(pCol->colName, pFunc->node.aliasName, TSDB_COL_NAME_LEN);
  }
  tstrncpy(pCol->node.aliasName, pFunc->node.aliasName, TSDB_COL_NAME_LEN);
  *ppNode = (SNode*)pCol;
  return code;
}

static int32_t rewriteUniqueOptCreateProject(SIndefRowsFuncLogicNode* pIndef, SLogicNode** pOutput) {
  SProjectLogicNode* pProject = NULL;
  int32_t            code = nodesMakeNode(QUERY_NODE_LOGIC_PLAN_PROJECT, (SNode**)&pProject);
  if (NULL == pProject) {
    return code;
  }

  TSWAP(pProject->node.pTargets, pIndef->node.pTargets);
  pProject->node.precision = pIndef->node.precision;
  pProject->node.requireDataOrder = DATA_ORDER_LEVEL_NONE;
  pProject->node.resultDataOrder = DATA_ORDER_LEVEL_NONE;

  SNode* pNode = NULL;
  FOREACH(pNode, pIndef->pFuncs) {
    SNode* pNew = NULL;
    code = rewriteUniqueOptCreateProjectCol((SFunctionNode*)pNode, &pNew);
    if (TSDB_CODE_SUCCESS == code) {
      code = nodesListMakeStrictAppend(&pProject->pProjections, pNew);
    }
    if (TSDB_CODE_SUCCESS != code) {
      break;
    }
  }

  if (TSDB_CODE_SUCCESS == code) {
    *pOutput = (SLogicNode*)pProject;
  } else {
    nodesDestroyNode((SNode*)pProject);
  }
  return code;
}

static int32_t rewriteUniqueOptimizeImpl(SOptimizeContext* pCxt, SLogicSubplan* pLogicSubplan,
                                         SIndefRowsFuncLogicNode* pIndef) {
  SLogicNode* pAgg = NULL;
  SLogicNode* pProject = NULL;
  int32_t     code = rewriteUniqueOptCreateAgg(pIndef, &pAgg);
  if (TSDB_CODE_SUCCESS == code) {
    code = rewriteUniqueOptCreateProject(pIndef, &pProject);
  }
  if (TSDB_CODE_SUCCESS == code) {
    code = nodesListMakeAppend(&pProject->pChildren, (SNode*)pAgg);
  }
  if (TSDB_CODE_SUCCESS == code) {
    pAgg->pParent = pProject;
    pAgg = NULL;
    code = replaceLogicNode(pLogicSubplan, (SLogicNode*)pIndef, pProject);
  }
  if (TSDB_CODE_SUCCESS == code) {
    code = adjustLogicNodeDataRequirement(
        pProject, NULL == pProject->pParent ? DATA_ORDER_LEVEL_NONE : pProject->pParent->requireDataOrder);
    pProject = NULL;
  }
  if (TSDB_CODE_SUCCESS == code) {
    nodesDestroyNode((SNode*)pIndef);
  } else {
    nodesDestroyNode((SNode*)pAgg);
    nodesDestroyNode((SNode*)pProject);
  }
  pCxt->optimized = true;
  return code;
}

static int32_t rewriteUniqueOptimize(SOptimizeContext* pCxt, SLogicSubplan* pLogicSubplan) {
  SIndefRowsFuncLogicNode* pIndef =
      (SIndefRowsFuncLogicNode*)optFindPossibleNode(pLogicSubplan->pNode, rewriteUniqueOptMayBeOptimized, NULL);

  if (NULL == pIndef) {
    return TSDB_CODE_SUCCESS;
  }

  return rewriteUniqueOptimizeImpl(pCxt, pLogicSubplan, pIndef);
}

typedef struct SLastRowScanOptLastParaCkCxt {
  bool hasTag;
  bool hasCol;
} SLastRowScanOptLastParaCkCxt;

static EDealRes lastRowScanOptLastParaIsTagImpl(SNode* pNode, void* pContext) {
  if (QUERY_NODE_COLUMN == nodeType(pNode)) {
    SLastRowScanOptLastParaCkCxt* pCxt = pContext;
    if (COLUMN_TYPE_TAG == ((SColumnNode*)pNode)->colType || COLUMN_TYPE_TBNAME == ((SColumnNode*)pNode)->colType) {
      pCxt->hasTag = true;
    } else {
      pCxt->hasCol = true;
    }
    return DEAL_RES_END;
  }
  return DEAL_RES_CONTINUE;
}

static bool lastRowScanOptLastParaIsTag(SNode* pExpr) {
  SLastRowScanOptLastParaCkCxt cxt = {.hasTag = false, .hasCol = false};
  nodesWalkExpr(pExpr, lastRowScanOptLastParaIsTagImpl, &cxt);
  return cxt.hasTag && !cxt.hasCol;
}

static bool hasSuitableCache(int8_t cacheLastMode, bool hasLastRow, bool hasLast) {
  switch (cacheLastMode) {
    case TSDB_CACHE_MODEL_NONE:
      return false;
    case TSDB_CACHE_MODEL_LAST_ROW:
      return hasLastRow;
    case TSDB_CACHE_MODEL_LAST_VALUE:
      return hasLast;
    case TSDB_CACHE_MODEL_BOTH:
      return true;
    default:
      break;
  }
  return false;
}

/// @brief check if we can apply last row scan optimization
/// @param lastColNum how many distinct last col specified
/// @param lastColId only used when lastColNum equals 1, the col id of the only one last col
/// @param selectNonPKColNum num of normal cols
/// @param selectNonPKColId only used when selectNonPKColNum equals 1, the col id of the only one select col
static bool lastRowScanOptCheckColNum(int32_t lastColNum, col_id_t lastColId, int32_t selectNonPKColNum,
                                      col_id_t selectNonPKColId) {
  // multi select non pk col + last func: select c1, c2, last(c1)
  if (selectNonPKColNum > 1 && lastColNum > 0) return false;

  if (selectNonPKColNum == 1) {
    // select last(c1), last(c2), c1 ...
    // which is not possible currently
    if (lastColNum > 1) return false;

    // select last(c1), c2 ...
    if (lastColNum == 1 && lastColId != selectNonPKColId) return false;
  }
  return true;
}

static bool isNeedSplitCacheLastFunc(SFunctionNode* pFunc, SScanLogicNode* pScan) {
  int32_t funcType = pFunc->funcType;
  if ((FUNCTION_TYPE_LAST_ROW != funcType ||
       (FUNCTION_TYPE_LAST_ROW == funcType && TSDB_CACHE_MODEL_LAST_VALUE == pScan->cacheLastMode)) &&
      (FUNCTION_TYPE_LAST != funcType ||
       (FUNCTION_TYPE_LAST == funcType &&
        (TSDB_CACHE_MODEL_LAST_ROW == pScan->cacheLastMode ||
         QUERY_NODE_OPERATOR == nodeType(nodesListGetNode(pFunc->pParameterList, 0)) ||
         QUERY_NODE_VALUE == nodeType(nodesListGetNode(pFunc->pParameterList, 0)) ||
         COLUMN_TYPE_COLUMN != ((SColumnNode*)nodesListGetNode(pFunc->pParameterList, 0))->colType))) &&
      FUNCTION_TYPE_SELECT_VALUE != funcType && FUNCTION_TYPE_GROUP_KEY != funcType) {
    return true;
  }
  return false;
}

static bool lastRowScanOptCheckFuncList(SLogicNode* pNode, int8_t cacheLastModel, bool* hasOtherFunc) {
  bool            hasNonPKSelectFunc = false;
  SNode*          pFunc = NULL;
  int32_t         lastColNum = 0, selectNonPKColNum = 0;
  col_id_t        lastColId = -1, selectNonPKColId = -1;
  SScanLogicNode* pScan = (SScanLogicNode*)nodesListGetNode(((SAggLogicNode*)pNode)->node.pChildren, 0);
  uint32_t        needSplitFuncCount = 0;
  FOREACH(pFunc, ((SAggLogicNode*)pNode)->pAggFuncs) {
    SFunctionNode* pAggFunc = (SFunctionNode*)pFunc;
    SNode*         pParam = nodesListGetNode(pAggFunc->pParameterList, 0);
    if (FUNCTION_TYPE_LAST == pAggFunc->funcType) {
      if (QUERY_NODE_COLUMN == nodeType(pParam)) {
        SColumnNode* pCol = (SColumnNode*)pParam;
        if (pCol->colType != COLUMN_TYPE_COLUMN && TSDB_CACHE_MODEL_LAST_ROW != cacheLastModel) {
          needSplitFuncCount++;
          *hasOtherFunc = true;
        }
        if (lastColId != pCol->colId) {
          lastColId = pCol->colId;
          lastColNum++;
        }
      } else if (QUERY_NODE_VALUE == nodeType(pParam) || QUERY_NODE_OPERATOR == nodeType(pParam)) {
        needSplitFuncCount++;
        *hasOtherFunc = true;
      }
      if (!lastRowScanOptCheckColNum(lastColNum, lastColId, selectNonPKColNum, selectNonPKColId)) {
        return false;
      }
      if (TSDB_CACHE_MODEL_LAST_ROW == cacheLastModel) {
        needSplitFuncCount++;
        *hasOtherFunc = true;
      }
    } else if (FUNCTION_TYPE_SELECT_VALUE == pAggFunc->funcType) {
      if (QUERY_NODE_COLUMN == nodeType(pParam)) {
        SColumnNode* pCol = (SColumnNode*)pParam;
        if (COLUMN_TYPE_COLUMN == pCol->colType && PRIMARYKEY_TIMESTAMP_COL_ID != pCol->colId) {
          if (selectNonPKColId != pCol->colId) {
            selectNonPKColId = pCol->colId;
            selectNonPKColNum++;
          }
        } else {
          continue;
        }
      } else if (lastColNum > 0) {
        return false;
      }
      if (!lastRowScanOptCheckColNum(lastColNum, lastColId, selectNonPKColNum, selectNonPKColId)) return false;
    } else if (FUNCTION_TYPE_GROUP_KEY == pAggFunc->funcType) {
      if (!lastRowScanOptLastParaIsTag(nodesListGetNode(pAggFunc->pParameterList, 0))) {
        return false;
      }
    } else if (FUNCTION_TYPE_LAST_ROW != pAggFunc->funcType) {
      *hasOtherFunc = true;
      needSplitFuncCount++;
    } else if (FUNCTION_TYPE_LAST_ROW == pAggFunc->funcType && TSDB_CACHE_MODEL_LAST_VALUE == cacheLastModel) {
      *hasOtherFunc = true;
      needSplitFuncCount++;
    }
<<<<<<< HEAD

    if (curNeedSplit) {
      int32_t exprId = pAggFunc->node.bindExprID;
      if (exprId > 0) {
        if (NULL == taosHashGet(pSplitExprId, (void*)&exprId, sizeof(int32_t))) {
          int32_t code = taosHashPut(pSplitExprId, (void*)&exprId, sizeof(int32_t), NULL, 0);
          if (TSDB_CODE_SUCCESS != code) {
            qError("%s failed at line %d since %s", __func__, __LINE__, tstrerror(code));
            return false;
          }
          *hasOtherFunc = true;
          needSplitFuncCount++;
          // when a basic function needs to be split, 
          // all functions related to it should be split too
          // thus we need to re-evaluate the remaining funcs
          WHERE_FIRST(((SAggLogicNode*)pNode)->pAggFuncs);
          continue;
        } else {
          // already counted
        }
      } else {
        *hasOtherFunc = true;
        needSplitFuncCount++;
      }
    }
    WHERE_NEXT;
=======
>>>>>>> ded3be49
  }
  if (needSplitFuncCount >= ((SAggLogicNode*)pNode)->pAggFuncs->length) {
    return false;
  }

  return true;
}

static bool lastRowScanOptCheckLastCache(SAggLogicNode* pAgg, SScanLogicNode* pScan) {
  if ((pAgg->hasLastRow == pAgg->hasLast && !pAgg->hasLastRow) || (!pAgg->hasLast && !pAgg->hasLastRow) ||
      NULL != pAgg->pGroupKeys || NULL != pScan->node.pConditions ||
      !hasSuitableCache(pScan->cacheLastMode, pAgg->hasLastRow, pAgg->hasLast) ||
      IS_TSWINDOW_SPECIFIED(pScan->scanRange)) {
    return false;
  }

  return true;
}

static bool lastRowScanOptMayBeOptimized(SLogicNode* pNode, void* pCtx) {
  if (QUERY_NODE_LOGIC_PLAN_AGG != nodeType(pNode) || 1 != LIST_LENGTH(pNode->pChildren) ||
      QUERY_NODE_LOGIC_PLAN_SCAN != nodeType(nodesListGetNode(pNode->pChildren, 0))) {
    return false;
  }

  SAggLogicNode*  pAgg = (SAggLogicNode*)pNode;
  SScanLogicNode* pScan = (SScanLogicNode*)nodesListGetNode(pNode->pChildren, 0);
  if (!lastRowScanOptCheckLastCache(pAgg, pScan)) {
    return false;
  }

  bool hasOtherFunc = false;
  if (!lastRowScanOptCheckFuncList(pNode, pScan->cacheLastMode, &hasOtherFunc)) {
    return false;
  }

  if (hasOtherFunc) {
    return false;
  }

  return true;
}

typedef struct SLastRowScanOptSetColDataTypeCxt {
  bool       doAgg;
  SNodeList* pLastCols;
  SNodeList* pOtherCols;
  int32_t    funcType;
  int32_t    pkBytes;
  int32_t    code;
} SLastRowScanOptSetColDataTypeCxt;

static EDealRes lastRowScanOptGetColAndSetDataType(SNode* pNode, void* pContext, bool setType) {
  if (QUERY_NODE_COLUMN == nodeType(pNode)) {
    SLastRowScanOptSetColDataTypeCxt* pCxt = pContext;
    if (pCxt->doAgg) {
      pCxt->code = nodesListMakeAppend(&pCxt->pLastCols, pNode);
      if (TSDB_CODE_SUCCESS != pCxt->code) {
        return DEAL_RES_ERROR;
      }
      if (setType) getLastCacheDataType(&(((SColumnNode*)pNode)->node.resType), pCxt->pkBytes);
    } else {
      SNode* pCol = NULL;
      FOREACH(pCol, pCxt->pLastCols) {
        if (nodesEqualNode(pCol, pNode)) {
          if (setType) getLastCacheDataType(&(((SColumnNode*)pNode)->node.resType), pCxt->pkBytes);
          break;
        }
      }
    }
    return DEAL_RES_IGNORE_CHILD;
  }
  return DEAL_RES_CONTINUE;
}

static EDealRes lastRowScanOptGetLastCols(SNode* pNode, void* pContext) {
  return lastRowScanOptGetColAndSetDataType(pNode, pContext, false);
}

static EDealRes lastRowScanOptSetColDataType(SNode* pNode, void* pContext) {
  return lastRowScanOptGetColAndSetDataType(pNode, pContext, true);
}

static void lastRowScanOptSetLastTargets(SNodeList* pTargets, SNodeList* pLastCols, SNodeList* pLastRowCols, bool erase,
                                         int32_t pkBytes) {
  SNode* pTarget = NULL;
  WHERE_EACH(pTarget, pTargets) {
    bool   found = false;
    SNode* pCol = NULL;
    FOREACH(pCol, pLastCols) {
      if (nodesEqualNode(pCol, pTarget)) {
        getLastCacheDataType(&(((SColumnNode*)pTarget)->node.resType), pkBytes);
        found = true;
        break;
      }
    }
    if (!found && nodeListNodeEqual(pLastRowCols, pTarget)) {
      found = true;
    }

    if (!found && erase) {
      ERASE_NODE(pTargets);
      continue;
    }
    WHERE_NEXT;
  }
}

static void lastRowScanOptRemoveUslessTargets(SNodeList* pTargets, SNodeList* pList1, SNodeList* pList2,
                                              SNodeList* pList3) {
  SNode* pTarget = NULL;
  WHERE_EACH(pTarget, pTargets) {
    bool   found = false;
    SNode* pCol = NULL;
    FOREACH(pCol, pList1) {
      if (nodesEqualNode(pCol, pTarget)) {
        found = true;
        break;
      }
    }
    if (!found) {
      FOREACH(pCol, pList2) {
        if (nodesEqualNode(pCol, pTarget)) {
          found = true;
          break;
        }
      }
    }

    if (!found && nodeListNodeEqual(pList3, pTarget)) {
      found = true;
    }

    if (!found) {
      ERASE_NODE(pTargets);
      continue;
    }
    WHERE_NEXT;
  }
}

static int32_t lastRowScanBuildFuncTypes(SScanLogicNode* pScan, SColumnNode* pColNode, int32_t funcType) {
  SFunctParam* pFuncTypeParam = taosMemoryCalloc(1, sizeof(SFunctParam));
  if (NULL == pFuncTypeParam) {
    return terrno;
  }
  pFuncTypeParam->type = funcType;
  if (NULL == pScan->pFuncTypes) {
    pScan->pFuncTypes = taosArrayInit(pScan->pScanCols->length, sizeof(SFunctParam));
    if (NULL == pScan->pFuncTypes) {
      taosMemoryFree(pFuncTypeParam);
      return terrno;
    }
  }

  pFuncTypeParam->pCol = taosMemoryCalloc(1, sizeof(SColumn));
  if (NULL == pFuncTypeParam->pCol) {
    taosMemoryFree(pFuncTypeParam);
    return terrno;
  }
  pFuncTypeParam->pCol->colId = pColNode->colId;
  tstrncpy(pFuncTypeParam->pCol->name, pColNode->colName, TSDB_COL_NAME_LEN);
  if (NULL == taosArrayPush(pScan->pFuncTypes, pFuncTypeParam)) {
    taosMemoryFree(pFuncTypeParam);
    return terrno;
  }

  taosMemoryFree(pFuncTypeParam);
  return TSDB_CODE_SUCCESS;
}

static int32_t lastRowScanOptimize(SOptimizeContext* pCxt, SLogicSubplan* pLogicSubplan) {
  SAggLogicNode* pAgg = (SAggLogicNode*)optFindPossibleNode(pLogicSubplan->pNode, lastRowScanOptMayBeOptimized, NULL);

  if (NULL == pAgg) {
    return TSDB_CODE_SUCCESS;
  }

  SLastRowScanOptSetColDataTypeCxt cxt = {.doAgg = true, .pLastCols = NULL, .pOtherCols = NULL};
  SNode*                           pNode = NULL;
  SColumnNode*                     pPKTsCol = NULL;
  SColumnNode*                     pNonPKCol = NULL;
  SScanLogicNode*                  pScan = (SScanLogicNode*)nodesListGetNode(pAgg->node.pChildren, 0);
  pScan->scanType = SCAN_TYPE_LAST_ROW;
  pScan->igLastNull = pAgg->hasLast ? true : false;
  SArray*    isDuplicateCol = taosArrayInit(pScan->pScanCols->length, sizeof(bool));
  SNodeList* pLastRowCols = NULL;
  bool       adjLastRowTsColName = false;
  char       tsColName[TSDB_COL_NAME_LEN] = {0};
  int32_t    code = 0;

  FOREACH(pNode, pAgg->pAggFuncs) {
    SFunctionNode* pFunc = (SFunctionNode*)pNode;
    int32_t        funcType = pFunc->funcType;
    SNode*         pParamNode = NULL;
    if (FUNCTION_TYPE_LAST == funcType) {
      (void)nodesListErase(pFunc->pParameterList, nodesListGetCell(pFunc->pParameterList, 1));
      nodesWalkExpr(nodesListGetNode(pFunc->pParameterList, 0), lastRowScanOptGetLastCols, &cxt);
      if (TSDB_CODE_SUCCESS != cxt.code) break;
    }
    FOREACH(pParamNode, pFunc->pParameterList) {
      if (FUNCTION_TYPE_LAST_ROW == funcType || FUNCTION_TYPE_LAST == funcType) {
        int32_t len = tsnprintf(pFunc->functionName, sizeof(pFunc->functionName),
                                FUNCTION_TYPE_LAST_ROW == funcType ? "_cache_last_row" : "_cache_last");
        pFunc->functionName[len] = '\0';
        code = fmGetFuncInfo(pFunc, NULL, 0);
        if (TSDB_CODE_SUCCESS != code) {
          nodesClearList(cxt.pLastCols);
          break;
        }
        cxt.funcType = pFunc->funcType;
        cxt.pkBytes = (pFunc->hasPk) ? pFunc->pkBytes : 0;
        // add duplicate cols which be removed for both last_row, last
        if (pAgg->hasLast && pAgg->hasLastRow) {
          if (QUERY_NODE_COLUMN == nodeType(pParamNode)) {
            SNode* pColNode = NULL;
            int    i = 0;
            FOREACH(pColNode, pScan->pScanCols) {
              bool  isDup = false;
              bool* isDuplicate = taosArrayGet(isDuplicateCol, i);
              if (NULL == isDuplicate) {
                if (NULL == taosArrayInsert(isDuplicateCol, i, &isDup)) {
                  code = terrno;
                  break;
                }
                isDuplicate = taosArrayGet(isDuplicateCol, i);
              }
              i++;
              if (nodesEqualNode(pParamNode, pColNode)) {
                if (*isDuplicate) {
                  if (0 == strncmp(((SColumnNode*)pColNode)->colName, "#dup_col.", 9)) {
                    continue;
                  }
                  SNode* newColNode = NULL;
                  code = nodesCloneNode(pColNode, &newColNode);
                  if (TSDB_CODE_SUCCESS != code) {
                    break;
                  }
                  snprintf(((SColumnNode*)newColNode)->colName, TSDB_COL_NAME_LEN, "#dup_col.%p", newColNode);
                  snprintf(((SColumnNode*)pParamNode)->colName, TSDB_COL_NAME_LEN, "#dup_col.%p", newColNode);
                  if (FUNCTION_TYPE_LAST_ROW == funcType &&
                      ((SColumnNode*)pParamNode)->colId == PRIMARYKEY_TIMESTAMP_COL_ID) {
                    if (!adjLastRowTsColName) {
                      adjLastRowTsColName = true;
                      tstrncpy(tsColName, ((SColumnNode*)pParamNode)->colName, TSDB_COL_NAME_LEN);
                    } else {
                      tstrncpy(((SColumnNode*)pParamNode)->colName, tsColName, TSDB_COL_NAME_LEN);
                      nodesDestroyNode(newColNode);
                      continue;
                    }
                  }

                  code = nodesListStrictAppend(pScan->pScanCols, newColNode);
                  if (TSDB_CODE_SUCCESS != code) break;
                  isDup = true;
                  if (NULL == taosArrayInsert(isDuplicateCol, pScan->pScanCols->length, &isDup)) {
                    code = terrno;
                    break;
                  }
                  SNode* pNew = NULL;
                  code = nodesCloneNode(newColNode, &pNew);
                  if (TSDB_CODE_SUCCESS != code) break;
                  code = nodesListStrictAppend(pScan->node.pTargets, pNew);
                  if (TSDB_CODE_SUCCESS != code) break;
                  if (funcType != FUNCTION_TYPE_LAST) {
                    pNew = NULL;
                    code = nodesCloneNode(newColNode, &pNew);
                    if (TSDB_CODE_SUCCESS != code) break;
                    code = nodesListMakeAppend(&pLastRowCols, pNew);
                    if (TSDB_CODE_SUCCESS != code) break;
                  }

                  code = lastRowScanBuildFuncTypes(pScan, (SColumnNode*)newColNode, pFunc->funcType);
                  if (TSDB_CODE_SUCCESS != code) break;
                } else {
                  isDup = true;
                  *isDuplicate = isDup;
                  if (funcType != FUNCTION_TYPE_LAST && !nodeListNodeEqual(cxt.pLastCols, pColNode)) {
                    SNode* pNew = NULL;
                    code = nodesCloneNode(pColNode, &pNew);
                    if (TSDB_CODE_SUCCESS != code) break;
                    code = nodesListMakeStrictAppend(&pLastRowCols, pNew);
                    if (TSDB_CODE_SUCCESS != code) break;
                  }
                  code = lastRowScanBuildFuncTypes(pScan, (SColumnNode*)pColNode, pFunc->funcType);
                  if (TSDB_CODE_SUCCESS != code) break;
                }
                continue;
              } else if (nodeListNodeEqual(pFunc->pParameterList, pColNode)) {
                if (funcType != FUNCTION_TYPE_LAST && ((SColumnNode*)pColNode)->colId == PRIMARYKEY_TIMESTAMP_COL_ID &&
                    !nodeListNodeEqual(pLastRowCols, pColNode)) {
                  SNode* pNew = NULL;
                  code = nodesCloneNode(pColNode, &pNew);
                  if (TSDB_CODE_SUCCESS != code) break;
                  code = nodesListMakeAppend(&pLastRowCols, pNew);
                  if (TSDB_CODE_SUCCESS != code) break;

                  code = lastRowScanBuildFuncTypes(pScan, (SColumnNode*)pColNode, pFunc->funcType);
                  if (TSDB_CODE_SUCCESS != code) break;
                  isDup = true;
                  *isDuplicate = isDup;
                }
              }
            }
            if (TSDB_CODE_SUCCESS != code) break;
            ;
            FOREACH(pColNode, pScan->pScanPseudoCols) {
              if (nodesEqualNode(pParamNode, pColNode)) {
                if (funcType != FUNCTION_TYPE_LAST) {
                  SNode* pNew = NULL;
                  code = nodesCloneNode(pColNode, &pNew);
                  if (TSDB_CODE_SUCCESS != code) break;
                  code = nodesListMakeAppend(&pLastRowCols, pNew);
                  if (TSDB_CODE_SUCCESS != code) break;
                }
              }
            }
          }
        }

        if (TSDB_CODE_SUCCESS != code) break;
        if (pFunc->hasPk) {
          code = nodesListMakeAppend(&cxt.pOtherCols,
                                     nodesListGetNode(pFunc->pParameterList, LIST_LENGTH(pFunc->pParameterList) - 1));
        }
        if (TSDB_CODE_SUCCESS != code) break;
      } else {
        pNode = nodesListGetNode(pFunc->pParameterList, 0);
        code = nodesListMakeAppend(&cxt.pOtherCols, pNode);
        if (TSDB_CODE_SUCCESS != code) break;

        if (FUNCTION_TYPE_SELECT_VALUE == funcType) {
          if (nodeType(pNode) == QUERY_NODE_COLUMN) {
            SColumnNode* pCol = (SColumnNode*)pNode;
            if (pCol->colId == PRIMARYKEY_TIMESTAMP_COL_ID) {
              pPKTsCol = pCol;
            } else {
              pNonPKCol = pCol;
            }
          }
        }
      }
    }
    if (TSDB_CODE_SUCCESS != code) break;
  }

  if (TSDB_CODE_SUCCESS != code) {
    taosArrayDestroy(isDuplicateCol);
    nodesClearList(cxt.pLastCols);
    return code;
  }

  if (NULL != cxt.pLastCols) {
    cxt.doAgg = false;
    cxt.funcType = FUNCTION_TYPE_CACHE_LAST;

    lastRowScanOptSetLastTargets(pScan->pScanCols, cxt.pLastCols, pLastRowCols, true, cxt.pkBytes);
    nodesWalkExprs(pScan->pScanPseudoCols, lastRowScanOptSetColDataType, &cxt);
    if (TSDB_CODE_SUCCESS != cxt.code) {
      nodesClearList(cxt.pLastCols);
      nodesClearList(cxt.pOtherCols);
      taosArrayDestroy(isDuplicateCol);
      return cxt.code;
    }
    lastRowScanOptSetLastTargets(pScan->node.pTargets, cxt.pLastCols, pLastRowCols, false, cxt.pkBytes);
    lastRowScanOptRemoveUslessTargets(pScan->node.pTargets, cxt.pLastCols, cxt.pOtherCols, pLastRowCols);
    if (pPKTsCol &&
        ((cxt.pLastCols->length == 1 && nodesEqualNode((SNode*)pPKTsCol, nodesListGetNode(cxt.pLastCols, 0))) ||
         (pScan->node.pTargets->length == 2 && cxt.pkBytes > 0))) {
      // when select last(ts),tbname,ts from ..., we add another ts to targets
      snprintf(pPKTsCol->colName, TSDB_COL_NAME_LEN, "#sel_val.%p", pPKTsCol);
      SNode* pNew = NULL;
      code = nodesCloneNode((SNode*)pPKTsCol, &pNew);
      if (TSDB_CODE_SUCCESS == code) {
        code = nodesListAppend(pScan->node.pTargets, pNew);
      }
      if (TSDB_CODE_SUCCESS != code) {
        nodesClearList(cxt.pLastCols);
        nodesClearList(cxt.pOtherCols);
        taosArrayDestroy(isDuplicateCol);
        return code;
      }
    }

    if (pNonPKCol && cxt.pLastCols->length == 1 &&
        nodesEqualNode((SNode*)pNonPKCol, nodesListGetNode(cxt.pLastCols, 0))) {
      // when select last(c1), c1 from ..., we add c1 to targets
      snprintf(pNonPKCol->colName, TSDB_COL_NAME_LEN, "#sel_val.%p", pNonPKCol);
      SNode* pNew = NULL;
      code = nodesCloneNode((SNode*)pNonPKCol, &pNew);
      if (TSDB_CODE_SUCCESS == code) {
        code = nodesListAppend(pScan->node.pTargets, pNew);
      }
    }

    nodesClearList(cxt.pLastCols);
  }
  nodesClearList(cxt.pOtherCols);

  pAgg->hasLastRow = false;
  pAgg->hasLast = false;

  pCxt->optimized = true;
  taosArrayDestroy(isDuplicateCol);
  return TSDB_CODE_SUCCESS;
}

static bool splitCacheLastFuncOptMayBeOptimized(SLogicNode* pNode, void* pCtx) {
  if (QUERY_NODE_LOGIC_PLAN_AGG != nodeType(pNode) || 1 != LIST_LENGTH(pNode->pChildren) ||
      QUERY_NODE_LOGIC_PLAN_SCAN != nodeType(nodesListGetNode(pNode->pChildren, 0))) {
    return false;
  }

  SAggLogicNode*  pAgg = (SAggLogicNode*)pNode;
  SScanLogicNode* pScan = (SScanLogicNode*)nodesListGetNode(pNode->pChildren, 0);
  if (!lastRowScanOptCheckLastCache(pAgg, pScan)) {
    return false;
  }

  bool hasOtherFunc = false;
  if (!lastRowScanOptCheckFuncList(pNode, pScan->cacheLastMode, &hasOtherFunc)) {
    return false;
  }

  if (pAgg->hasGroup || !hasOtherFunc) {
    return false;
  }

  return true;
}

static int32_t splitCacheLastFuncOptCreateAggLogicNode(SAggLogicNode** pNewAgg, SAggLogicNode* pAgg, SNodeList* pFunc,
                                                       SNodeList* pTargets) {
  SAggLogicNode* pNew = NULL;
  int32_t        code = nodesMakeNode(QUERY_NODE_LOGIC_PLAN_AGG, (SNode**)&pNew);
  if (NULL == pNew) {
    nodesDestroyList(pFunc);
    nodesDestroyList(pTargets);
    return code;
  }

  pNew->hasLastRow = false;
  pNew->hasLast = false;
  SNode* pFuncNode = NULL;
  FOREACH(pFuncNode, pFunc) {
    SFunctionNode* pFunc = (SFunctionNode*)pFuncNode;
    if (FUNCTION_TYPE_LAST_ROW == pFunc->funcType) {
      pNew->hasLastRow = true;
    } else if (FUNCTION_TYPE_LAST == pFunc->funcType) {
      pNew->hasLast = true;
    }
  }

  pNew->hasTimeLineFunc = pAgg->hasTimeLineFunc;
  pNew->hasGroupKeyOptimized = false;
  pNew->onlyHasKeepOrderFunc = pAgg->onlyHasKeepOrderFunc;
  pNew->node.groupAction = pAgg->node.groupAction;
  pNew->node.requireDataOrder = pAgg->node.requireDataOrder;
  pNew->node.resultDataOrder = pAgg->node.resultDataOrder;
  pNew->node.pTargets = pTargets;
  pNew->pAggFuncs = pFunc;
  code = nodesCloneList(pAgg->pGroupKeys, &pNew->pGroupKeys);
  if (TSDB_CODE_SUCCESS != code) {
    nodesDestroyNode((SNode*)pNew);
    return code;
  }
  code = nodesCloneNode(pAgg->node.pConditions, &pNew->node.pConditions);
  if (TSDB_CODE_SUCCESS != code) {
    nodesDestroyNode((SNode*)pNew);
    return code;
  }
  pNew->isGroupTb = pAgg->isGroupTb;
  pNew->isPartTb = pAgg->isPartTb;
  pNew->hasGroup = pAgg->hasGroup;
  code = nodesCloneList(pAgg->node.pChildren, &pNew->node.pChildren);
  if (TSDB_CODE_SUCCESS != code) {
    nodesDestroyNode((SNode*)pNew);
    return code;
  }

  SNode* pNode = nodesListGetNode(pNew->node.pChildren, 0);
  if (QUERY_NODE_LOGIC_PLAN_SCAN == nodeType(pNode)) {
    SScanLogicNode* pScan = (SScanLogicNode*)pNode;
    SNodeList*      pOldScanCols = NULL;
    TSWAP(pScan->pScanCols, pOldScanCols);
    nodesDestroyList(pScan->pScanPseudoCols);
    pScan->pScanPseudoCols = NULL;
    nodesDestroyList(pScan->node.pTargets);
    pScan->node.pTargets = NULL;
    SNodeListNode* list = NULL;
    code = nodesMakeNode(QUERY_NODE_NODE_LIST, (SNode**)&list);
    if (!list) {
      nodesDestroyNode((SNode*)pNew);
      return code;
    }
    list->pNodeList = pFunc;
    code = nodesCollectColumnsFromNode((SNode*)list, NULL, COLLECT_COL_TYPE_COL, &pScan->pScanCols);
    if (TSDB_CODE_SUCCESS != code) {
      nodesDestroyNode((SNode*)pNew);
      return code;
    }
    code = nodesCollectColumnsFromNode((SNode*)list, NULL, COLLECT_COL_TYPE_TAG, &pScan->pScanPseudoCols);
    if (TSDB_CODE_SUCCESS != code) {
      nodesDestroyNode((SNode*)pNew);
      return code;
    }
    nodesFree(list);
    bool found = false;
    FOREACH(pNode, pScan->pScanCols) {
      if (PRIMARYKEY_TIMESTAMP_COL_ID == ((SColumnNode*)pNode)->colId) {
        found = true;
        break;
      }
    }
    if (!found) {
      FOREACH(pNode, pOldScanCols) {
        if (PRIMARYKEY_TIMESTAMP_COL_ID == ((SColumnNode*)pNode)->colId) {
          SNode* pTmp = NULL;
          code = nodesCloneNode(pNode, &pTmp);
          if (TSDB_CODE_SUCCESS == code) {
            code = nodesListMakeStrictAppend(&pScan->pScanCols, pTmp);
          }
          break;
        }
      }
      if (TSDB_CODE_SUCCESS != code) {
        nodesDestroyNode((SNode*)pNew);
        return code;
      }
    }
    nodesDestroyList(pOldScanCols);
    code = createColumnByRewriteExprs(pScan->pScanCols, &pScan->node.pTargets);
    if (TSDB_CODE_SUCCESS != code) {
      nodesDestroyNode((SNode*)pNew);
      return code;
    }
    code = createColumnByRewriteExprs(pScan->pScanPseudoCols, &pScan->node.pTargets);
    if (TSDB_CODE_SUCCESS != code) {
      nodesDestroyNode((SNode*)pNew);
      return code;
    }
    OPTIMIZE_FLAG_CLEAR_MASK(pScan->node.optimizedFlag, OPTIMIZE_FLAG_SCAN_PATH);
  }

  *pNewAgg = pNew;

  return TSDB_CODE_SUCCESS;
}

static int32_t splitCacheLastFuncOptModifyAggLogicNode(SAggLogicNode* pAgg) {
  pAgg->hasTimeLineFunc = false;
  pAgg->onlyHasKeepOrderFunc = true;

  return TSDB_CODE_SUCCESS;
}

static int32_t splitCacheLastFuncOptCreateMergeLogicNode(SMergeLogicNode** pNew, SAggLogicNode* pAgg1,
                                                         SAggLogicNode* pAgg2) {
  SMergeLogicNode* pMerge = NULL;
  int32_t          code = nodesMakeNode(QUERY_NODE_LOGIC_PLAN_MERGE, (SNode**)&pMerge);
  if (NULL == pMerge) {
    return code;
  }
  pMerge->colsMerge = true;
  pMerge->numOfChannels = 2;
  pMerge->srcGroupId = -1;
  pMerge->node.precision = pAgg1->node.precision;

  SNode* pNewAgg1 = NULL;
  code = nodesCloneNode((SNode*)pAgg1, &pNewAgg1);
  if (TSDB_CODE_SUCCESS != code) {
    nodesDestroyNode((SNode*)pMerge);
    return code;
  }
  SNode* pNewAgg2 = NULL;
  code = nodesCloneNode((SNode*)pAgg2, &pNewAgg2);
  if (TSDB_CODE_SUCCESS != code) {
    nodesDestroyNode(pNewAgg1);
    nodesDestroyNode((SNode*)pMerge);
    return code;
  }

  ((SAggLogicNode*)pNewAgg1)->node.pParent = (SLogicNode*)pMerge;
  ((SAggLogicNode*)pNewAgg2)->node.pParent = (SLogicNode*)pMerge;

  SNode* pNode = NULL;
  FOREACH(pNode, ((SAggLogicNode*)pNewAgg1)->node.pChildren) { ((SLogicNode*)pNode)->pParent = (SLogicNode*)pNewAgg1; }
  FOREACH(pNode, ((SAggLogicNode*)pNewAgg2)->node.pChildren) { ((SLogicNode*)pNode)->pParent = (SLogicNode*)pNewAgg2; }

  SNodeList* pNewTargets1 = NULL;
  code = nodesCloneList(pAgg1->node.pTargets, &pNewTargets1);
  if (TSDB_CODE_SUCCESS == code) {
    code = nodesListMakeStrictAppendList(&pMerge->node.pTargets, pNewTargets1);
  }
  SNodeList* pNewTargets2 = NULL;
  if (TSDB_CODE_SUCCESS == code) {
    code = nodesCloneList(pAgg2->node.pTargets, &pNewTargets2);
  }
  if (TSDB_CODE_SUCCESS == code) {
    code = nodesListMakeStrictAppendList(&pMerge->node.pTargets, pNewTargets2);
  }
  if (TSDB_CODE_SUCCESS == code) {
    code = nodesListMakeStrictAppend(&pMerge->node.pChildren, pNewAgg1);
  }
  if (TSDB_CODE_SUCCESS == code) {
    code = nodesListMakeStrictAppend(&pMerge->node.pChildren, pNewAgg2);
  }

  if (TSDB_CODE_SUCCESS != code) {
    nodesDestroyNode(pNewAgg1);
    nodesDestroyNode(pNewAgg2);
    nodesDestroyNode((SNode*)pMerge);
  } else {
    *pNew = pMerge;
  }

  return code;
}

static int32_t splitCacheLastFuncOptimize(SOptimizeContext* pCxt, SLogicSubplan* pLogicSubplan) {
  SAggLogicNode* pAgg =
      (SAggLogicNode*)optFindPossibleNode(pLogicSubplan->pNode, splitCacheLastFuncOptMayBeOptimized, NULL);

  if (NULL == pAgg) {
    return TSDB_CODE_SUCCESS;
  }
  SScanLogicNode* pScan = (SScanLogicNode*)nodesListGetNode(pAgg->node.pChildren, 0);
  SNode*          pNode = NULL;
  SNodeList*      pAggFuncList = NULL;
  int32_t         code = 0;

  {
    bool hasLast = false;
    bool hasLastRow = false;
    WHERE_EACH(pNode, pAgg->pAggFuncs) {
      SFunctionNode* pFunc = (SFunctionNode*)pNode;
      int32_t        funcType = pFunc->funcType;

      if (isNeedSplitCacheLastFunc(pFunc, pScan)) {
        SNode* pNew = NULL;
        code = nodesCloneNode(pNode, &pNew);
        if (TSDB_CODE_SUCCESS == code) {
          code = nodesListMakeStrictAppend(&pAggFuncList, pNew);
        }
        if (TSDB_CODE_SUCCESS != code) {
          break;
        }
        ERASE_NODE(pAgg->pAggFuncs);
        continue;
      }
      if (FUNCTION_TYPE_LAST_ROW == funcType) {
        hasLastRow = true;
      } else if (FUNCTION_TYPE_LAST == funcType) {
        hasLast = true;
      }
      WHERE_NEXT;
    }
    pAgg->hasLast = hasLast;
    pAgg->hasLastRow = hasLastRow;
  }
  if (TSDB_CODE_SUCCESS != code) {
    nodesDestroyList(pAggFuncList);
    return code;
  }

  if (NULL == pAggFuncList) {
    planError("empty agg func list while splite projections, funcNum:%d", pAgg->pAggFuncs->length);
    return TSDB_CODE_PLAN_INTERNAL_ERROR;
  }

  SNodeList* pTargets = NULL;
  {
    WHERE_EACH(pNode, pAgg->node.pTargets) {
      SColumnNode* pCol = (SColumnNode*)pNode;
      SNode*       pFuncNode = NULL;
      bool         found = false;
      FOREACH(pFuncNode, pAggFuncList) {
        SFunctionNode* pFunc = (SFunctionNode*)pFuncNode;
        if (0 == strcmp(pFunc->node.aliasName, pCol->colName)) {
          SNode* pNew = NULL;
          code = nodesCloneNode(pNode, &pNew);
          if (TSDB_CODE_SUCCESS == code) {
            code = nodesListMakeStrictAppend(&pTargets, pNew);
          }
          found = true;
          break;
        }
      }
      if (TSDB_CODE_SUCCESS != code) {
        break;
      }
      if (found) {
        ERASE_NODE(pAgg->node.pTargets);
        continue;
      }
      WHERE_NEXT;
    }
  }
  if (TSDB_CODE_SUCCESS != code) {
    nodesDestroyList(pTargets);
    return code;
  }

  if (NULL == pTargets) {
    planError("empty target func list while splite projections, targetsNum:%d", pAgg->node.pTargets->length);
    nodesDestroyList(pAggFuncList);
    return TSDB_CODE_PLAN_INTERNAL_ERROR;
  }

  SMergeLogicNode* pMerge = NULL;
  SAggLogicNode*   pNewAgg = NULL;
  code = splitCacheLastFuncOptCreateAggLogicNode(&pNewAgg, pAgg, pAggFuncList, pTargets);
  if (TSDB_CODE_SUCCESS == code) {
    code = splitCacheLastFuncOptModifyAggLogicNode(pAgg);
  }
  if (TSDB_CODE_SUCCESS == code) {
    code = splitCacheLastFuncOptCreateMergeLogicNode(&pMerge, pNewAgg, pAgg);
  }
  if (TSDB_CODE_SUCCESS == code) {
    code = replaceLogicNode(pLogicSubplan, (SLogicNode*)pAgg, (SLogicNode*)pMerge);
  }

  nodesDestroyNode((SNode*)pAgg);
  nodesDestroyNode((SNode*)pNewAgg);

  if (TSDB_CODE_SUCCESS != code) {
    nodesDestroyNode((SNode*)pMerge);
  }

  pCxt->optimized = true;
  return code;
}

// merge projects
static bool mergeProjectsMayBeOptimized(SLogicNode* pNode, void* pCtx) {
  if (QUERY_NODE_LOGIC_PLAN_PROJECT != nodeType(pNode) || 1 != LIST_LENGTH(pNode->pChildren)) {
    return false;
  }
  SLogicNode* pChild = (SLogicNode*)nodesListGetNode(pNode->pChildren, 0);
  if (QUERY_NODE_LOGIC_PLAN_PROJECT != nodeType(pChild) || 1 < LIST_LENGTH(pChild->pChildren) ||
      NULL != pChild->pConditions || NULL != pChild->pLimit || NULL != pChild->pSlimit) {
    return false;
  }

  return true;
}

typedef struct SMergeProjectionsContext {
  SProjectLogicNode* pChildProj;
  int32_t            errCode;
} SMergeProjectionsContext;

static EDealRes mergeProjectionsExpr2(SNode** pNode, void* pContext) {
  SMergeProjectionsContext* pCxt = pContext;
  SProjectLogicNode*        pChildProj = pCxt->pChildProj;
  if (QUERY_NODE_COLUMN == nodeType(*pNode)) {
    SColumnNode* pProjCol = (SColumnNode*)(*pNode);
    SNode*       pProjection;
    int32_t      projIdx = 1;
    FOREACH(pProjection, pChildProj->pProjections) {
      if (isColRefExpr(pProjCol, (SExprNode*)pProjection)) {
        SNode* pExpr = NULL;
        pCxt->errCode = nodesCloneNode(pProjection, &pExpr);
        if (pExpr == NULL) {
          return DEAL_RES_ERROR;
        }
        snprintf(((SExprNode*)pExpr)->aliasName, sizeof(((SExprNode*)pExpr)->aliasName), "%s",
                 ((SExprNode*)*pNode)->aliasName);
        nodesDestroyNode(*pNode);
        *pNode = pExpr;
        return DEAL_RES_IGNORE_CHILD;
      }
    }
  }
  return DEAL_RES_CONTINUE;
}

static EDealRes mergeProjectionsExpr(SNode** pNode, void* pContext) {
  SMergeProjectionsContext* pCxt = pContext;
  SProjectLogicNode*        pChildProj = pCxt->pChildProj;
  if (QUERY_NODE_COLUMN == nodeType(*pNode)) {
    SNode* pTarget;
    FOREACH(pTarget, ((SLogicNode*)pChildProj)->pTargets) {
      if (nodesEqualNode(pTarget, *pNode)) {
        SNode* pProjection;
        FOREACH(pProjection, pChildProj->pProjections) {
          if (0 == strcmp(((SColumnNode*)pTarget)->colName, ((SExprNode*)pProjection)->aliasName)) {
            SNode* pExpr = NULL;
            pCxt->errCode = nodesCloneNode(pProjection, &pExpr);
            if (pExpr == NULL) {
              return DEAL_RES_ERROR;
            }
            snprintf(((SExprNode*)pExpr)->aliasName, sizeof(((SExprNode*)pExpr)->aliasName), "%s",
                     ((SExprNode*)*pNode)->aliasName);
            nodesDestroyNode(*pNode);
            *pNode = pExpr;
            return DEAL_RES_IGNORE_CHILD;
          }
        }
      }
    }
  }
  return DEAL_RES_CONTINUE;
}

static int32_t mergeProjectsOptimizeImpl(SOptimizeContext* pCxt, SLogicSubplan* pLogicSubplan, SLogicNode* pSelfNode) {
  SLogicNode* pChild = (SLogicNode*)nodesListGetNode(pSelfNode->pChildren, 0);
  if (((SProjectLogicNode*)pChild)->ignoreGroupId) {
    ((SProjectLogicNode*)pSelfNode)->inputIgnoreGroup = true;
  }
  SMergeProjectionsContext cxt = {.pChildProj = (SProjectLogicNode*)pChild, .errCode = TSDB_CODE_SUCCESS};
  nodesRewriteExprs(((SProjectLogicNode*)pSelfNode)->pProjections, mergeProjectionsExpr2, &cxt);
  int32_t code = cxt.errCode;

  if (TSDB_CODE_SUCCESS == code) {
    if (1 == LIST_LENGTH(pChild->pChildren)) {
      SLogicNode* pGrandChild = (SLogicNode*)nodesListGetNode(pChild->pChildren, 0);
      code = replaceLogicNode(pLogicSubplan, pChild, pGrandChild);
    } else {  // no grand child
      NODES_CLEAR_LIST(pSelfNode->pChildren);
    }
  }

  if (TSDB_CODE_SUCCESS == code) {
    NODES_CLEAR_LIST(pChild->pChildren);
  }
  nodesDestroyNode((SNode*)pChild);
  pCxt->optimized = true;
  return code;
}

static int32_t mergeProjectsOptimize(SOptimizeContext* pCxt, SLogicSubplan* pLogicSubplan) {
  SLogicNode* pProjectNode = optFindPossibleNode(pLogicSubplan->pNode, mergeProjectsMayBeOptimized, NULL);
  if (NULL == pProjectNode) {
    return TSDB_CODE_SUCCESS;
  }

  return mergeProjectsOptimizeImpl(pCxt, pLogicSubplan, pProjectNode);
}

static bool tagScanOptShouldBeOptimized(SLogicNode* pNode, void* pCtx) {
  if (QUERY_NODE_LOGIC_PLAN_SCAN != nodeType(pNode) || (SCAN_TYPE_TAG == ((SScanLogicNode*)pNode)->scanType)) {
    return false;
  }
  SScanLogicNode* pScan = (SScanLogicNode*)pNode;
  if (pScan->hasNormalCols) {
    return false;
  }
  if (pScan->tableType == TSDB_SYSTEM_TABLE) {
    return false;
  }
  if (NULL == pNode->pParent || QUERY_NODE_LOGIC_PLAN_AGG != nodeType(pNode->pParent) ||
      1 != LIST_LENGTH(pNode->pParent->pChildren)) {
    return false;
  }

  SAggLogicNode* pAgg = (SAggLogicNode*)(pNode->pParent);
  if (NULL == pAgg->pGroupKeys || NULL != pAgg->pAggFuncs || keysHasCol(pAgg->pGroupKeys) ||
      !planOptNodeListHasTbname(pAgg->pGroupKeys)) {
    return false;
  }

  SNode* pGroupKey = NULL;
  FOREACH(pGroupKey, pAgg->pGroupKeys) {
    SNode* pGroup = NULL;
    FOREACH(pGroup, ((SGroupingSetNode*)pGroupKey)->pParameterList) {
      if (QUERY_NODE_COLUMN != nodeType(pGroup)) {
        return false;
      }
    }
  }
  return true;
}

static int32_t tagScanOptimize(SOptimizeContext* pCxt, SLogicSubplan* pLogicSubplan) {
  SScanLogicNode* pScanNode =
      (SScanLogicNode*)optFindPossibleNode(pLogicSubplan->pNode, tagScanOptShouldBeOptimized, NULL);
  if (NULL == pScanNode) {
    return TSDB_CODE_SUCCESS;
  }

  pScanNode->scanType = SCAN_TYPE_TAG;
  SNode* pTarget = NULL;
  FOREACH(pTarget, pScanNode->node.pTargets) {
    if (PRIMARYKEY_TIMESTAMP_COL_ID == ((SColumnNode*)(pTarget))->colId) {
      ERASE_NODE(pScanNode->node.pTargets);
      break;
    }
  }

  NODES_DESTORY_LIST(pScanNode->pScanCols);

  SLogicNode* pAgg = pScanNode->node.pParent;
  if (NULL == pAgg->pParent) {
    SNodeList* pScanTargets = NULL;
    int32_t    code = nodesMakeList(&pScanTargets);
    if (TSDB_CODE_SUCCESS != code) {
      return code;
    }

    SNode* pAggTarget = NULL;
    FOREACH(pAggTarget, pAgg->pTargets) {
      SNode* pScanTarget = NULL;
      FOREACH(pScanTarget, pScanNode->node.pTargets) {
        if (0 == strcmp(((SColumnNode*)pAggTarget)->colName, ((SColumnNode*)pScanTarget)->colName)) {
          SNode* pNew = NULL;
          code = nodesCloneNode(pScanTarget, &pNew);
          if (TSDB_CODE_SUCCESS == code) {
            code = nodesListAppend(pScanTargets, pNew);
          }
          break;
        }
      }
      if (TSDB_CODE_SUCCESS != code) {
        break;
      }
    }
    nodesDestroyList(pScanNode->node.pTargets);
    pScanNode->node.pTargets = pScanTargets;
  }

  pScanNode->onlyMetaCtbIdx = false;

  pCxt->optimized = true;
  return TSDB_CODE_SUCCESS;
}

static bool pushDownLimitOptShouldBeOptimized(SLogicNode* pNode, void* pCtx) {
  if ((NULL == pNode->pLimit && pNode->pSlimit == NULL) || 1 != LIST_LENGTH(pNode->pChildren)) {
    return false;
  }

  SLogicNode* pChild = (SLogicNode*)nodesListGetNode(pNode->pChildren, 0);
  if (pChild->pLimit || pChild->pSlimit) return false;
  return true;
}

static void swapLimit(SLogicNode* pParent, SLogicNode* pChild) {
  pChild->pLimit = pParent->pLimit;
  pParent->pLimit = NULL;
}

static int32_t pushDownLimitHow(SLogicNode* pNodeWithLimit, SLogicNode* pNodeLimitPushTo, bool* pPushed);
static int32_t pushDownLimitTo(SLogicNode* pNodeWithLimit, SLogicNode* pNodeLimitPushTo, bool* pPushed) {
  int32_t code = 0;
  bool    cloned;
  switch (nodeType(pNodeLimitPushTo)) {
    case QUERY_NODE_LOGIC_PLAN_WINDOW: {
      SWindowLogicNode* pWindow = (SWindowLogicNode*)pNodeLimitPushTo;
      if (pWindow->winType != WINDOW_TYPE_INTERVAL) break;
      code = cloneLimit(pNodeWithLimit, pNodeLimitPushTo, CLONE_LIMIT_SLIMIT, &cloned);
      if (TSDB_CODE_SUCCESS == code) {
        *pPushed = true;
      }
      return code;
    }
    case QUERY_NODE_LOGIC_PLAN_SORT:
      if (((SSortLogicNode*)pNodeLimitPushTo)->calcGroupId) break;
      // fall through
    case QUERY_NODE_LOGIC_PLAN_FILL: {
      SNode* pChild = NULL;
      code = cloneLimit(pNodeWithLimit, pNodeLimitPushTo, CLONE_LIMIT_SLIMIT, &cloned);
      if (TSDB_CODE_SUCCESS != code) {
        return code;
      }
      FOREACH(pChild, pNodeLimitPushTo->pChildren) {
        code = pushDownLimitHow(pNodeLimitPushTo, (SLogicNode*)pChild, &cloned);
        if (TSDB_CODE_SUCCESS != code) {
          return code;
        }
      }
      *pPushed = true;
      return code;
    }
    case QUERY_NODE_LOGIC_PLAN_AGG: {
      if (nodeType(pNodeWithLimit) == QUERY_NODE_LOGIC_PLAN_PROJECT &&
          (isPartTagAgg((SAggLogicNode*)pNodeLimitPushTo) || isPartTableAgg((SAggLogicNode*)pNodeLimitPushTo))) {
        // when part by tag/tbname, slimit will be cloned to agg, and it will be pipelined.
        // The scan below will do scanning with group order
        code = cloneLimit(pNodeWithLimit, pNodeLimitPushTo, CLONE_SLIMIT, &cloned);
        if (TSDB_CODE_SUCCESS == code) {
          *pPushed = cloned;
        }
        return code;
      }
      // else if not part by tag and tbname, the partition node below indicates that results are sorted, the agg node
      // can be pipelined.
      if (nodeType(pNodeWithLimit) == QUERY_NODE_LOGIC_PLAN_PROJECT && LIST_LENGTH(pNodeLimitPushTo->pChildren) == 1) {
        SLogicNode* pChild = (SLogicNode*)nodesListGetNode(pNodeLimitPushTo->pChildren, 0);
        if (nodeType(pChild) == QUERY_NODE_LOGIC_PLAN_PARTITION) {
          pNodeLimitPushTo->forceCreateNonBlockingOptr = true;
          code = cloneLimit(pNodeWithLimit, pNodeLimitPushTo, CLONE_SLIMIT, &cloned);
          if (TSDB_CODE_SUCCESS == code) {
            *pPushed = cloned;
          }
          return code;
        }
        // Currently, partColOpt is executed after pushDownLimitOpt, and partColOpt will replace partition node with
        // sort node.
        // To avoid dependencies between these two optimizations, we add sort node too.
        if (nodeType(pChild) == QUERY_NODE_LOGIC_PLAN_SORT && ((SSortLogicNode*)pChild)->calcGroupId) {
          pNodeLimitPushTo->forceCreateNonBlockingOptr = true;
          code = cloneLimit(pNodeWithLimit, pNodeLimitPushTo, CLONE_SLIMIT, &cloned);
          if (TSDB_CODE_SUCCESS == code) {
            *pPushed = cloned;
          }
          return code;
        }
      }
      break;
    }
    case QUERY_NODE_LOGIC_PLAN_SCAN:
      if (nodeType(pNodeWithLimit) == QUERY_NODE_LOGIC_PLAN_PROJECT && pNodeWithLimit->pLimit) {
        if (((SProjectLogicNode*)pNodeWithLimit)->inputIgnoreGroup) {
          code = cloneLimit(pNodeWithLimit, pNodeLimitPushTo, CLONE_LIMIT, &cloned);
        } else {
          swapLimit(pNodeWithLimit, pNodeLimitPushTo);
        }
        if (TSDB_CODE_SUCCESS == code) {
          *pPushed = true;
        }
        return code;
      }
      break;
    case QUERY_NODE_LOGIC_PLAN_JOIN: {
      code = cloneLimit(pNodeWithLimit, pNodeLimitPushTo, CLONE_LIMIT, &cloned);
      break;
    }
    default:
      break;
  }
  *pPushed = false;
  return code;
}

static int32_t pushDownLimitHow(SLogicNode* pNodeWithLimit, SLogicNode* pNodeLimitPushTo, bool* pPushed) {
  switch (nodeType(pNodeWithLimit)) {
    case QUERY_NODE_LOGIC_PLAN_PROJECT:
    case QUERY_NODE_LOGIC_PLAN_FILL:
      return pushDownLimitTo(pNodeWithLimit, pNodeLimitPushTo, pPushed);
    case QUERY_NODE_LOGIC_PLAN_SORT: {
      SSortLogicNode* pSort = (SSortLogicNode*)pNodeWithLimit;
      if (sortPriKeyOptIsPriKeyOrderBy(pSort->pSortKeys))
        return pushDownLimitTo(pNodeWithLimit, pNodeLimitPushTo, pPushed);
    }
    default:
      break;
  }
  *pPushed = false;
  return TSDB_CODE_SUCCESS;
}

static int32_t pushDownLimitOptimize(SOptimizeContext* pCxt, SLogicSubplan* pLogicSubplan) {
  SLogicNode* pNode = optFindPossibleNode(pLogicSubplan->pNode, pushDownLimitOptShouldBeOptimized, NULL);
  if (NULL == pNode) {
    return TSDB_CODE_SUCCESS;
  }

  SLogicNode* pChild = (SLogicNode*)nodesListGetNode(pNode->pChildren, 0);
  nodesDestroyNode(pChild->pLimit);
  bool    pushed = false;
  int32_t code = pushDownLimitHow(pNode, pChild, &pushed);
  if (TSDB_CODE_SUCCESS != code) {
    return code;
  }
  if (pushed) {
    pCxt->optimized = true;
  }
  return TSDB_CODE_SUCCESS;
}

typedef struct STbCntScanOptInfo {
  SAggLogicNode*  pAgg;
  SScanLogicNode* pScan;
  SName           table;
} STbCntScanOptInfo;

static bool tbCntScanOptIsEligibleGroupKeys(SNodeList* pGroupKeys) {
  if (NULL == pGroupKeys) {
    return true;
  }

  SNode* pGroupKey = NULL;
  FOREACH(pGroupKey, pGroupKeys) {
    SNode* pKey = nodesListGetNode(((SGroupingSetNode*)pGroupKey)->pParameterList, 0);
    if (QUERY_NODE_COLUMN != nodeType(pKey)) {
      return false;
    }
    SColumnNode* pCol = (SColumnNode*)pKey;
    if (0 != strcmp(pCol->colName, "db_name") && 0 != strcmp(pCol->colName, "stable_name")) {
      return false;
    }
  }

  return true;
}

static bool tbCntScanOptNotNullableExpr(SNode* pNode) {
  if (QUERY_NODE_COLUMN != nodeType(pNode)) {
    return false;
  }
  const char* pColName = ((SColumnNode*)pNode)->colName;
  return 0 == strcmp(pColName, "*") || 0 == strcmp(pColName, "db_name") || 0 == strcmp(pColName, "stable_name") ||
         0 == strcmp(pColName, "table_name");
}

static bool tbCntScanOptIsEligibleAggFuncs(SNodeList* pAggFuncs) {
  SNode* pNode = NULL;
  FOREACH(pNode, pAggFuncs) {
    SFunctionNode* pFunc = (SFunctionNode*)nodesListGetNode(pAggFuncs, 0);
    if (FUNCTION_TYPE_COUNT != pFunc->funcType ||
        !tbCntScanOptNotNullableExpr(nodesListGetNode(pFunc->pParameterList, 0))) {
      return false;
    }
  }
  return LIST_LENGTH(pAggFuncs) > 0;
}

static bool tbCntScanOptIsEligibleAgg(SAggLogicNode* pAgg) {
  return tbCntScanOptIsEligibleGroupKeys(pAgg->pGroupKeys) && tbCntScanOptIsEligibleAggFuncs(pAgg->pAggFuncs);
}

static bool tbCntScanOptGetColValFromCond(SOperatorNode* pOper, SColumnNode** pCol, SValueNode** pVal) {
  if (OP_TYPE_EQUAL != pOper->opType) {
    return false;
  }

  *pCol = NULL;
  *pVal = NULL;
  if (QUERY_NODE_COLUMN == nodeType(pOper->pLeft)) {
    *pCol = (SColumnNode*)pOper->pLeft;
  } else if (QUERY_NODE_VALUE == nodeType(pOper->pLeft)) {
    *pVal = (SValueNode*)pOper->pLeft;
  }
  if (QUERY_NODE_COLUMN == nodeType(pOper->pRight)) {
    *pCol = (SColumnNode*)pOper->pRight;
  } else if (QUERY_NODE_VALUE == nodeType(pOper->pRight)) {
    *pVal = (SValueNode*)pOper->pRight;
  }

  return NULL != *pCol && NULL != *pVal;
}

static bool tbCntScanOptIsEligibleLogicCond(STbCntScanOptInfo* pInfo, SLogicConditionNode* pCond) {
  if (LOGIC_COND_TYPE_AND != pCond->condType) {
    return false;
  }

  bool         hasDbCond = false;
  bool         hasStbCond = false;
  SColumnNode* pCol = NULL;
  SValueNode*  pVal = NULL;
  SNode*       pNode = NULL;
  FOREACH(pNode, pCond->pParameterList) {
    if (QUERY_NODE_OPERATOR != nodeType(pNode) || !tbCntScanOptGetColValFromCond((SOperatorNode*)pNode, &pCol, &pVal)) {
      return false;
    }
    if (!hasDbCond && 0 == strcmp(pCol->colName, "db_name")) {
      hasDbCond = true;
      tstrncpy(pInfo->table.dbname, pVal->literal, TSDB_DB_NAME_LEN);
    } else if (!hasStbCond && 0 == strcmp(pCol->colName, "stable_name")) {
      hasStbCond = true;
      tstrncpy(pInfo->table.tname, pVal->literal, TSDB_TABLE_NAME_LEN);
    } else {
      return false;
    }
  }
  return hasDbCond;
}

static bool tbCntScanOptIsEligibleOpCond(SOperatorNode* pCond) {
  SColumnNode* pCol = NULL;
  SValueNode*  pVal = NULL;
  if (!tbCntScanOptGetColValFromCond(pCond, &pCol, &pVal)) {
    return false;
  }
  return 0 == strcmp(pCol->colName, "db_name");
}

static bool tbCntScanOptIsEligibleConds(STbCntScanOptInfo* pInfo, SNode* pConditions) {
  if (NULL == pConditions) {
    return true;
  }
  if (LIST_LENGTH(pInfo->pAgg->pGroupKeys) != 0) {
    return false;
  }
  if (QUERY_NODE_LOGIC_CONDITION == nodeType(pConditions)) {
    return tbCntScanOptIsEligibleLogicCond(pInfo, (SLogicConditionNode*)pConditions);
  }

  if (QUERY_NODE_OPERATOR == nodeType(pConditions)) {
    return tbCntScanOptIsEligibleOpCond((SOperatorNode*)pConditions);
  }

  return false;
}

static bool tbCntScanOptIsEligibleScan(STbCntScanOptInfo* pInfo) {
  if (0 != strcmp(pInfo->pScan->tableName.dbname, TSDB_INFORMATION_SCHEMA_DB) ||
      0 != strcmp(pInfo->pScan->tableName.tname, TSDB_INS_TABLE_TABLES) || NULL != pInfo->pScan->pGroupTags ||
      0 != strcmp(pInfo->pScan->tableName.tname, TSDB_INS_DISK_USAGE) ||
      0 != strcmp(pInfo->pScan->tableName.tname, TSDB_INS_TABLE_FILESETS)) {
    return false;
  }
  if (1 == pInfo->pScan->pVgroupList->numOfVgroups && MNODE_HANDLE == pInfo->pScan->pVgroupList->vgroups[0].vgId) {
    return false;
  }
  return tbCntScanOptIsEligibleConds(pInfo, pInfo->pScan->node.pConditions);
}

static bool tbCntScanOptShouldBeOptimized(SLogicNode* pNode, STbCntScanOptInfo* pInfo) {
  if (QUERY_NODE_LOGIC_PLAN_AGG != nodeType(pNode) || 1 != LIST_LENGTH(pNode->pChildren) ||
      QUERY_NODE_LOGIC_PLAN_SCAN != nodeType(nodesListGetNode(pNode->pChildren, 0))) {
    return false;
  }

  pInfo->pAgg = (SAggLogicNode*)pNode;
  pInfo->pScan = (SScanLogicNode*)nodesListGetNode(pNode->pChildren, 0);
  return tbCntScanOptIsEligibleAgg(pInfo->pAgg) && tbCntScanOptIsEligibleScan(pInfo);
}

static int32_t tbCntScanOptCreateTableCountFunc(SNode** ppNode) {
  SFunctionNode* pFunc = NULL;
  int32_t        code = nodesMakeNode(QUERY_NODE_FUNCTION, (SNode**)&pFunc);
  if (NULL == pFunc) {
    return code;
  }
  tstrncpy(pFunc->functionName, "_table_count", TSDB_FUNC_NAME_LEN);
  tstrncpy(pFunc->node.aliasName, "_table_count", TSDB_COL_NAME_LEN);
  code = fmGetFuncInfo(pFunc, NULL, 0);
  if (TSDB_CODE_SUCCESS != code) {
    nodesDestroyNode((SNode*)pFunc);
    return code;
  }
  *ppNode = (SNode*)pFunc;
  return code;
}

static int32_t tbCntScanOptRewriteScan(STbCntScanOptInfo* pInfo) {
  pInfo->pScan->scanType = SCAN_TYPE_TABLE_COUNT;
  tstrncpy(pInfo->pScan->tableName.dbname, pInfo->table.dbname, TSDB_DB_NAME_LEN);
  tstrncpy(pInfo->pScan->tableName.tname, pInfo->table.tname, TSDB_TABLE_NAME_LEN);
  NODES_DESTORY_LIST(pInfo->pScan->node.pTargets);
  NODES_DESTORY_LIST(pInfo->pScan->pScanCols);
  NODES_DESTORY_NODE(pInfo->pScan->node.pConditions);
  NODES_DESTORY_LIST(pInfo->pScan->pScanPseudoCols);
  SNode*  pNew = NULL;
  int32_t code = tbCntScanOptCreateTableCountFunc(&pNew);
  if (TSDB_CODE_SUCCESS == code) {
    code = nodesListMakeStrictAppend(&pInfo->pScan->pScanPseudoCols, pNew);
  }
  if (TSDB_CODE_SUCCESS == code) {
    code = createColumnByRewriteExpr(nodesListGetNode(pInfo->pScan->pScanPseudoCols, 0), &pInfo->pScan->node.pTargets);
  }
  SNode* pGroupKey = NULL;
  if (TSDB_CODE_SUCCESS == code) {
    FOREACH(pGroupKey, pInfo->pAgg->pGroupKeys) {
      SNode* pGroupCol = nodesListGetNode(((SGroupingSetNode*)pGroupKey)->pParameterList, 0);
      SNode* pNew = NULL;
      code = nodesCloneNode(pGroupCol, &pNew);
      if (TSDB_CODE_SUCCESS == code) {
        code = nodesListMakeStrictAppend(&pInfo->pScan->pGroupTags, pNew);
      }
      if (TSDB_CODE_SUCCESS == code) {
        pNew = NULL;
        code = nodesCloneNode(pGroupCol, &pNew);
        if (TSDB_CODE_SUCCESS == code) {
          code = nodesListMakeStrictAppend(&pInfo->pScan->pScanCols, pNew);
        }
      }
      if (TSDB_CODE_SUCCESS == code) {
        pNew = NULL;
        code = nodesCloneNode(pGroupCol, &pNew);
        if (TSDB_CODE_SUCCESS == code) {
          code = nodesListMakeStrictAppend(&pInfo->pScan->node.pTargets, pNew);
        }
      }
      if (TSDB_CODE_SUCCESS != code) {
        break;
      }
    }
  }
  return code;
}

static int32_t tbCntScanOptCreateSumFunc(SFunctionNode* pCntFunc, SNode* pParam, SNode** pOutput) {
  SFunctionNode* pFunc = NULL;
  int32_t        code = nodesMakeNode(QUERY_NODE_FUNCTION, (SNode**)&pFunc);
  if (NULL == pFunc) {
    return code;
  }
  tstrncpy(pFunc->functionName, "sum", TSDB_FUNC_NAME_LEN);
  tstrncpy(pFunc->node.aliasName, pCntFunc->node.aliasName, TSDB_COL_NAME_LEN);
  code = createColumnByRewriteExpr(pParam, &pFunc->pParameterList);
  if (TSDB_CODE_SUCCESS == code) {
    code = fmGetFuncInfo(pFunc, NULL, 0);
  }
  if (TSDB_CODE_SUCCESS == code) {
    *pOutput = (SNode*)pFunc;
  } else {
    nodesDestroyNode((SNode*)pFunc);
  }
  return code;
}

static int32_t tbCntScanOptRewriteAgg(SAggLogicNode* pAgg) {
  SScanLogicNode* pScan = (SScanLogicNode*)nodesListGetNode(pAgg->node.pChildren, 0);
  SNode*          pSum = NULL;
  int32_t         code = tbCntScanOptCreateSumFunc((SFunctionNode*)nodesListGetNode(pAgg->pAggFuncs, 0),
                                                   nodesListGetNode(pScan->pScanPseudoCols, 0), &pSum);
  if (TSDB_CODE_SUCCESS == code) {
    NODES_DESTORY_LIST(pAgg->pAggFuncs);
    code = nodesListMakeStrictAppend(&pAgg->pAggFuncs, pSum);
  }
  if (TSDB_CODE_SUCCESS == code) {
    code = partTagsRewriteGroupTagsToFuncs(pScan->pGroupTags, 0, pAgg);
  }
  NODES_DESTORY_LIST(pAgg->pGroupKeys);
  return code;
}

static int32_t tableCountScanOptimize(SOptimizeContext* pCxt, SLogicSubplan* pLogicSubplan) {
  STbCntScanOptInfo info = {0};
  if (!optFindEligibleNode(pLogicSubplan->pNode, (FShouldBeOptimized)tbCntScanOptShouldBeOptimized, &info)) {
    return TSDB_CODE_SUCCESS;
  }

  int32_t code = tbCntScanOptRewriteScan(&info);
  if (TSDB_CODE_SUCCESS == code) {
    code = tbCntScanOptRewriteAgg(info.pAgg);
  }
  return code;
}

static SSortLogicNode* sortNonPriKeySatisfied(SLogicNode* pNode) {
  return NULL;
  if (QUERY_NODE_LOGIC_PLAN_SORT != nodeType(pNode)) {
    return NULL;
  }
  SSortLogicNode* pSort = (SSortLogicNode*)pNode;
  if (sortPriKeyOptIsPriKeyOrderBy(pSort->pSortKeys)) {
    return NULL;
  }
  SNode *pSortKeyNode = NULL, *pSortKeyExpr = NULL;
  FOREACH(pSortKeyNode, pSort->pSortKeys) {
    pSortKeyExpr = ((SOrderByExprNode*)pSortKeyNode)->pExpr;
    switch (nodeType(pSortKeyExpr)) {
      case QUERY_NODE_COLUMN:
        break;
      case QUERY_NODE_VALUE:
        continue;
      default:
        return NULL;
    }
  }

  if (!pSortKeyExpr || ((SColumnNode*)pSortKeyExpr)->projIdx != 1 ||
      ((SColumnNode*)pSortKeyExpr)->node.resType.type != TSDB_DATA_TYPE_TIMESTAMP) {
    return NULL;
  }
  return pSort;
}

static bool sortNonPriKeyShouldOptimize(SLogicNode* pNode, void* pInfo) {
  SSortLogicNode* pSort = sortNonPriKeySatisfied(pNode);
  if (!pSort) return false;
  SOptimizePKCtx* ctx = pInfo;
  ctx->code = nodesListAppend(ctx->pList, (SNode*)pSort);
  return false;
}

static int32_t sortNonPriKeyOptimize(SOptimizeContext* pCxt, SLogicSubplan* pLogicSubplan) {
  SNodeList* pNodeList = NULL;
  int32_t    code = nodesMakeList(&pNodeList);
  if (TSDB_CODE_SUCCESS != code) {
    return code;
  }
  SOptimizePKCtx ctx = {.pList = pNodeList, .code = 0};
  (void)optFindEligibleNode(pLogicSubplan->pNode, sortNonPriKeyShouldOptimize, &ctx);
  if (TSDB_CODE_SUCCESS != ctx.code) {
    nodesClearList(pNodeList);
    return code;
  }
  SNode* pNode = NULL;
  FOREACH(pNode, pNodeList) {
    SSortLogicNode*   pSort = (SSortLogicNode*)pNode;
    SOrderByExprNode* pOrderByExpr = (SOrderByExprNode*)nodesListGetNode(pSort->pSortKeys, 0);
    pSort->node.outputTsOrder = pOrderByExpr->order;
    optSetParentOrder(pSort->node.pParent, pOrderByExpr->order, NULL);
  }
  pCxt->optimized = false;
  nodesClearList(pNodeList);
  return TSDB_CODE_SUCCESS;
}

static bool hashJoinOptShouldBeOptimized(SLogicNode* pNode, void* pCtx) {
  bool res = false;
  if (QUERY_NODE_LOGIC_PLAN_JOIN != nodeType(pNode)) {
    return res;
  }

  SJoinLogicNode* pJoin = (SJoinLogicNode*)pNode;
  if (pJoin->joinAlgo != JOIN_ALGO_UNKNOWN) {
    return res;
  }

  if (!pJoin->hashJoinHint) {
    goto _return;
  }

  if ((JOIN_STYPE_NONE != pJoin->subType && JOIN_STYPE_OUTER != pJoin->subType) || JOIN_TYPE_FULL == pJoin->joinType ||
      pNode->pChildren->length != 2) {
    goto _return;
  }

  res = true;

_return:

  if (!res && DATA_ORDER_LEVEL_NONE == pJoin->node.requireDataOrder) {
    pJoin->node.requireDataOrder = DATA_ORDER_LEVEL_GLOBAL;
    int32_t* pCode = pCtx;
    int32_t  code = adjustLogicNodeDataRequirement(pNode, pJoin->node.requireDataOrder);
    if (TSDB_CODE_SUCCESS != code) {
      *pCode = code;
    }
  }

  return res;
}

static int32_t hashJoinOptSplitPrimFromLogicCond(SNode** pCondition, SNode** pPrimaryKeyCond) {
  SLogicConditionNode* pLogicCond = (SLogicConditionNode*)(*pCondition);
  int32_t              code = TSDB_CODE_SUCCESS;
  SNodeList*           pPrimaryKeyConds = NULL;
  SNode*               pCond = NULL;
  WHERE_EACH(pCond, pLogicCond->pParameterList) {
    bool result = false;
    code = filterIsMultiTableColsCond(pCond, &result);
    if (TSDB_CODE_SUCCESS != code) {
      break;
    }

    if (result || COND_TYPE_PRIMARY_KEY != filterClassifyCondition(pCond)) {
      WHERE_NEXT;
      continue;
    }

    SNode* pNew = NULL;
    code = nodesCloneNode(pCond, &pNew);
    if (TSDB_CODE_SUCCESS == code) {
      code = nodesListMakeAppend(&pPrimaryKeyConds, pNew);
    }
    if (TSDB_CODE_SUCCESS != code) {
      break;
    }

    ERASE_NODE(pLogicCond->pParameterList);
  }

  SNode* pTempPrimaryKeyCond = NULL;
  if (TSDB_CODE_SUCCESS == code && pPrimaryKeyConds) {
    code = nodesMergeConds(&pTempPrimaryKeyCond, &pPrimaryKeyConds);
  }

  if (TSDB_CODE_SUCCESS == code && pTempPrimaryKeyCond) {
    *pPrimaryKeyCond = pTempPrimaryKeyCond;

    if (pLogicCond->pParameterList->length <= 0) {
      nodesDestroyNode(*pCondition);
      *pCondition = NULL;
    }
  } else {
    nodesDestroyList(pPrimaryKeyConds);
    nodesDestroyNode(pTempPrimaryKeyCond);
  }

  return code;
}

int32_t hashJoinOptSplitPrimCond(SNode** pCondition, SNode** pPrimaryKeyCond) {
  if (QUERY_NODE_LOGIC_CONDITION == nodeType(*pCondition)) {
    if (LOGIC_COND_TYPE_AND == ((SLogicConditionNode*)*pCondition)->condType) {
      return hashJoinOptSplitPrimFromLogicCond(pCondition, pPrimaryKeyCond);
    }

    return TSDB_CODE_SUCCESS;
  }

  bool    needOutput = false;
  bool    result = false;
  int32_t code = filterIsMultiTableColsCond(*pCondition, &result);
  if (TSDB_CODE_SUCCESS != code) {
    return code;
  }
  if (result) {
    return TSDB_CODE_SUCCESS;
  }

  EConditionType type = filterClassifyCondition(*pCondition);
  if (COND_TYPE_PRIMARY_KEY == type) {
    *pPrimaryKeyCond = *pCondition;
    *pCondition = NULL;
  }

  return TSDB_CODE_SUCCESS;
}

static int32_t hashJoinOptRewriteJoin(SOptimizeContext* pCxt, SLogicNode* pNode, SLogicSubplan* pLogicSubplan) {
  SJoinLogicNode* pJoin = (SJoinLogicNode*)pNode;
  int32_t         code = TSDB_CODE_SUCCESS;

  pJoin->joinAlgo = JOIN_ALGO_HASH;

  if (NULL != pJoin->pColOnCond) {
#if 0  
    EJoinType t = pJoin->joinType;
    EJoinSubType s = pJoin->subType;

    pJoin->joinType = JOIN_TYPE_INNER;
    pJoin->subType = JOIN_STYPE_NONE;
    
    code = pdcJoinSplitCond(pJoin, &pJoin->pColOnCond, NULL, &pJoin->pLeftOnCond, &pJoin->pRightOnCond, true);

    pJoin->joinType = t;
    pJoin->subType = s;

    if (TSDB_CODE_SUCCESS != code) {
      return code;
    }

    STimeWindow ltimeRange = TSWINDOW_INITIALIZER;
    STimeWindow rtimeRange = TSWINDOW_INITIALIZER;
    SNode* pPrimaryKeyCond = NULL;
    if (NULL != pJoin->pLeftOnCond) {
      hashJoinOptSplitPrimCond(&pJoin->pLeftOnCond, &pPrimaryKeyCond);
      if (NULL != pPrimaryKeyCond) {
        bool isStrict = false;
        code = getTimeRangeFromNode(&pPrimaryKeyCond, &ltimeRange, &isStrict);
        nodesDestroyNode(pPrimaryKeyCond);
      }
    }

    if (TSDB_CODE_SUCCESS != code) {
      return code;
    }
    
    if (NULL != pJoin->pRightOnCond) {
      pPrimaryKeyCond = NULL;
      hashJoinOptSplitPrimCond(&pJoin->pRightOnCond, &pPrimaryKeyCond);
      if (NULL != pPrimaryKeyCond) {
        bool isStrict = false;
        code = getTimeRangeFromNode(&pPrimaryKeyCond, &rtimeRange, &isStrict);
        nodesDestroyNode(pPrimaryKeyCond);
      }
    }    

    if (TSDB_CODE_SUCCESS != code) {
      return code;
    }

    if (TSWINDOW_IS_EQUAL(ltimeRange, TSWINDOW_INITIALIZER)) {
      pJoin->timeRange.skey = rtimeRange.skey;
      pJoin->timeRange.ekey = rtimeRange.ekey;
    } else if (TSWINDOW_IS_EQUAL(rtimeRange, TSWINDOW_INITIALIZER)) {
      pJoin->timeRange.skey = ltimeRange.skey;
      pJoin->timeRange.ekey = ltimeRange.ekey;
    } else if (ltimeRange.ekey < rtimeRange.skey || ltimeRange.skey > rtimeRange.ekey) {
      pJoin->timeRange = TSWINDOW_DESC_INITIALIZER;
    } else {
      pJoin->timeRange.skey = TMAX(ltimeRange.skey, rtimeRange.skey);
      pJoin->timeRange.ekey = TMIN(ltimeRange.ekey, rtimeRange.ekey);
    }
#else
    SNode* pPrimaryKeyCond = NULL;
    code = hashJoinOptSplitPrimCond(&pJoin->pColOnCond, &pPrimaryKeyCond);
    if (TSDB_CODE_SUCCESS != code) {
      return code;
    }
    if (NULL != pPrimaryKeyCond) {
      bool isStrict = false;
      code = getTimeRangeFromNode(&pPrimaryKeyCond, &pJoin->timeRange, &isStrict);
      nodesDestroyNode(pPrimaryKeyCond);
    }
#endif
  } else {
    TAOS_SET_OBJ_ALIGNED(&pJoin->timeRange, TSWINDOW_INITIALIZER);
  }

#if 0
  if (NULL != pJoin->pTagOnCond && !TSWINDOW_IS_EQUAL(pJoin->timeRange, TSWINDOW_DESC_INITIALIZER)) {
    EJoinType t = pJoin->joinType;
    EJoinSubType s = pJoin->subType;
    SNode*  pLeftChildCond = NULL;
    SNode*  pRightChildCond = NULL;

    pJoin->joinType = JOIN_TYPE_INNER;
    pJoin->subType = JOIN_STYPE_NONE;
    
    code = pdcJoinSplitCond(pJoin, &pJoin->pTagOnCond, NULL, &pLeftChildCond, &pRightChildCond, true);

    pJoin->joinType = t;
    pJoin->subType = s;

    if (TSDB_CODE_SUCCESS == code) {
      code = mergeJoinConds(&pJoin->pLeftOnCond, &pLeftChildCond);
    }
    if (TSDB_CODE_SUCCESS == code) {
      code = mergeJoinConds(&pJoin->pRightOnCond, &pRightChildCond);
    }

    nodesDestroyNode(pLeftChildCond);
    nodesDestroyNode(pRightChildCond);

    if (TSDB_CODE_SUCCESS != code) {
      return code;
    }
  }
#endif

  if (!TSWINDOW_IS_EQUAL(pJoin->timeRange, TSWINDOW_DESC_INITIALIZER)) {
    SNode* pChild = NULL;
    FOREACH(pChild, pJoin->node.pChildren) {
      if (QUERY_NODE_LOGIC_PLAN_SCAN != nodeType(pChild)) {
        continue;
      }

      SScanLogicNode* pScan = (SScanLogicNode*)pChild;
      if (TSWINDOW_IS_EQUAL(pScan->scanRange, TSWINDOW_INITIALIZER)) {
        continue;
      } else if (pJoin->timeRange.ekey < pScan->scanRange.skey || pJoin->timeRange.skey > pScan->scanRange.ekey) {
        TAOS_SET_OBJ_ALIGNED(&pJoin->timeRange, TSWINDOW_DESC_INITIALIZER);
        break;
      } else {
        pJoin->timeRange.skey = TMAX(pJoin->timeRange.skey, pScan->scanRange.skey);
        pJoin->timeRange.ekey = TMIN(pJoin->timeRange.ekey, pScan->scanRange.ekey);
      }
    }
  }

  pJoin->timeRangeTarget = 0;

  if (!TSWINDOW_IS_EQUAL(pJoin->timeRange, TSWINDOW_INITIALIZER)) {
    SNode*  pChild = NULL;
    int32_t timeRangeTarget = 1;
    FOREACH(pChild, pJoin->node.pChildren) {
      if (QUERY_NODE_LOGIC_PLAN_SCAN != nodeType(pChild)) {
        timeRangeTarget++;
        continue;
      }

      SScanLogicNode* pScan = (SScanLogicNode*)pChild;
      if (TSWINDOW_IS_EQUAL(pScan->scanRange, pJoin->timeRange)) {
        timeRangeTarget++;
        continue;
      }

      bool replaced = false;
      switch (pJoin->joinType) {
        case JOIN_TYPE_INNER:
          pScan->scanRange.skey = pJoin->timeRange.skey;
          pScan->scanRange.ekey = pJoin->timeRange.ekey;
          replaced = true;
          break;
        case JOIN_TYPE_LEFT:
          if (2 == timeRangeTarget) {
            pScan->scanRange.skey = pJoin->timeRange.skey;
            pScan->scanRange.ekey = pJoin->timeRange.ekey;
            replaced = true;
          }
          break;
        case JOIN_TYPE_RIGHT:
          if (1 == timeRangeTarget) {
            pScan->scanRange.skey = pJoin->timeRange.skey;
            pScan->scanRange.ekey = pJoin->timeRange.ekey;
            replaced = true;
          }
          break;
        default:
          break;
      }

      if (replaced) {
        timeRangeTarget++;
        continue;
      }

      pJoin->timeRangeTarget += timeRangeTarget;
      timeRangeTarget++;
    }
  }

  pCxt->optimized = true;
  OPTIMIZE_FLAG_SET_MASK(pJoin->node.optimizedFlag, OPTIMIZE_FLAG_STB_JOIN);

  return TSDB_CODE_SUCCESS;
}

static int32_t hashJoinOptimize(SOptimizeContext* pCxt, SLogicSubplan* pLogicSubplan) {
  int32_t     code = 0;
  SLogicNode* pNode = optFindPossibleNode(pLogicSubplan->pNode, hashJoinOptShouldBeOptimized, &code);
  if (TSDB_CODE_SUCCESS != code) {
    return code;
  }
  if (NULL == pNode) {
    return TSDB_CODE_SUCCESS;
  }

  return hashJoinOptRewriteJoin(pCxt, pNode, pLogicSubplan);
}

static bool stbJoinOptShouldBeOptimized(SLogicNode* pNode, void* pCtx) {
  if (QUERY_NODE_LOGIC_PLAN_JOIN != nodeType(pNode) ||
      OPTIMIZE_FLAG_TEST_MASK(pNode->optimizedFlag, OPTIMIZE_FLAG_STB_JOIN)) {
    return false;
  }

  SJoinLogicNode* pJoin = (SJoinLogicNode*)pNode;
  if (pJoin->joinAlgo == JOIN_ALGO_UNKNOWN) {
    pJoin->joinAlgo = JOIN_ALGO_MERGE;
  }

  if (JOIN_STYPE_NONE != pJoin->subType || pJoin->isSingleTableJoin || NULL == pJoin->pTagEqCond ||
      pNode->pChildren->length != 2 || pJoin->isLowLevelJoin) {
    return false;
  }

  SNode* pLeft = nodesListGetNode(pJoin->node.pChildren, 0);
  SNode* pRight = nodesListGetNode(pJoin->node.pChildren, 1);
  if (QUERY_NODE_LOGIC_PLAN_SCAN != nodeType(pLeft) || QUERY_NODE_LOGIC_PLAN_SCAN != nodeType(pRight)) {
    return false;
  }

  return true;
}

int32_t stbJoinOptAddFuncToScanNode(char* funcName, SScanLogicNode* pScan) {
  SFunctionNode* pUidFunc = NULL;
  int32_t        code = createFunction(funcName, NULL, &pUidFunc);
  if (TSDB_CODE_SUCCESS != code) {
    return code;
  }
  snprintf(pUidFunc->node.aliasName, sizeof(pUidFunc->node.aliasName), "%s.%p", pUidFunc->functionName, pUidFunc);
  code = nodesListStrictAppend(pScan->pScanPseudoCols, (SNode*)pUidFunc);
  if (TSDB_CODE_SUCCESS == code) {
    code = createColumnByRewriteExpr((SNode*)pUidFunc, &pScan->node.pTargets);
  }
  return code;
}

int32_t stbJoinOptRewriteToTagScan(SLogicNode* pJoin, SNode* pNode) {
  SScanLogicNode* pScan = (SScanLogicNode*)pNode;
  SJoinLogicNode* pJoinNode = (SJoinLogicNode*)pJoin;

  pScan->scanType = SCAN_TYPE_TAG;
  NODES_DESTORY_LIST(pScan->pScanCols);
  NODES_DESTORY_NODE(pScan->node.pConditions);
  pScan->node.requireDataOrder = DATA_ORDER_LEVEL_NONE;
  pScan->node.resultDataOrder = DATA_ORDER_LEVEL_NONE;

  SNodeList* pTags = NULL;
  int32_t    code = nodesMakeList(&pTags);
  if (TSDB_CODE_SUCCESS == code) {
    code = nodesCollectColumnsFromNode(pJoinNode->pTagEqCond, NULL, COLLECT_COL_TYPE_TAG, &pTags);
  }
  if (TSDB_CODE_SUCCESS == code) {
    code = nodesCollectColumnsFromNode(pJoinNode->pTagOnCond, NULL, COLLECT_COL_TYPE_TAG, &pTags);
  }
  if (TSDB_CODE_SUCCESS == code) {
    SNode* pTarget = NULL;
    SNode* pTag = NULL;
    bool   found = false;
    WHERE_EACH(pTarget, pScan->node.pTargets) {
      found = false;
      SColumnNode* pTargetCol = (SColumnNode*)pTarget;
      FOREACH(pTag, pTags) {
        SColumnNode* pTagCol = (SColumnNode*)pTag;
        if (0 == taosStrcasecmp(pTargetCol->node.aliasName, pTagCol->colName) &&
            0 == taosStrcasecmp(pTargetCol->tableAlias, pTagCol->tableAlias)) {
          found = true;
          break;
        }
      }
      if (!found) {
        ERASE_NODE(pScan->node.pTargets);
      } else {
        WHERE_NEXT;
      }
    }
  }
  if (TSDB_CODE_SUCCESS == code) {
    code = stbJoinOptAddFuncToScanNode("_tbuid", pScan);
  }
  if (TSDB_CODE_SUCCESS == code) {
    code = stbJoinOptAddFuncToScanNode("_vgid", pScan);
  }

  if (TSDB_CODE_SUCCESS == code) {
    code = tagScanSetExecutionMode(pScan);
  }

  if (code) {
    nodesDestroyList(pTags);
  }

  return code;
}

static int32_t stbJoinOptCreateTagScanNode(SLogicNode* pJoin, SNodeList** ppList) {
  SNodeList* pList = NULL;
  int32_t    code = nodesCloneList(pJoin->pChildren, &pList);
  if (NULL == pList) {
    return code;
  }

  SNode* pNode = NULL;
  SName* pPrev = NULL;
  FOREACH(pNode, pList) {
    code = stbJoinOptRewriteToTagScan(pJoin, pNode);
    if (code) {
      break;
    }

    SScanLogicNode* pScan = (SScanLogicNode*)pNode;
    // If join node's two children are scan on same table and on only one vgroup, don't need to split. Vice versa.
    if (pScan->pVgroupList && 1 == pScan->pVgroupList->numOfVgroups) {
      if (NULL == pPrev || 0 == strcmp(pPrev->dbname, pScan->tableName.dbname)) {
        pPrev = &pScan->tableName;
        continue;
      }

      pScan->needSplit = true;
    }
  }

  if (TSDB_CODE_SUCCESS == code) {
    *ppList = pList;
  } else {
    nodesDestroyList(pList);
  }

  return code;
}

static int32_t stbJoinOptCreateTagHashJoinNode(SLogicNode* pOrig, SNodeList* pChildren, SLogicNode** ppLogic) {
  SJoinLogicNode* pOrigJoin = (SJoinLogicNode*)pOrig;
  SJoinLogicNode* pJoin = NULL;
  int32_t         code = nodesMakeNode(QUERY_NODE_LOGIC_PLAN_JOIN, (SNode**)&pJoin);
  if (NULL == pJoin) {
    return code;
  }

  pJoin->joinType = pOrigJoin->joinType;
  pJoin->subType = pOrigJoin->subType;
  pJoin->joinAlgo = JOIN_ALGO_HASH;
  pJoin->isSingleTableJoin = pOrigJoin->isSingleTableJoin;
  pJoin->hasSubQuery = pOrigJoin->hasSubQuery;
  pJoin->node.inputTsOrder = pOrigJoin->node.inputTsOrder;
  pJoin->node.groupAction = pOrigJoin->node.groupAction;
  pJoin->node.requireDataOrder = DATA_ORDER_LEVEL_NONE;
  pJoin->node.resultDataOrder = DATA_ORDER_LEVEL_NONE;
  code = nodesCloneNode(pOrigJoin->pTagEqCond, &pJoin->pTagEqCond);
  if (TSDB_CODE_SUCCESS != code) {
    nodesDestroyNode((SNode*)pJoin);
    return code;
  }
  code = nodesCloneNode(pOrigJoin->pTagOnCond, &pJoin->pTagOnCond);
  if (TSDB_CODE_SUCCESS != code) {
    nodesDestroyNode((SNode*)pJoin);
    return code;
  }

  pJoin->node.pChildren = pChildren;

  SNode* pNode = NULL;
  FOREACH(pNode, pChildren) {
    SScanLogicNode* pScan = (SScanLogicNode*)pNode;
    SNode*          pCol = NULL;
    FOREACH(pCol, pScan->pScanPseudoCols) {
      if (QUERY_NODE_FUNCTION == nodeType(pCol) && (((SFunctionNode*)pCol)->funcType == FUNCTION_TYPE_TBUID ||
                                                    ((SFunctionNode*)pCol)->funcType == FUNCTION_TYPE_VGID)) {
        code = createColumnByRewriteExpr(pCol, &pJoin->node.pTargets);
        if (code) {
          break;
        }
      }
    }
    if (code) {
      break;
    }
    pScan->node.pParent = (SLogicNode*)pJoin;
  }

  SNodeList* pCols = NULL;
  code = nodesCollectColumnsFromNode(pJoin->pFullOnCond, NULL, COLLECT_COL_TYPE_ALL, &pCols);

  if (TSDB_CODE_SUCCESS == code) {
    FOREACH(pNode, pCols) {
      code = createColumnByRewriteExpr(pNode, &pJoin->node.pTargets);
      if (code) {
        break;
      }
    }
  }
  nodesDestroyList(pCols);

  if (TSDB_CODE_SUCCESS == code) {
    *ppLogic = (SLogicNode*)pJoin;
    OPTIMIZE_FLAG_SET_MASK(pJoin->node.optimizedFlag, OPTIMIZE_FLAG_STB_JOIN);
  } else {
    nodesDestroyNode((SNode*)pJoin);
  }

  return code;
}

static int32_t stbJoinOptCreateTableScanNodes(SOptimizeContext* pCxt, SLogicNode* pJoin, SNodeList** ppList, bool* srcScan) {
  SNodeList* pList = NULL;
  int32_t    code = nodesCloneList(pJoin->pChildren, &pList);
  if (NULL == pList) {
    return code;
  }

  int32_t i = 0;
  SName* pPrev = NULL;
  SNode*  pNode = NULL;
  FOREACH(pNode, pList) {
    SScanLogicNode* pScan = (SScanLogicNode*)pNode;
    // code = stbJoinOptAddFuncToScanNode("_tbuid", pScan);
    // if (code) {
    //   break;
    // }

    nodesDestroyNode(pScan->pTagCond);
    pScan->pTagCond = NULL;
    nodesDestroyNode(pScan->pTagIndexCond);
    pScan->pTagIndexCond = NULL;

    pScan->node.dynamicOp = true;
    *(srcScan + i++) = (pScan->pVgroupList->numOfVgroups <= 1 && !pCxt->pPlanCxt->streamCalcQuery);

    pScan->scanType = SCAN_TYPE_TABLE;

    if (pScan->pVgroupList && 1 == pScan->pVgroupList->numOfVgroups) {
      if (NULL == pPrev || 0 == strcmp(pPrev->dbname, pScan->tableName.dbname)) {
        pPrev = &pScan->tableName;
        continue;
      }

      pScan->needSplit = true;
      *(srcScan + i - 1) = false;
    }
  }

  *ppList = pList;

  return code;
}

static int32_t stbJoinOptCreateGroupCacheNode(SLogicNode* pRoot, SNodeList* pChildren, SLogicNode** ppLogic) {
  int32_t               code = TSDB_CODE_SUCCESS;
  SGroupCacheLogicNode* pGrpCache = NULL;
  code = nodesMakeNode(QUERY_NODE_LOGIC_PLAN_GROUP_CACHE, (SNode**)&pGrpCache);
  if (NULL == pGrpCache) {
    return code;
  }

  // pGrpCache->node.dynamicOp = true;
  pGrpCache->grpColsMayBeNull = false;
  pGrpCache->grpByUid = true;
  pGrpCache->batchFetch = getBatchScanOptionFromHint(pRoot->pHint);
  pGrpCache->node.pChildren = pChildren;
  pGrpCache->node.pTargets = NULL;
  code = nodesMakeList(&pGrpCache->node.pTargets);
  if (TSDB_CODE_SUCCESS == code) {
    SScanLogicNode* pScan = (SScanLogicNode*)nodesListGetNode(pChildren, 0);
    SNodeList*      pNewList = NULL;
    code = nodesCloneList(pScan->node.pTargets, &pNewList);
    if (TSDB_CODE_SUCCESS == code) {
      code = nodesListStrictAppendList(pGrpCache->node.pTargets, pNewList);
    }
  }

  SScanLogicNode* pScan = (SScanLogicNode*)nodesListGetNode(pChildren, 0);
  SNode*          pCol = NULL;
  FOREACH(pCol, pScan->pScanPseudoCols) {
    if (QUERY_NODE_FUNCTION == nodeType(pCol) && (((SFunctionNode*)pCol)->funcType == FUNCTION_TYPE_TBUID ||
                                                  ((SFunctionNode*)pCol)->funcType == FUNCTION_TYPE_VGID)) {
      code = createColumnByRewriteExpr(pCol, &pGrpCache->pGroupCols);
      if (code) {
        break;
      }
    }
  }

  bool   hasCond = false;
  SNode* pNode = NULL;
  FOREACH(pNode, pChildren) {
    SScanLogicNode* pScan = (SScanLogicNode*)pNode;
    if (pScan->node.pConditions) {
      hasCond = true;
    }
    pScan->node.pParent = (SLogicNode*)pGrpCache;
  }
  pGrpCache->globalGrp = false;

  if (TSDB_CODE_SUCCESS == code) {
    *ppLogic = (SLogicNode*)pGrpCache;
  } else {
    nodesDestroyNode((SNode*)pGrpCache);
  }

  return code;
}

static void stbJoinOptRemoveTagEqCond(SJoinLogicNode* pJoin) {
  if (QUERY_NODE_OPERATOR == nodeType(pJoin->pFullOnCond) && nodesEqualNode(pJoin->pFullOnCond, pJoin->pTagEqCond)) {
    NODES_DESTORY_NODE(pJoin->pFullOnCond);
    return;
  }
  if (QUERY_NODE_LOGIC_CONDITION == nodeType(pJoin->pFullOnCond)) {
    SLogicConditionNode* pLogic = (SLogicConditionNode*)pJoin->pFullOnCond;
    SNode*               pNode = NULL;
    FOREACH(pNode, pLogic->pParameterList) {
      if (nodesEqualNode(pNode, pJoin->pTagEqCond)) {
        ERASE_NODE(pLogic->pParameterList);
        break;
      } else if (QUERY_NODE_LOGIC_CONDITION == nodeType(pJoin->pTagEqCond)) {
        SLogicConditionNode* pTags = (SLogicConditionNode*)pJoin->pTagEqCond;
        SNode*               pTag = NULL;
        bool                 found = false;
        FOREACH(pTag, pTags->pParameterList) {
          if (nodesEqualNode(pTag, pNode)) {
            found = true;
            break;
          }
        }
        if (found) {
          ERASE_NODE(pLogic->pParameterList);
        }
      }
    }

    if (pLogic->pParameterList->length <= 0) {
      NODES_DESTORY_NODE(pJoin->pFullOnCond);
    }
  }
}

static int32_t stbJoinOptCreateMergeJoinNode(SLogicNode* pOrig, SLogicNode* pChild, SLogicNode** ppLogic) {
  SJoinLogicNode* pOrigJoin = (SJoinLogicNode*)pOrig;
  SJoinLogicNode* pJoin = NULL;
  int32_t         code = nodesCloneNode((SNode*)pOrig, (SNode**)&pJoin);
  if (NULL == pJoin) {
    return code;
  }

  pJoin->joinAlgo = JOIN_ALGO_MERGE;
  // pJoin->node.dynamicOp = true;

  stbJoinOptRemoveTagEqCond(pJoin);
  NODES_DESTORY_NODE(pJoin->pTagEqCond);

  SNode* pNode = NULL;
  FOREACH(pNode, pJoin->node.pChildren) { ERASE_NODE(pJoin->node.pChildren); }
  code = nodesListStrictAppend(pJoin->node.pChildren, (SNode*)pChild);
  if (TSDB_CODE_SUCCESS == code) {
    pChild->pParent = (SLogicNode*)pJoin;
    *ppLogic = (SLogicNode*)pJoin;
    OPTIMIZE_FLAG_SET_MASK(pJoin->node.optimizedFlag, OPTIMIZE_FLAG_STB_JOIN);
  } else {
    nodesDestroyNode((SNode*)pJoin);
  }

  return code;
}

static int32_t stbJoinOptCreateDynQueryCtrlNode(SLogicNode* pRoot, SLogicNode* pPrev, SLogicNode* pPost, bool* srcScan,
                                                SLogicNode** ppDynNode) {
  int32_t                 code = TSDB_CODE_SUCCESS;
  SDynQueryCtrlLogicNode* pDynCtrl = NULL;
  code = nodesMakeNode(QUERY_NODE_LOGIC_PLAN_DYN_QUERY_CTRL, (SNode**)&pDynCtrl);
  if (NULL == pDynCtrl) {
    return code;
  }

  pDynCtrl->qType = DYN_QTYPE_STB_HASH;
  pDynCtrl->stbJoin.batchFetch = getBatchScanOptionFromHint(pRoot->pHint);
  memcpy(pDynCtrl->stbJoin.srcScan, srcScan, sizeof(pDynCtrl->stbJoin.srcScan));

  if (TSDB_CODE_SUCCESS == code) {
    pDynCtrl->node.pChildren = NULL;
    code = nodesMakeList(&pDynCtrl->node.pChildren);
  }

  if (TSDB_CODE_SUCCESS == code) {
    pDynCtrl->stbJoin.pVgList = NULL;
    code = nodesMakeList(&pDynCtrl->stbJoin.pVgList);
  }

  if (TSDB_CODE_SUCCESS == code) {
    pDynCtrl->stbJoin.pUidList = NULL;
    code = nodesMakeList(&pDynCtrl->stbJoin.pUidList);
  }

  SJoinLogicNode* pHJoin = (SJoinLogicNode*)pPrev;
  if (TSDB_CODE_SUCCESS == code) {
    code = nodesListStrictAppend(pDynCtrl->stbJoin.pUidList, nodesListGetNode(pHJoin->node.pTargets, 0));
  }
  if (TSDB_CODE_SUCCESS == code) {
    code = nodesListStrictAppend(pDynCtrl->stbJoin.pUidList, nodesListGetNode(pHJoin->node.pTargets, 2));
  }
  if (TSDB_CODE_SUCCESS == code) {
    code = nodesListStrictAppend(pDynCtrl->stbJoin.pVgList, nodesListGetNode(pHJoin->node.pTargets, 1));
  }
  if (TSDB_CODE_SUCCESS == code) {
    code = nodesListStrictAppend(pDynCtrl->stbJoin.pVgList, nodesListGetNode(pHJoin->node.pTargets, 3));
  }

  if (TSDB_CODE_SUCCESS == code) {
    code = nodesListStrictAppend(pDynCtrl->node.pChildren, (SNode*)pPrev);
    if (TSDB_CODE_SUCCESS == code) {
      code = nodesListStrictAppend(pDynCtrl->node.pChildren, (SNode*)pPost);
    }
    if (TSDB_CODE_SUCCESS == code) {
      pDynCtrl->node.pTargets = NULL;
      code = nodesCloneList(pPost->pTargets, &pDynCtrl->node.pTargets);
    }
  }

  if (TSDB_CODE_SUCCESS == code) {
    pPrev->pParent = (SLogicNode*)pDynCtrl;
    pPost->pParent = (SLogicNode*)pDynCtrl;

    *ppDynNode = (SLogicNode*)pDynCtrl;
  } else {
    nodesDestroyNode((SNode*)pDynCtrl);
    *ppDynNode = NULL;
  }

  return code;
}

static int32_t stbJoinOptRewriteStableJoin(SOptimizeContext* pCxt, SLogicNode* pJoin, SLogicSubplan* pLogicSubplan) {
  SNodeList*  pTagScanNodes = NULL;
  SNodeList*  pTbScanNodes = NULL;
  SLogicNode* pGrpCacheNode = NULL;
  SLogicNode* pHJoinNode = NULL;
  SLogicNode* pMJoinNode = NULL;
  SLogicNode* pDynNode = NULL;
  bool        srcScan[2] = {0};

  int32_t code = stbJoinOptCreateTagScanNode(pJoin, &pTagScanNodes);
  if (TSDB_CODE_SUCCESS == code) {
    code = stbJoinOptCreateTagHashJoinNode(pJoin, pTagScanNodes, &pHJoinNode);
  }
  if (TSDB_CODE_SUCCESS == code) {
    code = stbJoinOptCreateTableScanNodes(pCxt, pJoin, &pTbScanNodes, srcScan);
  }
  if (TSDB_CODE_SUCCESS == code) {
    code = stbJoinOptCreateGroupCacheNode(getLogicNodeRootNode(pJoin), pTbScanNodes, &pGrpCacheNode);
  }
  if (TSDB_CODE_SUCCESS == code) {
    code = stbJoinOptCreateMergeJoinNode(pJoin, pGrpCacheNode, &pMJoinNode);
  }
  if (TSDB_CODE_SUCCESS == code) {
    code = stbJoinOptCreateDynQueryCtrlNode(getLogicNodeRootNode(pJoin), pHJoinNode, pMJoinNode, srcScan, &pDynNode);
  }
  if (TSDB_CODE_SUCCESS == code) {
    code = replaceLogicNode(pLogicSubplan, pJoin, (SLogicNode*)pDynNode);
  }
  if (TSDB_CODE_SUCCESS == code) {
    nodesDestroyNode((SNode*)pJoin);
    pCxt->optimized = true;
  }
  return code;
}

static int32_t stableJoinOptimize(SOptimizeContext* pCxt, SLogicSubplan* pLogicSubplan) {
  SLogicNode* pNode = optFindPossibleNode(pLogicSubplan->pNode, stbJoinOptShouldBeOptimized, NULL);
  if (NULL == pNode) {
    return TSDB_CODE_SUCCESS;
  }

  return stbJoinOptRewriteStableJoin(pCxt, pNode, pLogicSubplan);
}

static bool grpJoinOptShouldBeOptimized(SLogicNode* pNode, void* pCtx) {
  if (QUERY_NODE_LOGIC_PLAN_JOIN != nodeType(pNode)) {
    return false;
  }

  SJoinLogicNode* pJoin = (SJoinLogicNode*)pNode;
  if (JOIN_STYPE_ASOF != pJoin->subType && JOIN_STYPE_WIN != pJoin->subType) {
    return false;
  }

  if (NULL == pJoin->pLeftEqNodes || pJoin->grpJoin) {
    return false;
  }

  return true;
}

static int32_t grpJoinOptCreatePartitionNode(SLogicNode* pParent, SLogicNode* pChild, bool leftChild,
                                             SLogicNode** pNew) {
  SPartitionLogicNode* pPartition = NULL;
  int32_t              code = nodesMakeNode(QUERY_NODE_LOGIC_PLAN_PARTITION, (SNode**)&pPartition);
  if (NULL == pPartition) {
    return code;
  }

  pPartition->node.groupAction = GROUP_ACTION_SET;
  pPartition->node.requireDataOrder = DATA_ORDER_LEVEL_GLOBAL;
  pPartition->node.resultDataOrder = DATA_ORDER_LEVEL_IN_GROUP;

  pPartition->node.pTargets = NULL;
  code = nodesCloneList(pChild->pTargets, &pPartition->node.pTargets);
  if (NULL == pPartition->node.pTargets) {
    nodesDestroyNode((SNode*)pPartition);
    return code;
  }

  SJoinLogicNode* pJoin = (SJoinLogicNode*)pParent;
  pPartition->pPartitionKeys = NULL;
  code = nodesCloneList(leftChild ? pJoin->pLeftEqNodes : pJoin->pRightEqNodes, &pPartition->pPartitionKeys);
  if (TSDB_CODE_SUCCESS != code) {
    nodesDestroyNode((SNode*)pPartition);
    return code;
  }
  code = nodesListMakeStrictAppend(&pPartition->node.pChildren, (SNode*)pChild);
  if (TSDB_CODE_SUCCESS == code) {
    *pNew = (SLogicNode*)pPartition;
    pChild->pParent = (SLogicNode*)pPartition;
    pPartition->node.pParent = pParent;
  } else {
    nodesDestroyNode((SNode*)pPartition);
  }
  return code;
}

static int32_t grpJoinOptInsertPartitionNode(SLogicNode* pJoin) {
  int32_t code = TSDB_CODE_SUCCESS;
  SNode*  pNode = NULL;
  SNode*  pNew = NULL;
  bool    leftChild = true;
  FOREACH(pNode, pJoin->pChildren) {
    code = grpJoinOptCreatePartitionNode(pJoin, (SLogicNode*)pNode, leftChild, (SLogicNode**)&pNew);
    if (code) {
      break;
    }
    REPLACE_NODE(pNew);
    leftChild = false;
  }

  return code;
}

static int32_t grpJoinOptPartByTags(SLogicNode* pNode) {
  int32_t         code = TSDB_CODE_SUCCESS;
  SNode*          pChild = NULL;
  SNode*          pNew = NULL;
  bool            leftChild = true;
  SJoinLogicNode* pJoin = (SJoinLogicNode*)pNode;
  FOREACH(pChild, pNode->pChildren) {
    if (QUERY_NODE_LOGIC_PLAN_SCAN != nodeType(pChild)) {
      return TSDB_CODE_PLAN_INTERNAL_ERROR;
    }

    SScanLogicNode* pScan = (SScanLogicNode*)pChild;
    SNodeList*      pNewList = NULL;
    code = nodesCloneList(pJoin->pLeftEqNodes, &pNewList);
    if (TSDB_CODE_SUCCESS == code) {
      if (leftChild) {
        code = nodesListMakeStrictAppendList(&pScan->pGroupTags, pNewList);
        leftChild = false;
      } else {
        code = nodesListMakeStrictAppendList(&pScan->pGroupTags, pNewList);
      }
    }
    if (TSDB_CODE_SUCCESS != code) {
      break;
    }

    pScan->groupSort = true;
    pScan->groupOrderScan = true;
  }

  return code;
}

static int32_t grpJoinOptRewriteGroupJoin(SOptimizeContext* pCxt, SLogicNode* pNode, SLogicSubplan* pLogicSubplan) {
  SJoinLogicNode* pJoin = (SJoinLogicNode*)pNode;
  int32_t         code = (pJoin->allEqTags && !pJoin->hasSubQuery && !pJoin->batchScanHint)
                             ? grpJoinOptPartByTags(pNode)
                             : grpJoinOptInsertPartitionNode(pNode);
  if (TSDB_CODE_SUCCESS == code) {
    pJoin->grpJoin = true;
    pCxt->optimized = true;
  }
  return code;
}

static int32_t groupJoinOptimize(SOptimizeContext* pCxt, SLogicSubplan* pLogicSubplan) {
  SLogicNode* pNode = optFindPossibleNode(pLogicSubplan->pNode, grpJoinOptShouldBeOptimized, NULL);
  if (NULL == pNode) {
    return TSDB_CODE_SUCCESS;
  }

  return grpJoinOptRewriteGroupJoin(pCxt, pNode, pLogicSubplan);
}

static bool partColOptShouldBeOptimized(SLogicNode* pNode, void* pCtx) {
  if (QUERY_NODE_LOGIC_PLAN_PARTITION == nodeType(pNode)) {
    SPartitionLogicNode* pPartition = (SPartitionLogicNode*)pNode;
    if (keysHasCol(pPartition->pPartitionKeys)) return true;
  }
  return false;
}

static int32_t partColOptCreateSort(SPartitionLogicNode* pPartition, SSortLogicNode** ppSort) {
  SNode*          node;
  int32_t         code = TSDB_CODE_SUCCESS;
  SSortLogicNode* pSort = NULL;
  code = nodesMakeNode(QUERY_NODE_LOGIC_PLAN_SORT, (SNode**)&pSort);
  if (pSort) {
    bool alreadyPartByPKTs = false;
    pSort->groupSort = false;
    FOREACH(node, pPartition->pPartitionKeys) {
      SOrderByExprNode* pOrder = NULL;
      code = nodesMakeNode(QUERY_NODE_ORDER_BY_EXPR, (SNode**)&pOrder);
      if (TSDB_CODE_SUCCESS != code) {
        break;
      }
      if (QUERY_NODE_COLUMN == nodeType(node) && ((SColumnNode*)node)->colId == pPartition->pkTsColId &&
          ((SColumnNode*)node)->tableId == pPartition->pkTsColTbId)
        alreadyPartByPKTs = true;
      code = nodesListMakeStrictAppend(&pSort->pSortKeys, (SNode*)pOrder);
      if (TSDB_CODE_SUCCESS == code) {
        pOrder->order = ORDER_ASC;
        pOrder->pExpr = NULL;
        pOrder->nullOrder = NULL_ORDER_FIRST;
        code = nodesCloneNode(node, &pOrder->pExpr);
      }
      if (TSDB_CODE_SUCCESS != code) {
        break;
      }
    }
    if (TSDB_CODE_SUCCESS != code) {
      nodesDestroyNode((SNode*)pSort);
      return code;
    }

    if (pPartition->needBlockOutputTsOrder && !alreadyPartByPKTs) {
      SOrderByExprNode* pOrder = NULL;
      code = nodesMakeNode(QUERY_NODE_ORDER_BY_EXPR, (SNode**)&pOrder);
      if (pOrder) {
        pSort->excludePkCol = true;
        code = nodesListMakeStrictAppend(&pSort->pSortKeys, (SNode*)pOrder);
        if (TSDB_CODE_SUCCESS == code) {
          pOrder->order = ORDER_ASC;
          pOrder->pExpr = 0;
          FOREACH(node, pPartition->node.pTargets) {
            if (nodeType(node) == QUERY_NODE_COLUMN) {
              SColumnNode* pCol = (SColumnNode*)node;
              if (pCol->colId == pPartition->pkTsColId && pCol->tableId == pPartition->pkTsColTbId) {
                pOrder->pExpr = NULL;
                code = nodesCloneNode((SNode*)pCol, &pOrder->pExpr);
                break;
              }
            }
          }
        }
      }
    }
  }
  if (code != TSDB_CODE_SUCCESS) {
    nodesDestroyNode((SNode*)pSort);
    pSort = NULL;
  } else {
    *ppSort = pSort;
  }
  return code;
}

static int32_t partitionColsOpt(SOptimizeContext* pCxt, SLogicSubplan* pLogicSubplan) {
  SNode*               node;
  int32_t              code = TSDB_CODE_SUCCESS;
  SPartitionLogicNode* pNode =
      (SPartitionLogicNode*)optFindPossibleNode(pLogicSubplan->pNode, partColOptShouldBeOptimized, NULL);
  if (NULL == pNode) return TSDB_CODE_SUCCESS;
  SLogicNode* pRootNode = getLogicNodeRootNode((SLogicNode*)pNode);

  if (pRootNode->pHint && getSortForGroupOptHint(pRootNode->pHint)) {
    // replace with sort node
    SSortLogicNode* pSort = NULL;
    code = partColOptCreateSort(pNode, &pSort);
    if (!pSort) {
      // if sort create failed, we eat the error, skip the optimization
      code = TSDB_CODE_SUCCESS;
    } else {
      TSWAP(pSort->node.pChildren, pNode->node.pChildren);
      TSWAP(pSort->node.pTargets, pNode->node.pTargets);
      optResetParent((SLogicNode*)pSort);
      pSort->calcGroupId = true;
      code = replaceLogicNode(pLogicSubplan, (SLogicNode*)pNode, (SLogicNode*)pSort);
      if (code == TSDB_CODE_SUCCESS) {
        nodesDestroyNode((SNode*)pNode);
        pCxt->optimized = true;
      } else {
        nodesDestroyNode((SNode*)pSort);
      }
    }
    return code;
  } else if (pNode->node.pParent && nodeType(pNode->node.pParent) == QUERY_NODE_LOGIC_PLAN_AGG &&
             !getOptHint(pRootNode->pHint, HINT_PARTITION_FIRST)) {
    // Check if we can delete partition node
    SAggLogicNode* pAgg = (SAggLogicNode*)pNode->node.pParent;
    FOREACH(node, pNode->pPartitionKeys) {
      SGroupingSetNode* pgsNode = NULL;
      code = nodesMakeNode(QUERY_NODE_GROUPING_SET, (SNode**)&pgsNode);
      if (code == TSDB_CODE_SUCCESS) {
        pgsNode->groupingSetType = GP_TYPE_NORMAL;
        pgsNode->pParameterList = NULL;
        code = nodesMakeList(&pgsNode->pParameterList);
      }
      if (code == TSDB_CODE_SUCCESS) {
        SNode* pNew = NULL;
        code = nodesCloneNode(node, &pNew);
        if (TSDB_CODE_SUCCESS == code) {
          code = nodesListStrictAppend(pgsNode->pParameterList, pNew);
        }
      }
      if (code == TSDB_CODE_SUCCESS) {
        // Now we are using hash agg
        code = nodesListMakeAppend(&pAgg->pGroupKeys, (SNode*)pgsNode);
      }
      if (code != TSDB_CODE_SUCCESS) {
        nodesDestroyNode((SNode*)pgsNode);
        break;
      }
    }

    if (code == TSDB_CODE_SUCCESS) {
      code =
          replaceLogicNode(pLogicSubplan, (SLogicNode*)pNode, (SLogicNode*)nodesListGetNode(pNode->node.pChildren, 0));
      NODES_CLEAR_LIST(pNode->node.pChildren);
    }
    if (code == TSDB_CODE_SUCCESS) {
      // For hash agg, nonblocking mode is meaningless, slimit is useless, so we reset it
      pAgg->node.forceCreateNonBlockingOptr = false;
      nodesDestroyNode(pAgg->node.pSlimit);
      pAgg->node.pSlimit = NULL;
      nodesDestroyNode((SNode*)pNode);
      pCxt->optimized = true;
    }
    return code;
  }

  return code;
}

static bool tsmaOptMayBeOptimized(SLogicNode* pNode, void* pCtx) {
  if (QUERY_NODE_LOGIC_PLAN_SCAN == nodeType(pNode)) {
    SNode*          pTmpNode;
    SNodeList*      pFuncs = NULL;
    SScanLogicNode* pScan = (SScanLogicNode*)pNode;
    SLogicNode*     pParent = pScan->node.pParent;
    SNode*          pConds = pScan->node.pConditions;

    if (pScan->scanType != SCAN_TYPE_TABLE || !pParent || pConds) return false;
    if (!pScan->pTsmas || pScan->pTsmas->size <= 0) {
      return false;
    }

    switch (nodeType(pParent)) {
      case QUERY_NODE_LOGIC_PLAN_WINDOW: {
        SWindowLogicNode* pWindow = (SWindowLogicNode*)pParent;
        // only time window interval supported
        if (pWindow->winType != WINDOW_TYPE_INTERVAL) return false;
        pFuncs = pWindow->pFuncs;
      } break;
      case QUERY_NODE_LOGIC_PLAN_AGG: {
        SAggLogicNode* pAgg = (SAggLogicNode*)pParent;
        // group/partition by normal cols not supported
        if (pAgg->pGroupKeys) return false;
        pFuncs = pAgg->pAggFuncs;
      } break;
      default:
        return false;
    }

    FOREACH(pTmpNode, pFuncs) {
      SFunctionNode* pFunc = (SFunctionNode*)pTmpNode;
      if (!fmIsTSMASupportedFunc(pFunc->funcId) && !fmIsPseudoColumnFunc(pFunc->funcId) &&
          !fmIsGroupKeyFunc(pFunc->funcId)) {
        return false;
      }
    }

    if (nodeType(pParent) == QUERY_NODE_LOGIC_PLAN_WINDOW) {
      SWindowLogicNode* pWindow = (SWindowLogicNode*)pParent;
      if (pWindow->winType == WINDOW_TYPE_INTERVAL && pWindow->offset == AUTO_DURATION_VALUE) {
        SLogicNode* pRootNode = getLogicNodeRootNode(pParent);
        // When using interval auto offset, tsma optimization cannot take effect.
        // Unless the user explicitly specifies not to use tsma, an error should be reported.
        if (!getOptHint(pRootNode->pHint, HINT_SKIP_TSMA)) {
          planError("%s failed since tsma optimization cannot be applied with interval auto offset", __func__);
          *(int32_t*)pCtx = TSDB_CODE_TSMA_INVALID_AUTO_OFFSET;
          return false;
        }
      }
    }

    return true;
  }
  return false;
}

typedef struct STSMAOptUsefulTsma {
  const STableTSMAInfo* pTsma;          // NULL if no tsma available, which will use original data for calculation
  STimeWindow           scanRange;      // scan time range for this tsma
  SArray*               pTsmaScanCols;  // SArray<int32_t> index of tsmaFuncs array
  char                  targetTbName[TSDB_TABLE_NAME_LEN];  // the scanning table name, used only when pTsma is not NULL
  uint64_t              targetTbUid;                        // the scanning table uid, used only when pTsma is not NULL
  int8_t                precision;
} STSMAOptUsefulTsma;

typedef struct STSMAOptCtx {
  // input
  SScanLogicNode*    pScan;
  SLogicNode*        pParent;  // parent of Table Scan, Agg or Interval
  const SNodeList*   pAggFuncs;
  const STimeWindow* pTimeRange;
  const SArray*      pTsmas;
  SInterval*         queryInterval;  // not null with window logic node
  int8_t             precision;

  // output
  SArray*        pUsefulTsmas;  // SArray<STSMAOptUseFulTsma>, sorted by tsma interval from long to short
  SArray*        pUsedTsmas;
  SLogicSubplan* generatedSubPlans[2];
  SNodeList**    ppParentTsmaSubplans;
} STSMAOptCtx;

static int32_t fillTSMAOptCtx(STSMAOptCtx* pTsmaOptCtx, SScanLogicNode* pScan, void* tz) {
  int32_t code = 0;
  pTsmaOptCtx->pScan = pScan;
  pTsmaOptCtx->pParent = pScan->node.pParent;
  pTsmaOptCtx->pTsmas = pScan->pTsmas;
  pTsmaOptCtx->pTimeRange = &pScan->scanRange;
  pTsmaOptCtx->precision = pScan->node.precision;

  if (nodeType(pTsmaOptCtx->pParent) == QUERY_NODE_LOGIC_PLAN_WINDOW) {
    pTsmaOptCtx->queryInterval = taosMemoryCalloc(1, sizeof(SInterval));
    if (!pTsmaOptCtx->queryInterval) return terrno;

    SWindowLogicNode* pWindow = (SWindowLogicNode*)pTsmaOptCtx->pParent;
    pTsmaOptCtx->queryInterval->interval = pWindow->interval;
    pTsmaOptCtx->queryInterval->intervalUnit = pWindow->intervalUnit;
    pTsmaOptCtx->queryInterval->offset = pWindow->offset;
    pTsmaOptCtx->queryInterval->offsetUnit = pWindow->intervalUnit;
    pTsmaOptCtx->queryInterval->sliding = pWindow->sliding;
    pTsmaOptCtx->queryInterval->slidingUnit = pWindow->slidingUnit;
    pTsmaOptCtx->queryInterval->precision = pWindow->node.precision;
    pTsmaOptCtx->queryInterval->timezone = tz;
    pTsmaOptCtx->pAggFuncs = pWindow->pFuncs;
    pTsmaOptCtx->ppParentTsmaSubplans = &pWindow->pTsmaSubplans;
  } else {
    SAggLogicNode* pAgg = (SAggLogicNode*)pTsmaOptCtx->pParent;
    pTsmaOptCtx->pAggFuncs = pAgg->pAggFuncs;
    pTsmaOptCtx->ppParentTsmaSubplans = &pAgg->pTsmaSubplans;
  }
  pTsmaOptCtx->pUsefulTsmas = taosArrayInit(pScan->pTsmas->size, sizeof(STSMAOptUsefulTsma));
  pTsmaOptCtx->pUsedTsmas = taosArrayInit(3, sizeof(STSMAOptUsefulTsma));
  if (!pTsmaOptCtx->pUsefulTsmas || !pTsmaOptCtx->pUsedTsmas) {
    code = terrno;
  }
  return code;
}

static void tsmaOptFreeUsefulTsma(void* p) {
  STSMAOptUsefulTsma* pTsma = p;
  taosArrayDestroy(pTsma->pTsmaScanCols);
}

static void clearTSMAOptCtx(STSMAOptCtx* pTsmaOptCtx) {
  taosArrayDestroyEx(pTsmaOptCtx->pUsefulTsmas, tsmaOptFreeUsefulTsma);
  taosArrayDestroy(pTsmaOptCtx->pUsedTsmas);
  taosMemoryFreeClear(pTsmaOptCtx->queryInterval);
}

static bool tsmaOptCheckValidInterval(int64_t tsmaInterval, int8_t unit, const STSMAOptCtx* pTsmaOptCtx) {
  if (!pTsmaOptCtx->queryInterval) return true;

  bool validInterval = checkRecursiveTsmaInterval(tsmaInterval, unit, pTsmaOptCtx->queryInterval->interval,
                                                  pTsmaOptCtx->queryInterval->intervalUnit,
                                                  pTsmaOptCtx->queryInterval->precision, false);
  bool validSliding =
      checkRecursiveTsmaInterval(tsmaInterval, unit, pTsmaOptCtx->queryInterval->sliding,
                                 pTsmaOptCtx->queryInterval->slidingUnit, pTsmaOptCtx->queryInterval->precision, false);
  bool validOffset =
      pTsmaOptCtx->queryInterval->offset == 0 ||
      checkRecursiveTsmaInterval(tsmaInterval, unit, pTsmaOptCtx->queryInterval->offset,
                                 pTsmaOptCtx->queryInterval->offsetUnit, pTsmaOptCtx->queryInterval->precision, false);
  return validInterval && validSliding && validOffset;
}

static int32_t tsmaOptCheckValidFuncs(const SArray* pTsmaFuncs, const SNodeList* pQueryFuncs, SArray* pTsmaScanCols,
                                      bool* pIsValid) {
  SNode* pNode;
  bool   failed = false, found = false;

  taosArrayClear(pTsmaScanCols);
  FOREACH(pNode, pQueryFuncs) {
    SFunctionNode* pQueryFunc = (SFunctionNode*)pNode;
    if (fmIsPseudoColumnFunc(pQueryFunc->funcId) || fmIsGroupKeyFunc(pQueryFunc->funcId)) continue;
    if (nodeType(pQueryFunc->pParameterList->pHead->pNode) != QUERY_NODE_COLUMN) {
      failed = true;
      break;
    }
    int32_t queryColId = ((SColumnNode*)pQueryFunc->pParameterList->pHead->pNode)->colId;
    found = false;
    int32_t notMyStateFuncId = -1;
    // iterate funcs
    for (int32_t i = 0; i < pTsmaFuncs->size; i++) {
      STableTSMAFuncInfo* pTsmaFuncInfo = taosArrayGet(pTsmaFuncs, i);
      if (pTsmaFuncInfo->funcId == notMyStateFuncId) continue;

      if (!fmIsMyStateFunc(pQueryFunc->funcId, pTsmaFuncInfo->funcId)) {
        notMyStateFuncId = pTsmaFuncInfo->funcId;
        continue;
      }

      if (queryColId != pTsmaFuncInfo->colId) {
        continue;
      }
      found = true;
      if (NULL == taosArrayPush(pTsmaScanCols, &i)) {
        return terrno;
      }
      break;
    }
    if (failed || !found) {
      break;
    }
  }
  *pIsValid = found;
  return TSDB_CODE_SUCCESS;
}

typedef struct STsmaOptTagCheckCtx {
  const STableTSMAInfo* pTsma;
  bool                  ok;
} STsmaOptTagCheckCtx;

static EDealRes tsmaOptTagCheck(SNode* pNode, void* pContext) {
  bool found = false;
  if (nodeType(pNode) == QUERY_NODE_COLUMN) {
    SColumnNode* pCol = (SColumnNode*)pNode;
    if (pCol->colType == COLUMN_TYPE_TAG) {
      STsmaOptTagCheckCtx* pCtx = pContext;
      for (int32_t i = 0; i < pCtx->pTsma->pTags->size; ++i) {
        SSchema* pSchema = taosArrayGet(pCtx->pTsma->pTags, i);
        if (strcmp(pSchema->name, pCol->colName) == 0) {
          found = true;
        }
      }
      if (!found) {
        pCtx->ok = false;
        return DEAL_RES_END;
      }
    }
  }
  return DEAL_RES_CONTINUE;
}

static bool tsmaOptCheckTags(STSMAOptCtx* pCtx, const STableTSMAInfo* pTsma) {
  const SScanLogicNode* pScan = pCtx->pScan;
  STsmaOptTagCheckCtx   ctx = {.pTsma = pTsma, .ok = true};
  nodesWalkExpr(pScan->pTagCond, tsmaOptTagCheck, &ctx);
  if (!ctx.ok) return false;
  nodesWalkExprs(pScan->pScanPseudoCols, tsmaOptTagCheck, &ctx);
  if (!ctx.ok) return false;
  nodesWalkExprs(pScan->pGroupTags, tsmaOptTagCheck, &ctx);
  return ctx.ok;
}

static int32_t tsmaOptFilterTsmas(STSMAOptCtx* pTsmaOptCtx) {
  STSMAOptUsefulTsma usefulTsma = {
      .pTsma = NULL, .scanRange = {.skey = TSKEY_MIN, .ekey = TSKEY_MAX}, .precision = pTsmaOptCtx->precision};
  SArray* pTsmaScanCols = NULL;
  int32_t code = 0;

  for (int32_t i = 0; i < pTsmaOptCtx->pTsmas->size; ++i) {
    if (!pTsmaScanCols) {
      pTsmaScanCols = taosArrayInit(pTsmaOptCtx->pAggFuncs->length, sizeof(int32_t));
      if (!pTsmaScanCols) return terrno;
    }
    if (pTsmaOptCtx->pScan->tableType == TSDB_CHILD_TABLE || pTsmaOptCtx->pScan->tableType == TSDB_NORMAL_TABLE) {
      const STsmaTargetTbInfo* ptbInfo = taosArrayGet(pTsmaOptCtx->pScan->pTsmaTargetTbInfo, i);
      if (ptbInfo->uid == 0)
        continue;  // tsma res table meta not found, skip this tsma, this is possible when there is no data in this ctb
    }

    STableTSMAInfo* pTsma = taosArrayGetP(pTsmaOptCtx->pTsmas, i);
    if (!pTsma->fillHistoryFinished ||
        tsMaxTsmaCalcDelay * 1000 < (pTsma->rspTs - pTsma->reqTs) + pTsma->delayDuration) {
      continue;
    }
    // filter with interval
    if (!tsmaOptCheckValidInterval(pTsma->interval, pTsma->unit, pTsmaOptCtx)) {
      continue;
    }
    // filter with funcs, note that tsma funcs has been sorted by funcId and ColId
    bool    valid = false;
    int32_t code = tsmaOptCheckValidFuncs(pTsma->pFuncs, pTsmaOptCtx->pAggFuncs, pTsmaScanCols, &valid);
    if (TSDB_CODE_SUCCESS != code) break;
    if (!valid) continue;

    if (!tsmaOptCheckTags(pTsmaOptCtx, pTsma)) continue;
    usefulTsma.pTsma = pTsma;
    usefulTsma.pTsmaScanCols = pTsmaScanCols;
    pTsmaScanCols = NULL;
    if (NULL == taosArrayPush(pTsmaOptCtx->pUsefulTsmas, &usefulTsma)) {
      if (pTsmaScanCols) {
        taosArrayDestroy(pTsmaScanCols);
      }
      return terrno;
    }
  }
  if (pTsmaScanCols) taosArrayDestroy(pTsmaScanCols);
  return code;
}

static int32_t tsmaInfoCompWithIntervalDesc(const void* pLeft, const void* pRight) {
  const int64_t             factors[3] = {NANOSECOND_PER_MSEC, NANOSECOND_PER_USEC, 1};
  const STSMAOptUsefulTsma *p = pLeft, *q = pRight;
  int64_t                   pInterval = p->pTsma->interval, qInterval = q->pTsma->interval;
  int8_t                    pUnit = p->pTsma->unit, qUnit = q->pTsma->unit;
  if (TIME_UNIT_MONTH == pUnit) {
    pInterval = pInterval * 31 * (NANOSECOND_PER_DAY / factors[p->precision]);
  } else if (TIME_UNIT_YEAR == pUnit) {
    pInterval = pInterval * 365 * (NANOSECOND_PER_DAY / factors[p->precision]);
  }
  if (TIME_UNIT_MONTH == qUnit) {
    qInterval = qInterval * 31 * (NANOSECOND_PER_DAY / factors[q->precision]);
  } else if (TIME_UNIT_YEAR == qUnit) {
    qInterval = qInterval * 365 * (NANOSECOND_PER_DAY / factors[q->precision]);
  }

  if (pInterval > qInterval) return -1;
  if (pInterval < qInterval) return 1;
  return 0;
}

static void tsmaOptInitIntervalFromTsma(SInterval* pInterval, const STableTSMAInfo* pTsma, int8_t precision, void* tz) {
  pInterval->interval = pTsma->interval;
  pInterval->intervalUnit = pTsma->unit;
  pInterval->sliding = pTsma->interval;
  pInterval->slidingUnit = pTsma->unit;
  pInterval->offset = 0;
  pInterval->offsetUnit = pTsma->unit;
  pInterval->precision = precision;
  pInterval->timezone = tz;
}

static const STSMAOptUsefulTsma* tsmaOptFindUsefulTsma(const SArray* pUsefulTsmas, int32_t startIdx,
                                                       int64_t startAlignInterval, int64_t endAlignInterval,
                                                       int8_t precision, void* tz) {
  SInterval tsmaInterval;
  for (int32_t i = startIdx; i < pUsefulTsmas->size; ++i) {
    const STSMAOptUsefulTsma* pUsefulTsma = taosArrayGet(pUsefulTsmas, i);
    tsmaOptInitIntervalFromTsma(&tsmaInterval, pUsefulTsma->pTsma, precision, tz);
    if (taosTimeTruncate(startAlignInterval, &tsmaInterval) == startAlignInterval &&
        taosTimeTruncate(endAlignInterval, &tsmaInterval) == endAlignInterval) {
      return pUsefulTsma;
    }
  }
  return NULL;
}

static int32_t tsmaOptSplitWindows(STSMAOptCtx* pTsmaOptCtx, const STimeWindow* pScanRange, void* tz) {
  bool                      needTailWindow = false;
  bool                      isSkeyAlignedWithTsma = true, isEkeyAlignedWithTsma = true;
  int32_t                   code = 0;
  int64_t                   winSkey = TSKEY_MIN, winEkey = TSKEY_MAX;
  int64_t                   startOfSkeyFirstWin = pScanRange->skey, endOfSkeyFirstWin;
  int64_t                   startOfEkeyFirstWin = pScanRange->ekey, endOfEkeyFirstWin;
  SInterval                 interval, tsmaInterval;
  STimeWindow               scanRange = *pScanRange;
  const SInterval*          pInterval = pTsmaOptCtx->queryInterval;
  const STSMAOptUsefulTsma* pUsefulTsma = taosArrayGet(pTsmaOptCtx->pUsefulTsmas, 0);
  const STableTSMAInfo*     pTsma = pUsefulTsma->pTsma;

  if (pScanRange->ekey <= pScanRange->skey) return code;

  if (!pInterval) {
    tsmaOptInitIntervalFromTsma(&interval, pTsma, pTsmaOptCtx->precision, tz);
    pInterval = &interval;
  }

  tsmaOptInitIntervalFromTsma(&tsmaInterval, pTsma, pTsmaOptCtx->precision, tz);

  // check for head windows
  if (pScanRange->skey != TSKEY_MIN) {
    startOfSkeyFirstWin = taosTimeTruncate(pScanRange->skey, pInterval);
    endOfSkeyFirstWin =
        taosTimeAdd(startOfSkeyFirstWin, pInterval->interval, pInterval->intervalUnit, pTsmaOptCtx->precision, tz);
    isSkeyAlignedWithTsma = taosTimeTruncate(pScanRange->skey, &tsmaInterval) == pScanRange->skey;
  } else {
    endOfSkeyFirstWin = TSKEY_MIN;
  }

  // check for tail windows
  if (pScanRange->ekey != TSKEY_MAX) {
    startOfEkeyFirstWin = taosTimeTruncate(pScanRange->ekey, pInterval);
    endOfEkeyFirstWin =
        taosTimeAdd(startOfEkeyFirstWin, pInterval->interval, pInterval->intervalUnit, pTsmaOptCtx->precision, tz);
    isEkeyAlignedWithTsma = taosTimeTruncate(pScanRange->ekey + 1, &tsmaInterval) == (pScanRange->ekey + 1);
    if (startOfEkeyFirstWin > startOfSkeyFirstWin) {
      needTailWindow = true;
    }
  }

  // add head tsma if possible
  if (!isSkeyAlignedWithTsma) {
    scanRange.ekey = TMIN(
        scanRange.ekey,
        taosTimeAdd(startOfSkeyFirstWin, pInterval->interval * 1, pInterval->intervalUnit, pTsmaOptCtx->precision, tz) - 1);
    const STSMAOptUsefulTsma* pTsmaFound =
        tsmaOptFindUsefulTsma(pTsmaOptCtx->pUsefulTsmas, 1, scanRange.skey, scanRange.ekey + 1, pTsmaOptCtx->precision, tz);
    STSMAOptUsefulTsma usefulTsma = {.pTsma = pTsmaFound ? pTsmaFound->pTsma : NULL,
                                     .scanRange = scanRange,
                                     .pTsmaScanCols = pTsmaFound ? pTsmaFound->pTsmaScanCols : NULL};
    if (NULL == taosArrayPush(pTsmaOptCtx->pUsedTsmas, &usefulTsma)) return terrno;
  }

  // the main tsma
  if (endOfSkeyFirstWin < startOfEkeyFirstWin ||
      (endOfSkeyFirstWin == startOfEkeyFirstWin && (isSkeyAlignedWithTsma || isEkeyAlignedWithTsma))) {
    scanRange.ekey = TMIN(pScanRange->ekey, isEkeyAlignedWithTsma ? pScanRange->ekey : startOfEkeyFirstWin - 1);
    if (!isSkeyAlignedWithTsma) {
      scanRange.skey = endOfSkeyFirstWin;
    }
    STSMAOptUsefulTsma usefulTsma = {
        .pTsma = pTsma, .scanRange = scanRange, .pTsmaScanCols = pUsefulTsma->pTsmaScanCols};
    if (NULL == taosArrayPush(pTsmaOptCtx->pUsedTsmas, &usefulTsma)) return terrno;
  }

  // add tail tsma if possible
  if (!isEkeyAlignedWithTsma && needTailWindow) {
    scanRange.skey = startOfEkeyFirstWin;
    scanRange.ekey = pScanRange->ekey;
    const STSMAOptUsefulTsma* pTsmaFound =
        tsmaOptFindUsefulTsma(pTsmaOptCtx->pUsefulTsmas, 1, scanRange.skey - startOfEkeyFirstWin,
                              scanRange.ekey + 1 - startOfEkeyFirstWin, pTsmaOptCtx->precision, tz);
    STSMAOptUsefulTsma usefulTsma = {.pTsma = pTsmaFound ? pTsmaFound->pTsma : NULL,
                                     .scanRange = scanRange,
                                     .pTsmaScanCols = pTsmaFound ? pTsmaFound->pTsmaScanCols : NULL};
    if (NULL == taosArrayPush(pTsmaOptCtx->pUsedTsmas, &usefulTsma)) return terrno;
  }
  return code;
}

int32_t tsmaOptCreateTsmaScanCols(const STSMAOptUsefulTsma* pTsma, const SNodeList* pAggFuncs, SNodeList** ppList) {
  if (!pTsma->pTsma || !pTsma->pTsmaScanCols) {
    return TSDB_CODE_PLAN_INTERNAL_ERROR;
  }
  int32_t    code;
  SNode*     pNode;
  SNodeList* pScanCols = NULL;

  int32_t i = 0;

  FOREACH(pNode, pAggFuncs) {
    SFunctionNode* pFunc = (SFunctionNode*)pNode;
    if (fmIsPseudoColumnFunc(pFunc->funcId) || fmIsGroupKeyFunc(pFunc->funcId)) {
      continue;
    }
    const int32_t* idx = taosArrayGet(pTsma->pTsmaScanCols, i);
    SColumnNode*   pCol = NULL;
    code = nodesMakeNode(QUERY_NODE_COLUMN, (SNode**)&pCol);
    if (pCol) {
      pCol->colId = *idx + 2;
      pCol->tableType = TSDB_SUPER_TABLE;
      pCol->tableId = pTsma->targetTbUid;
      pCol->colType = COLUMN_TYPE_COLUMN;
      tstrncpy(pCol->tableName, pTsma->targetTbName, TSDB_TABLE_NAME_LEN);
      tstrncpy(pCol->colName, pFunc->node.aliasName, TSDB_COL_NAME_LEN);
      tstrncpy(pCol->node.aliasName, pFunc->node.aliasName, TSDB_COL_NAME_LEN);
      pCol->node.resType.type = TSDB_DATA_TYPE_BINARY;
      code = nodesListMakeStrictAppend(&pScanCols, (SNode*)pCol);
    }
    if (code) break;
    ++i;
  }

  if (code) {
    nodesDestroyList(pScanCols);
    pScanCols = NULL;
  } else {
    *ppList = pScanCols;
  }
  return code;
}

static int32_t tsmaOptRewriteTag(const STSMAOptCtx* pTsmaOptCtx, const STSMAOptUsefulTsma* pTsma,
                                 SColumnNode* pTagCol) {
  bool found = false;
  if (pTagCol->colType != COLUMN_TYPE_TAG) return 0;
  for (int32_t i = 0; i < pTsma->pTsma->pTags->size; ++i) {
    const SSchema* pSchema = taosArrayGet(pTsma->pTsma->pTags, i);
    if (strcmp(pTagCol->colName, pSchema->name) == 0) {
      tstrncpy(pTagCol->tableName, pTsma->targetTbName, TSDB_TABLE_NAME_LEN);
      tstrncpy(pTagCol->tableAlias, pTsma->targetTbName, TSDB_TABLE_NAME_LEN);
      pTagCol->tableId = pTsma->targetTbUid;
      pTagCol->tableType = TSDB_SUPER_TABLE;
      pTagCol->colId = pSchema->colId;
      found = true;
      break;
    }
  }
  return found ? TSDB_CODE_SUCCESS : TSDB_CODE_PLAN_INTERNAL_ERROR;
}

static int32_t tsmaOptRewriteTbname(const STSMAOptCtx* pTsmaOptCtx, SNode** pTbNameNode,
                                    const STSMAOptUsefulTsma* pTsma) {
  int32_t    code = 0;
  SExprNode* pRewrittenFunc = NULL;
  code = nodesMakeNode(pTsma ? QUERY_NODE_COLUMN : QUERY_NODE_FUNCTION, (SNode**)&pRewrittenFunc);
  SValueNode* pValue = NULL;
  if (code == TSDB_CODE_SUCCESS) {
    pRewrittenFunc->resType = ((SExprNode*)(*pTbNameNode))->resType;
  }

  if (pTsma && code == TSDB_CODE_SUCCESS) {
    nodesDestroyNode(*pTbNameNode);
    SColumnNode*   pCol = (SColumnNode*)pRewrittenFunc;
    const SSchema* pSchema = taosArrayGet(pTsma->pTsma->pTags, pTsma->pTsma->pTags->size - 1);
    tstrncpy(pCol->tableName, pTsma->targetTbName, TSDB_TABLE_NAME_LEN);
    tstrncpy(pCol->tableAlias, pTsma->targetTbName, TSDB_TABLE_NAME_LEN);
    pCol->tableId = pTsma->targetTbUid;
    pCol->tableType = TSDB_SUPER_TABLE;
    pCol->colId = pSchema->colId;
    pCol->colType = COLUMN_TYPE_TAG;
  } else if (code == TSDB_CODE_SUCCESS) {
    // if no tsma, we replace func tbname with concat('', tbname)
    SFunctionNode* pFunc = (SFunctionNode*)pRewrittenFunc;
    pFunc->funcId = fmGetFuncId("concat");
    snprintf(pFunc->functionName, TSDB_FUNC_NAME_LEN, "concat");
    code = nodesMakeNode(QUERY_NODE_VALUE, (SNode**)&pValue);
    if (!pValue) code = TSDB_CODE_OUT_OF_MEMORY;

    if (code == TSDB_CODE_SUCCESS) {
      pValue->translate = true;
      pValue->node.resType = ((SExprNode*)(*pTbNameNode))->resType;
      pValue->literal = taosMemoryCalloc(1, TSDB_TABLE_FNAME_LEN + 1);
      pValue->datum.p = taosMemoryCalloc(1, TSDB_TABLE_FNAME_LEN + 1 + VARSTR_HEADER_SIZE);
      if (!pValue->literal || !pValue->datum.p) code = terrno;
    }

    if (code == TSDB_CODE_SUCCESS) {
      code = nodesListMakeStrictAppend(&pFunc->pParameterList, (SNode*)pValue);
      pValue = NULL;
    }
    if (code == TSDB_CODE_SUCCESS) {
      code = nodesListStrictAppend(pFunc->pParameterList, *pTbNameNode);
    }
  }

  if (code == TSDB_CODE_SUCCESS) {
    *pTbNameNode = (SNode*)pRewrittenFunc;
  } else {
    nodesDestroyNode((SNode*)pRewrittenFunc);
    if (pValue) nodesDestroyNode((SNode*)pValue);
  }

  return code;
}

struct TsmaOptRewriteCtx {
  const STSMAOptCtx*        pTsmaOptCtx;
  const STSMAOptUsefulTsma* pTsma;
  bool                      rewriteTag;
  bool                      rewriteTbname;
  int32_t                   code;
};

EDealRes tsmaOptNodeRewriter(SNode** ppNode, void* ctx) {
  SNode*                    pNode = *ppNode;
  int32_t                   code = 0;
  struct TsmaOptRewriteCtx* pCtx = ctx;
  if (pCtx->rewriteTag && nodeType(pNode) == QUERY_NODE_COLUMN && ((SColumnNode*)pNode)->colType == COLUMN_TYPE_TAG) {
    code = tsmaOptRewriteTag(pCtx->pTsmaOptCtx, pCtx->pTsma, (SColumnNode*)pNode);
  } else if (pCtx->rewriteTbname &&
             ((nodeType(pNode) == QUERY_NODE_FUNCTION && ((SFunctionNode*)pNode)->funcType == FUNCTION_TYPE_TBNAME) ||
              (nodeType(pNode) == QUERY_NODE_COLUMN && ((SColumnNode*)pNode)->colType == COLUMN_TYPE_TBNAME))) {
    code = tsmaOptRewriteTbname(pCtx->pTsmaOptCtx, ppNode, pCtx->pTsma);
    if (code == TSDB_CODE_SUCCESS) return DEAL_RES_IGNORE_CHILD;
  }
  if (code) {
    pCtx->code = code;
    return DEAL_RES_ERROR;
  }
  return DEAL_RES_CONTINUE;
}

static int32_t tsmaOptRewriteNode(SNode** pNode, STSMAOptCtx* pCtx, const STSMAOptUsefulTsma* pTsma, bool rewriteTbName,
                                  bool rewriteTag) {
  struct TsmaOptRewriteCtx ctx = {
      .pTsmaOptCtx = pCtx, .pTsma = pTsma, .rewriteTag = rewriteTag, .rewriteTbname = rewriteTbName, .code = 0};
  SNode* pOut = *pNode;
  nodesRewriteExpr(&pOut, tsmaOptNodeRewriter, &ctx);
  if (ctx.code == TSDB_CODE_SUCCESS) *pNode = pOut;
  return ctx.code;
}

static int32_t tsmaOptRewriteNodeList(SNodeList* pNodes, STSMAOptCtx* pCtx, const STSMAOptUsefulTsma* pTsma,
                                      bool rewriteTbName, bool rewriteTag) {
  int32_t code = 0;
  SNode*  pNode;
  FOREACH(pNode, pNodes) {
    SNode* pOut = pNode;
    code = tsmaOptRewriteNode(&pOut, pCtx, pTsma, rewriteTbName, rewriteTag);
    if (TSDB_CODE_SUCCESS != code) break;
    REPLACE_NODE(pOut);
  }
  return code;
}

static int32_t tsmaOptRewriteScan(STSMAOptCtx* pTsmaOptCtx, SScanLogicNode* pNewScan, const STSMAOptUsefulTsma* pTsma) {
  SNode*  pNode;
  int32_t code = 0;

  pNewScan->scanRange.skey = pTsma->scanRange.skey;
  pNewScan->scanRange.ekey = pTsma->scanRange.ekey;

  if (pTsma->pTsma) {
    // PK col
    SColumnNode* pPkTsCol = NULL;
    FOREACH(pNode, pNewScan->pScanCols) {
      SColumnNode* pCol = (SColumnNode*)pNode;
      if (pCol->colId == PRIMARYKEY_TIMESTAMP_COL_ID) {
        pPkTsCol = NULL;
        code = nodesCloneNode((SNode*)pCol, (SNode**)&pPkTsCol);
        break;
      }
    }
    if (code == TSDB_CODE_SUCCESS) {
      nodesDestroyList(pNewScan->pScanCols);
      // normal cols
      pNewScan->pScanCols = NULL;
      code = tsmaOptCreateTsmaScanCols(pTsma, pTsmaOptCtx->pAggFuncs, &pNewScan->pScanCols);
    }
    if (code == TSDB_CODE_SUCCESS && pPkTsCol) {
      tstrncpy(pPkTsCol->tableName, pTsma->targetTbName, TSDB_TABLE_NAME_LEN);
      tstrncpy(pPkTsCol->tableAlias, pTsma->targetTbName, TSDB_TABLE_NAME_LEN);
      pPkTsCol->tableId = pTsma->targetTbUid;
      code = nodesListMakeStrictAppend(&pNewScan->pScanCols, (SNode*)pPkTsCol);
    } else if (pPkTsCol) {
      nodesDestroyNode((SNode*)pPkTsCol);
    }
    if (code == TSDB_CODE_SUCCESS) {
      pNewScan->stableId = pTsma->pTsma->destTbUid;
      pNewScan->tableId = pTsma->targetTbUid;
      tstrncpy(pNewScan->tableName.tname, pTsma->targetTbName, TSDB_TABLE_NAME_LEN);
    }
    if (code == TSDB_CODE_SUCCESS) {
      code = tsmaOptRewriteNodeList(pNewScan->pScanPseudoCols, pTsmaOptCtx, pTsma, true, true);
    }
    if (code == TSDB_CODE_SUCCESS) {
      code = tsmaOptRewriteNode(&pNewScan->pTagCond, pTsmaOptCtx, pTsma, true, true);
    }
    if (code == TSDB_CODE_SUCCESS) {
      code = tsmaOptRewriteNodeList(pNewScan->pGroupTags, pTsmaOptCtx, pTsma, true, true);
    }
    if (TSDB_CODE_SUCCESS == code) {
      pTsmaOptCtx->pScan->dataRequired = FUNC_DATA_REQUIRED_DATA_LOAD;
      if (pTsmaOptCtx->pScan->pTsmaTargetTbVgInfo && pTsmaOptCtx->pScan->pTsmaTargetTbVgInfo->size > 0) {
        for (int32_t i = 0; i < taosArrayGetSize(pTsmaOptCtx->pScan->pTsmas); ++i) {
          STableTSMAInfo* pTsmaInfo = taosArrayGetP(pTsmaOptCtx->pScan->pTsmas, i);
          if (pTsmaInfo == pTsma->pTsma) {
            const SVgroupsInfo* pVgpsInfo = taosArrayGetP(pTsmaOptCtx->pScan->pTsmaTargetTbVgInfo, i);
            taosMemoryFreeClear(pNewScan->pVgroupList);
            int32_t len = sizeof(int32_t) + sizeof(SVgroupInfo) * pVgpsInfo->numOfVgroups;
            pNewScan->pVgroupList = taosMemoryCalloc(1, len);
            if (!pNewScan->pVgroupList) {
              code = terrno;
              break;
            }
            memcpy(pNewScan->pVgroupList, pVgpsInfo, len);
            break;
          }
        }
      }
    }
  } else {
    FOREACH(pNode, pNewScan->pGroupTags) {
      // rewrite tbname recursively
      struct TsmaOptRewriteCtx ctx = {
          .pTsmaOptCtx = pTsmaOptCtx, .pTsma = NULL, .rewriteTag = false, .rewriteTbname = true, .code = 0};
      nodesRewriteExpr(&pNode, tsmaOptNodeRewriter, &ctx);
      if (ctx.code) {
        code = ctx.code;
      } else {
        REPLACE_NODE(pNode);
      }
    }
  }
  return code;
}

static int32_t tsmaOptCreateWStart(int8_t precision, SFunctionNode** pWStartOut) {
  SFunctionNode* pWStart = NULL;
  int32_t        code = nodesMakeNode(QUERY_NODE_FUNCTION, (SNode**)&pWStart);
  if (NULL == pWStart) {
    return code;
  }
  tstrncpy(pWStart->functionName, "_wstart", TSDB_FUNC_NAME_LEN);
  int64_t pointer = (int64_t)pWStart;
  char    name[TSDB_COL_NAME_LEN + TSDB_POINTER_PRINT_BYTES + TSDB_NAME_DELIMITER_LEN + 1] = {0};
  int32_t len = tsnprintf(name, sizeof(name) - 1, "%s.%" PRId64, pWStart->functionName, pointer);
  (void)taosHashBinary(name, len);
  tstrncpy(pWStart->node.aliasName, name, TSDB_COL_NAME_LEN);
  pWStart->node.resType.precision = precision;

  code = fmGetFuncInfo(pWStart, NULL, 0);
  if (code) {
    nodesDestroyNode((SNode*)pWStart);
  } else {
    *pWStartOut = pWStart;
  }
  return code;
}

static int32_t tsmaOptRewriteParent(STSMAOptCtx* pTsmaOptCtx, SLogicNode* pParent, SScanLogicNode* pScan,
                                    const STSMAOptUsefulTsma* pTsma) {
  int32_t           code = 0;
  SColumnNode*      pColNode;
  SWindowLogicNode* pWindow = NULL;
  SAggLogicNode*    pAgg;
  SNodeList*        pAggFuncs;
  SListCell*        pScanListCell;
  SNode*            pAggFuncNode;
  SNodeList*        pAggStateFuncs = NULL;
  bool              isFirstMergeNode = pTsmaOptCtx->pScan == pScan;
  SFunctionNode *   pPartial = NULL, *pMerge = NULL;

  if (nodeType(pParent) == QUERY_NODE_LOGIC_PLAN_WINDOW) {
    pWindow = (SWindowLogicNode*)pParent;
    pAggFuncs = pWindow->pFuncs;
  } else {
    pAgg = (SAggLogicNode*)pParent;
    pAggFuncs = pAgg->pAggFuncs;
  }
  pScanListCell = pScan->pScanCols->pHead;

  FOREACH(pAggFuncNode, pAggFuncs) {
    SFunctionNode* pAggFunc = (SFunctionNode*)pAggFuncNode;
    if (fmIsGroupKeyFunc(pAggFunc->funcId)) {
      struct TsmaOptRewriteCtx ctx = {
          .pTsmaOptCtx = pTsmaOptCtx, .pTsma = pTsma, .rewriteTag = true, .rewriteTbname = true, .code = 0};
      nodesRewriteExpr(&pAggFuncNode, tsmaOptNodeRewriter, &ctx);
      if (ctx.code) {
        code = ctx.code;
        break;
      } else {
        REPLACE_NODE(pAggFuncNode);
      }
      continue;
    } else if (fmIsPseudoColumnFunc(pAggFunc->funcId)) {
      continue;
    }
    code = fmGetDistMethod(pAggFunc, &pPartial, NULL, &pMerge);
    if (code) break;

    pColNode = (SColumnNode*)pScanListCell->pNode;
    pScanListCell = pScanListCell->pNext;
    pColNode->node.resType = pPartial->node.resType;
    // currently we assume that the first parameter must be the scan column
    (void)nodesListErase(pMerge->pParameterList, pMerge->pParameterList->pHead);
    SNode* pNew = NULL;
    code = nodesCloneNode((SNode*)pColNode, &pNew);
    if (TSDB_CODE_SUCCESS == code) {
      code = nodesListPushFront(pMerge->pParameterList, pNew);
    }
    nodesDestroyNode((SNode*)pPartial);
    if (TSDB_CODE_SUCCESS != code) {
      nodesDestroyNode(pNew);
      break;
    }

    REPLACE_NODE(pMerge);
  }

  if (code == TSDB_CODE_SUCCESS && pWindow) {
    SColumnNode* pCol = (SColumnNode*)pScan->pScanCols->pTail->pNode;
    nodesDestroyNode(pWindow->pTspk);
    pWindow->pTspk = NULL;
    code = nodesCloneNode((SNode*)pCol, &pWindow->pTspk);
  }

  if (code == TSDB_CODE_SUCCESS) {
    nodesDestroyList(pScan->node.pTargets);
    code = createColumnByRewriteExprs(pScan->pScanCols, &pScan->node.pTargets);
  }
  if (code == TSDB_CODE_SUCCESS) {
    code = createColumnByRewriteExprs(pScan->pScanPseudoCols, &pScan->node.pTargets);
  }

  return code;
}

static int32_t tsmaOptGeneratePlan(STSMAOptCtx* pTsmaOptCtx) {
  int32_t                   code = 0;
  const STSMAOptUsefulTsma* pTsma = NULL;
  SNodeList*                pAggFuncs = NULL;
  bool                      hasSubPlan = false;

  for (int32_t i = 0; i < pTsmaOptCtx->pUsedTsmas->size; ++i) {
    STSMAOptUsefulTsma* pTsma = taosArrayGet(pTsmaOptCtx->pUsedTsmas, i);
    if (!pTsma->pTsma) continue;
    if (pTsmaOptCtx->pScan->tableType == TSDB_CHILD_TABLE || pTsmaOptCtx->pScan->tableType == TSDB_NORMAL_TABLE) {
      for (int32_t j = 0; j < pTsmaOptCtx->pScan->pTsmas->size; ++j) {
        if (taosArrayGetP(pTsmaOptCtx->pScan->pTsmas, j) == pTsma->pTsma) {
          const STsmaTargetTbInfo* ptbInfo = taosArrayGet(pTsmaOptCtx->pScan->pTsmaTargetTbInfo, j);
          tstrncpy(pTsma->targetTbName, ptbInfo->tableName, TSDB_TABLE_NAME_LEN);
          pTsma->targetTbUid = ptbInfo->uid;
        }
      }
    } else {
      tstrncpy(pTsma->targetTbName, pTsma->pTsma->targetTb, TSDB_TABLE_NAME_LEN);
      pTsma->targetTbUid = pTsma->pTsma->destTbUid;
    }
  }

  for (int32_t i = 1; i < pTsmaOptCtx->pUsedTsmas->size && code == TSDB_CODE_SUCCESS; ++i) {
    pTsma = taosArrayGet(pTsmaOptCtx->pUsedTsmas, i);
    SLogicSubplan* pSubplan = NULL;
    code = nodesMakeNode(QUERY_NODE_LOGIC_SUBPLAN, (SNode**)&pSubplan);
    if (!pSubplan) {
      break;
    }
    pSubplan->subplanType = SUBPLAN_TYPE_SCAN;
    pTsmaOptCtx->generatedSubPlans[i - 1] = pSubplan;
    hasSubPlan = true;
    SLogicNode* pParent = NULL;
    code = nodesCloneNode((SNode*)pTsmaOptCtx->pParent, (SNode**)&pParent);
    if (!pParent) {
      break;
    }
    pSubplan->pNode = pParent;
    pParent->pParent = NULL;
    pParent->groupAction = GROUP_ACTION_KEEP;
    SScanLogicNode* pScan = (SScanLogicNode*)pParent->pChildren->pHead->pNode;
    code = tsmaOptRewriteScan(pTsmaOptCtx, pScan, pTsma);
    if (code == TSDB_CODE_SUCCESS && pTsma->pTsma) {
      code = tsmaOptRewriteParent(pTsmaOptCtx, pParent, pScan, pTsma);
    }
  }

  if (code == TSDB_CODE_SUCCESS) {
    pTsma = taosArrayGet(pTsmaOptCtx->pUsedTsmas, 0);
    pTsmaOptCtx->pScan->needSplit = hasSubPlan;
    code = tsmaOptRewriteScan(pTsmaOptCtx, pTsmaOptCtx->pScan, pTsma);
    if (code == TSDB_CODE_SUCCESS && pTsma->pTsma) {
      code = tsmaOptRewriteParent(pTsmaOptCtx, pTsmaOptCtx->pParent, pTsmaOptCtx->pScan, pTsma);
    }
  }

  return code;
}

static bool tsmaOptIsUsingTsmas(STSMAOptCtx* pCtx) {
  if (pCtx->pUsedTsmas->size == 0) {
    return false;
  }
  for (int32_t i = 0; i < pCtx->pUsedTsmas->size; ++i) {
    const STSMAOptUsefulTsma* pTsma = taosArrayGet(pCtx->pUsedTsmas, i);
    if (pTsma->pTsma) return true;
  }
  return false;
}

static int32_t tsmaOptimize(SOptimizeContext* pCxt, SLogicSubplan* pLogicSubplan) {
  int32_t         code = 0;
  STSMAOptCtx     tsmaOptCtx = {0};
  SScanLogicNode* pScan = (SScanLogicNode*)optFindPossibleNode(pLogicSubplan->pNode, tsmaOptMayBeOptimized, &code);
  if (!pScan) return code;

  SLogicNode* pRootNode = getLogicNodeRootNode((SLogicNode*)pScan);
  if (getOptHint(pRootNode->pHint, HINT_SKIP_TSMA)) return code;

  code = fillTSMAOptCtx(&tsmaOptCtx, pScan, pCxt->pPlanCxt->timezone);
  if (code == TSDB_CODE_SUCCESS) {
    // 1. extract useful tsmas
    code = tsmaOptFilterTsmas(&tsmaOptCtx);

    if (code == TSDB_CODE_SUCCESS && tsmaOptCtx.pUsefulTsmas->size > 0) {
      // 2. sort useful tsmas with interval
      taosArraySort(tsmaOptCtx.pUsefulTsmas, tsmaInfoCompWithIntervalDesc);
      // 3. split windows
      code = tsmaOptSplitWindows(&tsmaOptCtx, tsmaOptCtx.pTimeRange, pCxt->pPlanCxt->timezone);
      if (TSDB_CODE_SUCCESS == code && tsmaOptIsUsingTsmas(&tsmaOptCtx)) {
        // 4. create logic plan
        code = tsmaOptGeneratePlan(&tsmaOptCtx);

        if (TSDB_CODE_SUCCESS == code) {
          for (int32_t i = 0; i < 2 && (TSDB_CODE_SUCCESS == code); i++) {
            SLogicSubplan* pSubplan = tsmaOptCtx.generatedSubPlans[i];
            if (!pSubplan) continue;
            pSubplan->subplanType = SUBPLAN_TYPE_SCAN;
            code = nodesListMakeAppend(tsmaOptCtx.ppParentTsmaSubplans, (SNode*)pSubplan);
          }
          pCxt->optimized = true;
        }
      }
    }
  }
  pScan->pTsmas = NULL;
  clearTSMAOptCtx(&tsmaOptCtx);
  return code;
}

static bool eliminateVirtualScanMayBeOptimized(SLogicNode* pNode, void* pCtx) {
  if (NULL == pNode->pParent) {
    return false;
  }

  if (nodeType(pNode) != QUERY_NODE_LOGIC_PLAN_VIRTUAL_TABLE_SCAN || LIST_LENGTH(pNode->pChildren) != 1) {
    return false;
  }

  if (pNode->pConditions || ((SVirtualScanLogicNode *)pNode)->pScanPseudoCols) {
    return false;
  }

  SVirtualScanLogicNode* pVScan = (SVirtualScanLogicNode *)pNode;
  SNode*                 pCol;
  FOREACH(pCol, pVScan->pScanCols) {
    SColumnNode* pScanCol = (SColumnNode* )pCol;
    if (!pScanCol->hasRef) {
      // if col don't have ref, it can't be eliminated. If the vscan operator is eliminated,
      // the upper operator can't find the right slot id.
      return false;
    }
  }
  return true;
}

static int32_t eliminateVirtualScanOptimizeImpl(SOptimizeContext* pCxt, SLogicSubplan* pLogicSubplan,
                                                SLogicNode* pVirtualScanNode) {
  SNode* pTargets = NULL;
  SNode* pSibling = NULL;

  FOREACH(pSibling, pVirtualScanNode->pParent->pChildren) {
    if (nodesEqualNode(pSibling, (SNode*)pVirtualScanNode)) {
      SNode* pChild;
      FOREACH(pChild, pVirtualScanNode->pChildren) {
        // clear the mask to try scanPathOptimize again.
        OPTIMIZE_FLAG_CLEAR_MASK(((SScanLogicNode*)pChild)->node.optimizedFlag, OPTIMIZE_FLAG_SCAN_PATH);
        ((SLogicNode*)pChild)->pParent = pVirtualScanNode->pParent;
      }
      INSERT_LIST(pVirtualScanNode->pParent->pChildren, pVirtualScanNode->pChildren);
      pVirtualScanNode->pChildren = NULL;

      ERASE_NODE(pVirtualScanNode->pParent->pChildren);
      pCxt->optimized = true;
      return TSDB_CODE_SUCCESS;
    }
  }

  return TSDB_CODE_PLAN_INTERNAL_ERROR;
}

// eliminate virtual scan node when it has only one child
static int32_t eliminateVirtualScanOptimize(SOptimizeContext* pCxt, SLogicSubplan* pLogicSubplan) {
  SLogicNode* pVirtualScanNode = optFindPossibleNode(pLogicSubplan->pNode, eliminateVirtualScanMayBeOptimized, NULL);
  if (NULL == pVirtualScanNode) {
    return TSDB_CODE_SUCCESS;
  }

  return eliminateVirtualScanOptimizeImpl(pCxt, pLogicSubplan, pVirtualScanNode);
}

static bool pdaMayBeOptimized(SLogicNode* pNode, void* pCtx) {
  if (QUERY_NODE_LOGIC_PLAN_AGG != nodeType(pNode) || 1 != LIST_LENGTH(pNode->pChildren) ||
      QUERY_NODE_LOGIC_PLAN_VIRTUAL_TABLE_SCAN != nodeType(nodesListGetNode(pNode->pChildren, 0))) {
    return false;
  }

  // virtual table scan should have more than one child.
  if (LIST_LENGTH(((SVirtualScanLogicNode *)nodesListGetNode(pNode->pChildren, 0))->node.pChildren) < 2) {
    return false;
  }

  SVirtualScanLogicNode* pVScan = (SVirtualScanLogicNode *)nodesListGetNode(pNode->pChildren, 0);
  SNode*                 pCol;
  FOREACH(pCol, pVScan->pScanCols) {
    SColumnNode* pScanCol = (SColumnNode* )pCol;
    if (!pScanCol->hasRef) {
      // if col don't have ref, it can't be eliminated. If the vscan operator is eliminated,
      // the upper operator can't find the right slot id.
      return false;
    }
  }

  SAggLogicNode*  pAgg = (SAggLogicNode*)pNode;
  SNode*          pAggFunc = NULL;
  FOREACH(pAggFunc, pAgg->pAggFuncs) {
    SFunctionNode *pFunc = (SFunctionNode *)pAggFunc;
    if (fmIsSelectFunc(pFunc->funcId) || fmIsGroupKeyFunc(pFunc->funcId)) {
      return false;
    }
  }

  if (pAgg->hasGroup || 0 != LIST_LENGTH(pAgg->pTsmaSubplans) || NULL != pAgg->node.pConditions ||
      NULL != pAgg->node.pLimit || NULL != pAgg->node.pSlimit) {
    return false;
  }

  return true;
}

static int32_t findDepTableScanNode(SColumnNode* pCol, SVirtualScanLogicNode *pVScan, SNode **ppNode) {
  int32_t code = TSDB_CODE_SUCCESS;
  SNode  *pScan = NULL;
  FOREACH(pScan, pVScan->node.pChildren) {
    SScanLogicNode *pScanNode = (SScanLogicNode *)pScan;
    SNode *pScanCol = NULL;
    FOREACH(pScanCol, pScanNode->pScanCols) {
      if (QUERY_NODE_COLUMN == nodeType(pScanCol)) {
        SColumnNode *pScanColNode = (SColumnNode *)pScanCol;
        if (pScanColNode->colId == PRIMARYKEY_TIMESTAMP_COL_ID) {
          continue;
        }
        if (pScanColNode->hasDep && pCol->hasRef) {
          if (strcmp(pScanColNode->dbName, pCol->refDbName) == 0 &&
              strcmp(pScanColNode->tableAlias, pCol->refTableName) == 0 &&
              strcmp(pScanColNode->colName, pCol->refColName) == 0) {
            PLAN_RET(nodesCloneNode(pScan, ppNode));
          }
        } else {
          // TODO(smj): make a proper error code.
          *ppNode = NULL;
          planError("column %s.%s has no depend column", pCol->tableAlias, pCol->colName);
          return TSDB_CODE_PLAN_INTERNAL_ERROR;
        }
      }
    }
  }
  *ppNode = NULL;
  planError("column %s.%s's depend column not found in virtual scan node", pCol->tableAlias, pCol->colName);
  // TODO(smj): make a proper error code.
  return TSDB_CODE_PLAN_INTERNAL_ERROR;
}

static int32_t mergeAggFuncToAggNode(SAggLogicNode* pAgg, SFunctionNode* pFunc) {
  int32_t code = TSDB_CODE_SUCCESS;
  SNode  *ppFuncNode = NULL;
  PLAN_ERR_JRET(nodesCloneNode((SNode *)pFunc, &ppFuncNode));
  PLAN_ERR_JRET(nodesListMakeAppend(&pAgg->pAggFuncs, (SNode *)ppFuncNode));
  pAgg->hasLast |= fmIsLastFunc(((SFunctionNode *)ppFuncNode)->funcId);
  pAgg->hasLastRow |= fmIsLastRowFunc(((SFunctionNode *)ppFuncNode)->funcId);
  pAgg->hasTimeLineFunc |= fmIsTimelineFunc(((SFunctionNode *)ppFuncNode)->funcId);
  pAgg->onlyHasKeepOrderFunc &= fmIsKeepOrderFunc(((SFunctionNode *)ppFuncNode)->funcId);
  pAgg->hasGroupKeyOptimized = false;
  pAgg->hasGroup = false;
  pAgg->isGroupTb = false;
  pAgg->isPartTb = false;
  return code;
_return:
  nodesDestroyNode(ppFuncNode);
  return code;
}

static int32_t rebuildPlanForPdaOptimize(SColumnNode* pCol, SFunctionNode* pAggFunc, SVirtualScanLogicNode* pVScan,
                                         SHashObj* pAggNodeMap) {
  int32_t         code = TSDB_CODE_SUCCESS;
  SScanLogicNode* pDepScan = NULL;
  SAggLogicNode*  pAggNode = NULL;
  bool            append = false;
  SAggLogicNode** pNodeFound = NULL;

  // pAggNodeMap is a hash map, the key is the vtable's origin table's name, the value is the SAggLogicNode ptr.
  // if 2 more agg func has the same origin table, we should merge them into one agg node.
  PLAN_ERR_JRET(findDepTableScanNode(pCol, pVScan, (SNode**)&pDepScan));
  char tableFNameKey[TSDB_COL_FNAME_LEN + 1] = {0};
  TAOS_STRNCAT(tableFNameKey, pDepScan->tableName.tname, TSDB_TABLE_NAME_LEN);
  TAOS_STRNCAT(tableFNameKey, ".", 2);
  TAOS_STRNCAT(tableFNameKey, pCol->colName, TSDB_COL_NAME_LEN);

  pNodeFound = (SAggLogicNode **)taosHashGet(pAggNodeMap, &tableFNameKey, strlen(tableFNameKey));
  if (NULL == pNodeFound) {
    // make new agg node.
    PLAN_ERR_JRET(nodesMakeNode(QUERY_NODE_LOGIC_PLAN_AGG, (SNode**)&pAggNode));
    PLAN_ERR_JRET(mergeAggFuncToAggNode(pAggNode, pAggFunc));
    PLAN_ERR_JRET(nodesListMakeAppend(&pAggNode->node.pChildren, (SNode*)pDepScan));
    append = true;
    PLAN_ERR_JRET(taosHashPut(pAggNodeMap, &tableFNameKey, strlen(tableFNameKey), &pAggNode, POINTER_BYTES));
  } else {
    pAggNode = *pNodeFound;
    // merge the agg func to the existed agg node.
    PLAN_ERR_JRET(mergeAggFuncToAggNode(pAggNode, pAggFunc));
    nodesDestroyNode((SNode*)pDepScan);
  }
  return code;
_return:
  if (!append) {
    nodesDestroyNode((SNode*)pDepScan);
  }
  return code;
}

static void destroyAggLogicNode(void* data) {
  if (data == NULL) {
    return;
  }
  SAggLogicNode* pNode = *(SAggLogicNode **)data;
  nodesDestroyNode((SNode*)pNode);
}

// This optimization rule will optimize plan tree from
// Agg -> VirtualScan -> TableScan
//                    \> TableScan
//                    \> TableScan
// to
// Merge -> Agg -> TableScan
//       \> Agg -> TableScan
//       \> Agg -> TableScan

static int32_t pdaOptimize(SOptimizeContext* pCxt, SLogicSubplan* pLogicSubplan) {
  int32_t          code = TSDB_CODE_SUCCESS;
  SMergeLogicNode* pMerge = NULL;
  SAggLogicNode*   pAgg = (SAggLogicNode*)optFindPossibleNode(pLogicSubplan->pNode, pdaMayBeOptimized, &code);
  if (NULL == pAgg) {
    return code;
  }

  SVirtualScanLogicNode *pVScan = (SVirtualScanLogicNode*)nodesListGetNode(pAgg->node.pChildren, 0);
  SNode                 *pAggFunc = NULL;
  SHashObj              *pAggNodeMap = taosHashInit(LIST_LENGTH(pAgg->pAggFuncs), taosGetDefaultHashFunction(TSDB_DATA_TYPE_BINARY), true, HASH_ENTRY_LOCK);
  if (NULL == pAggNodeMap) {
    PLAN_ERR_JRET(terrno);
  }

  FOREACH(pAggFunc, pAgg->pAggFuncs) {
    SFunctionNode *pFunc = (SFunctionNode *)pAggFunc;
    SNode         *pParam = NULL;
    FOREACH(pParam, pFunc->pParameterList) {
      if (QUERY_NODE_COLUMN == nodeType(pParam)) {
        SColumnNode *pCol = (SColumnNode *)pParam;
        if (pCol->colType == COLUMN_TYPE_TAG) {
          // If the column is a tag column, we should not optimize the aggregation. Since tag will be read from the
          // virtual tablescan operator.
          goto _return;
        }
        PLAN_ERR_JRET(rebuildPlanForPdaOptimize(pCol, pFunc, pVScan, pAggNodeMap));
      }
    }
  }

  if (taosHashGetSize(pAggNodeMap) != LIST_LENGTH(pVScan->node.pChildren)) {
      // The number of agg nodes should be equal to the number of virtual scan nodes.
      // If not, it means that some virtual scan nodes are not used in the aggregation.
      // In this case, we should not optimize the aggregation.
      goto _return;
  }


  PLAN_ERR_JRET(nodesMakeNode(QUERY_NODE_LOGIC_PLAN_MERGE, (SNode**)&pMerge));

  pMerge->colsMerge = true;
  pMerge->numOfChannels = LIST_LENGTH(pAgg->pAggFuncs);
  pMerge->srcGroupId = -1;
  pMerge->node.precision = pAgg->node.precision;

  void *pIter = NULL;
  while ((pIter = taosHashIterate(pAggNodeMap, pIter))) {
    SAggLogicNode **pAggNode = (SAggLogicNode**)pIter;
    (*pAggNode)->node.pParent = (SLogicNode*)pMerge;
    SNode* pNode = NULL;
    FOREACH(pNode, (*pAggNode)->node.pChildren) {
      // clear the mask to try scanPathOptimize again.
      OPTIMIZE_FLAG_CLEAR_MASK(((SScanLogicNode*)pNode)->node.optimizedFlag, OPTIMIZE_FLAG_SCAN_PATH);
      ((SLogicNode*)pNode)->pParent = (SLogicNode*)*pAggNode;
    }
    PLAN_ERR_JRET(createColumnByRewriteExprs((*pAggNode)->pAggFuncs, &(*pAggNode)->node.pTargets));
    PLAN_ERR_JRET(nodesListMakeAppend(&pMerge->node.pChildren, (SNode*)*pAggNode));
    FOREACH(pNode, (*pAggNode)->node.pTargets) {
      PLAN_ERR_JRET(nodesListMakeStrictAppend(&pMerge->node.pTargets, pNode));
    }
  }

  PLAN_ERR_JRET(replaceLogicNode(pLogicSubplan, (SLogicNode*)pAgg, (SLogicNode*)pMerge));

  nodesDestroyNode((SNode*)pVScan);
  nodesDestroyNode((SNode*)pAgg);
  taosHashCleanup(pAggNodeMap);

  pCxt->optimized = true;
  return code;
_return:
  nodesDestroyNode((SNode*)pMerge);
  taosHashSetFreeFp(pAggNodeMap, destroyAggLogicNode);
  taosHashCleanup(pAggNodeMap);
  return code;
}


// clang-format off
static const SOptimizeRule optimizeRuleSet[] = {
  {.pName = "ScanPath",                   .optimizeFunc = scanPathOptimize},
  {.pName = "PushDownCondition",          .optimizeFunc = pdcOptimize},
  {.pName = "EliminateNotNullCond",       .optimizeFunc = eliminateNotNullCondOptimize},
  {.pName = "JoinCondOptimize",           .optimizeFunc = joinCondOptimize},
  {.pName = "HashJoin",                   .optimizeFunc = hashJoinOptimize},
  {.pName = "StableJoin",                 .optimizeFunc = stableJoinOptimize},
  {.pName = "GroupJoin",                  .optimizeFunc = groupJoinOptimize},
  {.pName = "sortNonPriKeyOptimize",      .optimizeFunc = sortNonPriKeyOptimize},
  {.pName = "SortPrimaryKey",             .optimizeFunc = sortPrimaryKeyOptimize},
  {.pName = "SortForjoin",                .optimizeFunc = sortForJoinOptimize},
  {.pName = "SmaIndex",                   .optimizeFunc = smaIndexOptimize},
  {.pName = "PushDownLimit",              .optimizeFunc = pushDownLimitOptimize},
  {.pName = "PartitionTags",              .optimizeFunc = partTagsOptimize},
  {.pName = "MergeProjects",              .optimizeFunc = mergeProjectsOptimize},
  {.pName = "RewriteTail",                .optimizeFunc = rewriteTailOptimize},
  {.pName = "RewriteUnique",              .optimizeFunc = rewriteUniqueOptimize},
  {.pName = "splitCacheLastFunc",         .optimizeFunc = splitCacheLastFuncOptimize},
  {.pName = "LastRowScan",                .optimizeFunc = lastRowScanOptimize},
  {.pName = "TagScan",                    .optimizeFunc = tagScanOptimize},
  {.pName = "TableCountScan",             .optimizeFunc = tableCountScanOptimize},
  {.pName = "EliminateProject",           .optimizeFunc = eliminateProjOptimize},
  {.pName = "EliminateSetOperator",       .optimizeFunc = eliminateSetOpOptimize},
  {.pName = "PartitionCols",              .optimizeFunc = partitionColsOpt},
  {.pName = "Tsma",                       .optimizeFunc = tsmaOptimize},
  {.pName = "EliminateVirtualScan",       .optimizeFunc = eliminateVirtualScanOptimize},
  {.pName = "PushDownAgg",                .optimizeFunc = pdaOptimize},
};
// clang-format on

static const int32_t optimizeRuleNum = (sizeof(optimizeRuleSet) / sizeof(SOptimizeRule));

static int32_t dumpLogicSubplan(const char* pRuleName, SLogicSubplan* pSubplan) {
  int32_t code = 0;
  if (!tsQueryPlannerTrace) {
    return code;
  }
  char* pStr = NULL;
  code = nodesNodeToString((SNode*)pSubplan, false, &pStr, NULL);
  if (TSDB_CODE_SUCCESS == code) {
    if (NULL == pRuleName) {
      qDebugL("before optimize, JsonPlan: %s", pStr);
    } else {
      qDebugL("apply optimize %s rule, JsonPlan: %s", pRuleName, pStr);
    }
    taosMemoryFree(pStr);
  }
  return code;
}

static int32_t applyOptimizeRule(SPlanContext* pCxt, SLogicSubplan* pLogicSubplan) {
  SOptimizeContext cxt = {.pPlanCxt = pCxt, .optimized = false};
  bool             optimized = false;
  int32_t          code = dumpLogicSubplan(NULL, pLogicSubplan);
  if (TSDB_CODE_SUCCESS != code) {
    return code;
  }
  do {
    optimized = false;
    for (int32_t i = 0; i < optimizeRuleNum; ++i) {
      cxt.optimized = false;
      int32_t code = optimizeRuleSet[i].optimizeFunc(&cxt, pLogicSubplan);
      if (TSDB_CODE_SUCCESS != code) {
        return code;
      }
      if (cxt.optimized) {
        optimized = true;
        code = dumpLogicSubplan(optimizeRuleSet[i].pName, pLogicSubplan);
        break;
      }
    }
  } while (optimized && (TSDB_CODE_SUCCESS == code));
  return code;
}

int32_t optimizeLogicPlan(SPlanContext* pCxt, SLogicSubplan* pLogicSubplan) {
  if (SUBPLAN_TYPE_MODIFY == pLogicSubplan->subplanType && NULL == pLogicSubplan->pNode->pChildren) {
    return TSDB_CODE_SUCCESS;
  }
  return applyOptimizeRule(pCxt, pLogicSubplan);
}<|MERGE_RESOLUTION|>--- conflicted
+++ resolved
@@ -4645,35 +4645,6 @@
       *hasOtherFunc = true;
       needSplitFuncCount++;
     }
-<<<<<<< HEAD
-
-    if (curNeedSplit) {
-      int32_t exprId = pAggFunc->node.bindExprID;
-      if (exprId > 0) {
-        if (NULL == taosHashGet(pSplitExprId, (void*)&exprId, sizeof(int32_t))) {
-          int32_t code = taosHashPut(pSplitExprId, (void*)&exprId, sizeof(int32_t), NULL, 0);
-          if (TSDB_CODE_SUCCESS != code) {
-            qError("%s failed at line %d since %s", __func__, __LINE__, tstrerror(code));
-            return false;
-          }
-          *hasOtherFunc = true;
-          needSplitFuncCount++;
-          // when a basic function needs to be split, 
-          // all functions related to it should be split too
-          // thus we need to re-evaluate the remaining funcs
-          WHERE_FIRST(((SAggLogicNode*)pNode)->pAggFuncs);
-          continue;
-        } else {
-          // already counted
-        }
-      } else {
-        *hasOtherFunc = true;
-        needSplitFuncCount++;
-      }
-    }
-    WHERE_NEXT;
-=======
->>>>>>> ded3be49
   }
   if (needSplitFuncCount >= ((SAggLogicNode*)pNode)->pAggFuncs->length) {
     return false;
