--- conflicted
+++ resolved
@@ -3583,18 +3583,8 @@
 
   if (NULL == pProjectNode->node.pParent) {
     SNodeList* pNewChildTargets = NULL;
-<<<<<<< HEAD
-    code = nodesMakeList(&pNewChildTargets);
-    if (TSDB_CODE_SUCCESS != code) {
-      return code;
-    }
-    SNode *pProjection = NULL, *pChildTarget = NULL;
-    bool   orderMatch = true;
-    bool   needOrderMatch =
-=======
     SNode *    pProjection = NULL, *pChildTarget = NULL;
     isSetOpProj =
->>>>>>> 527def38
         QUERY_NODE_LOGIC_PLAN_PROJECT == nodeType(pChild) && ((SProjectLogicNode*)pChild)->isSetOpProj;
     if (isSetOpProj) {
       // For sql: select ... from (select ... union all select ...);
