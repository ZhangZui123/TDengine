/*
 * Copyright (c) 2019 TAOS Data, Inc. <jhtao@taosdata.com>
 *
 * This program is free software: you can use, redistribute, and/or modify
 * it under the terms of the GNU Affero General Public License, version 3
 * or later ("AGPL"), as published by the Free Software Foundation.
 *
 * This program is distributed in the hope that it will be useful, but WITHOUT
 * ANY WARRANTY; without even the implied warranty of MERCHANTABILITY or
 * FITNESS FOR A PARTICULAR PURPOSE.
 *
 * You should have received a copy of the GNU Affero General Public License
 * along with this program. If not, see <http://www.gnu.org/licenses/>.
 */

#include "functionMgt.h"
#include "planInt.h"

static char* getUsageErrFormat(int32_t errCode) {
  switch (errCode) {
    case TSDB_CODE_PLAN_EXPECTED_TS_EQUAL:
      return "left.ts = right.ts is expected in join expression";
    case TSDB_CODE_PLAN_NOT_SUPPORT_CROSS_JOIN:
      return "not support cross join";
    default:
      break;
  }
  return "Unknown error";
}

int32_t generateUsageErrMsg(char* pBuf, int32_t len, int32_t errCode, ...) {
  va_list vArgList;
  va_start(vArgList, errCode);
  vsnprintf(pBuf, len, getUsageErrFormat(errCode), vArgList);
  va_end(vArgList);
  return errCode;
}

typedef struct SCreateColumnCxt {
  int32_t    errCode;
  SNodeList* pList;
} SCreateColumnCxt;

static EDealRes doCreateColumn(SNode* pNode, void* pContext) {
  SCreateColumnCxt* pCxt = (SCreateColumnCxt*)pContext;
  switch (nodeType(pNode)) {
    case QUERY_NODE_COLUMN: {
      SNode* pCol = nodesCloneNode(pNode);
      if (NULL == pCol) {
        return DEAL_RES_ERROR;
      }
      return (TSDB_CODE_SUCCESS == nodesListAppend(pCxt->pList, pCol) ? DEAL_RES_IGNORE_CHILD : DEAL_RES_ERROR);
    }
    case QUERY_NODE_VALUE:
    case QUERY_NODE_OPERATOR:
    case QUERY_NODE_LOGIC_CONDITION:
    case QUERY_NODE_FUNCTION:
    case QUERY_NODE_CASE_WHEN: {
      SExprNode*   pExpr = (SExprNode*)pNode;
      SColumnNode* pCol = (SColumnNode*)nodesMakeNode(QUERY_NODE_COLUMN);
      if (NULL == pCol) {
        return DEAL_RES_ERROR;
      }
      pCol->node.resType = pExpr->resType;
      strcpy(pCol->colName, pExpr->aliasName);
      return (TSDB_CODE_SUCCESS == nodesListStrictAppend(pCxt->pList, (SNode*)pCol) ? DEAL_RES_IGNORE_CHILD
                                                                                    : DEAL_RES_ERROR);
    }
    default:
      break;
  }

  return DEAL_RES_CONTINUE;
}

int32_t createColumnByRewriteExprs(SNodeList* pExprs, SNodeList** pList) {
  SCreateColumnCxt cxt = {.errCode = TSDB_CODE_SUCCESS, .pList = (NULL == *pList ? nodesMakeList() : *pList)};
  if (NULL == cxt.pList) {
    return TSDB_CODE_OUT_OF_MEMORY;
  }

  nodesWalkExprs(pExprs, doCreateColumn, &cxt);
  if (TSDB_CODE_SUCCESS != cxt.errCode) {
    nodesDestroyList(cxt.pList);
    return cxt.errCode;
  }
  if (NULL == *pList) {
    *pList = cxt.pList;
  }
  return cxt.errCode;
}

int32_t createColumnByRewriteExpr(SNode* pExpr, SNodeList** pList) {
  SCreateColumnCxt cxt = {.errCode = TSDB_CODE_SUCCESS, .pList = (NULL == *pList ? nodesMakeList() : *pList)};
  if (NULL == cxt.pList) {
    return TSDB_CODE_OUT_OF_MEMORY;
  }

  nodesWalkExpr(pExpr, doCreateColumn, &cxt);
  if (TSDB_CODE_SUCCESS != cxt.errCode) {
    nodesDestroyList(cxt.pList);
    return cxt.errCode;
  }
  if (NULL == *pList) {
    *pList = cxt.pList;
  }
  return cxt.errCode;
}

int32_t replaceLogicNode(SLogicSubplan* pSubplan, SLogicNode* pOld, SLogicNode* pNew) {
  pNew->stmtRoot = pOld->stmtRoot;
  if (NULL == pOld->pParent) {
    pSubplan->pNode = (SLogicNode*)pNew;
    pNew->pParent = NULL;
    return TSDB_CODE_SUCCESS;
  }

  SNode* pNode;
  FOREACH(pNode, pOld->pParent->pChildren) {
    if (nodesEqualNode(pNode, (SNode*)pOld)) {
      REPLACE_NODE(pNew);
      pNew->pParent = pOld->pParent;
      return TSDB_CODE_SUCCESS;
    }
  }
  return TSDB_CODE_PLAN_INTERNAL_ERROR;
}

SLogicNode* getLogicNodeRootNode(SLogicNode* pCurr) {
  while (pCurr) {
    if (pCurr->stmtRoot || NULL == pCurr->pParent) {
      return pCurr;
    }

    pCurr = pCurr->pParent;
  }

  return NULL;
}


static int32_t adjustScanDataRequirement(SScanLogicNode* pScan, EDataOrderLevel requirement) {
  if ((SCAN_TYPE_TABLE != pScan->scanType && SCAN_TYPE_TABLE_MERGE != pScan->scanType) ||
      DATA_ORDER_LEVEL_GLOBAL == pScan->node.requireDataOrder) {
    return TSDB_CODE_SUCCESS;
  }
  // The lowest sort level of scan output data is DATA_ORDER_LEVEL_IN_BLOCK
  if (requirement < DATA_ORDER_LEVEL_IN_BLOCK) {
    requirement = DATA_ORDER_LEVEL_IN_BLOCK;
  }
  if (DATA_ORDER_LEVEL_IN_BLOCK == requirement) {
    pScan->scanType = SCAN_TYPE_TABLE;
  } else if (TSDB_SUPER_TABLE == pScan->tableType) {
    pScan->scanType = SCAN_TYPE_TABLE_MERGE;
  }

  if (TSDB_NORMAL_TABLE != pScan->tableType && TSDB_CHILD_TABLE != pScan->tableType) {
    pScan->node.resultDataOrder = requirement;
  }
  return TSDB_CODE_SUCCESS;
}

static int32_t adjustJoinDataRequirement(SJoinLogicNode* pJoin, EDataOrderLevel requirement) {
  // The lowest sort level of join input and output data is DATA_ORDER_LEVEL_GLOBAL
  return TSDB_CODE_SUCCESS;
}

static int32_t adjustAggDataRequirement(SAggLogicNode* pAgg, EDataOrderLevel requirement) {
  // The sort level of agg with group by output data can only be DATA_ORDER_LEVEL_NONE
  if (requirement > DATA_ORDER_LEVEL_NONE && (NULL != pAgg->pGroupKeys || !pAgg->onlyHasKeepOrderFunc)) {
    planError(
        "The output of aggregate cannot meet the requirements(%s) of the upper operator. "
        "Illegal statement, should be intercepted in parser",
        dataOrderStr(requirement));
    return TSDB_CODE_PLAN_INTERNAL_ERROR;
  }
  pAgg->node.resultDataOrder = requirement;
  if (pAgg->hasTimeLineFunc) {
    pAgg->node.requireDataOrder = requirement < DATA_ORDER_LEVEL_IN_GROUP ? DATA_ORDER_LEVEL_IN_GROUP : requirement;
  }
  return TSDB_CODE_SUCCESS;
}

static int32_t adjustProjectDataRequirement(SProjectLogicNode* pProject, EDataOrderLevel requirement) {
  pProject->node.resultDataOrder = requirement;
  pProject->node.requireDataOrder = requirement;
  return TSDB_CODE_SUCCESS;
}

static int32_t adjustIntervalDataRequirement(SWindowLogicNode* pWindow, EDataOrderLevel requirement) {
  // The lowest sort level of interval output data is DATA_ORDER_LEVEL_IN_GROUP
  if (requirement < DATA_ORDER_LEVEL_IN_GROUP) {
    requirement = DATA_ORDER_LEVEL_IN_GROUP;
  }
  // The sort level of interval input data is always DATA_ORDER_LEVEL_IN_BLOCK
  pWindow->node.resultDataOrder = requirement;
  return TSDB_CODE_SUCCESS;
}

static int32_t adjustSessionDataRequirement(SWindowLogicNode* pWindow, EDataOrderLevel requirement) {
  if (requirement <= pWindow->node.resultDataOrder) {
    return TSDB_CODE_SUCCESS;
  }
  pWindow->node.resultDataOrder = requirement;
  pWindow->node.requireDataOrder = requirement;
  return TSDB_CODE_SUCCESS;
}

static int32_t adjustStateDataRequirement(SWindowLogicNode* pWindow, EDataOrderLevel requirement) {
  if (requirement <= pWindow->node.resultDataOrder) {
    return TSDB_CODE_SUCCESS;
  }
  pWindow->node.resultDataOrder = requirement;
  pWindow->node.requireDataOrder = requirement;
  return TSDB_CODE_SUCCESS;
}

static int32_t adjustEventDataRequirement(SWindowLogicNode* pWindow, EDataOrderLevel requirement) {
  if (requirement <= pWindow->node.resultDataOrder) {
    return TSDB_CODE_SUCCESS;
  }
  pWindow->node.resultDataOrder = requirement;
  pWindow->node.requireDataOrder = requirement;
  return TSDB_CODE_SUCCESS;
}

static int32_t adjustWindowDataRequirement(SWindowLogicNode* pWindow, EDataOrderLevel requirement) {
  switch (pWindow->winType) {
    case WINDOW_TYPE_INTERVAL:
      return adjustIntervalDataRequirement(pWindow, requirement);
    case WINDOW_TYPE_SESSION:
      return adjustSessionDataRequirement(pWindow, requirement);
    case WINDOW_TYPE_STATE:
      return adjustStateDataRequirement(pWindow, requirement);
    case WINDOW_TYPE_EVENT:
      return adjustEventDataRequirement(pWindow, requirement);
    default:
      break;
  }
  return TSDB_CODE_PLAN_INTERNAL_ERROR;
}

static int32_t adjustFillDataRequirement(SFillLogicNode* pFill, EDataOrderLevel requirement) {
  if (requirement <= pFill->node.requireDataOrder) {
    return TSDB_CODE_SUCCESS;
  }
  pFill->node.resultDataOrder = requirement;
  pFill->node.requireDataOrder = requirement;
  return TSDB_CODE_SUCCESS;
}

static int32_t adjustSortDataRequirement(SSortLogicNode* pSort, EDataOrderLevel requirement) {
  return TSDB_CODE_SUCCESS;
}

static int32_t adjustPartitionDataRequirement(SPartitionLogicNode* pPart, EDataOrderLevel requirement) {
  if (DATA_ORDER_LEVEL_GLOBAL == requirement) {
    planError(
        "The output of partition cannot meet the requirements(%s) of the upper operator. "
        "Illegal statement, should be intercepted in parser",
        dataOrderStr(requirement));
    return TSDB_CODE_PLAN_INTERNAL_ERROR;
  }
  pPart->node.resultDataOrder = requirement;
  pPart->node.requireDataOrder = requirement;
  return TSDB_CODE_SUCCESS;
}

static int32_t adjustIndefRowsDataRequirement(SIndefRowsFuncLogicNode* pIndef, EDataOrderLevel requirement) {
  if (requirement <= pIndef->node.resultDataOrder) {
    return TSDB_CODE_SUCCESS;
  }
  pIndef->node.resultDataOrder = requirement;
  pIndef->node.requireDataOrder = requirement;
  return TSDB_CODE_SUCCESS;
}

static int32_t adjustInterpDataRequirement(SInterpFuncLogicNode* pInterp, EDataOrderLevel requirement) {
  if (requirement <= pInterp->node.requireDataOrder) {
    return TSDB_CODE_SUCCESS;
  }
  pInterp->node.resultDataOrder = requirement;
  pInterp->node.requireDataOrder = requirement;
  return TSDB_CODE_SUCCESS;
}

int32_t adjustLogicNodeDataRequirement(SLogicNode* pNode, EDataOrderLevel requirement) {
  int32_t code = TSDB_CODE_SUCCESS;
  switch (nodeType(pNode)) {
    case QUERY_NODE_LOGIC_PLAN_SCAN:
      code = adjustScanDataRequirement((SScanLogicNode*)pNode, requirement);
      break;
    case QUERY_NODE_LOGIC_PLAN_JOIN:
      code = adjustJoinDataRequirement((SJoinLogicNode*)pNode, requirement);
      break;
    case QUERY_NODE_LOGIC_PLAN_AGG:
      code = adjustAggDataRequirement((SAggLogicNode*)pNode, requirement);
      break;
    case QUERY_NODE_LOGIC_PLAN_PROJECT:
      code = adjustProjectDataRequirement((SProjectLogicNode*)pNode, requirement);
      break;
    case QUERY_NODE_LOGIC_PLAN_VNODE_MODIFY:
    case QUERY_NODE_LOGIC_PLAN_EXCHANGE:
    case QUERY_NODE_LOGIC_PLAN_MERGE:
      break;
    case QUERY_NODE_LOGIC_PLAN_WINDOW:
      code = adjustWindowDataRequirement((SWindowLogicNode*)pNode, requirement);
      break;
    case QUERY_NODE_LOGIC_PLAN_FILL:
      code = adjustFillDataRequirement((SFillLogicNode*)pNode, requirement);
      break;
    case QUERY_NODE_LOGIC_PLAN_SORT:
      code = adjustSortDataRequirement((SSortLogicNode*)pNode, requirement);
      break;
    case QUERY_NODE_LOGIC_PLAN_PARTITION:
      code = adjustPartitionDataRequirement((SPartitionLogicNode*)pNode, requirement);
      break;
    case QUERY_NODE_LOGIC_PLAN_INDEF_ROWS_FUNC:
      code = adjustIndefRowsDataRequirement((SIndefRowsFuncLogicNode*)pNode, requirement);
      break;
    case QUERY_NODE_LOGIC_PLAN_INTERP_FUNC:
      code = adjustInterpDataRequirement((SInterpFuncLogicNode*)pNode, requirement);
      break;
    default:
      break;
  }
  if (TSDB_CODE_SUCCESS == code) {
    SNode* pChild = NULL;
    FOREACH(pChild, pNode->pChildren) {
      code = adjustLogicNodeDataRequirement((SLogicNode*)pChild, pNode->requireDataOrder);
      if (TSDB_CODE_SUCCESS != code) {
        break;
      }
    }
  }
  return code;
}

static bool stbNotSystemScan(SLogicNode* pNode) {
  if (QUERY_NODE_LOGIC_PLAN_SCAN == nodeType(pNode)) {
    return SCAN_TYPE_SYSTEM_TABLE != ((SScanLogicNode*)pNode)->scanType;
  } else if (QUERY_NODE_LOGIC_PLAN_PARTITION == nodeType(pNode)) {
    return stbNotSystemScan((SLogicNode*)nodesListGetNode(pNode->pChildren, 0));
  } else {
    return true;
  }
}

static bool stbHasPartTbname(SNodeList* pPartKeys) {
  if (NULL == pPartKeys) {
    return false;
  }
  SNode* pPartKey = NULL;
  FOREACH(pPartKey, pPartKeys) {
    if (QUERY_NODE_GROUPING_SET == nodeType(pPartKey)) {
      pPartKey = nodesListGetNode(((SGroupingSetNode*)pPartKey)->pParameterList, 0);
    }
    if ((QUERY_NODE_FUNCTION == nodeType(pPartKey) && FUNCTION_TYPE_TBNAME == ((SFunctionNode*)pPartKey)->funcType) ||
        (QUERY_NODE_COLUMN == nodeType(pPartKey) && COLUMN_TYPE_TBNAME == ((SColumnNode*)pPartKey)->colType)) {
      return true;
    }
  }
  return false;
}

static SNodeList* stbGetPartKeys(SLogicNode* pNode) {
  if (QUERY_NODE_LOGIC_PLAN_SCAN == nodeType(pNode)) {
    return ((SScanLogicNode*)pNode)->pGroupTags;
  } else if (QUERY_NODE_LOGIC_PLAN_PARTITION == nodeType(pNode)) {
    return ((SPartitionLogicNode*)pNode)->pPartitionKeys;
  } else {
    return NULL;
  }
}

bool isPartTableAgg(SAggLogicNode* pAgg) {
  if (1 != LIST_LENGTH(pAgg->node.pChildren)) {
    return false;
  }
  if (NULL != pAgg->pGroupKeys) {
    return stbHasPartTbname(pAgg->pGroupKeys) &&
           stbNotSystemScan((SLogicNode*)nodesListGetNode(pAgg->node.pChildren, 0));
  }
  return stbHasPartTbname(stbGetPartKeys((SLogicNode*)nodesListGetNode(pAgg->node.pChildren, 0)));
}

static bool stbHasPartTag(SNodeList* pPartKeys) {
  if (NULL == pPartKeys) {
    return false;
  }
  SNode* pPartKey = NULL;
  FOREACH(pPartKey, pPartKeys) {
    if (QUERY_NODE_GROUPING_SET == nodeType(pPartKey)) {
      pPartKey = nodesListGetNode(((SGroupingSetNode*)pPartKey)->pParameterList, 0);
    }
    if ((QUERY_NODE_FUNCTION == nodeType(pPartKey) && FUNCTION_TYPE_TAGS == ((SFunctionNode*)pPartKey)->funcType) ||
        (QUERY_NODE_COLUMN == nodeType(pPartKey) && COLUMN_TYPE_TAG == ((SColumnNode*)pPartKey)->colType)) {
      return true;
    }
  }
  return false;
}

bool isPartTagAgg(SAggLogicNode* pAgg) {
  if (1 != LIST_LENGTH(pAgg->node.pChildren)) {
    return false;
  }
  if (pAgg->pGroupKeys) {
    return stbHasPartTag(pAgg->pGroupKeys) &&
      stbNotSystemScan((SLogicNode*)nodesListGetNode(pAgg->node.pChildren, 0));
  }
  return stbHasPartTag(stbGetPartKeys((SLogicNode*)nodesListGetNode(pAgg->node.pChildren, 0)));
}

bool isPartTableWinodw(SWindowLogicNode* pWindow) {
  return stbHasPartTbname(stbGetPartKeys((SLogicNode*)nodesListGetNode(pWindow->node.pChildren, 0)));
}

<<<<<<< HEAD
bool getBatchScanOptionFromHint(SNodeList* pList) {
  SNode* pNode = NULL;
  bool batchScan = true;
  FOREACH(pNode, pList) {
    SHintNode* pHint = (SHintNode*)pNode;
    if (pHint->option == HINT_BATCH_SCAN) {
      batchScan = true;
      break;
    } else if (pHint->option == HINT_NO_BATCH_SCAN) {
      batchScan = false;
      break;
    }
  }

  return batchScan;
}

int32_t collectTableAliasFromNodes(SNode* pNode, SSHashObj** ppRes) {
  int32_t code = TSDB_CODE_SUCCESS;
  SLogicNode* pCurr = (SLogicNode*)pNode;
  FOREACH(pNode, pCurr->pTargets) {
    SColumnNode* pCol = (SColumnNode*)pNode;
    if (NULL == *ppRes) {
      *ppRes = tSimpleHashInit(5, taosGetDefaultHashFunction(TSDB_DATA_TYPE_BINARY));
      if (NULL == *ppRes) {
        return TSDB_CODE_OUT_OF_MEMORY;
      }
    }

    tSimpleHashPut(*ppRes, pCol->tableAlias, strlen(pCol->tableAlias), NULL, 0);
  }
  
  FOREACH(pNode, pCurr->pChildren) {
    code = collectTableAliasFromNodes(pNode, ppRes);
    if (TSDB_CODE_SUCCESS != code) {
      return code;
    }
  }
  
  return TSDB_CODE_SUCCESS;
}


=======
bool cloneLimit(SLogicNode* pParent, SLogicNode* pChild, uint8_t cloneWhat) {
  SLimitNode* pLimit;
  bool cloned = false;
  if (pParent->pLimit && (cloneWhat & CLONE_LIMIT)) {
    pChild->pLimit = nodesCloneNode(pParent->pLimit);
    pLimit = (SLimitNode*)pChild->pLimit;
    pLimit->limit += pLimit->offset;
    pLimit->offset = 0;
    cloned = true;
  }

  if (pParent->pSlimit && (cloneWhat & CLONE_SLIMIT)) {
    pChild->pSlimit = nodesCloneNode(pParent->pSlimit);
    pLimit = (SLimitNode*)pChild->pSlimit;
    pLimit->limit += pLimit->offset;
    pLimit->offset = 0;
    cloned = true;
  }
  return cloned;
}
>>>>>>> a6ecb725
<|MERGE_RESOLUTION|>--- conflicted
+++ resolved
@@ -401,22 +401,6 @@
   return false;
 }
 
-bool isPartTagAgg(SAggLogicNode* pAgg) {
-  if (1 != LIST_LENGTH(pAgg->node.pChildren)) {
-    return false;
-  }
-  if (pAgg->pGroupKeys) {
-    return stbHasPartTag(pAgg->pGroupKeys) &&
-      stbNotSystemScan((SLogicNode*)nodesListGetNode(pAgg->node.pChildren, 0));
-  }
-  return stbHasPartTag(stbGetPartKeys((SLogicNode*)nodesListGetNode(pAgg->node.pChildren, 0)));
-}
-
-bool isPartTableWinodw(SWindowLogicNode* pWindow) {
-  return stbHasPartTbname(stbGetPartKeys((SLogicNode*)nodesListGetNode(pWindow->node.pChildren, 0)));
-}
-
-<<<<<<< HEAD
 bool getBatchScanOptionFromHint(SNodeList* pList) {
   SNode* pNode = NULL;
   bool batchScan = true;
@@ -459,8 +443,21 @@
   return TSDB_CODE_SUCCESS;
 }
 
-
-=======
+bool isPartTagAgg(SAggLogicNode* pAgg) {
+  if (1 != LIST_LENGTH(pAgg->node.pChildren)) {
+    return false;
+  }
+  if (pAgg->pGroupKeys) {
+    return stbHasPartTag(pAgg->pGroupKeys) &&
+      stbNotSystemScan((SLogicNode*)nodesListGetNode(pAgg->node.pChildren, 0));
+  }
+  return stbHasPartTag(stbGetPartKeys((SLogicNode*)nodesListGetNode(pAgg->node.pChildren, 0)));
+}
+
+bool isPartTableWinodw(SWindowLogicNode* pWindow) {
+  return stbHasPartTbname(stbGetPartKeys((SLogicNode*)nodesListGetNode(pWindow->node.pChildren, 0)));
+}
+
 bool cloneLimit(SLogicNode* pParent, SLogicNode* pChild, uint8_t cloneWhat) {
   SLimitNode* pLimit;
   bool cloned = false;
@@ -480,5 +477,4 @@
     cloned = true;
   }
   return cloned;
-}
->>>>>>> a6ecb725
+}