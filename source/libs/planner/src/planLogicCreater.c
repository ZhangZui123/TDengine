--- conflicted
+++ resolved
@@ -1281,11 +1281,6 @@
 
   pModify->modifyType = MODIFY_TABLE_TYPE_INSERT;
   pModify->tableId = pRealTable->pMeta->uid;
-<<<<<<< HEAD
-  pModify->tableType = pRealTable->pMeta->tableType;
-  snprintf(pModify->tableFName, sizeof(pModify->tableFName), "%d.%s.%s", pCxt->pPlanCxt->acctId,
-           pRealTable->table.dbName, pRealTable->table.tableName);
-=======
   pModify->stableId = pRealTable->pMeta->suid;
   pModify->tableType = pRealTable->pMeta->tableType;
   snprintf(pModify->tableFName, sizeof(pModify->tableFName), "%d.%s.%s", pCxt->pPlanCxt->acctId,
@@ -1296,7 +1291,6 @@
     nodesDestroyNode((SNode*)pModify);
     return TSDB_CODE_OUT_OF_MEMORY;
   }
->>>>>>> 0feb11bd
 
   *pLogicNode = (SLogicNode*)pModify;
   return TSDB_CODE_SUCCESS;
