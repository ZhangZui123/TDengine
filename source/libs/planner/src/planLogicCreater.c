/*
 * Copyright (c) 2019 TAOS Data, Inc. <jhtao@taosdata.com>
 *
 * This program is free software: you can use, redistribute, and/or modify
 * it under the terms of the GNU Affero General Public License, version 3
 * or later ("AGPL"), as published by the Free Software Foundation.
 *
 * This program is distributed in the hope that it will be useful, but WITHOUT
 * ANY WARRANTY; without even the implied warranty of MERCHANTABILITY or
 * FITNESS FOR A PARTICULAR PURPOSE.
 *
 * You should have received a copy of the GNU Affero General Public License
 * along with this program. If not, see <http://www.gnu.org/licenses/>.
 */

#include "planInt.h"
#include "filter.h"
#include "functionMgt.h"
#include "tglobal.h"
#include "parser.h"

typedef struct SLogicPlanContext {
  SPlanContext* pPlanCxt;
  SLogicNode*   pCurrRoot;
  SSHashObj*    pChildTables;
  bool          hasScan;
} SLogicPlanContext;

typedef int32_t (*FCreateLogicNode)(SLogicPlanContext*, void*, SLogicNode**);
typedef int32_t (*FCreateSelectLogicNode)(SLogicPlanContext*, SSelectStmt*, SLogicNode**);
typedef int32_t (*FCreateSetOpLogicNode)(SLogicPlanContext*, SSetOperator*, SLogicNode**);
typedef int32_t (*FCreateDeleteLogicNode)(SLogicPlanContext*, SDeleteStmt*, SLogicNode**);
typedef int32_t (*FCreateInsertLogicNode)(SLogicPlanContext*, SInsertStmt*, SLogicNode**);

static int32_t doCreateLogicNodeByTable(SLogicPlanContext* pCxt, SSelectStmt* pSelect, SNode* pTable,
                                        SLogicNode** pLogicNode);
static int32_t createQueryLogicNode(SLogicPlanContext* pCxt, SNode* pStmt, SLogicNode** pLogicNode);

typedef struct SRewriteExprCxt {
  int32_t    errCode;
  SNodeList* pExprs;
  bool*      pOutputs;
  bool       isPartitionBy;
} SRewriteExprCxt;

static void setColumnInfo(SFunctionNode* pFunc, SColumnNode* pCol, bool isPartitionBy) {
  switch (pFunc->funcType) {
    case FUNCTION_TYPE_TBNAME:
      pCol->colType = COLUMN_TYPE_TBNAME;
      SValueNode* pVal = (SValueNode*)nodesListGetNode(pFunc->pParameterList, 0);
      if (pVal) {
        snprintf(pCol->tableName, sizeof(pCol->tableName), "%s", pVal->literal);
        snprintf(pCol->tableAlias, sizeof(pCol->tableAlias), "%s", pVal->literal);
      }
      break;
    case FUNCTION_TYPE_WSTART:
      pCol->colId = PRIMARYKEY_TIMESTAMP_COL_ID;
      pCol->colType = COLUMN_TYPE_WINDOW_START;
      if (!isPartitionBy) {
        pCol->isPrimTs = true;
      }
      break;
    case FUNCTION_TYPE_WEND:
      pCol->colId = PRIMARYKEY_TIMESTAMP_COL_ID;
      pCol->colType = COLUMN_TYPE_WINDOW_END;
      if (!isPartitionBy) {
        pCol->isPrimTs = true;
      }
      break;
    case FUNCTION_TYPE_WDURATION:
      pCol->colType = COLUMN_TYPE_WINDOW_DURATION;
      break;
    case FUNCTION_TYPE_GROUP_KEY:
      pCol->colType = COLUMN_TYPE_GROUP_KEY;
      break;
    default:
      break;
  }
}

static EDealRes doRewriteExpr(SNode** pNode, void* pContext) {
  SRewriteExprCxt* pCxt = (SRewriteExprCxt*)pContext;
  switch (nodeType(*pNode)) {
    case QUERY_NODE_COLUMN: {
      if (NULL != pCxt->pOutputs) {
        SNode*  pExpr;
        int32_t index = 0;
        FOREACH(pExpr, pCxt->pExprs) {
          if (QUERY_NODE_GROUPING_SET == nodeType(pExpr)) {
            pExpr = nodesListGetNode(((SGroupingSetNode*)pExpr)->pParameterList, 0);
          }
          if (nodesEqualNode(pExpr, *pNode)) {
            pCxt->pOutputs[index] = true;
            break;
          }
          index++;
        }
      }
      break;
    }
    case QUERY_NODE_OPERATOR:
    case QUERY_NODE_LOGIC_CONDITION:
    case QUERY_NODE_FUNCTION:
    case QUERY_NODE_CASE_WHEN: {
      SNode*  pExpr;
      int32_t index = 0;
      FOREACH(pExpr, pCxt->pExprs) {
        if (QUERY_NODE_GROUPING_SET == nodeType(pExpr)) {
          pExpr = nodesListGetNode(((SGroupingSetNode*)pExpr)->pParameterList, 0);
        }
        if (nodesEqualNode(pExpr, *pNode)) {
          SColumnNode* pCol = (SColumnNode*)nodesMakeNode(QUERY_NODE_COLUMN);
          if (NULL == pCol) {
            return DEAL_RES_ERROR;
          }
          SExprNode* pToBeRewrittenExpr = (SExprNode*)(*pNode);
          pCol->node.resType = pToBeRewrittenExpr->resType;
          strcpy(pCol->node.aliasName, pToBeRewrittenExpr->aliasName);
          strcpy(pCol->node.userAlias, ((SExprNode*)pExpr)->userAlias);
          strcpy(pCol->colName, ((SExprNode*)pExpr)->aliasName);
          if (QUERY_NODE_FUNCTION == nodeType(pExpr)) {
            setColumnInfo((SFunctionNode*)pExpr, pCol, pCxt->isPartitionBy);
          }
          nodesDestroyNode(*pNode);
          *pNode = (SNode*)pCol;
          if (NULL != pCxt->pOutputs) {
            pCxt->pOutputs[index] = true;
          }
          return DEAL_RES_IGNORE_CHILD;
        }
        ++index;
      }
      break;
    }
    default:
      break;
  }

  return DEAL_RES_CONTINUE;
}

static EDealRes doNameExpr(SNode* pNode, void* pContext) {
  switch (nodeType(pNode)) {
    case QUERY_NODE_OPERATOR:
    case QUERY_NODE_LOGIC_CONDITION:
    case QUERY_NODE_FUNCTION: {
      if ('\0' == ((SExprNode*)pNode)->aliasName[0]) {
        sprintf(((SExprNode*)pNode)->aliasName, "#expr_%p", pNode);
      }
      return DEAL_RES_IGNORE_CHILD;
    }
    default:
      break;
  }

  return DEAL_RES_CONTINUE;
}

static int32_t rewriteExprForSelect(SNode* pExpr, SSelectStmt* pSelect, ESqlClause clause) {
  nodesWalkExpr(pExpr, doNameExpr, NULL);
  bool isPartitionBy = (pSelect->pPartitionByList && pSelect->pPartitionByList->length > 0) ? true : false;
  SRewriteExprCxt cxt = {.errCode = TSDB_CODE_SUCCESS, .pExprs = NULL, .pOutputs = NULL, .isPartitionBy = isPartitionBy};
  cxt.errCode = nodesListMakeAppend(&cxt.pExprs, pExpr);
  if (TSDB_CODE_SUCCESS == cxt.errCode) {
    nodesRewriteSelectStmt(pSelect, clause, doRewriteExpr, &cxt);
    nodesClearList(cxt.pExprs);
  }
  return cxt.errCode;
}

static int32_t cloneRewriteExprs(SNodeList* pExprs, bool* pOutputs, SNodeList** pRewriteExpr) {
  int32_t code = TSDB_CODE_SUCCESS;
  int32_t index = 0;
  SNode*  pExpr = NULL;
  FOREACH(pExpr, pExprs) {
    if (pOutputs[index]) {
      code = nodesListMakeStrictAppend(pRewriteExpr, nodesCloneNode(pExpr));
      if (TSDB_CODE_SUCCESS != code) {
        NODES_DESTORY_LIST(*pRewriteExpr);
        break;
      }
    }
    index++;
  }
  return code;
}

static int32_t rewriteExprsForSelect(SNodeList* pExprs, SSelectStmt* pSelect, ESqlClause clause,
                                     SNodeList** pRewriteExprs) {
  nodesWalkExprs(pExprs, doNameExpr, NULL);
  bool isPartitionBy = (pSelect->pPartitionByList && pSelect->pPartitionByList->length > 0) ? true : false;
  SRewriteExprCxt cxt = {.errCode = TSDB_CODE_SUCCESS, .pExprs = pExprs, .pOutputs = NULL, .isPartitionBy = isPartitionBy};
  if (NULL != pRewriteExprs) {
    cxt.pOutputs = taosMemoryCalloc(LIST_LENGTH(pExprs), sizeof(bool));
    if (NULL == cxt.pOutputs) {
      return TSDB_CODE_OUT_OF_MEMORY;
    }
  }
  nodesRewriteSelectStmt(pSelect, clause, doRewriteExpr, &cxt);
  if (TSDB_CODE_SUCCESS == cxt.errCode && NULL != pRewriteExprs) {
    cxt.errCode = cloneRewriteExprs(pExprs, cxt.pOutputs, pRewriteExprs);
  }
  taosMemoryFree(cxt.pOutputs);
  return cxt.errCode;
}

static int32_t rewriteExpr(SNodeList* pExprs, SNode** pTarget) {
  nodesWalkExprs(pExprs, doNameExpr, NULL);
  SRewriteExprCxt cxt = {.errCode = TSDB_CODE_SUCCESS, .pExprs = pExprs, .pOutputs = NULL, .isPartitionBy = false};
  nodesRewriteExpr(pTarget, doRewriteExpr, &cxt);
  return cxt.errCode;
}

static int32_t rewriteExprs(SNodeList* pExprs, SNodeList* pTarget) {
  nodesWalkExprs(pExprs, doNameExpr, NULL);
  SRewriteExprCxt cxt = {.errCode = TSDB_CODE_SUCCESS, .pExprs = pExprs, .pOutputs = NULL, .isPartitionBy = false};
  nodesRewriteExprs(pTarget, doRewriteExpr, &cxt);
  return cxt.errCode;
}

static int32_t pushLogicNode(SLogicPlanContext* pCxt, SLogicNode** pOldRoot, SLogicNode* pNewRoot) {
  if (NULL == pNewRoot->pChildren) {
    pNewRoot->pChildren = nodesMakeList();
    if (NULL == pNewRoot->pChildren) {
      return TSDB_CODE_OUT_OF_MEMORY;
    }
  }
  if (TSDB_CODE_SUCCESS != nodesListAppend(pNewRoot->pChildren, (SNode*)*pOldRoot)) {
    return TSDB_CODE_OUT_OF_MEMORY;
  }

  (*pOldRoot)->pParent = pNewRoot;
  *pOldRoot = pNewRoot;

  return TSDB_CODE_SUCCESS;
}

static int32_t createRootLogicNode(SLogicPlanContext* pCxt, void* pStmt, uint8_t precision, FCreateLogicNode func,
                                   SLogicNode** pRoot) {
  SLogicNode* pNode = NULL;
  int32_t     code = func(pCxt, pStmt, &pNode);
  if (TSDB_CODE_SUCCESS == code && NULL != pNode) {
    pNode->precision = precision;
    code = pushLogicNode(pCxt, pRoot, pNode);
    pCxt->pCurrRoot = pNode;
  }
  if (TSDB_CODE_SUCCESS != code) {
    nodesDestroyNode((SNode*)pNode);
  }
  return code;
}

static int32_t createSelectRootLogicNode(SLogicPlanContext* pCxt, SSelectStmt* pSelect, FCreateSelectLogicNode func,
                                         SLogicNode** pRoot) {
  return createRootLogicNode(pCxt, pSelect, pSelect->precision, (FCreateLogicNode)func, pRoot);
}

static EScanType getScanType(SLogicPlanContext* pCxt, SNodeList* pScanPseudoCols, SNodeList* pScanCols,
                             int8_t tableType, bool tagScan) {
  if (pCxt->pPlanCxt->topicQuery || pCxt->pPlanCxt->streamQuery) {
    return SCAN_TYPE_STREAM;
  }

  if (TSDB_SYSTEM_TABLE == tableType) {
    return SCAN_TYPE_SYSTEM_TABLE;
  }

  if (tagScan && 0 == LIST_LENGTH(pScanCols) && 0 != LIST_LENGTH(pScanPseudoCols)) {
    return SCAN_TYPE_TAG;
  }

  if (NULL == pScanCols) {
    if (NULL == pScanPseudoCols) {
      return (!tagScan) ? SCAN_TYPE_TABLE : SCAN_TYPE_TAG;
    }
    return FUNCTION_TYPE_BLOCK_DIST_INFO == ((SFunctionNode*)nodesListGetNode(pScanPseudoCols, 0))->funcType
               ? SCAN_TYPE_BLOCK_INFO
               : SCAN_TYPE_TABLE;
  }

  return SCAN_TYPE_TABLE;
}

<<<<<<< HEAD
static SNode* createFirstCol(SRealTableNode* pTable) {
=======

static bool hasPkInTable(const STableMeta* pTableMeta) {
  return pTableMeta->tableInfo.numOfColumns>=2 && pTableMeta->schema[1].flags & COL_IS_KEY;
}

static SNode* createFirstCol(uint64_t tableId, const SSchema* pSchema, const STableMeta* pMeta) {
>>>>>>> d57f3324
  SColumnNode* pCol = (SColumnNode*)nodesMakeNode(QUERY_NODE_COLUMN);
  if (NULL == pCol) {
    return NULL;
  }
  SSchema* pSchema = pTable->pMeta->schema;
  pCol->node.resType.type = pSchema->type;
  pCol->node.resType.bytes = pSchema->bytes;
  pCol->tableId = pTable->pMeta->uid;
  pCol->colId = pSchema->colId;
  pCol->colType = COLUMN_TYPE_COLUMN;
<<<<<<< HEAD
  strcpy(pCol->tableAlias, pTable->table.tableAlias);
  strcpy(pCol->tableName, pTable->table.tableName);
=======
  pCol->isPk = pSchema->flags & COL_IS_KEY;
  pCol->tableHasPk = hasPkInTable(pMeta);
  pCol->numOfPKs = pMeta->tableInfo.numOfPKs;
>>>>>>> d57f3324
  strcpy(pCol->colName, pSchema->name);
  return (SNode*)pCol;
}

<<<<<<< HEAD
static int32_t addPrimaryKeyCol(SRealTableNode* pTable, SNodeList** pCols) {
=======
static int32_t addPrimaryKeyCol(uint64_t tableId, const SSchema* pSchema, SNodeList** pCols, const STableMeta* pMeta) {
>>>>>>> d57f3324
  bool   found = false;
  SNode* pCol = NULL;
  FOREACH(pCol, *pCols) {
    if (PRIMARYKEY_TIMESTAMP_COL_ID == ((SColumnNode*)pCol)->colId) {
      found = true;
      break;
    }
  }

  if (!found) {
<<<<<<< HEAD
    return nodesListMakeStrictAppend(pCols, createFirstCol(pTable));
=======
    return nodesListMakeStrictAppend(pCols, createFirstCol(tableId, pSchema, pMeta));
>>>>>>> d57f3324
  }
  return TSDB_CODE_SUCCESS;
}

<<<<<<< HEAD
static int32_t addSystableFirstCol(SRealTableNode* pTable, SNodeList** pCols) {
  if (LIST_LENGTH(*pCols) > 0) {
    return TSDB_CODE_SUCCESS;
  }
  return nodesListMakeStrictAppend(pCols, createFirstCol(pTable));
}

static int32_t addDefaultScanCol(SRealTableNode* pTable, SNodeList** pCols) {
  if (TSDB_SYSTEM_TABLE == pTable->pMeta->tableType) {
    return addSystableFirstCol(pTable, pCols);
  }
  return addPrimaryKeyCol(pTable, pCols);
=======
static int32_t addPkCol(uint64_t tableId, const SSchema* pSchema, SNodeList** pCols, const STableMeta* pMeta) {
  bool   found = false;
  SNode* pCol = NULL;
  FOREACH(pCol, *pCols) {
    if (pSchema->colId == ((SColumnNode*)pCol)->colId) {
      found = true;
      break;
    }
  }

  if (!found) {
    return nodesListMakeStrictAppend(pCols, createFirstCol(tableId, pSchema, pMeta));
  }
  return TSDB_CODE_SUCCESS;
}

static int32_t addSystableFirstCol(uint64_t tableId, const SSchema* pSchema, SNodeList** pCols, const STableMeta* pMeta) {
  if (LIST_LENGTH(*pCols) > 0) {
    return TSDB_CODE_SUCCESS;
  }
  return nodesListMakeStrictAppend(pCols, createFirstCol(tableId, pSchema, pMeta));
}

static int32_t addDefaultScanCol(const STableMeta* pMeta, SNodeList** pCols) {
  if (TSDB_SYSTEM_TABLE == pMeta->tableType) {
    return addSystableFirstCol(pMeta->uid, pMeta->schema, pCols, pMeta);
  }
  int32_t code = addPrimaryKeyCol(pMeta->uid, pMeta->schema, pCols, pMeta);
  if (code == TSDB_CODE_SUCCESS && hasPkInTable(pMeta)) {
    code = addPkCol(pMeta->uid, pMeta->schema + 1, pCols, pMeta);
  }
  return code;
>>>>>>> d57f3324
}

static int32_t makeScanLogicNode(SLogicPlanContext* pCxt, SRealTableNode* pRealTable, bool hasRepeatScanFuncs,
                                 SLogicNode** pLogicNode) {
  SScanLogicNode* pScan = (SScanLogicNode*)nodesMakeNode(QUERY_NODE_LOGIC_PLAN_SCAN);
  if (NULL == pScan) {
    return TSDB_CODE_OUT_OF_MEMORY;
  }

  TSWAP(pScan->pVgroupList, pRealTable->pVgroupList);
  TSWAP(pScan->pSmaIndexes, pRealTable->pSmaIndexes);
  pScan->tableId = pRealTable->pMeta->uid;
  pScan->stableId = pRealTable->pMeta->suid;
  pScan->tableType = pRealTable->pMeta->tableType;
  pScan->scanSeq[0] = hasRepeatScanFuncs ? 2 : 1;
  pScan->scanSeq[1] = 0;
  pScan->scanRange = TSWINDOW_INITIALIZER;
  pScan->tableName.type = TSDB_TABLE_NAME_T;
  pScan->tableName.acctId = pCxt->pPlanCxt->acctId;
  strcpy(pScan->tableName.dbname, pRealTable->table.dbName);
  strcpy(pScan->tableName.tname, pRealTable->table.tableName);
  pScan->showRewrite = pCxt->pPlanCxt->showRewrite;
  pScan->ratio = pRealTable->ratio;
  pScan->dataRequired = FUNC_DATA_REQUIRED_DATA_LOAD;
  pScan->cacheLastMode = pRealTable->cacheLastMode;

  *pLogicNode = (SLogicNode*)pScan;

  return TSDB_CODE_SUCCESS;
}

static bool needScanDefaultCol(EScanType scanType) { return SCAN_TYPE_TABLE_COUNT != scanType; }

static EDealRes tagScanNodeHasTbnameFunc(SNode* pNode, void* pContext) {
  if (QUERY_NODE_FUNCTION == nodeType(pNode) && FUNCTION_TYPE_TBNAME == ((SFunctionNode*)pNode)->funcType ||
        (QUERY_NODE_COLUMN == nodeType(pNode) && COLUMN_TYPE_TBNAME == ((SColumnNode*)pNode)->colType)) {
    *(bool*)pContext = true;
    return DEAL_RES_END;
  }
  return DEAL_RES_CONTINUE;
}

static bool tagScanNodeListHasTbname(SNodeList* pCols) {
  bool hasTbname = false;
  nodesWalkExprs(pCols, tagScanNodeHasTbnameFunc, &hasTbname);
  return hasTbname;
}

static bool tagScanNodeHasTbname(SNode* pKeys) {
  bool hasTbname = false;
  nodesWalkExpr(pKeys, tagScanNodeHasTbnameFunc, &hasTbname);
  return hasTbname;
}

static int32_t tagScanSetExecutionMode(SScanLogicNode* pScan) {
  pScan->onlyMetaCtbIdx = false;

  if (pScan->tableType == TSDB_CHILD_TABLE) {
    pScan->onlyMetaCtbIdx = false;
    return TSDB_CODE_SUCCESS;
  }

  if (tagScanNodeListHasTbname(pScan->pScanPseudoCols)) {
    pScan->onlyMetaCtbIdx = false;
    return TSDB_CODE_SUCCESS;
  }

  if (pScan->node.pConditions == NULL) {
    pScan->onlyMetaCtbIdx = true;
    return TSDB_CODE_SUCCESS;
  }

  SNode* pCond = nodesCloneNode(pScan->node.pConditions);
  SNode* pTagCond = NULL;
  SNode* pTagIndexCond = NULL;
  filterPartitionCond(&pCond, NULL, &pTagIndexCond, &pTagCond, NULL);
  if (pTagIndexCond || tagScanNodeHasTbname(pTagCond)) {
    pScan->onlyMetaCtbIdx = false;
  } else {
    pScan->onlyMetaCtbIdx = true;
  }
  nodesDestroyNode(pCond);
  nodesDestroyNode(pTagIndexCond);
  nodesDestroyNode(pTagCond);
  return TSDB_CODE_SUCCESS;
}

static int32_t createScanLogicNode(SLogicPlanContext* pCxt, SSelectStmt* pSelect, SRealTableNode* pRealTable,
                                   SLogicNode** pLogicNode) {
  SScanLogicNode* pScan = NULL;
  int32_t         code = makeScanLogicNode(pCxt, pRealTable, pSelect->hasRepeatScanFuncs, (SLogicNode**)&pScan);

  pScan->node.groupAction = GROUP_ACTION_NONE;
  pScan->node.resultDataOrder = DATA_ORDER_LEVEL_IN_BLOCK;
  if (pCxt->pPlanCxt->streamQuery) {
    pScan->triggerType = pCxt->pPlanCxt->triggerType;
    pScan->watermark = pCxt->pPlanCxt->watermark;
    pScan->deleteMark = pCxt->pPlanCxt->deleteMark;
    pScan->igExpired = pCxt->pPlanCxt->igExpired;
    pScan->igCheckUpdate = pCxt->pPlanCxt->igCheckUpdate;
  }

  // set columns to scan
  if (TSDB_CODE_SUCCESS == code) {
    code = nodesCollectColumns(pSelect, SQL_CLAUSE_FROM, pRealTable->table.tableAlias, COLLECT_COL_TYPE_COL,
                               &pScan->pScanCols);
  }

  if (TSDB_CODE_SUCCESS == code) {
    code = nodesCollectColumns(pSelect, SQL_CLAUSE_FROM, pRealTable->table.tableAlias, COLLECT_COL_TYPE_TAG,
                               &pScan->pScanPseudoCols);
  }

  if (TSDB_CODE_SUCCESS == code) {
    code = nodesCollectFuncs(pSelect, SQL_CLAUSE_FROM, pRealTable->table.tableAlias, fmIsScanPseudoColumnFunc, &pScan->pScanPseudoCols);
  }

  pScan->scanType = getScanType(pCxt, pScan->pScanPseudoCols, pScan->pScanCols, pScan->tableType, pSelect->tagScan);

  // rewrite the expression in subsequent clauses
  if (TSDB_CODE_SUCCESS == code) {
    SNodeList* pNewScanPseudoCols = NULL;
    code = rewriteExprsForSelect(pScan->pScanPseudoCols, pSelect, SQL_CLAUSE_FROM, NULL);
/*
    if (TSDB_CODE_SUCCESS == code && NULL != pScan->pScanPseudoCols) {
      code = createColumnByRewriteExprs(pScan->pScanPseudoCols, &pNewScanPseudoCols);
      if (TSDB_CODE_SUCCESS == code) {
        nodesDestroyList(pScan->pScanPseudoCols);
        pScan->pScanPseudoCols = pNewScanPseudoCols;
      }
    }
*/
  }

  if (NULL != pScan->pScanCols) {
    pScan->hasNormalCols = true;
  }

  if (TSDB_CODE_SUCCESS == code && needScanDefaultCol(pScan->scanType)) {
    code = addDefaultScanCol(pRealTable, &pScan->pScanCols);
  }

  if (TSDB_CODE_SUCCESS == code && NULL != pSelect->pTags && NULL == pSelect->pPartitionByList) {
    pScan->pTags = nodesCloneList(pSelect->pTags);
    if (NULL == pScan->pTags) {
      code = TSDB_CODE_OUT_OF_MEMORY;
    }
  }

  if (TSDB_CODE_SUCCESS == code && NULL != pSelect->pSubtable && NULL == pSelect->pPartitionByList) {
    pScan->pSubtable = nodesCloneNode(pSelect->pSubtable);
    if (NULL == pScan->pSubtable) {
      code = TSDB_CODE_OUT_OF_MEMORY;
    }
  }

  // set output
  if (TSDB_CODE_SUCCESS == code) {
    code = createColumnByRewriteExprs(pScan->pScanCols, &pScan->node.pTargets);
  }
  if (TSDB_CODE_SUCCESS == code) {
    code = createColumnByRewriteExprs(pScan->pScanPseudoCols, &pScan->node.pTargets);
  }

  if (pScan->scanType == SCAN_TYPE_TAG) {
    code = tagScanSetExecutionMode(pScan);
  }

  bool isCountByTag = false;
  if (pSelect->hasCountFunc && NULL == pSelect->pWindow) {
    if (pSelect->pGroupByList) {
      isCountByTag = !keysHasCol(pSelect->pGroupByList);
    } else if (pSelect->pPartitionByList) {
      isCountByTag = !keysHasCol(pSelect->pPartitionByList);
    }
    if (pScan->tableType == TSDB_CHILD_TABLE) {
      isCountByTag = true;
    }
  }
  pScan->isCountByTag = isCountByTag;

  if (TSDB_CODE_SUCCESS == code) {
    *pLogicNode = (SLogicNode*)pScan;
  } else {
    nodesDestroyNode((SNode*)pScan);
  }
  pScan->paraTablesSort = getParaTablesSortOptHint(pSelect->pHint);
  pScan->smallDataTsSort = getSmallDataTsSortOptHint(pSelect->pHint);
  pCxt->hasScan = true;

  return code;
}

static int32_t createSubqueryLogicNode(SLogicPlanContext* pCxt, SSelectStmt* pSelect, STempTableNode* pTable,
                                       SLogicNode** pLogicNode) {
  return createQueryLogicNode(pCxt, pTable->pSubquery, pLogicNode);
}

int32_t collectJoinResColumns(SSelectStmt* pSelect, SJoinLogicNode* pJoin, SNodeList** pCols) {
  SSHashObj* pTables = NULL;
  collectTableAliasFromNodes(nodesListGetNode(pJoin->node.pChildren, 0), &pTables);
  collectTableAliasFromNodes(nodesListGetNode(pJoin->node.pChildren, 1), &pTables);

  int32_t code = nodesCollectColumnsExt(pSelect, SQL_CLAUSE_WHERE, pTables, COLLECT_COL_TYPE_ALL, pCols);

  tSimpleHashCleanup(pTables);

  return code;
}

static int32_t createJoinLogicNode(SLogicPlanContext* pCxt, SSelectStmt* pSelect, SJoinTableNode* pJoinTable,
                                   SLogicNode** pLogicNode) {
  int32_t code = TSDB_CODE_SUCCESS;
  SJoinLogicNode* pJoin = (SJoinLogicNode*)nodesMakeNode(QUERY_NODE_LOGIC_PLAN_JOIN);
  if (NULL == pJoin) {
    return TSDB_CODE_OUT_OF_MEMORY;
  }

  pJoin->joinType = pJoinTable->joinType;
  pJoin->subType = pJoinTable->subType;
  pJoin->joinAlgo = JOIN_ALGO_UNKNOWN;
  pJoin->isSingleTableJoin = pJoinTable->table.singleTable;
  pJoin->hasSubQuery = pJoinTable->hasSubQuery;
  pJoin->node.inputTsOrder = ORDER_ASC;
  pJoin->node.groupAction = GROUP_ACTION_CLEAR;
  pJoin->hashJoinHint = getHashJoinOptHint(pSelect->pHint);
  pJoin->node.requireDataOrder = pJoin->hashJoinHint ? DATA_ORDER_LEVEL_NONE : DATA_ORDER_LEVEL_GLOBAL;
  pJoin->node.resultDataOrder = DATA_ORDER_LEVEL_NONE;
  pJoin->isLowLevelJoin = pJoinTable->isLowLevelJoin;
  pJoin->pWindowOffset = nodesCloneNode(pJoinTable->pWindowOffset);
  pJoin->pJLimit = nodesCloneNode(pJoinTable->pJLimit);
  pJoin->addPrimEqCond = nodesCloneNode(pJoinTable->addPrimCond);
  pJoin->node.pChildren = nodesMakeList();
  pJoin->seqWinGroup = (JOIN_STYPE_WIN == pJoinTable->subType) && (pSelect->hasAggFuncs || pSelect->hasIndefiniteRowsFunc);  

  if (NULL == pJoin->node.pChildren) {
    code = TSDB_CODE_OUT_OF_MEMORY;
  }

  SLogicNode* pLeft = NULL;
  if (TSDB_CODE_SUCCESS == code) {
    code = doCreateLogicNodeByTable(pCxt, pSelect, pJoinTable->pLeft, &pLeft);
    if (TSDB_CODE_SUCCESS == code) {
      code = nodesListStrictAppend(pJoin->node.pChildren, (SNode*)pLeft);
    }
    if (TSDB_CODE_SUCCESS != code) {
      pLeft = NULL;
    }
  }

  SLogicNode* pRight = NULL;
  if (TSDB_CODE_SUCCESS == code) {
    code = doCreateLogicNodeByTable(pCxt, pSelect, pJoinTable->pRight, &pRight);
    if (TSDB_CODE_SUCCESS == code) {
      code = nodesListStrictAppend(pJoin->node.pChildren, (SNode*)pRight);
    }
  }

  // set on conditions
  if (TSDB_CODE_SUCCESS == code && NULL != pJoinTable->pOnCond) {
    pJoin->pFullOnCond = nodesCloneNode(pJoinTable->pOnCond);
    if (NULL == pJoin->pFullOnCond) {
      code = TSDB_CODE_OUT_OF_MEMORY;
    }
  }

#if 0
  // set the output
  if (TSDB_CODE_SUCCESS == code) {
    SNodeList* pColList = NULL;
//    if (QUERY_NODE_REAL_TABLE == nodeType(pJoinTable->pLeft) && !pJoin->isLowLevelJoin) {
    if (QUERY_NODE_REAL_TABLE == nodeType(pJoinTable->pLeft)) {
      code = nodesCollectColumns(pSelect, SQL_CLAUSE_WHERE, ((SRealTableNode*)pJoinTable->pLeft)->table.tableAlias, COLLECT_COL_TYPE_ALL, &pColList);
    } else {
      pJoin->node.pTargets = nodesCloneList(pLeft->pTargets);
      if (NULL == pJoin->node.pTargets) {
        code = TSDB_CODE_OUT_OF_MEMORY;
      }
    }
    if (TSDB_CODE_SUCCESS == code && NULL != pColList) {
      code = createColumnByRewriteExprs(pColList, &pJoin->node.pTargets);
    }
    nodesDestroyList(pColList);
  }

  if (TSDB_CODE_SUCCESS == code) {
    SNodeList* pColList = NULL;
//    if (QUERY_NODE_REAL_TABLE == nodeType(pJoinTable->pRight) && !pJoin->isLowLevelJoin) {
    if (QUERY_NODE_REAL_TABLE == nodeType(pJoinTable->pRight)) {
      code = nodesCollectColumns(pSelect, SQL_CLAUSE_WHERE, ((SRealTableNode*)pJoinTable->pRight)->table.tableAlias, COLLECT_COL_TYPE_ALL, &pColList);
    } else {
      if (pJoin->node.pTargets) {
        nodesListStrictAppendList(pJoin->node.pTargets, nodesCloneList(pRight->pTargets));
      } else {
        pJoin->node.pTargets = nodesCloneList(pRight->pTargets);
        if (NULL == pJoin->node.pTargets) {
          code = TSDB_CODE_OUT_OF_MEMORY;
        }
      }
    }
    if (TSDB_CODE_SUCCESS == code && NULL != pColList) {
      code = createColumnByRewriteExprs(pColList, &pJoin->node.pTargets);
    }
    nodesDestroyList(pColList);
  }

  if (NULL == pJoin->node.pTargets && NULL != pLeft) {
    pJoin->node.pTargets = nodesCloneList(pLeft->pTargets);
    if (NULL == pJoin->node.pTargets) {
      code = TSDB_CODE_OUT_OF_MEMORY;
    }
  }

#else 
  // set the output
  if (TSDB_CODE_SUCCESS == code) {
    SNodeList* pColList = NULL;
    code = collectJoinResColumns(pSelect, pJoin, &pColList);
    if (TSDB_CODE_SUCCESS == code && NULL != pColList) {
      code = createColumnByRewriteExprs(pColList, &pJoin->node.pTargets);
    }
    nodesDestroyList(pColList);
  }

  if (NULL == pJoin->node.pTargets && NULL != pLeft) {
    pJoin->node.pTargets = nodesCloneList(pLeft->pTargets);
    if (NULL == pJoin->node.pTargets) {
      code = TSDB_CODE_OUT_OF_MEMORY;
    }
  }

#endif


  if (TSDB_CODE_SUCCESS == code) {
    *pLogicNode = (SLogicNode*)pJoin;
  } else {
    nodesDestroyNode((SNode*)pJoin);
  }

  return code;
}

static int32_t doCreateLogicNodeByTable(SLogicPlanContext* pCxt, SSelectStmt* pSelect, SNode* pTable,
                                        SLogicNode** pLogicNode) {
  switch (nodeType(pTable)) {
    case QUERY_NODE_REAL_TABLE:
      return createScanLogicNode(pCxt, pSelect, (SRealTableNode*)pTable, pLogicNode);
    case QUERY_NODE_TEMP_TABLE:
      return createSubqueryLogicNode(pCxt, pSelect, (STempTableNode*)pTable, pLogicNode);
    case QUERY_NODE_JOIN_TABLE:
      return createJoinLogicNode(pCxt, pSelect, (SJoinTableNode*)pTable, pLogicNode);
    default:
      break;
  }
  return TSDB_CODE_FAILED;
}

static int32_t createLogicNodeByTable(SLogicPlanContext* pCxt, SSelectStmt* pSelect, SNode* pTable,
                                      SLogicNode** pLogicNode) {
  SLogicNode* pNode = NULL;
  int32_t     code = doCreateLogicNodeByTable(pCxt, pSelect, pTable, &pNode);
  if (TSDB_CODE_SUCCESS == code) {
    pNode->pConditions = nodesCloneNode(pSelect->pWhere);
    if (NULL != pSelect->pWhere && NULL == pNode->pConditions) {
      nodesDestroyNode((SNode*)pNode);
      return TSDB_CODE_OUT_OF_MEMORY;
    }
    pNode->precision = pSelect->precision;
    *pLogicNode = pNode;
    pCxt->pCurrRoot = pNode;
  }
  return code;
}

static SColumnNode* createColumnByExpr(const char* pStmtName, SExprNode* pExpr) {
  SColumnNode* pCol = (SColumnNode*)nodesMakeNode(QUERY_NODE_COLUMN);
  if (NULL == pCol) {
    return NULL;
  }
  pCol->node.resType = pExpr->resType;
  snprintf(pCol->colName, sizeof(pCol->colName), "%s", pExpr->aliasName);
  if (NULL != pStmtName) {
    snprintf(pCol->tableAlias, sizeof(pCol->tableAlias), "%s", pStmtName);
  }
  return pCol;
}

static SNode* createGroupingSetNode(SNode* pExpr) {
  SGroupingSetNode* pGroupingSet = (SGroupingSetNode*)nodesMakeNode(QUERY_NODE_GROUPING_SET);
  if (NULL == pGroupingSet) {
    return NULL;
  }
  pGroupingSet->groupingSetType = GP_TYPE_NORMAL;
  if (TSDB_CODE_SUCCESS != nodesListMakeStrictAppend(&pGroupingSet->pParameterList, nodesCloneNode(pExpr))) {
    nodesDestroyNode((SNode*)pGroupingSet);
    return NULL;
  }
  return (SNode*)pGroupingSet;
}

static EGroupAction getDistinctGroupAction(SLogicPlanContext* pCxt, SSelectStmt* pSelect) {
  return (pCxt->pPlanCxt->streamQuery || NULL != pSelect->pLimit || NULL != pSelect->pSlimit) ? GROUP_ACTION_KEEP
                                                                                              : GROUP_ACTION_NONE;
}

static bool isWindowJoinStmt(SSelectStmt * pSelect) {
  return (QUERY_NODE_JOIN_TABLE == nodeType(pSelect->pFromTable) && IS_WINDOW_JOIN(((SJoinTableNode*)pSelect->pFromTable)->subType));
}

static EGroupAction getGroupAction(SLogicPlanContext* pCxt, SSelectStmt* pSelect) {
  return ((pCxt->pPlanCxt->streamQuery || NULL != pSelect->pLimit || NULL != pSelect->pSlimit) && !pSelect->isDistinct) ? GROUP_ACTION_KEEP
                                                                                              : GROUP_ACTION_NONE;
}

static EDataOrderLevel getRequireDataOrder(bool needTimeline, SSelectStmt* pSelect) {
  return needTimeline ? (NULL != pSelect->pPartitionByList ? DATA_ORDER_LEVEL_IN_GROUP : DATA_ORDER_LEVEL_GLOBAL)
                      : DATA_ORDER_LEVEL_NONE;
}

static int32_t addWinJoinPrimKeyToAggFuncs(SSelectStmt* pSelect, SNodeList** pList) {
  SNodeList* pTargets = (NULL == *pList) ? nodesMakeList() : *pList;
  SJoinTableNode* pJoinTable = (SJoinTableNode*)pSelect->pFromTable;
  SRealTableNode* pProbeTable = NULL;
  switch (pJoinTable->joinType) {
    case JOIN_TYPE_LEFT:
      pProbeTable = (SRealTableNode*)pJoinTable->pLeft;
      break;
    case JOIN_TYPE_RIGHT:
      pProbeTable = (SRealTableNode*)pJoinTable->pRight;
      break;
    default:
      return TSDB_CODE_PLAN_INTERNAL_ERROR;
  }

  SColumnNode* pCol = (SColumnNode*)nodesMakeNode(QUERY_NODE_COLUMN);
  if (NULL == pCol) {
    return TSDB_CODE_OUT_OF_MEMORY;
  }

  SSchema* pColSchema = &pProbeTable->pMeta->schema[0];
  strcpy(pCol->dbName, pProbeTable->table.dbName);
  strcpy(pCol->tableAlias, pProbeTable->table.tableAlias);
  strcpy(pCol->tableName, pProbeTable->table.tableName);
  strcpy(pCol->colName, pColSchema->name);
  strcpy(pCol->node.aliasName, pColSchema->name);
  strcpy(pCol->node.userAlias, pColSchema->name);
  pCol->tableId = pProbeTable->pMeta->uid;
  pCol->tableType = pProbeTable->pMeta->tableType;
  pCol->colId = pColSchema->colId;
  pCol->colType = COLUMN_TYPE_COLUMN;
  pCol->hasIndex = (pColSchema != NULL && IS_IDX_ON(pColSchema));
  pCol->node.resType.type = pColSchema->type;
  pCol->node.resType.bytes = pColSchema->bytes;
  pCol->node.resType.precision = pProbeTable->pMeta->tableInfo.precision;  

  SNode* pFunc = (SNode*)createGroupKeyAggFunc(pCol);

  nodesListAppend(pTargets, pFunc);

  return TSDB_CODE_SUCCESS;
}

static int32_t createAggLogicNode(SLogicPlanContext* pCxt, SSelectStmt* pSelect, SLogicNode** pLogicNode) {
  if (!pSelect->hasAggFuncs && NULL == pSelect->pGroupByList) {
    return TSDB_CODE_SUCCESS;
  }

  SAggLogicNode* pAgg = (SAggLogicNode*)nodesMakeNode(QUERY_NODE_LOGIC_PLAN_AGG);
  if (NULL == pAgg) {
    return TSDB_CODE_OUT_OF_MEMORY;
  }

  bool winJoin = isWindowJoinStmt(pSelect);
  pAgg->hasLastRow = pSelect->hasLastRowFunc;
  pAgg->hasLast = pSelect->hasLastFunc;
  pAgg->hasTimeLineFunc = pSelect->hasTimeLineFunc;
  pAgg->hasGroupKeyOptimized = false;
  pAgg->onlyHasKeepOrderFunc = pSelect->onlyHasKeepOrderFunc;
  pAgg->node.groupAction = winJoin ? GROUP_ACTION_NONE : getGroupAction(pCxt, pSelect);
  pAgg->node.requireDataOrder = getRequireDataOrder(pAgg->hasTimeLineFunc, pSelect);
  pAgg->node.resultDataOrder = pAgg->onlyHasKeepOrderFunc ? pAgg->node.requireDataOrder : DATA_ORDER_LEVEL_NONE;
  pAgg->node.forceCreateNonBlockingOptr = winJoin ? true : false;

  int32_t code = TSDB_CODE_SUCCESS;

  // set grouyp keys, agg funcs and having conditions
  if (TSDB_CODE_SUCCESS == code) {
    code = nodesCollectFuncs(pSelect, SQL_CLAUSE_GROUP_BY, NULL, fmIsAggFunc, &pAgg->pAggFuncs);
  }

  // rewrite the expression in subsequent clauses
  if (TSDB_CODE_SUCCESS == code && NULL != pAgg->pAggFuncs) {
    code = rewriteExprsForSelect(pAgg->pAggFuncs, pSelect, SQL_CLAUSE_GROUP_BY, NULL);
  }

  if (NULL != pSelect->pGroupByList) {
    pAgg->pGroupKeys = nodesCloneList(pSelect->pGroupByList);
    if (NULL == pAgg->pGroupKeys) {
      code = TSDB_CODE_OUT_OF_MEMORY;
    }
  }

  // rewrite the expression in subsequent clauses
  SNodeList* pOutputGroupKeys = NULL;
  if (TSDB_CODE_SUCCESS == code) {
    code = rewriteExprsForSelect(pAgg->pGroupKeys, pSelect, SQL_CLAUSE_GROUP_BY, &pOutputGroupKeys);
  }

  if (TSDB_CODE_SUCCESS == code && NULL != pSelect->pHaving) {
    pAgg->node.pConditions = nodesCloneNode(pSelect->pHaving);
    if (NULL == pAgg->node.pConditions) {
      code = TSDB_CODE_OUT_OF_MEMORY;
    }
  }

  // set the output
  if (TSDB_CODE_SUCCESS == code && NULL != pAgg->pAggFuncs) {
    code = createColumnByRewriteExprs(pAgg->pAggFuncs, &pAgg->node.pTargets);
  }

  if (TSDB_CODE_SUCCESS == code) {
    if (NULL != pOutputGroupKeys) {
      code = createColumnByRewriteExprs(pOutputGroupKeys, &pAgg->node.pTargets);
    } else if (NULL == pAgg->node.pTargets && NULL != pAgg->pGroupKeys) {
      code = createColumnByRewriteExprs(pAgg->pGroupKeys, &pAgg->node.pTargets);
    }
  }
  nodesDestroyList(pOutputGroupKeys);

  pAgg->isGroupTb = pAgg->pGroupKeys ? keysHasTbname(pAgg->pGroupKeys) : 0;
  pAgg->isPartTb = pSelect->pPartitionByList ? keysHasTbname(pSelect->pPartitionByList) : 0;
  pAgg->hasGroup = pAgg->pGroupKeys || pSelect->pPartitionByList;
  
  if (TSDB_CODE_SUCCESS == code) {
    *pLogicNode = (SLogicNode*)pAgg;
  } else {
    nodesDestroyNode((SNode*)pAgg);
  }

  return code;
}

static int32_t createIndefRowsFuncLogicNode(SLogicPlanContext* pCxt, SSelectStmt* pSelect, SLogicNode** pLogicNode) {
  // top/bottom are both an aggregate function and a indefinite rows function
  if (!pSelect->hasIndefiniteRowsFunc || pSelect->hasAggFuncs || NULL != pSelect->pWindow) {
    return TSDB_CODE_SUCCESS;
  }

  SIndefRowsFuncLogicNode* pIdfRowsFunc =
      (SIndefRowsFuncLogicNode*)nodesMakeNode(QUERY_NODE_LOGIC_PLAN_INDEF_ROWS_FUNC);
  if (NULL == pIdfRowsFunc) {
    return TSDB_CODE_OUT_OF_MEMORY;
  }

  pIdfRowsFunc->isTailFunc = pSelect->hasTailFunc;
  pIdfRowsFunc->isUniqueFunc = pSelect->hasUniqueFunc;
  pIdfRowsFunc->isTimeLineFunc = pSelect->hasTimeLineFunc;
  pIdfRowsFunc->node.groupAction = getGroupAction(pCxt, pSelect);
  pIdfRowsFunc->node.requireDataOrder = getRequireDataOrder(pIdfRowsFunc->isTimeLineFunc, pSelect);
  pIdfRowsFunc->node.resultDataOrder = pIdfRowsFunc->node.requireDataOrder;

  // indefinite rows functions and _select_values functions
  int32_t code = nodesCollectFuncs(pSelect, SQL_CLAUSE_SELECT, NULL, fmIsVectorFunc, &pIdfRowsFunc->pFuncs);
  if (TSDB_CODE_SUCCESS == code) {
    code = rewriteExprsForSelect(pIdfRowsFunc->pFuncs, pSelect, SQL_CLAUSE_SELECT, NULL);
  }

  // set the output
  if (TSDB_CODE_SUCCESS == code) {
    code = createColumnByRewriteExprs(pIdfRowsFunc->pFuncs, &pIdfRowsFunc->node.pTargets);
  }

  if (TSDB_CODE_SUCCESS == code) {
    *pLogicNode = (SLogicNode*)pIdfRowsFunc;
  } else {
    nodesDestroyNode((SNode*)pIdfRowsFunc);
  }

  return code;
}

static bool isInterpFunc(int32_t funcId) {
  return fmIsInterpFunc(funcId) || fmIsInterpPseudoColumnFunc(funcId) || fmIsGroupKeyFunc(funcId);
}

static int32_t createInterpFuncLogicNode(SLogicPlanContext* pCxt, SSelectStmt* pSelect, SLogicNode** pLogicNode) {
  if (!pSelect->hasInterpFunc) {
    return TSDB_CODE_SUCCESS;
  }

  SInterpFuncLogicNode* pInterpFunc = (SInterpFuncLogicNode*)nodesMakeNode(QUERY_NODE_LOGIC_PLAN_INTERP_FUNC);
  if (NULL == pInterpFunc) {
    return TSDB_CODE_OUT_OF_MEMORY;
  }

  pInterpFunc->node.groupAction = getGroupAction(pCxt, pSelect);
  pInterpFunc->node.requireDataOrder = getRequireDataOrder(true, pSelect);
  pInterpFunc->node.resultDataOrder = pInterpFunc->node.requireDataOrder;

  // interp functions and _group_key functions
  int32_t code = nodesCollectFuncs(pSelect, SQL_CLAUSE_SELECT, NULL, isInterpFunc, &pInterpFunc->pFuncs);
  if (TSDB_CODE_SUCCESS == code) {
    code = rewriteExprsForSelect(pInterpFunc->pFuncs, pSelect, SQL_CLAUSE_SELECT, NULL);
  }

  if (TSDB_CODE_SUCCESS == code && NULL != pSelect->pFill) {
    SFillNode* pFill = (SFillNode*)pSelect->pFill;
    pInterpFunc->timeRange = pFill->timeRange;
    pInterpFunc->fillMode = pFill->mode;
    pInterpFunc->pTimeSeries = nodesCloneNode(pFill->pWStartTs);
    pInterpFunc->pFillValues = nodesCloneNode(pFill->pValues);
    if (NULL == pInterpFunc->pTimeSeries || (NULL != pFill->pValues && NULL == pInterpFunc->pFillValues)) {
      code = TSDB_CODE_OUT_OF_MEMORY;
    }
  }

  if (TSDB_CODE_SUCCESS == code && NULL != pSelect->pEvery) {
    pInterpFunc->interval = ((SValueNode*)pSelect->pEvery)->datum.i;
  }

  // set the output
  if (TSDB_CODE_SUCCESS == code) {
    code = createColumnByRewriteExprs(pInterpFunc->pFuncs, &pInterpFunc->node.pTargets);
  }

  if (TSDB_CODE_SUCCESS == code) {
    *pLogicNode = (SLogicNode*)pInterpFunc;
  } else {
    nodesDestroyNode((SNode*)pInterpFunc);
  }

  return code;
}

static int32_t createWindowLogicNodeFinalize(SLogicPlanContext* pCxt, SSelectStmt* pSelect, SWindowLogicNode* pWindow,
                                             SLogicNode** pLogicNode) {
  if (pCxt->pPlanCxt->streamQuery) {
    pWindow->triggerType = pCxt->pPlanCxt->triggerType;
    pWindow->watermark = pCxt->pPlanCxt->watermark;
    pWindow->deleteMark = pCxt->pPlanCxt->deleteMark;
    pWindow->igExpired = pCxt->pPlanCxt->igExpired;
    pWindow->igCheckUpdate = pCxt->pPlanCxt->igCheckUpdate;
  }
  pWindow->node.inputTsOrder = ORDER_ASC;
  pWindow->node.outputTsOrder = ORDER_ASC;

  int32_t code = nodesCollectFuncs(pSelect, SQL_CLAUSE_WINDOW, NULL, fmIsWindowClauseFunc, &pWindow->pFuncs);
  if (TSDB_CODE_SUCCESS == code) {
    code = rewriteExprsForSelect(pWindow->pFuncs, pSelect, SQL_CLAUSE_WINDOW, NULL);
  }

  if (TSDB_CODE_SUCCESS == code) {
    code = createColumnByRewriteExprs(pWindow->pFuncs, &pWindow->node.pTargets);
  }

  if (TSDB_CODE_SUCCESS == code && NULL != pSelect->pHaving) {
    pWindow->node.pConditions = nodesCloneNode(pSelect->pHaving);
    if (NULL == pWindow->node.pConditions) {
      code = TSDB_CODE_OUT_OF_MEMORY;
    }
  }

  pSelect->hasAggFuncs = false;

  if (TSDB_CODE_SUCCESS == code) {
    *pLogicNode = (SLogicNode*)pWindow;
  } else {
    nodesDestroyNode((SNode*)pWindow);
  }

  return code;
}

static int32_t createWindowLogicNodeByState(SLogicPlanContext* pCxt, SStateWindowNode* pState, SSelectStmt* pSelect,
                                            SLogicNode** pLogicNode) {
  SWindowLogicNode* pWindow = (SWindowLogicNode*)nodesMakeNode(QUERY_NODE_LOGIC_PLAN_WINDOW);
  if (NULL == pWindow) {
    return TSDB_CODE_OUT_OF_MEMORY;
  }

  pWindow->winType = WINDOW_TYPE_STATE;
  pWindow->node.groupAction = getGroupAction(pCxt, pSelect);
  pWindow->node.requireDataOrder =
      pCxt->pPlanCxt->streamQuery ? DATA_ORDER_LEVEL_IN_BLOCK : getRequireDataOrder(true, pSelect);
  pWindow->node.resultDataOrder =
      pCxt->pPlanCxt->streamQuery ? DATA_ORDER_LEVEL_GLOBAL : pWindow->node.requireDataOrder;
  pWindow->pStateExpr = nodesCloneNode(pState->pExpr);
  pWindow->pTspk = nodesCloneNode(pState->pCol);
  if (NULL == pWindow->pStateExpr || NULL == pWindow->pTspk) {
    nodesDestroyNode((SNode*)pWindow);
    return TSDB_CODE_OUT_OF_MEMORY;
  }
  // rewrite the expression in subsequent clauses
  int32_t code = rewriteExprForSelect(pWindow->pStateExpr, pSelect, SQL_CLAUSE_WINDOW);
  if (TSDB_CODE_SUCCESS == code) {
    code = createWindowLogicNodeFinalize(pCxt, pSelect, pWindow, pLogicNode);
  }

  return code;
}

static int32_t createWindowLogicNodeBySession(SLogicPlanContext* pCxt, SSessionWindowNode* pSession,
                                              SSelectStmt* pSelect, SLogicNode** pLogicNode) {
  SWindowLogicNode* pWindow = (SWindowLogicNode*)nodesMakeNode(QUERY_NODE_LOGIC_PLAN_WINDOW);
  if (NULL == pWindow) {
    return TSDB_CODE_OUT_OF_MEMORY;
  }

  pWindow->winType = WINDOW_TYPE_SESSION;
  pWindow->sessionGap = ((SValueNode*)pSession->pGap)->datum.i;
  pWindow->windowAlgo = pCxt->pPlanCxt->streamQuery ? SESSION_ALGO_STREAM_SINGLE : SESSION_ALGO_MERGE;
  pWindow->node.groupAction = getGroupAction(pCxt, pSelect);
  pWindow->node.requireDataOrder =
      pCxt->pPlanCxt->streamQuery ? DATA_ORDER_LEVEL_IN_BLOCK : getRequireDataOrder(true, pSelect);
  pWindow->node.resultDataOrder =
      pCxt->pPlanCxt->streamQuery ? DATA_ORDER_LEVEL_GLOBAL : pWindow->node.requireDataOrder;

  pWindow->pTspk = nodesCloneNode((SNode*)pSession->pCol);
  if (NULL == pWindow->pTspk) {
    nodesDestroyNode((SNode*)pWindow);
    return TSDB_CODE_OUT_OF_MEMORY;
  }
  pWindow->pTsEnd = nodesCloneNode((SNode*)pSession->pCol);

  return createWindowLogicNodeFinalize(pCxt, pSelect, pWindow, pLogicNode);
}

static int32_t createWindowLogicNodeByInterval(SLogicPlanContext* pCxt, SIntervalWindowNode* pInterval,
                                               SSelectStmt* pSelect, SLogicNode** pLogicNode) {
  SWindowLogicNode* pWindow = (SWindowLogicNode*)nodesMakeNode(QUERY_NODE_LOGIC_PLAN_WINDOW);
  if (NULL == pWindow) {
    return TSDB_CODE_OUT_OF_MEMORY;
  }

  pWindow->winType = WINDOW_TYPE_INTERVAL;
  pWindow->interval = ((SValueNode*)pInterval->pInterval)->datum.i;
  pWindow->intervalUnit = ((SValueNode*)pInterval->pInterval)->unit;
  pWindow->offset = (NULL != pInterval->pOffset ? ((SValueNode*)pInterval->pOffset)->datum.i : 0);
  pWindow->sliding = (NULL != pInterval->pSliding ? ((SValueNode*)pInterval->pSliding)->datum.i : pWindow->interval);
  pWindow->slidingUnit =
      (NULL != pInterval->pSliding ? ((SValueNode*)pInterval->pSliding)->unit : pWindow->intervalUnit);
  pWindow->windowAlgo = pCxt->pPlanCxt->streamQuery ? INTERVAL_ALGO_STREAM_SINGLE : INTERVAL_ALGO_HASH;
  pWindow->node.groupAction = (NULL != pInterval->pFill ? GROUP_ACTION_KEEP : getGroupAction(pCxt, pSelect));
  pWindow->node.requireDataOrder =
      pCxt->pPlanCxt->streamQuery
          ? DATA_ORDER_LEVEL_IN_BLOCK
          : (pSelect->hasTimeLineFunc ? getRequireDataOrder(true, pSelect) : DATA_ORDER_LEVEL_IN_BLOCK);
  pWindow->node.resultDataOrder =
      pCxt->pPlanCxt->streamQuery ? DATA_ORDER_LEVEL_GLOBAL : getRequireDataOrder(true, pSelect);
  pWindow->pTspk = nodesCloneNode(pInterval->pCol);
  if (NULL == pWindow->pTspk) {
    nodesDestroyNode((SNode*)pWindow);
    return TSDB_CODE_OUT_OF_MEMORY;
  }
  pWindow->isPartTb = pSelect->pPartitionByList ? keysHasTbname(pSelect->pPartitionByList) : 0;

  return createWindowLogicNodeFinalize(pCxt, pSelect, pWindow, pLogicNode);
}

static int32_t createWindowLogicNodeByEvent(SLogicPlanContext* pCxt, SEventWindowNode* pEvent, SSelectStmt* pSelect,
                                            SLogicNode** pLogicNode) {
  SWindowLogicNode* pWindow = (SWindowLogicNode*)nodesMakeNode(QUERY_NODE_LOGIC_PLAN_WINDOW);
  if (NULL == pWindow) {
    return TSDB_CODE_OUT_OF_MEMORY;
  }

  pWindow->winType = WINDOW_TYPE_EVENT;
  pWindow->node.groupAction = getGroupAction(pCxt, pSelect);
  pWindow->node.requireDataOrder =
      pCxt->pPlanCxt->streamQuery ? DATA_ORDER_LEVEL_IN_BLOCK : getRequireDataOrder(true, pSelect);
  pWindow->node.resultDataOrder =
      pCxt->pPlanCxt->streamQuery ? DATA_ORDER_LEVEL_GLOBAL : pWindow->node.requireDataOrder;
  pWindow->pStartCond = nodesCloneNode(pEvent->pStartCond);
  pWindow->pEndCond = nodesCloneNode(pEvent->pEndCond);
  pWindow->pTspk = nodesCloneNode(pEvent->pCol);
  if (NULL == pWindow->pStartCond || NULL == pWindow->pEndCond || NULL == pWindow->pTspk) {
    nodesDestroyNode((SNode*)pWindow);
    return TSDB_CODE_OUT_OF_MEMORY;
  }
  return createWindowLogicNodeFinalize(pCxt, pSelect, pWindow, pLogicNode);
}

static int32_t createWindowLogicNodeByCount(SLogicPlanContext* pCxt, SCountWindowNode* pCount, SSelectStmt* pSelect,
                                            SLogicNode** pLogicNode) {
  SWindowLogicNode* pWindow = (SWindowLogicNode*)nodesMakeNode(QUERY_NODE_LOGIC_PLAN_WINDOW);
  if (NULL == pWindow) {
    return TSDB_CODE_OUT_OF_MEMORY;
  }

  pWindow->winType = WINDOW_TYPE_COUNT;
  pWindow->node.groupAction = getGroupAction(pCxt, pSelect);
  pWindow->node.requireDataOrder =
      pCxt->pPlanCxt->streamQuery ? DATA_ORDER_LEVEL_IN_BLOCK : getRequireDataOrder(true, pSelect);
  pWindow->node.resultDataOrder =
      pCxt->pPlanCxt->streamQuery ? DATA_ORDER_LEVEL_GLOBAL : pWindow->node.requireDataOrder;
  pWindow->windowCount = pCount->windowCount;
  pWindow->windowSliding = pCount->windowSliding;
  pWindow->pTspk = nodesCloneNode(pCount->pCol);
  if (NULL == pWindow->pTspk) {
    nodesDestroyNode((SNode*)pWindow);
    return TSDB_CODE_OUT_OF_MEMORY;
  }
  return createWindowLogicNodeFinalize(pCxt, pSelect, pWindow, pLogicNode);
}

static int32_t createWindowLogicNode(SLogicPlanContext* pCxt, SSelectStmt* pSelect, SLogicNode** pLogicNode) {
  if (NULL == pSelect->pWindow) {
    return TSDB_CODE_SUCCESS;
  }
  switch (nodeType(pSelect->pWindow)) {
    case QUERY_NODE_STATE_WINDOW:
      return createWindowLogicNodeByState(pCxt, (SStateWindowNode*)pSelect->pWindow, pSelect, pLogicNode);
    case QUERY_NODE_SESSION_WINDOW:
      return createWindowLogicNodeBySession(pCxt, (SSessionWindowNode*)pSelect->pWindow, pSelect, pLogicNode);
    case QUERY_NODE_INTERVAL_WINDOW:
      return createWindowLogicNodeByInterval(pCxt, (SIntervalWindowNode*)pSelect->pWindow, pSelect, pLogicNode);
    case QUERY_NODE_EVENT_WINDOW:
      return createWindowLogicNodeByEvent(pCxt, (SEventWindowNode*)pSelect->pWindow, pSelect, pLogicNode);
    case QUERY_NODE_COUNT_WINDOW:
      return createWindowLogicNodeByCount(pCxt, (SCountWindowNode*)pSelect->pWindow, pSelect, pLogicNode);
    default:
      break;
  }

  return TSDB_CODE_FAILED;
}

static EDealRes needFillValueImpl(SNode* pNode, void* pContext) {
  if (QUERY_NODE_COLUMN == nodeType(pNode)) {
    SColumnNode* pCol = (SColumnNode*)pNode;
    if (COLUMN_TYPE_WINDOW_START != pCol->colType && COLUMN_TYPE_WINDOW_END != pCol->colType &&
        COLUMN_TYPE_WINDOW_DURATION != pCol->colType && COLUMN_TYPE_GROUP_KEY != pCol->colType) {
      *(bool*)pContext = true;
      return DEAL_RES_END;
    }
  }
  return DEAL_RES_CONTINUE;
}

static bool needFillValue(SNode* pNode) {
  bool hasFillCol = false;
  nodesWalkExpr(pNode, needFillValueImpl, &hasFillCol);
  return hasFillCol;
}

static int32_t partFillExprs(SSelectStmt* pSelect, SNodeList** pFillExprs, SNodeList** pNotFillExprs) {
  int32_t code = TSDB_CODE_SUCCESS;
  SNode*  pProject = NULL;
  FOREACH(pProject, pSelect->pProjectionList) {
    if (needFillValue(pProject)) {
      code = nodesListMakeStrictAppend(pFillExprs, nodesCloneNode(pProject));
    } else if (QUERY_NODE_VALUE != nodeType(pProject)) {
      code = nodesListMakeStrictAppend(pNotFillExprs, nodesCloneNode(pProject));
    }
    if (TSDB_CODE_SUCCESS != code) {
      NODES_DESTORY_LIST(*pFillExprs);
      NODES_DESTORY_LIST(*pNotFillExprs);
      break;
    }
  }
  if (!pSelect->isDistinct) {
    SNode* pOrderExpr = NULL;
    FOREACH(pOrderExpr, pSelect->pOrderByList) {
      SNode* pExpr = ((SOrderByExprNode*)pOrderExpr)->pExpr;
      if (needFillValue(pExpr)) {
        code = nodesListMakeStrictAppend(pFillExprs, nodesCloneNode(pExpr));
      } else if (QUERY_NODE_VALUE != nodeType(pExpr)) {
        code = nodesListMakeStrictAppend(pNotFillExprs, nodesCloneNode(pExpr));
      }
      if (TSDB_CODE_SUCCESS != code) {
        NODES_DESTORY_LIST(*pFillExprs);
        NODES_DESTORY_LIST(*pNotFillExprs);
        break;
      }
    }
  }
  return code;
}

static int32_t createFillLogicNode(SLogicPlanContext* pCxt, SSelectStmt* pSelect, SLogicNode** pLogicNode) {
  if (NULL == pSelect->pWindow || QUERY_NODE_INTERVAL_WINDOW != nodeType(pSelect->pWindow) ||
      NULL == ((SIntervalWindowNode*)pSelect->pWindow)->pFill) {
    return TSDB_CODE_SUCCESS;
  }

  SFillNode* pFillNode = (SFillNode*)(((SIntervalWindowNode*)pSelect->pWindow)->pFill);
  if (FILL_MODE_NONE == pFillNode->mode) {
    return TSDB_CODE_SUCCESS;
  }

  SFillLogicNode* pFill = (SFillLogicNode*)nodesMakeNode(QUERY_NODE_LOGIC_PLAN_FILL);
  if (NULL == pFill) {
    return TSDB_CODE_OUT_OF_MEMORY;
  }

  pFill->node.groupAction = getGroupAction(pCxt, pSelect);
  pFill->node.requireDataOrder = getRequireDataOrder(true, pSelect);
  pFill->node.resultDataOrder = pFill->node.requireDataOrder;
  pFill->node.inputTsOrder = 0;

  int32_t code = partFillExprs(pSelect, &pFill->pFillExprs, &pFill->pNotFillExprs);
  if (TSDB_CODE_SUCCESS == code) {
    code = rewriteExprsForSelect(pFill->pFillExprs, pSelect, SQL_CLAUSE_FILL, NULL);
  }
  if (TSDB_CODE_SUCCESS == code) {
    code = rewriteExprsForSelect(pFill->pNotFillExprs, pSelect, SQL_CLAUSE_FILL, NULL);
  }
  if (TSDB_CODE_SUCCESS == code) {
    code = createColumnByRewriteExprs(pFill->pFillExprs, &pFill->node.pTargets);
  }
  if (TSDB_CODE_SUCCESS == code) {
    code = createColumnByRewriteExprs(pFill->pNotFillExprs, &pFill->node.pTargets);
  }

  pFill->mode = pFillNode->mode;
  pFill->timeRange = pFillNode->timeRange;
  pFill->pValues = nodesCloneNode(pFillNode->pValues);
  pFill->pWStartTs = nodesCloneNode(pFillNode->pWStartTs);
  if ((NULL != pFillNode->pValues && NULL == pFill->pValues) || NULL == pFill->pWStartTs) {
    code = TSDB_CODE_OUT_OF_MEMORY;
  }

  if (TSDB_CODE_SUCCESS == code && 0 == LIST_LENGTH(pFill->node.pTargets)) {
    code = createColumnByRewriteExpr(pFill->pWStartTs, &pFill->node.pTargets);
  }

  if (TSDB_CODE_SUCCESS == code) {
    *pLogicNode = (SLogicNode*)pFill;
  } else {
    nodesDestroyNode((SNode*)pFill);
  }

  return code;
}

static bool isPrimaryKeySort(SNodeList* pOrderByList) {
  SNode* pExpr = ((SOrderByExprNode*)nodesListGetNode(pOrderByList, 0))->pExpr;
  if (QUERY_NODE_COLUMN != nodeType(pExpr)) {
    return false;
  }
  return isPrimaryKeyImpl(pExpr);
}

static int32_t createSortLogicNode(SLogicPlanContext* pCxt, SSelectStmt* pSelect, SLogicNode** pLogicNode) {
  if (NULL == pSelect->pOrderByList) {
    return TSDB_CODE_SUCCESS;
  }

  SSortLogicNode* pSort = (SSortLogicNode*)nodesMakeNode(QUERY_NODE_LOGIC_PLAN_SORT);
  if (NULL == pSort) {
    return TSDB_CODE_OUT_OF_MEMORY;
  }

  pSort->groupSort = pSelect->groupSort;
  pSort->node.groupAction = pSort->groupSort ? GROUP_ACTION_KEEP : GROUP_ACTION_CLEAR;
  pSort->node.requireDataOrder = DATA_ORDER_LEVEL_NONE;
  pSort->node.resultDataOrder = isPrimaryKeySort(pSelect->pOrderByList)
                                    ? (pSort->groupSort ? DATA_ORDER_LEVEL_IN_GROUP : DATA_ORDER_LEVEL_GLOBAL)
                                    : DATA_ORDER_LEVEL_NONE;
  int32_t code = nodesCollectColumns(pSelect, SQL_CLAUSE_ORDER_BY, NULL, COLLECT_COL_TYPE_ALL, &pSort->node.pTargets);
  if (TSDB_CODE_SUCCESS == code && NULL == pSort->node.pTargets) {
    code = nodesListMakeStrictAppend(&pSort->node.pTargets,
                                     nodesCloneNode(nodesListGetNode(pCxt->pCurrRoot->pTargets, 0)));
  }

  if (TSDB_CODE_SUCCESS == code) {
    pSort->pSortKeys = nodesCloneList(pSelect->pOrderByList);
    if (NULL == pSort->pSortKeys) {
      code = TSDB_CODE_OUT_OF_MEMORY;
    }
    SNode*            pNode = NULL;
    SOrderByExprNode* firstSortKey = (SOrderByExprNode*)nodesListGetNode(pSort->pSortKeys, 0);
    if (isPrimaryKeySort(pSelect->pOrderByList)) pSort->node.outputTsOrder = firstSortKey->order;
    if (firstSortKey->pExpr->type == QUERY_NODE_COLUMN) {
      SColumnNode* pCol = (SColumnNode*)firstSortKey->pExpr;
      int16_t      projIdx = 1;
      FOREACH(pNode, pSelect->pProjectionList) {
        SExprNode* pExpr = (SExprNode*)pNode;
        if (0 == strcmp(pCol->node.aliasName, pExpr->aliasName)) {
          pCol->projIdx = projIdx; break;
        }
        projIdx++;
      }
    }
  }

  if (TSDB_CODE_SUCCESS == code) {
    *pLogicNode = (SLogicNode*)pSort;
  } else {
    nodesDestroyNode((SNode*)pSort);
  }

  return code;
}

static int32_t createColumnByProjections(SLogicPlanContext* pCxt, const char* pStmtName, SNodeList* pExprs,
                                         SNodeList** pCols) {
  SNodeList* pList = nodesMakeList();
  if (NULL == pList) {
    return TSDB_CODE_OUT_OF_MEMORY;
  }

  SNode* pNode;
  FOREACH(pNode, pExprs) {
    if (TSDB_CODE_SUCCESS != nodesListAppend(pList, (SNode*)createColumnByExpr(pStmtName, (SExprNode*)pNode))) {
      nodesDestroyList(pList);
      return TSDB_CODE_OUT_OF_MEMORY;
    }
  }

  *pCols = pList;
  return TSDB_CODE_SUCCESS;
}

static int32_t createProjectLogicNode(SLogicPlanContext* pCxt, SSelectStmt* pSelect, SLogicNode** pLogicNode) {
  SProjectLogicNode* pProject = (SProjectLogicNode*)nodesMakeNode(QUERY_NODE_LOGIC_PLAN_PROJECT);
  if (NULL == pProject) {
    return TSDB_CODE_OUT_OF_MEMORY;
  }

  TSWAP(pProject->node.pLimit, pSelect->pLimit);
  TSWAP(pProject->node.pSlimit, pSelect->pSlimit);
  pProject->ignoreGroupId = pSelect->isSubquery ? true : (NULL == pSelect->pPartitionByList);
  pProject->node.groupAction =
      (!pSelect->isSubquery && pCxt->pPlanCxt->streamQuery) ? GROUP_ACTION_KEEP : GROUP_ACTION_CLEAR;
  pProject->node.requireDataOrder = DATA_ORDER_LEVEL_NONE;
  pProject->node.resultDataOrder = DATA_ORDER_LEVEL_NONE;

  int32_t code = TSDB_CODE_SUCCESS;

  pProject->pProjections = nodesCloneList(pSelect->pProjectionList);
  if (NULL == pProject->pProjections) {
    code = TSDB_CODE_OUT_OF_MEMORY;
  }
  strcpy(pProject->stmtName, pSelect->stmtName);

  if (TSDB_CODE_SUCCESS == code) {
    code = createColumnByProjections(pCxt, pSelect->stmtName, pSelect->pProjectionList, &pProject->node.pTargets);
  }

  if (TSDB_CODE_SUCCESS == code) {
    *pLogicNode = (SLogicNode*)pProject;
  } else {
    nodesDestroyNode((SNode*)pProject);
  }

  return code;
}

static int32_t createPartitionLogicNode(SLogicPlanContext* pCxt, SSelectStmt* pSelect, SLogicNode** pLogicNode) {
  if (NULL == pSelect->pPartitionByList) {
    return TSDB_CODE_SUCCESS;
  }

  SPartitionLogicNode* pPartition = (SPartitionLogicNode*)nodesMakeNode(QUERY_NODE_LOGIC_PLAN_PARTITION);
  if (NULL == pPartition) {
    return TSDB_CODE_OUT_OF_MEMORY;
  }

  pPartition->node.groupAction = GROUP_ACTION_SET;
  pPartition->node.requireDataOrder = DATA_ORDER_LEVEL_NONE;
  pPartition->node.resultDataOrder = DATA_ORDER_LEVEL_NONE;

  int32_t code =
      nodesCollectColumns(pSelect, SQL_CLAUSE_PARTITION_BY, NULL, COLLECT_COL_TYPE_ALL, &pPartition->node.pTargets);
  if (TSDB_CODE_SUCCESS == code && NULL == pPartition->node.pTargets) {
    code = nodesListMakeStrictAppend(&pPartition->node.pTargets,
                                     nodesCloneNode(nodesListGetNode(pCxt->pCurrRoot->pTargets, 0)));
  }

  if (TSDB_CODE_SUCCESS == code) {
//    code = nodesCollectFuncs(pSelect, SQL_CLAUSE_GROUP_BY, NULL, fmIsAggFunc, &pPartition->pAggFuncs);
    code = nodesCollectFuncs(pSelect, SQL_CLAUSE_PARTITION_BY, NULL, fmIsAggFunc, &pPartition->pAggFuncs);
  }

  if (TSDB_CODE_SUCCESS == code) {
    pPartition->pPartitionKeys = nodesCloneList(pSelect->pPartitionByList);
    if (NULL == pPartition->pPartitionKeys) {
      code = TSDB_CODE_OUT_OF_MEMORY;
    }
  }

  if (keysHasCol(pPartition->pPartitionKeys) && pSelect->pWindow &&
      nodeType(pSelect->pWindow) == QUERY_NODE_INTERVAL_WINDOW) {
    pPartition->needBlockOutputTsOrder = true;
    SIntervalWindowNode* pInterval = (SIntervalWindowNode*)pSelect->pWindow;
    SColumnNode* pTsCol = (SColumnNode*)pInterval->pCol;
    pPartition->pkTsColId = pTsCol->colId;
    pPartition->pkTsColTbId = pTsCol->tableId;
  }

  if (TSDB_CODE_SUCCESS == code && NULL != pSelect->pTags) {
    pPartition->pTags = nodesCloneList(pSelect->pTags);
    if (NULL == pPartition->pTags) {
      code = TSDB_CODE_OUT_OF_MEMORY;
    }
  }

  if (TSDB_CODE_SUCCESS == code && NULL != pSelect->pSubtable) {
    pPartition->pSubtable = nodesCloneNode(pSelect->pSubtable);
    if (NULL == pPartition->pSubtable) {
      code = TSDB_CODE_OUT_OF_MEMORY;
    }
  }

  if (TSDB_CODE_SUCCESS == code && NULL != pSelect->pHaving && !pSelect->hasAggFuncs && NULL == pSelect->pGroupByList &&
      NULL == pSelect->pWindow) {
    pPartition->node.pConditions = nodesCloneNode(pSelect->pHaving);
    if (NULL == pPartition->node.pConditions) {
      code = TSDB_CODE_OUT_OF_MEMORY;
    }
  }

  if (TSDB_CODE_SUCCESS == code) {
    *pLogicNode = (SLogicNode*)pPartition;
  } else {
    nodesDestroyNode((SNode*)pPartition);
  }

  return code;
}

static int32_t createDistinctLogicNode(SLogicPlanContext* pCxt, SSelectStmt* pSelect, SLogicNode** pLogicNode) {
  if (!pSelect->isDistinct) {
    return TSDB_CODE_SUCCESS;
  }

  SAggLogicNode* pAgg = (SAggLogicNode*)nodesMakeNode(QUERY_NODE_LOGIC_PLAN_AGG);
  if (NULL == pAgg) {
    return TSDB_CODE_OUT_OF_MEMORY;
  }

  pAgg->node.groupAction = GROUP_ACTION_CLEAR;//getDistinctGroupAction(pCxt, pSelect);
  pAgg->node.requireDataOrder = DATA_ORDER_LEVEL_NONE;
  pAgg->node.resultDataOrder = DATA_ORDER_LEVEL_NONE;

  int32_t code = TSDB_CODE_SUCCESS;
  // set grouyp keys, agg funcs and having conditions
  SNodeList* pGroupKeys = NULL;
  SNode*     pProjection = NULL;
  FOREACH(pProjection, pSelect->pProjectionList) {
    code = nodesListMakeStrictAppend(&pGroupKeys, createGroupingSetNode(pProjection));
    if (TSDB_CODE_SUCCESS != code) {
      nodesDestroyList(pGroupKeys);
      break;
    }
  }
  if (TSDB_CODE_SUCCESS == code) {
    pAgg->pGroupKeys = pGroupKeys;
  }

  // rewrite the expression in subsequent clauses
  if (TSDB_CODE_SUCCESS == code) {
    code = rewriteExprsForSelect(pAgg->pGroupKeys, pSelect, SQL_CLAUSE_DISTINCT, NULL);
  }

  // set the output
  if (TSDB_CODE_SUCCESS == code) {
    code = createColumnByRewriteExprs(pAgg->pGroupKeys, &pAgg->node.pTargets);
  }

  if (TSDB_CODE_SUCCESS == code) {
    *pLogicNode = (SLogicNode*)pAgg;
  } else {
    nodesDestroyNode((SNode*)pAgg);
  }

  return code;
}

static int32_t createSelectWithoutFromLogicNode(SLogicPlanContext* pCxt, SSelectStmt* pSelect,
                                                SLogicNode** pLogicNode) {
  return createProjectLogicNode(pCxt, pSelect, pLogicNode);
}

static int32_t createSelectFromLogicNode(SLogicPlanContext* pCxt, SSelectStmt* pSelect, SLogicNode** pLogicNode) {
  SLogicNode* pRoot = NULL;
  int32_t     code = createLogicNodeByTable(pCxt, pSelect, pSelect->pFromTable, &pRoot);
  if (TSDB_CODE_SUCCESS == code) {
    code = createSelectRootLogicNode(pCxt, pSelect, createPartitionLogicNode, &pRoot);
  }
  if (TSDB_CODE_SUCCESS == code) {
    code = createSelectRootLogicNode(pCxt, pSelect, createWindowLogicNode, &pRoot);
  }
  if (TSDB_CODE_SUCCESS == code) {
    code = createSelectRootLogicNode(pCxt, pSelect, createFillLogicNode, &pRoot);
  }
  if (TSDB_CODE_SUCCESS == code) {
    code = createSelectRootLogicNode(pCxt, pSelect, createAggLogicNode, &pRoot);
  }
  if (TSDB_CODE_SUCCESS == code) {
    code = createSelectRootLogicNode(pCxt, pSelect, createIndefRowsFuncLogicNode, &pRoot);
  }
  if (TSDB_CODE_SUCCESS == code) {
    code = createSelectRootLogicNode(pCxt, pSelect, createInterpFuncLogicNode, &pRoot);
  }
  if (TSDB_CODE_SUCCESS == code) {
    code = createSelectRootLogicNode(pCxt, pSelect, createDistinctLogicNode, &pRoot);
  }
  if (TSDB_CODE_SUCCESS == code) {
    code = createSelectRootLogicNode(pCxt, pSelect, createSortLogicNode, &pRoot);
  }
  if (TSDB_CODE_SUCCESS == code) {
    code = createSelectRootLogicNode(pCxt, pSelect, createProjectLogicNode, &pRoot);
  }

  if (TSDB_CODE_SUCCESS == code) {
    *pLogicNode = pRoot;
  } else {
    nodesDestroyNode((SNode*)pRoot);
  }

  return code;
}

static int32_t createSelectLogicNode(SLogicPlanContext* pCxt, SSelectStmt* pSelect, SLogicNode** pLogicNode) {
  int32_t code = TSDB_CODE_SUCCESS;
  if (NULL == pSelect->pFromTable) {
    code = createSelectWithoutFromLogicNode(pCxt, pSelect, pLogicNode);
  } else {
    code = createSelectFromLogicNode(pCxt, pSelect, pLogicNode);
  }
  if (TSDB_CODE_SUCCESS == code && NULL != *pLogicNode) {
    (*pLogicNode)->stmtRoot = true;
    TSWAP((*pLogicNode)->pHint, pSelect->pHint);
  }
  return code;
}

static int32_t createSetOpRootLogicNode(SLogicPlanContext* pCxt, SSetOperator* pSetOperator, FCreateSetOpLogicNode func,
                                        SLogicNode** pRoot) {
  return createRootLogicNode(pCxt, pSetOperator, pSetOperator->precision, (FCreateLogicNode)func, pRoot);
}

static int32_t createSetOpSortLogicNode(SLogicPlanContext* pCxt, SSetOperator* pSetOperator, SLogicNode** pLogicNode) {
  if (NULL == pSetOperator->pOrderByList) {
    return TSDB_CODE_SUCCESS;
  }

  SSortLogicNode* pSort = (SSortLogicNode*)nodesMakeNode(QUERY_NODE_LOGIC_PLAN_SORT);
  if (NULL == pSort) {
    return TSDB_CODE_OUT_OF_MEMORY;
  }

  TSWAP(pSort->node.pLimit, pSetOperator->pLimit);

  int32_t code = TSDB_CODE_SUCCESS;

  pSort->node.pTargets = nodesCloneList(pSetOperator->pProjectionList);
  if (NULL == pSort->node.pTargets) {
    code = TSDB_CODE_OUT_OF_MEMORY;
  }

  if (TSDB_CODE_SUCCESS == code) {
    pSort->pSortKeys = nodesCloneList(pSetOperator->pOrderByList);
    if (NULL == pSort->pSortKeys) {
      code = TSDB_CODE_OUT_OF_MEMORY;
    }
  }

  if (TSDB_CODE_SUCCESS == code) {
    *pLogicNode = (SLogicNode*)pSort;
  } else {
    nodesDestroyNode((SNode*)pSort);
  }

  return code;
}

static int32_t createSetOpProjectLogicNode(SLogicPlanContext* pCxt, SSetOperator* pSetOperator,
                                           SLogicNode** pLogicNode) {
  SProjectLogicNode* pProject = (SProjectLogicNode*)nodesMakeNode(QUERY_NODE_LOGIC_PLAN_PROJECT);
  if (NULL == pProject) {
    return TSDB_CODE_OUT_OF_MEMORY;
  }

  if (NULL == pSetOperator->pOrderByList) {
    TSWAP(pProject->node.pLimit, pSetOperator->pLimit);
  }
  pProject->ignoreGroupId = true;

  int32_t code = TSDB_CODE_SUCCESS;

  pProject->pProjections = nodesCloneList(pSetOperator->pProjectionList);
  if (NULL == pProject->pProjections) {
    code = TSDB_CODE_OUT_OF_MEMORY;
  }

  if (TSDB_CODE_SUCCESS == code) {
    code = createColumnByProjections(pCxt, pSetOperator->stmtName, pSetOperator->pProjectionList,
                                     &pProject->node.pTargets);
  }

  if (TSDB_CODE_SUCCESS == code) {
    *pLogicNode = (SLogicNode*)pProject;
  } else {
    nodesDestroyNode((SNode*)pProject);
  }

  return code;
}

static int32_t createSetOpAggLogicNode(SLogicPlanContext* pCxt, SSetOperator* pSetOperator, SLogicNode** pLogicNode) {
  SAggLogicNode* pAgg = (SAggLogicNode*)nodesMakeNode(QUERY_NODE_LOGIC_PLAN_AGG);
  if (NULL == pAgg) {
    return TSDB_CODE_OUT_OF_MEMORY;
  }

  if (NULL == pSetOperator->pOrderByList) {
    TSWAP(pAgg->node.pSlimit, pSetOperator->pLimit);
  }

  int32_t code = TSDB_CODE_SUCCESS;
  pAgg->pGroupKeys = nodesCloneList(pSetOperator->pProjectionList);
  if (NULL == pAgg->pGroupKeys) {
    code = TSDB_CODE_OUT_OF_MEMORY;
  }

  // rewrite the expression in subsequent clauses
  if (TSDB_CODE_SUCCESS == code) {
    code = rewriteExprs(pAgg->pGroupKeys, pSetOperator->pOrderByList);
  }

  // set the output
  if (TSDB_CODE_SUCCESS == code) {
    code = createColumnByRewriteExprs(pAgg->pGroupKeys, &pAgg->node.pTargets);
  }

  if (TSDB_CODE_SUCCESS == code) {
    *pLogicNode = (SLogicNode*)pAgg;
  } else {
    nodesDestroyNode((SNode*)pAgg);
  }

  return code;
}

static int32_t createSetOpLogicNode(SLogicPlanContext* pCxt, SSetOperator* pSetOperator, SLogicNode** pLogicNode) {
  SLogicNode* pSetOp = NULL;
  int32_t     code = TSDB_CODE_SUCCESS;
  switch (pSetOperator->opType) {
    case SET_OP_TYPE_UNION_ALL:
      code = createSetOpProjectLogicNode(pCxt, pSetOperator, &pSetOp);
      break;
    case SET_OP_TYPE_UNION:
      code = createSetOpAggLogicNode(pCxt, pSetOperator, &pSetOp);
      break;
    default:
      code = TSDB_CODE_FAILED;
      break;
  }

  SLogicNode* pLeft = NULL;
  if (TSDB_CODE_SUCCESS == code) {
    code = createQueryLogicNode(pCxt, pSetOperator->pLeft, &pLeft);
  }
  if (TSDB_CODE_SUCCESS == code) {
    code = nodesListMakeStrictAppend(&pSetOp->pChildren, (SNode*)pLeft);
  }
  SLogicNode* pRight = NULL;
  if (TSDB_CODE_SUCCESS == code) {
    code = createQueryLogicNode(pCxt, pSetOperator->pRight, &pRight);
  }
  if (TSDB_CODE_SUCCESS == code) {
    code = nodesListStrictAppend(pSetOp->pChildren, (SNode*)pRight);
  }

  if (TSDB_CODE_SUCCESS == code) {
    pSetOp->precision = pSetOperator->precision;
    *pLogicNode = (SLogicNode*)pSetOp;
  } else {
    nodesDestroyNode((SNode*)pSetOp);
  }

  return code;
}

static int32_t createSetOperatorLogicNode(SLogicPlanContext* pCxt, SSetOperator* pSetOperator,
                                          SLogicNode** pLogicNode) {
  SLogicNode* pRoot = NULL;
  int32_t     code = createSetOpLogicNode(pCxt, pSetOperator, &pRoot);
  if (TSDB_CODE_SUCCESS == code) {
    code = createSetOpRootLogicNode(pCxt, pSetOperator, createSetOpSortLogicNode, &pRoot);
  }

  if (TSDB_CODE_SUCCESS == code) {
    *pLogicNode = pRoot;
  } else {
    nodesDestroyNode((SNode*)pRoot);
  }

  return code;
}

static int32_t getMsgType(ENodeType sqlType) {
  switch (sqlType) {
    case QUERY_NODE_CREATE_TABLE_STMT:
    case QUERY_NODE_CREATE_MULTI_TABLES_STMT:
      return TDMT_VND_CREATE_TABLE;
    case QUERY_NODE_DROP_TABLE_STMT:
      return TDMT_VND_DROP_TABLE;
    case QUERY_NODE_ALTER_TABLE_STMT:
      return TDMT_VND_ALTER_TABLE;
    case QUERY_NODE_FLUSH_DATABASE_STMT:
      return TDMT_VND_COMMIT;
    default:
      break;
  }
  return TDMT_VND_SUBMIT;
}

static int32_t createVnodeModifLogicNode(SLogicPlanContext* pCxt, SVnodeModifyOpStmt* pStmt, SLogicNode** pLogicNode) {
  SVnodeModifyLogicNode* pModif = (SVnodeModifyLogicNode*)nodesMakeNode(QUERY_NODE_LOGIC_PLAN_VNODE_MODIFY);
  if (NULL == pModif) {
    return TSDB_CODE_OUT_OF_MEMORY;
  }
  pModif->modifyType = MODIFY_TABLE_TYPE_INSERT;
  TSWAP(pModif->pDataBlocks, pStmt->pDataBlocks);
  pModif->msgType = getMsgType(pStmt->sqlNodeType);
  *pLogicNode = (SLogicNode*)pModif;
  return TSDB_CODE_SUCCESS;
}

static int32_t createDeleteRootLogicNode(SLogicPlanContext* pCxt, SDeleteStmt* pDelete, FCreateDeleteLogicNode func,
                                         SLogicNode** pRoot) {
  return createRootLogicNode(pCxt, pDelete, pDelete->precision, (FCreateLogicNode)func, pRoot);
}

static int32_t createDeleteScanLogicNode(SLogicPlanContext* pCxt, SDeleteStmt* pDelete, SLogicNode** pLogicNode) {
  SScanLogicNode* pScan = NULL;
  int32_t          code = makeScanLogicNode(pCxt, (SRealTableNode*)pDelete->pFromTable, false, (SLogicNode**)&pScan);

  // set columns to scan
  if (TSDB_CODE_SUCCESS == code) {
    pScan->scanType = SCAN_TYPE_TABLE;
    pScan->scanRange = pDelete->timeRange;
    pScan->pScanCols = nodesCloneList(((SFunctionNode*)pDelete->pCountFunc)->pParameterList);
    if (NULL == pScan->pScanCols) {
      code = TSDB_CODE_OUT_OF_MEMORY;
    }
  }

  STableMeta* pMeta = ((SRealTableNode*)pDelete->pFromTable)->pMeta;
  if (TSDB_CODE_SUCCESS == code && hasPkInTable(pMeta)) {
    code = addPkCol(pMeta->uid, pMeta->schema + 1, &pScan->pScanCols, pMeta);
  }

  if (TSDB_CODE_SUCCESS == code && NULL != pDelete->pTagCond) {
    pScan->pTagCond = nodesCloneNode(pDelete->pTagCond);
    if (NULL == pScan->pTagCond) {
      code = TSDB_CODE_OUT_OF_MEMORY;
    }
  }

  // set output
  if (TSDB_CODE_SUCCESS == code) {
    code = createColumnByRewriteExprs(pScan->pScanCols, &pScan->node.pTargets);
  }

  if (TSDB_CODE_SUCCESS == code) {
    *pLogicNode = (SLogicNode*)pScan;
  } else {
    nodesDestroyNode((SNode*)pScan);
  }

  return code;
}

static int32_t createDeleteAggLogicNode(SLogicPlanContext* pCxt, SDeleteStmt* pDelete, SLogicNode** pLogicNode) {
  SAggLogicNode* pAgg = (SAggLogicNode*)nodesMakeNode(QUERY_NODE_LOGIC_PLAN_AGG);
  if (NULL == pAgg) {
    return TSDB_CODE_OUT_OF_MEMORY;
  }

  int32_t code = nodesListMakeStrictAppend(&pAgg->pAggFuncs, nodesCloneNode(pDelete->pCountFunc));
  if (TSDB_CODE_SUCCESS == code) {
    code = nodesListStrictAppend(pAgg->pAggFuncs, nodesCloneNode(pDelete->pFirstFunc));
  }
  if (TSDB_CODE_SUCCESS == code) {
    code = nodesListStrictAppend(pAgg->pAggFuncs, nodesCloneNode(pDelete->pLastFunc));
  }
  if (TSDB_CODE_SUCCESS == code) {
    code = rewriteExpr(pAgg->pAggFuncs, &pDelete->pCountFunc);
  }
  if (TSDB_CODE_SUCCESS == code) {
    code = rewriteExpr(pAgg->pAggFuncs, &pDelete->pFirstFunc);
  }
  if (TSDB_CODE_SUCCESS == code) {
    code = rewriteExpr(pAgg->pAggFuncs, &pDelete->pLastFunc);
  }
  // set the output
  if (TSDB_CODE_SUCCESS == code) {
    code = createColumnByRewriteExprs(pAgg->pAggFuncs, &pAgg->node.pTargets);
  }

  if (TSDB_CODE_SUCCESS == code) {
    *pLogicNode = (SLogicNode*)pAgg;
  } else {
    nodesDestroyNode((SNode*)pAgg);
  }

  return code;
}

static int32_t createVnodeModifLogicNodeByDelete(SLogicPlanContext* pCxt, SDeleteStmt* pDelete,
                                                 SLogicNode** pLogicNode) {
  SVnodeModifyLogicNode* pModify = (SVnodeModifyLogicNode*)nodesMakeNode(QUERY_NODE_LOGIC_PLAN_VNODE_MODIFY);
  if (NULL == pModify) {
    return TSDB_CODE_OUT_OF_MEMORY;
  }

  SRealTableNode* pRealTable = (SRealTableNode*)pDelete->pFromTable;

  pModify->modifyType = MODIFY_TABLE_TYPE_DELETE;
  pModify->tableId = pRealTable->pMeta->uid;
  pModify->tableType = pRealTable->pMeta->tableType;
  snprintf(pModify->tableName, sizeof(pModify->tableName), "%s", pRealTable->table.tableName);
  strcpy(pModify->tsColName, pRealTable->pMeta->schema->name);
  pModify->deleteTimeRange = pDelete->timeRange;
  pModify->pAffectedRows = nodesCloneNode(pDelete->pCountFunc);
  pModify->pStartTs = nodesCloneNode(pDelete->pFirstFunc);
  pModify->pEndTs = nodesCloneNode(pDelete->pLastFunc);
  if (NULL == pModify->pAffectedRows || NULL == pModify->pStartTs || NULL == pModify->pEndTs) {
    nodesDestroyNode((SNode*)pModify);
    return TSDB_CODE_OUT_OF_MEMORY;
  }

  *pLogicNode = (SLogicNode*)pModify;
  return TSDB_CODE_SUCCESS;
}

static int32_t createDeleteLogicNode(SLogicPlanContext* pCxt, SDeleteStmt* pDelete, SLogicNode** pLogicNode) {
  SLogicNode* pRoot = NULL;
  int32_t     code = createDeleteScanLogicNode(pCxt, pDelete, &pRoot);
  if (TSDB_CODE_SUCCESS == code) {
    code = createDeleteRootLogicNode(pCxt, pDelete, createDeleteAggLogicNode, &pRoot);
  }
  if (TSDB_CODE_SUCCESS == code) {
    code = createDeleteRootLogicNode(pCxt, pDelete, createVnodeModifLogicNodeByDelete, &pRoot);
  }

  if (TSDB_CODE_SUCCESS == code) {
    *pLogicNode = pRoot;
  } else {
    nodesDestroyNode((SNode*)pRoot);
  }

  return code;
}

static int32_t creatInsertRootLogicNode(SLogicPlanContext* pCxt, SInsertStmt* pInsert, FCreateInsertLogicNode func,
                                        SLogicNode** pRoot) {
  return createRootLogicNode(pCxt, pInsert, pInsert->precision, (FCreateLogicNode)func, pRoot);
}

static int32_t createVnodeModifLogicNodeByInsert(SLogicPlanContext* pCxt, SInsertStmt* pInsert,
                                                 SLogicNode** pLogicNode) {
  SVnodeModifyLogicNode* pModify = (SVnodeModifyLogicNode*)nodesMakeNode(QUERY_NODE_LOGIC_PLAN_VNODE_MODIFY);
  if (NULL == pModify) {
    return TSDB_CODE_OUT_OF_MEMORY;
  }

  SRealTableNode* pRealTable = (SRealTableNode*)pInsert->pTable;

  pModify->modifyType = MODIFY_TABLE_TYPE_INSERT;
  pModify->tableId = pRealTable->pMeta->uid;
  pModify->stableId = pRealTable->pMeta->suid;
  pModify->tableType = pRealTable->pMeta->tableType;
  snprintf(pModify->tableName, sizeof(pModify->tableName), "%s", pRealTable->table.tableName);
  TSWAP(pModify->pVgroupList, pRealTable->pVgroupList);
  pModify->pInsertCols = nodesCloneList(pInsert->pCols);
  if (NULL == pModify->pInsertCols) {
    nodesDestroyNode((SNode*)pModify);
    return TSDB_CODE_OUT_OF_MEMORY;
  }

  *pLogicNode = (SLogicNode*)pModify;
  return TSDB_CODE_SUCCESS;
}

static int32_t createInsertLogicNode(SLogicPlanContext* pCxt, SInsertStmt* pInsert, SLogicNode** pLogicNode) {
  SLogicNode* pRoot = NULL;
  int32_t     code = createQueryLogicNode(pCxt, pInsert->pQuery, &pRoot);
  if (TSDB_CODE_SUCCESS == code) {
    code = creatInsertRootLogicNode(pCxt, pInsert, createVnodeModifLogicNodeByInsert, &pRoot);
  }

  if (TSDB_CODE_SUCCESS == code) {
    *pLogicNode = pRoot;
  } else {
    nodesDestroyNode((SNode*)pRoot);
  }

  return code;
}

static int32_t createQueryLogicNode(SLogicPlanContext* pCxt, SNode* pStmt, SLogicNode** pLogicNode) {
  switch (nodeType(pStmt)) {
    case QUERY_NODE_SELECT_STMT:
      return createSelectLogicNode(pCxt, (SSelectStmt*)pStmt, pLogicNode);
    case QUERY_NODE_VNODE_MODIFY_STMT:
      return createVnodeModifLogicNode(pCxt, (SVnodeModifyOpStmt*)pStmt, pLogicNode);
    case QUERY_NODE_EXPLAIN_STMT:
      return createQueryLogicNode(pCxt, ((SExplainStmt*)pStmt)->pQuery, pLogicNode);
    case QUERY_NODE_SET_OPERATOR:
      return createSetOperatorLogicNode(pCxt, (SSetOperator*)pStmt, pLogicNode);
    case QUERY_NODE_DELETE_STMT:
      return createDeleteLogicNode(pCxt, (SDeleteStmt*)pStmt, pLogicNode);
    case QUERY_NODE_INSERT_STMT:
      return createInsertLogicNode(pCxt, (SInsertStmt*)pStmt, pLogicNode);
    default:
      break;
  }
  return TSDB_CODE_FAILED;
}

static void doSetLogicNodeParent(SLogicNode* pNode, SLogicNode* pParent) {
  pNode->pParent = pParent;
  SNode* pChild;
  FOREACH(pChild, pNode->pChildren) { doSetLogicNodeParent((SLogicNode*)pChild, pNode); }
}

static void setLogicNodeParent(SLogicNode* pNode) { doSetLogicNodeParent(pNode, NULL); }

static void setLogicSubplanType(bool hasScan, SLogicSubplan* pSubplan) {
  if (QUERY_NODE_LOGIC_PLAN_VNODE_MODIFY != nodeType(pSubplan->pNode)) {
    pSubplan->subplanType = hasScan ? SUBPLAN_TYPE_SCAN : SUBPLAN_TYPE_MERGE;
  } else {
    SVnodeModifyLogicNode* pModify = (SVnodeModifyLogicNode*)pSubplan->pNode;
    pSubplan->subplanType = (MODIFY_TABLE_TYPE_INSERT == pModify->modifyType && NULL != pModify->node.pChildren)
                                ? SUBPLAN_TYPE_SCAN
                                : SUBPLAN_TYPE_MODIFY;
  }
}

int32_t createLogicPlan(SPlanContext* pCxt, SLogicSubplan** pLogicSubplan) {
  SLogicPlanContext cxt = {.pPlanCxt = pCxt, .pCurrRoot = NULL, .hasScan = false};

  SLogicSubplan* pSubplan = (SLogicSubplan*)nodesMakeNode(QUERY_NODE_LOGIC_SUBPLAN);
  if (NULL == pSubplan) {
    return TSDB_CODE_OUT_OF_MEMORY;
  }
  pSubplan->id.queryId = pCxt->queryId;
  pSubplan->id.groupId = 1;
  pSubplan->id.subplanId = 1;

  int32_t code = createQueryLogicNode(&cxt, pCxt->pAstRoot, &pSubplan->pNode);
  if (TSDB_CODE_SUCCESS == code) {
    setLogicNodeParent(pSubplan->pNode);
    setLogicSubplanType(cxt.hasScan, pSubplan);
    code = adjustLogicNodeDataRequirement(pSubplan->pNode, DATA_ORDER_LEVEL_NONE);
  }

  if (TSDB_CODE_SUCCESS == code) {
    *pLogicSubplan = pSubplan;
  } else {
    nodesDestroyNode((SNode*)pSubplan);
  }

  return code;
}<|MERGE_RESOLUTION|>--- conflicted
+++ resolved
@@ -281,43 +281,30 @@
   return SCAN_TYPE_TABLE;
 }
 
-<<<<<<< HEAD
-static SNode* createFirstCol(SRealTableNode* pTable) {
-=======
-
 static bool hasPkInTable(const STableMeta* pTableMeta) {
   return pTableMeta->tableInfo.numOfColumns>=2 && pTableMeta->schema[1].flags & COL_IS_KEY;
 }
 
-static SNode* createFirstCol(uint64_t tableId, const SSchema* pSchema, const STableMeta* pMeta) {
->>>>>>> d57f3324
+static SNode* createFirstCol(SRealTableNode* pTable, const SSchema* pSchema) {
   SColumnNode* pCol = (SColumnNode*)nodesMakeNode(QUERY_NODE_COLUMN);
   if (NULL == pCol) {
     return NULL;
   }
-  SSchema* pSchema = pTable->pMeta->schema;
   pCol->node.resType.type = pSchema->type;
   pCol->node.resType.bytes = pSchema->bytes;
   pCol->tableId = pTable->pMeta->uid;
   pCol->colId = pSchema->colId;
   pCol->colType = COLUMN_TYPE_COLUMN;
-<<<<<<< HEAD
   strcpy(pCol->tableAlias, pTable->table.tableAlias);
   strcpy(pCol->tableName, pTable->table.tableName);
-=======
   pCol->isPk = pSchema->flags & COL_IS_KEY;
-  pCol->tableHasPk = hasPkInTable(pMeta);
-  pCol->numOfPKs = pMeta->tableInfo.numOfPKs;
->>>>>>> d57f3324
+  pCol->tableHasPk = hasPkInTable(pTable->pMeta);
+  pCol->numOfPKs = pTable->pMeta->tableInfo.numOfPKs;
   strcpy(pCol->colName, pSchema->name);
   return (SNode*)pCol;
 }
 
-<<<<<<< HEAD
 static int32_t addPrimaryKeyCol(SRealTableNode* pTable, SNodeList** pCols) {
-=======
-static int32_t addPrimaryKeyCol(uint64_t tableId, const SSchema* pSchema, SNodeList** pCols, const STableMeta* pMeta) {
->>>>>>> d57f3324
   bool   found = false;
   SNode* pCol = NULL;
   FOREACH(pCol, *pCols) {
@@ -328,32 +315,33 @@
   }
 
   if (!found) {
-<<<<<<< HEAD
-    return nodesListMakeStrictAppend(pCols, createFirstCol(pTable));
-=======
-    return nodesListMakeStrictAppend(pCols, createFirstCol(tableId, pSchema, pMeta));
->>>>>>> d57f3324
+    return nodesListMakeStrictAppend(pCols, createFirstCol(pTable, pTable->pMeta->schema));
   }
   return TSDB_CODE_SUCCESS;
 }
 
-<<<<<<< HEAD
 static int32_t addSystableFirstCol(SRealTableNode* pTable, SNodeList** pCols) {
   if (LIST_LENGTH(*pCols) > 0) {
     return TSDB_CODE_SUCCESS;
   }
-  return nodesListMakeStrictAppend(pCols, createFirstCol(pTable));
+  return nodesListMakeStrictAppend(pCols, createFirstCol(pTable, pTable->pMeta->schema));
 }
 
 static int32_t addDefaultScanCol(SRealTableNode* pTable, SNodeList** pCols) {
   if (TSDB_SYSTEM_TABLE == pTable->pMeta->tableType) {
     return addSystableFirstCol(pTable, pCols);
   }
-  return addPrimaryKeyCol(pTable, pCols);
-=======
-static int32_t addPkCol(uint64_t tableId, const SSchema* pSchema, SNodeList** pCols, const STableMeta* pMeta) {
+  int32_t code = addPrimaryKeyCol(pTable, pCols);
+  if (code == TSDB_CODE_SUCCESS && hasPkInTable(pTable->pMeta)) {
+    code = addPkCol(pTable, pCols);
+  }
+  return code;
+}
+
+static int32_t addPkCol(SRealTableNode* pTable, SNodeList** pCols) {
   bool   found = false;
   SNode* pCol = NULL;
+  SSchema* pSchema = &pTable->pMeta->schema[1];
   FOREACH(pCol, *pCols) {
     if (pSchema->colId == ((SColumnNode*)pCol)->colId) {
       found = true;
@@ -362,28 +350,9 @@
   }
 
   if (!found) {
-    return nodesListMakeStrictAppend(pCols, createFirstCol(tableId, pSchema, pMeta));
+    return nodesListMakeStrictAppend(pCols, createFirstCol(pTable, pSchema));
   }
   return TSDB_CODE_SUCCESS;
-}
-
-static int32_t addSystableFirstCol(uint64_t tableId, const SSchema* pSchema, SNodeList** pCols, const STableMeta* pMeta) {
-  if (LIST_LENGTH(*pCols) > 0) {
-    return TSDB_CODE_SUCCESS;
-  }
-  return nodesListMakeStrictAppend(pCols, createFirstCol(tableId, pSchema, pMeta));
-}
-
-static int32_t addDefaultScanCol(const STableMeta* pMeta, SNodeList** pCols) {
-  if (TSDB_SYSTEM_TABLE == pMeta->tableType) {
-    return addSystableFirstCol(pMeta->uid, pMeta->schema, pCols, pMeta);
-  }
-  int32_t code = addPrimaryKeyCol(pMeta->uid, pMeta->schema, pCols, pMeta);
-  if (code == TSDB_CODE_SUCCESS && hasPkInTable(pMeta)) {
-    code = addPkCol(pMeta->uid, pMeta->schema + 1, pCols, pMeta);
-  }
-  return code;
->>>>>>> d57f3324
 }
 
 static int32_t makeScanLogicNode(SLogicPlanContext* pCxt, SRealTableNode* pRealTable, bool hasRepeatScanFuncs,
