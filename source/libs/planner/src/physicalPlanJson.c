--- conflicted
+++ resolved
@@ -1125,13 +1125,8 @@
   *str = cJSON_Print(json);
   cJSON_Delete(json);
 
-<<<<<<< HEAD
-  /*printf("====Physical plan:====\n");*/
-  /*printf("%s\n", *str);*/
-=======
 //  printf("====Physical plan:====\n");
 //  printf("%s\n", *str);
->>>>>>> cd1e59a9
   *len = strlen(*str) + 1;
   return TSDB_CODE_SUCCESS;
 }
