--- conflicted
+++ resolved
@@ -102,16 +102,6 @@
 }
 
 static EDealRes destroyNode(SNode** pNode, void* pContext) {
-<<<<<<< HEAD
-  switch (nodeType(*pNode)) {
-    case QUERY_NODE_VALUE:
-      tfree(((SValueNode*)(*pNode))->literal);
-      break;
-=======
-  if (NULL == pNode || NULL == *pNode) {
-    return DEAL_RES_IGNORE_CHILD;
-  }
-  
   switch (nodeType(*pNode)) {
     case QUERY_NODE_VALUE: {
       SValueNode* pValue = (SValueNode*)*pNode;
@@ -123,7 +113,6 @@
       
       break;
     }
->>>>>>> cdc7f53a
     case QUERY_NODE_LOGIC_CONDITION:
       nodesDestroyList(((SLogicConditionNode*)(*pNode))->pParameterList);
       break;
@@ -132,12 +121,9 @@
       break;
     case QUERY_NODE_GROUPING_SET:
       nodesDestroyList(((SGroupingSetNode*)(*pNode))->pParameterList);
-<<<<<<< HEAD
-=======
       break;
     case QUERY_NODE_NODE_LIST:
       nodesDestroyList(((SNodeListNode*)(*pNode))->pNodeList);
->>>>>>> cdc7f53a
       break;
     default:
       break;
@@ -147,13 +133,9 @@
 }
 
 void nodesDestroyNode(SNode* pNode) {
-<<<<<<< HEAD
-=======
   if (NULL == pNode) {
     return;
   }
-  
->>>>>>> cdc7f53a
   nodesRewriteNodePostOrder(&pNode, destroyNode, NULL);
 }
 
@@ -231,12 +213,10 @@
 }
 
 void nodesDestroyList(SNodeList* pList) {
-<<<<<<< HEAD
   if (NULL == pList) {
     return;
   }
-=======
->>>>>>> cdc7f53a
+
   SListCell* pNext = pList->pHead;
   while (NULL != pNext) {
     pNext = nodesListErase(pList, pNext);
