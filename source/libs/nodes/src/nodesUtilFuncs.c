/*
 * Copyright (c) 2019 TAOS Data, Inc. <jhtao@taosdata.com>
 *
 * This program is free software: you can use, redistribute, and/or modify
 * it under the terms of the GNU Affero General Public License, version 3
 * or later ("AGPL"), as published by the Free Software Foundation.
 *
 * This program is distributed in the hope that it will be useful, but WITHOUT
 * ANY WARRANTY; without even the implied warranty of MERCHANTABILITY or
 * FITNESS FOR A PARTICULAR PURPOSE.
 *
 * You should have received a copy of the GNU Affero General Public License
 * along with this program. If not, see <http://www.gnu.org/licenses/>.
 */

#include "cmdnodes.h"
#include "functionMgt.h"
#include "nodesUtil.h"
#include "plannodes.h"
#include "querynodes.h"
#include "taos.h"
#include "taoserror.h"
#include "tdatablock.h"
#include "thash.h"
#include "tref.h"

typedef struct SNodeMemChunk {
  int32_t               availableSize;
  int32_t               usedSize;
  char*                 pBuf;
  struct SNodeMemChunk* pNext;
} SNodeMemChunk;

struct SNodeAllocator {
  int64_t        self;
  int64_t        queryId;
  int32_t        chunkSize;
  int32_t        chunkNum;
  SNodeMemChunk* pCurrChunk;
  SNodeMemChunk* pChunks;
  TdThreadMutex  mutex;
};

static threadlocal SNodeAllocator* g_pNodeAllocator;
static int32_t                     g_allocatorReqRefPool = -1;

char* getJoinTypeString(EJoinType type) {
  static char* joinType[] = {"", "INNER", "LEFT", "RIGHT", "FULL"};
  return joinType[type];
}

char* getJoinSTypeString(EJoinSubType type) {
  static char* joinSType[] = {"", "", "OUTER", "SEMI", "ANTI", "ANY", "ASOF", "WINDOW"};
  return joinSType[type];
}

char* getFullJoinTypeString(EJoinType type, EJoinSubType stype) {
  static char* joinFullType[][8] = {
      {"INNER", "INNER", "INNER", "INNER", "INNER", "INNER ANY", "INNER", "INNER"},
      {"LEFT", "LEFT", "LEFT OUTER", "LEFT SEMI", "LEFT ANTI", "LEFT ANY", "LEFT ASOF", "LEFT WINDOW"},
      {"RIGHT", "RIGHT", "RIGHT OUTER", "RIGHT SEMI", "RIGHT ANTI", "RIGHT ANY", "RIGHT ASOF", "RIGHT WINDOW"},
      {"FULL", "FULL", "FULL OUTER", "FULL", "FULL", "FULL ANY", "FULL", "FULL"}};
  return joinFullType[type][stype];
}

int32_t mergeJoinConds(SNode** ppDst, SNode** ppSrc) {
  if (NULL == *ppSrc) {
    return TSDB_CODE_SUCCESS;
  }
  if (NULL == *ppDst) {
    *ppDst = *ppSrc;
    *ppSrc = NULL;
    return TSDB_CODE_SUCCESS;
  }
  if (QUERY_NODE_LOGIC_CONDITION == nodeType(*ppSrc) &&
      ((SLogicConditionNode*)(*ppSrc))->condType == LOGIC_COND_TYPE_AND) {
    TSWAP(*ppDst, *ppSrc);
  }
  int32_t code = 0;
  if (QUERY_NODE_LOGIC_CONDITION == nodeType(*ppDst)) {
    SLogicConditionNode* pDst = (SLogicConditionNode*)*ppDst;
    if (pDst->condType == LOGIC_COND_TYPE_AND) {
      if (QUERY_NODE_LOGIC_CONDITION == nodeType(*ppSrc) &&
          ((SLogicConditionNode*)(*ppSrc))->condType == LOGIC_COND_TYPE_AND) {
        code = nodesListStrictAppendList(pDst->pParameterList, ((SLogicConditionNode*)(*ppSrc))->pParameterList);
        ((SLogicConditionNode*)(*ppSrc))->pParameterList = NULL;
      } else {
        code = nodesListStrictAppend(pDst->pParameterList, *ppSrc);
        *ppSrc = NULL;
      }
      nodesDestroyNode(*ppSrc);
      *ppSrc = NULL;

      return code;
    }
  }

  SLogicConditionNode* pLogicCond = NULL;
  code = nodesMakeNode(QUERY_NODE_LOGIC_CONDITION, (SNode**)&pLogicCond);
  if (TSDB_CODE_SUCCESS != code) {
    return code;
  }
  pLogicCond->node.resType.type = TSDB_DATA_TYPE_BOOL;
  pLogicCond->node.resType.bytes = tDataTypes[TSDB_DATA_TYPE_BOOL].bytes;
  pLogicCond->condType = LOGIC_COND_TYPE_AND;
  pLogicCond->pParameterList = NULL;
  code = nodesListMakeStrictAppend(&pLogicCond->pParameterList, *ppSrc);
  if (TSDB_CODE_SUCCESS == code) {
    *ppSrc = NULL;
    code = nodesListMakeStrictAppend(&pLogicCond->pParameterList, *ppDst);
  }
  if (TSDB_CODE_SUCCESS == code) {
    *ppDst = (SNode*)pLogicCond;
  }
  return code;
}

static int32_t callocNodeChunk(SNodeAllocator* pAllocator, SNodeMemChunk** pOutChunk) {
  SNodeMemChunk* pNewChunk = taosMemoryCalloc(1, sizeof(SNodeMemChunk) + pAllocator->chunkSize);
  if (NULL == pNewChunk) {
    if (pOutChunk) *pOutChunk = NULL;
    return terrno;
  }
  pNewChunk->pBuf = (char*)(pNewChunk + 1);
  pNewChunk->availableSize = pAllocator->chunkSize;
  pNewChunk->usedSize = 0;
  pNewChunk->pNext = NULL;
  if (NULL != pAllocator->pCurrChunk) {
    pAllocator->pCurrChunk->pNext = pNewChunk;
  }
  pAllocator->pCurrChunk = pNewChunk;
  if (NULL == pAllocator->pChunks) {
    pAllocator->pChunks = pNewChunk;
  }
  ++(pAllocator->chunkNum);
  if (pOutChunk) *pOutChunk = pNewChunk;
  return TSDB_CODE_SUCCESS;
}

static int32_t nodesCallocImpl(int32_t size, void** pOut) {
  if (NULL == g_pNodeAllocator) {
    *pOut = taosMemoryCalloc(1, size);
    if (!*pOut) return terrno;
    return TSDB_CODE_SUCCESS;
  }

  if (g_pNodeAllocator->pCurrChunk->usedSize + size > g_pNodeAllocator->pCurrChunk->availableSize) {
    int32_t code = callocNodeChunk(g_pNodeAllocator, NULL);
    if (TSDB_CODE_SUCCESS != code) {
      *pOut = NULL;
      return code;
    }
  }
  void* p = g_pNodeAllocator->pCurrChunk->pBuf + g_pNodeAllocator->pCurrChunk->usedSize;
  g_pNodeAllocator->pCurrChunk->usedSize += size;
  *pOut = p;
  return TSDB_CODE_SUCCESS;
  ;
}

static int32_t nodesCalloc(int32_t num, int32_t size, void** pOut) {
  void*   p = NULL;
  int32_t code = nodesCallocImpl(num * size + 1, &p);
  if (TSDB_CODE_SUCCESS != code) {
    return code;
  }
  *(char*)p = (NULL != g_pNodeAllocator) ? 1 : 0;
  *pOut = (char*)p + 1;
  return TSDB_CODE_SUCCESS;
}

void nodesFree(void* p) {
  char* ptr = (char*)p - 1;
  if (0 == *ptr) {
    taosMemoryFree(ptr);
  }
  return;
}

static int32_t createNodeAllocator(int32_t chunkSize, SNodeAllocator** pAllocator) {
  *pAllocator = taosMemoryCalloc(1, sizeof(SNodeAllocator));
  if (NULL == *pAllocator) {
    return terrno;
  }
  (*pAllocator)->chunkSize = chunkSize;
  int32_t code = callocNodeChunk(*pAllocator, NULL);
  if (TSDB_CODE_SUCCESS != code) {
    taosMemoryFreeClear(*pAllocator);
    return code;
  }
  if (0 != taosThreadMutexInit(&(*pAllocator)->mutex, NULL)) {
    return TAOS_SYSTEM_ERROR(errno);
  }
  return TSDB_CODE_SUCCESS;
}

static void destroyNodeAllocator(void* p) {
  if (NULL == p) {
    return;
  }

  SNodeAllocator* pAllocator = p;

  nodesDebug("query id %" PRIx64 " allocator id %" PRIx64 " alloc chunkNum: %d, chunkTotakSize: %d",
             pAllocator->queryId, pAllocator->self, pAllocator->chunkNum, pAllocator->chunkNum * pAllocator->chunkSize);

  SNodeMemChunk* pChunk = pAllocator->pChunks;
  while (NULL != pChunk) {
    SNodeMemChunk* pTemp = pChunk->pNext;
    taosMemoryFree(pChunk);
    pChunk = pTemp;
  }
  (void)taosThreadMutexDestroy(&pAllocator->mutex);
  taosMemoryFree(pAllocator);
}

int32_t nodesInitAllocatorSet() {
  if (g_allocatorReqRefPool >= 0) {
    nodesWarn("nodes already initialized");
    return TSDB_CODE_SUCCESS;
  }

  g_allocatorReqRefPool = taosOpenRef(1024, destroyNodeAllocator);
  if (g_allocatorReqRefPool < 0) {
    nodesError("init nodes failed");
    return TSDB_CODE_OUT_OF_MEMORY;
  }

  return TSDB_CODE_SUCCESS;
}

void nodesDestroyAllocatorSet() {
  if (g_allocatorReqRefPool >= 0) {
    SNodeAllocator* pAllocator = taosIterateRef(g_allocatorReqRefPool, 0);
    int64_t         refId = 0;
    while (NULL != pAllocator) {
      refId = pAllocator->self;
      int32_t code = taosRemoveRef(g_allocatorReqRefPool, refId);
      if (TSDB_CODE_SUCCESS != code) {
        nodesError("failed to remove ref at: %s:%d, rsetId:%d, refId:%"PRId64, __func__, __LINE__, g_allocatorReqRefPool, refId);
      }
      pAllocator = taosIterateRef(g_allocatorReqRefPool, refId);
    }
    taosCloseRef(g_allocatorReqRefPool);
  }
}

int32_t nodesCreateAllocator(int64_t queryId, int32_t chunkSize, int64_t* pAllocatorId) {
  SNodeAllocator* pAllocator = NULL;
  int32_t         code = createNodeAllocator(chunkSize, &pAllocator);
  if (TSDB_CODE_SUCCESS == code) {
    pAllocator->self = taosAddRef(g_allocatorReqRefPool, pAllocator);
    if (pAllocator->self <= 0) {
      return terrno;
    }
    pAllocator->queryId = queryId;
    *pAllocatorId = pAllocator->self;
  }
  return code;
}

int32_t nodesSimAcquireAllocator(int64_t allocatorId) {
  if (allocatorId <= 0) {
    return TSDB_CODE_SUCCESS;
  }

  SNodeAllocator* pAllocator = taosAcquireRef(g_allocatorReqRefPool, allocatorId);
  if (NULL == pAllocator) {
    return terrno;
  }
  return TSDB_CODE_SUCCESS;
}

int32_t nodesSimReleaseAllocator(int64_t allocatorId) {
  if (allocatorId <= 0) {
    return TSDB_CODE_SUCCESS;
  }

  return taosReleaseRef(g_allocatorReqRefPool, allocatorId);
}

int32_t nodesAcquireAllocator(int64_t allocatorId) {
  if (allocatorId <= 0) {
    return TSDB_CODE_SUCCESS;
  }

  SNodeAllocator* pAllocator = taosAcquireRef(g_allocatorReqRefPool, allocatorId);
  if (NULL == pAllocator) {
    return terrno;
  }
  (void)taosThreadMutexLock(&pAllocator->mutex);
  g_pNodeAllocator = pAllocator;
  return TSDB_CODE_SUCCESS;
}

int32_t nodesReleaseAllocator(int64_t allocatorId) {
  if (allocatorId <= 0) {
    return TSDB_CODE_SUCCESS;
  }

  if (NULL == g_pNodeAllocator) {
    nodesError("allocator id %" PRIx64
               " release failed: The nodesReleaseAllocator function needs to be called after the nodesAcquireAllocator "
               "function is called!",
               allocatorId);
    return TSDB_CODE_FAILED;
  }
  SNodeAllocator* pAllocator = g_pNodeAllocator;
  g_pNodeAllocator = NULL;
  (void)taosThreadMutexUnlock(&pAllocator->mutex);
  return taosReleaseRef(g_allocatorReqRefPool, allocatorId);
}

int64_t nodesMakeAllocatorWeakRef(int64_t allocatorId) {
  if (allocatorId <= 0) {
    return 0;
  }

  SNodeAllocator* pAllocator = taosAcquireRef(g_allocatorReqRefPool, allocatorId);
  if (NULL == pAllocator) {
    nodesError("allocator id %" PRIx64 " weak reference failed", allocatorId);
    return -1;
  }
  return pAllocator->self;
}

int64_t nodesReleaseAllocatorWeakRef(int64_t allocatorId) { return taosReleaseRef(g_allocatorReqRefPool, allocatorId); }

void nodesDestroyAllocator(int64_t allocatorId) {
  if (allocatorId <= 0) {
    return;
  }

  int32_t code = taosRemoveRef(g_allocatorReqRefPool, allocatorId);
  if (TSDB_CODE_SUCCESS != code) {
    nodesError("failed to remove ref at: %s:%d, rsetId:%d, refId:%"PRId64, __func__, __LINE__, g_allocatorReqRefPool, allocatorId);
  }
}

static int32_t makeNode(ENodeType type, int32_t size, SNode** ppNode) {
  SNode*  p = NULL;
  int32_t code = nodesCalloc(1, size, (void**)&p);
  if (TSDB_CODE_SUCCESS == code) {
    setNodeType(p, type);
    *ppNode = p;
  }
  return code;
}

int32_t nodesMakeNode(ENodeType type, SNode** ppNodeOut) {
  SNode*  pNode = NULL;
  int32_t code = 0;
  switch (type) {
    case QUERY_NODE_COLUMN:
      code = makeNode(type, sizeof(SColumnNode), &pNode);
      break;
    case QUERY_NODE_VALUE:
      code = makeNode(type, sizeof(SValueNode), &pNode);
      break;
    case QUERY_NODE_OPERATOR:
      code = makeNode(type, sizeof(SOperatorNode), &pNode);
      break;
    case QUERY_NODE_LOGIC_CONDITION:
      code = makeNode(type, sizeof(SLogicConditionNode), &pNode);
      break;
    case QUERY_NODE_FUNCTION:
      code = makeNode(type, sizeof(SFunctionNode), &pNode);
      break;
    case QUERY_NODE_REAL_TABLE:
      code = makeNode(type, sizeof(SRealTableNode), &pNode);
      break;
    case QUERY_NODE_TEMP_TABLE:
      code = makeNode(type, sizeof(STempTableNode), &pNode);
      break;
    case QUERY_NODE_JOIN_TABLE:
      code = makeNode(type, sizeof(SJoinTableNode), &pNode);
      break;
    case QUERY_NODE_GROUPING_SET:
      code = makeNode(type, sizeof(SGroupingSetNode), &pNode);
      break;
    case QUERY_NODE_ORDER_BY_EXPR:
      code = makeNode(type, sizeof(SOrderByExprNode), &pNode);
      break;
    case QUERY_NODE_LIMIT:
      code = makeNode(type, sizeof(SLimitNode), &pNode);
      break;
    case QUERY_NODE_STATE_WINDOW:
      code = makeNode(type, sizeof(SStateWindowNode), &pNode);
      break;
    case QUERY_NODE_SESSION_WINDOW:
      code = makeNode(type, sizeof(SSessionWindowNode), &pNode);
      break;
    case QUERY_NODE_INTERVAL_WINDOW:
      code = makeNode(type, sizeof(SIntervalWindowNode), &pNode);
      break;
    case QUERY_NODE_NODE_LIST:
      code = makeNode(type, sizeof(SNodeListNode), &pNode);
      break;
    case QUERY_NODE_FILL:
      code = makeNode(type, sizeof(SFillNode), &pNode);
      break;
    case QUERY_NODE_RAW_EXPR:
      code = makeNode(type, sizeof(SRawExprNode), &pNode);
      break;
    case QUERY_NODE_TARGET:
      code = makeNode(type, sizeof(STargetNode), &pNode);
      break;
    case QUERY_NODE_DATABLOCK_DESC:
      code = makeNode(type, sizeof(SDataBlockDescNode), &pNode);
      break;
    case QUERY_NODE_SLOT_DESC:
      code = makeNode(type, sizeof(SSlotDescNode), &pNode);
      break;
    case QUERY_NODE_COLUMN_DEF:
      code = makeNode(type, sizeof(SColumnDefNode), &pNode);
      break;
    case QUERY_NODE_DOWNSTREAM_SOURCE:
      code = makeNode(type, sizeof(SDownstreamSourceNode), &pNode);
      break;
    case QUERY_NODE_DATABASE_OPTIONS:
      code = makeNode(type, sizeof(SDatabaseOptions), &pNode);
      break;
    case QUERY_NODE_TABLE_OPTIONS:
      code = makeNode(type, sizeof(STableOptions), &pNode);
      break;
    case QUERY_NODE_COLUMN_OPTIONS:
      code = makeNode(type, sizeof(SColumnOptions), &pNode);
      break;
    case QUERY_NODE_INDEX_OPTIONS:
      code = makeNode(type, sizeof(SIndexOptions), &pNode);
      break;
    case QUERY_NODE_EXPLAIN_OPTIONS:
      code = makeNode(type, sizeof(SExplainOptions), &pNode);
      break;
    case QUERY_NODE_STREAM_OPTIONS:
      code = makeNode(type, sizeof(SStreamOptions), &pNode);
      break;
    case QUERY_NODE_LEFT_VALUE:
      code = makeNode(type, sizeof(SLeftValueNode), &pNode);
      break;
    case QUERY_NODE_COLUMN_REF:
      code = makeNode(type, sizeof(SColumnRefNode), &pNode);
      break;
    case QUERY_NODE_WHEN_THEN:
      code = makeNode(type, sizeof(SWhenThenNode), &pNode);
      break;
    case QUERY_NODE_CASE_WHEN:
      code = makeNode(type, sizeof(SCaseWhenNode), &pNode);
      break;
    case QUERY_NODE_EVENT_WINDOW:
      code = makeNode(type, sizeof(SEventWindowNode), &pNode);
      break;
    case QUERY_NODE_COUNT_WINDOW:
<<<<<<< HEAD
      code = makeNode(type, sizeof(SCountWindowNode), &pNode);
      break;
=======
      code = makeNode(type, sizeof(SCountWindowNode), &pNode); break;
    case QUERY_NODE_ANOMALY_WINDOW:
      code = makeNode(type, sizeof(SAnomalyWindowNode), &pNode); break;
>>>>>>> daa8341a
    case QUERY_NODE_HINT:
      code = makeNode(type, sizeof(SHintNode), &pNode);
      break;
    case QUERY_NODE_VIEW:
      code = makeNode(type, sizeof(SViewNode), &pNode);
      break;
    case QUERY_NODE_WINDOW_OFFSET:
      code = makeNode(type, sizeof(SWindowOffsetNode), &pNode);
      break;
    case QUERY_NODE_SET_OPERATOR:
      code = makeNode(type, sizeof(SSetOperator), &pNode);
      break;
    case QUERY_NODE_SELECT_STMT:
      code = makeNode(type, sizeof(SSelectStmt), &pNode);
      break;
    case QUERY_NODE_VNODE_MODIFY_STMT:
      code = makeNode(type, sizeof(SVnodeModifyOpStmt), &pNode);
      break;
    case QUERY_NODE_CREATE_DATABASE_STMT:
      code = makeNode(type, sizeof(SCreateDatabaseStmt), &pNode);
      break;
    case QUERY_NODE_DROP_DATABASE_STMT:
      code = makeNode(type, sizeof(SDropDatabaseStmt), &pNode);
      break;
    case QUERY_NODE_ALTER_DATABASE_STMT:
      code = makeNode(type, sizeof(SAlterDatabaseStmt), &pNode);
      break;
    case QUERY_NODE_FLUSH_DATABASE_STMT:
      code = makeNode(type, sizeof(SFlushDatabaseStmt), &pNode);
      break;
    case QUERY_NODE_TRIM_DATABASE_STMT:
      code = makeNode(type, sizeof(STrimDatabaseStmt), &pNode);
      break;
    case QUERY_NODE_S3MIGRATE_DATABASE_STMT:
      code = makeNode(type, sizeof(SS3MigrateDatabaseStmt), &pNode);
      break;
    case QUERY_NODE_CREATE_TABLE_STMT:
      code = makeNode(type, sizeof(SCreateTableStmt), &pNode);
      break;
    case QUERY_NODE_CREATE_SUBTABLE_CLAUSE:
      code = makeNode(type, sizeof(SCreateSubTableClause), &pNode);
      break;
    case QUERY_NODE_CREATE_SUBTABLE_FROM_FILE_CLAUSE:
      code = makeNode(type, sizeof(SCreateSubTableFromFileClause), &pNode);
      break;
    case QUERY_NODE_CREATE_MULTI_TABLES_STMT:
      code = makeNode(type, sizeof(SCreateMultiTablesStmt), &pNode);
      break;
    case QUERY_NODE_DROP_TABLE_CLAUSE:
      code = makeNode(type, sizeof(SDropTableClause), &pNode);
      break;
    case QUERY_NODE_DROP_TABLE_STMT:
      code = makeNode(type, sizeof(SDropTableStmt), &pNode);
      break;
    case QUERY_NODE_DROP_SUPER_TABLE_STMT:
      code = makeNode(type, sizeof(SDropSuperTableStmt), &pNode);
      break;
    case QUERY_NODE_ALTER_TABLE_STMT:
    case QUERY_NODE_ALTER_SUPER_TABLE_STMT:
      code = makeNode(type, sizeof(SAlterTableStmt), &pNode);
      break;
    case QUERY_NODE_CREATE_USER_STMT:
      code = makeNode(type, sizeof(SCreateUserStmt), &pNode);
      break;
    case QUERY_NODE_ALTER_USER_STMT:
      code = makeNode(type, sizeof(SAlterUserStmt), &pNode);
      break;
    case QUERY_NODE_DROP_USER_STMT:
      code = makeNode(type, sizeof(SDropUserStmt), &pNode);
      break;
    case QUERY_NODE_USE_DATABASE_STMT:
      code = makeNode(type, sizeof(SUseDatabaseStmt), &pNode);
      break;
    case QUERY_NODE_CREATE_DNODE_STMT:
      code = makeNode(type, sizeof(SCreateDnodeStmt), &pNode);
      break;
    case QUERY_NODE_DROP_DNODE_STMT:
      code = makeNode(type, sizeof(SDropDnodeStmt), &pNode);
      break;
    case QUERY_NODE_ALTER_DNODE_STMT:
<<<<<<< HEAD
      code = makeNode(type, sizeof(SAlterDnodeStmt), &pNode);
      break;
=======
      code = makeNode(type, sizeof(SAlterDnodeStmt), &pNode); break;
    case QUERY_NODE_CREATE_ANODE_STMT:
      code = makeNode(type, sizeof(SCreateAnodeStmt), &pNode); break;
    case QUERY_NODE_DROP_ANODE_STMT:
      code = makeNode(type, sizeof(SDropAnodeStmt), &pNode); break;
    case QUERY_NODE_UPDATE_ANODE_STMT:
      code = makeNode(type, sizeof(SUpdateAnodeStmt), &pNode); break;
>>>>>>> daa8341a
    case QUERY_NODE_CREATE_INDEX_STMT:
      code = makeNode(type, sizeof(SCreateIndexStmt), &pNode);
      break;
    case QUERY_NODE_DROP_INDEX_STMT:
      code = makeNode(type, sizeof(SDropIndexStmt), &pNode);
      break;
    case QUERY_NODE_CREATE_QNODE_STMT:
    case QUERY_NODE_CREATE_BNODE_STMT:
    case QUERY_NODE_CREATE_SNODE_STMT:
    case QUERY_NODE_CREATE_MNODE_STMT:
      code = makeNode(type, sizeof(SCreateComponentNodeStmt), &pNode);
      break;
    case QUERY_NODE_DROP_QNODE_STMT:
    case QUERY_NODE_DROP_BNODE_STMT:
    case QUERY_NODE_DROP_SNODE_STMT:
    case QUERY_NODE_DROP_MNODE_STMT:
      code = makeNode(type, sizeof(SDropComponentNodeStmt), &pNode);
      break;
    case QUERY_NODE_CREATE_TOPIC_STMT:
      code = makeNode(type, sizeof(SCreateTopicStmt), &pNode);
      break;
    case QUERY_NODE_DROP_TOPIC_STMT:
      code = makeNode(type, sizeof(SDropTopicStmt), &pNode);
      break;
    case QUERY_NODE_DROP_CGROUP_STMT:
      code = makeNode(type, sizeof(SDropCGroupStmt), &pNode);
      break;
    case QUERY_NODE_ALTER_LOCAL_STMT:
      code = makeNode(type, sizeof(SAlterLocalStmt), &pNode);
      break;
    case QUERY_NODE_EXPLAIN_STMT:
      code = makeNode(type, sizeof(SExplainStmt), &pNode);
      break;
    case QUERY_NODE_DESCRIBE_STMT:
      code = makeNode(type, sizeof(SDescribeStmt), &pNode);
      break;
    case QUERY_NODE_RESET_QUERY_CACHE_STMT:
      code = makeNode(type, sizeof(SNode), &pNode);
      break;
    case QUERY_NODE_COMPACT_DATABASE_STMT:
      code = makeNode(type, sizeof(SCompactDatabaseStmt), &pNode);
      break;
    case QUERY_NODE_CREATE_FUNCTION_STMT:
      code = makeNode(type, sizeof(SCreateFunctionStmt), &pNode);
      break;
    case QUERY_NODE_DROP_FUNCTION_STMT:
      code = makeNode(type, sizeof(SDropFunctionStmt), &pNode);
      break;
    case QUERY_NODE_CREATE_STREAM_STMT:
      code = makeNode(type, sizeof(SCreateStreamStmt), &pNode);
      break;
    case QUERY_NODE_DROP_STREAM_STMT:
      code = makeNode(type, sizeof(SDropStreamStmt), &pNode);
      break;
    case QUERY_NODE_PAUSE_STREAM_STMT:
      code = makeNode(type, sizeof(SPauseStreamStmt), &pNode);
      break;
    case QUERY_NODE_RESUME_STREAM_STMT:
      code = makeNode(type, sizeof(SResumeStreamStmt), &pNode);
      break;
    case QUERY_NODE_BALANCE_VGROUP_STMT:
      code = makeNode(type, sizeof(SBalanceVgroupStmt), &pNode);
      break;
    case QUERY_NODE_BALANCE_VGROUP_LEADER_STMT:
      code = makeNode(type, sizeof(SBalanceVgroupLeaderStmt), &pNode);
      break;
    case QUERY_NODE_BALANCE_VGROUP_LEADER_DATABASE_STMT:
      code = makeNode(type, sizeof(SBalanceVgroupLeaderStmt), &pNode);
      break;
    case QUERY_NODE_MERGE_VGROUP_STMT:
      code = makeNode(type, sizeof(SMergeVgroupStmt), &pNode);
      break;
    case QUERY_NODE_REDISTRIBUTE_VGROUP_STMT:
      code = makeNode(type, sizeof(SRedistributeVgroupStmt), &pNode);
      break;
    case QUERY_NODE_SPLIT_VGROUP_STMT:
      code = makeNode(type, sizeof(SSplitVgroupStmt), &pNode);
      break;
    case QUERY_NODE_SYNCDB_STMT:
      break;
    case QUERY_NODE_GRANT_STMT:
      code = makeNode(type, sizeof(SGrantStmt), &pNode);
      break;
    case QUERY_NODE_REVOKE_STMT:
      code = makeNode(type, sizeof(SRevokeStmt), &pNode);
      break;
    case QUERY_NODE_ALTER_CLUSTER_STMT:
      code = makeNode(type, sizeof(SAlterClusterStmt), &pNode);
      break;
    case QUERY_NODE_SHOW_DNODES_STMT:
    case QUERY_NODE_SHOW_MNODES_STMT:
    case QUERY_NODE_SHOW_MODULES_STMT:
    case QUERY_NODE_SHOW_QNODES_STMT:
    case QUERY_NODE_SHOW_ANODES_STMT:
    case QUERY_NODE_SHOW_ANODES_FULL_STMT:
    case QUERY_NODE_SHOW_SNODES_STMT:
    case QUERY_NODE_SHOW_BNODES_STMT:
    case QUERY_NODE_SHOW_ARBGROUPS_STMT:
    case QUERY_NODE_SHOW_CLUSTER_STMT:
    case QUERY_NODE_SHOW_DATABASES_STMT:
    case QUERY_NODE_SHOW_FUNCTIONS_STMT:
    case QUERY_NODE_SHOW_INDEXES_STMT:
    case QUERY_NODE_SHOW_STABLES_STMT:
    case QUERY_NODE_SHOW_STREAMS_STMT:
    case QUERY_NODE_SHOW_TABLES_STMT:
    case QUERY_NODE_SHOW_USERS_STMT:
    case QUERY_NODE_SHOW_USERS_FULL_STMT:
    case QUERY_NODE_SHOW_LICENCES_STMT:
    case QUERY_NODE_SHOW_VGROUPS_STMT:
    case QUERY_NODE_SHOW_TOPICS_STMT:
    case QUERY_NODE_SHOW_CONSUMERS_STMT:
    case QUERY_NODE_SHOW_CONNECTIONS_STMT:
    case QUERY_NODE_SHOW_QUERIES_STMT:
    case QUERY_NODE_SHOW_VNODES_STMT:
    case QUERY_NODE_SHOW_APPS_STMT:
    case QUERY_NODE_SHOW_SCORES_STMT:
    case QUERY_NODE_SHOW_VARIABLES_STMT:
    case QUERY_NODE_SHOW_LOCAL_VARIABLES_STMT:
    case QUERY_NODE_SHOW_TRANSACTIONS_STMT:
    case QUERY_NODE_SHOW_SUBSCRIPTIONS_STMT:
    case QUERY_NODE_SHOW_TAGS_STMT:
    case QUERY_NODE_SHOW_USER_PRIVILEGES_STMT:
    case QUERY_NODE_SHOW_VIEWS_STMT:
    case QUERY_NODE_SHOW_GRANTS_FULL_STMT:
    case QUERY_NODE_SHOW_GRANTS_LOGS_STMT:
    case QUERY_NODE_SHOW_CLUSTER_MACHINES_STMT:
    case QUERY_NODE_SHOW_ENCRYPTIONS_STMT:
    case QUERY_NODE_SHOW_TSMAS_STMT:
    case QUERY_NODE_SHOW_USAGE_STMT:
      code = makeNode(type, sizeof(SShowStmt), &pNode);
      break;
    case QUERY_NODE_SHOW_TABLE_TAGS_STMT:
      code = makeNode(type, sizeof(SShowTableTagsStmt), &pNode);
      break;
    case QUERY_NODE_SHOW_DNODE_VARIABLES_STMT:
      code = makeNode(type, sizeof(SShowDnodeVariablesStmt), &pNode);
      break;
    case QUERY_NODE_SHOW_CREATE_DATABASE_STMT:
      code = makeNode(type, sizeof(SShowCreateDatabaseStmt), &pNode);
      break;
    case QUERY_NODE_SHOW_DB_ALIVE_STMT:
    case QUERY_NODE_SHOW_CLUSTER_ALIVE_STMT:
      code = makeNode(type, sizeof(SShowAliveStmt), &pNode);
      break;
    case QUERY_NODE_SHOW_CREATE_TABLE_STMT:
    case QUERY_NODE_SHOW_CREATE_STABLE_STMT:
      code = makeNode(type, sizeof(SShowCreateTableStmt), &pNode);
      break;
    case QUERY_NODE_SHOW_CREATE_VIEW_STMT:
      code = makeNode(type, sizeof(SShowCreateViewStmt), &pNode);
      break;
    case QUERY_NODE_SHOW_TABLE_DISTRIBUTED_STMT:
      code = makeNode(type, sizeof(SShowTableDistributedStmt), &pNode);
      break;
    case QUERY_NODE_SHOW_COMPACTS_STMT:
      code = makeNode(type, sizeof(SShowCompactsStmt), &pNode);
      break;
    case QUERY_NODE_SHOW_COMPACT_DETAILS_STMT:
      code = makeNode(type, sizeof(SShowCompactDetailsStmt), &pNode);
      break;
    case QUERY_NODE_KILL_QUERY_STMT:
      code = makeNode(type, sizeof(SKillQueryStmt), &pNode);
      break;
    case QUERY_NODE_KILL_TRANSACTION_STMT:
    case QUERY_NODE_KILL_CONNECTION_STMT:
    case QUERY_NODE_KILL_COMPACT_STMT:
      code = makeNode(type, sizeof(SKillStmt), &pNode);
      break;
    case QUERY_NODE_DELETE_STMT:
      code = makeNode(type, sizeof(SDeleteStmt), &pNode);
      break;
    case QUERY_NODE_INSERT_STMT:
      code = makeNode(type, sizeof(SInsertStmt), &pNode);
      break;
    case QUERY_NODE_QUERY:
      code = makeNode(type, sizeof(SQuery), &pNode);
      break;
    case QUERY_NODE_RESTORE_DNODE_STMT:
    case QUERY_NODE_RESTORE_QNODE_STMT:
    case QUERY_NODE_RESTORE_MNODE_STMT:
    case QUERY_NODE_RESTORE_VNODE_STMT:
      code = makeNode(type, sizeof(SRestoreComponentNodeStmt), &pNode);
      break;
    case QUERY_NODE_CREATE_VIEW_STMT:
      code = makeNode(type, sizeof(SCreateViewStmt), &pNode);
      break;
    case QUERY_NODE_DROP_VIEW_STMT:
      code = makeNode(type, sizeof(SDropViewStmt), &pNode);
      break;
    case QUERY_NODE_CREATE_TSMA_STMT:
      code = makeNode(type, sizeof(SCreateTSMAStmt), &pNode);
      break;
    case QUERY_NODE_DROP_TSMA_STMT:
      code = makeNode(type, sizeof(SDropTSMAStmt), &pNode);
      break;
    case QUERY_NODE_TSMA_OPTIONS:
      code = makeNode(type, sizeof(STSMAOptions), &pNode);
      break;
    case QUERY_NODE_LOGIC_PLAN_SCAN:
      code = makeNode(type, sizeof(SScanLogicNode), &pNode);
      break;
    case QUERY_NODE_LOGIC_PLAN_JOIN:
      code = makeNode(type, sizeof(SJoinLogicNode), &pNode);
      break;
    case QUERY_NODE_LOGIC_PLAN_AGG:
      code = makeNode(type, sizeof(SAggLogicNode), &pNode);
      break;
    case QUERY_NODE_LOGIC_PLAN_PROJECT:
      code = makeNode(type, sizeof(SProjectLogicNode), &pNode);
      break;
    case QUERY_NODE_LOGIC_PLAN_VNODE_MODIFY:
      code = makeNode(type, sizeof(SVnodeModifyLogicNode), &pNode);
      break;
    case QUERY_NODE_LOGIC_PLAN_EXCHANGE:
      code = makeNode(type, sizeof(SExchangeLogicNode), &pNode);
      break;
    case QUERY_NODE_LOGIC_PLAN_MERGE:
      code = makeNode(type, sizeof(SMergeLogicNode), &pNode);
      break;
    case QUERY_NODE_LOGIC_PLAN_WINDOW:
      code = makeNode(type, sizeof(SWindowLogicNode), &pNode);
      break;
    case QUERY_NODE_LOGIC_PLAN_FILL:
      code = makeNode(type, sizeof(SFillLogicNode), &pNode);
      break;
    case QUERY_NODE_LOGIC_PLAN_SORT:
      code = makeNode(type, sizeof(SSortLogicNode), &pNode);
      break;
    case QUERY_NODE_LOGIC_PLAN_PARTITION:
      code = makeNode(type, sizeof(SPartitionLogicNode), &pNode);
      break;
    case QUERY_NODE_LOGIC_PLAN_INDEF_ROWS_FUNC:
      code = makeNode(type, sizeof(SIndefRowsFuncLogicNode), &pNode);
      break;
    case QUERY_NODE_LOGIC_PLAN_INTERP_FUNC:
<<<<<<< HEAD
      code = makeNode(type, sizeof(SInterpFuncLogicNode), &pNode);
      break;
=======
      code = makeNode(type, sizeof(SInterpFuncLogicNode), &pNode); break;
    case QUERY_NODE_LOGIC_PLAN_FORECAST_FUNC:
      code = makeNode(type, sizeof(SForecastFuncLogicNode), &pNode); break;
>>>>>>> daa8341a
    case QUERY_NODE_LOGIC_PLAN_GROUP_CACHE:
      code = makeNode(type, sizeof(SGroupCacheLogicNode), &pNode);
      break;
    case QUERY_NODE_LOGIC_PLAN_DYN_QUERY_CTRL:
      code = makeNode(type, sizeof(SDynQueryCtrlLogicNode), &pNode);
      break;
    case QUERY_NODE_LOGIC_SUBPLAN:
      code = makeNode(type, sizeof(SLogicSubplan), &pNode);
      break;
    case QUERY_NODE_LOGIC_PLAN:
      code = makeNode(type, sizeof(SQueryLogicPlan), &pNode);
      break;
    case QUERY_NODE_PHYSICAL_PLAN_TAG_SCAN:
      code = makeNode(type, sizeof(STagScanPhysiNode), &pNode);
      break;
    case QUERY_NODE_PHYSICAL_PLAN_TABLE_SCAN:
      code = makeNode(type, sizeof(STableScanPhysiNode), &pNode);
      break;
    case QUERY_NODE_PHYSICAL_PLAN_TABLE_SEQ_SCAN:
      code = makeNode(type, sizeof(STableSeqScanPhysiNode), &pNode);
      break;
    case QUERY_NODE_PHYSICAL_PLAN_TABLE_MERGE_SCAN:
      code = makeNode(type, sizeof(STableMergeScanPhysiNode), &pNode);
      break;
    case QUERY_NODE_PHYSICAL_PLAN_STREAM_SCAN:
      code = makeNode(type, sizeof(SStreamScanPhysiNode), &pNode);
      break;
    case QUERY_NODE_PHYSICAL_PLAN_SYSTABLE_SCAN:
      code = makeNode(type, sizeof(SSystemTableScanPhysiNode), &pNode);
      break;
    case QUERY_NODE_PHYSICAL_PLAN_BLOCK_DIST_SCAN:
      code = makeNode(type, sizeof(SBlockDistScanPhysiNode), &pNode);
      break;
    case QUERY_NODE_PHYSICAL_PLAN_LAST_ROW_SCAN:
      code = makeNode(type, sizeof(SLastRowScanPhysiNode), &pNode);
      break;
    case QUERY_NODE_PHYSICAL_PLAN_TABLE_COUNT_SCAN:
      code = makeNode(type, sizeof(STableCountScanPhysiNode), &pNode);
      break;
    case QUERY_NODE_PHYSICAL_PLAN_PROJECT:
      code = makeNode(type, sizeof(SProjectPhysiNode), &pNode);
      break;
    case QUERY_NODE_PHYSICAL_PLAN_MERGE_JOIN:
      code = makeNode(type, sizeof(SSortMergeJoinPhysiNode), &pNode);
      break;
    case QUERY_NODE_PHYSICAL_PLAN_HASH_JOIN:
      code = makeNode(type, sizeof(SHashJoinPhysiNode), &pNode);
      break;
    case QUERY_NODE_PHYSICAL_PLAN_HASH_AGG:
      code = makeNode(type, sizeof(SAggPhysiNode), &pNode);
      break;
    case QUERY_NODE_PHYSICAL_PLAN_EXCHANGE:
      code = makeNode(type, sizeof(SExchangePhysiNode), &pNode);
      break;
    case QUERY_NODE_PHYSICAL_PLAN_MERGE:
      code = makeNode(type, sizeof(SMergePhysiNode), &pNode);
      break;
    case QUERY_NODE_PHYSICAL_PLAN_SORT:
      code = makeNode(type, sizeof(SSortPhysiNode), &pNode);
      break;
    case QUERY_NODE_PHYSICAL_PLAN_GROUP_SORT:
      code = makeNode(type, sizeof(SGroupSortPhysiNode), &pNode);
      break;
    case QUERY_NODE_PHYSICAL_PLAN_HASH_INTERVAL:
<<<<<<< HEAD
      code = makeNode(type, sizeof(SIntervalPhysiNode), &pNode);
      break;
=======
      code = makeNode(type, sizeof(SIntervalPhysiNode), &pNode); break;
    case QUERY_NODE_PHYSICAL_PLAN_MERGE_INTERVAL:
      code = makeNode(type, sizeof(SMergeIntervalPhysiNode), &pNode); break;
>>>>>>> daa8341a
    case QUERY_NODE_PHYSICAL_PLAN_MERGE_ALIGNED_INTERVAL:
      code = makeNode(type, sizeof(SMergeAlignedIntervalPhysiNode), &pNode);
      break;
    case QUERY_NODE_PHYSICAL_PLAN_STREAM_INTERVAL:
      code = makeNode(type, sizeof(SStreamIntervalPhysiNode), &pNode);
      break;
    case QUERY_NODE_PHYSICAL_PLAN_STREAM_FINAL_INTERVAL:
      code = makeNode(type, sizeof(SStreamFinalIntervalPhysiNode), &pNode);
      break;
    case QUERY_NODE_PHYSICAL_PLAN_STREAM_SEMI_INTERVAL:
      code = makeNode(type, sizeof(SStreamSemiIntervalPhysiNode), &pNode);
      break;
    case QUERY_NODE_PHYSICAL_PLAN_STREAM_MID_INTERVAL:
      code = makeNode(type, sizeof(SStreamMidIntervalPhysiNode), &pNode);
      break;
    case QUERY_NODE_PHYSICAL_PLAN_FILL:
    case QUERY_NODE_PHYSICAL_PLAN_STREAM_FILL:
      code = makeNode(type, sizeof(SFillPhysiNode), &pNode);
      break;
    case QUERY_NODE_PHYSICAL_PLAN_MERGE_SESSION:
      code = makeNode(type, sizeof(SSessionWinodwPhysiNode), &pNode);
      break;
    case QUERY_NODE_PHYSICAL_PLAN_STREAM_SESSION:
      code = makeNode(type, sizeof(SStreamSessionWinodwPhysiNode), &pNode);
      break;
    case QUERY_NODE_PHYSICAL_PLAN_STREAM_SEMI_SESSION:
      code = makeNode(type, sizeof(SStreamSemiSessionWinodwPhysiNode), &pNode);
      break;
    case QUERY_NODE_PHYSICAL_PLAN_STREAM_FINAL_SESSION:
      code = makeNode(type, sizeof(SStreamFinalSessionWinodwPhysiNode), &pNode);
      break;
    case QUERY_NODE_PHYSICAL_PLAN_MERGE_STATE:
      code = makeNode(type, sizeof(SStateWinodwPhysiNode), &pNode);
      break;
    case QUERY_NODE_PHYSICAL_PLAN_STREAM_STATE:
      code = makeNode(type, sizeof(SStreamStateWinodwPhysiNode), &pNode);
      break;
    case QUERY_NODE_PHYSICAL_PLAN_MERGE_EVENT:
      code = makeNode(type, sizeof(SEventWinodwPhysiNode), &pNode);
      break;
    case QUERY_NODE_PHYSICAL_PLAN_STREAM_EVENT:
      code = makeNode(type, sizeof(SStreamEventWinodwPhysiNode), &pNode);
      break;
    case QUERY_NODE_PHYSICAL_PLAN_MERGE_COUNT:
<<<<<<< HEAD
      code = makeNode(type, sizeof(SCountWinodwPhysiNode), &pNode);
      break;
=======
      code = makeNode(type, sizeof(SCountWinodwPhysiNode), &pNode); break;
    case QUERY_NODE_PHYSICAL_PLAN_MERGE_ANOMALY:
      code = makeNode(type, sizeof(SAnomalyWindowPhysiNode), &pNode); break;
>>>>>>> daa8341a
    case QUERY_NODE_PHYSICAL_PLAN_STREAM_COUNT:
      code = makeNode(type, sizeof(SStreamCountWinodwPhysiNode), &pNode);
      break;
    case QUERY_NODE_PHYSICAL_PLAN_PARTITION:
      code = makeNode(type, sizeof(SPartitionPhysiNode), &pNode);
      break;
    case QUERY_NODE_PHYSICAL_PLAN_STREAM_PARTITION:
      code = makeNode(type, sizeof(SStreamPartitionPhysiNode), &pNode);
      break;
    case QUERY_NODE_PHYSICAL_PLAN_INDEF_ROWS_FUNC:
      code = makeNode(type, sizeof(SIndefRowsFuncPhysiNode), &pNode);
      break;
    case QUERY_NODE_PHYSICAL_PLAN_INTERP_FUNC:
<<<<<<< HEAD
      code = makeNode(type, sizeof(SInterpFuncLogicNode), &pNode);
      break;
=======
      code = makeNode(type, sizeof(SInterpFuncLogicNode), &pNode); break;
    case QUERY_NODE_PHYSICAL_PLAN_FORECAST_FUNC:
      code = makeNode(type, sizeof(SForecastFuncLogicNode), &pNode); break;
>>>>>>> daa8341a
    case QUERY_NODE_PHYSICAL_PLAN_DISPATCH:
      code = makeNode(type, sizeof(SDataDispatcherNode), &pNode);
      break;
    case QUERY_NODE_PHYSICAL_PLAN_INSERT:
      code = makeNode(type, sizeof(SDataInserterNode), &pNode);
      break;
    case QUERY_NODE_PHYSICAL_PLAN_QUERY_INSERT:
      code = makeNode(type, sizeof(SQueryInserterNode), &pNode);
      break;
    case QUERY_NODE_PHYSICAL_PLAN_DELETE:
      code = makeNode(type, sizeof(SDataDeleterNode), &pNode);
      break;
    case QUERY_NODE_PHYSICAL_PLAN_GROUP_CACHE:
      code = makeNode(type, sizeof(SGroupCachePhysiNode), &pNode);
      break;
    case QUERY_NODE_PHYSICAL_PLAN_DYN_QUERY_CTRL:
      code = makeNode(type, sizeof(SDynQueryCtrlPhysiNode), &pNode);
      break;
    case QUERY_NODE_PHYSICAL_SUBPLAN:
      code = makeNode(type, sizeof(SSubplan), &pNode);
      break;
    case QUERY_NODE_PHYSICAL_PLAN:
      code = makeNode(type, sizeof(SQueryPlan), &pNode);
      break;
    default:
      break;
  }
  if (TSDB_CODE_SUCCESS != code)
    nodesError("nodesMakeNode unknown node = %s", nodesNodeName(type));
  else
    *ppNodeOut = pNode;
  return code;
}

static void destroyVgDataBlockArray(SArray* pArray) {
  size_t size = taosArrayGetSize(pArray);
  for (size_t i = 0; i < size; ++i) {
    SVgDataBlocks* pVg = taosArrayGetP(pArray, i);
    taosMemoryFreeClear(pVg->pData);
    taosMemoryFreeClear(pVg);
  }
  taosArrayDestroy(pArray);
}

static void destroyLogicNode(SLogicNode* pNode) {
  nodesDestroyList(pNode->pTargets);
  nodesDestroyNode(pNode->pConditions);
  nodesDestroyList(pNode->pChildren);
  nodesDestroyNode(pNode->pLimit);
  nodesDestroyNode(pNode->pSlimit);
  nodesDestroyList(pNode->pHint);
}

static void destroyPhysiNode(SPhysiNode* pNode) {
  nodesDestroyList(pNode->pChildren);
  nodesDestroyNode(pNode->pConditions);
  nodesDestroyNode((SNode*)pNode->pOutputDataBlockDesc);
  nodesDestroyNode(pNode->pLimit);
  nodesDestroyNode(pNode->pSlimit);
}

static void destroyWinodwPhysiNode(SWindowPhysiNode* pNode) {
  destroyPhysiNode((SPhysiNode*)pNode);
  nodesDestroyList(pNode->pExprs);
  nodesDestroyList(pNode->pFuncs);
  nodesDestroyNode(pNode->pTspk);
  nodesDestroyNode(pNode->pTsEnd);
}

static void destroyPartitionPhysiNode(SPartitionPhysiNode* pNode) {
  destroyPhysiNode((SPhysiNode*)pNode);
  nodesDestroyList(pNode->pExprs);
  nodesDestroyList(pNode->pPartitionKeys);
  nodesDestroyList(pNode->pTargets);
}

static void destroyScanPhysiNode(SScanPhysiNode* pNode) {
  destroyPhysiNode((SPhysiNode*)pNode);
  nodesDestroyList(pNode->pScanCols);
  nodesDestroyList(pNode->pScanPseudoCols);
}

static void destroyDataSinkNode(SDataSinkNode* pNode) { nodesDestroyNode((SNode*)pNode->pInputDataBlockDesc); }

static void destroyExprNode(SExprNode* pExpr) { taosArrayDestroy(pExpr->pAssociation); }

static void destroyTableCfg(STableCfg* pCfg) {
  if (NULL == pCfg) {
    return;
  }
  taosArrayDestroy(pCfg->pFuncs);
  taosMemoryFree(pCfg->pComment);
  taosMemoryFree(pCfg->pSchemas);
  taosMemoryFree(pCfg->pSchemaExt);
  taosMemoryFree(pCfg->pTags);
  taosMemoryFree(pCfg);
}

static void destroySmaIndex(void* pIndex) { taosMemoryFree(((STableIndexInfo*)pIndex)->expr); }

void destroyFuncParam(void* pValue) { taosMemoryFree(((SFunctParam*)pValue)->pCol); }

static void destroyHintValue(EHintOption option, void* value) {
  switch (option) {
    default:
      break;
  }

  taosMemoryFree(value);
}

void nodesDestroyNode(SNode* pNode) {
  if (NULL == pNode) {
    return;
  }

  switch (nodeType(pNode)) {
    case QUERY_NODE_COLUMN:
      destroyExprNode((SExprNode*)pNode);
      break;
    case QUERY_NODE_VALUE: {
      SValueNode* pValue = (SValueNode*)pNode;
      destroyExprNode((SExprNode*)pNode);
      taosMemoryFreeClear(pValue->literal);
      if (IS_VAR_DATA_TYPE(pValue->node.resType.type)) {
        taosMemoryFreeClear(pValue->datum.p);
      }
      break;
    }
    case QUERY_NODE_OPERATOR: {
      SOperatorNode* pOp = (SOperatorNode*)pNode;
      destroyExprNode((SExprNode*)pNode);
      nodesDestroyNode(pOp->pLeft);
      nodesDestroyNode(pOp->pRight);
      break;
    }
    case QUERY_NODE_LOGIC_CONDITION:
      destroyExprNode((SExprNode*)pNode);
      nodesDestroyList(((SLogicConditionNode*)pNode)->pParameterList);
      break;
    case QUERY_NODE_FUNCTION:
      destroyExprNode((SExprNode*)pNode);
      nodesDestroyList(((SFunctionNode*)pNode)->pParameterList);
      break;
    case QUERY_NODE_REAL_TABLE: {
      SRealTableNode* pReal = (SRealTableNode*)pNode;
      taosMemoryFreeClear(pReal->pMeta);
      taosMemoryFreeClear(pReal->pVgroupList);
      taosArrayDestroyEx(pReal->pSmaIndexes, destroySmaIndex);
      taosArrayDestroyP(pReal->tsmaTargetTbVgInfo, taosMemoryFree);
      taosArrayDestroy(pReal->tsmaTargetTbInfo);
      break;
    }
    case QUERY_NODE_TEMP_TABLE:
      nodesDestroyNode(((STempTableNode*)pNode)->pSubquery);
      break;
    case QUERY_NODE_JOIN_TABLE: {
      SJoinTableNode* pJoin = (SJoinTableNode*)pNode;
      nodesDestroyNode(pJoin->pWindowOffset);
      nodesDestroyNode(pJoin->pJLimit);
      nodesDestroyNode(pJoin->addPrimCond);
      nodesDestroyNode(pJoin->pLeft);
      nodesDestroyNode(pJoin->pRight);
      nodesDestroyNode(pJoin->pOnCond);
      break;
    }
    case QUERY_NODE_GROUPING_SET:
      nodesDestroyList(((SGroupingSetNode*)pNode)->pParameterList);
      break;
    case QUERY_NODE_ORDER_BY_EXPR:
      nodesDestroyNode(((SOrderByExprNode*)pNode)->pExpr);
      break;
    case QUERY_NODE_LIMIT:  // no pointer field
      break;
    case QUERY_NODE_STATE_WINDOW: {
      SStateWindowNode* pState = (SStateWindowNode*)pNode;
      nodesDestroyNode(pState->pCol);
      nodesDestroyNode(pState->pExpr);
      break;
    }
    case QUERY_NODE_SESSION_WINDOW: {
      SSessionWindowNode* pSession = (SSessionWindowNode*)pNode;
      nodesDestroyNode((SNode*)pSession->pCol);
      nodesDestroyNode((SNode*)pSession->pGap);
      break;
    }
    case QUERY_NODE_INTERVAL_WINDOW: {
      SIntervalWindowNode* pJoin = (SIntervalWindowNode*)pNode;
      nodesDestroyNode(pJoin->pCol);
      nodesDestroyNode(pJoin->pInterval);
      nodesDestroyNode(pJoin->pOffset);
      nodesDestroyNode(pJoin->pSliding);
      nodesDestroyNode(pJoin->pFill);
      break;
    }
    case QUERY_NODE_NODE_LIST:
      nodesDestroyList(((SNodeListNode*)pNode)->pNodeList);
      break;
    case QUERY_NODE_FILL: {
      SFillNode* pFill = (SFillNode*)pNode;
      nodesDestroyNode(pFill->pValues);
      nodesDestroyNode(pFill->pWStartTs);
      break;
    }
    case QUERY_NODE_RAW_EXPR:
      nodesDestroyNode(((SRawExprNode*)pNode)->pNode);
      break;
    case QUERY_NODE_TARGET:
      nodesDestroyNode(((STargetNode*)pNode)->pExpr);
      break;
    case QUERY_NODE_DATABLOCK_DESC:
      nodesDestroyList(((SDataBlockDescNode*)pNode)->pSlots);
      break;
    case QUERY_NODE_SLOT_DESC:  // no pointer field
      break;
    case QUERY_NODE_COLUMN_DEF:
      nodesDestroyNode(((SColumnDefNode*)pNode)->pOptions);
      break;
    case QUERY_NODE_DOWNSTREAM_SOURCE:  // no pointer field
      break;
    case QUERY_NODE_DATABASE_OPTIONS: {
      SDatabaseOptions* pOptions = (SDatabaseOptions*)pNode;
      nodesDestroyNode((SNode*)pOptions->pDaysPerFile);
      nodesDestroyNode((SNode*)pOptions->s3KeepLocalStr);
      nodesDestroyList(pOptions->pKeep);
      nodesDestroyList(pOptions->pRetentions);
      break;
    }
    case QUERY_NODE_TABLE_OPTIONS: {
      STableOptions* pOptions = (STableOptions*)pNode;
      nodesDestroyList(pOptions->pMaxDelay);
      nodesDestroyList(pOptions->pWatermark);
      nodesDestroyList(pOptions->pRollupFuncs);
      nodesDestroyList(pOptions->pSma);
      nodesDestroyList(pOptions->pDeleteMark);
      break;
    }
    case QUERY_NODE_COLUMN_OPTIONS: {
      SColumnOptions* pOptions = (SColumnOptions*)pNode;
      break;
    }
    case QUERY_NODE_INDEX_OPTIONS: {
      SIndexOptions* pOptions = (SIndexOptions*)pNode;
      nodesDestroyList(pOptions->pFuncs);
      nodesDestroyNode(pOptions->pInterval);
      nodesDestroyNode(pOptions->pOffset);
      nodesDestroyNode(pOptions->pSliding);
      nodesDestroyNode(pOptions->pStreamOptions);
      break;
    }
    case QUERY_NODE_EXPLAIN_OPTIONS:  // no pointer field
      break;
    case QUERY_NODE_STREAM_OPTIONS: {
      SStreamOptions* pOptions = (SStreamOptions*)pNode;
      nodesDestroyNode(pOptions->pDelay);
      nodesDestroyNode(pOptions->pWatermark);
      nodesDestroyNode(pOptions->pDeleteMark);
      break;
    }
    case QUERY_NODE_TSMA_OPTIONS: {
      STSMAOptions* pOptions = (STSMAOptions*)pNode;
      nodesDestroyList(pOptions->pFuncs);
      nodesDestroyNode(pOptions->pInterval);
      break;
    }
    case QUERY_NODE_LEFT_VALUE:  // no pointer field
    case QUERY_NODE_COLUMN_REF:  // no pointer field
      break;
    case QUERY_NODE_WHEN_THEN: {
      SWhenThenNode* pWhenThen = (SWhenThenNode*)pNode;
      destroyExprNode((SExprNode*)pNode);
      nodesDestroyNode(pWhenThen->pWhen);
      nodesDestroyNode(pWhenThen->pThen);
      break;
    }
    case QUERY_NODE_CASE_WHEN: {
      SCaseWhenNode* pCaseWhen = (SCaseWhenNode*)pNode;
      destroyExprNode((SExprNode*)pNode);
      nodesDestroyNode(pCaseWhen->pCase);
      nodesDestroyNode(pCaseWhen->pElse);
      nodesDestroyList(pCaseWhen->pWhenThenList);
      break;
    }
    case QUERY_NODE_EVENT_WINDOW: {
      SEventWindowNode* pEvent = (SEventWindowNode*)pNode;
      nodesDestroyNode(pEvent->pCol);
      nodesDestroyNode(pEvent->pStartCond);
      nodesDestroyNode(pEvent->pEndCond);
      break;
    }
    case QUERY_NODE_COUNT_WINDOW: {
      SCountWindowNode* pEvent = (SCountWindowNode*)pNode;
      nodesDestroyNode(pEvent->pCol);
      break;
    }
    case QUERY_NODE_ANOMALY_WINDOW: {
      SAnomalyWindowNode* pAnomaly = (SAnomalyWindowNode*)pNode;
      nodesDestroyNode(pAnomaly->pCol);
      break;
    }
    case QUERY_NODE_HINT: {
      SHintNode* pHint = (SHintNode*)pNode;
      destroyHintValue(pHint->option, pHint->value);
      break;
    }
    case QUERY_NODE_VIEW: {
      SViewNode* pView = (SViewNode*)pNode;
      taosMemoryFreeClear(pView->pMeta);
      taosMemoryFreeClear(pView->pVgroupList);
      taosArrayDestroyEx(pView->pSmaIndexes, destroySmaIndex);
      break;
    }
    case QUERY_NODE_WINDOW_OFFSET: {
      SWindowOffsetNode* pWin = (SWindowOffsetNode*)pNode;
      nodesDestroyNode(pWin->pStartOffset);
      nodesDestroyNode(pWin->pEndOffset);
      break;
    }
    case QUERY_NODE_SET_OPERATOR: {
      SSetOperator* pStmt = (SSetOperator*)pNode;
      nodesDestroyList(pStmt->pProjectionList);
      nodesDestroyNode(pStmt->pLeft);
      nodesDestroyNode(pStmt->pRight);
      nodesDestroyList(pStmt->pOrderByList);
      nodesDestroyNode(pStmt->pLimit);
      break;
    }
    case QUERY_NODE_SELECT_STMT: {
      SSelectStmt* pStmt = (SSelectStmt*)pNode;
      nodesDestroyList(pStmt->pProjectionList);
      nodesDestroyNode(pStmt->pFromTable);
      nodesDestroyNode(pStmt->pWhere);
      nodesDestroyList(pStmt->pPartitionByList);
      nodesDestroyList(pStmt->pTags);
      nodesDestroyNode(pStmt->pSubtable);
      nodesDestroyNode(pStmt->pWindow);
      nodesDestroyList(pStmt->pGroupByList);
      nodesDestroyNode(pStmt->pHaving);
      nodesDestroyNode(pStmt->pRange);
      nodesDestroyNode(pStmt->pEvery);
      nodesDestroyNode(pStmt->pFill);
      nodesDestroyList(pStmt->pOrderByList);
      nodesDestroyNode((SNode*)pStmt->pLimit);
      nodesDestroyNode((SNode*)pStmt->pSlimit);
      nodesDestroyList(pStmt->pHint);
      break;
    }
    case QUERY_NODE_VNODE_MODIFY_STMT: {
      SVnodeModifyOpStmt* pStmt = (SVnodeModifyOpStmt*)pNode;
      destroyVgDataBlockArray(pStmt->pDataBlocks);
      taosMemoryFreeClear(pStmt->pTableMeta);
      nodesDestroyNode(pStmt->pTagCond);
      taosArrayDestroy(pStmt->pTableTag);
      taosHashCleanup(pStmt->pVgroupsHashObj);
      taosHashCleanup(pStmt->pSubTableHashObj);
      taosHashCleanup(pStmt->pTableNameHashObj);
      taosHashCleanup(pStmt->pDbFNameHashObj);
      taosHashCleanup(pStmt->pTableCxtHashObj);
      if (pStmt->freeHashFunc) {
        pStmt->freeHashFunc(pStmt->pTableBlockHashObj);
      }
      if (pStmt->freeArrayFunc) {
        pStmt->freeArrayFunc(pStmt->pVgDataBlocks);
      }
      tdDestroySVCreateTbReq(pStmt->pCreateTblReq);
      taosMemoryFreeClear(pStmt->pCreateTblReq);
      if (pStmt->freeStbRowsCxtFunc) {
        pStmt->freeStbRowsCxtFunc(pStmt->pStbRowsCxt);
      }
      taosMemoryFreeClear(pStmt->pStbRowsCxt);

      taosMemoryFreeClear(pStmt->pCreateTbInfo);

      if (pStmt->destroyParseFileCxt) {
        pStmt->destroyParseFileCxt(&pStmt->pParFileCxt);
      }

      int32_t code = taosCloseFile(&pStmt->fp);
      if (TSDB_CODE_SUCCESS != code) {
        nodesError("failed to close file: %s:%d", __func__, __LINE__);
      }
      break;
    }
    case QUERY_NODE_CREATE_DATABASE_STMT:
      nodesDestroyNode((SNode*)((SCreateDatabaseStmt*)pNode)->pOptions);
      break;
    case QUERY_NODE_DROP_DATABASE_STMT:  // no pointer field
      break;
    case QUERY_NODE_ALTER_DATABASE_STMT:
      nodesDestroyNode((SNode*)((SAlterDatabaseStmt*)pNode)->pOptions);
      break;
    case QUERY_NODE_FLUSH_DATABASE_STMT:  // no pointer field
    case QUERY_NODE_TRIM_DATABASE_STMT:   // no pointer field
      break;
    case QUERY_NODE_S3MIGRATE_DATABASE_STMT:  // no pointer field
      break;
    case QUERY_NODE_CREATE_TABLE_STMT: {
      SCreateTableStmt* pStmt = (SCreateTableStmt*)pNode;
      nodesDestroyList(pStmt->pCols);
      nodesDestroyList(pStmt->pTags);
      nodesDestroyNode((SNode*)pStmt->pOptions);
      break;
    }
    case QUERY_NODE_CREATE_SUBTABLE_CLAUSE: {
      SCreateSubTableClause* pStmt = (SCreateSubTableClause*)pNode;
      nodesDestroyList(pStmt->pSpecificTags);
      nodesDestroyList(pStmt->pValsOfTags);
      nodesDestroyNode((SNode*)pStmt->pOptions);
      break;
    }
    case QUERY_NODE_CREATE_SUBTABLE_FROM_FILE_CLAUSE: {
      SCreateSubTableFromFileClause* pStmt = (SCreateSubTableFromFileClause*)pNode;
      nodesDestroyList(pStmt->pSpecificTags);
      break;
    }
    case QUERY_NODE_CREATE_MULTI_TABLES_STMT:
      nodesDestroyList(((SCreateMultiTablesStmt*)pNode)->pSubTables);
      break;
    case QUERY_NODE_DROP_TABLE_CLAUSE:  // no pointer field
      break;
    case QUERY_NODE_DROP_TABLE_STMT:
      nodesDestroyList(((SDropTableStmt*)pNode)->pTables);
      break;
    case QUERY_NODE_DROP_SUPER_TABLE_STMT:  // no pointer field
      break;
    case QUERY_NODE_ALTER_TABLE_STMT:
    case QUERY_NODE_ALTER_SUPER_TABLE_STMT: {
      SAlterTableStmt* pStmt = (SAlterTableStmt*)pNode;
      nodesDestroyNode((SNode*)pStmt->pOptions);
      nodesDestroyNode((SNode*)pStmt->pVal);
      break;
    }
    case QUERY_NODE_CREATE_USER_STMT: {
      SCreateUserStmt* pStmt = (SCreateUserStmt*)pNode;
      taosMemoryFree(pStmt->pIpRanges);
      nodesDestroyList(pStmt->pNodeListIpRanges);
      break;
    }
    case QUERY_NODE_ALTER_USER_STMT: {
      SAlterUserStmt* pStmt = (SAlterUserStmt*)pNode;
      taosMemoryFree(pStmt->pIpRanges);
      nodesDestroyList(pStmt->pNodeListIpRanges);
    }
    case QUERY_NODE_DROP_USER_STMT:     // no pointer field
    case QUERY_NODE_USE_DATABASE_STMT:  // no pointer field
    case QUERY_NODE_CREATE_DNODE_STMT:  // no pointer field
    case QUERY_NODE_DROP_DNODE_STMT:    // no pointer field
    case QUERY_NODE_ALTER_DNODE_STMT:   // no pointer field
    case QUERY_NODE_CREATE_ANODE_STMT:  // no pointer field
    case QUERY_NODE_UPDATE_ANODE_STMT:  // no pointer field
    case QUERY_NODE_DROP_ANODE_STMT:    // no pointer field
      break;
    case QUERY_NODE_CREATE_INDEX_STMT: {
      SCreateIndexStmt* pStmt = (SCreateIndexStmt*)pNode;
      nodesDestroyNode((SNode*)pStmt->pOptions);
      nodesDestroyList(pStmt->pCols);
      if (pStmt->pReq) {
        tFreeSMCreateSmaReq(pStmt->pReq);
        taosMemoryFreeClear(pStmt->pReq);
      }
      break;
    }
    case QUERY_NODE_DROP_INDEX_STMT:    // no pointer field
    case QUERY_NODE_CREATE_QNODE_STMT:  // no pointer field
    case QUERY_NODE_DROP_QNODE_STMT:    // no pointer field
    case QUERY_NODE_CREATE_BNODE_STMT:  // no pointer field
    case QUERY_NODE_DROP_BNODE_STMT:    // no pointer field
    case QUERY_NODE_CREATE_SNODE_STMT:  // no pointer field
    case QUERY_NODE_DROP_SNODE_STMT:    // no pointer field
    case QUERY_NODE_CREATE_MNODE_STMT:  // no pointer field
    case QUERY_NODE_DROP_MNODE_STMT:    // no pointer field
      break;
    case QUERY_NODE_CREATE_TOPIC_STMT:
      nodesDestroyNode(((SCreateTopicStmt*)pNode)->pQuery);
      nodesDestroyNode(((SCreateTopicStmt*)pNode)->pWhere);
      break;
    case QUERY_NODE_DROP_TOPIC_STMT:   // no pointer field
    case QUERY_NODE_DROP_CGROUP_STMT:  // no pointer field
    case QUERY_NODE_ALTER_LOCAL_STMT:  // no pointer field
      break;
    case QUERY_NODE_EXPLAIN_STMT: {
      SExplainStmt* pStmt = (SExplainStmt*)pNode;
      nodesDestroyNode((SNode*)pStmt->pOptions);
      nodesDestroyNode(pStmt->pQuery);
      break;
    }
    case QUERY_NODE_DESCRIBE_STMT:
      taosMemoryFree(((SDescribeStmt*)pNode)->pMeta);
      break;
    case QUERY_NODE_RESET_QUERY_CACHE_STMT:  // no pointer field
      break;
    case QUERY_NODE_COMPACT_DATABASE_STMT: {
      SCompactDatabaseStmt* pStmt = (SCompactDatabaseStmt*)pNode;
      nodesDestroyNode(pStmt->pStart);
      nodesDestroyNode(pStmt->pEnd);
      break;
    }
    case QUERY_NODE_CREATE_FUNCTION_STMT:  // no pointer field
    case QUERY_NODE_DROP_FUNCTION_STMT:    // no pointer field
      break;
    case QUERY_NODE_CREATE_STREAM_STMT: {
      SCreateStreamStmt* pStmt = (SCreateStreamStmt*)pNode;
      nodesDestroyNode((SNode*)pStmt->pOptions);
      nodesDestroyNode(pStmt->pQuery);
      nodesDestroyList(pStmt->pTags);
      nodesDestroyNode(pStmt->pSubtable);
      tFreeSCMCreateStreamReq(pStmt->pReq);
      taosMemoryFreeClear(pStmt->pReq);
      break;
    }
    case QUERY_NODE_DROP_STREAM_STMT:                     // no pointer field
    case QUERY_NODE_PAUSE_STREAM_STMT:                    // no pointer field
    case QUERY_NODE_RESUME_STREAM_STMT:                   // no pointer field
    case QUERY_NODE_BALANCE_VGROUP_STMT:                  // no pointer field
    case QUERY_NODE_BALANCE_VGROUP_LEADER_STMT:           // no pointer field
    case QUERY_NODE_BALANCE_VGROUP_LEADER_DATABASE_STMT:  // no pointer field
    case QUERY_NODE_MERGE_VGROUP_STMT:                    // no pointer field
      break;
    case QUERY_NODE_REDISTRIBUTE_VGROUP_STMT:
      nodesDestroyList(((SRedistributeVgroupStmt*)pNode)->pDnodes);
      break;
    case QUERY_NODE_SPLIT_VGROUP_STMT:  // no pointer field
    case QUERY_NODE_SYNCDB_STMT:        // no pointer field
      break;
    case QUERY_NODE_GRANT_STMT:
      nodesDestroyNode(((SGrantStmt*)pNode)->pTagCond);
      break;
    case QUERY_NODE_REVOKE_STMT:
      nodesDestroyNode(((SRevokeStmt*)pNode)->pTagCond);
      break;
    case QUERY_NODE_ALTER_CLUSTER_STMT:  // no pointer field
      break;
    case QUERY_NODE_SHOW_DNODES_STMT:
    case QUERY_NODE_SHOW_MNODES_STMT:
    case QUERY_NODE_SHOW_MODULES_STMT:
    case QUERY_NODE_SHOW_QNODES_STMT:
    case QUERY_NODE_SHOW_ANODES_STMT:
    case QUERY_NODE_SHOW_ANODES_FULL_STMT:
    case QUERY_NODE_SHOW_SNODES_STMT:
    case QUERY_NODE_SHOW_BNODES_STMT:
    case QUERY_NODE_SHOW_ARBGROUPS_STMT:
    case QUERY_NODE_SHOW_CLUSTER_STMT:
    case QUERY_NODE_SHOW_DATABASES_STMT:
    case QUERY_NODE_SHOW_FUNCTIONS_STMT:
    case QUERY_NODE_SHOW_INDEXES_STMT:
    case QUERY_NODE_SHOW_STABLES_STMT:
    case QUERY_NODE_SHOW_STREAMS_STMT:
    case QUERY_NODE_SHOW_TABLES_STMT:
    case QUERY_NODE_SHOW_USERS_STMT:
    case QUERY_NODE_SHOW_USERS_FULL_STMT:
    case QUERY_NODE_SHOW_LICENCES_STMT:
    case QUERY_NODE_SHOW_VGROUPS_STMT:
    case QUERY_NODE_SHOW_TOPICS_STMT:
    case QUERY_NODE_SHOW_CONSUMERS_STMT:
    case QUERY_NODE_SHOW_CONNECTIONS_STMT:
    case QUERY_NODE_SHOW_QUERIES_STMT:
    case QUERY_NODE_SHOW_VNODES_STMT:
    case QUERY_NODE_SHOW_APPS_STMT:
    case QUERY_NODE_SHOW_SCORES_STMT:
    case QUERY_NODE_SHOW_VARIABLES_STMT:
    case QUERY_NODE_SHOW_LOCAL_VARIABLES_STMT:
    case QUERY_NODE_SHOW_TRANSACTIONS_STMT:
    case QUERY_NODE_SHOW_SUBSCRIPTIONS_STMT:
    case QUERY_NODE_SHOW_TAGS_STMT:
    case QUERY_NODE_SHOW_USER_PRIVILEGES_STMT:
    case QUERY_NODE_SHOW_VIEWS_STMT:
    case QUERY_NODE_SHOW_GRANTS_FULL_STMT:
    case QUERY_NODE_SHOW_GRANTS_LOGS_STMT:
    case QUERY_NODE_SHOW_CLUSTER_MACHINES_STMT:
    case QUERY_NODE_SHOW_ENCRYPTIONS_STMT:
    case QUERY_NODE_SHOW_TSMAS_STMT:
    case QUERY_NODE_SHOW_USAGE_STMT: {
      SShowStmt* pStmt = (SShowStmt*)pNode;
      nodesDestroyNode(pStmt->pDbName);
      nodesDestroyNode(pStmt->pTbName);
      break;
    }
    case QUERY_NODE_SHOW_TABLE_TAGS_STMT: {
      SShowTableTagsStmt* pStmt = (SShowTableTagsStmt*)pNode;
      nodesDestroyNode(pStmt->pDbName);
      nodesDestroyNode(pStmt->pTbName);
      nodesDestroyList(pStmt->pTags);
      break;
    }
    case QUERY_NODE_SHOW_DNODE_VARIABLES_STMT:
      nodesDestroyNode(((SShowDnodeVariablesStmt*)pNode)->pDnodeId);
      nodesDestroyNode(((SShowDnodeVariablesStmt*)pNode)->pLikePattern);
      break;
    case QUERY_NODE_SHOW_COMPACTS_STMT:
      break;
    case QUERY_NODE_SHOW_COMPACT_DETAILS_STMT: {
      SShowCompactDetailsStmt* pStmt = (SShowCompactDetailsStmt*)pNode;
      nodesDestroyNode(pStmt->pCompactId);
      break;
    }
    case QUERY_NODE_SHOW_CREATE_DATABASE_STMT:
      taosMemoryFreeClear(((SShowCreateDatabaseStmt*)pNode)->pCfg);
      break;
    case QUERY_NODE_SHOW_CREATE_TABLE_STMT:
    case QUERY_NODE_SHOW_CREATE_STABLE_STMT:
      taosMemoryFreeClear(((SShowCreateTableStmt*)pNode)->pDbCfg);
      destroyTableCfg((STableCfg*)(((SShowCreateTableStmt*)pNode)->pTableCfg));
      break;
    case QUERY_NODE_SHOW_CREATE_VIEW_STMT:        // no pointer field
    case QUERY_NODE_SHOW_TABLE_DISTRIBUTED_STMT:  // no pointer field
    case QUERY_NODE_KILL_CONNECTION_STMT:         // no pointer field
    case QUERY_NODE_KILL_QUERY_STMT:              // no pointer field
    case QUERY_NODE_KILL_TRANSACTION_STMT:        // no pointer field
    case QUERY_NODE_KILL_COMPACT_STMT:            // no pointer field
      break;
    case QUERY_NODE_DELETE_STMT: {
      SDeleteStmt* pStmt = (SDeleteStmt*)pNode;
      nodesDestroyNode(pStmt->pFromTable);
      nodesDestroyNode(pStmt->pWhere);
      nodesDestroyNode(pStmt->pCountFunc);
      nodesDestroyNode(pStmt->pFirstFunc);
      nodesDestroyNode(pStmt->pLastFunc);
      nodesDestroyNode(pStmt->pTagCond);
      break;
    }
    case QUERY_NODE_INSERT_STMT: {
      SInsertStmt* pStmt = (SInsertStmt*)pNode;
      nodesDestroyNode(pStmt->pTable);
      nodesDestroyList(pStmt->pCols);
      nodesDestroyNode(pStmt->pQuery);
      break;
    }
    case QUERY_NODE_QUERY: {
      SQuery* pQuery = (SQuery*)pNode;
      nodesDestroyNode(pQuery->pPrevRoot);
      nodesDestroyNode(pQuery->pRoot);
      nodesDestroyNode(pQuery->pPostRoot);
      taosMemoryFreeClear(pQuery->pResSchema);
      if (NULL != pQuery->pCmdMsg) {
        taosMemoryFreeClear(pQuery->pCmdMsg->pMsg);
        taosMemoryFreeClear(pQuery->pCmdMsg);
      }
      taosArrayDestroy(pQuery->pDbList);
      taosArrayDestroy(pQuery->pTableList);
      taosArrayDestroy(pQuery->pTargetTableList);
      taosArrayDestroy(pQuery->pPlaceholderValues);
      nodesDestroyNode(pQuery->pPrepareRoot);
      break;
    }
    case QUERY_NODE_RESTORE_DNODE_STMT:  // no pointer field
    case QUERY_NODE_RESTORE_QNODE_STMT:  // no pointer field
    case QUERY_NODE_RESTORE_MNODE_STMT:  // no pointer field
    case QUERY_NODE_RESTORE_VNODE_STMT:  // no pointer field
      break;
    case QUERY_NODE_CREATE_VIEW_STMT: {
      SCreateViewStmt* pStmt = (SCreateViewStmt*)pNode;
      taosMemoryFree(pStmt->pQuerySql);
      tFreeSCMCreateViewReq(&pStmt->createReq);
      nodesDestroyNode(pStmt->pQuery);
      break;
    }
    case QUERY_NODE_DROP_VIEW_STMT:
      break;
    case QUERY_NODE_CREATE_TSMA_STMT: {
      SCreateTSMAStmt* pStmt = (SCreateTSMAStmt*)pNode;
      nodesDestroyNode((SNode*)pStmt->pOptions);
      if (pStmt->pReq) {
        tFreeSMCreateSmaReq(pStmt->pReq);
        taosMemoryFreeClear(pStmt->pReq);
      }
      break;
    }
    case QUERY_NODE_LOGIC_PLAN_SCAN: {
      SScanLogicNode* pLogicNode = (SScanLogicNode*)pNode;
      destroyLogicNode((SLogicNode*)pLogicNode);
      nodesDestroyList(pLogicNode->pScanCols);
      nodesDestroyList(pLogicNode->pScanPseudoCols);
      taosMemoryFreeClear(pLogicNode->pVgroupList);
      nodesDestroyList(pLogicNode->pDynamicScanFuncs);
      nodesDestroyNode(pLogicNode->pTagCond);
      nodesDestroyNode(pLogicNode->pTagIndexCond);
      taosArrayDestroyEx(pLogicNode->pSmaIndexes, destroySmaIndex);
      nodesDestroyList(pLogicNode->pGroupTags);
      nodesDestroyList(pLogicNode->pTags);
      nodesDestroyNode(pLogicNode->pSubtable);
      taosArrayDestroyEx(pLogicNode->pFuncTypes, destroyFuncParam);
      taosArrayDestroyP(pLogicNode->pTsmaTargetTbVgInfo, taosMemoryFree);
      taosArrayDestroy(pLogicNode->pTsmaTargetTbInfo);
      break;
    }
    case QUERY_NODE_LOGIC_PLAN_JOIN: {
      SJoinLogicNode* pLogicNode = (SJoinLogicNode*)pNode;
      destroyLogicNode((SLogicNode*)pLogicNode);
      nodesDestroyNode(pLogicNode->pWindowOffset);
      nodesDestroyNode(pLogicNode->pJLimit);
      nodesDestroyNode(pLogicNode->addPrimEqCond);
      nodesDestroyNode(pLogicNode->pPrimKeyEqCond);
      nodesDestroyNode(pLogicNode->pColEqCond);
      nodesDestroyNode(pLogicNode->pColOnCond);
      nodesDestroyNode(pLogicNode->pTagEqCond);
      nodesDestroyNode(pLogicNode->pTagOnCond);
      nodesDestroyNode(pLogicNode->pFullOnCond);
      nodesDestroyList(pLogicNode->pLeftEqNodes);
      nodesDestroyList(pLogicNode->pRightEqNodes);
      nodesDestroyNode(pLogicNode->pLeftOnCond);
      nodesDestroyNode(pLogicNode->pRightOnCond);
      break;
    }
    case QUERY_NODE_LOGIC_PLAN_AGG: {
      SAggLogicNode* pLogicNode = (SAggLogicNode*)pNode;
      destroyLogicNode((SLogicNode*)pLogicNode);
      nodesDestroyList(pLogicNode->pAggFuncs);
      nodesDestroyList(pLogicNode->pGroupKeys);
      break;
    }
    case QUERY_NODE_LOGIC_PLAN_PROJECT: {
      SProjectLogicNode* pLogicNode = (SProjectLogicNode*)pNode;
      destroyLogicNode((SLogicNode*)pLogicNode);
      nodesDestroyList(pLogicNode->pProjections);
      break;
    }
    case QUERY_NODE_LOGIC_PLAN_VNODE_MODIFY: {
      SVnodeModifyLogicNode* pLogicNode = (SVnodeModifyLogicNode*)pNode;
      destroyLogicNode((SLogicNode*)pLogicNode);
      destroyVgDataBlockArray(pLogicNode->pDataBlocks);
      // pVgDataBlocks is weak reference
      nodesDestroyNode(pLogicNode->pAffectedRows);
      nodesDestroyNode(pLogicNode->pStartTs);
      nodesDestroyNode(pLogicNode->pEndTs);
      taosMemoryFreeClear(pLogicNode->pVgroupList);
      nodesDestroyList(pLogicNode->pInsertCols);
      break;
    }
    case QUERY_NODE_LOGIC_PLAN_EXCHANGE:
      destroyLogicNode((SLogicNode*)pNode);
      break;
    case QUERY_NODE_LOGIC_PLAN_MERGE: {
      SMergeLogicNode* pLogicNode = (SMergeLogicNode*)pNode;
      destroyLogicNode((SLogicNode*)pLogicNode);
      nodesDestroyList(pLogicNode->pMergeKeys);
      nodesDestroyList(pLogicNode->pInputs);
      break;
    }
    case QUERY_NODE_LOGIC_PLAN_WINDOW: {
      SWindowLogicNode* pLogicNode = (SWindowLogicNode*)pNode;
      destroyLogicNode((SLogicNode*)pLogicNode);
      nodesDestroyList(pLogicNode->pFuncs);
      nodesDestroyNode(pLogicNode->pTspk);
      nodesDestroyNode(pLogicNode->pTsEnd);
      nodesDestroyNode(pLogicNode->pStateExpr);
      nodesDestroyNode(pLogicNode->pStartCond);
      nodesDestroyNode(pLogicNode->pEndCond);
      break;
    }
    case QUERY_NODE_LOGIC_PLAN_FILL: {
      SFillLogicNode* pLogicNode = (SFillLogicNode*)pNode;
      destroyLogicNode((SLogicNode*)pLogicNode);
      nodesDestroyNode(pLogicNode->pWStartTs);
      nodesDestroyNode(pLogicNode->pValues);
      nodesDestroyList(pLogicNode->pFillExprs);
      nodesDestroyList(pLogicNode->pNotFillExprs);
      nodesDestroyList(pLogicNode->pFillNullExprs);
      break;
    }
    case QUERY_NODE_LOGIC_PLAN_SORT: {
      SSortLogicNode* pLogicNode = (SSortLogicNode*)pNode;
      destroyLogicNode((SLogicNode*)pLogicNode);
      nodesDestroyList(pLogicNode->pSortKeys);
      break;
    }
    case QUERY_NODE_LOGIC_PLAN_PARTITION: {
      SPartitionLogicNode* pLogicNode = (SPartitionLogicNode*)pNode;
      destroyLogicNode((SLogicNode*)pLogicNode);
      nodesDestroyList(pLogicNode->pPartitionKeys);
      nodesDestroyList(pLogicNode->pTags);
      nodesDestroyNode(pLogicNode->pSubtable);
      nodesDestroyList(pLogicNode->pAggFuncs);
      break;
    }
    case QUERY_NODE_LOGIC_PLAN_INDEF_ROWS_FUNC: {
      SIndefRowsFuncLogicNode* pLogicNode = (SIndefRowsFuncLogicNode*)pNode;
      destroyLogicNode((SLogicNode*)pLogicNode);
      nodesDestroyList(pLogicNode->pFuncs);
      break;
    }
    case QUERY_NODE_LOGIC_PLAN_INTERP_FUNC: {
      SInterpFuncLogicNode* pLogicNode = (SInterpFuncLogicNode*)pNode;
      destroyLogicNode((SLogicNode*)pLogicNode);
      nodesDestroyList(pLogicNode->pFuncs);
      nodesDestroyNode(pLogicNode->pFillValues);
      nodesDestroyNode(pLogicNode->pTimeSeries);
      break;
    }
    case QUERY_NODE_LOGIC_PLAN_FORECAST_FUNC: {
      SForecastFuncLogicNode* pLogicNode = (SForecastFuncLogicNode*)pNode;
      destroyLogicNode((SLogicNode*)pLogicNode);
      nodesDestroyList(pLogicNode->pFuncs);
      break;
    }
    case QUERY_NODE_LOGIC_PLAN_GROUP_CACHE: {
      SGroupCacheLogicNode* pLogicNode = (SGroupCacheLogicNode*)pNode;
      destroyLogicNode((SLogicNode*)pLogicNode);
      nodesDestroyList(pLogicNode->pGroupCols);
      break;
    }
    case QUERY_NODE_LOGIC_PLAN_DYN_QUERY_CTRL: {
      SDynQueryCtrlLogicNode* pLogicNode = (SDynQueryCtrlLogicNode*)pNode;
      destroyLogicNode((SLogicNode*)pLogicNode);
      break;
    }
    case QUERY_NODE_LOGIC_SUBPLAN: {
      SLogicSubplan* pSubplan = (SLogicSubplan*)pNode;
      nodesDestroyList(pSubplan->pChildren);
      nodesDestroyNode((SNode*)pSubplan->pNode);
      nodesClearList(pSubplan->pParents);
      taosMemoryFreeClear(pSubplan->pVgroupList);
      break;
    }
    case QUERY_NODE_LOGIC_PLAN:
      nodesDestroyList(((SQueryLogicPlan*)pNode)->pTopSubplans);
      break;
    case QUERY_NODE_PHYSICAL_PLAN_TAG_SCAN:
    case QUERY_NODE_PHYSICAL_PLAN_SYSTABLE_SCAN:
    case QUERY_NODE_PHYSICAL_PLAN_BLOCK_DIST_SCAN:
      destroyScanPhysiNode((SScanPhysiNode*)pNode);
      break;
    case QUERY_NODE_PHYSICAL_PLAN_LAST_ROW_SCAN:
    case QUERY_NODE_PHYSICAL_PLAN_TABLE_COUNT_SCAN: {
      SLastRowScanPhysiNode* pPhyNode = (SLastRowScanPhysiNode*)pNode;
      destroyScanPhysiNode((SScanPhysiNode*)pNode);
      nodesDestroyList(pPhyNode->pGroupTags);
      nodesDestroyList(pPhyNode->pTargets);
      taosArrayDestroy(pPhyNode->pFuncTypes);
      break;
    }
    case QUERY_NODE_PHYSICAL_PLAN_TABLE_SCAN:
    case QUERY_NODE_PHYSICAL_PLAN_TABLE_SEQ_SCAN:
    case QUERY_NODE_PHYSICAL_PLAN_TABLE_MERGE_SCAN:
    case QUERY_NODE_PHYSICAL_PLAN_STREAM_SCAN: {
      STableScanPhysiNode* pPhyNode = (STableScanPhysiNode*)pNode;
      destroyScanPhysiNode((SScanPhysiNode*)pNode);
      nodesDestroyList(pPhyNode->pDynamicScanFuncs);
      nodesDestroyList(pPhyNode->pGroupTags);
      nodesDestroyList(pPhyNode->pTags);
      nodesDestroyNode(pPhyNode->pSubtable);
      break;
    }
    case QUERY_NODE_PHYSICAL_PLAN_PROJECT: {
      SProjectPhysiNode* pPhyNode = (SProjectPhysiNode*)pNode;
      destroyPhysiNode((SPhysiNode*)pPhyNode);
      nodesDestroyList(pPhyNode->pProjections);
      break;
    }
    case QUERY_NODE_PHYSICAL_PLAN_MERGE_JOIN: {
      SSortMergeJoinPhysiNode* pPhyNode = (SSortMergeJoinPhysiNode*)pNode;
      destroyPhysiNode((SPhysiNode*)pPhyNode);
      nodesDestroyNode(pPhyNode->pWindowOffset);
      nodesDestroyNode(pPhyNode->pJLimit);
      nodesDestroyNode(pPhyNode->leftPrimExpr);
      nodesDestroyNode(pPhyNode->rightPrimExpr);
      nodesDestroyList(pPhyNode->pEqLeft);
      nodesDestroyList(pPhyNode->pEqRight);
      nodesDestroyNode(pPhyNode->pPrimKeyCond);
      nodesDestroyNode(pPhyNode->pFullOnCond);
      nodesDestroyList(pPhyNode->pTargets);
      nodesDestroyNode(pPhyNode->pColEqCond);
      nodesDestroyNode(pPhyNode->pColOnCond);
      break;
    }
    case QUERY_NODE_PHYSICAL_PLAN_HASH_JOIN: {
      SHashJoinPhysiNode* pPhyNode = (SHashJoinPhysiNode*)pNode;
      destroyPhysiNode((SPhysiNode*)pPhyNode);
      nodesDestroyNode(pPhyNode->pWindowOffset);
      nodesDestroyNode(pPhyNode->pJLimit);
      nodesDestroyList(pPhyNode->pOnLeft);
      nodesDestroyList(pPhyNode->pOnRight);
      nodesDestroyNode(pPhyNode->leftPrimExpr);
      nodesDestroyNode(pPhyNode->rightPrimExpr);
      nodesDestroyNode(pPhyNode->pLeftOnCond);
      nodesDestroyNode(pPhyNode->pRightOnCond);
      nodesDestroyNode(pPhyNode->pFullOnCond);
      nodesDestroyList(pPhyNode->pTargets);

      nodesDestroyNode(pPhyNode->pPrimKeyCond);
      nodesDestroyNode(pPhyNode->pColEqCond);
      nodesDestroyNode(pPhyNode->pTagEqCond);

      break;
    }
    case QUERY_NODE_PHYSICAL_PLAN_HASH_AGG: {
      SAggPhysiNode* pPhyNode = (SAggPhysiNode*)pNode;
      destroyPhysiNode((SPhysiNode*)pPhyNode);
      nodesDestroyList(pPhyNode->pExprs);
      nodesDestroyList(pPhyNode->pAggFuncs);
      nodesDestroyList(pPhyNode->pGroupKeys);
      break;
    }
    case QUERY_NODE_PHYSICAL_PLAN_EXCHANGE: {
      SExchangePhysiNode* pPhyNode = (SExchangePhysiNode*)pNode;
      destroyPhysiNode((SPhysiNode*)pPhyNode);
      nodesDestroyList(pPhyNode->pSrcEndPoints);
      break;
    }
    case QUERY_NODE_PHYSICAL_PLAN_MERGE: {
      SMergePhysiNode* pPhyNode = (SMergePhysiNode*)pNode;
      destroyPhysiNode((SPhysiNode*)pPhyNode);
      nodesDestroyList(pPhyNode->pMergeKeys);
      nodesDestroyList(pPhyNode->pTargets);
      break;
    }
    case QUERY_NODE_PHYSICAL_PLAN_SORT:
    case QUERY_NODE_PHYSICAL_PLAN_GROUP_SORT: {
      SSortPhysiNode* pPhyNode = (SSortPhysiNode*)pNode;
      destroyPhysiNode((SPhysiNode*)pPhyNode);
      nodesDestroyList(pPhyNode->pExprs);
      nodesDestroyList(pPhyNode->pSortKeys);
      nodesDestroyList(pPhyNode->pTargets);
      break;
    }
    case QUERY_NODE_PHYSICAL_PLAN_HASH_INTERVAL:
    case QUERY_NODE_PHYSICAL_PLAN_MERGE_INTERVAL:
    case QUERY_NODE_PHYSICAL_PLAN_MERGE_ALIGNED_INTERVAL:
    case QUERY_NODE_PHYSICAL_PLAN_STREAM_INTERVAL:
    case QUERY_NODE_PHYSICAL_PLAN_STREAM_FINAL_INTERVAL:
    case QUERY_NODE_PHYSICAL_PLAN_STREAM_SEMI_INTERVAL:
    case QUERY_NODE_PHYSICAL_PLAN_STREAM_MID_INTERVAL:
      destroyWinodwPhysiNode((SWindowPhysiNode*)pNode);
      break;
    case QUERY_NODE_PHYSICAL_PLAN_FILL:
    case QUERY_NODE_PHYSICAL_PLAN_STREAM_FILL: {
      SFillPhysiNode* pPhyNode = (SFillPhysiNode*)pNode;
      destroyPhysiNode((SPhysiNode*)pPhyNode);
      nodesDestroyList(pPhyNode->pFillExprs);
      nodesDestroyList(pPhyNode->pNotFillExprs);
      nodesDestroyNode(pPhyNode->pWStartTs);
      nodesDestroyNode(pPhyNode->pValues);
      nodesDestroyList(pPhyNode->pFillNullExprs);
      break;
    }
    case QUERY_NODE_PHYSICAL_PLAN_MERGE_SESSION:
    case QUERY_NODE_PHYSICAL_PLAN_STREAM_SESSION:
    case QUERY_NODE_PHYSICAL_PLAN_STREAM_SEMI_SESSION:
    case QUERY_NODE_PHYSICAL_PLAN_STREAM_FINAL_SESSION:
      destroyWinodwPhysiNode((SWindowPhysiNode*)pNode);
      break;
    case QUERY_NODE_PHYSICAL_PLAN_MERGE_STATE:
    case QUERY_NODE_PHYSICAL_PLAN_STREAM_STATE: {
      SStateWinodwPhysiNode* pPhyNode = (SStateWinodwPhysiNode*)pNode;
      destroyWinodwPhysiNode((SWindowPhysiNode*)pPhyNode);
      nodesDestroyNode(pPhyNode->pStateKey);
      break;
    }
    case QUERY_NODE_PHYSICAL_PLAN_MERGE_EVENT:
    case QUERY_NODE_PHYSICAL_PLAN_STREAM_EVENT: {
      SEventWinodwPhysiNode* pPhyNode = (SEventWinodwPhysiNode*)pNode;
      destroyWinodwPhysiNode((SWindowPhysiNode*)pPhyNode);
      nodesDestroyNode(pPhyNode->pStartCond);
      nodesDestroyNode(pPhyNode->pEndCond);
      break;
    }
    case QUERY_NODE_PHYSICAL_PLAN_MERGE_COUNT:
    case QUERY_NODE_PHYSICAL_PLAN_STREAM_COUNT: {
      SCountWinodwPhysiNode* pPhyNode = (SCountWinodwPhysiNode*)pNode;
      destroyWinodwPhysiNode((SWindowPhysiNode*)pPhyNode);
      break;
    }
    case QUERY_NODE_PHYSICAL_PLAN_MERGE_ANOMALY: {
      SAnomalyWindowPhysiNode* pPhyNode = (SAnomalyWindowPhysiNode*)pNode;
      destroyWinodwPhysiNode((SWindowPhysiNode*)pPhyNode);
      break;
    }
    case QUERY_NODE_PHYSICAL_PLAN_PARTITION: {
      destroyPartitionPhysiNode((SPartitionPhysiNode*)pNode);
      break;
    }
    case QUERY_NODE_PHYSICAL_PLAN_STREAM_PARTITION: {
      SStreamPartitionPhysiNode* pPhyNode = (SStreamPartitionPhysiNode*)pNode;
      destroyPartitionPhysiNode((SPartitionPhysiNode*)pPhyNode);
      nodesDestroyList(pPhyNode->pTags);
      nodesDestroyNode(pPhyNode->pSubtable);
      break;
    }
    case QUERY_NODE_PHYSICAL_PLAN_INDEF_ROWS_FUNC: {
      SIndefRowsFuncPhysiNode* pPhyNode = (SIndefRowsFuncPhysiNode*)pNode;
      destroyPhysiNode((SPhysiNode*)pPhyNode);
      nodesDestroyList(pPhyNode->pExprs);
      nodesDestroyList(pPhyNode->pFuncs);
      break;
    }
    case QUERY_NODE_PHYSICAL_PLAN_INTERP_FUNC: {
      SInterpFuncPhysiNode* pPhyNode = (SInterpFuncPhysiNode*)pNode;
      destroyPhysiNode((SPhysiNode*)pPhyNode);
      nodesDestroyList(pPhyNode->pExprs);
      nodesDestroyList(pPhyNode->pFuncs);
      nodesDestroyNode(pPhyNode->pFillValues);
      nodesDestroyNode(pPhyNode->pTimeSeries);
      break;
    }
    case QUERY_NODE_PHYSICAL_PLAN_FORECAST_FUNC: {
      SForecastFuncPhysiNode* pPhyNode = (SForecastFuncPhysiNode*)pNode;
      destroyPhysiNode((SPhysiNode*)pPhyNode);
      nodesDestroyList(pPhyNode->pExprs);
      nodesDestroyList(pPhyNode->pFuncs);
      break;
    }
    case QUERY_NODE_PHYSICAL_PLAN_DISPATCH:
      destroyDataSinkNode((SDataSinkNode*)pNode);
      break;
    case QUERY_NODE_PHYSICAL_PLAN_INSERT: {
      SDataInserterNode* pSink = (SDataInserterNode*)pNode;
      destroyDataSinkNode((SDataSinkNode*)pSink);
      taosMemoryFreeClear(pSink->pData);
      break;
    }
    case QUERY_NODE_PHYSICAL_PLAN_QUERY_INSERT: {
      SQueryInserterNode* pSink = (SQueryInserterNode*)pNode;
      destroyDataSinkNode((SDataSinkNode*)pSink);
      nodesDestroyList(pSink->pCols);
      break;
    }
    case QUERY_NODE_PHYSICAL_PLAN_DELETE: {
      SDataDeleterNode* pSink = (SDataDeleterNode*)pNode;
      destroyDataSinkNode((SDataSinkNode*)pSink);
      nodesDestroyNode(pSink->pAffectedRows);
      nodesDestroyNode(pSink->pStartTs);
      nodesDestroyNode(pSink->pEndTs);
      break;
    }
    case QUERY_NODE_PHYSICAL_PLAN_GROUP_CACHE: {
      SGroupCachePhysiNode* pPhyNode = (SGroupCachePhysiNode*)pNode;
      destroyPhysiNode((SPhysiNode*)pPhyNode);
      nodesDestroyList(pPhyNode->pGroupCols);
      break;
    }
    case QUERY_NODE_PHYSICAL_PLAN_DYN_QUERY_CTRL: {
      SDynQueryCtrlPhysiNode* pPhyNode = (SDynQueryCtrlPhysiNode*)pNode;
      destroyPhysiNode((SPhysiNode*)pPhyNode);
      break;
    }
    case QUERY_NODE_PHYSICAL_SUBPLAN: {
      SSubplan* pSubplan = (SSubplan*)pNode;
      nodesClearList(pSubplan->pChildren);
      nodesDestroyNode((SNode*)pSubplan->pNode);
      nodesDestroyNode((SNode*)pSubplan->pDataSink);
      nodesDestroyNode((SNode*)pSubplan->pTagCond);
      nodesDestroyNode((SNode*)pSubplan->pTagIndexCond);
      nodesClearList(pSubplan->pParents);
      break;
    }
    case QUERY_NODE_PHYSICAL_PLAN:
      nodesDestroyList(((SQueryPlan*)pNode)->pSubplans);
      break;
    default:
      break;
  }
  nodesFree(pNode);
  return;
}

int32_t nodesMakeList(SNodeList** ppListOut) {
  SNodeList* p = NULL;
  int32_t    code = nodesCalloc(1, sizeof(SNodeList), (void**)&p);
  if (TSDB_CODE_SUCCESS == code) {
    *ppListOut = p;
  }
  return code;
}

int32_t nodesListAppend(SNodeList* pList, SNode* pNode) {
  if (NULL == pList || NULL == pNode) {
    return TSDB_CODE_FAILED;
  }
  SListCell* p = NULL;
  int32_t    code = nodesCalloc(1, sizeof(SListCell), (void**)&p);
  if (TSDB_CODE_SUCCESS != code) {
    return code;
  }
  p->pNode = pNode;
  if (NULL == pList->pHead) {
    pList->pHead = p;
  }
  if (NULL != pList->pTail) {
    pList->pTail->pNext = p;
  }
  p->pPrev = pList->pTail;
  pList->pTail = p;
  ++(pList->length);
  return TSDB_CODE_SUCCESS;
}

int32_t nodesListStrictAppend(SNodeList* pList, SNode* pNode) {
  if (NULL == pNode) {
    return TSDB_CODE_INVALID_PARA;
  }
  int32_t code = nodesListAppend(pList, pNode);
  if (TSDB_CODE_SUCCESS != code) {
    nodesDestroyNode(pNode);
  }
  return code;
}

int32_t nodesListMakeAppend(SNodeList** pList, SNode* pNode) {
  if (NULL == *pList) {
    int32_t code = nodesMakeList(pList);
    if (NULL == *pList) {
      return code;
    }
  }
  return nodesListAppend(*pList, pNode);
}

int32_t nodesListMakeStrictAppend(SNodeList** pList, SNode* pNode) {
  if (NULL == *pList) {
    int32_t code = nodesMakeList(pList);
    if (NULL == *pList) {
      return code;
    }
  }
  return nodesListStrictAppend(*pList, pNode);
}

int32_t nodesListAppendList(SNodeList* pTarget, SNodeList* pSrc) {
  if (NULL == pTarget || NULL == pSrc) {
    return TSDB_CODE_FAILED;
  }

  if (NULL == pTarget->pHead) {
    pTarget->pHead = pSrc->pHead;
  } else {
    pTarget->pTail->pNext = pSrc->pHead;
    if (NULL != pSrc->pHead) {
      pSrc->pHead->pPrev = pTarget->pTail;
    }
  }
  pTarget->pTail = pSrc->pTail;
  pTarget->length += pSrc->length;
  nodesFree(pSrc);

  return TSDB_CODE_SUCCESS;
}

int32_t nodesListStrictAppendList(SNodeList* pTarget, SNodeList* pSrc) {
  if (NULL == pSrc) {
    return TSDB_CODE_OUT_OF_MEMORY;
  }
  int32_t code = nodesListAppendList(pTarget, pSrc);
  if (TSDB_CODE_SUCCESS != code) {
    nodesDestroyList(pSrc);
  }
  return code;
}

int32_t nodesListMakeStrictAppendList(SNodeList** pTarget, SNodeList* pSrc) {
  if (NULL == *pTarget) {
    int32_t code = nodesMakeList(pTarget);
    if (NULL == *pTarget) {
      return code;
    }
  }
  return nodesListStrictAppendList(*pTarget, pSrc);
}

int32_t nodesListMakePushFront(SNodeList** pList, SNode* pNode) {
  if (*pList == NULL) {
    int32_t code = nodesMakeList(pList);
    if (*pList == NULL) {
      return code;
    }
  }
  return nodesListPushFront(*pList, pNode);
}

int32_t nodesListPushFront(SNodeList* pList, SNode* pNode) {
  if (NULL == pList || NULL == pNode) {
    return TSDB_CODE_FAILED;
  }
  SListCell* p = NULL;
  int32_t    code = nodesCalloc(1, sizeof(SListCell), (void**)&p);
  if (TSDB_CODE_SUCCESS != code) {
    return code;
  }
  p->pNode = pNode;
  if (NULL != pList->pHead) {
    pList->pHead->pPrev = p;
    p->pNext = pList->pHead;
  }
  pList->pHead = p;
  pList->pTail = pList->pTail ? pList->pTail : p;
  ++(pList->length);
  return TSDB_CODE_SUCCESS;
}

SListCell* nodesListErase(SNodeList* pList, SListCell* pCell) {
  if (NULL == pCell->pPrev) {
    pList->pHead = pCell->pNext;
  } else {
    pCell->pPrev->pNext = pCell->pNext;
  }
  if (NULL == pCell->pNext) {
    pList->pTail = pCell->pPrev;
  } else {
    pCell->pNext->pPrev = pCell->pPrev;
  }
  SListCell* pNext = pCell->pNext;
  nodesDestroyNode(pCell->pNode);
  nodesFree(pCell);
  --(pList->length);
  return pNext;
}

void nodesListInsertList(SNodeList* pTarget, SListCell* pPos, SNodeList* pSrc) {
  if (NULL == pTarget || NULL == pPos || NULL == pSrc || NULL == pSrc->pHead) {
    return;
  }

  if (NULL == pPos->pPrev) {
    pTarget->pHead = pSrc->pHead;
  } else {
    pPos->pPrev->pNext = pSrc->pHead;
  }
  pSrc->pHead->pPrev = pPos->pPrev;
  pSrc->pTail->pNext = pPos;
  pPos->pPrev = pSrc->pTail;

  pTarget->length += pSrc->length;
  nodesFree(pSrc);
}

void nodesListInsertListAfterPos(SNodeList* pTarget, SListCell* pPos, SNodeList* pSrc) {
  if (NULL == pTarget || NULL == pPos || NULL == pSrc || NULL == pSrc->pHead) {
    return;
  }

  if (NULL == pPos->pNext) {
    pTarget->pTail = pSrc->pHead;
  } else {
    pPos->pNext->pPrev = pSrc->pHead;
  }

  pSrc->pHead->pPrev = pPos;
  pSrc->pTail->pNext = pPos->pNext;

  pPos->pNext = pSrc->pHead;

  pTarget->length += pSrc->length;
  nodesFree(pSrc);
}

SNode* nodesListGetNode(SNodeList* pList, int32_t index) {
  SNode* node;
  FOREACH(node, pList) {
    if (0 == index--) {
      return node;
    }
  }
  return NULL;
}

SListCell* nodesListGetCell(SNodeList* pList, int32_t index) {
  SNode* node;
  FOREACH(node, pList) {
    if (0 == index--) {
      return cell;
    }
  }
  return NULL;
}

void nodesDestroyList(SNodeList* pList) {
  if (NULL == pList) {
    return;
  }

  SListCell* pNext = pList->pHead;
  while (NULL != pNext) {
    pNext = nodesListErase(pList, pNext);
  }
  nodesFree(pList);
}

void nodesClearList(SNodeList* pList) {
  if (NULL == pList) {
    return;
  }

  SListCell* pNext = pList->pHead;
  while (NULL != pNext) {
    SListCell* tmp = pNext;
    pNext = pNext->pNext;
    nodesFree(tmp);
  }
  nodesFree(pList);
}

void* nodesGetValueFromNode(SValueNode* pNode) {
  switch (pNode->node.resType.type) {
    case TSDB_DATA_TYPE_BOOL:
    case TSDB_DATA_TYPE_TINYINT:
    case TSDB_DATA_TYPE_SMALLINT:
    case TSDB_DATA_TYPE_INT:
    case TSDB_DATA_TYPE_BIGINT:
    case TSDB_DATA_TYPE_TIMESTAMP:
    case TSDB_DATA_TYPE_UTINYINT:
    case TSDB_DATA_TYPE_USMALLINT:
    case TSDB_DATA_TYPE_UINT:
    case TSDB_DATA_TYPE_UBIGINT:
    case TSDB_DATA_TYPE_FLOAT:
    case TSDB_DATA_TYPE_DOUBLE:
      return (void*)&pNode->typeData;
    case TSDB_DATA_TYPE_NCHAR:
    case TSDB_DATA_TYPE_VARCHAR:
    case TSDB_DATA_TYPE_VARBINARY:
    case TSDB_DATA_TYPE_JSON:
    case TSDB_DATA_TYPE_GEOMETRY:
      return (void*)pNode->datum.p;
    default:
      break;
  }

  return NULL;
}

int32_t nodesSetValueNodeValue(SValueNode* pNode, void* value) {
  switch (pNode->node.resType.type) {
    case TSDB_DATA_TYPE_NULL:
      break;
    case TSDB_DATA_TYPE_BOOL:
      pNode->datum.b = *(bool*)value;
      *(bool*)&pNode->typeData = pNode->datum.b;
      break;
    case TSDB_DATA_TYPE_TINYINT:
      pNode->datum.i = *(int8_t*)value;
      *(int8_t*)&pNode->typeData = pNode->datum.i;
      break;
    case TSDB_DATA_TYPE_SMALLINT:
      pNode->datum.i = *(int16_t*)value;
      *(int16_t*)&pNode->typeData = pNode->datum.i;
      break;
    case TSDB_DATA_TYPE_INT:
      pNode->datum.i = *(int32_t*)value;
      *(int32_t*)&pNode->typeData = pNode->datum.i;
      break;
    case TSDB_DATA_TYPE_BIGINT:
      pNode->datum.i = *(int64_t*)value;
      *(int64_t*)&pNode->typeData = pNode->datum.i;
      break;
    case TSDB_DATA_TYPE_TIMESTAMP:
      pNode->datum.i = *(int64_t*)value;
      *(int64_t*)&pNode->typeData = pNode->datum.i;
      break;
    case TSDB_DATA_TYPE_UTINYINT:
      pNode->datum.u = *(int8_t*)value;
      *(int8_t*)&pNode->typeData = pNode->datum.u;
      break;
    case TSDB_DATA_TYPE_USMALLINT:
      pNode->datum.u = *(int16_t*)value;
      *(int16_t*)&pNode->typeData = pNode->datum.u;
      break;
    case TSDB_DATA_TYPE_UINT:
      pNode->datum.u = *(int32_t*)value;
      *(int32_t*)&pNode->typeData = pNode->datum.u;
      break;
    case TSDB_DATA_TYPE_UBIGINT:
      pNode->datum.u = *(uint64_t*)value;
      *(uint64_t*)&pNode->typeData = pNode->datum.u;
      break;
    case TSDB_DATA_TYPE_FLOAT:
      pNode->datum.d = *(float*)value;
      *(float*)&pNode->typeData = pNode->datum.d;
      break;
    case TSDB_DATA_TYPE_DOUBLE:
      pNode->datum.d = *(double*)value;
      *(double*)&pNode->typeData = pNode->datum.d;
      break;
    case TSDB_DATA_TYPE_NCHAR:
    case TSDB_DATA_TYPE_VARCHAR:
    case TSDB_DATA_TYPE_VARBINARY:
    case TSDB_DATA_TYPE_DECIMAL:
    case TSDB_DATA_TYPE_JSON:
    case TSDB_DATA_TYPE_BLOB:
    case TSDB_DATA_TYPE_MEDIUMBLOB:
    case TSDB_DATA_TYPE_GEOMETRY:
      pNode->datum.p = (char*)value;
      break;
    default:
      return TSDB_CODE_APP_ERROR;
  }

  return TSDB_CODE_SUCCESS;
}

char* nodesGetStrValueFromNode(SValueNode* pNode) {
  switch (pNode->node.resType.type) {
    case TSDB_DATA_TYPE_BOOL: {
      void* buf = taosMemoryMalloc(MAX_NUM_STR_SIZE);
      if (NULL == buf) {
        return NULL;
      }

      sprintf(buf, "%s", pNode->datum.b ? "true" : "false");
      return buf;
    }
    case TSDB_DATA_TYPE_TINYINT:
    case TSDB_DATA_TYPE_SMALLINT:
    case TSDB_DATA_TYPE_INT:
    case TSDB_DATA_TYPE_BIGINT:
    case TSDB_DATA_TYPE_TIMESTAMP: {
      void* buf = taosMemoryMalloc(MAX_NUM_STR_SIZE);
      if (NULL == buf) {
        return NULL;
      }

      sprintf(buf, "%" PRId64, pNode->datum.i);
      return buf;
    }
    case TSDB_DATA_TYPE_UTINYINT:
    case TSDB_DATA_TYPE_USMALLINT:
    case TSDB_DATA_TYPE_UINT:
    case TSDB_DATA_TYPE_UBIGINT: {
      void* buf = taosMemoryMalloc(MAX_NUM_STR_SIZE);
      if (NULL == buf) {
        return NULL;
      }

      sprintf(buf, "%" PRIu64, pNode->datum.u);
      return buf;
    }
    case TSDB_DATA_TYPE_FLOAT:
    case TSDB_DATA_TYPE_DOUBLE: {
      void* buf = taosMemoryMalloc(MAX_NUM_STR_SIZE);
      if (NULL == buf) {
        return NULL;
      }

      sprintf(buf, "%e", pNode->datum.d);
      return buf;
    }
    case TSDB_DATA_TYPE_NCHAR:
    case TSDB_DATA_TYPE_VARCHAR:
    case TSDB_DATA_TYPE_VARBINARY:
    case TSDB_DATA_TYPE_GEOMETRY: {
      int32_t bufSize = varDataLen(pNode->datum.p) + 2 + 1;
      void*   buf = taosMemoryMalloc(bufSize);
      if (NULL == buf) {
        return NULL;
      }

      snprintf(buf, bufSize, "'%s'", varDataVal(pNode->datum.p));
      return buf;
    }
    default:
      break;
  }

  return NULL;
}

bool nodesIsExprNode(const SNode* pNode) {
  ENodeType type = nodeType(pNode);
  return (QUERY_NODE_COLUMN == type || QUERY_NODE_VALUE == type || QUERY_NODE_OPERATOR == type ||
          QUERY_NODE_FUNCTION == type || QUERY_NODE_LOGIC_CONDITION == type || QUERY_NODE_CASE_WHEN == type);
}

bool nodesIsUnaryOp(const SOperatorNode* pOp) {
  switch (pOp->opType) {
    case OP_TYPE_MINUS:
    case OP_TYPE_IS_NULL:
    case OP_TYPE_IS_NOT_NULL:
    case OP_TYPE_IS_TRUE:
    case OP_TYPE_IS_FALSE:
    case OP_TYPE_IS_UNKNOWN:
    case OP_TYPE_IS_NOT_TRUE:
    case OP_TYPE_IS_NOT_FALSE:
    case OP_TYPE_IS_NOT_UNKNOWN:
      return true;
    default:
      break;
  }
  return false;
}

bool nodesIsArithmeticOp(const SOperatorNode* pOp) {
  switch (pOp->opType) {
    case OP_TYPE_ADD:
    case OP_TYPE_SUB:
    case OP_TYPE_MULTI:
    case OP_TYPE_DIV:
    case OP_TYPE_REM:
      return true;
    default:
      break;
  }
  return false;
}

bool nodesIsComparisonOp(const SOperatorNode* pOp) {
  switch (pOp->opType) {
    case OP_TYPE_GREATER_THAN:
    case OP_TYPE_GREATER_EQUAL:
    case OP_TYPE_LOWER_THAN:
    case OP_TYPE_LOWER_EQUAL:
    case OP_TYPE_EQUAL:
    case OP_TYPE_NOT_EQUAL:
    case OP_TYPE_IN:
    case OP_TYPE_NOT_IN:
    case OP_TYPE_LIKE:
    case OP_TYPE_NOT_LIKE:
    case OP_TYPE_MATCH:
    case OP_TYPE_NMATCH:
    case OP_TYPE_JSON_CONTAINS:
    case OP_TYPE_IS_NULL:
    case OP_TYPE_IS_NOT_NULL:
    case OP_TYPE_IS_TRUE:
    case OP_TYPE_IS_FALSE:
    case OP_TYPE_IS_UNKNOWN:
    case OP_TYPE_IS_NOT_TRUE:
    case OP_TYPE_IS_NOT_FALSE:
    case OP_TYPE_IS_NOT_UNKNOWN:
      return true;
    default:
      break;
  }
  return false;
}

bool nodesIsJsonOp(const SOperatorNode* pOp) {
  switch (pOp->opType) {
    case OP_TYPE_JSON_GET_VALUE:
    case OP_TYPE_JSON_CONTAINS:
      return true;
    default:
      break;
  }
  return false;
}

bool nodesIsRegularOp(const SOperatorNode* pOp) {
  switch (pOp->opType) {
    case OP_TYPE_LIKE:
    case OP_TYPE_NOT_LIKE:
    case OP_TYPE_MATCH:
    case OP_TYPE_NMATCH:
      return true;
    default:
      break;
  }
  return false;
}

bool nodesIsMatchRegularOp(const SOperatorNode* pOp) {
  switch (pOp->opType) {
    case OP_TYPE_MATCH:
    case OP_TYPE_NMATCH:
      return true;
    default:
      break;
  }
  return false;
}

bool nodesIsBitwiseOp(const SOperatorNode* pOp) {
  switch (pOp->opType) {
    case OP_TYPE_BIT_AND:
    case OP_TYPE_BIT_OR:
      return true;
    default:
      break;
  }
  return false;
}

typedef struct SCollectColumnsCxt {
  int32_t         errCode;
  const char*     pTableAlias;
  SSHashObj*      pMultiTableAlias;
  ECollectColType collectType;
  SNodeList*      pCols;
  SHashObj*       pColHash;
} SCollectColumnsCxt;

static EDealRes doCollect(SCollectColumnsCxt* pCxt, SColumnNode* pCol, SNode* pNode) {
  char    name[TSDB_TABLE_NAME_LEN + TSDB_COL_NAME_LEN];
  int32_t len = 0;
  if ('\0' == pCol->tableAlias[0]) {
    len = tsnprintf(name, sizeof(name), "%s", pCol->colName);
  } else {
    len = tsnprintf(name, sizeof(name), "%s.%s", pCol->tableAlias, pCol->colName);
  }
  if (pCol->projRefIdx > 0) {
    len = taosHashBinary(name, strlen(name));
    len += sprintf(name + len, "_%d", pCol->projRefIdx);
  }
  SNode** pNodeFound = taosHashGet(pCxt->pColHash, name, len);
  if (pNodeFound == NULL) {
    pCxt->errCode = taosHashPut(pCxt->pColHash, name, len, &pNode, POINTER_BYTES);
    if (TSDB_CODE_SUCCESS == pCxt->errCode) {
      SNode* pNew = NULL;
      pCxt->errCode = nodesCloneNode(pNode, &pNew);
      if (TSDB_CODE_SUCCESS == pCxt->errCode) {
        pCxt->errCode = nodesListStrictAppend(pCxt->pCols, pNew);
      }
    }
    return (TSDB_CODE_SUCCESS == pCxt->errCode ? DEAL_RES_IGNORE_CHILD : DEAL_RES_ERROR);
  }
  return DEAL_RES_CONTINUE;
}

static bool isCollectType(ECollectColType collectType, EColumnType colType) {
  return COLLECT_COL_TYPE_ALL == collectType
             ? true
             : (COLLECT_COL_TYPE_TAG == collectType ? COLUMN_TYPE_TAG == colType
                                                    : (COLUMN_TYPE_TAG != colType && COLUMN_TYPE_TBNAME != colType));
}

static EDealRes collectColumns(SNode* pNode, void* pContext) {
  SCollectColumnsCxt* pCxt = (SCollectColumnsCxt*)pContext;
  if (QUERY_NODE_COLUMN == nodeType(pNode)) {
    SColumnNode* pCol = (SColumnNode*)pNode;
    if (isCollectType(pCxt->collectType, pCol->colType) && 0 != strcmp(pCol->colName, "*") &&
        (NULL == pCxt->pTableAlias || 0 == strcmp(pCxt->pTableAlias, pCol->tableAlias))) {
      return doCollect(pCxt, pCol, pNode);
    }
  }
  return DEAL_RES_CONTINUE;
}

static EDealRes collectColumnsExt(SNode* pNode, void* pContext) {
  SCollectColumnsCxt* pCxt = (SCollectColumnsCxt*)pContext;
  if (QUERY_NODE_COLUMN == nodeType(pNode)) {
    SColumnNode* pCol = (SColumnNode*)pNode;
    if (isCollectType(pCxt->collectType, pCol->colType) && 0 != strcmp(pCol->colName, "*") &&
        (NULL == pCxt->pMultiTableAlias ||
         NULL != (pCxt->pTableAlias =
                      tSimpleHashGet(pCxt->pMultiTableAlias, pCol->tableAlias, strlen(pCol->tableAlias))))) {
      return doCollect(pCxt, pCol, pNode);
    }
  }
  return DEAL_RES_CONTINUE;
}

int32_t nodesCollectColumns(SSelectStmt* pSelect, ESqlClause clause, const char* pTableAlias, ECollectColType type,
                            SNodeList** pCols) {
  if (NULL == pSelect || NULL == pCols) {
    return TSDB_CODE_FAILED;
  }
  SNodeList* pList = NULL;
  if (!*pCols) {
    int32_t code = nodesMakeList(&pList);
    if (TSDB_CODE_SUCCESS != code) {
      return code;
    }
  }
  SCollectColumnsCxt cxt = {
      .errCode = TSDB_CODE_SUCCESS,
      .pTableAlias = pTableAlias,
      .collectType = type,
      .pCols = (NULL == *pCols ? pList : *pCols),
      .pColHash = taosHashInit(128, taosGetDefaultHashFunction(TSDB_DATA_TYPE_BINARY), true, HASH_NO_LOCK)};
  if (NULL == cxt.pCols || NULL == cxt.pColHash) {
    return TSDB_CODE_OUT_OF_MEMORY;
  }
  *pCols = NULL;
  nodesWalkSelectStmt(pSelect, clause, collectColumns, &cxt);
  taosHashCleanup(cxt.pColHash);
  if (TSDB_CODE_SUCCESS != cxt.errCode) {
    nodesDestroyList(cxt.pCols);
    return cxt.errCode;
  }
  if (LIST_LENGTH(cxt.pCols) > 0) {
    *pCols = cxt.pCols;
  } else {
    nodesDestroyList(cxt.pCols);
  }

  return TSDB_CODE_SUCCESS;
}

int32_t nodesCollectColumnsExt(SSelectStmt* pSelect, ESqlClause clause, SSHashObj* pMultiTableAlias,
                               ECollectColType type, SNodeList** pCols) {
  if (NULL == pSelect || NULL == pCols) {
    return TSDB_CODE_FAILED;
  }

  SNodeList* pList = NULL;
  if (!*pCols) {
    int32_t code = nodesMakeList(&pList);
    if (TSDB_CODE_SUCCESS != code) {
      return code;
    }
  }

  SCollectColumnsCxt cxt = {
      .errCode = TSDB_CODE_SUCCESS,
      .pTableAlias = NULL,
      .pMultiTableAlias = pMultiTableAlias,
      .collectType = type,
      .pCols = (NULL == *pCols ? pList : *pCols),
      .pColHash = taosHashInit(128, taosGetDefaultHashFunction(TSDB_DATA_TYPE_BINARY), true, HASH_NO_LOCK)};
  if (NULL == cxt.pCols || NULL == cxt.pColHash) {
    return TSDB_CODE_OUT_OF_MEMORY;
  }
  *pCols = NULL;
  nodesWalkSelectStmtImpl(pSelect, clause, collectColumnsExt, &cxt);
  taosHashCleanup(cxt.pColHash);
  if (TSDB_CODE_SUCCESS != cxt.errCode) {
    nodesDestroyList(cxt.pCols);
    return cxt.errCode;
  }
  if (LIST_LENGTH(cxt.pCols) > 0) {
    *pCols = cxt.pCols;
  } else {
    nodesDestroyList(cxt.pCols);
  }

  return TSDB_CODE_SUCCESS;
}

int32_t nodesCollectColumnsFromNode(SNode* node, const char* pTableAlias, ECollectColType type, SNodeList** pCols) {
  if (NULL == pCols) {
    return TSDB_CODE_FAILED;
  }
  SNodeList* pList = NULL;
  if (!*pCols) {
    int32_t code = nodesMakeList(&pList);
    if (TSDB_CODE_SUCCESS != code) {
      return code;
    }
  }

  SCollectColumnsCxt cxt = {
      .errCode = TSDB_CODE_SUCCESS,
      .pTableAlias = pTableAlias,
      .collectType = type,
      .pCols = (NULL == *pCols ? pList : *pCols),
      .pColHash = taosHashInit(128, taosGetDefaultHashFunction(TSDB_DATA_TYPE_BINARY), true, HASH_NO_LOCK)};
  if (NULL == cxt.pCols || NULL == cxt.pColHash) {
    return TSDB_CODE_OUT_OF_MEMORY;
  }
  *pCols = NULL;

  nodesWalkExpr(node, collectColumns, &cxt);

  taosHashCleanup(cxt.pColHash);
  if (TSDB_CODE_SUCCESS != cxt.errCode) {
    nodesDestroyList(cxt.pCols);
    return cxt.errCode;
  }
  if (LIST_LENGTH(cxt.pCols) > 0) {
    *pCols = cxt.pCols;
  } else {
    nodesDestroyList(cxt.pCols);
  }

  return TSDB_CODE_SUCCESS;
}

typedef struct SCollectFuncsCxt {
  int32_t         errCode;
  char*           tableAlias;
  FFuncClassifier classifier;
  SNodeList*      pFuncs;
} SCollectFuncsCxt;

static EDealRes collectFuncs(SNode* pNode, void* pContext) {
  SCollectFuncsCxt* pCxt = (SCollectFuncsCxt*)pContext;
  if (QUERY_NODE_FUNCTION == nodeType(pNode) && pCxt->classifier(((SFunctionNode*)pNode)->funcId)) {
    SFunctionNode* pFunc = (SFunctionNode*)pNode;
    if (FUNCTION_TYPE_TBNAME == pFunc->funcType && pCxt->tableAlias) {
      SValueNode* pVal = (SValueNode*)nodesListGetNode(pFunc->pParameterList, 0);
      if (pVal && strcmp(pVal->literal, pCxt->tableAlias)) {
        return DEAL_RES_CONTINUE;
      }
    }

    bool   bFound = false;
    SNode* pn = NULL;
    FOREACH(pn, pCxt->pFuncs) {
      if (nodesEqualNode(pn, pNode)) {
        bFound = true;
        break;
      }
    }
    if (!bFound) {
      SNode* pNew = NULL;
      pCxt->errCode = nodesCloneNode(pNode, &pNew);
      if (TSDB_CODE_SUCCESS == pCxt->errCode) {
        pCxt->errCode = nodesListStrictAppend(pCxt->pFuncs, pNew);
      }
    }
    return (TSDB_CODE_SUCCESS == pCxt->errCode ? DEAL_RES_IGNORE_CHILD : DEAL_RES_ERROR);
  }
  return DEAL_RES_CONTINUE;
}

static uint32_t funcNodeHash(const char* pKey, uint32_t len) {
  SExprNode* pExpr = *(SExprNode**)pKey;
  return MurmurHash3_32(pExpr->aliasName, strlen(pExpr->aliasName));
}

static int32_t funcNodeEqual(const void* pLeft, const void* pRight, size_t len) {
  // if (0 != strcmp((*(const SExprNode**)pLeft)->aliasName, (*(const SExprNode**)pRight)->aliasName)) {
  //   return 1;
  // }
  return nodesEqualNode(*(const SNode**)pLeft, *(const SNode**)pRight) ? 0 : 1;
}

int32_t nodesCollectSelectFuncs(SSelectStmt* pSelect, ESqlClause clause, char* tableAlias, FFuncClassifier classifier,
                                SNodeList* pFuncs) {
  if (NULL == pSelect || NULL == pFuncs) {
    return TSDB_CODE_FAILED;
  }

  SCollectFuncsCxt cxt = {
      .errCode = TSDB_CODE_SUCCESS, .classifier = classifier, .tableAlias = tableAlias, .pFuncs = pFuncs};

  nodesWalkSelectStmt(pSelect, clause, collectFuncs, &cxt);
  return cxt.errCode;
}

int32_t nodesCollectFuncs(SSelectStmt* pSelect, ESqlClause clause, char* tableAlias, FFuncClassifier classifier,
                          SNodeList** pFuncs) {
  if (NULL == pSelect || NULL == pFuncs) {
    return TSDB_CODE_FAILED;
  }
  SNodeList* pList = NULL;
  if (!*pFuncs) {
    int32_t code = nodesMakeList(&pList);
    if (TSDB_CODE_SUCCESS != code) {
      return code;
    }
  }
  SCollectFuncsCxt cxt = {.errCode = TSDB_CODE_SUCCESS,
                          .classifier = classifier,
                          .tableAlias = tableAlias,
                          .pFuncs = (NULL == *pFuncs ? pList : *pFuncs)};
  if (NULL == cxt.pFuncs) {
    return TSDB_CODE_OUT_OF_MEMORY;
  }
  *pFuncs = NULL;
  nodesWalkSelectStmt(pSelect, clause, collectFuncs, &cxt);
  if (TSDB_CODE_SUCCESS == cxt.errCode) {
    if (LIST_LENGTH(cxt.pFuncs) > 0) {
      *pFuncs = cxt.pFuncs;
    } else {
      nodesDestroyList(cxt.pFuncs);
    }
  } else {
    nodesDestroyList(cxt.pFuncs);
  }

  return cxt.errCode;
}

typedef struct SCollectSpecialNodesCxt {
  int32_t    errCode;
  ENodeType  type;
  SNodeList* pNodes;
} SCollectSpecialNodesCxt;

static EDealRes collectSpecialNodes(SNode* pNode, void* pContext) {
  SCollectSpecialNodesCxt* pCxt = (SCollectSpecialNodesCxt*)pContext;
  if (pCxt->type == nodeType(pNode)) {
    SNode* pNew = NULL;
    pCxt->errCode = nodesCloneNode(pNode, &pNew);
    if (TSDB_CODE_SUCCESS == pCxt->errCode) {
      pCxt->errCode = nodesListStrictAppend(pCxt->pNodes, pNew);
    }
    return (TSDB_CODE_SUCCESS == pCxt->errCode ? DEAL_RES_IGNORE_CHILD : DEAL_RES_ERROR);
  }
  return DEAL_RES_CONTINUE;
}

int32_t nodesCollectSpecialNodes(SSelectStmt* pSelect, ESqlClause clause, ENodeType type, SNodeList** ppNodes) {
  if (NULL == pSelect || NULL == ppNodes) {
    return TSDB_CODE_FAILED;
  }
  SCollectSpecialNodesCxt cxt = {.errCode = TSDB_CODE_SUCCESS, .type = type, .pNodes = NULL};
  if (!*ppNodes) {
    cxt.errCode = nodesMakeList(&cxt.pNodes);
  } else {
    cxt.pNodes = *ppNodes;
  }
  if (NULL == cxt.pNodes) {
    return cxt.errCode;
  }
  *ppNodes = NULL;
  nodesWalkSelectStmt(pSelect, SQL_CLAUSE_GROUP_BY, collectSpecialNodes, &cxt);
  if (TSDB_CODE_SUCCESS != cxt.errCode) {
    nodesDestroyList(cxt.pNodes);
    return cxt.errCode;
  }
  if (LIST_LENGTH(cxt.pNodes) > 0) {
    *ppNodes = cxt.pNodes;
  } else {
    nodesDestroyList(cxt.pNodes);
  }

  return TSDB_CODE_SUCCESS;
}

static EDealRes hasColumn(SNode* pNode, void* pContext) {
  if (QUERY_NODE_COLUMN == nodeType(pNode)) {
    *(bool*)pContext = true;
    return DEAL_RES_END;
  }
  return DEAL_RES_CONTINUE;
}

bool nodesExprHasColumn(SNode* pNode) {
  bool hasCol = false;
  nodesWalkExprPostOrder(pNode, hasColumn, &hasCol);
  return hasCol;
}

bool nodesExprsHasColumn(SNodeList* pList) {
  bool hasCol = false;
  nodesWalkExprsPostOrder(pList, hasColumn, &hasCol);
  return hasCol;
}

char* nodesGetFillModeString(EFillMode mode) {
  switch (mode) {
    case FILL_MODE_NONE:
      return "none";
    case FILL_MODE_VALUE:
      return "value";
    case FILL_MODE_VALUE_F:
      return "value_f";
    case FILL_MODE_PREV:
      return "prev";
    case FILL_MODE_NULL:
      return "null";
    case FILL_MODE_NULL_F:
      return "null_f";
    case FILL_MODE_LINEAR:
      return "linear";
    case FILL_MODE_NEXT:
      return "next";
    default:
      return "unknown";
  }
}

char* nodesGetNameFromColumnNode(SNode* pNode) {
  if (NULL == pNode || QUERY_NODE_COLUMN != pNode->type) {
    return "NULL";
  }

  return ((SColumnNode*)pNode)->node.userAlias;
}

int32_t nodesGetOutputNumFromSlotList(SNodeList* pSlots) {
  if (NULL == pSlots || pSlots->length <= 0) {
    return 0;
  }

  SNode*  pNode = NULL;
  int32_t num = 0;
  FOREACH(pNode, pSlots) {
    if (QUERY_NODE_SLOT_DESC != pNode->type) {
      continue;
    }

    SSlotDescNode* descNode = (SSlotDescNode*)pNode;
    if (descNode->output) {
      ++num;
    }
  }

  return num;
}

int32_t nodesValueNodeToVariant(const SValueNode* pNode, SVariant* pVal) {
  int32_t code = 0;
  if (pNode->isNull) {
    pVal->nType = TSDB_DATA_TYPE_NULL;
    pVal->nLen = tDataTypes[TSDB_DATA_TYPE_NULL].bytes;
    return code;
  }
  pVal->nType = pNode->node.resType.type;
  pVal->nLen = pNode->node.resType.bytes;
  switch (pNode->node.resType.type) {
    case TSDB_DATA_TYPE_NULL:
      break;
    case TSDB_DATA_TYPE_BOOL:
      pVal->i = pNode->datum.b;
      break;
    case TSDB_DATA_TYPE_TINYINT:
    case TSDB_DATA_TYPE_SMALLINT:
    case TSDB_DATA_TYPE_INT:
    case TSDB_DATA_TYPE_BIGINT:
    case TSDB_DATA_TYPE_TIMESTAMP:
      pVal->i = pNode->datum.i;
      break;
    case TSDB_DATA_TYPE_UTINYINT:
    case TSDB_DATA_TYPE_USMALLINT:
    case TSDB_DATA_TYPE_UINT:
    case TSDB_DATA_TYPE_UBIGINT:
      pVal->u = pNode->datum.u;
      break;
    case TSDB_DATA_TYPE_FLOAT:
      pVal->f = pNode->datum.d;
      break;
    case TSDB_DATA_TYPE_DOUBLE:
      pVal->d = pNode->datum.d;
      break;
    case TSDB_DATA_TYPE_NCHAR:
    case TSDB_DATA_TYPE_VARCHAR:
    case TSDB_DATA_TYPE_VARBINARY:
    case TSDB_DATA_TYPE_GEOMETRY:
      pVal->pz = taosMemoryMalloc(pVal->nLen + 1);
      if (pVal->pz) {
        memcpy(pVal->pz, pNode->datum.p, pVal->nLen);
        pVal->pz[pVal->nLen] = 0;
      } else {
        code = terrno;
      }
      break;
    case TSDB_DATA_TYPE_JSON:
      pVal->nLen = getJsonValueLen(pNode->datum.p);
      pVal->pz = taosMemoryMalloc(pVal->nLen);
      if (pVal->pz) {
        memcpy(pVal->pz, pNode->datum.p, pVal->nLen);
      } else {
        code = terrno;
      }
      break;
    case TSDB_DATA_TYPE_DECIMAL:
    case TSDB_DATA_TYPE_BLOB:
      // todo
    default:
      break;
  }
  return code;
}

int32_t nodesMergeConds(SNode** pDst, SNodeList** pSrc) {
  if (NULL == *pSrc) {
    return TSDB_CODE_SUCCESS;
  }

  if (1 == LIST_LENGTH(*pSrc)) {
    *pDst = nodesListGetNode(*pSrc, 0);
    nodesClearList(*pSrc);
  } else {
    SLogicConditionNode* pLogicCond = NULL;
    int32_t              code = nodesMakeNode(QUERY_NODE_LOGIC_CONDITION, (SNode**)&pLogicCond);
    if (TSDB_CODE_SUCCESS != code) {
      return code;
    }
    pLogicCond->node.resType.type = TSDB_DATA_TYPE_BOOL;
    pLogicCond->node.resType.bytes = tDataTypes[TSDB_DATA_TYPE_BOOL].bytes;
    pLogicCond->condType = LOGIC_COND_TYPE_AND;
    pLogicCond->pParameterList = *pSrc;
    *pDst = (SNode*)pLogicCond;
  }
  *pSrc = NULL;

  return TSDB_CODE_SUCCESS;
}

const char* dataOrderStr(EDataOrderLevel order) {
  switch (order) {
    case DATA_ORDER_LEVEL_NONE:
      return "no order required";
    case DATA_ORDER_LEVEL_IN_BLOCK:
      return "in-datablock order";
    case DATA_ORDER_LEVEL_IN_GROUP:
      return "in-group order";
    case DATA_ORDER_LEVEL_GLOBAL:
      return "global order";
    default:
      break;
  }
  return "unknown";
}

int32_t nodesMakeValueNodeFromString(char* literal, SValueNode** ppValNode) {
  int32_t     lenStr = strlen(literal);
  SValueNode* pValNode = NULL;
  int32_t     code = nodesMakeNode(QUERY_NODE_VALUE, (SNode**)&pValNode);
  if (pValNode) {
    pValNode->node.resType.type = TSDB_DATA_TYPE_VARCHAR;
    pValNode->node.resType.bytes = lenStr + VARSTR_HEADER_SIZE;
    char* p = taosMemoryMalloc(lenStr + 1 + VARSTR_HEADER_SIZE);
    if (p == NULL) {
      return terrno;
    }
    varDataSetLen(p, lenStr);
    memcpy(varDataVal(p), literal, lenStr + 1);
    pValNode->datum.p = p;
    pValNode->literal = tstrdup(literal);
    pValNode->translate = true;
    pValNode->isNull = false;
    *ppValNode = pValNode;
  }
  return code;
}

int32_t nodesMakeValueNodeFromBool(bool b, SValueNode** ppValNode) {
  SValueNode* pValNode = NULL;
  int32_t     code = nodesMakeNode(QUERY_NODE_VALUE, (SNode**)&pValNode);
  if (TSDB_CODE_SUCCESS == code) {
    pValNode->node.resType.type = TSDB_DATA_TYPE_BOOL;
    pValNode->node.resType.bytes = tDataTypes[TSDB_DATA_TYPE_BOOL].bytes;
    code = nodesSetValueNodeValue(pValNode, &b);
    if (TSDB_CODE_SUCCESS == code) {
      pValNode->translate = true;
      pValNode->isNull = false;
      *ppValNode = pValNode;
    } else {
      nodesDestroyNode((SNode*)pValNode);
    }
  }
  return code;
}

int32_t nodesMakeValueNodeFromInt32(int32_t value, SNode** ppNode) {
  SValueNode* pValNode = NULL;
  int32_t     code = nodesMakeNode(QUERY_NODE_VALUE, (SNode**)&pValNode);
  if (TSDB_CODE_SUCCESS == code) {
    pValNode->node.resType.type = TSDB_DATA_TYPE_INT;
    pValNode->node.resType.bytes = tDataTypes[TSDB_DATA_TYPE_INT].bytes;
    code = nodesSetValueNodeValue(pValNode, &value);
    if (TSDB_CODE_SUCCESS == code) {
      pValNode->translate = true;
      pValNode->isNull = false;
      *ppNode = (SNode*)pValNode;
    } else {
      nodesDestroyNode((SNode*)pValNode);
    }
  }
  return code;
}

bool nodesIsStar(SNode* pNode) {
  return (QUERY_NODE_COLUMN == nodeType(pNode)) && ('\0' == ((SColumnNode*)pNode)->tableAlias[0]) &&
         (0 == strcmp(((SColumnNode*)pNode)->colName, "*"));
}

bool nodesIsTableStar(SNode* pNode) {
  return (QUERY_NODE_COLUMN == nodeType(pNode)) && ('\0' != ((SColumnNode*)pNode)->tableAlias[0]) &&
         (0 == strcmp(((SColumnNode*)pNode)->colName, "*"));
}

void nodesSortList(SNodeList** pList, int32_t (*comp)(SNode* pNode1, SNode* pNode2)) {
  if ((*pList)->length == 1) return;

  uint32_t   inSize = 1;
  SListCell* pHead = (*pList)->pHead;
  while (1) {
    SListCell* p = pHead;
    pHead = NULL;
    SListCell* pTail = NULL;

    uint32_t nMerges = 0;
    while (p) {
      ++nMerges;
      SListCell* q = p;
      uint32_t   pSize = 0;
      for (uint32_t i = 0; i < inSize; ++i) {
        ++pSize;
        q = q->pNext;
        if (!q) {
          break;
        }
      }

      uint32_t qSize = inSize;

      while (pSize > 0 || (qSize > 0 && q)) {
        SListCell* pCell;
        if (pSize == 0) {
          pCell = q;
          q = q->pNext;
          --qSize;
        } else if (qSize == 0 || !q) {
          pCell = p;
          p = p->pNext;
          --pSize;
        } else if (comp(q->pNode, p->pNode) >= 0) {
          pCell = p;
          p = p->pNext;
          --pSize;
        } else {
          pCell = q;
          q = q->pNext;
          --qSize;
        }

        if (pTail) {
          pTail->pNext = pCell;
          pCell->pPrev = pTail;
        } else {
          pHead = pCell;
          pHead->pPrev = NULL;
        }
        pTail = pCell;
      }
      p = q;
    }
    pTail->pNext = NULL;

    if (nMerges <= 1) {
      (*pList)->pHead = pHead;
      (*pList)->pTail = pTail;
      return;
    }
    inSize *= 2;
  }
}<|MERGE_RESOLUTION|>--- conflicted
+++ resolved
@@ -451,14 +451,9 @@
       code = makeNode(type, sizeof(SEventWindowNode), &pNode);
       break;
     case QUERY_NODE_COUNT_WINDOW:
-<<<<<<< HEAD
-      code = makeNode(type, sizeof(SCountWindowNode), &pNode);
-      break;
-=======
       code = makeNode(type, sizeof(SCountWindowNode), &pNode); break;
     case QUERY_NODE_ANOMALY_WINDOW:
       code = makeNode(type, sizeof(SAnomalyWindowNode), &pNode); break;
->>>>>>> daa8341a
     case QUERY_NODE_HINT:
       code = makeNode(type, sizeof(SHintNode), &pNode);
       break;
@@ -539,10 +534,6 @@
       code = makeNode(type, sizeof(SDropDnodeStmt), &pNode);
       break;
     case QUERY_NODE_ALTER_DNODE_STMT:
-<<<<<<< HEAD
-      code = makeNode(type, sizeof(SAlterDnodeStmt), &pNode);
-      break;
-=======
       code = makeNode(type, sizeof(SAlterDnodeStmt), &pNode); break;
     case QUERY_NODE_CREATE_ANODE_STMT:
       code = makeNode(type, sizeof(SCreateAnodeStmt), &pNode); break;
@@ -550,7 +541,6 @@
       code = makeNode(type, sizeof(SDropAnodeStmt), &pNode); break;
     case QUERY_NODE_UPDATE_ANODE_STMT:
       code = makeNode(type, sizeof(SUpdateAnodeStmt), &pNode); break;
->>>>>>> daa8341a
     case QUERY_NODE_CREATE_INDEX_STMT:
       code = makeNode(type, sizeof(SCreateIndexStmt), &pNode);
       break;
@@ -786,14 +776,9 @@
       code = makeNode(type, sizeof(SIndefRowsFuncLogicNode), &pNode);
       break;
     case QUERY_NODE_LOGIC_PLAN_INTERP_FUNC:
-<<<<<<< HEAD
-      code = makeNode(type, sizeof(SInterpFuncLogicNode), &pNode);
-      break;
-=======
       code = makeNode(type, sizeof(SInterpFuncLogicNode), &pNode); break;
     case QUERY_NODE_LOGIC_PLAN_FORECAST_FUNC:
       code = makeNode(type, sizeof(SForecastFuncLogicNode), &pNode); break;
->>>>>>> daa8341a
     case QUERY_NODE_LOGIC_PLAN_GROUP_CACHE:
       code = makeNode(type, sizeof(SGroupCacheLogicNode), &pNode);
       break;
@@ -858,14 +843,9 @@
       code = makeNode(type, sizeof(SGroupSortPhysiNode), &pNode);
       break;
     case QUERY_NODE_PHYSICAL_PLAN_HASH_INTERVAL:
-<<<<<<< HEAD
-      code = makeNode(type, sizeof(SIntervalPhysiNode), &pNode);
-      break;
-=======
       code = makeNode(type, sizeof(SIntervalPhysiNode), &pNode); break;
     case QUERY_NODE_PHYSICAL_PLAN_MERGE_INTERVAL:
       code = makeNode(type, sizeof(SMergeIntervalPhysiNode), &pNode); break;
->>>>>>> daa8341a
     case QUERY_NODE_PHYSICAL_PLAN_MERGE_ALIGNED_INTERVAL:
       code = makeNode(type, sizeof(SMergeAlignedIntervalPhysiNode), &pNode);
       break;
@@ -910,14 +890,9 @@
       code = makeNode(type, sizeof(SStreamEventWinodwPhysiNode), &pNode);
       break;
     case QUERY_NODE_PHYSICAL_PLAN_MERGE_COUNT:
-<<<<<<< HEAD
-      code = makeNode(type, sizeof(SCountWinodwPhysiNode), &pNode);
-      break;
-=======
       code = makeNode(type, sizeof(SCountWinodwPhysiNode), &pNode); break;
     case QUERY_NODE_PHYSICAL_PLAN_MERGE_ANOMALY:
       code = makeNode(type, sizeof(SAnomalyWindowPhysiNode), &pNode); break;
->>>>>>> daa8341a
     case QUERY_NODE_PHYSICAL_PLAN_STREAM_COUNT:
       code = makeNode(type, sizeof(SStreamCountWinodwPhysiNode), &pNode);
       break;
@@ -931,14 +906,9 @@
       code = makeNode(type, sizeof(SIndefRowsFuncPhysiNode), &pNode);
       break;
     case QUERY_NODE_PHYSICAL_PLAN_INTERP_FUNC:
-<<<<<<< HEAD
-      code = makeNode(type, sizeof(SInterpFuncLogicNode), &pNode);
-      break;
-=======
       code = makeNode(type, sizeof(SInterpFuncLogicNode), &pNode); break;
     case QUERY_NODE_PHYSICAL_PLAN_FORECAST_FUNC:
       code = makeNode(type, sizeof(SForecastFuncLogicNode), &pNode); break;
->>>>>>> daa8341a
     case QUERY_NODE_PHYSICAL_PLAN_DISPATCH:
       code = makeNode(type, sizeof(SDataDispatcherNode), &pNode);
       break;
