/*
 * Copyright (c) 2019 TAOS Data, Inc. <jhtao@taosdata.com>
 *
 * This program is free software: you can use, redistribute, and/or modify
 * it under the terms of the GNU Affero General Public License, version 3
 * or later ("AGPL"), as published by the Free Software Foundation.
 *
 * This program is distributed in the hope that it will be useful, but WITHOUT
 * ANY WARRANTY; without even the implied warranty of MERCHANTABILITY or
 * FITNESS FOR A PARTICULAR PURPOSE.
 *
 * You should have received a copy of the GNU Affero General Public License
 * along with this program. If not, see <http://www.gnu.org/licenses/>.
 */

#include "cmdnodes.h"
#include "nodesUtil.h"
#include "plannodes.h"
#include "querynodes.h"
#include "taos.h"
#include "taoserror.h"
#include "tdatablock.h"
#include "thash.h"
#include "tref.h"
#include "functionMgt.h"

typedef struct SNodeMemChunk {
  int32_t               availableSize;
  int32_t               usedSize;
  char*                 pBuf;
  struct SNodeMemChunk* pNext;
} SNodeMemChunk;

struct SNodeAllocator {
  int64_t        self;
  int64_t        queryId;
  int32_t        chunkSize;
  int32_t        chunkNum;
  SNodeMemChunk* pCurrChunk;
  SNodeMemChunk* pChunks;
  TdThreadMutex  mutex;
};

static threadlocal SNodeAllocator* g_pNodeAllocator;
static int32_t                     g_allocatorReqRefPool = -1;

char* getJoinTypeString(EJoinType type) {
  static char* joinType[] = {"", "INNER", "LEFT", "RIGHT", "FULL"};
  return joinType[type];
}

char* getJoinSTypeString(EJoinSubType type) {
  static char* joinSType[] = {"", "", "OUTER", "SEMI", "ANTI", "ANY", "ASOF", "WINDOW"};
  return joinSType[type];
}

char* getFullJoinTypeString(EJoinType type, EJoinSubType stype) {
  static char* joinFullType[][8] = {
    {"INNER", "INNER", "INNER", "INNER", "INNER", "INNER ANY", "INNER", "INNER"},
    {"LEFT", "LEFT", "LEFT OUTER", "LEFT SEMI", "LEFT ANTI", "LEFT ANY", "LEFT ASOF", "LEFT WINDOW"},
    {"RIGHT", "RIGHT", "RIGHT OUTER", "RIGHT SEMI", "RIGHT ANTI", "RIGHT ANY", "RIGHT ASOF", "RIGHT WINDOW"},
    {"FULL", "FULL", "FULL OUTER", "FULL", "FULL", "FULL ANY", "FULL", "FULL"}
  };
  return joinFullType[type][stype];
}


int32_t mergeJoinConds(SNode** ppDst, SNode** ppSrc) {
  if (NULL == *ppSrc) {
    return TSDB_CODE_SUCCESS;
  }
  if (NULL == *ppDst) {
    *ppDst = *ppSrc;
    *ppSrc = NULL;
    return TSDB_CODE_SUCCESS;
  }
  if (QUERY_NODE_LOGIC_CONDITION == nodeType(*ppSrc) && ((SLogicConditionNode*)(*ppSrc))->condType == LOGIC_COND_TYPE_AND) {
    TSWAP(*ppDst, *ppSrc);
  }
  int32_t code = 0;
  if (QUERY_NODE_LOGIC_CONDITION == nodeType(*ppDst)) {
    SLogicConditionNode* pDst = (SLogicConditionNode*)*ppDst;
    if (pDst->condType == LOGIC_COND_TYPE_AND) {
      if (QUERY_NODE_LOGIC_CONDITION == nodeType(*ppSrc) && ((SLogicConditionNode*)(*ppSrc))->condType == LOGIC_COND_TYPE_AND) {
        code = nodesListStrictAppendList(pDst->pParameterList, ((SLogicConditionNode*)(*ppSrc))->pParameterList);
        ((SLogicConditionNode*)(*ppSrc))->pParameterList = NULL;
      } else {
        code = nodesListStrictAppend(pDst->pParameterList, *ppSrc);
        *ppSrc = NULL;
      }
      nodesDestroyNode(*ppSrc);
      *ppSrc = NULL;

      return code;
    }
  }

  SLogicConditionNode* pLogicCond = NULL;
  code = nodesMakeNode(QUERY_NODE_LOGIC_CONDITION, (SNode**)&pLogicCond);
  if (TSDB_CODE_SUCCESS != code) {
    return code;
  }
  pLogicCond->node.resType.type = TSDB_DATA_TYPE_BOOL;
  pLogicCond->node.resType.bytes = tDataTypes[TSDB_DATA_TYPE_BOOL].bytes;
  pLogicCond->condType = LOGIC_COND_TYPE_AND;
  pLogicCond->pParameterList = NULL;
  code = nodesListMakeStrictAppend(&pLogicCond->pParameterList, *ppSrc);
  if (TSDB_CODE_SUCCESS == code) {
    *ppSrc = NULL;
    code = nodesListMakeStrictAppend(&pLogicCond->pParameterList, *ppDst);
  }
  if (TSDB_CODE_SUCCESS  == code) {
    *ppDst = (SNode*)pLogicCond;
  }
  return code;
}


static int32_t callocNodeChunk(SNodeAllocator* pAllocator, SNodeMemChunk** pOutChunk) {
  SNodeMemChunk* pNewChunk = taosMemoryCalloc(1, sizeof(SNodeMemChunk) + pAllocator->chunkSize);
  if (NULL == pNewChunk) {
    if (pOutChunk) *pOutChunk = NULL;
    return TSDB_CODE_OUT_OF_MEMORY;
  }
  pNewChunk->pBuf = (char*)(pNewChunk + 1);
  pNewChunk->availableSize = pAllocator->chunkSize;
  pNewChunk->usedSize = 0;
  pNewChunk->pNext = NULL;
  if (NULL != pAllocator->pCurrChunk) {
    pAllocator->pCurrChunk->pNext = pNewChunk;
  }
  pAllocator->pCurrChunk = pNewChunk;
  if (NULL == pAllocator->pChunks) {
    pAllocator->pChunks = pNewChunk;
  }
  ++(pAllocator->chunkNum);
  if (pOutChunk) *pOutChunk = pNewChunk;
  return TSDB_CODE_SUCCESS;
}

static int32_t nodesCallocImpl(int32_t size, void** pOut) {
  if (NULL == g_pNodeAllocator) {
    *pOut = taosMemoryCalloc(1, size);
    if (!pOut) return TSDB_CODE_OUT_OF_MEMORY;
    return TSDB_CODE_SUCCESS;
  }

  if (g_pNodeAllocator->pCurrChunk->usedSize + size > g_pNodeAllocator->pCurrChunk->availableSize) {
    int32_t code = callocNodeChunk(g_pNodeAllocator, NULL);
    if (TSDB_CODE_SUCCESS != code) {
      *pOut = NULL;
      return code;
    }
  }
  void* p = g_pNodeAllocator->pCurrChunk->pBuf + g_pNodeAllocator->pCurrChunk->usedSize;
  g_pNodeAllocator->pCurrChunk->usedSize += size;
  *pOut = p;
  return TSDB_CODE_SUCCESS;;
}

static int32_t nodesCalloc(int32_t num, int32_t size, void** pOut) {
  void* p = NULL;
  int32_t code = nodesCallocImpl(num * size + 1, &p);
  if (TSDB_CODE_SUCCESS != code) {
    return code;
  }
  *(char*)p = (NULL != g_pNodeAllocator) ? 1 : 0;
  *pOut = (char*)p + 1;
  return TSDB_CODE_SUCCESS;
}

void nodesFree(void* p) {
  char* ptr = (char*)p - 1;
  if (0 == *ptr) {
    taosMemoryFree(ptr);
  }
  return;
}

static int32_t createNodeAllocator(int32_t chunkSize, SNodeAllocator** pAllocator) {
  *pAllocator = taosMemoryCalloc(1, sizeof(SNodeAllocator));
  if (NULL == *pAllocator) {
    return TSDB_CODE_OUT_OF_MEMORY;
  }
  (*pAllocator)->chunkSize = chunkSize;
  int32_t code = callocNodeChunk(*pAllocator, NULL);
  if (TSDB_CODE_SUCCESS != code) {
    taosMemoryFreeClear(*pAllocator);
    return code;
  }
  if (0 != taosThreadMutexInit(&(*pAllocator)->mutex, NULL)) {
    return TAOS_SYSTEM_ERROR(errno);
  }
  return TSDB_CODE_SUCCESS;
}

static void destroyNodeAllocator(void* p) {
  if (NULL == p) {
    return;
  }

  SNodeAllocator* pAllocator = p;

  nodesDebug("query id %" PRIx64 " allocator id %" PRIx64 " alloc chunkNum: %d, chunkTotakSize: %d",
             pAllocator->queryId, pAllocator->self, pAllocator->chunkNum, pAllocator->chunkNum * pAllocator->chunkSize);

  SNodeMemChunk* pChunk = pAllocator->pChunks;
  while (NULL != pChunk) {
    SNodeMemChunk* pTemp = pChunk->pNext;
    taosMemoryFree(pChunk);
    pChunk = pTemp;
  }
  (void)taosThreadMutexDestroy(&pAllocator->mutex);
  taosMemoryFree(pAllocator);
}

int32_t nodesInitAllocatorSet() {
  if (g_allocatorReqRefPool >= 0) {
    nodesWarn("nodes already initialized");
    return TSDB_CODE_SUCCESS;
  }

  g_allocatorReqRefPool = taosOpenRef(1024, destroyNodeAllocator);
  if (g_allocatorReqRefPool < 0) {
    nodesError("init nodes failed");
    return TSDB_CODE_OUT_OF_MEMORY;
  }

  return TSDB_CODE_SUCCESS;
}

void nodesDestroyAllocatorSet() {
  if (g_allocatorReqRefPool >= 0) {
    SNodeAllocator* pAllocator = taosIterateRef(g_allocatorReqRefPool, 0);
    int64_t         refId = 0;
    while (NULL != pAllocator) {
      refId = pAllocator->self;
      (void)taosRemoveRef(g_allocatorReqRefPool, refId);
      pAllocator = taosIterateRef(g_allocatorReqRefPool, refId);
    }
    (void)taosCloseRef(g_allocatorReqRefPool);
  }
}

int32_t nodesCreateAllocator(int64_t queryId, int32_t chunkSize, int64_t* pAllocatorId) {
  SNodeAllocator* pAllocator = NULL;
  int32_t         code = createNodeAllocator(chunkSize, &pAllocator);
  if (TSDB_CODE_SUCCESS == code) {
    pAllocator->self = taosAddRef(g_allocatorReqRefPool, pAllocator);
    if (pAllocator->self <= 0) {
      return terrno;
    }
    pAllocator->queryId = queryId;
    *pAllocatorId = pAllocator->self;
  }
  return code;
}

int32_t nodesSimAcquireAllocator(int64_t allocatorId) {
  if (allocatorId <= 0) {
    return TSDB_CODE_SUCCESS;
  }

  SNodeAllocator* pAllocator = taosAcquireRef(g_allocatorReqRefPool, allocatorId);
  if (NULL == pAllocator) {
    return terrno;
  }
  return TSDB_CODE_SUCCESS;
}

int32_t nodesSimReleaseAllocator(int64_t allocatorId) {
  if (allocatorId <= 0) {
    return TSDB_CODE_SUCCESS;
  }

  return taosReleaseRef(g_allocatorReqRefPool, allocatorId);
}

int32_t nodesAcquireAllocator(int64_t allocatorId) {
  if (allocatorId <= 0) {
    return TSDB_CODE_SUCCESS;
  }

  SNodeAllocator* pAllocator = taosAcquireRef(g_allocatorReqRefPool, allocatorId);
  if (NULL == pAllocator) {
    return terrno;
  }
  (void)taosThreadMutexLock(&pAllocator->mutex);
  g_pNodeAllocator = pAllocator;
  return TSDB_CODE_SUCCESS;
}

int32_t nodesReleaseAllocator(int64_t allocatorId) {
  if (allocatorId <= 0) {
    return TSDB_CODE_SUCCESS;
  }

  if (NULL == g_pNodeAllocator) {
    nodesError("allocator id %" PRIx64
               " release failed: The nodesReleaseAllocator function needs to be called after the nodesAcquireAllocator "
               "function is called!",
               allocatorId);
    return TSDB_CODE_FAILED;
  }
  SNodeAllocator* pAllocator = g_pNodeAllocator;
  g_pNodeAllocator = NULL;
  (void)taosThreadMutexUnlock(&pAllocator->mutex);
  return taosReleaseRef(g_allocatorReqRefPool, allocatorId);
}

int64_t nodesMakeAllocatorWeakRef(int64_t allocatorId) {
  if (allocatorId <= 0) {
    return 0;
  }

  SNodeAllocator* pAllocator = taosAcquireRef(g_allocatorReqRefPool, allocatorId);
  if (NULL == pAllocator) {
    nodesError("allocator id %" PRIx64 " weak reference failed", allocatorId);
    return -1;
  }
  return pAllocator->self;
}

int64_t nodesReleaseAllocatorWeakRef(int64_t allocatorId) { return taosReleaseRef(g_allocatorReqRefPool, allocatorId); }

void nodesDestroyAllocator(int64_t allocatorId) {
  if (allocatorId <= 0) {
    return;
  }

  (void)taosRemoveRef(g_allocatorReqRefPool, allocatorId);
}

static int32_t makeNode(ENodeType type, int32_t size, SNode** ppNode) {
  SNode*  p = NULL;
  int32_t code = nodesCalloc(1, size, (void**)&p);
  if (TSDB_CODE_SUCCESS == code) {
    setNodeType(p, type);
    *ppNode = p;
  }
  return code;
}

int32_t nodesMakeNode(ENodeType type, SNode** ppNodeOut) {
  SNode* pNode = NULL;
  int32_t code = 0;
  switch (type) {
    case QUERY_NODE_COLUMN:
      code = makeNode(type, sizeof(SColumnNode), &pNode); break;
    case QUERY_NODE_VALUE:
      code = makeNode(type, sizeof(SValueNode), &pNode); break;
    case QUERY_NODE_OPERATOR:
      code = makeNode(type, sizeof(SOperatorNode), &pNode); break;
    case QUERY_NODE_LOGIC_CONDITION:
      code = makeNode(type, sizeof(SLogicConditionNode), &pNode); break;
    case QUERY_NODE_FUNCTION:
      code = makeNode(type, sizeof(SFunctionNode), &pNode); break;
    case QUERY_NODE_REAL_TABLE:
      code = makeNode(type, sizeof(SRealTableNode), &pNode); break;
    case QUERY_NODE_TEMP_TABLE:
      code = makeNode(type, sizeof(STempTableNode), &pNode); break;
    case QUERY_NODE_JOIN_TABLE:
      code = makeNode(type, sizeof(SJoinTableNode), &pNode); break;
    case QUERY_NODE_GROUPING_SET:
      code = makeNode(type, sizeof(SGroupingSetNode), &pNode); break;
    case QUERY_NODE_ORDER_BY_EXPR:
      code = makeNode(type, sizeof(SOrderByExprNode), &pNode); break;
    case QUERY_NODE_LIMIT:
      code = makeNode(type, sizeof(SLimitNode), &pNode); break;
    case QUERY_NODE_STATE_WINDOW:
      code = makeNode(type, sizeof(SStateWindowNode), &pNode); break;
    case QUERY_NODE_SESSION_WINDOW:
      code = makeNode(type, sizeof(SSessionWindowNode), &pNode); break;
    case QUERY_NODE_INTERVAL_WINDOW:
      code = makeNode(type, sizeof(SIntervalWindowNode), &pNode); break;
    case QUERY_NODE_NODE_LIST:
      code = makeNode(type, sizeof(SNodeListNode), &pNode); break;
    case QUERY_NODE_FILL:
      code = makeNode(type, sizeof(SFillNode), &pNode); break;
    case QUERY_NODE_RAW_EXPR:
      code = makeNode(type, sizeof(SRawExprNode), &pNode); break;
    case QUERY_NODE_TARGET:
      code = makeNode(type, sizeof(STargetNode), &pNode); break;
    case QUERY_NODE_DATABLOCK_DESC:
      code = makeNode(type, sizeof(SDataBlockDescNode), &pNode); break;
    case QUERY_NODE_SLOT_DESC:
      code = makeNode(type, sizeof(SSlotDescNode), &pNode); break;
    case QUERY_NODE_COLUMN_DEF:
      code = makeNode(type, sizeof(SColumnDefNode), &pNode); break;
    case QUERY_NODE_DOWNSTREAM_SOURCE:
      code = makeNode(type, sizeof(SDownstreamSourceNode), &pNode); break;
    case QUERY_NODE_DATABASE_OPTIONS:
      code = makeNode(type, sizeof(SDatabaseOptions), &pNode); break;
    case QUERY_NODE_TABLE_OPTIONS:
      code = makeNode(type, sizeof(STableOptions), &pNode); break;
    case QUERY_NODE_COLUMN_OPTIONS:
      code = makeNode(type, sizeof(SColumnOptions), &pNode); break;
    case QUERY_NODE_INDEX_OPTIONS:
      code = makeNode(type, sizeof(SIndexOptions), &pNode); break;
    case QUERY_NODE_EXPLAIN_OPTIONS:
      code = makeNode(type, sizeof(SExplainOptions), &pNode); break;
    case QUERY_NODE_STREAM_OPTIONS:
      code = makeNode(type, sizeof(SStreamOptions), &pNode); break;
    case QUERY_NODE_LEFT_VALUE:
      code = makeNode(type, sizeof(SLeftValueNode), &pNode); break;
    case QUERY_NODE_COLUMN_REF:
      code = makeNode(type, sizeof(SColumnRefNode), &pNode); break;
    case QUERY_NODE_WHEN_THEN:
      code = makeNode(type, sizeof(SWhenThenNode), &pNode); break;
    case QUERY_NODE_CASE_WHEN:
      code = makeNode(type, sizeof(SCaseWhenNode), &pNode); break;
    case QUERY_NODE_EVENT_WINDOW:
      code = makeNode(type, sizeof(SEventWindowNode), &pNode); break;
    case QUERY_NODE_COUNT_WINDOW:
      code = makeNode(type, sizeof(SCountWindowNode), &pNode); break;
    case QUERY_NODE_HINT:
      code = makeNode(type, sizeof(SHintNode), &pNode); break;
    case QUERY_NODE_VIEW:
      code = makeNode(type, sizeof(SViewNode), &pNode); break;
    case QUERY_NODE_WINDOW_OFFSET:
      code = makeNode(type, sizeof(SWindowOffsetNode), &pNode); break;
    case QUERY_NODE_SET_OPERATOR:
      code = makeNode(type, sizeof(SSetOperator), &pNode); break;
    case QUERY_NODE_SELECT_STMT:
      code = makeNode(type, sizeof(SSelectStmt), &pNode); break;
    case QUERY_NODE_VNODE_MODIFY_STMT:
      code = makeNode(type, sizeof(SVnodeModifyOpStmt), &pNode); break;
    case QUERY_NODE_CREATE_DATABASE_STMT:
      code = makeNode(type, sizeof(SCreateDatabaseStmt), &pNode); break;
    case QUERY_NODE_DROP_DATABASE_STMT:
      code = makeNode(type, sizeof(SDropDatabaseStmt), &pNode); break;
    case QUERY_NODE_ALTER_DATABASE_STMT:
      code = makeNode(type, sizeof(SAlterDatabaseStmt), &pNode); break;
    case QUERY_NODE_FLUSH_DATABASE_STMT:
      code = makeNode(type, sizeof(SFlushDatabaseStmt), &pNode); break;
    case QUERY_NODE_TRIM_DATABASE_STMT:
      code = makeNode(type, sizeof(STrimDatabaseStmt), &pNode); break;
    case QUERY_NODE_S3MIGRATE_DATABASE_STMT:
      code = makeNode(type, sizeof(SS3MigrateDatabaseStmt), &pNode); break;
    case QUERY_NODE_CREATE_TABLE_STMT:
      code = makeNode(type, sizeof(SCreateTableStmt), &pNode); break;
    case QUERY_NODE_CREATE_SUBTABLE_CLAUSE:
      code = makeNode(type, sizeof(SCreateSubTableClause), &pNode); break;
    case QUERY_NODE_CREATE_SUBTABLE_FROM_FILE_CLAUSE:
      code = makeNode(type, sizeof(SCreateSubTableFromFileClause), &pNode); break;
    case QUERY_NODE_CREATE_MULTI_TABLES_STMT:
      code = makeNode(type, sizeof(SCreateMultiTablesStmt), &pNode); break;
    case QUERY_NODE_DROP_TABLE_CLAUSE:
      code = makeNode(type, sizeof(SDropTableClause), &pNode); break;
    case QUERY_NODE_DROP_TABLE_STMT:
      code = makeNode(type, sizeof(SDropTableStmt), &pNode); break;
    case QUERY_NODE_DROP_SUPER_TABLE_STMT:
      code = makeNode(type, sizeof(SDropSuperTableStmt), &pNode); break;
    case QUERY_NODE_ALTER_TABLE_STMT:
    case QUERY_NODE_ALTER_SUPER_TABLE_STMT:
      code = makeNode(type, sizeof(SAlterTableStmt), &pNode); break;
    case QUERY_NODE_CREATE_USER_STMT:
      code = makeNode(type, sizeof(SCreateUserStmt), &pNode); break;
    case QUERY_NODE_ALTER_USER_STMT:
      code = makeNode(type, sizeof(SAlterUserStmt), &pNode); break;
    case QUERY_NODE_DROP_USER_STMT:
      code = makeNode(type, sizeof(SDropUserStmt), &pNode); break;
    case QUERY_NODE_USE_DATABASE_STMT:
      code = makeNode(type, sizeof(SUseDatabaseStmt), &pNode); break;
    case QUERY_NODE_CREATE_DNODE_STMT:
      code = makeNode(type, sizeof(SCreateDnodeStmt), &pNode); break;
    case QUERY_NODE_DROP_DNODE_STMT:
      code = makeNode(type, sizeof(SDropDnodeStmt), &pNode); break;
    case QUERY_NODE_ALTER_DNODE_STMT:
      code = makeNode(type, sizeof(SAlterDnodeStmt), &pNode); break;
    case QUERY_NODE_CREATE_INDEX_STMT:
      code = makeNode(type, sizeof(SCreateIndexStmt), &pNode); break;
    case QUERY_NODE_DROP_INDEX_STMT:
      code = makeNode(type, sizeof(SDropIndexStmt), &pNode); break;
    case QUERY_NODE_CREATE_QNODE_STMT:
    case QUERY_NODE_CREATE_BNODE_STMT:
    case QUERY_NODE_CREATE_SNODE_STMT:
    case QUERY_NODE_CREATE_MNODE_STMT:
      code = makeNode(type, sizeof(SCreateComponentNodeStmt), &pNode); break;
    case QUERY_NODE_DROP_QNODE_STMT:
    case QUERY_NODE_DROP_BNODE_STMT:
    case QUERY_NODE_DROP_SNODE_STMT:
    case QUERY_NODE_DROP_MNODE_STMT:
      code = makeNode(type, sizeof(SDropComponentNodeStmt), &pNode); break;
    case QUERY_NODE_CREATE_TOPIC_STMT:
      code = makeNode(type, sizeof(SCreateTopicStmt), &pNode); break;
    case QUERY_NODE_DROP_TOPIC_STMT:
      code = makeNode(type, sizeof(SDropTopicStmt), &pNode); break;
    case QUERY_NODE_DROP_CGROUP_STMT:
      code = makeNode(type, sizeof(SDropCGroupStmt), &pNode); break;
    case QUERY_NODE_ALTER_LOCAL_STMT:
      code = makeNode(type, sizeof(SAlterLocalStmt), &pNode); break;
    case QUERY_NODE_EXPLAIN_STMT:
      code = makeNode(type, sizeof(SExplainStmt), &pNode); break;
    case QUERY_NODE_DESCRIBE_STMT:
      code = makeNode(type, sizeof(SDescribeStmt), &pNode); break;
    case QUERY_NODE_RESET_QUERY_CACHE_STMT:
      code = makeNode(type, sizeof(SNode), &pNode); break;
    case QUERY_NODE_COMPACT_DATABASE_STMT:
      code = makeNode(type, sizeof(SCompactDatabaseStmt), &pNode); break;
    case QUERY_NODE_CREATE_FUNCTION_STMT:
      code = makeNode(type, sizeof(SCreateFunctionStmt), &pNode); break;
    case QUERY_NODE_DROP_FUNCTION_STMT:
      code = makeNode(type, sizeof(SDropFunctionStmt), &pNode); break;
    case QUERY_NODE_CREATE_STREAM_STMT:
      code = makeNode(type, sizeof(SCreateStreamStmt), &pNode); break;
    case QUERY_NODE_DROP_STREAM_STMT:
      code = makeNode(type, sizeof(SDropStreamStmt), &pNode); break;
    case QUERY_NODE_PAUSE_STREAM_STMT:
      code = makeNode(type, sizeof(SPauseStreamStmt), &pNode); break;
    case QUERY_NODE_RESUME_STREAM_STMT:
      code = makeNode(type, sizeof(SResumeStreamStmt), &pNode); break;
    case QUERY_NODE_BALANCE_VGROUP_STMT:
      code = makeNode(type, sizeof(SBalanceVgroupStmt), &pNode); break;
    case QUERY_NODE_BALANCE_VGROUP_LEADER_STMT:
      code = makeNode(type, sizeof(SBalanceVgroupLeaderStmt), &pNode); break;
    case QUERY_NODE_BALANCE_VGROUP_LEADER_DATABASE_STMT:
      code = makeNode(type, sizeof(SBalanceVgroupLeaderStmt), &pNode); break;
    case QUERY_NODE_MERGE_VGROUP_STMT:
      code = makeNode(type, sizeof(SMergeVgroupStmt), &pNode); break;
    case QUERY_NODE_REDISTRIBUTE_VGROUP_STMT:
      code = makeNode(type, sizeof(SRedistributeVgroupStmt), &pNode); break;
    case QUERY_NODE_SPLIT_VGROUP_STMT:
      code = makeNode(type, sizeof(SSplitVgroupStmt), &pNode); break;
    case QUERY_NODE_SYNCDB_STMT:
      break;
    case QUERY_NODE_GRANT_STMT:
      code = makeNode(type, sizeof(SGrantStmt), &pNode); break;
    case QUERY_NODE_REVOKE_STMT:
      code = makeNode(type, sizeof(SRevokeStmt), &pNode); break;
    case QUERY_NODE_ALTER_CLUSTER_STMT:
      code = makeNode(type, sizeof(SAlterClusterStmt), &pNode); break;
    case QUERY_NODE_SHOW_DNODES_STMT:
    case QUERY_NODE_SHOW_MNODES_STMT:
    case QUERY_NODE_SHOW_MODULES_STMT:
    case QUERY_NODE_SHOW_QNODES_STMT:
    case QUERY_NODE_SHOW_SNODES_STMT:
    case QUERY_NODE_SHOW_BNODES_STMT:
    case QUERY_NODE_SHOW_ARBGROUPS_STMT:
    case QUERY_NODE_SHOW_CLUSTER_STMT:
    case QUERY_NODE_SHOW_DATABASES_STMT:
    case QUERY_NODE_SHOW_FUNCTIONS_STMT:
    case QUERY_NODE_SHOW_INDEXES_STMT:
    case QUERY_NODE_SHOW_STABLES_STMT:
    case QUERY_NODE_SHOW_STREAMS_STMT:
    case QUERY_NODE_SHOW_TABLES_STMT:
    case QUERY_NODE_SHOW_USERS_STMT:
    case QUERY_NODE_SHOW_USERS_FULL_STMT:
    case QUERY_NODE_SHOW_LICENCES_STMT:
    case QUERY_NODE_SHOW_VGROUPS_STMT:
    case QUERY_NODE_SHOW_TOPICS_STMT:
    case QUERY_NODE_SHOW_CONSUMERS_STMT:
    case QUERY_NODE_SHOW_CONNECTIONS_STMT:
    case QUERY_NODE_SHOW_QUERIES_STMT:
    case QUERY_NODE_SHOW_VNODES_STMT:
    case QUERY_NODE_SHOW_APPS_STMT:
    case QUERY_NODE_SHOW_SCORES_STMT:
    case QUERY_NODE_SHOW_VARIABLES_STMT:
    case QUERY_NODE_SHOW_LOCAL_VARIABLES_STMT:
    case QUERY_NODE_SHOW_TRANSACTIONS_STMT:
    case QUERY_NODE_SHOW_SUBSCRIPTIONS_STMT:
    case QUERY_NODE_SHOW_TAGS_STMT:
    case QUERY_NODE_SHOW_USER_PRIVILEGES_STMT:
    case QUERY_NODE_SHOW_VIEWS_STMT:
    case QUERY_NODE_SHOW_GRANTS_FULL_STMT:
    case QUERY_NODE_SHOW_GRANTS_LOGS_STMT:
    case QUERY_NODE_SHOW_CLUSTER_MACHINES_STMT:
    case QUERY_NODE_SHOW_ENCRYPTIONS_STMT:
    case QUERY_NODE_SHOW_TSMAS_STMT:
      code = makeNode(type, sizeof(SShowStmt), &pNode); break;
    case QUERY_NODE_SHOW_TABLE_TAGS_STMT:
      code = makeNode(type, sizeof(SShowTableTagsStmt), &pNode); break;
    case QUERY_NODE_SHOW_DNODE_VARIABLES_STMT:
      code = makeNode(type, sizeof(SShowDnodeVariablesStmt), &pNode); break;
    case QUERY_NODE_SHOW_CREATE_DATABASE_STMT:
      code = makeNode(type, sizeof(SShowCreateDatabaseStmt), &pNode); break;
    case QUERY_NODE_SHOW_DB_ALIVE_STMT:
    case QUERY_NODE_SHOW_CLUSTER_ALIVE_STMT:
      code = makeNode(type, sizeof(SShowAliveStmt), &pNode); break;
    case QUERY_NODE_SHOW_CREATE_TABLE_STMT:
    case QUERY_NODE_SHOW_CREATE_STABLE_STMT:
      code = makeNode(type, sizeof(SShowCreateTableStmt), &pNode); break;
    case QUERY_NODE_SHOW_CREATE_VIEW_STMT:
      code = makeNode(type, sizeof(SShowCreateViewStmt), &pNode); break;
    case QUERY_NODE_SHOW_TABLE_DISTRIBUTED_STMT:
      code = makeNode(type, sizeof(SShowTableDistributedStmt), &pNode); break;
    case QUERY_NODE_SHOW_COMPACTS_STMT:
      code = makeNode(type, sizeof(SShowCompactsStmt), &pNode); break;
    case QUERY_NODE_SHOW_COMPACT_DETAILS_STMT:
      code = makeNode(type, sizeof(SShowCompactDetailsStmt), &pNode); break;
    case QUERY_NODE_KILL_QUERY_STMT:
      code = makeNode(type, sizeof(SKillQueryStmt), &pNode); break;
    case QUERY_NODE_KILL_TRANSACTION_STMT:
    case QUERY_NODE_KILL_CONNECTION_STMT:
    case QUERY_NODE_KILL_COMPACT_STMT:
      code = makeNode(type, sizeof(SKillStmt), &pNode); break;
    case QUERY_NODE_DELETE_STMT:
      code = makeNode(type, sizeof(SDeleteStmt), &pNode); break;
    case QUERY_NODE_INSERT_STMT:
      code = makeNode(type, sizeof(SInsertStmt), &pNode); break;
    case QUERY_NODE_QUERY:
      code = makeNode(type, sizeof(SQuery), &pNode); break;
    case QUERY_NODE_RESTORE_DNODE_STMT:
    case QUERY_NODE_RESTORE_QNODE_STMT:
    case QUERY_NODE_RESTORE_MNODE_STMT:
    case QUERY_NODE_RESTORE_VNODE_STMT:
      code = makeNode(type, sizeof(SRestoreComponentNodeStmt), &pNode); break;
    case QUERY_NODE_CREATE_VIEW_STMT:
      code = makeNode(type, sizeof(SCreateViewStmt), &pNode); break;
    case QUERY_NODE_DROP_VIEW_STMT:
      code = makeNode(type, sizeof(SDropViewStmt), &pNode); break;
    case QUERY_NODE_CREATE_TSMA_STMT:
      code = makeNode(type, sizeof(SCreateTSMAStmt), &pNode); break;
    case QUERY_NODE_DROP_TSMA_STMT:
      code = makeNode(type, sizeof(SDropTSMAStmt), &pNode); break;
    case QUERY_NODE_TSMA_OPTIONS:
      code = makeNode(type, sizeof(STSMAOptions), &pNode); break;
    case QUERY_NODE_LOGIC_PLAN_SCAN:
      code = makeNode(type, sizeof(SScanLogicNode), &pNode); break;
    case QUERY_NODE_LOGIC_PLAN_JOIN:
      code = makeNode(type, sizeof(SJoinLogicNode), &pNode); break;
    case QUERY_NODE_LOGIC_PLAN_AGG:
      code = makeNode(type, sizeof(SAggLogicNode), &pNode); break;
    case QUERY_NODE_LOGIC_PLAN_PROJECT:
      code = makeNode(type, sizeof(SProjectLogicNode), &pNode); break;
    case QUERY_NODE_LOGIC_PLAN_VNODE_MODIFY:
      code = makeNode(type, sizeof(SVnodeModifyLogicNode), &pNode); break;
    case QUERY_NODE_LOGIC_PLAN_EXCHANGE:
      code = makeNode(type, sizeof(SExchangeLogicNode), &pNode); break;
    case QUERY_NODE_LOGIC_PLAN_MERGE:
      code = makeNode(type, sizeof(SMergeLogicNode), &pNode); break;
    case QUERY_NODE_LOGIC_PLAN_WINDOW:
      code = makeNode(type, sizeof(SWindowLogicNode), &pNode); break;
    case QUERY_NODE_LOGIC_PLAN_FILL:
      code = makeNode(type, sizeof(SFillLogicNode), &pNode); break;
    case QUERY_NODE_LOGIC_PLAN_SORT:
      code = makeNode(type, sizeof(SSortLogicNode), &pNode); break;
    case QUERY_NODE_LOGIC_PLAN_PARTITION:
      code = makeNode(type, sizeof(SPartitionLogicNode), &pNode); break;
    case QUERY_NODE_LOGIC_PLAN_INDEF_ROWS_FUNC:
      code = makeNode(type, sizeof(SIndefRowsFuncLogicNode), &pNode); break;
    case QUERY_NODE_LOGIC_PLAN_INTERP_FUNC:
      code = makeNode(type, sizeof(SInterpFuncLogicNode), &pNode); break;
    case QUERY_NODE_LOGIC_PLAN_GROUP_CACHE:
      code = makeNode(type, sizeof(SGroupCacheLogicNode), &pNode); break;
    case QUERY_NODE_LOGIC_PLAN_DYN_QUERY_CTRL:
      code = makeNode(type, sizeof(SDynQueryCtrlLogicNode), &pNode); break;
    case QUERY_NODE_LOGIC_SUBPLAN:
      code = makeNode(type, sizeof(SLogicSubplan), &pNode); break;
    case QUERY_NODE_LOGIC_PLAN:
      code = makeNode(type, sizeof(SQueryLogicPlan), &pNode); break;
    case QUERY_NODE_PHYSICAL_PLAN_TAG_SCAN:
      code = makeNode(type, sizeof(STagScanPhysiNode), &pNode); break;
    case QUERY_NODE_PHYSICAL_PLAN_TABLE_SCAN:
      code = makeNode(type, sizeof(STableScanPhysiNode), &pNode); break;
    case QUERY_NODE_PHYSICAL_PLAN_TABLE_SEQ_SCAN:
      code = makeNode(type, sizeof(STableSeqScanPhysiNode), &pNode); break;
    case QUERY_NODE_PHYSICAL_PLAN_TABLE_MERGE_SCAN:
      code = makeNode(type, sizeof(STableMergeScanPhysiNode), &pNode); break;
    case QUERY_NODE_PHYSICAL_PLAN_STREAM_SCAN:
      code = makeNode(type, sizeof(SStreamScanPhysiNode), &pNode); break;
    case QUERY_NODE_PHYSICAL_PLAN_SYSTABLE_SCAN:
      code = makeNode(type, sizeof(SSystemTableScanPhysiNode), &pNode); break;
    case QUERY_NODE_PHYSICAL_PLAN_BLOCK_DIST_SCAN:
      code = makeNode(type, sizeof(SBlockDistScanPhysiNode), &pNode); break;
    case QUERY_NODE_PHYSICAL_PLAN_LAST_ROW_SCAN:
      code = makeNode(type, sizeof(SLastRowScanPhysiNode), &pNode); break;
    case QUERY_NODE_PHYSICAL_PLAN_TABLE_COUNT_SCAN:
      code = makeNode(type, sizeof(STableCountScanPhysiNode), &pNode); break;
    case QUERY_NODE_PHYSICAL_PLAN_PROJECT:
      code = makeNode(type, sizeof(SProjectPhysiNode), &pNode); break;
    case QUERY_NODE_PHYSICAL_PLAN_MERGE_JOIN:
      code = makeNode(type, sizeof(SSortMergeJoinPhysiNode), &pNode); break;
    case QUERY_NODE_PHYSICAL_PLAN_HASH_JOIN:
      code = makeNode(type, sizeof(SHashJoinPhysiNode), &pNode); break;
    case QUERY_NODE_PHYSICAL_PLAN_HASH_AGG:
      code = makeNode(type, sizeof(SAggPhysiNode), &pNode); break;
    case QUERY_NODE_PHYSICAL_PLAN_EXCHANGE:
      code = makeNode(type, sizeof(SExchangePhysiNode), &pNode); break;
    case QUERY_NODE_PHYSICAL_PLAN_MERGE:
      code = makeNode(type, sizeof(SMergePhysiNode), &pNode); break;
    case QUERY_NODE_PHYSICAL_PLAN_SORT:
      code = makeNode(type, sizeof(SSortPhysiNode), &pNode); break;
    case QUERY_NODE_PHYSICAL_PLAN_GROUP_SORT:
      code = makeNode(type, sizeof(SGroupSortPhysiNode), &pNode); break;
    case QUERY_NODE_PHYSICAL_PLAN_HASH_INTERVAL:
      code = makeNode(type, sizeof(SIntervalPhysiNode), &pNode); break;
    case QUERY_NODE_PHYSICAL_PLAN_MERGE_ALIGNED_INTERVAL:
      code = makeNode(type, sizeof(SMergeAlignedIntervalPhysiNode), &pNode); break;
    case QUERY_NODE_PHYSICAL_PLAN_STREAM_INTERVAL:
      code = makeNode(type, sizeof(SStreamIntervalPhysiNode), &pNode); break;
    case QUERY_NODE_PHYSICAL_PLAN_STREAM_FINAL_INTERVAL:
      code = makeNode(type, sizeof(SStreamFinalIntervalPhysiNode), &pNode); break;
    case QUERY_NODE_PHYSICAL_PLAN_STREAM_SEMI_INTERVAL:
      code = makeNode(type, sizeof(SStreamSemiIntervalPhysiNode), &pNode); break;
    case QUERY_NODE_PHYSICAL_PLAN_STREAM_MID_INTERVAL:
      code = makeNode(type, sizeof(SStreamMidIntervalPhysiNode), &pNode); break;
    case QUERY_NODE_PHYSICAL_PLAN_FILL:
    case QUERY_NODE_PHYSICAL_PLAN_STREAM_FILL:
      code = makeNode(type, sizeof(SFillPhysiNode), &pNode); break;
    case QUERY_NODE_PHYSICAL_PLAN_MERGE_SESSION:
      code = makeNode(type, sizeof(SSessionWinodwPhysiNode), &pNode); break;
    case QUERY_NODE_PHYSICAL_PLAN_STREAM_SESSION:
      code = makeNode(type, sizeof(SStreamSessionWinodwPhysiNode), &pNode); break;
    case QUERY_NODE_PHYSICAL_PLAN_STREAM_SEMI_SESSION:
      code = makeNode(type, sizeof(SStreamSemiSessionWinodwPhysiNode), &pNode); break;
    case QUERY_NODE_PHYSICAL_PLAN_STREAM_FINAL_SESSION:
      code = makeNode(type, sizeof(SStreamFinalSessionWinodwPhysiNode), &pNode); break;
    case QUERY_NODE_PHYSICAL_PLAN_MERGE_STATE:
      code = makeNode(type, sizeof(SStateWinodwPhysiNode), &pNode); break;
    case QUERY_NODE_PHYSICAL_PLAN_STREAM_STATE:
      code = makeNode(type, sizeof(SStreamStateWinodwPhysiNode), &pNode); break;
    case QUERY_NODE_PHYSICAL_PLAN_MERGE_EVENT:
      code = makeNode(type, sizeof(SEventWinodwPhysiNode), &pNode); break;
    case QUERY_NODE_PHYSICAL_PLAN_STREAM_EVENT:
      code = makeNode(type, sizeof(SStreamEventWinodwPhysiNode), &pNode); break;
    case QUERY_NODE_PHYSICAL_PLAN_MERGE_COUNT:
      code = makeNode(type, sizeof(SCountWinodwPhysiNode), &pNode); break;
    case QUERY_NODE_PHYSICAL_PLAN_STREAM_COUNT:
      code = makeNode(type, sizeof(SStreamCountWinodwPhysiNode), &pNode); break;
    case QUERY_NODE_PHYSICAL_PLAN_PARTITION:
      code = makeNode(type, sizeof(SPartitionPhysiNode), &pNode); break;
    case QUERY_NODE_PHYSICAL_PLAN_STREAM_PARTITION:
      code = makeNode(type, sizeof(SStreamPartitionPhysiNode), &pNode); break;
    case QUERY_NODE_PHYSICAL_PLAN_INDEF_ROWS_FUNC:
      code = makeNode(type, sizeof(SIndefRowsFuncPhysiNode), &pNode); break;
    case QUERY_NODE_PHYSICAL_PLAN_INTERP_FUNC:
      code = makeNode(type, sizeof(SInterpFuncLogicNode), &pNode); break;
    case QUERY_NODE_PHYSICAL_PLAN_DISPATCH:
      code = makeNode(type, sizeof(SDataDispatcherNode), &pNode); break;
    case QUERY_NODE_PHYSICAL_PLAN_INSERT:
      code = makeNode(type, sizeof(SDataInserterNode), &pNode); break;
    case QUERY_NODE_PHYSICAL_PLAN_QUERY_INSERT:
      code = makeNode(type, sizeof(SQueryInserterNode), &pNode); break;
    case QUERY_NODE_PHYSICAL_PLAN_DELETE:
      code = makeNode(type, sizeof(SDataDeleterNode), &pNode); break;
    case QUERY_NODE_PHYSICAL_PLAN_GROUP_CACHE:
      code = makeNode(type, sizeof(SGroupCachePhysiNode), &pNode); break;
    case QUERY_NODE_PHYSICAL_PLAN_DYN_QUERY_CTRL:
      code = makeNode(type, sizeof(SDynQueryCtrlPhysiNode), &pNode); break;
    case QUERY_NODE_PHYSICAL_SUBPLAN:
      code = makeNode(type, sizeof(SSubplan), &pNode); break;
    case QUERY_NODE_PHYSICAL_PLAN:
<<<<<<< HEAD
      return makeNode(type, sizeof(SQueryPlan));
    case QUERY_NODE_PHYSICAL_PLAN_STREAM_INTERP_FUNC:
      return makeNode(type, sizeof(SStreamInterpFuncPhysiNode));
=======
      code = makeNode(type, sizeof(SQueryPlan), &pNode); break;
>>>>>>> a2579d59
    default:
      break;
  }
  if (TSDB_CODE_SUCCESS != code)
    nodesError("nodesMakeNode unknown node = %s", nodesNodeName(type));
  else
    *ppNodeOut = pNode;
  return code;
}

static void destroyVgDataBlockArray(SArray* pArray) {
  size_t size = taosArrayGetSize(pArray);
  for (size_t i = 0; i < size; ++i) {
    SVgDataBlocks* pVg = taosArrayGetP(pArray, i);
    taosMemoryFreeClear(pVg->pData);
    taosMemoryFreeClear(pVg);
  }
  taosArrayDestroy(pArray);
}

static void destroyLogicNode(SLogicNode* pNode) {
  nodesDestroyList(pNode->pTargets);
  nodesDestroyNode(pNode->pConditions);
  nodesDestroyList(pNode->pChildren);
  nodesDestroyNode(pNode->pLimit);
  nodesDestroyNode(pNode->pSlimit);
  nodesDestroyList(pNode->pHint);
}

static void destroyPhysiNode(SPhysiNode* pNode) {
  nodesDestroyList(pNode->pChildren);
  nodesDestroyNode(pNode->pConditions);
  nodesDestroyNode((SNode*)pNode->pOutputDataBlockDesc);
  nodesDestroyNode(pNode->pLimit);
  nodesDestroyNode(pNode->pSlimit);
}

static void destroyWinodwPhysiNode(SWindowPhysiNode* pNode) {
  destroyPhysiNode((SPhysiNode*)pNode);
  nodesDestroyList(pNode->pExprs);
  nodesDestroyList(pNode->pFuncs);
  nodesDestroyNode(pNode->pTspk);
  nodesDestroyNode(pNode->pTsEnd);
}

static void destroyPartitionPhysiNode(SPartitionPhysiNode* pNode) {
  destroyPhysiNode((SPhysiNode*)pNode);
  nodesDestroyList(pNode->pExprs);
  nodesDestroyList(pNode->pPartitionKeys);
  nodesDestroyList(pNode->pTargets);
}

static void destroyScanPhysiNode(SScanPhysiNode* pNode) {
  destroyPhysiNode((SPhysiNode*)pNode);
  nodesDestroyList(pNode->pScanCols);
  nodesDestroyList(pNode->pScanPseudoCols);
}

static void destroyDataSinkNode(SDataSinkNode* pNode) { nodesDestroyNode((SNode*)pNode->pInputDataBlockDesc); }

static void destroyExprNode(SExprNode* pExpr) { taosArrayDestroy(pExpr->pAssociation); }

static void destroyTableCfg(STableCfg* pCfg) {
  if (NULL == pCfg) {
    return;
  }
  taosArrayDestroy(pCfg->pFuncs);
  taosMemoryFree(pCfg->pComment);
  taosMemoryFree(pCfg->pSchemas);
  taosMemoryFree(pCfg->pSchemaExt);
  taosMemoryFree(pCfg->pTags);
  taosMemoryFree(pCfg);
}

static void destroySmaIndex(void* pIndex) { taosMemoryFree(((STableIndexInfo*)pIndex)->expr); }

static void destroyFuncParam(void* pValue) { taosMemoryFree(((SFunctParam*)pValue)->pCol); }

static void destroyHintValue(EHintOption option, void* value) {
  switch (option) {
    default:
      break;
  }

  taosMemoryFree(value);
}

void nodesDestroyNode(SNode* pNode) {
  if (NULL == pNode) {
    return;
  }

  switch (nodeType(pNode)) {
    case QUERY_NODE_COLUMN:
      destroyExprNode((SExprNode*)pNode);
      break;
    case QUERY_NODE_VALUE: {
      SValueNode* pValue = (SValueNode*)pNode;
      destroyExprNode((SExprNode*)pNode);
      taosMemoryFreeClear(pValue->literal);
      if (IS_VAR_DATA_TYPE(pValue->node.resType.type)) {
        taosMemoryFreeClear(pValue->datum.p);
      }
      break;
    }
    case QUERY_NODE_OPERATOR: {
      SOperatorNode* pOp = (SOperatorNode*)pNode;
      destroyExprNode((SExprNode*)pNode);
      nodesDestroyNode(pOp->pLeft);
      nodesDestroyNode(pOp->pRight);
      break;
    }
    case QUERY_NODE_LOGIC_CONDITION:
      destroyExprNode((SExprNode*)pNode);
      nodesDestroyList(((SLogicConditionNode*)pNode)->pParameterList);
      break;
    case QUERY_NODE_FUNCTION:
      destroyExprNode((SExprNode*)pNode);
      nodesDestroyList(((SFunctionNode*)pNode)->pParameterList);
      break;
    case QUERY_NODE_REAL_TABLE: {
      SRealTableNode* pReal = (SRealTableNode*)pNode;
      taosMemoryFreeClear(pReal->pMeta);
      taosMemoryFreeClear(pReal->pVgroupList);
      taosArrayDestroyEx(pReal->pSmaIndexes, destroySmaIndex);
      taosArrayDestroyP(pReal->tsmaTargetTbVgInfo, taosMemoryFree);
      taosArrayDestroy(pReal->tsmaTargetTbInfo);
      break;
    }
    case QUERY_NODE_TEMP_TABLE:
      nodesDestroyNode(((STempTableNode*)pNode)->pSubquery);
      break;
    case QUERY_NODE_JOIN_TABLE: {
      SJoinTableNode* pJoin = (SJoinTableNode*)pNode;
      nodesDestroyNode(pJoin->pWindowOffset);
      nodesDestroyNode(pJoin->pJLimit);
      nodesDestroyNode(pJoin->addPrimCond);
      nodesDestroyNode(pJoin->pLeft);
      nodesDestroyNode(pJoin->pRight);
      nodesDestroyNode(pJoin->pOnCond);
      break;
    }
    case QUERY_NODE_GROUPING_SET:
      nodesDestroyList(((SGroupingSetNode*)pNode)->pParameterList);
      break;
    case QUERY_NODE_ORDER_BY_EXPR:
      nodesDestroyNode(((SOrderByExprNode*)pNode)->pExpr);
      break;
    case QUERY_NODE_LIMIT:  // no pointer field
      break;
    case QUERY_NODE_STATE_WINDOW: {
      SStateWindowNode* pState = (SStateWindowNode*)pNode;
      nodesDestroyNode(pState->pCol);
      nodesDestroyNode(pState->pExpr);
      break;
    }
    case QUERY_NODE_SESSION_WINDOW: {
      SSessionWindowNode* pSession = (SSessionWindowNode*)pNode;
      nodesDestroyNode((SNode*)pSession->pCol);
      nodesDestroyNode((SNode*)pSession->pGap);
      break;
    }
    case QUERY_NODE_INTERVAL_WINDOW: {
      SIntervalWindowNode* pJoin = (SIntervalWindowNode*)pNode;
      nodesDestroyNode(pJoin->pCol);
      nodesDestroyNode(pJoin->pInterval);
      nodesDestroyNode(pJoin->pOffset);
      nodesDestroyNode(pJoin->pSliding);
      nodesDestroyNode(pJoin->pFill);
      break;
    }
    case QUERY_NODE_NODE_LIST:
      nodesDestroyList(((SNodeListNode*)pNode)->pNodeList);
      break;
    case QUERY_NODE_FILL: {
      SFillNode* pFill = (SFillNode*)pNode;
      nodesDestroyNode(pFill->pValues);
      nodesDestroyNode(pFill->pWStartTs);
      break;
    }
    case QUERY_NODE_RAW_EXPR:
      nodesDestroyNode(((SRawExprNode*)pNode)->pNode);
      break;
    case QUERY_NODE_TARGET:
      nodesDestroyNode(((STargetNode*)pNode)->pExpr);
      break;
    case QUERY_NODE_DATABLOCK_DESC:
      nodesDestroyList(((SDataBlockDescNode*)pNode)->pSlots);
      break;
    case QUERY_NODE_SLOT_DESC:          // no pointer field
      break;
    case QUERY_NODE_COLUMN_DEF:
      nodesDestroyNode(((SColumnDefNode*)pNode)->pOptions);
      break;
    case QUERY_NODE_DOWNSTREAM_SOURCE:  // no pointer field
      break;
    case QUERY_NODE_DATABASE_OPTIONS: {
      SDatabaseOptions* pOptions = (SDatabaseOptions*)pNode;
      nodesDestroyNode((SNode*)pOptions->pDaysPerFile);
      nodesDestroyNode((SNode*)pOptions->s3KeepLocalStr);
      nodesDestroyList(pOptions->pKeep);
      nodesDestroyList(pOptions->pRetentions);
      break;
    }
    case QUERY_NODE_TABLE_OPTIONS: {
      STableOptions* pOptions = (STableOptions*)pNode;
      nodesDestroyList(pOptions->pMaxDelay);
      nodesDestroyList(pOptions->pWatermark);
      nodesDestroyList(pOptions->pRollupFuncs);
      nodesDestroyList(pOptions->pSma);
      nodesDestroyList(pOptions->pDeleteMark);
      break;
    }
    case QUERY_NODE_COLUMN_OPTIONS: {
      SColumnOptions* pOptions = (SColumnOptions*)pNode;
      break;
    }
    case QUERY_NODE_INDEX_OPTIONS: {
      SIndexOptions* pOptions = (SIndexOptions*)pNode;
      nodesDestroyList(pOptions->pFuncs);
      nodesDestroyNode(pOptions->pInterval);
      nodesDestroyNode(pOptions->pOffset);
      nodesDestroyNode(pOptions->pSliding);
      nodesDestroyNode(pOptions->pStreamOptions);
      break;
    }
    case QUERY_NODE_EXPLAIN_OPTIONS:  // no pointer field
      break;
    case QUERY_NODE_STREAM_OPTIONS: {
      SStreamOptions* pOptions = (SStreamOptions*)pNode;
      nodesDestroyNode(pOptions->pDelay);
      nodesDestroyNode(pOptions->pWatermark);
      nodesDestroyNode(pOptions->pDeleteMark);
      break;
    }
    case QUERY_NODE_TSMA_OPTIONS: {
      STSMAOptions* pOptions = (STSMAOptions*)pNode;
      nodesDestroyList(pOptions->pFuncs);
      nodesDestroyNode(pOptions->pInterval);
      break;
    }
    case QUERY_NODE_LEFT_VALUE:  // no pointer field
    case QUERY_NODE_COLUMN_REF:  // no pointer field
      break;
    case QUERY_NODE_WHEN_THEN: {
      SWhenThenNode* pWhenThen = (SWhenThenNode*)pNode;
      destroyExprNode((SExprNode*)pNode);
      nodesDestroyNode(pWhenThen->pWhen);
      nodesDestroyNode(pWhenThen->pThen);
      break;
    }
    case QUERY_NODE_CASE_WHEN: {
      SCaseWhenNode* pCaseWhen = (SCaseWhenNode*)pNode;
      destroyExprNode((SExprNode*)pNode);
      nodesDestroyNode(pCaseWhen->pCase);
      nodesDestroyNode(pCaseWhen->pElse);
      nodesDestroyList(pCaseWhen->pWhenThenList);
      break;
    }
    case QUERY_NODE_EVENT_WINDOW: {
      SEventWindowNode* pEvent = (SEventWindowNode*)pNode;
      nodesDestroyNode(pEvent->pCol);
      nodesDestroyNode(pEvent->pStartCond);
      nodesDestroyNode(pEvent->pEndCond);
      break;
    }
    case QUERY_NODE_COUNT_WINDOW: {
      SCountWindowNode* pEvent = (SCountWindowNode*)pNode;
      nodesDestroyNode(pEvent->pCol);
      break;
    }
    case QUERY_NODE_HINT: {
      SHintNode* pHint = (SHintNode*)pNode;
      destroyHintValue(pHint->option, pHint->value);
      break;
    }
    case QUERY_NODE_VIEW: {
      SViewNode* pView = (SViewNode*)pNode;
      taosMemoryFreeClear(pView->pMeta);
      taosMemoryFreeClear(pView->pVgroupList);
      taosArrayDestroyEx(pView->pSmaIndexes, destroySmaIndex);
      break;
    }
    case QUERY_NODE_WINDOW_OFFSET: {
      SWindowOffsetNode* pWin = (SWindowOffsetNode*)pNode;
      nodesDestroyNode(pWin->pStartOffset);
      nodesDestroyNode(pWin->pEndOffset);
      break;
    }
    case QUERY_NODE_SET_OPERATOR: {
      SSetOperator* pStmt = (SSetOperator*)pNode;
      nodesDestroyList(pStmt->pProjectionList);
      nodesDestroyNode(pStmt->pLeft);
      nodesDestroyNode(pStmt->pRight);
      nodesDestroyList(pStmt->pOrderByList);
      nodesDestroyNode(pStmt->pLimit);
      break;
    }
    case QUERY_NODE_SELECT_STMT: {
      SSelectStmt* pStmt = (SSelectStmt*)pNode;
      nodesDestroyList(pStmt->pProjectionList);
      nodesDestroyNode(pStmt->pFromTable);
      nodesDestroyNode(pStmt->pWhere);
      nodesDestroyList(pStmt->pPartitionByList);
      nodesDestroyList(pStmt->pTags);
      nodesDestroyNode(pStmt->pSubtable);
      nodesDestroyNode(pStmt->pWindow);
      nodesDestroyList(pStmt->pGroupByList);
      nodesDestroyNode(pStmt->pHaving);
      nodesDestroyNode(pStmt->pRange);
      nodesDestroyNode(pStmt->pEvery);
      nodesDestroyNode(pStmt->pFill);
      nodesDestroyList(pStmt->pOrderByList);
      nodesDestroyNode((SNode*)pStmt->pLimit);
      nodesDestroyNode((SNode*)pStmt->pSlimit);
      nodesDestroyList(pStmt->pHint);
      break;
    }
    case QUERY_NODE_VNODE_MODIFY_STMT: {
      SVnodeModifyOpStmt* pStmt = (SVnodeModifyOpStmt*)pNode;
      destroyVgDataBlockArray(pStmt->pDataBlocks);
      taosMemoryFreeClear(pStmt->pTableMeta);
      nodesDestroyNode(pStmt->pTagCond);
      taosArrayDestroy(pStmt->pTableTag);
      taosHashCleanup(pStmt->pVgroupsHashObj);
      taosHashCleanup(pStmt->pSubTableHashObj);
      taosHashCleanup(pStmt->pTableNameHashObj);
      taosHashCleanup(pStmt->pDbFNameHashObj);
      taosHashCleanup(pStmt->pTableCxtHashObj);
      if (pStmt->freeHashFunc) {
        pStmt->freeHashFunc(pStmt->pTableBlockHashObj);
      }
      if (pStmt->freeArrayFunc) {
        pStmt->freeArrayFunc(pStmt->pVgDataBlocks);
      }
      tdDestroySVCreateTbReq(pStmt->pCreateTblReq);
      taosMemoryFreeClear(pStmt->pCreateTblReq);
      if (pStmt->freeStbRowsCxtFunc) {
        pStmt->freeStbRowsCxtFunc(pStmt->pStbRowsCxt);
      }
      taosMemoryFreeClear(pStmt->pStbRowsCxt);

      taosMemoryFreeClear(pStmt->pCreateTbInfo);

      if (pStmt->destroyParseFileCxt) {
        pStmt->destroyParseFileCxt(&pStmt->pParFileCxt);
      }

      assert(TSDB_CODE_SUCCESS == taosCloseFile(&pStmt->fp));
      break;
    }
    case QUERY_NODE_CREATE_DATABASE_STMT:
      nodesDestroyNode((SNode*)((SCreateDatabaseStmt*)pNode)->pOptions);
      break;
    case QUERY_NODE_DROP_DATABASE_STMT:  // no pointer field
      break;
    case QUERY_NODE_ALTER_DATABASE_STMT:
      nodesDestroyNode((SNode*)((SAlterDatabaseStmt*)pNode)->pOptions);
      break;
    case QUERY_NODE_FLUSH_DATABASE_STMT:  // no pointer field
    case QUERY_NODE_TRIM_DATABASE_STMT:   // no pointer field
      break;
    case QUERY_NODE_S3MIGRATE_DATABASE_STMT:   // no pointer field
      break;
    case QUERY_NODE_CREATE_TABLE_STMT: {
      SCreateTableStmt* pStmt = (SCreateTableStmt*)pNode;
      nodesDestroyList(pStmt->pCols);
      nodesDestroyList(pStmt->pTags);
      nodesDestroyNode((SNode*)pStmt->pOptions);
      break;
    }
    case QUERY_NODE_CREATE_SUBTABLE_CLAUSE: {
      SCreateSubTableClause* pStmt = (SCreateSubTableClause*)pNode;
      nodesDestroyList(pStmt->pSpecificTags);
      nodesDestroyList(pStmt->pValsOfTags);
      nodesDestroyNode((SNode*)pStmt->pOptions);
      break;
    }
    case QUERY_NODE_CREATE_SUBTABLE_FROM_FILE_CLAUSE: {
      SCreateSubTableFromFileClause* pStmt = (SCreateSubTableFromFileClause*)pNode;
      nodesDestroyList(pStmt->pSpecificTags);
      break;
    }
    case QUERY_NODE_CREATE_MULTI_TABLES_STMT:
      nodesDestroyList(((SCreateMultiTablesStmt*)pNode)->pSubTables);
      break;
    case QUERY_NODE_DROP_TABLE_CLAUSE:  // no pointer field
      break;
    case QUERY_NODE_DROP_TABLE_STMT:
      nodesDestroyList(((SDropTableStmt*)pNode)->pTables);
      break;
    case QUERY_NODE_DROP_SUPER_TABLE_STMT:  // no pointer field
      break;
    case QUERY_NODE_ALTER_TABLE_STMT:
    case QUERY_NODE_ALTER_SUPER_TABLE_STMT: {
      SAlterTableStmt* pStmt = (SAlterTableStmt*)pNode;
      nodesDestroyNode((SNode*)pStmt->pOptions);
      nodesDestroyNode((SNode*)pStmt->pVal);
      break;
    }
    case QUERY_NODE_CREATE_USER_STMT: {
      SCreateUserStmt* pStmt = (SCreateUserStmt*)pNode;
      taosMemoryFree(pStmt->pIpRanges);
      nodesDestroyList(pStmt->pNodeListIpRanges);
      break;
    }
    case QUERY_NODE_ALTER_USER_STMT: {
      SAlterUserStmt* pStmt = (SAlterUserStmt*)pNode;
      taosMemoryFree(pStmt->pIpRanges);
      nodesDestroyList(pStmt->pNodeListIpRanges);
    }
    case QUERY_NODE_DROP_USER_STMT:     // no pointer field
    case QUERY_NODE_USE_DATABASE_STMT:  // no pointer field
    case QUERY_NODE_CREATE_DNODE_STMT:  // no pointer field
    case QUERY_NODE_DROP_DNODE_STMT:    // no pointer field
    case QUERY_NODE_ALTER_DNODE_STMT:   // no pointer field
      break;
    case QUERY_NODE_CREATE_INDEX_STMT: {
      SCreateIndexStmt* pStmt = (SCreateIndexStmt*)pNode;
      nodesDestroyNode((SNode*)pStmt->pOptions);
      nodesDestroyList(pStmt->pCols);
      if (pStmt->pReq) {
        tFreeSMCreateSmaReq(pStmt->pReq);
        taosMemoryFreeClear(pStmt->pReq);
      }
      break;
    }
    case QUERY_NODE_DROP_INDEX_STMT:    // no pointer field
    case QUERY_NODE_CREATE_QNODE_STMT:  // no pointer field
    case QUERY_NODE_DROP_QNODE_STMT:    // no pointer field
    case QUERY_NODE_CREATE_BNODE_STMT:  // no pointer field
    case QUERY_NODE_DROP_BNODE_STMT:    // no pointer field
    case QUERY_NODE_CREATE_SNODE_STMT:  // no pointer field
    case QUERY_NODE_DROP_SNODE_STMT:    // no pointer field
    case QUERY_NODE_CREATE_MNODE_STMT:  // no pointer field
    case QUERY_NODE_DROP_MNODE_STMT:    // no pointer field
      break;
    case QUERY_NODE_CREATE_TOPIC_STMT:
      nodesDestroyNode(((SCreateTopicStmt*)pNode)->pQuery);
      nodesDestroyNode(((SCreateTopicStmt*)pNode)->pWhere);
      break;
    case QUERY_NODE_DROP_TOPIC_STMT:   // no pointer field
    case QUERY_NODE_DROP_CGROUP_STMT:  // no pointer field
    case QUERY_NODE_ALTER_LOCAL_STMT:  // no pointer field
      break;
    case QUERY_NODE_EXPLAIN_STMT: {
      SExplainStmt* pStmt = (SExplainStmt*)pNode;
      nodesDestroyNode((SNode*)pStmt->pOptions);
      nodesDestroyNode(pStmt->pQuery);
      break;
    }
    case QUERY_NODE_DESCRIBE_STMT:
      taosMemoryFree(((SDescribeStmt*)pNode)->pMeta);
      break;
    case QUERY_NODE_RESET_QUERY_CACHE_STMT:  // no pointer field
      break;
    case QUERY_NODE_COMPACT_DATABASE_STMT: {
      SCompactDatabaseStmt* pStmt = (SCompactDatabaseStmt*)pNode;
      nodesDestroyNode(pStmt->pStart);
      nodesDestroyNode(pStmt->pEnd);
      break;
    }
    case QUERY_NODE_CREATE_FUNCTION_STMT:  // no pointer field
    case QUERY_NODE_DROP_FUNCTION_STMT:    // no pointer field
      break;
    case QUERY_NODE_CREATE_STREAM_STMT: {
      SCreateStreamStmt* pStmt = (SCreateStreamStmt*)pNode;
      nodesDestroyNode((SNode*)pStmt->pOptions);
      nodesDestroyNode(pStmt->pQuery);
      nodesDestroyList(pStmt->pTags);
      nodesDestroyNode(pStmt->pSubtable);
      tFreeSCMCreateStreamReq(pStmt->pReq);
      taosMemoryFreeClear(pStmt->pReq);
      break;
    }
    case QUERY_NODE_DROP_STREAM_STMT:            // no pointer field
    case QUERY_NODE_PAUSE_STREAM_STMT:           // no pointer field
    case QUERY_NODE_RESUME_STREAM_STMT:          // no pointer field
    case QUERY_NODE_BALANCE_VGROUP_STMT:         // no pointer field
    case QUERY_NODE_BALANCE_VGROUP_LEADER_STMT:  // no pointer field
    case QUERY_NODE_BALANCE_VGROUP_LEADER_DATABASE_STMT:  // no pointer field
    case QUERY_NODE_MERGE_VGROUP_STMT:           // no pointer field
      break;
    case QUERY_NODE_REDISTRIBUTE_VGROUP_STMT:
      nodesDestroyList(((SRedistributeVgroupStmt*)pNode)->pDnodes);
      break;
    case QUERY_NODE_SPLIT_VGROUP_STMT:  // no pointer field
    case QUERY_NODE_SYNCDB_STMT:        // no pointer field
      break;
    case QUERY_NODE_GRANT_STMT:
      nodesDestroyNode(((SGrantStmt*)pNode)->pTagCond);
      break;
    case QUERY_NODE_REVOKE_STMT:
      nodesDestroyNode(((SRevokeStmt*)pNode)->pTagCond);
      break;
    case QUERY_NODE_ALTER_CLUSTER_STMT:           // no pointer field
      break;
    case QUERY_NODE_SHOW_DNODES_STMT:
    case QUERY_NODE_SHOW_MNODES_STMT:
    case QUERY_NODE_SHOW_MODULES_STMT:
    case QUERY_NODE_SHOW_QNODES_STMT:
    case QUERY_NODE_SHOW_SNODES_STMT:
    case QUERY_NODE_SHOW_BNODES_STMT:
    case QUERY_NODE_SHOW_ARBGROUPS_STMT:
    case QUERY_NODE_SHOW_CLUSTER_STMT:
    case QUERY_NODE_SHOW_DATABASES_STMT:
    case QUERY_NODE_SHOW_FUNCTIONS_STMT:
    case QUERY_NODE_SHOW_INDEXES_STMT:
    case QUERY_NODE_SHOW_STABLES_STMT:
    case QUERY_NODE_SHOW_STREAMS_STMT:
    case QUERY_NODE_SHOW_TABLES_STMT:
    case QUERY_NODE_SHOW_USERS_STMT:
    case QUERY_NODE_SHOW_USERS_FULL_STMT:
    case QUERY_NODE_SHOW_LICENCES_STMT:
    case QUERY_NODE_SHOW_VGROUPS_STMT:
    case QUERY_NODE_SHOW_TOPICS_STMT:
    case QUERY_NODE_SHOW_CONSUMERS_STMT:
    case QUERY_NODE_SHOW_CONNECTIONS_STMT:
    case QUERY_NODE_SHOW_QUERIES_STMT:
    case QUERY_NODE_SHOW_VNODES_STMT:
    case QUERY_NODE_SHOW_APPS_STMT:
    case QUERY_NODE_SHOW_SCORES_STMT:
    case QUERY_NODE_SHOW_VARIABLES_STMT:
    case QUERY_NODE_SHOW_LOCAL_VARIABLES_STMT:
    case QUERY_NODE_SHOW_TRANSACTIONS_STMT:
    case QUERY_NODE_SHOW_SUBSCRIPTIONS_STMT:
    case QUERY_NODE_SHOW_TAGS_STMT:
    case QUERY_NODE_SHOW_USER_PRIVILEGES_STMT:
    case QUERY_NODE_SHOW_VIEWS_STMT:
    case QUERY_NODE_SHOW_GRANTS_FULL_STMT:
    case QUERY_NODE_SHOW_GRANTS_LOGS_STMT:
    case QUERY_NODE_SHOW_CLUSTER_MACHINES_STMT:
    case QUERY_NODE_SHOW_ENCRYPTIONS_STMT:
    case QUERY_NODE_SHOW_TSMAS_STMT: {
      SShowStmt* pStmt = (SShowStmt*)pNode;
      nodesDestroyNode(pStmt->pDbName);
      nodesDestroyNode(pStmt->pTbName);
      break;
    }
    case QUERY_NODE_SHOW_TABLE_TAGS_STMT: {
      SShowTableTagsStmt* pStmt = (SShowTableTagsStmt*)pNode;
      nodesDestroyNode(pStmt->pDbName);
      nodesDestroyNode(pStmt->pTbName);
      nodesDestroyList(pStmt->pTags);
      break;
    }
    case QUERY_NODE_SHOW_DNODE_VARIABLES_STMT:
      nodesDestroyNode(((SShowDnodeVariablesStmt*)pNode)->pDnodeId);
      nodesDestroyNode(((SShowDnodeVariablesStmt*)pNode)->pLikePattern);
      break;
    case QUERY_NODE_SHOW_COMPACTS_STMT:
      break;
    case QUERY_NODE_SHOW_COMPACT_DETAILS_STMT: {
      SShowCompactDetailsStmt* pStmt = (SShowCompactDetailsStmt*)pNode;
      nodesDestroyNode(pStmt->pCompactId);
      break;
    }
    case QUERY_NODE_SHOW_CREATE_DATABASE_STMT:
      taosMemoryFreeClear(((SShowCreateDatabaseStmt*)pNode)->pCfg);
      break;
    case QUERY_NODE_SHOW_CREATE_TABLE_STMT:
    case QUERY_NODE_SHOW_CREATE_STABLE_STMT:
      taosMemoryFreeClear(((SShowCreateTableStmt*)pNode)->pDbCfg);
      destroyTableCfg((STableCfg*)(((SShowCreateTableStmt*)pNode)->pTableCfg));
      break;
    case QUERY_NODE_SHOW_CREATE_VIEW_STMT:        // no pointer field
    case QUERY_NODE_SHOW_TABLE_DISTRIBUTED_STMT:  // no pointer field
    case QUERY_NODE_KILL_CONNECTION_STMT:         // no pointer field
    case QUERY_NODE_KILL_QUERY_STMT:              // no pointer field
    case QUERY_NODE_KILL_TRANSACTION_STMT:        // no pointer field
    case QUERY_NODE_KILL_COMPACT_STMT:            // no pointer field
      break;
    case QUERY_NODE_DELETE_STMT: {
      SDeleteStmt* pStmt = (SDeleteStmt*)pNode;
      nodesDestroyNode(pStmt->pFromTable);
      nodesDestroyNode(pStmt->pWhere);
      nodesDestroyNode(pStmt->pCountFunc);
      nodesDestroyNode(pStmt->pFirstFunc);
      nodesDestroyNode(pStmt->pLastFunc);
      nodesDestroyNode(pStmt->pTagCond);
      break;
    }
    case QUERY_NODE_INSERT_STMT: {
      SInsertStmt* pStmt = (SInsertStmt*)pNode;
      nodesDestroyNode(pStmt->pTable);
      nodesDestroyList(pStmt->pCols);
      nodesDestroyNode(pStmt->pQuery);
      break;
    }
    case QUERY_NODE_QUERY: {
      SQuery* pQuery = (SQuery*)pNode;
      nodesDestroyNode(pQuery->pPrevRoot);
      nodesDestroyNode(pQuery->pRoot);
      nodesDestroyNode(pQuery->pPostRoot);
      taosMemoryFreeClear(pQuery->pResSchema);
      if (NULL != pQuery->pCmdMsg) {
        taosMemoryFreeClear(pQuery->pCmdMsg->pMsg);
        taosMemoryFreeClear(pQuery->pCmdMsg);
      }
      taosArrayDestroy(pQuery->pDbList);
      taosArrayDestroy(pQuery->pTableList);
      taosArrayDestroy(pQuery->pTargetTableList);
      taosArrayDestroy(pQuery->pPlaceholderValues);
      nodesDestroyNode(pQuery->pPrepareRoot);
      break;
    }
    case QUERY_NODE_RESTORE_DNODE_STMT:   // no pointer field
    case QUERY_NODE_RESTORE_QNODE_STMT:   // no pointer field
    case QUERY_NODE_RESTORE_MNODE_STMT:   // no pointer field
    case QUERY_NODE_RESTORE_VNODE_STMT:   // no pointer field
      break;
    case QUERY_NODE_CREATE_VIEW_STMT:  {
      SCreateViewStmt* pStmt = (SCreateViewStmt*)pNode;
      taosMemoryFree(pStmt->pQuerySql);
      tFreeSCMCreateViewReq(&pStmt->createReq);
      nodesDestroyNode(pStmt->pQuery);
      break;
    }
    case QUERY_NODE_DROP_VIEW_STMT:
      break;
    case QUERY_NODE_CREATE_TSMA_STMT: {
      SCreateTSMAStmt* pStmt = (SCreateTSMAStmt*)pNode;
      nodesDestroyNode((SNode*)pStmt->pOptions);
      if (pStmt->pReq) {
        tFreeSMCreateSmaReq(pStmt->pReq);
        taosMemoryFreeClear(pStmt->pReq);
      }
      break;
                                      }
    case QUERY_NODE_LOGIC_PLAN_SCAN: {
      SScanLogicNode* pLogicNode = (SScanLogicNode*)pNode;
      destroyLogicNode((SLogicNode*)pLogicNode);
      nodesDestroyList(pLogicNode->pScanCols);
      nodesDestroyList(pLogicNode->pScanPseudoCols);
      taosMemoryFreeClear(pLogicNode->pVgroupList);
      nodesDestroyList(pLogicNode->pDynamicScanFuncs);
      nodesDestroyNode(pLogicNode->pTagCond);
      nodesDestroyNode(pLogicNode->pTagIndexCond);
      taosArrayDestroyEx(pLogicNode->pSmaIndexes, destroySmaIndex);
      nodesDestroyList(pLogicNode->pGroupTags);
      nodesDestroyList(pLogicNode->pTags);
      nodesDestroyNode(pLogicNode->pSubtable);
      taosArrayDestroyEx(pLogicNode->pFuncTypes, destroyFuncParam);
      taosArrayDestroyP(pLogicNode->pTsmaTargetTbVgInfo, taosMemoryFree);
      taosArrayDestroy(pLogicNode->pTsmaTargetTbInfo);
      break;
    }
    case QUERY_NODE_LOGIC_PLAN_JOIN: {
      SJoinLogicNode* pLogicNode = (SJoinLogicNode*)pNode;
      destroyLogicNode((SLogicNode*)pLogicNode);
      nodesDestroyNode(pLogicNode->pWindowOffset);
      nodesDestroyNode(pLogicNode->pJLimit);
      nodesDestroyNode(pLogicNode->addPrimEqCond);
      nodesDestroyNode(pLogicNode->pPrimKeyEqCond);
      nodesDestroyNode(pLogicNode->pColEqCond);
      nodesDestroyNode(pLogicNode->pColOnCond);
      nodesDestroyNode(pLogicNode->pTagEqCond);
      nodesDestroyNode(pLogicNode->pTagOnCond);
      nodesDestroyNode(pLogicNode->pFullOnCond);
      nodesDestroyList(pLogicNode->pLeftEqNodes);
      nodesDestroyList(pLogicNode->pRightEqNodes);
      nodesDestroyNode(pLogicNode->pLeftOnCond);
      nodesDestroyNode(pLogicNode->pRightOnCond);
      break;
    }
    case QUERY_NODE_LOGIC_PLAN_AGG: {
      SAggLogicNode* pLogicNode = (SAggLogicNode*)pNode;
      destroyLogicNode((SLogicNode*)pLogicNode);
      nodesDestroyList(pLogicNode->pAggFuncs);
      nodesDestroyList(pLogicNode->pGroupKeys);
      break;
    }
    case QUERY_NODE_LOGIC_PLAN_PROJECT: {
      SProjectLogicNode* pLogicNode = (SProjectLogicNode*)pNode;
      destroyLogicNode((SLogicNode*)pLogicNode);
      nodesDestroyList(pLogicNode->pProjections);
      break;
    }
    case QUERY_NODE_LOGIC_PLAN_VNODE_MODIFY: {
      SVnodeModifyLogicNode* pLogicNode = (SVnodeModifyLogicNode*)pNode;
      destroyLogicNode((SLogicNode*)pLogicNode);
      destroyVgDataBlockArray(pLogicNode->pDataBlocks);
      // pVgDataBlocks is weak reference
      nodesDestroyNode(pLogicNode->pAffectedRows);
      nodesDestroyNode(pLogicNode->pStartTs);
      nodesDestroyNode(pLogicNode->pEndTs);
      taosMemoryFreeClear(pLogicNode->pVgroupList);
      nodesDestroyList(pLogicNode->pInsertCols);
      break;
    }
    case QUERY_NODE_LOGIC_PLAN_EXCHANGE:
      destroyLogicNode((SLogicNode*)pNode);
      break;
    case QUERY_NODE_LOGIC_PLAN_MERGE: {
      SMergeLogicNode* pLogicNode = (SMergeLogicNode*)pNode;
      destroyLogicNode((SLogicNode*)pLogicNode);
      nodesDestroyList(pLogicNode->pMergeKeys);
      nodesDestroyList(pLogicNode->pInputs);
      break;
    }
    case QUERY_NODE_LOGIC_PLAN_WINDOW: {
      SWindowLogicNode* pLogicNode = (SWindowLogicNode*)pNode;
      destroyLogicNode((SLogicNode*)pLogicNode);
      nodesDestroyList(pLogicNode->pFuncs);
      nodesDestroyNode(pLogicNode->pTspk);
      nodesDestroyNode(pLogicNode->pTsEnd);
      nodesDestroyNode(pLogicNode->pStateExpr);
      nodesDestroyNode(pLogicNode->pStartCond);
      nodesDestroyNode(pLogicNode->pEndCond);
      break;
    }
    case QUERY_NODE_LOGIC_PLAN_FILL: {
      SFillLogicNode* pLogicNode = (SFillLogicNode*)pNode;
      destroyLogicNode((SLogicNode*)pLogicNode);
      nodesDestroyNode(pLogicNode->pWStartTs);
      nodesDestroyNode(pLogicNode->pValues);
      nodesDestroyList(pLogicNode->pFillExprs);
      nodesDestroyList(pLogicNode->pNotFillExprs);
      break;
    }
    case QUERY_NODE_LOGIC_PLAN_SORT: {
      SSortLogicNode* pLogicNode = (SSortLogicNode*)pNode;
      destroyLogicNode((SLogicNode*)pLogicNode);
      nodesDestroyList(pLogicNode->pSortKeys);
      break;
    }
    case QUERY_NODE_LOGIC_PLAN_PARTITION: {
      SPartitionLogicNode* pLogicNode = (SPartitionLogicNode*)pNode;
      destroyLogicNode((SLogicNode*)pLogicNode);
      nodesDestroyList(pLogicNode->pPartitionKeys);
      nodesDestroyList(pLogicNode->pTags);
      nodesDestroyNode(pLogicNode->pSubtable);
      nodesDestroyList(pLogicNode->pAggFuncs);
      break;
    }
    case QUERY_NODE_LOGIC_PLAN_INDEF_ROWS_FUNC: {
      SIndefRowsFuncLogicNode* pLogicNode = (SIndefRowsFuncLogicNode*)pNode;
      destroyLogicNode((SLogicNode*)pLogicNode);
      nodesDestroyList(pLogicNode->pFuncs);
      break;
    }
    case QUERY_NODE_LOGIC_PLAN_INTERP_FUNC: {
      SInterpFuncLogicNode* pLogicNode = (SInterpFuncLogicNode*)pNode;
      destroyLogicNode((SLogicNode*)pLogicNode);
      nodesDestroyList(pLogicNode->pFuncs);
      nodesDestroyNode(pLogicNode->pFillValues);
      nodesDestroyNode(pLogicNode->pTimeSeries);
      break;
    }
    case QUERY_NODE_LOGIC_PLAN_GROUP_CACHE: {
      SGroupCacheLogicNode* pLogicNode = (SGroupCacheLogicNode*)pNode;
      destroyLogicNode((SLogicNode*)pLogicNode);
      nodesDestroyList(pLogicNode->pGroupCols);
      break;
    }
    case QUERY_NODE_LOGIC_PLAN_DYN_QUERY_CTRL: {
      SDynQueryCtrlLogicNode* pLogicNode = (SDynQueryCtrlLogicNode*)pNode;
      destroyLogicNode((SLogicNode*)pLogicNode);
      break;
    }
    case QUERY_NODE_LOGIC_SUBPLAN: {
      SLogicSubplan* pSubplan = (SLogicSubplan*)pNode;
      nodesDestroyList(pSubplan->pChildren);
      nodesDestroyNode((SNode*)pSubplan->pNode);
      nodesClearList(pSubplan->pParents);
      taosMemoryFreeClear(pSubplan->pVgroupList);
      break;
    }
    case QUERY_NODE_LOGIC_PLAN:
      nodesDestroyList(((SQueryLogicPlan*)pNode)->pTopSubplans);
      break;
    case QUERY_NODE_PHYSICAL_PLAN_TAG_SCAN:
    case QUERY_NODE_PHYSICAL_PLAN_SYSTABLE_SCAN:
    case QUERY_NODE_PHYSICAL_PLAN_BLOCK_DIST_SCAN:
      destroyScanPhysiNode((SScanPhysiNode*)pNode);
      break;
    case QUERY_NODE_PHYSICAL_PLAN_LAST_ROW_SCAN:
    case QUERY_NODE_PHYSICAL_PLAN_TABLE_COUNT_SCAN: {
      SLastRowScanPhysiNode* pPhyNode = (SLastRowScanPhysiNode*)pNode;
      destroyScanPhysiNode((SScanPhysiNode*)pNode);
      nodesDestroyList(pPhyNode->pGroupTags);
      nodesDestroyList(pPhyNode->pTargets);
      taosArrayDestroy(pPhyNode->pFuncTypes);
      break;
    }
    case QUERY_NODE_PHYSICAL_PLAN_TABLE_SCAN:
    case QUERY_NODE_PHYSICAL_PLAN_TABLE_SEQ_SCAN:
    case QUERY_NODE_PHYSICAL_PLAN_TABLE_MERGE_SCAN:
    case QUERY_NODE_PHYSICAL_PLAN_STREAM_SCAN: {
      STableScanPhysiNode* pPhyNode = (STableScanPhysiNode*)pNode;
      destroyScanPhysiNode((SScanPhysiNode*)pNode);
      nodesDestroyList(pPhyNode->pDynamicScanFuncs);
      nodesDestroyList(pPhyNode->pGroupTags);
      nodesDestroyList(pPhyNode->pTags);
      nodesDestroyNode(pPhyNode->pSubtable);
      break;
    }
    case QUERY_NODE_PHYSICAL_PLAN_PROJECT: {
      SProjectPhysiNode* pPhyNode = (SProjectPhysiNode*)pNode;
      destroyPhysiNode((SPhysiNode*)pPhyNode);
      nodesDestroyList(pPhyNode->pProjections);
      break;
    }
    case QUERY_NODE_PHYSICAL_PLAN_MERGE_JOIN: {
      SSortMergeJoinPhysiNode* pPhyNode = (SSortMergeJoinPhysiNode*)pNode;
      destroyPhysiNode((SPhysiNode*)pPhyNode);
      nodesDestroyNode(pPhyNode->pWindowOffset);
      nodesDestroyNode(pPhyNode->pJLimit);
      nodesDestroyNode(pPhyNode->leftPrimExpr);
      nodesDestroyNode(pPhyNode->rightPrimExpr);
      nodesDestroyList(pPhyNode->pEqLeft);
      nodesDestroyList(pPhyNode->pEqRight);
      nodesDestroyNode(pPhyNode->pPrimKeyCond);
      nodesDestroyNode(pPhyNode->pFullOnCond);
      nodesDestroyList(pPhyNode->pTargets);
      nodesDestroyNode(pPhyNode->pColEqCond);
      nodesDestroyNode(pPhyNode->pColOnCond);
      break;
    }
    case QUERY_NODE_PHYSICAL_PLAN_HASH_JOIN: {
      SHashJoinPhysiNode* pPhyNode = (SHashJoinPhysiNode*)pNode;
      destroyPhysiNode((SPhysiNode*)pPhyNode);
      nodesDestroyList(pPhyNode->pOnLeft);
      nodesDestroyList(pPhyNode->pOnRight);
      nodesDestroyNode(pPhyNode->leftPrimExpr);
      nodesDestroyNode(pPhyNode->rightPrimExpr);
      nodesDestroyNode(pPhyNode->pFullOnCond);
      nodesDestroyList(pPhyNode->pTargets);

      nodesDestroyNode(pPhyNode->pPrimKeyCond);
      nodesDestroyNode(pPhyNode->pColEqCond);
      nodesDestroyNode(pPhyNode->pTagEqCond);

      nodesDestroyNode(pPhyNode->pLeftOnCond);
      nodesDestroyNode(pPhyNode->pRightOnCond);
      break;
    }
    case QUERY_NODE_PHYSICAL_PLAN_HASH_AGG: {
      SAggPhysiNode* pPhyNode = (SAggPhysiNode*)pNode;
      destroyPhysiNode((SPhysiNode*)pPhyNode);
      nodesDestroyList(pPhyNode->pExprs);
      nodesDestroyList(pPhyNode->pAggFuncs);
      nodesDestroyList(pPhyNode->pGroupKeys);
      break;
    }
    case QUERY_NODE_PHYSICAL_PLAN_EXCHANGE: {
      SExchangePhysiNode* pPhyNode = (SExchangePhysiNode*)pNode;
      destroyPhysiNode((SPhysiNode*)pPhyNode);
      nodesDestroyList(pPhyNode->pSrcEndPoints);
      break;
    }
    case QUERY_NODE_PHYSICAL_PLAN_MERGE: {
      SMergePhysiNode* pPhyNode = (SMergePhysiNode*)pNode;
      destroyPhysiNode((SPhysiNode*)pPhyNode);
      nodesDestroyList(pPhyNode->pMergeKeys);
      nodesDestroyList(pPhyNode->pTargets);
      break;
    }
    case QUERY_NODE_PHYSICAL_PLAN_SORT:
    case QUERY_NODE_PHYSICAL_PLAN_GROUP_SORT: {
      SSortPhysiNode* pPhyNode = (SSortPhysiNode*)pNode;
      destroyPhysiNode((SPhysiNode*)pPhyNode);
      nodesDestroyList(pPhyNode->pExprs);
      nodesDestroyList(pPhyNode->pSortKeys);
      nodesDestroyList(pPhyNode->pTargets);
      break;
    }
    case QUERY_NODE_PHYSICAL_PLAN_HASH_INTERVAL:
    case QUERY_NODE_PHYSICAL_PLAN_MERGE_ALIGNED_INTERVAL:
    case QUERY_NODE_PHYSICAL_PLAN_STREAM_INTERVAL:
    case QUERY_NODE_PHYSICAL_PLAN_STREAM_FINAL_INTERVAL:
    case QUERY_NODE_PHYSICAL_PLAN_STREAM_SEMI_INTERVAL:
    case QUERY_NODE_PHYSICAL_PLAN_STREAM_MID_INTERVAL:
      destroyWinodwPhysiNode((SWindowPhysiNode*)pNode);
      break;
    case QUERY_NODE_PHYSICAL_PLAN_FILL:
    case QUERY_NODE_PHYSICAL_PLAN_STREAM_FILL: {
      SFillPhysiNode* pPhyNode = (SFillPhysiNode*)pNode;
      destroyPhysiNode((SPhysiNode*)pPhyNode);
      nodesDestroyList(pPhyNode->pFillExprs);
      nodesDestroyList(pPhyNode->pNotFillExprs);
      nodesDestroyNode(pPhyNode->pWStartTs);
      nodesDestroyNode(pPhyNode->pValues);
      break;
    }
    case QUERY_NODE_PHYSICAL_PLAN_MERGE_SESSION:
    case QUERY_NODE_PHYSICAL_PLAN_STREAM_SESSION:
    case QUERY_NODE_PHYSICAL_PLAN_STREAM_SEMI_SESSION:
    case QUERY_NODE_PHYSICAL_PLAN_STREAM_FINAL_SESSION:
      destroyWinodwPhysiNode((SWindowPhysiNode*)pNode);
      break;
    case QUERY_NODE_PHYSICAL_PLAN_MERGE_STATE:
    case QUERY_NODE_PHYSICAL_PLAN_STREAM_STATE: {
      SStateWinodwPhysiNode* pPhyNode = (SStateWinodwPhysiNode*)pNode;
      destroyWinodwPhysiNode((SWindowPhysiNode*)pPhyNode);
      nodesDestroyNode(pPhyNode->pStateKey);
      break;
    }
    case QUERY_NODE_PHYSICAL_PLAN_MERGE_EVENT:
    case QUERY_NODE_PHYSICAL_PLAN_STREAM_EVENT: {
      SEventWinodwPhysiNode* pPhyNode = (SEventWinodwPhysiNode*)pNode;
      destroyWinodwPhysiNode((SWindowPhysiNode*)pPhyNode);
      nodesDestroyNode(pPhyNode->pStartCond);
      nodesDestroyNode(pPhyNode->pEndCond);
      break;
    }
    case QUERY_NODE_PHYSICAL_PLAN_MERGE_COUNT:
    case QUERY_NODE_PHYSICAL_PLAN_STREAM_COUNT: {
      SCountWinodwPhysiNode* pPhyNode = (SCountWinodwPhysiNode*)pNode;
      destroyWinodwPhysiNode((SWindowPhysiNode*)pPhyNode);
      break;
    }
    case QUERY_NODE_PHYSICAL_PLAN_PARTITION: {
      destroyPartitionPhysiNode((SPartitionPhysiNode*)pNode);
      break;
    }
    case QUERY_NODE_PHYSICAL_PLAN_STREAM_PARTITION: {
      SStreamPartitionPhysiNode* pPhyNode = (SStreamPartitionPhysiNode*)pNode;
      destroyPartitionPhysiNode((SPartitionPhysiNode*)pPhyNode);
      nodesDestroyList(pPhyNode->pTags);
      nodesDestroyNode(pPhyNode->pSubtable);
      break;
    }
    case QUERY_NODE_PHYSICAL_PLAN_INDEF_ROWS_FUNC: {
      SIndefRowsFuncPhysiNode* pPhyNode = (SIndefRowsFuncPhysiNode*)pNode;
      destroyPhysiNode((SPhysiNode*)pPhyNode);
      nodesDestroyList(pPhyNode->pExprs);
      nodesDestroyList(pPhyNode->pFuncs);
      break;
    }
    case QUERY_NODE_PHYSICAL_PLAN_INTERP_FUNC:
    case QUERY_NODE_PHYSICAL_PLAN_STREAM_INTERP_FUNC: {
      SInterpFuncPhysiNode* pPhyNode = (SInterpFuncPhysiNode*)pNode;
      destroyPhysiNode((SPhysiNode*)pPhyNode);
      nodesDestroyList(pPhyNode->pExprs);
      nodesDestroyList(pPhyNode->pFuncs);
      nodesDestroyNode(pPhyNode->pFillValues);
      nodesDestroyNode(pPhyNode->pTimeSeries);
      break;
    }
    case QUERY_NODE_PHYSICAL_PLAN_DISPATCH:
      destroyDataSinkNode((SDataSinkNode*)pNode);
      break;
    case QUERY_NODE_PHYSICAL_PLAN_INSERT: {
      SDataInserterNode* pSink = (SDataInserterNode*)pNode;
      destroyDataSinkNode((SDataSinkNode*)pSink);
      taosMemoryFreeClear(pSink->pData);
      break;
    }
    case QUERY_NODE_PHYSICAL_PLAN_QUERY_INSERT: {
      SQueryInserterNode* pSink = (SQueryInserterNode*)pNode;
      destroyDataSinkNode((SDataSinkNode*)pSink);
      nodesDestroyList(pSink->pCols);
      break;
    }
    case QUERY_NODE_PHYSICAL_PLAN_DELETE: {
      SDataDeleterNode* pSink = (SDataDeleterNode*)pNode;
      destroyDataSinkNode((SDataSinkNode*)pSink);
      nodesDestroyNode(pSink->pAffectedRows);
      nodesDestroyNode(pSink->pStartTs);
      nodesDestroyNode(pSink->pEndTs);
      break;
    }
    case QUERY_NODE_PHYSICAL_PLAN_GROUP_CACHE: {
      SGroupCachePhysiNode* pPhyNode = (SGroupCachePhysiNode*)pNode;
      destroyPhysiNode((SPhysiNode*)pPhyNode);
      nodesDestroyList(pPhyNode->pGroupCols);
      break;
    }
    case QUERY_NODE_PHYSICAL_PLAN_DYN_QUERY_CTRL: {
      SDynQueryCtrlPhysiNode* pPhyNode = (SDynQueryCtrlPhysiNode*)pNode;
      destroyPhysiNode((SPhysiNode*)pPhyNode);
      break;
    }
    case QUERY_NODE_PHYSICAL_SUBPLAN: {
      SSubplan* pSubplan = (SSubplan*)pNode;
      nodesClearList(pSubplan->pChildren);
      nodesDestroyNode((SNode*)pSubplan->pNode);
      nodesDestroyNode((SNode*)pSubplan->pDataSink);
      nodesDestroyNode((SNode*)pSubplan->pTagCond);
      nodesDestroyNode((SNode*)pSubplan->pTagIndexCond);
      nodesClearList(pSubplan->pParents);
      break;
    }
    case QUERY_NODE_PHYSICAL_PLAN:
      nodesDestroyList(((SQueryPlan*)pNode)->pSubplans);
      break;
    default:
      break;
  }
  nodesFree(pNode);
  return;
}

int32_t nodesMakeList(SNodeList** ppListOut) {
  SNodeList* p = NULL;
  int32_t code = nodesCalloc(1, sizeof(SNodeList), (void**)&p);
  if (TSDB_CODE_SUCCESS == code) {
    *ppListOut = p;
  }
  return code;
}

int32_t nodesListAppend(SNodeList* pList, SNode* pNode) {
  if (NULL == pList || NULL == pNode) {
    return TSDB_CODE_FAILED;
  }
  SListCell* p = NULL;
  int32_t code = nodesCalloc(1, sizeof(SListCell), (void**)&p);
  if (TSDB_CODE_SUCCESS != code) {
    return code;
  }
  p->pNode = pNode;
  if (NULL == pList->pHead) {
    pList->pHead = p;
  }
  if (NULL != pList->pTail) {
    pList->pTail->pNext = p;
  }
  p->pPrev = pList->pTail;
  pList->pTail = p;
  ++(pList->length);
  return TSDB_CODE_SUCCESS;
}

int32_t nodesListStrictAppend(SNodeList* pList, SNode* pNode) {
  if (NULL == pNode) {
    return TSDB_CODE_INVALID_PARA;
  }
  int32_t code = nodesListAppend(pList, pNode);
  if (TSDB_CODE_SUCCESS != code) {
    nodesDestroyNode(pNode);
  }
  return code;
}

int32_t nodesListMakeAppend(SNodeList** pList, SNode* pNode) {
  if (NULL == *pList) {
    int32_t code = nodesMakeList(pList);
    if (NULL == *pList) {
      return code;
    }
  }
  return nodesListAppend(*pList, pNode);
}

int32_t nodesListMakeStrictAppend(SNodeList** pList, SNode* pNode) {
  if (NULL == *pList) {
    int32_t code = nodesMakeList(pList);
    if (NULL == *pList) {
      return code;
    }
  }
  return nodesListStrictAppend(*pList, pNode);
}

int32_t nodesListAppendList(SNodeList* pTarget, SNodeList* pSrc) {
  if (NULL == pTarget || NULL == pSrc) {
    return TSDB_CODE_FAILED;
  }

  if (NULL == pTarget->pHead) {
    pTarget->pHead = pSrc->pHead;
  } else {
    pTarget->pTail->pNext = pSrc->pHead;
    if (NULL != pSrc->pHead) {
      pSrc->pHead->pPrev = pTarget->pTail;
    }
  }
  pTarget->pTail = pSrc->pTail;
  pTarget->length += pSrc->length;
  nodesFree(pSrc);

  return TSDB_CODE_SUCCESS;
}

int32_t nodesListStrictAppendList(SNodeList* pTarget, SNodeList* pSrc) {
  if (NULL == pSrc) {
    return TSDB_CODE_OUT_OF_MEMORY;
  }
  int32_t code = nodesListAppendList(pTarget, pSrc);
  if (TSDB_CODE_SUCCESS != code) {
    nodesDestroyList(pSrc);
  }
  return code;
}


int32_t nodesListMakeStrictAppendList(SNodeList** pTarget, SNodeList* pSrc) {
  if (NULL == *pTarget) {
    int32_t code = nodesMakeList(pTarget);
    if (NULL == *pTarget) {
      return code;
    }
  }
  return nodesListStrictAppendList(*pTarget, pSrc);
}

int32_t    nodesListMakePushFront(SNodeList** pList, SNode* pNode) {
  if (*pList == NULL) {
    int32_t code = nodesMakeList(pList);
    if (*pList == NULL) {
      return code;
    }
  }
  return nodesListPushFront(*pList, pNode);
}

int32_t nodesListPushFront(SNodeList* pList, SNode* pNode) {
  if (NULL == pList || NULL == pNode) {
    return TSDB_CODE_FAILED;
  }
  SListCell* p = NULL;
  int32_t code = nodesCalloc(1, sizeof(SListCell), (void**)&p);
  if (TSDB_CODE_SUCCESS != code) {
    return code;
  }
  p->pNode = pNode;
  if (NULL != pList->pHead) {
    pList->pHead->pPrev = p;
    p->pNext = pList->pHead;
  }
  pList->pHead = p;
  pList->pTail = pList->pTail ? pList->pTail : p;
  ++(pList->length);
  return TSDB_CODE_SUCCESS;
}

SListCell* nodesListErase(SNodeList* pList, SListCell* pCell) {
  if (NULL == pCell->pPrev) {
    pList->pHead = pCell->pNext;
  } else {
    pCell->pPrev->pNext = pCell->pNext;
  }
  if (NULL == pCell->pNext) {
    pList->pTail = pCell->pPrev;
  } else {
    pCell->pNext->pPrev = pCell->pPrev;
  }
  SListCell* pNext = pCell->pNext;
  nodesDestroyNode(pCell->pNode);
  nodesFree(pCell);
  --(pList->length);
  return pNext;
}

void nodesListInsertList(SNodeList* pTarget, SListCell* pPos, SNodeList* pSrc) {
  if (NULL == pTarget || NULL == pPos || NULL == pSrc || NULL == pSrc->pHead) {
    return;
  }

  if (NULL == pPos->pPrev) {
    pTarget->pHead = pSrc->pHead;
  } else {
    pPos->pPrev->pNext = pSrc->pHead;
  }
  pSrc->pHead->pPrev = pPos->pPrev;
  pSrc->pTail->pNext = pPos;
  pPos->pPrev = pSrc->pTail;

  pTarget->length += pSrc->length;
  nodesFree(pSrc);
}

void nodesListInsertListAfterPos(SNodeList* pTarget, SListCell* pPos, SNodeList* pSrc) {
  if (NULL == pTarget || NULL == pPos || NULL == pSrc || NULL == pSrc->pHead) {
    return;
  }

  if (NULL == pPos->pNext) {
    pTarget->pTail = pSrc->pHead;
  } else {
    pPos->pNext->pPrev = pSrc->pHead;
  }

  pSrc->pHead->pPrev = pPos;
  pSrc->pTail->pNext = pPos->pNext;

  pPos->pNext = pSrc->pHead;

  pTarget->length += pSrc->length;
  nodesFree(pSrc);
}

SNode* nodesListGetNode(SNodeList* pList, int32_t index) {
  SNode* node;
  FOREACH(node, pList) {
    if (0 == index--) {
      return node;
    }
  }
  return NULL;
}

SListCell* nodesListGetCell(SNodeList* pList, int32_t index) {
  SNode* node;
  FOREACH(node, pList) {
    if (0 == index--) {
      return cell;
    }
  }
  return NULL;
}

void nodesDestroyList(SNodeList* pList) {
  if (NULL == pList) {
    return;
  }

  SListCell* pNext = pList->pHead;
  while (NULL != pNext) {
    pNext = nodesListErase(pList, pNext);
  }
  nodesFree(pList);
}

void nodesClearList(SNodeList* pList) {
  if (NULL == pList) {
    return;
  }

  SListCell* pNext = pList->pHead;
  while (NULL != pNext) {
    SListCell* tmp = pNext;
    pNext = pNext->pNext;
    nodesFree(tmp);
  }
  nodesFree(pList);
}

void* nodesGetValueFromNode(SValueNode* pNode) {
  switch (pNode->node.resType.type) {
    case TSDB_DATA_TYPE_BOOL:
    case TSDB_DATA_TYPE_TINYINT:
    case TSDB_DATA_TYPE_SMALLINT:
    case TSDB_DATA_TYPE_INT:
    case TSDB_DATA_TYPE_BIGINT:
    case TSDB_DATA_TYPE_TIMESTAMP:
    case TSDB_DATA_TYPE_UTINYINT:
    case TSDB_DATA_TYPE_USMALLINT:
    case TSDB_DATA_TYPE_UINT:
    case TSDB_DATA_TYPE_UBIGINT:
    case TSDB_DATA_TYPE_FLOAT:
    case TSDB_DATA_TYPE_DOUBLE:
      return (void*)&pNode->typeData;
    case TSDB_DATA_TYPE_NCHAR:
    case TSDB_DATA_TYPE_VARCHAR:
    case TSDB_DATA_TYPE_VARBINARY:
    case TSDB_DATA_TYPE_JSON:
    case TSDB_DATA_TYPE_GEOMETRY:
      return (void*)pNode->datum.p;
    default:
      break;
  }

  return NULL;
}

int32_t nodesSetValueNodeValue(SValueNode* pNode, void* value) {
  switch (pNode->node.resType.type) {
    case TSDB_DATA_TYPE_BOOL:
      pNode->datum.b = *(bool*)value;
      *(bool*)&pNode->typeData = pNode->datum.b;
      break;
    case TSDB_DATA_TYPE_TINYINT:
      pNode->datum.i = *(int8_t*)value;
      *(int8_t*)&pNode->typeData = pNode->datum.i;
      break;
    case TSDB_DATA_TYPE_SMALLINT:
      pNode->datum.i = *(int16_t*)value;
      *(int16_t*)&pNode->typeData = pNode->datum.i;
      break;
    case TSDB_DATA_TYPE_INT:
      pNode->datum.i = *(int32_t*)value;
      *(int32_t*)&pNode->typeData = pNode->datum.i;
      break;
    case TSDB_DATA_TYPE_BIGINT:
      pNode->datum.i = *(int64_t*)value;
      *(int64_t*)&pNode->typeData = pNode->datum.i;
      break;
    case TSDB_DATA_TYPE_TIMESTAMP:
      pNode->datum.i = *(int64_t*)value;
      *(int64_t*)&pNode->typeData = pNode->datum.i;
      break;
    case TSDB_DATA_TYPE_UTINYINT:
      pNode->datum.u = *(int8_t*)value;
      *(int8_t*)&pNode->typeData = pNode->datum.u;
      break;
    case TSDB_DATA_TYPE_USMALLINT:
      pNode->datum.u = *(int16_t*)value;
      *(int16_t*)&pNode->typeData = pNode->datum.u;
      break;
    case TSDB_DATA_TYPE_UINT:
      pNode->datum.u = *(int32_t*)value;
      *(int32_t*)&pNode->typeData = pNode->datum.u;
      break;
    case TSDB_DATA_TYPE_UBIGINT:
      pNode->datum.u = *(uint64_t*)value;
      *(uint64_t*)&pNode->typeData = pNode->datum.u;
      break;
    case TSDB_DATA_TYPE_FLOAT:
      pNode->datum.d = *(float*)value;
      *(float*)&pNode->typeData = pNode->datum.d;
      break;
    case TSDB_DATA_TYPE_DOUBLE:
      pNode->datum.d = *(double*)value;
      *(double*)&pNode->typeData = pNode->datum.d;
      break;
    case TSDB_DATA_TYPE_NCHAR:
    case TSDB_DATA_TYPE_VARCHAR:
    case TSDB_DATA_TYPE_VARBINARY:
    case TSDB_DATA_TYPE_JSON:
    case TSDB_DATA_TYPE_GEOMETRY:
      pNode->datum.p = (char*)value;
      break;
    default:
      return TSDB_CODE_APP_ERROR;
  }

  return TSDB_CODE_SUCCESS;
}

char* nodesGetStrValueFromNode(SValueNode* pNode) {
  switch (pNode->node.resType.type) {
    case TSDB_DATA_TYPE_BOOL: {
      void* buf = taosMemoryMalloc(MAX_NUM_STR_SIZE);
      if (NULL == buf) {
        return NULL;
      }

      sprintf(buf, "%s", pNode->datum.b ? "true" : "false");
      return buf;
    }
    case TSDB_DATA_TYPE_TINYINT:
    case TSDB_DATA_TYPE_SMALLINT:
    case TSDB_DATA_TYPE_INT:
    case TSDB_DATA_TYPE_BIGINT:
    case TSDB_DATA_TYPE_TIMESTAMP: {
      void* buf = taosMemoryMalloc(MAX_NUM_STR_SIZE);
      if (NULL == buf) {
        return NULL;
      }

      sprintf(buf, "%" PRId64, pNode->datum.i);
      return buf;
    }
    case TSDB_DATA_TYPE_UTINYINT:
    case TSDB_DATA_TYPE_USMALLINT:
    case TSDB_DATA_TYPE_UINT:
    case TSDB_DATA_TYPE_UBIGINT: {
      void* buf = taosMemoryMalloc(MAX_NUM_STR_SIZE);
      if (NULL == buf) {
        return NULL;
      }

      sprintf(buf, "%" PRIu64, pNode->datum.u);
      return buf;
    }
    case TSDB_DATA_TYPE_FLOAT:
    case TSDB_DATA_TYPE_DOUBLE: {
      void* buf = taosMemoryMalloc(MAX_NUM_STR_SIZE);
      if (NULL == buf) {
        return NULL;
      }

      sprintf(buf, "%e", pNode->datum.d);
      return buf;
    }
    case TSDB_DATA_TYPE_NCHAR:
    case TSDB_DATA_TYPE_VARCHAR:
    case TSDB_DATA_TYPE_VARBINARY:
    case TSDB_DATA_TYPE_GEOMETRY: {
      int32_t bufSize = varDataLen(pNode->datum.p) + 2 + 1;
      void*   buf = taosMemoryMalloc(bufSize);
      if (NULL == buf) {
        return NULL;
      }

      snprintf(buf, bufSize, "'%s'", varDataVal(pNode->datum.p));
      return buf;
    }
    default:
      break;
  }

  return NULL;
}

bool nodesIsExprNode(const SNode* pNode) {
  ENodeType type = nodeType(pNode);
  return (QUERY_NODE_COLUMN == type || QUERY_NODE_VALUE == type || QUERY_NODE_OPERATOR == type ||
          QUERY_NODE_FUNCTION == type || QUERY_NODE_LOGIC_CONDITION == type || QUERY_NODE_CASE_WHEN == type);
}

bool nodesIsUnaryOp(const SOperatorNode* pOp) {
  switch (pOp->opType) {
    case OP_TYPE_MINUS:
    case OP_TYPE_IS_NULL:
    case OP_TYPE_IS_NOT_NULL:
    case OP_TYPE_IS_TRUE:
    case OP_TYPE_IS_FALSE:
    case OP_TYPE_IS_UNKNOWN:
    case OP_TYPE_IS_NOT_TRUE:
    case OP_TYPE_IS_NOT_FALSE:
    case OP_TYPE_IS_NOT_UNKNOWN:
      return true;
    default:
      break;
  }
  return false;
}

bool nodesIsArithmeticOp(const SOperatorNode* pOp) {
  switch (pOp->opType) {
    case OP_TYPE_ADD:
    case OP_TYPE_SUB:
    case OP_TYPE_MULTI:
    case OP_TYPE_DIV:
    case OP_TYPE_REM:
      return true;
    default:
      break;
  }
  return false;
}

bool nodesIsComparisonOp(const SOperatorNode* pOp) {
  switch (pOp->opType) {
    case OP_TYPE_GREATER_THAN:
    case OP_TYPE_GREATER_EQUAL:
    case OP_TYPE_LOWER_THAN:
    case OP_TYPE_LOWER_EQUAL:
    case OP_TYPE_EQUAL:
    case OP_TYPE_NOT_EQUAL:
    case OP_TYPE_IN:
    case OP_TYPE_NOT_IN:
    case OP_TYPE_LIKE:
    case OP_TYPE_NOT_LIKE:
    case OP_TYPE_MATCH:
    case OP_TYPE_NMATCH:
    case OP_TYPE_JSON_CONTAINS:
    case OP_TYPE_IS_NULL:
    case OP_TYPE_IS_NOT_NULL:
    case OP_TYPE_IS_TRUE:
    case OP_TYPE_IS_FALSE:
    case OP_TYPE_IS_UNKNOWN:
    case OP_TYPE_IS_NOT_TRUE:
    case OP_TYPE_IS_NOT_FALSE:
    case OP_TYPE_IS_NOT_UNKNOWN:
      return true;
    default:
      break;
  }
  return false;
}

bool nodesIsJsonOp(const SOperatorNode* pOp) {
  switch (pOp->opType) {
    case OP_TYPE_JSON_GET_VALUE:
    case OP_TYPE_JSON_CONTAINS:
      return true;
    default:
      break;
  }
  return false;
}

bool nodesIsRegularOp(const SOperatorNode* pOp) {
  switch (pOp->opType) {
    case OP_TYPE_LIKE:
    case OP_TYPE_NOT_LIKE:
    case OP_TYPE_MATCH:
    case OP_TYPE_NMATCH:
      return true;
    default:
      break;
  }
  return false;
}

bool nodesIsMatchRegularOp(const SOperatorNode* pOp) {
  switch (pOp->opType) {
    case OP_TYPE_MATCH:
    case OP_TYPE_NMATCH:
      return true;
    default:
      break;
  }
  return false;
}

bool nodesIsBitwiseOp(const SOperatorNode* pOp) {
  switch (pOp->opType) {
    case OP_TYPE_BIT_AND:
    case OP_TYPE_BIT_OR:
      return true;
    default:
      break;
  }
  return false;
}

typedef struct SCollectColumnsCxt {
  int32_t         errCode;
  const char*     pTableAlias;
  SSHashObj*      pMultiTableAlias;
  ECollectColType collectType;
  SNodeList*      pCols;
  SHashObj*       pColHash;
} SCollectColumnsCxt;

static EDealRes doCollect(SCollectColumnsCxt* pCxt, SColumnNode* pCol, SNode* pNode) {
  char    name[TSDB_TABLE_NAME_LEN + TSDB_COL_NAME_LEN];
  int32_t len = 0;
  if ('\0' == pCol->tableAlias[0]) {
    len = snprintf(name, sizeof(name), "%s", pCol->colName);
  } else {
    len = snprintf(name, sizeof(name), "%s.%s", pCol->tableAlias, pCol->colName);
  }
  if (NULL == taosHashGet(pCxt->pColHash, name, len)) {
    pCxt->errCode = taosHashPut(pCxt->pColHash, name, len, NULL, 0);
    if (TSDB_CODE_SUCCESS == pCxt->errCode) {
      SNode* pNew = NULL;
      pCxt->errCode = nodesCloneNode(pNode, &pNew);
      if (TSDB_CODE_SUCCESS == pCxt->errCode) {
        pCxt->errCode = nodesListStrictAppend(pCxt->pCols, pNew);
      }
    }
    return (TSDB_CODE_SUCCESS == pCxt->errCode ? DEAL_RES_IGNORE_CHILD : DEAL_RES_ERROR);
  }
  return DEAL_RES_CONTINUE;
}

static bool isCollectType(ECollectColType collectType, EColumnType colType) {
  return COLLECT_COL_TYPE_ALL == collectType
             ? true
             : (COLLECT_COL_TYPE_TAG == collectType ? COLUMN_TYPE_TAG == colType : (COLUMN_TYPE_TAG != colType && COLUMN_TYPE_TBNAME != colType));
}

static EDealRes collectColumns(SNode* pNode, void* pContext) {
  SCollectColumnsCxt* pCxt = (SCollectColumnsCxt*)pContext;
  if (QUERY_NODE_COLUMN == nodeType(pNode)) {
    SColumnNode* pCol = (SColumnNode*)pNode;
    if (isCollectType(pCxt->collectType, pCol->colType) && 0 != strcmp(pCol->colName, "*") &&
        (NULL == pCxt->pTableAlias || 0 == strcmp(pCxt->pTableAlias, pCol->tableAlias))) {
      return doCollect(pCxt, pCol, pNode);
    }
  }
  return DEAL_RES_CONTINUE;
}

static EDealRes collectColumnsExt(SNode* pNode, void* pContext) {
  SCollectColumnsCxt* pCxt = (SCollectColumnsCxt*)pContext;
  if (QUERY_NODE_COLUMN == nodeType(pNode)) {
    SColumnNode* pCol = (SColumnNode*)pNode;
    if (isCollectType(pCxt->collectType, pCol->colType) && 0 != strcmp(pCol->colName, "*") &&
        (NULL == pCxt->pMultiTableAlias || NULL != (pCxt->pTableAlias = tSimpleHashGet(pCxt->pMultiTableAlias, pCol->tableAlias, strlen(pCol->tableAlias))))) {
      return doCollect(pCxt, pCol, pNode);
    }
  }
  return DEAL_RES_CONTINUE;
}


int32_t nodesCollectColumns(SSelectStmt* pSelect, ESqlClause clause, const char* pTableAlias, ECollectColType type,
                            SNodeList** pCols) {
  if (NULL == pSelect || NULL == pCols) {
    return TSDB_CODE_FAILED;
  }
  SNodeList * pList = NULL;
  if (!*pCols) {
    int32_t code = nodesMakeList(&pList);
    if (TSDB_CODE_SUCCESS != code) {
      return code;
    }
  }
  SCollectColumnsCxt cxt = {
      .errCode = TSDB_CODE_SUCCESS,
      .pTableAlias = pTableAlias,
      .collectType = type,
      .pCols = (NULL == *pCols ? pList : *pCols),
      .pColHash = taosHashInit(128, taosGetDefaultHashFunction(TSDB_DATA_TYPE_BINARY), true, HASH_NO_LOCK)};
  if (NULL == cxt.pCols || NULL == cxt.pColHash) {
    return TSDB_CODE_OUT_OF_MEMORY;
  }
  *pCols = NULL;
  nodesWalkSelectStmt(pSelect, clause, collectColumns, &cxt);
  taosHashCleanup(cxt.pColHash);
  if (TSDB_CODE_SUCCESS != cxt.errCode) {
    nodesDestroyList(cxt.pCols);
    return cxt.errCode;
  }
  if (LIST_LENGTH(cxt.pCols) > 0) {
    *pCols = cxt.pCols;
  } else {
    nodesDestroyList(cxt.pCols);
  }

  return TSDB_CODE_SUCCESS;
}

int32_t nodesCollectColumnsExt(SSelectStmt* pSelect, ESqlClause clause, SSHashObj* pMultiTableAlias, ECollectColType type,
                            SNodeList** pCols) {
  if (NULL == pSelect || NULL == pCols) {
    return TSDB_CODE_FAILED;
  }

  SNodeList * pList = NULL;
  if (!*pCols) {
    int32_t code = nodesMakeList(&pList);
    if (TSDB_CODE_SUCCESS != code) {
      return code;
    }
  }

  SCollectColumnsCxt cxt = {
      .errCode = TSDB_CODE_SUCCESS,
      .pTableAlias = NULL,
      .pMultiTableAlias = pMultiTableAlias,
      .collectType = type,
      .pCols = (NULL == *pCols ? pList : *pCols),
      .pColHash = taosHashInit(128, taosGetDefaultHashFunction(TSDB_DATA_TYPE_BINARY), true, HASH_NO_LOCK)};
  if (NULL == cxt.pCols || NULL == cxt.pColHash) {
    return TSDB_CODE_OUT_OF_MEMORY;
  }
  *pCols = NULL;
  nodesWalkSelectStmtImpl(pSelect, clause, collectColumnsExt, &cxt);
  taosHashCleanup(cxt.pColHash);
  if (TSDB_CODE_SUCCESS != cxt.errCode) {
    nodesDestroyList(cxt.pCols);
    return cxt.errCode;
  }
  if (LIST_LENGTH(cxt.pCols) > 0) {
    *pCols = cxt.pCols;
  } else {
    nodesDestroyList(cxt.pCols);
  }

  return TSDB_CODE_SUCCESS;
}

int32_t nodesCollectColumnsFromNode(SNode* node, const char* pTableAlias, ECollectColType type, SNodeList** pCols) {
  if (NULL == pCols) {
    return TSDB_CODE_FAILED;
  }
  SNodeList * pList = NULL;
  if (!*pCols) {
    int32_t code = nodesMakeList(&pList);
    if (TSDB_CODE_SUCCESS != code) {
      return code;
    }
  }

  SCollectColumnsCxt cxt = {
      .errCode = TSDB_CODE_SUCCESS,
      .pTableAlias = pTableAlias,
      .collectType = type,
      .pCols = (NULL == *pCols ? pList : *pCols),
      .pColHash = taosHashInit(128, taosGetDefaultHashFunction(TSDB_DATA_TYPE_BINARY), true, HASH_NO_LOCK)};
  if (NULL == cxt.pCols || NULL == cxt.pColHash) {
    return TSDB_CODE_OUT_OF_MEMORY;
  }
  *pCols = NULL;

  nodesWalkExpr(node, collectColumns, &cxt);

  taosHashCleanup(cxt.pColHash);
  if (TSDB_CODE_SUCCESS != cxt.errCode) {
    nodesDestroyList(cxt.pCols);
    return cxt.errCode;
  }
  if (LIST_LENGTH(cxt.pCols) > 0) {
    *pCols = cxt.pCols;
  } else {
    nodesDestroyList(cxt.pCols);
  }

  return TSDB_CODE_SUCCESS;
}

typedef struct SCollectFuncsCxt {
  int32_t         errCode;
  char*           tableAlias;
  FFuncClassifier classifier;
  SNodeList*      pFuncs;
} SCollectFuncsCxt;

static EDealRes collectFuncs(SNode* pNode, void* pContext) {
  SCollectFuncsCxt* pCxt = (SCollectFuncsCxt*)pContext;
  if (QUERY_NODE_FUNCTION == nodeType(pNode) && pCxt->classifier(((SFunctionNode*)pNode)->funcId) &&
      !(((SExprNode*)pNode)->orderAlias)) {
    SFunctionNode* pFunc = (SFunctionNode*)pNode;
    if (FUNCTION_TYPE_TBNAME == pFunc->funcType && pCxt->tableAlias) {
      SValueNode* pVal = (SValueNode*)nodesListGetNode(pFunc->pParameterList, 0);
      if (pVal && strcmp(pVal->literal, pCxt->tableAlias)) {
        return DEAL_RES_CONTINUE;
      }
    }

    bool bFound = false;
    SNode* pn = NULL;
    FOREACH(pn, pCxt->pFuncs) {
      if (nodesEqualNode(pn, pNode)) {
        bFound = true;
        break;
      }
    }
    if (!bFound) {
      SNode* pNew = NULL;
      pCxt->errCode = nodesCloneNode(pNode, &pNew);
      if (TSDB_CODE_SUCCESS == pCxt->errCode) {
        pCxt->errCode = nodesListStrictAppend(pCxt->pFuncs, pNew);
      }
    }
    return (TSDB_CODE_SUCCESS == pCxt->errCode ? DEAL_RES_IGNORE_CHILD : DEAL_RES_ERROR);
  }
  return DEAL_RES_CONTINUE;
}

static uint32_t funcNodeHash(const char* pKey, uint32_t len) {
  SExprNode* pExpr = *(SExprNode**)pKey;
  return MurmurHash3_32(pExpr->aliasName, strlen(pExpr->aliasName));
}

static int32_t funcNodeEqual(const void* pLeft, const void* pRight, size_t len) {
  // if (0 != strcmp((*(const SExprNode**)pLeft)->aliasName, (*(const SExprNode**)pRight)->aliasName)) {
  //   return 1;
  // }
  return nodesEqualNode(*(const SNode**)pLeft, *(const SNode**)pRight) ? 0 : 1;
}

int32_t nodesCollectSelectFuncs(SSelectStmt* pSelect, ESqlClause clause, char* tableAlias, FFuncClassifier classifier, SNodeList* pFuncs) {
  if (NULL == pSelect || NULL == pFuncs) {
    return TSDB_CODE_FAILED;
  }

  SCollectFuncsCxt cxt = {.errCode = TSDB_CODE_SUCCESS,
                          .classifier = classifier,
                          .tableAlias = tableAlias,
                          .pFuncs = pFuncs};

  nodesWalkSelectStmt(pSelect, clause, collectFuncs, &cxt);
  return cxt.errCode;
}

int32_t nodesCollectFuncs(SSelectStmt* pSelect, ESqlClause clause, char* tableAlias, FFuncClassifier classifier, SNodeList** pFuncs) {
  if (NULL == pSelect || NULL == pFuncs) {
    return TSDB_CODE_FAILED;
  }
  SNodeList* pList = NULL;
  if (!*pFuncs) {
    int32_t code = nodesMakeList(&pList);
    if (TSDB_CODE_SUCCESS != code) {
      return code;
    }
  }
  SCollectFuncsCxt cxt = {.errCode = TSDB_CODE_SUCCESS,
                          .classifier = classifier,
                          .tableAlias = tableAlias,
                          .pFuncs = (NULL == *pFuncs ? pList : *pFuncs)};
  if (NULL == cxt.pFuncs) {
    return TSDB_CODE_OUT_OF_MEMORY;
  }
  *pFuncs = NULL;
  nodesWalkSelectStmt(pSelect, clause, collectFuncs, &cxt);
  if (TSDB_CODE_SUCCESS == cxt.errCode) {
    if (LIST_LENGTH(cxt.pFuncs) > 0) {
      *pFuncs = cxt.pFuncs;
    } else {
      nodesDestroyList(cxt.pFuncs);
    }
  } else {
    nodesDestroyList(cxt.pFuncs);
  }

  return cxt.errCode;
}

typedef struct SCollectSpecialNodesCxt {
  int32_t    errCode;
  ENodeType  type;
  SNodeList* pNodes;
} SCollectSpecialNodesCxt;

static EDealRes collectSpecialNodes(SNode* pNode, void* pContext) {
  SCollectSpecialNodesCxt* pCxt = (SCollectSpecialNodesCxt*)pContext;
  if (pCxt->type == nodeType(pNode)) {
    SNode* pNew = NULL;
    pCxt->errCode = nodesCloneNode(pNode, &pNew);
    if (TSDB_CODE_SUCCESS == pCxt->errCode) {
      pCxt->errCode = nodesListStrictAppend(pCxt->pNodes, pNew);
    }
    return (TSDB_CODE_SUCCESS == pCxt->errCode ? DEAL_RES_IGNORE_CHILD : DEAL_RES_ERROR);
  }
  return DEAL_RES_CONTINUE;
}

int32_t nodesCollectSpecialNodes(SSelectStmt* pSelect, ESqlClause clause, ENodeType type, SNodeList** ppNodes) {
  if (NULL == pSelect || NULL == ppNodes) {
    return TSDB_CODE_FAILED;
  }
  SCollectSpecialNodesCxt cxt = {.errCode = TSDB_CODE_SUCCESS, .type = type, .pNodes = NULL};
  if (!*ppNodes) {
    cxt.errCode = nodesMakeList(&cxt.pNodes);
  } else {
    cxt.pNodes = *ppNodes;
  }
  if (NULL == cxt.pNodes) {
    return cxt.errCode;
  }
  *ppNodes = NULL;
  nodesWalkSelectStmt(pSelect, SQL_CLAUSE_GROUP_BY, collectSpecialNodes, &cxt);
  if (TSDB_CODE_SUCCESS != cxt.errCode) {
    nodesDestroyList(cxt.pNodes);
    return cxt.errCode;
  }
  if (LIST_LENGTH(cxt.pNodes) > 0) {
    *ppNodes = cxt.pNodes;
  } else {
    nodesDestroyList(cxt.pNodes);
  }

  return TSDB_CODE_SUCCESS;
}

static EDealRes hasColumn(SNode* pNode, void* pContext) {
  if (QUERY_NODE_COLUMN == nodeType(pNode)) {
    *(bool*)pContext = true;
    return DEAL_RES_END;
  }
  return DEAL_RES_CONTINUE;
}

bool nodesExprHasColumn(SNode* pNode) {
  bool hasCol = false;
  nodesWalkExprPostOrder(pNode, hasColumn, &hasCol);
  return hasCol;
}

bool nodesExprsHasColumn(SNodeList* pList) {
  bool hasCol = false;
  nodesWalkExprsPostOrder(pList, hasColumn, &hasCol);
  return hasCol;
}

char* nodesGetFillModeString(EFillMode mode) {
  switch (mode) {
    case FILL_MODE_NONE:
      return "none";
    case FILL_MODE_VALUE:
      return "value";
    case FILL_MODE_VALUE_F:
      return "value_f";
    case FILL_MODE_PREV:
      return "prev";
    case FILL_MODE_NULL:
      return "null";
    case FILL_MODE_NULL_F:
      return "null_f";
    case FILL_MODE_LINEAR:
      return "linear";
    case FILL_MODE_NEXT:
      return "next";
    default:
      return "unknown";
  }
}

char* nodesGetNameFromColumnNode(SNode* pNode) {
  if (NULL == pNode || QUERY_NODE_COLUMN != pNode->type) {
    return "NULL";
  }

  return ((SColumnNode*)pNode)->node.userAlias;
}

int32_t nodesGetOutputNumFromSlotList(SNodeList* pSlots) {
  if (NULL == pSlots || pSlots->length <= 0) {
    return 0;
  }

  SNode*  pNode = NULL;
  int32_t num = 0;
  FOREACH(pNode, pSlots) {
    if (QUERY_NODE_SLOT_DESC != pNode->type) {
      continue;
    }

    SSlotDescNode* descNode = (SSlotDescNode*)pNode;
    if (descNode->output) {
      ++num;
    }
  }

  return num;
}

void nodesValueNodeToVariant(const SValueNode* pNode, SVariant* pVal) {
  if (pNode->isNull) {
    pVal->nType = TSDB_DATA_TYPE_NULL;
    pVal->nLen = tDataTypes[TSDB_DATA_TYPE_NULL].bytes;
    return;
  }
  pVal->nType = pNode->node.resType.type;
  pVal->nLen = pNode->node.resType.bytes;
  switch (pNode->node.resType.type) {
    case TSDB_DATA_TYPE_NULL:
      break;
    case TSDB_DATA_TYPE_BOOL:
      pVal->i = pNode->datum.b;
      break;
    case TSDB_DATA_TYPE_TINYINT:
    case TSDB_DATA_TYPE_SMALLINT:
    case TSDB_DATA_TYPE_INT:
    case TSDB_DATA_TYPE_BIGINT:
    case TSDB_DATA_TYPE_TIMESTAMP:
      pVal->i = pNode->datum.i;
      break;
    case TSDB_DATA_TYPE_UTINYINT:
    case TSDB_DATA_TYPE_USMALLINT:
    case TSDB_DATA_TYPE_UINT:
    case TSDB_DATA_TYPE_UBIGINT:
      pVal->u = pNode->datum.u;
      break;
    case TSDB_DATA_TYPE_FLOAT:
      pVal->f = pNode->datum.d;
      break;
    case TSDB_DATA_TYPE_DOUBLE:
      pVal->d = pNode->datum.d;
      break;
    case TSDB_DATA_TYPE_NCHAR:
    case TSDB_DATA_TYPE_VARCHAR:
    case TSDB_DATA_TYPE_VARBINARY:
    case TSDB_DATA_TYPE_GEOMETRY:
      pVal->pz = taosMemoryMalloc(pVal->nLen + 1);
      memcpy(pVal->pz, pNode->datum.p, pVal->nLen);
      pVal->pz[pVal->nLen] = 0;
      break;
    case TSDB_DATA_TYPE_JSON:
      pVal->nLen = getJsonValueLen(pNode->datum.p);
      pVal->pz = taosMemoryMalloc(pVal->nLen);
      memcpy(pVal->pz, pNode->datum.p, pVal->nLen);
      break;
    case TSDB_DATA_TYPE_DECIMAL:
    case TSDB_DATA_TYPE_BLOB:
      // todo
    default:
      break;
  }
}

int32_t nodesMergeConds(SNode** pDst, SNodeList** pSrc) {
  if (NULL == *pSrc) {
    return TSDB_CODE_SUCCESS;
  }

  if (1 == LIST_LENGTH(*pSrc)) {
    *pDst = nodesListGetNode(*pSrc, 0);
    nodesClearList(*pSrc);
  } else {
    SLogicConditionNode* pLogicCond = NULL;
    int32_t code = nodesMakeNode(QUERY_NODE_LOGIC_CONDITION, (SNode**)&pLogicCond);
    if (TSDB_CODE_SUCCESS != code) {
      return code;
    }
    pLogicCond->node.resType.type = TSDB_DATA_TYPE_BOOL;
    pLogicCond->node.resType.bytes = tDataTypes[TSDB_DATA_TYPE_BOOL].bytes;
    pLogicCond->condType = LOGIC_COND_TYPE_AND;
    pLogicCond->pParameterList = *pSrc;
    *pDst = (SNode*)pLogicCond;
  }
  *pSrc = NULL;

  return TSDB_CODE_SUCCESS;
}

const char* dataOrderStr(EDataOrderLevel order) {
  switch (order) {
    case DATA_ORDER_LEVEL_NONE:
      return "no order required";
    case DATA_ORDER_LEVEL_IN_BLOCK:
      return "in-datablock order";
    case DATA_ORDER_LEVEL_IN_GROUP:
      return "in-group order";
    case DATA_ORDER_LEVEL_GLOBAL:
      return "global order";
    default:
      break;
  }
  return "unknown";
}

int32_t nodesMakeValueNodeFromString(char* literal, SValueNode** ppValNode) {
  int32_t lenStr = strlen(literal);
  SValueNode* pValNode = NULL;
  int32_t code = nodesMakeNode(QUERY_NODE_VALUE, (SNode**)&pValNode);
  if (pValNode) {
    pValNode->node.resType.type = TSDB_DATA_TYPE_VARCHAR;
    pValNode->node.resType.bytes = lenStr + VARSTR_HEADER_SIZE;
    char* p = taosMemoryMalloc(lenStr + 1  + VARSTR_HEADER_SIZE);
    if (p == NULL) {
      return TSDB_CODE_OUT_OF_MEMORY;
    }
    varDataSetLen(p, lenStr);
    memcpy(varDataVal(p), literal, lenStr + 1);
    pValNode->datum.p = p;
    pValNode->literal = tstrdup(literal);
    pValNode->translate = true;
    pValNode->isNull = false;
    *ppValNode = pValNode;
  }
  return code;
}

int32_t nodesMakeValueNodeFromBool(bool b, SValueNode** ppValNode) {
  SValueNode* pValNode = NULL;
  int32_t code = nodesMakeNode(QUERY_NODE_VALUE, (SNode**)&pValNode);
  if (TSDB_CODE_SUCCESS == code) {
    pValNode->node.resType.type = TSDB_DATA_TYPE_BOOL;
    pValNode->node.resType.bytes = tDataTypes[TSDB_DATA_TYPE_BOOL].bytes;
    code = nodesSetValueNodeValue(pValNode, &b);
    if (TSDB_CODE_SUCCESS == code) {
      pValNode->translate = true;
      pValNode->isNull = false;
      *ppValNode = pValNode;
    } else {
      nodesDestroyNode((SNode*)pValNode);
    }
  }
  return code;
}

int32_t nodesMakeValueNodeFromInt32(int32_t value, SNode** ppNode) {
  SValueNode* pValNode = NULL;
  int32_t code = nodesMakeNode(QUERY_NODE_VALUE, (SNode**)&pValNode);
  if (TSDB_CODE_SUCCESS == code) {
    pValNode->node.resType.type = TSDB_DATA_TYPE_INT;
    pValNode->node.resType.bytes = tDataTypes[TSDB_DATA_TYPE_INT].bytes;
    code = nodesSetValueNodeValue(pValNode, &value);
    if (TSDB_CODE_SUCCESS == code) {
      pValNode->translate = true;
      pValNode->isNull = false;
      *ppNode = (SNode*)pValNode;
    } else {
      nodesDestroyNode((SNode*)pValNode);
    }
  }
  return code;
}

bool nodesIsStar(SNode* pNode) {
  return (QUERY_NODE_COLUMN == nodeType(pNode)) && ('\0' == ((SColumnNode*)pNode)->tableAlias[0]) &&
         (0 == strcmp(((SColumnNode*)pNode)->colName, "*"));
}

bool nodesIsTableStar(SNode* pNode) {
  return (QUERY_NODE_COLUMN == nodeType(pNode)) && ('\0' != ((SColumnNode*)pNode)->tableAlias[0]) &&
         (0 == strcmp(((SColumnNode*)pNode)->colName, "*"));
}

void nodesSortList(SNodeList** pList, int32_t (*comp)(SNode* pNode1, SNode* pNode2)) {
  if ((*pList)->length == 1) return;

  uint32_t inSize = 1;
  SListCell* pHead = (*pList)->pHead;
  while (1) {
    SListCell* p = pHead;
    pHead = NULL;
    SListCell* pTail = NULL;

    uint32_t nMerges = 0;
    while (p) {
      ++nMerges;
      SListCell* q = p;
      uint32_t pSize = 0;
      for (uint32_t i = 0; i < inSize; ++i) {
        ++pSize;
        q = q->pNext;
        if (!q) {
          break;
        }
      }

      uint32_t qSize = inSize;

      while (pSize > 0 || (qSize > 0 && q)) {
        SListCell* pCell;
        if (pSize == 0) {
          pCell = q;
          q = q->pNext;
          --qSize;
        } else if (qSize == 0 || !q) {
          pCell = p;
          p = p->pNext;
          --pSize;
        } else if (comp(q->pNode, p->pNode) >= 0) {
          pCell = p;
          p = p->pNext;
          --pSize;
        } else {
          pCell = q;
          q = q->pNext;
          --qSize;
        }

        if (pTail) {
          pTail->pNext = pCell;
          pCell->pPrev = pTail;
        } else {
          pHead = pCell;
          pHead->pPrev = NULL;
        }
        pTail = pCell;
      }
      p = q;
    }
    pTail->pNext = NULL;

    if (nMerges <= 1) {
      (*pList)->pHead = pHead;
      (*pList)->pTail = pTail;
      return;
    }
    inSize *= 2;
  }
}<|MERGE_RESOLUTION|>--- conflicted
+++ resolved
@@ -741,13 +741,9 @@
     case QUERY_NODE_PHYSICAL_SUBPLAN:
       code = makeNode(type, sizeof(SSubplan), &pNode); break;
     case QUERY_NODE_PHYSICAL_PLAN:
-<<<<<<< HEAD
-      return makeNode(type, sizeof(SQueryPlan));
+      code = makeNode(type, sizeof(SQueryPlan), &pNode); break;
     case QUERY_NODE_PHYSICAL_PLAN_STREAM_INTERP_FUNC:
-      return makeNode(type, sizeof(SStreamInterpFuncPhysiNode));
-=======
-      code = makeNode(type, sizeof(SQueryPlan), &pNode); break;
->>>>>>> a2579d59
+      code = makeNode(type, sizeof(SStreamInterpFuncPhysiNode), &pNode); break;
     default:
       break;
   }
