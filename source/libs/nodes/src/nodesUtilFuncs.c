--- conflicted
+++ resolved
@@ -983,15 +983,13 @@
     case QUERY_NODE_PHYSICAL_PLAN_VIRTUAL_TABLE_SCAN:
       code = makeNode(type, sizeof(SVirtualScanPhysiNode), &pNode);
       break;
-<<<<<<< HEAD
     case QUERY_NODE_PHYSICAL_PLAN_EXTERNAL_WINDOW:
     case QUERY_NODE_PHYSICAL_PLAN_HASH_EXTERNAL:
     case QUERY_NODE_PHYSICAL_PLAN_MERGE_ALIGNED_EXTERNAL:
       code = makeNode(type, sizeof(SExternalWindowPhysiNode), &pNode);
-=======
+      break;
     case QUERY_NODE_SHOW_SCORES_STMT:
       code = TSDB_CODE_OPS_NOT_SUPPORT;
->>>>>>> 6a2bfaa0
       break;
     default:
       break;
