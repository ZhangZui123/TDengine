--- conflicted
+++ resolved
@@ -96,11 +96,7 @@
       if (walSkipFetchBodyNew(pReader) < 0) {
         return -1;
       }
-<<<<<<< HEAD
-      fetchVer++;
-=======
       fetchVer = pReader->curVersion;
->>>>>>> 097723f4
     }
   }
   pReader->curStopped = 1;
@@ -303,23 +299,9 @@
     return -1;
   }
 
-<<<<<<< HEAD
-  if (pReadHead->version != ver) {
-    wError("vgId:%d, wal fetch body error:%" PRId64 ", read request index:%" PRId64, pReader->pWal->cfg.vgId,
-           pReader->pHead->head.version, ver);
-    pReader->curInvalid = 1;
-    terrno = TSDB_CODE_WAL_FILE_CORRUPTED;
-    return -1;
-  }
-
   if (walValidBodyCksum(pReader->pHead) != 0) {
     wError("vgId:%d, wal fetch body error:%" PRId64 ", since body checksum not passed", pReader->pWal->cfg.vgId, ver);
     pReader->curInvalid = 1;
-=======
-  if (walValidBodyCksum(pRead->pHead) != 0) {
-    wError("vgId:%d, wal fetch body error:%" PRId64 ", since body checksum not passed", pRead->pWal->cfg.vgId, ver);
-    pRead->curInvalid = 1;
->>>>>>> 097723f4
     terrno = TSDB_CODE_WAL_FILE_CORRUPTED;
     return -1;
   }
