--- conflicted
+++ resolved
@@ -119,13 +119,10 @@
   return code;
 }
 
-<<<<<<< HEAD
 void stmDestroySStreamTasksInfo(SStreamTasksInfo* p) {
   // STREAMTODO
 }
 
-int32_t readStreamDataCache(int64_t streamId, int64_t taskId, int64_t sessionId, void** ppCache) {
-=======
 #define JSON_CHECK_ADD_ITEM(obj, str, item) \
   QUERY_CHECK_CONDITION(cJSON_AddItemToObjectCS(obj, str, item), code, lino, _end, TSDB_CODE_OUT_OF_MEMORY)
 
@@ -640,7 +637,6 @@
 
 int32_t readStreamDataCache(int64_t streamId, int64_t taskId, int64_t sessionId, int64_t groupId, TSKEY start,
                             TSKEY end, void*** pppIter) {
->>>>>>> 64a2fdd7
   int32_t             code = TSDB_CODE_SUCCESS;
   int32_t             lino = 0;
   SStreamTriggerTask* pTask = NULL;
