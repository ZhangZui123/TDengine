--- conflicted
+++ resolved
@@ -330,12 +330,7 @@
 
   switch (pTask->type) {
     case STREAM_READER_TASK:
-<<<<<<< HEAD
-      //STREAMTODO
-      TAOS_CHECK_EXIT(stReaderTaskUndeploy((SStreamReaderTask *)pTask, &pUndeploy->undeployMsg, NULL));
-=======
       TAOS_CHECK_EXIT(stReaderTaskUndeploy((SStreamReaderTask*)*ppTask, &pUndeploy->undeployMsg, smRemoveTaskFromMaps));
->>>>>>> a9070c5c
       break;
     case STREAM_TRIGGER_TASK:
       TAOS_CHECK_EXIT(stTriggerTaskUndeploy((SStreamTriggerTask *)*ppTask, &pUndeploy->undeployMsg, smRemoveTaskFromMaps));
