/*
 * Copyright (c) 2019 TAOS Data, Inc. <jhtao@taosdata.com>
 *
 * This program is free software: you can use, redistribute, and/or modify
 * it under the terms of the GNU Affero General Public License, version 3
 * or later ("AGPL"), as published by the Free Software Foundation.
 *
 * This program is distributed in the hope that it will be useful, but WITHOUT
 * ANY WARRANTY; without even the implied warranty of MERCHANTABILITY or
 * FITNESS FOR A PARTICULAR PURPOSE.
 *
 * You should have received a copy of the GNU Affero General Public License
 * along with this program. If not, see <http://www.gnu.org/licenses/>.
 */

#include "streamTriggerTask.h"

#include "dataSink.h"
#include "osMemPool.h"
#include "plannodes.h"
#include "streamInt.h"
#include "streamReader.h"
#include "tcompare.h"
#include "tdatablock.h"
#include "thash.h"
#include "ttime.h"

#define STREAM_TRIGGER_CHECK_INTERVAL_MS    1000                    // 1s
#define STREAM_TRIGGER_WAIT_TIME_NS         1 * NANOSECOND_PER_SEC  // 1s, todo(kjq): increase the wait time to 10s
#define STREAM_TRIGGER_BATCH_WINDOW_WAIT_NS 1 * NANOSECOND_PER_SEC  // 1s, todo(kjq): increase the wait time to 30s
#define SSTRIGGER_REALTIME_SESSIONID        1
#define SSTRIGGER_HISTORY_SESSIONID         2

#define IS_TRIGGER_GROUP_NONE_WINDOW(pGroup) (TRINGBUF_CAPACITY(&(pGroup)->winBuf) == 0)
#define IS_TRIGGER_GROUP_OPEN_WINDOW(pGroup) (TRINGBUF_SIZE(&(pGroup)->winBuf) > 0)

static int32_t stRealtimeGroupInit(SSTriggerRealtimeGroup *pGroup, SSTriggerRealtimeContext *pContext, int64_t gid);
static void    stRealtimeGroupDestroy(void *ptr);
// Add metadatas to the group, which are used to check trigger conditions later.
static int32_t stRealtimeGroupAddMetaDatas(SSTriggerRealtimeGroup *pGroup, SArray *pMetadatas, SArray *pVgIds);
// Use metadatas to check trigger conditions, and generate notification and calculation requests.
static int32_t stRealtimeGroupCheck(SSTriggerRealtimeGroup *pGroup);
// Get the next data block from the group, which comes from the metadatas in the group.
static int32_t stRealtimeGroupGetDataBlock(SSTriggerRealtimeGroup *pGroup, bool saveWindow, SSDataBlock **ppDataBlock,
                                           int32_t *pStartIdx, int32_t *pEndIdx, bool *pAllTableProcessed,
                                           bool *pNeedFetchData);
// Clear all temporary states and variables in the group after checking.
static void stRealtimeGroupClearTempState(SSTriggerRealtimeGroup *pGroup);
// Clear metadatas that have been checked
static void stRealtimeGroupClearMetadatas(SSTriggerRealtimeGroup *pGroup);

static int32_t stHistoryGroupInit(SSTriggerHistoryGroup *pGroup, SSTriggerHistoryContext *pContext, int64_t gid);
static void    stHistoryGroupDestroy(void *ptr);
static int32_t stHistoryGroupAddMetaDatas(SSTriggerHistoryGroup *pGroup, SSDataBlock *pMetaDataBlock, bool *pAdded);
static int32_t stHistoryGroupCheck(SSTriggerHistoryGroup *pGroup);
static int32_t stHistoryGroupGetDataBlock(SSTriggerHistoryGroup *pGroup, bool saveWindow, SSDataBlock **ppDataBlock,
                                          int32_t *pStartIdx, int32_t *pEndIdx, bool *pAllTableProcessed,
                                          bool *pNeedFetchData);
static void    stHistoryGroupClearTempState(SSTriggerHistoryGroup *pGroup);
static void    stHistoryGroupClearMetadatas(SSTriggerHistoryGroup *pGroup);

static int32_t stRealtimeContextInit(SSTriggerRealtimeContext *pContext, SStreamTriggerTask *pTask);
static void    stRealtimeContextDestroy(void *ptr);
// Start or continue the realtime context after receiving pull/calc responses.
static int32_t stRealtimeContextCheck(SSTriggerRealtimeContext *pContext);
// Process the pull responses from readers.
static int32_t stRealtimeContextProcPullRsp(SSTriggerRealtimeContext *pContext, SRpcMsg *pRsp);
// Process the calc responses from runners.
static int32_t stRealtimeContextProcCalcRsp(SSTriggerRealtimeContext *pContext, SRpcMsg *pRsp);

static int32_t stHistoryContextInit(SSTriggerHistoryContext *pContext, SStreamTriggerTask *pTask);
static void    stHistoryContextDestroy(void *ptr);
static int32_t stHistoryContextCheck(SSTriggerHistoryContext *pContext);
static int32_t stHistoryContextProcPullRsp(SSTriggerHistoryContext *pContext, SRpcMsg *pRsp);
static int32_t stHistoryContextProcCalcRsp(SSTriggerHistoryContext *pContext, SRpcMsg *pRsp);

typedef struct SRewriteSlotidCxt {
  int32_t errCode;
  SArray *newSlotIds;
} SRewriteSlotidCxt;

typedef struct SSTriggerOrigTableInfo {
  int32_t    vgId;
  int64_t    suid;
  int64_t    uid;
  SSHashObj *pColumns;  // SSHashObj<col_name, col_id>
} SSTriggerOrigTableInfo;

typedef struct StreamTriggerWaitInfo {
  int64_t streamId;
  int64_t taskId;
  int64_t sessionId;
  int64_t resumeTime;
} StreamTriggerWaitInfo;

static EDealRes nodeRewriteSlotid(SNode *pNode, void *pContext) {
  SRewriteSlotidCxt *pCxt = (SRewriteSlotidCxt *)pContext;
  if (QUERY_NODE_COLUMN == nodeType(pNode)) {
    SColumnNode *pCol = (SColumnNode *)pNode;
    void        *px = taosArrayGet(pCxt->newSlotIds, pCol->slotId);
    if (px == NULL) {
      pCxt->errCode = terrno;
      return DEAL_RES_ERROR;
    }
    pCol->slotId = *(int32_t *)px;
    return DEAL_RES_IGNORE_CHILD;
  }
  return DEAL_RES_CONTINUE;
}

static TdThreadOnce     gStreamTriggerModuleInit = PTHREAD_ONCE_INIT;
static volatile int32_t gStreamTriggerInitRes = TSDB_CODE_SUCCESS;
// When the trigger task's real-time calculation catches up with the latest WAL
// progress, it will wait and be awakened later by a timer.
static SRWLatch gStreamTriggerWaitLatch;
static SList    gStreamTriggerWaitList;
static tmr_h    gStreamTriggerTimerId = NULL;

static int32_t stTriggerTaskAddWaitSession(SStreamTriggerTask *pTask, int64_t sessionId, int64_t resumeTime) {
  int32_t code = TSDB_CODE_SUCCESS;
  int32_t lino = 0;

  StreamTriggerWaitInfo info = {
      .streamId = pTask->task.streamId,
      .taskId = pTask->task.taskId,
      .sessionId = sessionId,
      .resumeTime = resumeTime,
  };
  taosWLockLatch(&gStreamTriggerWaitLatch);
  code = tdListAppend(&gStreamTriggerWaitList, &info);
  taosWUnLockLatch(&gStreamTriggerWaitLatch);
  QUERY_CHECK_CODE(code, lino, _end);

_end:
  if (code != TSDB_CODE_SUCCESS) {
    ST_TASK_ELOG("failed to add session %" PRIx64 " to wait list since %s", sessionId, tstrerror(code));
  } else {
    ST_TASK_DLOG("add session %" PRIx64 " to wait list, resumeTime:%" PRId64, sessionId, resumeTime);
  }
  return code;
}

static void stTriggerTaskCheckWaitSession(void *param, void *tmrId) {
  int64_t    now = taosGetTimestampNs();
  SListIter  iter = {0};
  SListNode *pNode = NULL;
  SList      readylist = {0};

  taosWLockLatch(&gStreamTriggerWaitLatch);
  tdListInitIter(&gStreamTriggerWaitList, &iter, TD_LIST_FORWARD);
  while ((pNode = tdListNext(&iter)) != NULL) {
    StreamTriggerWaitInfo *pInfo = (StreamTriggerWaitInfo *)pNode->data;
    if (pInfo->resumeTime <= now) {
      TD_DLIST_POP(&gStreamTriggerWaitList, pNode);
      TD_DLIST_APPEND(&readylist, pNode);
    }
  }
  taosWUnLockLatch(&gStreamTriggerWaitLatch);

  tdListInitIter(&readylist, &iter, TD_LIST_FORWARD);
  while ((pNode = tdListNext(&iter)) != NULL) {
    StreamTriggerWaitInfo *pInfo = (StreamTriggerWaitInfo *)pNode->data;
    stDebug("resume stream trigger session %" PRIx64 "-%" PRIx64 "-%" PRIx64 " since now:%" PRId64
            ", resumeTime:%" PRId64,
            pInfo->streamId, pInfo->taskId, pInfo->sessionId, now, pInfo->resumeTime);

    SSTriggerCtrlRequest req = {.type = STRIGGER_CTRL_START,
                                .streamId = pInfo->streamId,
                                .taskId = pInfo->taskId,
                                .sessionId = pInfo->sessionId};
    SRpcMsg              msg = {.msgType = TDMT_STREAM_TRIGGER_CTRL};
    msg.contLen = tSerializeSTriggerCtrlRequest(NULL, 0, &req);
    if (msg.contLen > 0) {
      msg.pCont = rpcMallocCont(msg.contLen);
      if (msg.pCont != NULL) {
        int32_t tlen = tSerializeSTriggerCtrlRequest(msg.pCont, msg.contLen, &req);
        if (tlen == msg.contLen) {
          TRACE_SET_ROOTID(&msg.info.traceId, pInfo->streamId);
          TRACE_SET_MSGID(&msg.info.traceId, tGenIdPI64());
          SMsgCb *pCb = &gStreamMgmt.msgCb;
          int32_t code = pCb->putToQueueFp(pCb->mgmt, STREAM_TRIGGER_QUEUE, &msg);
          if (code != TSDB_CODE_SUCCESS) {
            stError("failed to send trigger start request stream:%" PRIx64 ", task:%" PRIx64 ", session:%" PRIx64,
                    pInfo->streamId, pInfo->taskId, pInfo->sessionId);
          }
        } else {
          stError("failed to serialize trigger start request stream:%" PRIx64 ", task:%" PRIx64 ", session:%" PRIx64,
                  pInfo->streamId, pInfo->taskId, pInfo->sessionId);
        }
      } else {
        stError("failed to alloc trigger start request stream:%" PRIx64 ", task:%" PRIx64 ", session:%" PRIx64,
                pInfo->streamId, pInfo->taskId, pInfo->sessionId);
      }
    } else {
      stError("failed to get length of trigger start request stream:%" PRIx64 ", task:%" PRIx64 ", session:%" PRIx64,
              pInfo->streamId, pInfo->taskId, pInfo->sessionId);
    }
    TD_DLIST_POP(&readylist, pNode);
    taosMemoryFreeClear(pNode);
  }

  streamTmrStart(stTriggerTaskCheckWaitSession, STREAM_TRIGGER_CHECK_INTERVAL_MS, NULL, gStreamMgmt.timer,
                 &gStreamTriggerTimerId, "stream-trigger");
  return;
}

static void stTriggerTaskEnvDoInit() {
  taosInitRWLatch(&gStreamTriggerWaitLatch);
  tdListInit(&gStreamTriggerWaitList, sizeof(StreamTriggerWaitInfo));
  streamTmrStart(stTriggerTaskCheckWaitSession, STREAM_TRIGGER_CHECK_INTERVAL_MS, NULL, gStreamMgmt.timer,
                 &gStreamTriggerTimerId, "stream-trigger");
}

int32_t stTriggerTaskEnvInit() {
  int32_t code = taosThreadOnce(&gStreamTriggerModuleInit, stTriggerTaskEnvDoInit);
  if (code != TSDB_CODE_SUCCESS) {
    stError("failed to init stream trigger module since %s", tstrerror(code));
    return code;
  }
  return atomic_load_32(&gStreamTriggerInitRes);
}

void stTriggerTaskEnvCleanup() {
  streamTmrStop(gStreamTriggerTimerId);
  taosWLockLatch(&gStreamTriggerWaitLatch);
  tdListEmpty(&gStreamTriggerWaitList);
  taosWUnLockLatch(&gStreamTriggerWaitLatch);
}

static int32_t stTriggerTaskAllocAhandle(SStreamTriggerTask *pTask, int64_t sessionId, void *param, void **ppAhandle) {
  int32_t code = 0, lino = 0;

  SMsgSendInfo *pInfo = taosMemoryCalloc(1, sizeof(SMsgSendInfo));
  TSDB_CHECK_NULL(pInfo, code, lino, _exit, terrno);

  pInfo->streamAHandle = 1;
  pInfo->param = taosMemoryCalloc(1, sizeof(SSTriggerAHandle));
  TSDB_CHECK_NULL(pInfo->param, code, lino, _exit, terrno);

  pInfo->paramFreeFp = taosAutoMemoryFree;

  SSTriggerAHandle *pRes = pInfo->param;
  pRes->streamId = pTask->task.streamId;
  pRes->taskId = pTask->task.taskId;
  pRes->sessionId = sessionId;
  pRes->param = param;

  *ppAhandle = pInfo;

_exit:

  if (code) {
    taosMemoryFree(pInfo);
    ST_TASK_ELOG("%s failed at line %d, error:%s", __FUNCTION__, lino, tstrerror(code));
  }

  return code;
}

static STimeWindow stTriggerTaskGetIntervalWindow(SStreamTriggerTask *pTask, int64_t ts) {
  SInterval  *pInterval = &pTask->interval;
  STimeWindow win;
  win.skey = taosTimeTruncate(ts, pInterval);
  win.ekey = taosTimeGetIntervalEnd(win.skey, pInterval);
  if (win.ekey < win.skey) {
    win.ekey = INT64_MAX;
  }
  return win;
}

static void stTriggerTaskPrevIntervalWindow(SStreamTriggerTask *pTask, STimeWindow *pWindow) {
  SInterval *pInterval = &pTask->interval;
  TSKEY      prevStart =
      taosTimeAdd(pWindow->skey, -1 * pInterval->offset, pInterval->offsetUnit, pInterval->precision, NULL);
  prevStart = taosTimeAdd(prevStart, -1 * pInterval->sliding, pInterval->slidingUnit, pInterval->precision, NULL);
  prevStart = taosTimeAdd(prevStart, pInterval->offset, pInterval->offsetUnit, pInterval->precision, NULL);
  pWindow->skey = prevStart;
  pWindow->ekey = taosTimeGetIntervalEnd(prevStart, pInterval);
}

static void stTriggerTaskNextIntervalWindow(SStreamTriggerTask *pTask, STimeWindow *pWindow) {
  SInterval *pInterval = &pTask->interval;
  TSKEY      nextStart =
      taosTimeAdd(pWindow->skey, -1 * pInterval->offset, pInterval->offsetUnit, pInterval->precision, NULL);
  nextStart = taosTimeAdd(nextStart, pInterval->sliding, pInterval->slidingUnit, pInterval->precision, NULL);
  nextStart = taosTimeAdd(nextStart, pInterval->offset, pInterval->offsetUnit, pInterval->precision, NULL);
  pWindow->skey = nextStart;
  pWindow->ekey = taosTimeGetIntervalEnd(nextStart, pInterval);
}

static STimeWindow stTriggerTaskGetPeriodWindow(SStreamTriggerTask *pTask, int64_t ts) {
  SInterval *pInterval = &pTask->interval;
  int64_t    day = convertTimePrecision(24 * 60 * 60 * 1000, TSDB_TIME_PRECISION_MILLI, pInterval->precision);
  // truncate to the start of day
  SInterval   interval = {.intervalUnit = 'd',
                          .slidingUnit = 'd',
                          .offsetUnit = pInterval->offsetUnit,
                          .precision = pInterval->precision,
                          .interval = day,
                          .sliding = day};
  int64_t     first = taosTimeTruncate(ts, &interval) + pInterval->offset;
  STimeWindow win;
  if (pInterval->sliding > day) {
    if (first >= ts) {
      win.skey = first - pInterval->sliding + 1;
      win.ekey = first;
    } else {
      win.skey = first + 1;
      win.ekey = first + pInterval->sliding;
    }
  } else {
    if (first >= ts) {
      int64_t prev = first - day;
      win.skey = (ts - prev - 1) / pInterval->sliding * pInterval->sliding + prev + 1;
      win.ekey = first;
    } else {
      win.skey = (ts - first - 1) / pInterval->sliding * pInterval->sliding + first + 1;
      win.ekey = win.skey + pInterval->sliding - 1;
    }
  }
  return win;
}

static void stTriggerTaskNextPeriodWindow(SStreamTriggerTask *pTask, STimeWindow *pWindow) {
  SInterval *pInterval = &pTask->interval;
  int64_t    day = convertTimePrecision(24 * 60 * 60 * 1000, TSDB_TIME_PRECISION_MILLI, pInterval->precision);
  if (pInterval->sliding > day) {
    pWindow->skey += pInterval->sliding;
    pWindow->ekey += pInterval->sliding;
  } else {
    pWindow->skey = pWindow->ekey + 1;
    pWindow->ekey += pInterval->sliding;
    // truncate to the start of day
    SInterval interval = {.intervalUnit = 'd',
                          .slidingUnit = 'd',
                          .offsetUnit = pInterval->offsetUnit,
                          .precision = pInterval->precision,
                          .interval = day,
                          .sliding = day};
    int64_t   first = taosTimeTruncate(pWindow->ekey, &interval) + pInterval->offset;
    if (first > pWindow->skey && first < pWindow->ekey) {
      pWindow->ekey = first;
    }
  }
}

static int32_t stTriggerTaskGenCheckpoint(SStreamTriggerTask *pTask, uint8_t *buf, int64_t *pLen) {
  int32_t                   code = TSDB_CODE_SUCCESS;
  int32_t                   lino = 0;
  SSTriggerRealtimeContext *pContext = pTask->pRealtimeContext;
  SEncoder                  encoder = {0};
  int32_t                   iter = 0;
  tEncoderInit(&encoder, buf, *pLen);
  static int32_t ver = 0;
  code = tEncodeI32(&encoder, ver);  // version
  QUERY_CHECK_CODE(code, lino, _end);
  code = tEncodeI64(&encoder, pTask->task.streamId);
  QUERY_CHECK_CODE(code, lino, _end);
  code = tEncodeI32(&encoder, tSimpleHashGetSize(pContext->pReaderWalProgress));
  QUERY_CHECK_CODE(code, lino, _end);
  iter = 0;
  SSTriggerWalProgress *pProgress = tSimpleHashIterate(pContext->pReaderWalProgress, NULL, &iter);
  while (pProgress != NULL) {
    code = tEncodeI32(&encoder, pProgress->pTaskAddr->nodeId);
    QUERY_CHECK_CODE(code, lino, _end);
    code = tEncodeI64(&encoder, pProgress->latestVer);
    QUERY_CHECK_CODE(code, lino, _end);
    code = tEncodeI64(&encoder, pProgress->lastScanVer);
    QUERY_CHECK_CODE(code, lino, _end);
    pProgress = tSimpleHashIterate(pContext->pReaderWalProgress, pProgress, &iter);
  }

  code = tEncodeI32(&encoder, tSimpleHashGetSize(pContext->pGroups));
  QUERY_CHECK_CODE(code, lino, _end);
  iter = 0;
  void *px = tSimpleHashIterate(pContext->pGroups, NULL, &iter);
  while (px != NULL) {
    SSTriggerRealtimeGroup *pGroup = *(SSTriggerRealtimeGroup **)px;
    code = tEncodeI64(&encoder, pGroup->gid);
    QUERY_CHECK_CODE(code, lino, _end);
    px = tSimpleHashIterate(pContext->pGroups, px, &iter);
  }

  tEndEncode(&encoder);

  *pLen = encoder.pos;
  ST_TASK_DLOG("[checkpoint] generate checkpoint, ver %d, len:%" PRId64, ver, *pLen);

_end:
  tEncoderClear(&encoder);
  if (code != TSDB_CODE_SUCCESS) {
    ST_TASK_ELOG("%s failed at line %d since %s", __func__, lino, tstrerror(code));
  }
  return code;
}

static int32_t stTriggerTaskGenVirColRefs(SStreamTriggerTask *pTask, VTableInfo *pInfo, SArray *pSlots,
                                          SArray **ppColRefs) {
  int32_t code = TSDB_CODE_SUCCESS;
  int32_t lino = 0;
  int32_t nCols = taosArrayGetSize(pSlots);

  for (int32_t i = 0; i < nCols; i++) {
    int32_t          slotId = *(int32_t *)TARRAY_GET_ELEM(pSlots, i);
    SColumnInfoData *pCol = TARRAY_GET_ELEM(pTask->pVirDataBlock->pDataBlock, slotId);
    col_id_t         colId = pCol->info.colId;
    SColRef         *pColRef = NULL;
    for (int32_t j = 0; j < pInfo->cols.nCols; j++) {
      SColRef *pTmpColRef = &pInfo->cols.pColRef[j];
      if (pTmpColRef->hasRef && pTmpColRef->id == colId) {
        pColRef = pTmpColRef;
        break;
      }
    }
    if (pColRef == NULL) {
      continue;
    }
    if (*ppColRefs == NULL) {
      *ppColRefs = taosArrayInit(0, sizeof(SSTriggerTableColRef));
      QUERY_CHECK_NULL(*ppColRefs, code, lino, _end, terrno);
    }

    size_t dbNameLen = strlen(pColRef->refDbName) + 1;
    size_t tbNameLen = strlen(pColRef->refTableName) + 1;
    size_t colNameLen = strlen(pColRef->refColName) + 1;
    void  *px = tSimpleHashGet(pTask->pOrigTableCols, pColRef->refDbName, dbNameLen);
    QUERY_CHECK_NULL(px, code, lino, _end, TSDB_CODE_INTERNAL_ERROR);
    SSHashObj              *pDbInfo = *(SSHashObj **)px;
    SSTriggerOrigTableInfo *pTbInfo = tSimpleHashGet(pDbInfo, pColRef->refTableName, tbNameLen);
    QUERY_CHECK_NULL(pTbInfo, code, lino, _end, TSDB_CODE_INTERNAL_ERROR);
    col_id_t *pOrigColId = tSimpleHashGet(pTbInfo->pColumns, pColRef->refColName, colNameLen);
    QUERY_CHECK_NULL(pOrigColId, code, lino, _end, TSDB_CODE_INTERNAL_ERROR);

    SSTriggerTableColRef *pRef = NULL;
    for (int32_t j = 0; j < TARRAY_SIZE(*ppColRefs); j++) {
      SSTriggerTableColRef *pTmpRef = TARRAY_GET_ELEM(*ppColRefs, j);
      if (pTmpRef->otbSuid == pTbInfo->suid && pTmpRef->otbUid == pTbInfo->uid) {
        pRef = pTmpRef;
        break;
      }
    }
    if (pRef == NULL) {
      pRef = taosArrayReserve(*ppColRefs, 1);
      QUERY_CHECK_NULL(pRef, code, lino, _end, terrno);
      pRef->otbSuid = pTbInfo->suid;
      pRef->otbUid = pTbInfo->uid;
      pRef->otbVgId = pTbInfo->vgId;
      pRef->pColMatches = taosArrayInit(0, sizeof(SSTriggerColMatch));
      QUERY_CHECK_NULL(pRef->pColMatches, code, lino, _end, terrno);
    }
    SSTriggerColMatch *pMatch = taosArrayReserve(pRef->pColMatches, 1);
    pMatch->otbColId = *pOrigColId;
    pMatch->vtbColId = colId;
    pMatch->vtbSlotId = slotId;
  }

_end:
  if (code != TSDB_CODE_SUCCESS) {
    ST_TASK_ELOG("%s failed at line %d since %s", __func__, lino, tstrerror(code));
  }
  return code;
}

int32_t stTriggerTaskAcquireRequest(SStreamTriggerTask *pTask, int64_t sessionId, int64_t gid,
                                    SSTriggerCalcRequest **ppRequest) {
  int32_t            code = TSDB_CODE_SUCCESS;
  int32_t            lino = 0;
  int32_t            nCalcNodes = 0;
  int32_t            nIdleSlots = 0;
  SSTriggerCalcNode *pNode = NULL;
  bool              *pRunningFlag = NULL;
  bool               needUnlock = false;

  *ppRequest = NULL;

  taosWLockLatch(&pTask->calcPoolLock);
  needUnlock = true;

  // check if have any free slot
  nCalcNodes = taosArrayGetSize(pTask->pCalcNodes);
  for (int32_t i = 0; i < nCalcNodes; i++) {
    pNode = TARRAY_GET_ELEM(pTask->pCalcNodes, i);
    nIdleSlots += TD_DLIST_NELES(&pNode->idleSlots);
  }
  if (nIdleSlots == 0) {
    goto _end;
  }

  // check if the group is running
  int64_t p[2] = {sessionId, gid};
  pRunningFlag = tSimpleHashGet(pTask->pGroupRunning, p, sizeof(p));
  if (pRunningFlag == NULL) {
    bool *flag = taosMemoryCalloc(nCalcNodes + 1, sizeof(bool));
    QUERY_CHECK_NULL(flag, code, lino, _end, terrno);
    code = tSimpleHashPut(pTask->pGroupRunning, p, sizeof(p), flag, nCalcNodes + 1);
    taosMemoryFree(flag);
    QUERY_CHECK_CODE(code, lino, _end);
    pRunningFlag = tSimpleHashGet(pTask->pGroupRunning, p, sizeof(p));
    QUERY_CHECK_NULL(pRunningFlag, code, lino, _end, TSDB_CODE_INTERNAL_ERROR);
  }
  if (pRunningFlag[0] == true) {
    goto _end;
  }

  // use weighted average to select the free slot
  int32_t rnd = taosRand() % nIdleSlots;
  for (int32_t i = 0; i < nCalcNodes; i++) {
    pNode = TARRAY_GET_ELEM(pTask->pCalcNodes, i);
    if (TD_DLIST_NELES(&pNode->idleSlots) > rnd) {
      break;
    }
    rnd -= TD_DLIST_NELES(&pNode->idleSlots);
  }
  SSTriggerCalcSlot *pSlot = TD_DLIST_HEAD(&pNode->idleSlots);
  QUERY_CHECK_NULL(pSlot, code, lino, _end, TSDB_CODE_INTERNAL_ERROR);

  SSTriggerCalcRequest *pReq = &pSlot->req;
  int32_t               idx = TARRAY_ELEM_IDX(pTask->pCalcNodes, pNode);
  SStreamRunnerTarget  *pRunner = taosArrayGet(pTask->runnerList, idx);
  QUERY_CHECK_NULL(pRunner, code, lino, _end, terrno);
  pReq->streamId = pTask->task.streamId;
  pReq->runnerTaskId = pRunner->addr.taskId;
  pReq->sessionId = sessionId;
  pReq->triggerType = pTask->triggerType;
  pReq->triggerTaskId = pTask->task.taskId;
  pReq->gid = gid;
  if (pReq->params == NULL) {
    pReq->params = taosArrayInit(0, sizeof(SSTriggerCalcParam));
    QUERY_CHECK_NULL(pReq->params, code, lino, _end, terrno);
  } else {
    taosArrayClearEx(pReq->params, tDestroySSTriggerCalcParam);
  }
  if (pReq->groupColVals == NULL) {
    pReq->groupColVals = taosArrayInit(0, sizeof(SStreamGroupValue));
    QUERY_CHECK_NULL(pReq->groupColVals, code, lino, _end, terrno);
  } else {
    taosArrayClearEx(pReq->groupColVals, tDestroySStreamGroupValue);
  }
  pReq->createTable = (pRunningFlag[idx + 1] == false);
  pRunningFlag[0] = true;

  *ppRequest = pReq;
  TD_DLIST_POP(&pNode->idleSlots, pSlot);

_end:
  if (needUnlock) {
    taosWUnLockLatch(&pTask->calcPoolLock);
  }
  if (code != TSDB_CODE_SUCCESS) {
    ST_TASK_ELOG("%s failed at line %d since %s", __func__, lino, tstrerror(code));
  }
  return code;
}

int32_t stTriggerTaskReleaseRequest(SStreamTriggerTask *pTask, SSTriggerCalcRequest **ppRequest) {
  int32_t               code = TSDB_CODE_SUCCESS;
  int32_t               lino = 0;
  SSTriggerCalcRequest *pReq = NULL;
  SSTriggerCalcNode    *pNode = NULL;
  bool                 *pRunningFlag = NULL;
  bool                  needUnlock = false;
  bool                  hasSent = false;

  pReq = *ppRequest;
  *ppRequest = NULL;
  hasSent = taosArrayGetSize(pReq->params) > 0;
  taosArrayClearEx(pReq->params, tDestroySSTriggerCalcParam);
  taosArrayClearEx(pReq->groupColVals, tDestroySStreamGroupValue);

  int32_t idx = 0;
  int32_t nRunners = taosArrayGetSize(pTask->runnerList);
  while (idx < nRunners) {
    SStreamRunnerTarget *pRunner = TARRAY_GET_ELEM(pTask->runnerList, idx);
    if (pRunner->addr.taskId == pReq->runnerTaskId) {
      break;
    }
    idx++;
  }
  QUERY_CHECK_CONDITION(idx < nRunners, code, lino, _end, TSDB_CODE_INVALID_PARA);

  taosWLockLatch(&pTask->calcPoolLock);
  needUnlock = true;

  int64_t p[] = {pReq->sessionId, pReq->gid};
  pRunningFlag = tSimpleHashGet(pTask->pGroupRunning, p, sizeof(p));
  QUERY_CHECK_NULL(pRunningFlag, code, lino, _end, TSDB_CODE_INVALID_PARA);
  pRunningFlag[0] = false;
  pRunningFlag[idx + 1] = hasSent;

  pNode = taosArrayGet(pTask->pCalcNodes, idx);
  QUERY_CHECK_NULL(pNode, code, lino, _end, terrno);
  SSTriggerCalcSlot *pSlot = (SSTriggerCalcSlot *)pReq;
  int32_t            eIdx = TARRAY_ELEM_IDX(pNode->pSlots, pSlot);
  QUERY_CHECK_CONDITION(eIdx >= 0 && eIdx < TARRAY_SIZE(pNode->pSlots), code, lino, _end, TSDB_CODE_INVALID_PARA);
  TD_DLIST_APPEND(&pNode->idleSlots, pSlot);

_end:
  if (needUnlock) {
    taosWUnLockLatch(&pTask->calcPoolLock);
  }
  if (code != TSDB_CODE_SUCCESS) {
    ST_TASK_ELOG("%s failed at line %d since %s", __func__, lino, tstrerror(code));
  }
  return code;
}

int32_t stTriggerTaskMarkRecalc(SStreamTriggerTask *pTask, int64_t groupId, int64_t skey, int64_t ekey) {
  int32_t                   code = TSDB_CODE_SUCCESS;
  int32_t                   lino = 0;
  SSTriggerRealtimeContext *pContext = pTask->pRealtimeContext;

  // todo(kjq): mark recalculation interval

#if !TRIGGER_USE_HISTORY_META
  if ((pTask->fillHistory || pTask->fillHistoryFirst) && pTask->fillHistoryStartTime > 0 &&
      ekey < pTask->fillHistoryStartTime) {
    goto _end;
  }

  pContext->haveToRecalc = true;
  int32_t               iter = 0;
  SSTriggerWalProgress *pProgress = tSimpleHashIterate(pContext->pReaderWalProgress, NULL, &iter);
  while (pProgress != NULL) {
    code = tSimpleHashPut(pTask->pRecalcLastVer, &pProgress->pTaskAddr->nodeId, sizeof(int32_t),
                          &pProgress->lastScanVer, sizeof(int64_t));
    QUERY_CHECK_CODE(code, lino, _end);
    pProgress = tSimpleHashIterate(pContext->pReaderWalProgress, pProgress, &iter);
  }
#endif

_end:
  if (code != TSDB_CODE_SUCCESS) {
    ST_TASK_ELOG("%s failed at line %d since %s", __func__, lino, tstrerror(code));
  }
  return code;
}

static int32_t stTriggerTaskCollectVirCols(SStreamTriggerTask *pTask, void *plan, SArray **ppColids,
                                           SNodeList **ppSlots) {
  int32_t code = TSDB_CODE_SUCCESS;
  int32_t lino = 0;
  SNode  *pScanPlan = NULL;
  SArray *pColids = NULL;

  *ppColids = NULL;
  *ppSlots = NULL;

  if (plan == NULL) {
    goto _end;
  }

  code = nodesStringToNode(plan, &pScanPlan);
  QUERY_CHECK_CODE(code, lino, _end);
  QUERY_CHECK_NULL(pScanPlan, code, lino, _end, TSDB_CODE_INTERNAL_ERROR);
  QUERY_CHECK_CONDITION(nodeType(pScanPlan) == QUERY_NODE_PHYSICAL_SUBPLAN, code, lino, _end, TSDB_CODE_INVALID_PARA);
  STableScanPhysiNode *pScanNode = (STableScanPhysiNode *)((SSubplan *)pScanPlan)->pNode;
  QUERY_CHECK_CONDITION(nodeType(pScanNode) == QUERY_NODE_PHYSICAL_PLAN_TABLE_SCAN, code, lino, _end,
                        TSDB_CODE_INVALID_PARA);
  SNodeList *pSlots = pScanNode->scan.node.pOutputDataBlockDesc->pSlots;
  SNodeList *pScanCols = pScanNode->scan.pScanCols;

  int32_t nTrigCols = LIST_LENGTH(pSlots);
  pColids = taosArrayInit(nTrigCols, sizeof(col_id_t));
  QUERY_CHECK_NULL(pColids, code, lino, _end, terrno);
  SNode *pColNode = NULL;
  SNode *pSlotNode = NULL;
  FOREACH(pSlotNode, pSlots) {
    SSlotDescNode *p1 = (SSlotDescNode *)pSlotNode;
    FOREACH(pColNode, pScanCols) {
      STargetNode *pTarget = (STargetNode *)pColNode;
      SColumnNode *p2 = (SColumnNode *)pTarget->pExpr;
      if (nodeType(p2) == QUERY_NODE_COLUMN && pTarget->slotId == p1->slotId) {
        void *px = taosArrayPush(pColids, &p2->colId);
        QUERY_CHECK_NULL(px, code, lino, _end, terrno);
        break;
      }
    }
  }

  *ppColids = pColids;
  pColids = NULL;
  *ppSlots = pSlots;
  pScanNode->scan.node.pOutputDataBlockDesc->pSlots = NULL;

_end:
  if (pScanPlan != NULL) {
    nodesDestroyNode(pScanPlan);
  }
  if (pColids != NULL) {
    taosArrayDestroy(pColids);
  }
  if (code != TSDB_CODE_SUCCESS) {
    ST_TASK_ELOG("%s failed at line %d since %s", __func__, lino, tstrerror(code));
  }
  return code;
}

static int32_t stTriggerTaskParseVirtScan(SStreamTriggerTask *pTask, void *triggerScanPlan, void *calcCacheScanPlan) {
  int32_t    code = TSDB_CODE_SUCCESS;
  int32_t    lino = 0;
  SArray    *pTrigColids = NULL;
  SArray    *pCalcColids = NULL;
  SNodeList *pTrigSlots = NULL;
  SNodeList *pCalcSlots = NULL;
  SArray    *pVirColIds = NULL;
  SArray    *pTrigSlotids = NULL;
  SArray    *pCalcSlotids = NULL;
  char      *infoBuf = NULL;
  int64_t    bufLen = 0;
  int64_t    bufCap = 1024;

  code = stTriggerTaskCollectVirCols(pTask, triggerScanPlan, &pTrigColids, &pTrigSlots);
  QUERY_CHECK_CODE(code, lino, _end);
  code = stTriggerTaskCollectVirCols(pTask, calcCacheScanPlan, &pCalcColids, &pCalcSlots);
  QUERY_CHECK_CODE(code, lino, _end);

  // combine all column ids from trig-cols and calc-cols
  int32_t nTrigCols = taosArrayGetSize(pTrigColids);
  int32_t nCalcCols = taosArrayGetSize(pCalcColids);
  pVirColIds = taosArrayInit(nTrigCols + nCalcCols, sizeof(col_id_t));
  QUERY_CHECK_NULL(pVirColIds, code, lino, _end, terrno);
  for (int32_t i = 0; i < nTrigCols; i++) {
    col_id_t id = *(col_id_t *)TARRAY_GET_ELEM(pTrigColids, i);
    void    *px = taosArrayPush(pVirColIds, &id);
    QUERY_CHECK_NULL(px, code, lino, _end, terrno);
  }
  for (int32_t i = 0; i < nCalcCols; i++) {
    col_id_t id = *(col_id_t *)TARRAY_GET_ELEM(pCalcColids, i);
    void    *px = taosArrayPush(pVirColIds, &id);
    QUERY_CHECK_NULL(px, code, lino, _end, terrno);
  }
  QUERY_CHECK_CONDITION(TARRAY_SIZE(pVirColIds) > 0, code, lino, _end, TSDB_CODE_INVALID_PARA);

  // sort and unique these column ids
  taosArraySort(pVirColIds, compareInt16Val);
  col_id_t *pColIds = pVirColIds->pData;
  int32_t   j = 0;
  for (int32_t i = 1; i < TARRAY_SIZE(pVirColIds); i++) {
    if (pColIds[i] != pColIds[j]) {
      ++j;
      pColIds[j] = pColIds[i];
    }
  }
  TARRAY_SIZE(pVirColIds) = j + 1;
  QUERY_CHECK_CONDITION(*(col_id_t *)TARRAY_DATA(pVirColIds) == PRIMARYKEY_TIMESTAMP_COL_ID, code, lino, _end,
                        TSDB_CODE_INVALID_PARA);

  if (stDebugFlag & DEBUG_DEBUG) {
    infoBuf = taosMemoryMalloc(bufCap);
    QUERY_CHECK_NULL(infoBuf, code, lino, _end, terrno);
  }

  if (infoBuf && bufLen < bufCap) {
    bufLen += tsnprintf(infoBuf + bufLen, bufCap - bufLen, "columnId in the datablock: {");
  }
  // create the data block for virtual table
  int32_t nTotalCols = TARRAY_SIZE(pVirColIds);
  code = createDataBlock(&pTask->pVirDataBlock);
  for (int32_t i = 0; i < nTotalCols; i++) {
    col_id_t       id = *(col_id_t *)TARRAY_GET_ELEM(pVirColIds, i);
    SSlotDescNode *pn = NULL;
    for (int32_t j = 0; j < nTrigCols; j++) {
      if (id == *(col_id_t *)TARRAY_GET_ELEM(pTrigColids, j)) {
        pn = (SSlotDescNode *)nodesListGetNode(pTrigSlots, j);
        break;
      }
    }
    for (int32_t j = 0; j < nCalcCols; j++) {
      if (id == *(col_id_t *)TARRAY_GET_ELEM(pCalcColids, j)) {
        pn = (SSlotDescNode *)nodesListGetNode(pCalcSlots, j);
        break;
      }
    }
    QUERY_CHECK_NULL(pn, code, lino, _end, TSDB_CODE_INTERNAL_ERROR);
    SColumnInfoData col = createColumnInfoData(pn->dataType.type, pn->dataType.bytes, id);
    col.info.scale = pn->dataType.scale;
    col.info.precision = pn->dataType.precision;
    col.info.noData = pn->reserve;
    code = blockDataAppendColInfo(pTask->pVirDataBlock, &col);
    QUERY_CHECK_CODE(code, lino, _end);
    if (infoBuf && bufLen < bufCap) {
      bufLen += tsnprintf(infoBuf + bufLen, bufCap - bufLen, "%d,", id);
    }
  }

  if (infoBuf && bufLen < bufCap) {
    infoBuf[bufLen - 1] = '}';
    bufLen += tsnprintf(infoBuf + bufLen, bufCap - bufLen, "; slotId of trigger data:{");
  }

  // get new slot id of trig data block and calc data block
  pTrigSlotids = taosArrayInit(nTrigCols, sizeof(int32_t));
  QUERY_CHECK_NULL(pTrigSlotids, code, lino, _end, terrno);
  for (int32_t i = 0; i < nTrigCols; i++) {
    col_id_t id = *(col_id_t *)TARRAY_GET_ELEM(pTrigColids, i);
    int32_t  slotid = taosArraySearchIdx(pVirColIds, &id, compareInt16Val, TD_EQ);
    QUERY_CHECK_CONDITION(slotid >= 0, code, lino, _end, TSDB_CODE_INTERNAL_ERROR);
    void *px = taosArrayPush(pTrigSlotids, &slotid);
    QUERY_CHECK_NULL(px, code, lino, _end, terrno);
    if (infoBuf && bufLen < bufCap) {
      bufLen += tsnprintf(infoBuf + bufLen, bufCap - bufLen, "%d,", slotid);
    }
  }

  if (infoBuf && bufLen < bufCap) {
    infoBuf[bufLen - 1] = '}';
    bufLen += tsnprintf(infoBuf + bufLen, bufCap - bufLen, "; slotId of calc data:{");
  }

  pCalcSlotids = taosArrayInit(nCalcCols, sizeof(int32_t));
  QUERY_CHECK_NULL(pCalcSlotids, code, lino, _end, terrno);
  for (int32_t i = 0; i < nCalcCols; i++) {
    col_id_t id = *(col_id_t *)TARRAY_GET_ELEM(pCalcColids, i);
    int32_t  slotid = taosArraySearchIdx(pVirColIds, &id, compareInt16Val, TD_EQ);
    QUERY_CHECK_CONDITION(slotid >= 0, code, lino, _end, TSDB_CODE_INTERNAL_ERROR);
    void *px = taosArrayPush(pCalcSlotids, &slotid);
    QUERY_CHECK_NULL(px, code, lino, _end, terrno);
    if (infoBuf && bufLen < bufCap) {
      bufLen += tsnprintf(infoBuf + bufLen, bufCap - bufLen, "%d,", slotid);
    }
  }
  if (infoBuf && bufLen < bufCap) {
    infoBuf[bufLen - 1] = '}';
  }

  SRewriteSlotidCxt cxt = {
      .errCode = TSDB_CODE_SUCCESS,
      .newSlotIds = pTrigSlotids,
  };
  nodesWalkExpr(pTask->triggerFilter, nodeRewriteSlotid, &cxt);
  code = cxt.errCode;
  QUERY_CHECK_CODE(code, lino, _end);
  if (pTask->triggerType == STREAM_TRIGGER_STATE) {
    void *px = taosArrayGet(pTrigSlotids, pTask->stateSlotId);
    QUERY_CHECK_NULL(px, code, lino, _end, terrno);
    pTask->stateSlotId = *(int32_t *)px;
  } else if (pTask->triggerType == STREAM_TRIGGER_EVENT) {
    nodesWalkExpr(pTask->pStartCond, nodeRewriteSlotid, &cxt);
    code = cxt.errCode;
    QUERY_CHECK_CODE(code, lino, _end);
    nodesWalkExpr(pTask->pEndCond, nodeRewriteSlotid, &cxt);
    code = cxt.errCode;
    QUERY_CHECK_CODE(code, lino, _end);
  }

  pTask->pVirTrigSlots = pTrigSlotids;
  pTrigSlotids = NULL;
  pTask->pVirCalcSlots = pCalcSlotids;
  pCalcSlotids = NULL;

  if (infoBuf) {
    infoBuf[bufCap - 1] = '\0';
    ST_TASK_DLOG("virtual table info: %s", infoBuf);
  }

_end:
  if (pTrigColids != NULL) {
    taosArrayDestroy(pTrigColids);
  }
  if (pCalcColids != NULL) {
    taosArrayDestroy(pCalcColids);
  }
  if (pTrigSlots != NULL) {
    nodesDestroyList(pTrigSlots);
  }
  if (pCalcSlots != NULL) {
    nodesDestroyList(pCalcSlots);
  }
  if (pVirColIds != NULL) {
    taosArrayDestroy(pVirColIds);
  }
  if (pTrigSlotids != NULL) {
    taosArrayDestroy(pTrigSlotids);
  }
  if (pCalcSlotids != NULL) {
    taosArrayDestroy(pCalcSlotids);
  }
  if (infoBuf != NULL) {
    taosMemoryFreeClear(infoBuf);
  }
  if (code != TSDB_CODE_SUCCESS) {
    ST_TASK_ELOG("%s failed at line %d since %s", __func__, lino, tstrerror(code));
  }
  return code;
}

static void stTriggerTaskDestroyOrigTableInfo(void *ptr) {
  SSTriggerOrigTableInfo *pInfo = ptr;
  if (pInfo == NULL) {
    return;
  }
  if (pInfo->pColumns != NULL) {
    tSimpleHashCleanup(pInfo->pColumns);
  }
}

static void stTriggerTaskDestroyOrigDbInfo(void *ptr) {
  SSHashObj **ppInfos = ptr;
  if (ppInfos == NULL || *ppInfos == NULL) {
    return;
  }
  tSimpleHashSetFreeFp(*ppInfos, stTriggerTaskDestroyOrigTableInfo);
  tSimpleHashCleanup(*ppInfos);
  *ppInfos = NULL;
}

static void stTriggerTaskDestroyReaderUids(void *ptr) {
  SArray **ppUids = ptr;
  if (ppUids == NULL || *ppUids == NULL) {
    return;
  }
  taosArrayDestroy(*ppUids);
  *ppUids = NULL;
}

static void stTriggerTaskDestroyTableInfo(void *ptr) {
  SSTriggerVirTableInfo *pTableInfo = ptr;
  if (pTableInfo == NULL) {
    return;
  }
  if (pTableInfo->pTrigColRefs != NULL) {
    for (int32_t i = 0; i < TARRAY_SIZE(pTableInfo->pTrigColRefs); i++) {
      SSTriggerTableColRef *pColRef = TARRAY_GET_ELEM(pTableInfo->pTrigColRefs, i);
      if (pColRef->pColMatches != NULL) {
        taosArrayDestroy(pColRef->pColMatches);
        pColRef->pColMatches = NULL;
      }
    }
    taosArrayDestroy(pTableInfo->pTrigColRefs);
    pTableInfo->pTrigColRefs = NULL;
  }
  if (pTableInfo->pCalcColRefs != NULL) {
    for (int32_t i = 0; i < TARRAY_SIZE(pTableInfo->pCalcColRefs); i++) {
      SSTriggerTableColRef *pColRef = TARRAY_GET_ELEM(pTableInfo->pCalcColRefs, i);
      if (pColRef->pColMatches != NULL) {
        taosArrayDestroy(pColRef->pColMatches);
        pColRef->pColMatches = NULL;
      }
    }
    taosArrayDestroy(pTableInfo->pCalcColRefs);
    pTableInfo->pCalcColRefs = NULL;
  }
}

static void stTriggerTaskDestroyCalcNode(void *ptr) {
  SSTriggerCalcNode *pNode = ptr;
  if (pNode->pSlots != NULL) {
    for (int32_t i = 0; i < TARRAY_SIZE(pNode->pSlots); i++) {
      SSTriggerCalcSlot *pSlot = TARRAY_GET_ELEM(pNode->pSlots, i);
      tDestroySTriggerCalcRequest(&pSlot->req);
    }
    taosArrayDestroy(pNode->pSlots);
    pNode->pSlots = NULL;
  }
}

int32_t stTriggerTaskDeploy(SStreamTriggerTask *pTask, SStreamTriggerDeployMsg *pMsg) {
  int32_t code = TSDB_CODE_SUCCESS;
  int32_t lino = 0;

  EWindowType type = pMsg->triggerType;
  switch (pMsg->triggerType) {
    case WINDOW_TYPE_INTERVAL: {
      pTask->triggerType = STREAM_TRIGGER_SLIDING;
      const SSlidingTrigger *pSliding = &pMsg->trigger.sliding;
      SInterval             *pInterval = &pTask->interval;
      pInterval->timezone = NULL;
      pInterval->intervalUnit = pSliding->intervalUnit;
      pInterval->slidingUnit = pSliding->slidingUnit;
      pInterval->offsetUnit = pSliding->offsetUnit;
      pInterval->precision = pSliding->precision;
      pInterval->interval = pSliding->interval;
      pInterval->sliding = pSliding->sliding > 0 ? pSliding->sliding : pSliding->interval;
      pInterval->offset = pSliding->offset;
      pInterval->timeRange = (STimeWindow){.skey = INT64_MIN, .ekey = INT64_MIN};
      if (pSliding->interval == 0) {
        pInterval->offset = pSliding->soffset;
        pInterval->offsetUnit = pSliding->soffsetUnit;
      }
      break;
    }
    case WINDOW_TYPE_SESSION: {
      pTask->triggerType = STREAM_TRIGGER_SESSION;
      const SSessionTrigger *pSession = &pMsg->trigger.session;
      pTask->gap = pSession->sessionVal;
      break;
    }
    case WINDOW_TYPE_STATE: {
      pTask->triggerType = STREAM_TRIGGER_STATE;
      const SStateWinTrigger *pState = &pMsg->trigger.stateWin;
      pTask->stateSlotId = pState->slotId;
      pTask->stateTrueFor = pState->trueForDuration;
      break;
    }
    case WINDOW_TYPE_EVENT: {
      pTask->triggerType = STREAM_TRIGGER_EVENT;
      const SEventTrigger *pEvent = &pMsg->trigger.event;
      code = nodesStringToNode(pEvent->startCond, &pTask->pStartCond);
      QUERY_CHECK_CODE(code, lino, _end);
      code = nodesStringToNode(pEvent->endCond, &pTask->pEndCond);
      QUERY_CHECK_CODE(code, lino, _end);
      pTask->eventTrueFor = pEvent->trueForDuration;
      code = nodesCollectColumnsFromNode(pTask->pStartCond, NULL, COLLECT_COL_TYPE_ALL, &pTask->pStartCondCols);
      QUERY_CHECK_CODE(code, lino, _end);
      code = nodesCollectColumnsFromNode(pTask->pEndCond, NULL, COLLECT_COL_TYPE_ALL, &pTask->pEndCondCols);
      QUERY_CHECK_CODE(code, lino, _end);
      break;
    }
    case WINDOW_TYPE_COUNT: {
      pTask->triggerType = STREAM_TRIGGER_COUNT;
      const SCountTrigger *pCount = &pMsg->trigger.count;
      pTask->windowCount = pCount->countVal;
      pTask->windowSliding = pCount->sliding > 0 ? pCount->sliding : pCount->countVal;
      break;
    }
    case WINDOW_TYPE_PERIOD: {
      pTask->triggerType = STREAM_TRIGGER_PERIOD;
      const SPeriodTrigger *pPeriod = &pMsg->trigger.period;
      SInterval            *pInterval = &pTask->interval;
      pInterval->timezone = NULL;
      pInterval->intervalUnit = pPeriod->periodUnit;
      pInterval->slidingUnit = pPeriod->periodUnit;
      pInterval->offsetUnit = pPeriod->offsetUnit;
      pInterval->precision = TSDB_TIME_PRECISION_NANO;
      pInterval->interval = 0;
      pInterval->sliding = convertTimePrecision(pPeriod->period, pPeriod->precision, TSDB_TIME_PRECISION_NANO);
      pInterval->offset = convertTimePrecision(pPeriod->offset, pPeriod->precision, TSDB_TIME_PRECISION_NANO);
      pInterval->timeRange = (STimeWindow){.skey = INT64_MIN, .ekey = INT64_MIN};
      break;
    }
    default: {
      ST_TASK_ELOG("invalid stream trigger window type %d at %s:%d", type, __func__, __LINE__);
      code = TSDB_CODE_INVALID_PARA;
      QUERY_CHECK_CODE(code, lino, _end);
    }
  }

  if (pTask->triggerType == STREAM_TRIGGER_SESSION || pTask->triggerType == STREAM_TRIGGER_SLIDING ||
      pTask->triggerType == STREAM_TRIGGER_COUNT) {
    pTask->trigTsIndex = 0;
  } else {
    pTask->trigTsIndex = pMsg->triTsSlotId;
  }
  pTask->calcTsIndex = pMsg->calcTsSlotId;
  pTask->maxDelayNs = pMsg->maxDelay * NANOSECOND_PER_MSEC;
  pTask->fillHistoryStartTime = pMsg->fillHistoryStartTime;
  pTask->watermark = pMsg->watermark;
  pTask->expiredTime = pMsg->expiredTime;
  pTask->ignoreDisorder = pMsg->igDisorder;
  if ((pTask->triggerType == STREAM_TRIGGER_SLIDING && pTask->interval.interval == 0) ||
      pTask->triggerType == STREAM_TRIGGER_COUNT) {
    pTask->ignoreDisorder = true;  // sliding trigger and count window trigger has no recalculation
  }
  pTask->fillHistory = pMsg->fillHistory;
  pTask->fillHistoryFirst = pMsg->fillHistoryFirst;
  // todo(kjq): fix here
  pTask->lowLatencyCalc = pMsg->lowLatencyCalc || true;
  pTask->igNoDataTrigger = pMsg->igNoDataTrigger;
  pTask->hasPartitionBy = pMsg->hasPartitionBy;
  pTask->isVirtualTable = pMsg->isTriggerTblVirt;
  pTask->placeHolderBitmap = pMsg->placeHolderBitmap;
  pTask->streamName = taosStrdup(pMsg->streamName);
  code = nodesStringToNode(pMsg->triggerPrevFilter, &pTask->triggerFilter);
  QUERY_CHECK_CODE(code, lino, _end);

  if (pTask->isVirtualTable) {
    code = stTriggerTaskParseVirtScan(pTask, pMsg->triggerScanPlan, pMsg->calcCacheScanPlan);
    QUERY_CHECK_CODE(code, lino, _end);
    pTask->pVirTableInfoRsp = taosArrayInit(0, sizeof(VTableInfo));
    QUERY_CHECK_NULL(pTask->pVirTableInfoRsp, code, lino, _end, terrno);
    pTask->pOrigTableCols = tSimpleHashInit(32, taosGetDefaultHashFunction(TSDB_DATA_TYPE_BINARY));
    QUERY_CHECK_NULL(pTask->pOrigTableCols, code, lino, _end, terrno);
    tSimpleHashSetFreeFp(pTask->pOrigTableCols, stTriggerTaskDestroyOrigDbInfo);
    pTask->pReaderUidMap = tSimpleHashInit(32, taosGetDefaultHashFunction(TSDB_DATA_TYPE_INT));
    QUERY_CHECK_NULL(pTask->pReaderUidMap, code, lino, _end, terrno);
    tSimpleHashSetFreeFp(pTask->pReaderUidMap, stTriggerTaskDestroyReaderUids);
    pTask->pVirTableInfos = tSimpleHashInit(256, taosGetDefaultHashFunction(TSDB_DATA_TYPE_BIGINT));
    QUERY_CHECK_NULL(pTask->pVirTableInfos, code, lino, _end, terrno);
    tSimpleHashSetFreeFp(pTask->pVirTableInfos, stTriggerTaskDestroyTableInfo);
  }

  pTask->calcEventType = taosArrayGetSize(pMsg->runnerList) > 0 ? pMsg->eventTypes : STRIGGER_EVENT_WINDOW_NONE;
  pTask->notifyEventType = pMsg->notifyEventTypes;
  TSWAP(pTask->pNotifyAddrUrls, pMsg->pNotifyAddrUrls);
  pTask->notifyErrorHandle = pMsg->notifyErrorHandle;
  pTask->notifyHistory = pMsg->notifyHistory;
  if ((pTask->triggerType == STREAM_TRIGGER_PERIOD) ||
      (pTask->triggerType == STREAM_TRIGGER_SLIDING && pTask->interval.interval == 0)) {
    if (pTask->calcEventType != STRIGGER_EVENT_WINDOW_NONE) {
      pTask->calcEventType = STRIGGER_EVENT_WINDOW_CLOSE;
    }
    if (taosArrayGetSize(pTask->pNotifyAddrUrls) > 0) {
      pTask->notifyEventType = STRIGGER_EVENT_WINDOW_CLOSE;
    }
  }

  pTask->leaderSnodeId = pMsg->leaderSnodeId;
  if (pTask->isVirtualTable) {
    TSWAP(pTask->virtReaderList, pMsg->readerList);
  } else {
    TSWAP(pTask->readerList, pMsg->readerList);
  }
  TSWAP(pTask->runnerList, pMsg->runnerList);

  taosInitRWLatch(&pTask->calcPoolLock);
  int32_t nRunner = taosArrayGetSize(pTask->runnerList);
  if (nRunner > 0) {
    pTask->pCalcNodes = taosArrayInit_s(sizeof(SSTriggerCalcNode), nRunner);
    QUERY_CHECK_NULL(pTask->pCalcNodes, code, lino, _end, terrno);
    for (int32_t i = 0; i < nRunner; i++) {
      SStreamRunnerTarget *pRunner = TARRAY_GET_ELEM(pTask->runnerList, i);
      SSTriggerCalcNode   *pNode = TARRAY_GET_ELEM(pTask->pCalcNodes, i);
      pNode->pSlots = taosArrayInit_s(sizeof(SSTriggerCalcSlot), pRunner->execReplica);
      QUERY_CHECK_NULL(pNode->pSlots, code, lino, _end, terrno);
      for (int32_t j = 0; j < pRunner->execReplica; j++) {
        SSTriggerCalcSlot *pSlot = TARRAY_GET_ELEM(pNode->pSlots, j);
        TD_DLIST_APPEND(&pNode->idleSlots, pSlot);
      }
    }
  }
  pTask->pGroupRunning = tSimpleHashInit(256, taosGetDefaultHashFunction(TSDB_DATA_TYPE_BINARY));
  QUERY_CHECK_NULL(pTask->pGroupRunning, code, lino, _end, terrno);

  pTask->pRealtimeStartVer = tSimpleHashInit(32, taosGetDefaultHashFunction(TSDB_DATA_TYPE_INT));
  QUERY_CHECK_NULL(pTask->pRealtimeStartVer, code, lino, _end, terrno);
  pTask->pHistoryCutoffTime = tSimpleHashInit(256, taosGetDefaultHashFunction(TSDB_DATA_TYPE_BIGINT));
  QUERY_CHECK_NULL(pTask->pHistoryCutoffTime, code, lino, _end, terrno);
  pTask->pRecalcLastVer = tSimpleHashInit(32, taosGetDefaultHashFunction(TSDB_DATA_TYPE_INT));
  QUERY_CHECK_NULL(pTask->pRecalcLastVer, code, lino, _end, terrno);

  pTask->task.status = STREAM_STATUS_INIT;

_end:
  if (code != TSDB_CODE_SUCCESS) {
    ST_TASK_ELOG("%s failed at line %d since %s", __func__, lino, tstrerror(code));
    pTask->task.status = STREAM_STATUS_FAILED;
  }
  return code;
}

int32_t stTriggerTaskUndeployImpl(SStreamTriggerTask **ppTask, const SStreamUndeployTaskMsg *pMsg,
                                  taskUndeplyCallback cb) {
  int32_t             code = TSDB_CODE_SUCCESS;
  int32_t             lino = 0;
  SStreamTriggerTask *pTask = *ppTask;

  stDebug("[checkpoint] stTriggerTaskUndeploy, taskId: %" PRIx64 ", streamId: %" PRIx64
          ", doCheckpoint: %d, doCleanup: %d",
          pTask->task.taskId, pTask->task.streamId, pMsg->doCheckpoint, pMsg->doCleanup);

  if (pMsg->doCheckpoint && pTask->pRealtimeContext) {
    uint8_t *buf = NULL;
    int64_t  len = 0;
    do {
      code = stTriggerTaskGenCheckpoint(pTask, buf, &len);
      if (code != 0) break;
      buf = taosMemoryMalloc(len);
      code = stTriggerTaskGenCheckpoint(pTask, buf, &len);
      if (code != 0) break;
      code = streamWriteCheckPoint(pTask->task.streamId, buf, len);
      if (code != 0) break;
      int32_t leaderSid = pTask->leaderSnodeId;
      SEpSet *epSet = gStreamMgmt.getSynEpset(leaderSid);
      if (epSet != NULL) {
        streamSyncWriteCheckpoint(pTask->task.streamId, epSet, buf, len);
        buf = NULL;
      }
    } while (0);
    taosMemoryFree(buf);
  }

  if (pMsg->doCleanup) {
    streamDeleteCheckPoint(pTask->task.streamId);
    int32_t leaderSid = pTask->leaderSnodeId;
    SEpSet *epSet = gStreamMgmt.getSynEpset(leaderSid);
    if (epSet != NULL) {
      streamSyncDeleteCheckpoint(pTask->task.streamId, epSet);
    }
  }

  taosWLockLatch(&gStreamTriggerWaitLatch);
  SListNode *pNode = TD_DLIST_HEAD(&gStreamTriggerWaitList);
  while (pNode != NULL) {
    SListNode *pCurNode = pNode;
    pNode = TD_DLIST_NODE_NEXT(pCurNode);
    StreamTriggerWaitInfo *pInfo = (StreamTriggerWaitInfo *)pCurNode->data;
    if (pInfo != NULL && pInfo->streamId == pTask->task.streamId) {
      TD_DLIST_POP(&gStreamTriggerWaitList, pCurNode);
      taosMemoryFreeClear(pCurNode);
    }
  }
  taosWUnLockLatch(&gStreamTriggerWaitLatch);

  if (pTask->triggerType == STREAM_TRIGGER_EVENT) {
    if (pTask->pStartCond != NULL) {
      nodesDestroyNode(pTask->pStartCond);
      pTask->pStartCond = NULL;
    }
    if (pTask->pEndCond != NULL) {
      nodesDestroyNode(pTask->pEndCond);
      pTask->pEndCond = NULL;
    }
    if (pTask->pStartCondCols != NULL) {
      nodesDestroyList(pTask->pStartCondCols);
      pTask->pStartCondCols = NULL;
    }
    if (pTask->pEndCondCols != NULL) {
      nodesDestroyList(pTask->pEndCondCols);
      pTask->pEndCondCols = NULL;
    }
  }

  if (pTask->triggerFilter != NULL) {
    nodesDestroyNode(pTask->triggerFilter);
    pTask->triggerFilter = NULL;
  }

  if (pTask->pNotifyAddrUrls != NULL) {
    for (int32_t i = 0; i < TARRAY_SIZE(pTask->pNotifyAddrUrls); i++) {
      char **url = TARRAY_GET_ELEM(pTask->pNotifyAddrUrls, i);
      taosMemoryFreeClear(*url);
    }
    taosArrayDestroy(pTask->pNotifyAddrUrls);
    pTask->pNotifyAddrUrls = NULL;
  }

  if (pTask->readerList != NULL) {
    taosArrayDestroy(pTask->readerList);
    pTask->readerList = NULL;
  }
  if (pTask->virtReaderList != NULL) {
    taosArrayDestroy(pTask->virtReaderList);
    pTask->virtReaderList = NULL;
  }
  if (pTask->runnerList != NULL) {
    taosArrayDestroy(pTask->runnerList);
    pTask->runnerList = NULL;
  }

  if (pTask->pRealtimeContext != NULL) {
    stRealtimeContextDestroy(&pTask->pRealtimeContext);
  }
  if (pTask->pHistoryContext != NULL) {
    stHistoryContextDestroy(&pTask->pHistoryContext);
  }
  if (pTask->pRealtimeStartVer != NULL) {
    tSimpleHashCleanup(pTask->pRealtimeStartVer);
    pTask->pRealtimeStartVer = NULL;
  }
  if (pTask->pHistoryCutoffTime != NULL) {
    tSimpleHashCleanup(pTask->pHistoryCutoffTime);
    pTask->pHistoryCutoffTime = NULL;
  }

  if (pTask->pVirDataBlock != NULL) {
    blockDataDestroy(pTask->pVirDataBlock);
    pTask->pVirDataBlock = NULL;
  }
  if (pTask->pVirTrigSlots != NULL) {
    taosArrayDestroy(pTask->pVirTrigSlots);
    pTask->pVirTrigSlots = NULL;
  }
  if (pTask->pVirCalcSlots != NULL) {
    taosArrayDestroy(pTask->pVirCalcSlots);
    pTask->pVirCalcSlots = NULL;
  }
  if (pTask->pVirTableInfoRsp != NULL) {
    taosArrayDestroyEx(pTask->pVirTableInfoRsp, tDestroyVTableInfo);
  }
  if (pTask->pOrigTableCols != NULL) {
    tSimpleHashCleanup(pTask->pOrigTableCols);
    pTask->pOrigTableCols = NULL;
  }
  if (pTask->pReaderUidMap != NULL) {
    tSimpleHashCleanup(pTask->pReaderUidMap);
    pTask->pReaderUidMap = NULL;
  }
  if (pTask->pVirTableInfos != NULL) {
    tSimpleHashCleanup(pTask->pVirTableInfos);
    pTask->pVirTableInfos = NULL;
  }

  if (pTask->pCalcNodes != NULL) {
    taosArrayDestroyEx(pTask->pCalcNodes, stTriggerTaskDestroyCalcNode);
    pTask->pCalcNodes = NULL;
  }
  if (pTask->pGroupRunning != NULL) {
    tSimpleHashCleanup(pTask->pGroupRunning);
    pTask->pGroupRunning = NULL;
  }

  if (pTask->streamName != NULL) {
    taosMemoryFree(pTask->streamName);
    pTask->streamName = NULL;
  }
  if (pTask->pRecalcLastVer != NULL) {
    tSimpleHashCleanup(pTask->pRecalcLastVer);
    pTask->pRecalcLastVer = NULL;
  }

  SStreamMgmtReq *pMgmtReq = atomic_load_ptr(&pTask->task.pMgmtReq);
  if (pMgmtReq && pMgmtReq == atomic_val_compare_exchange_ptr(&pTask->task.pMgmtReq, pMgmtReq, NULL)) {
    stmDestroySStreamMgmtReq(pMgmtReq);
    taosMemoryFree(pMgmtReq);
  }

_end:
  if (code != TSDB_CODE_SUCCESS) {
    ST_TASK_ELOG("%s failed at line %d since %s", __func__, lino, tstrerror(code));
  }

  (*cb)(ppTask);

  return code;
}

int32_t stTriggerTaskUndeploy(SStreamTriggerTask **ppTask, bool force) {
  int32_t             code = TSDB_CODE_SUCCESS;
  SStreamTriggerTask *pTask = *ppTask;

  if (!force && taosWTryForceLockLatch(&pTask->task.entryLock)) {
    ST_TASK_DLOG("ignore undeploy trigger task since working, entryLock:%x", pTask->task.entryLock);
    return code;
  }

  return stTriggerTaskUndeployImpl(ppTask, &pTask->task.undeployMsg, pTask->task.undeployCb);
}

int32_t stTriggerTaskExecute(SStreamTriggerTask *pTask, const SStreamMsg *pMsg) {
  int32_t code = TSDB_CODE_SUCCESS;
  int32_t lino = 0;

  switch (pMsg->msgType) {
    case STREAM_MSG_START: {
      if (pTask->task.status != STREAM_STATUS_INIT) {
        // redundant message, ignore it
        break;
      }
      if (pTask->pRealtimeContext == NULL) {
        pTask->pRealtimeContext = taosMemoryCalloc(1, sizeof(SSTriggerRealtimeContext));
        QUERY_CHECK_NULL(pTask->pRealtimeContext, code, lino, _end, terrno);
        code = stRealtimeContextInit(pTask->pRealtimeContext, pTask);
        QUERY_CHECK_CODE(code, lino, _end);
      }
      SSTriggerCtrlRequest req = {.type = STRIGGER_CTRL_START,
                                  .streamId = pTask->task.streamId,
                                  .taskId = pTask->task.taskId,
                                  .sessionId = pTask->pRealtimeContext->sessionId};
      SRpcMsg              msg = {.msgType = TDMT_STREAM_TRIGGER_CTRL};
      msg.contLen = tSerializeSTriggerCtrlRequest(NULL, 0, &req);
      QUERY_CHECK_CONDITION(msg.contLen > 0, code, lino, _end, TSDB_CODE_INTERNAL_ERROR);
      msg.pCont = rpcMallocCont(msg.contLen);
      QUERY_CHECK_NULL(msg.pCont, code, lino, _end, terrno);
      int32_t tlen = tSerializeSTriggerCtrlRequest(msg.pCont, msg.contLen, &req);
      QUERY_CHECK_CONDITION(tlen == msg.contLen, code, lino, _end, TSDB_CODE_INTERNAL_ERROR);
      TRACE_SET_ROOTID(&msg.info.traceId, pTask->task.streamId);
      TRACE_SET_MSGID(&msg.info.traceId, tGenIdPI64());

      SMsgCb *pCb = &gStreamMgmt.msgCb;
      code = pCb->putToQueueFp(pCb->mgmt, STREAM_TRIGGER_QUEUE, &msg);
      QUERY_CHECK_CODE(code, lino, _end);

      ST_TASK_DLOG("send start control request for session: %" PRIx64, req.sessionId);
      ST_TASK_DLOG("control request 0x%" PRIx64 ":0x%" PRIx64 " sent", msg.info.traceId.rootId, msg.info.traceId.msgId);

      pTask->task.status = STREAM_STATUS_RUNNING;
      break;
    }
    case STREAM_MSG_ORIGTBL_READER_INFO: {
      if (pTask->task.status != STREAM_STATUS_INIT || taosArrayGetSize(pTask->readerList) > 0) {
        // redundant message, ignore it
        break;
      }
      SStreamMgmtRsp *pRsp = (SStreamMgmtRsp *)pMsg;
      int32_t        *pVgId = TARRAY_DATA(pRsp->cont.vgIds);
      int32_t         iter1 = 0;
      void           *px = tSimpleHashIterate(pTask->pOrigTableCols, NULL, &iter1);
      while (px != NULL) {
        SSHashObj              *pDbInfo = *(SSHashObj **)px;
        int32_t                 iter2 = 0;
        SSTriggerOrigTableInfo *pTbInfo = tSimpleHashIterate(pDbInfo, NULL, &iter2);
        while (pTbInfo != NULL) {
          pTbInfo->vgId = *(pVgId++);
          void   *px2 = tSimpleHashGet(pTask->pReaderUidMap, &pTbInfo->vgId, sizeof(int32_t));
          SArray *pUids = NULL;
          if (px2 == NULL) {
            pUids = taosArrayInit(0, sizeof(int64_t) * 2);
            QUERY_CHECK_NULL(pUids, code, lino, _end, terrno);
            code = tSimpleHashPut(pTask->pReaderUidMap, &pTbInfo->vgId, sizeof(int32_t), &pUids, POINTER_BYTES);
            if (code != TSDB_CODE_SUCCESS) {
              taosArrayDestroy(pUids);
              QUERY_CHECK_CODE(code, lino, _end);
            }
          } else {
            pUids = *(SArray **)px2;
          }
          void **ptr = taosArrayReserve(pUids, 1);
          QUERY_CHECK_NULL(ptr, code, lino, _end, terrno);
          *ptr = pTbInfo;
          pTbInfo = tSimpleHashIterate(pDbInfo, pTbInfo, &iter2);
        }
        px = tSimpleHashIterate(pTask->pOrigTableCols, px, &iter1);
      }
      QUERY_CHECK_CONDITION(TARRAY_ELEM_IDX(pRsp->cont.vgIds, pVgId) == TARRAY_SIZE(pRsp->cont.vgIds), code, lino, _end,
                            TSDB_CODE_INVALID_PARA);

      SSTriggerRealtimeContext *pContext = pTask->pRealtimeContext;
      if (pTask->readerList == NULL) {
        pTask->readerList = taosArrayInit(0, sizeof(SStreamTaskAddr));
        QUERY_CHECK_NULL(pTask->readerList, code, lino, _end, terrno);
      }
      for (int32_t i = 0; i < TARRAY_SIZE(pTask->virtReaderList); i++) {
        SStreamTaskAddr *pReader = TARRAY_GET_ELEM(pTask->virtReaderList, i);
        if (tSimpleHashGet(pTask->pReaderUidMap, &pReader->nodeId, sizeof(int32_t)) != NULL) {
          px = taosArrayPush(pTask->readerList, pReader);
          QUERY_CHECK_NULL(px, code, lino, _end, terrno);
        }
      }
      int32_t nPartReaders = TARRAY_SIZE(pTask->readerList);
      if (taosArrayGetSize(pRsp->cont.readerList) > 0) {
        px = taosArrayAddAll(pTask->readerList, pRsp->cont.readerList);
        QUERY_CHECK_NULL(px, code, lino, _end, terrno);
      }
      QUERY_CHECK_CONDITION(TARRAY_SIZE(pTask->readerList) == tSimpleHashGetSize(pTask->pReaderUidMap), code, lino,
                            _end, TSDB_CODE_INVALID_PARA);

      for (int32_t i = nPartReaders; i < TARRAY_SIZE(pTask->readerList); i++) {
        SStreamTaskAddr     *pReader = TARRAY_GET_ELEM(pTask->readerList, i);
        SSTriggerWalProgress progress = {0};
        code = tSimpleHashPut(pTask->pRealtimeContext->pReaderWalProgress, &pReader->nodeId, sizeof(int32_t), &progress,
                              sizeof(SSTriggerWalProgress));
        QUERY_CHECK_CODE(code, lino, _end);
        SSTriggerWalProgress *pProgress =
            tSimpleHashGet(pTask->pRealtimeContext->pReaderWalProgress, &pReader->nodeId, sizeof(int32_t));
        QUERY_CHECK_NULL(pProgress, code, lino, _end, TSDB_CODE_INTERNAL_ERROR);
        pProgress->pTaskAddr = pReader;
        pProgress->pMetadatas = taosArrayInit(0, POINTER_BYTES);
        QUERY_CHECK_NULL(pProgress->pMetadatas, code, lino, _end, terrno);
        SSTriggerPullRequest *pPullReq = &pProgress->pullReq.base;
        pPullReq->streamId = pTask->task.streamId;
        pPullReq->sessionId = pContext->sessionId;
        pPullReq->triggerTaskId = pTask->task.taskId;
        if (pTask->isVirtualTable) {
          pProgress->reqCids = taosArrayInit(0, sizeof(col_id_t));
          QUERY_CHECK_NULL(pProgress->reqCids, code, lino, _end, terrno);
          pProgress->reqCols = taosArrayInit(0, sizeof(OTableInfo));
          QUERY_CHECK_NULL(pProgress->reqCols, code, lino, _end, terrno);
        }
      }
      break;
    }
    case STREAM_MSG_UPDATE_RUNNER:
    case STREAM_MSG_USER_RECALC: {
      // todo(kjq): handle original table reader info
      break;
    }
    default: {
      ST_TASK_ELOG("invalid stream trigger message type %d at %s:%d", pMsg->msgType, __func__, __LINE__);
      code = TSDB_CODE_INVALID_PARA;
      QUERY_CHECK_CODE(code, lino, _end);
    }
  }

_end:
  if (code != TSDB_CODE_SUCCESS) {
    ST_TASK_ELOG("%s failed at line %d since %s", __func__, lino, tstrerror(code));
  }
  return code;
}

int32_t stTriggerTaskProcessRsp(SStreamTask *pStreamTask, SRpcMsg *pRsp, int64_t *pErrTaskId) {
  int32_t             code = 0;
  int32_t             lino = 0;
  SStreamTriggerTask *pTask = (SStreamTriggerTask *)pStreamTask;

  *pErrTaskId = pStreamTask->taskId;

  if (pRsp->msgType == TDMT_STREAM_TRIGGER_PULL_RSP) {
    SMsgSendInfo         *ahandle = pRsp->info.ahandle;
    SSTriggerAHandle     *pAhandle = ahandle->param;
    SSTriggerPullRequest *pReq = pAhandle->param;
    switch (pRsp->code) {
      case TSDB_CODE_SUCCESS:
      case TSDB_CODE_STREAM_NO_DATA: {
        if (pReq->sessionId == SSTRIGGER_REALTIME_SESSIONID) {
          code = stRealtimeContextProcPullRsp(pTask->pRealtimeContext, pRsp);
          QUERY_CHECK_CODE(code, lino, _end);
        } else if (pReq->sessionId == SSTRIGGER_HISTORY_SESSIONID) {
          code = stHistoryContextProcPullRsp(pTask->pHistoryContext, pRsp);
          QUERY_CHECK_CODE(code, lino, _end);
        }
        break;
      }
      case TSDB_CODE_STREAM_TASK_NOT_EXIST: {
        if (pReq->sessionId == SSTRIGGER_REALTIME_SESSIONID) {
          pTask->pRealtimeContext->pRetryReq = pReq;
        } else if (pReq->sessionId == SSTRIGGER_HISTORY_SESSIONID) {
          pTask->pHistoryContext->pRetryReq = pReq;
        }
        int64_t resumeTime = taosGetTimestampNs() + STREAM_ACT_MIN_DELAY_MSEC * NANOSECOND_PER_MSEC;
        code = stTriggerTaskAddWaitSession(pTask, pReq->sessionId, resumeTime);
        QUERY_CHECK_CODE(code, lino, _end);
        break;
      }
      default: {
        *pErrTaskId = pReq->readerTaskId;
        code = pRsp->code;
        QUERY_CHECK_CODE(code, lino, _end);
      }
    }
  } else if (pRsp->msgType == TDMT_STREAM_TRIGGER_CALC_RSP) {
    SMsgSendInfo         *ahandle = pRsp->info.ahandle;
    SSTriggerAHandle     *pAhandle = ahandle->param;
    SSTriggerCalcRequest *pReq = pAhandle->param;
    if (pRsp->code == TSDB_CODE_SUCCESS) {
      if (pReq->sessionId == SSTRIGGER_REALTIME_SESSIONID) {
        code = stRealtimeContextProcCalcRsp(pTask->pRealtimeContext, pRsp);
        QUERY_CHECK_CODE(code, lino, _end);
      } else if (pReq->sessionId == SSTRIGGER_HISTORY_SESSIONID) {
        code = stHistoryContextProcCalcRsp(pTask->pHistoryContext, pRsp);
        QUERY_CHECK_CODE(code, lino, _end);
      }
    } else {
      *pErrTaskId = pReq->runnerTaskId;
      code = pRsp->code;
      QUERY_CHECK_CODE(code, lino, _end);
    }
  } else if (pRsp->msgType == TDMT_STREAM_TRIGGER_CTRL) {
    SSTriggerCtrlRequest req = {0};
    code = tDeserializeSTriggerCtrlRequest(pRsp->pCont, pRsp->contLen, &req);
    QUERY_CHECK_CODE(code, lino, _end);
    switch (req.type) {
      case STRIGGER_CTRL_START: {
        if (req.sessionId == SSTRIGGER_REALTIME_SESSIONID) {
          code = stRealtimeContextCheck(pTask->pRealtimeContext);
          QUERY_CHECK_CODE(code, lino, _end);
        } else if (req.sessionId == SSTRIGGER_HISTORY_SESSIONID) {
          code = stHistoryContextCheck(pTask->pHistoryContext);
          QUERY_CHECK_CODE(code, lino, _end);
        }
        break;
      }
      default: {
        ST_TASK_ELOG("invalid stream trigger control request type %d at %s:%d", req.type, __func__, __LINE__);
        code = TSDB_CODE_INVALID_PARA;
        QUERY_CHECK_CODE(code, lino, _end);
      }
    }
  } else if (pRsp->msgType == TDMT_SND_BATCH_META) {
    // todo(kjq): handle progress request
    code = TSDB_CODE_OPS_NOT_SUPPORT;
    QUERY_CHECK_CODE(code, lino, _end);
  }

_end:
  if (code != TSDB_CODE_SUCCESS) {
    ST_TASK_ELOG("%s failed at line %d since %s", __func__, lino, tstrerror(code));
  }
  return code;
}

int32_t stTriggerTaskGetStatus(SStreamTask *pTask, SSTriggerRuntimeStatus *pStatus) {
  // todo(kjq): implement how to get recalculation progress
  return TSDB_CODE_SUCCESS;
}

static void stRealtimeContextDestroyWalProgress(void *ptr) {
  SSTriggerWalProgress *pProgress = ptr;
  if (pProgress == NULL) {
    return;
  }
  if (pProgress->reqCids != NULL) {
    taosArrayDestroy(pProgress->reqCids);
    pProgress->reqCids = NULL;
  }
  if (pProgress->reqCols != NULL) {
    taosArrayDestroy(pProgress->reqCols);
    pProgress->reqCols = NULL;
  }
  if (pProgress->pMetadatas != NULL) {
    taosArrayDestroyP(pProgress->pMetadatas, (FDelete)blockDataDestroy);
    pProgress->pMetadatas = NULL;
  }
}

static int32_t stRealtimeContextInit(SSTriggerRealtimeContext *pContext, SStreamTriggerTask *pTask) {
  int32_t      code = TSDB_CODE_SUCCESS;
  int32_t      lino = 0;
  SSDataBlock *pVirDataBlock = NULL;
  SFilterInfo *pVirDataFilter = NULL;

  pContext->pTask = pTask;
  pContext->sessionId = SSTRIGGER_REALTIME_SESSIONID;

  pContext->pReaderWalProgress = tSimpleHashInit(32, taosGetDefaultHashFunction(TSDB_DATA_TYPE_INT));
  QUERY_CHECK_NULL(pContext->pReaderWalProgress, code, lino, _end, terrno);
  tSimpleHashSetFreeFp(pContext->pReaderWalProgress, stRealtimeContextDestroyWalProgress);
  SArray *pReaderList = pTask->isVirtualTable ? pTask->virtReaderList : pTask->readerList;
  int32_t nReaders = taosArrayGetSize(pReaderList);
  for (int32_t i = 0; i < nReaders; i++) {
    SStreamTaskAddr     *pReader = TARRAY_GET_ELEM(pReaderList, i);
    SSTriggerWalProgress progress = {0};
    code = tSimpleHashPut(pContext->pReaderWalProgress, &pReader->nodeId, sizeof(int32_t), &progress,
                          sizeof(SSTriggerWalProgress));
    QUERY_CHECK_CODE(code, lino, _end);
    SSTriggerWalProgress *pProgress = tSimpleHashGet(pContext->pReaderWalProgress, &pReader->nodeId, sizeof(int32_t));
    QUERY_CHECK_NULL(pProgress, code, lino, _end, TSDB_CODE_INTERNAL_ERROR);
    pProgress->pTaskAddr = pReader;
    pProgress->pMetadatas = taosArrayInit(0, POINTER_BYTES);
    QUERY_CHECK_NULL(pProgress->pMetadatas, code, lino, _end, terrno);
    SSTriggerPullRequest *pPullReq = &pProgress->pullReq.base;
    pPullReq->streamId = pTask->task.streamId;
    pPullReq->sessionId = pContext->sessionId;
    pPullReq->triggerTaskId = pTask->task.taskId;
    if (pTask->isVirtualTable) {
      pProgress->reqCids = taosArrayInit(0, sizeof(col_id_t));
      QUERY_CHECK_NULL(pProgress->reqCids, code, lino, _end, terrno);
      pProgress->reqCols = taosArrayInit(0, sizeof(OTableInfo));
      QUERY_CHECK_NULL(pProgress->reqCols, code, lino, _end, terrno);
    }
  }

  pContext->pGroups = tSimpleHashInit(256, taosGetDefaultHashFunction(TSDB_DATA_TYPE_BIGINT));
  QUERY_CHECK_NULL(pContext->pGroups, code, lino, _end, terrno);
  tSimpleHashSetFreeFp(pContext->pGroups, stRealtimeGroupDestroy);
  TD_DLIST_INIT(&pContext->groupsToCheck);

  pContext->pSorter = taosMemoryCalloc(1, sizeof(SSTriggerTimestampSorter));
  QUERY_CHECK_NULL(pContext->pSorter, code, lino, _end, terrno);
  code = stTimestampSorterInit(pContext->pSorter, pTask);
  QUERY_CHECK_CODE(code, lino, _end);
  if (pTask->isVirtualTable) {
    code = createOneDataBlock(pTask->pVirDataBlock, false, &pVirDataBlock);
    QUERY_CHECK_CODE(code, lino, _end);
    code = filterInitFromNode(pTask->triggerFilter, &pVirDataFilter, 0, NULL);
    QUERY_CHECK_CODE(code, lino, _end);
    pContext->pMerger = taosMemoryCalloc(1, sizeof(SSTriggerVtableMerger));
    QUERY_CHECK_NULL(pContext->pMerger, code, lino, _end, terrno);
    code = stVtableMergerInit(pContext->pMerger, pTask, &pVirDataBlock, &pVirDataFilter);
    QUERY_CHECK_CODE(code, lino, _end);
  }
  if (pTask->triggerType == STREAM_TRIGGER_SLIDING || pTask->triggerType == STREAM_TRIGGER_SESSION) {
    pContext->pSavedWindows = taosArrayInit(0, sizeof(SSTriggerWindow));
    QUERY_CHECK_NULL(pContext->pSavedWindows, code, lino, _end, terrno);
    pContext->pInitWindows = taosArrayInit(0, sizeof(STimeWindow));
    QUERY_CHECK_NULL(pContext->pInitWindows, code, lino, _end, terrno);
  } else if (pTask->triggerType == STREAM_TRIGGER_EVENT) {
    code = filterInitFromNode(pTask->pStartCond, &pContext->pStartCond, 0, NULL);
    QUERY_CHECK_CODE(code, lino, _end);
    code = filterInitFromNode(pTask->pEndCond, &pContext->pEndCond, 0, NULL);
    QUERY_CHECK_CODE(code, lino, _end);
  }
  if (pTask->notifyEventType != STRIGGER_EVENT_WINDOW_NONE) {
    pContext->pNotifyParams = taosArrayInit(0, sizeof(SSTriggerCalcParam));
    QUERY_CHECK_NULL(pContext->pNotifyParams, code, lino, _end, terrno);
  }

  pContext->pCalcDataCacheIters =
      taosHashInit(256, taosGetDefaultHashFunction(TSDB_DATA_TYPE_BIGINT), false, HASH_ENTRY_LOCK);
  taosHashSetFreeFp(pContext->pCalcDataCacheIters, (_hash_free_fn_t)releaseDataResult);
  QUERY_CHECK_NULL(pContext->pCalcDataCacheIters, code, lino, _end, errno);

  pContext->periodWindow = (STimeWindow){.skey = INT64_MIN, .ekey = INT64_MIN};
  pContext->lastCheckpointTime = taosGetTimestampNs();

_end:
  return code;
}

static void stRealtimeContextDestroy(void *ptr) {
  SSTriggerRealtimeContext **ppContext = ptr;
  if (ppContext == NULL || *ppContext == NULL) {
    return;
  }

  SSTriggerRealtimeContext *pContext = *ppContext;
  if (pContext->pReaderWalProgress != NULL) {
    tSimpleHashCleanup(pContext->pReaderWalProgress);
    pContext->pReaderWalProgress = NULL;
  }

  if (pContext->pGroups != NULL) {
    tSimpleHashCleanup(pContext->pGroups);
    pContext->pGroups = NULL;
  }

  if (pContext->pSorter != NULL) {
    stTimestampSorterDestroy(&pContext->pSorter);
  }
  if (pContext->pMerger != NULL) {
    stVtableMergerDestroy(&pContext->pMerger);
    taosMemoryFreeClear(pContext->pMerger);
  }

  if (pContext->pSavedWindows != NULL) {
    taosArrayDestroy(pContext->pSavedWindows);
    pContext->pSavedWindows = NULL;
  }
  if (pContext->pInitWindows != NULL) {
    taosArrayDestroy(pContext->pInitWindows);
    pContext->pInitWindows = NULL;
  }
  if (pContext->pStartCond != NULL) {
    filterFreeInfo(pContext->pStartCond);
    pContext->pStartCond = NULL;
  }
  if (pContext->pEndCond != NULL) {
    filterFreeInfo(pContext->pEndCond);
    pContext->pEndCond = NULL;
  }
  if (pContext->pNotifyParams != NULL) {
    taosArrayDestroyEx(pContext->pNotifyParams, tDestroySSTriggerCalcParam);
    pContext->pNotifyParams = NULL;
  }

  if (pContext->pCalcDataCache != NULL) {
    destroyStreamDataCache(pContext->pCalcDataCache);
    pContext->pCalcDataCache = NULL;
  }
  if (pContext->pCalcDataCacheIters != NULL) {
    taosHashCleanup(pContext->pCalcDataCacheIters);
    pContext->pCalcDataCacheIters = NULL;
  }

  taosMemFreeClear(*ppContext);
}

static FORCE_INLINE SSTriggerRealtimeGroup *stRealtimeContextGetCurrentGroup(SSTriggerRealtimeContext *pContext) {
  if (TD_DLIST_NELES(&pContext->groupsToCheck) > 0) {
    return TD_DLIST_HEAD(&pContext->groupsToCheck);
  } else if (TD_DLIST_NELES(&pContext->groupsMaxDelay) > 0) {
    return TD_DLIST_HEAD(&pContext->groupsMaxDelay);
  } else {
    terrno = TSDB_CODE_INTERNAL_ERROR;
    SStreamTriggerTask *pTask = pContext->pTask;
    ST_TASK_ELOG("failed to get the group in realtime context %" PRId64, pContext->sessionId);
    return NULL;
  }
}

static int32_t stRealtimeContextSendPullReq(SSTriggerRealtimeContext *pContext, ESTriggerPullType type) {
  int32_t               code = TSDB_CODE_SUCCESS;
  int32_t               lino = 0;
  SStreamTriggerTask   *pTask = pContext->pTask;
  SSTriggerWalProgress *pProgress = NULL;
  SRpcMsg               msg = {.msgType = TDMT_STREAM_TRIGGER_PULL};

  switch (type) {
    case STRIGGER_PULL_LAST_TS: {
      SStreamTaskAddr *pReader = taosArrayGet(pTask->readerList, pContext->curReaderIdx);
      QUERY_CHECK_NULL(pReader, code, lino, _end, terrno);
      pProgress = tSimpleHashGet(pContext->pReaderWalProgress, &pReader->nodeId, sizeof(int32_t));
      QUERY_CHECK_NULL(pProgress, code, lino, _end, TSDB_CODE_INTERNAL_ERROR);
      break;
    }

    case STRIGGER_PULL_WAL_META: {
      SStreamTaskAddr *pReader = taosArrayGet(pTask->readerList, pContext->curReaderIdx);
      QUERY_CHECK_NULL(pReader, code, lino, _end, terrno);
      pProgress = tSimpleHashGet(pContext->pReaderWalProgress, &pReader->nodeId, sizeof(int32_t));
      QUERY_CHECK_NULL(pProgress, code, lino, _end, TSDB_CODE_INTERNAL_ERROR);
      SSTriggerWalMetaRequest *pReq = &pProgress->pullReq.walMetaReq;
      pReq->lastVer = pProgress->lastScanVer;
      if (pTask->triggerType == STREAM_TRIGGER_PERIOD) {
        pReq->ctime = pContext->periodWindow.ekey;
      } else {
        pReq->ctime = INT64_MAX;
      }
      break;
    }

    case STRIGGER_PULL_WAL_TS_DATA:
    case STRIGGER_PULL_WAL_TRIGGER_DATA:
    case STRIGGER_PULL_WAL_CALC_DATA: {
      SSTriggerTableMeta *pCurTableMeta = pContext->pCurTableMeta;
      SSTriggerMetaData  *pMetaToFetch = pContext->pMetaToFetch;
      pProgress = tSimpleHashGet(pContext->pReaderWalProgress, &pCurTableMeta->vgId, sizeof(int32_t));
      QUERY_CHECK_NULL(pProgress, code, lino, _end, TSDB_CODE_INTERNAL_ERROR);
      SSTriggerWalDataRequest *pReq = &pProgress->pullReq.walDataReq;
      pReq->uid = pCurTableMeta->tbUid;
      pReq->ver = pMetaToFetch->ver;
      pReq->skey = pMetaToFetch->skey;
      pReq->ekey = pMetaToFetch->ekey;
      pReq->cids = NULL;
      break;
    }

    case STRIGGER_PULL_WAL_DATA: {
      SSTriggerTableColRef *pColRefToFetch = pContext->pColRefToFetch;
      SSTriggerMetaData    *pMetaToFetch = pContext->pMetaToFetch;
      pProgress = tSimpleHashGet(pContext->pReaderWalProgress, &pColRefToFetch->otbVgId, sizeof(int32_t));
      QUERY_CHECK_NULL(pProgress, code, lino, _end, TSDB_CODE_INTERNAL_ERROR);
      SSTriggerWalDataRequest *pReq = &pProgress->pullReq.walDataReq;
      pReq->uid = pColRefToFetch->otbUid;
      pReq->ver = pMetaToFetch->ver;
      pReq->skey = pMetaToFetch->skey;
      pReq->ekey = pMetaToFetch->ekey;
      pReq->cids = pProgress->reqCids;
      taosArrayClear(pReq->cids);
      *(col_id_t *)TARRAY_DATA(pReq->cids) = PRIMARYKEY_TIMESTAMP_COL_ID;
      TARRAY_SIZE(pReq->cids) = 1;
      int32_t nCols = taosArrayGetSize(pColRefToFetch->pColMatches);
      for (int32_t i = 0; i < nCols; i++) {
        SSTriggerColMatch *pColMatch = TARRAY_GET_ELEM(pColRefToFetch->pColMatches, i);
        void              *px = taosArrayPush(pReq->cids, &pColMatch->otbColId);
        QUERY_CHECK_NULL(px, code, lino, _end, terrno);
      }
      break;
    }

    case STRIGGER_PULL_GROUP_COL_VALUE: {
      SSTriggerRealtimeGroup *pGroup = stRealtimeContextGetCurrentGroup(pContext);
      QUERY_CHECK_NULL(pGroup, code, lino, _end, terrno);
      if (pTask->isVirtualTable) {
        SSTriggerVirTableInfo *pTable = taosArrayGetP(pGroup->pVirTableInfos, 0);
        QUERY_CHECK_NULL(pTable, code, lino, _end, TSDB_CODE_INTERNAL_ERROR);
        pProgress = tSimpleHashGet(pContext->pReaderWalProgress, &pTable->vgId, sizeof(int32_t));
        QUERY_CHECK_NULL(pProgress, code, lino, _end, TSDB_CODE_INTERNAL_ERROR);
      } else {
        int32_t             iter = 0;
        SSTriggerTableMeta *pTable = tSimpleHashIterate(pGroup->pTableMetas, NULL, &iter);
        QUERY_CHECK_NULL(pTable, code, lino, _end, TSDB_CODE_INTERNAL_ERROR);
        pProgress = tSimpleHashGet(pContext->pReaderWalProgress, &pTable->vgId, sizeof(int32_t));
        QUERY_CHECK_NULL(pProgress, code, lino, _end, TSDB_CODE_INTERNAL_ERROR);
      }
      SSTriggerGroupColValueRequest *pReq = &pProgress->pullReq.groupColValueReq;
      pReq->gid = pGroup->gid;
      break;
    }

    case STRIGGER_PULL_VTABLE_INFO: {
      SStreamTaskAddr *pReader = taosArrayGet(pTask->virtReaderList, pContext->curReaderIdx);
      QUERY_CHECK_NULL(pReader, code, lino, _end, terrno);
      pProgress = tSimpleHashGet(pContext->pReaderWalProgress, &pReader->nodeId, sizeof(int32_t));
      QUERY_CHECK_NULL(pProgress, code, lino, _end, TSDB_CODE_INTERNAL_ERROR);
      SSTriggerVirTableInfoRequest *pReq = &pProgress->pullReq.virTableInfoReq;
      int32_t                       nCols = taosArrayGetSize(pTask->pVirDataBlock->pDataBlock);
      pReq->cids = pProgress->reqCids;
      taosArrayEnsureCap(pReq->cids, nCols);
      TARRAY_SIZE(pReq->cids) = nCols;
      for (int32_t i = 0; i < nCols; i++) {
        SColumnInfoData *pCol = TARRAY_GET_ELEM(pTask->pVirDataBlock->pDataBlock, i);
        *(col_id_t *)TARRAY_GET_ELEM(pReq->cids, i) = pCol->info.colId;
      }
      break;
    }

    case STRIGGER_PULL_OTABLE_INFO: {
      SStreamTaskAddr *pReader = taosArrayGet(pTask->readerList, pContext->curReaderIdx);
      QUERY_CHECK_NULL(pReader, code, lino, _end, terrno);
      pProgress = tSimpleHashGet(pContext->pReaderWalProgress, &pReader->nodeId, sizeof(int32_t));
      QUERY_CHECK_NULL(pProgress, code, lino, _end, TSDB_CODE_INTERNAL_ERROR);
      SSTriggerOrigTableInfoRequest *pReq = &pProgress->pullReq.origTableInfoReq;
      pReq->cols = pProgress->reqCols;
      taosArrayClear(pReq->cols);
      void *px = tSimpleHashGet(pTask->pReaderUidMap, &pReader->nodeId, sizeof(int32_t));
      QUERY_CHECK_NULL(px, code, lino, _end, TSDB_CODE_INTERNAL_ERROR);
      SArray *pUids = *(SArray **)px;
      for (int32_t i = 0; i < TARRAY_SIZE(pUids); i++) {
        SSTriggerOrigTableInfo *pTbInfo = *(SSTriggerOrigTableInfo **)TARRAY_GET_ELEM(pUids, i);
        char                   *tbName = tSimpleHashGetKey(pTbInfo, NULL);
        int32_t                 iter = 0;
        void                   *px = tSimpleHashIterate(pTbInfo->pColumns, NULL, &iter);
        QUERY_CHECK_NULL(px, code, lino, _end, terrno);
        while (px != NULL) {
          char       *colName = tSimpleHashGetKey(px, NULL);
          OTableInfo *pInfo = taosArrayReserve(pReq->cols, 1);
          QUERY_CHECK_NULL(pInfo, code, lino, _end, terrno);
          (void)strncpy(pInfo->refTableName, tbName, sizeof(pInfo->refTableName));
          (void)strncpy(pInfo->refColName, colName, sizeof(pInfo->refColName));
          px = tSimpleHashIterate(pTbInfo->pColumns, px, &iter);
        }
      }
      break;
    }

    case STRIGGER_PULL_SET_TABLE: {
      SStreamTaskAddr *pReader = taosArrayGet(pTask->readerList, pContext->curReaderIdx);
      QUERY_CHECK_NULL(pReader, code, lino, _end, terrno);
      pProgress = tSimpleHashGet(pContext->pReaderWalProgress, &pReader->nodeId, sizeof(int32_t));
      QUERY_CHECK_NULL(pProgress, code, lino, _end, TSDB_CODE_INTERNAL_ERROR);
      SSTriggerSetTableRequest *pReq = &pProgress->pullReq.setTableReq;
      void                     *px = tSimpleHashGet(pTask->pReaderUidMap, &pReader->nodeId, sizeof(int32_t));
      QUERY_CHECK_NULL(px, code, lino, _end, TSDB_CODE_INTERNAL_ERROR);
      SArray *pUids = *(SArray **)px;
      pReq->uids = pUids;
      break;
    }

    default: {
      ST_TASK_ELOG("invalid pull request type %d at %s", type, __func__);
      code = TSDB_CODE_INVALID_PARA;
      QUERY_CHECK_CODE(code, lino, _end);
    }
  }

  SSTriggerPullRequest *pReq = &pProgress->pullReq.base;
  SStreamTaskAddr      *pReader = pProgress->pTaskAddr;
  pReq->type = type;
  pReq->readerTaskId = pReader->taskId;

  // serialize and send request
  QUERY_CHECK_CODE(stTriggerTaskAllocAhandle(pTask, pContext->sessionId, pReq, &msg.info.ahandle), lino, _end);
  stDebug("trigger pull req ahandle %p allocated", msg.info.ahandle);
<<<<<<< HEAD
  
=======

>>>>>>> 795c738c
  msg.contLen = tSerializeSTriggerPullRequest(NULL, 0, pReq);
  QUERY_CHECK_CONDITION(msg.contLen > 0, code, lino, _end, TSDB_CODE_INTERNAL_ERROR);
  msg.contLen += sizeof(SMsgHead);
  msg.pCont = rpcMallocCont(msg.contLen);
  QUERY_CHECK_NULL(msg.pCont, code, lino, _end, terrno);
  SMsgHead *pMsgHead = (SMsgHead *)msg.pCont;
  pMsgHead->contLen = htonl(msg.contLen);
  pMsgHead->vgId = htonl(pReader->nodeId);
  int32_t tlen =
      tSerializeSTriggerPullRequest((char *)msg.pCont + sizeof(SMsgHead), msg.contLen - sizeof(SMsgHead), pReq);
  QUERY_CHECK_CONDITION(tlen == msg.contLen - sizeof(SMsgHead), code, lino, _end, TSDB_CODE_INTERNAL_ERROR);
  TRACE_SET_ROOTID(&msg.info.traceId, pTask->task.streamId);
  TRACE_SET_MSGID(&msg.info.traceId, tGenIdPI64());

  code = tmsgSendReq(&pReader->epset, &msg);
  QUERY_CHECK_CODE(code, lino, _end);

  ST_TASK_DLOG("send pull request of type %d to node:%d task:%" PRIx64, pReq->type, pReader->nodeId, pReader->taskId);
  ST_TASK_DLOG("trigger pull req 0x%" PRIx64 ":0x%" PRIx64 " sent", msg.info.traceId.rootId, msg.info.traceId.msgId);

_end:
  if (code != TSDB_CODE_SUCCESS) {
    destroyAhandle(msg.info.ahandle);
    ST_TASK_ELOG("%s failed at line %d since %s, type: %d", __func__, lino, tstrerror(code), type);
  }
  return code;
}

static int32_t stRealtimeContextSendCalcReq(SSTriggerRealtimeContext *pContext) {
  int32_t               code = TSDB_CODE_SUCCESS;
  int32_t               lino = 0;
  SStreamTriggerTask   *pTask = pContext->pTask;
  SSTriggerCalcRequest *pCalcReq = pContext->pCalcReq;
  SStreamRunnerTarget  *pCalcRunner = NULL;
  bool                  needTagValue = false;
  SRpcMsg               msg = {.msgType = TDMT_STREAM_TRIGGER_CALC};
  SSDataBlock          *pCalcDataBlock = NULL;

  QUERY_CHECK_NULL(pCalcReq, code, lino, _end, TSDB_CODE_INVALID_PARA);

  int32_t nRunners = taosArrayGetSize(pTask->runnerList);
  for (int32_t i = 0; i < taosArrayGetSize(pTask->runnerList); i++) {
    pCalcRunner = TARRAY_GET_ELEM(pTask->runnerList, i);
    if (pCalcRunner->addr.taskId == pCalcReq->runnerTaskId) {
      break;
    }
    pCalcRunner = NULL;
  }
  QUERY_CHECK_NULL(pCalcRunner, code, lino, _end, TSDB_CODE_INTERNAL_ERROR);

  if (pCalcReq->createTable && pTask->hasPartitionBy || (pTask->placeHolderBitmap & PLACE_HOLDER_PARTITION_IDX) ||
      (pTask->placeHolderBitmap & PLACE_HOLDER_PARTITION_TBNAME)) {
    needTagValue = true;
  }

  if (needTagValue && taosArrayGetSize(pCalcReq->groupColVals) == 0) {
    code = stRealtimeContextSendPullReq(pContext, STRIGGER_PULL_GROUP_COL_VALUE);
    QUERY_CHECK_CODE(code, lino, _end);
    goto _end;
  }

  if (pTask->placeHolderBitmap & PLACE_HOLDER_PARTITION_ROWS) {
    // create data cache handle
    if (pContext->pCalcDataCache == NULL) {
      int32_t cleanMode = DATA_CLEAN_IMMEDIATE;
      if (pTask->triggerType == STREAM_TRIGGER_SLIDING) {
        SInterval *pInterval = &pTask->interval;
        if ((pInterval->sliding > 0) && (pInterval->sliding < pInterval->interval)) {
          cleanMode = DATA_CLEAN_EXPIRED;
        }
      } else if (pTask->triggerType == STREAM_TRIGGER_COUNT) {
        if ((pTask->windowSliding > 0) && (pTask->windowSliding < pTask->windowCount)) {
          cleanMode = DATA_CLEAN_EXPIRED;
        }
      }
      code = initStreamDataCache(pTask->task.streamId, pTask->task.taskId, pContext->sessionId, cleanMode,
                                 pTask->calcTsIndex, &pContext->pCalcDataCache);
      QUERY_CHECK_CODE(code, lino, _end);
    }

    SSTriggerRealtimeGroup *pGroup = stRealtimeContextGetCurrentGroup(pContext);
    QUERY_CHECK_NULL(pGroup, code, lino, _end, terrno);
    if (pContext->pParamToFetch == NULL) {
      pContext->pParamToFetch = TARRAY_DATA(pCalcReq->params);
    }

    while (TARRAY_ELEM_IDX(pCalcReq->params, pContext->pParamToFetch) < TARRAY_SIZE(pCalcReq->params)) {
      bool allTableProcessed = false;
      bool needFetchData = false;
      while (!allTableProcessed && !needFetchData) {
        SSDataBlock *pDataBlock = NULL;
        int32_t      startIdx = 0;
        int32_t      endIdx = 0;
        code = stRealtimeGroupGetDataBlock(pGroup, false, &pDataBlock, &startIdx, &endIdx, &allTableProcessed,
                                           &needFetchData);
        QUERY_CHECK_CODE(code, lino, _end);

        if (allTableProcessed || needFetchData) {
          break;
        }
        if (!pTask->isVirtualTable) {
          code = putStreamDataCache(pContext->pCalcDataCache, pGroup->gid, pContext->pParamToFetch->wstart,
                                    pContext->pParamToFetch->wend, pDataBlock, startIdx, endIdx - 1);
          QUERY_CHECK_CODE(code, lino, _end);
        } else {
          if (pCalcDataBlock == NULL) {
            code = createDataBlock(&pCalcDataBlock);
            QUERY_CHECK_CODE(code, lino, _end);
          }
          taosArrayClear(pCalcDataBlock->pDataBlock);
          pCalcDataBlock->info.rowSize = 0;
          int32_t nCols = TARRAY_SIZE(pTask->pVirCalcSlots);
          for (int32_t i = 0; i < nCols; i++) {
            int32_t          slotId = *(int32_t *)TARRAY_GET_ELEM(pTask->pVirCalcSlots, i);
            SColumnInfoData *pCol = TARRAY_GET_ELEM(pDataBlock->pDataBlock, slotId);
            code = blockDataAppendColInfo(pCalcDataBlock, pCol);
            QUERY_CHECK_CODE(code, lino, _end);
          }
          pCalcDataBlock->info.rows = pDataBlock->info.rows;
          code = putStreamDataCache(pContext->pCalcDataCache, pGroup->gid, pContext->pParamToFetch->wstart,
                                    pContext->pParamToFetch->wend, pCalcDataBlock, startIdx, endIdx - 1);
          QUERY_CHECK_CODE(code, lino, _end);
        }
      }

      if (needFetchData) {
        if (pContext->pColRefToFetch != NULL) {
          code = stRealtimeContextSendPullReq(pContext, STRIGGER_PULL_WAL_DATA);
          QUERY_CHECK_CODE(code, lino, _end);
          goto _end;
        } else {
          QUERY_CHECK_NULL(pContext->pMetaToFetch, code, lino, _end, TSDB_CODE_INTERNAL_ERROR);
          code = stRealtimeContextSendPullReq(pContext, STRIGGER_PULL_WAL_CALC_DATA);
          QUERY_CHECK_CODE(code, lino, _end);
          goto _end;
        }
      }
      SSTriggerCalcParam *pNextParam = pContext->pParamToFetch + 1;
      stRealtimeGroupClearTempState(pGroup);
      pContext->pParamToFetch = pNextParam;
    }
  }

  // amend ekey of interval window trigger and sliding trigger
  for (int32_t i = 0; i < TARRAY_SIZE(pCalcReq->params); ++i) {
    SSTriggerCalcParam *pParam = taosArrayGet(pCalcReq->params, i);
    if (pTask->triggerType == STREAM_TRIGGER_SLIDING) {
      pParam->wend++;
      pParam->wduration++;
    }
    ST_TASK_ILOG("[calc param %d]: gid=%" PRId64 ", wstart=%" PRId64 ", wend=%" PRId64 ", nrows=%" PRId64
                 ", prevTs=%" PRId64 ", currentTs=%" PRId64 ", nextTs=%" PRId64 ", prevLocalTime=%" PRId64
                 ", nextLocalTime=%" PRId64 ", localTime=%" PRId64 ", create=%d",
                 i, pCalcReq->gid, pParam->wstart, pParam->wend, pParam->wrownum, pParam->prevTs, pParam->currentTs,
                 pParam->nextTs, pParam->prevLocalTime, pParam->nextLocalTime, pParam->triggerTime,
                 pCalcReq->createTable);
  }

  // serialize and send request
  QUERY_CHECK_CODE(stTriggerTaskAllocAhandle(pTask, pContext->sessionId, pCalcReq, &msg.info.ahandle), lino, _end);
  stDebug("trigger calc req ahandle %p allocated", msg.info.ahandle);

  msg.contLen = tSerializeSTriggerCalcRequest(NULL, 0, pCalcReq);
  QUERY_CHECK_CONDITION(msg.contLen > 0, code, lino, _end, TSDB_CODE_INTERNAL_ERROR);
  msg.contLen += sizeof(SMsgHead);
  msg.pCont = rpcMallocCont(msg.contLen);
  QUERY_CHECK_NULL(msg.pCont, code, lino, _end, terrno);
  SMsgHead *pMsgHead = (SMsgHead *)msg.pCont;
  pMsgHead->contLen = htonl(msg.contLen);
  pMsgHead->vgId = htonl(SNODE_HANDLE);
  int32_t tlen =
      tSerializeSTriggerCalcRequest((char *)msg.pCont + sizeof(SMsgHead), msg.contLen - sizeof(SMsgHead), pCalcReq);
  QUERY_CHECK_CONDITION(tlen == msg.contLen - sizeof(SMsgHead), code, lino, _end, TSDB_CODE_INTERNAL_ERROR);
  TRACE_SET_ROOTID(&msg.info.traceId, pTask->task.streamId);
  TRACE_SET_MSGID(&msg.info.traceId, tGenIdPI64());

  code = tmsgSendReq(&pCalcRunner->addr.epset, &msg);
  QUERY_CHECK_CODE(code, lino, _end);

  ST_TASK_DLOG("send calc request to node:%d task:%" PRIx64, pCalcRunner->addr.nodeId, pCalcRunner->addr.taskId);
  ST_TASK_DLOG("trigger calc req 0x%" PRIx64 ":0x%" PRIx64 " sent", msg.info.traceId.rootId, msg.info.traceId.msgId);

  pContext->pCalcReq = NULL;

_end:
  if (pCalcDataBlock != NULL) {
    taosArrayClear(pCalcDataBlock->pDataBlock);
    blockDataDestroy(pCalcDataBlock);
  }
  if (code != TSDB_CODE_SUCCESS) {
    destroyAhandle(msg.info.ahandle);
    ST_TASK_ELOG("%s failed at line %d since %s", __func__, lino, tstrerror(code));
  }
  return code;
}

static int32_t stRealtimeContextCheck(SSTriggerRealtimeContext *pContext) {
  int32_t             code = TSDB_CODE_SUCCESS;
  int32_t             lino = 0;
  SStreamTriggerTask *pTask = pContext->pTask;

  if (!pContext->haveReadCheckpoint) {
    stDebug("[checkpoint] read checkpoint for stream %" PRIx64, pTask->task.streamId);
    if (pTask->isCheckpointReady) {
      void   *buf = NULL;
      int64_t len = 0;
      code = streamReadCheckPoint(pTask->task.streamId, &buf, &len);
      // todo(kjq): parse the checkpoint data and restore status
      taosMemoryFree(buf);
      QUERY_CHECK_CODE(code, lino, _end);
      pContext->haveReadCheckpoint = true;
    } else {
      // wait 1 second and retry
      int64_t resumeTime = taosGetTimestampNs() + 1 * NANOSECOND_PER_SEC;
      code = stTriggerTaskAddWaitSession(pTask, pContext->sessionId, pContext->periodWindow.ekey);
      QUERY_CHECK_CODE(code, lino, _end);
      goto _end;
    }
  }

  if (pContext->pRetryReq != NULL) {
    code = stRealtimeContextSendPullReq(pContext, pContext->pRetryReq->type);
    QUERY_CHECK_CODE(code, lino, _end);
    pContext->pRetryReq = NULL;
    goto _end;
  }

  if (pContext->status == STRIGGER_CONTEXT_IDLE) {
    if (pTask->isVirtualTable && !pTask->virTableInfoReady) {
      pContext->status = STRIGGER_CONTEXT_GATHER_VTABLE_INFO;
      if (taosArrayGetSize(pTask->virtReaderList) > 0 && taosArrayGetSize(pTask->pVirTableInfoRsp) == 0) {
        for (pContext->curReaderIdx = 0; pContext->curReaderIdx < TARRAY_SIZE(pTask->virtReaderList);
             pContext->curReaderIdx++) {
          code = stRealtimeContextSendPullReq(pContext, STRIGGER_PULL_VTABLE_INFO);
          QUERY_CHECK_CODE(code, lino, _end);
        }
      } else if (taosArrayGetSize(pTask->readerList) > 0) {
        for (pContext->curReaderIdx = 0; pContext->curReaderIdx < TARRAY_SIZE(pTask->readerList);
             pContext->curReaderIdx++) {
          code = stRealtimeContextSendPullReq(pContext, STRIGGER_PULL_OTABLE_INFO);
          QUERY_CHECK_CODE(code, lino, _end);
        }
      }
      goto _end;
    }

    if (taosArrayGetSize(pTask->readerList) > 0 && tSimpleHashGetSize(pTask->pRealtimeStartVer) == 0) {
      pContext->status = STRIGGER_CONTEXT_DETERMINE_BOUND;
      for (pContext->curReaderIdx = 0; pContext->curReaderIdx < TARRAY_SIZE(pTask->readerList);
           pContext->curReaderIdx++) {
        code = stRealtimeContextSendPullReq(pContext, STRIGGER_PULL_LAST_TS);
        QUERY_CHECK_CODE(code, lino, _end);
      }
      goto _end;
    }

    if (pTask->triggerType != STREAM_TRIGGER_PERIOD) {
      // todo(kjq): start history calc first
      pContext->status = STRIGGER_CONTEXT_FETCH_META;
      for (pContext->curReaderIdx = 0; pContext->curReaderIdx < TARRAY_SIZE(pTask->readerList);
           pContext->curReaderIdx++) {
        code = stRealtimeContextSendPullReq(pContext, STRIGGER_PULL_WAL_META);
        QUERY_CHECK_CODE(code, lino, _end);
      }
      goto _end;
    }

    // check if to start for period trigger
    int64_t now = taosGetTimestampNs();
    if (pContext->periodWindow.skey == INT64_MIN) {
      pContext->periodWindow = stTriggerTaskGetPeriodWindow(pTask, now);
    }
    if (now >= pContext->periodWindow.ekey) {
      pContext->status = STRIGGER_CONTEXT_FETCH_META;
      if (taosArrayGetSize(pTask->readerList) > 0) {
        // fetch wal meta from all readers
        for (pContext->curReaderIdx = 0; pContext->curReaderIdx < TARRAY_SIZE(pTask->readerList);
             pContext->curReaderIdx++) {
          code = stRealtimeContextSendPullReq(pContext, STRIGGER_PULL_WAL_META);
          QUERY_CHECK_CODE(code, lino, _end);
        }
        goto _end;
      } else {
        // add a fake group to trigger the notification/calculation
        SSTriggerRealtimeGroup *pGroup = NULL;
        if (tSimpleHashGetSize(pContext->pGroups) == 0) {
          pGroup = taosMemoryCalloc(1, sizeof(SSTriggerRealtimeGroup));
          QUERY_CHECK_NULL(pGroup, code, lino, _end, terrno);
          code = tSimpleHashPut(pContext->pGroups, &pGroup->gid, sizeof(int64_t), &pGroup, POINTER_BYTES);
          if (code != TSDB_CODE_SUCCESS) {
            taosMemoryFreeClear(pGroup);
            QUERY_CHECK_CODE(code, lino, _end);
          }
          code = stRealtimeGroupInit(pGroup, pContext, 0);
          QUERY_CHECK_CODE(code, lino, _end);
        } else {
          int32_t iter = 0;
          void   *px = tSimpleHashIterate(pContext->pGroups, NULL, &iter);
          QUERY_CHECK_NULL(px, code, lino, _end, TSDB_CODE_INTERNAL_ERROR);
          pGroup = *(SSTriggerRealtimeGroup **)px;
        }
        pGroup->oldThreshold = INT64_MIN;
        pGroup->newThreshold = INT64_MAX;
        if (TD_DLIST_NODE_NEXT(pGroup) == NULL && TD_DLIST_TAIL(&pContext->groupsToCheck) != pGroup) {
          TD_DLIST_APPEND(&pContext->groupsToCheck, pGroup);
        }
      }
    } else {
      QUERY_CHECK_CONDITION(TD_DLIST_NELES(&pContext->groupsToCheck) == 0, code, lino, _end, TSDB_CODE_INVALID_PARA);
      code = stTriggerTaskAddWaitSession(pTask, pContext->sessionId, pContext->periodWindow.ekey);
      QUERY_CHECK_CODE(code, lino, _end);
      goto _end;
    }
  }

  while (TD_DLIST_NELES(&pContext->groupsToCheck) > 0) {
    SSTriggerRealtimeGroup *pGroup = TD_DLIST_HEAD(&pContext->groupsToCheck);
    switch (pContext->status) {
      case STRIGGER_CONTEXT_FETCH_META: {
        pContext->status = STRIGGER_CONTEXT_ACQUIRE_REQUEST;
      }
      case STRIGGER_CONTEXT_ACQUIRE_REQUEST: {
        if (pContext->pCalcReq == NULL && pTask->calcEventType != STRIGGER_EVENT_WINDOW_NONE) {
          code = stTriggerTaskAcquireRequest(pTask, pContext->sessionId, pGroup->gid, &pContext->pCalcReq);
          QUERY_CHECK_CODE(code, lino, _end);
          if (pContext->pCalcReq == NULL) {
            ST_TASK_DLOG("no available runner for group %" PRId64, pGroup->gid);
            goto _end;
          }
        }
        pContext->status = STRIGGER_CONTEXT_CHECK_CONDITION;
      }
      case STRIGGER_CONTEXT_CHECK_CONDITION: {
        code = stRealtimeGroupCheck(pGroup);
        QUERY_CHECK_CODE(code, lino, _end);
        pContext->reenterCheck = true;
        if (pContext->pColRefToFetch != NULL) {
          code = stRealtimeContextSendPullReq(pContext, STRIGGER_PULL_WAL_DATA);
          QUERY_CHECK_CODE(code, lino, _end);
          goto _end;
        } else if (pContext->pMetaToFetch != NULL) {
          if (pTask->triggerType == STREAM_TRIGGER_SLIDING || pTask->triggerType == STREAM_TRIGGER_SESSION ||
              pTask->triggerType == STREAM_TRIGGER_COUNT) {
            code = stRealtimeContextSendPullReq(pContext, STRIGGER_PULL_WAL_TS_DATA);
            QUERY_CHECK_CODE(code, lino, _end);
          } else {
            code = stRealtimeContextSendPullReq(pContext, STRIGGER_PULL_WAL_TRIGGER_DATA);
            QUERY_CHECK_CODE(code, lino, _end);
          }
          goto _end;
        }

        if (taosArrayGetSize(pContext->pNotifyParams) > 0) {
          code = streamSendNotifyContent(&pTask->task, pTask->streamName, pTask->triggerType, pGroup->gid,
                                         pTask->pNotifyAddrUrls, pTask->notifyErrorHandle,
                                         TARRAY_DATA(pContext->pNotifyParams), TARRAY_SIZE(pContext->pNotifyParams));
          QUERY_CHECK_CODE(code, lino, _end);
        }
        stRealtimeGroupClearTempState(pGroup);
        pContext->status = STRIGGER_CONTEXT_SEND_CALC_REQ;
      }
      case STRIGGER_CONTEXT_SEND_CALC_REQ: {
        if (pContext->pCalcReq == NULL) {
          QUERY_CHECK_CONDITION(TARRAY_SIZE(pGroup->pPendingCalcParams) == 0, code, lino, _end,
                                TSDB_CODE_INTERNAL_ERROR);
          // do nothing
        } else {
          if (TARRAY_SIZE(pContext->pCalcReq->params) == 0) {
            int32_t nParams = taosArrayGetSize(pGroup->pPendingCalcParams);
            bool    needCalc = (pTask->lowLatencyCalc && (nParams > 0)) || (nParams >= STREAM_CALC_REQ_MAX_WIN_NUM);
            if (needCalc) {
              int32_t nCalcParams = TMIN(nParams, STREAM_CALC_REQ_MAX_WIN_NUM);
              void   *px =
                  taosArrayAddBatch(pContext->pCalcReq->params, TARRAY_DATA(pGroup->pPendingCalcParams), nCalcParams);
              QUERY_CHECK_NULL(px, code, lino, _end, terrno);
              taosArrayPopFrontBatch(pGroup->pPendingCalcParams, nCalcParams);
            }
          }
          if (TARRAY_SIZE(pContext->pCalcReq->params) > 0) {
            code = stRealtimeContextSendCalcReq(pContext);
            QUERY_CHECK_CODE(code, lino, _end);
            if (pContext->pCalcReq != NULL) {
              // calc req has not been sent
              goto _end;
            }
            stRealtimeGroupClearTempState(pGroup);
          } else {
            code = stTriggerTaskReleaseRequest(pTask, &pContext->pCalcReq);
            QUERY_CHECK_CODE(code, lino, _end);
          }
        }
        stRealtimeGroupClearMetadatas(pGroup);
        break;
      }
      default: {
        ST_TASK_ELOG("invalid context status %d at %s:%d", pContext->status, __func__, __LINE__);
        code = TSDB_CODE_INVALID_PARA;
        QUERY_CHECK_CODE(code, lino, _end);
      }
    }
    TD_DLIST_POP(&pContext->groupsToCheck, pGroup);
    int32_t nRemainParams = taosArrayGetSize(pGroup->pPendingCalcParams);
    bool    needMoreCalc =
        (pTask->lowLatencyCalc && (nRemainParams > 0) || (nRemainParams >= STREAM_CALC_REQ_MAX_WIN_NUM));
    if (needMoreCalc) {
      // the group has remaining calc params to be calculated
      TD_DLIST_APPEND(&pContext->groupsToCheck, pGroup);
    }
    pContext->status = STRIGGER_CONTEXT_ACQUIRE_REQUEST;
  }

  if (pTask->maxDelayNs > 0 && TD_DLIST_NELES(&pContext->groupsMaxDelay) == 0) {
    int64_t now = taosGetTimestampNs();
    int32_t iter = 0;
    void   *px = tSimpleHashIterate(pContext->pGroups, NULL, &iter);
    while (px != NULL) {
      SSTriggerRealtimeGroup *pGroup = *(SSTriggerRealtimeGroup **)px;
      if (IS_TRIGGER_GROUP_OPEN_WINDOW(pGroup)) {
        SSTriggerWindow *p = TRINGBUF_HEAD(&pGroup->winBuf);
        do {
          if (p->prevProcTime + pTask->maxDelayNs <= now) {
            TD_DLIST_APPEND(&pContext->groupsMaxDelay, pGroup);
            break;
          }
          TRINGBUF_MOVE_NEXT(&pGroup->winBuf, p);
        } while (p != TRINGBUF_TAIL(&pGroup->winBuf));
      }
      px = tSimpleHashIterate(pContext->pGroups, px, &iter);
    }
  }

  while (TD_DLIST_NELES(&pContext->groupsMaxDelay) > 0) {
    SSTriggerRealtimeGroup *pGroup = TD_DLIST_HEAD(&pContext->groupsMaxDelay);
    switch (pContext->status) {
      case STRIGGER_CONTEXT_FETCH_META: {
        pContext->status = STRIGGER_CONTEXT_ACQUIRE_REQUEST;
      }
      case STRIGGER_CONTEXT_ACQUIRE_REQUEST: {
        if (pContext->pCalcReq == NULL && pTask->calcEventType != STRIGGER_EVENT_WINDOW_NONE) {
          code = stTriggerTaskAcquireRequest(pTask, pContext->sessionId, pGroup->gid, &pContext->pCalcReq);
          QUERY_CHECK_CODE(code, lino, _end);
          if (pContext->pCalcReq == NULL) {
            ST_TASK_DLOG("no available runner for group %" PRId64, pGroup->gid);
            goto _end;
          }
        }
        pContext->status = STRIGGER_CONTEXT_CHECK_CONDITION;
      }
      case STRIGGER_CONTEXT_CHECK_CONDITION: {
        int64_t now = taosGetTimestampNs();
        QUERY_CHECK_CONDITION(IS_TRIGGER_GROUP_OPEN_WINDOW(pGroup), code, lino, _end, TSDB_CODE_INTERNAL_ERROR);
        SSTriggerWindow *pHead = TRINGBUF_HEAD(&pGroup->winBuf);
        SSTriggerWindow *p = pHead;
        do {
          if (p->prevProcTime + pTask->maxDelayNs <= now) {
            SSTriggerCalcParam param = {
                .triggerTime = now,
                .wstart = p->range.skey,
                .wend = p->range.ekey,
                .wduration = p->range.ekey - p->range.skey,
                .wrownum = (p == pHead) ? p->wrownum : (pHead->wrownum - p->wrownum),
            };
            if (pTask->calcEventType & STRIGGER_EVENT_WINDOW_CLOSE) {
              void *px = taosArrayPush(pContext->pCalcReq->params, &param);
              QUERY_CHECK_NULL(px, code, lino, _end, terrno);
            } else if (pTask->notifyEventType & STRIGGER_EVENT_WINDOW_CLOSE) {
              void *px = taosArrayPush(pContext->pNotifyParams, &param);
              QUERY_CHECK_NULL(px, code, lino, _end, terrno);
            }
            p->prevProcTime = now;
          }
          TRINGBUF_MOVE_NEXT(&pGroup->winBuf, p);
        } while (p != TRINGBUF_TAIL(&pGroup->winBuf));

        if (taosArrayGetSize(pContext->pNotifyParams) > 0) {
          code = streamSendNotifyContent(&pTask->task, pTask->streamName, pTask->triggerType, pGroup->gid,
                                         pTask->pNotifyAddrUrls, pTask->notifyErrorHandle,
                                         TARRAY_DATA(pContext->pNotifyParams), TARRAY_SIZE(pContext->pNotifyParams));
          QUERY_CHECK_CODE(code, lino, _end);
        }
        stRealtimeGroupClearTempState(pGroup);
        pContext->status = STRIGGER_CONTEXT_SEND_CALC_REQ;
      }
      case STRIGGER_CONTEXT_SEND_CALC_REQ: {
        int32_t nParams = taosArrayGetSize(pContext->pCalcReq->params);
        bool    needCalc = (nParams > 0);
        if (needCalc) {
          QUERY_CHECK_NULL(pContext->pCalcReq, code, lino, _end, TSDB_CODE_INTERNAL_ERROR);
          QUERY_CHECK_CONDITION(nParams <= STREAM_CALC_REQ_MAX_WIN_NUM, code, lino, _end, TSDB_CODE_INVALID_PARA);
          code = stRealtimeContextSendCalcReq(pContext);
          QUERY_CHECK_CODE(code, lino, _end);
          if (pContext->pCalcReq != NULL) {
            // calc req has not been sent
            goto _end;
          }
          stRealtimeGroupClearTempState(pGroup);
        } else if (pContext->pCalcReq != NULL) {
          code = stTriggerTaskReleaseRequest(pTask, &pContext->pCalcReq);
          QUERY_CHECK_CODE(code, lino, _end);
        }
        break;
      }
      default: {
        ST_TASK_ELOG("invalid context status %d at %s:%d", pContext->status, __func__, __LINE__);
        code = TSDB_CODE_INVALID_PARA;
        QUERY_CHECK_CODE(code, lino, _end);
      }
    }
    TD_DLIST_POP(&pContext->groupsMaxDelay, pGroup);
    pContext->status = STRIGGER_CONTEXT_ACQUIRE_REQUEST;
  }

  if (pTask->triggerType == STREAM_TRIGGER_PERIOD) {
    stTriggerTaskNextPeriodWindow(pTask, &pContext->periodWindow);
    pContext->status = STRIGGER_CONTEXT_IDLE;
    code = stTriggerTaskAddWaitSession(pTask, pContext->sessionId, pContext->periodWindow.ekey);
    QUERY_CHECK_CODE(code, lino, _end);
  } else {
#define STRIGGER_CHECKPOINT_INTERVAL_NS 10 * NANOSECOND_PER_MINUTE  // 10min
    int64_t now = taosGetTimestampNs();
    if (pContext->lastCheckpointTime + STRIGGER_CHECKPOINT_INTERVAL_NS <= now) {
      // do checkpoint
      uint8_t *buf = NULL;
      int64_t  len = 0;
      do {
        stDebug("[checkpoint] generate checkpoint for stream %" PRIx64, pTask->task.streamId);
        code = stTriggerTaskGenCheckpoint(pTask, buf, &len);
        if (code != 0) break;
        buf = taosMemoryMalloc(len);
        code = stTriggerTaskGenCheckpoint(pTask, buf, &len);
        if (code != 0) break;
        code = streamWriteCheckPoint(pTask->task.streamId, buf, len);
        if (code != 0) break;
        int32_t leaderSid = pTask->leaderSnodeId;
        SEpSet *epSet = gStreamMgmt.getSynEpset(leaderSid);
        if (epSet != NULL) {
          code = streamSyncWriteCheckpoint(pTask->task.streamId, epSet, buf, len);
          buf = NULL;
        }
      } while (0);
      taosMemoryFree(buf);
      QUERY_CHECK_CODE(code, lino, _end);
      pContext->lastCheckpointTime = now;
    }
    // todo(kjq): start history calc if needed
    if (!pContext->getWalMetaThisRound) {
      // add the task to wait list since it catches up all readers
      pContext->status = STRIGGER_CONTEXT_IDLE;
      int64_t resumeTime = taosGetTimestampNs() + STREAM_TRIGGER_WAIT_TIME_NS;
      code = stTriggerTaskAddWaitSession(pTask, pContext->sessionId, resumeTime);
      QUERY_CHECK_CODE(code, lino, _end);
    } else {
      // pull new wal metas
      pContext->status = STRIGGER_CONTEXT_FETCH_META;
      for (pContext->curReaderIdx = 0; pContext->curReaderIdx < TARRAY_SIZE(pTask->readerList);
           pContext->curReaderIdx++) {
        code = stRealtimeContextSendPullReq(pContext, STRIGGER_PULL_WAL_META);
        QUERY_CHECK_CODE(code, lino, _end);
      }
      QUERY_CHECK_CODE(code, lino, _end);
    }
  }

_end:
  if (code != TSDB_CODE_SUCCESS) {
    ST_TASK_ELOG("%s failed at line %d since %s", __func__, lino, tstrerror(code));
  }
  return code;
}

static int32_t stRealtimeContextRestart(SSTriggerRealtimeContext *pContext) {
  int32_t             code = TSDB_CODE_SUCCESS;
  int32_t             lino = 0;
  SStreamTriggerTask *pTask = pContext->pTask;
  int32_t             iter = 0;
  if (!pTask->fillHistory && !pTask->fillHistoryFirst) {
    for (int32_t i = 0; i < TARRAY_SIZE(pTask->readerList); i++) {
      SStreamTaskAddr      *pReader = TARRAY_GET_ELEM(pTask->readerList, i);
      SSTriggerWalProgress *pProgress = tSimpleHashGet(pContext->pReaderWalProgress, &pReader->nodeId, sizeof(int32_t));
      QUERY_CHECK_NULL(pProgress, code, lino, _end, TSDB_CODE_INTERNAL_ERROR);
      void *px = tSimpleHashGet(pTask->pRealtimeStartVer, &pProgress->pTaskAddr->nodeId, sizeof(int32_t));
      QUERY_CHECK_NULL(px, code, lino, _end, TSDB_CODE_INTERNAL_ERROR);
      pProgress->lastScanVer = pProgress->latestVer = *(int64_t *)px;
    }
  } else {
    SSTriggerWalProgress *pProgress = tSimpleHashIterate(pContext->pReaderWalProgress, NULL, &iter);
    while (pProgress != NULL) {
      pProgress->lastScanVer = pProgress->latestVer = 0;
      pProgress = tSimpleHashIterate(pContext->pReaderWalProgress, pProgress, &iter);
    }
  }
  tSimpleHashClear(pContext->pGroups);
  if (pTask->isVirtualTable) {
    int32_t nVirTables = taosArrayGetSize(pTask->pVirTableInfoRsp);
    for (int32_t i = 0; i < nVirTables; i++) {
      VTableInfo *pInfo = TARRAY_GET_ELEM(pTask->pVirTableInfoRsp, i);

      void *px = tSimpleHashGet(pContext->pGroups, &pInfo->gId, sizeof(int64_t));
      if (px == NULL) {
        SSTriggerRealtimeGroup *pGroup = taosMemoryCalloc(1, sizeof(SSTriggerRealtimeGroup));
        QUERY_CHECK_NULL(pGroup, code, lino, _end, terrno);
        code = tSimpleHashPut(pContext->pGroups, &pInfo->gId, sizeof(int64_t), &pGroup, POINTER_BYTES);
        if (code != TSDB_CODE_SUCCESS) {
          taosMemoryFreeClear(pGroup);
          QUERY_CHECK_CODE(code, lino, _end);
        }
        code = stRealtimeGroupInit(pGroup, pContext, pInfo->gId);
        QUERY_CHECK_CODE(code, lino, _end);
      }
    }
  }
  TD_DLIST_INIT(&pContext->groupsToCheck);
  TD_DLIST_INIT(&pContext->groupsMaxDelay);
  pContext->haveToRecalc = false;

  pContext->status = STRIGGER_CONTEXT_FETCH_META;
  for (pContext->curReaderIdx = 0; pContext->curReaderIdx < TARRAY_SIZE(pTask->readerList); pContext->curReaderIdx++) {
    code = stRealtimeContextSendPullReq(pContext, STRIGGER_PULL_WAL_META);
    QUERY_CHECK_CODE(code, lino, _end);
  }

_end:
  if (code != TSDB_CODE_SUCCESS) {
    ST_TASK_ELOG("%s failed at line %d since %s", __func__, lino, tstrerror(code));
  }
  return code;
}

static int32_t stRealtimeContextProcPullRsp(SSTriggerRealtimeContext *pContext, SRpcMsg *pRsp) {
  int32_t                   code = TSDB_CODE_SUCCESS;
  int32_t                   lino = 0;
  SStreamTriggerTask       *pTask = pContext->pTask;
  SSDataBlock              *pDataBlock = NULL;
  SArray                   *pAllMetadatas = NULL;
  SArray                   *pVgIds = NULL;
  SArray                   *pSavedGroupsToCheck = NULL;
  SStreamMsgVTableInfo      vtableInfo = {0};
  SSTriggerOrigTableInfoRsp otableInfo = {0};
  SArray                   *pOrigTableNames = NULL;

  QUERY_CHECK_CONDITION(pRsp->code == TSDB_CODE_SUCCESS || pRsp->code == TSDB_CODE_STREAM_NO_DATA, code, lino, _end,
                        TSDB_CODE_INVALID_PARA);

  SMsgSendInfo         *ahandle = pRsp->info.ahandle;
  SSTriggerAHandle     *pAhandle = ahandle->param;
  SSTriggerPullRequest *pReq = pAhandle->param;

<<<<<<< HEAD
  ST_TASK_DLOG("receive pull response of type %d from task:%"PRIx64, pReq->type, pReq->readerTaskId);
=======
  ST_TASK_DLOG("receive pull response of type %d from task:%" PRIx64, pReq->type, pReq->readerTaskId);
>>>>>>> 795c738c

  switch (pReq->type) {
    case STRIGGER_PULL_LAST_TS: {
      QUERY_CHECK_CONDITION(pContext->status == STRIGGER_CONTEXT_DETERMINE_BOUND, code, lino, _end,
                            TSDB_CODE_INTERNAL_ERROR);
      SSTriggerWalProgress *pProgress = NULL;
      for (int32_t i = 0; i < TARRAY_SIZE(pTask->readerList); i++) {
        SStreamTaskAddr      *pReader = TARRAY_GET_ELEM(pTask->readerList, i);
        SSTriggerWalProgress *pTempProgress =
            tSimpleHashGet(pContext->pReaderWalProgress, &pReader->nodeId, sizeof(int32_t));
        QUERY_CHECK_NULL(pTempProgress, code, lino, _end, TSDB_CODE_INTERNAL_ERROR);
        if (&pTempProgress->pullReq.base == pReq) {
          pProgress = pTempProgress;
          break;
        }
      }
      QUERY_CHECK_NULL(pProgress, code, lino, _end, TSDB_CODE_INVALID_PARA);
      int32_t vgId = pProgress->pTaskAddr->nodeId;

      pDataBlock = taosMemoryCalloc(1, sizeof(SSDataBlock));
      QUERY_CHECK_NULL(pDataBlock, code, lino, _end, terrno);
      code = tDeserializeSStreamTsResponse(pRsp->pCont, pRsp->contLen, pDataBlock);
      QUERY_CHECK_CODE(code, lino, _end);
      int64_t latestVer = pDataBlock->info.id.groupId;
      void   *px = tSimpleHashGet(pTask->pRealtimeStartVer, &vgId, sizeof(int32_t));
      QUERY_CHECK_CONDITION(px == NULL, code, lino, _end, TSDB_CODE_INTERNAL_ERROR);
      code = tSimpleHashPut(pTask->pRealtimeStartVer, &vgId, sizeof(int32_t), &latestVer, sizeof(int64_t));
      QUERY_CHECK_CODE(code, lino, _end);
      int32_t nrows = blockDataGetNumOfRows(pDataBlock);
      if (nrows > 0) {
        int32_t          iCol = 0;
        SColumnInfoData *pGidCol = taosArrayGet(pDataBlock->pDataBlock, iCol++);
        QUERY_CHECK_NULL(pGidCol, code, lino, _end, terrno);
        int64_t         *pGidData = (int64_t *)pGidCol->pData;
        SColumnInfoData *pTsCol = taosArrayGet(pDataBlock->pDataBlock, iCol++);
        QUERY_CHECK_NULL(pTsCol, code, lino, _end, terrno);
        int64_t *pTsData = (int64_t *)pTsCol->pData;
        for (int32_t i = 0; i < nrows; i++) {
          px = tSimpleHashGet(pTask->pHistoryCutoffTime, &pGidData[i], sizeof(int64_t));
          if (px == NULL) {
            code =
                tSimpleHashPut(pTask->pHistoryCutoffTime, &pGidData[i], sizeof(int64_t), &pTsData[i], sizeof(int64_t));
            QUERY_CHECK_CODE(code, lino, _end);
          } else {
            *(int64_t *)px = TMAX(*(int64_t *)px, pTsData[i]);
          }
        }
      }

      if (--pContext->curReaderIdx > 0) {
        // wait for responses from other readers
        goto _end;
      }

#if !TRIGGER_USE_HISTORY_META
      bool startFromBound = !pTask->fillHistory && !pTask->fillHistoryFirst;
#else
      bool startFromBound = true;
#endif
      if (startFromBound) {
        for (int32_t i = 0; i < TARRAY_SIZE(pTask->readerList); i++) {
          SStreamTaskAddr      *pReader = TARRAY_GET_ELEM(pTask->readerList, i);
          SSTriggerWalProgress *pProgress =
              tSimpleHashGet(pContext->pReaderWalProgress, &pReader->nodeId, sizeof(int32_t));
          QUERY_CHECK_NULL(pProgress, code, lino, _end, TSDB_CODE_INTERNAL_ERROR);
          void *px = tSimpleHashGet(pTask->pRealtimeStartVer, &pProgress->pTaskAddr->nodeId, sizeof(int32_t));
          QUERY_CHECK_NULL(px, code, lino, _end, TSDB_CODE_INTERNAL_ERROR);
          pProgress->lastScanVer = pProgress->latestVer = *(int64_t *)px;
        }
      }
      pContext->status = STRIGGER_CONTEXT_IDLE;
      code = stRealtimeContextCheck(pContext);
      QUERY_CHECK_CODE(code, lino, _end);
      break;
    }

    case STRIGGER_PULL_WAL_META: {
      QUERY_CHECK_CONDITION(pContext->status == STRIGGER_CONTEXT_FETCH_META, code, lino, _end,
                            TSDB_CODE_INTERNAL_ERROR);
      SSTriggerWalProgress *pProgress = NULL;
      for (int32_t i = 0; i < TARRAY_SIZE(pTask->readerList); i++) {
        SStreamTaskAddr      *pReader = TARRAY_GET_ELEM(pTask->readerList, i);
        SSTriggerWalProgress *pTempProgress =
            tSimpleHashGet(pContext->pReaderWalProgress, &pReader->nodeId, sizeof(int32_t));
        QUERY_CHECK_NULL(pTempProgress, code, lino, _end, TSDB_CODE_INTERNAL_ERROR);
        if (&pTempProgress->pullReq.base == pReq) {
          pProgress = pTempProgress;
          break;
        }
      }
      QUERY_CHECK_NULL(pProgress, code, lino, _end, TSDB_CODE_INVALID_PARA);

      pDataBlock = taosMemoryCalloc(1, sizeof(SSDataBlock));
      QUERY_CHECK_NULL(pDataBlock, code, lino, _end, terrno);
      if (pRsp->code == TSDB_CODE_STREAM_NO_DATA) {
        QUERY_CHECK_CONDITION(pRsp->contLen == sizeof(int64_t), code, lino, _end, TSDB_CODE_INVALID_PARA);
        blockDataEmpty(pDataBlock);
        pDataBlock->info.id.groupId = *(int64_t *)pRsp->pCont;
      } else {
        QUERY_CHECK_CONDITION(pRsp->contLen > 0, code, lino, _end, TSDB_CODE_INVALID_PARA);
        const char *pCont = pRsp->pCont;
        code = blockDecode(pDataBlock, pCont, &pCont);
        QUERY_CHECK_CODE(code, lino, _end);
        QUERY_CHECK_CONDITION(pCont == (char *)pRsp->pCont + pRsp->contLen, code, lino, _end, TSDB_CODE_INTERNAL_ERROR);
      }

      // update reader wal progress
      int32_t nrows = blockDataGetNumOfRows(pDataBlock);
      pProgress->lastScanVer = pDataBlock->info.id.groupId;
      pProgress->latestVer = pDataBlock->info.id.groupId;
      if (nrows > 0) {
        int32_t          ncols = blockDataGetNumOfCols(pDataBlock);
        SColumnInfoData *pVerCol = taosArrayGet(pDataBlock->pDataBlock, ncols - 2);
        pProgress->lastScanVer = *(int64_t *)colDataGetNumData(pVerCol, nrows - 1);
      }
      void *px = taosArrayPush(pProgress->pMetadatas, &pDataBlock);
      QUERY_CHECK_NULL(px, code, lino, _end, terrno);
      pDataBlock = NULL;

      if (--pContext->curReaderIdx > 0) {
        // wait for responses from other readers
        goto _end;
      }

      bool continueToFetch = false;
      pContext->getWalMetaThisRound = false;
      for (int32_t i = 0; i < TARRAY_SIZE(pTask->readerList); i++) {
        SStreamTaskAddr      *pReader = TARRAY_GET_ELEM(pTask->readerList, i);
        SSTriggerWalProgress *pTempProgress =
            tSimpleHashGet(pContext->pReaderWalProgress, &pReader->nodeId, sizeof(int32_t));
        QUERY_CHECK_NULL(pTempProgress, code, lino, _end, TSDB_CODE_INTERNAL_ERROR);
        SSDataBlock *pBlock =
            *(SSDataBlock **)TARRAY_GET_ELEM(pTempProgress->pMetadatas, TARRAY_SIZE(pTempProgress->pMetadatas) - 1);
        int32_t nrows = blockDataGetNumOfRows(pBlock);
        if (nrows >= STREAM_RETURN_ROWS_NUM) {
          continueToFetch = true;
          break;
        } else if (nrows > 0) {
          pContext->getWalMetaThisRound = true;
        }
      }

      if (continueToFetch) {
        for (pContext->curReaderIdx = 0; pContext->curReaderIdx < TARRAY_SIZE(pTask->readerList);
             pContext->curReaderIdx++) {
          code = stRealtimeContextSendPullReq(pContext, STRIGGER_PULL_WAL_META);
          QUERY_CHECK_CODE(code, lino, _end);
        }
        goto _end;
      }

      // collect all metadatas
      pAllMetadatas = taosArrayInit(0, sizeof(SSDataBlock *));
      QUERY_CHECK_NULL(pAllMetadatas, code, lino, _end, terrno);
      pVgIds = taosArrayInit(0, sizeof(int32_t));
      QUERY_CHECK_NULL(pVgIds, code, lino, _end, terrno);
      for (int32_t i = 0; i < TARRAY_SIZE(pTask->readerList); i++) {
        SStreamTaskAddr      *pReader = TARRAY_GET_ELEM(pTask->readerList, i);
        SSTriggerWalProgress *pTempProgress =
            tSimpleHashGet(pContext->pReaderWalProgress, &pReader->nodeId, sizeof(int32_t));
        QUERY_CHECK_NULL(pTempProgress, code, lino, _end, TSDB_CODE_INTERNAL_ERROR);
        void *px = taosArrayAddAll(pAllMetadatas, pTempProgress->pMetadatas);
        QUERY_CHECK_NULL(px, code, lino, _end, terrno);
        for (int32_t j = 0; j < TARRAY_SIZE(pTempProgress->pMetadatas); j++) {
          void *px = taosArrayPush(pVgIds, &pTempProgress->pTaskAddr->nodeId);
          QUERY_CHECK_NULL(px, code, lino, _end, terrno);
        }
        taosArrayClear(pTempProgress->pMetadatas);
      }

#if !TRIGGER_USE_HISTORY_META
      while (TD_DLIST_NELES(&pContext->groupsToCheck) > 0) {
        SSTriggerRealtimeGroup *pGroup = TD_DLIST_HEAD(&pContext->groupsToCheck);
        if (pSavedGroupsToCheck == NULL) {
          pSavedGroupsToCheck = taosArrayInit(0, POINTER_BYTES);
          QUERY_CHECK_NULL(pSavedGroupsToCheck, code, lino, _end, terrno);
        }
        void *px = taosArrayPush(pSavedGroupsToCheck, &pGroup);
        QUERY_CHECK_NULL(px, code, lino, _end, terrno);
        TD_DLIST_POP(&pContext->groupsToCheck, pGroup);
      }
#endif

      if (!pTask->isVirtualTable) {
        for (int32_t i = 0; i < TARRAY_SIZE(pAllMetadatas); i++) {
          SSDataBlock *pBlock = *(SSDataBlock **)TARRAY_GET_ELEM(pAllMetadatas, i);
          int32_t      nrows = blockDataGetNumOfRows(pBlock);
          if (nrows == 0) {
            continue;
          }
          SColumnInfoData *pGidCol = taosArrayGet(pBlock->pDataBlock, 1);
          QUERY_CHECK_NULL(pGidCol, code, lino, _end, terrno);
          int64_t *pGidData = (int64_t *)pGidCol->pData;
          for (int32_t i = 0; i < nrows; i++) {
            void                   *px = tSimpleHashGet(pContext->pGroups, &pGidData[i], sizeof(int64_t));
            SSTriggerRealtimeGroup *pGroup = NULL;
            if (px == NULL) {
              pGroup = taosMemoryCalloc(1, sizeof(SSTriggerRealtimeGroup));
              QUERY_CHECK_NULL(pGroup, code, lino, _end, terrno);
              code = tSimpleHashPut(pContext->pGroups, &pGidData[i], sizeof(int64_t), &pGroup, POINTER_BYTES);
              if (code != TSDB_CODE_SUCCESS) {
                taosMemoryFreeClear(pGroup);
                QUERY_CHECK_CODE(code, lino, _end);
              }
              code = stRealtimeGroupInit(pGroup, pContext, pGidData[i]);
              QUERY_CHECK_CODE(code, lino, _end);
            } else {
              pGroup = *(SSTriggerRealtimeGroup **)px;
            }
            if (TD_DLIST_NODE_NEXT(pGroup) == NULL && TD_DLIST_TAIL(&pContext->groupsToCheck) != pGroup) {
              code = stRealtimeGroupAddMetaDatas(pGroup, pAllMetadatas, pVgIds);
              QUERY_CHECK_CODE(code, lino, _end);
              if (pGroup->newThreshold > pGroup->oldThreshold) {
                TD_DLIST_APPEND(&pContext->groupsToCheck, pGroup);
              }
            }
          }
        }
      } else {
        int32_t iter = 0;
        void   *px = tSimpleHashIterate(pContext->pGroups, NULL, &iter);
        while (px != NULL) {
          SSTriggerRealtimeGroup *pGroup = *(SSTriggerRealtimeGroup **)px;
          code = stRealtimeGroupAddMetaDatas(pGroup, pAllMetadatas, pVgIds);
          QUERY_CHECK_CODE(code, lino, _end);
          if (pGroup->newThreshold > pGroup->oldThreshold) {
            TD_DLIST_APPEND(&pContext->groupsToCheck, pGroup);
          }
          px = tSimpleHashIterate(pContext->pGroups, px, &iter);
        }
      }

#if !TRIGGER_USE_HISTORY_META
      while (taosArrayGetSize(pSavedGroupsToCheck) > 0) {
        SSTriggerRealtimeGroup *pGroup = *(SSTriggerRealtimeGroup **)taosArrayPop(pSavedGroupsToCheck);
        if (TD_DLIST_NODE_NEXT(pGroup) == NULL && TD_DLIST_TAIL(&pContext->groupsToCheck) != pGroup) {
          TD_DLIST_PREPEND(&pContext->groupsToCheck, pGroup);
        }
      }
      if (pContext->haveToRecalc) {
        ST_TASK_DLOG("[recalc] restart realtime context: %p", pContext);
        code = stRealtimeContextRestart(pContext);
        QUERY_CHECK_CODE(code, lino, _end);
        goto _end;
      } else if (tSimpleHashGetSize(pTask->pRecalcLastVer) > 0) {
        bool                  needMoreMeta = false;
        int32_t               iter = 0;
        SSTriggerWalProgress *pProgress = tSimpleHashIterate(pContext->pReaderWalProgress, NULL, &iter);
        while (pProgress != NULL) {
          void *px = tSimpleHashGet(pTask->pRecalcLastVer, &pProgress->pTaskAddr->nodeId, sizeof(int32_t));
          QUERY_CHECK_NULL(px, code, lino, _end, TSDB_CODE_INTERNAL_ERROR);
          int64_t ver = *(int64_t *)px;
          if (pProgress->lastScanVer < ver) {
            needMoreMeta = true;
            break;
          }
          pProgress = tSimpleHashIterate(pContext->pReaderWalProgress, pProgress, &iter);
        }

        if (needMoreMeta) {
          ST_TASK_DLOG("[recalc] context need more meta: %p", pContext);
          for (pContext->curReaderIdx = 0; pContext->curReaderIdx < TARRAY_SIZE(pTask->readerList);
               pContext->curReaderIdx++) {
            code = stRealtimeContextSendPullReq(pContext, STRIGGER_PULL_WAL_META);
            QUERY_CHECK_CODE(code, lino, _end);
          }
          goto _end;
        } else {
          ST_TASK_DLOG("[recalc] context start to check: %p", pContext);
          tSimpleHashClear(pTask->pRecalcLastVer);
        }
      }
#endif

      code = stRealtimeContextCheck(pContext);
      QUERY_CHECK_CODE(code, lino, _end);
      break;
    }

    case STRIGGER_PULL_WAL_TS_DATA:
    case STRIGGER_PULL_WAL_TRIGGER_DATA:
    case STRIGGER_PULL_WAL_CALC_DATA:
    case STRIGGER_PULL_WAL_DATA: {
      QUERY_CHECK_CONDITION(
          pContext->status == STRIGGER_CONTEXT_CHECK_CONDITION || pContext->status == STRIGGER_CONTEXT_SEND_CALC_REQ,
          code, lino, _end, TSDB_CODE_INTERNAL_ERROR);
      pDataBlock = taosMemoryCalloc(1, sizeof(SSDataBlock));
      QUERY_CHECK_NULL(pDataBlock, code, lino, _end, terrno);
      if (pRsp->contLen > 0) {
        const char *pCont = pRsp->pCont;
        code = blockDecode(pDataBlock, pCont, &pCont);
        QUERY_CHECK_CODE(code, lino, _end);
        QUERY_CHECK_CONDITION(pCont == (char *)pRsp->pCont + pRsp->contLen, code, lino, _end, TSDB_CODE_INTERNAL_ERROR);
      } else {
        blockDataEmpty(pDataBlock);
      }
      if (pContext->pColRefToFetch != NULL) {
        code = stVtableMergerBindDataBlock(pContext->pMerger, &pDataBlock);
        TSDB_CHECK_CODE(code, lino, _end);
      } else {
        code = stTimestampSorterBindDataBlock(pContext->pSorter, &pDataBlock);
        TSDB_CHECK_CODE(code, lino, _end);
      }
      pContext->pColRefToFetch = NULL;
      pContext->pMetaToFetch = NULL;
      code = stRealtimeContextCheck(pContext);
      QUERY_CHECK_CODE(code, lino, _end);
      break;
    }

    case STRIGGER_PULL_GROUP_COL_VALUE: {
      QUERY_CHECK_CONDITION(pContext->status == STRIGGER_CONTEXT_SEND_CALC_REQ, code, lino, _end,
                            TSDB_CODE_INTERNAL_ERROR);
      SStreamGroupInfo groupInfo = {.gInfo = pContext->pCalcReq->groupColVals};
      code = tDeserializeSStreamGroupInfo(pRsp->pCont, pRsp->contLen, &groupInfo);
      QUERY_CHECK_CODE(code, lino, _end);
      code = stRealtimeContextCheck(pContext);
      QUERY_CHECK_CODE(code, lino, _end);
      break;
    }

    case STRIGGER_PULL_VTABLE_INFO: {
      QUERY_CHECK_CONDITION(pContext->status == STRIGGER_CONTEXT_GATHER_VTABLE_INFO, code, lino, _end,
                            TSDB_CODE_INTERNAL_ERROR);
      SSTriggerWalProgress *pProgress = NULL;
      for (int32_t i = 0; i < TARRAY_SIZE(pTask->virtReaderList); i++) {
        SStreamTaskAddr      *pReader = TARRAY_GET_ELEM(pTask->virtReaderList, i);
        SSTriggerWalProgress *pTempProgress =
            tSimpleHashGet(pContext->pReaderWalProgress, &pReader->nodeId, sizeof(int32_t));
        QUERY_CHECK_NULL(pTempProgress, code, lino, _end, TSDB_CODE_INTERNAL_ERROR);
        if (&pTempProgress->pullReq.base == pReq) {
          pProgress = pTempProgress;
          break;
        }
      }
      QUERY_CHECK_NULL(pProgress, code, lino, _end, TSDB_CODE_INVALID_PARA);
      int32_t vgId = pProgress->pTaskAddr->nodeId;

      code = tDeserializeSStreamMsgVTableInfo(pRsp->pCont, pRsp->contLen, &vtableInfo);
      QUERY_CHECK_CODE(code, lino, _end);
      int32_t nVirTables = taosArrayGetSize(vtableInfo.infos);
      for (int32_t i = 0; i < nVirTables; i++) {
        VTableInfo           *pInfo = TARRAY_GET_ELEM(vtableInfo.infos, i);
        SSTriggerVirTableInfo newInfo = {.tbGid = pInfo->gId, .tbUid = pInfo->uid, .tbVer = pInfo->ver, .vgId = vgId};
        code = tSimpleHashPut(pTask->pVirTableInfos, &newInfo.tbUid, sizeof(int64_t), &newInfo,
                              sizeof(SSTriggerVirTableInfo));
        QUERY_CHECK_CODE(code, lino, _end);
        for (int32_t j = 0; j < pInfo->cols.nCols; j++) {
          SColRef *pColRef = &pInfo->cols.pColRef[j];
          if (!pColRef->hasRef) {
            continue;
          }
          SSHashObj *pDbInfo = NULL;
          size_t     dbNameLen = strlen(pColRef->refDbName) + 1;
          size_t     tbNameLen = strlen(pColRef->refTableName) + 1;
          size_t     colNameLen = strlen(pColRef->refColName) + 1;
          void      *px = tSimpleHashGet(pTask->pOrigTableCols, pColRef->refDbName, dbNameLen);
          if (px == NULL) {
            pDbInfo = tSimpleHashInit(256, taosGetDefaultHashFunction(TSDB_DATA_TYPE_BINARY));
            QUERY_CHECK_NULL(pDbInfo, code, lino, _end, terrno);
            code = tSimpleHashPut(pTask->pOrigTableCols, pColRef->refDbName, dbNameLen, &pDbInfo, POINTER_BYTES);
            if (code != TSDB_CODE_SUCCESS) {
              tSimpleHashCleanup(pDbInfo);
              QUERY_CHECK_CODE(code, lino, _end);
            }
          } else {
            pDbInfo = *(SSHashObj **)px;
          }
          SSTriggerOrigTableInfo *pTbInfo = tSimpleHashGet(pDbInfo, pColRef->refTableName, tbNameLen);
          if (pTbInfo == NULL) {
            SSTriggerOrigTableInfo newInfo = {0};
            code = tSimpleHashPut(pDbInfo, pColRef->refTableName, tbNameLen, &newInfo, sizeof(SSTriggerOrigTableInfo));
            QUERY_CHECK_CODE(code, lino, _end);
            pTbInfo = tSimpleHashGet(pDbInfo, pColRef->refTableName, tbNameLen);
            QUERY_CHECK_NULL(pTbInfo, code, lino, _end, TSDB_CODE_INTERNAL_ERROR);
          }
          if (pTbInfo->pColumns == NULL) {
            pTbInfo->pColumns = tSimpleHashInit(32, taosGetDefaultHashFunction(TSDB_DATA_TYPE_BINARY));
            QUERY_CHECK_NULL(pTbInfo->pColumns, code, lino, _end, terrno);
          }
          col_id_t colid = 0;
          tSimpleHashPut(pTbInfo->pColumns, pColRef->refColName, colNameLen, &colid, sizeof(col_id_t));
        }
      }

      void *px = taosArrayAddAll(pTask->pVirTableInfoRsp, vtableInfo.infos);
      QUERY_CHECK_NULL(px, code, lino, _end, terrno);
      taosArrayClear(vtableInfo.infos);

      if (--pContext->curReaderIdx > 0) {
        // wait for responses from other readers
        goto _end;
      }

      pOrigTableNames = taosArrayInit(0, sizeof(SStreamDbTableName));
      QUERY_CHECK_NULL(pOrigTableNames, code, lino, _end, terrno);
      int32_t iter1 = 0;
      px = tSimpleHashIterate(pTask->pOrigTableCols, NULL, &iter1);
      while (px != NULL) {
        char                   *dbName = tSimpleHashGetKey(px, NULL);
        SSHashObj              *pDbInfo = *(SSHashObj **)px;
        int32_t                 iter2 = 0;
        SSTriggerOrigTableInfo *pTbInfo = tSimpleHashIterate(pDbInfo, NULL, &iter2);
        while (pTbInfo != NULL) {
          char               *tbName = tSimpleHashGetKey(pTbInfo, NULL);
          SStreamDbTableName *pName = taosArrayReserve(pOrigTableNames, 1);
          QUERY_CHECK_NULL(pName, code, lino, _end, terrno);
          (void)snprintf(pName->dbFName, sizeof(pName->dbFName), "%d.%s", 1, dbName);
          (void)strncpy(pName->tbName, tbName, sizeof(pName->tbName));
          pTbInfo = tSimpleHashIterate(pDbInfo, pTbInfo, &iter2);
        }
        px = tSimpleHashIterate(pTask->pOrigTableCols, px, &iter1);
      }
      SStreamMgmtReq *pReq = taosMemoryCalloc(1, sizeof(SStreamMgmtReq));
      QUERY_CHECK_NULL(pReq, code, lino, _end, terrno);
      pReq->reqId = atomic_fetch_add_64(&pTask->mgmtReqId, 1);
      pReq->type = STREAM_MGMT_REQ_TRIGGER_ORIGTBL_READER;
      pReq->cont.fullTableNames = pOrigTableNames;
      pOrigTableNames = NULL;

      // wait to be exeucted again
      pContext->status = STRIGGER_CONTEXT_IDLE;
      pTask->task.pMgmtReq = pReq;
      pTask->task.status = STREAM_STATUS_INIT;
      break;
    }

    case STRIGGER_PULL_OTABLE_INFO: {
      QUERY_CHECK_CONDITION(pContext->status == STRIGGER_CONTEXT_GATHER_VTABLE_INFO, code, lino, _end,
                            TSDB_CODE_INTERNAL_ERROR);
      SSTriggerWalProgress *pProgress = NULL;
      for (int32_t i = 0; i < TARRAY_SIZE(pTask->readerList); i++) {
        SStreamTaskAddr      *pReader = TARRAY_GET_ELEM(pTask->readerList, i);
        SSTriggerWalProgress *pTempProgress =
            tSimpleHashGet(pContext->pReaderWalProgress, &pReader->nodeId, sizeof(int32_t));
        QUERY_CHECK_NULL(pTempProgress, code, lino, _end, TSDB_CODE_INTERNAL_ERROR);
        if (&pTempProgress->pullReq.base == pReq) {
          pProgress = pTempProgress;
          break;
        }
      }
      QUERY_CHECK_NULL(pProgress, code, lino, _end, TSDB_CODE_INVALID_PARA);
      int32_t vgId = pProgress->pTaskAddr->nodeId;

      code = tDserializeSTriggerOrigTableInfoRsp(pRsp->pCont, pRsp->contLen, &otableInfo);
      QUERY_CHECK_CODE(code, lino, _end);
      SSTriggerOrigTableInfoRequest *pOrigReq = (SSTriggerOrigTableInfoRequest *)pReq;
      QUERY_CHECK_CONDITION(taosArrayGetSize(otableInfo.cols) == taosArrayGetSize(pOrigReq->cols), code, lino, _end,
                            TSDB_CODE_INVALID_PARA);
      OTableInfoRsp *pRsp = TARRAY_DATA(otableInfo.cols);

      void *px = tSimpleHashGet(pTask->pReaderUidMap, &vgId, sizeof(int32_t));
      QUERY_CHECK_NULL(px, code, lino, _end, TSDB_CODE_INTERNAL_ERROR);
      SArray *pUids = *(SArray **)px;
      for (int32_t i = 0; i < TARRAY_SIZE(pUids); i++) {
        SSTriggerOrigTableInfo *pTbInfo = *(SSTriggerOrigTableInfo **)TARRAY_GET_ELEM(pUids, i);
        int32_t                 iter = 0;
        void                   *px = tSimpleHashIterate(pTbInfo->pColumns, NULL, &iter);
        QUERY_CHECK_NULL(px, code, lino, _end, terrno);
        while (px != NULL) {
          pTbInfo->suid = pRsp->suid;
          pTbInfo->uid = pRsp->uid;
          *(col_id_t *)px = pRsp->cid;
          pRsp++;
          px = tSimpleHashIterate(pTbInfo->pColumns, px, &iter);
        }
        int64_t *pEle = TARRAY_GET_ELEM(pUids, i);
        pEle[0] = pTbInfo->suid;
        pEle[1] = pTbInfo->uid;
      }

      if (--pContext->curReaderIdx > 0) {
        // wait for responses from other readers
        goto _end;
      }

      for (pContext->curReaderIdx = 0; pContext->curReaderIdx < TARRAY_SIZE(pTask->readerList);
           pContext->curReaderIdx++) {
        code = stRealtimeContextSendPullReq(pContext, STRIGGER_PULL_SET_TABLE);
        QUERY_CHECK_CODE(code, lino, _end);
      }
      break;
    }

    case STRIGGER_PULL_SET_TABLE: {
      if (--pContext->curReaderIdx > 0) {
        // wait for responses from other readers
        goto _end;
      }

      int32_t nVirTables = taosArrayGetSize(pTask->pVirTableInfoRsp);
      for (int32_t i = 0; i < nVirTables; i++) {
        VTableInfo            *pInfo = TARRAY_GET_ELEM(pTask->pVirTableInfoRsp, i);
        SSTriggerVirTableInfo *pNewInfo = tSimpleHashGet(pTask->pVirTableInfos, &pInfo->uid, sizeof(int64_t));
        QUERY_CHECK_NULL(pNewInfo, code, lino, _end, TSDB_CODE_INTERNAL_ERROR);
        code = stTriggerTaskGenVirColRefs(pTask, pInfo, pTask->pVirTrigSlots, &pNewInfo->pTrigColRefs);
        QUERY_CHECK_CODE(code, lino, _end);
        code = stTriggerTaskGenVirColRefs(pTask, pInfo, pTask->pVirCalcSlots, &pNewInfo->pCalcColRefs);
        QUERY_CHECK_CODE(code, lino, _end);

        void *px = tSimpleHashGet(pContext->pGroups, &pInfo->gId, sizeof(int64_t));
        if (px == NULL) {
          SSTriggerRealtimeGroup *pGroup = taosMemoryCalloc(1, sizeof(SSTriggerRealtimeGroup));
          QUERY_CHECK_NULL(pGroup, code, lino, _end, terrno);
          code = tSimpleHashPut(pContext->pGroups, &pInfo->gId, sizeof(int64_t), &pGroup, POINTER_BYTES);
          if (code != TSDB_CODE_SUCCESS) {
            taosMemoryFreeClear(pGroup);
            QUERY_CHECK_CODE(code, lino, _end);
          }
          code = stRealtimeGroupInit(pGroup, pContext, pInfo->gId);
          QUERY_CHECK_CODE(code, lino, _end);
        }
      }

      pTask->virTableInfoReady = true;
      pContext->status = STRIGGER_CONTEXT_IDLE;
      code = stRealtimeContextCheck(pContext);
      QUERY_CHECK_CODE(code, lino, _end);
      break;
    }

    default: {
      ST_TASK_ELOG("invalid pull request type %d at %s", pReq->type, __func__);
      code = TSDB_CODE_INVALID_PARA;
      QUERY_CHECK_CODE(code, lino, _end);
    }
  }

_end:
  if (pDataBlock != NULL) {
    blockDataDestroy(pDataBlock);
  }
  if (pAllMetadatas != NULL) {
    taosArrayDestroyP(pAllMetadatas, (FDelete)blockDataDestroy);
  }
  if (pVgIds != NULL) {
    taosArrayDestroy(pVgIds);
  }
  if (pSavedGroupsToCheck != NULL) {
    taosArrayDestroy(pSavedGroupsToCheck);
  }
  tDestroySStreamMsgVTableInfo(&vtableInfo);
  tDestroySTriggerOrigTableInfoRsp(&otableInfo);
  if (pOrigTableNames != NULL) {
    taosArrayDestroy(pOrigTableNames);
  }
  if (code != TSDB_CODE_SUCCESS) {
    ST_TASK_ELOG("%s failed at line %d since %s, type: %d", __func__, lino, tstrerror(code), pReq->type);
  }
  return code;
}

static int32_t stRealtimeContextProcCalcRsp(SSTriggerRealtimeContext *pContext, SRpcMsg *pRsp) {
  int32_t               code = TSDB_CODE_SUCCESS;
  int32_t               lino = 0;
  SStreamTriggerTask   *pTask = pContext->pTask;
  SSTriggerCalcRequest *pReq = NULL;
  SStreamRunnerTarget  *pRunner = NULL;

  QUERY_CHECK_CONDITION(pRsp->code == TSDB_CODE_SUCCESS, code, lino, _end, TSDB_CODE_INVALID_PARA);

  SMsgSendInfo     *ahandle = pRsp->info.ahandle;
  SSTriggerAHandle *pAhandle = ahandle->param;
  pReq = pAhandle->param;

  ST_TASK_DLOG("receive calc response from task:%" PRIx64, pReq->runnerTaskId);

  code = stTriggerTaskReleaseRequest(pTask, &pReq);
  QUERY_CHECK_CODE(code, lino, _end);

  if (pContext->status == STRIGGER_CONTEXT_ACQUIRE_REQUEST) {
    // continue check if the context is waiting for any available request
    code = stRealtimeContextCheck(pContext);
    QUERY_CHECK_CODE(code, lino, _end);
  }

_end:
  if (code != TSDB_CODE_SUCCESS) {
    ST_TASK_ELOG("%s failed at line %d since %s", __func__, lino, tstrerror(code));
  }
  return code;
}

static int32_t stHistoryContextInit(SSTriggerHistoryContext *pContext, SStreamTriggerTask *pTask) {
  int32_t      code = TSDB_CODE_SUCCESS;
  int32_t      lino = 0;
  SSDataBlock *pVirDataBlock = NULL;
  SFilterInfo *pVirDataFilter = NULL;

  pContext->pTask = pTask;
  pContext->sessionId = SSTRIGGER_HISTORY_SESSIONID;
  if (pTask->triggerType == STREAM_TRIGGER_SLIDING) {
    pContext->needTsdbMeta = (pTask->placeHolderBitmap & PLACE_HOLDER_WROWNUM);
  } else if (pTask->isVirtualTable || (pTask->triggerType == STREAM_TRIGGER_SESSION) ||
             (pTask->triggerType == STREAM_TRIGGER_COUNT)) {
    pContext->needTsdbMeta = true;
  }

  pContext->pReaderMap = tSimpleHashInit(32, taosGetDefaultHashFunction(TSDB_DATA_TYPE_INT));
  QUERY_CHECK_NULL(pContext->pReaderMap, code, lino, _end, terrno);
  int32_t nReaders = taosArrayGetSize(pTask->readerList);
  for (int32_t i = 0; i < nReaders; i++) {
    SStreamTaskAddr *pReader = TARRAY_GET_ELEM(pTask->readerList, i);
    code = tSimpleHashPut(pContext->pReaderMap, &pReader->nodeId, sizeof(int32_t), &pReader, POINTER_BYTES);
    QUERY_CHECK_CODE(code, lino, _end);
  }

  pContext->curRange.skey = pTask->fillHistoryStartTime;

  pContext->pGroups = tSimpleHashInit(256, taosGetDefaultHashFunction(TSDB_DATA_TYPE_BIGINT));
  QUERY_CHECK_NULL(pContext->pGroups, code, lino, _end, terrno);
  tSimpleHashSetFreeFp(pContext->pGroups, stHistoryGroupDestroy);
  TD_DLIST_INIT(&pContext->groupsToCheck);
  int32_t iter = 0;
  void   *px = tSimpleHashIterate(pTask->pHistoryCutoffTime, NULL, &iter);
  while (px != NULL) {
    int64_t                gid = *(int64_t *)tSimpleHashGetKey(px, NULL);
    SSTriggerHistoryGroup *pGroup = taosMemoryCalloc(1, sizeof(SSTriggerHistoryGroup));
    QUERY_CHECK_NULL(pGroup, code, lino, _end, terrno);
    code = tSimpleHashPut(pContext->pGroups, &gid, sizeof(int64_t), &pGroup, POINTER_BYTES);
    if (code != TSDB_CODE_SUCCESS) {
      taosMemoryFreeClear(pGroup);
      QUERY_CHECK_CODE(code, lino, _end);
    }
    code = stHistoryGroupInit(pGroup, pContext, gid);
    QUERY_CHECK_CODE(code, lino, _end);
    int64_t ts = *(int64_t *)px;
    pContext->curRange.ekey = TMAX(pContext->curRange.ekey, ts);
    px = tSimpleHashIterate(pTask->pHistoryCutoffTime, px, &iter);
  }

  pContext->pSorter = taosMemoryCalloc(1, sizeof(SSTriggerTimestampSorter));
  QUERY_CHECK_NULL(pContext->pSorter, code, lino, _end, terrno);
  code = stTimestampSorterInit(pContext->pSorter, pTask);
  QUERY_CHECK_CODE(code, lino, _end);
  if (pTask->isVirtualTable) {
    code = createOneDataBlock(pTask->pVirDataBlock, false, &pVirDataBlock);
    QUERY_CHECK_CODE(code, lino, _end);
    code = filterInitFromNode(pTask->triggerFilter, &pVirDataFilter, 0, NULL);
    QUERY_CHECK_CODE(code, lino, _end);
    pContext->pMerger = taosMemoryCalloc(1, sizeof(SSTriggerVtableMerger));
    QUERY_CHECK_NULL(pContext->pMerger, code, lino, _end, terrno);
    code = stVtableMergerInit(pContext->pMerger, pTask, &pVirDataBlock, &pVirDataFilter);
    QUERY_CHECK_CODE(code, lino, _end);
  }

  if (pTask->triggerType == STREAM_TRIGGER_SLIDING || pTask->triggerType == STREAM_TRIGGER_SESSION) {
    pContext->pSavedWindows = taosArrayInit(0, sizeof(SSTriggerWindow));
    QUERY_CHECK_NULL(pContext->pSavedWindows, code, lino, _end, terrno);
    pContext->pInitWindows = taosArrayInit(0, sizeof(STimeWindow));
    QUERY_CHECK_NULL(pContext->pInitWindows, code, lino, _end, terrno);
  } else if (pTask->triggerType == STREAM_TRIGGER_EVENT) {
    code = filterInitFromNode(pTask->pStartCond, &pContext->pStartCond, 0, NULL);
    QUERY_CHECK_CODE(code, lino, _end);
    code = filterInitFromNode(pTask->pEndCond, &pContext->pEndCond, 0, NULL);
    QUERY_CHECK_CODE(code, lino, _end);
  }

  if (pTask->notifyEventType != STRIGGER_EVENT_WINDOW_NONE) {
    pContext->pNotifyParams = taosArrayInit(0, sizeof(SSTriggerCalcParam));
    QUERY_CHECK_NULL(pContext->pNotifyParams, code, lino, _end, terrno);
  }
  SSTriggerPullRequest *pPullReq = &pContext->pullReq.base;
  pPullReq->streamId = pTask->task.streamId;
  pPullReq->sessionId = pContext->sessionId;
  pPullReq->triggerTaskId = pTask->task.taskId;
  if (pTask->isVirtualTable) {
    pContext->reqCids = taosArrayInit(0, sizeof(col_id_t));
    QUERY_CHECK_NULL(pContext->reqCids, code, lino, _end, terrno);
  }

  pContext->pCalcDataCacheIters =
      taosHashInit(256, taosGetDefaultHashFunction(TSDB_DATA_TYPE_BIGINT), false, HASH_ENTRY_LOCK);
  QUERY_CHECK_NULL(pContext->pCalcDataCacheIters, code, lino, _end, errno);

_end:
  return code;
}

static void stHistoryContextDestroy(void *ptr) {
  SSTriggerHistoryContext **ppContext = ptr;
  if (ppContext == NULL || *ppContext == NULL) {
    return;
  }

  SSTriggerHistoryContext *pContext = *ppContext;
  if (pContext->pReaderMap != NULL) {
    tSimpleHashCleanup(pContext->pReaderMap);
    pContext->pReaderMap = NULL;
  }

  if (pContext->pFirstTsMap != NULL) {
    tSimpleHashCleanup(pContext->pFirstTsMap);
    pContext->pFirstTsMap = NULL;
  }

  if (pContext->pGroups != NULL) {
    tSimpleHashCleanup(pContext->pGroups);
    pContext->pGroups = NULL;
  }

  if (pContext->pSorter != NULL) {
    stTimestampSorterDestroy(&pContext->pSorter);
  }
  if (pContext->pMerger != NULL) {
    stVtableMergerDestroy(&pContext->pMerger);
  }

  if (pContext->pSavedWindows != NULL) {
    taosArrayDestroy(pContext->pSavedWindows);
    pContext->pSavedWindows = NULL;
  }
  if (pContext->pInitWindows != NULL) {
    taosArrayDestroy(pContext->pInitWindows);
    pContext->pInitWindows = NULL;
  }
  if (pContext->pStartCond != NULL) {
    filterFreeInfo(pContext->pStartCond);
    pContext->pStartCond = NULL;
  }
  if (pContext->pEndCond != NULL) {
    filterFreeInfo(pContext->pEndCond);
    pContext->pEndCond = NULL;
  }

  if (pContext->pNotifyParams != NULL) {
    taosArrayDestroyEx(pContext->pNotifyParams, tDestroySSTriggerCalcParam);
    pContext->pNotifyParams = NULL;
  }

  if (pContext->pCalcDataCache != NULL) {
    destroyStreamDataCache(pContext->pCalcDataCache);
    pContext->pCalcDataCache = NULL;
  }
  if (pContext->pCalcDataCacheIters != NULL) {
    taosHashCleanup(pContext->pCalcDataCacheIters);
    pContext->pCalcDataCacheIters = NULL;
  }

  taosMemFreeClear(*ppContext);
}

static FORCE_INLINE SSTriggerHistoryGroup *stHistoryContextGetCurrentGroup(SSTriggerHistoryContext *pContext) {
  if (TD_DLIST_NELES(&pContext->groupsToCheck) > 0) {
    return TD_DLIST_HEAD(&pContext->groupsToCheck);
  } else {
    terrno = TSDB_CODE_INTERNAL_ERROR;
    SStreamTriggerTask *pTask = pContext->pTask;
    ST_TASK_ELOG("failed to get the group in history context %" PRId64, pContext->sessionId);
    return NULL;
  }
}

static int32_t stHistoryContextSendPullReq(SSTriggerHistoryContext *pContext, ESTriggerPullType type) {
  int32_t             code = TSDB_CODE_SUCCESS;
  int32_t             lino = 0;
  SStreamTriggerTask *pTask = pContext->pTask;
  SStreamTaskAddr    *pReader = NULL;
  SRpcMsg             msg = {.msgType = TDMT_STREAM_TRIGGER_PULL};

  switch (type) {
    case STRIGGER_PULL_FIRST_TS: {
      pReader = taosArrayGet(pTask->readerList, pContext->curReaderIdx);
      QUERY_CHECK_NULL(pReader, code, lino, _end, terrno);
      SSTriggerFirstTsRequest *pReq = &pContext->pullReq.firstTsReq;
      pReq->startTime = pContext->startTime;
      break;
    }

    case STRIGGER_PULL_TSDB_META:
    case STRIGGER_PULL_TSDB_META_NEXT: {
      pReader = taosArrayGet(pTask->readerList, pContext->curReaderIdx);
      QUERY_CHECK_NULL(pReader, code, lino, _end, terrno);
      // todo(kjq): add endTime in metadata request
      SSTriggerTsdbMetaRequest *pReq = &pContext->pullReq.tsdbMetaReq;
      pReq->startTime = pContext->curRange.skey;
      if (tSimpleHashGetSize(pContext->pGroups) == 1) {
        int32_t iter = 0;
        void   *px = tSimpleHashIterate(pContext->pGroups, NULL, &iter);
        QUERY_CHECK_NULL(px, code, lino, _end, terrno);
        SSTriggerHistoryGroup *pGroup = *(SSTriggerHistoryGroup **)px;
        pReq->gid = pGroup->gid;
      } else {
        pReq->gid = 0;
      }
      pReq->order = 1;
      break;
    }

    case STRIGGER_PULL_TSDB_TS_DATA: {
      SSTriggerTsdbTsDataRequest *pReq = &pContext->pullReq.tsdbTsDataReq;
      SSTriggerHistoryGroup      *pGroup = stHistoryContextGetCurrentGroup(pContext);
      QUERY_CHECK_NULL(pGroup, code, lino, _end, terrno);
      SSTriggerTableMeta *pCurTableMeta = pGroup->pCurTableMeta;
      SSTriggerMetaData  *pMetaToFetch = pContext->pMetaToFetch;
      pReq->suid = 0;
      pReq->uid = pCurTableMeta->tbUid;
      pReq->skey = pMetaToFetch->skey;
      pReq->ekey = pMetaToFetch->ekey;
      void *px = tSimpleHashGet(pContext->pReaderMap, &pCurTableMeta->vgId, sizeof(int32_t));
      QUERY_CHECK_NULL(px, code, lino, _end, terrno);
      pReader = *(SStreamTaskAddr **)px;
      break;
    }

    case STRIGGER_PULL_TSDB_TRIGGER_DATA:
    case STRIGGER_PULL_TSDB_TRIGGER_DATA_NEXT: {
      pReader = taosArrayGet(pTask->readerList, pContext->curReaderIdx);
      QUERY_CHECK_NULL(pReader, code, lino, _end, terrno);
      SSTriggerTsdbTriggerDataRequest *pReq = &pContext->pullReq.tsdbTriggerDataReq;
      pReq->startTime = pContext->startTime;
      if (tSimpleHashGetSize(pContext->pGroups) == 1) {
        int32_t iter = 0;
        void   *px = tSimpleHashIterate(pContext->pGroups, NULL, &iter);
        QUERY_CHECK_NULL(px, code, lino, _end, terrno);
        SSTriggerHistoryGroup *pGroup = *(SSTriggerHistoryGroup **)px;
        pReq->gid = pGroup->gid;
      } else {
        pReq->gid = 0;
      }
      pReq->order = 1;
      break;
    }

    case STRIGGER_PULL_TSDB_CALC_DATA:
    case STRIGGER_PULL_TSDB_CALC_DATA_NEXT: {
      pReader = taosArrayGet(pTask->readerList, pContext->curCalcReaderIdx);
      QUERY_CHECK_NULL(pReader, code, lino, _end, terrno);
      SSTriggerTsdbCalcDataRequest *pReq = &pContext->pullReq.tsdbCalcDataReq;
      SSTriggerHistoryGroup        *pGroup = stHistoryContextGetCurrentGroup(pContext);
      QUERY_CHECK_NULL(pGroup, code, lino, _end, terrno);
      pReq->gid = pGroup->gid;
      pReq->skey = pContext->pParamToFetch->wstart;
      pReq->ekey = pContext->pParamToFetch->wend;
      break;
    }

    case STRIGGER_PULL_TSDB_DATA: {
      SSTriggerTsdbDataRequest *pReq = &pContext->pullReq.tsdbDataReq;
      SSTriggerHistoryGroup    *pGroup = stHistoryContextGetCurrentGroup(pContext);
      QUERY_CHECK_NULL(pGroup, code, lino, _end, terrno);
      SSTriggerTableColRef *pColRefToFetch = pContext->pColRefToFetch;
      SSTriggerMetaData    *pMetaToFetch = pContext->pMetaToFetch;
      pReq->suid = pColRefToFetch->otbSuid;
      pReq->uid = pColRefToFetch->otbUid;
      pReq->skey = pMetaToFetch->skey;
      pReq->ekey = pMetaToFetch->ekey;
      pReq->cids = pContext->reqCids;
      taosArrayClear(pReq->cids);
      *(col_id_t *)TARRAY_DATA(pReq->cids) = PRIMARYKEY_TIMESTAMP_COL_ID;
      TARRAY_SIZE(pReq->cids) = 1;
      int32_t nCols = taosArrayGetSize(pColRefToFetch->pColMatches);
      for (int32_t i = 0; i < nCols; i++) {
        SSTriggerColMatch *pColMatch = TARRAY_GET_ELEM(pColRefToFetch->pColMatches, i);
        void              *px = taosArrayPush(pReq->cids, &pColMatch->otbColId);
        QUERY_CHECK_NULL(px, code, lino, _end, terrno);
      }
      pReq->order = 1;
      void *px = tSimpleHashGet(pContext->pReaderMap, &pColRefToFetch->otbVgId, sizeof(int32_t));
      QUERY_CHECK_NULL(px, code, lino, _end, terrno);
      pReader = *(SStreamTaskAddr **)px;
      break;
    }

    case STRIGGER_PULL_GROUP_COL_VALUE: {
      SSTriggerGroupColValueRequest *pReq = &pContext->pullReq.groupColValueReq;
      SSTriggerHistoryGroup         *pGroup = stHistoryContextGetCurrentGroup(pContext);
      QUERY_CHECK_NULL(pGroup, code, lino, _end, terrno);
      pReq->gid = pGroup->gid;
      int32_t vgId = 0;
      if (pTask->isVirtualTable) {
        SSTriggerVirTableInfo *pTable = TARRAY_DATA(pGroup->pVirTableInfos);
        QUERY_CHECK_NULL(pTable, code, lino, _end, terrno);
        vgId = pTable->vgId;
      } else {
        int32_t             iter = 0;
        SSTriggerTableMeta *pTable = tSimpleHashIterate(pGroup->pTableMetas, NULL, &iter);
        QUERY_CHECK_NULL(pTable, code, lino, _end, TSDB_CODE_INTERNAL_ERROR);
        vgId = pTable->vgId;
      }
      void *px = tSimpleHashGet(pContext->pReaderMap, &vgId, sizeof(int32_t));
      QUERY_CHECK_NULL(px, code, lino, _end, terrno);
      pReader = *(SStreamTaskAddr **)px;
      break;
    }

    default: {
      ST_TASK_ELOG("invalid pull request type %d at %s", type, __func__);
      code = TSDB_CODE_INVALID_PARA;
      QUERY_CHECK_CODE(code, lino, _end);
    }
  }

  SSTriggerPullRequest *pReq = &pContext->pullReq.base;
  pReq->type = type;
  pReq->readerTaskId = pReader->taskId;

  // serialize and send request
  QUERY_CHECK_CODE(stTriggerTaskAllocAhandle(pTask, pContext->sessionId, pReq, &msg.info.ahandle), lino, _end);
  stDebug("trigger hi pull req ahandle %p allocated", msg.info.ahandle);

  msg.contLen = tSerializeSTriggerPullRequest(NULL, 0, pReq);
  QUERY_CHECK_CONDITION(msg.contLen > 0, code, lino, _end, TSDB_CODE_INTERNAL_ERROR);
  msg.contLen += sizeof(SMsgHead);
  msg.pCont = rpcMallocCont(msg.contLen);
  QUERY_CHECK_NULL(msg.pCont, code, lino, _end, terrno);
  SMsgHead *pMsgHead = (SMsgHead *)msg.pCont;
  pMsgHead->contLen = htonl(msg.contLen);
  pMsgHead->vgId = htonl(pReader->nodeId);
  int32_t tlen =
      tSerializeSTriggerPullRequest((char *)msg.pCont + sizeof(SMsgHead), msg.contLen - sizeof(SMsgHead), pReq);
  QUERY_CHECK_CONDITION(tlen == msg.contLen - sizeof(SMsgHead), code, lino, _end, TSDB_CODE_INTERNAL_ERROR);
  TRACE_SET_ROOTID(&msg.info.traceId, pTask->task.streamId);
  TRACE_SET_MSGID(&msg.info.traceId, tGenIdPI64());

  code = tmsgSendReq(&pReader->epset, &msg);
  QUERY_CHECK_CODE(code, lino, _end);

  ST_TASK_DLOG("trigger hi pull req 0x%" PRIx64 ":0x%" PRIx64 " sent", msg.info.traceId.rootId, msg.info.traceId.msgId);

_end:
  if (code != TSDB_CODE_SUCCESS) {
    destroyAhandle(msg.info.ahandle);
    ST_TASK_ELOG("%s failed at line %d since %s, type: %d", __func__, lino, tstrerror(code), type);
  }
  return code;
}

static int32_t stHistoryContextSendCalcReq(SSTriggerHistoryContext *pContext) {
  int32_t               code = TSDB_CODE_SUCCESS;
  int32_t               lino = 0;
  SStreamTriggerTask   *pTask = pContext->pTask;
  SSTriggerCalcRequest *pCalcReq = pContext->pCalcReq;
  SStreamRunnerTarget  *pCalcRunner = NULL;
  bool                  needTagValue = false;
  SRpcMsg               msg = {.msgType = TDMT_STREAM_TRIGGER_CALC};

  QUERY_CHECK_NULL(pCalcReq, code, lino, _end, TSDB_CODE_INVALID_PARA);

  int32_t nRunners = taosArrayGetSize(pTask->runnerList);
  for (int32_t i = 0; i < taosArrayGetSize(pTask->runnerList); i++) {
    pCalcRunner = TARRAY_GET_ELEM(pTask->runnerList, i);
    if (pCalcRunner->addr.taskId == pCalcReq->runnerTaskId) {
      break;
    }
    pCalcRunner = NULL;
  }
  QUERY_CHECK_NULL(pCalcRunner, code, lino, _end, TSDB_CODE_INTERNAL_ERROR);

  if (pCalcReq->createTable && pTask->hasPartitionBy || (pTask->placeHolderBitmap & PLACE_HOLDER_PARTITION_IDX) ||
      (pTask->placeHolderBitmap & PLACE_HOLDER_PARTITION_TBNAME)) {
    needTagValue = true;
  }

  if (needTagValue && taosArrayGetSize(pCalcReq->groupColVals) == 0) {
    code = stHistoryContextSendPullReq(pContext, STRIGGER_PULL_GROUP_COL_VALUE);
    QUERY_CHECK_CODE(code, lino, _end);
    goto _end;
  }

  if (pTask->placeHolderBitmap & PLACE_HOLDER_PARTITION_ROWS) {
    // create data cache handle
    if (pContext->pCalcDataCache == NULL) {
      int32_t cleanMode = DATA_CLEAN_IMMEDIATE;
      if (pTask->triggerType == STREAM_TRIGGER_SLIDING) {
        SInterval *pInterval = &pTask->interval;
        if ((pInterval->sliding > 0) && (pInterval->sliding < pInterval->interval)) {
          cleanMode = DATA_CLEAN_EXPIRED;
        }
      } else if (pTask->triggerType == STREAM_TRIGGER_COUNT) {
        if ((pTask->windowSliding > 0) && (pTask->windowSliding < pTask->windowCount)) {
          cleanMode = DATA_CLEAN_EXPIRED;
        }
      }
      code = initStreamDataCache(pTask->task.streamId, pTask->task.taskId, pContext->sessionId, cleanMode,
                                 pTask->calcTsIndex, &pContext->pCalcDataCache);
      QUERY_CHECK_CODE(code, lino, _end);
    }

    SSTriggerHistoryGroup *pGroup = stHistoryContextGetCurrentGroup(pContext);
    QUERY_CHECK_NULL(pGroup, code, lino, _end, terrno);
    if (pContext->pParamToFetch == NULL) {
      pContext->pParamToFetch = TARRAY_DATA(pCalcReq->params);
      pContext->curCalcReaderIdx = 0;
    }

    while (TARRAY_ELEM_IDX(pCalcReq->params, pContext->pParamToFetch) < TARRAY_SIZE(pCalcReq->params)) {
      bool allTableProcessed = false;
      bool needFetchData = false;
      while (!allTableProcessed && !needFetchData) {
        SSDataBlock *pDataBlock = NULL;
        int32_t      startIdx = 0;
        int32_t      endIdx = 0;
        code = stHistoryGroupGetDataBlock(pGroup, false, &pDataBlock, &startIdx, &endIdx, &allTableProcessed,
                                          &needFetchData);
        QUERY_CHECK_CODE(code, lino, _end);

        if (allTableProcessed || needFetchData) {
          break;
        }
        int32_t nrows = blockDataGetNumOfRows(pDataBlock);
        code = putStreamDataCache(pContext->pCalcDataCache, pGroup->gid, pContext->pParamToFetch->wstart,
                                  pContext->pParamToFetch->wend, pDataBlock, 0, nrows - 1);
        QUERY_CHECK_CODE(code, lino, _end);
      }

      if (needFetchData) {
        if (pContext->pColRefToFetch != NULL) {
          code = stHistoryContextSendPullReq(pContext, STRIGGER_PULL_TSDB_DATA);
          QUERY_CHECK_CODE(code, lino, _end);
          goto _end;
        } else {
          QUERY_CHECK_CONDITION(pContext->pMetaToFetch == NULL, code, lino, _end, TSDB_CODE_INTERNAL_ERROR);
          code = stHistoryContextSendPullReq(pContext, STRIGGER_PULL_TSDB_CALC_DATA);
          QUERY_CHECK_CODE(code, lino, _end);
          goto _end;
        }
      }
      pContext->pParamToFetch++;
      pContext->curCalcReaderIdx = 0;
      pGroup->tbIter = 0;
    }
  }

  // amend ekey of interval window trigger and sliding trigger
  for (int32_t i = 0; i < TARRAY_SIZE(pCalcReq->params); ++i) {
    SSTriggerCalcParam *pParam = taosArrayGet(pCalcReq->params, i);
    if (pTask->triggerType == STREAM_TRIGGER_SLIDING) {
      pParam->wend++;
      pParam->wduration++;
    }
    ST_TASK_ILOG("[calc param %d]: gid=%" PRId64 ", wstart=%" PRId64 ", wend=%" PRId64 ", nrows=%" PRId64
                 ", prevTs=%" PRId64 ", currentTs=%" PRId64 ", nextTs=%" PRId64 ", prevLocalTime=%" PRId64
                 ", nextLocalTime=%" PRId64 ", localTime=%" PRId64 ", create=%d",
                 i, pCalcReq->gid, pParam->wstart, pParam->wend, pParam->wrownum, pParam->prevTs, pParam->currentTs,
                 pParam->nextTs, pParam->prevLocalTime, pParam->nextLocalTime, pParam->triggerTime,
                 pCalcReq->createTable);
  }

  // serialize and send request
  QUERY_CHECK_CODE(stTriggerTaskAllocAhandle(pTask, pContext->sessionId, pCalcReq, &msg.info.ahandle), lino, _end);
  stDebug("trigger hi calc req ahandle %p allocated", msg.info.ahandle);

  msg.contLen = tSerializeSTriggerCalcRequest(NULL, 0, pCalcReq);
  QUERY_CHECK_CONDITION(msg.contLen > 0, code, lino, _end, TSDB_CODE_INTERNAL_ERROR);
  msg.contLen += sizeof(SMsgHead);
  msg.pCont = rpcMallocCont(msg.contLen);
  QUERY_CHECK_NULL(msg.pCont, code, lino, _end, terrno);
  SMsgHead *pMsgHead = (SMsgHead *)msg.pCont;
  pMsgHead->contLen = htonl(msg.contLen);
  pMsgHead->vgId = htonl(SNODE_HANDLE);
  int32_t tlen =
      tSerializeSTriggerCalcRequest((char *)msg.pCont + sizeof(SMsgHead), msg.contLen - sizeof(SMsgHead), pCalcReq);
  QUERY_CHECK_CONDITION(tlen == msg.contLen - sizeof(SMsgHead), code, lino, _end, TSDB_CODE_INTERNAL_ERROR);
  TRACE_SET_ROOTID(&msg.info.traceId, pTask->task.streamId);
  TRACE_SET_MSGID(&msg.info.traceId, tGenIdPI64());

  code = tmsgSendReq(&pCalcRunner->addr.epset, &msg);
  QUERY_CHECK_CODE(code, lino, _end);

  ST_TASK_DLOG("calc request is sent to node:%d task:%" PRIx64, pCalcRunner->addr.nodeId, pCalcRunner->addr.taskId);

  ST_TASK_DLOG("trigger hi calc req 0x%" PRIx64 ":0x%" PRIx64 " sent", msg.info.traceId.rootId, msg.info.traceId.msgId);

  pContext->pCalcReq = NULL;

_end:
  if (code != TSDB_CODE_SUCCESS) {
    destroyAhandle(msg.info.ahandle);
    ST_TASK_ELOG("%s failed at line %d since %s", __func__, lino, tstrerror(code));
  }
  return code;
}

static int32_t stHistoryContextCheck(SSTriggerHistoryContext *pContext) {
  int32_t             code = TSDB_CODE_SUCCESS;
  int32_t             lino = 0;
  SStreamTriggerTask *pTask = pContext->pTask;

  if (pContext->status == STRIGGER_CONTEXT_IDLE) {
    pContext->status = STRIGGER_CONTEXT_FETCH_META;
    if (pTask->triggerType == STREAM_TRIGGER_SLIDING && pContext->pFirstTsMap == NULL) {
      pContext->pFirstTsMap = tSimpleHashInit(256, taosGetDefaultHashFunction(TSDB_DATA_TYPE_BIGINT));
      QUERY_CHECK_NULL(pContext->pFirstTsMap, code, lino, _end, terrno);
      code = stHistoryContextSendPullReq(pContext, STRIGGER_PULL_FIRST_TS);
      QUERY_CHECK_CODE(code, lino, _end);
      goto _end;
    } else if (pContext->needTsdbMeta) {
      pContext->curReaderIdx = 0;
      code = stHistoryContextSendPullReq(pContext, STRIGGER_PULL_TSDB_META);
      QUERY_CHECK_CODE(code, lino, _end);
      goto _end;
    } else if (pTask->triggerType != STREAM_TRIGGER_SLIDING) {
      pContext->curReaderIdx = 0;
      code = stHistoryContextSendPullReq(pContext, STRIGGER_PULL_TSDB_TRIGGER_DATA);
      QUERY_CHECK_CODE(code, lino, _end);
      goto _end;
    }
  }

  while (TD_DLIST_NELES(&pContext->groupsToCheck) > 0) {
    SSTriggerHistoryGroup *pGroup = TD_DLIST_HEAD(&pContext->groupsToCheck);
    switch (pContext->status) {
      case STRIGGER_CONTEXT_FETCH_META: {
        pContext->status = STRIGGER_CONTEXT_ACQUIRE_REQUEST;
      }
      case STRIGGER_CONTEXT_ACQUIRE_REQUEST: {
        if (pContext->pCalcReq == NULL && pTask->calcEventType != STRIGGER_EVENT_WINDOW_NONE) {
          code = stTriggerTaskAcquireRequest(pTask, pContext->sessionId, pGroup->gid, &pContext->pCalcReq);
          QUERY_CHECK_CODE(code, lino, _end);
          if (pContext->pCalcReq == NULL) {
            ST_TASK_DLOG("no available runner for group %" PRId64, pGroup->gid);
            goto _end;
          }
        }
        pContext->status = STRIGGER_CONTEXT_CHECK_CONDITION;
      }
      case STRIGGER_CONTEXT_CHECK_CONDITION: {
        if (taosArrayGetSize(pGroup->pPendingCalcReqs) > 0) {
          QUERY_CHECK_NULL(pContext->pCalcReq, code, lino, _end, TSDB_CODE_INTERNAL_ERROR);
          void *px = taosArrayAddAll(pContext->pCalcReq->params, pGroup->pPendingCalcReqs);
          QUERY_CHECK_NULL(px, code, lino, _end, terrno);
          TARRAY_SIZE(pGroup->pPendingCalcReqs) = 0;
        }
        code = stHistoryGroupCheck(pGroup);
        QUERY_CHECK_CODE(code, lino, _end);
        if (pContext->pColRefToFetch != NULL) {
          code = stHistoryContextSendPullReq(pContext, STRIGGER_PULL_TSDB_DATA);
          QUERY_CHECK_CODE(code, lino, _end);
          goto _end;
        } else if (pContext->pMetaToFetch != NULL) {
          code = stHistoryContextSendPullReq(pContext, STRIGGER_PULL_TSDB_TS_DATA);
          QUERY_CHECK_CODE(code, lino, _end);
          goto _end;
        }

        if (taosArrayGetSize(pContext->pNotifyParams) > 0) {
          code = streamSendNotifyContent(&pTask->task, pTask->streamName, pTask->triggerType, pGroup->gid,
                                         pTask->pNotifyAddrUrls, pTask->notifyErrorHandle,
                                         TARRAY_DATA(pContext->pNotifyParams), TARRAY_SIZE(pContext->pNotifyParams));
          QUERY_CHECK_CODE(code, lino, _end);
        }
        stHistoryGroupClearTempState(pGroup);
        pContext->status = STRIGGER_CONTEXT_SEND_CALC_REQ;
      }
      case STRIGGER_CONTEXT_SEND_CALC_REQ: {
        if (pContext->pCalcReq == NULL) {
          // do nothing
        } else if (taosArrayGetSize(pContext->pCalcReq->params) > 0) {
          if (TARRAY_SIZE(pContext->pCalcReq->params) > STREAM_CALC_REQ_MAX_WIN_NUM) {
            SSTriggerCalcParam *p = TARRAY_GET_ELEM(pContext->pCalcReq->params, STREAM_CALC_REQ_MAX_WIN_NUM);
            int32_t             nPending = TARRAY_SIZE(pContext->pCalcReq->params) - STREAM_CALC_REQ_MAX_WIN_NUM;
            void               *px = taosArrayAddBatch(pGroup->pPendingCalcReqs, p, nPending);
            QUERY_CHECK_NULL(px, code, lino, _end, terrno);
            TARRAY_SIZE(pContext->pCalcReq->params) = STREAM_CALC_REQ_MAX_WIN_NUM;
          }
          pContext->status = STRIGGER_CONTEXT_SEND_CALC_REQ;
          code = stHistoryContextSendCalcReq(pContext);
          QUERY_CHECK_CODE(code, lino, _end);
          if (pContext->pCalcReq != NULL) {
            // calc req has not been sent
            goto _end;
          }
          stHistoryGroupClearTempState(pGroup);
        } else {
          code = stTriggerTaskReleaseRequest(pTask, &pContext->pCalcReq);
          QUERY_CHECK_CODE(code, lino, _end);
        }
        break;
      }
      default: {
        ST_TASK_ELOG("invalid context status %d at %s:%d", pContext->status, __func__, __LINE__);
        code = TSDB_CODE_INVALID_PARA;
        QUERY_CHECK_CODE(code, lino, _end);
      }
    }
    TD_DLIST_POP(&pContext->groupsToCheck, pGroup);
    if (taosArrayGetSize(pGroup->pPendingCalcReqs) > 0) {
      // todo(kjq): implement batch window mode
      TD_DLIST_APPEND(&pContext->groupsToCheck, pGroup);
    }
    pContext->status = STRIGGER_CONTEXT_ACQUIRE_REQUEST;
  }

  pContext->status = STRIGGER_CONTEXT_FETCH_META;
  if (pContext->needTsdbMeta) {
    // todo(kjq): pull tsdb meta of new range
  } else if (pTask->triggerType != STREAM_TRIGGER_SLIDING) {
    int32_t nrows = blockDataGetNumOfRows(pContext->pullRes[STRIGGER_PULL_TSDB_TRIGGER_DATA]);
    if (nrows >= STREAM_RETURN_ROWS_NUM) {
      code = stHistoryContextSendPullReq(pContext, STRIGGER_PULL_TSDB_TRIGGER_DATA_NEXT);
      QUERY_CHECK_CODE(code, lino, _end);
    } else if (pContext->curReaderIdx != taosArrayGetSize(pTask->readerList) - 1) {
      pContext->curReaderIdx++;
      code = stHistoryContextSendPullReq(pContext, STRIGGER_PULL_TSDB_TRIGGER_DATA);
      QUERY_CHECK_CODE(code, lino, _end);
    }
  }

_end:
  if (code != TSDB_CODE_SUCCESS) {
    ST_TASK_ELOG("%s failed at line %d since %s", __func__, lino, tstrerror(code));
  }
  return code;
}

static int32_t stHistoryContextProcPullRsp(SSTriggerHistoryContext *pContext, SRpcMsg *pRsp) {
  int32_t               code = TSDB_CODE_SUCCESS;
  int32_t               lino = 0;
  SStreamTriggerTask   *pTask = pContext->pTask;
  SSTriggerPullRequest *pReq = NULL;
  SSDataBlock          *pTempDataBlock = NULL;

  QUERY_CHECK_CONDITION(pRsp->code == TSDB_CODE_SUCCESS || pRsp->code == TSDB_CODE_STREAM_NO_DATA, code, lino, _end,
                        TSDB_CODE_INVALID_PARA);

  SMsgSendInfo     *ahandle = pRsp->info.ahandle;
  SSTriggerAHandle *pAhandle = ahandle->param;
  pReq = pAhandle->param;
  switch (pReq->type) {
    case STRIGGER_PULL_FIRST_TS: {
      QUERY_CHECK_CONDITION(pContext->status == STRIGGER_CONTEXT_FETCH_META, code, lino, _end,
                            TSDB_CODE_INTERNAL_ERROR);
      SSDataBlock *pDataBlock = pContext->pullRes[pReq->type];
      if (pDataBlock == NULL) {
        pDataBlock = taosMemoryCalloc(1, sizeof(SSDataBlock));
        QUERY_CHECK_NULL(pDataBlock, code, lino, _end, terrno);
        pContext->pullRes[pReq->type] = pDataBlock;
      }
      code = tDeserializeSStreamTsResponse(pRsp->pCont, pRsp->contLen, pDataBlock);
      QUERY_CHECK_CODE(code, lino, _end);

      SStreamTaskAddr *pReader = taosArrayGet(pTask->readerList, pContext->curReaderIdx);
      QUERY_CHECK_NULL(pReader, code, lino, _end, terrno);
      int32_t nrows = blockDataGetNumOfRows(pDataBlock);
      if (nrows > 0) {
        SColumnInfoData *pGidCol = taosArrayGet(pDataBlock->pDataBlock, 0);
        QUERY_CHECK_NULL(pGidCol, code, lino, _end, terrno);
        int64_t         *pGidData = (int64_t *)pGidCol->pData;
        SColumnInfoData *pTsCol = taosArrayGet(pDataBlock->pDataBlock, 1);
        QUERY_CHECK_NULL(pTsCol, code, lino, _end, terrno);
        int64_t *pTsData = (int64_t *)pTsCol->pData;
        for (int32_t i = 0; i < nrows; i++) {
          void *px = tSimpleHashGet(pContext->pGroups, &pGidData[i], sizeof(int64_t));
          if (px == NULL) {
            continue;
          }
          SSTriggerHistoryGroup *pGroup = *(SSTriggerHistoryGroup **)px;
          if (tSimpleHashGetSize(pGroup->pTableMetas) == 0) {
            SSTriggerTableMeta newTableMeta = {.vgId = pReader->nodeId};
            code = tSimpleHashPut(pGroup->pTableMetas, &newTableMeta.tbUid, sizeof(int64_t), &newTableMeta,
                                  sizeof(SSTriggerTableMeta));
            QUERY_CHECK_CODE(code, lino, _end);
          }
          px = tSimpleHashGet(pContext->pFirstTsMap, &pGidData[i], sizeof(int64_t));
          if (px == NULL) {
            code = tSimpleHashPut(pContext->pFirstTsMap, &pGidData[i], sizeof(int64_t), &pTsData[i], sizeof(int64_t));
            QUERY_CHECK_CODE(code, lino, _end);
          } else {
            *(int64_t *)px = TMIN(*(int64_t *)px, pTsData[i]);
          }
          if (!pContext->needTsdbMeta && TD_DLIST_NODE_NEXT(pGroup) == NULL &&
              TD_DLIST_TAIL(&pContext->groupsToCheck) != pGroup) {
            TD_DLIST_APPEND(&pContext->groupsToCheck, pGroup);
          }
        }
      }

      if (pContext->curReaderIdx != taosArrayGetSize(pTask->readerList) - 1) {
        pContext->curReaderIdx++;
        code = stHistoryContextSendPullReq(pContext, STRIGGER_PULL_FIRST_TS);
        QUERY_CHECK_CODE(code, lino, _end);
      } else {
        pContext->status = STRIGGER_CONTEXT_IDLE;
        code = stHistoryContextCheck(pContext);
        QUERY_CHECK_CODE(code, lino, _end);
      }
      break;
    }

    case STRIGGER_PULL_TSDB_META:
    case STRIGGER_PULL_TSDB_META_NEXT: {
      QUERY_CHECK_CONDITION(pContext->status == STRIGGER_CONTEXT_FETCH_META, code, lino, _end,
                            TSDB_CODE_INTERNAL_ERROR);
      SSDataBlock *pDataBlock = pContext->pullRes[STRIGGER_PULL_TSDB_META];
      if (pDataBlock == NULL) {
        pDataBlock = taosMemoryCalloc(1, sizeof(SSDataBlock));
        QUERY_CHECK_NULL(pDataBlock, code, lino, _end, terrno);
        pContext->pullRes[STRIGGER_PULL_TSDB_META] = pDataBlock;
      }
      if (pRsp->contLen > 0) {
        const char *pCont = pRsp->pCont;
        code = blockDecode(pDataBlock, pCont, &pCont);
        QUERY_CHECK_CODE(code, lino, _end);
        QUERY_CHECK_CONDITION(pCont == (char *)pRsp->pCont + pRsp->contLen, code, lino, _end, TSDB_CODE_INTERNAL_ERROR);
      } else {
        blockDataEmpty(pDataBlock);
      }
      int32_t nrows = blockDataGetNumOfRows(pDataBlock);
      if (nrows > 0) {
        // find groups to be checked
        if (!pTask->isVirtualTable) {
          SColumnInfoData *pGidCol = taosArrayGet(pDataBlock->pDataBlock, 3);
          QUERY_CHECK_NULL(pGidCol, code, lino, _end, terrno);
          int64_t *pGidData = (int64_t *)pGidCol->pData;
          for (int32_t i = 0; i < nrows; i++) {
            void *px = tSimpleHashGet(pContext->pGroups, &pGidData[i], sizeof(int64_t));
            if (px == NULL) {
              continue;
            }
            SSTriggerHistoryGroup *pGroup = *(SSTriggerHistoryGroup **)px;
            if (TD_DLIST_NODE_NEXT(pGroup) == NULL && TD_DLIST_TAIL(&pContext->groupsToCheck) != pGroup) {
              bool added = false;
              code = stHistoryGroupAddMetaDatas(pGroup, pDataBlock, &added);
              QUERY_CHECK_CODE(code, lino, _end);
              QUERY_CHECK_CONDITION(added, code, lino, _end, TSDB_CODE_INTERNAL_ERROR);
              TD_DLIST_APPEND(&pContext->groupsToCheck, pGroup);
            }
          }
        } else {
          SColumnInfoData *pUidCol = taosArrayGet(pDataBlock->pDataBlock, 2);
          QUERY_CHECK_NULL(pUidCol, code, lino, _end, terrno);
          int64_t *pUidData = (int64_t *)pUidCol->pData;
          int32_t  iter = 0;
          void    *px = tSimpleHashIterate(pContext->pGroups, NULL, &iter);
          while (px != NULL) {
            SSTriggerHistoryGroup *pGroup = *(SSTriggerHistoryGroup **)px;
            bool                   added = false;
            code = stHistoryGroupAddMetaDatas(pGroup, pDataBlock, &added);
            QUERY_CHECK_CODE(code, lino, _end);
            if (added) {
              TD_DLIST_APPEND(&pContext->groupsToCheck, pGroup);
            }
            px = tSimpleHashIterate(pContext->pGroups, px, &iter);
          }
        }
      }
      if (nrows >= STREAM_RETURN_ROWS_NUM) {
        code = stHistoryContextSendPullReq(pContext, STRIGGER_PULL_TSDB_META_NEXT);
        QUERY_CHECK_CODE(code, lino, _end);
      } else if (pContext->curReaderIdx != taosArrayGetSize(pTask->readerList) - 1) {
        pContext->curReaderIdx++;
        code = stHistoryContextSendPullReq(pContext, STRIGGER_PULL_TSDB_META);
        QUERY_CHECK_CODE(code, lino, _end);
      } else {
        // force to close all windows
        code = stHistoryContextCheck(pContext);
        QUERY_CHECK_CODE(code, lino, _end);
      }
      break;
    }

    case STRIGGER_PULL_TSDB_TRIGGER_DATA:
    case STRIGGER_PULL_TSDB_TRIGGER_DATA_NEXT: {
      QUERY_CHECK_CONDITION(pContext->status == STRIGGER_CONTEXT_FETCH_META, code, lino, _end,
                            TSDB_CODE_INTERNAL_ERROR);
      SSDataBlock *pDataBlock = pContext->pullRes[STRIGGER_PULL_TSDB_TRIGGER_DATA];
      if (pDataBlock == NULL) {
        pDataBlock = taosMemoryCalloc(1, sizeof(SSDataBlock));
        QUERY_CHECK_NULL(pDataBlock, code, lino, _end, terrno);
        pContext->pullRes[STRIGGER_PULL_TSDB_TRIGGER_DATA] = pDataBlock;
      }
      if (pRsp->contLen > 0) {
        const char *pCont = pRsp->pCont;
        code = blockDecode(pDataBlock, pCont, &pCont);
        QUERY_CHECK_CODE(code, lino, _end);
        QUERY_CHECK_CONDITION(pCont == (char *)pRsp->pCont + pRsp->contLen, code, lino, _end, TSDB_CODE_INTERNAL_ERROR);
      } else {
        blockDataEmpty(pDataBlock);
      }
      int32_t nrows = blockDataGetNumOfRows(pDataBlock);
      if (nrows > 0) {
        int64_t gid = pDataBlock->info.id.groupId;
        void   *px = tSimpleHashGet(pContext->pGroups, &gid, sizeof(int64_t));
        if (px != NULL) {
          SSTriggerHistoryGroup *pGroup = *(SSTriggerHistoryGroup **)px;
          TD_DLIST_APPEND(&pContext->groupsToCheck, pGroup);
        }
      }
      code = stHistoryContextCheck(pContext);
      QUERY_CHECK_CODE(code, lino, _end);
      break;
    }

    case STRIGGER_PULL_TSDB_TS_DATA: {
      QUERY_CHECK_CONDITION(pContext->status == STRIGGER_CONTEXT_CHECK_CONDITION, code, lino, _end,
                            TSDB_CODE_INTERNAL_ERROR);
      pTempDataBlock = taosMemoryCalloc(1, sizeof(SSDataBlock));
      if (pRsp->contLen > 0) {
        const char *pCont = pRsp->pCont;
        code = blockDecode(pTempDataBlock, pCont, &pCont);
        QUERY_CHECK_CODE(code, lino, _end);
        QUERY_CHECK_CONDITION(pCont == (char *)pRsp->pCont + pRsp->contLen, code, lino, _end, TSDB_CODE_INTERNAL_ERROR);
      } else {
        blockDataEmpty(pTempDataBlock);
      }
      QUERY_CHECK_CONDITION(pContext->pColRefToFetch == NULL, code, lino, _end, TSDB_CODE_INVALID_PARA);
      code = stTimestampSorterBindDataBlock(pContext->pSorter, &pTempDataBlock);
      TSDB_CHECK_CODE(code, lino, _end);
      pContext->pColRefToFetch = NULL;
      pContext->pMetaToFetch = NULL;
      code = stHistoryContextCheck(pContext);
      QUERY_CHECK_CODE(code, lino, _end);
      break;
    }

    case STRIGGER_PULL_TSDB_CALC_DATA:
    case STRIGGER_PULL_TSDB_CALC_DATA_NEXT: {
      QUERY_CHECK_CONDITION(pContext->status == STRIGGER_CONTEXT_SEND_CALC_REQ, code, lino, _end,
                            TSDB_CODE_INTERNAL_ERROR);
      SSDataBlock *pDataBlock = pContext->pullRes[STRIGGER_PULL_TSDB_CALC_DATA];
      if (pDataBlock == NULL) {
        pDataBlock = taosMemoryCalloc(1, sizeof(SSDataBlock));
        QUERY_CHECK_NULL(pDataBlock, code, lino, _end, terrno);
        pContext->pullRes[STRIGGER_PULL_TSDB_CALC_DATA] = pDataBlock;
      }
      if (pRsp->contLen > 0) {
        const char *pCont = pRsp->pCont;
        code = blockDecode(pDataBlock, pCont, &pCont);
        QUERY_CHECK_CODE(code, lino, _end);
        QUERY_CHECK_CONDITION(pCont == (char *)pRsp->pCont + pRsp->contLen, code, lino, _end, TSDB_CODE_INTERNAL_ERROR);
      } else {
        blockDataEmpty(pDataBlock);
      }
      if ((blockDataGetNumOfRows(pDataBlock) == 0) &&
          (pContext->curCalcReaderIdx != taosArrayGetSize(pTask->readerList) - 1)) {
        pContext->curCalcReaderIdx++;
        code = stHistoryContextSendPullReq(pContext, STRIGGER_PULL_TSDB_CALC_DATA);
        QUERY_CHECK_CODE(code, lino, _end);
      } else {
        pContext->pFetchedDataBlock = pDataBlock;
        code = stHistoryContextCheck(pContext);
        QUERY_CHECK_CODE(code, lino, _end);
      }
      break;
    }

    case STRIGGER_PULL_TSDB_DATA: {
      QUERY_CHECK_CONDITION(
          pContext->status == STRIGGER_CONTEXT_CHECK_CONDITION || pContext->status == STRIGGER_CONTEXT_SEND_CALC_REQ,
          code, lino, _end, TSDB_CODE_INTERNAL_ERROR);
      pTempDataBlock = taosMemoryCalloc(1, sizeof(SSDataBlock));
      if (pRsp->contLen > 0) {
        const char *pCont = pRsp->pCont;
        code = blockDecode(pTempDataBlock, pCont, &pCont);
        QUERY_CHECK_CODE(code, lino, _end);
        QUERY_CHECK_CONDITION(pCont == (char *)pRsp->pCont + pRsp->contLen, code, lino, _end, TSDB_CODE_INTERNAL_ERROR);
      } else {
        blockDataEmpty(pTempDataBlock);
      }
      QUERY_CHECK_NULL(pContext->pColRefToFetch, code, lino, _end, TSDB_CODE_INVALID_PARA);
      code = stVtableMergerBindDataBlock(pContext->pMerger, &pTempDataBlock);
      TSDB_CHECK_CODE(code, lino, _end);
      pContext->pColRefToFetch = NULL;
      pContext->pMetaToFetch = NULL;
      code = stHistoryContextCheck(pContext);
      QUERY_CHECK_CODE(code, lino, _end);
      break;
    }

    case STRIGGER_PULL_GROUP_COL_VALUE: {
      QUERY_CHECK_CONDITION(pContext->status == STRIGGER_CONTEXT_SEND_CALC_REQ, code, lino, _end,
                            TSDB_CODE_INTERNAL_ERROR);
      SStreamGroupInfo groupInfo = {.gInfo = pContext->pCalcReq->groupColVals};
      code = tDeserializeSStreamGroupInfo(pRsp->pCont, pRsp->contLen, &groupInfo);
      QUERY_CHECK_CODE(code, lino, _end);
      code = stHistoryContextCheck(pContext);
      QUERY_CHECK_CODE(code, lino, _end);
      break;
    }

    default: {
      ST_TASK_ELOG("invalid pull request type %d at %s", pReq->type, __func__);
      code = TSDB_CODE_INVALID_PARA;
      QUERY_CHECK_CODE(code, lino, _end);
    }
  }

_end:
  if (pTempDataBlock != NULL) {
    blockDataDestroy(pTempDataBlock);
  }
  if (code != TSDB_CODE_SUCCESS) {
    ST_TASK_ELOG("%s failed at line %d since %s, type: %d", __func__, lino, tstrerror(code), pReq->type);
  }
  return code;
}

static int32_t stHistoryContextProcCalcRsp(SSTriggerHistoryContext *pContext, SRpcMsg *pRsp) {
  int32_t               code = TSDB_CODE_SUCCESS;
  int32_t               lino = 0;
  SStreamTriggerTask   *pTask = pContext->pTask;
  SSTriggerCalcRequest *pReq = NULL;
  SStreamRunnerTarget  *pRunner = NULL;

  QUERY_CHECK_CONDITION(pRsp->code == TSDB_CODE_SUCCESS, code, lino, _end, TSDB_CODE_INVALID_PARA);

  SMsgSendInfo     *ahandle = pRsp->info.ahandle;
  SSTriggerAHandle *pAhandle = ahandle->param;
  pReq = pAhandle->param;

  code = stTriggerTaskReleaseRequest(pTask, &pReq);
  QUERY_CHECK_CODE(code, lino, _end);

  if (pContext->status == STRIGGER_CONTEXT_ACQUIRE_REQUEST) {
    // continue check if the context is waiting for any available request
    code = stHistoryContextCheck(pContext);
    QUERY_CHECK_CODE(code, lino, _end);
  }

_end:
  if (code != TSDB_CODE_SUCCESS) {
    ST_TASK_ELOG("%s failed at line %d since %s", __func__, lino, tstrerror(code));
  }
  return code;
}

static void stRealtimeGroupDestroyTableMeta(void *ptr) {
  SSTriggerTableMeta *pTableMeta = ptr;
  if (pTableMeta == NULL) {
    return;
  }
  if (pTableMeta->pMetas != NULL) {
    taosArrayDestroy(pTableMeta->pMetas);
    pTableMeta->pMetas = NULL;
  }
}

static int32_t stRealtimeGroupMetaDataCompare(const void *pLeft, const void *pRight) {
  const SSTriggerMetaData *pLeftMeta = (const SSTriggerMetaData *)pLeft;
  const SSTriggerMetaData *pRightMeta = (const SSTriggerMetaData *)pRight;

  if (pLeftMeta->ekey < pRightMeta->ekey) {
    return -1;
  } else if (pLeftMeta->ekey > pRightMeta->ekey) {
    return 1;
  } else if (pLeftMeta->skey < pRightMeta->skey) {
    return -1;
  } else if (pLeftMeta->skey > pRightMeta->skey) {
    return 1;
  }
  return 0;
}

static int32_t stRealtimeGroupMetaDataSearch(const void *pLeft, const void *pRight) {
  int64_t                  ts = *(const int64_t *)pLeft;
  const SSTriggerMetaData *pMeta = (const SSTriggerMetaData *)pRight;
  return ts - pMeta->ekey;
}

static int32_t stRealtimeGroupWindowCompare(const void *pLeft, const void *pRight) {
  const SSTriggerWindow *pLeftWin = (const SSTriggerWindow *)pLeft;
  const SSTriggerWindow *pRightWin = (const SSTriggerWindow *)pRight;

  if (pLeftWin->range.skey < pRightWin->range.skey) {
    return -1;
  } else if (pLeftWin->range.skey > pRightWin->range.skey) {
    return 1;
  } else if (pLeftWin->range.ekey < pRightWin->range.ekey) {
    return -1;
  } else if (pLeftWin->range.ekey > pRightWin->range.ekey) {
    return 1;
  }
  return 0;
}

static int32_t stRealtimeGroupInit(SSTriggerRealtimeGroup *pGroup, SSTriggerRealtimeContext *pContext, int64_t gid) {
  int32_t             code = TSDB_CODE_SUCCESS;
  int32_t             lino = 0;
  SStreamTriggerTask *pTask = pContext->pTask;

  pGroup->pContext = pContext;
  pGroup->gid = gid;

  pGroup->pTableMetas = tSimpleHashInit(256, taosGetDefaultHashFunction(TSDB_DATA_TYPE_BIGINT));
  QUERY_CHECK_NULL(pGroup->pTableMetas, code, lino, _end, terrno);
  tSimpleHashSetFreeFp(pGroup->pTableMetas, stRealtimeGroupDestroyTableMeta);

  pGroup->oldThreshold = INT64_MIN;
  pGroup->newThreshold = INT64_MIN;

#if !TRIGGER_USE_HISTORY_META
  if ((pTask->fillHistory || pTask->fillHistoryFirst) && pTask->fillHistoryStartTime > 0) {
    pGroup->oldThreshold = pTask->fillHistoryStartTime - 1;
  }
#endif

  TRINGBUF_INIT(&pGroup->winBuf);

  if (pContext->pTask->isVirtualTable) {
    pGroup->pVirTableInfos = taosArrayInit(0, POINTER_BYTES);
    QUERY_CHECK_NULL(pGroup->pVirTableInfos, code, lino, _end, terrno);
    int32_t                iter = 0;
    SSTriggerVirTableInfo *pInfo = tSimpleHashIterate(pTask->pVirTableInfos, NULL, &iter);
    while (pInfo != NULL) {
      if (pInfo->tbGid == gid) {
        void *px = taosArrayPush(pGroup->pVirTableInfos, &pInfo);
        QUERY_CHECK_NULL(px, code, lino, _end, terrno);
        int32_t nTrigCols = taosArrayGetSize(pInfo->pTrigColRefs);
        for (int32_t i = 0; i < nTrigCols; i++) {
          SSTriggerTableColRef *pColRef = TARRAY_GET_ELEM(pInfo->pTrigColRefs, i);
          SSTriggerTableMeta   *pTableMeta = tSimpleHashGet(pGroup->pTableMetas, &pColRef->otbUid, sizeof(int64_t));
          if (pTableMeta == NULL) {
            SSTriggerTableMeta newTableMeta = {.tbUid = pColRef->otbUid, .vgId = pColRef->otbVgId};
            code = tSimpleHashPut(pGroup->pTableMetas, &pColRef->otbUid, sizeof(int64_t), &newTableMeta,
                                  sizeof(SSTriggerTableMeta));
            QUERY_CHECK_CODE(code, lino, _end);
          }
        }
        int32_t nCalcCols = taosArrayGetSize(pInfo->pCalcColRefs);
        for (int32_t i = 0; i < nCalcCols; i++) {
          SSTriggerTableColRef *pColRef = TARRAY_GET_ELEM(pInfo->pCalcColRefs, i);
          SSTriggerTableMeta   *pTableMeta = tSimpleHashGet(pGroup->pTableMetas, &pColRef->otbUid, sizeof(int64_t));
          if (pTableMeta == NULL) {
            SSTriggerTableMeta newTableMeta = {.tbUid = pColRef->otbUid, .vgId = pColRef->otbVgId};
            code = tSimpleHashPut(pGroup->pTableMetas, &pColRef->otbUid, sizeof(int64_t), &newTableMeta,
                                  sizeof(SSTriggerTableMeta));
            QUERY_CHECK_CODE(code, lino, _end);
          }
        }
      }
      pInfo = tSimpleHashIterate(pTask->pVirTableInfos, pInfo, &iter);
    }
  }

  pGroup->pPendingCalcParams = taosArrayInit(0, sizeof(SSTriggerCalcParam));
  QUERY_CHECK_NULL(pGroup->pPendingCalcParams, code, lino, _end, terrno);

_end:
  if (code != TSDB_CODE_SUCCESS) {
    ST_TASK_ELOG("%s failed at line %d since %s", __func__, lino, tstrerror(code));
  }
  return code;
}

static void stRealtimeGroupDestroy(void *ptr) {
  SSTriggerRealtimeGroup **ppGroup = ptr;
  if (ppGroup == NULL || *ppGroup == NULL) {
    return;
  }

  SSTriggerRealtimeGroup *pGroup = *ppGroup;
  if (pGroup->pVirTableInfos != NULL) {
    taosArrayDestroy(pGroup->pVirTableInfos);
    pGroup->pVirTableInfos = NULL;
  }
  if (pGroup->pTableMetas != NULL) {
    tSimpleHashCleanup(pGroup->pTableMetas);
    pGroup->pTableMetas = NULL;
  }

  TRINGBUF_DESTROY(&pGroup->winBuf);
  if ((pGroup->pContext->pTask->triggerType == STREAM_TRIGGER_STATE) && IS_VAR_DATA_TYPE(pGroup->stateVal.type)) {
    taosMemoryFreeClear(pGroup->stateVal.pData);
  }

  if (pGroup->pPendingCalcParams) {
    taosArrayDestroyEx(pGroup->pPendingCalcParams, tDestroySSTriggerCalcParam);
    pGroup->pPendingCalcParams = NULL;
  }

  taosMemFreeClear(*ppGroup);
}

static void stRealtimeGroupClearTempState(SSTriggerRealtimeGroup *pGroup) {
  SSTriggerRealtimeContext *pContext = pGroup->pContext;
  pContext->reenterCheck = false;
  pContext->tbIter = 0;
  pContext->pCurVirTable = NULL;
  pContext->pCurTableMeta = NULL;
  pContext->pMetaToFetch = NULL;
  pContext->pColRefToFetch = NULL;
  pContext->pParamToFetch = NULL;

  stTimestampSorterReset(pContext->pSorter);
  stVtableMergerReset(pContext->pMerger);
  if (pContext->pSavedWindows != NULL) {
    taosArrayClear(pContext->pSavedWindows);
  }
  if (pContext->pInitWindows != NULL) {
    taosArrayClear(pContext->pInitWindows);
  }
  if (pContext->pNotifyParams != NULL) {
    taosArrayClearEx(pContext->pNotifyParams, tDestroySSTriggerCalcParam);
  }
}

static void stRealtimeGroupClearMetadatas(SSTriggerRealtimeGroup *pGroup) {
  SSTriggerRealtimeContext *pContext = pGroup->pContext;
  SStreamTriggerTask       *pTask = pContext->pTask;
  int32_t                   iter = 0;
  SSTriggerTableMeta       *pTableMeta = tSimpleHashIterate(pGroup->pTableMetas, NULL, &iter);
  while (pTableMeta != NULL) {
    if ((pTask->placeHolderBitmap & PLACE_HOLDER_PARTITION_ROWS) && IS_TRIGGER_GROUP_OPEN_WINDOW(pGroup) &&
        (taosArrayGetSize(pTableMeta->pMetas) > 0)) {
      int64_t endTime = TRINGBUF_HEAD(&pGroup->winBuf)->range.skey - 1;
      endTime = TMAX(endTime, pGroup->prevWindowEnd);
      int32_t idx = taosArraySearchIdx(pTableMeta->pMetas, &endTime, stRealtimeGroupMetaDataSearch, TD_GT);
      taosArrayPopFrontBatch(pTableMeta->pMetas, idx);
      idx = taosArraySearchIdx(pTableMeta->pMetas, &pGroup->newThreshold, stRealtimeGroupMetaDataSearch, TD_GT);
      pTableMeta->metaIdx = (idx == -1) ? TARRAY_SIZE(pTableMeta->pMetas) : idx;
    } else {
      taosArrayClear(pTableMeta->pMetas);
      pTableMeta->metaIdx = 0;
    }
    pTableMeta = tSimpleHashIterate(pGroup->pTableMetas, pTableMeta, &iter);
  }
  pGroup->oldThreshold = pGroup->newThreshold;
}

static int32_t stRealtimeGroupAddMetaDatas(SSTriggerRealtimeGroup *pGroup, SArray *pMetadatas, SArray *pVgIds) {
  int32_t                   code = TSDB_CODE_SUCCESS;
  int32_t                   lino = 0;
  SSTriggerRealtimeContext *pContext = pGroup->pContext;
  SStreamTriggerTask       *pTask = pContext->pTask;
  SSTriggerTableMeta       *pTableMeta = NULL;
  SSHashObj                *pAddedUids = NULL;

  QUERY_CHECK_NULL(pMetadatas, code, lino, _end, TSDB_CODE_INVALID_PARA);
  QUERY_CHECK_CONDITION(taosArrayGetSize(pMetadatas) == taosArrayGetSize(pVgIds), code, lino, _end,
                        TSDB_CODE_INVALID_PARA);

  if (pTask->triggerType == STREAM_TRIGGER_PERIOD) {
    pGroup->oldThreshold = INT64_MIN;
  }

  pGroup->newThreshold = pGroup->oldThreshold;
  pAddedUids = tSimpleHashInit(256, taosGetDefaultHashFunction(TSDB_DATA_TYPE_BIGINT));
  QUERY_CHECK_NULL(pAddedUids, code, lino, _end, terrno);

  for (int32_t i = 0; i < TARRAY_SIZE(pMetadatas); i++) {
    SSDataBlock *pBlock = *(SSDataBlock **)TARRAY_GET_ELEM(pMetadatas, i);
    int32_t      vgId = *(int32_t *)TARRAY_GET_ELEM(pVgIds, i);
    int32_t      nrows = blockDataGetNumOfRows(pBlock);
    if (nrows == 0) {
      continue;
    }
    int32_t          iCol = 0;
    SColumnInfoData *pTypeCol = taosArrayGet(pBlock->pDataBlock, iCol++);
    QUERY_CHECK_NULL(pTypeCol, code, lino, _end, terrno);
    uint8_t *pTypes = (uint8_t *)pTypeCol->pData;
    int64_t *pGids = NULL;
    if (!pTask->isVirtualTable) {
      SColumnInfoData *pGidCol = taosArrayGet(pBlock->pDataBlock, iCol++);
      QUERY_CHECK_NULL(pGidCol, code, lino, _end, terrno);
      pGids = (int64_t *)pGidCol->pData;
    }
    SColumnInfoData *pUidCol = taosArrayGet(pBlock->pDataBlock, iCol++);
    QUERY_CHECK_NULL(pUidCol, code, lino, _end, terrno);
    int64_t         *pUids = (int64_t *)pUidCol->pData;
    SColumnInfoData *pSkeyCol = taosArrayGet(pBlock->pDataBlock, iCol++);
    QUERY_CHECK_NULL(pSkeyCol, code, lino, _end, terrno);
    int64_t         *pSkeys = (int64_t *)pSkeyCol->pData;
    SColumnInfoData *pEkeyCol = taosArrayGet(pBlock->pDataBlock, iCol++);
    QUERY_CHECK_NULL(pEkeyCol, code, lino, _end, terrno);
    int64_t         *pEkeys = (int64_t *)pEkeyCol->pData;
    SColumnInfoData *pVerCol = taosArrayGet(pBlock->pDataBlock, iCol++);
    QUERY_CHECK_NULL(pVerCol, code, lino, _end, terrno);
    int64_t         *pVers = (int64_t *)pVerCol->pData;
    SColumnInfoData *pNrowsCol = taosArrayGet(pBlock->pDataBlock, iCol++);
    QUERY_CHECK_NULL(pNrowsCol, code, lino, _end, terrno);
    int64_t *pNrows = (int64_t *)pNrowsCol->pData;

    for (int32_t i = 0; i < nrows; i++) {
      bool inGroup = false;
      if (pTask->isVirtualTable) {
        inGroup = (tSimpleHashGet(pGroup->pTableMetas, &pUids[i], sizeof(int64_t)) != NULL);
      } else {
        inGroup = (pGids[i] == pGroup->gid);
      }
      if (!inGroup) {
        continue;
      }

      if (pSkeys[i] <= pGroup->oldThreshold &&
          ((pTypes[i] == WAL_DELETE_DATA) || (pTypes[i] == WAL_SUBMIT_DATA && !pTask->ignoreDisorder))) {
        // mark recalc time range for disordered data
        int64_t recalcSkey = pSkeys[i];
        if (pTask->expiredTime > 0) {
          recalcSkey = TMAX(recalcSkey, pGroup->oldThreshold - pTask->expiredTime + 1);
        }
        int64_t recalcEkey = TMIN(pEkeys[i], pGroup->oldThreshold);
        if (recalcSkey <= recalcEkey) {
          code = stTriggerTaskMarkRecalc(pTask, pGroup->gid, recalcSkey, recalcEkey);
          QUERY_CHECK_CODE(code, lino, _end);
        }
      }

      if (pEkeys[i] > pGroup->oldThreshold) {
        code = tSimpleHashPut(pAddedUids, &pUids[i], sizeof(int64_t), NULL, 0);
        QUERY_CHECK_CODE(code, lino, _end);
        if (pTableMeta == NULL || pTableMeta->tbUid != pUids[i]) {
          pTableMeta = tSimpleHashGet(pGroup->pTableMetas, &pUids[i], sizeof(int64_t));
          if (pTableMeta == NULL) {
            SSTriggerTableMeta newTableMeta = {.tbUid = pUids[i], .vgId = vgId};
            code = tSimpleHashPut(pGroup->pTableMetas, &pUids[i], sizeof(int64_t), &newTableMeta,
                                  sizeof(SSTriggerTableMeta));
            QUERY_CHECK_CODE(code, lino, _end);
            pTableMeta = tSimpleHashGet(pGroup->pTableMetas, &pUids[i], sizeof(int64_t));
            QUERY_CHECK_NULL(pTableMeta, code, lino, _end, TSDB_CODE_INTERNAL_ERROR);
          }
        }
        if (pTableMeta->pMetas == NULL) {
          pTableMeta->pMetas = taosArrayInit(0, sizeof(SSTriggerMetaData));
          QUERY_CHECK_NULL(pTableMeta->pMetas, code, lino, _end, terrno);
        }

        if (pTypes[i] == WAL_DELETE_DATA) {
          // shrink the range of existing metas for delete metadata
          for (int32_t j = 0; j < TARRAY_SIZE(pTableMeta->pMetas); j++) {
            SSTriggerMetaData *pMeta = TARRAY_GET_ELEM(pTableMeta->pMetas, j);
            if (pMeta->skey > pMeta->ekey || pMeta->skey > pEkeys[i] || pMeta->ekey < pSkeys[i]) {
              continue;
            } else if (pMeta->skey >= pSkeys[i]) {
              pMeta->skey = pEkeys[i] + 1;
              SET_TRIGGER_META_SKEY_INACCURATE(pMeta);
            } else if (pMeta->ekey <= pEkeys[i]) {
              pMeta->ekey = pSkeys[i] - 1;
              SET_TRIGGER_META_EKEY_INACCURATE(pMeta);
            } else {
              SSTriggerMetaData *pNewMeta = taosArrayPush(pTableMeta->pMetas, pMeta);
              QUERY_CHECK_NULL(pNewMeta, code, lino, _end, terrno);
              pMeta->ekey = pSkeys[i] - 1;
              SET_TRIGGER_META_EKEY_INACCURATE(pMeta);
              pNewMeta->skey = pEkeys[i] + 1;
              SET_TRIGGER_META_SKEY_INACCURATE(pNewMeta);
            }
            if (pMeta->skey > pMeta->ekey) {
              // set the range of invalid metadata to INT64_MAX, so they will be sorted to the end
              pMeta->skey = pMeta->ekey = INT64_MAX;
            }
          }
        } else if (pTypes[i] == WAL_SUBMIT_DATA) {
          // add new insert metadata
          int64_t skey = TMAX(pSkeys[i], pGroup->oldThreshold + 1);
          if (pTask->ignoreDisorder && TARRAY_SIZE(pTableMeta->pMetas) > 0) {
            SSTriggerMetaData *pLastMeta = TARRAY_GET_ELEM(pTableMeta->pMetas, TARRAY_SIZE(pTableMeta->pMetas) - 1);
            skey = TMAX(skey, pLastMeta->ekey + 1);
          }
          if (skey <= pEkeys[i]) {
            SSTriggerMetaData *pNewMeta = taosArrayReserve(pTableMeta->pMetas, 1);
            QUERY_CHECK_NULL(pNewMeta, code, lino, _end, terrno);
            pNewMeta->skey = TMAX(pSkeys[i], pGroup->oldThreshold + 1);
            pNewMeta->ekey = pEkeys[i];
            pNewMeta->ver = pVers[i];
            pNewMeta->nrows = pNrows[i];
            if (skey != pSkeys[i]) {
              SET_TRIGGER_META_SKEY_INACCURATE(pNewMeta);
            }
          }
        }
      }
    }
  }

  int32_t iter = 0;
  void   *px = tSimpleHashIterate(pAddedUids, NULL, &iter);
  while (px != NULL) {
    int64_t uid = *(int64_t *)tSimpleHashGetKey(px, NULL);
    pTableMeta = tSimpleHashGet(pGroup->pTableMetas, &uid, sizeof(int64_t));
    if (pTableMeta->metaIdx < TARRAY_SIZE(pTableMeta->pMetas)) {
      SSTriggerMetaData *pMeta = TARRAY_DATA(pTableMeta->pMetas);
      taosSort(pMeta + pTableMeta->metaIdx, TARRAY_SIZE(pTableMeta->pMetas) - pTableMeta->metaIdx,
               sizeof(SSTriggerMetaData), stRealtimeGroupMetaDataCompare);
      while (TARRAY_SIZE(pTableMeta->pMetas) > pTableMeta->metaIdx) {
        SSTriggerMetaData *pMeta = taosArrayGetLast(pTableMeta->pMetas);
        if (pMeta->skey != INT64_MAX || pMeta->ekey != INT64_MAX) {
          break;
        }
        // remove invalid metadata
        TARRAY_SIZE(pTableMeta->pMetas)--;
      }
    }
    px = tSimpleHashIterate(pAddedUids, px, &iter);
  }

  if (pTask->triggerType == STREAM_TRIGGER_PERIOD) {
    pGroup->newThreshold = INT64_MAX;
    goto _end;
  }

  // update the group threshold
  iter = 0;
  pTableMeta = tSimpleHashIterate(pGroup->pTableMetas, NULL, &iter);
  while (pTableMeta != NULL) {
    if (taosArrayGetSize(pTableMeta->pMetas) > pTableMeta->metaIdx) {
      SSTriggerMetaData *pMeta = taosArrayGetLast(pTableMeta->pMetas);
      pGroup->newThreshold = TMAX(pGroup->newThreshold, pMeta->ekey - pTask->watermark);
    }
    pTableMeta = tSimpleHashIterate(pGroup->pTableMetas, pTableMeta, &iter);
  }
  QUERY_CHECK_CONDITION(pGroup->newThreshold != INT64_MAX, code, lino, _end, TSDB_CODE_INTERNAL_ERROR);

_end:

  tSimpleHashCleanup(pAddedUids);
  if (code != TSDB_CODE_SUCCESS) {
    ST_TASK_ELOG("%s failed at line %d since %s", __func__, lino, tstrerror(code));
  }
  return code;
}

static int32_t stRealtimeGroupOpenWindow(SSTriggerRealtimeGroup *pGroup, int64_t ts, char **ppExtraNotifyContent,
                                         bool saveWindow, bool hasStartData) {
  int32_t                   code = TSDB_CODE_SUCCESS;
  int32_t                   lino = 0;
  SSTriggerRealtimeContext *pContext = pGroup->pContext;
  SStreamTriggerTask       *pTask = pContext->pTask;
  SSTriggerWindow           newWindow = {0};
  SSTriggerCalcParam        param = {0};

  bool    needCalc = (pTask->calcEventType & STRIGGER_EVENT_WINDOW_OPEN);
  bool    needNotify = (pTask->notifyEventType & STRIGGER_EVENT_WINDOW_OPEN);
  int64_t now = taosGetTimestampNs();
  if (needCalc || needNotify) {
    param.triggerTime = now;
    param.notifyType = needNotify ? STRIGGER_EVENT_WINDOW_OPEN : STRIGGER_EVENT_WINDOW_NONE;
    param.extraNotifyContent = ppExtraNotifyContent ? *ppExtraNotifyContent : NULL;
  }
  newWindow.prevProcTime = now;
  newWindow.wrownum = hasStartData ? 1 : 0;
  if (IS_TRIGGER_GROUP_OPEN_WINDOW(pGroup)) {
    newWindow.wrownum = TRINGBUF_HEAD(&pGroup->winBuf)->wrownum - newWindow.wrownum;
  }

  switch (pTask->triggerType) {
    case STREAM_TRIGGER_SLIDING: {
      if (pTask->interval.interval > 0) {
        // interval window trigger
        if (IS_TRIGGER_GROUP_NONE_WINDOW(pGroup)) {
          pGroup->nextWindow = stTriggerTaskGetIntervalWindow(pTask, ts);
        }
        newWindow.range = pGroup->nextWindow;
        stTriggerTaskNextIntervalWindow(pTask, &pGroup->nextWindow);
        if (needCalc || needNotify) {
          STimeWindow prevWindow = newWindow.range;
          stTriggerTaskPrevIntervalWindow(pTask, &prevWindow);
          param.wstart = newWindow.range.skey;
          param.wend = newWindow.range.ekey;
          param.wduration = param.wend - param.wstart;
          param.prevTs = prevWindow.skey;
          param.currentTs = newWindow.range.skey;
          param.nextTs = pGroup->nextWindow.skey;
        }
        break;
      }
      // sliding trigger works the same as period trigger
    }
    case STREAM_TRIGGER_PERIOD: {
      QUERY_CHECK_CONDITION(!IS_TRIGGER_GROUP_OPEN_WINDOW(pGroup), code, lino, _end, TSDB_CODE_INVALID_PARA);
      if (IS_TRIGGER_GROUP_NONE_WINDOW(pGroup)) {
        pGroup->nextWindow = stTriggerTaskGetPeriodWindow(pTask, ts);
      }
      newWindow.range = pGroup->nextWindow;
      stTriggerTaskNextPeriodWindow(pTask, &pGroup->nextWindow);
      QUERY_CHECK_CONDITION(!needCalc && !needNotify, code, lino, _end, TSDB_CODE_INVALID_PARA);
      break;
    }
    case STREAM_TRIGGER_SESSION:
    case STREAM_TRIGGER_STATE:
    case STREAM_TRIGGER_EVENT: {
      QUERY_CHECK_CONDITION(!IS_TRIGGER_GROUP_OPEN_WINDOW(pGroup), code, lino, _end, TSDB_CODE_INVALID_PARA);
      // works the same as count window trigger
    }
    case STREAM_TRIGGER_COUNT: {
      newWindow.range = (STimeWindow){.skey = ts, .ekey = ts};
      if (needCalc || needNotify) {
        param.wstart = ts;
        param.wend = ts;
      }
      break;
    }

    default: {
      ST_TASK_ELOG("invalid stream trigger type %d at %s:%d", pTask->triggerType, __func__, __LINE__);
      code = TSDB_CODE_INVALID_PARA;
      QUERY_CHECK_CODE(code, lino, _end);
    }
  }

  code = TRINGBUF_APPEND(&pGroup->winBuf, newWindow);
  QUERY_CHECK_CODE(code, lino, _end);

  if (saveWindow) {
    // only save window when close window
  } else if (needCalc) {
    void *px = taosArrayPush(pGroup->pPendingCalcParams, &param);
    QUERY_CHECK_NULL(px, code, lino, _end, terrno);
  } else if (needNotify) {
    void *px = taosArrayPush(pContext->pNotifyParams, &param);
    QUERY_CHECK_NULL(px, code, lino, _end, terrno);
  } else {
    QUERY_CHECK_CONDITION(ppExtraNotifyContent == NULL || *ppExtraNotifyContent == NULL, code, lino, _end,
                          TSDB_CODE_INVALID_PARA);
  }

  if (ppExtraNotifyContent) {
    *ppExtraNotifyContent = NULL;
  }

_end:
  if (code != TSDB_CODE_SUCCESS) {
    ST_TASK_ELOG("%s failed at line %d since %s", __func__, lino, tstrerror(code));
  }
  return code;
}

static int32_t stRealtimeGroupCloseWindow(SSTriggerRealtimeGroup *pGroup, char **ppExtraNotifyContent,
                                          bool saveWindow) {
  int32_t                   code = TSDB_CODE_SUCCESS;
  int32_t                   lino = 0;
  SSTriggerRealtimeContext *pContext = pGroup->pContext;
  SStreamTriggerTask       *pTask = pContext->pTask;
  SSTriggerWindow          *pCurWindow = NULL;
  SSTriggerCalcParam        param = {0};
  bool                      needCalc = false;
  bool                      needNotify = false;

  if (IS_TRIGGER_GROUP_NONE_WINDOW(pGroup)) {
    goto _end;
  }
  QUERY_CHECK_CONDITION(IS_TRIGGER_GROUP_OPEN_WINDOW(pGroup), code, lino, _end, TSDB_CODE_INVALID_PARA);

  if (pTask->calcEventType & STRIGGER_EVENT_WINDOW_CLOSE) {
    needCalc = true;
  }
  if (pTask->notifyEventType & STRIGGER_EVENT_WINDOW_CLOSE) {
    needNotify = true;
  }
  if (needCalc || needNotify) {
    param.triggerTime = taosGetTimestampNs();
    param.extraNotifyContent = ppExtraNotifyContent ? *ppExtraNotifyContent : NULL;
    if (needNotify) {
      if ((pTask->triggerType == STREAM_TRIGGER_PERIOD) ||
          (pTask->triggerType == STREAM_TRIGGER_SLIDING && pTask->interval.interval == 0)) {
        param.notifyType = STRIGGER_EVENT_ON_TIME;
      } else {
        param.notifyType = STRIGGER_EVENT_WINDOW_CLOSE;
      }
    }
  }

  pCurWindow = TRINGBUF_HEAD(&pGroup->winBuf);

  if ((pTask->triggerType == STREAM_TRIGGER_STATE &&
       pCurWindow->range.ekey - pCurWindow->range.skey < pTask->stateTrueFor) ||
      (pTask->triggerType == STREAM_TRIGGER_EVENT &&
       pCurWindow->range.ekey - pCurWindow->range.skey < pTask->eventTrueFor)) {
    // check TRUE FOR condition
    needCalc = needNotify = false;
  }

  switch (pTask->triggerType) {
    case STREAM_TRIGGER_PERIOD: {
      SInterval *pInterval = &pTask->interval;
      QUERY_CHECK_CONDITION(needCalc || needNotify, code, lino, _end, TSDB_CODE_INVALID_PARA);
      param.prevLocalTime = pCurWindow->range.skey - 1;
      param.triggerTime = pCurWindow->range.ekey;
      param.nextLocalTime = pGroup->nextWindow.ekey;
      break;
    }
    case STREAM_TRIGGER_SLIDING: {
      if (pTask->interval.interval == 0) {
        // sliding trigger
        QUERY_CHECK_CONDITION(needCalc || needNotify, code, lino, _end, TSDB_CODE_INVALID_PARA);
        param.prevTs = pCurWindow->range.skey - 1;
        param.currentTs = pCurWindow->range.ekey;
        param.nextTs = pGroup->nextWindow.ekey;
      } else {
        STimeWindow prevWindow = pCurWindow->range;
        stTriggerTaskPrevIntervalWindow(pTask, &prevWindow);
        param.prevTs = prevWindow.ekey + 1;
        param.currentTs = pCurWindow->range.ekey + 1;
        param.nextTs = pGroup->nextWindow.ekey + 1;
      }
      // fill the param the same way as other window trigger
    }
    case STREAM_TRIGGER_SESSION:
    case STREAM_TRIGGER_COUNT:
    case STREAM_TRIGGER_STATE:
    case STREAM_TRIGGER_EVENT: {
      if (needCalc || needNotify) {
        param.wstart = pCurWindow->range.skey;
        param.wend = pCurWindow->range.ekey;
        param.wduration = param.wend - param.wstart;
        param.wrownum = pCurWindow->wrownum;
      }
      break;
    }

    default: {
      ST_TASK_ELOG("invalid stream trigger type %d at %s:%d", pTask->triggerType, __func__, __LINE__);
      code = TSDB_CODE_INVALID_PARA;
      QUERY_CHECK_CODE(code, lino, _end);
    }
  }

  TRINGBUF_DEQUEUE(&pGroup->winBuf);
  if (IS_TRIGGER_GROUP_OPEN_WINDOW(pGroup)) {
    // ajustify the following window's wrownum
    SSTriggerWindow *pHead = TRINGBUF_HEAD(&pGroup->winBuf);
    SSTriggerWindow *p = pHead;
    int32_t          bias = pHead->wrownum;
    do {
      p->wrownum -= bias;
      TRINGBUF_MOVE_NEXT(&pGroup->winBuf, p);
    } while (p != TRINGBUF_TAIL(&pGroup->winBuf));
    pHead->range.ekey = TMAX(pHead->range.ekey, pCurWindow->range.ekey);
    pHead->wrownum = pCurWindow->wrownum - bias;
  }

  if (saveWindow) {
    // skip add window for session trigger, since it will be merged after processing all tables
    void *px = taosArrayPush(pContext->pSavedWindows, pCurWindow);
    QUERY_CHECK_NULL(px, code, lino, _end, terrno);
  } else if (needCalc) {
    void *px = taosArrayPush(pGroup->pPendingCalcParams, &param);
    QUERY_CHECK_NULL(px, code, lino, _end, terrno);
  } else if (needNotify) {
    void *px = taosArrayPush(pContext->pNotifyParams, &param);
    QUERY_CHECK_NULL(px, code, lino, _end, terrno);
  } else if (ppExtraNotifyContent != NULL && *ppExtraNotifyContent != NULL) {
    taosMemoryFreeClear(*ppExtraNotifyContent);
  }

  if (ppExtraNotifyContent) {
    *ppExtraNotifyContent = NULL;
  }

  if (!saveWindow) {
    pGroup->prevWindowEnd = param.wend;
  }

_end:
  if (code != TSDB_CODE_SUCCESS) {
    ST_TASK_ELOG("%s failed at line %d since %s", __func__, lino, tstrerror(code));
  }
  return code;
}

static int32_t stRealtimeGroupSaveInitWindow(SSTriggerRealtimeGroup *pGroup, SArray *pInitWindows) {
  int32_t                   code = TSDB_CODE_SUCCESS;
  int32_t                   lino = 0;
  SSTriggerRealtimeContext *pContext = pGroup->pContext;
  SStreamTriggerTask       *pTask = pContext->pTask;

  QUERY_CHECK_NULL(pInitWindows, code, lino, _end, TSDB_CODE_INVALID_PARA);

  taosArrayClear(pInitWindows);
  if (IS_TRIGGER_GROUP_OPEN_WINDOW(pGroup)) {
    SSTriggerWindow *p = TRINGBUF_HEAD(&pGroup->winBuf);
    do {
      void *px = taosArrayPush(pInitWindows, &p->range);
      QUERY_CHECK_NULL(px, code, lino, _end, terrno);
      TRINGBUF_MOVE_NEXT(&pGroup->winBuf, p);
    } while (p != TRINGBUF_TAIL(&pGroup->winBuf));
  }

  if (pTask->triggerType == STREAM_TRIGGER_SLIDING) {
    void *px = taosArrayPush(pInitWindows, &pGroup->nextWindow);
    QUERY_CHECK_NULL(px, code, lino, _end, terrno);
  }

_end:
  if (code != TSDB_CODE_SUCCESS) {
    ST_TASK_ELOG("%s failed at line %d since %s", __func__, lino, tstrerror(code));
  }
  return code;
}

static int32_t stRealtimeGroupRestoreInitWindow(SSTriggerRealtimeGroup *pGroup, SArray *pInitWindows) {
  int32_t                   code = TSDB_CODE_SUCCESS;
  int32_t                   lino = 0;
  SSTriggerRealtimeContext *pContext = pGroup->pContext;
  SStreamTriggerTask       *pTask = pContext->pTask;

  QUERY_CHECK_CONDITION(!IS_TRIGGER_GROUP_OPEN_WINDOW(pGroup), code, lino, _end, TSDB_CODE_INVALID_PARA);

  int32_t nWindows = taosArrayGetSize(pInitWindows);

  if (pTask->triggerType == STREAM_TRIGGER_SLIDING) {
    QUERY_CHECK_CONDITION(nWindows > 0, code, lino, _end, TSDB_CODE_INVALID_PARA);
    pGroup->nextWindow = *(STimeWindow *)taosArrayGetLast(pInitWindows);
    nWindows--;
  }

  for (int32_t i = 0; i < nWindows; i++) {
    STimeWindow    *pRange = TARRAY_GET_ELEM(pInitWindows, i);
    SSTriggerWindow win = {.range = *pRange};
    code = TRINGBUF_APPEND(&pGroup->winBuf, win);
    QUERY_CHECK_CODE(code, lino, _end);
  }

_end:
  if (code != TSDB_CODE_SUCCESS) {
    ST_TASK_ELOG("%s failed at line %d since %s", __func__, lino, tstrerror(code));
  }
  return code;
}

static int32_t stRealtimeGroupMergeSavedWindows(SSTriggerRealtimeGroup *pGroup, int64_t gap) {
  int32_t                   code = TSDB_CODE_SUCCESS;
  int32_t                   lino = 0;
  SSTriggerRealtimeContext *pContext = pGroup->pContext;
  SStreamTriggerTask       *pTask = pContext->pTask;

  QUERY_CHECK_CONDITION(!IS_TRIGGER_GROUP_OPEN_WINDOW(pGroup), code, lino, _end, TSDB_CODE_INVALID_PARA);

  if (taosArrayGetSize(pContext->pSavedWindows) == 0) {
    goto _end;
  }

  taosArraySort(pContext->pSavedWindows, stRealtimeGroupWindowCompare);
  SSTriggerWindow *pWin = TARRAY_GET_ELEM(pContext->pSavedWindows, 0);
  for (int32_t i = 1; i < TARRAY_SIZE(pContext->pSavedWindows); i++) {
    SSTriggerWindow *pCurWin = TARRAY_GET_ELEM(pContext->pSavedWindows, i);
    if ((gap > 0 && pWin->range.ekey + gap >= pCurWin->range.skey) ||
        (gap == 0 && pWin->range.skey == pCurWin->range.skey)) {
      pWin->range.ekey = TMAX(pWin->range.ekey, pCurWin->range.ekey);
      pWin->wrownum += pCurWin->wrownum;
    } else {
      ++pWin;
      *pWin = *pCurWin;
    }
  }
  TARRAY_SIZE(pContext->pSavedWindows) = TARRAY_ELEM_IDX(pContext->pSavedWindows, pWin) + 1;

  bool    calcOpen = (pTask->calcEventType & STRIGGER_EVENT_WINDOW_OPEN);
  bool    calcClose = (pTask->calcEventType & STRIGGER_EVENT_WINDOW_CLOSE);
  bool    notifyOpen = (pTask->notifyEventType & STRIGGER_EVENT_WINDOW_OPEN);
  bool    notifyClose = (pTask->notifyEventType & STRIGGER_EVENT_WINDOW_CLOSE);
  int32_t nInitWins = taosArrayGetSize(pContext->pInitWindows);

  // trigger all window open/close events
  for (int32_t i = 0; i < TARRAY_SIZE(pContext->pSavedWindows); i++) {
    pWin = TARRAY_GET_ELEM(pContext->pSavedWindows, i);
    // window open event may have been triggered previously
    if ((calcOpen || notifyOpen) && i >= nInitWins) {
      SSTriggerCalcParam param = {.triggerTime = taosGetTimestampNs(),
                                  .notifyType = (notifyOpen ? STRIGGER_EVENT_WINDOW_OPEN : STRIGGER_EVENT_WINDOW_NONE),
                                  .wstart = pWin->range.skey,
                                  .wend = pWin->range.ekey,
                                  .wduration = pWin->range.ekey - pWin->range.skey,
                                  .wrownum = pWin->wrownum};
      if (calcOpen) {
        void *px = taosArrayPush(pGroup->pPendingCalcParams, &param);
        QUERY_CHECK_NULL(px, code, lino, _end, terrno);
      } else if (notifyOpen) {
        void *px = taosArrayPush(pContext->pNotifyParams, &param);
        QUERY_CHECK_NULL(px, code, lino, _end, terrno);
      }
    }

    // some window may have not been closed yet
    if (pWin->range.ekey + gap > pGroup->newThreshold) {
      // todo(kjq): restore prevProcTime from saved init windows
      pWin->prevProcTime = taosGetTimestampNs();
      if (TRINGBUF_SIZE(&pGroup->winBuf) > 0) {
        pWin->wrownum = TRINGBUF_HEAD(&pGroup->winBuf)->wrownum - pWin->wrownum;
      }
      code = TRINGBUF_APPEND(&pGroup->winBuf, *pWin);
      QUERY_CHECK_CODE(code, lino, _end);
    } else {
      SSTriggerCalcParam param = {.triggerTime = taosGetTimestampNs(),
                                  .wstart = pWin->range.skey,
                                  .wend = pWin->range.ekey,
                                  .wduration = pWin->range.ekey - pWin->range.skey,
                                  .wrownum = pWin->wrownum};
      if (notifyClose) {
        if ((pTask->triggerType == STREAM_TRIGGER_PERIOD) ||
            (pTask->triggerType == STREAM_TRIGGER_SLIDING && pTask->interval.interval == 0)) {
          param.notifyType = STRIGGER_EVENT_ON_TIME;
        } else {
          param.notifyType = STRIGGER_EVENT_WINDOW_CLOSE;
        }
      }
      if (calcClose) {
        void *px = taosArrayPush(pGroup->pPendingCalcParams, &param);
        QUERY_CHECK_NULL(px, code, lino, _end, terrno);
      } else if (notifyClose) {
        void *px = taosArrayPush(pContext->pNotifyParams, &param);
        QUERY_CHECK_NULL(px, code, lino, _end, terrno);
      }
      pGroup->prevWindowEnd = param.wend;
    }
  }

  if (pTask->triggerType == STREAM_TRIGGER_SLIDING) {
    pWin = TARRAY_GET_ELEM(pContext->pSavedWindows, TARRAY_SIZE(pContext->pSavedWindows) - 1);
    pGroup->nextWindow = pWin->range;
    SInterval *pInterval = &pTask->interval;
    if (pInterval->interval > 0) {
      stTriggerTaskNextIntervalWindow(pTask, &pGroup->nextWindow);
    } else {
      stTriggerTaskNextPeriodWindow(pTask, &pGroup->nextWindow);
    }
  }

  taosArrayClear(pContext->pSavedWindows);

_end:
  if (code != TSDB_CODE_SUCCESS) {
    ST_TASK_ELOG("%s failed at line %d since %s", __func__, lino, tstrerror(code));
  }
  return code;
}

static int32_t stRealtimeGroupGetDataBlock(SSTriggerRealtimeGroup *pGroup, bool saveWindow, SSDataBlock **ppDataBlock,
                                           int32_t *pStartIdx, int32_t *pEndIdx, bool *pAllTableProcessed,
                                           bool *pNeedFetchData) {
  int32_t                   code = TSDB_CODE_SUCCESS;
  int32_t                   lino = 0;
  SSTriggerRealtimeContext *pContext = pGroup->pContext;
  SStreamTriggerTask       *pTask = pContext->pTask;
  bool                      isCalcData = (pContext->status == STRIGGER_CONTEXT_SEND_CALC_REQ);

  *pAllTableProcessed = false;
  *pNeedFetchData = false;

  while (!*pAllTableProcessed && !*pNeedFetchData) {
    if (!pTask->isVirtualTable) {
      if (IS_TRIGGER_TIMESTAMP_SORTER_EMPTY(pContext->pSorter)) {
        while (saveWindow && IS_TRIGGER_GROUP_OPEN_WINDOW(pGroup)) {
          code = stRealtimeGroupCloseWindow(pGroup, NULL, saveWindow);
          QUERY_CHECK_CODE(code, lino, _end);
        }
        stTimestampSorterReset(pContext->pSorter);
        pContext->pCurTableMeta = tSimpleHashIterate(pGroup->pTableMetas, pContext->pCurTableMeta, &pContext->tbIter);
        if (pContext->pCurTableMeta == NULL) {
          *pAllTableProcessed = true;
          break;
        }
        if (saveWindow) {
          code = stRealtimeGroupRestoreInitWindow(pGroup, pContext->pInitWindows);
          QUERY_CHECK_CODE(code, lino, _end);
        }
        STimeWindow range = {.skey = INT64_MIN, .ekey = INT64_MAX - 1};
        if (pContext->status == STRIGGER_CONTEXT_CHECK_CONDITION) {
          range.skey = pGroup->oldThreshold + 1;
          range.ekey = pGroup->newThreshold;
        } else if (pContext->status == STRIGGER_CONTEXT_SEND_CALC_REQ) {
          if (pTask->triggerType != STREAM_TRIGGER_PERIOD) {
            range.skey = pContext->pParamToFetch->wstart;
            range.ekey = pContext->pParamToFetch->wend;
            if (TARRAY_ELEM_IDX(pContext->pCalcReq->params, pContext->pParamToFetch) > 0) {
              SSTriggerCalcParam *pPrevParam = pContext->pParamToFetch - 1;
              range.skey = TMAX(range.skey, pPrevParam->wend + 1);
            }
          }
        } else {
          code = TSDB_CODE_INTERNAL_ERROR;
          QUERY_CHECK_CODE(code, lino, _end);
        }
        code = stTimestampSorterSetSortInfo(pContext->pSorter, &range, pContext->pCurTableMeta->tbUid,
                                            isCalcData ? pTask->calcTsIndex : pTask->trigTsIndex);
        QUERY_CHECK_CODE(code, lino, _end);
        code = stTimestampSorterSetMetaDatas(pContext->pSorter, pContext->pCurTableMeta);
        QUERY_CHECK_CODE(code, lino, _end);
      }
      code = stTimestampSorterNextDataBlock(pContext->pSorter, ppDataBlock, pStartIdx, pEndIdx);
      QUERY_CHECK_CODE(code, lino, _end);
      if (*ppDataBlock == NULL) {
        if (!IS_TRIGGER_TIMESTAMP_SORTER_EMPTY(pContext->pSorter)) {
          *pNeedFetchData = true;
          code = stTimestampSorterGetMetaToFetch(pContext->pSorter, &pContext->pMetaToFetch);
          QUERY_CHECK_CODE(code, lino, _end);
        }
        continue;
      }
      break;
    } else {
      if (IS_TRIGGER_VTABLE_MERGER_EMPTY(pContext->pMerger)) {
        while (saveWindow && IS_TRIGGER_GROUP_OPEN_WINDOW(pGroup)) {
          code = stRealtimeGroupCloseWindow(pGroup, NULL, saveWindow);
          QUERY_CHECK_CODE(code, lino, _end);
        }
        stVtableMergerReset(pContext->pMerger);
        if (pContext->tbIter >= taosArrayGetSize(pGroup->pVirTableInfos)) {
          *pAllTableProcessed = true;
          break;
        } else {
          pContext->pCurVirTable = *(SSTriggerVirTableInfo **)TARRAY_GET_ELEM(pGroup->pVirTableInfos, pContext->tbIter);
          pContext->tbIter++;
        }
        if (saveWindow) {
          code = stRealtimeGroupRestoreInitWindow(pGroup, pContext->pInitWindows);
          QUERY_CHECK_CODE(code, lino, _end);
        }
        STimeWindow range = {.skey = INT64_MIN, .ekey = INT64_MAX - 1};
        if (pContext->status == STRIGGER_CONTEXT_CHECK_CONDITION) {
          range.skey = pGroup->oldThreshold + 1;
          range.ekey = pGroup->newThreshold;
        } else if (pContext->status == STRIGGER_CONTEXT_SEND_CALC_REQ) {
          if (pTask->triggerType != STREAM_TRIGGER_PERIOD) {
            range.skey = pContext->pParamToFetch->wstart;
            range.ekey = pContext->pParamToFetch->wend;
            if (TARRAY_ELEM_IDX(pContext->pCalcReq->params, pContext->pParamToFetch) > 0) {
              SSTriggerCalcParam *pPrevParam = pContext->pParamToFetch - 1;
              range.skey = TMAX(range.skey, pPrevParam->wend + 1);
            }
          }
        } else {
          code = TSDB_CODE_INTERNAL_ERROR;
          QUERY_CHECK_CODE(code, lino, _end);
        }
        code = stVtableMergerSetMergeInfo(
            pContext->pMerger, &range,
            isCalcData ? pContext->pCurVirTable->pCalcColRefs : pContext->pCurVirTable->pTrigColRefs);
        QUERY_CHECK_CODE(code, lino, _end);
        code = stVtableMergerSetMetaDatas(pContext->pMerger, pGroup->pTableMetas);
        QUERY_CHECK_CODE(code, lino, _end);
      }
      code = stVtableMergerNextDataBlock(pContext->pMerger, ppDataBlock);
      QUERY_CHECK_CODE(code, lino, _end);
      *pStartIdx = 0;
      *pEndIdx = *ppDataBlock ? blockDataGetNumOfRows(*ppDataBlock) : 0;
      if (*ppDataBlock == NULL) {
        if (!IS_TRIGGER_VTABLE_MERGER_EMPTY(pContext->pMerger)) {
          *pNeedFetchData = true;
          code = stVtableMergerGetMetaToFetch(pContext->pMerger, &pContext->pMetaToFetch, &pContext->pColRefToFetch);
          QUERY_CHECK_CODE(code, lino, _end);
        }
        continue;
      }
      break;
    }
  }

_end:
  if (code != TSDB_CODE_SUCCESS) {
    ST_TASK_ELOG("%s failed at line %d since %s", __func__, lino, tstrerror(code));
  }
  return code;
}

static int32_t stRealtimeGroupDoPeriodCheck(SSTriggerRealtimeGroup *pGroup) {
  int32_t                   code = TSDB_CODE_SUCCESS;
  int32_t                   lino = 0;
  SSTriggerRealtimeContext *pContext = pGroup->pContext;
  SStreamTriggerTask       *pTask = pContext->pTask;

  // enable to get all calc data when sending calc request
  pGroup->oldThreshold = INT64_MIN;
  pGroup->newThreshold = INT64_MAX;

  QUERY_CHECK_CONDITION(!IS_TRIGGER_GROUP_OPEN_WINDOW(pGroup), code, lino, _end, TSDB_CODE_INVALID_PARA);
  pGroup->nextWindow = pContext->periodWindow;
  code = stRealtimeGroupOpenWindow(pGroup, pContext->periodWindow.ekey, NULL, false, false);
  QUERY_CHECK_CODE(code, lino, _end);
  STimeWindow *pCurWin = &TRINGBUF_HEAD(&pGroup->winBuf)->range;
  QUERY_CHECK_CONDITION(memcmp(pCurWin, &pContext->periodWindow, sizeof(STimeWindow)) == 0, code, lino, _end,
                        TSDB_CODE_INTERNAL_ERROR);
  code = stRealtimeGroupCloseWindow(pGroup, NULL, false);

_end:
  if (code != TSDB_CODE_SUCCESS) {
    ST_TASK_ELOG("%s failed at line %d since %s", __func__, lino, tstrerror(code));
  }
  return code;
}

static int32_t stRealtimeGroupDoSlidingCheck(SSTriggerRealtimeGroup *pGroup) {
  int32_t                   code = TSDB_CODE_SUCCESS;
  int32_t                   lino = 0;
  SSTriggerRealtimeContext *pContext = pGroup->pContext;
  SStreamTriggerTask       *pTask = pContext->pTask;
  bool                      readAllData = false;
  bool                      allTableProcessed = false;
  bool                      needFetchData = false;

  if (IS_TRIGGER_GROUP_NONE_WINDOW(pGroup)) {
    int64_t             ts = INT64_MAX;
    int32_t             iter = 0;
    SSTriggerTableMeta *pTableMeta = tSimpleHashIterate(pGroup->pTableMetas, NULL, &iter);
    while (pTableMeta != NULL) {
      for (int32_t i = 0; i < taosArrayGetSize(pTableMeta->pMetas); i++) {
        SSTriggerMetaData *pMeta = TARRAY_GET_ELEM(pTableMeta->pMetas, i);
        ts = TMIN(ts, pMeta->skey);
      }
      pTableMeta = tSimpleHashIterate(pGroup->pTableMetas, pTableMeta, &iter);
    }
    QUERY_CHECK_CONDITION(ts != INT64_MAX, code, lino, _end, TSDB_CODE_INVALID_PARA);
    code = stRealtimeGroupOpenWindow(pGroup, ts, NULL, false, false);
    QUERY_CHECK_CODE(code, lino, _end);
    pGroup->oldThreshold = ts - 1;
  }

  if (!pContext->reenterCheck) {
    // save initial windows at the first check
    code = stRealtimeGroupSaveInitWindow(pGroup, pContext->pInitWindows);
    QUERY_CHECK_CODE(code, lino, _end);
  }

  if (pTask->placeHolderBitmap & PLACE_HOLDER_WROWNUM) {
    readAllData = true;
  }

  if (readAllData) {
    // read all data of the current table
    while (!allTableProcessed && !needFetchData) {
      SSDataBlock *pDataBlock = NULL;
      int32_t      startIdx = 0;
      int32_t      endIdx = 0;
      code = stRealtimeGroupGetDataBlock(pGroup, true, &pDataBlock, &startIdx, &endIdx, &allTableProcessed,
                                         &needFetchData);
      QUERY_CHECK_CODE(code, lino, _end);
      if (allTableProcessed || needFetchData) {
        break;
      }
      SColumnInfoData *pTsCol = taosArrayGet(pDataBlock->pDataBlock, pTask->trigTsIndex);
      QUERY_CHECK_NULL(pTsCol, code, lino, _end, terrno);
      int64_t *pTsData = (int64_t *)pTsCol->pData;
      for (int32_t r = startIdx; r < endIdx;) {
        int64_t nextStart = pGroup->nextWindow.skey;
        int64_t curEnd = IS_TRIGGER_GROUP_OPEN_WINDOW(pGroup) ? TRINGBUF_HEAD(&pGroup->winBuf)->range.ekey : INT64_MAX;
        int64_t ts = TMIN(nextStart, curEnd);
        void   *px = taosbsearch(&ts, pTsData + r, endIdx - r, sizeof(int64_t), compareInt64Val, TD_GT);
        int32_t nrows = (px != NULL) ? (POINTER_DISTANCE(px, &pTsData[r]) / sizeof(int64_t)) : (endIdx - r);
        r += nrows;
        if (IS_TRIGGER_GROUP_OPEN_WINDOW(pGroup)) {
          TRINGBUF_HEAD(&pGroup->winBuf)->wrownum += nrows;
        }
        if (ts == nextStart) {
          code = stRealtimeGroupOpenWindow(pGroup, ts, NULL, true, r > 0 && pTsData[r - 1] == nextStart);
          QUERY_CHECK_CODE(code, lino, _end);
        }
        QUERY_CHECK_CONDITION(IS_TRIGGER_GROUP_OPEN_WINDOW(pGroup), code, lino, _end, TSDB_CODE_INTERNAL_ERROR);
        if (TRINGBUF_HEAD(&pGroup->winBuf)->range.ekey == ts) {
          code = stRealtimeGroupCloseWindow(pGroup, NULL, true);
          QUERY_CHECK_CODE(code, lino, _end);
        }
      }
    }
  } else {
    allTableProcessed = true;
  }

  if (allTableProcessed) {
    if (readAllData) {
      code = stRealtimeGroupMergeSavedWindows(pGroup, 0);
      QUERY_CHECK_CODE(code, lino, _end);
    }

    while (true) {
      int64_t nextStart = pGroup->nextWindow.skey;
      int64_t curEnd = IS_TRIGGER_GROUP_OPEN_WINDOW(pGroup) ? TRINGBUF_HEAD(&pGroup->winBuf)->range.ekey : INT64_MAX;
      int64_t ts = TMIN(nextStart, curEnd);
      if (ts > pGroup->newThreshold) {
        break;
      }
      if (ts == nextStart) {
        code = stRealtimeGroupOpenWindow(pGroup, ts, NULL, false, false);
        QUERY_CHECK_CODE(code, lino, _end);
        TRINGBUF_HEAD(&pGroup->winBuf)->wrownum = 0;
      }
      if (ts == curEnd) {
        code = stRealtimeGroupCloseWindow(pGroup, NULL, false);
        QUERY_CHECK_CODE(code, lino, _end);
      }
    }
  }

#if !TRIGGER_USE_HISTORY_META
  if (pTask->fillHistory) {
    void *px = tSimpleHashGet(pTask->pHistoryCutoffTime, &pGroup->gid, sizeof(int64_t));
    if (px != NULL && pGroup->newThreshold == *(int64_t *)px && IS_TRIGGER_GROUP_OPEN_WINDOW(pGroup) &&
        (pTask->calcEventType & STRIGGER_EVENT_WINDOW_CLOSE)) {
      SSTriggerWindow *pHead = TRINGBUF_HEAD(&pGroup->winBuf);
      SSTriggerWindow *p = pHead;
      do {
        SSTriggerCalcParam param = {
            .triggerTime = taosGetTimestampNs(),
            .wstart = p->range.skey,
            .wend = p->range.ekey,
            .wduration = p->range.ekey - p->range.skey,
            .wrownum = (p == pHead) ? p->wrownum : (pHead->wrownum - p->wrownum),
        };
        TRINGBUF_MOVE_NEXT(&pGroup->winBuf, p);
        void *px = taosArrayPush(pGroup->pPendingCalcParams, &param);
        QUERY_CHECK_NULL(px, code, lino, _end, terrno);
      } while (p != TRINGBUF_TAIL(&pGroup->winBuf));
    }
  }
#endif

_end:
  if (code != TSDB_CODE_SUCCESS) {
    ST_TASK_ELOG("%s failed at line %d since %s", __func__, lino, tstrerror(code));
  }
  return code;
}

static int32_t stRealtimeGroupDoSessionCheck(SSTriggerRealtimeGroup *pGroup) {
  int32_t                   code = TSDB_CODE_SUCCESS;
  int32_t                   lino = 0;
  SSTriggerRealtimeContext *pContext = pGroup->pContext;
  SStreamTriggerTask       *pTask = pContext->pTask;
  bool                      readAllData = false;
  bool                      allTableProcessed = false;
  bool                      needFetchData = false;

  if (!pContext->reenterCheck) {
    // save initial windows at the first check
    code = stRealtimeGroupSaveInitWindow(pGroup, pContext->pInitWindows);
    QUERY_CHECK_CODE(code, lino, _end);
  }

  if (pTask->placeHolderBitmap & PLACE_HOLDER_WROWNUM) {
    readAllData = true;
  } else if (pTask->triggerFilter != NULL) {
    readAllData = true;
  }

  while (!allTableProcessed && !needFetchData) {
    if (!readAllData) {
      // use table metadatas to accelerate the session window check
      if (IS_TRIGGER_TIMESTAMP_SORTER_EMPTY(pContext->pSorter)) {
        // save unclosed window of the previous table to merge
        while (IS_TRIGGER_GROUP_OPEN_WINDOW(pGroup)) {
          code = stRealtimeGroupCloseWindow(pGroup, NULL, true);
          QUERY_CHECK_CODE(code, lino, _end);
        }
        stTimestampSorterReset(pContext->pSorter);
        pContext->pCurTableMeta = tSimpleHashIterate(pGroup->pTableMetas, pContext->pCurTableMeta, &pContext->tbIter);
        if (pContext->pCurTableMeta == NULL) {
          allTableProcessed = true;
          break;
        }
        code = stRealtimeGroupRestoreInitWindow(pGroup, pContext->pInitWindows);
        QUERY_CHECK_CODE(code, lino, _end);
        STimeWindow range = {.skey = pGroup->oldThreshold + 1, .ekey = pGroup->newThreshold};
        code =
            stTimestampSorterSetSortInfo(pContext->pSorter, &range, pContext->pCurTableMeta->tbUid, pTask->trigTsIndex);
        QUERY_CHECK_CODE(code, lino, _end);
        code = stTimestampSorterSetMetaDatas(pContext->pSorter, pContext->pCurTableMeta);
        QUERY_CHECK_CODE(code, lino, _end);
      }
      int64_t ts = IS_TRIGGER_GROUP_OPEN_WINDOW(pGroup) ? TRINGBUF_HEAD(&pGroup->winBuf)->range.ekey : INT64_MIN;
      int64_t lastTs = ts, nextTs = ts;
      code = stTimestampSorterForwardTs(pContext->pSorter, ts, pTask->gap, &lastTs, &nextTs);
      QUERY_CHECK_CODE(code, lino, _end);
      if (IS_TRIGGER_GROUP_OPEN_WINDOW(pGroup)) {
        TRINGBUF_HEAD(&pGroup->winBuf)->range.ekey = lastTs;
      }
      if (nextTs == INT64_MAX) {
        if (!IS_TRIGGER_TIMESTAMP_SORTER_EMPTY(pContext->pSorter)) {
          needFetchData = true;
          code = stTimestampSorterGetMetaToFetch(pContext->pSorter, &pContext->pMetaToFetch);
          QUERY_CHECK_CODE(code, lino, _end);
        }
        continue;
      }
      if (IS_TRIGGER_GROUP_OPEN_WINDOW(pGroup)) {
        code = stRealtimeGroupCloseWindow(pGroup, NULL, true);
        QUERY_CHECK_CODE(code, lino, _end);
      }
      code = stRealtimeGroupOpenWindow(pGroup, nextTs, NULL, true, true);
      QUERY_CHECK_CODE(code, lino, _end);
    } else {
      // read all data of the current table
      SSDataBlock *pDataBlock = NULL;
      int32_t      startIdx = 0;
      int32_t      endIdx = 0;
      code = stRealtimeGroupGetDataBlock(pGroup, true, &pDataBlock, &startIdx, &endIdx, &allTableProcessed,
                                         &needFetchData);
      QUERY_CHECK_CODE(code, lino, _end);
      if (allTableProcessed || needFetchData) {
        break;
      }
      SColumnInfoData *pTsCol = taosArrayGet(pDataBlock->pDataBlock, pTask->trigTsIndex);
      QUERY_CHECK_NULL(pTsCol, code, lino, _end, terrno);
      int64_t *pTsData = (int64_t *)pTsCol->pData;
      for (int32_t r = startIdx; r < endIdx; r++) {
        int64_t          ts = pTsData[r];
        SSTriggerWindow *pCurWin = TRINGBUF_HEAD(&pGroup->winBuf);
        if (IS_TRIGGER_GROUP_OPEN_WINDOW(pGroup) && pCurWin->range.ekey + pTask->gap >= ts) {
          pCurWin->range.ekey = ts;
          pCurWin->wrownum++;
        } else {
          if (IS_TRIGGER_GROUP_OPEN_WINDOW(pGroup)) {
            code = stRealtimeGroupCloseWindow(pGroup, NULL, true);
            QUERY_CHECK_CODE(code, lino, _end);
          }
          code = stRealtimeGroupOpenWindow(pGroup, ts, NULL, true, true);
          QUERY_CHECK_CODE(code, lino, _end);
        }
      }
    }
  }

  if (allTableProcessed) {
    code = stRealtimeGroupMergeSavedWindows(pGroup, pTask->gap);
    QUERY_CHECK_CODE(code, lino, _end);
  }

_end:
  if (code != TSDB_CODE_SUCCESS) {
    ST_TASK_ELOG("%s failed at line %d since %s", __func__, lino, tstrerror(code));
  }
  return code;
}

static int32_t stRealtimeGroupDoCountCheck(SSTriggerRealtimeGroup *pGroup) {
  int32_t                   code = TSDB_CODE_SUCCESS;
  int32_t                   lino = 0;
  SSTriggerRealtimeContext *pContext = pGroup->pContext;
  SStreamTriggerTask       *pTask = pContext->pTask;
  bool                      readAllData = false;
  bool                      allTableProcessed = false;
  bool                      needFetchData = false;

  if (pTask->triggerFilter != NULL) {
    readAllData = true;
  } else if (pTask->isVirtualTable) {
    readAllData = true;
  }

#define ALIGN_UP(x, b) (((x) + (b) - 1) / (b) * (b))
  while (!allTableProcessed && !needFetchData) {
    if (!readAllData) {
      // use table metadatas to accelerate the count window check
      if (IS_TRIGGER_TIMESTAMP_SORTER_EMPTY(pContext->pSorter)) {
        stTimestampSorterReset(pContext->pSorter);
        pContext->pCurTableMeta = tSimpleHashIterate(pGroup->pTableMetas, pContext->pCurTableMeta, &pContext->tbIter);
        if (pContext->pCurTableMeta == NULL) {
          // actually, it has only one table
          allTableProcessed = true;
          break;
        }
        STimeWindow range = {.skey = pGroup->oldThreshold + 1, .ekey = pGroup->newThreshold};
        code =
            stTimestampSorterSetSortInfo(pContext->pSorter, &range, pContext->pCurTableMeta->tbUid, pTask->trigTsIndex);
        QUERY_CHECK_CODE(code, lino, _end);
        code = stTimestampSorterSetMetaDatas(pContext->pSorter, pContext->pCurTableMeta);
        QUERY_CHECK_CODE(code, lino, _end);
      }
      int64_t skipped = 0;
      int64_t lastTs = INT64_MIN;
      int64_t nrowsCurWin = IS_TRIGGER_GROUP_OPEN_WINDOW(pGroup) ? TRINGBUF_HEAD(&pGroup->winBuf)->wrownum : 0;
      int64_t nrowsNextWstart = ALIGN_UP(nrowsCurWin, pTask->windowSliding) + 1;
      int64_t nrowsToSkip = TMIN(nrowsNextWstart, pTask->windowCount) - nrowsCurWin;
      code = stTimestampSorterForwardNrows(pContext->pSorter, nrowsToSkip, &skipped, &lastTs);
      QUERY_CHECK_CODE(code, lino, _end);
      if (IS_TRIGGER_GROUP_OPEN_WINDOW(pGroup) && skipped > 0) {
        TRINGBUF_HEAD(&pGroup->winBuf)->range.ekey = lastTs;
        TRINGBUF_HEAD(&pGroup->winBuf)->wrownum += skipped;
      }
      if (skipped < nrowsToSkip) {
        if (!IS_TRIGGER_TIMESTAMP_SORTER_EMPTY(pContext->pSorter)) {
          needFetchData = true;
          code = stTimestampSorterGetMetaToFetch(pContext->pSorter, &pContext->pMetaToFetch);
          QUERY_CHECK_CODE(code, lino, _end);
        }
        continue;
      }
      if (nrowsCurWin + skipped == nrowsNextWstart) {
        code = stRealtimeGroupOpenWindow(pGroup, lastTs, NULL, false, true);
        QUERY_CHECK_CODE(code, lino, _end);
      }
      QUERY_CHECK_CONDITION(IS_TRIGGER_GROUP_OPEN_WINDOW(pGroup), code, lino, _end, TSDB_CODE_INTERNAL_ERROR);
      if (TRINGBUF_HEAD(&pGroup->winBuf)->wrownum == pTask->windowCount) {
        code = stRealtimeGroupCloseWindow(pGroup, NULL, false);
        QUERY_CHECK_CODE(code, lino, _end);
      }
    } else {
      // read all data of the current table
      SSDataBlock *pDataBlock = NULL;
      int32_t      startIdx = 0;
      int32_t      endIdx = 0;
      code = stRealtimeGroupGetDataBlock(pGroup, false, &pDataBlock, &startIdx, &endIdx, &allTableProcessed,
                                         &needFetchData);
      QUERY_CHECK_CODE(code, lino, _end);
      if (allTableProcessed || needFetchData) {
        break;
      }
      SColumnInfoData *pTsCol = taosArrayGet(pDataBlock->pDataBlock, pTask->trigTsIndex);
      QUERY_CHECK_NULL(pTsCol, code, lino, _end, terrno);
      int64_t *pTsData = (int64_t *)pTsCol->pData;
      for (int32_t r = startIdx; r < endIdx;) {
        int64_t nrowsCurWin = IS_TRIGGER_GROUP_OPEN_WINDOW(pGroup) ? TRINGBUF_HEAD(&pGroup->winBuf)->wrownum : 0;
        int64_t nrowsNextWstart = ALIGN_UP(nrowsCurWin, pTask->windowSliding) + 1;
        int64_t nrowsToSkip = TMIN(nrowsNextWstart, pTask->windowCount) - nrowsCurWin;
        int64_t skipped = TMIN(nrowsToSkip, endIdx - r);
        int64_t lastTs = pTsData[r + skipped - 1];
        r += skipped;
        if (IS_TRIGGER_GROUP_OPEN_WINDOW(pGroup) && skipped > 0) {
          TRINGBUF_HEAD(&pGroup->winBuf)->range.ekey = lastTs;
          TRINGBUF_HEAD(&pGroup->winBuf)->wrownum += skipped;
        }
        if (nrowsCurWin + skipped == nrowsNextWstart) {
          code = stRealtimeGroupOpenWindow(pGroup, lastTs, NULL, false, true);
          QUERY_CHECK_CODE(code, lino, _end);
        }
        QUERY_CHECK_CONDITION(IS_TRIGGER_GROUP_OPEN_WINDOW(pGroup), code, lino, _end, TSDB_CODE_INTERNAL_ERROR);
        if (TRINGBUF_HEAD(&pGroup->winBuf)->wrownum == pTask->windowCount) {
          code = stRealtimeGroupCloseWindow(pGroup, NULL, false);
          QUERY_CHECK_CODE(code, lino, _end);
        }
      }
    }
  }

_end:
  if (code != TSDB_CODE_SUCCESS) {
    ST_TASK_ELOG("%s failed at line %d since %s", __func__, lino, tstrerror(code));
  }
  return code;
}

static int32_t stRealtimeGroupDoStateCheck(SSTriggerRealtimeGroup *pGroup) {
  int32_t                   code = TSDB_CODE_SUCCESS;
  int32_t                   lino = 0;
  SSTriggerRealtimeContext *pContext = pGroup->pContext;
  SStreamTriggerTask       *pTask = pContext->pTask;
  bool                      allTableProcessed = false;
  bool                      needFetchData = false;
  char                     *pExtraNotifyContent = NULL;

  while (!allTableProcessed && !needFetchData) {
    //  read all data of the current table
    SSDataBlock *pDataBlock = NULL;
    int32_t      startIdx = 0;
    int32_t      endIdx = 0;
    code =
        stRealtimeGroupGetDataBlock(pGroup, false, &pDataBlock, &startIdx, &endIdx, &allTableProcessed, &needFetchData);
    QUERY_CHECK_CODE(code, lino, _end);
    if (allTableProcessed || needFetchData) {
      break;
    }
    SColumnInfoData *pTsCol = taosArrayGet(pDataBlock->pDataBlock, pTask->trigTsIndex);
    QUERY_CHECK_NULL(pTsCol, code, lino, _end, terrno);
    int64_t         *pTsData = (int64_t *)pTsCol->pData;
    SColumnInfoData *pStateCol = taosArrayGet(pDataBlock->pDataBlock, pTask->stateSlotId);
    QUERY_CHECK_NULL(pStateCol, code, lino, _end, terrno);
    bool  isVarType = IS_VAR_DATA_TYPE(pStateCol->info.type);
    void *pStateData = isVarType ? (void *)pGroup->stateVal.pData : (void *)&pGroup->stateVal.val;
    if (IS_TRIGGER_GROUP_NONE_WINDOW(pGroup)) {
      // initialize state value
      SValue *pStateVal = &pGroup->stateVal;
      pStateVal->type = pStateCol->info.type;
      if (isVarType) {
        pStateVal->nData = pStateCol->info.bytes;
        pStateVal->pData = taosMemoryCalloc(pStateVal->nData, 1);
        QUERY_CHECK_CONDITION(pStateVal->pData, code, lino, _end, terrno);
        pStateData = pStateVal->pData;
      }

      // open the first window
      char   *newVal = colDataGetData(pStateCol, startIdx);
      int32_t bytes = isVarType ? varDataTLen(newVal) : pStateCol->info.bytes;
      if (pTask->notifyEventType & STRIGGER_EVENT_WINDOW_OPEN) {
        code = streamBuildStateNotifyContent(STRIGGER_EVENT_WINDOW_OPEN, &pStateCol->info, NULL, newVal,
                                             &pExtraNotifyContent);
        QUERY_CHECK_CODE(code, lino, _end);
      }
      code = stRealtimeGroupOpenWindow(pGroup, pTsData[startIdx], &pExtraNotifyContent, false, true);
      QUERY_CHECK_CODE(code, lino, _end);
      memcpy(pStateData, newVal, bytes);
      startIdx++;
    }
    for (int32_t r = startIdx; r < endIdx; r++) {
      char   *newVal = colDataGetData(pStateCol, r);
      int32_t bytes = isVarType ? varDataTLen(newVal) : pStateCol->info.bytes;
      if (memcmp(pStateData, newVal, bytes) == 0) {
        TRINGBUF_HEAD(&pGroup->winBuf)->wrownum++;
        TRINGBUF_HEAD(&pGroup->winBuf)->range.ekey = pTsData[r];
      } else {
        if (pTask->notifyEventType & STRIGGER_EVENT_WINDOW_CLOSE) {
          code = streamBuildStateNotifyContent(STRIGGER_EVENT_WINDOW_CLOSE, &pStateCol->info, pStateData, newVal,
                                               &pExtraNotifyContent);
          QUERY_CHECK_CODE(code, lino, _end);
        }
        code = stRealtimeGroupCloseWindow(pGroup, &pExtraNotifyContent, false);
        QUERY_CHECK_CODE(code, lino, _end);
        if (pTask->notifyEventType & STRIGGER_EVENT_WINDOW_OPEN) {
          code = streamBuildStateNotifyContent(STRIGGER_EVENT_WINDOW_OPEN, &pStateCol->info, pStateData, newVal,
                                               &pExtraNotifyContent);
          QUERY_CHECK_CODE(code, lino, _end);
        }
        code = stRealtimeGroupOpenWindow(pGroup, pTsData[r], &pExtraNotifyContent, false, true);
        QUERY_CHECK_CODE(code, lino, _end);
        memcpy(pStateData, newVal, bytes);
      }
    }
  }

_end:
  if (pExtraNotifyContent != NULL) {
    taosMemoryFreeClear(pExtraNotifyContent);
  }
  if (code != TSDB_CODE_SUCCESS) {
    ST_TASK_ELOG("%s failed at line %d since %s", __func__, lino, tstrerror(code));
  }
  return code;
}

static int32_t stRealtimeGroupDoEventCheck(SSTriggerRealtimeGroup *pGroup) {
  int32_t                   code = TSDB_CODE_SUCCESS;
  int32_t                   lino = 0;
  SSTriggerRealtimeContext *pContext = pGroup->pContext;
  SStreamTriggerTask       *pTask = pContext->pTask;
  bool                      allTableProcessed = false;
  bool                      needFetchData = false;
  char                     *pExtraNotifyContent = NULL;
  SColumnInfoData          *psCol = NULL;
  SColumnInfoData          *peCol = NULL;

  while (!allTableProcessed && !needFetchData) {
    //  read all data of the current table
    SSDataBlock *pDataBlock = NULL;
    int32_t      startIdx = 0;
    int32_t      endIdx = 0;
    code =
        stRealtimeGroupGetDataBlock(pGroup, false, &pDataBlock, &startIdx, &endIdx, &allTableProcessed, &needFetchData);
    QUERY_CHECK_CODE(code, lino, _end);
    if (allTableProcessed || needFetchData) {
      break;
    }
    SColumnInfoData *pTsCol = taosArrayGet(pDataBlock->pDataBlock, pTask->trigTsIndex);
    QUERY_CHECK_NULL(pTsCol, code, lino, _end, terrno);
    int64_t *pTsData = (int64_t *)pTsCol->pData;
    bool    *ps = NULL, *pe = NULL;
    psCol = NULL;
    peCol = NULL;

    for (int32_t r = startIdx; r < endIdx; r++) {
      if (IS_TRIGGER_GROUP_OPEN_WINDOW(pGroup)) {
        TRINGBUF_HEAD(&pGroup->winBuf)->range.ekey = pTsData[r];
        TRINGBUF_HEAD(&pGroup->winBuf)->wrownum++;
      } else {
        if (ps == NULL) {
          SFilterColumnParam param = {.numOfCols = taosArrayGetSize(pDataBlock->pDataBlock),
                                      .pDataBlock = pDataBlock->pDataBlock};
          code = filterSetDataFromSlotId(pContext->pStartCond, &param);
          QUERY_CHECK_CODE(code, lino, _end);
          int32_t status = 0;
          code = filterExecute(pContext->pStartCond, pDataBlock, &psCol, NULL, param.numOfCols, &status);
          QUERY_CHECK_CODE(code, lino, _end);
          ps = (bool *)psCol->pData;
        }
        if (ps[r]) {
          if (pTask->notifyEventType & STRIGGER_EVENT_WINDOW_OPEN) {
            code = streamBuildEventNotifyContent(pDataBlock, pTask->pStartCondCols, r, &pExtraNotifyContent);
            QUERY_CHECK_CODE(code, lino, _end);
          }
          code = stRealtimeGroupOpenWindow(pGroup, pTsData[r], &pExtraNotifyContent, false, true);
          QUERY_CHECK_CODE(code, lino, _end);
        }
      }
      if (IS_TRIGGER_GROUP_OPEN_WINDOW(pGroup)) {
        if (pe == NULL) {
          SFilterColumnParam param = {.numOfCols = taosArrayGetSize(pDataBlock->pDataBlock),
                                      .pDataBlock = pDataBlock->pDataBlock};
          code = filterSetDataFromSlotId(pContext->pEndCond, &param);
          QUERY_CHECK_CODE(code, lino, _end);
          int32_t status = 0;
          code = filterExecute(pContext->pEndCond, pDataBlock, &peCol, NULL, param.numOfCols, &status);
          QUERY_CHECK_CODE(code, lino, _end);
          pe = (bool *)peCol->pData;
        }
        if (pe[r]) {
          if (pTask->notifyEventType & STRIGGER_EVENT_WINDOW_CLOSE) {
            code = streamBuildEventNotifyContent(pDataBlock, pTask->pEndCondCols, r, &pExtraNotifyContent);
            QUERY_CHECK_CODE(code, lino, _end);
          }
          code = stRealtimeGroupCloseWindow(pGroup, &pExtraNotifyContent, false);
          QUERY_CHECK_CODE(code, lino, _end);
        }
      }
    }

    colDataDestroy(psCol);
    taosMemoryFreeClear(psCol);
    colDataDestroy(peCol);
    taosMemoryFreeClear(peCol);
  }

_end:

  colDataDestroy(psCol);
  taosMemoryFreeClear(psCol);

  if (pExtraNotifyContent != NULL) {
    taosMemoryFreeClear(pExtraNotifyContent);
  }
  if (code != TSDB_CODE_SUCCESS) {
    ST_TASK_ELOG("%s failed at line %d since %s", __func__, lino, tstrerror(code));
  }
  return code;
}

static int32_t stRealtimeGroupCheck(SSTriggerRealtimeGroup *pGroup) {
  SSTriggerRealtimeContext *pContext = pGroup->pContext;
  SStreamTriggerTask       *pTask = pContext->pTask;

  if (pGroup->oldThreshold == pGroup->newThreshold) {
    return TSDB_CODE_SUCCESS;
  }

  switch (pTask->triggerType) {
    case STREAM_TRIGGER_PERIOD:
      return stRealtimeGroupDoPeriodCheck(pGroup);

    case STREAM_TRIGGER_SLIDING:
      return stRealtimeGroupDoSlidingCheck(pGroup);

    case STREAM_TRIGGER_SESSION:
      return stRealtimeGroupDoSessionCheck(pGroup);

    case STREAM_TRIGGER_COUNT:
      return stRealtimeGroupDoCountCheck(pGroup);

    case STREAM_TRIGGER_STATE:
      return stRealtimeGroupDoStateCheck(pGroup);

    case STREAM_TRIGGER_EVENT:
      return stRealtimeGroupDoEventCheck(pGroup);

    default: {
      ST_TASK_ELOG("invalid stream trigger type %d at %s:%d", pTask->triggerType, __func__, __LINE__);
      return TSDB_CODE_INVALID_PARA;
    }
  }
}

static int32_t stHistoryGroupInit(SSTriggerHistoryGroup *pGroup, SSTriggerHistoryContext *pContext, int64_t gid) {
  int32_t             code = TSDB_CODE_SUCCESS;
  int32_t             lino = 0;
  SStreamTriggerTask *pTask = pContext->pTask;

  pGroup->pContext = pContext;
  pGroup->gid = gid;

  pGroup->pTableMetas = tSimpleHashInit(256, taosGetDefaultHashFunction(TSDB_DATA_TYPE_BIGINT));
  QUERY_CHECK_NULL(pGroup->pTableMetas, code, lino, _end, terrno);
  tSimpleHashSetFreeFp(pGroup->pTableMetas, stRealtimeGroupDestroyTableMeta);

  TRINGBUF_INIT(&pGroup->winBuf);

  if (pContext->pTask->isVirtualTable) {
    pGroup->pVirTableInfos = taosArrayInit(0, POINTER_BYTES);
    QUERY_CHECK_NULL(pGroup->pVirTableInfos, code, lino, _end, terrno);
    int32_t                iter = 0;
    SSTriggerVirTableInfo *pInfo = tSimpleHashIterate(pTask->pVirTableInfos, NULL, &iter);
    while (pInfo != NULL) {
      if (pInfo->tbGid == gid) {
        void *px = taosArrayPush(pGroup->pVirTableInfos, &pInfo);
        QUERY_CHECK_NULL(px, code, lino, _end, terrno);
        int32_t nTrigCols = taosArrayGetSize(pInfo->pTrigColRefs);
        for (int32_t i = 0; i < nTrigCols; i++) {
          SSTriggerTableColRef *pColRef = TARRAY_GET_ELEM(pInfo->pTrigColRefs, i);
          SSTriggerTableMeta   *pTableMeta = tSimpleHashGet(pGroup->pTableMetas, &pColRef->otbUid, sizeof(int64_t));
          if (pTableMeta == NULL) {
            SSTriggerTableMeta newTableMeta = {.tbUid = pColRef->otbUid, .vgId = pColRef->otbVgId};
            code = tSimpleHashPut(pGroup->pTableMetas, &pColRef->otbUid, sizeof(int64_t), &newTableMeta,
                                  sizeof(SSTriggerTableMeta));
            QUERY_CHECK_CODE(code, lino, _end);
          }
        }
        int32_t nCalcCols = taosArrayGetSize(pInfo->pCalcColRefs);
        for (int32_t i = 0; i < nCalcCols; i++) {
          SSTriggerTableColRef *pColRef = TARRAY_GET_ELEM(pInfo->pCalcColRefs, i);
          SSTriggerTableMeta   *pTableMeta = tSimpleHashGet(pGroup->pTableMetas, &pColRef->otbUid, sizeof(int64_t));
          if (pTableMeta == NULL) {
            SSTriggerTableMeta newTableMeta = {.tbUid = pColRef->otbUid, .vgId = pColRef->otbVgId};
            code = tSimpleHashPut(pGroup->pTableMetas, &pColRef->otbUid, sizeof(int64_t), &newTableMeta,
                                  sizeof(SSTriggerTableMeta));
            QUERY_CHECK_CODE(code, lino, _end);
          }
        }
      }
      pInfo = tSimpleHashIterate(pTask->pVirTableInfos, pInfo, &iter);
    }
  }

  pGroup->pPendingCalcReqs = taosArrayInit(0, sizeof(SSTriggerCalcParam));
  QUERY_CHECK_NULL(pGroup->pPendingCalcReqs, code, lino, _end, terrno);

_end:
  if (code != TSDB_CODE_SUCCESS) {
    ST_TASK_ELOG("%s failed at line %d since %s", __func__, lino, tstrerror(code));
  }
  return code;
}

static void stHistoryGroupDestroy(void *ptr) {
  SSTriggerHistoryGroup **ppGroup = ptr;
  if (ppGroup == NULL || *ppGroup == NULL) {
    return;
  }

  SSTriggerHistoryGroup *pGroup = *ppGroup;
  if (pGroup->pVirTableInfos != NULL) {
    taosArrayDestroy(pGroup->pVirTableInfos);
  }
  if (pGroup->pTableMetas != NULL) {
    tSimpleHashCleanup(pGroup->pTableMetas);
    pGroup->pTableMetas = NULL;
  }

  TRINGBUF_DESTROY(&pGroup->winBuf);
  if ((pGroup->pContext->pTask->triggerType == STREAM_TRIGGER_STATE) && IS_VAR_DATA_TYPE(pGroup->stateVal.type)) {
    taosMemoryFreeClear(pGroup->stateVal.pData);
  }

  if (pGroup->pPendingCalcReqs) {
    taosArrayDestroy(pGroup->pPendingCalcReqs);
    pGroup->pPendingCalcReqs = NULL;
  }

  taosMemFreeClear(*ppGroup);
}

static void stHistoryGroupClearTempState(SSTriggerHistoryGroup *pGroup) {
  pGroup->tbIter = 0;
  pGroup->pCurVirTable = NULL;
  pGroup->pCurTableMeta = NULL;

  SSTriggerHistoryContext *pContext = pGroup->pContext;
  stTimestampSorterReset(pContext->pSorter);
  stVtableMergerReset(pContext->pMerger);
  pContext->pMetaToFetch = NULL;
  pContext->pColRefToFetch = NULL;

  if (pContext->pSavedWindows != NULL) {
    taosArrayClear(pContext->pSavedWindows);
  }
  if (pContext->pInitWindows != NULL) {
    taosArrayClear(pContext->pInitWindows);
  }

  if (pContext->pNotifyParams != NULL) {
    taosArrayClearEx(pContext->pNotifyParams, tDestroySSTriggerCalcParam);
  }
  pContext->pParamToFetch = NULL;
}

static int32_t stHistoryGroupAddMetaDatas(SSTriggerHistoryGroup *pGroup, SSDataBlock *pMetaDataBlock, bool *pAdded) {
  int32_t                  code = TSDB_CODE_SUCCESS;
  int32_t                  lino = 0;
  SSTriggerHistoryContext *pContext = pGroup->pContext;
  SStreamTriggerTask      *pTask = pContext->pTask;
  SSTriggerTableMeta      *pTableMeta = NULL;

  QUERY_CHECK_NULL(pMetaDataBlock, code, lino, _end, TSDB_CODE_INVALID_PARA);
  QUERY_CHECK_CONDITION(pTask->triggerType != STREAM_TRIGGER_PERIOD, code, lino, _end, TSDB_CODE_INVALID_PARA);

  *pAdded = false;

  int32_t          iCol = 0;
  SColumnInfoData *pSkeyCol = taosArrayGet(pMetaDataBlock->pDataBlock, iCol++);
  QUERY_CHECK_NULL(pSkeyCol, code, lino, _end, terrno);
  int64_t         *pSkeys = (int64_t *)pSkeyCol->pData;
  SColumnInfoData *pEkeyCol = taosArrayGet(pMetaDataBlock->pDataBlock, iCol++);
  QUERY_CHECK_NULL(pEkeyCol, code, lino, _end, terrno);
  int64_t         *pEkeys = (int64_t *)pEkeyCol->pData;
  SColumnInfoData *pUidCol = taosArrayGet(pMetaDataBlock->pDataBlock, iCol++);
  QUERY_CHECK_NULL(pUidCol, code, lino, _end, terrno);
  int64_t *pUids = (int64_t *)pUidCol->pData;
  int64_t *pGids = NULL;
  if (!pTask->isVirtualTable) {
    SColumnInfoData *pGidCol = taosArrayGet(pMetaDataBlock->pDataBlock, iCol++);
    QUERY_CHECK_NULL(pGidCol, code, lino, _end, terrno);
    pGids = (int64_t *)pGidCol->pData;
  }
  SColumnInfoData *pNrowsCol = taosArrayGet(pMetaDataBlock->pDataBlock, iCol++);
  QUERY_CHECK_NULL(pNrowsCol, code, lino, _end, terrno);
  int64_t *pNrows = (int64_t *)pNrowsCol->pData;

  int32_t numNewMeta = blockDataGetNumOfRows(pMetaDataBlock);
  for (int32_t i = 0; i < numNewMeta; i++) {
    bool inGroup = false;
    if (pTask->isVirtualTable) {
      if (pTableMeta == NULL || pTableMeta->tbUid != pUids[i]) {
        pTableMeta = tSimpleHashGet(pGroup->pTableMetas, &pUids[i], sizeof(int64_t));
      }
      inGroup = (pTableMeta != NULL);
    } else {
      inGroup = (pGids[i] == pGroup->gid);
    }
    if (!inGroup) {
      continue;
    }

    *pAdded = true;

    if (pTableMeta == NULL || pTableMeta->tbUid != pUids[i]) {
      pTableMeta = tSimpleHashGet(pGroup->pTableMetas, &pUids[i], sizeof(int64_t));
      if (pTableMeta == NULL) {
        SStreamTaskAddr *pReader = taosArrayGet(pTask->readerList, pContext->curReaderIdx);
        QUERY_CHECK_NULL(pReader, code, lino, _end, terrno);
        SSTriggerTableMeta newTableMeta = {.tbUid = pUids[i], .vgId = pReader->nodeId};
        code =
            tSimpleHashPut(pGroup->pTableMetas, &pUids[i], sizeof(int64_t), &newTableMeta, sizeof(SSTriggerTableMeta));
        QUERY_CHECK_CODE(code, lino, _end);
        pTableMeta = tSimpleHashGet(pGroup->pTableMetas, &pUids[i], sizeof(int64_t));
        QUERY_CHECK_NULL(pTableMeta, code, lino, _end, TSDB_CODE_INTERNAL_ERROR);
      }
    }
    if (pTableMeta->pMetas == NULL) {
      pTableMeta->pMetas = taosArrayInit(0, sizeof(SSTriggerMetaData));
      QUERY_CHECK_NULL(pTableMeta->pMetas, code, lino, _end, terrno);
    }
    SSTriggerMetaData *pNewMeta = taosArrayReserve(pTableMeta->pMetas, 1);
    QUERY_CHECK_NULL(pNewMeta, code, lino, _end, terrno);
    pNewMeta->skey = pSkeys[i];
    pNewMeta->ekey = pEkeys[i];
    pNewMeta->ver = 0;
    pNewMeta->nrows = pNrows[i];
  }

_end:
  if (code != TSDB_CODE_SUCCESS) {
    ST_TASK_ELOG("%s failed at line %d since %s", __func__, lino, tstrerror(code));
  }
  return code;
}

static int32_t stHistoryGroupOpenWindow(SSTriggerHistoryGroup *pGroup, int64_t ts, char **ppExtraNotifyContent,
                                        bool saveWindow, bool hasStartData) {
  int32_t                  code = TSDB_CODE_SUCCESS;
  int32_t                  lino = 0;
  SSTriggerHistoryContext *pContext = pGroup->pContext;
  SStreamTriggerTask      *pTask = pContext->pTask;
  SSTriggerWindow          newWindow = {0};
  SSTriggerCalcParam       param = {0};

  bool    needCalc = (pTask->calcEventType & STRIGGER_EVENT_WINDOW_OPEN);
  bool    needNotify = pTask->notifyHistory && (pTask->notifyEventType & STRIGGER_EVENT_WINDOW_OPEN);
  int64_t now = taosGetTimestampNs();
  if (needCalc || needNotify) {
    param.triggerTime = now;
    param.notifyType = needNotify ? STRIGGER_EVENT_WINDOW_OPEN : STRIGGER_EVENT_WINDOW_NONE;
    param.extraNotifyContent = ppExtraNotifyContent ? *ppExtraNotifyContent : NULL;
  }
  newWindow.prevProcTime = now;
  newWindow.wrownum = hasStartData ? 1 : 0;
  if (IS_TRIGGER_GROUP_OPEN_WINDOW(pGroup)) {
    newWindow.wrownum = TRINGBUF_HEAD(&pGroup->winBuf)->wrownum - newWindow.wrownum;
  }

  switch (pTask->triggerType) {
    case STREAM_TRIGGER_SLIDING: {
      if (pTask->interval.interval > 0) {
        // interval window trigger
        if (IS_TRIGGER_GROUP_NONE_WINDOW(pGroup)) {
          pGroup->nextWindow = stTriggerTaskGetIntervalWindow(pTask, ts);
        }
        newWindow.range = pGroup->nextWindow;
        stTriggerTaskNextIntervalWindow(pTask, &pGroup->nextWindow);
        if (needCalc || needNotify) {
          STimeWindow prevWindow = newWindow.range;
          stTriggerTaskPrevIntervalWindow(pTask, &prevWindow);
          param.wstart = newWindow.range.skey;
          param.wend = newWindow.range.ekey;
          param.wduration = param.wend - param.wstart;
          param.prevTs = prevWindow.skey;
          param.currentTs = newWindow.range.skey;
          param.nextTs = pGroup->nextWindow.skey;
        }
        break;
      }
      // sliding trigger works the same as period trigger
    }
    case STREAM_TRIGGER_PERIOD: {
      QUERY_CHECK_CONDITION(!IS_TRIGGER_GROUP_OPEN_WINDOW(pGroup), code, lino, _end, TSDB_CODE_INVALID_PARA);
      if (IS_TRIGGER_GROUP_NONE_WINDOW(pGroup)) {
        pGroup->nextWindow = stTriggerTaskGetPeriodWindow(pTask, ts);
      }
      newWindow.range = pGroup->nextWindow;
      stTriggerTaskNextPeriodWindow(pTask, &pGroup->nextWindow);
      QUERY_CHECK_CONDITION(!needCalc && !needNotify, code, lino, _end, TSDB_CODE_INVALID_PARA);
      break;
    }
    case STREAM_TRIGGER_SESSION:
    case STREAM_TRIGGER_STATE:
    case STREAM_TRIGGER_EVENT: {
      QUERY_CHECK_CONDITION(!IS_TRIGGER_GROUP_OPEN_WINDOW(pGroup), code, lino, _end, TSDB_CODE_INVALID_PARA);
      // works the same as count window trigger
    }
    case STREAM_TRIGGER_COUNT: {
      newWindow.range = (STimeWindow){.skey = ts, .ekey = ts};
      if (needCalc || needNotify) {
        param.wstart = ts;
        param.wend = ts;
      }
      break;
    }

    default: {
      ST_TASK_ELOG("invalid stream trigger type %d at %s:%d", pTask->triggerType, __func__, __LINE__);
      code = TSDB_CODE_INVALID_PARA;
      QUERY_CHECK_CODE(code, lino, _end);
    }
  }

  code = TRINGBUF_APPEND(&pGroup->winBuf, newWindow);
  QUERY_CHECK_CODE(code, lino, _end);

  if (saveWindow) {
    // only save window when close window
  } else if (needCalc) {
    void *px = taosArrayPush(pContext->pCalcReq->params, &param);
    QUERY_CHECK_NULL(px, code, lino, _end, terrno);
  } else if (needNotify) {
    void *px = taosArrayPush(pContext->pNotifyParams, &param);
    QUERY_CHECK_NULL(px, code, lino, _end, terrno);
  } else {
    QUERY_CHECK_CONDITION(ppExtraNotifyContent == NULL || *ppExtraNotifyContent == NULL, code, lino, _end,
                          TSDB_CODE_INVALID_PARA);
  }

  if (ppExtraNotifyContent) {
    *ppExtraNotifyContent = NULL;
  }

_end:
  if (code != TSDB_CODE_SUCCESS) {
    ST_TASK_ELOG("%s failed at line %d since %s", __func__, lino, tstrerror(code));
  }
  return code;
}

static int32_t stHistoryGroupCloseWindow(SSTriggerHistoryGroup *pGroup, char **ppExtraNotifyContent, bool saveWindow) {
  int32_t                  code = TSDB_CODE_SUCCESS;
  int32_t                  lino = 0;
  SSTriggerHistoryContext *pContext = pGroup->pContext;
  SStreamTriggerTask      *pTask = pContext->pTask;
  SSTriggerWindow         *pCurWindow = NULL;
  SSTriggerCalcParam       param = {0};
  bool                     needCalc = false;
  bool                     needNotify = false;

  if (IS_TRIGGER_GROUP_NONE_WINDOW(pGroup)) {
    goto _end;
  }
  QUERY_CHECK_CONDITION(IS_TRIGGER_GROUP_OPEN_WINDOW(pGroup), code, lino, _end, TSDB_CODE_INVALID_PARA);

  if (pTask->calcEventType & STRIGGER_EVENT_WINDOW_CLOSE) {
    needCalc = true;
  }
  if (pTask->notifyHistory && (pTask->notifyEventType & STRIGGER_EVENT_WINDOW_CLOSE)) {
    needNotify = true;
  }
  if (needCalc || needNotify) {
    param.triggerTime = taosGetTimestampNs();
    param.extraNotifyContent = ppExtraNotifyContent ? *ppExtraNotifyContent : NULL;
    if (needNotify) {
      if ((pTask->triggerType == STREAM_TRIGGER_PERIOD) ||
          (pTask->triggerType == STREAM_TRIGGER_SLIDING && pTask->interval.interval == 0)) {
        param.notifyType = STRIGGER_EVENT_ON_TIME;
      } else {
        param.notifyType = STRIGGER_EVENT_WINDOW_CLOSE;
      }
    }
  }

  pCurWindow = TRINGBUF_HEAD(&pGroup->winBuf);

  if ((pTask->triggerType == STREAM_TRIGGER_STATE &&
       pCurWindow->range.ekey - pCurWindow->range.skey < pTask->stateTrueFor) ||
      (pTask->triggerType == STREAM_TRIGGER_EVENT &&
       pCurWindow->range.ekey - pCurWindow->range.skey < pTask->eventTrueFor)) {
    // check TRUE FOR condition
    needCalc = needNotify = false;
  }

  switch (pTask->triggerType) {
    case STREAM_TRIGGER_PERIOD: {
      SInterval *pInterval = &pTask->interval;
      QUERY_CHECK_CONDITION(needCalc || needNotify, code, lino, _end, TSDB_CODE_INVALID_PARA);
      param.prevLocalTime = pCurWindow->range.skey - 1;
      param.triggerTime = pCurWindow->range.ekey;
      param.nextLocalTime = pGroup->nextWindow.ekey;
      break;
    }
    case STREAM_TRIGGER_SLIDING: {
      SInterval *pInterval = &pTask->interval;
      if (pInterval->interval == 0) {
        // sliding trigger
        QUERY_CHECK_CONDITION(needCalc || needNotify, code, lino, _end, TSDB_CODE_INVALID_PARA);
        param.prevTs = pCurWindow->range.skey - 1;
        param.currentTs = pCurWindow->range.ekey;
        param.nextTs = pGroup->nextWindow.ekey;
      } else {
        STimeWindow prevWindow = pCurWindow->range;
        stTriggerTaskPrevIntervalWindow(pTask, &prevWindow);
        param.prevTs = prevWindow.ekey + 1;
        param.currentTs = pCurWindow->range.ekey + 1;
        param.nextTs = pGroup->nextWindow.ekey + 1;
      }
      // fill the param the same way as other window trigger
    }
    case STREAM_TRIGGER_SESSION:
    case STREAM_TRIGGER_COUNT:
    case STREAM_TRIGGER_STATE:
    case STREAM_TRIGGER_EVENT: {
      if (needCalc || needNotify) {
        param.wstart = pCurWindow->range.skey;
        param.wend = pCurWindow->range.ekey;
        param.wduration = param.wend - param.wstart;
        param.wrownum = pCurWindow->wrownum;
      }
      break;
    }

    default: {
      ST_TASK_ELOG("invalid stream trigger type %d at %s:%d", pTask->triggerType, __func__, __LINE__);
      code = TSDB_CODE_INVALID_PARA;
      QUERY_CHECK_CODE(code, lino, _end);
    }
  }

  TRINGBUF_DEQUEUE(&pGroup->winBuf);
  if (IS_TRIGGER_GROUP_OPEN_WINDOW(pGroup)) {
    // ajustify the following window's wrownum
    SSTriggerWindow *pHead = TRINGBUF_HEAD(&pGroup->winBuf);
    SSTriggerWindow *p = pHead;
    int32_t          bias = pHead->wrownum;
    do {
      p->wrownum -= bias;
      TRINGBUF_MOVE_NEXT(&pGroup->winBuf, p);
    } while (p != TRINGBUF_TAIL(&pGroup->winBuf));
    pHead->range.ekey = TMAX(pHead->range.ekey, pCurWindow->range.ekey);
    pHead->wrownum = pCurWindow->wrownum - bias;
  }

  if (saveWindow) {
    // skip add window for session trigger, since it will be merged after processing all tables
    void *px = taosArrayPush(pContext->pSavedWindows, pCurWindow);
    QUERY_CHECK_NULL(px, code, lino, _end, terrno);
  } else if (needCalc) {
    void *px = taosArrayPush(pContext->pCalcReq->params, &param);
    QUERY_CHECK_NULL(px, code, lino, _end, terrno);
  } else if (needNotify) {
    void *px = taosArrayPush(pContext->pNotifyParams, &param);
    QUERY_CHECK_NULL(px, code, lino, _end, terrno);
  } else if (ppExtraNotifyContent != NULL && *ppExtraNotifyContent != NULL) {
    taosMemoryFreeClear(*ppExtraNotifyContent);
  }

  if (ppExtraNotifyContent) {
    *ppExtraNotifyContent = NULL;
  }

_end:
  if (code != TSDB_CODE_SUCCESS) {
    ST_TASK_ELOG("%s failed at line %d since %s", __func__, lino, tstrerror(code));
  }
  return code;
}

static int32_t stHistoryGroupSaveInitWindow(SSTriggerHistoryGroup *pGroup, SArray *pInitWindows) {
  int32_t                  code = TSDB_CODE_SUCCESS;
  int32_t                  lino = 0;
  SSTriggerHistoryContext *pContext = pGroup->pContext;
  SStreamTriggerTask      *pTask = pContext->pTask;

  QUERY_CHECK_NULL(pInitWindows, code, lino, _end, TSDB_CODE_INVALID_PARA);

  taosArrayClear(pInitWindows);
  if (IS_TRIGGER_GROUP_OPEN_WINDOW(pGroup)) {
    SSTriggerWindow *p = TRINGBUF_HEAD(&pGroup->winBuf);
    do {
      void *px = taosArrayPush(pInitWindows, &p->range);
      QUERY_CHECK_NULL(px, code, lino, _end, terrno);
      TRINGBUF_MOVE_NEXT(&pGroup->winBuf, p);
    } while (p != TRINGBUF_TAIL(&pGroup->winBuf));
  }

  if (pTask->triggerType == STREAM_TRIGGER_SLIDING) {
    void *px = taosArrayPush(pInitWindows, &pGroup->nextWindow);
    QUERY_CHECK_NULL(px, code, lino, _end, terrno);
  }

_end:
  if (code != TSDB_CODE_SUCCESS) {
    ST_TASK_ELOG("%s failed at line %d since %s", __func__, lino, tstrerror(code));
  }
  return code;
}

static int32_t stHistoryGroupRestoreInitWindow(SSTriggerHistoryGroup *pGroup, SArray *pInitWindows) {
  int32_t                  code = TSDB_CODE_SUCCESS;
  int32_t                  lino = 0;
  SSTriggerHistoryContext *pContext = pGroup->pContext;
  SStreamTriggerTask      *pTask = pContext->pTask;

  QUERY_CHECK_CONDITION(!IS_TRIGGER_GROUP_OPEN_WINDOW(pGroup), code, lino, _end, TSDB_CODE_INVALID_PARA);

  int32_t nWindows = taosArrayGetSize(pInitWindows);

  if (pTask->triggerType == STREAM_TRIGGER_SLIDING) {
    QUERY_CHECK_CONDITION(nWindows > 0, code, lino, _end, TSDB_CODE_INVALID_PARA);
    pGroup->nextWindow = *(STimeWindow *)taosArrayGetLast(pInitWindows);
    nWindows--;
  }

  for (int32_t i = 0; i < nWindows; i++) {
    STimeWindow    *pRange = TARRAY_GET_ELEM(pInitWindows, i);
    SSTriggerWindow win = {.range = *pRange};
    code = TRINGBUF_APPEND(&pGroup->winBuf, win);
    QUERY_CHECK_CODE(code, lino, _end);
  }

_end:
  if (code != TSDB_CODE_SUCCESS) {
    ST_TASK_ELOG("%s failed at line %d since %s", __func__, lino, tstrerror(code));
  }
  return code;
}

static int32_t stHistoryGroupMergeSavedWindows(SSTriggerHistoryGroup *pGroup, int64_t gap) {
  int32_t                  code = TSDB_CODE_SUCCESS;
  int32_t                  lino = 0;
  SSTriggerHistoryContext *pContext = pGroup->pContext;
  SStreamTriggerTask      *pTask = pContext->pTask;

  QUERY_CHECK_CONDITION(!IS_TRIGGER_GROUP_OPEN_WINDOW(pGroup), code, lino, _end, TSDB_CODE_INVALID_PARA);

  if (taosArrayGetSize(pContext->pSavedWindows) == 0) {
    goto _end;
  }

  taosArraySort(pContext->pSavedWindows, stRealtimeGroupWindowCompare);
  SSTriggerWindow *pWin = TARRAY_GET_ELEM(pContext->pSavedWindows, 0);
  for (int32_t i = 1; i < TARRAY_SIZE(pContext->pSavedWindows); i++) {
    SSTriggerWindow *pCurWin = TARRAY_GET_ELEM(pContext->pSavedWindows, i);
    if ((gap > 0 && pWin->range.ekey + gap >= pCurWin->range.skey) ||
        (gap == 0 && pWin->range.skey == pCurWin->range.skey)) {
      pWin->range.ekey = TMAX(pWin->range.ekey, pCurWin->range.ekey);
      pWin->wrownum += pCurWin->wrownum;
    } else {
      ++pWin;
      *pWin = *pCurWin;
    }
  }
  TARRAY_SIZE(pContext->pSavedWindows) = TARRAY_ELEM_IDX(pContext->pSavedWindows, pWin) + 1;

  bool    calcOpen = (pTask->calcEventType & STRIGGER_EVENT_WINDOW_OPEN);
  bool    calcClose = (pTask->calcEventType & STRIGGER_EVENT_WINDOW_CLOSE);
  bool    notifyOpen = pTask->notifyHistory && (pTask->notifyEventType & STRIGGER_EVENT_WINDOW_OPEN);
  bool    notifyClose = pTask->notifyHistory && (pTask->notifyEventType & STRIGGER_EVENT_WINDOW_CLOSE);
  int32_t nInitWins = taosArrayGetSize(pContext->pInitWindows);

  // trigger all window open/close events
  for (int32_t i = 0; i < TARRAY_SIZE(pContext->pSavedWindows); i++) {
    pWin = TARRAY_GET_ELEM(pContext->pSavedWindows, i);
    // window open event may have been triggered previously
    if ((calcOpen || notifyOpen) && i >= nInitWins) {
      SSTriggerCalcParam param = {.triggerTime = taosGetTimestampNs(),
                                  .notifyType = (notifyOpen ? STRIGGER_EVENT_WINDOW_OPEN : STRIGGER_EVENT_WINDOW_NONE),
                                  .wstart = pWin->range.skey,
                                  .wend = pWin->range.ekey,
                                  .wduration = pWin->range.ekey - pWin->range.skey,
                                  .wrownum = pWin->wrownum};
      if (calcOpen) {
        void *px = taosArrayPush(pContext->pCalcReq->params, &param);
        QUERY_CHECK_NULL(px, code, lino, _end, terrno);
      } else if (notifyOpen) {
        void *px = taosArrayPush(pContext->pNotifyParams, &param);
        QUERY_CHECK_NULL(px, code, lino, _end, terrno);
      }
    }

    // some window may have not been closed yet
    if (pWin->range.ekey + gap > pContext->curRange.ekey) {
      // todo(kjq): restore prevProcTime from saved init windows
      pWin->prevProcTime = taosGetTimestampNs();
      if (TRINGBUF_SIZE(&pGroup->winBuf) > 0) {
        pWin->wrownum = TRINGBUF_HEAD(&pGroup->winBuf)->wrownum - pWin->wrownum;
      }
      code = TRINGBUF_APPEND(&pGroup->winBuf, *pWin);
      QUERY_CHECK_CODE(code, lino, _end);
    } else if ((calcClose || notifyClose)) {
      SSTriggerCalcParam param = {.triggerTime = taosGetTimestampNs(),
                                  .wstart = pWin->range.skey,
                                  .wend = pWin->range.ekey,
                                  .wduration = pWin->range.ekey - pWin->range.skey,
                                  .wrownum = pWin->wrownum};
      if (notifyClose) {
        if ((pTask->triggerType == STREAM_TRIGGER_PERIOD) ||
            (pTask->triggerType == STREAM_TRIGGER_SLIDING && pTask->interval.interval == 0)) {
          param.notifyType = STRIGGER_EVENT_ON_TIME;
        } else {
          param.notifyType = STRIGGER_EVENT_WINDOW_CLOSE;
        }
      }
      if (calcClose) {
        void *px = taosArrayPush(pContext->pCalcReq->params, &param);
        QUERY_CHECK_NULL(px, code, lino, _end, terrno);
      } else if (notifyClose) {
        void *px = taosArrayPush(pContext->pNotifyParams, &param);
        QUERY_CHECK_NULL(px, code, lino, _end, terrno);
      }
    }
  }

  if (pTask->triggerType == STREAM_TRIGGER_SLIDING) {
    pWin = TARRAY_GET_ELEM(pContext->pSavedWindows, TARRAY_SIZE(pContext->pSavedWindows) - 1);
    pGroup->nextWindow = pWin->range;
    if (pTask->interval.interval > 0) {
      stTriggerTaskNextIntervalWindow(pTask, &pGroup->nextWindow);
    } else {
      stTriggerTaskNextPeriodWindow(pTask, &pGroup->nextWindow);
    }
  }

  taosArrayClear(pContext->pSavedWindows);

_end:
  if (code != TSDB_CODE_SUCCESS) {
    ST_TASK_ELOG("%s failed at line %d since %s", __func__, lino, tstrerror(code));
  }
  return code;
}

static int32_t stHistoryGroupGetDataBlock(SSTriggerHistoryGroup *pGroup, bool saveWindow, SSDataBlock **ppDataBlock,
                                          int32_t *pStartIdx, int32_t *pEndIdx, bool *pAllTableProcessed,
                                          bool *pNeedFetchData) {
  int32_t                  code = TSDB_CODE_SUCCESS;
  int32_t                  lino = 0;
  SSTriggerHistoryContext *pContext = pGroup->pContext;
  SStreamTriggerTask      *pTask = pContext->pTask;
  bool                     isCalcData = (pContext->status == STRIGGER_CONTEXT_SEND_CALC_REQ);

  *pAllTableProcessed = false;
  *pNeedFetchData = false;

  if (isCalcData && !pTask->isVirtualTable) {
    if (pContext->pFetchedDataBlock != NULL) {
      int32_t nrows = blockDataGetNumOfRows(pContext->pFetchedDataBlock);
      if (nrows == 0) {
        *ppDataBlock = NULL;
        *pStartIdx = *pEndIdx = 0;
        *pAllTableProcessed = true;
      } else {
        *ppDataBlock = pContext->pFetchedDataBlock;
        *pStartIdx = 0;
        *pEndIdx = nrows;
        pContext->pFetchedDataBlock = NULL;
      }
    } else {
      *ppDataBlock = NULL;
      *pStartIdx = *pEndIdx = 0;
      *pNeedFetchData = true;
    }
    goto _end;
  } else if (!pContext->needTsdbMeta) {
    if (pContext->pFetchedDataBlock != NULL) {
      int32_t nrows = blockDataGetNumOfRows(pContext->pFetchedDataBlock);
      *ppDataBlock = pContext->pFetchedDataBlock;
      *pStartIdx = 0;
      *pEndIdx = nrows;
      pContext->pFetchedDataBlock = NULL;
    } else {
      *ppDataBlock = NULL;
      *pStartIdx = *pEndIdx = 0;
      *pAllTableProcessed = true;
    }
    goto _end;
  }

  while (!*pAllTableProcessed && !*pNeedFetchData) {
    if (!pTask->isVirtualTable) {
      if (IS_TRIGGER_TIMESTAMP_SORTER_EMPTY(pContext->pSorter)) {
        while (saveWindow && IS_TRIGGER_GROUP_OPEN_WINDOW(pGroup)) {
          code = stHistoryGroupCloseWindow(pGroup, NULL, saveWindow);
          QUERY_CHECK_CODE(code, lino, _end);
        }
        stTimestampSorterReset(pContext->pSorter);
        pGroup->pCurTableMeta = tSimpleHashIterate(pGroup->pTableMetas, pGroup->pCurTableMeta, &pGroup->tbIter);
        if (pGroup->pCurTableMeta == NULL) {
          *pAllTableProcessed = true;
          break;
        }
        if (saveWindow) {
          code = stHistoryGroupRestoreInitWindow(pGroup, pContext->pInitWindows);
          QUERY_CHECK_CODE(code, lino, _end);
        }
        STimeWindow range = {.skey = INT64_MIN, .ekey = INT64_MAX - 1};
        if (pContext->status == STRIGGER_CONTEXT_CHECK_CONDITION) {
          range = pContext->curRange;
        } else if (pContext->status == STRIGGER_CONTEXT_SEND_CALC_REQ) {
          if (pTask->triggerType != STREAM_TRIGGER_PERIOD) {
            range.skey = pContext->pParamToFetch->wstart;
            range.ekey = pContext->pParamToFetch->wend;
          }
        } else {
          code = TSDB_CODE_INTERNAL_ERROR;
          QUERY_CHECK_CODE(code, lino, _end);
        }
        code = stTimestampSorterSetSortInfo(pContext->pSorter, &range, pGroup->pCurTableMeta->tbUid,
                                            isCalcData ? pTask->calcTsIndex : pTask->trigTsIndex);
        QUERY_CHECK_CODE(code, lino, _end);
        code = stTimestampSorterSetMetaDatas(pContext->pSorter, pGroup->pCurTableMeta);
        QUERY_CHECK_CODE(code, lino, _end);
      }
      code = stTimestampSorterNextDataBlock(pContext->pSorter, ppDataBlock, pStartIdx, pEndIdx);
      QUERY_CHECK_CODE(code, lino, _end);
      if (*ppDataBlock == NULL) {
        if (!IS_TRIGGER_TIMESTAMP_SORTER_EMPTY(pContext->pSorter)) {
          *pNeedFetchData = true;
          code = stTimestampSorterGetMetaToFetch(pContext->pSorter, &pContext->pMetaToFetch);
          QUERY_CHECK_CODE(code, lino, _end);
        }
        continue;
      }
      break;
    } else {
      if (IS_TRIGGER_VTABLE_MERGER_EMPTY(pContext->pMerger)) {
        while (saveWindow && IS_TRIGGER_GROUP_OPEN_WINDOW(pGroup)) {
          code = stHistoryGroupCloseWindow(pGroup, NULL, saveWindow);
          QUERY_CHECK_CODE(code, lino, _end);
        }
        stVtableMergerReset(pContext->pMerger);
        if (pGroup->tbIter >= taosArrayGetSize(pGroup->pVirTableInfos)) {
          *pAllTableProcessed = true;
          break;
        } else {
          pGroup->pCurVirTable = *(SSTriggerVirTableInfo **)TARRAY_GET_ELEM(pGroup->pVirTableInfos, pGroup->tbIter);
          pGroup->tbIter++;
        }
        if (saveWindow) {
          code = stHistoryGroupRestoreInitWindow(pGroup, pContext->pInitWindows);
          QUERY_CHECK_CODE(code, lino, _end);
        }
        STimeWindow range = {.skey = INT64_MIN, .ekey = INT64_MAX - 1};
        if (pContext->status == STRIGGER_CONTEXT_CHECK_CONDITION) {
          range = pContext->curRange;
        } else if (pContext->status == STRIGGER_CONTEXT_SEND_CALC_REQ) {
          if (pTask->triggerType != STREAM_TRIGGER_PERIOD) {
            QUERY_CHECK_CONDITION(taosArrayGetSize(pContext->pCalcReq->params) > 0, code, lino, _end,
                                  TSDB_CODE_INTERNAL_ERROR);
            SSTriggerCalcParam *pFirst = TARRAY_DATA(pContext->pCalcReq->params);
            SSTriggerCalcParam *pLast = pFirst + TARRAY_SIZE(pContext->pCalcReq->params) - 1;
            range.skey = pFirst->wstart;
            range.ekey = pLast->wend;
          }
        } else {
          code = TSDB_CODE_INTERNAL_ERROR;
          QUERY_CHECK_CODE(code, lino, _end);
        }
        code = stVtableMergerSetMergeInfo(
            pContext->pMerger, &range,
            isCalcData ? pGroup->pCurVirTable->pCalcColRefs : pGroup->pCurVirTable->pTrigColRefs);
        QUERY_CHECK_CODE(code, lino, _end);
        code = stVtableMergerSetMetaDatas(pContext->pMerger, pGroup->pTableMetas);
        QUERY_CHECK_CODE(code, lino, _end);
      }
      code = stVtableMergerNextDataBlock(pContext->pMerger, ppDataBlock);
      QUERY_CHECK_CODE(code, lino, _end);
      *pStartIdx = 0;
      *pEndIdx = *ppDataBlock ? blockDataGetNumOfRows(*ppDataBlock) : 0;
      if (*ppDataBlock == NULL) {
        if (!IS_TRIGGER_VTABLE_MERGER_EMPTY(pContext->pMerger)) {
          *pNeedFetchData = true;
          code = stVtableMergerGetMetaToFetch(pContext->pMerger, &pContext->pMetaToFetch, &pContext->pColRefToFetch);
          QUERY_CHECK_CODE(code, lino, _end);
        }
        continue;
      }
      break;
    }
  }

_end:
  if (code != TSDB_CODE_SUCCESS) {
    ST_TASK_ELOG("%s failed at line %d since %s", __func__, lino, tstrerror(code));
  }
  return code;
}

static int32_t stHistoryGroupDoSlidingCheck(SSTriggerHistoryGroup *pGroup) {
  int32_t                  code = TSDB_CODE_SUCCESS;
  int32_t                  lino = 0;
  SSTriggerHistoryContext *pContext = pGroup->pContext;
  SStreamTriggerTask      *pTask = pContext->pTask;
  bool                     readAllData = false;
  bool                     allTableProcessed = false;
  bool                     needFetchData = false;

  if (IS_TRIGGER_GROUP_NONE_WINDOW(pGroup)) {
    void *px = tSimpleHashGet(pContext->pFirstTsMap, &pGroup->gid, sizeof(int64_t));
    QUERY_CHECK_NULL(px, code, lino, _end, TSDB_CODE_INTERNAL_ERROR);
    int64_t ts = *(int64_t *)px;
    code = stHistoryGroupOpenWindow(pGroup, ts, NULL, false, false);
    QUERY_CHECK_CODE(code, lino, _end);
    code = stHistoryGroupSaveInitWindow(pGroup, pContext->pInitWindows);
    QUERY_CHECK_CODE(code, lino, _end);
  }

  if (pTask->placeHolderBitmap & PLACE_HOLDER_WROWNUM) {
    readAllData = true;
  }

  if (readAllData) {
    // read all data of the current table
    while (!allTableProcessed && !needFetchData) {
      SSDataBlock *pDataBlock = NULL;
      int32_t      startIdx = 0;
      int32_t      endIdx = 0;
      code =
          stHistoryGroupGetDataBlock(pGroup, true, &pDataBlock, &startIdx, &endIdx, &allTableProcessed, &needFetchData);
      QUERY_CHECK_CODE(code, lino, _end);
      if (allTableProcessed || needFetchData) {
        break;
      }
      SColumnInfoData *pTsCol = taosArrayGet(pDataBlock->pDataBlock, pTask->trigTsIndex);
      QUERY_CHECK_NULL(pTsCol, code, lino, _end, terrno);
      int64_t *pTsData = (int64_t *)pTsCol->pData;
      for (int32_t r = startIdx; r < endIdx;) {
        int64_t nextStart = pGroup->nextWindow.skey;
        int64_t curEnd = IS_TRIGGER_GROUP_OPEN_WINDOW(pGroup) ? TRINGBUF_HEAD(&pGroup->winBuf)->range.ekey : INT64_MAX;
        int64_t ts = TMIN(nextStart, curEnd);
        void   *px = taosbsearch(&ts, pTsData + r, endIdx - r, sizeof(int64_t), compareInt64Val, TD_GT);
        int32_t nrows = (px != NULL) ? (POINTER_DISTANCE(px, &pTsData[r]) / sizeof(int64_t)) : (endIdx - r);
        r += nrows;
        if (IS_TRIGGER_GROUP_OPEN_WINDOW(pGroup)) {
          TRINGBUF_HEAD(&pGroup->winBuf)->wrownum += nrows;
        }
        if (ts == nextStart) {
          code = stHistoryGroupOpenWindow(pGroup, ts, NULL, true, r > 0 && pTsData[r - 1] == nextStart);
          QUERY_CHECK_CODE(code, lino, _end);
        }
        QUERY_CHECK_CONDITION(IS_TRIGGER_GROUP_OPEN_WINDOW(pGroup), code, lino, _end, TSDB_CODE_INTERNAL_ERROR);
        if (TRINGBUF_HEAD(&pGroup->winBuf)->range.ekey == ts) {
          code = stHistoryGroupCloseWindow(pGroup, NULL, true);
          QUERY_CHECK_CODE(code, lino, _end);
        }
      }
    }
  } else {
    allTableProcessed = true;
  }

  if (allTableProcessed) {
    if (readAllData) {
      code = stHistoryGroupMergeSavedWindows(pGroup, 0);
      QUERY_CHECK_CODE(code, lino, _end);
    }

    while (true) {
      int64_t nextStart = pGroup->nextWindow.skey;
      int64_t curEnd = IS_TRIGGER_GROUP_OPEN_WINDOW(pGroup) ? TRINGBUF_HEAD(&pGroup->winBuf)->range.ekey : INT64_MAX;
      int64_t ts = TMIN(nextStart, curEnd);
      if (ts > pContext->curRange.ekey) {
        break;
      }
      if (ts == nextStart) {
        code = stHistoryGroupOpenWindow(pGroup, ts, NULL, false, false);
        QUERY_CHECK_CODE(code, lino, _end);
        TRINGBUF_HEAD(&pGroup->winBuf)->wrownum = 0;
      }
      if (ts == curEnd) {
        code = stHistoryGroupCloseWindow(pGroup, NULL, false);
        QUERY_CHECK_CODE(code, lino, _end);
      }
    }
  }

_end:
  if (code != TSDB_CODE_SUCCESS) {
    ST_TASK_ELOG("%s failed at line %d since %s", __func__, lino, tstrerror(code));
  }
  return code;
}

static int32_t stHistoryGroupDoSessionCheck(SSTriggerHistoryGroup *pGroup) {
  int32_t                  code = TSDB_CODE_SUCCESS;
  int32_t                  lino = 0;
  SSTriggerHistoryContext *pContext = pGroup->pContext;
  SStreamTriggerTask      *pTask = pContext->pTask;
  bool                     readAllData = false;
  bool                     allTableProcessed = false;
  bool                     needFetchData = false;

  if (pTask->placeHolderBitmap & PLACE_HOLDER_WROWNUM) {
    readAllData = true;
  } else if (pTask->triggerFilter != NULL) {
    readAllData = true;
  }

  while (!allTableProcessed && !needFetchData) {
    if (!readAllData) {
      // use table metadatas to accelerate the session window check
      if (IS_TRIGGER_TIMESTAMP_SORTER_EMPTY(pContext->pSorter)) {
        // save unclosed window of the previous table to merge
        while (IS_TRIGGER_GROUP_OPEN_WINDOW(pGroup)) {
          code = stHistoryGroupCloseWindow(pGroup, NULL, true);
          QUERY_CHECK_CODE(code, lino, _end);
        }
        stTimestampSorterReset(pContext->pSorter);
        pGroup->pCurTableMeta = tSimpleHashIterate(pGroup->pTableMetas, pGroup->pCurTableMeta, &pGroup->tbIter);
        if (pGroup->pCurTableMeta == NULL) {
          allTableProcessed = true;
          break;
        }
        code = stHistoryGroupRestoreInitWindow(pGroup, pContext->pInitWindows);
        QUERY_CHECK_CODE(code, lino, _end);
        STimeWindow range = pContext->curRange;
        code =
            stTimestampSorterSetSortInfo(pContext->pSorter, &range, pGroup->pCurTableMeta->tbUid, pTask->trigTsIndex);
        QUERY_CHECK_CODE(code, lino, _end);
        code = stTimestampSorterSetMetaDatas(pContext->pSorter, pGroup->pCurTableMeta);
        QUERY_CHECK_CODE(code, lino, _end);
      }
      int64_t ts = IS_TRIGGER_GROUP_OPEN_WINDOW(pGroup) ? TRINGBUF_HEAD(&pGroup->winBuf)->range.ekey : INT64_MIN;
      int64_t lastTs = ts, nextTs = ts;
      code = stTimestampSorterForwardTs(pContext->pSorter, ts, pTask->gap, &lastTs, &nextTs);
      QUERY_CHECK_CODE(code, lino, _end);
      if (IS_TRIGGER_GROUP_OPEN_WINDOW(pGroup)) {
        TRINGBUF_HEAD(&pGroup->winBuf)->range.ekey = lastTs;
      }
      if (nextTs == INT64_MAX) {
        if (!IS_TRIGGER_TIMESTAMP_SORTER_EMPTY(pContext->pSorter)) {
          needFetchData = true;
          code = stTimestampSorterGetMetaToFetch(pContext->pSorter, &pContext->pMetaToFetch);
          QUERY_CHECK_CODE(code, lino, _end);
        }
        continue;
      }
      if (IS_TRIGGER_GROUP_OPEN_WINDOW(pGroup)) {
        code = stHistoryGroupCloseWindow(pGroup, NULL, true);
        QUERY_CHECK_CODE(code, lino, _end);
      }
      code = stHistoryGroupOpenWindow(pGroup, nextTs, NULL, true, true);
      QUERY_CHECK_CODE(code, lino, _end);
    } else {
      // read all data of the current table
      SSDataBlock *pDataBlock = NULL;
      int32_t      startIdx = 0;
      int32_t      endIdx = 0;
      code =
          stHistoryGroupGetDataBlock(pGroup, true, &pDataBlock, &startIdx, &endIdx, &allTableProcessed, &needFetchData);
      QUERY_CHECK_CODE(code, lino, _end);
      if (allTableProcessed || needFetchData) {
        break;
      }
      SColumnInfoData *pTsCol = taosArrayGet(pDataBlock->pDataBlock, pTask->trigTsIndex);
      QUERY_CHECK_NULL(pTsCol, code, lino, _end, terrno);
      int64_t *pTsData = (int64_t *)pTsCol->pData;
      for (int32_t r = startIdx; r < endIdx; r++) {
        int64_t          ts = pTsData[r];
        SSTriggerWindow *pCurWin = TRINGBUF_HEAD(&pGroup->winBuf);
        if (IS_TRIGGER_GROUP_OPEN_WINDOW(pGroup) && pCurWin->range.ekey + pTask->gap >= ts) {
          pCurWin->range.ekey = ts;
          pCurWin->wrownum++;
        } else {
          code = stHistoryGroupCloseWindow(pGroup, NULL, true);
          QUERY_CHECK_CODE(code, lino, _end);
          code = stHistoryGroupOpenWindow(pGroup, ts, NULL, true, true);
          QUERY_CHECK_CODE(code, lino, _end);
        }
      }
    }
  }

  if (allTableProcessed) {
    code = stHistoryGroupMergeSavedWindows(pGroup, pTask->gap);
    QUERY_CHECK_CODE(code, lino, _end);
  }

_end:
  if (code != TSDB_CODE_SUCCESS) {
    ST_TASK_ELOG("%s failed at line %d since %s", __func__, lino, tstrerror(code));
  }
  return code;
}

static int32_t stHistoryGroupDoCountCheck(SSTriggerHistoryGroup *pGroup) {
  int32_t                  code = TSDB_CODE_SUCCESS;
  int32_t                  lino = 0;
  SSTriggerHistoryContext *pContext = pGroup->pContext;
  SStreamTriggerTask      *pTask = pContext->pTask;
  bool                     readAllData = false;
  bool                     allTableProcessed = false;
  bool                     needFetchData = false;

  if (pTask->triggerFilter != NULL) {
    readAllData = true;
  } else if (pTask->isVirtualTable) {
    readAllData = true;
  }

#define ALIGN_UP(x, b) (((x) + (b) - 1) / (b) * (b))
  while (!allTableProcessed && !needFetchData) {
    if (!readAllData) {
      // use table metadatas to accelerate the count window check
      if (IS_TRIGGER_TIMESTAMP_SORTER_EMPTY(pContext->pSorter)) {
        stTimestampSorterReset(pContext->pSorter);
        pGroup->pCurTableMeta = tSimpleHashIterate(pGroup->pTableMetas, pGroup->pCurTableMeta, &pGroup->tbIter);
        if (pGroup->pCurTableMeta == NULL) {
          // actually, it has only one table
          allTableProcessed = true;
          break;
        }
        STimeWindow range = pContext->curRange;
        code =
            stTimestampSorterSetSortInfo(pContext->pSorter, &range, pGroup->pCurTableMeta->tbUid, pTask->trigTsIndex);
        QUERY_CHECK_CODE(code, lino, _end);
        code = stTimestampSorterSetMetaDatas(pContext->pSorter, pGroup->pCurTableMeta);
        QUERY_CHECK_CODE(code, lino, _end);
      }
      int64_t skipped = 0;
      int64_t lastTs = INT64_MIN;
      int64_t nrowsCurWin = IS_TRIGGER_GROUP_OPEN_WINDOW(pGroup) ? TRINGBUF_HEAD(&pGroup->winBuf)->wrownum : 0;
      int64_t nrowsNextWstart = ALIGN_UP(nrowsCurWin, pTask->windowSliding) + 1;
      int64_t nrowsToSkip = TMIN(nrowsNextWstart, pTask->windowCount) - nrowsCurWin;
      code = stTimestampSorterForwardNrows(pContext->pSorter, nrowsToSkip, &skipped, &lastTs);
      QUERY_CHECK_CODE(code, lino, _end);
      if (IS_TRIGGER_GROUP_OPEN_WINDOW(pGroup) && skipped > 0) {
        TRINGBUF_HEAD(&pGroup->winBuf)->range.ekey = lastTs;
        TRINGBUF_HEAD(&pGroup->winBuf)->wrownum += skipped;
      }
      if (skipped < nrowsToSkip) {
        if (!IS_TRIGGER_TIMESTAMP_SORTER_EMPTY(pContext->pSorter)) {
          needFetchData = true;
          code = stTimestampSorterGetMetaToFetch(pContext->pSorter, &pContext->pMetaToFetch);
          QUERY_CHECK_CODE(code, lino, _end);
        }
        continue;
      }
      if (nrowsCurWin + skipped == nrowsNextWstart) {
        code = stHistoryGroupOpenWindow(pGroup, lastTs, NULL, false, true);
        QUERY_CHECK_CODE(code, lino, _end);
      }
      QUERY_CHECK_CONDITION(IS_TRIGGER_GROUP_OPEN_WINDOW(pGroup), code, lino, _end, TSDB_CODE_INTERNAL_ERROR);
      if (TRINGBUF_HEAD(&pGroup->winBuf)->wrownum == pTask->windowCount) {
        code = stHistoryGroupCloseWindow(pGroup, NULL, false);
        QUERY_CHECK_CODE(code, lino, _end);
      }
    } else {
      // read all data of the current table
      SSDataBlock *pDataBlock = NULL;
      int32_t      startIdx = 0;
      int32_t      endIdx = 0;
      code = stHistoryGroupGetDataBlock(pGroup, false, &pDataBlock, &startIdx, &endIdx, &allTableProcessed,
                                        &needFetchData);
      QUERY_CHECK_CODE(code, lino, _end);
      if (allTableProcessed || needFetchData) {
        break;
      }
      SColumnInfoData *pTsCol = taosArrayGet(pDataBlock->pDataBlock, pTask->trigTsIndex);
      QUERY_CHECK_NULL(pTsCol, code, lino, _end, terrno);
      int64_t *pTsData = (int64_t *)pTsCol->pData;
      for (int32_t r = startIdx; r < endIdx;) {
        int64_t nrowsCurWin = IS_TRIGGER_GROUP_OPEN_WINDOW(pGroup) ? TRINGBUF_HEAD(&pGroup->winBuf)->wrownum : 0;
        int64_t nrowsNextWstart = ALIGN_UP(nrowsCurWin, pTask->windowSliding) + 1;
        int64_t nrowsToSkip = TMIN(nrowsNextWstart, pTask->windowCount) - nrowsCurWin;
        int64_t skipped = TMIN(nrowsToSkip, endIdx - r);
        int64_t lastTs = pTsData[r + skipped - 1];
        r += skipped;
        if (IS_TRIGGER_GROUP_OPEN_WINDOW(pGroup) && skipped > 0) {
          TRINGBUF_HEAD(&pGroup->winBuf)->range.ekey = lastTs;
          TRINGBUF_HEAD(&pGroup->winBuf)->wrownum += skipped;
        }
        if (skipped == nrowsNextWstart) {
          code = stHistoryGroupOpenWindow(pGroup, lastTs, NULL, false, true);
          QUERY_CHECK_CODE(code, lino, _end);
        }
        QUERY_CHECK_CONDITION(IS_TRIGGER_GROUP_OPEN_WINDOW(pGroup), code, lino, _end, TSDB_CODE_INTERNAL_ERROR);
        if (TRINGBUF_HEAD(&pGroup->winBuf)->wrownum == pTask->windowCount) {
          code = stHistoryGroupCloseWindow(pGroup, NULL, false);
          QUERY_CHECK_CODE(code, lino, _end);
        }
      }
    }
  }

_end:
  if (code != TSDB_CODE_SUCCESS) {
    ST_TASK_ELOG("%s failed at line %d since %s", __func__, lino, tstrerror(code));
  }
  return code;
}

static int32_t stHitoryGrupDoStateCheck(SSTriggerHistoryGroup *pGroup) {
  int32_t                  code = TSDB_CODE_SUCCESS;
  int32_t                  lino = 0;
  SSTriggerHistoryContext *pContext = pGroup->pContext;
  SStreamTriggerTask      *pTask = pContext->pTask;
  bool                     allTableProcessed = false;
  bool                     needFetchData = false;
  char                    *pExtraNotifyContent = NULL;

  while (!allTableProcessed && !needFetchData) {
    //  read all data of the current table
    SSDataBlock *pDataBlock = NULL;
    int32_t      startIdx = 0;
    int32_t      endIdx = 0;
    code =
        stHistoryGroupGetDataBlock(pGroup, false, &pDataBlock, &startIdx, &endIdx, &allTableProcessed, &needFetchData);
    QUERY_CHECK_CODE(code, lino, _end);
    if (allTableProcessed || needFetchData) {
      break;
    }
    SColumnInfoData *pTsCol = taosArrayGet(pDataBlock->pDataBlock, pTask->trigTsIndex);
    QUERY_CHECK_NULL(pTsCol, code, lino, _end, terrno);
    int64_t         *pTsData = (int64_t *)pTsCol->pData;
    SColumnInfoData *pStateCol = taosArrayGet(pDataBlock->pDataBlock, pTask->stateSlotId);
    QUERY_CHECK_NULL(pStateCol, code, lino, _end, terrno);
    bool  isVarType = IS_VAR_DATA_TYPE(pStateCol->info.type);
    void *pStateData = isVarType ? (void *)pGroup->stateVal.pData : (void *)&pGroup->stateVal.val;
    if (IS_TRIGGER_GROUP_NONE_WINDOW(pGroup)) {
      // initialize state value
      SValue *pStateVal = &pGroup->stateVal;
      pStateVal->type = pStateCol->info.type;
      if (isVarType) {
        pStateVal->nData = pStateCol->info.bytes;
        pStateVal->pData = taosMemoryCalloc(pStateVal->nData, 1);
        QUERY_CHECK_CONDITION(pStateVal->pData, code, lino, _end, terrno);
        pStateData = pStateVal->pData;
      }

      // open the first window
      char   *newVal = colDataGetData(pStateCol, startIdx);
      int32_t bytes = isVarType ? varDataTLen(newVal) : pStateCol->info.bytes;
      if (pTask->notifyEventType & STRIGGER_EVENT_WINDOW_OPEN) {
        code = streamBuildStateNotifyContent(STRIGGER_EVENT_WINDOW_OPEN, &pStateCol->info, NULL, newVal,
                                             &pExtraNotifyContent);
        QUERY_CHECK_CODE(code, lino, _end);
      }
      code = stHistoryGroupOpenWindow(pGroup, pTsData[startIdx], &pExtraNotifyContent, false, true);
      QUERY_CHECK_CODE(code, lino, _end);
      memcpy(pStateData, newVal, bytes);
      startIdx++;
    }
    for (int32_t r = startIdx; r < endIdx; r++) {
      char   *newVal = colDataGetData(pStateCol, r);
      int32_t bytes = isVarType ? varDataTLen(newVal) : pStateCol->info.bytes;
      if (memcmp(pStateData, newVal, bytes) == 0) {
        TRINGBUF_HEAD(&pGroup->winBuf)->wrownum++;
        TRINGBUF_HEAD(&pGroup->winBuf)->range.ekey = pTsData[r];
      } else {
        if (pTask->notifyEventType & STRIGGER_EVENT_WINDOW_CLOSE) {
          code = streamBuildStateNotifyContent(STRIGGER_EVENT_WINDOW_CLOSE, &pStateCol->info, pStateData, newVal,
                                               &pExtraNotifyContent);
          QUERY_CHECK_CODE(code, lino, _end);
        }
        code = stHistoryGroupCloseWindow(pGroup, &pExtraNotifyContent, false);
        QUERY_CHECK_CODE(code, lino, _end);
        if (pTask->notifyEventType & STRIGGER_EVENT_WINDOW_OPEN) {
          code = streamBuildStateNotifyContent(STRIGGER_EVENT_WINDOW_OPEN, &pStateCol->info, pStateData, newVal,
                                               &pExtraNotifyContent);
          QUERY_CHECK_CODE(code, lino, _end);
        }
        code = stHistoryGroupOpenWindow(pGroup, pTsData[r], &pExtraNotifyContent, false, true);
        QUERY_CHECK_CODE(code, lino, _end);
        memcpy(pStateData, newVal, bytes);
      }
    }
  }

_end:
  if (pExtraNotifyContent != NULL) {
    taosMemoryFreeClear(pExtraNotifyContent);
  }
  if (code != TSDB_CODE_SUCCESS) {
    ST_TASK_ELOG("%s failed at line %d since %s", __func__, lino, tstrerror(code));
  }
  return code;
}

static int32_t stHistoryGroupDoEventCheck(SSTriggerHistoryGroup *pGroup) {
  int32_t                  code = TSDB_CODE_SUCCESS;
  int32_t                  lino = 0;
  SSTriggerHistoryContext *pContext = pGroup->pContext;
  SStreamTriggerTask      *pTask = pContext->pTask;
  bool                     allTableProcessed = false;
  bool                     needFetchData = false;
  char                    *pExtraNotifyContent = NULL;
  SColumnInfoData         *psCol = NULL;
  SColumnInfoData         *peCol = NULL;

  while (!allTableProcessed && !needFetchData) {
    //  read all data of the current table
    SSDataBlock *pDataBlock = NULL;
    int32_t      startIdx = 0;
    int32_t      endIdx = 0;
    code =
        stHistoryGroupGetDataBlock(pGroup, false, &pDataBlock, &startIdx, &endIdx, &allTableProcessed, &needFetchData);
    QUERY_CHECK_CODE(code, lino, _end);
    if (allTableProcessed || needFetchData) {
      break;
    }
    SColumnInfoData *pTsCol = taosArrayGet(pDataBlock->pDataBlock, pTask->trigTsIndex);
    QUERY_CHECK_NULL(pTsCol, code, lino, _end, terrno);
    int64_t *pTsData = (int64_t *)pTsCol->pData;
    bool    *ps = NULL, *pe = NULL;
    psCol = NULL;
    peCol = NULL;

    for (int32_t r = startIdx; r < endIdx; r++) {
      if (IS_TRIGGER_GROUP_OPEN_WINDOW(pGroup)) {
        TRINGBUF_HEAD(&pGroup->winBuf)->range.ekey = pTsData[r];
        TRINGBUF_HEAD(&pGroup->winBuf)->wrownum++;
      } else {
        if (ps == NULL) {
          SFilterColumnParam param = {.numOfCols = taosArrayGetSize(pDataBlock->pDataBlock),
                                      .pDataBlock = pDataBlock->pDataBlock};
          code = filterSetDataFromSlotId(pContext->pStartCond, &param);
          QUERY_CHECK_CODE(code, lino, _end);
          int32_t status = 0;
          code = filterExecute(pContext->pStartCond, pDataBlock, &psCol, NULL, param.numOfCols, &status);
          QUERY_CHECK_CODE(code, lino, _end);
          ps = (bool *)psCol->pData;
        }
        if (ps[r]) {
          if (pTask->notifyEventType & STRIGGER_EVENT_WINDOW_OPEN) {
            code = streamBuildEventNotifyContent(pDataBlock, pTask->pStartCondCols, r, &pExtraNotifyContent);
            QUERY_CHECK_CODE(code, lino, _end);
          }
          code = stHistoryGroupOpenWindow(pGroup, pTsData[r], &pExtraNotifyContent, false, true);
          QUERY_CHECK_CODE(code, lino, _end);
        }
      }
      if (IS_TRIGGER_GROUP_OPEN_WINDOW(pGroup)) {
        if (pe == NULL) {
          SFilterColumnParam param = {.numOfCols = taosArrayGetSize(pDataBlock->pDataBlock),
                                      .pDataBlock = pDataBlock->pDataBlock};
          code = filterSetDataFromSlotId(pContext->pEndCond, &param);
          QUERY_CHECK_CODE(code, lino, _end);
          int32_t status = 0;
          code = filterExecute(pContext->pEndCond, pDataBlock, &peCol, NULL, param.numOfCols, &status);
          QUERY_CHECK_CODE(code, lino, _end);
          pe = (bool *)peCol->pData;
        }
        if (pe[r]) {
          if (pTask->notifyEventType & STRIGGER_EVENT_WINDOW_CLOSE) {
            code = streamBuildEventNotifyContent(pDataBlock, pTask->pEndCondCols, r, &pExtraNotifyContent);
            QUERY_CHECK_CODE(code, lino, _end);
          }
          code = stHistoryGroupCloseWindow(pGroup, &pExtraNotifyContent, false);
          QUERY_CHECK_CODE(code, lino, _end);
        }
      }
    }

    colDataDestroy(psCol);
    taosMemoryFreeClear(psCol);
    colDataDestroy(peCol);
    taosMemoryFreeClear(peCol);
  }

_end:

  colDataDestroy(psCol);
  taosMemoryFreeClear(psCol);

  if (pExtraNotifyContent != NULL) {
    taosMemoryFreeClear(pExtraNotifyContent);
  }
  if (code != TSDB_CODE_SUCCESS) {
    ST_TASK_ELOG("%s failed at line %d since %s", __func__, lino, tstrerror(code));
  }
  return code;
}

static int32_t stHistoryGroupCheck(SSTriggerHistoryGroup *pGroup) {
  int32_t                  code = TSDB_CODE_SUCCESS;
  int32_t                  lino = 0;
  SSTriggerHistoryContext *pContext = pGroup->pContext;
  SStreamTriggerTask      *pTask = pContext->pTask;

  switch (pTask->triggerType) {
    case STREAM_TRIGGER_SLIDING:
      return stHistoryGroupDoSlidingCheck(pGroup);

    case STREAM_TRIGGER_SESSION:
      return stHistoryGroupDoSessionCheck(pGroup);

    case STREAM_TRIGGER_COUNT:
      return stHistoryGroupDoCountCheck(pGroup);

    case STREAM_TRIGGER_STATE:
      return stHitoryGrupDoStateCheck(pGroup);

    case STREAM_TRIGGER_EVENT:
      return stHistoryGroupDoEventCheck(pGroup);

    default: {
      ST_TASK_ELOG("invalid stream trigger type %d at %s:%d", pTask->triggerType, __func__, __LINE__);
      code = TSDB_CODE_INVALID_PARA;
      QUERY_CHECK_CODE(code, lino, _end);
    }
  }

_end:
  if (code != TSDB_CODE_SUCCESS) {
    ST_TASK_ELOG("%s failed at line %d since %s", __func__, lino, tstrerror(code));
  }
  return code;
}<|MERGE_RESOLUTION|>--- conflicted
+++ resolved
@@ -1902,11 +1902,7 @@
   // serialize and send request
   QUERY_CHECK_CODE(stTriggerTaskAllocAhandle(pTask, pContext->sessionId, pReq, &msg.info.ahandle), lino, _end);
   stDebug("trigger pull req ahandle %p allocated", msg.info.ahandle);
-<<<<<<< HEAD
-  
-=======
-
->>>>>>> 795c738c
+
   msg.contLen = tSerializeSTriggerPullRequest(NULL, 0, pReq);
   QUERY_CHECK_CONDITION(msg.contLen > 0, code, lino, _end, TSDB_CODE_INTERNAL_ERROR);
   msg.contLen += sizeof(SMsgHead);
@@ -2554,11 +2550,7 @@
   SSTriggerAHandle     *pAhandle = ahandle->param;
   SSTriggerPullRequest *pReq = pAhandle->param;
 
-<<<<<<< HEAD
-  ST_TASK_DLOG("receive pull response of type %d from task:%"PRIx64, pReq->type, pReq->readerTaskId);
-=======
   ST_TASK_DLOG("receive pull response of type %d from task:%" PRIx64, pReq->type, pReq->readerTaskId);
->>>>>>> 795c738c
 
   switch (pReq->type) {
     case STRIGGER_PULL_LAST_TS: {
