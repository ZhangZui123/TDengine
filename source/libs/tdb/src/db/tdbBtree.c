/*
 * Copyright (c) 2019 TAOS Data, Inc. <jhtao@taosdata.com>
 *
 * This program is free software: you can use, redistribute, and/or modify
 * it under the terms of the GNU Affero General Public License, version 3
 * or later ("AGPL"), as published by the Free Software Foundation.
 *
 * This program is distributed in the hope that it will be useful, but WITHOUT
 * ANY WARRANTY; without even the implied warranty of MERCHANTABILITY or
 * FITNESS FOR A PARTICULAR PURPOSE.
 *
 * You should have received a copy of the GNU Affero General Public License
 * along with this program. If not, see <http://www.gnu.org/licenses/>.
 */

#include "tdbInt.h"

#define TDB_BTREE_ROOT 0x1
#define TDB_BTREE_LEAF 0x2
#define TDB_BTREE_OVFL 0x4

struct SBTree {
  SPgno         root;
  int           keyLen;
  int           valLen;
  SPager       *pPager;
  tdb_cmpr_fn_t kcmpr;
  int           pageSize;
  int           maxLocal;
  int           minLocal;
  int           maxLeaf;
  int           minLeaf;
  SBtInfo       info;
  char         *tbname;
  void         *pBuf;
};

#define TDB_BTREE_PAGE_COMMON_HDR u8 flags;

#define TDB_BTREE_PAGE_GET_FLAGS(PAGE)        (PAGE)->pData[0]
#define TDB_BTREE_PAGE_SET_FLAGS(PAGE, flags) ((PAGE)->pData[0] = (flags))
#define TDB_BTREE_PAGE_IS_ROOT(PAGE)          (TDB_BTREE_PAGE_GET_FLAGS(PAGE) & TDB_BTREE_ROOT)
#define TDB_BTREE_PAGE_IS_LEAF(PAGE)          (TDB_BTREE_PAGE_GET_FLAGS(PAGE) & TDB_BTREE_LEAF)
#define TDB_BTREE_PAGE_IS_OVFL(PAGE)          (TDB_BTREE_PAGE_GET_FLAGS(PAGE) & TDB_BTREE_OVFL)
#define TDB_BTREE_ASSERT_FLAG(flags)                                                     \
  ASSERT(TDB_FLAG_IS(flags, TDB_BTREE_ROOT) || TDB_FLAG_IS(flags, TDB_BTREE_LEAF) ||     \
         TDB_FLAG_IS(flags, TDB_BTREE_ROOT | TDB_BTREE_LEAF) || TDB_FLAG_IS(flags, 0) || \
         TDB_FLAG_IS(flags, TDB_BTREE_OVFL))

#pragma pack(push, 1)
typedef struct {
  TDB_BTREE_PAGE_COMMON_HDR
} SLeafHdr;

typedef struct {
  TDB_BTREE_PAGE_COMMON_HDR
  SPgno pgno;  // right-most child
} SIntHdr;
#pragma pack(pop)

static int tdbDefaultKeyCmprFn(const void *pKey1, int keyLen1, const void *pKey2, int keyLen2);
static int tdbBtreeOpenImpl(SBTree *pBt);
// static int tdbBtreeInitPage(SPage *pPage, void *arg, int init);
static int tdbBtreeEncodeCell(SPage *pPage, const void *pKey, int kLen, const void *pVal, int vLen, SCell *pCell,
                              int *szCell, TXN *pTxn, SBTree *pBt);
static int tdbBtreeDecodeCell(SPage *pPage, const SCell *pCell, SCellDecoder *pDecoder, TXN *pTxn, SBTree *pBt);
static int tdbBtreeBalance(SBTC *pBtc);
static int tdbBtreeCellSize(const SPage *pPage, SCell *pCell, int dropOfp, TXN *pTxn, SBTree *pBt);
static int tdbBtcMoveDownward(SBTC *pBtc);
static int tdbBtcMoveUpward(SBTC *pBtc);

int tdbBtreeOpen(int keyLen, int valLen, SPager *pPager, char const *tbname, SPgno pgno, tdb_cmpr_fn_t kcmpr, TDB *pEnv,
                 SBTree **ppBt) {
  SBTree *pBt;
  int     ret;

  if (keyLen == 0) {
    tdbError("tdb/btree-open: key len cannot be zero.");
    return -1;
  }

  *ppBt = NULL;

  pBt = (SBTree *)tdbOsCalloc(1, sizeof(*pBt));
  if (pBt == NULL) {
    return -1;
  }

  // pBt->keyLen
  pBt->keyLen = keyLen < 0 ? TDB_VARIANT_LEN : keyLen;
  // pBt->valLen
  pBt->valLen = valLen < 0 ? TDB_VARIANT_LEN : valLen;
  // pBt->pPager
  pBt->pPager = pPager;
  // pBt->kcmpr
  pBt->kcmpr = kcmpr ? kcmpr : tdbDefaultKeyCmprFn;
  // pBt->pageSize
  pBt->pageSize = pPager->pageSize;
  // pBt->maxLocal
  pBt->maxLocal = tdbPageCapacity(pBt->pageSize, sizeof(SIntHdr)) / 4;
  // pBt->minLocal: Should not be allowed smaller than 15, which is [nPayload][nKey][nData]
  pBt->minLocal = pBt->maxLocal / 2;
  // pBt->maxLeaf
  pBt->maxLeaf = tdbPageCapacity(pBt->pageSize, sizeof(SLeafHdr));
  // pBt->minLeaf
  pBt->minLeaf = pBt->minLocal;

  // if pgno == 0 fetch new btree root leaf page
  if (pgno == 0) {
    // fetch page & insert into main db
    SPage *pPage;
    TXN   *txn;

    ret = tdbBegin(pEnv, &txn, tdbDefaultMalloc, tdbDefaultFree, NULL, TDB_TXN_WRITE | TDB_TXN_READ_UNCOMMITTED);
    if (ret < 0) {
      tdbOsFree(pBt);
      return -1;
    }

    SBtreeInitPageArg zArg;
    zArg.flags = 0x1 | 0x2;  // root leaf node;
    zArg.pBt = pBt;
    ret = tdbPagerFetchPage(pPager, &pgno, &pPage, tdbBtreeInitPage, &zArg, txn);
    if (ret < 0) {
      tdbAbort(pEnv, txn);
      tdbOsFree(pBt);
      return -1;
    }

    ret = tdbPagerWrite(pPager, pPage);
    if (ret < 0) {
      tdbError("failed to write page since %s", terrstr());
      tdbAbort(pEnv, txn);
      tdbOsFree(pBt);
      return -1;
    }

    if (strcmp(TDB_MAINDB_NAME, tbname)) {
      pBt->info.root = pgno;
      pBt->info.nLevel = 1;
      pBt->info.nData = 0;
      pBt->tbname = (char *)tbname;

      ret = tdbTbInsert(pPager->pEnv->pMainDb, tbname, strlen(tbname) + 1, &pBt->info, sizeof(pBt->info), txn);
      if (ret < 0) {
        tdbAbort(pEnv, txn);
        tdbOsFree(pBt);
        return -1;
      }
    }

    tdbPCacheRelease(pPager->pCache, pPage, txn);

    tdbCommit(pPager->pEnv, txn);
    tdbPostCommit(pPager->pEnv, txn);
  }

  if (pgno == 0) {
    tdbError("tdb/btree-open: pgno cannot be zero.");
    tdbOsFree(pBt);
    return -1;
  }
  pBt->root = pgno;
  /*
  // TODO: pBt->root
  ret = tdbBtreeOpenImpl(pBt);
  if (ret < 0) {
    tdbOsFree(pBt);
    return -1;
  }
  */
  *ppBt = pBt;
  return 0;
}

int tdbBtreeClose(SBTree *pBt) {
  if (pBt) {
    tdbFree(pBt->pBuf);
    tdbOsFree(pBt);
  }
  return 0;
}

int tdbBtreeInsert(SBTree *pBt, const void *pKey, int kLen, const void *pVal, int vLen, TXN *pTxn) {
  SBTC   btc;
  SCell *pCell;
  void  *pBuf;
  int    szCell;
  int    szBuf;
  int    ret;
  int    idx;
  int    c;

  tdbBtcOpen(&btc, pBt, pTxn);

  tdbTrace("tdb insert, btc: %p, pTxn: %p", &btc, pTxn);

  // move to the position to insert
  ret = tdbBtcMoveTo(&btc, pKey, kLen, &c);
  if (ret < 0) {
    tdbBtcClose(&btc);
    tdbError("tdb/btree-insert: btc move to failed with ret: %d.", ret);
    return -1;
  }

  if (btc.idx == -1) {
    btc.idx = 0;
  } else {
    if (c > 0) {
      btc.idx++;
    } else if (c == 0) {
      // dup key not allowed with insert
      tdbBtcClose(&btc);
      tdbError("tdb/btree-insert: dup key. pKey: %p, kLen: %d, btc: %p, pTxn: %p", pKey, kLen, &btc, pTxn);
      return -1;
    }
  }

  ret = tdbBtcUpsert(&btc, pKey, kLen, pVal, vLen, 1);
  if (ret < 0) {
    tdbBtcClose(&btc);
    tdbError("tdb/btree-insert: btc upsert failed with ret: %d.", ret);
    return -1;
  }

  tdbBtcClose(&btc);
  return 0;
}

int tdbBtreeDelete(SBTree *pBt, const void *pKey, int kLen, TXN *pTxn) {
  SBTC btc;
  int  c;
  int  ret;

  tdbBtcOpen(&btc, pBt, pTxn);

  tdbTrace("tdb delete, btc: %p, pTxn: %p", &btc, pTxn);

  // move the cursor
  ret = tdbBtcMoveTo(&btc, pKey, kLen, &c);
  if (ret < 0) {
    tdbBtcClose(&btc);
    tdbError("tdb/btree-delete: btc move to failed with ret: %d.", ret);
    return -1;
  }

  if (btc.idx < 0 || c != 0) {
    tdbBtcClose(&btc);
    return -1;
  }

  // delete the key
  if (tdbBtcDelete(&btc) < 0) {
    tdbBtcClose(&btc);
    return -1;
  }

  tdbBtcClose(&btc);
  return 0;
}

int tdbBtreeUpsert(SBTree *pBt, const void *pKey, int nKey, const void *pData, int nData, TXN *pTxn) {
  SBTC btc = {0};
  int  c;
  int  ret;

  tdbBtcOpen(&btc, pBt, pTxn);

  tdbTrace("tdb upsert, btc: %p, pTxn: %p", &btc, pTxn);

  // move the cursor
  ret = tdbBtcMoveTo(&btc, pKey, nKey, &c);
  if (ret < 0) {
    tdbError("tdb/btree-upsert: btc move to failed with ret: %d.", ret);
<<<<<<< HEAD
=======
    if (TDB_CELLDECODER_FREE_KEY(&btc.coder)) {
      tdbFree(btc.coder.pKey);
    }
>>>>>>> 097723f4
    tdbBtcClose(&btc);
    return -1;
  }

  if (TDB_CELLDECODER_FREE_KEY(&btc.coder)) {
    tdbFree(btc.coder.pKey);
  }

  if (btc.idx == -1) {
    btc.idx = 0;
    c = 1;
  } else {
    if (c > 0) {
      btc.idx = btc.idx + 1;
    }
  }

  ret = tdbBtcUpsert(&btc, pKey, nKey, pData, nData, c);
  if (ret < 0) {
    tdbBtcClose(&btc);
    tdbError("tdb/btree-upsert: btc upsert failed with ret: %d.", ret);
    return -1;
  }

  tdbBtcClose(&btc);
  return 0;
}

int tdbBtreeGet(SBTree *pBt, const void *pKey, int kLen, void **ppVal, int *vLen) {
  return tdbBtreePGet(pBt, pKey, kLen, NULL, NULL, ppVal, vLen);
}

int tdbBtreePGet(SBTree *pBt, const void *pKey, int kLen, void **ppKey, int *pkLen, void **ppVal, int *vLen) {
  SBTC         btc;
  SCell       *pCell;
  int          cret;
  int          ret;
  void        *pTKey = NULL;
  void        *pTVal = NULL;
  SCellDecoder cd = {0};

  tdbBtcOpen(&btc, pBt, NULL);

  tdbTrace("tdb pget, btc: %p", &btc);

  ret = tdbBtcMoveTo(&btc, pKey, kLen, &cret);
  if (ret < 0) {
    tdbBtcClose(&btc);
    tdbError("tdb/btree-pget: btc move to failed with ret: %d.", ret);
    return -1;
  }

  if (btc.idx < 0 || cret) {
    tdbBtcClose(&btc);

    return -1;
  }

  pCell = tdbPageGetCell(btc.pPage, btc.idx);
  tdbBtreeDecodeCell(btc.pPage, pCell, &cd, btc.pTxn, pBt);

  if (ppKey) {
    pTKey = tdbRealloc(*ppKey, cd.kLen);
    if (pTKey == NULL) {
      tdbBtcClose(&btc);
      tdbError("tdb/btree-pget: realloc pTKey failed.");
      return -1;
    }
    *ppKey = pTKey;
    *pkLen = cd.kLen;
    memcpy(*ppKey, cd.pKey, cd.kLen);
  }

  if (ppVal) {
    pTVal = tdbRealloc(*ppVal, cd.vLen);
    if (pTVal == NULL) {
      tdbBtcClose(&btc);
      tdbError("tdb/btree-pget: realloc pTVal failed.");
      return -1;
    }
    *ppVal = pTVal;
    *vLen = cd.vLen;
    memcpy(*ppVal, cd.pVal, cd.vLen);
  }

  if (TDB_CELLDECODER_FREE_KEY(&cd)) {
    tdbFree(cd.pKey);
  }

  if (TDB_CELLDECODER_FREE_VAL(&cd)) {
    tdbTrace("tdb btc/pget/2 decoder: %p pVal free: %p", &cd, cd.pVal);

    tdbFree(cd.pVal);
  }

  tdbTrace("tdb pget end, btc decoder: %p/0x%x, local decoder:%p", &btc.coder, btc.coder.freeKV, &cd);

  tdbBtcClose(&btc);

  return 0;
}

static int tdbDefaultKeyCmprFn(const void *pKey1, int keyLen1, const void *pKey2, int keyLen2) {
  int mlen;
  int cret;

  if (ASSERT(keyLen1 > 0 && keyLen2 > 0 && pKey1 != NULL && pKey2 != NULL)) {
    // -1 is less than
  }

  mlen = keyLen1 < keyLen2 ? keyLen1 : keyLen2;
  cret = memcmp(pKey1, pKey2, mlen);
  if (cret == 0) {
    if (keyLen1 < keyLen2) {
      cret = -1;
    } else if (keyLen1 > keyLen2) {
      cret = 1;
    } else {
      cret = 0;
    }
  }
  return cret;
}

int tdbBtreeInitPage(SPage *pPage, void *arg, int init) {
  SBTree *pBt;
  u8      flags;
  u8      leaf;

  pBt = ((SBtreeInitPageArg *)arg)->pBt;

  if (init) {
    // init page
    flags = TDB_BTREE_PAGE_GET_FLAGS(pPage);
    leaf = TDB_BTREE_PAGE_IS_LEAF(pPage);
    TDB_BTREE_ASSERT_FLAG(flags);

    tdbPageInit(pPage, leaf ? sizeof(SLeafHdr) : sizeof(SIntHdr), tdbBtreeCellSize);
  } else {
    // zero page
    flags = ((SBtreeInitPageArg *)arg)->flags;
    leaf = flags & TDB_BTREE_LEAF;
    TDB_BTREE_ASSERT_FLAG(flags);

    tdbPageZero(pPage, leaf ? sizeof(SLeafHdr) : sizeof(SIntHdr), tdbBtreeCellSize);

    if (leaf) {
      SLeafHdr *pLeafHdr = (SLeafHdr *)(pPage->pData);
      pLeafHdr->flags = flags;

    } else {
      SIntHdr *pIntHdr = (SIntHdr *)(pPage->pData);
      pIntHdr->flags = flags;
      pIntHdr->pgno = 0;
    }
  }

  if (leaf) {
    pPage->kLen = pBt->keyLen;
    pPage->vLen = pBt->valLen;
    pPage->maxLocal = pBt->maxLeaf;
    pPage->minLocal = pBt->minLeaf;
  } else if (TDB_BTREE_PAGE_IS_OVFL(pPage)) {
    pPage->kLen = pBt->keyLen;
    pPage->vLen = pBt->valLen;
    pPage->maxLocal = tdbPageCapacity(pBt->pageSize, sizeof(SIntHdr));
    pPage->minLocal = pBt->minLocal;
  } else {
    pPage->kLen = pBt->keyLen;
    pPage->vLen = sizeof(SPgno);
    pPage->maxLocal = pBt->maxLocal;
    pPage->minLocal = pBt->minLocal;
  }

  return 0;
}

// TDB_BTREE_BALANCE =====================
static int tdbBtreeBalanceDeeper(SBTree *pBt, SPage *pRoot, SPage **ppChild, TXN *pTxn) {
  SPager           *pPager;
  SPage            *pChild;
  SPgno             pgnoChild;
  int               ret;
  u8                flags;
  SIntHdr          *pIntHdr;
  SBtreeInitPageArg zArg;
  u8                leaf;

  pPager = pRoot->pPager;
  flags = TDB_BTREE_PAGE_GET_FLAGS(pRoot);
  leaf = TDB_BTREE_PAGE_IS_LEAF(pRoot);

  // allocate a new child page
  pgnoChild = 0;
  zArg.flags = TDB_FLAG_REMOVE(flags, TDB_BTREE_ROOT);
  zArg.pBt = pBt;
  ret = tdbPagerFetchPage(pPager, &pgnoChild, &pChild, tdbBtreeInitPage, &zArg, pTxn);
  if (ret < 0) {
    return -1;
  }

  if (!leaf) {
    ((SIntHdr *)pChild->pData)->pgno = ((SIntHdr *)(pRoot->pData))->pgno;
  }

  ret = tdbPagerWrite(pPager, pChild);
  if (ret < 0) {
    tdbError("failed to write page since %s", terrstr());
    return -1;
  }

  // Copy the root page content to the child page
  tdbPageCopy(pRoot, pChild, 0);

  // Reinitialize the root page
  zArg.flags = TDB_BTREE_ROOT;
  zArg.pBt = pBt;
  ret = tdbBtreeInitPage(pRoot, &zArg, 0);
  if (ret < 0) {
    return -1;
  }

  pIntHdr = (SIntHdr *)(pRoot->pData);
  pIntHdr->pgno = pgnoChild;

  *ppChild = pChild;
  return 0;
}

static int tdbBtreeBalanceNonRoot(SBTree *pBt, SPage *pParent, int idx, TXN *pTxn) {
  int ret;

  int    nOlds, pageIdx;
  SPage *pOlds[3] = {0};
  SCell *pDivCell[3] = {0};
  int    szDivCell[3];
  int    sIdx;
  u8     childNotLeaf;
  SPgno  rPgno;

  {  // Find 3 child pages at most to do balance
    int    nCells = TDB_PAGE_TOTAL_CELLS(pParent);
    SCell *pCell;

    if (nCells <= 2) {
      sIdx = 0;
      nOlds = nCells + 1;
    } else {
      // has more than three child pages
      if (idx == 0) {
        sIdx = 0;
      } else if (idx == nCells) {
        sIdx = idx - 2;
      } else {
        sIdx = idx - 1;
      }
      nOlds = 3;
    }
    for (int i = 0; i < nOlds; i++) {
      if (ASSERT(sIdx + i <= nCells)) {
        return -1;
      }

      SPgno pgno;
      if (sIdx + i == nCells) {
        if (ASSERT(!TDB_BTREE_PAGE_IS_LEAF(pParent))) {
          return -1;
        }
        pgno = ((SIntHdr *)(pParent->pData))->pgno;
      } else {
        pCell = tdbPageGetCell(pParent, sIdx + i);
        pgno = *(SPgno *)pCell;
      }

      ret = tdbPagerFetchPage(pBt->pPager, &pgno, pOlds + i, tdbBtreeInitPage,
                              &((SBtreeInitPageArg){.pBt = pBt, .flags = 0}), pTxn);
      if (ret < 0) {
        tdbError("tdb/btree-balance: fetch page failed with ret: %d.", ret);
        return -1;
      }

      ret = tdbPagerWrite(pBt->pPager, pOlds[i]);
      if (ret < 0) {
        tdbError("failed to write page since %s", terrstr());
        return -1;
      }
    }
    // copy the parent key out if child pages are not leaf page
    childNotLeaf = !TDB_BTREE_PAGE_IS_LEAF(pOlds[0]);
    if (childNotLeaf) {
      for (int i = 0; i < nOlds; i++) {
        if (sIdx + i < TDB_PAGE_TOTAL_CELLS(pParent)) {
          pCell = tdbPageGetCell(pParent, sIdx + i);
          szDivCell[i] = tdbBtreeCellSize(pParent, pCell, 0, NULL, NULL);
          pDivCell[i] = tdbOsMalloc(szDivCell[i]);
          memcpy(pDivCell[i], pCell, szDivCell[i]);
        }

        if (i < nOlds - 1) {
          ((SPgno *)pDivCell[i])[0] = ((SIntHdr *)pOlds[i]->pData)->pgno;
          ((SIntHdr *)pOlds[i]->pData)->pgno = 0;
          tdbPageInsertCell(pOlds[i], TDB_PAGE_TOTAL_CELLS(pOlds[i]), pDivCell[i], szDivCell[i], 1);
        }
      }
      rPgno = ((SIntHdr *)pOlds[nOlds - 1]->pData)->pgno;
    }

    ret = tdbPagerWrite(pBt->pPager, pParent);
    if (ret < 0) {
      tdbError("failed to write page since %s", terrstr());
      return -1;
    }

    // drop the cells on parent page
    for (int i = 0; i < nOlds; i++) {
      nCells = TDB_PAGE_TOTAL_CELLS(pParent);
      if (sIdx < nCells) {
        tdbPageDropCell(pParent, sIdx, pTxn, pBt);
      } else {
        ((SIntHdr *)pParent->pData)->pgno = 0;
      }
    }
  }

  int nNews = 0;
  struct {
    int cnt;
    int size;
    int iPage;
    int oIdx;
  } infoNews[5] = {0};

  {  // Get how many new pages are needed and the new distribution

    // first loop to find minimum number of pages needed
    for (int oPage = 0; oPage < nOlds; oPage++) {
      SPage *pPage = pOlds[oPage];
      SCell *pCell;
      int    cellBytes;
      int    oIdx;

      for (oIdx = 0; oIdx < TDB_PAGE_TOTAL_CELLS(pPage); oIdx++) {
        pCell = tdbPageGetCell(pPage, oIdx);
        cellBytes = TDB_BYTES_CELL_TAKEN(pPage, pCell);

        if (infoNews[nNews].size + cellBytes > TDB_PAGE_USABLE_SIZE(pPage)) {
          // page is full, use a new page
          nNews++;

          ASSERT(infoNews[nNews].size + cellBytes <= TDB_PAGE_USABLE_SIZE(pPage));

          if (childNotLeaf) {
            // for non-child page, this cell is used as the right-most child,
            // the divider cell to parent as well
            continue;
          }
        }
        infoNews[nNews].cnt++;
        infoNews[nNews].size += cellBytes;
        infoNews[nNews].iPage = oPage;
        infoNews[nNews].oIdx = oIdx;
      }
    }

    nNews++;

    // back loop to make the distribution even
    for (int iNew = nNews - 1; iNew > 0; iNew--) {
      SCell *pCell;
      int    szLCell, szRCell;

      // balance page (iNew) and (iNew-1)
      for (;;) {
        pCell = tdbPageGetCell(pOlds[infoNews[iNew - 1].iPage], infoNews[iNew - 1].oIdx);

        szLCell = tdbBtreeCellSize(pOlds[infoNews[iNew - 1].iPage], pCell, 0, NULL, NULL);
        if (!childNotLeaf) {
          szRCell = szLCell;
        } else {
          int    iPage = infoNews[iNew - 1].iPage;
          int    oIdx = infoNews[iNew - 1].oIdx + 1;
          SPage *pPage;
          for (;;) {
            pPage = pOlds[iPage];
            if (oIdx < TDB_PAGE_TOTAL_CELLS(pPage)) {
              break;
            }

            iPage++;
            oIdx = 0;
          }

          pCell = tdbPageGetCell(pPage, oIdx);
          szRCell = tdbBtreeCellSize(pPage, pCell, 0, NULL, NULL);
        }

        if (ASSERT(infoNews[iNew - 1].cnt > 0)) {
          return -1;
        }

        if (infoNews[iNew].size + szRCell >= infoNews[iNew - 1].size - szRCell) {
          break;
        }

        // Move a cell right forward
        infoNews[iNew - 1].cnt--;
        infoNews[iNew - 1].size -= szLCell;
        infoNews[iNew - 1].oIdx--;
        for (;;) {
          if (infoNews[iNew - 1].oIdx >= 0) {
            break;
          }

          infoNews[iNew - 1].iPage--;
          infoNews[iNew - 1].oIdx = TDB_PAGE_TOTAL_CELLS(pOlds[infoNews[iNew - 1].iPage]) - 1;
        }

        infoNews[iNew].cnt++;
        infoNews[iNew].size += szRCell;
      }
    }
  }

  SPage *pNews[5] = {0};
  {  // Allocate new pages, reuse the old page when possible

    SPgno             pgno;
    SBtreeInitPageArg iarg;
    u8                flags;

    flags = TDB_BTREE_PAGE_GET_FLAGS(pOlds[0]);

    for (int iNew = 0; iNew < nNews; iNew++) {
      if (iNew < nOlds) {
        pNews[iNew] = pOlds[iNew];
      } else {
        pgno = 0;
        iarg.pBt = pBt;
        iarg.flags = flags;
        ret = tdbPagerFetchPage(pBt->pPager, &pgno, pNews + iNew, tdbBtreeInitPage, &iarg, pTxn);
        if (ret < 0) {
          tdbError("tdb/btree-balance: fetch page failed with ret: %d.", ret);
          return -1;
        }

        ret = tdbPagerWrite(pBt->pPager, pNews[iNew]);
        if (ret < 0) {
          tdbError("failed to write page since %s", terrstr());
          return -1;
        }
      }
    }

    // TODO: sort the page according to the page number
  }

  {  // Do the real cell distribution
    SPage            *pOldsCopy[3] = {0};
    SCell            *pCell;
    int               szCell;
    SBtreeInitPageArg iarg;
    int               iNew, nNewCells;
    SCellDecoder      cd = {0};

    iarg.pBt = pBt;
    iarg.flags = TDB_BTREE_PAGE_GET_FLAGS(pOlds[0]);
    for (int i = 0; i < nOlds; i++) {
      tdbPageCreate(pOlds[0]->pageSize, &pOldsCopy[i], tdbDefaultMalloc, NULL);
      tdbBtreeInitPage(pOldsCopy[i], &iarg, 0);
      tdbPageCopy(pOlds[i], pOldsCopy[i], 0);
      pOlds[i]->nOverflow = 0;
    }

    iNew = 0;
    nNewCells = 0;
    tdbBtreeInitPage(pNews[iNew], &iarg, 0);

    for (int iOld = 0; iOld < nOlds; iOld++) {
      SPage *pPage;

      pPage = pOldsCopy[iOld];

      for (int oIdx = 0; oIdx < TDB_PAGE_TOTAL_CELLS(pPage); oIdx++) {
        pCell = tdbPageGetCell(pPage, oIdx);
        szCell = tdbBtreeCellSize(pPage, pCell, 0, NULL, NULL);

        if (ASSERT(nNewCells <= infoNews[iNew].cnt)) {
          return -1;
        }
        if (ASSERT(iNew < nNews)) {
          return -1;
        }

        if (nNewCells < infoNews[iNew].cnt) {
          tdbPageInsertCell(pNews[iNew], nNewCells, pCell, szCell, 0);
          nNewCells++;

          // insert parent page
          if (!childNotLeaf && nNewCells == infoNews[iNew].cnt) {
            SIntHdr *pIntHdr = (SIntHdr *)pParent->pData;

            if (iNew == nNews - 1 && pIntHdr->pgno == 0) {
              pIntHdr->pgno = TDB_PAGE_PGNO(pNews[iNew]);
            } else {
              tdbBtreeDecodeCell(pPage, pCell, &cd, pTxn, pBt);

              // TODO: pCell here may be inserted as an overflow cell, handle it
              SCell *pNewCell = tdbOsMalloc(cd.kLen + 9);
              int    szNewCell;
              SPgno  pgno;
              pgno = TDB_PAGE_PGNO(pNews[iNew]);
              tdbBtreeEncodeCell(pParent, cd.pKey, cd.kLen, (void *)&pgno, sizeof(SPgno), pNewCell, &szNewCell, pTxn,
                                 pBt);
              tdbPageInsertCell(pParent, sIdx++, pNewCell, szNewCell, 0);
              tdbOsFree(pNewCell);

              if (TDB_CELLDECODER_FREE_VAL(&cd)) {
                tdbFree(cd.pVal);
                cd.pVal = NULL;
              }
            }

            // move to next new page
            iNew++;
            nNewCells = 0;
            if (iNew < nNews) {
              tdbBtreeInitPage(pNews[iNew], &iarg, 0);
            }
          }
        } else {
          if (ASSERT(childNotLeaf)) {
            return -1;
          }
          if (ASSERT(iNew < nNews - 1)) {
            return -1;
          }

          // set current new page right-most child
          ((SIntHdr *)pNews[iNew]->pData)->pgno = ((SPgno *)pCell)[0];

          // insert to parent as divider cell
          if (ASSERT(iNew < nNews - 1)) {
            return -1;
          }
          ((SPgno *)pCell)[0] = TDB_PAGE_PGNO(pNews[iNew]);
          tdbPageInsertCell(pParent, sIdx++, pCell, szCell, 0);

          // move to next new page
          iNew++;
          nNewCells = 0;
          if (iNew < nNews) {
            tdbBtreeInitPage(pNews[iNew], &iarg, 0);
          }
        }
      }
    }

    if (childNotLeaf) {
      if (ASSERT(TDB_PAGE_TOTAL_CELLS(pNews[nNews - 1]) == infoNews[nNews - 1].cnt)) {
        return -1;
      }
      ((SIntHdr *)(pNews[nNews - 1]->pData))->pgno = rPgno;

      SIntHdr *pIntHdr = (SIntHdr *)pParent->pData;
      if (pIntHdr->pgno == 0) {
        pIntHdr->pgno = TDB_PAGE_PGNO(pNews[nNews - 1]);
      } else {
        ((SPgno *)pDivCell[nOlds - 1])[0] = TDB_PAGE_PGNO(pNews[nNews - 1]);
        tdbPageInsertCell(pParent, sIdx, pDivCell[nOlds - 1], szDivCell[nOlds - 1], 0);
      }
    }

    for (int i = 0; i < nOlds; i++) {
      tdbPageDestroy(pOldsCopy[i], tdbDefaultFree, NULL);
    }
  }

  if (TDB_BTREE_PAGE_IS_ROOT(pParent) && TDB_PAGE_TOTAL_CELLS(pParent) == 0) {
    i8 flags = TDB_BTREE_ROOT | TDB_BTREE_PAGE_IS_LEAF(pNews[0]);
    // copy content to the parent page
    tdbBtreeInitPage(pParent, &(SBtreeInitPageArg){.flags = flags, .pBt = pBt}, 0);
    tdbPageCopy(pNews[0], pParent, 1);

    if (!TDB_BTREE_PAGE_IS_LEAF(pNews[0])) {
      ((SIntHdr *)(pParent->pData))->pgno = ((SIntHdr *)(pNews[0]->pData))->pgno;
    }
  }

  for (int i = 0; i < 3; i++) {
    if (pDivCell[i]) {
      tdbOsFree(pDivCell[i]);
    }
  }

  for (pageIdx = 0; pageIdx < nOlds; ++pageIdx) {
    tdbPagerReturnPage(pBt->pPager, pOlds[pageIdx], pTxn);
  }
  for (; pageIdx < nNews; ++pageIdx) {
    tdbPagerReturnPage(pBt->pPager, pNews[pageIdx], pTxn);
  }

  return 0;
}

static int tdbBtreeBalance(SBTC *pBtc) {
  int    iPage;
  int    ret;
  int    nFree;
  SPage *pParent;
  SPage *pPage;
  u8     flags;
  u8     leaf;
  u8     root;

  // Main loop to balance the BTree
  for (;;) {
    iPage = pBtc->iPage;
    pPage = pBtc->pPage;
    leaf = TDB_BTREE_PAGE_IS_LEAF(pPage);
    root = TDB_BTREE_PAGE_IS_ROOT(pPage);
    nFree = TDB_PAGE_FREE_SIZE(pPage);

    // when the page is not overflow and not too empty, the balance work
    // is finished. Just break out the balance loop.
    if (pPage->nOverflow == 0 && nFree < TDB_PAGE_USABLE_SIZE(pPage) * 2 / 3) {
      break;
    }

    if (iPage == 0) {
      // For the root page, only balance when the page is overfull,
      // ignore the case of empty
      if (pPage->nOverflow == 0) break;

      ret = tdbBtreeBalanceDeeper(pBtc->pBt, pPage, &(pBtc->pgStack[1]), pBtc->pTxn);
      if (ret < 0) {
        return -1;
      }

      pBtc->idx = 0;
      pBtc->idxStack[0] = 0;
      pBtc->pgStack[0] = pBtc->pPage;
      pBtc->iPage = 1;
      pBtc->pPage = pBtc->pgStack[1];
    } else {
      // Generalized balance step
      pParent = pBtc->pgStack[iPage - 1];

      ret = tdbBtreeBalanceNonRoot(pBtc->pBt, pParent, pBtc->idxStack[pBtc->iPage - 1], pBtc->pTxn);
      if (ret < 0) {
        return -1;
      }

      tdbPagerReturnPage(pBtc->pBt->pPager, pBtc->pPage, pBtc->pTxn);

      pBtc->iPage--;
      pBtc->pPage = pBtc->pgStack[pBtc->iPage];
    }
  }

  return 0;
}
// TDB_BTREE_BALANCE

static int tdbFetchOvflPage(SPgno *pPgno, SPage **ppOfp, TXN *pTxn, SBTree *pBt) {
  int ret = 0;

  *pPgno = 0;
  SBtreeInitPageArg iArg;
  iArg.pBt = pBt;
  iArg.flags = TDB_FLAG_ADD(0, TDB_BTREE_OVFL);
  ret = tdbPagerFetchPage(pBt->pPager, pPgno, ppOfp, tdbBtreeInitPage, &iArg, pTxn);
  if (ret < 0) {
    return -1;
  }

  // mark dirty
  ret = tdbPagerWrite(pBt->pPager, *ppOfp);
  if (ret < 0) {
    tdbError("failed to write page since %s", terrstr());
    return -1;
  }

  tdbPCacheRelease(pBt->pPager->pCache, *ppOfp, pTxn);

  return ret;
}

static int tdbLoadOvflPage(SPgno *pPgno, SPage **ppOfp, TXN *pTxn, SBTree *pBt) {
  int ret = 0;

  SBtreeInitPageArg iArg;
  iArg.pBt = pBt;
  iArg.flags = TDB_FLAG_ADD(0, TDB_BTREE_OVFL);
  ret = tdbPagerFetchPage(pBt->pPager, pPgno, ppOfp, tdbBtreeInitPage, &iArg, pTxn);
  if (ret < 0) {
    return -1;
  }

  return ret;
}

// TDB_BTREE_CELL =====================
static int tdbBtreeEncodePayload(SPage *pPage, SCell *pCell, int nHeader, const void *pKey, int kLen, const void *pVal,
                                 int vLen, int *szPayload, TXN *pTxn, SBTree *pBt) {
  int ret = 0;
  int nPayload = kLen + vLen;
  int maxLocal = pPage->maxLocal;

  if (nPayload + nHeader <= maxLocal) {
    // no overflow page is needed
    memcpy(pCell + nHeader, pKey, kLen);
    if (pVal) {
      memcpy(pCell + nHeader + kLen, pVal, vLen);
    }

    *szPayload = nPayload;
    return 0;
  } else {
    // handle overflow case
    // calc local storage size
    int minLocal = pPage->minLocal;
    int surplus = minLocal + (nPayload + nHeader - minLocal) % (maxLocal - sizeof(SPgno));
    int nLocal = surplus <= maxLocal ? surplus : minLocal;

    // int ofpCap = tdbPageCapacity(pBt->pageSize, sizeof(SIntHdr));

    // fetch a new ofp and make it dirty
    SPgno  pgno = 0;
    SPage *ofp = NULL, *nextOfp = NULL;

    ret = tdbFetchOvflPage(&pgno, &ofp, pTxn, pBt);
    if (ret < 0) {
      return -1;
    }

    // local buffer for cell
    SCell *pBuf = tdbRealloc(NULL, pBt->pageSize);
    if (pBuf == NULL) {
      return -1;
    }

    int nLeft = nPayload;
    int bytes;
    int lastPage = 0;
    if (nLocal >= nHeader + kLen + sizeof(SPgno)) {
      // pack key to local
      memcpy(pCell + nHeader, pKey, kLen);
      nLeft -= kLen;
      // pack partial val to local if any space left
      if (nLocal > nHeader + kLen + sizeof(SPgno)) {
        if (ASSERT(pVal != NULL && vLen != 0)) {
          return -1;
        }
        memcpy(pCell + nHeader + kLen, pVal, nLocal - nHeader - kLen - sizeof(SPgno));
        nLeft -= nLocal - nHeader - kLen - sizeof(SPgno);
      }

      // pack nextPgno
      memcpy(pCell + nHeader + nPayload - nLeft, &pgno, sizeof(pgno));

      // pack left val data to ovpages
      do {
        lastPage = 0;
        if (nLeft <= ofp->maxLocal - sizeof(SPgno)) {
          bytes = nLeft;
          lastPage = 1;
        } else {
          bytes = ofp->maxLocal - sizeof(SPgno);
        }

        // fetch next ofp if not last page
        if (!lastPage) {
          // fetch a new ofp and make it dirty
          ret = tdbFetchOvflPage(&pgno, &nextOfp, pTxn, pBt);
          if (ret < 0) {
            tdbFree(pBuf);
            return -1;
          }
        } else {
          pgno = 0;
        }

        memcpy(pBuf, ((SCell *)pVal) + vLen - nLeft, bytes);
        memcpy(pBuf + bytes, &pgno, sizeof(pgno));

        ret = tdbPageInsertCell(ofp, 0, pBuf, bytes + sizeof(pgno), 0);
        if (ret < 0) {
          tdbFree(pBuf);
          return -1;
        }

        ofp = nextOfp;
        nLeft -= bytes;
      } while (nLeft > 0);
    } else {
      int nLeftKey = kLen;
      // pack partial key and nextPgno
      memcpy(pCell + nHeader, pKey, nLocal - nHeader - sizeof(pgno));
      nLeft -= nLocal - nHeader - sizeof(pgno);
      nLeftKey -= nLocal - nHeader - sizeof(pgno);

      memcpy(pCell + nLocal - sizeof(pgno), &pgno, sizeof(pgno));

      int lastKeyPageSpace = 0;
      // pack left key & val to ovpages
      do {
        // cal key to cpy
        int lastKeyPage = 0;
        if (nLeftKey <= ofp->maxLocal - sizeof(SPgno)) {
          bytes = nLeftKey;
          lastKeyPage = 1;
          lastKeyPageSpace = ofp->maxLocal - sizeof(SPgno) - nLeftKey;
        } else {
          bytes = ofp->maxLocal - sizeof(SPgno);
        }

        // cpy key
        memcpy(pBuf, ((SCell *)pKey) + kLen - nLeftKey, bytes);

        if (lastKeyPage) {
          if (lastKeyPageSpace >= vLen) {
            if (vLen > 0) {
              memcpy(pBuf + kLen - nLeftKey, pVal, vLen);

              nLeft -= vLen;
            }

            pgno = 0;
          } else {
            memcpy(pBuf + kLen - nLeftKey, pVal, lastKeyPageSpace);
            nLeft -= lastKeyPageSpace;

            // fetch next ofp, a new ofp and make it dirty
            ret = tdbFetchOvflPage(&pgno, &nextOfp, pTxn, pBt);
            if (ret < 0) {
              tdbFree(pBuf);
              return -1;
            }
          }
        } else {
          // fetch next ofp, a new ofp and make it dirty
          ret = tdbFetchOvflPage(&pgno, &nextOfp, pTxn, pBt);
          if (ret < 0) {
            tdbFree(pBuf);
            return -1;
          }
        }

        memcpy(pBuf + bytes, &pgno, sizeof(pgno));

        ret = tdbPageInsertCell(ofp, 0, pBuf, bytes + sizeof(pgno), 0);
        if (ret < 0) {
          return -1;
        }

        ofp = nextOfp;
        nLeftKey -= bytes;
        nLeft -= bytes;
      } while (nLeftKey > 0);

      while (nLeft > 0) {
        // pack left val data to ovpages
        lastPage = 0;
        if (nLeft <= maxLocal - sizeof(SPgno)) {
          bytes = nLeft;
          lastPage = 1;
        } else {
          bytes = maxLocal - sizeof(SPgno);
        }

        // fetch next ofp if not last page
        if (!lastPage) {
          // fetch a new ofp and make it dirty
          ret = tdbFetchOvflPage(&pgno, &nextOfp, pTxn, pBt);
          if (ret < 0) {
            tdbFree(pBuf);
            return -1;
          }
        } else {
          pgno = 0;
        }

        memcpy(pBuf, ((SCell *)pVal) + vLen - nLeft, bytes);
        memcpy(pBuf + bytes, &pgno, sizeof(pgno));

        if (ofp == NULL) {
          tdbFree(pBuf);
          return -1;
        }

        ret = tdbPageInsertCell(ofp, 0, pBuf, bytes + sizeof(pgno), 0);
        if (ret < 0) {
          tdbFree(pBuf);
          return -1;
        }

        ofp = nextOfp;
        nLeft -= bytes;
      }
    }

    // free local buffer
    tdbFree(pBuf);

    *szPayload = nLocal - nHeader;
  }

  return 0;
}

static int tdbBtreeEncodeCell(SPage *pPage, const void *pKey, int kLen, const void *pVal, int vLen, SCell *pCell,
                              int *szCell, TXN *pTxn, SBTree *pBt) {
  u8  leaf;
  int nHeader;
  int nPayload;
  int ret;

  if (ASSERT(pPage->kLen == TDB_VARIANT_LEN || pPage->kLen == kLen)) {
    return -1;
  }
  if (ASSERT(pPage->vLen == TDB_VARIANT_LEN || pPage->vLen == vLen)) {
    return -1;
  }
  if (ASSERT(pKey != NULL && kLen > 0)) {
    return -1;
  }

  nPayload = 0;
  nHeader = 0;
  leaf = TDB_BTREE_PAGE_IS_LEAF(pPage);

  // 1. Encode Header part
  /* Encode SPgno if interior page */
  if (!leaf) {
    if (pPage->vLen != sizeof(SPgno)) {
      tdbError("tdb/btree-encode-cell: invalid cell.");
      return -1;
    }

    ((SPgno *)(pCell + nHeader))[0] = ((SPgno *)pVal)[0];
    nHeader = nHeader + sizeof(SPgno);
  }

  /* Encode kLen if need */
  if (pPage->kLen == TDB_VARIANT_LEN) {
    nHeader += tdbPutVarInt(pCell + nHeader, kLen);
  }

  /* Encode vLen if need */
  if (pPage->vLen == TDB_VARIANT_LEN) {
    nHeader += tdbPutVarInt(pCell + nHeader, vLen);
  }

  // 2. Encode payload part
  if ((!leaf) || pPage->vLen == 0) {
    pVal = NULL;
    vLen = 0;
  }

  ret = tdbBtreeEncodePayload(pPage, pCell, nHeader, pKey, kLen, pVal, vLen, &nPayload, pTxn, pBt);
  if (ret < 0) {
    // TODO
    tdbError("tdb/btree-encode-cell: encode payload failed with ret: %d.", ret);
    return -1;
  }

  *szCell = nHeader + nPayload;
  return 0;
}

static int tdbBtreeDecodePayload(SPage *pPage, const SCell *pCell, int nHeader, SCellDecoder *pDecoder, TXN *pTxn,
                                 SBTree *pBt) {
  int ret = 0;
  int nPayload;
  int maxLocal = pPage->maxLocal;

  int kLen = pDecoder->kLen;
  int vLen = pDecoder->vLen;

  if (pDecoder->pVal) {
    if (TDB_BTREE_PAGE_IS_LEAF(pPage)) {
      tdbError("tdb/btree-decode-payload: leaf page with non-null pVal.");
      return -1;
    }
    nPayload = pDecoder->kLen;
  } else {
    nPayload = pDecoder->kLen + pDecoder->vLen;
  }

  if (nHeader + nPayload <= maxLocal) {
    // no over flow case
    pDecoder->pKey = (SCell *)pCell + nHeader;
    if (pDecoder->pVal == NULL && pDecoder->vLen > 0) {
      pDecoder->pVal = (SCell *)pCell + nHeader + pDecoder->kLen;
    }
    return 0;
  } else {
    // handle overflow case
    // calc local storage size
    int minLocal = pPage->minLocal;
    int surplus = minLocal + (nPayload + nHeader - minLocal) % (maxLocal - sizeof(SPgno));
    int nLocal = surplus <= maxLocal ? surplus : minLocal;

    int    nLeft = nPayload;
    SPgno  pgno = 0;
    SPage *ofp;
    SCell *ofpCell;
    int    bytes;
    int    lastPage = 0;

    if (nLocal >= pDecoder->kLen + nHeader + sizeof(SPgno)) {
      pDecoder->pKey = (SCell *)pCell + nHeader;
      nLeft -= kLen;
      if (nLocal > kLen + nHeader + sizeof(SPgno)) {
        // read partial val to local
        pDecoder->pVal = tdbRealloc(pDecoder->pVal, vLen);
        if (pDecoder->pVal == NULL) {
          return -1;
        }
        TDB_CELLDECODER_SET_FREE_VAL(pDecoder);

        tdbDebug("tdb btc decoder: %p/0x%x pVal: %p ", pDecoder, pDecoder->freeKV, pDecoder->pVal);

        memcpy(pDecoder->pVal, pCell + nHeader + kLen, nLocal - nHeader - kLen - sizeof(SPgno));

        nLeft -= nLocal - nHeader - kLen - sizeof(SPgno);
      }

      memcpy(&pgno, pCell + nHeader + nPayload - nLeft, sizeof(pgno));

      // unpack left val data from ovpages
      while (pgno != 0) {
        ret = tdbLoadOvflPage(&pgno, &ofp, pTxn, pBt);
        if (ret < 0) {
          return -1;
        }

        ofpCell = tdbPageGetCell(ofp, 0);

        if (nLeft <= ofp->maxLocal - sizeof(SPgno)) {
          bytes = nLeft;
          lastPage = 1;
        } else {
          bytes = ofp->maxLocal - sizeof(SPgno);
        }

        memcpy(pDecoder->pVal + vLen - nLeft, ofpCell, bytes);
        nLeft -= bytes;

        memcpy(&pgno, ofpCell + bytes, sizeof(pgno));

        tdbPCacheRelease(pBt->pPager->pCache, ofp, pTxn);
      }
    } else {
      int nLeftKey = kLen;
      // load partial key and nextPgno
      pDecoder->pKey = tdbRealloc(pDecoder->pKey, kLen);
      if (pDecoder->pKey == NULL) {
        return -1;
      }
      TDB_CELLDECODER_SET_FREE_KEY(pDecoder);

      memcpy(pDecoder->pKey, pCell + nHeader, nLocal - nHeader - sizeof(pgno));
      nLeft -= nLocal - nHeader - sizeof(pgno);
      nLeftKey -= nLocal - nHeader - sizeof(pgno);

      memcpy(&pgno, pCell + nLocal - sizeof(pgno), sizeof(pgno));

      int lastKeyPageSpace = 0;
      // load left key & val to ovpages
      while (pgno != 0) {
        ret = tdbLoadOvflPage(&pgno, &ofp, pTxn, pBt);
        if (ret < 0) {
          return -1;
        }

        ofpCell = tdbPageGetCell(ofp, 0);

        int lastKeyPage = 0;
        if (nLeftKey <= maxLocal - sizeof(SPgno)) {
          bytes = nLeftKey;
          lastKeyPage = 1;
          lastKeyPageSpace = ofp->maxLocal - sizeof(SPgno) - nLeftKey;
        } else {
          bytes = ofp->maxLocal - sizeof(SPgno);
        }

        // cpy key
        memcpy(pDecoder->pKey + kLen - nLeftKey, ofpCell, bytes);

        if (lastKeyPage) {
          if (lastKeyPageSpace >= vLen) {
            if (vLen > 0) {
              pDecoder->pVal = ofpCell + kLen - nLeftKey;

              nLeft -= vLen;
            }
            pgno = 0;
          } else {
            // read partial val to local
            pDecoder->pVal = tdbRealloc(pDecoder->pVal, vLen);
            if (pDecoder->pVal == NULL) {
              return -1;
            }
            TDB_CELLDECODER_SET_FREE_VAL(pDecoder);

            memcpy(pDecoder->pVal, ofpCell + kLen - nLeftKey, lastKeyPageSpace);
            nLeft -= lastKeyPageSpace;
          }
        }

        memcpy(&pgno, ofpCell + bytes, sizeof(pgno));

        tdbPCacheRelease(pBt->pPager->pCache, ofp, pTxn);

        nLeftKey -= bytes;
        nLeft -= bytes;
      }

      while (nLeft > 0) {
        ret = tdbLoadOvflPage(&pgno, &ofp, pTxn, pBt);
        if (ret < 0) {
          return -1;
        }

        ofpCell = tdbPageGetCell(ofp, 0);

        // load left val data to ovpages
        lastPage = 0;
        if (nLeft <= ofp->maxLocal - sizeof(SPgno)) {
          bytes = nLeft;
          lastPage = 1;
        } else {
          bytes = ofp->maxLocal - sizeof(SPgno);
        }

        if (lastPage) {
          pgno = 0;
        }

        if (!pDecoder->pVal) {
          pDecoder->pVal = tdbRealloc(pDecoder->pVal, vLen);
          if (pDecoder->pVal == NULL) {
            return -1;
          }
          TDB_CELLDECODER_SET_FREE_VAL(pDecoder);
        }

        memcpy(pDecoder->pVal, ofpCell + vLen - nLeft, bytes);
        nLeft -= bytes;

        memcpy(&pgno, ofpCell + vLen - nLeft + bytes, sizeof(pgno));

        tdbPCacheRelease(pBt->pPager->pCache, ofp, pTxn);

        nLeft -= bytes;
      }
    }
  }

  return 0;
}

static int tdbBtreeDecodeCell(SPage *pPage, const SCell *pCell, SCellDecoder *pDecoder, TXN *pTxn, SBTree *pBt) {
  u8  leaf;
  int nHeader;
  int ret;

  nHeader = 0;
  leaf = TDB_BTREE_PAGE_IS_LEAF(pPage);

  // Clear the state of decoder
  if (TDB_CELLDECODER_FREE_VAL(pDecoder)) {
    tdbFree(pDecoder->pVal);
    TDB_CELLDECODER_CLZ_FREE_VAL(pDecoder);
    // tdbTrace("tdb btc decoder val set nil: %p/0x%x ", pDecoder, pDecoder->freeKV);
  }
  if (TDB_CELLDECODER_FREE_KEY(pDecoder)) {
    tdbFree(pDecoder->pKey);
    TDB_CELLDECODER_CLZ_FREE_KEY(pDecoder);
    // tdbTrace("tdb btc decoder key set nil: %p/0x%x ", pDecoder, pDecoder->freeKV);
  }
  pDecoder->kLen = -1;
  pDecoder->pKey = NULL;
  pDecoder->vLen = -1;
  pDecoder->pVal = NULL;
  pDecoder->pgno = 0;

  // 1. Decode header part
  if (!leaf) {
    if (pPage->vLen != sizeof(SPgno)) {
      tdbError("tdb/btree-decode-cell: invalid cell.");
      return -1;
    }

    pDecoder->pgno = ((SPgno *)(pCell + nHeader))[0];
    pDecoder->pVal = (u8 *)(&(pDecoder->pgno));
    nHeader = nHeader + sizeof(SPgno);
  }

  if (pPage->kLen == TDB_VARIANT_LEN) {
    nHeader += tdbGetVarInt(pCell + nHeader, &(pDecoder->kLen));
  } else {
    pDecoder->kLen = pPage->kLen;
  }

  if (pPage->vLen == TDB_VARIANT_LEN) {
    if (!leaf) {
      tdbError("tdb/btree-decode-cell: not a leaf page.");
      return -1;
    }
    nHeader += tdbGetVarInt(pCell + nHeader, &(pDecoder->vLen));
  } else {
    pDecoder->vLen = pPage->vLen;
  }

  // 2. Decode payload part
  ret = tdbBtreeDecodePayload(pPage, pCell, nHeader, pDecoder, pTxn, pBt);
  if (ret < 0) {
    return -1;
  }

  return 0;
}

static int tdbBtreeCellSize(const SPage *pPage, SCell *pCell, int dropOfp, TXN *pTxn, SBTree *pBt) {
  u8  leaf;
  int kLen = 0, vLen = 0, nHeader = 0;

  leaf = TDB_BTREE_PAGE_IS_LEAF(pPage);

  if (!leaf) {
    nHeader += sizeof(SPgno);
  }

  if (pPage->kLen == TDB_VARIANT_LEN) {
    nHeader += tdbGetVarInt(pCell + nHeader, &kLen);
  } else {
    kLen = pPage->kLen;
  }

  if (pPage->vLen == TDB_VARIANT_LEN) {
    if (!leaf) {
      tdbError("tdb/btree-cell-size: not a leaf page.");
      return -1;
    }
    nHeader += tdbGetVarInt(pCell + nHeader, &vLen);
  } else if (leaf) {
    vLen = pPage->vLen;
  }

  int nPayload = kLen + vLen;
  if (nHeader + nPayload <= pPage->maxLocal) {
    return nHeader + nPayload;
  } else {
    int maxLocal = pPage->maxLocal;

    // calc local storage size
    int minLocal = pPage->minLocal;
    int surplus = minLocal + (nPayload + nHeader - minLocal) % (maxLocal - sizeof(SPgno));
    int nLocal = surplus <= maxLocal ? surplus : minLocal;

    // free ofp pages' cells
    if (dropOfp) {
      int    ret = 0;
      SPgno  pgno = *(SPgno *)(pCell + nLocal - sizeof(SPgno));
      int    nLeft = nPayload - nLocal + sizeof(SPgno) + nHeader;
      SPage *ofp;
      int    bytes;

      while (pgno != 0) {
        ret = tdbLoadOvflPage(&pgno, &ofp, pTxn, pBt);
        if (ret < 0) {
          return -1;
        }

        SCell *ofpCell = tdbPageGetCell(ofp, 0);

        if (nLeft <= ofp->maxLocal - sizeof(SPgno)) {
          bytes = nLeft;
        } else {
          bytes = ofp->maxLocal - sizeof(SPgno);
        }

        memcpy(&pgno, ofpCell + bytes, sizeof(pgno));

        tdbPagerReturnPage(pPage->pPager, ofp, pTxn);

        nLeft -= bytes;
      }
    }

    return nLocal;
  }
}
// TDB_BTREE_CELL

// TDB_BTREE_CURSOR =====================
int tdbBtcOpen(SBTC *pBtc, SBTree *pBt, TXN *pTxn) {
  pBtc->pBt = pBt;
  pBtc->iPage = -1;
  pBtc->pPage = NULL;
  pBtc->idx = -1;
  memset(&pBtc->coder, 0, sizeof(SCellDecoder));

  if (pTxn == NULL) {
    TXN *pTxn = tdbOsCalloc(1, sizeof(*pTxn));
    if (!pTxn) {
      return -1;
    }

    if (tdbTxnOpen(pTxn, 0, tdbDefaultMalloc, tdbDefaultFree, NULL, 0) < 0) {
      tdbOsFree(pTxn);
      return -1;
    }

    pBtc->pTxn = pTxn;
    pBtc->freeTxn = 1;
  } else {
    pBtc->pTxn = pTxn;
    pBtc->freeTxn = 0;
  }

  return 0;
}

int tdbBtcMoveToFirst(SBTC *pBtc) {
  int     ret;
  SBTree *pBt;
  SPager *pPager;
  SCell  *pCell;
  SPgno   pgno;

  pBt = pBtc->pBt;
  pPager = pBt->pPager;

  if (pBtc->iPage < 0) {
    // move a clean cursor
    ret = tdbPagerFetchPage(pPager, &pBt->root, &(pBtc->pPage), tdbBtreeInitPage,
                            &((SBtreeInitPageArg){.pBt = pBt, .flags = TDB_BTREE_ROOT | TDB_BTREE_LEAF}), pBtc->pTxn);
    if (ret < 0) {
      tdbError("tdb/btc-move-tofirst: fetch page failed with ret: %d.", ret);
      return -1;
    }

    if (!TDB_BTREE_PAGE_IS_ROOT(pBtc->pPage)) {
      tdbError("tdb/btc-move-tofirst: not a root page");
      return -1;
    }

    pBtc->iPage = 0;
    if (TDB_PAGE_TOTAL_CELLS(pBtc->pPage) > 0) {
      pBtc->idx = 0;
    } else {
      // no any data, point to an invalid position
      if (!TDB_BTREE_PAGE_IS_LEAF(pBtc->pPage)) {
        tdbError("tdb/btc-move-to-first: not a leaf page.");
        return -1;
      }

      pBtc->idx = -1;
      return 0;
    }
  } else {
    // TODO
    tdbError("tdb/btc-move-to-first: move from a dirty cursor.");
    return -1;
#if 0
    // move from a position
    int iPage = 0;

    for (; iPage < pBtc->iPage; iPage++) {
      if (pBtc->idxStack[iPage] < 0) {
        tdbError("tdb/btc-move-to-first: invalid idx: %d.", pBtc->idxStack[iPage]);
        return -1;
      }

      if (pBtc->idxStack[iPage]) break;
    }

    // move upward
    for (;;) {
      if (pBtc->iPage == iPage) {
        pBtc->idx = 0;
        break;
      }

      tdbBtcMoveUpward(pBtc);
    }
#endif
  }

  // move downward
  for (;;) {
    if (TDB_BTREE_PAGE_IS_LEAF(pBtc->pPage)) break;

    ret = tdbBtcMoveDownward(pBtc);
    if (ret < 0) {
      tdbError("tdb/btc-move-tofirst: btc move downward failed with ret: %d.", ret);
      return -1;
    }

    pBtc->idx = 0;
  }

  return 0;
}

int tdbBtcMoveToLast(SBTC *pBtc) {
  int     ret;
  int     nCells;
  SBTree *pBt;
  SPager *pPager;
  SPgno   pgno;

  pBt = pBtc->pBt;
  pPager = pBt->pPager;

  if (pBtc->iPage < 0) {
    // move a clean cursor
    ret = tdbPagerFetchPage(pPager, &pBt->root, &(pBtc->pPage), tdbBtreeInitPage,
                            &((SBtreeInitPageArg){.pBt = pBt, .flags = TDB_BTREE_ROOT | TDB_BTREE_LEAF}), pBtc->pTxn);
    if (ret < 0) {
      tdbError("tdb/btc-move-tolast: fetch page failed with ret: %d.", ret);
      return -1;
    }

    nCells = TDB_PAGE_TOTAL_CELLS(pBtc->pPage);
    pBtc->iPage = 0;
    if (nCells > 0) {
      pBtc->idx = TDB_BTREE_PAGE_IS_LEAF(pBtc->pPage) ? nCells - 1 : nCells;
    } else {
      // no data at all, point to an invalid position
      if (!TDB_BTREE_PAGE_IS_LEAF(pBtc->pPage)) {
        tdbError("tdb/btc-move-to-last: not a leaf page.");
        return -1;
      }

      pBtc->idx = -1;
      return 0;
    }
  } else {
    // TODO
    tdbError("tdb/btc-move-to-last: move from a dirty cursor.");
    return -1;
#if 0
    int iPage = 0;

    // downward search
    for (; iPage < pBtc->iPage; iPage++) {
      if (TDB_BTREE_PAGE_IS_LEAF(pBtc->pgStack[iPage])) {
        tdbError("tdb/btc-move-to-last: leaf page in cursor stack.");
        return -1;
      }

      nCells = TDB_PAGE_TOTAL_CELLS(pBtc->pgStack[iPage]);
      if (pBtc->idxStack[iPage] != nCells) break;
    }

    // move upward
    for (;;) {
      if (pBtc->iPage == iPage) {
        if (TDB_BTREE_PAGE_IS_LEAF(pBtc->pPage)) {
          pBtc->idx = TDB_PAGE_TOTAL_CELLS(pBtc->pPage) - 1;
        } else {
          pBtc->idx = TDB_PAGE_TOTAL_CELLS(pBtc->pPage);
        }
        break;
      }

      tdbBtcMoveUpward(pBtc);
    }
#endif
  }

  // move downward
  for (;;) {
    if (TDB_BTREE_PAGE_IS_LEAF(pBtc->pPage)) break;

    ret = tdbBtcMoveDownward(pBtc);
    if (ret < 0) {
      tdbError("tdb/btc-move-tolast: btc move downward failed with ret: %d.", ret);
      return -1;
    }

    nCells = TDB_PAGE_TOTAL_CELLS(pBtc->pPage);
    if (TDB_BTREE_PAGE_IS_LEAF(pBtc->pPage)) {
      pBtc->idx = nCells - 1;
    } else {
      pBtc->idx = nCells;
    }
  }

  return 0;
}

int tdbBtreeNext(SBTC *pBtc, void **ppKey, int *kLen, void **ppVal, int *vLen) {
  SCell       *pCell;
  SCellDecoder cd = {0};
  void        *pKey, *pVal;
  int          ret;

  // current cursor points to an invalid position
  if (pBtc->idx < 0) {
    return -1;
  }

  pCell = tdbPageGetCell(pBtc->pPage, pBtc->idx);

  tdbBtreeDecodeCell(pBtc->pPage, pCell, &cd, pBtc->pTxn, pBtc->pBt);

  pKey = tdbRealloc(*ppKey, cd.kLen);
  if (pKey == NULL) {
    return -1;
  }

  *ppKey = pKey;
  *kLen = cd.kLen;
  memcpy(pKey, cd.pKey, cd.kLen);

  if (ppVal) {
    if (cd.vLen > 0) {
      pVal = tdbRealloc(*ppVal, cd.vLen);
      if (pVal == NULL) {
        tdbFree(pKey);
        return -1;
      }

      memcpy(pVal, cd.pVal, cd.vLen);
      if (TDB_CELLDECODER_FREE_VAL(&cd)) {
        tdbTrace("tdb/btree-next decoder: %p pVal free: %p", &cd, cd.pVal);
        tdbFree(cd.pVal);
      }
    } else {
      pVal = NULL;
    }

    *ppVal = pVal;
    *vLen = cd.vLen;
  }

  ret = tdbBtcMoveToNext(pBtc);
  if (ret < 0) {
    tdbError("tdb/btree-next: btc move to next failed with ret: %d.", ret);
    return -1;
  }

  return 0;
}

int tdbBtreePrev(SBTC *pBtc, void **ppKey, int *kLen, void **ppVal, int *vLen) {
  SCell       *pCell;
  SCellDecoder cd = {0};
  void        *pKey, *pVal;
  int          ret;

  // current cursor points to an invalid position
  if (pBtc->idx < 0) {
    return -1;
  }

  pCell = tdbPageGetCell(pBtc->pPage, pBtc->idx);

  tdbBtreeDecodeCell(pBtc->pPage, pCell, &cd, pBtc->pTxn, pBtc->pBt);

  pKey = tdbRealloc(*ppKey, cd.kLen);
  if (pKey == NULL) {
    return -1;
  }

  *ppKey = pKey;
  *kLen = cd.kLen;
  memcpy(pKey, cd.pKey, cd.kLen);

  if (ppVal) {
    // TODO: vLen may be zero
    pVal = tdbRealloc(*ppVal, cd.vLen);
    if (pVal == NULL) {
      tdbFree(pKey);
      return -1;
    }

    *ppVal = pVal;
    *vLen = cd.vLen;
    memcpy(pVal, cd.pVal, cd.vLen);
  }

  ret = tdbBtcMoveToPrev(pBtc);
  if (ret < 0) {
    tdbError("tdb/btree-prev: btc move to prev failed with ret: %d.", ret);
    return -1;
  }

  return 0;
}

int tdbBtcMoveToNext(SBTC *pBtc) {
  int    nCells;
  int    ret;
  SCell *pCell;

  if (!TDB_BTREE_PAGE_IS_LEAF(pBtc->pPage)) {
    tdbError("tdb/btc-move-to-next: not a leaf page.");
    return -1;
  }

  if (pBtc->idx < 0) return -1;

  pBtc->idx++;
  if (pBtc->idx < TDB_PAGE_TOTAL_CELLS(pBtc->pPage)) {
    return 0;
  }

  // move upward
  for (;;) {
    if (pBtc->iPage == 0) {
      pBtc->idx = -1;
      return 0;
    }

    tdbBtcMoveUpward(pBtc);
    pBtc->idx++;

    if (TDB_BTREE_PAGE_IS_LEAF(pBtc->pPage)) {
      tdbError("tdb/btree-decode-cell: should not be a leaf page here.");
      return -1;
    }
    if (pBtc->idx <= TDB_PAGE_TOTAL_CELLS(pBtc->pPage)) {
      break;
    }
  }

  // move downward
  for (;;) {
    if (TDB_BTREE_PAGE_IS_LEAF(pBtc->pPage)) break;

    ret = tdbBtcMoveDownward(pBtc);
    if (ret < 0) {
      tdbError("tdb/btc-move-tonext: btc move downward failed with ret: %d.", ret);
      return -1;
    }

    pBtc->idx = 0;
  }

  return 0;
}

int tdbBtcMoveToPrev(SBTC *pBtc) {
  if (pBtc->idx < 0) return -1;

  pBtc->idx--;
  if (pBtc->idx >= 0) {
    return 0;
  }

  // move upward
  for (;;) {
    if (pBtc->iPage == 0) {
      pBtc->idx = -1;
      return 0;
    }

    tdbBtcMoveUpward(pBtc);
    pBtc->idx--;
    if (pBtc->idx >= 0) {
      break;
    }
  }

  // move downward
  for (;;) {
    if (TDB_BTREE_PAGE_IS_LEAF(pBtc->pPage)) break;

    tdbBtcMoveDownward(pBtc);
    if (TDB_BTREE_PAGE_IS_LEAF(pBtc->pPage)) {
      pBtc->idx = TDB_PAGE_TOTAL_CELLS(pBtc->pPage) - 1;
    } else {
      pBtc->idx = TDB_PAGE_TOTAL_CELLS(pBtc->pPage);
    }
  }

  return 0;
}

static int tdbBtcMoveDownward(SBTC *pBtc) {
  int    ret;
  SPgno  pgno;
  SCell *pCell;

  if (pBtc->idx < 0) {
    tdbError("tdb/btc-move-downward: invalid idx: %d.", pBtc->idx);
    return -1;
  }

  if (TDB_BTREE_PAGE_IS_LEAF(pBtc->pPage)) {
    tdbError("tdb/btc-move-downward: should not be a leaf page here.");
    return -1;
  }

  if (pBtc->idx < TDB_PAGE_TOTAL_CELLS(pBtc->pPage)) {
    pCell = tdbPageGetCell(pBtc->pPage, pBtc->idx);
    pgno = ((SPgno *)pCell)[0];
  } else {
    pgno = ((SIntHdr *)pBtc->pPage->pData)->pgno;
  }

  if (!pgno) {
    tdbError("tdb/btc-move-downward: invalid pgno.");
    return -1;
  }

  pBtc->pgStack[pBtc->iPage] = pBtc->pPage;
  pBtc->idxStack[pBtc->iPage] = pBtc->idx;
  pBtc->iPage++;
  pBtc->pPage = NULL;
  pBtc->idx = -1;

  ret = tdbPagerFetchPage(pBtc->pBt->pPager, &pgno, &pBtc->pPage, tdbBtreeInitPage,
                          &((SBtreeInitPageArg){.pBt = pBtc->pBt, .flags = 0}), pBtc->pTxn);
  if (ret < 0) {
    tdbError("tdb/btc-move-downward: fetch page failed with ret: %d.", ret);
    return -1;
  }

  return 0;
}

static int tdbBtcMoveUpward(SBTC *pBtc) {
  if (pBtc->iPage == 0) return -1;

  tdbPagerReturnPage(pBtc->pBt->pPager, pBtc->pPage, pBtc->pTxn);

  pBtc->iPage--;
  pBtc->pPage = pBtc->pgStack[pBtc->iPage];
  pBtc->idx = pBtc->idxStack[pBtc->iPage];

  return 0;
}

int tdbBtcGet(SBTC *pBtc, const void **ppKey, int *kLen, const void **ppVal, int *vLen) {
  SCell *pCell;

  if (pBtc->idx < 0 || pBtc->idx >= TDB_PAGE_TOTAL_CELLS(pBtc->pPage)) {
    return -1;
  }

  pCell = tdbPageGetCell(pBtc->pPage, pBtc->idx);
  tdbBtreeDecodeCell(pBtc->pPage, pCell, &pBtc->coder, pBtc->pTxn, pBtc->pBt);

  if (ppKey) {
    *ppKey = (void *)pBtc->coder.pKey;
    *kLen = pBtc->coder.kLen;
  }

  if (ppVal) {
    *ppVal = (void *)pBtc->coder.pVal;
    *vLen = pBtc->coder.vLen;
  }

  return 0;
}

int tdbBtcDelete(SBTC *pBtc) {
  int         idx = pBtc->idx;
  int         nCells = TDB_PAGE_TOTAL_CELLS(pBtc->pPage);
  SPager     *pPager = pBtc->pBt->pPager;
  const void *pKey;
  i8          iPage;
  SPage      *pPage;
  SPgno       pgno;
  SCell      *pCell;
  int         szCell;
  int         nKey;
  int         ret;

  if (idx < 0 || idx >= nCells) {
    tdbError("tdb/btc-delete: idx: %d out of range[%d, %d).", idx, 0, nCells);
    return -1;
  }

  // drop the cell on the leaf
  ret = tdbPagerWrite(pPager, pBtc->pPage);
  if (ret < 0) {
    tdbError("failed to write page since %s", terrstr());
    return -1;
  }

  tdbPageDropCell(pBtc->pPage, idx, pBtc->pTxn, pBtc->pBt);

  // update interior page or do balance
  if (idx == nCells - 1) {
    if (idx) {
      pBtc->idx--;
      tdbBtcGet(pBtc, &pKey, &nKey, NULL, NULL);

      // loop to update the interial page
      pgno = TDB_PAGE_PGNO(pBtc->pPage);
      for (iPage = pBtc->iPage - 1; iPage >= 0; iPage--) {
        pPage = pBtc->pgStack[iPage];
        idx = pBtc->idxStack[iPage];
        nCells = TDB_PAGE_TOTAL_CELLS(pPage);

        if (idx < nCells) {
          ret = tdbPagerWrite(pPager, pPage);
          if (ret < 0) {
            tdbError("failed to write page since %s", terrstr());
            return -1;
          }

          // update the cell with new key
          pCell = tdbOsMalloc(nKey + 9);
          tdbBtreeEncodeCell(pPage, pKey, nKey, &pgno, sizeof(pgno), pCell, &szCell, pBtc->pTxn, pBtc->pBt);

          ret = tdbPageUpdateCell(pPage, idx, pCell, szCell, pBtc->pTxn, pBtc->pBt);
          if (ret < 0) {
            tdbOsFree(pCell);
            tdbError("tdb/btc-delete: page update cell failed with ret: %d.", ret);
            return -1;
          }
          tdbOsFree(pCell);
          break;
        } else {
          pgno = TDB_PAGE_PGNO(pPage);
        }
      }
    } else {
      // delete the leaf page and do balance
      if (TDB_PAGE_TOTAL_CELLS(pBtc->pPage) != 0) {
        tdbError("tdb/btc-delete: page to be deleted should be empty.");
        return -1;
      }

      ret = tdbBtreeBalance(pBtc);
      if (ret < 0) {
        tdbError("tdb/btc-delete: btree balance failed with ret: %d.", ret);
        return -1;
      }
    }
  }

  return 0;
}

int tdbBtcUpsert(SBTC *pBtc, const void *pKey, int kLen, const void *pData, int nData, int insert) {
  SCell *pCell;
  int    szCell;
  int    nCells = TDB_PAGE_TOTAL_CELLS(pBtc->pPage);
  int    szBuf;
  void  *pBuf;
  int    ret;

  if (pBtc->idx < 0) {
    tdbError("tdb/btc-upsert: invalid idx: %d.", pBtc->idx);
    return -1;
  }

  // alloc space
  szBuf = kLen + nData + 14;
  pBuf = tdbRealloc(pBtc->pBt->pBuf, pBtc->pBt->pageSize > szBuf ? szBuf : pBtc->pBt->pageSize);
  if (pBuf == NULL) {
    tdbError("tdb/btc-upsert: realloc pBuf failed.");
    return -1;
  }
  pBtc->pBt->pBuf = pBuf;
  pCell = (SCell *)pBtc->pBt->pBuf;

  // encode cell
  ret = tdbBtreeEncodeCell(pBtc->pPage, pKey, kLen, pData, nData, pCell, &szCell, pBtc->pTxn, pBtc->pBt);
  if (ret < 0) {
    tdbError("tdb/btc-upsert: btree encode cell failed with ret: %d.", ret);
    return -1;
  }

  // mark dirty
  ret = tdbPagerWrite(pBtc->pBt->pPager, pBtc->pPage);
  if (ret < 0) {
    tdbError("failed to write page since %s", terrstr());
    return -1;
  }

  // insert or update
  if (insert) {
    if (pBtc->idx > nCells) {
      tdbError("tdb/btc-upsert: invalid idx: %d, nCells: %d.", pBtc->idx, nCells);
      return -1;
    }

    ret = tdbPageInsertCell(pBtc->pPage, pBtc->idx, pCell, szCell, 0);
  } else {
    if (pBtc->idx >= nCells) {
      tdbError("tdb/btc-upsert: invalid idx: %d, nCells: %d.", pBtc->idx, nCells);
      return -1;
    }

    ret = tdbPageUpdateCell(pBtc->pPage, pBtc->idx, pCell, szCell, pBtc->pTxn, pBtc->pBt);
  }
  if (ret < 0) {
    tdbError("tdb/btc-upsert: page insert/update cell failed with ret: %d.", ret);
    return -1;
  }

  // check balance
  if (pBtc->pPage->nOverflow > 0) {
    ret = tdbBtreeBalance(pBtc);
    if (ret < 0) {
      tdbError("tdb/btc-upsert: btree balance failed with ret: %d.", ret);
      return -1;
    }
  }

  return 0;
}

int tdbBtcMoveTo(SBTC *pBtc, const void *pKey, int kLen, int *pCRst) {
  int         ret;
  int         nCells;
  int         c;
  SCell      *pCell;
  SBTree     *pBt = pBtc->pBt;
  SPager     *pPager = pBt->pPager;
  const void *pTKey;
  int         tkLen;

  tdbTrace("tdb moveto, pager:%p, ipage:%d", pPager, pBtc->iPage);
  if (pBtc->iPage < 0) {
    // move from a clear cursor
    ret = tdbPagerFetchPage(pPager, &pBt->root, &(pBtc->pPage), tdbBtreeInitPage,
                            &((SBtreeInitPageArg){.pBt = pBt, .flags = TDB_BTREE_ROOT | TDB_BTREE_LEAF}), pBtc->pTxn);
    if (ret < 0) {
      // TODO
      tdbError("tdb/btc-move-to: fetch page failed with ret: %d.", ret);
      return -1;
    }

    pBtc->iPage = 0;
    pBtc->idx = -1;
    // for empty tree, just return with an invalid position
    if (TDB_PAGE_TOTAL_CELLS(pBtc->pPage) == 0) return 0;
  } else {
    // TODO
    tdbError("tdb/btc-move-to: move from a dirty cursor.");
    return -1;
#if 0
    SPage *pPage;
    int    idx;
    int    iPage = 0;

    // downward search
    for (; iPage < pBtc->iPage; iPage++) {
      pPage = pBtc->pgStack[iPage];
      idx = pBtc->idxStack[iPage];
      nCells = TDB_PAGE_TOTAL_CELLS(pPage);

      if (TDB_BTREE_PAGE_IS_LEAF(pPage)) {
        tdbError("tdb/btc-move-to: leaf page in cursor stack.");
        return -1;
      }

      // check if key <= current position
      if (idx < nCells) {
        pCell = tdbPageGetCell(pPage, idx);
        tdbBtreeDecodeCell(pPage, pCell, &cd);
        c = pBt->kcmpr(pKey, kLen, cd.pKey, cd.kLen);
        if (c > 0) break;
      }

      // check if key > current - 1 position
      if (idx > 0) {
        pCell = tdbPageGetCell(pPage, idx - 1);
        tdbBtreeDecodeCell(pPage, pCell, &cd);
        c = pBt->kcmpr(pKey, kLen, cd.pKey, cd.kLen, pBtc->pTxn, pBtc->pBt);
        if (c <= 0) break;
      }
    }

    // move upward
    for (;;) {
      if (pBtc->iPage == iPage) break;
      tdbBtcMoveUpward(pBtc);
    }
#endif
  }

  // search downward to the leaf
  tdbTrace("tdb search downward, pager:%p, ipage:%d", pPager, pBtc->iPage);
  for (;;) {
    int    lidx, ridx;
    SPage *pPage;

    pPage = pBtc->pPage;
    nCells = TDB_PAGE_TOTAL_CELLS(pPage);
    lidx = 0;
    ridx = nCells - 1;

    ASSERT(nCells > 0);

    // compare first cell
    pBtc->idx = lidx;
    tdbBtcGet(pBtc, &pTKey, &tkLen, NULL, NULL);
    c = pBt->kcmpr(pKey, kLen, pTKey, tkLen);
    if (c <= 0) {
      ridx = lidx - 1;
    } else {
      lidx = lidx + 1;
    }
    // compare last cell
    if (lidx <= ridx) {
      pBtc->idx = ridx;
      tdbBtcGet(pBtc, &pTKey, &tkLen, NULL, NULL);
      c = pBt->kcmpr(pKey, kLen, pTKey, tkLen);
      if (c >= 0) {
        lidx = ridx + 1;
      } else {
        ridx = ridx - 1;
      }
    }

    // binary search
    tdbTrace("tdb binary search, pager:%p, ipage:%d", pPager, pBtc->iPage);
    for (;;) {
      if (lidx > ridx) break;

      pBtc->idx = (lidx + ridx) >> 1;
      tdbBtcGet(pBtc, &pTKey, &tkLen, NULL, NULL);
      c = pBt->kcmpr(pKey, kLen, pTKey, tkLen);
      if (c < 0) {
        // pKey < cd.pKey
        ridx = pBtc->idx - 1;
      } else if (c > 0) {
        // pKey > cd.pKey
        lidx = pBtc->idx + 1;
      } else {
        // pKey == cd.pKey
        break;
      }
    }

    // keep search downward or break
    if (TDB_BTREE_PAGE_IS_LEAF(pPage)) {
      *pCRst = c;
      break;
    } else {
      if (c > 0) {
        pBtc->idx += 1;
      }
      tdbBtcMoveDownward(pBtc);
    }
  }

  tdbTrace("tdb moveto end, pager:%p, ipage:%d", pPager, pBtc->iPage);

  return 0;
}

int tdbBtcClose(SBTC *pBtc) {
  if (pBtc->iPage < 0) return 0;

  for (;;) {
    if (NULL == pBtc->pPage) {
      tdbError("tdb/btc-close: null ptr pPage.");
      return -1;
    }

    tdbPagerReturnPage(pBtc->pBt->pPager, pBtc->pPage, pBtc->pTxn);

    pBtc->iPage--;
    if (pBtc->iPage < 0) break;

    pBtc->pPage = pBtc->pgStack[pBtc->iPage];
    pBtc->idx = pBtc->idxStack[pBtc->iPage];
  }

  if (TDB_CELLDECODER_FREE_VAL(&pBtc->coder)) {
    tdbDebug("tdb btc/close decoder: %p pVal free: %p", &pBtc->coder, pBtc->coder.pVal);

    tdbFree(pBtc->coder.pVal);
  }

  if (pBtc->freeTxn) {
    tdbTxnClose(pBtc->pTxn);
  }

  return 0;
}

int tdbBtcIsValid(SBTC *pBtc) {
  if (pBtc->idx < 0) {
    return 0;
  } else {
    return 1;
  }
}
// TDB_BTREE_CURSOR

// TDB_BTREE_DEBUG =====================
#ifndef NODEBUG
typedef struct {
  SPgno pgno;
  u8    root;
  u8    leaf;
  SPgno rChild;
  int   nCells;
  int   nOvfl;
} SBtPageInfo;

SBtPageInfo btPageInfos[20];

void tdbBtPageInfo(SPage *pPage, int idx) {
  SBtPageInfo *pBtPageInfo;

  pBtPageInfo = btPageInfos + idx;

  pBtPageInfo->pgno = TDB_PAGE_PGNO(pPage);

  pBtPageInfo->root = TDB_BTREE_PAGE_IS_ROOT(pPage);
  pBtPageInfo->leaf = TDB_BTREE_PAGE_IS_LEAF(pPage);

  pBtPageInfo->rChild = 0;
  if (!pBtPageInfo->leaf) {
    pBtPageInfo->rChild = *(SPgno *)(pPage->pData + 1);
  }

  pBtPageInfo->nCells = TDB_PAGE_TOTAL_CELLS(pPage) - pPage->nOverflow;
  pBtPageInfo->nOvfl = pPage->nOverflow;
}
#endif
// TDB_BTREE_DEBUG<|MERGE_RESOLUTION|>--- conflicted
+++ resolved
@@ -272,12 +272,9 @@
   ret = tdbBtcMoveTo(&btc, pKey, nKey, &c);
   if (ret < 0) {
     tdbError("tdb/btree-upsert: btc move to failed with ret: %d.", ret);
-<<<<<<< HEAD
-=======
     if (TDB_CELLDECODER_FREE_KEY(&btc.coder)) {
       tdbFree(btc.coder.pKey);
     }
->>>>>>> 097723f4
     tdbBtcClose(&btc);
     return -1;
   }
