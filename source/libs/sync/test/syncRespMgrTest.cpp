--- conflicted
+++ resolved
@@ -60,7 +60,6 @@
 
 void syncRespMgrGetAndDelTest(uint64_t i) {
   printf("------syncRespMgrGetAndDelTest-------%" PRIu64 "-- \n", i);
-<<<<<<< HEAD
   SRpcHandleInfo stub;
   int32_t   ret = syncRespMgrGetAndDel(pMgr, i, &stub);
   if (ret == 1) {
@@ -68,15 +67,6 @@
   } else if (ret == 0) {
     printf("%" PRId64 " notFound \n", i);
   }
-=======
-  // SRespStub stub;
-  // int32_t   ret = syncRespMgrGetAndDel(pMgr, i, &stub);
-  // if (ret == 1) {
-  //   printStub(&stub);
-  // } else if (ret == 0) {
-  //   printf("%" PRId64 " notFound \n", i);
-  // }
->>>>>>> 87255f71
 }
 
 SSyncNode *createSyncNode() {
