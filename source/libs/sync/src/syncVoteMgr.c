--- conflicted
+++ resolved
@@ -108,23 +108,6 @@
     bool majority = voteGrantedMajority(pVotesGranted);
     cJSON_AddNumberToObject(pRoot, "majority", majority);
   }
-<<<<<<< HEAD
-=======
-  cJSON *pIsGranted = cJSON_CreateIntArray(arr, pVotesGranted->replicaNum);
-  free(arr);
-  cJSON_AddItemToObject(pRoot, "isGranted", pIsGranted);
-
-  cJSON_AddNumberToObject(pRoot, "votes", pVotesGranted->votes);
-  snprintf(u64buf, sizeof(u64buf), "%" PRIu64 "", pVotesGranted->term);
-  cJSON_AddStringToObject(pRoot, "term", u64buf);
-  cJSON_AddNumberToObject(pRoot, "quorum", pVotesGranted->quorum);
-  cJSON_AddNumberToObject(pRoot, "toLeader", pVotesGranted->toLeader);
-  snprintf(u64buf, sizeof(u64buf), "%p", pVotesGranted->pSyncNode);
-  cJSON_AddStringToObject(pRoot, "pSyncNode", u64buf);
-
-  bool majority = voteGrantedMajority(pVotesGranted);
-  cJSON_AddNumberToObject(pRoot, "majority", majority);
->>>>>>> cfd08b16
 
   cJSON *pJson = cJSON_CreateObject();
   cJSON_AddItemToObject(pJson, "SVotesGranted", pRoot);
@@ -141,27 +124,27 @@
 // for debug -------------------
 void voteGrantedPrint(SVotesGranted *pObj) {
   char *serialized = voteGranted2Str(pObj);
-  printf("voteGrantedPrint | len:%zu | %s \n", strlen(serialized), serialized);
+  printf("voteGrantedPrint | len:%lu | %s \n", strlen(serialized), serialized);
   fflush(NULL);
   free(serialized);
 }
 
 void voteGrantedPrint2(char *s, SVotesGranted *pObj) {
   char *serialized = voteGranted2Str(pObj);
-  printf("voteGrantedPrint2 | len:%zu | %s | %s \n", strlen(serialized), s, serialized);
+  printf("voteGrantedPrint2 | len:%lu | %s | %s \n", strlen(serialized), s, serialized);
   fflush(NULL);
   free(serialized);
 }
 
 void voteGrantedLog(SVotesGranted *pObj) {
   char *serialized = voteGranted2Str(pObj);
-  sTrace("voteGrantedLog | len:%zu | %s", strlen(serialized), serialized);
+  sTrace("voteGrantedLog | len:%lu | %s", strlen(serialized), serialized);
   free(serialized);
 }
 
 void voteGrantedLog2(char *s, SVotesGranted *pObj) {
   char *serialized = voteGranted2Str(pObj);
-  sTrace("voteGrantedLog2 | len:%zu | %s | %s", strlen(serialized), s, serialized);
+  sTrace("voteGrantedLog2 | len:%lu | %s | %s", strlen(serialized), s, serialized);
   free(serialized);
 }
 
@@ -247,18 +230,6 @@
     snprintf(u64buf, sizeof(u64buf), "%p", pVotesRespond->pSyncNode);
     cJSON_AddStringToObject(pRoot, "pSyncNode", u64buf);
   }
-<<<<<<< HEAD
-=======
-  cJSON *pIsRespond = cJSON_CreateIntArray(arr, pVotesRespond->replicaNum);
-  free(arr);
-  cJSON_AddItemToObject(pRoot, "isRespond", pIsRespond);
-  cJSON_AddNumberToObject(pRoot, "respondNum", respondNum);
-
-  snprintf(u64buf, sizeof(u64buf), "%" PRIu64 "", pVotesRespond->term);
-  cJSON_AddStringToObject(pRoot, "term", u64buf);
-  snprintf(u64buf, sizeof(u64buf), "%p", pVotesRespond->pSyncNode);
-  cJSON_AddStringToObject(pRoot, "pSyncNode", u64buf);
->>>>>>> cfd08b16
 
   cJSON *pJson = cJSON_CreateObject();
   cJSON_AddItemToObject(pJson, "SVotesRespond", pRoot);
@@ -275,26 +246,26 @@
 // for debug -------------------
 void votesRespondPrint(SVotesRespond *pObj) {
   char *serialized = votesRespond2Str(pObj);
-  printf("votesRespondPrint | len:%zu | %s \n", strlen(serialized), serialized);
+  printf("votesRespondPrint | len:%lu | %s \n", strlen(serialized), serialized);
   fflush(NULL);
   free(serialized);
 }
 
 void votesRespondPrint2(char *s, SVotesRespond *pObj) {
   char *serialized = votesRespond2Str(pObj);
-  printf("votesRespondPrint2 | len:%zu | %s | %s \n", strlen(serialized), s, serialized);
+  printf("votesRespondPrint2 | len:%lu | %s | %s \n", strlen(serialized), s, serialized);
   fflush(NULL);
   free(serialized);
 }
 
 void votesRespondLog(SVotesRespond *pObj) {
   char *serialized = votesRespond2Str(pObj);
-  sTrace("votesRespondLog | len:%zu | %s", strlen(serialized), serialized);
+  sTrace("votesRespondLog | len:%lu | %s", strlen(serialized), serialized);
   free(serialized);
 }
 
 void votesRespondLog2(char *s, SVotesRespond *pObj) {
   char *serialized = votesRespond2Str(pObj);
-  sTrace("votesRespondLog2 | len:%zu | %s | %s", strlen(serialized), s, serialized);
+  sTrace("votesRespondLog2 | len:%lu | %s | %s", strlen(serialized), s, serialized);
   free(serialized);
 }