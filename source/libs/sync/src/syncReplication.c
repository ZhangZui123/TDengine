/*
 * Copyright (c) 2019 TAOS Data, Inc. <jhtao@taosdata.com>
 *
 * This program is free software: you can use, redistribute, and/or modify
 * it under the terms of the GNU Affero General Public License, version 3
 * or later ("AGPL"), as published by the Free Software Foundation.
 *
 * This program is distributed in the hope that it will be useful, but WITHOUT
 * ANY WARRANTY; without even the implied warranty of MERCHANTABILITY or
 * FITNESS FOR A PARTICULAR PURPOSE.
 *
 * You should have received a copy of the GNU Affero General Public License
 * along with this program. If not, see <http://www.gnu.org/licenses/>.
 */

#include "syncReplication.h"
#include "syncIndexMgr.h"
#include "syncMessage.h"
#include "syncRaftCfg.h"
#include "syncRaftEntry.h"
#include "syncRaftLog.h"
#include "syncRaftStore.h"
#include "syncSnapshot.h"
#include "syncUtil.h"

// TLA+ Spec
// AppendEntries(i, j) ==
//    /\ i /= j
//    /\ state[i] = Leader
//    /\ LET prevLogIndex == nextIndex[i][j] - 1
//           prevLogTerm == IF prevLogIndex > 0 THEN
//                              log[i][prevLogIndex].term
//                          ELSE
//                              0
//           \* Send up to 1 entry, constrained by the end of the log.
//           lastEntry == Min({Len(log[i]), nextIndex[i][j]})
//           entries == SubSeq(log[i], nextIndex[i][j], lastEntry)
//       IN Send([mtype          |-> AppendEntriesRequest,
//                mterm          |-> currentTerm[i],
//                mprevLogIndex  |-> prevLogIndex,
//                mprevLogTerm   |-> prevLogTerm,
//                mentries       |-> entries,
//                \* mlog is used as a history variable for the proof.
//                \* It would not exist in a real implementation.
//                mlog           |-> log[i],
//                mcommitIndex   |-> Min({commitIndex[i], lastEntry}),
//                msource        |-> i,
//                mdest          |-> j])
//    /\ UNCHANGED <<serverVars, candidateVars, leaderVars, logVars>>
//
int32_t syncNodeAppendEntriesPeers(SSyncNode* pSyncNode) {
  ASSERT(pSyncNode->state == TAOS_SYNC_STATE_LEADER);

  syncIndexMgrLog2("==syncNodeAppendEntriesPeers== pNextIndex", pSyncNode->pNextIndex);
  syncIndexMgrLog2("==syncNodeAppendEntriesPeers== pMatchIndex", pSyncNode->pMatchIndex);
  logStoreSimpleLog2("==syncNodeAppendEntriesPeers==", pSyncNode->pLogStore);

  int32_t ret = 0;
  for (int i = 0; i < pSyncNode->peersNum; ++i) {
    SRaftId* pDestId = &(pSyncNode->peersId[i]);

    // set prevLogIndex
    SyncIndex nextIndex = syncIndexMgrGetIndex(pSyncNode->pNextIndex, pDestId);

    SyncIndex preLogIndex = nextIndex - 1;

    // set preLogTerm
    SyncTerm preLogTerm = 0;
    if (preLogIndex >= SYNC_INDEX_BEGIN) {
      SSyncRaftEntry* pPreEntry = pSyncNode->pLogStore->getEntry(pSyncNode->pLogStore, preLogIndex);
      ASSERT(pPreEntry != NULL);

      preLogTerm = pPreEntry->term;
      syncEntryDestory(pPreEntry);
    }

    // batch optimized
    // SyncIndex lastIndex = syncUtilMinIndex(pSyncNode->pLogStore->getLastIndex(pSyncNode->pLogStore), nextIndex);

    SyncAppendEntries* pMsg = NULL;
    SSyncRaftEntry*    pEntry = pSyncNode->pLogStore->getEntry(pSyncNode->pLogStore, nextIndex);
    if (pEntry != NULL) {
      pMsg = syncAppendEntriesBuild(pEntry->bytes, pSyncNode->vgId);
      ASSERT(pMsg != NULL);

      // add pEntry into msg
      uint32_t len;
      char*    serialized = syncEntrySerialize(pEntry, &len);
      ASSERT(len == pEntry->bytes);
      memcpy(pMsg->data, serialized, len);

      taosMemoryFree(serialized);
      syncEntryDestory(pEntry);

    } else {
      // maybe overflow, send empty record
      pMsg = syncAppendEntriesBuild(0, pSyncNode->vgId);
      ASSERT(pMsg != NULL);
    }

    ASSERT(pMsg != NULL);
    pMsg->srcId = pSyncNode->myRaftId;
    pMsg->destId = *pDestId;
    pMsg->term = pSyncNode->pRaftStore->currentTerm;
    pMsg->prevLogIndex = preLogIndex;
    pMsg->prevLogTerm = preLogTerm;
    pMsg->commitIndex = pSyncNode->commitIndex;

    syncAppendEntriesLog2("==syncNodeAppendEntriesPeers==", pMsg);

    // send AppendEntries
    syncNodeAppendEntries(pSyncNode, pDestId, pMsg);
    syncAppendEntriesDestroy(pMsg);
  }

  return ret;
}

int32_t syncNodeAppendEntriesPeersSnapshot2(SSyncNode* pSyncNode) {
  if (pSyncNode->state != TAOS_SYNC_STATE_LEADER) {
    return -1;
  }

  int32_t ret = 0;
  for (int i = 0; i < pSyncNode->peersNum; ++i) {
    SRaftId* pDestId = &(pSyncNode->peersId[i]);

    // next index
    SyncIndex nextIndex = syncIndexMgrGetIndex(pSyncNode->pNextIndex, pDestId);

    // pre index, pre term
    SyncIndex preLogIndex = syncNodeGetPreIndex(pSyncNode, nextIndex);
    SyncTerm  preLogTerm = syncNodeGetPreTerm(pSyncNode, nextIndex);
    if (preLogTerm == SYNC_TERM_INVALID) {
      SyncIndex newNextIndex = syncNodeGetLastIndex(pSyncNode) + 1;
      syncIndexMgrSetIndex(pSyncNode->pNextIndex, pDestId, newNextIndex);
      syncIndexMgrSetIndex(pSyncNode->pMatchIndex, pDestId, SYNC_INDEX_INVALID);
      sError("vgId:%d sync get pre term error, nextIndex:%ld, update next-index:%ld, match-index:%d, raftid:%ld",
             pSyncNode->vgId, nextIndex, newNextIndex, SYNC_INDEX_INVALID, pDestId->addr);

      return -1;
    }

    // entry pointer array
    SSyncRaftEntry* entryPArr[SYNC_MAX_BATCH_SIZE];
    memset(entryPArr, 0, sizeof(entryPArr));

    // get entry batch
    int32_t   getCount = 0;
    SyncIndex getEntryIndex = nextIndex;
    for (int32_t i = 0; i < pSyncNode->pRaftCfg->batchSize; ++i) {
      SSyncRaftEntry* pEntry = NULL;
      int32_t         code = pSyncNode->pLogStore->syncLogGetEntry(pSyncNode->pLogStore, getEntryIndex, &pEntry);

      // event log
      do {
        char logBuf[128];
        snprintf(logBuf, sizeof(logBuf), "get index:%d, code:%d, %s", getEntryIndex, code, tstrerror(terrno));
        syncNodeEventLog(pSyncNode, logBuf);
      } while (0);

      if (code == 0) {
        ASSERT(pEntry != NULL);
        entryPArr[i] = pEntry;
        getCount++;
        getEntryIndex++;

      } else {
        break;
      }
    }

    // event log
    do {
<<<<<<< HEAD
      char logBuf[128];
      snprintf(logBuf, sizeof(logBuf), "build batch:%d", getCount);
=======
      char     logBuf[128];
      char     host[64];
      uint16_t port;
      syncUtilU642Addr(pDestId->addr, host, sizeof(host), &port);
      snprintf(logBuf, sizeof(logBuf), "build batch:%d for %s:%d", getCount, host, port);
>>>>>>> ebc9e438
      syncNodeEventLog(pSyncNode, logBuf);
    } while (0);

    // build msg
    SyncAppendEntriesBatch* pMsg = syncAppendEntriesBatchBuild(entryPArr, getCount, pSyncNode->vgId);
    ASSERT(pMsg != NULL);

    // free entries
    for (int32_t i = 0; i < pSyncNode->pRaftCfg->batchSize; ++i) {
      SSyncRaftEntry* pEntry = entryPArr[i];
      if (pEntry != NULL) {
        syncEntryDestory(pEntry);
        entryPArr[i] = NULL;
      }
    }

    // prepare msg
    pMsg->srcId = pSyncNode->myRaftId;
    pMsg->destId = *pDestId;
    pMsg->term = pSyncNode->pRaftStore->currentTerm;
    pMsg->prevLogIndex = preLogIndex;
    pMsg->prevLogTerm = preLogTerm;
    pMsg->commitIndex = pSyncNode->commitIndex;
    pMsg->privateTerm = 0;
    pMsg->dataCount = getCount;

    // send msg
    syncNodeAppendEntriesBatch(pSyncNode, pDestId, pMsg);
    syncAppendEntriesBatchDestroy(pMsg);
  }

  return 0;
}

int32_t syncNodeAppendEntriesPeersSnapshot(SSyncNode* pSyncNode) {
  ASSERT(pSyncNode->state == TAOS_SYNC_STATE_LEADER);

  syncIndexMgrLog2("begin append entries peers pNextIndex:", pSyncNode->pNextIndex);
  syncIndexMgrLog2("begin append entries peers pMatchIndex:", pSyncNode->pMatchIndex);
  logStoreSimpleLog2("begin append entries peers LogStore:", pSyncNode->pLogStore);

  int32_t ret = 0;
  for (int i = 0; i < pSyncNode->peersNum; ++i) {
    SRaftId* pDestId = &(pSyncNode->peersId[i]);

    // next index
    SyncIndex nextIndex = syncIndexMgrGetIndex(pSyncNode->pNextIndex, pDestId);

    // pre index, pre term
    SyncIndex preLogIndex = syncNodeGetPreIndex(pSyncNode, nextIndex);
    SyncTerm  preLogTerm = syncNodeGetPreTerm(pSyncNode, nextIndex);
    if (preLogTerm == SYNC_TERM_INVALID) {
      SyncIndex newNextIndex = syncNodeGetLastIndex(pSyncNode) + 1;
      syncIndexMgrSetIndex(pSyncNode->pNextIndex, pDestId, newNextIndex);
      syncIndexMgrSetIndex(pSyncNode->pMatchIndex, pDestId, SYNC_INDEX_INVALID);
      sError("vgId:%d sync get pre term error, nextIndex:%ld, update next-index:%ld, match-index:%d, raftid:%ld",
             pSyncNode->vgId, nextIndex, newNextIndex, SYNC_INDEX_INVALID, pDestId->addr);

      return -1;
    }

    // prepare entry
    SyncAppendEntries* pMsg = NULL;

    SSyncRaftEntry* pEntry;
    int32_t         code = pSyncNode->pLogStore->syncLogGetEntry(pSyncNode->pLogStore, nextIndex, &pEntry);

    if (code == 0) {
      ASSERT(pEntry != NULL);

      pMsg = syncAppendEntriesBuild(pEntry->bytes, pSyncNode->vgId);
      ASSERT(pMsg != NULL);

      // add pEntry into msg
      uint32_t len;
      char*    serialized = syncEntrySerialize(pEntry, &len);
      ASSERT(len == pEntry->bytes);
      memcpy(pMsg->data, serialized, len);

      taosMemoryFree(serialized);
      syncEntryDestory(pEntry);

    } else {
      if (terrno == TSDB_CODE_WAL_LOG_NOT_EXIST) {
        // no entry in log
        pMsg = syncAppendEntriesBuild(0, pSyncNode->vgId);
        ASSERT(pMsg != NULL);

      } else {
        syncNodeLog3("", pSyncNode);
        ASSERT(0);
      }
    }

    // prepare msg
    ASSERT(pMsg != NULL);
    pMsg->srcId = pSyncNode->myRaftId;
    pMsg->destId = *pDestId;
    pMsg->term = pSyncNode->pRaftStore->currentTerm;
    pMsg->prevLogIndex = preLogIndex;
    pMsg->prevLogTerm = preLogTerm;
    pMsg->commitIndex = pSyncNode->commitIndex;
    pMsg->privateTerm = 0;
    // pMsg->privateTerm = syncIndexMgrGetTerm(pSyncNode->pNextIndex, pDestId);

    // send msg
    syncNodeAppendEntries(pSyncNode, pDestId, pMsg);
    syncAppendEntriesDestroy(pMsg);
  }

  return ret;
}

int32_t syncNodeReplicate(SSyncNode* pSyncNode) {
  // start replicate
  int32_t ret = 0;

  switch (pSyncNode->pRaftCfg->snapshotStrategy) {
    case SYNC_STRATEGY_NO_SNAPSHOT:
      ret = syncNodeAppendEntriesPeers(pSyncNode);
      break;

    case SYNC_STRATEGY_STANDARD_SNAPSHOT:
      ret = syncNodeAppendEntriesPeersSnapshot(pSyncNode);
      break;

    case SYNC_STRATEGY_WAL_FIRST:
      ret = syncNodeAppendEntriesPeersSnapshot2(pSyncNode);
      break;

    default:
      ret = syncNodeAppendEntriesPeers(pSyncNode);
      break;
  }

  return ret;
}

int32_t syncNodeAppendEntries(SSyncNode* pSyncNode, const SRaftId* destRaftId, const SyncAppendEntries* pMsg) {
  int32_t ret = 0;

  do {
    char     host[128];
    uint16_t port;
    syncUtilU642Addr(destRaftId->addr, host, sizeof(host), &port);
    sDebug(
        "vgId:%d, send sync-append-entries to %s:%d, {term:%lu, pre-index:%ld, pre-term:%lu, pterm:%lu, commit:%ld, "
        "datalen:%d}",
        pSyncNode->vgId, host, port, pMsg->term, pMsg->prevLogIndex, pMsg->prevLogTerm, pMsg->privateTerm,
        pMsg->commitIndex, pMsg->dataLen);
  } while (0);

  SRpcMsg rpcMsg;
  syncAppendEntries2RpcMsg(pMsg, &rpcMsg);
  syncNodeSendMsgById(destRaftId, pSyncNode, &rpcMsg);
  return ret;
}

int32_t syncNodeAppendEntriesBatch(SSyncNode* pSyncNode, const SRaftId* destRaftId,
                                   const SyncAppendEntriesBatch* pMsg) {
  do {
    char     host[128];
    uint16_t port;
    syncUtilU642Addr(destRaftId->addr, host, sizeof(host), &port);
    sDebug(
        "vgId:%d, send sync-append-entries-batch to %s:%d, {term:%lu, pre-index:%ld, pre-term:%lu, pterm:%lu, "
        "commit:%ld, "
        "datalen:%d, datacount:%d}",
        pSyncNode->vgId, host, port, pMsg->term, pMsg->prevLogIndex, pMsg->prevLogTerm, pMsg->privateTerm,
        pMsg->commitIndex, pMsg->dataLen, pMsg->dataCount);
  } while (0);

  SRpcMsg rpcMsg;
  syncAppendEntriesBatch2RpcMsg(pMsg, &rpcMsg);
  syncNodeSendMsgById(destRaftId, pSyncNode, &rpcMsg);
  return 0;
}<|MERGE_RESOLUTION|>--- conflicted
+++ resolved
@@ -151,14 +151,6 @@
     for (int32_t i = 0; i < pSyncNode->pRaftCfg->batchSize; ++i) {
       SSyncRaftEntry* pEntry = NULL;
       int32_t         code = pSyncNode->pLogStore->syncLogGetEntry(pSyncNode->pLogStore, getEntryIndex, &pEntry);
-
-      // event log
-      do {
-        char logBuf[128];
-        snprintf(logBuf, sizeof(logBuf), "get index:%d, code:%d, %s", getEntryIndex, code, tstrerror(terrno));
-        syncNodeEventLog(pSyncNode, logBuf);
-      } while (0);
-
       if (code == 0) {
         ASSERT(pEntry != NULL);
         entryPArr[i] = pEntry;
@@ -172,16 +164,11 @@
 
     // event log
     do {
-<<<<<<< HEAD
-      char logBuf[128];
-      snprintf(logBuf, sizeof(logBuf), "build batch:%d", getCount);
-=======
       char     logBuf[128];
       char     host[64];
       uint16_t port;
       syncUtilU642Addr(pDestId->addr, host, sizeof(host), &port);
       snprintf(logBuf, sizeof(logBuf), "build batch:%d for %s:%d", getCount, host, port);
->>>>>>> ebc9e438
       syncNodeEventLog(pSyncNode, logBuf);
     } while (0);
 
