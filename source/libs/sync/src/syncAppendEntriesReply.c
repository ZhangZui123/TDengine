/*
 * Copyright (c) 2019 TAOS Data, Inc. <jhtao@taosdata.com>
 *
 * This program is free software: you can use, redistribute, and/or modify
 * it under the terms of the GNU Affero General Public License, version 3
 * or later ("AGPL"), as published by the Free Software Foundation.
 *
 * This program is distributed in the hope that it will be useful, but WITHOUT
 * ANY WARRANTY; without even the implied warranty of MERCHANTABILITY or
 * FITNESS FOR A PARTICULAR PURPOSE.
 *
 * You should have received a copy of the GNU Affero General Public License
 * along with this program. If not, see <http://www.gnu.org/licenses/>.
 */

#include "syncAppendEntriesReply.h"
#include "syncCommit.h"
#include "syncIndexMgr.h"
#include "syncInt.h"
#include "syncRaftCfg.h"
#include "syncRaftLog.h"
#include "syncRaftStore.h"
#include "syncSnapshot.h"
#include "syncUtil.h"
#include "syncVoteMgr.h"

// TLA+ Spec
// HandleAppendEntriesResponse(i, j, m) ==
//    /\ m.mterm = currentTerm[i]
//    /\ \/ /\ m.msuccess \* successful
//          /\ nextIndex'  = [nextIndex  EXCEPT ![i][j] = m.mmatchIndex + 1]
//          /\ matchIndex' = [matchIndex EXCEPT ![i][j] = m.mmatchIndex]
//       \/ /\ \lnot m.msuccess \* not successful
//          /\ nextIndex' = [nextIndex EXCEPT ![i][j] =
//                               Max({nextIndex[i][j] - 1, 1})]
//          /\ UNCHANGED <<matchIndex>>
//    /\ Discard(m)
//    /\ UNCHANGED <<serverVars, candidateVars, logVars, elections>>
//
int32_t syncNodeOnAppendEntriesReplyCb(SSyncNode* ths, SyncAppendEntriesReply* pMsg) {
  int32_t ret = 0;

  char logBuf[128] = {0};
  snprintf(logBuf, sizeof(logBuf), "==syncNodeOnAppendEntriesReplyCb== term:%lu", ths->pRaftStore->currentTerm);
  syncAppendEntriesReplyLog2(logBuf, pMsg);

  if (pMsg->term < ths->pRaftStore->currentTerm) {
    sTrace("DropStaleResponse, receive term:%" PRIu64 ", current term:%" PRIu64 "", pMsg->term,
           ths->pRaftStore->currentTerm);
    return ret;
  }

  syncIndexMgrLog2("==syncNodeOnAppendEntriesReplyCb== before pNextIndex", ths->pNextIndex);
  syncIndexMgrLog2("==syncNodeOnAppendEntriesReplyCb== before pMatchIndex", ths->pMatchIndex);

  // no need this code, because if I receive reply.term, then I must have sent for that term.
  //  if (pMsg->term > ths->pRaftStore->currentTerm) {
  //    syncNodeUpdateTerm(ths, pMsg->term);
  //  }

  if (pMsg->term > ths->pRaftStore->currentTerm) {
    char logBuf[128] = {0};
    snprintf(logBuf, sizeof(logBuf), "syncNodeOnAppendEntriesReplyCb error term, receive:%lu current:%lu", pMsg->term,
             ths->pRaftStore->currentTerm);
    syncNodeLog2(logBuf, ths);
    sError("%s", logBuf);
    return ret;
  }

  assert(pMsg->term == ths->pRaftStore->currentTerm);

  if (pMsg->success) {
    // nextIndex'  = [nextIndex  EXCEPT ![i][j] = m.mmatchIndex + 1]
    syncIndexMgrSetIndex(ths->pNextIndex, &(pMsg->srcId), pMsg->matchIndex + 1);

    // matchIndex' = [matchIndex EXCEPT ![i][j] = m.mmatchIndex]
    syncIndexMgrSetIndex(ths->pMatchIndex, &(pMsg->srcId), pMsg->matchIndex);

    // maybe commit
    syncMaybeAdvanceCommitIndex(ths);

  } else {
    SyncIndex nextIndex = syncIndexMgrGetIndex(ths->pNextIndex, &(pMsg->srcId));

    // notice! int64, uint64
    if (nextIndex > SYNC_INDEX_BEGIN) {
      --nextIndex;
    } else {
      nextIndex = SYNC_INDEX_BEGIN;
    }
    syncIndexMgrSetIndex(ths->pNextIndex, &(pMsg->srcId), nextIndex);
  }

  syncIndexMgrLog2("==syncNodeOnAppendEntriesReplyCb== after pNextIndex", ths->pNextIndex);
  syncIndexMgrLog2("==syncNodeOnAppendEntriesReplyCb== after pMatchIndex", ths->pMatchIndex);

  return ret;
}

int32_t syncNodeOnAppendEntriesReplySnapshotCb(SSyncNode* ths, SyncAppendEntriesReply* pMsg) {
  int32_t ret = 0;

  // print log
  char logBuf[128] = {0};
  snprintf(logBuf, sizeof(logBuf), "recv SyncAppendEntriesReply, vgId:%d, term:%lu", ths->vgId,
           ths->pRaftStore->currentTerm);
  syncAppendEntriesReplyLog2(logBuf, pMsg);

  // if already drop replica, do not process
  if (!syncNodeInRaftGroup(ths, &(pMsg->srcId)) && !ths->pRaftCfg->isStandBy) {
    sInfo("recv SyncAppendEntriesReply,  maybe replica already dropped");
    return ret;
  }

  // drop stale response
  if (pMsg->term < ths->pRaftStore->currentTerm) {
    sTrace("recv SyncAppendEntriesReply, drop stale response, receive_term:%lu current_term:%lu", pMsg->term,
           ths->pRaftStore->currentTerm);
    return ret;
  }

  syncIndexMgrLog2("recv SyncAppendEntriesReply, before pNextIndex:", ths->pNextIndex);
  syncIndexMgrLog2("recv SyncAppendEntriesReply, before pMatchIndex:", ths->pMatchIndex);
  if (gRaftDetailLog) {
    SSnapshot snapshot;
    ths->pFsm->FpGetSnapshot(ths->pFsm, &snapshot);
    sTrace("recv SyncAppendEntriesReply, before snapshot.lastApplyIndex:%ld, snapshot.lastApplyTerm:%lu",
           snapshot.lastApplyIndex, snapshot.lastApplyTerm);
  }

  // no need this code, because if I receive reply.term, then I must have sent for that term.
  //  if (pMsg->term > ths->pRaftStore->currentTerm) {
  //    syncNodeUpdateTerm(ths, pMsg->term);
  //  }

  if (pMsg->term > ths->pRaftStore->currentTerm) {
    char logBuf[128] = {0};
    snprintf(logBuf, sizeof(logBuf), "recv SyncAppendEntriesReply, error term, receive_term:%lu current_term:%lu",
             pMsg->term, ths->pRaftStore->currentTerm);
    syncNodeLog2(logBuf, ths);
    sError("%s", logBuf);
    return ret;
  }

  ASSERT(pMsg->term == ths->pRaftStore->currentTerm);

  if (pMsg->success) {
    // nextIndex'  = [nextIndex  EXCEPT ![i][j] = m.mmatchIndex + 1]
    syncIndexMgrSetIndex(ths->pNextIndex, &(pMsg->srcId), pMsg->matchIndex + 1);

    if (gRaftDetailLog) {
      sTrace("update next match, index:%ld, success:%d", pMsg->matchIndex + 1, pMsg->success);
    }

    // matchIndex' = [matchIndex EXCEPT ![i][j] = m.mmatchIndex]
    syncIndexMgrSetIndex(ths->pMatchIndex, &(pMsg->srcId), pMsg->matchIndex);

    // maybe commit
    if (ths->state == TAOS_SYNC_STATE_LEADER) {
      syncMaybeAdvanceCommitIndex(ths);
    }

  } else {
    SyncIndex nextIndex = syncIndexMgrGetIndex(ths->pNextIndex, &(pMsg->srcId));
    if (gRaftDetailLog) {
      sTrace("update next index not match, begin, index:%ld, success:%d", nextIndex, pMsg->success);
    }

    // notice! int64, uint64
    if (nextIndex > SYNC_INDEX_BEGIN) {
      --nextIndex;

      // get sender
      SSyncSnapshotSender* pSender = syncNodeGetSnapshotSender(ths, &(pMsg->srcId));
      ASSERT(pSender != NULL);
      bool      hasSnapshot = syncNodeHasSnapshot(ths);
      SSnapshot snapshot;
      ths->pFsm->FpGetSnapshot(ths->pFsm, &snapshot);

      // start sending snapshot first time
      // start here, stop by receiver
      if (hasSnapshot && nextIndex <= snapshot.lastApplyIndex + 1 && !snapshotSenderIsStart(pSender) &&
          pMsg->privateTerm < pSender->privateTerm) {
        snapshotSenderStart(pSender);

        char     host[128];
        uint16_t port;
        syncUtilU642Addr(pSender->pSyncNode->replicasId[pSender->replicaIndex].addr, host, sizeof(host), &port);

        if (gRaftDetailLog) {
          char* s = snapshotSender2Str(pSender);
          sDebug(
<<<<<<< HEAD
              "vgId:%d sync event %s currentTerm:%lu snapshot send to %s:%d start sender first time, "
=======
              "vgId:%d, sync event %s commitIndex:%ld currentTerm:%lu snapshot send to %s:%d start sender first time, "
>>>>>>> fd027bef
              "lastApplyIndex:%ld "
              "lastApplyTerm:%lu "
              "lastConfigIndex:%ld privateTerm:%lu "
              "sender:%s",
<<<<<<< HEAD
              ths->vgId, syncUtilState2String(ths->state), ths->pRaftStore->currentTerm, host, port,
=======
              ths->vgId, syncUtilState2String(ths->state), ths->commitIndex, ths->pRaftStore->currentTerm, host, port,
>>>>>>> fd027bef
              pSender->snapshot.lastApplyIndex, pSender->snapshot.lastApplyTerm, pSender->snapshot.lastConfigIndex,
              pSender->privateTerm, s);
          taosMemoryFree(s);
        } else {
          sDebug(
<<<<<<< HEAD
              "vgId:%d sync event %s currentTerm:%lu snapshot send to %s:%d start sender first time, "
              "lastApplyIndex:%ld "
              "lastApplyTerm:%lu lastConfigIndex:%ld privateTerm:%lu",
              ths->vgId, syncUtilState2String(ths->state), ths->pRaftStore->currentTerm, host, port,
=======
              "vgId:%d, sync event %s commitIndex:%ld currentTerm:%lu snapshot send to %s:%d start sender first time, "
              "lastApplyIndex:%ld "
              "lastApplyTerm:%lu lastConfigIndex:%ld privateTerm:%lu",
              ths->vgId, syncUtilState2String(ths->state), ths->commitIndex, ths->pRaftStore->currentTerm, host, port,
>>>>>>> fd027bef
              pSender->snapshot.lastApplyIndex, pSender->snapshot.lastApplyTerm, pSender->snapshot.lastConfigIndex,
              pSender->privateTerm);
        }
      }

      SyncIndex sentryIndex = pSender->snapshot.lastApplyIndex + 1;

      // update nextIndex to sentryIndex
      if (nextIndex <= sentryIndex) {
        nextIndex = sentryIndex;
      }

    } else {
      nextIndex = SYNC_INDEX_BEGIN;
    }

    syncIndexMgrSetIndex(ths->pNextIndex, &(pMsg->srcId), nextIndex);
    if (gRaftDetailLog) {
      sTrace("update next index not match, end, index:%ld, success:%d", nextIndex, pMsg->success);
    }
  }

  syncIndexMgrLog2("recv SyncAppendEntriesReply, after pNextIndex:", ths->pNextIndex);
  syncIndexMgrLog2("recv SyncAppendEntriesReply, after pMatchIndex:", ths->pMatchIndex);
  if (gRaftDetailLog) {
    SSnapshot snapshot;
    ths->pFsm->FpGetSnapshot(ths->pFsm, &snapshot);
    sTrace("recv SyncAppendEntriesReply, after snapshot.lastApplyIndex:%ld, snapshot.lastApplyTerm:%lu",
           snapshot.lastApplyIndex, snapshot.lastApplyTerm);
  }

  return ret;
}<|MERGE_RESOLUTION|>--- conflicted
+++ resolved
@@ -190,36 +190,21 @@
         if (gRaftDetailLog) {
           char* s = snapshotSender2Str(pSender);
           sDebug(
-<<<<<<< HEAD
-              "vgId:%d sync event %s currentTerm:%lu snapshot send to %s:%d start sender first time, "
-=======
               "vgId:%d, sync event %s commitIndex:%ld currentTerm:%lu snapshot send to %s:%d start sender first time, "
->>>>>>> fd027bef
               "lastApplyIndex:%ld "
               "lastApplyTerm:%lu "
               "lastConfigIndex:%ld privateTerm:%lu "
               "sender:%s",
-<<<<<<< HEAD
-              ths->vgId, syncUtilState2String(ths->state), ths->pRaftStore->currentTerm, host, port,
-=======
               ths->vgId, syncUtilState2String(ths->state), ths->commitIndex, ths->pRaftStore->currentTerm, host, port,
->>>>>>> fd027bef
               pSender->snapshot.lastApplyIndex, pSender->snapshot.lastApplyTerm, pSender->snapshot.lastConfigIndex,
               pSender->privateTerm, s);
           taosMemoryFree(s);
         } else {
           sDebug(
-<<<<<<< HEAD
-              "vgId:%d sync event %s currentTerm:%lu snapshot send to %s:%d start sender first time, "
-              "lastApplyIndex:%ld "
-              "lastApplyTerm:%lu lastConfigIndex:%ld privateTerm:%lu",
-              ths->vgId, syncUtilState2String(ths->state), ths->pRaftStore->currentTerm, host, port,
-=======
               "vgId:%d, sync event %s commitIndex:%ld currentTerm:%lu snapshot send to %s:%d start sender first time, "
               "lastApplyIndex:%ld "
               "lastApplyTerm:%lu lastConfigIndex:%ld privateTerm:%lu",
               ths->vgId, syncUtilState2String(ths->state), ths->commitIndex, ths->pRaftStore->currentTerm, host, port,
->>>>>>> fd027bef
               pSender->snapshot.lastApplyIndex, pSender->snapshot.lastApplyTerm, pSender->snapshot.lastConfigIndex,
               pSender->privateTerm);
         }
