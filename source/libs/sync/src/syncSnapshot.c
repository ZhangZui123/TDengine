/*
 * Copyright (c) 2019 TAOS Data, Inc. <jhtao@taosdata.com>
 *
 * This program is free software: you can use, redistribute, and/or modify
 * it under the terms of the GNU Affero General Public License, version 3
 * or later ("AGPL"), as published by the Free Software Foundation.
 *
 * This program is distributed in the hope that it will be useful, but WITHOUT
 * ANY WARRANTY; without even the implied warranty of MERCHANTABILITY or
 * FITNESS FOR A PARTICULAR PURPOSE.
 *
 * You should have received a copy of the GNU Affero General Public License
 * along with this program. If not, see <http://www.gnu.org/licenses/>.
 */

#include "syncSnapshot.h"
#include "syncIndexMgr.h"
#include "syncRaftCfg.h"
#include "syncRaftLog.h"
#include "syncRaftStore.h"
#include "syncUtil.h"
#include "wal.h"

static void snapshotReceiverDoStart(SSyncSnapshotReceiver *pReceiver, SyncTerm privateTerm, SRaftId fromId);

//----------------------------------
SSyncSnapshotSender *snapshotSenderCreate(SSyncNode *pSyncNode, int32_t replicaIndex) {
  bool condition = (pSyncNode->pFsm->FpSnapshotStartRead != NULL) && (pSyncNode->pFsm->FpSnapshotStopRead != NULL) &&
                   (pSyncNode->pFsm->FpSnapshotDoRead != NULL);

  SSyncSnapshotSender *pSender = NULL;
  if (condition) {
    pSender = taosMemoryMalloc(sizeof(SSyncSnapshotSender));
    ASSERT(pSender != NULL);
    memset(pSender, 0, sizeof(*pSender));

    pSender->start = false;
    pSender->seq = SYNC_SNAPSHOT_SEQ_INVALID;
    pSender->ack = SYNC_SNAPSHOT_SEQ_INVALID;
    pSender->pReader = NULL;
    pSender->pCurrentBlock = NULL;
    pSender->blockLen = 0;
    pSender->sendingMS = SYNC_SNAPSHOT_RETRY_MS;
    pSender->pSyncNode = pSyncNode;
    pSender->replicaIndex = replicaIndex;
    pSender->term = pSyncNode->pRaftStore->currentTerm;
    pSender->privateTerm = taosGetTimestampMs() + 100;
    pSender->pSyncNode->pFsm->FpGetSnapshot(pSender->pSyncNode->pFsm, &(pSender->snapshot));
    pSender->finish = false;
  } else {
    sError("snapshotSenderCreate cannot create sender");
  }

  return pSender;
}

void snapshotSenderDestroy(SSyncSnapshotSender *pSender) {
  if (pSender != NULL) {
    if (pSender->pCurrentBlock != NULL) {
      taosMemoryFree(pSender->pCurrentBlock);
    }
    taosMemoryFree(pSender);
  }
}

bool snapshotSenderIsStart(SSyncSnapshotSender *pSender) { return pSender->start; }

// begin send snapshot (current term, seq begin)
void snapshotSenderStart(SSyncSnapshotSender *pSender) {
  ASSERT(!snapshotSenderIsStart(pSender));

  pSender->seq = SYNC_SNAPSHOT_SEQ_BEGIN;
  pSender->ack = SYNC_SNAPSHOT_SEQ_INVALID;

  // open snapshot reader
  ASSERT(pSender->pReader == NULL);
  int32_t ret = pSender->pSyncNode->pFsm->FpSnapshotStartRead(pSender->pSyncNode->pFsm, &(pSender->pReader));
  ASSERT(ret == 0);

  if (pSender->pCurrentBlock != NULL) {
    taosMemoryFree(pSender->pCurrentBlock);
  }

  pSender->blockLen = 0;

  // get current snapshot info
  pSender->pSyncNode->pFsm->FpGetSnapshot(pSender->pSyncNode->pFsm, &(pSender->snapshot));

  sTrace("snapshotSenderStart lastApplyIndex:%ld, lastApplyTerm:%lu, lastConfigIndex:%ld",
         pSender->snapshot.lastApplyIndex, pSender->snapshot.lastApplyTerm, pSender->snapshot.lastConfigIndex);

  if (pSender->snapshot.lastConfigIndex != SYNC_INDEX_INVALID) {
    /*
    SSyncRaftEntry *pEntry = NULL;
    int32_t code = pSender->pSyncNode->pLogStore->syncLogGetEntry(pSender->pSyncNode->pLogStore,
                                                                  pSender->snapshot.lastConfigIndex, &pEntry);
    ASSERT(code == 0);
    ASSERT(pEntry != NULL);
    */

    SSyncRaftEntry *pEntry =
        pSender->pSyncNode->pLogStore->getEntry(pSender->pSyncNode->pLogStore, pSender->snapshot.lastConfigIndex);
    ASSERT(pEntry != NULL);

    SRpcMsg rpcMsg;
    syncEntry2OriginalRpc(pEntry, &rpcMsg);
    SSyncCfg lastConfig;
    int32_t  ret = syncCfgFromStr(rpcMsg.pCont, &lastConfig);
    ASSERT(ret == 0);
    pSender->lastConfig = lastConfig;

    rpcFreeCont(rpcMsg.pCont);
    syncEntryDestory(pEntry);

  } else {
    memset(&(pSender->lastConfig), 0, sizeof(SSyncCfg));
  }

  pSender->sendingMS = SYNC_SNAPSHOT_RETRY_MS;
  pSender->term = pSender->pSyncNode->pRaftStore->currentTerm;
  ++(pSender->privateTerm);
  pSender->finish = false;
  pSender->start = true;

  // build begin msg
  SyncSnapshotSend *pMsg = syncSnapshotSendBuild(0, pSender->pSyncNode->vgId);
  pMsg->srcId = pSender->pSyncNode->myRaftId;
  pMsg->destId = (pSender->pSyncNode->replicasId)[pSender->replicaIndex];
  pMsg->term = pSender->pSyncNode->pRaftStore->currentTerm;
  pMsg->lastIndex = pSender->snapshot.lastApplyIndex;
  pMsg->lastTerm = pSender->snapshot.lastApplyTerm;
  pMsg->lastConfigIndex = pSender->snapshot.lastConfigIndex;
  pMsg->lastConfig = pSender->lastConfig;
  pMsg->seq = pSender->seq;  // SYNC_SNAPSHOT_SEQ_BEGIN
  pMsg->privateTerm = pSender->privateTerm;

  // send msg
  SRpcMsg rpcMsg;
  syncSnapshotSend2RpcMsg(pMsg, &rpcMsg);
  syncNodeSendMsgById(&(pMsg->destId), pSender->pSyncNode, &rpcMsg);

  char     host[128];
  uint16_t port;
  syncUtilU642Addr(pSender->pSyncNode->replicasId[pSender->replicaIndex].addr, host, sizeof(host), &port);

  if (gRaftDetailLog) {
    char *msgStr = syncSnapshotSend2Str(pMsg);
    sDebug(
<<<<<<< HEAD
        "vgId:%d sync event %s currentTerm:%lu snapshot send to %s:%d begin seq:%d ack:%d lastApplyIndex:%ld "
        "lastApplyTerm:%lu "
        "lastConfigIndex:%ld privateTerm:%lu send "
        "msg:%s",
        pSender->pSyncNode->vgId, syncUtilState2String(pSender->pSyncNode->state),
=======
        "vgId:%d, sync event %s commitIndex:%ld currentTerm:%lu snapshot send to %s:%d begin seq:%d ack:%d "
        "lastApplyIndex:%ld "
        "lastApplyTerm:%lu "
        "lastConfigIndex:%ld privateTerm:%lu send "
        "msg:%s",
        pSender->pSyncNode->vgId, syncUtilState2String(pSender->pSyncNode->state), pSender->pSyncNode->commitIndex,
>>>>>>> fd027bef
        pSender->pSyncNode->pRaftStore->currentTerm, host, port, pSender->seq, pSender->ack,
        pSender->snapshot.lastApplyIndex, pSender->snapshot.lastApplyTerm, pSender->snapshot.lastConfigIndex,
        pSender->privateTerm, msgStr);
    taosMemoryFree(msgStr);
  } else {
    sDebug(
<<<<<<< HEAD
        "vgId:%d sync event %s currentTerm:%lu snapshot send to %s:%d begin seq:%d ack:%d lastApplyIndex:%ld "
        "lastApplyTerm:%lu "
        "lastConfigIndex:%ld privateTerm:%lu",
        pSender->pSyncNode->vgId, syncUtilState2String(pSender->pSyncNode->state),
=======
        "vgId:%d, sync event %s commitIndex:%ld currentTerm:%lu snapshot send to %s:%d begin seq:%d ack:%d "
        "lastApplyIndex:%ld "
        "lastApplyTerm:%lu "
        "lastConfigIndex:%ld privateTerm:%lu",
        pSender->pSyncNode->vgId, syncUtilState2String(pSender->pSyncNode->state), pSender->pSyncNode->commitIndex,
>>>>>>> fd027bef
        pSender->pSyncNode->pRaftStore->currentTerm, host, port, pSender->seq, pSender->ack,
        pSender->snapshot.lastApplyIndex, pSender->snapshot.lastApplyTerm, pSender->snapshot.lastConfigIndex,
        pSender->privateTerm);
  }

  syncSnapshotSendDestroy(pMsg);
}

#if 0
// when entry in snapshot, start sender
void snapshotSenderStart(SSyncSnapshotSender *pSender) {
  if (!(pSender->start)) {
    // start
    snapshotSenderDoStart(pSender);
    pSender->start = true;
  } else {
    // already start
    ASSERT(pSender->pSyncNode->pRaftStore->currentTerm >= pSender->term);

    // if current term is higher, need start again
    if (pSender->pSyncNode->pRaftStore->currentTerm > pSender->term) {
      // force peer rollback
      SyncSnapshotSend *pMsg = syncSnapshotSendBuild(0, pSender->pSyncNode->vgId);
      pMsg->srcId = pSender->pSyncNode->myRaftId;
      pMsg->destId = (pSender->pSyncNode->replicasId)[pSender->replicaIndex];
      pMsg->term = pSender->pSyncNode->pRaftStore->currentTerm;
      pMsg->lastIndex = pSender->snapshot.lastApplyIndex;
      pMsg->lastTerm = pSender->snapshot.lastApplyTerm;
      pMsg->seq = SYNC_SNAPSHOT_SEQ_FORCE_CLOSE;

      SRpcMsg rpcMsg;
      syncSnapshotSend2RpcMsg(pMsg, &rpcMsg);
      syncNodeSendMsgById(&(pMsg->destId), pSender->pSyncNode, &rpcMsg);

      char *msgStr = syncSnapshotSend2Str(pMsg);
      sTrace("snapshot send force close seq:%d ack:%d send msg:%s", pSender->seq, pSender->ack, msgStr);
      taosMemoryFree(msgStr);

      syncSnapshotSendDestroy(pMsg);

      // close reader
      int32_t ret = pSender->pSyncNode->pFsm->FpSnapshotStopRead(pSender->pSyncNode->pFsm, pSender->pReader);
      ASSERT(ret == 0);
      pSender->pReader = NULL;

      // start again
      snapshotSenderDoStart(pSender);
      pSender->start = true;
    } else {
      // current term, do nothing
      ASSERT(pSender->pSyncNode->pRaftStore->currentTerm == pSender->term);
    }
  }

  char *s = snapshotSender2Str(pSender);
  sInfo("snapshotSenderStart %s", s);
  taosMemoryFree(s);
}
#endif

void snapshotSenderStop(SSyncSnapshotSender *pSender) {
  if (pSender->pReader != NULL) {
    int32_t ret = pSender->pSyncNode->pFsm->FpSnapshotStopRead(pSender->pSyncNode->pFsm, pSender->pReader);
    ASSERT(ret == 0);
    pSender->pReader = NULL;
  }

  if (pSender->pCurrentBlock != NULL) {
    taosMemoryFree(pSender->pCurrentBlock);
    pSender->pCurrentBlock = NULL;
    pSender->blockLen = 0;
  }

  pSender->start = false;

  if (gRaftDetailLog) {
    char *s = snapshotSender2Str(pSender);
    sInfo("snapshotSenderStop %s", s);
    taosMemoryFree(s);
  }
}

// when sender receiver ack, call this function to send msg from seq
// seq = ack + 1, already updated
int32_t snapshotSend(SSyncSnapshotSender *pSender) {
  // free memory last time (seq - 1)
  if (pSender->pCurrentBlock != NULL) {
    taosMemoryFree(pSender->pCurrentBlock);
    pSender->pCurrentBlock = NULL;
    pSender->blockLen = 0;
  }

  // read data
  int32_t ret = pSender->pSyncNode->pFsm->FpSnapshotDoRead(pSender->pSyncNode->pFsm, pSender->pReader,
                                                           &(pSender->pCurrentBlock), &(pSender->blockLen));
  ASSERT(ret == 0);
  if (pSender->blockLen > 0) {
    // has read data
  } else {
    // read finish
    pSender->seq = SYNC_SNAPSHOT_SEQ_END;
  }

  // build msg
  SyncSnapshotSend *pMsg = syncSnapshotSendBuild(pSender->blockLen, pSender->pSyncNode->vgId);
  pMsg->srcId = pSender->pSyncNode->myRaftId;
  pMsg->destId = (pSender->pSyncNode->replicasId)[pSender->replicaIndex];
  pMsg->term = pSender->pSyncNode->pRaftStore->currentTerm;
  pMsg->lastIndex = pSender->snapshot.lastApplyIndex;
  pMsg->lastTerm = pSender->snapshot.lastApplyTerm;
  pMsg->lastConfigIndex = pSender->snapshot.lastConfigIndex;
  pMsg->lastConfig = pSender->lastConfig;
  pMsg->seq = pSender->seq;
  pMsg->privateTerm = pSender->privateTerm;
  memcpy(pMsg->data, pSender->pCurrentBlock, pSender->blockLen);

  // send msg
  SRpcMsg rpcMsg;
  syncSnapshotSend2RpcMsg(pMsg, &rpcMsg);
  syncNodeSendMsgById(&(pMsg->destId), pSender->pSyncNode, &rpcMsg);

  char     host[128];
  uint16_t port;
  syncUtilU642Addr(pSender->pSyncNode->replicasId[pSender->replicaIndex].addr, host, sizeof(host), &port);

  if (pSender->seq == SYNC_SNAPSHOT_SEQ_END) {
    if (gRaftDetailLog) {
      char *msgStr = syncSnapshotSend2Str(pMsg);
      sDebug(
<<<<<<< HEAD
          "vgId:%d sync event %s currentTerm:%lu snapshot send to %s:%d finish seq:%d ack:%d lastApplyIndex:%ld "
          "lastApplyTerm:%lu "
          "lastConfigIndex:%ld privateTerm:%lu send "
          "msg:%s",
          pSender->pSyncNode->vgId, syncUtilState2String(pSender->pSyncNode->state),
=======
          "vgId:%d, sync event %s commitIndex:%ld currentTerm:%lu snapshot send to %s:%d finish seq:%d ack:%d "
          "lastApplyIndex:%ld "
          "lastApplyTerm:%lu "
          "lastConfigIndex:%ld privateTerm:%lu send "
          "msg:%s",
          pSender->pSyncNode->vgId, syncUtilState2String(pSender->pSyncNode->state), pSender->pSyncNode->commitIndex,
>>>>>>> fd027bef
          pSender->pSyncNode->pRaftStore->currentTerm, host, port, pSender->seq, pSender->ack,
          pSender->snapshot.lastApplyIndex, pSender->snapshot.lastApplyTerm, pSender->snapshot.lastConfigIndex,
          pSender->privateTerm, msgStr);
      taosMemoryFree(msgStr);
    } else {
      sDebug(
<<<<<<< HEAD
          "vgId:%d sync event %s currentTerm:%lu snapshot send to %s:%d finish seq:%d ack:%d lastApplyIndex:%ld "
          "lastApplyTerm:%lu "
          "lastConfigIndex:%ld privateTerm:%lu",
          pSender->pSyncNode->vgId, syncUtilState2String(pSender->pSyncNode->state),
=======
          "vgId:%d, sync event %s commitIndex:%ld currentTerm:%lu snapshot send to %s:%d finish seq:%d ack:%d "
          "lastApplyIndex:%ld "
          "lastApplyTerm:%lu "
          "lastConfigIndex:%ld privateTerm:%lu",
          pSender->pSyncNode->vgId, syncUtilState2String(pSender->pSyncNode->state), pSender->pSyncNode->commitIndex,
>>>>>>> fd027bef
          pSender->pSyncNode->pRaftStore->currentTerm, host, port, pSender->seq, pSender->ack,
          pSender->snapshot.lastApplyIndex, pSender->snapshot.lastApplyTerm, pSender->snapshot.lastConfigIndex,
          pSender->privateTerm);
    }
  } else {
    sDebug(
<<<<<<< HEAD
        "vgId:%d sync event %s currentTerm:%lu snapshot send to %s:%d sending seq:%d ack:%d lastApplyIndex:%ld "
        "lastApplyTerm:%lu "
        "lastConfigIndex:%ld privateTerm:%lu",
        pSender->pSyncNode->vgId, syncUtilState2String(pSender->pSyncNode->state),
=======
        "vgId:%d, sync event %s commitIndex:%ld currentTerm:%lu snapshot send to %s:%d sending seq:%d ack:%d "
        "lastApplyIndex:%ld "
        "lastApplyTerm:%lu "
        "lastConfigIndex:%ld privateTerm:%lu",
        pSender->pSyncNode->vgId, syncUtilState2String(pSender->pSyncNode->state), pSender->pSyncNode->commitIndex,
>>>>>>> fd027bef
        pSender->pSyncNode->pRaftStore->currentTerm, host, port, pSender->seq, pSender->ack,
        pSender->snapshot.lastApplyIndex, pSender->snapshot.lastApplyTerm, pSender->snapshot.lastConfigIndex,
        pSender->privateTerm);
  }

  syncSnapshotSendDestroy(pMsg);
  return 0;
}

// send snapshot data from cache
int32_t snapshotReSend(SSyncSnapshotSender *pSender) {
  if (pSender->pCurrentBlock != NULL) {
    SyncSnapshotSend *pMsg = syncSnapshotSendBuild(pSender->blockLen, pSender->pSyncNode->vgId);
    pMsg->srcId = pSender->pSyncNode->myRaftId;
    pMsg->destId = (pSender->pSyncNode->replicasId)[pSender->replicaIndex];
    pMsg->term = pSender->pSyncNode->pRaftStore->currentTerm;
    pMsg->lastIndex = pSender->snapshot.lastApplyIndex;
    pMsg->lastTerm = pSender->snapshot.lastApplyTerm;
    pMsg->lastConfigIndex = pSender->snapshot.lastConfigIndex;
    pMsg->lastConfig = pSender->lastConfig;
    pMsg->seq = pSender->seq;
    memcpy(pMsg->data, pSender->pCurrentBlock, pSender->blockLen);

    SRpcMsg rpcMsg;
    syncSnapshotSend2RpcMsg(pMsg, &rpcMsg);
    syncNodeSendMsgById(&(pMsg->destId), pSender->pSyncNode, &rpcMsg);

    char     host[128];
    uint16_t port;
    syncUtilU642Addr(pSender->pSyncNode->replicasId[pSender->replicaIndex].addr, host, sizeof(host), &port);

    if (gRaftDetailLog) {
      char *msgStr = syncSnapshotSend2Str(pMsg);
      sDebug(
<<<<<<< HEAD
          "vgId:%d sync event %s currentTerm:%lu snapshot send to %s:%d resend seq:%d ack:%d privateTerm:%lu send "
          "msg:%s",
          pSender->pSyncNode->vgId, syncUtilState2String(pSender->pSyncNode->state),
=======
          "vgId:%d, sync event %s commitIndex:%ld currentTerm:%lu snapshot send to %s:%d resend seq:%d ack:%d "
          "privateTerm:%lu send "
          "msg:%s",
          pSender->pSyncNode->vgId, syncUtilState2String(pSender->pSyncNode->state), pSender->pSyncNode->commitIndex,
>>>>>>> fd027bef
          pSender->pSyncNode->pRaftStore->currentTerm, host, port, pSender->seq, pSender->ack, pSender->privateTerm,
          msgStr);
      taosMemoryFree(msgStr);
    } else {
<<<<<<< HEAD
      sDebug("vgId:%d sync event %s currentTerm:%lu snapshot send to %s:%d resend seq:%d ack:%d privateTerm:%lu",
             pSender->pSyncNode->vgId, syncUtilState2String(pSender->pSyncNode->state),
             pSender->pSyncNode->pRaftStore->currentTerm, host, port, pSender->seq, pSender->ack, pSender->privateTerm);
=======
      sDebug(
          "vgId:%d, sync event %s commitIndex:%ld currentTerm:%lu snapshot send to %s:%d resend seq:%d ack:%d "
          "privateTerm:%lu",
          pSender->pSyncNode->vgId, syncUtilState2String(pSender->pSyncNode->state), pSender->pSyncNode->commitIndex,
          pSender->pSyncNode->pRaftStore->currentTerm, host, port, pSender->seq, pSender->ack, pSender->privateTerm);
>>>>>>> fd027bef
    }

    syncSnapshotSendDestroy(pMsg);
  }
  return 0;
}

cJSON *snapshotSender2Json(SSyncSnapshotSender *pSender) {
  char   u64buf[128];
  cJSON *pRoot = cJSON_CreateObject();

  if (pSender != NULL) {
    cJSON_AddNumberToObject(pRoot, "start", pSender->start);
    cJSON_AddNumberToObject(pRoot, "seq", pSender->seq);
    cJSON_AddNumberToObject(pRoot, "ack", pSender->ack);

    snprintf(u64buf, sizeof(u64buf), "%p", pSender->pReader);
    cJSON_AddStringToObject(pRoot, "pReader", u64buf);

    snprintf(u64buf, sizeof(u64buf), "%p", pSender->pCurrentBlock);
    cJSON_AddStringToObject(pRoot, "pCurrentBlock", u64buf);
    cJSON_AddNumberToObject(pRoot, "blockLen", pSender->blockLen);

    if (pSender->pCurrentBlock != NULL) {
      char *s;
      s = syncUtilprintBin((char *)(pSender->pCurrentBlock), pSender->blockLen);
      cJSON_AddStringToObject(pRoot, "pCurrentBlock", s);
      taosMemoryFree(s);
      s = syncUtilprintBin2((char *)(pSender->pCurrentBlock), pSender->blockLen);
      cJSON_AddStringToObject(pRoot, "pCurrentBlock2", s);
      taosMemoryFree(s);
    }

    cJSON *pSnapshot = cJSON_CreateObject();
    snprintf(u64buf, sizeof(u64buf), "%lu", pSender->snapshot.lastApplyIndex);
    cJSON_AddStringToObject(pSnapshot, "lastApplyIndex", u64buf);
    snprintf(u64buf, sizeof(u64buf), "%lu", pSender->snapshot.lastApplyTerm);
    cJSON_AddStringToObject(pSnapshot, "lastApplyTerm", u64buf);
    cJSON_AddItemToObject(pRoot, "snapshot", pSnapshot);

    snprintf(u64buf, sizeof(u64buf), "%lu", pSender->sendingMS);
    cJSON_AddStringToObject(pRoot, "sendingMS", u64buf);
    snprintf(u64buf, sizeof(u64buf), "%p", pSender->pSyncNode);
    cJSON_AddStringToObject(pRoot, "pSyncNode", u64buf);
    cJSON_AddNumberToObject(pRoot, "replicaIndex", pSender->replicaIndex);
    snprintf(u64buf, sizeof(u64buf), "%lu", pSender->term);
    cJSON_AddStringToObject(pRoot, "term", u64buf);
    snprintf(u64buf, sizeof(u64buf), "%lu", pSender->privateTerm);
    cJSON_AddStringToObject(pRoot, "privateTerm", u64buf);
    cJSON_AddNumberToObject(pRoot, "finish", pSender->finish);
  }

  cJSON *pJson = cJSON_CreateObject();
  cJSON_AddItemToObject(pJson, "SSyncSnapshotSender", pRoot);
  return pJson;
}

char *snapshotSender2Str(SSyncSnapshotSender *pSender) {
  cJSON *pJson = snapshotSender2Json(pSender);
  char  *serialized = cJSON_Print(pJson);
  cJSON_Delete(pJson);
  return serialized;
}

// -------------------------------------
SSyncSnapshotReceiver *snapshotReceiverCreate(SSyncNode *pSyncNode, SRaftId fromId) {
  bool condition = (pSyncNode->pFsm->FpSnapshotStartWrite != NULL) && (pSyncNode->pFsm->FpSnapshotStopWrite != NULL) &&
                   (pSyncNode->pFsm->FpSnapshotDoWrite != NULL);

  SSyncSnapshotReceiver *pReceiver = NULL;
  if (condition) {
    pReceiver = taosMemoryMalloc(sizeof(SSyncSnapshotReceiver));
    ASSERT(pReceiver != NULL);
    memset(pReceiver, 0, sizeof(*pReceiver));

    pReceiver->start = false;
    pReceiver->ack = SYNC_SNAPSHOT_SEQ_BEGIN;
    pReceiver->pWriter = NULL;
    pReceiver->pSyncNode = pSyncNode;
    pReceiver->fromId = fromId;
    pReceiver->term = pSyncNode->pRaftStore->currentTerm;
    pReceiver->privateTerm = 0;

  } else {
    sInfo("snapshotReceiverCreate cannot create receiver");
  }

  return pReceiver;
}

void snapshotReceiverDestroy(SSyncSnapshotReceiver *pReceiver) {
  if (pReceiver != NULL) {
    taosMemoryFree(pReceiver);
  }
}

bool snapshotReceiverIsStart(SSyncSnapshotReceiver *pReceiver) { return pReceiver->start; }

// begin receive snapshot msg (current term, seq begin)
static void snapshotReceiverDoStart(SSyncSnapshotReceiver *pReceiver, SyncTerm privateTerm, SRaftId fromId) {
  pReceiver->term = pReceiver->pSyncNode->pRaftStore->currentTerm;
  pReceiver->privateTerm = privateTerm;
  pReceiver->ack = SYNC_SNAPSHOT_SEQ_BEGIN;
  pReceiver->fromId = fromId;

  ASSERT(pReceiver->pWriter == NULL);
  int32_t ret = pReceiver->pSyncNode->pFsm->FpSnapshotStartWrite(pReceiver->pSyncNode->pFsm, &(pReceiver->pWriter));
  ASSERT(ret == 0);
}

// if receiver receive msg from seq = SYNC_SNAPSHOT_SEQ_BEGIN, start receiver
// if already start, force close, start again
void snapshotReceiverStart(SSyncSnapshotReceiver *pReceiver, SyncTerm privateTerm, SRaftId fromId) {
  if (!snapshotReceiverIsStart(pReceiver)) {
    // start
    snapshotReceiverDoStart(pReceiver, privateTerm, fromId);
    pReceiver->start = true;

  } else {
    // already start
    sInfo("snapshot recv, receiver already start");

    // force close, abandon incomplete data
    int32_t ret =
        pReceiver->pSyncNode->pFsm->FpSnapshotStopWrite(pReceiver->pSyncNode->pFsm, pReceiver->pWriter, false);
    ASSERT(ret == 0);
    pReceiver->pWriter = NULL;

    // start again
    snapshotReceiverDoStart(pReceiver, privateTerm, fromId);
    pReceiver->start = true;
  }

  if (gRaftDetailLog) {
    char *s = snapshotReceiver2Str(pReceiver);
    sInfo("snapshotReceiverStart %s", s);
    taosMemoryFree(s);
  }
}

void snapshotReceiverStop(SSyncSnapshotReceiver *pReceiver, bool apply) {
  if (pReceiver->pWriter != NULL) {
    int32_t ret =
        pReceiver->pSyncNode->pFsm->FpSnapshotStopWrite(pReceiver->pSyncNode->pFsm, pReceiver->pWriter, false);
    ASSERT(ret == 0);
    pReceiver->pWriter = NULL;
  }

  pReceiver->start = false;

  if (apply) {
    //    ++(pReceiver->privateTerm);
  }

  if (gRaftDetailLog) {
    char *s = snapshotReceiver2Str(pReceiver);
    sInfo("snapshotReceiverStop %s", s);
    taosMemoryFree(s);
  }
}

cJSON *snapshotReceiver2Json(SSyncSnapshotReceiver *pReceiver) {
  char   u64buf[128];
  cJSON *pRoot = cJSON_CreateObject();

  if (pReceiver != NULL) {
    cJSON_AddNumberToObject(pRoot, "start", pReceiver->start);
    cJSON_AddNumberToObject(pRoot, "ack", pReceiver->ack);

    snprintf(u64buf, sizeof(u64buf), "%p", pReceiver->pWriter);
    cJSON_AddStringToObject(pRoot, "pWriter", u64buf);

    snprintf(u64buf, sizeof(u64buf), "%p", pReceiver->pSyncNode);
    cJSON_AddStringToObject(pRoot, "pSyncNode", u64buf);

    cJSON *pFromId = cJSON_CreateObject();
    snprintf(u64buf, sizeof(u64buf), "%lu", pReceiver->fromId.addr);
    cJSON_AddStringToObject(pFromId, "addr", u64buf);
    {
      uint64_t u64 = pReceiver->fromId.addr;
      cJSON   *pTmp = pFromId;
      char     host[128] = {0};
      uint16_t port;
      syncUtilU642Addr(u64, host, sizeof(host), &port);
      cJSON_AddStringToObject(pTmp, "addr_host", host);
      cJSON_AddNumberToObject(pTmp, "addr_port", port);
    }
    cJSON_AddNumberToObject(pFromId, "vgId", pReceiver->fromId.vgId);
    cJSON_AddItemToObject(pRoot, "fromId", pFromId);

    snprintf(u64buf, sizeof(u64buf), "%lu", pReceiver->term);
    cJSON_AddStringToObject(pRoot, "term", u64buf);

    snprintf(u64buf, sizeof(u64buf), "%lu", pReceiver->privateTerm);
    cJSON_AddStringToObject(pRoot, "privateTerm", u64buf);
  }

  cJSON *pJson = cJSON_CreateObject();
  cJSON_AddItemToObject(pJson, "SSyncSnapshotReceiver", pRoot);
  return pJson;
}

char *snapshotReceiver2Str(SSyncSnapshotReceiver *pReceiver) {
  cJSON *pJson = snapshotReceiver2Json(pReceiver);
  char  *serialized = cJSON_Print(pJson);
  cJSON_Delete(pJson);
  return serialized;
}

// receiver do something
int32_t syncNodeOnSnapshotSendCb(SSyncNode *pSyncNode, SyncSnapshotSend *pMsg) {
  // get receiver
  SSyncSnapshotReceiver *pReceiver = pSyncNode->pNewNodeReceiver;
  bool                   needRsp = false;
  int32_t                writeCode = 0;

  // state, term, seq/ack
  if (pSyncNode->state == TAOS_SYNC_STATE_FOLLOWER) {
    if (pMsg->term == pSyncNode->pRaftStore->currentTerm) {
      if (pMsg->seq == SYNC_SNAPSHOT_SEQ_BEGIN) {
        // begin
        snapshotReceiverStart(pReceiver, pMsg->privateTerm, pMsg->srcId);
        pReceiver->ack = pMsg->seq;
        needRsp = true;

        char     host[128];
        uint16_t port;
        syncUtilU642Addr(pMsg->srcId.addr, host, sizeof(host), &port);

        if (gRaftDetailLog) {
          char *msgStr = syncSnapshotSend2Str(pMsg);
          sDebug(
<<<<<<< HEAD
              "vgId:%d sync event %s currentTerm:%lu snapshot recv from %s:%d begin ack:%d, lastIndex:%ld, "
              "lastTerm:%lu, "
              "lastConfigIndex:%ld, privateTerm:%lu, recv msg:%s",
              pSyncNode->vgId, syncUtilState2String(pSyncNode->state), pSyncNode->pRaftStore->currentTerm, host, port,
              pReceiver->ack, pMsg->lastIndex, pMsg->lastTerm, pMsg->lastConfigIndex, pReceiver->privateTerm, msgStr);
          taosMemoryFree(msgStr);
        } else {
          sDebug(
              "vgId:%d sync event %s currentTerm:%lu snapshot recv from %s:%d begin ack:%d, lastIndex:%ld, "
              "lastTerm:%lu, "
              "lastConfigIndex:%ld privateTerm:%lu",
              pSyncNode->vgId, syncUtilState2String(pSyncNode->state), pSyncNode->pRaftStore->currentTerm, host, port,
              pReceiver->ack, pMsg->lastIndex, pMsg->lastTerm, pMsg->lastConfigIndex, pReceiver->privateTerm);
=======
              "vgId:%d, sync event %s commitIndex:%ld currentTerm:%lu snapshot recv from %s:%d begin ack:%d, "
              "lastIndex:%ld, "
              "lastTerm:%lu, "
              "lastConfigIndex:%ld, privateTerm:%lu, recv msg:%s",
              pSyncNode->vgId, syncUtilState2String(pSyncNode->state), pSyncNode->commitIndex,
              pSyncNode->pRaftStore->currentTerm, host, port, pReceiver->ack, pMsg->lastIndex, pMsg->lastTerm,
              pMsg->lastConfigIndex, pReceiver->privateTerm, msgStr);
          taosMemoryFree(msgStr);
        } else {
          sDebug(
              "vgId:%d, sync event %s commitIndex:%ld currentTerm:%lu snapshot recv from %s:%d begin ack:%d, "
              "lastIndex:%ld, "
              "lastTerm:%lu, "
              "lastConfigIndex:%ld privateTerm:%lu",
              pSyncNode->vgId, syncUtilState2String(pSyncNode->state), pSyncNode->commitIndex,
              pSyncNode->pRaftStore->currentTerm, host, port, pReceiver->ack, pMsg->lastIndex, pMsg->lastTerm,
              pMsg->lastConfigIndex, pReceiver->privateTerm);
>>>>>>> fd027bef
        }

      } else if (pMsg->seq == SYNC_SNAPSHOT_SEQ_END) {
        // end, finish FSM
        writeCode = pSyncNode->pFsm->FpSnapshotDoWrite(pSyncNode->pFsm, pReceiver->pWriter, pMsg->data, pMsg->dataLen);
        ASSERT(writeCode == 0);

        pSyncNode->pFsm->FpSnapshotStopWrite(pSyncNode->pFsm, pReceiver->pWriter, true);
        pSyncNode->pLogStore->syncLogSetBeginIndex(pSyncNode->pLogStore, pMsg->lastIndex + 1);

        // maybe update lastconfig
        if (pMsg->lastConfigIndex >= SYNC_INDEX_BEGIN) {
          // int32_t  oldReplicaNum = pSyncNode->replicaNum;
          SSyncCfg oldSyncCfg = pSyncNode->pRaftCfg->cfg;

          // update new config myIndex
          SSyncCfg newSyncCfg = pMsg->lastConfig;
          syncNodeUpdateNewConfigIndex(pSyncNode, &newSyncCfg);
          bool IamInNew = syncNodeInConfig(pSyncNode, &newSyncCfg);

#if 0
          // update new config myIndex
          bool     IamInNew = false;
          SSyncCfg newSyncCfg = pMsg->lastConfig;
          for (int i = 0; i < newSyncCfg.replicaNum; ++i) {
            if (strcmp(pSyncNode->myNodeInfo.nodeFqdn, (newSyncCfg.nodeInfo)[i].nodeFqdn) == 0 &&
                pSyncNode->myNodeInfo.nodePort == (newSyncCfg.nodeInfo)[i].nodePort) {
              newSyncCfg.myIndex = i;
              IamInNew = true;
              break;
            }
          }
#endif

          bool isDrop;
          if (IamInNew) {
            sDebug(
<<<<<<< HEAD
                "vgId:%d sync event %s currentTerm:%lu update config by snapshot, lastIndex:%ld, lastTerm:%lu, "
                "lastConfigIndex:%ld ",
                pSyncNode->vgId, syncUtilState2String(pSyncNode->state), pSyncNode->pRaftStore->currentTerm,
                pMsg->lastIndex, pMsg->lastTerm, pMsg->lastConfigIndex);
            syncNodeUpdateConfig(pSyncNode, &newSyncCfg, pMsg->lastConfigIndex, &isDrop);
          } else {
            sDebug(
                "vgId:%d sync event %s currentTerm:%lu do not update config by snapshot, I am not in newCfg, "
                "lastIndex:%ld, lastTerm:%lu, "
                "lastConfigIndex:%ld ",
                pSyncNode->vgId, syncUtilState2String(pSyncNode->state), pSyncNode->pRaftStore->currentTerm,
                pMsg->lastIndex, pMsg->lastTerm, pMsg->lastConfigIndex);
=======
                "vgId:%d, sync event %s commitIndex:%ld currentTerm:%lu update config by snapshot, lastIndex:%ld, "
                "lastTerm:%lu, "
                "lastConfigIndex:%ld ",
                pSyncNode->vgId, syncUtilState2String(pSyncNode->state), pSyncNode->commitIndex,
                pSyncNode->pRaftStore->currentTerm, pMsg->lastIndex, pMsg->lastTerm, pMsg->lastConfigIndex);
            syncNodeUpdateConfig(pSyncNode, &newSyncCfg, pMsg->lastConfigIndex, &isDrop);
          } else {
            sDebug(
                "vgId:%d, sync event %s commitIndex:%ld currentTerm:%lu do not update config by snapshot, I am not in "
                "newCfg, "
                "lastIndex:%ld, lastTerm:%lu, "
                "lastConfigIndex:%ld ",
                pSyncNode->vgId, syncUtilState2String(pSyncNode->state), pSyncNode->commitIndex,
                pSyncNode->pRaftStore->currentTerm, pMsg->lastIndex, pMsg->lastTerm, pMsg->lastConfigIndex);
>>>>>>> fd027bef
          }

          // change isStandBy to normal
          if (!isDrop) {
            char  tmpbuf[512];
            char *oldStr = syncCfg2Str(&oldSyncCfg);
            char *newStr = syncCfg2Str(&newSyncCfg);
            syncUtilJson2Line(oldStr);
            syncUtilJson2Line(newStr);
            snprintf(tmpbuf, sizeof(tmpbuf), "config change3 from %d to %d, index:%ld, %s  -->  %s",
                     oldSyncCfg.replicaNum, newSyncCfg.replicaNum, pMsg->lastConfigIndex, oldStr, newStr);
            taosMemoryFree(oldStr);
            taosMemoryFree(newStr);

            if (pSyncNode->state == TAOS_SYNC_STATE_LEADER) {
              syncNodeBecomeLeader(pSyncNode, tmpbuf);
            } else {
              syncNodeBecomeFollower(pSyncNode, tmpbuf);
            }
          }
        }

        SSnapshot snapshot;
        pSyncNode->pFsm->FpGetSnapshot(pSyncNode->pFsm, &snapshot);

        char     host[128];
        uint16_t port;
        syncUtilU642Addr(pMsg->srcId.addr, host, sizeof(host), &port);

        if (gRaftDetailLog) {
          char *logSimpleStr = logStoreSimple2Str(pSyncNode->pLogStore);
          sDebug(
<<<<<<< HEAD
              "vgId:%d sync event %s currentTerm:%lu snapshot recv from %s:%d finish, update log begin index:%ld, "
              "snapshot.lastApplyIndex:%ld, "
              "snapshot.lastApplyTerm:%lu, snapshot.lastConfigIndex:%ld, privateTerm:%lu, raft log:%s",
              pSyncNode->vgId, syncUtilState2String(pSyncNode->state), pSyncNode->pRaftStore->currentTerm, host, port,
              pMsg->lastIndex + 1, snapshot.lastApplyIndex, snapshot.lastApplyTerm, snapshot.lastConfigIndex,
              pReceiver->privateTerm, logSimpleStr);
          taosMemoryFree(logSimpleStr);
        } else {
          sDebug(
              "vgId:%d sync event %s currentTerm:%lu snapshot recv from %s:%d finish, update log begin index:%ld, "
              "snapshot.lastApplyIndex:%ld, "
              "snapshot.lastApplyTerm:%lu, snapshot.lastConfigIndex:%ld, privateTerm:%lu",
              pSyncNode->vgId, syncUtilState2String(pSyncNode->state), pSyncNode->pRaftStore->currentTerm, host, port,
              pMsg->lastIndex + 1, snapshot.lastApplyIndex, snapshot.lastApplyTerm, snapshot.lastConfigIndex,
              pReceiver->privateTerm);
=======
              "vgId:%d, sync event %s commitIndex:%ld currentTerm:%lu snapshot recv from %s:%d finish, update log begin "
              "index:%ld, "
              "snapshot.lastApplyIndex:%ld, "
              "snapshot.lastApplyTerm:%lu, snapshot.lastConfigIndex:%ld, privateTerm:%lu, raft log:%s",
              pSyncNode->vgId, syncUtilState2String(pSyncNode->state), pSyncNode->commitIndex,
              pSyncNode->pRaftStore->currentTerm, host, port, pMsg->lastIndex + 1, snapshot.lastApplyIndex,
              snapshot.lastApplyTerm, snapshot.lastConfigIndex, pReceiver->privateTerm, logSimpleStr);
          taosMemoryFree(logSimpleStr);
        } else {
          sDebug(
              "vgId:%d, sync event %s commitIndex:%ld currentTerm:%lu snapshot recv from %s:%d finish, update log begin "
              "index:%ld, "
              "snapshot.lastApplyIndex:%ld, "
              "snapshot.lastApplyTerm:%lu, snapshot.lastConfigIndex:%ld, privateTerm:%lu",
              pSyncNode->vgId, syncUtilState2String(pSyncNode->state), pSyncNode->commitIndex,
              pSyncNode->pRaftStore->currentTerm, host, port, pMsg->lastIndex + 1, snapshot.lastApplyIndex,
              snapshot.lastApplyTerm, snapshot.lastConfigIndex, pReceiver->privateTerm);
>>>>>>> fd027bef
        }

        pReceiver->pWriter = NULL;
        snapshotReceiverStop(pReceiver, true);
        pReceiver->ack = pMsg->seq;
        needRsp = true;

        if (gRaftDetailLog) {
          char *msgStr = syncSnapshotSend2Str(pMsg);
          sDebug(
<<<<<<< HEAD
              "vgId:%d sync event %s currentTerm:%lu snapshot recv from %s:%d end ack:%d, lastIndex:%ld, lastTerm:%lu, "
              "lastConfigIndex:%ld, privateTerm:%lu, recv msg:%s",
              pReceiver->pSyncNode->vgId, syncUtilState2String(pSyncNode->state),
=======
              "vgId:%d, sync event %s commitIndex:%ld currentTerm:%lu snapshot recv from %s:%d end ack:%d, "
              "lastIndex:%ld, lastTerm:%lu, "
              "lastConfigIndex:%ld, privateTerm:%lu, recv msg:%s",
              pReceiver->pSyncNode->vgId, syncUtilState2String(pSyncNode->state), pSyncNode->commitIndex,
>>>>>>> fd027bef
              pReceiver->pSyncNode->pRaftStore->currentTerm, host, port, pReceiver->ack, pMsg->lastIndex,
              pMsg->lastTerm, pMsg->lastConfigIndex, pReceiver->privateTerm, msgStr);
          taosMemoryFree(msgStr);
        } else {
          sDebug(
<<<<<<< HEAD
              "vgId:%d sync event %s currentTerm:%lu snapshot recv from %s:%d end ack:%d, lastIndex:%ld, lastTerm:%lu, "
              "lastConfigIndex:%ld, privateTerm:%lu",
              pReceiver->pSyncNode->vgId, syncUtilState2String(pSyncNode->state),
=======
              "vgId:%d, sync event %s commitIndex:%ld currentTerm:%lu snapshot recv from %s:%d end ack:%d, "
              "lastIndex:%ld, lastTerm:%lu, "
              "lastConfigIndex:%ld, privateTerm:%lu",
              pReceiver->pSyncNode->vgId, syncUtilState2String(pSyncNode->state), pSyncNode->commitIndex,
>>>>>>> fd027bef
              pReceiver->pSyncNode->pRaftStore->currentTerm, host, port, pReceiver->ack, pMsg->lastIndex,
              pMsg->lastTerm, pMsg->lastConfigIndex, pReceiver->privateTerm);
        }

      } else if (pMsg->seq == SYNC_SNAPSHOT_SEQ_FORCE_CLOSE) {
        pSyncNode->pFsm->FpSnapshotStopWrite(pSyncNode->pFsm, pReceiver->pWriter, false);
        snapshotReceiverStop(pReceiver, false);
        needRsp = false;

        char     host[128];
        uint16_t port;
        syncUtilU642Addr(pMsg->srcId.addr, host, sizeof(host), &port);

        if (gRaftDetailLog) {
          char *msgStr = syncSnapshotSend2Str(pMsg);
          sDebug(
<<<<<<< HEAD
              "vgId:%d sync event %s currentTerm:%lu snapshot recv from %s:%d force close ack:%d, lastIndex:%ld, "
              "lastTerm:%lu, "
              "lastConfigIndex:%ld, privateTerm:%lu, recv "
              "msg:%s",
              pReceiver->pSyncNode->vgId, syncUtilState2String(pSyncNode->state),
=======
              "vgId:%d, sync event %s commitIndex:%ld currentTerm:%lu snapshot recv from %s:%d force close ack:%d, "
              "lastIndex:%ld, "
              "lastTerm:%lu, "
              "lastConfigIndex:%ld, privateTerm:%lu, recv "
              "msg:%s",
              pReceiver->pSyncNode->vgId, syncUtilState2String(pSyncNode->state), pSyncNode->commitIndex,
>>>>>>> fd027bef
              pReceiver->pSyncNode->pRaftStore->currentTerm, host, port, pReceiver->ack, pMsg->lastIndex,
              pMsg->lastTerm, pMsg->lastConfigIndex, pReceiver->privateTerm, msgStr);
          taosMemoryFree(msgStr);
        } else {
          sDebug(
<<<<<<< HEAD
              "vgId:%d sync event %s currentTerm:%lu snapshot recv from %s:%d force close ack:%d, lastIndex:%ld, "
              "lastTerm:%lu, "
              "lastConfigIndex:%ld, privateTerm:%lu",
              pReceiver->pSyncNode->vgId, syncUtilState2String(pSyncNode->state),
=======
              "vgId:%d, sync event %s commitIndex:%ld currentTerm:%lu snapshot recv from %s:%d force close ack:%d, "
              "lastIndex:%ld, "
              "lastTerm:%lu, "
              "lastConfigIndex:%ld, privateTerm:%lu",
              pReceiver->pSyncNode->vgId, syncUtilState2String(pSyncNode->state), pSyncNode->commitIndex,
>>>>>>> fd027bef
              pReceiver->pSyncNode->pRaftStore->currentTerm, host, port, pReceiver->ack, pMsg->lastIndex,
              pMsg->lastTerm, pMsg->lastConfigIndex, pReceiver->privateTerm);
        }

      } else if (pMsg->seq > SYNC_SNAPSHOT_SEQ_BEGIN && pMsg->seq < SYNC_SNAPSHOT_SEQ_END) {
        // transfering
        if (pMsg->seq == pReceiver->ack + 1) {
          writeCode =
              pSyncNode->pFsm->FpSnapshotDoWrite(pSyncNode->pFsm, pReceiver->pWriter, pMsg->data, pMsg->dataLen);
          ASSERT(writeCode == 0);
          pReceiver->ack = pMsg->seq;
        }
        needRsp = true;

        char     host[128];
        uint16_t port;
        syncUtilU642Addr(pMsg->srcId.addr, host, sizeof(host), &port);

        if (gRaftDetailLog) {
          char *msgStr = syncSnapshotSend2Str(pMsg);
          sDebug(
<<<<<<< HEAD
              "vgId:%d sync event %s currentTerm:%lu snapshot recv from %s:%d receiving ack:%d, lastIndex:%ld, "
              "lastTerm:%lu, "
              "lastConfigIndex:%ld, privateTerm:%lu, recv msg:%s",
              pSyncNode->vgId, syncUtilState2String(pSyncNode->state), pSyncNode->pRaftStore->currentTerm, host, port,
              pReceiver->ack, pMsg->lastIndex, pMsg->lastTerm, pMsg->lastConfigIndex, pReceiver->privateTerm, msgStr);
          taosMemoryFree(msgStr);
        } else {
          sDebug(
              "vgId:%d sync event %s currentTerm:%lu snapshot recv from %s:%d receiving ack:%d, lastIndex:%ld, "
              "lastTerm:%lu, "
              "lastConfigIndex:%ld, privateTerm:%lu",
              pSyncNode->vgId, syncUtilState2String(pSyncNode->state), pSyncNode->pRaftStore->currentTerm, host, port,
              pReceiver->ack, pMsg->lastIndex, pMsg->lastTerm, pMsg->lastConfigIndex, pReceiver->privateTerm);
=======
              "vgId:%d, sync event %s commitIndex:%ld currentTerm:%lu snapshot recv from %s:%d receiving ack:%d, "
              "lastIndex:%ld, "
              "lastTerm:%lu, "
              "lastConfigIndex:%ld, privateTerm:%lu, recv msg:%s",
              pSyncNode->vgId, syncUtilState2String(pSyncNode->state), pSyncNode->commitIndex,
              pSyncNode->pRaftStore->currentTerm, host, port, pReceiver->ack, pMsg->lastIndex, pMsg->lastTerm,
              pMsg->lastConfigIndex, pReceiver->privateTerm, msgStr);
          taosMemoryFree(msgStr);
        } else {
          sDebug(
              "vgId:%d, sync event %s commitIndex:%ld currentTerm:%lu snapshot recv from %s:%d receiving ack:%d, "
              "lastIndex:%ld, "
              "lastTerm:%lu, "
              "lastConfigIndex:%ld, privateTerm:%lu",
              pSyncNode->vgId, syncUtilState2String(pSyncNode->state), pSyncNode->commitIndex,
              pSyncNode->pRaftStore->currentTerm, host, port, pReceiver->ack, pMsg->lastIndex, pMsg->lastTerm,
              pMsg->lastConfigIndex, pReceiver->privateTerm);
>>>>>>> fd027bef
        }

      } else {
        ASSERT(0);
      }

      if (needRsp) {
        SyncSnapshotRsp *pRspMsg = syncSnapshotRspBuild(pSyncNode->vgId);
        pRspMsg->srcId = pSyncNode->myRaftId;
        pRspMsg->destId = pMsg->srcId;
        pRspMsg->term = pSyncNode->pRaftStore->currentTerm;
        pRspMsg->lastIndex = pMsg->lastIndex;
        pRspMsg->lastTerm = pMsg->lastTerm;
        pRspMsg->ack = pReceiver->ack;
        pRspMsg->code = writeCode;
        pRspMsg->privateTerm = pReceiver->privateTerm;

        SRpcMsg rpcMsg;
        syncSnapshotRsp2RpcMsg(pRspMsg, &rpcMsg);
        syncNodeSendMsgById(&(pRspMsg->destId), pSyncNode, &rpcMsg);

        syncSnapshotRspDestroy(pRspMsg);
      }
    }
  } else {
    syncNodeLog2("syncNodeOnSnapshotSendCb not follower", pSyncNode);
  }

  return 0;
}

// sender receives ack, set seq = ack + 1, send msg from seq
// if ack == SYNC_SNAPSHOT_SEQ_END, stop sender
int32_t syncNodeOnSnapshotRspCb(SSyncNode *pSyncNode, SyncSnapshotRsp *pMsg) {
  // if already drop replica, do not process
  if (!syncNodeInRaftGroup(pSyncNode, &(pMsg->srcId)) && pSyncNode->state == TAOS_SYNC_STATE_LEADER) {
    sInfo("recv SyncSnapshotRsp maybe replica already dropped");
    return 0;
  }

  // get sender
  SSyncSnapshotSender *pSender = syncNodeGetSnapshotSender(pSyncNode, &(pMsg->srcId));
  ASSERT(pSender != NULL);

  // state, term, seq/ack
  if (pSyncNode->state == TAOS_SYNC_STATE_LEADER) {
    if (pMsg->term == pSyncNode->pRaftStore->currentTerm) {
      // receiver ack is finish, close sender
      if (pMsg->ack == SYNC_SNAPSHOT_SEQ_END) {
        pSender->finish = true;
        snapshotSenderStop(pSender);
        return 0;
      }

      // send next msg
      if (pMsg->ack == pSender->seq) {
        // update sender ack
        pSender->ack = pMsg->ack;
        (pSender->seq)++;
        snapshotSend(pSender);

      } else if (pMsg->ack == pSender->seq - 1) {
        snapshotReSend(pSender);

      } else {
        ASSERT(0);
      }
    }
  } else {
    syncNodeLog2("syncNodeOnSnapshotRspCb not leader", pSyncNode);
  }

  return 0;
}<|MERGE_RESOLUTION|>--- conflicted
+++ resolved
@@ -146,38 +146,23 @@
   if (gRaftDetailLog) {
     char *msgStr = syncSnapshotSend2Str(pMsg);
     sDebug(
-<<<<<<< HEAD
-        "vgId:%d sync event %s currentTerm:%lu snapshot send to %s:%d begin seq:%d ack:%d lastApplyIndex:%ld "
-        "lastApplyTerm:%lu "
-        "lastConfigIndex:%ld privateTerm:%lu send "
-        "msg:%s",
-        pSender->pSyncNode->vgId, syncUtilState2String(pSender->pSyncNode->state),
-=======
         "vgId:%d, sync event %s commitIndex:%ld currentTerm:%lu snapshot send to %s:%d begin seq:%d ack:%d "
         "lastApplyIndex:%ld "
         "lastApplyTerm:%lu "
         "lastConfigIndex:%ld privateTerm:%lu send "
         "msg:%s",
         pSender->pSyncNode->vgId, syncUtilState2String(pSender->pSyncNode->state), pSender->pSyncNode->commitIndex,
->>>>>>> fd027bef
         pSender->pSyncNode->pRaftStore->currentTerm, host, port, pSender->seq, pSender->ack,
         pSender->snapshot.lastApplyIndex, pSender->snapshot.lastApplyTerm, pSender->snapshot.lastConfigIndex,
         pSender->privateTerm, msgStr);
     taosMemoryFree(msgStr);
   } else {
     sDebug(
-<<<<<<< HEAD
-        "vgId:%d sync event %s currentTerm:%lu snapshot send to %s:%d begin seq:%d ack:%d lastApplyIndex:%ld "
-        "lastApplyTerm:%lu "
-        "lastConfigIndex:%ld privateTerm:%lu",
-        pSender->pSyncNode->vgId, syncUtilState2String(pSender->pSyncNode->state),
-=======
         "vgId:%d, sync event %s commitIndex:%ld currentTerm:%lu snapshot send to %s:%d begin seq:%d ack:%d "
         "lastApplyIndex:%ld "
         "lastApplyTerm:%lu "
         "lastConfigIndex:%ld privateTerm:%lu",
         pSender->pSyncNode->vgId, syncUtilState2String(pSender->pSyncNode->state), pSender->pSyncNode->commitIndex,
->>>>>>> fd027bef
         pSender->pSyncNode->pRaftStore->currentTerm, host, port, pSender->seq, pSender->ack,
         pSender->snapshot.lastApplyIndex, pSender->snapshot.lastApplyTerm, pSender->snapshot.lastConfigIndex,
         pSender->privateTerm);
@@ -307,56 +292,34 @@
     if (gRaftDetailLog) {
       char *msgStr = syncSnapshotSend2Str(pMsg);
       sDebug(
-<<<<<<< HEAD
-          "vgId:%d sync event %s currentTerm:%lu snapshot send to %s:%d finish seq:%d ack:%d lastApplyIndex:%ld "
-          "lastApplyTerm:%lu "
-          "lastConfigIndex:%ld privateTerm:%lu send "
-          "msg:%s",
-          pSender->pSyncNode->vgId, syncUtilState2String(pSender->pSyncNode->state),
-=======
           "vgId:%d, sync event %s commitIndex:%ld currentTerm:%lu snapshot send to %s:%d finish seq:%d ack:%d "
           "lastApplyIndex:%ld "
           "lastApplyTerm:%lu "
           "lastConfigIndex:%ld privateTerm:%lu send "
           "msg:%s",
           pSender->pSyncNode->vgId, syncUtilState2String(pSender->pSyncNode->state), pSender->pSyncNode->commitIndex,
->>>>>>> fd027bef
           pSender->pSyncNode->pRaftStore->currentTerm, host, port, pSender->seq, pSender->ack,
           pSender->snapshot.lastApplyIndex, pSender->snapshot.lastApplyTerm, pSender->snapshot.lastConfigIndex,
           pSender->privateTerm, msgStr);
       taosMemoryFree(msgStr);
     } else {
       sDebug(
-<<<<<<< HEAD
-          "vgId:%d sync event %s currentTerm:%lu snapshot send to %s:%d finish seq:%d ack:%d lastApplyIndex:%ld "
-          "lastApplyTerm:%lu "
-          "lastConfigIndex:%ld privateTerm:%lu",
-          pSender->pSyncNode->vgId, syncUtilState2String(pSender->pSyncNode->state),
-=======
           "vgId:%d, sync event %s commitIndex:%ld currentTerm:%lu snapshot send to %s:%d finish seq:%d ack:%d "
           "lastApplyIndex:%ld "
           "lastApplyTerm:%lu "
           "lastConfigIndex:%ld privateTerm:%lu",
           pSender->pSyncNode->vgId, syncUtilState2String(pSender->pSyncNode->state), pSender->pSyncNode->commitIndex,
->>>>>>> fd027bef
           pSender->pSyncNode->pRaftStore->currentTerm, host, port, pSender->seq, pSender->ack,
           pSender->snapshot.lastApplyIndex, pSender->snapshot.lastApplyTerm, pSender->snapshot.lastConfigIndex,
           pSender->privateTerm);
     }
   } else {
     sDebug(
-<<<<<<< HEAD
-        "vgId:%d sync event %s currentTerm:%lu snapshot send to %s:%d sending seq:%d ack:%d lastApplyIndex:%ld "
-        "lastApplyTerm:%lu "
-        "lastConfigIndex:%ld privateTerm:%lu",
-        pSender->pSyncNode->vgId, syncUtilState2String(pSender->pSyncNode->state),
-=======
         "vgId:%d, sync event %s commitIndex:%ld currentTerm:%lu snapshot send to %s:%d sending seq:%d ack:%d "
         "lastApplyIndex:%ld "
         "lastApplyTerm:%lu "
         "lastConfigIndex:%ld privateTerm:%lu",
         pSender->pSyncNode->vgId, syncUtilState2String(pSender->pSyncNode->state), pSender->pSyncNode->commitIndex,
->>>>>>> fd027bef
         pSender->pSyncNode->pRaftStore->currentTerm, host, port, pSender->seq, pSender->ack,
         pSender->snapshot.lastApplyIndex, pSender->snapshot.lastApplyTerm, pSender->snapshot.lastConfigIndex,
         pSender->privateTerm);
@@ -391,31 +354,19 @@
     if (gRaftDetailLog) {
       char *msgStr = syncSnapshotSend2Str(pMsg);
       sDebug(
-<<<<<<< HEAD
-          "vgId:%d sync event %s currentTerm:%lu snapshot send to %s:%d resend seq:%d ack:%d privateTerm:%lu send "
-          "msg:%s",
-          pSender->pSyncNode->vgId, syncUtilState2String(pSender->pSyncNode->state),
-=======
           "vgId:%d, sync event %s commitIndex:%ld currentTerm:%lu snapshot send to %s:%d resend seq:%d ack:%d "
           "privateTerm:%lu send "
           "msg:%s",
           pSender->pSyncNode->vgId, syncUtilState2String(pSender->pSyncNode->state), pSender->pSyncNode->commitIndex,
->>>>>>> fd027bef
           pSender->pSyncNode->pRaftStore->currentTerm, host, port, pSender->seq, pSender->ack, pSender->privateTerm,
           msgStr);
       taosMemoryFree(msgStr);
     } else {
-<<<<<<< HEAD
-      sDebug("vgId:%d sync event %s currentTerm:%lu snapshot send to %s:%d resend seq:%d ack:%d privateTerm:%lu",
-             pSender->pSyncNode->vgId, syncUtilState2String(pSender->pSyncNode->state),
-             pSender->pSyncNode->pRaftStore->currentTerm, host, port, pSender->seq, pSender->ack, pSender->privateTerm);
-=======
       sDebug(
           "vgId:%d, sync event %s commitIndex:%ld currentTerm:%lu snapshot send to %s:%d resend seq:%d ack:%d "
           "privateTerm:%lu",
           pSender->pSyncNode->vgId, syncUtilState2String(pSender->pSyncNode->state), pSender->pSyncNode->commitIndex,
           pSender->pSyncNode->pRaftStore->currentTerm, host, port, pSender->seq, pSender->ack, pSender->privateTerm);
->>>>>>> fd027bef
     }
 
     syncSnapshotSendDestroy(pMsg);
@@ -648,21 +599,6 @@
         if (gRaftDetailLog) {
           char *msgStr = syncSnapshotSend2Str(pMsg);
           sDebug(
-<<<<<<< HEAD
-              "vgId:%d sync event %s currentTerm:%lu snapshot recv from %s:%d begin ack:%d, lastIndex:%ld, "
-              "lastTerm:%lu, "
-              "lastConfigIndex:%ld, privateTerm:%lu, recv msg:%s",
-              pSyncNode->vgId, syncUtilState2String(pSyncNode->state), pSyncNode->pRaftStore->currentTerm, host, port,
-              pReceiver->ack, pMsg->lastIndex, pMsg->lastTerm, pMsg->lastConfigIndex, pReceiver->privateTerm, msgStr);
-          taosMemoryFree(msgStr);
-        } else {
-          sDebug(
-              "vgId:%d sync event %s currentTerm:%lu snapshot recv from %s:%d begin ack:%d, lastIndex:%ld, "
-              "lastTerm:%lu, "
-              "lastConfigIndex:%ld privateTerm:%lu",
-              pSyncNode->vgId, syncUtilState2String(pSyncNode->state), pSyncNode->pRaftStore->currentTerm, host, port,
-              pReceiver->ack, pMsg->lastIndex, pMsg->lastTerm, pMsg->lastConfigIndex, pReceiver->privateTerm);
-=======
               "vgId:%d, sync event %s commitIndex:%ld currentTerm:%lu snapshot recv from %s:%d begin ack:%d, "
               "lastIndex:%ld, "
               "lastTerm:%lu, "
@@ -680,7 +616,6 @@
               pSyncNode->vgId, syncUtilState2String(pSyncNode->state), pSyncNode->commitIndex,
               pSyncNode->pRaftStore->currentTerm, host, port, pReceiver->ack, pMsg->lastIndex, pMsg->lastTerm,
               pMsg->lastConfigIndex, pReceiver->privateTerm);
->>>>>>> fd027bef
         }
 
       } else if (pMsg->seq == SYNC_SNAPSHOT_SEQ_END) {
@@ -718,20 +653,6 @@
           bool isDrop;
           if (IamInNew) {
             sDebug(
-<<<<<<< HEAD
-                "vgId:%d sync event %s currentTerm:%lu update config by snapshot, lastIndex:%ld, lastTerm:%lu, "
-                "lastConfigIndex:%ld ",
-                pSyncNode->vgId, syncUtilState2String(pSyncNode->state), pSyncNode->pRaftStore->currentTerm,
-                pMsg->lastIndex, pMsg->lastTerm, pMsg->lastConfigIndex);
-            syncNodeUpdateConfig(pSyncNode, &newSyncCfg, pMsg->lastConfigIndex, &isDrop);
-          } else {
-            sDebug(
-                "vgId:%d sync event %s currentTerm:%lu do not update config by snapshot, I am not in newCfg, "
-                "lastIndex:%ld, lastTerm:%lu, "
-                "lastConfigIndex:%ld ",
-                pSyncNode->vgId, syncUtilState2String(pSyncNode->state), pSyncNode->pRaftStore->currentTerm,
-                pMsg->lastIndex, pMsg->lastTerm, pMsg->lastConfigIndex);
-=======
                 "vgId:%d, sync event %s commitIndex:%ld currentTerm:%lu update config by snapshot, lastIndex:%ld, "
                 "lastTerm:%lu, "
                 "lastConfigIndex:%ld ",
@@ -746,7 +667,6 @@
                 "lastConfigIndex:%ld ",
                 pSyncNode->vgId, syncUtilState2String(pSyncNode->state), pSyncNode->commitIndex,
                 pSyncNode->pRaftStore->currentTerm, pMsg->lastIndex, pMsg->lastTerm, pMsg->lastConfigIndex);
->>>>>>> fd027bef
           }
 
           // change isStandBy to normal
@@ -779,23 +699,6 @@
         if (gRaftDetailLog) {
           char *logSimpleStr = logStoreSimple2Str(pSyncNode->pLogStore);
           sDebug(
-<<<<<<< HEAD
-              "vgId:%d sync event %s currentTerm:%lu snapshot recv from %s:%d finish, update log begin index:%ld, "
-              "snapshot.lastApplyIndex:%ld, "
-              "snapshot.lastApplyTerm:%lu, snapshot.lastConfigIndex:%ld, privateTerm:%lu, raft log:%s",
-              pSyncNode->vgId, syncUtilState2String(pSyncNode->state), pSyncNode->pRaftStore->currentTerm, host, port,
-              pMsg->lastIndex + 1, snapshot.lastApplyIndex, snapshot.lastApplyTerm, snapshot.lastConfigIndex,
-              pReceiver->privateTerm, logSimpleStr);
-          taosMemoryFree(logSimpleStr);
-        } else {
-          sDebug(
-              "vgId:%d sync event %s currentTerm:%lu snapshot recv from %s:%d finish, update log begin index:%ld, "
-              "snapshot.lastApplyIndex:%ld, "
-              "snapshot.lastApplyTerm:%lu, snapshot.lastConfigIndex:%ld, privateTerm:%lu",
-              pSyncNode->vgId, syncUtilState2String(pSyncNode->state), pSyncNode->pRaftStore->currentTerm, host, port,
-              pMsg->lastIndex + 1, snapshot.lastApplyIndex, snapshot.lastApplyTerm, snapshot.lastConfigIndex,
-              pReceiver->privateTerm);
-=======
               "vgId:%d, sync event %s commitIndex:%ld currentTerm:%lu snapshot recv from %s:%d finish, update log begin "
               "index:%ld, "
               "snapshot.lastApplyIndex:%ld, "
@@ -813,7 +716,6 @@
               pSyncNode->vgId, syncUtilState2String(pSyncNode->state), pSyncNode->commitIndex,
               pSyncNode->pRaftStore->currentTerm, host, port, pMsg->lastIndex + 1, snapshot.lastApplyIndex,
               snapshot.lastApplyTerm, snapshot.lastConfigIndex, pReceiver->privateTerm);
->>>>>>> fd027bef
         }
 
         pReceiver->pWriter = NULL;
@@ -824,31 +726,19 @@
         if (gRaftDetailLog) {
           char *msgStr = syncSnapshotSend2Str(pMsg);
           sDebug(
-<<<<<<< HEAD
-              "vgId:%d sync event %s currentTerm:%lu snapshot recv from %s:%d end ack:%d, lastIndex:%ld, lastTerm:%lu, "
-              "lastConfigIndex:%ld, privateTerm:%lu, recv msg:%s",
-              pReceiver->pSyncNode->vgId, syncUtilState2String(pSyncNode->state),
-=======
               "vgId:%d, sync event %s commitIndex:%ld currentTerm:%lu snapshot recv from %s:%d end ack:%d, "
               "lastIndex:%ld, lastTerm:%lu, "
               "lastConfigIndex:%ld, privateTerm:%lu, recv msg:%s",
               pReceiver->pSyncNode->vgId, syncUtilState2String(pSyncNode->state), pSyncNode->commitIndex,
->>>>>>> fd027bef
               pReceiver->pSyncNode->pRaftStore->currentTerm, host, port, pReceiver->ack, pMsg->lastIndex,
               pMsg->lastTerm, pMsg->lastConfigIndex, pReceiver->privateTerm, msgStr);
           taosMemoryFree(msgStr);
         } else {
           sDebug(
-<<<<<<< HEAD
-              "vgId:%d sync event %s currentTerm:%lu snapshot recv from %s:%d end ack:%d, lastIndex:%ld, lastTerm:%lu, "
-              "lastConfigIndex:%ld, privateTerm:%lu",
-              pReceiver->pSyncNode->vgId, syncUtilState2String(pSyncNode->state),
-=======
               "vgId:%d, sync event %s commitIndex:%ld currentTerm:%lu snapshot recv from %s:%d end ack:%d, "
               "lastIndex:%ld, lastTerm:%lu, "
               "lastConfigIndex:%ld, privateTerm:%lu",
               pReceiver->pSyncNode->vgId, syncUtilState2String(pSyncNode->state), pSyncNode->commitIndex,
->>>>>>> fd027bef
               pReceiver->pSyncNode->pRaftStore->currentTerm, host, port, pReceiver->ack, pMsg->lastIndex,
               pMsg->lastTerm, pMsg->lastConfigIndex, pReceiver->privateTerm);
         }
@@ -865,37 +755,22 @@
         if (gRaftDetailLog) {
           char *msgStr = syncSnapshotSend2Str(pMsg);
           sDebug(
-<<<<<<< HEAD
-              "vgId:%d sync event %s currentTerm:%lu snapshot recv from %s:%d force close ack:%d, lastIndex:%ld, "
-              "lastTerm:%lu, "
-              "lastConfigIndex:%ld, privateTerm:%lu, recv "
-              "msg:%s",
-              pReceiver->pSyncNode->vgId, syncUtilState2String(pSyncNode->state),
-=======
               "vgId:%d, sync event %s commitIndex:%ld currentTerm:%lu snapshot recv from %s:%d force close ack:%d, "
               "lastIndex:%ld, "
               "lastTerm:%lu, "
               "lastConfigIndex:%ld, privateTerm:%lu, recv "
               "msg:%s",
               pReceiver->pSyncNode->vgId, syncUtilState2String(pSyncNode->state), pSyncNode->commitIndex,
->>>>>>> fd027bef
               pReceiver->pSyncNode->pRaftStore->currentTerm, host, port, pReceiver->ack, pMsg->lastIndex,
               pMsg->lastTerm, pMsg->lastConfigIndex, pReceiver->privateTerm, msgStr);
           taosMemoryFree(msgStr);
         } else {
           sDebug(
-<<<<<<< HEAD
-              "vgId:%d sync event %s currentTerm:%lu snapshot recv from %s:%d force close ack:%d, lastIndex:%ld, "
-              "lastTerm:%lu, "
-              "lastConfigIndex:%ld, privateTerm:%lu",
-              pReceiver->pSyncNode->vgId, syncUtilState2String(pSyncNode->state),
-=======
               "vgId:%d, sync event %s commitIndex:%ld currentTerm:%lu snapshot recv from %s:%d force close ack:%d, "
               "lastIndex:%ld, "
               "lastTerm:%lu, "
               "lastConfigIndex:%ld, privateTerm:%lu",
               pReceiver->pSyncNode->vgId, syncUtilState2String(pSyncNode->state), pSyncNode->commitIndex,
->>>>>>> fd027bef
               pReceiver->pSyncNode->pRaftStore->currentTerm, host, port, pReceiver->ack, pMsg->lastIndex,
               pMsg->lastTerm, pMsg->lastConfigIndex, pReceiver->privateTerm);
         }
@@ -917,21 +792,6 @@
         if (gRaftDetailLog) {
           char *msgStr = syncSnapshotSend2Str(pMsg);
           sDebug(
-<<<<<<< HEAD
-              "vgId:%d sync event %s currentTerm:%lu snapshot recv from %s:%d receiving ack:%d, lastIndex:%ld, "
-              "lastTerm:%lu, "
-              "lastConfigIndex:%ld, privateTerm:%lu, recv msg:%s",
-              pSyncNode->vgId, syncUtilState2String(pSyncNode->state), pSyncNode->pRaftStore->currentTerm, host, port,
-              pReceiver->ack, pMsg->lastIndex, pMsg->lastTerm, pMsg->lastConfigIndex, pReceiver->privateTerm, msgStr);
-          taosMemoryFree(msgStr);
-        } else {
-          sDebug(
-              "vgId:%d sync event %s currentTerm:%lu snapshot recv from %s:%d receiving ack:%d, lastIndex:%ld, "
-              "lastTerm:%lu, "
-              "lastConfigIndex:%ld, privateTerm:%lu",
-              pSyncNode->vgId, syncUtilState2String(pSyncNode->state), pSyncNode->pRaftStore->currentTerm, host, port,
-              pReceiver->ack, pMsg->lastIndex, pMsg->lastTerm, pMsg->lastConfigIndex, pReceiver->privateTerm);
-=======
               "vgId:%d, sync event %s commitIndex:%ld currentTerm:%lu snapshot recv from %s:%d receiving ack:%d, "
               "lastIndex:%ld, "
               "lastTerm:%lu, "
@@ -949,7 +809,6 @@
               pSyncNode->vgId, syncUtilState2String(pSyncNode->state), pSyncNode->commitIndex,
               pSyncNode->pRaftStore->currentTerm, host, port, pReceiver->ack, pMsg->lastIndex, pMsg->lastTerm,
               pMsg->lastConfigIndex, pReceiver->privateTerm);
->>>>>>> fd027bef
         }
 
       } else {
