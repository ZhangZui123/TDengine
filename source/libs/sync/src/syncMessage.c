--- conflicted
+++ resolved
@@ -214,7 +214,6 @@
 cJSON* syncTimeout2Json(const SyncTimeout* pMsg) {
   char   u64buf[128];
   cJSON* pRoot = cJSON_CreateObject();
-<<<<<<< HEAD
 
   if (pMsg != NULL) {
     cJSON_AddNumberToObject(pRoot, "bytes", pMsg->bytes);
@@ -226,16 +225,6 @@
     snprintf(u64buf, sizeof(u64buf), "%p", pMsg->data);
     cJSON_AddStringToObject(pRoot, "data", u64buf);
   }
-=======
-  cJSON_AddNumberToObject(pRoot, "bytes", pMsg->bytes);
-  cJSON_AddNumberToObject(pRoot, "msgType", pMsg->msgType);
-  cJSON_AddNumberToObject(pRoot, "timeoutType", pMsg->timeoutType);
-  snprintf(u64buf, sizeof(u64buf), "%" PRIu64 "", pMsg->logicClock);
-  cJSON_AddStringToObject(pRoot, "logicClock", u64buf);
-  cJSON_AddNumberToObject(pRoot, "timerMS", pMsg->timerMS);
-  snprintf(u64buf, sizeof(u64buf), "%p", pMsg->data);
-  cJSON_AddStringToObject(pRoot, "data", u64buf);
->>>>>>> cfd08b16
 
   cJSON* pJson = cJSON_CreateObject();
   cJSON_AddItemToObject(pJson, "SyncTimeout", pRoot);
@@ -357,7 +346,6 @@
 cJSON* syncPing2Json(const SyncPing* pMsg) {
   char   u64buf[128];
   cJSON* pRoot = cJSON_CreateObject();
-<<<<<<< HEAD
 
   if (pMsg != NULL) {
     cJSON_AddNumberToObject(pRoot, "bytes", pMsg->bytes);
@@ -401,37 +389,6 @@
     s = syncUtilprintBin2((char*)(pMsg->data), pMsg->dataLen);
     cJSON_AddStringToObject(pRoot, "data2", s);
     free(s);
-=======
-  cJSON_AddNumberToObject(pRoot, "bytes", pMsg->bytes);
-  cJSON_AddNumberToObject(pRoot, "msgType", pMsg->msgType);
-
-  cJSON* pSrcId = cJSON_CreateObject();
-  snprintf(u64buf, sizeof(u64buf), "%" PRIu64 "", pMsg->srcId.addr);
-  cJSON_AddStringToObject(pSrcId, "addr", u64buf);
-  {
-    uint64_t u64 = pMsg->srcId.addr;
-    cJSON*   pTmp = pSrcId;
-    char     host[128];
-    uint16_t port;
-    syncUtilU642Addr(u64, host, sizeof(host), &port);
-    cJSON_AddStringToObject(pTmp, "addr_host", host);
-    cJSON_AddNumberToObject(pTmp, "addr_port", port);
-  }
-  cJSON_AddNumberToObject(pSrcId, "vgId", pMsg->srcId.vgId);
-  cJSON_AddItemToObject(pRoot, "srcId", pSrcId);
-
-  cJSON* pDestId = cJSON_CreateObject();
-  snprintf(u64buf, sizeof(u64buf), "%" PRIu64 "", pMsg->destId.addr);
-  cJSON_AddStringToObject(pDestId, "addr", u64buf);
-  {
-    uint64_t u64 = pMsg->destId.addr;
-    cJSON*   pTmp = pDestId;
-    char     host[128];
-    uint16_t port;
-    syncUtilU642Addr(u64, host, sizeof(host), &port);
-    cJSON_AddStringToObject(pTmp, "addr_host", host);
-    cJSON_AddNumberToObject(pTmp, "addr_port", port);
->>>>>>> cfd08b16
   }
 
   cJSON* pJson = cJSON_CreateObject();
@@ -554,7 +511,6 @@
 cJSON* syncPingReply2Json(const SyncPingReply* pMsg) {
   char   u64buf[128];
   cJSON* pRoot = cJSON_CreateObject();
-<<<<<<< HEAD
 
   if (pMsg != NULL) {
     cJSON_AddNumberToObject(pRoot, "bytes", pMsg->bytes);
@@ -598,37 +554,6 @@
     s = syncUtilprintBin2((char*)(pMsg->data), pMsg->dataLen);
     cJSON_AddStringToObject(pRoot, "data2", s);
     free(s);
-=======
-  cJSON_AddNumberToObject(pRoot, "bytes", pMsg->bytes);
-  cJSON_AddNumberToObject(pRoot, "msgType", pMsg->msgType);
-
-  cJSON* pSrcId = cJSON_CreateObject();
-  snprintf(u64buf, sizeof(u64buf), "%" PRIu64 "", pMsg->srcId.addr);
-  cJSON_AddStringToObject(pSrcId, "addr", u64buf);
-  {
-    uint64_t u64 = pMsg->srcId.addr;
-    cJSON*   pTmp = pSrcId;
-    char     host[128];
-    uint16_t port;
-    syncUtilU642Addr(u64, host, sizeof(host), &port);
-    cJSON_AddStringToObject(pTmp, "addr_host", host);
-    cJSON_AddNumberToObject(pTmp, "addr_port", port);
-  }
-  cJSON_AddNumberToObject(pSrcId, "vgId", pMsg->srcId.vgId);
-  cJSON_AddItemToObject(pRoot, "srcId", pSrcId);
-
-  cJSON* pDestId = cJSON_CreateObject();
-  snprintf(u64buf, sizeof(u64buf), "%" PRIu64 "", pMsg->destId.addr);
-  cJSON_AddStringToObject(pDestId, "addr", u64buf);
-  {
-    uint64_t u64 = pMsg->destId.addr;
-    cJSON*   pTmp = pDestId;
-    char     host[128];
-    uint16_t port;
-    syncUtilU642Addr(u64, host, sizeof(host), &port);
-    cJSON_AddStringToObject(pTmp, "addr_host", host);
-    cJSON_AddNumberToObject(pTmp, "addr_port", port);
->>>>>>> cfd08b16
   }
 
   cJSON* pJson = cJSON_CreateObject();
@@ -747,7 +672,6 @@
 cJSON* syncClientRequest2Json(const SyncClientRequest* pMsg) {
   char   u64buf[128];
   cJSON* pRoot = cJSON_CreateObject();
-<<<<<<< HEAD
 
   if (pMsg != NULL) {
     cJSON_AddNumberToObject(pRoot, "bytes", pMsg->bytes);
@@ -766,23 +690,6 @@
     cJSON_AddStringToObject(pRoot, "data2", s);
     free(s);
   }
-=======
-  cJSON_AddNumberToObject(pRoot, "bytes", pMsg->bytes);
-  cJSON_AddNumberToObject(pRoot, "msgType", pMsg->msgType);
-  cJSON_AddNumberToObject(pRoot, "originalRpcType", pMsg->originalRpcType);
-  snprintf(u64buf, sizeof(u64buf), "%" PRIu64 "", pMsg->seqNum);
-  cJSON_AddStringToObject(pRoot, "seqNum", u64buf);
-  cJSON_AddNumberToObject(pRoot, "isWeak", pMsg->isWeak);
-  cJSON_AddNumberToObject(pRoot, "dataLen", pMsg->dataLen);
-
-  char* s;
-  s = syncUtilprintBin((char*)(pMsg->data), pMsg->dataLen);
-  cJSON_AddStringToObject(pRoot, "data", s);
-  free(s);
-  s = syncUtilprintBin2((char*)(pMsg->data), pMsg->dataLen);
-  cJSON_AddStringToObject(pRoot, "data2", s);
-  free(s);
->>>>>>> cfd08b16
 
   cJSON* pJson = cJSON_CreateObject();
   cJSON_AddItemToObject(pJson, "SyncClientRequest", pRoot);
@@ -888,7 +795,6 @@
 cJSON* syncRequestVote2Json(const SyncRequestVote* pMsg) {
   char   u64buf[128];
   cJSON* pRoot = cJSON_CreateObject();
-<<<<<<< HEAD
 
   if (pMsg != NULL) {
     cJSON_AddNumberToObject(pRoot, "bytes", pMsg->bytes);
@@ -930,46 +836,6 @@
     snprintf(u64buf, sizeof(u64buf), "%lu", pMsg->lastLogTerm);
     cJSON_AddStringToObject(pRoot, "lastLogTerm", u64buf);
   }
-=======
-  cJSON_AddNumberToObject(pRoot, "bytes", pMsg->bytes);
-  cJSON_AddNumberToObject(pRoot, "msgType", pMsg->msgType);
-
-  cJSON* pSrcId = cJSON_CreateObject();
-  snprintf(u64buf, sizeof(u64buf), "%" PRIu64 "", pMsg->srcId.addr);
-  cJSON_AddStringToObject(pSrcId, "addr", u64buf);
-  {
-    uint64_t u64 = pMsg->srcId.addr;
-    cJSON*   pTmp = pSrcId;
-    char     host[128];
-    uint16_t port;
-    syncUtilU642Addr(u64, host, sizeof(host), &port);
-    cJSON_AddStringToObject(pTmp, "addr_host", host);
-    cJSON_AddNumberToObject(pTmp, "addr_port", port);
-  }
-  cJSON_AddNumberToObject(pSrcId, "vgId", pMsg->srcId.vgId);
-  cJSON_AddItemToObject(pRoot, "srcId", pSrcId);
-
-  cJSON* pDestId = cJSON_CreateObject();
-  cJSON_AddNumberToObject(pDestId, "addr", pMsg->destId.addr);
-  {
-    uint64_t u64 = pMsg->destId.addr;
-    cJSON*   pTmp = pDestId;
-    char     host[128];
-    uint16_t port;
-    syncUtilU642Addr(u64, host, sizeof(host), &port);
-    cJSON_AddStringToObject(pTmp, "addr_host", host);
-    cJSON_AddNumberToObject(pTmp, "addr_port", port);
-  }
-  cJSON_AddNumberToObject(pDestId, "vgId", pMsg->destId.vgId);
-  cJSON_AddItemToObject(pRoot, "destId", pDestId);
-
-  snprintf(u64buf, sizeof(u64buf), "%" PRIu64 "", pMsg->term);
-  cJSON_AddStringToObject(pRoot, "term", u64buf);
-  snprintf(u64buf, sizeof(u64buf), "%" PRIu64 "", pMsg->lastLogIndex);
-  cJSON_AddStringToObject(pRoot, "lastLogIndex", u64buf);
-  snprintf(u64buf, sizeof(u64buf), "%" PRIu64 "", pMsg->lastLogTerm);
-  cJSON_AddStringToObject(pRoot, "lastLogTerm", u64buf);
->>>>>>> cfd08b16
 
   cJSON* pJson = cJSON_CreateObject();
   cJSON_AddItemToObject(pJson, "SyncRequestVote", pRoot);
@@ -1075,7 +941,6 @@
 cJSON* syncRequestVoteReply2Json(const SyncRequestVoteReply* pMsg) {
   char   u64buf[128];
   cJSON* pRoot = cJSON_CreateObject();
-<<<<<<< HEAD
 
   if (pMsg != NULL) {
     cJSON_AddNumberToObject(pRoot, "bytes", pMsg->bytes);
@@ -1114,43 +979,6 @@
     cJSON_AddStringToObject(pRoot, "term", u64buf);
     cJSON_AddNumberToObject(pRoot, "vote_granted", pMsg->voteGranted);
   }
-=======
-  cJSON_AddNumberToObject(pRoot, "bytes", pMsg->bytes);
-  cJSON_AddNumberToObject(pRoot, "msgType", pMsg->msgType);
-
-  cJSON* pSrcId = cJSON_CreateObject();
-  snprintf(u64buf, sizeof(u64buf), "%" PRIu64 "", pMsg->srcId.addr);
-  cJSON_AddStringToObject(pSrcId, "addr", u64buf);
-  {
-    uint64_t u64 = pMsg->srcId.addr;
-    cJSON*   pTmp = pSrcId;
-    char     host[128];
-    uint16_t port;
-    syncUtilU642Addr(u64, host, sizeof(host), &port);
-    cJSON_AddStringToObject(pTmp, "addr_host", host);
-    cJSON_AddNumberToObject(pTmp, "addr_port", port);
-  }
-  cJSON_AddNumberToObject(pSrcId, "vgId", pMsg->srcId.vgId);
-  cJSON_AddItemToObject(pRoot, "srcId", pSrcId);
-
-  cJSON* pDestId = cJSON_CreateObject();
-  cJSON_AddNumberToObject(pDestId, "addr", pMsg->destId.addr);
-  {
-    uint64_t u64 = pMsg->destId.addr;
-    cJSON*   pTmp = pDestId;
-    char     host[128];
-    uint16_t port;
-    syncUtilU642Addr(u64, host, sizeof(host), &port);
-    cJSON_AddStringToObject(pTmp, "addr_host", host);
-    cJSON_AddNumberToObject(pTmp, "addr_port", port);
-  }
-  cJSON_AddNumberToObject(pDestId, "vgId", pMsg->destId.vgId);
-  cJSON_AddItemToObject(pRoot, "destId", pDestId);
-
-  snprintf(u64buf, sizeof(u64buf), "%" PRIu64 "", pMsg->term);
-  cJSON_AddStringToObject(pRoot, "term", u64buf);
-  cJSON_AddNumberToObject(pRoot, "vote_granted", pMsg->voteGranted);
->>>>>>> cfd08b16
 
   cJSON* pJson = cJSON_CreateObject();
   cJSON_AddItemToObject(pJson, "SyncRequestVoteReply", pRoot);
@@ -1258,7 +1086,6 @@
 cJSON* syncAppendEntries2Json(const SyncAppendEntries* pMsg) {
   char   u64buf[128];
   cJSON* pRoot = cJSON_CreateObject();
-<<<<<<< HEAD
 
   if (pMsg != NULL) {
     cJSON_AddNumberToObject(pRoot, "bytes", pMsg->bytes);
@@ -1315,61 +1142,6 @@
     cJSON_AddStringToObject(pRoot, "data2", s);
     free(s);
   }
-=======
-  cJSON_AddNumberToObject(pRoot, "bytes", pMsg->bytes);
-  cJSON_AddNumberToObject(pRoot, "msgType", pMsg->msgType);
-
-  cJSON* pSrcId = cJSON_CreateObject();
-  snprintf(u64buf, sizeof(u64buf), "%" PRIu64 "", pMsg->srcId.addr);
-  cJSON_AddStringToObject(pSrcId, "addr", u64buf);
-  {
-    uint64_t u64 = pMsg->srcId.addr;
-    cJSON*   pTmp = pSrcId;
-    char     host[128];
-    uint16_t port;
-    syncUtilU642Addr(u64, host, sizeof(host), &port);
-    cJSON_AddStringToObject(pTmp, "addr_host", host);
-    cJSON_AddNumberToObject(pTmp, "addr_port", port);
-  }
-  cJSON_AddNumberToObject(pSrcId, "vgId", pMsg->srcId.vgId);
-  cJSON_AddItemToObject(pRoot, "srcId", pSrcId);
-
-  cJSON* pDestId = cJSON_CreateObject();
-  snprintf(u64buf, sizeof(u64buf), "%" PRIu64 "", pMsg->destId.addr);
-  cJSON_AddStringToObject(pDestId, "addr", u64buf);
-  {
-    uint64_t u64 = pMsg->destId.addr;
-    cJSON*   pTmp = pDestId;
-    char     host[128];
-    uint16_t port;
-    syncUtilU642Addr(u64, host, sizeof(host), &port);
-    cJSON_AddStringToObject(pTmp, "addr_host", host);
-    cJSON_AddNumberToObject(pTmp, "addr_port", port);
-  }
-  cJSON_AddNumberToObject(pDestId, "vgId", pMsg->destId.vgId);
-  cJSON_AddItemToObject(pRoot, "destId", pDestId);
-
-  snprintf(u64buf, sizeof(u64buf), "%" PRIu64 "", pMsg->term);
-  cJSON_AddStringToObject(pRoot, "term", u64buf);
-
-  snprintf(u64buf, sizeof(u64buf), "%" PRIu64 "", pMsg->prevLogIndex);
-  cJSON_AddStringToObject(pRoot, "pre_log_index", u64buf);
-
-  snprintf(u64buf, sizeof(u64buf), "%" PRIu64 "", pMsg->prevLogTerm);
-  cJSON_AddStringToObject(pRoot, "pre_log_term", u64buf);
-
-  snprintf(u64buf, sizeof(u64buf), "%" PRIu64 "", pMsg->commitIndex);
-  cJSON_AddStringToObject(pRoot, "commit_index", u64buf);
-
-  cJSON_AddNumberToObject(pRoot, "dataLen", pMsg->dataLen);
-  char* s;
-  s = syncUtilprintBin((char*)(pMsg->data), pMsg->dataLen);
-  cJSON_AddStringToObject(pRoot, "data", s);
-  free(s);
-  s = syncUtilprintBin2((char*)(pMsg->data), pMsg->dataLen);
-  cJSON_AddStringToObject(pRoot, "data2", s);
-  free(s);
->>>>>>> cfd08b16
 
   cJSON* pJson = cJSON_CreateObject();
   cJSON_AddItemToObject(pJson, "SyncAppendEntries", pRoot);
@@ -1475,7 +1247,6 @@
 cJSON* syncAppendEntriesReply2Json(const SyncAppendEntriesReply* pMsg) {
   char   u64buf[128];
   cJSON* pRoot = cJSON_CreateObject();
-<<<<<<< HEAD
 
   if (pMsg != NULL) {
     cJSON_AddNumberToObject(pRoot, "bytes", pMsg->bytes);
@@ -1517,46 +1288,6 @@
     snprintf(u64buf, sizeof(u64buf), "%lu", pMsg->matchIndex);
     cJSON_AddStringToObject(pRoot, "matchIndex", u64buf);
   }
-=======
-  cJSON_AddNumberToObject(pRoot, "bytes", pMsg->bytes);
-  cJSON_AddNumberToObject(pRoot, "msgType", pMsg->msgType);
-
-  cJSON* pSrcId = cJSON_CreateObject();
-  snprintf(u64buf, sizeof(u64buf), "%" PRIu64 "", pMsg->srcId.addr);
-  cJSON_AddStringToObject(pSrcId, "addr", u64buf);
-  {
-    uint64_t u64 = pMsg->srcId.addr;
-    cJSON*   pTmp = pSrcId;
-    char     host[128];
-    uint16_t port;
-    syncUtilU642Addr(u64, host, sizeof(host), &port);
-    cJSON_AddStringToObject(pTmp, "addr_host", host);
-    cJSON_AddNumberToObject(pTmp, "addr_port", port);
-  }
-  cJSON_AddNumberToObject(pSrcId, "vgId", pMsg->srcId.vgId);
-  cJSON_AddItemToObject(pRoot, "srcId", pSrcId);
-
-  cJSON* pDestId = cJSON_CreateObject();
-  snprintf(u64buf, sizeof(u64buf), "%" PRIu64 "", pMsg->destId.addr);
-  cJSON_AddStringToObject(pDestId, "addr", u64buf);
-  {
-    uint64_t u64 = pMsg->destId.addr;
-    cJSON*   pTmp = pDestId;
-    char     host[128];
-    uint16_t port;
-    syncUtilU642Addr(u64, host, sizeof(host), &port);
-    cJSON_AddStringToObject(pTmp, "addr_host", host);
-    cJSON_AddNumberToObject(pTmp, "addr_port", port);
-  }
-  cJSON_AddNumberToObject(pDestId, "vgId", pMsg->destId.vgId);
-  cJSON_AddItemToObject(pRoot, "destId", pDestId);
-
-  snprintf(u64buf, sizeof(u64buf), "%" PRIu64 "", pMsg->term);
-  cJSON_AddStringToObject(pRoot, "term", u64buf);
-  cJSON_AddNumberToObject(pRoot, "success", pMsg->success);
-  snprintf(u64buf, sizeof(u64buf), "%" PRIu64 "", pMsg->matchIndex);
-  cJSON_AddStringToObject(pRoot, "matchIndex", u64buf);
->>>>>>> cfd08b16
 
   cJSON* pJson = cJSON_CreateObject();
   cJSON_AddItemToObject(pJson, "SyncAppendEntriesReply", pRoot);
