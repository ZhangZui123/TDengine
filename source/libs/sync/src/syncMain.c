--- conflicted
+++ resolved
@@ -3741,17 +3741,9 @@
 
       if (code > 0) {
         SRpcMsg rsp = {.code = pMsg->code, .info = pMsg->info};
-<<<<<<< HEAD
-        if ((code = syncRespMgrGetAndDel(ths->pSyncRespMgr, pEntry->seqNum, &rsp.info)) != 0) {
-          syncEntryDestroy(pEntry);
-          pEntry = NULL;
-          TAOS_RETURN(code);
-        }
-=======
         int32_t num = syncRespMgrGetAndDel(ths->pSyncRespMgr, pEntry->seqNum, &rsp.info);
         sDebug("vgId:%d, get response stub for config change, seqNum:%" PRIu64 ", num:%d", ths->vgId, pEntry->seqNum,
                num);
->>>>>>> e1a631e5
         if (rsp.info.handle != NULL) {
           tmsgSendRsp(&rsp);
         }
