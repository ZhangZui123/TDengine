--- conflicted
+++ resolved
@@ -677,10 +677,7 @@
     // htonl
     syncUtilMsgHtoN(pMsg->pCont);
 
-<<<<<<< HEAD
-=======
     pMsg->info.noResp = 1;
->>>>>>> 292735a1
     pSyncNode->FpSendMsg(&epSet, pMsg);
   } else {
     sTrace("syncNodeSendMsgById pSyncNode->FpSendMsg is NULL");
@@ -695,10 +692,7 @@
     // htonl
     syncUtilMsgHtoN(pMsg->pCont);
 
-<<<<<<< HEAD
-=======
     pMsg->info.noResp = 1;
->>>>>>> 292735a1
     pSyncNode->FpSendMsg(&epSet, pMsg);
   } else {
     sTrace("syncNodeSendMsgByInfo pSyncNode->FpSendMsg is NULL");
