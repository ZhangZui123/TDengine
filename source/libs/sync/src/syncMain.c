/*
 * Copyright (c) 2019 TAOS Data, Inc. <jhtao@taosdata.com>
 *
 * This program is free software: you can use, redistribute, and/or modify
 * it under the terms of the GNU Affero General Public License, version 3
 * or later ("AGPL"), as published by the Free Software Foundation.
 *
 * This program is distributed in the hope that it will be useful, but WITHOUT
 * ANY WARRANTY; without even the implied warranty of MERCHANTABILITY or
 * FITNESS FOR A PARTICULAR PURPOSE.
 *
 * You should have received a copy of the GNU Affero General Public License
 * along with this program. If not, see <http://www.gnu.org/licenses/>.
 */

#define _DEFAULT_SOURCE
#include "sync.h"
#include "syncAppendEntries.h"
#include "syncAppendEntriesReply.h"
#include "syncCommit.h"
#include "syncElection.h"
#include "syncEnv.h"
#include "syncIndexMgr.h"
#include "syncInt.h"
#include "syncMessage.h"
#include "syncRaftCfg.h"
#include "syncRaftLog.h"
#include "syncRaftStore.h"
#include "syncReplication.h"
#include "syncRequestVote.h"
#include "syncRequestVoteReply.h"
#include "syncRespMgr.h"
#include "syncSnapshot.h"
#include "syncTimeout.h"
#include "syncUtil.h"
#include "syncVoteMgr.h"

static void    syncNodeEqPingTimer(void* param, void* tmrId);
static void    syncNodeEqElectTimer(void* param, void* tmrId);
static void    syncNodeEqHeartbeatTimer(void* param, void* tmrId);
static int32_t syncNodeEqNoop(SSyncNode* ths);
static int32_t syncNodeAppendNoop(SSyncNode* ths);
static void    syncNodeEqPeerHeartbeatTimer(void* param, void* tmrId);
static bool    syncIsConfigChanged(const SSyncCfg* pOldCfg, const SSyncCfg* pNewCfg);
static int32_t syncHbTimerInit(SSyncNode* pSyncNode, SSyncTimer* pSyncTimer, SRaftId destId);
static int32_t syncHbTimerStart(SSyncNode* pSyncNode, SSyncTimer* pSyncTimer);
static int32_t syncHbTimerStop(SSyncNode* pSyncNode, SSyncTimer* pSyncTimer);
static int32_t syncNodeUpdateNewConfigIndex(SSyncNode* ths, SSyncCfg* pNewCfg);
static bool    syncNodeInConfig(SSyncNode* pSyncNode, const SSyncCfg* config);
static void    syncNodeDoConfigChange(SSyncNode* pSyncNode, SSyncCfg* newConfig, SyncIndex lastConfigChangeIndex);
static bool    syncNodeIsOptimizedOneReplica(SSyncNode* ths, SRpcMsg* pMsg);

static bool    syncNodeCanChange(SSyncNode* pSyncNode);
static int32_t syncNodeLeaderTransfer(SSyncNode* pSyncNode);
static int32_t syncNodeLeaderTransferTo(SSyncNode* pSyncNode, SNodeInfo newLeader);
static int32_t syncDoLeaderTransfer(SSyncNode* ths, SRpcMsg* pRpcMsg, SSyncRaftEntry* pEntry);

static ESyncStrategy syncNodeStrategy(SSyncNode* pSyncNode);
static SyncIndex     syncNodeGetSnapshotConfigIndex(SSyncNode* pSyncNode, SyncIndex snapshotLastApplyIndex);

int64_t syncOpen(SSyncInfo* pSyncInfo) {
  SSyncNode* pSyncNode = syncNodeOpen(pSyncInfo);
  if (pSyncNode == NULL) {
    sError("vgId:%d, failed to open sync node", pSyncInfo->vgId);
    return -1;
  }

  pSyncNode->rid = syncNodeAdd(pSyncNode);
  if (pSyncNode->rid < 0) {
    syncNodeClose(pSyncNode);
    return -1;
  }

  pSyncNode->pingBaseLine = pSyncInfo->pingMs;
  pSyncNode->pingTimerMS = pSyncInfo->pingMs;
  pSyncNode->electBaseLine = pSyncInfo->electMs;
  pSyncNode->hbBaseLine = pSyncInfo->heartbeatMs;
  pSyncNode->heartbeatTimerMS = pSyncInfo->heartbeatMs;
  pSyncNode->msgcb = pSyncInfo->msgcb;
  return pSyncNode->rid;
}

void syncStart(int64_t rid) {
  SSyncNode* pSyncNode = syncNodeAcquire(rid);
  if (pSyncNode != NULL) {
    syncNodeStart(pSyncNode);
    syncNodeRelease(pSyncNode);
  }
}

void syncStop(int64_t rid) {
  SSyncNode* pSyncNode = syncNodeAcquire(rid);
  if (pSyncNode != NULL) {
    pSyncNode->isStart = false;
    syncNodeRelease(pSyncNode);
    syncNodeRemove(rid);
  }
}

void syncPreStop(int64_t rid) {
  SSyncNode* pSyncNode = syncNodeAcquire(rid);
  if (pSyncNode != NULL) {
    syncNodePreClose(pSyncNode);
    syncNodeRelease(pSyncNode);
  }
}

static bool syncNodeCheckNewConfig(SSyncNode* pSyncNode, const SSyncCfg* pCfg) {
  if (!syncNodeInConfig(pSyncNode, pCfg)) return false;
  return abs(pCfg->replicaNum - pSyncNode->replicaNum) <= 1;
}

int32_t syncReconfig(int64_t rid, SSyncCfg* pNewCfg) {
  SSyncNode* pSyncNode = syncNodeAcquire(rid);
  if (pSyncNode == NULL) return -1;

  if (!syncNodeCheckNewConfig(pSyncNode, pNewCfg)) {
    syncNodeRelease(pSyncNode);
    terrno = TSDB_CODE_SYN_NEW_CONFIG_ERROR;
    sError("vgId:%d, failed to reconfig since invalid new config", pSyncNode->vgId);
    return -1;
  }

  syncNodeUpdateNewConfigIndex(pSyncNode, pNewCfg);
  syncNodeDoConfigChange(pSyncNode, pNewCfg, SYNC_INDEX_INVALID);

  if (pSyncNode->state == TAOS_SYNC_STATE_LEADER) {
    syncNodeStopHeartbeatTimer(pSyncNode);

    for (int32_t i = 0; i < TSDB_MAX_REPLICA; ++i) {
      syncHbTimerInit(pSyncNode, &pSyncNode->peerHeartbeatTimerArr[i], pSyncNode->replicasId[i]);
    }

    syncNodeStartHeartbeatTimer(pSyncNode);
    syncNodeReplicate(pSyncNode);
  }

  syncNodeRelease(pSyncNode);
  return 0;
}

int32_t syncProcessMsg(int64_t rid, SRpcMsg* pMsg) {
  int32_t code = -1;
  if (!syncIsInit()) return code;

  SSyncNode* pSyncNode = syncNodeAcquire(rid);
  if (pSyncNode == NULL) return code;

  switch (pMsg->msgType) {
    case TDMT_SYNC_HEARTBEAT:
      code = syncNodeOnHeartbeat(pSyncNode, pMsg);
      break;
    case TDMT_SYNC_HEARTBEAT_REPLY:
      code = syncNodeOnHeartbeatReply(pSyncNode, pMsg);
      break;
    case TDMT_SYNC_TIMEOUT:
      code = syncNodeOnTimeout(pSyncNode, pMsg);
      break;
    case TDMT_SYNC_CLIENT_REQUEST:
      code = syncNodeOnClientRequest(pSyncNode, pMsg, NULL);
      break;
    case TDMT_SYNC_REQUEST_VOTE:
      code = syncNodeOnRequestVote(pSyncNode, pMsg);
      break;
    case TDMT_SYNC_REQUEST_VOTE_REPLY:
      code = syncNodeOnRequestVoteReply(pSyncNode, pMsg);
      break;
    case TDMT_SYNC_APPEND_ENTRIES:
      code = syncNodeOnAppendEntries(pSyncNode, pMsg);
      break;
    case TDMT_SYNC_APPEND_ENTRIES_REPLY:
      code = syncNodeOnAppendEntriesReply(pSyncNode, pMsg);
      break;
    case TDMT_SYNC_SNAPSHOT_SEND:
      code = syncNodeOnSnapshot(pSyncNode, pMsg);
      break;
    case TDMT_SYNC_SNAPSHOT_RSP:
      code = syncNodeOnSnapshotReply(pSyncNode, pMsg);
      break;
    case TDMT_SYNC_LOCAL_CMD:
      code = syncNodeOnLocalCmd(pSyncNode, pMsg);
      break;
    default:
      sError("vgId:%d, failed to process msg:%p since invalid type:%s", pSyncNode->vgId, pMsg,
             TMSG_INFO(pMsg->msgType));
      code = -1;
  }

  syncNodeRelease(pSyncNode);
  return code;
}

int32_t syncLeaderTransfer(int64_t rid) {
  SSyncNode* pSyncNode = syncNodeAcquire(rid);
  if (pSyncNode == NULL) return -1;

  int32_t ret = syncNodeLeaderTransfer(pSyncNode);
  syncNodeRelease(pSyncNode);
  return ret;
}

SyncIndex syncMinMatchIndex(SSyncNode* pSyncNode) {
  SyncIndex minMatchIndex = SYNC_INDEX_INVALID;

  if (pSyncNode->peersNum > 0) {
    minMatchIndex = syncIndexMgrGetIndex(pSyncNode->pMatchIndex, &(pSyncNode->peersId[0]));
  }

  for (int32_t i = 1; i < pSyncNode->peersNum; ++i) {
    SyncIndex matchIndex = syncIndexMgrGetIndex(pSyncNode->pMatchIndex, &(pSyncNode->peersId[i]));
    if (matchIndex < minMatchIndex) {
      minMatchIndex = matchIndex;
    }
  }
  return minMatchIndex;
}

int32_t syncBeginSnapshot(int64_t rid, int64_t lastApplyIndex) {
  SSyncNode* pSyncNode = syncNodeAcquire(rid);
  if (pSyncNode == NULL) {
    sError("sync begin snapshot error");
    return -1;
  }

  int32_t code = 0;

  if (syncNodeIsMnode(pSyncNode)) {
    // mnode
    int64_t logRetention = SYNC_MNODE_LOG_RETENTION;

    SyncIndex beginIndex = pSyncNode->pLogStore->syncLogBeginIndex(pSyncNode->pLogStore);
    SyncIndex endIndex = pSyncNode->pLogStore->syncLogEndIndex(pSyncNode->pLogStore);
    int64_t   logNum = endIndex - beginIndex;
    bool      isEmpty = pSyncNode->pLogStore->syncLogIsEmpty(pSyncNode->pLogStore);

    if (isEmpty || (!isEmpty && logNum < logRetention)) {
      sNTrace(pSyncNode, "new-snapshot-index:%" PRId64 ", log-num:%" PRId64 ", empty:%d, do not delete wal",
              lastApplyIndex, logNum, isEmpty);
      syncNodeRelease(pSyncNode);
      return 0;
    }

    goto _DEL_WAL;

  } else {
    lastApplyIndex -= SYNC_VNODE_LOG_RETENTION;

    SyncIndex beginIndex = pSyncNode->pLogStore->syncLogBeginIndex(pSyncNode->pLogStore);
    SyncIndex endIndex = pSyncNode->pLogStore->syncLogEndIndex(pSyncNode->pLogStore);
    bool      isEmpty = pSyncNode->pLogStore->syncLogIsEmpty(pSyncNode->pLogStore);

    if (isEmpty || !(lastApplyIndex >= beginIndex && lastApplyIndex <= endIndex)) {
      sNTrace(pSyncNode, "new-snapshot-index:%" PRId64 ", empty:%d, do not delete wal", lastApplyIndex, isEmpty);
      syncNodeRelease(pSyncNode);
      return 0;
    }

    // vnode
    if (pSyncNode->replicaNum > 1) {
      // multi replicas

      if (pSyncNode->state == TAOS_SYNC_STATE_LEADER) {
        pSyncNode->minMatchIndex = syncMinMatchIndex(pSyncNode);

        for (int32_t i = 0; i < pSyncNode->peersNum; ++i) {
          int64_t matchIndex = syncIndexMgrGetIndex(pSyncNode->pMatchIndex, &(pSyncNode->peersId[i]));
          if (lastApplyIndex > matchIndex) {
            do {
              char     host[64];
              uint16_t port;
              syncUtilU642Addr(pSyncNode->peersId[i].addr, host, sizeof(host), &port);
              sNTrace(pSyncNode,
                      "new-snapshot-index:%" PRId64 " is greater than match-index:%" PRId64
                      " of %s:%d, do not delete wal",
                      lastApplyIndex, matchIndex, host, port);
            } while (0);

            syncNodeRelease(pSyncNode);
            return 0;
          }
        }

      } else if (pSyncNode->state == TAOS_SYNC_STATE_FOLLOWER) {
        if (lastApplyIndex > pSyncNode->minMatchIndex) {
          sNTrace(pSyncNode,
                  "new-snapshot-index:%" PRId64 " is greater than min-match-index:%" PRId64 ", do not delete wal",
                  lastApplyIndex, pSyncNode->minMatchIndex);
          syncNodeRelease(pSyncNode);
          return 0;
        }

      } else if (pSyncNode->state == TAOS_SYNC_STATE_CANDIDATE) {
        sNTrace(pSyncNode, "new-snapshot-index:%" PRId64 " candidate, do not delete wal", lastApplyIndex);
        syncNodeRelease(pSyncNode);
        return 0;

      } else {
        sNTrace(pSyncNode, "new-snapshot-index:%" PRId64 " unknown state, do not delete wal", lastApplyIndex);
        syncNodeRelease(pSyncNode);
        return 0;
      }

      goto _DEL_WAL;

    } else {
      // one replica

      goto _DEL_WAL;
    }
  }

_DEL_WAL:

  do {
    SSyncLogStoreData* pData = pSyncNode->pLogStore->data;
    SyncIndex          snapshotVer = walGetSnapshotVer(pData->pWal);
    SyncIndex          walCommitVer = walGetCommittedVer(pData->pWal);
    SyncIndex          wallastVer = walGetLastVer(pData->pWal);
    if (lastApplyIndex <= walCommitVer) {
      SyncIndex snapshottingIndex = atomic_load_64(&pSyncNode->snapshottingIndex);

      if (snapshottingIndex == SYNC_INDEX_INVALID) {
        atomic_store_64(&pSyncNode->snapshottingIndex, lastApplyIndex);
        pSyncNode->snapshottingTime = taosGetTimestampMs();

        code = walBeginSnapshot(pData->pWal, lastApplyIndex);
        if (code == 0) {
          sNTrace(pSyncNode, "wal snapshot begin, index:%" PRId64 ", last apply index:%" PRId64,
                  pSyncNode->snapshottingIndex, lastApplyIndex);
        } else {
          sNError(pSyncNode, "wal snapshot begin error since:%s, index:%" PRId64 ", last apply index:%" PRId64,
                  terrstr(terrno), pSyncNode->snapshottingIndex, lastApplyIndex);
          atomic_store_64(&pSyncNode->snapshottingIndex, SYNC_INDEX_INVALID);
        }

      } else {
        sNTrace(pSyncNode, "snapshotting for %" PRId64 ", do not delete wal for new-snapshot-index:%" PRId64,
                snapshottingIndex, lastApplyIndex);
      }
    }
  } while (0);

  syncNodeRelease(pSyncNode);
  return code;
}

int32_t syncEndSnapshot(int64_t rid) {
  SSyncNode* pSyncNode = syncNodeAcquire(rid);
  if (pSyncNode == NULL) {
    sError("sync end snapshot error");
    return -1;
  }

  int32_t code = 0;
  if (atomic_load_64(&pSyncNode->snapshottingIndex) != SYNC_INDEX_INVALID) {
    SSyncLogStoreData* pData = pSyncNode->pLogStore->data;
    code = walEndSnapshot(pData->pWal);
    if (code != 0) {
      sNError(pSyncNode, "wal snapshot end error since:%s", terrstr());
      syncNodeRelease(pSyncNode);
      return -1;
    } else {
      sNTrace(pSyncNode, "wal snapshot end, index:%" PRId64, atomic_load_64(&pSyncNode->snapshottingIndex));
      atomic_store_64(&pSyncNode->snapshottingIndex, SYNC_INDEX_INVALID);
    }
  }

  syncNodeRelease(pSyncNode);
  return code;
}

int32_t syncStepDown(int64_t rid, SyncTerm newTerm) {
  SSyncNode* pSyncNode = syncNodeAcquire(rid);
  if (pSyncNode == NULL) {
    sError("sync step down error");
    return -1;
  }

  syncNodeStepDown(pSyncNode, newTerm);
  syncNodeRelease(pSyncNode);
  return 0;
}

bool syncIsReadyForRead(int64_t rid) {
  SSyncNode* pSyncNode = syncNodeAcquire(rid);
  if (pSyncNode == NULL) {
    sError("sync ready for read error");
    return false;
  }

  if (pSyncNode->state == TAOS_SYNC_STATE_LEADER && pSyncNode->restoreFinish) {
    syncNodeRelease(pSyncNode);
    return true;
  }

  bool ready = false;
  if (pSyncNode->state == TAOS_SYNC_STATE_LEADER && !pSyncNode->restoreFinish) {
    if (!pSyncNode->pFsm->FpApplyQueueEmptyCb(pSyncNode->pFsm)) {
      // apply queue not empty
      ready = false;

    } else {
      if (!pSyncNode->pLogStore->syncLogIsEmpty(pSyncNode->pLogStore)) {
        SyncIndex       lastIndex = pSyncNode->pLogStore->syncLogLastIndex(pSyncNode->pLogStore);
        SSyncRaftEntry* pEntry = NULL;
        SLRUCache*      pCache = pSyncNode->pLogStore->pCache;
        LRUHandle*      h = taosLRUCacheLookup(pCache, &lastIndex, sizeof(lastIndex));
        int32_t         code = 0;
        if (h) {
          pEntry = (SSyncRaftEntry*)taosLRUCacheValue(pCache, h);
          code = 0;

          sNTrace(pSyncNode, "hit cache index:%" PRId64 ", bytes:%u, %p", lastIndex, pEntry->bytes, pEntry);

        } else {
          sNTrace(pSyncNode, "miss cache index:%" PRId64, lastIndex);

          code = pSyncNode->pLogStore->syncLogGetEntry(pSyncNode->pLogStore, lastIndex, &pEntry);
        }

        if (code == 0 && pEntry != NULL) {
          if (pEntry->originalRpcType == TDMT_SYNC_NOOP && pEntry->term == pSyncNode->pRaftStore->currentTerm) {
            ready = true;
          }

          if (h) {
            taosLRUCacheRelease(pCache, h, false);
          } else {
            syncEntryDestory(pEntry);
          }
        }
      }
    }
  }

  if (!ready) {
    if (pSyncNode->state != TAOS_SYNC_STATE_LEADER) {
      terrno = TSDB_CODE_SYN_NOT_LEADER;
    } else {
      terrno = TSDB_CODE_APP_NOT_READY;
    }
  }

  syncNodeRelease(pSyncNode);
  return ready;
}

int32_t syncNodeLeaderTransfer(SSyncNode* pSyncNode) {
  if (pSyncNode->peersNum == 0) {
    sDebug("vgId:%d, only one replica, cannot leader transfer", pSyncNode->vgId);
    terrno = TSDB_CODE_SYN_ONE_REPLICA;
    return -1;
  }

  int32_t ret = 0;
  if (pSyncNode->state == TAOS_SYNC_STATE_LEADER && pSyncNode->replicaNum > 1) {
    SNodeInfo newLeader = (pSyncNode->peersNodeInfo)[0];
    if (pSyncNode->peersNum == 2) {
      SyncIndex matchIndex0 = syncIndexMgrGetIndex(pSyncNode->pMatchIndex, &(pSyncNode->peersId[0]));
      SyncIndex matchIndex1 = syncIndexMgrGetIndex(pSyncNode->pMatchIndex, &(pSyncNode->peersId[1]));
      if (matchIndex1 > matchIndex0) {
        newLeader = (pSyncNode->peersNodeInfo)[1];
      }
    }
    ret = syncNodeLeaderTransferTo(pSyncNode, newLeader);
  }

  return ret;
}

int32_t syncNodeLeaderTransferTo(SSyncNode* pSyncNode, SNodeInfo newLeader) {
  if (pSyncNode->replicaNum == 1) {
    sDebug("vgId:%d, only one replica, cannot leader transfer", pSyncNode->vgId);
    terrno = TSDB_CODE_SYN_ONE_REPLICA;
    return -1;
  }

  sNTrace(pSyncNode, "begin leader transfer to %s:%u", newLeader.nodeFqdn, newLeader.nodePort);

  SRpcMsg rpcMsg = {0};
  (void)syncBuildLeaderTransfer(&rpcMsg, pSyncNode->vgId);

  SyncLeaderTransfer* pMsg = rpcMsg.pCont;
  pMsg->newLeaderId.addr = syncUtilAddr2U64(newLeader.nodeFqdn, newLeader.nodePort);
  pMsg->newLeaderId.vgId = pSyncNode->vgId;
  pMsg->newNodeInfo = newLeader;

  int32_t ret = syncNodePropose(pSyncNode, &rpcMsg, false);
  rpcFreeCont(rpcMsg.pCont);
  return ret;
}

SSyncState syncGetState(int64_t rid) {
  SSyncState state = {.state = TAOS_SYNC_STATE_ERROR};

  SSyncNode* pSyncNode = syncNodeAcquire(rid);
  if (pSyncNode != NULL) {
    state.state = pSyncNode->state;
    state.restored = pSyncNode->restoreFinish;
    syncNodeRelease(pSyncNode);
  }

  return state;
}

#if 0
int32_t syncGetSnapshotByIndex(int64_t rid, SyncIndex index, SSnapshot* pSnapshot) {
  if (index < SYNC_INDEX_BEGIN) {
    return -1;
  }

  SSyncNode* pSyncNode = syncNodeAcquire(rid);
  if (pSyncNode == NULL) {
    return -1;
  }
  ASSERT(rid == pSyncNode->rid);

  SSyncRaftEntry* pEntry = NULL;
  int32_t         code = pSyncNode->pLogStore->syncLogGetEntry(pSyncNode->pLogStore, index, &pEntry);
  if (code != 0) {
    if (pEntry != NULL) {
      syncEntryDestory(pEntry);
    }
    syncNodeRelease(pSyncNode);
    return -1;
  }
  ASSERT(pEntry != NULL);

  pSnapshot->data = NULL;
  pSnapshot->lastApplyIndex = index;
  pSnapshot->lastApplyTerm = pEntry->term;
  pSnapshot->lastConfigIndex = syncNodeGetSnapshotConfigIndex(pSyncNode, index);

  syncEntryDestory(pEntry);
  syncNodeRelease(pSyncNode);
  return 0;
}

int32_t syncGetSnapshotMeta(int64_t rid, struct SSnapshotMeta* sMeta) {
  SSyncNode* pSyncNode = syncNodeAcquire(rid);
  if (pSyncNode == NULL) {
    return -1;
  }
  ASSERT(rid == pSyncNode->rid);
  sMeta->lastConfigIndex = pSyncNode->pRaftCfg->lastConfigIndex;

  sTrace("vgId:%d, get snapshot meta, lastConfigIndex:%" PRId64, pSyncNode->vgId, pSyncNode->pRaftCfg->lastConfigIndex);

  syncNodeRelease(pSyncNode);
  return 0;
}

int32_t syncGetSnapshotMetaByIndex(int64_t rid, SyncIndex snapshotIndex, struct SSnapshotMeta* sMeta) {
  SSyncNode* pSyncNode = syncNodeAcquire(rid);
  if (pSyncNode == NULL) {
    return -1;
  }
  ASSERT(rid == pSyncNode->rid);

  ASSERT(pSyncNode->pRaftCfg->configIndexCount >= 1);
  SyncIndex lastIndex = (pSyncNode->pRaftCfg->configIndexArr)[0];

  for (int32_t i = 0; i < pSyncNode->pRaftCfg->configIndexCount; ++i) {
    if ((pSyncNode->pRaftCfg->configIndexArr)[i] > lastIndex &&
        (pSyncNode->pRaftCfg->configIndexArr)[i] <= snapshotIndex) {
      lastIndex = (pSyncNode->pRaftCfg->configIndexArr)[i];
    }
  }
  sMeta->lastConfigIndex = lastIndex;
  sTrace("vgId:%d, get snapshot meta by index:%" PRId64 " lcindex:%" PRId64, pSyncNode->vgId, snapshotIndex,
         sMeta->lastConfigIndex);

  syncNodeRelease(pSyncNode);
  return 0;
}
#endif

SyncIndex syncNodeGetSnapshotConfigIndex(SSyncNode* pSyncNode, SyncIndex snapshotLastApplyIndex) {
  ASSERT(pSyncNode->pRaftCfg->configIndexCount >= 1);
  SyncIndex lastIndex = (pSyncNode->pRaftCfg->configIndexArr)[0];

  for (int32_t i = 0; i < pSyncNode->pRaftCfg->configIndexCount; ++i) {
    if ((pSyncNode->pRaftCfg->configIndexArr)[i] > lastIndex &&
        (pSyncNode->pRaftCfg->configIndexArr)[i] <= snapshotLastApplyIndex) {
      lastIndex = (pSyncNode->pRaftCfg->configIndexArr)[i];
    }
  }
  sTrace("vgId:%d, sync get last config index, index:%" PRId64 " lcindex:%" PRId64, pSyncNode->vgId,
         snapshotLastApplyIndex, lastIndex);

  return lastIndex;
}

void syncGetRetryEpSet(int64_t rid, SEpSet* pEpSet) {
  pEpSet->numOfEps = 0;

  SSyncNode* pSyncNode = syncNodeAcquire(rid);
  if (pSyncNode == NULL) return;

  for (int32_t i = 0; i < pSyncNode->pRaftCfg->cfg.replicaNum; ++i) {
    SEp* pEp = &pEpSet->eps[i];
    tstrncpy(pEp->fqdn, pSyncNode->pRaftCfg->cfg.nodeInfo[i].nodeFqdn, TSDB_FQDN_LEN);
    pEp->port = (pSyncNode->pRaftCfg->cfg.nodeInfo)[i].nodePort;
    pEpSet->numOfEps++;
    sInfo("vgId:%d, sync get retry epset, index:%d %s:%d", pSyncNode->vgId, i, pEp->fqdn, pEp->port);
  }
  if (pEpSet->numOfEps > 0) {
    pEpSet->inUse = (pSyncNode->pRaftCfg->cfg.myIndex + 1) % pEpSet->numOfEps;
  }

  sInfo("vgId:%d, sync get retry epset numOfEps:%d inUse:%d", pSyncNode->vgId, pEpSet->numOfEps, pEpSet->inUse);
  syncNodeRelease(pSyncNode);
}

int32_t syncPropose(int64_t rid, SRpcMsg* pMsg, bool isWeak) {
  SSyncNode* pSyncNode = syncNodeAcquire(rid);
  if (pSyncNode == NULL) {
    sError("sync propose error");
    return -1;
  }

  int32_t ret = syncNodePropose(pSyncNode, pMsg, isWeak);
  syncNodeRelease(pSyncNode);
  return ret;
}

int32_t syncNodePropose(SSyncNode* pSyncNode, SRpcMsg* pMsg, bool isWeak) {
  if (pSyncNode->state != TAOS_SYNC_STATE_LEADER) {
    terrno = TSDB_CODE_SYN_NOT_LEADER;
    sNError(pSyncNode, "sync propose not leader, %s, type:%s", syncStr(pSyncNode->state), TMSG_INFO(pMsg->msgType));
    return -1;
  }

  // not restored, vnode enable
  if (!pSyncNode->restoreFinish && pSyncNode->vgId != 1) {
    terrno = TSDB_CODE_SYN_PROPOSE_NOT_READY;
    sNError(pSyncNode, "failed to sync propose since not ready, type:%s, last:%" PRId64 ", cmt:%" PRId64,
            TMSG_INFO(pMsg->msgType), syncNodeGetLastIndex(pSyncNode), pSyncNode->commitIndex);
    return -1;
  }

  // heartbeat timeout
  if (syncNodeHeartbeatReplyTimeout(pSyncNode)) {
    terrno = TSDB_CODE_SYN_PROPOSE_NOT_READY;
    sNError(pSyncNode, "failed to sync propose since hearbeat timeout, type:%s, last:%" PRId64 ", cmt:%" PRId64,
            TMSG_INFO(pMsg->msgType), syncNodeGetLastIndex(pSyncNode), pSyncNode->commitIndex);
    return -1;
  }

  // optimized one replica
  if (syncNodeIsOptimizedOneReplica(pSyncNode, pMsg)) {
    SyncIndex retIndex;
    int32_t   code = syncNodeOnClientRequest(pSyncNode, pMsg, &retIndex);
    if (code == 0) {
      pMsg->info.conn.applyIndex = retIndex;
      pMsg->info.conn.applyTerm = pSyncNode->pRaftStore->currentTerm;
      sTrace("vgId:%d, propose optimized msg, index:%" PRId64 " type:%s", pSyncNode->vgId, retIndex,
             TMSG_INFO(pMsg->msgType));
      return 1;
    } else {
      terrno = TSDB_CODE_SYN_INTERNAL_ERROR;
      sError("vgId:%d, failed to propose optimized msg, index:%" PRId64 " type:%s", pSyncNode->vgId, retIndex,
             TMSG_INFO(pMsg->msgType));
      return -1;
    }
  } else {
    SRespStub stub = {.createTime = taosGetTimestampMs(), .rpcMsg = *pMsg};
    uint64_t  seqNum = syncRespMgrAdd(pSyncNode->pSyncRespMgr, &stub);
    SRpcMsg   rpcMsg = {0};
    int32_t   code = syncBuildClientRequest(&rpcMsg, pMsg, seqNum, isWeak, pSyncNode->vgId);
    if (code != 0) {
      sError("vgId:%d, failed to propose msg while serialize since %s", pSyncNode->vgId, terrstr());
      (void)syncRespMgrDel(pSyncNode->pSyncRespMgr, seqNum);
      return -1;
    }

    sNTrace(pSyncNode, "propose msg, type:%s", TMSG_INFO(pMsg->msgType));
    code = (*pSyncNode->syncEqMsg)(pSyncNode->msgcb, &rpcMsg);
    if (code != 0) {
      sError("vgId:%d, failed to propose msg while enqueue since %s", pSyncNode->vgId, terrstr());
      (void)syncRespMgrDel(pSyncNode->pSyncRespMgr, seqNum);
    }

    return code;
  }
}

static int32_t syncHbTimerInit(SSyncNode* pSyncNode, SSyncTimer* pSyncTimer, SRaftId destId) {
  pSyncTimer->pTimer = NULL;
  pSyncTimer->counter = 0;
  pSyncTimer->timerMS = pSyncNode->hbBaseLine;
  pSyncTimer->timerCb = syncNodeEqPeerHeartbeatTimer;
  pSyncTimer->destId = destId;
  pSyncTimer->timeStamp = taosGetTimestampMs();
  atomic_store_64(&pSyncTimer->logicClock, 0);
  return 0;
}

static int32_t syncHbTimerStart(SSyncNode* pSyncNode, SSyncTimer* pSyncTimer) {
  int32_t ret = 0;
  if (syncIsInit()) {
    SSyncHbTimerData* pData = syncHbTimerDataAcquire(pSyncTimer->hbDataRid);
    if (pData == NULL) {
      pData = taosMemoryMalloc(sizeof(SSyncHbTimerData));
      pData->rid = syncHbTimerDataAdd(pData);
    }
    pSyncTimer->hbDataRid = pData->rid;
    pSyncTimer->timeStamp = taosGetTimestampMs();

    pData->syncNodeRid = pSyncNode->rid;
    pData->pTimer = pSyncTimer;
    pData->destId = pSyncTimer->destId;
    pData->logicClock = pSyncTimer->logicClock;
    pData->execTime = taosGetTimestampMs() + pSyncTimer->timerMS;

    taosTmrReset(pSyncTimer->timerCb, pSyncTimer->timerMS / HEARTBEAT_TICK_NUM, (void*)(pData->rid),
                 syncEnv()->pTimerManager, &pSyncTimer->pTimer);
  } else {
    sError("vgId:%d, start ctrl hb timer error, sync env is stop", pSyncNode->vgId);
  }
  return ret;
}

static int32_t syncHbTimerStop(SSyncNode* pSyncNode, SSyncTimer* pSyncTimer) {
  int32_t ret = 0;
  atomic_add_fetch_64(&pSyncTimer->logicClock, 1);
  taosTmrStop(pSyncTimer->pTimer);
  pSyncTimer->pTimer = NULL;
  syncHbTimerDataRemove(pSyncTimer->hbDataRid);
  pSyncTimer->hbDataRid = -1;
  return ret;
}

SSyncNode* syncNodeOpen(SSyncInfo* pSyncInfo) {
  SSyncNode* pSyncNode = taosMemoryCalloc(1, sizeof(SSyncNode));
  if (pSyncNode == NULL) {
    terrno = TSDB_CODE_OUT_OF_MEMORY;
    goto _error;
  }

  if (!taosDirExist((char*)(pSyncInfo->path))) {
    if (taosMkDir(pSyncInfo->path) != 0) {
      terrno = TAOS_SYSTEM_ERROR(errno);
      sError("failed to create dir:%s since %s", pSyncInfo->path, terrstr());
      goto _error;
    }
  }

  snprintf(pSyncNode->configPath, sizeof(pSyncNode->configPath), "%s%sraft_config.json", pSyncInfo->path, TD_DIRSEP);
  if (!taosCheckExistFile(pSyncNode->configPath)) {
    // create a new raft config file
    SRaftCfgMeta meta = {0};
    meta.isStandBy = pSyncInfo->isStandBy;
    meta.snapshotStrategy = pSyncInfo->snapshotStrategy;
    meta.lastConfigIndex = SYNC_INDEX_INVALID;
    meta.batchSize = pSyncInfo->batchSize;
    if (raftCfgCreateFile(&pSyncInfo->syncCfg, meta, pSyncNode->configPath) != 0) {
      sError("vgId:%d, failed to create raft cfg file at %s", pSyncNode->vgId, pSyncNode->configPath);
      goto _error;
    }
    if (pSyncInfo->syncCfg.replicaNum == 0) {
      sInfo("vgId:%d, sync config not input", pSyncNode->vgId);
      pSyncInfo->syncCfg = pSyncNode->pRaftCfg->cfg;
    }
  } else {
    // update syncCfg by raft_config.json
    pSyncNode->pRaftCfg = raftCfgOpen(pSyncNode->configPath);
    if (pSyncNode->pRaftCfg == NULL) {
      sError("vgId:%d, failed to open raft cfg file at %s", pSyncNode->vgId, pSyncNode->configPath);
      goto _error;
    }

    if (pSyncInfo->syncCfg.replicaNum > 0 && syncIsConfigChanged(&pSyncNode->pRaftCfg->cfg, &pSyncInfo->syncCfg)) {
      sInfo("vgId:%d, use sync config from input options and write to cfg file", pSyncNode->vgId);
      pSyncNode->pRaftCfg->cfg = pSyncInfo->syncCfg;
      if (raftCfgPersist(pSyncNode->pRaftCfg) != 0) {
        sError("vgId:%d, failed to persist raft cfg file at %s", pSyncNode->vgId, pSyncNode->configPath);
        goto _error;
      }
    } else {
      sInfo("vgId:%d, use sync config from raft cfg file", pSyncNode->vgId);
      pSyncInfo->syncCfg = pSyncNode->pRaftCfg->cfg;
    }

    raftCfgClose(pSyncNode->pRaftCfg);
    pSyncNode->pRaftCfg = NULL;
  }

  // init by SSyncInfo
  pSyncNode->vgId = pSyncInfo->vgId;
  SSyncCfg* pCfg = &pSyncInfo->syncCfg;
  sDebug("vgId:%d, replica:%d selfIndex:%d", pSyncNode->vgId, pCfg->replicaNum, pCfg->myIndex);
  for (int32_t i = 0; i < pCfg->replicaNum; ++i) {
    SNodeInfo* pNode = &pCfg->nodeInfo[i];
    sDebug("vgId:%d, index:%d ep:%s:%u", pSyncNode->vgId, i, pNode->nodeFqdn, pNode->nodePort);
  }

  memcpy(pSyncNode->path, pSyncInfo->path, sizeof(pSyncNode->path));
  snprintf(pSyncNode->raftStorePath, sizeof(pSyncNode->raftStorePath), "%s%sraft_store.json", pSyncInfo->path,
           TD_DIRSEP);
  snprintf(pSyncNode->configPath, sizeof(pSyncNode->configPath), "%s%sraft_config.json", pSyncInfo->path, TD_DIRSEP);

  pSyncNode->pWal = pSyncInfo->pWal;
  pSyncNode->msgcb = pSyncInfo->msgcb;
  pSyncNode->syncSendMSg = pSyncInfo->syncSendMSg;
  pSyncNode->syncEqMsg = pSyncInfo->syncEqMsg;
  pSyncNode->syncEqCtrlMsg = pSyncInfo->syncEqCtrlMsg;

  // init raft config
  pSyncNode->pRaftCfg = raftCfgOpen(pSyncNode->configPath);
  if (pSyncNode->pRaftCfg == NULL) {
    sError("vgId:%d, failed to open raft cfg file at %s", pSyncNode->vgId, pSyncNode->configPath);
    goto _error;
  }

  // init internal
  pSyncNode->myNodeInfo = pSyncNode->pRaftCfg->cfg.nodeInfo[pSyncNode->pRaftCfg->cfg.myIndex];
  if (!syncUtilNodeInfo2RaftId(&pSyncNode->myNodeInfo, pSyncNode->vgId, &pSyncNode->myRaftId)) {
    sError("vgId:%d, failed to determine my raft member id", pSyncNode->vgId);
    goto _error;
  }

  // init peersNum, peers, peersId
  pSyncNode->peersNum = pSyncNode->pRaftCfg->cfg.replicaNum - 1;
  int32_t j = 0;
  for (int32_t i = 0; i < pSyncNode->pRaftCfg->cfg.replicaNum; ++i) {
    if (i != pSyncNode->pRaftCfg->cfg.myIndex) {
      pSyncNode->peersNodeInfo[j] = pSyncNode->pRaftCfg->cfg.nodeInfo[i];
      j++;
    }
  }
  for (int32_t i = 0; i < pSyncNode->peersNum; ++i) {
    if (!syncUtilNodeInfo2RaftId(&pSyncNode->peersNodeInfo[i], pSyncNode->vgId, &pSyncNode->peersId[i])) {
      sError("vgId:%d, failed to determine raft member id, peer:%d", pSyncNode->vgId, i);
      goto _error;
    }
  }

  // init replicaNum, replicasId
  pSyncNode->replicaNum = pSyncNode->pRaftCfg->cfg.replicaNum;
  for (int32_t i = 0; i < pSyncNode->pRaftCfg->cfg.replicaNum; ++i) {
    if (!syncUtilNodeInfo2RaftId(&pSyncNode->pRaftCfg->cfg.nodeInfo[i], pSyncNode->vgId, &pSyncNode->replicasId[i])) {
      sError("vgId:%d, failed to determine raft member id, replica:%d", pSyncNode->vgId, i);
      goto _error;
    }
  }

  // init raft algorithm
  pSyncNode->pFsm = pSyncInfo->pFsm;
  pSyncInfo->pFsm = NULL;
  pSyncNode->quorum = syncUtilQuorum(pSyncNode->pRaftCfg->cfg.replicaNum);
  pSyncNode->leaderCache = EMPTY_RAFT_ID;

  // init life cycle outside

  // TLA+ Spec
  // InitHistoryVars == /\ elections = {}
  //                    /\ allLogs   = {}
  //                    /\ voterLog  = [i \in Server |-> [j \in {} |-> <<>>]]
  // InitServerVars == /\ currentTerm = [i \in Server |-> 1]
  //                   /\ state       = [i \in Server |-> Follower]
  //                   /\ votedFor    = [i \in Server |-> Nil]
  // InitCandidateVars == /\ votesResponded = [i \in Server |-> {}]
  //                      /\ votesGranted   = [i \in Server |-> {}]
  // \* The values nextIndex[i][i] and matchIndex[i][i] are never read, since the
  // \* leader does not send itself messages. It's still easier to include these
  // \* in the functions.
  // InitLeaderVars == /\ nextIndex  = [i \in Server |-> [j \in Server |-> 1]]
  //                   /\ matchIndex = [i \in Server |-> [j \in Server |-> 0]]
  // InitLogVars == /\ log          = [i \in Server |-> << >>]
  //                /\ commitIndex  = [i \in Server |-> 0]
  // Init == /\ messages = [m \in {} |-> 0]
  //         /\ InitHistoryVars
  //         /\ InitServerVars
  //         /\ InitCandidateVars
  //         /\ InitLeaderVars
  //         /\ InitLogVars
  //

  // init TLA+ server vars
  pSyncNode->state = TAOS_SYNC_STATE_FOLLOWER;
  pSyncNode->pRaftStore = raftStoreOpen(pSyncNode->raftStorePath);
  if (pSyncNode->pRaftStore == NULL) {
    sError("vgId:%d, failed to open raft store at path %s", pSyncNode->vgId, pSyncNode->raftStorePath);
    goto _error;
  }

  // init TLA+ candidate vars
  pSyncNode->pVotesGranted = voteGrantedCreate(pSyncNode);
  if (pSyncNode->pVotesGranted == NULL) {
    sError("vgId:%d, failed to create VotesGranted", pSyncNode->vgId);
    goto _error;
  }
  pSyncNode->pVotesRespond = votesRespondCreate(pSyncNode);
  if (pSyncNode->pVotesRespond == NULL) {
    sError("vgId:%d, failed to create VotesRespond", pSyncNode->vgId);
    goto _error;
  }

  // init TLA+ leader vars
  pSyncNode->pNextIndex = syncIndexMgrCreate(pSyncNode);
  if (pSyncNode->pNextIndex == NULL) {
    sError("vgId:%d, failed to create SyncIndexMgr", pSyncNode->vgId);
    goto _error;
  }
  pSyncNode->pMatchIndex = syncIndexMgrCreate(pSyncNode);
  if (pSyncNode->pMatchIndex == NULL) {
    sError("vgId:%d, failed to create SyncIndexMgr", pSyncNode->vgId);
    goto _error;
  }

  // init TLA+ log vars
  pSyncNode->pLogStore = logStoreCreate(pSyncNode);
  if (pSyncNode->pLogStore == NULL) {
    sError("vgId:%d, failed to create SyncLogStore", pSyncNode->vgId);
    goto _error;
  }

  SyncIndex commitIndex = SYNC_INDEX_INVALID;
  if (pSyncNode->pFsm != NULL && pSyncNode->pFsm->FpGetSnapshotInfo != NULL) {
    SSnapshot snapshot = {0};
    int32_t   code = pSyncNode->pFsm->FpGetSnapshotInfo(pSyncNode->pFsm, &snapshot);
    if (code != 0) {
      sError("vgId:%d, failed to get snapshot info, code:%d", pSyncNode->vgId, code);
      goto _error;
    }
    if (snapshot.lastApplyIndex > commitIndex) {
      commitIndex = snapshot.lastApplyIndex;
      sNTrace(pSyncNode, "reset commit index by snapshot");
    }
  }
  pSyncNode->commitIndex = commitIndex;

  // timer ms init
  pSyncNode->pingBaseLine = PING_TIMER_MS;
  pSyncNode->electBaseLine = ELECT_TIMER_MS_MIN;
  pSyncNode->hbBaseLine = HEARTBEAT_TIMER_MS;

  // init ping timer
  pSyncNode->pPingTimer = NULL;
  pSyncNode->pingTimerMS = pSyncNode->pingBaseLine;
  atomic_store_64(&pSyncNode->pingTimerLogicClock, 0);
  atomic_store_64(&pSyncNode->pingTimerLogicClockUser, 0);
  pSyncNode->FpPingTimerCB = syncNodeEqPingTimer;
  pSyncNode->pingTimerCounter = 0;

  // init elect timer
  pSyncNode->pElectTimer = NULL;
  pSyncNode->electTimerMS = syncUtilElectRandomMS(pSyncNode->electBaseLine, 2 * pSyncNode->electBaseLine);
  atomic_store_64(&pSyncNode->electTimerLogicClock, 0);
  pSyncNode->FpElectTimerCB = syncNodeEqElectTimer;
  pSyncNode->electTimerCounter = 0;

  // init heartbeat timer
  pSyncNode->pHeartbeatTimer = NULL;
  pSyncNode->heartbeatTimerMS = pSyncNode->hbBaseLine;
  atomic_store_64(&pSyncNode->heartbeatTimerLogicClock, 0);
  atomic_store_64(&pSyncNode->heartbeatTimerLogicClockUser, 0);
  pSyncNode->FpHeartbeatTimerCB = syncNodeEqHeartbeatTimer;
  pSyncNode->heartbeatTimerCounter = 0;

  // init peer heartbeat timer
  for (int32_t i = 0; i < TSDB_MAX_REPLICA; ++i) {
    syncHbTimerInit(pSyncNode, &(pSyncNode->peerHeartbeatTimerArr[i]), (pSyncNode->replicasId)[i]);
  }

  // tools
  pSyncNode->pSyncRespMgr = syncRespMgrCreate(pSyncNode, SYNC_RESP_TTL_MS);
  if (pSyncNode->pSyncRespMgr == NULL) {
    sError("vgId:%d, failed to create SyncRespMgr", pSyncNode->vgId);
    goto _error;
  }

  // restore state
  pSyncNode->restoreFinish = false;

  // snapshot senders
  for (int32_t i = 0; i < TSDB_MAX_REPLICA; ++i) {
    SSyncSnapshotSender* pSender = snapshotSenderCreate(pSyncNode, i);
    // ASSERT(pSender != NULL);
    (pSyncNode->senders)[i] = pSender;
    sSTrace(pSender, "snapshot sender create new while open, data:%p", pSender);
  }

  // snapshot receivers
  pSyncNode->pNewNodeReceiver = snapshotReceiverCreate(pSyncNode, EMPTY_RAFT_ID);

  // is config changing
  pSyncNode->changing = false;

  // peer state
  syncNodePeerStateInit(pSyncNode);

  // min match index
  pSyncNode->minMatchIndex = SYNC_INDEX_INVALID;

  // start in syncNodeStart
  // start raft
  // syncNodeBecomeFollower(pSyncNode);

  int64_t timeNow = taosGetTimestampMs();
  pSyncNode->startTime = timeNow;
  pSyncNode->leaderTime = timeNow;
  pSyncNode->lastReplicateTime = timeNow;

  // snapshotting
  atomic_store_64(&pSyncNode->snapshottingIndex, SYNC_INDEX_INVALID);

  pSyncNode->isStart = true;
  sNTrace(pSyncNode, "sync open, node:%p", pSyncNode);

  return pSyncNode;

_error:
  if (pSyncInfo->pFsm) {
    taosMemoryFree(pSyncInfo->pFsm);
    pSyncInfo->pFsm = NULL;
  }
  syncNodeClose(pSyncNode);
  pSyncNode = NULL;
  return NULL;
}

void syncNodeMaybeUpdateCommitBySnapshot(SSyncNode* pSyncNode) {
  if (pSyncNode->pFsm != NULL && pSyncNode->pFsm->FpGetSnapshotInfo != NULL) {
    SSnapshot snapshot;
    int32_t   code = pSyncNode->pFsm->FpGetSnapshotInfo(pSyncNode->pFsm, &snapshot);
    ASSERT(code == 0);
    if (snapshot.lastApplyIndex > pSyncNode->commitIndex) {
      pSyncNode->commitIndex = snapshot.lastApplyIndex;
    }
  }
}

void syncNodeStart(SSyncNode* pSyncNode) {
  // start raft
  if (pSyncNode->replicaNum == 1) {
    raftStoreNextTerm(pSyncNode->pRaftStore);
    syncNodeBecomeLeader(pSyncNode, "one replica start");

    // Raft 3.6.2 Committing entries from previous terms
    syncNodeAppendNoop(pSyncNode);
    syncMaybeAdvanceCommitIndex(pSyncNode);

  } else {
    syncNodeBecomeFollower(pSyncNode, "first start");
  }

  int32_t ret = 0;
  ret = syncNodeStartPingTimer(pSyncNode);
  ASSERT(ret == 0);
}

void syncNodeStartStandBy(SSyncNode* pSyncNode) {
  // state change
  pSyncNode->state = TAOS_SYNC_STATE_FOLLOWER;
  syncNodeStopHeartbeatTimer(pSyncNode);

  // reset elect timer, long enough
  int32_t electMS = TIMER_MAX_MS;
  int32_t ret = syncNodeRestartElectTimer(pSyncNode, electMS);
  ASSERT(ret == 0);

  ret = 0;
  ret = syncNodeStartPingTimer(pSyncNode);
  ASSERT(ret == 0);
}

void syncNodePreClose(SSyncNode* pSyncNode) {
  // stop elect timer
  syncNodeStopElectTimer(pSyncNode);

  // stop heartbeat timer
  syncNodeStopHeartbeatTimer(pSyncNode);
}

void syncHbTimerDataFree(SSyncHbTimerData* pData) { taosMemoryFree(pData); }

void syncNodeClose(SSyncNode* pSyncNode) {
  if (pSyncNode == NULL) return;
  sNTrace(pSyncNode, "sync close, data:%p", pSyncNode);

  int32_t ret = raftStoreClose(pSyncNode->pRaftStore);
  ASSERT(ret == 0);
  pSyncNode->pRaftStore = NULL;

  syncRespMgrDestroy(pSyncNode->pSyncRespMgr);
  pSyncNode->pSyncRespMgr = NULL;
  voteGrantedDestroy(pSyncNode->pVotesGranted);
  pSyncNode->pVotesGranted = NULL;
  votesRespondDestory(pSyncNode->pVotesRespond);
  pSyncNode->pVotesRespond = NULL;
  syncIndexMgrDestroy(pSyncNode->pNextIndex);
  pSyncNode->pNextIndex = NULL;
  syncIndexMgrDestroy(pSyncNode->pMatchIndex);
  pSyncNode->pMatchIndex = NULL;
  logStoreDestory(pSyncNode->pLogStore);
  pSyncNode->pLogStore = NULL;
  raftCfgClose(pSyncNode->pRaftCfg);
  pSyncNode->pRaftCfg = NULL;

  syncNodeStopPingTimer(pSyncNode);
  syncNodeStopElectTimer(pSyncNode);
  syncNodeStopHeartbeatTimer(pSyncNode);

  if (pSyncNode->pFsm != NULL) {
    taosMemoryFree(pSyncNode->pFsm);
  }

  for (int32_t i = 0; i < TSDB_MAX_REPLICA; ++i) {
    if ((pSyncNode->senders)[i] != NULL) {
      sSTrace((pSyncNode->senders)[i], "snapshot sender destroy while close, data:%p", (pSyncNode->senders)[i]);
      snapshotSenderDestroy((pSyncNode->senders)[i]);
      (pSyncNode->senders)[i] = NULL;
    }
  }

  if (pSyncNode->pNewNodeReceiver != NULL) {
    snapshotReceiverDestroy(pSyncNode->pNewNodeReceiver);
    pSyncNode->pNewNodeReceiver = NULL;
  }

  taosMemoryFree(pSyncNode);
}

ESyncStrategy syncNodeStrategy(SSyncNode* pSyncNode) { return pSyncNode->pRaftCfg->snapshotStrategy; }

// timer control --------------
int32_t syncNodeStartPingTimer(SSyncNode* pSyncNode) {
  int32_t ret = 0;
  if (syncIsInit()) {
    taosTmrReset(pSyncNode->FpPingTimerCB, pSyncNode->pingTimerMS, pSyncNode, syncEnv()->pTimerManager,
                 &pSyncNode->pPingTimer);
    atomic_store_64(&pSyncNode->pingTimerLogicClock, pSyncNode->pingTimerLogicClockUser);
  } else {
    sError("vgId:%d, start ping timer error, sync env is stop", pSyncNode->vgId);
  }
  return ret;
}

int32_t syncNodeStopPingTimer(SSyncNode* pSyncNode) {
  int32_t ret = 0;
  atomic_add_fetch_64(&pSyncNode->pingTimerLogicClockUser, 1);
  taosTmrStop(pSyncNode->pPingTimer);
  pSyncNode->pPingTimer = NULL;
  return ret;
}

int32_t syncNodeStartElectTimer(SSyncNode* pSyncNode, int32_t ms) {
  int32_t ret = 0;
  if (syncIsInit()) {
    pSyncNode->electTimerMS = ms;

    int64_t execTime = taosGetTimestampMs() + ms;
    atomic_store_64(&(pSyncNode->electTimerParam.executeTime), execTime);
    atomic_store_64(&(pSyncNode->electTimerParam.logicClock), pSyncNode->electTimerLogicClock);
    pSyncNode->electTimerParam.pSyncNode = pSyncNode;
    pSyncNode->electTimerParam.pData = NULL;

    taosTmrReset(pSyncNode->FpElectTimerCB, pSyncNode->electTimerMS, pSyncNode, syncEnv()->pTimerManager,
                 &pSyncNode->pElectTimer);

  } else {
    sError("vgId:%d, start elect timer error, sync env is stop", pSyncNode->vgId);
  }
  return ret;
}

int32_t syncNodeStopElectTimer(SSyncNode* pSyncNode) {
  int32_t ret = 0;
  atomic_add_fetch_64(&pSyncNode->electTimerLogicClock, 1);
  taosTmrStop(pSyncNode->pElectTimer);
  pSyncNode->pElectTimer = NULL;

  return ret;
}

int32_t syncNodeRestartElectTimer(SSyncNode* pSyncNode, int32_t ms) {
  int32_t ret = 0;
  syncNodeStopElectTimer(pSyncNode);
  syncNodeStartElectTimer(pSyncNode, ms);
  return ret;
}

int32_t syncNodeResetElectTimer(SSyncNode* pSyncNode) {
  int32_t ret = 0;
  int32_t electMS;

  if (pSyncNode->pRaftCfg->isStandBy) {
    electMS = TIMER_MAX_MS;
  } else {
    electMS = syncUtilElectRandomMS(pSyncNode->electBaseLine, 2 * pSyncNode->electBaseLine);
  }
  ret = syncNodeRestartElectTimer(pSyncNode, electMS);

  sNTrace(pSyncNode, "reset elect timer, min:%d, max:%d, ms:%d", pSyncNode->electBaseLine, 2 * pSyncNode->electBaseLine,
          electMS);
  return ret;
}

static int32_t syncNodeDoStartHeartbeatTimer(SSyncNode* pSyncNode) {
  int32_t ret = 0;
  if (syncIsInit()) {
    taosTmrReset(pSyncNode->FpHeartbeatTimerCB, pSyncNode->heartbeatTimerMS, pSyncNode, syncEnv()->pTimerManager,
                 &pSyncNode->pHeartbeatTimer);
    atomic_store_64(&pSyncNode->heartbeatTimerLogicClock, pSyncNode->heartbeatTimerLogicClockUser);
  } else {
    sError("vgId:%d, start heartbeat timer error, sync env is stop", pSyncNode->vgId);
  }

  sNTrace(pSyncNode, "start heartbeat timer, ms:%d", pSyncNode->heartbeatTimerMS);
  return ret;
}

int32_t syncNodeStartHeartbeatTimer(SSyncNode* pSyncNode) {
  int32_t ret = 0;

#if 0
  pSyncNode->heartbeatTimerMS = pSyncNode->hbBaseLine;
  ret = syncNodeDoStartHeartbeatTimer(pSyncNode);
#endif

  for (int32_t i = 0; i < pSyncNode->peersNum; ++i) {
    SSyncTimer* pSyncTimer = syncNodeGetHbTimer(pSyncNode, &(pSyncNode->peersId[i]));
    if (pSyncTimer != NULL) {
      syncHbTimerStart(pSyncNode, pSyncTimer);
    }
  }

  return ret;
}

int32_t syncNodeStopHeartbeatTimer(SSyncNode* pSyncNode) {
  int32_t ret = 0;

#if 0
  atomic_add_fetch_64(&pSyncNode->heartbeatTimerLogicClockUser, 1);
  taosTmrStop(pSyncNode->pHeartbeatTimer);
  pSyncNode->pHeartbeatTimer = NULL;
#endif

  for (int32_t i = 0; i < pSyncNode->peersNum; ++i) {
    SSyncTimer* pSyncTimer = syncNodeGetHbTimer(pSyncNode, &(pSyncNode->peersId[i]));
    if (pSyncTimer != NULL) {
      syncHbTimerStop(pSyncNode, pSyncTimer);
    }
  }

  return ret;
}

int32_t syncNodeRestartHeartbeatTimer(SSyncNode* pSyncNode) {
  syncNodeStopHeartbeatTimer(pSyncNode);
  syncNodeStartHeartbeatTimer(pSyncNode);
  return 0;
}

// utils --------------
int32_t syncNodeSendMsgById(const SRaftId* destRaftId, SSyncNode* pSyncNode, SRpcMsg* pMsg) {
  SEpSet epSet;
  syncUtilRaftId2EpSet(destRaftId, &epSet);
  if (pSyncNode->syncSendMSg != NULL) {
    // htonl
    syncUtilMsgHtoN(pMsg->pCont);

    pMsg->info.noResp = 1;
    pSyncNode->syncSendMSg(&epSet, pMsg);
  } else {
    sError("vgId:%d, sync send msg by id error, fp-send-msg is null", pSyncNode->vgId);
    rpcFreeCont(pMsg->pCont);
    return -1;
  }

  return 0;
}

int32_t syncNodeSendMsgByInfo(const SNodeInfo* nodeInfo, SSyncNode* pSyncNode, SRpcMsg* pMsg) {
  SEpSet epSet;
  syncUtilNodeInfo2EpSet(nodeInfo, &epSet);
  if (pSyncNode->syncSendMSg != NULL) {
    // htonl
    syncUtilMsgHtoN(pMsg->pCont);

    pMsg->info.noResp = 1;
    pSyncNode->syncSendMSg(&epSet, pMsg);
  } else {
    sError("vgId:%d, sync send msg by info error, fp-send-msg is null", pSyncNode->vgId);
  }
  return 0;
}

inline bool syncNodeInConfig(SSyncNode* pSyncNode, const SSyncCfg* config) {
  bool b1 = false;
  bool b2 = false;

  for (int32_t i = 0; i < config->replicaNum; ++i) {
    if (strcmp((config->nodeInfo)[i].nodeFqdn, pSyncNode->myNodeInfo.nodeFqdn) == 0 &&
        (config->nodeInfo)[i].nodePort == pSyncNode->myNodeInfo.nodePort) {
      b1 = true;
      break;
    }
  }

  for (int32_t i = 0; i < config->replicaNum; ++i) {
    SRaftId raftId;
    raftId.addr = syncUtilAddr2U64((config->nodeInfo)[i].nodeFqdn, (config->nodeInfo)[i].nodePort);
    raftId.vgId = pSyncNode->vgId;

    if (syncUtilSameId(&raftId, &(pSyncNode->myRaftId))) {
      b2 = true;
      break;
    }
  }

  ASSERT(b1 == b2);
  return b1;
}

static bool syncIsConfigChanged(const SSyncCfg* pOldCfg, const SSyncCfg* pNewCfg) {
  if (pOldCfg->replicaNum != pNewCfg->replicaNum) return true;
  if (pOldCfg->myIndex != pNewCfg->myIndex) return true;
  for (int32_t i = 0; i < pOldCfg->replicaNum; ++i) {
    const SNodeInfo* pOldInfo = &pOldCfg->nodeInfo[i];
    const SNodeInfo* pNewInfo = &pNewCfg->nodeInfo[i];
    if (strcmp(pOldInfo->nodeFqdn, pNewInfo->nodeFqdn) != 0) return true;
    if (pOldInfo->nodePort != pNewInfo->nodePort) return true;
  }

  return false;
}

void syncNodeDoConfigChange(SSyncNode* pSyncNode, SSyncCfg* pNewConfig, SyncIndex lastConfigChangeIndex) {
  SSyncCfg oldConfig = pSyncNode->pRaftCfg->cfg;
  if (!syncIsConfigChanged(&oldConfig, pNewConfig)) {
    sInfo("vgId:1, sync not reconfig since not changed");
    return;
  }

  pSyncNode->pRaftCfg->cfg = *pNewConfig;
  pSyncNode->pRaftCfg->lastConfigIndex = lastConfigChangeIndex;

  bool IamInOld = syncNodeInConfig(pSyncNode, &oldConfig);
  bool IamInNew = syncNodeInConfig(pSyncNode, pNewConfig);

  bool isDrop = false;
  bool isAdd = false;

  if (IamInOld && !IamInNew) {
    isDrop = true;
  } else {
    isDrop = false;
  }

  if (!IamInOld && IamInNew) {
    isAdd = true;
  } else {
    isAdd = false;
  }

  // log begin config change
  char oldCfgStr[1024] = {0};
  char newCfgStr[1024] = {0};
  syncCfg2SimpleStr(&oldConfig, oldCfgStr, sizeof(oldCfgStr));
  syncCfg2SimpleStr(pNewConfig, oldCfgStr, sizeof(oldCfgStr));
  sNTrace(pSyncNode, "begin do config change, from %s to %s", oldCfgStr, oldCfgStr);

  if (IamInNew) {
    pSyncNode->pRaftCfg->isStandBy = 0;  // change isStandBy to normal
  }
  if (isDrop) {
    pSyncNode->pRaftCfg->isStandBy = 1;  // set standby
  }

  // add last config index
  raftCfgAddConfigIndex(pSyncNode->pRaftCfg, lastConfigChangeIndex);

  if (IamInNew) {
    //-----------------------------------------
    int32_t ret = 0;

    // save snapshot senders
    int32_t oldReplicaNum = pSyncNode->replicaNum;
    SRaftId oldReplicasId[TSDB_MAX_REPLICA];
    memcpy(oldReplicasId, pSyncNode->replicasId, sizeof(oldReplicasId));
    SSyncSnapshotSender* oldSenders[TSDB_MAX_REPLICA];
    for (int32_t i = 0; i < TSDB_MAX_REPLICA; ++i) {
      oldSenders[i] = (pSyncNode->senders)[i];
      sSTrace(oldSenders[i], "snapshot sender save old");
    }

    // init internal
    pSyncNode->myNodeInfo = pSyncNode->pRaftCfg->cfg.nodeInfo[pSyncNode->pRaftCfg->cfg.myIndex];
    syncUtilNodeInfo2RaftId(&pSyncNode->myNodeInfo, pSyncNode->vgId, &pSyncNode->myRaftId);

    // init peersNum, peers, peersId
    pSyncNode->peersNum = pSyncNode->pRaftCfg->cfg.replicaNum - 1;
    int32_t j = 0;
    for (int32_t i = 0; i < pSyncNode->pRaftCfg->cfg.replicaNum; ++i) {
      if (i != pSyncNode->pRaftCfg->cfg.myIndex) {
        pSyncNode->peersNodeInfo[j] = pSyncNode->pRaftCfg->cfg.nodeInfo[i];
        j++;
      }
    }
    for (int32_t i = 0; i < pSyncNode->peersNum; ++i) {
      syncUtilNodeInfo2RaftId(&pSyncNode->peersNodeInfo[i], pSyncNode->vgId, &pSyncNode->peersId[i]);
    }

    // init replicaNum, replicasId
    pSyncNode->replicaNum = pSyncNode->pRaftCfg->cfg.replicaNum;
    for (int32_t i = 0; i < pSyncNode->pRaftCfg->cfg.replicaNum; ++i) {
      syncUtilNodeInfo2RaftId(&pSyncNode->pRaftCfg->cfg.nodeInfo[i], pSyncNode->vgId, &pSyncNode->replicasId[i]);
    }

    // update quorum first
    pSyncNode->quorum = syncUtilQuorum(pSyncNode->pRaftCfg->cfg.replicaNum);

    syncIndexMgrUpdate(pSyncNode->pNextIndex, pSyncNode);
    syncIndexMgrUpdate(pSyncNode->pMatchIndex, pSyncNode);
    voteGrantedUpdate(pSyncNode->pVotesGranted, pSyncNode);
    votesRespondUpdate(pSyncNode->pVotesRespond, pSyncNode);

    // reset snapshot senders

    // clear new
    for (int32_t i = 0; i < TSDB_MAX_REPLICA; ++i) {
      (pSyncNode->senders)[i] = NULL;
    }

    // reset new
    for (int32_t i = 0; i < pSyncNode->replicaNum; ++i) {
      // reset sender
      bool reset = false;
      for (int32_t j = 0; j < TSDB_MAX_REPLICA; ++j) {
        if (syncUtilSameId(&(pSyncNode->replicasId)[i], &oldReplicasId[j]) && oldSenders[j] != NULL) {
          char     host[128];
          uint16_t port;
          syncUtilU642Addr((pSyncNode->replicasId)[i].addr, host, sizeof(host), &port);
          sNTrace(pSyncNode, "snapshot sender reset for: %" PRId64 ", newIndex:%d, %s:%d, %p",
                  (pSyncNode->replicasId)[i].addr, i, host, port, oldSenders[j]);

          (pSyncNode->senders)[i] = oldSenders[j];
          oldSenders[j] = NULL;
          reset = true;

          // reset replicaIndex
          int32_t oldreplicaIndex = (pSyncNode->senders)[i]->replicaIndex;
          (pSyncNode->senders)[i]->replicaIndex = i;

          sNTrace(pSyncNode, "snapshot sender udpate replicaIndex from %d to %d, %s:%d, %p, reset:%d", oldreplicaIndex,
                  i, host, port, (pSyncNode->senders)[i], reset);

          break;
        }
      }
    }

    // create new
    for (int32_t i = 0; i < TSDB_MAX_REPLICA; ++i) {
      if ((pSyncNode->senders)[i] == NULL) {
        (pSyncNode->senders)[i] = snapshotSenderCreate(pSyncNode, i);
        sSTrace((pSyncNode->senders)[i], "snapshot sender create new while reconfig, data:%p", (pSyncNode->senders)[i]);
      } else {
        sSTrace((pSyncNode->senders)[i], "snapshot sender already exist, data:%p", (pSyncNode->senders)[i]);
      }
    }

    // free old
    for (int32_t i = 0; i < TSDB_MAX_REPLICA; ++i) {
      if (oldSenders[i] != NULL) {
        sNTrace(pSyncNode, "snapshot sender destroy old, data:%p replica-index:%d", oldSenders[i], i);
        snapshotSenderDestroy(oldSenders[i]);
        oldSenders[i] = NULL;
      }
    }

    // persist cfg
    raftCfgPersist(pSyncNode->pRaftCfg);

    char tmpbuf[1024] = {0};
    snprintf(tmpbuf, sizeof(tmpbuf), "config change from %d to %d, index:%" PRId64 ", %s  -->  %s",
             oldConfig.replicaNum, pNewConfig->replicaNum, lastConfigChangeIndex, oldCfgStr, newCfgStr);

    // change isStandBy to normal (election timeout)
    if (pSyncNode->state == TAOS_SYNC_STATE_LEADER) {
      syncNodeBecomeLeader(pSyncNode, tmpbuf);

      // Raft 3.6.2 Committing entries from previous terms
      syncNodeAppendNoop(pSyncNode);
      syncMaybeAdvanceCommitIndex(pSyncNode);

    } else {
      syncNodeBecomeFollower(pSyncNode, tmpbuf);
    }
  } else {
    // persist cfg
    raftCfgPersist(pSyncNode->pRaftCfg);
    sNTrace(pSyncNode, "do not config change from %d to %d, index:%" PRId64 ", %s  -->  %s", oldConfig.replicaNum,
            pNewConfig->replicaNum, lastConfigChangeIndex, oldCfgStr, newCfgStr);
  }

_END:
  // log end config change
  sNTrace(pSyncNode, "end do config change, from %s to %s", oldCfgStr, newCfgStr);
}

// raft state change --------------
void syncNodeUpdateTerm(SSyncNode* pSyncNode, SyncTerm term) {
  if (term > pSyncNode->pRaftStore->currentTerm) {
    raftStoreSetTerm(pSyncNode->pRaftStore, term);
    char tmpBuf[64];
    snprintf(tmpBuf, sizeof(tmpBuf), "update term to %" PRId64, term);
    syncNodeBecomeFollower(pSyncNode, tmpBuf);
    raftStoreClearVote(pSyncNode->pRaftStore);
  }
}

void syncNodeUpdateTermWithoutStepDown(SSyncNode* pSyncNode, SyncTerm term) {
  if (term > pSyncNode->pRaftStore->currentTerm) {
    raftStoreSetTerm(pSyncNode->pRaftStore, term);
  }
}

void syncNodeStepDown(SSyncNode* pSyncNode, SyncTerm newTerm) {
  if (pSyncNode->pRaftStore->currentTerm > newTerm) {
    sNTrace(pSyncNode, "step down, ignore, new-term:%" PRId64 ", current-term:%" PRId64, newTerm,
            pSyncNode->pRaftStore->currentTerm);
    return;
  }

  do {
    sNTrace(pSyncNode, "step down, new-term:%" PRId64 ", current-term:%" PRId64, newTerm,
            pSyncNode->pRaftStore->currentTerm);
  } while (0);

  if (pSyncNode->pRaftStore->currentTerm < newTerm) {
    raftStoreSetTerm(pSyncNode->pRaftStore, newTerm);
    char tmpBuf[64];
    snprintf(tmpBuf, sizeof(tmpBuf), "step down, update term to %" PRId64, newTerm);
    syncNodeBecomeFollower(pSyncNode, tmpBuf);
    raftStoreClearVote(pSyncNode->pRaftStore);

  } else {
    if (pSyncNode->state != TAOS_SYNC_STATE_FOLLOWER) {
      syncNodeBecomeFollower(pSyncNode, "step down");
    }
  }
}

void syncNodeLeaderChangeRsp(SSyncNode* pSyncNode) { syncRespCleanRsp(pSyncNode->pSyncRespMgr); }

void syncNodeBecomeFollower(SSyncNode* pSyncNode, const char* debugStr) {
  // maybe clear leader cache
  if (pSyncNode->state == TAOS_SYNC_STATE_LEADER) {
    pSyncNode->leaderCache = EMPTY_RAFT_ID;
  }

  // state change
  pSyncNode->state = TAOS_SYNC_STATE_FOLLOWER;
  syncNodeStopHeartbeatTimer(pSyncNode);

  // reset elect timer
  syncNodeResetElectTimer(pSyncNode);

  // send rsp to client
  syncNodeLeaderChangeRsp(pSyncNode);

  // call back
  if (pSyncNode->pFsm != NULL && pSyncNode->pFsm->FpBecomeFollowerCb != NULL) {
    pSyncNode->pFsm->FpBecomeFollowerCb(pSyncNode->pFsm);
  }

  // min match index
  pSyncNode->minMatchIndex = SYNC_INDEX_INVALID;

  // trace log
  sNTrace(pSyncNode, "become follower %s", debugStr);
}

// TLA+ Spec
// \* Candidate i transitions to leader.
// BecomeLeader(i) ==
//     /\ state[i] = Candidate
//     /\ votesGranted[i] \in Quorum
//     /\ state'      = [state EXCEPT ![i] = Leader]
//     /\ nextIndex'  = [nextIndex EXCEPT ![i] =
//                          [j \in Server |-> Len(log[i]) + 1]]
//     /\ matchIndex' = [matchIndex EXCEPT ![i] =
//                          [j \in Server |-> 0]]
//     /\ elections'  = elections \cup
//                          {[eterm     |-> currentTerm[i],
//                            eleader   |-> i,
//                            elog      |-> log[i],
//                            evotes    |-> votesGranted[i],
//                            evoterLog |-> voterLog[i]]}
//     /\ UNCHANGED <<messages, currentTerm, votedFor, candidateVars, logVars>>
//
void syncNodeBecomeLeader(SSyncNode* pSyncNode, const char* debugStr) {
  pSyncNode->leaderTime = taosGetTimestampMs();

  // reset restoreFinish
  pSyncNode->restoreFinish = false;

  // state change
  pSyncNode->state = TAOS_SYNC_STATE_LEADER;

  // set leader cache
  pSyncNode->leaderCache = pSyncNode->myRaftId;

  for (int32_t i = 0; i < pSyncNode->pNextIndex->replicaNum; ++i) {
    // maybe overwrite myself, no harm
    // just do it!

    // pSyncNode->pNextIndex->index[i] = pSyncNode->pLogStore->getLastIndex(pSyncNode->pLogStore) + 1;

    // maybe wal is deleted
    SyncIndex lastIndex;
    SyncTerm  lastTerm;
    int32_t   code = syncNodeGetLastIndexTerm(pSyncNode, &lastIndex, &lastTerm);
    ASSERT(code == 0);
    pSyncNode->pNextIndex->index[i] = lastIndex + 1;
  }

  for (int32_t i = 0; i < pSyncNode->pMatchIndex->replicaNum; ++i) {
    // maybe overwrite myself, no harm
    // just do it!
    pSyncNode->pMatchIndex->index[i] = SYNC_INDEX_INVALID;
  }

  // init peer mgr
  syncNodePeerStateInit(pSyncNode);

#if 0
  // update sender private term
  SSyncSnapshotSender* pMySender = syncNodeGetSnapshotSender(pSyncNode, &(pSyncNode->myRaftId));
  if (pMySender != NULL) {
    for (int32_t i = 0; i < pSyncNode->pMatchIndex->replicaNum; ++i) {
      if ((pSyncNode->senders)[i]->privateTerm > pMySender->privateTerm) {
        pMySender->privateTerm = (pSyncNode->senders)[i]->privateTerm;
      }
    }
    (pMySender->privateTerm) += 100;
  }
#endif

  // close receiver
  if (snapshotReceiverIsStart(pSyncNode->pNewNodeReceiver)) {
    snapshotReceiverForceStop(pSyncNode->pNewNodeReceiver);
  }

  // stop elect timer
  syncNodeStopElectTimer(pSyncNode);

  // start heartbeat timer
  syncNodeStartHeartbeatTimer(pSyncNode);

  // send heartbeat right now
  syncNodeHeartbeatPeers(pSyncNode);

  // call back
  if (pSyncNode->pFsm != NULL && pSyncNode->pFsm->FpBecomeLeaderCb != NULL) {
    pSyncNode->pFsm->FpBecomeLeaderCb(pSyncNode->pFsm);
  }

  // min match index
  pSyncNode->minMatchIndex = SYNC_INDEX_INVALID;

  // trace log
  sNTrace(pSyncNode, "become leader %s", debugStr);
}

void syncNodeCandidate2Leader(SSyncNode* pSyncNode) {
  ASSERT(pSyncNode->state == TAOS_SYNC_STATE_CANDIDATE);
  ASSERT(voteGrantedMajority(pSyncNode->pVotesGranted));
  syncNodeBecomeLeader(pSyncNode, "candidate to leader");

  sNTrace(pSyncNode, "state change syncNodeCandidate2Leader");

  // Raft 3.6.2 Committing entries from previous terms
  syncNodeAppendNoop(pSyncNode);
  syncMaybeAdvanceCommitIndex(pSyncNode);

  if (pSyncNode->replicaNum > 1) {
    syncNodeReplicate(pSyncNode);
  }
}

bool syncNodeIsMnode(SSyncNode* pSyncNode) { return (pSyncNode->vgId == 1); }

int32_t syncNodePeerStateInit(SSyncNode* pSyncNode) {
  for (int32_t i = 0; i < TSDB_MAX_REPLICA; ++i) {
    pSyncNode->peerStates[i].lastSendIndex = SYNC_INDEX_INVALID;
    pSyncNode->peerStates[i].lastSendTime = 0;
  }

  return 0;
}

void syncNodeFollower2Candidate(SSyncNode* pSyncNode) {
  ASSERT(pSyncNode->state == TAOS_SYNC_STATE_FOLLOWER);
  pSyncNode->state = TAOS_SYNC_STATE_CANDIDATE;
  sNTrace(pSyncNode, "follower to candidate");
}

void syncNodeLeader2Follower(SSyncNode* pSyncNode) {
  ASSERT(pSyncNode->state == TAOS_SYNC_STATE_LEADER);
  syncNodeBecomeFollower(pSyncNode, "leader to follower");
  sNTrace(pSyncNode, "leader to follower");
}

void syncNodeCandidate2Follower(SSyncNode* pSyncNode) {
  ASSERT(pSyncNode->state == TAOS_SYNC_STATE_CANDIDATE);
  syncNodeBecomeFollower(pSyncNode, "candidate to follower");
  sNTrace(pSyncNode, "candidate to follower");
}

// just called by syncNodeVoteForSelf
// need assert
void syncNodeVoteForTerm(SSyncNode* pSyncNode, SyncTerm term, SRaftId* pRaftId) {
  ASSERT(term == pSyncNode->pRaftStore->currentTerm);
  ASSERT(!raftStoreHasVoted(pSyncNode->pRaftStore));

  raftStoreVote(pSyncNode->pRaftStore, pRaftId);
}

// simulate get vote from outside
void syncNodeVoteForSelf(SSyncNode* pSyncNode) {
  syncNodeVoteForTerm(pSyncNode, pSyncNode->pRaftStore->currentTerm, &pSyncNode->myRaftId);

  SRpcMsg rpcMsg = {0};
  int32_t ret = syncBuildRequestVoteReply(&rpcMsg, pSyncNode->vgId);
  if (ret != 0) return;

  SyncRequestVoteReply* pMsg = rpcMsg.pCont;
  pMsg->srcId = pSyncNode->myRaftId;
  pMsg->destId = pSyncNode->myRaftId;
  pMsg->term = pSyncNode->pRaftStore->currentTerm;
  pMsg->voteGranted = true;

  voteGrantedVote(pSyncNode->pVotesGranted, pMsg);
  votesRespondAdd(pSyncNode->pVotesRespond, pMsg);
  rpcFreeCont(rpcMsg.pCont);
}

// return if has a snapshot
bool syncNodeHasSnapshot(SSyncNode* pSyncNode) {
  bool      ret = false;
  SSnapshot snapshot = {.data = NULL, .lastApplyIndex = -1, .lastApplyTerm = 0, .lastConfigIndex = -1};
  if (pSyncNode->pFsm->FpGetSnapshotInfo != NULL) {
    pSyncNode->pFsm->FpGetSnapshotInfo(pSyncNode->pFsm, &snapshot);
    if (snapshot.lastApplyIndex >= SYNC_INDEX_BEGIN) {
      ret = true;
    }
  }
  return ret;
}

// return max(logLastIndex, snapshotLastIndex)
// if no snapshot and log, return -1
SyncIndex syncNodeGetLastIndex(const SSyncNode* pSyncNode) {
  SSnapshot snapshot = {.data = NULL, .lastApplyIndex = -1, .lastApplyTerm = 0, .lastConfigIndex = -1};
  if (pSyncNode->pFsm->FpGetSnapshotInfo != NULL) {
    pSyncNode->pFsm->FpGetSnapshotInfo(pSyncNode->pFsm, &snapshot);
  }
  SyncIndex logLastIndex = pSyncNode->pLogStore->syncLogLastIndex(pSyncNode->pLogStore);

  SyncIndex lastIndex = logLastIndex > snapshot.lastApplyIndex ? logLastIndex : snapshot.lastApplyIndex;
  return lastIndex;
}

// return the last term of snapshot and log
// if error, return SYNC_TERM_INVALID (by syncLogLastTerm)
SyncTerm syncNodeGetLastTerm(SSyncNode* pSyncNode) {
  SyncTerm lastTerm = 0;
  if (syncNodeHasSnapshot(pSyncNode)) {
    // has snapshot
    SSnapshot snapshot = {.data = NULL, .lastApplyIndex = -1, .lastApplyTerm = 0, .lastConfigIndex = -1};
    if (pSyncNode->pFsm->FpGetSnapshotInfo != NULL) {
      pSyncNode->pFsm->FpGetSnapshotInfo(pSyncNode->pFsm, &snapshot);
    }

    SyncIndex logLastIndex = pSyncNode->pLogStore->syncLogLastIndex(pSyncNode->pLogStore);
    if (logLastIndex > snapshot.lastApplyIndex) {
      lastTerm = pSyncNode->pLogStore->syncLogLastTerm(pSyncNode->pLogStore);
    } else {
      lastTerm = snapshot.lastApplyTerm;
    }

  } else {
    // no snapshot
    lastTerm = pSyncNode->pLogStore->syncLogLastTerm(pSyncNode->pLogStore);
  }

  return lastTerm;
}

// get last index and term along with snapshot
int32_t syncNodeGetLastIndexTerm(SSyncNode* pSyncNode, SyncIndex* pLastIndex, SyncTerm* pLastTerm) {
  *pLastIndex = syncNodeGetLastIndex(pSyncNode);
  *pLastTerm = syncNodeGetLastTerm(pSyncNode);
  return 0;
}

// return append-entries first try index
SyncIndex syncNodeSyncStartIndex(SSyncNode* pSyncNode) {
  SyncIndex syncStartIndex = syncNodeGetLastIndex(pSyncNode) + 1;
  return syncStartIndex;
}

// if index > 0, return index - 1
// else, return -1
SyncIndex syncNodeGetPreIndex(SSyncNode* pSyncNode, SyncIndex index) {
  SyncIndex preIndex = index - 1;
  if (preIndex < SYNC_INDEX_INVALID) {
    preIndex = SYNC_INDEX_INVALID;
  }

  return preIndex;
}

// if index < 0, return SYNC_TERM_INVALID
// if index == 0, return 0
// if index > 0, return preTerm
// if error, return SYNC_TERM_INVALID
SyncTerm syncNodeGetPreTerm(SSyncNode* pSyncNode, SyncIndex index) {
  if (index < SYNC_INDEX_BEGIN) {
    return SYNC_TERM_INVALID;
  }

  if (index == SYNC_INDEX_BEGIN) {
    return 0;
  }

  SyncTerm  preTerm = 0;
  SyncIndex preIndex = index - 1;

  SSyncRaftEntry* pPreEntry = NULL;
  SLRUCache*      pCache = pSyncNode->pLogStore->pCache;
  LRUHandle*      h = taosLRUCacheLookup(pCache, &preIndex, sizeof(preIndex));
  int32_t         code = 0;
  if (h) {
    pPreEntry = (SSyncRaftEntry*)taosLRUCacheValue(pCache, h);
    code = 0;

    sNTrace(pSyncNode, "hit cache index:%" PRId64 ", bytes:%u, %p", preIndex, pPreEntry->bytes, pPreEntry);

  } else {
    sNTrace(pSyncNode, "miss cache index:%" PRId64, preIndex);

    code = pSyncNode->pLogStore->syncLogGetEntry(pSyncNode->pLogStore, preIndex, &pPreEntry);
  }

  SSnapshot snapshot = {.data = NULL,
                        .lastApplyIndex = SYNC_INDEX_INVALID,
                        .lastApplyTerm = SYNC_TERM_INVALID,
                        .lastConfigIndex = SYNC_INDEX_INVALID};

  if (code == 0) {
    ASSERT(pPreEntry != NULL);
    preTerm = pPreEntry->term;

    if (h) {
      taosLRUCacheRelease(pCache, h, false);
    } else {
      syncEntryDestory(pPreEntry);
    }

    return preTerm;
  } else {
    if (pSyncNode->pFsm->FpGetSnapshotInfo != NULL) {
      pSyncNode->pFsm->FpGetSnapshotInfo(pSyncNode->pFsm, &snapshot);
      if (snapshot.lastApplyIndex == preIndex) {
        return snapshot.lastApplyTerm;
      }
    }
  }

  sNError(pSyncNode, "sync node get pre term error, index:%" PRId64 ", snap-index:%" PRId64 ", snap-term:%" PRId64,
          index, snapshot.lastApplyIndex, snapshot.lastApplyTerm);
  return SYNC_TERM_INVALID;
}

// get pre index and term of "index"
int32_t syncNodeGetPreIndexTerm(SSyncNode* pSyncNode, SyncIndex index, SyncIndex* pPreIndex, SyncTerm* pPreTerm) {
  *pPreIndex = syncNodeGetPreIndex(pSyncNode, index);
  *pPreTerm = syncNodeGetPreTerm(pSyncNode, index);
  return 0;
}

static void syncNodeEqPingTimer(void* param, void* tmrId) {
  if (!syncIsInit()) return;

  SSyncNode* pNode = param;
  if (atomic_load_64(&pNode->pingTimerLogicClockUser) <= atomic_load_64(&pNode->pingTimerLogicClock)) {
    SRpcMsg rpcMsg = {0};
    int32_t code = syncBuildTimeout(&rpcMsg, SYNC_TIMEOUT_PING, atomic_load_64(&pNode->pingTimerLogicClock),
                                    pNode->pingTimerMS, pNode);
    if (code != 0) {
      sError("failed to build ping msg");
      rpcFreeCont(rpcMsg.pCont);
      return;
    }

    // sTrace("enqueue ping msg");
    code = pNode->syncEqMsg(pNode->msgcb, &rpcMsg);
    if (code != 0) {
      sError("failed to sync enqueue ping msg since %s", terrstr());
      rpcFreeCont(rpcMsg.pCont);
      return;
    }

    taosTmrReset(syncNodeEqPingTimer, pNode->pingTimerMS, pNode, syncEnv()->pTimerManager, &pNode->pPingTimer);
  }
}

static void syncNodeEqElectTimer(void* param, void* tmrId) {
  if (!syncIsInit()) return;

  SSyncNode* pNode = (SSyncNode*)param;

  if (pNode == NULL) return;
  if (pNode->syncEqMsg == NULL) return;

  int64_t tsNow = taosGetTimestampMs();
  if (tsNow < pNode->electTimerParam.executeTime) return;

  SRpcMsg rpcMsg = {0};
  int32_t code =
      syncBuildTimeout(&rpcMsg, SYNC_TIMEOUT_ELECTION, pNode->electTimerParam.logicClock, pNode->electTimerMS, pNode);

  if (code != 0) {
    sError("failed to build elect msg");

    return;
  }

  SyncTimeout* pTimeout = rpcMsg.pCont;
  sNTrace(pNode, "enqueue elect msg lc:%" PRId64, pTimeout->logicClock);

  code = pNode->syncEqMsg(pNode->msgcb, &rpcMsg);
  if (code != 0) {
    sError("failed to sync enqueue elect msg since %s", terrstr());
    rpcFreeCont(rpcMsg.pCont);

    return;
  }
}

static void syncNodeEqHeartbeatTimer(void* param, void* tmrId) {
  if (!syncIsInit()) return;

  SSyncNode* pNode = param;
  if (pNode->replicaNum > 1) {
    if (atomic_load_64(&pNode->heartbeatTimerLogicClockUser) <= atomic_load_64(&pNode->heartbeatTimerLogicClock)) {
      SRpcMsg rpcMsg = {0};
      int32_t code = syncBuildTimeout(&rpcMsg, SYNC_TIMEOUT_HEARTBEAT, atomic_load_64(&pNode->heartbeatTimerLogicClock),
                                      pNode->heartbeatTimerMS, pNode);

      if (code != 0) {
        sError("failed to build heartbeat msg");
        return;
      }

      sTrace("enqueue heartbeat timer");
      code = pNode->syncEqMsg(pNode->msgcb, &rpcMsg);
      if (code != 0) {
        sError("failed to enqueue heartbeat msg since %s", terrstr());
        rpcFreeCont(rpcMsg.pCont);
        return;
      }

      taosTmrReset(syncNodeEqHeartbeatTimer, pNode->heartbeatTimerMS, pNode, syncEnv()->pTimerManager,
                   &pNode->pHeartbeatTimer);

    } else {
      sTrace("==syncNodeEqHeartbeatTimer== heartbeatTimerLogicClock:%" PRId64 ", heartbeatTimerLogicClockUser:%" PRId64,
             pNode->heartbeatTimerLogicClock, pNode->heartbeatTimerLogicClockUser);
    }
  }
}

static void syncNodeEqPeerHeartbeatTimer(void* param, void* tmrId) {
  int64_t hbDataRid = (int64_t)param;
  int64_t tsNow = taosGetTimestampMs();

  SSyncHbTimerData* pData = syncHbTimerDataAcquire(hbDataRid);
  if (pData == NULL) {
    sError("hb timer get pData NULL, %" PRId64, hbDataRid);
    return;
  }

  SSyncNode* pSyncNode = syncNodeAcquire(pData->syncNodeRid);
  if (pSyncNode == NULL) {
    syncHbTimerDataRelease(pData);
    sError("hb timer get pSyncNode NULL");
    return;
  }

  SSyncTimer* pSyncTimer = pData->pTimer;

  if (!pSyncNode->isStart) {
    syncNodeRelease(pSyncNode);
    syncHbTimerDataRelease(pData);
    sError("vgId:%d, hb timer sync node already stop", pSyncNode->vgId);
    return;
  }

  if (pSyncNode->state != TAOS_SYNC_STATE_LEADER) {
    syncNodeRelease(pSyncNode);
    syncHbTimerDataRelease(pData);
    sError("vgId:%d, hb timer sync node not leader", pSyncNode->vgId);
    return;
  }

  if (pSyncNode->pRaftStore == NULL) {
    syncNodeRelease(pSyncNode);
    syncHbTimerDataRelease(pData);
    sError("vgId:%d, hb timer raft store already stop", pSyncNode->vgId);
    return;
  }

  // sTrace("vgId:%d, eq peer hb timer", pSyncNode->vgId);

  if (pSyncNode->replicaNum > 1) {
    int64_t timerLogicClock = atomic_load_64(&pSyncTimer->logicClock);
    int64_t msgLogicClock = atomic_load_64(&pData->logicClock);

    if (timerLogicClock == msgLogicClock) {
      if (tsNow > pData->execTime) {
#if 0        
        sTrace(
            "vgId:%d, hbDataRid:%ld,  EXECUTE this step-------- heartbeat tsNow:%ld, exec:%ld, tsNow-exec:%ld, "
            "---------",
            pSyncNode->vgId, hbDataRid, tsNow, pData->execTime, tsNow - pData->execTime);
#endif

        pData->execTime += pSyncTimer->timerMS;

        SRpcMsg rpcMsg = {0};
        (void)syncBuildHeartbeat(&rpcMsg, pSyncNode->vgId);

        SyncHeartbeat* pSyncMsg = rpcMsg.pCont;
        pSyncMsg->srcId = pSyncNode->myRaftId;
        pSyncMsg->destId = pData->destId;
        pSyncMsg->term = pSyncNode->pRaftStore->currentTerm;
        pSyncMsg->commitIndex = pSyncNode->commitIndex;
        pSyncMsg->minMatchIndex = syncMinMatchIndex(pSyncNode);
        pSyncMsg->privateTerm = 0;
        pSyncMsg->timeStamp = taosGetTimestampMs();

        // update reset time
        int64_t timerElapsed = tsNow - pSyncTimer->timeStamp;
        pSyncTimer->timeStamp = tsNow;
        char logBuf[64];
        snprintf(logBuf, sizeof(logBuf), "timer-elapsed:%" PRId64 ", next-exec:%" PRId64, timerElapsed,
                 pData->execTime);

        // send msg
        syncNodeSendHeartbeat(pSyncNode, &pSyncMsg->destId, &rpcMsg, logBuf);
      } else {
#if 0        
        sTrace(
            "vgId:%d, hbDataRid:%ld,  pass this step-------- heartbeat tsNow:%ld, exec:%ld, tsNow-exec:%ld, ---------",
            pSyncNode->vgId, hbDataRid, tsNow, pData->execTime, tsNow - pData->execTime);
#endif
      }

      if (syncIsInit()) {
        // sTrace("vgId:%d, reset peer hb timer", pSyncNode->vgId);
        taosTmrReset(syncNodeEqPeerHeartbeatTimer, pSyncTimer->timerMS / HEARTBEAT_TICK_NUM, (void*)hbDataRid,
                     syncEnv()->pTimerManager, &pSyncTimer->pTimer);
      } else {
        sError("sync env is stop, reset peer hb timer error");
      }

<<<<<<< HEAD
=======
      SRpcMsg rpcMsg = {0};
      (void)syncBuildHeartbeat(&rpcMsg, pSyncNode->vgId);

      // update reset time
      int64_t tsNow = taosGetTimestampMs();
      int64_t timerElapsed = tsNow - pSyncTimer->timeStamp;
      pSyncTimer->timeStamp = tsNow;

      SyncHeartbeat* pSyncMsg = rpcMsg.pCont;
      pSyncMsg->srcId = pSyncNode->myRaftId;
      pSyncMsg->destId = pData->destId;
      pSyncMsg->term = pSyncNode->pRaftStore->currentTerm;
      pSyncMsg->commitIndex = pSyncNode->commitIndex;
      pSyncMsg->minMatchIndex = syncMinMatchIndex(pSyncNode);
      pSyncMsg->privateTerm = 0;
      pSyncMsg->timeStamp = tsNow;

      // send msg
      syncLogSendHeartbeat(pSyncNode, pSyncMsg, false, timerElapsed);
      syncNodeSendHeartbeat(pSyncNode, &pSyncMsg->destId, &rpcMsg);

>>>>>>> a98b8f93
    } else {
      sTrace("vgId:%d, do not send hb, timerLogicClock:%" PRId64 ", msgLogicClock:%" PRId64 "", pSyncNode->vgId,
             timerLogicClock, msgLogicClock);
    }
  }

  syncHbTimerDataRelease(pData);
  syncNodeRelease(pSyncNode);
}

static int32_t syncNodeEqNoop(SSyncNode* pNode) {
  if (pNode->state == TAOS_SYNC_STATE_LEADER) {
    terrno = TSDB_CODE_SYN_NOT_LEADER;
    return -1;
  }

  SyncIndex       index = pNode->pLogStore->syncLogWriteIndex(pNode->pLogStore);
  SyncTerm        term = pNode->pRaftStore->currentTerm;
  SSyncRaftEntry* pEntry = syncEntryBuildNoop(term, index, pNode->vgId);
  if (pEntry == NULL) return -1;

  SRpcMsg rpcMsg = {0};
  int32_t code = syncBuildClientRequestFromNoopEntry(&rpcMsg, pEntry, pNode->vgId);
  syncEntryDestory(pEntry);

  sNTrace(pNode, "propose msg, type:noop");
  code = (*pNode->syncEqMsg)(pNode->msgcb, &rpcMsg);
  if (code != 0) {
    sError("failed to propose noop msg while enqueue since %s", terrstr());
  }

  return code;
}

static void deleteCacheEntry(const void* key, size_t keyLen, void* value) { taosMemoryFree(value); }

int32_t syncCacheEntry(SSyncLogStore* pLogStore, SSyncRaftEntry* pEntry, LRUHandle** h) {
  SSyncLogStoreData* pData = pLogStore->data;
  sNTrace(pData->pSyncNode, "in cache index:%" PRId64 ", bytes:%u, %p", pEntry->index, pEntry->bytes, pEntry);

  int32_t   code = 0;
  int32_t   entryLen = sizeof(*pEntry) + pEntry->dataLen;
  LRUStatus status = taosLRUCacheInsert(pLogStore->pCache, &pEntry->index, sizeof(pEntry->index), pEntry, entryLen,
                                        deleteCacheEntry, h, TAOS_LRU_PRIORITY_LOW);
  if (status != TAOS_LRU_STATUS_OK) {
    code = -1;
  }

  return code;
}

bool syncNodeHeartbeatReplyTimeout(SSyncNode* pSyncNode) {
  if (pSyncNode->replicaNum == 1) {
    return false;
  }

  int32_t toCount = 0;
  int64_t tsNow = taosGetTimestampMs();
  for (int32_t i = 0; i < pSyncNode->peersNum; ++i) {
    int64_t recvTime = syncIndexMgrGetRecvTime(pSyncNode->pMatchIndex, &(pSyncNode->peersId[i]));
    if (recvTime == 0 || recvTime == -1) {
      continue;
    }

    if (tsNow - recvTime > SYNC_HEART_TIMEOUT_MS) {
      toCount++;
    }
  }

  bool b = (toCount >= pSyncNode->quorum ? true : false);

  return b;
}

static int32_t syncNodeAppendNoop(SSyncNode* ths) {
  int32_t ret = 0;

  SyncIndex       index = ths->pLogStore->syncLogWriteIndex(ths->pLogStore);
  SyncTerm        term = ths->pRaftStore->currentTerm;
  SSyncRaftEntry* pEntry = syncEntryBuildNoop(term, index, ths->vgId);
  ASSERT(pEntry != NULL);

  LRUHandle* h = NULL;

  if (ths->state == TAOS_SYNC_STATE_LEADER) {
    int32_t code = ths->pLogStore->syncLogAppendEntry(ths->pLogStore, pEntry);
    if (code != 0) {
      sError("append noop error");
      return -1;
    }

    syncCacheEntry(ths->pLogStore, pEntry, &h);
  }

  if (h) {
    taosLRUCacheRelease(ths->pLogStore->pCache, h, false);
  } else {
    syncEntryDestory(pEntry);
  }

  return ret;
}

int32_t syncNodeOnHeartbeat(SSyncNode* ths, const SRpcMsg* pRpcMsg) {
  SyncHeartbeat* pMsg = pRpcMsg->pCont;

  int64_t tsMs = taosGetTimestampMs();
  int64_t timeDiff = tsMs - pMsg->timeStamp;
  syncLogRecvHeartbeat(ths, pMsg, timeDiff);

  SRpcMsg rpcMsg = {0};
  (void)syncBuildHeartbeatReply(&rpcMsg, ths->vgId);

  SyncHeartbeatReply* pMsgReply = rpcMsg.pCont;
  pMsgReply->destId = pMsg->srcId;
  pMsgReply->srcId = ths->myRaftId;
  pMsgReply->term = ths->pRaftStore->currentTerm;
  pMsgReply->privateTerm = 8864;  // magic number
  pMsgReply->timeStamp = tsMs;

  if (pMsg->term == ths->pRaftStore->currentTerm && ths->state != TAOS_SYNC_STATE_LEADER) {
    syncIndexMgrSetRecvTime(ths->pNextIndex, &(pMsg->srcId), tsMs);

    syncNodeResetElectTimer(ths);
    ths->minMatchIndex = pMsg->minMatchIndex;

    if (ths->state == TAOS_SYNC_STATE_FOLLOWER) {
      // syncNodeFollowerCommit(ths, pMsg->commitIndex);
      SRpcMsg rpcMsgLocalCmd = {0};
      (void)syncBuildLocalCmd(&rpcMsgLocalCmd, ths->vgId);

      SyncLocalCmd* pSyncMsg = rpcMsgLocalCmd.pCont;
      pSyncMsg->cmd = SYNC_LOCAL_CMD_FOLLOWER_CMT;
      pSyncMsg->fcIndex = pMsg->commitIndex;
      SyncIndex fcIndex = pSyncMsg->fcIndex;

      if (ths->syncEqMsg != NULL && ths->msgcb != NULL) {
        int32_t code = ths->syncEqMsg(ths->msgcb, &rpcMsgLocalCmd);
        if (code != 0) {
          sError("vgId:%d, sync enqueue fc-commit msg error, code:%d", ths->vgId, code);
          rpcFreeCont(rpcMsgLocalCmd.pCont);
        } else {
          sTrace("vgId:%d, sync enqueue fc-commit msg, fc-index:%" PRId64, ths->vgId, fcIndex);
        }
      }
    }
  }

  if (pMsg->term >= ths->pRaftStore->currentTerm && ths->state != TAOS_SYNC_STATE_FOLLOWER) {
    // syncNodeStepDown(ths, pMsg->term);
    SRpcMsg rpcMsgLocalCmd = {0};
    (void)syncBuildLocalCmd(&rpcMsgLocalCmd, ths->vgId);

    SyncLocalCmd* pSyncMsg = rpcMsgLocalCmd.pCont;
    pSyncMsg->cmd = SYNC_LOCAL_CMD_STEP_DOWN;
    pSyncMsg->sdNewTerm = pMsg->term;

    if (ths->syncEqMsg != NULL && ths->msgcb != NULL) {
      int32_t code = ths->syncEqMsg(ths->msgcb, &rpcMsgLocalCmd);
      if (code != 0) {
        sError("vgId:%d, sync enqueue step-down msg error, code:%d", ths->vgId, code);
        rpcFreeCont(rpcMsgLocalCmd.pCont);
      } else {
        sTrace("vgId:%d, sync enqueue step-down msg, new-term: %" PRId64, ths->vgId, pSyncMsg->sdNewTerm);
      }
    }
  }

  /*
    // htonl
    SMsgHead* pHead = rpcMsg.pCont;
    pHead->contLen = htonl(pHead->contLen);
    pHead->vgId = htonl(pHead->vgId);
  */

  // reply
  syncNodeSendMsgById(&pMsgReply->destId, ths, &rpcMsg);
  return 0;
}

int32_t syncNodeOnHeartbeatReply(SSyncNode* ths, const SRpcMsg* pRpcMsg) {
  SyncHeartbeatReply* pMsg = pRpcMsg->pCont;

  int64_t tsMs = taosGetTimestampMs();
  int64_t timeDiff = tsMs - pMsg->timeStamp;
  syncLogRecvHeartbeatReply(ths, pMsg, timeDiff);

  // update last reply time, make decision whether the other node is alive or not
  syncIndexMgrSetRecvTime(ths->pMatchIndex, &pMsg->srcId, tsMs);
  return 0;
}

int32_t syncNodeOnLocalCmd(SSyncNode* ths, const SRpcMsg* pRpcMsg) {
  SyncLocalCmd* pMsg = pRpcMsg->pCont;
  syncLogRecvLocalCmd(ths, pMsg, "");

  if (pMsg->cmd == SYNC_LOCAL_CMD_STEP_DOWN) {
    syncNodeStepDown(ths, pMsg->sdNewTerm);

  } else if (pMsg->cmd == SYNC_LOCAL_CMD_FOLLOWER_CMT) {
    syncNodeFollowerCommit(ths, pMsg->fcIndex);

  } else {
    sError("error local cmd");
  }

  return 0;
}

// TLA+ Spec
// ClientRequest(i, v) ==
//     /\ state[i] = Leader
//     /\ LET entry == [term  |-> currentTerm[i],
//                      value |-> v]
//            newLog == Append(log[i], entry)
//        IN  log' = [log EXCEPT ![i] = newLog]
//     /\ UNCHANGED <<messages, serverVars, candidateVars,
//                    leaderVars, commitIndex>>
//

int32_t syncNodeOnClientRequest(SSyncNode* ths, SRpcMsg* pMsg, SyncIndex* pRetIndex) {
  sNTrace(ths, "on client request");

  int32_t ret = 0;
  int32_t code = 0;

  SyncIndex       index = ths->pLogStore->syncLogWriteIndex(ths->pLogStore);
  SyncTerm        term = ths->pRaftStore->currentTerm;
  SSyncRaftEntry* pEntry;

  if (pMsg->msgType == TDMT_SYNC_CLIENT_REQUEST) {
    pEntry = syncEntryBuildFromClientRequest(pMsg->pCont, term, index);
  } else {
    pEntry = syncEntryBuildFromRpcMsg(pMsg, term, index);
  }

  LRUHandle* h = NULL;

  if (ths->state == TAOS_SYNC_STATE_LEADER) {
    // append entry
    code = ths->pLogStore->syncLogAppendEntry(ths->pLogStore, pEntry);
    if (code != 0) {
      if (ths->replicaNum == 1) {
        if (h) {
          taosLRUCacheRelease(ths->pLogStore->pCache, h, false);
        } else {
          syncEntryDestory(pEntry);
        }

        return -1;

      } else {
        // del resp mgr, call FpCommitCb
        SFsmCbMeta cbMeta = {
            .index = pEntry->index,
            .lastConfigIndex = SYNC_INDEX_INVALID,
            .isWeak = pEntry->isWeak,
            .code = -1,
            .state = ths->state,
            .seqNum = pEntry->seqNum,
            .term = pEntry->term,
            .currentTerm = ths->pRaftStore->currentTerm,
            .flag = 0,
        };
        ths->pFsm->FpCommitCb(ths->pFsm, pMsg, &cbMeta);

        if (h) {
          taosLRUCacheRelease(ths->pLogStore->pCache, h, false);
        } else {
          syncEntryDestory(pEntry);
        }

        return -1;
      }
    }

    syncCacheEntry(ths->pLogStore, pEntry, &h);

    // if mulit replica, start replicate right now
    if (ths->replicaNum > 1) {
      syncNodeReplicate(ths);
    }

    // if only myself, maybe commit right now
    if (ths->replicaNum == 1) {
      if (syncNodeIsMnode(ths)) {
        syncMaybeAdvanceCommitIndex(ths);
      } else {
        syncOneReplicaAdvance(ths);
      }
    }
  }

  if (pRetIndex != NULL) {
    if (ret == 0 && pEntry != NULL) {
      *pRetIndex = pEntry->index;
    } else {
      *pRetIndex = SYNC_INDEX_INVALID;
    }
  }

  if (h) {
    taosLRUCacheRelease(ths->pLogStore->pCache, h, false);
  } else {
    syncEntryDestory(pEntry);
  }

  return ret;
}

const char* syncStr(ESyncState state) {
  switch (state) {
    case TAOS_SYNC_STATE_FOLLOWER:
      return "follower";
    case TAOS_SYNC_STATE_CANDIDATE:
      return "candidate";
    case TAOS_SYNC_STATE_LEADER:
      return "leader";
    default:
      return "error";
  }
}

#if 0
int32_t syncDoLeaderTransfer(SSyncNode* ths, SRpcMsg* pRpcMsg, SSyncRaftEntry* pEntry) {
  if (ths->state != TAOS_SYNC_STATE_FOLLOWER) {
    sNTrace(ths, "I am not follower, can not do leader transfer");
    return 0;
  }

  if (!ths->restoreFinish) {
    sNTrace(ths, "restore not finish, can not do leader transfer");
    return 0;
  }

  if (pEntry->term < ths->pRaftStore->currentTerm) {
    sNTrace(ths, "little term:%" PRId64 ", can not do leader transfer", pEntry->term);
    return 0;
  }

  if (pEntry->index < syncNodeGetLastIndex(ths)) {
    sNTrace(ths, "little index:%" PRId64 ", can not do leader transfer", pEntry->index);
    return 0;
  }

  /*
    if (ths->vgId > 1) {
      sNTrace(ths, "I am vnode, can not do leader transfer");
      return 0;
    }
  */

  SyncLeaderTransfer* pSyncLeaderTransfer = pRpcMsg->pCont;
  sNTrace(ths, "do leader transfer, index:%" PRId64, pEntry->index);

  bool sameId = syncUtilSameId(&(pSyncLeaderTransfer->newLeaderId), &(ths->myRaftId));
  bool sameNodeInfo = strcmp(pSyncLeaderTransfer->newNodeInfo.nodeFqdn, ths->myNodeInfo.nodeFqdn) == 0 &&
                      pSyncLeaderTransfer->newNodeInfo.nodePort == ths->myNodeInfo.nodePort;

  bool same = sameId || sameNodeInfo;
  if (same) {
    // reset elect timer now!
    int32_t electMS = 1;
    int32_t ret = syncNodeRestartElectTimer(ths, electMS);
    ASSERT(ret == 0);

    sNTrace(ths, "maybe leader transfer to %s:%d %" PRId64, pSyncLeaderTransfer->newNodeInfo.nodeFqdn,
            pSyncLeaderTransfer->newNodeInfo.nodePort, pSyncLeaderTransfer->newLeaderId.addr);
  }

  if (ths->pFsm->FpLeaderTransferCb != NULL) {
    SFsmCbMeta cbMeta = {
        .code = 0,
        .currentTerm = ths->pRaftStore->currentTerm,
        .flag = 0,
        .index = pEntry->index,
        .lastConfigIndex = syncNodeGetSnapshotConfigIndex(ths, pEntry->index),
        .isWeak = pEntry->isWeak,
        .seqNum = pEntry->seqNum,
        .state = ths->state,
        .term = pEntry->term,
    };
    ths->pFsm->FpLeaderTransferCb(ths->pFsm, pRpcMsg, &cbMeta);
  }

  return 0;
}

#endif

int32_t syncNodeUpdateNewConfigIndex(SSyncNode* ths, SSyncCfg* pNewCfg) {
  for (int32_t i = 0; i < pNewCfg->replicaNum; ++i) {
    SRaftId raftId;
    raftId.addr = syncUtilAddr2U64((pNewCfg->nodeInfo)[i].nodeFqdn, (pNewCfg->nodeInfo)[i].nodePort);
    raftId.vgId = ths->vgId;

    if (syncUtilSameId(&(ths->myRaftId), &raftId)) {
      pNewCfg->myIndex = i;
      return 0;
    }
  }

  return -1;
}

bool syncNodeIsOptimizedOneReplica(SSyncNode* ths, SRpcMsg* pMsg) {
  return (ths->replicaNum == 1 && syncUtilUserCommit(pMsg->msgType) && ths->vgId != 1);
}

int32_t syncNodeDoCommit(SSyncNode* ths, SyncIndex beginIndex, SyncIndex endIndex, uint64_t flag) {
  if (beginIndex > endIndex) {
    return 0;
  }

  if (ths == NULL) {
    return -1;
  }

  if (ths->pFsm != NULL && ths->pFsm->FpGetSnapshotInfo != NULL) {
    // advance commit index to sanpshot first
    SSnapshot snapshot = {0};
    ths->pFsm->FpGetSnapshotInfo(ths->pFsm, &snapshot);
    if (snapshot.lastApplyIndex >= 0 && snapshot.lastApplyIndex >= beginIndex) {
      sNTrace(ths, "commit by snapshot from index:%" PRId64 " to index:%" PRId64, beginIndex, snapshot.lastApplyIndex);

      // update begin index
      beginIndex = snapshot.lastApplyIndex + 1;
    }
  }

  int32_t    code = 0;
  ESyncState state = flag;

  sNTrace(ths, "commit by wal from index:%" PRId64 " to index:%" PRId64, beginIndex, endIndex);

  // execute fsm
  if (ths->pFsm != NULL) {
    for (SyncIndex i = beginIndex; i <= endIndex; ++i) {
      if (i != SYNC_INDEX_INVALID) {
        SSyncRaftEntry* pEntry;
        SLRUCache*      pCache = ths->pLogStore->pCache;
        LRUHandle*      h = taosLRUCacheLookup(pCache, &i, sizeof(i));
        if (h) {
          pEntry = (SSyncRaftEntry*)taosLRUCacheValue(pCache, h);

          sNTrace(ths, "hit cache index:%" PRId64 ", bytes:%u, %p", i, pEntry->bytes, pEntry);

        } else {
          sNTrace(ths, "miss cache index:%" PRId64, i);

          code = ths->pLogStore->syncLogGetEntry(ths->pLogStore, i, &pEntry);
          // ASSERT(code == 0);
          // ASSERT(pEntry != NULL);
          if (code != 0 || pEntry == NULL) {
            sNError(ths, "get log entry error");
            sFatal("vgId:%d, get log entry %" PRId64 " error when commit since %s", ths->vgId, i, terrstr());
            continue;
          }
        }

        SRpcMsg rpcMsg = {0};
        syncEntry2OriginalRpc(pEntry, &rpcMsg);

        sTrace("do commit index:%" PRId64 ", type:%s", i, TMSG_INFO(pEntry->msgType));

        // user commit
        if ((ths->pFsm->FpCommitCb != NULL) && syncUtilUserCommit(pEntry->originalRpcType)) {
          bool internalExecute = true;
          if ((ths->replicaNum == 1) && ths->restoreFinish && ths->vgId != 1) {
            internalExecute = false;
          }

          sNTrace(ths, "user commit index:%" PRId64 ", internal:%d, type:%s", i, internalExecute,
                  TMSG_INFO(pEntry->msgType));

          // execute fsm in apply thread, or execute outside syncPropose
          if (internalExecute) {
            SFsmCbMeta cbMeta = {
                .index = pEntry->index,
                .lastConfigIndex = syncNodeGetSnapshotConfigIndex(ths, pEntry->index),
                .isWeak = pEntry->isWeak,
                .code = 0,
                .state = ths->state,
                .seqNum = pEntry->seqNum,
                .term = pEntry->term,
                .currentTerm = ths->pRaftStore->currentTerm,
                .flag = flag,
            };

            syncRespMgrGetAndDel(ths->pSyncRespMgr, cbMeta.seqNum, &rpcMsg.info);
            ths->pFsm->FpCommitCb(ths->pFsm, &rpcMsg, &cbMeta);
          }
        }

#if 0
        // execute in pre-commit
        // leader transfer
        if (pEntry->originalRpcType == TDMT_SYNC_LEADER_TRANSFER) {
          code = syncDoLeaderTransfer(ths, &rpcMsg, pEntry);
          ASSERT(code == 0);
        }
#endif

        // restore finish
        // if only snapshot, a noop entry will be append, so syncLogLastIndex is always ok
        if (pEntry->index == ths->pLogStore->syncLogLastIndex(ths->pLogStore)) {
          if (ths->restoreFinish == false) {
            if (ths->pFsm->FpRestoreFinishCb != NULL) {
              ths->pFsm->FpRestoreFinishCb(ths->pFsm);
            }
            ths->restoreFinish = true;

            int64_t restoreDelay = taosGetTimestampMs() - ths->leaderTime;
            sNTrace(ths, "restore finish, index:%" PRId64 ", elapsed:%" PRId64 " ms", pEntry->index, restoreDelay);
          }
        }

        rpcFreeCont(rpcMsg.pCont);
        if (h) {
          taosLRUCacheRelease(pCache, h, false);
        } else {
          syncEntryDestory(pEntry);
        }
      }
    }
  }
  return 0;
}

bool syncNodeInRaftGroup(SSyncNode* ths, SRaftId* pRaftId) {
  for (int32_t i = 0; i < ths->replicaNum; ++i) {
    if (syncUtilSameId(&((ths->replicasId)[i]), pRaftId)) {
      return true;
    }
  }
  return false;
}

SSyncSnapshotSender* syncNodeGetSnapshotSender(SSyncNode* ths, SRaftId* pDestId) {
  SSyncSnapshotSender* pSender = NULL;
  for (int32_t i = 0; i < ths->replicaNum; ++i) {
    if (syncUtilSameId(pDestId, &((ths->replicasId)[i]))) {
      pSender = (ths->senders)[i];
    }
  }
  return pSender;
}

SSyncTimer* syncNodeGetHbTimer(SSyncNode* ths, SRaftId* pDestId) {
  SSyncTimer* pTimer = NULL;
  for (int32_t i = 0; i < ths->replicaNum; ++i) {
    if (syncUtilSameId(pDestId, &((ths->replicasId)[i]))) {
      pTimer = &((ths->peerHeartbeatTimerArr)[i]);
    }
  }
  return pTimer;
}

SPeerState* syncNodeGetPeerState(SSyncNode* ths, const SRaftId* pDestId) {
  SPeerState* pState = NULL;
  for (int32_t i = 0; i < ths->replicaNum; ++i) {
    if (syncUtilSameId(pDestId, &((ths->replicasId)[i]))) {
      pState = &((ths->peerStates)[i]);
    }
  }
  return pState;
}

bool syncNodeNeedSendAppendEntries(SSyncNode* ths, const SRaftId* pDestId, const SyncAppendEntries* pMsg) {
  SPeerState* pState = syncNodeGetPeerState(ths, pDestId);
  if (pState == NULL) {
    sError("vgId:%d, replica maybe dropped", ths->vgId);
    return false;
  }

  SyncIndex sendIndex = pMsg->prevLogIndex + 1;
  int64_t   tsNow = taosGetTimestampMs();

  if (pState->lastSendIndex == sendIndex && tsNow - pState->lastSendTime < SYNC_APPEND_ENTRIES_TIMEOUT_MS) {
    return false;
  }

  return true;
}

bool syncNodeCanChange(SSyncNode* pSyncNode) {
  if (pSyncNode->changing) {
    sError("sync cannot change");
    return false;
  }

  if ((pSyncNode->commitIndex >= SYNC_INDEX_BEGIN)) {
    SyncIndex lastIndex = syncNodeGetLastIndex(pSyncNode);
    if (pSyncNode->commitIndex != lastIndex) {
      sError("sync cannot change2");
      return false;
    }
  }

  for (int32_t i = 0; i < pSyncNode->peersNum; ++i) {
    SSyncSnapshotSender* pSender = syncNodeGetSnapshotSender(pSyncNode, &(pSyncNode->peersId)[i]);
    if (pSender != NULL && pSender->start) {
      sError("sync cannot change3");
      return false;
    }
  }

  return true;
}<|MERGE_RESOLUTION|>--- conflicted
+++ resolved
@@ -2045,7 +2045,7 @@
         pSyncMsg->commitIndex = pSyncNode->commitIndex;
         pSyncMsg->minMatchIndex = syncMinMatchIndex(pSyncNode);
         pSyncMsg->privateTerm = 0;
-        pSyncMsg->timeStamp = taosGetTimestampMs();
+        pSyncMsg->timeStamp = tsNow;
 
         // update reset time
         int64_t timerElapsed = tsNow - pSyncTimer->timeStamp;
@@ -2055,7 +2055,8 @@
                  pData->execTime);
 
         // send msg
-        syncNodeSendHeartbeat(pSyncNode, &pSyncMsg->destId, &rpcMsg, logBuf);
+        syncLogSendHeartbeat(pSyncNode, pSyncMsg, false, timerElapsed, pData->execTime);
+        syncNodeSendHeartbeat(pSyncNode, &pSyncMsg->destId, &rpcMsg);
       } else {
 #if 0        
         sTrace(
@@ -2072,30 +2073,6 @@
         sError("sync env is stop, reset peer hb timer error");
       }
 
-<<<<<<< HEAD
-=======
-      SRpcMsg rpcMsg = {0};
-      (void)syncBuildHeartbeat(&rpcMsg, pSyncNode->vgId);
-
-      // update reset time
-      int64_t tsNow = taosGetTimestampMs();
-      int64_t timerElapsed = tsNow - pSyncTimer->timeStamp;
-      pSyncTimer->timeStamp = tsNow;
-
-      SyncHeartbeat* pSyncMsg = rpcMsg.pCont;
-      pSyncMsg->srcId = pSyncNode->myRaftId;
-      pSyncMsg->destId = pData->destId;
-      pSyncMsg->term = pSyncNode->pRaftStore->currentTerm;
-      pSyncMsg->commitIndex = pSyncNode->commitIndex;
-      pSyncMsg->minMatchIndex = syncMinMatchIndex(pSyncNode);
-      pSyncMsg->privateTerm = 0;
-      pSyncMsg->timeStamp = tsNow;
-
-      // send msg
-      syncLogSendHeartbeat(pSyncNode, pSyncMsg, false, timerElapsed);
-      syncNodeSendHeartbeat(pSyncNode, &pSyncMsg->destId, &rpcMsg);
-
->>>>>>> a98b8f93
     } else {
       sTrace("vgId:%d, do not send hb, timerLogicClock:%" PRId64 ", msgLogicClock:%" PRId64 "", pSyncNode->vgId,
              timerLogicClock, msgLogicClock);
