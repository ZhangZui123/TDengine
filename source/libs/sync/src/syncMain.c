/*
 * Copyright (c) 2019 TAOS Data, Inc. <jhtao@taosdata.com>
 *
 * This program is free software: you can use, redistribute, and/or modify
 * it under the terms of the GNU Affero General Public License, version 3
 * or later ("AGPL"), as published by the Free Software Foundation.
 *
 * This program is distributed in the hope that it will be useful, but WITHOUT
 * ANY WARRANTY; without even the implied warranty of MERCHANTABILITY or
 * FITNESS FOR A PARTICULAR PURPOSE.
 *
 * You should have received a copy of the GNU Affero General Public License
 * along with this program. If not, see <http://www.gnu.org/licenses/>.
 */

#define _DEFAULT_SOURCE
#include "sync.h"
#include "syncAppendEntries.h"
#include "syncAppendEntriesReply.h"
#include "syncCommit.h"
#include "syncElection.h"
#include "syncEnv.h"
#include "syncIndexMgr.h"
#include "syncInt.h"
#include "syncMessage.h"
#include "syncPipeline.h"
#include "syncRaftCfg.h"
#include "syncRaftLog.h"
#include "syncRaftStore.h"
#include "syncReplication.h"
#include "syncRequestVote.h"
#include "syncRequestVoteReply.h"
#include "syncRespMgr.h"
#include "syncSnapshot.h"
#include "syncTimeout.h"
#include "syncUtil.h"
#include "syncVoteMgr.h"
#include "tglobal.h"
#include "tref.h"

static void    syncNodeEqPingTimer(void* param, void* tmrId);
static void    syncNodeEqElectTimer(void* param, void* tmrId);
static void    syncNodeEqHeartbeatTimer(void* param, void* tmrId);
static int32_t syncNodeEqNoop(SSyncNode* ths);
static int32_t syncNodeAppendNoop(SSyncNode* ths);
static void    syncNodeEqPeerHeartbeatTimer(void* param, void* tmrId);
static bool    syncIsConfigChanged(const SSyncCfg* pOldCfg, const SSyncCfg* pNewCfg);
static int32_t syncHbTimerInit(SSyncNode* pSyncNode, SSyncTimer* pSyncTimer, SRaftId destId);
static int32_t syncHbTimerStart(SSyncNode* pSyncNode, SSyncTimer* pSyncTimer);
static int32_t syncHbTimerStop(SSyncNode* pSyncNode, SSyncTimer* pSyncTimer);
static int32_t syncNodeUpdateNewConfigIndex(SSyncNode* ths, SSyncCfg* pNewCfg);
static bool    syncNodeInConfig(SSyncNode* pSyncNode, const SSyncCfg* config);
static void    syncNodeDoConfigChange(SSyncNode* pSyncNode, SSyncCfg* newConfig, SyncIndex lastConfigChangeIndex);
static bool    syncNodeIsOptimizedOneReplica(SSyncNode* ths, SRpcMsg* pMsg);

static bool    syncNodeCanChange(SSyncNode* pSyncNode);
static int32_t syncNodeLeaderTransfer(SSyncNode* pSyncNode);
static int32_t syncNodeLeaderTransferTo(SSyncNode* pSyncNode, SNodeInfo newLeader);
static int32_t syncDoLeaderTransfer(SSyncNode* ths, SRpcMsg* pRpcMsg, SSyncRaftEntry* pEntry);

static ESyncStrategy syncNodeStrategy(SSyncNode* pSyncNode);

int64_t syncOpen(SSyncInfo* pSyncInfo) {
  SSyncNode* pSyncNode = syncNodeOpen(pSyncInfo);
  if (pSyncNode == NULL) {
    sError("vgId:%d, failed to open sync node", pSyncInfo->vgId);
    return -1;
  }

  pSyncNode->rid = syncNodeAdd(pSyncNode);
  if (pSyncNode->rid < 0) {
    syncNodeClose(pSyncNode);
    return -1;
  }

  pSyncNode->pingBaseLine = pSyncInfo->pingMs;
  pSyncNode->pingTimerMS = pSyncInfo->pingMs;
  pSyncNode->electBaseLine = pSyncInfo->electMs;
  pSyncNode->hbBaseLine = pSyncInfo->heartbeatMs;
  pSyncNode->heartbeatTimerMS = pSyncInfo->heartbeatMs;
  pSyncNode->msgcb = pSyncInfo->msgcb;
  return pSyncNode->rid;
}

int32_t syncStart(int64_t rid) {
  SSyncNode* pSyncNode = syncNodeAcquire(rid);
  if (pSyncNode == NULL) {
    sError("failed to acquire rid: %" PRId64 " of tsNodeReftId for pSyncNode", rid);
    return -1;
  }

  if (syncNodeRestore(pSyncNode) < 0) {
    sError("vgId:%d, failed to restore sync log buffer since %s", pSyncNode->vgId, terrstr());
    goto _err;
  }

  if (syncNodeStart(pSyncNode) < 0) {
    sError("vgId:%d, failed to start sync node since %s", pSyncNode->vgId, terrstr());
    goto _err;
  }

  syncNodeRelease(pSyncNode);
  return 0;

_err:
  syncNodeRelease(pSyncNode);
  return -1;
}

void syncStop(int64_t rid) {
  SSyncNode* pSyncNode = syncNodeAcquire(rid);
  if (pSyncNode != NULL) {
    pSyncNode->isStart = false;
    syncNodeRelease(pSyncNode);
    syncNodeRemove(rid);
  }
}

void syncPreStop(int64_t rid) {
  SSyncNode* pSyncNode = syncNodeAcquire(rid);
  if (pSyncNode != NULL) {
    syncNodePreClose(pSyncNode);
    syncNodeRelease(pSyncNode);
  }
}

static bool syncNodeCheckNewConfig(SSyncNode* pSyncNode, const SSyncCfg* pCfg) {
  if (!syncNodeInConfig(pSyncNode, pCfg)) return false;
  return abs(pCfg->replicaNum - pSyncNode->replicaNum) <= 1;
}

int32_t syncReconfig(int64_t rid, SSyncCfg* pNewCfg) {
  SSyncNode* pSyncNode = syncNodeAcquire(rid);
  if (pSyncNode == NULL) return -1;

  if (!syncNodeCheckNewConfig(pSyncNode, pNewCfg)) {
    syncNodeRelease(pSyncNode);
    terrno = TSDB_CODE_SYN_NEW_CONFIG_ERROR;
    sError("vgId:%d, failed to reconfig since invalid new config", pSyncNode->vgId);
    return -1;
  }

  syncNodeUpdateNewConfigIndex(pSyncNode, pNewCfg);
  syncNodeDoConfigChange(pSyncNode, pNewCfg, SYNC_INDEX_INVALID);

  if (pSyncNode->state == TAOS_SYNC_STATE_LEADER) {
    syncNodeStopHeartbeatTimer(pSyncNode);

    for (int32_t i = 0; i < TSDB_MAX_REPLICA; ++i) {
      syncHbTimerInit(pSyncNode, &pSyncNode->peerHeartbeatTimerArr[i], pSyncNode->replicasId[i]);
    }

    syncNodeStartHeartbeatTimer(pSyncNode);
    // syncNodeReplicate(pSyncNode);
  }

  syncNodeRelease(pSyncNode);
  return 0;
}

int32_t syncProcessMsg(int64_t rid, SRpcMsg* pMsg) {
  int32_t code = -1;
  if (!syncIsInit()) return code;

  SSyncNode* pSyncNode = syncNodeAcquire(rid);
  if (pSyncNode == NULL) return code;

  switch (pMsg->msgType) {
    case TDMT_SYNC_HEARTBEAT:
      code = syncNodeOnHeartbeat(pSyncNode, pMsg);
      break;
    case TDMT_SYNC_HEARTBEAT_REPLY:
      code = syncNodeOnHeartbeatReply(pSyncNode, pMsg);
      break;
    case TDMT_SYNC_TIMEOUT:
      code = syncNodeOnTimeout(pSyncNode, pMsg);
      break;
    case TDMT_SYNC_CLIENT_REQUEST:
      code = syncNodeOnClientRequest(pSyncNode, pMsg, NULL);
      break;
    case TDMT_SYNC_REQUEST_VOTE:
      code = syncNodeOnRequestVote(pSyncNode, pMsg);
      break;
    case TDMT_SYNC_REQUEST_VOTE_REPLY:
      code = syncNodeOnRequestVoteReply(pSyncNode, pMsg);
      break;
    case TDMT_SYNC_APPEND_ENTRIES:
      code = syncNodeOnAppendEntries(pSyncNode, pMsg);
      break;
    case TDMT_SYNC_APPEND_ENTRIES_REPLY:
      code = syncNodeOnAppendEntriesReply(pSyncNode, pMsg);
      break;
    case TDMT_SYNC_SNAPSHOT_SEND:
      code = syncNodeOnSnapshot(pSyncNode, pMsg);
      break;
    case TDMT_SYNC_SNAPSHOT_RSP:
      code = syncNodeOnSnapshotRsp(pSyncNode, pMsg);
      break;
    case TDMT_SYNC_LOCAL_CMD:
      code = syncNodeOnLocalCmd(pSyncNode, pMsg);
      break;
    default:
      terrno = TSDB_CODE_MSG_NOT_PROCESSED;
      code = -1;
  }

  syncNodeRelease(pSyncNode);
  if (code != 0) {
    sDebug("vgId:%d, failed to process sync msg:%p type:%s since 0x%x", pSyncNode->vgId, pMsg, TMSG_INFO(pMsg->msgType),
           terrno);
  }
  return code;
}

int32_t syncLeaderTransfer(int64_t rid) {
  SSyncNode* pSyncNode = syncNodeAcquire(rid);
  if (pSyncNode == NULL) return -1;

  int32_t ret = syncNodeLeaderTransfer(pSyncNode);
  syncNodeRelease(pSyncNode);
  return ret;
}

int32_t syncSendTimeoutRsp(int64_t rid, int64_t seq) {
  SSyncNode* pNode = syncNodeAcquire(rid);
  if (pNode == NULL) return -1;

  SRpcMsg rpcMsg = {0};
  int32_t ret = syncRespMgrGetAndDel(pNode->pSyncRespMgr, seq, &rpcMsg.info);
  rpcMsg.code = TSDB_CODE_SYN_TIMEOUT;

  syncNodeRelease(pNode);
  if (ret == 1) {
    sInfo("send timeout response, seq:%" PRId64 " handle:%p ahandle:%p", seq, rpcMsg.info.handle, rpcMsg.info.ahandle);
    rpcSendResponse(&rpcMsg);
    return 0;
  } else {
    sError("no message handle to send timeout response, seq:%" PRId64, seq);
    return -1;
  }
}

SyncIndex syncMinMatchIndex(SSyncNode* pSyncNode) {
  SyncIndex minMatchIndex = SYNC_INDEX_INVALID;

  if (pSyncNode->peersNum > 0) {
    minMatchIndex = syncIndexMgrGetIndex(pSyncNode->pMatchIndex, &(pSyncNode->peersId[0]));
  }

  for (int32_t i = 1; i < pSyncNode->peersNum; ++i) {
    SyncIndex matchIndex = syncIndexMgrGetIndex(pSyncNode->pMatchIndex, &(pSyncNode->peersId[i]));
    if (matchIndex < minMatchIndex) {
      minMatchIndex = matchIndex;
    }
  }
  return minMatchIndex;
}

int32_t syncBeginSnapshot(int64_t rid, int64_t lastApplyIndex) {
  SSyncNode* pSyncNode = syncNodeAcquire(rid);
  if (pSyncNode == NULL) {
    sError("sync begin snapshot error");
    return -1;
  }

  int32_t code = 0;

  if (syncNodeIsMnode(pSyncNode)) {
    // mnode
    int64_t logRetention = SYNC_MNODE_LOG_RETENTION;

    SyncIndex beginIndex = pSyncNode->pLogStore->syncLogBeginIndex(pSyncNode->pLogStore);
    SyncIndex endIndex = pSyncNode->pLogStore->syncLogEndIndex(pSyncNode->pLogStore);
    int64_t   logNum = endIndex - beginIndex;
    bool      isEmpty = pSyncNode->pLogStore->syncLogIsEmpty(pSyncNode->pLogStore);

    if (isEmpty || (!isEmpty && logNum < logRetention)) {
      sNTrace(pSyncNode, "new-snapshot-index:%" PRId64 ", log-num:%" PRId64 ", empty:%d, do not delete wal",
              lastApplyIndex, logNum, isEmpty);
      syncNodeRelease(pSyncNode);
      return 0;
    }

    goto _DEL_WAL;

  } else {
    lastApplyIndex -= SYNC_VNODE_LOG_RETENTION;

    SyncIndex beginIndex = pSyncNode->pLogStore->syncLogBeginIndex(pSyncNode->pLogStore);
    SyncIndex endIndex = pSyncNode->pLogStore->syncLogEndIndex(pSyncNode->pLogStore);
    bool      isEmpty = pSyncNode->pLogStore->syncLogIsEmpty(pSyncNode->pLogStore);

    if (isEmpty || !(lastApplyIndex >= beginIndex && lastApplyIndex <= endIndex)) {
      sNTrace(pSyncNode, "new-snapshot-index:%" PRId64 ", empty:%d, do not delete wal", lastApplyIndex, isEmpty);
      syncNodeRelease(pSyncNode);
      return 0;
    }

    // vnode
    if (pSyncNode->replicaNum > 1) {
      // multi replicas

      if (pSyncNode->state == TAOS_SYNC_STATE_LEADER) {
        pSyncNode->minMatchIndex = syncMinMatchIndex(pSyncNode);

        for (int32_t i = 0; i < pSyncNode->peersNum; ++i) {
          int64_t matchIndex = syncIndexMgrGetIndex(pSyncNode->pMatchIndex, &(pSyncNode->peersId[i]));
          if (lastApplyIndex > matchIndex) {
            do {
              char     host[64];
              uint16_t port;
              syncUtilU642Addr(pSyncNode->peersId[i].addr, host, sizeof(host), &port);
              sNTrace(pSyncNode,
                      "new-snapshot-index:%" PRId64 " is greater than match-index:%" PRId64
                      " of %s:%d, do not delete wal",
                      lastApplyIndex, matchIndex, host, port);
            } while (0);

            syncNodeRelease(pSyncNode);
            return 0;
          }
        }

      } else if (pSyncNode->state == TAOS_SYNC_STATE_FOLLOWER) {
        if (lastApplyIndex > pSyncNode->minMatchIndex) {
          sNTrace(pSyncNode,
                  "new-snapshot-index:%" PRId64 " is greater than min-match-index:%" PRId64 ", do not delete wal",
                  lastApplyIndex, pSyncNode->minMatchIndex);
          syncNodeRelease(pSyncNode);
          return 0;
        }

      } else if (pSyncNode->state == TAOS_SYNC_STATE_CANDIDATE) {
        sNTrace(pSyncNode, "new-snapshot-index:%" PRId64 " candidate, do not delete wal", lastApplyIndex);
        syncNodeRelease(pSyncNode);
        return 0;

      } else {
        sNTrace(pSyncNode, "new-snapshot-index:%" PRId64 " unknown state, do not delete wal", lastApplyIndex);
        syncNodeRelease(pSyncNode);
        return 0;
      }

      goto _DEL_WAL;

    } else {
      // one replica

      goto _DEL_WAL;
    }
  }

_DEL_WAL:

  do {
    SSyncLogStoreData* pData = pSyncNode->pLogStore->data;
    SyncIndex          snapshotVer = walGetSnapshotVer(pData->pWal);
    SyncIndex          walCommitVer = walGetCommittedVer(pData->pWal);
    SyncIndex          wallastVer = walGetLastVer(pData->pWal);
    if (lastApplyIndex <= walCommitVer) {
      SyncIndex snapshottingIndex = atomic_load_64(&pSyncNode->snapshottingIndex);

      if (snapshottingIndex == SYNC_INDEX_INVALID) {
        atomic_store_64(&pSyncNode->snapshottingIndex, lastApplyIndex);
        pSyncNode->snapshottingTime = taosGetTimestampMs();

        code = walBeginSnapshot(pData->pWal, lastApplyIndex);
        if (code == 0) {
          sNTrace(pSyncNode, "wal snapshot begin, index:%" PRId64 ", last apply index:%" PRId64,
                  pSyncNode->snapshottingIndex, lastApplyIndex);
        } else {
          sNError(pSyncNode, "wal snapshot begin error since:%s, index:%" PRId64 ", last apply index:%" PRId64,
                  terrstr(terrno), pSyncNode->snapshottingIndex, lastApplyIndex);
          atomic_store_64(&pSyncNode->snapshottingIndex, SYNC_INDEX_INVALID);
        }

      } else {
        sNTrace(pSyncNode, "snapshotting for %" PRId64 ", do not delete wal for new-snapshot-index:%" PRId64,
                snapshottingIndex, lastApplyIndex);
      }
    }
  } while (0);

  syncNodeRelease(pSyncNode);
  return code;
}

int32_t syncEndSnapshot(int64_t rid) {
  SSyncNode* pSyncNode = syncNodeAcquire(rid);
  if (pSyncNode == NULL) {
    sError("sync end snapshot error");
    return -1;
  }

  int32_t code = 0;
  if (atomic_load_64(&pSyncNode->snapshottingIndex) != SYNC_INDEX_INVALID) {
    SSyncLogStoreData* pData = pSyncNode->pLogStore->data;
    code = walEndSnapshot(pData->pWal);
    if (code != 0) {
      sNError(pSyncNode, "wal snapshot end error since:%s", terrstr());
      syncNodeRelease(pSyncNode);
      return -1;
    } else {
      sNTrace(pSyncNode, "wal snapshot end, index:%" PRId64, atomic_load_64(&pSyncNode->snapshottingIndex));
      atomic_store_64(&pSyncNode->snapshottingIndex, SYNC_INDEX_INVALID);
    }
  }

  syncNodeRelease(pSyncNode);
  return code;
}

int32_t syncStepDown(int64_t rid, SyncTerm newTerm) {
  SSyncNode* pSyncNode = syncNodeAcquire(rid);
  if (pSyncNode == NULL) {
    sError("sync step down error");
    return -1;
  }

  syncNodeStepDown(pSyncNode, newTerm);
  syncNodeRelease(pSyncNode);
  return 0;
}

bool syncNodeIsReadyForRead(SSyncNode* pSyncNode) {
  if (pSyncNode == NULL) {
    terrno = TSDB_CODE_SYN_INTERNAL_ERROR;
    sError("sync ready for read error");
    return false;
  }

  if (pSyncNode->state != TAOS_SYNC_STATE_LEADER) {
    terrno = TSDB_CODE_SYN_NOT_LEADER;
    return false;
  }

  if (pSyncNode->restoreFinish) {
    return true;
  }

  bool ready = false;
  if (!pSyncNode->pFsm->FpApplyQueueEmptyCb(pSyncNode->pFsm)) {
    // apply queue not empty
    ready = false;

  } else {
    if (!pSyncNode->pLogStore->syncLogIsEmpty(pSyncNode->pLogStore)) {
      SyncIndex       lastIndex = pSyncNode->pLogStore->syncLogLastIndex(pSyncNode->pLogStore);
      SSyncRaftEntry* pEntry = NULL;
      SLRUCache*      pCache = pSyncNode->pLogStore->pCache;
      LRUHandle*      h = taosLRUCacheLookup(pCache, &lastIndex, sizeof(lastIndex));
      int32_t         code = 0;
      if (h) {
        pEntry = (SSyncRaftEntry*)taosLRUCacheValue(pCache, h);
        code = 0;

        pSyncNode->pLogStore->cacheHit++;
        sNTrace(pSyncNode, "hit cache index:%" PRId64 ", bytes:%u, %p", lastIndex, pEntry->bytes, pEntry);

      } else {
        pSyncNode->pLogStore->cacheMiss++;
        sNTrace(pSyncNode, "miss cache index:%" PRId64, lastIndex);

        code = pSyncNode->pLogStore->syncLogGetEntry(pSyncNode->pLogStore, lastIndex, &pEntry);
      }

      if (code == 0 && pEntry != NULL) {
        if (pEntry->originalRpcType == TDMT_SYNC_NOOP && pEntry->term == pSyncNode->pRaftStore->currentTerm) {
          ready = true;
        }

        if (h) {
          taosLRUCacheRelease(pCache, h, false);
        } else {
          syncEntryDestroy(pEntry);
        }
      }
    }
  }

  if (!ready) {
    terrno = TSDB_CODE_SYN_RESTORING;
  }

  return ready;
}

bool syncIsReadyForRead(int64_t rid) {
  SSyncNode* pSyncNode = syncNodeAcquire(rid);
  if (pSyncNode == NULL) {
    sError("sync ready for read error");
    return false;
  }

  bool ready = syncNodeIsReadyForRead(pSyncNode);

  syncNodeRelease(pSyncNode);
  return ready;
}

bool syncSnapshotSending(int64_t rid) {
  SSyncNode* pSyncNode = syncNodeAcquire(rid);
  if (pSyncNode == NULL) {
    return false;
  }

  bool b = syncNodeSnapshotSending(pSyncNode);
  syncNodeRelease(pSyncNode);
  return b;
}

bool syncSnapshotRecving(int64_t rid) {
  SSyncNode* pSyncNode = syncNodeAcquire(rid);
  if (pSyncNode == NULL) {
    return false;
  }

  bool b = syncNodeSnapshotRecving(pSyncNode);
  syncNodeRelease(pSyncNode);
  return b;
}

int32_t syncNodeLeaderTransfer(SSyncNode* pSyncNode) {
  if (pSyncNode->peersNum == 0) {
    sDebug("vgId:%d, only one replica, cannot leader transfer", pSyncNode->vgId);
    terrno = TSDB_CODE_SYN_ONE_REPLICA;
    return -1;
  }

  int32_t ret = 0;
  if (pSyncNode->state == TAOS_SYNC_STATE_LEADER && pSyncNode->replicaNum > 1) {
    SNodeInfo newLeader = (pSyncNode->peersNodeInfo)[0];
    if (pSyncNode->peersNum == 2) {
      SyncIndex matchIndex0 = syncIndexMgrGetIndex(pSyncNode->pMatchIndex, &(pSyncNode->peersId[0]));
      SyncIndex matchIndex1 = syncIndexMgrGetIndex(pSyncNode->pMatchIndex, &(pSyncNode->peersId[1]));
      if (matchIndex1 > matchIndex0) {
        newLeader = (pSyncNode->peersNodeInfo)[1];
      }
    }
    ret = syncNodeLeaderTransferTo(pSyncNode, newLeader);
  }

  return ret;
}

int32_t syncNodeLeaderTransferTo(SSyncNode* pSyncNode, SNodeInfo newLeader) {
  if (pSyncNode->replicaNum == 1) {
    sDebug("vgId:%d, only one replica, cannot leader transfer", pSyncNode->vgId);
    terrno = TSDB_CODE_SYN_ONE_REPLICA;
    return -1;
  }

  sNTrace(pSyncNode, "begin leader transfer to %s:%u", newLeader.nodeFqdn, newLeader.nodePort);

  SRpcMsg rpcMsg = {0};
  (void)syncBuildLeaderTransfer(&rpcMsg, pSyncNode->vgId);

  SyncLeaderTransfer* pMsg = rpcMsg.pCont;
  pMsg->newLeaderId.addr = syncUtilAddr2U64(newLeader.nodeFqdn, newLeader.nodePort);
  pMsg->newLeaderId.vgId = pSyncNode->vgId;
  pMsg->newNodeInfo = newLeader;

  int32_t ret = syncNodePropose(pSyncNode, &rpcMsg, false, NULL);
  rpcFreeCont(rpcMsg.pCont);
  return ret;
}

SSyncState syncGetState(int64_t rid) {
  SSyncState state = {.state = TAOS_SYNC_STATE_ERROR};

  SSyncNode* pSyncNode = syncNodeAcquire(rid);
  if (pSyncNode != NULL) {
    state.state = pSyncNode->state;
    state.restored = pSyncNode->restoreFinish;
    if (pSyncNode->vgId != 1) {
      state.canRead = syncNodeIsReadyForRead(pSyncNode);
    } else {
      state.canRead = state.restored;
    }
    syncNodeRelease(pSyncNode);
  }

  return state;
}

#if 0
int32_t syncGetSnapshotByIndex(int64_t rid, SyncIndex index, SSnapshot* pSnapshot) {
  if (index < SYNC_INDEX_BEGIN) {
    return -1;
  }

  SSyncNode* pSyncNode = syncNodeAcquire(rid);
  if (pSyncNode == NULL) {
    return -1;
  }
  ASSERT(rid == pSyncNode->rid);

  SSyncRaftEntry* pEntry = NULL;
  int32_t         code = pSyncNode->pLogStore->syncLogGetEntry(pSyncNode->pLogStore, index, &pEntry);
  if (code != 0) {
    if (pEntry != NULL) {
      syncEntryDestroy(pEntry);
    }
    syncNodeRelease(pSyncNode);
    return -1;
  }
  ASSERT(pEntry != NULL);

  pSnapshot->data = NULL;
  pSnapshot->lastApplyIndex = index;
  pSnapshot->lastApplyTerm = pEntry->term;
  pSnapshot->lastConfigIndex = syncNodeGetSnapshotConfigIndex(pSyncNode, index);

  syncEntryDestroy(pEntry);
  syncNodeRelease(pSyncNode);
  return 0;
}

int32_t syncGetSnapshotMeta(int64_t rid, struct SSnapshotMeta* sMeta) {
  SSyncNode* pSyncNode = syncNodeAcquire(rid);
  if (pSyncNode == NULL) {
    return -1;
  }
  ASSERT(rid == pSyncNode->rid);
  sMeta->lastConfigIndex = pSyncNode->pRaftCfg->lastConfigIndex;

  sTrace("vgId:%d, get snapshot meta, lastConfigIndex:%" PRId64, pSyncNode->vgId, pSyncNode->pRaftCfg->lastConfigIndex);

  syncNodeRelease(pSyncNode);
  return 0;
}

int32_t syncGetSnapshotMetaByIndex(int64_t rid, SyncIndex snapshotIndex, struct SSnapshotMeta* sMeta) {
  SSyncNode* pSyncNode = syncNodeAcquire(rid);
  if (pSyncNode == NULL) {
    return -1;
  }
  ASSERT(rid == pSyncNode->rid);

  ASSERT(pSyncNode->pRaftCfg->configIndexCount >= 1);
  SyncIndex lastIndex = (pSyncNode->pRaftCfg->configIndexArr)[0];

  for (int32_t i = 0; i < pSyncNode->pRaftCfg->configIndexCount; ++i) {
    if ((pSyncNode->pRaftCfg->configIndexArr)[i] > lastIndex &&
        (pSyncNode->pRaftCfg->configIndexArr)[i] <= snapshotIndex) {
      lastIndex = (pSyncNode->pRaftCfg->configIndexArr)[i];
    }
  }
  sMeta->lastConfigIndex = lastIndex;
  sTrace("vgId:%d, get snapshot meta by index:%" PRId64 " lcindex:%" PRId64, pSyncNode->vgId, snapshotIndex,
         sMeta->lastConfigIndex);

  syncNodeRelease(pSyncNode);
  return 0;
}
#endif

SyncIndex syncNodeGetSnapshotConfigIndex(SSyncNode* pSyncNode, SyncIndex snapshotLastApplyIndex) {
  ASSERT(pSyncNode->pRaftCfg->configIndexCount >= 1);
  SyncIndex lastIndex = (pSyncNode->pRaftCfg->configIndexArr)[0];

  for (int32_t i = 0; i < pSyncNode->pRaftCfg->configIndexCount; ++i) {
    if ((pSyncNode->pRaftCfg->configIndexArr)[i] > lastIndex &&
        (pSyncNode->pRaftCfg->configIndexArr)[i] <= snapshotLastApplyIndex) {
      lastIndex = (pSyncNode->pRaftCfg->configIndexArr)[i];
    }
  }
  sTrace("vgId:%d, sync get last config index, index:%" PRId64 " lcindex:%" PRId64, pSyncNode->vgId,
         snapshotLastApplyIndex, lastIndex);

  return lastIndex;
}

void syncGetRetryEpSet(int64_t rid, SEpSet* pEpSet) {
  pEpSet->numOfEps = 0;

  SSyncNode* pSyncNode = syncNodeAcquire(rid);
  if (pSyncNode == NULL) return;

  for (int32_t i = 0; i < pSyncNode->pRaftCfg->cfg.replicaNum; ++i) {
    SEp* pEp = &pEpSet->eps[i];
    tstrncpy(pEp->fqdn, pSyncNode->pRaftCfg->cfg.nodeInfo[i].nodeFqdn, TSDB_FQDN_LEN);
    pEp->port = (pSyncNode->pRaftCfg->cfg.nodeInfo)[i].nodePort;
    pEpSet->numOfEps++;
    sDebug("vgId:%d, sync get retry epset, index:%d %s:%d", pSyncNode->vgId, i, pEp->fqdn, pEp->port);
  }
  if (pEpSet->numOfEps > 0) {
    pEpSet->inUse = (pSyncNode->pRaftCfg->cfg.myIndex + 1) % pEpSet->numOfEps;
  }

  sInfo("vgId:%d, sync get retry epset numOfEps:%d inUse:%d", pSyncNode->vgId, pEpSet->numOfEps, pEpSet->inUse);
  syncNodeRelease(pSyncNode);
}

int32_t syncPropose(int64_t rid, SRpcMsg* pMsg, bool isWeak, int64_t* seq) {
  SSyncNode* pSyncNode = syncNodeAcquire(rid);
  if (pSyncNode == NULL) {
    sError("sync propose error");
    return -1;
  }

  int32_t ret = syncNodePropose(pSyncNode, pMsg, isWeak, seq);
  syncNodeRelease(pSyncNode);
  return ret;
}

int32_t syncNodePropose(SSyncNode* pSyncNode, SRpcMsg* pMsg, bool isWeak, int64_t* seq) {
  if (pSyncNode->state != TAOS_SYNC_STATE_LEADER) {
    terrno = TSDB_CODE_SYN_NOT_LEADER;
    sNError(pSyncNode, "sync propose not leader, type:%s", TMSG_INFO(pMsg->msgType));
    return -1;
  }

  // not restored, vnode enable
  if (!pSyncNode->restoreFinish && pSyncNode->vgId != 1) {
    terrno = TSDB_CODE_SYN_PROPOSE_NOT_READY;
    sNError(pSyncNode, "failed to sync propose since not ready, type:%s, last:%" PRId64 ", cmt:%" PRId64,
            TMSG_INFO(pMsg->msgType), syncNodeGetLastIndex(pSyncNode), pSyncNode->commitIndex);
    return -1;
  }

  // heartbeat timeout
  if (syncNodeHeartbeatReplyTimeout(pSyncNode)) {
    terrno = TSDB_CODE_SYN_PROPOSE_NOT_READY;
    sNError(pSyncNode, "failed to sync propose since hearbeat timeout, type:%s, last:%" PRId64 ", cmt:%" PRId64,
            TMSG_INFO(pMsg->msgType), syncNodeGetLastIndex(pSyncNode), pSyncNode->commitIndex);
    return -1;
  }

  // optimized one replica
  if (syncNodeIsOptimizedOneReplica(pSyncNode, pMsg)) {
    SyncIndex retIndex;
    int32_t   code = syncNodeOnClientRequest(pSyncNode, pMsg, &retIndex);
    if (code == 0) {
      pMsg->info.conn.applyIndex = retIndex;
      pMsg->info.conn.applyTerm = pSyncNode->pRaftStore->currentTerm;
      sTrace("vgId:%d, propose optimized msg, index:%" PRId64 " type:%s", pSyncNode->vgId, retIndex,
             TMSG_INFO(pMsg->msgType));
      return 1;
    } else {
      terrno = TSDB_CODE_SYN_INTERNAL_ERROR;
      sError("vgId:%d, failed to propose optimized msg, index:%" PRId64 " type:%s", pSyncNode->vgId, retIndex,
             TMSG_INFO(pMsg->msgType));
      return -1;
    }
  } else {
    SRespStub stub = {.createTime = taosGetTimestampMs(), .rpcMsg = *pMsg};
    uint64_t  seqNum = syncRespMgrAdd(pSyncNode->pSyncRespMgr, &stub);
    SRpcMsg   rpcMsg = {0};
    int32_t   code = syncBuildClientRequest(&rpcMsg, pMsg, seqNum, isWeak, pSyncNode->vgId);
    if (code != 0) {
      sError("vgId:%d, failed to propose msg while serialize since %s", pSyncNode->vgId, terrstr());
      (void)syncRespMgrDel(pSyncNode->pSyncRespMgr, seqNum);
      return -1;
    }

    sNTrace(pSyncNode, "propose msg, type:%s", TMSG_INFO(pMsg->msgType));
    code = (*pSyncNode->syncEqMsg)(pSyncNode->msgcb, &rpcMsg);
    if (code != 0) {
      sError("vgId:%d, failed to propose msg while enqueue since %s", pSyncNode->vgId, terrstr());
      (void)syncRespMgrDel(pSyncNode->pSyncRespMgr, seqNum);
    }

    if (seq != NULL) *seq = seqNum;
    return code;
  }
}

static int32_t syncHbTimerInit(SSyncNode* pSyncNode, SSyncTimer* pSyncTimer, SRaftId destId) {
  pSyncTimer->pTimer = NULL;
  pSyncTimer->counter = 0;
  pSyncTimer->timerMS = pSyncNode->hbBaseLine;
  pSyncTimer->timerCb = syncNodeEqPeerHeartbeatTimer;
  pSyncTimer->destId = destId;
  pSyncTimer->timeStamp = taosGetTimestampMs();
  atomic_store_64(&pSyncTimer->logicClock, 0);
  return 0;
}

static int32_t syncHbTimerStart(SSyncNode* pSyncNode, SSyncTimer* pSyncTimer) {
  int32_t ret = 0;
  int64_t tsNow = taosGetTimestampMs();
  if (syncIsInit()) {
    SSyncHbTimerData* pData = syncHbTimerDataAcquire(pSyncTimer->hbDataRid);
    if (pData == NULL) {
      pData = taosMemoryMalloc(sizeof(SSyncHbTimerData));
      pData->rid = syncHbTimerDataAdd(pData);
    }
    pSyncTimer->hbDataRid = pData->rid;
    pSyncTimer->timeStamp = tsNow;

    pData->syncNodeRid = pSyncNode->rid;
    pData->pTimer = pSyncTimer;
    pData->destId = pSyncTimer->destId;
    pData->logicClock = pSyncTimer->logicClock;
    pData->execTime = tsNow + pSyncTimer->timerMS;

    taosTmrReset(pSyncTimer->timerCb, pSyncTimer->timerMS / HEARTBEAT_TICK_NUM, (void*)(pData->rid),
                 syncEnv()->pTimerManager, &pSyncTimer->pTimer);
  } else {
    sError("vgId:%d, start ctrl hb timer error, sync env is stop", pSyncNode->vgId);
  }
  return ret;
}

static int32_t syncHbTimerStop(SSyncNode* pSyncNode, SSyncTimer* pSyncTimer) {
  int32_t ret = 0;
  atomic_add_fetch_64(&pSyncTimer->logicClock, 1);
  taosTmrStop(pSyncTimer->pTimer);
  pSyncTimer->pTimer = NULL;
  syncHbTimerDataRemove(pSyncTimer->hbDataRid);
  pSyncTimer->hbDataRid = -1;
  return ret;
}

int32_t syncNodeLogStoreRestoreOnNeed(SSyncNode* pNode) {
  ASSERTS(pNode->pLogStore != NULL, "log store not created");
  ASSERTS(pNode->pFsm != NULL, "pFsm not registered");
  ASSERTS(pNode->pFsm->FpGetSnapshotInfo != NULL, "FpGetSnapshotInfo not registered");
  SSnapshot snapshot = {0};
  pNode->pFsm->FpGetSnapshotInfo(pNode->pFsm, &snapshot);

  SyncIndex commitIndex = snapshot.lastApplyIndex;
  SyncIndex firstVer = pNode->pLogStore->syncLogBeginIndex(pNode->pLogStore);
  SyncIndex lastVer = pNode->pLogStore->syncLogLastIndex(pNode->pLogStore);
  if (lastVer < commitIndex || firstVer > commitIndex + 1) {
    if (pNode->pLogStore->syncLogRestoreFromSnapshot(pNode->pLogStore, commitIndex)) {
      sError("vgId:%d, failed to restore log store from snapshot since %s. lastVer: %" PRId64 ", snapshotVer: %" PRId64,
             pNode->vgId, terrstr(), lastVer, commitIndex);
      return -1;
    }
  }
  return 0;
}

// open/close --------------
SSyncNode* syncNodeOpen(SSyncInfo* pSyncInfo) {
  SSyncNode* pSyncNode = taosMemoryCalloc(1, sizeof(SSyncNode));
  if (pSyncNode == NULL) {
    terrno = TSDB_CODE_OUT_OF_MEMORY;
    goto _error;
  }

  if (!taosDirExist((char*)(pSyncInfo->path))) {
    if (taosMkDir(pSyncInfo->path) != 0) {
      terrno = TAOS_SYSTEM_ERROR(errno);
      sError("failed to create dir:%s since %s", pSyncInfo->path, terrstr());
      goto _error;
    }
  }

  snprintf(pSyncNode->configPath, sizeof(pSyncNode->configPath), "%s%sraft_config.json", pSyncInfo->path, TD_DIRSEP);
  if (!taosCheckExistFile(pSyncNode->configPath)) {
    // create a new raft config file
    SRaftCfgMeta meta = {0};
    meta.isStandBy = pSyncInfo->isStandBy;
    meta.snapshotStrategy = pSyncInfo->snapshotStrategy;
    meta.lastConfigIndex = SYNC_INDEX_INVALID;
    meta.batchSize = pSyncInfo->batchSize;
    if (raftCfgCreateFile(&pSyncInfo->syncCfg, meta, pSyncNode->configPath) != 0) {
      sError("vgId:%d, failed to create raft cfg file at %s", pSyncNode->vgId, pSyncNode->configPath);
      goto _error;
    }
    if (pSyncInfo->syncCfg.replicaNum == 0) {
      sInfo("vgId:%d, sync config not input", pSyncNode->vgId);
      pSyncInfo->syncCfg = pSyncNode->pRaftCfg->cfg;
    }
  } else {
    // update syncCfg by raft_config.json
    pSyncNode->pRaftCfg = raftCfgOpen(pSyncNode->configPath);
    if (pSyncNode->pRaftCfg == NULL) {
      sError("vgId:%d, failed to open raft cfg file at %s", pSyncNode->vgId, pSyncNode->configPath);
      goto _error;
    }

    if (pSyncInfo->syncCfg.replicaNum > 0 && syncIsConfigChanged(&pSyncNode->pRaftCfg->cfg, &pSyncInfo->syncCfg)) {
      sInfo("vgId:%d, use sync config from input options and write to cfg file", pSyncNode->vgId);
      pSyncNode->pRaftCfg->cfg = pSyncInfo->syncCfg;
      if (raftCfgPersist(pSyncNode->pRaftCfg) != 0) {
        sError("vgId:%d, failed to persist raft cfg file at %s", pSyncNode->vgId, pSyncNode->configPath);
        goto _error;
      }
    } else {
      sInfo("vgId:%d, use sync config from raft cfg file", pSyncNode->vgId);
      pSyncInfo->syncCfg = pSyncNode->pRaftCfg->cfg;
    }

    raftCfgClose(pSyncNode->pRaftCfg);
    pSyncNode->pRaftCfg = NULL;
  }

  // init by SSyncInfo
  pSyncNode->vgId = pSyncInfo->vgId;
  SSyncCfg* pCfg = &pSyncInfo->syncCfg;
  sInfo("vgId:%d, start to open sync node, replica:%d selfIndex:%d", pSyncNode->vgId, pCfg->replicaNum, pCfg->myIndex);
  for (int32_t i = 0; i < pCfg->replicaNum; ++i) {
    SNodeInfo* pNode = &pCfg->nodeInfo[i];
    sInfo("vgId:%d, index:%d ep:%s:%u", pSyncNode->vgId, i, pNode->nodeFqdn, pNode->nodePort);
  }

  memcpy(pSyncNode->path, pSyncInfo->path, sizeof(pSyncNode->path));
  snprintf(pSyncNode->raftStorePath, sizeof(pSyncNode->raftStorePath), "%s%sraft_store.json", pSyncInfo->path,
           TD_DIRSEP);
  snprintf(pSyncNode->configPath, sizeof(pSyncNode->configPath), "%s%sraft_config.json", pSyncInfo->path, TD_DIRSEP);

  pSyncNode->pWal = pSyncInfo->pWal;
  pSyncNode->msgcb = pSyncInfo->msgcb;
  pSyncNode->syncSendMSg = pSyncInfo->syncSendMSg;
  pSyncNode->syncEqMsg = pSyncInfo->syncEqMsg;
  pSyncNode->syncEqCtrlMsg = pSyncInfo->syncEqCtrlMsg;

  // create raft log ring buffer
  pSyncNode->pLogBuf = syncLogBufferCreate();
  if (pSyncNode->pLogBuf == NULL) {
    sError("failed to init sync log buffer since %s. vgId:%d", terrstr(), pSyncNode->vgId);
    goto _error;
  }

  // init raft config
  pSyncNode->pRaftCfg = raftCfgOpen(pSyncNode->configPath);
  if (pSyncNode->pRaftCfg == NULL) {
    sError("vgId:%d, failed to open raft cfg file at %s", pSyncNode->vgId, pSyncNode->configPath);
    goto _error;
  }

  // init internal
  pSyncNode->myNodeInfo = pSyncNode->pRaftCfg->cfg.nodeInfo[pSyncNode->pRaftCfg->cfg.myIndex];
  if (!syncUtilNodeInfo2RaftId(&pSyncNode->myNodeInfo, pSyncNode->vgId, &pSyncNode->myRaftId)) {
    sError("vgId:%d, failed to determine my raft member id", pSyncNode->vgId);
    goto _error;
  }

  // init peersNum, peers, peersId
  pSyncNode->peersNum = pSyncNode->pRaftCfg->cfg.replicaNum - 1;
  int32_t j = 0;
  for (int32_t i = 0; i < pSyncNode->pRaftCfg->cfg.replicaNum; ++i) {
    if (i != pSyncNode->pRaftCfg->cfg.myIndex) {
      pSyncNode->peersNodeInfo[j] = pSyncNode->pRaftCfg->cfg.nodeInfo[i];
      j++;
    }
  }
  for (int32_t i = 0; i < pSyncNode->peersNum; ++i) {
    if (!syncUtilNodeInfo2RaftId(&pSyncNode->peersNodeInfo[i], pSyncNode->vgId, &pSyncNode->peersId[i])) {
      sError("vgId:%d, failed to determine raft member id, peer:%d", pSyncNode->vgId, i);
      goto _error;
    }
  }

  // init replicaNum, replicasId
  pSyncNode->replicaNum = pSyncNode->pRaftCfg->cfg.replicaNum;
  for (int32_t i = 0; i < pSyncNode->pRaftCfg->cfg.replicaNum; ++i) {
    if (!syncUtilNodeInfo2RaftId(&pSyncNode->pRaftCfg->cfg.nodeInfo[i], pSyncNode->vgId, &pSyncNode->replicasId[i])) {
      sError("vgId:%d, failed to determine raft member id, replica:%d", pSyncNode->vgId, i);
      goto _error;
    }
  }

  // init raft algorithm
  pSyncNode->pFsm = pSyncInfo->pFsm;
  pSyncInfo->pFsm = NULL;
  pSyncNode->quorum = syncUtilQuorum(pSyncNode->pRaftCfg->cfg.replicaNum);
  pSyncNode->leaderCache = EMPTY_RAFT_ID;

  // init life cycle outside

  // TLA+ Spec
  // InitHistoryVars == /\ elections = {}
  //                    /\ allLogs   = {}
  //                    /\ voterLog  = [i \in Server |-> [j \in {} |-> <<>>]]
  // InitServerVars == /\ currentTerm = [i \in Server |-> 1]
  //                   /\ state       = [i \in Server |-> Follower]
  //                   /\ votedFor    = [i \in Server |-> Nil]
  // InitCandidateVars == /\ votesResponded = [i \in Server |-> {}]
  //                      /\ votesGranted   = [i \in Server |-> {}]
  // \* The values nextIndex[i][i] and matchIndex[i][i] are never read, since the
  // \* leader does not send itself messages. It's still easier to include these
  // \* in the functions.
  // InitLeaderVars == /\ nextIndex  = [i \in Server |-> [j \in Server |-> 1]]
  //                   /\ matchIndex = [i \in Server |-> [j \in Server |-> 0]]
  // InitLogVars == /\ log          = [i \in Server |-> << >>]
  //                /\ commitIndex  = [i \in Server |-> 0]
  // Init == /\ messages = [m \in {} |-> 0]
  //         /\ InitHistoryVars
  //         /\ InitServerVars
  //         /\ InitCandidateVars
  //         /\ InitLeaderVars
  //         /\ InitLogVars
  //

  // init TLA+ server vars
  pSyncNode->state = TAOS_SYNC_STATE_FOLLOWER;
  pSyncNode->pRaftStore = raftStoreOpen(pSyncNode->raftStorePath);
  if (pSyncNode->pRaftStore == NULL) {
    sError("vgId:%d, failed to open raft store at path %s", pSyncNode->vgId, pSyncNode->raftStorePath);
    goto _error;
  }

  // init TLA+ candidate vars
  pSyncNode->pVotesGranted = voteGrantedCreate(pSyncNode);
  if (pSyncNode->pVotesGranted == NULL) {
    sError("vgId:%d, failed to create VotesGranted", pSyncNode->vgId);
    goto _error;
  }
  pSyncNode->pVotesRespond = votesRespondCreate(pSyncNode);
  if (pSyncNode->pVotesRespond == NULL) {
    sError("vgId:%d, failed to create VotesRespond", pSyncNode->vgId);
    goto _error;
  }

  // init TLA+ leader vars
  pSyncNode->pNextIndex = syncIndexMgrCreate(pSyncNode);
  if (pSyncNode->pNextIndex == NULL) {
    sError("vgId:%d, failed to create SyncIndexMgr", pSyncNode->vgId);
    goto _error;
  }
  pSyncNode->pMatchIndex = syncIndexMgrCreate(pSyncNode);
  if (pSyncNode->pMatchIndex == NULL) {
    sError("vgId:%d, failed to create SyncIndexMgr", pSyncNode->vgId);
    goto _error;
  }

  // init TLA+ log vars
  pSyncNode->pLogStore = logStoreCreate(pSyncNode);
  if (pSyncNode->pLogStore == NULL) {
    sError("vgId:%d, failed to create SyncLogStore", pSyncNode->vgId);
    goto _error;
  }

  SyncIndex commitIndex = SYNC_INDEX_INVALID;
  if (pSyncNode->pFsm != NULL && pSyncNode->pFsm->FpGetSnapshotInfo != NULL) {
    SSnapshot snapshot = {0};
    pSyncNode->pFsm->FpGetSnapshotInfo(pSyncNode->pFsm, &snapshot);
    if (snapshot.lastApplyIndex > commitIndex) {
      commitIndex = snapshot.lastApplyIndex;
      sNTrace(pSyncNode, "reset commit index by snapshot");
    }
  }
  pSyncNode->commitIndex = commitIndex;

  if (syncNodeLogStoreRestoreOnNeed(pSyncNode) < 0) {
    goto _error;
  }
  // timer ms init
  pSyncNode->pingBaseLine = PING_TIMER_MS;
  pSyncNode->electBaseLine = tsElectInterval;
  pSyncNode->hbBaseLine = tsHeartbeatInterval;

  // init ping timer
  pSyncNode->pPingTimer = NULL;
  pSyncNode->pingTimerMS = pSyncNode->pingBaseLine;
  atomic_store_64(&pSyncNode->pingTimerLogicClock, 0);
  atomic_store_64(&pSyncNode->pingTimerLogicClockUser, 0);
  pSyncNode->FpPingTimerCB = syncNodeEqPingTimer;
  pSyncNode->pingTimerCounter = 0;

  // init elect timer
  pSyncNode->pElectTimer = NULL;
  pSyncNode->electTimerMS = syncUtilElectRandomMS(pSyncNode->electBaseLine, 2 * pSyncNode->electBaseLine);
  atomic_store_64(&pSyncNode->electTimerLogicClock, 0);
  pSyncNode->FpElectTimerCB = syncNodeEqElectTimer;
  pSyncNode->electTimerCounter = 0;

  // init heartbeat timer
  pSyncNode->pHeartbeatTimer = NULL;
  pSyncNode->heartbeatTimerMS = pSyncNode->hbBaseLine;
  atomic_store_64(&pSyncNode->heartbeatTimerLogicClock, 0);
  atomic_store_64(&pSyncNode->heartbeatTimerLogicClockUser, 0);
  pSyncNode->FpHeartbeatTimerCB = syncNodeEqHeartbeatTimer;
  pSyncNode->heartbeatTimerCounter = 0;

  // init peer heartbeat timer
  for (int32_t i = 0; i < TSDB_MAX_REPLICA; ++i) {
    syncHbTimerInit(pSyncNode, &(pSyncNode->peerHeartbeatTimerArr[i]), (pSyncNode->replicasId)[i]);
  }

  // tools
  pSyncNode->pSyncRespMgr = syncRespMgrCreate(pSyncNode, SYNC_RESP_TTL_MS);
  if (pSyncNode->pSyncRespMgr == NULL) {
    sError("vgId:%d, failed to create SyncRespMgr", pSyncNode->vgId);
    goto _error;
  }

  // restore state
  pSyncNode->restoreFinish = false;

  // snapshot senders
  for (int32_t i = 0; i < TSDB_MAX_REPLICA; ++i) {
    SSyncSnapshotSender* pSender = snapshotSenderCreate(pSyncNode, i);
    if (pSender == NULL) return NULL;

    pSyncNode->senders[i] = pSender;
    sSDebug(pSender, "snapshot sender create while open sync node, data:%p", pSender);
  }

  // snapshot receivers
  pSyncNode->pNewNodeReceiver = snapshotReceiverCreate(pSyncNode, EMPTY_RAFT_ID);
  if (pSyncNode->pNewNodeReceiver == NULL) return NULL;
  sRDebug(pSyncNode->pNewNodeReceiver, "snapshot receiver create while open sync node, data:%p",
          pSyncNode->pNewNodeReceiver);

  // is config changing
  pSyncNode->changing = false;

  // replication mgr
  syncNodeLogReplMgrInit(pSyncNode);

  // peer state
  syncNodePeerStateInit(pSyncNode);

  //
  // min match index
  pSyncNode->minMatchIndex = SYNC_INDEX_INVALID;

  // start in syncNodeStart
  // start raft
  // syncNodeBecomeFollower(pSyncNode);

  int64_t timeNow = taosGetTimestampMs();
  pSyncNode->startTime = timeNow;
  pSyncNode->leaderTime = timeNow;
  pSyncNode->lastReplicateTime = timeNow;

  // snapshotting
  atomic_store_64(&pSyncNode->snapshottingIndex, SYNC_INDEX_INVALID);

  // init log buffer
  if (syncLogBufferInit(pSyncNode->pLogBuf, pSyncNode) < 0) {
    sError("vgId:%d, failed to init sync log buffer since %s", pSyncNode->vgId, terrstr());
    goto _error;
  }

  pSyncNode->isStart = true;
  pSyncNode->electNum = 0;
  pSyncNode->becomeLeaderNum = 0;
  pSyncNode->configChangeNum = 0;
  pSyncNode->hbSlowNum = 0;
  pSyncNode->hbrSlowNum = 0;
  pSyncNode->tmrRoutineNum = 0;

  sNInfo(pSyncNode, "sync open, node:%p electInterval:%d heartbeatInterval:%d heartbeatTimeout:%d", pSyncNode,
         tsElectInterval, tsHeartbeatInterval, tsHeartbeatTimeout);
  return pSyncNode;

_error:
  if (pSyncInfo->pFsm) {
    taosMemoryFree(pSyncInfo->pFsm);
    pSyncInfo->pFsm = NULL;
  }
  syncNodeClose(pSyncNode);
  pSyncNode = NULL;
  return NULL;
}

void syncNodeMaybeUpdateCommitBySnapshot(SSyncNode* pSyncNode) {
  if (pSyncNode->pFsm != NULL && pSyncNode->pFsm->FpGetSnapshotInfo != NULL) {
    SSnapshot snapshot = {0};
    pSyncNode->pFsm->FpGetSnapshotInfo(pSyncNode->pFsm, &snapshot);
    if (snapshot.lastApplyIndex > pSyncNode->commitIndex) {
      pSyncNode->commitIndex = snapshot.lastApplyIndex;
    }
  }
}

int32_t syncNodeRestore(SSyncNode* pSyncNode) {
  ASSERTS(pSyncNode->pLogStore != NULL, "log store not created");
  ASSERTS(pSyncNode->pLogBuf != NULL, "ring log buffer not created");

  SyncIndex lastVer = pSyncNode->pLogStore->syncLogLastIndex(pSyncNode->pLogStore);
  SyncIndex commitIndex = pSyncNode->pLogStore->syncLogCommitIndex(pSyncNode->pLogStore);
  SyncIndex endIndex = pSyncNode->pLogBuf->endIndex;
  if (lastVer != -1 && endIndex != lastVer + 1) {
    terrno = TSDB_CODE_WAL_LOG_INCOMPLETE;
    sError("vgId:%d, failed to restore sync node since %s. expected lastLogIndex: %" PRId64 ", lastVer: %" PRId64 "",
           pSyncNode->vgId, terrstr(), endIndex - 1, lastVer);
    return -1;
  }

  ASSERT(endIndex == lastVer + 1);
  commitIndex = TMAX(pSyncNode->commitIndex, commitIndex);

  if (syncLogBufferCommit(pSyncNode->pLogBuf, pSyncNode, commitIndex) < 0) {
    return -1;
  }

  return 0;
}

int32_t syncNodeStart(SSyncNode* pSyncNode) {
  // start raft
  if (pSyncNode->replicaNum == 1) {
    raftStoreNextTerm(pSyncNode->pRaftStore);
    syncNodeBecomeLeader(pSyncNode, "one replica start");

    // Raft 3.6.2 Committing entries from previous terms
    syncNodeAppendNoop(pSyncNode);
  } else {
    syncNodeBecomeFollower(pSyncNode, "first start");
  }

  int32_t ret = 0;
  ret = syncNodeStartPingTimer(pSyncNode);
  ASSERT(ret == 0);
  return ret;
}

void syncNodeStartOld(SSyncNode* pSyncNode) {
  // start raft
  if (pSyncNode->replicaNum == 1) {
    raftStoreNextTerm(pSyncNode->pRaftStore);
    syncNodeBecomeLeader(pSyncNode, "one replica start");

    // Raft 3.6.2 Committing entries from previous terms
    syncNodeAppendNoop(pSyncNode);
    syncMaybeAdvanceCommitIndex(pSyncNode);

  } else {
    syncNodeBecomeFollower(pSyncNode, "first start");
  }

  int32_t ret = 0;
  ret = syncNodeStartPingTimer(pSyncNode);
  ASSERT(ret == 0);
}

int32_t syncNodeStartStandBy(SSyncNode* pSyncNode) {
  // state change
  pSyncNode->state = TAOS_SYNC_STATE_FOLLOWER;
  syncNodeStopHeartbeatTimer(pSyncNode);

  // reset elect timer, long enough
  int32_t electMS = TIMER_MAX_MS;
  int32_t ret = syncNodeRestartElectTimer(pSyncNode, electMS);
  ASSERT(ret == 0);

  ret = 0;
  ret = syncNodeStartPingTimer(pSyncNode);
  ASSERT(ret == 0);
  return ret;
}

void syncNodePreClose(SSyncNode* pSyncNode) {
  if (pSyncNode != NULL && pSyncNode->pFsm != NULL && pSyncNode->pFsm->FpApplyQueueItems != NULL) {
    while (1) {
      int32_t aqItems = pSyncNode->pFsm->FpApplyQueueItems(pSyncNode->pFsm);
      sTrace("vgId:%d, pre close, %d items in apply queue", pSyncNode->vgId, aqItems);
      if (aqItems == 0 || aqItems == -1) {
        break;
      }
      taosMsleep(20);
    }
  }

  if (pSyncNode->pNewNodeReceiver != NULL) {
    if (snapshotReceiverIsStart(pSyncNode->pNewNodeReceiver)) {
      snapshotReceiverForceStop(pSyncNode->pNewNodeReceiver);
    }

    sDebug("vgId:%d, snapshot receiver destroy while preclose sync node, data:%p", pSyncNode->vgId,
           pSyncNode->pNewNodeReceiver);
    snapshotReceiverDestroy(pSyncNode->pNewNodeReceiver);
    pSyncNode->pNewNodeReceiver = NULL;
  }

  // stop elect timer
  syncNodeStopElectTimer(pSyncNode);

  // stop heartbeat timer
  syncNodeStopHeartbeatTimer(pSyncNode);
}

void syncHbTimerDataFree(SSyncHbTimerData* pData) { taosMemoryFree(pData); }

void syncNodeClose(SSyncNode* pSyncNode) {
  if (pSyncNode == NULL) return;
  sNInfo(pSyncNode, "sync close, node:%p", pSyncNode);

  int32_t ret = raftStoreClose(pSyncNode->pRaftStore);
  ASSERT(ret == 0);
  pSyncNode->pRaftStore = NULL;

  syncNodeLogReplMgrDestroy(pSyncNode);
  syncRespMgrDestroy(pSyncNode->pSyncRespMgr);
  pSyncNode->pSyncRespMgr = NULL;
  voteGrantedDestroy(pSyncNode->pVotesGranted);
  pSyncNode->pVotesGranted = NULL;
  votesRespondDestory(pSyncNode->pVotesRespond);
  pSyncNode->pVotesRespond = NULL;
  syncIndexMgrDestroy(pSyncNode->pNextIndex);
  pSyncNode->pNextIndex = NULL;
  syncIndexMgrDestroy(pSyncNode->pMatchIndex);
  pSyncNode->pMatchIndex = NULL;
  logStoreDestory(pSyncNode->pLogStore);
  pSyncNode->pLogStore = NULL;
  syncLogBufferDestroy(pSyncNode->pLogBuf);
  pSyncNode->pLogBuf = NULL;
  raftCfgClose(pSyncNode->pRaftCfg);
  pSyncNode->pRaftCfg = NULL;

  syncNodeStopPingTimer(pSyncNode);
  syncNodeStopElectTimer(pSyncNode);
  syncNodeStopHeartbeatTimer(pSyncNode);

  for (int32_t i = 0; i < TSDB_MAX_REPLICA; ++i) {
    if (pSyncNode->senders[i] != NULL) {
      sDebug("vgId:%d, snapshot sender destroy while close, data:%p", pSyncNode->vgId, pSyncNode->senders[i]);

      if (snapshotSenderIsStart(pSyncNode->senders[i])) {
        snapshotSenderStop(pSyncNode->senders[i], false);
      }

      snapshotSenderDestroy(pSyncNode->senders[i]);
      pSyncNode->senders[i] = NULL;
    }
  }

  if (pSyncNode->pNewNodeReceiver != NULL) {
    if (snapshotReceiverIsStart(pSyncNode->pNewNodeReceiver)) {
      snapshotReceiverForceStop(pSyncNode->pNewNodeReceiver);
    }

    sDebug("vgId:%d, snapshot receiver destroy while close, data:%p", pSyncNode->vgId, pSyncNode->pNewNodeReceiver);
    snapshotReceiverDestroy(pSyncNode->pNewNodeReceiver);
    pSyncNode->pNewNodeReceiver = NULL;
  }

  if (pSyncNode->pFsm != NULL) {
    taosMemoryFree(pSyncNode->pFsm);
  }

  taosMemoryFree(pSyncNode);
}

ESyncStrategy syncNodeStrategy(SSyncNode* pSyncNode) { return pSyncNode->pRaftCfg->snapshotStrategy; }

// timer control --------------
int32_t syncNodeStartPingTimer(SSyncNode* pSyncNode) {
  int32_t ret = 0;
  if (syncIsInit()) {
    taosTmrReset(pSyncNode->FpPingTimerCB, pSyncNode->pingTimerMS, pSyncNode, syncEnv()->pTimerManager,
                 &pSyncNode->pPingTimer);
    atomic_store_64(&pSyncNode->pingTimerLogicClock, pSyncNode->pingTimerLogicClockUser);
  } else {
    sError("vgId:%d, start ping timer error, sync env is stop", pSyncNode->vgId);
  }
  return ret;
}

int32_t syncNodeStopPingTimer(SSyncNode* pSyncNode) {
  int32_t ret = 0;
  atomic_add_fetch_64(&pSyncNode->pingTimerLogicClockUser, 1);
  taosTmrStop(pSyncNode->pPingTimer);
  pSyncNode->pPingTimer = NULL;
  return ret;
}

int32_t syncNodeStartElectTimer(SSyncNode* pSyncNode, int32_t ms) {
  int32_t ret = 0;
  if (syncIsInit()) {
    pSyncNode->electTimerMS = ms;

    int64_t execTime = taosGetTimestampMs() + ms;
    atomic_store_64(&(pSyncNode->electTimerParam.executeTime), execTime);
    atomic_store_64(&(pSyncNode->electTimerParam.logicClock), pSyncNode->electTimerLogicClock);
    pSyncNode->electTimerParam.pSyncNode = pSyncNode;
    pSyncNode->electTimerParam.pData = NULL;

    taosTmrReset(pSyncNode->FpElectTimerCB, pSyncNode->electTimerMS, (void*)(pSyncNode->rid), syncEnv()->pTimerManager,
                 &pSyncNode->pElectTimer);

  } else {
    sError("vgId:%d, start elect timer error, sync env is stop", pSyncNode->vgId);
  }
  return ret;
}

int32_t syncNodeStopElectTimer(SSyncNode* pSyncNode) {
  int32_t ret = 0;
  atomic_add_fetch_64(&pSyncNode->electTimerLogicClock, 1);
  taosTmrStop(pSyncNode->pElectTimer);
  pSyncNode->pElectTimer = NULL;

  return ret;
}

int32_t syncNodeRestartElectTimer(SSyncNode* pSyncNode, int32_t ms) {
  int32_t ret = 0;
  syncNodeStopElectTimer(pSyncNode);
  syncNodeStartElectTimer(pSyncNode, ms);
  return ret;
}

void syncNodeResetElectTimer(SSyncNode* pSyncNode) {
  int32_t electMS;

  if (pSyncNode->pRaftCfg->isStandBy) {
    electMS = TIMER_MAX_MS;
  } else {
    electMS = syncUtilElectRandomMS(pSyncNode->electBaseLine, 2 * pSyncNode->electBaseLine);
  }

  (void)syncNodeRestartElectTimer(pSyncNode, electMS);

  sNTrace(pSyncNode, "reset elect timer, min:%d, max:%d, ms:%d", pSyncNode->electBaseLine, 2 * pSyncNode->electBaseLine,
          electMS);
}

static int32_t syncNodeDoStartHeartbeatTimer(SSyncNode* pSyncNode) {
  int32_t ret = 0;
  if (syncIsInit()) {
    taosTmrReset(pSyncNode->FpHeartbeatTimerCB, pSyncNode->heartbeatTimerMS, pSyncNode, syncEnv()->pTimerManager,
                 &pSyncNode->pHeartbeatTimer);
    atomic_store_64(&pSyncNode->heartbeatTimerLogicClock, pSyncNode->heartbeatTimerLogicClockUser);
  } else {
    sError("vgId:%d, start heartbeat timer error, sync env is stop", pSyncNode->vgId);
  }

  sNTrace(pSyncNode, "start heartbeat timer, ms:%d", pSyncNode->heartbeatTimerMS);
  return ret;
}

int32_t syncNodeStartHeartbeatTimer(SSyncNode* pSyncNode) {
  int32_t ret = 0;

#if 0
  pSyncNode->heartbeatTimerMS = pSyncNode->hbBaseLine;
  ret = syncNodeDoStartHeartbeatTimer(pSyncNode);
#endif

  for (int32_t i = 0; i < pSyncNode->peersNum; ++i) {
    SSyncTimer* pSyncTimer = syncNodeGetHbTimer(pSyncNode, &(pSyncNode->peersId[i]));
    if (pSyncTimer != NULL) {
      syncHbTimerStart(pSyncNode, pSyncTimer);
    }
  }

  return ret;
}

int32_t syncNodeStopHeartbeatTimer(SSyncNode* pSyncNode) {
  int32_t ret = 0;

#if 0
  atomic_add_fetch_64(&pSyncNode->heartbeatTimerLogicClockUser, 1);
  taosTmrStop(pSyncNode->pHeartbeatTimer);
  pSyncNode->pHeartbeatTimer = NULL;
#endif

  for (int32_t i = 0; i < pSyncNode->peersNum; ++i) {
    SSyncTimer* pSyncTimer = syncNodeGetHbTimer(pSyncNode, &(pSyncNode->peersId[i]));
    if (pSyncTimer != NULL) {
      syncHbTimerStop(pSyncNode, pSyncTimer);
    }
  }

  return ret;
}

int32_t syncNodeRestartHeartbeatTimer(SSyncNode* pSyncNode) {
  syncNodeStopHeartbeatTimer(pSyncNode);
  syncNodeStartHeartbeatTimer(pSyncNode);
  return 0;
}

int32_t syncNodeSendMsgById(const SRaftId* destRaftId, SSyncNode* pSyncNode, SRpcMsg* pMsg) {
  SEpSet epSet;
  syncUtilRaftId2EpSet(destRaftId, &epSet);

  if (pSyncNode->syncSendMSg != NULL) {
    syncUtilMsgHtoN(pMsg->pCont);
    pMsg->info.noResp = 1;
    return pSyncNode->syncSendMSg(&epSet, pMsg);
  } else {
    sError("vgId:%d, sync send msg by id error, fp-send-msg is null", pSyncNode->vgId);
    rpcFreeCont(pMsg->pCont);
    terrno = TSDB_CODE_SYN_INTERNAL_ERROR;
    return -1;
  }
}

int32_t syncNodeSendMsgByInfo(const SNodeInfo* nodeInfo, SSyncNode* pSyncNode, SRpcMsg* pMsg) {
  SEpSet epSet;
  syncUtilNodeInfo2EpSet(nodeInfo, &epSet);
  if (pSyncNode->syncSendMSg != NULL) {
    // htonl
    syncUtilMsgHtoN(pMsg->pCont);

    pMsg->info.noResp = 1;
    pSyncNode->syncSendMSg(&epSet, pMsg);
  } else {
    sError("vgId:%d, sync send msg by info error, fp-send-msg is null", pSyncNode->vgId);
  }
  return 0;
}

inline bool syncNodeInConfig(SSyncNode* pSyncNode, const SSyncCfg* config) {
  bool b1 = false;
  bool b2 = false;

  for (int32_t i = 0; i < config->replicaNum; ++i) {
    if (strcmp((config->nodeInfo)[i].nodeFqdn, pSyncNode->myNodeInfo.nodeFqdn) == 0 &&
        (config->nodeInfo)[i].nodePort == pSyncNode->myNodeInfo.nodePort) {
      b1 = true;
      break;
    }
  }

  for (int32_t i = 0; i < config->replicaNum; ++i) {
    SRaftId raftId;
    raftId.addr = syncUtilAddr2U64((config->nodeInfo)[i].nodeFqdn, (config->nodeInfo)[i].nodePort);
    raftId.vgId = pSyncNode->vgId;

    if (syncUtilSameId(&raftId, &(pSyncNode->myRaftId))) {
      b2 = true;
      break;
    }
  }

  ASSERT(b1 == b2);
  return b1;
}

static bool syncIsConfigChanged(const SSyncCfg* pOldCfg, const SSyncCfg* pNewCfg) {
  if (pOldCfg->replicaNum != pNewCfg->replicaNum) return true;
  if (pOldCfg->myIndex != pNewCfg->myIndex) return true;
  for (int32_t i = 0; i < pOldCfg->replicaNum; ++i) {
    const SNodeInfo* pOldInfo = &pOldCfg->nodeInfo[i];
    const SNodeInfo* pNewInfo = &pNewCfg->nodeInfo[i];
    if (strcmp(pOldInfo->nodeFqdn, pNewInfo->nodeFqdn) != 0) return true;
    if (pOldInfo->nodePort != pNewInfo->nodePort) return true;
  }

  return false;
}

void syncNodeDoConfigChange(SSyncNode* pSyncNode, SSyncCfg* pNewConfig, SyncIndex lastConfigChangeIndex) {
  SSyncCfg oldConfig = pSyncNode->pRaftCfg->cfg;
  if (!syncIsConfigChanged(&oldConfig, pNewConfig)) {
    sInfo("vgId:1, sync not reconfig since not changed");
    return;
  }

  pSyncNode->pRaftCfg->cfg = *pNewConfig;
  pSyncNode->pRaftCfg->lastConfigIndex = lastConfigChangeIndex;

  pSyncNode->configChangeNum++;

  bool IamInOld = syncNodeInConfig(pSyncNode, &oldConfig);
  bool IamInNew = syncNodeInConfig(pSyncNode, pNewConfig);

  bool isDrop = false;
  bool isAdd = false;

  if (IamInOld && !IamInNew) {
    isDrop = true;
  } else {
    isDrop = false;
  }

  if (!IamInOld && IamInNew) {
    isAdd = true;
  } else {
    isAdd = false;
  }

  // log begin config change
  char oldCfgStr[1024] = {0};
  char newCfgStr[1024] = {0};
  syncCfg2SimpleStr(&oldConfig, oldCfgStr, sizeof(oldCfgStr));
  syncCfg2SimpleStr(pNewConfig, oldCfgStr, sizeof(oldCfgStr));
  sNInfo(pSyncNode, "begin do config change, from %s to %s", oldCfgStr, oldCfgStr);

  if (IamInNew) {
    pSyncNode->pRaftCfg->isStandBy = 0;  // change isStandBy to normal
  }
  if (isDrop) {
    pSyncNode->pRaftCfg->isStandBy = 1;  // set standby
  }

  // add last config index
  raftCfgAddConfigIndex(pSyncNode->pRaftCfg, lastConfigChangeIndex);

  if (IamInNew) {
    //-----------------------------------------
    int32_t ret = 0;

    // save snapshot senders
    int32_t oldReplicaNum = pSyncNode->replicaNum;
    SRaftId oldReplicasId[TSDB_MAX_REPLICA];
    memcpy(oldReplicasId, pSyncNode->replicasId, sizeof(oldReplicasId));
    SSyncSnapshotSender* oldSenders[TSDB_MAX_REPLICA];
    for (int32_t i = 0; i < TSDB_MAX_REPLICA; ++i) {
      oldSenders[i] = pSyncNode->senders[i];
      sSTrace(oldSenders[i], "snapshot sender save old");
    }

    // init internal
    pSyncNode->myNodeInfo = pSyncNode->pRaftCfg->cfg.nodeInfo[pSyncNode->pRaftCfg->cfg.myIndex];
    syncUtilNodeInfo2RaftId(&pSyncNode->myNodeInfo, pSyncNode->vgId, &pSyncNode->myRaftId);

    // init peersNum, peers, peersId
    pSyncNode->peersNum = pSyncNode->pRaftCfg->cfg.replicaNum - 1;
    int32_t j = 0;
    for (int32_t i = 0; i < pSyncNode->pRaftCfg->cfg.replicaNum; ++i) {
      if (i != pSyncNode->pRaftCfg->cfg.myIndex) {
        pSyncNode->peersNodeInfo[j] = pSyncNode->pRaftCfg->cfg.nodeInfo[i];
        j++;
      }
    }
    for (int32_t i = 0; i < pSyncNode->peersNum; ++i) {
      syncUtilNodeInfo2RaftId(&pSyncNode->peersNodeInfo[i], pSyncNode->vgId, &pSyncNode->peersId[i]);
    }

    // init replicaNum, replicasId
    pSyncNode->replicaNum = pSyncNode->pRaftCfg->cfg.replicaNum;
    for (int32_t i = 0; i < pSyncNode->pRaftCfg->cfg.replicaNum; ++i) {
      syncUtilNodeInfo2RaftId(&pSyncNode->pRaftCfg->cfg.nodeInfo[i], pSyncNode->vgId, &pSyncNode->replicasId[i]);
    }

    // update quorum first
    pSyncNode->quorum = syncUtilQuorum(pSyncNode->pRaftCfg->cfg.replicaNum);

    syncIndexMgrUpdate(pSyncNode->pNextIndex, pSyncNode);
    syncIndexMgrUpdate(pSyncNode->pMatchIndex, pSyncNode);
    voteGrantedUpdate(pSyncNode->pVotesGranted, pSyncNode);
    votesRespondUpdate(pSyncNode->pVotesRespond, pSyncNode);

    // reset snapshot senders

    // clear new
    for (int32_t i = 0; i < TSDB_MAX_REPLICA; ++i) {
      pSyncNode->senders[i] = NULL;
    }

    // reset new
    for (int32_t i = 0; i < pSyncNode->replicaNum; ++i) {
      // reset sender
      bool reset = false;
      for (int32_t j = 0; j < TSDB_MAX_REPLICA; ++j) {
        if (syncUtilSameId(&(pSyncNode->replicasId)[i], &oldReplicasId[j]) && oldSenders[j] != NULL) {
          char     host[128];
          uint16_t port;
          syncUtilU642Addr((pSyncNode->replicasId)[i].addr, host, sizeof(host), &port);
          sNTrace(pSyncNode, "snapshot sender reset for: %" PRId64 ", newIndex:%d, %s:%d, %p",
                  (pSyncNode->replicasId)[i].addr, i, host, port, oldSenders[j]);

          pSyncNode->senders[i] = oldSenders[j];
          oldSenders[j] = NULL;
          reset = true;

          // reset replicaIndex
          int32_t oldreplicaIndex = pSyncNode->senders[i]->replicaIndex;
          pSyncNode->senders[i]->replicaIndex = i;

          sNTrace(pSyncNode, "snapshot sender udpate replicaIndex from %d to %d, %s:%d, %p, reset:%d", oldreplicaIndex,
                  i, host, port, pSyncNode->senders[i], reset);

          break;
        }
      }
    }

    // create new
    for (int32_t i = 0; i < TSDB_MAX_REPLICA; ++i) {
      if (pSyncNode->senders[i] == NULL) {
        pSyncNode->senders[i] = snapshotSenderCreate(pSyncNode, i);
        if (pSyncNode->senders[i] == NULL) {
          // will be created later while send snapshot
          sSError(pSyncNode->senders[i], "snapshot sender create failed while reconfig");
        } else {
          sSDebug(pSyncNode->senders[i], "snapshot sender create while reconfig, data:%p", pSyncNode->senders[i]);
        }
      } else {
        sSDebug(pSyncNode->senders[i], "snapshot sender already exist, data:%p", pSyncNode->senders[i]);
      }
    }

    // free old
    for (int32_t i = 0; i < TSDB_MAX_REPLICA; ++i) {
      if (oldSenders[i] != NULL) {
        sSDebug(oldSenders[i], "snapshot sender destroy old, data:%p replica-index:%d", oldSenders[i], i);
        snapshotSenderDestroy(oldSenders[i]);
        oldSenders[i] = NULL;
      }
    }

    // persist cfg
    raftCfgPersist(pSyncNode->pRaftCfg);

    char tmpbuf[1024] = {0};
    snprintf(tmpbuf, sizeof(tmpbuf), "config change from %d to %d, index:%" PRId64 ", %s  -->  %s",
             oldConfig.replicaNum, pNewConfig->replicaNum, lastConfigChangeIndex, oldCfgStr, newCfgStr);

    // change isStandBy to normal (election timeout)
    if (pSyncNode->state == TAOS_SYNC_STATE_LEADER) {
      syncNodeBecomeLeader(pSyncNode, tmpbuf);

      // Raft 3.6.2 Committing entries from previous terms
      syncNodeAppendNoop(pSyncNode);
      // syncMaybeAdvanceCommitIndex(pSyncNode);

    } else {
      syncNodeBecomeFollower(pSyncNode, tmpbuf);
    }
  } else {
    // persist cfg
    raftCfgPersist(pSyncNode->pRaftCfg);
    sNInfo(pSyncNode, "do not config change from %d to %d, index:%" PRId64 ", %s  -->  %s", oldConfig.replicaNum,
           pNewConfig->replicaNum, lastConfigChangeIndex, oldCfgStr, newCfgStr);
  }

_END:
  // log end config change
  sNInfo(pSyncNode, "end do config change, from %s to %s", oldCfgStr, newCfgStr);
}

// raft state change --------------
void syncNodeUpdateTerm(SSyncNode* pSyncNode, SyncTerm term) {
  if (term > pSyncNode->pRaftStore->currentTerm) {
    raftStoreSetTerm(pSyncNode->pRaftStore, term);
    char tmpBuf[64];
    snprintf(tmpBuf, sizeof(tmpBuf), "update term to %" PRId64, term);
    syncNodeBecomeFollower(pSyncNode, tmpBuf);
    raftStoreClearVote(pSyncNode->pRaftStore);
  }
}

void syncNodeUpdateTermWithoutStepDown(SSyncNode* pSyncNode, SyncTerm term) {
  if (term > pSyncNode->pRaftStore->currentTerm) {
    raftStoreSetTerm(pSyncNode->pRaftStore, term);
  }
}

void syncNodeStepDown(SSyncNode* pSyncNode, SyncTerm newTerm) {
  if (pSyncNode->pRaftStore->currentTerm > newTerm) {
    sNTrace(pSyncNode, "step down, ignore, new-term:%" PRId64 ", current-term:%" PRId64, newTerm,
            pSyncNode->pRaftStore->currentTerm);
    return;
  }

  do {
    sNTrace(pSyncNode, "step down, new-term:%" PRId64 ", current-term:%" PRId64, newTerm,
            pSyncNode->pRaftStore->currentTerm);
  } while (0);

  if (pSyncNode->pRaftStore->currentTerm < newTerm) {
    raftStoreSetTerm(pSyncNode->pRaftStore, newTerm);
    char tmpBuf[64];
    snprintf(tmpBuf, sizeof(tmpBuf), "step down, update term to %" PRId64, newTerm);
    syncNodeBecomeFollower(pSyncNode, tmpBuf);
    raftStoreClearVote(pSyncNode->pRaftStore);

  } else {
    if (pSyncNode->state != TAOS_SYNC_STATE_FOLLOWER) {
      syncNodeBecomeFollower(pSyncNode, "step down");
    }
  }
}

void syncNodeLeaderChangeRsp(SSyncNode* pSyncNode) { syncRespCleanRsp(pSyncNode->pSyncRespMgr); }

void syncNodeBecomeFollower(SSyncNode* pSyncNode, const char* debugStr) {
  // maybe clear leader cache
  if (pSyncNode->state == TAOS_SYNC_STATE_LEADER) {
    pSyncNode->leaderCache = EMPTY_RAFT_ID;
  }

  pSyncNode->hbSlowNum = 0;

  // state change
  pSyncNode->state = TAOS_SYNC_STATE_FOLLOWER;
  syncNodeStopHeartbeatTimer(pSyncNode);

  // reset elect timer
  syncNodeResetElectTimer(pSyncNode);

  // send rsp to client
  syncNodeLeaderChangeRsp(pSyncNode);

  // call back
  if (pSyncNode->pFsm != NULL && pSyncNode->pFsm->FpBecomeFollowerCb != NULL) {
    pSyncNode->pFsm->FpBecomeFollowerCb(pSyncNode->pFsm);
  }

  // min match index
  pSyncNode->minMatchIndex = SYNC_INDEX_INVALID;

  // reset log buffer
  syncLogBufferReset(pSyncNode->pLogBuf, pSyncNode);

  // trace log
  sNTrace(pSyncNode, "become follower %s", debugStr);
}

// TLA+ Spec
// \* Candidate i transitions to leader.
// BecomeLeader(i) ==
//     /\ state[i] = Candidate
//     /\ votesGranted[i] \in Quorum
//     /\ state'      = [state EXCEPT ![i] = Leader]
//     /\ nextIndex'  = [nextIndex EXCEPT ![i] =
//                          [j \in Server |-> Len(log[i]) + 1]]
//     /\ matchIndex' = [matchIndex EXCEPT ![i] =
//                          [j \in Server |-> 0]]
//     /\ elections'  = elections \cup
//                          {[eterm     |-> currentTerm[i],
//                            eleader   |-> i,
//                            elog      |-> log[i],
//                            evotes    |-> votesGranted[i],
//                            evoterLog |-> voterLog[i]]}
//     /\ UNCHANGED <<messages, currentTerm, votedFor, candidateVars, logVars>>
//
void syncNodeBecomeLeader(SSyncNode* pSyncNode, const char* debugStr) {
  pSyncNode->leaderTime = taosGetTimestampMs();

  pSyncNode->becomeLeaderNum++;
  pSyncNode->hbrSlowNum = 0;

  // reset restoreFinish
  pSyncNode->restoreFinish = false;

  // state change
  pSyncNode->state = TAOS_SYNC_STATE_LEADER;

  // set leader cache
  pSyncNode->leaderCache = pSyncNode->myRaftId;

  for (int32_t i = 0; i < pSyncNode->pNextIndex->replicaNum; ++i) {
    // maybe overwrite myself, no harm
    // just do it!

    // pSyncNode->pNextIndex->index[i] = pSyncNode->pLogStore->getLastIndex(pSyncNode->pLogStore) + 1;

    // maybe wal is deleted
    SyncIndex lastIndex;
    SyncTerm  lastTerm;
    int32_t   code = syncNodeGetLastIndexTerm(pSyncNode, &lastIndex, &lastTerm);
    ASSERT(code == 0);
    pSyncNode->pNextIndex->index[i] = lastIndex + 1;
  }

  for (int32_t i = 0; i < pSyncNode->pMatchIndex->replicaNum; ++i) {
    // maybe overwrite myself, no harm
    // just do it!
    pSyncNode->pMatchIndex->index[i] = SYNC_INDEX_INVALID;
  }

  // init peer mgr
  syncNodePeerStateInit(pSyncNode);

#if 0
  // update sender private term
  SSyncSnapshotSender* pMySender = syncNodeGetSnapshotSender(pSyncNode, &(pSyncNode->myRaftId));
  if (pMySender != NULL) {
    for (int32_t i = 0; i < pSyncNode->pMatchIndex->replicaNum; ++i) {
      if (pSyncNode->senders[i]->privateTerm > pMySender->privateTerm) {
        pMySender->privateTerm = pSyncNode->senders[i]->privateTerm;
      }
    }
    (pMySender->privateTerm) += 100;
  }
#endif

  // close receiver
  if (pSyncNode != NULL && pSyncNode->pNewNodeReceiver != NULL &&
      snapshotReceiverIsStart(pSyncNode->pNewNodeReceiver)) {
    snapshotReceiverForceStop(pSyncNode->pNewNodeReceiver);
  }

  // stop elect timer
  syncNodeStopElectTimer(pSyncNode);

  // start heartbeat timer
  syncNodeStartHeartbeatTimer(pSyncNode);

  // send heartbeat right now
  syncNodeHeartbeatPeers(pSyncNode);

  // call back
  if (pSyncNode->pFsm != NULL && pSyncNode->pFsm->FpBecomeLeaderCb != NULL) {
    pSyncNode->pFsm->FpBecomeLeaderCb(pSyncNode->pFsm);
  }

  // min match index
  pSyncNode->minMatchIndex = SYNC_INDEX_INVALID;

  // reset log buffer
  syncLogBufferReset(pSyncNode->pLogBuf, pSyncNode);

  // trace log
  sNInfo(pSyncNode, "become leader %s", debugStr);
}

void syncNodeCandidate2Leader(SSyncNode* pSyncNode) {
  ASSERT(pSyncNode->state == TAOS_SYNC_STATE_CANDIDATE);
  ASSERT(voteGrantedMajority(pSyncNode->pVotesGranted));
  syncNodeBecomeLeader(pSyncNode, "candidate to leader");

  sNTrace(pSyncNode, "state change syncNodeCandidate2Leader");

  int32_t ret = syncNodeAppendNoop(pSyncNode);
  if (ret < 0) {
    sError("vgId:%d, failed to append noop entry since %s", pSyncNode->vgId, terrstr());
  }

  SyncIndex lastIndex = pSyncNode->pLogStore->syncLogLastIndex(pSyncNode->pLogStore);
  ASSERT(lastIndex >= 0);
  sInfo("vgId:%d, become leader. term: %" PRId64 ", commit index: %" PRId64 ", last index: %" PRId64 "",
        pSyncNode->vgId, pSyncNode->pRaftStore->currentTerm, pSyncNode->commitIndex, lastIndex);
}

void syncNodeCandidate2LeaderOld(SSyncNode* pSyncNode) {
  ASSERT(pSyncNode->state == TAOS_SYNC_STATE_CANDIDATE);
  ASSERT(voteGrantedMajority(pSyncNode->pVotesGranted));
  syncNodeBecomeLeader(pSyncNode, "candidate to leader");

  // Raft 3.6.2 Committing entries from previous terms
  syncNodeAppendNoop(pSyncNode);
  syncMaybeAdvanceCommitIndex(pSyncNode);

  if (pSyncNode->replicaNum > 1) {
    syncNodeReplicate(pSyncNode);
  }
}

bool syncNodeIsMnode(SSyncNode* pSyncNode) { return (pSyncNode->vgId == 1); }

int32_t syncNodePeerStateInit(SSyncNode* pSyncNode) {
  for (int32_t i = 0; i < TSDB_MAX_REPLICA; ++i) {
    pSyncNode->peerStates[i].lastSendIndex = SYNC_INDEX_INVALID;
    pSyncNode->peerStates[i].lastSendTime = 0;
  }

  return 0;
}

void syncNodeFollower2Candidate(SSyncNode* pSyncNode) {
  ASSERT(pSyncNode->state == TAOS_SYNC_STATE_FOLLOWER);
  pSyncNode->state = TAOS_SYNC_STATE_CANDIDATE;
  SyncIndex lastIndex = pSyncNode->pLogStore->syncLogLastIndex(pSyncNode->pLogStore);
  sInfo("vgId:%d, become candidate from follower. term: %" PRId64 ", commit index: %" PRId64 ", last index: %" PRId64,
        pSyncNode->vgId, pSyncNode->pRaftStore->currentTerm, pSyncNode->commitIndex, lastIndex);

  sNTrace(pSyncNode, "follower to candidate");
}

void syncNodeLeader2Follower(SSyncNode* pSyncNode) {
  ASSERT(pSyncNode->state == TAOS_SYNC_STATE_LEADER);
  syncNodeBecomeFollower(pSyncNode, "leader to follower");
  SyncIndex lastIndex = pSyncNode->pLogStore->syncLogLastIndex(pSyncNode->pLogStore);
  sInfo("vgId:%d, become follower from leader. term: %" PRId64 ", commit index: %" PRId64 ", last index: %" PRId64,
        pSyncNode->vgId, pSyncNode->pRaftStore->currentTerm, pSyncNode->commitIndex, lastIndex);

  sNTrace(pSyncNode, "leader to follower");
}

void syncNodeCandidate2Follower(SSyncNode* pSyncNode) {
  ASSERT(pSyncNode->state == TAOS_SYNC_STATE_CANDIDATE);
  syncNodeBecomeFollower(pSyncNode, "candidate to follower");
  SyncIndex lastIndex = pSyncNode->pLogStore->syncLogLastIndex(pSyncNode->pLogStore);
  sInfo("vgId:%d, become follower from candidate. term: %" PRId64 ", commit index: %" PRId64 ", last index: %" PRId64,
        pSyncNode->vgId, pSyncNode->pRaftStore->currentTerm, pSyncNode->commitIndex, lastIndex);

  sNTrace(pSyncNode, "candidate to follower");
}

// just called by syncNodeVoteForSelf
// need assert
void syncNodeVoteForTerm(SSyncNode* pSyncNode, SyncTerm term, SRaftId* pRaftId) {
  ASSERT(term == pSyncNode->pRaftStore->currentTerm);
  ASSERT(!raftStoreHasVoted(pSyncNode->pRaftStore));

  raftStoreVote(pSyncNode->pRaftStore, pRaftId);
}

// simulate get vote from outside
void syncNodeVoteForSelf(SSyncNode* pSyncNode) {
  syncNodeVoteForTerm(pSyncNode, pSyncNode->pRaftStore->currentTerm, &pSyncNode->myRaftId);

  SRpcMsg rpcMsg = {0};
  int32_t ret = syncBuildRequestVoteReply(&rpcMsg, pSyncNode->vgId);
  if (ret != 0) return;

  SyncRequestVoteReply* pMsg = rpcMsg.pCont;
  pMsg->srcId = pSyncNode->myRaftId;
  pMsg->destId = pSyncNode->myRaftId;
  pMsg->term = pSyncNode->pRaftStore->currentTerm;
  pMsg->voteGranted = true;

  voteGrantedVote(pSyncNode->pVotesGranted, pMsg);
  votesRespondAdd(pSyncNode->pVotesRespond, pMsg);
  rpcFreeCont(rpcMsg.pCont);
}

// return if has a snapshot
bool syncNodeHasSnapshot(SSyncNode* pSyncNode) {
  bool      ret = false;
  SSnapshot snapshot = {.data = NULL, .lastApplyIndex = -1, .lastApplyTerm = 0, .lastConfigIndex = -1};
  if (pSyncNode->pFsm->FpGetSnapshotInfo != NULL) {
    pSyncNode->pFsm->FpGetSnapshotInfo(pSyncNode->pFsm, &snapshot);
    if (snapshot.lastApplyIndex >= SYNC_INDEX_BEGIN) {
      ret = true;
    }
  }
  return ret;
}

// return max(logLastIndex, snapshotLastIndex)
// if no snapshot and log, return -1
SyncIndex syncNodeGetLastIndex(const SSyncNode* pSyncNode) {
  SSnapshot snapshot = {.data = NULL, .lastApplyIndex = -1, .lastApplyTerm = 0, .lastConfigIndex = -1};
  if (pSyncNode->pFsm->FpGetSnapshotInfo != NULL) {
    pSyncNode->pFsm->FpGetSnapshotInfo(pSyncNode->pFsm, &snapshot);
  }
  SyncIndex logLastIndex = pSyncNode->pLogStore->syncLogLastIndex(pSyncNode->pLogStore);

  SyncIndex lastIndex = logLastIndex > snapshot.lastApplyIndex ? logLastIndex : snapshot.lastApplyIndex;
  return lastIndex;
}

// return the last term of snapshot and log
// if error, return SYNC_TERM_INVALID (by syncLogLastTerm)
SyncTerm syncNodeGetLastTerm(SSyncNode* pSyncNode) {
  SyncTerm lastTerm = 0;
  if (syncNodeHasSnapshot(pSyncNode)) {
    // has snapshot
    SSnapshot snapshot = {.data = NULL, .lastApplyIndex = -1, .lastApplyTerm = 0, .lastConfigIndex = -1};
    if (pSyncNode->pFsm->FpGetSnapshotInfo != NULL) {
      pSyncNode->pFsm->FpGetSnapshotInfo(pSyncNode->pFsm, &snapshot);
    }

    SyncIndex logLastIndex = pSyncNode->pLogStore->syncLogLastIndex(pSyncNode->pLogStore);
    if (logLastIndex > snapshot.lastApplyIndex) {
      lastTerm = pSyncNode->pLogStore->syncLogLastTerm(pSyncNode->pLogStore);
    } else {
      lastTerm = snapshot.lastApplyTerm;
    }

  } else {
    // no snapshot
    lastTerm = pSyncNode->pLogStore->syncLogLastTerm(pSyncNode->pLogStore);
  }

  return lastTerm;
}

// get last index and term along with snapshot
int32_t syncNodeGetLastIndexTerm(SSyncNode* pSyncNode, SyncIndex* pLastIndex, SyncTerm* pLastTerm) {
  *pLastIndex = syncNodeGetLastIndex(pSyncNode);
  *pLastTerm = syncNodeGetLastTerm(pSyncNode);
  return 0;
}

// return append-entries first try index
SyncIndex syncNodeSyncStartIndex(SSyncNode* pSyncNode) {
  SyncIndex syncStartIndex = syncNodeGetLastIndex(pSyncNode) + 1;
  return syncStartIndex;
}

// if index > 0, return index - 1
// else, return -1
SyncIndex syncNodeGetPreIndex(SSyncNode* pSyncNode, SyncIndex index) {
  SyncIndex preIndex = index - 1;
  if (preIndex < SYNC_INDEX_INVALID) {
    preIndex = SYNC_INDEX_INVALID;
  }

  return preIndex;
}

// if index < 0, return SYNC_TERM_INVALID
// if index == 0, return 0
// if index > 0, return preTerm
// if error, return SYNC_TERM_INVALID
SyncTerm syncNodeGetPreTerm(SSyncNode* pSyncNode, SyncIndex index) {
  if (index < SYNC_INDEX_BEGIN) {
    return SYNC_TERM_INVALID;
  }

  if (index == SYNC_INDEX_BEGIN) {
    return 0;
  }

  SyncTerm  preTerm = 0;
  SyncIndex preIndex = index - 1;

  SSyncRaftEntry* pPreEntry = NULL;
  SLRUCache*      pCache = pSyncNode->pLogStore->pCache;
  LRUHandle*      h = taosLRUCacheLookup(pCache, &preIndex, sizeof(preIndex));
  int32_t         code = 0;
  if (h) {
    pPreEntry = (SSyncRaftEntry*)taosLRUCacheValue(pCache, h);
    code = 0;

    pSyncNode->pLogStore->cacheHit++;
    sNTrace(pSyncNode, "hit cache index:%" PRId64 ", bytes:%u, %p", preIndex, pPreEntry->bytes, pPreEntry);

  } else {
    pSyncNode->pLogStore->cacheMiss++;
    sNTrace(pSyncNode, "miss cache index:%" PRId64, preIndex);

    code = pSyncNode->pLogStore->syncLogGetEntry(pSyncNode->pLogStore, preIndex, &pPreEntry);
  }

  SSnapshot snapshot = {.data = NULL,
                        .lastApplyIndex = SYNC_INDEX_INVALID,
                        .lastApplyTerm = SYNC_TERM_INVALID,
                        .lastConfigIndex = SYNC_INDEX_INVALID};

  if (code == 0) {
    ASSERT(pPreEntry != NULL);
    preTerm = pPreEntry->term;

    if (h) {
      taosLRUCacheRelease(pCache, h, false);
    } else {
      syncEntryDestroy(pPreEntry);
    }

    return preTerm;
  } else {
    if (pSyncNode->pFsm->FpGetSnapshotInfo != NULL) {
      pSyncNode->pFsm->FpGetSnapshotInfo(pSyncNode->pFsm, &snapshot);
      if (snapshot.lastApplyIndex == preIndex) {
        return snapshot.lastApplyTerm;
      }
    }
  }

  sNError(pSyncNode, "sync node get pre term error, index:%" PRId64 ", snap-index:%" PRId64 ", snap-term:%" PRId64,
          index, snapshot.lastApplyIndex, snapshot.lastApplyTerm);
  return SYNC_TERM_INVALID;
}

// get pre index and term of "index"
int32_t syncNodeGetPreIndexTerm(SSyncNode* pSyncNode, SyncIndex index, SyncIndex* pPreIndex, SyncTerm* pPreTerm) {
  *pPreIndex = syncNodeGetPreIndex(pSyncNode, index);
  *pPreTerm = syncNodeGetPreTerm(pSyncNode, index);
  return 0;
}

static void syncNodeEqPingTimer(void* param, void* tmrId) {
  if (!syncIsInit()) return;

  SSyncNode* pNode = param;
  if (atomic_load_64(&pNode->pingTimerLogicClockUser) <= atomic_load_64(&pNode->pingTimerLogicClock)) {
    SRpcMsg rpcMsg = {0};
    int32_t code = syncBuildTimeout(&rpcMsg, SYNC_TIMEOUT_PING, atomic_load_64(&pNode->pingTimerLogicClock),
                                    pNode->pingTimerMS, pNode);
    if (code != 0) {
      sError("failed to build ping msg");
      rpcFreeCont(rpcMsg.pCont);
      return;
    }

    // sTrace("enqueue ping msg");
    code = pNode->syncEqMsg(pNode->msgcb, &rpcMsg);
    if (code != 0) {
      sError("failed to sync enqueue ping msg since %s", terrstr());
      rpcFreeCont(rpcMsg.pCont);
      return;
    }

    taosTmrReset(syncNodeEqPingTimer, pNode->pingTimerMS, pNode, syncEnv()->pTimerManager, &pNode->pPingTimer);
  }
}

static void syncNodeEqElectTimer(void* param, void* tmrId) {
  if (!syncIsInit()) return;

  int64_t    rid = (int64_t)param;
  SSyncNode* pNode = syncNodeAcquire(rid);

  if (pNode == NULL) return;

  if (pNode->syncEqMsg == NULL) {
    syncNodeRelease(pNode);
    return;
  }

  int64_t tsNow = taosGetTimestampMs();
  if (tsNow < pNode->electTimerParam.executeTime) {
    syncNodeRelease(pNode);
    return;
  }

  SRpcMsg rpcMsg = {0};
  int32_t code =
      syncBuildTimeout(&rpcMsg, SYNC_TIMEOUT_ELECTION, pNode->electTimerParam.logicClock, pNode->electTimerMS, pNode);

  if (code != 0) {
    sError("failed to build elect msg");
    syncNodeRelease(pNode);
    return;
  }

  SyncTimeout* pTimeout = rpcMsg.pCont;
  sNTrace(pNode, "enqueue elect msg lc:%" PRId64, pTimeout->logicClock);

  code = pNode->syncEqMsg(pNode->msgcb, &rpcMsg);
  if (code != 0) {
    sError("failed to sync enqueue elect msg since %s", terrstr());
    rpcFreeCont(rpcMsg.pCont);
    syncNodeRelease(pNode);
    return;
  }

  syncNodeRelease(pNode);
}

static void syncNodeEqHeartbeatTimer(void* param, void* tmrId) {
  if (!syncIsInit()) return;

  SSyncNode* pNode = param;
  if (pNode->replicaNum > 1) {
    if (atomic_load_64(&pNode->heartbeatTimerLogicClockUser) <= atomic_load_64(&pNode->heartbeatTimerLogicClock)) {
      SRpcMsg rpcMsg = {0};
      int32_t code = syncBuildTimeout(&rpcMsg, SYNC_TIMEOUT_HEARTBEAT, atomic_load_64(&pNode->heartbeatTimerLogicClock),
                                      pNode->heartbeatTimerMS, pNode);

      if (code != 0) {
        sError("failed to build heartbeat msg");
        return;
      }

      sTrace("vgId:%d, enqueue heartbeat timer", pNode->vgId);
      code = pNode->syncEqMsg(pNode->msgcb, &rpcMsg);
      if (code != 0) {
        sError("failed to enqueue heartbeat msg since %s", terrstr());
        rpcFreeCont(rpcMsg.pCont);
        return;
      }

      taosTmrReset(syncNodeEqHeartbeatTimer, pNode->heartbeatTimerMS, pNode, syncEnv()->pTimerManager,
                   &pNode->pHeartbeatTimer);

    } else {
      sTrace("==syncNodeEqHeartbeatTimer== heartbeatTimerLogicClock:%" PRId64 ", heartbeatTimerLogicClockUser:%" PRId64,
             pNode->heartbeatTimerLogicClock, pNode->heartbeatTimerLogicClockUser);
    }
  }
}

static void syncNodeEqPeerHeartbeatTimer(void* param, void* tmrId) {
  int64_t hbDataRid = (int64_t)param;
  int64_t tsNow = taosGetTimestampMs();

  SSyncHbTimerData* pData = syncHbTimerDataAcquire(hbDataRid);
  if (pData == NULL) {
    sError("hb timer get pData NULL, %" PRId64, hbDataRid);
    return;
  }

  SSyncNode* pSyncNode = syncNodeAcquire(pData->syncNodeRid);
  if (pSyncNode == NULL) {
    syncHbTimerDataRelease(pData);
    sError("hb timer get pSyncNode NULL");
    return;
  }

  SSyncTimer* pSyncTimer = pData->pTimer;

  if (!pSyncNode->isStart) {
    syncNodeRelease(pSyncNode);
    syncHbTimerDataRelease(pData);
    sError("vgId:%d, hb timer sync node already stop", pSyncNode->vgId);
    return;
  }

  if (pSyncNode->state != TAOS_SYNC_STATE_LEADER) {
    syncNodeRelease(pSyncNode);
    syncHbTimerDataRelease(pData);
    sError("vgId:%d, hb timer sync node not leader", pSyncNode->vgId);
    return;
  }

  if (pSyncNode->pRaftStore == NULL) {
    syncNodeRelease(pSyncNode);
    syncHbTimerDataRelease(pData);
    sError("vgId:%d, hb timer raft store already stop", pSyncNode->vgId);
    return;
  }

  // sTrace("vgId:%d, eq peer hb timer", pSyncNode->vgId);

  if (pSyncNode->replicaNum > 1) {
    int64_t timerLogicClock = atomic_load_64(&pSyncTimer->logicClock);
    int64_t msgLogicClock = atomic_load_64(&pData->logicClock);

    if (timerLogicClock == msgLogicClock) {
      if (tsNow > pData->execTime) {
#if 0        
        sTrace(
            "vgId:%d, hbDataRid:%ld,  EXECUTE this step-------- heartbeat tsNow:%ld, exec:%ld, tsNow-exec:%ld, "
            "---------",
            pSyncNode->vgId, hbDataRid, tsNow, pData->execTime, tsNow - pData->execTime);
#endif

        pData->execTime += pSyncTimer->timerMS;

        SRpcMsg rpcMsg = {0};
        (void)syncBuildHeartbeat(&rpcMsg, pSyncNode->vgId);

        SyncHeartbeat* pSyncMsg = rpcMsg.pCont;
        pSyncMsg->srcId = pSyncNode->myRaftId;
        pSyncMsg->destId = pData->destId;
        pSyncMsg->term = pSyncNode->pRaftStore->currentTerm;
        pSyncMsg->commitIndex = pSyncNode->commitIndex;
        pSyncMsg->minMatchIndex = syncMinMatchIndex(pSyncNode);
        pSyncMsg->privateTerm = 0;
        pSyncMsg->timeStamp = tsNow;

        // update reset time
        int64_t timerElapsed = tsNow - pSyncTimer->timeStamp;
        pSyncTimer->timeStamp = tsNow;

        // send msg
        syncLogSendHeartbeat(pSyncNode, pSyncMsg, false, timerElapsed, pData->execTime);
        syncNodeSendHeartbeat(pSyncNode, &pSyncMsg->destId, &rpcMsg);
      } else {
#if 0        
        sTrace(
            "vgId:%d, hbDataRid:%ld,  pass this step-------- heartbeat tsNow:%ld, exec:%ld, tsNow-exec:%ld, ---------",
            pSyncNode->vgId, hbDataRid, tsNow, pData->execTime, tsNow - pData->execTime);
#endif
      }

      if (syncIsInit()) {
        // sTrace("vgId:%d, reset peer hb timer", pSyncNode->vgId);
        taosTmrReset(syncNodeEqPeerHeartbeatTimer, pSyncTimer->timerMS / HEARTBEAT_TICK_NUM, (void*)hbDataRid,
                     syncEnv()->pTimerManager, &pSyncTimer->pTimer);
      } else {
        sError("sync env is stop, reset peer hb timer error");
      }

    } else {
      sTrace("vgId:%d, do not send hb, timerLogicClock:%" PRId64 ", msgLogicClock:%" PRId64 "", pSyncNode->vgId,
             timerLogicClock, msgLogicClock);
    }
  }

  syncHbTimerDataRelease(pData);
  syncNodeRelease(pSyncNode);
}

static int32_t syncNodeEqNoop(SSyncNode* pNode) {
  if (pNode->state == TAOS_SYNC_STATE_LEADER) {
    terrno = TSDB_CODE_SYN_NOT_LEADER;
    return -1;
  }

  SyncIndex       index = pNode->pLogStore->syncLogWriteIndex(pNode->pLogStore);
  SyncTerm        term = pNode->pRaftStore->currentTerm;
  SSyncRaftEntry* pEntry = syncEntryBuildNoop(term, index, pNode->vgId);
  if (pEntry == NULL) return -1;

  SRpcMsg rpcMsg = {0};
  int32_t code = syncBuildClientRequestFromNoopEntry(&rpcMsg, pEntry, pNode->vgId);
  syncEntryDestroy(pEntry);

  sNTrace(pNode, "propose msg, type:noop");
  code = (*pNode->syncEqMsg)(pNode->msgcb, &rpcMsg);
  if (code != 0) {
    sError("failed to propose noop msg while enqueue since %s", terrstr());
  }

  return code;
}

static void deleteCacheEntry(const void* key, size_t keyLen, void* value) { taosMemoryFree(value); }

int32_t syncCacheEntry(SSyncLogStore* pLogStore, SSyncRaftEntry* pEntry, LRUHandle** h) {
  SSyncLogStoreData* pData = pLogStore->data;
  sNTrace(pData->pSyncNode, "in cache index:%" PRId64 ", bytes:%u, %p", pEntry->index, pEntry->bytes, pEntry);

  int32_t   code = 0;
  int32_t   entryLen = sizeof(*pEntry) + pEntry->dataLen;
  LRUStatus status = taosLRUCacheInsert(pLogStore->pCache, &pEntry->index, sizeof(pEntry->index), pEntry, entryLen,
                                        deleteCacheEntry, h, TAOS_LRU_PRIORITY_LOW);
  if (status != TAOS_LRU_STATUS_OK) {
    code = -1;
  }

  return code;
}

int32_t syncNodeAppend(SSyncNode* ths, SSyncRaftEntry* pEntry) {
  if (pEntry->dataLen < sizeof(SMsgHead)) {
    sError("vgId:%d, cannot append an invalid client request with no msg head. type:%s, dataLen:%d", ths->vgId,
           TMSG_INFO(pEntry->originalRpcType), pEntry->dataLen);
    syncEntryDestroy(pEntry);
    return -1;
  }

  // append to log buffer
  if (syncLogBufferAppend(ths->pLogBuf, ths, pEntry) < 0) {
    sError("vgId:%d, failed to enqueue sync log buffer, index:%" PRId64, ths->vgId, pEntry->index);
    terrno = TSDB_CODE_SYN_BUFFER_FULL;
    (void)syncLogFsmExecute(ths, ths->pFsm, ths->state, ths->pRaftStore->currentTerm, pEntry,
                            TSDB_CODE_SYN_BUFFER_FULL);
    syncEntryDestroy(pEntry);
    return -1;
  }

  // proceed match index, with replicating on needed
  SyncIndex matchIndex = syncLogBufferProceed(ths->pLogBuf, ths, NULL);

  sTrace("vgId:%d, append raft entry. index: %" PRId64 ", term: %" PRId64 " pBuf: [%" PRId64 " %" PRId64 " %" PRId64
         ", %" PRId64 ")",
         ths->vgId, pEntry->index, pEntry->term, ths->pLogBuf->startIndex, ths->pLogBuf->commitIndex,
         ths->pLogBuf->matchIndex, ths->pLogBuf->endIndex);

  // multi replica
  if (ths->replicaNum > 1) {
    return 0;
  }

  // single replica
  (void)syncNodeUpdateCommitIndex(ths, matchIndex);

  if (syncLogBufferCommit(ths->pLogBuf, ths, ths->commitIndex) < 0) {
    sError("vgId:%d, failed to commit until commitIndex:%" PRId64 "", ths->vgId, ths->commitIndex);
    return -1;
  }

  return 0;
}

bool syncNodeHeartbeatReplyTimeout(SSyncNode* pSyncNode) {
  if (pSyncNode->replicaNum == 1) {
    return false;
  }

  int32_t toCount = 0;
  int64_t tsNow = taosGetTimestampMs();
  for (int32_t i = 0; i < pSyncNode->peersNum; ++i) {
    int64_t recvTime = syncIndexMgrGetRecvTime(pSyncNode->pMatchIndex, &(pSyncNode->peersId[i]));
    if (recvTime == 0 || recvTime == -1) {
      continue;
    }

    if (tsNow - recvTime > tsHeartbeatTimeout) {
      toCount++;
    }
  }

  bool b = (toCount >= pSyncNode->quorum ? true : false);

  return b;
}

bool syncNodeSnapshotSending(SSyncNode* pSyncNode) {
  if (pSyncNode == NULL) return false;
  bool b = false;
  for (int32_t i = 0; i < pSyncNode->replicaNum; ++i) {
    if (pSyncNode->senders[i] != NULL && pSyncNode->senders[i]->start) {
      b = true;
      break;
    }
  }
  return b;
}

bool syncNodeSnapshotRecving(SSyncNode* pSyncNode) {
  if (pSyncNode == NULL) return false;
  if (pSyncNode->pNewNodeReceiver == NULL) return false;
  if (pSyncNode->pNewNodeReceiver->start) return true;
  return false;
}

static int32_t syncNodeAppendNoop(SSyncNode* ths) {
  SyncIndex index = syncLogBufferGetEndIndex(ths->pLogBuf);
  SyncTerm  term = ths->pRaftStore->currentTerm;

  SSyncRaftEntry* pEntry = syncEntryBuildNoop(term, index, ths->vgId);
  if (pEntry == NULL) {
    terrno = TSDB_CODE_OUT_OF_MEMORY;
    return -1;
  }

  int32_t ret = syncNodeAppend(ths, pEntry);
  return 0;
}

static int32_t syncNodeAppendNoopOld(SSyncNode* ths) {
  int32_t ret = 0;

  SyncIndex       index = ths->pLogStore->syncLogWriteIndex(ths->pLogStore);
  SyncTerm        term = ths->pRaftStore->currentTerm;
  SSyncRaftEntry* pEntry = syncEntryBuildNoop(term, index, ths->vgId);
  ASSERT(pEntry != NULL);

  LRUHandle* h = NULL;

  if (ths->state == TAOS_SYNC_STATE_LEADER) {
    int32_t code = ths->pLogStore->syncLogAppendEntry(ths->pLogStore, pEntry);
    if (code != 0) {
      sError("append noop error");
      return -1;
    }

    syncCacheEntry(ths->pLogStore, pEntry, &h);
  }

  if (h) {
    taosLRUCacheRelease(ths->pLogStore->pCache, h, false);
  } else {
    syncEntryDestroy(pEntry);
  }

  return ret;
}

int32_t syncNodeOnHeartbeat(SSyncNode* ths, const SRpcMsg* pRpcMsg) {
  SyncHeartbeat* pMsg = pRpcMsg->pCont;

  const STraceId* trace = &pRpcMsg->info.traceId;
  char            tbuf[40] = {0};
  TRACE_TO_STR(trace, tbuf);

  int64_t tsMs = taosGetTimestampMs();
  int64_t timeDiff = tsMs - pMsg->timeStamp;
  syncLogRecvHeartbeat(ths, pMsg, timeDiff, tbuf);

  SRpcMsg rpcMsg = {0};
  (void)syncBuildHeartbeatReply(&rpcMsg, ths->vgId);

  SyncHeartbeatReply* pMsgReply = rpcMsg.pCont;
  pMsgReply->destId = pMsg->srcId;
  pMsgReply->srcId = ths->myRaftId;
  pMsgReply->term = ths->pRaftStore->currentTerm;
  pMsgReply->privateTerm = 8864;  // magic number
  pMsgReply->startTime = ths->startTime;
  pMsgReply->timeStamp = tsMs;

  if (pMsg->term == ths->pRaftStore->currentTerm && ths->state != TAOS_SYNC_STATE_LEADER) {
    syncIndexMgrSetRecvTime(ths->pNextIndex, &(pMsg->srcId), tsMs);

    syncNodeResetElectTimer(ths);
    ths->minMatchIndex = pMsg->minMatchIndex;

    if (ths->state == TAOS_SYNC_STATE_FOLLOWER) {
      // syncNodeFollowerCommit(ths, pMsg->commitIndex);
      SRpcMsg rpcMsgLocalCmd = {0};
      (void)syncBuildLocalCmd(&rpcMsgLocalCmd, ths->vgId);

      SyncLocalCmd* pSyncMsg = rpcMsgLocalCmd.pCont;
      pSyncMsg->cmd = SYNC_LOCAL_CMD_FOLLOWER_CMT;
      pSyncMsg->fcIndex = pMsg->commitIndex;
      SyncIndex fcIndex = pSyncMsg->fcIndex;

      if (ths->syncEqMsg != NULL && ths->msgcb != NULL) {
        int32_t code = ths->syncEqMsg(ths->msgcb, &rpcMsgLocalCmd);
        if (code != 0) {
          sError("vgId:%d, sync enqueue fc-commit msg error, code:%d", ths->vgId, code);
          rpcFreeCont(rpcMsgLocalCmd.pCont);
        } else {
          sTrace("vgId:%d, sync enqueue fc-commit msg, fc-index:%" PRId64, ths->vgId, fcIndex);
        }
      }
    }
  }

  if (pMsg->term >= ths->pRaftStore->currentTerm && ths->state != TAOS_SYNC_STATE_FOLLOWER) {
    // syncNodeStepDown(ths, pMsg->term);
    SRpcMsg rpcMsgLocalCmd = {0};
    (void)syncBuildLocalCmd(&rpcMsgLocalCmd, ths->vgId);

    SyncLocalCmd* pSyncMsg = rpcMsgLocalCmd.pCont;
    pSyncMsg->cmd = SYNC_LOCAL_CMD_STEP_DOWN;
    pSyncMsg->sdNewTerm = pMsg->term;

    if (ths->syncEqMsg != NULL && ths->msgcb != NULL) {
      int32_t code = ths->syncEqMsg(ths->msgcb, &rpcMsgLocalCmd);
      if (code != 0) {
        sError("vgId:%d, sync enqueue step-down msg error, code:%d", ths->vgId, code);
        rpcFreeCont(rpcMsgLocalCmd.pCont);
      } else {
        sTrace("vgId:%d, sync enqueue step-down msg, new-term: %" PRId64, ths->vgId, pSyncMsg->sdNewTerm);
      }
    }
  }

  /*
    // htonl
    SMsgHead* pHead = rpcMsg.pCont;
    pHead->contLen = htonl(pHead->contLen);
    pHead->vgId = htonl(pHead->vgId);
  */

  // reply
  syncNodeSendMsgById(&pMsgReply->destId, ths, &rpcMsg);
  return 0;
}

int32_t syncNodeOnHeartbeatReply(SSyncNode* ths, const SRpcMsg* pRpcMsg) {
  const STraceId* trace = &pRpcMsg->info.traceId;
  char            tbuf[40] = {0};
  TRACE_TO_STR(trace, tbuf);

  SyncHeartbeatReply* pMsg = pRpcMsg->pCont;
  SSyncLogReplMgr*    pMgr = syncNodeGetLogReplMgr(ths, &pMsg->srcId);
  if (pMgr == NULL) {
    sError("vgId:%d, failed to get log repl mgr for the peer at addr 0x016%" PRIx64 "", ths->vgId, pMsg->srcId.addr);
    return -1;
  }

  int64_t tsMs = taosGetTimestampMs();
  syncLogRecvHeartbeatReply(ths, pMsg, tsMs - pMsg->timeStamp, tbuf);

  syncIndexMgrSetRecvTime(ths->pMatchIndex, &pMsg->srcId, tsMs);

  return syncLogReplMgrProcessHeartbeatReply(pMgr, ths, pMsg);
}

int32_t syncNodeOnHeartbeatReplyOld(SSyncNode* ths, const SRpcMsg* pRpcMsg) {
  SyncHeartbeatReply* pMsg = pRpcMsg->pCont;

  const STraceId* trace = &pRpcMsg->info.traceId;
  char            tbuf[40] = {0};
  TRACE_TO_STR(trace, tbuf);

  int64_t tsMs = taosGetTimestampMs();
  int64_t timeDiff = tsMs - pMsg->timeStamp;
  syncLogRecvHeartbeatReply(ths, pMsg, timeDiff, tbuf);

  // update last reply time, make decision whether the other node is alive or not
  syncIndexMgrSetRecvTime(ths->pMatchIndex, &pMsg->srcId, tsMs);
  return 0;
}

int32_t syncNodeOnLocalCmd(SSyncNode* ths, const SRpcMsg* pRpcMsg) {
  SyncLocalCmd* pMsg = pRpcMsg->pCont;
  syncLogRecvLocalCmd(ths, pMsg, "");

  if (pMsg->cmd == SYNC_LOCAL_CMD_STEP_DOWN) {
    syncNodeStepDown(ths, pMsg->sdNewTerm);

  } else if (pMsg->cmd == SYNC_LOCAL_CMD_FOLLOWER_CMT) {
    (void)syncNodeUpdateCommitIndex(ths, pMsg->fcIndex);
    if (syncLogBufferCommit(ths->pLogBuf, ths, ths->commitIndex) < 0) {
      sError("vgId:%d, failed to commit raft log since %s. commit index: %" PRId64 "", ths->vgId, terrstr(),
             ths->commitIndex);
    }
  } else {
    sError("error local cmd");
  }

  return 0;
}

int32_t syncNodeOnLocalCmdOld(SSyncNode* ths, const SRpcMsg* pRpcMsg) {
  SyncLocalCmd* pMsg = pRpcMsg->pCont;
  syncLogRecvLocalCmd(ths, pMsg, "");

  if (pMsg->cmd == SYNC_LOCAL_CMD_STEP_DOWN) {
    syncNodeStepDown(ths, pMsg->sdNewTerm);

  } else if (pMsg->cmd == SYNC_LOCAL_CMD_FOLLOWER_CMT) {
    syncNodeFollowerCommit(ths, pMsg->fcIndex);

  } else {
    sError("error local cmd");
  }

  return 0;
}

// TLA+ Spec
// ClientRequest(i, v) ==
//     /\ state[i] = Leader
//     /\ LET entry == [term  |-> currentTerm[i],
//                      value |-> v]
//            newLog == Append(log[i], entry)
//        IN  log' = [log EXCEPT ![i] = newLog]
//     /\ UNCHANGED <<messages, serverVars, candidateVars,
//                    leaderVars, commitIndex>>
//

int32_t syncNodeOnClientRequest(SSyncNode* ths, SRpcMsg* pMsg, SyncIndex* pRetIndex) {
  sNTrace(ths, "on client request");

  int32_t code = 0;

  SyncIndex       index = syncLogBufferGetEndIndex(ths->pLogBuf);
  SyncTerm        term = ths->pRaftStore->currentTerm;
  SSyncRaftEntry* pEntry = NULL;
  if (pMsg->msgType == TDMT_SYNC_CLIENT_REQUEST) {
    pEntry = syncEntryBuildFromClientRequest(pMsg->pCont, term, index);
  } else {
    pEntry = syncEntryBuildFromRpcMsg(pMsg, term, index);
  }

  if (pEntry == NULL) {
    sError("vgId:%d, failed to process client request since %s.", ths->vgId, terrstr());
    return -1;
  }

  if (ths->state == TAOS_SYNC_STATE_LEADER) {
    if (pRetIndex) {
      (*pRetIndex) = index;
    }

    int32_t code = syncNodeAppend(ths, pEntry);
<<<<<<< HEAD
=======
    if (code < 0) {
      sNError(ths, "failed to append blocking msg");
    }
>>>>>>> 56cf8863
    return code;
  } else {
    syncEntryDestroy(pEntry);
    pEntry = NULL;
  }

  return -1;
}

int32_t syncNodeOnClientRequestOld(SSyncNode* ths, SRpcMsg* pMsg, SyncIndex* pRetIndex) {
  sNTrace(ths, "on client request");

  int32_t ret = 0;
  int32_t code = 0;

  SyncIndex       index = ths->pLogStore->syncLogWriteIndex(ths->pLogStore);
  SyncTerm        term = ths->pRaftStore->currentTerm;
  SSyncRaftEntry* pEntry;

  if (pMsg->msgType == TDMT_SYNC_CLIENT_REQUEST) {
    pEntry = syncEntryBuildFromClientRequest(pMsg->pCont, term, index);
  } else {
    pEntry = syncEntryBuildFromRpcMsg(pMsg, term, index);
  }

  LRUHandle* h = NULL;

  if (ths->state == TAOS_SYNC_STATE_LEADER) {
    // append entry
    code = ths->pLogStore->syncLogAppendEntry(ths->pLogStore, pEntry);
    if (code != 0) {
      if (ths->replicaNum == 1) {
        if (h) {
          taosLRUCacheRelease(ths->pLogStore->pCache, h, false);
        } else {
          syncEntryDestroy(pEntry);
        }

        return -1;

      } else {
        // del resp mgr, call FpCommitCb
        SFsmCbMeta cbMeta = {
            .index = pEntry->index,
            .lastConfigIndex = SYNC_INDEX_INVALID,
            .isWeak = pEntry->isWeak,
            .code = -1,
            .state = ths->state,
            .seqNum = pEntry->seqNum,
            .term = pEntry->term,
            .currentTerm = ths->pRaftStore->currentTerm,
            .flag = 0,
        };
        ths->pFsm->FpCommitCb(ths->pFsm, pMsg, &cbMeta);

        if (h) {
          taosLRUCacheRelease(ths->pLogStore->pCache, h, false);
        } else {
          syncEntryDestroy(pEntry);
        }

        return -1;
      }
    }

    syncCacheEntry(ths->pLogStore, pEntry, &h);

    // if mulit replica, start replicate right now
    if (ths->replicaNum > 1) {
      syncNodeReplicate(ths);
    }

    // if only myself, maybe commit right now
    if (ths->replicaNum == 1) {
      if (syncNodeIsMnode(ths)) {
        syncMaybeAdvanceCommitIndex(ths);
      } else {
        syncOneReplicaAdvance(ths);
      }
    }
  }

  if (pRetIndex != NULL) {
    if (ret == 0 && pEntry != NULL) {
      *pRetIndex = pEntry->index;
    } else {
      *pRetIndex = SYNC_INDEX_INVALID;
    }
  }

  if (h) {
    taosLRUCacheRelease(ths->pLogStore->pCache, h, false);
  } else {
    syncEntryDestroy(pEntry);
  }

  return ret;
}

const char* syncStr(ESyncState state) {
  switch (state) {
    case TAOS_SYNC_STATE_FOLLOWER:
      return "follower";
    case TAOS_SYNC_STATE_CANDIDATE:
      return "candidate";
    case TAOS_SYNC_STATE_LEADER:
      return "leader";
    case TAOS_SYNC_STATE_ERROR:
      return "error";
    case TAOS_SYNC_STATE_OFFLINE:
      return "offline";
    default:
      return "unknown";
  }
}

#if 0
int32_t syncDoLeaderTransfer(SSyncNode* ths, SRpcMsg* pRpcMsg, SSyncRaftEntry* pEntry) {
  if (ths->state != TAOS_SYNC_STATE_FOLLOWER) {
    sNTrace(ths, "I am not follower, can not do leader transfer");
    return 0;
  }

  if (!ths->restoreFinish) {
    sNTrace(ths, "restore not finish, can not do leader transfer");
    return 0;
  }

  if (pEntry->term < ths->pRaftStore->currentTerm) {
    sNTrace(ths, "little term:%" PRId64 ", can not do leader transfer", pEntry->term);
    return 0;
  }

  if (pEntry->index < syncNodeGetLastIndex(ths)) {
    sNTrace(ths, "little index:%" PRId64 ", can not do leader transfer", pEntry->index);
    return 0;
  }

  /*
    if (ths->vgId > 1) {
      sNTrace(ths, "I am vnode, can not do leader transfer");
      return 0;
    }
  */

  SyncLeaderTransfer* pSyncLeaderTransfer = pRpcMsg->pCont;
  sNTrace(ths, "do leader transfer, index:%" PRId64, pEntry->index);

  bool sameId = syncUtilSameId(&(pSyncLeaderTransfer->newLeaderId), &(ths->myRaftId));
  bool sameNodeInfo = strcmp(pSyncLeaderTransfer->newNodeInfo.nodeFqdn, ths->myNodeInfo.nodeFqdn) == 0 &&
                      pSyncLeaderTransfer->newNodeInfo.nodePort == ths->myNodeInfo.nodePort;

  bool same = sameId || sameNodeInfo;
  if (same) {
    // reset elect timer now!
    int32_t electMS = 1;
    int32_t ret = syncNodeRestartElectTimer(ths, electMS);
    ASSERT(ret == 0);

    sNTrace(ths, "maybe leader transfer to %s:%d %" PRId64, pSyncLeaderTransfer->newNodeInfo.nodeFqdn,
            pSyncLeaderTransfer->newNodeInfo.nodePort, pSyncLeaderTransfer->newLeaderId.addr);
  }

  if (ths->pFsm->FpLeaderTransferCb != NULL) {
    SFsmCbMeta cbMeta = {
        .code = 0,
        .currentTerm = ths->pRaftStore->currentTerm,
        .flag = 0,
        .index = pEntry->index,
        .lastConfigIndex = syncNodeGetSnapshotConfigIndex(ths, pEntry->index),
        .isWeak = pEntry->isWeak,
        .seqNum = pEntry->seqNum,
        .state = ths->state,
        .term = pEntry->term,
    };
    ths->pFsm->FpLeaderTransferCb(ths->pFsm, pRpcMsg, &cbMeta);
  }

  return 0;
}

#endif

int32_t syncNodeUpdateNewConfigIndex(SSyncNode* ths, SSyncCfg* pNewCfg) {
  for (int32_t i = 0; i < pNewCfg->replicaNum; ++i) {
    SRaftId raftId;
    raftId.addr = syncUtilAddr2U64((pNewCfg->nodeInfo)[i].nodeFqdn, (pNewCfg->nodeInfo)[i].nodePort);
    raftId.vgId = ths->vgId;

    if (syncUtilSameId(&(ths->myRaftId), &raftId)) {
      pNewCfg->myIndex = i;
      return 0;
    }
  }

  return -1;
}

bool syncNodeIsOptimizedOneReplica(SSyncNode* ths, SRpcMsg* pMsg) {
  return (ths->replicaNum == 1 && syncUtilUserCommit(pMsg->msgType) && ths->vgId != 1);
}

int32_t syncNodeDoCommit(SSyncNode* ths, SyncIndex beginIndex, SyncIndex endIndex, uint64_t flag) {
  ASSERT(false);
  if (beginIndex > endIndex) {
    return 0;
  }

  if (ths == NULL) {
    return -1;
  }

  if (ths->pFsm != NULL && ths->pFsm->FpGetSnapshotInfo != NULL) {
    // advance commit index to sanpshot first
    SSnapshot snapshot = {0};
    ths->pFsm->FpGetSnapshotInfo(ths->pFsm, &snapshot);
    if (snapshot.lastApplyIndex >= 0 && snapshot.lastApplyIndex >= beginIndex) {
      sNTrace(ths, "commit by snapshot from index:%" PRId64 " to index:%" PRId64, beginIndex, snapshot.lastApplyIndex);

      // update begin index
      beginIndex = snapshot.lastApplyIndex + 1;
    }
  }

  int32_t    code = 0;
  ESyncState state = flag;

  sNTrace(ths, "commit by wal from index:%" PRId64 " to index:%" PRId64, beginIndex, endIndex);

  // execute fsm
  if (ths->pFsm != NULL) {
    for (SyncIndex i = beginIndex; i <= endIndex; ++i) {
      if (i != SYNC_INDEX_INVALID) {
        SSyncRaftEntry* pEntry;
        SLRUCache*      pCache = ths->pLogStore->pCache;
        LRUHandle*      h = taosLRUCacheLookup(pCache, &i, sizeof(i));
        if (h) {
          pEntry = (SSyncRaftEntry*)taosLRUCacheValue(pCache, h);

          ths->pLogStore->cacheHit++;
          sNTrace(ths, "hit cache index:%" PRId64 ", bytes:%u, %p", i, pEntry->bytes, pEntry);

        } else {
          ths->pLogStore->cacheMiss++;
          sNTrace(ths, "miss cache index:%" PRId64, i);

          code = ths->pLogStore->syncLogGetEntry(ths->pLogStore, i, &pEntry);
          // ASSERT(code == 0);
          // ASSERT(pEntry != NULL);
          if (code != 0 || pEntry == NULL) {
            sNError(ths, "get log entry error");
            sFatal("vgId:%d, get log entry %" PRId64 " error when commit since %s", ths->vgId, i, terrstr());
            continue;
          }
        }

        SRpcMsg rpcMsg = {0};
        syncEntry2OriginalRpc(pEntry, &rpcMsg);

        sTrace("do commit index:%" PRId64 ", type:%s", i, TMSG_INFO(pEntry->msgType));

        // user commit
        if ((ths->pFsm->FpCommitCb != NULL) && syncUtilUserCommit(pEntry->originalRpcType)) {
          bool internalExecute = true;
          if ((ths->replicaNum == 1) && ths->restoreFinish && ths->vgId != 1) {
            internalExecute = false;
          }

          sNTrace(ths, "user commit index:%" PRId64 ", internal:%d, type:%s", i, internalExecute,
                  TMSG_INFO(pEntry->msgType));

          // execute fsm in apply thread, or execute outside syncPropose
          if (internalExecute) {
            SFsmCbMeta cbMeta = {
                .index = pEntry->index,
                .lastConfigIndex = syncNodeGetSnapshotConfigIndex(ths, pEntry->index),
                .isWeak = pEntry->isWeak,
                .code = 0,
                .state = ths->state,
                .seqNum = pEntry->seqNum,
                .term = pEntry->term,
                .currentTerm = ths->pRaftStore->currentTerm,
                .flag = flag,
            };

            syncRespMgrGetAndDel(ths->pSyncRespMgr, cbMeta.seqNum, &rpcMsg.info);
            ths->pFsm->FpCommitCb(ths->pFsm, &rpcMsg, &cbMeta);
          }
        }

#if 0
        // execute in pre-commit
        // leader transfer
        if (pEntry->originalRpcType == TDMT_SYNC_LEADER_TRANSFER) {
          code = syncDoLeaderTransfer(ths, &rpcMsg, pEntry);
          ASSERT(code == 0);
        }
#endif

        // restore finish
        // if only snapshot, a noop entry will be append, so syncLogLastIndex is always ok
        if (pEntry->index == ths->pLogStore->syncLogLastIndex(ths->pLogStore)) {
          if (ths->restoreFinish == false) {
            if (ths->pFsm->FpRestoreFinishCb != NULL) {
              ths->pFsm->FpRestoreFinishCb(ths->pFsm);
            }
            ths->restoreFinish = true;

            int64_t restoreDelay = taosGetTimestampMs() - ths->leaderTime;
            sNTrace(ths, "restore finish, index:%" PRId64 ", elapsed:%" PRId64 " ms", pEntry->index, restoreDelay);
          }
        }

        rpcFreeCont(rpcMsg.pCont);
        if (h) {
          taosLRUCacheRelease(pCache, h, false);
        } else {
          syncEntryDestroy(pEntry);
        }
      }
    }
  }
  return 0;
}

bool syncNodeInRaftGroup(SSyncNode* ths, SRaftId* pRaftId) {
  for (int32_t i = 0; i < ths->replicaNum; ++i) {
    if (syncUtilSameId(&((ths->replicasId)[i]), pRaftId)) {
      return true;
    }
  }
  return false;
}

SSyncSnapshotSender* syncNodeGetSnapshotSender(SSyncNode* ths, SRaftId* pDestId) {
  SSyncSnapshotSender* pSender = NULL;
  for (int32_t i = 0; i < ths->replicaNum; ++i) {
    if (syncUtilSameId(pDestId, &((ths->replicasId)[i]))) {
      pSender = (ths->senders)[i];
    }
  }
  return pSender;
}

SSyncTimer* syncNodeGetHbTimer(SSyncNode* ths, SRaftId* pDestId) {
  SSyncTimer* pTimer = NULL;
  for (int32_t i = 0; i < ths->replicaNum; ++i) {
    if (syncUtilSameId(pDestId, &((ths->replicasId)[i]))) {
      pTimer = &((ths->peerHeartbeatTimerArr)[i]);
    }
  }
  return pTimer;
}

SPeerState* syncNodeGetPeerState(SSyncNode* ths, const SRaftId* pDestId) {
  SPeerState* pState = NULL;
  for (int32_t i = 0; i < ths->replicaNum; ++i) {
    if (syncUtilSameId(pDestId, &((ths->replicasId)[i]))) {
      pState = &((ths->peerStates)[i]);
    }
  }
  return pState;
}

bool syncNodeNeedSendAppendEntries(SSyncNode* ths, const SRaftId* pDestId, const SyncAppendEntries* pMsg) {
  SPeerState* pState = syncNodeGetPeerState(ths, pDestId);
  if (pState == NULL) {
    sError("vgId:%d, replica maybe dropped", ths->vgId);
    return false;
  }

  SyncIndex sendIndex = pMsg->prevLogIndex + 1;
  int64_t   tsNow = taosGetTimestampMs();

  if (pState->lastSendIndex == sendIndex && tsNow - pState->lastSendTime < SYNC_APPEND_ENTRIES_TIMEOUT_MS) {
    return false;
  }

  return true;
}

bool syncNodeCanChange(SSyncNode* pSyncNode) {
  if (pSyncNode->changing) {
    sError("sync cannot change");
    return false;
  }

  if ((pSyncNode->commitIndex >= SYNC_INDEX_BEGIN)) {
    SyncIndex lastIndex = syncNodeGetLastIndex(pSyncNode);
    if (pSyncNode->commitIndex != lastIndex) {
      sError("sync cannot change2");
      return false;
    }
  }

  for (int32_t i = 0; i < pSyncNode->peersNum; ++i) {
    SSyncSnapshotSender* pSender = syncNodeGetSnapshotSender(pSyncNode, &(pSyncNode->peersId)[i]);
    if (pSender != NULL && pSender->start) {
      sError("sync cannot change3");
      return false;
    }
  }

  return true;
}<|MERGE_RESOLUTION|>--- conflicted
+++ resolved
@@ -2701,12 +2701,9 @@
     }
 
     int32_t code = syncNodeAppend(ths, pEntry);
-<<<<<<< HEAD
-=======
     if (code < 0) {
       sNError(ths, "failed to append blocking msg");
     }
->>>>>>> 56cf8863
     return code;
   } else {
     syncEntryDestroy(pEntry);
