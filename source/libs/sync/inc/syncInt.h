/*
 * Copyright (c) 2019 TAOS Data, Inc. <jhtao@taosdata.com>
 *
 * This program is free software: you can use, redistribute, and/or modify
 * it under the terms of the GNU Affero General Public License, version 3
 * or later ("AGPL"), as published by the Free Software Foundation.
 *
 * This program is distributed in the hope that it will be useful, but WITHOUT
 * ANY WARRANTY; without even the implied warranty of MERCHANTABILITY or
 * FITNESS FOR A PARTICULAR PURPOSE.
 *
 * You should have received a copy of the GNU Affero General Public License
 * along with this program. If not, see <http://www.gnu.org/licenses/>.
 */

#ifndef _TD_LIBS_SYNC_INT_H
#define _TD_LIBS_SYNC_INT_H

#ifdef __cplusplus
extern "C" {
#endif

#include "sync.h"
#include "metrics.h"
#include "tglobal.h"
#include "trpc.h"
#include "ttimer.h"

typedef struct SyncTimeout            SyncTimeout;
typedef struct SyncClientRequest      SyncClientRequest;
typedef struct SyncRequestVote        SyncRequestVote;
typedef struct SyncRequestVoteReply   SyncRequestVoteReply;
typedef struct SyncAppendEntries      SyncAppendEntries;
typedef struct SyncAppendEntriesReply SyncAppendEntriesReply;
typedef struct SSyncEnv               SSyncEnv;
typedef struct SVotesGranted          SVotesGranted;
typedef struct SVotesRespond          SVotesRespond;
typedef struct SSyncIndexMgr          SSyncIndexMgr;
typedef struct SSyncRespMgr           SSyncRespMgr;
typedef struct SSyncSnapshotSender    SSyncSnapshotSender;
typedef struct SSyncSnapshotReceiver  SSyncSnapshotReceiver;
typedef struct SSyncTimer             SSyncTimer;
typedef struct SSyncHbTimerData       SSyncHbTimerData;
typedef struct SyncSnapshotSend       SyncSnapshotSend;
typedef struct SyncSnapshotRsp        SyncSnapshotRsp;
typedef struct SyncLocalCmd           SyncLocalCmd;
typedef struct SyncAppendEntriesBatch SyncAppendEntriesBatch;
typedef struct SyncPreSnapshotReply   SyncPreSnapshotReply;
typedef struct SyncHeartbeatReply     SyncHeartbeatReply;
typedef struct SyncHeartbeat          SyncHeartbeat;
typedef struct SyncPreSnapshot        SyncPreSnapshot;
typedef struct SSyncLogBuffer         SSyncLogBuffer;
typedef struct SSyncLogReplMgr        SSyncLogReplMgr;

#define MAX_CONFIG_INDEX_COUNT 256

typedef struct SRaftCfg {
  SSyncCfg  cfg;
  int32_t   batchSize;
  int8_t    isStandBy;
  int8_t    snapshotStrategy;
  SyncIndex lastConfigIndex;
  int32_t   configIndexCount;
  SyncIndex configIndexArr[MAX_CONFIG_INDEX_COUNT];
} SRaftCfg;

typedef struct SRaftId {
  SyncNodeId  addr;
  SyncGroupId vgId;
} SRaftId;

typedef struct SRaftStore {
  SyncTerm      currentTerm;
  SRaftId       voteFor;
  TdThreadMutex mutex;
} SRaftStore;

struct SSyncHbTimerData {
  int64_t     syncNodeRid;
  SSyncTimer* pTimer;
  SRaftId     destId;
  uint64_t    logicClock;
  int64_t     execTime;
  int64_t     rid;
};

struct SSyncTimer {
  void*             pTimer;
  TAOS_TMR_CALLBACK timerCb;
  uint64_t          logicClock;
  uint64_t          counter;
  int32_t           timerMS;
  int64_t           timeStamp;
  SRaftId           destId;
  int64_t           hbDataRid;
};

typedef struct SElectTimerParam {
  uint64_t   logicClock;
  SSyncNode* pSyncNode;
  int64_t    executeTime;
  void*      pData;
} SElectTimerParam;

typedef struct SPeerState {
  SyncIndex lastSendIndex;
  int64_t   lastSendTime;
} SPeerState;

struct SSyncNode {
  // init by SSyncInfo
  SyncGroupId vgId;
  SyncGroupId mountVgId;
  SRaftCfg    raftCfg;
  char        path[TSDB_FILENAME_LEN];
  char        raftStorePath[TSDB_FILENAME_LEN * 2];
  char        configPath[TSDB_FILENAME_LEN * 2];

  // sync io
  SSyncLogBuffer* pLogBuf;
  struct SWal*    pWal;
  const SMsgCb*   msgcb;
  int32_t (*syncSendMSg)(const SEpSet* pEpSet, SRpcMsg* pMsg);
  int32_t (*syncEqMsg)(const SMsgCb* msgcb, SRpcMsg* pMsg);
  int32_t (*syncEqCtrlMsg)(const SMsgCb* msgcb, SRpcMsg* pMsg);

  // init internal
  SNodeInfo myNodeInfo;
  SRaftId   myRaftId;

  int32_t   peersNum;
  SNodeInfo peersNodeInfo[TSDB_MAX_REPLICA + TSDB_MAX_LEARNER_REPLICA];
  SEpSet    peersEpset[TSDB_MAX_REPLICA + TSDB_MAX_LEARNER_REPLICA];
  SRaftId   peersId[TSDB_MAX_REPLICA + TSDB_MAX_LEARNER_REPLICA];

  int32_t replicaNum;
  int32_t totalReplicaNum;
  SRaftId replicasId[TSDB_MAX_REPLICA + TSDB_MAX_LEARNER_REPLICA];

  // raft algorithm
  SSyncFSM* pFsm;
  int32_t   quorum;
  SRaftId   leaderCache;
  SEp           leaderCacheEp;
  ESyncFsmState fsmState;

  // life cycle
  int64_t rid;

  // tla+ server vars
  ESyncState state;
  SRaftStore raftStore;

  // tla+ candidate vars
  SVotesGranted* pVotesGranted;
  SVotesRespond* pVotesRespond;

  // tla+ leader vars
  SSyncIndexMgr* pNextIndex;
  SSyncIndexMgr* pMatchIndex;

  // tla+ log vars
  SSyncLogStore* pLogStore;
  SyncIndex      commitIndex;

  // assigned leader log vars
  SyncIndex assignedCommitIndex;

  SyncTerm      arbTerm;
  TdThreadMutex arbTokenMutex;
  char          arbToken[TSDB_ARB_TOKEN_SIZE];

  // timer ms init
  int32_t pingBaseLine;
  int32_t electBaseLine;
  int32_t hbBaseLine;

  // ping timer
  tmr_h             pPingTimer;
  int32_t           pingTimerMS;
  uint64_t          pingTimerLogicClock;
  uint64_t          pingTimerLogicClockUser;
  TAOS_TMR_CALLBACK FpPingTimerCB;  // Timer Fp
  uint64_t          pingTimerCounter;

  // elect timer
  tmr_h             pElectTimer;
  int32_t           electTimerMS;
  uint64_t          electTimerLogicClock;
  TAOS_TMR_CALLBACK FpElectTimerCB;  // Timer Fp
  uint64_t          electTimerCounter;
  SElectTimerParam  electTimerParam;

  // heartbeat timer
  tmr_h             pHeartbeatTimer;
  int32_t           heartbeatTimerMS;
  uint64_t          heartbeatTimerLogicClock;
  uint64_t          heartbeatTimerLogicClockUser;
  TAOS_TMR_CALLBACK FpHeartbeatTimerCB;  // Timer Fp
  uint64_t          heartbeatTimerCounter;

  // peer heartbeat timer
  SSyncTimer peerHeartbeatTimerArr[TSDB_MAX_REPLICA + TSDB_MAX_LEARNER_REPLICA];

  // tools
  SSyncRespMgr* pSyncRespMgr;

  // restore state
  bool restoreFinish;
  // SSnapshot*             pSnapshot;
  SSyncSnapshotSender*   senders[TSDB_MAX_REPLICA + TSDB_MAX_LEARNER_REPLICA];
  SSyncSnapshotReceiver* pNewNodeReceiver;

  // log replication mgr
  SSyncLogReplMgr* logReplMgrs[TSDB_MAX_REPLICA + TSDB_MAX_LEARNER_REPLICA];

  SPeerState peerStates[TSDB_MAX_REPLICA + TSDB_MAX_LEARNER_REPLICA];

  // is config changing
  bool changing;

  int64_t snapshottingIndex;
  int64_t snapshottingTime;
  int64_t minMatchIndex;

  int64_t startTime;
  int64_t roleTimeMs;
  int64_t lastReplicateTime;

  int32_t electNum;
  int32_t becomeLeaderNum;
  int32_t becomeAssignedLeaderNum;
  int32_t configChangeNum;
  int32_t hbSlowNum;
  int32_t hbrSlowNum;
  int32_t tmrRoutineNum;

  bool isStart;

  int32_t applyQueueErrorCount;

  // statis
  int64_t sendCount;
  int64_t recvCount;
  int64_t slowCount;

  // metrics
  int64_t wal_write_bytes;
  int64_t wal_write_time;
};

// open/close --------------
SSyncNode* syncNodeOpen(SSyncInfo* pSyncInfo, int32_t vnodeVersion, int32_t electInterval, int32_t heartbeatInterval);
int32_t    syncNodeStart(SSyncNode* pSyncNode);
int32_t    syncNodeStartStandBy(SSyncNode* pSyncNode);
void       syncNodeClose(SSyncNode* pSyncNode);
void       syncNodePreClose(SSyncNode* pSyncNode);
void       syncNodePostClose(SSyncNode* pSyncNode);
int32_t    syncNodePropose(SSyncNode* pSyncNode, SRpcMsg* pMsg, bool isWeak, int64_t* seq);
int32_t    syncNodeRestore(SSyncNode* pSyncNode);
void       syncHbTimerDataFree(SSyncHbTimerData* pData);

// config
int32_t syncNodeChangeConfig(SSyncNode* ths, SSyncRaftEntry* pEntry, char* str);

// on message ---------------------
int32_t syncNodeOnTimeout(SSyncNode* ths, const SRpcMsg* pMsg);
int32_t syncNodeOnClientRequest(SSyncNode* ths, SRpcMsg* pMsg, SyncIndex* pRetIndex);
int32_t syncNodeOnRequestVote(SSyncNode* pNode, const SRpcMsg* pMsg);
int32_t syncNodeOnRequestVoteReply(SSyncNode* pNode, const SRpcMsg* pMsg);
int32_t syncNodeOnAppendEntries(SSyncNode* pNode, const SRpcMsg* pMsg);
int32_t syncNodeOnAppendEntriesReply(SSyncNode* ths, const SRpcMsg* pMsg);
int32_t syncNodeOnSnapshot(SSyncNode* ths, SRpcMsg* pMsg);
int32_t syncNodeOnSnapshotRsp(SSyncNode* ths, SRpcMsg* pMsg);
int32_t syncNodeOnHeartbeat(SSyncNode* ths, const SRpcMsg* pMsg);
int32_t syncNodeOnHeartbeatReply(SSyncNode* ths, const SRpcMsg* pMsg);
int32_t syncNodeOnLocalCmd(SSyncNode* ths, const SRpcMsg* pMsg);

// timer control --------------
int32_t syncNodeStartPingTimer(SSyncNode* pSyncNode);
int32_t syncNodeStopPingTimer(SSyncNode* pSyncNode);
int32_t syncNodeStartElectTimer(SSyncNode* pSyncNode, int32_t ms);
int32_t syncNodeStopElectTimer(SSyncNode* pSyncNode);
int32_t syncNodeRestartElectTimer(SSyncNode* pSyncNode, int32_t ms);
void    syncNodeResetElectTimer(SSyncNode* pSyncNode);
int32_t syncNodeStartHeartbeatTimer(SSyncNode* pSyncNode);
int32_t syncNodeStopHeartbeatTimer(SSyncNode* pSyncNode);
int32_t syncNodeRestartHeartbeatTimer(SSyncNode* pSyncNode, int32_t heartbeatInterval);

// utils --------------
int32_t   syncNodeSendMsgById(const SRaftId* destRaftId, SSyncNode* pSyncNode, SRpcMsg* pMsg);
SyncIndex syncMinMatchIndex(SSyncNode* pSyncNode);
int32_t   syncCacheEntry(SSyncLogStore* pLogStore, SSyncRaftEntry* pEntry, LRUHandle** h);
bool      syncNodeHeartbeatReplyTimeout(SSyncNode* pSyncNode);
bool      syncNodeSnapshotSending(SSyncNode* pSyncNode);
bool      syncNodeSnapshotRecving(SSyncNode* pSyncNode);
bool      syncNodeIsReadyForRead(SSyncNode* pSyncNode);

// raft state change --------------
<<<<<<< HEAD
void    syncNodeUpdateTerm(SSyncNode* pSyncNode, SyncTerm term);
void    syncNodeUpdateTermWithoutStepDown(SSyncNode* pSyncNode, SyncTerm term);
void    syncNodeStepDown(SSyncNode* pSyncNode, SyncTerm newTerm, SRaftId id);
=======
void syncNodeUpdateTerm(SSyncNode* pSyncNode, SyncTerm term);
void syncNodeUpdateTermWithoutStepDown(SSyncNode* pSyncNode, SyncTerm term);
void    syncNodeStepDown(SSyncNode* pSyncNode, SyncTerm newTerm, SRaftId id, char* strFrom);
>>>>>>> bc3a3bf5
void    syncNodeBecomeFollower(SSyncNode* pSyncNode, SRaftId leaderId, const char* debugStr);
void    syncNodeBecomeLearner(SSyncNode* pSyncNode, const char* debugStr);
void    syncNodeBecomeLeader(SSyncNode* pSyncNode, const char* debugStr);
void    syncNodeBecomeAssignedLeader(SSyncNode* pSyncNode);
void    syncNodeCandidate2Leader(SSyncNode* pSyncNode);
void    syncNodeFollower2Candidate(SSyncNode* pSyncNode);
void    syncNodeLeader2Follower(SSyncNode* pSyncNode);
void    syncNodeCandidate2Follower(SSyncNode* pSyncNode);
int32_t syncNodeAssignedLeader2Leader(SSyncNode* pSyncNode);

// raft vote --------------
void syncNodeVoteForTerm(SSyncNode* pSyncNode, SyncTerm term, SRaftId* pRaftId);
void syncNodeVoteForSelf(SSyncNode* pSyncNode, SyncTerm term);

// log replication
SSyncLogReplMgr* syncNodeGetLogReplMgr(SSyncNode* pNode, SRaftId* pDestId);

// snapshot --------------
bool    syncNodeHasSnapshot(SSyncNode* pSyncNode);
void    syncNodeMaybeUpdateCommitBySnapshot(SSyncNode* pSyncNode);
int32_t syncNodeStartSnapshot(SSyncNode* pSyncNode, SRaftId* pDestId);

SyncIndex syncNodeGetLastIndex(const SSyncNode* pSyncNode);
SyncTerm  syncNodeGetLastTerm(SSyncNode* pSyncNode);
int32_t   syncNodeGetLastIndexTerm(SSyncNode* pSyncNode, SyncIndex* pLastIndex, SyncTerm* pLastTerm);
SyncIndex syncNodeSyncStartIndex(SSyncNode* pSyncNode);
SyncIndex syncNodeGetPreIndex(SSyncNode* pSyncNode, SyncIndex index);
SyncTerm  syncNodeGetPreTerm(SSyncNode* pSyncNode, SyncIndex index);
int32_t   syncNodeGetPreIndexTerm(SSyncNode* pSyncNode, SyncIndex index, SyncIndex* pPreIndex, SyncTerm* pPreTerm);

int32_t syncNodeDoCommit(SSyncNode* ths, SyncIndex beginIndex, SyncIndex endIndex, uint64_t flag);
int32_t syncNodeFollowerCommit(SSyncNode* ths, SyncIndex newCommitIndex);
int32_t syncNodePreCommit(SSyncNode* ths, SSyncRaftEntry* pEntry, int32_t code);

bool                 syncNodeInRaftGroup(SSyncNode* ths, SRaftId* pRaftId);
SSyncSnapshotSender* syncNodeGetSnapshotSender(SSyncNode* ths, SRaftId* pDestId);
SSyncTimer*          syncNodeGetHbTimer(SSyncNode* ths, SRaftId* pDestId);
SPeerState*          syncNodeGetPeerState(SSyncNode* ths, const SRaftId* pDestId);
bool syncNodeNeedSendAppendEntries(SSyncNode* ths, const SRaftId* pDestId, const SyncAppendEntries* pMsg);

int32_t syncGetSnapshotMeta(int64_t rid, struct SSnapshotMeta* sMeta);
int32_t syncGetSnapshotMetaByIndex(int64_t rid, SyncIndex snapshotIndex, struct SSnapshotMeta* sMeta);

int32_t syncNodeDynamicQuorum(const SSyncNode* pSyncNode);
bool    syncNodeIsMnode(SSyncNode* pSyncNode);
int32_t syncNodePeerStateInit(SSyncNode* pSyncNode);

#ifdef __cplusplus
}
#endif

#endif /*_TD_LIBS_SYNC_INT_H*/<|MERGE_RESOLUTION|>--- conflicted
+++ resolved
@@ -297,15 +297,9 @@
 bool      syncNodeIsReadyForRead(SSyncNode* pSyncNode);
 
 // raft state change --------------
-<<<<<<< HEAD
 void    syncNodeUpdateTerm(SSyncNode* pSyncNode, SyncTerm term);
 void    syncNodeUpdateTermWithoutStepDown(SSyncNode* pSyncNode, SyncTerm term);
-void    syncNodeStepDown(SSyncNode* pSyncNode, SyncTerm newTerm, SRaftId id);
-=======
-void syncNodeUpdateTerm(SSyncNode* pSyncNode, SyncTerm term);
-void syncNodeUpdateTermWithoutStepDown(SSyncNode* pSyncNode, SyncTerm term);
 void    syncNodeStepDown(SSyncNode* pSyncNode, SyncTerm newTerm, SRaftId id, char* strFrom);
->>>>>>> bc3a3bf5
 void    syncNodeBecomeFollower(SSyncNode* pSyncNode, SRaftId leaderId, const char* debugStr);
 void    syncNodeBecomeLearner(SSyncNode* pSyncNode, const char* debugStr);
 void    syncNodeBecomeLeader(SSyncNode* pSyncNode, const char* debugStr);
