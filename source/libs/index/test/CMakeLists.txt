--- conflicted
+++ resolved
@@ -1,18 +1,10 @@
-<<<<<<< HEAD
-add_executable(idxTest "")
-add_executable(idxFstTest "")
-add_executable(idxFstUT "")
-add_executable(idxUtilUT "")
-add_executable(idxJsonUT "")
-add_executable(idxFstUtilUT "")
-=======
 IF(NOT TD_DARWIN)
   add_executable(idxTest "")
   add_executable(idxFstTest "")
   add_executable(idxFstUT "")
   add_executable(idxUtilUT "")
   add_executable(idxJsonUT "")
->>>>>>> 236c1d02
+  add_executable(idxFstUtilUT "")
 
   target_sources(idxTest
     PRIVATE 
@@ -32,27 +24,25 @@
     "utilUT.cc" 
   )
 
-<<<<<<< HEAD
-target_sources(idxJsonUT
-  PRIVATE 
-  "jsonUT.cc" 
-)
-target_sources(idxFstUtilUT
-  PRIVATE 
-  "fstUtilUT.cc" 
-)
+  target_sources(idxJsonUT
+    PRIVATE 
+    "jsonUT.cc" 
+  )
+  target_sources(idxFstUtilUT
+   PRIVATE 
+   "fstUtilUT.cc" 
+  )
  
-target_include_directories (idxTest
-  PUBLIC
+  target_include_directories (idxTest
+   PUBLIC
+   "${TD_SOURCE_DIR}/include/libs/index" 
+   "${CMAKE_CURRENT_SOURCE_DIR}/../inc"
+  ) 
+  target_include_directories (idxFstTest 
+   PUBLIC
   "${TD_SOURCE_DIR}/include/libs/index" 
   "${CMAKE_CURRENT_SOURCE_DIR}/../inc"
-) 
-target_include_directories (idxFstTest 
-  PUBLIC
-  "${TD_SOURCE_DIR}/include/libs/index" 
-  "${CMAKE_CURRENT_SOURCE_DIR}/../inc"
-) 
-=======
+  ) 
   target_sources(idxJsonUT
     PRIVATE 
     "jsonUT.cc" 
@@ -67,7 +57,6 @@
     "${TD_SOURCE_DIR}/include/libs/index" 
     "${CMAKE_CURRENT_SOURCE_DIR}/../inc"
   ) 
->>>>>>> 236c1d02
 
   target_include_directories (idxFstUT 
     PUBLIC
@@ -81,40 +70,38 @@
     "${CMAKE_CURRENT_SOURCE_DIR}/../inc"
   ) 
 
-<<<<<<< HEAD
-target_include_directories (idxJsonUT
-  PUBLIC
-  "${TD_SOURCE_DIR}/include/libs/index" 
-  "${CMAKE_CURRENT_SOURCE_DIR}/../inc"
-) 
-target_include_directories (idxFstUtilUT
-  PUBLIC
-  "${TD_SOURCE_DIR}/include/libs/index" 
-  "${CMAKE_CURRENT_SOURCE_DIR}/../inc"
-) 
+  target_include_directories (idxJsonUT
+   PUBLIC
+   "${TD_SOURCE_DIR}/include/libs/index" 
+   "${CMAKE_CURRENT_SOURCE_DIR}/../inc"
+  ) 
+  target_include_directories (idxFstUtilUT
+   PUBLIC
+   "${TD_SOURCE_DIR}/include/libs/index" 
+   "${CMAKE_CURRENT_SOURCE_DIR}/../inc"
+  ) 
 
-target_link_libraries (idxTest
-  os  
-  util
-  common
-  gtest_main
-  index
-)
-target_link_libraries (idxFstTest
-  os  
-  util
-  common
-  gtest_main
-  index
-)
-target_link_libraries (idxFstUT
-  os  
-  util
-  common
-  gtest_main
-  index
-)
-=======
+  target_link_libraries (idxTest
+    os  
+    util
+    common
+    gtest_main
+    index
+  )
+  target_link_libraries (idxFstTest
+    os  
+    util
+    common
+    gtest_main
+    index
+  )
+  target_link_libraries (idxFstUT
+    os  
+    util
+    common
+    gtest_main
+    index
+  )
   target_include_directories (idxJsonUT
     PUBLIC
     "${TD_SOURCE_DIR}/include/libs/index" 
@@ -141,7 +128,6 @@
     gtest_main
     index
   )
->>>>>>> 236c1d02
 
   target_link_libraries (idxUtilUT
     os  
@@ -151,44 +137,6 @@
     index
   )
 
-<<<<<<< HEAD
-target_link_libraries (idxJsonUT
-  os  
-  util
-  common
-  gtest_main
-  index
-)
-target_link_libraries (idxFstUtilUT
-  os  
-  util
-  common
-  gtest_main
-  index
-)
-
-add_test(
-  NAME idxtest
-  COMMAND idxTest
-)
-add_test(
-  NAME idxJsonUT
-  COMMAND idxJsonUT 
-)
-add_test(
-  NAME idxUtilUT 
-  COMMAND idxUtilUT 
-)
-add_test(
-  NAME idxFstUT 
-  COMMAND idxFstUT 
-)
-add_test(
-  NAME idxFstUtilUT 
-  COMMAND idxFstUtilUT  
-
-)
-=======
   target_link_libraries (idxJsonUT
     os  
     util
@@ -196,14 +144,27 @@
     gtest_main
     index
   )
+  target_link_libraries (idxFstUtilUT
+    os  
+    util
+    common
+    gtest_main
+    index
+  )
+  
+  add_test(
+    NAME idxJsonUT
+    COMMAND idxJsonUT 
+  )
+  add_test(
+    NAME idxFstUtilUT 
+    COMMAND idxFstUtilUT  
+  
+  )
 
   add_test(
     NAME idxtest
     COMMAND idxTest
-  )
-  add_test(
-    NAME idxJsonUT
-    COMMAND idxJsonUT 
   )
   add_test(
     NAME idxUtilUT 
@@ -213,5 +174,4 @@
     NAME idxFstUT 
     COMMAND idxFstUT 
   )
-ENDIF ()
->>>>>>> 236c1d02
+ENDIF ()