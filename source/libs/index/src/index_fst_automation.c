/*
 * Copyright (c) 2019 TAOS Data, Inc. <jhtao@taosdata.com>
 *
 * This program is free software: you can use, redistribute, and/or modify
 * it under the terms of the GNU Affero General Public License, version 3
 * or later ("AGPL"), as published by the Free Software Foundation.
 *
 * This program is distributed in the hope that it will be useful, but WITHOUT
 * ANY WARRANTY; without even the implied warranty of MERCHANTABILITY or
 * FITNESS FOR A PARTICULAR PURPOSE.
 *
 * You should have received a copy of the GNU Affero General Public License
 * along with this program. If not, see <http://www.gnu.org/licenses/>.
 */

#include "index_fst_automation.h"


StartWithStateValue *startWithStateValueCreate(StartWithStateKind kind, ValueType ty, void *val) {
  StartWithStateValue *nsv = calloc(1, sizeof(StartWithStateValue));
  if (nsv == NULL) { return NULL; }

  nsv->kind = kind;
  nsv->type = ty;
  if (ty == FST_INT) {
    nsv->val = *(int *)val;
  } else if (ty == FST_CHAR) {
    size_t len = strlen((char *)val);  
    nsv->ptr = (char *)calloc(1, len + 1);  
    memcpy(nsv->ptr, val, len);
  } else if (ty == FST_ARRAY) {
    //TODO, 
    //nsv->arr = taosArrayFromList() 
  }
  return nsv;
}
void startWithStateValueDestroy(void *val) {
  StartWithStateValue *sv = (StartWithStateValue *)val;
  if (sv == NULL) { return; }

  if (sv->type == FST_INT) {
    //  
  } else if (sv->type == FST_CHAR) {
    free(sv->ptr);
  } else if (sv->type == FST_ARRAY) {
    taosArrayDestroy(sv->arr);
  }
  free(sv); 
}
StartWithStateValue *startWithStateValueDump(StartWithStateValue *sv) {
  StartWithStateValue *nsv = calloc(1, sizeof(StartWithStateValue));
  if (nsv == NULL) { return NULL; }

  nsv->kind = sv->kind;
  nsv->type= sv->type;
  if (nsv->type == FST_INT) {
    nsv->val = sv->val;
  } else if (nsv->type == FST_CHAR) {
    size_t len = strlen(sv->ptr);
    nsv->ptr = (char *)calloc(1, len + 1);
    memcpy(nsv->ptr, sv->ptr, len);
  } else if (nsv->type == FST_ARRAY) {
  }
  return nsv;
}


// prefix query, impl later

static void* prefixStart(AutomationCtx *ctx) {  
<<<<<<< HEAD
  StartWithStateValue *data = (StartWithStateValue *)(ctx->data);
=======
  StartWithStateValue *data = (StartWithStateValue *)(ctx->stdata);
>>>>>>> 39de3fe0
  return startWithStateValueDump(data);     
};
static bool prefixIsMatch(AutomationCtx *ctx, void *sv) {
  StartWithStateValue* ssv = (StartWithStateValue *)sv;  
  return ssv->val == strlen(ctx->data); 
} 
static bool prefixCanMatch(AutomationCtx *ctx, void *sv) {
  StartWithStateValue* ssv = (StartWithStateValue *)sv;  
  return ssv->val >= 0; 
}
static bool prefixWillAlwaysMatch(AutomationCtx *ctx, void *state) {
  return true;
}
static void* prefixAccept(AutomationCtx *ctx, void *state, uint8_t byte) {
  StartWithStateValue* ssv = (StartWithStateValue *)state;  
  if (ssv == NULL || ctx == NULL) {return NULL;}

  char *data = ctx->data;
  if ((strlen(data) > ssv->val) && data[ssv->val] == byte) {
    int val = ssv->val + 1;
    return startWithStateValueCreate(Running, FST_INT, &val);
  } 
  return NULL;
}
static void* prefixAcceptEof(AutomationCtx *ctx, void *state) {
  return NULL;
}

// pattern query, impl later

static void* patternStart(AutomationCtx *ctx) {
  return NULL;
}
static bool patternIsMatch(AutomationCtx *ctx, void *data) {
  return true;
} 
static bool patternCanMatch(AutomationCtx *ctx, void *data) {
  return true;
} 
static bool patternWillAlwaysMatch(AutomationCtx *ctx, void *state) {
  return true;
}

static void* patternAccept(AutomationCtx *ctx, void *state, uint8_t byte) {
  return NULL;
}

static void* patternAcceptEof(AutomationCtx *ctx, void *state) {
  return NULL;
}

AutomationFunc automFuncs[]  = {{
    prefixStart,        
    prefixIsMatch, 
    prefixCanMatch,
    prefixWillAlwaysMatch,
    prefixAccept,
    prefixAcceptEof
  },  
  {
    patternStart,
    patternIsMatch,
    patternCanMatch,
    patternWillAlwaysMatch,
    patternAccept,
    patternAcceptEof
  }
  // add more search type
};

AutomationCtx* automCtxCreate(void *data,AutomationType atype) {
  AutomationCtx *ctx = calloc(1, sizeof(AutomationCtx));
  if (ctx == NULL) { return NULL; }

  StartWithStateValue *sv = NULL;
  if (atype == AUTOMATION_PREFIX) {
<<<<<<< HEAD
    sv = startWithStateValueCreate(Running, FST_INT, 0);
=======
    int val = 0;
    sv = startWithStateValueCreate(Running, FST_INT, &val);
>>>>>>> 39de3fe0
    ctx->stdata = (void *)sv;
  } else if (atype == AUTMMATION_MATCH) {
      
  } else {
    // add more search type
  }

  char*  src = (char *)data; 
  size_t len = strlen(src);
  char*  dst = (char *)malloc(len * sizeof(char) + 1); 
  memcpy(dst, src, len);
  dst[len] = 0;
  
  ctx->data   = dst; 
  ctx->type   = atype;
  ctx->stdata = (void *)sv; 
  return ctx; 
} 
void automCtxDestroy(AutomationCtx *ctx) {
  startWithStateValueDestroy(ctx->stdata);
  free(ctx->data);
  free(ctx);
}<|MERGE_RESOLUTION|>--- conflicted
+++ resolved
@@ -68,11 +68,7 @@
 // prefix query, impl later
 
 static void* prefixStart(AutomationCtx *ctx) {  
-<<<<<<< HEAD
-  StartWithStateValue *data = (StartWithStateValue *)(ctx->data);
-=======
   StartWithStateValue *data = (StartWithStateValue *)(ctx->stdata);
->>>>>>> 39de3fe0
   return startWithStateValueDump(data);     
 };
 static bool prefixIsMatch(AutomationCtx *ctx, void *sv) {
@@ -149,12 +145,8 @@
 
   StartWithStateValue *sv = NULL;
   if (atype == AUTOMATION_PREFIX) {
-<<<<<<< HEAD
-    sv = startWithStateValueCreate(Running, FST_INT, 0);
-=======
     int val = 0;
     sv = startWithStateValueCreate(Running, FST_INT, &val);
->>>>>>> 39de3fe0
     ctx->stdata = (void *)sv;
   } else if (atype == AUTMMATION_MATCH) {
       
