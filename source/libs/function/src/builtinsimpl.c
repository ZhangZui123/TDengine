/*
 * Copyright (c) 2019 TAOS Data, Inc. <jhtao@taosdata.com>
 *
 * This program is free software: you can use, redistribute, and/or modify
 * it under the terms of the GNU Affero General Public License, version 3
 * or later ("AGPL"), as published by the Free Software Foundation.
 *
 * This program is distributed in the hope that it will be useful, but WITHOUT
 * ANY WARRANTY; without even the implied warranty of MERCHANTABILITY or
 * FITNESS FOR A PARTICULAR PURPOSE.
 *
 * You should have received a copy of the GNU Affero General Public License
 * along with this program. If not, see <http://www.gnu.org/licenses/>.
 */

#include "builtinsimpl.h"
#include "cJSON.h"
#include "function.h"
#include "functionResInfoInt.h"
#include "query.h"
#include "querynodes.h"
#include "tanalytics.h"
#include "tcompare.h"
#include "tdatablock.h"
#include "tdigest.h"
#include "tfunctionInt.h"
#include "tglobal.h"
#include "thistogram.h"
#include "tpercentile.h"

bool ignoreNegative(int8_t ignoreOption) { return (ignoreOption & 0x1) == 0x1; }
bool ignoreNull(int8_t ignoreOption) { return (ignoreOption & 0x2) == 0x2; }

typedef enum {
  APERCT_ALGO_UNKNOWN = 0,
  APERCT_ALGO_DEFAULT,
  APERCT_ALGO_TDIGEST,
} EAPerctAlgoType;

typedef enum { UNKNOWN_BIN = 0, USER_INPUT_BIN, LINEAR_BIN, LOG_BIN } EHistoBinType;

typedef enum {
  STATE_OPER_INVALID = 0,
  STATE_OPER_LT,
  STATE_OPER_GT,
  STATE_OPER_LE,
  STATE_OPER_GE,
  STATE_OPER_NE,
  STATE_OPER_EQ,
} EStateOperType;

#define SET_VAL(_info, numOfElem, res) \
  do {                                 \
    if ((numOfElem) <= 0) {            \
      break;                           \
    }                                  \
    (_info)->numOfRes = (res);         \
  } while (0)

#define GET_TS_LIST(x)    ((TSKEY*)((x)->ptsList))
#define GET_TS_DATA(x, y) (GET_TS_LIST(x)[(y)])

#define DO_UPDATE_SUBSID_RES(ctx, ts)                          \
  do {                                                         \
    for (int32_t _i = 0; _i < (ctx)->subsidiaries.num; ++_i) { \
      SqlFunctionCtx* __ctx = (ctx)->subsidiaries.pCtx[_i];    \
      if (__ctx->functionId == FUNCTION_TS_DUMMY) {            \
        __ctx->tag.i = (ts);                                   \
        __ctx->tag.nType = TSDB_DATA_TYPE_BIGINT;              \
      }                                                        \
      __ctx->fpSet.process(__ctx);                             \
    }                                                          \
  } while (0)

#define UPDATE_DATA(ctx, left, right, num, sign, _ts) \
  do {                                                \
    if (((left) < (right)) ^ (sign)) {                \
      (left) = (right);                               \
      DO_UPDATE_SUBSID_RES(ctx, _ts);                 \
      (num) += 1;                                     \
    }                                                 \
  } while (0)

#define LOOPCHECK_N(val, _col, ctx, _t, _nrow, _start, sign, num)        \
  do {                                                                   \
    _t* d = (_t*)((_col)->pData);                                        \
    for (int32_t i = (_start); i < (_nrow) + (_start); ++i) {            \
      if (((_col)->hasNull) && colDataIsNull_f((_col)->nullbitmap, i)) { \
        continue;                                                        \
      }                                                                  \
      TSKEY ts = (ctx)->ptsList != NULL ? GET_TS_DATA(ctx, i) : 0;       \
      UPDATE_DATA(ctx, val, d[i], num, sign, ts);                        \
    }                                                                    \
  } while (0)

#define LIST_ADD_N(_res, _col, _start, _rows, _t, numOfElem)             \
  do {                                                                   \
    _t* d = (_t*)(_col->pData);                                          \
    for (int32_t i = (_start); i < (_rows) + (_start); ++i) {            \
      if (((_col)->hasNull) && colDataIsNull_f((_col)->nullbitmap, i)) { \
        continue;                                                        \
      };                                                                 \
      (_res) += (d)[i];                                                  \
      (numOfElem)++;                                                     \
    }                                                                    \
  } while (0)

#define LIST_SUB_N(_res, _col, _start, _rows, _t, numOfElem)             \
  do {                                                                   \
    _t* d = (_t*)(_col->pData);                                          \
    for (int32_t i = (_start); i < (_rows) + (_start); ++i) {            \
      if (((_col)->hasNull) && colDataIsNull_f((_col)->nullbitmap, i)) { \
        continue;                                                        \
      };                                                                 \
      (_res) -= (d)[i];                                                  \
      (numOfElem)++;                                                     \
    }                                                                    \
  } while (0)

//#define LIST_AVG_N(sumT, T)                                               \
//  do {                                                                    \
//    T* plist = (T*)pCol->pData;                                           \
//    for (int32_t i = start; i < numOfRows + pInput->startRowIndex; ++i) { \
//      if (pCol->hasNull && colDataIsNull_f(pCol->nullbitmap, i)) {        \
//        continue;                                                         \
//      }                                                                   \
//                                                                          \
//      numOfElem += 1;                                                     \
//      pAvgRes->count -= 1;                                                \
//      sumT -= plist[i];                                                   \
//    }                                                                     \
//  } while (0)

#define LIST_STDDEV_SUB_N(sumT, T)                                 \
  do {                                                             \
    T* plist = (T*)pCol->pData;                                    \
    for (int32_t i = start; i < numOfRows + start; ++i) {          \
      if (pCol->hasNull && colDataIsNull_f(pCol->nullbitmap, i)) { \
        continue;                                                  \
      }                                                            \
      numOfElem += 1;                                              \
      pStddevRes->count -= 1;                                      \
      sumT -= plist[i];                                            \
      pStddevRes->quadraticISum -= (int64_t)(plist[i] * plist[i]); \
    }                                                              \
  } while (0)

#define LEASTSQR_CAL(p, x, y, index, step) \
  do {                                     \
    (p)[0][0] += (double)(x) * (x);        \
    (p)[0][1] += (double)(x);              \
    (p)[0][2] += (double)(x) * (y)[index]; \
    (p)[1][2] += (y)[index];               \
    (x) += step;                           \
  } while (0)

#define STATE_COMP(_op, _lval, _param) STATE_COMP_IMPL(_op, _lval, GET_STATE_VAL(_param))

#define GET_STATE_VAL(param) ((param.nType == TSDB_DATA_TYPE_BIGINT) ? (param.i) : (param.d))

#define STATE_COMP_IMPL(_op, _lval, _rval) \
  do {                                     \
    switch (_op) {                         \
      case STATE_OPER_LT:                  \
        return ((_lval) < (_rval));        \
        break;                             \
      case STATE_OPER_GT:                  \
        return ((_lval) > (_rval));        \
        break;                             \
      case STATE_OPER_LE:                  \
        return ((_lval) <= (_rval));       \
        break;                             \
      case STATE_OPER_GE:                  \
        return ((_lval) >= (_rval));       \
        break;                             \
      case STATE_OPER_NE:                  \
        return ((_lval) != (_rval));       \
        break;                             \
      case STATE_OPER_EQ:                  \
        return ((_lval) == (_rval));       \
        break;                             \
      default:                             \
        break;                             \
    }                                      \
  } while (0)

#define INIT_INTP_POINT(_p, _k, _v) \
  do {                              \
    (_p).key = (_k);                \
    (_p).val = (_v);                \
  } while (0)

void funcInputUpdate(SqlFunctionCtx* pCtx) {
  SFuncInputRowIter* pIter = &pCtx->rowIter;

  if (!pCtx->bInputFinished) {
    pIter->pInput = &pCtx->input;
    pIter->tsList = (TSKEY*)pIter->pInput->pPTS->pData;
    pIter->pDataCol = pIter->pInput->pData[0];
    pIter->pPkCol = pIter->pInput->pPrimaryKey;
    pIter->rowIndex = pIter->pInput->startRowIndex;
    pIter->inputEndIndex = pIter->rowIndex + pIter->pInput->numOfRows - 1;
    pIter->pSrcBlock = pCtx->pSrcBlock;
    if (!pIter->hasGroupId || pIter->groupId != pIter->pSrcBlock->info.id.groupId) {
      pIter->hasGroupId = true;
      pIter->groupId = pIter->pSrcBlock->info.id.groupId;
      pIter->hasPrev = false;
    }
  } else {
    pIter->finalRow = true;
  }
}

int32_t funcInputGetNextRowDescPk(SFuncInputRowIter* pIter, SFuncInputRow* pRow, bool* res) {
  if (pIter->finalRow) {
    if (pIter->hasPrev) {
      pRow->ts = pIter->prevBlockTsEnd;
      pRow->isDataNull = pIter->prevIsDataNull;
      pRow->pData = pIter->pPrevData;
      pRow->block = pIter->pPrevRowBlock;
      pRow->rowIndex = 0;

      pIter->hasPrev = false;
      *res = true;
      return TSDB_CODE_SUCCESS;
    } else {
      *res = false;
      return TSDB_CODE_SUCCESS;
    }
  }
  if (pIter->hasPrev) {
    if (pIter->prevBlockTsEnd == pIter->tsList[pIter->inputEndIndex]) {
      blockDataDestroy(pIter->pPrevRowBlock);
      int32_t code = blockDataExtractBlock(pIter->pSrcBlock, pIter->inputEndIndex, 1, &pIter->pPrevRowBlock);
      if (code) {
        return code;
      }

      pIter->prevIsDataNull = colDataIsNull_f(pIter->pDataCol->nullbitmap, pIter->inputEndIndex);

      pIter->pPrevData = taosMemoryMalloc(pIter->pDataCol->info.bytes);
      if (NULL == pIter->pPrevData) {
        qError("out of memory when function get input row.");
        return terrno;
      }
      char* srcData = colDataGetData(pIter->pDataCol, pIter->inputEndIndex);
      (void)memcpy(pIter->pPrevData, srcData, pIter->pDataCol->info.bytes);

      pIter->pPrevPk = taosMemoryMalloc(pIter->pPkCol->info.bytes);
      if (NULL == pIter->pPrevPk) {
        qError("out of memory when function get input row.");
        taosMemoryFree(pIter->pPrevData);
        return terrno;
      }
      char* pkData = colDataGetData(pIter->pPkCol, pIter->inputEndIndex);
      (void)memcpy(pIter->pPrevPk, pkData, pIter->pPkCol->info.bytes);

      code = blockDataExtractBlock(pIter->pSrcBlock, pIter->inputEndIndex, 1, &pIter->pPrevRowBlock);
      pIter->hasPrev = true;
      *res = false;
      return code;
    } else {
      int32_t idx = pIter->rowIndex;
      while (pIter->tsList[idx] == pIter->prevBlockTsEnd) {
        ++idx;
      }
      pRow->ts = pIter->prevBlockTsEnd;
      if (idx == pIter->pInput->startRowIndex) {
        pRow->isDataNull = pIter->prevIsDataNull;
        pRow->pData = pIter->pPrevData;
        pRow->block = pIter->pPrevRowBlock;
        pRow->rowIndex = 0;
      } else {
        pRow->ts = pIter->tsList[idx - 1];
        pRow->isDataNull = colDataIsNull_f(pIter->pDataCol->nullbitmap, idx - 1);
        pRow->pData = colDataGetData(pIter->pDataCol, idx - 1);
        pRow->pPk = colDataGetData(pIter->pPkCol, idx - 1);
        pRow->block = pIter->pSrcBlock;
        pRow->rowIndex = idx - 1;
      }
      pIter->hasPrev = false;
      pIter->rowIndex = idx;
      *res = true;
      return TSDB_CODE_SUCCESS;
    }
  } else {
    TSKEY tsEnd = pIter->tsList[pIter->inputEndIndex];
    if (pIter->tsList[pIter->rowIndex] != tsEnd) {
      int32_t idx = pIter->rowIndex;
      while (pIter->tsList[idx + 1] == pIter->tsList[pIter->rowIndex]) {
        ++idx;
      }
      pRow->ts = pIter->tsList[idx];
      pRow->isDataNull = colDataIsNull_f(pIter->pDataCol->nullbitmap, idx);
      pRow->pData = colDataGetData(pIter->pDataCol, idx);
      pRow->pPk = colDataGetData(pIter->pPkCol, idx);
      pRow->block = pIter->pSrcBlock;

      pIter->rowIndex = idx + 1;
      *res = true;
      return TSDB_CODE_SUCCESS;
    } else {
      pIter->hasPrev = true;
      pIter->prevBlockTsEnd = tsEnd;
      pIter->prevIsDataNull = colDataIsNull_f(pIter->pDataCol->nullbitmap, pIter->inputEndIndex);
      pIter->pPrevData = taosMemoryMalloc(pIter->pDataCol->info.bytes);
      if (NULL == pIter->pPrevData) {
        qError("out of memory when function get input row.");
        return terrno;
      }
      (void)memcpy(pIter->pPrevData, colDataGetData(pIter->pDataCol, pIter->inputEndIndex),
                   pIter->pDataCol->info.bytes);
      pIter->pPrevPk = taosMemoryMalloc(pIter->pPkCol->info.bytes);
      if (NULL == pIter->pPrevPk) {
        qError("out of memory when function get input row.");
        taosMemoryFree(pIter->pPrevData);
        return terrno;
      }
      (void)memcpy(pIter->pPrevPk, colDataGetData(pIter->pPkCol, pIter->inputEndIndex), pIter->pPkCol->info.bytes);

      int32_t code = blockDataExtractBlock(pIter->pSrcBlock, pIter->inputEndIndex, 1, &pIter->pPrevRowBlock);
      *res = false;
      return code;
    }
  }
}

static void forwardToNextDiffTsRow(SFuncInputRowIter* pIter, int32_t rowIndex) {
  int32_t idx = rowIndex + 1;
  while (idx <= pIter->inputEndIndex && pIter->tsList[idx] == pIter->tsList[rowIndex]) {
    ++idx;
  }
  pIter->rowIndex = idx;
}

static void setInputRowInfo(SFuncInputRow* pRow, SFuncInputRowIter* pIter, int32_t rowIndex, bool setPk) {
  pRow->ts = pIter->tsList[rowIndex];
  pRow->ts = pIter->tsList[rowIndex];
  pRow->isDataNull = colDataIsNull_f(pIter->pDataCol->nullbitmap, rowIndex);
  pRow->pData = colDataGetData(pIter->pDataCol, rowIndex);
  pRow->pPk = setPk ? colDataGetData(pIter->pPkCol, rowIndex) : NULL;
  pRow->block = pIter->pSrcBlock;
  pRow->rowIndex = rowIndex;
}

bool funcInputGetNextRowAscPk(SFuncInputRowIter* pIter, SFuncInputRow* pRow) {
  if (pIter->hasPrev) {
    if (pIter->prevBlockTsEnd == pIter->tsList[pIter->inputEndIndex]) {
      pIter->hasPrev = true;
      return false;
    } else {
      int32_t idx = pIter->rowIndex;
      while (pIter->tsList[idx] == pIter->prevBlockTsEnd) {
        ++idx;
      }

      pIter->hasPrev = false;
      setInputRowInfo(pRow, pIter, idx, true);
      forwardToNextDiffTsRow(pIter, idx);
      return true;
    }
  } else {
    if (pIter->rowIndex <= pIter->inputEndIndex) {
      setInputRowInfo(pRow, pIter, pIter->rowIndex, true);

      TSKEY tsEnd = pIter->tsList[pIter->inputEndIndex];
      if (pIter->tsList[pIter->rowIndex] != tsEnd) {
        forwardToNextDiffTsRow(pIter, pIter->rowIndex);
      } else {
        pIter->rowIndex = pIter->inputEndIndex + 1;
      }
      return true;
    } else {
      TSKEY tsEnd = pIter->tsList[pIter->inputEndIndex];
      pIter->hasPrev = true;
      pIter->prevBlockTsEnd = tsEnd;
      return false;
    }
  }
}

bool funcInputGetNextRowNoPk(SFuncInputRowIter* pIter, SFuncInputRow* pRow) {
  if (pIter->rowIndex <= pIter->inputEndIndex) {
    setInputRowInfo(pRow, pIter, pIter->rowIndex, false);
    ++pIter->rowIndex;
    return true;
  } else {
    return false;
  }
}

int32_t funcInputGetNextRow(SqlFunctionCtx* pCtx, SFuncInputRow* pRow, bool* res) {
  SFuncInputRowIter* pIter = &pCtx->rowIter;
  if (pCtx->hasPrimaryKey) {
    if (pCtx->order == TSDB_ORDER_ASC) {
      *res = funcInputGetNextRowAscPk(pIter, pRow);
      return TSDB_CODE_SUCCESS;
    } else {
      return funcInputGetNextRowDescPk(pIter, pRow, res);
    }
  } else {
    *res = funcInputGetNextRowNoPk(pIter, pRow);
    return TSDB_CODE_SUCCESS;
  }
  return TSDB_CODE_SUCCESS;
}

// This function append the selectivity to subsidiaries function context directly, without fetching data
// from intermediate disk based buf page
int32_t appendSelectivityCols(SqlFunctionCtx* pCtx, SSDataBlock* pSrcBlock, int32_t rowIndex, int32_t pos) {
  if (pCtx->subsidiaries.num <= 0) {
    return TSDB_CODE_SUCCESS;
  }

  for (int32_t j = 0; j < pCtx->subsidiaries.num; ++j) {
    SqlFunctionCtx* pc = pCtx->subsidiaries.pCtx[j];

    // get data from source col
    SFunctParam* pFuncParam = &pc->pExpr->base.pParam[0];
    int32_t      srcSlotId = pFuncParam->pCol->slotId;

    SColumnInfoData* pSrcCol = taosArrayGet(pSrcBlock->pDataBlock, srcSlotId);
    if (NULL == pSrcCol) {
      return TSDB_CODE_OUT_OF_RANGE;
    }

    char* pData = colDataGetData(pSrcCol, rowIndex);

    // append to dest col
    int32_t dstSlotId = pc->pExpr->base.resSchema.slotId;

    SColumnInfoData* pDstCol = taosArrayGet(pCtx->pDstBlock->pDataBlock, dstSlotId);
    if (NULL == pDstCol) {
      return TSDB_CODE_OUT_OF_RANGE;
    }
    if (colDataIsNull_s(pSrcCol, rowIndex) == true) {
      colDataSetNULL(pDstCol, pos);
    } else {
      int32_t code = colDataSetVal(pDstCol, pos, pData, false);
      if (TSDB_CODE_SUCCESS != code) {
        return code;
      }
    }
  }
  return TSDB_CODE_SUCCESS;
}

bool funcInputGetNextRowIndex(SInputColumnInfoData* pInput, int32_t from, bool firstOccur, int32_t* pRowIndex,
                              int32_t* nextFrom);

static bool firstLastTransferInfoImpl(SFirstLastRes* pInput, SFirstLastRes* pOutput, bool isFirst);

int32_t functionSetup(SqlFunctionCtx* pCtx, SResultRowEntryInfo* pResultInfo) {
  if (pResultInfo->initialized) {
    return TSDB_CODE_SUCCESS;  // already initialized
  }

  if (pCtx->pOutput != NULL) {
    (void)memset(pCtx->pOutput, 0, (size_t)pCtx->resDataInfo.bytes);
  }

  initResultRowEntry(pResultInfo, pCtx->resDataInfo.interBufSize);
  return TSDB_CODE_SUCCESS;
}

int32_t functionFinalize(SqlFunctionCtx* pCtx, SSDataBlock* pBlock) {
  int32_t          code = TSDB_CODE_SUCCESS;
  int32_t          slotId = pCtx->pExpr->base.resSchema.slotId;
  SColumnInfoData* pCol = taosArrayGet(pBlock->pDataBlock, slotId);
  if (NULL == pCol) {
    return TSDB_CODE_OUT_OF_RANGE;
  }
  SResultRowEntryInfo* pResInfo = GET_RES_INFO(pCtx);
  pResInfo->isNullRes = (pResInfo->numOfRes == 0) ? 1 : 0;

  char* in = GET_ROWCELL_INTERBUF(pResInfo);
  code = colDataSetVal(pCol, pBlock->info.rows, in, pResInfo->isNullRes);

  return code;
}

int32_t firstCombine(SqlFunctionCtx* pDestCtx, SqlFunctionCtx* pSourceCtx) {
  SResultRowEntryInfo* pDResInfo = GET_RES_INFO(pDestCtx);
  SFirstLastRes*       pDBuf = GET_ROWCELL_INTERBUF(pDResInfo);
  int32_t              bytes = pDBuf->bytes;

  SResultRowEntryInfo* pSResInfo = GET_RES_INFO(pSourceCtx);
  SFirstLastRes*       pSBuf = GET_ROWCELL_INTERBUF(pSResInfo);

  pDBuf->hasResult = firstLastTransferInfoImpl(pSBuf, pDBuf, true);

  pDResInfo->numOfRes = TMAX(pDResInfo->numOfRes, pSResInfo->numOfRes);
  pDResInfo->isNullRes &= pSResInfo->isNullRes;
  return TSDB_CODE_SUCCESS;
}

int32_t functionFinalizeWithResultBuf(SqlFunctionCtx* pCtx, SSDataBlock* pBlock, char* finalResult) {
  int32_t          slotId = pCtx->pExpr->base.resSchema.slotId;
  SColumnInfoData* pCol = taosArrayGet(pBlock->pDataBlock, slotId);
  if (NULL == pCol) {
    return TSDB_CODE_OUT_OF_RANGE;
  }
  SResultRowEntryInfo* pResInfo = GET_RES_INFO(pCtx);
  pResInfo->isNullRes = (pResInfo->numOfRes == 0) ? 1 : 0;

  char*   in = finalResult;
  int32_t code = colDataSetVal(pCol, pBlock->info.rows, in, pResInfo->isNullRes);

  return code;
}

EFuncDataRequired countDataRequired(SFunctionNode* pFunc, STimeWindow* pTimeWindow) {
  SNode* pParam = nodesListGetNode(pFunc->pParameterList, 0);
  if (QUERY_NODE_COLUMN == nodeType(pParam) && PRIMARYKEY_TIMESTAMP_COL_ID == ((SColumnNode*)pParam)->colId) {
    return FUNC_DATA_REQUIRED_NOT_LOAD;
  }
  return FUNC_DATA_REQUIRED_SMA_LOAD;
}

bool getCountFuncEnv(SFunctionNode* UNUSED_PARAM(pFunc), SFuncExecEnv* pEnv) {
  pEnv->calcMemSize = sizeof(int64_t);
  return true;
}

static int64_t getNumOfElems(SqlFunctionCtx* pCtx) {
  int64_t numOfElem = 0;

  /*
   * 1. column data missing (schema modified) causes pInputCol->hasNull == true. pInput->colDataSMAIsSet == true;
   * 2. for general non-primary key columns, pInputCol->hasNull may be true or false, pInput->colDataSMAIsSet == true;
   * 3. for primary key column, pInputCol->hasNull always be false, pInput->colDataSMAIsSet == false;
   */
  SInputColumnInfoData* pInput = &pCtx->input;
  SColumnInfoData*      pInputCol = pInput->pData[0];
  if (1 == pInput->numOfRows && pInput->blankFill) {
    return 0;
  }
  if (pInput->colDataSMAIsSet && pInput->totalRows == pInput->numOfRows) {
    numOfElem = pInput->numOfRows - pInput->pColumnDataAgg[0]->numOfNull;
  } else {
    if (pInputCol->hasNull) {
      for (int32_t i = pInput->startRowIndex; i < pInput->startRowIndex + pInput->numOfRows; ++i) {
        if (colDataIsNull(pInputCol, pInput->totalRows, i, NULL)) {
          continue;
        }
        numOfElem += 1;
      }
    } else {
      // when counting on the primary time stamp column and no statistics data is presented, use the size value
      // directly.
      numOfElem = pInput->numOfRows;
    }
  }
  return numOfElem;
}

/*
 * count function does need the finalize, if data is missing, the default value, which is 0, is used
 * count function does not use the pCtx->interResBuf to keep the intermediate buffer
 */
int32_t countFunction(SqlFunctionCtx* pCtx) {
  int64_t numOfElem = 0;

  SResultRowEntryInfo*  pResInfo = GET_RES_INFO(pCtx);
  SInputColumnInfoData* pInput = &pCtx->input;

  int32_t type = pInput->pData[0]->info.type;

  char* buf = GET_ROWCELL_INTERBUF(pResInfo);
  if (IS_NULL_TYPE(type)) {
    // select count(NULL) returns 0
    numOfElem = 1;
    *((int64_t*)buf) += 0;
  } else {
    numOfElem = getNumOfElems(pCtx);
    *((int64_t*)buf) += numOfElem;
  }

  if (tsCountAlwaysReturnValue) {
    pResInfo->numOfRes = 1;
  } else {
    SET_VAL(pResInfo, *((int64_t*)buf), 1);
  }

  return TSDB_CODE_SUCCESS;
}

#ifdef BUILD_NO_CALL
int32_t countInvertFunction(SqlFunctionCtx* pCtx) {
  int64_t numOfElem = getNumOfElems(pCtx);

  SResultRowEntryInfo* pResInfo = GET_RES_INFO(pCtx);
  char*                buf = GET_ROWCELL_INTERBUF(pResInfo);
  *((int64_t*)buf) -= numOfElem;

  SET_VAL(pResInfo, *((int64_t*)buf), 1);
  return TSDB_CODE_SUCCESS;
}
#endif

int32_t combineFunction(SqlFunctionCtx* pDestCtx, SqlFunctionCtx* pSourceCtx) {
  SResultRowEntryInfo* pDResInfo = GET_RES_INFO(pDestCtx);
  char*                pDBuf = GET_ROWCELL_INTERBUF(pDResInfo);

  SResultRowEntryInfo* pSResInfo = GET_RES_INFO(pSourceCtx);
  char*                pSBuf = GET_ROWCELL_INTERBUF(pSResInfo);
  *((int64_t*)pDBuf) += *((int64_t*)pSBuf);

  SET_VAL(pDResInfo, *((int64_t*)pDBuf), 1);
  return TSDB_CODE_SUCCESS;
}

int32_t sumFunction(SqlFunctionCtx* pCtx) {
  int32_t numOfElem = 0;

  // Only the pre-computing information loaded and actual data does not loaded
  SInputColumnInfoData* pInput = &pCtx->input;
  SColumnDataAgg*       pAgg = pInput->pColumnDataAgg[0];
  int32_t               type = pInput->pData[0]->info.type;

  SSumRes* pSumRes = GET_ROWCELL_INTERBUF(GET_RES_INFO(pCtx));
  pSumRes->type = type;

  if (IS_NULL_TYPE(type)) {
    numOfElem = 0;
    goto _sum_over;
  }

  if (pInput->colDataSMAIsSet) {
    numOfElem = pInput->numOfRows - pAgg->numOfNull;

    if (IS_SIGNED_NUMERIC_TYPE(type)) {
      pSumRes->isum += pAgg->sum;
    } else if (IS_UNSIGNED_NUMERIC_TYPE(type)) {
      pSumRes->usum += pAgg->sum;
    } else if (IS_FLOAT_TYPE(type)) {
      pSumRes->dsum += GET_DOUBLE_VAL((const char*)&(pAgg->sum));
    }
  } else {  // computing based on the true data block
    SColumnInfoData* pCol = pInput->pData[0];

    int32_t start = pInput->startRowIndex;
    int32_t numOfRows = pInput->numOfRows;

    if (IS_SIGNED_NUMERIC_TYPE(type) || type == TSDB_DATA_TYPE_BOOL) {
      if (type == TSDB_DATA_TYPE_TINYINT || type == TSDB_DATA_TYPE_BOOL) {
        LIST_ADD_N(pSumRes->isum, pCol, start, numOfRows, int8_t, numOfElem);
      } else if (type == TSDB_DATA_TYPE_SMALLINT) {
        LIST_ADD_N(pSumRes->isum, pCol, start, numOfRows, int16_t, numOfElem);
      } else if (type == TSDB_DATA_TYPE_INT) {
        LIST_ADD_N(pSumRes->isum, pCol, start, numOfRows, int32_t, numOfElem);
      } else if (type == TSDB_DATA_TYPE_BIGINT) {
        LIST_ADD_N(pSumRes->isum, pCol, start, numOfRows, int64_t, numOfElem);
      }
    } else if (IS_UNSIGNED_NUMERIC_TYPE(type)) {
      if (type == TSDB_DATA_TYPE_UTINYINT) {
        LIST_ADD_N(pSumRes->usum, pCol, start, numOfRows, uint8_t, numOfElem);
      } else if (type == TSDB_DATA_TYPE_USMALLINT) {
        LIST_ADD_N(pSumRes->usum, pCol, start, numOfRows, uint16_t, numOfElem);
      } else if (type == TSDB_DATA_TYPE_UINT) {
        LIST_ADD_N(pSumRes->usum, pCol, start, numOfRows, uint32_t, numOfElem);
      } else if (type == TSDB_DATA_TYPE_UBIGINT) {
        LIST_ADD_N(pSumRes->usum, pCol, start, numOfRows, uint64_t, numOfElem);
      }
    } else if (type == TSDB_DATA_TYPE_DOUBLE) {
      LIST_ADD_N(pSumRes->dsum, pCol, start, numOfRows, double, numOfElem);
    } else if (type == TSDB_DATA_TYPE_FLOAT) {
      LIST_ADD_N(pSumRes->dsum, pCol, start, numOfRows, float, numOfElem);
    }
  }

  // check for overflow
  if (IS_FLOAT_TYPE(type) && (isinf(pSumRes->dsum) || isnan(pSumRes->dsum))) {
    numOfElem = 0;
  }

_sum_over:
  if (numOfElem == 0) {
    if (tsCountAlwaysReturnValue && pCtx->pExpr->pExpr->_function.pFunctNode->hasOriginalFunc &&
        fmIsCountLikeFunc(pCtx->pExpr->pExpr->_function.pFunctNode->originalFuncId)) {
      numOfElem = 1;
    }
  }
  // data in the check operation are all null, not output
  SET_VAL(GET_RES_INFO(pCtx), numOfElem, 1);
  return TSDB_CODE_SUCCESS;
}

#ifdef BUILD_NO_CALL
int32_t sumInvertFunction(SqlFunctionCtx* pCtx) {
  int32_t numOfElem = 0;

  // Only the pre-computing information loaded and actual data does not loaded
  SInputColumnInfoData* pInput = &pCtx->input;
  SColumnDataAgg*       pAgg = pInput->pColumnDataAgg[0];
  int32_t               type = pInput->pData[0]->info.type;

  SSumRes* pSumRes = GET_ROWCELL_INTERBUF(GET_RES_INFO(pCtx));

  if (pInput->colDataSMAIsSet) {
    numOfElem = pInput->numOfRows - pAgg->numOfNull;

    if (IS_SIGNED_NUMERIC_TYPE(type)) {
      pSumRes->isum -= pAgg->sum;
    } else if (IS_UNSIGNED_NUMERIC_TYPE(type)) {
      pSumRes->usum -= pAgg->sum;
    } else if (IS_FLOAT_TYPE(type)) {
      pSumRes->dsum -= GET_DOUBLE_VAL((const char*)&(pAgg->sum));
    }
  } else {  // computing based on the true data block
    SColumnInfoData* pCol = pInput->pData[0];

    int32_t start = pInput->startRowIndex;
    int32_t numOfRows = pInput->numOfRows;

    if (IS_SIGNED_NUMERIC_TYPE(type) || type == TSDB_DATA_TYPE_BOOL) {
      if (type == TSDB_DATA_TYPE_TINYINT || type == TSDB_DATA_TYPE_BOOL) {
        LIST_SUB_N(pSumRes->isum, pCol, start, numOfRows, int8_t, numOfElem);
      } else if (type == TSDB_DATA_TYPE_SMALLINT) {
        LIST_SUB_N(pSumRes->isum, pCol, start, numOfRows, int16_t, numOfElem);
      } else if (type == TSDB_DATA_TYPE_INT) {
        LIST_SUB_N(pSumRes->isum, pCol, start, numOfRows, int32_t, numOfElem);
      } else if (type == TSDB_DATA_TYPE_BIGINT) {
        LIST_SUB_N(pSumRes->isum, pCol, start, numOfRows, int64_t, numOfElem);
      }
    } else if (IS_UNSIGNED_NUMERIC_TYPE(type)) {
      if (type == TSDB_DATA_TYPE_UTINYINT) {
        LIST_SUB_N(pSumRes->usum, pCol, start, numOfRows, uint8_t, numOfElem);
      } else if (type == TSDB_DATA_TYPE_USMALLINT) {
        LIST_SUB_N(pSumRes->usum, pCol, start, numOfRows, uint16_t, numOfElem);
      } else if (type == TSDB_DATA_TYPE_UINT) {
        LIST_SUB_N(pSumRes->usum, pCol, start, numOfRows, uint32_t, numOfElem);
      } else if (type == TSDB_DATA_TYPE_UBIGINT) {
        LIST_SUB_N(pSumRes->usum, pCol, start, numOfRows, uint64_t, numOfElem);
      }
    } else if (type == TSDB_DATA_TYPE_DOUBLE) {
      LIST_SUB_N(pSumRes->dsum, pCol, start, numOfRows, double, numOfElem);
    } else if (type == TSDB_DATA_TYPE_FLOAT) {
      LIST_SUB_N(pSumRes->dsum, pCol, start, numOfRows, float, numOfElem);
    }
  }

  // data in the check operation are all null, not output
  SET_VAL(GET_RES_INFO(pCtx), numOfElem, 1);
  return TSDB_CODE_SUCCESS;
}
#endif

int32_t sumCombine(SqlFunctionCtx* pDestCtx, SqlFunctionCtx* pSourceCtx) {
  SResultRowEntryInfo* pDResInfo = GET_RES_INFO(pDestCtx);
  SSumRes*             pDBuf = GET_ROWCELL_INTERBUF(pDResInfo);

  SResultRowEntryInfo* pSResInfo = GET_RES_INFO(pSourceCtx);
  SSumRes*             pSBuf = GET_ROWCELL_INTERBUF(pSResInfo);
  int16_t              type = pDBuf->type == TSDB_DATA_TYPE_NULL ? pSBuf->type : pDBuf->type;

  if (IS_SIGNED_NUMERIC_TYPE(type) || type == TSDB_DATA_TYPE_BOOL) {
    pDBuf->isum += pSBuf->isum;
  } else if (IS_UNSIGNED_NUMERIC_TYPE(type)) {
    pDBuf->usum += pSBuf->usum;
  } else if (type == TSDB_DATA_TYPE_DOUBLE || type == TSDB_DATA_TYPE_FLOAT) {
    pDBuf->dsum += pSBuf->dsum;
  }
  pDResInfo->numOfRes = TMAX(pDResInfo->numOfRes, pSResInfo->numOfRes);
  pDResInfo->isNullRes &= pSResInfo->isNullRes;
  return TSDB_CODE_SUCCESS;
}

bool getSumFuncEnv(SFunctionNode* UNUSED_PARAM(pFunc), SFuncExecEnv* pEnv) {
  pEnv->calcMemSize = sizeof(SSumRes);
  return true;
}

EFuncDataRequired statisDataRequired(SFunctionNode* pFunc, STimeWindow* pTimeWindow) {
  return FUNC_DATA_REQUIRED_SMA_LOAD;
}

int32_t minmaxFunctionSetup(SqlFunctionCtx* pCtx, SResultRowEntryInfo* pResultInfo) {
  if (pResultInfo->initialized) {
    return TSDB_CODE_SUCCESS;
  }
  if (TSDB_CODE_SUCCESS != functionSetup(pCtx, pResultInfo)) {
    return TSDB_CODE_FUNC_SETUP_ERROR;  // not initialized since it has been initialized
  }

  SMinmaxResInfo* buf = GET_ROWCELL_INTERBUF(pResultInfo);
  buf->assign = false;
  buf->tuplePos.pageId = -1;

  buf->nullTupleSaved = false;
  buf->nullTuplePos.pageId = -1;
  buf->str = NULL;
  return TSDB_CODE_SUCCESS;
}

bool getMinmaxFuncEnv(SFunctionNode* UNUSED_PARAM(pFunc), SFuncExecEnv* pEnv) {
  pEnv->calcMemSize = sizeof(SMinmaxResInfo);
  return true;
}

int32_t minFunction(SqlFunctionCtx* pCtx) {
  int32_t numOfElems = 0;
  int32_t code = doMinMaxHelper(pCtx, 1, &numOfElems);
  if (code != TSDB_CODE_SUCCESS) {
    return code;
  }
  SET_VAL(GET_RES_INFO(pCtx), numOfElems, 1);
  return TSDB_CODE_SUCCESS;
}

int32_t maxFunction(SqlFunctionCtx* pCtx) {
  int32_t numOfElems = 0;
  int32_t code = doMinMaxHelper(pCtx, 0, &numOfElems);
  if (code != TSDB_CODE_SUCCESS) {
    return code;
  }
  SET_VAL(GET_RES_INFO(pCtx), numOfElems, 1);
  return TSDB_CODE_SUCCESS;
}

static int32_t setNullSelectivityValue(SqlFunctionCtx* pCtx, SSDataBlock* pBlock, int32_t rowIndex);
static int32_t setSelectivityValue(SqlFunctionCtx* pCtx, SSDataBlock* pBlock, const STuplePos* pTuplePos,
                                   int32_t rowIndex);

int32_t minmaxFunctionFinalize(SqlFunctionCtx* pCtx, SSDataBlock* pBlock) {
  int32_t code = TSDB_CODE_SUCCESS;

  SResultRowEntryInfo* pEntryInfo = GET_RES_INFO(pCtx);
  SMinmaxResInfo*      pRes = GET_ROWCELL_INTERBUF(pEntryInfo);

  int32_t slotId = pCtx->pExpr->base.resSchema.slotId;
  int32_t currentRow = pBlock->info.rows;

  SColumnInfoData* pCol = taosArrayGet(pBlock->pDataBlock, slotId);
  if (NULL == pCol) {
    return TSDB_CODE_OUT_OF_RANGE;
  }
  pEntryInfo->isNullRes = (pEntryInfo->numOfRes == 0) ? 1 : 0;

  // NOTE: do nothing change it, for performance issue
  if (!pEntryInfo->isNullRes) {
    switch (pCol->info.type) {
      case TSDB_DATA_TYPE_UBIGINT:
      case TSDB_DATA_TYPE_BIGINT:
        ((int64_t*)pCol->pData)[currentRow] = pRes->v;
        break;
      case TSDB_DATA_TYPE_UINT:
      case TSDB_DATA_TYPE_INT:
        colDataSetInt32(pCol, currentRow, (int32_t*)&pRes->v);
        break;
      case TSDB_DATA_TYPE_USMALLINT:
      case TSDB_DATA_TYPE_SMALLINT:
        colDataSetInt16(pCol, currentRow, (int16_t*)&pRes->v);
        break;
      case TSDB_DATA_TYPE_BOOL:
      case TSDB_DATA_TYPE_UTINYINT:
      case TSDB_DATA_TYPE_TINYINT:
        colDataSetInt8(pCol, currentRow, (int8_t*)&pRes->v);
        break;
      case TSDB_DATA_TYPE_DOUBLE:
        colDataSetDouble(pCol, currentRow, (double*)&pRes->v);
        break;
      case TSDB_DATA_TYPE_FLOAT: {
        float v = GET_FLOAT_VAL(&pRes->v);
        colDataSetFloat(pCol, currentRow, &v);
        break;
      }
      case TSDB_DATA_TYPE_VARBINARY:
      case TSDB_DATA_TYPE_VARCHAR:
      case TSDB_DATA_TYPE_NCHAR: {
        code = colDataSetVal(pCol, currentRow, pRes->str, false);
        if (TSDB_CODE_SUCCESS != code) {
          return code;
        }
        break;
      }
    }
  } else {
    colDataSetNULL(pCol, currentRow);
  }

  taosMemoryFreeClear(pRes->str);
  if (pCtx->subsidiaries.num > 0) {
    if (pEntryInfo->numOfRes > 0) {
      code = setSelectivityValue(pCtx, pBlock, &pRes->tuplePos, currentRow);
    } else {
      code = setSelectivityValue(pCtx, pBlock, &pRes->nullTuplePos, currentRow);
    }
  }

  return code;
}

#ifdef BUILD_NO_CALL
int32_t setNullSelectivityValue(SqlFunctionCtx* pCtx, SSDataBlock* pBlock, int32_t rowIndex) {
  if (pCtx->subsidiaries.num <= 0) {
    return TSDB_CODE_SUCCESS;
  }

  for (int32_t j = 0; j < pCtx->subsidiaries.num; ++j) {
    SqlFunctionCtx* pc = pCtx->subsidiaries.pCtx[j];
    int32_t         dstSlotId = pc->pExpr->base.resSchema.slotId;

    SColumnInfoData* pDstCol = taosArrayGet(pBlock->pDataBlock, dstSlotId);
    colDataSetNULL(pDstCol, rowIndex);
  }

  return TSDB_CODE_SUCCESS;
}
#endif

int32_t setSelectivityValue(SqlFunctionCtx* pCtx, SSDataBlock* pBlock, const STuplePos* pTuplePos, int32_t rowIndex) {
  if (pCtx->subsidiaries.num <= 0) {
    return TSDB_CODE_SUCCESS;
  }

  if ((pCtx->saveHandle.pBuf != NULL && pTuplePos->pageId != -1) ||
      (pCtx->saveHandle.pState && pTuplePos->streamTupleKey.ts > 0)) {
    int32_t numOfCols = pCtx->subsidiaries.num;
    char*   p = NULL;
    int32_t code = loadTupleData(pCtx, pTuplePos, &p);
    if (p == NULL || TSDB_CODE_SUCCESS != code) {
      qError("Load tuple data failed since %s, groupId:%" PRIu64 ", ts:%" PRId64, terrstr(),
             pTuplePos->streamTupleKey.groupId, pTuplePos->streamTupleKey.ts);
      return TSDB_CODE_NOT_FOUND;
    }

    bool* nullList = (bool*)p;
    char* pStart = (char*)(nullList + numOfCols * sizeof(bool));

    // todo set the offset value to optimize the performance.
    for (int32_t j = 0; j < numOfCols; ++j) {
      SqlFunctionCtx* pc = pCtx->subsidiaries.pCtx[j];
      int32_t         dstSlotId = pc->pExpr->base.resSchema.slotId;

      // group_key function has its own process function
      // do not process there
      if (fmIsGroupKeyFunc(pc->functionId)) {
        continue;
      }

      SColumnInfoData* pDstCol = taosArrayGet(pBlock->pDataBlock, dstSlotId);
      if (NULL == pDstCol) {
        return TSDB_CODE_OUT_OF_RANGE;
      }
      if (nullList[j]) {
        colDataSetNULL(pDstCol, rowIndex);
      } else {
        code = colDataSetVal(pDstCol, rowIndex, pStart, false);
        if (TSDB_CODE_SUCCESS != code) {
          return code;
        }
      }
      pStart += pDstCol->info.bytes;
    }
  }

  return TSDB_CODE_SUCCESS;
}

// This function append the selectivity to subsidiaries function context directly, without fetching data
// from intermediate disk based buf page
int32_t appendSelectivityValue(SqlFunctionCtx* pCtx, int32_t rowIndex, int32_t pos) {
  if (pCtx->subsidiaries.num <= 0) {
    return TSDB_CODE_SUCCESS;
  }

  int32_t code = TSDB_CODE_SUCCESS;
  for (int32_t j = 0; j < pCtx->subsidiaries.num; ++j) {
    SqlFunctionCtx* pc = pCtx->subsidiaries.pCtx[j];

    // get data from source col
    SFunctParam* pFuncParam = &pc->pExpr->base.pParam[0];
    int32_t      srcSlotId = pFuncParam->pCol->slotId;

    SColumnInfoData* pSrcCol = taosArrayGet(pCtx->pSrcBlock->pDataBlock, srcSlotId);
    if (NULL == pSrcCol) {
      return TSDB_CODE_OUT_OF_RANGE;
    }

    char* pData = colDataGetData(pSrcCol, rowIndex);

    // append to dest col
    int32_t dstSlotId = pc->pExpr->base.resSchema.slotId;

    SColumnInfoData* pDstCol = taosArrayGet(pCtx->pDstBlock->pDataBlock, dstSlotId);
    if (NULL == pDstCol) {
      return TSDB_CODE_OUT_OF_RANGE;
    }

    if (colDataIsNull_s(pSrcCol, rowIndex) == true) {
      colDataSetNULL(pDstCol, pos);
    } else {
      code = colDataSetVal(pDstCol, pos, pData, false);
      if (TSDB_CODE_SUCCESS != code) {
        return code;
      }
    }
  }
  return code;
}

void replaceTupleData(STuplePos* pDestPos, STuplePos* pSourcePos) { *pDestPos = *pSourcePos; }

#define COMPARE_MINMAX_DATA(type) (((*(type*)&pDBuf->v) < (*(type*)&pSBuf->v)) ^ isMinFunc)
int32_t minMaxCombine(SqlFunctionCtx* pDestCtx, SqlFunctionCtx* pSourceCtx, int32_t isMinFunc) {
  SResultRowEntryInfo* pDResInfo = GET_RES_INFO(pDestCtx);
  SMinmaxResInfo*      pDBuf = GET_ROWCELL_INTERBUF(pDResInfo);

  SResultRowEntryInfo* pSResInfo = GET_RES_INFO(pSourceCtx);
  SMinmaxResInfo*      pSBuf = GET_ROWCELL_INTERBUF(pSResInfo);
  int16_t              type = pDBuf->type == TSDB_DATA_TYPE_NULL ? pSBuf->type : pDBuf->type;

  switch (type) {
    case TSDB_DATA_TYPE_DOUBLE:
    case TSDB_DATA_TYPE_UBIGINT:
    case TSDB_DATA_TYPE_BIGINT:
      if (pSBuf->assign && (COMPARE_MINMAX_DATA(int64_t) || !pDBuf->assign)) {
        pDBuf->v = pSBuf->v;
        replaceTupleData(&pDBuf->tuplePos, &pSBuf->tuplePos);
        pDBuf->assign = true;
      }
      break;
    case TSDB_DATA_TYPE_UINT:
    case TSDB_DATA_TYPE_INT:
      if (pSBuf->assign && (COMPARE_MINMAX_DATA(int32_t) || !pDBuf->assign)) {
        pDBuf->v = pSBuf->v;
        replaceTupleData(&pDBuf->tuplePos, &pSBuf->tuplePos);
        pDBuf->assign = true;
      }
      break;
    case TSDB_DATA_TYPE_USMALLINT:
    case TSDB_DATA_TYPE_SMALLINT:
      if (pSBuf->assign && (COMPARE_MINMAX_DATA(int16_t) || !pDBuf->assign)) {
        pDBuf->v = pSBuf->v;
        replaceTupleData(&pDBuf->tuplePos, &pSBuf->tuplePos);
        pDBuf->assign = true;
      }
      break;
    case TSDB_DATA_TYPE_BOOL:
    case TSDB_DATA_TYPE_UTINYINT:
    case TSDB_DATA_TYPE_TINYINT:
      if (pSBuf->assign && (COMPARE_MINMAX_DATA(int8_t) || !pDBuf->assign)) {
        pDBuf->v = pSBuf->v;
        replaceTupleData(&pDBuf->tuplePos, &pSBuf->tuplePos);
        pDBuf->assign = true;
      }
      break;
    case TSDB_DATA_TYPE_FLOAT: {
      if (pSBuf->assign && (COMPARE_MINMAX_DATA(double) || !pDBuf->assign)) {
        pDBuf->v = pSBuf->v;
        replaceTupleData(&pDBuf->tuplePos, &pSBuf->tuplePos);
        pDBuf->assign = true;
      }
      break;
    }
    default:
      if (pSBuf->assign && (strcmp((char*)&pDBuf->v, (char*)&pSBuf->v) || !pDBuf->assign)) {
        pDBuf->v = pSBuf->v;
        replaceTupleData(&pDBuf->tuplePos, &pSBuf->tuplePos);
        pDBuf->assign = true;
      }
      break;
  }
  pDResInfo->numOfRes = TMAX(pDResInfo->numOfRes, pSResInfo->numOfRes);
  pDResInfo->isNullRes &= pSResInfo->isNullRes;
  return TSDB_CODE_SUCCESS;
}

int32_t minCombine(SqlFunctionCtx* pDestCtx, SqlFunctionCtx* pSourceCtx) {
  return minMaxCombine(pDestCtx, pSourceCtx, 1);
}
int32_t maxCombine(SqlFunctionCtx* pDestCtx, SqlFunctionCtx* pSourceCtx) {
  return minMaxCombine(pDestCtx, pSourceCtx, 0);
}

int32_t getStdInfoSize() { return (int32_t)sizeof(SStdRes); }

bool getStdFuncEnv(SFunctionNode* pFunc, SFuncExecEnv* pEnv) {
  pEnv->calcMemSize = sizeof(SStdRes);
  return true;
}

int32_t stdFunctionSetup(SqlFunctionCtx* pCtx, SResultRowEntryInfo* pResultInfo) {
  if (pResultInfo->initialized) {
    return TSDB_CODE_SUCCESS;
  }
  if (TSDB_CODE_SUCCESS != functionSetup(pCtx, pResultInfo)) {
    return TSDB_CODE_FUNC_SETUP_ERROR;
  }

  SStdRes* pRes = GET_ROWCELL_INTERBUF(pResultInfo);
  (void)memset(pRes, 0, sizeof(SStdRes));
  return TSDB_CODE_SUCCESS;
}

int32_t stdFunction(SqlFunctionCtx* pCtx) {
  int32_t numOfElem = 0;

  // Only the pre-computing information loaded and actual data does not loaded
  SInputColumnInfoData* pInput = &pCtx->input;
  int32_t               type = pInput->pData[0]->info.type;

  SStdRes* pStdRes = GET_ROWCELL_INTERBUF(GET_RES_INFO(pCtx));
  pStdRes->type = type;

  // computing based on the true data block
  SColumnInfoData* pCol = pInput->pData[0];

  int32_t start = pInput->startRowIndex;
  int32_t numOfRows = pInput->numOfRows;

  if (IS_NULL_TYPE(type)) {
    numOfElem = 0;
    goto _stddev_over;
  }

  switch (type) {
    case TSDB_DATA_TYPE_TINYINT: {
      int8_t* plist = (int8_t*)pCol->pData;
      for (int32_t i = start; i < numOfRows + start; ++i) {
        if (pCol->hasNull && colDataIsNull_f(pCol->nullbitmap, i)) {
          continue;
        }

        numOfElem += 1;
        pStdRes->count += 1;
        pStdRes->isum += plist[i];
        pStdRes->quadraticISum += plist[i] * plist[i];
      }

      break;
    }

    case TSDB_DATA_TYPE_SMALLINT: {
      int16_t* plist = (int16_t*)pCol->pData;
      for (int32_t i = start; i < numOfRows + pInput->startRowIndex; ++i) {
        if (pCol->hasNull && colDataIsNull_f(pCol->nullbitmap, i)) {
          continue;
        }

        numOfElem += 1;
        pStdRes->count += 1;
        pStdRes->isum += plist[i];
        pStdRes->quadraticISum += plist[i] * plist[i];
      }
      break;
    }

    case TSDB_DATA_TYPE_INT: {
      int32_t* plist = (int32_t*)pCol->pData;
      for (int32_t i = start; i < numOfRows + pInput->startRowIndex; ++i) {
        if (pCol->hasNull && colDataIsNull_f(pCol->nullbitmap, i)) {
          continue;
        }

        numOfElem += 1;
        pStdRes->count += 1;
        pStdRes->isum += plist[i];
        pStdRes->quadraticISum += plist[i] * plist[i];
      }

      break;
    }

    case TSDB_DATA_TYPE_BIGINT: {
      int64_t* plist = (int64_t*)pCol->pData;
      for (int32_t i = start; i < numOfRows + pInput->startRowIndex; ++i) {
        if (pCol->hasNull && colDataIsNull_f(pCol->nullbitmap, i)) {
          continue;
        }

        numOfElem += 1;
        pStdRes->count += 1;
        pStdRes->isum += plist[i];
        pStdRes->quadraticISum += plist[i] * plist[i];
      }
      break;
    }

    case TSDB_DATA_TYPE_UTINYINT: {
      uint8_t* plist = (uint8_t*)pCol->pData;
      for (int32_t i = start; i < numOfRows + start; ++i) {
        if (pCol->hasNull && colDataIsNull_f(pCol->nullbitmap, i)) {
          continue;
        }

        numOfElem += 1;
        pStdRes->count += 1;
        pStdRes->usum += plist[i];
        pStdRes->quadraticUSum += plist[i] * plist[i];
      }

      break;
    }

    case TSDB_DATA_TYPE_USMALLINT: {
      uint16_t* plist = (uint16_t*)pCol->pData;
      for (int32_t i = start; i < numOfRows + pInput->startRowIndex; ++i) {
        if (pCol->hasNull && colDataIsNull_f(pCol->nullbitmap, i)) {
          continue;
        }

        numOfElem += 1;
        pStdRes->count += 1;
        pStdRes->usum += plist[i];
        pStdRes->quadraticUSum += plist[i] * plist[i];
      }
      break;
    }

    case TSDB_DATA_TYPE_UINT: {
      uint32_t* plist = (uint32_t*)pCol->pData;
      for (int32_t i = start; i < numOfRows + pInput->startRowIndex; ++i) {
        if (pCol->hasNull && colDataIsNull_f(pCol->nullbitmap, i)) {
          continue;
        }

        numOfElem += 1;
        pStdRes->count += 1;
        pStdRes->usum += plist[i];
        pStdRes->quadraticUSum += plist[i] * plist[i];
      }

      break;
    }

    case TSDB_DATA_TYPE_UBIGINT: {
      uint64_t* plist = (uint64_t*)pCol->pData;
      for (int32_t i = start; i < numOfRows + pInput->startRowIndex; ++i) {
        if (pCol->hasNull && colDataIsNull_f(pCol->nullbitmap, i)) {
          continue;
        }

        numOfElem += 1;
        pStdRes->count += 1;
        pStdRes->usum += plist[i];
        pStdRes->quadraticUSum += plist[i] * plist[i];
      }
      break;
    }

    case TSDB_DATA_TYPE_FLOAT: {
      float* plist = (float*)pCol->pData;
      for (int32_t i = start; i < numOfRows + pInput->startRowIndex; ++i) {
        if (pCol->hasNull && colDataIsNull_f(pCol->nullbitmap, i)) {
          continue;
        }

        numOfElem += 1;
        pStdRes->count += 1;
        pStdRes->dsum += plist[i];
        pStdRes->quadraticDSum += plist[i] * plist[i];
      }
      break;
    }

    case TSDB_DATA_TYPE_DOUBLE: {
      double* plist = (double*)pCol->pData;
      for (int32_t i = start; i < numOfRows + pInput->startRowIndex; ++i) {
        if (pCol->hasNull && colDataIsNull_f(pCol->nullbitmap, i)) {
          continue;
        }

        numOfElem += 1;
        pStdRes->count += 1;
        pStdRes->dsum += plist[i];
        pStdRes->quadraticDSum += plist[i] * plist[i];
      }
      break;
    }

    default:
      break;
  }

_stddev_over:
  // data in the check operation are all null, not output
  SET_VAL(GET_RES_INFO(pCtx), numOfElem, 1);
  return TSDB_CODE_SUCCESS;
}

static void stdTransferInfo(SStdRes* pInput, SStdRes* pOutput) {
  if (IS_NULL_TYPE(pInput->type)) {
    return;
  }
  pOutput->type = pInput->type;
  if (IS_SIGNED_NUMERIC_TYPE(pOutput->type)) {
    pOutput->quadraticISum += pInput->quadraticISum;
    pOutput->isum += pInput->isum;
  } else if (IS_UNSIGNED_NUMERIC_TYPE(pOutput->type)) {
    pOutput->quadraticUSum += pInput->quadraticUSum;
    pOutput->usum += pInput->usum;
  } else {
    pOutput->quadraticDSum += pInput->quadraticDSum;
    pOutput->dsum += pInput->dsum;
  }

  pOutput->count += pInput->count;
}

int32_t stdFunctionMerge(SqlFunctionCtx* pCtx) {
  SInputColumnInfoData* pInput = &pCtx->input;
  SColumnInfoData*      pCol = pInput->pData[0];

  if (IS_NULL_TYPE(pCol->info.type)) {
    SET_VAL(GET_RES_INFO(pCtx), 0, 1);
    return TSDB_CODE_SUCCESS;
  }

  if (pCol->info.type != TSDB_DATA_TYPE_BINARY) {
    return TSDB_CODE_FUNC_FUNTION_PARA_TYPE;
  }

  SStdRes* pInfo = GET_ROWCELL_INTERBUF(GET_RES_INFO(pCtx));

  for (int32_t i = pInput->startRowIndex; i < pInput->startRowIndex + pInput->numOfRows; ++i) {
    if (colDataIsNull_s(pCol, i)) continue;
    char*    data = colDataGetData(pCol, i);
    SStdRes* pInputInfo = (SStdRes*)varDataVal(data);
    stdTransferInfo(pInputInfo, pInfo);
  }

  SET_VAL(GET_RES_INFO(pCtx), 1, 1);
  return TSDB_CODE_SUCCESS;
}

#ifdef BUILD_NO_CALL
int32_t stdInvertFunction(SqlFunctionCtx* pCtx) {
  int32_t numOfElem = 0;

  // Only the pre-computing information loaded and actual data does not loaded
  SInputColumnInfoData* pInput = &pCtx->input;
  int32_t               type = pInput->pData[0]->info.type;

  SStdRes* pStdRes = GET_ROWCELL_INTERBUF(GET_RES_INFO(pCtx));

  // computing based on the true data block
  SColumnInfoData* pCol = pInput->pData[0];

  int32_t start = pInput->startRowIndex;
  int32_t numOfRows = pInput->numOfRows;

  switch (type) {
    case TSDB_DATA_TYPE_TINYINT: {
      LIST_STDDEV_SUB_N(pStdRes->isum, int8_t);
      break;
    }
    case TSDB_DATA_TYPE_SMALLINT: {
      LIST_STDDEV_SUB_N(pStdRes->isum, int16_t);
      break;
    }
    case TSDB_DATA_TYPE_INT: {
      LIST_STDDEV_SUB_N(pStdRes->isum, int32_t);
      break;
    }
    case TSDB_DATA_TYPE_BIGINT: {
      LIST_STDDEV_SUB_N(pStdRes->isum, int64_t);
      break;
    }
    case TSDB_DATA_TYPE_UTINYINT: {
      LIST_STDDEV_SUB_N(pStdRes->isum, uint8_t);
      break;
    }
    case TSDB_DATA_TYPE_USMALLINT: {
      LIST_STDDEV_SUB_N(pStdRes->isum, uint16_t);
      break;
    }
    case TSDB_DATA_TYPE_UINT: {
      LIST_STDDEV_SUB_N(pStdRes->isum, uint32_t);
      break;
    }
    case TSDB_DATA_TYPE_UBIGINT: {
      LIST_STDDEV_SUB_N(pStdRes->isum, uint64_t);
      break;
    }
    case TSDB_DATA_TYPE_FLOAT: {
      LIST_STDDEV_SUB_N(pStdRes->dsum, float);
      break;
    }
    case TSDB_DATA_TYPE_DOUBLE: {
      LIST_STDDEV_SUB_N(pStdRes->dsum, double);
      break;
    }
    default:
      break;
  }

  // data in the check operation are all null, not output
  SET_VAL(GET_RES_INFO(pCtx), numOfElem, 1);
  return TSDB_CODE_SUCCESS;
}
#endif

int32_t stddevFinalize(SqlFunctionCtx* pCtx, SSDataBlock* pBlock) {
  SInputColumnInfoData* pInput = &pCtx->input;
  SStdRes*              pStddevRes = GET_ROWCELL_INTERBUF(GET_RES_INFO(pCtx));
  int32_t               type = pStddevRes->type;
  double                avg;

  if (pStddevRes->count == 0) {
    GET_RES_INFO(pCtx)->numOfRes = 0;
    return functionFinalize(pCtx, pBlock);
  }

  if (IS_SIGNED_NUMERIC_TYPE(type)) {
    avg = pStddevRes->isum / ((double)pStddevRes->count);
    pStddevRes->result = sqrt(fabs(pStddevRes->quadraticISum / ((double)pStddevRes->count) - avg * avg));
  } else if (IS_UNSIGNED_NUMERIC_TYPE(type)) {
    avg = pStddevRes->usum / ((double)pStddevRes->count);
    pStddevRes->result = sqrt(fabs(pStddevRes->quadraticUSum / ((double)pStddevRes->count) - avg * avg));
  } else {
    avg = pStddevRes->dsum / ((double)pStddevRes->count);
    pStddevRes->result = sqrt(fabs(pStddevRes->quadraticDSum / ((double)pStddevRes->count) - avg * avg));
  }

  // check for overflow
  if (isinf(pStddevRes->result) || isnan(pStddevRes->result)) {
    GET_RES_INFO(pCtx)->numOfRes = 0;
  }

  return functionFinalize(pCtx, pBlock);
}

int32_t stdvarFinalize(SqlFunctionCtx* pCtx, SSDataBlock* pBlock) {
  SInputColumnInfoData* pInput = &pCtx->input;
  SStdRes*              pStdvarRes = GET_ROWCELL_INTERBUF(GET_RES_INFO(pCtx));
  int32_t               type = pStdvarRes->type;
  double                avg;

  if (pStdvarRes->count == 0) {
    GET_RES_INFO(pCtx)->numOfRes = 0;
    return functionFinalize(pCtx, pBlock);
  }

  if (IS_SIGNED_NUMERIC_TYPE(type)) {
    avg = pStdvarRes->isum / ((double)pStdvarRes->count);
    pStdvarRes->result = fabs(pStdvarRes->quadraticISum / ((double)pStdvarRes->count) - avg * avg);
  } else if (IS_UNSIGNED_NUMERIC_TYPE(type)) {
    avg = pStdvarRes->usum / ((double)pStdvarRes->count);
    pStdvarRes->result = fabs(pStdvarRes->quadraticUSum / ((double)pStdvarRes->count) - avg * avg);
  } else {
    avg = pStdvarRes->dsum / ((double)pStdvarRes->count);
    pStdvarRes->result = fabs(pStdvarRes->quadraticDSum / ((double)pStdvarRes->count) - avg * avg);
  }

  // check for overflow
  if (isinf(pStdvarRes->result) || isnan(pStdvarRes->result)) {
    GET_RES_INFO(pCtx)->numOfRes = 0;
  }

  return functionFinalize(pCtx, pBlock);
}

int32_t stdPartialFinalize(SqlFunctionCtx* pCtx, SSDataBlock* pBlock) {
  SResultRowEntryInfo* pResInfo = GET_RES_INFO(pCtx);
  SStdRes*             pInfo = GET_ROWCELL_INTERBUF(GET_RES_INFO(pCtx));
  int32_t              resultBytes = getStdInfoSize();
  char*                res = taosMemoryCalloc(resultBytes + VARSTR_HEADER_SIZE, sizeof(char));

  if (NULL == res) {
    return terrno;
  }
  (void)memcpy(varDataVal(res), pInfo, resultBytes);
  varDataSetLen(res, resultBytes);

  int32_t          slotId = pCtx->pExpr->base.resSchema.slotId;
  SColumnInfoData* pCol = taosArrayGet(pBlock->pDataBlock, slotId);
  if (NULL == pCol) {
    taosMemoryFree(res);
    return TSDB_CODE_OUT_OF_RANGE;
  }

  int32_t code = colDataSetVal(pCol, pBlock->info.rows, res, false);

  taosMemoryFree(res);
  return code;
}

int32_t stdCombine(SqlFunctionCtx* pDestCtx, SqlFunctionCtx* pSourceCtx) {
  SResultRowEntryInfo* pDResInfo = GET_RES_INFO(pDestCtx);
  SStdRes*             pDBuf = GET_ROWCELL_INTERBUF(pDResInfo);

  SResultRowEntryInfo* pSResInfo = GET_RES_INFO(pSourceCtx);
  SStdRes*             pSBuf = GET_ROWCELL_INTERBUF(pSResInfo);
  int16_t              type = pDBuf->type == TSDB_DATA_TYPE_NULL ? pSBuf->type : pDBuf->type;

  stdTransferInfo(pSBuf, pDBuf);

  pDResInfo->numOfRes = TMAX(pDResInfo->numOfRes, pSResInfo->numOfRes);
  pDResInfo->isNullRes &= pSResInfo->isNullRes;
  return TSDB_CODE_SUCCESS;
}

bool getLeastSQRFuncEnv(SFunctionNode* pFunc, SFuncExecEnv* pEnv) {
  pEnv->calcMemSize = sizeof(SLeastSQRInfo);
  return true;
}

int32_t leastSQRFunctionSetup(SqlFunctionCtx* pCtx, SResultRowEntryInfo* pResultInfo) {
  if (pResultInfo->initialized) {
    return TSDB_CODE_SUCCESS;
  }
  if (TSDB_CODE_SUCCESS != functionSetup(pCtx, pResultInfo)) {
    return TSDB_CODE_FUNC_SETUP_ERROR;
  }

  SLeastSQRInfo* pInfo = GET_ROWCELL_INTERBUF(pResultInfo);

  GET_TYPED_DATA(pInfo->startVal, double, pCtx->param[1].param.nType, &pCtx->param[1].param.i);
  GET_TYPED_DATA(pInfo->stepVal, double, pCtx->param[2].param.nType, &pCtx->param[2].param.i);
  return TSDB_CODE_SUCCESS;
}

int32_t leastSQRFunction(SqlFunctionCtx* pCtx) {
  int32_t numOfElem = 0;

  SInputColumnInfoData* pInput = &pCtx->input;
  int32_t               type = pInput->pData[0]->info.type;

  SLeastSQRInfo* pInfo = GET_ROWCELL_INTERBUF(GET_RES_INFO(pCtx));

  SColumnInfoData* pCol = pInput->pData[0];

  double(*param)[3] = pInfo->matrix;
  double x = pInfo->startVal;

  int32_t start = pInput->startRowIndex;
  int32_t numOfRows = pInput->numOfRows;

  switch (type) {
    case TSDB_DATA_TYPE_TINYINT: {
      int8_t* plist = (int8_t*)pCol->pData;
      for (int32_t i = start; i < numOfRows + pInput->startRowIndex; ++i) {
        if (pCol->hasNull && colDataIsNull_f(pCol->nullbitmap, i)) {
          continue;
        }
        numOfElem++;
        LEASTSQR_CAL(param, x, plist, i, pInfo->stepVal);
      }
      break;
    }
    case TSDB_DATA_TYPE_SMALLINT: {
      int16_t* plist = (int16_t*)pCol->pData;
      for (int32_t i = start; i < numOfRows + pInput->startRowIndex; ++i) {
        if (pCol->hasNull && colDataIsNull_f(pCol->nullbitmap, i)) {
          continue;
        }

        numOfElem++;
        LEASTSQR_CAL(param, x, plist, i, pInfo->stepVal);
      }
      break;
    }

    case TSDB_DATA_TYPE_INT: {
      int32_t* plist = (int32_t*)pCol->pData;
      for (int32_t i = start; i < numOfRows + pInput->startRowIndex; ++i) {
        if (pCol->hasNull && colDataIsNull_f(pCol->nullbitmap, i)) {
          continue;
        }

        numOfElem++;
        LEASTSQR_CAL(param, x, plist, i, pInfo->stepVal);
      }
      break;
    }

    case TSDB_DATA_TYPE_BIGINT: {
      int64_t* plist = (int64_t*)pCol->pData;
      for (int32_t i = start; i < numOfRows + pInput->startRowIndex; ++i) {
        if (pCol->hasNull && colDataIsNull_f(pCol->nullbitmap, i)) {
          continue;
        }

        numOfElem++;
        LEASTSQR_CAL(param, x, plist, i, pInfo->stepVal);
      }
      break;
    }

    case TSDB_DATA_TYPE_UTINYINT: {
      uint8_t* plist = (uint8_t*)pCol->pData;
      for (int32_t i = start; i < numOfRows + pInput->startRowIndex; ++i) {
        if (pCol->hasNull && colDataIsNull_f(pCol->nullbitmap, i)) {
          continue;
        }
        numOfElem++;
        LEASTSQR_CAL(param, x, plist, i, pInfo->stepVal);
      }
      break;
    }
    case TSDB_DATA_TYPE_USMALLINT: {
      uint16_t* plist = (uint16_t*)pCol->pData;
      for (int32_t i = start; i < numOfRows + pInput->startRowIndex; ++i) {
        if (pCol->hasNull && colDataIsNull_f(pCol->nullbitmap, i)) {
          continue;
        }

        numOfElem++;
        LEASTSQR_CAL(param, x, plist, i, pInfo->stepVal);
      }
      break;
    }

    case TSDB_DATA_TYPE_UINT: {
      uint32_t* plist = (uint32_t*)pCol->pData;
      for (int32_t i = start; i < numOfRows + pInput->startRowIndex; ++i) {
        if (pCol->hasNull && colDataIsNull_f(pCol->nullbitmap, i)) {
          continue;
        }

        numOfElem++;
        LEASTSQR_CAL(param, x, plist, i, pInfo->stepVal);
      }
      break;
    }

    case TSDB_DATA_TYPE_UBIGINT: {
      uint64_t* plist = (uint64_t*)pCol->pData;
      for (int32_t i = start; i < numOfRows + pInput->startRowIndex; ++i) {
        if (pCol->hasNull && colDataIsNull_f(pCol->nullbitmap, i)) {
          continue;
        }

        numOfElem++;
        LEASTSQR_CAL(param, x, plist, i, pInfo->stepVal);
      }
      break;
    }

    case TSDB_DATA_TYPE_FLOAT: {
      float* plist = (float*)pCol->pData;
      for (int32_t i = start; i < numOfRows + pInput->startRowIndex; ++i) {
        if (pCol->hasNull && colDataIsNull_f(pCol->nullbitmap, i)) {
          continue;
        }

        numOfElem++;
        LEASTSQR_CAL(param, x, plist, i, pInfo->stepVal);
      }
      break;
    }

    case TSDB_DATA_TYPE_DOUBLE: {
      double* plist = (double*)pCol->pData;
      for (int32_t i = start; i < numOfRows + pInput->startRowIndex; ++i) {
        if (pCol->hasNull && colDataIsNull_f(pCol->nullbitmap, i)) {
          continue;
        }

        numOfElem++;
        LEASTSQR_CAL(param, x, plist, i, pInfo->stepVal);
      }
      break;
    }
    case TSDB_DATA_TYPE_NULL: {
      GET_RES_INFO(pCtx)->isNullRes = 1;
      numOfElem = 1;
      break;
    }

    default:
      break;
  }

  pInfo->startVal = x;
  pInfo->num += numOfElem;

  SET_VAL(GET_RES_INFO(pCtx), numOfElem, 1);

  return TSDB_CODE_SUCCESS;
}

int32_t leastSQRFinalize(SqlFunctionCtx* pCtx, SSDataBlock* pBlock) {
  SResultRowEntryInfo* pResInfo = GET_RES_INFO(pCtx);
  SLeastSQRInfo*       pInfo = GET_ROWCELL_INTERBUF(GET_RES_INFO(pCtx));
  int32_t              slotId = pCtx->pExpr->base.resSchema.slotId;
  SColumnInfoData*     pCol = taosArrayGet(pBlock->pDataBlock, slotId);

  if (NULL == pCol) {
    return TSDB_CODE_OUT_OF_RANGE;
  }
  int32_t currentRow = pBlock->info.rows;

  if (0 == pInfo->num) {
    colDataSetNULL(pCol, currentRow);
    return TSDB_CODE_SUCCESS;
  }

  double(*param)[3] = pInfo->matrix;

  param[1][1] = (double)pInfo->num;
  param[1][0] = param[0][1];

  double param00 = param[0][0] - param[1][0] * (param[0][1] / param[1][1]);
  double param02 = param[0][2] - param[1][2] * (param[0][1] / param[1][1]);

  if (0 == param00) {
    colDataSetNULL(pCol, currentRow);
    return TSDB_CODE_SUCCESS;
  }

  // param[0][1] = 0;
  double param12 = param[1][2] - param02 * (param[1][0] / param00);
  // param[1][0] = 0;
  param02 /= param00;

  param12 /= param[1][1];

  char buf[LEASTSQUARES_BUFF_LENGTH] = {0};
  char slopBuf[64] = {0};
  char interceptBuf[64] = {0};
  int  n = tsnprintf(slopBuf, 64, "%.6lf", param02);
  if (n > LEASTSQUARES_DOUBLE_ITEM_LENGTH) {
    (void)snprintf(slopBuf, 64, "%." DOUBLE_PRECISION_DIGITS, param02);
  }
  n = tsnprintf(interceptBuf, 64, "%.6lf", param12);
  if (n > LEASTSQUARES_DOUBLE_ITEM_LENGTH) {
    (void)snprintf(interceptBuf, 64, "%." DOUBLE_PRECISION_DIGITS, param12);
  }
  size_t len =
      snprintf(varDataVal(buf), sizeof(buf) - VARSTR_HEADER_SIZE, "{slop:%s, intercept:%s}", slopBuf, interceptBuf);
  varDataSetLen(buf, len);

  int32_t code = colDataSetVal(pCol, currentRow, buf, pResInfo->isNullRes);

  return code;
}

int32_t leastSQRCombine(SqlFunctionCtx* pDestCtx, SqlFunctionCtx* pSourceCtx) {
  SResultRowEntryInfo* pDResInfo = GET_RES_INFO(pDestCtx);
  SLeastSQRInfo*       pDBuf = GET_ROWCELL_INTERBUF(pDResInfo);
  int32_t              type = pDestCtx->input.pData[0]->info.type;
  double(*pDparam)[3] = pDBuf->matrix;

  SResultRowEntryInfo* pSResInfo = GET_RES_INFO(pSourceCtx);
  SLeastSQRInfo*       pSBuf = GET_ROWCELL_INTERBUF(pSResInfo);
  double(*pSparam)[3] = pSBuf->matrix;
  for (int32_t i = 0; i < pSBuf->num; i++) {
    pDparam[0][0] += pDBuf->startVal * pDBuf->startVal;
    pDparam[0][1] += pDBuf->startVal;
    pDBuf->startVal += pDBuf->stepVal;
  }
  pDparam[0][2] += pSparam[0][2] + pDBuf->num * pDBuf->stepVal * pSparam[1][2];
  pDparam[1][2] += pSparam[1][2];
  pDBuf->num += pSBuf->num;
  pDResInfo->numOfRes = TMAX(pDResInfo->numOfRes, pSResInfo->numOfRes);
  pDResInfo->isNullRes &= pSResInfo->isNullRes;
  return TSDB_CODE_SUCCESS;
}

bool getPercentileFuncEnv(SFunctionNode* pFunc, SFuncExecEnv* pEnv) {
  pEnv->calcMemSize = sizeof(SPercentileInfo);
  return true;
}

int32_t percentileFunctionSetup(SqlFunctionCtx* pCtx, SResultRowEntryInfo* pResultInfo) {
  if (pResultInfo->initialized) {
    return TSDB_CODE_SUCCESS;
  }
  if (TSDB_CODE_SUCCESS != functionSetup(pCtx, pResultInfo)) {
    return TSDB_CODE_FUNC_SETUP_ERROR;
  }

  // in the first round, get the min-max value of all involved data
  SPercentileInfo* pInfo = GET_ROWCELL_INTERBUF(pResultInfo);
  SET_DOUBLE_VAL(&pInfo->minval, DBL_MAX);
  SET_DOUBLE_VAL(&pInfo->maxval, -DBL_MAX);
  pInfo->numOfElems = 0;

  return TSDB_CODE_SUCCESS;
}

void percentileFunctionCleanupExt(SqlFunctionCtx* pCtx) {
  if (pCtx == NULL || GET_RES_INFO(pCtx) == NULL || GET_ROWCELL_INTERBUF(GET_RES_INFO(pCtx)) == NULL) {
    return;
  }
  SPercentileInfo* pInfo = GET_ROWCELL_INTERBUF(GET_RES_INFO(pCtx));
  if (pInfo->pMemBucket != NULL) {
    tMemBucketDestroy(&(pInfo->pMemBucket));
    pInfo->pMemBucket = NULL;
  }
}

int32_t percentileFunction(SqlFunctionCtx* pCtx) {
  int32_t              code = TSDB_CODE_SUCCESS;
  int32_t              numOfElems = 0;
  SResultRowEntryInfo* pResInfo = GET_RES_INFO(pCtx);

  SInputColumnInfoData* pInput = &pCtx->input;
  SColumnDataAgg*       pAgg = pInput->pColumnDataAgg[0];

  SColumnInfoData* pCol = pInput->pData[0];
  int32_t          type = pCol->info.type;

  SPercentileInfo* pInfo = GET_ROWCELL_INTERBUF(pResInfo);
  if (pCtx->scanFlag == MAIN_SCAN && pInfo->stage == 0) {
    pInfo->stage += 1;

    // all data are null, set it completed
    if (pInfo->numOfElems == 0) {
      pResInfo->complete = true;
      return TSDB_CODE_SUCCESS;
    } else {
<<<<<<< HEAD
      code = tMemBucketCreate(pCol->info.bytes, type, pInfo->minval, pInfo->maxval, pCtx->hasWindowOrGroup,
                              &pInfo->pMemBucket);
=======
      code = tMemBucketCreate(pCol->info.bytes, type, pInfo->minval, pInfo->maxval, pCtx->hasWindowOrGroup, &pInfo->pMemBucket, pInfo->numOfElems);
>>>>>>> a1f3b0a1
      if (TSDB_CODE_SUCCESS != code) {
        return code;
      }
    }
  }

  // the first stage, only acquire the min/max value
  if (pInfo->stage == 0) {
    if (pCtx->input.colDataSMAIsSet) {
      double tmin = 0.0, tmax = 0.0;
      if (IS_SIGNED_NUMERIC_TYPE(type)) {
        tmin = (double)GET_INT64_VAL(&pAgg->min);
        tmax = (double)GET_INT64_VAL(&pAgg->max);
      } else if (IS_FLOAT_TYPE(type)) {
        tmin = GET_DOUBLE_VAL(&pAgg->min);
        tmax = GET_DOUBLE_VAL(&pAgg->max);
      } else if (IS_UNSIGNED_NUMERIC_TYPE(type)) {
        tmin = (double)GET_UINT64_VAL(&pAgg->min);
        tmax = (double)GET_UINT64_VAL(&pAgg->max);
      }

      if (GET_DOUBLE_VAL(&pInfo->minval) > tmin) {
        SET_DOUBLE_VAL(&pInfo->minval, tmin);
      }

      if (GET_DOUBLE_VAL(&pInfo->maxval) < tmax) {
        SET_DOUBLE_VAL(&pInfo->maxval, tmax);
      }

      pInfo->numOfElems += (pInput->numOfRows - pAgg->numOfNull);
    } else {
      // check the valid data one by one
      int32_t start = pInput->startRowIndex;
      for (int32_t i = start; i < pInput->numOfRows + start; ++i) {
        if (colDataIsNull_f(pCol->nullbitmap, i)) {
          continue;
        }

        char* data = colDataGetData(pCol, i);

        double v = 0;
        GET_TYPED_DATA(v, double, type, data);
        if (v < GET_DOUBLE_VAL(&pInfo->minval)) {
          SET_DOUBLE_VAL(&pInfo->minval, v);
        }

        if (v > GET_DOUBLE_VAL(&pInfo->maxval)) {
          SET_DOUBLE_VAL(&pInfo->maxval, v);
        }

        pInfo->numOfElems += 1;
      }
    }
  } else {
    // the second stage, calculate the true percentile value
    int32_t start = pInput->startRowIndex;
    for (int32_t i = start; i < pInput->numOfRows + start; ++i) {
      if (colDataIsNull_f(pCol->nullbitmap, i)) {
        continue;
      }

      char* data = colDataGetData(pCol, i);
      numOfElems += 1;
      code = tMemBucketPut(pInfo->pMemBucket, data, 1);
      if (code != TSDB_CODE_SUCCESS) {
        tMemBucketDestroy(&(pInfo->pMemBucket));
        return code;
      }
    }

    SET_VAL(pResInfo, numOfElems, 1);
  }

  pCtx->needCleanup = true;
  return TSDB_CODE_SUCCESS;
}

int32_t percentileFinalize(SqlFunctionCtx* pCtx, SSDataBlock* pBlock) {
  SResultRowEntryInfo* pResInfo = GET_RES_INFO(pCtx);
  SPercentileInfo*     ppInfo = (SPercentileInfo*)GET_ROWCELL_INTERBUF(pResInfo);

  int32_t code = 0;
  double  v = 0;

  tMemBucket** pMemBucket = &ppInfo->pMemBucket;
  if ((*pMemBucket) != NULL && (*pMemBucket)->total > 0) {  // check for null
    if (pCtx->numOfParams > 2) {
      char buf[3200] = {0};
      // max length of double num is 317, e.g. use %.6lf to print -1.0e+308, consider the comma and bracket, 3200 is
      // enough.
      size_t len = 1;

      varDataVal(buf)[0] = '[';
      for (int32_t i = 1; i < pCtx->numOfParams; ++i) {
        SVariant* pVal = &pCtx->param[i].param;

        GET_TYPED_DATA(v, double, pVal->nType, &pVal->i);

        code = getPercentile((*pMemBucket), v, &ppInfo->result);
        if (code != TSDB_CODE_SUCCESS) {
          goto _fin_error;
        }

        if (i == pCtx->numOfParams - 1) {
          len += tsnprintf(varDataVal(buf) + len, sizeof(buf) - VARSTR_HEADER_SIZE - len, "%.6lf]", ppInfo->result);
        } else {
          len += tsnprintf(varDataVal(buf) + len, sizeof(buf) - VARSTR_HEADER_SIZE - len, "%.6lf, ", ppInfo->result);
        }
      }

      int32_t          slotId = pCtx->pExpr->base.resSchema.slotId;
      SColumnInfoData* pCol = taosArrayGet(pBlock->pDataBlock, slotId);
      if (NULL == pCol) {
        code = terrno;
        goto _fin_error;
      }

      varDataSetLen(buf, len);
      code = colDataSetVal(pCol, pBlock->info.rows, buf, false);
      if (code != TSDB_CODE_SUCCESS) {
        goto _fin_error;
      }

      tMemBucketDestroy(pMemBucket);
      return TSDB_CODE_SUCCESS;
    } else {
      SVariant* pVal = &pCtx->param[1].param;

      GET_TYPED_DATA(v, double, pVal->nType, &pVal->i);

      code = getPercentile((*pMemBucket), v, &ppInfo->result);
      if (code != TSDB_CODE_SUCCESS) {
        goto _fin_error;
      }

      tMemBucketDestroy(pMemBucket);
      return functionFinalize(pCtx, pBlock);
    }
  } else {
    return functionFinalize(pCtx, pBlock);
  }

_fin_error:

  tMemBucketDestroy(pMemBucket);
  return code;
}

bool getApercentileFuncEnv(SFunctionNode* pFunc, SFuncExecEnv* pEnv) {
  int32_t bytesHist =
      (int32_t)(sizeof(SAPercentileInfo) + sizeof(SHistogramInfo) + sizeof(SHistBin) * (MAX_HISTOGRAM_BIN + 1));
  int32_t bytesDigest = (int32_t)(sizeof(SAPercentileInfo) + TDIGEST_SIZE(COMPRESSION));
  pEnv->calcMemSize = TMAX(bytesHist, bytesDigest);
  return true;
}

int32_t getApercentileMaxSize() {
  int32_t bytesHist =
      (int32_t)(sizeof(SAPercentileInfo) + sizeof(SHistogramInfo) + sizeof(SHistBin) * (MAX_HISTOGRAM_BIN + 1));
  int32_t bytesDigest = (int32_t)(sizeof(SAPercentileInfo) + TDIGEST_SIZE(COMPRESSION));
  return TMAX(bytesHist, bytesDigest);
}

static int8_t getApercentileAlgo(char* algoStr) {
  int8_t algoType;
  if (strcasecmp(algoStr, "default") == 0) {
    algoType = APERCT_ALGO_DEFAULT;
  } else if (strcasecmp(algoStr, "t-digest") == 0) {
    algoType = APERCT_ALGO_TDIGEST;
  } else {
    algoType = APERCT_ALGO_UNKNOWN;
  }

  return algoType;
}

static void buildHistogramInfo(SAPercentileInfo* pInfo) {
  pInfo->pHisto = (SHistogramInfo*)((char*)pInfo + sizeof(SAPercentileInfo));
  pInfo->pHisto->elems = (SHistBin*)((char*)pInfo->pHisto + sizeof(SHistogramInfo));
}

static void buildTDigestInfo(SAPercentileInfo* pInfo) {
  pInfo->pTDigest = (TDigest*)((char*)pInfo + sizeof(SAPercentileInfo));
}

int32_t apercentileFunctionSetup(SqlFunctionCtx* pCtx, SResultRowEntryInfo* pResultInfo) {
  if (pResultInfo->initialized) {
    return TSDB_CODE_SUCCESS;
  }
  if (TSDB_CODE_SUCCESS != functionSetup(pCtx, pResultInfo)) {
    return TSDB_CODE_FUNC_SETUP_ERROR;
  }

  SAPercentileInfo* pInfo = GET_ROWCELL_INTERBUF(pResultInfo);

  SVariant* pVal = &pCtx->param[1].param;
  pInfo->percent = 0;
  GET_TYPED_DATA(pInfo->percent, double, pVal->nType, &pVal->i);

  if (pCtx->numOfParams == 2) {
    pInfo->algo = APERCT_ALGO_DEFAULT;
  } else if (pCtx->numOfParams == 3) {
    pInfo->algo = getApercentileAlgo(varDataVal(pCtx->param[2].param.pz));
    if (pInfo->algo == APERCT_ALGO_UNKNOWN) {
      return TSDB_CODE_FUNC_FUNTION_PARA_VALUE;
    }
  }

  char* tmp = (char*)pInfo + sizeof(SAPercentileInfo);
  if (pInfo->algo == APERCT_ALGO_TDIGEST) {
    pInfo->pTDigest = tdigestNewFrom(tmp, COMPRESSION);
  } else {
    buildHistogramInfo(pInfo);
    pInfo->pHisto = tHistogramCreateFrom(tmp, MAX_HISTOGRAM_BIN);
    qDebug("%s set up histogram, numOfElems:%" PRId64 ", numOfEntry:%d, pHisto:%p, elems:%p", __FUNCTION__,
           pInfo->pHisto->numOfElems, pInfo->pHisto->numOfEntries, pInfo->pHisto, pInfo->pHisto->elems);
  }

  return TSDB_CODE_SUCCESS;
}

int32_t apercentileFunction(SqlFunctionCtx* pCtx) {
  int32_t               numOfElems = 0;
  SResultRowEntryInfo*  pResInfo = GET_RES_INFO(pCtx);
  SInputColumnInfoData* pInput = &pCtx->input;

  SColumnInfoData* pCol = pInput->pData[0];
  int32_t          type = pCol->info.type;

  SAPercentileInfo* pInfo = GET_ROWCELL_INTERBUF(pResInfo);

  int32_t start = pInput->startRowIndex;
  if (pInfo->algo == APERCT_ALGO_TDIGEST) {
    buildTDigestInfo(pInfo);
    tdigestAutoFill(pInfo->pTDigest, COMPRESSION);
    for (int32_t i = start; i < pInput->numOfRows + start; ++i) {
      if (colDataIsNull_f(pCol->nullbitmap, i)) {
        continue;
      }
      numOfElems += 1;
      char* data = colDataGetData(pCol, i);

      double  v = 0;  // value
      int64_t w = 1;  // weigth
      GET_TYPED_DATA(v, double, type, data);
      int32_t code = tdigestAdd(pInfo->pTDigest, v, w);
      if (code != TSDB_CODE_SUCCESS) {
        return code;
      }
    }
  } else {
    // might be a race condition here that pHisto can be overwritten or setup function
    // has not been called, need to relink the buffer pHisto points to.
    buildHistogramInfo(pInfo);
    qDebug("%s before add %d elements into histogram, total:%" PRId64 ", numOfEntry:%d, pHisto:%p, elems: %p",
           __FUNCTION__, numOfElems, pInfo->pHisto->numOfElems, pInfo->pHisto->numOfEntries, pInfo->pHisto,
           pInfo->pHisto->elems);
    for (int32_t i = start; i < pInput->numOfRows + start; ++i) {
      if (colDataIsNull_f(pCol->nullbitmap, i)) {
        continue;
      }
      numOfElems += 1;
      char* data = colDataGetData(pCol, i);

      double v = 0;
      GET_TYPED_DATA(v, double, type, data);
      int32_t code = tHistogramAdd(&pInfo->pHisto, v);
      if (code != TSDB_CODE_SUCCESS) {
        return code;
      }
    }

    qDebug("%s after add %d elements into histogram, total:%" PRId64 ", numOfEntry:%d, pHisto:%p, elems: %p",
           __FUNCTION__, numOfElems, pInfo->pHisto->numOfElems, pInfo->pHisto->numOfEntries, pInfo->pHisto,
           pInfo->pHisto->elems);
  }

  SET_VAL(pResInfo, numOfElems, 1);
  return TSDB_CODE_SUCCESS;
}

static int32_t apercentileTransferInfo(SAPercentileInfo* pInput, SAPercentileInfo* pOutput, bool* hasRes) {
  pOutput->percent = pInput->percent;
  pOutput->algo = pInput->algo;
  if (pOutput->algo == APERCT_ALGO_TDIGEST) {
    buildTDigestInfo(pInput);
    tdigestAutoFill(pInput->pTDigest, COMPRESSION);

    if (pInput->pTDigest->num_centroids == 0 && pInput->pTDigest->num_buffered_pts == 0) {
      return TSDB_CODE_SUCCESS;
    }

    if (hasRes) {
      *hasRes = true;
    }

    buildTDigestInfo(pOutput);
    TDigest* pTDigest = pOutput->pTDigest;
    tdigestAutoFill(pTDigest, COMPRESSION);

    if (pTDigest->num_centroids <= 0 && pTDigest->num_buffered_pts == 0) {
      (void)memcpy(pTDigest, pInput->pTDigest, (size_t)TDIGEST_SIZE(COMPRESSION));
      tdigestAutoFill(pTDigest, COMPRESSION);
    } else {
      int32_t code = tdigestMerge(pTDigest, pInput->pTDigest);
      if (TSDB_CODE_SUCCESS != code) {
        return code;
      }
    }
  } else {
    buildHistogramInfo(pInput);
    if (pInput->pHisto->numOfElems <= 0) {
      return TSDB_CODE_SUCCESS;
    }

    if (hasRes) {
      *hasRes = true;
    }

    buildHistogramInfo(pOutput);
    SHistogramInfo* pHisto = pOutput->pHisto;

    if (pHisto->numOfElems <= 0) {
      (void)memcpy(pHisto, pInput->pHisto, sizeof(SHistogramInfo) + sizeof(SHistBin) * (MAX_HISTOGRAM_BIN + 1));
      pHisto->elems = (SHistBin*)((char*)pHisto + sizeof(SHistogramInfo));

      qDebug("%s merge histo, total:%" PRId64 ", entry:%d, %p", __FUNCTION__, pHisto->numOfElems, pHisto->numOfEntries,
             pHisto);
    } else {
      pHisto->elems = (SHistBin*)((char*)pHisto + sizeof(SHistogramInfo));
      qDebug("%s input histogram, elem:%" PRId64 ", entry:%d, %p", __FUNCTION__, pHisto->numOfElems,
             pHisto->numOfEntries, pInput->pHisto);

      SHistogramInfo* pRes = NULL;
      int32_t         code = tHistogramMerge(pHisto, pInput->pHisto, MAX_HISTOGRAM_BIN, &pRes);
      if (TSDB_CODE_SUCCESS != code) {
        tHistogramDestroy(&pRes);
        return code;
      }
      (void)memcpy(pHisto, pRes, sizeof(SHistogramInfo) + sizeof(SHistBin) * MAX_HISTOGRAM_BIN);
      pHisto->elems = (SHistBin*)((char*)pHisto + sizeof(SHistogramInfo));

      qDebug("%s merge histo, total:%" PRId64 ", entry:%d, %p", __FUNCTION__, pHisto->numOfElems, pHisto->numOfEntries,
             pHisto);
      tHistogramDestroy(&pRes);
    }
  }
  return TSDB_CODE_SUCCESS;
}

int32_t apercentileFunctionMerge(SqlFunctionCtx* pCtx) {
  SResultRowEntryInfo* pResInfo = GET_RES_INFO(pCtx);

  SInputColumnInfoData* pInput = &pCtx->input;

  SColumnInfoData* pCol = pInput->pData[0];
  if (pCol->info.type != TSDB_DATA_TYPE_BINARY) {
    return TSDB_CODE_FUNC_FUNTION_PARA_TYPE;
  }

  SAPercentileInfo* pInfo = GET_ROWCELL_INTERBUF(pResInfo);

  qDebug("%s total %" PRId64 " rows will merge, %p", __FUNCTION__, pInput->numOfRows, pInfo->pHisto);

  bool    hasRes = false;
  int32_t start = pInput->startRowIndex;
  for (int32_t i = start; i < start + pInput->numOfRows; ++i) {
    char* data = colDataGetData(pCol, i);

    SAPercentileInfo* pInputInfo = (SAPercentileInfo*)varDataVal(data);
    int32_t           code = apercentileTransferInfo(pInputInfo, pInfo, &hasRes);
    if (TSDB_CODE_SUCCESS != code) {
      return code;
    }
  }

  if (pInfo->algo != APERCT_ALGO_TDIGEST) {
    buildHistogramInfo(pInfo);
    qDebug("%s after merge, total:%" PRId64 ", numOfEntry:%d, %p", __FUNCTION__, pInfo->pHisto->numOfElems,
           pInfo->pHisto->numOfEntries, pInfo->pHisto);
  }

  SET_VAL(pResInfo, hasRes ? 1 : 0, 1);
  return TSDB_CODE_SUCCESS;
}

int32_t apercentileFinalize(SqlFunctionCtx* pCtx, SSDataBlock* pBlock) {
  SResultRowEntryInfo* pResInfo = GET_RES_INFO(pCtx);
  SAPercentileInfo*    pInfo = (SAPercentileInfo*)GET_ROWCELL_INTERBUF(pResInfo);

  if (pInfo->algo == APERCT_ALGO_TDIGEST) {
    buildTDigestInfo(pInfo);
    tdigestAutoFill(pInfo->pTDigest, COMPRESSION);
    if (pInfo->pTDigest->size > 0) {
      pInfo->result = tdigestQuantile(pInfo->pTDigest, pInfo->percent / 100);
    } else {  // no need to free
      // setNull(pCtx->pOutput, pCtx->outputType, pCtx->outputBytes);
      return TSDB_CODE_SUCCESS;
    }
  } else {
    buildHistogramInfo(pInfo);
    if (pInfo->pHisto->numOfElems > 0) {
      qDebug("%s get the final res, elements:%" PRId64 ", numOfEntry:%d, pHisto:%p, elems:%p", __FUNCTION__,
             pInfo->pHisto->numOfElems, pInfo->pHisto->numOfEntries, pInfo->pHisto, pInfo->pHisto->elems);

      double  ratio[] = {pInfo->percent};
      double* res = NULL;
      int32_t code = tHistogramUniform(pInfo->pHisto, ratio, 1, &res);
      if (TSDB_CODE_SUCCESS != code) {
        taosMemoryFree(res);
        return code;
      }
      pInfo->result = *res;
      // memcpy(pCtx->pOutput, res, sizeof(double));
      taosMemoryFree(res);
    } else {  // no need to free
      // setNull(pCtx->pOutput, pCtx->outputType, pCtx->outputBytes);
      // return TSDB_CODE_SUCCESS;
      qDebug("%s get the final res, elements:%" PRId64 ", numOfEntry:%d. result is null", __FUNCTION__,
             pInfo->pHisto->numOfElems, pInfo->pHisto->numOfEntries);
    }
  }

  return functionFinalize(pCtx, pBlock);
}

int32_t apercentilePartialFinalize(SqlFunctionCtx* pCtx, SSDataBlock* pBlock) {
  SResultRowEntryInfo* pResInfo = GET_RES_INFO(pCtx);
  SAPercentileInfo*    pInfo = (SAPercentileInfo*)GET_ROWCELL_INTERBUF(pResInfo);

  int32_t resultBytes = getApercentileMaxSize();
  char*   res = taosMemoryCalloc(resultBytes + VARSTR_HEADER_SIZE, sizeof(char));
  if (NULL == res) {
    return terrno;
  }

  if (pInfo->algo == APERCT_ALGO_TDIGEST) {
    (void)memcpy(varDataVal(res), pInfo, resultBytes);
    varDataSetLen(res, resultBytes);
  } else {
    (void)memcpy(varDataVal(res), pInfo, resultBytes);
    varDataSetLen(res, resultBytes);
  }

  int32_t          slotId = pCtx->pExpr->base.resSchema.slotId;
  SColumnInfoData* pCol = taosArrayGet(pBlock->pDataBlock, slotId);
  if (NULL == pCol) {
    taosMemoryFree(res);
    return TSDB_CODE_OUT_OF_RANGE;
  }

  int32_t code = colDataSetVal(pCol, pBlock->info.rows, res, false);

  taosMemoryFree(res);
  return code;
}

int32_t apercentileCombine(SqlFunctionCtx* pDestCtx, SqlFunctionCtx* pSourceCtx) {
  SResultRowEntryInfo* pDResInfo = GET_RES_INFO(pDestCtx);
  SAPercentileInfo*    pDBuf = GET_ROWCELL_INTERBUF(pDResInfo);

  SResultRowEntryInfo* pSResInfo = GET_RES_INFO(pSourceCtx);
  SAPercentileInfo*    pSBuf = GET_ROWCELL_INTERBUF(pSResInfo);

  qDebug("%s start to combine apercentile, %p", __FUNCTION__, pDBuf->pHisto);

  int32_t code = apercentileTransferInfo(pSBuf, pDBuf, NULL);
  if (TSDB_CODE_SUCCESS != code) {
    return code;
  }
  pDResInfo->numOfRes = TMAX(pDResInfo->numOfRes, pSResInfo->numOfRes);
  pDResInfo->isNullRes &= pSResInfo->isNullRes;
  return TSDB_CODE_SUCCESS;
}

// TODO: change this function when block data info pks changed
static int32_t comparePkDataWithSValue(int8_t pkType, char* pkData, SValue* pVal, int32_t order) {
  char numVal[8] = {0};
  switch (pkType) {
    case TSDB_DATA_TYPE_INT:
      *(int32_t*)numVal = (int32_t)pVal->val;
      break;
    case TSDB_DATA_TYPE_UINT:
      *(uint32_t*)numVal = (uint32_t)pVal->val;
      break;
    case TSDB_DATA_TYPE_BIGINT:
      *(int64_t*)numVal = (int64_t)pVal->val;
      break;
    case TSDB_DATA_TYPE_UBIGINT:
      *(uint64_t*)numVal = (uint64_t)pVal->val;
      break;
    default:
      break;
  }
  char*         blockData = (IS_NUMERIC_TYPE(pkType)) ? (char*)numVal : (char*)pVal->pData;
  __compar_fn_t fn = getKeyComparFunc(pkType, order);
  return fn(pkData, blockData);
}

EFuncDataRequired firstDynDataReq(void* pRes, SDataBlockInfo* pBlockInfo) {
  SResultRowEntryInfo* pEntry = (SResultRowEntryInfo*)pRes;

  // not initialized yet, data is required
  if (pEntry == NULL) {
    return FUNC_DATA_REQUIRED_DATA_LOAD;
  }

  SFirstLastRes* pResult = GET_ROWCELL_INTERBUF(pEntry);
  if (pResult->hasResult) {
    if (pResult->pkBytes > 0) {
      pResult->pkData = pResult->buf + pResult->bytes;
    } else {
      pResult->pkData = NULL;
    }
    if (pResult->ts < pBlockInfo->window.skey) {
      return FUNC_DATA_REQUIRED_NOT_LOAD;
    } else if (pResult->ts == pBlockInfo->window.skey) {
      if (NULL == pResult->pkData) {
        return FUNC_DATA_REQUIRED_NOT_LOAD;
      }
      if (comparePkDataWithSValue(pResult->pkType, pResult->pkData, pBlockInfo->pks + 0, TSDB_ORDER_ASC) < 0) {
        return FUNC_DATA_REQUIRED_NOT_LOAD;
      }
    }
    return FUNC_DATA_REQUIRED_DATA_LOAD;
  } else {
    return FUNC_DATA_REQUIRED_DATA_LOAD;
  }
}

EFuncDataRequired lastDynDataReq(void* pRes, SDataBlockInfo* pBlockInfo) {
  SResultRowEntryInfo* pEntry = (SResultRowEntryInfo*)pRes;

  // not initialized yet, data is required
  if (pEntry == NULL) {
    return FUNC_DATA_REQUIRED_DATA_LOAD;
  }

  SFirstLastRes* pResult = GET_ROWCELL_INTERBUF(pEntry);
  if (pResult->hasResult) {
    if (pResult->pkBytes > 0) {
      pResult->pkData = pResult->buf + pResult->bytes;
    } else {
      pResult->pkData = NULL;
    }
    if (pResult->ts > pBlockInfo->window.ekey) {
      return FUNC_DATA_REQUIRED_NOT_LOAD;
    } else if (pResult->ts == pBlockInfo->window.ekey && pResult->pkData) {
      if (comparePkDataWithSValue(pResult->pkType, pResult->pkData, pBlockInfo->pks + 1, TSDB_ORDER_DESC) < 0) {
        return FUNC_DATA_REQUIRED_NOT_LOAD;
      }
    }
    return FUNC_DATA_REQUIRED_DATA_LOAD;
  } else {
    return FUNC_DATA_REQUIRED_DATA_LOAD;
  }
}

// TODO modify it to include primary key bytes
int32_t getFirstLastInfoSize(int32_t resBytes, int32_t pkBytes) { return sizeof(SFirstLastRes) + resBytes + pkBytes; }

bool getFirstLastFuncEnv(SFunctionNode* pFunc, SFuncExecEnv* pEnv) {
  SColumnNode* pNode = (SColumnNode*)nodesListGetNode(pFunc->pParameterList, 0);
  // TODO: change SFunctionNode to add pk info
  int32_t pkBytes = (pFunc->hasPk) ? pFunc->pkBytes : 0;
  pEnv->calcMemSize = getFirstLastInfoSize(pNode->node.resType.bytes, pkBytes);
  return true;
}

bool getSelectivityFuncEnv(SFunctionNode* pFunc, SFuncExecEnv* pEnv) {
  SColumnNode* pNode = (SColumnNode*)nodesListGetNode(pFunc->pParameterList, 0);
  pEnv->calcMemSize = pNode->node.resType.bytes;
  return true;
}

bool getGroupKeyFuncEnv(SFunctionNode* pFunc, SFuncExecEnv* pEnv) {
  SColumnNode* pNode = (SColumnNode*)nodesListGetNode(pFunc->pParameterList, 0);
  pEnv->calcMemSize = sizeof(SGroupKeyInfo) + pNode->node.resType.bytes;
  return true;
}

static FORCE_INLINE TSKEY getRowPTs(SColumnInfoData* pTsColInfo, int32_t rowIndex) {
  if (pTsColInfo == NULL || pTsColInfo->pData == NULL) {
    return 0;
  }

  return *(TSKEY*)colDataGetData(pTsColInfo, rowIndex);
}

int32_t firstLastFunctionSetup(SqlFunctionCtx* pCtx, SResultRowEntryInfo* pResInfo) {
  if (pResInfo->initialized) {
    return TSDB_CODE_SUCCESS;
  }
  if (TSDB_CODE_SUCCESS != functionSetup(pCtx, pResInfo)) {
    return TSDB_CODE_FUNC_SETUP_ERROR;
  }

  SFirstLastRes*        pRes = GET_ROWCELL_INTERBUF(pResInfo);
  SInputColumnInfoData* pInput = &pCtx->input;

  pRes->nullTupleSaved = false;
  pRes->nullTuplePos.pageId = -1;
  return TSDB_CODE_SUCCESS;
}

static int32_t prepareBuf(SqlFunctionCtx* pCtx) {
  if (pCtx->subsidiaries.rowLen == 0) {
    int32_t rowLen = 0;
    for (int32_t j = 0; j < pCtx->subsidiaries.num; ++j) {
      SqlFunctionCtx* pc = pCtx->subsidiaries.pCtx[j];
      rowLen += pc->pExpr->base.resSchema.bytes;
    }

    pCtx->subsidiaries.rowLen = rowLen + pCtx->subsidiaries.num * sizeof(bool);
    pCtx->subsidiaries.buf = taosMemoryMalloc(pCtx->subsidiaries.rowLen);
    if (NULL == pCtx->subsidiaries.buf) {
      return terrno;
    }
  }
  return TSDB_CODE_SUCCESS;
}

static int32_t firstlastSaveTupleData(const SSDataBlock* pSrcBlock, int32_t rowIndex, SqlFunctionCtx* pCtx,
                                      SFirstLastRes* pInfo, bool noElements) {
  int32_t code = TSDB_CODE_SUCCESS;

  if (pCtx->subsidiaries.num <= 0) {
    return TSDB_CODE_SUCCESS;
  }

  if (!pInfo->hasResult) {
    code = saveTupleData(pCtx, rowIndex, pSrcBlock, noElements ? &pInfo->nullTuplePos : &pInfo->pos);
  } else {
    code = updateTupleData(pCtx, rowIndex, pSrcBlock, &pInfo->pos);
  }

  return code;
}

static int32_t doSaveCurrentVal(SqlFunctionCtx* pCtx, int32_t rowIndex, int64_t currentTs, char* pkData, int32_t type,
                                char* pData) {
  SResultRowEntryInfo* pResInfo = GET_RES_INFO(pCtx);
  SFirstLastRes*       pInfo = GET_ROWCELL_INTERBUF(pResInfo);

  if (IS_VAR_DATA_TYPE(type)) {
    pInfo->bytes = varDataTLen(pData);
  }

  (void)memcpy(pInfo->buf, pData, pInfo->bytes);
  if (pkData != NULL) {
    if (IS_VAR_DATA_TYPE(pInfo->pkType)) {
      pInfo->pkBytes = varDataTLen(pkData);
    }
    (void)memcpy(pInfo->buf + pInfo->bytes, pkData, pInfo->pkBytes);
    pInfo->pkData = pInfo->buf + pInfo->bytes;
  }

  pInfo->ts = currentTs;
  int32_t code = firstlastSaveTupleData(pCtx->pSrcBlock, rowIndex, pCtx, pInfo, false);
  if (code != TSDB_CODE_SUCCESS) {
    return code;
  }

  pInfo->hasResult = true;
  return TSDB_CODE_SUCCESS;
}

// This ordinary first function does not care if current scan is ascending order or descending order scan
// the OPTIMIZED version of first function will only handle the ascending order scan
int32_t firstFunction(SqlFunctionCtx* pCtx) {
  int32_t numOfElems = 0;

  SResultRowEntryInfo* pResInfo = GET_RES_INFO(pCtx);
  SFirstLastRes*       pInfo = GET_ROWCELL_INTERBUF(pResInfo);

  SInputColumnInfoData* pInput = &pCtx->input;
  SColumnInfoData*      pInputCol = pInput->pData[0];

  pInfo->bytes = pInputCol->info.bytes;

  if (IS_NULL_TYPE(pInputCol->info.type)) {
    return TSDB_CODE_SUCCESS;
  }

  SColumnInfoData* pkCol = pInput->pPrimaryKey;
  pInfo->pkType = -1;
  __compar_fn_t pkCompareFn = NULL;
  if (pCtx->hasPrimaryKey) {
    pInfo->pkType = pkCol->info.type;
    pInfo->pkBytes = pkCol->info.bytes;
    pkCompareFn = getKeyComparFunc(pInfo->pkType, TSDB_ORDER_ASC);
  }

  // All null data column, return directly.
  if (pInput->colDataSMAIsSet && (pInput->pColumnDataAgg[0]->numOfNull == pInput->totalRows) &&
      pInputCol->hasNull == true) {
    // save selectivity value for column consisted of all null values
    int32_t code = firstlastSaveTupleData(pCtx->pSrcBlock, pInput->startRowIndex, pCtx, pInfo, !pInfo->nullTupleSaved);
    if (code != TSDB_CODE_SUCCESS) {
      return code;
    }
    pInfo->nullTupleSaved = true;
    return TSDB_CODE_SUCCESS;
  }

  SColumnDataAgg* pColAgg = (pInput->colDataSMAIsSet) ? pInput->pColumnDataAgg[0] : NULL;

  TSKEY startKey = getRowPTs(pInput->pPTS, 0);
  TSKEY endKey = getRowPTs(pInput->pPTS, pInput->totalRows - 1);

  int32_t blockDataOrder = (startKey <= endKey) ? TSDB_ORDER_ASC : TSDB_ORDER_DESC;

  //  please ref. to the comment in lastRowFunction for the reason why disabling the opt version of last/first
  //  function. we will use this opt implementation in an new version that is only available in scan subplan
#if 0
  if (blockDataOrder == TSDB_ORDER_ASC) {
    // filter according to current result firstly
    if (pResInfo->numOfRes > 0) {
      if (pInfo->ts < startKey) {
        return TSDB_CODE_SUCCESS;
      }
    }

    for (int32_t i = pInput->startRowIndex; i < pInput->startRowIndex + pInput->numOfRows; ++i) {
      if (pInputCol->hasNull && colDataIsNull(pInputCol, pInput->totalRows, i, pColAgg)) {
        continue;
      }

      numOfElems++;

      char* data = colDataGetData(pInputCol, i);
      TSKEY cts = getRowPTs(pInput->pPTS, i);
      if (pResInfo->numOfRes == 0 || pInfo->ts > cts) {
        doSaveCurrentVal(pCtx, i, cts, pInputCol->info.type, data);
        break;
      }
    }
  } else {
    // in case of descending order time stamp serial, which usually happens as the results of the nest query,
    // all data needs to be check.
    if (pResInfo->numOfRes > 0) {
      if (pInfo->ts < endKey) {
        return TSDB_CODE_SUCCESS;
      }
    }

    for (int32_t i = pInput->numOfRows + pInput->startRowIndex - 1; i >= pInput->startRowIndex; --i) {
      if (pInputCol->hasNull && colDataIsNull(pInputCol, pInput->totalRows, i, pColAgg)) {
        continue;
      }

      numOfElems++;

      char* data = colDataGetData(pInputCol, i);
      TSKEY cts = getRowPTs(pInput->pPTS, i);

      if (pResInfo->numOfRes == 0 || pInfo->ts > cts) {
        doSaveCurrentVal(pCtx, i, cts, pInputCol->info.type, data);
        break;
      }
    }
  }
#else
  int64_t* pts = (int64_t*)pInput->pPTS->pData;

  int     from = -1;
  int32_t i = -1;
  while (funcInputGetNextRowIndex(pInput, from, true, &i, &from)) {
    if (pInputCol->hasNull && colDataIsNull(pInputCol, pInput->totalRows, i, pColAgg)) {
      continue;
    }

    numOfElems++;
    char* data = colDataGetData(pInputCol, i);
    char* pkData = NULL;
    if (pCtx->hasPrimaryKey) {
      pkData = colDataGetData(pkCol, i);
    }
    TSKEY cts = pts[i];
    if (pResInfo->numOfRes == 0 || pInfo->ts > cts ||
        (pInfo->ts == cts && pkCompareFn && pkCompareFn(pkData, pInfo->pkData) < 0)) {
      int32_t code = doSaveCurrentVal(pCtx, i, cts, pkData, pInputCol->info.type, data);
      if (code != TSDB_CODE_SUCCESS) {
        return code;
      }
      pResInfo->numOfRes = 1;
    }
  }
#endif

  if (numOfElems == 0) {
    // save selectivity value for column consisted of all null values
    int32_t code = firstlastSaveTupleData(pCtx->pSrcBlock, pInput->startRowIndex, pCtx, pInfo, !pInfo->nullTupleSaved);
    if (code != TSDB_CODE_SUCCESS) {
      return code;
    }
    pInfo->nullTupleSaved = true;
  }
  SET_VAL(pResInfo, numOfElems, 1);
  return TSDB_CODE_SUCCESS;
}

int32_t lastFunction(SqlFunctionCtx* pCtx) {
  int32_t numOfElems = 0;

  SResultRowEntryInfo* pResInfo = GET_RES_INFO(pCtx);
  SFirstLastRes*       pInfo = GET_ROWCELL_INTERBUF(pResInfo);

  SInputColumnInfoData* pInput = &pCtx->input;
  SColumnInfoData*      pInputCol = pInput->pData[0];

  int32_t type = pInputCol->info.type;
  int32_t bytes = pInputCol->info.bytes;
  pInfo->bytes = bytes;

  if (IS_NULL_TYPE(type)) {
    return TSDB_CODE_SUCCESS;
  }

  SColumnInfoData* pkCol = pInput->pPrimaryKey;
  pInfo->pkType = -1;
  __compar_fn_t pkCompareFn = NULL;
  if (pCtx->hasPrimaryKey) {
    pInfo->pkType = pkCol->info.type;
    pInfo->pkBytes = pkCol->info.bytes;
    pkCompareFn = getKeyComparFunc(pInfo->pkType, TSDB_ORDER_DESC);
  }

  // All null data column, return directly.
  if (pInput->colDataSMAIsSet && (pInput->pColumnDataAgg[0]->numOfNull == pInput->totalRows) &&
      pInputCol->hasNull == true) {
    // save selectivity value for column consisted of all null values
    int32_t code = firstlastSaveTupleData(pCtx->pSrcBlock, pInput->startRowIndex, pCtx, pInfo, !pInfo->nullTupleSaved);
    if (code != TSDB_CODE_SUCCESS) {
      return code;
    }
    pInfo->nullTupleSaved = true;
    return TSDB_CODE_SUCCESS;
  }

  SColumnDataAgg* pColAgg = (pInput->colDataSMAIsSet) ? pInput->pColumnDataAgg[0] : NULL;

  TSKEY startKey = getRowPTs(pInput->pPTS, 0);
  TSKEY endKey = getRowPTs(pInput->pPTS, pInput->totalRows - 1);

  int32_t blockDataOrder = (startKey <= endKey) ? TSDB_ORDER_ASC : TSDB_ORDER_DESC;

  //  please ref. to the comment in lastRowFunction for the reason why disabling the opt version of last/first function.
#if 0
  if (blockDataOrder == TSDB_ORDER_ASC) {
    for (int32_t i = pInput->numOfRows + pInput->startRowIndex - 1; i >= pInput->startRowIndex; --i) {
      if (pInputCol->hasNull && colDataIsNull(pInputCol, pInput->totalRows, i, pColAgg)) {
        continue;
      }

      numOfElems++;

      char* data = colDataGetData(pInputCol, i);
      TSKEY cts = getRowPTs(pInput->pPTS, i);
      if (pResInfo->numOfRes == 0 || pInfo->ts < cts) {
        doSaveCurrentVal(pCtx, i, cts, type, data);
      }

      break;
    }
  } else {  // descending order
    for (int32_t i = pInput->startRowIndex; i < pInput->numOfRows + pInput->startRowIndex; ++i) {
      if (pInputCol->hasNull && colDataIsNull(pInputCol, pInput->totalRows, i, pColAgg)) {
        continue;
      }

      numOfElems++;

      char* data = colDataGetData(pInputCol, i);
      TSKEY cts = getRowPTs(pInput->pPTS, i);
      if (pResInfo->numOfRes == 0 || pInfo->ts < cts) {
        doSaveCurrentVal(pCtx, i, cts, type, data);
      }
      break;
    }
  }
#else
  int64_t* pts = (int64_t*)pInput->pPTS->pData;

#if 0
    for (int32_t i = pInput->startRowIndex; i < pInput->numOfRows + pInput->startRowIndex; ++i) {
      if (pInputCol->hasNull && colDataIsNull(pInputCol, pInput->totalRows, i, pColAgg)) {
        continue;
      }

      numOfElems++;
      if (pResInfo->numOfRes == 0 || pInfo->ts < pts[i]) {
        char* data = colDataGetData(pInputCol, i);
        doSaveCurrentVal(pCtx, i, pts[i], type, data);
        pResInfo->numOfRes = 1;
      }
    }
#else

  // todo refactor
  if (!pInputCol->hasNull && !pCtx->hasPrimaryKey) {
    numOfElems = 1;

    int32_t round = pInput->numOfRows >> 2;
    int32_t reminder = pInput->numOfRows & 0x03;

    for (int32_t i = pInput->startRowIndex, tick = 0; tick < round; i += 4, tick += 1) {
      int64_t cts = pts[i];
      int32_t chosen = i;

      if (cts < pts[i + 1]) {
        cts = pts[i + 1];
        chosen = i + 1;
      }

      if (cts < pts[i + 2]) {
        cts = pts[i + 2];
        chosen = i + 2;
      }

      if (cts < pts[i + 3]) {
        cts = pts[i + 3];
        chosen = i + 3;
      }

      if (pResInfo->numOfRes == 0 || pInfo->ts < cts) {
        char*   data = colDataGetData(pInputCol, chosen);
        int32_t code = doSaveCurrentVal(pCtx, i, cts, NULL, type, data);
        if (code != TSDB_CODE_SUCCESS) {
          return code;
        }
        pResInfo->numOfRes = 1;
      }
    }

    for (int32_t i = pInput->startRowIndex + round * 4; i < pInput->startRowIndex + pInput->numOfRows; ++i) {
      if (pResInfo->numOfRes == 0 || pInfo->ts < pts[i]) {
        char*   data = colDataGetData(pInputCol, i);
        int32_t code = doSaveCurrentVal(pCtx, i, pts[i], NULL, type, data);
        if (code != TSDB_CODE_SUCCESS) {
          return code;
        }
        pResInfo->numOfRes = 1;
      }
    }
  } else {
    int     from = -1;
    int32_t i = -1;
    while (funcInputGetNextRowIndex(pInput, from, false, &i, &from)) {
      if (colDataIsNull(pInputCol, pInput->totalRows, i, pColAgg)) {
        continue;
      }

      numOfElems++;
      char* pkData = NULL;
      if (pCtx->hasPrimaryKey) {
        pkData = colDataGetData(pkCol, i);
      }
      if (pResInfo->numOfRes == 0 || pInfo->ts < pts[i] ||
          (pInfo->ts == pts[i] && pkCompareFn && pkCompareFn(pkData, pInfo->pkData) < 0)) {
        char*   data = colDataGetData(pInputCol, i);
        int32_t code = doSaveCurrentVal(pCtx, i, pts[i], pkData, type, data);
        if (code != TSDB_CODE_SUCCESS) {
          return code;
        }
        pResInfo->numOfRes = 1;
      }
    }
  }
#endif

#endif

  // save selectivity value for column consisted of all null values
  if (numOfElems == 0) {
    int32_t code = firstlastSaveTupleData(pCtx->pSrcBlock, pInput->startRowIndex, pCtx, pInfo, !pInfo->nullTupleSaved);
    if (code != TSDB_CODE_SUCCESS) {
      return code;
    }
    pInfo->nullTupleSaved = true;
  }

  return TSDB_CODE_SUCCESS;
}

static bool firstLastTransferInfoImpl(SFirstLastRes* pInput, SFirstLastRes* pOutput, bool isFirst) {
  if (!pInput->hasResult) {
    return false;
  }
  __compar_fn_t pkCompareFn = NULL;
  if (pInput->pkData) {
    pkCompareFn = getKeyComparFunc(pInput->pkType, (isFirst) ? TSDB_ORDER_ASC : TSDB_ORDER_DESC);
  }
  if (pOutput->hasResult) {
    if (isFirst) {
      if (pInput->ts > pOutput->ts ||
          (pInput->ts == pOutput->ts && pkCompareFn && pkCompareFn(pInput->pkData, pOutput->pkData) > 0)) {
        return false;
      }
    } else {
      if (pInput->ts < pOutput->ts ||
          (pInput->ts == pOutput->ts && pkCompareFn && pkCompareFn(pInput->pkData, pOutput->pkData) > 0)) {
        return false;
      }
    }
  }

  pOutput->isNull = pInput->isNull;
  pOutput->ts = pInput->ts;
  pOutput->bytes = pInput->bytes;
  pOutput->pkType = pInput->pkType;

  (void)memcpy(pOutput->buf, pInput->buf, pOutput->bytes);
  if (pInput->pkData) {
    pOutput->pkBytes = pInput->pkBytes;
    (void)memcpy(pOutput->buf + pOutput->bytes, pInput->pkData, pOutput->pkBytes);
    pOutput->pkData = pOutput->buf + pOutput->bytes;
  }
  return true;
}

static int32_t firstLastTransferInfo(SqlFunctionCtx* pCtx, SFirstLastRes* pInput, SFirstLastRes* pOutput, bool isFirst,
                                     int32_t rowIndex) {
  if (firstLastTransferInfoImpl(pInput, pOutput, isFirst)) {
    int32_t code = firstlastSaveTupleData(pCtx->pSrcBlock, rowIndex, pCtx, pOutput, pOutput->nullTupleSaved);
    if (TSDB_CODE_SUCCESS != code) {
      return code;
    }
    pOutput->hasResult = true;
  }
  return TSDB_CODE_SUCCESS;
}

static int32_t firstLastFunctionMergeImpl(SqlFunctionCtx* pCtx, bool isFirstQuery) {
  SInputColumnInfoData* pInput = &pCtx->input;
  SColumnInfoData*      pCol = pInput->pData[0];

  if (IS_NULL_TYPE(pCol->info.type)) {
    SET_VAL(GET_RES_INFO(pCtx), 0, 1);
    return TSDB_CODE_SUCCESS;
  }

  if (pCol->info.type != TSDB_DATA_TYPE_BINARY) {
    return TSDB_CODE_FUNC_FUNTION_PARA_TYPE;
  }

  SFirstLastRes* pInfo = GET_ROWCELL_INTERBUF(GET_RES_INFO(pCtx));

  int32_t start = pInput->startRowIndex;
  int32_t numOfElems = 0;

  for (int32_t i = start; i < start + pInput->numOfRows; ++i) {
    if (colDataIsNull_s(pCol, i)) {
      continue;
    }
    char*          data = colDataGetData(pCol, i);
    SFirstLastRes* pInputInfo = (SFirstLastRes*)varDataVal(data);
    if (pCtx->hasPrimaryKey) {
      pInputInfo->pkData = pInputInfo->buf + pInputInfo->bytes;
    } else {
      pInputInfo->pkData = NULL;
    }

    int32_t code = firstLastTransferInfo(pCtx, pInputInfo, pInfo, isFirstQuery, i);
    if (code != TSDB_CODE_SUCCESS) {
      return code;
    }
    if (!numOfElems) {
      numOfElems = pInputInfo->hasResult ? 1 : 0;
    }
  }

  if (numOfElems == 0) {
    int32_t code = firstlastSaveTupleData(pCtx->pSrcBlock, pInput->startRowIndex, pCtx, pInfo, !pInfo->nullTupleSaved);
    if (code != TSDB_CODE_SUCCESS) {
      return code;
    }
    pInfo->nullTupleSaved = true;
  }

  SET_VAL(GET_RES_INFO(pCtx), numOfElems, 1);
  return TSDB_CODE_SUCCESS;
}

int32_t firstFunctionMerge(SqlFunctionCtx* pCtx) { return firstLastFunctionMergeImpl(pCtx, true); }

int32_t lastFunctionMerge(SqlFunctionCtx* pCtx) { return firstLastFunctionMergeImpl(pCtx, false); }

int32_t firstLastFinalize(SqlFunctionCtx* pCtx, SSDataBlock* pBlock) {
  int32_t          code = TSDB_CODE_SUCCESS;
  int32_t          slotId = pCtx->pExpr->base.resSchema.slotId;
  SColumnInfoData* pCol = taosArrayGet(pBlock->pDataBlock, slotId);
  if (NULL == pCol) {
    return TSDB_CODE_OUT_OF_RANGE;
  }

  SResultRowEntryInfo* pResInfo = GET_RES_INFO(pCtx);
  pResInfo->isNullRes = (pResInfo->numOfRes == 0) ? 1 : 0;

  SFirstLastRes* pRes = GET_ROWCELL_INTERBUF(pResInfo);

  if (pResInfo->isNullRes) {
    colDataSetNULL(pCol, pBlock->info.rows);
    return setSelectivityValue(pCtx, pBlock, &pRes->nullTuplePos, pBlock->info.rows);
  }
  code = colDataSetVal(pCol, pBlock->info.rows, pRes->buf, pRes->isNull || pResInfo->isNullRes);
  if (TSDB_CODE_SUCCESS != code) {
    return code;
  }

  // handle selectivity
  code = setSelectivityValue(pCtx, pBlock, &pRes->pos, pBlock->info.rows);

  return code;
}

int32_t firstLastPartialFinalize(SqlFunctionCtx* pCtx, SSDataBlock* pBlock) {
  int32_t code = TSDB_CODE_SUCCESS;

  SResultRowEntryInfo* pEntryInfo = GET_RES_INFO(pCtx);
  SFirstLastRes*       pRes = GET_ROWCELL_INTERBUF(pEntryInfo);

  int32_t resultBytes = getFirstLastInfoSize(pRes->bytes, pRes->pkBytes);

  // todo check for failure
  char* res = taosMemoryCalloc(resultBytes + VARSTR_HEADER_SIZE, sizeof(char));
  if (NULL == res) {
    return terrno;
  }
  (void)memcpy(varDataVal(res), pRes, resultBytes);

  varDataSetLen(res, resultBytes);

  int32_t          slotId = pCtx->pExpr->base.resSchema.slotId;
  SColumnInfoData* pCol = taosArrayGet(pBlock->pDataBlock, slotId);
  if (NULL == pCol) {
    taosMemoryFree(res);
    return TSDB_CODE_OUT_OF_RANGE;
  }

  if (pEntryInfo->numOfRes == 0) {
    colDataSetNULL(pCol, pBlock->info.rows);
    code = setSelectivityValue(pCtx, pBlock, &pRes->nullTuplePos, pBlock->info.rows);
  } else {
    code = colDataSetVal(pCol, pBlock->info.rows, res, false);
    if (TSDB_CODE_SUCCESS != code) {
      taosMemoryFree(res);
      return code;
    }
    code = setSelectivityValue(pCtx, pBlock, &pRes->pos, pBlock->info.rows);
  }
  taosMemoryFree(res);
  return code;
}

int32_t lastCombine(SqlFunctionCtx* pDestCtx, SqlFunctionCtx* pSourceCtx) {
  SResultRowEntryInfo* pDResInfo = GET_RES_INFO(pDestCtx);
  SFirstLastRes*       pDBuf = GET_ROWCELL_INTERBUF(pDResInfo);
  int32_t              bytes = pDBuf->bytes;

  SResultRowEntryInfo* pSResInfo = GET_RES_INFO(pSourceCtx);
  SFirstLastRes*       pSBuf = GET_ROWCELL_INTERBUF(pSResInfo);

  pDBuf->hasResult = firstLastTransferInfoImpl(pSBuf, pDBuf, false);
  pDResInfo->numOfRes = TMAX(pDResInfo->numOfRes, pSResInfo->numOfRes);
  pDResInfo->isNullRes &= pSResInfo->isNullRes;
  return TSDB_CODE_SUCCESS;
}

static int32_t doSaveLastrow(SqlFunctionCtx* pCtx, char* pData, int32_t rowIndex, int64_t cts, SFirstLastRes* pInfo) {
  SInputColumnInfoData* pInput = &pCtx->input;
  SColumnInfoData*      pInputCol = pInput->pData[0];
  SColumnInfoData*      pkCol = pInput->pPrimaryKey;

  if (colDataIsNull_s(pInputCol, rowIndex)) {
    pInfo->isNull = true;
  } else {
    pInfo->isNull = false;

    if (IS_VAR_DATA_TYPE(pInputCol->info.type)) {
      pInfo->bytes = varDataTLen(pData);
    }

    (void)memcpy(pInfo->buf, pData, pInfo->bytes);
  }

  if (pCtx->hasPrimaryKey && !colDataIsNull_s(pkCol, rowIndex)) {
    char* pkData = colDataGetData(pkCol, rowIndex);
    if (IS_VAR_DATA_TYPE(pInfo->pkType)) {
      pInfo->pkBytes = varDataTLen(pkData);
    }
    (void)memcpy(pInfo->buf + pInfo->bytes, pkData, pInfo->pkBytes);
    pInfo->pkData = pInfo->buf + pInfo->bytes;
  }
  pInfo->ts = cts;
  int32_t code = firstlastSaveTupleData(pCtx->pSrcBlock, rowIndex, pCtx, pInfo, false);
  if (code != TSDB_CODE_SUCCESS) {
    return code;
  }

  pInfo->hasResult = true;

  return TSDB_CODE_SUCCESS;
}

int32_t lastRowFunction(SqlFunctionCtx* pCtx) {
  int32_t numOfElems = 0;

  SResultRowEntryInfo* pResInfo = GET_RES_INFO(pCtx);
  SFirstLastRes*       pInfo = GET_ROWCELL_INTERBUF(pResInfo);

  SInputColumnInfoData* pInput = &pCtx->input;
  SColumnInfoData*      pInputCol = pInput->pData[0];

  int32_t type = pInputCol->info.type;
  int32_t bytes = pInputCol->info.bytes;
  pInfo->bytes = bytes;

  if (IS_NULL_TYPE(type)) {
    return TSDB_CODE_SUCCESS;
  }
  SColumnInfoData* pkCol = pInput->pPrimaryKey;
  pInfo->pkType = -1;
  __compar_fn_t pkCompareFn = NULL;
  if (pCtx->hasPrimaryKey) {
    pInfo->pkType = pkCol->info.type;
    pInfo->pkBytes = pkCol->info.bytes;
    pkCompareFn = getKeyComparFunc(pInfo->pkType, TSDB_ORDER_DESC);
  }
  TSKEY startKey = getRowPTs(pInput->pPTS, 0);
  TSKEY endKey = getRowPTs(pInput->pPTS, pInput->totalRows - 1);

#if 0
  int32_t blockDataOrder = (startKey <= endKey) ? TSDB_ORDER_ASC : TSDB_ORDER_DESC;

  // the optimized version only valid if all tuples in one block are monotonious increasing or descreasing.
  // this assumption is NOT always works if project operator exists in downstream.
  if (blockDataOrder == TSDB_ORDER_ASC) {
    for (int32_t i = pInput->numOfRows + pInput->startRowIndex - 1; i >= pInput->startRowIndex; --i) {
      char* data = colDataGetData(pInputCol, i);
      TSKEY cts = getRowPTs(pInput->pPTS, i);
      numOfElems++;

      if (pResInfo->numOfRes == 0 || pInfo->ts < cts) {
        doSaveLastrow(pCtx, data, i, cts, pInfo);
      }

      break;
    }
  } else {  // descending order
    for (int32_t i = pInput->startRowIndex; i < pInput->numOfRows + pInput->startRowIndex; ++i) {
      char* data = colDataGetData(pInputCol, i);
      TSKEY cts = getRowPTs(pInput->pPTS, i);
      numOfElems++;

      if (pResInfo->numOfRes == 0 || pInfo->ts < cts) {
        doSaveLastrow(pCtx, data, i, cts, pInfo);
      }
      break;
    }
  }
#else

  int64_t* pts = (int64_t*)pInput->pPTS->pData;
  int      from = -1;
  int32_t  i = -1;
  while (funcInputGetNextRowIndex(pInput, from, false, &i, &from)) {
    bool  isNull = colDataIsNull(pInputCol, pInput->numOfRows, i, NULL);
    char* data = isNull ? NULL : colDataGetData(pInputCol, i);
    TSKEY cts = pts[i];

    numOfElems++;
    char* pkData = NULL;
    if (pCtx->hasPrimaryKey) {
      pkData = colDataGetData(pkCol, i);
    }
    if (pResInfo->numOfRes == 0 || pInfo->ts < cts ||
        (pInfo->ts == pts[i] && pkCompareFn && pkCompareFn(pkData, pInfo->pkData) < 0)) {
      int32_t code = doSaveLastrow(pCtx, data, i, cts, pInfo);
      if (code != TSDB_CODE_SUCCESS) {
        return code;
      }
      pResInfo->numOfRes = 1;
    }
  }

#endif

  SET_VAL(pResInfo, numOfElems, 1);
  return TSDB_CODE_SUCCESS;
}

bool getDiffFuncEnv(SFunctionNode* UNUSED_PARAM(pFunc), SFuncExecEnv* pEnv) {
  pEnv->calcMemSize = sizeof(SDiffInfo);
  return true;
}

int32_t diffFunctionSetup(SqlFunctionCtx* pCtx, SResultRowEntryInfo* pResInfo) {
  if (pResInfo->initialized) {
    return TSDB_CODE_SUCCESS;
  }
  if (TSDB_CODE_SUCCESS != functionSetup(pCtx, pResInfo)) {
    return TSDB_CODE_FUNC_SETUP_ERROR;
  }
  SDiffInfo* pDiffInfo = GET_ROWCELL_INTERBUF(pResInfo);
  pDiffInfo->hasPrev = false;
  pDiffInfo->isFirstRow = true;
  pDiffInfo->prev.i64 = 0;
  pDiffInfo->prevTs = -1;
  if (pCtx->numOfParams > 1) {
    pDiffInfo->ignoreOption = pCtx->param[1].param.i;  // TODO set correct param
  } else {
    pDiffInfo->ignoreOption = 0;
  }
  return TSDB_CODE_SUCCESS;
}

static int32_t doSetPrevVal(SDiffInfo* pDiffInfo, int32_t type, const char* pv, int64_t ts) {
  switch (type) {
    case TSDB_DATA_TYPE_BOOL:
      pDiffInfo->prev.i64 = *(bool*)pv ? 1 : 0;
      break;
    case TSDB_DATA_TYPE_UTINYINT:
    case TSDB_DATA_TYPE_TINYINT:
      pDiffInfo->prev.i64 = *(int8_t*)pv;
      break;
    case TSDB_DATA_TYPE_UINT:
    case TSDB_DATA_TYPE_INT:
      pDiffInfo->prev.i64 = *(int32_t*)pv;
      break;
    case TSDB_DATA_TYPE_USMALLINT:
    case TSDB_DATA_TYPE_SMALLINT:
      pDiffInfo->prev.i64 = *(int16_t*)pv;
      break;
    case TSDB_DATA_TYPE_TIMESTAMP:
    case TSDB_DATA_TYPE_UBIGINT:
    case TSDB_DATA_TYPE_BIGINT:
      pDiffInfo->prev.i64 = *(int64_t*)pv;
      break;
    case TSDB_DATA_TYPE_FLOAT:
      pDiffInfo->prev.d64 = *(float*)pv;
      break;
    case TSDB_DATA_TYPE_DOUBLE:
      pDiffInfo->prev.d64 = *(double*)pv;
      break;
    default:
      return TSDB_CODE_FUNC_FUNTION_PARA_TYPE;
  }
  pDiffInfo->prevTs = ts;
  pDiffInfo->hasPrev = true;
  return TSDB_CODE_SUCCESS;
}

static bool diffIsNegtive(SDiffInfo* pDiffInfo, int32_t type, const char* pv) {
  switch (type) {
    case TSDB_DATA_TYPE_UINT: {
      int64_t v = *(uint32_t*)pv;
      return v < pDiffInfo->prev.i64;
    }
    case TSDB_DATA_TYPE_INT: {
      int64_t v = *(int32_t*)pv;
      return v < pDiffInfo->prev.i64;
    }
    case TSDB_DATA_TYPE_BOOL: {
      int64_t v = *(bool*)pv;
      return v < pDiffInfo->prev.i64;
    }
    case TSDB_DATA_TYPE_UTINYINT: {
      int64_t v = *(uint8_t*)pv;
      return v < pDiffInfo->prev.i64;
    }
    case TSDB_DATA_TYPE_TINYINT: {
      int64_t v = *(int8_t*)pv;
      return v < pDiffInfo->prev.i64;
    }
    case TSDB_DATA_TYPE_USMALLINT: {
      int64_t v = *(uint16_t*)pv;
      return v < pDiffInfo->prev.i64;
    }
    case TSDB_DATA_TYPE_SMALLINT: {
      int64_t v = *(int16_t*)pv;
      return v < pDiffInfo->prev.i64;
    }
    case TSDB_DATA_TYPE_UBIGINT: {
      uint64_t v = *(uint64_t*)pv;
      return v < (uint64_t)pDiffInfo->prev.i64;
    }
    case TSDB_DATA_TYPE_TIMESTAMP:
    case TSDB_DATA_TYPE_BIGINT: {
      int64_t v = *(int64_t*)pv;
      return v < pDiffInfo->prev.i64;
    }
    case TSDB_DATA_TYPE_FLOAT: {
      float v = *(float*)pv;
      return v < pDiffInfo->prev.d64;
    }
    case TSDB_DATA_TYPE_DOUBLE: {
      double v = *(double*)pv;
      return v < pDiffInfo->prev.d64;
    }
    default:
      return false;
  }

  return false;
}

static void tryToSetInt64(SDiffInfo* pDiffInfo, int32_t type, SColumnInfoData* pOutput, int64_t v, int32_t pos) {
  bool isNegative = v < pDiffInfo->prev.i64;
  if (type == TSDB_DATA_TYPE_UBIGINT) {
    isNegative = (uint64_t)v < (uint64_t)pDiffInfo->prev.i64;
  }
  int64_t delta = v - pDiffInfo->prev.i64;
  if (isNegative && ignoreNegative(pDiffInfo->ignoreOption)) {
    colDataSetNull_f_s(pOutput, pos);
    pOutput->hasNull = true;
  } else {
    colDataSetInt64(pOutput, pos, &delta);
  }
  pDiffInfo->prev.i64 = v;
}

static void tryToSetDouble(SDiffInfo* pDiffInfo, SColumnInfoData* pOutput, double v, int32_t pos) {
  double delta = v - pDiffInfo->prev.d64;
  if (delta < 0 && ignoreNegative(pDiffInfo->ignoreOption)) {
    colDataSetNull_f_s(pOutput, pos);
  } else {
    colDataSetDouble(pOutput, pos, &delta);
  }
  pDiffInfo->prev.d64 = v;
}

static int32_t doHandleDiff(SDiffInfo* pDiffInfo, int32_t type, const char* pv, SColumnInfoData* pOutput, int32_t pos,
                            int64_t ts) {
  if (!pDiffInfo->hasPrev) {
    colDataSetNull_f_s(pOutput, pos);
    return doSetPrevVal(pDiffInfo, type, pv, ts);
  }
  pDiffInfo->prevTs = ts;
  switch (type) {
    case TSDB_DATA_TYPE_UINT: {
      int64_t v = *(uint32_t*)pv;
      tryToSetInt64(pDiffInfo, type, pOutput, v, pos);
      break;
    }
    case TSDB_DATA_TYPE_INT: {
      int64_t v = *(int32_t*)pv;
      tryToSetInt64(pDiffInfo, type, pOutput, v, pos);
      break;
    }
    case TSDB_DATA_TYPE_BOOL: {
      int64_t v = *(bool*)pv;
      tryToSetInt64(pDiffInfo, type, pOutput, v, pos);
      break;
    }
    case TSDB_DATA_TYPE_UTINYINT: {
      int64_t v = *(uint8_t*)pv;
      tryToSetInt64(pDiffInfo, type, pOutput, v, pos);
      break;
    }
    case TSDB_DATA_TYPE_TINYINT: {
      int64_t v = *(int8_t*)pv;
      tryToSetInt64(pDiffInfo, type, pOutput, v, pos);
      break;
    }
    case TSDB_DATA_TYPE_USMALLINT: {
      int64_t v = *(uint16_t*)pv;
      tryToSetInt64(pDiffInfo, type, pOutput, v, pos);
      break;
    }
    case TSDB_DATA_TYPE_SMALLINT: {
      int64_t v = *(int16_t*)pv;
      tryToSetInt64(pDiffInfo, type, pOutput, v, pos);
      break;
    }
    case TSDB_DATA_TYPE_TIMESTAMP:
    case TSDB_DATA_TYPE_UBIGINT:
    case TSDB_DATA_TYPE_BIGINT: {
      int64_t v = *(int64_t*)pv;
      tryToSetInt64(pDiffInfo, type, pOutput, v, pos);
      break;
    }
    case TSDB_DATA_TYPE_FLOAT: {
      double v = *(float*)pv;
      tryToSetDouble(pDiffInfo, pOutput, v, pos);
      break;
    }
    case TSDB_DATA_TYPE_DOUBLE: {
      double v = *(double*)pv;
      tryToSetDouble(pDiffInfo, pOutput, v, pos);
      break;
    }
    default:
      return TSDB_CODE_FUNC_FUNTION_PARA_TYPE;
  }
  pDiffInfo->hasPrev = true;
  return TSDB_CODE_SUCCESS;
}

// TODO: the primary key compare can be skipped for ordered pk if knonwn before
// TODO: for desc ordered, pk shall select the smallest one for one ts. if across block boundaries.
bool funcInputGetNextRowIndex(SInputColumnInfoData* pInput, int32_t from, bool firstOccur, int32_t* pRowIndex,
                              int32_t* nextFrom) {
  if (pInput->pPrimaryKey == NULL) {
    if (from == -1) {
      from = pInput->startRowIndex;
    } else if (from >= pInput->numOfRows + pInput->startRowIndex) {
      return false;
    }
    *pRowIndex = from;
    *nextFrom = from + 1;
    return true;
  } else {
    if (from == -1) {
      from = pInput->startRowIndex;
    } else if (from >= pInput->numOfRows + pInput->startRowIndex) {
      return false;
    }
    TSKEY*           tsList = (int64_t*)pInput->pPTS->pData;
    SColumnInfoData* pkCol = pInput->pPrimaryKey;
    int8_t           pkType = pkCol->info.type;
    int32_t          order = (firstOccur) ? TSDB_ORDER_ASC : TSDB_ORDER_DESC;
    __compar_fn_t    compareFunc = getKeyComparFunc(pkType, order);
    int32_t          select = from;
    char*            val = colDataGetData(pkCol, select);
    while (from < pInput->numOfRows + pInput->startRowIndex - 1 && tsList[from + 1] == tsList[from]) {
      char* val1 = colDataGetData(pkCol, from + 1);
      if (compareFunc(val1, val) < 0) {
        select = from + 1;
        val = val1;
      }
      from = from + 1;
    }
    *pRowIndex = select;
    *nextFrom = from + 1;
    return true;
  }
}

bool getForecastConfEnv(SFunctionNode* UNUSED_PARAM(pFunc), SFuncExecEnv* pEnv) {
  pEnv->calcMemSize = sizeof(float);
  return true;
}

int32_t diffResultIsNull(SqlFunctionCtx* pCtx, SFuncInputRow* pRow) {
  SResultRowEntryInfo* pResInfo = GET_RES_INFO(pCtx);
  SDiffInfo*           pDiffInfo = GET_ROWCELL_INTERBUF(pResInfo);

  if (pRow->isDataNull || !pDiffInfo->hasPrev) {
    return true;
  } else if (ignoreNegative(pDiffInfo->ignoreOption)) {
    return diffIsNegtive(pDiffInfo, pCtx->input.pData[0]->info.type, pRow->pData);
  }
  return false;
}

bool isFirstRow(SqlFunctionCtx* pCtx, SFuncInputRow* pRow) {
  SResultRowEntryInfo* pResInfo = GET_RES_INFO(pCtx);
  SDiffInfo*           pDiffInfo = GET_ROWCELL_INTERBUF(pResInfo);
  return pDiffInfo->isFirstRow;
}

int32_t trySetPreVal(SqlFunctionCtx* pCtx, SFuncInputRow* pRow) {
  SResultRowEntryInfo* pResInfo = GET_RES_INFO(pCtx);
  SDiffInfo*           pDiffInfo = GET_ROWCELL_INTERBUF(pResInfo);
  pDiffInfo->isFirstRow = false;
  if (pRow->isDataNull) {
    return TSDB_CODE_SUCCESS;
  }

  SInputColumnInfoData* pInput = &pCtx->input;
  SColumnInfoData*      pInputCol = pInput->pData[0];
  int8_t                inputType = pInputCol->info.type;

  char* pv = pRow->pData;
  return doSetPrevVal(pDiffInfo, inputType, pv, pRow->ts);
}

int32_t setDoDiffResult(SqlFunctionCtx* pCtx, SFuncInputRow* pRow, int32_t pos) {
  SResultRowEntryInfo* pResInfo = GET_RES_INFO(pCtx);
  SDiffInfo*           pDiffInfo = GET_ROWCELL_INTERBUF(pResInfo);

  SInputColumnInfoData* pInput = &pCtx->input;
  SColumnInfoData*      pInputCol = pInput->pData[0];
  int8_t                inputType = pInputCol->info.type;
  SColumnInfoData*      pOutput = (SColumnInfoData*)pCtx->pOutput;
  int32_t               code = TSDB_CODE_SUCCESS;
  if (pRow->isDataNull) {
    colDataSetNull_f_s(pOutput, pos);
    pOutput->hasNull = true;

    // handle selectivity
    if (pCtx->subsidiaries.num > 0) {
      code = appendSelectivityCols(pCtx, pRow->block, pRow->rowIndex, pos);
      if (code != TSDB_CODE_SUCCESS) {
        return code;
      }
    }
    return TSDB_CODE_SUCCESS;
  }

  char* pv = pRow->pData;

  if (pRow->ts == pDiffInfo->prevTs) {
    return TSDB_CODE_FUNC_DUP_TIMESTAMP;
  }
  code = doHandleDiff(pDiffInfo, inputType, pv, pOutput, pos, pRow->ts);
  if (code != TSDB_CODE_SUCCESS) {
    return code;
  }
  // handle selectivity
  if (pCtx->subsidiaries.num > 0) {
    code = appendSelectivityCols(pCtx, pRow->block, pRow->rowIndex, pos);
    if (code != TSDB_CODE_SUCCESS) {
      return code;
    }
  }

  return TSDB_CODE_SUCCESS;
}

int32_t diffFunction(SqlFunctionCtx* pCtx) { return TSDB_CODE_SUCCESS; }

int32_t diffFunctionByRow(SArray* pCtxArray) {
  int32_t code = TSDB_CODE_SUCCESS;
  int     diffColNum = pCtxArray->size;
  if (diffColNum == 0) {
    return TSDB_CODE_SUCCESS;
  }
  int32_t numOfElems = 0;

  SArray* pRows = taosArrayInit_s(sizeof(SFuncInputRow), diffColNum);
  if (NULL == pRows) {
    return terrno;
  }

  bool keepNull = false;
  for (int i = 0; i < diffColNum; ++i) {
    SqlFunctionCtx* pCtx = *(SqlFunctionCtx**)taosArrayGet(pCtxArray, i);
    if (NULL == pCtx) {
      code = terrno;
      goto _exit;
    }
    funcInputUpdate(pCtx);
    SResultRowEntryInfo* pResInfo = GET_RES_INFO(pCtx);
    SDiffInfo*           pDiffInfo = GET_ROWCELL_INTERBUF(pResInfo);
    if (!ignoreNull(pDiffInfo->ignoreOption)) {
      keepNull = true;
    }
  }

  SqlFunctionCtx* pCtx0 = *(SqlFunctionCtx**)taosArrayGet(pCtxArray, 0);
  SFuncInputRow*  pRow0 = (SFuncInputRow*)taosArrayGet(pRows, 0);
  if (NULL == pCtx0 || NULL == pRow0) {
    code = terrno;
    goto _exit;
  }
  int32_t startOffset = pCtx0->offset;
  bool    result = false;
  while (1) {
    code = funcInputGetNextRow(pCtx0, pRow0, &result);
    if (TSDB_CODE_SUCCESS != code) {
      goto _exit;
    }
    if (!result) {
      break;
    }
    bool hasNotNullValue = !diffResultIsNull(pCtx0, pRow0);
    for (int i = 1; i < diffColNum; ++i) {
      SqlFunctionCtx* pCtx = *(SqlFunctionCtx**)taosArrayGet(pCtxArray, i);
      SFuncInputRow*  pRow = (SFuncInputRow*)taosArrayGet(pRows, i);
      if (NULL == pCtx || NULL == pRow) {
        code = terrno;
        goto _exit;
      }
      code = funcInputGetNextRow(pCtx, pRow, &result);
      if (TSDB_CODE_SUCCESS != code) {
        goto _exit;
      }
      if (!result) {
        // rows are not equal
        code = TSDB_CODE_QRY_EXECUTOR_INTERNAL_ERROR;
        goto _exit;
      }
      if (!diffResultIsNull(pCtx, pRow)) {
        hasNotNullValue = true;
      }
    }
    int32_t pos = startOffset + numOfElems;

    bool newRow = false;
    for (int i = 0; i < diffColNum; ++i) {
      SqlFunctionCtx* pCtx = *(SqlFunctionCtx**)taosArrayGet(pCtxArray, i);
      SFuncInputRow*  pRow = (SFuncInputRow*)taosArrayGet(pRows, i);
      if (NULL == pCtx || NULL == pRow) {
        code = terrno;
        goto _exit;
      }
      if ((keepNull || hasNotNullValue) && !isFirstRow(pCtx, pRow)) {
        code = setDoDiffResult(pCtx, pRow, pos);
        if (code != TSDB_CODE_SUCCESS) {
          goto _exit;
        }
        newRow = true;
      } else {
        code = trySetPreVal(pCtx, pRow);
        if (code != TSDB_CODE_SUCCESS) {
          goto _exit;
        }
      }
    }
    if (newRow) ++numOfElems;
  }

  for (int i = 0; i < diffColNum; ++i) {
    SqlFunctionCtx* pCtx = *(SqlFunctionCtx**)taosArrayGet(pCtxArray, i);
    if (NULL == pCtx) {
      code = terrno;
      goto _exit;
    }
    SResultRowEntryInfo* pResInfo = GET_RES_INFO(pCtx);
    pResInfo->numOfRes = numOfElems;
  }

_exit:
  if (pRows) {
    taosArrayDestroy(pRows);
    pRows = NULL;
  }
  return code;
}

int32_t getTopBotInfoSize(int64_t numOfItems) { return sizeof(STopBotRes) + numOfItems * sizeof(STopBotResItem); }

bool getTopBotFuncEnv(SFunctionNode* pFunc, SFuncExecEnv* pEnv) {
  SValueNode* pkNode = (SValueNode*)nodesListGetNode(pFunc->pParameterList, 1);
  pEnv->calcMemSize = sizeof(STopBotRes) + pkNode->datum.i * sizeof(STopBotResItem);
  return true;
}

int32_t topBotFunctionSetup(SqlFunctionCtx* pCtx, SResultRowEntryInfo* pResInfo) {
  if (pResInfo->initialized) {
    return TSDB_CODE_SUCCESS;
  }
  if (TSDB_CODE_SUCCESS != functionSetup(pCtx, pResInfo)) {
    return TSDB_CODE_FUNC_SETUP_ERROR;
  }

  STopBotRes*           pRes = GET_ROWCELL_INTERBUF(pResInfo);
  SInputColumnInfoData* pInput = &pCtx->input;

  pRes->maxSize = pCtx->param[1].param.i;

  pRes->nullTupleSaved = false;
  pRes->nullTuplePos.pageId = -1;
  return TSDB_CODE_SUCCESS;
}

static STopBotRes* getTopBotOutputInfo(SqlFunctionCtx* pCtx) {
  SResultRowEntryInfo* pResInfo = GET_RES_INFO(pCtx);
  STopBotRes*          pRes = GET_ROWCELL_INTERBUF(pResInfo);
  pRes->pItems = (STopBotResItem*)((char*)pRes + sizeof(STopBotRes));

  return pRes;
}

static int32_t doAddIntoResult(SqlFunctionCtx* pCtx, void* pData, int32_t rowIndex, SSDataBlock* pSrcBlock,
                               uint16_t type, uint64_t uid, SResultRowEntryInfo* pEntryInfo, bool isTopQuery);

static int32_t addResult(SqlFunctionCtx* pCtx, STopBotResItem* pSourceItem, int16_t type, bool isTopQuery);

int32_t topFunction(SqlFunctionCtx* pCtx) {
  int32_t              numOfElems = 0;
  SResultRowEntryInfo* pResInfo = GET_RES_INFO(pCtx);

  SInputColumnInfoData* pInput = &pCtx->input;
  SColumnInfoData*      pCol = pInput->pData[0];

  STopBotRes* pRes = getTopBotOutputInfo(pCtx);
  pRes->type = pInput->pData[0]->info.type;

  int32_t start = pInput->startRowIndex;
  for (int32_t i = start; i < pInput->numOfRows + start; ++i) {
    if (pCol->hasNull && colDataIsNull_f(pCol->nullbitmap, i)) {
      continue;
    }

    numOfElems++;
    char*   data = colDataGetData(pCol, i);
    int32_t code = doAddIntoResult(pCtx, data, i, pCtx->pSrcBlock, pRes->type, pInput->uid, pResInfo, true);
    if (code != TSDB_CODE_SUCCESS) {
      return code;
    }
  }

  if (numOfElems == 0 && pCtx->subsidiaries.num > 0 && !pRes->nullTupleSaved) {
    int32_t code = saveTupleData(pCtx, pInput->startRowIndex, pCtx->pSrcBlock, &pRes->nullTuplePos);
    if (code != TSDB_CODE_SUCCESS) {
      return code;
    }
    pRes->nullTupleSaved = true;
  }
  return TSDB_CODE_SUCCESS;
}

int32_t bottomFunction(SqlFunctionCtx* pCtx) {
  int32_t              numOfElems = 0;
  SResultRowEntryInfo* pResInfo = GET_RES_INFO(pCtx);

  SInputColumnInfoData* pInput = &pCtx->input;
  SColumnInfoData*      pCol = pInput->pData[0];

  STopBotRes* pRes = getTopBotOutputInfo(pCtx);
  pRes->type = pInput->pData[0]->info.type;

  int32_t start = pInput->startRowIndex;
  for (int32_t i = start; i < pInput->numOfRows + start; ++i) {
    if (pCol->hasNull && colDataIsNull_f(pCol->nullbitmap, i)) {
      continue;
    }

    numOfElems++;
    char*   data = colDataGetData(pCol, i);
    int32_t code = doAddIntoResult(pCtx, data, i, pCtx->pSrcBlock, pRes->type, pInput->uid, pResInfo, false);
    if (code != TSDB_CODE_SUCCESS) {
      return code;
    }
  }

  if (numOfElems == 0 && pCtx->subsidiaries.num > 0 && !pRes->nullTupleSaved) {
    int32_t code = saveTupleData(pCtx, pInput->startRowIndex, pCtx->pSrcBlock, &pRes->nullTuplePos);
    if (code != TSDB_CODE_SUCCESS) {
      return code;
    }
    pRes->nullTupleSaved = true;
  }

  return TSDB_CODE_SUCCESS;
}

static int32_t topBotResComparFn(const void* p1, const void* p2, const void* param) {
  uint16_t type = *(uint16_t*)param;

  STopBotResItem* val1 = (STopBotResItem*)p1;
  STopBotResItem* val2 = (STopBotResItem*)p2;

  if (IS_SIGNED_NUMERIC_TYPE(type)) {
    if (val1->v.i == val2->v.i) {
      return 0;
    }

    return (val1->v.i > val2->v.i) ? 1 : -1;
  } else if (IS_UNSIGNED_NUMERIC_TYPE(type)) {
    if (val1->v.u == val2->v.u) {
      return 0;
    }

    return (val1->v.u > val2->v.u) ? 1 : -1;
  } else if (TSDB_DATA_TYPE_FLOAT == type) {
    if (val1->v.f == val2->v.f) {
      return 0;
    }

    return (val1->v.f > val2->v.f) ? 1 : -1;
  }

  if (val1->v.d == val2->v.d) {
    return 0;
  }

  return (val1->v.d > val2->v.d) ? 1 : -1;
}

int32_t doAddIntoResult(SqlFunctionCtx* pCtx, void* pData, int32_t rowIndex, SSDataBlock* pSrcBlock, uint16_t type,
                        uint64_t uid, SResultRowEntryInfo* pEntryInfo, bool isTopQuery) {
  STopBotRes* pRes = getTopBotOutputInfo(pCtx);
  int32_t     code = TSDB_CODE_SUCCESS;

  SVariant val = {0};
  TAOS_CHECK_RETURN(taosVariantCreateFromBinary(&val, pData, tDataTypes[type].bytes, type));

  STopBotResItem* pItems = pRes->pItems;

  // not full yet
  if (pEntryInfo->numOfRes < pRes->maxSize) {
    STopBotResItem* pItem = &pItems[pEntryInfo->numOfRes];
    pItem->v = val;
    pItem->uid = uid;

    // save the data of this tuple
    if (pCtx->subsidiaries.num > 0) {
      code = saveTupleData(pCtx, rowIndex, pSrcBlock, &pItem->tuplePos);
      if (code != TSDB_CODE_SUCCESS) {
        return code;
      }
    }
#ifdef BUF_PAGE_DEBUG
    qDebug("page_saveTuple i:%d, item:%p,pageId:%d, offset:%d\n", pEntryInfo->numOfRes, pItem, pItem->tuplePos.pageId,
           pItem->tuplePos.offset);
#endif
    // allocate the buffer and keep the data of this row into the new allocated buffer
    pEntryInfo->numOfRes++;
    code = taosheapsort((void*)pItems, sizeof(STopBotResItem), pEntryInfo->numOfRes, (const void*)&type,
                        topBotResComparFn, !isTopQuery);
    if (code != TSDB_CODE_SUCCESS) {
      return code;
    }
  } else {  // replace the minimum value in the result
    if ((isTopQuery && ((IS_SIGNED_NUMERIC_TYPE(type) && val.i > pItems[0].v.i) ||
                        (IS_UNSIGNED_NUMERIC_TYPE(type) && val.u > pItems[0].v.u) ||
                        (TSDB_DATA_TYPE_FLOAT == type && val.f > pItems[0].v.f) ||
                        (TSDB_DATA_TYPE_DOUBLE == type && val.d > pItems[0].v.d))) ||
        (!isTopQuery && ((IS_SIGNED_NUMERIC_TYPE(type) && val.i < pItems[0].v.i) ||
                         (IS_UNSIGNED_NUMERIC_TYPE(type) && val.u < pItems[0].v.u) ||
                         (TSDB_DATA_TYPE_FLOAT == type && val.f < pItems[0].v.f) ||
                         (TSDB_DATA_TYPE_DOUBLE == type && val.d < pItems[0].v.d)))) {
      // replace the old data and the coresponding tuple data
      STopBotResItem* pItem = &pItems[0];
      pItem->v = val;
      pItem->uid = uid;

      // save the data of this tuple by over writing the old data
      if (pCtx->subsidiaries.num > 0) {
        code = updateTupleData(pCtx, rowIndex, pSrcBlock, &pItem->tuplePos);
        if (code != TSDB_CODE_SUCCESS) {
          return code;
        }
      }
#ifdef BUF_PAGE_DEBUG
      qDebug("page_copyTuple pageId:%d, offset:%d", pItem->tuplePos.pageId, pItem->tuplePos.offset);
#endif
      code = taosheapadjust((void*)pItems, sizeof(STopBotResItem), 0, pEntryInfo->numOfRes - 1, (const void*)&type,
                            topBotResComparFn, NULL, !isTopQuery);
      if (code != TSDB_CODE_SUCCESS) {
        return code;
      }
    }
  }

  return TSDB_CODE_SUCCESS;
}

/*
 * +------------------------------------+--------------+--------------+
 * |            null bitmap             |              |              |
 * |(n columns, one bit for each column)| src column #1| src column #2|
 * +------------------------------------+--------------+--------------+
 */
int32_t serializeTupleData(const SSDataBlock* pSrcBlock, int32_t rowIndex, SSubsidiaryResInfo* pSubsidiaryies,
                           char* buf, char** res) {
  char* nullList = buf;
  char* pStart = (char*)(nullList + sizeof(bool) * pSubsidiaryies->num);

  int32_t offset = 0;
  for (int32_t i = 0; i < pSubsidiaryies->num; ++i) {
    SqlFunctionCtx* pc = pSubsidiaryies->pCtx[i];

    // group_key function has its own process function
    // do not process there
    if (fmIsGroupKeyFunc(pc->functionId)) {
      continue;
    }

    SFunctParam* pFuncParam = &pc->pExpr->base.pParam[0];
    int32_t      srcSlotId = pFuncParam->pCol->slotId;

    SColumnInfoData* pCol = taosArrayGet(pSrcBlock->pDataBlock, srcSlotId);
    if (NULL == pCol) {
      return TSDB_CODE_OUT_OF_RANGE;
    }
    if ((nullList[i] = colDataIsNull_s(pCol, rowIndex)) == true) {
      offset += pCol->info.bytes;
      continue;
    }

    char* p = colDataGetData(pCol, rowIndex);
    if (IS_VAR_DATA_TYPE(pCol->info.type)) {
      (void)memcpy(pStart + offset, p, (pCol->info.type == TSDB_DATA_TYPE_JSON) ? getJsonValueLen(p) : varDataTLen(p));
    } else {
      (void)memcpy(pStart + offset, p, pCol->info.bytes);
    }

    offset += pCol->info.bytes;
  }

  *res = buf;
  return TSDB_CODE_SUCCESS;
}

static int32_t doSaveTupleData(SSerializeDataHandle* pHandle, const void* pBuf, size_t length, SWinKey* key,
                               STuplePos* pPos, SFunctionStateStore* pStore) {
  STuplePos p = {0};
  if (pHandle->pBuf != NULL) {
    SFilePage* pPage = NULL;

    if (pHandle->currentPage == -1) {
      pPage = getNewBufPage(pHandle->pBuf, &pHandle->currentPage);
      if (pPage == NULL) {
        return terrno;
      }
      pPage->num = sizeof(SFilePage);
    } else {
      pPage = getBufPage(pHandle->pBuf, pHandle->currentPage);
      if (pPage == NULL) {
        return terrno;
      }
      if (pPage->num + length > getBufPageSize(pHandle->pBuf)) {
        // current page is all used, let's prepare a new buffer page
        releaseBufPage(pHandle->pBuf, pPage);
        pPage = getNewBufPage(pHandle->pBuf, &pHandle->currentPage);
        if (pPage == NULL) {
          return terrno;
        }
        pPage->num = sizeof(SFilePage);
      }
    }

    p = (STuplePos){.pageId = pHandle->currentPage, .offset = pPage->num};
    (void)memcpy(pPage->data + pPage->num, pBuf, length);

    pPage->num += length;
    setBufPageDirty(pPage, true);
    releaseBufPage(pHandle->pBuf, pPage);
  } else {  // other tuple save policy
    if (pStore->streamStateFuncPut(pHandle->pState, key, pBuf, length) >= 0) {
      p.streamTupleKey = *key;
    }
  }

  *pPos = p;
  return TSDB_CODE_SUCCESS;
}

int32_t saveTupleData(SqlFunctionCtx* pCtx, int32_t rowIndex, const SSDataBlock* pSrcBlock, STuplePos* pPos) {
  int32_t code = prepareBuf(pCtx);
  if (TSDB_CODE_SUCCESS != code) {
    return code;
  }

  SWinKey key = {0};
  if (pCtx->saveHandle.pBuf == NULL) {
    SColumnInfoData* pColInfo = taosArrayGet(pSrcBlock->pDataBlock, pCtx->saveHandle.pState->tsIndex);
    if (NULL == pColInfo) {
      return TSDB_CODE_OUT_OF_RANGE;
    }
    if (pColInfo->info.type != TSDB_DATA_TYPE_TIMESTAMP) {
      return TSDB_CODE_FUNC_FUNTION_PARA_TYPE;
    }
    key.groupId = pSrcBlock->info.id.groupId;
    key.ts = *(int64_t*)colDataGetData(pColInfo, rowIndex);
  }

  char* buf = NULL;
  code = serializeTupleData(pSrcBlock, rowIndex, &pCtx->subsidiaries, pCtx->subsidiaries.buf, &buf);
  if (TSDB_CODE_SUCCESS != code) {
    return code;
  }
  return doSaveTupleData(&pCtx->saveHandle, buf, pCtx->subsidiaries.rowLen, &key, pPos, pCtx->pStore);
}

static int32_t doUpdateTupleData(SSerializeDataHandle* pHandle, const void* pBuf, size_t length, STuplePos* pPos,
                                 SFunctionStateStore* pStore) {
  if (pHandle->pBuf != NULL) {
    SFilePage* pPage = getBufPage(pHandle->pBuf, pPos->pageId);
    if (pPage == NULL) {
      return terrno;
    }
    (void)memcpy(pPage->data + pPos->offset, pBuf, length);
    setBufPageDirty(pPage, true);
    releaseBufPage(pHandle->pBuf, pPage);
  } else {
    int32_t code = pStore->streamStateFuncPut(pHandle->pState, &pPos->streamTupleKey, pBuf, length);
    if (TSDB_CODE_SUCCESS != code) {
      return code;
    }
  }

  return TSDB_CODE_SUCCESS;
}

int32_t updateTupleData(SqlFunctionCtx* pCtx, int32_t rowIndex, const SSDataBlock* pSrcBlock, STuplePos* pPos) {
  int32_t code = prepareBuf(pCtx);
  if (TSDB_CODE_SUCCESS != code) {
    return code;
  }

  char* buf = NULL;
  code = serializeTupleData(pSrcBlock, rowIndex, &pCtx->subsidiaries, pCtx->subsidiaries.buf, &buf);
  if (TSDB_CODE_SUCCESS != code) {
    return code;
  }
  return doUpdateTupleData(&pCtx->saveHandle, buf, pCtx->subsidiaries.rowLen, pPos, pCtx->pStore);
}

static int32_t doLoadTupleData(SSerializeDataHandle* pHandle, const STuplePos* pPos, SFunctionStateStore* pStore,
                               char** value) {
  if (pHandle->pBuf != NULL) {
    SFilePage* pPage = getBufPage(pHandle->pBuf, pPos->pageId);
    if (pPage == NULL) {
      *value = NULL;
      return terrno;
    }
    *value = pPage->data + pPos->offset;
    releaseBufPage(pHandle->pBuf, pPage);
    return TSDB_CODE_SUCCESS;
  } else {
    *value = NULL;
    int32_t vLen;
    int32_t code = pStore->streamStateFuncGet(pHandle->pState, &pPos->streamTupleKey, (void**)(value), &vLen);
    if (TSDB_CODE_SUCCESS != code) {
      return code;
    }
    return TSDB_CODE_SUCCESS;
  }
}

int32_t loadTupleData(SqlFunctionCtx* pCtx, const STuplePos* pPos, char** value) {
  return doLoadTupleData(&pCtx->saveHandle, pPos, pCtx->pStore, value);
}

int32_t topBotFinalize(SqlFunctionCtx* pCtx, SSDataBlock* pBlock) {
  int32_t code = TSDB_CODE_SUCCESS;

  SResultRowEntryInfo* pEntryInfo = GET_RES_INFO(pCtx);
  STopBotRes*          pRes = getTopBotOutputInfo(pCtx);

  int16_t type = pCtx->pExpr->base.resSchema.type;
  int32_t slotId = pCtx->pExpr->base.resSchema.slotId;

  SColumnInfoData* pCol = taosArrayGet(pBlock->pDataBlock, slotId);
  if (NULL == pCol) {
    return TSDB_CODE_OUT_OF_RANGE;
  }

  // todo assign the tag value and the corresponding row data
  int32_t currentRow = pBlock->info.rows;
  if (pEntryInfo->numOfRes <= 0) {
    colDataSetNULL(pCol, currentRow);
    code = setSelectivityValue(pCtx, pBlock, &pRes->nullTuplePos, currentRow);
    return code;
  }
  for (int32_t i = 0; i < pEntryInfo->numOfRes; ++i) {
    STopBotResItem* pItem = &pRes->pItems[i];
    code = colDataSetVal(pCol, currentRow, (const char*)&pItem->v.i, false);
    if (TSDB_CODE_SUCCESS != code) {
      return code;
    }
#ifdef BUF_PAGE_DEBUG
    qDebug("page_finalize i:%d,item:%p,pageId:%d, offset:%d\n", i, pItem, pItem->tuplePos.pageId,
           pItem->tuplePos.offset);
#endif
    code = setSelectivityValue(pCtx, pBlock, &pRes->pItems[i].tuplePos, currentRow);
    if (TSDB_CODE_SUCCESS != code) {
      return code;
    }
    currentRow += 1;
  }

  return code;
}

int32_t addResult(SqlFunctionCtx* pCtx, STopBotResItem* pSourceItem, int16_t type, bool isTopQuery) {
  SResultRowEntryInfo* pEntryInfo = GET_RES_INFO(pCtx);
  STopBotRes*          pRes = getTopBotOutputInfo(pCtx);
  STopBotResItem*      pItems = pRes->pItems;
  int32_t              code = TSDB_CODE_SUCCESS;

  // not full yet
  if (pEntryInfo->numOfRes < pRes->maxSize) {
    STopBotResItem* pItem = &pItems[pEntryInfo->numOfRes];
    pItem->v = pSourceItem->v;
    pItem->uid = pSourceItem->uid;
    pItem->tuplePos.pageId = -1;
    replaceTupleData(&pItem->tuplePos, &pSourceItem->tuplePos);
    pEntryInfo->numOfRes++;
    code = taosheapsort((void*)pItems, sizeof(STopBotResItem), pEntryInfo->numOfRes, (const void*)&type,
                        topBotResComparFn, !isTopQuery);
    if (TSDB_CODE_SUCCESS != code) {
      return code;
    }
  } else {  // replace the minimum value in the result
    if ((isTopQuery && ((IS_SIGNED_NUMERIC_TYPE(type) && pSourceItem->v.i > pItems[0].v.i) ||
                        (IS_UNSIGNED_NUMERIC_TYPE(type) && pSourceItem->v.u > pItems[0].v.u) ||
                        (TSDB_DATA_TYPE_FLOAT == type && pSourceItem->v.f > pItems[0].v.f) ||
                        (TSDB_DATA_TYPE_DOUBLE == type && pSourceItem->v.d > pItems[0].v.d))) ||
        (!isTopQuery && ((IS_SIGNED_NUMERIC_TYPE(type) && pSourceItem->v.i < pItems[0].v.i) ||
                         (IS_UNSIGNED_NUMERIC_TYPE(type) && pSourceItem->v.u < pItems[0].v.u) ||
                         (TSDB_DATA_TYPE_FLOAT == type && pSourceItem->v.f < pItems[0].v.f) ||
                         (TSDB_DATA_TYPE_DOUBLE == type && pSourceItem->v.d < pItems[0].v.d)))) {
      // replace the old data and the coresponding tuple data
      STopBotResItem* pItem = &pItems[0];
      pItem->v = pSourceItem->v;
      pItem->uid = pSourceItem->uid;

      // save the data of this tuple by over writing the old data
      replaceTupleData(&pItem->tuplePos, &pSourceItem->tuplePos);
      code = taosheapadjust((void*)pItems, sizeof(STopBotResItem), 0, pEntryInfo->numOfRes - 1, (const void*)&type,
                            topBotResComparFn, NULL, !isTopQuery);
      if (TSDB_CODE_SUCCESS != code) {
        return code;
      }
    }
  }
  return code;
}

int32_t topCombine(SqlFunctionCtx* pDestCtx, SqlFunctionCtx* pSourceCtx) {
  SResultRowEntryInfo* pSResInfo = GET_RES_INFO(pSourceCtx);
  STopBotRes*          pSBuf = getTopBotOutputInfo(pSourceCtx);
  int16_t              type = pSBuf->type;
  int32_t              code = TSDB_CODE_SUCCESS;
  for (int32_t i = 0; i < pSResInfo->numOfRes; i++) {
    code = addResult(pDestCtx, pSBuf->pItems + i, type, true);
    if (TSDB_CODE_SUCCESS != code) {
      return code;
    }
  }
  return TSDB_CODE_SUCCESS;
}

int32_t bottomCombine(SqlFunctionCtx* pDestCtx, SqlFunctionCtx* pSourceCtx) {
  SResultRowEntryInfo* pSResInfo = GET_RES_INFO(pSourceCtx);
  STopBotRes*          pSBuf = getTopBotOutputInfo(pSourceCtx);
  int16_t              type = pSBuf->type;
  int32_t              code = TSDB_CODE_SUCCESS;
  for (int32_t i = 0; i < pSResInfo->numOfRes; i++) {
    code = addResult(pDestCtx, pSBuf->pItems + i, type, false);
    if (TSDB_CODE_SUCCESS != code) {
      return code;
    }
  }
  return TSDB_CODE_SUCCESS;
}

int32_t getSpreadInfoSize() { return (int32_t)sizeof(SSpreadInfo); }

bool getSpreadFuncEnv(SFunctionNode* UNUSED_PARAM(pFunc), SFuncExecEnv* pEnv) {
  pEnv->calcMemSize = sizeof(SSpreadInfo);
  return true;
}

int32_t spreadFunctionSetup(SqlFunctionCtx* pCtx, SResultRowEntryInfo* pResultInfo) {
  if (pResultInfo->initialized) {
    return TSDB_CODE_SUCCESS;
  }
  if (TSDB_CODE_SUCCESS != functionSetup(pCtx, pResultInfo)) {
    return TSDB_CODE_FUNC_SETUP_ERROR;
  }

  SSpreadInfo* pInfo = GET_ROWCELL_INTERBUF(pResultInfo);
  SET_DOUBLE_VAL(&pInfo->min, DBL_MAX);
  SET_DOUBLE_VAL(&pInfo->max, -DBL_MAX);
  pInfo->hasResult = false;
  return TSDB_CODE_SUCCESS;
}

int32_t spreadFunction(SqlFunctionCtx* pCtx) {
  int32_t numOfElems = 0;

  // Only the pre-computing information loaded and actual data does not loaded
  SInputColumnInfoData* pInput = &pCtx->input;
  SColumnDataAgg*       pAgg = pInput->pColumnDataAgg[0];
  int32_t               type = pInput->pData[0]->info.type;

  SSpreadInfo* pInfo = GET_ROWCELL_INTERBUF(GET_RES_INFO(pCtx));

  if (pInput->colDataSMAIsSet) {
    numOfElems = pInput->numOfRows - pAgg->numOfNull;
    if (numOfElems == 0) {
      goto _spread_over;
    }
    double tmin = 0.0, tmax = 0.0;
    if (IS_SIGNED_NUMERIC_TYPE(type) || IS_TIMESTAMP_TYPE(type)) {
      tmin = (double)GET_INT64_VAL(&pAgg->min);
      tmax = (double)GET_INT64_VAL(&pAgg->max);
    } else if (IS_FLOAT_TYPE(type)) {
      tmin = GET_DOUBLE_VAL(&pAgg->min);
      tmax = GET_DOUBLE_VAL(&pAgg->max);
    } else if (IS_UNSIGNED_NUMERIC_TYPE(type)) {
      tmin = (double)GET_UINT64_VAL(&pAgg->min);
      tmax = (double)GET_UINT64_VAL(&pAgg->max);
    }

    if (GET_DOUBLE_VAL(&pInfo->min) > tmin) {
      SET_DOUBLE_VAL(&pInfo->min, tmin);
    }

    if (GET_DOUBLE_VAL(&pInfo->max) < tmax) {
      SET_DOUBLE_VAL(&pInfo->max, tmax);
    }

  } else {  // computing based on the true data block
    SColumnInfoData* pCol = pInput->pData[0];

    int32_t start = pInput->startRowIndex;
    // check the valid data one by one
    for (int32_t i = start; i < pInput->numOfRows + start; ++i) {
      if (colDataIsNull_f(pCol->nullbitmap, i)) {
        continue;
      }

      char* data = colDataGetData(pCol, i);

      double v = 0;
      GET_TYPED_DATA(v, double, type, data);
      if (v < GET_DOUBLE_VAL(&pInfo->min)) {
        SET_DOUBLE_VAL(&pInfo->min, v);
      }

      if (v > GET_DOUBLE_VAL(&pInfo->max)) {
        SET_DOUBLE_VAL(&pInfo->max, v);
      }

      numOfElems += 1;
    }
  }

_spread_over:
  // data in the check operation are all null, not output
  SET_VAL(GET_RES_INFO(pCtx), numOfElems, 1);
  if (numOfElems > 0) {
    pInfo->hasResult = true;
  }

  return TSDB_CODE_SUCCESS;
}

static void spreadTransferInfo(SSpreadInfo* pInput, SSpreadInfo* pOutput) {
  pOutput->hasResult = pInput->hasResult;
  if (pInput->max > pOutput->max) {
    pOutput->max = pInput->max;
  }

  if (pInput->min < pOutput->min) {
    pOutput->min = pInput->min;
  }
}

int32_t spreadFunctionMerge(SqlFunctionCtx* pCtx) {
  SInputColumnInfoData* pInput = &pCtx->input;
  SColumnInfoData*      pCol = pInput->pData[0];

  if (IS_NULL_TYPE(pCol->info.type)) {
    SET_VAL(GET_RES_INFO(pCtx), 0, 1);
    return TSDB_CODE_SUCCESS;
  }

  if (pCol->info.type != TSDB_DATA_TYPE_BINARY) {
    return TSDB_CODE_FUNC_FUNTION_PARA_TYPE;
  }

  SSpreadInfo* pInfo = GET_ROWCELL_INTERBUF(GET_RES_INFO(pCtx));

  int32_t start = pInput->startRowIndex;
  for (int32_t i = start; i < start + pInput->numOfRows; ++i) {
    if (colDataIsNull_s(pCol, i)) continue;
    char*        data = colDataGetData(pCol, i);
    SSpreadInfo* pInputInfo = (SSpreadInfo*)varDataVal(data);
    if (pInputInfo->hasResult) {
      spreadTransferInfo(pInputInfo, pInfo);
    }
  }

  if (pInfo->hasResult) {
    GET_RES_INFO(pCtx)->numOfRes = 1;
  }

  return TSDB_CODE_SUCCESS;
}

int32_t spreadFinalize(SqlFunctionCtx* pCtx, SSDataBlock* pBlock) {
  SSpreadInfo* pInfo = GET_ROWCELL_INTERBUF(GET_RES_INFO(pCtx));
  if (pInfo->hasResult == true) {
    SET_DOUBLE_VAL(&pInfo->result, pInfo->max - pInfo->min);
  } else {
    GET_RES_INFO(pCtx)->isNullRes = 1;
  }
  return functionFinalize(pCtx, pBlock);
}

int32_t spreadPartialFinalize(SqlFunctionCtx* pCtx, SSDataBlock* pBlock) {
  SResultRowEntryInfo* pResInfo = GET_RES_INFO(pCtx);
  SSpreadInfo*         pInfo = GET_ROWCELL_INTERBUF(GET_RES_INFO(pCtx));
  int32_t              resultBytes = getSpreadInfoSize();
  char*                res = taosMemoryCalloc(resultBytes + VARSTR_HEADER_SIZE, sizeof(char));

  if (NULL == res) {
    return terrno;
  }
  (void)memcpy(varDataVal(res), pInfo, resultBytes);
  varDataSetLen(res, resultBytes);

  int32_t          slotId = pCtx->pExpr->base.resSchema.slotId;
  int32_t          code = TSDB_CODE_SUCCESS;
  SColumnInfoData* pCol = taosArrayGet(pBlock->pDataBlock, slotId);
  if (NULL == pCol) {
    code = terrno;
    goto _exit;
  }

  code = colDataSetVal(pCol, pBlock->info.rows, res, false);
  if (TSDB_CODE_SUCCESS != code) {
    goto _exit;
  }

_exit:
  taosMemoryFree(res);
  return code;
}

int32_t spreadCombine(SqlFunctionCtx* pDestCtx, SqlFunctionCtx* pSourceCtx) {
  SResultRowEntryInfo* pDResInfo = GET_RES_INFO(pDestCtx);
  SSpreadInfo*         pDBuf = GET_ROWCELL_INTERBUF(pDResInfo);

  SResultRowEntryInfo* pSResInfo = GET_RES_INFO(pSourceCtx);
  SSpreadInfo*         pSBuf = GET_ROWCELL_INTERBUF(pSResInfo);
  spreadTransferInfo(pSBuf, pDBuf);
  pDResInfo->numOfRes = TMAX(pDResInfo->numOfRes, pSResInfo->numOfRes);
  pDResInfo->isNullRes &= pSResInfo->isNullRes;
  return TSDB_CODE_SUCCESS;
}

int32_t getElapsedInfoSize() { return (int32_t)sizeof(SElapsedInfo); }

bool getElapsedFuncEnv(SFunctionNode* UNUSED_PARAM(pFunc), SFuncExecEnv* pEnv) {
  pEnv->calcMemSize = sizeof(SElapsedInfo);
  return true;
}

int32_t elapsedFunctionSetup(SqlFunctionCtx* pCtx, SResultRowEntryInfo* pResultInfo) {
  if (pResultInfo->initialized) {
    return TSDB_CODE_SUCCESS;
  }
  if (TSDB_CODE_SUCCESS != functionSetup(pCtx, pResultInfo)) {
    return TSDB_CODE_FUNC_SETUP_ERROR;
  }

  SElapsedInfo* pInfo = GET_ROWCELL_INTERBUF(pResultInfo);
  pInfo->result = 0;
  pInfo->min = TSKEY_MAX;
  pInfo->max = 0;

  if (pCtx->numOfParams > 1) {
    pInfo->timeUnit = pCtx->param[1].param.i;
  } else {
    pInfo->timeUnit = 1;
  }

  return TSDB_CODE_SUCCESS;
}

int32_t elapsedFunction(SqlFunctionCtx* pCtx) {
  int32_t numOfElems = 0;

  // Only the pre-computing information loaded and actual data does not loaded
  SInputColumnInfoData* pInput = &pCtx->input;
  SColumnDataAgg*       pAgg = pInput->pColumnDataAgg[0];

  SElapsedInfo* pInfo = GET_ROWCELL_INTERBUF(GET_RES_INFO(pCtx));

  numOfElems = pInput->numOfRows;  // since this is the primary timestamp, no need to exclude NULL values
  if (numOfElems == 0) {
    // for stream
    if (pCtx->end.key != INT64_MIN) {
      pInfo->max = pCtx->end.key + 1;
    }
    goto _elapsed_over;
  }

  if (pInput->colDataSMAIsSet) {
    if (pInfo->min == TSKEY_MAX) {
      pInfo->min = GET_INT64_VAL(&pAgg->min);
      pInfo->max = GET_INT64_VAL(&pAgg->max);
    } else {
      if (pCtx->order == TSDB_ORDER_ASC) {
        pInfo->max = GET_INT64_VAL(&pAgg->max);
      } else {
        pInfo->min = GET_INT64_VAL(&pAgg->min);
      }
    }
  } else {  // computing based on the true data block
    if (0 == pInput->numOfRows) {
      if (pCtx->order == TSDB_ORDER_DESC) {
        if (pCtx->end.key != INT64_MIN) {
          pInfo->min = pCtx->end.key;
        }
      } else {
        if (pCtx->end.key != INT64_MIN) {
          pInfo->max = pCtx->end.key + 1;
        }
      }
      goto _elapsed_over;
    }

    SColumnInfoData* pCol = pInput->pData[0];

    int32_t start = pInput->startRowIndex;
    TSKEY*  ptsList = (int64_t*)colDataGetData(pCol, 0);
    if (pCtx->order == TSDB_ORDER_DESC) {
      if (pCtx->start.key == INT64_MIN) {
        pInfo->max = (pInfo->max < ptsList[start]) ? ptsList[start] : pInfo->max;
      } else {
        pInfo->max = pCtx->start.key + 1;
      }

      if (pCtx->end.key == INT64_MIN) {
        pInfo->min =
            (pInfo->min > ptsList[start + pInput->numOfRows - 1]) ? ptsList[start + pInput->numOfRows - 1] : pInfo->min;
      } else {
        pInfo->min = pCtx->end.key;
      }
    } else {
      if (pCtx->start.key == INT64_MIN) {
        pInfo->min = (pInfo->min > ptsList[start]) ? ptsList[start] : pInfo->min;
      } else {
        pInfo->min = pCtx->start.key;
      }

      if (pCtx->end.key == INT64_MIN) {
        pInfo->max =
            (pInfo->max < ptsList[start + pInput->numOfRows - 1]) ? ptsList[start + pInput->numOfRows - 1] : pInfo->max;
      } else {
        pInfo->max = pCtx->end.key + 1;
      }
    }
  }

_elapsed_over:
  // data in the check operation are all null, not output
  SET_VAL(GET_RES_INFO(pCtx), numOfElems, 1);

  return TSDB_CODE_SUCCESS;
}

static void elapsedTransferInfo(SElapsedInfo* pInput, SElapsedInfo* pOutput) {
  pOutput->timeUnit = pInput->timeUnit;
  if (pOutput->min > pInput->min) {
    pOutput->min = pInput->min;
  }

  if (pOutput->max < pInput->max) {
    pOutput->max = pInput->max;
  }
}

int32_t elapsedFunctionMerge(SqlFunctionCtx* pCtx) {
  SInputColumnInfoData* pInput = &pCtx->input;
  SColumnInfoData*      pCol = pInput->pData[0];
  if (pCol->info.type != TSDB_DATA_TYPE_BINARY) {
    return TSDB_CODE_FUNC_FUNTION_PARA_TYPE;
  }

  SElapsedInfo* pInfo = GET_ROWCELL_INTERBUF(GET_RES_INFO(pCtx));

  int32_t start = pInput->startRowIndex;

  for (int32_t i = start; i < start + pInput->numOfRows; ++i) {
    char*         data = colDataGetData(pCol, i);
    SElapsedInfo* pInputInfo = (SElapsedInfo*)varDataVal(data);
    elapsedTransferInfo(pInputInfo, pInfo);
  }

  SET_VAL(GET_RES_INFO(pCtx), 1, 1);
  return TSDB_CODE_SUCCESS;
}

int32_t elapsedFinalize(SqlFunctionCtx* pCtx, SSDataBlock* pBlock) {
  SElapsedInfo* pInfo = GET_ROWCELL_INTERBUF(GET_RES_INFO(pCtx));
  double        result = (double)pInfo->max - (double)pInfo->min;
  result = (result >= 0) ? result : -result;
  pInfo->result = result / pInfo->timeUnit;
  return functionFinalize(pCtx, pBlock);
}

int32_t elapsedPartialFinalize(SqlFunctionCtx* pCtx, SSDataBlock* pBlock) {
  SResultRowEntryInfo* pResInfo = GET_RES_INFO(pCtx);
  SElapsedInfo*        pInfo = GET_ROWCELL_INTERBUF(GET_RES_INFO(pCtx));
  int32_t              resultBytes = getElapsedInfoSize();
  char*                res = taosMemoryCalloc(resultBytes + VARSTR_HEADER_SIZE, sizeof(char));

  if (NULL == res) {
    return terrno;
  }
  (void)memcpy(varDataVal(res), pInfo, resultBytes);
  varDataSetLen(res, resultBytes);

  int32_t          slotId = pCtx->pExpr->base.resSchema.slotId;
  int32_t          code = TSDB_CODE_SUCCESS;
  SColumnInfoData* pCol = taosArrayGet(pBlock->pDataBlock, slotId);
  if (NULL == pCol) {
    code = terrno;
    goto _exit;
  }

  code = colDataSetVal(pCol, pBlock->info.rows, res, false);
  if (TSDB_CODE_SUCCESS != code) {
    goto _exit;
  }
_exit:
  taosMemoryFree(res);
  return code;
}

int32_t elapsedCombine(SqlFunctionCtx* pDestCtx, SqlFunctionCtx* pSourceCtx) {
  SResultRowEntryInfo* pDResInfo = GET_RES_INFO(pDestCtx);
  SElapsedInfo*        pDBuf = GET_ROWCELL_INTERBUF(pDResInfo);

  SResultRowEntryInfo* pSResInfo = GET_RES_INFO(pSourceCtx);
  SElapsedInfo*        pSBuf = GET_ROWCELL_INTERBUF(pSResInfo);

  elapsedTransferInfo(pSBuf, pDBuf);
  pDResInfo->numOfRes = TMAX(pDResInfo->numOfRes, pSResInfo->numOfRes);
  pDResInfo->isNullRes &= pSResInfo->isNullRes;
  return TSDB_CODE_SUCCESS;
}

int32_t getHistogramInfoSize() {
  return (int32_t)sizeof(SHistoFuncInfo) + HISTOGRAM_MAX_BINS_NUM * sizeof(SHistoFuncBin);
}

bool getHistogramFuncEnv(SFunctionNode* UNUSED_PARAM(pFunc), SFuncExecEnv* pEnv) {
  pEnv->calcMemSize = sizeof(SHistoFuncInfo) + HISTOGRAM_MAX_BINS_NUM * sizeof(SHistoFuncBin);
  return true;
}

static int8_t getHistogramBinType(char* binTypeStr) {
  int8_t binType;
  if (strcasecmp(binTypeStr, "user_input") == 0) {
    binType = USER_INPUT_BIN;
  } else if (strcasecmp(binTypeStr, "linear_bin") == 0) {
    binType = LINEAR_BIN;
  } else if (strcasecmp(binTypeStr, "log_bin") == 0) {
    binType = LOG_BIN;
  } else {
    binType = UNKNOWN_BIN;
  }

  return binType;
}

static int32_t getHistogramBinDesc(SHistoFuncInfo* pInfo, char* binDescStr, int8_t binType, bool normalized) {
  cJSON*  binDesc = cJSON_Parse(binDescStr);
  int32_t numOfBins;
  double* intervals;
  if (cJSON_IsObject(binDesc)) { /* linaer/log bins */
    int32_t numOfParams = cJSON_GetArraySize(binDesc);
    int32_t startIndex;
    if (numOfParams != 4) {
      cJSON_Delete(binDesc);
      return TSDB_CODE_FAILED;
    }

    cJSON* start = cJSON_GetObjectItem(binDesc, "start");
    cJSON* factor = cJSON_GetObjectItem(binDesc, "factor");
    cJSON* width = cJSON_GetObjectItem(binDesc, "width");
    cJSON* count = cJSON_GetObjectItem(binDesc, "count");
    cJSON* infinity = cJSON_GetObjectItem(binDesc, "infinity");

    if (!cJSON_IsNumber(start) || !cJSON_IsNumber(count) || !cJSON_IsBool(infinity)) {
      cJSON_Delete(binDesc);
      return TSDB_CODE_FAILED;
    }

    if (count->valueint <= 0 || count->valueint > 1000) {  // limit count to 1000
      cJSON_Delete(binDesc);
      return TSDB_CODE_FAILED;
    }

    if (isinf(start->valuedouble) || (width != NULL && isinf(width->valuedouble)) ||
        (factor != NULL && isinf(factor->valuedouble)) || (count != NULL && isinf(count->valuedouble))) {
      cJSON_Delete(binDesc);
      return TSDB_CODE_FAILED;
    }

    int32_t counter = (int32_t)count->valueint;
    if (infinity->valueint == false) {
      startIndex = 0;
      numOfBins = counter + 1;
    } else {
      startIndex = 1;
      numOfBins = counter + 3;
    }

    intervals = taosMemoryCalloc(numOfBins, sizeof(double));
    if (NULL == intervals) {
      cJSON_Delete(binDesc);
      qError("histogram function out of memory");
      return terrno;
    }
    if (cJSON_IsNumber(width) && factor == NULL && binType == LINEAR_BIN) {
      // linear bin process
      if (width->valuedouble == 0) {
        taosMemoryFree(intervals);
        cJSON_Delete(binDesc);
        return TSDB_CODE_FAILED;
      }
      for (int i = 0; i < counter + 1; ++i) {
        intervals[startIndex] = start->valuedouble + i * width->valuedouble;
        if (isinf(intervals[startIndex])) {
          taosMemoryFree(intervals);
          cJSON_Delete(binDesc);
          return TSDB_CODE_FAILED;
        }
        startIndex++;
      }
    } else if (cJSON_IsNumber(factor) && width == NULL && binType == LOG_BIN) {
      // log bin process
      if (start->valuedouble == 0) {
        taosMemoryFree(intervals);
        cJSON_Delete(binDesc);
        return TSDB_CODE_FAILED;
      }
      if (factor->valuedouble < 0 || factor->valuedouble == 0 || factor->valuedouble == 1) {
        taosMemoryFree(intervals);
        cJSON_Delete(binDesc);
        return TSDB_CODE_FAILED;
      }
      for (int i = 0; i < counter + 1; ++i) {
        intervals[startIndex] = start->valuedouble * pow(factor->valuedouble, i * 1.0);
        if (isinf(intervals[startIndex])) {
          taosMemoryFree(intervals);
          cJSON_Delete(binDesc);
          return TSDB_CODE_FAILED;
        }
        startIndex++;
      }
    } else {
      taosMemoryFree(intervals);
      cJSON_Delete(binDesc);
      return TSDB_CODE_FAILED;
    }

    if (infinity->valueint == true) {
      intervals[0] = -INFINITY;
      intervals[numOfBins - 1] = INFINITY;
      // in case of desc bin orders, -inf/inf should be swapped
      if (numOfBins < 4) {
        return TSDB_CODE_FAILED;
      }
      if (intervals[1] > intervals[numOfBins - 2]) {
        TSWAP(intervals[0], intervals[numOfBins - 1]);
      }
    }
  } else if (cJSON_IsArray(binDesc)) { /* user input bins */
    if (binType != USER_INPUT_BIN) {
      cJSON_Delete(binDesc);
      return TSDB_CODE_FAILED;
    }
    numOfBins = cJSON_GetArraySize(binDesc);
    intervals = taosMemoryCalloc(numOfBins, sizeof(double));
    if (NULL == intervals) {
      cJSON_Delete(binDesc);
      qError("histogram function out of memory");
      return terrno;
    }
    cJSON* bin = binDesc->child;
    if (bin == NULL) {
      taosMemoryFree(intervals);
      cJSON_Delete(binDesc);
      return TSDB_CODE_FAILED;
    }
    int i = 0;
    while (bin) {
      intervals[i] = bin->valuedouble;
      if (!cJSON_IsNumber(bin)) {
        taosMemoryFree(intervals);
        cJSON_Delete(binDesc);
        return TSDB_CODE_FAILED;
      }
      if (i != 0 && intervals[i] <= intervals[i - 1]) {
        taosMemoryFree(intervals);
        cJSON_Delete(binDesc);
        return TSDB_CODE_FAILED;
      }
      bin = bin->next;
      i++;
    }
  } else {
    cJSON_Delete(binDesc);
    return TSDB_CODE_FAILED;
  }

  pInfo->numOfBins = numOfBins - 1;
  pInfo->normalized = normalized;
  for (int32_t i = 0; i < pInfo->numOfBins; ++i) {
    pInfo->bins[i].lower = intervals[i] < intervals[i + 1] ? intervals[i] : intervals[i + 1];
    pInfo->bins[i].upper = intervals[i + 1] > intervals[i] ? intervals[i + 1] : intervals[i];
    pInfo->bins[i].count = 0;
  }

  taosMemoryFree(intervals);
  cJSON_Delete(binDesc);

  return TSDB_CODE_SUCCESS;
}

int32_t histogramFunctionSetup(SqlFunctionCtx* pCtx, SResultRowEntryInfo* pResultInfo) {
  if (pResultInfo->initialized) {
    return TSDB_CODE_SUCCESS;
  }
  if (TSDB_CODE_SUCCESS != functionSetup(pCtx, pResultInfo)) {
    return TSDB_CODE_FUNC_SETUP_ERROR;
  }

  SHistoFuncInfo* pInfo = GET_ROWCELL_INTERBUF(pResultInfo);
  pInfo->numOfBins = 0;
  pInfo->totalCount = 0;
  pInfo->normalized = 0;

  char* binTypeStr = taosStrndup(varDataVal(pCtx->param[1].param.pz), varDataLen(pCtx->param[1].param.pz));
  if (binTypeStr == NULL) {
    return terrno;
  }
  int8_t binType = getHistogramBinType(binTypeStr);
  taosMemoryFree(binTypeStr);

  if (binType == UNKNOWN_BIN) {
    return TSDB_CODE_FUNC_FUNTION_PARA_VALUE;
  }
  char* binDesc = taosStrndup(varDataVal(pCtx->param[2].param.pz), varDataLen(pCtx->param[2].param.pz));
  if (binDesc == NULL) {
    return terrno;
  }
  int64_t normalized = pCtx->param[3].param.i;
  if (normalized != 0 && normalized != 1) {
    taosMemoryFree(binDesc);
    return TSDB_CODE_FUNC_FUNTION_PARA_VALUE;
  }
  int32_t code = getHistogramBinDesc(pInfo, binDesc, binType, (bool)normalized);
  if (TSDB_CODE_SUCCESS != code) {
    taosMemoryFree(binDesc);
    return code;
  }
  taosMemoryFree(binDesc);

  return TSDB_CODE_SUCCESS;
}

static int32_t histogramFunctionImpl(SqlFunctionCtx* pCtx, bool isPartial) {
  SHistoFuncInfo* pInfo = GET_ROWCELL_INTERBUF(GET_RES_INFO(pCtx));

  SInputColumnInfoData* pInput = &pCtx->input;
  SColumnInfoData*      pCol = pInput->pData[0];

  int32_t type = pInput->pData[0]->info.type;

  int32_t start = pInput->startRowIndex;
  int32_t numOfRows = pInput->numOfRows;

  int32_t numOfElems = 0;
  for (int32_t i = start; i < numOfRows + start; ++i) {
    if (pCol->hasNull && colDataIsNull_f(pCol->nullbitmap, i)) {
      continue;
    }

    numOfElems++;

    char*  data = colDataGetData(pCol, i);
    double v;
    GET_TYPED_DATA(v, double, type, data);

    for (int32_t k = 0; k < pInfo->numOfBins; ++k) {
      if (v > pInfo->bins[k].lower && v <= pInfo->bins[k].upper) {
        pInfo->bins[k].count++;
        pInfo->totalCount++;
        break;
      }
    }
  }

  if (!isPartial) {
    GET_RES_INFO(pCtx)->numOfRes = pInfo->numOfBins;
  } else {
    GET_RES_INFO(pCtx)->numOfRes = 1;
  }
  return TSDB_CODE_SUCCESS;
}

int32_t histogramFunction(SqlFunctionCtx* pCtx) { return histogramFunctionImpl(pCtx, false); }

int32_t histogramFunctionPartial(SqlFunctionCtx* pCtx) { return histogramFunctionImpl(pCtx, true); }

static void histogramTransferInfo(SHistoFuncInfo* pInput, SHistoFuncInfo* pOutput) {
  pOutput->normalized = pInput->normalized;
  pOutput->numOfBins = pInput->numOfBins;
  pOutput->totalCount += pInput->totalCount;
  for (int32_t k = 0; k < pOutput->numOfBins; ++k) {
    pOutput->bins[k].lower = pInput->bins[k].lower;
    pOutput->bins[k].upper = pInput->bins[k].upper;
    pOutput->bins[k].count += pInput->bins[k].count;
  }
}

int32_t histogramFunctionMerge(SqlFunctionCtx* pCtx) {
  SInputColumnInfoData* pInput = &pCtx->input;
  SColumnInfoData*      pCol = pInput->pData[0];
  if (pCol->info.type != TSDB_DATA_TYPE_BINARY) {
    return TSDB_CODE_FUNC_FUNTION_PARA_TYPE;
  }

  SHistoFuncInfo* pInfo = GET_ROWCELL_INTERBUF(GET_RES_INFO(pCtx));

  int32_t start = pInput->startRowIndex;

  for (int32_t i = start; i < start + pInput->numOfRows; ++i) {
    char*           data = colDataGetData(pCol, i);
    SHistoFuncInfo* pInputInfo = (SHistoFuncInfo*)varDataVal(data);
    histogramTransferInfo(pInputInfo, pInfo);
  }

  SET_VAL(GET_RES_INFO(pCtx), pInfo->numOfBins, pInfo->numOfBins);
  return TSDB_CODE_SUCCESS;
}

int32_t histogramFinalize(SqlFunctionCtx* pCtx, SSDataBlock* pBlock) {
  SResultRowEntryInfo* pResInfo = GET_RES_INFO(pCtx);
  SHistoFuncInfo*      pInfo = GET_ROWCELL_INTERBUF(GET_RES_INFO(pCtx));
  int32_t              slotId = pCtx->pExpr->base.resSchema.slotId;
  SColumnInfoData*     pCol = taosArrayGet(pBlock->pDataBlock, slotId);
  int32_t              code = TSDB_CODE_SUCCESS;

  int32_t currentRow = pBlock->info.rows;
  if (NULL == pCol) {
    return TSDB_CODE_OUT_OF_RANGE;
  }

  if (pInfo->normalized) {
    for (int32_t k = 0; k < pResInfo->numOfRes; ++k) {
      if (pInfo->totalCount != 0) {
        pInfo->bins[k].percentage = pInfo->bins[k].count / (double)pInfo->totalCount;
      } else {
        pInfo->bins[k].percentage = 0;
      }
    }
  }

  for (int32_t i = 0; i < pResInfo->numOfRes; ++i) {
    int32_t len;
    char    buf[512] = {0};
    if (!pInfo->normalized) {
      len = tsnprintf(varDataVal(buf), sizeof(buf) - VARSTR_HEADER_SIZE,
                      "{\"lower_bin\":%g, \"upper_bin\":%g, \"count\":%" PRId64 "}", pInfo->bins[i].lower,
                      pInfo->bins[i].upper, pInfo->bins[i].count);
    } else {
      len = tsnprintf(varDataVal(buf), sizeof(buf) - VARSTR_HEADER_SIZE,
                      "{\"lower_bin\":%g, \"upper_bin\":%g, \"count\":%lf}", pInfo->bins[i].lower, pInfo->bins[i].upper,
                      pInfo->bins[i].percentage);
    }
    varDataSetLen(buf, len);
    code = colDataSetVal(pCol, currentRow, buf, false);
    if (TSDB_CODE_SUCCESS != code) {
      return code;
    }
    currentRow++;
  }

  return code;
}

int32_t histogramPartialFinalize(SqlFunctionCtx* pCtx, SSDataBlock* pBlock) {
  SResultRowEntryInfo* pResInfo = GET_RES_INFO(pCtx);
  SHistoFuncInfo*      pInfo = GET_ROWCELL_INTERBUF(GET_RES_INFO(pCtx));
  int32_t              resultBytes = getHistogramInfoSize();
  char*                res = taosMemoryCalloc(resultBytes + VARSTR_HEADER_SIZE, sizeof(char));

  if (NULL == res) {
    return terrno;
  }
  (void)memcpy(varDataVal(res), pInfo, resultBytes);
  varDataSetLen(res, resultBytes);

  int32_t          slotId = pCtx->pExpr->base.resSchema.slotId;
  int32_t          code = TSDB_CODE_SUCCESS;
  SColumnInfoData* pCol = taosArrayGet(pBlock->pDataBlock, slotId);
  if (NULL == pCol) {
    code = terrno;
    goto _exit;
  }
  code = colDataSetVal(pCol, pBlock->info.rows, res, false);

_exit:
  taosMemoryFree(res);
  return code;
}

int32_t histogramCombine(SqlFunctionCtx* pDestCtx, SqlFunctionCtx* pSourceCtx) {
  SResultRowEntryInfo* pDResInfo = GET_RES_INFO(pDestCtx);
  SHistoFuncInfo*      pDBuf = GET_ROWCELL_INTERBUF(pDResInfo);

  SResultRowEntryInfo* pSResInfo = GET_RES_INFO(pSourceCtx);
  SHistoFuncInfo*      pSBuf = GET_ROWCELL_INTERBUF(pSResInfo);

  histogramTransferInfo(pSBuf, pDBuf);
  pDResInfo->numOfRes = TMAX(pDResInfo->numOfRes, pSResInfo->numOfRes);
  pDResInfo->isNullRes &= pSResInfo->isNullRes;
  return TSDB_CODE_SUCCESS;
}

int32_t getHLLInfoSize() { return (int32_t)sizeof(SHLLInfo); }

bool getHLLFuncEnv(SFunctionNode* UNUSED_PARAM(pFunc), SFuncExecEnv* pEnv) {
  pEnv->calcMemSize = sizeof(SHLLInfo);
  return true;
}

static uint8_t hllCountNum(void* data, int32_t bytes, int32_t* buk) {
  uint64_t hash = MurmurHash3_64(data, bytes);
  int32_t  index = hash & HLL_BUCKET_MASK;
  hash >>= HLL_BUCKET_BITS;
  hash |= ((uint64_t)1 << HLL_DATA_BITS);
  uint64_t bit = 1;
  uint8_t  count = 1;
  while ((hash & bit) == 0) {
    count++;
    bit <<= 1;
  }
  *buk = index;
  return count;
}

static void hllBucketHisto(uint8_t* buckets, int32_t* bucketHisto) {
  uint64_t* word = (uint64_t*)buckets;
  uint8_t*  bytes;

  for (int32_t j = 0; j < HLL_BUCKETS >> 3; j++) {
    if (*word == 0) {
      bucketHisto[0] += 8;
    } else {
      bytes = (uint8_t*)word;
      bucketHisto[bytes[0]]++;
      bucketHisto[bytes[1]]++;
      bucketHisto[bytes[2]]++;
      bucketHisto[bytes[3]]++;
      bucketHisto[bytes[4]]++;
      bucketHisto[bytes[5]]++;
      bucketHisto[bytes[6]]++;
      bucketHisto[bytes[7]]++;
    }
    word++;
  }
}
static double hllTau(double x) {
  if (x == 0. || x == 1.) return 0.;
  double zPrime;
  double y = 1.0;
  double z = 1 - x;
  do {
    x = sqrt(x);
    zPrime = z;
    y *= 0.5;
    z -= pow(1 - x, 2) * y;
  } while (zPrime != z);
  return z / 3;
}

static double hllSigma(double x) {
  if (x == 1.0) return INFINITY;
  double zPrime;
  double y = 1;
  double z = x;
  do {
    x *= x;
    zPrime = z;
    z += x * y;
    y += y;
  } while (zPrime != z);
  return z;
}

// estimate the cardinality, the algorithm refer this paper: "New cardinality estimation algorithms for HyperLogLog
// sketches"
static uint64_t hllCountCnt(uint8_t* buckets) {
  double  m = HLL_BUCKETS;
  int32_t buckethisto[64] = {0};
  hllBucketHisto(buckets, buckethisto);

  double z = m * hllTau((m - buckethisto[HLL_DATA_BITS + 1]) / (double)m);
  for (int j = HLL_DATA_BITS; j >= 1; --j) {
    z += buckethisto[j];
    z *= 0.5;
  }

  z += m * hllSigma(buckethisto[0] / (double)m);
  double E = (double)llroundl(HLL_ALPHA_INF * m * m / z);

  return (uint64_t)E;
}

int32_t hllFunction(SqlFunctionCtx* pCtx) {
  SHLLInfo* pInfo = GET_ROWCELL_INTERBUF(GET_RES_INFO(pCtx));

  SInputColumnInfoData* pInput = &pCtx->input;
  SColumnInfoData*      pCol = pInput->pData[0];

  int32_t type = pCol->info.type;
  int32_t bytes = pCol->info.bytes;

  int32_t start = pInput->startRowIndex;
  int32_t numOfRows = pInput->numOfRows;

  int32_t numOfElems = 0;
  if (IS_NULL_TYPE(type)) {
    goto _hll_over;
  }

  for (int32_t i = start; i < numOfRows + start; ++i) {
    if (pCol->hasNull && colDataIsNull_s(pCol, i)) {
      continue;
    }

    numOfElems++;

    char* data = colDataGetData(pCol, i);
    if (IS_VAR_DATA_TYPE(type)) {
      bytes = varDataLen(data);
      data = varDataVal(data);
    }

    int32_t index = 0;
    uint8_t count = hllCountNum(data, bytes, &index);
    uint8_t oldcount = pInfo->buckets[index];
    if (count > oldcount) {
      pInfo->buckets[index] = count;
    }
  }

_hll_over:
  pInfo->totalCount += numOfElems;

  if (pInfo->totalCount == 0 && !tsCountAlwaysReturnValue) {
    SET_VAL(GET_RES_INFO(pCtx), 0, 1);
  } else {
    SET_VAL(GET_RES_INFO(pCtx), 1, 1);
  }

  return TSDB_CODE_SUCCESS;
}

static void hllTransferInfo(SHLLInfo* pInput, SHLLInfo* pOutput) {
  for (int32_t k = 0; k < HLL_BUCKETS; ++k) {
    if (pOutput->buckets[k] < pInput->buckets[k]) {
      pOutput->buckets[k] = pInput->buckets[k];
    }
  }
  pOutput->totalCount += pInput->totalCount;
}

int32_t hllFunctionMerge(SqlFunctionCtx* pCtx) {
  SInputColumnInfoData* pInput = &pCtx->input;
  SColumnInfoData*      pCol = pInput->pData[0];

  if (IS_NULL_TYPE(pCol->info.type)) {
    SET_VAL(GET_RES_INFO(pCtx), 0, 1);
    return TSDB_CODE_SUCCESS;
  }

  if (pCol->info.type != TSDB_DATA_TYPE_BINARY) {
    return TSDB_CODE_SUCCESS;
  }

  SHLLInfo* pInfo = GET_ROWCELL_INTERBUF(GET_RES_INFO(pCtx));

  int32_t start = pInput->startRowIndex;

  for (int32_t i = start; i < start + pInput->numOfRows; ++i) {
    if (colDataIsNull_s(pCol, i)) continue;
    char*     data = colDataGetData(pCol, i);
    SHLLInfo* pInputInfo = (SHLLInfo*)varDataVal(data);
    hllTransferInfo(pInputInfo, pInfo);
  }

  if (pInfo->totalCount == 0 && !tsCountAlwaysReturnValue) {
    SET_VAL(GET_RES_INFO(pCtx), 0, 1);
  } else {
    SET_VAL(GET_RES_INFO(pCtx), 1, 1);
  }

  return TSDB_CODE_SUCCESS;
}

int32_t hllFinalize(SqlFunctionCtx* pCtx, SSDataBlock* pBlock) {
  SResultRowEntryInfo* pInfo = GET_RES_INFO(pCtx);

  SHLLInfo* pHllInfo = GET_ROWCELL_INTERBUF(GET_RES_INFO(pCtx));
  pHllInfo->result = hllCountCnt(pHllInfo->buckets);
  if (tsCountAlwaysReturnValue && pHllInfo->result == 0) {
    pInfo->numOfRes = 1;
  }

  return functionFinalize(pCtx, pBlock);
}

int32_t hllPartialFinalize(SqlFunctionCtx* pCtx, SSDataBlock* pBlock) {
  SResultRowEntryInfo* pResInfo = GET_RES_INFO(pCtx);
  SHLLInfo*            pInfo = GET_ROWCELL_INTERBUF(GET_RES_INFO(pCtx));
  int32_t              resultBytes = getHLLInfoSize();
  char*                res = taosMemoryCalloc(resultBytes + VARSTR_HEADER_SIZE, sizeof(char));

  if (NULL == res) {
    return terrno;
  }
  (void)memcpy(varDataVal(res), pInfo, resultBytes);
  varDataSetLen(res, resultBytes);

  int32_t          slotId = pCtx->pExpr->base.resSchema.slotId;
  int32_t          code = TSDB_CODE_SUCCESS;
  SColumnInfoData* pCol = taosArrayGet(pBlock->pDataBlock, slotId);
  if (NULL == pCol) {
    code = terrno;
    goto _exit;
  }

  code = colDataSetVal(pCol, pBlock->info.rows, res, false);

_exit:
  taosMemoryFree(res);
  return code;
}

int32_t hllCombine(SqlFunctionCtx* pDestCtx, SqlFunctionCtx* pSourceCtx) {
  SResultRowEntryInfo* pDResInfo = GET_RES_INFO(pDestCtx);
  SHLLInfo*            pDBuf = GET_ROWCELL_INTERBUF(pDResInfo);

  SResultRowEntryInfo* pSResInfo = GET_RES_INFO(pSourceCtx);
  SHLLInfo*            pSBuf = GET_ROWCELL_INTERBUF(pSResInfo);

  hllTransferInfo(pSBuf, pDBuf);
  pDResInfo->numOfRes = TMAX(pDResInfo->numOfRes, pSResInfo->numOfRes);
  pDResInfo->isNullRes &= pSResInfo->isNullRes;
  return TSDB_CODE_SUCCESS;
}

bool getStateFuncEnv(SFunctionNode* UNUSED_PARAM(pFunc), SFuncExecEnv* pEnv) {
  pEnv->calcMemSize = sizeof(SStateInfo);
  return true;
}

static int8_t getStateOpType(char* opStr) {
  int8_t opType;
  if (strncasecmp(opStr, "LT", 2) == 0) {
    opType = STATE_OPER_LT;
  } else if (strncasecmp(opStr, "GT", 2) == 0) {
    opType = STATE_OPER_GT;
  } else if (strncasecmp(opStr, "LE", 2) == 0) {
    opType = STATE_OPER_LE;
  } else if (strncasecmp(opStr, "GE", 2) == 0) {
    opType = STATE_OPER_GE;
  } else if (strncasecmp(opStr, "NE", 2) == 0) {
    opType = STATE_OPER_NE;
  } else if (strncasecmp(opStr, "EQ", 2) == 0) {
    opType = STATE_OPER_EQ;
  } else {
    opType = STATE_OPER_INVALID;
  }

  return opType;
}

static bool checkStateOp(int8_t op, SColumnInfoData* pCol, int32_t index, SVariant param) {
  char* data = colDataGetData(pCol, index);
  switch (pCol->info.type) {
    case TSDB_DATA_TYPE_TINYINT: {
      int8_t v = *(int8_t*)data;
      STATE_COMP(op, v, param);
      break;
    }
    case TSDB_DATA_TYPE_UTINYINT: {
      uint8_t v = *(uint8_t*)data;
      STATE_COMP(op, v, param);
      break;
    }
    case TSDB_DATA_TYPE_SMALLINT: {
      int16_t v = *(int16_t*)data;
      STATE_COMP(op, v, param);
      break;
    }
    case TSDB_DATA_TYPE_USMALLINT: {
      uint16_t v = *(uint16_t*)data;
      STATE_COMP(op, v, param);
      break;
    }
    case TSDB_DATA_TYPE_INT: {
      int32_t v = *(int32_t*)data;
      STATE_COMP(op, v, param);
      break;
    }
    case TSDB_DATA_TYPE_UINT: {
      uint32_t v = *(uint32_t*)data;
      STATE_COMP(op, v, param);
      break;
    }
    case TSDB_DATA_TYPE_BIGINT: {
      int64_t v = *(int64_t*)data;
      STATE_COMP(op, v, param);
      break;
    }
    case TSDB_DATA_TYPE_UBIGINT: {
      uint64_t v = *(uint64_t*)data;
      STATE_COMP(op, v, param);
      break;
    }
    case TSDB_DATA_TYPE_FLOAT: {
      float v = *(float*)data;
      STATE_COMP(op, v, param);
      break;
    }
    case TSDB_DATA_TYPE_DOUBLE: {
      double v = *(double*)data;
      STATE_COMP(op, v, param);
      break;
    }
    default: {
      return false;
    }
  }
  return false;
}

int32_t stateCountFunction(SqlFunctionCtx* pCtx) {
  int32_t              code = TSDB_CODE_SUCCESS;
  SResultRowEntryInfo* pResInfo = GET_RES_INFO(pCtx);
  SStateInfo*          pInfo = GET_ROWCELL_INTERBUF(pResInfo);

  SInputColumnInfoData* pInput = &pCtx->input;
  TSKEY*                tsList = (int64_t*)pInput->pPTS->pData;

  SColumnInfoData* pInputCol = pInput->pData[0];

  int32_t          numOfElems = 0;
  SColumnInfoData* pOutput = (SColumnInfoData*)pCtx->pOutput;

  int8_t op = getStateOpType(varDataVal(pCtx->param[1].param.pz));
  if (STATE_OPER_INVALID == op) {
    return 0;
  }

  for (int32_t i = pInput->startRowIndex; i < pInput->numOfRows + pInput->startRowIndex; i += 1) {
    if (pInfo->isPrevTsSet == true && tsList[i] == pInfo->prevTs) {
      return TSDB_CODE_FUNC_DUP_TIMESTAMP;
    } else {
      pInfo->prevTs = tsList[i];
    }

    pInfo->isPrevTsSet = true;
    numOfElems++;

    if (colDataIsNull_f(pInputCol->nullbitmap, i)) {
      colDataSetNULL(pOutput, i);
      // handle selectivity
      if (pCtx->subsidiaries.num > 0) {
        code = appendSelectivityValue(pCtx, i, pCtx->offset + numOfElems - 1);
        if (TSDB_CODE_SUCCESS != code) {
          return code;
        }
      }
      continue;
    }

    bool ret = checkStateOp(op, pInputCol, i, pCtx->param[2].param);

    int64_t output = -1;
    if (ret) {
      output = ++pInfo->count;
    } else {
      pInfo->count = 0;
    }
    code = colDataSetVal(pOutput, pCtx->offset + numOfElems - 1, (char*)&output, false);
    if (TSDB_CODE_SUCCESS != code) {
      return code;
    }

    // handle selectivity
    if (pCtx->subsidiaries.num > 0) {
      code = appendSelectivityValue(pCtx, i, pCtx->offset + numOfElems - 1);
      if (TSDB_CODE_SUCCESS != code) {
        return code;
      }
    }
  }

  pResInfo->numOfRes = numOfElems;
  return TSDB_CODE_SUCCESS;
}

int32_t stateDurationFunction(SqlFunctionCtx* pCtx) {
  int32_t              code = TSDB_CODE_SUCCESS;
  SResultRowEntryInfo* pResInfo = GET_RES_INFO(pCtx);
  SStateInfo*          pInfo = GET_ROWCELL_INTERBUF(pResInfo);

  SInputColumnInfoData* pInput = &pCtx->input;
  TSKEY*                tsList = (int64_t*)pInput->pPTS->pData;

  SColumnInfoData* pInputCol = pInput->pData[0];

  int32_t          numOfElems = 0;
  SColumnInfoData* pOutput = (SColumnInfoData*)pCtx->pOutput;

  // TODO: process timeUnit for different db precisions
  int32_t timeUnit = 1;
  if (pCtx->numOfParams == 5) {  // TODO: param number incorrect
    timeUnit = pCtx->param[3].param.i;
  }

  int8_t op = getStateOpType(varDataVal(pCtx->param[1].param.pz));
  if (STATE_OPER_INVALID == op) {
    return TSDB_CODE_INVALID_PARA;
  }

  for (int32_t i = pInput->startRowIndex; i < pInput->numOfRows + pInput->startRowIndex; i += 1) {
    if (pInfo->isPrevTsSet == true && tsList[i] == pInfo->prevTs) {
      return TSDB_CODE_FUNC_DUP_TIMESTAMP;
    } else {
      pInfo->prevTs = tsList[i];
    }

    pInfo->isPrevTsSet = true;
    numOfElems++;

    if (colDataIsNull_f(pInputCol->nullbitmap, i)) {
      colDataSetNULL(pOutput, i);
      // handle selectivity
      if (pCtx->subsidiaries.num > 0) {
        code = appendSelectivityValue(pCtx, i, pCtx->offset + numOfElems - 1);
        if (TSDB_CODE_SUCCESS != code) {
          return code;
        }
      }
      continue;
    }

    bool    ret = checkStateOp(op, pInputCol, i, pCtx->param[2].param);
    int64_t output = -1;
    if (ret) {
      if (pInfo->durationStart == 0) {
        output = 0;
        pInfo->durationStart = tsList[i];
      } else {
        output = (tsList[i] - pInfo->durationStart) / timeUnit;
      }
    } else {
      pInfo->durationStart = 0;
    }
    code = colDataSetVal(pOutput, pCtx->offset + numOfElems - 1, (char*)&output, false);
    if (TSDB_CODE_SUCCESS != code) {
      return code;
    }

    // handle selectivity
    if (pCtx->subsidiaries.num > 0) {
      code = appendSelectivityValue(pCtx, i, pCtx->offset + numOfElems - 1);
      if (TSDB_CODE_SUCCESS != code) {
        return code;
      }
    }
  }

  pResInfo->numOfRes = numOfElems;
  return TSDB_CODE_SUCCESS;
}

bool getCsumFuncEnv(SFunctionNode* UNUSED_PARAM(pFunc), SFuncExecEnv* pEnv) {
  pEnv->calcMemSize = sizeof(SSumRes);
  return true;
}

int32_t csumFunction(SqlFunctionCtx* pCtx) {
  int32_t              code = TSDB_CODE_SUCCESS;
  SResultRowEntryInfo* pResInfo = GET_RES_INFO(pCtx);
  SSumRes*             pSumRes = GET_ROWCELL_INTERBUF(pResInfo);

  SInputColumnInfoData* pInput = &pCtx->input;
  TSKEY*                tsList = (int64_t*)pInput->pPTS->pData;

  SColumnInfoData* pInputCol = pInput->pData[0];
  SColumnInfoData* pOutput = (SColumnInfoData*)pCtx->pOutput;

  int32_t numOfElems = 0;
  int32_t type = pInputCol->info.type;
  int32_t startOffset = pCtx->offset;
  for (int32_t i = pInput->startRowIndex; i < pInput->numOfRows + pInput->startRowIndex; i += 1) {
    if (pSumRes->isPrevTsSet == true && tsList[i] == pSumRes->prevTs) {
      return TSDB_CODE_FUNC_DUP_TIMESTAMP;
    } else {
      pSumRes->prevTs = tsList[i];
    }
    pSumRes->isPrevTsSet = true;

    int32_t pos = startOffset + numOfElems;
    if (colDataIsNull_f(pInputCol->nullbitmap, i)) {
      // colDataSetNULL(pOutput, i);
      continue;
    }

    char* data = colDataGetData(pInputCol, i);
    if (IS_SIGNED_NUMERIC_TYPE(type)) {
      int64_t v;
      GET_TYPED_DATA(v, int64_t, type, data);
      pSumRes->isum += v;
      code = colDataSetVal(pOutput, pos, (char*)&pSumRes->isum, false);
      if (TSDB_CODE_SUCCESS != code) {
        return code;
      }
    } else if (IS_UNSIGNED_NUMERIC_TYPE(type)) {
      uint64_t v;
      GET_TYPED_DATA(v, uint64_t, type, data);
      pSumRes->usum += v;
      code = colDataSetVal(pOutput, pos, (char*)&pSumRes->usum, false);
      if (TSDB_CODE_SUCCESS != code) {
        return code;
      }
    } else if (IS_FLOAT_TYPE(type)) {
      double v;
      GET_TYPED_DATA(v, double, type, data);
      pSumRes->dsum += v;
      // check for overflow
      if (isinf(pSumRes->dsum) || isnan(pSumRes->dsum)) {
        colDataSetNULL(pOutput, pos);
      } else {
        code = colDataSetVal(pOutput, pos, (char*)&pSumRes->dsum, false);
        if (TSDB_CODE_SUCCESS != code) {
          return code;
        }
      }
    }

    // handle selectivity
    if (pCtx->subsidiaries.num > 0) {
      code = appendSelectivityValue(pCtx, i, pos);
      if (TSDB_CODE_SUCCESS != code) {
        return code;
      }
    }

    numOfElems++;
  }

  pResInfo->numOfRes = numOfElems;
  return TSDB_CODE_SUCCESS;
}

bool getMavgFuncEnv(SFunctionNode* UNUSED_PARAM(pFunc), SFuncExecEnv* pEnv) {
  pEnv->calcMemSize = sizeof(SMavgInfo) + MAVG_MAX_POINTS_NUM * sizeof(double);
  return true;
}

int32_t mavgFunctionSetup(SqlFunctionCtx* pCtx, SResultRowEntryInfo* pResultInfo) {
  if (pResultInfo->initialized) {
    return TSDB_CODE_SUCCESS;
  }
  if (TSDB_CODE_SUCCESS != functionSetup(pCtx, pResultInfo)) {
    return TSDB_CODE_FUNC_SETUP_ERROR;
  }

  SMavgInfo* pInfo = GET_ROWCELL_INTERBUF(pResultInfo);
  pInfo->pos = 0;
  pInfo->sum = 0;
  pInfo->prevTs = -1;
  pInfo->isPrevTsSet = false;
  pInfo->numOfPoints = pCtx->param[1].param.i;
  if (pInfo->numOfPoints < 1 || pInfo->numOfPoints > MAVG_MAX_POINTS_NUM) {
    return TSDB_CODE_FUNC_FUNTION_PARA_VALUE;
  }
  pInfo->pointsMeet = false;

  return TSDB_CODE_SUCCESS;
}

int32_t mavgFunction(SqlFunctionCtx* pCtx) {
  int32_t              code = TSDB_CODE_SUCCESS;
  SResultRowEntryInfo* pResInfo = GET_RES_INFO(pCtx);
  SMavgInfo*           pInfo = GET_ROWCELL_INTERBUF(pResInfo);

  SInputColumnInfoData* pInput = &pCtx->input;
  TSKEY*                tsList = (int64_t*)pInput->pPTS->pData;

  SColumnInfoData* pInputCol = pInput->pData[0];
  SColumnInfoData* pTsOutput = pCtx->pTsOutput;
  SColumnInfoData* pOutput = (SColumnInfoData*)pCtx->pOutput;

  int32_t numOfElems = 0;
  int32_t type = pInputCol->info.type;
  int32_t startOffset = pCtx->offset;
  for (int32_t i = pInput->startRowIndex; i < pInput->numOfRows + pInput->startRowIndex; i += 1) {
    if (pInfo->isPrevTsSet == true && tsList[i] == pInfo->prevTs) {
      return TSDB_CODE_FUNC_DUP_TIMESTAMP;
    } else {
      pInfo->prevTs = tsList[i];
    }
    pInfo->isPrevTsSet = true;

    int32_t pos = startOffset + numOfElems;
    if (colDataIsNull_f(pInputCol->nullbitmap, i)) {
      // colDataSetNULL(pOutput, i);
      continue;
    }

    char*  data = colDataGetData(pInputCol, i);
    double v;
    GET_TYPED_DATA(v, double, type, data);

    if (!pInfo->pointsMeet && (pInfo->pos < pInfo->numOfPoints - 1)) {
      pInfo->points[pInfo->pos] = v;
      pInfo->sum += v;
    } else {
      if (!pInfo->pointsMeet && (pInfo->pos == pInfo->numOfPoints - 1)) {
        pInfo->sum += v;
        pInfo->pointsMeet = true;
      } else {
        pInfo->sum = pInfo->sum + v - pInfo->points[pInfo->pos];
      }

      pInfo->points[pInfo->pos] = v;
      double result = pInfo->sum / pInfo->numOfPoints;
      // check for overflow
      if (isinf(result) || isnan(result)) {
        colDataSetNULL(pOutput, pos);
      } else {
        code = colDataSetVal(pOutput, pos, (char*)&result, false);
        if (TSDB_CODE_SUCCESS != code) {
          return code;
        }
      }

      // handle selectivity
      if (pCtx->subsidiaries.num > 0) {
        code = appendSelectivityValue(pCtx, i, pos);
        if (TSDB_CODE_SUCCESS != code) {
          return code;
        }
      }

      numOfElems++;
    }

    pInfo->pos++;
    if (pInfo->pos == pInfo->numOfPoints) {
      pInfo->pos = 0;
    }
  }

  pResInfo->numOfRes = numOfElems;
  return TSDB_CODE_SUCCESS;
}

static SSampleInfo* getSampleOutputInfo(SqlFunctionCtx* pCtx) {
  SResultRowEntryInfo* pResInfo = GET_RES_INFO(pCtx);
  SSampleInfo*         pInfo = GET_ROWCELL_INTERBUF(pResInfo);

  pInfo->data = (char*)pInfo + sizeof(SSampleInfo);
  pInfo->tuplePos = (STuplePos*)((char*)pInfo + sizeof(SSampleInfo) + pInfo->samples * pInfo->colBytes);

  return pInfo;
}

bool getSampleFuncEnv(SFunctionNode* pFunc, SFuncExecEnv* pEnv) {
  SColumnNode* pCol = (SColumnNode*)nodesListGetNode(pFunc->pParameterList, 0);
  SValueNode*  pVal = (SValueNode*)nodesListGetNode(pFunc->pParameterList, 1);
  int32_t      numOfSamples = pVal->datum.i;
  pEnv->calcMemSize = sizeof(SSampleInfo) + numOfSamples * (pCol->node.resType.bytes + sizeof(STuplePos));
  return true;
}

int32_t sampleFunctionSetup(SqlFunctionCtx* pCtx, SResultRowEntryInfo* pResultInfo) {
  if (pResultInfo->initialized) {
    return TSDB_CODE_SUCCESS;
  }
  if (TSDB_CODE_SUCCESS != functionSetup(pCtx, pResultInfo)) {
    return TSDB_CODE_FUNC_SETUP_ERROR;
  }

  taosSeedRand(taosSafeRand());

  SSampleInfo* pInfo = GET_ROWCELL_INTERBUF(pResultInfo);
  pInfo->samples = pCtx->param[1].param.i;
  pInfo->totalPoints = 0;
  pInfo->numSampled = 0;
  pInfo->colType = pCtx->resDataInfo.type;
  pInfo->colBytes = pCtx->resDataInfo.bytes;
  pInfo->nullTuplePos.pageId = -1;
  pInfo->nullTupleSaved = false;
  pInfo->data = (char*)pInfo + sizeof(SSampleInfo);
  pInfo->tuplePos = (STuplePos*)((char*)pInfo + sizeof(SSampleInfo) + pInfo->samples * pInfo->colBytes);

  return TSDB_CODE_SUCCESS;
}

static void sampleAssignResult(SSampleInfo* pInfo, char* data, int32_t index) {
  assignVal(pInfo->data + index * pInfo->colBytes, data, pInfo->colBytes, pInfo->colType);
}

static int32_t doReservoirSample(SqlFunctionCtx* pCtx, SSampleInfo* pInfo, char* data, int32_t index) {
  pInfo->totalPoints++;
  if (pInfo->numSampled < pInfo->samples) {
    sampleAssignResult(pInfo, data, pInfo->numSampled);
    if (pCtx->subsidiaries.num > 0) {
      int32_t code = saveTupleData(pCtx, index, pCtx->pSrcBlock, &pInfo->tuplePos[pInfo->numSampled]);
      if (code != TSDB_CODE_SUCCESS) {
        return code;
      }
    }
    pInfo->numSampled++;
  } else {
    int32_t j = taosRand() % (pInfo->totalPoints);
    if (j < pInfo->samples) {
      sampleAssignResult(pInfo, data, j);
      if (pCtx->subsidiaries.num > 0) {
        int32_t code = updateTupleData(pCtx, index, pCtx->pSrcBlock, &pInfo->tuplePos[j]);
        if (code != TSDB_CODE_SUCCESS) {
          return code;
        }
      }
    }
  }

  return TSDB_CODE_SUCCESS;
}

int32_t sampleFunction(SqlFunctionCtx* pCtx) {
  SResultRowEntryInfo* pResInfo = GET_RES_INFO(pCtx);
  SSampleInfo*         pInfo = getSampleOutputInfo(pCtx);

  SInputColumnInfoData* pInput = &pCtx->input;

  SColumnInfoData* pInputCol = pInput->pData[0];
  for (int32_t i = pInput->startRowIndex; i < pInput->numOfRows + pInput->startRowIndex; i += 1) {
    if (colDataIsNull_s(pInputCol, i)) {
      continue;
    }

    char*   data = colDataGetData(pInputCol, i);
    int32_t code = doReservoirSample(pCtx, pInfo, data, i);
    if (code != TSDB_CODE_SUCCESS) {
      return code;
    }
  }

  if (pInfo->numSampled == 0 && pCtx->subsidiaries.num > 0 && !pInfo->nullTupleSaved) {
    int32_t code = saveTupleData(pCtx, pInput->startRowIndex, pCtx->pSrcBlock, &pInfo->nullTuplePos);
    if (code != TSDB_CODE_SUCCESS) {
      return code;
    }
    pInfo->nullTupleSaved = true;
  }

  SET_VAL(pResInfo, pInfo->numSampled, pInfo->numSampled);
  return TSDB_CODE_SUCCESS;
}

int32_t sampleFinalize(SqlFunctionCtx* pCtx, SSDataBlock* pBlock) {
  int32_t              code = TSDB_CODE_SUCCESS;
  SResultRowEntryInfo* pEntryInfo = GET_RES_INFO(pCtx);

  SSampleInfo* pInfo = getSampleOutputInfo(pCtx);
  pEntryInfo->complete = true;

  int32_t          slotId = pCtx->pExpr->base.resSchema.slotId;
  SColumnInfoData* pCol = taosArrayGet(pBlock->pDataBlock, slotId);
  if (NULL == pCol) {
    return TSDB_CODE_OUT_OF_RANGE;
  }

  int32_t currentRow = pBlock->info.rows;
  if (pInfo->numSampled == 0) {
    colDataSetNULL(pCol, currentRow);
    code = setSelectivityValue(pCtx, pBlock, &pInfo->nullTuplePos, currentRow);
    return code;
  }
  for (int32_t i = 0; i < pInfo->numSampled; ++i) {
    code = colDataSetVal(pCol, currentRow + i, pInfo->data + i * pInfo->colBytes, false);
    if (TSDB_CODE_SUCCESS != code) {
      return code;
    }
    code = setSelectivityValue(pCtx, pBlock, &pInfo->tuplePos[i], currentRow + i);
    if (TSDB_CODE_SUCCESS != code) {
      return code;
    }
  }

  return code;
}

bool getTailFuncEnv(SFunctionNode* pFunc, SFuncExecEnv* pEnv) {
#if 0
  SColumnNode* pCol = (SColumnNode*)nodesListGetNode(pFunc->pParameterList, 0);
  SValueNode*  pVal = (SValueNode*)nodesListGetNode(pFunc->pParameterList, 1);
  int32_t      numOfPoints = pVal->datum.i;
  pEnv->calcMemSize = sizeof(STailInfo) + numOfPoints * (POINTER_BYTES + sizeof(STailItem) + pCol->node.resType.bytes);
#endif
  return true;
}

int32_t tailFunctionSetup(SqlFunctionCtx* pCtx, SResultRowEntryInfo* pResultInfo) {
#if 0
  if (!functionSetup(pCtx, pResultInfo)) {
    return false;
  }

  STailInfo* pInfo = GET_ROWCELL_INTERBUF(pResultInfo);
  pInfo->numAdded = 0;
  pInfo->numOfPoints = pCtx->param[1].param.i;
  if (pCtx->numOfParams == 4) {
    pInfo->offset = pCtx->param[2].param.i;
  } else {
    pInfo->offset = 0;
  }
  pInfo->colType = pCtx->resDataInfo.type;
  pInfo->colBytes = pCtx->resDataInfo.bytes;
  if ((pInfo->numOfPoints < 1 || pInfo->numOfPoints > TAIL_MAX_POINTS_NUM) ||
      (pInfo->numOfPoints < 0 || pInfo->numOfPoints > TAIL_MAX_OFFSET)) {
    return false;
  }

  pInfo->pItems = (STailItem**)((char*)pInfo + sizeof(STailInfo));
  char* pItem = (char*)pInfo->pItems + pInfo->numOfPoints * POINTER_BYTES;

  size_t unitSize = sizeof(STailItem) + pInfo->colBytes;
  for (int32_t i = 0; i < pInfo->numOfPoints; ++i) {
    pInfo->pItems[i] = (STailItem*)(pItem + i * unitSize);
    pInfo->pItems[i]->isNull = false;
  }
#endif

  return TSDB_CODE_SUCCESS;
}

static void tailAssignResult(STailItem* pItem, char* data, int32_t colBytes, TSKEY ts, bool isNull) {
#if 0
  pItem->timestamp = ts;
  if (isNull) {
    pItem->isNull = true;
  } else {
    pItem->isNull = false;
    memcpy(pItem->data, data, colBytes);
  }
#endif
}

#if 0
static int32_t tailCompFn(const void* p1, const void* p2, const void* param) {
  STailItem* d1 = *(STailItem**)p1;
  STailItem* d2 = *(STailItem**)p2;
  return compareInt64Val(&d1->timestamp, &d2->timestamp);
}

static void doTailAdd(STailInfo* pInfo, char* data, TSKEY ts, bool isNull) {
  STailItem** pList = pInfo->pItems;
  if (pInfo->numAdded < pInfo->numOfPoints) {
    tailAssignResult(pList[pInfo->numAdded], data, pInfo->colBytes, ts, isNull);
    taosheapsort((void*)pList, sizeof(STailItem**), pInfo->numAdded + 1, NULL, tailCompFn, 0);
    pInfo->numAdded++;
  } else if (pList[0]->timestamp < ts) {
    tailAssignResult(pList[0], data, pInfo->colBytes, ts, isNull);
    taosheapadjust((void*)pList, sizeof(STailItem**), 0, pInfo->numOfPoints - 1, NULL, tailCompFn, NULL, 0);
  }
}
#endif

int32_t tailFunction(SqlFunctionCtx* pCtx) {
#if 0
  SResultRowEntryInfo* pResInfo = GET_RES_INFO(pCtx);
  STailInfo*           pInfo = GET_ROWCELL_INTERBUF(pResInfo);

  SInputColumnInfoData* pInput = &pCtx->input;
  TSKEY*                tsList = (int64_t*)pInput->pPTS->pData;

  SColumnInfoData* pInputCol = pInput->pData[0];
  SColumnInfoData* pOutput = (SColumnInfoData*)pCtx->pOutput;

  int32_t startOffset = pCtx->offset;
  if (pInfo->offset >= pInput->numOfRows) {
    return 0;
  } else {
    pInfo->numOfPoints = TMIN(pInfo->numOfPoints, pInput->numOfRows - pInfo->offset);
  }
  for (int32_t i = pInput->startRowIndex; i < pInput->numOfRows + pInput->startRowIndex - pInfo->offset; i += 1) {
    char* data = colDataGetData(pInputCol, i);
    doTailAdd(pInfo, data, tsList[i], colDataIsNull_s(pInputCol, i));
  }

  taosqsort(pInfo->pItems, pInfo->numOfPoints, POINTER_BYTES, NULL, tailCompFn);

  for (int32_t i = 0; i < pInfo->numOfPoints; ++i) {
    int32_t    pos = startOffset + i;
    STailItem* pItem = pInfo->pItems[i];
    if (pItem->isNull) {
      colDataSetNULL(pOutput, pos);
    } else {
      colDataSetVal(pOutput, pos, pItem->data, false);
    }
  }

  return pInfo->numOfPoints;
#endif
  return 0;
}

int32_t tailFinalize(SqlFunctionCtx* pCtx, SSDataBlock* pBlock) {
#if 0
  SResultRowEntryInfo* pEntryInfo = GET_RES_INFO(pCtx);
  STailInfo*           pInfo = GET_ROWCELL_INTERBUF(pEntryInfo);
  pEntryInfo->complete = true;

  int32_t type = pCtx->input.pData[0]->info.type;
  int32_t slotId = pCtx->pExpr->base.resSchema.slotId;

  SColumnInfoData* pCol = taosArrayGet(pBlock->pDataBlock, slotId);

  // todo assign the tag value and the corresponding row data
  int32_t currentRow = pBlock->info.rows;
  for (int32_t i = 0; i < pEntryInfo->numOfRes; ++i) {
    STailItem* pItem = pInfo->pItems[i];
    colDataSetVal(pCol, currentRow, pItem->data, false);
    currentRow += 1;
  }

  return pEntryInfo->numOfRes;
#endif
  return 0;
}

bool getUniqueFuncEnv(SFunctionNode* pFunc, SFuncExecEnv* pEnv) {
#if 0
  pEnv->calcMemSize = sizeof(SUniqueInfo) + UNIQUE_MAX_RESULT_SIZE;
#endif
  return true;
}

int32_t uniqueFunctionSetup(SqlFunctionCtx* pCtx, SResultRowEntryInfo* pResInfo) {
#if 0
  if (!functionSetup(pCtx, pResInfo)) {
    return false;
  }

  SUniqueInfo* pInfo = GET_ROWCELL_INTERBUF(pResInfo);
  pInfo->numOfPoints = 0;
  pInfo->colType = pCtx->resDataInfo.type;
  pInfo->colBytes = pCtx->resDataInfo.bytes;
  if (pInfo->pHash != NULL) {
    taosHashClear(pInfo->pHash);
  } else {
    pInfo->pHash = taosHashInit(64, taosGetDefaultHashFunction(TSDB_DATA_TYPE_BINARY), true, HASH_NO_LOCK);
  }
#endif
  return TSDB_CODE_SUCCESS;
}

#if 0
static void doUniqueAdd(SUniqueInfo* pInfo, char* data, TSKEY ts, bool isNull) {
  // handle null elements
  if (isNull == true) {
    int32_t      size = sizeof(SUniqueItem) + pInfo->colBytes;
    SUniqueItem* pItem = (SUniqueItem*)(pInfo->pItems + pInfo->numOfPoints * size);
    if (pInfo->hasNull == false && pItem->isNull == false) {
      pItem->timestamp = ts;
      pItem->isNull = true;
      pInfo->numOfPoints++;
      pInfo->hasNull = true;
    } else if (pItem->timestamp > ts && pItem->isNull == true) {
      pItem->timestamp = ts;
    }
    return;
  }

  int32_t      hashKeyBytes = IS_VAR_DATA_TYPE(pInfo->colType) ? varDataTLen(data) : pInfo->colBytes;
  SUniqueItem* pHashItem = taosHashGet(pInfo->pHash, data, hashKeyBytes);
  if (pHashItem == NULL) {
    int32_t      size = sizeof(SUniqueItem) + pInfo->colBytes;
    SUniqueItem* pItem = (SUniqueItem*)(pInfo->pItems + pInfo->numOfPoints * size);
    pItem->timestamp = ts;
    memcpy(pItem->data, data, pInfo->colBytes);

    taosHashPut(pInfo->pHash, data, hashKeyBytes, (char*)pItem, sizeof(SUniqueItem*));
    pInfo->numOfPoints++;
  } else if (pHashItem->timestamp > ts) {
    pHashItem->timestamp = ts;
  }
}
#endif

int32_t uniqueFunction(SqlFunctionCtx* pCtx) {
#if 0
  SResultRowEntryInfo* pResInfo = GET_RES_INFO(pCtx);
  SUniqueInfo*         pInfo = GET_ROWCELL_INTERBUF(pResInfo);

  SInputColumnInfoData* pInput = &pCtx->input;
  TSKEY*                tsList = (int64_t*)pInput->pPTS->pData;

  SColumnInfoData* pInputCol = pInput->pData[0];
  SColumnInfoData* pTsOutput = pCtx->pTsOutput;
  SColumnInfoData* pOutput = (SColumnInfoData*)pCtx->pOutput;

  int32_t startOffset = pCtx->offset;
  for (int32_t i = pInput->startRowIndex; i < pInput->numOfRows + pInput->startRowIndex; ++i) {
    char* data = colDataGetData(pInputCol, i);
    doUniqueAdd(pInfo, data, tsList[i], colDataIsNull_s(pInputCol, i));

    if (sizeof(SUniqueInfo) + pInfo->numOfPoints * (sizeof(SUniqueItem) + pInfo->colBytes) >= UNIQUE_MAX_RESULT_SIZE) {
      taosHashCleanup(pInfo->pHash);
      return 0;
    }
  }

  for (int32_t i = 0; i < pInfo->numOfPoints; ++i) {
    SUniqueItem* pItem = (SUniqueItem*)(pInfo->pItems + i * (sizeof(SUniqueItem) + pInfo->colBytes));
    if (pItem->isNull == true) {
      colDataSetNULL(pOutput, i);
    } else {
      colDataSetVal(pOutput, i, pItem->data, false);
    }
    if (pTsOutput != NULL) {
      colDataSetInt64(pTsOutput, i, &pItem->timestamp);
    }
  }

  return pInfo->numOfPoints;
#endif
  return 0;
}

bool getModeFuncEnv(SFunctionNode* pFunc, SFuncExecEnv* pEnv) {
  pEnv->calcMemSize = sizeof(SModeInfo);
  return true;
}

int32_t modeFunctionSetup(SqlFunctionCtx* pCtx, SResultRowEntryInfo* pResInfo) {
  if (pResInfo->initialized) {
    return TSDB_CODE_SUCCESS;
  }
  if (TSDB_CODE_SUCCESS != functionSetup(pCtx, pResInfo)) {
    return TSDB_CODE_FUNC_SETUP_ERROR;
  }

  SModeInfo* pInfo = GET_ROWCELL_INTERBUF(pResInfo);
  pInfo->colType = pCtx->resDataInfo.type;
  pInfo->colBytes = pCtx->resDataInfo.bytes;
  if (pInfo->pHash != NULL) {
    taosHashClear(pInfo->pHash);
  } else {
    pInfo->pHash = taosHashInit(64, taosGetDefaultHashFunction(TSDB_DATA_TYPE_BINARY), true, HASH_NO_LOCK);
    if (NULL == pInfo->pHash) {
      return terrno;
    }
  }
  pInfo->nullTupleSaved = false;
  pInfo->nullTuplePos.pageId = -1;

  pInfo->buf = taosMemoryMalloc(pInfo->colBytes);
  if (NULL == pInfo->buf) {
    taosHashCleanup(pInfo->pHash);
    pInfo->pHash = NULL;
    return terrno;
  }
  pCtx->needCleanup = true;
  return TSDB_CODE_SUCCESS;
}

static void modeFunctionCleanup(SModeInfo* pInfo) {
  taosHashCleanup(pInfo->pHash);
  pInfo->pHash = NULL;
  taosMemoryFreeClear(pInfo->buf);
}

void modeFunctionCleanupExt(SqlFunctionCtx* pCtx) {
  if (pCtx == NULL || GET_RES_INFO(pCtx) == NULL || GET_ROWCELL_INTERBUF(GET_RES_INFO(pCtx)) == NULL) {
    return;
  }
  modeFunctionCleanup(GET_ROWCELL_INTERBUF(GET_RES_INFO(pCtx)));
}

static int32_t saveModeTupleData(SqlFunctionCtx* pCtx, char* data, SModeInfo* pInfo, STuplePos* pPos) {
  if (IS_VAR_DATA_TYPE(pInfo->colType)) {
    (void)memcpy(pInfo->buf, data, varDataTLen(data));
  } else {
    (void)memcpy(pInfo->buf, data, pInfo->colBytes);
  }

  return doSaveTupleData(&pCtx->saveHandle, pInfo->buf, pInfo->colBytes, NULL, pPos, pCtx->pStore);
}

static int32_t doModeAdd(SModeInfo* pInfo, int32_t rowIndex, SqlFunctionCtx* pCtx, char* data) {
  int32_t code = TSDB_CODE_SUCCESS;
  int32_t hashKeyBytes = IS_STR_DATA_TYPE(pInfo->colType) ? varDataTLen(data) : pInfo->colBytes;

  SModeItem* pHashItem = (SModeItem*)taosHashGet(pInfo->pHash, data, hashKeyBytes);
  if (pHashItem == NULL) {
    int32_t   size = sizeof(SModeItem);
    SModeItem item = {0};

    item.count += 1;
    code = saveModeTupleData(pCtx, data, pInfo, &item.dataPos);
    if (code != TSDB_CODE_SUCCESS) {
      return code;
    }

    if (pCtx->subsidiaries.num > 0) {
      code = saveTupleData(pCtx, rowIndex, pCtx->pSrcBlock, &item.tuplePos);
      if (code != TSDB_CODE_SUCCESS) {
        return code;
      }
    }

    code = taosHashPut(pInfo->pHash, data, hashKeyBytes, &item, sizeof(SModeItem));
    if (code != TSDB_CODE_SUCCESS) {
      return code;
    }
  } else {
    pHashItem->count += 1;
    if (pCtx->subsidiaries.num > 0) {
      code = updateTupleData(pCtx, rowIndex, pCtx->pSrcBlock, &pHashItem->tuplePos);
      if (code != TSDB_CODE_SUCCESS) {
        return code;
      }
    }
  }

  return code;
}

int32_t modeFunction(SqlFunctionCtx* pCtx) {
  SResultRowEntryInfo* pResInfo = GET_RES_INFO(pCtx);
  SModeInfo*           pInfo = GET_ROWCELL_INTERBUF(pResInfo);

  SInputColumnInfoData* pInput = &pCtx->input;

  SColumnInfoData* pInputCol = pInput->pData[0];
  SColumnInfoData* pOutput = (SColumnInfoData*)pCtx->pOutput;

  int32_t numOfElems = 0;
  int32_t startOffset = pCtx->offset;
  for (int32_t i = pInput->startRowIndex; i < pInput->numOfRows + pInput->startRowIndex; ++i) {
    if (colDataIsNull_s(pInputCol, i)) {
      continue;
    }
    numOfElems++;

    char*   data = colDataGetData(pInputCol, i);
    int32_t code = doModeAdd(pInfo, i, pCtx, data);
    if (code != TSDB_CODE_SUCCESS) {
      modeFunctionCleanup(pInfo);
      return code;
    }
  }

  if (numOfElems == 0 && pCtx->subsidiaries.num > 0 && !pInfo->nullTupleSaved) {
    int32_t code = saveTupleData(pCtx, pInput->startRowIndex, pCtx->pSrcBlock, &pInfo->nullTuplePos);
    if (code != TSDB_CODE_SUCCESS) {
      modeFunctionCleanup(pInfo);
      return code;
    }
    pInfo->nullTupleSaved = true;
  }

  SET_VAL(pResInfo, numOfElems, 1);

  return TSDB_CODE_SUCCESS;
}

int32_t modeFinalize(SqlFunctionCtx* pCtx, SSDataBlock* pBlock) {
  int32_t              code = TSDB_CODE_SUCCESS;
  SResultRowEntryInfo* pResInfo = GET_RES_INFO(pCtx);
  SModeInfo*           pInfo = GET_ROWCELL_INTERBUF(pResInfo);
  int32_t              slotId = pCtx->pExpr->base.resSchema.slotId;
  SColumnInfoData*     pCol = taosArrayGet(pBlock->pDataBlock, slotId);
  int32_t              currentRow = pBlock->info.rows;
  if (NULL == pCol) {
    modeFunctionCleanup(pInfo);
    return TSDB_CODE_OUT_OF_RANGE;
  }

  STuplePos resDataPos, resTuplePos;
  int32_t   maxCount = 0;

  void* pIter = taosHashIterate(pInfo->pHash, NULL);
  while (pIter != NULL) {
    SModeItem* pItem = (SModeItem*)pIter;
    if (pItem->count >= maxCount) {
      maxCount = pItem->count;
      resDataPos = pItem->dataPos;
      resTuplePos = pItem->tuplePos;
    }

    pIter = taosHashIterate(pInfo->pHash, pIter);
  }

  if (maxCount != 0) {
    char* pData = NULL;
    code = loadTupleData(pCtx, &resDataPos, &pData);
    if (pData == NULL || TSDB_CODE_SUCCESS != code) {
      code = terrno = TSDB_CODE_NOT_FOUND;
      qError("Load tuple data failed since %s, groupId:%" PRIu64 ", ts:%" PRId64, terrstr(),
             resDataPos.streamTupleKey.groupId, resDataPos.streamTupleKey.ts);
      modeFunctionCleanup(pInfo);
      return code;
    }

    code = colDataSetVal(pCol, currentRow, pData, false);
    if (TSDB_CODE_SUCCESS != code) {
      modeFunctionCleanup(pInfo);
      return code;
    }
    code = setSelectivityValue(pCtx, pBlock, &resTuplePos, currentRow);
  } else {
    colDataSetNULL(pCol, currentRow);
    code = setSelectivityValue(pCtx, pBlock, &pInfo->nullTuplePos, currentRow);
  }

  modeFunctionCleanup(pInfo);

  return code;
}

bool getTwaFuncEnv(struct SFunctionNode* pFunc, SFuncExecEnv* pEnv) {
  pEnv->calcMemSize = sizeof(STwaInfo);
  return true;
}

int32_t twaFunctionSetup(SqlFunctionCtx* pCtx, SResultRowEntryInfo* pResultInfo) {
  if (pResultInfo->initialized) {
    return TSDB_CODE_SUCCESS;
  }
  if (TSDB_CODE_SUCCESS != functionSetup(pCtx, pResultInfo)) {
    return TSDB_CODE_FUNC_SETUP_ERROR;
  }

  STwaInfo* pInfo = GET_ROWCELL_INTERBUF(GET_RES_INFO(pCtx));
  pInfo->numOfElems = 0;
  pInfo->p.key = INT64_MIN;
  pInfo->win = TSWINDOW_INITIALIZER;
  return TSDB_CODE_SUCCESS;
}

static double twa_get_area(SPoint1 s, SPoint1 e) {
  if (e.key == INT64_MAX || s.key == INT64_MIN) {
    return 0;
  }

  if ((s.val >= 0 && e.val >= 0) || (s.val <= 0 && e.val <= 0)) {
    return (s.val + e.val) * (e.key - s.key) / 2;
  }

  double x = (s.key * e.val - e.key * s.val) / (e.val - s.val);
  double val = (s.val * (x - s.key) + e.val * (e.key - x)) / 2;
  return val;
}

int32_t twaFunction(SqlFunctionCtx* pCtx) {
  int32_t               code = TSDB_CODE_SUCCESS;
  SInputColumnInfoData* pInput = &pCtx->input;
  SColumnInfoData*      pInputCol = pInput->pData[0];

  SResultRowEntryInfo* pResInfo = GET_RES_INFO(pCtx);
  STwaInfo*            pInfo = GET_ROWCELL_INTERBUF(pResInfo);
  SPoint1*             last = &pInfo->p;

  if (IS_NULL_TYPE(pInputCol->info.type)) {
    pInfo->numOfElems = 0;
    goto _twa_over;
  }

  funcInputUpdate(pCtx);
  SFuncInputRow row = {0};
  bool          result = false;
  if (pCtx->start.key != INT64_MIN && last->key == INT64_MIN) {
    while (1) {
      code = funcInputGetNextRow(pCtx, &row, &result);
      if (TSDB_CODE_SUCCESS != code) {
        return code;
      }
      if (!result) {
        break;
      }
      if (row.isDataNull) {
        continue;
      }

      last->key = row.ts;

      GET_TYPED_DATA(last->val, double, pInputCol->info.type, row.pData);

      pInfo->dOutput += twa_get_area(pCtx->start, *last);
      pInfo->win.skey = pCtx->start.key;
      pInfo->numOfElems++;
      break;
    }
  } else if (pInfo->p.key == INT64_MIN) {
    while (1) {
      code = funcInputGetNextRow(pCtx, &row, &result);
      if (TSDB_CODE_SUCCESS != code) {
        return code;
      }
      if (!result) {
        break;
      }
      if (row.isDataNull) {
        continue;
      }

      last->key = row.ts;

      GET_TYPED_DATA(last->val, double, pInputCol->info.type, row.pData);

      pInfo->win.skey = last->key;
      pInfo->numOfElems++;
      break;
    }
  }

  SPoint1 st = {0};

  // calculate the value of
  while (1) {
    code = funcInputGetNextRow(pCtx, &row, &result);
    if (TSDB_CODE_SUCCESS != code) {
      return code;
    }
    if (!result) {
      break;
    }
    if (row.isDataNull) {
      continue;
    }
    pInfo->numOfElems++;
    switch (pInputCol->info.type) {
      case TSDB_DATA_TYPE_TINYINT: {
        INIT_INTP_POINT(st, row.ts, *(int8_t*)row.pData);
        break;
      }
      case TSDB_DATA_TYPE_SMALLINT: {
        INIT_INTP_POINT(st, row.ts, *(int16_t*)row.pData);
        break;
      }
      case TSDB_DATA_TYPE_INT: {
        INIT_INTP_POINT(st, row.ts, *(int32_t*)row.pData);
        break;
      }
      case TSDB_DATA_TYPE_BIGINT: {
        INIT_INTP_POINT(st, row.ts, *(int64_t*)row.pData);
        break;
      }
      case TSDB_DATA_TYPE_FLOAT: {
        INIT_INTP_POINT(st, row.ts, *(float_t*)row.pData);
        break;
      }
      case TSDB_DATA_TYPE_DOUBLE: {
        INIT_INTP_POINT(st, row.ts, *(double*)row.pData);
        break;
      }
      case TSDB_DATA_TYPE_UTINYINT: {
        INIT_INTP_POINT(st, row.ts, *(uint8_t*)row.pData);
        break;
      }
      case TSDB_DATA_TYPE_USMALLINT: {
        INIT_INTP_POINT(st, row.ts, *(uint16_t*)row.pData);
        break;
      }
      case TSDB_DATA_TYPE_UINT: {
        INIT_INTP_POINT(st, row.ts, *(uint32_t*)row.pData);
        break;
      }
      case TSDB_DATA_TYPE_UBIGINT: {
        INIT_INTP_POINT(st, row.ts, *(uint64_t*)row.pData);
        break;
      }
      default: {
        return TSDB_CODE_FUNC_FUNTION_PARA_TYPE;
      }
    }
    if (pInfo->p.key == st.key) {
      return TSDB_CODE_FUNC_DUP_TIMESTAMP;
    }

    pInfo->dOutput += twa_get_area(pInfo->p, st);
    pInfo->p = st;
  }

  // the last interpolated time window value
  if (pCtx->end.key != INT64_MIN) {
    pInfo->dOutput += twa_get_area(pInfo->p, pCtx->end);
    pInfo->p = pCtx->end;
    pInfo->numOfElems += 1;
  }

  pInfo->win.ekey = pInfo->p.key;

_twa_over:
  SET_VAL(pResInfo, 1, 1);
  return TSDB_CODE_SUCCESS;
}

/*
 * To copy the input to interResBuf to avoid the input buffer space be over writen
 * by next input data. The TWA function only applies to each table, so no merge procedure
 * is required, we simply copy to the resut ot interResBuffer.
 */
// void twa_function_copy(SQLFunctionCtx *pCtx) {
//   SResultRowEntryInfo *pResInfo = GET_RES_INFO(pCtx);
//
//   memcpy(GET_ROWCELL_INTERBUF(pResInfo), pCtx->pInput, (size_t)pCtx->inputBytes);
//   pResInfo->hasResult = ((STwaInfo *)pCtx->pInput)->hasResult;
// }

int32_t twaFinalize(struct SqlFunctionCtx* pCtx, SSDataBlock* pBlock) {
  SResultRowEntryInfo* pResInfo = GET_RES_INFO(pCtx);

  STwaInfo* pInfo = (STwaInfo*)GET_ROWCELL_INTERBUF(pResInfo);
  if (pInfo->numOfElems == 0) {
    pResInfo->numOfRes = 0;
  } else {
    if (pInfo->win.ekey == pInfo->win.skey) {
      pInfo->dTwaRes = pInfo->p.val;
    } else if (pInfo->win.ekey == INT64_MAX || pInfo->win.skey == INT64_MIN) {  // no data in timewindow
      pInfo->dTwaRes = 0;
    } else {
      pInfo->dTwaRes = pInfo->dOutput / (pInfo->win.ekey - pInfo->win.skey);
    }

    pResInfo->numOfRes = 1;
  }

  return functionFinalize(pCtx, pBlock);
}

int32_t blockDistSetup(SqlFunctionCtx* pCtx, SResultRowEntryInfo* pResultInfo) {
  if (pResultInfo->initialized) {
    return TSDB_CODE_SUCCESS;
  }
  if (TSDB_CODE_SUCCESS != functionSetup(pCtx, pResultInfo)) {
    return TSDB_CODE_FUNC_SETUP_ERROR;
  }

  STableBlockDistInfo* pInfo = GET_ROWCELL_INTERBUF(GET_RES_INFO(pCtx));
  pInfo->minRows = INT32_MAX;
  return TSDB_CODE_SUCCESS;
}

int32_t blockDistFunction(SqlFunctionCtx* pCtx) {
  const int32_t BLOCK_DIST_RESULT_ROWS = 25;

  SInputColumnInfoData* pInput = &pCtx->input;
  SColumnInfoData*      pInputCol = pInput->pData[0];
  SResultRowEntryInfo*  pResInfo = GET_RES_INFO(pCtx);
  STableBlockDistInfo*  pDistInfo = GET_ROWCELL_INTERBUF(pResInfo);

  STableBlockDistInfo p1 = {0};
  if (tDeserializeBlockDistInfo(varDataVal(pInputCol->pData), varDataLen(pInputCol->pData), &p1) < 0) {
    qError("failed to deserialize block dist info");
    return TSDB_CODE_FAILED;
  }

  pDistInfo->numOfBlocks += p1.numOfBlocks;
  pDistInfo->numOfTables += p1.numOfTables;
  pDistInfo->numOfInmemRows += p1.numOfInmemRows;
  pDistInfo->numOfSttRows += p1.numOfSttRows;
  pDistInfo->totalSize += p1.totalSize;
  pDistInfo->totalRows += p1.totalRows;
  pDistInfo->numOfFiles += p1.numOfFiles;

  pDistInfo->defMinRows = p1.defMinRows;
  pDistInfo->defMaxRows = p1.defMaxRows;
  pDistInfo->rowSize = p1.rowSize;

  if (pDistInfo->minRows > p1.minRows) {
    pDistInfo->minRows = p1.minRows;
  }
  if (pDistInfo->maxRows < p1.maxRows) {
    pDistInfo->maxRows = p1.maxRows;
  }
  pDistInfo->numOfVgroups += (p1.numOfTables != 0 ? 1 : 0);
  for (int32_t i = 0; i < tListLen(pDistInfo->blockRowsHisto); ++i) {
    pDistInfo->blockRowsHisto[i] += p1.blockRowsHisto[i];
  }

  pResInfo->numOfRes = BLOCK_DIST_RESULT_ROWS;  // default output rows
  return TSDB_CODE_SUCCESS;
}

int32_t tSerializeBlockDistInfo(void* buf, int32_t bufLen, const STableBlockDistInfo* pInfo) {
  SEncoder encoder = {0};
  int32_t  code = 0;
  int32_t  lino;
  int32_t  tlen;
  tEncoderInit(&encoder, buf, bufLen);

  TAOS_CHECK_EXIT(tStartEncode(&encoder));
  TAOS_CHECK_EXIT(tEncodeU32(&encoder, pInfo->rowSize));

  TAOS_CHECK_EXIT(tEncodeU16(&encoder, pInfo->numOfFiles));
  TAOS_CHECK_EXIT(tEncodeU32(&encoder, pInfo->numOfBlocks));
  TAOS_CHECK_EXIT(tEncodeU32(&encoder, pInfo->numOfTables));

  TAOS_CHECK_EXIT(tEncodeU64(&encoder, pInfo->totalSize));
  TAOS_CHECK_EXIT(tEncodeU64(&encoder, pInfo->totalRows));
  TAOS_CHECK_EXIT(tEncodeI32(&encoder, pInfo->maxRows));
  TAOS_CHECK_EXIT(tEncodeI32(&encoder, pInfo->minRows));
  TAOS_CHECK_EXIT(tEncodeI32(&encoder, pInfo->defMaxRows));
  TAOS_CHECK_EXIT(tEncodeI32(&encoder, pInfo->defMinRows));
  TAOS_CHECK_EXIT(tEncodeU32(&encoder, pInfo->numOfInmemRows));
  TAOS_CHECK_EXIT(tEncodeU32(&encoder, pInfo->numOfSttRows));
  TAOS_CHECK_EXIT(tEncodeU32(&encoder, pInfo->numOfVgroups));

  for (int32_t i = 0; i < tListLen(pInfo->blockRowsHisto); ++i) {
    TAOS_CHECK_EXIT(tEncodeI32(&encoder, pInfo->blockRowsHisto[i]));
  }

  tEndEncode(&encoder);

_exit:
  if (code) {
    tlen = code;
  } else {
    tlen = encoder.pos;
  }
  tEncoderClear(&encoder);
  return tlen;
}

int32_t tDeserializeBlockDistInfo(void* buf, int32_t bufLen, STableBlockDistInfo* pInfo) {
  SDecoder decoder = {0};
  int32_t  code = 0;
  int32_t  lino;
  tDecoderInit(&decoder, buf, bufLen);

  TAOS_CHECK_EXIT(tStartDecode(&decoder));
  TAOS_CHECK_EXIT(tDecodeU32(&decoder, &pInfo->rowSize));

  TAOS_CHECK_EXIT(tDecodeU16(&decoder, &pInfo->numOfFiles));
  TAOS_CHECK_EXIT(tDecodeU32(&decoder, &pInfo->numOfBlocks));
  TAOS_CHECK_EXIT(tDecodeU32(&decoder, &pInfo->numOfTables));

  TAOS_CHECK_EXIT(tDecodeU64(&decoder, &pInfo->totalSize));
  TAOS_CHECK_EXIT(tDecodeU64(&decoder, &pInfo->totalRows));
  TAOS_CHECK_EXIT(tDecodeI32(&decoder, &pInfo->maxRows));
  TAOS_CHECK_EXIT(tDecodeI32(&decoder, &pInfo->minRows));
  TAOS_CHECK_EXIT(tDecodeI32(&decoder, &pInfo->defMaxRows));
  TAOS_CHECK_EXIT(tDecodeI32(&decoder, &pInfo->defMinRows));
  TAOS_CHECK_EXIT(tDecodeU32(&decoder, &pInfo->numOfInmemRows));
  TAOS_CHECK_EXIT(tDecodeU32(&decoder, &pInfo->numOfSttRows));
  TAOS_CHECK_EXIT(tDecodeU32(&decoder, &pInfo->numOfVgroups));

  for (int32_t i = 0; i < tListLen(pInfo->blockRowsHisto); ++i) {
    TAOS_CHECK_EXIT(tDecodeI32(&decoder, &pInfo->blockRowsHisto[i]));
  }

_exit:
  tDecoderClear(&decoder);
  return code;
}

int32_t blockDistFinalize(SqlFunctionCtx* pCtx, SSDataBlock* pBlock) {
  SResultRowEntryInfo* pResInfo = GET_RES_INFO(pCtx);
  STableBlockDistInfo* pData = GET_ROWCELL_INTERBUF(pResInfo);

  SColumnInfoData* pColInfo = taosArrayGet(pBlock->pDataBlock, 0);
  if (NULL == pColInfo) {
    return TSDB_CODE_OUT_OF_RANGE;
  }

  if (pData->totalRows == 0) {
    pData->minRows = 0;
  }

  int32_t row = 0;
  char    st[256] = {0};
  double  averageSize = 0;
  if (pData->numOfBlocks != 0) {
    averageSize = ((double)pData->totalSize) / pData->numOfBlocks;
  }
  uint64_t totalRawSize = pData->totalRows * pData->rowSize;
  double   compRatio = 0;
  if (totalRawSize != 0) {
    compRatio = pData->totalSize * 100 / (double)totalRawSize;
  }

  int32_t len = tsnprintf(varDataVal(st), sizeof(st) - VARSTR_HEADER_SIZE,
                          "Total_Blocks=[%d] Total_Size=[%.2f KiB] Average_size=[%.2f KiB] Compression_Ratio=[%.2f %c]",
                          pData->numOfBlocks, pData->totalSize / 1024.0, averageSize / 1024.0, compRatio, '%');

  varDataSetLen(st, len);
  int32_t code = colDataSetVal(pColInfo, row++, st, false);
  if (TSDB_CODE_SUCCESS != code) {
    return code;
  }

  int64_t avgRows = 0;
  if (pData->numOfBlocks > 0) {
    avgRows = pData->totalRows / pData->numOfBlocks;
  }

  len = tsnprintf(varDataVal(st), sizeof(st) - VARSTR_HEADER_SIZE,
                  "Block_Rows=[%" PRId64 "] MinRows=[%d] MaxRows=[%d] AvgRows=[%" PRId64 "]", pData->totalRows,
                  pData->minRows, pData->maxRows, avgRows);
  varDataSetLen(st, len);
  code = colDataSetVal(pColInfo, row++, st, false);
  if (TSDB_CODE_SUCCESS != code) {
    return code;
  }

  len = tsnprintf(varDataVal(st), sizeof(st) - VARSTR_HEADER_SIZE, "Inmem_Rows=[%d] Stt_Rows=[%d] ",
                  pData->numOfInmemRows, pData->numOfSttRows);
  varDataSetLen(st, len);
  code = colDataSetVal(pColInfo, row++, st, false);
  if (TSDB_CODE_SUCCESS != code) {
    return code;
  }

  len = tsnprintf(varDataVal(st), sizeof(st) - VARSTR_HEADER_SIZE,
                  "Total_Tables=[%d] Total_Filesets=[%d] Total_Vgroups=[%d]", pData->numOfTables, pData->numOfFiles,
                  pData->numOfVgroups);

  varDataSetLen(st, len);
  code = colDataSetVal(pColInfo, row++, st, false);
  if (TSDB_CODE_SUCCESS != code) {
    return code;
  }

  len = tsnprintf(varDataVal(st), sizeof(st) - VARSTR_HEADER_SIZE,
                  "--------------------------------------------------------------------------------");
  varDataSetLen(st, len);
  code = colDataSetVal(pColInfo, row++, st, false);
  if (TSDB_CODE_SUCCESS != code) {
    return code;
  }

  int32_t maxVal = 0;
  int32_t minVal = INT32_MAX;
  for (int32_t i = 0; i < tListLen(pData->blockRowsHisto); ++i) {
    if (maxVal < pData->blockRowsHisto[i]) {
      maxVal = pData->blockRowsHisto[i];
    }

    if (minVal > pData->blockRowsHisto[i]) {
      minVal = pData->blockRowsHisto[i];
    }
  }

  // maximum number of step is 80
  double factor = pData->numOfBlocks / 80.0;

  int32_t numOfBuckets = sizeof(pData->blockRowsHisto) / sizeof(pData->blockRowsHisto[0]);
  int32_t bucketRange = ceil(((double)(pData->defMaxRows - pData->defMinRows)) / numOfBuckets);

  for (int32_t i = 0; i < tListLen(pData->blockRowsHisto); ++i) {
    len =
        tsnprintf(varDataVal(st), sizeof(st) - VARSTR_HEADER_SIZE, "%04d |", pData->defMinRows + bucketRange * (i + 1));

    int32_t num = 0;
    if (pData->blockRowsHisto[i] > 0) {
      num = (pData->blockRowsHisto[i]) / factor;
    }

    for (int32_t j = 0; j < num; ++j) {
      int32_t x = tsnprintf(varDataVal(st) + len, sizeof(st) - VARSTR_HEADER_SIZE - len, "%c", '|');
      len += x;
    }

    if (pData->blockRowsHisto[i] > 0) {
      double v = pData->blockRowsHisto[i] * 100.0 / pData->numOfBlocks;
      len += tsnprintf(varDataVal(st) + len, sizeof(st) - VARSTR_HEADER_SIZE - len, "  %d (%.2f%c)",
                       pData->blockRowsHisto[i], v, '%');
    }

    varDataSetLen(st, len);
    code = colDataSetVal(pColInfo, row++, st, false);
    if (TSDB_CODE_SUCCESS != code) {
      return code;
    }
  }

  return TSDB_CODE_SUCCESS;
}
int32_t blockDBUsageSetup(SqlFunctionCtx* pCtx, SResultRowEntryInfo* pResultInfo) {
  if (pResultInfo->initialized) {
    return TSDB_CODE_SUCCESS;
  }
  if (TSDB_CODE_SUCCESS != functionSetup(pCtx, pResultInfo)) {
    return TSDB_CODE_FUNC_SETUP_ERROR;
  }

  SDBBlockUsageInfo* pInfo = GET_ROWCELL_INTERBUF(GET_RES_INFO(pCtx));
  return TSDB_CODE_SUCCESS;
}
int32_t blockDBUsageFunction(SqlFunctionCtx* pCtx) {
  const int32_t BLOCK_DISK_USAGE_RESULT_ROWS = 2;

  SInputColumnInfoData* pInput = &pCtx->input;
  SColumnInfoData*      pInputCol = pInput->pData[0];
  SResultRowEntryInfo*  pResInfo = GET_RES_INFO(pCtx);
  SDBBlockUsageInfo*    pDistInfo = GET_ROWCELL_INTERBUF(pResInfo);

  SDBBlockUsageInfo p1 = {0};
  if (tDeserializeBlockDbUsage(varDataVal(pInputCol->pData), varDataLen(pInputCol->pData), &p1) < 0) {
    qError("failed to deserialize block dist info");
    return TSDB_CODE_FAILED;
  }

  pDistInfo->dataInDiskSize += p1.dataInDiskSize;
  pDistInfo->walInDiskSize += p1.walInDiskSize;
  pDistInfo->rawDataSize += p1.rawDataSize;
  pResInfo->numOfRes = BLOCK_DISK_USAGE_RESULT_ROWS;  // default output rows
  return TSDB_CODE_SUCCESS;
}

int32_t tSerializeBlockDbUsage(void* buf, int32_t bufLen, const SDBBlockUsageInfo* pInfo) {
  SEncoder encoder = {0};
  int32_t  code = 0;
  int32_t  lino;
  int32_t  tlen;
  tEncoderInit(&encoder, buf, bufLen);

  TAOS_CHECK_EXIT(tStartEncode(&encoder));

  TAOS_CHECK_EXIT(tEncodeU64(&encoder, pInfo->dataInDiskSize));
  TAOS_CHECK_EXIT(tEncodeU64(&encoder, pInfo->walInDiskSize));
  TAOS_CHECK_EXIT(tEncodeU64(&encoder, pInfo->rawDataSize));

  tEndEncode(&encoder);

_exit:
  if (code) {
    tlen = code;
  } else {
    tlen = encoder.pos;
  }
  tEncoderClear(&encoder);
  return tlen;
}
int32_t tDeserializeBlockDbUsage(void* buf, int32_t bufLen, SDBBlockUsageInfo* pInfo) {
  SDecoder decoder = {0};
  int32_t  code = 0;
  int32_t  lino;
  tDecoderInit(&decoder, buf, bufLen);

  TAOS_CHECK_EXIT(tStartDecode(&decoder));
  TAOS_CHECK_EXIT(tDecodeU64(&decoder, &pInfo->dataInDiskSize));
  TAOS_CHECK_EXIT(tDecodeU64(&decoder, &pInfo->walInDiskSize));
  TAOS_CHECK_EXIT(tDecodeU64(&decoder, &pInfo->rawDataSize));

_exit:
  tDecoderClear(&decoder);
  return code;
}
int32_t blockDBUsageFinalize(SqlFunctionCtx* pCtx, SSDataBlock* pBlock) {
  SResultRowEntryInfo* pResInfo = GET_RES_INFO(pCtx);
  SDBBlockUsageInfo*   pData = GET_ROWCELL_INTERBUF(pResInfo);

  SColumnInfoData* pColInfo = taosArrayGet(pBlock->pDataBlock, 0);
  if (NULL == pColInfo) {
    return TSDB_CODE_OUT_OF_RANGE;
  }
  int32_t row = 0;
  char    st[256] = {0};

  uint64_t totalDiskSize = pData->dataInDiskSize;
  uint64_t rawDataSize = pData->rawDataSize;
  double   compressRadio = 0;
  if (rawDataSize != 0) {
    compressRadio = totalDiskSize * 100 / (double)rawDataSize;
  }

  int32_t len = tsnprintf(varDataVal(st), sizeof(st) - VARSTR_HEADER_SIZE, "Compress_radio: %.2f", compressRadio);

  varDataSetLen(st, len);
  int32_t code = colDataSetVal(pColInfo, row++, st, false);
  if (TSDB_CODE_SUCCESS != code) {
    return code;
  }

  len =
      tsnprintf(varDataVal(st), sizeof(st) - VARSTR_HEADER_SIZE, "Disk_occupied: %" PRId64 "k", pData->dataInDiskSize);
  varDataSetLen(st, len);
  code = colDataSetVal(pColInfo, row++, st, false);
  if (TSDB_CODE_SUCCESS != code) {
    return code;
  }
  return code;
}

bool getDerivativeFuncEnv(struct SFunctionNode* pFunc, SFuncExecEnv* pEnv) {
  pEnv->calcMemSize = sizeof(SDerivInfo);
  return true;
}

int32_t derivativeFuncSetup(SqlFunctionCtx* pCtx, SResultRowEntryInfo* pResInfo) {
  if (pResInfo->initialized) {
    return TSDB_CODE_SUCCESS;
  }
  if (TSDB_CODE_SUCCESS != functionSetup(pCtx, pResInfo)) {
    return TSDB_CODE_FUNC_SETUP_ERROR;
  }

  SDerivInfo* pDerivInfo = GET_ROWCELL_INTERBUF(pResInfo);

  pDerivInfo->ignoreNegative = pCtx->param[2].param.i;
  pDerivInfo->prevTs = -1;
  pDerivInfo->tsWindow = pCtx->param[1].param.i;
  pDerivInfo->valueSet = false;
  return TSDB_CODE_SUCCESS;
}

int32_t derivativeFunction(SqlFunctionCtx* pCtx) {
  SResultRowEntryInfo* pResInfo = GET_RES_INFO(pCtx);
  SDerivInfo*          pDerivInfo = GET_ROWCELL_INTERBUF(pResInfo);

  SInputColumnInfoData* pInput = &pCtx->input;
  SColumnInfoData*      pInputCol = pInput->pData[0];

  int32_t          numOfElems = 0;
  SColumnInfoData* pOutput = (SColumnInfoData*)pCtx->pOutput;
  SColumnInfoData* pTsOutput = pCtx->pTsOutput;
  int32_t          code = TSDB_CODE_SUCCESS;

  funcInputUpdate(pCtx);

  double v = 0;
  if (pCtx->order == TSDB_ORDER_ASC) {
    SFuncInputRow row = {0};
    bool          result = false;
    while (1) {
      code = funcInputGetNextRow(pCtx, &row, &result);
      if (TSDB_CODE_SUCCESS != code) {
        return code;
      }
      if (!result) {
        break;
      }
      if (row.isDataNull) {
        continue;
      }

      char* d = row.pData;
      GET_TYPED_DATA(v, double, pInputCol->info.type, d);

      int32_t pos = pCtx->offset + numOfElems;
      if (!pDerivInfo->valueSet) {  // initial value is not set yet
        pDerivInfo->valueSet = true;
      } else {
        if (row.ts == pDerivInfo->prevTs) {
          return TSDB_CODE_FUNC_DUP_TIMESTAMP;
        }
        double r = ((v - pDerivInfo->prevValue) * pDerivInfo->tsWindow) / (row.ts - pDerivInfo->prevTs);
        if (pDerivInfo->ignoreNegative && r < 0) {
        } else {
          if (isinf(r) || isnan(r)) {
            colDataSetNULL(pOutput, pos);
          } else {
            code = colDataSetVal(pOutput, pos, (const char*)&r, false);
            if (code != TSDB_CODE_SUCCESS) {
              return code;
            }
          }

          if (pTsOutput != NULL) {
            colDataSetInt64(pTsOutput, pos, &row.ts);
          }

          // handle selectivity
          if (pCtx->subsidiaries.num > 0) {
            code = appendSelectivityCols(pCtx, row.block, row.rowIndex, pos);
            if (code != TSDB_CODE_SUCCESS) {
              return code;
            }
          }

          numOfElems++;
        }
      }

      pDerivInfo->prevValue = v;
      pDerivInfo->prevTs = row.ts;
    }
  } else {
    SFuncInputRow row = {0};
    bool          result = false;
    while (1) {
      code = funcInputGetNextRow(pCtx, &row, &result);
      if (TSDB_CODE_SUCCESS != code) {
        return code;
      }
      if (!result) {
        break;
      }
      if (row.isDataNull) {
        continue;
      }

      char* d = row.pData;
      GET_TYPED_DATA(v, double, pInputCol->info.type, d);

      int32_t pos = pCtx->offset + numOfElems;
      if (!pDerivInfo->valueSet) {  // initial value is not set yet
        pDerivInfo->valueSet = true;
      } else {
        if (row.ts == pDerivInfo->prevTs) {
          return TSDB_CODE_FUNC_DUP_TIMESTAMP;
        }
        double r = ((pDerivInfo->prevValue - v) * pDerivInfo->tsWindow) / (pDerivInfo->prevTs - row.ts);
        if (pDerivInfo->ignoreNegative && r < 0) {
        } else {
          if (isinf(r) || isnan(r)) {
            colDataSetNULL(pOutput, pos);
          } else {
            code = colDataSetVal(pOutput, pos, (const char*)&r, false);
            if (code != TSDB_CODE_SUCCESS) {
              return code;
            }
          }

          if (pTsOutput != NULL) {
            colDataSetInt64(pTsOutput, pos, &pDerivInfo->prevTs);
          }

          // handle selectivity
          if (pCtx->subsidiaries.num > 0) {
            code = appendSelectivityCols(pCtx, row.block, row.rowIndex, pos);
            if (code != TSDB_CODE_SUCCESS) {
              return code;
            }
          }
          numOfElems++;
        }
      }

      pDerivInfo->prevValue = v;
      pDerivInfo->prevTs = row.ts;
    }
  }

  pResInfo->numOfRes = numOfElems;

  return TSDB_CODE_SUCCESS;
}

int32_t getIrateInfoSize(int32_t pkBytes) { return (int32_t)sizeof(SRateInfo) + 2 * pkBytes; }

bool getIrateFuncEnv(struct SFunctionNode* pFunc, SFuncExecEnv* pEnv) {
  int32_t pkBytes = (pFunc->hasPk) ? pFunc->pkBytes : 0;
  pEnv->calcMemSize = getIrateInfoSize(pkBytes);
  return true;
}

int32_t irateFuncSetup(SqlFunctionCtx* pCtx, SResultRowEntryInfo* pResInfo) {
  if (pResInfo->initialized) {
    return TSDB_CODE_SUCCESS;
  }
  if (TSDB_CODE_SUCCESS != functionSetup(pCtx, pResInfo)) {
    return TSDB_CODE_FUNC_SETUP_ERROR;
  }

  SRateInfo* pInfo = GET_ROWCELL_INTERBUF(pResInfo);

  pInfo->firstKey = INT64_MIN;
  pInfo->lastKey = INT64_MIN;
  pInfo->firstValue = (double)INT64_MIN;
  pInfo->lastValue = (double)INT64_MIN;

  pInfo->hasResult = 0;
  return TSDB_CODE_SUCCESS;
}

static void doSaveRateInfo(SRateInfo* pRateInfo, bool isFirst, int64_t ts, char* pk, double v) {
  if (isFirst) {
    pRateInfo->firstValue = v;
    pRateInfo->firstKey = ts;
    if (pRateInfo->firstPk) {
      int32_t pkBytes = IS_VAR_DATA_TYPE(pRateInfo->pkType) ? varDataTLen(pk) : pRateInfo->pkBytes;
      (void)memcpy(pRateInfo->firstPk, pk, pkBytes);
    }
  } else {
    pRateInfo->lastValue = v;
    pRateInfo->lastKey = ts;
    if (pRateInfo->lastPk) {
      int32_t pkBytes = IS_VAR_DATA_TYPE(pRateInfo->pkType) ? varDataTLen(pk) : pRateInfo->pkBytes;
      (void)memcpy(pRateInfo->lastPk, pk, pkBytes);
    }
  }
}

static void initializeRateInfo(SqlFunctionCtx* pCtx, SRateInfo* pRateInfo, bool isMerge) {
  if (pCtx->hasPrimaryKey) {
    if (!isMerge) {
      pRateInfo->pkType = pCtx->input.pPrimaryKey->info.type;
      pRateInfo->pkBytes = pCtx->input.pPrimaryKey->info.bytes;
      pRateInfo->firstPk = pRateInfo->pkData;
      pRateInfo->lastPk = pRateInfo->pkData + pRateInfo->pkBytes;
    } else {
      pRateInfo->firstPk = pRateInfo->pkData;
      pRateInfo->lastPk = pRateInfo->pkData + pRateInfo->pkBytes;
    }
  } else {
    pRateInfo->firstPk = NULL;
    pRateInfo->lastPk = NULL;
  }
}

int32_t irateFunction(SqlFunctionCtx* pCtx) {
  int32_t              code = TSDB_CODE_SUCCESS;
  SResultRowEntryInfo* pResInfo = GET_RES_INFO(pCtx);
  SRateInfo*           pRateInfo = GET_ROWCELL_INTERBUF(pResInfo);

  SInputColumnInfoData* pInput = &pCtx->input;
  SColumnInfoData*      pInputCol = pInput->pData[0];

  SColumnInfoData* pOutput = (SColumnInfoData*)pCtx->pOutput;

  funcInputUpdate(pCtx);

  initializeRateInfo(pCtx, pRateInfo, false);

  int32_t       numOfElems = 0;
  int32_t       type = pInputCol->info.type;
  SFuncInputRow row = {0};
  bool          result = false;
  while (1) {
    code = funcInputGetNextRow(pCtx, &row, &result);
    if (TSDB_CODE_SUCCESS != code) {
      return code;
    }
    if (!result) {
      break;
    }
    if (row.isDataNull) {
      continue;
    }

    char*  data = row.pData;
    double v = 0;
    GET_TYPED_DATA(v, double, type, data);

    if (INT64_MIN == pRateInfo->lastKey) {
      doSaveRateInfo(pRateInfo, false, row.ts, row.pPk, v);
      pRateInfo->hasResult = 1;
      continue;
    }

    if (row.ts > pRateInfo->lastKey) {
      if ((INT64_MIN == pRateInfo->firstKey) || pRateInfo->lastKey > pRateInfo->firstKey) {
        doSaveRateInfo(pRateInfo, true, pRateInfo->lastKey, pRateInfo->lastPk, pRateInfo->lastValue);
      }
      doSaveRateInfo(pRateInfo, false, row.ts, row.pPk, v);
      continue;
    } else if (row.ts == pRateInfo->lastKey) {
      return TSDB_CODE_FUNC_DUP_TIMESTAMP;
    }

    if ((INT64_MIN == pRateInfo->firstKey) || row.ts > pRateInfo->firstKey) {
      doSaveRateInfo(pRateInfo, true, row.ts, row.pPk, v);
    } else if (row.ts == pRateInfo->firstKey) {
      return TSDB_CODE_FUNC_DUP_TIMESTAMP;
    }
  }

  numOfElems++;

  SET_VAL(pResInfo, numOfElems, 1);
  return TSDB_CODE_SUCCESS;
}

static double doCalcRate(const SRateInfo* pRateInfo, double tickPerSec) {
  if ((INT64_MIN == pRateInfo->lastKey) || (INT64_MIN == pRateInfo->firstKey) ||
      (pRateInfo->firstKey >= pRateInfo->lastKey)) {
    return 0.0;
  }

  double diff = 0;
  // If the previous value of the last is greater than the last value, only keep the last point instead of the delta
  // value between two values.
  diff = pRateInfo->lastValue;
  if (diff >= pRateInfo->firstValue) {
    diff -= pRateInfo->firstValue;
  }

  int64_t duration = pRateInfo->lastKey - pRateInfo->firstKey;
  if (duration == 0) {
    return 0;
  }

  return (duration > 0) ? ((double)diff) / (duration / tickPerSec) : 0.0;
}

static void irateTransferInfoImpl(TSKEY inputKey, SRateInfo* pInput, SRateInfo* pOutput, bool isFirstKey) {
  if (inputKey > pOutput->lastKey) {
    doSaveRateInfo(pOutput, true, pOutput->lastKey, pOutput->lastPk, pOutput->lastValue);
    if (isFirstKey) {
      doSaveRateInfo(pOutput, false, pInput->firstKey, pInput->firstPk, pInput->firstValue);
    } else {
      doSaveRateInfo(pOutput, false, pInput->lastKey, pInput->lastPk, pInput->lastValue);
    }
  } else if ((inputKey < pOutput->lastKey) && (inputKey > pOutput->firstKey)) {
    if (isFirstKey) {
      doSaveRateInfo(pOutput, true, pInput->firstKey, pInput->firstPk, pInput->firstValue);
    } else {
      doSaveRateInfo(pOutput, true, pInput->lastKey, pInput->lastPk, pInput->lastValue);
    }
  } else {
    // inputKey < pOutput->firstKey
  }
}

static void irateCopyInfo(SRateInfo* pInput, SRateInfo* pOutput) {
  doSaveRateInfo(pOutput, true, pInput->firstKey, pInput->firstPk, pInput->firstValue);
  doSaveRateInfo(pOutput, false, pInput->lastKey, pInput->lastPk, pInput->lastValue);
}

static int32_t irateTransferInfo(SRateInfo* pInput, SRateInfo* pOutput) {
  if ((pInput->firstKey != INT64_MIN &&
       (pInput->firstKey == pOutput->firstKey || pInput->firstKey == pOutput->lastKey)) ||
      (pInput->lastKey != INT64_MIN && (pInput->lastKey == pOutput->firstKey || pInput->lastKey == pOutput->lastKey))) {
    return TSDB_CODE_FUNC_DUP_TIMESTAMP;
  }

  if (pOutput->hasResult == 0) {
    irateCopyInfo(pInput, pOutput);
    pOutput->hasResult = pInput->hasResult;
    return TSDB_CODE_SUCCESS;
  }

  if (pInput->firstKey != INT64_MIN) {
    irateTransferInfoImpl(pInput->firstKey, pInput, pOutput, true);
  }

  if (pInput->lastKey != INT64_MIN) {
    irateTransferInfoImpl(pInput->lastKey, pInput, pOutput, false);
  }

  pOutput->hasResult = pInput->hasResult;
  return TSDB_CODE_SUCCESS;
}

int32_t irateFunctionMerge(SqlFunctionCtx* pCtx) {
  SInputColumnInfoData* pInput = &pCtx->input;
  SColumnInfoData*      pCol = pInput->pData[0];
  if (pCol->info.type != TSDB_DATA_TYPE_BINARY) {
    return TSDB_CODE_FUNC_FUNTION_PARA_TYPE;
  }

  SRateInfo* pInfo = GET_ROWCELL_INTERBUF(GET_RES_INFO(pCtx));
  initializeRateInfo(pCtx, pInfo, true);

  int32_t start = pInput->startRowIndex;
  for (int32_t i = start; i < start + pInput->numOfRows; ++i) {
    char*      data = colDataGetData(pCol, i);
    SRateInfo* pInputInfo = (SRateInfo*)varDataVal(data);
    initializeRateInfo(pCtx, pInfo, true);
    if (pInputInfo->hasResult) {
      int32_t code = irateTransferInfo(pInputInfo, pInfo);
      if (code != TSDB_CODE_SUCCESS) {
        return code;
      }
    }
  }

  if (pInfo->hasResult) {
    GET_RES_INFO(pCtx)->numOfRes = 1;
  }

  return TSDB_CODE_SUCCESS;
}

int32_t iratePartialFinalize(SqlFunctionCtx* pCtx, SSDataBlock* pBlock) {
  SResultRowEntryInfo* pResInfo = GET_RES_INFO(pCtx);
  SRateInfo*           pInfo = GET_ROWCELL_INTERBUF(GET_RES_INFO(pCtx));
  int32_t              resultBytes = getIrateInfoSize(pInfo->pkBytes);
  char*                res = taosMemoryCalloc(resultBytes + VARSTR_HEADER_SIZE, sizeof(char));

  if (NULL == res) {
    return terrno;
  }
  (void)memcpy(varDataVal(res), pInfo, resultBytes);
  varDataSetLen(res, resultBytes);

  int32_t          slotId = pCtx->pExpr->base.resSchema.slotId;
  SColumnInfoData* pCol = taosArrayGet(pBlock->pDataBlock, slotId);
  if (NULL == pCol) {
    taosMemoryFree(res);
    return TSDB_CODE_OUT_OF_RANGE;
  }

  int32_t code = colDataSetVal(pCol, pBlock->info.rows, res, false);

  taosMemoryFree(res);
  return code;
}

int32_t irateFinalize(SqlFunctionCtx* pCtx, SSDataBlock* pBlock) {
  int32_t          slotId = pCtx->pExpr->base.resSchema.slotId;
  SColumnInfoData* pCol = taosArrayGet(pBlock->pDataBlock, slotId);
  if (NULL == pCol) {
    return TSDB_CODE_OUT_OF_RANGE;
  }

  SResultRowEntryInfo* pResInfo = GET_RES_INFO(pCtx);
  pResInfo->isNullRes = (pResInfo->numOfRes == 0) ? 1 : 0;

  SRateInfo* pInfo = GET_ROWCELL_INTERBUF(pResInfo);
  double     result = doCalcRate(pInfo, (double)TSDB_TICK_PER_SECOND(pCtx->param[1].param.i));
  int32_t    code = colDataSetVal(pCol, pBlock->info.rows, (const char*)&result, pResInfo->isNullRes);

  return code;
}

int32_t groupConstValueFunction(SqlFunctionCtx* pCtx) {
  SResultRowEntryInfo* pResInfo = GET_RES_INFO(pCtx);
  SGroupKeyInfo*       pInfo = GET_ROWCELL_INTERBUF(pResInfo);

  SInputColumnInfoData* pInput = &pCtx->input;
  SColumnInfoData*      pInputCol = pInput->pData[0];

  int32_t startIndex = pInput->startRowIndex;

  // escape rest of data blocks to avoid first entry to be overwritten.
  if (pInfo->hasResult) {
    goto _group_value_over;
  }

  if (pInputCol->pData == NULL || colDataIsNull_s(pInputCol, startIndex)) {
    pInfo->isNull = true;
    pInfo->hasResult = true;
    goto _group_value_over;
  }

  char* data = colDataGetData(pInputCol, startIndex);
  if (IS_VAR_DATA_TYPE(pInputCol->info.type)) {
    (void)memcpy(pInfo->data, data,
                 (pInputCol->info.type == TSDB_DATA_TYPE_JSON) ? getJsonValueLen(data) : varDataTLen(data));
  } else {
    (void)memcpy(pInfo->data, data, pInputCol->info.bytes);
  }
  pInfo->hasResult = true;

_group_value_over:

  SET_VAL(pResInfo, 1, 1);
  return TSDB_CODE_SUCCESS;
}

int32_t groupKeyFunction(SqlFunctionCtx* pCtx) { return groupConstValueFunction(pCtx); }

int32_t groupConstValueFinalize(SqlFunctionCtx* pCtx, SSDataBlock* pBlock) {
  int32_t          slotId = pCtx->pExpr->base.resSchema.slotId;
  int32_t          code = TSDB_CODE_SUCCESS;
  SColumnInfoData* pCol = taosArrayGet(pBlock->pDataBlock, slotId);
  if (NULL == pCol) {
    return TSDB_CODE_OUT_OF_RANGE;
  }

  SResultRowEntryInfo* pResInfo = GET_RES_INFO(pCtx);

  SGroupKeyInfo* pInfo = GET_ROWCELL_INTERBUF(pResInfo);

  if (pInfo->hasResult) {
    int32_t currentRow = pBlock->info.rows;
    for (; currentRow < pBlock->info.rows + pResInfo->numOfRes; ++currentRow) {
      code = colDataSetVal(pCol, currentRow, pInfo->data, pInfo->isNull ? true : false);
      if (TSDB_CODE_SUCCESS != code) {
        return code;
      }
    }
  } else {
    pResInfo->numOfRes = 0;
  }

  return code;
}

int32_t groupKeyFinalize(SqlFunctionCtx* pCtx, SSDataBlock* pBlock) { return groupConstValueFinalize(pCtx, pBlock); }

int32_t groupKeyCombine(SqlFunctionCtx* pDestCtx, SqlFunctionCtx* pSourceCtx) {
  SResultRowEntryInfo* pDResInfo = GET_RES_INFO(pDestCtx);
  SGroupKeyInfo*       pDBuf = GET_ROWCELL_INTERBUF(pDResInfo);

  SResultRowEntryInfo* pSResInfo = GET_RES_INFO(pSourceCtx);
  SGroupKeyInfo*       pSBuf = GET_ROWCELL_INTERBUF(pSResInfo);

  // escape rest of data blocks to avoid first entry to be overwritten.
  if (pDBuf->hasResult) {
    goto _group_key_over;
  }

  if (pSBuf->isNull) {
    pDBuf->isNull = true;
    pDBuf->hasResult = true;
    goto _group_key_over;
  }

  if (IS_VAR_DATA_TYPE(pSourceCtx->resDataInfo.type)) {
    (void)memcpy(pDBuf->data, pSBuf->data,
                 (pSourceCtx->resDataInfo.type == TSDB_DATA_TYPE_JSON) ? getJsonValueLen(pSBuf->data)
                                                                       : varDataTLen(pSBuf->data));
  } else {
    (void)memcpy(pDBuf->data, pSBuf->data, pSourceCtx->resDataInfo.bytes);
  }

  pDBuf->hasResult = true;

_group_key_over:

  SET_VAL(pDResInfo, 1, 1);
  return TSDB_CODE_SUCCESS;
}

int32_t cachedLastRowFunction(SqlFunctionCtx* pCtx) {
  int32_t numOfElems = 0;

  SResultRowEntryInfo* pResInfo = GET_RES_INFO(pCtx);
  SFirstLastRes*       pInfo = GET_ROWCELL_INTERBUF(pResInfo);

  SInputColumnInfoData* pInput = &pCtx->input;
  SColumnInfoData*      pInputCol = pInput->pData[0];

  int32_t bytes = pInputCol->info.bytes;
  pInfo->bytes = bytes;

  SColumnInfoData* pkCol = pInput->pPrimaryKey;
  pInfo->pkType = -1;
  __compar_fn_t pkCompareFn = NULL;
  if (pCtx->hasPrimaryKey) {
    pInfo->pkType = pkCol->info.type;
    pInfo->pkBytes = pkCol->info.bytes;
    pkCompareFn = getKeyComparFunc(pInfo->pkType, TSDB_ORDER_DESC);
  }

  // TODO it traverse the different way.
  // last_row function does not ignore the null value
  for (int32_t i = pInput->numOfRows + pInput->startRowIndex - 1; i >= pInput->startRowIndex; --i) {
    numOfElems++;

    bool  isNull = colDataIsNull(pInputCol, pInput->numOfRows, i, NULL);
    char* data = isNull ? NULL : colDataGetData(pInputCol, i);

    TSKEY cts = getRowPTs(pInput->pPTS, i);
    if (pResInfo->numOfRes == 0 || pInfo->ts < cts) {
      int32_t code = doSaveLastrow(pCtx, data, i, cts, pInfo);
      if (code != TSDB_CODE_SUCCESS) {
        return code;
      }
      pResInfo->numOfRes = 1;
    }
  }

  SET_VAL(pResInfo, numOfElems, 1);
  return TSDB_CODE_SUCCESS;
}<|MERGE_RESOLUTION|>--- conflicted
+++ resolved
@@ -1803,12 +1803,7 @@
       pResInfo->complete = true;
       return TSDB_CODE_SUCCESS;
     } else {
-<<<<<<< HEAD
-      code = tMemBucketCreate(pCol->info.bytes, type, pInfo->minval, pInfo->maxval, pCtx->hasWindowOrGroup,
-                              &pInfo->pMemBucket);
-=======
       code = tMemBucketCreate(pCol->info.bytes, type, pInfo->minval, pInfo->maxval, pCtx->hasWindowOrGroup, &pInfo->pMemBucket, pInfo->numOfElems);
->>>>>>> a1f3b0a1
       if (TSDB_CODE_SUCCESS != code) {
         return code;
       }
