--- conflicted
+++ resolved
@@ -795,10 +795,6 @@
       case TSDB_DATA_TYPE_UBIGINT:
       case TSDB_DATA_TYPE_BIGINT:
         ((int64_t*)pCol->pData)[currentRow] = pRes->v;
-<<<<<<< HEAD
-=======
-        //        colDataAppendInt64(pCol, currentRow, &pRes->v);
->>>>>>> 62936f22
         break;
       case TSDB_DATA_TYPE_UINT:
       case TSDB_DATA_TYPE_INT:
@@ -1714,13 +1710,8 @@
       }
 
       int32_t          slotId = pCtx->pExpr->base.resSchema.slotId;
-<<<<<<< HEAD
       SColumnInfoData* pCol = taosArrayGet(pBlock->pDataBlock, slotId);
 
-=======
-      SColumnInfoData* pCol   = taosArrayGet(pBlock->pDataBlock, slotId);
-      
->>>>>>> 62936f22
       varDataSetLen(buf, len);
       colDataAppend(pCol, pBlock->info.rows, buf, false);
 
