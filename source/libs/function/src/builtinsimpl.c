--- conflicted
+++ resolved
@@ -44,7 +44,8 @@
 } STopBotResItem;
 
 typedef struct STopBotRes {
-  int32_t   num;
+  int32_t         pageId;
+//  int32_t   num;
   STopBotResItem *pItems;
 } STopBotRes;
 
@@ -405,9 +406,7 @@
   return TSDB_CODE_SUCCESS;
 }
 
-void avgFinalize(SqlFunctionCtx* pCtx) {
-  functionFinalize(pCtx);
-
+int32_t avgFinalize(SqlFunctionCtx* pCtx, SSDataBlock* pBlock, int32_t slotId) {
   SInputColumnInfoData* pInput = &pCtx->input;
   int32_t type = pInput->pData[0]->info.type;
   SAvgRes* pAvgRes = GET_ROWCELL_INTERBUF(GET_RES_INFO(pCtx));
@@ -416,6 +415,8 @@
   } else {
     pAvgRes->result = pAvgRes->sum.dsum / ((double) pAvgRes->count);
   }
+
+  return functionFinalize(pCtx, pBlock, slotId);
 }
 
 EFuncDataRequired statisDataRequired(SFunctionNode* pFunc, STimeWindow* pTimeWindow){
@@ -796,10 +797,7 @@
   return TSDB_CODE_SUCCESS;
 }
 
-<<<<<<< HEAD
-void stddevFinalize(SqlFunctionCtx* pCtx) {
-  functionFinalize(pCtx);
-
+int32_t stddevFinalize(SqlFunctionCtx* pCtx, SSDataBlock* pBlock, int32_t slotId) {
   SInputColumnInfoData* pInput = &pCtx->input;
   int32_t type = pInput->pData[0]->info.type;
   SStddevRes* pStddevRes = GET_ROWCELL_INTERBUF(GET_RES_INFO(pCtx));
@@ -811,13 +809,8 @@
     avg = pStddevRes->dsum / ((double) pStddevRes->count);
     pStddevRes->result = sqrt(pStddevRes->quadraticDSum/((double)pStddevRes->count) - avg*avg);
   }
-=======
-int32_t stddevFinalize(SqlFunctionCtx* pCtx, SSDataBlock* pBlock, int32_t slotId) {
-  SStddevRes* pStddevRes = GET_ROWCELL_INTERBUF(GET_RES_INFO(pCtx));
-  double avg = pStddevRes->isum / ((double) pStddevRes->count);
-  pStddevRes->result = sqrt(pStddevRes->quadraticISum/((double)pStddevRes->count) - avg*avg);
+
   return functionFinalize(pCtx, pBlock, slotId);
->>>>>>> 0f8ba033
 }
 
 bool getPercentileFuncEnv(SFunctionNode* pFunc, SFuncExecEnv* pEnv) {
@@ -1346,24 +1339,6 @@
   }
 }
 
-<<<<<<< HEAD
-=======
-typedef struct STopBotResItem {
-  SVariant v;
-  uint64_t uid;        // it is a table uid, used to extract tag data during building of the final result for the tag data
-  struct {
-   int32_t pageId;
-   int32_t offset;
-  } tuplePos;          // tuple data of this chosen row
-} STopBotResItem;
-
-typedef struct STopBotRes {
-  int32_t         pageId;
-//  int32_t   num;
-  STopBotResItem *pItems;
-} STopBotRes;
-
->>>>>>> 0f8ba033
 bool getTopBotFuncEnv(SFunctionNode* pFunc, SFuncExecEnv* pEnv) {
   SValueNode* pkNode = (SValueNode*) nodesListGetNode(pFunc->pParameterList, 1);
   pEnv->calcMemSize = sizeof(STopBotRes) + pkNode->datum.i * sizeof(STopBotResItem);
