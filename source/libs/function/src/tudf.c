--- conflicted
+++ resolved
@@ -24,7 +24,6 @@
 #include "tdatablock.h"
 #include "tglobal.h"
 #include "tudf.h"
-#include <stdint.h>
 #include "tudfInt.h"
 
 #ifdef _TD_DARWIN_64
@@ -236,7 +235,7 @@
     (void)uv_barrier_wait(&pData->barrier);
     atomic_store_32(&pData->spawnErr, terrno);
     if(uv_loop_close(&pData->loop) != 0) {
-      fnError("udfd loop close failed, lino:%d", __LINE__); 
+      fnError("udfd loop close failed, lino:%d", __LINE__);
     }
     fnError("udfd thread exit with code:%d lino:%d", terrno, terrln);
     terrno = TSDB_CODE_UDF_UV_EXEC_FAILURE;
@@ -299,7 +298,7 @@
   }
   if(uv_thread_join(&pData->thread) != 0) {
     fnError("stop udfd: failed to join udfd thread");
-  }  
+  }
 
 #ifdef WINDOWS
   if (pData->jobHandle != NULL) CloseHandle(pData->jobHandle);
@@ -903,14 +902,13 @@
   SColumnInfoData colInfoData = createColumnInfoData(meta->type, meta->bytes, 1);
   code = blockDataAppendColInfo(block, &colInfoData);
   TAOS_CHECK_GOTO(code, &lino, _exit);
+
   code =  blockDataEnsureCapacity(block, udfCol->colData.numOfRows);
   TAOS_CHECK_GOTO(code, &lino, _exit);
 
   SColumnInfoData *col = NULL;
-  int32_t code = bdGetColumnInfoData(block, 0, &col);
-  if (code) {
-    return code;
-  }
+  code = bdGetColumnInfoData(block, 0, &col);
+  TAOS_CHECK_GOTO(code, &lino, _exit);
 
   for (int i = 0; i < udfCol->colData.numOfRows; ++i) {
     if (udfColDataIsNull(udfCol, i)) {
@@ -922,7 +920,8 @@
     }
   }
   block->info.rows = udfCol->colData.numOfRows;
-_exit:  
+
+_exit:
   if (code != 0) {
     fnError("failed to convert udf column to data block, code:%d, line:%d", code, lino);
   }
@@ -1310,16 +1309,10 @@
   pTempBlock->info.rows = pInput->totalRows;
   pTempBlock->info.id.uid = pInput->uid;
   for (int32_t i = 0; i < numOfCols; ++i) {
-<<<<<<< HEAD
-    code = blockDataAppendColInfo(pTempBlock, pInput->pData[i]);
-    if (code) {
-      return code;
-=======
     if ((udfCode = blockDataAppendColInfo(pTempBlock, pInput->pData[i])) != 0) {
       fnError("udfAggProcess error. step blockDataAppendColInfo. udf code: %d", udfCode);
       blockDataDestroy(pTempBlock);
       return udfCode;
->>>>>>> d82c9456
     }
   }
 
@@ -1671,13 +1664,13 @@
       taosMemoryFree(bufBegin);
       return TSDB_CODE_UDF_UV_EXEC_FAILURE;
     }
-    
+
     uvTask->reqBuf = uv_buf_init(bufBegin, bufLen);
     uvTask->seqNum = request.seqNum;
   } else if (uvTaskType == UV_TASK_DISCONNECT) {
     uvTask->pipe = task->session->udfUvPipe;
   }
-  if (uv_sem_init(&uvTask->taskSem, 0) != 0) 
+  if (uv_sem_init(&uvTask->taskSem, 0) != 0)
   {
     if (uvTaskType == UV_TASK_REQ_RSP)  {
       taosMemoryFree(uvTask->reqBuf.base);
