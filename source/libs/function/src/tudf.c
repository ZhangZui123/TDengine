/*
 * Copyright (c) 2019 TAOS Data, Inc. <jhtao@taosdata.com>
 *
 * This program is free software: you can use, redistribute, and/or modify
 * it under the terms of the GNU Affero General Public License, version 3
 * or later ("AGPL"), as published by the Free Software Foundation.
 *
 * This program is distributed in the hope that it will be useful, but WITHOUT
 * ANY WARRANTY; without even the implied warranty of MERCHANTABILITY or
 * FITNESS FOR A PARTICULAR PURPOSE.
 *
 * You should have received a copy of the GNU Affero General Public License
 * along with this program. If not, see <http://www.gnu.org/licenses/>.
 */
#include "uv.h"

#include "os.h"

#include "builtinsimpl.h"
#include "fnLog.h"
#include "functionMgt.h"
#include "querynodes.h"
#include "tarray.h"
#include "tdatablock.h"
#include "tglobal.h"
#include "tudf.h"
#include "tudfInt.h"

#ifdef _TD_DARWIN_64
#include <mach-o/dyld.h>
#endif

typedef struct SUdfdData {
  bool         startCalled;
  bool         needCleanUp;
  uv_loop_t    loop;
  uv_thread_t  thread;
  uv_barrier_t barrier;
  uv_process_t process;
#ifdef WINDOWS
  HANDLE jobHandle;
#endif
  int        spawnErr;
  uv_pipe_t  ctrlPipe;
  uv_async_t stopAsync;
  int32_t    stopCalled;

  int32_t dnodeId;
} SUdfdData;

SUdfdData udfdGlobal = {0};

int32_t udfStartUdfd(int32_t startDnodeId);
int32_t udfStopUdfd();

extern char **environ;

static int32_t udfSpawnUdfd(SUdfdData *pData);
void           udfUdfdExit(uv_process_t *process, int64_t exitStatus, int termSignal);
static int32_t udfSpawnUdfd(SUdfdData *pData);
static void    udfUdfdCloseWalkCb(uv_handle_t *handle, void *arg);
static void    udfUdfdStopAsyncCb(uv_async_t *async);
static void    udfWatchUdfd(void *args);

void udfUdfdExit(uv_process_t *process, int64_t exitStatus, int termSignal) {
  fnInfo("udfd process exited with status %" PRId64 ", signal %d", exitStatus, termSignal);
  SUdfdData *pData = process->data;
  if (exitStatus == 0 && termSignal == 0 || atomic_load_32(&pData->stopCalled)) {
    fnInfo("udfd process exit due to SIGINT or dnode-mgmt called stop");
  } else {
    fnInfo("udfd process restart");
    udfSpawnUdfd(pData);
  }
}

static int32_t udfSpawnUdfd(SUdfdData *pData) {
  fnInfo("start to init udfd");
  uv_process_options_t options = {0};

  char path[PATH_MAX] = {0};
  if (tsProcPath == NULL) {
    path[0] = '.';
#ifdef WINDOWS
    GetModuleFileName(NULL, path, PATH_MAX);
    taosDirName(path);
#elif defined(_TD_DARWIN_64)
    uint32_t pathSize = sizeof(path);
    _NSGetExecutablePath(path, &pathSize);
    taosDirName(path);
#endif
  } else {
    strncpy(path, tsProcPath, PATH_MAX);
    taosDirName(path);
  }
#ifdef WINDOWS
  if (strlen(path) == 0) {
    strcat(path, "C:\\TDengine");
  }
  strcat(path, "\\udfd.exe");
#else
  if (strlen(path) == 0) {
    strcat(path, "/usr/bin");
  }
  strcat(path, "/udfd");
#endif
  char *argsUdfd[] = {path, "-c", configDir, NULL};
  options.args = argsUdfd;
  options.file = path;

  options.exit_cb = udfUdfdExit;

  uv_pipe_init(&pData->loop, &pData->ctrlPipe, 1);

  uv_stdio_container_t child_stdio[3];
  child_stdio[0].flags = UV_CREATE_PIPE | UV_READABLE_PIPE;
  child_stdio[0].data.stream = (uv_stream_t *)&pData->ctrlPipe;
  child_stdio[1].flags = UV_IGNORE;
  child_stdio[2].flags = UV_INHERIT_FD;
  child_stdio[2].data.fd = 2;
  options.stdio_count = 3;
  options.stdio = child_stdio;

  options.flags = UV_PROCESS_DETACHED;

  char dnodeIdEnvItem[32] = {0};
  char thrdPoolSizeEnvItem[32] = {0};
  snprintf(dnodeIdEnvItem, 32, "%s=%d", "DNODE_ID", pData->dnodeId);

  float numCpuCores = 4;
  taosGetCpuCores(&numCpuCores, false);
  numCpuCores = TMAX(numCpuCores, 2);
  snprintf(thrdPoolSizeEnvItem, 32, "%s=%d", "UV_THREADPOOL_SIZE", (int)numCpuCores * 2);

  char   pathTaosdLdLib[512] = {0};
  size_t taosdLdLibPathLen = sizeof(pathTaosdLdLib);
  int ret = uv_os_getenv("LD_LIBRARY_PATH", pathTaosdLdLib, &taosdLdLibPathLen);
  if (ret != UV_ENOBUFS) {
    taosdLdLibPathLen = strlen(pathTaosdLdLib);
  }

  char   udfdPathLdLib[1024] = {0};
  size_t udfdLdLibPathLen = strlen(tsUdfdLdLibPath);
  strncpy(udfdPathLdLib, tsUdfdLdLibPath, tListLen(udfdPathLdLib));

  udfdPathLdLib[udfdLdLibPathLen] = ':';
  strncpy(udfdPathLdLib + udfdLdLibPathLen + 1, pathTaosdLdLib, sizeof(udfdPathLdLib) - udfdLdLibPathLen - 1);
  if (udfdLdLibPathLen + taosdLdLibPathLen < 1024) {
    fnInfo("[UDFD]udfd LD_LIBRARY_PATH: %s", udfdPathLdLib);
  } else {
    fnError("[UDFD]can not set correct udfd LD_LIBRARY_PATH");
  }
  char ldLibPathEnvItem[1024 + 32] = {0};
  snprintf(ldLibPathEnvItem, 1024 + 32, "%s=%s", "LD_LIBRARY_PATH", udfdPathLdLib);

<<<<<<< HEAD
  char *envUdfd[] = {dnodeIdEnvItem, thrdPoolSizeEnvItem, ldLibPathEnvItem, NULL};
  char **envUdfdWithPEnv = NULL;
  if (environ != NULL) {
    int numEnviron = 0;
    while (environ[numEnviron] != NULL) {
      numEnviron++;
    }
    int lenEnvUdfd = ARRAY_SIZE(envUdfd);

    envUdfdWithPEnv = (char**) taosMemoryMalloc((numEnviron + lenEnvUdfd) * sizeof(char*));

    int i;
    for (i = 0; i < numEnviron; i++) {
      envUdfdWithPEnv[i] = (char*) taosMemoryMalloc(strlen(environ[i]) + 1);
      strcpy(envUdfdWithPEnv[i], environ[i]);
    }
    for (i = 0; i < lenEnvUdfd; i++) {
      if (envUdfd[i] != NULL) {
        envUdfdWithPEnv[numEnviron + i] = (char*) taosMemoryMalloc(strlen(envUdfd[i]) + 1);
        strcpy(envUdfdWithPEnv[numEnviron + i], envUdfd[i]);
      }
    }
    envUdfdWithPEnv[numEnviron + lenEnvUdfd - 1] = NULL;

    options.env = envUdfdWithPEnv;
  } else {
    options.env = envUdfd;
  }
=======
  char *taosFqdnEnvItem = NULL;
  char *taosFqdn = getenv("TAOS_FQDN");
  if (taosFqdn != NULL) {
    taosFqdnEnvItem = taosMemoryMalloc(strlen("TAOS_FQDN=") + strlen(taosFqdn) + 1);
    if (taosFqdnEnvItem != NULL) {
      strcpy(taosFqdnEnvItem, "TAOS_FQDN=");
      strcat(taosFqdnEnvItem, taosFqdn);
      fnInfo("[UDFD]Succsess to set TAOS_FQDN:%s", taosFqdn);
    } else {
      fnError("[UDFD]Failed to allocate memory for TAOS_FQDN");
      return TSDB_CODE_OUT_OF_MEMORY;
    }
  }

  char *envUdfd[] = {dnodeIdEnvItem, thrdPoolSizeEnvItem, ldLibPathEnvItem,taosFqdnEnvItem, NULL};

  options.env = envUdfd;
>>>>>>> a09ad7a8

  int err = uv_spawn(&pData->loop, &pData->process, &options);
  pData->process.data = (void *)pData;

#ifdef WINDOWS
  // End udfd.exe by Job.
  if (pData->jobHandle != NULL) CloseHandle(pData->jobHandle);
  pData->jobHandle = CreateJobObject(NULL, NULL);
  bool add_job_ok = AssignProcessToJobObject(pData->jobHandle, pData->process.process_handle);
  if (!add_job_ok) {
    fnError("Assign udfd to job failed.");
  } else {
    JOBOBJECT_EXTENDED_LIMIT_INFORMATION limit_info;
    memset(&limit_info, 0x0, sizeof(limit_info));
    limit_info.BasicLimitInformation.LimitFlags = JOB_OBJECT_LIMIT_KILL_ON_JOB_CLOSE;
    bool set_auto_kill_ok =
        SetInformationJobObject(pData->jobHandle, JobObjectExtendedLimitInformation, &limit_info, sizeof(limit_info));
    if (!set_auto_kill_ok) {
      fnError("Set job auto kill udfd failed.");
    }
  }
#endif

  if (err != 0) {
    fnError("can not spawn udfd. path: %s, error: %s", path, uv_strerror(err));
  } else {
    fnInfo("udfd is initialized");
  }
<<<<<<< HEAD

  if (envUdfdWithPEnv != NULL) {
    int i = 0;
    while (envUdfdWithPEnv[i] != NULL) {
      taosMemoryFree(envUdfdWithPEnv[i]);
      i++;
    }
    taosMemoryFree(envUdfdWithPEnv);
  }

=======
  if(taosFqdnEnvItem) taosMemoryFree(taosFqdnEnvItem);
>>>>>>> a09ad7a8
  return err;
}

static void udfUdfdCloseWalkCb(uv_handle_t *handle, void *arg) {
  if (!uv_is_closing(handle)) {
    uv_close(handle, NULL);
  }
}

static void udfUdfdStopAsyncCb(uv_async_t *async) {
  SUdfdData *pData = async->data;
  uv_stop(&pData->loop);
}

static void udfWatchUdfd(void *args) {
  SUdfdData *pData = args;
  uv_loop_init(&pData->loop);
  uv_async_init(&pData->loop, &pData->stopAsync, udfUdfdStopAsyncCb);
  pData->stopAsync.data = pData;
  int32_t err = udfSpawnUdfd(pData);
  atomic_store_32(&pData->spawnErr, err);
  uv_barrier_wait(&pData->barrier);
  uv_run(&pData->loop, UV_RUN_DEFAULT);
  uv_loop_close(&pData->loop);

  uv_walk(&pData->loop, udfUdfdCloseWalkCb, NULL);
  uv_run(&pData->loop, UV_RUN_DEFAULT);
  uv_loop_close(&pData->loop);
  return;
}

int32_t udfStartUdfd(int32_t startDnodeId) {
  if (!tsStartUdfd) {
    fnInfo("start udfd is disabled.") return 0;
  }
  SUdfdData *pData = &udfdGlobal;
  if (pData->startCalled) {
    fnInfo("dnode start udfd already called");
    return 0;
  }
  pData->startCalled = true;
  char dnodeId[8] = {0};
  snprintf(dnodeId, sizeof(dnodeId), "%d", startDnodeId);
  uv_os_setenv("DNODE_ID", dnodeId);
  pData->dnodeId = startDnodeId;

  uv_barrier_init(&pData->barrier, 2);
  uv_thread_create(&pData->thread, udfWatchUdfd, pData);
  uv_barrier_wait(&pData->barrier);
  int32_t err = atomic_load_32(&pData->spawnErr);
  if (err != 0) {
    uv_barrier_destroy(&pData->barrier);
    uv_async_send(&pData->stopAsync);
    uv_thread_join(&pData->thread);
    pData->needCleanUp = false;
    fnInfo("udfd is cleaned up after spawn err");
  } else {
    pData->needCleanUp = true;
  }
  return err;
}

int32_t udfStopUdfd() {
  SUdfdData *pData = &udfdGlobal;
  fnInfo("udfd start to stop, need cleanup:%d, spawn err:%d", pData->needCleanUp, pData->spawnErr);
  if (!pData->needCleanUp || atomic_load_32(&pData->stopCalled)) {
    return 0;
  }
  atomic_store_32(&pData->stopCalled, 1);
  pData->needCleanUp = false;
  uv_barrier_destroy(&pData->barrier);
  uv_async_send(&pData->stopAsync);
  uv_thread_join(&pData->thread);
#ifdef WINDOWS
  if (pData->jobHandle != NULL) CloseHandle(pData->jobHandle);
#endif
  fnInfo("udfd is cleaned up");
  return 0;
}

int32_t udfGetUdfdPid(int32_t* pUdfdPid) {
  SUdfdData *pData = &udfdGlobal;
  if (pData->spawnErr) {
    return pData->spawnErr;
  }
  uv_pid_t pid = uv_process_get_pid(&pData->process);
  if (pUdfdPid) {
    *pUdfdPid = (int32_t)pid;
  }
  return TSDB_CODE_SUCCESS;
}

//==============================================================================================
/* Copyright (c) 2013, Ben Noordhuis <info@bnoordhuis.nl>
 * The QUEUE is copied from queue.h under libuv
 * */

typedef void *QUEUE[2];

/* Private macros. */
#define QUEUE_NEXT(q)      (*(QUEUE **)&((*(q))[0]))
#define QUEUE_PREV(q)      (*(QUEUE **)&((*(q))[1]))
#define QUEUE_PREV_NEXT(q) (QUEUE_NEXT(QUEUE_PREV(q)))
#define QUEUE_NEXT_PREV(q) (QUEUE_PREV(QUEUE_NEXT(q)))

/* Public macros. */
#define QUEUE_DATA(ptr, type, field) ((type *)((char *)(ptr)-offsetof(type, field)))

/* Important note: mutating the list while QUEUE_FOREACH is
 * iterating over its elements results in undefined behavior.
 */
#define QUEUE_FOREACH(q, h) for ((q) = QUEUE_NEXT(h); (q) != (h); (q) = QUEUE_NEXT(q))

#define QUEUE_EMPTY(q) ((const QUEUE *)(q) == (const QUEUE *)QUEUE_NEXT(q))

#define QUEUE_HEAD(q) (QUEUE_NEXT(q))

#define QUEUE_INIT(q)    \
  do {                   \
    QUEUE_NEXT(q) = (q); \
    QUEUE_PREV(q) = (q); \
  } while (0)

#define QUEUE_ADD(h, n)                 \
  do {                                  \
    QUEUE_PREV_NEXT(h) = QUEUE_NEXT(n); \
    QUEUE_NEXT_PREV(n) = QUEUE_PREV(h); \
    QUEUE_PREV(h) = QUEUE_PREV(n);      \
    QUEUE_PREV_NEXT(h) = (h);           \
  } while (0)

#define QUEUE_SPLIT(h, q, n)       \
  do {                             \
    QUEUE_PREV(n) = QUEUE_PREV(h); \
    QUEUE_PREV_NEXT(n) = (n);      \
    QUEUE_NEXT(n) = (q);           \
    QUEUE_PREV(h) = QUEUE_PREV(q); \
    QUEUE_PREV_NEXT(h) = (h);      \
    QUEUE_PREV(q) = (n);           \
  } while (0)

#define QUEUE_MOVE(h, n)        \
  do {                          \
    if (QUEUE_EMPTY(h))         \
      QUEUE_INIT(n);            \
    else {                      \
      QUEUE *q = QUEUE_HEAD(h); \
      QUEUE_SPLIT(h, q, n);     \
    }                           \
  } while (0)

#define QUEUE_INSERT_HEAD(h, q)    \
  do {                             \
    QUEUE_NEXT(q) = QUEUE_NEXT(h); \
    QUEUE_PREV(q) = (h);           \
    QUEUE_NEXT_PREV(q) = (q);      \
    QUEUE_NEXT(h) = (q);           \
  } while (0)

#define QUEUE_INSERT_TAIL(h, q)    \
  do {                             \
    QUEUE_NEXT(q) = (h);           \
    QUEUE_PREV(q) = QUEUE_PREV(h); \
    QUEUE_PREV_NEXT(q) = (q);      \
    QUEUE_PREV(h) = (q);           \
  } while (0)

#define QUEUE_REMOVE(q)                 \
  do {                                  \
    QUEUE_PREV_NEXT(q) = QUEUE_NEXT(q); \
    QUEUE_NEXT_PREV(q) = QUEUE_PREV(q); \
  } while (0)

enum { UV_TASK_CONNECT = 0, UV_TASK_REQ_RSP = 1, UV_TASK_DISCONNECT = 2 };

int64_t gUdfTaskSeqNum = 0;
typedef struct SUdfcFuncStub {
  char           udfName[TSDB_FUNC_NAME_LEN + 1];
  UdfcFuncHandle handle;
  int32_t        refCount;
  int64_t        createTime;
} SUdfcFuncStub;

typedef struct SUdfcProxy {
  char         udfdPipeName[PATH_MAX + UDF_LISTEN_PIPE_NAME_LEN + 2];
  uv_barrier_t initBarrier;

  uv_loop_t   uvLoop;
  uv_thread_t loopThread;
  uv_async_t  loopTaskAync;

  uv_async_t loopStopAsync;

  uv_mutex_t taskQueueMutex;
  int8_t     udfcState;
  QUEUE      taskQueue;
  QUEUE      uvProcTaskQueue;

  uv_mutex_t udfStubsMutex;
  SArray    *udfStubs;  // SUdfcFuncStub
  SArray    *expiredUdfStubs; //SUdfcFuncStub

  uv_mutex_t udfcUvMutex;
  int8_t     initialized;
} SUdfcProxy;

SUdfcProxy gUdfcProxy = {0};

typedef struct SUdfcUvSession {
  SUdfcProxy *udfc;
  int64_t     severHandle;
  uv_pipe_t  *udfUvPipe;

  int8_t  outputType;
  int32_t bytes;
  int32_t bufSize;

  char udfName[TSDB_FUNC_NAME_LEN + 1];
} SUdfcUvSession;

typedef struct SClientUvTaskNode {
  SUdfcProxy *udfc;
  int8_t      type;
  int         errCode;

  uv_pipe_t *pipe;

  int64_t  seqNum;
  uv_buf_t reqBuf;

  uv_sem_t taskSem;
  uv_buf_t rspBuf;

  QUEUE recvTaskQueue;
  QUEUE procTaskQueue;
  QUEUE connTaskQueue;
} SClientUvTaskNode;

typedef struct SClientUdfTask {
  int8_t type;

  SUdfcUvSession *session;

  int32_t errCode;

  union {
    struct {
      SUdfSetupRequest  req;
      SUdfSetupResponse rsp;
    } _setup;
    struct {
      SUdfCallRequest  req;
      SUdfCallResponse rsp;
    } _call;
    struct {
      SUdfTeardownRequest  req;
      SUdfTeardownResponse rsp;
    } _teardown;
  };

} SClientUdfTask;

typedef struct SClientConnBuf {
  char   *buf;
  int32_t len;
  int32_t cap;
  int32_t total;
} SClientConnBuf;

typedef struct SClientUvConn {
  uv_pipe_t      *pipe;
  QUEUE           taskQueue;
  SClientConnBuf  readBuf;
  SUdfcUvSession *session;
} SClientUvConn;

enum {
  UDFC_STATE_INITAL = 0,  // initial state
  UDFC_STATE_STARTNG,     // starting after udfcOpen
  UDFC_STATE_READY,       // started and begin to receive quests
  UDFC_STATE_STOPPING,    // stopping after udfcClose
};

int32_t getUdfdPipeName(char *pipeName, int32_t size);
int32_t encodeUdfSetupRequest(void **buf, const SUdfSetupRequest *setup);
void   *decodeUdfSetupRequest(const void *buf, SUdfSetupRequest *request);
int32_t encodeUdfInterBuf(void **buf, const SUdfInterBuf *state);
void   *decodeUdfInterBuf(const void *buf, SUdfInterBuf *state);
int32_t encodeUdfCallRequest(void **buf, const SUdfCallRequest *call);
void   *decodeUdfCallRequest(const void *buf, SUdfCallRequest *call);
int32_t encodeUdfTeardownRequest(void **buf, const SUdfTeardownRequest *teardown);
void   *decodeUdfTeardownRequest(const void *buf, SUdfTeardownRequest *teardown);
int32_t encodeUdfRequest(void **buf, const SUdfRequest *request);
void   *decodeUdfRequest(const void *buf, SUdfRequest *request);
int32_t encodeUdfSetupResponse(void **buf, const SUdfSetupResponse *setupRsp);
void   *decodeUdfSetupResponse(const void *buf, SUdfSetupResponse *setupRsp);
int32_t encodeUdfCallResponse(void **buf, const SUdfCallResponse *callRsp);
void   *decodeUdfCallResponse(const void *buf, SUdfCallResponse *callRsp);
int32_t encodeUdfTeardownResponse(void **buf, const SUdfTeardownResponse *teardownRsp);
void   *decodeUdfTeardownResponse(const void *buf, SUdfTeardownResponse *teardownResponse);
int32_t encodeUdfResponse(void **buf, const SUdfResponse *rsp);
void   *decodeUdfResponse(const void *buf, SUdfResponse *rsp);
void    freeUdfColumnData(SUdfColumnData *data, SUdfColumnMeta *meta);
void    freeUdfColumn(SUdfColumn *col);
void    freeUdfDataDataBlock(SUdfDataBlock *block);
void    freeUdfInterBuf(SUdfInterBuf *buf);
int32_t convertDataBlockToUdfDataBlock(SSDataBlock *block, SUdfDataBlock *udfBlock);
int32_t convertUdfColumnToDataBlock(SUdfColumn *udfCol, SSDataBlock *block);
int32_t convertScalarParamToDataBlock(SScalarParam *input, int32_t numOfCols, SSDataBlock *output);
int32_t convertDataBlockToScalarParm(SSDataBlock *input, SScalarParam *output);

int32_t getUdfdPipeName(char *pipeName, int32_t size) {
  char    dnodeId[8] = {0};
  size_t  dnodeIdSize = sizeof(dnodeId);
  int32_t err = uv_os_getenv(UDF_DNODE_ID_ENV_NAME, dnodeId, &dnodeIdSize);
  if (err != 0) {
    fnError("failed to get dnodeId from env since %s", uv_err_name(err));
    dnodeId[0] = '1';
  }
#ifdef _WIN32
  snprintf(pipeName, size, "%s.%x.%s", UDF_LISTEN_PIPE_NAME_PREFIX, MurmurHash3_32(tsDataDir, strlen(tsDataDir)),
           dnodeId);
#else
  snprintf(pipeName, size, "%s/%s%s", tsDataDir, UDF_LISTEN_PIPE_NAME_PREFIX, dnodeId);
#endif
  fnInfo("get dnodeId:%s from env, pipe path:%s", dnodeId, pipeName);
  return 0;
}

int32_t encodeUdfSetupRequest(void **buf, const SUdfSetupRequest *setup) {
  int32_t len = 0;
  len += taosEncodeBinary(buf, setup->udfName, TSDB_FUNC_NAME_LEN);
  return len;
}

void *decodeUdfSetupRequest(const void *buf, SUdfSetupRequest *request) {
  buf = taosDecodeBinaryTo(buf, request->udfName, TSDB_FUNC_NAME_LEN);
  return (void *)buf;
}

int32_t encodeUdfInterBuf(void **buf, const SUdfInterBuf *state) {
  int32_t len = 0;
  len += taosEncodeFixedI8(buf, state->numOfResult);
  len += taosEncodeFixedI32(buf, state->bufLen);
  len += taosEncodeBinary(buf, state->buf, state->bufLen);
  return len;
}

void *decodeUdfInterBuf(const void *buf, SUdfInterBuf *state) {
  buf = taosDecodeFixedI8(buf, &state->numOfResult);
  buf = taosDecodeFixedI32(buf, &state->bufLen);
  buf = taosDecodeBinary(buf, (void **)&state->buf, state->bufLen);
  return (void *)buf;
}

int32_t encodeUdfCallRequest(void **buf, const SUdfCallRequest *call) {
  int32_t len = 0;
  len += taosEncodeFixedI64(buf, call->udfHandle);
  len += taosEncodeFixedI8(buf, call->callType);
  if (call->callType == TSDB_UDF_CALL_SCALA_PROC) {
    len += tEncodeDataBlock(buf, &call->block);
  } else if (call->callType == TSDB_UDF_CALL_AGG_INIT) {
    len += taosEncodeFixedI8(buf, call->initFirst);
  } else if (call->callType == TSDB_UDF_CALL_AGG_PROC) {
    len += tEncodeDataBlock(buf, &call->block);
    len += encodeUdfInterBuf(buf, &call->interBuf);
  } else if (call->callType == TSDB_UDF_CALL_AGG_MERGE) {
    len += encodeUdfInterBuf(buf, &call->interBuf);
    len += encodeUdfInterBuf(buf, &call->interBuf2);
  } else if (call->callType == TSDB_UDF_CALL_AGG_FIN) {
    len += encodeUdfInterBuf(buf, &call->interBuf);
  }
  return len;
}

void *decodeUdfCallRequest(const void *buf, SUdfCallRequest *call) {
  buf = taosDecodeFixedI64(buf, &call->udfHandle);
  buf = taosDecodeFixedI8(buf, &call->callType);
  switch (call->callType) {
    case TSDB_UDF_CALL_SCALA_PROC:
      buf = tDecodeDataBlock(buf, &call->block);
      break;
    case TSDB_UDF_CALL_AGG_INIT:
      buf = taosDecodeFixedI8(buf, &call->initFirst);
      break;
    case TSDB_UDF_CALL_AGG_PROC:
      buf = tDecodeDataBlock(buf, &call->block);
      buf = decodeUdfInterBuf(buf, &call->interBuf);
      break;
    case TSDB_UDF_CALL_AGG_MERGE:
      buf = decodeUdfInterBuf(buf, &call->interBuf);
      buf = decodeUdfInterBuf(buf, &call->interBuf2);
      break;
    case TSDB_UDF_CALL_AGG_FIN:
      buf = decodeUdfInterBuf(buf, &call->interBuf);
      break;
  }
  return (void *)buf;
}

int32_t encodeUdfTeardownRequest(void **buf, const SUdfTeardownRequest *teardown) {
  int32_t len = 0;
  len += taosEncodeFixedI64(buf, teardown->udfHandle);
  return len;
}

void *decodeUdfTeardownRequest(const void *buf, SUdfTeardownRequest *teardown) {
  buf = taosDecodeFixedI64(buf, &teardown->udfHandle);
  return (void *)buf;
}

int32_t encodeUdfRequest(void **buf, const SUdfRequest *request) {
  int32_t len = 0;
  if (buf == NULL) {
    len += sizeof(request->msgLen);
  } else {
    *(int32_t *)(*buf) = request->msgLen;
    *buf = POINTER_SHIFT(*buf, sizeof(request->msgLen));
  }
  len += taosEncodeFixedI64(buf, request->seqNum);
  len += taosEncodeFixedI8(buf, request->type);
  if (request->type == UDF_TASK_SETUP) {
    len += encodeUdfSetupRequest(buf, &request->setup);
  } else if (request->type == UDF_TASK_CALL) {
    len += encodeUdfCallRequest(buf, &request->call);
  } else if (request->type == UDF_TASK_TEARDOWN) {
    len += encodeUdfTeardownRequest(buf, &request->teardown);
  }
  return len;
}

void *decodeUdfRequest(const void *buf, SUdfRequest *request) {
  request->msgLen = *(int32_t *)(buf);
  buf = POINTER_SHIFT(buf, sizeof(request->msgLen));

  buf = taosDecodeFixedI64(buf, &request->seqNum);
  buf = taosDecodeFixedI8(buf, &request->type);

  if (request->type == UDF_TASK_SETUP) {
    buf = decodeUdfSetupRequest(buf, &request->setup);
  } else if (request->type == UDF_TASK_CALL) {
    buf = decodeUdfCallRequest(buf, &request->call);
  } else if (request->type == UDF_TASK_TEARDOWN) {
    buf = decodeUdfTeardownRequest(buf, &request->teardown);
  }
  return (void *)buf;
}

int32_t encodeUdfSetupResponse(void **buf, const SUdfSetupResponse *setupRsp) {
  int32_t len = 0;
  len += taosEncodeFixedI64(buf, setupRsp->udfHandle);
  len += taosEncodeFixedI8(buf, setupRsp->outputType);
  len += taosEncodeFixedI32(buf, setupRsp->bytes);
  len += taosEncodeFixedI32(buf, setupRsp->bufSize);
  return len;
}

void *decodeUdfSetupResponse(const void *buf, SUdfSetupResponse *setupRsp) {
  buf = taosDecodeFixedI64(buf, &setupRsp->udfHandle);
  buf = taosDecodeFixedI8(buf, &setupRsp->outputType);
  buf = taosDecodeFixedI32(buf, &setupRsp->bytes);
  buf = taosDecodeFixedI32(buf, &setupRsp->bufSize);
  return (void *)buf;
}

int32_t encodeUdfCallResponse(void **buf, const SUdfCallResponse *callRsp) {
  int32_t len = 0;
  len += taosEncodeFixedI8(buf, callRsp->callType);
  switch (callRsp->callType) {
    case TSDB_UDF_CALL_SCALA_PROC:
      len += tEncodeDataBlock(buf, &callRsp->resultData);
      break;
    case TSDB_UDF_CALL_AGG_INIT:
      len += encodeUdfInterBuf(buf, &callRsp->resultBuf);
      break;
    case TSDB_UDF_CALL_AGG_PROC:
      len += encodeUdfInterBuf(buf, &callRsp->resultBuf);
      break;
    case TSDB_UDF_CALL_AGG_MERGE:
      len += encodeUdfInterBuf(buf, &callRsp->resultBuf);
      break;
    case TSDB_UDF_CALL_AGG_FIN:
      len += encodeUdfInterBuf(buf, &callRsp->resultBuf);
      break;
  }
  return len;
}

void *decodeUdfCallResponse(const void *buf, SUdfCallResponse *callRsp) {
  buf = taosDecodeFixedI8(buf, &callRsp->callType);
  switch (callRsp->callType) {
    case TSDB_UDF_CALL_SCALA_PROC:
      buf = tDecodeDataBlock(buf, &callRsp->resultData);
      break;
    case TSDB_UDF_CALL_AGG_INIT:
      buf = decodeUdfInterBuf(buf, &callRsp->resultBuf);
      break;
    case TSDB_UDF_CALL_AGG_PROC:
      buf = decodeUdfInterBuf(buf, &callRsp->resultBuf);
      break;
    case TSDB_UDF_CALL_AGG_MERGE:
      buf = decodeUdfInterBuf(buf, &callRsp->resultBuf);
      break;
    case TSDB_UDF_CALL_AGG_FIN:
      buf = decodeUdfInterBuf(buf, &callRsp->resultBuf);
      break;
  }
  return (void *)buf;
}

int32_t encodeUdfTeardownResponse(void **buf, const SUdfTeardownResponse *teardownRsp) { return 0; }

void *decodeUdfTeardownResponse(const void *buf, SUdfTeardownResponse *teardownResponse) { return (void *)buf; }

int32_t encodeUdfResponse(void **buf, const SUdfResponse *rsp) {
  int32_t len = 0;
  if (buf == NULL) {
    len += sizeof(rsp->msgLen);
  } else {
    *(int32_t *)(*buf) = rsp->msgLen;
    *buf = POINTER_SHIFT(*buf, sizeof(rsp->msgLen));
  }

  if (buf == NULL) {
    len += sizeof(rsp->seqNum);
  } else {
    *(int64_t *)(*buf) = rsp->seqNum;
    *buf = POINTER_SHIFT(*buf, sizeof(rsp->seqNum));
  }

  len += taosEncodeFixedI64(buf, rsp->seqNum);
  len += taosEncodeFixedI8(buf, rsp->type);
  len += taosEncodeFixedI32(buf, rsp->code);

  switch (rsp->type) {
    case UDF_TASK_SETUP:
      len += encodeUdfSetupResponse(buf, &rsp->setupRsp);
      break;
    case UDF_TASK_CALL:
      len += encodeUdfCallResponse(buf, &rsp->callRsp);
      break;
    case UDF_TASK_TEARDOWN:
      len += encodeUdfTeardownResponse(buf, &rsp->teardownRsp);
      break;
    default:
      fnError("encode udf response, invalid udf response type %d", rsp->type);
      break;
  }
  return len;
}

void *decodeUdfResponse(const void *buf, SUdfResponse *rsp) {
  rsp->msgLen = *(int32_t *)(buf);
  buf = POINTER_SHIFT(buf, sizeof(rsp->msgLen));
  rsp->seqNum = *(int64_t *)(buf);
  buf = POINTER_SHIFT(buf, sizeof(rsp->seqNum));
  buf = taosDecodeFixedI64(buf, &rsp->seqNum);
  buf = taosDecodeFixedI8(buf, &rsp->type);
  buf = taosDecodeFixedI32(buf, &rsp->code);

  switch (rsp->type) {
    case UDF_TASK_SETUP:
      buf = decodeUdfSetupResponse(buf, &rsp->setupRsp);
      break;
    case UDF_TASK_CALL:
      buf = decodeUdfCallResponse(buf, &rsp->callRsp);
      break;
    case UDF_TASK_TEARDOWN:
      buf = decodeUdfTeardownResponse(buf, &rsp->teardownRsp);
      break;
    default:
      fnError("decode udf response, invalid udf response type %d", rsp->type);
      break;
  }
  return (void *)buf;
}

void freeUdfColumnData(SUdfColumnData *data, SUdfColumnMeta *meta) {
  if (IS_VAR_DATA_TYPE(meta->type)) {
    taosMemoryFree(data->varLenCol.varOffsets);
    data->varLenCol.varOffsets = NULL;
    taosMemoryFree(data->varLenCol.payload);
    data->varLenCol.payload = NULL;
  } else {
    taosMemoryFree(data->fixLenCol.nullBitmap);
    data->fixLenCol.nullBitmap = NULL;
    taosMemoryFree(data->fixLenCol.data);
    data->fixLenCol.data = NULL;
  }
}

void freeUdfColumn(SUdfColumn *col) { freeUdfColumnData(&col->colData, &col->colMeta); }

void freeUdfDataDataBlock(SUdfDataBlock *block) {
  for (int32_t i = 0; i < block->numOfCols; ++i) {
    freeUdfColumn(block->udfCols[i]);
    taosMemoryFree(block->udfCols[i]);
    block->udfCols[i] = NULL;
  }
  taosMemoryFree(block->udfCols);
  block->udfCols = NULL;
}

void freeUdfInterBuf(SUdfInterBuf *buf) {
  taosMemoryFree(buf->buf);
  buf->buf = NULL;
}

int32_t convertDataBlockToUdfDataBlock(SSDataBlock *block, SUdfDataBlock *udfBlock) {
  udfBlock->numOfRows = block->info.rows;
  udfBlock->numOfCols = taosArrayGetSize(block->pDataBlock);
  udfBlock->udfCols = taosMemoryCalloc(taosArrayGetSize(block->pDataBlock), sizeof(SUdfColumn *));
  for (int32_t i = 0; i < udfBlock->numOfCols; ++i) {
    udfBlock->udfCols[i] = taosMemoryCalloc(1, sizeof(SUdfColumn));
    SColumnInfoData *col = (SColumnInfoData *)taosArrayGet(block->pDataBlock, i);
    SUdfColumn      *udfCol = udfBlock->udfCols[i];
    udfCol->colMeta.type = col->info.type;
    udfCol->colMeta.bytes = col->info.bytes;
    udfCol->colMeta.scale = col->info.scale;
    udfCol->colMeta.precision = col->info.precision;
    udfCol->colData.numOfRows = udfBlock->numOfRows;
    udfCol->hasNull = col->hasNull;
    if (IS_VAR_DATA_TYPE(udfCol->colMeta.type)) {
      udfCol->colData.varLenCol.varOffsetsLen = sizeof(int32_t) * udfBlock->numOfRows;
      udfCol->colData.varLenCol.varOffsets = taosMemoryMalloc(udfCol->colData.varLenCol.varOffsetsLen);
      memcpy(udfCol->colData.varLenCol.varOffsets, col->varmeta.offset, udfCol->colData.varLenCol.varOffsetsLen);
      udfCol->colData.varLenCol.payloadLen = colDataGetLength(col, udfBlock->numOfRows);
      udfCol->colData.varLenCol.payload = taosMemoryMalloc(udfCol->colData.varLenCol.payloadLen);
      if (col->reassigned) {
        for (int32_t row = 0; row < udfCol->colData.numOfRows; ++row) {
          char* pColData = col->pData + col->varmeta.offset[row];
          int32_t colSize = 0;
          if (col->info.type == TSDB_DATA_TYPE_JSON) {
            colSize = getJsonValueLen(pColData);
          } else {
            colSize = varDataTLen(pColData);
          }
          memcpy(udfCol->colData.varLenCol.payload, pColData, colSize);
          udfCol->colData.varLenCol.payload += colSize;
        }
      } else {
        memcpy(udfCol->colData.varLenCol.payload, col->pData, udfCol->colData.varLenCol.payloadLen);
      }
    } else {
      udfCol->colData.fixLenCol.nullBitmapLen = BitmapLen(udfCol->colData.numOfRows);
      int32_t bitmapLen = udfCol->colData.fixLenCol.nullBitmapLen;
      udfCol->colData.fixLenCol.nullBitmap = taosMemoryMalloc(udfCol->colData.fixLenCol.nullBitmapLen);
      char *bitmap = udfCol->colData.fixLenCol.nullBitmap;
      memcpy(bitmap, col->nullbitmap, bitmapLen);
      udfCol->colData.fixLenCol.dataLen = colDataGetLength(col, udfBlock->numOfRows);
      int32_t dataLen = udfCol->colData.fixLenCol.dataLen;
      udfCol->colData.fixLenCol.data = taosMemoryMalloc(udfCol->colData.fixLenCol.dataLen);
      char *data = udfCol->colData.fixLenCol.data;
      memcpy(data, col->pData, dataLen);
    }
  }
  return 0;
}

int32_t convertUdfColumnToDataBlock(SUdfColumn *udfCol, SSDataBlock *block) {
  SUdfColumnMeta* meta = &udfCol->colMeta;

  SColumnInfoData colInfoData = createColumnInfoData(meta->type, meta->bytes, 1);
  blockDataAppendColInfo(block, &colInfoData);
  blockDataEnsureCapacity(block, udfCol->colData.numOfRows);

  SColumnInfoData *col = bdGetColumnInfoData(block, 0);
  for (int i = 0; i < udfCol->colData.numOfRows; ++i) {
    if (udfColDataIsNull(udfCol, i)) {
      colDataSetNULL(col, i);
    } else {
      char* data = udfColDataGetData(udfCol, i);
      colDataSetVal(col, i, data, false);
    }
  }
  block->info.rows = udfCol->colData.numOfRows;
  return 0;
}

int32_t convertUdfColumnToDataBlock2(SUdfColumn *udfCol, SSDataBlock *block) {
  block->info.rows = udfCol->colData.numOfRows;
  block->info.hasVarCol = IS_VAR_DATA_TYPE(udfCol->colMeta.type);

  block->pDataBlock = taosArrayInit(1, sizeof(SColumnInfoData));
  taosArrayPush(block->pDataBlock, &(SColumnInfoData){0});
  SColumnInfoData *col = taosArrayGet(block->pDataBlock, 0);
  SUdfColumnMeta  *meta = &udfCol->colMeta;
  col->info.precision = meta->precision;
  col->info.bytes = meta->bytes;
  col->info.scale = meta->scale;
  col->info.type = meta->type;
  col->hasNull = udfCol->hasNull;
  SUdfColumnData *data = &udfCol->colData;

  if (!IS_VAR_DATA_TYPE(meta->type)) {
    col->nullbitmap = taosMemoryMalloc(data->fixLenCol.nullBitmapLen);
    memcpy(col->nullbitmap, data->fixLenCol.nullBitmap, data->fixLenCol.nullBitmapLen);
    col->pData = taosMemoryMalloc(data->fixLenCol.dataLen);
    memcpy(col->pData, data->fixLenCol.data, data->fixLenCol.dataLen);
  } else {
    col->varmeta.offset = taosMemoryMalloc(data->varLenCol.varOffsetsLen);
    memcpy(col->varmeta.offset, data->varLenCol.varOffsets, data->varLenCol.varOffsetsLen);
    col->pData = taosMemoryMalloc(data->varLenCol.payloadLen);
    memcpy(col->pData, data->varLenCol.payload, data->varLenCol.payloadLen);
  }
  return 0;
}

int32_t convertScalarParamToDataBlock(SScalarParam *input, int32_t numOfCols, SSDataBlock *output) {
  int32_t numOfRows = 0;
  for (int32_t i = 0; i < numOfCols; ++i) {
    numOfRows = (input[i].numOfRows > numOfRows) ? input[i].numOfRows : numOfRows;
  }

  // create the basic block info structure
  for(int32_t i = 0; i < numOfCols; ++i) {
    SColumnInfoData* pInfo = input[i].columnData;
    SColumnInfoData d = {0};
    d.info = pInfo->info;

    blockDataAppendColInfo(output, &d);
  }

  blockDataEnsureCapacity(output, numOfRows);

  for(int32_t i = 0; i < numOfCols; ++i) {
    SColumnInfoData* pDest = taosArrayGet(output->pDataBlock, i);

    SColumnInfoData* pColInfoData = input[i].columnData;
    colDataAssign(pDest, pColInfoData, input[i].numOfRows, &output->info);

    if (input[i].numOfRows < numOfRows) {
      int32_t startRow = input[i].numOfRows;
      int expandRows = numOfRows - startRow;
      bool isNull = colDataIsNull_s(pColInfoData, (input+i)->numOfRows - 1);
      if (isNull) {
        colDataSetNNULL(pDest, startRow, expandRows);
      } else {
        char* src = colDataGetData(pColInfoData, (input + i)->numOfRows - 1);
        for (int j = 0; j < expandRows; ++j) {
          colDataSetVal(pDest, startRow+j, src, false);
        }
        //colDataSetNItems(pColInfoData, startRow, data, expandRows);
      }
    }
  }

  output->info.rows = numOfRows;

  return 0;
}

int32_t convertDataBlockToScalarParm(SSDataBlock *input, SScalarParam *output) {
  if (taosArrayGetSize(input->pDataBlock) != 1) {
    fnError("scalar function only support one column");
    return -1;
  }
  output->numOfRows = input->info.rows;

  output->columnData = taosMemoryMalloc(sizeof(SColumnInfoData));
  memcpy(output->columnData, taosArrayGet(input->pDataBlock, 0), sizeof(SColumnInfoData));
  output->colAlloced = true;

  return 0;
}

//////////////////////////////////////////////////////////////////////////////////////////////////////////////
// memory layout |---SUdfAggRes----|-----final result-----|---inter result----|
typedef struct SUdfAggRes {
  int8_t finalResNum;
  int8_t interResNum;
  int32_t interResBufLen;
  char  *finalResBuf;
  char  *interResBuf;
} SUdfAggRes;

void    onUdfcPipeClose(uv_handle_t *handle);
int32_t udfcGetUdfTaskResultFromUvTask(SClientUdfTask *task, SClientUvTaskNode *uvTask);
void    udfcAllocateBuffer(uv_handle_t *handle, size_t suggestedSize, uv_buf_t *buf);
bool    isUdfcUvMsgComplete(SClientConnBuf *connBuf);
void    udfcUvHandleRsp(SClientUvConn *conn);
void    udfcUvHandleError(SClientUvConn *conn);
void    onUdfcPipeRead(uv_stream_t *client, ssize_t nread, const uv_buf_t *buf);
void    onUdfcPipeWrite(uv_write_t *write, int status);
void    onUdfcPipeConnect(uv_connect_t *connect, int status);
int32_t udfcInitializeUvTask(SClientUdfTask *task, int8_t uvTaskType, SClientUvTaskNode *uvTask);
int32_t udfcQueueUvTask(SClientUvTaskNode *uvTask);
int32_t udfcStartUvTask(SClientUvTaskNode *uvTask);
void    udfcAsyncTaskCb(uv_async_t *async);
void    cleanUpUvTasks(SUdfcProxy *udfc);
void    udfStopAsyncCb(uv_async_t *async);
void    constructUdfService(void *argsThread);
int32_t udfcRunUdfUvTask(SClientUdfTask *task, int8_t uvTaskType);
int32_t doSetupUdf(char udfName[], UdfcFuncHandle *funcHandle);
int     compareUdfcFuncSub(const void *elem1, const void *elem2);
int32_t doTeardownUdf(UdfcFuncHandle handle);

int32_t callUdf(UdfcFuncHandle handle, int8_t callType, SSDataBlock *input, SUdfInterBuf *state, SUdfInterBuf *state2,
                SSDataBlock *output, SUdfInterBuf *newState);
int32_t doCallUdfAggInit(UdfcFuncHandle handle, SUdfInterBuf *interBuf);
int32_t doCallUdfAggProcess(UdfcFuncHandle handle, SSDataBlock *block, SUdfInterBuf *state, SUdfInterBuf *newState);
int32_t doCallUdfAggMerge(UdfcFuncHandle handle, SUdfInterBuf *interBuf1, SUdfInterBuf *interBuf2,
                          SUdfInterBuf *resultBuf);
int32_t doCallUdfAggFinalize(UdfcFuncHandle handle, SUdfInterBuf *interBuf, SUdfInterBuf *resultData);
int32_t doCallUdfScalarFunc(UdfcFuncHandle handle, SScalarParam *input, int32_t numOfCols, SScalarParam *output);
int32_t callUdfScalarFunc(char *udfName, SScalarParam *input, int32_t numOfCols, SScalarParam *output);

int32_t udfcOpen();
int32_t udfcClose();

int32_t acquireUdfFuncHandle(char *udfName, UdfcFuncHandle *pHandle);
void    releaseUdfFuncHandle(char *udfName, UdfcFuncHandle handle);
int32_t cleanUpUdfs();

bool    udfAggGetEnv(struct SFunctionNode *pFunc, SFuncExecEnv *pEnv);
int32_t udfAggInit(struct SqlFunctionCtx *pCtx, struct SResultRowEntryInfo *pResultCellInfo);
int32_t udfAggProcess(struct SqlFunctionCtx *pCtx);
int32_t udfAggFinalize(struct SqlFunctionCtx *pCtx, SSDataBlock *pBlock);

void cleanupNotExpiredUdfs();
void cleanupExpiredUdfs();
int compareUdfcFuncSub(const void *elem1, const void *elem2) {
  SUdfcFuncStub *stub1 = (SUdfcFuncStub *)elem1;
  SUdfcFuncStub *stub2 = (SUdfcFuncStub *)elem2;
  return strcmp(stub1->udfName, stub2->udfName);
}

int32_t acquireUdfFuncHandle(char *udfName, UdfcFuncHandle *pHandle) {
  int32_t code = 0;
  uv_mutex_lock(&gUdfcProxy.udfStubsMutex);
  SUdfcFuncStub key = {0};
  strncpy(key.udfName, udfName, TSDB_FUNC_NAME_LEN);
  int32_t stubIndex = taosArraySearchIdx(gUdfcProxy.udfStubs, &key, compareUdfcFuncSub, TD_EQ);
  if (stubIndex != -1) {
    SUdfcFuncStub *foundStub = taosArrayGet(gUdfcProxy.udfStubs, stubIndex);
    UdfcFuncHandle handle = foundStub->handle;
    int64_t currUs = taosGetTimestampUs();
    bool expired = (currUs - foundStub->createTime) >= 10 * 1000 * 1000;
    if (!expired) {
      if (handle != NULL && ((SUdfcUvSession *)handle)->udfUvPipe != NULL) {
        *pHandle = foundStub->handle;
        ++foundStub->refCount;
        uv_mutex_unlock(&gUdfcProxy.udfStubsMutex);
        return 0;
      } else {
        fnInfo("udf invalid handle for %s, refCount: %d, create time: %" PRId64 ". remove it from cache", udfName,
               foundStub->refCount, foundStub->createTime);
        taosArrayRemove(gUdfcProxy.udfStubs, stubIndex);
      }
    } else {
      fnInfo("udf handle expired for %s, will setup udf. move it to expired list", udfName);
      taosArrayRemove(gUdfcProxy.udfStubs, stubIndex);
      taosArrayPush(gUdfcProxy.expiredUdfStubs, foundStub);
      taosArraySort(gUdfcProxy.expiredUdfStubs, compareUdfcFuncSub);
    }
  }
  *pHandle = NULL;
  code = doSetupUdf(udfName, pHandle);
  if (code == TSDB_CODE_SUCCESS) {
    SUdfcFuncStub stub = {0};
    strncpy(stub.udfName, udfName, TSDB_FUNC_NAME_LEN);
    stub.handle = *pHandle;
    ++stub.refCount;
    stub.createTime = taosGetTimestampUs();
    taosArrayPush(gUdfcProxy.udfStubs, &stub);
    taosArraySort(gUdfcProxy.udfStubs, compareUdfcFuncSub);
  } else {
    *pHandle = NULL;
  }

  uv_mutex_unlock(&gUdfcProxy.udfStubsMutex);
  return code;
}

void releaseUdfFuncHandle(char *udfName, UdfcFuncHandle handle) {
  uv_mutex_lock(&gUdfcProxy.udfStubsMutex);
  SUdfcFuncStub key = {0};
  strncpy(key.udfName, udfName, TSDB_FUNC_NAME_LEN);
  SUdfcFuncStub *foundStub = taosArraySearch(gUdfcProxy.udfStubs, &key, compareUdfcFuncSub, TD_EQ);
  SUdfcFuncStub *expiredStub = taosArraySearch(gUdfcProxy.expiredUdfStubs, &key, compareUdfcFuncSub, TD_EQ);
  if (!foundStub && !expiredStub) {
    uv_mutex_unlock(&gUdfcProxy.udfStubsMutex);
    return;
  }
  if (foundStub != NULL && foundStub->handle == handle && foundStub->refCount > 0) {
    --foundStub->refCount;
  }
  if (expiredStub != NULL && expiredStub->handle == handle && expiredStub->refCount > 0) {
    --expiredStub->refCount;
  }
  uv_mutex_unlock(&gUdfcProxy.udfStubsMutex);
}

void cleanupExpiredUdfs() {
  int32_t i = 0;
  SArray *expiredUdfStubs = taosArrayInit(16, sizeof(SUdfcFuncStub));
  while (i < taosArrayGetSize(gUdfcProxy.expiredUdfStubs)) {
    SUdfcFuncStub *stub = taosArrayGet(gUdfcProxy.expiredUdfStubs, i);
    if (stub->refCount == 0) {
      fnInfo("tear down udf. expired. udf name: %s, handle: %p, ref count: %d", stub->udfName, stub->handle, stub->refCount);
      doTeardownUdf(stub->handle);
    } else {
      fnInfo("udf still in use. expired. udf name: %s, ref count: %d, create time: %" PRId64 ", handle: %p", stub->udfName,
             stub->refCount, stub->createTime, stub->handle);
      UdfcFuncHandle handle = stub->handle;
      if (handle != NULL && ((SUdfcUvSession *)handle)->udfUvPipe != NULL) {
        taosArrayPush(expiredUdfStubs, stub);
      } else {
        fnInfo("udf invalid handle for %s, expired. refCount: %d, create time: %" PRId64 ". remove it from cache",
               stub->udfName, stub->refCount, stub->createTime);
      }
    }
    ++i;
  }
  taosArrayDestroy(gUdfcProxy.expiredUdfStubs);
  gUdfcProxy.expiredUdfStubs = expiredUdfStubs;
}

void cleanupNotExpiredUdfs() {
  SArray *udfStubs = taosArrayInit(16, sizeof(SUdfcFuncStub));
  int32_t i = 0;
  while (i < taosArrayGetSize(gUdfcProxy.udfStubs)) {
    SUdfcFuncStub *stub = taosArrayGet(gUdfcProxy.udfStubs, i);
    if (stub->refCount == 0) {
      fnInfo("tear down udf. udf name: %s, handle: %p, ref count: %d", stub->udfName, stub->handle, stub->refCount);
      doTeardownUdf(stub->handle);
    } else {
      fnInfo("udf still in use. udf name: %s, ref count: %d, create time: %" PRId64 ", handle: %p", stub->udfName,
             stub->refCount, stub->createTime, stub->handle);
      UdfcFuncHandle handle = stub->handle;
      if (handle != NULL && ((SUdfcUvSession *)handle)->udfUvPipe != NULL) {
        taosArrayPush(udfStubs, stub);
      } else {
        fnInfo("udf invalid handle for %s, refCount: %d, create time: %" PRId64 ". remove it from cache",
               stub->udfName, stub->refCount, stub->createTime);
      }
    }
    ++i;
  }
  taosArrayDestroy(gUdfcProxy.udfStubs);
  gUdfcProxy.udfStubs = udfStubs;
}

int32_t cleanUpUdfs() {
  int8_t initialized = atomic_load_8(&gUdfcProxy.initialized);
  if (!initialized) {
    return TSDB_CODE_SUCCESS;
  }

  uv_mutex_lock(&gUdfcProxy.udfStubsMutex);
  if ((gUdfcProxy.udfStubs == NULL || taosArrayGetSize(gUdfcProxy.udfStubs) == 0) &&
      (gUdfcProxy.expiredUdfStubs == NULL || taosArrayGetSize(gUdfcProxy.expiredUdfStubs) == 0)) {
    uv_mutex_unlock(&gUdfcProxy.udfStubsMutex);
    return TSDB_CODE_SUCCESS;
  }

  cleanupNotExpiredUdfs();
  cleanupExpiredUdfs();

  uv_mutex_unlock(&gUdfcProxy.udfStubsMutex);
  return 0;
}

int32_t callUdfScalarFunc(char *udfName, SScalarParam *input, int32_t numOfCols, SScalarParam *output) {
  UdfcFuncHandle handle = NULL;
  int32_t        code = acquireUdfFuncHandle(udfName, &handle);
  if (code != 0) {
    return code;
  }

  SUdfcUvSession *session = handle;
  code = doCallUdfScalarFunc(handle, input, numOfCols, output);
  if (code != TSDB_CODE_SUCCESS) {
    fnError("udfc scalar function execution failure");
    releaseUdfFuncHandle(udfName, handle);
    return code;
  }

  if (output->columnData == NULL) {
    fnError("udfc scalar function calculate error. no column data");
    code = TSDB_CODE_UDF_INVALID_OUTPUT_TYPE;
  } else {
    if (session->outputType != output->columnData->info.type || session->bytes != output->columnData->info.bytes) {
      fnError("udfc scalar function calculate error. type mismatch. session type: %d(%d), output type: %d(%d)",
              session->outputType, session->bytes, output->columnData->info.type, output->columnData->info.bytes);
      code = TSDB_CODE_UDF_INVALID_OUTPUT_TYPE;
    }
  }
  releaseUdfFuncHandle(udfName, handle);
  return code;
}

bool udfAggGetEnv(struct SFunctionNode *pFunc, SFuncExecEnv *pEnv) {
  if (fmIsScalarFunc(pFunc->funcId)) {
    return false;
  }
  pEnv->calcMemSize = sizeof(SUdfAggRes) + pFunc->node.resType.bytes + pFunc->udfBufSize;
  return true;
}

int32_t udfAggInit(struct SqlFunctionCtx *pCtx, struct SResultRowEntryInfo *pResultCellInfo) {
  if (pResultCellInfo->initialized) {
    return TSDB_CODE_SUCCESS;
  }
  if (functionSetup(pCtx, pResultCellInfo) != TSDB_CODE_SUCCESS) {
    return TSDB_CODE_FUNC_SETUP_ERROR;
  }
  UdfcFuncHandle handle;
  int32_t        udfCode = 0;
  if ((udfCode = acquireUdfFuncHandle((char *)pCtx->udfName, &handle)) != 0) {
    fnError("udfAggInit error. step doSetupUdf. udf code: %d", udfCode);
    return TSDB_CODE_FUNC_SETUP_ERROR;
  }
  SUdfcUvSession *session = (SUdfcUvSession *)handle;
  SUdfAggRes     *udfRes = (SUdfAggRes *)GET_ROWCELL_INTERBUF(pResultCellInfo);
  int32_t         envSize = sizeof(SUdfAggRes) + session->bytes + session->bufSize;
  memset(udfRes, 0, envSize);

  udfRes->finalResBuf = (char *)udfRes + sizeof(SUdfAggRes);
  udfRes->interResBuf = (char *)udfRes + sizeof(SUdfAggRes) + session->bytes;

  SUdfInterBuf buf = {0};
  if ((udfCode = doCallUdfAggInit(handle, &buf)) != 0) {
    fnError("udfAggInit error. step doCallUdfAggInit. udf code: %d", udfCode);
    releaseUdfFuncHandle(pCtx->udfName, handle);
    return TSDB_CODE_FUNC_SETUP_ERROR;
  }
  if (buf.bufLen <= session->bufSize) {
    memcpy(udfRes->interResBuf, buf.buf, buf.bufLen);
    udfRes->interResBufLen = buf.bufLen;
    udfRes->interResNum = buf.numOfResult;
  } else {
    fnError("udfc inter buf size %d is greater than function bufSize %d", buf.bufLen, session->bufSize);
    releaseUdfFuncHandle(pCtx->udfName, handle);
    return TSDB_CODE_FUNC_SETUP_ERROR;
  }
  releaseUdfFuncHandle(pCtx->udfName, handle);
  freeUdfInterBuf(&buf);
  return TSDB_CODE_SUCCESS;
}

int32_t udfAggProcess(struct SqlFunctionCtx *pCtx) {
  int32_t        udfCode = 0;
  UdfcFuncHandle handle = 0;
  if ((udfCode = acquireUdfFuncHandle((char *)pCtx->udfName, &handle)) != 0) {
    fnError("udfAggProcess  error. step acquireUdfFuncHandle. udf code: %d", udfCode);
    return udfCode;
  }

  SUdfcUvSession *session = handle;
  SUdfAggRes     *udfRes = (SUdfAggRes *)GET_ROWCELL_INTERBUF(GET_RES_INFO(pCtx));
  udfRes->finalResBuf = (char *)udfRes + sizeof(SUdfAggRes);
  udfRes->interResBuf = (char *)udfRes + sizeof(SUdfAggRes) + session->bytes;

  SInputColumnInfoData *pInput = &pCtx->input;
  int32_t               numOfCols = pInput->numOfInputCols;
  int32_t               start = pInput->startRowIndex;
  int32_t               numOfRows = pInput->numOfRows;

  SSDataBlock *pTempBlock = createDataBlock();
  pTempBlock->info.rows = pInput->totalRows;
  pTempBlock->info.id.uid = pInput->uid;
  for (int32_t i = 0; i < numOfCols; ++i) {
    blockDataAppendColInfo(pTempBlock, pInput->pData[i]);
  }

  SSDataBlock *inputBlock = blockDataExtractBlock(pTempBlock, start, numOfRows);

  SUdfInterBuf state = {.buf = udfRes->interResBuf, .bufLen = udfRes->interResBufLen, .numOfResult = udfRes->interResNum};
  SUdfInterBuf newState = {0};

  udfCode = doCallUdfAggProcess(session, inputBlock, &state, &newState);
  if (udfCode != 0) {
    fnError("udfAggProcess error. code: %d", udfCode);
    newState.numOfResult = 0;
  } else {
    if (newState.bufLen <= session->bufSize) {
      memcpy(udfRes->interResBuf, newState.buf, newState.bufLen);
      udfRes->interResBufLen = newState.bufLen;
      udfRes->interResNum = newState.numOfResult;
    } else {
      fnError("udfc inter buf size %d is greater than function bufSize %d", newState.bufLen, session->bufSize);
      udfCode = TSDB_CODE_UDF_INVALID_BUFSIZE;
    }
  }

  GET_RES_INFO(pCtx)->numOfRes = udfRes->interResNum;

  blockDataDestroy(inputBlock);

  taosArrayDestroy(pTempBlock->pDataBlock);
  taosMemoryFree(pTempBlock);

  releaseUdfFuncHandle(pCtx->udfName, handle);
  freeUdfInterBuf(&newState);
  return udfCode;
}

int32_t udfAggFinalize(struct SqlFunctionCtx *pCtx, SSDataBlock *pBlock) {
  int32_t        udfCode = 0;
  UdfcFuncHandle handle = 0;
  if ((udfCode = acquireUdfFuncHandle((char *)pCtx->udfName, &handle)) != 0) {
    fnError("udfAggProcess  error. step acquireUdfFuncHandle. udf code: %d", udfCode);
    return udfCode;
  }

  SUdfcUvSession *session = handle;
  SUdfAggRes     *udfRes = (SUdfAggRes *)GET_ROWCELL_INTERBUF(GET_RES_INFO(pCtx));
  udfRes->finalResBuf = (char *)udfRes + sizeof(SUdfAggRes);
  udfRes->interResBuf = (char *)udfRes + sizeof(SUdfAggRes) + session->bytes;

  SUdfInterBuf resultBuf = {0};
  SUdfInterBuf state = {.buf = udfRes->interResBuf, .bufLen = udfRes->interResBufLen, .numOfResult = udfRes->interResNum};
  int32_t      udfCallCode = 0;
  udfCallCode = doCallUdfAggFinalize(session, &state, &resultBuf);
  if (udfCallCode != 0) {
    fnError("udfAggFinalize error. doCallUdfAggFinalize step. udf code:%d", udfCallCode);
    GET_RES_INFO(pCtx)->numOfRes = 0;
  } else {
    if (resultBuf.numOfResult == 0) {
      udfRes->finalResNum = 0;
      GET_RES_INFO(pCtx)->numOfRes = 0;
    } else {
      if (resultBuf.bufLen <= session->bytes) {
        memcpy(udfRes->finalResBuf, resultBuf.buf, resultBuf.bufLen);
        udfRes->finalResNum = resultBuf.numOfResult;
        GET_RES_INFO(pCtx)->numOfRes = udfRes->finalResNum;
      } else {
        fnError("udfc inter buf size %d is greater than function output size %d", resultBuf.bufLen, session->bytes);
        GET_RES_INFO(pCtx)->numOfRes = 0;
        udfCallCode = TSDB_CODE_UDF_INVALID_OUTPUT_TYPE;
      }
    }
  }

  freeUdfInterBuf(&resultBuf);

  int32_t numOfResults = functionFinalizeWithResultBuf(pCtx, pBlock, udfRes->finalResBuf);
  releaseUdfFuncHandle(pCtx->udfName, handle);
  return udfCallCode == 0 ? numOfResults : udfCallCode;
}

void onUdfcPipeClose(uv_handle_t *handle) {
  SClientUvConn *conn = handle->data;
  if (!QUEUE_EMPTY(&conn->taskQueue)) {
    QUEUE             *h = QUEUE_HEAD(&conn->taskQueue);
    SClientUvTaskNode *task = QUEUE_DATA(h, SClientUvTaskNode, connTaskQueue);
    task->errCode = 0;
    QUEUE_REMOVE(&task->procTaskQueue);
    uv_sem_post(&task->taskSem);
  }
  uv_mutex_lock(&gUdfcProxy.udfcUvMutex);
  if (conn->session != NULL) {
    conn->session->udfUvPipe = NULL;
  }
  uv_mutex_unlock(&gUdfcProxy.udfcUvMutex);
  taosMemoryFree(conn->readBuf.buf);
  taosMemoryFree(conn);
  taosMemoryFree((uv_pipe_t *)handle);
}

int32_t udfcGetUdfTaskResultFromUvTask(SClientUdfTask *task, SClientUvTaskNode *uvTask) {
  fnDebug("udfc get uv task result. task: %p, uvTask: %p", task, uvTask);
  if (uvTask->type == UV_TASK_REQ_RSP) {
    if (uvTask->rspBuf.base != NULL) {
      SUdfResponse rsp = {0};
      void        *buf = decodeUdfResponse(uvTask->rspBuf.base, &rsp);
      task->errCode = rsp.code;

      switch (task->type) {
        case UDF_TASK_SETUP: {
          task->_setup.rsp = rsp.setupRsp;
          break;
        }
        case UDF_TASK_CALL: {
          task->_call.rsp = rsp.callRsp;
          break;
        }
        case UDF_TASK_TEARDOWN: {
          task->_teardown.rsp = rsp.teardownRsp;
          break;
        }
        default: {
          break;
        }
      }

      // TODO: the call buffer is setup and freed by udf invocation
      taosMemoryFree(uvTask->rspBuf.base);
    } else {
      task->errCode = uvTask->errCode;
    }
  } else if (uvTask->type == UV_TASK_CONNECT) {
    task->errCode = uvTask->errCode;
  } else if (uvTask->type == UV_TASK_DISCONNECT) {
    task->errCode = uvTask->errCode;
  }
  return 0;
}

void udfcAllocateBuffer(uv_handle_t *handle, size_t suggestedSize, uv_buf_t *buf) {
  SClientUvConn  *conn = handle->data;
  SClientConnBuf *connBuf = &conn->readBuf;

  int32_t msgHeadSize = sizeof(int32_t) + sizeof(int64_t);
  if (connBuf->cap == 0) {
    connBuf->buf = taosMemoryMalloc(msgHeadSize);
    if (connBuf->buf) {
      connBuf->len = 0;
      connBuf->cap = msgHeadSize;
      connBuf->total = -1;

      buf->base = connBuf->buf;
      buf->len = connBuf->cap;
    } else {
      fnError("udfc allocate buffer failure. size: %d", msgHeadSize);
      buf->base = NULL;
      buf->len = 0;
    }
  } else if (connBuf->total == -1 && connBuf->len < msgHeadSize) {
    buf->base = connBuf->buf + connBuf->len;
    buf->len = msgHeadSize - connBuf->len;
  } else {
    connBuf->cap = connBuf->total > connBuf->cap ? connBuf->total : connBuf->cap;
    void *resultBuf = taosMemoryRealloc(connBuf->buf, connBuf->cap);
    if (resultBuf) {
      connBuf->buf = resultBuf;
      buf->base = connBuf->buf + connBuf->len;
      buf->len = connBuf->cap - connBuf->len;
    } else {
      fnError("udfc re-allocate buffer failure. size: %d", connBuf->cap);
      buf->base = NULL;
      buf->len = 0;
    }
  }

  fnDebug("udfc uv alloc buffer: cap - len - total : %d - %d - %d", connBuf->cap, connBuf->len, connBuf->total);
}

bool isUdfcUvMsgComplete(SClientConnBuf *connBuf) {
  if (connBuf->total == -1 && connBuf->len >= sizeof(int32_t)) {
    connBuf->total = *(int32_t *)(connBuf->buf);
  }
  if (connBuf->len == connBuf->cap && connBuf->total == connBuf->cap) {
    fnDebug("udfc complete message is received, now handle it");
    return true;
  }
  return false;
}

void udfcUvHandleRsp(SClientUvConn *conn) {
  SClientConnBuf *connBuf = &conn->readBuf;
  int64_t         seqNum = *(int64_t *)(connBuf->buf + sizeof(int32_t));  // msglen then seqnum

  if (QUEUE_EMPTY(&conn->taskQueue)) {
    fnError("udfc no task waiting on connection. response seqnum:%" PRId64, seqNum);
    return;
  }
  bool               found = false;
  SClientUvTaskNode *taskFound = NULL;
  QUEUE             *h = QUEUE_NEXT(&conn->taskQueue);
  SClientUvTaskNode *task = QUEUE_DATA(h, SClientUvTaskNode, connTaskQueue);

  while (h != &conn->taskQueue) {
    fnDebug("udfc handle response iterate through queue. uvTask:%" PRId64 "-%p", task->seqNum, task);
    if (task->seqNum == seqNum) {
      if (found == false) {
        found = true;
        taskFound = task;
      } else {
        fnError("udfc more than one task waiting for the same response");
        continue;
      }
    }
    h = QUEUE_NEXT(h);
    task = QUEUE_DATA(h, SClientUvTaskNode, connTaskQueue);
  }

  if (taskFound) {
    taskFound->rspBuf = uv_buf_init(connBuf->buf, connBuf->len);
    QUEUE_REMOVE(&taskFound->connTaskQueue);
    QUEUE_REMOVE(&taskFound->procTaskQueue);
    uv_sem_post(&taskFound->taskSem);
  } else {
    fnError("no task is waiting for the response.");
  }
  connBuf->buf = NULL;
  connBuf->total = -1;
  connBuf->len = 0;
  connBuf->cap = 0;
}

void udfcUvHandleError(SClientUvConn *conn) {
  fnDebug("handle error on conn: %p, pipe: %p", conn, conn->pipe);
  while (!QUEUE_EMPTY(&conn->taskQueue)) {
    QUEUE             *h = QUEUE_HEAD(&conn->taskQueue);
    SClientUvTaskNode *task = QUEUE_DATA(h, SClientUvTaskNode, connTaskQueue);
    task->errCode = TSDB_CODE_UDF_PIPE_READ_ERR;
    QUEUE_REMOVE(&task->connTaskQueue);
    QUEUE_REMOVE(&task->procTaskQueue);
    uv_sem_post(&task->taskSem);
  }
  if (!uv_is_closing((uv_handle_t *)conn->pipe)) {
    uv_close((uv_handle_t *)conn->pipe, onUdfcPipeClose);
  }
}

void onUdfcPipeRead(uv_stream_t *client, ssize_t nread, const uv_buf_t *buf) {
  fnDebug("udfc client %p, client read from pipe. nread: %zd", client, nread);
  if (nread == 0) return;

  SClientUvConn  *conn = client->data;
  SClientConnBuf *connBuf = &conn->readBuf;
  if (nread > 0) {
    connBuf->len += nread;
    if (isUdfcUvMsgComplete(connBuf)) {
      udfcUvHandleRsp(conn);
    }
  }
  if (nread < 0) {
    fnError("udfc client pipe %p read error: %zd(%s).", client, nread, uv_strerror(nread));
    if (nread == UV_EOF) {
      fnError("\tudfc client pipe %p closed", client);
    }
    udfcUvHandleError(conn);
  }
}

void onUdfcPipeWrite(uv_write_t *write, int status) {
  SClientUvConn *conn = write->data;
  if (status < 0) {
    fnError("udfc client connection %p write failed. status: %d(%s)", conn, status, uv_strerror(status));
    udfcUvHandleError(conn);
  } else {
    fnDebug("udfc client connection %p write succeed", conn);
  }
  taosMemoryFree(write);
}

void onUdfcPipeConnect(uv_connect_t *connect, int status) {
  SClientUvTaskNode *uvTask = connect->data;
  if (status != 0) {
    fnError("client connect error, task seq: %" PRId64 ", code: %s", uvTask->seqNum, uv_strerror(status));
  }
  uvTask->errCode = status;

  uv_read_start((uv_stream_t *)uvTask->pipe, udfcAllocateBuffer, onUdfcPipeRead);
  taosMemoryFree(connect);
  QUEUE_REMOVE(&uvTask->procTaskQueue);
  uv_sem_post(&uvTask->taskSem);
}

int32_t udfcInitializeUvTask(SClientUdfTask *task, int8_t uvTaskType, SClientUvTaskNode *uvTask) {
  uvTask->type = uvTaskType;
  uvTask->udfc = task->session->udfc;

  if (uvTaskType == UV_TASK_CONNECT) {
  } else if (uvTaskType == UV_TASK_REQ_RSP) {
    uvTask->pipe = task->session->udfUvPipe;
    SUdfRequest request;
    request.type = task->type;
    request.seqNum = atomic_fetch_add_64(&gUdfTaskSeqNum, 1);

    if (task->type == UDF_TASK_SETUP) {
      request.setup = task->_setup.req;
      request.type = UDF_TASK_SETUP;
    } else if (task->type == UDF_TASK_CALL) {
      request.call = task->_call.req;
      request.type = UDF_TASK_CALL;
    } else if (task->type == UDF_TASK_TEARDOWN) {
      request.teardown = task->_teardown.req;
      request.type = UDF_TASK_TEARDOWN;
    } else {
      fnError("udfc create uv task, invalid task type : %d", task->type);
    }
    int32_t bufLen = encodeUdfRequest(NULL, &request);
    request.msgLen = bufLen;
    void *bufBegin = taosMemoryMalloc(bufLen);
    void *buf = bufBegin;
    encodeUdfRequest(&buf, &request);
    uvTask->reqBuf = uv_buf_init(bufBegin, bufLen);
    uvTask->seqNum = request.seqNum;
  } else if (uvTaskType == UV_TASK_DISCONNECT) {
    uvTask->pipe = task->session->udfUvPipe;
  }
  uv_sem_init(&uvTask->taskSem, 0);

  return 0;
}

int32_t udfcQueueUvTask(SClientUvTaskNode *uvTask) {
  fnDebug("queue uv task to event loop, uvTask: %d-%p", uvTask->type, uvTask);
  SUdfcProxy *udfc = uvTask->udfc;
  uv_mutex_lock(&udfc->taskQueueMutex);
  QUEUE_INSERT_TAIL(&udfc->taskQueue, &uvTask->recvTaskQueue);
  uv_mutex_unlock(&udfc->taskQueueMutex);
  uv_async_send(&udfc->loopTaskAync);

  uv_sem_wait(&uvTask->taskSem);
  fnInfo("udfc uvTask finished. uvTask:%" PRId64 "-%d-%p", uvTask->seqNum, uvTask->type, uvTask);
  uv_sem_destroy(&uvTask->taskSem);

  return 0;
}

int32_t udfcStartUvTask(SClientUvTaskNode *uvTask) {
  fnDebug("event loop start uv task. uvTask: %" PRId64 "-%d-%p", uvTask->seqNum, uvTask->type, uvTask);
  int32_t code = 0;

  switch (uvTask->type) {
    case UV_TASK_CONNECT: {
      uv_pipe_t *pipe = taosMemoryMalloc(sizeof(uv_pipe_t));
      uv_pipe_init(&uvTask->udfc->uvLoop, pipe, 0);
      uvTask->pipe = pipe;

      SClientUvConn *conn = taosMemoryCalloc(1, sizeof(SClientUvConn));
      conn->pipe = pipe;
      conn->readBuf.len = 0;
      conn->readBuf.cap = 0;
      conn->readBuf.buf = 0;
      conn->readBuf.total = -1;
      QUEUE_INIT(&conn->taskQueue);

      pipe->data = conn;

      uv_connect_t *connReq = taosMemoryMalloc(sizeof(uv_connect_t));
      connReq->data = uvTask;
      uv_pipe_connect(connReq, pipe, uvTask->udfc->udfdPipeName, onUdfcPipeConnect);
      code = 0;
      break;
    }
    case UV_TASK_REQ_RSP: {
      uv_pipe_t *pipe = uvTask->pipe;
      if (pipe == NULL) {
        code = TSDB_CODE_UDF_PIPE_NOT_EXIST;
      } else {
        uv_write_t *write = taosMemoryMalloc(sizeof(uv_write_t));
        write->data = pipe->data;
        QUEUE *connTaskQueue = &((SClientUvConn *)pipe->data)->taskQueue;
        QUEUE_INSERT_TAIL(connTaskQueue, &uvTask->connTaskQueue);
        int err = uv_write(write, (uv_stream_t *)pipe, &uvTask->reqBuf, 1, onUdfcPipeWrite);
        if (err != 0) {
          taosMemoryFree(write);
          fnError("udfc event loop start req_rsp task uv_write failed. uvtask: %p, code: %s", uvTask, uv_strerror(err));
        }
        code = err;
      }
      break;
    }
    case UV_TASK_DISCONNECT: {
      uv_pipe_t *pipe = uvTask->pipe;
      if (pipe == NULL) {
        code = TSDB_CODE_UDF_PIPE_NOT_EXIST;
      } else {
        SClientUvConn *conn = pipe->data;
        QUEUE_INSERT_TAIL(&conn->taskQueue, &uvTask->connTaskQueue);
        if (!uv_is_closing((uv_handle_t *)uvTask->pipe)) {
          uv_close((uv_handle_t *)uvTask->pipe, onUdfcPipeClose);
        }
        code = 0;
      }
      break;
    }
    default: {
      fnError("udfc event loop unknown task type.") break;
    }
  }

  return code;
}

void udfcAsyncTaskCb(uv_async_t *async) {
  SUdfcProxy *udfc = async->data;
  QUEUE       wq;

  uv_mutex_lock(&udfc->taskQueueMutex);
  QUEUE_MOVE(&udfc->taskQueue, &wq);
  uv_mutex_unlock(&udfc->taskQueueMutex);

  while (!QUEUE_EMPTY(&wq)) {
    QUEUE *h = QUEUE_HEAD(&wq);
    QUEUE_REMOVE(h);
    SClientUvTaskNode *task = QUEUE_DATA(h, SClientUvTaskNode, recvTaskQueue);
    int32_t            code = udfcStartUvTask(task);
    if (code == 0) {
      QUEUE_INSERT_TAIL(&udfc->uvProcTaskQueue, &task->procTaskQueue);
    } else {
      task->errCode = code;
      uv_sem_post(&task->taskSem);
    }
  }
}

void cleanUpUvTasks(SUdfcProxy *udfc) {
  fnDebug("clean up uv tasks") QUEUE wq;

  uv_mutex_lock(&udfc->taskQueueMutex);
  QUEUE_MOVE(&udfc->taskQueue, &wq);
  uv_mutex_unlock(&udfc->taskQueueMutex);

  while (!QUEUE_EMPTY(&wq)) {
    QUEUE *h = QUEUE_HEAD(&wq);
    QUEUE_REMOVE(h);
    SClientUvTaskNode *task = QUEUE_DATA(h, SClientUvTaskNode, recvTaskQueue);
    if (udfc->udfcState == UDFC_STATE_STOPPING) {
      task->errCode = TSDB_CODE_UDF_STOPPING;
    }
    uv_sem_post(&task->taskSem);
  }

  while (!QUEUE_EMPTY(&udfc->uvProcTaskQueue)) {
    QUEUE *h = QUEUE_HEAD(&udfc->uvProcTaskQueue);
    QUEUE_REMOVE(h);
    SClientUvTaskNode *task = QUEUE_DATA(h, SClientUvTaskNode, procTaskQueue);
    if (udfc->udfcState == UDFC_STATE_STOPPING) {
      task->errCode = TSDB_CODE_UDF_STOPPING;
    }
    uv_sem_post(&task->taskSem);
  }
}

void udfStopAsyncCb(uv_async_t *async) {
  SUdfcProxy *udfc = async->data;
  cleanUpUvTasks(udfc);
  if (udfc->udfcState == UDFC_STATE_STOPPING) {
    uv_stop(&udfc->uvLoop);
  }
}

void constructUdfService(void *argsThread) {
  SUdfcProxy *udfc = (SUdfcProxy *)argsThread;
  uv_loop_init(&udfc->uvLoop);

  uv_async_init(&udfc->uvLoop, &udfc->loopTaskAync, udfcAsyncTaskCb);
  udfc->loopTaskAync.data = udfc;
  uv_async_init(&udfc->uvLoop, &udfc->loopStopAsync, udfStopAsyncCb);
  udfc->loopStopAsync.data = udfc;
  uv_mutex_init(&udfc->taskQueueMutex);
  QUEUE_INIT(&udfc->taskQueue);
  QUEUE_INIT(&udfc->uvProcTaskQueue);
  uv_barrier_wait(&udfc->initBarrier);
  // TODO return value of uv_run
  uv_run(&udfc->uvLoop, UV_RUN_DEFAULT);
  uv_loop_close(&udfc->uvLoop);

  uv_walk(&udfc->uvLoop, udfUdfdCloseWalkCb, NULL);
  uv_run(&udfc->uvLoop, UV_RUN_DEFAULT);
  uv_loop_close(&udfc->uvLoop);
}

int32_t udfcOpen() {
  int8_t old = atomic_val_compare_exchange_8(&gUdfcProxy.initialized, 0, 1);
  if (old == 1) {
    return 0;
  }
  SUdfcProxy *proxy = &gUdfcProxy;
  getUdfdPipeName(proxy->udfdPipeName, sizeof(proxy->udfdPipeName));
  proxy->udfcState = UDFC_STATE_STARTNG;
  uv_barrier_init(&proxy->initBarrier, 2);
  uv_thread_create(&proxy->loopThread, constructUdfService, proxy);
  atomic_store_8(&proxy->udfcState, UDFC_STATE_READY);
  proxy->udfcState = UDFC_STATE_READY;
  uv_barrier_wait(&proxy->initBarrier);
  uv_mutex_init(&proxy->udfStubsMutex);
  proxy->udfStubs = taosArrayInit(8, sizeof(SUdfcFuncStub));
  proxy->expiredUdfStubs = taosArrayInit(8, sizeof(SUdfcFuncStub));
  uv_mutex_init(&proxy->udfcUvMutex);
  fnInfo("udfc initialized") return 0;
}

int32_t udfcClose() {
  int8_t old = atomic_val_compare_exchange_8(&gUdfcProxy.initialized, 1, 0);
  if (old == 0) {
    return 0;
  }

  SUdfcProxy *udfc = &gUdfcProxy;
  udfc->udfcState = UDFC_STATE_STOPPING;
  uv_async_send(&udfc->loopStopAsync);
  uv_thread_join(&udfc->loopThread);
  uv_mutex_destroy(&udfc->taskQueueMutex);
  uv_barrier_destroy(&udfc->initBarrier);
  taosArrayDestroy(udfc->expiredUdfStubs);
  taosArrayDestroy(udfc->udfStubs);
  uv_mutex_destroy(&udfc->udfStubsMutex);
  uv_mutex_destroy(&udfc->udfcUvMutex);
  udfc->udfcState = UDFC_STATE_INITAL;
  fnInfo("udfc is cleaned up");
  return 0;
}

int32_t udfcRunUdfUvTask(SClientUdfTask *task, int8_t uvTaskType) {
  SClientUvTaskNode *uvTask = taosMemoryCalloc(1, sizeof(SClientUvTaskNode));
  fnDebug("udfc client task: %p created uvTask: %p. pipe: %p", task, uvTask, task->session->udfUvPipe);

  udfcInitializeUvTask(task, uvTaskType, uvTask);
  udfcQueueUvTask(uvTask);
  udfcGetUdfTaskResultFromUvTask(task, uvTask);
  if (uvTaskType == UV_TASK_CONNECT) {
    task->session->udfUvPipe = uvTask->pipe;
    SClientUvConn *conn = uvTask->pipe->data;
    conn->session = task->session;
  }
  taosMemoryFree(uvTask->reqBuf.base);
  uvTask->reqBuf.base = NULL;
  taosMemoryFree(uvTask);
  fnDebug("udfc freed uvTask: %p", task);

  uvTask = NULL;
  return task->errCode;
}

int32_t doSetupUdf(char udfName[], UdfcFuncHandle *funcHandle) {
  SClientUdfTask *task = taosMemoryCalloc(1, sizeof(SClientUdfTask));
  task->errCode = 0;
  task->session = taosMemoryCalloc(1, sizeof(SUdfcUvSession));
  task->session->udfc = &gUdfcProxy;
  task->type = UDF_TASK_SETUP;

  SUdfSetupRequest *req = &task->_setup.req;
  strncpy(req->udfName, udfName, TSDB_FUNC_NAME_LEN);

  int32_t errCode = udfcRunUdfUvTask(task, UV_TASK_CONNECT);
  if (errCode != 0) {
    fnError("failed to connect to pipe. udfName: %s, pipe: %s", udfName, (&gUdfcProxy)->udfdPipeName);
    taosMemoryFree(task->session);
    taosMemoryFree(task);
    return TSDB_CODE_UDF_PIPE_CONNECT_ERR;
  }

  udfcRunUdfUvTask(task, UV_TASK_REQ_RSP);

  SUdfSetupResponse *rsp = &task->_setup.rsp;
  task->session->severHandle = rsp->udfHandle;
  task->session->outputType = rsp->outputType;
  task->session->bytes = rsp->bytes;
  task->session->bufSize = rsp->bufSize;
  strncpy(task->session->udfName, udfName, TSDB_FUNC_NAME_LEN);
  if (task->errCode != 0) {
    fnError("failed to setup udf. udfname: %s, err: %d", udfName, task->errCode)
  } else {
    fnInfo("successfully setup udf func handle. udfName: %s, handle: %p", udfName, task->session);
    *funcHandle = task->session;
  }
  int32_t err = task->errCode;
  taosMemoryFree(task);
  return err;
}

int32_t callUdf(UdfcFuncHandle handle, int8_t callType, SSDataBlock *input, SUdfInterBuf *state, SUdfInterBuf *state2,
                SSDataBlock *output, SUdfInterBuf *newState) {
  fnDebug("udfc call udf. callType: %d, funcHandle: %p", callType, handle);
  SUdfcUvSession *session = (SUdfcUvSession *)handle;
  if (session->udfUvPipe == NULL) {
    fnError("No pipe to udfd");
    return TSDB_CODE_UDF_PIPE_NOT_EXIST;
  }
  SClientUdfTask *task = taosMemoryCalloc(1, sizeof(SClientUdfTask));
  task->errCode = 0;
  task->session = (SUdfcUvSession *)handle;
  task->type = UDF_TASK_CALL;

  SUdfCallRequest *req = &task->_call.req;
  req->udfHandle = task->session->severHandle;
  req->callType = callType;

  switch (callType) {
    case TSDB_UDF_CALL_AGG_INIT: {
      req->initFirst = 1;
      break;
    }
    case TSDB_UDF_CALL_AGG_PROC: {
      req->block = *input;
      req->interBuf = *state;
      break;
    }
    case TSDB_UDF_CALL_AGG_MERGE: {
      req->interBuf = *state;
      req->interBuf2 = *state2;
      break;
    }
    case TSDB_UDF_CALL_AGG_FIN: {
      req->interBuf = *state;
      break;
    }
    case TSDB_UDF_CALL_SCALA_PROC: {
      req->block = *input;
      break;
    }
  }

  udfcRunUdfUvTask(task, UV_TASK_REQ_RSP);

  if (task->errCode != 0) {
    fnError("call udf failure. err: %d", task->errCode);
  } else {
    SUdfCallResponse *rsp = &task->_call.rsp;
    switch (callType) {
      case TSDB_UDF_CALL_AGG_INIT: {
        *newState = rsp->resultBuf;
        break;
      }
      case TSDB_UDF_CALL_AGG_PROC: {
        *newState = rsp->resultBuf;
        break;
      }
      case TSDB_UDF_CALL_AGG_MERGE: {
        *newState = rsp->resultBuf;
        break;
      }
      case TSDB_UDF_CALL_AGG_FIN: {
        *newState = rsp->resultBuf;
        break;
      }
      case TSDB_UDF_CALL_SCALA_PROC: {
        *output = rsp->resultData;
        break;
      }
    }
  };
  int err = task->errCode;
  taosMemoryFree(task);
  return err;
}

int32_t doCallUdfAggInit(UdfcFuncHandle handle, SUdfInterBuf *interBuf) {
  int8_t callType = TSDB_UDF_CALL_AGG_INIT;

  int32_t err = callUdf(handle, callType, NULL, NULL, NULL, NULL, interBuf);

  return err;
}

// input: block, state
// output: interbuf,
int32_t doCallUdfAggProcess(UdfcFuncHandle handle, SSDataBlock *block, SUdfInterBuf *state, SUdfInterBuf *newState) {
  int8_t  callType = TSDB_UDF_CALL_AGG_PROC;
  int32_t err = callUdf(handle, callType, block, state, NULL, NULL, newState);
  return err;
}

// input: interbuf1, interbuf2
// output: resultBuf
int32_t doCallUdfAggMerge(UdfcFuncHandle handle, SUdfInterBuf *interBuf1, SUdfInterBuf *interBuf2,
                          SUdfInterBuf *resultBuf) {
  int8_t  callType = TSDB_UDF_CALL_AGG_MERGE;
  int32_t err = callUdf(handle, callType, NULL, interBuf1, interBuf2, NULL, resultBuf);
  return err;
}

// input: interBuf
// output: resultData
int32_t doCallUdfAggFinalize(UdfcFuncHandle handle, SUdfInterBuf *interBuf, SUdfInterBuf *resultData) {
  int8_t  callType = TSDB_UDF_CALL_AGG_FIN;
  int32_t err = callUdf(handle, callType, NULL, interBuf, NULL, NULL, resultData);
  return err;
}

int32_t doCallUdfScalarFunc(UdfcFuncHandle handle, SScalarParam *input, int32_t numOfCols, SScalarParam *output) {
  int8_t      callType = TSDB_UDF_CALL_SCALA_PROC;
  SSDataBlock inputBlock = {0};
  convertScalarParamToDataBlock(input, numOfCols, &inputBlock);
  SSDataBlock resultBlock = {0};
  int32_t     err = callUdf(handle, callType, &inputBlock, NULL, NULL, &resultBlock, NULL);
  if (err == 0) {
    convertDataBlockToScalarParm(&resultBlock, output);
    taosArrayDestroy(resultBlock.pDataBlock);
  }

  blockDataFreeRes(&inputBlock);
  return err;
}

int32_t doTeardownUdf(UdfcFuncHandle handle) {
  SUdfcUvSession *session = (SUdfcUvSession *)handle;

  if (session->udfUvPipe == NULL) {
    fnError("tear down udf. pipe to udfd does not exist. udf name: %s", session->udfName);
    taosMemoryFree(session);
    return TSDB_CODE_UDF_PIPE_NOT_EXIST;
  }

  SClientUdfTask *task = taosMemoryCalloc(1, sizeof(SClientUdfTask));
  task->errCode = 0;
  task->session = session;
  task->type = UDF_TASK_TEARDOWN;

  SUdfTeardownRequest *req = &task->_teardown.req;
  req->udfHandle = task->session->severHandle;

  udfcRunUdfUvTask(task, UV_TASK_REQ_RSP);

  int32_t err = task->errCode;

  udfcRunUdfUvTask(task, UV_TASK_DISCONNECT);

  fnInfo("tear down udf. udf name: %s, udf func handle: %p", session->udfName, handle);
  // TODO: synchronization refactor between libuv event loop and request thread
  uv_mutex_lock(&gUdfcProxy.udfcUvMutex);
  if (session->udfUvPipe != NULL && session->udfUvPipe->data != NULL) {
    SClientUvConn *conn = session->udfUvPipe->data;
    conn->session = NULL;
  }
  uv_mutex_unlock(&gUdfcProxy.udfcUvMutex);
  taosMemoryFree(session);
  taosMemoryFree(task);

  return err;
}<|MERGE_RESOLUTION|>--- conflicted
+++ resolved
@@ -152,7 +152,6 @@
   char ldLibPathEnvItem[1024 + 32] = {0};
   snprintf(ldLibPathEnvItem, 1024 + 32, "%s=%s", "LD_LIBRARY_PATH", udfdPathLdLib);
 
-<<<<<<< HEAD
   char *envUdfd[] = {dnodeIdEnvItem, thrdPoolSizeEnvItem, ldLibPathEnvItem, NULL};
   char **envUdfdWithPEnv = NULL;
   if (environ != NULL) {
@@ -181,25 +180,6 @@
   } else {
     options.env = envUdfd;
   }
-=======
-  char *taosFqdnEnvItem = NULL;
-  char *taosFqdn = getenv("TAOS_FQDN");
-  if (taosFqdn != NULL) {
-    taosFqdnEnvItem = taosMemoryMalloc(strlen("TAOS_FQDN=") + strlen(taosFqdn) + 1);
-    if (taosFqdnEnvItem != NULL) {
-      strcpy(taosFqdnEnvItem, "TAOS_FQDN=");
-      strcat(taosFqdnEnvItem, taosFqdn);
-      fnInfo("[UDFD]Succsess to set TAOS_FQDN:%s", taosFqdn);
-    } else {
-      fnError("[UDFD]Failed to allocate memory for TAOS_FQDN");
-      return TSDB_CODE_OUT_OF_MEMORY;
-    }
-  }
-
-  char *envUdfd[] = {dnodeIdEnvItem, thrdPoolSizeEnvItem, ldLibPathEnvItem,taosFqdnEnvItem, NULL};
-
-  options.env = envUdfd;
->>>>>>> a09ad7a8
 
   int err = uv_spawn(&pData->loop, &pData->process, &options);
   pData->process.data = (void *)pData;
@@ -228,7 +208,6 @@
   } else {
     fnInfo("udfd is initialized");
   }
-<<<<<<< HEAD
 
   if (envUdfdWithPEnv != NULL) {
     int i = 0;
@@ -239,9 +218,6 @@
     taosMemoryFree(envUdfdWithPEnv);
   }
 
-=======
-  if(taosFqdnEnvItem) taosMemoryFree(taosFqdnEnvItem);
->>>>>>> a09ad7a8
   return err;
 }
 
