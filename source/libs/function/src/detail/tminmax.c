/*
 * Copyright (c) 2019 TAOS Data, Inc. <jhtao@taosdata.com>
 *
 * This program is free software: you can use, redistribute, and/or modify
 * it under the terms of the GNU Affero General Public License, version 3
 * or later ("AGPL"), as published by the Free Software Foundation.
 *
 * This program is distributed in the hope that it will be useful, but WITHOUT
 * ANY WARRANTY; without even the implied warranty of MERCHANTABILITY or
 * FITNESS FOR A PARTICULAR PURPOSE.
 *
 * You should have received a copy of the GNU Affero General Public License
 * along with this program. If not, see <http://www.gnu.org/licenses/>.
 */

#include "builtinsimpl.h"
#include "function.h"
#include "tcompare.h"
#include "tdatablock.h"
#include "tfunctionInt.h"
#include "tglobal.h"
#include "decimal.h"

#define __COMPARE_ACQUIRED_MAX(i, end, bm, _data, ctx, val, pos) \
  int32_t code = TSDB_CODE_SUCCESS;                              \
  for (; i < (end); ++i) {                                       \
    if (colDataIsNull_f(bm, i)) {                                \
      continue;                                                  \
    }                                                            \
                                                                 \
    if ((val) < (_data)[i]) {                                    \
      (val) = (_data)[i];                                        \
      if ((ctx)->subsidiaries.num > 0) {                         \
        code = updateTupleData((ctx), i, (ctx)->pSrcBlock, pos); \
        if (TSDB_CODE_SUCCESS != code) {                         \
          return code;                                           \
        }                                                        \
      }                                                          \
    }                                                            \
  }

#define __COMPARE_ACQUIRED_MIN(i, end, bm, _data, ctx, val, pos) \
  int32_t code = TSDB_CODE_SUCCESS;                              \
  for (; i < (end); ++i) {                                       \
    if (colDataIsNull_f(bm, i)) {                                \
      continue;                                                  \
    }                                                            \
                                                                 \
    if ((val) > (_data)[i]) {                                    \
      (val) = (_data)[i];                                        \
      if ((ctx)->subsidiaries.num > 0) {                         \
        code = updateTupleData((ctx), i, (ctx)->pSrcBlock, pos); \
        if (TSDB_CODE_SUCCESS != code) {                         \
          return code;                                           \
        }                                                        \
      }                                                          \
    }                                                            \
  }

#define __COMPARE_EXTRACT_MIN(start, end, val, _data) \
  for (int32_t i = (start); i < (end); ++i) {         \
    if ((val) > (_data)[i]) {                         \
      (val) = (_data)[i];                             \
    }                                                 \
  }

#define __COMPARE_EXTRACT_MAX(start, end, val, _data) \
  for (int32_t i = (start); i < (end); ++i) {         \
    if ((val) < (_data)[i]) {                         \
      (val) = (_data)[i];                             \
    }                                                 \
  }

#define GET_INVOKE_INTRINSIC_THRESHOLD(_bits, _bytes) ((_bits) / ((_bytes) << 3u))

static int32_t findFirstValPosition(const SColumnInfoData* pCol, int32_t start, int32_t numOfRows, bool isStr) {
  int32_t i = start;

  while (i < (start + numOfRows) && (isStr ? colDataIsNull_s(pCol, i) : colDataIsNull_f(pCol->nullbitmap, i) == true)) {
    i += 1;
  }

  return i;
}

static void handleInt8Col(const void* data, int32_t start, int32_t numOfRows, SMinmaxResInfo* pBuf, bool isMinFunc,
                          bool signVal) {
  if (!pBuf->assign) {
    pBuf->v = ((const int8_t*)data)[start];
  }

  if (tsAVX2Supported && tsSIMDEnable && numOfRows * sizeof(int8_t) >= M256_BYTES) {
    int32_t code = i8VectorCmpAVX2(((char*)data) + start * sizeof(int8_t), numOfRows, isMinFunc, signVal, &pBuf->v);
    if (code == TSDB_CODE_SUCCESS) {
      pBuf->assign = true;
      return;
    }
  }

  if (signVal) {
    const int8_t* p = (const int8_t*)data;
    int8_t*       v = (int8_t*)&pBuf->v;

    if (isMinFunc) {
      __COMPARE_EXTRACT_MIN(start, start + numOfRows, *v, p);
    } else {
      __COMPARE_EXTRACT_MAX(start, start + numOfRows, *v, p);
    }
  } else {
    const uint8_t* p = (const uint8_t*)data;
    uint8_t*       v = (uint8_t*)&pBuf->v;

    if (isMinFunc) {
      __COMPARE_EXTRACT_MIN(start, start + numOfRows, *v, p);
    } else {
      __COMPARE_EXTRACT_MAX(start, start + numOfRows, *v, p);
    }
  }

  pBuf->assign = true;
}

static void handleInt16Col(const void* data, int32_t start, int32_t numOfRows, SMinmaxResInfo* pBuf, bool isMinFunc,
                           bool signVal) {
  if (!pBuf->assign) {
    pBuf->v = ((const int16_t*)data)[start];
  }

  if (tsAVX2Supported && tsSIMDEnable && numOfRows * sizeof(int16_t) >= M256_BYTES) {
    int32_t code = i16VectorCmpAVX2(((char*)data) + start * sizeof(int16_t), numOfRows, isMinFunc, signVal, &pBuf->v);
    if (code == TSDB_CODE_SUCCESS) {
      pBuf->assign = true;
      return;
    }
  }

  if (signVal) {
    const int16_t* p = (const int16_t*)data;
    int16_t*       v = (int16_t*)&pBuf->v;

    if (isMinFunc) {
      __COMPARE_EXTRACT_MIN(start, start + numOfRows, *v, p);
    } else {
      __COMPARE_EXTRACT_MAX(start, start + numOfRows, *v, p);
    }
  } else {
    const uint16_t* p = (const uint16_t*)data;
    uint16_t*       v = (uint16_t*)&pBuf->v;

    if (isMinFunc) {
      __COMPARE_EXTRACT_MIN(start, start + numOfRows, *v, p);
    } else {
      __COMPARE_EXTRACT_MAX(start, start + numOfRows, *v, p);
    }
  }

  pBuf->assign = true;
}

static void handleInt32Col(const void* data, int32_t start, int32_t numOfRows, SMinmaxResInfo* pBuf, bool isMinFunc,
                           bool signVal) {
  if (!pBuf->assign) {
    pBuf->v = ((const int32_t*)data)[start];
  }

  if (tsAVX2Supported && tsSIMDEnable && numOfRows * sizeof(int32_t) >= M256_BYTES) {
    int32_t code = i32VectorCmpAVX2(((char*)data) + start * sizeof(int32_t), numOfRows, isMinFunc, signVal, &pBuf->v);
    if (code == TSDB_CODE_SUCCESS) {
      pBuf->assign = true;
      return;
    }
  }

  if (signVal) {
    const int32_t* p = (const int32_t*)data;
    int32_t*       v = (int32_t*)&pBuf->v;

    if (isMinFunc) {
      __COMPARE_EXTRACT_MIN(start, start + numOfRows, *v, p);
    } else {
      __COMPARE_EXTRACT_MAX(start, start + numOfRows, *v, p);
    }
  } else {
    const uint32_t* p = (const uint32_t*)data;
    uint32_t*       v = (uint32_t*)&pBuf->v;

    if (isMinFunc) {
      __COMPARE_EXTRACT_MIN(start, start + numOfRows, *v, p);
    } else {
      __COMPARE_EXTRACT_MAX(start, start + numOfRows, *v, p);
    }
  }

  pBuf->assign = true;
}

static void handleInt64Col(const void* data, int32_t start, int32_t numOfRows, SMinmaxResInfo* pBuf, bool isMinFunc,
                           bool signVal) {
  if (!pBuf->assign) {
    pBuf->v = ((const int64_t*)data)[start];
  }

  if (signVal) {
    const int64_t* p = (const int64_t*)data;
    int64_t*       v = &pBuf->v;

    if (isMinFunc) {
      __COMPARE_EXTRACT_MIN(start, start + numOfRows, *v, p);
    } else {
      __COMPARE_EXTRACT_MAX(start, start + numOfRows, *v, p);
    }
  } else {
    const uint64_t* p = (const uint64_t*)data;
    uint64_t*       v = (uint64_t*)&pBuf->v;

    if (isMinFunc) {
      __COMPARE_EXTRACT_MIN(start, start + numOfRows, *v, p);
    } else {
      __COMPARE_EXTRACT_MAX(start, start + numOfRows, *v, p);
    }
  }

  pBuf->assign = true;
}

static void handleFloatCol(SColumnInfoData* pCol, int32_t start, int32_t numOfRows, SMinmaxResInfo* pBuf,
                           bool isMinFunc) {
  float* pData = (float*)pCol->pData;
  float* val = (float*)&pBuf->v;
  if (!pBuf->assign) {
    *val = pData[start];
  }

  if (tsAVX2Supported && tsSIMDEnable && numOfRows * sizeof(float) >= M256_BYTES) {
    int32_t code = floatVectorCmpAVX2(pData + start, numOfRows, isMinFunc, val);
    if (code == TSDB_CODE_SUCCESS) {
      pBuf->assign = true;
      return;
    }
  }

  if (isMinFunc) {  // min
    __COMPARE_EXTRACT_MIN(start, start + numOfRows, *val, pData);
  } else {  // max
    __COMPARE_EXTRACT_MAX(start, start + numOfRows, *val, pData);
  }

  pBuf->assign = true;
}

static void handleDoubleCol(SColumnInfoData* pCol, int32_t start, int32_t numOfRows, SMinmaxResInfo* pBuf,
                            bool isMinFunc) {
  double* pData = (double*)pCol->pData;
  double* val = (double*)&pBuf->v;
  if (!pBuf->assign) {
    *val = pData[start];
  }

  if (tsAVX2Supported && tsSIMDEnable && numOfRows * sizeof(double) >= M256_BYTES) {
    int32_t code = doubleVectorCmpAVX2(pData + start, numOfRows, isMinFunc, val);
    if (code == TSDB_CODE_SUCCESS) {
      pBuf->assign = true;
      return;
    }
  }

  if (isMinFunc) {  // min
    __COMPARE_EXTRACT_MIN(start, start + numOfRows, *val, pData);
  } else {  // max
    __COMPARE_EXTRACT_MAX(start, start + numOfRows, *val, pData);
  }

  pBuf->assign = true;
}

static int32_t findRowIndex(int32_t start, int32_t num, SColumnInfoData* pCol, const char* tval) {
  // the data is loaded, not only the block SMA value
  for (int32_t i = start; i < num + start; ++i) {
    char* p = colDataGetData(pCol, i);
    if (memcmp((void*)tval, p, pCol->info.bytes) == 0) {
      return i;
    }
  }

  // if reach here means real data of block SMA is not set in pCtx->input.
  return -1;
}

static int32_t doExtractVal(SColumnInfoData* pCol, int32_t i, int32_t end, SqlFunctionCtx* pCtx, SMinmaxResInfo* pBuf,
                            bool isMinFunc) {
  if (isMinFunc) {
    switch (pCol->info.type) {
      case TSDB_DATA_TYPE_BOOL:
      case TSDB_DATA_TYPE_TINYINT: {
        const int8_t* pData = (const int8_t*)pCol->pData;
        __COMPARE_ACQUIRED_MIN(i, end, pCol->nullbitmap, pData, pCtx, *(int8_t*)&(pBuf->v), &pBuf->tuplePos)
        break;
      }

      case TSDB_DATA_TYPE_SMALLINT: {
        const int16_t* pData = (const int16_t*)pCol->pData;
        __COMPARE_ACQUIRED_MIN(i, end, pCol->nullbitmap, pData, pCtx, *(int16_t*)&(pBuf->v), &pBuf->tuplePos)
        break;
      }

      case TSDB_DATA_TYPE_INT: {
        const int32_t* pData = (const int32_t*)pCol->pData;
        __COMPARE_ACQUIRED_MIN(i, end, pCol->nullbitmap, pData, pCtx, *(int32_t*)&(pBuf->v), &pBuf->tuplePos)
        break;
      }

      case TSDB_DATA_TYPE_BIGINT: {
        const int64_t* pData = (const int64_t*)pCol->pData;
        __COMPARE_ACQUIRED_MIN(i, end, pCol->nullbitmap, pData, pCtx, (pBuf->v), &pBuf->tuplePos)
        break;
      }

      case TSDB_DATA_TYPE_UTINYINT: {
        const uint8_t* pData = (const uint8_t*)pCol->pData;
        __COMPARE_ACQUIRED_MIN(i, end, pCol->nullbitmap, pData, pCtx, *(uint8_t*)&(pBuf->v), &pBuf->tuplePos)
        break;
      }

      case TSDB_DATA_TYPE_USMALLINT: {
        const uint16_t* pData = (const uint16_t*)pCol->pData;
        __COMPARE_ACQUIRED_MIN(i, end, pCol->nullbitmap, pData, pCtx, *(uint16_t*)&(pBuf->v), &pBuf->tuplePos)
        break;
      }

      case TSDB_DATA_TYPE_UINT: {
        const uint32_t* pData = (const uint32_t*)pCol->pData;
        __COMPARE_ACQUIRED_MIN(i, end, pCol->nullbitmap, pData, pCtx, *(uint32_t*)&(pBuf->v), &pBuf->tuplePos)
        break;
      }

      case TSDB_DATA_TYPE_UBIGINT: {
        const uint64_t* pData = (const uint64_t*)pCol->pData;
        __COMPARE_ACQUIRED_MIN(i, end, pCol->nullbitmap, pData, pCtx, *(uint64_t*)&(pBuf->v), &pBuf->tuplePos)
        break;
      }

      case TSDB_DATA_TYPE_FLOAT: {
        const float* pData = (const float*)pCol->pData;
        __COMPARE_ACQUIRED_MIN(i, end, pCol->nullbitmap, pData, pCtx, *(float*)&(pBuf->v), &pBuf->tuplePos)
        break;
      }

      case TSDB_DATA_TYPE_DOUBLE: {
        const double* pData = (const double*)pCol->pData;
        __COMPARE_ACQUIRED_MIN(i, end, pCol->nullbitmap, pData, pCtx, *(double*)&(pBuf->v), &pBuf->tuplePos)
        break;
      }

      case TSDB_DATA_TYPE_VARCHAR:
      case TSDB_DATA_TYPE_VARBINARY: {
        int32_t code = TSDB_CODE_SUCCESS;
        for (; i < (end); ++i) {
          if (colDataIsNull_var(pCol, i)) {
            continue;
          }
          char* pLeft = (char*)colDataGetData(pCol, i);
          char* pRight = (char*)pBuf->str;

          int32_t ret = compareLenBinaryVal(pLeft, pRight);
          if (ret < 0) {
            memcpy(pBuf->str, pLeft, varDataTLen(pLeft));
            if (pCtx->subsidiaries.num > 0) {
              code = updateTupleData(pCtx, i, pCtx->pSrcBlock, &pBuf->tuplePos);
              if (TSDB_CODE_SUCCESS != code) {
                return code;
              }
            }
          }
        }
        break;
      }
      case TSDB_DATA_TYPE_NCHAR: {
        int32_t code = TSDB_CODE_SUCCESS;
        for (; i < (end); ++i) {
          if (colDataIsNull_var(pCol, i)) {
            continue;
          }
          char* pLeft = (char*)colDataGetData(pCol, i);
          char* pRight = (char*)pBuf->str;

          int32_t ret = compareLenPrefixedWStr(pLeft, pRight);
          if (ret < 0) {
            memcpy(pBuf->str, pLeft, varDataTLen(pLeft));
            if (pCtx->subsidiaries.num > 0) {
              code = updateTupleData(pCtx, i, pCtx->pSrcBlock, &pBuf->tuplePos);
              if (TSDB_CODE_SUCCESS != code) {
                return code;
              }
            }
          }
        }
        break;
      }
      case TSDB_DATA_TYPE_DECIMAL64: {
        const Decimal64*   pData = (const Decimal64*)pCol->pData;
        const SDecimalOps* pOps = getDecimalOps(TSDB_DATA_TYPE_DECIMAL64);
        int32_t            code = 0;
        for (; i < end; ++i) {
          if (colDataIsNull_f(pCol->nullbitmap, i)) {
            continue;
          }
<<<<<<< HEAD
          if (pOps->gt(&pBuf->v, &pData[i], WORD_NUM(Decimal64))) {
=======
          if (pOps->gt(&pBuf->v, &pData[i], DECIMAL_WORD_NUM(Decimal64))) {
>>>>>>> 21317576
            pBuf->v = DECIMAL64_GET_VALUE(&pData[i]);
            if (pCtx->subsidiaries.num > 0) {
              code = updateTupleData(pCtx, i, pCtx->pSrcBlock, &pBuf->tuplePos);
              if (TSDB_CODE_SUCCESS != code) return code;
            }
          }
        }
      } break;
      case TSDB_DATA_TYPE_DECIMAL: {
        int32_t            code = 0;
        const SDecimalOps* pOps = getDecimalOps(TSDB_DATA_TYPE_DECIMAL);
        const Decimal128*  pData = (const Decimal128*)pCol->pData;
        for (; i < end; ++i) {
          if (colDataIsNull_f(pCol->nullbitmap, i)) {
            continue;
          }
<<<<<<< HEAD
          if (pOps->gt(pBuf->str, &pData[i], WORD_NUM(Decimal128))) {
            memcpy(pBuf->str, pData + i, pCol->info.bytes);
=======
          if (pOps->gt(pBuf->dec, &pData[i], DECIMAL_WORD_NUM(Decimal128))) {
            memcpy(pBuf->dec, pData + i, pCol->info.bytes);
>>>>>>> 21317576
            if (pCtx->subsidiaries.num > 0) {
              code = updateTupleData(pCtx, i, pCtx->pSrcBlock, &pBuf->tuplePos);
              if (TSDB_CODE_SUCCESS != code) return code;
            }
          }
        }
      } break;
    }
  } else {
    switch (pCol->info.type) {
      case TSDB_DATA_TYPE_BOOL:
      case TSDB_DATA_TYPE_TINYINT: {
        const int8_t* pData = (const int8_t*)pCol->pData;
        __COMPARE_ACQUIRED_MAX(i, end, pCol->nullbitmap, pData, pCtx, *(int8_t*)&(pBuf->v), &pBuf->tuplePos)
        break;
      }

      case TSDB_DATA_TYPE_SMALLINT: {
        const int16_t* pData = (const int16_t*)pCol->pData;
        __COMPARE_ACQUIRED_MAX(i, end, pCol->nullbitmap, pData, pCtx, *(int16_t*)&(pBuf->v), &pBuf->tuplePos)
        break;
      }

      case TSDB_DATA_TYPE_INT: {
        const int32_t* pData = (const int32_t*)pCol->pData;
        __COMPARE_ACQUIRED_MAX(i, end, pCol->nullbitmap, pData, pCtx, *(int32_t*)&(pBuf->v), &pBuf->tuplePos)
        break;
      }

      case TSDB_DATA_TYPE_BIGINT: {
        const int64_t* pData = (const int64_t*)pCol->pData;
        __COMPARE_ACQUIRED_MAX(i, end, pCol->nullbitmap, pData, pCtx, (pBuf->v), &pBuf->tuplePos)
        break;
      }

      case TSDB_DATA_TYPE_UTINYINT: {
        const uint8_t* pData = (const uint8_t*)pCol->pData;
        __COMPARE_ACQUIRED_MAX(i, end, pCol->nullbitmap, pData, pCtx, *(uint8_t*)&(pBuf->v), &pBuf->tuplePos)
        break;
      }

      case TSDB_DATA_TYPE_USMALLINT: {
        const uint16_t* pData = (const uint16_t*)pCol->pData;
        __COMPARE_ACQUIRED_MAX(i, end, pCol->nullbitmap, pData, pCtx, *(uint16_t*)&(pBuf->v), &pBuf->tuplePos)
        break;
      }

      case TSDB_DATA_TYPE_UINT: {
        const uint32_t* pData = (const uint32_t*)pCol->pData;
        __COMPARE_ACQUIRED_MAX(i, end, pCol->nullbitmap, pData, pCtx, *(uint32_t*)&(pBuf->v), &pBuf->tuplePos)
        break;
      }

      case TSDB_DATA_TYPE_UBIGINT: {
        const uint64_t* pData = (const uint64_t*)pCol->pData;
        __COMPARE_ACQUIRED_MAX(i, end, pCol->nullbitmap, pData, pCtx, *(uint64_t*)&(pBuf->v), &pBuf->tuplePos)
        break;
      }

      case TSDB_DATA_TYPE_FLOAT: {
        const float* pData = (const float*)pCol->pData;
        __COMPARE_ACQUIRED_MAX(i, end, pCol->nullbitmap, pData, pCtx, *(float*)&(pBuf->v), &pBuf->tuplePos)
        break;
      }

      case TSDB_DATA_TYPE_DOUBLE: {
        const double* pData = (const double*)pCol->pData;
        __COMPARE_ACQUIRED_MAX(i, end, pCol->nullbitmap, pData, pCtx, *(double*)&(pBuf->v), &pBuf->tuplePos)
        break;
      }
      case TSDB_DATA_TYPE_DECIMAL64: {
        const Decimal64* pData = (const Decimal64*)pCol->pData;
        const SDecimalOps* pOps = getDecimalOps(TSDB_DATA_TYPE_DECIMAL64);
        int32_t code = 0;
        for (; i < end; ++i) {
          if (colDataIsNull_f(pCol->nullbitmap, i)) {
            continue;
          }
<<<<<<< HEAD
          if (pOps->lt(&pBuf->v, &pData[i], WORD_NUM(Decimal64))) {
=======
          if (pOps->lt(&pBuf->v, &pData[i], DECIMAL_WORD_NUM(Decimal64))) {
>>>>>>> 21317576
            pBuf->v = DECIMAL64_GET_VALUE(&pData[i]);
            if (pCtx->subsidiaries.num > 0) {
              code = updateTupleData(pCtx, i, pCtx->pSrcBlock, &pBuf->tuplePos);
              if (TSDB_CODE_SUCCESS != code) return code;
            }
          }
        }
      } break;
      case TSDB_DATA_TYPE_DECIMAL: {
        int32_t            code = 0;
        const SDecimalOps* pOps = getDecimalOps(TSDB_DATA_TYPE_DECIMAL);
        const Decimal128*  pData = (const Decimal128*)pCol->pData;
        for (; i < end; ++i) {
          if (colDataIsNull_f(pCol->nullbitmap, i)) {
            continue;
          }
<<<<<<< HEAD
          if (pOps->lt(pBuf->str, &pData[i], WORD_NUM(Decimal128))) {
            memcpy(pBuf->str, pData + i, pCol->info.bytes);
=======
          if (pOps->lt(pBuf->dec, &pData[i], DECIMAL_WORD_NUM(Decimal128))) {
            memcpy(pBuf->dec, pData + i, pCol->info.bytes);
>>>>>>> 21317576
            if (pCtx->subsidiaries.num > 0) {
              code = updateTupleData(pCtx, i, pCtx->pSrcBlock, &pBuf->tuplePos);
              if (TSDB_CODE_SUCCESS != code) return code;
            }
          }
        }
      } break;

      case TSDB_DATA_TYPE_VARCHAR:
      case TSDB_DATA_TYPE_VARBINARY: {
        int32_t code = TSDB_CODE_SUCCESS;
        for (; i < (end); ++i) {
          if (colDataIsNull_var(pCol, i)) {
            continue;
          }
          char* pLeft = (char*)colDataGetData(pCol, i);
          char* pRight = (char*)pBuf->str;

          int32_t ret = compareLenBinaryVal(pLeft, pRight);
          if (ret > 0) {
            memcpy(pBuf->str, pLeft, varDataTLen(pLeft));
            if (pCtx->subsidiaries.num > 0) {
              code = updateTupleData(pCtx, i, pCtx->pSrcBlock, &pBuf->tuplePos);
              if (TSDB_CODE_SUCCESS != code) {
                return code;
              }
            }
          }
        }
        break;
      }

      case TSDB_DATA_TYPE_NCHAR: {
        int32_t code = TSDB_CODE_SUCCESS;
        for (; i < (end); ++i) {
          if (colDataIsNull_var(pCol, i)) {
            continue;
          }
          char* pLeft = (char*)colDataGetData(pCol, i);
          char* pRight = (char*)pBuf->str;

          int32_t ret = compareLenPrefixedWStr(pLeft, pRight);
          if (ret > 0) {
            memcpy(pBuf->str, pLeft, varDataTLen(pLeft));
            if (pCtx->subsidiaries.num > 0) {
              code = updateTupleData(pCtx, i, pCtx->pSrcBlock, &pBuf->tuplePos);
              if (TSDB_CODE_SUCCESS != code) {
                return code;
              }
            }
          }
        }
        break;
      }
    }
  }
  return TSDB_CODE_SUCCESS;
}

static int32_t saveRelatedTupleTag(SqlFunctionCtx* pCtx, SInputColumnInfoData* pInput, void* tval) {
  SColumnInfoData* pCol = pInput->pData[0];

  SResultRowEntryInfo* pResInfo = GET_RES_INFO(pCtx);
  SMinmaxResInfo*      pBuf = GET_ROWCELL_INTERBUF(pResInfo);

  int32_t code = TSDB_CODE_SUCCESS;
  if (pCtx->subsidiaries.num > 0) {
    code = saveTupleData(pCtx, 0, pCtx->pSrcBlock, &pBuf->tuplePos);
  }
  return code;
}

int32_t doMinMaxHelper(SqlFunctionCtx* pCtx, int32_t isMinFunc, int32_t* nElems) {
  int32_t numOfElems = 0;
  int32_t code = TSDB_CODE_SUCCESS;

  SInputColumnInfoData* pInput = &pCtx->input;
  SColumnDataAgg*       pAgg = pInput->pColumnDataAgg[0];

  SColumnInfoData* pCol = pInput->pData[0];
  int32_t          type = pCol->info.type;

  SResultRowEntryInfo* pResInfo = GET_RES_INFO(pCtx);
  SMinmaxResInfo*      pBuf = GET_ROWCELL_INTERBUF(pResInfo);
  pBuf->type = type;

  if (IS_NULL_TYPE(type)) {
    goto _over;
  }

  // data in current data block are qualified to the query
  if (pInput->colDataSMAIsSet && !IS_STR_DATA_TYPE(type)) {
    numOfElems = pInput->numOfRows - pAgg->numOfNull;
    if (numOfElems == 0) {
      goto _over;
    }

    int16_t index = 0;
    void*   tval = NULL;
    if (IS_DECIMAL_TYPE(type)) {
      tval = isMinFunc ? pInput->pColumnDataAgg[0]->decimal128Min : pInput->pColumnDataAgg[0]->decimal128Max;
    } else {
      tval = (isMinFunc) ? &pInput->pColumnDataAgg[0]->min : &pInput->pColumnDataAgg[0]->max;
    }

    if (!pBuf->assign) {
      if (type == TSDB_DATA_TYPE_FLOAT) {
        GET_FLOAT_VAL(&pBuf->v) = GET_DOUBLE_VAL(tval);
      } else if (type == TSDB_DATA_TYPE_DECIMAL) {
<<<<<<< HEAD
        pBuf->str = taosMemoryCalloc(1, pCol->info.bytes);
        if (!pBuf->str) return terrno;
        memcpy(pBuf->str, tval, pCol->info.bytes);
=======
        memcpy(pBuf->dec, tval, pCol->info.bytes);
>>>>>>> 21317576
      } else {
        pBuf->v = GET_INT64_VAL(tval);
      }

      code = saveRelatedTupleTag(pCtx, pInput, tval);
    } else {
      if (IS_SIGNED_NUMERIC_TYPE(type)) {
        int64_t prev = 0;
        GET_TYPED_DATA(prev, int64_t, type, &pBuf->v, 0);

        int64_t val = GET_INT64_VAL(tval);
        if ((prev < val) ^ isMinFunc) {
          GET_INT64_VAL(&pBuf->v) = val;
          code = saveRelatedTupleTag(pCtx, pInput, tval);
        }
      } else if (IS_UNSIGNED_NUMERIC_TYPE(type)) {
        uint64_t prev = 0;
        GET_TYPED_DATA(prev, uint64_t, type, &pBuf->v, 0);

        uint64_t val = GET_UINT64_VAL(tval);
        if ((prev < val) ^ isMinFunc) {
          GET_UINT64_VAL(&pBuf->v) = val;
          code = saveRelatedTupleTag(pCtx, pInput, tval);
        }
      } else if (type == TSDB_DATA_TYPE_DOUBLE) {
        double prev = 0;
        GET_TYPED_DATA(prev, double, type, &pBuf->v, 0);

        double val = GET_DOUBLE_VAL(tval);
        if ((prev < val) ^ isMinFunc) {
          GET_DOUBLE_VAL(&pBuf->v) = val;
          code = saveRelatedTupleTag(pCtx, pInput, tval);
        }
      } else if (type == TSDB_DATA_TYPE_FLOAT) {
        float prev = 0;
        GET_TYPED_DATA(prev, float, type, &pBuf->v, 0);

        float val = GET_DOUBLE_VAL(tval);
        if ((prev < val) ^ isMinFunc) {
          GET_FLOAT_VAL(&pBuf->v) = val;
          code = saveRelatedTupleTag(pCtx, pInput, tval);
        }
      } else if (type == TSDB_DATA_TYPE_DECIMAL64) {
        const SDecimalOps* pOps = getDecimalOps(type);
<<<<<<< HEAD
        if (pOps->lt(&pBuf->v, tval, WORD_NUM(Decimal64)) ^ isMinFunc) {
=======
        if (pOps->lt(&pBuf->v, tval, DECIMAL_WORD_NUM(Decimal64)) ^ isMinFunc) {
>>>>>>> 21317576
          DECIMAL64_SET_VALUE((Decimal64*)&pBuf->v, *(int64_t*)tval);
          code =saveRelatedTupleTag(pCtx, pInput, tval);
        }
      } else if (type == TSDB_DATA_TYPE_DECIMAL) {
        const SDecimalOps* pOps = getDecimalOps(type);
<<<<<<< HEAD
        if (pOps->lt(pBuf->str, tval, WORD_NUM(Decimal128)) ^ isMinFunc) {
          DECIMAL128_CLONE((Decimal128*)pBuf->str, (Decimal128*)tval);
=======
        if (pOps->lt(pBuf->dec, tval, DECIMAL_WORD_NUM(Decimal128)) ^ isMinFunc) {
          DECIMAL128_CLONE((Decimal128*)pBuf->dec, (Decimal128*)tval);
>>>>>>> 21317576
          code =saveRelatedTupleTag(pCtx, pInput, tval);
        }
      }
    }

    numOfElems = 1;
    pBuf->assign = true;
    goto _over;
  }

  int32_t start = pInput->startRowIndex;
  int32_t numOfRows = pInput->numOfRows;
  int32_t end = start + numOfRows;

  // clang-format off
  int32_t threshold[] = {
      //NULL,    BOOL,      TINYINT, SMALLINT, INT, BIGINT, FLOAT, DOUBLE, VARCHAR,   TIMESTAMP, NCHAR,
      INT32_MAX, INT32_MAX, 32,      16,       8,   4,      8,     4,      INT32_MAX, INT32_MAX, INT32_MAX,
      // UTINYINT,USMALLINT, UINT, UBIGINT,   JSON,      VARBINARY, DECIMAL,   BLOB,      MEDIUMBLOB, BINARY,   Decimal64
      32,         16,        8,    4,         INT32_MAX, INT32_MAX, INT32_MAX, INT32_MAX, INT32_MAX,  INT32_MAX, INT32_MAX,
  };
  // clang-format on

  if (pCol->hasNull || numOfRows < threshold[pCol->info.type] || pCtx->subsidiaries.num > 0) {
    int32_t i = findFirstValPosition(pCol, start, numOfRows, IS_STR_DATA_TYPE(type));

    if ((i < end) && (!pBuf->assign)) {
      char* p = pCol->pData + pCol->info.bytes * i;

      switch (type) {
        case TSDB_DATA_TYPE_DOUBLE:
        case TSDB_DATA_TYPE_UBIGINT:
        case TSDB_DATA_TYPE_BIGINT:
          pBuf->v = *(int64_t*)p;
          break;
        case TSDB_DATA_TYPE_UINT:
        case TSDB_DATA_TYPE_INT:
          pBuf->v = *(int32_t*)p;
          break;
        case TSDB_DATA_TYPE_USMALLINT:
        case TSDB_DATA_TYPE_SMALLINT:
          pBuf->v = *(int16_t*)p;
          break;
        case TSDB_DATA_TYPE_BOOL:
        case TSDB_DATA_TYPE_UTINYINT:
        case TSDB_DATA_TYPE_TINYINT:
          pBuf->v = *(int8_t*)p;
          break;
        case TSDB_DATA_TYPE_FLOAT: {
          *(float*)&pBuf->v = *(float*)p;
          break;
        }
        case TSDB_DATA_TYPE_VARCHAR:
        case TSDB_DATA_TYPE_VARBINARY:
        case TSDB_DATA_TYPE_NCHAR: {
          pBuf->str = taosMemoryMalloc(pCol->info.bytes);
          if (pBuf->str == NULL) {
            return terrno;
          }
          (void)memcpy(pBuf->str, colDataGetData(pCol, i), varDataTLen(colDataGetData(pCol, i)));
          break;
        }
        case TSDB_DATA_TYPE_DECIMAL64:
          *(int64_t*)&pBuf->v = *(int64_t*)p;
          break;
        case TSDB_DATA_TYPE_DECIMAL:
<<<<<<< HEAD
          pBuf->str = taosMemoryMalloc(pCol->info.bytes);
          if (!pBuf->str) return terrno;
          (void)memcpy(pBuf->str, p, pCol->info.bytes);
=======
          (void)memcpy(pBuf->dec, p, pCol->info.bytes);
>>>>>>> 21317576
          break;
        default:
          (void)memcpy(&pBuf->v, p, pCol->info.bytes);
          break;
      }

      if (pCtx->subsidiaries.num > 0) {
        code = saveTupleData(pCtx, i, pCtx->pSrcBlock, &pBuf->tuplePos);
        if (code != TSDB_CODE_SUCCESS) {
          return code;
        }
      }
      pBuf->assign = true;
      numOfElems = 1;
    }

    if (i >= end) {
      goto _over;
    }

    code = doExtractVal(pCol, i, end, pCtx, pBuf, isMinFunc);
  } else {
    numOfElems = numOfRows;

    switch (type) {
      case TSDB_DATA_TYPE_BOOL:
      case TSDB_DATA_TYPE_TINYINT: {
        handleInt8Col(pCol->pData, start, numOfRows, pBuf, isMinFunc, true);
        break;
      }
      case TSDB_DATA_TYPE_SMALLINT: {
        handleInt16Col(pCol->pData, start, numOfRows, pBuf, isMinFunc, true);
        break;
      }
      case TSDB_DATA_TYPE_INT: {
        handleInt32Col(pCol->pData, start, numOfRows, pBuf, isMinFunc, true);
        break;
      }
      case TSDB_DATA_TYPE_BIGINT: {
        handleInt64Col(pCol->pData, start, numOfRows, pBuf, isMinFunc, true);
        break;
      }
      case TSDB_DATA_TYPE_UTINYINT: {
        handleInt8Col(pCol->pData, start, numOfRows, pBuf, isMinFunc, false);
        break;
      }
      case TSDB_DATA_TYPE_USMALLINT: {
        handleInt16Col(pCol->pData, start, numOfRows, pBuf, isMinFunc, false);
        break;
      }
      case TSDB_DATA_TYPE_UINT: {
        handleInt32Col(pCol->pData, start, numOfRows, pBuf, isMinFunc, false);
        break;
      }
      case TSDB_DATA_TYPE_UBIGINT: {
        handleInt64Col(pCol->pData, start, numOfRows, pBuf, isMinFunc, false);
        break;
      }
      case TSDB_DATA_TYPE_FLOAT: {
        handleFloatCol(pCol, start, numOfRows, pBuf, isMinFunc);
        break;
      }
      case TSDB_DATA_TYPE_DOUBLE: {
        handleDoubleCol(pCol, start, numOfRows, pBuf, isMinFunc);
        break;
      }
    }

    pBuf->assign = true;
  }

_over:
  if (numOfElems == 0 && pCtx->subsidiaries.num > 0 && !pBuf->nullTupleSaved) {
    code = saveTupleData(pCtx, pInput->startRowIndex, pCtx->pSrcBlock, &pBuf->nullTuplePos);
    if (code != TSDB_CODE_SUCCESS) {
      return code;
    }

    pBuf->nullTupleSaved = true;
  }

  *nElems = numOfElems;
  return code;
}<|MERGE_RESOLUTION|>--- conflicted
+++ resolved
@@ -404,11 +404,7 @@
           if (colDataIsNull_f(pCol->nullbitmap, i)) {
             continue;
           }
-<<<<<<< HEAD
-          if (pOps->gt(&pBuf->v, &pData[i], WORD_NUM(Decimal64))) {
-=======
           if (pOps->gt(&pBuf->v, &pData[i], DECIMAL_WORD_NUM(Decimal64))) {
->>>>>>> 21317576
             pBuf->v = DECIMAL64_GET_VALUE(&pData[i]);
             if (pCtx->subsidiaries.num > 0) {
               code = updateTupleData(pCtx, i, pCtx->pSrcBlock, &pBuf->tuplePos);
@@ -425,13 +421,8 @@
           if (colDataIsNull_f(pCol->nullbitmap, i)) {
             continue;
           }
-<<<<<<< HEAD
-          if (pOps->gt(pBuf->str, &pData[i], WORD_NUM(Decimal128))) {
-            memcpy(pBuf->str, pData + i, pCol->info.bytes);
-=======
           if (pOps->gt(pBuf->dec, &pData[i], DECIMAL_WORD_NUM(Decimal128))) {
             memcpy(pBuf->dec, pData + i, pCol->info.bytes);
->>>>>>> 21317576
             if (pCtx->subsidiaries.num > 0) {
               code = updateTupleData(pCtx, i, pCtx->pSrcBlock, &pBuf->tuplePos);
               if (TSDB_CODE_SUCCESS != code) return code;
@@ -510,11 +501,7 @@
           if (colDataIsNull_f(pCol->nullbitmap, i)) {
             continue;
           }
-<<<<<<< HEAD
-          if (pOps->lt(&pBuf->v, &pData[i], WORD_NUM(Decimal64))) {
-=======
           if (pOps->lt(&pBuf->v, &pData[i], DECIMAL_WORD_NUM(Decimal64))) {
->>>>>>> 21317576
             pBuf->v = DECIMAL64_GET_VALUE(&pData[i]);
             if (pCtx->subsidiaries.num > 0) {
               code = updateTupleData(pCtx, i, pCtx->pSrcBlock, &pBuf->tuplePos);
@@ -531,13 +518,8 @@
           if (colDataIsNull_f(pCol->nullbitmap, i)) {
             continue;
           }
-<<<<<<< HEAD
-          if (pOps->lt(pBuf->str, &pData[i], WORD_NUM(Decimal128))) {
-            memcpy(pBuf->str, pData + i, pCol->info.bytes);
-=======
           if (pOps->lt(pBuf->dec, &pData[i], DECIMAL_WORD_NUM(Decimal128))) {
             memcpy(pBuf->dec, pData + i, pCol->info.bytes);
->>>>>>> 21317576
             if (pCtx->subsidiaries.num > 0) {
               code = updateTupleData(pCtx, i, pCtx->pSrcBlock, &pBuf->tuplePos);
               if (TSDB_CODE_SUCCESS != code) return code;
@@ -647,13 +629,7 @@
       if (type == TSDB_DATA_TYPE_FLOAT) {
         GET_FLOAT_VAL(&pBuf->v) = GET_DOUBLE_VAL(tval);
       } else if (type == TSDB_DATA_TYPE_DECIMAL) {
-<<<<<<< HEAD
-        pBuf->str = taosMemoryCalloc(1, pCol->info.bytes);
-        if (!pBuf->str) return terrno;
-        memcpy(pBuf->str, tval, pCol->info.bytes);
-=======
         memcpy(pBuf->dec, tval, pCol->info.bytes);
->>>>>>> 21317576
       } else {
         pBuf->v = GET_INT64_VAL(tval);
       }
@@ -698,23 +674,14 @@
         }
       } else if (type == TSDB_DATA_TYPE_DECIMAL64) {
         const SDecimalOps* pOps = getDecimalOps(type);
-<<<<<<< HEAD
-        if (pOps->lt(&pBuf->v, tval, WORD_NUM(Decimal64)) ^ isMinFunc) {
-=======
         if (pOps->lt(&pBuf->v, tval, DECIMAL_WORD_NUM(Decimal64)) ^ isMinFunc) {
->>>>>>> 21317576
           DECIMAL64_SET_VALUE((Decimal64*)&pBuf->v, *(int64_t*)tval);
           code =saveRelatedTupleTag(pCtx, pInput, tval);
         }
       } else if (type == TSDB_DATA_TYPE_DECIMAL) {
         const SDecimalOps* pOps = getDecimalOps(type);
-<<<<<<< HEAD
-        if (pOps->lt(pBuf->str, tval, WORD_NUM(Decimal128)) ^ isMinFunc) {
-          DECIMAL128_CLONE((Decimal128*)pBuf->str, (Decimal128*)tval);
-=======
         if (pOps->lt(pBuf->dec, tval, DECIMAL_WORD_NUM(Decimal128)) ^ isMinFunc) {
           DECIMAL128_CLONE((Decimal128*)pBuf->dec, (Decimal128*)tval);
->>>>>>> 21317576
           code =saveRelatedTupleTag(pCtx, pInput, tval);
         }
       }
@@ -781,13 +748,7 @@
           *(int64_t*)&pBuf->v = *(int64_t*)p;
           break;
         case TSDB_DATA_TYPE_DECIMAL:
-<<<<<<< HEAD
-          pBuf->str = taosMemoryMalloc(pCol->info.bytes);
-          if (!pBuf->str) return terrno;
-          (void)memcpy(pBuf->str, p, pCol->info.bytes);
-=======
           (void)memcpy(pBuf->dec, p, pCol->info.bytes);
->>>>>>> 21317576
           break;
         default:
           (void)memcpy(&pBuf->v, p, pCol->info.bytes);
