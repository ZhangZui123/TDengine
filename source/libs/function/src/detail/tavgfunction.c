/*
 * Copyright (c) 2019 TAOS Data, Inc. <jhtao@taosdata.com>
 *
 * This program is free software: you can use, redistribute, and/or modify
 * it under the terms of the GNU Affero General Public License, version 3
 * or later ("AGPL"), as published by the Free Software Foundation.
 *
 * This program is distributed in the hope that it will be useful, but WITHOUT
 * ANY WARRANTY; without even the implied warranty of MERCHANTABILITY or
 * FITNESS FOR A PARTICULAR PURPOSE.
 *
 * You should have received a copy of the GNU Affero General Public License
 * along with this program. If not, see <http://www.gnu.org/licenses/>.
 */

#include "builtinsimpl.h"
#include "function.h"
#include "tdatablock.h"
#include "tfunctionInt.h"
#include "tglobal.h"

#define SET_VAL(_info, numOfElem, res) \
  do {                                 \
    if ((numOfElem) <= 0) {            \
      break;                           \
    }                                  \
    (_info)->numOfRes = (res);         \
  } while (0)

#define LIST_AVG_N(sumT, T)                                               \
  do {                                                                    \
    T* plist = (T*)pCol->pData;                                           \
    for (int32_t i = start; i < numOfRows + pInput->startRowIndex; ++i) { \
      if (colDataIsNull_f(pCol->nullbitmap, i)) {                         \
        continue;                                                         \
      }                                                                   \
                                                                          \
      numOfElem += 1;                                                     \
      pAvgRes->count -= 1;                                                \
      sumT -= plist[i];                                                   \
    }                                                                     \
  } while (0)

// define signed number sum with check overflow
#define CHECK_OVERFLOW_SUM_SIGNED(pAvgRes, val)                                    \
  do {                                                                             \
    SAvgRes* out = pAvgRes;                                                        \
    if (out->sum.overflow) {                                                       \
      out->sum.dsum += val;                                                        \
    } else if (out->sum.isum > 0 && val > 0 && INT64_MAX - out->sum.isum <= val || \
               out->sum.isum < 0 && val < 0 && INT64_MIN - out->sum.isum >= val) { \
      double dsum = (double)out->sum.isum;                                         \
      out->sum.overflow = true;                                                    \
      out->sum.dsum = dsum + val;                                                  \
    } else {                                                                       \
      out->sum.isum += val;                                                        \
    }                                                                              \
  } while (0)

// val is big than INT64_MAX, val come from merge
#define CHECK_OVERFLOW_SUM_SIGNED_BIG(pAvgRes, val, big)                                  \
  do {                                                                                    \
    SAvgRes* out = pAvgRes;                                                               \
    if (out->sum.overflow) {                                                              \
      out->sum.dsum += val;                                                               \
    } else if (out->sum.isum > 0 && val > 0 && INT64_MAX - out->sum.isum <= val ||        \
               out->sum.isum < 0 && val < 0 && INT64_MIN - out->sum.isum >= val || big) { \
      double dsum = (double)out->sum.isum;                                                \
      out->sum.overflow = true;                                                           \
      out->sum.dsum = dsum + val;                                                         \
    } else {                                                                              \
      SUM_RES_INC_ISUM(&AVG_RES_GET_SUM(out), val);                                       \
    }                                                                                     \
  } while (0)

// define unsigned number sum with check overflow
#define CHECK_OVERFLOW_SUM_UNSIGNED(pAvgRes, val)   \
  do {                                              \
    SAvgRes* out = pAvgRes;                         \
    if (out->sum.overflow) {                        \
      out->sum.dsum += val;                         \
    } else if (UINT64_MAX - out->sum.usum <= val) { \
      double dsum = (double)out->sum.usum;          \
      out->sum.overflow = true;                     \
      out->sum.dsum = dsum + val;                   \
    } else {                                        \
      out->sum.usum += val;                         \
    }                                               \
  } while (0)

// val is big than UINT64_MAX, val come from merge
#define CHECK_OVERFLOW_SUM_UNSIGNED_BIG(pAvgRes, val, big) \
  do {                                                     \
    SAvgRes* out = pAvgRes;                                \
    if (out->sum.overflow) {                               \
      out->sum.dsum += val;                                \
    } else if (UINT64_MAX - out->sum.usum <= val || big) { \
      double dsum = (double)out->sum.usum;                 \
      out->sum.overflow = true;                            \
      out->sum.dsum = dsum + val;                          \
    } else {                                               \
      out->sum.usum += val;                                \
    }                                                      \
  } while (0)

int32_t getAvgInfoSize(SFunctionNode* pFunc) {
  if (pFunc->pSrcFuncRef) return AVG_RES_GET_SIZE(pFunc->pSrcFuncRef->srcFuncInputType.type);
  return AVG_RES_GET_SIZE(pFunc->srcFuncInputType.type);
}

bool getAvgFuncEnv(SFunctionNode* pFunc, SFuncExecEnv* pEnv) {
  pEnv->calcMemSize =getAvgInfoSize(pFunc);
  return true;
}

int32_t avgFunctionSetup(SqlFunctionCtx* pCtx, SResultRowEntryInfo* pResultInfo) {
  if (pResultInfo->initialized) {
    return TSDB_CODE_SUCCESS;
  }
  if (TSDB_CODE_SUCCESS != functionSetup(pCtx, pResultInfo)) {
    return TSDB_CODE_FUNC_SETUP_ERROR;
  }

  void* pRes = GET_ROWCELL_INTERBUF(pResultInfo);
  (void)memset(pRes, 0, pCtx->resDataInfo.interBufSize);
  return TSDB_CODE_SUCCESS;
}

static int32_t calculateAvgBySMAInfo(void* pRes, int32_t numOfRows, int32_t type, const SColumnDataAgg* pAgg, int32_t* pNumOfElem) {
  int32_t numOfElem = numOfRows - pAgg->numOfNull;

  AVG_RES_INC_COUNT(pRes, type, numOfElem);
  if (IS_SIGNED_NUMERIC_TYPE(type)) {
    CHECK_OVERFLOW_SUM_SIGNED(pRes, pAgg->sum);
  } else if (IS_UNSIGNED_NUMERIC_TYPE(type)) {
    CHECK_OVERFLOW_SUM_UNSIGNED(pRes, pAgg->sum);
  } else if (IS_FLOAT_TYPE(type)) {
    SUM_RES_INC_DSUM(&AVG_RES_GET_SUM(pRes), GET_DOUBLE_VAL((const char*)&(pAgg->sum)));
  } else if (IS_DECIMAL_TYPE(type)) {
    bool overflow = pAgg->overflow;
    if (overflow) return TSDB_CODE_DECIMAL_OVERFLOW;
    SUM_RES_INC_DECIMAL_SUM(&AVG_RES_GET_DECIMAL_SUM(pRes), &pAgg->decimal128Sum, TSDB_DATA_TYPE_DECIMAL);
    if (overflow) return TSDB_CODE_DECIMAL_OVERFLOW;
  }

  *pNumOfElem = numOfElem;
  return 0;
}

static int32_t doAddNumericVector(SColumnInfoData* pCol, int32_t type, SInputColumnInfoData *pInput, void* pRes, int32_t* pNumOfElem) {
  int32_t start = pInput->startRowIndex;
  int32_t numOfRows = pInput->numOfRows;
  int32_t numOfElems = 0;

  switch (type) {
    case TSDB_DATA_TYPE_TINYINT: {
      int8_t* plist = (int8_t*)pCol->pData;
      for (int32_t i = start; i < numOfRows + start; ++i) {
        if (colDataIsNull_f(pCol->nullbitmap, i)) {
          continue;
        }

        numOfElems += 1;
        AVG_RES_INC_COUNT(pRes, TSDB_DATA_TYPE_TINYINT, 1);
        CHECK_OVERFLOW_SUM_SIGNED(pRes, plist[i]);
      }

      break;
    }

    case TSDB_DATA_TYPE_SMALLINT: {
      int16_t* plist = (int16_t*)pCol->pData;
      for (int32_t i = start; i < numOfRows + start; ++i) {
        if (colDataIsNull_f(pCol->nullbitmap, i)) {
          continue;
        }

        numOfElems += 1;
        AVG_RES_INC_COUNT(pRes, TSDB_DATA_TYPE_SMALLINT, 1);
        CHECK_OVERFLOW_SUM_SIGNED(pRes, plist[i]);
      }
      break;
    }

    case TSDB_DATA_TYPE_INT: {
      int32_t* plist = (int32_t*)pCol->pData;
      for (int32_t i = start; i < numOfRows + start; ++i) {
        if (colDataIsNull_f(pCol->nullbitmap, i)) {
          continue;
        }

        numOfElems += 1;
        AVG_RES_INC_COUNT(pRes, TSDB_DATA_TYPE_INT, 1);
        CHECK_OVERFLOW_SUM_SIGNED(pRes, plist[i]);
      }

      break;
    }

    case TSDB_DATA_TYPE_BIGINT: {
      int64_t* plist = (int64_t*)pCol->pData;
      for (int32_t i = start; i < numOfRows + start; ++i) {
        if (colDataIsNull_f(pCol->nullbitmap, i)) {
          continue;
        }

        numOfElems += 1;
        AVG_RES_INC_COUNT(pRes, TSDB_DATA_TYPE_BIGINT, 1);
        CHECK_OVERFLOW_SUM_SIGNED(pRes, plist[i]);
      }
      break;
    }

    case TSDB_DATA_TYPE_UTINYINT: {
      uint8_t* plist = (uint8_t*)pCol->pData;
      for (int32_t i = start; i < numOfRows + start; ++i) {
        if (colDataIsNull_f(pCol->nullbitmap, i)) {
          continue;
        }

        numOfElems += 1;
        AVG_RES_INC_COUNT(pRes, TSDB_DATA_TYPE_UTINYINT, 1);
        CHECK_OVERFLOW_SUM_UNSIGNED(pRes, plist[i]);
      }

      break;
    }

    case TSDB_DATA_TYPE_USMALLINT: {
      uint16_t* plist = (uint16_t*)pCol->pData;
      for (int32_t i = start; i < numOfRows + start; ++i) {
        if (colDataIsNull_f(pCol->nullbitmap, i)) {
          continue;
        }

        numOfElems += 1;
        AVG_RES_INC_COUNT(pRes, TSDB_DATA_TYPE_USMALLINT, 1);
        CHECK_OVERFLOW_SUM_UNSIGNED(pRes, plist[i]);
      }
      break;
    }

    case TSDB_DATA_TYPE_UINT: {
      uint32_t* plist = (uint32_t*)pCol->pData;
      for (int32_t i = start; i < numOfRows + start; ++i) {
        if (colDataIsNull_f(pCol->nullbitmap, i)) {
          continue;
        }

        numOfElems += 1;
        AVG_RES_INC_COUNT(pRes, TSDB_DATA_TYPE_UINT, 1);
        CHECK_OVERFLOW_SUM_UNSIGNED(pRes, plist[i]);
      }

      break;
    }

    case TSDB_DATA_TYPE_UBIGINT: {
      uint64_t* plist = (uint64_t*)pCol->pData;
      for (int32_t i = start; i < numOfRows + start; ++i) {
        if (colDataIsNull_f(pCol->nullbitmap, i)) {
          continue;
        }

        numOfElems += 1;
        AVG_RES_INC_COUNT(pRes, TSDB_DATA_TYPE_UBIGINT, 1);
        CHECK_OVERFLOW_SUM_UNSIGNED(pRes, plist[i]);
        
      }
      break;
    }

    case TSDB_DATA_TYPE_FLOAT: {
      float* plist = (float*)pCol->pData;
      for (int32_t i = start; i < numOfRows + start; ++i) {
        if (colDataIsNull_f(pCol->nullbitmap, i)) {
          continue;
        }

        numOfElems += 1;
        AVG_RES_INC_COUNT(pRes, TSDB_DATA_TYPE_FLOAT, 1);
        SUM_RES_INC_DSUM(&AVG_RES_GET_SUM(pRes), plist[i]);
      }
      break;
    }

    case TSDB_DATA_TYPE_DOUBLE: {
      double* plist = (double*)pCol->pData;
      for (int32_t i = start; i < numOfRows + start; ++i) {
        if (colDataIsNull_f(pCol->nullbitmap, i)) {
          continue;
        }

        numOfElems += 1;
        AVG_RES_INC_COUNT(pRes, TSDB_DATA_TYPE_DOUBLE, 1);
        SUM_RES_INC_DSUM(&AVG_RES_GET_SUM(pRes), plist[i]);
      }
      break;
    }
    case TSDB_DATA_TYPE_DECIMAL64:
    case TSDB_DATA_TYPE_DECIMAL: {
      const char* pDec = pCol->pData;
      for (int32_t i = start; i < numOfRows + start; ++i) {
        if (colDataIsNull_f(pCol->nullbitmap, i)) {
          continue;
        }

        numOfElems += 1;
        AVG_RES_INC_COUNT(pRes, type, 1);
        bool overflow = false;
        SUM_RES_INC_DECIMAL_SUM(&AVG_RES_GET_DECIMAL_SUM(pRes), (const void*)(pDec + i * tDataTypes[type].bytes), type);
        if (overflow) return TSDB_CODE_DECIMAL_OVERFLOW;
      }
    } break;
    default:
      break;
  }

  *pNumOfElem = numOfElems;
  return 0;
}

int32_t avgFunction(SqlFunctionCtx* pCtx) {
  int32_t       numOfElem = 0;
  const int32_t THRESHOLD_SIZE = 8;

  SInputColumnInfoData* pInput = &pCtx->input;
  SColumnDataAgg*       pAgg = pInput->pColumnDataAgg[0];
  int32_t               type = pInput->pData[0]->info.type;
  pCtx->inputType = type;

  void* pAvgRes = GET_ROWCELL_INTERBUF(GET_RES_INFO(pCtx));

  // computing based on the true data block
  SColumnInfoData* pCol = pInput->pData[0];

  int32_t start = pInput->startRowIndex;
  int32_t numOfRows = pInput->numOfRows;

  if (IS_NULL_TYPE(type)) {
    goto _over;
  }

  AVG_RES_SET_TYPE(pAvgRes, pCtx->inputType, type);
  if (IS_DECIMAL_TYPE(type)) AVG_RES_SET_INPUT_SCALE(pAvgRes, pInput->pData[0]->info.scale);

  if (pInput->colDataSMAIsSet) {  // try to use SMA if available
    int32_t code = calculateAvgBySMAInfo(pAvgRes, numOfRows, type, pAgg, &numOfElem);
    if (code != 0) return code;
  } else if (!pCol->hasNull) {  // try to employ the simd instructions to speed up the loop
    numOfElem = pInput->numOfRows;
    AVG_RES_INC_COUNT(pAvgRes, pCtx->inputType, pInput->numOfRows);

    switch(type) {
      case TSDB_DATA_TYPE_UTINYINT:
      case TSDB_DATA_TYPE_TINYINT: {
        const int8_t* plist = (const int8_t*) pCol->pData;

        for (int32_t i = pInput->startRowIndex; i < pInput->numOfRows + pInput->startRowIndex; ++i) {
          if (type == TSDB_DATA_TYPE_TINYINT) {
            CHECK_OVERFLOW_SUM_SIGNED(pAvgRes, plist[i]);
          } else {
            CHECK_OVERFLOW_SUM_UNSIGNED(pAvgRes, (uint8_t)plist[i]);
          }
        }
        break;
      }

      case TSDB_DATA_TYPE_USMALLINT:
      case TSDB_DATA_TYPE_SMALLINT: {
        const int16_t* plist = (const int16_t*)pCol->pData;

        for (int32_t i = pInput->startRowIndex; i < pInput->numOfRows + pInput->startRowIndex; ++i) {
          if (type == TSDB_DATA_TYPE_SMALLINT) {
            CHECK_OVERFLOW_SUM_SIGNED(pAvgRes, plist[i]);
          } else {
            CHECK_OVERFLOW_SUM_UNSIGNED(pAvgRes, (uint16_t)plist[i]);
          }
        }
        break;
      }

      case TSDB_DATA_TYPE_UINT:
      case TSDB_DATA_TYPE_INT: {
        const int32_t* plist = (const int32_t*) pCol->pData;

        for (int32_t i = pInput->startRowIndex; i < pInput->numOfRows + pInput->startRowIndex; ++i) {
          if (type == TSDB_DATA_TYPE_INT) {
            CHECK_OVERFLOW_SUM_SIGNED(pAvgRes, plist[i]);
          } else {
            CHECK_OVERFLOW_SUM_UNSIGNED(pAvgRes, (uint32_t)plist[i]);
          }
        }
        break;
      }

      case TSDB_DATA_TYPE_UBIGINT:
      case TSDB_DATA_TYPE_BIGINT: {
        const int64_t* plist = (const int64_t*) pCol->pData;

        for (int32_t i = pInput->startRowIndex; i < pInput->numOfRows + pInput->startRowIndex; ++i) {
          if (type == TSDB_DATA_TYPE_BIGINT) {
            CHECK_OVERFLOW_SUM_SIGNED(pAvgRes, plist[i]);
          } else {
            CHECK_OVERFLOW_SUM_UNSIGNED(pAvgRes, (uint64_t)plist[i]);
          }
        }
        break;
      }

      case TSDB_DATA_TYPE_FLOAT: {
        const float* plist = (const float*) pCol->pData;

        for (int32_t i = pInput->startRowIndex; i < pInput->numOfRows + pInput->startRowIndex; ++i) {
          SUM_RES_INC_DSUM(&AVG_RES_GET_SUM(pAvgRes), plist[i]);
        }
        break;
      }
      case TSDB_DATA_TYPE_DOUBLE: {
        const double* plist = (const double*)pCol->pData;

        for (int32_t i = pInput->startRowIndex; i < pInput->numOfRows + pInput->startRowIndex; ++i) {
          SUM_RES_INC_DSUM(&AVG_RES_GET_SUM(pAvgRes), plist[i]);
        }
        break;
      }
      case TSDB_DATA_TYPE_DECIMAL:
      case TSDB_DATA_TYPE_DECIMAL64: {
        const char* pDec = pCol->pData;
        for (int32_t i = pInput->startRowIndex; i < pInput->numOfRows + pInput->startRowIndex; ++i) {
          bool overflow = false;
          if (type == TSDB_DATA_TYPE_DECIMAL64) {
            SUM_RES_INC_DECIMAL_SUM(&AVG_RES_GET_DECIMAL_SUM(pAvgRes), (const void*)(pDec + i * tDataTypes[type].bytes),
                                    TSDB_DATA_TYPE_DECIMAL64);
          } else {
            SUM_RES_INC_DECIMAL_SUM(&AVG_RES_GET_DECIMAL_SUM(pAvgRes), (const void*)(pDec + i * tDataTypes[type].bytes),
                                    TSDB_DATA_TYPE_DECIMAL);
          }
          if (overflow) return TSDB_CODE_DECIMAL_OVERFLOW;
        }
      } break;
      default:
        return TSDB_CODE_FUNC_FUNTION_PARA_TYPE;
    }
  } else {
    int32_t code = doAddNumericVector(pCol, type, pInput, pAvgRes, &numOfElem);
<<<<<<< HEAD
=======
    if (code) return code;
>>>>>>> 21317576
  }

_over:
  // data in the check operation are all null, not output
  SET_VAL(GET_RES_INFO(pCtx), numOfElem, 1);
  return TSDB_CODE_SUCCESS;
}

static int32_t avgTransferInfo(SqlFunctionCtx* pCtx, void* pInput, void* pOutput) {
  int32_t inputDT = pCtx->pExpr->pExpr->_function.pFunctNode->srcFuncInputType.type;
  int32_t type = AVG_RES_GET_TYPE(pInput, inputDT);
  pCtx->inputType = type;
  if (IS_NULL_TYPE(type)) {
    return 0;
  }


  AVG_RES_SET_TYPE(pOutput, inputDT, type);
  if (IS_SIGNED_NUMERIC_TYPE(type)) {
    bool overflow = AVG_RES_GET_SUM_OVERFLOW(pInput, false, 0);
    CHECK_OVERFLOW_SUM_SIGNED_BIG(pOutput, (overflow ? SUM_RES_GET_DSUM(&AVG_RES_GET_SUM(pInput)) : SUM_RES_GET_ISUM(&AVG_RES_GET_SUM(pInput))), overflow);
  } else if (IS_UNSIGNED_NUMERIC_TYPE(type)) {
    bool overflow = AVG_RES_GET_SUM_OVERFLOW(pInput, false, 0);
    CHECK_OVERFLOW_SUM_UNSIGNED_BIG(pOutput, (overflow ? SUM_RES_GET_DSUM(&AVG_RES_GET_SUM(pInput)) : SUM_RES_GET_USUM(&AVG_RES_GET_SUM(pInput))), overflow);
  } else if (IS_DECIMAL_TYPE(type)) {
    AVG_RES_SET_INPUT_SCALE(pOutput, AVG_RES_GET_INPUT_SCALE(pInput));
    bool overflow = false;
    SUM_RES_INC_DECIMAL_SUM(&AVG_RES_GET_DECIMAL_SUM(pOutput), &AVG_RES_GET_DECIMAL_SUM(pInput), TSDB_DATA_TYPE_DECIMAL);
    if (overflow) return TSDB_CODE_DECIMAL_OVERFLOW;
  } else {
    SUM_RES_INC_DSUM(&AVG_RES_GET_SUM(pOutput), SUM_RES_GET_DSUM(&AVG_RES_GET_SUM(pInput)));
  }

  AVG_RES_INC_COUNT(pOutput, type, AVG_RES_GET_COUNT(pInput, true, type));
  return 0;
}

int32_t avgFunctionMerge(SqlFunctionCtx* pCtx) {
  SInputColumnInfoData* pInput = &pCtx->input;
  SColumnInfoData*      pCol = pInput->pData[0];

  if (IS_NULL_TYPE(pCol->info.type)) {
    SET_VAL(GET_RES_INFO(pCtx), 0, 1);
    return TSDB_CODE_SUCCESS;
  }

  if (pCol->info.type != TSDB_DATA_TYPE_BINARY) {
    return TSDB_CODE_FUNC_FUNTION_PARA_TYPE;
  }

  void* pInfo = GET_ROWCELL_INTERBUF(GET_RES_INFO(pCtx));

  int32_t start = pInput->startRowIndex;

  for (int32_t i = start; i < start + pInput->numOfRows; ++i) {
    if(colDataIsNull_s(pCol, i)) continue;
    char*    data = colDataGetData(pCol, i);
    void* pInputInfo = varDataVal(data);
    int32_t code = avgTransferInfo(pCtx, pInputInfo, pInfo);
    if (code != 0) return code;
  }

  SET_VAL(GET_RES_INFO(pCtx), 1, 1);

  return TSDB_CODE_SUCCESS;
}

#ifdef BUILD_NO_CALL
int32_t avgInvertFunction(SqlFunctionCtx* pCtx) {
  int32_t numOfElem = 0;

  // Only the pre-computing information loaded and actual data does not loaded
  SInputColumnInfoData* pInput = &pCtx->input;
  SAvgRes* pAvgRes = GET_ROWCELL_INTERBUF(GET_RES_INFO(pCtx));

  // computing based on the true data block
  SColumnInfoData* pCol = pInput->pData[0];

  int32_t start = pInput->startRowIndex;
  int32_t numOfRows = pInput->numOfRows;

  switch (pCol->info.type) {
    case TSDB_DATA_TYPE_TINYINT: {
      LIST_AVG_N(pAvgRes->sum.isum, int8_t);
      break;
    }
    case TSDB_DATA_TYPE_SMALLINT: {
      LIST_AVG_N(pAvgRes->sum.isum, int16_t);
      break;
    }
    case TSDB_DATA_TYPE_INT: {
      LIST_AVG_N(pAvgRes->sum.isum, int32_t);
      break;
    }
    case TSDB_DATA_TYPE_BIGINT: {
      LIST_AVG_N(pAvgRes->sum.isum, int64_t);
      break;
    }
    case TSDB_DATA_TYPE_UTINYINT: {
      LIST_AVG_N(pAvgRes->sum.usum, uint8_t);
      break;
    }
    case TSDB_DATA_TYPE_USMALLINT: {
      LIST_AVG_N(pAvgRes->sum.usum, uint16_t);
      break;
    }
    case TSDB_DATA_TYPE_UINT: {
      LIST_AVG_N(pAvgRes->sum.usum, uint32_t);
      break;
    }
    case TSDB_DATA_TYPE_UBIGINT: {
      LIST_AVG_N(pAvgRes->sum.usum, uint64_t);
      break;
    }
    case TSDB_DATA_TYPE_FLOAT: {
      LIST_AVG_N(pAvgRes->sum.dsum, float);
      break;
    }
    case TSDB_DATA_TYPE_DOUBLE: {
      LIST_AVG_N(pAvgRes->sum.dsum, double);
      break;
    }
    default:
      break;
  }

  // data in the check operation are all null, not output
  SET_VAL(GET_RES_INFO(pCtx), numOfElem, 1);
  return TSDB_CODE_SUCCESS;
}
#endif

int32_t avgCombine(SqlFunctionCtx* pDestCtx, SqlFunctionCtx* pSourceCtx) {
  SResultRowEntryInfo* pDResInfo = GET_RES_INFO(pDestCtx);
  void*                pDBuf = GET_ROWCELL_INTERBUF(pDResInfo);
  int32_t              type = AVG_RES_GET_TYPE(pDBuf, pDestCtx->inputType);

  SResultRowEntryInfo* pSResInfo = GET_RES_INFO(pSourceCtx);
  void*                pSBuf = GET_ROWCELL_INTERBUF(pSResInfo);
  type = (type == TSDB_DATA_TYPE_NULL) ? AVG_RES_GET_TYPE(pSBuf, pDestCtx->inputType) : type;

  if (IS_SIGNED_NUMERIC_TYPE(type)) {
<<<<<<< HEAD
    CHECK_OVERFLOW_SUM_SIGNED(pDBuf, pSBuf->sum.isum);
  } else if (IS_UNSIGNED_NUMERIC_TYPE(type)) {
    CHECK_OVERFLOW_SUM_UNSIGNED(pDBuf, pSBuf->sum.usum);
=======
    CHECK_OVERFLOW_SUM_SIGNED(pDBuf, SUM_RES_GET_ISUM(&AVG_RES_GET_SUM(pSBuf)));
  } else if (IS_UNSIGNED_NUMERIC_TYPE(type)) {
    CHECK_OVERFLOW_SUM_UNSIGNED(pDBuf, SUM_RES_GET_USUM(&AVG_RES_GET_SUM(pSBuf)));
  } else if (IS_DECIMAL_TYPE(type)) {
    bool overflow = false;
    SUM_RES_INC_DECIMAL_SUM(&AVG_RES_GET_DECIMAL_SUM(pDBuf), &SUM_RES_GET_DECIMAL_SUM(&AVG_RES_GET_DECIMAL_SUM(pSBuf)), type);
    if (overflow) {

    }
>>>>>>> 21317576
  } else {
    SUM_RES_INC_DSUM(&AVG_RES_GET_SUM(pDBuf), SUM_RES_GET_DSUM(&AVG_RES_GET_SUM(pSBuf)));
  }
  AVG_RES_INC_COUNT(pDBuf, pDestCtx->inputType, AVG_RES_GET_COUNT(pSBuf, true, pDestCtx->inputType));

  return TSDB_CODE_SUCCESS;
}

int32_t avgFinalize(SqlFunctionCtx* pCtx, SSDataBlock* pBlock) {
  SResultRowEntryInfo* pEntryInfo = GET_RES_INFO(pCtx);

  void*   pRes = GET_ROWCELL_INTERBUF(pEntryInfo);
  int32_t type = AVG_RES_GET_TYPE(pRes, pCtx->inputType);
  int64_t count = AVG_RES_GET_COUNT(pRes, true, type);

  if (AVG_RES_GET_COUNT(pRes, true, pCtx->inputType) > 0) {
    
    if(AVG_RES_GET_SUM_OVERFLOW(pRes, true, pCtx->inputType)) {
      AVG_RES_GET_AVG(pRes) = SUM_RES_GET_DSUM(&AVG_RES_GET_SUM(pRes)) / ((double)AVG_RES_GET_COUNT(pRes, false, 0));
    }else if (IS_SIGNED_NUMERIC_TYPE(type)) {
      AVG_RES_GET_AVG(pRes) = SUM_RES_GET_ISUM(&AVG_RES_GET_SUM(pRes)) / ((double)AVG_RES_GET_COUNT(pRes, false, 0));
    } else if (IS_UNSIGNED_NUMERIC_TYPE(type)) {
      AVG_RES_GET_AVG(pRes) = SUM_RES_GET_USUM(&AVG_RES_GET_SUM(pRes)) / ((double)AVG_RES_GET_COUNT(pRes, false, 0));
    } else if (IS_DECIMAL_TYPE(type)) {
      int32_t          slotId = pCtx->pExpr->base.resSchema.slotId;
      SColumnInfoData* pCol = taosArrayGet(pBlock->pDataBlock, slotId);
      SDataType        sumDt = {.type = TSDB_DATA_TYPE_DECIMAL,
                                .bytes = tDataTypes[TSDB_DATA_TYPE_DECIMAL].bytes,
                                .precision = pCol->info.precision,
                                .scale = AVG_RES_GET_INPUT_SCALE(pRes)};
      SDataType        countDt = {
                 .type = TSDB_DATA_TYPE_BIGINT, .bytes = tDataTypes[TSDB_DATA_TYPE_BIGINT].bytes, .precision = 0, .scale = 0};
      SDataType avgDt = {.type = TSDB_DATA_TYPE_DECIMAL,
                         .bytes = tDataTypes[TSDB_DATA_TYPE_DECIMAL].bytes,
                         .precision = pCol->info.precision,
                         .scale = pCol->info.scale};
      int64_t   count = AVG_RES_GET_COUNT(pRes, true, type);
      int32_t   code =
          decimalOp(OP_TYPE_DIV, &sumDt, &countDt, &avgDt, &SUM_RES_GET_DECIMAL_SUM(&AVG_RES_GET_DECIMAL_SUM(pRes)),
                    &count, &AVG_RES_GET_DECIMAL_AVG(pRes));
      if (code != TSDB_CODE_SUCCESS) {
        return code;
      }
    } else {
      AVG_RES_GET_AVG(pRes) = SUM_RES_GET_DSUM(&AVG_RES_GET_SUM(pRes)) / ((double)AVG_RES_GET_COUNT(pRes, false, 0));
    }
  }
  if (AVG_RES_GET_COUNT(pRes, true, pCtx->inputType) == 0) {
    pEntryInfo->numOfRes = 0;
  } else if (!IS_DECIMAL_TYPE(pCtx->inputType)) {
    if (isinf(AVG_RES_GET_AVG(pRes)) || isnan(AVG_RES_GET_AVG(pRes))) pEntryInfo->numOfRes = 0;
  } else {
    pEntryInfo->numOfRes = 1;
  }

  return functionFinalize(pCtx, pBlock);
}

int32_t avgPartialFinalize(SqlFunctionCtx* pCtx, SSDataBlock* pBlock) {
  SResultRowEntryInfo* pResInfo = GET_RES_INFO(pCtx);
  void*                pInfo = GET_ROWCELL_INTERBUF(GET_RES_INFO(pCtx));
  int32_t              resultBytes = AVG_RES_GET_SIZE(pCtx->inputType);
  char*                res = taosMemoryCalloc(resultBytes + VARSTR_HEADER_SIZE, sizeof(char));
  int32_t              code = TSDB_CODE_SUCCESS;
  if (NULL == res) {
    return terrno;
  }
  (void)memcpy(varDataVal(res), pInfo, resultBytes);
  varDataSetLen(res, resultBytes);

  int32_t          slotId = pCtx->pExpr->base.resSchema.slotId;
  SColumnInfoData* pCol = taosArrayGet(pBlock->pDataBlock, slotId);
  if(NULL == pCol) {
    code = TSDB_CODE_OUT_OF_RANGE;
    goto _exit;
  }

  code = colDataSetVal(pCol, pBlock->info.rows, res, false);

_exit:
  taosMemoryFree(res);
  return code;
}<|MERGE_RESOLUTION|>--- conflicted
+++ resolved
@@ -444,10 +444,7 @@
     }
   } else {
     int32_t code = doAddNumericVector(pCol, type, pInput, pAvgRes, &numOfElem);
-<<<<<<< HEAD
-=======
     if (code) return code;
->>>>>>> 21317576
   }
 
 _over:
@@ -590,11 +587,6 @@
   type = (type == TSDB_DATA_TYPE_NULL) ? AVG_RES_GET_TYPE(pSBuf, pDestCtx->inputType) : type;
 
   if (IS_SIGNED_NUMERIC_TYPE(type)) {
-<<<<<<< HEAD
-    CHECK_OVERFLOW_SUM_SIGNED(pDBuf, pSBuf->sum.isum);
-  } else if (IS_UNSIGNED_NUMERIC_TYPE(type)) {
-    CHECK_OVERFLOW_SUM_UNSIGNED(pDBuf, pSBuf->sum.usum);
-=======
     CHECK_OVERFLOW_SUM_SIGNED(pDBuf, SUM_RES_GET_ISUM(&AVG_RES_GET_SUM(pSBuf)));
   } else if (IS_UNSIGNED_NUMERIC_TYPE(type)) {
     CHECK_OVERFLOW_SUM_UNSIGNED(pDBuf, SUM_RES_GET_USUM(&AVG_RES_GET_SUM(pSBuf)));
@@ -604,7 +596,6 @@
     if (overflow) {
 
     }
->>>>>>> 21317576
   } else {
     SUM_RES_INC_DSUM(&AVG_RES_GET_SUM(pDBuf), SUM_RES_GET_DSUM(&AVG_RES_GET_SUM(pSBuf)));
   }
