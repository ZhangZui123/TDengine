--- conflicted
+++ resolved
@@ -1953,13 +1953,8 @@
   },
   {
     .name = "last_row",
-<<<<<<< HEAD
     .type = FUNCTION_TYPE_LAST_ROW,
-    .classification = FUNC_MGT_AGG_FUNC | FUNC_MGT_MULTI_RES_FUNC | FUNC_MGT_TIMELINE_FUNC | FUNC_MGT_IMPLICIT_TS_FUNC,
-=======
-    .type = FUNCTION_TYPE_LAST_ROWT,
-    .classification = FUNC_MGT_AGG_FUNC | FUNC_MGT_SELECT_FUNC | FUNC_MGT_MULTI_RES_FUNC | FUNC_MGT_TIMELINE_FUNC,
->>>>>>> 5b018f39
+    .classification = FUNC_MGT_AGG_FUNC | FUNC_MGT_SELECT_FUNC | FUNC_MGT_MULTI_RES_FUNC | FUNC_MGT_TIMELINE_FUNC | FUNC_MGT_IMPLICIT_TS_FUNC,
     .translateFunc = translateFirstLast,
     .getEnvFunc   = getFirstLastFuncEnv,
     .initFunc     = functionSetup,
