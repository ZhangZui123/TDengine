/*
 * Copyright (c) 2019 TAOS Data, Inc. <jhtao@taosdata.com>
 *
 * This program is free software: you can use, redistribute, and/or modify
 * it under the terms of the GNU Affero General Public License, version 3
 * or later ("AGPL"), as published by the Free Software Foundation.
 *
 * This program is distributed in the hope that it will be useful, but WITHOUT
 * ANY WARRANTY; without even the implied warranty of MERCHANTABILITY or
 * FITNESS FOR A PARTICULAR PURPOSE.
 *
 * You should have received a copy of the GNU Affero General Public License
 * along with this program. If not, see <http://www.gnu.org/licenses/>.
 */

#include "builtins.h"
#include "builtinsimpl.h"
#include "cJSON.h"
#include "geomFunc.h"
#include "querynodes.h"
#include "scalar.h"
#include "tanalytics.h"
#include "taoserror.h"
#include "ttime.h"
#include "functionMgt.h"
#include "ttypes.h"
#include "tglobal.h"

static int32_t buildFuncErrMsg(char* pErrBuf, int32_t len, int32_t errCode, const char* pFormat, ...) {
  va_list vArgList;
  va_start(vArgList, pFormat);
  (void)vsnprintf(pErrBuf, len, pFormat, vArgList);
  va_end(vArgList);
  return errCode;
}

static int32_t invaildFuncParaNumErrMsg(char* pErrBuf, int32_t len, const char* pFuncName) {
  return buildFuncErrMsg(pErrBuf, len, TSDB_CODE_FUNC_FUNTION_PARA_NUM, "Invalid number of parameters : %s", pFuncName);
}

static int32_t invaildFuncParaTypeErrMsg(char* pErrBuf, int32_t len, const char* pFuncName) {
  return buildFuncErrMsg(pErrBuf, len, TSDB_CODE_FUNC_FUNTION_PARA_TYPE, "Invalid parameter data type : %s", pFuncName);
}

static int32_t invaildFuncParaValueErrMsg(char* pErrBuf, int32_t len, const char* pFuncName) {
  return buildFuncErrMsg(pErrBuf, len, TSDB_CODE_FUNC_FUNTION_PARA_VALUE, "Invalid parameter value : %s", pFuncName);
}

static int32_t validateTimeUnitParam(uint8_t dbPrec, const SValueNode* pVal) {
  if (!IS_DURATION_VAL(pVal->flag)) {
    return TSDB_CODE_FUNC_TIME_UNIT_INVALID;
  }

  if (TSDB_TIME_PRECISION_MILLI == dbPrec &&
      (0 == strcasecmp(pVal->literal, "1u") || 0 == strcasecmp(pVal->literal, "1b"))) {
    return TSDB_CODE_FUNC_TIME_UNIT_TOO_SMALL;
  }

  if (TSDB_TIME_PRECISION_MICRO == dbPrec && 0 == strcasecmp(pVal->literal, "1b")) {
    return TSDB_CODE_FUNC_TIME_UNIT_TOO_SMALL;
  }

  if (pVal->literal[0] != '1' ||
      (pVal->literal[1] != 'u' && pVal->literal[1] != 'a' && pVal->literal[1] != 's' && pVal->literal[1] != 'm' &&
       pVal->literal[1] != 'h' && pVal->literal[1] != 'd' && pVal->literal[1] != 'w' && pVal->literal[1] != 'b')) {
    return TSDB_CODE_FUNC_TIME_UNIT_INVALID;
  }

  return TSDB_CODE_SUCCESS;
}

/* Following are valid ISO-8601 timezone format:
 * 1 z/Z
 * 2 ±hh:mm
 * 3 ±hhmm
 * 4 ±hh
 *
 */

static bool validateHourRange(int8_t hour) {
  if (hour < 0 || hour > 12) {
    return false;
  }

  return true;
}

static bool validateMinuteRange(int8_t hour, int8_t minute, char sign) {
  if (minute == 0 || (minute == 30 && (hour == 3 || hour == 5) && sign == '+')) {
    return true;
  }

  return false;
}

static bool validateTimezoneFormat(const SValueNode* pVal) {
  if (TSDB_DATA_TYPE_BINARY != pVal->node.resType.type) {
    return false;
  }

  char*   tz = varDataVal(pVal->datum.p);
  int32_t len = varDataLen(pVal->datum.p);

  char   buf[3] = {0};
  int8_t hour = -1, minute = -1;
  if (len == 0) {
    return false;
  } else if (len == 1 && (tz[0] == 'z' || tz[0] == 'Z')) {
    return true;
  } else if ((tz[0] == '+' || tz[0] == '-')) {
    switch (len) {
      case 3:
      case 5: {
        for (int32_t i = 1; i < len; ++i) {
          if (!isdigit(tz[i])) {
            return false;
          }

          if (i == 2) {
            (void)memcpy(buf, &tz[i - 1], 2);
            hour = taosStr2Int8(buf, NULL, 10);
            if (!validateHourRange(hour)) {
              return false;
            }
          } else if (i == 4) {
            (void)memcpy(buf, &tz[i - 1], 2);
            minute = taosStr2Int8(buf, NULL, 10);
            if (!validateMinuteRange(hour, minute, tz[0])) {
              return false;
            }
          }
        }
        break;
      }
      case 6: {
        for (int32_t i = 1; i < len; ++i) {
          if (i == 3) {
            if (tz[i] != ':') {
              return false;
            }
            continue;
          }

          if (!isdigit(tz[i])) {
            return false;
          }

          if (i == 2) {
            (void)memcpy(buf, &tz[i - 1], 2);
            hour = taosStr2Int8(buf, NULL, 10);
            if (!validateHourRange(hour)) {
              return false;
            }
          } else if (i == 5) {
            (void)memcpy(buf, &tz[i - 1], 2);
            minute = taosStr2Int8(buf, NULL, 10);
            if (!validateMinuteRange(hour, minute, tz[0])) {
              return false;
            }
          }
        }
        break;
      }
      default: {
        return false;
      }
    }
  } else {
    return false;
  }

  return true;
}

static int32_t countTrailingSpaces(const SValueNode* pVal, bool isLtrim) {
  int32_t numOfSpaces = 0;
  int32_t len = varDataLen(pVal->datum.p);
  char*   str = varDataVal(pVal->datum.p);

  int32_t startPos = isLtrim ? 0 : len - 1;
  int32_t step = isLtrim ? 1 : -1;
  for (int32_t i = startPos; i < len || i >= 0; i += step) {
    if (!isspace(str[i])) {
      break;
    }
    numOfSpaces++;
  }

  return numOfSpaces;
}

static int32_t addTimezoneParam(SNodeList* pList, timezone_t tz) {
  char      buf[TD_TIME_STR_LEN] = {0};
  time_t    t;
  int32_t code = taosTime(&t);
  if (code != 0) {
    return code;
  }
  struct tm tmInfo;
  if (taosLocalTime(&t, &tmInfo, buf, sizeof(buf), tz) != NULL) {
    (void)taosStrfTime(buf, sizeof(buf), "%z", &tmInfo);
  }
  int32_t len = (int32_t)strlen(buf);

  SValueNode* pVal = NULL;
  code = nodesMakeNode(QUERY_NODE_VALUE, (SNode**)&pVal);
  if (pVal == NULL) {
    return code;
  }

  pVal->literal = taosStrndup(buf, len);
  if (pVal->literal == NULL) {
    nodesDestroyNode((SNode*)pVal);
    return terrno;
  }
  pVal->translate = true;
  pVal->node.resType.type = TSDB_DATA_TYPE_BINARY;
  pVal->node.resType.bytes = len + VARSTR_HEADER_SIZE;
  pVal->node.resType.precision = TSDB_TIME_PRECISION_MILLI;
  pVal->datum.p = taosMemoryCalloc(1, len + VARSTR_HEADER_SIZE + 1);
  if (pVal->datum.p == NULL) {
    nodesDestroyNode((SNode*)pVal);
    return terrno;
  }
  varDataSetLen(pVal->datum.p, len);
  tstrncpy(varDataVal(pVal->datum.p), pVal->literal, len + 1);

  code = nodesListAppend(pList, (SNode*)pVal);
  if (TSDB_CODE_SUCCESS != code) {
    nodesDestroyNode((SNode*)pVal);
    return code;
  }
  return TSDB_CODE_SUCCESS;
}

static int32_t addUint8Param(SNodeList** pList, uint8_t param) {
  SValueNode* pVal = NULL;
  int32_t     code = nodesMakeNode(QUERY_NODE_VALUE, (SNode**)&pVal);
  if (pVal == NULL) {
    return code;
  }

  pVal->literal = NULL;
  pVal->translate = true;
  pVal->notReserved = true;
  pVal->node.resType.type = TSDB_DATA_TYPE_TINYINT;
  pVal->node.resType.bytes = tDataTypes[TSDB_DATA_TYPE_TINYINT].bytes;
  pVal->node.resType.precision = param;
  pVal->datum.i = (int64_t)param;
  pVal->typeData = (int64_t)param;

  code = nodesListMakeAppend(pList, (SNode*)pVal);
  if (TSDB_CODE_SUCCESS != code) {
    nodesDestroyNode((SNode*)pVal);
    return code;
  }
  return TSDB_CODE_SUCCESS;
}

static int32_t addPseudoParam(SNodeList** pList) {
  SNode*  pseudoNode = NULL;
  int32_t code = nodesMakeNode(QUERY_NODE_LEFT_VALUE, &pseudoNode);
  if (pseudoNode == NULL) {
    return code;
  }

  code = nodesListMakeAppend(pList, pseudoNode);
  if (TSDB_CODE_SUCCESS != code) {
    nodesDestroyNode(pseudoNode);
    return code;
  }
  return TSDB_CODE_SUCCESS;
}

static SDataType* getSDataTypeFromNode(SNode* pNode) {
  if (pNode == NULL) return NULL;
  if (nodesIsExprNode(pNode)) {
    return &((SExprNode*)pNode)->resType;
  } else {
    return NULL;
  }
}

static bool paramSupportNull(uint64_t typeFlag) {
  return FUNC_MGT_TEST_MASK(typeFlag, FUNC_PARAM_SUPPORT_NULL_TYPE) ||
         FUNC_MGT_TEST_MASK(typeFlag, FUNC_PARAM_SUPPORT_ALL_TYPE);
}

static bool paramSupportBool(uint64_t typeFlag) {
  return FUNC_MGT_TEST_MASK(typeFlag, FUNC_PARAM_SUPPORT_BOOL_TYPE) ||
         FUNC_MGT_TEST_MASK(typeFlag, FUNC_PARAM_SUPPORT_ALL_TYPE);
}

static bool paramSupportTinyint(uint64_t typeFlag) {
  return FUNC_MGT_TEST_MASK(typeFlag, FUNC_PARAM_SUPPORT_TINYINT_TYPE) ||
         FUNC_MGT_TEST_MASK(typeFlag, FUNC_PARAM_SUPPORT_ALL_TYPE) ||
         FUNC_MGT_TEST_MASK(typeFlag, FUNC_PARAM_SUPPORT_NUMERIC_TYPE) ||
         FUNC_MGT_TEST_MASK(typeFlag, FUNC_PARAM_SUPPORT_INTEGER_TYPE) ||
         FUNC_MGT_TEST_MASK(typeFlag, FUNC_PARAM_SUPPORT_UNIX_TS_TYPE);
}

static bool paramSupportSmallint(uint64_t typeFlag) {
  return FUNC_MGT_TEST_MASK(typeFlag, FUNC_PARAM_SUPPORT_SMALLINT_TYPE) ||
         FUNC_MGT_TEST_MASK(typeFlag, FUNC_PARAM_SUPPORT_ALL_TYPE) ||
         FUNC_MGT_TEST_MASK(typeFlag, FUNC_PARAM_SUPPORT_NUMERIC_TYPE) ||
         FUNC_MGT_TEST_MASK(typeFlag, FUNC_PARAM_SUPPORT_INTEGER_TYPE) ||
         FUNC_MGT_TEST_MASK(typeFlag, FUNC_PARAM_SUPPORT_UNIX_TS_TYPE);
}

static bool paramSupportInt(uint64_t typeFlag) {
  return FUNC_MGT_TEST_MASK(typeFlag, FUNC_PARAM_SUPPORT_INT_TYPE) ||
         FUNC_MGT_TEST_MASK(typeFlag, FUNC_PARAM_SUPPORT_ALL_TYPE) ||
         FUNC_MGT_TEST_MASK(typeFlag, FUNC_PARAM_SUPPORT_NUMERIC_TYPE) ||
         FUNC_MGT_TEST_MASK(typeFlag, FUNC_PARAM_SUPPORT_INTEGER_TYPE) ||
         FUNC_MGT_TEST_MASK(typeFlag, FUNC_PARAM_SUPPORT_UNIX_TS_TYPE);
}

static bool paramSupportBigint(uint64_t typeFlag) {
  return FUNC_MGT_TEST_MASK(typeFlag, FUNC_PARAM_SUPPORT_BIGINT_TYPE) ||
         FUNC_MGT_TEST_MASK(typeFlag, FUNC_PARAM_SUPPORT_ALL_TYPE) ||
         FUNC_MGT_TEST_MASK(typeFlag, FUNC_PARAM_SUPPORT_NUMERIC_TYPE) ||
         FUNC_MGT_TEST_MASK(typeFlag, FUNC_PARAM_SUPPORT_INTEGER_TYPE) ||
         FUNC_MGT_TEST_MASK(typeFlag, FUNC_PARAM_SUPPORT_UNIX_TS_TYPE);
}

static bool paramSupportFloat(uint64_t typeFlag) {
  return FUNC_MGT_TEST_MASK(typeFlag, FUNC_PARAM_SUPPORT_FLOAT_TYPE) ||
         FUNC_MGT_TEST_MASK(typeFlag, FUNC_PARAM_SUPPORT_ALL_TYPE) ||
         FUNC_MGT_TEST_MASK(typeFlag, FUNC_PARAM_SUPPORT_NUMERIC_TYPE);
}

static bool paramSupportDouble(uint64_t typeFlag) {
  return FUNC_MGT_TEST_MASK(typeFlag, FUNC_PARAM_SUPPORT_DOUBLE_TYPE) ||
         FUNC_MGT_TEST_MASK(typeFlag, FUNC_PARAM_SUPPORT_ALL_TYPE) ||
         FUNC_MGT_TEST_MASK(typeFlag, FUNC_PARAM_SUPPORT_NUMERIC_TYPE);
}

static bool paramSupportVarchar(uint64_t typeFlag) {
  return FUNC_MGT_TEST_MASK(typeFlag, FUNC_PARAM_SUPPORT_VARCHAR_TYPE) ||
         FUNC_MGT_TEST_MASK(typeFlag, FUNC_PARAM_SUPPORT_ALL_TYPE) ||
         FUNC_MGT_TEST_MASK(typeFlag, FUNC_PARAM_SUPPORT_STRING_TYPE) ||
         FUNC_MGT_TEST_MASK(typeFlag, FUNC_PARAM_SUPPORT_VAR_TYPE) ||
         FUNC_MGT_TEST_MASK(typeFlag, FUNC_PARAM_SUPPORT_UNIX_TS_TYPE);
}

static bool paramSupportTimestamp(uint64_t typeFlag) {
  return FUNC_MGT_TEST_MASK(typeFlag, FUNC_PARAM_SUPPORT_TIMESTAMP_TYPE) ||
         FUNC_MGT_TEST_MASK(typeFlag, FUNC_PARAM_SUPPORT_ALL_TYPE) ||
         FUNC_MGT_TEST_MASK(typeFlag, FUNC_PARAM_SUPPORT_UNIX_TS_TYPE);
}

static bool paramSupportNchar(uint64_t typeFlag) {
  return FUNC_MGT_TEST_MASK(typeFlag, FUNC_PARAM_SUPPORT_NCHAR_TYPE) ||
         FUNC_MGT_TEST_MASK(typeFlag, FUNC_PARAM_SUPPORT_ALL_TYPE) ||
         FUNC_MGT_TEST_MASK(typeFlag, FUNC_PARAM_SUPPORT_STRING_TYPE) ||
         FUNC_MGT_TEST_MASK(typeFlag, FUNC_PARAM_SUPPORT_VAR_TYPE) ||
         FUNC_MGT_TEST_MASK(typeFlag, FUNC_PARAM_SUPPORT_UNIX_TS_TYPE);
}

static bool paramSupportUTinyInt(uint64_t typeFlag) {
  return FUNC_MGT_TEST_MASK(typeFlag, FUNC_PARAM_SUPPORT_UTINYINT_TYPE) ||
         FUNC_MGT_TEST_MASK(typeFlag, FUNC_PARAM_SUPPORT_ALL_TYPE) ||
         FUNC_MGT_TEST_MASK(typeFlag, FUNC_PARAM_SUPPORT_NUMERIC_TYPE) ||
         FUNC_MGT_TEST_MASK(typeFlag, FUNC_PARAM_SUPPORT_INTEGER_TYPE) ||
         FUNC_MGT_TEST_MASK(typeFlag, FUNC_PARAM_SUPPORT_UNIX_TS_TYPE);
}

static bool paramSupportUSmallInt(uint64_t typeFlag) {
  return FUNC_MGT_TEST_MASK(typeFlag, FUNC_PARAM_SUPPORT_USMALLINT_TYPE) ||
         FUNC_MGT_TEST_MASK(typeFlag, FUNC_PARAM_SUPPORT_ALL_TYPE) ||
         FUNC_MGT_TEST_MASK(typeFlag, FUNC_PARAM_SUPPORT_NUMERIC_TYPE) ||
         FUNC_MGT_TEST_MASK(typeFlag, FUNC_PARAM_SUPPORT_INTEGER_TYPE) ||
         FUNC_MGT_TEST_MASK(typeFlag, FUNC_PARAM_SUPPORT_UNIX_TS_TYPE);
}

static bool paramSupportUInt(uint64_t typeFlag) {
  return FUNC_MGT_TEST_MASK(typeFlag, FUNC_PARAM_SUPPORT_UINT_TYPE) ||
         FUNC_MGT_TEST_MASK(typeFlag, FUNC_PARAM_SUPPORT_ALL_TYPE) ||
         FUNC_MGT_TEST_MASK(typeFlag, FUNC_PARAM_SUPPORT_NUMERIC_TYPE) ||
         FUNC_MGT_TEST_MASK(typeFlag, FUNC_PARAM_SUPPORT_INTEGER_TYPE) ||
         FUNC_MGT_TEST_MASK(typeFlag, FUNC_PARAM_SUPPORT_UNIX_TS_TYPE);
}

static bool paramSupportUBigInt(uint64_t typeFlag) {
  return FUNC_MGT_TEST_MASK(typeFlag, FUNC_PARAM_SUPPORT_UBIGINT_TYPE) ||
         FUNC_MGT_TEST_MASK(typeFlag, FUNC_PARAM_SUPPORT_ALL_TYPE) ||
         FUNC_MGT_TEST_MASK(typeFlag, FUNC_PARAM_SUPPORT_NUMERIC_TYPE) ||
         FUNC_MGT_TEST_MASK(typeFlag, FUNC_PARAM_SUPPORT_INTEGER_TYPE) ||
         FUNC_MGT_TEST_MASK(typeFlag, FUNC_PARAM_SUPPORT_UNIX_TS_TYPE);
}

static bool paramSupportJSON(uint64_t typeFlag) {
  return FUNC_MGT_TEST_MASK(typeFlag, FUNC_PARAM_SUPPORT_JSON_TYPE) ||
         FUNC_MGT_TEST_MASK(typeFlag, FUNC_PARAM_SUPPORT_ALL_TYPE) ||
         FUNC_MGT_TEST_MASK(typeFlag, FUNC_PARAM_SUPPORT_VAR_TYPE);
}

static bool paramSupportVarBinary(uint64_t typeFlag) {
  return FUNC_MGT_TEST_MASK(typeFlag, FUNC_PARAM_SUPPORT_VARB_TYPE) ||
         FUNC_MGT_TEST_MASK(typeFlag, FUNC_PARAM_SUPPORT_ALL_TYPE) ||
         FUNC_MGT_TEST_MASK(typeFlag, FUNC_PARAM_SUPPORT_VAR_TYPE) ||
         FUNC_MGT_TEST_MASK(typeFlag, FUNC_PARAM_SUPPORT_STRING_TYPE);
}

static bool paramSupportGeometry(uint64_t typeFlag) {
  return FUNC_MGT_TEST_MASK(typeFlag, FUNC_PARAM_SUPPORT_GEOMETRY_TYPE) ||
         FUNC_MGT_TEST_MASK(typeFlag, FUNC_PARAM_SUPPORT_ALL_TYPE) ||
         FUNC_MGT_TEST_MASK(typeFlag, FUNC_PARAM_SUPPORT_VAR_TYPE);
}

static bool paramSupportDecimal(uint64_t typeFlag) {
  return FUNC_MGT_TEST_MASK(typeFlag, FUNC_PARAM_SUPPORT_DECIMAL_TYPE) ||
         FUNC_MGT_TEST_MASK(typeFlag, FUNC_PARAM_SUPPORT_ALL_TYPE);
}

static bool paramSupportValueNode(uint64_t typeFlag) {
  return FUNC_MGT_TEST_MASK(typeFlag, FUNC_PARAM_SUPPORT_VALUE_NODE) ||
         FUNC_MGT_TEST_MASK(typeFlag, FUNC_PARAM_SUPPORT_EXPR_NODE);
}

static bool paramSupportOperatorNode(uint64_t typeFlag) {
  return FUNC_MGT_TEST_MASK(typeFlag, FUNC_PARAM_SUPPORT_EXPR_NODE) ||
         FUNC_MGT_TEST_MASK(typeFlag, FUNC_PARAM_SUPPORT_OPERATOR_NODE) ||
         FUNC_MGT_TEST_MASK(typeFlag, FUNC_PARAM_SUPPORT_NOT_VALUE_NODE);
}

static bool paramSupportFunctionNode(uint64_t typeFlag) {
  return FUNC_MGT_TEST_MASK(typeFlag, FUNC_PARAM_SUPPORT_EXPR_NODE) ||
         FUNC_MGT_TEST_MASK(typeFlag, FUNC_PARAM_SUPPORT_FUNCTION_NODE) ||
         FUNC_MGT_TEST_MASK(typeFlag, FUNC_PARAM_SUPPORT_NOT_VALUE_NODE);
}

static bool paramSupportLogicConNode(uint64_t typeFlag) {
  return FUNC_MGT_TEST_MASK(typeFlag, FUNC_PARAM_SUPPORT_EXPR_NODE) ||
         FUNC_MGT_TEST_MASK(typeFlag, FUNC_PARAM_SUPPORT_LOGIC_CONDITION_NODE) ||
         FUNC_MGT_TEST_MASK(typeFlag, FUNC_PARAM_SUPPORT_NOT_VALUE_NODE);
}

static bool paramSupportCaseWhenNode(uint64_t typeFlag) {
  return FUNC_MGT_TEST_MASK(typeFlag, FUNC_PARAM_SUPPORT_EXPR_NODE) ||
         FUNC_MGT_TEST_MASK(typeFlag, FUNC_PARAM_SUPPORT_CASE_WHEN_NODE) ||
         FUNC_MGT_TEST_MASK(typeFlag, FUNC_PARAM_SUPPORT_NOT_VALUE_NODE);
}

static bool paramSupportColumnNode(uint64_t typeFlag) {
  return FUNC_MGT_TEST_MASK(typeFlag, FUNC_PARAM_SUPPORT_EXPR_NODE) ||
         FUNC_MGT_TEST_MASK(typeFlag, FUNC_PARAM_SUPPORT_COLUMN_NODE) ||
         FUNC_MGT_TEST_MASK(typeFlag, FUNC_PARAM_SUPPORT_NOT_VALUE_NODE);
}

static bool paramSupportNodeType(SNode* pNode, uint64_t typeFlag) {
  switch (pNode->type) {
    case QUERY_NODE_VALUE:
      return paramSupportValueNode(typeFlag);
    case QUERY_NODE_OPERATOR:
      return paramSupportOperatorNode(typeFlag);
    case QUERY_NODE_FUNCTION:
      return paramSupportFunctionNode(typeFlag);
    case QUERY_NODE_LOGIC_CONDITION:
      return paramSupportLogicConNode(typeFlag);
    case QUERY_NODE_CASE_WHEN:
      return paramSupportCaseWhenNode(typeFlag);
    case QUERY_NODE_COLUMN:
      return paramSupportColumnNode(typeFlag);
    default:
      return false;
  }
}

static bool paramSupportDataType(SDataType* pDataType, uint64_t typeFlag) {
  switch (pDataType->type) {
    case TSDB_DATA_TYPE_NULL:
      return paramSupportNull(typeFlag);
    case TSDB_DATA_TYPE_BOOL:
      return paramSupportBool(typeFlag);
    case TSDB_DATA_TYPE_TINYINT:
      return paramSupportTinyint(typeFlag);
    case TSDB_DATA_TYPE_SMALLINT:
      return paramSupportSmallint(typeFlag);
    case TSDB_DATA_TYPE_INT:
      return paramSupportInt(typeFlag);
    case TSDB_DATA_TYPE_BIGINT:
      return paramSupportBigint(typeFlag);
    case TSDB_DATA_TYPE_FLOAT:
      return paramSupportFloat(typeFlag);
    case TSDB_DATA_TYPE_DOUBLE:
      return paramSupportDouble(typeFlag);
    case TSDB_DATA_TYPE_VARCHAR:
      return paramSupportVarchar(typeFlag);
    case TSDB_DATA_TYPE_TIMESTAMP:
      return paramSupportTimestamp(typeFlag);
    case TSDB_DATA_TYPE_NCHAR:
      return paramSupportNchar(typeFlag);
    case TSDB_DATA_TYPE_UTINYINT:
      return paramSupportUTinyInt(typeFlag);
    case TSDB_DATA_TYPE_USMALLINT:
      return paramSupportUSmallInt(typeFlag);
    case TSDB_DATA_TYPE_UINT:
      return paramSupportUInt(typeFlag);
    case TSDB_DATA_TYPE_UBIGINT:
      return paramSupportUBigInt(typeFlag);
    case TSDB_DATA_TYPE_JSON:
      return paramSupportJSON(typeFlag);
    case TSDB_DATA_TYPE_VARBINARY:
      return paramSupportVarBinary(typeFlag);
    case TSDB_DATA_TYPE_GEOMETRY:
      return paramSupportGeometry(typeFlag);
    case TSDB_DATA_TYPE_DECIMAL64:
    case TSDB_DATA_TYPE_DECIMAL:
      return paramSupportDecimal(typeFlag);
    default:
      return false;
  }
}

typedef enum { UNKNOWN_BIN = 0, USER_INPUT_BIN, LINEAR_BIN, LOG_BIN } EHistoBinType;

static int8_t validateHistogramBinType(char* binTypeStr) {
  int8_t binType;
  if (strcasecmp(binTypeStr, "user_input") == 0) {
    binType = USER_INPUT_BIN;
  } else if (strcasecmp(binTypeStr, "linear_bin") == 0) {
    binType = LINEAR_BIN;
  } else if (strcasecmp(binTypeStr, "log_bin") == 0) {
    binType = LOG_BIN;
  } else {
    binType = UNKNOWN_BIN;
  }

  return binType;
}

static int32_t validateHistogramBinDesc(char* binDescStr, int8_t binType, char* errMsg, int32_t msgLen) {
  const char* msg1 = "HISTOGRAM function requires four parameters";
  const char* msg3 = "HISTOGRAM function invalid format for binDesc parameter";
  const char* msg4 = "HISTOGRAM function binDesc parameter \"count\" should be in range [1, 1000]";
  const char* msg5 = "HISTOGRAM function bin/parameter should be in range [-DBL_MAX, DBL_MAX]";
  const char* msg6 = "HISTOGRAM function binDesc parameter \"width\" cannot be 0";
  const char* msg7 = "HISTOGRAM function binDesc parameter \"start\" cannot be 0 with \"log_bin\" type";
  const char* msg8 = "HISTOGRAM function binDesc parameter \"factor\" cannot be negative or equal to 0/1";
  const char* msg9 = "HISTOGRAM function out of memory";

  cJSON*  binDesc = cJSON_Parse(binDescStr);
  int32_t numOfBins;
  double* intervals;
  if (cJSON_IsObject(binDesc)) { /* linaer/log bins */
    int32_t numOfParams = cJSON_GetArraySize(binDesc);
    int32_t startIndex;
    if (numOfParams != 4) {
      (void)snprintf(errMsg, msgLen, "%s", msg1);
      cJSON_Delete(binDesc);
      return TSDB_CODE_FUNC_HISTOGRAM_ERROR;
    }

    cJSON* start = cJSON_GetObjectItem(binDesc, "start");
    cJSON* factor = cJSON_GetObjectItem(binDesc, "factor");
    cJSON* width = cJSON_GetObjectItem(binDesc, "width");
    cJSON* count = cJSON_GetObjectItem(binDesc, "count");
    cJSON* infinity = cJSON_GetObjectItem(binDesc, "infinity");

    if (!cJSON_IsNumber(start) || !cJSON_IsNumber(count) || !cJSON_IsBool(infinity)) {
      (void)snprintf(errMsg, msgLen, "%s", msg3);
      cJSON_Delete(binDesc);
      return TSDB_CODE_FUNC_HISTOGRAM_ERROR;
    }

    if (count->valueint <= 0 || count->valueint > 1000) {  // limit count to 1000
      (void)snprintf(errMsg, msgLen, "%s", msg4);
      cJSON_Delete(binDesc);
      return TSDB_CODE_FUNC_HISTOGRAM_ERROR;
    }

    if (isinf(start->valuedouble) || (width != NULL && isinf(width->valuedouble)) ||
        (factor != NULL && isinf(factor->valuedouble)) || (count != NULL && isinf(count->valuedouble))) {
      (void)snprintf(errMsg, msgLen, "%s", msg5);
      cJSON_Delete(binDesc);
      return TSDB_CODE_FUNC_HISTOGRAM_ERROR;
    }

    int32_t counter = (int32_t)count->valueint;
    if (infinity->valueint == false) {
      startIndex = 0;
      numOfBins = counter + 1;
    } else {
      startIndex = 1;
      numOfBins = counter + 3;
    }

    intervals = taosMemoryCalloc(numOfBins, sizeof(double));
    if (intervals == NULL) {
      (void)snprintf(errMsg, msgLen, "%s", msg9);
      cJSON_Delete(binDesc);
      return TSDB_CODE_FUNC_HISTOGRAM_ERROR;
    }
    if (cJSON_IsNumber(width) && factor == NULL && binType == LINEAR_BIN) {
      // linear bin process
      if (width->valuedouble == 0) {
        (void)snprintf(errMsg, msgLen, "%s", msg6);
        taosMemoryFree(intervals);
        cJSON_Delete(binDesc);
        return TSDB_CODE_FUNC_HISTOGRAM_ERROR;
      }
      for (int i = 0; i < counter + 1; ++i) {
        intervals[startIndex] = start->valuedouble + i * width->valuedouble;
        if (isinf(intervals[startIndex])) {
          (void)snprintf(errMsg, msgLen, "%s", msg5);
          taosMemoryFree(intervals);
          cJSON_Delete(binDesc);
          return TSDB_CODE_FUNC_HISTOGRAM_ERROR;
        }
        startIndex++;
      }
    } else if (cJSON_IsNumber(factor) && width == NULL && binType == LOG_BIN) {
      // log bin process
      if (start->valuedouble == 0) {
        (void)snprintf(errMsg, msgLen, "%s", msg7);
        taosMemoryFree(intervals);
        cJSON_Delete(binDesc);
        return TSDB_CODE_FUNC_HISTOGRAM_ERROR;
      }
      if (factor->valuedouble < 0 || factor->valuedouble == 0 || factor->valuedouble == 1) {
        (void)snprintf(errMsg, msgLen, "%s", msg8);
        taosMemoryFree(intervals);
        cJSON_Delete(binDesc);
        return TSDB_CODE_FUNC_HISTOGRAM_ERROR;
      }
      for (int i = 0; i < counter + 1; ++i) {
        intervals[startIndex] = start->valuedouble * pow(factor->valuedouble, i * 1.0);
        if (isinf(intervals[startIndex])) {
          (void)snprintf(errMsg, msgLen, "%s", msg5);
          taosMemoryFree(intervals);
          cJSON_Delete(binDesc);
          return TSDB_CODE_FUNC_HISTOGRAM_ERROR;
        }
        startIndex++;
      }
    } else {
      (void)snprintf(errMsg, msgLen, "%s", msg3);
      taosMemoryFree(intervals);
      cJSON_Delete(binDesc);
      return TSDB_CODE_FUNC_HISTOGRAM_ERROR;
    }

    if (infinity->valueint == true) {
      intervals[0] = -INFINITY;
      intervals[numOfBins - 1] = INFINITY;
      // in case of desc bin orders, -inf/inf should be swapped
      if (numOfBins < 4) {
        return TSDB_CODE_FUNC_HISTOGRAM_ERROR;
      }

      if (intervals[1] > intervals[numOfBins - 2]) {
        TSWAP(intervals[0], intervals[numOfBins - 1]);
      }
    }
  } else if (cJSON_IsArray(binDesc)) { /* user input bins */
    if (binType != USER_INPUT_BIN) {
      (void)snprintf(errMsg, msgLen, "%s", msg3);
      cJSON_Delete(binDesc);
      return TSDB_CODE_FUNC_HISTOGRAM_ERROR;
    }
    numOfBins = cJSON_GetArraySize(binDesc);
    intervals = taosMemoryCalloc(numOfBins, sizeof(double));
    if (intervals == NULL) {
      (void)snprintf(errMsg, msgLen, "%s", msg9);
      cJSON_Delete(binDesc);
      return terrno;
    }
    cJSON* bin = binDesc->child;
    if (bin == NULL) {
      (void)snprintf(errMsg, msgLen, "%s", msg3);
      taosMemoryFree(intervals);
      cJSON_Delete(binDesc);
      return TSDB_CODE_FUNC_HISTOGRAM_ERROR;
    }
    int i = 0;
    while (bin) {
      intervals[i] = bin->valuedouble;
      if (!cJSON_IsNumber(bin)) {
        (void)snprintf(errMsg, msgLen, "%s", msg3);
        taosMemoryFree(intervals);
        cJSON_Delete(binDesc);
        return TSDB_CODE_FUNC_HISTOGRAM_ERROR;
      }
      if (i != 0 && intervals[i] <= intervals[i - 1]) {
        (void)snprintf(errMsg, msgLen, "%s", msg3);
        taosMemoryFree(intervals);
        cJSON_Delete(binDesc);
        return TSDB_CODE_FUNC_HISTOGRAM_ERROR;
      }
      bin = bin->next;
      i++;
    }
  } else {
    (void)snprintf(errMsg, msgLen, "%s", msg3);
    cJSON_Delete(binDesc);
    return TSDB_CODE_FUNC_HISTOGRAM_ERROR;
  }

  cJSON_Delete(binDesc);
  taosMemoryFree(intervals);
  return TSDB_CODE_SUCCESS;
}

static int32_t checkRangeValue(SNode* pNode, SParamRange range, bool* isMatch) {
  int32_t code = TSDB_CODE_SUCCESS;
  if (pNode->type == QUERY_NODE_VALUE) {
    SValueNode* pVal = (SValueNode*)pNode;
    if (IS_INTEGER_TYPE(getSDataTypeFromNode(pNode)->type)) {
      if (pVal->datum.i < range.iMinVal || pVal->datum.i > range.iMaxVal) {
        code = TSDB_CODE_FUNC_FUNTION_PARA_RANGE;
        *isMatch = false;
      }
    } else {
      if ((int64_t)pVal->datum.d < range.iMinVal || (int64_t)pVal->datum.d > range.iMaxVal) {
        code = TSDB_CODE_FUNC_FUNTION_PARA_RANGE;
        *isMatch = false;
      }
    }
  } else {
    // for other node type, range check should be done in process function
  }
  return code;
}

static int32_t checkFixedValue(SNode* pNode, const SParamInfo* paramPattern, int32_t paramIdx, bool* isMatch) {
  int32_t code = TSDB_CODE_SUCCESS;
  bool    checkStr = paramSupportVarBinary(paramPattern->validDataType) ||
                  paramSupportVarchar(paramPattern->validDataType) || paramSupportNchar(paramPattern->validDataType);
  if (pNode->type == QUERY_NODE_VALUE) {
    SValueNode* pVal = (SValueNode*)pNode;
    if (!checkStr) {
      for (int32_t k = 0; k < paramPattern->fixedValueSize; k++) {
        if (pVal->datum.i == paramPattern->fixedNumValue[k]) {
          code = TSDB_CODE_SUCCESS;
          *isMatch = true;
          break;
        } else {
          code = TSDB_CODE_FUNC_FUNTION_PARA_VALUE;
          *isMatch = false;
        }
      }
    } else {
      for (int32_t k = 0; k < paramPattern->fixedValueSize; k++) {
        if (taosStrcasecmp(pVal->literal, paramPattern->fixedStrValue[k]) == 0) {
          code = TSDB_CODE_SUCCESS;
          *isMatch = true;
          break;
        } else {
          code = TSDB_CODE_FUNC_FUNTION_PARA_VALUE;
          *isMatch = false;
        }
      }
    }
  } else {
    // for other node type, fixed value check should be done in process function
  }
  return code;
}

static int32_t checkPrimTS(SNode* pNode, bool* isMatch) {
  int32_t code = TSDB_CODE_SUCCESS;
  if (nodeType(pNode) != QUERY_NODE_COLUMN || !IS_TIMESTAMP_TYPE(getSDataTypeFromNode(pNode)->type) ||
      !((SColumnNode*)pNode)->isPrimTs) {
    code = TSDB_CODE_FUNC_FUNTION_PARA_PRIMTS;
    *isMatch = false;
  }
  return code;
}

static int32_t checkPrimaryKey(SNode* pNode, bool* isMatch) {
  int32_t code = TSDB_CODE_SUCCESS;
  if (nodeType(pNode) != QUERY_NODE_COLUMN || !IS_INTEGER_TYPE(getSDataTypeFromNode(pNode)->type) ||
      !((SColumnNode*)pNode)->isPk) {
    code = TSDB_CODE_FUNC_FUNTION_PARA_PK;
    *isMatch = false;
  }
  return code;
}

static int32_t checkHasColumn(SNode* pNode, bool* isMatch) {
  int32_t code = TSDB_CODE_SUCCESS;
  if (!nodesExprHasColumn(pNode)) {
    code = TSDB_CODE_FUNC_FUNTION_PARA_HAS_COL;
    *isMatch = false;
  }
  return code;
}

static int32_t checkValueNodeNotNull(SNode* pNode, bool* isMatch) {
  int32_t code = TSDB_CODE_SUCCESS;
  if (IS_NULL_TYPE(getSDataTypeFromNode(pNode)->type) && QUERY_NODE_VALUE == nodeType(pNode)) {
    code = TSDB_CODE_FUNC_FUNTION_PARA_TYPE;
    *isMatch = false;
  }
  return code;
}

static int32_t checkTimeUnit(SNode* pNode, int32_t precision, bool* isMatch) {
  if (nodeType(pNode) != QUERY_NODE_VALUE || !IS_INTEGER_TYPE(getSDataTypeFromNode(pNode)->type)) {
    *isMatch = false;
    return TSDB_CODE_FUNC_FUNTION_PARA_TYPE;
  }

  if (IS_NULL_TYPE(getSDataTypeFromNode(pNode)->type)) {
    *isMatch = true;
    return TSDB_CODE_SUCCESS;
  }

  int32_t code = validateTimeUnitParam(precision, (SValueNode*)pNode);
  if (TSDB_CODE_SUCCESS != code) {
    *isMatch = false;
  }
  return code;
}
static int32_t validateParam(SFunctionNode* pFunc, char* pErrBuf, int32_t len) {
  int32_t    code = TSDB_CODE_SUCCESS;
  SNodeList* paramList = pFunc->pParameterList;
  char       errMsg[128] = {0};

  // no need to check
  if (funcMgtBuiltins[pFunc->funcId].parameters.paramInfoPattern == 0) {
    return TSDB_CODE_SUCCESS;
  }

  // check param num
  if ((funcMgtBuiltins[pFunc->funcId].parameters.maxParamNum != -1 &&
       LIST_LENGTH(paramList) > funcMgtBuiltins[pFunc->funcId].parameters.maxParamNum) ||
      LIST_LENGTH(paramList) < funcMgtBuiltins[pFunc->funcId].parameters.minParamNum) {
    return invaildFuncParaNumErrMsg(pErrBuf, len, pFunc->functionName);
  }

  // check each param
  for (int32_t i = 0; i < funcMgtBuiltins[pFunc->funcId].parameters.paramInfoPattern; i++) {
    bool              isMatch = true;
    int32_t           paramIdx = 0;
    const SParamInfo* paramPattern = funcMgtBuiltins[pFunc->funcId].parameters.inputParaInfo[i];

    while (1) {
      // one table can have at most 4096 columns, int32_t is enough.
      for (int32_t j = paramPattern[paramIdx].startParam;
           j <= (paramPattern[paramIdx].endParam == -1 ? INT32_MAX - 1 : paramPattern[paramIdx].endParam); j++) {
        if (j > LIST_LENGTH(paramList)) {
          code = TSDB_CODE_SUCCESS;
          isMatch = true;
          break;
        }
        SNode* pNode = nodesListGetNode(paramList, j - 1);
        if (NULL == pNode) {
          code = TSDB_CODE_FUNC_FUNTION_PARA_NUM;
          isMatch = false;
          break;
        }
        // check node type
        if (!paramSupportNodeType(pNode, paramPattern[paramIdx].validNodeType)) {
          code = TSDB_CODE_FUNC_FUNTION_PARA_TYPE;
          isMatch = false;
          break;
        }
        // check data type
        if (!paramSupportDataType(getSDataTypeFromNode(pNode), paramPattern[paramIdx].validDataType)) {
          code = TSDB_CODE_FUNC_FUNTION_PARA_TYPE;
          isMatch = false;
          break;
        }
        if (paramPattern[paramIdx].validNodeType == FUNC_PARAM_SUPPORT_VALUE_NODE) {
          SValueNode* pVal = (SValueNode*)pNode;
          pVal->notReserved = true;
        }
        switch (paramPattern[paramIdx].valueRangeFlag) {
          case FUNC_PARAM_NO_SPECIFIC_VALUE:
            break;
          case FUNC_PARAM_HAS_RANGE:
            code = checkRangeValue(pNode, paramPattern[paramIdx].range, &isMatch);
            break;
          case FUNC_PARAM_HAS_FIXED_VALUE:
            code = checkFixedValue(pNode, &paramPattern[paramIdx], paramIdx, &isMatch);
            break;
          default:
            break;
        }
        if (!isMatch) {
          break;
        }
        switch (paramPattern[paramIdx].paramAttribute) {
          case FUNC_PARAM_NO_SPECIFIC_ATTRIBUTE:
            break;
          case FUNC_PARAM_MUST_BE_PRIMTS:
            code = checkPrimTS(pNode, &isMatch);
            break;
          case FUNC_PARAM_MUST_BE_PK:
            code = checkPrimaryKey(pNode, &isMatch);
            break;
          case FUNC_PARAM_MUST_HAVE_COLUMN:
            code = checkHasColumn(pNode, &isMatch);
            break;
          case FUNC_PARAM_VALUE_NODE_NOT_NULL:
            code = checkValueNodeNotNull(pNode, &isMatch);
            break;
          case FUNC_PARAM_MUST_BE_TIME_UNIT:
            code = checkTimeUnit(pNode, pFunc->node.resType.precision, &isMatch);
            break;
          default:
            break;
        }
        if (!isMatch) {
          break;
        }
      }

      if (paramPattern[paramIdx].isLastParam || !isMatch) {
        break;
      }
      paramIdx++;
    }
    if (isMatch) {
      return TSDB_CODE_SUCCESS;
    }
  }
  switch (code) {
    case TSDB_CODE_FUNC_FUNTION_PARA_NUM:
      return invaildFuncParaNumErrMsg(pErrBuf, len, pFunc->functionName);
    case TSDB_CODE_FUNC_FUNTION_PARA_TYPE:
      return invaildFuncParaTypeErrMsg(pErrBuf, len, pFunc->functionName);
    case TSDB_CODE_FUNC_FUNTION_PARA_VALUE:
      return invaildFuncParaValueErrMsg(pErrBuf, len, pFunc->functionName);
    case TSDB_CODE_FUNC_FUNTION_PARA_RANGE:
      return buildFuncErrMsg(pErrBuf, len, TSDB_CODE_FUNC_FUNTION_PARA_RANGE, "Invalid parameter range : %s",
                             pFunc->functionName);
    case TSDB_CODE_FUNC_FUNTION_PARA_PRIMTS:
      return buildFuncErrMsg(pErrBuf, len, TSDB_CODE_FUNC_FUNTION_PARA_PRIMTS,
                             "Parameter should be primary timestamp : %s", pFunc->functionName);
    case TSDB_CODE_FUNC_FUNTION_PARA_PK:
      return buildFuncErrMsg(pErrBuf, len, TSDB_CODE_FUNC_FUNTION_PARA_PK, "Parameter should be primary key : %s",
                             pFunc->functionName);
    case TSDB_CODE_FUNC_FUNTION_PARA_HAS_COL:
      return buildFuncErrMsg(pErrBuf, len, TSDB_CODE_FUNC_FUNTION_PARA_HAS_COL, "Parameter should have column : %s",
                             pFunc->functionName);
    case TSDB_CODE_FUNC_TIME_UNIT_INVALID:
      return buildFuncErrMsg(pErrBuf, len, TSDB_CODE_FUNC_TIME_UNIT_INVALID, "Invalid timzone format : %s",
                             pFunc->functionName);
    case TSDB_CODE_FUNC_TIME_UNIT_TOO_SMALL:
      return buildFuncErrMsg(pErrBuf, len, TSDB_CODE_FUNC_TIME_UNIT_TOO_SMALL, "Time unit is too small : %s",
                             pFunc->functionName);
    case TSDB_CODE_FUNC_FUNCTION_HISTO_TYPE:
      return buildFuncErrMsg(pErrBuf, len, TSDB_CODE_FUNC_FUNCTION_HISTO_TYPE, "Invalid histogram bin type : %s",
                             pFunc->functionName);
    case TSDB_CODE_FUNC_HISTOGRAM_ERROR:
      return buildFuncErrMsg(pErrBuf, len, TSDB_CODE_FUNC_HISTOGRAM_ERROR, errMsg, pFunc->functionName);
    default:
      return buildFuncErrMsg(pErrBuf, len, TSDB_CODE_FUNC_FUNTION_ERROR, "Function check parameter failed : %s",
                             pFunc->functionName);
  }
}

// There is only one parameter of numeric type, and the return type is parameter type
static int32_t translateOutNum(SFunctionNode* pFunc, char* pErrBuf, int32_t len) {
  FUNC_ERR_RET(validateParam(pFunc, pErrBuf, len));
  uint8_t paraType = getSDataTypeFromNode(nodesListGetNode(pFunc->pParameterList, 0))->type;
  if (IS_NULL_TYPE(paraType)) {
    paraType = TSDB_DATA_TYPE_BIGINT;
  }
  pFunc->node.resType = (SDataType){.bytes = tDataTypes[paraType].bytes, .type = paraType};
  return TSDB_CODE_SUCCESS;
}

// There is only one parameter, and the return type is parameter type
static int32_t translateMinMax(SFunctionNode* pFunc, char* pErrBuf, int32_t len) {
  FUNC_ERR_RET(validateParam(pFunc, pErrBuf, len));

  SDataType* dataType = getSDataTypeFromNode(nodesListGetNode(pFunc->pParameterList, 0));
  uint8_t    paraType = IS_NULL_TYPE(dataType->type) ? TSDB_DATA_TYPE_BIGINT : dataType->type;
  int32_t    bytes = IS_STR_DATA_TYPE(paraType) ? dataType->bytes : tDataTypes[paraType].bytes;
  uint8_t    prec = IS_DECIMAL_TYPE(paraType) ? dataType->precision : pFunc->node.resType.precision;
  pFunc->node.resType = (SDataType){.bytes = bytes, .type = paraType, .precision = prec, .scale = dataType->scale};
  return TSDB_CODE_SUCCESS;
}

static int32_t translateAvg(SFunctionNode* pFunc, char* pErrBuf, int32_t len) {
  FUNC_ERR_RET(validateParam(pFunc, pErrBuf, len));

  uint8_t dt = TSDB_DATA_TYPE_DOUBLE, prec = 0, scale = 0;

  bool       isMergeFunc = pFunc->funcType == FUNCTION_TYPE_AVG_MERGE || pFunc->funcType == FUNCTION_TYPE_AVG_STATE_MERGE;
  SDataType* pInputDt = getSDataTypeFromNode(
      nodesListGetNode(isMergeFunc ? pFunc->pSrcFuncRef->pParameterList : pFunc->pParameterList, 0));
<<<<<<< HEAD
  if (IS_DECIMAL_TYPE(pInputDt->type)) {
    pFunc->srcFuncInputType = *pInputDt;
=======
  pFunc->srcFuncInputType = *pInputDt;
  if (IS_DECIMAL_TYPE(pInputDt->type)) {
>>>>>>> 21317576
    SDataType sumDt = {.type = TSDB_DATA_TYPE_DECIMAL,
                       .bytes = tDataTypes[TSDB_DATA_TYPE_DECIMAL].bytes,
                       .precision = TSDB_DECIMAL_MAX_PRECISION,
                       .scale = pInputDt->scale};
    SDataType countDt = {
        .type = TSDB_DATA_TYPE_BIGINT, .bytes = tDataTypes[TSDB_DATA_TYPE_BIGINT].bytes, .precision = 0, .scale = 0};
    SDataType avgDt = {0};
    int32_t   code = decimalGetRetType(&sumDt, &countDt, OP_TYPE_DIV, &avgDt);
    if (code != 0) return code;
    dt = TSDB_DATA_TYPE_DECIMAL;
    prec = TSDB_DECIMAL_MAX_PRECISION;
    scale = avgDt.scale;
  }
  pFunc->node.resType = (SDataType){.bytes = tDataTypes[dt].bytes, .type = dt, .precision = prec, .scale = scale};
  return TSDB_CODE_SUCCESS;
}

// The return type is DOUBLE type
static int32_t translateOutDouble(SFunctionNode* pFunc, char* pErrBuf, int32_t len) {
  FUNC_ERR_RET(validateParam(pFunc, pErrBuf, len));
  pFunc->node.resType = (SDataType){.bytes = tDataTypes[TSDB_DATA_TYPE_DOUBLE].bytes, .type = TSDB_DATA_TYPE_DOUBLE};
  return TSDB_CODE_SUCCESS;
}

static int32_t translateTrimStr(SFunctionNode* pFunc, char* pErrBuf, int32_t len, bool isLtrim) {
  FUNC_ERR_RET(validateParam(pFunc, pErrBuf, len));

  SDataType* pRestType1 = getSDataTypeFromNode(nodesListGetNode(pFunc->pParameterList, 0));

  int32_t numOfSpaces = 0;
  SNode*  pParamNode1 = nodesListGetNode(pFunc->pParameterList, 0);
  // for select trim functions with constant value from table,
  // need to set the proper result result schema bytes to avoid
  // trailing garbage characters
  if (nodeType(pParamNode1) == QUERY_NODE_VALUE) {
    SValueNode* pValue = (SValueNode*)pParamNode1;
    numOfSpaces = countTrailingSpaces(pValue, isLtrim);
  }

  int32_t resBytes = pRestType1->bytes - numOfSpaces;
  pFunc->node.resType = (SDataType){.bytes = resBytes, .type = pRestType1->type};
  return TSDB_CODE_SUCCESS;
}

static int32_t translateLtrim(SFunctionNode* pFunc, char* pErrBuf, int32_t len) {
  return translateTrimStr(pFunc, pErrBuf, len, true);
}

static int32_t translateRtrim(SFunctionNode* pFunc, char* pErrBuf, int32_t len) {
  return translateTrimStr(pFunc, pErrBuf, len, false);
}

// The return type is BIGINT type
static int32_t translateOutBigInt(SFunctionNode* pFunc, char* pErrBuf, int32_t len) {
  FUNC_ERR_RET(validateParam(pFunc, pErrBuf, len));
  pFunc->node.resType = (SDataType){.bytes = tDataTypes[TSDB_DATA_TYPE_BIGINT].bytes, .type = TSDB_DATA_TYPE_BIGINT};
  return TSDB_CODE_SUCCESS;
}

static int32_t translateSum(SFunctionNode* pFunc, char* pErrBuf, int32_t len) {
  FUNC_ERR_RET(validateParam(pFunc, pErrBuf, len));

  uint8_t paraType = getSDataTypeFromNode(nodesListGetNode(pFunc->pParameterList, 0))->type;
  uint8_t resType = 0;
  uint8_t prec = 0, scale = 0;
  if (IS_SIGNED_NUMERIC_TYPE(paraType) || TSDB_DATA_TYPE_BOOL == paraType || IS_NULL_TYPE(paraType)) {
    resType = TSDB_DATA_TYPE_BIGINT;
  } else if (IS_UNSIGNED_NUMERIC_TYPE(paraType)) {
    resType = TSDB_DATA_TYPE_UBIGINT;
  } else if (IS_FLOAT_TYPE(paraType)) {
    resType = TSDB_DATA_TYPE_DOUBLE;
  } else if (IS_DECIMAL_TYPE(paraType)) {
    resType = TSDB_DATA_TYPE_DECIMAL;
    prec = TSDB_DECIMAL_MAX_PRECISION;
    scale = ((SExprNode*)nodesListGetNode(pFunc->pParameterList, 0))->resType.scale;
  }

  pFunc->node.resType = (SDataType){.bytes = tDataTypes[resType].bytes, .type = resType, .precision = prec, .scale = scale};
  return TSDB_CODE_SUCCESS;
}

static int32_t translateWduration(SFunctionNode* pFunc, char* pErrBuf, int32_t len) {
  // pseudo column do not need to check parameters
  pFunc->node.resType = (SDataType){.bytes = tDataTypes[TSDB_DATA_TYPE_BIGINT].bytes,
                                    .type = TSDB_DATA_TYPE_BIGINT,
                                    .precision = pFunc->node.resType.precision};
  return TSDB_CODE_SUCCESS;
}

static int32_t translateNowToday(SFunctionNode* pFunc, char* pErrBuf, int32_t len) {
  // pseudo column do not need to check parameters

  // add database precision as param
  uint8_t dbPrec = pFunc->node.resType.precision;
  int32_t code = addUint8Param(&pFunc->pParameterList, dbPrec);
  if (code != TSDB_CODE_SUCCESS) {
    return code;
  }

  pFunc->node.resType =
      (SDataType){.bytes = tDataTypes[TSDB_DATA_TYPE_TIMESTAMP].bytes, .type = TSDB_DATA_TYPE_TIMESTAMP};
  return TSDB_CODE_SUCCESS;
}

static int32_t translateRand(SFunctionNode* pFunc, char* pErrBuf, int32_t len) {
  FUNC_ERR_RET(validateParam(pFunc, pErrBuf, len));

  if (!pFunc->dual) {
    int32_t code = addPseudoParam(&pFunc->pParameterList);
    if (code != TSDB_CODE_SUCCESS) {
      return code;
    }
  }

  pFunc->node.resType = (SDataType){.bytes = tDataTypes[TSDB_DATA_TYPE_DOUBLE].bytes, .type = TSDB_DATA_TYPE_DOUBLE};
  return TSDB_CODE_SUCCESS;
}

// return type is same as first input parameter's type
static int32_t translateOutFirstIn(SFunctionNode* pFunc, char* pErrBuf, int32_t len) {
  FUNC_ERR_RET(validateParam(pFunc, pErrBuf, len));
  pFunc->node.resType = *getSDataTypeFromNode(nodesListGetNode(pFunc->pParameterList, 0));
  return TSDB_CODE_SUCCESS;
}

static int32_t translateTimePseudoColumn(SFunctionNode* pFunc, char* pErrBuf, int32_t len) {
  // pseudo column do not need to check parameters

  pFunc->node.resType = (SDataType){.bytes = tDataTypes[TSDB_DATA_TYPE_TIMESTAMP].bytes,
                                    .type = TSDB_DATA_TYPE_TIMESTAMP,
                                    .precision = pFunc->node.resType.precision};
  return TSDB_CODE_SUCCESS;
}

static int32_t translateIsFilledPseudoColumn(SFunctionNode* pFunc, char* pErrBuf, int32_t len) {
  // pseudo column do not need to check parameters

  pFunc->node.resType = (SDataType){.bytes = tDataTypes[TSDB_DATA_TYPE_BOOL].bytes, .type = TSDB_DATA_TYPE_BOOL};
  return TSDB_CODE_SUCCESS;
}

static int32_t translatePercentile(SFunctionNode* pFunc, char* pErrBuf, int32_t len) {
  FUNC_ERR_RET(validateParam(pFunc, pErrBuf, len));
  int32_t numOfParams = LIST_LENGTH(pFunc->pParameterList);

  // set result type
  if (numOfParams > 2) {
    pFunc->node.resType = (SDataType){.bytes = 3200, .type = TSDB_DATA_TYPE_VARCHAR};
  } else {
    pFunc->node.resType = (SDataType){.bytes = tDataTypes[TSDB_DATA_TYPE_DOUBLE].bytes, .type = TSDB_DATA_TYPE_DOUBLE};
  }
  return TSDB_CODE_SUCCESS;
}

static int32_t translateVgIdColumn(SFunctionNode* pFunc, char* pErrBuf, int32_t len) {
  // pseudo column do not need to check parameters
  pFunc->node.resType = (SDataType){.bytes = tDataTypes[TSDB_DATA_TYPE_INT].bytes, .type = TSDB_DATA_TYPE_INT};
  return TSDB_CODE_SUCCESS;
}

static int32_t reserveFirstMergeParam(SNodeList* pRawParameters, SNode* pPartialRes, SNodeList** pParameters) {
  int32_t code = nodesListMakeAppend(pParameters, pPartialRes);
  if (TSDB_CODE_SUCCESS == code) {
    SNode* pNew = NULL;
    code = nodesCloneNode(nodesListGetNode(pRawParameters, 1), &pNew);
    if (TSDB_CODE_SUCCESS == code) {
      code = nodesListStrictAppend(*pParameters, pNew);
    }
  }
  return code;
}

int32_t topBotCreateMergeParam(SNodeList* pRawParameters, SNode* pPartialRes, SNodeList** pParameters) {
  return reserveFirstMergeParam(pRawParameters, pPartialRes, pParameters);
}

int32_t apercentileCreateMergeParam(SNodeList* pRawParameters, SNode* pPartialRes, SNodeList** pParameters) {
  int32_t code = reserveFirstMergeParam(pRawParameters, pPartialRes, pParameters);
  if (TSDB_CODE_SUCCESS == code && pRawParameters->length >= 3) {
    SNode* pNew = NULL;
    code = nodesCloneNode(nodesListGetNode(pRawParameters, 2), &pNew);
    if (TSDB_CODE_SUCCESS == code) {
      code = nodesListStrictAppend(*pParameters, pNew);
    }
  }
  return code;
}

static int32_t translateElapsedPartial(SFunctionNode* pFunc, char* pErrBuf, int32_t len) { return 0; }

static int32_t translateElapsedMerge(SFunctionNode* pFunc, char* pErrBuf, int32_t len) { return 0; }

static int32_t translateCsum(SFunctionNode* pFunc, char* pErrBuf, int32_t len) {
  FUNC_ERR_RET(validateParam(pFunc, pErrBuf, len));
  uint8_t colType = getSDataTypeFromNode(nodesListGetNode(pFunc->pParameterList, 0))->type;
  uint8_t resType;
  if (IS_SIGNED_NUMERIC_TYPE(colType)) {
    resType = TSDB_DATA_TYPE_BIGINT;
  } else if (IS_UNSIGNED_NUMERIC_TYPE(colType)) {
    resType = TSDB_DATA_TYPE_UBIGINT;
  } else if (IS_FLOAT_TYPE(colType)) {
    resType = TSDB_DATA_TYPE_DOUBLE;
  } else {
    return invaildFuncParaTypeErrMsg(pErrBuf, len, pFunc->functionName);
  }
  pFunc->node.resType = (SDataType){.bytes = tDataTypes[resType].bytes, .type = resType};
  return TSDB_CODE_SUCCESS;
}

static EFuncReturnRows csumEstReturnRows(SFunctionNode* pFunc) { return FUNC_RETURN_ROWS_N; }

static int32_t translateSampleTail(SFunctionNode* pFunc, char* pErrBuf, int32_t len) {
  FUNC_ERR_RET(validateParam(pFunc, pErrBuf, len));

  SDataType* pSDataType = getSDataTypeFromNode(nodesListGetNode(pFunc->pParameterList, 0));
  uint8_t    colType = pSDataType->type;

  // set result type
  pFunc->node.resType =
      (SDataType){.bytes = IS_STR_DATA_TYPE(colType) ? pSDataType->bytes : tDataTypes[colType].bytes, .type = colType};
  return TSDB_CODE_SUCCESS;
}

static EFuncReturnRows derivativeEstReturnRows(SFunctionNode* pFunc) {
  return 1 == ((SValueNode*)nodesListGetNode(pFunc->pParameterList, 2))->datum.i ? FUNC_RETURN_ROWS_INDEFINITE
                                                                                 : FUNC_RETURN_ROWS_N_MINUS_1;
}

static int32_t translateAddPrecOutDouble(SFunctionNode* pFunc, char* pErrBuf, int32_t len) {
  FUNC_ERR_RET(validateParam(pFunc, pErrBuf, len));
  // add database precision as param
  uint8_t dbPrec = pFunc->node.resType.precision;
  int32_t code = addUint8Param(&pFunc->pParameterList, dbPrec);
  if (code != TSDB_CODE_SUCCESS) {
    return code;
  }

  pFunc->node.resType = (SDataType){.bytes = tDataTypes[TSDB_DATA_TYPE_DOUBLE].bytes, .type = TSDB_DATA_TYPE_DOUBLE};
  return TSDB_CODE_SUCCESS;
}

static int32_t translateInterp(SFunctionNode* pFunc, char* pErrBuf, int32_t len) {
  FUNC_ERR_RET(validateParam(pFunc, pErrBuf, len));
  pFunc->node.resType = ((SExprNode*)nodesListGetNode(pFunc->pParameterList, 0))->resType;
  return TSDB_CODE_SUCCESS;
}

static EFuncReturnRows interpEstReturnRows(SFunctionNode* pFunc) {
  int32_t numOfParams = LIST_LENGTH(pFunc->pParameterList);
  if (1 < numOfParams && 1 == ((SValueNode*)nodesListGetNode(pFunc->pParameterList, 1))->datum.i) {
    return FUNC_RETURN_ROWS_INDEFINITE;
  } else {
    return FUNC_RETURN_ROWS_N;
  }
}

static int32_t translateForecast(SFunctionNode* pFunc, char* pErrBuf, int32_t len) {
  int32_t numOfParams = LIST_LENGTH(pFunc->pParameterList);
  if (2 != numOfParams && 1 != numOfParams) {
    return invaildFuncParaNumErrMsg(pErrBuf, len, "FORECAST require 1 or 2 parameters");
  }

  uint8_t valType = getSDataTypeFromNode(nodesListGetNode(pFunc->pParameterList, 0))->type;
  if (!IS_MATHABLE_TYPE(valType)) {
    return invaildFuncParaTypeErrMsg(pErrBuf, len, "FORECAST only support mathable column");
  }

  if (numOfParams == 2) {
    uint8_t optionType = getSDataTypeFromNode(nodesListGetNode(pFunc->pParameterList, 1))->type;
    if (TSDB_DATA_TYPE_BINARY != optionType) {
      return invaildFuncParaTypeErrMsg(pErrBuf, len, "FORECAST option should be varchar");
    }

    SNode* pOption = nodesListGetNode(pFunc->pParameterList, 1);
    if (QUERY_NODE_VALUE != nodeType(pOption)) {
      return invaildFuncParaTypeErrMsg(pErrBuf, len, "FORECAST option should be value");
    }

    SValueNode* pValue = (SValueNode*)pOption;
    if (!taosAnalyGetOptStr(pValue->literal, "algo", NULL, 0) != 0) {
      return invaildFuncParaValueErrMsg(pErrBuf, len, "FORECAST option should include algo field");
    }

    pValue->notReserved = true;
  }

  pFunc->node.resType = (SDataType){.bytes = tDataTypes[valType].bytes, .type = valType};
  return TSDB_CODE_SUCCESS;
}

static int32_t translateForecastConf(SFunctionNode* pFunc, char* pErrBuf, int32_t len) {
  pFunc->node.resType = (SDataType){.bytes = tDataTypes[TSDB_DATA_TYPE_FLOAT].bytes, .type = TSDB_DATA_TYPE_FLOAT};
  return TSDB_CODE_SUCCESS;
}

static EFuncReturnRows forecastEstReturnRows(SFunctionNode* pFunc) { return FUNC_RETURN_ROWS_N; }

static int32_t translateDiff(SFunctionNode* pFunc, char* pErrBuf, int32_t len) {
  FUNC_ERR_RET(validateParam(pFunc, pErrBuf, len));
  uint8_t colType = getSDataTypeFromNode(nodesListGetNode(pFunc->pParameterList, 0))->type;

  uint8_t resType;
  if (IS_SIGNED_NUMERIC_TYPE(colType) || IS_TIMESTAMP_TYPE(colType) || TSDB_DATA_TYPE_BOOL == colType) {
    resType = TSDB_DATA_TYPE_BIGINT;
  } else if (IS_UNSIGNED_NUMERIC_TYPE(colType)) {
    resType = TSDB_DATA_TYPE_BIGINT;
  } else {
    resType = TSDB_DATA_TYPE_DOUBLE;
  }
  pFunc->node.resType = (SDataType){.bytes = tDataTypes[resType].bytes, .type = resType};
  return TSDB_CODE_SUCCESS;
}

static EFuncReturnRows diffEstReturnRows(SFunctionNode* pFunc) {
  if (1 == LIST_LENGTH(pFunc->pParameterList)) {
    return FUNC_RETURN_ROWS_N_MINUS_1;
  }
  return 1 < ((SValueNode*)nodesListGetNode(pFunc->pParameterList, 1))->datum.i ? FUNC_RETURN_ROWS_INDEFINITE
                                                                                : FUNC_RETURN_ROWS_N_MINUS_1;
}

static int32_t translateConcatImpl(SFunctionNode* pFunc, char* pErrBuf, int32_t len, int32_t minParaNum,
                                   int32_t maxParaNum, bool hasSep) {
  FUNC_ERR_RET(validateParam(pFunc, pErrBuf, len));
  int32_t numOfParams = LIST_LENGTH(pFunc->pParameterList);

  uint8_t resultType = TSDB_DATA_TYPE_BINARY;
  int32_t resultBytes = 0;
  int32_t sepBytes = 0;

  /* For concat/concat_ws function, if params have NCHAR type, promote the final result to NCHAR */
  for (int32_t i = 0; i < numOfParams; ++i) {
    SNode*  pPara = nodesListGetNode(pFunc->pParameterList, i);
    uint8_t paraType = getSDataTypeFromNode(pPara)->type;
    if (TSDB_DATA_TYPE_NCHAR == paraType) {
      resultType = paraType;
    }
  }

  for (int32_t i = 0; i < numOfParams; ++i) {
    SNode*  pPara = nodesListGetNode(pFunc->pParameterList, i);
    uint8_t paraType = getSDataTypeFromNode(pPara)->type;
    int32_t paraBytes = getSDataTypeFromNode(pPara)->bytes;
    int32_t factor = 1;
    if (IS_NULL_TYPE(paraType)) {
      resultType = TSDB_DATA_TYPE_VARCHAR;
      resultBytes = 0;
      sepBytes = 0;
      break;
    }
    if (TSDB_DATA_TYPE_NCHAR == resultType && TSDB_DATA_TYPE_VARCHAR == paraType) {
      factor *= TSDB_NCHAR_SIZE;
    }
    resultBytes += paraBytes * factor;

    if (i == 0) {
      sepBytes = paraBytes * factor;
    }
  }

  if (hasSep) {
    resultBytes += sepBytes * (numOfParams - 3);
  }

  pFunc->node.resType = (SDataType){.bytes = resultBytes, .type = resultType};
  return TSDB_CODE_SUCCESS;
}

static int32_t translateConcat(SFunctionNode* pFunc, char* pErrBuf, int32_t len) {
  return translateConcatImpl(pFunc, pErrBuf, len, 2, 8, false);
}

static int32_t translateConcatWs(SFunctionNode* pFunc, char* pErrBuf, int32_t len) {
  return translateConcatImpl(pFunc, pErrBuf, len, 3, 9, true);
}

static int32_t translateChar(SFunctionNode* pFunc, char* pErrBuf, int32_t len) {
  FUNC_ERR_RET(validateParam(pFunc, pErrBuf, len));
  int32_t numOfParams = LIST_LENGTH(pFunc->pParameterList);
  pFunc->node.resType = (SDataType){.bytes = 4 * numOfParams + 2, .type = TSDB_DATA_TYPE_VARCHAR};
  return TSDB_CODE_SUCCESS;
}

static int32_t translateAscii(SFunctionNode* pFunc, char* pErrBuf, int32_t len) {
  FUNC_ERR_RET(validateParam(pFunc, pErrBuf, len));
  pFunc->node.resType =
      (SDataType){.bytes = tDataTypes[TSDB_DATA_TYPE_UTINYINT].bytes, .type = TSDB_DATA_TYPE_UTINYINT};
  return TSDB_CODE_SUCCESS;
}

static int32_t translateTrim(SFunctionNode* pFunc, char* pErrBuf, int32_t len) {
  FUNC_ERR_RET(validateParam(pFunc, pErrBuf, len));

  uint8_t para0Type = getSDataTypeFromNode(nodesListGetNode(pFunc->pParameterList, 0))->type;
  int32_t resLen = getSDataTypeFromNode(nodesListGetNode(pFunc->pParameterList, 0))->bytes;
  uint8_t type = para0Type;

  if (2 == LIST_LENGTH(pFunc->pParameterList)) {
    uint8_t para1Type = getSDataTypeFromNode(nodesListGetNode(pFunc->pParameterList, 1))->type;
    resLen = getSDataTypeFromNode(nodesListGetNode(pFunc->pParameterList, 1))->bytes;
    type = para1Type;
  }
  if (type == TSDB_DATA_TYPE_NCHAR) {
    resLen *= TSDB_NCHAR_SIZE;
  }
  uint8_t trimType = pFunc->trimType;
  int32_t code = addUint8Param(&pFunc->pParameterList, trimType);
  if (code != TSDB_CODE_SUCCESS) {
    return code;
  }
  pFunc->node.resType = (SDataType){.bytes = resLen, .type = type};
  return TSDB_CODE_SUCCESS;
}

static int32_t translateReplace(SFunctionNode* pFunc, char* pErrBuf, int32_t len) {
  FUNC_ERR_RET(validateParam(pFunc, pErrBuf, len));

  uint8_t orgType = getSDataTypeFromNode(nodesListGetNode(pFunc->pParameterList, 0))->type;
  uint8_t fromType = getSDataTypeFromNode(nodesListGetNode(pFunc->pParameterList, 1))->type;
  uint8_t toType = getSDataTypeFromNode(nodesListGetNode(pFunc->pParameterList, 2))->type;
  int32_t orgLen = getSDataTypeFromNode(nodesListGetNode(pFunc->pParameterList, 0))->bytes;
  int32_t fromLen = getSDataTypeFromNode(nodesListGetNode(pFunc->pParameterList, 1))->bytes;
  int32_t toLen = getSDataTypeFromNode(nodesListGetNode(pFunc->pParameterList, 2))->bytes;

  int32_t resLen;
  // Since we don't know the accurate length of result, estimate the maximum length here.
  // To make the resLen bigger, we should make fromLen smaller and toLen bigger.
  if (orgType == TSDB_DATA_TYPE_VARBINARY && fromType != orgType) {
    fromLen = fromLen / TSDB_NCHAR_SIZE;
  }
  if (orgType == TSDB_DATA_TYPE_NCHAR && toType != orgType) {
    toLen = toLen * TSDB_NCHAR_SIZE;
  }
  resLen = TMAX(orgLen, orgLen + orgLen / fromLen * (toLen - fromLen));
  pFunc->node.resType = (SDataType){.bytes = resLen, .type = orgType};
  return TSDB_CODE_SUCCESS;
}

static int32_t translateRepeat(SFunctionNode* pFunc, char* pErrBuf, int32_t len) {
  FUNC_ERR_RET(validateParam(pFunc, pErrBuf, len));

  uint8_t type = getSDataTypeFromNode(nodesListGetNode(pFunc->pParameterList, 0))->type;
  int32_t orgLen = getSDataTypeFromNode(nodesListGetNode(pFunc->pParameterList, 0))->bytes;
  int32_t resLen;
  if (nodeType(nodesListGetNode(pFunc->pParameterList, 1)) == QUERY_NODE_VALUE) {
    resLen = orgLen * TMAX((int32_t)((SValueNode*)nodesListGetNode(pFunc->pParameterList, 1))->datum.i, 1);
  } else {
    resLen = TSDB_MAX_BINARY_LEN;
  }
  pFunc->node.resType = (SDataType){.bytes = resLen, .type = type};
  return TSDB_CODE_SUCCESS;
}

static int32_t translateCast(SFunctionNode* pFunc, char* pErrBuf, int32_t len) {
  int32_t numOfParams = LIST_LENGTH(pFunc->pParameterList);
  if (numOfParams <= 0) {
    return invaildFuncParaNumErrMsg(pErrBuf, len, pFunc->functionName);
  }

  // The number of parameters has been limited by the syntax definition

  SExprNode* pPara0 = (SExprNode*)nodesListGetNode(pFunc->pParameterList, 0);
  uint8_t    para0Type = pPara0->resType.type;
  if (TSDB_DATA_TYPE_VARBINARY == para0Type) {
    return invaildFuncParaTypeErrMsg(pErrBuf, len, pFunc->functionName);
  }

  // The function return type has been set during syntax parsing
  uint8_t para2Type = pFunc->node.resType.type;

  int32_t para2Bytes = pFunc->node.resType.bytes;
  if (IS_STR_DATA_TYPE(para2Type)) {
    para2Bytes -= VARSTR_HEADER_SIZE;
  }
  if (para2Bytes <= 0 ||
      para2Bytes > TSDB_MAX_BINARY_LEN - VARSTR_HEADER_SIZE) {  // cast dst var type length limits to 4096 bytes
    if (TSDB_DATA_TYPE_NCHAR == para2Type) {
      return buildFuncErrMsg(pErrBuf, len, TSDB_CODE_FUNC_FUNTION_ERROR,
                             "CAST function converted length should be in range (0, %d] NCHARS",
                             (TSDB_MAX_BINARY_LEN - VARSTR_HEADER_SIZE) / TSDB_NCHAR_SIZE);
    } else {
      return buildFuncErrMsg(pErrBuf, len, TSDB_CODE_FUNC_FUNTION_ERROR,
                             "CAST function converted length should be in range (0, %d] bytes",
                             TSDB_MAX_BINARY_LEN - VARSTR_HEADER_SIZE);
    }
  }

  // add database precision as param
  uint8_t dbPrec = pFunc->node.resType.precision;
  int32_t code = addUint8Param(&pFunc->pParameterList, dbPrec);
  if (code != TSDB_CODE_SUCCESS) {
    return code;
  }

  return TSDB_CODE_SUCCESS;
}

static int32_t translateToIso8601(SFunctionNode* pFunc, char* pErrBuf, int32_t len) {
  FUNC_ERR_RET(validateParam(pFunc, pErrBuf, len));
  int32_t numOfParams = LIST_LENGTH(pFunc->pParameterList);
  // param1
  if (numOfParams == 2) {
    SValueNode* pValue = (SValueNode*)nodesListGetNode(pFunc->pParameterList, 1);
    if (!validateTimezoneFormat(pValue)) {
      return buildFuncErrMsg(pErrBuf, len, TSDB_CODE_FUNC_FUNTION_ERROR, "Invalid timzone format");
    }
  } else {  // add default client timezone
    int32_t code = addTimezoneParam(pFunc->pParameterList, pFunc->tz);
    if (code != TSDB_CODE_SUCCESS) {
      return code;
    }
  }

  // set result type
  pFunc->node.resType = (SDataType){.bytes = 64, .type = TSDB_DATA_TYPE_BINARY};
  return TSDB_CODE_SUCCESS;
}

static int32_t translateToUnixtimestamp(SFunctionNode* pFunc, char* pErrBuf, int32_t len) {
  FUNC_ERR_RET(validateParam(pFunc, pErrBuf, len));
  int32_t numOfParams = LIST_LENGTH(pFunc->pParameterList);
  int16_t resType = TSDB_DATA_TYPE_BIGINT;
  if (2 == numOfParams) {
    SValueNode* pValue = (SValueNode*)nodesListGetNode(pFunc->pParameterList, 1);
    if (pValue->datum.i == 1) {
      resType = TSDB_DATA_TYPE_TIMESTAMP;
    } else if (pValue->datum.i == 0) {
      resType = TSDB_DATA_TYPE_BIGINT;
    } else {
      return buildFuncErrMsg(pErrBuf, len, TSDB_CODE_FUNC_FUNTION_ERROR,
                             "TO_UNIXTIMESTAMP function second parameter should be 0/1");
    }
  }

  // add database precision as param
  uint8_t dbPrec = pFunc->node.resType.precision;
  int32_t code = addUint8Param(&pFunc->pParameterList, dbPrec);
  if (code != TSDB_CODE_SUCCESS) {
    return code;
  }

  pFunc->node.resType = (SDataType){.bytes = tDataTypes[resType].bytes, .type = resType};
  return TSDB_CODE_SUCCESS;
}

static int32_t translateToTimestamp(SFunctionNode* pFunc, char* pErrBuf, int32_t len) {
  FUNC_ERR_RET(validateParam(pFunc, pErrBuf, len));
  pFunc->node.resType =
      (SDataType){.bytes = tDataTypes[TSDB_DATA_TYPE_TIMESTAMP].bytes, .type = TSDB_DATA_TYPE_TIMESTAMP};
  return TSDB_CODE_SUCCESS;
}

static int32_t translateTimeTruncate(SFunctionNode* pFunc, char* pErrBuf, int32_t len) {
  FUNC_ERR_RET(validateParam(pFunc, pErrBuf, len));
  uint8_t dbPrec = pFunc->node.resType.precision;
  // add database precision as param
  int32_t code = addUint8Param(&pFunc->pParameterList, dbPrec);
  if (code != TSDB_CODE_SUCCESS) {
    return code;
  }

  // add client timezone as param
  code = addTimezoneParam(pFunc->pParameterList, pFunc->tz);
  if (code != TSDB_CODE_SUCCESS) {
    return code;
  }

  pFunc->node.resType =
      (SDataType){.bytes = tDataTypes[TSDB_DATA_TYPE_TIMESTAMP].bytes, .type = TSDB_DATA_TYPE_TIMESTAMP};
  return TSDB_CODE_SUCCESS;
}

static int32_t translateAddPrecOutBigint(SFunctionNode* pFunc, char* pErrBuf, int32_t len) {
  FUNC_ERR_RET(validateParam(pFunc, pErrBuf, len));

  // add database precision as param
  uint8_t dbPrec = pFunc->node.resType.precision;

  int32_t code = addUint8Param(&pFunc->pParameterList, dbPrec);
  if (code != TSDB_CODE_SUCCESS) {
    return code;
  }

  pFunc->node.resType = (SDataType){.bytes = tDataTypes[TSDB_DATA_TYPE_BIGINT].bytes, .type = TSDB_DATA_TYPE_BIGINT};
  return TSDB_CODE_SUCCESS;
}

static int32_t translateToJson(SFunctionNode* pFunc, char* pErrBuf, int32_t len) {
  FUNC_ERR_RET(validateParam(pFunc, pErrBuf, len));
  pFunc->node.resType = (SDataType){.bytes = tDataTypes[TSDB_DATA_TYPE_JSON].bytes, .type = TSDB_DATA_TYPE_JSON};
  return TSDB_CODE_SUCCESS;
}

static int32_t translateOutGeom(SFunctionNode* pFunc, char* pErrBuf, int32_t len) {
  FUNC_ERR_RET(validateParam(pFunc, pErrBuf, len));
  SDataType dt = *getSDataTypeFromNode(nodesListGetNode(pFunc->pParameterList, 0));
  pFunc->node.resType = (SDataType){.bytes = dt.bytes, .type = TSDB_DATA_TYPE_GEOMETRY};

  return TSDB_CODE_SUCCESS;
}

static int32_t translateInGeomOutStr(SFunctionNode* pFunc, char* pErrBuf, int32_t len) {
  FUNC_ERR_RET(validateParam(pFunc, pErrBuf, len));
  SDataType dt = *getSDataTypeFromNode(nodesListGetNode(pFunc->pParameterList, 0));
  pFunc->node.resType = (SDataType){.bytes = dt.bytes, .type = TSDB_DATA_TYPE_VARCHAR};

  return TSDB_CODE_SUCCESS;
}

static int32_t translateIn2GeomOutBool(SFunctionNode* pFunc, char* pErrBuf, int32_t len) {
  FUNC_ERR_RET(validateParam(pFunc, pErrBuf, len));
  pFunc->node.resType = (SDataType){.bytes = tDataTypes[TSDB_DATA_TYPE_BOOL].bytes, .type = TSDB_DATA_TYPE_BOOL};

  return TSDB_CODE_SUCCESS;
}

static int32_t translateSelectValue(SFunctionNode* pFunc, char* pErrBuf, int32_t len) {
  int32_t numOfParams = LIST_LENGTH(pFunc->pParameterList);
  if (numOfParams <= 0) {
    return invaildFuncParaNumErrMsg(pErrBuf, len, pFunc->functionName);
  }

  pFunc->node.resType = ((SExprNode*)nodesListGetNode(pFunc->pParameterList, 0))->resType;
  return TSDB_CODE_SUCCESS;
}

static int32_t translateBlockDistFunc(SFunctionNode* pFunc, char* pErrBuf, int32_t len) {
  pFunc->node.resType = (SDataType){.bytes = 128, .type = TSDB_DATA_TYPE_VARCHAR};
  return TSDB_CODE_SUCCESS;
}

static bool getBlockDistFuncEnv(SFunctionNode* UNUSED_PARAM(pFunc), SFuncExecEnv* pEnv) {
  pEnv->calcMemSize = sizeof(STableBlockDistInfo);
  return true;
}
static bool getBlockDBUsageFuncEnv(SFunctionNode* UNUSED_PARAM(pFunc), SFuncExecEnv* pEnv) {
  pEnv->calcMemSize = sizeof(SDBBlockUsageInfo);
  return true;
}

static int32_t translateGroupKey(SFunctionNode* pFunc, char* pErrBuf, int32_t len) {
  if (1 != LIST_LENGTH(pFunc->pParameterList)) {
    return TSDB_CODE_SUCCESS;
  }
  pFunc->node.resType = *getSDataTypeFromNode(nodesListGetNode(pFunc->pParameterList, 0));
  return TSDB_CODE_SUCCESS;
}

static int32_t translateServerStatusFunc(SFunctionNode* pFunc, char* pErrBuf, int32_t len) {
  pFunc->node.resType = (SDataType){.bytes = tDataTypes[TSDB_DATA_TYPE_INT].bytes, .type = TSDB_DATA_TYPE_INT};
  return TSDB_CODE_SUCCESS;
}

static int32_t translateTagsPseudoColumn(SFunctionNode* pFunc, char* pErrBuf, int32_t len) {
  // The _tags pseudo-column will be expanded to the actual tags on the client side
  return TSDB_CODE_SUCCESS;
}

static int32_t translateOutVarchar(SFunctionNode* pFunc, char* pErrBuf, int32_t len) {
  FUNC_ERR_RET(validateParam(pFunc, pErrBuf, len));
  int32_t bytes = 0;
  switch (pFunc->funcType) {
    case FUNCTION_TYPE_MD5:
      bytes = MD5_OUTPUT_LEN + VARSTR_HEADER_SIZE;
      break;
    case FUNCTION_TYPE_USER:
    case FUNCTION_TYPE_CURRENT_USER:
      bytes = TSDB_USER_LEN;
      break;
    case FUNCTION_TYPE_SERVER_VERSION:
    case FUNCTION_TYPE_CLIENT_VERSION:
      bytes = TSDB_VERSION_LEN;
      break;
    case FUNCTION_TYPE_DATABASE:
      bytes = TSDB_DB_NAME_LEN;
      break;
    case FUNCTION_TYPE_BLOCK_DIST:
    case FUNCTION_TYPE_BLOCK_DIST_INFO:
      bytes = sizeof(STableBlockDistInfo);
      break;
    case FUNCTION_TYPE_TO_CHAR:
      bytes = 4096;
      break;
    case FUNCTION_TYPE_HYPERLOGLOG_STATE_MERGE:
    case FUNCTION_TYPE_HYPERLOGLOG_PARTIAL:
    case FUNCTION_TYPE_HYPERLOGLOG_STATE:
      bytes = getHistogramInfoSize() + VARSTR_HEADER_SIZE;
      break;
    case FUNCTION_TYPE_SPREAD_PARTIAL:
    case FUNCTION_TYPE_SPREAD_STATE:
    case FUNCTION_TYPE_SPREAD_STATE_MERGE:
      bytes = getSpreadInfoSize() + VARSTR_HEADER_SIZE;
      break;
    case FUNCTION_TYPE_APERCENTILE_PARTIAL:
      bytes = getApercentileMaxSize() + VARSTR_HEADER_SIZE;
      break;
    case FUNCTION_TYPE_STD_STATE:
    case FUNCTION_TYPE_STD_STATE_MERGE:
    case FUNCTION_TYPE_STD_PARTIAL:
      bytes = getStdInfoSize() + VARSTR_HEADER_SIZE;
      break;
    case FUNCTION_TYPE_AVG_PARTIAL:
    case FUNCTION_TYPE_AVG_STATE:
      pFunc->srcFuncInputType = ((SExprNode*)pFunc->pParameterList->pHead->pNode)->resType;
      bytes = getAvgInfoSize(pFunc) + VARSTR_HEADER_SIZE;
      break;
    case FUNCTION_TYPE_AVG_STATE_MERGE:
      if (pFunc->pSrcFuncRef) pFunc->srcFuncInputType = pFunc->pSrcFuncRef->srcFuncInputType;
      bytes = getAvgInfoSize(pFunc) + VARSTR_HEADER_SIZE;
      break;
    case FUNCTION_TYPE_HISTOGRAM_PARTIAL:
      bytes = getHistogramInfoSize() + VARSTR_HEADER_SIZE;
      break;
    case FUNCTION_TYPE_HISTOGRAM:
    case FUNCTION_TYPE_HISTOGRAM_MERGE:
      bytes = 512;
      break;
    case FUNCTION_TYPE_LEASTSQUARES:
      bytes = LEASTSQUARES_BUFF_LENGTH;
      break;
    case FUNCTION_TYPE_TBNAME:
      bytes = TSDB_TABLE_FNAME_LEN - 1 + VARSTR_HEADER_SIZE;
      break;
    case FUNCTION_TYPE_TIMEZONE:{
      if (pFunc->tz == NULL) {
        bytes = VARSTR_HEADER_SIZE + strlen(tsTimezoneStr);
      }else{
        char *tzName  = (char*)taosHashGet(pTimezoneNameMap, &pFunc->tz, sizeof(timezone_t));
        if (tzName == NULL){
          tzName = TZ_UNKNOWN;
        }
        bytes = strlen(tzName) + VARSTR_HEADER_SIZE;
      }
      break;
    }
    case FUNCTION_TYPE_IRATE_PARTIAL:
      bytes = getIrateInfoSize((pFunc->hasPk) ? pFunc->pkBytes : 0) + VARSTR_HEADER_SIZE;
      break;
    case FUNCTION_TYPE_FIRST_PARTIAL:
    case FUNCTION_TYPE_LAST_PARTIAL:
    case FUNCTION_TYPE_FIRST_STATE:
    case FUNCTION_TYPE_LAST_STATE:
      bytes = getFirstLastInfoSize(getSDataTypeFromNode(nodesListGetNode(pFunc->pParameterList, 0))->bytes,
                                   (pFunc->hasPk) ? pFunc->pkBytes : 0) +
              VARSTR_HEADER_SIZE;
      break;
    case FUNCTION_TYPE_FIRST_STATE_MERGE:
    case FUNCTION_TYPE_LAST_STATE_MERGE:
      bytes = getSDataTypeFromNode(nodesListGetNode(pFunc->pParameterList, 0))->bytes;
      break;
    case FUNCTION_TYPE_DB_USAGE:
    case FUNCTION_TYPE_DB_USAGE_INFO:
      bytes = 128;
      break;
    default:
      bytes = 0;
      break;
  }
  pFunc->node.resType = (SDataType){.bytes = bytes, .type = TSDB_DATA_TYPE_VARCHAR};
  return TSDB_CODE_SUCCESS;
}

static int32_t invalidColsFunction(SFunctionNode* pFunc, char* pErrBuf, int32_t len) {
  return TSDB_CODE_PAR_INVALID_COLS_FUNCTION;
}

static int32_t translateHistogramImpl(SFunctionNode* pFunc, char* pErrBuf, int32_t len) {
  FUNC_ERR_RET(validateParam(pFunc, pErrBuf, len));
  int32_t numOfParams = LIST_LENGTH(pFunc->pParameterList);
  int8_t  binType;
  char*   binDesc;
  for (int32_t i = 1; i < numOfParams; ++i) {
    SValueNode* pValue = (SValueNode*)nodesListGetNode(pFunc->pParameterList, i);
    if (i == 1) {
      binType = validateHistogramBinType(varDataVal(pValue->datum.p));
      if (binType == UNKNOWN_BIN) {
        return buildFuncErrMsg(pErrBuf, len, TSDB_CODE_FUNC_FUNTION_ERROR,
                               "HISTOGRAM function binType parameter should be "
                               "\"user_input\", \"log_bin\" or \"linear_bin\"");
      }
    }

    if (i == 2) {
      char errMsg[128] = {0};
      binDesc = varDataVal(pValue->datum.p);
      if (TSDB_CODE_SUCCESS != validateHistogramBinDesc(binDesc, binType, errMsg, (int32_t)sizeof(errMsg))) {
        return buildFuncErrMsg(pErrBuf, len, TSDB_CODE_FUNC_FUNTION_ERROR, errMsg);
      }
    }
  }
  return TSDB_CODE_SUCCESS;
}

static int32_t translateHitogram(SFunctionNode* pFunc, char* pErrBuf, int32_t len) {
  FUNC_ERR_RET(translateHistogramImpl(pFunc, pErrBuf, len));
  pFunc->node.resType = (SDataType){.bytes = 512, .type = TSDB_DATA_TYPE_BINARY};
  return TSDB_CODE_SUCCESS;
}
static int32_t translateHistogramPartial(SFunctionNode* pFunc, char* pErrBuf, int32_t len) {
  FUNC_ERR_RET(translateHistogramImpl(pFunc, pErrBuf, len));
  pFunc->node.resType =
      (SDataType){.bytes = getHistogramInfoSize() + VARSTR_HEADER_SIZE, .type = TSDB_DATA_TYPE_BINARY};
  return TSDB_CODE_SUCCESS;
}

#define NUMERIC_TO_STRINGS_LEN 25
static int32_t translateGreatestleast(SFunctionNode* pFunc, char* pErrBuf, int32_t len) {
  FUNC_ERR_RET(validateParam(pFunc, pErrBuf, len));

  bool mixTypeToStrings = tsCompareAsStrInGreatest;

  SDataType res = {.type = 0};
  bool     resInit = false;
  for (int32_t i = 0; i < LIST_LENGTH(pFunc->pParameterList); i++) {
    SDataType* para = getSDataTypeFromNode(nodesListGetNode(pFunc->pParameterList, i));

    if (IS_NULL_TYPE(para->type)) {
      res.type = TSDB_DATA_TYPE_NULL;
      res.bytes = tDataTypes[TSDB_DATA_TYPE_NULL].bytes;
      break;
    }

    if (!resInit) {
      res.type = para->type;
      res.bytes = para->bytes;
      resInit = true;
      continue;
    }

    if (IS_MATHABLE_TYPE(para->type)) {
      if (res.type == para->type) {
        continue;
      } else if (IS_MATHABLE_TYPE(res.type) || !mixTypeToStrings) {
        int32_t resType = vectorGetConvertType(res.type, para->type);
        res.type = resType == 0 ? res.type : resType;
        res.bytes = tDataTypes[res.type].bytes;
      } else {
        // last res is strings, para is numeric and mixTypeToStrings is true
        res.bytes = TMAX(res.bytes, NUMERIC_TO_STRINGS_LEN);
      }
    } else {
      if (IS_COMPARE_STR_DATA_TYPE(res.type)) {
        int32_t resType = vectorGetConvertType(res.type, para->type);
        res.type = resType == 0 ? res.type : resType;
        res.bytes = TMAX(res.bytes, para->bytes);
      } else if (mixTypeToStrings) {
        // last res is numeric, para is string, and mixTypeToStrings is true
        res.type = para->type;
        res.bytes = TMAX(para->bytes, NUMERIC_TO_STRINGS_LEN);
      } else {
        // last res is numeric, para is string, and mixTypeToStrings is false
        int32_t resType = vectorGetConvertType(res.type, para->type);
        res.type = resType == 0 ? res.type : resType;
        res.bytes = tDataTypes[resType].bytes;
      }
    }
  }
  pFunc->node.resType = res;
  return TSDB_CODE_SUCCESS;
}

// clang-format off
const SBuiltinFuncDefinition funcMgtBuiltins[] = {
  {
    .name = "count",
    .type = FUNCTION_TYPE_COUNT,
    .classification = FUNC_MGT_AGG_FUNC | FUNC_MGT_SPECIAL_DATA_REQUIRED | FUNC_MGT_IGNORE_NULL_FUNC | FUNC_MGT_TSMA_FUNC | FUNC_MGT_COUNT_LIKE_FUNC,
    .parameters = {.minParamNum = 1,
                   .maxParamNum = 1,
                   .paramInfoPattern = 1,
                   .inputParaInfo[0][0] = {.isLastParam = true,
                                           .startParam = 1,
                                           .endParam = 1,
                                           .validDataType = FUNC_PARAM_SUPPORT_ALL_TYPE,
                                           .validNodeType = FUNC_PARAM_SUPPORT_EXPR_NODE,
                                           .paramAttribute = FUNC_PARAM_NO_SPECIFIC_ATTRIBUTE,
                                           .valueRangeFlag = FUNC_PARAM_NO_SPECIFIC_VALUE,},
                   .outputParaInfo = {.validDataType = FUNC_PARAM_SUPPORT_BIGINT_TYPE}},
    .translateFunc = translateOutBigInt,
    .dataRequiredFunc = countDataRequired,
    .getEnvFunc   = getCountFuncEnv,
    .initFunc     = functionSetup,
    .processFunc  = countFunction,
    .sprocessFunc = countScalarFunction,
    .finalizeFunc = functionFinalize,
#ifdef BUILD_NO_CALL
    .invertFunc   = countInvertFunction,
#endif
    .combineFunc  = combineFunction,
    .pPartialFunc = "count",
    .pStateFunc = "count",
    .pMergeFunc   = "sum"
  },
  {
    .name = "sum",
    .type = FUNCTION_TYPE_SUM,
    .classification = FUNC_MGT_AGG_FUNC | FUNC_MGT_SPECIAL_DATA_REQUIRED | FUNC_MGT_IGNORE_NULL_FUNC | FUNC_MGT_TSMA_FUNC,
    .parameters = {.minParamNum = 1,
                   .maxParamNum = 1,
                   .paramInfoPattern = 1,
                   .inputParaInfo[0][0] = {.isLastParam = true,
                                           .startParam = 1,
                                           .endParam = 1,
                                           .validDataType = FUNC_PARAM_SUPPORT_NUMERIC_TYPE | FUNC_PARAM_SUPPORT_NULL_TYPE | FUNC_PARAM_SUPPORT_DECIMAL_TYPE,
                                           .validNodeType = FUNC_PARAM_SUPPORT_EXPR_NODE,
                                           .paramAttribute = FUNC_PARAM_NO_SPECIFIC_ATTRIBUTE,
                                           .valueRangeFlag = FUNC_PARAM_NO_SPECIFIC_VALUE,},
                   .outputParaInfo = {.validDataType = FUNC_PARAM_SUPPORT_BIGINT_TYPE | FUNC_PARAM_SUPPORT_DOUBLE_TYPE | FUNC_PARAM_SUPPORT_UBIGINT_TYPE | FUNC_PARAM_SUPPORT_DECIMAL_TYPE}},
    .translateFunc = translateSum,
    .dataRequiredFunc = statisDataRequired,
    .getEnvFunc   = getSumFuncEnv,
    .initFunc     = functionSetup,
    .processFunc  = sumFunction,
    .sprocessFunc = sumScalarFunction,
    .finalizeFunc = functionFinalize,
#ifdef BUILD_NO_CALL
    .invertFunc   = sumInvertFunction,
#endif
    .combineFunc  = sumCombine,
    .pPartialFunc = "sum",
    .pStateFunc = "sum",
    .pMergeFunc   = "sum"
  },
  {
    .name = "min",
    .type = FUNCTION_TYPE_MIN,
    .classification = FUNC_MGT_AGG_FUNC | FUNC_MGT_SPECIAL_DATA_REQUIRED | FUNC_MGT_SELECT_FUNC | FUNC_MGT_IGNORE_NULL_FUNC | FUNC_MGT_TSMA_FUNC,
    .parameters = {.minParamNum = 1,
                   .maxParamNum = 1,
                   .paramInfoPattern = 1,
                   .inputParaInfo[0][0] = {.isLastParam = true,
                                           .startParam = 1,
                                           .endParam = 1,
                                           .validDataType = FUNC_PARAM_SUPPORT_NUMERIC_TYPE | FUNC_PARAM_SUPPORT_STRING_TYPE | FUNC_PARAM_SUPPORT_NULL_TYPE | FUNC_PARAM_SUPPORT_DECIMAL_TYPE,
                                           .validNodeType = FUNC_PARAM_SUPPORT_EXPR_NODE,
                                           .paramAttribute = FUNC_PARAM_NO_SPECIFIC_ATTRIBUTE,
                                           .valueRangeFlag = FUNC_PARAM_NO_SPECIFIC_VALUE,},
                   .outputParaInfo = {.validDataType = FUNC_PARAM_SUPPORT_NUMERIC_TYPE | FUNC_PARAM_SUPPORT_STRING_TYPE}},
    .translateFunc = translateMinMax,
    .dataRequiredFunc = statisDataRequired,
    .getEnvFunc   = getMinmaxFuncEnv,
    .initFunc     = minmaxFunctionSetup,
    .processFunc  = minFunction,
    .sprocessFunc = minScalarFunction,
    .finalizeFunc = minmaxFunctionFinalize,
    .combineFunc  = minCombine,
    .pPartialFunc = "min",
    .pStateFunc = "min",
    .pMergeFunc   = "min",
  },
  {
    .name = "max",
    .type = FUNCTION_TYPE_MAX,
    .classification = FUNC_MGT_AGG_FUNC | FUNC_MGT_SPECIAL_DATA_REQUIRED | FUNC_MGT_SELECT_FUNC | FUNC_MGT_IGNORE_NULL_FUNC | FUNC_MGT_TSMA_FUNC,
    .parameters = {.minParamNum = 1,
                   .maxParamNum = 1,
                   .paramInfoPattern = 1,
                   .inputParaInfo[0][0] = {.isLastParam = true,
                                           .startParam = 1,
                                           .endParam = 1,
                                           .validDataType = FUNC_PARAM_SUPPORT_NUMERIC_TYPE | FUNC_PARAM_SUPPORT_STRING_TYPE | FUNC_PARAM_SUPPORT_NULL_TYPE | FUNC_PARAM_SUPPORT_DECIMAL_TYPE,
                                           .validNodeType = FUNC_PARAM_SUPPORT_EXPR_NODE,
                                           .paramAttribute = FUNC_PARAM_NO_SPECIFIC_ATTRIBUTE,
                                           .valueRangeFlag = FUNC_PARAM_NO_SPECIFIC_VALUE,},
                   .outputParaInfo = {.validDataType = FUNC_PARAM_SUPPORT_NUMERIC_TYPE | FUNC_PARAM_SUPPORT_STRING_TYPE}},
    .translateFunc = translateMinMax,
    .dataRequiredFunc = statisDataRequired,
    .getEnvFunc   = getMinmaxFuncEnv,
    .initFunc     = minmaxFunctionSetup,
    .processFunc  = maxFunction,
    .sprocessFunc = maxScalarFunction,
    .finalizeFunc = minmaxFunctionFinalize,
    .combineFunc  = maxCombine,
    .pPartialFunc = "max",
    .pStateFunc = "max",
    .pMergeFunc   = "max",
  },
  {
    .name = "stddev",
    .type = FUNCTION_TYPE_STDDEV,
    .classification = FUNC_MGT_AGG_FUNC | FUNC_MGT_TSMA_FUNC,
    .parameters = {.minParamNum = 1,
                   .maxParamNum = 1,
                   .paramInfoPattern = 1,
                   .inputParaInfo[0][0] = {.isLastParam = true,
                                           .startParam = 1,
                                           .endParam = 1,
                                           .validDataType = FUNC_PARAM_SUPPORT_NUMERIC_TYPE | FUNC_PARAM_SUPPORT_NULL_TYPE,
                                           .validNodeType = FUNC_PARAM_SUPPORT_EXPR_NODE,
                                           .paramAttribute = FUNC_PARAM_NO_SPECIFIC_ATTRIBUTE,
                                           .valueRangeFlag = FUNC_PARAM_NO_SPECIFIC_VALUE,},
                   .outputParaInfo = {.validDataType = FUNC_PARAM_SUPPORT_DOUBLE_TYPE}},
    .translateFunc = translateOutDouble,
    .getEnvFunc   = getStdFuncEnv,
    .initFunc     = stdFunctionSetup,
    .processFunc  = stdFunction,
    .sprocessFunc = stdScalarFunction,
    .finalizeFunc = stddevFinalize,
#ifdef BUILD_NO_CALL
    .invertFunc   = stdInvertFunction,
#endif
    .combineFunc  = stdCombine,
    .pPartialFunc = "_std_partial",
    .pStateFunc = "_std_state",
    .pMergeFunc   = "_stddev_merge"
  },
  {
    .name = "_std_partial",
    .type = FUNCTION_TYPE_STD_PARTIAL,
    .classification = FUNC_MGT_AGG_FUNC,
    .parameters = {.minParamNum = 1,
                   .maxParamNum = 1,
                   .paramInfoPattern = 1,
                   .inputParaInfo[0][0] = {.isLastParam = true,
                                           .startParam = 1,
                                           .endParam = 1,
                                           .validDataType = FUNC_PARAM_SUPPORT_NUMERIC_TYPE | FUNC_PARAM_SUPPORT_NULL_TYPE,
                                           .validNodeType = FUNC_PARAM_SUPPORT_EXPR_NODE,
                                           .paramAttribute = FUNC_PARAM_NO_SPECIFIC_ATTRIBUTE,
                                           .valueRangeFlag = FUNC_PARAM_NO_SPECIFIC_VALUE,},
                   .outputParaInfo = {.validDataType = FUNC_PARAM_SUPPORT_VARCHAR_TYPE}},
    .translateFunc = translateOutVarchar,
    .getEnvFunc   = getStdFuncEnv,
    .initFunc     = stdFunctionSetup,
    .processFunc  = stdFunction,
    .finalizeFunc = stdPartialFinalize,
#ifdef BUILD_NO_CALL
    .invertFunc   = stdInvertFunction,
#endif
    .combineFunc  = stdCombine,
  },
  {
    .name = "_stddev_merge",
    .type = FUNCTION_TYPE_STDDEV_MERGE,
    .classification = FUNC_MGT_AGG_FUNC,
    .parameters = {.minParamNum = 1,
                   .maxParamNum = 1,
                   .paramInfoPattern = 1,
                   .inputParaInfo[0][0] = {.isLastParam = true,
                                           .startParam = 1,
                                           .endParam = 1,
                                           .validDataType = FUNC_PARAM_SUPPORT_VARCHAR_TYPE,
                                           .validNodeType = FUNC_PARAM_SUPPORT_EXPR_NODE,
                                           .paramAttribute = FUNC_PARAM_NO_SPECIFIC_ATTRIBUTE,
                                           .valueRangeFlag = FUNC_PARAM_NO_SPECIFIC_VALUE,},
                   .outputParaInfo = {.validDataType = FUNC_PARAM_SUPPORT_DOUBLE_TYPE}},
    .translateFunc = translateOutDouble,
    .getEnvFunc   = getStdFuncEnv,
    .initFunc     = stdFunctionSetup,
    .processFunc  = stdFunctionMerge,
    .finalizeFunc = stddevFinalize,
#ifdef BUILD_NO_CALL
    .invertFunc   = stdInvertFunction,
#endif
    .combineFunc  = stdCombine,
    .pPartialFunc = "_std_state_merge",
    .pMergeFunc = "_stddev_merge",
  },
  {
    .name = "leastsquares",
    .type = FUNCTION_TYPE_LEASTSQUARES,
    .classification = FUNC_MGT_AGG_FUNC | FUNC_MGT_FORBID_STREAM_FUNC | FUNC_MGT_FORBID_SYSTABLE_FUNC,
    .parameters = {.minParamNum = 3,
                   .maxParamNum = 3,
                   .paramInfoPattern = 1,
                   .inputParaInfo[0][0] = {.isLastParam = false,
                                           .startParam = 1,
                                           .endParam = 1,
                                           .validDataType = FUNC_PARAM_SUPPORT_NUMERIC_TYPE,
                                           .validNodeType = FUNC_PARAM_SUPPORT_EXPR_NODE,
                                           .paramAttribute = FUNC_PARAM_NO_SPECIFIC_ATTRIBUTE,
                                           .valueRangeFlag = FUNC_PARAM_NO_SPECIFIC_VALUE,},
                   .inputParaInfo[0][1] = {.isLastParam = true,
                                           .startParam = 2,
                                           .endParam = 3,
                                           .validDataType = FUNC_PARAM_SUPPORT_NUMERIC_TYPE,
                                           .validNodeType = FUNC_PARAM_SUPPORT_VALUE_NODE,
                                           .paramAttribute = FUNC_PARAM_NO_SPECIFIC_ATTRIBUTE,
                                           .valueRangeFlag = FUNC_PARAM_NO_SPECIFIC_VALUE,},
                   .outputParaInfo = {.validDataType = FUNC_PARAM_SUPPORT_VARCHAR_TYPE}},
    .translateFunc = translateOutVarchar,
    .getEnvFunc   = getLeastSQRFuncEnv,
    .initFunc     = leastSQRFunctionSetup,
    .processFunc  = leastSQRFunction,
    .sprocessFunc = leastSQRScalarFunction,
    .finalizeFunc = leastSQRFinalize,
#ifdef BUILD_NO_CALL
    .invertFunc   = NULL,
#endif
    .combineFunc  = leastSQRCombine,
  },
  {
    .name = "avg",
    .type = FUNCTION_TYPE_AVG,
    .classification = FUNC_MGT_AGG_FUNC | FUNC_MGT_SPECIAL_DATA_REQUIRED | FUNC_MGT_IGNORE_NULL_FUNC | FUNC_MGT_TSMA_FUNC,
    .parameters = {.minParamNum = 1,
                   .maxParamNum = 1,
                   .paramInfoPattern = 1,
                   .inputParaInfo[0][0] = {.isLastParam = true,
                                           .startParam = 1,
                                           .endParam = 1,
                                           .validDataType = FUNC_PARAM_SUPPORT_NUMERIC_TYPE | FUNC_PARAM_SUPPORT_NULL_TYPE | FUNC_PARAM_SUPPORT_DECIMAL_TYPE,
                                           .validNodeType = FUNC_PARAM_SUPPORT_EXPR_NODE,
                                           .paramAttribute = FUNC_PARAM_NO_SPECIFIC_ATTRIBUTE,
                                           .valueRangeFlag = FUNC_PARAM_NO_SPECIFIC_VALUE,},
                   .outputParaInfo = {.validDataType = FUNC_PARAM_SUPPORT_DOUBLE_TYPE | FUNC_PARAM_SUPPORT_DECIMAL_TYPE}},
    .translateFunc = translateAvg,
    .dataRequiredFunc = statisDataRequired,
    .getEnvFunc   = getAvgFuncEnv,
    .initFunc     = avgFunctionSetup,
    .processFunc  = avgFunction,
    .sprocessFunc = avgScalarFunction,
    .finalizeFunc = avgFinalize,
#ifdef BUILD_NO_CALL
    .invertFunc   = avgInvertFunction,
#endif
    .combineFunc  = avgCombine,
    .pPartialFunc = "_avg_partial",
    .pMiddleFunc  = "_avg_middle",
    .pMergeFunc   = "_avg_merge",
    .pStateFunc = "_avg_state",
  },
  {
    .name = "_avg_partial",
    .type = FUNCTION_TYPE_AVG_PARTIAL,
    .classification = FUNC_MGT_AGG_FUNC,
    .parameters = {.minParamNum = 1,
                   .maxParamNum = 1,
                   .paramInfoPattern = 1,
                   .inputParaInfo[0][0] = {.isLastParam = true,
                                           .startParam = 1,
                                           .endParam = 1,
                                           .validDataType = FUNC_PARAM_SUPPORT_NUMERIC_TYPE | FUNC_PARAM_SUPPORT_NULL_TYPE | FUNC_PARAM_SUPPORT_DECIMAL_TYPE,
                                           .validNodeType = FUNC_PARAM_SUPPORT_EXPR_NODE,
                                           .paramAttribute = FUNC_PARAM_NO_SPECIFIC_ATTRIBUTE,
                                           .valueRangeFlag = FUNC_PARAM_NO_SPECIFIC_VALUE,},
                   .outputParaInfo = {.validDataType = FUNC_PARAM_SUPPORT_VARCHAR_TYPE}},
    .translateFunc = translateOutVarchar,
    .dataRequiredFunc = statisDataRequired,
    .getEnvFunc   = getAvgFuncEnv,
    .initFunc     = avgFunctionSetup,
    .processFunc  = avgFunction,
    .finalizeFunc = avgPartialFinalize,
#ifdef BUILD_NO_CALL
    .invertFunc   = avgInvertFunction,
#endif
    .combineFunc  = avgCombine,
  },
  {
    .name = "_avg_merge",
    .type = FUNCTION_TYPE_AVG_MERGE,
    .classification = FUNC_MGT_AGG_FUNC,
    .parameters = {.minParamNum = 1,
                   .maxParamNum = 1,
                   .paramInfoPattern = 1,
                   .inputParaInfo[0][0] = {.isLastParam = true,
                                           .startParam = 1,
                                           .endParam = 1,
                                           .validDataType = FUNC_PARAM_SUPPORT_VARCHAR_TYPE,
                                           .validNodeType = FUNC_PARAM_SUPPORT_EXPR_NODE,
                                           .paramAttribute = FUNC_PARAM_NO_SPECIFIC_ATTRIBUTE,
                                           .valueRangeFlag = FUNC_PARAM_NO_SPECIFIC_VALUE,},
                   .outputParaInfo = {.validDataType = FUNC_PARAM_SUPPORT_DOUBLE_TYPE}},
    .translateFunc = translateAvg,
    .getEnvFunc   = getAvgFuncEnv,
    .initFunc     = avgFunctionSetup,
    .processFunc  = avgFunctionMerge,
    .finalizeFunc = avgFinalize,
#ifdef BUILD_NO_CALL
    .invertFunc   = avgInvertFunction,
#endif
    .combineFunc  = avgCombine,
    .pPartialFunc = "_avg_state_merge",
    .pMergeFunc = "_avg_merge",
  },
  {
    .name = "percentile",
    .type = FUNCTION_TYPE_PERCENTILE,
    .classification = FUNC_MGT_AGG_FUNC | FUNC_MGT_REPEAT_SCAN_FUNC | FUNC_MGT_SPECIAL_DATA_REQUIRED | FUNC_MGT_FORBID_STREAM_FUNC,
    .parameters = {.minParamNum = 2,
                   .maxParamNum = 11,
                   .paramInfoPattern = 1,
                   .inputParaInfo[0][0] = {.isLastParam = false,
                                           .startParam = 1,
                                           .endParam = 1,
                                           .validDataType = FUNC_PARAM_SUPPORT_NUMERIC_TYPE,
                                           .validNodeType = FUNC_PARAM_SUPPORT_EXPR_NODE,
                                           .paramAttribute = FUNC_PARAM_NO_SPECIFIC_ATTRIBUTE,
                                           .valueRangeFlag = FUNC_PARAM_NO_SPECIFIC_VALUE,},
                   .inputParaInfo[0][1] = {.isLastParam = true,
                                           .startParam = 2,
                                           .endParam = 11,
                                           .validDataType = FUNC_PARAM_SUPPORT_NUMERIC_TYPE,
                                           .validNodeType = FUNC_PARAM_SUPPORT_VALUE_NODE,
                                           .paramAttribute = FUNC_PARAM_NO_SPECIFIC_ATTRIBUTE,
                                           .valueRangeFlag = FUNC_PARAM_HAS_RANGE,
                                           .range = {.iMinVal = 0, .iMaxVal = 100}},
                   .outputParaInfo = {.validDataType = FUNC_PARAM_SUPPORT_VARCHAR_TYPE | FUNC_PARAM_SUPPORT_DOUBLE_TYPE}},
    .translateFunc = translatePercentile,
    .dataRequiredFunc = statisDataRequired,
    .getEnvFunc   = getPercentileFuncEnv,
    .initFunc     = percentileFunctionSetup,
    .processFunc  = percentileFunction,
    .sprocessFunc = percentileScalarFunction,
    .finalizeFunc = percentileFinalize,
    .cleanupFunc  = percentileFunctionCleanupExt,
#ifdef BUILD_NO_CALL
    .invertFunc   = NULL,
#endif
    .combineFunc  = NULL,
  },
  {
    .name = "apercentile",
    .type = FUNCTION_TYPE_APERCENTILE,
    .classification = FUNC_MGT_AGG_FUNC,
    .parameters = {.minParamNum = 2,
                   .maxParamNum = 3,
                   .paramInfoPattern = 1,
                   .inputParaInfo[0][0] = {.isLastParam = false,
                                           .startParam = 1,
                                           .endParam = 1,
                                           .validDataType = FUNC_PARAM_SUPPORT_NUMERIC_TYPE,
                                           .validNodeType = FUNC_PARAM_SUPPORT_EXPR_NODE,
                                           .paramAttribute = FUNC_PARAM_NO_SPECIFIC_ATTRIBUTE,
                                           .valueRangeFlag = FUNC_PARAM_NO_SPECIFIC_VALUE,},
                   .inputParaInfo[0][1] = {.isLastParam = false,
                                           .startParam = 2,
                                           .endParam = 2,
                                           .validDataType = FUNC_PARAM_SUPPORT_INTEGER_TYPE,
                                           .validNodeType = FUNC_PARAM_SUPPORT_VALUE_NODE,
                                           .paramAttribute = FUNC_PARAM_NO_SPECIFIC_ATTRIBUTE,
                                           .valueRangeFlag = FUNC_PARAM_HAS_RANGE,
                                           .range = {.iMinVal = 0, .iMaxVal = 100}},
                   .inputParaInfo[0][2] = {.isLastParam = true,
                                           .startParam = 3,
                                           .endParam = 3,
                                           .validDataType = FUNC_PARAM_SUPPORT_STRING_TYPE,
                                           .validNodeType = FUNC_PARAM_SUPPORT_VALUE_NODE,
                                           .paramAttribute = FUNC_PARAM_NO_SPECIFIC_ATTRIBUTE,
                                           .valueRangeFlag = FUNC_PARAM_HAS_FIXED_VALUE,
                                           .fixedValueSize = 2,
                                           .fixedStrValue = {"default", "t-digest"}},
                   .outputParaInfo = {.validDataType = FUNC_PARAM_SUPPORT_DOUBLE_TYPE}},
    .translateFunc = translateOutDouble,
    .getEnvFunc   = getApercentileFuncEnv,
    .initFunc     = apercentileFunctionSetup,
    .processFunc  = apercentileFunction,
    .sprocessFunc = apercentileScalarFunction,
    .finalizeFunc = apercentileFinalize,
#ifdef BUILD_NO_CALL
    .invertFunc   = NULL,
#endif
    .combineFunc  = apercentileCombine,
    .pPartialFunc = "_apercentile_partial",
    .pMergeFunc   = "_apercentile_merge",
    .createMergeParaFuc = apercentileCreateMergeParam
  },
  {
    .name = "_apercentile_partial",
    .type = FUNCTION_TYPE_APERCENTILE_PARTIAL,
    .classification = FUNC_MGT_AGG_FUNC,
    .parameters = {.minParamNum = 2,
                   .maxParamNum = 3,
                   .paramInfoPattern = 1,
                   .inputParaInfo[0][0] = {.isLastParam = false,
                                           .startParam = 1,
                                           .endParam = 1,
                                           .validDataType = FUNC_PARAM_SUPPORT_NUMERIC_TYPE,
                                           .validNodeType = FUNC_PARAM_SUPPORT_EXPR_NODE,
                                           .paramAttribute = FUNC_PARAM_NO_SPECIFIC_ATTRIBUTE,
                                           .valueRangeFlag = FUNC_PARAM_NO_SPECIFIC_VALUE,},
                   .inputParaInfo[0][1] = {.isLastParam = false,
                                           .startParam = 2,
                                           .endParam = 2,
                                           .validDataType = FUNC_PARAM_SUPPORT_INTEGER_TYPE,
                                           .validNodeType = FUNC_PARAM_SUPPORT_VALUE_NODE,
                                           .paramAttribute = FUNC_PARAM_NO_SPECIFIC_ATTRIBUTE,
                                           .valueRangeFlag = FUNC_PARAM_HAS_RANGE,
                                           .range = {.iMinVal = 0, .iMaxVal = 100}},
                   .inputParaInfo[0][2] = {.isLastParam = true,
                                           .startParam = 3,
                                           .endParam = 3,
                                           .validDataType = FUNC_PARAM_SUPPORT_STRING_TYPE,
                                           .validNodeType = FUNC_PARAM_SUPPORT_VALUE_NODE,
                                           .paramAttribute = FUNC_PARAM_NO_SPECIFIC_ATTRIBUTE,
                                           .valueRangeFlag = FUNC_PARAM_HAS_FIXED_VALUE,
                                           .fixedValueSize = 2,
                                           .fixedStrValue = {"default", "t-digest"}},
                   .outputParaInfo = {.validDataType = FUNC_PARAM_SUPPORT_VARCHAR_TYPE}},
    .translateFunc = translateOutVarchar,
    .getEnvFunc   = getApercentileFuncEnv,
    .initFunc     = apercentileFunctionSetup,
    .processFunc  = apercentileFunction,
    .finalizeFunc = apercentilePartialFinalize,
#ifdef BUILD_NO_CALL
    .invertFunc   = NULL,
#endif
    .combineFunc = apercentileCombine,
  },
  {
    .name = "_apercentile_merge",
    .type = FUNCTION_TYPE_APERCENTILE_MERGE,
    .classification = FUNC_MGT_AGG_FUNC,
    .parameters = {.minParamNum = 2,
                   .maxParamNum = 3,
                   .paramInfoPattern = 1,
                   .inputParaInfo[0][0] = {.isLastParam = false,
                                           .startParam = 1,
                                           .endParam = 1,
                                           .validDataType = FUNC_PARAM_SUPPORT_VARCHAR_TYPE,
                                           .validNodeType = FUNC_PARAM_SUPPORT_EXPR_NODE,
                                           .paramAttribute = FUNC_PARAM_NO_SPECIFIC_ATTRIBUTE,
                                           .valueRangeFlag = FUNC_PARAM_NO_SPECIFIC_VALUE,},
                   .inputParaInfo[0][1] = {.isLastParam = false,
                                           .startParam = 2,
                                           .endParam = 2,
                                           .validDataType = FUNC_PARAM_SUPPORT_INTEGER_TYPE,
                                           .validNodeType = FUNC_PARAM_SUPPORT_VALUE_NODE,
                                           .paramAttribute = FUNC_PARAM_NO_SPECIFIC_ATTRIBUTE,
                                           .valueRangeFlag = FUNC_PARAM_HAS_RANGE,
                                           .range = {.iMinVal = 0, .iMaxVal = 100}},
                   .inputParaInfo[0][2] = {.isLastParam = true,
                                           .startParam = 3,
                                           .endParam = 3,
                                           .validDataType = FUNC_PARAM_SUPPORT_STRING_TYPE,
                                           .validNodeType = FUNC_PARAM_SUPPORT_VALUE_NODE,
                                           .paramAttribute = FUNC_PARAM_NO_SPECIFIC_ATTRIBUTE,
                                           .valueRangeFlag = FUNC_PARAM_HAS_FIXED_VALUE,
                                           .fixedValueSize = 2,
                                           .fixedStrValue = {"default", "t-digest"}},
                   .outputParaInfo = {.validDataType = FUNC_PARAM_SUPPORT_DOUBLE_TYPE}},
    .translateFunc = translateOutDouble,
    .getEnvFunc   = getApercentileFuncEnv,
    .initFunc     = apercentileFunctionSetup,
    .processFunc  = apercentileFunctionMerge,
    .finalizeFunc = apercentileFinalize,
#ifdef BUILD_NO_CALL
    .invertFunc   = NULL,
#endif
    .combineFunc = apercentileCombine,
  },
  {
    .name = "top",
    .type = FUNCTION_TYPE_TOP,
    .classification = FUNC_MGT_AGG_FUNC | FUNC_MGT_SELECT_FUNC | FUNC_MGT_MULTI_ROWS_FUNC | FUNC_MGT_KEEP_ORDER_FUNC |
                      FUNC_MGT_FORBID_STREAM_FUNC | FUNC_MGT_FORBID_FILL_FUNC | FUNC_MGT_IGNORE_NULL_FUNC,
    .parameters = {.minParamNum = 2,
                   .maxParamNum = 2,
                   .paramInfoPattern = 1,
                   .inputParaInfo[0][0] = {.isLastParam = false,
                                           .startParam = 1,
                                           .endParam = 1,
                                           .validDataType = FUNC_PARAM_SUPPORT_NUMERIC_TYPE,
                                           .validNodeType = FUNC_PARAM_SUPPORT_EXPR_NODE,
                                           .paramAttribute = FUNC_PARAM_NO_SPECIFIC_ATTRIBUTE,
                                           .valueRangeFlag = FUNC_PARAM_NO_SPECIFIC_VALUE,},
                   .inputParaInfo[0][1] = {.isLastParam = true,
                                           .startParam = 2,
                                           .endParam = 2,
                                           .validDataType = FUNC_PARAM_SUPPORT_INTEGER_TYPE,
                                           .validNodeType = FUNC_PARAM_SUPPORT_VALUE_NODE,
                                           .paramAttribute = FUNC_PARAM_NO_SPECIFIC_ATTRIBUTE,
                                           .valueRangeFlag = FUNC_PARAM_HAS_RANGE,
                                           .range = {.iMinVal = 1, .iMaxVal = TOP_BOTTOM_QUERY_LIMIT}},
                   .outputParaInfo = {.validDataType = FUNC_PARAM_SUPPORT_NUMERIC_TYPE}},
    .translateFunc = translateOutFirstIn,
    .getEnvFunc   = getTopBotFuncEnv,
    .initFunc     = topBotFunctionSetup,
    .processFunc  = topFunction,
    .sprocessFunc = topBotScalarFunction,
    .finalizeFunc = topBotFinalize,
    .combineFunc  = topCombine,
    .pPartialFunc = "top",
    .pMergeFunc   = "top",
    .createMergeParaFuc = topBotCreateMergeParam
  },
  {
    .name = "bottom",
    .type = FUNCTION_TYPE_BOTTOM,
    .classification = FUNC_MGT_AGG_FUNC | FUNC_MGT_SELECT_FUNC | FUNC_MGT_MULTI_ROWS_FUNC | FUNC_MGT_KEEP_ORDER_FUNC |
                      FUNC_MGT_FORBID_STREAM_FUNC | FUNC_MGT_FORBID_FILL_FUNC | FUNC_MGT_IGNORE_NULL_FUNC,
    .parameters = {.minParamNum = 2,
                   .maxParamNum = 2,
                   .paramInfoPattern = 1,
                   .inputParaInfo[0][0] = {.isLastParam = false,
                                           .startParam = 1,
                                           .endParam = 1,
                                           .validDataType = FUNC_PARAM_SUPPORT_NUMERIC_TYPE,
                                           .validNodeType = FUNC_PARAM_SUPPORT_EXPR_NODE,
                                           .paramAttribute = FUNC_PARAM_NO_SPECIFIC_ATTRIBUTE,
                                           .valueRangeFlag = FUNC_PARAM_NO_SPECIFIC_VALUE,},
                   .inputParaInfo[0][1] = {.isLastParam = true,
                                           .startParam = 2,
                                           .endParam = 2,
                                           .validDataType = FUNC_PARAM_SUPPORT_INTEGER_TYPE,
                                           .validNodeType = FUNC_PARAM_SUPPORT_VALUE_NODE,
                                           .paramAttribute = FUNC_PARAM_NO_SPECIFIC_ATTRIBUTE,
                                           .valueRangeFlag = FUNC_PARAM_HAS_RANGE,
                                           .range = {.iMinVal = 1, .iMaxVal = TOP_BOTTOM_QUERY_LIMIT}},
                   .outputParaInfo = {.validDataType = FUNC_PARAM_SUPPORT_NUMERIC_TYPE}},
    .translateFunc = translateOutFirstIn,
    .getEnvFunc   = getTopBotFuncEnv,
    .initFunc     = topBotFunctionSetup,
    .processFunc  = bottomFunction,
    .sprocessFunc = topBotScalarFunction,
    .finalizeFunc = topBotFinalize,
    .combineFunc  = bottomCombine,
    .pPartialFunc = "bottom",
    .pMergeFunc   = "bottom",
    .createMergeParaFuc = topBotCreateMergeParam
  },
  {
    .name = "spread",
    .type = FUNCTION_TYPE_SPREAD,
    .classification = FUNC_MGT_AGG_FUNC | FUNC_MGT_SPECIAL_DATA_REQUIRED | FUNC_MGT_TSMA_FUNC,
    .parameters = {.minParamNum = 1,
                   .maxParamNum = 1,
                   .paramInfoPattern = 1,
                   .inputParaInfo[0][0] = {.isLastParam = true,
                                           .startParam = 1,
                                           .endParam = 1,
                                           .validDataType = FUNC_PARAM_SUPPORT_NUMERIC_TYPE | FUNC_PARAM_SUPPORT_TIMESTAMP_TYPE,
                                           .validNodeType = FUNC_PARAM_SUPPORT_EXPR_NODE,
                                           .paramAttribute = FUNC_PARAM_NO_SPECIFIC_ATTRIBUTE,
                                           .valueRangeFlag = FUNC_PARAM_NO_SPECIFIC_VALUE,},
                   .outputParaInfo = {.validDataType = FUNC_PARAM_SUPPORT_DOUBLE_TYPE}},
    .translateFunc = translateOutDouble,
    .dataRequiredFunc = statisDataRequired,
    .getEnvFunc   = getSpreadFuncEnv,
    .initFunc     = spreadFunctionSetup,
    .processFunc  = spreadFunction,
    .sprocessFunc = spreadScalarFunction,
    .finalizeFunc = spreadFinalize,
#ifdef BUILD_NO_CALL
    .invertFunc   = NULL,
#endif
    .combineFunc  = spreadCombine,
    .pPartialFunc = "_spread_partial",
    .pStateFunc = "_spread_state",
    .pMergeFunc   = "_spread_merge"
  },
  {
    .name = "_spread_partial",
    .type = FUNCTION_TYPE_SPREAD_PARTIAL,
    .classification = FUNC_MGT_AGG_FUNC,
    .parameters = {.minParamNum = 1,
                   .maxParamNum = 1,
                   .paramInfoPattern = 1,
                   .inputParaInfo[0][0] = {.isLastParam = true,
                                           .startParam = 1,
                                           .endParam = 1,
                                           .validDataType = FUNC_PARAM_SUPPORT_NUMERIC_TYPE | FUNC_PARAM_SUPPORT_TIMESTAMP_TYPE,
                                           .validNodeType = FUNC_PARAM_SUPPORT_EXPR_NODE,
                                           .paramAttribute = FUNC_PARAM_NO_SPECIFIC_ATTRIBUTE,
                                           .valueRangeFlag = FUNC_PARAM_NO_SPECIFIC_VALUE,},
                   .outputParaInfo = {.validDataType = FUNC_PARAM_SUPPORT_VARCHAR_TYPE}},
    .translateFunc = translateOutVarchar,
    .dataRequiredFunc = statisDataRequired,
    .getEnvFunc   = getSpreadFuncEnv,
    .initFunc     = spreadFunctionSetup,
    .processFunc  = spreadFunction,
    .finalizeFunc = spreadPartialFinalize,
#ifdef BUILD_NO_CALL
    .invertFunc   = NULL,
#endif
    .combineFunc  = spreadCombine,
  },
  {
    .name = "_spread_merge",
    .type = FUNCTION_TYPE_SPREAD_MERGE,
    .parameters = {.minParamNum = 1,
                   .maxParamNum = 1,
                   .paramInfoPattern = 1,
                   .inputParaInfo[0][0] = {.isLastParam = true,
                                           .startParam = 1,
                                           .endParam = 1,
                                           .validDataType = FUNC_PARAM_SUPPORT_VARCHAR_TYPE,
                                           .validNodeType = FUNC_PARAM_SUPPORT_EXPR_NODE,
                                           .paramAttribute = FUNC_PARAM_NO_SPECIFIC_ATTRIBUTE,
                                           .valueRangeFlag = FUNC_PARAM_NO_SPECIFIC_VALUE,},
                   .outputParaInfo = {.validDataType = FUNC_PARAM_SUPPORT_DOUBLE_TYPE}},
    .classification = FUNC_MGT_AGG_FUNC,
    .translateFunc = translateOutDouble,
    .dataRequiredFunc = statisDataRequired,
    .getEnvFunc   = getSpreadFuncEnv,
    .initFunc     = spreadFunctionSetup,
    .processFunc  = spreadFunctionMerge,
    .finalizeFunc = spreadFinalize,
#ifdef BUILD_NO_CALL
    .invertFunc   = NULL,
#endif
    .combineFunc  = spreadCombine,
    .pPartialFunc = "_spread_state_merge",
    .pMergeFunc = "_spread_merge",
  },
  {
    .name = "elapsed",
    .type = FUNCTION_TYPE_ELAPSED,
    .classification = FUNC_MGT_AGG_FUNC | FUNC_MGT_TIMELINE_FUNC | FUNC_MGT_INTERVAL_INTERPO_FUNC |
                      FUNC_MGT_FORBID_SYSTABLE_FUNC | FUNC_MGT_SPECIAL_DATA_REQUIRED,
    .parameters = {.minParamNum = 1,
                   .maxParamNum = 2,
                   .paramInfoPattern = 1,
                   .inputParaInfo[0][0] = {.isLastParam = false,
                                           .startParam = 1,
                                           .endParam = 1,
                                           .validDataType = FUNC_PARAM_SUPPORT_TIMESTAMP_TYPE,
                                           .validNodeType = FUNC_PARAM_SUPPORT_COLUMN_NODE,
                                           .paramAttribute = FUNC_PARAM_MUST_BE_PRIMTS,
                                           .valueRangeFlag = FUNC_PARAM_NO_SPECIFIC_VALUE,},
                   .inputParaInfo[0][1] = {.isLastParam = true,
                                           .startParam = 2,
                                           .endParam = 2,
                                           .validDataType = FUNC_PARAM_SUPPORT_INTEGER_TYPE,
                                           .validNodeType = FUNC_PARAM_SUPPORT_VALUE_NODE,
                                           .paramAttribute = FUNC_PARAM_MUST_BE_TIME_UNIT,
                                           .valueRangeFlag = FUNC_PARAM_NO_SPECIFIC_VALUE,},
                   .outputParaInfo = {.validDataType = FUNC_PARAM_SUPPORT_DOUBLE_TYPE}},
    .dataRequiredFunc = statisDataRequired,
    .translateFunc = translateOutDouble,
    .getEnvFunc   = getElapsedFuncEnv,
    .initFunc     = elapsedFunctionSetup,
    .processFunc  = elapsedFunction,
    .finalizeFunc = elapsedFinalize,
#ifdef BUILD_NO_CALL
    .invertFunc   = NULL,
#endif
    .combineFunc  = elapsedCombine,
  },
  {
    .name = "_elapsed_partial",
    .type = FUNCTION_TYPE_ELAPSED,
    .classification = FUNC_MGT_AGG_FUNC,
    .dataRequiredFunc = statisDataRequired,
    .translateFunc = translateElapsedPartial,
    .getEnvFunc   = getElapsedFuncEnv,
    .initFunc     = elapsedFunctionSetup,
    .processFunc  = elapsedFunction,
    .finalizeFunc = elapsedPartialFinalize,
#ifdef BUILD_NO_CALL
    .invertFunc   = NULL,
#endif
    .combineFunc  = elapsedCombine,
  },
  {
    .name = "_elapsed_merge",
    .type = FUNCTION_TYPE_ELAPSED,
    .classification = FUNC_MGT_AGG_FUNC,
    .dataRequiredFunc = statisDataRequired,
    .translateFunc = translateElapsedMerge,
    .getEnvFunc   = getElapsedFuncEnv,
    .initFunc     = elapsedFunctionSetup,
    .processFunc  = elapsedFunctionMerge,
    .finalizeFunc = elapsedFinalize,
  #ifdef BUILD_NO_CALL
    .invertFunc   = NULL,
  #endif
    .combineFunc  = elapsedCombine,
  },
  {
    .name = "interp",
    .type = FUNCTION_TYPE_INTERP,
    .classification = FUNC_MGT_TIMELINE_FUNC | FUNC_MGT_INTERVAL_INTERPO_FUNC | FUNC_MGT_IMPLICIT_TS_FUNC |
                      FUNC_MGT_FORBID_SYSTABLE_FUNC | FUNC_MGT_KEEP_ORDER_FUNC | FUNC_MGT_PRIMARY_KEY_FUNC,
    .parameters = {.minParamNum = 1,
                   .maxParamNum = 2,
                   .paramInfoPattern = 1,
                   .inputParaInfo[0][0] = {.isLastParam = false,
                                           .startParam = 1,
                                           .endParam = 1,
                                           .validDataType = FUNC_PARAM_SUPPORT_NUMERIC_TYPE | FUNC_PARAM_SUPPORT_BOOL_TYPE,
                                           .validNodeType = FUNC_PARAM_SUPPORT_NOT_VALUE_NODE,
                                           .paramAttribute = FUNC_PARAM_NO_SPECIFIC_ATTRIBUTE,
                                           .valueRangeFlag = FUNC_PARAM_NO_SPECIFIC_VALUE,},
                   .inputParaInfo[0][1] = {.isLastParam = true,
                                           .startParam = 2,
                                           .endParam = 2,
                                           .validDataType = FUNC_PARAM_SUPPORT_INTEGER_TYPE,
                                           .validNodeType = FUNC_PARAM_SUPPORT_VALUE_NODE,
                                           .paramAttribute = FUNC_PARAM_NO_SPECIFIC_ATTRIBUTE,
                                           .valueRangeFlag = FUNC_PARAM_HAS_FIXED_VALUE,
                                           .fixedValueSize = 2,
                                           .fixedNumValue = {0, 1}},
                   .outputParaInfo = {.validDataType = FUNC_PARAM_SUPPORT_NUMERIC_TYPE}},
    .translateFunc = translateOutFirstIn,
    .getEnvFunc    = getSelectivityFuncEnv,
    .initFunc      = functionSetup,
    .processFunc   = NULL,
    .finalizeFunc  = NULL,
    .estimateReturnRowsFunc = interpEstReturnRows,
  },
  {
    .name = "derivative",
    .type = FUNCTION_TYPE_DERIVATIVE,
    .classification = FUNC_MGT_INDEFINITE_ROWS_FUNC | FUNC_MGT_SELECT_FUNC | FUNC_MGT_TIMELINE_FUNC | FUNC_MGT_IMPLICIT_TS_FUNC |
                      FUNC_MGT_KEEP_ORDER_FUNC | FUNC_MGT_CUMULATIVE_FUNC | FUNC_MGT_FORBID_STREAM_FUNC | FUNC_MGT_FORBID_SYSTABLE_FUNC | FUNC_MGT_PRIMARY_KEY_FUNC,
    .parameters = {.minParamNum = 3,
                   .maxParamNum = 3,
                   .paramInfoPattern = 1,
                   .inputParaInfo[0][0] = {.isLastParam = false,
                                           .startParam = 1,
                                           .endParam = 1,
                                           .validDataType = FUNC_PARAM_SUPPORT_NUMERIC_TYPE,
                                           .validNodeType = FUNC_PARAM_SUPPORT_EXPR_NODE,
                                           .paramAttribute = FUNC_PARAM_NO_SPECIFIC_ATTRIBUTE,
                                           .valueRangeFlag = FUNC_PARAM_NO_SPECIFIC_VALUE,},
                   .inputParaInfo[0][1] = {.isLastParam = false,
                                           .startParam = 2,
                                           .endParam = 2,
                                           .validDataType = FUNC_PARAM_SUPPORT_NUMERIC_TYPE,
                                           .validNodeType = FUNC_PARAM_SUPPORT_VALUE_NODE,
                                           .paramAttribute = FUNC_PARAM_NO_SPECIFIC_ATTRIBUTE,
                                           .valueRangeFlag = FUNC_PARAM_HAS_RANGE,
                                           .range = {.iMinVal = 1, .iMaxVal = INT64_MAX}},
                   .inputParaInfo[0][2] = {.isLastParam = true,
                                           .startParam = 3,
                                           .endParam = 3,
                                           .validDataType = FUNC_PARAM_SUPPORT_INTEGER_TYPE,
                                           .validNodeType = FUNC_PARAM_SUPPORT_VALUE_NODE,
                                           .paramAttribute = FUNC_PARAM_NO_SPECIFIC_ATTRIBUTE,
                                           .valueRangeFlag = FUNC_PARAM_HAS_FIXED_VALUE,
                                           .fixedValueSize = 2,
                                           .fixedNumValue = {0, 1}},
                   .outputParaInfo = {.validDataType = FUNC_PARAM_SUPPORT_DOUBLE_TYPE}},
    .translateFunc = translateOutDouble,
    .getEnvFunc   = getDerivativeFuncEnv,
    .initFunc     = derivativeFuncSetup,
    .processFunc  = derivativeFunction,
    .sprocessFunc = derivativeScalarFunction,
    .finalizeFunc = functionFinalize,
    .estimateReturnRowsFunc = derivativeEstReturnRows,
  },
  {
    .name = "irate",
    .type = FUNCTION_TYPE_IRATE,
    .classification = FUNC_MGT_AGG_FUNC | FUNC_MGT_TIMELINE_FUNC | FUNC_MGT_IMPLICIT_TS_FUNC | FUNC_MGT_FORBID_STREAM_FUNC |
                      FUNC_MGT_FORBID_SYSTABLE_FUNC | FUNC_MGT_PRIMARY_KEY_FUNC,
    .parameters = {.minParamNum = 1,
                   .maxParamNum = 1,
                   .paramInfoPattern = 1,
                   .inputParaInfo[0][0] = {.isLastParam = true,
                                           .startParam = 1,
                                           .endParam = 1,
                                           .validDataType = FUNC_PARAM_SUPPORT_NUMERIC_TYPE,
                                           .validNodeType = FUNC_PARAM_SUPPORT_EXPR_NODE,
                                           .paramAttribute = FUNC_PARAM_NO_SPECIFIC_ATTRIBUTE,
                                           .valueRangeFlag = FUNC_PARAM_NO_SPECIFIC_VALUE,},
                   .outputParaInfo = {.validDataType = FUNC_PARAM_SUPPORT_DOUBLE_TYPE}},
    .translateFunc = translateAddPrecOutDouble,
    .getEnvFunc   = getIrateFuncEnv,
    .initFunc     = irateFuncSetup,
    .processFunc  = irateFunction,
    .sprocessFunc = irateScalarFunction,
    .finalizeFunc = irateFinalize,
    .pPartialFunc = "_irate_partial",
    .pMergeFunc   = "_irate_merge",
  },
  {
    .name = "_irate_partial",
    .type = FUNCTION_TYPE_IRATE_PARTIAL,
    .classification = FUNC_MGT_AGG_FUNC | FUNC_MGT_TIMELINE_FUNC | FUNC_MGT_IMPLICIT_TS_FUNC | FUNC_MGT_FORBID_STREAM_FUNC |
                      FUNC_MGT_FORBID_SYSTABLE_FUNC | FUNC_MGT_PRIMARY_KEY_FUNC,
    .parameters = {.minParamNum = 3,
                   .maxParamNum = 4,
                   .paramInfoPattern = 1,
                   .inputParaInfo[0][0] = {.isLastParam = false,
                                           .startParam = 1,
                                           .endParam = 1,
                                           .validDataType = FUNC_PARAM_SUPPORT_NUMERIC_TYPE,
                                           .validNodeType = FUNC_PARAM_SUPPORT_EXPR_NODE,
                                           .paramAttribute = FUNC_PARAM_NO_SPECIFIC_ATTRIBUTE,
                                           .valueRangeFlag = FUNC_PARAM_NO_SPECIFIC_VALUE,},
                   .inputParaInfo[0][1] = {.isLastParam = false,
                                           .startParam = 2,
                                           .endParam = 2,
                                           .validDataType = FUNC_PARAM_SUPPORT_TINYINT_TYPE,
                                           .validNodeType = FUNC_PARAM_SUPPORT_VALUE_NODE,
                                           .paramAttribute = FUNC_PARAM_NO_SPECIFIC_ATTRIBUTE,
                                           .valueRangeFlag = FUNC_PARAM_NO_SPECIFIC_VALUE,},
                   .inputParaInfo[0][2] = {.isLastParam = false,
                                           .startParam = 3,
                                           .endParam = 3,
                                           .validDataType = FUNC_PARAM_SUPPORT_TIMESTAMP_TYPE,
                                           .validNodeType = FUNC_PARAM_SUPPORT_COLUMN_NODE,
                                           .paramAttribute = FUNC_PARAM_MUST_BE_PRIMTS,
                                           .valueRangeFlag = FUNC_PARAM_NO_SPECIFIC_VALUE,},
                   .inputParaInfo[0][3] = {.isLastParam = true,
                                           .startParam = 4,
                                           .endParam = 4,
                                           .validDataType = FUNC_PARAM_SUPPORT_INTEGER_TYPE,
                                           .validNodeType = FUNC_PARAM_SUPPORT_COLUMN_NODE,
                                           .paramAttribute = FUNC_PARAM_MUST_BE_PK,
                                           .valueRangeFlag = FUNC_PARAM_NO_SPECIFIC_VALUE,},
                   .outputParaInfo = {.validDataType = FUNC_PARAM_SUPPORT_VARCHAR_TYPE}},
    .translateFunc = translateOutVarchar,
    .getEnvFunc   = getIrateFuncEnv,
    .initFunc     = irateFuncSetup,
    .processFunc  = irateFunction,
    .sprocessFunc = irateScalarFunction,
    .finalizeFunc = iratePartialFinalize,
  },
  {
    .name = "_irate_merge",
    .type = FUNCTION_TYPE_IRATE_MERGE,
    .classification = FUNC_MGT_AGG_FUNC,
    .parameters = {.minParamNum = 1,
                   .maxParamNum = 1,
                   .paramInfoPattern = 1,
                   .inputParaInfo[0][0] = {.isLastParam = true,
                                           .startParam = 1,
                                           .endParam = 1,
                                           .validDataType = FUNC_PARAM_SUPPORT_VARCHAR_TYPE,
                                           .validNodeType = FUNC_PARAM_SUPPORT_EXPR_NODE,
                                           .paramAttribute = FUNC_PARAM_NO_SPECIFIC_ATTRIBUTE,
                                           .valueRangeFlag = FUNC_PARAM_NO_SPECIFIC_VALUE,},
                   .outputParaInfo = {.validDataType = FUNC_PARAM_SUPPORT_DOUBLE_TYPE}},
    .translateFunc = translateAddPrecOutDouble,
    .getEnvFunc   = getIrateFuncEnv,
    .initFunc     = irateFuncSetup,
    .processFunc  = irateFunctionMerge,
    .sprocessFunc = irateScalarFunction,
    .finalizeFunc = irateFinalize,
  },
  {
    .name = "last_row",
    .type = FUNCTION_TYPE_LAST_ROW,
    .classification = FUNC_MGT_AGG_FUNC | FUNC_MGT_MULTI_RES_FUNC | FUNC_MGT_SELECT_FUNC | FUNC_MGT_IMPLICIT_TS_FUNC |
                      FUNC_MGT_KEEP_ORDER_FUNC | FUNC_MGT_FORBID_SYSTABLE_FUNC | FUNC_MGT_PRIMARY_KEY_FUNC,
    .parameters = {.minParamNum = 1,
                   .maxParamNum = -1,
                   .paramInfoPattern = 1,
                   .inputParaInfo[0][0] = {.isLastParam = true,
                                           .startParam = 1,
                                           .endParam = -1,
                                           .validDataType = FUNC_PARAM_SUPPORT_ALL_TYPE,
                                           .validNodeType = FUNC_PARAM_SUPPORT_EXPR_NODE,
                                           .paramAttribute = FUNC_PARAM_VALUE_NODE_NOT_NULL,
                                           .valueRangeFlag = FUNC_PARAM_NO_SPECIFIC_VALUE,},
                   .outputParaInfo = {.validDataType = FUNC_PARAM_SUPPORT_ALL_TYPE}},
    .translateFunc = translateOutFirstIn,
    .dynDataRequiredFunc = lastDynDataReq,
    .getEnvFunc   = getFirstLastFuncEnv,
    .initFunc     = functionSetup,
    .processFunc  = lastRowFunction,
    .sprocessFunc = firstLastScalarFunction,
    .pPartialFunc = "_last_row_partial",
    .pMergeFunc   = "_last_row_merge",
    .finalizeFunc = firstLastFinalize,
    .combineFunc  = lastCombine,
  },
  {
    .name = "_cache_last_row",
    .type = FUNCTION_TYPE_CACHE_LAST_ROW,
    .classification = FUNC_MGT_AGG_FUNC | FUNC_MGT_MULTI_RES_FUNC | FUNC_MGT_SELECT_FUNC | FUNC_MGT_IMPLICIT_TS_FUNC |
                      FUNC_MGT_FORBID_STREAM_FUNC | FUNC_MGT_FORBID_SYSTABLE_FUNC,
    .parameters = {.minParamNum = 1,
                   .maxParamNum = -1,
                   .paramInfoPattern = 1,
                   .inputParaInfo[0][0] = {.isLastParam = true,
                                           .startParam = 1,
                                           .endParam = -1,
                                           .validDataType = FUNC_PARAM_SUPPORT_ALL_TYPE,
                                           .validNodeType = FUNC_PARAM_SUPPORT_EXPR_NODE,
                                           .paramAttribute = FUNC_PARAM_VALUE_NODE_NOT_NULL,
                                           .valueRangeFlag = FUNC_PARAM_NO_SPECIFIC_VALUE,},
                   .outputParaInfo = {.validDataType = FUNC_PARAM_SUPPORT_ALL_TYPE}},
    .translateFunc = translateOutFirstIn,
    .getEnvFunc   = getFirstLastFuncEnv,
    .initFunc     = functionSetup,
    .processFunc  = cachedLastRowFunction,
    .finalizeFunc = firstLastFinalize,
  },
  {
    .name = "_cache_last",
    .type = FUNCTION_TYPE_CACHE_LAST,
    .classification = FUNC_MGT_AGG_FUNC | FUNC_MGT_MULTI_RES_FUNC | FUNC_MGT_SELECT_FUNC | FUNC_MGT_FORBID_STREAM_FUNC | FUNC_MGT_FORBID_SYSTABLE_FUNC | FUNC_MGT_IGNORE_NULL_FUNC,
    .parameters = {.minParamNum = 1,
                   .maxParamNum = -1,
                   .paramInfoPattern = 1,
                   .inputParaInfo[0][0] = {.isLastParam = true,
                                           .startParam = 1,
                                           .endParam = -1,
                                           .validDataType = FUNC_PARAM_SUPPORT_ALL_TYPE,
                                           .validNodeType = FUNC_PARAM_SUPPORT_EXPR_NODE,
                                           .paramAttribute = FUNC_PARAM_VALUE_NODE_NOT_NULL,
                                           .valueRangeFlag = FUNC_PARAM_NO_SPECIFIC_VALUE,},
                   .outputParaInfo = {.validDataType = FUNC_PARAM_SUPPORT_ALL_TYPE}},
    .translateFunc = translateOutFirstIn,
    .getEnvFunc   = getFirstLastFuncEnv,
    .initFunc     = functionSetup,
    .processFunc  = lastFunctionMerge,
    .finalizeFunc = firstLastFinalize,
  },
  {
    .name = "_last_row_partial",
    .type = FUNCTION_TYPE_LAST_PARTIAL,
    .classification = FUNC_MGT_AGG_FUNC | FUNC_MGT_SELECT_FUNC | FUNC_MGT_MULTI_RES_FUNC | FUNC_MGT_IMPLICIT_TS_FUNC |
                      FUNC_MGT_FORBID_SYSTABLE_FUNC | FUNC_MGT_PRIMARY_KEY_FUNC,
    .parameters = {.minParamNum = 1,
                   .maxParamNum = -1,
                   .paramInfoPattern = 1,
                   .inputParaInfo[0][0] = {.isLastParam = true,
                                           .startParam = 1,
                                           .endParam = -1,
                                           .validDataType = FUNC_PARAM_SUPPORT_ALL_TYPE,
                                           .validNodeType = FUNC_PARAM_SUPPORT_EXPR_NODE,
                                           .paramAttribute = FUNC_PARAM_VALUE_NODE_NOT_NULL,
                                           .valueRangeFlag = FUNC_PARAM_NO_SPECIFIC_VALUE,},
                   .outputParaInfo = {.validDataType = FUNC_PARAM_SUPPORT_VARCHAR_TYPE}},
    .translateFunc = translateOutVarchar,
    .dynDataRequiredFunc = lastDynDataReq,
    .getEnvFunc   = getFirstLastFuncEnv,
    .initFunc     = functionSetup,
    .processFunc  = lastRowFunction,
    .finalizeFunc = firstLastPartialFinalize,
  },
  {
    .name = "_last_row_merge",
    .type = FUNCTION_TYPE_LAST_MERGE,
    .classification = FUNC_MGT_AGG_FUNC | FUNC_MGT_SELECT_FUNC | FUNC_MGT_MULTI_RES_FUNC | FUNC_MGT_IMPLICIT_TS_FUNC |
                      FUNC_MGT_FORBID_SYSTABLE_FUNC | FUNC_MGT_PRIMARY_KEY_FUNC,
    .parameters = {.minParamNum = 1,
                   .maxParamNum = 1,
                   .paramInfoPattern = 1,
                   .inputParaInfo[0][0] = {.isLastParam = true,
                                           .startParam = 1,
                                           .endParam = -1,
                                           .validDataType = FUNC_PARAM_SUPPORT_VARCHAR_TYPE,
                                           .validNodeType = FUNC_PARAM_SUPPORT_EXPR_NODE,
                                           .paramAttribute = FUNC_PARAM_VALUE_NODE_NOT_NULL,
                                           .valueRangeFlag = FUNC_PARAM_NO_SPECIFIC_VALUE,},
                   .outputParaInfo = {.validDataType = FUNC_PARAM_SUPPORT_ALL_TYPE}},
    .translateFunc = translateOutFirstIn,
    .getEnvFunc   = getFirstLastFuncEnv,
    .initFunc     = functionSetup,
    .processFunc  = lastFunctionMerge,
    .finalizeFunc = firstLastFinalize,
  },
  {
    .name = "first",
    .type = FUNCTION_TYPE_FIRST,
    .classification = FUNC_MGT_AGG_FUNC | FUNC_MGT_SELECT_FUNC | FUNC_MGT_MULTI_RES_FUNC | FUNC_MGT_IMPLICIT_TS_FUNC |
                      FUNC_MGT_KEEP_ORDER_FUNC | FUNC_MGT_FORBID_SYSTABLE_FUNC | FUNC_MGT_IGNORE_NULL_FUNC | FUNC_MGT_PRIMARY_KEY_FUNC | FUNC_MGT_TSMA_FUNC,
    .parameters = {.minParamNum = 1,
                   .maxParamNum = -1,
                   .paramInfoPattern = 1,
                   .inputParaInfo[0][0] = {.isLastParam = true,
                                           .startParam = 1,
                                           .endParam = -1,
                                           .validDataType = FUNC_PARAM_SUPPORT_ALL_TYPE,
                                           .validNodeType = FUNC_PARAM_SUPPORT_EXPR_NODE,
                                           .paramAttribute = FUNC_PARAM_VALUE_NODE_NOT_NULL,
                                           .valueRangeFlag = FUNC_PARAM_NO_SPECIFIC_VALUE,},
                   .outputParaInfo = {.validDataType = FUNC_PARAM_SUPPORT_ALL_TYPE}},
    .translateFunc = translateOutFirstIn,
    .dynDataRequiredFunc = firstDynDataReq,
    .getEnvFunc   = getFirstLastFuncEnv,
    .initFunc     = firstLastFunctionSetup,
    .processFunc  = firstFunction,
    .sprocessFunc = firstLastScalarFunction,
    .finalizeFunc = firstLastFinalize,
    .pPartialFunc = "_first_partial",
    .pStateFunc = "_first_state",
    .pMergeFunc   = "_first_merge",
    .combineFunc  = firstCombine,
  },
  {
    .name = "_first_partial",
    .type = FUNCTION_TYPE_FIRST_PARTIAL,
    .classification = FUNC_MGT_AGG_FUNC | FUNC_MGT_SELECT_FUNC | FUNC_MGT_MULTI_RES_FUNC | FUNC_MGT_IMPLICIT_TS_FUNC |
                      FUNC_MGT_FORBID_SYSTABLE_FUNC | FUNC_MGT_IGNORE_NULL_FUNC | FUNC_MGT_PRIMARY_KEY_FUNC,
    .parameters = {.minParamNum = 1,
                   .maxParamNum = -1,
                   .paramInfoPattern = 1,
                   .inputParaInfo[0][0] = {.isLastParam = true,
                                           .startParam = 1,
                                           .endParam = -1,
                                           .validDataType = FUNC_PARAM_SUPPORT_ALL_TYPE,
                                           .validNodeType = FUNC_PARAM_SUPPORT_EXPR_NODE,
                                           .paramAttribute = FUNC_PARAM_NO_SPECIFIC_ATTRIBUTE,
                                           .valueRangeFlag = FUNC_PARAM_NO_SPECIFIC_VALUE,},
                   .outputParaInfo = {.validDataType = FUNC_PARAM_SUPPORT_VARCHAR_TYPE}},
    .translateFunc = translateOutVarchar,
    .dynDataRequiredFunc = firstDynDataReq,
    .getEnvFunc   = getFirstLastFuncEnv,
    .initFunc     = functionSetup,
    .processFunc  = firstFunction,
    .finalizeFunc = firstLastPartialFinalize,
    .combineFunc  = firstCombine,
  },
  {
    .name = "_first_merge",
    .type = FUNCTION_TYPE_FIRST_MERGE,
    .classification = FUNC_MGT_AGG_FUNC | FUNC_MGT_SELECT_FUNC | FUNC_MGT_MULTI_RES_FUNC | FUNC_MGT_IMPLICIT_TS_FUNC |
                      FUNC_MGT_FORBID_SYSTABLE_FUNC | FUNC_MGT_IGNORE_NULL_FUNC | FUNC_MGT_PRIMARY_KEY_FUNC,
    .parameters = {.minParamNum = 1,
                   .maxParamNum = 1,
                   .paramInfoPattern = 1,
                   .inputParaInfo[0][0] = {.isLastParam = true,
                                           .startParam = 1,
                                           .endParam = -1,
                                           .validDataType = FUNC_PARAM_SUPPORT_VARCHAR_TYPE,
                                           .validNodeType = FUNC_PARAM_SUPPORT_EXPR_NODE,
                                           .paramAttribute = FUNC_PARAM_NO_SPECIFIC_ATTRIBUTE,
                                           .valueRangeFlag = FUNC_PARAM_NO_SPECIFIC_VALUE,},
                   .outputParaInfo = {.validDataType = FUNC_PARAM_SUPPORT_ALL_TYPE}},
    .translateFunc = translateOutFirstIn,
    .getEnvFunc   = getFirstLastFuncEnv,
    .initFunc     = functionSetup,
    .processFunc  = firstFunctionMerge,
    .finalizeFunc = firstLastFinalize,
    .combineFunc  = firstCombine,
    .pPartialFunc = "_first_state_merge",
    .pMergeFunc = "_first_merge",
  },
  {
    .name = "last",
    .type = FUNCTION_TYPE_LAST,
    .classification = FUNC_MGT_AGG_FUNC | FUNC_MGT_SELECT_FUNC | FUNC_MGT_MULTI_RES_FUNC | FUNC_MGT_IMPLICIT_TS_FUNC |
                      FUNC_MGT_KEEP_ORDER_FUNC | FUNC_MGT_FORBID_SYSTABLE_FUNC | FUNC_MGT_IGNORE_NULL_FUNC | FUNC_MGT_PRIMARY_KEY_FUNC | FUNC_MGT_TSMA_FUNC,
    .parameters = {.minParamNum = 1,
                   .maxParamNum = -1,
                   .paramInfoPattern = 1,
                   .inputParaInfo[0][0] = {.isLastParam = true,
                                           .startParam = 1,
                                           .endParam = -1,
                                           .validDataType = FUNC_PARAM_SUPPORT_ALL_TYPE,
                                           .validNodeType = FUNC_PARAM_SUPPORT_EXPR_NODE,
                                           .paramAttribute = FUNC_PARAM_VALUE_NODE_NOT_NULL,
                                           .valueRangeFlag = FUNC_PARAM_NO_SPECIFIC_VALUE,},
                   .outputParaInfo = {.validDataType = FUNC_PARAM_SUPPORT_ALL_TYPE}},
    .translateFunc = translateOutFirstIn,
    .dynDataRequiredFunc = lastDynDataReq,
    .getEnvFunc   = getFirstLastFuncEnv,
    .initFunc     = firstLastFunctionSetup,
    .processFunc  = lastFunction,
    .sprocessFunc = firstLastScalarFunction,
    .finalizeFunc = firstLastFinalize,
    .pPartialFunc = "_last_partial",
    .pStateFunc = "_last_state",
    .pMergeFunc   = "_last_merge",
    .combineFunc  = lastCombine,
  },
  {
    .name = "_last_partial",
    .type = FUNCTION_TYPE_LAST_PARTIAL,
    .classification = FUNC_MGT_AGG_FUNC | FUNC_MGT_SELECT_FUNC | FUNC_MGT_MULTI_RES_FUNC | FUNC_MGT_IMPLICIT_TS_FUNC |
                      FUNC_MGT_FORBID_SYSTABLE_FUNC | FUNC_MGT_IGNORE_NULL_FUNC | FUNC_MGT_PRIMARY_KEY_FUNC,
    .parameters = {.minParamNum = 1,
                   .maxParamNum = -1,
                   .paramInfoPattern = 1,
                   .inputParaInfo[0][0] = {.isLastParam = true,
                                           .startParam = 1,
                                           .endParam = -1,
                                           .validDataType = FUNC_PARAM_SUPPORT_ALL_TYPE,
                                           .validNodeType = FUNC_PARAM_SUPPORT_EXPR_NODE,
                                           .paramAttribute = FUNC_PARAM_VALUE_NODE_NOT_NULL,
                                           .valueRangeFlag = FUNC_PARAM_NO_SPECIFIC_VALUE,},
                   .outputParaInfo = {.validDataType = FUNC_PARAM_SUPPORT_VARCHAR_TYPE}},
    .translateFunc = translateOutVarchar,
    .dynDataRequiredFunc = lastDynDataReq,
    .getEnvFunc   = getFirstLastFuncEnv,
    .initFunc     = functionSetup,
    .processFunc  = lastFunction,
    .finalizeFunc = firstLastPartialFinalize,
    .combineFunc  = lastCombine,
  },
  {
    .name = "_last_merge",
    .type = FUNCTION_TYPE_LAST_MERGE,
    .classification = FUNC_MGT_AGG_FUNC | FUNC_MGT_SELECT_FUNC | FUNC_MGT_MULTI_RES_FUNC | FUNC_MGT_IMPLICIT_TS_FUNC |
                      FUNC_MGT_FORBID_SYSTABLE_FUNC | FUNC_MGT_IGNORE_NULL_FUNC | FUNC_MGT_PRIMARY_KEY_FUNC,
    .parameters = {.minParamNum = 1,
                   .maxParamNum = -1,
                   .paramInfoPattern = 1,
                   .inputParaInfo[0][0] = {.isLastParam = true,
                                           .startParam = 1,
                                           .endParam = -1,
                                           .validDataType = FUNC_PARAM_SUPPORT_VARCHAR_TYPE,
                                           .validNodeType = FUNC_PARAM_SUPPORT_EXPR_NODE,
                                           .paramAttribute = FUNC_PARAM_NO_SPECIFIC_ATTRIBUTE,
                                           .valueRangeFlag = FUNC_PARAM_NO_SPECIFIC_VALUE,},
                   .outputParaInfo = {.validDataType = FUNC_PARAM_SUPPORT_ALL_TYPE}},
    .translateFunc = translateOutFirstIn,
    .getEnvFunc   = getFirstLastFuncEnv,
    .initFunc     = functionSetup,
    .processFunc  = lastFunctionMerge,
    .finalizeFunc = firstLastFinalize,
    .combineFunc  = lastCombine,
    .pPartialFunc = "_last_state_merge",
    .pMergeFunc = "_last_merge",
  },
  {
    .name = "twa",
    .type = FUNCTION_TYPE_TWA,
    .classification = FUNC_MGT_AGG_FUNC | FUNC_MGT_TIMELINE_FUNC | FUNC_MGT_INTERVAL_INTERPO_FUNC |
                      FUNC_MGT_IMPLICIT_TS_FUNC | FUNC_MGT_FORBID_SYSTABLE_FUNC | FUNC_MGT_PRIMARY_KEY_FUNC,
    .parameters = {.minParamNum = 1,
                   .maxParamNum = 1,
                   .paramInfoPattern = 1,
                   .inputParaInfo[0][0] = {.isLastParam = true,
                                           .startParam = 1,
                                           .endParam = 1,
                                           .validDataType = FUNC_PARAM_SUPPORT_NUMERIC_TYPE | FUNC_PARAM_SUPPORT_NULL_TYPE,
                                           .validNodeType = FUNC_PARAM_SUPPORT_EXPR_NODE,
                                           .paramAttribute = FUNC_PARAM_NO_SPECIFIC_ATTRIBUTE,
                                           .valueRangeFlag = FUNC_PARAM_NO_SPECIFIC_VALUE,},
                   .outputParaInfo = {.validDataType = FUNC_PARAM_SUPPORT_DOUBLE_TYPE}},
    .translateFunc = translateOutDouble,
    .dataRequiredFunc = statisDataRequired,
    .getEnvFunc    = getTwaFuncEnv,
    .initFunc      = twaFunctionSetup,
    .processFunc   = twaFunction,
    .sprocessFunc  = twaScalarFunction,
    .finalizeFunc  = twaFinalize,
  },
  {
    .name = "histogram",
    .type = FUNCTION_TYPE_HISTOGRAM,
    .classification = FUNC_MGT_AGG_FUNC | FUNC_MGT_MULTI_ROWS_FUNC | FUNC_MGT_FORBID_FILL_FUNC | FUNC_MGT_FORBID_STREAM_FUNC,
    .parameters = {.minParamNum = 4,
                   .maxParamNum = 4,
                   .paramInfoPattern = 1,
                   .inputParaInfo[0][0] = {.isLastParam = false,
                                           .startParam = 1,
                                           .endParam = 1,
                                           .validDataType = FUNC_PARAM_SUPPORT_NUMERIC_TYPE,
                                           .validNodeType = FUNC_PARAM_SUPPORT_EXPR_NODE,
                                           .paramAttribute = FUNC_PARAM_NO_SPECIFIC_ATTRIBUTE,
                                           .valueRangeFlag = FUNC_PARAM_NO_SPECIFIC_VALUE,},
                   .inputParaInfo[0][1] = {.isLastParam = false,
                                           .startParam = 2,
                                           .endParam = 2,
                                           .validDataType = FUNC_PARAM_SUPPORT_VARCHAR_TYPE,
                                           .validNodeType = FUNC_PARAM_SUPPORT_VALUE_NODE,
                                           .paramAttribute = FUNC_PARAM_NO_SPECIFIC_ATTRIBUTE,
                                           .valueRangeFlag = FUNC_PARAM_HAS_FIXED_VALUE,
                                           .fixedValueSize = 3,
                                           .fixedStrValue = {"user_input", "linear_bin", "log_bin"}},
                   .inputParaInfo[0][2] = {.isLastParam = false,
                                           .startParam = 3,
                                           .endParam = 3,
                                           .validDataType = FUNC_PARAM_SUPPORT_VARCHAR_TYPE,
                                           .validNodeType = FUNC_PARAM_SUPPORT_VALUE_NODE,
                                           .paramAttribute = FUNC_PARAM_NO_SPECIFIC_ATTRIBUTE,
                                           .valueRangeFlag = FUNC_PARAM_NO_SPECIFIC_VALUE,},
                   .inputParaInfo[0][3] = {.isLastParam = true,
                                           .startParam = 4,
                                           .endParam = 4,
                                           .validDataType = FUNC_PARAM_SUPPORT_INTEGER_TYPE,
                                           .validNodeType = FUNC_PARAM_SUPPORT_VALUE_NODE,
                                           .paramAttribute = FUNC_PARAM_NO_SPECIFIC_ATTRIBUTE,
                                           .valueRangeFlag = FUNC_PARAM_HAS_FIXED_VALUE,
                                           .fixedValueSize = 2,
                                           .fixedNumValue = {0, 1}},
                   .outputParaInfo = {.validDataType = FUNC_PARAM_SUPPORT_VARCHAR_TYPE}},
    .translateFunc = translateHitogram,
    .getEnvFunc   = getHistogramFuncEnv,
    .initFunc     = histogramFunctionSetup,
    .processFunc  = histogramFunction,
    .sprocessFunc = histogramScalarFunction,
    .finalizeFunc = histogramFinalize,
#ifdef BUILD_NO_CALL
    .invertFunc   = NULL,
#endif
    .combineFunc  = histogramCombine,
    .pPartialFunc = "_histogram_partial",
    .pMergeFunc   = "_histogram_merge",
  },
  {
    .name = "_histogram_partial",
    .type = FUNCTION_TYPE_HISTOGRAM_PARTIAL,
    .classification = FUNC_MGT_AGG_FUNC | FUNC_MGT_MULTI_ROWS_FUNC | FUNC_MGT_FORBID_FILL_FUNC,
    .parameters = {.minParamNum = 4,
                   .maxParamNum = 4,
                   .paramInfoPattern = 1,
                   .inputParaInfo[0][0] = {.isLastParam = false,
                                           .startParam = 1,
                                           .endParam = 1,
                                           .validDataType = FUNC_PARAM_SUPPORT_NUMERIC_TYPE,
                                           .validNodeType = FUNC_PARAM_SUPPORT_EXPR_NODE,
                                           .paramAttribute = FUNC_PARAM_NO_SPECIFIC_ATTRIBUTE,
                                           .valueRangeFlag = FUNC_PARAM_NO_SPECIFIC_VALUE,},
                   .inputParaInfo[0][1] = {.isLastParam = false,
                                           .startParam = 2,
                                           .endParam = 2,
                                           .validDataType = FUNC_PARAM_SUPPORT_VARCHAR_TYPE,
                                           .validNodeType = FUNC_PARAM_SUPPORT_VALUE_NODE,
                                           .paramAttribute = FUNC_PARAM_NO_SPECIFIC_ATTRIBUTE,
                                           .valueRangeFlag = FUNC_PARAM_HAS_FIXED_VALUE,
                                           .fixedValueSize = 3,
                                           .fixedStrValue = {"user_input", "linear_bin", "log_bin"}},
                   .inputParaInfo[0][2] = {.isLastParam = false,
                                           .startParam = 3,
                                           .endParam = 3,
                                           .validDataType = FUNC_PARAM_SUPPORT_VARCHAR_TYPE,
                                           .validNodeType = FUNC_PARAM_SUPPORT_VALUE_NODE,
                                           .paramAttribute = FUNC_PARAM_NO_SPECIFIC_ATTRIBUTE,
                                           .valueRangeFlag = FUNC_PARAM_NO_SPECIFIC_VALUE,},
                   .inputParaInfo[0][3] = {.isLastParam = true,
                                           .startParam = 4,
                                           .endParam = 4,
                                           .validDataType = FUNC_PARAM_SUPPORT_INTEGER_TYPE,
                                           .validNodeType = FUNC_PARAM_SUPPORT_VALUE_NODE,
                                           .paramAttribute = FUNC_PARAM_NO_SPECIFIC_ATTRIBUTE,
                                           .valueRangeFlag = FUNC_PARAM_HAS_FIXED_VALUE,
                                           .fixedValueSize = 2,
                                           .fixedNumValue = {0, 1}},
                   .outputParaInfo = {.validDataType = FUNC_PARAM_SUPPORT_VARCHAR_TYPE}},
    .translateFunc = translateHistogramPartial,
    .getEnvFunc   = getHistogramFuncEnv,
    .initFunc     = histogramFunctionSetup,
    .processFunc  = histogramFunctionPartial,
    .finalizeFunc = histogramPartialFinalize,
#ifdef BUILD_NO_CALL
    .invertFunc   = NULL,
#endif
    .combineFunc  = histogramCombine,
  },
  {
    .name = "_histogram_merge",
    .type = FUNCTION_TYPE_HISTOGRAM_MERGE,
    .classification = FUNC_MGT_AGG_FUNC | FUNC_MGT_MULTI_ROWS_FUNC | FUNC_MGT_FORBID_FILL_FUNC,
    .parameters = {.minParamNum = 1,
                   .maxParamNum = 1,
                   .paramInfoPattern = 1,
                   .inputParaInfo[0][0] = {.isLastParam = true,
                                           .startParam = 1,
                                           .endParam = 1,
                                           .validDataType = FUNC_PARAM_SUPPORT_VARCHAR_TYPE,
                                           .validNodeType = FUNC_PARAM_SUPPORT_EXPR_NODE,
                                           .paramAttribute = FUNC_PARAM_NO_SPECIFIC_ATTRIBUTE,
                                           .valueRangeFlag = FUNC_PARAM_NO_SPECIFIC_VALUE,},
                   .outputParaInfo = {.validDataType = FUNC_PARAM_SUPPORT_VARCHAR_TYPE}},
    .translateFunc = translateOutVarchar,
    .getEnvFunc   = getHistogramFuncEnv,
    .initFunc     = functionSetup,
    .processFunc  = histogramFunctionMerge,
    .finalizeFunc = histogramFinalize,
#ifdef BUILD_NO_CALL
    .invertFunc   = NULL,
#endif
    .combineFunc  = histogramCombine,
  },
  {
    .name = "hyperloglog",
    .type = FUNCTION_TYPE_HYPERLOGLOG,
    .classification = FUNC_MGT_AGG_FUNC | FUNC_MGT_COUNT_LIKE_FUNC,
    .parameters = {.minParamNum = 1,
                   .maxParamNum = 1,
                   .paramInfoPattern = 1,
                   .inputParaInfo[0][0] = {.isLastParam = true,
                                           .startParam = 1,
                                           .endParam = 1,
                                           .validDataType = FUNC_PARAM_SUPPORT_ALL_TYPE,
                                           .validNodeType = FUNC_PARAM_SUPPORT_EXPR_NODE,
                                           .paramAttribute = FUNC_PARAM_NO_SPECIFIC_ATTRIBUTE,
                                           .valueRangeFlag = FUNC_PARAM_NO_SPECIFIC_VALUE,},
                   .outputParaInfo = {.validDataType = FUNC_PARAM_SUPPORT_BIGINT_TYPE}},
    .translateFunc = translateOutBigInt,
    .getEnvFunc   = getHLLFuncEnv,
    .initFunc     = functionSetup,
    .processFunc  = hllFunction,
    .sprocessFunc = hllScalarFunction,
    .finalizeFunc = hllFinalize,
#ifdef BUILD_NO_CALL
    .invertFunc   = NULL,
#endif
    .combineFunc  = hllCombine,
    .pPartialFunc = "_hyperloglog_partial",
    .pMergeFunc   = "_hyperloglog_merge",
  },
  {
    .name = "_hyperloglog_partial",
    .type = FUNCTION_TYPE_HYPERLOGLOG_PARTIAL,
    .parameters = {.minParamNum = 1,
                   .maxParamNum = 1,
                   .paramInfoPattern = 1,
                   .inputParaInfo[0][0] = {.isLastParam = true,
                                           .startParam = 1,
                                           .endParam = 1,
                                           .validDataType = FUNC_PARAM_SUPPORT_ALL_TYPE,
                                           .validNodeType = FUNC_PARAM_SUPPORT_EXPR_NODE,
                                           .paramAttribute = FUNC_PARAM_NO_SPECIFIC_ATTRIBUTE,
                                           .valueRangeFlag = FUNC_PARAM_NO_SPECIFIC_VALUE,},
                   .outputParaInfo = {.validDataType = FUNC_PARAM_SUPPORT_VARCHAR_TYPE}},
    .classification = FUNC_MGT_AGG_FUNC,
    .translateFunc = translateOutVarchar,
    .getEnvFunc   = getHLLFuncEnv,
    .initFunc     = functionSetup,
    .processFunc  = hllFunction,
    .finalizeFunc = hllPartialFinalize,
#ifdef BUILD_NO_CALL
    .invertFunc   = NULL,
#endif
    .combineFunc  = hllCombine,
  },
  {
    .name = "_hyperloglog_merge",
    .type = FUNCTION_TYPE_HYPERLOGLOG_MERGE,
    .parameters = {.minParamNum = 1,
                   .maxParamNum = 1,
                   .paramInfoPattern = 1,
                   .inputParaInfo[0][0] = {.isLastParam = true,
                                           .startParam = 1,
                                           .endParam = 1,
                                           .validDataType = FUNC_PARAM_SUPPORT_VARCHAR_TYPE,
                                           .validNodeType = FUNC_PARAM_SUPPORT_EXPR_NODE,
                                           .paramAttribute = FUNC_PARAM_NO_SPECIFIC_ATTRIBUTE,
                                           .valueRangeFlag = FUNC_PARAM_NO_SPECIFIC_VALUE,},
                   .outputParaInfo = {.validDataType = FUNC_PARAM_SUPPORT_BIGINT_TYPE}},
    .classification = FUNC_MGT_AGG_FUNC,
    .translateFunc = translateOutBigInt,
    .getEnvFunc   = getHLLFuncEnv,
    .initFunc     = functionSetup,
    .processFunc  = hllFunctionMerge,
    .finalizeFunc = hllFinalize,
#ifdef BUILD_NO_CALL
    .invertFunc   = NULL,
#endif
    .combineFunc  = hllCombine,
    .pMergeFunc = "_hyperloglog_merge",
  },
  {
    .name = "diff",
    .type = FUNCTION_TYPE_DIFF,
    .classification = FUNC_MGT_INDEFINITE_ROWS_FUNC | FUNC_MGT_SELECT_FUNC | FUNC_MGT_TIMELINE_FUNC | FUNC_MGT_IMPLICIT_TS_FUNC | FUNC_MGT_PROCESS_BY_ROW |
                      FUNC_MGT_KEEP_ORDER_FUNC | FUNC_MGT_FORBID_STREAM_FUNC | FUNC_MGT_CUMULATIVE_FUNC | FUNC_MGT_FORBID_SYSTABLE_FUNC | FUNC_MGT_PRIMARY_KEY_FUNC,
    .parameters = {.minParamNum = 1,
                   .maxParamNum = 2,
                   .paramInfoPattern = 1,
                   .inputParaInfo[0][0] = {.isLastParam = false,
                                           .startParam = 1,
                                           .endParam = 1,
                                           .validDataType = FUNC_PARAM_SUPPORT_NUMERIC_TYPE | FUNC_PARAM_SUPPORT_TIMESTAMP_TYPE | FUNC_PARAM_SUPPORT_BOOL_TYPE,
                                           .validNodeType = FUNC_PARAM_SUPPORT_EXPR_NODE,
                                           .paramAttribute = FUNC_PARAM_NO_SPECIFIC_ATTRIBUTE,
                                           .valueRangeFlag = FUNC_PARAM_NO_SPECIFIC_VALUE,},
                   .inputParaInfo[0][1] = {.isLastParam = true,
                                           .startParam = 2,
                                           .endParam = 2,
                                           .validDataType = FUNC_PARAM_SUPPORT_INTEGER_TYPE,
                                           .validNodeType = FUNC_PARAM_SUPPORT_VALUE_NODE,
                                           .paramAttribute = FUNC_PARAM_NO_SPECIFIC_ATTRIBUTE,
                                           .valueRangeFlag = FUNC_PARAM_HAS_FIXED_VALUE,
                                           .fixedValueSize = 4,
                                           .fixedNumValue = {0, 1, 2, 3}},
                   .outputParaInfo = {.validDataType = FUNC_PARAM_SUPPORT_BIGINT_TYPE | FUNC_PARAM_SUPPORT_DOUBLE_TYPE}},
    .translateFunc = translateDiff,
    .getEnvFunc   = getDiffFuncEnv,
    .initFunc     = diffFunctionSetup,
    .processFunc  = diffFunction,
    .sprocessFunc = diffScalarFunction,
    .finalizeFunc = functionFinalize,
    .estimateReturnRowsFunc = diffEstReturnRows,
    .processFuncByRow  = diffFunctionByRow,
  },
  {
    .name = "statecount",
    .type = FUNCTION_TYPE_STATE_COUNT,
    .classification = FUNC_MGT_INDEFINITE_ROWS_FUNC | FUNC_MGT_SELECT_FUNC | FUNC_MGT_TIMELINE_FUNC | FUNC_MGT_IMPLICIT_TS_FUNC |
                      FUNC_MGT_FORBID_STREAM_FUNC | FUNC_MGT_FORBID_SYSTABLE_FUNC,
    .parameters = {.minParamNum = 3,
                   .maxParamNum = 3,
                   .paramInfoPattern = 1,
                   .inputParaInfo[0][0] = {.isLastParam = false,
                                           .startParam = 1,
                                           .endParam = 1,
                                           .validDataType = FUNC_PARAM_SUPPORT_NUMERIC_TYPE,
                                           .validNodeType = FUNC_PARAM_SUPPORT_EXPR_NODE,
                                           .paramAttribute = FUNC_PARAM_NO_SPECIFIC_ATTRIBUTE,
                                           .valueRangeFlag = FUNC_PARAM_NO_SPECIFIC_VALUE,},
                   .inputParaInfo[0][1] = {.isLastParam = false,
                                           .startParam = 2,
                                           .endParam = 2,
                                           .validDataType = FUNC_PARAM_SUPPORT_STRING_TYPE,
                                           .validNodeType = FUNC_PARAM_SUPPORT_VALUE_NODE,
                                           .paramAttribute = FUNC_PARAM_NO_SPECIFIC_ATTRIBUTE,
                                           .valueRangeFlag = FUNC_PARAM_HAS_FIXED_VALUE,
                                           .fixedValueSize = 6,
                                           .fixedStrValue = {"LT", "GT", "LE", "GE", "NE", "EQ"}},
                   .inputParaInfo[0][2] = {.isLastParam = true,
                                           .startParam = 3,
                                           .endParam = 3,
                                           .validDataType = FUNC_PARAM_SUPPORT_DOUBLE_TYPE | FUNC_PARAM_SUPPORT_BIGINT_TYPE,
                                           .validNodeType = FUNC_PARAM_SUPPORT_VALUE_NODE,
                                           .paramAttribute = FUNC_PARAM_NO_SPECIFIC_ATTRIBUTE,
                                           .valueRangeFlag = FUNC_PARAM_NO_SPECIFIC_VALUE,},
                   .outputParaInfo = {.validDataType = FUNC_PARAM_SUPPORT_BIGINT_TYPE}},
    .translateFunc = translateOutBigInt,
    .getEnvFunc   = getStateFuncEnv,
    .initFunc     = functionSetup,
    .processFunc  = stateCountFunction,
    .sprocessFunc = stateCountScalarFunction,
    .finalizeFunc = NULL,
  },
  {
    .name = "stateduration",
    .type = FUNCTION_TYPE_STATE_DURATION,
    .classification = FUNC_MGT_INDEFINITE_ROWS_FUNC | FUNC_MGT_SELECT_FUNC | FUNC_MGT_TIMELINE_FUNC | FUNC_MGT_IMPLICIT_TS_FUNC |
                      FUNC_MGT_FORBID_STREAM_FUNC | FUNC_MGT_FORBID_SYSTABLE_FUNC,
    .parameters = {.minParamNum = 3,
                   .maxParamNum = 4,
                   .paramInfoPattern = 1,
                   .inputParaInfo[0][0] = {.isLastParam = false,
                                           .startParam = 1,
                                           .endParam = 1,
                                           .validDataType = FUNC_PARAM_SUPPORT_NUMERIC_TYPE,
                                           .validNodeType = FUNC_PARAM_SUPPORT_EXPR_NODE,
                                           .paramAttribute = FUNC_PARAM_NO_SPECIFIC_ATTRIBUTE,
                                           .valueRangeFlag = FUNC_PARAM_NO_SPECIFIC_VALUE,},
                   .inputParaInfo[0][1] = {.isLastParam = false,
                                           .startParam = 2,
                                           .endParam = 2,
                                           .validDataType = FUNC_PARAM_SUPPORT_VARCHAR_TYPE,
                                           .validNodeType = FUNC_PARAM_SUPPORT_VALUE_NODE,
                                           .paramAttribute = FUNC_PARAM_NO_SPECIFIC_ATTRIBUTE,
                                           .valueRangeFlag = FUNC_PARAM_HAS_FIXED_VALUE,
                                           .fixedValueSize = 6,
                                           .fixedStrValue = {"LT", "GT", "LE", "GE", "NE", "EQ"}},
                   .inputParaInfo[0][2] = {.isLastParam = false,
                                           .startParam = 3,
                                           .endParam = 3,
                                           .validDataType = FUNC_PARAM_SUPPORT_DOUBLE_TYPE | FUNC_PARAM_SUPPORT_BIGINT_TYPE,
                                           .validNodeType = FUNC_PARAM_SUPPORT_VALUE_NODE,
                                           .paramAttribute = FUNC_PARAM_NO_SPECIFIC_ATTRIBUTE,
                                           .valueRangeFlag = FUNC_PARAM_NO_SPECIFIC_VALUE,},
                   .inputParaInfo[0][3] = {.isLastParam = true,
                                           .startParam = 4,
                                           .endParam = 4,
                                           .validDataType = FUNC_PARAM_SUPPORT_BIGINT_TYPE,
                                           .validNodeType = FUNC_PARAM_SUPPORT_VALUE_NODE,
                                           .paramAttribute = FUNC_PARAM_MUST_BE_TIME_UNIT,
                                           .valueRangeFlag = FUNC_PARAM_NO_SPECIFIC_VALUE,},
                   .outputParaInfo = {.validDataType = FUNC_PARAM_SUPPORT_BIGINT_TYPE}},
    .translateFunc = translateOutBigInt,
    .getEnvFunc   = getStateFuncEnv,
    .initFunc     = functionSetup,
    .processFunc  = stateDurationFunction,
    .sprocessFunc = stateDurationScalarFunction,
    .finalizeFunc = NULL,
  },
  {
    .name = "csum",
    .type = FUNCTION_TYPE_CSUM,
    .classification = FUNC_MGT_INDEFINITE_ROWS_FUNC | FUNC_MGT_SELECT_FUNC | FUNC_MGT_TIMELINE_FUNC | FUNC_MGT_IMPLICIT_TS_FUNC |
                      FUNC_MGT_FORBID_STREAM_FUNC | FUNC_MGT_CUMULATIVE_FUNC | FUNC_MGT_KEEP_ORDER_FUNC | FUNC_MGT_FORBID_SYSTABLE_FUNC,
    .parameters = {.minParamNum = 1,
                   .maxParamNum = 1,
                   .paramInfoPattern = 1,
                   .inputParaInfo[0][0] = {.isLastParam = true,
                                           .startParam = 1,
                                           .endParam = 1,
                                           .validDataType = FUNC_PARAM_SUPPORT_NUMERIC_TYPE,
                                           .validNodeType = FUNC_PARAM_SUPPORT_EXPR_NODE,
                                           .paramAttribute = FUNC_PARAM_NO_SPECIFIC_ATTRIBUTE,
                                           .valueRangeFlag = FUNC_PARAM_NO_SPECIFIC_VALUE,},
                   .outputParaInfo = {.validDataType = FUNC_PARAM_SUPPORT_BIGINT_TYPE | FUNC_PARAM_SUPPORT_DOUBLE_TYPE | FUNC_PARAM_SUPPORT_UBIGINT_TYPE}},
    .translateFunc = translateCsum,
    .getEnvFunc   = getCsumFuncEnv,
    .initFunc     = functionSetup,
    .processFunc  = csumFunction,
    .sprocessFunc = csumScalarFunction,
    .finalizeFunc = NULL,
    .estimateReturnRowsFunc = csumEstReturnRows,
  },
  {
    .name = "mavg",
    .type = FUNCTION_TYPE_MAVG,
    .classification = FUNC_MGT_INDEFINITE_ROWS_FUNC | FUNC_MGT_SELECT_FUNC | FUNC_MGT_TIMELINE_FUNC | FUNC_MGT_IMPLICIT_TS_FUNC |
                      FUNC_MGT_FORBID_STREAM_FUNC | FUNC_MGT_FORBID_SYSTABLE_FUNC,
    .parameters = {.minParamNum = 2,
                   .maxParamNum = 2,
                   .paramInfoPattern = 1,
                   .inputParaInfo[0][0] = {.isLastParam = false,
                                           .startParam = 1,
                                           .endParam = 1,
                                           .validDataType = FUNC_PARAM_SUPPORT_NUMERIC_TYPE,
                                           .validNodeType = FUNC_PARAM_SUPPORT_EXPR_NODE,
                                           .paramAttribute = FUNC_PARAM_NO_SPECIFIC_ATTRIBUTE,
                                           .valueRangeFlag = FUNC_PARAM_NO_SPECIFIC_VALUE,},
                   .inputParaInfo[0][1] = {.isLastParam = true,
                                           .startParam = 2,
                                           .endParam = 2,
                                           .validDataType = FUNC_PARAM_SUPPORT_INTEGER_TYPE,
                                           .validNodeType = FUNC_PARAM_SUPPORT_VALUE_NODE,
                                           .paramAttribute = FUNC_PARAM_NO_SPECIFIC_ATTRIBUTE,
                                           .valueRangeFlag = FUNC_PARAM_HAS_RANGE,
                                           .range = {.iMinVal = 1, .iMaxVal = 1000}},
                   .outputParaInfo = {.validDataType = FUNC_PARAM_SUPPORT_DOUBLE_TYPE}},
    .translateFunc = translateOutDouble,
    .getEnvFunc   = getMavgFuncEnv,
    .initFunc     = mavgFunctionSetup,
    .processFunc  = mavgFunction,
    .sprocessFunc = mavgScalarFunction,
    .finalizeFunc = NULL,
  },
  {
    .name = "sample",
    .type = FUNCTION_TYPE_SAMPLE,
    .classification = FUNC_MGT_AGG_FUNC | FUNC_MGT_SELECT_FUNC | FUNC_MGT_MULTI_ROWS_FUNC | FUNC_MGT_KEEP_ORDER_FUNC | FUNC_MGT_FORBID_STREAM_FUNC |
                      FUNC_MGT_FORBID_FILL_FUNC,
    .parameters = {.minParamNum = 2,
                   .maxParamNum = 2,
                   .paramInfoPattern = 1,
                   .inputParaInfo[0][0] = {.isLastParam = false,
                                           .startParam = 1,
                                           .endParam = 1,
                                           .validDataType = FUNC_PARAM_SUPPORT_ALL_TYPE,
                                           .validNodeType = FUNC_PARAM_SUPPORT_EXPR_NODE,
                                           .paramAttribute = FUNC_PARAM_NO_SPECIFIC_ATTRIBUTE,
                                           .valueRangeFlag = FUNC_PARAM_NO_SPECIFIC_VALUE,},
                   .inputParaInfo[0][1] = {.isLastParam = true,
                                           .startParam = 2,
                                           .endParam = 2,
                                           .validDataType = FUNC_PARAM_SUPPORT_INTEGER_TYPE,
                                           .validNodeType = FUNC_PARAM_SUPPORT_VALUE_NODE,
                                           .paramAttribute = FUNC_PARAM_NO_SPECIFIC_ATTRIBUTE,
                                           .valueRangeFlag = FUNC_PARAM_HAS_RANGE,
                                           .range = {.iMinVal = 1, .iMaxVal = 1000}},
                   .outputParaInfo = {.validDataType = FUNC_PARAM_SUPPORT_ALL_TYPE}},
    .translateFunc = translateSampleTail,
    .getEnvFunc   = getSampleFuncEnv,
    .initFunc     = sampleFunctionSetup,
    .processFunc  = sampleFunction,
    .sprocessFunc = sampleScalarFunction,
    .finalizeFunc = sampleFinalize,
  },
  {
    .name = "tail",
    .type = FUNCTION_TYPE_TAIL,
    .classification = FUNC_MGT_SELECT_FUNC | FUNC_MGT_INDEFINITE_ROWS_FUNC | FUNC_MGT_FORBID_STREAM_FUNC | FUNC_MGT_IMPLICIT_TS_FUNC,
    .parameters = {.minParamNum = 2,
                   .maxParamNum = 3,
                   .paramInfoPattern = 1,
                   .inputParaInfo[0][0] = {.isLastParam = false,
                                           .startParam = 1,
                                           .endParam = 1,
                                           .validDataType = FUNC_PARAM_SUPPORT_ALL_TYPE,
                                           .validNodeType = FUNC_PARAM_SUPPORT_EXPR_NODE,
                                           .paramAttribute = FUNC_PARAM_NO_SPECIFIC_ATTRIBUTE,
                                           .valueRangeFlag = FUNC_PARAM_NO_SPECIFIC_VALUE,},
                   .inputParaInfo[0][1] = {.isLastParam = false,
                                           .startParam = 2,
                                           .endParam = 2,
                                           .validDataType = FUNC_PARAM_SUPPORT_INTEGER_TYPE,
                                           .validNodeType = FUNC_PARAM_SUPPORT_VALUE_NODE,
                                           .paramAttribute = FUNC_PARAM_NO_SPECIFIC_ATTRIBUTE,
                                           .valueRangeFlag = FUNC_PARAM_HAS_RANGE,
                                           .range = {.iMinVal = 1, .iMaxVal = 100}},
                   .inputParaInfo[0][2] = {.isLastParam = true,
                                           .startParam = 3,
                                           .endParam = 3,
                                           .validDataType = FUNC_PARAM_SUPPORT_INTEGER_TYPE,
                                           .validNodeType = FUNC_PARAM_SUPPORT_VALUE_NODE,
                                           .paramAttribute = FUNC_PARAM_NO_SPECIFIC_ATTRIBUTE,
                                           .valueRangeFlag = FUNC_PARAM_HAS_RANGE,
                                           .range = {.iMinVal = 0, .iMaxVal = 100}},
                   .outputParaInfo = {.validDataType = FUNC_PARAM_SUPPORT_ALL_TYPE}},
    .translateFunc = translateSampleTail,
    .getEnvFunc   = getTailFuncEnv,
    .initFunc     = tailFunctionSetup,
    .processFunc  = tailFunction,
    .sprocessFunc = tailScalarFunction,
    .finalizeFunc = NULL,
  },
  {
    .name = "unique",
    .type = FUNCTION_TYPE_UNIQUE,
    .classification = FUNC_MGT_SELECT_FUNC | FUNC_MGT_INDEFINITE_ROWS_FUNC | FUNC_MGT_FORBID_STREAM_FUNC | FUNC_MGT_IMPLICIT_TS_FUNC | FUNC_MGT_PRIMARY_KEY_FUNC,
    .parameters = {.minParamNum = 1,
                   .maxParamNum = 1,
                   .paramInfoPattern = 1,
                   .inputParaInfo[0][0] = {.isLastParam = true,
                                           .startParam = 1,
                                           .endParam = 1,
                                           .validDataType = FUNC_PARAM_SUPPORT_ALL_TYPE,
                                           .validNodeType = FUNC_PARAM_SUPPORT_EXPR_NODE,
                                           .paramAttribute = FUNC_PARAM_MUST_HAVE_COLUMN,
                                           .valueRangeFlag = FUNC_PARAM_NO_SPECIFIC_VALUE,},
                   .outputParaInfo = {.validDataType = FUNC_PARAM_SUPPORT_ALL_TYPE}},
    .translateFunc = translateOutFirstIn,
    .getEnvFunc   = getUniqueFuncEnv,
    .initFunc     = uniqueFunctionSetup,
    .processFunc  = uniqueFunction,
    .sprocessFunc = uniqueScalarFunction,
    .finalizeFunc = NULL,
  },
  {
    .name = "mode",
    .type = FUNCTION_TYPE_MODE,
    .classification = FUNC_MGT_AGG_FUNC | FUNC_MGT_SELECT_FUNC | FUNC_MGT_FORBID_STREAM_FUNC,
    .parameters = {.minParamNum = 1,
                   .maxParamNum = 1,
                   .paramInfoPattern = 1,
                   .inputParaInfo[0][0] = {.isLastParam = true,
                                           .startParam = 1,
                                           .endParam = 1,
                                           .validDataType = FUNC_PARAM_SUPPORT_ALL_TYPE,
                                           .validNodeType = FUNC_PARAM_SUPPORT_EXPR_NODE,
                                           .paramAttribute = FUNC_PARAM_MUST_HAVE_COLUMN,
                                           .valueRangeFlag = FUNC_PARAM_NO_SPECIFIC_VALUE,},
                   .outputParaInfo = {.validDataType = FUNC_PARAM_SUPPORT_ALL_TYPE}},
    .translateFunc = translateOutFirstIn,
    .getEnvFunc   = getModeFuncEnv,
    .initFunc     = modeFunctionSetup,
    .processFunc  = modeFunction,
    .sprocessFunc = modeScalarFunction,
    .finalizeFunc = modeFinalize,
    .cleanupFunc  = modeFunctionCleanupExt,
  },
  {
    .name = "abs",
    .type = FUNCTION_TYPE_ABS,
    .classification = FUNC_MGT_SCALAR_FUNC,
    .parameters = {.minParamNum = 1,
                   .maxParamNum = 1,
                   .paramInfoPattern = 1,
                   .inputParaInfo[0][0] = {.isLastParam = true,
                                           .startParam = 1,
                                           .endParam = 1,
                                           .validDataType = FUNC_PARAM_SUPPORT_NUMERIC_TYPE | FUNC_PARAM_SUPPORT_NULL_TYPE,
                                           .validNodeType = FUNC_PARAM_SUPPORT_EXPR_NODE,
                                           .paramAttribute = FUNC_PARAM_NO_SPECIFIC_ATTRIBUTE,
                                           .valueRangeFlag = FUNC_PARAM_NO_SPECIFIC_VALUE,},
                   .outputParaInfo = {.validDataType = FUNC_PARAM_SUPPORT_NUMERIC_TYPE}},
    .translateFunc = translateOutNum,
    .getEnvFunc   = NULL,
    .initFunc     = NULL,
    .sprocessFunc = absFunction,
    .finalizeFunc = NULL,
  },
  {
    .name = "log",
    .type = FUNCTION_TYPE_LOG,
    .classification = FUNC_MGT_SCALAR_FUNC,
    .parameters = {.minParamNum = 1,
                   .maxParamNum = 2,
                   .paramInfoPattern = 1,
                   .inputParaInfo[0][0] = {.isLastParam = false,
                                           .startParam = 1,
                                           .endParam = 1,
                                           .validDataType = FUNC_PARAM_SUPPORT_NUMERIC_TYPE | FUNC_PARAM_SUPPORT_NULL_TYPE,
                                           .validNodeType = FUNC_PARAM_SUPPORT_EXPR_NODE,
                                           .paramAttribute = FUNC_PARAM_NO_SPECIFIC_ATTRIBUTE,
                                           .valueRangeFlag = FUNC_PARAM_NO_SPECIFIC_VALUE,},
                   .inputParaInfo[0][1] = {.isLastParam = true,
                                           .startParam = 2,
                                           .endParam = 2,
                                           .validDataType = FUNC_PARAM_SUPPORT_NUMERIC_TYPE | FUNC_PARAM_SUPPORT_NULL_TYPE,
                                           .validNodeType = FUNC_PARAM_SUPPORT_EXPR_NODE,
                                           .paramAttribute = FUNC_PARAM_NO_SPECIFIC_ATTRIBUTE,
                                           .valueRangeFlag = FUNC_PARAM_NO_SPECIFIC_VALUE,},
                   .outputParaInfo = {.validDataType = FUNC_PARAM_SUPPORT_DOUBLE_TYPE}},
    .translateFunc = translateOutDouble,
    .getEnvFunc   = NULL,
    .initFunc     = NULL,
    .sprocessFunc = logFunction,
    .finalizeFunc = NULL,
  },
  {
    .name = "pow",
    .type = FUNCTION_TYPE_POW,
    .classification = FUNC_MGT_SCALAR_FUNC,
    .parameters = {.minParamNum = 2,
                   .maxParamNum = 2,
                   .paramInfoPattern = 1,
                   .inputParaInfo[0][0] = {.isLastParam = false,
                                           .startParam = 1,
                                           .endParam = 1,
                                           .validDataType = FUNC_PARAM_SUPPORT_NUMERIC_TYPE | FUNC_PARAM_SUPPORT_NULL_TYPE,
                                           .validNodeType = FUNC_PARAM_SUPPORT_EXPR_NODE,
                                           .paramAttribute = FUNC_PARAM_NO_SPECIFIC_ATTRIBUTE,
                                           .valueRangeFlag = FUNC_PARAM_NO_SPECIFIC_VALUE,},
                   .inputParaInfo[0][1] = {.isLastParam = true,
                                           .startParam = 2,
                                           .endParam = 2,
                                           .validDataType = FUNC_PARAM_SUPPORT_NUMERIC_TYPE | FUNC_PARAM_SUPPORT_NULL_TYPE,
                                           .validNodeType = FUNC_PARAM_SUPPORT_EXPR_NODE,
                                           .paramAttribute = FUNC_PARAM_NO_SPECIFIC_ATTRIBUTE,
                                           .valueRangeFlag = FUNC_PARAM_NO_SPECIFIC_VALUE,},
                   .outputParaInfo = {.validDataType = FUNC_PARAM_SUPPORT_DOUBLE_TYPE}},
    .translateFunc = translateOutDouble,
    .getEnvFunc   = NULL,
    .initFunc     = NULL,
    .sprocessFunc = powFunction,
    .finalizeFunc = NULL,
  },
  {
    .name = "sqrt",
    .type = FUNCTION_TYPE_SQRT,
    .classification = FUNC_MGT_SCALAR_FUNC,
    .parameters = {.minParamNum = 1,
                   .maxParamNum = 1,
                   .paramInfoPattern = 1,
                   .inputParaInfo[0][0] = {.isLastParam = true,
                                           .startParam = 1,
                                           .endParam = 1,
                                           .validDataType = FUNC_PARAM_SUPPORT_NUMERIC_TYPE | FUNC_PARAM_SUPPORT_NULL_TYPE,
                                           .validNodeType = FUNC_PARAM_SUPPORT_EXPR_NODE,
                                           .paramAttribute = FUNC_PARAM_NO_SPECIFIC_ATTRIBUTE,
                                           .valueRangeFlag = FUNC_PARAM_NO_SPECIFIC_VALUE,},
                   .outputParaInfo = {.validDataType = FUNC_PARAM_SUPPORT_DOUBLE_TYPE}},
    .translateFunc = translateOutDouble,
    .getEnvFunc   = NULL,
    .initFunc     = NULL,
    .sprocessFunc = sqrtFunction,
    .finalizeFunc = NULL,
  },
  {
    .name = "ceil",
    .type = FUNCTION_TYPE_CEIL,
    .classification = FUNC_MGT_SCALAR_FUNC,
    .parameters = {.minParamNum = 1,
                   .maxParamNum = 1,
                   .paramInfoPattern = 1,
                   .inputParaInfo[0][0] = {.isLastParam = true,
                                           .startParam = 1,
                                           .endParam = 1,
                                           .validDataType = FUNC_PARAM_SUPPORT_NUMERIC_TYPE | FUNC_PARAM_SUPPORT_NULL_TYPE,
                                           .validNodeType = FUNC_PARAM_SUPPORT_EXPR_NODE,
                                           .paramAttribute = FUNC_PARAM_NO_SPECIFIC_ATTRIBUTE,
                                           .valueRangeFlag = FUNC_PARAM_NO_SPECIFIC_VALUE,},
                   .outputParaInfo = {.validDataType = FUNC_PARAM_SUPPORT_NUMERIC_TYPE}},
    .translateFunc = translateOutNum,
    .getEnvFunc   = NULL,
    .initFunc     = NULL,
    .sprocessFunc = ceilFunction,
    .finalizeFunc = NULL,
  },
  {
    .name = "floor",
    .type = FUNCTION_TYPE_FLOOR,
    .classification = FUNC_MGT_SCALAR_FUNC,
    .parameters = {.minParamNum = 1,
                   .maxParamNum = 1,
                   .paramInfoPattern = 1,
                   .inputParaInfo[0][0] = {.isLastParam = true,
                                           .startParam = 1,
                                           .endParam = 1,
                                           .validDataType = FUNC_PARAM_SUPPORT_NUMERIC_TYPE | FUNC_PARAM_SUPPORT_NULL_TYPE,
                                           .validNodeType = FUNC_PARAM_SUPPORT_EXPR_NODE,
                                           .paramAttribute = FUNC_PARAM_NO_SPECIFIC_ATTRIBUTE,
                                           .valueRangeFlag = FUNC_PARAM_NO_SPECIFIC_VALUE,},
                   .outputParaInfo = {.validDataType = FUNC_PARAM_SUPPORT_NUMERIC_TYPE}},
    .translateFunc = translateOutNum,
    .getEnvFunc   = NULL,
    .initFunc     = NULL,
    .sprocessFunc = floorFunction,
    .finalizeFunc = NULL,
  },
  {
    .name = "round",
    .type = FUNCTION_TYPE_ROUND,
    .classification = FUNC_MGT_SCALAR_FUNC,
    .parameters = {.minParamNum = 1,
                   .maxParamNum = 2,
                   .paramInfoPattern = 1,
                   .inputParaInfo[0][0] = {.isLastParam = false,
                                           .startParam = 1,
                                           .endParam = 1,
                                           .validDataType = FUNC_PARAM_SUPPORT_NUMERIC_TYPE | FUNC_PARAM_SUPPORT_NULL_TYPE,
                                           .validNodeType = FUNC_PARAM_SUPPORT_EXPR_NODE,
                                           .paramAttribute = FUNC_PARAM_NO_SPECIFIC_ATTRIBUTE,
                                           .valueRangeFlag = FUNC_PARAM_NO_SPECIFIC_VALUE,},
                   .inputParaInfo[0][1] = {.isLastParam = true,
                                           .startParam = 2,
                                           .endParam = 2,
                                           .validDataType = FUNC_PARAM_SUPPORT_NUMERIC_TYPE | FUNC_PARAM_SUPPORT_NULL_TYPE,
                                           .validNodeType = FUNC_PARAM_SUPPORT_EXPR_NODE,
                                           .paramAttribute = FUNC_PARAM_NO_SPECIFIC_ATTRIBUTE,
                                           .valueRangeFlag = FUNC_PARAM_NO_SPECIFIC_VALUE,},
                   .outputParaInfo = {.validDataType = FUNC_PARAM_SUPPORT_DOUBLE_TYPE}},
    .translateFunc = translateOutNum,
    .getEnvFunc   = NULL,
    .initFunc     = NULL,
    .sprocessFunc = roundFunction,
    .finalizeFunc = NULL,
  },
  {
    .name = "sin",
    .type = FUNCTION_TYPE_SIN,
    .classification = FUNC_MGT_SCALAR_FUNC,
    .parameters = {.minParamNum = 1,
                   .maxParamNum = 1,
                   .paramInfoPattern = 1,
                   .inputParaInfo[0][0] = {.isLastParam = true,
                                           .startParam = 1,
                                           .endParam = 1,
                                           .validDataType = FUNC_PARAM_SUPPORT_NUMERIC_TYPE | FUNC_PARAM_SUPPORT_NULL_TYPE,
                                           .validNodeType = FUNC_PARAM_SUPPORT_EXPR_NODE,
                                           .paramAttribute = FUNC_PARAM_NO_SPECIFIC_ATTRIBUTE,
                                           .valueRangeFlag = FUNC_PARAM_NO_SPECIFIC_VALUE,},
                   .outputParaInfo = {.validDataType = FUNC_PARAM_SUPPORT_DOUBLE_TYPE}},
    .translateFunc = translateOutDouble,
    .getEnvFunc   = NULL,
    .initFunc     = NULL,
    .sprocessFunc = sinFunction,
    .finalizeFunc = NULL,
  },
  {
    .name = "cos",
    .type = FUNCTION_TYPE_COS,
    .classification = FUNC_MGT_SCALAR_FUNC,
    .parameters = {.minParamNum = 1,
                   .maxParamNum = 1,
                   .paramInfoPattern = 1,
                   .inputParaInfo[0][0] = {.isLastParam = true,
                                           .startParam = 1,
                                           .endParam = 1,
                                           .validDataType = FUNC_PARAM_SUPPORT_NUMERIC_TYPE | FUNC_PARAM_SUPPORT_NULL_TYPE,
                                           .validNodeType = FUNC_PARAM_SUPPORT_EXPR_NODE,
                                           .paramAttribute = FUNC_PARAM_NO_SPECIFIC_ATTRIBUTE,
                                           .valueRangeFlag = FUNC_PARAM_NO_SPECIFIC_VALUE,},
                   .outputParaInfo = {.validDataType = FUNC_PARAM_SUPPORT_DOUBLE_TYPE}},
    .translateFunc = translateOutDouble,
    .getEnvFunc   = NULL,
    .initFunc     = NULL,
    .sprocessFunc = cosFunction,
    .finalizeFunc = NULL,
  },
  {
    .name = "tan",
    .type = FUNCTION_TYPE_TAN,
    .classification = FUNC_MGT_SCALAR_FUNC,
    .parameters = {.minParamNum = 1,
                   .maxParamNum = 1,
                   .paramInfoPattern = 1,
                   .inputParaInfo[0][0] = {.isLastParam = true,
                                           .startParam = 1,
                                           .endParam = 1,
                                           .validDataType = FUNC_PARAM_SUPPORT_NUMERIC_TYPE | FUNC_PARAM_SUPPORT_NULL_TYPE,
                                           .validNodeType = FUNC_PARAM_SUPPORT_EXPR_NODE,
                                           .paramAttribute = FUNC_PARAM_NO_SPECIFIC_ATTRIBUTE,
                                           .valueRangeFlag = FUNC_PARAM_NO_SPECIFIC_VALUE,},
                   .outputParaInfo = {.validDataType = FUNC_PARAM_SUPPORT_DOUBLE_TYPE}},
    .translateFunc = translateOutDouble,
    .getEnvFunc   = NULL,
    .initFunc     = NULL,
    .sprocessFunc = tanFunction,
    .finalizeFunc = NULL,
  },
  {
    .name = "asin",
    .type = FUNCTION_TYPE_ASIN,
    .classification = FUNC_MGT_SCALAR_FUNC,
    .parameters = {.minParamNum = 1,
                   .maxParamNum = 1,
                   .paramInfoPattern = 1,
                   .inputParaInfo[0][0] = {.isLastParam = true,
                                           .startParam = 1,
                                           .endParam = 1,
                                           .validDataType = FUNC_PARAM_SUPPORT_NUMERIC_TYPE | FUNC_PARAM_SUPPORT_NULL_TYPE,
                                           .validNodeType = FUNC_PARAM_SUPPORT_EXPR_NODE,
                                           .paramAttribute = FUNC_PARAM_NO_SPECIFIC_ATTRIBUTE,
                                           .valueRangeFlag = FUNC_PARAM_NO_SPECIFIC_VALUE,},
                   .outputParaInfo = {.validDataType = FUNC_PARAM_SUPPORT_DOUBLE_TYPE}},
    .translateFunc = translateOutDouble,
    .getEnvFunc   = NULL,
    .initFunc     = NULL,
    .sprocessFunc = asinFunction,
    .finalizeFunc = NULL,
  },
  {
    .name = "acos",
    .type = FUNCTION_TYPE_ACOS,
    .classification = FUNC_MGT_SCALAR_FUNC,
    .parameters = {.minParamNum = 1,
                   .maxParamNum = 1,
                   .paramInfoPattern = 1,
                   .inputParaInfo[0][0] = {.isLastParam = true,
                                           .startParam = 1,
                                           .endParam = 1,
                                           .validDataType = FUNC_PARAM_SUPPORT_NUMERIC_TYPE | FUNC_PARAM_SUPPORT_NULL_TYPE,
                                           .validNodeType = FUNC_PARAM_SUPPORT_EXPR_NODE,
                                           .paramAttribute = FUNC_PARAM_NO_SPECIFIC_ATTRIBUTE,
                                           .valueRangeFlag = FUNC_PARAM_NO_SPECIFIC_VALUE,},
                   .outputParaInfo = {.validDataType = FUNC_PARAM_SUPPORT_DOUBLE_TYPE}},
    .translateFunc = translateOutDouble,
    .getEnvFunc   = NULL,
    .initFunc     = NULL,
    .sprocessFunc = acosFunction,
    .finalizeFunc = NULL,
  },
  {
    .name = "atan",
    .type = FUNCTION_TYPE_ATAN,
    .classification = FUNC_MGT_SCALAR_FUNC,
    .parameters = {.minParamNum = 1,
                   .maxParamNum = 1,
                   .paramInfoPattern = 1,
                   .inputParaInfo[0][0] = {.isLastParam = true,
                                           .startParam = 1,
                                           .endParam = 1,
                                           .validDataType = FUNC_PARAM_SUPPORT_NUMERIC_TYPE | FUNC_PARAM_SUPPORT_NULL_TYPE,
                                           .validNodeType = FUNC_PARAM_SUPPORT_EXPR_NODE,
                                           .paramAttribute = FUNC_PARAM_NO_SPECIFIC_ATTRIBUTE,
                                           .valueRangeFlag = FUNC_PARAM_NO_SPECIFIC_VALUE,},
                   .outputParaInfo = {.validDataType = FUNC_PARAM_SUPPORT_DOUBLE_TYPE}},
    .translateFunc = translateOutDouble,
    .getEnvFunc   = NULL,
    .initFunc     = NULL,
    .sprocessFunc = atanFunction,
    .finalizeFunc = NULL,
  },
  {
    .name = "length",
    .type = FUNCTION_TYPE_LENGTH,
    .classification = FUNC_MGT_SCALAR_FUNC | FUNC_MGT_STRING_FUNC,
    .parameters = {.minParamNum = 1,
                   .maxParamNum = 1,
                   .paramInfoPattern = 1,
                   .inputParaInfo[0][0] = {.isLastParam = true,
                                           .startParam = 1,
                                           .endParam = 1,
                                           .validDataType = FUNC_PARAM_SUPPORT_STRING_TYPE | FUNC_PARAM_SUPPORT_NULL_TYPE,
                                           .validNodeType = FUNC_PARAM_SUPPORT_EXPR_NODE,
                                           .paramAttribute = FUNC_PARAM_NO_SPECIFIC_ATTRIBUTE,
                                           .valueRangeFlag = FUNC_PARAM_NO_SPECIFIC_VALUE,},
                   .outputParaInfo = {.validDataType = FUNC_PARAM_SUPPORT_BIGINT_TYPE}},
    .translateFunc = translateOutBigInt,
    .getEnvFunc   = NULL,
    .initFunc     = NULL,
    .sprocessFunc = lengthFunction,
    .finalizeFunc = NULL,
  },
  {
    .name = "char_length",
    .type = FUNCTION_TYPE_CHAR_LENGTH,
    .classification = FUNC_MGT_SCALAR_FUNC | FUNC_MGT_STRING_FUNC,
    .parameters = {.minParamNum = 1,
                   .maxParamNum = 1,
                   .paramInfoPattern = 1,
                   .inputParaInfo[0][0] = {.isLastParam = true,
                                           .startParam = 1,
                                           .endParam = 1,
                                           .validDataType = FUNC_PARAM_SUPPORT_VARCHAR_TYPE | FUNC_PARAM_SUPPORT_NCHAR_TYPE | FUNC_PARAM_SUPPORT_NULL_TYPE,
                                           .validNodeType = FUNC_PARAM_SUPPORT_EXPR_NODE,
                                           .paramAttribute = FUNC_PARAM_NO_SPECIFIC_ATTRIBUTE,
                                           .valueRangeFlag = FUNC_PARAM_NO_SPECIFIC_VALUE,},
                   .outputParaInfo = {.validDataType = FUNC_PARAM_SUPPORT_BIGINT_TYPE}},
    .translateFunc = translateOutBigInt,
    .getEnvFunc   = NULL,
    .initFunc     = NULL,
    .sprocessFunc = charLengthFunction,
    .finalizeFunc = NULL,
  },
  {
    .name = "concat",
    .type = FUNCTION_TYPE_CONCAT,
    .classification = FUNC_MGT_SCALAR_FUNC | FUNC_MGT_STRING_FUNC,
    .parameters = {.minParamNum = 2,
                   .maxParamNum = 8,
                   .paramInfoPattern = 1,
                   .inputParaInfo[0][0] = {.isLastParam = true,
                                           .startParam = 1,
                                           .endParam = 8,
                                           .validDataType = FUNC_PARAM_SUPPORT_VARCHAR_TYPE | FUNC_PARAM_SUPPORT_NCHAR_TYPE | FUNC_PARAM_SUPPORT_NULL_TYPE,
                                           .validNodeType = FUNC_PARAM_SUPPORT_EXPR_NODE,
                                           .paramAttribute = FUNC_PARAM_NO_SPECIFIC_ATTRIBUTE,
                                           .valueRangeFlag = FUNC_PARAM_NO_SPECIFIC_VALUE,},
                   .outputParaInfo = {.validDataType = FUNC_PARAM_SUPPORT_VARCHAR_TYPE | FUNC_PARAM_SUPPORT_NCHAR_TYPE}},
    .translateFunc = translateConcat,
    .getEnvFunc   = NULL,
    .initFunc     = NULL,
    .sprocessFunc = concatFunction,
    .finalizeFunc = NULL,
  },
  {
    .name = "concat_ws",
    .type = FUNCTION_TYPE_CONCAT_WS,
    .classification = FUNC_MGT_SCALAR_FUNC | FUNC_MGT_STRING_FUNC,
    .parameters = {.minParamNum = 3,
                   .maxParamNum = 9,
                   .paramInfoPattern = 1,
                   .inputParaInfo[0][0] = {.isLastParam = false,
                                           .startParam = 1,
                                           .endParam = 1,
                                           .validDataType = FUNC_PARAM_SUPPORT_VARCHAR_TYPE | FUNC_PARAM_SUPPORT_NCHAR_TYPE | FUNC_PARAM_SUPPORT_NULL_TYPE,
                                           .validNodeType = FUNC_PARAM_SUPPORT_VALUE_NODE,
                                           .paramAttribute = FUNC_PARAM_NO_SPECIFIC_ATTRIBUTE,
                                           .valueRangeFlag = FUNC_PARAM_NO_SPECIFIC_VALUE,},
                   .inputParaInfo[0][1] = {.isLastParam = true,
                                           .startParam = 2,
                                           .endParam = 9,
                                           .validDataType = FUNC_PARAM_SUPPORT_VARCHAR_TYPE | FUNC_PARAM_SUPPORT_NCHAR_TYPE | FUNC_PARAM_SUPPORT_NULL_TYPE,
                                           .validNodeType = FUNC_PARAM_SUPPORT_EXPR_NODE,
                                           .paramAttribute = FUNC_PARAM_NO_SPECIFIC_ATTRIBUTE,
                                           .valueRangeFlag = FUNC_PARAM_NO_SPECIFIC_VALUE,},
                   .outputParaInfo = {.validDataType = FUNC_PARAM_SUPPORT_VARCHAR_TYPE | FUNC_PARAM_SUPPORT_NCHAR_TYPE}},
    .translateFunc = translateConcatWs,
    .getEnvFunc   = NULL,
    .initFunc     = NULL,
    .sprocessFunc = concatWsFunction,
    .finalizeFunc = NULL,
  },
  {
    .name = "lower",
    .type = FUNCTION_TYPE_LOWER,
    .classification = FUNC_MGT_SCALAR_FUNC | FUNC_MGT_STRING_FUNC,
    .parameters = {.minParamNum = 1,
                   .maxParamNum = 1,
                   .paramInfoPattern = 1,
                   .inputParaInfo[0][0] = {.isLastParam = true,
                                           .startParam = 1,
                                           .endParam = 1,
                                           .validDataType = FUNC_PARAM_SUPPORT_VARCHAR_TYPE | FUNC_PARAM_SUPPORT_NCHAR_TYPE,
                                           .validNodeType = FUNC_PARAM_SUPPORT_EXPR_NODE,
                                           .paramAttribute = FUNC_PARAM_NO_SPECIFIC_ATTRIBUTE,
                                           .valueRangeFlag = FUNC_PARAM_NO_SPECIFIC_VALUE,},
                   .outputParaInfo = {.validDataType = FUNC_PARAM_SUPPORT_VARCHAR_TYPE | FUNC_PARAM_SUPPORT_NCHAR_TYPE}},
    .translateFunc = translateOutFirstIn,
    .getEnvFunc   = NULL,
    .initFunc     = NULL,
    .sprocessFunc = lowerFunction,
    .finalizeFunc = NULL,
  },
  {
    .name = "upper",
    .type = FUNCTION_TYPE_UPPER,
    .classification = FUNC_MGT_SCALAR_FUNC | FUNC_MGT_STRING_FUNC,
    .parameters = {.minParamNum = 1,
                   .maxParamNum = 1,
                   .paramInfoPattern = 1,
                   .inputParaInfo[0][0] = {.isLastParam = true,
                                           .startParam = 1,
                                           .endParam = 1,
                                           .validDataType = FUNC_PARAM_SUPPORT_VARCHAR_TYPE | FUNC_PARAM_SUPPORT_NCHAR_TYPE,
                                           .validNodeType = FUNC_PARAM_SUPPORT_EXPR_NODE,
                                           .paramAttribute = FUNC_PARAM_NO_SPECIFIC_ATTRIBUTE,
                                           .valueRangeFlag = FUNC_PARAM_NO_SPECIFIC_VALUE,},
                   .outputParaInfo = {.validDataType = FUNC_PARAM_SUPPORT_VARCHAR_TYPE | FUNC_PARAM_SUPPORT_NCHAR_TYPE}},
    .translateFunc = translateOutFirstIn,
    .getEnvFunc   = NULL,
    .initFunc     = NULL,
    .sprocessFunc = upperFunction,
    .finalizeFunc = NULL,
  },
  {
    .name = "ltrim",
    .type = FUNCTION_TYPE_LTRIM,
    .classification = FUNC_MGT_SCALAR_FUNC | FUNC_MGT_STRING_FUNC,
    .parameters = {.minParamNum = 1,
                   .maxParamNum = 1,
                   .paramInfoPattern = 1,
                   .inputParaInfo[0][0] = {.isLastParam = true,
                                           .startParam = 1,
                                           .endParam = 1,
                                           .validDataType = FUNC_PARAM_SUPPORT_VARCHAR_TYPE | FUNC_PARAM_SUPPORT_NCHAR_TYPE,
                                           .validNodeType = FUNC_PARAM_SUPPORT_EXPR_NODE,
                                           .paramAttribute = FUNC_PARAM_NO_SPECIFIC_ATTRIBUTE,
                                           .valueRangeFlag = FUNC_PARAM_NO_SPECIFIC_VALUE,},
                   .outputParaInfo = {.validDataType = FUNC_PARAM_SUPPORT_VARCHAR_TYPE | FUNC_PARAM_SUPPORT_NCHAR_TYPE}},
    .translateFunc = translateLtrim,
    .getEnvFunc   = NULL,
    .initFunc     = NULL,
    .sprocessFunc = ltrimFunction,
    .finalizeFunc = NULL,
  },
  {
    .name = "rtrim",
    .type = FUNCTION_TYPE_RTRIM,
    .classification = FUNC_MGT_SCALAR_FUNC | FUNC_MGT_STRING_FUNC,
    .parameters = {.minParamNum = 1,
                   .maxParamNum = 1,
                   .paramInfoPattern = 1,
                   .inputParaInfo[0][0] = {.isLastParam = true,
                                           .startParam = 1,
                                           .endParam = 1,
                                           .validDataType = FUNC_PARAM_SUPPORT_VARCHAR_TYPE | FUNC_PARAM_SUPPORT_NCHAR_TYPE,
                                           .validNodeType = FUNC_PARAM_SUPPORT_EXPR_NODE,
                                           .paramAttribute = FUNC_PARAM_NO_SPECIFIC_ATTRIBUTE,
                                           .valueRangeFlag = FUNC_PARAM_NO_SPECIFIC_VALUE,},
                   .outputParaInfo = {.validDataType = FUNC_PARAM_SUPPORT_VARCHAR_TYPE | FUNC_PARAM_SUPPORT_NCHAR_TYPE}},
    .translateFunc = translateRtrim,
    .getEnvFunc   = NULL,
    .initFunc     = NULL,
    .sprocessFunc = rtrimFunction,
    .finalizeFunc = NULL,
  },
  {
    .name = "substr",
    .type = FUNCTION_TYPE_SUBSTR,
    .classification = FUNC_MGT_SCALAR_FUNC | FUNC_MGT_STRING_FUNC,
    .parameters = {.minParamNum = 2,
                   .maxParamNum = 3,
                   .paramInfoPattern = 1,
                   .inputParaInfo[0][0] = {.isLastParam = false,
                                           .startParam = 1,
                                           .endParam = 1,
                                           .validDataType = FUNC_PARAM_SUPPORT_VARCHAR_TYPE | FUNC_PARAM_SUPPORT_NCHAR_TYPE | FUNC_PARAM_SUPPORT_NULL_TYPE,
                                           .validNodeType = FUNC_PARAM_SUPPORT_EXPR_NODE,
                                           .paramAttribute = FUNC_PARAM_NO_SPECIFIC_ATTRIBUTE,
                                           .valueRangeFlag = FUNC_PARAM_NO_SPECIFIC_VALUE,},
                   .inputParaInfo[0][1] = {.isLastParam = true,
                                           .startParam = 2,
                                           .endParam = 3,
                                           .validDataType = FUNC_PARAM_SUPPORT_INTEGER_TYPE | FUNC_PARAM_SUPPORT_NULL_TYPE,
                                           .validNodeType = FUNC_PARAM_SUPPORT_EXPR_NODE,
                                           .paramAttribute = FUNC_PARAM_NO_SPECIFIC_ATTRIBUTE,
                                           .valueRangeFlag = FUNC_PARAM_NO_SPECIFIC_VALUE,},
                   .outputParaInfo = {.validDataType = FUNC_PARAM_SUPPORT_VARCHAR_TYPE | FUNC_PARAM_SUPPORT_NCHAR_TYPE}},
    .translateFunc = translateOutFirstIn,
    .getEnvFunc   = NULL,
    .initFunc     = NULL,
    .sprocessFunc = substrFunction,
    .finalizeFunc = NULL,
  },
  {
    .name = "cast",
    .type = FUNCTION_TYPE_CAST,
    .classification = FUNC_MGT_SCALAR_FUNC,
    .parameters = {.minParamNum = 1,
                   .maxParamNum = 1,
                   .paramInfoPattern = 1,
                   .inputParaInfo[0][0] = {.isLastParam = true,
                                           .startParam = 1,
                                           .endParam = 1,
                                           .validDataType = FUNC_PARAM_SUPPORT_NUMERIC_TYPE | FUNC_PARAM_SUPPORT_BOOL_TYPE | FUNC_PARAM_SUPPORT_VARCHAR_TYPE | FUNC_PARAM_SUPPORT_NCHAR_TYPE | FUNC_PARAM_SUPPORT_GEOMETRY_TYPE | FUNC_PARAM_SUPPORT_NULL_TYPE | FUNC_PARAM_SUPPORT_TIMESTAMP_TYPE,
                                           .validNodeType = FUNC_PARAM_SUPPORT_EXPR_NODE,
                                           .paramAttribute = FUNC_PARAM_NO_SPECIFIC_ATTRIBUTE,
                                           .valueRangeFlag = FUNC_PARAM_NO_SPECIFIC_VALUE,},
                   .outputParaInfo = {.validDataType = FUNC_PARAM_SUPPORT_ALL_TYPE}},
    .translateFunc = translateCast,
    .getEnvFunc   = NULL,
    .initFunc     = NULL,
    .sprocessFunc = castFunction,
    .finalizeFunc = NULL,
  },
  {
    .name = "to_iso8601",
    .type = FUNCTION_TYPE_TO_ISO8601,
    .classification = FUNC_MGT_SCALAR_FUNC,
    .parameters = {.minParamNum = 1,
                   .maxParamNum = 2,
                   .paramInfoPattern = 1,
                   .inputParaInfo[0][0] = {.isLastParam = false,
                                           .startParam = 1,
                                           .endParam = 1,
                                           .validDataType = FUNC_PARAM_SUPPORT_INTEGER_TYPE | FUNC_PARAM_SUPPORT_TIMESTAMP_TYPE,
                                           .validNodeType = FUNC_PARAM_SUPPORT_EXPR_NODE,
                                           .paramAttribute = FUNC_PARAM_NO_SPECIFIC_ATTRIBUTE,
                                           .valueRangeFlag = FUNC_PARAM_NO_SPECIFIC_VALUE,},
                   .inputParaInfo[0][1] = {.isLastParam = true,
                                           .startParam = 2,
                                           .endParam = 2,
                                           .validDataType = FUNC_PARAM_SUPPORT_VARCHAR_TYPE,
                                           .validNodeType = FUNC_PARAM_SUPPORT_VALUE_NODE,
                                           .paramAttribute = FUNC_PARAM_NO_SPECIFIC_ATTRIBUTE,
                                           .valueRangeFlag = FUNC_PARAM_NO_SPECIFIC_VALUE,},
                   .outputParaInfo = {.validDataType = FUNC_PARAM_SUPPORT_VARCHAR_TYPE}},
    .translateFunc = translateToIso8601,
    .getEnvFunc   = NULL,
    .initFunc     = NULL,
    .sprocessFunc = toISO8601Function,
    .finalizeFunc = NULL,
  },
  {
    .name = "to_unixtimestamp",
    .type = FUNCTION_TYPE_TO_UNIXTIMESTAMP,
    .classification = FUNC_MGT_SCALAR_FUNC,
    .parameters = {.minParamNum = 1,
                   .maxParamNum = 2,
                   .paramInfoPattern = 1,
                   .inputParaInfo[0][0] = {.isLastParam = false,
                                           .startParam = 1,
                                           .endParam = 1,
                                           .validDataType = FUNC_PARAM_SUPPORT_VARCHAR_TYPE | FUNC_PARAM_SUPPORT_NCHAR_TYPE,
                                           .validNodeType = FUNC_PARAM_SUPPORT_EXPR_NODE,
                                           .paramAttribute = FUNC_PARAM_NO_SPECIFIC_ATTRIBUTE,
                                           .valueRangeFlag = FUNC_PARAM_NO_SPECIFIC_VALUE,},
                   .inputParaInfo[0][1] = {.isLastParam = true,
                                           .startParam = 2,
                                           .endParam = 2,
                                           .validDataType = FUNC_PARAM_SUPPORT_INTEGER_TYPE,
                                           .validNodeType = FUNC_PARAM_SUPPORT_VALUE_NODE,
                                           .paramAttribute = FUNC_PARAM_NO_SPECIFIC_ATTRIBUTE,
                                           .valueRangeFlag = FUNC_PARAM_HAS_FIXED_VALUE,
                                           .fixedValueSize = 2,
                                           .fixedNumValue = {0, 1}},
                   .outputParaInfo = {.validDataType = FUNC_PARAM_SUPPORT_BIGINT_TYPE | FUNC_PARAM_SUPPORT_TIMESTAMP_TYPE}},
    .translateFunc = translateToUnixtimestamp,
    .getEnvFunc   = NULL,
    .initFunc     = NULL,
    .sprocessFunc = toUnixtimestampFunction,
    .finalizeFunc = NULL,
  },
  {
    .name = "timetruncate",
    .type = FUNCTION_TYPE_TIMETRUNCATE,
    .classification = FUNC_MGT_SCALAR_FUNC,
    .parameters = {.minParamNum = 2,
                   .maxParamNum = 3,
                   .paramInfoPattern = 1,
                   .inputParaInfo[0][0] = {.isLastParam = false,
                                           .startParam = 1,
                                           .endParam = 1,
                                           .validDataType = FUNC_PARAM_SUPPORT_VARCHAR_TYPE | FUNC_PARAM_SUPPORT_NCHAR_TYPE | FUNC_PARAM_SUPPORT_TIMESTAMP_TYPE | FUNC_PARAM_SUPPORT_INTEGER_TYPE,
                                           .validNodeType = FUNC_PARAM_SUPPORT_EXPR_NODE,
                                           .paramAttribute = FUNC_PARAM_NO_SPECIFIC_ATTRIBUTE,
                                           .valueRangeFlag = FUNC_PARAM_NO_SPECIFIC_VALUE,},
                   .inputParaInfo[0][1] = {.isLastParam = false,
                                           .startParam = 2,
                                           .endParam = 2,
                                           .validDataType = FUNC_PARAM_SUPPORT_INTEGER_TYPE,
                                           .validNodeType = FUNC_PARAM_SUPPORT_VALUE_NODE,
                                           .paramAttribute = FUNC_PARAM_MUST_BE_TIME_UNIT,
                                           .valueRangeFlag = FUNC_PARAM_NO_SPECIFIC_VALUE,},
                   .inputParaInfo[0][2] = {.isLastParam = true,
                                           .startParam = 3,
                                           .endParam = 3,
                                           .validDataType = FUNC_PARAM_SUPPORT_INTEGER_TYPE,
                                           .validNodeType = FUNC_PARAM_SUPPORT_VALUE_NODE,
                                           .paramAttribute = FUNC_PARAM_NO_SPECIFIC_ATTRIBUTE,
                                           .valueRangeFlag = FUNC_PARAM_HAS_FIXED_VALUE,
                                           .fixedValueSize = 2,
                                           .fixedNumValue = {0, 1}},
                   .outputParaInfo = {.validDataType = FUNC_PARAM_SUPPORT_TIMESTAMP_TYPE}},
    .translateFunc = translateTimeTruncate,
    .getEnvFunc   = NULL,
    .initFunc     = NULL,
    .sprocessFunc = timeTruncateFunction,
    .finalizeFunc = NULL,
  },
  {
    .name = "timediff",
    .type = FUNCTION_TYPE_TIMEDIFF,
    .classification = FUNC_MGT_SCALAR_FUNC,
    .parameters = {.minParamNum = 2,
                   .maxParamNum = 3,
                   .paramInfoPattern = 1,
                   .inputParaInfo[0][0] = {.isLastParam = false,
                                           .startParam = 1,
                                           .endParam = 2,
                                           .validDataType = FUNC_PARAM_SUPPORT_VARCHAR_TYPE | FUNC_PARAM_SUPPORT_NCHAR_TYPE | FUNC_PARAM_SUPPORT_TIMESTAMP_TYPE | FUNC_PARAM_SUPPORT_INTEGER_TYPE | FUNC_PARAM_SUPPORT_NULL_TYPE,
                                           .validNodeType = FUNC_PARAM_SUPPORT_EXPR_NODE,
                                           .paramAttribute = FUNC_PARAM_NO_SPECIFIC_ATTRIBUTE,
                                           .valueRangeFlag = FUNC_PARAM_NO_SPECIFIC_VALUE,},
                   .inputParaInfo[0][1] = {.isLastParam = true,
                                           .startParam = 3,
                                           .endParam = 3,
                                           .validDataType = FUNC_PARAM_SUPPORT_INTEGER_TYPE | FUNC_PARAM_SUPPORT_NULL_TYPE,
                                           .validNodeType = FUNC_PARAM_SUPPORT_VALUE_NODE,
                                           .paramAttribute = FUNC_PARAM_MUST_BE_TIME_UNIT,
                                           .valueRangeFlag = FUNC_PARAM_NO_SPECIFIC_VALUE,},
                   .outputParaInfo = {.validDataType = FUNC_PARAM_SUPPORT_BIGINT_TYPE}},
    .translateFunc = translateAddPrecOutBigint,
    .getEnvFunc   = NULL,
    .initFunc     = NULL,
    .sprocessFunc = timeDiffFunction,
    .finalizeFunc = NULL,
  },
  {
    .name = "now",
    .type = FUNCTION_TYPE_NOW,
    .classification = FUNC_MGT_SCALAR_FUNC | FUNC_MGT_DATETIME_FUNC | FUNC_MGT_KEEP_ORDER_FUNC,
    .parameters = {.minParamNum = 0,
                   .maxParamNum = 0,
                   .paramInfoPattern = 0,
                   .outputParaInfo = {.validDataType = FUNC_PARAM_SUPPORT_TIMESTAMP_TYPE}},
    .translateFunc = translateNowToday,
    .getEnvFunc   = NULL,
    .initFunc     = NULL,
    .sprocessFunc = nowFunction,
    .finalizeFunc = NULL,
  },
  {
    .name = "today",
    .type = FUNCTION_TYPE_TODAY,
    .classification = FUNC_MGT_SCALAR_FUNC | FUNC_MGT_DATETIME_FUNC | FUNC_MGT_KEEP_ORDER_FUNC,
    .parameters = {.minParamNum = 0,
                   .maxParamNum = 0,
                   .paramInfoPattern = 0,
                   .outputParaInfo = {.validDataType = FUNC_PARAM_SUPPORT_TIMESTAMP_TYPE}},
    .translateFunc = translateNowToday,
    .getEnvFunc   = NULL,
    .initFunc     = NULL,
    .sprocessFunc = todayFunction,
    .finalizeFunc = NULL,
  },
  {
    .name = "timezone",
    .type = FUNCTION_TYPE_TIMEZONE,
    .classification = FUNC_MGT_SCALAR_FUNC,
    .parameters = {.minParamNum = 0,
                   .maxParamNum = 0,
                   .paramInfoPattern = 0,
                   .outputParaInfo = {.validDataType = FUNC_PARAM_SUPPORT_VARCHAR_TYPE}},
    .translateFunc = translateOutVarchar,
    .getEnvFunc   = NULL,
    .initFunc     = NULL,
    .sprocessFunc = timezoneFunction,
    .finalizeFunc = NULL,
  },
  {
    .name = "tbname",
    .type = FUNCTION_TYPE_TBNAME,
    .classification = FUNC_MGT_PSEUDO_COLUMN_FUNC | FUNC_MGT_SCAN_PC_FUNC | FUNC_MGT_KEEP_ORDER_FUNC,
    .parameters = {.minParamNum = 0,
                   .maxParamNum = 0,
                   .paramInfoPattern = 0,
                   .outputParaInfo = {.validDataType = FUNC_PARAM_SUPPORT_VARCHAR_TYPE}},
    .translateFunc = translateOutVarchar,
    .getEnvFunc   = NULL,
    .initFunc     = NULL,
    .sprocessFunc = qPseudoTagFunction,
    .finalizeFunc = NULL,
  },
  {
    .name = "_qstart",
    .type = FUNCTION_TYPE_QSTART,
    .classification = FUNC_MGT_PSEUDO_COLUMN_FUNC | FUNC_MGT_CLIENT_PC_FUNC,
    .parameters = {.minParamNum = 0,
                   .maxParamNum = 0,
                   .paramInfoPattern = 0,
                   .outputParaInfo = {.validDataType = FUNC_PARAM_SUPPORT_TIMESTAMP_TYPE}},
    .translateFunc = translateTimePseudoColumn,
    .getEnvFunc   = NULL,
    .initFunc     = NULL,
    .sprocessFunc = NULL,
    .finalizeFunc = NULL,
  },
  {
    .name = "_qend",
    .type = FUNCTION_TYPE_QEND,
    .classification = FUNC_MGT_PSEUDO_COLUMN_FUNC | FUNC_MGT_CLIENT_PC_FUNC,
    .parameters = {.minParamNum = 0,
                   .maxParamNum = 0,
                   .paramInfoPattern = 0,
                   .outputParaInfo = {.validDataType = FUNC_PARAM_SUPPORT_TIMESTAMP_TYPE}},
    .translateFunc = translateTimePseudoColumn,
    .getEnvFunc   = NULL,
    .initFunc     = NULL,
    .sprocessFunc = NULL,
    .finalizeFunc = NULL,
  },
  {
    .name = "_qduration",
    .type = FUNCTION_TYPE_QDURATION,
    .classification = FUNC_MGT_PSEUDO_COLUMN_FUNC | FUNC_MGT_CLIENT_PC_FUNC,
    .parameters = {.minParamNum = 0,
                   .maxParamNum = 0,
                   .paramInfoPattern = 0,
                   .outputParaInfo = {.validDataType = FUNC_PARAM_SUPPORT_BIGINT_TYPE}},
    .translateFunc = translateWduration,
    .getEnvFunc   = NULL,
    .initFunc     = NULL,
    .sprocessFunc = NULL,
    .finalizeFunc = NULL,
  },
  {
    .name = "_wstart",
    .type = FUNCTION_TYPE_WSTART,
    .classification = FUNC_MGT_PSEUDO_COLUMN_FUNC | FUNC_MGT_WINDOW_PC_FUNC | FUNC_MGT_KEEP_ORDER_FUNC | FUNC_MGT_SKIP_SCAN_CHECK_FUNC,
    .parameters = {.minParamNum = 0,
                   .maxParamNum = 0,
                   .paramInfoPattern = 0,
                   .outputParaInfo = {.validDataType = FUNC_PARAM_SUPPORT_TIMESTAMP_TYPE}},
    .translateFunc = translateTimePseudoColumn,
    .getEnvFunc   = getTimePseudoFuncEnv,
    .initFunc     = NULL,
    .sprocessFunc = winStartTsFunction,
    .finalizeFunc = NULL,
  },
  {
    .name = "_wend",
    .type = FUNCTION_TYPE_WEND,
    .classification = FUNC_MGT_PSEUDO_COLUMN_FUNC | FUNC_MGT_WINDOW_PC_FUNC | FUNC_MGT_KEEP_ORDER_FUNC | FUNC_MGT_SKIP_SCAN_CHECK_FUNC,
    .parameters = {.minParamNum = 0,
                   .maxParamNum = 0,
                   .paramInfoPattern = 0,
                   .outputParaInfo = {.validDataType = FUNC_PARAM_SUPPORT_TIMESTAMP_TYPE}},
    .translateFunc = translateTimePseudoColumn,
    .getEnvFunc   = getTimePseudoFuncEnv,
    .initFunc     = NULL,
    .sprocessFunc = winEndTsFunction,
    .finalizeFunc = NULL,
  },
  {
    .name = "_wduration",
    .type = FUNCTION_TYPE_WDURATION,
    .classification = FUNC_MGT_PSEUDO_COLUMN_FUNC | FUNC_MGT_WINDOW_PC_FUNC | FUNC_MGT_KEEP_ORDER_FUNC | FUNC_MGT_SKIP_SCAN_CHECK_FUNC,
    .parameters = {.minParamNum = 0,
                   .maxParamNum = 0,
                   .paramInfoPattern = 0,
                   .outputParaInfo = {.validDataType = FUNC_PARAM_SUPPORT_BIGINT_TYPE}},
    .translateFunc = translateWduration,
    .getEnvFunc   = getTimePseudoFuncEnv,
    .initFunc     = NULL,
    .sprocessFunc = winDurFunction,
    .finalizeFunc = NULL,
  },
  {
    .name = "to_json",
    .type = FUNCTION_TYPE_TO_JSON,
    .classification = FUNC_MGT_SCALAR_FUNC,
    .parameters = {.minParamNum = 1,
                   .maxParamNum = 1,
                   .paramInfoPattern = 1,
                   .inputParaInfo[0][0] = {.isLastParam = true,
                                           .startParam = 1,
                                           .endParam = 1,
                                           .validDataType = FUNC_PARAM_SUPPORT_VARCHAR_TYPE | FUNC_PARAM_SUPPORT_NCHAR_TYPE,
                                           .validNodeType = FUNC_PARAM_SUPPORT_VALUE_NODE,
                                           .paramAttribute = FUNC_PARAM_NO_SPECIFIC_ATTRIBUTE,
                                           .valueRangeFlag = FUNC_PARAM_NO_SPECIFIC_VALUE,},
                   .outputParaInfo = {.validDataType = FUNC_PARAM_SUPPORT_JSON_TYPE}},
    .translateFunc = translateToJson,
    .getEnvFunc   = NULL,
    .initFunc     = NULL,
    .sprocessFunc = toJsonFunction,
    .finalizeFunc = NULL,
  },
  {
    .name = "_select_value",
    .type = FUNCTION_TYPE_SELECT_VALUE,
    .classification = FUNC_MGT_AGG_FUNC | FUNC_MGT_SELECT_FUNC | FUNC_MGT_KEEP_ORDER_FUNC,
    .translateFunc = translateSelectValue,
    .getEnvFunc   = getSelectivityFuncEnv,  // todo remove this function later.
    .initFunc     = functionSetup,
    .processFunc  = NULL,
    .finalizeFunc = NULL,
    .pPartialFunc = "_select_value",
    .pMergeFunc   = "_select_value",
  },
  {
    .name = "_block_dist",
    .type = FUNCTION_TYPE_BLOCK_DIST,
    .classification = FUNC_MGT_AGG_FUNC | FUNC_MGT_FORBID_STREAM_FUNC,
    .parameters = {.minParamNum = 0,
                   .maxParamNum = 0,
                   .paramInfoPattern = 0,
                   .outputParaInfo = {.validDataType = FUNC_PARAM_SUPPORT_VARCHAR_TYPE}},
    .translateFunc = translateOutVarchar,
    .getEnvFunc   = getBlockDistFuncEnv,
    .initFunc     = blockDistSetup,
    .processFunc  = blockDistFunction,
    .finalizeFunc = blockDistFinalize
  },
  {
    .name = "_block_dist_info",
    .type = FUNCTION_TYPE_BLOCK_DIST_INFO,
    .classification = FUNC_MGT_PSEUDO_COLUMN_FUNC | FUNC_MGT_SCAN_PC_FUNC,
    .parameters = {.minParamNum = 0,
                   .maxParamNum = 0,
                   .paramInfoPattern = 0,
                   .outputParaInfo = {.validDataType = FUNC_PARAM_SUPPORT_VARCHAR_TYPE}},
    .translateFunc = translateOutVarchar,
  },
  {
    .name = "_group_key",
    .type = FUNCTION_TYPE_GROUP_KEY,
    .classification = FUNC_MGT_AGG_FUNC | FUNC_MGT_KEEP_ORDER_FUNC | FUNC_MGT_SKIP_SCAN_CHECK_FUNC,
    .translateFunc = translateGroupKey,
    .getEnvFunc   = getGroupKeyFuncEnv,
    .initFunc     = functionSetup,
    .processFunc  = groupKeyFunction,
    .finalizeFunc = groupKeyFinalize,
    .combineFunc  = groupKeyCombine,
    .pPartialFunc = "_group_key",
    .pMergeFunc   = "_group_key"
  },
  {
    .name = "database",
    .type = FUNCTION_TYPE_DATABASE,
    .classification = FUNC_MGT_SYSTEM_INFO_FUNC | FUNC_MGT_SCALAR_FUNC,
    .parameters = {.minParamNum = 0,
                   .maxParamNum = 0,
                   .paramInfoPattern = 0,
                   .outputParaInfo = {.validDataType = FUNC_PARAM_SUPPORT_VARCHAR_TYPE}},
    .translateFunc = translateOutVarchar,
  },
  {
    .name = "client_version",
    .type = FUNCTION_TYPE_CLIENT_VERSION,
    .classification = FUNC_MGT_SYSTEM_INFO_FUNC | FUNC_MGT_SCALAR_FUNC,
    .parameters = {.minParamNum = 0,
                   .maxParamNum = 0,
                   .paramInfoPattern = 0,
                   .outputParaInfo = {.validDataType = FUNC_PARAM_SUPPORT_VARCHAR_TYPE}},
    .translateFunc = translateOutVarchar,
  },
  {
    .name = "server_version",
    .type = FUNCTION_TYPE_SERVER_VERSION,
    .classification = FUNC_MGT_SYSTEM_INFO_FUNC | FUNC_MGT_SCALAR_FUNC,
    .parameters = {.minParamNum = 0,
                   .maxParamNum = 0,
                   .paramInfoPattern = 0,
                   .outputParaInfo = {.validDataType = FUNC_PARAM_SUPPORT_VARCHAR_TYPE}},
    .translateFunc = translateOutVarchar,
  },
  {
    .name = "server_status",
    .type = FUNCTION_TYPE_SERVER_STATUS,
    .classification = FUNC_MGT_SYSTEM_INFO_FUNC | FUNC_MGT_SCALAR_FUNC,
    .parameters = {.minParamNum = 0,
                   .maxParamNum = 0,
                   .paramInfoPattern = 0,
                   .outputParaInfo = {.validDataType = FUNC_PARAM_SUPPORT_VARCHAR_TYPE}},
    .translateFunc = translateServerStatusFunc,
  },
  {
    .name = "current_user",
    .type = FUNCTION_TYPE_CURRENT_USER,
    .classification = FUNC_MGT_SYSTEM_INFO_FUNC | FUNC_MGT_SCALAR_FUNC,
    .parameters = {.minParamNum = 0,
                   .maxParamNum = 0,
                   .paramInfoPattern = 0,
                   .outputParaInfo = {.validDataType = FUNC_PARAM_SUPPORT_VARCHAR_TYPE}},
    .translateFunc = translateOutVarchar,
  },
  {
    .name = "user",
    .type = FUNCTION_TYPE_USER,
    .classification = FUNC_MGT_SYSTEM_INFO_FUNC | FUNC_MGT_SCALAR_FUNC,
    .parameters = {.minParamNum = 0,
                   .maxParamNum = 0,
                   .paramInfoPattern = 0,
                   .outputParaInfo = {.validDataType = FUNC_PARAM_SUPPORT_VARCHAR_TYPE}},
    .translateFunc = translateOutVarchar,
  },
  {
    .name = "_irowts",
    .type = FUNCTION_TYPE_IROWTS,
    .classification = FUNC_MGT_PSEUDO_COLUMN_FUNC | FUNC_MGT_INTERP_PC_FUNC | FUNC_MGT_KEEP_ORDER_FUNC,
    .parameters = {.minParamNum = 0,
                   .maxParamNum = 0,
                   .paramInfoPattern = 0,
                   .outputParaInfo = {.validDataType = FUNC_PARAM_SUPPORT_TIMESTAMP_TYPE}},
    .translateFunc = translateTimePseudoColumn,
    .getEnvFunc   = getTimePseudoFuncEnv,
    .initFunc     = NULL,
    .sprocessFunc = NULL,
    .finalizeFunc = NULL
  },
  {
    .name = "_isfilled",
    .type = FUNCTION_TYPE_ISFILLED,
    .classification = FUNC_MGT_PSEUDO_COLUMN_FUNC | FUNC_MGT_INTERP_PC_FUNC,
    .parameters = {.minParamNum = 0,
                   .maxParamNum = 0,
                   .paramInfoPattern = 0,
                   .outputParaInfo = {.validDataType = FUNC_PARAM_SUPPORT_BOOL_TYPE}},
    .translateFunc = translateIsFilledPseudoColumn,
    .getEnvFunc   = NULL,
    .initFunc     = NULL,
    .sprocessFunc = NULL,
    .finalizeFunc = NULL
  },
  {
    .name = "_tags",
    .type = FUNCTION_TYPE_TAGS,
    .classification = FUNC_MGT_PSEUDO_COLUMN_FUNC | FUNC_MGT_MULTI_RES_FUNC,
    .translateFunc = translateTagsPseudoColumn,
    .getEnvFunc   = NULL,
    .initFunc     = NULL,
    .sprocessFunc = NULL,
    .finalizeFunc = NULL
  },
  {
    .name = "_table_count",
    .type = FUNCTION_TYPE_TABLE_COUNT,
    .classification = FUNC_MGT_PSEUDO_COLUMN_FUNC | FUNC_MGT_SCAN_PC_FUNC,
    .parameters = {.minParamNum = 0,
                   .maxParamNum = 0,
                   .paramInfoPattern = 0,
                   .outputParaInfo = {.validDataType = FUNC_PARAM_SUPPORT_BIGINT_TYPE}},
    .translateFunc = translateOutBigInt,
    .getEnvFunc   = NULL,
    .initFunc     = NULL,
    .sprocessFunc = NULL,
    .finalizeFunc = NULL
  },
  #ifdef USE_GEOS
  {
    .name = "st_geomfromtext",
    .type = FUNCTION_TYPE_GEOM_FROM_TEXT,
    .classification = FUNC_MGT_SCALAR_FUNC | FUNC_MGT_GEOMETRY_FUNC,
    .parameters = {.minParamNum = 1,
                   .maxParamNum = 1,
                   .paramInfoPattern = 1,
                   .inputParaInfo[0][0] = {.isLastParam = true,
                                           .startParam = 1,
                                           .endParam = 1,
                                           .validDataType = FUNC_PARAM_SUPPORT_STRING_TYPE | FUNC_PARAM_SUPPORT_NULL_TYPE,
                                           .validNodeType = FUNC_PARAM_SUPPORT_EXPR_NODE,
                                           .paramAttribute = FUNC_PARAM_NO_SPECIFIC_ATTRIBUTE,
                                           .valueRangeFlag = FUNC_PARAM_NO_SPECIFIC_VALUE,},
                   .outputParaInfo = {.validDataType = FUNC_PARAM_SUPPORT_GEOMETRY_TYPE}},
    .translateFunc = translateOutGeom,
    .getEnvFunc   = NULL,
    .initFunc     = NULL,
    .sprocessFunc = geomFromTextFunction,
    .finalizeFunc = NULL
  },
  {
    .name = "st_astext",
    .type = FUNCTION_TYPE_AS_TEXT,
    .classification = FUNC_MGT_SCALAR_FUNC | FUNC_MGT_GEOMETRY_FUNC,
    .parameters = {.minParamNum = 1,
                   .maxParamNum = 1,
                   .paramInfoPattern = 1,
                   .inputParaInfo[0][0] = {.isLastParam = true,
                                           .startParam = 1,
                                           .endParam = 1,
                                           .validDataType = FUNC_PARAM_SUPPORT_GEOMETRY_TYPE | FUNC_PARAM_SUPPORT_NULL_TYPE,
                                           .validNodeType = FUNC_PARAM_SUPPORT_EXPR_NODE,
                                           .paramAttribute = FUNC_PARAM_NO_SPECIFIC_ATTRIBUTE,
                                           .valueRangeFlag = FUNC_PARAM_NO_SPECIFIC_VALUE,},
                   .outputParaInfo = {.validDataType = FUNC_PARAM_SUPPORT_STRING_TYPE}},
    .translateFunc = translateInGeomOutStr,
    .getEnvFunc   = NULL,
    .initFunc     = NULL,
    .sprocessFunc = asTextFunction,
    .finalizeFunc = NULL
  },
  {
    .name = "st_makepoint",
    .type = FUNCTION_TYPE_MAKE_POINT,
    .classification = FUNC_MGT_SCALAR_FUNC | FUNC_MGT_GEOMETRY_FUNC,
    .parameters = {.minParamNum = 2,
                   .maxParamNum = 2,
                   .paramInfoPattern = 1,
                   .inputParaInfo[0][0] = {.isLastParam = true,
                                           .startParam = 1,
                                           .endParam = 2,
                                           .validDataType = FUNC_PARAM_SUPPORT_NUMERIC_TYPE | FUNC_PARAM_SUPPORT_NULL_TYPE,
                                           .validNodeType = FUNC_PARAM_SUPPORT_EXPR_NODE,
                                           .paramAttribute = FUNC_PARAM_NO_SPECIFIC_ATTRIBUTE,
                                           .valueRangeFlag = FUNC_PARAM_NO_SPECIFIC_VALUE,},
                   .outputParaInfo = {.validDataType = FUNC_PARAM_SUPPORT_GEOMETRY_TYPE}},
    .translateFunc = translateOutGeom,
    .getEnvFunc   = NULL,
    .initFunc     = NULL,
    .sprocessFunc = makePointFunction,
    .finalizeFunc = NULL
  },
  {
    .name = "st_intersects",
    .type = FUNCTION_TYPE_INTERSECTS,
    .classification = FUNC_MGT_SCALAR_FUNC | FUNC_MGT_GEOMETRY_FUNC,
    .parameters = {.minParamNum = 2,
                   .maxParamNum = 2,
                   .paramInfoPattern = 1,
                   .inputParaInfo[0][0] = {.isLastParam = true,
                                           .startParam = 1,
                                           .endParam = 2,
                                           .validDataType = FUNC_PARAM_SUPPORT_GEOMETRY_TYPE | FUNC_PARAM_SUPPORT_NULL_TYPE,
                                           .validNodeType = FUNC_PARAM_SUPPORT_EXPR_NODE,
                                           .paramAttribute = FUNC_PARAM_NO_SPECIFIC_ATTRIBUTE,
                                           .valueRangeFlag = FUNC_PARAM_NO_SPECIFIC_VALUE,},
                   .outputParaInfo = {.validDataType = FUNC_PARAM_SUPPORT_BOOL_TYPE}},
    .translateFunc = translateIn2GeomOutBool,
    .getEnvFunc   = NULL,
    .initFunc     = NULL,
    .sprocessFunc = intersectsFunction,
    .finalizeFunc = NULL
  },
  {
    .name = "st_equals",
    .type = FUNCTION_TYPE_EQUALS,
    .classification = FUNC_MGT_SCALAR_FUNC | FUNC_MGT_GEOMETRY_FUNC,
    .parameters = {.minParamNum = 2,
                   .maxParamNum = 2,
                   .paramInfoPattern = 1,
                   .inputParaInfo[0][0] = {.isLastParam = true,
                                           .startParam = 1,
                                           .endParam = 2,
                                           .validDataType = FUNC_PARAM_SUPPORT_GEOMETRY_TYPE | FUNC_PARAM_SUPPORT_NULL_TYPE,
                                           .validNodeType = FUNC_PARAM_SUPPORT_EXPR_NODE,
                                           .paramAttribute = FUNC_PARAM_NO_SPECIFIC_ATTRIBUTE,
                                           .valueRangeFlag = FUNC_PARAM_NO_SPECIFIC_VALUE,},
                   .outputParaInfo = {.validDataType = FUNC_PARAM_SUPPORT_BOOL_TYPE}},
    .translateFunc = translateIn2GeomOutBool,
    .getEnvFunc   = NULL,
    .initFunc     = NULL,
    .sprocessFunc = equalsFunction,
    .finalizeFunc = NULL
  },
  {
    .name = "st_touches",
    .type = FUNCTION_TYPE_TOUCHES,
    .classification = FUNC_MGT_SCALAR_FUNC | FUNC_MGT_GEOMETRY_FUNC,
    .parameters = {.minParamNum = 2,
                   .maxParamNum = 2,
                   .paramInfoPattern = 1,
                   .inputParaInfo[0][0] = {.isLastParam = true,
                                           .startParam = 1,
                                           .endParam = 2,
                                           .validDataType = FUNC_PARAM_SUPPORT_GEOMETRY_TYPE | FUNC_PARAM_SUPPORT_NULL_TYPE,
                                           .validNodeType = FUNC_PARAM_SUPPORT_EXPR_NODE,
                                           .paramAttribute = FUNC_PARAM_NO_SPECIFIC_ATTRIBUTE,
                                           .valueRangeFlag = FUNC_PARAM_NO_SPECIFIC_VALUE,},
                   .outputParaInfo = {.validDataType = FUNC_PARAM_SUPPORT_BOOL_TYPE}},
    .translateFunc = translateIn2GeomOutBool,
    .getEnvFunc   = NULL,
    .initFunc     = NULL,
    .sprocessFunc = touchesFunction,
    .finalizeFunc = NULL
  },
  {
    .name = "st_covers",
    .type = FUNCTION_TYPE_COVERS,
    .classification = FUNC_MGT_SCALAR_FUNC | FUNC_MGT_GEOMETRY_FUNC,
    .parameters = {.minParamNum = 2,
                   .maxParamNum = 2,
                   .paramInfoPattern = 1,
                   .inputParaInfo[0][0] = {.isLastParam = true,
                                           .startParam = 1,
                                           .endParam = 2,
                                           .validDataType = FUNC_PARAM_SUPPORT_GEOMETRY_TYPE | FUNC_PARAM_SUPPORT_NULL_TYPE,
                                           .validNodeType = FUNC_PARAM_SUPPORT_EXPR_NODE,
                                           .paramAttribute = FUNC_PARAM_NO_SPECIFIC_ATTRIBUTE,
                                           .valueRangeFlag = FUNC_PARAM_NO_SPECIFIC_VALUE,},
                   .outputParaInfo = {.validDataType = FUNC_PARAM_SUPPORT_BOOL_TYPE}},
    .translateFunc = translateIn2GeomOutBool,
    .getEnvFunc   = NULL,
    .initFunc     = NULL,
    .sprocessFunc = coversFunction,
    .finalizeFunc = NULL
  },
  {
    .name = "st_contains",
    .type = FUNCTION_TYPE_CONTAINS,
    .classification = FUNC_MGT_SCALAR_FUNC | FUNC_MGT_GEOMETRY_FUNC,
    .parameters = {.minParamNum = 2,
                   .maxParamNum = 2,
                   .paramInfoPattern = 1,
                   .inputParaInfo[0][0] = {.isLastParam = true,
                                           .startParam = 1,
                                           .endParam = 2,
                                           .validDataType = FUNC_PARAM_SUPPORT_GEOMETRY_TYPE | FUNC_PARAM_SUPPORT_NULL_TYPE,
                                           .validNodeType = FUNC_PARAM_SUPPORT_EXPR_NODE,
                                           .paramAttribute = FUNC_PARAM_NO_SPECIFIC_ATTRIBUTE,
                                           .valueRangeFlag = FUNC_PARAM_NO_SPECIFIC_VALUE,},
                   .outputParaInfo = {.validDataType = FUNC_PARAM_SUPPORT_BOOL_TYPE}},
    .translateFunc = translateIn2GeomOutBool,
    .getEnvFunc   = NULL,
    .initFunc     = NULL,
    .sprocessFunc = containsFunction,
    .finalizeFunc = NULL
  },
  {
    .name = "st_containsproperly",
    .type = FUNCTION_TYPE_CONTAINS_PROPERLY,
    .classification = FUNC_MGT_SCALAR_FUNC | FUNC_MGT_GEOMETRY_FUNC,
    .parameters = {.minParamNum = 2,
                   .maxParamNum = 2,
                   .paramInfoPattern = 1,
                   .inputParaInfo[0][0] = {.isLastParam = true,
                                           .startParam = 1,
                                           .endParam = 2,
                                           .validDataType = FUNC_PARAM_SUPPORT_GEOMETRY_TYPE | FUNC_PARAM_SUPPORT_NULL_TYPE,
                                           .validNodeType = FUNC_PARAM_SUPPORT_EXPR_NODE,
                                           .paramAttribute = FUNC_PARAM_NO_SPECIFIC_ATTRIBUTE,
                                           .valueRangeFlag = FUNC_PARAM_NO_SPECIFIC_VALUE,},
                   .outputParaInfo = {.validDataType = FUNC_PARAM_SUPPORT_BOOL_TYPE}},
    .translateFunc = translateIn2GeomOutBool,
    .getEnvFunc   = NULL,
    .initFunc     = NULL,
    .sprocessFunc = containsProperlyFunction,
    .finalizeFunc = NULL
  },
#endif
  {
    .name = "_tbuid",
    .type = FUNCTION_TYPE_TBUID,
    .classification = FUNC_MGT_PSEUDO_COLUMN_FUNC | FUNC_MGT_SCAN_PC_FUNC | FUNC_MGT_KEEP_ORDER_FUNC,
    .parameters = {.minParamNum = 0,
                   .maxParamNum = 0,
                   .paramInfoPattern = 0,
                   .outputParaInfo = {.validDataType = FUNC_PARAM_SUPPORT_BIGINT_TYPE}},
    .translateFunc = translateOutBigInt,
    .getEnvFunc   = NULL,
    .initFunc     = NULL,
    .sprocessFunc = qPseudoTagFunction,
    .finalizeFunc = NULL
  },
  {
    .name = "_vgid",
    .type = FUNCTION_TYPE_VGID,
    .classification = FUNC_MGT_PSEUDO_COLUMN_FUNC | FUNC_MGT_SCAN_PC_FUNC | FUNC_MGT_KEEP_ORDER_FUNC,
    .parameters = {.minParamNum = 0,
                   .maxParamNum = 0,
                   .paramInfoPattern = 0,
                   .outputParaInfo = {.validDataType = FUNC_PARAM_SUPPORT_INT_TYPE}},
    .translateFunc = translateVgIdColumn,
    .getEnvFunc   = NULL,
    .initFunc     = NULL,
    .sprocessFunc = qPseudoTagFunction,
    .finalizeFunc = NULL
  },
  {
    .name = "to_timestamp",
    .type = FUNCTION_TYPE_TO_TIMESTAMP,
    .classification = FUNC_MGT_SCALAR_FUNC | FUNC_MGT_DATETIME_FUNC,
    .parameters = {.minParamNum = 2,
                   .maxParamNum = 2,
                   .paramInfoPattern = 1,
                   .inputParaInfo[0][0] = {.isLastParam = true,
                                           .startParam = 1,
                                           .endParam = 2,
                                           .validDataType = FUNC_PARAM_SUPPORT_STRING_TYPE,
                                           .validNodeType = FUNC_PARAM_SUPPORT_EXPR_NODE,
                                           .paramAttribute = FUNC_PARAM_NO_SPECIFIC_ATTRIBUTE,
                                           .valueRangeFlag = FUNC_PARAM_NO_SPECIFIC_VALUE,},
                   .outputParaInfo = {.validDataType = FUNC_PARAM_SUPPORT_TIMESTAMP_TYPE}},
    .translateFunc = translateToTimestamp,
    .getEnvFunc = NULL,
    .initFunc = NULL,
    .sprocessFunc = toTimestampFunction,
    .finalizeFunc = NULL
  },
  {
    .name = "to_char",
    .type = FUNCTION_TYPE_TO_CHAR,
    .classification = FUNC_MGT_SCALAR_FUNC,
    .parameters = {.minParamNum = 2,
                   .maxParamNum = 2,
                   .paramInfoPattern = 1,
                   .inputParaInfo[0][0] = {.isLastParam = false,
                                           .startParam = 1,
                                           .endParam = 1,
                                           .validDataType = FUNC_PARAM_SUPPORT_TIMESTAMP_TYPE,
                                           .validNodeType = FUNC_PARAM_SUPPORT_EXPR_NODE,
                                           .paramAttribute = FUNC_PARAM_NO_SPECIFIC_ATTRIBUTE,
                                           .valueRangeFlag = FUNC_PARAM_NO_SPECIFIC_VALUE,},
                   .inputParaInfo[0][1] = {.isLastParam = true,
                                           .startParam = 2,
                                           .endParam = 2,
                                           .validDataType = FUNC_PARAM_SUPPORT_STRING_TYPE,
                                           .validNodeType = FUNC_PARAM_SUPPORT_EXPR_NODE,
                                           .paramAttribute = FUNC_PARAM_NO_SPECIFIC_ATTRIBUTE,
                                           .valueRangeFlag = FUNC_PARAM_NO_SPECIFIC_VALUE,},
                   .outputParaInfo = {.validDataType = FUNC_PARAM_SUPPORT_VARCHAR_TYPE}},
    .translateFunc = translateOutVarchar,
    .getEnvFunc = NULL,
    .initFunc = NULL,
    .sprocessFunc = toCharFunction,
    .finalizeFunc = NULL
  },
  {
    .name = "_avg_middle",
    .type = FUNCTION_TYPE_AVG_PARTIAL,
    .classification = FUNC_MGT_AGG_FUNC,
    .parameters = {.minParamNum = 1,
                   .maxParamNum = 1,
                   .paramInfoPattern = 1,
                   .inputParaInfo[0][0] = {.isLastParam = true,
                                           .startParam = 1,
                                           .endParam = 1,
                                           .validDataType = FUNC_PARAM_SUPPORT_VARCHAR_TYPE,
                                           .validNodeType = FUNC_PARAM_SUPPORT_EXPR_NODE,
                                           .paramAttribute = FUNC_PARAM_NO_SPECIFIC_ATTRIBUTE,
                                           .valueRangeFlag = FUNC_PARAM_NO_SPECIFIC_VALUE,},
                   .outputParaInfo = {.validDataType = FUNC_PARAM_SUPPORT_VARCHAR_TYPE}},
    .translateFunc = translateOutVarchar,
    .dataRequiredFunc = statisDataRequired,
    .getEnvFunc   = getAvgFuncEnv,
    .initFunc     = avgFunctionSetup,
    .processFunc  = avgFunctionMerge,
    .finalizeFunc = avgPartialFinalize,
#ifdef BUILD_NO_CALL
    .invertFunc   = avgInvertFunction,
#endif
    .combineFunc  = avgCombine,
  },
  {
    .name = "_vgver",
    .type = FUNCTION_TYPE_VGVER,
    .classification = FUNC_MGT_PSEUDO_COLUMN_FUNC | FUNC_MGT_SCAN_PC_FUNC | FUNC_MGT_KEEP_ORDER_FUNC,
    .parameters = {.minParamNum = 0,
                   .maxParamNum = 0,
                   .paramInfoPattern = 0,
                   .outputParaInfo = {.validDataType = FUNC_PARAM_SUPPORT_BIGINT_TYPE}},
    .translateFunc = translateOutBigInt,
    .getEnvFunc   = NULL,
    .initFunc     = NULL,
    .sprocessFunc = qPseudoTagFunction,
    .finalizeFunc = NULL
  },
  {
    .name = "_std_state",
    .type = FUNCTION_TYPE_STD_STATE,
    .classification = FUNC_MGT_AGG_FUNC | FUNC_MGT_TSMA_FUNC,
    .parameters = {.minParamNum = 1,
                   .maxParamNum = 1,
                   .paramInfoPattern = 1,
                   .inputParaInfo[0][0] = {.isLastParam = true,
                                           .startParam = 1,
                                           .endParam = 1,
                                           .validDataType = FUNC_PARAM_SUPPORT_NUMERIC_TYPE | FUNC_PARAM_SUPPORT_NULL_TYPE,
                                           .validNodeType = FUNC_PARAM_SUPPORT_EXPR_NODE,
                                           .paramAttribute = FUNC_PARAM_NO_SPECIFIC_ATTRIBUTE,
                                           .valueRangeFlag = FUNC_PARAM_NO_SPECIFIC_VALUE,},
                   .outputParaInfo = {.validDataType = FUNC_PARAM_SUPPORT_VARCHAR_TYPE}},
    .translateFunc = translateOutVarchar,
    .getEnvFunc   = getStdFuncEnv,
    .initFunc     = stdFunctionSetup,
    .processFunc  = stdFunction,
    .finalizeFunc = stdPartialFinalize,
    .pPartialFunc = "_std_partial",
    .pMergeFunc   = "_std_state_merge",
  },
  {
    .name = "_std_state_merge",
    .type = FUNCTION_TYPE_STD_STATE_MERGE,
    .classification = FUNC_MGT_AGG_FUNC | FUNC_MGT_TSMA_FUNC,
    .parameters = {.minParamNum = 1,
                   .maxParamNum = 1,
                   .paramInfoPattern = 1,
                   .inputParaInfo[0][0] = {.isLastParam = true,
                                           .startParam = 1,
                                           .endParam = 1,
                                           .validDataType = FUNC_PARAM_SUPPORT_VARCHAR_TYPE,
                                           .validNodeType = FUNC_PARAM_SUPPORT_EXPR_NODE,
                                           .paramAttribute = FUNC_PARAM_NO_SPECIFIC_ATTRIBUTE,
                                           .valueRangeFlag = FUNC_PARAM_NO_SPECIFIC_VALUE,},
                   .outputParaInfo = {.validDataType = FUNC_PARAM_SUPPORT_VARCHAR_TYPE}},
    .translateFunc = translateOutVarchar,
    .getEnvFunc = getStdFuncEnv,
    .initFunc = stdFunctionSetup,
    .processFunc = stdFunctionMerge,
    .finalizeFunc = stdPartialFinalize,
  },
  {
    .name = "_avg_state",
    .type = FUNCTION_TYPE_AVG_STATE,
    .classification = FUNC_MGT_AGG_FUNC | FUNC_MGT_TSMA_FUNC,
    .parameters = {.minParamNum = 1,
                   .maxParamNum = 1,
                   .paramInfoPattern = 1,
                   .inputParaInfo[0][0] = {.isLastParam = true,
                                           .startParam = 1,
                                           .endParam = 1,
                                           .validDataType = FUNC_PARAM_SUPPORT_NUMERIC_TYPE | FUNC_PARAM_SUPPORT_NULL_TYPE | FUNC_PARAM_SUPPORT_DECIMAL_TYPE,
                                           .validNodeType = FUNC_PARAM_SUPPORT_EXPR_NODE,
                                           .paramAttribute = FUNC_PARAM_NO_SPECIFIC_ATTRIBUTE,
                                           .valueRangeFlag = FUNC_PARAM_NO_SPECIFIC_VALUE,},
                   .outputParaInfo = {.validDataType = FUNC_PARAM_SUPPORT_VARCHAR_TYPE}},
    .translateFunc = translateOutVarchar,
    .getEnvFunc = getAvgFuncEnv,
    .initFunc = avgFunctionSetup,
    .processFunc = avgFunction,
    .finalizeFunc = avgPartialFinalize,
    .pPartialFunc = "_avg_partial",
    .pMergeFunc = "_avg_state_merge"
  },
  {
    .name = "_avg_state_merge",
    .type = FUNCTION_TYPE_AVG_STATE_MERGE,
    .classification = FUNC_MGT_AGG_FUNC | FUNC_MGT_TSMA_FUNC,
    .parameters = {.minParamNum = 1,
                   .maxParamNum = 1,
                   .paramInfoPattern = 1,
                   .inputParaInfo[0][0] = {.isLastParam = true,
                                           .startParam = 1,
                                           .endParam = 1,
                                           .validDataType = FUNC_PARAM_SUPPORT_VARCHAR_TYPE,
                                           .validNodeType = FUNC_PARAM_SUPPORT_EXPR_NODE,
                                           .paramAttribute = FUNC_PARAM_NO_SPECIFIC_ATTRIBUTE,
                                           .valueRangeFlag = FUNC_PARAM_NO_SPECIFIC_VALUE,},
                   .outputParaInfo = {.validDataType = FUNC_PARAM_SUPPORT_VARCHAR_TYPE}},
    .translateFunc = translateOutVarchar,
    .getEnvFunc = getAvgFuncEnv,
    .initFunc = avgFunctionSetup,
    .processFunc = avgFunctionMerge,
    .finalizeFunc = avgPartialFinalize,
  },
  {
    .name = "_spread_state",
    .type = FUNCTION_TYPE_SPREAD_STATE,
    .classification = FUNC_MGT_AGG_FUNC | FUNC_MGT_SPECIAL_DATA_REQUIRED | FUNC_MGT_TSMA_FUNC,
    .parameters = {.minParamNum = 1,
                   .maxParamNum = 1,
                   .paramInfoPattern = 1,
                   .inputParaInfo[0][0] = {.isLastParam = true,
                                           .startParam = 1,
                                           .endParam = 1,
                                           .validDataType = FUNC_PARAM_SUPPORT_NUMERIC_TYPE | FUNC_PARAM_SUPPORT_TIMESTAMP_TYPE,
                                           .validNodeType = FUNC_PARAM_SUPPORT_EXPR_NODE,
                                           .paramAttribute = FUNC_PARAM_NO_SPECIFIC_ATTRIBUTE,
                                           .valueRangeFlag = FUNC_PARAM_NO_SPECIFIC_VALUE,},
                   .outputParaInfo = {.validDataType = FUNC_PARAM_SUPPORT_VARCHAR_TYPE}},
    .translateFunc = translateOutVarchar,
    .getEnvFunc = getSpreadFuncEnv,
    .initFunc = spreadFunctionSetup,
    .processFunc = spreadFunction,
    .finalizeFunc = spreadPartialFinalize,
    .pPartialFunc = "_spread_partial",
    .pMergeFunc = "_spread_state_merge"
  },
  {
    .name = "_spread_state_merge",
    .type = FUNCTION_TYPE_SPREAD_STATE_MERGE,
    .classification = FUNC_MGT_AGG_FUNC | FUNC_MGT_TSMA_FUNC,
    .parameters = {.minParamNum = 1,
                   .maxParamNum = 1,
                   .paramInfoPattern = 1,
                   .inputParaInfo[0][0] = {.isLastParam = true,
                                           .startParam = 1,
                                           .endParam = 1,
                                           .validDataType = FUNC_PARAM_SUPPORT_VARCHAR_TYPE,
                                           .validNodeType = FUNC_PARAM_SUPPORT_EXPR_NODE,
                                           .paramAttribute = FUNC_PARAM_NO_SPECIFIC_ATTRIBUTE,
                                           .valueRangeFlag = FUNC_PARAM_NO_SPECIFIC_VALUE,},
                   .outputParaInfo = {.validDataType = FUNC_PARAM_SUPPORT_VARCHAR_TYPE}},
    .translateFunc = translateOutVarchar,
    .getEnvFunc = getSpreadFuncEnv,
    .initFunc = spreadFunctionSetup,
    .processFunc = spreadFunctionMerge,
    .finalizeFunc = spreadPartialFinalize,
  },
  {
    .name = "_first_state",
    .type = FUNCTION_TYPE_FIRST_STATE,
    .classification = FUNC_MGT_AGG_FUNC | FUNC_MGT_SELECT_FUNC | FUNC_MGT_MULTI_RES_FUNC | FUNC_MGT_IMPLICIT_TS_FUNC |
                      FUNC_MGT_KEEP_ORDER_FUNC | FUNC_MGT_FORBID_SYSTABLE_FUNC | FUNC_MGT_TSMA_FUNC | FUNC_MGT_PRIMARY_KEY_FUNC,
    .parameters = {.minParamNum = 1,
                   .maxParamNum = -1,
                   .paramInfoPattern = 1,
                   .inputParaInfo[0][0] = {.isLastParam = true,
                                           .startParam = 1,
                                           .endParam = -1,
                                           .validDataType = FUNC_PARAM_SUPPORT_ALL_TYPE,
                                           .validNodeType = FUNC_PARAM_SUPPORT_EXPR_NODE,
                                           .paramAttribute = FUNC_PARAM_VALUE_NODE_NOT_NULL,
                                           .valueRangeFlag = FUNC_PARAM_NO_SPECIFIC_VALUE,},
                   .outputParaInfo = {.validDataType = FUNC_PARAM_SUPPORT_VARCHAR_TYPE}},
    .translateFunc = translateOutVarchar,
    .getEnvFunc = getFirstLastFuncEnv,
    .initFunc = functionSetup,
    .processFunc = firstFunction,
    .finalizeFunc = firstLastPartialFinalize,
    .pPartialFunc = "_first_partial",
    .pMergeFunc = "_first_state_merge"
  },
  {
    .name = "_first_state_merge",
    .type = FUNCTION_TYPE_FIRST_STATE_MERGE,
    .classification = FUNC_MGT_AGG_FUNC | FUNC_MGT_SELECT_FUNC | FUNC_MGT_MULTI_RES_FUNC | FUNC_MGT_IMPLICIT_TS_FUNC |
                      FUNC_MGT_KEEP_ORDER_FUNC | FUNC_MGT_FORBID_SYSTABLE_FUNC | FUNC_MGT_TSMA_FUNC | FUNC_MGT_PRIMARY_KEY_FUNC,
    .parameters = {.minParamNum = 1,
                   .maxParamNum = 1,
                   .paramInfoPattern = 1,
                   .inputParaInfo[0][0] = {.isLastParam = true,
                                           .startParam = 1,
                                           .endParam = 1,
                                           .validDataType = FUNC_PARAM_SUPPORT_VARCHAR_TYPE,
                                           .validNodeType = FUNC_PARAM_SUPPORT_EXPR_NODE,
                                           .paramAttribute = FUNC_PARAM_NO_SPECIFIC_ATTRIBUTE,
                                           .valueRangeFlag = FUNC_PARAM_NO_SPECIFIC_VALUE,},
                   .outputParaInfo = {.validDataType = FUNC_PARAM_SUPPORT_VARCHAR_TYPE}},
    .translateFunc = translateOutVarchar,
    .getEnvFunc = getFirstLastFuncEnv,
    .initFunc = functionSetup,
    .processFunc = firstFunctionMerge,
    .finalizeFunc = firstLastPartialFinalize,
  },
  {
    .name = "_last_state",
    .type = FUNCTION_TYPE_LAST_STATE,
    .classification = FUNC_MGT_AGG_FUNC | FUNC_MGT_SELECT_FUNC | FUNC_MGT_MULTI_RES_FUNC | FUNC_MGT_IMPLICIT_TS_FUNC |
                      FUNC_MGT_KEEP_ORDER_FUNC | FUNC_MGT_FORBID_SYSTABLE_FUNC | FUNC_MGT_TSMA_FUNC | FUNC_MGT_PRIMARY_KEY_FUNC,
    .parameters = {.minParamNum = 1,
                   .maxParamNum = -1,
                   .paramInfoPattern = 1,
                   .inputParaInfo[0][0] = {.isLastParam = true,
                                           .startParam = 1,
                                           .endParam = -1,
                                           .validDataType = FUNC_PARAM_SUPPORT_ALL_TYPE,
                                           .validNodeType = FUNC_PARAM_SUPPORT_EXPR_NODE,
                                           .paramAttribute = FUNC_PARAM_VALUE_NODE_NOT_NULL,
                                           .valueRangeFlag = FUNC_PARAM_NO_SPECIFIC_VALUE,},
                   .outputParaInfo = {.validDataType = FUNC_PARAM_SUPPORT_VARCHAR_TYPE}},
    .translateFunc = translateOutVarchar,
    .getEnvFunc = getFirstLastFuncEnv,
    .initFunc = functionSetup,
    .processFunc = lastFunction,
    .finalizeFunc = firstLastPartialFinalize,
    .pPartialFunc = "_last_partial",
    .pMergeFunc = "_last_state_merge"
  },
  {
    .name = "_last_state_merge",
    .type = FUNCTION_TYPE_LAST_STATE_MERGE,
    .classification = FUNC_MGT_AGG_FUNC | FUNC_MGT_SELECT_FUNC | FUNC_MGT_MULTI_RES_FUNC | FUNC_MGT_IMPLICIT_TS_FUNC |
                      FUNC_MGT_KEEP_ORDER_FUNC | FUNC_MGT_FORBID_SYSTABLE_FUNC | FUNC_MGT_TSMA_FUNC | FUNC_MGT_PRIMARY_KEY_FUNC,
    .parameters = {.minParamNum = 1,
                   .maxParamNum = 1,
                   .paramInfoPattern = 1,
                   .inputParaInfo[0][0] = {.isLastParam = true,
                                           .startParam = 1,
                                           .endParam = 1,
                                           .validDataType = FUNC_PARAM_SUPPORT_VARCHAR_TYPE,
                                           .validNodeType = FUNC_PARAM_SUPPORT_EXPR_NODE,
                                           .paramAttribute = FUNC_PARAM_NO_SPECIFIC_ATTRIBUTE,
                                           .valueRangeFlag = FUNC_PARAM_NO_SPECIFIC_VALUE,},
                   .outputParaInfo = {.validDataType = FUNC_PARAM_SUPPORT_VARCHAR_TYPE}},
    .translateFunc = translateOutVarchar,
    .getEnvFunc = getFirstLastFuncEnv,
    .initFunc = functionSetup,
    .processFunc = lastFunctionMerge,
    .finalizeFunc = firstLastPartialFinalize,
  },
  {
    .name = "_hyperloglog_state",
    .type = FUNCTION_TYPE_HYPERLOGLOG_STATE,
    .classification = FUNC_MGT_AGG_FUNC | FUNC_MGT_COUNT_LIKE_FUNC | FUNC_MGT_TSMA_FUNC,
    .parameters = {.minParamNum = 1,
                   .maxParamNum = 1,
                   .paramInfoPattern = 1,
                   .inputParaInfo[0][0] = {.isLastParam = true,
                                           .startParam = 1,
                                           .endParam = 1,
                                           .validDataType = FUNC_PARAM_SUPPORT_ALL_TYPE,
                                           .validNodeType = FUNC_PARAM_SUPPORT_EXPR_NODE,
                                           .paramAttribute = FUNC_PARAM_NO_SPECIFIC_ATTRIBUTE,
                                           .valueRangeFlag = FUNC_PARAM_NO_SPECIFIC_VALUE,},
                   .outputParaInfo = {.validDataType = FUNC_PARAM_SUPPORT_VARCHAR_TYPE}},
    .translateFunc = translateOutVarchar,
    .getEnvFunc = getHLLFuncEnv,
    .initFunc = functionSetup,
    .processFunc = hllFunction,
    .finalizeFunc = hllPartialFinalize,
    .pPartialFunc = "_hyperloglog_partial",
    .pMergeFunc = "_hyperloglog_state_merge",
  },
  {
    .name = "_hyperloglog_state_merge",
    .type = FUNCTION_TYPE_HYPERLOGLOG_STATE_MERGE,
    .classification = FUNC_MGT_AGG_FUNC | FUNC_MGT_COUNT_LIKE_FUNC | FUNC_MGT_TSMA_FUNC,
    .parameters = {.minParamNum = 1,
                   .maxParamNum = 1,
                   .paramInfoPattern = 1,
                   .inputParaInfo[0][0] = {.isLastParam = true,
                                           .startParam = 1,
                                           .endParam = 1,
                                           .validDataType = FUNC_PARAM_SUPPORT_VARCHAR_TYPE,
                                           .validNodeType = FUNC_PARAM_SUPPORT_EXPR_NODE,
                                           .paramAttribute = FUNC_PARAM_NO_SPECIFIC_ATTRIBUTE,
                                           .valueRangeFlag = FUNC_PARAM_NO_SPECIFIC_VALUE,},
                   .outputParaInfo = {.validDataType = FUNC_PARAM_SUPPORT_VARCHAR_TYPE}},
    .translateFunc = translateOutVarchar,
    .getEnvFunc = getHLLFuncEnv,
    .initFunc = functionSetup,
    .processFunc = hllFunctionMerge,
    .finalizeFunc = hllPartialFinalize,
  },
  {
    .name = "md5",
    .type = FUNCTION_TYPE_MD5,
    .classification = FUNC_MGT_SCALAR_FUNC,
    .parameters = {.minParamNum = 1,
                   .maxParamNum = 1,
                   .paramInfoPattern = 1,
                   .inputParaInfo[0][0] = {.isLastParam = true,
                                           .startParam = 1,
                                           .endParam = 1,
                                           .validDataType = FUNC_PARAM_SUPPORT_VARCHAR_TYPE,
                                           .validNodeType = FUNC_PARAM_SUPPORT_EXPR_NODE,
                                           .paramAttribute = FUNC_PARAM_NO_SPECIFIC_ATTRIBUTE,
                                           .valueRangeFlag = FUNC_PARAM_NO_SPECIFIC_VALUE,},
                   .outputParaInfo = {.validDataType = FUNC_PARAM_SUPPORT_VARCHAR_TYPE}},
    .translateFunc = translateOutVarchar,
    .getEnvFunc = NULL,
    .initFunc = NULL,
    .sprocessFunc = md5Function,
    .finalizeFunc = NULL
  },
  {
    .name = "_group_const_value",
    .type = FUNCTION_TYPE_GROUP_CONST_VALUE,
    .classification = FUNC_MGT_AGG_FUNC | FUNC_MGT_KEEP_ORDER_FUNC,
    .parameters = {.minParamNum = 0,
                   .maxParamNum = 0,
                   .paramInfoPattern = 0,
                   .outputParaInfo = {.validDataType = FUNC_PARAM_SUPPORT_ALL_TYPE}},
    .translateFunc = translateSelectValue,
    .getEnvFunc   = getGroupKeyFuncEnv,
    .initFunc     = functionSetup,
    .processFunc  = groupConstValueFunction,
    .finalizeFunc = groupConstValueFinalize,
  },
  {
    .name = "stddev_pop",
    .type = FUNCTION_TYPE_STDDEV,
    .classification = FUNC_MGT_AGG_FUNC | FUNC_MGT_TSMA_FUNC,
    .parameters = {.minParamNum = 1,
                   .maxParamNum = 1,
                   .paramInfoPattern = 1,
                   .inputParaInfo[0][0] = {.isLastParam = true,
                                           .startParam = 1,
                                           .endParam = 1,
                                           .validDataType = FUNC_PARAM_SUPPORT_NUMERIC_TYPE | FUNC_PARAM_SUPPORT_NULL_TYPE,
                                           .validNodeType = FUNC_PARAM_SUPPORT_EXPR_NODE,
                                           .paramAttribute = FUNC_PARAM_NO_SPECIFIC_ATTRIBUTE,
                                           .valueRangeFlag = FUNC_PARAM_NO_SPECIFIC_VALUE,},
                   .outputParaInfo = {.validDataType = FUNC_PARAM_SUPPORT_DOUBLE_TYPE}},
    .translateFunc = translateOutDouble,
    .getEnvFunc   = getStdFuncEnv,
    .initFunc     = stdFunctionSetup,
    .processFunc  = stdFunction,
    .sprocessFunc = stdScalarFunction,
    .finalizeFunc = stddevFinalize,
  #ifdef BUILD_NO_CALL
    .invertFunc   = stdInvertFunction,
  #endif
    .combineFunc  = stdCombine,
    .pPartialFunc = "_std_partial",
    .pStateFunc = "_std_state",
    .pMergeFunc   = "_stddev_merge"
  },
  {
    .name = "var_pop",
    .type = FUNCTION_TYPE_STDVAR,
    .classification = FUNC_MGT_AGG_FUNC | FUNC_MGT_TSMA_FUNC,
    .parameters = {.minParamNum = 1,
                   .maxParamNum = 1,
                   .paramInfoPattern = 1,
                   .inputParaInfo[0][0] = {.isLastParam = true,
                                           .startParam = 1,
                                           .endParam = 1,
                                           .validDataType = FUNC_PARAM_SUPPORT_NUMERIC_TYPE | FUNC_PARAM_SUPPORT_NULL_TYPE,
                                           .validNodeType = FUNC_PARAM_SUPPORT_EXPR_NODE,
                                           .paramAttribute = FUNC_PARAM_NO_SPECIFIC_ATTRIBUTE,
                                           .valueRangeFlag = FUNC_PARAM_NO_SPECIFIC_VALUE,},
                   .outputParaInfo = {.validDataType = FUNC_PARAM_SUPPORT_DOUBLE_TYPE}},
    .translateFunc = translateOutDouble,
    .getEnvFunc   = getStdFuncEnv,
    .initFunc     = stdFunctionSetup,
    .processFunc  = stdFunction,
    .sprocessFunc = stdScalarFunction,
    .finalizeFunc = stdvarFinalize,
  #ifdef BUILD_NO_CALL
    .invertFunc   = stdInvertFunction,
  #endif
    .combineFunc  = stdCombine,
    .pPartialFunc = "_std_partial",
    .pStateFunc = "_std_state",
    .pMergeFunc   = "_stdvar_merge"
  },
  {
    .name = "_stdvar_merge",
    .type = FUNCTION_TYPE_STDVAR_MERGE,
    .classification = FUNC_MGT_AGG_FUNC,
    .parameters = {.minParamNum = 1,
                   .maxParamNum = 1,
                   .paramInfoPattern = 1,
                   .inputParaInfo[0][0] = {.isLastParam = true,
                                           .startParam = 1,
                                           .endParam = 1,
                                           .validDataType = FUNC_PARAM_SUPPORT_VARCHAR_TYPE,
                                           .validNodeType = FUNC_PARAM_SUPPORT_EXPR_NODE,
                                           .paramAttribute = FUNC_PARAM_NO_SPECIFIC_ATTRIBUTE,
                                           .valueRangeFlag = FUNC_PARAM_NO_SPECIFIC_VALUE,},
                   .outputParaInfo = {.validDataType = FUNC_PARAM_SUPPORT_DOUBLE_TYPE}},
    .translateFunc = translateOutDouble,
    .getEnvFunc   = getStdFuncEnv,
    .initFunc     = stdFunctionSetup,
    .processFunc  = stdFunctionMerge,
    .finalizeFunc = stdvarFinalize,
  #ifdef BUILD_NO_CALL
    .invertFunc   = stdInvertFunction,
  #endif
    .combineFunc  = stdCombine,
    .pPartialFunc = "_std_state_merge",
    .pMergeFunc = "_stdvar_merge",
  },
  {
    .name = "pi",
    .type = FUNCTION_TYPE_PI,
    .classification = FUNC_MGT_SCALAR_FUNC,
    .parameters = {.minParamNum = 0,
                   .maxParamNum = 0,
                   .paramInfoPattern = 0,
                   .outputParaInfo = {.validDataType = FUNC_PARAM_SUPPORT_DOUBLE_TYPE}},
    .translateFunc = translateOutDouble,
    .getEnvFunc   = NULL,
    .initFunc     = NULL,
    .sprocessFunc = piFunction,
    .finalizeFunc = NULL
  },
  {
    .name = "exp",
    .type = FUNCTION_TYPE_EXP,
    .classification = FUNC_MGT_SCALAR_FUNC,
    .parameters = {.minParamNum = 1,
                   .maxParamNum = 1,
                   .paramInfoPattern = 1,
                   .inputParaInfo[0][0] = {.isLastParam = true,
                                           .startParam = 1,
                                           .endParam = 1,
                                           .validDataType = FUNC_PARAM_SUPPORT_NUMERIC_TYPE | FUNC_PARAM_SUPPORT_NULL_TYPE,
                                           .validNodeType = FUNC_PARAM_SUPPORT_EXPR_NODE,
                                           .paramAttribute = FUNC_PARAM_NO_SPECIFIC_ATTRIBUTE,
                                           .valueRangeFlag = FUNC_PARAM_NO_SPECIFIC_VALUE,},
                   .outputParaInfo = {.validDataType = FUNC_PARAM_SUPPORT_DOUBLE_TYPE}},
    .translateFunc = translateOutDouble,
    .getEnvFunc   = NULL,
    .initFunc     = NULL,
    .sprocessFunc = expFunction,
    .finalizeFunc = NULL
  },
  {
    .name = "ln",
    .type = FUNCTION_TYPE_LN,
    .classification = FUNC_MGT_SCALAR_FUNC,
    .parameters = {.minParamNum = 1,
                   .maxParamNum = 1,
                   .paramInfoPattern = 1,
                   .inputParaInfo[0][0] = {.isLastParam = true,
                                           .startParam = 1,
                                           .endParam = 1,
                                           .validDataType = FUNC_PARAM_SUPPORT_NUMERIC_TYPE | FUNC_PARAM_SUPPORT_NULL_TYPE,
                                           .validNodeType = FUNC_PARAM_SUPPORT_EXPR_NODE,
                                           .paramAttribute = FUNC_PARAM_NO_SPECIFIC_ATTRIBUTE,
                                           .valueRangeFlag = FUNC_PARAM_NO_SPECIFIC_VALUE,},
                   .outputParaInfo = {.validDataType = FUNC_PARAM_SUPPORT_DOUBLE_TYPE}},
    .translateFunc = translateOutDouble,
    .getEnvFunc   = NULL,
    .initFunc     = NULL,
    .sprocessFunc = lnFunction,
    .finalizeFunc = NULL
  },
  {
    .name = "mod",
    .type = FUNCTION_TYPE_MOD,
    .classification = FUNC_MGT_SCALAR_FUNC,
    .parameters = {.minParamNum = 2,
                   .maxParamNum = 2,
                   .paramInfoPattern = 1,
                   .inputParaInfo[0][0] = {.isLastParam = false,
                                           .startParam = 1,
                                           .endParam = 1,
                                           .validDataType = FUNC_PARAM_SUPPORT_NUMERIC_TYPE | FUNC_PARAM_SUPPORT_NULL_TYPE,
                                           .validNodeType = FUNC_PARAM_SUPPORT_EXPR_NODE,
                                           .paramAttribute = FUNC_PARAM_NO_SPECIFIC_ATTRIBUTE,
                                           .valueRangeFlag = FUNC_PARAM_NO_SPECIFIC_VALUE,},
                   .inputParaInfo[0][1] = {.isLastParam = true,
                                           .startParam = 2,
                                           .endParam = 2,
                                           .validDataType = FUNC_PARAM_SUPPORT_NUMERIC_TYPE | FUNC_PARAM_SUPPORT_NULL_TYPE,
                                           .validNodeType = FUNC_PARAM_SUPPORT_EXPR_NODE,
                                           .paramAttribute = FUNC_PARAM_NO_SPECIFIC_ATTRIBUTE,
                                           .valueRangeFlag = FUNC_PARAM_NO_SPECIFIC_VALUE,},
                   .outputParaInfo = {.validDataType = FUNC_PARAM_SUPPORT_DOUBLE_TYPE}},
    .translateFunc = translateOutDouble,
    .getEnvFunc   = NULL,
    .initFunc     = NULL,
    .sprocessFunc = modFunction,
    .finalizeFunc = NULL
  },
  {
    .name = "sign",
    .type = FUNCTION_TYPE_SIGN,
    .classification = FUNC_MGT_SCALAR_FUNC,
    .parameters = {.minParamNum = 1,
                   .maxParamNum = 1,
                   .paramInfoPattern = 1,
                   .inputParaInfo[0][0] = {.isLastParam = true,
                                           .startParam = 1,
                                           .endParam = 1,
                                           .validDataType = FUNC_PARAM_SUPPORT_NUMERIC_TYPE | FUNC_PARAM_SUPPORT_NULL_TYPE,
                                           .validNodeType = FUNC_PARAM_SUPPORT_EXPR_NODE,
                                           .paramAttribute = FUNC_PARAM_NO_SPECIFIC_ATTRIBUTE,
                                           .valueRangeFlag = FUNC_PARAM_NO_SPECIFIC_VALUE,},
                   .outputParaInfo = {.validDataType = FUNC_PARAM_SUPPORT_NUMERIC_TYPE}},
    .translateFunc = translateOutNum,
    .getEnvFunc   = NULL,
    .initFunc     = NULL,
    .sprocessFunc = signFunction,
    .finalizeFunc = NULL
  },
  {
    .name = "degrees",
    .type = FUNCTION_TYPE_DEGREES,
    .classification = FUNC_MGT_SCALAR_FUNC,
    .parameters = {.minParamNum = 1,
                   .maxParamNum = 1,
                   .paramInfoPattern = 1,
                   .inputParaInfo[0][0] = {.isLastParam = true,
                                           .startParam = 1,
                                           .endParam = 1,
                                           .validDataType = FUNC_PARAM_SUPPORT_NUMERIC_TYPE | FUNC_PARAM_SUPPORT_NULL_TYPE,
                                           .validNodeType = FUNC_PARAM_SUPPORT_EXPR_NODE,
                                           .paramAttribute = FUNC_PARAM_NO_SPECIFIC_ATTRIBUTE,
                                           .valueRangeFlag = FUNC_PARAM_NO_SPECIFIC_VALUE,},
                   .outputParaInfo = {.validDataType = FUNC_PARAM_SUPPORT_DOUBLE_TYPE}},
    .translateFunc = translateOutDouble,
    .getEnvFunc   = NULL,
    .initFunc     = NULL,
    .sprocessFunc = degreesFunction,
    .finalizeFunc = NULL
  },
  {
    .name = "radians",
    .type = FUNCTION_TYPE_RADIANS,
    .classification = FUNC_MGT_SCALAR_FUNC,
    .parameters = {.minParamNum = 1,
                   .maxParamNum = 1,
                   .paramInfoPattern = 1,
                   .inputParaInfo[0][0] = {.isLastParam = true,
                                           .startParam = 1,
                                           .endParam = 1,
                                           .validDataType = FUNC_PARAM_SUPPORT_NUMERIC_TYPE | FUNC_PARAM_SUPPORT_NULL_TYPE,
                                           .validNodeType = FUNC_PARAM_SUPPORT_EXPR_NODE,
                                           .paramAttribute = FUNC_PARAM_NO_SPECIFIC_ATTRIBUTE,
                                           .valueRangeFlag = FUNC_PARAM_NO_SPECIFIC_VALUE,},
                   .outputParaInfo = {.validDataType = FUNC_PARAM_SUPPORT_DOUBLE_TYPE}},
    .translateFunc = translateOutDouble,
    .getEnvFunc   = NULL,
    .initFunc     = NULL,
    .sprocessFunc = radiansFunction,
    .finalizeFunc = NULL
  },
  {
    .name = "truncate",
    .type = FUNCTION_TYPE_TRUNCATE,
    .classification = FUNC_MGT_SCALAR_FUNC,
    .parameters = {.minParamNum = 2,
                   .maxParamNum = 2,
                   .paramInfoPattern = 1,
                   .inputParaInfo[0][0] = {.isLastParam = false,
                                           .startParam = 1,
                                           .endParam = 1,
                                           .validDataType = FUNC_PARAM_SUPPORT_NUMERIC_TYPE | FUNC_PARAM_SUPPORT_NULL_TYPE,
                                           .validNodeType = FUNC_PARAM_SUPPORT_EXPR_NODE,
                                           .paramAttribute = FUNC_PARAM_NO_SPECIFIC_ATTRIBUTE,
                                           .valueRangeFlag = FUNC_PARAM_NO_SPECIFIC_VALUE,},
                   .inputParaInfo[0][1] = {.isLastParam = true,
                                           .startParam = 2,
                                           .endParam = 2,
                                           .validDataType = FUNC_PARAM_SUPPORT_NUMERIC_TYPE | FUNC_PARAM_SUPPORT_NULL_TYPE,
                                           .validNodeType = FUNC_PARAM_SUPPORT_EXPR_NODE,
                                           .paramAttribute = FUNC_PARAM_NO_SPECIFIC_ATTRIBUTE,
                                           .valueRangeFlag = FUNC_PARAM_NO_SPECIFIC_VALUE,},
                   .outputParaInfo = {.validDataType = FUNC_PARAM_SUPPORT_DOUBLE_TYPE}},
    .translateFunc = translateOutFirstIn,
    .getEnvFunc   = NULL,
    .initFunc     = NULL,
    .sprocessFunc = truncFunction,
    .finalizeFunc = NULL
  },
  {
    .name = "trunc",
    .type = FUNCTION_TYPE_TRUNCATE,
    .classification = FUNC_MGT_SCALAR_FUNC,
    .parameters = {.minParamNum = 1,
                   .maxParamNum = 2,
                   .paramInfoPattern = 1,
                   .inputParaInfo[0][0] = {.isLastParam = false,
                                           .startParam = 1,
                                           .endParam = 1,
                                           .validDataType = FUNC_PARAM_SUPPORT_NUMERIC_TYPE | FUNC_PARAM_SUPPORT_NULL_TYPE,
                                           .validNodeType = FUNC_PARAM_SUPPORT_EXPR_NODE,
                                           .paramAttribute = FUNC_PARAM_NO_SPECIFIC_ATTRIBUTE,
                                           .valueRangeFlag = FUNC_PARAM_NO_SPECIFIC_VALUE,},
                   .inputParaInfo[0][1] = {.isLastParam = true,
                                           .startParam = 2,
                                           .endParam = 2,
                                           .validDataType = FUNC_PARAM_SUPPORT_NUMERIC_TYPE | FUNC_PARAM_SUPPORT_NULL_TYPE,
                                           .validNodeType = FUNC_PARAM_SUPPORT_EXPR_NODE,
                                           .paramAttribute = FUNC_PARAM_NO_SPECIFIC_ATTRIBUTE,
                                           .valueRangeFlag = FUNC_PARAM_NO_SPECIFIC_VALUE,},
                   .outputParaInfo = {.validDataType = FUNC_PARAM_SUPPORT_DOUBLE_TYPE}},
    .translateFunc = translateOutFirstIn,
    .getEnvFunc   = NULL,
    .initFunc     = NULL,
    .sprocessFunc = truncFunction,
    .finalizeFunc = NULL
  },
  {
    .name = "substring",
    .type = FUNCTION_TYPE_SUBSTR,
    .classification = FUNC_MGT_SCALAR_FUNC | FUNC_MGT_STRING_FUNC,
    .parameters = {.minParamNum = 2,
                   .maxParamNum = 3,
                   .paramInfoPattern = 1,
                   .inputParaInfo[0][0] = {.isLastParam = false,
                                           .startParam = 1,
                                           .endParam = 1,
                                           .validDataType = FUNC_PARAM_SUPPORT_VARCHAR_TYPE | FUNC_PARAM_SUPPORT_NCHAR_TYPE | FUNC_PARAM_SUPPORT_NULL_TYPE,
                                           .validNodeType = FUNC_PARAM_SUPPORT_EXPR_NODE,
                                           .paramAttribute = FUNC_PARAM_NO_SPECIFIC_ATTRIBUTE,
                                           .valueRangeFlag = FUNC_PARAM_NO_SPECIFIC_VALUE,},
                   .inputParaInfo[0][1] = {.isLastParam = false,
                                           .startParam = 2,
                                           .endParam = 2,
                                           .validDataType = FUNC_PARAM_SUPPORT_INTEGER_TYPE | FUNC_PARAM_SUPPORT_NULL_TYPE,
                                           .validNodeType = FUNC_PARAM_SUPPORT_EXPR_NODE,
                                           .paramAttribute = FUNC_PARAM_NO_SPECIFIC_ATTRIBUTE,
                                           .valueRangeFlag = FUNC_PARAM_NO_SPECIFIC_VALUE,},
                   .inputParaInfo[0][2] = {.isLastParam = true,
                                           .startParam = 3,
                                           .endParam = 3,
                                           .validDataType = FUNC_PARAM_SUPPORT_INTEGER_TYPE | FUNC_PARAM_SUPPORT_NULL_TYPE,
                                           .validNodeType = FUNC_PARAM_SUPPORT_EXPR_NODE,
                                           .paramAttribute = FUNC_PARAM_NO_SPECIFIC_ATTRIBUTE,
                                           .valueRangeFlag = FUNC_PARAM_NO_SPECIFIC_VALUE,},
                   .outputParaInfo = {.validDataType = FUNC_PARAM_SUPPORT_VARCHAR_TYPE | FUNC_PARAM_SUPPORT_NCHAR_TYPE}},
    .translateFunc = translateOutFirstIn,
    .getEnvFunc   = NULL,
    .initFunc     = NULL,
    .sprocessFunc = substrFunction,
    .finalizeFunc = NULL
  },
  {
    .name = "substring_index",
    .type = FUNCTION_TYPE_SUBSTR_IDX,
    .classification = FUNC_MGT_SCALAR_FUNC | FUNC_MGT_STRING_FUNC,
    .parameters = {.minParamNum = 3,
                   .maxParamNum = 3,
                   .paramInfoPattern = 1,
                   .inputParaInfo[0][0] = {.isLastParam = false,
                                           .startParam = 1,
                                           .endParam = 1,
                                           .validDataType = FUNC_PARAM_SUPPORT_VARCHAR_TYPE | FUNC_PARAM_SUPPORT_NCHAR_TYPE | FUNC_PARAM_SUPPORT_NULL_TYPE,
                                           .validNodeType = FUNC_PARAM_SUPPORT_EXPR_NODE,
                                           .paramAttribute = FUNC_PARAM_NO_SPECIFIC_ATTRIBUTE,
                                           .valueRangeFlag = FUNC_PARAM_NO_SPECIFIC_VALUE,},
                   .inputParaInfo[0][1] = {.isLastParam = false,
                                           .startParam = 2,
                                           .endParam = 2,
                                           .validDataType = FUNC_PARAM_SUPPORT_VARCHAR_TYPE | FUNC_PARAM_SUPPORT_NCHAR_TYPE | FUNC_PARAM_SUPPORT_NULL_TYPE,
                                           .validNodeType = FUNC_PARAM_SUPPORT_EXPR_NODE,
                                           .paramAttribute = FUNC_PARAM_NO_SPECIFIC_ATTRIBUTE,
                                           .valueRangeFlag = FUNC_PARAM_NO_SPECIFIC_VALUE,},
                   .inputParaInfo[0][2] = {.isLastParam = true,
                                           .startParam = 3,
                                           .endParam = 3,
                                           .validDataType = FUNC_PARAM_SUPPORT_INTEGER_TYPE | FUNC_PARAM_SUPPORT_NULL_TYPE,
                                           .validNodeType = FUNC_PARAM_SUPPORT_EXPR_NODE,
                                           .paramAttribute = FUNC_PARAM_NO_SPECIFIC_ATTRIBUTE,
                                           .valueRangeFlag = FUNC_PARAM_NO_SPECIFIC_VALUE,},
                   .outputParaInfo = {.validDataType = FUNC_PARAM_SUPPORT_VARCHAR_TYPE | FUNC_PARAM_SUPPORT_NCHAR_TYPE}},
    .translateFunc = translateOutFirstIn,
    .getEnvFunc   = NULL,
    .initFunc     = NULL,
    .sprocessFunc = substrIdxFunction,
    .finalizeFunc = NULL
  },
  {
    .name = "char",
    .type = FUNCTION_TYPE_CHAR,
    .classification = FUNC_MGT_SCALAR_FUNC | FUNC_MGT_STRING_FUNC,
    .parameters = {.minParamNum = 1,
                   .maxParamNum = -1,
                   .paramInfoPattern = 1,
                   .inputParaInfo[0][0] = {.isLastParam = true,
                                           .startParam = 1,
                                           .endParam = -1,
                                           .validDataType = FUNC_PARAM_SUPPORT_VARCHAR_TYPE | FUNC_PARAM_SUPPORT_NCHAR_TYPE | FUNC_PARAM_SUPPORT_NUMERIC_TYPE | FUNC_PARAM_SUPPORT_NULL_TYPE,
                                           .validNodeType = FUNC_PARAM_SUPPORT_EXPR_NODE,
                                           .paramAttribute = FUNC_PARAM_NO_SPECIFIC_ATTRIBUTE,
                                           .valueRangeFlag = FUNC_PARAM_NO_SPECIFIC_VALUE,},
                   .outputParaInfo = {.validDataType = FUNC_PARAM_SUPPORT_VARCHAR_TYPE}},
    .translateFunc = translateChar,
    .getEnvFunc   = NULL,
    .initFunc     = NULL,
    .sprocessFunc = charFunction,
    .finalizeFunc = NULL
  },
  {
    .name = "ascii",
    .type = FUNCTION_TYPE_ASCII,
    .classification = FUNC_MGT_SCALAR_FUNC | FUNC_MGT_STRING_FUNC,
    .parameters = {.minParamNum = 1,
                   .maxParamNum = 1,
                   .paramInfoPattern = 1,
                   .inputParaInfo[0][0] = {.isLastParam = true,
                                           .startParam = 1,
                                           .endParam = 1,
                                           .validDataType = FUNC_PARAM_SUPPORT_VARCHAR_TYPE | FUNC_PARAM_SUPPORT_NCHAR_TYPE | FUNC_PARAM_SUPPORT_NULL_TYPE,
                                           .validNodeType = FUNC_PARAM_SUPPORT_EXPR_NODE,
                                           .paramAttribute = FUNC_PARAM_NO_SPECIFIC_ATTRIBUTE,
                                           .valueRangeFlag = FUNC_PARAM_NO_SPECIFIC_VALUE,},
                   .outputParaInfo = {.validDataType = FUNC_PARAM_SUPPORT_BIGINT_TYPE}},
    .translateFunc = translateAscii,
    .getEnvFunc   = NULL,
    .initFunc     = NULL,
    .sprocessFunc = asciiFunction,
    .finalizeFunc = NULL
  },
  {
    .name = "position",
    .type = FUNCTION_TYPE_POSITION,
    .classification = FUNC_MGT_SCALAR_FUNC | FUNC_MGT_STRING_FUNC,
    .parameters = {.minParamNum = 2,
                   .maxParamNum = 2,
                   .paramInfoPattern = 1,
                   .inputParaInfo[0][0] = {.isLastParam = true,
                                           .startParam = 1,
                                           .endParam = 2,
                                           .validDataType = FUNC_PARAM_SUPPORT_VARCHAR_TYPE | FUNC_PARAM_SUPPORT_NCHAR_TYPE | FUNC_PARAM_SUPPORT_NULL_TYPE,
                                           .validNodeType = FUNC_PARAM_SUPPORT_EXPR_NODE,
                                           .paramAttribute = FUNC_PARAM_NO_SPECIFIC_ATTRIBUTE,
                                           .valueRangeFlag = FUNC_PARAM_NO_SPECIFIC_VALUE,},
                   .outputParaInfo = {.validDataType = FUNC_PARAM_SUPPORT_BIGINT_TYPE}},
    .translateFunc = translateOutBigInt,
    .getEnvFunc   = NULL,
    .initFunc     = NULL,
    .sprocessFunc = positionFunction,
    .finalizeFunc = NULL
  },
  {
    .name = "trim",
    .type = FUNCTION_TYPE_TRIM,
    .classification = FUNC_MGT_SCALAR_FUNC | FUNC_MGT_STRING_FUNC,
    .parameters = {.minParamNum = 1,
                   .maxParamNum = 2,
                   .paramInfoPattern = 1,
                   .inputParaInfo[0][0] = {.isLastParam = true,
                                           .startParam = 1,
                                           .endParam = 2,
                                           .validDataType = FUNC_PARAM_SUPPORT_VARCHAR_TYPE | FUNC_PARAM_SUPPORT_NCHAR_TYPE | FUNC_PARAM_SUPPORT_NULL_TYPE,
                                           .validNodeType = FUNC_PARAM_SUPPORT_EXPR_NODE,
                                           .paramAttribute = FUNC_PARAM_NO_SPECIFIC_ATTRIBUTE,
                                           .valueRangeFlag = FUNC_PARAM_NO_SPECIFIC_VALUE,},
                   .outputParaInfo = {.validDataType = FUNC_PARAM_SUPPORT_VARCHAR_TYPE | FUNC_PARAM_SUPPORT_NCHAR_TYPE}},
    .translateFunc = translateTrim,
    .getEnvFunc   = NULL,
    .initFunc     = NULL,
    .sprocessFunc = trimFunction,
    .finalizeFunc = NULL
  },
  {
    .name = "replace",
    .type = FUNCTION_TYPE_REPLACE,
    .classification = FUNC_MGT_SCALAR_FUNC | FUNC_MGT_STRING_FUNC,
    .parameters = {.minParamNum = 3,
                   .maxParamNum = 3,
                   .paramInfoPattern = 1,
                   .inputParaInfo[0][0] = {.isLastParam = true,
                                           .startParam = 1,
                                           .endParam = 3,
                                           .validDataType = FUNC_PARAM_SUPPORT_VARCHAR_TYPE | FUNC_PARAM_SUPPORT_NCHAR_TYPE | FUNC_PARAM_SUPPORT_NULL_TYPE,
                                           .validNodeType = FUNC_PARAM_SUPPORT_EXPR_NODE,
                                           .paramAttribute = FUNC_PARAM_NO_SPECIFIC_ATTRIBUTE,
                                           .valueRangeFlag = FUNC_PARAM_NO_SPECIFIC_VALUE,},
                   .outputParaInfo = {.validDataType = FUNC_PARAM_SUPPORT_VARCHAR_TYPE | FUNC_PARAM_SUPPORT_NCHAR_TYPE}},
    .translateFunc = translateReplace,
    .getEnvFunc   = NULL,
    .initFunc     = NULL,
    .sprocessFunc = replaceFunction,
    .finalizeFunc = NULL
  },
  {
    .name = "repeat",
    .type = FUNCTION_TYPE_REPEAT,
    .classification = FUNC_MGT_SCALAR_FUNC | FUNC_MGT_STRING_FUNC,
    .parameters = {.minParamNum = 2,
                   .maxParamNum = 2,
                   .paramInfoPattern = 1,
                   .inputParaInfo[0][0] = {.isLastParam = false,
                                           .startParam = 1,
                                           .endParam = 1,
                                           .validDataType = FUNC_PARAM_SUPPORT_VARCHAR_TYPE | FUNC_PARAM_SUPPORT_NCHAR_TYPE | FUNC_PARAM_SUPPORT_NULL_TYPE,
                                           .validNodeType = FUNC_PARAM_SUPPORT_EXPR_NODE,
                                           .paramAttribute = FUNC_PARAM_NO_SPECIFIC_ATTRIBUTE,
                                           .valueRangeFlag = FUNC_PARAM_NO_SPECIFIC_VALUE,},
                   .inputParaInfo[0][1] = {.isLastParam = true,
                                           .startParam = 2,
                                           .endParam = 2,
                                           .validDataType = FUNC_PARAM_SUPPORT_INTEGER_TYPE | FUNC_PARAM_SUPPORT_NULL_TYPE,
                                           .validNodeType = FUNC_PARAM_SUPPORT_EXPR_NODE,
                                           .paramAttribute = FUNC_PARAM_NO_SPECIFIC_ATTRIBUTE,
                                           .valueRangeFlag = FUNC_PARAM_NO_SPECIFIC_VALUE,},
                   .outputParaInfo = {.validDataType = FUNC_PARAM_SUPPORT_VARCHAR_TYPE | FUNC_PARAM_SUPPORT_NCHAR_TYPE}},
    .translateFunc = translateRepeat,
    .getEnvFunc   = NULL,
    .initFunc     = NULL,
    .sprocessFunc = repeatFunction,
    .finalizeFunc = NULL
  },
  {
    .name = "weekday",
    .type = FUNCTION_TYPE_WEEKDAY,
    .classification = FUNC_MGT_SCALAR_FUNC,
    .parameters = {.minParamNum = 1,
                   .maxParamNum = 1,
                   .paramInfoPattern = 1,
                   .inputParaInfo[0][0] = {.isLastParam = true,
                                           .startParam = 1,
                                           .endParam = 1,
                                           .validDataType = FUNC_PARAM_SUPPORT_UNIX_TS_TYPE | FUNC_PARAM_SUPPORT_NULL_TYPE,
                                           .validNodeType = FUNC_PARAM_SUPPORT_EXPR_NODE,
                                           .paramAttribute = FUNC_PARAM_NO_SPECIFIC_ATTRIBUTE,
                                           .valueRangeFlag = FUNC_PARAM_NO_SPECIFIC_VALUE,},
                   .outputParaInfo = {.validDataType = FUNC_PARAM_SUPPORT_BIGINT_TYPE}},
    .translateFunc = translateAddPrecOutBigint,
    .getEnvFunc   = NULL,
    .initFunc     = NULL,
    .sprocessFunc = weekdayFunction,
    .finalizeFunc = NULL
  },
  {
    .name = "dayofweek",
    .type = FUNCTION_TYPE_DAYOFWEEK,
    .classification = FUNC_MGT_SCALAR_FUNC,
    .parameters = {.minParamNum = 1,
                   .maxParamNum = 1,
                   .paramInfoPattern = 1,
                   .inputParaInfo[0][0] = {.isLastParam = true,
                                           .startParam = 1,
                                           .endParam = 1,
                                           .validDataType = FUNC_PARAM_SUPPORT_UNIX_TS_TYPE | FUNC_PARAM_SUPPORT_NULL_TYPE,
                                           .validNodeType = FUNC_PARAM_SUPPORT_EXPR_NODE,
                                           .paramAttribute = FUNC_PARAM_NO_SPECIFIC_ATTRIBUTE,
                                           .valueRangeFlag = FUNC_PARAM_NO_SPECIFIC_VALUE,},
                   .outputParaInfo = {.validDataType = FUNC_PARAM_SUPPORT_BIGINT_TYPE}},
    .translateFunc = translateAddPrecOutBigint,
    .getEnvFunc   = NULL,
    .initFunc     = NULL,
    .sprocessFunc = dayofweekFunction,
    .finalizeFunc = NULL
  },
  {
    .name = "week",
    .type = FUNCTION_TYPE_WEEK,
    .classification = FUNC_MGT_SCALAR_FUNC,
    .parameters = {.minParamNum = 1,
                   .maxParamNum = 2,
                   .paramInfoPattern = 1,
                   .inputParaInfo[0][0] = {.isLastParam = false,
                                           .startParam = 1,
                                           .endParam = 1,
                                           .validDataType = FUNC_PARAM_SUPPORT_UNIX_TS_TYPE | FUNC_PARAM_SUPPORT_NULL_TYPE,
                                           .validNodeType = FUNC_PARAM_SUPPORT_EXPR_NODE,
                                           .paramAttribute = FUNC_PARAM_NO_SPECIFIC_ATTRIBUTE,
                                           .valueRangeFlag = FUNC_PARAM_NO_SPECIFIC_VALUE,},
                   .inputParaInfo[0][1] = {.isLastParam = true,
                                           .startParam = 2,
                                           .endParam = 2,
                                           .validDataType = FUNC_PARAM_SUPPORT_INTEGER_TYPE | FUNC_PARAM_SUPPORT_NULL_TYPE,
                                           .validNodeType = FUNC_PARAM_SUPPORT_EXPR_NODE,
                                           .paramAttribute = FUNC_PARAM_NO_SPECIFIC_ATTRIBUTE,
                                           .valueRangeFlag = FUNC_PARAM_HAS_FIXED_VALUE,
                                           .fixedValueSize = 8,
                                           .fixedNumValue = {0, 1, 2, 3, 4, 5, 6, 7}},
                   .outputParaInfo = {.validDataType = FUNC_PARAM_SUPPORT_BIGINT_TYPE}},
    .translateFunc = translateAddPrecOutBigint,
    .getEnvFunc   = NULL,
    .initFunc     = NULL,
    .sprocessFunc = weekFunction,
    .finalizeFunc = NULL
  },
  {
    .name = "weekofyear",
    .type = FUNCTION_TYPE_WEEKOFYEAR,
    .classification = FUNC_MGT_SCALAR_FUNC,
    .parameters = {.minParamNum = 1,
                   .maxParamNum = 1,
                   .paramInfoPattern = 1,
                   .inputParaInfo[0][0] = {.isLastParam = true,
                                           .startParam = 1,
                                           .endParam = 1,
                                           .validDataType = FUNC_PARAM_SUPPORT_UNIX_TS_TYPE | FUNC_PARAM_SUPPORT_NULL_TYPE,
                                           .validNodeType = FUNC_PARAM_SUPPORT_EXPR_NODE,
                                           .paramAttribute = FUNC_PARAM_NO_SPECIFIC_ATTRIBUTE,
                                           .valueRangeFlag = FUNC_PARAM_NO_SPECIFIC_VALUE,},
                   .outputParaInfo = {.validDataType = FUNC_PARAM_SUPPORT_BIGINT_TYPE}},
    .translateFunc = translateAddPrecOutBigint,
    .getEnvFunc   = NULL,
    .initFunc     = NULL,
    .sprocessFunc = weekofyearFunction,
    .finalizeFunc = NULL
  },
  {
    .name = "rand",
    .type = FUNCTION_TYPE_RAND,
    .classification = FUNC_MGT_SCALAR_FUNC,
    .parameters = {.minParamNum = 0,
                   .maxParamNum = 1,
                   .paramInfoPattern = 1,
                   .inputParaInfo[0][0] = {.isLastParam = true,
                                           .startParam = 1,
                                           .endParam = 1,
                                           .validDataType = FUNC_PARAM_SUPPORT_INTEGER_TYPE | FUNC_PARAM_SUPPORT_NULL_TYPE,
                                           .validNodeType = FUNC_PARAM_SUPPORT_EXPR_NODE,
                                           .paramAttribute = FUNC_PARAM_NO_SPECIFIC_ATTRIBUTE,
                                           .valueRangeFlag = FUNC_PARAM_NO_SPECIFIC_VALUE,},
                   .outputParaInfo = {.validDataType = FUNC_PARAM_SUPPORT_DOUBLE_TYPE}},
    .translateFunc = translateRand,
    .getEnvFunc   = NULL,
    .initFunc     = NULL,
    .sprocessFunc = randFunction,
    .finalizeFunc = NULL
  },
  {
    .name = "forecast",
    .type = FUNCTION_TYPE_FORECAST,
    .classification = FUNC_MGT_TIMELINE_FUNC | FUNC_MGT_IMPLICIT_TS_FUNC |
                      FUNC_MGT_FORBID_STREAM_FUNC | FUNC_MGT_FORBID_SYSTABLE_FUNC | FUNC_MGT_KEEP_ORDER_FUNC | FUNC_MGT_PRIMARY_KEY_FUNC,    
    .translateFunc = translateForecast,
    .getEnvFunc    = getSelectivityFuncEnv,
    .initFunc      = functionSetup,
    .processFunc   = NULL,
    .finalizeFunc  = NULL,
    .estimateReturnRowsFunc = forecastEstReturnRows,
  },
    {
    .name = "_frowts",
    .type = FUNCTION_TYPE_FORECAST_ROWTS,
    .classification = FUNC_MGT_PSEUDO_COLUMN_FUNC | FUNC_MGT_FORECAST_PC_FUNC | FUNC_MGT_KEEP_ORDER_FUNC,
    .translateFunc = translateTimePseudoColumn,
    .getEnvFunc   = getTimePseudoFuncEnv,
    .initFunc     = NULL,
    .sprocessFunc = NULL,
    .finalizeFunc = NULL
  },
  {
    .name = "_flow",
    .type = FUNCTION_TYPE_FORECAST_LOW,
    .classification = FUNC_MGT_PSEUDO_COLUMN_FUNC | FUNC_MGT_FORECAST_PC_FUNC | FUNC_MGT_KEEP_ORDER_FUNC,
    .translateFunc = translateForecastConf,
    .getEnvFunc   = getForecastConfEnv,
    .initFunc     = NULL,
    .sprocessFunc = NULL,
    .finalizeFunc = NULL
  },
  {
    .name = "_fhigh",
    .type = FUNCTION_TYPE_FORECAST_HIGH,
    .classification = FUNC_MGT_PSEUDO_COLUMN_FUNC | FUNC_MGT_FORECAST_PC_FUNC | FUNC_MGT_KEEP_ORDER_FUNC,
    .translateFunc = translateForecastConf,
    .getEnvFunc   = getForecastConfEnv,
    .initFunc     = NULL,
    .sprocessFunc = NULL,
    .finalizeFunc = NULL
  },
  {
    .name = "_irowts_origin",
    .type = FUNCTION_TYPE_IROWTS_ORIGIN,
    .classification = FUNC_MGT_PSEUDO_COLUMN_FUNC | FUNC_MGT_INTERP_PC_FUNC | FUNC_MGT_KEEP_ORDER_FUNC,
    .parameters = {.minParamNum = 0,
                   .maxParamNum = 0,
                   .paramInfoPattern = 0,
                   .outputParaInfo = {.validDataType = FUNC_PARAM_SUPPORT_TIMESTAMP_TYPE}},
    .translateFunc = translateTimePseudoColumn,
    .getEnvFunc   = getTimePseudoFuncEnv,
    .initFunc     = NULL,
    .sprocessFunc = NULL,
    .finalizeFunc = NULL
  },
  {
    .name = "_db_usage",
    .type = FUNCTION_TYPE_DB_USAGE,
    .classification = FUNC_MGT_AGG_FUNC | FUNC_MGT_FORBID_STREAM_FUNC,
    .parameters = {.minParamNum = 0,
                   .maxParamNum = 0,
                   .paramInfoPattern = 0,
                   .outputParaInfo = {.validDataType = FUNC_PARAM_SUPPORT_VARCHAR_TYPE}},
    .translateFunc = translateOutVarchar,
    .getEnvFunc   = getBlockDBUsageFuncEnv,
    .initFunc     = blockDBUsageSetup,
    .processFunc  = blockDBUsageFunction,
    .finalizeFunc = blockDBUsageFinalize
  },
  {
    .name = "_db_usage_info",
    .type = FUNCTION_TYPE_DB_USAGE_INFO,
    .classification = FUNC_MGT_PSEUDO_COLUMN_FUNC | FUNC_MGT_SCAN_PC_FUNC,
    .parameters = {.minParamNum = 0,
                   .maxParamNum = 0,
                   .paramInfoPattern = 0,
                   .outputParaInfo = {.validDataType = FUNC_PARAM_SUPPORT_VARCHAR_TYPE}},
    .translateFunc = translateOutVarchar,
  },
  {
    .name = "cols",
    .translateFunc = invalidColsFunction,
  },
  {
    .name = "greatest",
    .type = FUNCTION_TYPE_GREATEST,
    .classification = FUNC_MGT_SCALAR_FUNC,
    .parameters = {.minParamNum = 2,
      .maxParamNum = -1,
      .paramInfoPattern = 1,
      .inputParaInfo[0][0] = {.isLastParam = true,
                              .startParam = 1,
                              .endParam = -1,
                              .validDataType = FUNC_PARAM_SUPPORT_NUMERIC_TYPE | FUNC_PARAM_SUPPORT_NULL_TYPE | FUNC_PARAM_SUPPORT_BOOL_TYPE | FUNC_PARAM_SUPPORT_TIMESTAMP_TYPE | FUNC_PARAM_SUPPORT_VARCHAR_TYPE | FUNC_PARAM_SUPPORT_NCHAR_TYPE,
                              .validNodeType = FUNC_PARAM_SUPPORT_EXPR_NODE,
                              .paramAttribute = FUNC_PARAM_NO_SPECIFIC_ATTRIBUTE,
                              .valueRangeFlag = FUNC_PARAM_NO_SPECIFIC_VALUE,},
      .outputParaInfo = {.validDataType = FUNC_PARAM_SUPPORT_ALL_TYPE}},
    .translateFunc = translateGreatestleast,
    .getEnvFunc   = NULL,
    .initFunc     = NULL,
    .sprocessFunc = greatestFunction,
    .finalizeFunc = NULL
  },
  {
    .name = "least",
    .type = FUNCTION_TYPE_LEAST,
    .classification = FUNC_MGT_SCALAR_FUNC,
    .parameters = {.minParamNum = 2,
      .maxParamNum = -1,
      .paramInfoPattern = 1,
      .inputParaInfo[0][0] = {.isLastParam = true,
                              .startParam = 1,
                              .endParam = -1,
                              .validDataType = FUNC_PARAM_SUPPORT_NUMERIC_TYPE | FUNC_PARAM_SUPPORT_NULL_TYPE | FUNC_PARAM_SUPPORT_BOOL_TYPE | FUNC_PARAM_SUPPORT_TIMESTAMP_TYPE | FUNC_PARAM_SUPPORT_VARCHAR_TYPE | FUNC_PARAM_SUPPORT_NCHAR_TYPE,
                              .validNodeType = FUNC_PARAM_SUPPORT_EXPR_NODE,
                              .paramAttribute = FUNC_PARAM_NO_SPECIFIC_ATTRIBUTE,
                              .valueRangeFlag = FUNC_PARAM_NO_SPECIFIC_VALUE,},
      .outputParaInfo = {.validDataType = FUNC_PARAM_SUPPORT_ALL_TYPE}},
    .translateFunc = translateGreatestleast,
    .getEnvFunc   = NULL,
    .initFunc     = NULL,
    .sprocessFunc = leastFunction,
    .finalizeFunc = NULL
  },
  {
    .name = "_group_id",
    .type = FUNCTION_TYPE_GROUP_ID,
    .classification = FUNC_MGT_PSEUDO_COLUMN_FUNC | FUNC_MGT_WINDOW_PC_FUNC | FUNC_MGT_SKIP_SCAN_CHECK_FUNC,
    .parameters = {.minParamNum = 0,
                   .maxParamNum = 0,
                   .paramInfoPattern = 0,
                   .outputParaInfo = {.validDataType = FUNC_PARAM_SUPPORT_BIGINT_TYPE}},
    .translateFunc = translateOutBigInt,
    .getEnvFunc   = getTimePseudoFuncEnv,
    .initFunc     = NULL,
    .sprocessFunc = NULL,
    .finalizeFunc = NULL,
  },
    {
    .name = "_iswindowfilled",
    .type = FUNCTION_TYPE_IS_WINDOW_FILLED,
    .classification = FUNC_MGT_PSEUDO_COLUMN_FUNC | FUNC_MGT_WINDOW_PC_FUNC | FUNC_MGT_SKIP_SCAN_CHECK_FUNC,
    .parameters = {.minParamNum = 0,
                   .maxParamNum = 0,
                   .paramInfoPattern = 0,
                   .outputParaInfo = {.validDataType = FUNC_PARAM_SUPPORT_BOOL_TYPE}},
    .translateFunc = translateIsFilledPseudoColumn,
    .getEnvFunc   = NULL,
    .initFunc     = NULL,
    .sprocessFunc = isWinFilledFunction,
    .finalizeFunc = NULL,
  },
};
// clang-format on

const int32_t funcMgtBuiltinsNum = (sizeof(funcMgtBuiltins) / sizeof(SBuiltinFuncDefinition));<|MERGE_RESOLUTION|>--- conflicted
+++ resolved
@@ -984,13 +984,8 @@
   bool       isMergeFunc = pFunc->funcType == FUNCTION_TYPE_AVG_MERGE || pFunc->funcType == FUNCTION_TYPE_AVG_STATE_MERGE;
   SDataType* pInputDt = getSDataTypeFromNode(
       nodesListGetNode(isMergeFunc ? pFunc->pSrcFuncRef->pParameterList : pFunc->pParameterList, 0));
-<<<<<<< HEAD
-  if (IS_DECIMAL_TYPE(pInputDt->type)) {
-    pFunc->srcFuncInputType = *pInputDt;
-=======
   pFunc->srcFuncInputType = *pInputDt;
   if (IS_DECIMAL_TYPE(pInputDt->type)) {
->>>>>>> 21317576
     SDataType sumDt = {.type = TSDB_DATA_TYPE_DECIMAL,
                        .bytes = tDataTypes[TSDB_DATA_TYPE_DECIMAL].bytes,
                        .precision = TSDB_DECIMAL_MAX_PRECISION,
