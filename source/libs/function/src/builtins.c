--- conflicted
+++ resolved
@@ -187,8 +187,8 @@
 }
 
 static int32_t addTimezoneParam(SNodeList* pList) {
-  char      buf[TD_TIME_STR_LEN] = {0};
-  time_t    t;
+  char    buf[TD_TIME_STR_LEN] = {0};
+  time_t  t;
   int32_t code = taosTime(&t);
   if (code != 0) {
     return code;
@@ -5596,7 +5596,20 @@
     .finalizeFunc = NULL
   },
   {
-<<<<<<< HEAD
+    .name = "_irowts_origin",
+    .type = FUNCTION_TYPE_IROWTS_ORIGIN,
+    .classification = FUNC_MGT_PSEUDO_COLUMN_FUNC | FUNC_MGT_INTERP_PC_FUNC | FUNC_MGT_KEEP_ORDER_FUNC,
+    .parameters = {.minParamNum = 0,
+                   .maxParamNum = 0,
+                   .paramInfoPattern = 0,
+                   .outputParaInfo = {.validDataType = FUNC_PARAM_SUPPORT_TIMESTAMP_TYPE}},
+    .translateFunc = translateTimePseudoColumn,
+    .getEnvFunc   = getTimePseudoFuncEnv,
+    .initFunc     = NULL,
+    .sprocessFunc = NULL,
+    .finalizeFunc = NULL
+  },
+  {
     .name = "_db_usage",
     .type = FUNCTION_TYPE_DB_USAGE,
     .classification = FUNC_MGT_AGG_FUNC | FUNC_MGT_FORBID_STREAM_FUNC,
@@ -5619,21 +5632,7 @@
                    .paramInfoPattern = 0,
                    .outputParaInfo = {.validDataType = FUNC_PARAM_SUPPORT_VARCHAR_TYPE}},
     .translateFunc = translateOutVarchar,
-=======
-    .name = "_irowts_origin",
-    .type = FUNCTION_TYPE_IROWTS_ORIGIN,
-    .classification = FUNC_MGT_PSEUDO_COLUMN_FUNC | FUNC_MGT_INTERP_PC_FUNC | FUNC_MGT_KEEP_ORDER_FUNC,
-    .parameters = {.minParamNum = 0,
-                   .maxParamNum = 0,
-                   .paramInfoPattern = 0,
-                   .outputParaInfo = {.validDataType = FUNC_PARAM_SUPPORT_TIMESTAMP_TYPE}},
-    .translateFunc = translateTimePseudoColumn,
-    .getEnvFunc   = getTimePseudoFuncEnv,
-    .initFunc     = NULL,
-    .sprocessFunc = NULL,
-    .finalizeFunc = NULL
->>>>>>> fb8a10e7
-  },
+  }
 };
 // clang-format on
 
