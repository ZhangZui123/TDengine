/*
 * Copyright (c) 2019 TAOS Data, Inc. <jhtao@taosdata.com>
 *
 * This program is free software: you can use, redistribute, and/or modify
 * it under the terms of the GNU Affero General Public License, version 3
 * or later ("AGPL"), as published by the Free Software Foundation.
 *
 * This program is distributed in the hope that it will be useful, but WITHOUT
 * ANY WARRANTY; without even the implied warranty of MERCHANTABILITY or
 * FITNESS FOR A PARTICULAR PURPOSE.
 *
 * You should have received a copy of the GNU Affero General Public License
 * along with this program. If not, see <http://www.gnu.org/licenses/>.
 */

#include "builtins.h"
#include "builtinsimpl.h"
#include "cJSON.h"
#include "querynodes.h"
#include "scalar.h"
#include "geomFunc.h"
#include "taoserror.h"
#include "ttime.h"

static int32_t buildFuncErrMsg(char* pErrBuf, int32_t len, int32_t errCode, const char* pFormat, ...) {
  va_list vArgList;
  va_start(vArgList, pFormat);
  vsnprintf(pErrBuf, len, pFormat, vArgList);
  va_end(vArgList);
  return errCode;
}

static int32_t invaildFuncParaNumErrMsg(char* pErrBuf, int32_t len, const char* pFuncName) {
  return buildFuncErrMsg(pErrBuf, len, TSDB_CODE_FUNC_FUNTION_PARA_NUM, "Invalid number of parameters : %s", pFuncName);
}

static int32_t invaildFuncParaTypeErrMsg(char* pErrBuf, int32_t len, const char* pFuncName) {
  return buildFuncErrMsg(pErrBuf, len, TSDB_CODE_FUNC_FUNTION_PARA_TYPE, "Invalid parameter data type : %s", pFuncName);
}

static int32_t invaildFuncParaValueErrMsg(char* pErrBuf, int32_t len, const char* pFuncName) {
  return buildFuncErrMsg(pErrBuf, len, TSDB_CODE_FUNC_FUNTION_PARA_VALUE, "Invalid parameter value : %s", pFuncName);
}

#define TIME_UNIT_INVALID   1
#define TIME_UNIT_TOO_SMALL 2

static int32_t validateTimeUnitParam(uint8_t dbPrec, const SValueNode* pVal) {
  if (!IS_DURATION_VAL(pVal->flag)) {
    return TIME_UNIT_INVALID;
  }

  if (TSDB_TIME_PRECISION_MILLI == dbPrec &&
      (0 == strcasecmp(pVal->literal, "1u") || 0 == strcasecmp(pVal->literal, "1b"))) {
    return TIME_UNIT_TOO_SMALL;
  }

  if (TSDB_TIME_PRECISION_MICRO == dbPrec && 0 == strcasecmp(pVal->literal, "1b")) {
    return TIME_UNIT_TOO_SMALL;
  }

  if (pVal->literal[0] != '1' ||
      (pVal->literal[1] != 'u' && pVal->literal[1] != 'a' && pVal->literal[1] != 's' && pVal->literal[1] != 'm' &&
       pVal->literal[1] != 'h' && pVal->literal[1] != 'd' && pVal->literal[1] != 'w' && pVal->literal[1] != 'b')) {
    return TIME_UNIT_INVALID;
  }

  return TSDB_CODE_SUCCESS;
}

/* Following are valid ISO-8601 timezone format:
 * 1 z/Z
 * 2 ±hh:mm
 * 3 ±hhmm
 * 4 ±hh
 *
 */

static bool validateHourRange(int8_t hour) {
  if (hour < 0 || hour > 12) {
    return false;
  }

  return true;
}

static bool validateMinuteRange(int8_t hour, int8_t minute, char sign) {
  if (minute == 0 || (minute == 30 && (hour == 3 || hour == 5) && sign == '+')) {
    return true;
  }

  return false;
}

static bool validateTimestampDigits(const SValueNode* pVal) {
  if (!IS_INTEGER_TYPE(pVal->node.resType.type)) {
    return false;
  }

  int64_t tsVal = pVal->datum.i;
  char    fraction[20] = {0};
  NUM_TO_STRING(pVal->node.resType.type, &tsVal, sizeof(fraction), fraction);
  int32_t tsDigits = (int32_t)strlen(fraction);

  if (tsDigits > TSDB_TIME_PRECISION_SEC_DIGITS) {
    if (tsDigits == TSDB_TIME_PRECISION_MILLI_DIGITS || tsDigits == TSDB_TIME_PRECISION_MICRO_DIGITS ||
        tsDigits == TSDB_TIME_PRECISION_NANO_DIGITS) {
      return true;
    } else {
      return false;
    }
  }

  return true;
}

static bool validateTimezoneFormat(const SValueNode* pVal) {
  if (TSDB_DATA_TYPE_BINARY != pVal->node.resType.type) {
    return false;
  }

  char*   tz = varDataVal(pVal->datum.p);
  int32_t len = varDataLen(pVal->datum.p);

  char   buf[3] = {0};
  int8_t hour = -1, minute = -1;
  if (len == 0) {
    return false;
  } else if (len == 1 && (tz[0] == 'z' || tz[0] == 'Z')) {
    return true;
  } else if ((tz[0] == '+' || tz[0] == '-')) {
    switch (len) {
      case 3:
      case 5: {
        for (int32_t i = 1; i < len; ++i) {
          if (!isdigit(tz[i])) {
            return false;
          }

          if (i == 2) {
            memcpy(buf, &tz[i - 1], 2);
            hour = taosStr2Int8(buf, NULL, 10);
            if (!validateHourRange(hour)) {
              return false;
            }
          } else if (i == 4) {
            memcpy(buf, &tz[i - 1], 2);
            minute = taosStr2Int8(buf, NULL, 10);
            if (!validateMinuteRange(hour, minute, tz[0])) {
              return false;
            }
          }
        }
        break;
      }
      case 6: {
        for (int32_t i = 1; i < len; ++i) {
          if (i == 3) {
            if (tz[i] != ':') {
              return false;
            }
            continue;
          }

          if (!isdigit(tz[i])) {
            return false;
          }

          if (i == 2) {
            memcpy(buf, &tz[i - 1], 2);
            hour = taosStr2Int8(buf, NULL, 10);
            if (!validateHourRange(hour)) {
              return false;
            }
          } else if (i == 5) {
            memcpy(buf, &tz[i - 1], 2);
            minute = taosStr2Int8(buf, NULL, 10);
            if (!validateMinuteRange(hour, minute, tz[0])) {
              return false;
            }
          }
        }
        break;
      }
      default: {
        return false;
      }
    }
  } else {
    return false;
  }

  return true;
}

static int32_t countTrailingSpaces(const SValueNode* pVal, bool isLtrim) {
  int32_t numOfSpaces = 0;
  int32_t len = varDataLen(pVal->datum.p);
  char*   str = varDataVal(pVal->datum.p);

  int32_t startPos = isLtrim ? 0 : len - 1;
  int32_t step = isLtrim ? 1 : -1;
  for (int32_t i = startPos; i < len || i >= 0; i += step) {
    if (!isspace(str[i])) {
      break;
    }
    numOfSpaces++;
  }

  return numOfSpaces;
}

static int32_t addTimezoneParam(SNodeList* pList) {
  char      buf[6] = {0};
  time_t    t = taosTime(NULL);
  struct tm tmInfo;
  if (taosLocalTime(&t, &tmInfo, buf) != NULL) {
    strftime(buf, sizeof(buf), "%z", &tmInfo);
  }
  int32_t len = (int32_t)strlen(buf);

  SValueNode* pVal = (SValueNode*)nodesMakeNode(QUERY_NODE_VALUE);
  if (pVal == NULL) {
    return TSDB_CODE_OUT_OF_MEMORY;
  }

  pVal->literal = strndup(buf, len);
  pVal->translate = true;
  pVal->node.resType.type = TSDB_DATA_TYPE_BINARY;
  pVal->node.resType.bytes = len + VARSTR_HEADER_SIZE;
  pVal->node.resType.precision = TSDB_TIME_PRECISION_MILLI;
  pVal->datum.p = taosMemoryCalloc(1, len + VARSTR_HEADER_SIZE + 1);
  varDataSetLen(pVal->datum.p, len);
  strncpy(varDataVal(pVal->datum.p), pVal->literal, len);

  nodesListAppend(pList, (SNode*)pVal);
  return TSDB_CODE_SUCCESS;
}

static int32_t addDbPrecisonParam(SNodeList** pList, uint8_t precision) {
  SValueNode* pVal = (SValueNode*)nodesMakeNode(QUERY_NODE_VALUE);
  if (pVal == NULL) {
    return TSDB_CODE_OUT_OF_MEMORY;
  }

  pVal->literal = NULL;
  pVal->translate = true;
  pVal->notReserved = true;
  pVal->node.resType.type = TSDB_DATA_TYPE_TINYINT;
  pVal->node.resType.bytes = tDataTypes[TSDB_DATA_TYPE_TINYINT].bytes;
  pVal->node.resType.precision = precision;
  pVal->datum.i = (int64_t)precision;
  pVal->typeData = (int64_t)precision;

  nodesListMakeAppend(pList, (SNode*)pVal);
  return TSDB_CODE_SUCCESS;
}

static SDataType* getSDataTypeFromNode(SNode* pNode) {
  if (pNode == NULL) return NULL;
  if (nodesIsExprNode(pNode)) {
    return &((SExprNode*)pNode)->resType;
  } else if (QUERY_NODE_COLUMN_REF == pNode->type) {
    return &((SColumnRefNode*)pNode)->resType;
  } else {
    return NULL;
  }
}

// There is only one parameter of numeric type, and the return type is parameter type
static int32_t translateInOutNum(SFunctionNode* pFunc, char* pErrBuf, int32_t len) {
  if (1 != LIST_LENGTH(pFunc->pParameterList)) {
    return invaildFuncParaNumErrMsg(pErrBuf, len, pFunc->functionName);
  }

  uint8_t paraType = getSDataTypeFromNode(nodesListGetNode(pFunc->pParameterList, 0))->type;
  if (!IS_NUMERIC_TYPE(paraType) && !IS_NULL_TYPE(paraType)) {
    return invaildFuncParaTypeErrMsg(pErrBuf, len, pFunc->functionName);
  } else if (IS_NULL_TYPE(paraType)) {
    paraType = TSDB_DATA_TYPE_BIGINT;
  }

  pFunc->node.resType = (SDataType){.bytes = tDataTypes[paraType].bytes, .type = paraType};
  return TSDB_CODE_SUCCESS;
}

// There is only one parameter of numeric type, and the return type is double type
static int32_t translateInNumOutDou(SFunctionNode* pFunc, char* pErrBuf, int32_t len) {
  if (1 != LIST_LENGTH(pFunc->pParameterList)) {
    return invaildFuncParaNumErrMsg(pErrBuf, len, pFunc->functionName);
  }

  uint8_t paraType = getSDataTypeFromNode(nodesListGetNode(pFunc->pParameterList, 0))->type;
  if (!IS_NUMERIC_TYPE(paraType) && !IS_NULL_TYPE(paraType)) {
    return invaildFuncParaTypeErrMsg(pErrBuf, len, pFunc->functionName);
  }

  pFunc->node.resType = (SDataType){.bytes = tDataTypes[TSDB_DATA_TYPE_DOUBLE].bytes, .type = TSDB_DATA_TYPE_DOUBLE};
  return TSDB_CODE_SUCCESS;
}

// There are two parameters of numeric type, and the return type is double type
static int32_t translateIn2NumOutDou(SFunctionNode* pFunc, char* pErrBuf, int32_t len) {
  if (2 != LIST_LENGTH(pFunc->pParameterList)) {
    return invaildFuncParaNumErrMsg(pErrBuf, len, pFunc->functionName);
  }

  uint8_t para1Type = getSDataTypeFromNode(nodesListGetNode(pFunc->pParameterList, 0))->type;
  uint8_t para2Type = getSDataTypeFromNode(nodesListGetNode(pFunc->pParameterList, 1))->type;
  if ((!IS_NUMERIC_TYPE(para1Type) && !IS_NULL_TYPE(para1Type)) ||
      (!IS_NUMERIC_TYPE(para2Type) && !IS_NULL_TYPE(para2Type))) {
    return invaildFuncParaTypeErrMsg(pErrBuf, len, pFunc->functionName);
  }

  pFunc->node.resType = (SDataType){.bytes = tDataTypes[TSDB_DATA_TYPE_DOUBLE].bytes, .type = TSDB_DATA_TYPE_DOUBLE};
  return TSDB_CODE_SUCCESS;
}

// There is only one parameter of string type, and the return type is parameter type
static int32_t translateInOutStr(SFunctionNode* pFunc, char* pErrBuf, int32_t len) {
  if (1 != LIST_LENGTH(pFunc->pParameterList)) {
    return invaildFuncParaNumErrMsg(pErrBuf, len, pFunc->functionName);
  }

  SDataType* pRestType = getSDataTypeFromNode(nodesListGetNode(pFunc->pParameterList, 0));
  if (TSDB_DATA_TYPE_VARBINARY == pRestType->type || !IS_STR_DATA_TYPE(pRestType->type)) {
    return invaildFuncParaTypeErrMsg(pErrBuf, len, pFunc->functionName);
  }

  pFunc->node.resType = (SDataType){.bytes = pRestType->bytes, .type = pRestType->type};
  return TSDB_CODE_SUCCESS;
}

static int32_t translateTrimStr(SFunctionNode* pFunc, char* pErrBuf, int32_t len, bool isLtrim) {
  if (1 != LIST_LENGTH(pFunc->pParameterList)) {
    return invaildFuncParaNumErrMsg(pErrBuf, len, pFunc->functionName);
  }

  SDataType* pRestType1 = getSDataTypeFromNode(nodesListGetNode(pFunc->pParameterList, 0));
  if (TSDB_DATA_TYPE_VARBINARY == pRestType1->type || !IS_STR_DATA_TYPE(pRestType1->type)) {
    return invaildFuncParaTypeErrMsg(pErrBuf, len, pFunc->functionName);
  }

  int32_t numOfSpaces = 0;
  SNode*  pParamNode1 = nodesListGetNode(pFunc->pParameterList, 0);
  // for select trim functions with constant value from table,
  // need to set the proper result result schema bytes to avoid
  // trailing garbage characters
  if (nodeType(pParamNode1) == QUERY_NODE_VALUE) {
    SValueNode* pValue = (SValueNode*)pParamNode1;
    numOfSpaces = countTrailingSpaces(pValue, isLtrim);
  }

  int32_t resBytes = pRestType1->bytes - numOfSpaces;
  pFunc->node.resType = (SDataType){.bytes = resBytes, .type = pRestType1->type};
  return TSDB_CODE_SUCCESS;
}

static int32_t translateLtrim(SFunctionNode* pFunc, char* pErrBuf, int32_t len) {
  return translateTrimStr(pFunc, pErrBuf, len, true);
}

static int32_t translateRtrim(SFunctionNode* pFunc, char* pErrBuf, int32_t len) {
  return translateTrimStr(pFunc, pErrBuf, len, false);
}

static int32_t translateLogarithm(SFunctionNode* pFunc, char* pErrBuf, int32_t len) {
  int32_t numOfParams = LIST_LENGTH(pFunc->pParameterList);
  if (1 != numOfParams && 2 != numOfParams) {
    return invaildFuncParaNumErrMsg(pErrBuf, len, pFunc->functionName);
  }

  uint8_t para1Type = getSDataTypeFromNode(nodesListGetNode(pFunc->pParameterList, 0))->type;
  if (!IS_NUMERIC_TYPE(para1Type) && !IS_NULL_TYPE(para1Type)) {
    return invaildFuncParaTypeErrMsg(pErrBuf, len, pFunc->functionName);
  }

  if (2 == numOfParams) {
    uint8_t para2Type = getSDataTypeFromNode(nodesListGetNode(pFunc->pParameterList, 1))->type;
    if (!IS_NUMERIC_TYPE(para2Type) && !IS_NULL_TYPE(para2Type)) {
      return invaildFuncParaTypeErrMsg(pErrBuf, len, pFunc->functionName);
    }
  }

  pFunc->node.resType = (SDataType){.bytes = tDataTypes[TSDB_DATA_TYPE_DOUBLE].bytes, .type = TSDB_DATA_TYPE_DOUBLE};
  return TSDB_CODE_SUCCESS;
}

static int32_t translateCount(SFunctionNode* pFunc, char* pErrBuf, int32_t len) {
  if (1 != LIST_LENGTH(pFunc->pParameterList)) {
    return invaildFuncParaNumErrMsg(pErrBuf, len, pFunc->functionName);
  }
  pFunc->node.resType = (SDataType){.bytes = tDataTypes[TSDB_DATA_TYPE_BIGINT].bytes, .type = TSDB_DATA_TYPE_BIGINT};
  return TSDB_CODE_SUCCESS;
}

static int32_t translateSum(SFunctionNode* pFunc, char* pErrBuf, int32_t len) {
  if (1 != LIST_LENGTH(pFunc->pParameterList)) {
    return invaildFuncParaNumErrMsg(pErrBuf, len, pFunc->functionName);
  }

  uint8_t paraType = getSDataTypeFromNode(nodesListGetNode(pFunc->pParameterList, 0))->type;
  if (!IS_NUMERIC_TYPE(paraType) && !IS_NULL_TYPE(paraType)) {
    return invaildFuncParaTypeErrMsg(pErrBuf, len, pFunc->functionName);
  }

  uint8_t resType = 0;
  if (IS_SIGNED_NUMERIC_TYPE(paraType) || TSDB_DATA_TYPE_BOOL == paraType || IS_NULL_TYPE(paraType)) {
    resType = TSDB_DATA_TYPE_BIGINT;
  } else if (IS_UNSIGNED_NUMERIC_TYPE(paraType)) {
    resType = TSDB_DATA_TYPE_UBIGINT;
  } else if (IS_FLOAT_TYPE(paraType)) {
    resType = TSDB_DATA_TYPE_DOUBLE;
  }

  pFunc->node.resType = (SDataType){.bytes = tDataTypes[resType].bytes, .type = resType};
  return TSDB_CODE_SUCCESS;
}

static int32_t translateAvgPartial(SFunctionNode* pFunc, char* pErrBuf, int32_t len) {
  if (1 != LIST_LENGTH(pFunc->pParameterList)) {
    return invaildFuncParaNumErrMsg(pErrBuf, len, pFunc->functionName);
  }

  uint8_t paraType = getSDataTypeFromNode(nodesListGetNode(pFunc->pParameterList, 0))->type;
  if (!IS_NUMERIC_TYPE(paraType) && !IS_NULL_TYPE(paraType)) {
    return invaildFuncParaTypeErrMsg(pErrBuf, len, pFunc->functionName);
  }

  pFunc->node.resType = (SDataType){.bytes = getAvgInfoSize() + VARSTR_HEADER_SIZE, .type = TSDB_DATA_TYPE_BINARY};
  return TSDB_CODE_SUCCESS;
}

static int32_t translateAvgMiddle(SFunctionNode* pFunc, char* pErrBuf, int32_t len) {
  if (1 != LIST_LENGTH(pFunc->pParameterList)) {
    return invaildFuncParaNumErrMsg(pErrBuf, len, pFunc->functionName);
  }

  uint8_t paraType = ((SExprNode*)nodesListGetNode(pFunc->pParameterList, 0))->resType.type;
  if (TSDB_DATA_TYPE_BINARY != paraType) {
    return invaildFuncParaTypeErrMsg(pErrBuf, len, pFunc->functionName);
  }

  pFunc->node.resType = (SDataType){.bytes = getAvgInfoSize() + VARSTR_HEADER_SIZE, .type = TSDB_DATA_TYPE_BINARY};
  return TSDB_CODE_SUCCESS;
}

static int32_t translateAvgMerge(SFunctionNode* pFunc, char* pErrBuf, int32_t len) {
  if (1 != LIST_LENGTH(pFunc->pParameterList)) {
    return invaildFuncParaNumErrMsg(pErrBuf, len, pFunc->functionName);
  }

  uint8_t paraType = getSDataTypeFromNode(nodesListGetNode(pFunc->pParameterList, 0))->type;
  if (TSDB_DATA_TYPE_BINARY != paraType) {
    return invaildFuncParaTypeErrMsg(pErrBuf, len, pFunc->functionName);
  }

  pFunc->node.resType = (SDataType){.bytes = tDataTypes[TSDB_DATA_TYPE_DOUBLE].bytes, .type = TSDB_DATA_TYPE_DOUBLE};

  return TSDB_CODE_SUCCESS;
}

static int32_t translateStddevPartial(SFunctionNode* pFunc, char* pErrBuf, int32_t len) {
  if (1 != LIST_LENGTH(pFunc->pParameterList)) {
    return invaildFuncParaNumErrMsg(pErrBuf, len, pFunc->functionName);
  }

  uint8_t paraType = getSDataTypeFromNode(nodesListGetNode(pFunc->pParameterList, 0))->type;
  if (!IS_NUMERIC_TYPE(paraType) && !IS_NULL_TYPE(paraType)) {
    return invaildFuncParaTypeErrMsg(pErrBuf, len, pFunc->functionName);
  }

  pFunc->node.resType = (SDataType){.bytes = getStddevInfoSize() + VARSTR_HEADER_SIZE, .type = TSDB_DATA_TYPE_BINARY};
  return TSDB_CODE_SUCCESS;
}

static int32_t translateStddevMerge(SFunctionNode* pFunc, char* pErrBuf, int32_t len) {
  if (1 != LIST_LENGTH(pFunc->pParameterList)) {
    return invaildFuncParaNumErrMsg(pErrBuf, len, pFunc->functionName);
  }

  uint8_t paraType = getSDataTypeFromNode(nodesListGetNode(pFunc->pParameterList, 0))->type;
  if (TSDB_DATA_TYPE_BINARY != paraType) {
    return invaildFuncParaTypeErrMsg(pErrBuf, len, pFunc->functionName);
  }

  pFunc->node.resType = (SDataType){.bytes = tDataTypes[TSDB_DATA_TYPE_DOUBLE].bytes, .type = TSDB_DATA_TYPE_DOUBLE};

  return TSDB_CODE_SUCCESS;
}

static int32_t translateWduration(SFunctionNode* pFunc, char* pErrBuf, int32_t len) {
  // pseudo column do not need to check parameters
  pFunc->node.resType = (SDataType){.bytes = tDataTypes[TSDB_DATA_TYPE_BIGINT].bytes, .type = TSDB_DATA_TYPE_BIGINT,
                                    .precision = pFunc->node.resType.precision};
  return TSDB_CODE_SUCCESS;
}

static int32_t translateNowToday(SFunctionNode* pFunc, char* pErrBuf, int32_t len) {
  // pseudo column do not need to check parameters

  // add database precision as param
  uint8_t dbPrec = pFunc->node.resType.precision;
  int32_t code = addDbPrecisonParam(&pFunc->pParameterList, dbPrec);
  if (code != TSDB_CODE_SUCCESS) {
    return code;
  }

  pFunc->node.resType =
      (SDataType){.bytes = tDataTypes[TSDB_DATA_TYPE_TIMESTAMP].bytes, .type = TSDB_DATA_TYPE_TIMESTAMP};
  return TSDB_CODE_SUCCESS;
}

static int32_t translateTimePseudoColumn(SFunctionNode* pFunc, char* pErrBuf, int32_t len) {
  // pseudo column do not need to check parameters

  pFunc->node.resType =
      (SDataType){.bytes = tDataTypes[TSDB_DATA_TYPE_TIMESTAMP].bytes, .type = TSDB_DATA_TYPE_TIMESTAMP,
                  .precision = pFunc->node.resType.precision};
  return TSDB_CODE_SUCCESS;
}

static int32_t translateIsFilledPseudoColumn(SFunctionNode* pFunc, char* pErrBuf, int32_t len) {
  // pseudo column do not need to check parameters

  pFunc->node.resType = (SDataType){.bytes = tDataTypes[TSDB_DATA_TYPE_BOOL].bytes, .type = TSDB_DATA_TYPE_BOOL};
  return TSDB_CODE_SUCCESS;
}

static int32_t translateTimezone(SFunctionNode* pFunc, char* pErrBuf, int32_t len) {
  pFunc->node.resType = (SDataType){.bytes = TD_TIMEZONE_LEN, .type = TSDB_DATA_TYPE_BINARY};
  return TSDB_CODE_SUCCESS;
}

static int32_t translatePercentile(SFunctionNode* pFunc, char* pErrBuf, int32_t len) {
  int32_t numOfParams = LIST_LENGTH(pFunc->pParameterList);
  if (numOfParams < 2 || numOfParams > 11) {
    return invaildFuncParaNumErrMsg(pErrBuf, len, pFunc->functionName);
  }

  uint8_t para1Type = getSDataTypeFromNode(nodesListGetNode(pFunc->pParameterList, 0))->type;
  if (!IS_NUMERIC_TYPE(para1Type)) {
    return invaildFuncParaTypeErrMsg(pErrBuf, len, pFunc->functionName);
  }

  for (int32_t i = 1; i < numOfParams; ++i) {
    SValueNode* pValue = (SValueNode*)nodesListGetNode(pFunc->pParameterList, i);
    if (QUERY_NODE_VALUE != nodeType(pValue)) {
      return invaildFuncParaTypeErrMsg(pErrBuf, len, pFunc->functionName);
    }
    pValue->notReserved = true;

    uint8_t paraType = getSDataTypeFromNode(nodesListGetNode(pFunc->pParameterList, i))->type;
    if (!IS_NUMERIC_TYPE(paraType)) {
      return invaildFuncParaTypeErrMsg(pErrBuf, len, pFunc->functionName);
    }

    double v = 0;
    if (IS_INTEGER_TYPE(paraType)) {
      v = (double)pValue->datum.i;
    } else {
      v = pValue->datum.d;
    }

    if (v < 0 || v > 100) {
      return invaildFuncParaValueErrMsg(pErrBuf, len, pFunc->functionName);
    }
  }

  // set result type
  if (numOfParams > 2) {
    pFunc->node.resType = (SDataType){.bytes = 512, .type = TSDB_DATA_TYPE_VARCHAR};
  } else {
    pFunc->node.resType = (SDataType){.bytes = tDataTypes[TSDB_DATA_TYPE_DOUBLE].bytes, .type = TSDB_DATA_TYPE_DOUBLE};
  }
  return TSDB_CODE_SUCCESS;
}

static bool validateApercentileAlgo(const SValueNode* pVal) {
  if (TSDB_DATA_TYPE_BINARY != pVal->node.resType.type) {
    return false;
  }
  return (0 == strcasecmp(varDataVal(pVal->datum.p), "default") ||
          0 == strcasecmp(varDataVal(pVal->datum.p), "t-digest"));
}

static int32_t translateApercentile(SFunctionNode* pFunc, char* pErrBuf, int32_t len) {
  int32_t numOfParams = LIST_LENGTH(pFunc->pParameterList);
  if (2 != numOfParams && 3 != numOfParams) {
    return invaildFuncParaNumErrMsg(pErrBuf, len, pFunc->functionName);
  }

  // param1
  SNode* pParamNode1 = nodesListGetNode(pFunc->pParameterList, 1);
  if (nodeType(pParamNode1) != QUERY_NODE_VALUE) {
    return invaildFuncParaTypeErrMsg(pErrBuf, len, pFunc->functionName);
  }

  SValueNode* pValue = (SValueNode*)pParamNode1;
  if (pValue->datum.i < 0 || pValue->datum.i > 100) {
    return invaildFuncParaValueErrMsg(pErrBuf, len, pFunc->functionName);
  }

  pValue->notReserved = true;

  uint8_t para1Type = getSDataTypeFromNode(nodesListGetNode(pFunc->pParameterList, 0))->type;
  uint8_t para2Type = getSDataTypeFromNode(nodesListGetNode(pFunc->pParameterList, 1))->type;
  if (!IS_NUMERIC_TYPE(para1Type) || !IS_INTEGER_TYPE(para2Type)) {
    return invaildFuncParaTypeErrMsg(pErrBuf, len, pFunc->functionName);
  }

  // param2
  if (3 == numOfParams) {
    uint8_t para3Type = getSDataTypeFromNode(nodesListGetNode(pFunc->pParameterList, 2))->type;
    if (!IS_STR_DATA_TYPE(para3Type)) {
      return invaildFuncParaTypeErrMsg(pErrBuf, len, pFunc->functionName);
    }

    SNode* pParamNode2 = nodesListGetNode(pFunc->pParameterList, 2);
    if (QUERY_NODE_VALUE != nodeType(pParamNode2) || !validateApercentileAlgo((SValueNode*)pParamNode2)) {
      return buildFuncErrMsg(pErrBuf, len, TSDB_CODE_FUNC_FUNTION_ERROR,
                             "Third parameter algorithm of apercentile must be 'default' or 't-digest'");
    }

    pValue = (SValueNode*)pParamNode2;
    pValue->notReserved = true;
  }

  pFunc->node.resType = (SDataType){.bytes = tDataTypes[TSDB_DATA_TYPE_DOUBLE].bytes, .type = TSDB_DATA_TYPE_DOUBLE};
  return TSDB_CODE_SUCCESS;
}

static int32_t translateApercentileImpl(SFunctionNode* pFunc, char* pErrBuf, int32_t len, bool isPartial) {
  int32_t numOfParams = LIST_LENGTH(pFunc->pParameterList);

  if (isPartial) {
    if (2 != numOfParams && 3 != numOfParams) {
      return invaildFuncParaNumErrMsg(pErrBuf, len, pFunc->functionName);
    }
    // param1
    SNode* pParamNode1 = nodesListGetNode(pFunc->pParameterList, 1);
    if (nodeType(pParamNode1) != QUERY_NODE_VALUE) {
      return invaildFuncParaTypeErrMsg(pErrBuf, len, pFunc->functionName);
    }

    SValueNode* pValue = (SValueNode*)pParamNode1;
    if (pValue->datum.i < 0 || pValue->datum.i > 100) {
      return invaildFuncParaValueErrMsg(pErrBuf, len, pFunc->functionName);
    }

    pValue->notReserved = true;

    uint8_t para1Type = getSDataTypeFromNode(nodesListGetNode(pFunc->pParameterList, 0))->type;
    uint8_t para2Type = getSDataTypeFromNode(nodesListGetNode(pFunc->pParameterList, 1))->type;
    if (!IS_NUMERIC_TYPE(para1Type) || !IS_INTEGER_TYPE(para2Type)) {
      return invaildFuncParaTypeErrMsg(pErrBuf, len, pFunc->functionName);
    }

    // param2
    if (3 == numOfParams) {
      uint8_t para3Type = getSDataTypeFromNode(nodesListGetNode(pFunc->pParameterList, 2))->type;
      if (!IS_STR_DATA_TYPE(para3Type)) {
        return invaildFuncParaTypeErrMsg(pErrBuf, len, pFunc->functionName);
      }

      SNode* pParamNode2 = nodesListGetNode(pFunc->pParameterList, 2);
      if (QUERY_NODE_VALUE != nodeType(pParamNode2) || !validateApercentileAlgo((SValueNode*)pParamNode2)) {
        return buildFuncErrMsg(pErrBuf, len, TSDB_CODE_FUNC_FUNTION_ERROR,
                               "Third parameter algorithm of apercentile must be 'default' or 't-digest'");
      }

      pValue = (SValueNode*)pParamNode2;
      pValue->notReserved = true;
    }

    pFunc->node.resType =
        (SDataType){.bytes = getApercentileMaxSize() + VARSTR_HEADER_SIZE, .type = TSDB_DATA_TYPE_BINARY};
  } else {
    // original percent param is reserved
    if (3 != numOfParams && 2 != numOfParams) {
      return invaildFuncParaNumErrMsg(pErrBuf, len, pFunc->functionName);
    }
    uint8_t para1Type = getSDataTypeFromNode(nodesListGetNode(pFunc->pParameterList, 0))->type;
    uint8_t para2Type = getSDataTypeFromNode(nodesListGetNode(pFunc->pParameterList, 1))->type;
    if (TSDB_DATA_TYPE_BINARY != para1Type || !IS_INTEGER_TYPE(para2Type)) {
      return invaildFuncParaTypeErrMsg(pErrBuf, len, pFunc->functionName);
    }

    if (3 == numOfParams) {
      uint8_t para3Type = getSDataTypeFromNode(nodesListGetNode(pFunc->pParameterList, 2))->type;
      if (!IS_STR_DATA_TYPE(para3Type)) {
        return invaildFuncParaTypeErrMsg(pErrBuf, len, pFunc->functionName);
      }
      
      SNode* pParamNode2 = nodesListGetNode(pFunc->pParameterList, 2);
      if (QUERY_NODE_VALUE != nodeType(pParamNode2) || !validateApercentileAlgo((SValueNode*)pParamNode2)) {
        return buildFuncErrMsg(pErrBuf, len, TSDB_CODE_FUNC_FUNTION_ERROR,
                               "Third parameter algorithm of apercentile must be 'default' or 't-digest'");
      }
      }

    pFunc->node.resType = (SDataType){.bytes = tDataTypes[TSDB_DATA_TYPE_DOUBLE].bytes, .type = TSDB_DATA_TYPE_DOUBLE};
  }

  return TSDB_CODE_SUCCESS;
}

static int32_t translateApercentilePartial(SFunctionNode* pFunc, char* pErrBuf, int32_t len) {
  return translateApercentileImpl(pFunc, pErrBuf, len, true);
}

static int32_t translateApercentileMerge(SFunctionNode* pFunc, char* pErrBuf, int32_t len) {
  return translateApercentileImpl(pFunc, pErrBuf, len, false);
}

static int32_t translateTbnameColumn(SFunctionNode* pFunc, char* pErrBuf, int32_t len) {
  // pseudo column do not need to check parameters
  pFunc->node.resType =
      (SDataType){.bytes = TSDB_TABLE_FNAME_LEN - 1 + VARSTR_HEADER_SIZE, .type = TSDB_DATA_TYPE_VARCHAR};
  return TSDB_CODE_SUCCESS;
}

static int32_t translateTbUidColumn(SFunctionNode* pFunc, char* pErrBuf, int32_t len) {
  // pseudo column do not need to check parameters
  pFunc->node.resType = (SDataType){.bytes = tDataTypes[TSDB_DATA_TYPE_BIGINT].bytes, .type = TSDB_DATA_TYPE_BIGINT};
  return TSDB_CODE_SUCCESS;
}

static int32_t translateVgIdColumn(SFunctionNode* pFunc, char* pErrBuf, int32_t len) {
  // pseudo column do not need to check parameters
  pFunc->node.resType = (SDataType){.bytes = tDataTypes[TSDB_DATA_TYPE_INT].bytes, .type = TSDB_DATA_TYPE_INT};
  return TSDB_CODE_SUCCESS;
}

static int32_t translateVgVerColumn(SFunctionNode* pFunc, char* pErrBuf, int32_t len) {
  pFunc->node.resType = (SDataType){.bytes = tDataTypes[TSDB_DATA_TYPE_BIGINT].bytes, .type = TSDB_DATA_TYPE_BIGINT};
  return TSDB_CODE_SUCCESS;
}

static int32_t translateTopBot(SFunctionNode* pFunc, char* pErrBuf, int32_t len) {
  int32_t numOfParams = LIST_LENGTH(pFunc->pParameterList);
  if (2 != numOfParams) {
    return invaildFuncParaNumErrMsg(pErrBuf, len, pFunc->functionName);
  }

  uint8_t para1Type = getSDataTypeFromNode(nodesListGetNode(pFunc->pParameterList, 0))->type;
  uint8_t para2Type = getSDataTypeFromNode(nodesListGetNode(pFunc->pParameterList, 1))->type;
  if (!IS_NUMERIC_TYPE(para1Type) || !IS_INTEGER_TYPE(para2Type)) {
    return invaildFuncParaTypeErrMsg(pErrBuf, len, pFunc->functionName);
  }

  // param1
  SNode* pParamNode1 = nodesListGetNode(pFunc->pParameterList, 1);
  if (nodeType(pParamNode1) != QUERY_NODE_VALUE) {
    return invaildFuncParaTypeErrMsg(pErrBuf, len, pFunc->functionName);
  }

  SValueNode* pValue = (SValueNode*)pParamNode1;
  if (!IS_INTEGER_TYPE(pValue->node.resType.type)) {
    return invaildFuncParaTypeErrMsg(pErrBuf, len, pFunc->functionName);
  }

  if (pValue->datum.i < 1 || pValue->datum.i > TOP_BOTTOM_QUERY_LIMIT) {
    return invaildFuncParaValueErrMsg(pErrBuf, len, pFunc->functionName);
  }

  pValue->notReserved = true;

  // set result type
  SDataType* pType = getSDataTypeFromNode(nodesListGetNode(pFunc->pParameterList, 0));
  pFunc->node.resType = (SDataType){.bytes = pType->bytes, .type = pType->type};
  return TSDB_CODE_SUCCESS;
}

static int32_t reserveFirstMergeParam(SNodeList* pRawParameters, SNode* pPartialRes, SNodeList** pParameters) {
  int32_t code = nodesListMakeAppend(pParameters, pPartialRes);
  if (TSDB_CODE_SUCCESS == code) {
    code = nodesListStrictAppend(*pParameters, nodesCloneNode(nodesListGetNode(pRawParameters, 1)));
  }
  return TSDB_CODE_SUCCESS;
}

int32_t topBotCreateMergeParam(SNodeList* pRawParameters, SNode* pPartialRes, SNodeList** pParameters) {
  return reserveFirstMergeParam(pRawParameters, pPartialRes, pParameters);
}

int32_t apercentileCreateMergeParam(SNodeList* pRawParameters, SNode* pPartialRes, SNodeList** pParameters) {
  int32_t code = reserveFirstMergeParam(pRawParameters, pPartialRes, pParameters);
  if (TSDB_CODE_SUCCESS == code && pRawParameters->length >= 3) {
    code = nodesListStrictAppend(*pParameters, nodesCloneNode(nodesListGetNode(pRawParameters, 2)));
  }
  return code;
}

static int32_t translateSpread(SFunctionNode* pFunc, char* pErrBuf, int32_t len) {
  if (1 != LIST_LENGTH(pFunc->pParameterList)) {
    return invaildFuncParaNumErrMsg(pErrBuf, len, pFunc->functionName);
  }

  uint8_t paraType = getSDataTypeFromNode(nodesListGetNode(pFunc->pParameterList, 0))->type;
  if (!IS_NUMERIC_TYPE(paraType) && !IS_TIMESTAMP_TYPE(paraType)) {
    return invaildFuncParaTypeErrMsg(pErrBuf, len, pFunc->functionName);
  }

  pFunc->node.resType = (SDataType){.bytes = tDataTypes[TSDB_DATA_TYPE_DOUBLE].bytes, .type = TSDB_DATA_TYPE_DOUBLE};
  return TSDB_CODE_SUCCESS;
}

static int32_t translateSpreadImpl(SFunctionNode* pFunc, char* pErrBuf, int32_t len, bool isPartial) {
  if (1 != LIST_LENGTH(pFunc->pParameterList)) {
    return invaildFuncParaNumErrMsg(pErrBuf, len, pFunc->functionName);
  }

  uint8_t paraType = getSDataTypeFromNode(nodesListGetNode(pFunc->pParameterList, 0))->type;
  if (isPartial) {
    if (!IS_NUMERIC_TYPE(paraType) && !IS_TIMESTAMP_TYPE(paraType)) {
      return invaildFuncParaTypeErrMsg(pErrBuf, len, pFunc->functionName);
    }
    pFunc->node.resType = (SDataType){.bytes = getSpreadInfoSize() + VARSTR_HEADER_SIZE, .type = TSDB_DATA_TYPE_BINARY};
  } else {
    if (TSDB_DATA_TYPE_BINARY != paraType) {
      return invaildFuncParaTypeErrMsg(pErrBuf, len, pFunc->functionName);
    }
    pFunc->node.resType = (SDataType){.bytes = tDataTypes[TSDB_DATA_TYPE_DOUBLE].bytes, .type = TSDB_DATA_TYPE_DOUBLE};
  }

  return TSDB_CODE_SUCCESS;
}

static int32_t translateSpreadPartial(SFunctionNode* pFunc, char* pErrBuf, int32_t len) {
  return translateSpreadImpl(pFunc, pErrBuf, len, true);
}

static int32_t translateSpreadMerge(SFunctionNode* pFunc, char* pErrBuf, int32_t len) {
  return translateSpreadImpl(pFunc, pErrBuf, len, false);
}

static int32_t translateElapsed(SFunctionNode* pFunc, char* pErrBuf, int32_t len) {
  int32_t numOfParams = LIST_LENGTH(pFunc->pParameterList);
  if (1 != numOfParams && 2 != numOfParams) {
    return invaildFuncParaNumErrMsg(pErrBuf, len, pFunc->functionName);
  }

  SNode* pPara1 = nodesListGetNode(pFunc->pParameterList, 0);
  if (QUERY_NODE_COLUMN != nodeType(pPara1) || PRIMARYKEY_TIMESTAMP_COL_ID != ((SColumnNode*)pPara1)->colId) {
    return buildFuncErrMsg(pErrBuf, len, TSDB_CODE_FUNC_FUNTION_ERROR,
                           "The first parameter of the ELAPSED function can only be the timestamp primary key");
  }

  // param1
  if (2 == numOfParams) {
    SNode* pParamNode1 = nodesListGetNode(pFunc->pParameterList, 1);
    if (QUERY_NODE_VALUE != nodeType(pParamNode1)) {
      return invaildFuncParaTypeErrMsg(pErrBuf, len, pFunc->functionName);
    }

    SValueNode* pValue = (SValueNode*)pParamNode1;

    pValue->notReserved = true;

    if (!IS_INTEGER_TYPE(pValue->node.resType.type)) {
      return invaildFuncParaTypeErrMsg(pErrBuf, len, pFunc->functionName);
    }

    uint8_t dbPrec = pFunc->node.resType.precision;

    int32_t ret = validateTimeUnitParam(dbPrec, (SValueNode*)nodesListGetNode(pFunc->pParameterList, 1));
    if (ret == TIME_UNIT_TOO_SMALL) {
      return buildFuncErrMsg(pErrBuf, len, TSDB_CODE_FUNC_FUNTION_ERROR,
                             "ELAPSED function time unit parameter should be greater than db precision");
    } else if (ret == TIME_UNIT_INVALID) {
      return buildFuncErrMsg(
          pErrBuf, len, TSDB_CODE_FUNC_FUNTION_ERROR,
          "ELAPSED function time unit parameter should be one of the following: [1b, 1u, 1a, 1s, 1m, 1h, 1d, 1w]");
    }
  }

  pFunc->node.resType = (SDataType){.bytes = tDataTypes[TSDB_DATA_TYPE_DOUBLE].bytes, .type = TSDB_DATA_TYPE_DOUBLE};
  return TSDB_CODE_SUCCESS;
}

static int32_t translateElapsedImpl(SFunctionNode* pFunc, char* pErrBuf, int32_t len, bool isPartial) {
  int32_t numOfParams = LIST_LENGTH(pFunc->pParameterList);

  if (isPartial) {
    if (1 != numOfParams && 2 != numOfParams) {
      return invaildFuncParaNumErrMsg(pErrBuf, len, pFunc->functionName);
    }

    uint8_t paraType = getSDataTypeFromNode(nodesListGetNode(pFunc->pParameterList, 0))->type;
    if (!IS_TIMESTAMP_TYPE(paraType)) {
      return invaildFuncParaTypeErrMsg(pErrBuf, len, pFunc->functionName);
    }

    // param1
    if (2 == numOfParams) {
      SNode* pParamNode1 = nodesListGetNode(pFunc->pParameterList, 1);

      if (QUERY_NODE_VALUE != nodeType(pParamNode1)) {
        return invaildFuncParaTypeErrMsg(pErrBuf, len, pFunc->functionName);
      }

      SValueNode* pValue = (SValueNode*)pParamNode1;

      pValue->notReserved = true;

      paraType = getSDataTypeFromNode(nodesListGetNode(pFunc->pParameterList, 1))->type;
      if (!IS_INTEGER_TYPE(paraType)) {
        return invaildFuncParaTypeErrMsg(pErrBuf, len, pFunc->functionName);
      }

      if (pValue->datum.i == 0) {
        return buildFuncErrMsg(pErrBuf, len, TSDB_CODE_FUNC_FUNTION_ERROR,
                               "ELAPSED function time unit parameter should be greater than db precision");
      }
    }

    pFunc->node.resType =
        (SDataType){.bytes = getElapsedInfoSize() + VARSTR_HEADER_SIZE, .type = TSDB_DATA_TYPE_BINARY};
  } else {
    if (1 != numOfParams) {
      return invaildFuncParaNumErrMsg(pErrBuf, len, pFunc->functionName);
    }

    uint8_t paraType = getSDataTypeFromNode(nodesListGetNode(pFunc->pParameterList, 0))->type;
    if (TSDB_DATA_TYPE_BINARY != paraType) {
      return invaildFuncParaTypeErrMsg(pErrBuf, len, pFunc->functionName);
    }
    pFunc->node.resType = (SDataType){.bytes = tDataTypes[TSDB_DATA_TYPE_DOUBLE].bytes, .type = TSDB_DATA_TYPE_DOUBLE};
  }
  return TSDB_CODE_SUCCESS;
}

static int32_t translateElapsedPartial(SFunctionNode* pFunc, char* pErrBuf, int32_t len) {
#if 0
  return translateElapsedImpl(pFunc, pErrBuf, len, true);
#endif
  return 0;
}

static int32_t translateElapsedMerge(SFunctionNode* pFunc, char* pErrBuf, int32_t len) {
#if 0
  return translateElapsedImpl(pFunc, pErrBuf, len, false);
#endif
  return 0;
}

static int32_t translateLeastSQR(SFunctionNode* pFunc, char* pErrBuf, int32_t len) {
  int32_t numOfParams = LIST_LENGTH(pFunc->pParameterList);
  if (3 != numOfParams) {
    return invaildFuncParaNumErrMsg(pErrBuf, len, pFunc->functionName);
  }

  for (int32_t i = 0; i < numOfParams; ++i) {
    SNode* pParamNode = nodesListGetNode(pFunc->pParameterList, i);
    if (i > 0) {  // param1 & param2
      if (QUERY_NODE_VALUE != nodeType(pParamNode)) {
        return invaildFuncParaTypeErrMsg(pErrBuf, len, pFunc->functionName);
      }

      SValueNode* pValue = (SValueNode*)pParamNode;

      pValue->notReserved = true;
    }

    uint8_t colType = getSDataTypeFromNode(nodesListGetNode(pFunc->pParameterList, i))->type;
    if (!IS_NUMERIC_TYPE(colType)) {
      return invaildFuncParaTypeErrMsg(pErrBuf, len, pFunc->functionName);
    }
  }

  pFunc->node.resType = (SDataType){.bytes = LEASTSQUARES_BUFF_LENGTH, .type = TSDB_DATA_TYPE_BINARY};
  return TSDB_CODE_SUCCESS;
}

typedef enum { UNKNOWN_BIN = 0, USER_INPUT_BIN, LINEAR_BIN, LOG_BIN } EHistoBinType;

static int8_t validateHistogramBinType(char* binTypeStr) {
  int8_t binType;
  if (strcasecmp(binTypeStr, "user_input") == 0) {
    binType = USER_INPUT_BIN;
  } else if (strcasecmp(binTypeStr, "linear_bin") == 0) {
    binType = LINEAR_BIN;
  } else if (strcasecmp(binTypeStr, "log_bin") == 0) {
    binType = LOG_BIN;
  } else {
    binType = UNKNOWN_BIN;
  }

  return binType;
}

static bool validateHistogramBinDesc(char* binDescStr, int8_t binType, char* errMsg, int32_t msgLen) {
  const char* msg1 = "HISTOGRAM function requires four parameters";
  const char* msg3 = "HISTOGRAM function invalid format for binDesc parameter";
  const char* msg4 = "HISTOGRAM function binDesc parameter \"count\" should be in range [1, 1000]";
  const char* msg5 = "HISTOGRAM function bin/parameter should be in range [-DBL_MAX, DBL_MAX]";
  const char* msg6 = "HISTOGRAM function binDesc parameter \"width\" cannot be 0";
  const char* msg7 = "HISTOGRAM function binDesc parameter \"start\" cannot be 0 with \"log_bin\" type";
  const char* msg8 = "HISTOGRAM function binDesc parameter \"factor\" cannot be negative or equal to 0/1";

  cJSON*  binDesc = cJSON_Parse(binDescStr);
  int32_t numOfBins;
  double* intervals;
  if (cJSON_IsObject(binDesc)) { /* linaer/log bins */
    int32_t numOfParams = cJSON_GetArraySize(binDesc);
    int32_t startIndex;
    if (numOfParams != 4) {
      snprintf(errMsg, msgLen, "%s", msg1);
      cJSON_Delete(binDesc);
      return false;
    }

    cJSON* start = cJSON_GetObjectItem(binDesc, "start");
    cJSON* factor = cJSON_GetObjectItem(binDesc, "factor");
    cJSON* width = cJSON_GetObjectItem(binDesc, "width");
    cJSON* count = cJSON_GetObjectItem(binDesc, "count");
    cJSON* infinity = cJSON_GetObjectItem(binDesc, "infinity");

    if (!cJSON_IsNumber(start) || !cJSON_IsNumber(count) || !cJSON_IsBool(infinity)) {
      snprintf(errMsg, msgLen, "%s", msg3);
      cJSON_Delete(binDesc);
      return false;
    }

    if (count->valueint <= 0 || count->valueint > 1000) {  // limit count to 1000
      snprintf(errMsg, msgLen, "%s", msg4);
      cJSON_Delete(binDesc);
      return false;
    }

    if (isinf(start->valuedouble) || (width != NULL && isinf(width->valuedouble)) ||
        (factor != NULL && isinf(factor->valuedouble)) || (count != NULL && isinf(count->valuedouble))) {
      snprintf(errMsg, msgLen, "%s", msg5);
      cJSON_Delete(binDesc);
      return false;
    }

    int32_t counter = (int32_t)count->valueint;
    if (infinity->valueint == false) {
      startIndex = 0;
      numOfBins = counter + 1;
    } else {
      startIndex = 1;
      numOfBins = counter + 3;
    }

    intervals = taosMemoryCalloc(numOfBins, sizeof(double));
    if (cJSON_IsNumber(width) && factor == NULL && binType == LINEAR_BIN) {
      // linear bin process
      if (width->valuedouble == 0) {
        snprintf(errMsg, msgLen, "%s", msg6);
        taosMemoryFree(intervals);
        cJSON_Delete(binDesc);
        return false;
      }
      for (int i = 0; i < counter + 1; ++i) {
        intervals[startIndex] = start->valuedouble + i * width->valuedouble;
        if (isinf(intervals[startIndex])) {
          snprintf(errMsg, msgLen, "%s", msg5);
          taosMemoryFree(intervals);
          cJSON_Delete(binDesc);
          return false;
        }
        startIndex++;
      }
    } else if (cJSON_IsNumber(factor) && width == NULL && binType == LOG_BIN) {
      // log bin process
      if (start->valuedouble == 0) {
        snprintf(errMsg, msgLen, "%s", msg7);
        taosMemoryFree(intervals);
        cJSON_Delete(binDesc);
        return false;
      }
      if (factor->valuedouble < 0 || factor->valuedouble == 0 || factor->valuedouble == 1) {
        snprintf(errMsg, msgLen, "%s", msg8);
        taosMemoryFree(intervals);
        cJSON_Delete(binDesc);
        return false;
      }
      for (int i = 0; i < counter + 1; ++i) {
        intervals[startIndex] = start->valuedouble * pow(factor->valuedouble, i * 1.0);
        if (isinf(intervals[startIndex])) {
          snprintf(errMsg, msgLen, "%s", msg5);
          taosMemoryFree(intervals);
          cJSON_Delete(binDesc);
          return false;
        }
        startIndex++;
      }
    } else {
      snprintf(errMsg, msgLen, "%s", msg3);
      taosMemoryFree(intervals);
      cJSON_Delete(binDesc);
      return false;
    }

    if (infinity->valueint == true) {
      intervals[0] = -INFINITY;
      intervals[numOfBins - 1] = INFINITY;
      // in case of desc bin orders, -inf/inf should be swapped
      if (numOfBins < 4) {
        return false;
      }

      if (intervals[1] > intervals[numOfBins - 2]) {
        TSWAP(intervals[0], intervals[numOfBins - 1]);
      }
    }
  } else if (cJSON_IsArray(binDesc)) { /* user input bins */
    if (binType != USER_INPUT_BIN) {
      snprintf(errMsg, msgLen, "%s", msg3);
      cJSON_Delete(binDesc);
      return false;
    }
    numOfBins = cJSON_GetArraySize(binDesc);
    intervals = taosMemoryCalloc(numOfBins, sizeof(double));
    cJSON* bin = binDesc->child;
    if (bin == NULL) {
      snprintf(errMsg, msgLen, "%s", msg3);
      taosMemoryFree(intervals);
      cJSON_Delete(binDesc);
      return false;
    }
    int i = 0;
    while (bin) {
      intervals[i] = bin->valuedouble;
      if (!cJSON_IsNumber(bin)) {
        snprintf(errMsg, msgLen, "%s", msg3);
        taosMemoryFree(intervals);
        cJSON_Delete(binDesc);
        return false;
      }
      if (i != 0 && intervals[i] <= intervals[i - 1]) {
        snprintf(errMsg, msgLen, "%s", msg3);
        taosMemoryFree(intervals);
        cJSON_Delete(binDesc);
        return false;
      }
      bin = bin->next;
      i++;
    }
  } else {
    snprintf(errMsg, msgLen, "%s", msg3);
    cJSON_Delete(binDesc);
    return false;
  }

  cJSON_Delete(binDesc);
  taosMemoryFree(intervals);
  return true;
}

static int32_t translateHistogram(SFunctionNode* pFunc, char* pErrBuf, int32_t len) {
  int32_t numOfParams = LIST_LENGTH(pFunc->pParameterList);
  if (4 != numOfParams) {
    return invaildFuncParaNumErrMsg(pErrBuf, len, pFunc->functionName);
  }

  uint8_t colType = getSDataTypeFromNode(nodesListGetNode(pFunc->pParameterList, 0))->type;
  if (!IS_NUMERIC_TYPE(colType)) {
    return invaildFuncParaTypeErrMsg(pErrBuf, len, pFunc->functionName);
  }

  // param1 ~ param3
  if (getSDataTypeFromNode(nodesListGetNode(pFunc->pParameterList, 1))->type != TSDB_DATA_TYPE_BINARY ||
      getSDataTypeFromNode(nodesListGetNode(pFunc->pParameterList, 2))->type != TSDB_DATA_TYPE_BINARY ||
      !IS_INTEGER_TYPE(getSDataTypeFromNode(nodesListGetNode(pFunc->pParameterList, 3))->type)) {
    return invaildFuncParaTypeErrMsg(pErrBuf, len, pFunc->functionName);
  }

  int8_t binType;
  char*  binDesc;
  for (int32_t i = 1; i < numOfParams; ++i) {
    SNode* pParamNode = nodesListGetNode(pFunc->pParameterList, i);
    if (QUERY_NODE_VALUE != nodeType(pParamNode)) {
      return invaildFuncParaTypeErrMsg(pErrBuf, len, pFunc->functionName);
    }

    SValueNode* pValue = (SValueNode*)pParamNode;

    pValue->notReserved = true;

    if (i == 1) {
      binType = validateHistogramBinType(varDataVal(pValue->datum.p));
      if (binType == UNKNOWN_BIN) {
        return buildFuncErrMsg(pErrBuf, len, TSDB_CODE_FUNC_FUNTION_ERROR,
                               "HISTOGRAM function binType parameter should be "
                               "\"user_input\", \"log_bin\" or \"linear_bin\"");
      }
    }

    if (i == 2) {
      char errMsg[128] = {0};
      binDesc = varDataVal(pValue->datum.p);
      if (!validateHistogramBinDesc(binDesc, binType, errMsg, (int32_t)sizeof(errMsg))) {
        return buildFuncErrMsg(pErrBuf, len, TSDB_CODE_FUNC_FUNTION_ERROR, errMsg);
      }
    }

    if (i == 3 && pValue->datum.i != 1 && pValue->datum.i != 0) {
      return buildFuncErrMsg(pErrBuf, len, TSDB_CODE_FUNC_FUNTION_ERROR,
                             "HISTOGRAM function normalized parameter should be 0/1");
    }
  }

  pFunc->node.resType = (SDataType){.bytes = 512, .type = TSDB_DATA_TYPE_BINARY};
  return TSDB_CODE_SUCCESS;
}

static int32_t translateHistogramImpl(SFunctionNode* pFunc, char* pErrBuf, int32_t len, bool isPartial) {
  int32_t numOfParams = LIST_LENGTH(pFunc->pParameterList);
  if (isPartial) {
    if (4 != numOfParams) {
      return invaildFuncParaNumErrMsg(pErrBuf, len, pFunc->functionName);
    }

    uint8_t colType = getSDataTypeFromNode(nodesListGetNode(pFunc->pParameterList, 0))->type;
    if (!IS_NUMERIC_TYPE(colType)) {
      return invaildFuncParaTypeErrMsg(pErrBuf, len, pFunc->functionName);
    }

    // param1 ~ param3
    if (getSDataTypeFromNode(nodesListGetNode(pFunc->pParameterList, 1))->type != TSDB_DATA_TYPE_BINARY ||
        getSDataTypeFromNode(nodesListGetNode(pFunc->pParameterList, 2))->type != TSDB_DATA_TYPE_BINARY ||
        !IS_INTEGER_TYPE(getSDataTypeFromNode(nodesListGetNode(pFunc->pParameterList, 3))->type)) {
      return invaildFuncParaTypeErrMsg(pErrBuf, len, pFunc->functionName);
    }

    int8_t binType;
    char*  binDesc;
    for (int32_t i = 1; i < numOfParams; ++i) {
      SNode* pParamNode = nodesListGetNode(pFunc->pParameterList, i);
      if (QUERY_NODE_VALUE != nodeType(pParamNode)) {
        return invaildFuncParaTypeErrMsg(pErrBuf, len, pFunc->functionName);
      }

      SValueNode* pValue = (SValueNode*)pParamNode;

      pValue->notReserved = true;

      if (i == 1) {
        binType = validateHistogramBinType(varDataVal(pValue->datum.p));
        if (binType == UNKNOWN_BIN) {
          return buildFuncErrMsg(pErrBuf, len, TSDB_CODE_FUNC_FUNTION_ERROR,
                                 "HISTOGRAM function binType parameter should be "
                                 "\"user_input\", \"log_bin\" or \"linear_bin\"");
        }
      }

      if (i == 2) {
        char errMsg[128] = {0};
        binDesc = varDataVal(pValue->datum.p);
        if (!validateHistogramBinDesc(binDesc, binType, errMsg, (int32_t)sizeof(errMsg))) {
          return buildFuncErrMsg(pErrBuf, len, TSDB_CODE_FUNC_FUNTION_ERROR, errMsg);
        }
      }

      if (i == 3 && pValue->datum.i != 1 && pValue->datum.i != 0) {
        return buildFuncErrMsg(pErrBuf, len, TSDB_CODE_FUNC_FUNTION_ERROR,
                               "HISTOGRAM function normalized parameter should be 0/1");
      }
    }

    pFunc->node.resType =
        (SDataType){.bytes = getHistogramInfoSize() + VARSTR_HEADER_SIZE, .type = TSDB_DATA_TYPE_BINARY};
  } else {
    if (1 != numOfParams) {
      return invaildFuncParaNumErrMsg(pErrBuf, len, pFunc->functionName);
    }

    if (getSDataTypeFromNode(nodesListGetNode(pFunc->pParameterList, 0))->type != TSDB_DATA_TYPE_BINARY) {
      return invaildFuncParaTypeErrMsg(pErrBuf, len, pFunc->functionName);
    }

    pFunc->node.resType = (SDataType){.bytes = 512, .type = TSDB_DATA_TYPE_BINARY};
  }
  return TSDB_CODE_SUCCESS;
}

static int32_t translateHistogramPartial(SFunctionNode* pFunc, char* pErrBuf, int32_t len) {
  return translateHistogramImpl(pFunc, pErrBuf, len, true);
}

static int32_t translateHistogramMerge(SFunctionNode* pFunc, char* pErrBuf, int32_t len) {
  return translateHistogramImpl(pFunc, pErrBuf, len, false);
}

static int32_t translateHLL(SFunctionNode* pFunc, char* pErrBuf, int32_t len) {
  if (1 != LIST_LENGTH(pFunc->pParameterList)) {
    return invaildFuncParaNumErrMsg(pErrBuf, len, pFunc->functionName);
  }

  pFunc->node.resType = (SDataType){.bytes = tDataTypes[TSDB_DATA_TYPE_BIGINT].bytes, .type = TSDB_DATA_TYPE_BIGINT};
  return TSDB_CODE_SUCCESS;
}

static int32_t translateHLLImpl(SFunctionNode* pFunc, char* pErrBuf, int32_t len, bool isPartial) {
  if (1 != LIST_LENGTH(pFunc->pParameterList)) {
    return invaildFuncParaNumErrMsg(pErrBuf, len, pFunc->functionName);
  }

  if (isPartial) {
    pFunc->node.resType =
        (SDataType){.bytes = getHistogramInfoSize() + VARSTR_HEADER_SIZE, .type = TSDB_DATA_TYPE_BINARY};
  } else {
    pFunc->node.resType = (SDataType){.bytes = tDataTypes[TSDB_DATA_TYPE_BIGINT].bytes, .type = TSDB_DATA_TYPE_BIGINT};
  }

  return TSDB_CODE_SUCCESS;
}

static int32_t translateHLLPartial(SFunctionNode* pFunc, char* pErrBuf, int32_t len) {
  return translateHLLImpl(pFunc, pErrBuf, len, true);
}

static int32_t translateHLLMerge(SFunctionNode* pFunc, char* pErrBuf, int32_t len) {
  return translateHLLImpl(pFunc, pErrBuf, len, false);
}

static bool validateStateOper(const SValueNode* pVal) {
  if (TSDB_DATA_TYPE_BINARY != pVal->node.resType.type) {
    return false;
  }
  if (strlen(varDataVal(pVal->datum.p)) == 2) {
    return (
        0 == strncasecmp(varDataVal(pVal->datum.p), "GT", 2) || 0 == strncasecmp(varDataVal(pVal->datum.p), "GE", 2) ||
        0 == strncasecmp(varDataVal(pVal->datum.p), "LT", 2) || 0 == strncasecmp(varDataVal(pVal->datum.p), "LE", 2) ||
        0 == strncasecmp(varDataVal(pVal->datum.p), "EQ", 2) || 0 == strncasecmp(varDataVal(pVal->datum.p), "NE", 2));
  }
  return false;
}

static int32_t translateStateCount(SFunctionNode* pFunc, char* pErrBuf, int32_t len) {
  int32_t numOfParams = LIST_LENGTH(pFunc->pParameterList);
  if (3 != numOfParams) {
    return invaildFuncParaNumErrMsg(pErrBuf, len, pFunc->functionName);
  }

  uint8_t colType = getSDataTypeFromNode(nodesListGetNode(pFunc->pParameterList, 0))->type;
  if (!IS_NUMERIC_TYPE(colType)) {
    return invaildFuncParaTypeErrMsg(pErrBuf, len, pFunc->functionName);
  }

  // param1 & param2
  for (int32_t i = 1; i < numOfParams; ++i) {
    SNode* pParamNode = nodesListGetNode(pFunc->pParameterList, i);
    if (QUERY_NODE_VALUE != nodeType(pParamNode)) {
      return invaildFuncParaTypeErrMsg(pErrBuf, len, pFunc->functionName);
    }

    SValueNode* pValue = (SValueNode*)pParamNode;

    if (i == 1 && !validateStateOper(pValue)) {
      return buildFuncErrMsg(pErrBuf, len, TSDB_CODE_FUNC_FUNTION_ERROR,
                             "Second parameter of STATECOUNT function"
                             "must be one of the following: 'GE', 'GT', 'LE', 'LT', 'EQ', 'NE'");
    }

    pValue->notReserved = true;
  }

  if (getSDataTypeFromNode(nodesListGetNode(pFunc->pParameterList, 1))->type != TSDB_DATA_TYPE_BINARY ||
      (getSDataTypeFromNode(nodesListGetNode(pFunc->pParameterList, 2))->type != TSDB_DATA_TYPE_BIGINT &&
       getSDataTypeFromNode(nodesListGetNode(pFunc->pParameterList, 2))->type != TSDB_DATA_TYPE_DOUBLE)) {
    return invaildFuncParaTypeErrMsg(pErrBuf, len, pFunc->functionName);
  }

  // set result type
  pFunc->node.resType = (SDataType){.bytes = tDataTypes[TSDB_DATA_TYPE_BIGINT].bytes, .type = TSDB_DATA_TYPE_BIGINT};
  return TSDB_CODE_SUCCESS;
}

static int32_t translateStateDuration(SFunctionNode* pFunc, char* pErrBuf, int32_t len) {
  int32_t numOfParams = LIST_LENGTH(pFunc->pParameterList);
  if (3 != numOfParams && 4 != numOfParams) {
    return invaildFuncParaNumErrMsg(pErrBuf, len, pFunc->functionName);
  }

  uint8_t colType = getSDataTypeFromNode(nodesListGetNode(pFunc->pParameterList, 0))->type;
  if (!IS_NUMERIC_TYPE(colType)) {
    return invaildFuncParaTypeErrMsg(pErrBuf, len, pFunc->functionName);
  }

  // param1, param2 & param3
  for (int32_t i = 1; i < numOfParams; ++i) {
    SNode* pParamNode = nodesListGetNode(pFunc->pParameterList, i);
    if (QUERY_NODE_VALUE != nodeType(pParamNode)) {
      return invaildFuncParaTypeErrMsg(pErrBuf, len, pFunc->functionName);
    }

    SValueNode* pValue = (SValueNode*)pParamNode;

    if (i == 1 && !validateStateOper(pValue)) {
      return buildFuncErrMsg(pErrBuf, len, TSDB_CODE_FUNC_FUNTION_ERROR,
                             "Second parameter of STATEDURATION function"
                             "must be one of the following: 'GE', 'GT', 'LE', 'LT', 'EQ', 'NE'");
    } else if (i == 3 && pValue->datum.i == 0) {
      return buildFuncErrMsg(pErrBuf, len, TSDB_CODE_FUNC_FUNTION_ERROR,
                             "STATEDURATION function time unit parameter should be greater than db precision");
    }

    pValue->notReserved = true;
  }

  if (getSDataTypeFromNode(nodesListGetNode(pFunc->pParameterList, 1))->type != TSDB_DATA_TYPE_BINARY ||
      (getSDataTypeFromNode(nodesListGetNode(pFunc->pParameterList, 2))->type != TSDB_DATA_TYPE_BIGINT &&
       getSDataTypeFromNode(nodesListGetNode(pFunc->pParameterList, 2))->type != TSDB_DATA_TYPE_DOUBLE)) {
    return invaildFuncParaTypeErrMsg(pErrBuf, len, pFunc->functionName);
  }

  if (numOfParams == 4 &&
      getSDataTypeFromNode(nodesListGetNode(pFunc->pParameterList, 3))->type != TSDB_DATA_TYPE_BIGINT) {
    return invaildFuncParaTypeErrMsg(pErrBuf, len, pFunc->functionName);
  }

  if (numOfParams == 4) {
    uint8_t dbPrec = pFunc->node.resType.precision;

    int32_t ret = validateTimeUnitParam(dbPrec, (SValueNode*)nodesListGetNode(pFunc->pParameterList, 3));
    if (ret == TIME_UNIT_TOO_SMALL) {
      return buildFuncErrMsg(pErrBuf, len, TSDB_CODE_FUNC_FUNTION_ERROR,
                             "STATEDURATION function time unit parameter should be greater than db precision");
    } else if (ret == TIME_UNIT_INVALID) {
      return buildFuncErrMsg(pErrBuf, len, TSDB_CODE_FUNC_FUNTION_ERROR,
                             "STATEDURATION function time unit parameter should be one of the following: [1b, 1u, 1a, "
                             "1s, 1m, 1h, 1d, 1w]");
    }
  }

  // set result type
  pFunc->node.resType = (SDataType){.bytes = tDataTypes[TSDB_DATA_TYPE_BIGINT].bytes, .type = TSDB_DATA_TYPE_BIGINT};
  return TSDB_CODE_SUCCESS;
}

static int32_t translateCsum(SFunctionNode* pFunc, char* pErrBuf, int32_t len) {
  if (1 != LIST_LENGTH(pFunc->pParameterList)) {
    return invaildFuncParaNumErrMsg(pErrBuf, len, pFunc->functionName);
  }

  uint8_t colType = getSDataTypeFromNode(nodesListGetNode(pFunc->pParameterList, 0))->type;
  uint8_t resType;
  if (!IS_NUMERIC_TYPE(colType)) {
    return invaildFuncParaTypeErrMsg(pErrBuf, len, pFunc->functionName);
  } else {
    if (IS_SIGNED_NUMERIC_TYPE(colType)) {
      resType = TSDB_DATA_TYPE_BIGINT;
    } else if (IS_UNSIGNED_NUMERIC_TYPE(colType)) {
      resType = TSDB_DATA_TYPE_UBIGINT;
    } else if (IS_FLOAT_TYPE(colType)) {
      resType = TSDB_DATA_TYPE_DOUBLE;
    } else {
      return invaildFuncParaTypeErrMsg(pErrBuf, len, pFunc->functionName);
    }
  }

  pFunc->node.resType = (SDataType){.bytes = tDataTypes[resType].bytes, .type = resType};
  return TSDB_CODE_SUCCESS;
}

static EFuncReturnRows csumEstReturnRows(SFunctionNode* pFunc) { return FUNC_RETURN_ROWS_N; }

static int32_t translateMavg(SFunctionNode* pFunc, char* pErrBuf, int32_t len) {
  if (2 != LIST_LENGTH(pFunc->pParameterList)) {
    return invaildFuncParaNumErrMsg(pErrBuf, len, pFunc->functionName);
  }

  uint8_t colType = getSDataTypeFromNode(nodesListGetNode(pFunc->pParameterList, 0))->type;
  // param1
  SNode* pParamNode1 = nodesListGetNode(pFunc->pParameterList, 1);
  if (QUERY_NODE_VALUE != nodeType(pParamNode1)) {
    return invaildFuncParaTypeErrMsg(pErrBuf, len, pFunc->functionName);
  }

  SValueNode* pValue = (SValueNode*)pParamNode1;
  if (pValue->datum.i < 1 || pValue->datum.i > 1000) {
    return invaildFuncParaValueErrMsg(pErrBuf, len, pFunc->functionName);
  }

  pValue->notReserved = true;

  uint8_t paraType = getSDataTypeFromNode(nodesListGetNode(pFunc->pParameterList, 1))->type;
  if (!IS_NUMERIC_TYPE(colType) || !IS_INTEGER_TYPE(paraType)) {
    return invaildFuncParaTypeErrMsg(pErrBuf, len, pFunc->functionName);
  }

  pFunc->node.resType = (SDataType){.bytes = tDataTypes[TSDB_DATA_TYPE_DOUBLE].bytes, .type = TSDB_DATA_TYPE_DOUBLE};
  return TSDB_CODE_SUCCESS;
}

static int32_t translateSample(SFunctionNode* pFunc, char* pErrBuf, int32_t len) {
  if (2 != LIST_LENGTH(pFunc->pParameterList)) {
    return invaildFuncParaNumErrMsg(pErrBuf, len, pFunc->functionName);
  }

  SDataType* pSDataType = getSDataTypeFromNode(nodesListGetNode(pFunc->pParameterList, 0));
  uint8_t    colType = pSDataType->type;

  // param1
  SNode* pParamNode1 = nodesListGetNode(pFunc->pParameterList, 1);
  if (QUERY_NODE_VALUE != nodeType(pParamNode1)) {
    return invaildFuncParaTypeErrMsg(pErrBuf, len, pFunc->functionName);
  }

  SValueNode* pValue = (SValueNode*)pParamNode1;
  if (pValue->datum.i < 1 || pValue->datum.i > 1000) {
    return invaildFuncParaValueErrMsg(pErrBuf, len, pFunc->functionName);
  }

  pValue->notReserved = true;

  uint8_t paraType = getSDataTypeFromNode(nodesListGetNode(pFunc->pParameterList, 1))->type;
  if (!IS_INTEGER_TYPE(paraType)) {
    return invaildFuncParaTypeErrMsg(pErrBuf, len, pFunc->functionName);
  }

  // set result type
  if (IS_STR_DATA_TYPE(colType)) {
    pFunc->node.resType = (SDataType){.bytes = pSDataType->bytes, .type = colType};
  } else {
    pFunc->node.resType = (SDataType){.bytes = tDataTypes[colType].bytes, .type = colType};
  }

  return TSDB_CODE_SUCCESS;
}

static int32_t translateTail(SFunctionNode* pFunc, char* pErrBuf, int32_t len) {
  int32_t numOfParams = LIST_LENGTH(pFunc->pParameterList);
  if (2 != numOfParams && 3 != numOfParams) {
    return invaildFuncParaNumErrMsg(pErrBuf, len, pFunc->functionName);
  }

  SDataType* pSDataType = getSDataTypeFromNode(nodesListGetNode(pFunc->pParameterList, 0));
  uint8_t    colType = pSDataType->type;

  // param1 & param2
  for (int32_t i = 1; i < numOfParams; ++i) {
    SNode* pParamNode = nodesListGetNode(pFunc->pParameterList, i);
    if (QUERY_NODE_VALUE != nodeType(pParamNode)) {
      return invaildFuncParaTypeErrMsg(pErrBuf, len, pFunc->functionName);
    }

    SValueNode* pValue = (SValueNode*)pParamNode;

    if ((IS_SIGNED_NUMERIC_TYPE(pValue->node.resType.type) ? pValue->datum.i : pValue->datum.u) < ((i > 1) ? 0 : 1) ||
        (IS_SIGNED_NUMERIC_TYPE(pValue->node.resType.type) ? pValue->datum.i : pValue->datum.u) > 100) {
      return buildFuncErrMsg(pErrBuf, len, TSDB_CODE_FUNC_FUNTION_ERROR,
                             "TAIL function second parameter should be in range [1, 100], "
                             "third parameter should be in range [0, 100]");
    }

    pValue->notReserved = true;

    uint8_t paraType = getSDataTypeFromNode(nodesListGetNode(pFunc->pParameterList, i))->type;
    if (!IS_INTEGER_TYPE(paraType)) {
      return invaildFuncParaTypeErrMsg(pErrBuf, len, pFunc->functionName);
    }
  }

  // set result type
  if (IS_STR_DATA_TYPE(colType)) {
    pFunc->node.resType = (SDataType){.bytes = pSDataType->bytes, .type = colType};
  } else {
    pFunc->node.resType = (SDataType){.bytes = tDataTypes[colType].bytes, .type = colType};
  }
  return TSDB_CODE_SUCCESS;
}

static int32_t translateDerivative(SFunctionNode* pFunc, char* pErrBuf, int32_t len) {
  if (3 != LIST_LENGTH(pFunc->pParameterList)) {
    return invaildFuncParaNumErrMsg(pErrBuf, len, pFunc->functionName);
  }

  uint8_t colType = getSDataTypeFromNode(nodesListGetNode(pFunc->pParameterList, 0))->type;

  // param1
  SNode*      pParamNode1 = nodesListGetNode(pFunc->pParameterList, 1);
  SValueNode* pValue1 = (SValueNode*)pParamNode1;
  if (QUERY_NODE_VALUE != nodeType(pParamNode1)) {
    return invaildFuncParaTypeErrMsg(pErrBuf, len, pFunc->functionName);
  }

  if (pValue1->datum.i <= 0) {
    return invaildFuncParaValueErrMsg(pErrBuf, len, pFunc->functionName);
  }

  SValueNode* pValue = (SValueNode*)pParamNode1;
  pValue->notReserved = true;

  if (!IS_NUMERIC_TYPE(colType)) {
    return invaildFuncParaTypeErrMsg(pErrBuf, len, pFunc->functionName);
  }

  SNode*      pParamNode2 = nodesListGetNode(pFunc->pParameterList, 2);
  SValueNode* pValue2 = (SValueNode*)pParamNode2;
  pValue2->notReserved = true;

  if (pValue2->datum.i != 0 && pValue2->datum.i != 1) {
    return invaildFuncParaValueErrMsg(pErrBuf, len, pFunc->functionName);
  }

  pFunc->node.resType = (SDataType){.bytes = tDataTypes[TSDB_DATA_TYPE_DOUBLE].bytes, .type = TSDB_DATA_TYPE_DOUBLE};
  return TSDB_CODE_SUCCESS;
}

static EFuncReturnRows derivativeEstReturnRows(SFunctionNode* pFunc) {
  return 1 == ((SValueNode*)nodesListGetNode(pFunc->pParameterList, 2))->datum.i ? FUNC_RETURN_ROWS_INDEFINITE
                                                                                 : FUNC_RETURN_ROWS_N_MINUS_1;
}

static int32_t translateIrate(SFunctionNode* pFunc, char* pErrBuf, int32_t len) {
  if (1 != LIST_LENGTH(pFunc->pParameterList)) {
    return invaildFuncParaNumErrMsg(pErrBuf, len, pFunc->functionName);
  }

  uint8_t colType = getSDataTypeFromNode(nodesListGetNode(pFunc->pParameterList, 0))->type;

  if (!IS_NUMERIC_TYPE(colType)) {
    return invaildFuncParaTypeErrMsg(pErrBuf, len, pFunc->functionName);
  }

  // add database precision as param
  uint8_t dbPrec = pFunc->node.resType.precision;
  int32_t code = addDbPrecisonParam(&pFunc->pParameterList, dbPrec);
  if (code != TSDB_CODE_SUCCESS) {
    return code;
  }

  pFunc->node.resType = (SDataType){.bytes = tDataTypes[TSDB_DATA_TYPE_DOUBLE].bytes, .type = TSDB_DATA_TYPE_DOUBLE};
  return TSDB_CODE_SUCCESS;
}

static int32_t translateIrateImpl(SFunctionNode* pFunc, char* pErrBuf, int32_t len, bool isPartial) {
  uint8_t colType = getSDataTypeFromNode(nodesListGetNode(pFunc->pParameterList, 0))->type;
  if (isPartial) {
    if (3 != LIST_LENGTH(pFunc->pParameterList) && 4 != LIST_LENGTH(pFunc->pParameterList)) {
      return invaildFuncParaNumErrMsg(pErrBuf, len, pFunc->functionName);
    }
    if (!IS_NUMERIC_TYPE(colType)) {
      return invaildFuncParaTypeErrMsg(pErrBuf, len, pFunc->functionName);
    }
    int32_t pkBytes = (pFunc->hasPk) ? pFunc->pkBytes : 0;
    pFunc->node.resType = (SDataType){.bytes = getIrateInfoSize(pkBytes) + VARSTR_HEADER_SIZE, .type = TSDB_DATA_TYPE_BINARY};
  } else {
    if (1 != LIST_LENGTH(pFunc->pParameterList)) {
      return invaildFuncParaNumErrMsg(pErrBuf, len, pFunc->functionName);
    }
    if (TSDB_DATA_TYPE_BINARY != colType) {
      return invaildFuncParaTypeErrMsg(pErrBuf, len, pFunc->functionName);
    }
    pFunc->node.resType = (SDataType){.bytes = tDataTypes[TSDB_DATA_TYPE_DOUBLE].bytes, .type = TSDB_DATA_TYPE_DOUBLE};

    // add database precision as param
    uint8_t dbPrec = pFunc->node.resType.precision;
    int32_t code = addDbPrecisonParam(&pFunc->pParameterList, dbPrec);
    if (code != TSDB_CODE_SUCCESS) {
      return code;
    }
  }


  return TSDB_CODE_SUCCESS;
}

static int32_t translateIratePartial(SFunctionNode* pFunc, char* pErrBuf, int32_t len) {
  return translateIrateImpl(pFunc, pErrBuf, len, true);
}

static int32_t translateIrateMerge(SFunctionNode* pFunc, char* pErrBuf, int32_t len) {
  return translateIrateImpl(pFunc, pErrBuf, len, false);
}

static int32_t translateInterp(SFunctionNode* pFunc, char* pErrBuf, int32_t len) {
  int32_t numOfParams = LIST_LENGTH(pFunc->pParameterList);
  uint8_t dbPrec = pFunc->node.resType.precision;

  if (2 < numOfParams) {
    return invaildFuncParaNumErrMsg(pErrBuf, len, pFunc->functionName);
  }

  uint8_t nodeType = nodeType(nodesListGetNode(pFunc->pParameterList, 0));
  uint8_t paraType = getSDataTypeFromNode(nodesListGetNode(pFunc->pParameterList, 0))->type;
  if ((!IS_NUMERIC_TYPE(paraType) && !IS_BOOLEAN_TYPE(paraType)) || QUERY_NODE_VALUE == nodeType) {
    return invaildFuncParaTypeErrMsg(pErrBuf, len, pFunc->functionName);
  }

  if (2 == numOfParams) {
    nodeType = nodeType(nodesListGetNode(pFunc->pParameterList, 1));
    paraType = getSDataTypeFromNode(nodesListGetNode(pFunc->pParameterList, 1))->type;
    if (!IS_INTEGER_TYPE(paraType) || QUERY_NODE_VALUE != nodeType) {
      return invaildFuncParaTypeErrMsg(pErrBuf, len, pFunc->functionName);
    }

    SValueNode* pValue = (SValueNode*)nodesListGetNode(pFunc->pParameterList, 1);
    if (pValue->datum.i != 0 && pValue->datum.i != 1) {
      return buildFuncErrMsg(pErrBuf, len, TSDB_CODE_FUNC_FUNTION_ERROR,
                             "INTERP function second parameter should be 0/1");
    }

    pValue->notReserved = true;
  }

#if 0
  if (3 <= numOfParams) {
    int64_t timeVal[2] = {0};
    for (int32_t i = 1; i < 3; ++i) {
      nodeType = nodeType(nodesListGetNode(pFunc->pParameterList, i));
      paraType = ((SExprNode*)nodesListGetNode(pFunc->pParameterList, i))->resType.type;
      if (!IS_STR_DATA_TYPE(paraType) || QUERY_NODE_VALUE != nodeType) {
        return invaildFuncParaTypeErrMsg(pErrBuf, len, pFunc->functionName);
      }

      SValueNode* pValue = (SValueNode*)nodesListGetNode(pFunc->pParameterList, i);
      int32_t     ret = convertStringToTimestamp(paraType, pValue->datum.p, dbPrec, &timeVal[i - 1]);
      if (ret != TSDB_CODE_SUCCESS) {
        return invaildFuncParaValueErrMsg(pErrBuf, len, pFunc->functionName);
      }
    }

    if (timeVal[0] > timeVal[1]) {
      return buildFuncErrMsg(pErrBuf, len, TSDB_CODE_FUNC_FUNTION_ERROR, "INTERP function invalid time range");
    }
  }

  if (4 == numOfParams) {
    nodeType = nodeType(nodesListGetNode(pFunc->pParameterList, 3));
    paraType = ((SExprNode*)nodesListGetNode(pFunc->pParameterList, 3))->resType.type;
    if (!IS_INTEGER_TYPE(paraType) || QUERY_NODE_VALUE != nodeType) {
      return invaildFuncParaTypeErrMsg(pErrBuf, len, pFunc->functionName);
    }

    int32_t ret = validateTimeUnitParam(dbPrec, (SValueNode*)nodesListGetNode(pFunc->pParameterList, 3));
    if (ret == TIME_UNIT_TOO_SMALL) {
      return buildFuncErrMsg(pErrBuf, len, TSDB_CODE_FUNC_FUNTION_ERROR,
                             "INTERP function time interval parameter should be greater than db precision");
    } else if (ret == TIME_UNIT_INVALID) {
      return buildFuncErrMsg(
          pErrBuf, len, TSDB_CODE_FUNC_FUNTION_ERROR,
          "INTERP function time interval parameter should be one of the following: [1b, 1u, 1a, 1s, 1m, 1h, 1d, 1w]");
    }
  }
#endif

  pFunc->node.resType = ((SExprNode*)nodesListGetNode(pFunc->pParameterList, 0))->resType;
  return TSDB_CODE_SUCCESS;
}

static EFuncReturnRows interpEstReturnRows(SFunctionNode* pFunc) {
  int32_t numOfParams = LIST_LENGTH(pFunc->pParameterList);
  if (1 < numOfParams && 1 == ((SValueNode*)nodesListGetNode(pFunc->pParameterList, 1))->datum.i) {
    return FUNC_RETURN_ROWS_INDEFINITE;
  } else {
    return FUNC_RETURN_ROWS_N;
  }
}

static int32_t translateFirstLast(SFunctionNode* pFunc, char* pErrBuf, int32_t len) {
  // forbid null as first/last input, since first(c0, null, 1) may have different number of input
  int32_t numOfParams = LIST_LENGTH(pFunc->pParameterList);

  for (int32_t i = 0; i < numOfParams; ++i) {
    uint8_t nodeType = nodeType(nodesListGetNode(pFunc->pParameterList, i));
    uint8_t paraType = getSDataTypeFromNode(nodesListGetNode(pFunc->pParameterList, i))->type;
    if (IS_NULL_TYPE(paraType) && QUERY_NODE_VALUE == nodeType) {
      return invaildFuncParaTypeErrMsg(pErrBuf, len, pFunc->functionName);
    }
  }

  pFunc->node.resType = *getSDataTypeFromNode(nodesListGetNode(pFunc->pParameterList, 0));
  return TSDB_CODE_SUCCESS;
}

static int32_t translateFirstLastImpl(SFunctionNode* pFunc, char* pErrBuf, int32_t len, bool isPartial) {
  // first(col_list) will be rewritten as first(col)
  SNode*  pPara = nodesListGetNode(pFunc->pParameterList, 0);
  uint8_t paraType = getSDataTypeFromNode(pPara)->type;
  int32_t paraBytes = getSDataTypeFromNode(pPara)->bytes;
  if (isPartial) {
    int32_t numOfParams = LIST_LENGTH(pFunc->pParameterList);
    for (int32_t i = 0; i < numOfParams; ++i) {
      uint8_t nodeType = nodeType(nodesListGetNode(pFunc->pParameterList, i));
      uint8_t pType = getSDataTypeFromNode(nodesListGetNode(pFunc->pParameterList, i))->type;
      if (IS_NULL_TYPE(pType) && QUERY_NODE_VALUE == nodeType) {
        return invaildFuncParaTypeErrMsg(pErrBuf, len, pFunc->functionName);
      }
    }
    int32_t pkBytes = (pFunc->hasPk) ? pFunc->pkBytes : 0;
    pFunc->node.resType =
        (SDataType){.bytes = getFirstLastInfoSize(paraBytes, pkBytes) + VARSTR_HEADER_SIZE, .type = TSDB_DATA_TYPE_BINARY};
  } else {
    if (TSDB_DATA_TYPE_BINARY != paraType) {
      return invaildFuncParaTypeErrMsg(pErrBuf, len, pFunc->functionName);
    }

    pFunc->node.resType = ((SExprNode*)pPara)->resType;
  }
  return TSDB_CODE_SUCCESS;
}

static int32_t translateFirstLastPartial(SFunctionNode* pFunc, char* pErrBuf, int32_t len) {
  return translateFirstLastImpl(pFunc, pErrBuf, len, true);
}

static int32_t translateFirstLastMerge(SFunctionNode* pFunc, char* pErrBuf, int32_t len) {
  return translateFirstLastImpl(pFunc, pErrBuf, len, false);
}

static int32_t translateUniqueMode(SFunctionNode* pFunc, char* pErrBuf, int32_t len, bool isUnique) {
  if (1 != LIST_LENGTH(pFunc->pParameterList)) {
    return invaildFuncParaNumErrMsg(pErrBuf, len, pFunc->functionName);
  }

  SNode* pPara = nodesListGetNode(pFunc->pParameterList, 0);
  if (!nodesExprHasColumn(pPara)) {
    return buildFuncErrMsg(pErrBuf, len, TSDB_CODE_FUNC_FUNTION_ERROR, "The parameters of %s must contain columns",
                           isUnique ? "UNIQUE" : "MODE");
  }

  pFunc->node.resType = ((SExprNode*)pPara)->resType;
  return TSDB_CODE_SUCCESS;
}

static int32_t translateUnique(SFunctionNode* pFunc, char* pErrBuf, int32_t len) {
  return translateUniqueMode(pFunc, pErrBuf, len, true);
}

static int32_t translateMode(SFunctionNode* pFunc, char* pErrBuf, int32_t len) {
  return translateUniqueMode(pFunc, pErrBuf, len, false);
}

static int32_t translateDiff(SFunctionNode* pFunc, char* pErrBuf, int32_t len) {
  int32_t numOfParams = LIST_LENGTH(pFunc->pParameterList);
  if (numOfParams > 2) {
    return invaildFuncParaNumErrMsg(pErrBuf, len, pFunc->functionName);
  }

  uint8_t colType = getSDataTypeFromNode(nodesListGetNode(pFunc->pParameterList, 0))->type;
  if (!IS_INTEGER_TYPE(colType) && !IS_FLOAT_TYPE(colType) && TSDB_DATA_TYPE_BOOL != colType &&
      !IS_TIMESTAMP_TYPE(colType)) {
    return invaildFuncParaTypeErrMsg(pErrBuf, len, pFunc->functionName);
  }

  // param1
  if (numOfParams == 2) {
    uint8_t paraType = getSDataTypeFromNode(nodesListGetNode(pFunc->pParameterList, 1))->type;
    if (!IS_INTEGER_TYPE(paraType)) {
      return invaildFuncParaTypeErrMsg(pErrBuf, len, pFunc->functionName);
    }

    SNode* pParamNode1 = nodesListGetNode(pFunc->pParameterList, 1);
    if (QUERY_NODE_VALUE != nodeType(pParamNode1)) {
      return invaildFuncParaTypeErrMsg(pErrBuf, len, pFunc->functionName);
    }

    SValueNode* pValue = (SValueNode*)pParamNode1;
    if (pValue->datum.i != 0 && pValue->datum.i != 1) {
      return buildFuncErrMsg(pErrBuf, len, TSDB_CODE_FUNC_FUNTION_ERROR,
                             "Second parameter of DIFF function should be only 0 or 1");
    }

    pValue->notReserved = true;
  }

  uint8_t resType;
  if (IS_SIGNED_NUMERIC_TYPE(colType) || IS_TIMESTAMP_TYPE(colType) || TSDB_DATA_TYPE_BOOL == colType) {
    resType = TSDB_DATA_TYPE_BIGINT;
  } else if (IS_UNSIGNED_NUMERIC_TYPE(colType)) {
    resType = TSDB_DATA_TYPE_UBIGINT;
  } else {
    resType = TSDB_DATA_TYPE_DOUBLE;
  }
  pFunc->node.resType = (SDataType){.bytes = tDataTypes[resType].bytes, .type = resType};
  return TSDB_CODE_SUCCESS;
}

static EFuncReturnRows diffEstReturnRows(SFunctionNode* pFunc) {
  if (1 == LIST_LENGTH(pFunc->pParameterList)) {
    return FUNC_RETURN_ROWS_N_MINUS_1;
  }
  return 1 == ((SValueNode*)nodesListGetNode(pFunc->pParameterList, 1))->datum.i ? FUNC_RETURN_ROWS_INDEFINITE
                                                                                 : FUNC_RETURN_ROWS_N_MINUS_1;
}

static int32_t translateLength(SFunctionNode* pFunc, char* pErrBuf, int32_t len) {
  if (1 != LIST_LENGTH(pFunc->pParameterList)) {
    return invaildFuncParaNumErrMsg(pErrBuf, len, pFunc->functionName);
  }

  if (!IS_STR_DATA_TYPE(getSDataTypeFromNode(nodesListGetNode(pFunc->pParameterList, 0))->type)) {
    return invaildFuncParaTypeErrMsg(pErrBuf, len, pFunc->functionName);
  }

  pFunc->node.resType = (SDataType){.bytes = tDataTypes[TSDB_DATA_TYPE_BIGINT].bytes, .type = TSDB_DATA_TYPE_BIGINT};
  return TSDB_CODE_SUCCESS;
}

static int32_t translateConcatImpl(SFunctionNode* pFunc, char* pErrBuf, int32_t len, int32_t minParaNum,
                                   int32_t maxParaNum, bool hasSep) {
  int32_t numOfParams = LIST_LENGTH(pFunc->pParameterList);
  if (numOfParams < minParaNum || numOfParams > maxParaNum) {
    return invaildFuncParaNumErrMsg(pErrBuf, len, pFunc->functionName);
  }

  uint8_t resultType = TSDB_DATA_TYPE_BINARY;
  int32_t resultBytes = 0;
  int32_t sepBytes = 0;

  // concat_ws separator should be constant string
  if (hasSep) {
    SNode* pPara = nodesListGetNode(pFunc->pParameterList, 0);
    if (nodeType(pPara) != QUERY_NODE_VALUE) {
      return buildFuncErrMsg(pErrBuf, len, TSDB_CODE_FUNC_FUNTION_ERROR,
                             "The first parameter of CONCAT_WS function can only be constant string");
    }
  }

  /* For concat/concat_ws function, if params have NCHAR type, promote the final result to NCHAR */
  for (int32_t i = 0; i < numOfParams; ++i) {
    SNode*  pPara = nodesListGetNode(pFunc->pParameterList, i);
    uint8_t paraType = getSDataTypeFromNode(pPara)->type;
    if (TSDB_DATA_TYPE_VARBINARY == paraType) {
      return invaildFuncParaTypeErrMsg(pErrBuf, len, pFunc->functionName);
    }

    if (!IS_STR_DATA_TYPE(paraType) && !IS_NULL_TYPE(paraType)) {
      return invaildFuncParaTypeErrMsg(pErrBuf, len, pFunc->functionName);
    }
    if (TSDB_DATA_TYPE_NCHAR == paraType) {
      resultType = paraType;
    }
  }

  for (int32_t i = 0; i < numOfParams; ++i) {
    SNode*  pPara = nodesListGetNode(pFunc->pParameterList, i);
    uint8_t paraType = getSDataTypeFromNode(pPara)->type;
    int32_t paraBytes = getSDataTypeFromNode(pPara)->bytes;
    int32_t factor = 1;
    if (IS_NULL_TYPE(paraType)) {
      resultType = TSDB_DATA_TYPE_VARCHAR;
      resultBytes = 0;
      sepBytes = 0;
      break;
    }
    if (TSDB_DATA_TYPE_NCHAR == resultType && TSDB_DATA_TYPE_VARCHAR == paraType) {
      factor *= TSDB_NCHAR_SIZE;
    }
    resultBytes += paraBytes * factor;

    if (i == 0) {
      sepBytes = paraBytes * factor;
    }
  }

  if (hasSep) {
    resultBytes += sepBytes * (numOfParams - 3);
  }

  pFunc->node.resType = (SDataType){.bytes = resultBytes, .type = resultType};
  return TSDB_CODE_SUCCESS;
}

static int32_t translateConcat(SFunctionNode* pFunc, char* pErrBuf, int32_t len) {
  return translateConcatImpl(pFunc, pErrBuf, len, 2, 8, false);
}

static int32_t translateConcatWs(SFunctionNode* pFunc, char* pErrBuf, int32_t len) {
  return translateConcatImpl(pFunc, pErrBuf, len, 3, 9, true);
}

static int32_t translateSubstr(SFunctionNode* pFunc, char* pErrBuf, int32_t len) {
  int32_t numOfParams = LIST_LENGTH(pFunc->pParameterList);
  if (2 != numOfParams && 3 != numOfParams) {
    return invaildFuncParaNumErrMsg(pErrBuf, len, pFunc->functionName);
  }

  SExprNode* pPara0 = (SExprNode*)nodesListGetNode(pFunc->pParameterList, 0);
  SExprNode* pPara1 = (SExprNode*)nodesListGetNode(pFunc->pParameterList, 1);

  uint8_t para0Type = pPara0->resType.type;
  uint8_t para1Type = pPara1->resType.type;
  if (TSDB_DATA_TYPE_VARBINARY == para0Type || !IS_STR_DATA_TYPE(para0Type) || !IS_INTEGER_TYPE(para1Type)) {
    return invaildFuncParaTypeErrMsg(pErrBuf, len, pFunc->functionName);
  }

  if (((SValueNode*)pPara1)->datum.i == 0) {
    return invaildFuncParaValueErrMsg(pErrBuf, len, pFunc->functionName);
  }

  if (3 == numOfParams) {
    SExprNode* pPara2 = (SExprNode*)nodesListGetNode(pFunc->pParameterList, 2);
    uint8_t    para2Type = pPara2->resType.type;
    if (!IS_INTEGER_TYPE(para2Type)) {
      return invaildFuncParaTypeErrMsg(pErrBuf, len, pFunc->functionName);
    }

    int64_t v = ((SValueNode*)pPara2)->datum.i;
    if (v < 0) {
      return invaildFuncParaValueErrMsg(pErrBuf, len, pFunc->functionName);
    }
  }

  pFunc->node.resType = (SDataType){.bytes = pPara0->resType.bytes, .type = pPara0->resType.type};
  return TSDB_CODE_SUCCESS;
}

static int32_t translateCast(SFunctionNode* pFunc, char* pErrBuf, int32_t len) {
  // The number of parameters has been limited by the syntax definition

  SExprNode* pPara0 = (SExprNode*)nodesListGetNode(pFunc->pParameterList, 0);
  uint8_t para0Type = pPara0->resType.type;
  if (TSDB_DATA_TYPE_VARBINARY == para0Type) {
    return invaildFuncParaTypeErrMsg(pErrBuf, len, pFunc->functionName);
  }

  // The function return type has been set during syntax parsing
  uint8_t para2Type = pFunc->node.resType.type;

  int32_t para2Bytes = pFunc->node.resType.bytes;
  if (IS_STR_DATA_TYPE(para2Type)) {
    para2Bytes -= VARSTR_HEADER_SIZE;
  }
  if (para2Bytes <= 0 ||
      para2Bytes > TSDB_MAX_BINARY_LEN - VARSTR_HEADER_SIZE) {  // cast dst var type length limits to 4096 bytes
    if (TSDB_DATA_TYPE_NCHAR == para2Type) {
      return buildFuncErrMsg(pErrBuf, len, TSDB_CODE_FUNC_FUNTION_ERROR,
                             "CAST function converted length should be in range (0, %d] NCHARS",
                             (TSDB_MAX_BINARY_LEN - VARSTR_HEADER_SIZE)/TSDB_NCHAR_SIZE);
    } else {
      return buildFuncErrMsg(pErrBuf, len, TSDB_CODE_FUNC_FUNTION_ERROR,
                             "CAST function converted length should be in range (0, %d] bytes",
                             TSDB_MAX_BINARY_LEN - VARSTR_HEADER_SIZE);
    }
  }

  // add database precision as param
  uint8_t dbPrec = pFunc->node.resType.precision;
  int32_t code = addDbPrecisonParam(&pFunc->pParameterList, dbPrec);
  if (code != TSDB_CODE_SUCCESS) {
    return code;
  }

  return TSDB_CODE_SUCCESS;
}

static int32_t translateToIso8601(SFunctionNode* pFunc, char* pErrBuf, int32_t len) {
  int32_t numOfParams = LIST_LENGTH(pFunc->pParameterList);
  if (1 != numOfParams && 2 != numOfParams) {
    return invaildFuncParaNumErrMsg(pErrBuf, len, pFunc->functionName);
  }

  // param0
  uint8_t paraType = getSDataTypeFromNode(nodesListGetNode(pFunc->pParameterList, 0))->type;
  if (!IS_INTEGER_TYPE(paraType) && !IS_TIMESTAMP_TYPE(paraType)) {
    return invaildFuncParaTypeErrMsg(pErrBuf, len, pFunc->functionName);
  }

  if (QUERY_NODE_VALUE == nodeType(nodesListGetNode(pFunc->pParameterList, 0))) {
    SValueNode* pValue = (SValueNode*)nodesListGetNode(pFunc->pParameterList, 0);

    if (!validateTimestampDigits(pValue)) {
      pFunc->node.resType = (SDataType){.bytes = 0, .type = TSDB_DATA_TYPE_BINARY};
      return TSDB_CODE_SUCCESS;
    }
  }

  // param1
  if (numOfParams == 2) {
    SValueNode* pValue = (SValueNode*)nodesListGetNode(pFunc->pParameterList, 1);

    if (!validateTimezoneFormat(pValue)) {
      return buildFuncErrMsg(pErrBuf, len, TSDB_CODE_FUNC_FUNTION_ERROR, "Invalid timzone format");
    }
  } else {  // add default client timezone
    int32_t code = addTimezoneParam(pFunc->pParameterList);
    if (code != TSDB_CODE_SUCCESS) {
      return code;
    }
  }

  // set result type
  pFunc->node.resType = (SDataType){.bytes = 64, .type = TSDB_DATA_TYPE_BINARY};
  return TSDB_CODE_SUCCESS;
}

static int32_t translateToUnixtimestamp(SFunctionNode* pFunc, char* pErrBuf, int32_t len) {
  int32_t numOfParams = LIST_LENGTH(pFunc->pParameterList);
  int16_t resType = TSDB_DATA_TYPE_BIGINT;

  if (1 != numOfParams && 2 != numOfParams) {
    return invaildFuncParaNumErrMsg(pErrBuf, len, pFunc->functionName);
  }

  uint8_t para1Type = getSDataTypeFromNode(nodesListGetNode(pFunc->pParameterList, 0))->type;
  if (para1Type == TSDB_DATA_TYPE_VARBINARY || !IS_STR_DATA_TYPE(para1Type)) {
    return invaildFuncParaTypeErrMsg(pErrBuf, len, pFunc->functionName);
  }

  if (2 == numOfParams) {
    uint8_t para2Type = getSDataTypeFromNode(nodesListGetNode(pFunc->pParameterList, 1))->type;
    if (!IS_INTEGER_TYPE(para2Type)) {
      return invaildFuncParaTypeErrMsg(pErrBuf, len, pFunc->functionName);
    }

    SValueNode* pValue = (SValueNode*)nodesListGetNode(pFunc->pParameterList, 1);
    if (pValue->datum.i == 1) {
      resType = TSDB_DATA_TYPE_TIMESTAMP;
    } else if (pValue->datum.i == 0) {
      resType = TSDB_DATA_TYPE_BIGINT;
    } else {
      return buildFuncErrMsg(pErrBuf, len, TSDB_CODE_FUNC_FUNTION_ERROR,
                             "TO_UNIXTIMESTAMP function second parameter should be 0/1");
    }
  }

  // add database precision as param
  uint8_t dbPrec = pFunc->node.resType.precision;
  int32_t code = addDbPrecisonParam(&pFunc->pParameterList, dbPrec);
  if (code != TSDB_CODE_SUCCESS) {
    return code;
  }

  pFunc->node.resType = (SDataType){.bytes = tDataTypes[resType].bytes, .type = resType};
  return TSDB_CODE_SUCCESS;
}

static int32_t translateToTimestamp(SFunctionNode* pFunc, char* pErrBuf, int32_t len) {
  if (LIST_LENGTH(pFunc->pParameterList) != 2) {
    return invaildFuncParaNumErrMsg(pErrBuf, len, pFunc->functionName);
  }
  uint8_t para1Type = getSDataTypeFromNode(nodesListGetNode(pFunc->pParameterList, 0))->type;
  uint8_t para2Type = getSDataTypeFromNode(nodesListGetNode(pFunc->pParameterList, 1))->type;
  if (!IS_STR_DATA_TYPE(para1Type) || !IS_STR_DATA_TYPE(para2Type)) {
    return invaildFuncParaTypeErrMsg(pErrBuf, len, pFunc->functionName);
  }
  pFunc->node.resType =
      (SDataType){.bytes = tDataTypes[TSDB_DATA_TYPE_TIMESTAMP].bytes, .type = TSDB_DATA_TYPE_TIMESTAMP};
  return TSDB_CODE_SUCCESS;
}

static int32_t translateToChar(SFunctionNode* pFunc, char* pErrBuf, int32_t len) {
  if (LIST_LENGTH(pFunc->pParameterList) != 2) {
    return invaildFuncParaNumErrMsg(pErrBuf, len, pFunc->functionName);
  }
  uint8_t para1Type = getSDataTypeFromNode(nodesListGetNode(pFunc->pParameterList, 0))->type;
  uint8_t para2Type = getSDataTypeFromNode(nodesListGetNode(pFunc->pParameterList, 1))->type;
  // currently only support to_char(timestamp, str)
  if (!IS_STR_DATA_TYPE(para2Type) || !IS_TIMESTAMP_TYPE(para1Type)) {
    return invaildFuncParaTypeErrMsg(pErrBuf, len, pFunc->functionName);
  }
  pFunc->node.resType = (SDataType){.bytes = 4096, .type = TSDB_DATA_TYPE_VARCHAR};
  return TSDB_CODE_SUCCESS;
}

static int32_t translateTimeTruncate(SFunctionNode* pFunc, char* pErrBuf, int32_t len) {
  int32_t numOfParams = LIST_LENGTH(pFunc->pParameterList);
  if (2 != numOfParams && 3 != numOfParams) {
    return invaildFuncParaNumErrMsg(pErrBuf, len, pFunc->functionName);
  }

  uint8_t para1Type = getSDataTypeFromNode(nodesListGetNode(pFunc->pParameterList, 0))->type;
  uint8_t para2Type = getSDataTypeFromNode(nodesListGetNode(pFunc->pParameterList, 1))->type;
  if ((!IS_STR_DATA_TYPE(para1Type) && !IS_INTEGER_TYPE(para1Type) && !IS_TIMESTAMP_TYPE(para1Type)) ||
      !IS_INTEGER_TYPE(para2Type)) {
    return invaildFuncParaTypeErrMsg(pErrBuf, len, pFunc->functionName);
  }

  uint8_t dbPrec = pFunc->node.resType.precision;
  int32_t ret = validateTimeUnitParam(dbPrec, (SValueNode*)nodesListGetNode(pFunc->pParameterList, 1));
  if (ret == TIME_UNIT_TOO_SMALL) {
    return buildFuncErrMsg(pErrBuf, len, TSDB_CODE_FUNC_FUNTION_ERROR,
                           "TIMETRUNCATE function time unit parameter should be greater than db precision");
  } else if (ret == TIME_UNIT_INVALID) {
    return buildFuncErrMsg(
        pErrBuf, len, TSDB_CODE_FUNC_FUNTION_ERROR,
        "TIMETRUNCATE function time unit parameter should be one of the following: [1b, 1u, 1a, 1s, 1m, 1h, 1d, 1w]");
  }

  if (3 == numOfParams) {
    uint8_t para3Type = getSDataTypeFromNode(nodesListGetNode(pFunc->pParameterList, 2))->type;
    if (!IS_INTEGER_TYPE(para3Type)) {
      return invaildFuncParaTypeErrMsg(pErrBuf, len, pFunc->functionName);
    }
    SValueNode* pValue = (SValueNode*)nodesListGetNode(pFunc->pParameterList, 2);
    if (pValue->datum.i != 0 && pValue->datum.i != 1) {
      return invaildFuncParaValueErrMsg(pErrBuf, len, pFunc->functionName);
    }
  }

  // add database precision as param

  int32_t code = addDbPrecisonParam(&pFunc->pParameterList, dbPrec);
  if (code != TSDB_CODE_SUCCESS) {
    return code;
  }

  // add client timezone as param
  code = addTimezoneParam(pFunc->pParameterList);
  if (code != TSDB_CODE_SUCCESS) {
    return code;
  }

  pFunc->node.resType =
      (SDataType){.bytes = tDataTypes[TSDB_DATA_TYPE_TIMESTAMP].bytes, .type = TSDB_DATA_TYPE_TIMESTAMP};
  return TSDB_CODE_SUCCESS;
}

static int32_t translateTimeDiff(SFunctionNode* pFunc, char* pErrBuf, int32_t len) {
  int32_t numOfParams = LIST_LENGTH(pFunc->pParameterList);
  if (2 != numOfParams && 3 != numOfParams) {
    return invaildFuncParaNumErrMsg(pErrBuf, len, pFunc->functionName);
  }

  for (int32_t i = 0; i < 2; ++i) {
    uint8_t paraType = getSDataTypeFromNode(nodesListGetNode(pFunc->pParameterList, i))->type;
    if (!IS_STR_DATA_TYPE(paraType) && !IS_INTEGER_TYPE(paraType) && !IS_TIMESTAMP_TYPE(paraType)) {
      return invaildFuncParaTypeErrMsg(pErrBuf, len, pFunc->functionName);
    }
  }

  if (3 == numOfParams) {
    if (!IS_INTEGER_TYPE(getSDataTypeFromNode(nodesListGetNode(pFunc->pParameterList, 2))->type)) {
      return invaildFuncParaTypeErrMsg(pErrBuf, len, pFunc->functionName);
    }
  }

  // add database precision as param
  uint8_t dbPrec = pFunc->node.resType.precision;

  if (3 == numOfParams) {
    int32_t ret = validateTimeUnitParam(dbPrec, (SValueNode*)nodesListGetNode(pFunc->pParameterList, 2));
    if (ret == TIME_UNIT_TOO_SMALL) {
      return buildFuncErrMsg(pErrBuf, len, TSDB_CODE_FUNC_FUNTION_ERROR,
                             "TIMEDIFF function time unit parameter should be greater than db precision");
    } else if (ret == TIME_UNIT_INVALID) {
      return buildFuncErrMsg(
          pErrBuf, len, TSDB_CODE_FUNC_FUNTION_ERROR,
          "TIMEDIFF function time unit parameter should be one of the following: [1b, 1u, 1a, 1s, 1m, 1h, 1d, 1w]");
    }
  }

  int32_t code = addDbPrecisonParam(&pFunc->pParameterList, dbPrec);
  if (code != TSDB_CODE_SUCCESS) {
    return code;
  }

  pFunc->node.resType = (SDataType){.bytes = tDataTypes[TSDB_DATA_TYPE_BIGINT].bytes, .type = TSDB_DATA_TYPE_BIGINT};
  return TSDB_CODE_SUCCESS;
}

static int32_t translateToJson(SFunctionNode* pFunc, char* pErrBuf, int32_t len) {
  if (1 != LIST_LENGTH(pFunc->pParameterList)) {
    return invaildFuncParaNumErrMsg(pErrBuf, len, pFunc->functionName);
  }

  SExprNode* pPara = (SExprNode*)nodesListGetNode(pFunc->pParameterList, 0);
  if (QUERY_NODE_VALUE != nodeType(pPara) || TSDB_DATA_TYPE_VARBINARY == pPara->resType.type || (!IS_VAR_DATA_TYPE(pPara->resType.type))) {
    return invaildFuncParaTypeErrMsg(pErrBuf, len, pFunc->functionName);
  }

  pFunc->node.resType = (SDataType){.bytes = tDataTypes[TSDB_DATA_TYPE_JSON].bytes, .type = TSDB_DATA_TYPE_JSON};
  return TSDB_CODE_SUCCESS;
}

static int32_t translateInStrOutGeom(SFunctionNode* pFunc, char* pErrBuf, int32_t len) {
  if (1 != LIST_LENGTH(pFunc->pParameterList)) {
    return invaildFuncParaNumErrMsg(pErrBuf, len, pFunc->functionName);
  }

  uint8_t para1Type = getSDataTypeFromNode(nodesListGetNode(pFunc->pParameterList, 0))->type;
  if (!IS_STR_DATA_TYPE(para1Type) && !IS_NULL_TYPE(para1Type)) {
    return invaildFuncParaTypeErrMsg(pErrBuf, len, pFunc->functionName);
  }

  pFunc->node.resType = (SDataType){.bytes = tDataTypes[TSDB_DATA_TYPE_GEOMETRY].bytes, .type = TSDB_DATA_TYPE_GEOMETRY};

  return TSDB_CODE_SUCCESS;
}

static int32_t translateInGeomOutStr(SFunctionNode* pFunc, char* pErrBuf, int32_t len) {
  if (1 != LIST_LENGTH(pFunc->pParameterList)) {
    return invaildFuncParaNumErrMsg(pErrBuf, len, pFunc->functionName);
  }

  uint8_t para1Type = getSDataTypeFromNode(nodesListGetNode(pFunc->pParameterList, 0))->type;
  if (para1Type != TSDB_DATA_TYPE_GEOMETRY && !IS_NULL_TYPE(para1Type)) {
    return invaildFuncParaTypeErrMsg(pErrBuf, len, pFunc->functionName);
  }

  pFunc->node.resType = (SDataType){.bytes = tDataTypes[TSDB_DATA_TYPE_VARCHAR].bytes, .type = TSDB_DATA_TYPE_VARCHAR};

  return TSDB_CODE_SUCCESS;
}

static int32_t translateIn2NumOutGeom(SFunctionNode* pFunc, char* pErrBuf, int32_t len) {
  if (2 != LIST_LENGTH(pFunc->pParameterList)) {
    return invaildFuncParaNumErrMsg(pErrBuf, len, pFunc->functionName);
  }

  uint8_t para1Type = getSDataTypeFromNode(nodesListGetNode(pFunc->pParameterList, 0))->type;
  uint8_t para2Type = getSDataTypeFromNode(nodesListGetNode(pFunc->pParameterList, 1))->type;
  if ((!IS_NUMERIC_TYPE(para1Type) && !IS_NULL_TYPE(para1Type)) ||
      (!IS_NUMERIC_TYPE(para2Type) && !IS_NULL_TYPE(para2Type))) {
    return invaildFuncParaTypeErrMsg(pErrBuf, len, pFunc->functionName);
  }

  pFunc->node.resType = (SDataType){.bytes = tDataTypes[TSDB_DATA_TYPE_GEOMETRY].bytes, .type = TSDB_DATA_TYPE_GEOMETRY};

  return TSDB_CODE_SUCCESS;
}

static int32_t translateIn2GeomOutBool(SFunctionNode* pFunc, char* pErrBuf, int32_t len) {
  if (2 != LIST_LENGTH(pFunc->pParameterList)) {
    return invaildFuncParaNumErrMsg(pErrBuf, len, pFunc->functionName);
  }

  uint8_t para1Type = getSDataTypeFromNode(nodesListGetNode(pFunc->pParameterList, 0))->type;
  uint8_t para2Type = getSDataTypeFromNode(nodesListGetNode(pFunc->pParameterList, 1))->type;
  if ((para1Type != TSDB_DATA_TYPE_GEOMETRY && !IS_NULL_TYPE(para1Type)) ||
      (para2Type != TSDB_DATA_TYPE_GEOMETRY && !IS_NULL_TYPE(para2Type))) {
    return invaildFuncParaTypeErrMsg(pErrBuf, len, pFunc->functionName);
  }

  pFunc->node.resType = (SDataType){.bytes = tDataTypes[TSDB_DATA_TYPE_BOOL].bytes, .type = TSDB_DATA_TYPE_BOOL};

  return TSDB_CODE_SUCCESS;
}

static int32_t translateSelectValue(SFunctionNode* pFunc, char* pErrBuf, int32_t len) {
  pFunc->node.resType = ((SExprNode*)nodesListGetNode(pFunc->pParameterList, 0))->resType;
  return TSDB_CODE_SUCCESS;
}

static int32_t translateBlockDistFunc(SFunctionNode* pFunc, char* pErrBuf, int32_t len) {
  pFunc->node.resType = (SDataType){.bytes = 128, .type = TSDB_DATA_TYPE_VARCHAR};
  return TSDB_CODE_SUCCESS;
}

static int32_t translateBlockDistInfoFunc(SFunctionNode* pFunc, char* pErrBuf, int32_t len) {
  pFunc->node.resType = (SDataType){.bytes = 128, .type = TSDB_DATA_TYPE_VARCHAR};
  return TSDB_CODE_SUCCESS;
}

static bool getBlockDistFuncEnv(SFunctionNode* UNUSED_PARAM(pFunc), SFuncExecEnv* pEnv) {
  pEnv->calcMemSize = sizeof(STableBlockDistInfo);
  return true;
}

static int32_t translateGroupKey(SFunctionNode* pFunc, char* pErrBuf, int32_t len) {
  if (1 != LIST_LENGTH(pFunc->pParameterList)) {
    return TSDB_CODE_SUCCESS;
  }

  SNode* pPara = nodesListGetNode(pFunc->pParameterList, 0);
  pFunc->node.resType = ((SExprNode*)pPara)->resType;
  return TSDB_CODE_SUCCESS;
}

static int32_t translateDatabaseFunc(SFunctionNode* pFunc, char* pErrBuf, int32_t len) {
  pFunc->node.resType = (SDataType){.bytes = TSDB_DB_NAME_LEN, .type = TSDB_DATA_TYPE_VARCHAR};
  return TSDB_CODE_SUCCESS;
}

static int32_t translateClientVersionFunc(SFunctionNode* pFunc, char* pErrBuf, int32_t len) {
  pFunc->node.resType = (SDataType){.bytes = TSDB_VERSION_LEN, .type = TSDB_DATA_TYPE_VARCHAR};
  return TSDB_CODE_SUCCESS;
}

static int32_t translateServerVersionFunc(SFunctionNode* pFunc, char* pErrBuf, int32_t len) {
  pFunc->node.resType = (SDataType){.bytes = TSDB_VERSION_LEN, .type = TSDB_DATA_TYPE_VARCHAR};
  return TSDB_CODE_SUCCESS;
}

static int32_t translateServerStatusFunc(SFunctionNode* pFunc, char* pErrBuf, int32_t len) {
  pFunc->node.resType = (SDataType){.bytes = tDataTypes[TSDB_DATA_TYPE_INT].bytes, .type = TSDB_DATA_TYPE_INT};
  return TSDB_CODE_SUCCESS;
}

static int32_t translateCurrentUserFunc(SFunctionNode* pFunc, char* pErrBuf, int32_t len) {
  pFunc->node.resType = (SDataType){.bytes = TSDB_USER_LEN, .type = TSDB_DATA_TYPE_VARCHAR};
  return TSDB_CODE_SUCCESS;
}

static int32_t translateUserFunc(SFunctionNode* pFunc, char* pErrBuf, int32_t len) {
  pFunc->node.resType = (SDataType){.bytes = TSDB_USER_LEN, .type = TSDB_DATA_TYPE_VARCHAR};
  return TSDB_CODE_SUCCESS;
}

static int32_t translateTagsPseudoColumn(SFunctionNode* pFunc, char* pErrBuf, int32_t len) {
  // The _tags pseudo-column will be expanded to the actual tags on the client side
  return TSDB_CODE_SUCCESS;
}

static int32_t translateTableCountPseudoColumn(SFunctionNode* pFunc, char* pErrBuf, int32_t len) {
  pFunc->node.resType = (SDataType){.bytes = tDataTypes[TSDB_DATA_TYPE_BIGINT].bytes, .type = TSDB_DATA_TYPE_BIGINT};
  return TSDB_CODE_SUCCESS;
}

// clang-format off
const SBuiltinFuncDefinition funcMgtBuiltins[] = {
  {
    .name = "count",
    .type = FUNCTION_TYPE_COUNT,
    .classification = FUNC_MGT_AGG_FUNC | FUNC_MGT_SPECIAL_DATA_REQUIRED | FUNC_MGT_IGNORE_NULL_FUNC,
    .translateFunc = translateCount,
    .dataRequiredFunc = countDataRequired,
    .getEnvFunc   = getCountFuncEnv,
    .initFunc     = functionSetup,
    .processFunc  = countFunction,
    .sprocessFunc = countScalarFunction,
    .finalizeFunc = functionFinalize,
#ifdef BUILD_NO_CALL
    .invertFunc   = countInvertFunction,
#endif
    .combineFunc  = combineFunction,
    .pPartialFunc = "count",
    .pMergeFunc   = "sum"
  },
  {
    .name = "sum",
    .type = FUNCTION_TYPE_SUM,
    .classification = FUNC_MGT_AGG_FUNC | FUNC_MGT_SPECIAL_DATA_REQUIRED | FUNC_MGT_IGNORE_NULL_FUNC,
    .translateFunc = translateSum,
    .dataRequiredFunc = statisDataRequired,
    .getEnvFunc   = getSumFuncEnv,
    .initFunc     = functionSetup,
    .processFunc  = sumFunction,
    .sprocessFunc = sumScalarFunction,
    .finalizeFunc = functionFinalize,
#ifdef BUILD_NO_CALL
    .invertFunc   = sumInvertFunction,
#endif
    .combineFunc  = sumCombine,
    .pPartialFunc = "sum",
    .pMergeFunc   = "sum"
  },
  {
    .name = "min",
    .type = FUNCTION_TYPE_MIN,
    .classification = FUNC_MGT_AGG_FUNC | FUNC_MGT_SPECIAL_DATA_REQUIRED | FUNC_MGT_SELECT_FUNC | FUNC_MGT_IGNORE_NULL_FUNC,
    .translateFunc = translateInOutNum,
    .dataRequiredFunc = statisDataRequired,
    .getEnvFunc   = getMinmaxFuncEnv,
    .initFunc     = minmaxFunctionSetup,
    .processFunc  = minFunction,
    .sprocessFunc = minScalarFunction,
    .finalizeFunc = minmaxFunctionFinalize,
    .combineFunc  = minCombine,
    .pPartialFunc = "min",
    .pMergeFunc   = "min"
  },
  {
    .name = "max",
    .type = FUNCTION_TYPE_MAX,
    .classification = FUNC_MGT_AGG_FUNC | FUNC_MGT_SPECIAL_DATA_REQUIRED | FUNC_MGT_SELECT_FUNC | FUNC_MGT_IGNORE_NULL_FUNC,
    .translateFunc = translateInOutNum,
    .dataRequiredFunc = statisDataRequired,
    .getEnvFunc   = getMinmaxFuncEnv,
    .initFunc     = minmaxFunctionSetup,
    .processFunc  = maxFunction,
    .sprocessFunc = maxScalarFunction,
    .finalizeFunc = minmaxFunctionFinalize,
    .combineFunc  = maxCombine,
    .pPartialFunc = "max",
    .pMergeFunc   = "max"
  },
  {
    .name = "stddev",
    .type = FUNCTION_TYPE_STDDEV,
    .classification = FUNC_MGT_AGG_FUNC,
    .translateFunc = translateInNumOutDou,
    .getEnvFunc   = getStddevFuncEnv,
    .initFunc     = stddevFunctionSetup,
    .processFunc  = stddevFunction,
    .sprocessFunc = stddevScalarFunction,
    .finalizeFunc = stddevFinalize,
#ifdef BUILD_NO_CALL
    .invertFunc   = stddevInvertFunction,
#endif
    .combineFunc  = stddevCombine,
    .pPartialFunc = "_stddev_partial",
    .pMergeFunc   = "_stddev_merge"
  },
  {
    .name = "_stddev_partial",
    .type = FUNCTION_TYPE_STDDEV_PARTIAL,
    .classification = FUNC_MGT_AGG_FUNC,
    .translateFunc = translateStddevPartial,
    .getEnvFunc   = getStddevFuncEnv,
    .initFunc     = stddevFunctionSetup,
    .processFunc  = stddevFunction,
    .finalizeFunc = stddevPartialFinalize,
#ifdef BUILD_NO_CALL
    .invertFunc   = stddevInvertFunction,
#endif
    .combineFunc  = stddevCombine,
  },
  {
    .name = "_stddev_merge",
    .type = FUNCTION_TYPE_STDDEV_MERGE,
    .classification = FUNC_MGT_AGG_FUNC,
    .translateFunc = translateStddevMerge,
    .getEnvFunc   = getStddevFuncEnv,
    .initFunc     = stddevFunctionSetup,
    .processFunc  = stddevFunctionMerge,
    .finalizeFunc = stddevFinalize,
#ifdef BUILD_NO_CALL
    .invertFunc   = stddevInvertFunction,
#endif
    .combineFunc  = stddevCombine,
  },
  {
    .name = "leastsquares",
    .type = FUNCTION_TYPE_LEASTSQUARES,
    .classification = FUNC_MGT_AGG_FUNC | FUNC_MGT_FORBID_STREAM_FUNC | FUNC_MGT_FORBID_SYSTABLE_FUNC,
    .translateFunc = translateLeastSQR,
    .getEnvFunc   = getLeastSQRFuncEnv,
    .initFunc     = leastSQRFunctionSetup,
    .processFunc  = leastSQRFunction,
    .sprocessFunc = leastSQRScalarFunction,
    .finalizeFunc = leastSQRFinalize,
#ifdef BUILD_NO_CALL
    .invertFunc   = NULL,
#endif
    .combineFunc  = leastSQRCombine,
  },
  {
    .name = "avg",
    .type = FUNCTION_TYPE_AVG,
    .classification = FUNC_MGT_AGG_FUNC | FUNC_MGT_SPECIAL_DATA_REQUIRED | FUNC_MGT_IGNORE_NULL_FUNC,
    .translateFunc = translateInNumOutDou,
    .dataRequiredFunc = statisDataRequired,
    .getEnvFunc   = getAvgFuncEnv,
    .initFunc     = avgFunctionSetup,
    .processFunc  = avgFunction,
    .sprocessFunc = avgScalarFunction,
    .finalizeFunc = avgFinalize,
#ifdef BUILD_NO_CALL
    .invertFunc   = avgInvertFunction,
#endif
    .combineFunc  = avgCombine,
    .pPartialFunc = "_avg_partial",
    .pMiddleFunc  = "_avg_middle",
    .pMergeFunc   = "_avg_merge"
  },
  {
    .name = "_avg_partial",
    .type = FUNCTION_TYPE_AVG_PARTIAL,
    .classification = FUNC_MGT_AGG_FUNC | FUNC_MGT_IGNORE_NULL_FUNC,
    .translateFunc = translateAvgPartial,
    .dataRequiredFunc = statisDataRequired,
    .getEnvFunc   = getAvgFuncEnv,
    .initFunc     = avgFunctionSetup,
    .processFunc  = avgFunction,
    .finalizeFunc = avgPartialFinalize,
#ifdef BUILD_NO_CALL
    .invertFunc   = avgInvertFunction,
#endif
    .combineFunc  = avgCombine,
  },
  {
    .name = "_avg_merge",
    .type = FUNCTION_TYPE_AVG_MERGE,
    .classification = FUNC_MGT_AGG_FUNC | FUNC_MGT_IGNORE_NULL_FUNC,
    .translateFunc = translateAvgMerge,
    .getEnvFunc   = getAvgFuncEnv,
    .initFunc     = avgFunctionSetup,
    .processFunc  = avgFunctionMerge,
    .finalizeFunc = avgFinalize,
#ifdef BUILD_NO_CALL
    .invertFunc   = avgInvertFunction,
#endif
    .combineFunc  = avgCombine,
  },
  {
    .name = "percentile",
    .type = FUNCTION_TYPE_PERCENTILE,
    .classification = FUNC_MGT_AGG_FUNC | FUNC_MGT_REPEAT_SCAN_FUNC | FUNC_MGT_SPECIAL_DATA_REQUIRED | FUNC_MGT_FORBID_STREAM_FUNC,
    .translateFunc = translatePercentile,
    .dataRequiredFunc = statisDataRequired,
    .getEnvFunc   = getPercentileFuncEnv,
    .initFunc     = percentileFunctionSetup,
    .processFunc  = percentileFunction,
    .sprocessFunc = percentileScalarFunction,
    .finalizeFunc = percentileFinalize,
#ifdef BUILD_NO_CALL
    .invertFunc   = NULL,
#endif
    .combineFunc  = NULL,
  },
  {
    .name = "apercentile",
    .type = FUNCTION_TYPE_APERCENTILE,
    .classification = FUNC_MGT_AGG_FUNC,
    .translateFunc = translateApercentile,
    .getEnvFunc   = getApercentileFuncEnv,
    .initFunc     = apercentileFunctionSetup,
    .processFunc  = apercentileFunction,
    .sprocessFunc = apercentileScalarFunction,
    .finalizeFunc = apercentileFinalize,
#ifdef BUILD_NO_CALL
    .invertFunc   = NULL,
#endif
    .combineFunc  = apercentileCombine,
    .pPartialFunc = "_apercentile_partial",
    .pMergeFunc   = "_apercentile_merge",
    .createMergeParaFuc = apercentileCreateMergeParam
  },
  {
    .name = "_apercentile_partial",
    .type = FUNCTION_TYPE_APERCENTILE_PARTIAL,
    .classification = FUNC_MGT_AGG_FUNC,
    .translateFunc = translateApercentilePartial,
    .getEnvFunc   = getApercentileFuncEnv,
    .initFunc     = apercentileFunctionSetup,
    .processFunc  = apercentileFunction,
    .finalizeFunc = apercentilePartialFinalize,
#ifdef BUILD_NO_CALL
    .invertFunc   = NULL,
#endif
    .combineFunc = apercentileCombine,
  },
  {
    .name = "_apercentile_merge",
    .type = FUNCTION_TYPE_APERCENTILE_MERGE,
    .classification = FUNC_MGT_AGG_FUNC,
    .translateFunc = translateApercentileMerge,
    .getEnvFunc   = getApercentileFuncEnv,
    .initFunc     = apercentileFunctionSetup,
    .processFunc  = apercentileFunctionMerge,
    .finalizeFunc = apercentileFinalize,
#ifdef BUILD_NO_CALL
    .invertFunc   = NULL,
#endif
    .combineFunc = apercentileCombine,
  },
  {
    .name = "top",
    .type = FUNCTION_TYPE_TOP,
    .classification = FUNC_MGT_AGG_FUNC | FUNC_MGT_SELECT_FUNC | FUNC_MGT_MULTI_ROWS_FUNC | FUNC_MGT_KEEP_ORDER_FUNC |
                      FUNC_MGT_FORBID_STREAM_FUNC | FUNC_MGT_FORBID_FILL_FUNC | FUNC_MGT_IGNORE_NULL_FUNC,
    .translateFunc = translateTopBot,
    .getEnvFunc   = getTopBotFuncEnv,
    .initFunc     = topBotFunctionSetup,
    .processFunc  = topFunction,
    .sprocessFunc = topBotScalarFunction,
    .finalizeFunc = topBotFinalize,
    .combineFunc  = topCombine,
    .pPartialFunc = "top",
    .pMergeFunc   = "top",
    .createMergeParaFuc = topBotCreateMergeParam
  },
  {
    .name = "bottom",
    .type = FUNCTION_TYPE_BOTTOM,
    .classification = FUNC_MGT_AGG_FUNC | FUNC_MGT_SELECT_FUNC | FUNC_MGT_MULTI_ROWS_FUNC | FUNC_MGT_KEEP_ORDER_FUNC |
                      FUNC_MGT_FORBID_STREAM_FUNC | FUNC_MGT_FORBID_FILL_FUNC | FUNC_MGT_IGNORE_NULL_FUNC,
    .translateFunc = translateTopBot,
    .getEnvFunc   = getTopBotFuncEnv,
    .initFunc     = topBotFunctionSetup,
    .processFunc  = bottomFunction,
    .sprocessFunc = topBotScalarFunction,
    .finalizeFunc = topBotFinalize,
    .combineFunc  = bottomCombine,
    .pPartialFunc = "bottom",
    .pMergeFunc   = "bottom",
    .createMergeParaFuc = topBotCreateMergeParam
  },
  {
    .name = "spread",
    .type = FUNCTION_TYPE_SPREAD,
    .classification = FUNC_MGT_AGG_FUNC | FUNC_MGT_SPECIAL_DATA_REQUIRED,
    .translateFunc = translateSpread,
    .dataRequiredFunc = statisDataRequired,
    .getEnvFunc   = getSpreadFuncEnv,
    .initFunc     = spreadFunctionSetup,
    .processFunc  = spreadFunction,
    .sprocessFunc = spreadScalarFunction,
    .finalizeFunc = spreadFinalize,
#ifdef BUILD_NO_CALL
    .invertFunc   = NULL,
#endif
    .combineFunc  = spreadCombine,
    .pPartialFunc = "_spread_partial",
    .pMergeFunc   = "_spread_merge"
  },
  {
    .name = "_spread_partial",
    .type = FUNCTION_TYPE_SPREAD_PARTIAL,
    .classification = FUNC_MGT_AGG_FUNC,
    .translateFunc = translateSpreadPartial,
    .dataRequiredFunc = statisDataRequired,
    .getEnvFunc   = getSpreadFuncEnv,
    .initFunc     = spreadFunctionSetup,
    .processFunc  = spreadFunction,
    .finalizeFunc = spreadPartialFinalize,
#ifdef BUILD_NO_CALL
    .invertFunc   = NULL,
#endif
    .combineFunc  = spreadCombine,
  },
  {
    .name = "_spread_merge",
    .type = FUNCTION_TYPE_SPREAD_MERGE,
    .classification = FUNC_MGT_AGG_FUNC,
    .translateFunc = translateSpreadMerge,
    .dataRequiredFunc = statisDataRequired,
    .getEnvFunc   = getSpreadFuncEnv,
    .initFunc     = spreadFunctionSetup,
    .processFunc  = spreadFunctionMerge,
    .finalizeFunc = spreadFinalize,
#ifdef BUILD_NO_CALL
    .invertFunc   = NULL,
#endif
    .combineFunc  = spreadCombine,
  },
  {
    .name = "elapsed",
    .type = FUNCTION_TYPE_ELAPSED,
    .classification = FUNC_MGT_AGG_FUNC | FUNC_MGT_TIMELINE_FUNC | FUNC_MGT_INTERVAL_INTERPO_FUNC | FUNC_MGT_FORBID_STREAM_FUNC |
                      FUNC_MGT_FORBID_SYSTABLE_FUNC | FUNC_MGT_SPECIAL_DATA_REQUIRED,
    .dataRequiredFunc = statisDataRequired,
    .translateFunc = translateElapsed,
    .getEnvFunc   = getElapsedFuncEnv,
    .initFunc     = elapsedFunctionSetup,
    .processFunc  = elapsedFunction,
    .finalizeFunc = elapsedFinalize,
#ifdef BUILD_NO_CALL
    .invertFunc   = NULL,
#endif
    .combineFunc  = elapsedCombine,
  },
  {
    .name = "_elapsed_partial",
    .type = FUNCTION_TYPE_ELAPSED,
    .classification = FUNC_MGT_AGG_FUNC,
    .dataRequiredFunc = statisDataRequired,
    .translateFunc = translateElapsedPartial,
    .getEnvFunc   = getElapsedFuncEnv,
    .initFunc     = elapsedFunctionSetup,
    .processFunc  = elapsedFunction,
    .finalizeFunc = elapsedPartialFinalize,
#ifdef BUILD_NO_CALL
    .invertFunc   = NULL,
#endif
    .combineFunc  = elapsedCombine,
  },
  {
    .name = "_elapsed_merge",
    .type = FUNCTION_TYPE_ELAPSED,
    .classification = FUNC_MGT_AGG_FUNC,
    .dataRequiredFunc = statisDataRequired,
    .translateFunc = translateElapsedMerge,
    .getEnvFunc   = getElapsedFuncEnv,
    .initFunc     = elapsedFunctionSetup,
    .processFunc  = elapsedFunctionMerge,
    .finalizeFunc = elapsedFinalize,
  #ifdef BUILD_NO_CALL
    .invertFunc   = NULL,
  #endif
    .combineFunc  = elapsedCombine,
  },
  {
    .name = "interp",
    .type = FUNCTION_TYPE_INTERP,
    .classification = FUNC_MGT_TIMELINE_FUNC | FUNC_MGT_INTERVAL_INTERPO_FUNC | FUNC_MGT_IMPLICIT_TS_FUNC |
                      FUNC_MGT_FORBID_STREAM_FUNC | FUNC_MGT_FORBID_SYSTABLE_FUNC | FUNC_MGT_KEEP_ORDER_FUNC | FUNC_MGT_PRIMARY_KEY_FUNC,
    .translateFunc = translateInterp,
    .getEnvFunc    = getSelectivityFuncEnv,
    .initFunc      = functionSetup,
    .processFunc   = NULL,
    .finalizeFunc  = NULL,
    .estimateReturnRowsFunc = interpEstReturnRows
  },
  {
    .name = "derivative",
    .type = FUNCTION_TYPE_DERIVATIVE,
    .classification = FUNC_MGT_INDEFINITE_ROWS_FUNC | FUNC_MGT_SELECT_FUNC | FUNC_MGT_TIMELINE_FUNC | FUNC_MGT_IMPLICIT_TS_FUNC |
                      FUNC_MGT_KEEP_ORDER_FUNC | FUNC_MGT_CUMULATIVE_FUNC | FUNC_MGT_FORBID_STREAM_FUNC | FUNC_MGT_FORBID_SYSTABLE_FUNC | FUNC_MGT_PRIMARY_KEY_FUNC,
    .translateFunc = translateDerivative,
    .getEnvFunc   = getDerivativeFuncEnv,
    .initFunc     = derivativeFuncSetup,
    .processFunc  = derivativeFunction,
    .sprocessFunc = derivativeScalarFunction,
    .finalizeFunc = functionFinalize,
    .estimateReturnRowsFunc = derivativeEstReturnRows
  },
  {
    .name = "irate",
    .type = FUNCTION_TYPE_IRATE,
    .classification = FUNC_MGT_AGG_FUNC | FUNC_MGT_TIMELINE_FUNC | FUNC_MGT_IMPLICIT_TS_FUNC | FUNC_MGT_FORBID_STREAM_FUNC |
                      FUNC_MGT_FORBID_SYSTABLE_FUNC | FUNC_MGT_PRIMARY_KEY_FUNC,
    .translateFunc = translateIrate,
    .getEnvFunc   = getIrateFuncEnv,
    .initFunc     = irateFuncSetup,
    .processFunc  = irateFunction,
    .sprocessFunc = irateScalarFunction,
    .finalizeFunc = irateFinalize,
    .pPartialFunc = "_irate_partial",
    .pMergeFunc   = "_irate_merge"
  },
  {
    .name = "_irate_partial",
    .type = FUNCTION_TYPE_IRATE_PARTIAL,
    .classification = FUNC_MGT_AGG_FUNC | FUNC_MGT_TIMELINE_FUNC | FUNC_MGT_IMPLICIT_TS_FUNC | FUNC_MGT_FORBID_STREAM_FUNC |
                      FUNC_MGT_FORBID_SYSTABLE_FUNC | FUNC_MGT_PRIMARY_KEY_FUNC,
    .translateFunc = translateIratePartial,
    .getEnvFunc   = getIrateFuncEnv,
    .initFunc     = irateFuncSetup,
    .processFunc  = irateFunction,
    .sprocessFunc = irateScalarFunction,
    .finalizeFunc = iratePartialFinalize
  },
  {
    .name = "_irate_merge",
    .type = FUNCTION_TYPE_IRATE_MERGE,
    .classification = FUNC_MGT_AGG_FUNC,
    .translateFunc = translateIrateMerge,
    .getEnvFunc   = getIrateFuncEnv,
    .initFunc     = irateFuncSetup,
    .processFunc  = irateFunctionMerge,
    .sprocessFunc = irateScalarFunction,
    .finalizeFunc = irateFinalize
  },
  {
    .name = "last_row",
    .type = FUNCTION_TYPE_LAST_ROW,
    .classification = FUNC_MGT_AGG_FUNC | FUNC_MGT_MULTI_RES_FUNC | FUNC_MGT_SELECT_FUNC | FUNC_MGT_IMPLICIT_TS_FUNC |
                      FUNC_MGT_KEEP_ORDER_FUNC | FUNC_MGT_FORBID_SYSTABLE_FUNC | FUNC_MGT_PRIMARY_KEY_FUNC,
    .translateFunc = translateFirstLast,
    .dynDataRequiredFunc = lastDynDataReq,
    .getEnvFunc   = getFirstLastFuncEnv,
    .initFunc     = functionSetup,
    .processFunc  = lastRowFunction,
    .sprocessFunc = firstLastScalarFunction,
    .pPartialFunc = "_last_row_partial",
    .pMergeFunc   = "_last_row_merge",
    .finalizeFunc = firstLastFinalize,
    .combineFunc  = lastCombine
  },
  {
    .name = "_cache_last_row",
    .type = FUNCTION_TYPE_CACHE_LAST_ROW,
    .classification = FUNC_MGT_AGG_FUNC | FUNC_MGT_MULTI_RES_FUNC | FUNC_MGT_SELECT_FUNC | FUNC_MGT_IMPLICIT_TS_FUNC |
                      FUNC_MGT_FORBID_STREAM_FUNC | FUNC_MGT_FORBID_SYSTABLE_FUNC,
    .translateFunc = translateFirstLast,
    .getEnvFunc   = getFirstLastFuncEnv,
    .initFunc     = functionSetup,
    .processFunc  = cachedLastRowFunction,
    .finalizeFunc = firstLastFinalize
  },
  {
    .name = "_cache_last",
    .type = FUNCTION_TYPE_CACHE_LAST,
    .classification = FUNC_MGT_AGG_FUNC | FUNC_MGT_MULTI_RES_FUNC | FUNC_MGT_SELECT_FUNC | FUNC_MGT_FORBID_STREAM_FUNC | FUNC_MGT_FORBID_SYSTABLE_FUNC | FUNC_MGT_IGNORE_NULL_FUNC,
    .translateFunc = translateFirstLast,
    .getEnvFunc   = getFirstLastFuncEnv,
    .initFunc     = functionSetup,
    .processFunc  = lastFunctionMerge,
    .finalizeFunc = firstLastFinalize
  },
  {
    .name = "_last_row_partial",
    .type = FUNCTION_TYPE_LAST_PARTIAL,
    .classification = FUNC_MGT_AGG_FUNC | FUNC_MGT_SELECT_FUNC | FUNC_MGT_MULTI_RES_FUNC | FUNC_MGT_IMPLICIT_TS_FUNC |
                      FUNC_MGT_FORBID_SYSTABLE_FUNC | FUNC_MGT_PRIMARY_KEY_FUNC,
    .translateFunc = translateFirstLastPartial,
    .dynDataRequiredFunc = lastDynDataReq,
    .getEnvFunc   = getFirstLastFuncEnv,
    .initFunc     = functionSetup,
    .processFunc  = lastRowFunction,
    .finalizeFunc = firstLastPartialFinalize,
  },
  {
    .name = "_last_row_merge",
    .type = FUNCTION_TYPE_LAST_MERGE,
    .classification = FUNC_MGT_AGG_FUNC | FUNC_MGT_SELECT_FUNC | FUNC_MGT_MULTI_RES_FUNC | FUNC_MGT_IMPLICIT_TS_FUNC |
                      FUNC_MGT_FORBID_SYSTABLE_FUNC | FUNC_MGT_PRIMARY_KEY_FUNC,
    .translateFunc = translateFirstLastMerge,
    .getEnvFunc   = getFirstLastFuncEnv,
    .initFunc     = functionSetup,
    .processFunc  = lastFunctionMerge,
    .finalizeFunc = firstLastFinalize,
  },
  {
    .name = "first",
    .type = FUNCTION_TYPE_FIRST,
    .classification = FUNC_MGT_AGG_FUNC | FUNC_MGT_SELECT_FUNC | FUNC_MGT_MULTI_RES_FUNC | FUNC_MGT_IMPLICIT_TS_FUNC |
<<<<<<< HEAD
                      FUNC_MGT_KEEP_ORDER_FUNC | FUNC_MGT_FORBID_SYSTABLE_FUNC | FUNC_MGT_IGNORE_NULL_FUNC,
=======
                      FUNC_MGT_KEEP_ORDER_FUNC | FUNC_MGT_FORBID_SYSTABLE_FUNC | FUNC_MGT_PRIMARY_KEY_FUNC,
>>>>>>> d57f3324
    .translateFunc = translateFirstLast,
    .dynDataRequiredFunc = firstDynDataReq,
    .getEnvFunc   = getFirstLastFuncEnv,
    .initFunc     = functionSetup,
    .processFunc  = firstFunction,
    .sprocessFunc = firstLastScalarFunction,
    .finalizeFunc = firstLastFinalize,
    .pPartialFunc = "_first_partial",
    .pMergeFunc   = "_first_merge",
    .combineFunc  = firstCombine,
  },
  {
    .name = "_first_partial",
    .type = FUNCTION_TYPE_FIRST_PARTIAL,
    .classification = FUNC_MGT_AGG_FUNC | FUNC_MGT_SELECT_FUNC | FUNC_MGT_MULTI_RES_FUNC | FUNC_MGT_IMPLICIT_TS_FUNC |
<<<<<<< HEAD
                      FUNC_MGT_FORBID_SYSTABLE_FUNC | FUNC_MGT_IGNORE_NULL_FUNC,
=======
                      FUNC_MGT_FORBID_SYSTABLE_FUNC | FUNC_MGT_PRIMARY_KEY_FUNC,
>>>>>>> d57f3324
    .translateFunc = translateFirstLastPartial,
    .dynDataRequiredFunc = firstDynDataReq,
    .getEnvFunc   = getFirstLastFuncEnv,
    .initFunc     = functionSetup,
    .processFunc  = firstFunction,
    .finalizeFunc = firstLastPartialFinalize,
    .combineFunc  = firstCombine,
  },
  {
    .name = "_first_merge",
    .type = FUNCTION_TYPE_FIRST_MERGE,
    .classification = FUNC_MGT_AGG_FUNC | FUNC_MGT_SELECT_FUNC | FUNC_MGT_MULTI_RES_FUNC | FUNC_MGT_IMPLICIT_TS_FUNC |
<<<<<<< HEAD
                      FUNC_MGT_FORBID_SYSTABLE_FUNC | FUNC_MGT_IGNORE_NULL_FUNC,
=======
                      FUNC_MGT_FORBID_SYSTABLE_FUNC | FUNC_MGT_PRIMARY_KEY_FUNC,
>>>>>>> d57f3324
    .translateFunc = translateFirstLastMerge,
    .getEnvFunc   = getFirstLastFuncEnv,
    .initFunc     = functionSetup,
    .processFunc  = firstFunctionMerge,
    .finalizeFunc = firstLastFinalize,
    .combineFunc  = firstCombine,
  },
  {
    .name = "last",
    .type = FUNCTION_TYPE_LAST,
    .classification = FUNC_MGT_AGG_FUNC | FUNC_MGT_SELECT_FUNC | FUNC_MGT_MULTI_RES_FUNC | FUNC_MGT_IMPLICIT_TS_FUNC |
<<<<<<< HEAD
                      FUNC_MGT_KEEP_ORDER_FUNC | FUNC_MGT_FORBID_SYSTABLE_FUNC | FUNC_MGT_IGNORE_NULL_FUNC,
=======
                      FUNC_MGT_KEEP_ORDER_FUNC | FUNC_MGT_FORBID_SYSTABLE_FUNC | FUNC_MGT_PRIMARY_KEY_FUNC,
>>>>>>> d57f3324
    .translateFunc = translateFirstLast,
    .dynDataRequiredFunc = lastDynDataReq,
    .getEnvFunc   = getFirstLastFuncEnv,
    .initFunc     = functionSetup,
    .processFunc  = lastFunction,
    .sprocessFunc = firstLastScalarFunction,
    .finalizeFunc = firstLastFinalize,
    .pPartialFunc = "_last_partial",
    .pMergeFunc   = "_last_merge",
    .combineFunc  = lastCombine,
  },
  {
    .name = "_last_partial",
    .type = FUNCTION_TYPE_LAST_PARTIAL,
    .classification = FUNC_MGT_AGG_FUNC | FUNC_MGT_SELECT_FUNC | FUNC_MGT_MULTI_RES_FUNC | FUNC_MGT_IMPLICIT_TS_FUNC |
<<<<<<< HEAD
                      FUNC_MGT_FORBID_SYSTABLE_FUNC | FUNC_MGT_IGNORE_NULL_FUNC,
=======
                      FUNC_MGT_FORBID_SYSTABLE_FUNC | FUNC_MGT_PRIMARY_KEY_FUNC,
>>>>>>> d57f3324
    .translateFunc = translateFirstLastPartial,
    .dynDataRequiredFunc = lastDynDataReq,
    .getEnvFunc   = getFirstLastFuncEnv,
    .initFunc     = functionSetup,
    .processFunc  = lastFunction,
    .finalizeFunc = firstLastPartialFinalize,
    .combineFunc  = lastCombine,
  },
  {
    .name = "_last_merge",
    .type = FUNCTION_TYPE_LAST_MERGE,
    .classification = FUNC_MGT_AGG_FUNC | FUNC_MGT_SELECT_FUNC | FUNC_MGT_MULTI_RES_FUNC | FUNC_MGT_IMPLICIT_TS_FUNC |
<<<<<<< HEAD
                      FUNC_MGT_FORBID_SYSTABLE_FUNC | FUNC_MGT_IGNORE_NULL_FUNC,
=======
                      FUNC_MGT_FORBID_SYSTABLE_FUNC | FUNC_MGT_PRIMARY_KEY_FUNC,
>>>>>>> d57f3324
    .translateFunc = translateFirstLastMerge,
    .getEnvFunc   = getFirstLastFuncEnv,
    .initFunc     = functionSetup,
    .processFunc  = lastFunctionMerge,
    .finalizeFunc = firstLastFinalize,
    .combineFunc  = lastCombine,
  },
  {
    .name = "twa",
    .type = FUNCTION_TYPE_TWA,
    .classification = FUNC_MGT_AGG_FUNC | FUNC_MGT_TIMELINE_FUNC | FUNC_MGT_INTERVAL_INTERPO_FUNC | FUNC_MGT_FORBID_STREAM_FUNC |
                      FUNC_MGT_IMPLICIT_TS_FUNC | FUNC_MGT_FORBID_SYSTABLE_FUNC | FUNC_MGT_PRIMARY_KEY_FUNC,
    .translateFunc = translateInNumOutDou,
    .dataRequiredFunc = statisDataRequired,
    .getEnvFunc    = getTwaFuncEnv,
    .initFunc      = twaFunctionSetup,
    .processFunc   = twaFunction,
    .sprocessFunc  = twaScalarFunction,
    .finalizeFunc  = twaFinalize
  },
  {
    .name = "histogram",
    .type = FUNCTION_TYPE_HISTOGRAM,
    .classification = FUNC_MGT_AGG_FUNC | FUNC_MGT_MULTI_ROWS_FUNC | FUNC_MGT_FORBID_FILL_FUNC | FUNC_MGT_FORBID_STREAM_FUNC,
    .translateFunc = translateHistogram,
    .getEnvFunc   = getHistogramFuncEnv,
    .initFunc     = histogramFunctionSetup,
    .processFunc  = histogramFunction,
    .sprocessFunc = histogramScalarFunction,
    .finalizeFunc = histogramFinalize,
#ifdef BUILD_NO_CALL
    .invertFunc   = NULL,
#endif
    .combineFunc  = histogramCombine,
    .pPartialFunc = "_histogram_partial",
    .pMergeFunc   = "_histogram_merge",
  },
  {
    .name = "_histogram_partial",
    .type = FUNCTION_TYPE_HISTOGRAM_PARTIAL,
    .classification = FUNC_MGT_AGG_FUNC | FUNC_MGT_MULTI_ROWS_FUNC | FUNC_MGT_FORBID_FILL_FUNC,
    .translateFunc = translateHistogramPartial,
    .getEnvFunc   = getHistogramFuncEnv,
    .initFunc     = histogramFunctionSetup,
    .processFunc  = histogramFunctionPartial,
    .finalizeFunc = histogramPartialFinalize,
#ifdef BUILD_NO_CALL
    .invertFunc   = NULL,
#endif
    .combineFunc  = histogramCombine,
  },
  {
    .name = "_histogram_merge",
    .type = FUNCTION_TYPE_HISTOGRAM_MERGE,
    .classification = FUNC_MGT_AGG_FUNC | FUNC_MGT_MULTI_ROWS_FUNC | FUNC_MGT_FORBID_FILL_FUNC,
    .translateFunc = translateHistogramMerge,
    .getEnvFunc   = getHistogramFuncEnv,
    .initFunc     = functionSetup,
    .processFunc  = histogramFunctionMerge,
    .finalizeFunc = histogramFinalize,
#ifdef BUILD_NO_CALL
    .invertFunc   = NULL,
#endif
    .combineFunc  = histogramCombine,
  },
  {
    .name = "hyperloglog",
    .type = FUNCTION_TYPE_HYPERLOGLOG,
    .classification = FUNC_MGT_AGG_FUNC,
    .translateFunc = translateHLL,
    .getEnvFunc   = getHLLFuncEnv,
    .initFunc     = functionSetup,
    .processFunc  = hllFunction,
    .sprocessFunc = hllScalarFunction,
    .finalizeFunc = hllFinalize,
#ifdef BUILD_NO_CALL
    .invertFunc   = NULL,
#endif
    .combineFunc  = hllCombine,
    .pPartialFunc = "_hyperloglog_partial",
    .pMergeFunc   = "_hyperloglog_merge"
  },
  {
    .name = "_hyperloglog_partial",
    .type = FUNCTION_TYPE_HYPERLOGLOG_PARTIAL,
    .classification = FUNC_MGT_AGG_FUNC,
    .translateFunc = translateHLLPartial,
    .getEnvFunc   = getHLLFuncEnv,
    .initFunc     = functionSetup,
    .processFunc  = hllFunction,
    .finalizeFunc = hllPartialFinalize,
#ifdef BUILD_NO_CALL
    .invertFunc   = NULL,
#endif
    .combineFunc  = hllCombine,
  },
  {
    .name = "_hyperloglog_merge",
    .type = FUNCTION_TYPE_HYPERLOGLOG_MERGE,
    .classification = FUNC_MGT_AGG_FUNC,
    .translateFunc = translateHLLMerge,
    .getEnvFunc   = getHLLFuncEnv,
    .initFunc     = functionSetup,
    .processFunc  = hllFunctionMerge,
    .finalizeFunc = hllFinalize,
#ifdef BUILD_NO_CALL
    .invertFunc   = NULL,
#endif
    .combineFunc  = hllCombine,
  },
  {
    .name = "diff",
    .type = FUNCTION_TYPE_DIFF,
    .classification = FUNC_MGT_INDEFINITE_ROWS_FUNC | FUNC_MGT_SELECT_FUNC | FUNC_MGT_TIMELINE_FUNC | FUNC_MGT_IMPLICIT_TS_FUNC |
                      FUNC_MGT_KEEP_ORDER_FUNC | FUNC_MGT_FORBID_STREAM_FUNC | FUNC_MGT_CUMULATIVE_FUNC | FUNC_MGT_FORBID_SYSTABLE_FUNC | FUNC_MGT_PRIMARY_KEY_FUNC,
    .translateFunc = translateDiff,
    .getEnvFunc   = getDiffFuncEnv,
    .initFunc     = diffFunctionSetup,
    .processFunc  = diffFunction,
    .sprocessFunc = diffScalarFunction,
    .finalizeFunc = functionFinalize,
    .estimateReturnRowsFunc = diffEstReturnRows,
  },
  {
    .name = "statecount",
    .type = FUNCTION_TYPE_STATE_COUNT,
    .classification = FUNC_MGT_INDEFINITE_ROWS_FUNC | FUNC_MGT_SELECT_FUNC | FUNC_MGT_TIMELINE_FUNC | FUNC_MGT_IMPLICIT_TS_FUNC |
                      FUNC_MGT_FORBID_STREAM_FUNC | FUNC_MGT_FORBID_SYSTABLE_FUNC,
    .translateFunc = translateStateCount,
    .getEnvFunc   = getStateFuncEnv,
    .initFunc     = functionSetup,
    .processFunc  = stateCountFunction,
    .sprocessFunc = stateCountScalarFunction,
    .finalizeFunc = NULL
  },
  {
    .name = "stateduration",
    .type = FUNCTION_TYPE_STATE_DURATION,
    .classification = FUNC_MGT_INDEFINITE_ROWS_FUNC | FUNC_MGT_SELECT_FUNC | FUNC_MGT_TIMELINE_FUNC | FUNC_MGT_IMPLICIT_TS_FUNC |
                      FUNC_MGT_FORBID_STREAM_FUNC | FUNC_MGT_FORBID_SYSTABLE_FUNC,
    .translateFunc = translateStateDuration,
    .getEnvFunc   = getStateFuncEnv,
    .initFunc     = functionSetup,
    .processFunc  = stateDurationFunction,
    .sprocessFunc = stateDurationScalarFunction,
    .finalizeFunc = NULL
  },
  {
    .name = "csum",
    .type = FUNCTION_TYPE_CSUM,
    .classification = FUNC_MGT_INDEFINITE_ROWS_FUNC | FUNC_MGT_SELECT_FUNC | FUNC_MGT_TIMELINE_FUNC | FUNC_MGT_IMPLICIT_TS_FUNC |
                      FUNC_MGT_FORBID_STREAM_FUNC | FUNC_MGT_CUMULATIVE_FUNC | FUNC_MGT_KEEP_ORDER_FUNC | FUNC_MGT_FORBID_SYSTABLE_FUNC,
    .translateFunc = translateCsum,
    .getEnvFunc   = getCsumFuncEnv,
    .initFunc     = functionSetup,
    .processFunc  = csumFunction,
    .sprocessFunc = csumScalarFunction,
    .finalizeFunc = NULL,
    .estimateReturnRowsFunc = csumEstReturnRows,
  },
  {
    .name = "mavg",
    .type = FUNCTION_TYPE_MAVG,
    .classification = FUNC_MGT_INDEFINITE_ROWS_FUNC | FUNC_MGT_SELECT_FUNC | FUNC_MGT_TIMELINE_FUNC | FUNC_MGT_IMPLICIT_TS_FUNC |
                      FUNC_MGT_FORBID_STREAM_FUNC | FUNC_MGT_FORBID_SYSTABLE_FUNC,
    .translateFunc = translateMavg,
    .getEnvFunc   = getMavgFuncEnv,
    .initFunc     = mavgFunctionSetup,
    .processFunc  = mavgFunction,
    .sprocessFunc = mavgScalarFunction,
    .finalizeFunc = NULL
  },
  {
    .name = "sample",
    .type = FUNCTION_TYPE_SAMPLE,
    .classification = FUNC_MGT_AGG_FUNC | FUNC_MGT_SELECT_FUNC | FUNC_MGT_MULTI_ROWS_FUNC | FUNC_MGT_KEEP_ORDER_FUNC | FUNC_MGT_FORBID_STREAM_FUNC |
                      FUNC_MGT_FORBID_FILL_FUNC,
    .translateFunc = translateSample,
    .getEnvFunc   = getSampleFuncEnv,
    .initFunc     = sampleFunctionSetup,
    .processFunc  = sampleFunction,
    .sprocessFunc = sampleScalarFunction,
    .finalizeFunc = sampleFinalize
  },
  {
    .name = "tail",
    .type = FUNCTION_TYPE_TAIL,
    .classification = FUNC_MGT_SELECT_FUNC | FUNC_MGT_INDEFINITE_ROWS_FUNC | FUNC_MGT_FORBID_STREAM_FUNC | FUNC_MGT_IMPLICIT_TS_FUNC,
    .translateFunc = translateTail,
    .getEnvFunc   = getTailFuncEnv,
    .initFunc     = tailFunctionSetup,
    .processFunc  = tailFunction,
    .sprocessFunc = tailScalarFunction,
    .finalizeFunc = NULL
  },
  {
    .name = "unique",
    .type = FUNCTION_TYPE_UNIQUE,
    .classification = FUNC_MGT_SELECT_FUNC | FUNC_MGT_INDEFINITE_ROWS_FUNC | FUNC_MGT_FORBID_STREAM_FUNC | FUNC_MGT_IMPLICIT_TS_FUNC | FUNC_MGT_PRIMARY_KEY_FUNC,
    .translateFunc = translateUnique,
    .getEnvFunc   = getUniqueFuncEnv,
    .initFunc     = uniqueFunctionSetup,
    .processFunc  = uniqueFunction,
    .sprocessFunc = uniqueScalarFunction,
    .finalizeFunc = NULL
  },
  {
    .name = "mode",
    .type = FUNCTION_TYPE_MODE,
    .classification = FUNC_MGT_AGG_FUNC | FUNC_MGT_SELECT_FUNC | FUNC_MGT_FORBID_STREAM_FUNC,
    .translateFunc = translateMode,
    .getEnvFunc   = getModeFuncEnv,
    .initFunc     = modeFunctionSetup,
    .processFunc  = modeFunction,
    .sprocessFunc = modeScalarFunction,
    .finalizeFunc = modeFinalize,
  },
  {
    .name = "abs",
    .type = FUNCTION_TYPE_ABS,
    .classification = FUNC_MGT_SCALAR_FUNC,
    .translateFunc = translateInOutNum,
    .getEnvFunc   = NULL,
    .initFunc     = NULL,
    .sprocessFunc = absFunction,
    .finalizeFunc = NULL
  },
  {
    .name = "log",
    .type = FUNCTION_TYPE_LOG,
    .classification = FUNC_MGT_SCALAR_FUNC,
    .translateFunc = translateLogarithm,
    .getEnvFunc   = NULL,
    .initFunc     = NULL,
    .sprocessFunc = logFunction,
    .finalizeFunc = NULL
  },
  {
    .name = "pow",
    .type = FUNCTION_TYPE_POW,
    .classification = FUNC_MGT_SCALAR_FUNC,
    .translateFunc = translateIn2NumOutDou,
    .getEnvFunc   = NULL,
    .initFunc     = NULL,
    .sprocessFunc = powFunction,
    .finalizeFunc = NULL
  },
  {
    .name = "sqrt",
    .type = FUNCTION_TYPE_SQRT,
    .classification = FUNC_MGT_SCALAR_FUNC,
    .translateFunc = translateInNumOutDou,
    .getEnvFunc   = NULL,
    .initFunc     = NULL,
    .sprocessFunc = sqrtFunction,
    .finalizeFunc = NULL
  },
  {
    .name = "ceil",
    .type = FUNCTION_TYPE_CEIL,
    .classification = FUNC_MGT_SCALAR_FUNC,
    .translateFunc = translateInOutNum,
    .getEnvFunc   = NULL,
    .initFunc     = NULL,
    .sprocessFunc = ceilFunction,
    .finalizeFunc = NULL
  },
  {
    .name = "floor",
    .type = FUNCTION_TYPE_FLOOR,
    .classification = FUNC_MGT_SCALAR_FUNC,
    .translateFunc = translateInOutNum,
    .getEnvFunc   = NULL,
    .initFunc     = NULL,
    .sprocessFunc = floorFunction,
    .finalizeFunc = NULL
  },
  {
    .name = "round",
    .type = FUNCTION_TYPE_ROUND,
    .classification = FUNC_MGT_SCALAR_FUNC,
    .translateFunc = translateInOutNum,
    .getEnvFunc   = NULL,
    .initFunc     = NULL,
    .sprocessFunc = roundFunction,
    .finalizeFunc = NULL
  },
  {
    .name = "sin",
    .type = FUNCTION_TYPE_SIN,
    .classification = FUNC_MGT_SCALAR_FUNC,
    .translateFunc = translateInNumOutDou,
    .getEnvFunc   = NULL,
    .initFunc     = NULL,
    .sprocessFunc = sinFunction,
    .finalizeFunc = NULL
  },
  {
    .name = "cos",
    .type = FUNCTION_TYPE_COS,
    .classification = FUNC_MGT_SCALAR_FUNC,
    .translateFunc = translateInNumOutDou,
    .getEnvFunc   = NULL,
    .initFunc     = NULL,
    .sprocessFunc = cosFunction,
    .finalizeFunc = NULL
  },
  {
    .name = "tan",
    .type = FUNCTION_TYPE_TAN,
    .classification = FUNC_MGT_SCALAR_FUNC,
    .translateFunc = translateInNumOutDou,
    .getEnvFunc   = NULL,
    .initFunc     = NULL,
    .sprocessFunc = tanFunction,
    .finalizeFunc = NULL
  },
  {
    .name = "asin",
    .type = FUNCTION_TYPE_ASIN,
    .classification = FUNC_MGT_SCALAR_FUNC,
    .translateFunc = translateInNumOutDou,
    .getEnvFunc   = NULL,
    .initFunc     = NULL,
    .sprocessFunc = asinFunction,
    .finalizeFunc = NULL
  },
  {
    .name = "acos",
    .type = FUNCTION_TYPE_ACOS,
    .classification = FUNC_MGT_SCALAR_FUNC,
    .translateFunc = translateInNumOutDou,
    .getEnvFunc   = NULL,
    .initFunc     = NULL,
    .sprocessFunc = acosFunction,
    .finalizeFunc = NULL
  },
  {
    .name = "atan",
    .type = FUNCTION_TYPE_ATAN,
    .classification = FUNC_MGT_SCALAR_FUNC,
    .translateFunc = translateInNumOutDou,
    .getEnvFunc   = NULL,
    .initFunc     = NULL,
    .sprocessFunc = atanFunction,
    .finalizeFunc = NULL
  },
  {
    .name = "length",
    .type = FUNCTION_TYPE_LENGTH,
    .classification = FUNC_MGT_SCALAR_FUNC | FUNC_MGT_STRING_FUNC,
    .translateFunc = translateLength,
    .getEnvFunc   = NULL,
    .initFunc     = NULL,
    .sprocessFunc = lengthFunction,
    .finalizeFunc = NULL
  },
  {
    .name = "char_length",
    .type = FUNCTION_TYPE_CHAR_LENGTH,
    .classification = FUNC_MGT_SCALAR_FUNC | FUNC_MGT_STRING_FUNC,
    .translateFunc = translateLength,
    .getEnvFunc   = NULL,
    .initFunc     = NULL,
    .sprocessFunc = charLengthFunction,
    .finalizeFunc = NULL
  },
  {
    .name = "concat",
    .type = FUNCTION_TYPE_CONCAT,
    .classification = FUNC_MGT_SCALAR_FUNC | FUNC_MGT_STRING_FUNC,
    .translateFunc = translateConcat,
    .getEnvFunc   = NULL,
    .initFunc     = NULL,
    .sprocessFunc = concatFunction,
    .finalizeFunc = NULL
  },
  {
    .name = "concat_ws",
    .type = FUNCTION_TYPE_CONCAT_WS,
    .classification = FUNC_MGT_SCALAR_FUNC | FUNC_MGT_STRING_FUNC,
    .translateFunc = translateConcatWs,
    .getEnvFunc   = NULL,
    .initFunc     = NULL,
    .sprocessFunc = concatWsFunction,
    .finalizeFunc = NULL
  },
  {
    .name = "lower",
    .type = FUNCTION_TYPE_LOWER,
    .classification = FUNC_MGT_SCALAR_FUNC | FUNC_MGT_STRING_FUNC,
    .translateFunc = translateInOutStr,
    .getEnvFunc   = NULL,
    .initFunc     = NULL,
    .sprocessFunc = lowerFunction,
    .finalizeFunc = NULL
  },
  {
    .name = "upper",
    .type = FUNCTION_TYPE_UPPER,
    .classification = FUNC_MGT_SCALAR_FUNC | FUNC_MGT_STRING_FUNC,
    .translateFunc = translateInOutStr,
    .getEnvFunc   = NULL,
    .initFunc     = NULL,
    .sprocessFunc = upperFunction,
    .finalizeFunc = NULL
  },
  {
    .name = "ltrim",
    .type = FUNCTION_TYPE_LTRIM,
    .classification = FUNC_MGT_SCALAR_FUNC | FUNC_MGT_STRING_FUNC,
    .translateFunc = translateLtrim,
    .getEnvFunc   = NULL,
    .initFunc     = NULL,
    .sprocessFunc = ltrimFunction,
    .finalizeFunc = NULL
  },
  {
    .name = "rtrim",
    .type = FUNCTION_TYPE_RTRIM,
    .classification = FUNC_MGT_SCALAR_FUNC | FUNC_MGT_STRING_FUNC,
    .translateFunc = translateRtrim,
    .getEnvFunc   = NULL,
    .initFunc     = NULL,
    .sprocessFunc = rtrimFunction,
    .finalizeFunc = NULL
  },
  {
    .name = "substr",
    .type = FUNCTION_TYPE_SUBSTR,
    .classification = FUNC_MGT_SCALAR_FUNC | FUNC_MGT_STRING_FUNC,
    .translateFunc = translateSubstr,
    .getEnvFunc   = NULL,
    .initFunc     = NULL,
    .sprocessFunc = substrFunction,
    .finalizeFunc = NULL
  },
  {
    .name = "cast",
    .type = FUNCTION_TYPE_CAST,
    .classification = FUNC_MGT_SCALAR_FUNC,
    .translateFunc = translateCast,
    .getEnvFunc   = NULL,
    .initFunc     = NULL,
    .sprocessFunc = castFunction,
    .finalizeFunc = NULL
  },
  {
    .name = "to_iso8601",
    .type = FUNCTION_TYPE_TO_ISO8601,
    .classification = FUNC_MGT_SCALAR_FUNC,
    .translateFunc = translateToIso8601,
    .getEnvFunc   = NULL,
    .initFunc     = NULL,
    .sprocessFunc = toISO8601Function,
    .finalizeFunc = NULL
  },
  {
    .name = "to_unixtimestamp",
    .type = FUNCTION_TYPE_TO_UNIXTIMESTAMP,
    .classification = FUNC_MGT_SCALAR_FUNC,
    .translateFunc = translateToUnixtimestamp,
    .getEnvFunc   = NULL,
    .initFunc     = NULL,
    .sprocessFunc = toUnixtimestampFunction,
    .finalizeFunc = NULL
  },
  {
    .name = "timetruncate",
    .type = FUNCTION_TYPE_TIMETRUNCATE,
    .classification = FUNC_MGT_SCALAR_FUNC,
    .translateFunc = translateTimeTruncate,
    .getEnvFunc   = NULL,
    .initFunc     = NULL,
    .sprocessFunc = timeTruncateFunction,
    .finalizeFunc = NULL
  },
  {
    .name = "timediff",
    .type = FUNCTION_TYPE_TIMEDIFF,
    .classification = FUNC_MGT_SCALAR_FUNC,
    .translateFunc = translateTimeDiff,
    .getEnvFunc   = NULL,
    .initFunc     = NULL,
    .sprocessFunc = timeDiffFunction,
    .finalizeFunc = NULL
  },
  {
    .name = "now",
    .type = FUNCTION_TYPE_NOW,
    .classification = FUNC_MGT_SCALAR_FUNC | FUNC_MGT_DATETIME_FUNC | FUNC_MGT_KEEP_ORDER_FUNC,
    .translateFunc = translateNowToday,
    .getEnvFunc   = NULL,
    .initFunc     = NULL,
    .sprocessFunc = nowFunction,
    .finalizeFunc = NULL
  },
  {
    .name = "today",
    .type = FUNCTION_TYPE_TODAY,
    .classification = FUNC_MGT_SCALAR_FUNC | FUNC_MGT_DATETIME_FUNC | FUNC_MGT_KEEP_ORDER_FUNC,
    .translateFunc = translateNowToday,
    .getEnvFunc   = NULL,
    .initFunc     = NULL,
    .sprocessFunc = todayFunction,
    .finalizeFunc = NULL
  },
  {
    .name = "timezone",
    .type = FUNCTION_TYPE_TIMEZONE,
    .classification = FUNC_MGT_SCALAR_FUNC,
    .translateFunc = translateTimezone,
    .getEnvFunc   = NULL,
    .initFunc     = NULL,
    .sprocessFunc = timezoneFunction,
    .finalizeFunc = NULL
  },
  {
    .name = "tbname",
    .type = FUNCTION_TYPE_TBNAME,
    .classification = FUNC_MGT_PSEUDO_COLUMN_FUNC | FUNC_MGT_SCAN_PC_FUNC | FUNC_MGT_KEEP_ORDER_FUNC,
    .translateFunc = translateTbnameColumn,
    .getEnvFunc   = NULL,
    .initFunc     = NULL,
    .sprocessFunc = qPseudoTagFunction,
    .finalizeFunc = NULL
  },
  {
    .name = "_qstart",
    .type = FUNCTION_TYPE_QSTART,
    .classification = FUNC_MGT_PSEUDO_COLUMN_FUNC | FUNC_MGT_CLIENT_PC_FUNC,
    .translateFunc = translateTimePseudoColumn,
    .getEnvFunc   = NULL,
    .initFunc     = NULL,
    .sprocessFunc = NULL,
    .finalizeFunc = NULL
  },
  {
    .name = "_qend",
    .type = FUNCTION_TYPE_QEND,
    .classification = FUNC_MGT_PSEUDO_COLUMN_FUNC | FUNC_MGT_CLIENT_PC_FUNC,
    .translateFunc = translateTimePseudoColumn,
    .getEnvFunc   = NULL,
    .initFunc     = NULL,
    .sprocessFunc = NULL,
    .finalizeFunc = NULL
  },
  {
    .name = "_qduration",
    .type = FUNCTION_TYPE_QDURATION,
    .classification = FUNC_MGT_PSEUDO_COLUMN_FUNC | FUNC_MGT_CLIENT_PC_FUNC,
    .translateFunc = translateWduration,
    .getEnvFunc   = NULL,
    .initFunc     = NULL,
    .sprocessFunc = NULL,
    .finalizeFunc = NULL
  },
  {
    .name = "_wstart",
    .type = FUNCTION_TYPE_WSTART,
    .classification = FUNC_MGT_PSEUDO_COLUMN_FUNC | FUNC_MGT_WINDOW_PC_FUNC | FUNC_MGT_KEEP_ORDER_FUNC | FUNC_MGT_SKIP_SCAN_CHECK_FUNC,
    .translateFunc = translateTimePseudoColumn,
    .getEnvFunc   = getTimePseudoFuncEnv,
    .initFunc     = NULL,
    .sprocessFunc = winStartTsFunction,
    .finalizeFunc = NULL
  },
  {
    .name = "_wend",
    .type = FUNCTION_TYPE_WEND,
    .classification = FUNC_MGT_PSEUDO_COLUMN_FUNC | FUNC_MGT_WINDOW_PC_FUNC | FUNC_MGT_KEEP_ORDER_FUNC | FUNC_MGT_SKIP_SCAN_CHECK_FUNC,
    .translateFunc = translateTimePseudoColumn,
    .getEnvFunc   = getTimePseudoFuncEnv,
    .initFunc     = NULL,
    .sprocessFunc = winEndTsFunction,
    .finalizeFunc = NULL
  },
  {
    .name = "_wduration",
    .type = FUNCTION_TYPE_WDURATION,
    .classification = FUNC_MGT_PSEUDO_COLUMN_FUNC | FUNC_MGT_WINDOW_PC_FUNC | FUNC_MGT_KEEP_ORDER_FUNC | FUNC_MGT_SKIP_SCAN_CHECK_FUNC,
    .translateFunc = translateWduration,
    .getEnvFunc   = getTimePseudoFuncEnv,
    .initFunc     = NULL,
    .sprocessFunc = winDurFunction,
    .finalizeFunc = NULL
  },
  {
    .name = "to_json",
    .type = FUNCTION_TYPE_TO_JSON,
    .classification = FUNC_MGT_SCALAR_FUNC,
    .translateFunc = translateToJson,
    .getEnvFunc   = NULL,
    .initFunc     = NULL,
    .sprocessFunc = toJsonFunction,
    .finalizeFunc = NULL
  },
  {
    .name = "_select_value",
    .type = FUNCTION_TYPE_SELECT_VALUE,
    .classification = FUNC_MGT_AGG_FUNC | FUNC_MGT_SELECT_FUNC | FUNC_MGT_KEEP_ORDER_FUNC,
    .translateFunc = translateSelectValue,
    .getEnvFunc   = getSelectivityFuncEnv,  // todo remove this function later.
    .initFunc     = functionSetup,
    .processFunc  = NULL,
    .finalizeFunc = NULL,
    .pPartialFunc = "_select_value",
    .pMergeFunc   = "_select_value"
  },
  {
    .name = "_block_dist",
    .type = FUNCTION_TYPE_BLOCK_DIST,
    .classification = FUNC_MGT_AGG_FUNC | FUNC_MGT_FORBID_STREAM_FUNC,
    .translateFunc = translateBlockDistFunc,
    .getEnvFunc   = getBlockDistFuncEnv,
    .initFunc     = blockDistSetup,
    .processFunc  = blockDistFunction,
    .finalizeFunc = blockDistFinalize
  },
  {
    .name = "_block_dist_info",
    .type = FUNCTION_TYPE_BLOCK_DIST_INFO,
    .classification = FUNC_MGT_PSEUDO_COLUMN_FUNC | FUNC_MGT_SCAN_PC_FUNC,
    .translateFunc = translateBlockDistInfoFunc,
  },
  {
    .name = "_group_key",
    .type = FUNCTION_TYPE_GROUP_KEY,
    .classification = FUNC_MGT_AGG_FUNC | FUNC_MGT_SELECT_FUNC | FUNC_MGT_KEEP_ORDER_FUNC | FUNC_MGT_SKIP_SCAN_CHECK_FUNC,
    .translateFunc = translateGroupKey,
    .getEnvFunc   = getGroupKeyFuncEnv,
    .initFunc     = functionSetup,
    .processFunc  = groupKeyFunction,
    .finalizeFunc = groupKeyFinalize,
    .combineFunc  = groupKeyCombine,
    .pPartialFunc = "_group_key",
    .pMergeFunc   = "_group_key"
  },
  {
    .name = "database",
    .type = FUNCTION_TYPE_DATABASE,
    .classification = FUNC_MGT_SYSTEM_INFO_FUNC | FUNC_MGT_SCALAR_FUNC,
    .translateFunc = translateDatabaseFunc,
  },
  {
    .name = "client_version",
    .type = FUNCTION_TYPE_CLIENT_VERSION,
    .classification = FUNC_MGT_SYSTEM_INFO_FUNC | FUNC_MGT_SCALAR_FUNC,
    .translateFunc = translateClientVersionFunc,
  },
  {
    .name = "server_version",
    .type = FUNCTION_TYPE_SERVER_VERSION,
    .classification = FUNC_MGT_SYSTEM_INFO_FUNC | FUNC_MGT_SCALAR_FUNC,
    .translateFunc = translateServerVersionFunc,
  },
  {
    .name = "server_status",
    .type = FUNCTION_TYPE_SERVER_STATUS,
    .classification = FUNC_MGT_SYSTEM_INFO_FUNC | FUNC_MGT_SCALAR_FUNC,
    .translateFunc = translateServerStatusFunc,
  },
  {
    .name = "current_user",
    .type = FUNCTION_TYPE_CURRENT_USER,
    .classification = FUNC_MGT_SYSTEM_INFO_FUNC | FUNC_MGT_SCALAR_FUNC,
    .translateFunc = translateCurrentUserFunc,
  },
  {
    .name = "user",
    .type = FUNCTION_TYPE_USER,
    .classification = FUNC_MGT_SYSTEM_INFO_FUNC | FUNC_MGT_SCALAR_FUNC,
    .translateFunc = translateUserFunc,
  },
  {
    .name = "_irowts",
    .type = FUNCTION_TYPE_IROWTS,
    .classification = FUNC_MGT_PSEUDO_COLUMN_FUNC | FUNC_MGT_INTERP_PC_FUNC | FUNC_MGT_KEEP_ORDER_FUNC,
    .translateFunc = translateTimePseudoColumn,
    .getEnvFunc   = getTimePseudoFuncEnv,
    .initFunc     = NULL,
    .sprocessFunc = NULL,
    .finalizeFunc = NULL
  },
  {
    .name = "_isfilled",
    .type = FUNCTION_TYPE_ISFILLED,
    .classification = FUNC_MGT_PSEUDO_COLUMN_FUNC | FUNC_MGT_INTERP_PC_FUNC,
    .translateFunc = translateIsFilledPseudoColumn,
    .getEnvFunc   = NULL,
    .initFunc     = NULL,
    .sprocessFunc = NULL,
    .finalizeFunc = NULL
  },
  {
    .name = "_tags",
    .type = FUNCTION_TYPE_TAGS,
    .classification = FUNC_MGT_PSEUDO_COLUMN_FUNC | FUNC_MGT_MULTI_RES_FUNC,
    .translateFunc = translateTagsPseudoColumn,
    .getEnvFunc   = NULL,
    .initFunc     = NULL,
    .sprocessFunc = NULL,
    .finalizeFunc = NULL
  },
  {
    .name = "_table_count",
    .type = FUNCTION_TYPE_TABLE_COUNT,
    .classification = FUNC_MGT_PSEUDO_COLUMN_FUNC | FUNC_MGT_SCAN_PC_FUNC,
    .translateFunc = translateTableCountPseudoColumn,
    .getEnvFunc   = NULL,
    .initFunc     = NULL,
    .sprocessFunc = NULL,
    .finalizeFunc = NULL
  },
  {
    .name = "st_geomfromtext",
    .type = FUNCTION_TYPE_GEOM_FROM_TEXT,
    .classification = FUNC_MGT_SCALAR_FUNC | FUNC_MGT_GEOMETRY_FUNC,
    .translateFunc = translateInStrOutGeom,
    .getEnvFunc   = NULL,
    .initFunc     = NULL,
    .sprocessFunc = geomFromTextFunction,
    .finalizeFunc = NULL
  },
  {
    .name = "st_astext",
    .type = FUNCTION_TYPE_AS_TEXT,
    .classification = FUNC_MGT_SCALAR_FUNC | FUNC_MGT_GEOMETRY_FUNC,
    .translateFunc = translateInGeomOutStr,
    .getEnvFunc   = NULL,
    .initFunc     = NULL,
    .sprocessFunc = asTextFunction,
    .finalizeFunc = NULL
  },
  {
    .name = "st_makepoint",
    .type = FUNCTION_TYPE_MAKE_POINT,
    .classification = FUNC_MGT_SCALAR_FUNC | FUNC_MGT_GEOMETRY_FUNC,
    .translateFunc = translateIn2NumOutGeom,
    .getEnvFunc   = NULL,
    .initFunc     = NULL,
    .sprocessFunc = makePointFunction,
    .finalizeFunc = NULL
  },
  {
    .name = "st_intersects",
    .type = FUNCTION_TYPE_INTERSECTS,
    .classification = FUNC_MGT_SCALAR_FUNC | FUNC_MGT_GEOMETRY_FUNC,
    .translateFunc = translateIn2GeomOutBool,
    .getEnvFunc   = NULL,
    .initFunc     = NULL,
    .sprocessFunc = intersectsFunction,
    .finalizeFunc = NULL
  },
  {
    .name = "st_equals",
    .type = FUNCTION_TYPE_EQUALS,
    .classification = FUNC_MGT_SCALAR_FUNC | FUNC_MGT_GEOMETRY_FUNC,
    .translateFunc = translateIn2GeomOutBool,
    .getEnvFunc   = NULL,
    .initFunc     = NULL,
    .sprocessFunc = equalsFunction,
    .finalizeFunc = NULL
  },
  {
    .name = "st_touches",
    .type = FUNCTION_TYPE_TOUCHES,
    .classification = FUNC_MGT_SCALAR_FUNC | FUNC_MGT_GEOMETRY_FUNC,
    .translateFunc = translateIn2GeomOutBool,
    .getEnvFunc   = NULL,
    .initFunc     = NULL,
    .sprocessFunc = touchesFunction,
    .finalizeFunc = NULL
  },
  {
    .name = "st_covers",
    .type = FUNCTION_TYPE_COVERS,
    .classification = FUNC_MGT_SCALAR_FUNC | FUNC_MGT_GEOMETRY_FUNC,
    .translateFunc = translateIn2GeomOutBool,
    .getEnvFunc   = NULL,
    .initFunc     = NULL,
    .sprocessFunc = coversFunction,
    .finalizeFunc = NULL
  },
  {
    .name = "st_contains",
    .type = FUNCTION_TYPE_CONTAINS,
    .classification = FUNC_MGT_SCALAR_FUNC | FUNC_MGT_GEOMETRY_FUNC,
    .translateFunc = translateIn2GeomOutBool,
    .getEnvFunc   = NULL,
    .initFunc     = NULL,
    .sprocessFunc = containsFunction,
    .finalizeFunc = NULL
  },
  {
    .name = "st_containsproperly",
    .type = FUNCTION_TYPE_CONTAINS_PROPERLY,
    .classification = FUNC_MGT_SCALAR_FUNC | FUNC_MGT_GEOMETRY_FUNC,
    .translateFunc = translateIn2GeomOutBool,
    .getEnvFunc   = NULL,
    .initFunc     = NULL,
    .sprocessFunc = containsProperlyFunction,
    .finalizeFunc = NULL
  },
  {
    .name = "_tbuid",
    .type = FUNCTION_TYPE_TBUID,
    .classification = FUNC_MGT_PSEUDO_COLUMN_FUNC | FUNC_MGT_SCAN_PC_FUNC | FUNC_MGT_KEEP_ORDER_FUNC,
    .translateFunc = translateTbUidColumn,
    .getEnvFunc   = NULL,
    .initFunc     = NULL,
    .sprocessFunc = qPseudoTagFunction,
    .finalizeFunc = NULL
  },
  {
    .name = "_vgid",
    .type = FUNCTION_TYPE_VGID,
    .classification = FUNC_MGT_PSEUDO_COLUMN_FUNC | FUNC_MGT_SCAN_PC_FUNC | FUNC_MGT_KEEP_ORDER_FUNC,
    .translateFunc = translateVgIdColumn,
    .getEnvFunc   = NULL,
    .initFunc     = NULL,
    .sprocessFunc = qPseudoTagFunction,
    .finalizeFunc = NULL
  },
  {
    .name = "to_timestamp",
    .type = FUNCTION_TYPE_TO_TIMESTAMP,
    .classification = FUNC_MGT_SCALAR_FUNC | FUNC_MGT_DATETIME_FUNC,
    .translateFunc = translateToTimestamp,
    .getEnvFunc = NULL,
    .initFunc = NULL,
    .sprocessFunc = toTimestampFunction,
    .finalizeFunc = NULL
  },
  {
    .name = "to_char",
    .type = FUNCTION_TYPE_TO_CHAR,
    .classification = FUNC_MGT_SCALAR_FUNC,
    .translateFunc = translateToChar,
    .getEnvFunc = NULL,
    .initFunc = NULL,
    .sprocessFunc = toCharFunction,
    .finalizeFunc = NULL
  },
  {
    .name = "_avg_middle",
    .type = FUNCTION_TYPE_AVG_PARTIAL,
    .classification = FUNC_MGT_AGG_FUNC,
    .translateFunc = translateAvgMiddle,
    .dataRequiredFunc = statisDataRequired,
    .getEnvFunc   = getAvgFuncEnv,
    .initFunc     = avgFunctionSetup,
    .processFunc  = avgFunctionMerge,
    .finalizeFunc = avgPartialFinalize,
#ifdef BUILD_NO_CALL
    .invertFunc   = avgInvertFunction,
#endif
    .combineFunc  = avgCombine,
  },
  {
    .name = "_vgver",
    .type = FUNCTION_TYPE_VGVER,
    .classification = FUNC_MGT_PSEUDO_COLUMN_FUNC | FUNC_MGT_SCAN_PC_FUNC | FUNC_MGT_KEEP_ORDER_FUNC,
    .translateFunc = translateVgVerColumn,
    .getEnvFunc   = NULL,
    .initFunc     = NULL,
    .sprocessFunc = qPseudoTagFunction,
    .finalizeFunc = NULL
  }
};
// clang-format on

const int32_t funcMgtBuiltinsNum = (sizeof(funcMgtBuiltins) / sizeof(SBuiltinFuncDefinition));<|MERGE_RESOLUTION|>--- conflicted
+++ resolved
@@ -2885,11 +2885,7 @@
     .name = "first",
     .type = FUNCTION_TYPE_FIRST,
     .classification = FUNC_MGT_AGG_FUNC | FUNC_MGT_SELECT_FUNC | FUNC_MGT_MULTI_RES_FUNC | FUNC_MGT_IMPLICIT_TS_FUNC |
-<<<<<<< HEAD
-                      FUNC_MGT_KEEP_ORDER_FUNC | FUNC_MGT_FORBID_SYSTABLE_FUNC | FUNC_MGT_IGNORE_NULL_FUNC,
-=======
-                      FUNC_MGT_KEEP_ORDER_FUNC | FUNC_MGT_FORBID_SYSTABLE_FUNC | FUNC_MGT_PRIMARY_KEY_FUNC,
->>>>>>> d57f3324
+                      FUNC_MGT_KEEP_ORDER_FUNC | FUNC_MGT_FORBID_SYSTABLE_FUNC | FUNC_MGT_IGNORE_NULL_FUNC | FUNC_MGT_PRIMARY_KEY_FUNC,
     .translateFunc = translateFirstLast,
     .dynDataRequiredFunc = firstDynDataReq,
     .getEnvFunc   = getFirstLastFuncEnv,
@@ -2905,11 +2901,7 @@
     .name = "_first_partial",
     .type = FUNCTION_TYPE_FIRST_PARTIAL,
     .classification = FUNC_MGT_AGG_FUNC | FUNC_MGT_SELECT_FUNC | FUNC_MGT_MULTI_RES_FUNC | FUNC_MGT_IMPLICIT_TS_FUNC |
-<<<<<<< HEAD
-                      FUNC_MGT_FORBID_SYSTABLE_FUNC | FUNC_MGT_IGNORE_NULL_FUNC,
-=======
-                      FUNC_MGT_FORBID_SYSTABLE_FUNC | FUNC_MGT_PRIMARY_KEY_FUNC,
->>>>>>> d57f3324
+                      FUNC_MGT_FORBID_SYSTABLE_FUNC | FUNC_MGT_IGNORE_NULL_FUNC | FUNC_MGT_PRIMARY_KEY_FUNC,
     .translateFunc = translateFirstLastPartial,
     .dynDataRequiredFunc = firstDynDataReq,
     .getEnvFunc   = getFirstLastFuncEnv,
@@ -2922,11 +2914,7 @@
     .name = "_first_merge",
     .type = FUNCTION_TYPE_FIRST_MERGE,
     .classification = FUNC_MGT_AGG_FUNC | FUNC_MGT_SELECT_FUNC | FUNC_MGT_MULTI_RES_FUNC | FUNC_MGT_IMPLICIT_TS_FUNC |
-<<<<<<< HEAD
-                      FUNC_MGT_FORBID_SYSTABLE_FUNC | FUNC_MGT_IGNORE_NULL_FUNC,
-=======
-                      FUNC_MGT_FORBID_SYSTABLE_FUNC | FUNC_MGT_PRIMARY_KEY_FUNC,
->>>>>>> d57f3324
+                      FUNC_MGT_FORBID_SYSTABLE_FUNC | FUNC_MGT_IGNORE_NULL_FUNC | FUNC_MGT_PRIMARY_KEY_FUNC,
     .translateFunc = translateFirstLastMerge,
     .getEnvFunc   = getFirstLastFuncEnv,
     .initFunc     = functionSetup,
@@ -2938,11 +2926,7 @@
     .name = "last",
     .type = FUNCTION_TYPE_LAST,
     .classification = FUNC_MGT_AGG_FUNC | FUNC_MGT_SELECT_FUNC | FUNC_MGT_MULTI_RES_FUNC | FUNC_MGT_IMPLICIT_TS_FUNC |
-<<<<<<< HEAD
-                      FUNC_MGT_KEEP_ORDER_FUNC | FUNC_MGT_FORBID_SYSTABLE_FUNC | FUNC_MGT_IGNORE_NULL_FUNC,
-=======
-                      FUNC_MGT_KEEP_ORDER_FUNC | FUNC_MGT_FORBID_SYSTABLE_FUNC | FUNC_MGT_PRIMARY_KEY_FUNC,
->>>>>>> d57f3324
+                      FUNC_MGT_KEEP_ORDER_FUNC | FUNC_MGT_FORBID_SYSTABLE_FUNC | FUNC_MGT_IGNORE_NULL_FUNC | FUNC_MGT_PRIMARY_KEY_FUNC,
     .translateFunc = translateFirstLast,
     .dynDataRequiredFunc = lastDynDataReq,
     .getEnvFunc   = getFirstLastFuncEnv,
@@ -2958,11 +2942,7 @@
     .name = "_last_partial",
     .type = FUNCTION_TYPE_LAST_PARTIAL,
     .classification = FUNC_MGT_AGG_FUNC | FUNC_MGT_SELECT_FUNC | FUNC_MGT_MULTI_RES_FUNC | FUNC_MGT_IMPLICIT_TS_FUNC |
-<<<<<<< HEAD
-                      FUNC_MGT_FORBID_SYSTABLE_FUNC | FUNC_MGT_IGNORE_NULL_FUNC,
-=======
-                      FUNC_MGT_FORBID_SYSTABLE_FUNC | FUNC_MGT_PRIMARY_KEY_FUNC,
->>>>>>> d57f3324
+                      FUNC_MGT_FORBID_SYSTABLE_FUNC | FUNC_MGT_IGNORE_NULL_FUNC | FUNC_MGT_PRIMARY_KEY_FUNC,
     .translateFunc = translateFirstLastPartial,
     .dynDataRequiredFunc = lastDynDataReq,
     .getEnvFunc   = getFirstLastFuncEnv,
@@ -2975,11 +2955,7 @@
     .name = "_last_merge",
     .type = FUNCTION_TYPE_LAST_MERGE,
     .classification = FUNC_MGT_AGG_FUNC | FUNC_MGT_SELECT_FUNC | FUNC_MGT_MULTI_RES_FUNC | FUNC_MGT_IMPLICIT_TS_FUNC |
-<<<<<<< HEAD
-                      FUNC_MGT_FORBID_SYSTABLE_FUNC | FUNC_MGT_IGNORE_NULL_FUNC,
-=======
-                      FUNC_MGT_FORBID_SYSTABLE_FUNC | FUNC_MGT_PRIMARY_KEY_FUNC,
->>>>>>> d57f3324
+                      FUNC_MGT_FORBID_SYSTABLE_FUNC | FUNC_MGT_IGNORE_NULL_FUNC | FUNC_MGT_PRIMARY_KEY_FUNC,
     .translateFunc = translateFirstLastMerge,
     .getEnvFunc   = getFirstLastFuncEnv,
     .initFunc     = functionSetup,
