--- conflicted
+++ resolved
@@ -107,14 +107,10 @@
 
       int32_t   *pageId = taosArrayGet(list, 0);
       SFilePage *pPage = getBufPage(pMemBucket->pBuffer, *pageId);
-<<<<<<< HEAD
       if (pPage == NULL) {
         return -1;
       }
-      assert(pPage->num == 1);
-=======
       ASSERT(pPage->num == 1);
->>>>>>> 8a773d6b
 
       double v = 0;
       GET_TYPED_DATA(v, double, pMemBucket->type, pPage->data);
