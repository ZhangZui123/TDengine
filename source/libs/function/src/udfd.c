--- conflicted
+++ resolved
@@ -104,8 +104,8 @@
 } SUdfdRpcSendRecvInfo;
 
 void udfdProcessRpcRsp(void *parent, SRpcMsg *pMsg, SEpSet *pEpSet) {
-  SUdfdRpcSendRecvInfo *msgInfo = (SUdfdRpcSendRecvInfo *)pMsg->ahandle;
-  ASSERT(pMsg->ahandle != NULL);
+  SUdfdRpcSendRecvInfo *msgInfo = (SUdfdRpcSendRecvInfo *)pMsg->info.ahandle;
+  ASSERT(pMsg->info.ahandle != NULL);
 
   if (pEpSet) {
     if (!isEpsetEqual(&global.mgmtEp.epSet, pEpSet)) {
@@ -181,7 +181,7 @@
   rpcMsg.pCont = pReq;
   rpcMsg.contLen = contLen;
   rpcMsg.msgType = TDMT_MND_RETRIEVE_FUNC;
-  rpcMsg.ahandle = msgInfo;
+  rpcMsg.info.ahandle = msgInfo;
   rpcSendRequest(clientRpc, &global.mgmtEp.epSet, &rpcMsg, NULL);
 
   uv_sem_wait(&msgInfo->resultSem);
@@ -214,7 +214,7 @@
   rpcMsg.msgType = TDMT_MND_CONNECT;
   rpcMsg.pCont = pReq;
   rpcMsg.contLen = contLen;
-  rpcMsg.ahandle = msgInfo;
+  rpcMsg.info.ahandle = msgInfo;
   rpcSendRequest(global.clientRpc, &global.mgmtEp.epSet, &rpcMsg, NULL);
 
   uv_sem_wait(&msgInfo->resultSem);
@@ -646,143 +646,6 @@
   uv_stop(global.loop);
 }
 
-<<<<<<< HEAD
-typedef enum EUdfdRpcReqRspType {
-  UDFD_RPC_MNODE_CONNECT = 0,
-  UDFD_RPC_RETRIVE_FUNC,
-} EUdfdRpcReqRspType;
-
-typedef struct SUdfdRpcSendRecvInfo {
-  EUdfdRpcReqRspType rpcType;
-  int32_t code;
-  void* param;
-  uv_sem_t resultSem;
-} SUdfdRpcSendRecvInfo;
-
-
-void udfdProcessRpcRsp(void *parent, SRpcMsg *pMsg, SEpSet *pEpSet) {
-  SUdfdRpcSendRecvInfo *msgInfo = (SUdfdRpcSendRecvInfo *)pMsg->info.ahandle;
-  ASSERT(pMsg->info.ahandle != NULL);
-
-  if (pEpSet) {
-    if (!isEpsetEqual(&global.mgmtEp.epSet, pEpSet)) {
-      updateEpSet_s(&global.mgmtEp, pEpSet);
-    }
-  }
-
-  if (pMsg->code != TSDB_CODE_SUCCESS) {
-    fnError("udfd rpc error. code: %s", tstrerror(pMsg->code));
-    msgInfo->code = pMsg->code;
-    goto _return;
-  }
-
-  if (msgInfo->rpcType == UDFD_RPC_MNODE_CONNECT) {
-    SConnectRsp connectRsp = {0};
-    tDeserializeSConnectRsp(pMsg->pCont, pMsg->contLen, &connectRsp);
-    if (connectRsp.epSet.numOfEps == 0) {
-      msgInfo->code = TSDB_CODE_MND_APP_ERROR;
-      goto _return;
-    }
-
-    if (connectRsp.dnodeNum > 1 && !isEpsetEqual(&global.mgmtEp.epSet, &connectRsp.epSet)) {
-      updateEpSet_s(&global.mgmtEp, &connectRsp.epSet);
-    }
-    msgInfo->code = 0;
-  } else if (msgInfo->rpcType == UDFD_RPC_RETRIVE_FUNC) {
-    SRetrieveFuncRsp retrieveRsp = {0};
-    tDeserializeSRetrieveFuncRsp(pMsg->pCont, pMsg->contLen, &retrieveRsp);
-
-    SFuncInfo *pFuncInfo = (SFuncInfo *)taosArrayGet(retrieveRsp.pFuncInfos, 0);
-    SUdf* udf = msgInfo->param;
-    udf->funcType = pFuncInfo->funcType;
-    udf->scriptType = pFuncInfo->scriptType;
-    udf->outputType = pFuncInfo->funcType;
-    udf->outputLen = pFuncInfo->outputLen;
-    udf->bufSize = pFuncInfo->bufSize;
-
-    char path[PATH_MAX] = {0};
-    snprintf(path, sizeof(path), "%s/lib%s.so", "/tmp", pFuncInfo->name);
-    TdFilePtr file = taosOpenFile(path, TD_FILE_CREATE | TD_FILE_WRITE | TD_FILE_READ | TD_FILE_TRUNC | TD_FILE_AUTO_DEL);
-    // TODO check for failure of flush to disk
-    taosWriteFile(file, pFuncInfo->pCode, pFuncInfo->codeSize);
-    taosCloseFile(&file);
-    strncpy(udf->path, path, strlen(path));
-    tFreeSFuncInfo(pFuncInfo);
-    taosArrayDestroy(retrieveRsp.pFuncInfos);
-    msgInfo->code = 0;
-  }
-
-_return:
-  rpcFreeCont(pMsg->pCont);
-  uv_sem_post(&msgInfo->resultSem);
-  return;
-}
-
-int32_t udfdConnectToMNode() {
-  SConnectReq connReq = {0};
-  connReq.connType = CONN_TYPE__UDFD;
-  tstrncpy(connReq.app, "udfd",sizeof(connReq.app));
-  tstrncpy(connReq.user, TSDB_DEFAULT_USER, sizeof(connReq.user));
-  char pass[TSDB_PASSWORD_LEN + 1] = {0};
-  taosEncryptPass_c((uint8_t *)(TSDB_DEFAULT_PASS), strlen(TSDB_DEFAULT_PASS), pass);
-  tstrncpy(connReq.passwd, pass, sizeof(connReq.passwd));
-  connReq.pid = htonl(taosGetPId());
-  connReq.startTime = htobe64(taosGetTimestampMs());
-
-  int32_t contLen = tSerializeSConnectReq(NULL, 0, &connReq);
-  void*   pReq = rpcMallocCont(contLen);
-  tSerializeSConnectReq(pReq, contLen, &connReq);
-
-  SUdfdRpcSendRecvInfo *msgInfo = taosMemoryCalloc(1, sizeof(SUdfdRpcSendRecvInfo));
-  msgInfo->rpcType = UDFD_RPC_MNODE_CONNECT;
-  uv_sem_init(&msgInfo->resultSem, 0);
-
-  SRpcMsg rpcMsg = {0};
-  rpcMsg.msgType = TDMT_MND_CONNECT;
-  rpcMsg.pCont = pReq;
-  rpcMsg.contLen = contLen;
-  rpcMsg.info.ahandle = msgInfo;
-  rpcSendRequest(global.clientRpc, &global.mgmtEp.epSet, &rpcMsg, NULL);
-
-  uv_sem_wait(&msgInfo->resultSem);
-  int32_t code = msgInfo->code;
-  uv_sem_destroy(&msgInfo->resultSem);
-  taosMemoryFree(msgInfo);
-  return code;
-}
-
-int32_t udfdFillUdfInfoFromMNode(void *clientRpc, char *udfName, SUdf *udf) {
-  SRetrieveFuncReq retrieveReq = {0};
-  retrieveReq.numOfFuncs = 1;
-  retrieveReq.pFuncNames = taosArrayInit(1, TSDB_FUNC_NAME_LEN);
-  taosArrayPush(retrieveReq.pFuncNames, udfName);
-
-  int32_t contLen = tSerializeSRetrieveFuncReq(NULL, 0, &retrieveReq);
-  void   *pReq = rpcMallocCont(contLen);
-  tSerializeSRetrieveFuncReq(pReq, contLen, &retrieveReq);
-  taosArrayDestroy(retrieveReq.pFuncNames);
-
-  SUdfdRpcSendRecvInfo* msgInfo = taosMemoryCalloc(1, sizeof(SUdfdRpcSendRecvInfo));
-  msgInfo->rpcType = UDFD_RPC_RETRIVE_FUNC;
-  msgInfo->param = udf;
-  uv_sem_init(&msgInfo->resultSem, 0);
-
-  SRpcMsg rpcMsg = {0};
-  rpcMsg.pCont = pReq;
-  rpcMsg.contLen = contLen;
-  rpcMsg.msgType = TDMT_MND_RETRIEVE_FUNC;
-  rpcMsg.info.ahandle = msgInfo;
-  rpcSendRequest(clientRpc, &global.mgmtEp.epSet, &rpcMsg, NULL);
-
-  uv_sem_wait(&msgInfo->resultSem);
-  uv_sem_destroy(&msgInfo->resultSem);
-  int32_t code = msgInfo->code;
-  taosMemoryFree(msgInfo);
-  return code;
-}
-
-=======
->>>>>>> fff19722
 static bool udfdRpcRfp(int32_t code) {
   if (code == TSDB_CODE_RPC_REDIRECT) {
     return true;
