--- conflicted
+++ resolved
@@ -488,12 +488,8 @@
                numOfFields);
       return JNI_FETCH_END;
     } else {
-<<<<<<< HEAD
-      jniDebug("jobj:%p, conn:%p, interrupted query. fetch row error code: %d, msg:%s", jobj, tscon, code, taos_errstr(result));
-=======
       jniDebug("jobj:%p, conn:%p, interrupted query. fetch row error code: %d, msg:%s", jobj, tscon, code,
                taos_errstr(result));
->>>>>>> db859aaf
       return JNI_RESULT_SET_NULL;
     }
   }
@@ -588,12 +584,8 @@
       jniDebug("jobj:%p, conn:%p, resultset:%p, no data to retrieve", jobj, tscon, (void *)res);
       return JNI_FETCH_END;
     } else {
-<<<<<<< HEAD
-      jniError("jobj:%p, conn:%p, query interrupted. fetch block error code:%d, msg:%s", jobj, tscon, error_code, taos_errstr(tres));
-=======
       jniError("jobj:%p, conn:%p, query interrupted. fetch block error code:%d, msg:%s", jobj, tscon, error_code,
                taos_errstr(tres));
->>>>>>> db859aaf
       return JNI_RESULT_SET_NULL;
     }
   }
