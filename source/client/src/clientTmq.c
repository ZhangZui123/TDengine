--- conflicted
+++ resolved
@@ -1944,26 +1944,7 @@
           pVg->epSet = *pollRspWrapper->pEpset;
         }
 
-<<<<<<< HEAD
-        // update the local offset value only for the returned values, only when the local offset is NOT updated
-        // by tmq_offset_seek function
-        if (!pVg->seekUpdated) {
-          tscDebug("consumer:0x%" PRIx64" local offset is update, since seekupdate not set, rsp offset:%d,%"PRId64, tmq->consumerId, pDataRsp->rspOffset.type, pDataRsp->rspOffset.version);
-          pVg->offsetInfo.currentOffset = pDataRsp->rspOffset;
-        } else {
-          tscDebug("consumer:0x%" PRIx64" local offset is NOT update, since seekupdate is set", tmq->consumerId);
-        }
-
-        // update the status
-        atomic_store_32(&pVg->vgStatus, TMQ_VG_STATUS__IDLE);
-
-        // update the valid wal version range
-        pVg->offsetInfo.walVerBegin = pDataRsp->head.walsver;
-        pVg->offsetInfo.walVerEnd = pDataRsp->head.walever;
-        pVg->receivedInfoFromVnode = true;
-=======
         updateVgInfo(pVg, &pDataRsp->rspOffset, pDataRsp->head.walsver, pDataRsp->head.walever, tmq->consumerId);
->>>>>>> ae5a7913
 
         char buf[TSDB_OFFSET_LEN] = {0};
         tFormatOffset(buf, TSDB_OFFSET_LEN, &pDataRsp->rspOffset);
