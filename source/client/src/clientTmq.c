/*
 * Copyright (c) 2019 TAOS Data, Inc. <jhtao@taosdata.com>
 *
 * This program is free software: you can use, redistribute, and/or modify
 * it under the terms of the GNU Affero General Public License, version 3
 * or later ("AGPL"), as published by the Free Software Foundation.
 *
 * This program is distributed in the hope that it will be useful, but WITHOUT
 * ANY WARRANTY; without even the implied warranty of MERCHANTABILITY or
 * FITNESS FOR A PARTICULAR PURPOSE.
 *
 * You should have received a copy of the GNU Affero General Public License
 * along with this program. If not, see <http://www.gnu.org/licenses/>.
 */

#include "cJSON.h"
#include "clientInt.h"
#include "clientLog.h"
#include "parser.h"
#include "tdatablock.h"
#include "tdef.h"
#include "tglobal.h"
#include "tqueue.h"
#include "tref.h"
#include "ttimer.h"

#define EMPTY_BLOCK_POLL_IDLE_DURATION 10
#define DEFAULT_AUTO_COMMIT_INTERVAL   5000
#define DEFAULT_HEARTBEAT_INTERVAL     3000
#define DEFAULT_ASKEP_INTERVAL         1000

struct SMqMgmt {
  tmr_h   timer;
  int32_t rsetId;
};

static TdThreadOnce   tmqInit = PTHREAD_ONCE_INIT;  // initialize only once
volatile int32_t      tmqInitRes = 0;               // initialize rsp code
static struct SMqMgmt tmqMgmt = {0};
static   int8_t       pollFlag = 0;

typedef struct {
  int32_t code;
  int8_t  tmqRspType;
  int32_t epoch;
} SMqRspWrapper;

typedef struct {
  int32_t     code;
  int8_t      tmqRspType;
  int32_t     epoch;
  SMqAskEpRsp msg;
} SMqAskEpRspWrapper;

struct tmq_list_t {
  SArray container;
};

struct tmq_conf_t {
  char           clientId[TSDB_CLIENT_ID_LEN];
  char           groupId[TSDB_CGROUP_LEN];
  int8_t         autoCommit;
  int8_t         resetOffset;
  int8_t         withTbName;
  int8_t         snapEnable;
  int8_t         replayEnable;
  int8_t         sourceExcluded;  // do not consume, bit
  uint16_t       port;
  int32_t        autoCommitInterval;
  int32_t        sessionTimeoutMs;
  int32_t        heartBeatIntervalMs;
  int32_t        maxPollIntervalMs;
  char*          ip;
  char*          user;
  char*          pass;
  tmq_commit_cb* commitCb;
  void*          commitCbUserParam;
  int8_t         enableBatchMeta;
};

struct tmq_t {
  int64_t        refId;
  char           groupId[TSDB_CGROUP_LEN];
  char           clientId[TSDB_CLIENT_ID_LEN];
  int8_t         withTbName;
  int8_t         useSnapshot;
  int8_t         autoCommit;
  int32_t        autoCommitInterval;
  int32_t        sessionTimeoutMs;
  int32_t        heartBeatIntervalMs;
  int32_t        maxPollIntervalMs;
  int8_t         resetOffsetCfg;
  int8_t         replayEnable;
  int8_t         sourceExcluded;  // do not consume, bit
  int64_t        consumerId;
  tmq_commit_cb* commitCb;
  void*          commitCbUserParam;
  int8_t         enableBatchMeta;

  // status
  SRWLatch lock;
  int8_t   status;
  int32_t  epoch;
  // poll info
  int64_t pollCnt;
  int64_t totalRows;

  // timer
  tmr_h       hbLiveTimer;
  tmr_h       epTimer;
  tmr_h       commitTimer;
  STscObj*    pTscObj;       // connection
  SArray*     clientTopics;  // SArray<SMqClientTopic>
  STaosQueue* mqueue;        // queue of rsp
  STaosQall*  qall;
  STaosQueue* delayedTask;  // delayed task queue for heartbeat and auto commit
  tsem2_t     rspSem;
};

typedef struct SAskEpInfo {
  int32_t code;
  tsem_t  sem;
} SAskEpInfo;

enum {
  TMQ_VG_STATUS__IDLE = 0,
  TMQ_VG_STATUS__WAIT,
};

enum {
  TMQ_CONSUMER_STATUS__INIT = 0,
  TMQ_CONSUMER_STATUS__READY,
  TMQ_CONSUMER_STATUS__NO_TOPIC,
  TMQ_CONSUMER_STATUS__RECOVER,
};

enum {
  TMQ_DELAYED_TASK__ASK_EP = 1,
  TMQ_DELAYED_TASK__COMMIT,
};

typedef struct SVgOffsetInfo {
  STqOffsetVal committedOffset;
  STqOffsetVal endOffset;    // the last version in TAOS_RES + 1
  STqOffsetVal beginOffset;  // the first version in TAOS_RES
  int64_t      walVerBegin;
  int64_t      walVerEnd;
} SVgOffsetInfo;

typedef struct {
  int64_t       pollCnt;
  int64_t       numOfRows;
  SVgOffsetInfo offsetInfo;
  int32_t       vgId;
  int32_t       vgStatus;
  int32_t       vgSkipCnt;            // here used to mark the slow vgroups
  int64_t       emptyBlockReceiveTs;  // once empty block is received, idle for ignoreCnt then start to poll data
  int64_t       blockReceiveTs;       // once empty block is received, idle for ignoreCnt then start to poll data
  int64_t       blockSleepForReplay;  // once empty block is received, idle for ignoreCnt then start to poll data
  bool          seekUpdated;          // offset is updated by seek operator, therefore, not update by vnode rsp.
  SEpSet        epSet;
} SMqClientVg;

typedef struct {
  char           topicName[TSDB_TOPIC_FNAME_LEN];
  char           db[TSDB_DB_FNAME_LEN];
  SArray*        vgs;  // SArray<SMqClientVg>
  SSchemaWrapper schema;
  int8_t         noPrivilege;
} SMqClientTopic;

typedef struct {
  int32_t         code;
  int8_t          tmqRspType;
  int32_t         epoch;  // epoch can be used to guard the vgHandle
  int32_t         vgId;
  char            topicName[TSDB_TOPIC_FNAME_LEN];
  SMqClientVg*    vgHandle;
  SMqClientTopic* topicHandle;
  uint64_t        reqId;
  SEpSet*         pEpset;
  union {
    SMqDataRsp      dataRsp;
    SMqMetaRsp      metaRsp;
    STaosxRsp       taosxRsp;
    SMqBatchMetaRsp batchMetaRsp;
  };
} SMqPollRspWrapper;

typedef struct {
  //  int64_t refId;
  //  int32_t epoch;
  tsem_t  rspSem;
  int32_t rspErr;
} SMqSubscribeCbParam;

typedef struct {
  int64_t refId;
  bool    sync;
  void*   pParam;
} SMqAskEpCbParam;

typedef struct {
  int64_t  refId;
  char     topicName[TSDB_TOPIC_FNAME_LEN];
  int32_t  vgId;
  uint64_t requestId;  // request id for debug purpose
} SMqPollCbParam;

typedef struct SMqVgCommon {
  tsem_t        rsp;
  int32_t       numOfRsp;
  SArray*       pList;
  TdThreadMutex mutex;
  int64_t       consumerId;
  char*         pTopicName;
  int32_t       code;
} SMqVgCommon;

typedef struct SMqSeekParam {
  tsem_t  sem;
  int32_t code;
} SMqSeekParam;

typedef struct SMqCommittedParam {
  tsem_t      sem;
  int32_t     code;
  SMqVgOffset vgOffset;
} SMqCommittedParam;

typedef struct SMqVgWalInfoParam {
  int32_t      vgId;
  int32_t      epoch;
  int32_t      totalReq;
  SMqVgCommon* pCommon;
} SMqVgWalInfoParam;

typedef struct {
  int64_t        refId;
  int32_t        epoch;
  int32_t        waitingRspNum;
  int32_t        code;
  tmq_commit_cb* callbackFn;
  /*SArray*        successfulOffsets;*/
  /*SArray*        failedOffsets;*/
  void* userParam;
} SMqCommitCbParamSet;

typedef struct {
  SMqCommitCbParamSet* params;
  //  SMqVgOffset*         pOffset;
  char    topicName[TSDB_TOPIC_FNAME_LEN];
  int32_t vgId;
  tmq_t*  pTmq;
} SMqCommitCbParam;

typedef struct SSyncCommitInfo {
  tsem_t  sem;
  int32_t code;
} SSyncCommitInfo;

static int32_t syncAskEp(tmq_t* tmq);
static int32_t makeTopicVgroupKey(char* dst, const char* topicName, int32_t vg);
static int32_t tmqCommitDone(SMqCommitCbParamSet* pParamSet);
static int32_t doSendCommitMsg(tmq_t* tmq, int32_t vgId, SEpSet* epSet, STqOffsetVal* offset, const char* pTopicName,
                               SMqCommitCbParamSet* pParamSet);
static void    commitRspCountDown(SMqCommitCbParamSet* pParamSet, int64_t consumerId, const char* pTopic, int32_t vgId);
static int32_t askEp(tmq_t* pTmq, void* param, bool sync, bool updateEpset);

tmq_conf_t* tmq_conf_new() {
  tmq_conf_t* conf = taosMemoryCalloc(1, sizeof(tmq_conf_t));
  if (conf == NULL) {
    terrno = TSDB_CODE_OUT_OF_MEMORY;
    return conf;
  }

  conf->withTbName = false;
  conf->autoCommit = true;
  conf->autoCommitInterval = DEFAULT_AUTO_COMMIT_INTERVAL;
  conf->resetOffset = TMQ_OFFSET__RESET_LATEST;
  conf->enableBatchMeta = false;
  conf->heartBeatIntervalMs = DEFAULT_HEARTBEAT_INTERVAL;
  conf->maxPollIntervalMs = DEFAULT_MAX_POLL_INTERVAL;
  conf->sessionTimeoutMs = DEFAULT_SESSION_TIMEOUT;

  return conf;
}

void tmq_conf_destroy(tmq_conf_t* conf) {
  if (conf) {
    if (conf->ip) {
      taosMemoryFree(conf->ip);
    }
    if (conf->user) {
      taosMemoryFree(conf->user);
    }
    if (conf->pass) {
      taosMemoryFree(conf->pass);
    }
    taosMemoryFree(conf);
  }
}

tmq_conf_res_t tmq_conf_set(tmq_conf_t* conf, const char* key, const char* value) {
  if (conf == NULL || key == NULL || value == NULL) {
    return TMQ_CONF_INVALID;
  }
  if (strcasecmp(key, "group.id") == 0) {
    tstrncpy(conf->groupId, value, TSDB_CGROUP_LEN);
    return TMQ_CONF_OK;
  }

  if (strcasecmp(key, "client.id") == 0) {
    tstrncpy(conf->clientId, value, TSDB_CLIENT_ID_LEN);
    return TMQ_CONF_OK;
  }

  if (strcasecmp(key, "enable.auto.commit") == 0) {
    if (strcasecmp(value, "true") == 0) {
      conf->autoCommit = true;
      return TMQ_CONF_OK;
    } else if (strcasecmp(value, "false") == 0) {
      conf->autoCommit = false;
      return TMQ_CONF_OK;
    } else {
      return TMQ_CONF_INVALID;
    }
  }

  if (strcasecmp(key, "auto.commit.interval.ms") == 0) {
    int64_t tmp = taosStr2int64(value);
    if (tmp < 0 || EINVAL == errno || ERANGE == errno) {
      return TMQ_CONF_INVALID;
    }
    conf->autoCommitInterval = (tmp > INT32_MAX ? INT32_MAX : tmp);
    return TMQ_CONF_OK;
  }

  if (strcasecmp(key, "session.timeout.ms") == 0) {
    int64_t tmp = taosStr2int64(value);
    if (tmp < 6000 || tmp > 1800000){
      return TMQ_CONF_INVALID;
    }
    conf->sessionTimeoutMs = tmp;
    return TMQ_CONF_OK;
  }

  if (strcasecmp(key, "heartbeat.interval.ms") == 0) {
    int64_t tmp = taosStr2int64(value);
    if (tmp < 1000 || tmp >= conf->sessionTimeoutMs){
      return TMQ_CONF_INVALID;
    }
    conf->heartBeatIntervalMs = tmp;
    return TMQ_CONF_OK;
  }

  if (strcasecmp(key, "max.poll.interval.ms") == 0) {
    int64_t tmp = taosStr2int64(value);
    if (tmp < 1000 || tmp > INT32_MAX){
      return TMQ_CONF_INVALID;
    }
    conf->maxPollIntervalMs = tmp;
    return TMQ_CONF_OK;
  }

  if (strcasecmp(key, "auto.offset.reset") == 0) {
    if (strcasecmp(value, "none") == 0) {
      conf->resetOffset = TMQ_OFFSET__RESET_NONE;
      return TMQ_CONF_OK;
    } else if (strcasecmp(value, "earliest") == 0) {
      conf->resetOffset = TMQ_OFFSET__RESET_EARLIEST;
      return TMQ_CONF_OK;
    } else if (strcasecmp(value, "latest") == 0) {
      conf->resetOffset = TMQ_OFFSET__RESET_LATEST;
      return TMQ_CONF_OK;
    } else {
      return TMQ_CONF_INVALID;
    }
  }

  if (strcasecmp(key, "msg.with.table.name") == 0) {
    if (strcasecmp(value, "true") == 0) {
      conf->withTbName = true;
      return TMQ_CONF_OK;
    } else if (strcasecmp(value, "false") == 0) {
      conf->withTbName = false;
      return TMQ_CONF_OK;
    } else {
      return TMQ_CONF_INVALID;
    }
  }

  if (strcasecmp(key, "experimental.snapshot.enable") == 0) {
    if (strcasecmp(value, "true") == 0) {
      conf->snapEnable = true;
      return TMQ_CONF_OK;
    } else if (strcasecmp(value, "false") == 0) {
      conf->snapEnable = false;
      return TMQ_CONF_OK;
    } else {
      return TMQ_CONF_INVALID;
    }
  }

  if (strcasecmp(key, "td.connect.ip") == 0) {
    conf->ip = taosStrdup(value);
    return TMQ_CONF_OK;
  }

  if (strcasecmp(key, "td.connect.user") == 0) {
    conf->user = taosStrdup(value);
    return TMQ_CONF_OK;
  }

  if (strcasecmp(key, "td.connect.pass") == 0) {
    conf->pass = taosStrdup(value);
    return TMQ_CONF_OK;
  }

  if (strcasecmp(key, "td.connect.port") == 0) {
    int64_t tmp = taosStr2int64(value);
    if (tmp <= 0 || tmp > 65535) {
      return TMQ_CONF_INVALID;
    }

    conf->port = tmp;
    return TMQ_CONF_OK;
  }

  if (strcasecmp(key, "enable.replay") == 0) {
    if (strcasecmp(value, "true") == 0) {
      conf->replayEnable = true;
      return TMQ_CONF_OK;
    } else if (strcasecmp(value, "false") == 0) {
      conf->replayEnable = false;
      return TMQ_CONF_OK;
    } else {
      return TMQ_CONF_INVALID;
    }
  }
  if (strcasecmp(key, "msg.consume.excluded") == 0) {
    conf->sourceExcluded = (taosStr2int64(value) != 0) ? TD_REQ_FROM_TAOX : 0;
    return TMQ_CONF_OK;
  }

  if (strcasecmp(key, "td.connect.db") == 0) {
    return TMQ_CONF_OK;
  }

  if (strcasecmp(key, "msg.enable.batchmeta") == 0) {
    conf->enableBatchMeta = (taosStr2int64(value) != 0) ? true : false;
    return TMQ_CONF_OK;
  }

  return TMQ_CONF_UNKNOWN;
}

tmq_list_t* tmq_list_new() { return (tmq_list_t*)taosArrayInit(0, sizeof(void*)); }

int32_t tmq_list_append(tmq_list_t* list, const char* src) {
  if (list == NULL) return TSDB_CODE_INVALID_PARA;
  SArray* container = &list->container;
  if (src == NULL || src[0] == 0) return TSDB_CODE_INVALID_PARA;
  char* topic = taosStrdup(src);
  if (taosArrayPush(container, &topic) == NULL) return TSDB_CODE_INVALID_PARA;
  return 0;
}

void tmq_list_destroy(tmq_list_t* list) {
  if (list == NULL) return;
  SArray* container = &list->container;
  taosArrayDestroyP(container, taosMemoryFree);
}

int32_t tmq_list_get_size(const tmq_list_t* list) {
  if (list == NULL) return -1;
  const SArray* container = &list->container;
  return taosArrayGetSize(container);
}

char** tmq_list_to_c_array(const tmq_list_t* list) {
  if (list == NULL) return NULL;
  const SArray* container = &list->container;
  return container->pData;
}

static int32_t tmqCommitCb(void* param, SDataBuf* pBuf, int32_t code) {
  SMqCommitCbParam*    pParam = (SMqCommitCbParam*)param;
  SMqCommitCbParamSet* pParamSet = (SMqCommitCbParamSet*)pParam->params;

  taosMemoryFree(pBuf->pData);
  taosMemoryFree(pBuf->pEpSet);

  commitRspCountDown(pParamSet, pParam->pTmq->consumerId, pParam->topicName, pParam->vgId);
  return 0;
}

static int32_t doSendCommitMsg(tmq_t* tmq, int32_t vgId, SEpSet* epSet, STqOffsetVal* offset, const char* pTopicName,
                               SMqCommitCbParamSet* pParamSet) {
  SMqVgOffset pOffset = {0};

  pOffset.consumerId = tmq->consumerId;
  pOffset.offset.val = *offset;

  int32_t groupLen = strlen(tmq->groupId);
  memcpy(pOffset.offset.subKey, tmq->groupId, groupLen);
  pOffset.offset.subKey[groupLen] = TMQ_SEPARATOR;
  strcpy(pOffset.offset.subKey + groupLen + 1, pTopicName);

  int32_t len = 0;
  int32_t code = 0;
  tEncodeSize(tEncodeMqVgOffset, &pOffset, len, code);
  if (code < 0) {
    return TSDB_CODE_INVALID_PARA;
  }

  void* buf = taosMemoryCalloc(1, sizeof(SMsgHead) + len);
  if (buf == NULL) {
    return TSDB_CODE_OUT_OF_MEMORY;
  }

  ((SMsgHead*)buf)->vgId = htonl(vgId);

  void* abuf = POINTER_SHIFT(buf, sizeof(SMsgHead));

  SEncoder encoder;
  tEncoderInit(&encoder, abuf, len);
  tEncodeMqVgOffset(&encoder, &pOffset);
  tEncoderClear(&encoder);

  // build param
  SMqCommitCbParam* pParam = taosMemoryCalloc(1, sizeof(SMqCommitCbParam));
  if (pParam == NULL) {
    taosMemoryFree(buf);
    return TSDB_CODE_OUT_OF_MEMORY;
  }

  pParam->params = pParamSet;
  //  pParam->pOffset = pOffset;
  pParam->vgId = vgId;
  pParam->pTmq = tmq;

  tstrncpy(pParam->topicName, pTopicName, tListLen(pParam->topicName));

  // build send info
  SMsgSendInfo* pMsgSendInfo = taosMemoryCalloc(1, sizeof(SMsgSendInfo));
  if (pMsgSendInfo == NULL) {
    taosMemoryFree(buf);
    taosMemoryFree(pParam);
    return TSDB_CODE_OUT_OF_MEMORY;
  }

  pMsgSendInfo->msgInfo = (SDataBuf){.pData = buf, .len = sizeof(SMsgHead) + len, .handle = NULL};

  pMsgSendInfo->requestId = generateRequestId();
  pMsgSendInfo->requestObjRefId = 0;
  pMsgSendInfo->param = pParam;
  pMsgSendInfo->paramFreeFp = taosMemoryFree;
  pMsgSendInfo->fp = tmqCommitCb;
  pMsgSendInfo->msgType = TDMT_VND_TMQ_COMMIT_OFFSET;

  int64_t transporterId = 0;
  atomic_add_fetch_32(&pParamSet->waitingRspNum, 1);
  code = asyncSendMsgToServer(tmq->pTscObj->pAppInfo->pTransporter, epSet, &transporterId, pMsgSendInfo);
  if (code != 0) {
    atomic_sub_fetch_32(&pParamSet->waitingRspNum, 1);
    return code;
  }
  return code;
}

static SMqClientTopic* getTopicByName(tmq_t* tmq, const char* pTopicName) {
  int32_t numOfTopics = taosArrayGetSize(tmq->clientTopics);
  for (int32_t i = 0; i < numOfTopics; ++i) {
    SMqClientTopic* pTopic = taosArrayGet(tmq->clientTopics, i);
    if (strcmp(pTopic->topicName, pTopicName) != 0) {
      continue;
    }

    return pTopic;
  }

  tscError("consumer:0x%" PRIx64 ", total:%d, failed to find topic:%s", tmq->consumerId, numOfTopics, pTopicName);
  return NULL;
}

static SMqCommitCbParamSet* prepareCommitCbParamSet(tmq_t* tmq, tmq_commit_cb* pCommitFp, void* userParam,
                                                    int32_t rspNum) {
  SMqCommitCbParamSet* pParamSet = taosMemoryCalloc(1, sizeof(SMqCommitCbParamSet));
  if (pParamSet == NULL) {
    return NULL;
  }

  pParamSet->refId = tmq->refId;
  pParamSet->epoch = tmq->epoch;
  pParamSet->callbackFn = pCommitFp;
  pParamSet->userParam = userParam;
  pParamSet->waitingRspNum = rspNum;

  return pParamSet;
}

static int32_t getClientVg(tmq_t* tmq, char* pTopicName, int32_t vgId, SMqClientVg** pVg) {
  SMqClientTopic* pTopic = getTopicByName(tmq, pTopicName);
  if (pTopic == NULL) {
    tscError("consumer:0x%" PRIx64 " invalid topic name:%s", tmq->consumerId, pTopicName);
    return TSDB_CODE_TMQ_INVALID_TOPIC;
  }

  int32_t numOfVgs = taosArrayGetSize(pTopic->vgs);
  for (int32_t i = 0; i < numOfVgs; ++i) {
    SMqClientVg* pClientVg = taosArrayGet(pTopic->vgs, i);
    if (pClientVg->vgId == vgId) {
      *pVg = pClientVg;
      break;
    }
  }

  return *pVg == NULL ? TSDB_CODE_TMQ_INVALID_VGID : TSDB_CODE_SUCCESS;
}

static int32_t asyncCommitOffset(tmq_t* tmq, char* pTopicName, int32_t vgId, STqOffsetVal* offsetVal,
                                 tmq_commit_cb* pCommitFp, void* userParam) {
  tscInfo("consumer:0x%" PRIx64 " do manual commit offset for %s, vgId:%d", tmq->consumerId, pTopicName, vgId);
  taosRLockLatch(&tmq->lock);
  SMqClientVg* pVg = NULL;
  int32_t      code = getClientVg(tmq, pTopicName, vgId, &pVg);
  if (code != 0) {
    goto end;
  }
  if (offsetVal->type <= 0) {
    code = TSDB_CODE_TMQ_INVALID_MSG;
    goto end;
  }
  if (tOffsetEqual(offsetVal, &pVg->offsetInfo.committedOffset)) {
    code = TSDB_CODE_TMQ_SAME_COMMITTED_VALUE;
    goto end;
  }
  char offsetBuf[TSDB_OFFSET_LEN] = {0};
  tFormatOffset(offsetBuf, tListLen(offsetBuf), offsetVal);

  char commitBuf[TSDB_OFFSET_LEN] = {0};
  tFormatOffset(commitBuf, tListLen(commitBuf), &pVg->offsetInfo.committedOffset);

  SMqCommitCbParamSet* pParamSet = prepareCommitCbParamSet(tmq, pCommitFp, userParam, 0);
  if (pParamSet == NULL) {
    code = TSDB_CODE_OUT_OF_MEMORY;
    goto end;
  }
  code = doSendCommitMsg(tmq, pVg->vgId, &pVg->epSet, offsetVal, pTopicName, pParamSet);
  if (code != TSDB_CODE_SUCCESS) {
    tscError("consumer:0x%" PRIx64 " topic:%s on vgId:%d end commit msg failed, send offset:%s committed:%s, code:%s",
             tmq->consumerId, pTopicName, pVg->vgId, offsetBuf, commitBuf, tstrerror(terrno));
    taosMemoryFree(pParamSet);
    goto end;
  }

  tscInfo("consumer:0x%" PRIx64 " topic:%s on vgId:%d send commit msg success, send offset:%s committed:%s",
          tmq->consumerId, pTopicName, pVg->vgId, offsetBuf, commitBuf);
  tOffsetCopy(&pVg->offsetInfo.committedOffset, offsetVal);

end:
  taosRUnLockLatch(&tmq->lock);
  return code;
}

static void asyncCommitFromResult(tmq_t* tmq, const TAOS_RES* pRes, tmq_commit_cb* pCommitFp, void* userParam) {
  char*        pTopicName = NULL;
  int32_t      vgId = 0;
  STqOffsetVal offsetVal = {0};
  int32_t      code = 0;

  if (pRes == NULL || tmq == NULL) {
    code = TSDB_CODE_INVALID_PARA;
    goto end;
  }

  if (TD_RES_TMQ(pRes)) {
    SMqRspObj* pRspObj = (SMqRspObj*)pRes;
    pTopicName = pRspObj->common.topic;
    vgId = pRspObj->common.vgId;
    offsetVal = pRspObj->rsp.common.rspOffset;
  } else if (TD_RES_TMQ_META(pRes)) {
    SMqMetaRspObj* pMetaRspObj = (SMqMetaRspObj*)pRes;
    pTopicName = pMetaRspObj->topic;
    vgId = pMetaRspObj->vgId;
    offsetVal = pMetaRspObj->metaRsp.rspOffset;
  } else if (TD_RES_TMQ_METADATA(pRes)) {
    SMqTaosxRspObj* pRspObj = (SMqTaosxRspObj*)pRes;
    pTopicName = pRspObj->common.topic;
    vgId = pRspObj->common.vgId;
    offsetVal = pRspObj->rsp.common.rspOffset;
  } else if (TD_RES_TMQ_BATCH_META(pRes)) {
    SMqBatchMetaRspObj* pBtRspObj = (SMqBatchMetaRspObj*)pRes;
    pTopicName = pBtRspObj->common.topic;
    vgId = pBtRspObj->common.vgId;
    offsetVal = pBtRspObj->rsp.rspOffset;
  } else {
    code = TSDB_CODE_TMQ_INVALID_MSG;
    goto end;
  }

  code = asyncCommitOffset(tmq, pTopicName, vgId, &offsetVal, pCommitFp, userParam);

end:
  if (code != TSDB_CODE_SUCCESS && pCommitFp != NULL) {
    if (code == TSDB_CODE_TMQ_SAME_COMMITTED_VALUE) code = TSDB_CODE_SUCCESS;
    pCommitFp(tmq, code, userParam);
  }
}

static void asyncCommitAllOffsets(tmq_t* tmq, tmq_commit_cb* pCommitFp, void* userParam) {
  int32_t code = 0;
  // init as 1 to prevent concurrency issue
  SMqCommitCbParamSet* pParamSet = prepareCommitCbParamSet(tmq, pCommitFp, userParam, 1);
  if (pParamSet == NULL) {
    code = TSDB_CODE_OUT_OF_MEMORY;
    goto end;
  }

  taosRLockLatch(&tmq->lock);
  int32_t numOfTopics = taosArrayGetSize(tmq->clientTopics);
  tscDebug("consumer:0x%" PRIx64 " start to commit offset for %d topics", tmq->consumerId, numOfTopics);

  for (int32_t i = 0; i < numOfTopics; i++) {
    SMqClientTopic* pTopic = taosArrayGet(tmq->clientTopics, i);
    int32_t         numOfVgroups = taosArrayGetSize(pTopic->vgs);

    tscDebug("consumer:0x%" PRIx64 " commit offset for topics:%s, numOfVgs:%d", tmq->consumerId, pTopic->topicName,
             numOfVgroups);
    for (int32_t j = 0; j < numOfVgroups; j++) {
      SMqClientVg* pVg = taosArrayGet(pTopic->vgs, j);

      if (pVg->offsetInfo.endOffset.type > 0 &&
          !tOffsetEqual(&pVg->offsetInfo.endOffset, &pVg->offsetInfo.committedOffset)) {
        char offsetBuf[TSDB_OFFSET_LEN] = {0};
        tFormatOffset(offsetBuf, tListLen(offsetBuf), &pVg->offsetInfo.endOffset);

        char commitBuf[TSDB_OFFSET_LEN] = {0};
        tFormatOffset(commitBuf, tListLen(commitBuf), &pVg->offsetInfo.committedOffset);

        code = doSendCommitMsg(tmq, pVg->vgId, &pVg->epSet, &pVg->offsetInfo.endOffset, pTopic->topicName, pParamSet);
        if (code != TSDB_CODE_SUCCESS) {
          tscError("consumer:0x%" PRIx64
                   " topic:%s on vgId:%d end commit msg failed, send offset:%s committed:%s, code:%s ordinal:%d/%d",
                   tmq->consumerId, pTopic->topicName, pVg->vgId, offsetBuf, commitBuf, tstrerror(terrno), j + 1,
                   numOfVgroups);
          continue;
        }

        tscDebug("consumer:0x%" PRIx64
                 " topic:%s on vgId:%d send commit msg success, send offset:%s committed:%s, ordinal:%d/%d",
                 tmq->consumerId, pTopic->topicName, pVg->vgId, offsetBuf, commitBuf, j + 1, numOfVgroups);
        tOffsetCopy(&pVg->offsetInfo.committedOffset, &pVg->offsetInfo.endOffset);
      } else {
        tscDebug("consumer:0x%" PRIx64 " topic:%s vgId:%d, no commit, current:%" PRId64 ", ordinal:%d/%d",
                 tmq->consumerId, pTopic->topicName, pVg->vgId, pVg->offsetInfo.endOffset.version, j + 1, numOfVgroups);
      }
    }
  }
  taosRUnLockLatch(&tmq->lock);

  tscDebug("consumer:0x%" PRIx64 " total commit:%d for %d topics", tmq->consumerId, pParamSet->waitingRspNum - 1,
           numOfTopics);

  // request is sent
  if (pParamSet->waitingRspNum != 1) {
    // count down since waiting rsp num init as 1
    commitRspCountDown(pParamSet, tmq->consumerId, "", 0);
    return;
  }

end:
  taosMemoryFree(pParamSet);
  if (pCommitFp != NULL) {
    pCommitFp(tmq, code, userParam);
  }
  return;
}

static void generateTimedTask(int64_t refId, int32_t type) {
  tmq_t* tmq = taosAcquireRef(tmqMgmt.rsetId, refId);
  if (tmq == NULL) return;

  int8_t* pTaskType = taosAllocateQitem(sizeof(int8_t), DEF_QITEM, 0);
  if (pTaskType != NULL){
    *pTaskType = type;
    if (taosWriteQitem(tmq->delayedTask, pTaskType) == 0){
      tsem2_post(&tmq->rspSem);
    }
  }

  taosReleaseRef(tmqMgmt.rsetId, refId);
}

void tmqAssignAskEpTask(void* param, void* tmrId) {
  int64_t refId = (int64_t)param;
  generateTimedTask(refId, TMQ_DELAYED_TASK__ASK_EP);
}

void tmqReplayTask(void* param, void* tmrId) {
  int64_t refId = (int64_t)param;
  tmq_t*  tmq = taosAcquireRef(tmqMgmt.rsetId, refId);
  if (tmq == NULL) return;

  tsem2_post(&tmq->rspSem);
  taosReleaseRef(tmqMgmt.rsetId, refId);
}

void tmqAssignDelayedCommitTask(void* param, void* tmrId) {
  int64_t refId = (int64_t)param;
  generateTimedTask(refId, TMQ_DELAYED_TASK__COMMIT);
}

int32_t tmqHbCb(void* param, SDataBuf* pMsg, int32_t code) {
  if (pMsg == NULL) {
    return code;
  }
  SMqHbRsp rsp = {0};
  tDeserializeSMqHbRsp(pMsg->pData, pMsg->len, &rsp);

  int64_t refId = *(int64_t*)param;
  tmq_t*  tmq = taosAcquireRef(tmqMgmt.rsetId, refId);
  if (tmq != NULL) {
    taosWLockLatch(&tmq->lock);
    for (int32_t i = 0; i < taosArrayGetSize(rsp.topicPrivileges); i++) {
      STopicPrivilege* privilege = taosArrayGet(rsp.topicPrivileges, i);
      if (privilege->noPrivilege == 1) {
        int32_t topicNumCur = taosArrayGetSize(tmq->clientTopics);
        for (int32_t j = 0; j < topicNumCur; j++) {
          SMqClientTopic* pTopicCur = taosArrayGet(tmq->clientTopics, j);
          if (strcmp(pTopicCur->topicName, privilege->topic) == 0) {
            tscInfo("consumer:0x%" PRIx64 ", has no privilege, topic:%s", tmq->consumerId, privilege->topic);
            pTopicCur->noPrivilege = 1;
          }
        }
      }
    }
    taosWUnLockLatch(&tmq->lock);
    taosReleaseRef(tmqMgmt.rsetId, refId);
  }
  tDestroySMqHbRsp(&rsp);
  taosMemoryFree(pMsg->pData);
  taosMemoryFree(pMsg->pEpSet);
  return 0;
}

void tmqSendHbReq(void* param, void* tmrId) {
  int64_t refId = (int64_t)param;

  tmq_t* tmq = taosAcquireRef(tmqMgmt.rsetId, refId);
  if (tmq == NULL) {
    return;
  }

  SMqHbReq req = {0};
  req.consumerId = tmq->consumerId;
  req.epoch = tmq->epoch;
  req.pollFlag = atomic_load_8(&pollFlag);
  taosRLockLatch(&tmq->lock);
  req.topics = taosArrayInit(taosArrayGetSize(tmq->clientTopics), sizeof(TopicOffsetRows));
  for (int i = 0; i < taosArrayGetSize(tmq->clientTopics); i++) {
    SMqClientTopic*  pTopic = taosArrayGet(tmq->clientTopics, i);
    int32_t          numOfVgroups = taosArrayGetSize(pTopic->vgs);
    TopicOffsetRows* data = taosArrayReserve(req.topics, 1);
    strcpy(data->topicName, pTopic->topicName);
    data->offsetRows = taosArrayInit(numOfVgroups, sizeof(OffsetRows));
    for (int j = 0; j < numOfVgroups; j++) {
      SMqClientVg* pVg = taosArrayGet(pTopic->vgs, j);
      OffsetRows*  offRows = taosArrayReserve(data->offsetRows, 1);
      offRows->vgId = pVg->vgId;
      offRows->rows = pVg->numOfRows;
      offRows->offset = pVg->offsetInfo.endOffset;
      offRows->ever = pVg->offsetInfo.walVerEnd == -1 ? 0 : pVg->offsetInfo.walVerEnd;
      char buf[TSDB_OFFSET_LEN] = {0};
      tFormatOffset(buf, TSDB_OFFSET_LEN, &offRows->offset);
      tscDebug("consumer:0x%" PRIx64 ",report offset, group:%s vgId:%d, offset:%s/%" PRId64 ", rows:%" PRId64,
               tmq->consumerId, tmq->groupId, offRows->vgId, buf, offRows->ever, offRows->rows);
    }
  }
  taosRUnLockLatch(&tmq->lock);

  int32_t tlen = tSerializeSMqHbReq(NULL, 0, &req);
  if (tlen < 0) {
    tscError("tSerializeSMqHbReq failed");
    goto OVER;
  }

  void* pReq = taosMemoryCalloc(1, tlen);
  if (tlen < 0) {
    tscError("failed to malloc MqHbReq msg, size:%d", tlen);
    goto OVER;
  }

  if (tSerializeSMqHbReq(pReq, tlen, &req) < 0) {
    tscError("tSerializeSMqHbReq %d failed", tlen);
    taosMemoryFree(pReq);
    goto OVER;
  }

  SMsgSendInfo* sendInfo = taosMemoryCalloc(1, sizeof(SMsgSendInfo));
  if (sendInfo == NULL) {
    taosMemoryFree(pReq);
    goto OVER;
  }

  sendInfo->msgInfo = (SDataBuf){.pData = pReq, .len = tlen, .handle = NULL};

  sendInfo->requestId = generateRequestId();
  sendInfo->requestObjRefId = 0;
  sendInfo->paramFreeFp = taosMemoryFree;
  sendInfo->param = taosMemoryMalloc(sizeof(int64_t));
  *(int64_t*)sendInfo->param = refId;
  sendInfo->fp = tmqHbCb;
  sendInfo->msgType = TDMT_MND_TMQ_HB;

  SEpSet epSet = getEpSet_s(&tmq->pTscObj->pAppInfo->mgmtEp);

  int64_t transporterId = 0;
  int32_t code = asyncSendMsgToServer(tmq->pTscObj->pAppInfo->pTransporter, &epSet, &transporterId, sendInfo);
  if (code != 0) {
    tscError("tmqSendHbReq asyncSendMsgToServer failed");
  }

  atomic_val_compare_exchange_8(&pollFlag, 1, 0);
OVER:
  tDestroySMqHbReq(&req);
<<<<<<< HEAD
  taosTmrReset(tmqSendHbReq, tmq->heartBeatIntervalMs, param, tmqMgmt.timer, &tmq->hbLiveTimer);
=======
  if(tmrId != NULL){
    taosTmrReset(tmqSendHbReq, DEFAULT_HEARTBEAT_INTERVAL, param, tmqMgmt.timer, &tmq->hbLiveTimer);
  }
>>>>>>> 5957b2c1
  taosReleaseRef(tmqMgmt.rsetId, refId);
}

static void defaultCommitCbFn(tmq_t* pTmq, int32_t code, void* param) {
  if (code != 0) {
    tscError("consumer:0x%" PRIx64 ", failed to commit offset, code:%s", pTmq->consumerId, tstrerror(code));
  }
}

int32_t tmqHandleAllDelayedTask(tmq_t* pTmq) {
  STaosQall* qall = taosAllocateQall();
  taosReadAllQitems(pTmq->delayedTask, qall);

  int32_t numOfItems = taosQallItemSize(qall);
  if (numOfItems == 0) {
    taosFreeQall(qall);
    return TSDB_CODE_SUCCESS;
  }

  tscDebug("consumer:0x%" PRIx64 " handle delayed %d tasks before poll data", pTmq->consumerId, numOfItems);
  int8_t* pTaskType = NULL;
  taosGetQitem(qall, (void**)&pTaskType);

  while (pTaskType != NULL) {
    if (*pTaskType == TMQ_DELAYED_TASK__ASK_EP) {
      askEp(pTmq, NULL, false, false);

      tscDebug("consumer:0x%" PRIx64 " retrieve ep from mnode in 1s", pTmq->consumerId);
      taosTmrReset(tmqAssignAskEpTask, DEFAULT_ASKEP_INTERVAL, (void*)(pTmq->refId), tmqMgmt.timer, &pTmq->epTimer);
    } else if (*pTaskType == TMQ_DELAYED_TASK__COMMIT) {
      tmq_commit_cb* pCallbackFn = pTmq->commitCb ? pTmq->commitCb : defaultCommitCbFn;
      asyncCommitAllOffsets(pTmq, pCallbackFn, pTmq->commitCbUserParam);
      tscDebug("consumer:0x%" PRIx64 " next commit to vnode(s) in %.2fs", pTmq->consumerId,
               pTmq->autoCommitInterval / 1000.0);
      taosTmrReset(tmqAssignDelayedCommitTask, pTmq->autoCommitInterval, (void*)(pTmq->refId), tmqMgmt.timer, &pTmq->commitTimer);
    } else {
      tscError("consumer:0x%" PRIx64 " invalid task type:%d", pTmq->consumerId, *pTaskType);
    }

    taosFreeQitem(pTaskType);
    taosGetQitem(qall, (void**)&pTaskType);
  }

  taosFreeQall(qall);
  return 0;
}

static void tmqFreeRspWrapper(SMqRspWrapper* rspWrapper) {
  if (rspWrapper->tmqRspType == TMQ_MSG_TYPE__EP_RSP) {
    SMqAskEpRspWrapper* pEpRspWrapper = (SMqAskEpRspWrapper*)rspWrapper;
    tDeleteSMqAskEpRsp(&pEpRspWrapper->msg);
  } else if (rspWrapper->tmqRspType == TMQ_MSG_TYPE__POLL_DATA_RSP) {
    SMqPollRspWrapper* pRsp = (SMqPollRspWrapper*)rspWrapper;
    taosMemoryFreeClear(pRsp->pEpset);

    tDeleteMqDataRsp(&pRsp->dataRsp);
  } else if (rspWrapper->tmqRspType == TMQ_MSG_TYPE__POLL_META_RSP) {
    SMqPollRspWrapper* pRsp = (SMqPollRspWrapper*)rspWrapper;
    taosMemoryFreeClear(pRsp->pEpset);
    tDeleteMqMetaRsp(&pRsp->metaRsp);
  } else if (rspWrapper->tmqRspType == TMQ_MSG_TYPE__POLL_DATA_META_RSP) {
    SMqPollRspWrapper* pRsp = (SMqPollRspWrapper*)rspWrapper;
    taosMemoryFreeClear(pRsp->pEpset);
    tDeleteSTaosxRsp(&pRsp->taosxRsp);
  } else if (rspWrapper->tmqRspType == TMQ_MSG_TYPE__POLL_BATCH_META_RSP) {
    SMqPollRspWrapper* pRsp = (SMqPollRspWrapper*)rspWrapper;
    taosMemoryFreeClear(pRsp->pEpset);
    tDeleteMqBatchMetaRsp(&pRsp->batchMetaRsp);
  }
}

void tmqClearUnhandleMsg(tmq_t* tmq) {
  SMqRspWrapper* rspWrapper = NULL;
  while (1) {
    taosGetQitem(tmq->qall, (void**)&rspWrapper);
    if (rspWrapper) {
      tmqFreeRspWrapper(rspWrapper);
      taosFreeQitem(rspWrapper);
    } else {
      break;
    }
  }

  rspWrapper = NULL;
  taosReadAllQitems(tmq->mqueue, tmq->qall);
  while (1) {
    taosGetQitem(tmq->qall, (void**)&rspWrapper);
    if (rspWrapper) {
      tmqFreeRspWrapper(rspWrapper);
      taosFreeQitem(rspWrapper);
    } else {
      break;
    }
  }
}

int32_t tmqSubscribeCb(void* param, SDataBuf* pMsg, int32_t code) {
  if(param == NULL) {
    return code;
  }

  SMqSubscribeCbParam* pParam = (SMqSubscribeCbParam*)param;
  pParam->rspErr = code;

  if(pMsg){
    taosMemoryFree(pMsg->pEpSet);
  }
  tsem_post(&pParam->rspSem);
  return 0;
}

int32_t tmq_subscription(tmq_t* tmq, tmq_list_t** topics) {
  if (tmq == NULL) return TSDB_CODE_INVALID_PARA;
  if (*topics == NULL) {
    *topics = tmq_list_new();
  }
  taosRLockLatch(&tmq->lock);
  for (int i = 0; i < taosArrayGetSize(tmq->clientTopics); i++) {
    SMqClientTopic* topic = taosArrayGet(tmq->clientTopics, i);
    tmq_list_append(*topics, strchr(topic->topicName, '.') + 1);
  }
  taosRUnLockLatch(&tmq->lock);
  return 0;
}

int32_t tmq_unsubscribe(tmq_t* tmq) {
  if (tmq == NULL) return TSDB_CODE_INVALID_PARA;
  if (tmq->status != TMQ_CONSUMER_STATUS__READY) {
    tscInfo("consumer:0x%" PRIx64 " not in ready state, unsubscribe it directly", tmq->consumerId);
    return 0;
  }
  if (tmq->autoCommit) {
    int32_t rsp = tmq_commit_sync(tmq, NULL);
    if (rsp != 0) {
      return rsp;
    }
  }
  taosSsleep(2);  // sleep 2s for hb to send offset and rows to server

  tmq_list_t* lst = tmq_list_new();
  int32_t     rsp = tmq_subscribe(tmq, lst);
  tmq_list_destroy(lst);
  return rsp;
}

static void freeClientVg(void* param) {
  SMqClientVg* pVg = param;
  tOffsetDestroy(&pVg->offsetInfo.endOffset);
  tOffsetDestroy(&pVg->offsetInfo.beginOffset);
  tOffsetDestroy(&pVg->offsetInfo.committedOffset);
}
static void freeClientVgImpl(void* param) {
  SMqClientTopic* pTopic = param;
  taosMemoryFreeClear(pTopic->schema.pSchema);
  taosArrayDestroyEx(pTopic->vgs, freeClientVg);
}

void tmqFreeImpl(void* handle) {
  tmq_t*  tmq = (tmq_t*)handle;
  int64_t id = tmq->consumerId;

  // TODO stop timer
  if (tmq->mqueue) {
    tmqClearUnhandleMsg(tmq);
    taosCloseQueue(tmq->mqueue);
  }

  if (tmq->delayedTask) {
    taosCloseQueue(tmq->delayedTask);
  }

  taosFreeQall(tmq->qall);
  tsem2_destroy(&tmq->rspSem);

  taosArrayDestroyEx(tmq->clientTopics, freeClientVgImpl);
  taos_close_internal(tmq->pTscObj);

  if(tmq->commitTimer) {
    taosTmrStopA(&tmq->commitTimer);
  }
  if(tmq->epTimer) {
    taosTmrStopA(&tmq->epTimer);
  }
  if(tmq->hbLiveTimer) {
    taosTmrStopA(&tmq->hbLiveTimer);
  }
  taosMemoryFree(tmq);

  tscDebug("consumer:0x%" PRIx64 " closed", id);
}

static void tmqMgmtInit(void) {
  tmqInitRes = 0;
  tmqMgmt.timer = taosTmrInit(1000, 100, 360000, "TMQ");

  if (tmqMgmt.timer == NULL) {
    tmqInitRes = TSDB_CODE_OUT_OF_MEMORY;
  }

  tmqMgmt.rsetId = taosOpenRef(10000, tmqFreeImpl);
  if (tmqMgmt.rsetId < 0) {
    tmqInitRes = terrno;
  }
}

void tmqMgmtClose(void) {
  if (tmqMgmt.timer) {
    taosTmrCleanUp(tmqMgmt.timer);
    tmqMgmt.timer = NULL;
  }

  if (tmqMgmt.rsetId >= 0) {
    taosCloseRef(tmqMgmt.rsetId);
    tmqMgmt.rsetId = -1;
  }
}

#define SET_ERROR_MSG_TMQ(MSG) \
  if (errstr != NULL) snprintf(errstr, errstrLen, MSG);

tmq_t* tmq_consumer_new(tmq_conf_t* conf, char* errstr, int32_t errstrLen) {
  if (conf == NULL) {
    SET_ERROR_MSG_TMQ("configure is null")
    return NULL;
  }
  taosThreadOnce(&tmqInit, tmqMgmtInit);
  if (tmqInitRes != 0) {
    terrno = tmqInitRes;
    SET_ERROR_MSG_TMQ("tmq timer init error")
    return NULL;
  }

  tmq_t* pTmq = taosMemoryCalloc(1, sizeof(tmq_t));
  if (pTmq == NULL) {
    terrno = TSDB_CODE_OUT_OF_MEMORY;
    tscError("failed to create consumer, groupId:%s, code:%s", conf->groupId, terrstr());
    SET_ERROR_MSG_TMQ("malloc tmq failed")
    return NULL;
  }

  const char* user = conf->user == NULL ? TSDB_DEFAULT_USER : conf->user;
  const char* pass = conf->pass == NULL ? TSDB_DEFAULT_PASS : conf->pass;

  pTmq->clientTopics = taosArrayInit(0, sizeof(SMqClientTopic));
  pTmq->mqueue = taosOpenQueue();
  pTmq->delayedTask = taosOpenQueue();
  pTmq->qall = taosAllocateQall();

  if (pTmq->clientTopics == NULL || pTmq->mqueue == NULL || pTmq->qall == NULL || pTmq->delayedTask == NULL ||
      conf->groupId[0] == 0) {
    terrno = TSDB_CODE_OUT_OF_MEMORY;
    tscError("consumer:0x%" PRIx64 " setup failed since %s, groupId:%s", pTmq->consumerId, terrstr(), pTmq->groupId);
    SET_ERROR_MSG_TMQ("malloc tmq element failed or group is empty")
    goto _failed;
  }

  // init status
  pTmq->status = TMQ_CONSUMER_STATUS__INIT;
  pTmq->pollCnt = 0;
  pTmq->epoch = 0;

  // set conf
  strcpy(pTmq->clientId, conf->clientId);
  strcpy(pTmq->groupId, conf->groupId);
  pTmq->withTbName = conf->withTbName;
  pTmq->useSnapshot = conf->snapEnable;
  pTmq->autoCommit = conf->autoCommit;
  pTmq->autoCommitInterval = conf->autoCommitInterval;
  pTmq->sessionTimeoutMs = conf->sessionTimeoutMs;
  pTmq->heartBeatIntervalMs = conf->heartBeatIntervalMs;
  pTmq->maxPollIntervalMs = conf->maxPollIntervalMs;
  pTmq->commitCb = conf->commitCb;
  pTmq->commitCbUserParam = conf->commitCbUserParam;
  pTmq->resetOffsetCfg = conf->resetOffset;
  pTmq->replayEnable = conf->replayEnable;
  pTmq->sourceExcluded = conf->sourceExcluded;
  pTmq->enableBatchMeta = conf->enableBatchMeta;
  if (conf->replayEnable) {
    pTmq->autoCommit = false;
  }
  taosInitRWLatch(&pTmq->lock);

  // assign consumerId
  pTmq->consumerId = tGenIdPI64();

  // init semaphore
  if (tsem2_init(&pTmq->rspSem, 0, 0) != 0) {
    tscError("consumer:0x %" PRIx64 " setup failed since %s, consumer group %s", pTmq->consumerId, terrstr(),
             pTmq->groupId);
    SET_ERROR_MSG_TMQ("init t_sem failed")
    goto _failed;
  }

  // init connection
  pTmq->pTscObj = taos_connect_internal(conf->ip, user, pass, NULL, NULL, conf->port, CONN_TYPE__TMQ);
  if (pTmq->pTscObj == NULL) {
    tscError("consumer:0x%" PRIx64 " setup failed since %s, groupId:%s", pTmq->consumerId, terrstr(), pTmq->groupId);
    tsem2_destroy(&pTmq->rspSem);
    SET_ERROR_MSG_TMQ("init tscObj failed")
    goto _failed;
  }

  pTmq->refId = taosAddRef(tmqMgmt.rsetId, pTmq);
  if (pTmq->refId < 0) {
    SET_ERROR_MSG_TMQ("add tscObj ref failed")
    goto _failed;
  }

<<<<<<< HEAD
  int64_t* pRefId = taosMemoryMalloc(sizeof(int64_t));
  *pRefId = pTmq->refId;
  pTmq->hbLiveTimer = taosTmrStart(tmqSendHbReq, pTmq->heartBeatIntervalMs, pRefId, tmqMgmt.timer);
=======
  pTmq->hbLiveTimer = taosTmrStart(tmqSendHbReq, DEFAULT_HEARTBEAT_INTERVAL, (void*)pTmq->refId, tmqMgmt.timer);
>>>>>>> 5957b2c1

  char         buf[TSDB_OFFSET_LEN] = {0};
  STqOffsetVal offset = {.type = pTmq->resetOffsetCfg};
  tFormatOffset(buf, tListLen(buf), &offset);
  tscInfo("consumer:0x%" PRIx64 " is setup, refId:%" PRId64
          ", groupId:%s, snapshot:%d, autoCommit:%d, commitInterval:%dms, offset:%s",
          pTmq->consumerId, pTmq->refId, pTmq->groupId, pTmq->useSnapshot, pTmq->autoCommit, pTmq->autoCommitInterval,
          buf);

  return pTmq;

_failed:
  tmqFreeImpl(pTmq);
  return NULL;
}

int32_t tmq_subscribe(tmq_t* tmq, const tmq_list_t* topic_list) {
  if (tmq == NULL || topic_list == NULL) return TSDB_CODE_INVALID_PARA;
  const int32_t   MAX_RETRY_COUNT = 120 * 2;  // let's wait for 2 mins at most
  const SArray*   container = &topic_list->container;
  int32_t         sz = taosArrayGetSize(container);
  void*           buf = NULL;
  SMsgSendInfo*   sendInfo = NULL;
  SCMSubscribeReq req = {0};
  int32_t         code = 0;

  tscInfo("consumer:0x%" PRIx64 " cgroup:%s, subscribe %d topics", tmq->consumerId, tmq->groupId, sz);

  req.consumerId = tmq->consumerId;
  tstrncpy(req.clientId, tmq->clientId, TSDB_CLIENT_ID_LEN);
  tstrncpy(req.cgroup, tmq->groupId, TSDB_CGROUP_LEN);
  req.topicNames = taosArrayInit(sz, sizeof(void*));

  if (req.topicNames == NULL) {
    code = TSDB_CODE_OUT_OF_MEMORY;
    goto FAIL;
  }

  req.withTbName = tmq->withTbName;
  req.autoCommit = tmq->autoCommit;
  req.autoCommitInterval = tmq->autoCommitInterval;
  req.sessionTimeoutMs = tmq->sessionTimeoutMs;
  req.maxPollIntervalMs = tmq->maxPollIntervalMs;
  req.resetOffsetCfg = tmq->resetOffsetCfg;
  req.enableReplay = tmq->replayEnable;
  req.enableBatchMeta = tmq->enableBatchMeta;

  for (int32_t i = 0; i < sz; i++) {
    char* topic = taosArrayGetP(container, i);

    SName name = {0};
    tNameSetDbName(&name, tmq->pTscObj->acctId, topic, strlen(topic));
    char* topicFName = taosMemoryCalloc(1, TSDB_TOPIC_FNAME_LEN);
    if (topicFName == NULL) {
      goto FAIL;
    }

    tNameExtractFullName(&name, topicFName);
    tscInfo("consumer:0x%" PRIx64 " subscribe topic:%s", tmq->consumerId, topicFName);

    taosArrayPush(req.topicNames, &topicFName);
  }

  int32_t tlen = tSerializeSCMSubscribeReq(NULL, &req);

  buf = taosMemoryMalloc(tlen);
  if (buf == NULL) {
    code = TSDB_CODE_OUT_OF_MEMORY;
    goto FAIL;
  }

  void* abuf = buf;
  tSerializeSCMSubscribeReq(&abuf, &req);

  sendInfo = taosMemoryCalloc(1, sizeof(SMsgSendInfo));
  if (sendInfo == NULL) {
    code = TSDB_CODE_OUT_OF_MEMORY;
    taosMemoryFree(buf);
    goto FAIL;
  }

  SMqSubscribeCbParam param = {.rspErr = 0};
  if (tsem_init(&param.rspSem, 0, 0) != 0) {
    code = TSDB_CODE_TSC_INTERNAL_ERROR;
    taosMemoryFree(buf);
    taosMemoryFree(sendInfo);
    goto FAIL;
  }

  sendInfo->msgInfo = (SDataBuf){.pData = buf, .len = tlen, .handle = NULL};

  sendInfo->requestId = generateRequestId();
  sendInfo->requestObjRefId = 0;
  sendInfo->param = &param;
  sendInfo->fp = tmqSubscribeCb;
  sendInfo->msgType = TDMT_MND_TMQ_SUBSCRIBE;

  SEpSet epSet = getEpSet_s(&tmq->pTscObj->pAppInfo->mgmtEp);

  int64_t transporterId = 0;
  code = asyncSendMsgToServer(tmq->pTscObj->pAppInfo->pTransporter, &epSet, &transporterId, sendInfo);
  if (code != 0) {
    goto FAIL;
  }

  tsem_wait(&param.rspSem);
  tsem_destroy(&param.rspSem);

  if (param.rspErr != 0) {
    code = param.rspErr;
    goto FAIL;
  }

  int32_t retryCnt = 0;
  while ((code = syncAskEp(tmq)) != 0) {
    if (retryCnt++ > MAX_RETRY_COUNT || code == TSDB_CODE_MND_CONSUMER_NOT_EXIST) {
      tscError("consumer:0x%" PRIx64 ", mnd not ready for subscribe, retry more than 2 minutes, code:%s",
               tmq->consumerId, strerror(code));
      if (code == TSDB_CODE_MND_CONSUMER_NOT_EXIST) {
        code = 0;
      }
      goto FAIL;
    }

    tscInfo("consumer:0x%" PRIx64 ", mnd not ready for subscribe, retry:%d in 500ms", tmq->consumerId, retryCnt);
    taosMsleep(500);
  }

  // init ep timer
  tmq->epTimer = taosTmrStart(tmqAssignAskEpTask, DEFAULT_ASKEP_INTERVAL, (void*)(tmq->refId), tmqMgmt.timer);
  // init auto commit timer
  tmq->commitTimer = taosTmrStart(tmqAssignDelayedCommitTask, tmq->autoCommitInterval, (void*)(tmq->refId), tmqMgmt.timer);

FAIL:
  taosArrayDestroyP(req.topicNames, taosMemoryFree);

  return code;
}

void tmq_conf_set_auto_commit_cb(tmq_conf_t* conf, tmq_commit_cb* cb, void* param) {
  if (conf == NULL) return;
  conf->commitCb = cb;
  conf->commitCbUserParam = param;
}

static SMqClientVg* getVgInfo(tmq_t* tmq, char* topicName, int32_t vgId) {
  int32_t topicNumCur = taosArrayGetSize(tmq->clientTopics);
  for (int i = 0; i < topicNumCur; i++) {
    SMqClientTopic* pTopicCur = taosArrayGet(tmq->clientTopics, i);
    if (strcmp(pTopicCur->topicName, topicName) == 0) {
      int32_t vgNumCur = taosArrayGetSize(pTopicCur->vgs);
      for (int32_t j = 0; j < vgNumCur; j++) {
        SMqClientVg* pVgCur = taosArrayGet(pTopicCur->vgs, j);
        if (pVgCur->vgId == vgId) {
          return pVgCur;
        }
      }
    }
  }
  return NULL;
}

static SMqClientTopic* getTopicInfo(tmq_t* tmq, char* topicName) {
  int32_t topicNumCur = taosArrayGetSize(tmq->clientTopics);
  for (int i = 0; i < topicNumCur; i++) {
    SMqClientTopic* pTopicCur = taosArrayGet(tmq->clientTopics, i);
    if (strcmp(pTopicCur->topicName, topicName) == 0) {
      return pTopicCur;
    }
  }
  return NULL;
}

static void setVgIdle(tmq_t* tmq, char* topicName, int32_t vgId) {
  taosWLockLatch(&tmq->lock);
  SMqClientVg* pVg = getVgInfo(tmq, topicName, vgId);
  if (pVg) {
    atomic_store_32(&pVg->vgStatus, TMQ_VG_STATUS__IDLE);
  }
  taosWUnLockLatch(&tmq->lock);
}

int32_t tmqPollCb(void* param, SDataBuf* pMsg, int32_t code) {
  tmq_t*          tmq = NULL;
  SMqPollCbParam* pParam = (SMqPollCbParam*)param;
  if (pParam == NULL || pMsg == NULL) {
    goto FAIL;
  }
  int64_t         refId = pParam->refId;
  int32_t         vgId = pParam->vgId;
  uint64_t        requestId = pParam->requestId;
  tmq = taosAcquireRef(tmqMgmt.rsetId, refId);
  if (tmq == NULL) {
    code = TSDB_CODE_TMQ_CONSUMER_CLOSED;
    goto FAIL;
  }

  SMqPollRspWrapper* pRspWrapper = taosAllocateQitem(sizeof(SMqPollRspWrapper), DEF_QITEM, 0);
  if (pRspWrapper == NULL) {
    tscWarn("consumer:0x%" PRIx64 " msg discard from vgId:%d, since out of memory", tmq->consumerId, vgId);
    taosReleaseRef(tmqMgmt.rsetId, refId);
    code = TSDB_CODE_OUT_OF_MEMORY;
    goto FAIL;
  }

  if (code != 0) {
    goto END;
  }

  if (pMsg->pData == NULL) {
    tscError("consumer:0x%" PRIx64 " msg discard from vgId:%d, since msg is NULL", tmq->consumerId, vgId);
    code = TSDB_CODE_TSC_INTERNAL_ERROR;
    goto END;
  }

  int32_t msgEpoch = ((SMqRspHead*)pMsg->pData)->epoch;
  int32_t clientEpoch = atomic_load_32(&tmq->epoch);
  if (msgEpoch < clientEpoch) {
    // do not write into queue since updating epoch reset
    tscWarn("consumer:0x%" PRIx64
            " msg discard from vgId:%d since from earlier epoch, rsp epoch %d, current epoch %d, reqId:0x%" PRIx64,
            tmq->consumerId, vgId, msgEpoch, clientEpoch, requestId);
    code = -1;
    goto END;
  }

  ASSERT(msgEpoch == clientEpoch);
  // handle meta rsp
  int8_t rspType = ((SMqRspHead*)pMsg->pData)->mqMsgType;
  pRspWrapper->tmqRspType = rspType;
  pRspWrapper->reqId = requestId;
  pRspWrapper->pEpset = pMsg->pEpSet;
  pMsg->pEpSet = NULL;

  if (rspType == TMQ_MSG_TYPE__POLL_DATA_RSP) {
    SDecoder decoder;
    tDecoderInit(&decoder, POINTER_SHIFT(pMsg->pData, sizeof(SMqRspHead)), pMsg->len - sizeof(SMqRspHead));
    if (tDecodeMqDataRsp(&decoder, &pRspWrapper->dataRsp) < 0) {
      tDecoderClear(&decoder);
      taosReleaseRef(tmqMgmt.rsetId, refId);
      code = TSDB_CODE_OUT_OF_MEMORY;
      goto END;
    }
    tDecoderClear(&decoder);
    memcpy(&pRspWrapper->dataRsp, pMsg->pData, sizeof(SMqRspHead));

    char buf[TSDB_OFFSET_LEN] = {0};
    tFormatOffset(buf, TSDB_OFFSET_LEN, &pRspWrapper->dataRsp.common.rspOffset);
    tscDebug("consumer:0x%" PRIx64 " recv poll rsp, vgId:%d, req ver:%" PRId64 ", rsp:%s type %d, reqId:0x%" PRIx64,
             tmq->consumerId, vgId, pRspWrapper->dataRsp.common.reqOffset.version, buf, rspType, requestId);
  } else if (rspType == TMQ_MSG_TYPE__POLL_META_RSP) {
    SDecoder decoder;
    tDecoderInit(&decoder, POINTER_SHIFT(pMsg->pData, sizeof(SMqRspHead)), pMsg->len - sizeof(SMqRspHead));
    if (tDecodeMqMetaRsp(&decoder, &pRspWrapper->metaRsp) < 0) {
      tDecoderClear(&decoder);
      taosReleaseRef(tmqMgmt.rsetId, refId);
      code = TSDB_CODE_OUT_OF_MEMORY;
      goto END;
    }
    tDecoderClear(&decoder);
    memcpy(&pRspWrapper->metaRsp, pMsg->pData, sizeof(SMqRspHead));
  } else if (rspType == TMQ_MSG_TYPE__POLL_DATA_META_RSP) {
    SDecoder decoder;
    tDecoderInit(&decoder, POINTER_SHIFT(pMsg->pData, sizeof(SMqRspHead)), pMsg->len - sizeof(SMqRspHead));
    if (tDecodeSTaosxRsp(&decoder, &pRspWrapper->taosxRsp) < 0) {
      tDecoderClear(&decoder);
      taosReleaseRef(tmqMgmt.rsetId, refId);
      code = TSDB_CODE_OUT_OF_MEMORY;
      goto END;
    }
    tDecoderClear(&decoder);
    memcpy(&pRspWrapper->taosxRsp, pMsg->pData, sizeof(SMqRspHead));
  } else if (rspType == TMQ_MSG_TYPE__POLL_BATCH_META_RSP) {
    SDecoder decoder;
    tDecoderInit(&decoder, POINTER_SHIFT(pMsg->pData, sizeof(SMqRspHead)), pMsg->len - sizeof(SMqRspHead));
    if (tSemiDecodeMqBatchMetaRsp(&decoder, &pRspWrapper->batchMetaRsp) < 0) {
      tDecoderClear(&decoder);
      taosReleaseRef(tmqMgmt.rsetId, refId);
      code = TSDB_CODE_OUT_OF_MEMORY;
      goto FAIL;
    }
    tDecoderClear(&decoder);
    memcpy(&pRspWrapper->batchMetaRsp, pMsg->pData, sizeof(SMqRspHead));
    tscDebug("consumer:0x%" PRIx64 " recv poll batchmeta rsp, vgId:%d, reqId:0x%" PRIx64, tmq->consumerId, vgId,
             requestId);
  } else {  // invalid rspType
    tscError("consumer:0x%" PRIx64 " invalid rsp msg received, type:%d ignored", tmq->consumerId, rspType);
  }

END:
  pRspWrapper->code = code;
  pRspWrapper->vgId = vgId;
  strcpy(pRspWrapper->topicName, pParam->topicName);
  taosWriteQitem(tmq->mqueue, pRspWrapper);

  int32_t total = taosQueueItemSize(tmq->mqueue);
  tscDebug("consumer:0x%" PRIx64 " put poll res into mqueue, type:%d, vgId:%d, total in queue:%d, reqId:0x%" PRIx64,
           tmq->consumerId, rspType, vgId, total, requestId);
  taosReleaseRef(tmqMgmt.rsetId, refId);

FAIL:
  if (tmq) tsem2_post(&tmq->rspSem);
  if (pMsg) taosMemoryFreeClear(pMsg->pData);
  if (pMsg) taosMemoryFreeClear(pMsg->pEpSet);

  return code;
}

typedef struct SVgroupSaveInfo {
  STqOffsetVal currentOffset;
  STqOffsetVal commitOffset;
  STqOffsetVal seekOffset;
  int64_t      numOfRows;
  int32_t      vgStatus;
} SVgroupSaveInfo;

static void initClientTopicFromRsp(SMqClientTopic* pTopic, SMqSubTopicEp* pTopicEp, SHashObj* pVgOffsetHashMap,
                                   tmq_t* tmq) {
  pTopic->schema = pTopicEp->schema;
  pTopicEp->schema.nCols = 0;
  pTopicEp->schema.pSchema = NULL;

  char    vgKey[TSDB_TOPIC_FNAME_LEN + 22] = {0};
  int32_t vgNumGet = taosArrayGetSize(pTopicEp->vgs);

  tstrncpy(pTopic->topicName, pTopicEp->topic, TSDB_TOPIC_FNAME_LEN);
  tstrncpy(pTopic->db, pTopicEp->db, TSDB_DB_FNAME_LEN);

  tscInfo("consumer:0x%" PRIx64 ", update topic:%s, new numOfVgs:%d", tmq->consumerId, pTopic->topicName, vgNumGet);
  pTopic->vgs = taosArrayInit(vgNumGet, sizeof(SMqClientVg));

  for (int32_t j = 0; j < vgNumGet; j++) {
    SMqSubVgEp* pVgEp = taosArrayGet(pTopicEp->vgs, j);

    makeTopicVgroupKey(vgKey, pTopic->topicName, pVgEp->vgId);
    SVgroupSaveInfo* pInfo = taosHashGet(pVgOffsetHashMap, vgKey, strlen(vgKey));

    STqOffsetVal offsetNew = {0};
    offsetNew.type = tmq->resetOffsetCfg;

    tscInfo("consumer:0x%" PRIx64 ", update topic:%s, new numOfVgs:%d, num:%d, port:%d", tmq->consumerId,
            pTopic->topicName, vgNumGet, pVgEp->epSet.numOfEps, pVgEp->epSet.eps[pVgEp->epSet.inUse].port);

    SMqClientVg clientVg = {
        .pollCnt = 0,
        .vgId = pVgEp->vgId,
        .epSet = pVgEp->epSet,
        .vgStatus = pInfo ? pInfo->vgStatus : TMQ_VG_STATUS__IDLE,
        .vgSkipCnt = 0,
        .emptyBlockReceiveTs = 0,
        .blockReceiveTs = 0,
        .blockSleepForReplay = 0,
        .numOfRows = pInfo ? pInfo->numOfRows : 0,
    };

    clientVg.offsetInfo.walVerBegin = -1;
    clientVg.offsetInfo.walVerEnd = -1;
    clientVg.seekUpdated = false;
    if (pInfo) {
      tOffsetCopy(&clientVg.offsetInfo.endOffset, &pInfo->currentOffset);
      tOffsetCopy(&clientVg.offsetInfo.committedOffset, &pInfo->commitOffset);
      tOffsetCopy(&clientVg.offsetInfo.beginOffset, &pInfo->seekOffset);
    } else {
      clientVg.offsetInfo.endOffset = offsetNew;
      clientVg.offsetInfo.committedOffset = offsetNew;
      clientVg.offsetInfo.beginOffset = offsetNew;
    }
    taosArrayPush(pTopic->vgs, &clientVg);
  }
}

static bool doUpdateLocalEp(tmq_t* tmq, int32_t epoch, const SMqAskEpRsp* pRsp) {
  bool set = false;

  int32_t topicNumGet = taosArrayGetSize(pRsp->topics);
  if (epoch < tmq->epoch || (epoch == tmq->epoch && topicNumGet == 0)) {
    tscDebug("consumer:0x%" PRIx64 " no update ep epoch from %d to epoch %d, incoming topics:%d", tmq->consumerId,
             tmq->epoch, epoch, topicNumGet);
    if (atomic_load_8(&tmq->status) == TMQ_CONSUMER_STATUS__RECOVER) {
      atomic_store_8(&tmq->status, TMQ_CONSUMER_STATUS__READY);
    }
    return false;
  }

  SArray* newTopics = taosArrayInit(topicNumGet, sizeof(SMqClientTopic));
  if (newTopics == NULL) {
    return false;
  }

  SHashObj* pVgOffsetHashMap = taosHashInit(64, MurmurHash3_32, false, HASH_NO_LOCK);
  if (pVgOffsetHashMap == NULL) {
    taosArrayDestroy(newTopics);
    return false;
  }

  taosWLockLatch(&tmq->lock);
  int32_t topicNumCur = taosArrayGetSize(tmq->clientTopics);

  char vgKey[TSDB_TOPIC_FNAME_LEN + 22] = {0};
  tscInfo("consumer:0x%" PRIx64 " update ep epoch from %d to epoch %d, incoming topics:%d, existed topics:%d",
          tmq->consumerId, tmq->epoch, epoch, topicNumGet, topicNumCur);
  for (int32_t i = 0; i < topicNumCur; i++) {
    // find old topic
    SMqClientTopic* pTopicCur = taosArrayGet(tmq->clientTopics, i);
    if (pTopicCur->vgs) {
      int32_t vgNumCur = taosArrayGetSize(pTopicCur->vgs);
      tscInfo("consumer:0x%" PRIx64 ", current vg num: %d", tmq->consumerId, vgNumCur);
      for (int32_t j = 0; j < vgNumCur; j++) {
        SMqClientVg* pVgCur = taosArrayGet(pTopicCur->vgs, j);
        makeTopicVgroupKey(vgKey, pTopicCur->topicName, pVgCur->vgId);

        char buf[TSDB_OFFSET_LEN] = {0};
        tFormatOffset(buf, TSDB_OFFSET_LEN, &pVgCur->offsetInfo.endOffset);
        tscInfo("consumer:0x%" PRIx64 ", epoch:%d vgId:%d vgKey:%s, offset:%s", tmq->consumerId, epoch, pVgCur->vgId,
                vgKey, buf);

        SVgroupSaveInfo info = {.currentOffset = pVgCur->offsetInfo.endOffset,
                                .seekOffset = pVgCur->offsetInfo.beginOffset,
                                .commitOffset = pVgCur->offsetInfo.committedOffset,
                                .numOfRows = pVgCur->numOfRows,
                                .vgStatus = pVgCur->vgStatus};
        taosHashPut(pVgOffsetHashMap, vgKey, strlen(vgKey), &info, sizeof(SVgroupSaveInfo));
      }
    }
  }

  for (int32_t i = 0; i < topicNumGet; i++) {
    SMqClientTopic topic = {0};
    SMqSubTopicEp* pTopicEp = taosArrayGet(pRsp->topics, i);
    initClientTopicFromRsp(&topic, pTopicEp, pVgOffsetHashMap, tmq);
    taosArrayPush(newTopics, &topic);
  }

  taosHashCleanup(pVgOffsetHashMap);

  // destroy current buffered existed topics info
  if (tmq->clientTopics) {
    taosArrayDestroyEx(tmq->clientTopics, freeClientVgImpl);
  }
  tmq->clientTopics = newTopics;
  taosWUnLockLatch(&tmq->lock);

  int8_t flag = (topicNumGet == 0) ? TMQ_CONSUMER_STATUS__NO_TOPIC : TMQ_CONSUMER_STATUS__READY;
  atomic_store_8(&tmq->status, flag);
  atomic_store_32(&tmq->epoch, epoch);

  tscInfo("consumer:0x%" PRIx64 " update topic info completed", tmq->consumerId);
  return set;
}

void tmqBuildConsumeReqImpl(SMqPollReq* pReq, tmq_t* tmq, int64_t timeout, SMqClientTopic* pTopic, SMqClientVg* pVg) {
  int32_t groupLen = strlen(tmq->groupId);
  memcpy(pReq->subKey, tmq->groupId, groupLen);
  pReq->subKey[groupLen] = TMQ_SEPARATOR;
  strcpy(pReq->subKey + groupLen + 1, pTopic->topicName);

  pReq->withTbName = tmq->withTbName;
  pReq->consumerId = tmq->consumerId;
  pReq->timeout = timeout;
  pReq->epoch = tmq->epoch;
  pReq->reqOffset = pVg->offsetInfo.endOffset;
  pReq->head.vgId = pVg->vgId;
  pReq->useSnapshot = tmq->useSnapshot;
  pReq->reqId = generateRequestId();
  pReq->enableReplay = tmq->replayEnable;
  pReq->sourceExcluded = tmq->sourceExcluded;
  pReq->enableBatchMeta = tmq->enableBatchMeta;
}

SMqMetaRspObj* tmqBuildMetaRspFromWrapper(SMqPollRspWrapper* pWrapper) {
  SMqMetaRspObj* pRspObj = taosMemoryCalloc(1, sizeof(SMqMetaRspObj));
  if (pRspObj == NULL) {
    return NULL;
  }
  pRspObj->resType = RES_TYPE__TMQ_META;
  tstrncpy(pRspObj->topic, pWrapper->topicHandle->topicName, TSDB_TOPIC_FNAME_LEN);
  tstrncpy(pRspObj->db, pWrapper->topicHandle->db, TSDB_DB_FNAME_LEN);
  pRspObj->vgId = pWrapper->vgHandle->vgId;

  memcpy(&pRspObj->metaRsp, &pWrapper->metaRsp, sizeof(SMqMetaRsp));
  return pRspObj;
}

SMqBatchMetaRspObj* tmqBuildBatchMetaRspFromWrapper(SMqPollRspWrapper* pWrapper) {
  SMqBatchMetaRspObj* pRspObj = taosMemoryCalloc(1, sizeof(SMqBatchMetaRspObj));
  if (pRspObj == NULL) {
    return NULL;
  }
  pRspObj->common.resType = RES_TYPE__TMQ_BATCH_META;
  tstrncpy(pRspObj->common.topic, pWrapper->topicHandle->topicName, TSDB_TOPIC_FNAME_LEN);
  tstrncpy(pRspObj->common.db, pWrapper->topicHandle->db, TSDB_DB_FNAME_LEN);
  pRspObj->common.vgId = pWrapper->vgHandle->vgId;

  memcpy(&pRspObj->rsp, &pWrapper->batchMetaRsp, sizeof(SMqBatchMetaRsp));
  tscDebug("build batchmeta Rsp from wrapper");
  return pRspObj;
}

void changeByteEndian(char* pData) {
  char* p = pData;

  // | version | total length | total rows | total columns | flag seg| block group id | column schema | each column
  // length | version:
  int32_t blockVersion = *(int32_t*)p;
  ASSERT(blockVersion == BLOCK_VERSION_1);
  *(int32_t*)p = BLOCK_VERSION_2;

  p += sizeof(int32_t);
  p += sizeof(int32_t);
  p += sizeof(int32_t);
  int32_t cols = *(int32_t*)p;
  p += sizeof(int32_t);
  p += sizeof(int32_t);
  p += sizeof(uint64_t);
  // check fields
  p += cols * (sizeof(int8_t) + sizeof(int32_t));

  int32_t* colLength = (int32_t*)p;
  for (int32_t i = 0; i < cols; ++i) {
    colLength[i] = htonl(colLength[i]);
  }
}

static void tmqGetRawDataRowsPrecisionFromRes(void* pRetrieve, void** rawData, int64_t* rows, int32_t* precision) {
  if (*(int64_t*)pRetrieve == 0) {
    *rawData = ((SRetrieveTableRsp*)pRetrieve)->data;
    *rows = htobe64(((SRetrieveTableRsp*)pRetrieve)->numOfRows);
    if (precision != NULL) {
      *precision = ((SRetrieveTableRsp*)pRetrieve)->precision;
    }
  } else if (*(int64_t*)pRetrieve == 1) {
    *rawData = ((SRetrieveTableRspForTmq*)pRetrieve)->data;
    *rows = htobe64(((SRetrieveTableRspForTmq*)pRetrieve)->numOfRows);
    if (precision != NULL) {
      *precision = ((SRetrieveTableRspForTmq*)pRetrieve)->precision;
    }
  }
}

static void tmqBuildRspFromWrapperInner(SMqPollRspWrapper* pWrapper, SMqClientVg* pVg, int64_t* numOfRows,
                                        SMqRspObjCommon* pRspObj, SMqDataRspCommon* pDataRsp) {
  (*numOfRows) = 0;
  tstrncpy(pRspObj->topic, pWrapper->topicHandle->topicName, TSDB_TOPIC_FNAME_LEN);
  tstrncpy(pRspObj->db, pWrapper->topicHandle->db, TSDB_DB_FNAME_LEN);

  pRspObj->vgId = pWrapper->vgHandle->vgId;
  pRspObj->resIter = -1;

  pRspObj->resInfo.totalRows = 0;
  pRspObj->resInfo.precision = TSDB_TIME_PRECISION_MILLI;

  bool needTransformSchema = !pDataRsp->withSchema;
  if (!pDataRsp->withSchema) {  // withSchema is false if subscribe subquery, true if subscribe db or stable
    pDataRsp->withSchema = true;
    pDataRsp->blockSchema = taosArrayInit(pDataRsp->blockNum, sizeof(void*));
  }
  // extract the rows in this data packet
  for (int32_t i = 0; i < pDataRsp->blockNum; ++i) {
    void*   pRetrieve = taosArrayGetP(pDataRsp->blockData, i);
    void*   rawData = NULL;
    int64_t rows = 0;
    // deal with compatibility
    tmqGetRawDataRowsPrecisionFromRes(pRetrieve, &rawData, &rows, NULL);

    pVg->numOfRows += rows;
    (*numOfRows) += rows;
    changeByteEndian(rawData);
    if (needTransformSchema) {  // withSchema is false if subscribe subquery, true if subscribe db or stable
      SSchemaWrapper* schema = tCloneSSchemaWrapper(&pWrapper->topicHandle->schema);
      if (schema) {
        taosArrayPush(pDataRsp->blockSchema, &schema);
      }
    }
  }
}

SMqRspObj* tmqBuildRspFromWrapper(SMqPollRspWrapper* pWrapper, SMqClientVg* pVg, int64_t* numOfRows) {
  SMqRspObj* pRspObj = taosMemoryCalloc(1, sizeof(SMqRspObj));
  if (pRspObj == NULL) {
    return NULL;
  }
  pRspObj->common.resType = RES_TYPE__TMQ;
  memcpy(&pRspObj->rsp, &pWrapper->dataRsp, sizeof(SMqDataRsp));
  tmqBuildRspFromWrapperInner(pWrapper, pVg, numOfRows, &pRspObj->common, &pRspObj->rsp.common);
  return pRspObj;
}

SMqTaosxRspObj* tmqBuildTaosxRspFromWrapper(SMqPollRspWrapper* pWrapper, SMqClientVg* pVg, int64_t* numOfRows) {
  SMqTaosxRspObj* pRspObj = taosMemoryCalloc(1, sizeof(SMqTaosxRspObj));
  if (pRspObj == NULL) {
    return NULL;
  }
  pRspObj->common.resType = RES_TYPE__TMQ_METADATA;
  memcpy(&pRspObj->rsp, &pWrapper->taosxRsp, sizeof(STaosxRsp));

  tmqBuildRspFromWrapperInner(pWrapper, pVg, numOfRows, &pRspObj->common, &pRspObj->rsp.common);
  return pRspObj;
}

static int32_t doTmqPollImpl(tmq_t* pTmq, SMqClientTopic* pTopic, SMqClientVg* pVg, int64_t timeout) {
  SMqPollReq      req = {0};
  char*           msg = NULL;
  SMqPollCbParam* pParam = NULL;
  SMsgSendInfo*   sendInfo = NULL;
  int             code = 0;
  tmqBuildConsumeReqImpl(&req, pTmq, timeout, pTopic, pVg);

  int32_t msgSize = tSerializeSMqPollReq(NULL, 0, &req);
  if (msgSize < 0) {
    code = TSDB_CODE_INVALID_MSG;
    return code;
  }

  msg = taosMemoryCalloc(1, msgSize);
  if (NULL == msg) {
    code = TSDB_CODE_OUT_OF_MEMORY;
    return code;
  }

  if (tSerializeSMqPollReq(msg, msgSize, &req) < 0) {
    code = TSDB_CODE_INVALID_MSG;
    taosMemoryFreeClear(msg);
    return code;
  }

  pParam = taosMemoryMalloc(sizeof(SMqPollCbParam));
  if (pParam == NULL) {
    code = TSDB_CODE_OUT_OF_MEMORY;
    taosMemoryFreeClear(msg);
    return code;
  }

  pParam->refId = pTmq->refId;
  strcpy(pParam->topicName, pTopic->topicName);
  pParam->vgId = pVg->vgId;
  pParam->requestId = req.reqId;

  sendInfo = taosMemoryCalloc(1, sizeof(SMsgSendInfo));
  if (sendInfo == NULL) {
    code = TSDB_CODE_OUT_OF_MEMORY;
    taosMemoryFreeClear(msg);
    return code;
  }

  sendInfo->msgInfo = (SDataBuf){.pData = msg, .len = msgSize, .handle = NULL};
  sendInfo->requestId = req.reqId;
  sendInfo->requestObjRefId = 0;
  sendInfo->param = pParam;
  sendInfo->paramFreeFp = taosMemoryFree;
  sendInfo->fp = tmqPollCb;
  sendInfo->msgType = TDMT_VND_TMQ_CONSUME;

  int64_t transporterId = 0;
  char    offsetFormatBuf[TSDB_OFFSET_LEN] = {0};
  tFormatOffset(offsetFormatBuf, tListLen(offsetFormatBuf), &pVg->offsetInfo.endOffset);
  code = asyncSendMsgToServer(pTmq->pTscObj->pAppInfo->pTransporter, &pVg->epSet, &transporterId, sendInfo);
  tscDebug("consumer:0x%" PRIx64 " send poll to %s vgId:%d, code:%d, epoch %d, req:%s, reqId:0x%" PRIx64,
           pTmq->consumerId, pTopic->topicName, pVg->vgId, code, pTmq->epoch, offsetFormatBuf, req.reqId);
  if (code != 0) {
    return code;
  }

  pVg->pollCnt++;
  pVg->seekUpdated = false;  // reset this flag.
  pTmq->pollCnt++;

  return 0;
}

// broadcast the poll request to all related vnodes
static int32_t tmqPollImpl(tmq_t* tmq, int64_t timeout) {
  if (atomic_load_8(&tmq->status) == TMQ_CONSUMER_STATUS__RECOVER) {
    return 0;
  }
  int32_t code = 0;

  taosWLockLatch(&tmq->lock);
  int32_t numOfTopics = taosArrayGetSize(tmq->clientTopics);
  tscDebug("consumer:0x%" PRIx64 " start to poll data, numOfTopics:%d", tmq->consumerId, numOfTopics);

  for (int i = 0; i < numOfTopics; i++) {
    SMqClientTopic* pTopic = taosArrayGet(tmq->clientTopics, i);
    int32_t         numOfVg = taosArrayGetSize(pTopic->vgs);
    if (pTopic->noPrivilege) {
      tscDebug("consumer:0x%" PRIx64 " has no privilegr for topic:%s", tmq->consumerId, pTopic->topicName);
      continue;
    }
    for (int j = 0; j < numOfVg; j++) {
      SMqClientVg* pVg = taosArrayGet(pTopic->vgs, j);
      int64_t      elapsed = taosGetTimestampMs() - pVg->emptyBlockReceiveTs;
      if (elapsed < EMPTY_BLOCK_POLL_IDLE_DURATION && elapsed >= 0) {  // less than 10ms
        tscDebug("consumer:0x%" PRIx64 " epoch %d, vgId:%d idle for 10ms before start next poll", tmq->consumerId,
                 tmq->epoch, pVg->vgId);
        continue;
      }

      elapsed = taosGetTimestampMs() - pVg->blockReceiveTs;
      if (tmq->replayEnable && elapsed < pVg->blockSleepForReplay && elapsed >= 0) {
        tscDebug("consumer:0x%" PRIx64 " epoch %d, vgId:%d idle for %" PRId64 "ms before start next poll when replay",
                 tmq->consumerId, tmq->epoch, pVg->vgId, pVg->blockSleepForReplay);
        continue;
      }

      int32_t vgStatus = atomic_val_compare_exchange_32(&pVg->vgStatus, TMQ_VG_STATUS__IDLE, TMQ_VG_STATUS__WAIT);
      if (vgStatus == TMQ_VG_STATUS__WAIT) {
        int32_t vgSkipCnt = atomic_add_fetch_32(&pVg->vgSkipCnt, 1);
        tscDebug("consumer:0x%" PRIx64 " epoch %d wait poll-rsp, skip vgId:%d skip cnt %d", tmq->consumerId, tmq->epoch,
                 pVg->vgId, vgSkipCnt);
        continue;
      }

      atomic_store_32(&pVg->vgSkipCnt, 0);
      code = doTmqPollImpl(tmq, pTopic, pVg, timeout);
      if (code != TSDB_CODE_SUCCESS) {
        goto end;
      }
    }
  }

end:
  taosWUnLockLatch(&tmq->lock);
  tscDebug("consumer:0x%" PRIx64 " end to poll data, code:%d", tmq->consumerId, code);
  return code;
}

static void updateVgInfo(SMqClientVg* pVg, STqOffsetVal* reqOffset, STqOffsetVal* rspOffset, int64_t sver, int64_t ever,
                         int64_t consumerId, bool hasData) {
  if (!pVg->seekUpdated) {
    tscDebug("consumer:0x%" PRIx64 " local offset is update, since seekupdate not set", consumerId);
    if (hasData) {
      tOffsetCopy(&pVg->offsetInfo.beginOffset, reqOffset);
    }
    tOffsetCopy(&pVg->offsetInfo.endOffset, rspOffset);
  } else {
    tscDebug("consumer:0x%" PRIx64 " local offset is NOT update, since seekupdate is set", consumerId);
  }

  // update the status
  atomic_store_32(&pVg->vgStatus, TMQ_VG_STATUS__IDLE);

  // update the valid wal version range
  pVg->offsetInfo.walVerBegin = sver;
  pVg->offsetInfo.walVerEnd = ever + 1;
}

static void* tmqHandleAllRsp(tmq_t* tmq, int64_t timeout) {
  tscDebug("consumer:0x%" PRIx64 " start to handle the rsp, total:%d", tmq->consumerId, taosQallItemSize(tmq->qall));

  while (1) {
    SMqRspWrapper* pRspWrapper = NULL;
    taosGetQitem(tmq->qall, (void**)&pRspWrapper);

    if (pRspWrapper == NULL) {
      taosReadAllQitems(tmq->mqueue, tmq->qall);
      taosGetQitem(tmq->qall, (void**)&pRspWrapper);
      if (pRspWrapper == NULL) {
        return NULL;
      }
    }

    tscDebug("consumer:0x%" PRIx64 " handle rsp, type:%d", tmq->consumerId, pRspWrapper->tmqRspType);

    if (pRspWrapper->code != 0) {
      SMqPollRspWrapper* pollRspWrapper = (SMqPollRspWrapper*)pRspWrapper;
      if (pRspWrapper->code == TSDB_CODE_TMQ_CONSUMER_MISMATCH) {
        atomic_store_8(&tmq->status, TMQ_CONSUMER_STATUS__RECOVER);
        tscDebug("consumer:0x%" PRIx64 " wait for the rebalance, set status to be RECOVER", tmq->consumerId);
      } else if (pRspWrapper->code == TSDB_CODE_TQ_NO_COMMITTED_OFFSET) {
        terrno = pRspWrapper->code;
        tscError("consumer:0x%" PRIx64 " unexpected rsp from poll, code:%s", tmq->consumerId,
                 tstrerror(pRspWrapper->code));
      } else {
        if (pRspWrapper->code == TSDB_CODE_VND_INVALID_VGROUP_ID) {  // for vnode transform
          askEp(tmq, NULL, false, true);
        }
        tscError("consumer:0x%" PRIx64 " msg from vgId:%d discarded, since %s", tmq->consumerId, pollRspWrapper->vgId,
                 tstrerror(pRspWrapper->code));
        taosWLockLatch(&tmq->lock);
        SMqClientVg* pVg = getVgInfo(tmq, pollRspWrapper->topicName, pollRspWrapper->vgId);
        if (pVg) pVg->emptyBlockReceiveTs = taosGetTimestampMs();
        taosWUnLockLatch(&tmq->lock);
      }
      setVgIdle(tmq, pollRspWrapper->topicName, pollRspWrapper->vgId);
      taosFreeQitem(pRspWrapper);
    } else if (pRspWrapper->tmqRspType == TMQ_MSG_TYPE__POLL_DATA_RSP) {
      SMqPollRspWrapper* pollRspWrapper = (SMqPollRspWrapper*)pRspWrapper;

      int32_t           consumerEpoch = atomic_load_32(&tmq->epoch);
      SMqDataRspCommon* pDataRsp = (SMqDataRspCommon*)&pollRspWrapper->dataRsp;

      if (pDataRsp->head.epoch == consumerEpoch) {
        taosWLockLatch(&tmq->lock);
        SMqClientVg* pVg = getVgInfo(tmq, pollRspWrapper->topicName, pollRspWrapper->vgId);
        pollRspWrapper->vgHandle = pVg;
        pollRspWrapper->topicHandle = getTopicInfo(tmq, pollRspWrapper->topicName);
        if (pollRspWrapper->vgHandle == NULL || pollRspWrapper->topicHandle == NULL) {
          tscError("consumer:0x%" PRIx64 " get vg or topic error, topic:%s vgId:%d", tmq->consumerId,
                   pollRspWrapper->topicName, pollRspWrapper->vgId);
          tmqFreeRspWrapper(pRspWrapper);
          taosFreeQitem(pRspWrapper);
          taosWUnLockLatch(&tmq->lock);
          return NULL;
        }
        // update the epset
        if (pollRspWrapper->pEpset != NULL) {
          SEp* pEp = GET_ACTIVE_EP(pollRspWrapper->pEpset);
          SEp* pOld = GET_ACTIVE_EP(&(pVg->epSet));
          tscDebug("consumer:0x%" PRIx64 " update epset vgId:%d, ep:%s:%d, old ep:%s:%d", tmq->consumerId, pVg->vgId,
                   pEp->fqdn, pEp->port, pOld->fqdn, pOld->port);
          pVg->epSet = *pollRspWrapper->pEpset;
        }

        updateVgInfo(pVg, &pDataRsp->reqOffset, &pDataRsp->rspOffset, pDataRsp->head.walsver, pDataRsp->head.walever,
                     tmq->consumerId, pDataRsp->blockNum != 0);

        char buf[TSDB_OFFSET_LEN] = {0};
        tFormatOffset(buf, TSDB_OFFSET_LEN, &pDataRsp->rspOffset);
        if (pDataRsp->blockNum == 0) {
          tscDebug("consumer:0x%" PRIx64 " empty block received, vgId:%d, offset:%s, vg total:%" PRId64
                   ", total:%" PRId64 ", reqId:0x%" PRIx64,
                   tmq->consumerId, pVg->vgId, buf, pVg->numOfRows, tmq->totalRows, pollRspWrapper->reqId);
          pVg->emptyBlockReceiveTs = taosGetTimestampMs();
          tmqFreeRspWrapper(pRspWrapper);
          taosFreeQitem(pRspWrapper);
          taosWUnLockLatch(&tmq->lock);
        } else {  // build rsp
          int64_t    numOfRows = 0;
          SMqRspObj* pRsp = tmqBuildRspFromWrapper(pollRspWrapper, pVg, &numOfRows);
          tmq->totalRows += numOfRows;
          pVg->emptyBlockReceiveTs = 0;
          if (tmq->replayEnable) {
            pVg->blockReceiveTs = taosGetTimestampMs();
            pVg->blockSleepForReplay = pRsp->rsp.sleepTime;
            if (pVg->blockSleepForReplay > 0) {
              taosTmrStart(tmqReplayTask, pVg->blockSleepForReplay, (void*)(tmq->refId), tmqMgmt.timer);
            }
          }
          tscDebug("consumer:0x%" PRIx64 " process poll rsp, vgId:%d, offset:%s, blocks:%d, rows:%" PRId64
                   ", vg total:%" PRId64 ", total:%" PRId64 ", reqId:0x%" PRIx64,
                   tmq->consumerId, pVg->vgId, buf, pDataRsp->blockNum, numOfRows, pVg->numOfRows, tmq->totalRows,
                   pollRspWrapper->reqId);
          taosFreeQitem(pRspWrapper);
          taosWUnLockLatch(&tmq->lock);
          return pRsp;
        }
      } else {
        tscInfo("consumer:0x%" PRIx64 " vgId:%d msg discard since epoch mismatch: msg epoch %d, consumer epoch %d",
                tmq->consumerId, pollRspWrapper->vgId, pDataRsp->head.epoch, consumerEpoch);
        setVgIdle(tmq, pollRspWrapper->topicName, pollRspWrapper->vgId);
        tmqFreeRspWrapper(pRspWrapper);
        taosFreeQitem(pRspWrapper);
      }
    } else if (pRspWrapper->tmqRspType == TMQ_MSG_TYPE__POLL_META_RSP) {
      SMqPollRspWrapper* pollRspWrapper = (SMqPollRspWrapper*)pRspWrapper;
      int32_t            consumerEpoch = atomic_load_32(&tmq->epoch);

      tscDebug("consumer:0x%" PRIx64 " process meta rsp", tmq->consumerId);

      if (pollRspWrapper->metaRsp.head.epoch == consumerEpoch) {
        taosWLockLatch(&tmq->lock);
        SMqClientVg* pVg = getVgInfo(tmq, pollRspWrapper->topicName, pollRspWrapper->vgId);
        pollRspWrapper->vgHandle = pVg;
        pollRspWrapper->topicHandle = getTopicInfo(tmq, pollRspWrapper->topicName);
        if (pollRspWrapper->vgHandle == NULL || pollRspWrapper->topicHandle == NULL) {
          tscError("consumer:0x%" PRIx64 " get vg or topic error, topic:%s vgId:%d", tmq->consumerId,
                   pollRspWrapper->topicName, pollRspWrapper->vgId);
          tmqFreeRspWrapper(pRspWrapper);
          taosFreeQitem(pRspWrapper);
          taosWUnLockLatch(&tmq->lock);
          return NULL;
        }

        updateVgInfo(pVg, &pollRspWrapper->metaRsp.rspOffset, &pollRspWrapper->metaRsp.rspOffset,
                     pollRspWrapper->metaRsp.head.walsver, pollRspWrapper->metaRsp.head.walever, tmq->consumerId, true);
        // build rsp
        SMqMetaRspObj* pRsp = tmqBuildMetaRspFromWrapper(pollRspWrapper);
        taosFreeQitem(pRspWrapper);
        taosWUnLockLatch(&tmq->lock);
        return pRsp;
      } else {
        tscInfo("consumer:0x%" PRIx64 " vgId:%d msg discard since epoch mismatch: msg epoch %d, consumer epoch %d",
                tmq->consumerId, pollRspWrapper->vgId, pollRspWrapper->metaRsp.head.epoch, consumerEpoch);
        setVgIdle(tmq, pollRspWrapper->topicName, pollRspWrapper->vgId);
        tmqFreeRspWrapper(pRspWrapper);
        taosFreeQitem(pRspWrapper);
      }
    } else if (pRspWrapper->tmqRspType == TMQ_MSG_TYPE__POLL_BATCH_META_RSP) {
      SMqPollRspWrapper* pollRspWrapper = (SMqPollRspWrapper*)pRspWrapper;
      int32_t            consumerEpoch = atomic_load_32(&tmq->epoch);

      tscDebug("consumer:0x%" PRIx64 " process meta rsp", tmq->consumerId);

      if (pollRspWrapper->batchMetaRsp.head.epoch == consumerEpoch) {
        taosWLockLatch(&tmq->lock);
        SMqClientVg* pVg = getVgInfo(tmq, pollRspWrapper->topicName, pollRspWrapper->vgId);
        pollRspWrapper->vgHandle = pVg;
        pollRspWrapper->topicHandle = getTopicInfo(tmq, pollRspWrapper->topicName);
        if (pollRspWrapper->vgHandle == NULL || pollRspWrapper->topicHandle == NULL) {
          tscError("consumer:0x%" PRIx64 " get vg or topic error, topic:%s vgId:%d", tmq->consumerId,
                   pollRspWrapper->topicName, pollRspWrapper->vgId);
          tmqFreeRspWrapper(pRspWrapper);
          taosFreeQitem(pRspWrapper);
          taosWUnLockLatch(&tmq->lock);
          return NULL;
        }

        // build rsp
        void* pRsp = NULL;
        updateVgInfo(pVg, &pollRspWrapper->batchMetaRsp.rspOffset, &pollRspWrapper->batchMetaRsp.rspOffset,
                     pollRspWrapper->batchMetaRsp.head.walsver, pollRspWrapper->batchMetaRsp.head.walever,
                     tmq->consumerId, true);
        pRsp = tmqBuildBatchMetaRspFromWrapper(pollRspWrapper);
        taosFreeQitem(pRspWrapper);
        taosWUnLockLatch(&tmq->lock);
        return pRsp;
      } else {
        tscInfo("consumer:0x%" PRIx64 " vgId:%d msg discard since epoch mismatch: msg epoch %d, consumer epoch %d",
                tmq->consumerId, pollRspWrapper->vgId, pollRspWrapper->batchMetaRsp.head.epoch, consumerEpoch);
        setVgIdle(tmq, pollRspWrapper->topicName, pollRspWrapper->vgId);
        tmqFreeRspWrapper(pRspWrapper);
        taosFreeQitem(pRspWrapper);
      }
    } else if (pRspWrapper->tmqRspType == TMQ_MSG_TYPE__POLL_DATA_META_RSP) {
      SMqPollRspWrapper* pollRspWrapper = (SMqPollRspWrapper*)pRspWrapper;
      int32_t            consumerEpoch = atomic_load_32(&tmq->epoch);
      SMqDataRspCommon*  pDataRsp = (SMqDataRspCommon*)&pollRspWrapper->taosxRsp;

      if (pDataRsp->head.epoch == consumerEpoch) {
        taosWLockLatch(&tmq->lock);
        SMqClientVg* pVg = getVgInfo(tmq, pollRspWrapper->topicName, pollRspWrapper->vgId);
        pollRspWrapper->vgHandle = pVg;
        pollRspWrapper->topicHandle = getTopicInfo(tmq, pollRspWrapper->topicName);
        if (pollRspWrapper->vgHandle == NULL || pollRspWrapper->topicHandle == NULL) {
          tscError("consumer:0x%" PRIx64 " get vg or topic error, topic:%s vgId:%d", tmq->consumerId,
                   pollRspWrapper->topicName, pollRspWrapper->vgId);
          tmqFreeRspWrapper(pRspWrapper);
          taosFreeQitem(pRspWrapper);
          taosWUnLockLatch(&tmq->lock);
          return NULL;
        }

        updateVgInfo(pVg, &pDataRsp->reqOffset, &pDataRsp->rspOffset, pDataRsp->head.walsver, pDataRsp->head.walever,
                     tmq->consumerId, pDataRsp->blockNum != 0);

        if (pDataRsp->blockNum == 0) {
          tscDebug("consumer:0x%" PRIx64 " taosx empty block received, vgId:%d, vg total:%" PRId64 ", reqId:0x%" PRIx64,
                   tmq->consumerId, pVg->vgId, pVg->numOfRows, pollRspWrapper->reqId);
          pVg->emptyBlockReceiveTs = taosGetTimestampMs();
          tmqFreeRspWrapper(pRspWrapper);
          taosFreeQitem(pRspWrapper);
          taosWUnLockLatch(&tmq->lock);
          continue;
        } else {
          pVg->emptyBlockReceiveTs = 0;  // reset the ts
        }

        // build rsp
        int64_t numOfRows = 0;
        void*   pRsp = tmqBuildTaosxRspFromWrapper(pollRspWrapper, pVg, &numOfRows);
        tmq->totalRows += numOfRows;

        char buf[TSDB_OFFSET_LEN] = {0};
        tFormatOffset(buf, TSDB_OFFSET_LEN, &pVg->offsetInfo.endOffset);
        tscDebug("consumer:0x%" PRIx64 " process taosx poll rsp, vgId:%d, offset:%s, blocks:%d, rows:%" PRId64
                 ", vg total:%" PRId64 ", total:%" PRId64 ", reqId:0x%" PRIx64,
                 tmq->consumerId, pVg->vgId, buf, pDataRsp->blockNum, numOfRows, pVg->numOfRows, tmq->totalRows,
                 pollRspWrapper->reqId);

        taosFreeQitem(pRspWrapper);
        taosWUnLockLatch(&tmq->lock);
        return pRsp;
      } else {
        tscInfo("consumer:0x%" PRIx64 " vgId:%d msg discard since epoch mismatch: msg epoch %d, consumer epoch %d",
                tmq->consumerId, pollRspWrapper->vgId, pDataRsp->head.epoch, consumerEpoch);
        setVgIdle(tmq, pollRspWrapper->topicName, pollRspWrapper->vgId);
        tmqFreeRspWrapper(pRspWrapper);
        taosFreeQitem(pRspWrapper);
      }
    } else if (pRspWrapper->tmqRspType == TMQ_MSG_TYPE__EP_RSP) {
      tscDebug("consumer:0x%" PRIx64 " ep msg received", tmq->consumerId);
      SMqAskEpRspWrapper* pEpRspWrapper = (SMqAskEpRspWrapper*)pRspWrapper;
      SMqAskEpRsp*        rspMsg = &pEpRspWrapper->msg;
      doUpdateLocalEp(tmq, pEpRspWrapper->epoch, rspMsg);
      tmqFreeRspWrapper(pRspWrapper);
      taosFreeQitem(pRspWrapper);
    } else {
      tscError("consumer:0x%" PRIx64 " invalid msg received:%d", tmq->consumerId, pRspWrapper->tmqRspType);
    }
  }
}

TAOS_RES* tmq_consumer_poll(tmq_t* tmq, int64_t timeout) {
  if (tmq == NULL) return NULL;

  void*   rspObj = NULL;
  int64_t startTime = taosGetTimestampMs();

  tscDebug("consumer:0x%" PRIx64 " start to poll at %" PRId64 ", timeout:%" PRId64, tmq->consumerId, startTime,
           timeout);

  // in no topic status, delayed task also need to be processed
  if (atomic_load_8(&tmq->status) == TMQ_CONSUMER_STATUS__INIT) {
    tscInfo("consumer:0x%" PRIx64 " poll return since consumer is init", tmq->consumerId);
    taosMsleep(500);  //     sleep for a while
    return NULL;
  }

  while (1) {
    if (atomic_load_8(&tmq->status) != TMQ_CONSUMER_STATUS__RECOVER) {
      break;
    }
    tscInfo("consumer:0x%" PRIx64 " tmq status is recover", tmq->consumerId);

    int32_t retryCnt = 0;
    while (syncAskEp(tmq) != 0) {
      if (retryCnt++ > 40) {
        return NULL;
      }

      tscInfo("consumer:0x%" PRIx64 " not ready, retry:%d/40 in 500ms", tmq->consumerId, retryCnt);
      taosMsleep(500);
    }
  }

  atomic_val_compare_exchange_8(&pollFlag, 0, 1);

  while (1) {
    tmqHandleAllDelayedTask(tmq);

    if (tmqPollImpl(tmq, timeout) < 0) {
      tscError("consumer:0x%" PRIx64 " return due to poll error", tmq->consumerId);
    }

    rspObj = tmqHandleAllRsp(tmq, timeout);
    if (rspObj) {
      tscDebug("consumer:0x%" PRIx64 " return rsp %p", tmq->consumerId, rspObj);
      return (TAOS_RES*)rspObj;
    } else if (terrno == TSDB_CODE_TQ_NO_COMMITTED_OFFSET) {
      tscInfo("consumer:0x%" PRIx64 " return null since no committed offset", tmq->consumerId);
      return NULL;
    }

    if (timeout >= 0) {
      int64_t currentTime = taosGetTimestampMs();
      int64_t elapsedTime = currentTime - startTime;
      if (elapsedTime > timeout || elapsedTime < 0) {
        tscDebug("consumer:0x%" PRIx64 " (epoch %d) timeout, no rsp, start time %" PRId64 ", current time %" PRId64,
                 tmq->consumerId, tmq->epoch, startTime, currentTime);
        return NULL;
      }
      tsem2_timewait(&tmq->rspSem, (timeout - elapsedTime));
    } else {
      // use tsem_timewait instead of tsem_wait to avoid unexpected stuck
      tsem2_timewait(&tmq->rspSem, 1000);
    }
  }
}

static void displayConsumeStatistics(tmq_t* pTmq) {
  taosRLockLatch(&pTmq->lock);
  int32_t numOfTopics = taosArrayGetSize(pTmq->clientTopics);
  tscDebug("consumer:0x%" PRIx64 " closing poll:%" PRId64 " rows:%" PRId64 " topics:%d, final epoch:%d",
           pTmq->consumerId, pTmq->pollCnt, pTmq->totalRows, numOfTopics, pTmq->epoch);

  tscDebug("consumer:0x%" PRIx64 " rows dist begin: ", pTmq->consumerId);
  for (int32_t i = 0; i < numOfTopics; ++i) {
    SMqClientTopic* pTopics = taosArrayGet(pTmq->clientTopics, i);

    tscDebug("consumer:0x%" PRIx64 " topic:%d", pTmq->consumerId, i);
    int32_t numOfVgs = taosArrayGetSize(pTopics->vgs);
    for (int32_t j = 0; j < numOfVgs; ++j) {
      SMqClientVg* pVg = taosArrayGet(pTopics->vgs, j);
      tscDebug("topic:%s, %d. vgId:%d rows:%" PRId64, pTopics->topicName, j, pVg->vgId, pVg->numOfRows);
    }
  }
  taosRUnLockLatch(&pTmq->lock);
  tscDebug("consumer:0x%" PRIx64 " rows dist end", pTmq->consumerId);
}

int32_t tmq_consumer_close(tmq_t* tmq) {
  if (tmq == NULL) return TSDB_CODE_INVALID_PARA;

  tscInfo("consumer:0x%" PRIx64 " start to close consumer, status:%d", tmq->consumerId, tmq->status);
  displayConsumeStatistics(tmq);

  if (tmq->status == TMQ_CONSUMER_STATUS__READY) {
    // if auto commit is set, commit before close consumer. Otherwise, do nothing.
    if (tmq->autoCommit) {
      int32_t code = tmq_commit_sync(tmq, NULL);
      if (code != 0) {
        return code;
      }
    }
    tmqSendHbReq((void*)(tmq->refId), NULL);

    tmq_list_t* lst = tmq_list_new();
    int32_t     code = tmq_subscribe(tmq, lst);
    tmq_list_destroy(lst);
    if (code != 0) {
      return code;
    }
  } else {
    tscInfo("consumer:0x%" PRIx64 " not in ready state, close it directly", tmq->consumerId);
  }

  taosRemoveRef(tmqMgmt.rsetId, tmq->refId);
  return 0;
}

const char* tmq_err2str(int32_t err) {
  if (err == 0) {
    return "success";
  } else if (err == -1) {
    return "fail";
  } else {
    if (*(taosGetErrMsg()) == 0) {
      return tstrerror(err);
    } else {
      snprintf(taosGetErrMsgReturn(), ERR_MSG_LEN, "%s,detail:%s", tstrerror(err), taosGetErrMsg());
      return (const char*)taosGetErrMsgReturn();
    }
  }
}

tmq_res_t tmq_get_res_type(TAOS_RES* res) {
  if (res == NULL) {
    return TMQ_RES_INVALID;
  }
  if (TD_RES_TMQ(res)) {
    return TMQ_RES_DATA;
  } else if (TD_RES_TMQ_META(res)) {
    return TMQ_RES_TABLE_META;
  } else if (TD_RES_TMQ_METADATA(res)) {
    return TMQ_RES_METADATA;
  } else if (TD_RES_TMQ_BATCH_META(res)) {
    return TMQ_RES_TABLE_META;
  } else {
    return TMQ_RES_INVALID;
  }
}

const char* tmq_get_topic_name(TAOS_RES* res) {
  if (res == NULL) {
    return NULL;
  }
  if (TD_RES_TMQ(res) || TD_RES_TMQ_METADATA(res) || TD_RES_TMQ_BATCH_META(res)) {
    return strchr(((SMqRspObjCommon*)res)->topic, '.') + 1;
  } else if (TD_RES_TMQ_META(res)) {
    SMqMetaRspObj* pMetaRspObj = (SMqMetaRspObj*)res;
    return strchr(pMetaRspObj->topic, '.') + 1;
  } else {
    return NULL;
  }
}

const char* tmq_get_db_name(TAOS_RES* res) {
  if (res == NULL) {
    return NULL;
  }

  if (TD_RES_TMQ(res) || TD_RES_TMQ_METADATA(res) || TD_RES_TMQ_BATCH_META(res)) {
    return strchr(((SMqRspObjCommon*)res)->db, '.') + 1;
  } else if (TD_RES_TMQ_META(res)) {
    SMqMetaRspObj* pMetaRspObj = (SMqMetaRspObj*)res;
    return strchr(pMetaRspObj->db, '.') + 1;
  } else {
    return NULL;
  }
}

int32_t tmq_get_vgroup_id(TAOS_RES* res) {
  if (res == NULL) {
    return TSDB_CODE_INVALID_PARA;
  }
  if (TD_RES_TMQ(res) || TD_RES_TMQ_METADATA(res) || TD_RES_TMQ_BATCH_META(res)) {
    return ((SMqRspObjCommon*)res)->vgId;
  } else if (TD_RES_TMQ_META(res)) {
    SMqMetaRspObj* pMetaRspObj = (SMqMetaRspObj*)res;
    return pMetaRspObj->vgId;
  } else {
    return TSDB_CODE_INVALID_PARA;
  }
}

int64_t tmq_get_vgroup_offset(TAOS_RES* res) {
  if (res == NULL) {
    return TSDB_CODE_INVALID_PARA;
  }
  if (TD_RES_TMQ(res) || TD_RES_TMQ_METADATA(res)) {
    SMqDataRspCommon* common = (SMqDataRspCommon*)POINTER_SHIFT(res, sizeof(SMqRspObjCommon));
    STqOffsetVal*     pOffset = &common->reqOffset;
    if (common->reqOffset.type == TMQ_OFFSET__LOG) {
      return common->reqOffset.version;
    } else {
      tscError("invalid offset type:%d", common->reqOffset.type);
    }
  } else if (TD_RES_TMQ_META(res)) {
    SMqMetaRspObj* pRspObj = (SMqMetaRspObj*)res;
    if (pRspObj->metaRsp.rspOffset.type == TMQ_OFFSET__LOG) {
      return pRspObj->metaRsp.rspOffset.version;
    }
  } else if (TD_RES_TMQ_BATCH_META(res)) {
    SMqBatchMetaRspObj* pBtRspObj = (SMqBatchMetaRspObj*)res;
    if (pBtRspObj->rsp.rspOffset.type == TMQ_OFFSET__LOG) {
      return pBtRspObj->rsp.rspOffset.version;
    }
  } else {
    tscError("invalid tmq type:%d", *(int8_t*)res);
  }

  // data from tsdb, no valid offset info
  return TSDB_CODE_TMQ_SNAPSHOT_ERROR;
}

const char* tmq_get_table_name(TAOS_RES* res) {
  if (res == NULL) {
    return NULL;
  }
  if (TD_RES_TMQ(res) || TD_RES_TMQ_METADATA(res)) {
    SMqDataRspCommon* common = (SMqDataRspCommon*)POINTER_SHIFT(res, sizeof(SMqRspObjCommon));

    SMqRspObjCommon* pRspObj = (SMqRspObjCommon*)res;
    if (!common->withTbName || common->blockTbName == NULL || pRspObj->resIter < 0 ||
        pRspObj->resIter >= common->blockNum) {
      return NULL;
    }
    return (const char*)taosArrayGetP(common->blockTbName, pRspObj->resIter);
  }
  return NULL;
}

void tmq_commit_async(tmq_t* tmq, const TAOS_RES* pRes, tmq_commit_cb* cb, void* param) {
  if (tmq == NULL) {
    tscError("invalid tmq handle, null");
    if (cb != NULL) {
      cb(tmq, TSDB_CODE_INVALID_PARA, param);
    }
    return;
  }
  if (pRes == NULL) {  // here needs to commit all offsets.
    asyncCommitAllOffsets(tmq, cb, param);
  } else {  // only commit one offset
    asyncCommitFromResult(tmq, pRes, cb, param);
  }
}

static void commitCallBackFn(tmq_t* UNUSED_PARAM(tmq), int32_t code, void* param) {
  SSyncCommitInfo* pInfo = (SSyncCommitInfo*)param;
  pInfo->code = code;
  tsem_post(&pInfo->sem);
}

int32_t tmq_commit_sync(tmq_t* tmq, const TAOS_RES* pRes) {
  if (tmq == NULL) {
    tscError("invalid tmq handle, null");
    return TSDB_CODE_INVALID_PARA;
  }

  int32_t code = 0;

  SSyncCommitInfo* pInfo = taosMemoryMalloc(sizeof(SSyncCommitInfo));
  tsem_init(&pInfo->sem, 0, 0);
  pInfo->code = 0;

  if (pRes == NULL) {
    asyncCommitAllOffsets(tmq, commitCallBackFn, pInfo);
  } else {
    asyncCommitFromResult(tmq, pRes, commitCallBackFn, pInfo);
  }

  tsem_wait(&pInfo->sem);
  code = pInfo->code;

  tsem_destroy(&pInfo->sem);
  taosMemoryFree(pInfo);

  tscInfo("consumer:0x%" PRIx64 " sync res commit done, code:%s", tmq->consumerId, tstrerror(code));
  return code;
}

// wal range will be ok after calling tmq_get_topic_assignment or poll interface
static int32_t checkWalRange(SVgOffsetInfo* offset, int64_t value) {
  if (offset->walVerBegin == -1 || offset->walVerEnd == -1) {
    tscError("Assignment or poll interface need to be called first");
    return TSDB_CODE_TMQ_NEED_INITIALIZED;
  }

  if (value != -1 && (value < offset->walVerBegin || value > offset->walVerEnd)) {
    tscError("invalid seek params, offset:%" PRId64 ", valid range:[%" PRId64 ", %" PRId64 "]", value,
             offset->walVerBegin, offset->walVerEnd);
    return TSDB_CODE_TMQ_VERSION_OUT_OF_RANGE;
  }

  return 0;
}

int32_t tmq_commit_offset_sync(tmq_t* tmq, const char* pTopicName, int32_t vgId, int64_t offset) {
  if (tmq == NULL || pTopicName == NULL) {
    tscError("invalid tmq handle, null");
    return TSDB_CODE_INVALID_PARA;
  }

  int32_t accId = tmq->pTscObj->acctId;
  char    tname[TSDB_TOPIC_FNAME_LEN] = {0};
  sprintf(tname, "%d.%s", accId, pTopicName);

  taosWLockLatch(&tmq->lock);
  SMqClientVg* pVg = NULL;
  int32_t      code = getClientVg(tmq, tname, vgId, &pVg);
  if (code != 0) {
    taosWUnLockLatch(&tmq->lock);
    return code;
  }

  SVgOffsetInfo* pOffsetInfo = &pVg->offsetInfo;
  code = checkWalRange(pOffsetInfo, offset);
  if (code != 0) {
    taosWUnLockLatch(&tmq->lock);
    return code;
  }
  taosWUnLockLatch(&tmq->lock);

  STqOffsetVal offsetVal = {.type = TMQ_OFFSET__LOG, .version = offset};

  SSyncCommitInfo* pInfo = taosMemoryMalloc(sizeof(SSyncCommitInfo));
  if (pInfo == NULL) {
    tscError("consumer:0x%" PRIx64 " failed to prepare seek operation", tmq->consumerId);
    return TSDB_CODE_OUT_OF_MEMORY;
  }

  tsem_init(&pInfo->sem, 0, 0);
  pInfo->code = 0;

  code = asyncCommitOffset(tmq, tname, vgId, &offsetVal, commitCallBackFn, pInfo);
  if (code == 0) {
    tsem_wait(&pInfo->sem);
    code = pInfo->code;
  }

  if (code == TSDB_CODE_TMQ_SAME_COMMITTED_VALUE) code = TSDB_CODE_SUCCESS;
  tsem_destroy(&pInfo->sem);
  taosMemoryFree(pInfo);

  tscInfo("consumer:0x%" PRIx64 " sync send commit to vgId:%d, offset:%" PRId64 " code:%s", tmq->consumerId, vgId,
          offset, tstrerror(code));

  return code;
}

void tmq_commit_offset_async(tmq_t* tmq, const char* pTopicName, int32_t vgId, int64_t offset, tmq_commit_cb* cb,
                             void* param) {
  int32_t code = 0;
  if (tmq == NULL || pTopicName == NULL) {
    tscError("invalid tmq handle, null");
    code = TSDB_CODE_INVALID_PARA;
    goto end;
  }

  int32_t accId = tmq->pTscObj->acctId;
  char    tname[TSDB_TOPIC_FNAME_LEN] = {0};
  sprintf(tname, "%d.%s", accId, pTopicName);

  taosWLockLatch(&tmq->lock);
  SMqClientVg* pVg = NULL;
  code = getClientVg(tmq, tname, vgId, &pVg);
  if (code != 0) {
    taosWUnLockLatch(&tmq->lock);
    goto end;
  }

  SVgOffsetInfo* pOffsetInfo = &pVg->offsetInfo;
  code = checkWalRange(pOffsetInfo, offset);
  if (code != 0) {
    taosWUnLockLatch(&tmq->lock);
    goto end;
  }
  taosWUnLockLatch(&tmq->lock);

  STqOffsetVal offsetVal = {.type = TMQ_OFFSET__LOG, .version = offset};

  code = asyncCommitOffset(tmq, tname, vgId, &offsetVal, cb, param);

  tscInfo("consumer:0x%" PRIx64 " async send commit to vgId:%d, offset:%" PRId64 " code:%s", tmq->consumerId, vgId,
          offset, tstrerror(code));

end:
  if (code != 0 && cb != NULL) {
    if (code == TSDB_CODE_TMQ_SAME_COMMITTED_VALUE) code = TSDB_CODE_SUCCESS;
    cb(tmq, code, param);
  }
}

int32_t askEpCb(void* param, SDataBuf* pMsg, int32_t code) {
  if(param == NULL) return code;
  SMqAskEpCbParam* pParam = (SMqAskEpCbParam*)param;
  tmq_t*           tmq = taosAcquireRef(tmqMgmt.rsetId, pParam->refId);
  if (tmq == NULL) {
    code = TSDB_CODE_TMQ_CONSUMER_CLOSED;
    goto FAIL;
  }

  if (code != TSDB_CODE_SUCCESS) {
    tscError("consumer:0x%" PRIx64 ", get topic endpoint error, code:%s", tmq->consumerId, tstrerror(code));
    goto END;
  }

  if (pMsg == NULL) {
    goto END;
  }
  SMqRspHead* head = pMsg->pData;
  int32_t     epoch = atomic_load_32(&tmq->epoch);
  tscDebug("consumer:0x%" PRIx64 ", recv ep, msg epoch %d, current epoch %d", tmq->consumerId, head->epoch, epoch);
  if (pParam->sync) {
    SMqAskEpRsp rsp = {0};
    tDecodeSMqAskEpRsp(POINTER_SHIFT(pMsg->pData, sizeof(SMqRspHead)), &rsp);
    doUpdateLocalEp(tmq, head->epoch, &rsp);
    tDeleteSMqAskEpRsp(&rsp);
  } else {
    SMqAskEpRspWrapper* pWrapper = taosAllocateQitem(sizeof(SMqAskEpRspWrapper), DEF_QITEM, 0);
    if (pWrapper == NULL) {
      code = TSDB_CODE_OUT_OF_MEMORY;
      goto END;
    }

    pWrapper->tmqRspType = TMQ_MSG_TYPE__EP_RSP;
    pWrapper->epoch = head->epoch;
    memcpy(&pWrapper->msg, pMsg->pData, sizeof(SMqRspHead));
    tDecodeSMqAskEpRsp(POINTER_SHIFT(pMsg->pData, sizeof(SMqRspHead)), &pWrapper->msg);

    taosWriteQitem(tmq->mqueue, pWrapper);
  }

END:
  taosReleaseRef(tmqMgmt.rsetId, pParam->refId);

FAIL:
  if (pParam->sync) {
    SAskEpInfo* pInfo = pParam->pParam;
    if(pInfo) {
      pInfo->code = code;
      tsem_post(&pInfo->sem);
    }
  }

  if(pMsg){
    taosMemoryFree(pMsg->pEpSet);
    taosMemoryFree(pMsg->pData);
  }

  return code;
}

int32_t syncAskEp(tmq_t* pTmq) {
  SAskEpInfo* pInfo = taosMemoryMalloc(sizeof(SAskEpInfo));
  if(pInfo == NULL) return TSDB_CODE_OUT_OF_MEMORY;
  tsem_init(&pInfo->sem, 0, 0);

  int32_t code = askEp(pTmq, pInfo, true, false);
  if(code == 0){
    tsem_wait(&pInfo->sem);
    code = pInfo->code;
  }

  tsem_destroy(&pInfo->sem);
  taosMemoryFree(pInfo);
  return code;
}

int32_t askEp(tmq_t* pTmq, void* param, bool sync, bool updateEpSet) {
  SMqAskEpReq req = {0};
  req.consumerId = pTmq->consumerId;
  req.epoch = updateEpSet ? -1 : pTmq->epoch;
  strcpy(req.cgroup, pTmq->groupId);
  int              code = 0;
  SMqAskEpCbParam* pParam = NULL;
  void*            pReq = NULL;

  int32_t tlen = tSerializeSMqAskEpReq(NULL, 0, &req);
  if (tlen < 0) {
    tscError("consumer:0x%" PRIx64 ", tSerializeSMqAskEpReq failed", pTmq->consumerId);
    return TSDB_CODE_INVALID_PARA;
  }

  pReq = taosMemoryCalloc(1, tlen);
  if (pReq == NULL) {
    tscError("consumer:0x%" PRIx64 ", failed to malloc askEpReq msg, size:%d", pTmq->consumerId, tlen);
    return TSDB_CODE_OUT_OF_MEMORY;
  }

  if (tSerializeSMqAskEpReq(pReq, tlen, &req) < 0) {
    tscError("consumer:0x%" PRIx64 ", tSerializeSMqAskEpReq %d failed", pTmq->consumerId, tlen);
    taosMemoryFree(pReq);
    return TSDB_CODE_INVALID_PARA;
  }

  pParam = taosMemoryCalloc(1, sizeof(SMqAskEpCbParam));
  if (pParam == NULL) {
    tscError("consumer:0x%" PRIx64 ", failed to malloc subscribe param", pTmq->consumerId);
    taosMemoryFree(pReq);
    return TSDB_CODE_OUT_OF_MEMORY;
  }

  pParam->refId = pTmq->refId;
  pParam->sync = sync;
  pParam->pParam = param;

  SMsgSendInfo* sendInfo = taosMemoryCalloc(1, sizeof(SMsgSendInfo));
  if (sendInfo == NULL) {
    taosMemoryFree(pReq);
    taosMemoryFree(pParam);
    return TSDB_CODE_OUT_OF_MEMORY;
  }

  sendInfo->msgInfo = (SDataBuf){.pData = pReq, .len = tlen, .handle = NULL};
  sendInfo->requestId = generateRequestId();
  sendInfo->requestObjRefId = 0;
  sendInfo->param = pParam;
  sendInfo->paramFreeFp = taosMemoryFree;
  sendInfo->fp = askEpCb;
  sendInfo->msgType = TDMT_MND_TMQ_ASK_EP;

  SEpSet epSet = getEpSet_s(&pTmq->pTscObj->pAppInfo->mgmtEp);
  tscDebug("consumer:0x%" PRIx64 " ask ep from mnode, reqId:0x%" PRIx64, pTmq->consumerId, sendInfo->requestId);
  return asyncSendMsgToServer(pTmq->pTscObj->pAppInfo->pTransporter, &epSet, NULL, sendInfo);
}

int32_t makeTopicVgroupKey(char* dst, const char* topicName, int32_t vg) {
  return sprintf(dst, "%s:%d", topicName, vg);
}

int32_t tmqCommitDone(SMqCommitCbParamSet* pParamSet) {
  int64_t refId = pParamSet->refId;

  tmq_t* tmq = taosAcquireRef(tmqMgmt.rsetId, refId);
  if (tmq == NULL) {
    taosMemoryFree(pParamSet);
    terrno = TSDB_CODE_TMQ_CONSUMER_CLOSED;
    return terrno;
  }

  // if no more waiting rsp
  if (pParamSet->callbackFn != NULL) {
    pParamSet->callbackFn(tmq, pParamSet->code, pParamSet->userParam);
  }

  taosMemoryFree(pParamSet);
  taosReleaseRef(tmqMgmt.rsetId, refId);
  return 0;
}

void commitRspCountDown(SMqCommitCbParamSet* pParamSet, int64_t consumerId, const char* pTopic, int32_t vgId) {
  int32_t waitingRspNum = atomic_sub_fetch_32(&pParamSet->waitingRspNum, 1);
  if (waitingRspNum == 0) {
    tscInfo("consumer:0x%" PRIx64 " topic:%s vgId:%d all commit-rsp received, commit completed", consumerId, pTopic,
            vgId);
    tmqCommitDone(pParamSet);
  } else {
    tscInfo("consumer:0x%" PRIx64 " topic:%s vgId:%d commit-rsp received, remain:%d", consumerId, pTopic, vgId,
            waitingRspNum);
  }
}

SReqResultInfo* tmqGetNextResInfo(TAOS_RES* res, bool convertUcs4) {
  SMqDataRspCommon* common = (SMqDataRspCommon*)POINTER_SHIFT(res, sizeof(SMqRspObjCommon));
  SMqRspObjCommon*  pRspObj = (SMqRspObjCommon*)res;
  pRspObj->resIter++;
  if (pRspObj->resIter < common->blockNum) {
    if (common->withSchema) {
      doFreeReqResultInfo(&pRspObj->resInfo);
      SSchemaWrapper* pSW = (SSchemaWrapper*)taosArrayGetP(common->blockSchema, pRspObj->resIter);
      setResSchemaInfo(&pRspObj->resInfo, pSW->pSchema, pSW->nCols);
    }

    void*   pRetrieve = taosArrayGetP(common->blockData, pRspObj->resIter);
    void*   rawData = NULL;
    int64_t rows = 0;
    int32_t precision = 0;
    tmqGetRawDataRowsPrecisionFromRes(pRetrieve, &rawData, &rows, &precision);

    pRspObj->resInfo.pData = rawData;
    pRspObj->resInfo.numOfRows = rows;
    pRspObj->resInfo.current = 0;
    pRspObj->resInfo.precision = precision;

    // TODO handle the compressed case
    pRspObj->resInfo.totalRows += pRspObj->resInfo.numOfRows;
    setResultDataPtr(&pRspObj->resInfo, pRspObj->resInfo.fields, pRspObj->resInfo.numOfCols, pRspObj->resInfo.numOfRows,
                     convertUcs4);

    return &pRspObj->resInfo;
  }

  return NULL;
}

static int32_t tmqGetWalInfoCb(void* param, SDataBuf* pMsg, int32_t code) {
  if(param == NULL) {
    return code;
  }
  SMqVgWalInfoParam* pParam = param;
  SMqVgCommon*       pCommon = pParam->pCommon;

  int32_t total = atomic_add_fetch_32(&pCommon->numOfRsp, 1);
  if (code != TSDB_CODE_SUCCESS) {
    tscError("consumer:0x%" PRIx64 " failed to get the wal info from vgId:%d for topic:%s", pCommon->consumerId,
             pParam->vgId, pCommon->pTopicName);
    pCommon->code = code;
  } else {
    SMqDataRsp rsp;
    SDecoder   decoder;
    tDecoderInit(&decoder, POINTER_SHIFT(pMsg->pData, sizeof(SMqRspHead)), pMsg->len - sizeof(SMqRspHead));
    tDecodeMqDataRsp(&decoder, &rsp);
    tDecoderClear(&decoder);

    SMqRspHead* pHead = pMsg->pData;

    tmq_topic_assignment assignment = {.begin = pHead->walsver,
                                       .end = pHead->walever + 1,
                                       .currentOffset = rsp.common.rspOffset.version,
                                       .vgId = pParam->vgId};

    taosThreadMutexLock(&pCommon->mutex);
    taosArrayPush(pCommon->pList, &assignment);
    taosThreadMutexUnlock(&pCommon->mutex);
  }

  if (total == pParam->totalReq) {
    tsem_post(&pCommon->rsp);
  }

  if(pMsg){
    taosMemoryFree(pMsg->pData);
    taosMemoryFree(pMsg->pEpSet);
  }

  return 0;
}

static void destroyCommonInfo(SMqVgCommon* pCommon) {
  if (pCommon == NULL) {
    return;
  }
  taosArrayDestroy(pCommon->pList);
  tsem_destroy(&pCommon->rsp);
  taosThreadMutexDestroy(&pCommon->mutex);
  taosMemoryFree(pCommon->pTopicName);
  taosMemoryFree(pCommon);
}

static bool isInSnapshotMode(int8_t type, bool useSnapshot) {
  if ((type < TMQ_OFFSET__LOG && useSnapshot) || type > TMQ_OFFSET__LOG) {
    return true;
  }
  return false;
}

static int32_t tmCommittedCb(void* param, SDataBuf* pMsg, int32_t code) {
  SMqCommittedParam* pParam = param;

  if (code != 0) {
    goto end;
  }
  if (pMsg) {
    SDecoder decoder;
    tDecoderInit(&decoder, (uint8_t*)pMsg->pData, pMsg->len);
    if (tDecodeMqVgOffset(&decoder, &pParam->vgOffset) < 0) {
      tOffsetDestroy(&pParam->vgOffset.offset);
      code = TSDB_CODE_OUT_OF_MEMORY;
      goto end;
    }
    tDecoderClear(&decoder);
  }

end:
  if (pMsg) {
    taosMemoryFree(pMsg->pData);
    taosMemoryFree(pMsg->pEpSet);
  }
  pParam->code = code;
  tsem_post(&pParam->sem);
  return 0;
}

int64_t getCommittedFromServer(tmq_t* tmq, char* tname, int32_t vgId, SEpSet* epSet) {
  int32_t     code = 0;
  SMqVgOffset pOffset = {0};

  pOffset.consumerId = tmq->consumerId;

  int32_t groupLen = strlen(tmq->groupId);
  memcpy(pOffset.offset.subKey, tmq->groupId, groupLen);
  pOffset.offset.subKey[groupLen] = TMQ_SEPARATOR;
  strcpy(pOffset.offset.subKey + groupLen + 1, tname);

  int32_t len = 0;
  tEncodeSize(tEncodeMqVgOffset, &pOffset, len, code);
  if (code < 0) {
    return TSDB_CODE_INVALID_PARA;
  }

  void* buf = taosMemoryCalloc(1, sizeof(SMsgHead) + len);
  if (buf == NULL) {
    return TSDB_CODE_OUT_OF_MEMORY;
  }

  ((SMsgHead*)buf)->vgId = htonl(vgId);

  void* abuf = POINTER_SHIFT(buf, sizeof(SMsgHead));

  SEncoder encoder;
  tEncoderInit(&encoder, abuf, len);
  tEncodeMqVgOffset(&encoder, &pOffset);
  tEncoderClear(&encoder);

  SMsgSendInfo* sendInfo = taosMemoryCalloc(1, sizeof(SMsgSendInfo));
  if (sendInfo == NULL) {
    taosMemoryFree(buf);
    return TSDB_CODE_OUT_OF_MEMORY;
  }

  SMqCommittedParam* pParam = taosMemoryMalloc(sizeof(SMqCommittedParam));
  if (pParam == NULL) {
    taosMemoryFree(buf);
    taosMemoryFree(sendInfo);
    return TSDB_CODE_OUT_OF_MEMORY;
  }
  tsem_init(&pParam->sem, 0, 0);

  sendInfo->msgInfo = (SDataBuf){.pData = buf, .len = sizeof(SMsgHead) + len, .handle = NULL};
  sendInfo->requestId = generateRequestId();
  sendInfo->requestObjRefId = 0;
  sendInfo->param = pParam;
  sendInfo->fp = tmCommittedCb;
  sendInfo->msgType = TDMT_VND_TMQ_VG_COMMITTEDINFO;

  int64_t transporterId = 0;
  code = asyncSendMsgToServer(tmq->pTscObj->pAppInfo->pTransporter, epSet, &transporterId, sendInfo);
  if (code != 0) {
    tsem_destroy(&pParam->sem);
    taosMemoryFree(pParam);
    return code;
  }

  tsem_wait(&pParam->sem);
  code = pParam->code;
  if (code == TSDB_CODE_SUCCESS) {
    if (pParam->vgOffset.offset.val.type == TMQ_OFFSET__LOG) {
      code = pParam->vgOffset.offset.val.version;
    } else {
      tOffsetDestroy(&pParam->vgOffset.offset);
      code = TSDB_CODE_TMQ_SNAPSHOT_ERROR;
    }
  }
  tsem_destroy(&pParam->sem);
  taosMemoryFree(pParam);

  return code;
}

int64_t tmq_position(tmq_t* tmq, const char* pTopicName, int32_t vgId) {
  if (tmq == NULL || pTopicName == NULL) {
    tscError("invalid tmq handle, null");
    return TSDB_CODE_INVALID_PARA;
  }

  int32_t accId = tmq->pTscObj->acctId;
  char    tname[TSDB_TOPIC_FNAME_LEN] = {0};
  sprintf(tname, "%d.%s", accId, pTopicName);

  taosWLockLatch(&tmq->lock);

  SMqClientVg* pVg = NULL;
  int32_t      code = getClientVg(tmq, tname, vgId, &pVg);
  if (code != 0) {
    taosWUnLockLatch(&tmq->lock);
    return code;
  }

  SVgOffsetInfo* pOffsetInfo = &pVg->offsetInfo;
  int32_t        type = pOffsetInfo->endOffset.type;
  if (isInSnapshotMode(type, tmq->useSnapshot)) {
    tscError("consumer:0x%" PRIx64 " offset type:%d not wal version, position error", tmq->consumerId, type);
    taosWUnLockLatch(&tmq->lock);
    return TSDB_CODE_TMQ_SNAPSHOT_ERROR;
  }

  code = checkWalRange(pOffsetInfo, -1);
  if (code != 0) {
    taosWUnLockLatch(&tmq->lock);
    return code;
  }
  SEpSet  epSet = pVg->epSet;
  int64_t begin = pVg->offsetInfo.walVerBegin;
  int64_t end = pVg->offsetInfo.walVerEnd;
  taosWUnLockLatch(&tmq->lock);

  int64_t position = 0;
  if (type == TMQ_OFFSET__LOG) {
    position = pOffsetInfo->endOffset.version;
  } else if (type == TMQ_OFFSET__RESET_EARLIEST || type == TMQ_OFFSET__RESET_LATEST) {
    code = getCommittedFromServer(tmq, tname, vgId, &epSet);
    if (code == TSDB_CODE_TMQ_NO_COMMITTED) {
      if (type == TMQ_OFFSET__RESET_EARLIEST) {
        position = begin;
      } else if (type == TMQ_OFFSET__RESET_LATEST) {
        position = end;
      }
    } else {
      position = code;
    }
  } else {
    tscError("consumer:0x%" PRIx64 " offset type:%d can not be reach here", tmq->consumerId, type);
  }

  tscInfo("consumer:0x%" PRIx64 " tmq_position vgId:%d position:%" PRId64, tmq->consumerId, vgId, position);
  return position;
}

int64_t tmq_committed(tmq_t* tmq, const char* pTopicName, int32_t vgId) {
  if (tmq == NULL || pTopicName == NULL) {
    tscError("invalid tmq handle, null");
    return TSDB_CODE_INVALID_PARA;
  }

  int32_t accId = tmq->pTscObj->acctId;
  char    tname[TSDB_TOPIC_FNAME_LEN] = {0};
  sprintf(tname, "%d.%s", accId, pTopicName);

  taosWLockLatch(&tmq->lock);

  SMqClientVg* pVg = NULL;
  int32_t      code = getClientVg(tmq, tname, vgId, &pVg);
  if (code != 0) {
    taosWUnLockLatch(&tmq->lock);
    return code;
  }

  SVgOffsetInfo* pOffsetInfo = &pVg->offsetInfo;
  if (isInSnapshotMode(pOffsetInfo->endOffset.type, tmq->useSnapshot)) {
    tscError("consumer:0x%" PRIx64 " offset type:%d not wal version, committed error", tmq->consumerId,
             pOffsetInfo->endOffset.type);
    taosWUnLockLatch(&tmq->lock);
    return TSDB_CODE_TMQ_SNAPSHOT_ERROR;
  }

  if (isInSnapshotMode(pOffsetInfo->committedOffset.type, tmq->useSnapshot)) {
    tscError("consumer:0x%" PRIx64 " offset type:%d not wal version, committed error", tmq->consumerId,
             pOffsetInfo->committedOffset.type);
    taosWUnLockLatch(&tmq->lock);
    return TSDB_CODE_TMQ_SNAPSHOT_ERROR;
  }

  int64_t committed = 0;
  if (pOffsetInfo->committedOffset.type == TMQ_OFFSET__LOG) {
    committed = pOffsetInfo->committedOffset.version;
    taosWUnLockLatch(&tmq->lock);
    goto end;
  }
  SEpSet epSet = pVg->epSet;
  taosWUnLockLatch(&tmq->lock);

  committed = getCommittedFromServer(tmq, tname, vgId, &epSet);

end:
  tscInfo("consumer:0x%" PRIx64 " tmq_committed vgId:%d committed:%" PRId64, tmq->consumerId, vgId, committed);
  return committed;
}

int32_t tmq_get_topic_assignment(tmq_t* tmq, const char* pTopicName, tmq_topic_assignment** assignment,
                                 int32_t* numOfAssignment) {
  if (tmq == NULL || pTopicName == NULL || assignment == NULL || numOfAssignment == NULL) {
    tscError("invalid tmq handle, null");
    return TSDB_CODE_INVALID_PARA;
  }
  *numOfAssignment = 0;
  *assignment = NULL;
  SMqVgCommon* pCommon = NULL;

  int32_t accId = tmq->pTscObj->acctId;
  char    tname[TSDB_TOPIC_FNAME_LEN] = {0};
  sprintf(tname, "%d.%s", accId, pTopicName);
  int32_t code = TSDB_CODE_SUCCESS;

  taosWLockLatch(&tmq->lock);
  SMqClientTopic* pTopic = getTopicByName(tmq, tname);
  if (pTopic == NULL) {
    code = TSDB_CODE_TMQ_INVALID_TOPIC;
    goto end;
  }

  // in case of snapshot is opened, no valid offset will return
  *numOfAssignment = taosArrayGetSize(pTopic->vgs);
  for (int32_t j = 0; j < (*numOfAssignment); ++j) {
    SMqClientVg* pClientVg = taosArrayGet(pTopic->vgs, j);
    int32_t      type = pClientVg->offsetInfo.beginOffset.type;
    if (isInSnapshotMode(type, tmq->useSnapshot)) {
      tscError("consumer:0x%" PRIx64 " offset type:%d not wal version, assignment not allowed", tmq->consumerId, type);
      code = TSDB_CODE_TMQ_SNAPSHOT_ERROR;
      goto end;
    }
  }

  *assignment = taosMemoryCalloc(*numOfAssignment, sizeof(tmq_topic_assignment));
  if (*assignment == NULL) {
    tscError("consumer:0x%" PRIx64 " failed to malloc buffer, size:%" PRIzu, tmq->consumerId,
             (*numOfAssignment) * sizeof(tmq_topic_assignment));
    code = TSDB_CODE_OUT_OF_MEMORY;
    goto end;
  }

  bool needFetch = false;

  for (int32_t j = 0; j < (*numOfAssignment); ++j) {
    SMqClientVg* pClientVg = taosArrayGet(pTopic->vgs, j);
    if (pClientVg->offsetInfo.beginOffset.type != TMQ_OFFSET__LOG) {
      needFetch = true;
      break;
    }

    tmq_topic_assignment* pAssignment = &(*assignment)[j];
    pAssignment->currentOffset = pClientVg->offsetInfo.beginOffset.version;
    pAssignment->begin = pClientVg->offsetInfo.walVerBegin;
    pAssignment->end = pClientVg->offsetInfo.walVerEnd;
    pAssignment->vgId = pClientVg->vgId;
    tscInfo("consumer:0x%" PRIx64 " get assignment from local:%d->%" PRId64, tmq->consumerId, pAssignment->vgId,
            pAssignment->currentOffset);
  }

  if (needFetch) {
    pCommon = taosMemoryCalloc(1, sizeof(SMqVgCommon));
    if (pCommon == NULL) {
      terrno = TSDB_CODE_OUT_OF_MEMORY;
      code = terrno;
      goto end;
    }

    pCommon->pList = taosArrayInit(4, sizeof(tmq_topic_assignment));
    tsem_init(&pCommon->rsp, 0, 0);
    taosThreadMutexInit(&pCommon->mutex, 0);
    pCommon->pTopicName = taosStrdup(pTopic->topicName);
    pCommon->consumerId = tmq->consumerId;

    terrno = TSDB_CODE_OUT_OF_MEMORY;
    for (int32_t i = 0; i < (*numOfAssignment); ++i) {
      SMqClientVg* pClientVg = taosArrayGet(pTopic->vgs, i);

      SMqVgWalInfoParam* pParam = taosMemoryMalloc(sizeof(SMqVgWalInfoParam));
      if (pParam == NULL) {
        code = terrno;
        goto end;
      }

      pParam->epoch = tmq->epoch;
      pParam->vgId = pClientVg->vgId;
      pParam->totalReq = *numOfAssignment;
      pParam->pCommon = pCommon;

      SMqPollReq req = {0};
      tmqBuildConsumeReqImpl(&req, tmq, 10, pTopic, pClientVg);
      req.reqOffset = pClientVg->offsetInfo.beginOffset;

      int32_t msgSize = tSerializeSMqPollReq(NULL, 0, &req);
      if (msgSize < 0) {
        taosMemoryFree(pParam);
        code = terrno;
        goto end;
      }

      char* msg = taosMemoryCalloc(1, msgSize);
      if (NULL == msg) {
        taosMemoryFree(pParam);
        code = terrno;
        goto end;
      }

      if (tSerializeSMqPollReq(msg, msgSize, &req) < 0) {
        taosMemoryFree(msg);
        taosMemoryFree(pParam);
        code = terrno;
        goto end;
      }

      SMsgSendInfo* sendInfo = taosMemoryCalloc(1, sizeof(SMsgSendInfo));
      if (sendInfo == NULL) {
        taosMemoryFree(pParam);
        taosMemoryFree(msg);
        code = terrno;
        goto end;
      }

      sendInfo->msgInfo = (SDataBuf){.pData = msg, .len = msgSize, .handle = NULL};
      sendInfo->requestId = req.reqId;
      sendInfo->requestObjRefId = 0;
      sendInfo->param = pParam;
      sendInfo->paramFreeFp = taosMemoryFree;
      sendInfo->fp = tmqGetWalInfoCb;
      sendInfo->msgType = TDMT_VND_TMQ_VG_WALINFO;

      int64_t transporterId = 0;
      char    offsetFormatBuf[TSDB_OFFSET_LEN] = {0};
      tFormatOffset(offsetFormatBuf, tListLen(offsetFormatBuf), &pClientVg->offsetInfo.beginOffset);

      tscInfo("consumer:0x%" PRIx64 " %s retrieve wal info vgId:%d, epoch %d, req:%s, reqId:0x%" PRIx64,
              tmq->consumerId, pTopic->topicName, pClientVg->vgId, tmq->epoch, offsetFormatBuf, req.reqId);
      code = asyncSendMsgToServer(tmq->pTscObj->pAppInfo->pTransporter, &pClientVg->epSet, &transporterId, sendInfo);
      if (code != 0) {
        goto end;
      }
    }

    tsem_wait(&pCommon->rsp);
    code = pCommon->code;

    terrno = code;
    if (code != TSDB_CODE_SUCCESS) {
      goto end;
    }
    int32_t num = taosArrayGetSize(pCommon->pList);
    for (int32_t i = 0; i < num; ++i) {
      (*assignment)[i] = *(tmq_topic_assignment*)taosArrayGet(pCommon->pList, i);
    }
    *numOfAssignment = num;

    for (int32_t j = 0; j < (*numOfAssignment); ++j) {
      tmq_topic_assignment* p = &(*assignment)[j];

      for (int32_t i = 0; i < taosArrayGetSize(pTopic->vgs); ++i) {
        SMqClientVg* pClientVg = taosArrayGet(pTopic->vgs, i);
        if (pClientVg->vgId != p->vgId) {
          continue;
        }

        SVgOffsetInfo* pOffsetInfo = &pClientVg->offsetInfo;
        tscInfo("consumer:0x%" PRIx64 " %s vgId:%d offset is update to:%" PRId64, tmq->consumerId, pTopic->topicName,
                p->vgId, p->currentOffset);

        pOffsetInfo->walVerBegin = p->begin;
        pOffsetInfo->walVerEnd = p->end;
      }
    }
  }

end:
  if (code != TSDB_CODE_SUCCESS) {
    taosMemoryFree(*assignment);
    *assignment = NULL;
    *numOfAssignment = 0;
  }
  destroyCommonInfo(pCommon);
  taosWUnLockLatch(&tmq->lock);
  return code;
}

void tmq_free_assignment(tmq_topic_assignment* pAssignment) {
  if (pAssignment == NULL) {
    return;
  }

  taosMemoryFree(pAssignment);
}

static int32_t tmqSeekCb(void* param, SDataBuf* pMsg, int32_t code) {
  if (pMsg) {
    taosMemoryFree(pMsg->pData);
    taosMemoryFree(pMsg->pEpSet);
  }
  if(param == NULL) {
    return code;
  }
  SMqSeekParam* pParam = param;
  pParam->code = code;
  tsem_post(&pParam->sem);
  return 0;
}

// seek interface have to send msg to server to cancel push handle if needed, because consumer may be in wait status if
// there is no data to poll
int32_t tmq_offset_seek(tmq_t* tmq, const char* pTopicName, int32_t vgId, int64_t offset) {
  if (tmq == NULL || pTopicName == NULL) {
    tscError("invalid tmq handle, null");
    return TSDB_CODE_INVALID_PARA;
  }

  int32_t accId = tmq->pTscObj->acctId;
  char    tname[TSDB_TOPIC_FNAME_LEN] = {0};
  sprintf(tname, "%d.%s", accId, pTopicName);

  taosWLockLatch(&tmq->lock);

  SMqClientVg* pVg = NULL;
  int32_t      code = getClientVg(tmq, tname, vgId, &pVg);
  if (code != 0) {
    taosWUnLockLatch(&tmq->lock);
    return code;
  }

  SVgOffsetInfo* pOffsetInfo = &pVg->offsetInfo;

  int32_t type = pOffsetInfo->endOffset.type;
  if (isInSnapshotMode(type, tmq->useSnapshot)) {
    tscError("consumer:0x%" PRIx64 " offset type:%d not wal version, seek not allowed", tmq->consumerId, type);
    taosWUnLockLatch(&tmq->lock);
    return TSDB_CODE_TMQ_SNAPSHOT_ERROR;
  }

  code = checkWalRange(pOffsetInfo, offset);
  if (code != 0) {
    taosWUnLockLatch(&tmq->lock);
    return code;
  }

  tscInfo("consumer:0x%" PRIx64 " seek to %" PRId64 " on vgId:%d", tmq->consumerId, offset, vgId);
  // update the offset, and then commit to vnode
  pOffsetInfo->endOffset.type = TMQ_OFFSET__LOG;
  pOffsetInfo->endOffset.version = offset;
  pOffsetInfo->beginOffset = pOffsetInfo->endOffset;
  pVg->seekUpdated = true;
  SEpSet epSet = pVg->epSet;
  taosWUnLockLatch(&tmq->lock);

  SMqSeekReq req = {0};
  snprintf(req.subKey, TSDB_SUBSCRIBE_KEY_LEN, "%s:%s", tmq->groupId, tname);
  req.head.vgId = vgId;
  req.consumerId = tmq->consumerId;

  int32_t msgSize = tSerializeSMqSeekReq(NULL, 0, &req);
  if (msgSize < 0) {
    return TSDB_CODE_PAR_INTERNAL_ERROR;
  }

  char* msg = taosMemoryCalloc(1, msgSize);
  if (NULL == msg) {
    return TSDB_CODE_OUT_OF_MEMORY;
  }

  if (tSerializeSMqSeekReq(msg, msgSize, &req) < 0) {
    taosMemoryFree(msg);
    return TSDB_CODE_PAR_INTERNAL_ERROR;
  }

  SMsgSendInfo* sendInfo = taosMemoryCalloc(1, sizeof(SMsgSendInfo));
  if (sendInfo == NULL) {
    taosMemoryFree(msg);
    return TSDB_CODE_OUT_OF_MEMORY;
  }

  SMqSeekParam* pParam = taosMemoryMalloc(sizeof(SMqSeekParam));
  if (pParam == NULL) {
    taosMemoryFree(msg);
    taosMemoryFree(sendInfo);
    return TSDB_CODE_OUT_OF_MEMORY;
  }
  tsem_init(&pParam->sem, 0, 0);

  sendInfo->msgInfo = (SDataBuf){.pData = msg, .len = msgSize, .handle = NULL};
  sendInfo->requestId = generateRequestId();
  sendInfo->requestObjRefId = 0;
  sendInfo->param = pParam;
  sendInfo->fp = tmqSeekCb;
  sendInfo->msgType = TDMT_VND_TMQ_SEEK;

  int64_t transporterId = 0;
  code = asyncSendMsgToServer(tmq->pTscObj->pAppInfo->pTransporter, &epSet, &transporterId, sendInfo);
  if (code != 0) {
    tsem_destroy(&pParam->sem);
    taosMemoryFree(pParam);
    return code;
  }

  tsem_wait(&pParam->sem);
  code = pParam->code;
  tsem_destroy(&pParam->sem);
  taosMemoryFree(pParam);

  tscInfo("consumer:0x%" PRIx64 "send seek to vgId:%d, return code:%s", tmq->consumerId, vgId, tstrerror(code));

  return code;
}

TAOS* tmq_get_connect(tmq_t* tmq) {
  if (tmq && tmq->pTscObj) {
    return (TAOS*)(&(tmq->pTscObj->id));
  }
  return NULL;
}<|MERGE_RESOLUTION|>--- conflicted
+++ resolved
@@ -925,13 +925,9 @@
   atomic_val_compare_exchange_8(&pollFlag, 1, 0);
 OVER:
   tDestroySMqHbReq(&req);
-<<<<<<< HEAD
-  taosTmrReset(tmqSendHbReq, tmq->heartBeatIntervalMs, param, tmqMgmt.timer, &tmq->hbLiveTimer);
-=======
   if(tmrId != NULL){
-    taosTmrReset(tmqSendHbReq, DEFAULT_HEARTBEAT_INTERVAL, param, tmqMgmt.timer, &tmq->hbLiveTimer);
-  }
->>>>>>> 5957b2c1
+    taosTmrReset(tmqSendHbReq, tmq->heartBeatIntervalMs, param, tmqMgmt.timer, &tmq->hbLiveTimer);
+  }
   taosReleaseRef(tmqMgmt.rsetId, refId);
 }
 
@@ -1240,13 +1236,7 @@
     goto _failed;
   }
 
-<<<<<<< HEAD
-  int64_t* pRefId = taosMemoryMalloc(sizeof(int64_t));
-  *pRefId = pTmq->refId;
-  pTmq->hbLiveTimer = taosTmrStart(tmqSendHbReq, pTmq->heartBeatIntervalMs, pRefId, tmqMgmt.timer);
-=======
-  pTmq->hbLiveTimer = taosTmrStart(tmqSendHbReq, DEFAULT_HEARTBEAT_INTERVAL, (void*)pTmq->refId, tmqMgmt.timer);
->>>>>>> 5957b2c1
+  pTmq->hbLiveTimer = taosTmrStart(tmqSendHbReq, pTmq->heartBeatIntervalMs, (void*)pTmq->refId, tmqMgmt.timer);
 
   char         buf[TSDB_OFFSET_LEN] = {0};
   STqOffsetVal offset = {.type = pTmq->resetOffsetCfg};
