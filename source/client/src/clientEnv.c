--- conflicted
+++ resolved
@@ -413,11 +413,7 @@
 
   initTaskQueue();
   fmFuncMgtInit();
-<<<<<<< HEAD
-  nodesAllocatorInit();
-=======
   nodesInitAllocatorSet();
->>>>>>> 876303be
 
   clientConnRefPool = taosOpenRef(200, destroyTscObj);
   clientReqRefPool = taosOpenRef(40960, doDestroyRequest);
