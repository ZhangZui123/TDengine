--- conflicted
+++ resolved
@@ -177,11 +177,7 @@
 
 int32_t releaseTscObj(int64_t rid) { return taosReleaseRef(clientConnRefPool, rid); }
 
-<<<<<<< HEAD
-void *createRequest(STscObj *pObj, void *param, int32_t type) {
-=======
 void *createRequest(STscObj *pObj, int32_t type) {
->>>>>>> 6a5604fc
   assert(pObj != NULL);
 
   SRequestObj *pRequest = (SRequestObj *)taosMemoryCalloc(1, sizeof(SRequestObj));
@@ -194,8 +190,6 @@
   pRequest->pDb = getDbOfConnection(pObj);
   pRequest->requestId = generateRequestId();
   pRequest->metric.start = taosGetTimestampUs();
-
-  pRequest->body.param = param;
 
   pRequest->type = type;
   pRequest->pTscObj = pObj;
