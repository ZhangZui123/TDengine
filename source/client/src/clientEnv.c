/*
 * Copyright (c) 2019 TAOS Data, Inc. <jhtao@taosdata.com>
 *
 * This program is free software: you can use, redistribute, and/or modify
 * it under the terms of the GNU Affero General Public License, version 3
 * or later ("AGPL"), as published by the Free Software Foundation.
 *
 * This program is distributed in the hope that it will be useful, but WITHOUT
 * ANY WARRANTY; without even the implied warranty of MERCHANTABILITY or
 * FITNESS FOR A PARTICULAR PURPOSE.
 *
 * You should have received a copy of the GNU Affero General Public License
 * along with this program. If not, see <http://www.gnu.org/licenses/>.
 */

#include "catalog.h"
#include "clientInt.h"
#include "clientLog.h"
#include "functionMgt.h"
#include "os.h"
#include "query.h"
#include "scheduler.h"
#include "tcache.h"
#include "tglobal.h"
#include "tmsg.h"
#include "tref.h"
#include "trpc.h"
#include "tsched.h"
#include "ttime.h"

#define TSC_VAR_NOT_RELEASE 1
#define TSC_VAR_RELEASED    0

SAppInfo appInfo;
int32_t  clientReqRefPool = -1;
int32_t  clientConnRefPool = -1;

void *tscQhandle = NULL;

static TdThreadOnce tscinit = PTHREAD_ONCE_INIT;
volatile int32_t    tscInitRes = 0;

void initTscQhandle() {
  // init handle
  tscQhandle = taosInitScheduler(4096, 5, "tsc");
}

void cleanupTscQhandle() {
  // destroy handle
  taosCleanUpScheduler(tscQhandle);
}
static int32_t registerRequest(SRequestObj *pRequest) {
  STscObj *pTscObj = acquireTscObj(pRequest->pTscObj->id);
  if (NULL == pTscObj) {
    terrno = TSDB_CODE_TSC_DISCONNECTED;
    return terrno;
  }

  // connection has been released already, abort creating request.
  pRequest->self = taosAddRef(clientReqRefPool, pRequest);

  int32_t num = atomic_add_fetch_32(&pTscObj->numOfReqs, 1);

  if (pTscObj->pAppInfo) {
    SAppClusterSummary *pSummary = &pTscObj->pAppInfo->summary;

    int32_t total = atomic_add_fetch_64((int64_t *)&pSummary->totalRequests, 1);
    int32_t currentInst = atomic_add_fetch_64((int64_t *)&pSummary->currentRequests, 1);
    tscDebug("0x%" PRIx64 " new Request from connObj:0x%" PRIx64
             ", current:%d, app current:%d, total:%d, reqId:0x%" PRIx64,
             pRequest->self, pRequest->pTscObj->id, num, currentInst, total, pRequest->requestId);
  }

  return TSDB_CODE_SUCCESS;
}

static void deregisterRequest(SRequestObj *pRequest) {
  assert(pRequest != NULL);

  STscObj *           pTscObj = pRequest->pTscObj;
  SAppClusterSummary *pActivity = &pTscObj->pAppInfo->summary;

  int32_t currentInst = atomic_sub_fetch_64((int64_t *)&pActivity->currentRequests, 1);
  int32_t num = atomic_sub_fetch_32(&pTscObj->numOfReqs, 1);

  int64_t duration = taosGetTimestampUs() - pRequest->metric.start;
  tscDebug("0x%" PRIx64 " free Request from connObj: 0x%" PRIx64 ", reqId:0x%" PRIx64 " elapsed:%" PRIu64
           " ms, current:%d, app current:%d",
           pRequest->self, pTscObj->id, pRequest->requestId, duration / 1000, num, currentInst);
  releaseTscObj(pTscObj->id);
}

// todo close the transporter properly
void closeTransporter(SAppInstInfo *pAppInfo) {
  if (pAppInfo == NULL || pAppInfo->pTransporter == NULL) {
    return;
  }

  tscDebug("free transporter:%p in app inst %p", pAppInfo->pTransporter, pAppInfo);
  rpcClose(pAppInfo->pTransporter);
}

static bool clientRpcRfp(int32_t code, tmsg_t msgType) {
  if (NEED_REDIRECT_ERROR(code)) {
    if (msgType == TDMT_SCH_QUERY || msgType == TDMT_SCH_MERGE_QUERY || msgType == TDMT_SCH_FETCH) {
      return false;
    }
    return true;
  } else {
    return false;
  }
}

// TODO refactor
void *openTransporter(const char *user, const char *auth, int32_t numOfThread) {
  SRpcInit rpcInit;
  memset(&rpcInit, 0, sizeof(rpcInit));
  rpcInit.localPort = 0;
  rpcInit.label = "TSC";
  rpcInit.numOfThreads = numOfThread;
  rpcInit.cfp = processMsgFromServer;
  rpcInit.rfp = clientRpcRfp;
  rpcInit.sessions = 1024;
  rpcInit.connType = TAOS_CONN_CLIENT;
  rpcInit.user = (char *)user;
  rpcInit.idleTime = tsShellActivityTimer * 1000;
  void *pDnodeConn = rpcOpen(&rpcInit);
  if (pDnodeConn == NULL) {
    tscError("failed to init connection to server");
    return NULL;
  }

  return pDnodeConn;
}

void destroyAllRequests(SHashObj *pRequests) {
  void *pIter = taosHashIterate(pRequests, NULL);
  while (pIter != NULL) {
    int64_t *rid = pIter;

    SRequestObj *pRequest = acquireRequest(*rid);
    if (pRequest) {
      destroyRequest(pRequest);
      releaseRequest(*rid);
    }

    pIter = taosHashIterate(pRequests, pIter);
  }
}

void stopAllRequests(SHashObj *pRequests) {
  void *pIter = taosHashIterate(pRequests, NULL);
  while (pIter != NULL) {
    int64_t *rid = pIter;

    SRequestObj *pRequest = acquireRequest(*rid);
    if (pRequest) {
      taos_stop_query(pRequest);
      releaseRequest(*rid);
    }

    pIter = taosHashIterate(pRequests, pIter);
  }
}


void destroyAppInst(SAppInstInfo *pAppInfo) {
  tscDebug("destroy app inst mgr %p", pAppInfo);

  taosThreadMutexLock(&appInfo.mutex);

  hbRemoveAppHbMrg(&pAppInfo->pAppHbMgr);
  taosHashRemove(appInfo.pInstMap, pAppInfo->instKey, strlen(pAppInfo->instKey));

  taosThreadMutexUnlock(&appInfo.mutex);

  taosMemoryFreeClear(pAppInfo->instKey);
  closeTransporter(pAppInfo);

  taosThreadMutexLock(&pAppInfo->qnodeMutex);
  taosArrayDestroy(pAppInfo->pQnodeList);
  taosThreadMutexUnlock(&pAppInfo->qnodeMutex);

  taosMemoryFree(pAppInfo);
}

void destroyTscObj(void *pObj) {
  if (NULL == pObj) {
    return;
  }

  STscObj *pTscObj = pObj;
<<<<<<< HEAD
  int64_t  tscId = pTscObj->id;
  tscDebug("begin to destroy tscObj %" PRIx64 " p:%p", tscId, pTscObj);
=======
  int64_t tscId = pTscObj->id;
  tscTrace("begin to destroy tscObj %" PRIx64 " p:%p", tscId, pTscObj);
>>>>>>> f9c9afe6

  SClientHbKey connKey = {.tscRid = pTscObj->id, .connType = pTscObj->connType};
  hbDeregisterConn(pTscObj->pAppInfo->pAppHbMgr, connKey);
  int64_t connNum = atomic_sub_fetch_64(&pTscObj->pAppInfo->numOfConns, 1);
  destroyAllRequests(pTscObj->pRequests);
  schedulerStopQueryHb(pTscObj->pAppInfo->pTransporter);
  tscDebug("connObj 0x%" PRIx64 " p:%p destroyed, remain inst totalConn:%" PRId64, pTscObj->id, pTscObj,
           pTscObj->pAppInfo->numOfConns);

  if (0 == connNum) {
    destroyAppInst(pTscObj->pAppInfo);
  }
  taosThreadMutexDestroy(&pTscObj->mutex);
  taosMemoryFree(pTscObj);

  tscTrace("end to destroy tscObj %" PRIx64 " p:%p", tscId, pTscObj);
}

void *createTscObj(const char *user, const char *auth, const char *db, int32_t connType, SAppInstInfo *pAppInfo) {
  STscObj *pObj = (STscObj *)taosMemoryCalloc(1, sizeof(STscObj));
  if (NULL == pObj) {
    terrno = TSDB_CODE_TSC_OUT_OF_MEMORY;
    return NULL;
  }

  pObj->pRequests = taosHashInit(64, taosGetDefaultHashFunction(TSDB_DATA_TYPE_BIGINT), false, HASH_ENTRY_LOCK);
  if (NULL == pObj->pRequests) {
    taosMemoryFree(pObj);
    terrno = TSDB_CODE_TSC_OUT_OF_MEMORY;
    return NULL;
  }

  pObj->connType = connType;
  pObj->pAppInfo = pAppInfo;
  tstrncpy(pObj->user, user, sizeof(pObj->user));
  memcpy(pObj->pass, auth, TSDB_PASSWORD_LEN);

  if (db != NULL) {
    tstrncpy(pObj->db, db, tListLen(pObj->db));
  }

  taosThreadMutexInit(&pObj->mutex, NULL);
  pObj->id = taosAddRef(clientConnRefPool, pObj);
  pObj->schemalessType = 1;

  atomic_add_fetch_64(&pObj->pAppInfo->numOfConns, 1);

  tscDebug("connObj created, 0x%" PRIx64 ",p:%p", pObj->id, pObj);
  return pObj;
}

STscObj *acquireTscObj(int64_t rid) { return (STscObj *)taosAcquireRef(clientConnRefPool, rid); }

int32_t releaseTscObj(int64_t rid) { return taosReleaseRef(clientConnRefPool, rid); }

void *createRequest(STscObj *pObj, int32_t type) {
  assert(pObj != NULL);

  SRequestObj *pRequest = (SRequestObj *)taosMemoryCalloc(1, sizeof(SRequestObj));
  if (NULL == pRequest) {
    terrno = TSDB_CODE_TSC_OUT_OF_MEMORY;
    return NULL;
  }

  pRequest->resType = RES_TYPE__QUERY;
  pRequest->pDb = getDbOfConnection(pObj);
  pRequest->requestId = generateRequestId();
  pRequest->metric.start = taosGetTimestampUs();

  pRequest->body.resInfo.convertUcs4 = true;  // convert ucs4 by default

  pRequest->type = type;
  pRequest->pTscObj = pObj;
  pRequest->msgBuf = taosMemoryCalloc(1, ERROR_MSG_BUF_DEFAULT_SIZE);
  pRequest->msgBufLen = ERROR_MSG_BUF_DEFAULT_SIZE;
  tsem_init(&pRequest->body.rspSem, 0, 0);

  if (registerRequest(pRequest)) {
    doDestroyRequest(pRequest);
    return NULL;
  }

  return pRequest;
}

void doFreeReqResultInfo(SReqResultInfo *pResInfo) {
  taosMemoryFreeClear(pResInfo->pRspMsg);
  taosMemoryFreeClear(pResInfo->length);
  taosMemoryFreeClear(pResInfo->row);
  taosMemoryFreeClear(pResInfo->pCol);
  taosMemoryFreeClear(pResInfo->fields);
  taosMemoryFreeClear(pResInfo->userFields);
  taosMemoryFreeClear(pResInfo->convertJson);

  if (pResInfo->convertBuf != NULL) {
    for (int32_t i = 0; i < pResInfo->numOfCols; ++i) {
      taosMemoryFreeClear(pResInfo->convertBuf[i]);
    }
    taosMemoryFreeClear(pResInfo->convertBuf);
  }
}

SRequestObj *acquireRequest(int64_t rid) { return (SRequestObj *)taosAcquireRef(clientReqRefPool, rid); }

int32_t releaseRequest(int64_t rid) { return taosReleaseRef(clientReqRefPool, rid); }

int32_t removeRequest(int64_t rid) { return taosRemoveRef(clientReqRefPool, rid); }

void doDestroyRequest(void *p) {
  if (NULL == p) {
    return;
  }

  SRequestObj *pRequest = (SRequestObj *)p;
<<<<<<< HEAD
  int64_t      reqId = pRequest->self;
  tscDebug("begin to destroy request %" PRIx64 " p:%p", reqId, pRequest);

=======
  int64_t reqId = pRequest->self;
  tscTrace("begin to destroy request %" PRIx64 " p:%p", reqId, pRequest);
  
>>>>>>> f9c9afe6
  taosHashRemove(pRequest->pTscObj->pRequests, &pRequest->self, sizeof(pRequest->self));

  schedulerFreeJob(&pRequest->body.queryJob, 0);

  taosMemoryFreeClear(pRequest->msgBuf);
  taosMemoryFreeClear(pRequest->sqlstr);
  taosMemoryFreeClear(pRequest->pDb);

  doFreeReqResultInfo(&pRequest->body.resInfo);

  taosArrayDestroy(pRequest->tableList);
  taosArrayDestroy(pRequest->dbList);

  destroyQueryExecRes(&pRequest->body.resInfo.execRes);

  if (pRequest->self) {
    deregisterRequest(pRequest);
  }
  taosMemoryFree(pRequest);

  tscTrace("end to destroy request %" PRIx64 " p:%p", reqId, pRequest);
}

void destroyRequest(SRequestObj *pRequest) {
  if (pRequest == NULL) {
    return;
  }

  taos_stop_query(pRequest);

  removeRequest(pRequest->self);
}

void taos_init_imp(void) {
  // In the APIs of other program language, taos_cleanup is not available yet.
  // So, to make sure taos_cleanup will be invoked to clean up the allocated resource to suppress the valgrind warning.
  atexit(taos_cleanup);
  initTscQhandle();
  errno = TSDB_CODE_SUCCESS;
  taosSeedRand(taosGetTimestampSec());

  deltaToUtcInitOnce();

  if (taosCreateLog("taoslog", 10, configDir, NULL, NULL, NULL, NULL, 1) != 0) {
    tscInitRes = -1;
    return;
  }

  if (taosInitCfg(configDir, NULL, NULL, NULL, NULL, 1) != 0) {
    tscInitRes = -1;
    return;
  }

  initQueryModuleMsgHandle();

  rpcInit();

  SCatalogCfg cfg = {.maxDBCacheNum = 100, .maxTblCacheNum = 100};
  catalogInit(&cfg);

  SSchedulerCfg scfg = {.maxJobNum = 100};
  schedulerInit(&scfg);
  tscDebug("starting to initialize TAOS driver");

  taosSetCoreDump(true);

  initTaskQueue();
  fmFuncMgtInit();

  clientConnRefPool = taosOpenRef(200, destroyTscObj);
  clientReqRefPool = taosOpenRef(40960, doDestroyRequest);

  // transDestroyBuffer(&conn->readBuf);
  taosGetAppName(appInfo.appName, NULL);
  taosThreadMutexInit(&appInfo.mutex, NULL);

  appInfo.pid = taosGetPId();
  appInfo.startTime = taosGetTimestampMs();
  appInfo.pInstMap = taosHashInit(4, taosGetDefaultHashFunction(TSDB_DATA_TYPE_BINARY), true, HASH_ENTRY_LOCK);
  tscDebug("client is initialized successfully");
}

int taos_init() {
  taosThreadOnce(&tscinit, taos_init_imp);
  return tscInitRes;
}

int taos_options_imp(TSDB_OPTION option, const char *str) {
  if (option != TSDB_OPTION_CONFIGDIR) {
    taos_init();  // initialize global config
  } else {
    tstrncpy(configDir, str, PATH_MAX);
    tscInfo("set cfg:%s to %s", configDir, str);
    return 0;
  }

  SConfig *    pCfg = taosGetCfg();
  SConfigItem *pItem = NULL;

  switch (option) {
    case TSDB_OPTION_CONFIGDIR:
      pItem = cfgGetItem(pCfg, "configDir");
      break;
    case TSDB_OPTION_SHELL_ACTIVITY_TIMER:
      pItem = cfgGetItem(pCfg, "shellActivityTimer");
      break;
    case TSDB_OPTION_LOCALE:
      pItem = cfgGetItem(pCfg, "locale");
      break;
    case TSDB_OPTION_CHARSET:
      pItem = cfgGetItem(pCfg, "charset");
      break;
    case TSDB_OPTION_TIMEZONE:
      pItem = cfgGetItem(pCfg, "timezone");
      break;
    default:
      break;
  }

  if (pItem == NULL) {
    tscError("Invalid option %d", option);
    return -1;
  }

  int code = cfgSetItem(pCfg, pItem->name, str, CFG_STYPE_TAOS_OPTIONS);
  if (code != 0) {
    tscError("failed to set cfg:%s to %s since %s", pItem->name, str, terrstr());
  } else {
    tscInfo("set cfg:%s to %s", pItem->name, str);
  }

  return code;
}

/**
 * The request id is an unsigned integer format of 64bit.
 *+------------+-----+-----------+---------------+
 *| uid|localIp| PId | timestamp | serial number |
 *+------------+-----+-----------+---------------+
 *| 12bit      |12bit|24bit      |16bit          |
 *+------------+-----+-----------+---------------+
 * @return
 */
uint64_t generateRequestId() {
  static uint64_t hashId = 0;
  static int32_t  requestSerialId = 0;

  if (hashId == 0) {
    char    uid[64] = {0};
    int32_t code = taosGetSystemUUID(uid, tListLen(uid));
    if (code != TSDB_CODE_SUCCESS) {
      tscError("Failed to get the system uid to generated request id, reason:%s. use ip address instead",
               tstrerror(TAOS_SYSTEM_ERROR(errno)));

    } else {
      hashId = MurmurHash3_32(uid, strlen(uid));
    }
  }

  uint64_t id = 0;

  while (true) {
    int64_t  ts = taosGetTimestampMs();
    uint64_t pid = taosGetPId();
    int32_t  val = atomic_add_fetch_32(&requestSerialId, 1);

    id = ((hashId & 0x0FFF) << 52) | ((pid & 0x0FFF) << 40) | ((ts & 0xFFFFFF) << 16) | (val & 0xFFFF);
    if (id) {
      break;
    }
  }
  return id;
}

#if 0
#include "cJSON.h"
static setConfRet taos_set_config_imp(const char *config){
  setConfRet ret = {SET_CONF_RET_SUCC, {0}};
  static bool setConfFlag = false;
  if (setConfFlag) {
    ret.retCode = SET_CONF_RET_ERR_ONLY_ONCE;
    strcpy(ret.retMsg, "configuration can only set once");
    return ret;
  }
  taosInitGlobalCfg();
  cJSON *root = cJSON_Parse(config);
  if (root == NULL){
    ret.retCode = SET_CONF_RET_ERR_JSON_PARSE;
    strcpy(ret.retMsg, "parse json error");
    return ret;
  }

  int size = cJSON_GetArraySize(root);
  if(!cJSON_IsObject(root) || size == 0) {
    ret.retCode = SET_CONF_RET_ERR_JSON_INVALID;
    strcpy(ret.retMsg, "json content is invalid, must be not empty object");
    return ret;
  }

  if(size >= 1000) {
    ret.retCode = SET_CONF_RET_ERR_TOO_LONG;
    strcpy(ret.retMsg, "json object size is too long");
    return ret;
  }

  for(int i = 0; i < size; i++){
    cJSON *item = cJSON_GetArrayItem(root, i);
    if(!item) {
      ret.retCode = SET_CONF_RET_ERR_INNER;
      strcpy(ret.retMsg, "inner error");
      return ret;
    }
    if(!taosReadConfigOption(item->string, item->valuestring, NULL, NULL, TAOS_CFG_CSTATUS_OPTION, TSDB_CFG_CTYPE_B_CLIENT)){
      ret.retCode = SET_CONF_RET_ERR_PART;
      if (strlen(ret.retMsg) == 0){
        snprintf(ret.retMsg, RET_MSG_LENGTH, "part error|%s", item->string);
      }else{
        int tmp = RET_MSG_LENGTH - 1 - (int)strlen(ret.retMsg);
        size_t leftSize = tmp >= 0 ? tmp : 0;
        strncat(ret.retMsg, "|",  leftSize);
        tmp = RET_MSG_LENGTH - 1 - (int)strlen(ret.retMsg);
        leftSize = tmp >= 0 ? tmp : 0;
        strncat(ret.retMsg, item->string, leftSize);
      }
    }
  }
  cJSON_Delete(root);
  setConfFlag = true;
  return ret;
}

setConfRet taos_set_config(const char *config){
  taosThreadMutexLock(&setConfMutex);
  setConfRet ret = taos_set_config_imp(config);
  taosThreadMutexUnlock(&setConfMutex);
  return ret;
}
#endif<|MERGE_RESOLUTION|>--- conflicted
+++ resolved
@@ -163,7 +163,6 @@
   }
 }
 
-
 void destroyAppInst(SAppInstInfo *pAppInfo) {
   tscDebug("destroy app inst mgr %p", pAppInfo);
 
@@ -190,13 +189,8 @@
   }
 
   STscObj *pTscObj = pObj;
-<<<<<<< HEAD
   int64_t  tscId = pTscObj->id;
-  tscDebug("begin to destroy tscObj %" PRIx64 " p:%p", tscId, pTscObj);
-=======
-  int64_t tscId = pTscObj->id;
   tscTrace("begin to destroy tscObj %" PRIx64 " p:%p", tscId, pTscObj);
->>>>>>> f9c9afe6
 
   SClientHbKey connKey = {.tscRid = pTscObj->id, .connType = pTscObj->connType};
   hbDeregisterConn(pTscObj->pAppInfo->pAppHbMgr, connKey);
@@ -311,15 +305,10 @@
   }
 
   SRequestObj *pRequest = (SRequestObj *)p;
-<<<<<<< HEAD
-  int64_t      reqId = pRequest->self;
-  tscDebug("begin to destroy request %" PRIx64 " p:%p", reqId, pRequest);
-
-=======
+
   int64_t reqId = pRequest->self;
   tscTrace("begin to destroy request %" PRIx64 " p:%p", reqId, pRequest);
-  
->>>>>>> f9c9afe6
+
   taosHashRemove(pRequest->pTscObj->pRequests, &pRequest->self, sizeof(pRequest->self));
 
   schedulerFreeJob(&pRequest->body.queryJob, 0);
