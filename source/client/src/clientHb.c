--- conflicted
+++ resolved
@@ -498,18 +498,6 @@
     if (NULL == pTscObj) {
       tscDebug("tscObj rid %" PRIx64 " not exist", pRsp->connKey.tscRid);
     } else {
-<<<<<<< HEAD
-      if (pRsp->query->totalDnodes > 1 && !isEpsetEqual(&pTscObj->pAppInfo->mgmtEp.epSet, &pRsp->query->epSet)) {
-        SEpSet  originEpset = getEpSet_s(&pTscObj->pAppInfo->mgmtEp);
-        SEpSet *pOrig = &originEpset;
-        SEp    *pOrigEp = &pOrig->eps[pOrig->inUse];
-        SEp    *pNewEp = &pRsp->query->epSet.eps[pRsp->query->epSet.inUse];
-        tscDebug("mnode epset updated from %d/%d=>%s:%d to %d/%d=>%s:%d in hb", pOrig->inUse, pOrig->numOfEps,
-                 pOrigEp->fqdn, pOrigEp->port, pRsp->query->epSet.inUse, pRsp->query->epSet.numOfEps, pNewEp->fqdn,
-                 pNewEp->port);
-
-        updateEpSet_s(&pTscObj->pAppInfo->mgmtEp, &pRsp->query->epSet);
-=======
       if (pRsp->query->totalDnodes > 1) {
         SEpSet  originEpset = getEpSet_s(&pTscObj->pAppInfo->mgmtEp);
         if (!isEpsetEqual(&originEpset, &pRsp->query->epSet)) {
@@ -522,7 +510,6 @@
 
           updateEpSet_s(&pTscObj->pAppInfo->mgmtEp, &pRsp->query->epSet);
         }
->>>>>>> 2984bd40
       }
 
       pTscObj->pAppInfo->totalDnodes = pRsp->query->totalDnodes;
