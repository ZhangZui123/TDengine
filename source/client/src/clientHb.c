--- conflicted
+++ resolved
@@ -608,13 +608,9 @@
 
   pInst->serverCfg.monitorParas = pRsp.monitorParas;
   pInst->serverCfg.enableAuditDelete = pRsp.enableAuditDelete;
-<<<<<<< HEAD
   pInst->serverCfg.enableStrongPass = pRsp.enableStrongPass;
   tsEnableStrongPassword = pInst->serverCfg.enableStrongPass;
-  tscDebug("[monitor] paras from hb, clusterId:%" PRIx64 " monitorParas threshold:%d scope:%d", pInst->clusterId,
-=======
   tscDebug("monitor paras from hb, clusterId:0x%" PRIx64 ", threshold:%d scope:%d", pInst->clusterId,
->>>>>>> 0bbfef74
            pRsp.monitorParas.tsSlowLogThreshold, pRsp.monitorParas.tsSlowLogScope);
 
   if (rspNum) {
