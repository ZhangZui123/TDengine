/*
 * Copyright (c) 2019 TAOS Data, Inc. <jhtao@taosdata.com>
 *
 * This program is free software: you can use, redistribute, and/or modify
 * it under the terms of the GNU Affero General Public License, version 3
 * or later ("AGPL"), as published by the Free Software Foundation.
 *
 * This program is distributed in the hope that it will be useful, but WITHOUT
 * ANY WARRANTY; without even the implied warranty of MERCHANTABILITY or
 * FITNESS FOR A PARTICULAR PURPOSE.
 *
 * You should have received a copy of the GNU Affero General Public License
 * along with this program. If not, see <http://www.gnu.org/licenses/>.
 */

#include "catalog.h"
#include "clientInt.h"
#include "clientLog.h"
#include "scheduler.h"
#include "trpc.h"

typedef struct {
  union {
    struct {
      int64_t clusterId;
      int32_t passKeyCnt;
    };
  };
} SHbParam;

static SClientHbMgr clientHbMgr = {0};

static int32_t hbCreateThread();
static void    hbStopThread();

static int32_t hbMqHbReqHandle(SClientHbKey *connKey, void *param, SClientHbReq *req) { return 0; }

static int32_t hbMqHbRspHandle(SAppHbMgr *pAppHbMgr, SClientHbRsp *pRsp) { return 0; }

static int32_t hbProcessUserAuthInfoRsp(void *value, int32_t valueLen, struct SCatalog *pCatalog) {
  int32_t code = 0;

  SUserAuthBatchRsp batchRsp = {0};
  if (tDeserializeSUserAuthBatchRsp(value, valueLen, &batchRsp) != 0) {
    terrno = TSDB_CODE_INVALID_MSG;
    return -1;
  }

  int32_t numOfBatchs = taosArrayGetSize(batchRsp.pArray);
  for (int32_t i = 0; i < numOfBatchs; ++i) {
    SGetUserAuthRsp *rsp = taosArrayGet(batchRsp.pArray, i);
    tscDebug("hb user auth rsp, user:%s, version:%d", rsp->user, rsp->version);

    catalogUpdateUserAuthInfo(pCatalog, rsp);
  }

  taosArrayDestroy(batchRsp.pArray);
  return TSDB_CODE_SUCCESS;
}

static int32_t hbProcessUserPassInfoRsp(void *value, int32_t valueLen, SClientHbKey *connKey, SAppHbMgr *pAppHbMgr) {
  int32_t           code = 0;
  int32_t           numOfBatchs = 0;
  SUserPassBatchRsp batchRsp = {0};
  if (tDeserializeSUserPassBatchRsp(value, valueLen, &batchRsp) != 0) {
    code = TSDB_CODE_INVALID_MSG;
    return code;
  }

  numOfBatchs = taosArrayGetSize(batchRsp.pArray);

  SClientHbReq *pReq = NULL;
  while ((pReq = taosHashIterate(pAppHbMgr->activeInfo, pReq))) {
    STscObj *pTscObj = (STscObj *)acquireTscObj(pReq->connKey.tscRid);
    if (!pTscObj) {
      continue;
    }
    SPassInfo *passInfo = &pTscObj->passInfo;
    if (!passInfo->fp) {
      releaseTscObj(pReq->connKey.tscRid);
      continue;
    }

    for (int32_t i = 0; i < numOfBatchs; ++i) {
      SGetUserPassRsp *rsp = taosArrayGet(batchRsp.pArray, i);
      if (0 == strncmp(rsp->user, pTscObj->user, TSDB_USER_LEN)) {
        int32_t oldVer = atomic_load_32(&passInfo->ver);
        if (oldVer < rsp->version) {
          atomic_store_32(&passInfo->ver, rsp->version);
          if (passInfo->fp) {
            (*passInfo->fp)(passInfo->param, &passInfo->ver, TAOS_NOTIFY_PASSVER);
          }
          tscDebug("update passVer of user %s from %d to %d, tscRid:%" PRIi64, rsp->user, oldVer,
                   atomic_load_32(&passInfo->ver), pTscObj->id);
        }
        break;
      }
    }
    releaseTscObj(pReq->connKey.tscRid);
  }

  taosArrayDestroy(batchRsp.pArray);

  return code;
}

static int32_t hbGenerateVgInfoFromRsp(SDBVgInfo **pInfo, SUseDbRsp *rsp) {
  int32_t    code = 0;
  SDBVgInfo *vgInfo = taosMemoryCalloc(1, sizeof(SDBVgInfo));
  if (NULL == vgInfo) {
    code = TSDB_CODE_OUT_OF_MEMORY;
    return code;
  }

  vgInfo->vgVersion = rsp->vgVersion;
  vgInfo->stateTs = rsp->stateTs;
  vgInfo->hashMethod = rsp->hashMethod;
  vgInfo->hashPrefix = rsp->hashPrefix;
  vgInfo->hashSuffix = rsp->hashSuffix;
  vgInfo->vgHash = taosHashInit(rsp->vgNum, taosGetDefaultHashFunction(TSDB_DATA_TYPE_INT), true, HASH_ENTRY_LOCK);
  if (NULL == vgInfo->vgHash) {
    taosMemoryFree(vgInfo);
    tscError("hash init[%d] failed", rsp->vgNum);
    code = TSDB_CODE_OUT_OF_MEMORY;
    goto _return;
  }

  for (int32_t j = 0; j < rsp->vgNum; ++j) {
    SVgroupInfo *pInfo = taosArrayGet(rsp->pVgroupInfos, j);
    if (taosHashPut(vgInfo->vgHash, &pInfo->vgId, sizeof(int32_t), pInfo, sizeof(SVgroupInfo)) != 0) {
      tscError("hash push failed, errno:%d", errno);
      taosHashCleanup(vgInfo->vgHash);
      taosMemoryFree(vgInfo);
      code = TSDB_CODE_OUT_OF_MEMORY;
      goto _return;
    }
  }

_return:
  if (code) {
    taosHashCleanup(vgInfo->vgHash);
    taosMemoryFreeClear(vgInfo);
  }

  *pInfo = vgInfo;
  return code;
}

static int32_t hbProcessDBInfoRsp(void *value, int32_t valueLen, struct SCatalog *pCatalog) {
  int32_t code = 0;

  SDbHbBatchRsp batchRsp = {0};
  if (tDeserializeSDbHbBatchRsp(value, valueLen, &batchRsp) != 0) {
    terrno = TSDB_CODE_INVALID_MSG;
    code = terrno;
    goto _return;
  }

  int32_t numOfBatchs = taosArrayGetSize(batchRsp.pArray);
  for (int32_t i = 0; i < numOfBatchs; ++i) {
    SDbHbRsp *rsp = taosArrayGet(batchRsp.pArray, i);
    if (rsp->useDbRsp) {
      tscDebug("hb use db rsp, db:%s, vgVersion:%d, stateTs:%" PRId64 ", uid:%" PRIx64, 
        rsp->useDbRsp->db, rsp->useDbRsp->vgVersion, rsp->useDbRsp->stateTs, rsp->useDbRsp->uid);
        
      if (rsp->useDbRsp->vgVersion < 0) {
        code = catalogRemoveDB(pCatalog, rsp->useDbRsp->db, rsp->useDbRsp->uid);
      } else {
        SDBVgInfo *vgInfo = NULL;
        code = hbGenerateVgInfoFromRsp(&vgInfo, rsp->useDbRsp);
        if (TSDB_CODE_SUCCESS != code) {
          goto _return;
        }
<<<<<<< HEAD

        catalogUpdateDBVgInfo(pCatalog, (rsp->db[0] == 'i') ? TSDB_PERFORMANCE_SCHEMA_DB : TSDB_INFORMATION_SCHEMA_DB,
                              rsp->uid, vgInfo);
=======
      
        catalogUpdateDBVgInfo(pCatalog, rsp->useDbRsp->db, rsp->useDbRsp->uid, vgInfo);
      
        if (IS_SYS_DBNAME(rsp->useDbRsp->db)) {
          code = hbGenerateVgInfoFromRsp(&vgInfo, rsp->useDbRsp);
          if (TSDB_CODE_SUCCESS != code) {
            goto _return;
          }
      
          catalogUpdateDBVgInfo(pCatalog, (rsp->useDbRsp->db[0] == 'i') ? TSDB_PERFORMANCE_SCHEMA_DB : TSDB_INFORMATION_SCHEMA_DB, rsp->useDbRsp->uid, vgInfo);
        }
>>>>>>> 366cd187
      }
    }

    if (rsp->cfgRsp) {
      tscDebug("hb db cfg rsp, db:%s, cfgVersion:%d", rsp->cfgRsp->db, rsp->cfgRsp->cfgVersion);
      catalogUpdateDbCfg(pCatalog, rsp->cfgRsp->db, rsp->cfgRsp->dbId, rsp->cfgRsp);
      rsp->cfgRsp = NULL;
    }
  }

_return:

  tFreeSDbHbBatchRsp(&batchRsp);
  return code;
}

static int32_t hbProcessStbInfoRsp(void *value, int32_t valueLen, struct SCatalog *pCatalog) {
  int32_t code = 0;

  SSTbHbRsp hbRsp = {0};
  if (tDeserializeSSTbHbRsp(value, valueLen, &hbRsp) != 0) {
    terrno = TSDB_CODE_INVALID_MSG;
    return -1;
  }

  int32_t numOfMeta = taosArrayGetSize(hbRsp.pMetaRsp);
  for (int32_t i = 0; i < numOfMeta; ++i) {
    STableMetaRsp *rsp = taosArrayGet(hbRsp.pMetaRsp, i);

    if (rsp->numOfColumns < 0) {
      tscDebug("hb remove stb, db:%s, stb:%s", rsp->dbFName, rsp->stbName);
      catalogRemoveStbMeta(pCatalog, rsp->dbFName, rsp->dbId, rsp->stbName, rsp->suid);
    } else {
      tscDebug("hb update stb, db:%s, stb:%s", rsp->dbFName, rsp->stbName);
      if (rsp->pSchemas[0].colId != PRIMARYKEY_TIMESTAMP_COL_ID) {
        tscError("invalid colId[%" PRIi16 "] for the first column in table meta rsp msg", rsp->pSchemas[0].colId);
        tFreeSSTbHbRsp(&hbRsp);
        return TSDB_CODE_TSC_INVALID_VALUE;
      }

      catalogUpdateTableMeta(pCatalog, rsp);
    }
  }

  int32_t numOfIndex = taosArrayGetSize(hbRsp.pIndexRsp);
  for (int32_t i = 0; i < numOfIndex; ++i) {
    STableIndexRsp *rsp = taosArrayGet(hbRsp.pIndexRsp, i);

    catalogUpdateTableIndex(pCatalog, rsp);
  }

  taosArrayDestroy(hbRsp.pIndexRsp);
  hbRsp.pIndexRsp = NULL;

  tFreeSSTbHbRsp(&hbRsp);
  return TSDB_CODE_SUCCESS;
}

static int32_t hbQueryHbRspHandle(SAppHbMgr *pAppHbMgr, SClientHbRsp *pRsp) {
  SClientHbReq *pReq = taosHashAcquire(pAppHbMgr->activeInfo, &pRsp->connKey, sizeof(SClientHbKey));
  if (NULL == pReq) {
    tscWarn("pReq to get activeInfo, may be dropped, refId:%" PRIx64 ", type:%d", pRsp->connKey.tscRid,
            pRsp->connKey.connType);
    return TSDB_CODE_SUCCESS;
  }

  if (pRsp->query) {
    STscObj *pTscObj = (STscObj *)acquireTscObj(pRsp->connKey.tscRid);
    if (NULL == pTscObj) {
      tscDebug("tscObj rid %" PRIx64 " not exist", pRsp->connKey.tscRid);
    } else {
      if (pRsp->query->totalDnodes > 1 && !isEpsetEqual(&pTscObj->pAppInfo->mgmtEp.epSet, &pRsp->query->epSet)) {
        SEpSet *pOrig = &pTscObj->pAppInfo->mgmtEp.epSet;
        SEp    *pOrigEp = &pOrig->eps[pOrig->inUse];
        SEp    *pNewEp = &pRsp->query->epSet.eps[pRsp->query->epSet.inUse];
        tscDebug("mnode epset updated from %d/%d=>%s:%d to %d/%d=>%s:%d in hb", pOrig->inUse, pOrig->numOfEps,
                 pOrigEp->fqdn, pOrigEp->port, pRsp->query->epSet.inUse, pRsp->query->epSet.numOfEps, pNewEp->fqdn,
                 pNewEp->port);

        updateEpSet_s(&pTscObj->pAppInfo->mgmtEp, &pRsp->query->epSet);
      }

      pTscObj->pAppInfo->totalDnodes = pRsp->query->totalDnodes;
      pTscObj->pAppInfo->onlineDnodes = pRsp->query->onlineDnodes;
      pTscObj->connId = pRsp->query->connId;
      tscTrace("conn %u hb rsp, dnodes %d/%d", pTscObj->connId, pTscObj->pAppInfo->onlineDnodes,
               pTscObj->pAppInfo->totalDnodes);

      if (pRsp->query->killRid) {
        tscDebug("request rid %" PRIx64 " need to be killed now", pRsp->query->killRid);
        SRequestObj *pRequest = acquireRequest(pRsp->query->killRid);
        if (NULL == pRequest) {
          tscDebug("request 0x%" PRIx64 " not exist to kill", pRsp->query->killRid);
        } else {
          taos_stop_query((TAOS_RES *)pRequest);
          releaseRequest(pRsp->query->killRid);
        }
      }

      if (pRsp->query->killConnection) {
        taos_close_internal(pTscObj);
      }

      if (pRsp->query->pQnodeList) {
        updateQnodeList(pTscObj->pAppInfo, pRsp->query->pQnodeList);
      }

      releaseTscObj(pRsp->connKey.tscRid);
    }
  }

  int32_t kvNum = pRsp->info ? taosArrayGetSize(pRsp->info) : 0;

  tscDebug("hb got %d rsp kv", kvNum);

  for (int32_t i = 0; i < kvNum; ++i) {
    SKv *kv = taosArrayGet(pRsp->info, i);
    switch (kv->key) {
      case HEARTBEAT_KEY_USER_AUTHINFO: {
        if (kv->valueLen <= 0 || NULL == kv->value) {
          tscError("invalid hb user auth info, len:%d, value:%p", kv->valueLen, kv->value);
          break;
        }

        struct SCatalog *pCatalog = NULL;

        int32_t code = catalogGetHandle(pReq->clusterId, &pCatalog);
        if (code != TSDB_CODE_SUCCESS) {
          tscWarn("catalogGetHandle failed, clusterId:%" PRIx64 ", error:%s", pReq->clusterId, tstrerror(code));
          break;
        }

        hbProcessUserAuthInfoRsp(kv->value, kv->valueLen, pCatalog);
        break;
      }
      case HEARTBEAT_KEY_DBINFO: {
        if (kv->valueLen <= 0 || NULL == kv->value) {
          tscError("invalid hb db info, len:%d, value:%p", kv->valueLen, kv->value);
          break;
        }

        struct SCatalog *pCatalog = NULL;

        int32_t code = catalogGetHandle(pReq->clusterId, &pCatalog);
        if (code != TSDB_CODE_SUCCESS) {
          tscWarn("catalogGetHandle failed, clusterId:%" PRIx64 ", error:%s", pReq->clusterId, tstrerror(code));
          break;
        }

        hbProcessDBInfoRsp(kv->value, kv->valueLen, pCatalog);
        break;
      }
      case HEARTBEAT_KEY_STBINFO: {
        if (kv->valueLen <= 0 || NULL == kv->value) {
          tscError("invalid hb stb info, len:%d, value:%p", kv->valueLen, kv->value);
          break;
        }

        struct SCatalog *pCatalog = NULL;

        int32_t code = catalogGetHandle(pReq->clusterId, &pCatalog);
        if (code != TSDB_CODE_SUCCESS) {
          tscWarn("catalogGetHandle failed, clusterId:%" PRIx64 ", error:%s", pReq->clusterId, tstrerror(code));
          break;
        }

        hbProcessStbInfoRsp(kv->value, kv->valueLen, pCatalog);
        break;
      }
      case HEARTBEAT_KEY_USER_PASSINFO: {
        if (kv->valueLen <= 0 || NULL == kv->value) {
          tscError("invalid hb user pass info, len:%d, value:%p", kv->valueLen, kv->value);
          break;
        }

        hbProcessUserPassInfoRsp(kv->value, kv->valueLen, &pRsp->connKey, pAppHbMgr);
        break;
      }
      default:
        tscError("invalid hb key type:%d", kv->key);
        break;
    }
  }

  taosHashRelease(pAppHbMgr->activeInfo, pReq);

  return TSDB_CODE_SUCCESS;
}

static int32_t hbAsyncCallBack(void *param, SDataBuf *pMsg, int32_t code) {
  if (0 == atomic_load_8(&clientHbMgr.inited)) {
    goto _return;
  }

  static int32_t    emptyRspNum = 0;
  int32_t           idx = *(int32_t *)param;
  SClientHbBatchRsp pRsp = {0};
  if (TSDB_CODE_SUCCESS == code) {
    tDeserializeSClientHbBatchRsp(pMsg->pData, pMsg->len, &pRsp);

    int32_t now = taosGetTimestampSec();
    int32_t delta = abs(now - pRsp.svrTimestamp);
    if (delta > timestampDeltaLimit) {
      code = TSDB_CODE_TIME_UNSYNCED;
      tscError("time diff: %ds is too big", delta);
    }
  }

  int32_t rspNum = taosArrayGetSize(pRsp.rsps);

  taosThreadMutexLock(&clientHbMgr.lock);

  SAppHbMgr *pAppHbMgr = taosArrayGetP(clientHbMgr.appHbMgrs, idx);
  if (pAppHbMgr == NULL) {
    taosThreadMutexUnlock(&clientHbMgr.lock);
    tscError("appHbMgr not exist, idx:%d", idx);
    taosMemoryFree(pMsg->pData);
    taosMemoryFree(pMsg->pEpSet);
    tFreeClientHbBatchRsp(&pRsp);
    return -1;
  }

  SAppInstInfo *pInst = pAppHbMgr->pAppInstInfo;

  if (code != 0) {
    pInst->onlineDnodes = pInst->totalDnodes ? 0 : -1;
    tscDebug("hb rsp error %s, update server status %d/%d", tstrerror(code), pInst->onlineDnodes, pInst->totalDnodes);
  }

  if (rspNum) {
    tscDebug("hb got %d rsp, %d empty rsp received before", rspNum,
             atomic_val_compare_exchange_32(&emptyRspNum, emptyRspNum, 0));
  } else {
    atomic_add_fetch_32(&emptyRspNum, 1);
  }

  for (int32_t i = 0; i < rspNum; ++i) {
    SClientHbRsp *rsp = taosArrayGet(pRsp.rsps, i);
    code = (*clientHbMgr.rspHandle[rsp->connKey.connType])(pAppHbMgr, rsp);
    if (code) {
      break;
    }
  }

  taosThreadMutexUnlock(&clientHbMgr.lock);

  tFreeClientHbBatchRsp(&pRsp);

_return:
  taosMemoryFree(pMsg->pData);
  taosMemoryFree(pMsg->pEpSet);
  return code;
}

int32_t hbBuildQueryDesc(SQueryHbReqBasic *hbBasic, STscObj *pObj) {
  int64_t    now = taosGetTimestampUs();
  SQueryDesc desc = {0};
  int32_t    code = 0;

  void *pIter = taosHashIterate(pObj->pRequests, NULL);
  while (pIter != NULL) {
    int64_t     *rid = pIter;
    SRequestObj *pRequest = acquireRequest(*rid);
    if (NULL == pRequest) {
      pIter = taosHashIterate(pObj->pRequests, pIter);
      continue;
    }

    if (pRequest->killed || 0 == pRequest->body.queryJob) {
      releaseRequest(*rid);
      pIter = taosHashIterate(pObj->pRequests, pIter);
      continue;
    }

    tstrncpy(desc.sql, pRequest->sqlstr, sizeof(desc.sql));
    desc.stime = pRequest->metric.start / 1000;
    desc.queryId = pRequest->requestId;
    desc.useconds = now - pRequest->metric.start;
    desc.reqRid = pRequest->self;
    desc.stableQuery = pRequest->stableQuery;
    taosGetFqdn(desc.fqdn);
    desc.subPlanNum = pRequest->body.subplanNum;

    if (desc.subPlanNum) {
      desc.subDesc = taosArrayInit(desc.subPlanNum, sizeof(SQuerySubDesc));
      if (NULL == desc.subDesc) {
        releaseRequest(*rid);
        return TSDB_CODE_OUT_OF_MEMORY;
      }

      code = schedulerGetTasksStatus(pRequest->body.queryJob, desc.subDesc);
      if (code) {
        taosArrayDestroy(desc.subDesc);
        desc.subDesc = NULL;
        desc.subPlanNum = 0;
      }
      desc.subPlanNum = taosArrayGetSize(desc.subDesc);
    } else {
      desc.subDesc = NULL;
    }

    releaseRequest(*rid);
    taosArrayPush(hbBasic->queryDesc, &desc);

    pIter = taosHashIterate(pObj->pRequests, pIter);
  }

  return TSDB_CODE_SUCCESS;
}

int32_t hbGetQueryBasicInfo(SClientHbKey *connKey, SClientHbReq *req) {
  STscObj *pTscObj = (STscObj *)acquireTscObj(connKey->tscRid);
  if (NULL == pTscObj) {
    tscWarn("tscObj rid %" PRIx64 " not exist", connKey->tscRid);
    return TSDB_CODE_APP_ERROR;
  }

  SQueryHbReqBasic *hbBasic = (SQueryHbReqBasic *)taosMemoryCalloc(1, sizeof(SQueryHbReqBasic));
  if (NULL == hbBasic) {
    tscError("calloc %d failed", (int32_t)sizeof(SQueryHbReqBasic));
    releaseTscObj(connKey->tscRid);
    return TSDB_CODE_OUT_OF_MEMORY;
  }

  hbBasic->connId = pTscObj->connId;

  int32_t numOfQueries = pTscObj->pRequests ? taosHashGetSize(pTscObj->pRequests) : 0;
  if (numOfQueries <= 0) {
    req->query = hbBasic;
    releaseTscObj(connKey->tscRid);
    tscDebug("no queries on connection");
    return TSDB_CODE_SUCCESS;
  }

  hbBasic->queryDesc = taosArrayInit(numOfQueries, sizeof(SQueryDesc));
  if (NULL == hbBasic->queryDesc) {
    tscWarn("taosArrayInit %d queryDesc failed", numOfQueries);
    releaseTscObj(connKey->tscRid);
    taosMemoryFree(hbBasic);
    return TSDB_CODE_OUT_OF_MEMORY;
  }

  int32_t code = hbBuildQueryDesc(hbBasic, pTscObj);
  if (code) {
    releaseTscObj(connKey->tscRid);
    if (hbBasic->queryDesc) {
      taosArrayDestroyEx(hbBasic->queryDesc, tFreeClientHbQueryDesc);
    }
    taosMemoryFree(hbBasic);
    return code;
  }

  req->query = hbBasic;
  releaseTscObj(connKey->tscRid);

  return TSDB_CODE_SUCCESS;
}

static int32_t hbGetUserBasicInfo(SClientHbKey *connKey, SClientHbReq *req) {
  STscObj *pTscObj = (STscObj *)acquireTscObj(connKey->tscRid);
  if (!pTscObj) {
    tscWarn("tscObj rid %" PRIx64 " not exist", connKey->tscRid);
    return TSDB_CODE_APP_ERROR;
  }

  int32_t           code = 0;
  SUserPassVersion *user = taosMemoryMalloc(sizeof(SUserPassVersion));
  if (!user) {
    code = TSDB_CODE_OUT_OF_MEMORY;
    goto _return;
  }
  strncpy(user->user, pTscObj->user, TSDB_USER_LEN);
  user->version = htonl(pTscObj->passInfo.ver);

  SKv kv = {
      .key = HEARTBEAT_KEY_USER_PASSINFO,
      .valueLen = sizeof(SUserPassVersion),
      .value = user,
  };

  tscDebug("hb got user basic info, valueLen:%d, user:%s, passVer:%d, tscRid:%" PRIi64, kv.valueLen, user->user,
           pTscObj->passInfo.ver, connKey->tscRid);

  if (!req->info) {
    req->info = taosHashInit(64, hbKeyHashFunc, 1, HASH_ENTRY_LOCK);
  }

  if (taosHashPut(req->info, &kv.key, sizeof(kv.key), &kv, sizeof(kv)) < 0) {
    code = terrno ? terrno : TSDB_CODE_APP_ERROR;
    goto _return;
  }

_return:
  releaseTscObj(connKey->tscRid);
  if (code) {
    tscError("hb got user basic info failed since %s", terrstr(code));
  }

  return code;
}

int32_t hbGetExpiredUserInfo(SClientHbKey *connKey, struct SCatalog *pCatalog, SClientHbReq *req) {
  SUserAuthVersion *users = NULL;
  uint32_t          userNum = 0;
  int32_t           code = 0;

  code = catalogGetExpiredUsers(pCatalog, &users, &userNum);
  if (TSDB_CODE_SUCCESS != code) {
    return code;
  }

  if (userNum <= 0) {
    taosMemoryFree(users);
    return TSDB_CODE_SUCCESS;
  }

  for (int32_t i = 0; i < userNum; ++i) {
    SUserAuthVersion *user = &users[i];
    user->version = htonl(user->version);
  }

  SKv kv = {
      .key = HEARTBEAT_KEY_USER_AUTHINFO,
      .valueLen = sizeof(SUserAuthVersion) * userNum,
      .value = users,
  };

  tscDebug("hb got %d expired users, valueLen:%d", userNum, kv.valueLen);

  if (NULL == req->info) {
    req->info = taosHashInit(64, hbKeyHashFunc, 1, HASH_ENTRY_LOCK);
  }

  taosHashPut(req->info, &kv.key, sizeof(kv.key), &kv, sizeof(kv));

  return TSDB_CODE_SUCCESS;
}

int32_t hbGetExpiredDBInfo(SClientHbKey *connKey, struct SCatalog *pCatalog, SClientHbReq *req) {
  SDbCacheInfo *dbs = NULL;
  uint32_t      dbNum = 0;
  int32_t       code = 0;

  code = catalogGetExpiredDBs(pCatalog, &dbs, &dbNum);
  if (TSDB_CODE_SUCCESS != code) {
    return code;
  }

  if (dbNum <= 0) {
    taosMemoryFree(dbs);
    return TSDB_CODE_SUCCESS;
  }

  for (int32_t i = 0; i < dbNum; ++i) {
<<<<<<< HEAD
    SDbVgVersion *db = &dbs[i];
    tscDebug("the %dth expired dbFName:%s, dbId:%" PRId64 ", vgVersion:%d, numOfTable:%d, startTs:%" PRId64, i,
             db->dbFName, db->dbId, db->vgVersion, db->numOfTable, db->stateTs);
=======
    SDbCacheInfo *db = &dbs[i];
    tscDebug("the %dth expired dbFName:%s, dbId:%" PRId64 ", vgVersion:%d, cfgVersion:%d, numOfTable:%d, startTs:%" PRId64, 
      i, db->dbFName, db->dbId, db->vgVersion, db->cfgVersion, db->numOfTable, db->stateTs);
>>>>>>> 366cd187

    db->dbId = htobe64(db->dbId);
    db->vgVersion = htonl(db->vgVersion);
    db->cfgVersion = htonl(db->cfgVersion);
    db->numOfTable = htonl(db->numOfTable);
    db->stateTs = htobe64(db->stateTs);
  }

  SKv kv = {
      .key = HEARTBEAT_KEY_DBINFO,
      .valueLen = sizeof(SDbCacheInfo) * dbNum,
      .value = dbs,
  };

  tscDebug("hb got %d expired db, valueLen:%d", dbNum, kv.valueLen);

  if (NULL == req->info) {
    req->info = taosHashInit(64, hbKeyHashFunc, 1, HASH_ENTRY_LOCK);
  }

  taosHashPut(req->info, &kv.key, sizeof(kv.key), &kv, sizeof(kv));

  return TSDB_CODE_SUCCESS;
}

int32_t hbGetExpiredStbInfo(SClientHbKey *connKey, struct SCatalog *pCatalog, SClientHbReq *req) {
  SSTableVersion *stbs = NULL;
  uint32_t        stbNum = 0;
  int32_t         code = 0;

  code = catalogGetExpiredSTables(pCatalog, &stbs, &stbNum);
  if (TSDB_CODE_SUCCESS != code) {
    return code;
  }

  if (stbNum <= 0) {
    taosMemoryFree(stbs);
    return TSDB_CODE_SUCCESS;
  }

  for (int32_t i = 0; i < stbNum; ++i) {
    SSTableVersion *stb = &stbs[i];
    stb->suid = htobe64(stb->suid);
    stb->sversion = htons(stb->sversion);
    stb->tversion = htons(stb->tversion);
    stb->smaVer = htonl(stb->smaVer);
  }

  SKv kv = {
      .key = HEARTBEAT_KEY_STBINFO,
      .valueLen = sizeof(SSTableVersion) * stbNum,
      .value = stbs,
  };

  tscDebug("hb got %d expired stb, valueLen:%d", stbNum, kv.valueLen);

  if (NULL == req->info) {
    req->info = taosHashInit(64, hbKeyHashFunc, 1, HASH_ENTRY_LOCK);
  }

  taosHashPut(req->info, &kv.key, sizeof(kv.key), &kv, sizeof(kv));

  return TSDB_CODE_SUCCESS;
}

int32_t hbGetAppInfo(int64_t clusterId, SClientHbReq *req) {
  SAppHbReq *pApp = taosHashGet(clientHbMgr.appSummary, &clusterId, sizeof(clusterId));
  if (NULL != pApp) {
    memcpy(&req->app, pApp, sizeof(*pApp));
  } else {
    memset(&req->app.summary, 0, sizeof(req->app.summary));
    req->app.pid = taosGetPId();
    req->app.appId = clientHbMgr.appId;
    taosGetAppName(req->app.name, NULL);
  }

  return TSDB_CODE_SUCCESS;
}

int32_t hbQueryHbReqHandle(SClientHbKey *connKey, void *param, SClientHbReq *req) {
  SHbParam        *hbParam = (SHbParam *)param;
  struct SCatalog *pCatalog = NULL;

  int32_t code = catalogGetHandle(hbParam->clusterId, &pCatalog);
  if (code != TSDB_CODE_SUCCESS) {
    tscWarn("catalogGetHandle failed, clusterId:%" PRIx64 ", error:%s", hbParam->clusterId, tstrerror(code));
    return code;
  }

  hbGetAppInfo(hbParam->clusterId, req);

  hbGetQueryBasicInfo(connKey, req);

  if (hbParam->passKeyCnt > 0) {
    hbGetUserBasicInfo(connKey, req);
  }

  code = hbGetExpiredUserInfo(connKey, pCatalog, req);
  if (TSDB_CODE_SUCCESS != code) {
    return code;
  }

  code = hbGetExpiredDBInfo(connKey, pCatalog, req);
  if (TSDB_CODE_SUCCESS != code) {
    return code;
  }

  code = hbGetExpiredStbInfo(connKey, pCatalog, req);
  if (TSDB_CODE_SUCCESS != code) {
    return code;
  }

  return TSDB_CODE_SUCCESS;
}

static FORCE_INLINE void hbMgrInitHandle() {
  // init all handle
  clientHbMgr.reqHandle[CONN_TYPE__QUERY] = hbQueryHbReqHandle;
  clientHbMgr.reqHandle[CONN_TYPE__TMQ] = hbMqHbReqHandle;

  clientHbMgr.rspHandle[CONN_TYPE__QUERY] = hbQueryHbRspHandle;
  clientHbMgr.rspHandle[CONN_TYPE__TMQ] = hbMqHbRspHandle;
}

SClientHbBatchReq *hbGatherAllInfo(SAppHbMgr *pAppHbMgr) {
  SClientHbBatchReq *pBatchReq = taosMemoryCalloc(1, sizeof(SClientHbBatchReq));
  if (pBatchReq == NULL) {
    terrno = TSDB_CODE_OUT_OF_MEMORY;
    return NULL;
  }
  int32_t connKeyCnt = atomic_load_32(&pAppHbMgr->connKeyCnt);
  pBatchReq->reqs = taosArrayInit(connKeyCnt, sizeof(SClientHbReq));

  int64_t rid = -1;
  int32_t code = 0;

  void *pIter = taosHashIterate(pAppHbMgr->activeInfo, NULL);

  SClientHbReq *pOneReq = pIter;
  SClientHbKey *connKey = pOneReq ? &pOneReq->connKey : NULL;
  if (connKey != NULL) rid = connKey->tscRid;

  STscObj *pTscObj = (STscObj *)acquireTscObj(rid);
  if (pTscObj == NULL) {
    tFreeClientHbBatchReq(pBatchReq);
    return NULL;
  }

  while (pIter != NULL) {
    pOneReq = taosArrayPush(pBatchReq->reqs, pOneReq);
    SHbParam param;
    switch (pOneReq->connKey.connType) {
      case CONN_TYPE__QUERY: {
        param.clusterId = pOneReq->clusterId;
        param.passKeyCnt = atomic_load_32(&pAppHbMgr->passKeyCnt);
        break;
      }
      default:
        break;
    }
    if (clientHbMgr.reqHandle[pOneReq->connKey.connType]) {
      code = (*clientHbMgr.reqHandle[pOneReq->connKey.connType])(&pOneReq->connKey, &param, pOneReq);
      if (code) {
        tscWarn("hbGatherAllInfo failed since %s, tscRid:%" PRIi64 ", connType:%" PRIi8, tstrerror(code),
                pOneReq->connKey.tscRid, pOneReq->connKey.connType);
      }
    }
    break;

#if 0
    if (code) {
      pIter = taosHashIterate(pAppHbMgr->activeInfo, pIter);
      pOneReq = pIter;
      continue;
    }

    pIter = taosHashIterate(pAppHbMgr->activeInfo, pIter);
    pOneReq = pIter;
#endif
  }
  releaseTscObj(rid);

  return pBatchReq;
}

void hbThreadFuncUnexpectedStopped(void) { atomic_store_8(&clientHbMgr.threadStop, 2); }

void hbMergeSummary(SAppClusterSummary *dst, SAppClusterSummary *src) {
  dst->numOfInsertsReq += src->numOfInsertsReq;
  dst->numOfInsertRows += src->numOfInsertRows;
  dst->insertElapsedTime += src->insertElapsedTime;
  dst->insertBytes += src->insertBytes;
  dst->fetchBytes += src->fetchBytes;
  dst->queryElapsedTime += src->queryElapsedTime;
  dst->numOfSlowQueries += src->numOfSlowQueries;
  dst->totalRequests += src->totalRequests;
  dst->currentRequests += src->currentRequests;
}

int32_t hbGatherAppInfo(void) {
  SAppHbReq req = {0};
  int       sz = taosArrayGetSize(clientHbMgr.appHbMgrs);
  if (sz > 0) {
    req.pid = taosGetPId();
    req.appId = clientHbMgr.appId;
    taosGetAppName(req.name, NULL);
  }

  taosHashClear(clientHbMgr.appSummary);

  for (int32_t i = 0; i < sz; ++i) {
    SAppHbMgr *pAppHbMgr = taosArrayGetP(clientHbMgr.appHbMgrs, i);
    if (pAppHbMgr == NULL) continue;

    uint64_t   clusterId = pAppHbMgr->pAppInstInfo->clusterId;
    SAppHbReq *pApp = taosHashGet(clientHbMgr.appSummary, &clusterId, sizeof(clusterId));
    if (NULL == pApp) {
      memcpy(&req.summary, &pAppHbMgr->pAppInstInfo->summary, sizeof(req.summary));
      req.startTime = pAppHbMgr->startTime;
      taosHashPut(clientHbMgr.appSummary, &clusterId, sizeof(clusterId), &req, sizeof(req));
    } else {
      if (pAppHbMgr->startTime < pApp->startTime) {
        pApp->startTime = pAppHbMgr->startTime;
      }

      hbMergeSummary(&pApp->summary, &pAppHbMgr->pAppInstInfo->summary);
    }
  }

  return TSDB_CODE_SUCCESS;
}

static void *hbThreadFunc(void *param) {
  setThreadName("hb");
#ifdef WINDOWS
  if (taosCheckCurrentInDll()) {
    atexit(hbThreadFuncUnexpectedStopped);
  }
#endif
  while (1) {
    if (1 == clientHbMgr.threadStop) {
      break;
    }

    taosThreadMutexLock(&clientHbMgr.lock);

    int sz = taosArrayGetSize(clientHbMgr.appHbMgrs);
    if (sz > 0) {
      hbGatherAppInfo();
    }

    SArray *mgr = taosArrayInit(sz, sizeof(void *));
    for (int i = 0; i < sz; i++) {
      SAppHbMgr *pAppHbMgr = taosArrayGetP(clientHbMgr.appHbMgrs, i);
      if (pAppHbMgr == NULL) {
        continue;
      }

      int32_t connCnt = atomic_load_32(&pAppHbMgr->connKeyCnt);
      if (connCnt == 0) {
        taosArrayPush(mgr, &pAppHbMgr);
        continue;
      }
      SClientHbBatchReq *pReq = hbGatherAllInfo(pAppHbMgr);
      if (pReq == NULL || taosArrayGetP(clientHbMgr.appHbMgrs, i) == NULL) {
        tFreeClientHbBatchReq(pReq);
        continue;
      }
      int   tlen = tSerializeSClientHbBatchReq(NULL, 0, pReq);
      void *buf = taosMemoryMalloc(tlen);
      if (buf == NULL) {
        terrno = TSDB_CODE_OUT_OF_MEMORY;
        tFreeClientHbBatchReq(pReq);
        // hbClearReqInfo(pAppHbMgr);
        taosArrayPush(mgr, &pAppHbMgr);
        break;
      }

      tSerializeSClientHbBatchReq(buf, tlen, pReq);
      SMsgSendInfo *pInfo = taosMemoryCalloc(1, sizeof(SMsgSendInfo));

      if (pInfo == NULL) {
        terrno = TSDB_CODE_OUT_OF_MEMORY;
        tFreeClientHbBatchReq(pReq);
        // hbClearReqInfo(pAppHbMgr);
        taosMemoryFree(buf);
        taosArrayPush(mgr, &pAppHbMgr);
        break;
      }
      pInfo->fp = hbAsyncCallBack;
      pInfo->msgInfo.pData = buf;
      pInfo->msgInfo.len = tlen;
      pInfo->msgType = TDMT_MND_HEARTBEAT;
      pInfo->param = taosMemoryMalloc(sizeof(int32_t));
      *(int32_t *)pInfo->param = i;
      pInfo->paramFreeFp = taosMemoryFree;
      pInfo->requestId = generateRequestId();
      pInfo->requestObjRefId = 0;

      SAppInstInfo *pAppInstInfo = pAppHbMgr->pAppInstInfo;
      int64_t       transporterId = 0;
      SEpSet        epSet = getEpSet_s(&pAppInstInfo->mgmtEp);
      asyncSendMsgToServer(pAppInstInfo->pTransporter, &epSet, &transporterId, pInfo);
      tFreeClientHbBatchReq(pReq);
      // hbClearReqInfo(pAppHbMgr);

      atomic_add_fetch_32(&pAppHbMgr->reportCnt, 1);
      taosArrayPush(mgr, &pAppHbMgr);
    }

    taosArrayDestroy(clientHbMgr.appHbMgrs);
    clientHbMgr.appHbMgrs = mgr;

    taosThreadMutexUnlock(&clientHbMgr.lock);

    taosMsleep(HEARTBEAT_INTERVAL);
  }
  return NULL;
}

static int32_t hbCreateThread() {
  TdThreadAttr thAttr;
  taosThreadAttrInit(&thAttr);
  taosThreadAttrSetDetachState(&thAttr, PTHREAD_CREATE_JOINABLE);

  if (taosThreadCreate(&clientHbMgr.thread, &thAttr, hbThreadFunc, NULL) != 0) {
    terrno = TAOS_SYSTEM_ERROR(errno);
    return -1;
  }
  taosThreadAttrDestroy(&thAttr);
  return 0;
}

static void hbStopThread() {
  if (0 == atomic_load_8(&clientHbMgr.inited)) {
    return;
  }
  if (atomic_val_compare_exchange_8(&clientHbMgr.threadStop, 0, 1)) {
    tscDebug("hb thread already stopped");
    return;
  }

  // thread quit mode kill or inner exit from self-thread
  if (clientHbMgr.quitByKill) {
    taosThreadKill(clientHbMgr.thread, 0);
  } else {
    taosThreadJoin(clientHbMgr.thread, NULL);
  }

  tscDebug("hb thread stopped");
}

SAppHbMgr *appHbMgrInit(SAppInstInfo *pAppInstInfo, char *key) {
  if (hbMgrInit() != 0) {
    terrno = TSDB_CODE_TSC_INTERNAL_ERROR;
    return NULL;
  }
  SAppHbMgr *pAppHbMgr = taosMemoryMalloc(sizeof(SAppHbMgr));
  if (pAppHbMgr == NULL) {
    terrno = TSDB_CODE_OUT_OF_MEMORY;
    return NULL;
  }
  // init stat
  pAppHbMgr->startTime = taosGetTimestampMs();
  pAppHbMgr->connKeyCnt = 0;
  pAppHbMgr->passKeyCnt = 0;
  pAppHbMgr->reportCnt = 0;
  pAppHbMgr->reportBytes = 0;
  pAppHbMgr->key = taosStrdup(key);

  // init app info
  pAppHbMgr->pAppInstInfo = pAppInstInfo;

  // init hash info
  pAppHbMgr->activeInfo = taosHashInit(64, hbKeyHashFunc, 1, HASH_ENTRY_LOCK);

  if (pAppHbMgr->activeInfo == NULL) {
    terrno = TSDB_CODE_OUT_OF_MEMORY;
    taosMemoryFree(pAppHbMgr);
    return NULL;
  }

  // taosHashSetFreeFp(pAppHbMgr->activeInfo, tFreeClientHbReq);

  taosThreadMutexLock(&clientHbMgr.lock);
  taosArrayPush(clientHbMgr.appHbMgrs, &pAppHbMgr);
  pAppHbMgr->idx = taosArrayGetSize(clientHbMgr.appHbMgrs) - 1;
  taosThreadMutexUnlock(&clientHbMgr.lock);

  return pAppHbMgr;
}

void hbFreeAppHbMgr(SAppHbMgr *pTarget) {
  void *pIter = taosHashIterate(pTarget->activeInfo, NULL);
  while (pIter != NULL) {
    SClientHbReq *pOneReq = pIter;
    tFreeClientHbReq(pOneReq);
    pIter = taosHashIterate(pTarget->activeInfo, pIter);
  }
  taosHashCleanup(pTarget->activeInfo);
  pTarget->activeInfo = NULL;

  taosMemoryFree(pTarget->key);
  taosMemoryFree(pTarget);
}

void hbRemoveAppHbMrg(SAppHbMgr **pAppHbMgr) {
  taosThreadMutexLock(&clientHbMgr.lock);
  int32_t mgrSize = taosArrayGetSize(clientHbMgr.appHbMgrs);
  for (int32_t i = 0; i < mgrSize; ++i) {
    SAppHbMgr *pItem = taosArrayGetP(clientHbMgr.appHbMgrs, i);
    if (pItem == *pAppHbMgr) {
      hbFreeAppHbMgr(*pAppHbMgr);
      *pAppHbMgr = NULL;
      taosArraySet(clientHbMgr.appHbMgrs, i, pAppHbMgr);
      break;
    }
  }
  taosThreadMutexUnlock(&clientHbMgr.lock);
}

void appHbMgrCleanup(void) {
  int sz = taosArrayGetSize(clientHbMgr.appHbMgrs);
  for (int i = 0; i < sz; i++) {
    SAppHbMgr *pTarget = taosArrayGetP(clientHbMgr.appHbMgrs, i);
    if (pTarget == NULL) continue;
    hbFreeAppHbMgr(pTarget);
  }
}

int hbMgrInit() {
  // init once
  int8_t old = atomic_val_compare_exchange_8(&clientHbMgr.inited, 0, 1);
  if (old == 1) return 0;

  clientHbMgr.appId = tGenIdPI64();
  tscDebug("app %" PRIx64 " initialized", clientHbMgr.appId);

  clientHbMgr.appSummary = taosHashInit(10, taosGetDefaultHashFunction(TSDB_DATA_TYPE_BIGINT), false, HASH_NO_LOCK);
  clientHbMgr.appHbMgrs = taosArrayInit(0, sizeof(void *));

  TdThreadMutexAttr attr = {0};

  int ret = taosThreadMutexAttrInit(&attr);
  if (ret != 0) {
    uError("hbMgrInit:taosThreadMutexAttrInit error") return ret;
  }

  ret = taosThreadMutexAttrSetType(&attr, PTHREAD_MUTEX_RECURSIVE);
  if (ret != 0) {
    uError("hbMgrInit:taosThreadMutexAttrSetType error") return ret;
  }

  ret = taosThreadMutexInit(&clientHbMgr.lock, &attr);
  if (ret != 0) {
    uError("hbMgrInit:taosThreadMutexInit error") return ret;
  }

  ret = taosThreadMutexAttrDestroy(&attr);
  if (ret != 0) {
    uError("hbMgrInit:taosThreadMutexAttrDestroy error") return ret;
  }

  // init handle funcs
  hbMgrInitHandle();

  // init backgroud thread
  hbCreateThread();

  return 0;
}

void hbMgrCleanUp() {
  hbStopThread();

  // destroy all appHbMgr
  int8_t old = atomic_val_compare_exchange_8(&clientHbMgr.inited, 1, 0);
  if (old == 0) return;

  taosThreadMutexLock(&clientHbMgr.lock);
  appHbMgrCleanup();
  taosArrayDestroy(clientHbMgr.appHbMgrs);
  taosThreadMutexUnlock(&clientHbMgr.lock);

  clientHbMgr.appHbMgrs = NULL;
}

int hbRegisterConnImpl(SAppHbMgr *pAppHbMgr, SClientHbKey connKey, int64_t clusterId) {
  // init hash in activeinfo
  void *data = taosHashGet(pAppHbMgr->activeInfo, &connKey, sizeof(SClientHbKey));
  if (data != NULL) {
    return 0;
  }
  SClientHbReq hbReq = {0};
  hbReq.connKey = connKey;
  hbReq.clusterId = clusterId;
  // hbReq.info = taosHashInit(64, hbKeyHashFunc, 1, HASH_ENTRY_LOCK);

  taosHashPut(pAppHbMgr->activeInfo, &connKey, sizeof(SClientHbKey), &hbReq, sizeof(SClientHbReq));

  atomic_add_fetch_32(&pAppHbMgr->connKeyCnt, 1);
  return 0;
}

int hbRegisterConn(SAppHbMgr *pAppHbMgr, int64_t tscRefId, int64_t clusterId, int8_t connType) {
  SClientHbKey connKey = {
      .tscRid = tscRefId,
      .connType = connType,
  };

  switch (connType) {
    case CONN_TYPE__QUERY: {
      return hbRegisterConnImpl(pAppHbMgr, connKey, clusterId);
    }
    case CONN_TYPE__TMQ: {
      return 0;
    }
    default:
      return 0;
  }
}

void hbDeregisterConn(STscObj *pTscObj, SClientHbKey connKey) {
  SAppHbMgr    *pAppHbMgr = pTscObj->pAppInfo->pAppHbMgr;
  SClientHbReq *pReq = taosHashAcquire(pAppHbMgr->activeInfo, &connKey, sizeof(SClientHbKey));
  if (pReq) {
    tFreeClientHbReq(pReq);
    taosHashRemove(pAppHbMgr->activeInfo, &connKey, sizeof(SClientHbKey));
    taosHashRelease(pAppHbMgr->activeInfo, pReq);
  }

  if (NULL == pReq) {
    return;
  }

  atomic_sub_fetch_32(&pAppHbMgr->connKeyCnt, 1);

  taosThreadMutexLock(&pTscObj->mutex);
  if (pTscObj->passInfo.fp) {
    atomic_sub_fetch_32(&pAppHbMgr->passKeyCnt, 1);
  }
  taosThreadMutexUnlock(&pTscObj->mutex);
}

// set heart beat thread quit mode , if quicByKill 1 then kill thread else quit from inner
void taos_set_hb_quit(int8_t quitByKill) {
  clientHbMgr.quitByKill = quitByKill;
}<|MERGE_RESOLUTION|>--- conflicted
+++ resolved
@@ -160,9 +160,9 @@
   for (int32_t i = 0; i < numOfBatchs; ++i) {
     SDbHbRsp *rsp = taosArrayGet(batchRsp.pArray, i);
     if (rsp->useDbRsp) {
-      tscDebug("hb use db rsp, db:%s, vgVersion:%d, stateTs:%" PRId64 ", uid:%" PRIx64, 
+      tscDebug("hb use db rsp, db:%s, vgVersion:%d, stateTs:%" PRId64 ", uid:%" PRIx64,
         rsp->useDbRsp->db, rsp->useDbRsp->vgVersion, rsp->useDbRsp->stateTs, rsp->useDbRsp->uid);
-        
+
       if (rsp->useDbRsp->vgVersion < 0) {
         code = catalogRemoveDB(pCatalog, rsp->useDbRsp->db, rsp->useDbRsp->uid);
       } else {
@@ -171,23 +171,17 @@
         if (TSDB_CODE_SUCCESS != code) {
           goto _return;
         }
-<<<<<<< HEAD
-
-        catalogUpdateDBVgInfo(pCatalog, (rsp->db[0] == 'i') ? TSDB_PERFORMANCE_SCHEMA_DB : TSDB_INFORMATION_SCHEMA_DB,
-                              rsp->uid, vgInfo);
-=======
-      
+
         catalogUpdateDBVgInfo(pCatalog, rsp->useDbRsp->db, rsp->useDbRsp->uid, vgInfo);
-      
+
         if (IS_SYS_DBNAME(rsp->useDbRsp->db)) {
           code = hbGenerateVgInfoFromRsp(&vgInfo, rsp->useDbRsp);
           if (TSDB_CODE_SUCCESS != code) {
             goto _return;
           }
-      
+
           catalogUpdateDBVgInfo(pCatalog, (rsp->useDbRsp->db[0] == 'i') ? TSDB_PERFORMANCE_SCHEMA_DB : TSDB_INFORMATION_SCHEMA_DB, rsp->useDbRsp->uid, vgInfo);
         }
->>>>>>> 366cd187
       }
     }
 
@@ -642,15 +636,9 @@
   }
 
   for (int32_t i = 0; i < dbNum; ++i) {
-<<<<<<< HEAD
-    SDbVgVersion *db = &dbs[i];
-    tscDebug("the %dth expired dbFName:%s, dbId:%" PRId64 ", vgVersion:%d, numOfTable:%d, startTs:%" PRId64, i,
-             db->dbFName, db->dbId, db->vgVersion, db->numOfTable, db->stateTs);
-=======
     SDbCacheInfo *db = &dbs[i];
-    tscDebug("the %dth expired dbFName:%s, dbId:%" PRId64 ", vgVersion:%d, cfgVersion:%d, numOfTable:%d, startTs:%" PRId64, 
+    tscDebug("the %dth expired dbFName:%s, dbId:%" PRId64 ", vgVersion:%d, cfgVersion:%d, numOfTable:%d, startTs:%" PRId64,
       i, db->dbFName, db->dbId, db->vgVersion, db->cfgVersion, db->numOfTable, db->stateTs);
->>>>>>> 366cd187
 
     db->dbId = htobe64(db->dbId);
     db->vgVersion = htonl(db->vgVersion);
