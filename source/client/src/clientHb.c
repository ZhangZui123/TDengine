/*
 * Copyright (c) 2019 TAOS Data, Inc. <jhtao@taosdata.com>
 *
 * This program is free software: you can use, redistribute, and/or modify
 * it under the terms of the GNU Affero General Public License, version 3
 * or later ("AGPL"), as published by the Free Software Foundation.
 *
 * This program is distributed in the hope that it will be useful, but WITHOUT
 * ANY WARRANTY; without even the implied warranty of MERCHANTABILITY or
 * FITNESS FOR A PARTICULAR PURPOSE.
 *
 * You should have received a copy of the GNU Affero General Public License
 * along with this program. If not, see <http://www.gnu.org/licenses/>.
 */

#include "clientInt.h"
#include "trpc.h"
#include "catalog.h"
#include "clientLog.h"

static SClientHbMgr clientHbMgr = {0};

static int32_t hbCreateThread();
static void    hbStopThread();

static int32_t hbMqHbRspHandle(struct SAppHbMgr *pAppHbMgr, SClientHbRsp* pRsp) {
  return 0;
}

static int32_t hbProcessDBInfoRsp(void *value, int32_t valueLen, struct SCatalog *pCatalog) {
  int32_t code = 0;

  SUseDbBatchRsp batchUseRsp = {0};
  if (tDeserializeSUseDbBatchRsp(value, valueLen, &batchUseRsp) != 0) {
    terrno = TSDB_CODE_INVALID_MSG;
    return -1;
  }

  int32_t numOfBatchs = taosArrayGetSize(batchUseRsp.pArray);
  for (int32_t i = 0; i < numOfBatchs; ++i) {
    SUseDbRsp *rsp = taosArrayGet(batchUseRsp.pArray, i);
    tscDebug("hb db rsp, db:%s, vgVersion:%d, uid:%"PRIx64, rsp->db, rsp->vgVersion, rsp->uid);
    
    if (rsp->vgVersion < 0) {
      code = catalogRemoveDB(pCatalog, rsp->db, rsp->uid);
    } else {
      SDBVgInfo vgInfo = {0};
      vgInfo.vgVersion = rsp->vgVersion;
      vgInfo.hashMethod = rsp->hashMethod;
      vgInfo.vgHash = taosHashInit(rsp->vgNum, taosGetDefaultHashFunction(TSDB_DATA_TYPE_INT), true, HASH_ENTRY_LOCK);
      if (NULL == vgInfo.vgHash) {
        tscError("hash init[%d] failed", rsp->vgNum);
        return TSDB_CODE_TSC_OUT_OF_MEMORY;
      }

      for (int32_t j = 0; j < rsp->vgNum; ++j) {
        SVgroupInfo *pInfo = taosArrayGet(rsp->pVgroupInfos, j);
        if (taosHashPut(vgInfo.vgHash, &pInfo->vgId, sizeof(int32_t), pInfo, sizeof(SVgroupInfo)) != 0) {
          tscError("hash push failed, errno:%d", errno);
          taosHashCleanup(vgInfo.vgHash);
          return TSDB_CODE_TSC_OUT_OF_MEMORY;
        }
      }  
      
      catalogUpdateDBVgInfo(pCatalog, rsp->db, rsp->uid, &vgInfo);
    }

    if (code) {
      return code;
    }
  }

  tFreeSUseDbBatchRsp(&batchUseRsp);
  return TSDB_CODE_SUCCESS;
}

static int32_t hbProcessStbInfoRsp(void *value, int32_t valueLen, struct SCatalog *pCatalog) {
  int32_t code = 0;

  STableMetaBatchRsp batchMetaRsp = {0};
  if (tDeserializeSTableMetaBatchRsp(value, valueLen, &batchMetaRsp) != 0) {
    terrno = TSDB_CODE_INVALID_MSG;
    return -1;
  }

  int32_t numOfBatchs = taosArrayGetSize(batchMetaRsp.pArray);
  for (int32_t i = 0; i < numOfBatchs; ++i) {
    STableMetaRsp *rsp = taosArrayGet(batchMetaRsp.pArray, i);

    if (rsp->numOfColumns < 0) {
      tscDebug("hb remove stb, db:%s, stb:%s", rsp->dbFName, rsp->stbName);
      catalogRemoveStbMeta(pCatalog, rsp->dbFName, rsp->dbId, rsp->stbName, rsp->suid);
    } else {
      tscDebug("hb update stb, db:%s, stb:%s", rsp->dbFName, rsp->stbName);
      if (rsp->pSchemas[0].colId != PRIMARYKEY_TIMESTAMP_COL_ID) {
        tscError("invalid colId[%d] for the first column in table meta rsp msg", rsp->pSchemas[0].colId);
        tFreeSTableMetaBatchRsp(&batchMetaRsp);
        return TSDB_CODE_TSC_INVALID_VALUE;
      }

      catalogUpdateSTableMeta(pCatalog, rsp);
    }
  }

  tFreeSTableMetaBatchRsp(&batchMetaRsp);
  return TSDB_CODE_SUCCESS;
}

static int32_t hbQueryHbRspHandle(struct SAppHbMgr *pAppHbMgr, SClientHbRsp* pRsp) {
  SHbConnInfo * info = taosHashGet(pAppHbMgr->connInfo, &pRsp->connKey, sizeof(SClientHbKey));
  if (NULL == info) {
    tscWarn("fail to get connInfo, may be dropped, connId:%d, type:%d", pRsp->connKey.connId, pRsp->connKey.hbType);
    return TSDB_CODE_SUCCESS;
  }

  int32_t kvNum = pRsp->info ? taosArrayGetSize(pRsp->info) : 0;

  tscDebug("hb got %d rsp kv", kvNum);
  
  for (int32_t i = 0; i < kvNum; ++i) {
    SKv *kv = taosArrayGet(pRsp->info, i);
    switch (kv->key) {
      case HEARTBEAT_KEY_DBINFO: {
        if (kv->valueLen <= 0 || NULL == kv->value) {
          tscError("invalid hb db info, len:%d, value:%p", kv->valueLen, kv->value);
          break;
        }

        int64_t *clusterId = (int64_t *)info->param;
        struct SCatalog *pCatalog = NULL;
        
        int32_t code = catalogGetHandle(*clusterId, &pCatalog);
        if (code != TSDB_CODE_SUCCESS) {
          tscWarn("catalogGetHandle failed, clusterId:%"PRIx64", error:%s", *clusterId, tstrerror(code));
          break;
        }

        hbProcessDBInfoRsp(kv->value, kv->valueLen, pCatalog);
        break;
      }
      case HEARTBEAT_KEY_STBINFO:{
        if (kv->valueLen <= 0 || NULL == kv->value) {
          tscError("invalid hb stb info, len:%d, value:%p", kv->valueLen, kv->value);
          break;
        }

        int64_t *clusterId = (int64_t *)info->param;
        struct SCatalog *pCatalog = NULL;
        
        int32_t code = catalogGetHandle(*clusterId, &pCatalog);
        if (code != TSDB_CODE_SUCCESS) {
          tscWarn("catalogGetHandle failed, clusterId:%"PRIx64", error:%s", *clusterId, tstrerror(code));
          break;
        }

        hbProcessStbInfoRsp(kv->value, kv->valueLen, pCatalog);
        break;
      }
      default:
        tscError("invalid hb key type:%d", kv->key);
        break;
    }
  }

  return TSDB_CODE_SUCCESS;
}

static int32_t hbMqAsyncCallBack(void* param, const SDataBuf* pMsg, int32_t code) {
  static int32_t emptyRspNum = 0;
  if (code != 0) {
    tfree(param);
    return -1;
  }

  char *key = (char *)param;
  SClientHbBatchRsp pRsp = {0};
  tDeserializeSClientHbBatchRsp(pMsg->pData, pMsg->len, &pRsp);
  
  int32_t rspNum = taosArrayGetSize(pRsp.rsps);

  SAppInstInfo** pInst = taosHashGet(appInfo.pInstMap, key, strlen(key));
  if (pInst == NULL || NULL == *pInst) {
    tscError("cluster not exist, key:%s", key);    
    tfree(param);
    tFreeClientHbBatchRsp(&pRsp);
    return -1;
  }

  tfree(param);

  if (rspNum) {
    tscDebug("hb got %d rsp, %d empty rsp received before", rspNum, atomic_val_compare_exchange_32(&emptyRspNum, emptyRspNum, 0));
  } else {
    atomic_add_fetch_32(&emptyRspNum, 1);
  }

  for (int32_t i = 0; i < rspNum; ++i) {
    SClientHbRsp* rsp = taosArrayGet(pRsp.rsps, i);
    code = (*clientHbMgr.rspHandle[rsp->connKey.hbType])((*pInst)->pAppHbMgr, rsp);
    if (code) {
      break;
    }
  }

  tFreeClientHbBatchRsp(&pRsp);
  
  return code;
}

int32_t hbGetExpiredDBInfo(SClientHbKey *connKey, struct SCatalog *pCatalog, SClientHbReq *req) {
  SDbVgVersion *dbs = NULL;
  uint32_t dbNum = 0;
  int32_t code = 0;

  code = catalogGetExpiredDBs(pCatalog, &dbs, &dbNum);
  if (TSDB_CODE_SUCCESS != code) {
    return code;
  }

  if (dbNum <= 0) {
    return TSDB_CODE_SUCCESS;
  }

  for (int32_t i = 0; i < dbNum; ++i) {
    SDbVgVersion *db = &dbs[i];
    db->dbId = htobe64(db->dbId);
    db->vgVersion = htonl(db->vgVersion);
  }

  SKv kv = {.key = HEARTBEAT_KEY_DBINFO, .valueLen = sizeof(SDbVgVersion) * dbNum, .value = dbs};

  tscDebug("hb got %d expired db, valueLen:%d", dbNum, kv.valueLen);

  taosHashPut(req->info, &kv.key, sizeof(kv.key), &kv, sizeof(kv));

  return TSDB_CODE_SUCCESS;
}

int32_t hbGetExpiredStbInfo(SClientHbKey *connKey, struct SCatalog *pCatalog, SClientHbReq *req) {
  SSTableMetaVersion *stbs = NULL;
  uint32_t stbNum = 0;
  int32_t code = 0;

  code = catalogGetExpiredSTables(pCatalog, &stbs, &stbNum);
  if (TSDB_CODE_SUCCESS != code) {
    return code;
  }

  if (stbNum <= 0) {
    return TSDB_CODE_SUCCESS;
  }

  for (int32_t i = 0; i < stbNum; ++i) {
    SSTableMetaVersion *stb = &stbs[i];
    stb->suid = htobe64(stb->suid);
    stb->sversion = htons(stb->sversion);
    stb->tversion = htons(stb->tversion);    
  }

  SKv kv = {.key = HEARTBEAT_KEY_STBINFO, .valueLen = sizeof(SSTableMetaVersion) * stbNum, .value = stbs};

  tscDebug("hb got %d expired stb, valueLen:%d", stbNum, kv.valueLen);

  taosHashPut(req->info, &kv.key, sizeof(kv.key), &kv, sizeof(kv));

  return TSDB_CODE_SUCCESS;
}


int32_t hbQueryHbReqHandle(SClientHbKey *connKey, void* param, SClientHbReq *req) {
  int64_t *clusterId = (int64_t *)param;
  struct SCatalog *pCatalog = NULL;

  int32_t code = catalogGetHandle(*clusterId, &pCatalog);
  if (code != TSDB_CODE_SUCCESS) {
    tscWarn("catalogGetHandle failed, clusterId:%"PRIx64", error:%s", *clusterId, tstrerror(code));
    return code;
  }
  
  code = hbGetExpiredDBInfo(connKey, pCatalog, req);
  if (TSDB_CODE_SUCCESS != code) {
    return code;
  }

  code = hbGetExpiredStbInfo(connKey, pCatalog, req);
  if (TSDB_CODE_SUCCESS != code) {
    return code;
  }


  return TSDB_CODE_SUCCESS;
}

int32_t hbMqHbReqHandle(SClientHbKey *connKey, void* param, SClientHbReq *req) {

}

void hbMgrInitMqHbHandle() {
  clientHbMgr.reqHandle[HEARTBEAT_TYPE_QUERY] = hbQueryHbReqHandle;
  clientHbMgr.reqHandle[HEARTBEAT_TYPE_MQ] = hbMqHbReqHandle;
  clientHbMgr.rspHandle[HEARTBEAT_TYPE_QUERY] = hbQueryHbRspHandle;
  clientHbMgr.rspHandle[HEARTBEAT_TYPE_MQ] = hbMqHbRspHandle;
}

static FORCE_INLINE void hbMgrInitHandle() {
  // init all handle
  hbMgrInitMqHbHandle();
}

void hbFreeReq(void *req) {
  SClientHbReq *pReq = (SClientHbReq *)req;
  tFreeReqKvHash(pReq->info);
}



SClientHbBatchReq* hbGatherAllInfo(SAppHbMgr *pAppHbMgr) {
  SClientHbBatchReq* pBatchReq = calloc(1, sizeof(SClientHbBatchReq));
  if (pBatchReq == NULL) {
    terrno = TSDB_CODE_TSC_OUT_OF_MEMORY;
    return NULL;
  }
  int32_t connKeyCnt = atomic_load_32(&pAppHbMgr->connKeyCnt);
  pBatchReq->reqs = taosArrayInit(connKeyCnt, sizeof(SClientHbReq));

  int32_t code = 0;
  void *pIter = taosHashIterate(pAppHbMgr->activeInfo, NULL);
  while (pIter != NULL) {
    SClientHbReq* pOneReq = pIter;

    SHbConnInfo * info = taosHashGet(pAppHbMgr->connInfo, &pOneReq->connKey, sizeof(SClientHbKey));
    if (info) {
      code = (*clientHbMgr.reqHandle[pOneReq->connKey.hbType])(&pOneReq->connKey, info->param, pOneReq);
      if (code) {
        taosHashCancelIterate(pAppHbMgr->activeInfo, pIter);
        break;
      }
    }

    taosArrayPush(pBatchReq->reqs, pOneReq);

    pIter = taosHashIterate(pAppHbMgr->activeInfo, pIter);
  }

  if (code) {
    taosArrayDestroyEx(pBatchReq->reqs, hbFreeReq);
    tfree(pBatchReq);
  }

  return pBatchReq;
}


void hbClearReqInfo(SAppHbMgr *pAppHbMgr) {
  void *pIter = taosHashIterate(pAppHbMgr->activeInfo, NULL);
  while (pIter != NULL) {
    SClientHbReq* pOneReq = pIter;

    tFreeReqKvHash(pOneReq->info);
    taosHashClear(pOneReq->info);

    pIter = taosHashIterate(pAppHbMgr->activeInfo, pIter);
  }
}



static void* hbThreadFunc(void* param) {
  setThreadName("hb");
  while (1) {
    int8_t threadStop = atomic_val_compare_exchange_8(&clientHbMgr.threadStop, 1, 2);
    if(1 == threadStop) {
      break;
    }

    pthread_mutex_lock(&clientHbMgr.lock);

    int sz = taosArrayGetSize(clientHbMgr.appHbMgrs);
    for(int i = 0; i < sz; i++) {
      SAppHbMgr* pAppHbMgr = taosArrayGetP(clientHbMgr.appHbMgrs, i);

      int32_t connCnt = atomic_load_32(&pAppHbMgr->connKeyCnt);
      if (connCnt == 0) {
        continue;
      }
      SClientHbBatchReq* pReq = hbGatherAllInfo(pAppHbMgr);
      if (pReq == NULL) {
        continue;
      }
      int tlen = tSerializeSClientHbBatchReq(NULL, 0, pReq);
      void *buf = malloc(tlen);
      if (buf == NULL) {
        terrno = TSDB_CODE_TSC_OUT_OF_MEMORY;
        tFreeClientHbBatchReq(pReq, false);
        hbClearReqInfo(pAppHbMgr);
        break;
      }
<<<<<<< HEAD
      void *abuf = buf;
      tSerializeSClientHbBatchReq(&abuf, pReq);
      SMsgSendInfo *pInfo = calloc(1, sizeof(SMsgSendInfo));
=======
      tSerializeSClientHbBatchReq(buf, tlen, pReq);
      SMsgSendInfo *pInfo = malloc(sizeof(SMsgSendInfo));
>>>>>>> fd21406e
      if (pInfo == NULL) {
        terrno = TSDB_CODE_TSC_OUT_OF_MEMORY;
        tFreeClientHbBatchReq(pReq, false);
        hbClearReqInfo(pAppHbMgr);
        free(buf);
        break;
      }
      pInfo->fp = hbMqAsyncCallBack;
      pInfo->msgInfo.pData = buf;
      pInfo->msgInfo.len = tlen;
      pInfo->msgType = TDMT_MND_HEARTBEAT;
      pInfo->param = strdup(pAppHbMgr->key);
      pInfo->requestId = generateRequestId();
      pInfo->requestObjRefId = 0;

      SAppInstInfo *pAppInstInfo = pAppHbMgr->pAppInstInfo;
      int64_t transporterId = 0;
      SEpSet epSet = getEpSet_s(&pAppInstInfo->mgmtEp);
      asyncSendMsgToServer(pAppInstInfo->pTransporter, &epSet, &transporterId, pInfo);
      tFreeClientHbBatchReq(pReq, false);      
      hbClearReqInfo(pAppHbMgr);

      atomic_add_fetch_32(&pAppHbMgr->reportCnt, 1);
    }

    pthread_mutex_unlock(&clientHbMgr.lock);
    
    taosMsleep(HEARTBEAT_INTERVAL);
  }
  return NULL;
}

static int32_t hbCreateThread() {
  pthread_attr_t thAttr;
  pthread_attr_init(&thAttr);
  pthread_attr_setdetachstate(&thAttr, PTHREAD_CREATE_JOINABLE);

  if (pthread_create(&clientHbMgr.thread, &thAttr, hbThreadFunc, NULL) != 0) {
    terrno = TAOS_SYSTEM_ERROR(errno);
    return -1;
  }
  pthread_attr_destroy(&thAttr);
  return 0;
}

static void hbStopThread() {
  if (atomic_val_compare_exchange_8(&clientHbMgr.threadStop, 0, 1)) {
    tscDebug("hb thread already stopped");
    return;
  }
  
  while (2 != atomic_load_8(&clientHbMgr.threadStop)) {
    usleep(10);
  }

  tscDebug("hb thread stopped");  
}

SAppHbMgr* appHbMgrInit(SAppInstInfo* pAppInstInfo, char *key) {
  hbMgrInit();
  SAppHbMgr* pAppHbMgr = malloc(sizeof(SAppHbMgr)); 
  if (pAppHbMgr == NULL) {
    terrno = TSDB_CODE_OUT_OF_MEMORY;
    return NULL;
  }
  // init stat
  pAppHbMgr->startTime = taosGetTimestampMs();
  pAppHbMgr->connKeyCnt = 0;
  pAppHbMgr->reportCnt = 0;
  pAppHbMgr->reportBytes = 0;
  pAppHbMgr->key = strdup(key);

  // init app info
  pAppHbMgr->pAppInstInfo = pAppInstInfo;

  // init hash info
  pAppHbMgr->activeInfo = taosHashInit(64, hbKeyHashFunc, 1, HASH_ENTRY_LOCK);

  if (pAppHbMgr->activeInfo == NULL) {
    terrno = TSDB_CODE_OUT_OF_MEMORY;
    free(pAppHbMgr);
    return NULL;
  }
  pAppHbMgr->activeInfo->freeFp = tFreeClientHbReq;
  // init getInfoFunc
  pAppHbMgr->connInfo = taosHashInit(64, hbKeyHashFunc, 1, HASH_ENTRY_LOCK);

  if (pAppHbMgr->connInfo == NULL) {
    terrno = TSDB_CODE_OUT_OF_MEMORY;
    free(pAppHbMgr);
    return NULL;
  }

  pthread_mutex_lock(&clientHbMgr.lock);
  taosArrayPush(clientHbMgr.appHbMgrs, &pAppHbMgr);
  pthread_mutex_unlock(&clientHbMgr.lock);
  
  return pAppHbMgr;
}

void appHbMgrCleanup(void) {
  pthread_mutex_lock(&clientHbMgr.lock);

  int sz = taosArrayGetSize(clientHbMgr.appHbMgrs);
  for (int i = 0; i < sz; i++) {
    SAppHbMgr* pTarget = taosArrayGetP(clientHbMgr.appHbMgrs, i);
    taosHashCleanup(pTarget->activeInfo);
    pTarget->activeInfo = NULL;
    taosHashCleanup(pTarget->connInfo);
    pTarget->connInfo = NULL;
  }

  pthread_mutex_unlock(&clientHbMgr.lock);
}

int hbMgrInit() {
  // init once
  int8_t old = atomic_val_compare_exchange_8(&clientHbMgr.inited, 0, 1);
  if (old == 1) return 0;

  clientHbMgr.appHbMgrs = taosArrayInit(0, sizeof(void*));
  pthread_mutex_init(&clientHbMgr.lock, NULL);

  // init handle funcs
  hbMgrInitHandle();

  // init backgroud thread
  hbCreateThread();

  return 0;
}

void hbMgrCleanUp() {
  return;
  hbStopThread();
  
  // destroy all appHbMgr
  int8_t old = atomic_val_compare_exchange_8(&clientHbMgr.inited, 1, 0);
  if (old == 0) return;

  pthread_mutex_lock(&clientHbMgr.lock);
  appHbMgrCleanup();
  taosArrayDestroy(clientHbMgr.appHbMgrs);  
  pthread_mutex_unlock(&clientHbMgr.lock);
  
  clientHbMgr.appHbMgrs = NULL;
}

int hbRegisterConnImpl(SAppHbMgr* pAppHbMgr, SClientHbKey connKey, SHbConnInfo *info) {
  // init hash in activeinfo
  void* data = taosHashGet(pAppHbMgr->activeInfo, &connKey, sizeof(SClientHbKey));
  if (data != NULL) {
    return 0;
  }
  SClientHbReq hbReq;
  hbReq.connKey = connKey;
  hbReq.info = taosHashInit(64, hbKeyHashFunc, 1, HASH_ENTRY_LOCK);
  
  taosHashPut(pAppHbMgr->activeInfo, &connKey, sizeof(SClientHbKey), &hbReq, sizeof(SClientHbReq));
 
  // init hash
  if (info != NULL) {
    SClientHbReq * pReq = taosHashGet(pAppHbMgr->activeInfo, &connKey, sizeof(SClientHbKey));
    info->req = pReq;
    taosHashPut(pAppHbMgr->connInfo, &connKey, sizeof(SClientHbKey), info, sizeof(SHbConnInfo));
  }

  atomic_add_fetch_32(&pAppHbMgr->connKeyCnt, 1);
  return 0;
}

int hbRegisterConn(SAppHbMgr* pAppHbMgr, int32_t connId, int64_t clusterId, int32_t hbType) {
  SClientHbKey connKey = {.connId = connId, .hbType = HEARTBEAT_TYPE_QUERY};
  SHbConnInfo info = {0};

  switch (hbType) {
    case HEARTBEAT_TYPE_QUERY: {
      int64_t *pClusterId = malloc(sizeof(int64_t));
      *pClusterId = clusterId;

      info.param = pClusterId;
      break;
    }
    case HEARTBEAT_TYPE_MQ: {
      break;
    }
    default:
      break;
  }
  
  return hbRegisterConnImpl(pAppHbMgr, connKey, &info);
}

void hbDeregisterConn(SAppHbMgr* pAppHbMgr, SClientHbKey connKey) {
  int32_t code = 0;
  code = taosHashRemove(pAppHbMgr->activeInfo, &connKey, sizeof(SClientHbKey));
  code = taosHashRemove(pAppHbMgr->connInfo, &connKey, sizeof(SClientHbKey));
  if (code) {
    return;
  }
  atomic_sub_fetch_32(&pAppHbMgr->connKeyCnt, 1);
}

int hbAddConnInfo(SAppHbMgr *pAppHbMgr, SClientHbKey connKey, void* key, void* value, int32_t keyLen, int32_t valueLen) {
  // find req by connection id
  SClientHbReq* pReq = taosHashGet(pAppHbMgr->activeInfo, &connKey, sizeof(SClientHbKey));
  ASSERT(pReq != NULL);

  taosHashPut(pReq->info, key, keyLen, value, valueLen);

  return 0;
}<|MERGE_RESOLUTION|>--- conflicted
+++ resolved
@@ -395,14 +395,10 @@
         hbClearReqInfo(pAppHbMgr);
         break;
       }
-<<<<<<< HEAD
-      void *abuf = buf;
-      tSerializeSClientHbBatchReq(&abuf, pReq);
+    
+      tSerializeSClientHbBatchReq(buf, tlen, pReq);
       SMsgSendInfo *pInfo = calloc(1, sizeof(SMsgSendInfo));
-=======
-      tSerializeSClientHbBatchReq(buf, tlen, pReq);
-      SMsgSendInfo *pInfo = malloc(sizeof(SMsgSendInfo));
->>>>>>> fd21406e
+
       if (pInfo == NULL) {
         terrno = TSDB_CODE_TSC_OUT_OF_MEMORY;
         tFreeClientHbBatchReq(pReq, false);
