/*
 * Copyright (c) 2019 TAOS Data, Inc. <jhtao@taosdata.com>
 *
 * This program is free software: you can use, redistribute, and/or modify
 * it under the terms of the GNU Affero General Public License, version 3
 * or later ("AGPL"), as published by the Free Software Foundation.
 *
 * This program is distributed in the hope that it will be useful, but WITHOUT
 * ANY WARRANTY; without even the implied warranty of MERCHANTABILITY or
 * FITNESS FOR A PARTICULAR PURPOSE.
 *
 * You should have received a copy of the GNU Affero General Public License
 * along with this program. If not, see <http://www.gnu.org/licenses/>.
 */

#include "catalog.h"
#include "scheduler.h"
#include "clientInt.h"
#include "clientLog.h"
#include "trpc.h"

static SClientHbMgr clientHbMgr = {0};

static int32_t hbCreateThread();
static void    hbStopThread();

static int32_t hbMqHbReqHandle(SClientHbKey *connKey, void *param, SClientHbReq *req) { return 0; }

static int32_t hbMqHbRspHandle(SAppHbMgr *pAppHbMgr, SClientHbRsp *pRsp) { return 0; }

static int32_t hbProcessDBInfoRsp(void *value, int32_t valueLen, struct SCatalog *pCatalog) {
  int32_t code = 0;

  SUseDbBatchRsp batchUseRsp = {0};
  if (tDeserializeSUseDbBatchRsp(value, valueLen, &batchUseRsp) != 0) {
    terrno = TSDB_CODE_INVALID_MSG;
    return -1;
  }

  int32_t numOfBatchs = taosArrayGetSize(batchUseRsp.pArray);
  for (int32_t i = 0; i < numOfBatchs; ++i) {
    SUseDbRsp *rsp = taosArrayGet(batchUseRsp.pArray, i);
    tscDebug("hb db rsp, db:%s, vgVersion:%d, uid:%" PRIx64, rsp->db, rsp->vgVersion, rsp->uid);

    if (rsp->vgVersion < 0) {
      code = catalogRemoveDB(pCatalog, rsp->db, rsp->uid);
    } else {
      SDBVgInfo vgInfo = {0};
      vgInfo.vgVersion = rsp->vgVersion;
      vgInfo.hashMethod = rsp->hashMethod;
      vgInfo.vgHash = taosHashInit(rsp->vgNum, taosGetDefaultHashFunction(TSDB_DATA_TYPE_INT), true, HASH_ENTRY_LOCK);
      if (NULL == vgInfo.vgHash) {
        tscError("hash init[%d] failed", rsp->vgNum);
        return TSDB_CODE_TSC_OUT_OF_MEMORY;
      }

      for (int32_t j = 0; j < rsp->vgNum; ++j) {
        SVgroupInfo *pInfo = taosArrayGet(rsp->pVgroupInfos, j);
        if (taosHashPut(vgInfo.vgHash, &pInfo->vgId, sizeof(int32_t), pInfo, sizeof(SVgroupInfo)) != 0) {
          tscError("hash push failed, errno:%d", errno);
          taosHashCleanup(vgInfo.vgHash);
          return TSDB_CODE_TSC_OUT_OF_MEMORY;
        }
      }

      catalogUpdateDBVgInfo(pCatalog, rsp->db, rsp->uid, &vgInfo);
    }

    if (code) {
      return code;
    }
  }

  tFreeSUseDbBatchRsp(&batchUseRsp);
  return TSDB_CODE_SUCCESS;
}

static int32_t hbProcessStbInfoRsp(void *value, int32_t valueLen, struct SCatalog *pCatalog) {
  int32_t code = 0;

  STableMetaBatchRsp batchMetaRsp = {0};
  if (tDeserializeSTableMetaBatchRsp(value, valueLen, &batchMetaRsp) != 0) {
    terrno = TSDB_CODE_INVALID_MSG;
    return -1;
  }

  int32_t numOfBatchs = taosArrayGetSize(batchMetaRsp.pArray);
  for (int32_t i = 0; i < numOfBatchs; ++i) {
    STableMetaRsp *rsp = taosArrayGet(batchMetaRsp.pArray, i);

    if (rsp->numOfColumns < 0) {
      tscDebug("hb remove stb, db:%s, stb:%s", rsp->dbFName, rsp->stbName);
      catalogRemoveStbMeta(pCatalog, rsp->dbFName, rsp->dbId, rsp->stbName, rsp->suid);
    } else {
      tscDebug("hb update stb, db:%s, stb:%s", rsp->dbFName, rsp->stbName);
      if (rsp->pSchemas[0].colId != PRIMARYKEY_TIMESTAMP_COL_ID) {
        tscError("invalid colId[%" PRIi16 "] for the first column in table meta rsp msg", rsp->pSchemas[0].colId);
        tFreeSTableMetaBatchRsp(&batchMetaRsp);
        return TSDB_CODE_TSC_INVALID_VALUE;
      }

      catalogUpdateSTableMeta(pCatalog, rsp);
    }
  }

  tFreeSTableMetaBatchRsp(&batchMetaRsp);
  return TSDB_CODE_SUCCESS;
}

static int32_t hbQueryHbRspHandle(SAppHbMgr *pAppHbMgr, SClientHbRsp *pRsp) {
  SHbConnInfo *info = taosHashGet(pAppHbMgr->connInfo, &pRsp->connKey, sizeof(SClientHbKey));
  if (NULL == info) {
    tscWarn("fail to get connInfo, may be dropped, refId:%" PRIx64 ", type:%d", pRsp->connKey.tscRid, pRsp->connKey.hbType);
    return TSDB_CODE_SUCCESS;
  }

  if (pRsp->query) {
    STscObj *pTscObj = (STscObj *)acquireTscObj(pRsp->connKey.tscRid);
    if (NULL == pTscObj) {
      tscDebug("tscObj rid %" PRIx64 " not exist", pRsp->connKey.tscRid);
    } else {
      updateEpSet_s(&pTscObj->pAppInfo->mgmtEp, &pRsp->query->epSet);
      pTscObj->connId = pRsp->query->connId;
      
      if (pRsp->query->killRid) {
        SRequestObj *pRequest = acquireRequest(pRsp->query->killRid);
        if (NULL == pRequest) {
          tscDebug("request 0x%" PRIx64 " not exist to kill", pRsp->query->killRid);
        } else {
          taos_stop_query((TAOS_RES *)pRequest);
          releaseRequest(pRsp->query->killRid);
        }
      }
      
      if (pRsp->query->killConnection) {
        taos_close(pTscObj);
      }

      releaseTscObj(pRsp->connKey.tscRid);
    }
  }
  
  int32_t kvNum = pRsp->info ? taosArrayGetSize(pRsp->info) : 0;

  tscDebug("hb got %d rsp kv", kvNum);

  for (int32_t i = 0; i < kvNum; ++i) {
    SKv *kv = taosArrayGet(pRsp->info, i);
    switch (kv->key) {
      case HEARTBEAT_KEY_DBINFO: {
        if (kv->valueLen <= 0 || NULL == kv->value) {
          tscError("invalid hb db info, len:%d, value:%p", kv->valueLen, kv->value);
          break;
        }

        int64_t         *clusterId = (int64_t *)info->param;
        struct SCatalog *pCatalog = NULL;

        int32_t code = catalogGetHandle(*clusterId, &pCatalog);
        if (code != TSDB_CODE_SUCCESS) {
          tscWarn("catalogGetHandle failed, clusterId:%" PRIx64 ", error:%s", *clusterId, tstrerror(code));
          break;
        }

        hbProcessDBInfoRsp(kv->value, kv->valueLen, pCatalog);
        break;
      }
      case HEARTBEAT_KEY_STBINFO: {
        if (kv->valueLen <= 0 || NULL == kv->value) {
          tscError("invalid hb stb info, len:%d, value:%p", kv->valueLen, kv->value);
          break;
        }

        int64_t         *clusterId = (int64_t *)info->param;
        struct SCatalog *pCatalog = NULL;

        int32_t code = catalogGetHandle(*clusterId, &pCatalog);
        if (code != TSDB_CODE_SUCCESS) {
          tscWarn("catalogGetHandle failed, clusterId:%" PRIx64 ", error:%s", *clusterId, tstrerror(code));
          break;
        }

        hbProcessStbInfoRsp(kv->value, kv->valueLen, pCatalog);
        break;
      }
      default:
        tscError("invalid hb key type:%d", kv->key);
        break;
    }
  }

  return TSDB_CODE_SUCCESS;
}

static int32_t hbAsyncCallBack(void *param, const SDataBuf *pMsg, int32_t code) {
  static int32_t emptyRspNum = 0;
  if (code != 0) {
    taosMemoryFreeClear(param);
    return -1;
  }

  char             *key = (char *)param;
  SClientHbBatchRsp pRsp = {0};
  tDeserializeSClientHbBatchRsp(pMsg->pData, pMsg->len, &pRsp);

  int32_t rspNum = taosArrayGetSize(pRsp.rsps);

  SAppInstInfo **pInst = taosHashGet(appInfo.pInstMap, key, strlen(key));
  if (pInst == NULL || NULL == *pInst) {
    tscError("cluster not exist, key:%s", key);
    taosMemoryFreeClear(param);
    tFreeClientHbBatchRsp(&pRsp);
    return -1;
  }

  taosMemoryFreeClear(param);

  if (rspNum) {
    tscDebug("hb got %d rsp, %d empty rsp received before", rspNum,
             atomic_val_compare_exchange_32(&emptyRspNum, emptyRspNum, 0));
  } else {
    atomic_add_fetch_32(&emptyRspNum, 1);
  }

  for (int32_t i = 0; i < rspNum; ++i) {
    SClientHbRsp *rsp = taosArrayGet(pRsp.rsps, i);
    code = (*clientHbMgr.rspHandle[rsp->connKey.hbType])((*pInst)->pAppHbMgr, rsp);
    if (code) {
      break;
    }
  }

  tFreeClientHbBatchRsp(&pRsp);

  return code;
}

int32_t hbBuildQueryDesc(SQueryHbReqBasic *hbBasic, STscObj *pObj) {
  int64_t now = taosGetTimestampUs();
  SQueryDesc desc = {0};
  int32_t code = 0;

  void   *pIter = taosHashIterate(pObj->pRequests, NULL);
  while (pIter != NULL) {
    int64_t *rid = pIter;
    SRequestObj *pRequest = acquireRequest(*rid);
    if (NULL == pRequest) {
      continue;
    }

    tstrncpy(desc.sql, pRequest->sqlstr, sizeof(desc.sql));
    desc.stime    = pRequest->metric.start;
    desc.queryId  = pRequest->requestId;
    desc.useconds = now - pRequest->metric.start;
    desc.reqRid   = pRequest->self;
    desc.pid      = hbBasic->pid;
    taosGetFqdn(desc.fqdn);
    desc.subPlanNum = pRequest->body.pDag ? pRequest->body.pDag->numOfSubplans : 0;

    if (desc.subPlanNum) {
      desc.subDesc = taosArrayInit(desc.subPlanNum, sizeof(SQuerySubDesc));
      if (NULL == desc.subDesc) {
        releaseRequest(*rid);
        return TSDB_CODE_QRY_OUT_OF_MEMORY;
      }

      code = schedulerGetTasksStatus(pRequest->body.queryJob, desc.subDesc);
      if (code) {
        taosArrayDestroy(desc.subDesc);
        desc.subDesc = NULL;
      }
    }

    releaseRequest(*rid);    
    taosArrayPush(hbBasic->queryDesc, &desc);
    
    pIter = taosHashIterate(pObj->pRequests, pIter);
  }

  return TSDB_CODE_SUCCESS;
}

int32_t hbGetQueryBasicInfo(SClientHbKey *connKey, SClientHbReq *req) {
  STscObj *pTscObj = (STscObj *)acquireTscObj(connKey->tscRid);
  if (NULL == pTscObj) {
    tscWarn("tscObj rid %" PRIx64 " not exist", connKey->tscRid);
    return TSDB_CODE_QRY_APP_ERROR;
  }
  
  int32_t numOfQueries = pTscObj->pRequests ? taosHashGetSize(pTscObj->pRequests) : 0;
  if (numOfQueries <= 0) {
    releaseTscObj(connKey->tscRid);
    tscDebug("no queries on connection");
    return TSDB_CODE_QRY_APP_ERROR;
  }
  
  SQueryHbReqBasic *hbBasic = (SQueryHbReqBasic *)taosMemoryCalloc(1, sizeof(SQueryHbReqBasic));
  if (NULL == hbBasic) {
    tscError("calloc %d failed", (int32_t)sizeof(SQueryHbReqBasic));
    releaseTscObj(connKey->tscRid);
    return TSDB_CODE_QRY_OUT_OF_MEMORY;
  }

  hbBasic->queryDesc = taosArrayInit(numOfQueries, sizeof(SQueryDesc));
  if (NULL == hbBasic->queryDesc) {
    tscWarn("taosArrayInit %d queryDesc failed", numOfQueries);
    releaseTscObj(connKey->tscRid);
    taosMemoryFree(hbBasic);
    return TSDB_CODE_QRY_OUT_OF_MEMORY;
  }
  
  hbBasic->connId = pTscObj->connId;
  hbBasic->pid = taosGetPId();
  taosGetAppName(hbBasic->app, NULL);

  int32_t code = hbBuildQueryDesc(hbBasic, pTscObj);
  if (code) {
    releaseTscObj(connKey->tscRid);
    taosMemoryFree(hbBasic);
    return code;
  }

  req->query = hbBasic;
  releaseTscObj(connKey->tscRid);

  return TSDB_CODE_SUCCESS;
}

int32_t hbGetExpiredDBInfo(SClientHbKey *connKey, struct SCatalog *pCatalog, SClientHbReq *req) {
  SDbVgVersion *dbs = NULL;
  uint32_t      dbNum = 0;
  int32_t       code = 0;

  code = catalogGetExpiredDBs(pCatalog, &dbs, &dbNum);
  if (TSDB_CODE_SUCCESS != code) {
    return code;
  }

  if (dbNum <= 0) {
    return TSDB_CODE_SUCCESS;
  }

  for (int32_t i = 0; i < dbNum; ++i) {
    SDbVgVersion *db = &dbs[i];
    db->dbId = htobe64(db->dbId);
    db->vgVersion = htonl(db->vgVersion);
    db->numOfTable = htonl(db->numOfTable);
  }

  SKv kv = {
      .key = HEARTBEAT_KEY_DBINFO,
      .valueLen = sizeof(SDbVgVersion) * dbNum,
      .value = dbs,
  };

  tscDebug("hb got %d expired db, valueLen:%d", dbNum, kv.valueLen);

  taosHashPut(req->info, &kv.key, sizeof(kv.key), &kv, sizeof(kv));

  return TSDB_CODE_SUCCESS;
}

int32_t hbGetExpiredStbInfo(SClientHbKey *connKey, struct SCatalog *pCatalog, SClientHbReq *req) {
  SSTableMetaVersion *stbs = NULL;
  uint32_t            stbNum = 0;
  int32_t             code = 0;

  code = catalogGetExpiredSTables(pCatalog, &stbs, &stbNum);
  if (TSDB_CODE_SUCCESS != code) {
    return code;
  }

  if (stbNum <= 0) {
    return TSDB_CODE_SUCCESS;
  }

  for (int32_t i = 0; i < stbNum; ++i) {
    SSTableMetaVersion *stb = &stbs[i];
    stb->suid = htobe64(stb->suid);
    stb->sversion = htons(stb->sversion);
    stb->tversion = htons(stb->tversion);
  }

  SKv kv = {
      .key = HEARTBEAT_KEY_STBINFO,
      .valueLen = sizeof(SSTableMetaVersion) * stbNum,
      .value = stbs,
  };

  tscDebug("hb got %d expired stb, valueLen:%d", stbNum, kv.valueLen);

  taosHashPut(req->info, &kv.key, sizeof(kv.key), &kv, sizeof(kv));

  return TSDB_CODE_SUCCESS;
}

int32_t hbQueryHbReqHandle(SClientHbKey *connKey, void *param, SClientHbReq *req) {
  int64_t         *clusterId = (int64_t *)param;
  struct SCatalog *pCatalog = NULL;

  int32_t code = catalogGetHandle(*clusterId, &pCatalog);
  if (code != TSDB_CODE_SUCCESS) {
    tscWarn("catalogGetHandle failed, clusterId:%" PRIx64 ", error:%s", *clusterId, tstrerror(code));
    return code;
  }

  hbGetQueryBasicInfo(connKey, req);
  
  code = hbGetExpiredDBInfo(connKey, pCatalog, req);
  if (TSDB_CODE_SUCCESS != code) {
    return code;
  }

  code = hbGetExpiredStbInfo(connKey, pCatalog, req);
  if (TSDB_CODE_SUCCESS != code) {
    return code;
  }

  return TSDB_CODE_SUCCESS;
}

void hbMgrInitMqHbHandle() {
  clientHbMgr.reqHandle[HEARTBEAT_TYPE_QUERY] = hbQueryHbReqHandle;
  clientHbMgr.reqHandle[HEARTBEAT_TYPE_MQ] = hbMqHbReqHandle;

  clientHbMgr.rspHandle[HEARTBEAT_TYPE_QUERY] = hbQueryHbRspHandle;
  clientHbMgr.rspHandle[HEARTBEAT_TYPE_MQ] = hbMqHbRspHandle;
}

static FORCE_INLINE void hbMgrInitHandle() {
  // init all handle
  hbMgrInitMqHbHandle();
}

void hbFreeReq(void *req) {
  SClientHbReq *pReq = (SClientHbReq *)req;
  tFreeReqKvHash(pReq->info);
}

void hbClearClientHbReq(SClientHbReq *pReq) {
  pReq->query = NULL;
  pReq->info = NULL;
}

SClientHbBatchReq *hbGatherAllInfo(SAppHbMgr *pAppHbMgr) {
  SClientHbBatchReq *pBatchReq = taosMemoryCalloc(1, sizeof(SClientHbBatchReq));
  if (pBatchReq == NULL) {
    terrno = TSDB_CODE_TSC_OUT_OF_MEMORY;
    return NULL;
  }
  int32_t connKeyCnt = atomic_load_32(&pAppHbMgr->connKeyCnt);
  pBatchReq->reqs = taosArrayInit(connKeyCnt, sizeof(SClientHbReq));

  int32_t code = 0;
  void   *pIter = taosHashIterate(pAppHbMgr->activeInfo, NULL);
  while (pIter != NULL) {
    SClientHbReq *pOneReq = pIter;

    SHbConnInfo *info = taosHashGet(pAppHbMgr->connInfo, &pOneReq->connKey, sizeof(SClientHbKey));
    if (info) {
      code = (*clientHbMgr.reqHandle[pOneReq->connKey.hbType])(&pOneReq->connKey, info->param, pOneReq);
      if (code) {
        pIter = taosHashIterate(pAppHbMgr->activeInfo, pIter);
        continue;
      }
    }

    taosArrayPush(pBatchReq->reqs, pOneReq);
    hbClearClientHbReq(pOneReq);

    pIter = taosHashIterate(pAppHbMgr->activeInfo, pIter);
  }

//  if (code) {
//    taosArrayDestroyEx(pBatchReq->reqs, hbFreeReq);
//    taosMemoryFreeClear(pBatchReq);
//  }

  return pBatchReq;
}

void hbClearReqInfo(SAppHbMgr *pAppHbMgr) {
  void *pIter = taosHashIterate(pAppHbMgr->activeInfo, NULL);
  while (pIter != NULL) {
    SClientHbReq *pOneReq = pIter;

    tFreeReqKvHash(pOneReq->info);
    taosHashClear(pOneReq->info);

    pIter = taosHashIterate(pAppHbMgr->activeInfo, pIter);
  }
}

static void *hbThreadFunc(void *param) {
  setThreadName("hb");
  while (1) {
    int8_t threadStop = atomic_val_compare_exchange_8(&clientHbMgr.threadStop, 1, 2);
    if (1 == threadStop) {
      break;
    }

    taosThreadMutexLock(&clientHbMgr.lock);

    int sz = taosArrayGetSize(clientHbMgr.appHbMgrs);
    for (int i = 0; i < sz; i++) {
      SAppHbMgr *pAppHbMgr = taosArrayGetP(clientHbMgr.appHbMgrs, i);

      int32_t connCnt = atomic_load_32(&pAppHbMgr->connKeyCnt);
      if (connCnt == 0) {
        continue;
      }
      SClientHbBatchReq *pReq = hbGatherAllInfo(pAppHbMgr);
      if (pReq == NULL) {
        continue;
      }
      int   tlen = tSerializeSClientHbBatchReq(NULL, 0, pReq);
      void *buf = taosMemoryMalloc(tlen);
      if (buf == NULL) {
        terrno = TSDB_CODE_TSC_OUT_OF_MEMORY;
        tFreeClientHbBatchReq(pReq, false);
        hbClearReqInfo(pAppHbMgr);
        break;
      }

      tSerializeSClientHbBatchReq(buf, tlen, pReq);
      SMsgSendInfo *pInfo = taosMemoryCalloc(1, sizeof(SMsgSendInfo));

      if (pInfo == NULL) {
        terrno = TSDB_CODE_TSC_OUT_OF_MEMORY;
        tFreeClientHbBatchReq(pReq, false);
        hbClearReqInfo(pAppHbMgr);
        taosMemoryFree(buf);
        break;
      }
      pInfo->fp = hbAsyncCallBack;
      pInfo->msgInfo.pData = buf;
      pInfo->msgInfo.len = tlen;
      pInfo->msgType = TDMT_MND_HEARTBEAT;
      pInfo->param = strdup(pAppHbMgr->key);
      pInfo->requestId = generateRequestId();
      pInfo->requestObjRefId = 0;

      SAppInstInfo *pAppInstInfo = pAppHbMgr->pAppInstInfo;
      int64_t       transporterId = 0;
      SEpSet        epSet = getEpSet_s(&pAppInstInfo->mgmtEp);
      asyncSendMsgToServer(pAppInstInfo->pTransporter, &epSet, &transporterId, pInfo);
      tFreeClientHbBatchReq(pReq, false);
      hbClearReqInfo(pAppHbMgr);

      atomic_add_fetch_32(&pAppHbMgr->reportCnt, 1);
    }

    taosThreadMutexUnlock(&clientHbMgr.lock);

    taosMsleep(HEARTBEAT_INTERVAL);
  }
  return NULL;
}

static int32_t hbCreateThread() {
  TdThreadAttr thAttr;
  taosThreadAttrInit(&thAttr);
  taosThreadAttrSetDetachState(&thAttr, PTHREAD_CREATE_JOINABLE);

  if (taosThreadCreate(&clientHbMgr.thread, &thAttr, hbThreadFunc, NULL) != 0) {
    terrno = TAOS_SYSTEM_ERROR(errno);
    return -1;
  }
  taosThreadAttrDestroy(&thAttr);
  return 0;
}

static void hbStopThread() {
  if (atomic_val_compare_exchange_8(&clientHbMgr.threadStop, 0, 1)) {
    tscDebug("hb thread already stopped");
    return;
  }

  while (2 != atomic_load_8(&clientHbMgr.threadStop)) {
    taosUsleep(10);
  }

  tscDebug("hb thread stopped");
}

SAppHbMgr *appHbMgrInit(SAppInstInfo *pAppInstInfo, char *key) {
  hbMgrInit();
  SAppHbMgr *pAppHbMgr = taosMemoryMalloc(sizeof(SAppHbMgr));
  if (pAppHbMgr == NULL) {
    terrno = TSDB_CODE_OUT_OF_MEMORY;
    return NULL;
  }
  // init stat
  pAppHbMgr->startTime = taosGetTimestampMs();
  pAppHbMgr->connKeyCnt = 0;
  pAppHbMgr->reportCnt = 0;
  pAppHbMgr->reportBytes = 0;
  pAppHbMgr->key = strdup(key);

  // init app info
  pAppHbMgr->pAppInstInfo = pAppInstInfo;

  // init hash info
  pAppHbMgr->activeInfo = taosHashInit(64, hbKeyHashFunc, 1, HASH_ENTRY_LOCK);

  if (pAppHbMgr->activeInfo == NULL) {
    terrno = TSDB_CODE_OUT_OF_MEMORY;
    taosMemoryFree(pAppHbMgr);
    return NULL;
  }

  taosHashSetFreeFp(pAppHbMgr->activeInfo, tFreeClientHbReq);
  // init getInfoFunc
  pAppHbMgr->connInfo = taosHashInit(64, hbKeyHashFunc, 1, HASH_ENTRY_LOCK);

  if (pAppHbMgr->connInfo == NULL) {
    terrno = TSDB_CODE_OUT_OF_MEMORY;
    taosMemoryFree(pAppHbMgr);
    return NULL;
  }

  taosThreadMutexLock(&clientHbMgr.lock);
  taosArrayPush(clientHbMgr.appHbMgrs, &pAppHbMgr);
  taosThreadMutexUnlock(&clientHbMgr.lock);

  return pAppHbMgr;
}

void appHbMgrCleanup(void) {
  int sz = taosArrayGetSize(clientHbMgr.appHbMgrs);
  for (int i = 0; i < sz; i++) {
    SAppHbMgr *pTarget = taosArrayGetP(clientHbMgr.appHbMgrs, i);
    taosHashCleanup(pTarget->activeInfo);
    pTarget->activeInfo = NULL;
    taosHashCleanup(pTarget->connInfo);
    pTarget->connInfo = NULL;
  }
}

int hbMgrInit() {
  // init once
  int8_t old = atomic_val_compare_exchange_8(&clientHbMgr.inited, 0, 1);
  if (old == 1) return 0;

  clientHbMgr.appHbMgrs = taosArrayInit(0, sizeof(void *));
  taosThreadMutexInit(&clientHbMgr.lock, NULL);

  // init handle funcs
  hbMgrInitHandle();

  // init backgroud thread
  //hbCreateThread();

  return 0;
}

void hbMgrCleanUp() {
  hbStopThread();

  // destroy all appHbMgr
  int8_t old = atomic_val_compare_exchange_8(&clientHbMgr.inited, 1, 0);
  if (old == 0) return;

  taosThreadMutexLock(&clientHbMgr.lock);
  appHbMgrCleanup();
  taosArrayDestroy(clientHbMgr.appHbMgrs);
  taosThreadMutexUnlock(&clientHbMgr.lock);

  clientHbMgr.appHbMgrs = NULL;
}

int hbRegisterConnImpl(SAppHbMgr *pAppHbMgr, SClientHbKey connKey, SHbConnInfo *info) {
  // init hash in activeinfo
  void *data = taosHashGet(pAppHbMgr->activeInfo, &connKey, sizeof(SClientHbKey));
  if (data != NULL) {
    return 0;
  }
  SClientHbReq hbReq = {0};
  hbReq.connKey = connKey;
  hbReq.info = taosHashInit(64, hbKeyHashFunc, 1, HASH_ENTRY_LOCK);

  taosHashPut(pAppHbMgr->activeInfo, &connKey, sizeof(SClientHbKey), &hbReq, sizeof(SClientHbReq));

  // init hash
  if (info != NULL) {
    SClientHbReq *pReq = taosHashGet(pAppHbMgr->activeInfo, &connKey, sizeof(SClientHbKey));
    info->req = pReq;
    taosHashPut(pAppHbMgr->connInfo, &connKey, sizeof(SClientHbKey), info, sizeof(SHbConnInfo));
  }

  atomic_add_fetch_32(&pAppHbMgr->connKeyCnt, 1);
  return 0;
}

int hbRegisterConn(SAppHbMgr *pAppHbMgr, int64_t tscRefId, int64_t clusterId, int32_t hbType) {
  SClientHbKey connKey = {
<<<<<<< HEAD
      .tscRid = tscRefId,
      .hbType = HEARTBEAT_TYPE_QUERY,
=======
      .connId = connId,
      .hbType = hbType,
>>>>>>> 1e265d76
  };
  SHbConnInfo info = {0};

  switch (hbType) {
    case HEARTBEAT_TYPE_QUERY: {
      int64_t *pClusterId = taosMemoryMalloc(sizeof(int64_t));
      *pClusterId = clusterId;

      info.param = pClusterId;
      return hbRegisterConnImpl(pAppHbMgr, connKey, &info);
    }
    case HEARTBEAT_TYPE_MQ: {
      return 0;
    }
    default:
      return 0;
  }
}

void hbDeregisterConn(SAppHbMgr *pAppHbMgr, SClientHbKey connKey) {
  int32_t code = 0;
  code = taosHashRemove(pAppHbMgr->activeInfo, &connKey, sizeof(SClientHbKey));
  code = taosHashRemove(pAppHbMgr->connInfo, &connKey, sizeof(SClientHbKey));
  if (code) {
    return;
  }
  atomic_sub_fetch_32(&pAppHbMgr->connKeyCnt, 1);
}

int hbAddConnInfo(SAppHbMgr *pAppHbMgr, SClientHbKey connKey, void *key, void *value, int32_t keyLen,
                  int32_t valueLen) {
  // find req by connection id
  SClientHbReq *pReq = taosHashGet(pAppHbMgr->activeInfo, &connKey, sizeof(SClientHbKey));
  ASSERT(pReq != NULL);

  taosHashPut(pReq->info, key, keyLen, value, valueLen);

  return 0;
}<|MERGE_RESOLUTION|>--- conflicted
+++ resolved
@@ -694,13 +694,8 @@
 
 int hbRegisterConn(SAppHbMgr *pAppHbMgr, int64_t tscRefId, int64_t clusterId, int32_t hbType) {
   SClientHbKey connKey = {
-<<<<<<< HEAD
       .tscRid = tscRefId,
-      .hbType = HEARTBEAT_TYPE_QUERY,
-=======
-      .connId = connId,
       .hbType = hbType,
->>>>>>> 1e265d76
   };
   SHbConnInfo info = {0};
 
