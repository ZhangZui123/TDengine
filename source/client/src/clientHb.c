--- conflicted
+++ resolved
@@ -1463,11 +1463,7 @@
 
   TSC_ERR_JRET(taosThreadMutexLock(&clientHbMgr.lock));
   if (taosArrayPush(clientHbMgr.appHbMgrs, &(*pAppHbMgr)) == NULL) {
-<<<<<<< HEAD
-    code = TSDB_CODE_OUT_OF_MEMORY;
-=======
     code = terrno;
->>>>>>> e9a8975a
     (void)taosThreadMutexUnlock(&clientHbMgr.lock);
     goto _return;
   }
