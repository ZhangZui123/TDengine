/*
 * Copyright (c) 2019 TAOS Data, Inc. <jhtao@taosdata.com>
 *
 * This program is free software: you can use, redistribute, and/or modify
 * it under the terms of the GNU Affero General Public License, version 3
 * or later ("AGPL"), as published by the Free Software Foundation.
 *
 * This program is distributed in the hope that it will be useful, but WITHOUT
 * ANY WARRANTY; without even the implied warranty of MERCHANTABILITY or
 * FITNESS FOR A PARTICULAR PURPOSE.
 *
 * You should have received a copy of the GNU Affero General Public License
 * along with this program. If not, see <http://www.gnu.org/licenses/>.
 */

#include "catalog.h"
#include "clientInt.h"
#include "clientLog.h"
#include "scheduler.h"
#include "trpc.h"

static SClientHbMgr clientHbMgr = {0};

static int32_t hbCreateThread();
static void    hbStopThread();

static int32_t hbMqHbReqHandle(SClientHbKey *connKey, void *param, SClientHbReq *req) { return 0; }

static int32_t hbMqHbRspHandle(SAppHbMgr *pAppHbMgr, SClientHbRsp *pRsp) { return 0; }

static int32_t hbProcessUserAuthInfoRsp(void *value, int32_t valueLen, struct SCatalog *pCatalog) {
  int32_t code = 0;

  SUserAuthBatchRsp batchRsp = {0};
  if (tDeserializeSUserAuthBatchRsp(value, valueLen, &batchRsp) != 0) {
    terrno = TSDB_CODE_INVALID_MSG;
    return -1;
  }

  int32_t numOfBatchs = taosArrayGetSize(batchRsp.pArray);
  for (int32_t i = 0; i < numOfBatchs; ++i) {
    SGetUserAuthRsp *rsp = taosArrayGet(batchRsp.pArray, i);
    tscDebug("hb user auth rsp, user:%s, version:%d", rsp->user, rsp->version);

    catalogUpdateUserAuthInfo(pCatalog, rsp);
  }

  taosArrayDestroy(batchRsp.pArray);
  return TSDB_CODE_SUCCESS;
}

static int32_t hbProcessDBInfoRsp(void *value, int32_t valueLen, struct SCatalog *pCatalog) {
  int32_t code = 0;

  SUseDbBatchRsp batchUseRsp = {0};
  if (tDeserializeSUseDbBatchRsp(value, valueLen, &batchUseRsp) != 0) {
    terrno = TSDB_CODE_INVALID_MSG;
    return -1;
  }

  int32_t numOfBatchs = taosArrayGetSize(batchUseRsp.pArray);
  for (int32_t i = 0; i < numOfBatchs; ++i) {
    SUseDbRsp *rsp = taosArrayGet(batchUseRsp.pArray, i);
    tscDebug("hb db rsp, db:%s, vgVersion:%d, uid:%" PRIx64, rsp->db, rsp->vgVersion, rsp->uid);

    if (rsp->vgVersion < 0) {
      code = catalogRemoveDB(pCatalog, rsp->db, rsp->uid);
    } else {
      SDBVgInfo *vgInfo = taosMemoryCalloc(1, sizeof(SDBVgInfo));
      if (NULL == vgInfo) {
        return TSDB_CODE_TSC_OUT_OF_MEMORY;
      }

      vgInfo->vgVersion = rsp->vgVersion;
      vgInfo->hashMethod = rsp->hashMethod;
      vgInfo->hashPrefix = rsp->hashPrefix;
      vgInfo->hashSuffix = rsp->hashSuffix;
      vgInfo->vgHash = taosHashInit(rsp->vgNum, taosGetDefaultHashFunction(TSDB_DATA_TYPE_INT), true, HASH_ENTRY_LOCK);
      if (NULL == vgInfo->vgHash) {
        taosMemoryFree(vgInfo);
        tscError("hash init[%d] failed", rsp->vgNum);
        return TSDB_CODE_TSC_OUT_OF_MEMORY;
      }

      for (int32_t j = 0; j < rsp->vgNum; ++j) {
        SVgroupInfo *pInfo = taosArrayGet(rsp->pVgroupInfos, j);
        if (taosHashPut(vgInfo->vgHash, &pInfo->vgId, sizeof(int32_t), pInfo, sizeof(SVgroupInfo)) != 0) {
          tscError("hash push failed, errno:%d", errno);
          taosHashCleanup(vgInfo->vgHash);
          taosMemoryFree(vgInfo);
          return TSDB_CODE_TSC_OUT_OF_MEMORY;
        }
      }

      catalogUpdateDBVgInfo(pCatalog, rsp->db, rsp->uid, vgInfo);
    }

    if (code) {
      return code;
    }
  }

  tFreeSUseDbBatchRsp(&batchUseRsp);
  return TSDB_CODE_SUCCESS;
}

static int32_t hbProcessStbInfoRsp(void *value, int32_t valueLen, struct SCatalog *pCatalog) {
  int32_t code = 0;

  SSTbHbRsp hbRsp = {0};
  if (tDeserializeSSTbHbRsp(value, valueLen, &hbRsp) != 0) {
    terrno = TSDB_CODE_INVALID_MSG;
    return -1;
  }

  int32_t numOfMeta = taosArrayGetSize(hbRsp.pMetaRsp);
  for (int32_t i = 0; i < numOfMeta; ++i) {
    STableMetaRsp *rsp = taosArrayGet(hbRsp.pMetaRsp, i);

    if (rsp->numOfColumns < 0) {
      tscDebug("hb remove stb, db:%s, stb:%s", rsp->dbFName, rsp->stbName);
      catalogRemoveStbMeta(pCatalog, rsp->dbFName, rsp->dbId, rsp->stbName, rsp->suid);
    } else {
      tscDebug("hb update stb, db:%s, stb:%s", rsp->dbFName, rsp->stbName);
      if (rsp->pSchemas[0].colId != PRIMARYKEY_TIMESTAMP_COL_ID) {
        tscError("invalid colId[%" PRIi16 "] for the first column in table meta rsp msg", rsp->pSchemas[0].colId);
        tFreeSSTbHbRsp(&hbRsp);
        return TSDB_CODE_TSC_INVALID_VALUE;
      }

      catalogUpdateTableMeta(pCatalog, rsp);
    }
  }

  int32_t numOfIndex = taosArrayGetSize(hbRsp.pIndexRsp);
  for (int32_t i = 0; i < numOfIndex; ++i) {
    STableIndexRsp *rsp = taosArrayGet(hbRsp.pIndexRsp, i);

    catalogUpdateTableIndex(pCatalog, rsp);
  }

  taosArrayDestroy(hbRsp.pIndexRsp);
  hbRsp.pIndexRsp = NULL;

  tFreeSSTbHbRsp(&hbRsp);
  return TSDB_CODE_SUCCESS;
}

static int32_t hbQueryHbRspHandle(SAppHbMgr *pAppHbMgr, SClientHbRsp *pRsp) {
  SClientHbReq *pReq = taosHashAcquire(pAppHbMgr->activeInfo, &pRsp->connKey, sizeof(SClientHbKey));
  if (NULL == pReq) {
    tscWarn("pReq to get activeInfo, may be dropped, refId:%" PRIx64 ", type:%d", pRsp->connKey.tscRid,
            pRsp->connKey.connType);
    return TSDB_CODE_SUCCESS;
  }

  if (pRsp->query) {
    STscObj *pTscObj = (STscObj *)acquireTscObj(pRsp->connKey.tscRid);
    if (NULL == pTscObj) {
      tscDebug("tscObj rid %" PRIx64 " not exist", pRsp->connKey.tscRid);
    } else {
      if (pRsp->query->totalDnodes > 1 && !isEpsetEqual(&pTscObj->pAppInfo->mgmtEp.epSet, &pRsp->query->epSet)) {
        SEpSet *pOrig = &pTscObj->pAppInfo->mgmtEp.epSet;
        SEp    *pOrigEp = &pOrig->eps[pOrig->inUse];
        SEp    *pNewEp = &pRsp->query->epSet.eps[pRsp->query->epSet.inUse];
        tscDebug("mnode epset updated from %d/%d=>%s:%d to %d/%d=>%s:%d in hb", pOrig->inUse, pOrig->numOfEps,
                 pOrigEp->fqdn, pOrigEp->port, pRsp->query->epSet.inUse, pRsp->query->epSet.numOfEps, pNewEp->fqdn,
                 pNewEp->port);

        updateEpSet_s(&pTscObj->pAppInfo->mgmtEp, &pRsp->query->epSet);
      }

      pTscObj->pAppInfo->totalDnodes = pRsp->query->totalDnodes;
      pTscObj->pAppInfo->onlineDnodes = pRsp->query->onlineDnodes;
      pTscObj->connId = pRsp->query->connId;
<<<<<<< HEAD
      tscTrace("conn %d hb rsp, dnodes %d/%d", pTscObj->connId, pTscObj->pAppInfo->onlineDnodes,
=======
      tscTrace("conn %u hb rsp, dnodes %d/%d", pTscObj->connId, pTscObj->pAppInfo->onlineDnodes,
>>>>>>> 34f576b6
               pTscObj->pAppInfo->totalDnodes);

      if (pRsp->query->killRid) {
        tscDebug("request rid %" PRIx64 " need to be killed now", pRsp->query->killRid);
        SRequestObj *pRequest = acquireRequest(pRsp->query->killRid);
        if (NULL == pRequest) {
          tscDebug("request 0x%" PRIx64 " not exist to kill", pRsp->query->killRid);
        } else {
          taos_stop_query((TAOS_RES *)pRequest);
          releaseRequest(pRsp->query->killRid);
        }
      }

      if (pRsp->query->killConnection) {
        taos_close_internal(pTscObj);
      }

      if (pRsp->query->pQnodeList) {
        updateQnodeList(pTscObj->pAppInfo, pRsp->query->pQnodeList);
      }

      releaseTscObj(pRsp->connKey.tscRid);
    }
  }

  int32_t kvNum = pRsp->info ? taosArrayGetSize(pRsp->info) : 0;

  tscDebug("hb got %d rsp kv", kvNum);

  for (int32_t i = 0; i < kvNum; ++i) {
    SKv *kv = taosArrayGet(pRsp->info, i);
    switch (kv->key) {
      case HEARTBEAT_KEY_USER_AUTHINFO: {
        if (kv->valueLen <= 0 || NULL == kv->value) {
          tscError("invalid hb user auth info, len:%d, value:%p", kv->valueLen, kv->value);
          break;
        }

        struct SCatalog *pCatalog = NULL;

        int32_t code = catalogGetHandle(pReq->clusterId, &pCatalog);
        if (code != TSDB_CODE_SUCCESS) {
          tscWarn("catalogGetHandle failed, clusterId:%" PRIx64 ", error:%s", pReq->clusterId, tstrerror(code));
          break;
        }

        hbProcessUserAuthInfoRsp(kv->value, kv->valueLen, pCatalog);
        break;
      }
      case HEARTBEAT_KEY_DBINFO: {
        if (kv->valueLen <= 0 || NULL == kv->value) {
          tscError("invalid hb db info, len:%d, value:%p", kv->valueLen, kv->value);
          break;
        }

        struct SCatalog *pCatalog = NULL;

        int32_t code = catalogGetHandle(pReq->clusterId, &pCatalog);
        if (code != TSDB_CODE_SUCCESS) {
          tscWarn("catalogGetHandle failed, clusterId:%" PRIx64 ", error:%s", pReq->clusterId, tstrerror(code));
          break;
        }

        hbProcessDBInfoRsp(kv->value, kv->valueLen, pCatalog);
        break;
      }
      case HEARTBEAT_KEY_STBINFO: {
        if (kv->valueLen <= 0 || NULL == kv->value) {
          tscError("invalid hb stb info, len:%d, value:%p", kv->valueLen, kv->value);
          break;
        }

        struct SCatalog *pCatalog = NULL;

        int32_t code = catalogGetHandle(pReq->clusterId, &pCatalog);
        if (code != TSDB_CODE_SUCCESS) {
          tscWarn("catalogGetHandle failed, clusterId:%" PRIx64 ", error:%s", pReq->clusterId, tstrerror(code));
          break;
        }

        hbProcessStbInfoRsp(kv->value, kv->valueLen, pCatalog);
        break;
      }
      default:
        tscError("invalid hb key type:%d", kv->key);
        break;
    }
  }

  taosHashRelease(pAppHbMgr->activeInfo, pReq);

  return TSDB_CODE_SUCCESS;
}

static int32_t hbAsyncCallBack(void *param, SDataBuf *pMsg, int32_t code) {
  static int32_t    emptyRspNum = 0;
  char             *key = (char *)param;
  SClientHbBatchRsp pRsp = {0};
  if (TSDB_CODE_SUCCESS == code) {
    tDeserializeSClientHbBatchRsp(pMsg->pData, pMsg->len, &pRsp);

    int32_t now = taosGetTimestampSec();
    int32_t delta = abs(now - pRsp.svrTimestamp);
    if (delta > timestampDeltaLimit) {
      code = TSDB_CODE_TIME_UNSYNCED;
      tscError("time diff: %ds is too big", delta);
    }
  }

  int32_t rspNum = taosArrayGetSize(pRsp.rsps);

  taosThreadMutexLock(&appInfo.mutex);

  SAppInstInfo **pInst = taosHashGet(appInfo.pInstMap, key, strlen(key));
  if (pInst == NULL || NULL == *pInst) {
    taosThreadMutexUnlock(&appInfo.mutex);
    tscError("cluster not exist, key:%s", key);
    taosMemoryFree(pMsg->pData);
    tFreeClientHbBatchRsp(&pRsp);
    return -1;
  }

  if (code != 0) {
    (*pInst)->onlineDnodes = ((*pInst)->totalDnodes ? 0 : -1);
    tscDebug("hb rsp error %s, update server status %d/%d", tstrerror(code), (*pInst)->onlineDnodes,
             (*pInst)->totalDnodes);
  }

  if (rspNum) {
    tscDebug("hb got %d rsp, %d empty rsp received before", rspNum,
             atomic_val_compare_exchange_32(&emptyRspNum, emptyRspNum, 0));
  } else {
    atomic_add_fetch_32(&emptyRspNum, 1);
  }

  for (int32_t i = 0; i < rspNum; ++i) {
    SClientHbRsp *rsp = taosArrayGet(pRsp.rsps, i);
    code = (*clientHbMgr.rspHandle[rsp->connKey.connType])((*pInst)->pAppHbMgr, rsp);
    if (code) {
      break;
    }
  }

  taosThreadMutexUnlock(&appInfo.mutex);

  tFreeClientHbBatchRsp(&pRsp);
  taosMemoryFree(pMsg->pData);
  return code;
}

int32_t hbBuildQueryDesc(SQueryHbReqBasic *hbBasic, STscObj *pObj) {
  int64_t    now = taosGetTimestampUs();
  SQueryDesc desc = {0};
  int32_t    code = 0;

  void *pIter = taosHashIterate(pObj->pRequests, NULL);
  while (pIter != NULL) {
    int64_t     *rid = pIter;
    SRequestObj *pRequest = acquireRequest(*rid);
    if (NULL == pRequest) {
      pIter = taosHashIterate(pObj->pRequests, pIter);
      continue;
    }

    if (pRequest->killed) {
      releaseRequest(*rid);
      pIter = taosHashIterate(pObj->pRequests, pIter);
      continue;
    }

    tstrncpy(desc.sql, pRequest->sqlstr, sizeof(desc.sql));
    desc.stime = pRequest->metric.start / 1000;
    desc.queryId = pRequest->requestId;
    desc.useconds = now - pRequest->metric.start;
    desc.reqRid = pRequest->self;
    desc.stableQuery = pRequest->stableQuery;
    taosGetFqdn(desc.fqdn);
    desc.subPlanNum = pRequest->body.subplanNum;

    if (desc.subPlanNum) {
      desc.subDesc = taosArrayInit(desc.subPlanNum, sizeof(SQuerySubDesc));
      if (NULL == desc.subDesc) {
        releaseRequest(*rid);
        return TSDB_CODE_QRY_OUT_OF_MEMORY;
      }

      code = schedulerGetTasksStatus(pRequest->body.queryJob, desc.subDesc);
      if (code) {
        taosArrayDestroy(desc.subDesc);
        desc.subDesc = NULL;
        desc.subPlanNum = 0;
      }
      desc.subPlanNum = taosArrayGetSize(desc.subDesc);
      ASSERT(desc.subPlanNum == taosArrayGetSize(desc.subDesc));
    } else {
      desc.subDesc = NULL;
    }

    releaseRequest(*rid);
    taosArrayPush(hbBasic->queryDesc, &desc);

    pIter = taosHashIterate(pObj->pRequests, pIter);
  }

  return TSDB_CODE_SUCCESS;
}

int32_t hbGetQueryBasicInfo(SClientHbKey *connKey, SClientHbReq *req) {
  STscObj *pTscObj = (STscObj *)acquireTscObj(connKey->tscRid);
  if (NULL == pTscObj) {
    tscWarn("tscObj rid %" PRIx64 " not exist", connKey->tscRid);
    return TSDB_CODE_QRY_APP_ERROR;
  }

  SQueryHbReqBasic *hbBasic = (SQueryHbReqBasic *)taosMemoryCalloc(1, sizeof(SQueryHbReqBasic));
  if (NULL == hbBasic) {
    tscError("calloc %d failed", (int32_t)sizeof(SQueryHbReqBasic));
    releaseTscObj(connKey->tscRid);
    return TSDB_CODE_QRY_OUT_OF_MEMORY;
  }

  hbBasic->connId = pTscObj->connId;

  int32_t numOfQueries = pTscObj->pRequests ? taosHashGetSize(pTscObj->pRequests) : 0;
  if (numOfQueries <= 0) {
    req->query = hbBasic;
    releaseTscObj(connKey->tscRid);
    tscDebug("no queries on connection");
    return TSDB_CODE_SUCCESS;
  }

  hbBasic->queryDesc = taosArrayInit(numOfQueries, sizeof(SQueryDesc));
  if (NULL == hbBasic->queryDesc) {
    tscWarn("taosArrayInit %d queryDesc failed", numOfQueries);
    releaseTscObj(connKey->tscRid);
    taosMemoryFree(hbBasic);
    return TSDB_CODE_QRY_OUT_OF_MEMORY;
  }

  int32_t code = hbBuildQueryDesc(hbBasic, pTscObj);
  if (code) {
    releaseTscObj(connKey->tscRid);
    if (hbBasic->queryDesc) {
      taosArrayDestroyEx(hbBasic->queryDesc, tFreeClientHbQueryDesc);
    }
    taosMemoryFree(hbBasic);
    return code;
  }

  req->query = hbBasic;
  releaseTscObj(connKey->tscRid);

  return TSDB_CODE_SUCCESS;
}

int32_t hbGetExpiredUserInfo(SClientHbKey *connKey, struct SCatalog *pCatalog, SClientHbReq *req) {
  SUserAuthVersion *users = NULL;
  uint32_t          userNum = 0;
  int32_t           code = 0;

  code = catalogGetExpiredUsers(pCatalog, &users, &userNum);
  if (TSDB_CODE_SUCCESS != code) {
    return code;
  }

  if (userNum <= 0) {
    taosMemoryFree(users);
    return TSDB_CODE_SUCCESS;
  }

  for (int32_t i = 0; i < userNum; ++i) {
    SUserAuthVersion *user = &users[i];
    user->version = htonl(user->version);
  }

  SKv kv = {
      .key = HEARTBEAT_KEY_USER_AUTHINFO,
      .valueLen = sizeof(SUserAuthVersion) * userNum,
      .value = users,
  };

  tscDebug("hb got %d expired users, valueLen:%d", userNum, kv.valueLen);

  if (NULL == req->info) {
    req->info = taosHashInit(64, hbKeyHashFunc, 1, HASH_ENTRY_LOCK);
  }

  taosHashPut(req->info, &kv.key, sizeof(kv.key), &kv, sizeof(kv));

  return TSDB_CODE_SUCCESS;
}

int32_t hbGetExpiredDBInfo(SClientHbKey *connKey, struct SCatalog *pCatalog, SClientHbReq *req) {
  SDbVgVersion *dbs = NULL;
  uint32_t      dbNum = 0;
  int32_t       code = 0;

  code = catalogGetExpiredDBs(pCatalog, &dbs, &dbNum);
  if (TSDB_CODE_SUCCESS != code) {
    return code;
  }

  if (dbNum <= 0) {
    taosMemoryFree(dbs);
    return TSDB_CODE_SUCCESS;
  }

  for (int32_t i = 0; i < dbNum; ++i) {
    SDbVgVersion *db = &dbs[i];
    db->dbId = htobe64(db->dbId);
    db->vgVersion = htonl(db->vgVersion);
    db->numOfTable = htonl(db->numOfTable);
  }

  SKv kv = {
      .key = HEARTBEAT_KEY_DBINFO,
      .valueLen = sizeof(SDbVgVersion) * dbNum,
      .value = dbs,
  };

  tscDebug("hb got %d expired db, valueLen:%d", dbNum, kv.valueLen);

  if (NULL == req->info) {
    req->info = taosHashInit(64, hbKeyHashFunc, 1, HASH_ENTRY_LOCK);
  }

  taosHashPut(req->info, &kv.key, sizeof(kv.key), &kv, sizeof(kv));

  return TSDB_CODE_SUCCESS;
}

int32_t hbGetExpiredStbInfo(SClientHbKey *connKey, struct SCatalog *pCatalog, SClientHbReq *req) {
  SSTableVersion *stbs = NULL;
  uint32_t        stbNum = 0;
  int32_t         code = 0;

  code = catalogGetExpiredSTables(pCatalog, &stbs, &stbNum);
  if (TSDB_CODE_SUCCESS != code) {
    return code;
  }

  if (stbNum <= 0) {
    taosMemoryFree(stbs);
    return TSDB_CODE_SUCCESS;
  }

  for (int32_t i = 0; i < stbNum; ++i) {
    SSTableVersion *stb = &stbs[i];
    stb->suid = htobe64(stb->suid);
    stb->sversion = htons(stb->sversion);
    stb->tversion = htons(stb->tversion);
    stb->smaVer = htonl(stb->smaVer);
  }

  SKv kv = {
      .key = HEARTBEAT_KEY_STBINFO,
      .valueLen = sizeof(SSTableVersion) * stbNum,
      .value = stbs,
  };

  tscDebug("hb got %d expired stb, valueLen:%d", stbNum, kv.valueLen);

  if (NULL == req->info) {
    req->info = taosHashInit(64, hbKeyHashFunc, 1, HASH_ENTRY_LOCK);
  }

  taosHashPut(req->info, &kv.key, sizeof(kv.key), &kv, sizeof(kv));

  return TSDB_CODE_SUCCESS;
}

int32_t hbGetAppInfo(int64_t clusterId, SClientHbReq *req) {
  SAppHbReq *pApp = taosHashGet(clientHbMgr.appSummary, &clusterId, sizeof(clusterId));
  if (NULL != pApp) {
    memcpy(&req->app, pApp, sizeof(*pApp));
  } else {
    memset(&req->app.summary, 0, sizeof(req->app.summary));
    req->app.pid = taosGetPId();
    req->app.appId = clientHbMgr.appId;
    taosGetAppName(req->app.name, NULL);
  }

  return TSDB_CODE_SUCCESS;
}

int32_t hbQueryHbReqHandle(SClientHbKey *connKey, void *param, SClientHbReq *req) {
  int64_t         *clusterId = (int64_t *)param;
  struct SCatalog *pCatalog = NULL;

  int32_t code = catalogGetHandle(*clusterId, &pCatalog);
  if (code != TSDB_CODE_SUCCESS) {
    tscWarn("catalogGetHandle failed, clusterId:%" PRIx64 ", error:%s", *clusterId, tstrerror(code));
    return code;
  }

  hbGetAppInfo(*clusterId, req);

  hbGetQueryBasicInfo(connKey, req);

  code = hbGetExpiredUserInfo(connKey, pCatalog, req);
  if (TSDB_CODE_SUCCESS != code) {
    return code;
  }

  code = hbGetExpiredDBInfo(connKey, pCatalog, req);
  if (TSDB_CODE_SUCCESS != code) {
    return code;
  }

  code = hbGetExpiredStbInfo(connKey, pCatalog, req);
  if (TSDB_CODE_SUCCESS != code) {
    return code;
  }

  return TSDB_CODE_SUCCESS;
}

static FORCE_INLINE void hbMgrInitHandle() {
  // init all handle
  clientHbMgr.reqHandle[CONN_TYPE__QUERY] = hbQueryHbReqHandle;
  clientHbMgr.reqHandle[CONN_TYPE__TMQ] = hbMqHbReqHandle;

  clientHbMgr.rspHandle[CONN_TYPE__QUERY] = hbQueryHbRspHandle;
  clientHbMgr.rspHandle[CONN_TYPE__TMQ] = hbMqHbRspHandle;
}

SClientHbBatchReq *hbGatherAllInfo(SAppHbMgr *pAppHbMgr) {
  SClientHbBatchReq *pBatchReq = taosMemoryCalloc(1, sizeof(SClientHbBatchReq));
  if (pBatchReq == NULL) {
    terrno = TSDB_CODE_TSC_OUT_OF_MEMORY;
    return NULL;
  }
  int32_t connKeyCnt = atomic_load_32(&pAppHbMgr->connKeyCnt);
  pBatchReq->reqs = taosArrayInit(connKeyCnt, sizeof(SClientHbReq));

  int64_t rid = -1;
  int32_t code = 0;

  void *pIter = taosHashIterate(pAppHbMgr->activeInfo, NULL);

  SClientHbReq *pOneReq = pIter;
  SClientHbKey *connKey = pOneReq ? &pOneReq->connKey : NULL;
  if (connKey != NULL) rid = connKey->tscRid;

  STscObj *pTscObj = (STscObj *)acquireTscObj(rid);
  if (pTscObj == NULL) {
    tFreeClientHbBatchReq(pBatchReq);
    return NULL;
  }

  while (pIter != NULL) {
    pOneReq = taosArrayPush(pBatchReq->reqs, pOneReq);
    code = (*clientHbMgr.reqHandle[pOneReq->connKey.connType])(&pOneReq->connKey, &pOneReq->clusterId, pOneReq);
    if (code) {
      pIter = taosHashIterate(pAppHbMgr->activeInfo, pIter);
      pOneReq = pIter;
      continue;
    }

    pIter = taosHashIterate(pAppHbMgr->activeInfo, pIter);
    pOneReq = pIter;
  }
  releaseTscObj(rid);

  return pBatchReq;
}

void hbThreadFuncUnexpectedStopped(void) { atomic_store_8(&clientHbMgr.threadStop, 2); }

void hbMergeSummary(SAppClusterSummary *dst, SAppClusterSummary *src) {
  dst->numOfInsertsReq += src->numOfInsertsReq;
  dst->numOfInsertRows += src->numOfInsertRows;
  dst->insertElapsedTime += src->insertElapsedTime;
  dst->insertBytes += src->insertBytes;
  dst->fetchBytes += src->fetchBytes;
  dst->queryElapsedTime += src->queryElapsedTime;
  dst->numOfSlowQueries += src->numOfSlowQueries;
  dst->totalRequests += src->totalRequests;
  dst->currentRequests += src->currentRequests;
}

int32_t hbGatherAppInfo(void) {
  SAppHbReq req = {0};
  int       sz = taosArrayGetSize(clientHbMgr.appHbMgrs);
  if (sz > 0) {
    req.pid = taosGetPId();
    req.appId = clientHbMgr.appId;
    taosGetAppName(req.name, NULL);
  }

  taosHashClear(clientHbMgr.appSummary);

  for (int32_t i = 0; i < sz; ++i) {
    SAppHbMgr *pAppHbMgr = taosArrayGetP(clientHbMgr.appHbMgrs, i);
    if (pAppHbMgr == NULL) continue;

    uint64_t   clusterId = pAppHbMgr->pAppInstInfo->clusterId;
    SAppHbReq *pApp = taosHashGet(clientHbMgr.appSummary, &clusterId, sizeof(clusterId));
    if (NULL == pApp) {
      memcpy(&req.summary, &pAppHbMgr->pAppInstInfo->summary, sizeof(req.summary));
      req.startTime = pAppHbMgr->startTime;
      taosHashPut(clientHbMgr.appSummary, &clusterId, sizeof(clusterId), &req, sizeof(req));
    } else {
      if (pAppHbMgr->startTime < pApp->startTime) {
        pApp->startTime = pAppHbMgr->startTime;
      }

      hbMergeSummary(&pApp->summary, &pAppHbMgr->pAppInstInfo->summary);
    }
  }

  return TSDB_CODE_SUCCESS;
}

static void *hbThreadFunc(void *param) {
  setThreadName("hb");
#ifdef WINDOWS
  if (taosCheckCurrentInDll()) {
    atexit(hbThreadFuncUnexpectedStopped);
  }
#endif
  while (1) {
    if (1 == clientHbMgr.threadStop) {
      break;
    }

    taosThreadMutexLock(&clientHbMgr.lock);

    int sz = taosArrayGetSize(clientHbMgr.appHbMgrs);
    if (sz > 0) {
      hbGatherAppInfo();
    }

    SArray *mgr = taosArrayInit(sz, sizeof(void *));
    for (int i = 0; i < sz; i++) {
      SAppHbMgr *pAppHbMgr = taosArrayGetP(clientHbMgr.appHbMgrs, i);
      if (pAppHbMgr == NULL) {
        continue;
      }

      int32_t connCnt = atomic_load_32(&pAppHbMgr->connKeyCnt);
      if (connCnt == 0) {
        taosArrayPush(mgr, &pAppHbMgr);
        continue;
      }
      SClientHbBatchReq *pReq = hbGatherAllInfo(pAppHbMgr);
      if (pReq == NULL || taosArrayGetP(clientHbMgr.appHbMgrs, i) == NULL) {
        tFreeClientHbBatchReq(pReq);
        continue;
      }
      int   tlen = tSerializeSClientHbBatchReq(NULL, 0, pReq);
      void *buf = taosMemoryMalloc(tlen);
      if (buf == NULL) {
        terrno = TSDB_CODE_TSC_OUT_OF_MEMORY;
        tFreeClientHbBatchReq(pReq);
        // hbClearReqInfo(pAppHbMgr);
        taosArrayPush(mgr, &pAppHbMgr);
        break;
      }

      tSerializeSClientHbBatchReq(buf, tlen, pReq);
      SMsgSendInfo *pInfo = taosMemoryCalloc(1, sizeof(SMsgSendInfo));

      if (pInfo == NULL) {
        terrno = TSDB_CODE_TSC_OUT_OF_MEMORY;
        tFreeClientHbBatchReq(pReq);
        // hbClearReqInfo(pAppHbMgr);
        taosMemoryFree(buf);
        taosArrayPush(mgr, &pAppHbMgr);
        break;
      }
      pInfo->fp = hbAsyncCallBack;
      pInfo->msgInfo.pData = buf;
      pInfo->msgInfo.len = tlen;
      pInfo->msgType = TDMT_MND_HEARTBEAT;
      pInfo->param = strdup(pAppHbMgr->key);
      pInfo->paramFreeFp = taosMemoryFree;
      pInfo->requestId = generateRequestId();
      pInfo->requestObjRefId = 0;

      SAppInstInfo *pAppInstInfo = pAppHbMgr->pAppInstInfo;
      int64_t       transporterId = 0;
      SEpSet        epSet = getEpSet_s(&pAppInstInfo->mgmtEp);
      asyncSendMsgToServer(pAppInstInfo->pTransporter, &epSet, &transporterId, pInfo);
      tFreeClientHbBatchReq(pReq);
      // hbClearReqInfo(pAppHbMgr);

      atomic_add_fetch_32(&pAppHbMgr->reportCnt, 1);
      taosArrayPush(mgr, &pAppHbMgr);
    }

    taosArrayDestroy(clientHbMgr.appHbMgrs);
    clientHbMgr.appHbMgrs = mgr;

    taosThreadMutexUnlock(&clientHbMgr.lock);

    taosMsleep(HEARTBEAT_INTERVAL);
  }
  return NULL;
}

static int32_t hbCreateThread() {
  TdThreadAttr thAttr;
  taosThreadAttrInit(&thAttr);
  taosThreadAttrSetDetachState(&thAttr, PTHREAD_CREATE_JOINABLE);

  if (taosThreadCreate(&clientHbMgr.thread, &thAttr, hbThreadFunc, NULL) != 0) {
    terrno = TAOS_SYSTEM_ERROR(errno);
    return -1;
  }
  taosThreadAttrDestroy(&thAttr);
  return 0;
}

static void hbStopThread() {
  if (0 == atomic_load_8(&clientHbMgr.inited)) {
    return;
  }
  if (atomic_val_compare_exchange_8(&clientHbMgr.threadStop, 0, 1)) {
    tscDebug("hb thread already stopped");
    return;
  }

  taosThreadJoin(clientHbMgr.thread, NULL);

  tscDebug("hb thread stopped");
}

SAppHbMgr *appHbMgrInit(SAppInstInfo *pAppInstInfo, char *key) {
  hbMgrInit();
  SAppHbMgr *pAppHbMgr = taosMemoryMalloc(sizeof(SAppHbMgr));
  if (pAppHbMgr == NULL) {
    terrno = TSDB_CODE_OUT_OF_MEMORY;
    return NULL;
  }
  // init stat
  pAppHbMgr->startTime = taosGetTimestampMs();
  pAppHbMgr->connKeyCnt = 0;
  pAppHbMgr->reportCnt = 0;
  pAppHbMgr->reportBytes = 0;
  pAppHbMgr->key = strdup(key);

  // init app info
  pAppHbMgr->pAppInstInfo = pAppInstInfo;

  // init hash info
  pAppHbMgr->activeInfo = taosHashInit(64, hbKeyHashFunc, 1, HASH_ENTRY_LOCK);

  if (pAppHbMgr->activeInfo == NULL) {
    terrno = TSDB_CODE_OUT_OF_MEMORY;
    taosMemoryFree(pAppHbMgr);
    return NULL;
  }

  // taosHashSetFreeFp(pAppHbMgr->activeInfo, tFreeClientHbReq);

  taosThreadMutexLock(&clientHbMgr.lock);
  taosArrayPush(clientHbMgr.appHbMgrs, &pAppHbMgr);
  taosThreadMutexUnlock(&clientHbMgr.lock);

  return pAppHbMgr;
}

void hbFreeAppHbMgr(SAppHbMgr *pTarget) {
  void *pIter = taosHashIterate(pTarget->activeInfo, NULL);
  while (pIter != NULL) {
    SClientHbReq *pOneReq = pIter;
    tFreeClientHbReq(pOneReq);
    pIter = taosHashIterate(pTarget->activeInfo, pIter);
  }
  taosHashCleanup(pTarget->activeInfo);
  pTarget->activeInfo = NULL;

  taosMemoryFree(pTarget->key);
  taosMemoryFree(pTarget);
}

void hbRemoveAppHbMrg(SAppHbMgr **pAppHbMgr) {
  taosThreadMutexLock(&clientHbMgr.lock);
  int32_t mgrSize = taosArrayGetSize(clientHbMgr.appHbMgrs);
  for (int32_t i = 0; i < mgrSize; ++i) {
    SAppHbMgr *pItem = taosArrayGetP(clientHbMgr.appHbMgrs, i);
    if (pItem == *pAppHbMgr) {
      hbFreeAppHbMgr(*pAppHbMgr);
      *pAppHbMgr = NULL;
      taosArraySet(clientHbMgr.appHbMgrs, i, pAppHbMgr);
      break;
    }
  }
  taosThreadMutexUnlock(&clientHbMgr.lock);
}

void appHbMgrCleanup(void) {
  int sz = taosArrayGetSize(clientHbMgr.appHbMgrs);
  for (int i = 0; i < sz; i++) {
    SAppHbMgr *pTarget = taosArrayGetP(clientHbMgr.appHbMgrs, i);
    if (pTarget == NULL) continue;
    hbFreeAppHbMgr(pTarget);
  }
}

int hbMgrInit() {
  // init once
  int8_t old = atomic_val_compare_exchange_8(&clientHbMgr.inited, 0, 1);
  if (old == 1) return 0;

  clientHbMgr.appId = tGenIdPI64();
  tscDebug("app %" PRIx64 " initialized", clientHbMgr.appId);

  clientHbMgr.appSummary = taosHashInit(10, taosGetDefaultHashFunction(TSDB_DATA_TYPE_BIGINT), false, HASH_NO_LOCK);
  clientHbMgr.appHbMgrs = taosArrayInit(0, sizeof(void *));

  TdThreadMutexAttr attr = {0};

  int ret = taosThreadMutexAttrInit(&attr);
  assert(ret == 0);

  ret = taosThreadMutexAttrSetType(&attr, PTHREAD_MUTEX_RECURSIVE);
  assert(ret == 0);

  ret = taosThreadMutexInit(&clientHbMgr.lock, &attr);
  assert(ret == 0);

  ret = taosThreadMutexAttrDestroy(&attr);
  assert(ret == 0);

  // init handle funcs
  hbMgrInitHandle();

  // init backgroud thread
  hbCreateThread();

  return 0;
}

void hbMgrCleanUp() {
  hbStopThread();

  // destroy all appHbMgr
  int8_t old = atomic_val_compare_exchange_8(&clientHbMgr.inited, 1, 0);
  if (old == 0) return;

  taosThreadMutexLock(&clientHbMgr.lock);
  appHbMgrCleanup();
  taosArrayDestroy(clientHbMgr.appHbMgrs);
  taosThreadMutexUnlock(&clientHbMgr.lock);

  clientHbMgr.appHbMgrs = NULL;
}

int hbRegisterConnImpl(SAppHbMgr *pAppHbMgr, SClientHbKey connKey, int64_t clusterId) {
  // init hash in activeinfo
  void *data = taosHashGet(pAppHbMgr->activeInfo, &connKey, sizeof(SClientHbKey));
  if (data != NULL) {
    return 0;
  }
  SClientHbReq hbReq = {0};
  hbReq.connKey = connKey;
  hbReq.clusterId = clusterId;
  // hbReq.info = taosHashInit(64, hbKeyHashFunc, 1, HASH_ENTRY_LOCK);

  taosHashPut(pAppHbMgr->activeInfo, &connKey, sizeof(SClientHbKey), &hbReq, sizeof(SClientHbReq));

  atomic_add_fetch_32(&pAppHbMgr->connKeyCnt, 1);
  return 0;
}

int hbRegisterConn(SAppHbMgr *pAppHbMgr, int64_t tscRefId, int64_t clusterId, int8_t connType) {
  SClientHbKey connKey = {
      .tscRid = tscRefId,
      .connType = connType,
  };

  switch (connType) {
    case CONN_TYPE__QUERY: {
      return hbRegisterConnImpl(pAppHbMgr, connKey, clusterId);
    }
    case CONN_TYPE__TMQ: {
      return 0;
    }
    default:
      return 0;
  }
}

void hbDeregisterConn(SAppHbMgr *pAppHbMgr, SClientHbKey connKey) {
  SClientHbReq *pReq = taosHashAcquire(pAppHbMgr->activeInfo, &connKey, sizeof(SClientHbKey));
  if (pReq) {
    tFreeClientHbReq(pReq);
    taosHashRemove(pAppHbMgr->activeInfo, &connKey, sizeof(SClientHbKey));
    taosHashRelease(pAppHbMgr->activeInfo, pReq);
  }

  if (NULL == pReq) {
    return;
  }

  atomic_sub_fetch_32(&pAppHbMgr->connKeyCnt, 1);
}<|MERGE_RESOLUTION|>--- conflicted
+++ resolved
@@ -173,11 +173,7 @@
       pTscObj->pAppInfo->totalDnodes = pRsp->query->totalDnodes;
       pTscObj->pAppInfo->onlineDnodes = pRsp->query->onlineDnodes;
       pTscObj->connId = pRsp->query->connId;
-<<<<<<< HEAD
-      tscTrace("conn %d hb rsp, dnodes %d/%d", pTscObj->connId, pTscObj->pAppInfo->onlineDnodes,
-=======
       tscTrace("conn %u hb rsp, dnodes %d/%d", pTscObj->connId, pTscObj->pAppInfo->onlineDnodes,
->>>>>>> 34f576b6
                pTscObj->pAppInfo->totalDnodes);
 
       if (pRsp->query->killRid) {
