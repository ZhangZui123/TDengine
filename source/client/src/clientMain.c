--- conflicted
+++ resolved
@@ -565,7 +565,6 @@
 
 void taos_query_a(TAOS *taos, const char *sql, __taos_async_fn_t fp, void *param) {
   if (taos == NULL || sql == NULL) {
-<<<<<<< HEAD
     fp(param, NULL, TSDB_CODE_INVALID_PARA);
     return;
   }
@@ -592,12 +591,6 @@
   }
 
   fp(param, pRequest, code);
-=======
-    // todo directly call fp
-  }
-
-  taos_query_l(taos, sql, (int32_t)strlen(sql));
->>>>>>> c5faaca9
 }
 
 void taos_fetch_rows_a(TAOS_RES *res, __taos_async_fn_t fp, void *param) {
