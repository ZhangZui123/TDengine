--- conflicted
+++ resolved
@@ -127,19 +127,14 @@
 }
 
 void taos_free_result(TAOS_RES *res) {
-<<<<<<< HEAD
   if (NULL == res) {
     return;
   }
   
-  SRequestObj *pRequest = (SRequestObj *)res;
-  destroyRequest(pRequest);
-=======
   if (TD_RES_QUERY(res)) {
     SRequestObj *pRequest = (SRequestObj *)res;
     destroyRequest(pRequest);
   }
->>>>>>> 7d8e418d
 }
 
 int taos_field_count(TAOS_RES *res) {
@@ -488,13 +483,6 @@
       return 0;
     }
 
-<<<<<<< HEAD
-    doFetchRow(pRequest, false, true);
-
-    SReqResultInfo *pResultInfo = &pRequest->body.resInfo;
-
-=======
->>>>>>> 7d8e418d
     pResultInfo->current = pResultInfo->numOfRows;
     (*numOfRows) = pResultInfo->numOfRows;
     (*pData) = (void *)pResultInfo->pData;
