/*
 * Copyright (c) 2019 TAOS Data, Inc. <jhtao@taosdata.com>
 *
 * This program is free software: you can use, redistribute, and/or modify
 * it under the terms of the GNU Affero General Public License, version 3
 * or later ("AGPL"), as published by the Free Software Foundation.
 *
 * This program is distributed in the hope that it will be useful, but WITHOUT
 * ANY WARRANTY; without even the implied warranty of MERCHANTABILITY or
 * FITNESS FOR A PARTICULAR PURPOSE.
 *
 * You should have received a copy of the GNU Affero General Public License
 * along with this program. If not, see <http://www.gnu.org/licenses/>.
 */

#include "catalog.h"
#include "clientInt.h"
#include "clientLog.h"
#include "clientMonitor.h"
#include "clientStmt.h"
#include "clientStmt2.h"
#include "functionMgt.h"
#include "os.h"
#include "query.h"
#include "scheduler.h"
#include "tcompare.h"
#include "tdatablock.h"
#include "tglobal.h"
#include "tmsg.h"
#include "tref.h"
#include "trpc.h"
#include "version.h"

#define TSC_VAR_NOT_RELEASE 1
#define TSC_VAR_RELEASED    0

static int32_t sentinel = TSC_VAR_NOT_RELEASE;
static int32_t createParseContext(const SRequestObj *pRequest, SParseContext **pCxt, SSqlCallbackWrapper *pWrapper);

int taos_options(TSDB_OPTION option, const void *arg, ...) {
  static int32_t lock = 0;

  for (int i = 1; atomic_val_compare_exchange_32(&lock, 0, 1) != 0; ++i) {
    if (i % 1000 == 0) {
      tscInfo("haven't acquire lock after spin %d times.", i);
      (void)sched_yield();
    }
  }

  int ret = taos_options_imp(option, (const char *)arg);
  atomic_store_32(&lock, 0);
  return ret;
}
// this function may be called by user or system, or by both simultaneously.
void taos_cleanup(void) {
  tscDebug("start to cleanup client environment");
  if (atomic_val_compare_exchange_32(&sentinel, TSC_VAR_NOT_RELEASE, TSC_VAR_RELEASED) != TSC_VAR_NOT_RELEASE) {
    return;
  }

  monitorClose();
  tscStopCrashReport();

  hbMgrCleanUp();

  catalogDestroy();
  schedulerDestroy();

  fmFuncMgtDestroy();
  qCleanupKeywordsTable();

  if (TSDB_CODE_SUCCESS != cleanupTaskQueue()) {
    tscWarn("failed to cleanup task queue");
  }

  int32_t id = clientReqRefPool;
  clientReqRefPool = -1;
  taosCloseRef(id);

  id = clientConnRefPool;
  clientConnRefPool = -1;
  taosCloseRef(id);

  nodesDestroyAllocatorSet();
  cleanupAppInfo();
  rpcCleanup();
  tscDebug("rpc cleanup");

  taosConvDestroy();

  tmqMgmtClose();

  DestroyRegexCache();

  tscInfo("all local resources released");
  taosCleanupCfg();
  taosCloseLog();
}

static setConfRet taos_set_config_imp(const char *config) {
  setConfRet ret = {SET_CONF_RET_SUCC, {0}};
  // TODO: need re-implementation
  return ret;
}

setConfRet taos_set_config(const char *config) {
  // TODO  pthread_mutex_lock(&setConfMutex);
  setConfRet ret = taos_set_config_imp(config);
  //  pthread_mutex_unlock(&setConfMutex);
  return ret;
}

TAOS *taos_connect(const char *ip, const char *user, const char *pass, const char *db, uint16_t port) {
  tscDebug("try to connect to %s:%u, user:%s db:%s", ip, port, user, db);
  if (user == NULL) {
    user = TSDB_DEFAULT_USER;
  }

  if (pass == NULL) {
    pass = TSDB_DEFAULT_PASS;
  }

  STscObj *pObj = NULL;
  int32_t  code = taos_connect_internal(ip, user, pass, NULL, db, port, CONN_TYPE__QUERY, &pObj);
  if (TSDB_CODE_SUCCESS == code) {
    int64_t *rid = taosMemoryCalloc(1, sizeof(int64_t));
    if (NULL == rid) {
      tscError("out of memory when taos connect to %s:%u, user:%s db:%s", ip, port, user, db);
      terrno = TSDB_CODE_OUT_OF_MEMORY;
      return NULL;
    }
    *rid = pObj->id;
    return (TAOS *)rid;
  } else {
    terrno = code;
  }

  return NULL;
}

int taos_set_notify_cb(TAOS *taos, __taos_notify_fn_t fp, void *param, int type) {
  if (taos == NULL) {
    terrno = TSDB_CODE_INVALID_PARA;
    return terrno;
  }

  STscObj *pObj = acquireTscObj(*(int64_t *)taos);
  if (NULL == pObj) {
    terrno = TSDB_CODE_TSC_DISCONNECTED;
    tscError("invalid parameter for %s", __func__);
    return terrno;
  }

  switch (type) {
    case TAOS_NOTIFY_PASSVER: {
      TSC_ERR_RET(taosThreadMutexLock(&pObj->mutex));
      pObj->passInfo.fp = fp;
      pObj->passInfo.param = param;
      TSC_ERR_RET(taosThreadMutexUnlock(&pObj->mutex));
      break;
    }
    case TAOS_NOTIFY_WHITELIST_VER: {
      TSC_ERR_RET(taosThreadMutexLock(&pObj->mutex));
      pObj->whiteListInfo.fp = fp;
      pObj->whiteListInfo.param = param;
      TSC_ERR_RET(taosThreadMutexUnlock(&pObj->mutex));
      break;
    }
    case TAOS_NOTIFY_USER_DROPPED: {
      TSC_ERR_RET(taosThreadMutexLock(&pObj->mutex));
      pObj->userDroppedInfo.fp = fp;
      pObj->userDroppedInfo.param = param;
      TSC_ERR_RET(taosThreadMutexUnlock(&pObj->mutex));
      break;
    }
    default: {
      terrno = TSDB_CODE_INVALID_PARA;
      releaseTscObj(*(int64_t *)taos);
      return terrno;
    }
  }

  releaseTscObj(*(int64_t *)taos);
  return 0;
}

typedef struct SFetchWhiteListInfo {
  int64_t                     connId;
  __taos_async_whitelist_fn_t userCbFn;
  void                       *userParam;
} SFetchWhiteListInfo;

int32_t fetchWhiteListCallbackFn(void *param, SDataBuf *pMsg, int32_t code) {
  SFetchWhiteListInfo *pInfo = (SFetchWhiteListInfo *)param;
  TAOS                *taos = &pInfo->connId;
  if (code != TSDB_CODE_SUCCESS) {
    pInfo->userCbFn(pInfo->userParam, code, taos, 0, NULL);
    taosMemoryFree(pMsg->pData);
    taosMemoryFree(pMsg->pEpSet);
    taosMemoryFree(pInfo);
    return code;
  }

  SGetUserWhiteListRsp wlRsp;
  if (TSDB_CODE_SUCCESS != tDeserializeSGetUserWhiteListRsp(pMsg->pData, pMsg->len, &wlRsp)) {
    taosMemoryFree(pMsg->pData);
    taosMemoryFree(pMsg->pEpSet);
    taosMemoryFree(pInfo);
    tFreeSGetUserWhiteListRsp(&wlRsp);
    return terrno;
  }

  uint64_t *pWhiteLists = taosMemoryMalloc(wlRsp.numWhiteLists * sizeof(uint64_t));
  if (pWhiteLists == NULL) {
    taosMemoryFree(pMsg->pData);
    taosMemoryFree(pMsg->pEpSet);
    taosMemoryFree(pInfo);
    tFreeSGetUserWhiteListRsp(&wlRsp);
    return TSDB_CODE_OUT_OF_MEMORY;
  }

  for (int i = 0; i < wlRsp.numWhiteLists; ++i) {
    pWhiteLists[i] = ((uint64_t)wlRsp.pWhiteLists[i].mask << 32) | wlRsp.pWhiteLists[i].ip;
  }

  pInfo->userCbFn(pInfo->userParam, code, taos, wlRsp.numWhiteLists, pWhiteLists);

  taosMemoryFree(pWhiteLists);
  taosMemoryFree(pMsg->pData);
  taosMemoryFree(pMsg->pEpSet);
  taosMemoryFree(pInfo);
  tFreeSGetUserWhiteListRsp(&wlRsp);
  return code;
}

void taos_fetch_whitelist_a(TAOS *taos, __taos_async_whitelist_fn_t fp, void *param) {
  if (NULL == taos) {
    fp(param, TSDB_CODE_INVALID_PARA, taos, 0, NULL);
    return;
  }

  int64_t connId = *(int64_t *)taos;

  STscObj *pTsc = acquireTscObj(connId);
  if (NULL == pTsc) {
    fp(param, TSDB_CODE_TSC_DISCONNECTED, taos, 0, NULL);
    return;
  }

  SGetUserWhiteListReq req;
  (void)memcpy(req.user, pTsc->user, TSDB_USER_LEN);
  int32_t msgLen = tSerializeSGetUserWhiteListReq(NULL, 0, &req);
  if (msgLen < 0) {
    fp(param, TSDB_CODE_INVALID_PARA, taos, 0, NULL);
    releaseTscObj(connId);
    return;
  }

  void *pReq = taosMemoryMalloc(msgLen);
  if (pReq == NULL) {
    fp(param, TSDB_CODE_OUT_OF_MEMORY, taos, 0, NULL);
    releaseTscObj(connId);
    return;
  }

  if (tSerializeSGetUserWhiteListReq(pReq, msgLen, &req) < 0) {
    fp(param, TSDB_CODE_INVALID_PARA, taos, 0, NULL);
    taosMemoryFree(pReq);
    releaseTscObj(connId);
    return;
  }

  SFetchWhiteListInfo *pParam = taosMemoryMalloc(sizeof(SFetchWhiteListInfo));
  if (pParam == NULL) {
    fp(param, TSDB_CODE_OUT_OF_MEMORY, taos, 0, NULL);
    taosMemoryFree(pReq);
    releaseTscObj(connId);
    return;
  }

  pParam->connId = connId;
  pParam->userCbFn = fp;
  pParam->userParam = param;
  SMsgSendInfo *pSendInfo = taosMemoryCalloc(1, sizeof(SMsgSendInfo));
  if (pSendInfo == NULL) {
    fp(param, TSDB_CODE_OUT_OF_MEMORY, taos, 0, NULL);
    taosMemoryFree(pParam);
    taosMemoryFree(pReq);
    releaseTscObj(connId);
    return;
  }

  pSendInfo->msgInfo = (SDataBuf){.pData = pReq, .len = msgLen, .handle = NULL};
  pSendInfo->requestId = generateRequestId();
  pSendInfo->requestObjRefId = 0;
  pSendInfo->param = pParam;
  pSendInfo->fp = fetchWhiteListCallbackFn;
  pSendInfo->msgType = TDMT_MND_GET_USER_WHITELIST;

  int64_t transportId = 0;
  SEpSet  epSet = getEpSet_s(&pTsc->pAppInfo->mgmtEp);
  if (TSDB_CODE_SUCCESS != asyncSendMsgToServer(pTsc->pAppInfo->pTransporter, &epSet, &transportId, pSendInfo)) {
    tscWarn("failed to async send msg to server");
  }
  releaseTscObj(connId);
  return;
}

void taos_close_internal(void *taos) {
  if (taos == NULL) {
    return;
  }

  STscObj *pTscObj = (STscObj *)taos;
  tscDebug("0x%" PRIx64 " try to close connection, numOfReq:%d", pTscObj->id, pTscObj->numOfReqs);

  (void)taosRemoveRef(clientConnRefPool, pTscObj->id);
}

void taos_close(TAOS *taos) {
  if (taos == NULL) {
    return;
  }

  STscObj *pObj = acquireTscObj(*(int64_t *)taos);
  if (NULL == pObj) {
    taosMemoryFree(taos);
    return;
  }

  taos_close_internal(pObj);
  releaseTscObj(*(int64_t *)taos);
  taosMemoryFree(taos);
}

int taos_errno(TAOS_RES *res) {
  if (res == NULL || TD_RES_TMQ_META(res) || TD_RES_TMQ_BATCH_META(res)) {
    return terrno;
  }

  if (TD_RES_TMQ(res) || TD_RES_TMQ_METADATA(res)) {
    return 0;
  }

  return ((SRequestObj *)res)->code;
}

const char *taos_errstr(TAOS_RES *res) {
  if (res == NULL || TD_RES_TMQ_META(res) || TD_RES_TMQ_BATCH_META(res)) {
    return (const char *)tstrerror(terrno);
  }

  if (TD_RES_TMQ(res) || TD_RES_TMQ_METADATA(res)) {
    return "success";
  }

  SRequestObj *pRequest = (SRequestObj *)res;
  if (NULL != pRequest->msgBuf && (strlen(pRequest->msgBuf) > 0 || pRequest->code == TSDB_CODE_RPC_FQDN_ERROR)) {
    return pRequest->msgBuf;
  } else {
    return (const char *)tstrerror(pRequest->code);
  }
}

void taos_free_result(TAOS_RES *res) {
  if (NULL == res) {
    return;
  }

  tscDebug("taos free res %p", res);

  if (TD_RES_QUERY(res)) {
    SRequestObj *pRequest = (SRequestObj *)res;
    tscDebug("0x%" PRIx64 " taos_free_result start to free query", pRequest->requestId);
    destroyRequest(pRequest);
  } else if (TD_RES_TMQ_METADATA(res)) {
    SMqTaosxRspObj *pRsp = (SMqTaosxRspObj *)res;
    tDeleteSTaosxRsp(&pRsp->rsp);
    doFreeReqResultInfo(&pRsp->common.resInfo);
    taosMemoryFree(pRsp);
  } else if (TD_RES_TMQ(res)) {
    SMqRspObj *pRsp = (SMqRspObj *)res;
    tDeleteMqDataRsp(&pRsp->rsp);
    doFreeReqResultInfo(&pRsp->common.resInfo);
    taosMemoryFree(pRsp);
  } else if (TD_RES_TMQ_META(res)) {
    SMqMetaRspObj *pRspObj = (SMqMetaRspObj *)res;
    tDeleteMqMetaRsp(&pRspObj->metaRsp);
    taosMemoryFree(pRspObj);
  } else if (TD_RES_TMQ_BATCH_META(res)) {
    SMqBatchMetaRspObj *pBtRspObj = (SMqBatchMetaRspObj *)res;
    tDeleteMqBatchMetaRsp(&pBtRspObj->rsp);
    taosMemoryFree(pBtRspObj);
  }
}

void taos_kill_query(TAOS *taos) {
  if (NULL == taos) {
    return;
  }

  int64_t  rid = *(int64_t *)taos;
  STscObj *pTscObj = acquireTscObj(rid);
  if (pTscObj) {
    stopAllRequests(pTscObj->pRequests);
  }
  releaseTscObj(rid);
}

int taos_field_count(TAOS_RES *res) {
  if (res == NULL || TD_RES_TMQ_META(res) || TD_RES_TMQ_BATCH_META(res)) {
    return 0;
  }

  SReqResultInfo *pResInfo = tscGetCurResInfo(res);
  return pResInfo->numOfCols;
}

int taos_num_fields(TAOS_RES *res) { return taos_field_count(res); }

TAOS_FIELD *taos_fetch_fields(TAOS_RES *res) {
  if (taos_num_fields(res) == 0 || TD_RES_TMQ_META(res) || TD_RES_TMQ_BATCH_META(res)) {
    return NULL;
  }

  SReqResultInfo *pResInfo = tscGetCurResInfo(res);
  return pResInfo->userFields;
}

TAOS_RES *taos_query(TAOS *taos, const char *sql) { return taosQueryImpl(taos, sql, false, TD_REQ_FROM_APP); }
TAOS_RES *taos_query_with_reqid(TAOS *taos, const char *sql, int64_t reqid) {
  return taosQueryImplWithReqid(taos, sql, false, reqid);
}

TAOS_ROW taos_fetch_row(TAOS_RES *res) {
  if (res == NULL) {
    return NULL;
  }

  if (TD_RES_QUERY(res)) {
    SRequestObj *pRequest = (SRequestObj *)res;
    if (pRequest->type == TSDB_SQL_RETRIEVE_EMPTY_RESULT || pRequest->type == TSDB_SQL_INSERT ||
        pRequest->code != TSDB_CODE_SUCCESS || taos_num_fields(res) == 0 || pRequest->killed) {
      return NULL;
    }

    if (pRequest->inCallback) {
      tscError("can not call taos_fetch_row before query callback ends.");
      terrno = TSDB_CODE_TSC_INVALID_OPERATION;
      return NULL;
    }

    return doAsyncFetchRows(pRequest, true, true);
  } else if (TD_RES_TMQ(res) || TD_RES_TMQ_METADATA(res)) {
    SMqRspObj      *msg = ((SMqRspObj *)res);
    SReqResultInfo *pResultInfo = NULL;
    if (msg->common.resIter == -1) {
      if (tmqGetNextResInfo(res, true, &pResultInfo) != 0) {
        return NULL;
      }
    } else {
      pResultInfo = tmqGetCurResInfo(res);
    }

    if (pResultInfo->current < pResultInfo->numOfRows) {
      doSetOneRowPtr(pResultInfo);
      pResultInfo->current += 1;
      return pResultInfo->row;
    } else {
      if (tmqGetNextResInfo(res, true, &pResultInfo) != 0) {
        return NULL;
      }

      doSetOneRowPtr(pResultInfo);
      pResultInfo->current += 1;
      return pResultInfo->row;
    }
  } else if (TD_RES_TMQ_META(res) || TD_RES_TMQ_BATCH_META(res)) {
    return NULL;
  } else {
    tscError("invalid result passed to taos_fetch_row");
    terrno = TSDB_CODE_TSC_INTERNAL_ERROR;
    return NULL;
  }
}

int taos_print_row(char *str, TAOS_ROW row, TAOS_FIELD *fields, int num_fields) {
  int32_t len = 0;
  for (int i = 0; i < num_fields; ++i) {
    if (i > 0) {
      str[len++] = ' ';
    }

    if (row[i] == NULL) {
      len += sprintf(str + len, "%s", TSDB_DATA_NULL_STR);
      continue;
    }

    switch (fields[i].type) {
      case TSDB_DATA_TYPE_TINYINT:
        len += sprintf(str + len, "%d", *((int8_t *)row[i]));
        break;

      case TSDB_DATA_TYPE_UTINYINT:
        len += sprintf(str + len, "%u", *((uint8_t *)row[i]));
        break;

      case TSDB_DATA_TYPE_SMALLINT:
        len += sprintf(str + len, "%d", *((int16_t *)row[i]));
        break;

      case TSDB_DATA_TYPE_USMALLINT:
        len += sprintf(str + len, "%u", *((uint16_t *)row[i]));
        break;

      case TSDB_DATA_TYPE_INT:
        len += sprintf(str + len, "%d", *((int32_t *)row[i]));
        break;

      case TSDB_DATA_TYPE_UINT:
        len += sprintf(str + len, "%u", *((uint32_t *)row[i]));
        break;

      case TSDB_DATA_TYPE_BIGINT:
        len += sprintf(str + len, "%" PRId64, *((int64_t *)row[i]));
        break;

      case TSDB_DATA_TYPE_UBIGINT:
        len += sprintf(str + len, "%" PRIu64, *((uint64_t *)row[i]));
        break;

      case TSDB_DATA_TYPE_FLOAT: {
        float fv = 0;
        fv = GET_FLOAT_VAL(row[i]);
        len += sprintf(str + len, "%f", fv);
      } break;

      case TSDB_DATA_TYPE_DOUBLE: {
        double dv = 0;
        dv = GET_DOUBLE_VAL(row[i]);
        len += sprintf(str + len, "%lf", dv);
      } break;

      case TSDB_DATA_TYPE_VARBINARY: {
        void    *data = NULL;
        uint32_t size = 0;
        int32_t  charLen = varDataLen((char *)row[i] - VARSTR_HEADER_SIZE);
        if (taosAscii2Hex(row[i], charLen, &data, &size) < 0) {
          break;
        }
        (void)memcpy(str + len, data, size);
        len += size;
        taosMemoryFree(data);
      } break;
      case TSDB_DATA_TYPE_BINARY:
      case TSDB_DATA_TYPE_NCHAR:
      case TSDB_DATA_TYPE_GEOMETRY: {
        int32_t charLen = varDataLen((char *)row[i] - VARSTR_HEADER_SIZE);
<<<<<<< HEAD
        if (fields[i].type == TSDB_DATA_TYPE_BINARY || fields[i].type == TSDB_DATA_TYPE_VARBINARY ||
            fields[i].type == TSDB_DATA_TYPE_GEOMETRY) {
          if (ASSERT(charLen <= fields[i].bytes && charLen >= 0)) {
=======
        if (fields[i].type == TSDB_DATA_TYPE_BINARY || fields[i].type == TSDB_DATA_TYPE_VARBINARY || fields[i].type == TSDB_DATA_TYPE_GEOMETRY) {
          if (charLen > fields[i].bytes || charLen < 0) {
>>>>>>> 641fccaa
            tscError("taos_print_row error binary. charLen:%d, fields[i].bytes:%d", charLen, fields[i].bytes);
            break;
          }
        } else {
          if (charLen > fields[i].bytes * TSDB_NCHAR_SIZE || charLen < 0) {
            tscError("taos_print_row error. charLen:%d, fields[i].bytes:%d", charLen, fields[i].bytes);
            break;
          }
        }

        (void)memcpy(str + len, row[i], charLen);
        len += charLen;
      } break;

      case TSDB_DATA_TYPE_TIMESTAMP:
        len += sprintf(str + len, "%" PRId64, *((int64_t *)row[i]));
        break;

      case TSDB_DATA_TYPE_BOOL:
        len += sprintf(str + len, "%d", *((int8_t *)row[i]));
      default:
        break;
    }
  }
  str[len] = 0;

  return len;
}

int *taos_fetch_lengths(TAOS_RES *res) {
  if (res == NULL || TD_RES_TMQ_META(res) || TD_RES_TMQ_BATCH_META(res)) {
    return NULL;
  }

  SReqResultInfo *pResInfo = tscGetCurResInfo(res);
  return pResInfo->length;
}

TAOS_ROW *taos_result_block(TAOS_RES *res) {
  if (res == NULL || TD_RES_TMQ_META(res) || TD_RES_TMQ_BATCH_META(res)) {
    terrno = TSDB_CODE_INVALID_PARA;
    return NULL;
  }

  if (taos_is_update_query(res)) {
    return NULL;
  }

  SReqResultInfo *pResInfo = tscGetCurResInfo(res);
  return &pResInfo->row;
}

// todo intergrate with tDataTypes
const char *taos_data_type(int type) {
  switch (type) {
    case TSDB_DATA_TYPE_NULL:
      return "TSDB_DATA_TYPE_NULL";
    case TSDB_DATA_TYPE_BOOL:
      return "TSDB_DATA_TYPE_BOOL";
    case TSDB_DATA_TYPE_TINYINT:
      return "TSDB_DATA_TYPE_TINYINT";
    case TSDB_DATA_TYPE_SMALLINT:
      return "TSDB_DATA_TYPE_SMALLINT";
    case TSDB_DATA_TYPE_INT:
      return "TSDB_DATA_TYPE_INT";
    case TSDB_DATA_TYPE_BIGINT:
      return "TSDB_DATA_TYPE_BIGINT";
    case TSDB_DATA_TYPE_FLOAT:
      return "TSDB_DATA_TYPE_FLOAT";
    case TSDB_DATA_TYPE_DOUBLE:
      return "TSDB_DATA_TYPE_DOUBLE";
    case TSDB_DATA_TYPE_VARCHAR:
      return "TSDB_DATA_TYPE_VARCHAR";
      //    case TSDB_DATA_TYPE_BINARY:          return "TSDB_DATA_TYPE_VARCHAR";
    case TSDB_DATA_TYPE_TIMESTAMP:
      return "TSDB_DATA_TYPE_TIMESTAMP";
    case TSDB_DATA_TYPE_NCHAR:
      return "TSDB_DATA_TYPE_NCHAR";
    case TSDB_DATA_TYPE_JSON:
      return "TSDB_DATA_TYPE_JSON";
    case TSDB_DATA_TYPE_GEOMETRY:
      return "TSDB_DATA_TYPE_GEOMETRY";
    case TSDB_DATA_TYPE_UTINYINT:
      return "TSDB_DATA_TYPE_UTINYINT";
    case TSDB_DATA_TYPE_USMALLINT:
      return "TSDB_DATA_TYPE_USMALLINT";
    case TSDB_DATA_TYPE_UINT:
      return "TSDB_DATA_TYPE_UINT";
    case TSDB_DATA_TYPE_UBIGINT:
      return "TSDB_DATA_TYPE_UBIGINT";
    case TSDB_DATA_TYPE_VARBINARY:
      return "TSDB_DATA_TYPE_VARBINARY";
    case TSDB_DATA_TYPE_DECIMAL:
      return "TSDB_DATA_TYPE_DECIMAL";
    case TSDB_DATA_TYPE_BLOB:
      return "TSDB_DATA_TYPE_BLOB";
    case TSDB_DATA_TYPE_MEDIUMBLOB:
      return "TSDB_DATA_TYPE_MEDIUMBLOB";
    default:
      return "UNKNOWN";
  }
}

const char *taos_get_client_info() { return version; }

// return int32_t
int taos_affected_rows(TAOS_RES *res) {
  if (res == NULL || TD_RES_TMQ(res) || TD_RES_TMQ_META(res) || TD_RES_TMQ_METADATA(res) ||
      TD_RES_TMQ_BATCH_META(res)) {
    return 0;
  }

  SRequestObj    *pRequest = (SRequestObj *)res;
  SReqResultInfo *pResInfo = &pRequest->body.resInfo;
  return (int)pResInfo->numOfRows;
}

// return int64_t
int64_t taos_affected_rows64(TAOS_RES *res) {
  if (res == NULL || TD_RES_TMQ(res) || TD_RES_TMQ_META(res) || TD_RES_TMQ_METADATA(res) ||
      TD_RES_TMQ_BATCH_META(res)) {
    return 0;
  }

  SRequestObj    *pRequest = (SRequestObj *)res;
  SReqResultInfo *pResInfo = &pRequest->body.resInfo;
  return pResInfo->numOfRows;
}

int taos_result_precision(TAOS_RES *res) {
  if (res == NULL || TD_RES_TMQ_META(res) || TD_RES_TMQ_BATCH_META(res)) {
    return TSDB_TIME_PRECISION_MILLI;
  }

  if (TD_RES_QUERY(res)) {
    SRequestObj *pRequest = (SRequestObj *)res;
    return pRequest->body.resInfo.precision;
  } else if (TD_RES_TMQ(res) || TD_RES_TMQ_METADATA(res)) {
    SReqResultInfo *info = tmqGetCurResInfo(res);
    return info->precision;
  }
  return TSDB_TIME_PRECISION_MILLI;
}

int taos_select_db(TAOS *taos, const char *db) {
  STscObj *pObj = acquireTscObj(*(int64_t *)taos);
  if (pObj == NULL) {
    releaseTscObj(*(int64_t *)taos);
    terrno = TSDB_CODE_TSC_DISCONNECTED;
    return TSDB_CODE_TSC_DISCONNECTED;
  }

  if (db == NULL || strlen(db) == 0) {
    releaseTscObj(*(int64_t *)taos);
    terrno = TSDB_CODE_TSC_INVALID_INPUT;
    return terrno;
  }

  char sql[256] = {0};
  (void)snprintf(sql, tListLen(sql), "use %s", db);

  TAOS_RES *pRequest = taos_query(taos, sql);
  int32_t   code = taos_errno(pRequest);

  taos_free_result(pRequest);
  releaseTscObj(*(int64_t *)taos);
  return code;
}

void taos_stop_query(TAOS_RES *res) {
  if (res == NULL || TD_RES_TMQ(res) || TD_RES_TMQ_META(res) || TD_RES_TMQ_METADATA(res) ||
      TD_RES_TMQ_BATCH_META(res)) {
    return;
  }

  stopAllQueries((SRequestObj *)res);
}

bool taos_is_null(TAOS_RES *res, int32_t row, int32_t col) {
  if (res == NULL || TD_RES_TMQ_META(res) || TD_RES_TMQ_BATCH_META(res)) {
    return true;
  }
  SReqResultInfo *pResultInfo = tscGetCurResInfo(res);
  if (col >= pResultInfo->numOfCols || col < 0 || row >= pResultInfo->numOfRows || row < 0) {
    return true;
  }

  SResultColumn *pCol = &pResultInfo->pCol[col];
  if (IS_VAR_DATA_TYPE(pResultInfo->fields[col].type)) {
    return (pCol->offset[row] == -1);
  } else {
    return colDataIsNull_f(pCol->nullbitmap, row);
  }
}

bool taos_is_update_query(TAOS_RES *res) { return taos_num_fields(res) == 0; }

int taos_fetch_block(TAOS_RES *res, TAOS_ROW *rows) {
  int32_t numOfRows = 0;
  /*int32_t code = */ terrno = taos_fetch_block_s(res, &numOfRows, rows);
  return numOfRows;
}

int taos_fetch_block_s(TAOS_RES *res, int *numOfRows, TAOS_ROW *rows) {
  if (res == NULL || TD_RES_TMQ_META(res) || TD_RES_TMQ_BATCH_META(res)) {
    return 0;
  }

  if (TD_RES_QUERY(res)) {
    SRequestObj *pRequest = (SRequestObj *)res;

    (*rows) = NULL;
    (*numOfRows) = 0;

    if (pRequest->type == TSDB_SQL_RETRIEVE_EMPTY_RESULT || pRequest->type == TSDB_SQL_INSERT ||
        pRequest->code != TSDB_CODE_SUCCESS || taos_num_fields(res) == 0) {
      return pRequest->code;
    }

    (void)doAsyncFetchRows(pRequest, false, true);

    // TODO refactor
    SReqResultInfo *pResultInfo = &pRequest->body.resInfo;
    pResultInfo->current = pResultInfo->numOfRows;

    (*rows) = pResultInfo->row;
    (*numOfRows) = pResultInfo->numOfRows;
    return pRequest->code;
  } else if (TD_RES_TMQ(res) || TD_RES_TMQ_METADATA(res)) {
    SReqResultInfo *pResultInfo = NULL;
    int32_t         code = tmqGetNextResInfo(res, true, &pResultInfo);
    if (code != 0) return code;

    pResultInfo->current = pResultInfo->numOfRows;
    (*rows) = pResultInfo->row;
    (*numOfRows) = pResultInfo->numOfRows;
    return 0;
  } else {
    tscError("taos_fetch_block_s invalid res type");
    return -1;
  }
}

int taos_fetch_raw_block(TAOS_RES *res, int *numOfRows, void **pData) {
  *numOfRows = 0;
  *pData = NULL;

  if (res == NULL || TD_RES_TMQ_META(res) || TD_RES_TMQ_BATCH_META(res)) {
    return 0;
  }

  if (TD_RES_TMQ(res) || TD_RES_TMQ_METADATA(res)) {
    SReqResultInfo *pResultInfo = NULL;
    int32_t         code = tmqGetNextResInfo(res, false, &pResultInfo);
    if (code != 0) {
      (*numOfRows) = 0;
      return 0;
    }

    pResultInfo->current = pResultInfo->numOfRows;
    (*numOfRows) = pResultInfo->numOfRows;
    (*pData) = (void *)pResultInfo->pData;
    return 0;
  }

  SRequestObj *pRequest = (SRequestObj *)res;

  if (pRequest->type == TSDB_SQL_RETRIEVE_EMPTY_RESULT || pRequest->type == TSDB_SQL_INSERT ||
      pRequest->code != TSDB_CODE_SUCCESS || taos_num_fields(res) == 0) {
    return pRequest->code;
  }

  (void)doAsyncFetchRows(pRequest, false, false);

  SReqResultInfo *pResultInfo = &pRequest->body.resInfo;

  pResultInfo->current = pResultInfo->numOfRows;
  (*numOfRows) = pResultInfo->numOfRows;
  (*pData) = (void *)pResultInfo->pData;

  return pRequest->code;
}

int *taos_get_column_data_offset(TAOS_RES *res, int columnIndex) {
  if (res == NULL || TD_RES_TMQ_META(res) || TD_RES_TMQ_BATCH_META(res)) {
    return 0;
  }

  int32_t numOfFields = taos_num_fields(res);
  if (columnIndex < 0 || columnIndex >= numOfFields || numOfFields == 0) {
    return 0;
  }

  SReqResultInfo *pResInfo = tscGetCurResInfo(res);
  TAOS_FIELD     *pField = &pResInfo->userFields[columnIndex];
  if (!IS_VAR_DATA_TYPE(pField->type)) {
    return 0;
  }

  return pResInfo->pCol[columnIndex].offset;
}

int taos_validate_sql(TAOS *taos, const char *sql) {
  TAOS_RES *pObj = taosQueryImpl(taos, sql, true, TD_REQ_FROM_APP);

  int code = taos_errno(pObj);

  taos_free_result(pObj);
  return code;
}

void taos_reset_current_db(TAOS *taos) {
  STscObj *pTscObj = acquireTscObj(*(int64_t *)taos);
  if (pTscObj == NULL) {
    terrno = TSDB_CODE_TSC_DISCONNECTED;
    return;
  }

  resetConnectDB(pTscObj);

  releaseTscObj(*(int64_t *)taos);
}

const char *taos_get_server_info(TAOS *taos) {
  STscObj *pTscObj = acquireTscObj(*(int64_t *)taos);
  if (pTscObj == NULL) {
    terrno = TSDB_CODE_TSC_DISCONNECTED;
    return NULL;
  }

  releaseTscObj(*(int64_t *)taos);

  return pTscObj->sDetailVer;
}

int taos_get_current_db(TAOS *taos, char *database, int len, int *required) {
  STscObj *pTscObj = acquireTscObj(*(int64_t *)taos);
  if (pTscObj == NULL) {
    return TSDB_CODE_TSC_DISCONNECTED;
  }

  int code = TSDB_CODE_SUCCESS;
  (void)taosThreadMutexLock(&pTscObj->mutex);
  if (database == NULL || len <= 0) {
    if (required != NULL) *required = strlen(pTscObj->db) + 1;
    TSC_ERR_JRET(TSDB_CODE_INVALID_PARA);
  } else if (len < strlen(pTscObj->db) + 1) {
    tstrncpy(database, pTscObj->db, len);
    if (required) *required = strlen(pTscObj->db) + 1;
    TSC_ERR_JRET(TSDB_CODE_INVALID_PARA);
  } else {
    (void)strcpy(database, pTscObj->db);
    code = 0;
  }
_return:
  (void)taosThreadMutexUnlock(&pTscObj->mutex);
  releaseTscObj(*(int64_t *)taos);
  return code;
}

void destorySqlCallbackWrapper(SSqlCallbackWrapper *pWrapper) {
  if (NULL == pWrapper) {
    return;
  }
  destoryCatalogReq(pWrapper->pCatalogReq);
  taosMemoryFree(pWrapper->pCatalogReq);
  qDestroyParseContext(pWrapper->pParseCtx);
  taosMemoryFree(pWrapper);
}

void destroyCtxInRequest(SRequestObj *pRequest) {
  schedulerFreeJob(&pRequest->body.queryJob, 0);
  qDestroyQuery(pRequest->pQuery);
  pRequest->pQuery = NULL;
  destorySqlCallbackWrapper(pRequest->pWrapper);
  pRequest->pWrapper = NULL;
}

static void doAsyncQueryFromAnalyse(SMetaData *pResultMeta, void *param, int32_t code) {
  SSqlCallbackWrapper *pWrapper = (SSqlCallbackWrapper *)param;
  SRequestObj         *pRequest = pWrapper->pRequest;
  SQuery              *pQuery = pRequest->pQuery;

  qDebug("0x%" PRIx64 " start to semantic analysis, reqId:0x%" PRIx64, pRequest->self, pRequest->requestId);

  int64_t analyseStart = taosGetTimestampUs();
  pRequest->metric.ctgCostUs = analyseStart - pRequest->metric.ctgStart;
  pWrapper->pParseCtx->parseOnly = pRequest->parseOnly;

  if (TSDB_CODE_SUCCESS == code) {
    code = qAnalyseSqlSemantic(pWrapper->pParseCtx, pWrapper->pCatalogReq, pResultMeta, pQuery);
  }

  pRequest->metric.analyseCostUs += taosGetTimestampUs() - analyseStart;

  if (pRequest->parseOnly) {
    (void)memcpy(&pRequest->parseMeta, pResultMeta, sizeof(*pResultMeta));
    (void)memset(pResultMeta, 0, sizeof(*pResultMeta));
  }

  handleQueryAnslyseRes(pWrapper, pResultMeta, code);
}

int32_t cloneCatalogReq(SCatalogReq **ppTarget, SCatalogReq *pSrc) {
  int32_t      code = TSDB_CODE_SUCCESS;
  SCatalogReq *pTarget = taosMemoryCalloc(1, sizeof(SCatalogReq));
  if (pTarget == NULL) {
    code = TSDB_CODE_OUT_OF_MEMORY;
  } else {
    pTarget->pDbVgroup = taosArrayDup(pSrc->pDbVgroup, NULL);
    pTarget->pDbCfg = taosArrayDup(pSrc->pDbCfg, NULL);
    pTarget->pDbInfo = taosArrayDup(pSrc->pDbInfo, NULL);
    pTarget->pTableMeta = taosArrayDup(pSrc->pTableMeta, NULL);
    pTarget->pTableHash = taosArrayDup(pSrc->pTableHash, NULL);
    pTarget->pUdf = taosArrayDup(pSrc->pUdf, NULL);
    pTarget->pIndex = taosArrayDup(pSrc->pIndex, NULL);
    pTarget->pUser = taosArrayDup(pSrc->pUser, NULL);
    pTarget->pTableIndex = taosArrayDup(pSrc->pTableIndex, NULL);
    pTarget->pTableCfg = taosArrayDup(pSrc->pTableCfg, NULL);
    pTarget->pTableTag = taosArrayDup(pSrc->pTableTag, NULL);
    pTarget->pView = taosArrayDup(pSrc->pView, NULL);
    pTarget->pTableTSMAs = taosArrayDup(pSrc->pTableTSMAs, NULL);
    pTarget->pTSMAs = taosArrayDup(pSrc->pTSMAs, NULL);
    pTarget->qNodeRequired = pSrc->qNodeRequired;
    pTarget->dNodeRequired = pSrc->dNodeRequired;
    pTarget->svrVerRequired = pSrc->svrVerRequired;
    pTarget->forceUpdate = pSrc->forceUpdate;
    pTarget->cloned = true;

    *ppTarget = pTarget;
  }

  return code;
}

void handleSubQueryFromAnalyse(SSqlCallbackWrapper *pWrapper, SMetaData *pResultMeta, SNode *pRoot) {
  SRequestObj         *pNewRequest = NULL;
  SSqlCallbackWrapper *pNewWrapper = NULL;
  int32_t              code = buildPreviousRequest(pWrapper->pRequest, pWrapper->pRequest->sqlstr, &pNewRequest);
  if (code) {
    handleQueryAnslyseRes(pWrapper, pResultMeta, code);
    return;
  }

  pNewRequest->pQuery = NULL;
  code = nodesMakeNode(QUERY_NODE_QUERY, (SNode **)&pNewRequest->pQuery);
  if (pNewRequest->pQuery) {
    pNewRequest->pQuery->pRoot = pRoot;
    pRoot = NULL;
    pNewRequest->pQuery->execStage = QUERY_EXEC_STAGE_ANALYSE;
  }
  if (TSDB_CODE_SUCCESS == code) {
    code = prepareAndParseSqlSyntax(&pNewWrapper, pNewRequest, false);
  }
  if (TSDB_CODE_SUCCESS == code) {
    code = cloneCatalogReq(&pNewWrapper->pCatalogReq, pWrapper->pCatalogReq);
  }
  if (TSDB_CODE_SUCCESS == code) {
    doAsyncQueryFromAnalyse(pResultMeta, pNewWrapper, code);
    nodesDestroyNode(pRoot);
  } else {
    handleQueryAnslyseRes(pWrapper, pResultMeta, code);
    return;
  }
}

void handleQueryAnslyseRes(SSqlCallbackWrapper *pWrapper, SMetaData *pResultMeta, int32_t code) {
  SRequestObj *pRequest = pWrapper->pRequest;
  SQuery      *pQuery = pRequest->pQuery;

  if (code == TSDB_CODE_SUCCESS && pQuery->pPrevRoot) {
    SNode *prevRoot = pQuery->pPrevRoot;
    pQuery->pPrevRoot = NULL;
    handleSubQueryFromAnalyse(pWrapper, pResultMeta, prevRoot);
    return;
  }

  if (code == TSDB_CODE_SUCCESS) {
    pRequest->stableQuery = pQuery->stableQuery;
    if (pQuery->pRoot) {
      pRequest->stmtType = pQuery->pRoot->type;
    }

    if (pQuery->haveResultSet) {
      code = setResSchemaInfo(&pRequest->body.resInfo, pQuery->pResSchema, pQuery->numOfResCols);
      setResPrecision(&pRequest->body.resInfo, pQuery->precision);
    }
  }

  if (code == TSDB_CODE_SUCCESS) {
    TSWAP(pRequest->dbList, (pQuery)->pDbList);
    TSWAP(pRequest->tableList, (pQuery)->pTableList);
    TSWAP(pRequest->targetTableList, (pQuery)->pTargetTableList);

    launchAsyncQuery(pRequest, pQuery, pResultMeta, pWrapper);
  } else {
    destorySqlCallbackWrapper(pWrapper);
    pRequest->pWrapper = NULL;
    qDestroyQuery(pRequest->pQuery);
    pRequest->pQuery = NULL;

    if (NEED_CLIENT_HANDLE_ERROR(code)) {
      tscDebug("0x%" PRIx64 " client retry to handle the error, code:%d - %s, tryCount:%d, reqId:0x%" PRIx64,
               pRequest->self, code, tstrerror(code), pRequest->retry, pRequest->requestId);
      restartAsyncQuery(pRequest, code);
      return;
    }

    // return to app directly
    tscError("0x%" PRIx64 " error occurs, code:%s, return to user app, reqId:0x%" PRIx64, pRequest->self,
             tstrerror(code), pRequest->requestId);
    pRequest->code = code;
    returnToUser(pRequest);
  }
}

static int32_t getAllMetaAsync(SSqlCallbackWrapper *pWrapper, catalogCallback fp) {
  SRequestConnInfo conn = {.pTrans = pWrapper->pParseCtx->pTransporter,
                           .requestId = pWrapper->pParseCtx->requestId,
                           .requestObjRefId = pWrapper->pParseCtx->requestRid,
                           .mgmtEps = pWrapper->pParseCtx->mgmtEpSet};

  pWrapper->pRequest->metric.ctgStart = taosGetTimestampUs();

  return catalogAsyncGetAllMeta(pWrapper->pParseCtx->pCatalog, &conn, pWrapper->pCatalogReq, fp, pWrapper,
                                &pWrapper->pRequest->body.queryJob);
}

static void doAsyncQueryFromParse(SMetaData *pResultMeta, void *param, int32_t code);

static int32_t phaseAsyncQuery(SSqlCallbackWrapper *pWrapper) {
  int32_t code = TSDB_CODE_SUCCESS;
  switch (pWrapper->pRequest->pQuery->execStage) {
    case QUERY_EXEC_STAGE_PARSE: {
      // continue parse after get metadata
      code = getAllMetaAsync(pWrapper, doAsyncQueryFromParse);
      break;
    }
    case QUERY_EXEC_STAGE_ANALYSE: {
      // analysis after get metadata
      code = getAllMetaAsync(pWrapper, doAsyncQueryFromAnalyse);
      break;
    }
    case QUERY_EXEC_STAGE_SCHEDULE: {
      launchAsyncQuery(pWrapper->pRequest, pWrapper->pRequest->pQuery, NULL, pWrapper);
      break;
    }
    default:
      break;
  }
  return code;
}

static void doAsyncQueryFromParse(SMetaData *pResultMeta, void *param, int32_t code) {
  SSqlCallbackWrapper *pWrapper = (SSqlCallbackWrapper *)param;
  SRequestObj         *pRequest = pWrapper->pRequest;
  SQuery              *pQuery = pRequest->pQuery;

  pRequest->metric.ctgCostUs += taosGetTimestampUs() - pRequest->metric.ctgStart;
  qDebug("0x%" PRIx64 " start to continue parse, reqId:0x%" PRIx64 ", code:%s", pRequest->self, pRequest->requestId,
         tstrerror(code));

  if (code == TSDB_CODE_SUCCESS) {
    // pWrapper->pCatalogReq->forceUpdate = false;
    code = qContinueParseSql(pWrapper->pParseCtx, pWrapper->pCatalogReq, pResultMeta, pQuery);
  }

  if (TSDB_CODE_SUCCESS == code) {
    code = phaseAsyncQuery(pWrapper);
  }

  if (TSDB_CODE_SUCCESS != code) {
    tscError("0x%" PRIx64 " error happens, code:%d - %s, reqId:0x%" PRIx64, pWrapper->pRequest->self, code,
             tstrerror(code), pWrapper->pRequest->requestId);
    destorySqlCallbackWrapper(pWrapper);
    pRequest->pWrapper = NULL;
    terrno = code;
    pRequest->code = code;
    doRequestCallback(pRequest, code);
  }
}

void continueInsertFromCsv(SSqlCallbackWrapper *pWrapper, SRequestObj *pRequest) {
  int32_t code = qParseSqlSyntax(pWrapper->pParseCtx, &pRequest->pQuery, pWrapper->pCatalogReq);
  if (TSDB_CODE_SUCCESS == code) {
    code = phaseAsyncQuery(pWrapper);
  }

  if (TSDB_CODE_SUCCESS != code) {
    tscError("0x%" PRIx64 " error happens, code:%d - %s, reqId:0x%" PRIx64, pWrapper->pRequest->self, code,
             tstrerror(code), pWrapper->pRequest->requestId);
    destorySqlCallbackWrapper(pWrapper);
    pRequest->pWrapper = NULL;
    terrno = code;
    pRequest->code = code;
    doRequestCallback(pRequest, code);
  }
}

void taos_query_a(TAOS *taos, const char *sql, __taos_async_fn_t fp, void *param) {
  int64_t connId = *(int64_t *)taos;
  tscDebug("taos_query_a start with sql:%s", sql);
  taosAsyncQueryImpl(connId, sql, fp, param, false, TD_REQ_FROM_APP);
  tscDebug("taos_query_a end with sql:%s", sql);
}

void taos_query_a_with_reqid(TAOS *taos, const char *sql, __taos_async_fn_t fp, void *param, int64_t reqid) {
  int64_t connId = *(int64_t *)taos;
  taosAsyncQueryImplWithReqid(connId, sql, fp, param, false, reqid);
}

int32_t createParseContext(const SRequestObj *pRequest, SParseContext **pCxt, SSqlCallbackWrapper *pWrapper) {
  const STscObj *pTscObj = pRequest->pTscObj;

  *pCxt = taosMemoryCalloc(1, sizeof(SParseContext));
  if (*pCxt == NULL) {
    return TSDB_CODE_OUT_OF_MEMORY;
  }

  **pCxt = (SParseContext){.requestId = pRequest->requestId,
                           .requestRid = pRequest->self,
                           .acctId = pTscObj->acctId,
                           .db = pRequest->pDb,
                           .topicQuery = false,
                           .pSql = pRequest->sqlstr,
                           .sqlLen = pRequest->sqlLen,
                           .pMsg = pRequest->msgBuf,
                           .msgLen = ERROR_MSG_BUF_DEFAULT_SIZE,
                           .pTransporter = pTscObj->pAppInfo->pTransporter,
                           .pStmtCb = NULL,
                           .pUser = pTscObj->user,
                           .pEffectiveUser = pRequest->effectiveUser,
                           .isSuperUser = (0 == strcmp(pTscObj->user, TSDB_DEFAULT_USER)),
                           .enableSysInfo = pTscObj->sysInfo,
                           .async = true,
                           .svrVer = pTscObj->sVer,
                           .nodeOffline = (pTscObj->pAppInfo->onlineDnodes < pTscObj->pAppInfo->totalDnodes),
                           .allocatorId = pRequest->allocatorRefId,
                           .parseSqlFp = clientParseSql,
                           .parseSqlParam = pWrapper};
  int8_t biMode = atomic_load_8(&((STscObj *)pTscObj)->biMode);
  (*pCxt)->biMode = biMode;
  return TSDB_CODE_SUCCESS;
}

int32_t prepareAndParseSqlSyntax(SSqlCallbackWrapper **ppWrapper, SRequestObj *pRequest, bool updateMetaForce) {
  int32_t              code = TSDB_CODE_SUCCESS;
  STscObj             *pTscObj = pRequest->pTscObj;
  SSqlCallbackWrapper *pWrapper = taosMemoryCalloc(1, sizeof(SSqlCallbackWrapper));
  if (pWrapper == NULL) {
    code = TSDB_CODE_OUT_OF_MEMORY;
  } else {
    pWrapper->pRequest = pRequest;
    pRequest->pWrapper = pWrapper;
    *ppWrapper = pWrapper;
  }

  if (TSDB_CODE_SUCCESS == code) {
    code = createParseContext(pRequest, &pWrapper->pParseCtx, pWrapper);
  }

  if (TSDB_CODE_SUCCESS == code) {
    pWrapper->pParseCtx->mgmtEpSet = getEpSet_s(&pTscObj->pAppInfo->mgmtEp);
    code = catalogGetHandle(pTscObj->pAppInfo->clusterId, &pWrapper->pParseCtx->pCatalog);
  }

  if (TSDB_CODE_SUCCESS == code && NULL == pRequest->pQuery) {
    int64_t syntaxStart = taosGetTimestampUs();

    pWrapper->pCatalogReq = taosMemoryCalloc(1, sizeof(SCatalogReq));
    if (pWrapper->pCatalogReq == NULL) {
      code = TSDB_CODE_OUT_OF_MEMORY;
    } else {
      pWrapper->pCatalogReq->forceUpdate = updateMetaForce;
      TSC_ERR_RET(qnodeRequired(pRequest, &pWrapper->pCatalogReq->qNodeRequired));
      code = qParseSqlSyntax(pWrapper->pParseCtx, &pRequest->pQuery, pWrapper->pCatalogReq);
    }

    pRequest->metric.parseCostUs += taosGetTimestampUs() - syntaxStart;
  }

  return code;
}

void doAsyncQuery(SRequestObj *pRequest, bool updateMetaForce) {
  SSqlCallbackWrapper *pWrapper = NULL;
  int32_t              code = TSDB_CODE_SUCCESS;

  if (pRequest->retry++ > REQUEST_TOTAL_EXEC_TIMES) {
    code = pRequest->prevCode;
    terrno = code;
    pRequest->code = code;
    tscDebug("call sync query cb with code: %s", tstrerror(code));
    doRequestCallback(pRequest, code);
    return;
  }

  if (TSDB_CODE_SUCCESS == code) {
    code = prepareAndParseSqlSyntax(&pWrapper, pRequest, updateMetaForce);
  }

  if (TSDB_CODE_SUCCESS == code) {
    pRequest->stmtType = pRequest->pQuery->pRoot->type;
    code = phaseAsyncQuery(pWrapper);
  }

  if (TSDB_CODE_SUCCESS != code) {
    tscError("0x%" PRIx64 " error happens, code:%d - %s, reqId:0x%" PRIx64, pRequest->self, code, tstrerror(code),
             pRequest->requestId);
    destorySqlCallbackWrapper(pWrapper);
    pRequest->pWrapper = NULL;
    qDestroyQuery(pRequest->pQuery);
    pRequest->pQuery = NULL;

    if (NEED_CLIENT_HANDLE_ERROR(code)) {
      tscDebug("0x%" PRIx64 " client retry to handle the error, code:%d - %s, tryCount:%d, reqId:0x%" PRIx64,
               pRequest->self, code, tstrerror(code), pRequest->retry, pRequest->requestId);
      (void)refreshMeta(pRequest->pTscObj, pRequest);  // ignore return code,try again
      pRequest->prevCode = code;
      doAsyncQuery(pRequest, true);
      return;
    }

    terrno = code;
    pRequest->code = code;
    doRequestCallback(pRequest, code);
  }
}

void restartAsyncQuery(SRequestObj *pRequest, int32_t code) {
  tscInfo("restart request: %s p: %p", pRequest->sqlstr, pRequest);
  SRequestObj *pUserReq = pRequest;
  (void)acquireRequest(pRequest->self);
  while (pUserReq) {
    if (pUserReq->self == pUserReq->relation.userRefId || pUserReq->relation.userRefId == 0) {
      break;
    } else {
      int64_t nextRefId = pUserReq->relation.nextRefId;
      (void)releaseRequest(pUserReq->self);
      if (nextRefId) {
        pUserReq = acquireRequest(nextRefId);
      }
    }
  }
  bool hasSubRequest = pUserReq != pRequest || pRequest->relation.prevRefId != 0;
  if (pUserReq) {
    destroyCtxInRequest(pUserReq);
    pUserReq->prevCode = code;
    (void)memset(&pUserReq->relation, 0, sizeof(pUserReq->relation));
  } else {
    tscError("User req is missing");
    (void)removeFromMostPrevReq(pRequest);
    return;
  }
  if (hasSubRequest)
    (void)removeFromMostPrevReq(pRequest);
  else
    (void)releaseRequest(pUserReq->self);
  doAsyncQuery(pUserReq, true);
}

void taos_fetch_rows_a(TAOS_RES *res, __taos_async_fn_t fp, void *param) {
  if (res == NULL || fp == NULL) {
    tscError("taos_fetch_rows_a invalid paras");
    return;
  }
  if (!TD_RES_QUERY(res)) {
    tscError("taos_fetch_rows_a res is NULL");
    return;
  }

  SRequestObj *pRequest = res;
  if (TSDB_SQL_RETRIEVE_EMPTY_RESULT == pRequest->type) {
    fp(param, res, 0);
    return;
  }

  taosAsyncFetchImpl(pRequest, fp, param);
}

void taos_fetch_raw_block_a(TAOS_RES *res, __taos_async_fn_t fp, void *param) {
  if (res == NULL || fp == NULL) {
    tscError("taos_fetch_raw_block_a invalid paras");
    return;
  }
  if (!TD_RES_QUERY(res)) {
    tscError("taos_fetch_raw_block_a res is NULL");
    return;
  }
  SRequestObj    *pRequest = res;
  SReqResultInfo *pResultInfo = &pRequest->body.resInfo;

  // set the current block is all consumed
  pResultInfo->convertUcs4 = false;

  // it is a local executed query, no need to do async fetch
  taos_fetch_rows_a(pRequest, fp, param);
}

const void *taos_get_raw_block(TAOS_RES *res) {
  if (res == NULL) {
    tscError("taos_get_raw_block invalid paras");
    return NULL;
  }
  if (!TD_RES_QUERY(res)) {
    tscError("taos_get_raw_block res is NULL");
    return NULL;
  }
  SRequestObj *pRequest = res;

  return pRequest->body.resInfo.pData;
}

int taos_get_db_route_info(TAOS *taos, const char *db, TAOS_DB_ROUTE_INFO *dbInfo) {
  if (NULL == taos) {
    terrno = TSDB_CODE_TSC_DISCONNECTED;
    return terrno;
  }

  if (NULL == db || NULL == dbInfo) {
    tscError("invalid input param, db:%p, dbInfo:%p", db, dbInfo);
    terrno = TSDB_CODE_TSC_INVALID_INPUT;
    return terrno;
  }

  int64_t      connId = *(int64_t *)taos;
  SRequestObj *pRequest = NULL;
  char        *sql = "taos_get_db_route_info";
  int32_t      code = buildRequest(connId, sql, strlen(sql), NULL, false, &pRequest, 0);
  if (code != TSDB_CODE_SUCCESS) {
    terrno = code;
    return terrno;
  }

  STscObj  *pTscObj = pRequest->pTscObj;
  SCatalog *pCtg = NULL;
  code = catalogGetHandle(pTscObj->pAppInfo->clusterId, &pCtg);
  if (code != TSDB_CODE_SUCCESS) {
    goto _return;
  }

  SRequestConnInfo conn = {
      .pTrans = pTscObj->pAppInfo->pTransporter, .requestId = pRequest->requestId, .requestObjRefId = pRequest->self};

  conn.mgmtEps = getEpSet_s(&pTscObj->pAppInfo->mgmtEp);

  char dbFName[TSDB_DB_FNAME_LEN] = {0};
  (void)snprintf(dbFName, sizeof(dbFName), "%d.%s", pTscObj->acctId, db);

  code = catalogGetDBVgInfo(pCtg, &conn, dbFName, dbInfo);
  if (code) {
    goto _return;
  }

_return:

  terrno = code;

  destroyRequest(pRequest);
  return code;
}

int taos_get_table_vgId(TAOS *taos, const char *db, const char *table, int *vgId) {
  if (NULL == taos) {
    terrno = TSDB_CODE_TSC_DISCONNECTED;
    return terrno;
  }

  if (NULL == db || NULL == table || NULL == vgId) {
    tscError("invalid input param, db:%p, table:%p, vgId:%p", db, table, vgId);
    terrno = TSDB_CODE_TSC_INVALID_INPUT;
    return terrno;
  }

  int64_t      connId = *(int64_t *)taos;
  SRequestObj *pRequest = NULL;
  char        *sql = "taos_get_table_vgId";
  int32_t      code = buildRequest(connId, sql, strlen(sql), NULL, false, &pRequest, 0);
  if (code != TSDB_CODE_SUCCESS) {
    return terrno;
  }

  pRequest->syncQuery = true;

  STscObj  *pTscObj = pRequest->pTscObj;
  SCatalog *pCtg = NULL;
  code = catalogGetHandle(pTscObj->pAppInfo->clusterId, &pCtg);
  if (code != TSDB_CODE_SUCCESS) {
    goto _return;
  }

  SRequestConnInfo conn = {
      .pTrans = pTscObj->pAppInfo->pTransporter, .requestId = pRequest->requestId, .requestObjRefId = pRequest->self};

  conn.mgmtEps = getEpSet_s(&pTscObj->pAppInfo->mgmtEp);

  SName tableName;
  (void)toName(pTscObj->acctId, db, table, &tableName);

  SVgroupInfo vgInfo;
  code = catalogGetTableHashVgroup(pCtg, &conn, &tableName, &vgInfo);
  if (code) {
    goto _return;
  }

  *vgId = vgInfo.vgId;

_return:

  terrno = code;

  destroyRequest(pRequest);
  return code;
}

int taos_get_tables_vgId(TAOS *taos, const char *db, const char *table[], int tableNum, int *vgId) {
  if (NULL == taos) {
    terrno = TSDB_CODE_TSC_DISCONNECTED;
    return terrno;
  }

  if (NULL == db || NULL == table || NULL == vgId || tableNum <= 0) {
    tscError("invalid input param, db:%p, table:%p, vgId:%p, tbNum:%d", db, table, vgId, tableNum);
    terrno = TSDB_CODE_TSC_INVALID_INPUT;
    return terrno;
  }

  int64_t      connId = *(int64_t *)taos;
  SRequestObj *pRequest = NULL;
  char        *sql = "taos_get_table_vgId";
  int32_t      code = buildRequest(connId, sql, strlen(sql), NULL, false, &pRequest, 0);
  if (code != TSDB_CODE_SUCCESS) {
    return terrno;
  }

  pRequest->syncQuery = true;

  STscObj  *pTscObj = pRequest->pTscObj;
  SCatalog *pCtg = NULL;
  code = catalogGetHandle(pTscObj->pAppInfo->clusterId, &pCtg);
  if (code != TSDB_CODE_SUCCESS) {
    goto _return;
  }

  SRequestConnInfo conn = {
      .pTrans = pTscObj->pAppInfo->pTransporter, .requestId = pRequest->requestId, .requestObjRefId = pRequest->self};

  conn.mgmtEps = getEpSet_s(&pTscObj->pAppInfo->mgmtEp);

  code = catalogGetTablesHashVgId(pCtg, &conn, pTscObj->acctId, db, table, tableNum, vgId);
  if (code) {
    goto _return;
  }

_return:

  terrno = code;

  destroyRequest(pRequest);
  return code;
}

int taos_load_table_info(TAOS *taos, const char *tableNameList) {
  if (NULL == taos) {
    terrno = TSDB_CODE_TSC_DISCONNECTED;
    return terrno;
  }

  int64_t       connId = *(int64_t *)taos;
  const int32_t MAX_TABLE_NAME_LENGTH = 12 * 1024 * 1024;  // 12MB list
  int32_t       code = 0;
  SRequestObj  *pRequest = NULL;
  SCatalogReq   catalogReq = {0};

  if (NULL == tableNameList) {
    return TSDB_CODE_SUCCESS;
  }

  int32_t length = (int32_t)strlen(tableNameList);
  if (0 == length) {
    return TSDB_CODE_SUCCESS;
  } else if (length > MAX_TABLE_NAME_LENGTH) {
    tscError("tableNameList too long, length:%d, maximum allowed:%d", length, MAX_TABLE_NAME_LENGTH);
    return TSDB_CODE_TSC_INVALID_OPERATION;
  }

  char *sql = "taos_load_table_info";
  code = buildRequest(connId, sql, strlen(sql), NULL, false, &pRequest, 0);
  if (code != TSDB_CODE_SUCCESS) {
    terrno = code;
    goto _return;
  }

  pRequest->syncQuery = true;

  STscObj *pTscObj = pRequest->pTscObj;
  code = transferTableNameList(tableNameList, pTscObj->acctId, pTscObj->db, &catalogReq.pTableMeta);
  if (code) {
    goto _return;
  }

  SCatalog *pCtg = NULL;
  code = catalogGetHandle(pTscObj->pAppInfo->clusterId, &pCtg);
  if (code != TSDB_CODE_SUCCESS) {
    goto _return;
  }

  SRequestConnInfo conn = {
      .pTrans = pTscObj->pAppInfo->pTransporter, .requestId = pRequest->requestId, .requestObjRefId = pRequest->self};

  conn.mgmtEps = getEpSet_s(&pTscObj->pAppInfo->mgmtEp);

  code = catalogAsyncGetAllMeta(pCtg, &conn, &catalogReq, syncCatalogFn, pRequest->body.interParam, NULL);
  if (code) {
    goto _return;
  }

  SSyncQueryParam *pParam = pRequest->body.interParam;
  (void)tsem_wait(&pParam->sem);

_return:
  destoryCatalogReq(&catalogReq);
  destroyRequest(pRequest);
  return code;
}

TAOS_STMT *taos_stmt_init(TAOS *taos) {
  STscObj *pObj = acquireTscObj(*(int64_t *)taos);
  if (NULL == pObj) {
    tscError("invalid parameter for %s", __FUNCTION__);
    terrno = TSDB_CODE_TSC_DISCONNECTED;
    return NULL;
  }

  TAOS_STMT *pStmt = stmtInit(pObj, 0, NULL);
  if (NULL == pStmt) {
    tscError("stmt init failed, errcode:%s", terrstr());
  }
  releaseTscObj(*(int64_t *)taos);

  return pStmt;
}

TAOS_STMT *taos_stmt_init_with_reqid(TAOS *taos, int64_t reqid) {
  STscObj *pObj = acquireTscObj(*(int64_t *)taos);
  if (NULL == pObj) {
    tscError("invalid parameter for %s", __FUNCTION__);
    terrno = TSDB_CODE_TSC_DISCONNECTED;
    return NULL;
  }

  TAOS_STMT *pStmt = stmtInit(pObj, reqid, NULL);
  if (NULL == pStmt) {
    tscError("stmt init failed, errcode:%s", terrstr());
  }
  releaseTscObj(*(int64_t *)taos);

  return pStmt;
}

TAOS_STMT *taos_stmt_init_with_options(TAOS *taos, TAOS_STMT_OPTIONS *options) {
  STscObj *pObj = acquireTscObj(*(int64_t *)taos);
  if (NULL == pObj) {
    tscError("invalid parameter for %s", __FUNCTION__);
    terrno = TSDB_CODE_TSC_DISCONNECTED;
    return NULL;
  }

  TAOS_STMT *pStmt = stmtInit(pObj, options->reqId, options);
  if (NULL == pStmt) {
    tscError("stmt init failed, errcode:%s", terrstr());
  }
  releaseTscObj(*(int64_t *)taos);

  return pStmt;
}

int taos_stmt_prepare(TAOS_STMT *stmt, const char *sql, unsigned long length) {
  if (stmt == NULL || sql == NULL) {
    tscError("NULL parameter for %s", __FUNCTION__);
    terrno = TSDB_CODE_INVALID_PARA;
    return terrno;
  }

  return stmtPrepare(stmt, sql, length);
}

int taos_stmt_set_tbname_tags(TAOS_STMT *stmt, const char *name, TAOS_MULTI_BIND *tags) {
  if (stmt == NULL || name == NULL) {
    tscError("NULL parameter for %s", __FUNCTION__);
    terrno = TSDB_CODE_INVALID_PARA;
    return terrno;
  }

  int32_t code = stmtSetTbName(stmt, name);
  if (code) {
    return code;
  }

  if (tags) {
    return stmtSetTbTags(stmt, tags);
  }

  return TSDB_CODE_SUCCESS;
}

int taos_stmt_set_tbname(TAOS_STMT *stmt, const char *name) {
  if (stmt == NULL || name == NULL) {
    tscError("NULL parameter for %s", __FUNCTION__);
    terrno = TSDB_CODE_INVALID_PARA;
    return terrno;
  }

  return stmtSetTbName(stmt, name);
}

int taos_stmt_set_tags(TAOS_STMT *stmt, TAOS_MULTI_BIND *tags) {
  if (stmt == NULL || tags == NULL) {
    tscError("NULL parameter for %s", __FUNCTION__);
    terrno = TSDB_CODE_INVALID_PARA;
    return terrno;
  }

  return stmtSetTbTags(stmt, tags);
}

int taos_stmt_set_sub_tbname(TAOS_STMT *stmt, const char *name) { return taos_stmt_set_tbname(stmt, name); }

int taos_stmt_get_tag_fields(TAOS_STMT *stmt, int *fieldNum, TAOS_FIELD_E **fields) {
  if (stmt == NULL || NULL == fieldNum) {
    tscError("NULL parameter for %s", __FUNCTION__);
    terrno = TSDB_CODE_INVALID_PARA;
    return terrno;
  }

  return stmtGetTagFields(stmt, fieldNum, fields);
}

int taos_stmt_get_col_fields(TAOS_STMT *stmt, int *fieldNum, TAOS_FIELD_E **fields) {
  if (stmt == NULL || NULL == fieldNum) {
    tscError("NULL parameter for %s", __FUNCTION__);
    terrno = TSDB_CODE_INVALID_PARA;
    return terrno;
  }

  return stmtGetColFields(stmt, fieldNum, fields);
}

// let stmt to reclaim TAOS_FIELD_E that was allocated by `taos_stmt_get_tag_fields`/`taos_stmt_get_col_fields`
void taos_stmt_reclaim_fields(TAOS_STMT *stmt, TAOS_FIELD_E *fields) {
  (void)stmt;
  if (!fields) return;
  taosMemoryFree(fields);
}

int taos_stmt_bind_param(TAOS_STMT *stmt, TAOS_MULTI_BIND *bind) {
  if (stmt == NULL || bind == NULL) {
    tscError("NULL parameter for %s", __FUNCTION__);
    terrno = TSDB_CODE_INVALID_PARA;
    return terrno;
  }

  if (bind->num > 1) {
    tscError("invalid bind number %d for %s", bind->num, __FUNCTION__);
    terrno = TSDB_CODE_INVALID_PARA;
    return terrno;
  }

  return stmtBindBatch(stmt, bind, -1);
}

int taos_stmt_bind_param_batch(TAOS_STMT *stmt, TAOS_MULTI_BIND *bind) {
  if (stmt == NULL || bind == NULL) {
    tscError("NULL parameter for %s", __FUNCTION__);
    terrno = TSDB_CODE_INVALID_PARA;
    return terrno;
  }

  if (bind->num <= 0 || bind->num > INT16_MAX) {
    tscError("invalid bind num %d", bind->num);
    terrno = TSDB_CODE_INVALID_PARA;
    return terrno;
  }

  int32_t insert = 0;
  int32_t code = stmtIsInsert(stmt, &insert);
  if (TSDB_CODE_SUCCESS != code) {
    tscError("stmt insert failed, errcode:%s", tstrerror(code));
    return code;
  }
  if (0 == insert && bind->num > 1) {
    tscError("only one row data allowed for query");
    terrno = TSDB_CODE_INVALID_PARA;
    return terrno;
  }

  return stmtBindBatch(stmt, bind, -1);
}

int taos_stmt_bind_single_param_batch(TAOS_STMT *stmt, TAOS_MULTI_BIND *bind, int colIdx) {
  if (stmt == NULL || bind == NULL) {
    tscError("NULL parameter for %s", __FUNCTION__);
    terrno = TSDB_CODE_INVALID_PARA;
    return terrno;
  }

  if (colIdx < 0) {
    tscError("invalid bind column idx %d", colIdx);
    terrno = TSDB_CODE_INVALID_PARA;
    return terrno;
  }

  int32_t insert = 0;
  int32_t code = stmtIsInsert(stmt, &insert);
  if (TSDB_CODE_SUCCESS != code) {
    tscError("stmt insert failed, errcode:%s", tstrerror(code));
    return code;
  }
  if (0 == insert && bind->num > 1) {
    tscError("only one row data allowed for query");
    terrno = TSDB_CODE_INVALID_PARA;
    return terrno;
  }

  return stmtBindBatch(stmt, bind, colIdx);
}

int taos_stmt_add_batch(TAOS_STMT *stmt) {
  if (stmt == NULL) {
    tscError("NULL parameter for %s", __FUNCTION__);
    terrno = TSDB_CODE_INVALID_PARA;
    return terrno;
  }

  return stmtAddBatch(stmt);
}

int taos_stmt_execute(TAOS_STMT *stmt) {
  if (stmt == NULL) {
    tscError("NULL parameter for %s", __FUNCTION__);
    terrno = TSDB_CODE_INVALID_PARA;
    return terrno;
  }

  return stmtExec(stmt);
}

int taos_stmt_is_insert(TAOS_STMT *stmt, int *insert) {
  if (stmt == NULL || insert == NULL) {
    tscError("NULL parameter for %s", __FUNCTION__);
    terrno = TSDB_CODE_INVALID_PARA;
    return terrno;
  }

  return stmtIsInsert(stmt, insert);
}

int taos_stmt_num_params(TAOS_STMT *stmt, int *nums) {
  if (stmt == NULL || nums == NULL) {
    tscError("NULL parameter for %s", __FUNCTION__);
    terrno = TSDB_CODE_INVALID_PARA;
    return terrno;
  }

  return stmtGetParamNum(stmt, nums);
}

int taos_stmt_get_param(TAOS_STMT *stmt, int idx, int *type, int *bytes) {
  if (stmt == NULL || type == NULL || NULL == bytes || idx < 0) {
    tscError("invalid parameter for %s", __FUNCTION__);
    terrno = TSDB_CODE_INVALID_PARA;
    return terrno;
  }

  return stmtGetParam(stmt, idx, type, bytes);
}

TAOS_RES *taos_stmt_use_result(TAOS_STMT *stmt) {
  if (stmt == NULL) {
    tscError("NULL parameter for %s", __FUNCTION__);
    terrno = TSDB_CODE_INVALID_PARA;
    return NULL;
  }

  return stmtUseResult(stmt);
}

char *taos_stmt_errstr(TAOS_STMT *stmt) { return (char *)stmtErrstr(stmt); }

int taos_stmt_affected_rows(TAOS_STMT *stmt) {
  if (stmt == NULL) {
    tscError("NULL parameter for %s", __FUNCTION__);
    terrno = TSDB_CODE_INVALID_PARA;
    return 0;
  }

  return stmtAffectedRows(stmt);
}

int taos_stmt_affected_rows_once(TAOS_STMT *stmt) {
  if (stmt == NULL) {
    tscError("NULL parameter for %s", __FUNCTION__);
    terrno = TSDB_CODE_INVALID_PARA;
    return 0;
  }

  return stmtAffectedRowsOnce(stmt);
}

int taos_stmt_close(TAOS_STMT *stmt) {
  if (stmt == NULL) {
    tscError("NULL parameter for %s", __FUNCTION__);
    terrno = TSDB_CODE_INVALID_PARA;
    return terrno;
  }

  return stmtClose(stmt);
}

TAOS_STMT2 *taos_stmt2_init(TAOS *taos, TAOS_STMT2_OPTION *option) {
  STscObj *pObj = acquireTscObj(*(int64_t *)taos);
  if (NULL == pObj) {
    tscError("invalid parameter for %s", __FUNCTION__);
    terrno = TSDB_CODE_TSC_DISCONNECTED;
    return NULL;
  }

  TAOS_STMT2 *pStmt = stmtInit2(pObj, option);

  releaseTscObj(*(int64_t *)taos);

  return pStmt;
}

int taos_stmt2_prepare(TAOS_STMT2 *stmt, const char *sql, unsigned long length) {
  if (stmt == NULL || sql == NULL) {
    tscError("NULL parameter for %s", __FUNCTION__);
    terrno = TSDB_CODE_INVALID_PARA;
    return terrno;
  }

  return stmtPrepare2(stmt, sql, length);
}

int taos_stmt2_bind_param(TAOS_STMT2 *stmt, TAOS_STMT2_BINDV *bindv, int32_t col_idx) {
  if (stmt == NULL) {
    tscError("NULL parameter for %s", __FUNCTION__);
    terrno = TSDB_CODE_INVALID_PARA;
    return terrno;
  }

  int32_t code = 0;
  for (int i = 0; i < bindv->count; ++i) {
    if (bindv->tbnames && bindv->tbnames[i]) {
      code = stmtSetTbName2(stmt, bindv->tbnames[i]);
      if (code) {
        return code;
      }
    }

    if (bindv->tags && bindv->tags[i]) {
      code = stmtSetTbTags2(stmt, bindv->tags[i]);
      if (code) {
        return code;
      }
    }

    if (bindv->bind_cols && bindv->bind_cols[i]) {
      TAOS_STMT2_BIND *bind = bindv->bind_cols[i];

      if (bind->num <= 0 || bind->num > INT16_MAX) {
        tscError("invalid bind num %d", bind->num);
        terrno = TSDB_CODE_INVALID_PARA;
        return terrno;
      }

      int32_t insert = 0;
      (void)stmtIsInsert2(stmt, &insert);
      if (0 == insert && bind->num > 1) {
        tscError("only one row data allowed for query");
        terrno = TSDB_CODE_INVALID_PARA;
        return terrno;
      }

      code = stmtBindBatch2(stmt, bind, col_idx);
      if (TSDB_CODE_SUCCESS != code) {
        return code;
      }
    }
  }

  return TSDB_CODE_SUCCESS;
}

int taos_stmt2_exec(TAOS_STMT2 *stmt, int *affected_rows) {
  if (stmt == NULL) {
    tscError("NULL parameter for %s", __FUNCTION__);
    terrno = TSDB_CODE_INVALID_PARA;
    return terrno;
  }

  return stmtExec2(stmt, affected_rows);
}

int taos_stmt2_close(TAOS_STMT2 *stmt) {
  if (stmt == NULL) {
    tscError("NULL parameter for %s", __FUNCTION__);
    terrno = TSDB_CODE_INVALID_PARA;
    return terrno;
  }

  return stmtClose2(stmt);
}
/*
int taos_stmt2_param_count(TAOS_STMT2 *stmt, int *nums) {
  if (stmt == NULL || nums == NULL) {
    tscError("NULL parameter for %s", __FUNCTION__);
    terrno = TSDB_CODE_INVALID_PARA;
    return terrno;
  }
  return stmtGetParamNum2(stmt, nums);
}
*/
int taos_stmt2_is_insert(TAOS_STMT2 *stmt, int *insert) {
  if (stmt == NULL || insert == NULL) {
    tscError("NULL parameter for %s", __FUNCTION__);
    terrno = TSDB_CODE_INVALID_PARA;
    return terrno;
  }

  return stmtIsInsert2(stmt, insert);
}

int taos_stmt2_get_fields(TAOS_STMT2 *stmt, TAOS_FIELD_T field_type, int *count, TAOS_FIELD_E **fields) {
  if (stmt == NULL || NULL == count) {
    tscError("NULL parameter for %s", __FUNCTION__);
    terrno = TSDB_CODE_INVALID_PARA;
    return terrno;
  }

  if (field_type == TAOS_FIELD_COL) {
    return stmtGetColFields2(stmt, count, fields);
  } else if (field_type == TAOS_FIELD_TAG) {
    return stmtGetTagFields2(stmt, count, fields);
  } else if (field_type == TAOS_FIELD_QUERY) {
    return stmtGetParamNum2(stmt, count);
  } else {
    tscError("invalid parameter for %s", __FUNCTION__);
    terrno = TSDB_CODE_INVALID_PARA;
    return terrno;
  }
}

void taos_stmt2_free_fields(TAOS_STMT2 *stmt, TAOS_FIELD_E *fields) {
  (void)stmt;
  if (!fields) return;
  taosMemoryFree(fields);
}

TAOS_RES *taos_stmt2_result(TAOS_STMT2 *stmt) {
  if (stmt == NULL) {
    tscError("NULL parameter for %s", __FUNCTION__);
    terrno = TSDB_CODE_INVALID_PARA;
    return NULL;
  }

  return stmtUseResult2(stmt);
}

char *taos_stmt2_error(TAOS_STMT2 *stmt) { return (char *)stmtErrstr2(stmt); }

int taos_set_conn_mode(TAOS *taos, int mode, int value) {
  if (taos == NULL) {
    terrno = TSDB_CODE_INVALID_PARA;
    return terrno;
  }

  STscObj *pObj = acquireTscObj(*(int64_t *)taos);
  if (NULL == pObj) {
    terrno = TSDB_CODE_TSC_DISCONNECTED;
    tscError("invalid parameter for %s", __func__);
    return terrno;
  }
  switch (mode) {
    case TAOS_CONN_MODE_BI:
      atomic_store_8(&pObj->biMode, value);
      break;
    default:
      tscError("not supported mode.");
      return TSDB_CODE_INVALID_PARA;
  }
  return 0;
}

char *getBuildInfo() { return buildinfo; }<|MERGE_RESOLUTION|>--- conflicted
+++ resolved
@@ -556,14 +556,8 @@
       case TSDB_DATA_TYPE_NCHAR:
       case TSDB_DATA_TYPE_GEOMETRY: {
         int32_t charLen = varDataLen((char *)row[i] - VARSTR_HEADER_SIZE);
-<<<<<<< HEAD
-        if (fields[i].type == TSDB_DATA_TYPE_BINARY || fields[i].type == TSDB_DATA_TYPE_VARBINARY ||
-            fields[i].type == TSDB_DATA_TYPE_GEOMETRY) {
-          if (ASSERT(charLen <= fields[i].bytes && charLen >= 0)) {
-=======
         if (fields[i].type == TSDB_DATA_TYPE_BINARY || fields[i].type == TSDB_DATA_TYPE_VARBINARY || fields[i].type == TSDB_DATA_TYPE_GEOMETRY) {
           if (charLen > fields[i].bytes || charLen < 0) {
->>>>>>> 641fccaa
             tscError("taos_print_row error binary. charLen:%d, fields[i].bytes:%d", charLen, fields[i].bytes);
             break;
           }
