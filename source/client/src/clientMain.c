--- conflicted
+++ resolved
@@ -2260,13 +2260,6 @@
   }
 
   STscStmt2 *pStmt = (STscStmt2 *)stmt;
-<<<<<<< HEAD
-  if (atomic_load_8((int8_t *)&pStmt->asyncBindParam.asyncBindNum) > 0) {
-    tscError("async bind param is still working, please try again later");
-    return TSDB_CODE_TSC_STMT_API_ERROR;
-  }
-=======
->>>>>>> 71465983
 
   ThreadArgs *args = (ThreadArgs *)taosMemoryMalloc(sizeof(ThreadArgs));
   args->stmt = stmt;
@@ -2274,9 +2267,6 @@
   args->col_idx = col_idx;
   args->fp = fp;
   args->param = param;
-<<<<<<< HEAD
-  (void)atomic_add_fetch_8(&pStmt->asyncBindParam.asyncBindNum, 1);
-=======
 
   (void)taosThreadMutexLock(&(pStmt->asyncBindParam.mutex));
   if (atomic_load_8((int8_t *)&pStmt->asyncBindParam.asyncBindNum) > 0) {
@@ -2287,18 +2277,13 @@
   (void)atomic_add_fetch_8(&pStmt->asyncBindParam.asyncBindNum, 1);
   (void)taosThreadMutexUnlock(&(pStmt->asyncBindParam.mutex));
 
->>>>>>> 71465983
   int code_s = taosStmt2AsyncBind(stmtAsyncBindThreadFunc, (void *)args);
   if (code_s != TSDB_CODE_SUCCESS) {
     (void)taosThreadMutexLock(&(pStmt->asyncBindParam.mutex));
     (void)taosThreadCondSignal(&(pStmt->asyncBindParam.waitCond));
     (void)atomic_sub_fetch_8(&pStmt->asyncBindParam.asyncBindNum, 1);
     (void)taosThreadMutexUnlock(&(pStmt->asyncBindParam.mutex));
-<<<<<<< HEAD
-    // terrno = TAOS_SYSTEM_ERROR(errno);
-=======
      tscError("async bind failed, code:%d , %s", code_s, tstrerror(code_s));
->>>>>>> 71465983
   }
 
   return code_s;
