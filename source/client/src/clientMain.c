--- conflicted
+++ resolved
@@ -1316,15 +1316,10 @@
     if (NEED_CLIENT_HANDLE_ERROR(code)) {
       tscDebug("0x%" PRIx64 " client retry to handle the error, code:%d - %s, tryCount:%d,QID:0x%" PRIx64,
                pRequest->self, code, tstrerror(code), pRequest->retry, pRequest->requestId);
-<<<<<<< HEAD
       code = refreshMeta(pRequest->pTscObj, pRequest);
       if (code != 0){
-        uInfo("refresh meta error code:%d, msg:%s", code, tstrerror(code));
-=======
-      if (TSDB_CODE_SUCCESS != refreshMeta(pRequest->pTscObj, pRequest)) {
         tscWarn("0x%" PRIx64 " refresh meta failed, code:%d - %s,QID:0x%" PRIx64, pRequest->self, code,
                 tstrerror(code), pRequest->requestId);
->>>>>>> 4882a555
       }
       pRequest->prevCode = code;
       doAsyncQuery(pRequest, true);
