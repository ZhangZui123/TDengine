--- conflicted
+++ resolved
@@ -1316,16 +1316,10 @@
     if (NEED_CLIENT_HANDLE_ERROR(code)) {
       tscDebug("0x%" PRIx64 " client retry to handle the error, code:%d - %s, tryCount:%d,QID:0x%" PRIx64,
                pRequest->self, code, tstrerror(code), pRequest->retry, pRequest->requestId);
-<<<<<<< HEAD
       code = refreshMeta(pRequest->pTscObj, pRequest);
       if (code != 0){
         tscWarn("0x%" PRIx64 " refresh meta failed, code:%d - %s,QID:0x%" PRIx64, pRequest->self, code,
                 tstrerror(code), pRequest->requestId);
-=======
-      if (TSDB_CODE_SUCCESS != refreshMeta(pRequest->pTscObj, pRequest)) {
-        tscWarn("0x%" PRIx64 " refresh meta failed, code:%d - %s,QID:0x%" PRIx64, pRequest->self, code, tstrerror(code),
-                pRequest->requestId);
->>>>>>> ec2f2b68
       }
       pRequest->prevCode = code;
       doAsyncQuery(pRequest, true);
