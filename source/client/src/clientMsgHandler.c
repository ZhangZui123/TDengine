/*
 * Copyright (c) 2019 TAOS Data, Inc. <jhtao@taosdata.com>
 *
 * This program is free software: you can use, redistribute, and/or modify
 * it under the terms of the GNU Affero General Public License, version 3
 * or later ("AGPL"), as published by the Free Software Foundation.
 *
 * This program is distributed in the hope that it will be useful, but WITHOUT
 * ANY WARRANTY; without even the implied warranty of MERCHANTABILITY or
 * FITNESS FOR A PARTICULAR PURPOSE.
 *
 * You should have received a copy of the GNU Affero General Public License
 * along with this program. If not, see <http://www.gnu.org/licenses/>.
 */

#include "catalog.h"
#include "clientInt.h"
#include "clientLog.h"
#include "os.h"
#include "query.h"
#include "tdef.h"
#include "tname.h"

static void setErrno(SRequestObj* pRequest, int32_t code) {
  pRequest->code = code;
  terrno = code;
}

int32_t genericRspCallback(void* param, SDataBuf* pMsg, int32_t code) {
  SRequestObj* pRequest = param;
  setErrno(pRequest, code);

  taosMemoryFree(pMsg->pData);
  if (pRequest->body.queryFp != NULL) {
    pRequest->body.queryFp(pRequest->body.param, pRequest, code);
  } else {
    tsem_post(&pRequest->body.rspSem);
  }
  return code;
}

int32_t processConnectRsp(void* param, SDataBuf* pMsg, int32_t code) {
  SRequestObj* pRequest = param;
  if (code != TSDB_CODE_SUCCESS) {
    taosMemoryFree(pMsg->pData);
    setErrno(pRequest, code);
    tsem_post(&pRequest->body.rspSem);
    return code;
  }

  STscObj* pTscObj = pRequest->pTscObj;

  SConnectRsp connectRsp = {0};
  tDeserializeSConnectRsp(pMsg->pData, pMsg->len, &connectRsp);

  int32_t now = taosGetTimestampSec();
  int32_t delta = abs(now - connectRsp.svrTimestamp);
  if (delta > timestampDeltaLimit) {
    code = TSDB_CODE_TIME_UNSYNCED;
    tscError("time diff:%ds is too big", delta);
    taosMemoryFree(pMsg->pData);
    setErrno(pRequest, code);
    tsem_post(&pRequest->body.rspSem);
    return code;
  }

  /*assert(connectRsp.epSet.numOfEps > 0);*/
  if (connectRsp.epSet.numOfEps == 0) {
    taosMemoryFree(pMsg->pData);
    setErrno(pRequest, TSDB_CODE_MND_APP_ERROR);
    tsem_post(&pRequest->body.rspSem);
    return code;
  }

  if (connectRsp.dnodeNum == 1) {
    SEpSet srcEpSet = getEpSet_s(&pTscObj->pAppInfo->mgmtEp);
    SEpSet dstEpSet = connectRsp.epSet;
    rpcSetDefaultAddr(pTscObj->pAppInfo->pTransporter, srcEpSet.eps[srcEpSet.inUse].fqdn,
                      dstEpSet.eps[dstEpSet.inUse].fqdn);
  } else if (connectRsp.dnodeNum > 1 && !isEpsetEqual(&pTscObj->pAppInfo->mgmtEp.epSet, &connectRsp.epSet)) {
    SEpSet* pOrig = &pTscObj->pAppInfo->mgmtEp.epSet;
    SEp*    pOrigEp = &pOrig->eps[pOrig->inUse];
    SEp*    pNewEp = &connectRsp.epSet.eps[connectRsp.epSet.inUse];
    tscDebug("mnode epset updated from %d/%d=>%s:%d to %d/%d=>%s:%d in connRsp", pOrig->inUse, pOrig->numOfEps,
             pOrigEp->fqdn, pOrigEp->port, connectRsp.epSet.inUse, connectRsp.epSet.numOfEps, pNewEp->fqdn,
             pNewEp->port);
    updateEpSet_s(&pTscObj->pAppInfo->mgmtEp, &connectRsp.epSet);
  }

  for (int32_t i = 0; i < connectRsp.epSet.numOfEps; ++i) {
    tscDebug("0x%" PRIx64 " epSet.fqdn[%d]:%s port:%d, connObj:0x%" PRIx64, pRequest->requestId, i,
             connectRsp.epSet.eps[i].fqdn, connectRsp.epSet.eps[i].port, pTscObj->id);
  }

  pTscObj->connId = connectRsp.connId;
  pTscObj->acctId = connectRsp.acctId;
  tstrncpy(pTscObj->sVer, connectRsp.sVer, tListLen(pTscObj->sVer));
  tstrncpy(pTscObj->sDetailVer, connectRsp.sDetailVer, tListLen(pTscObj->sDetailVer));

  // update the appInstInfo
  pTscObj->pAppInfo->clusterId = connectRsp.clusterId;

  pTscObj->connType = connectRsp.connType;

  hbRegisterConn(pTscObj->pAppInfo->pAppHbMgr, pTscObj->id, connectRsp.clusterId, connectRsp.connType);

  //  pRequest->body.resInfo.pRspMsg = pMsg->pData;
  tscDebug("0x%" PRIx64 " clusterId:%" PRId64 ", totalConn:%" PRId64, pRequest->requestId, connectRsp.clusterId,
           pTscObj->pAppInfo->numOfConns);

  taosMemoryFree(pMsg->pData);
  tsem_post(&pRequest->body.rspSem);
  return 0;
}

SMsgSendInfo* buildMsgInfoImpl(SRequestObj* pRequest) {
  SMsgSendInfo* pMsgSendInfo = taosMemoryCalloc(1, sizeof(SMsgSendInfo));

  pMsgSendInfo->requestObjRefId = pRequest->self;
  pMsgSendInfo->requestId = pRequest->requestId;
  pMsgSendInfo->param = pRequest;
  pMsgSendInfo->msgType = pRequest->type;
  pMsgSendInfo->target.type = TARGET_TYPE_MNODE;

  assert(pRequest != NULL);
  pMsgSendInfo->msgInfo = pRequest->body.requestMsg;
  pMsgSendInfo->fp = getMsgRspHandle(pRequest->type);
  return pMsgSendInfo;
}

int32_t processCreateDbRsp(void* param, SDataBuf* pMsg, int32_t code) {
  // todo rsp with the vnode id list
  SRequestObj* pRequest = param;
  taosMemoryFree(pMsg->pData);
  if (code != TSDB_CODE_SUCCESS) {
    setErrno(pRequest, code);
  }

  if (pRequest->body.queryFp) {
    pRequest->body.queryFp(pRequest->body.param, pRequest, code);
  } else {
    tsem_post(&pRequest->body.rspSem);
  }
  return code;
}

int32_t processUseDbRsp(void* param, SDataBuf* pMsg, int32_t code) {
  SRequestObj* pRequest = param;

  if (TSDB_CODE_MND_DB_NOT_EXIST == code) {
    SUseDbRsp usedbRsp = {0};
    tDeserializeSUseDbRsp(pMsg->pData, pMsg->len, &usedbRsp);
    struct SCatalog* pCatalog = NULL;

    if (usedbRsp.vgVersion >= 0) {
      uint64_t clusterId = pRequest->pTscObj->pAppInfo->clusterId;
      int32_t  code1 = catalogGetHandle(clusterId, &pCatalog);
      if (code1 != TSDB_CODE_SUCCESS) {
        tscWarn("0x%" PRIx64 "catalogGetHandle failed, clusterId:%" PRIx64 ", error:%s", pRequest->requestId, clusterId,
                tstrerror(code1));
      } else {
        catalogRemoveDB(pCatalog, usedbRsp.db, usedbRsp.uid);
      }
    }

    tFreeSUsedbRsp(&usedbRsp);
  }

  if (code != TSDB_CODE_SUCCESS) {
    taosMemoryFree(pMsg->pData);
    setErrno(pRequest, code);

    if (pRequest->body.queryFp != NULL) {
      pRequest->body.queryFp(pRequest->body.param, pRequest, pRequest->code);
    } else {
      tsem_post(&pRequest->body.rspSem);
    }

    return code;
  }

  SUseDbRsp usedbRsp = {0};
  tDeserializeSUseDbRsp(pMsg->pData, pMsg->len, &usedbRsp);

  SName name = {0};
  tNameFromString(&name, usedbRsp.db, T_NAME_ACCT | T_NAME_DB);

  SUseDbOutput output = {0};
  code = queryBuildUseDbOutput(&output, &usedbRsp);

  if (code != 0) {
    terrno = code;
    if (output.dbVgroup) taosHashCleanup(output.dbVgroup->vgHash);

    tscError("0x%" PRIx64 " failed to build use db output since %s", pRequest->requestId, terrstr());
  } else if (output.dbVgroup && output.dbVgroup->vgHash) {
    struct SCatalog* pCatalog = NULL;

    int32_t code1 = catalogGetHandle(pRequest->pTscObj->pAppInfo->clusterId, &pCatalog);
    if (code1 != TSDB_CODE_SUCCESS) {
      tscWarn("catalogGetHandle failed, clusterId:%" PRIx64 ", error:%s", pRequest->pTscObj->pAppInfo->clusterId,
              tstrerror(code1));
    } else {
      catalogUpdateDBVgInfo(pCatalog, output.db, output.dbId, output.dbVgroup);
      output.dbVgroup = NULL;
    }
  }

  taosMemoryFreeClear(output.dbVgroup);

  tFreeSUsedbRsp(&usedbRsp);

  char db[TSDB_DB_NAME_LEN] = {0};
  tNameGetDbName(&name, db);

  setConnectionDB(pRequest->pTscObj, db);
  taosMemoryFree(pMsg->pData);

  if (pRequest->body.queryFp != NULL) {
    pRequest->body.queryFp(pRequest->body.param, pRequest, pRequest->code);
  } else {
    tsem_post(&pRequest->body.rspSem);
  }
  return 0;
}

int32_t processCreateSTableRsp(void* param, SDataBuf* pMsg, int32_t code) {
  assert(pMsg != NULL && param != NULL);
  SRequestObj* pRequest = param;

  taosMemoryFree(pMsg->pData);
  if (code != TSDB_CODE_SUCCESS) {
    setErrno(pRequest, code);
  }

  if (pRequest->body.queryFp != NULL) {
    removeMeta(pRequest->pTscObj, pRequest->tableList);
    pRequest->body.queryFp(pRequest->body.param, pRequest, code);
  } else {
    tsem_post(&pRequest->body.rspSem);
  }
  return code;
}

int32_t processDropDbRsp(void* param, SDataBuf* pMsg, int32_t code) {
  SRequestObj* pRequest = param;
  if (code != TSDB_CODE_SUCCESS) {
    setErrno(pRequest, code);
  } else {
    SDropDbRsp dropdbRsp = {0};
    tDeserializeSDropDbRsp(pMsg->pData, pMsg->len, &dropdbRsp);

    struct SCatalog* pCatalog = NULL;
    catalogGetHandle(pRequest->pTscObj->pAppInfo->clusterId, &pCatalog);
    catalogRemoveDB(pCatalog, dropdbRsp.db, dropdbRsp.uid);
  }

  taosMemoryFree(pMsg->pData);

  if (pRequest->body.queryFp != NULL) {
    pRequest->body.queryFp(pRequest->body.param, pRequest, code);
  } else {
    tsem_post(&pRequest->body.rspSem);
  }
  return code;
}

int32_t processAlterStbRsp(void* param, SDataBuf* pMsg, int32_t code) {
  SRequestObj* pRequest = param;
  if (code != TSDB_CODE_SUCCESS) {
    setErrno(pRequest, code);
  } else {
    SMAlterStbRsp alterRsp = {0};
    SDecoder      coder = {0};
    tDecoderInit(&coder, pMsg->pData, pMsg->len);
    tDecodeSMAlterStbRsp(&coder, &alterRsp);
    tDecoderClear(&coder);

    pRequest->body.resInfo.execRes.msgType = TDMT_MND_ALTER_STB;
    pRequest->body.resInfo.execRes.res = alterRsp.pMeta;
  }

  taosMemoryFree(pMsg->pData);

  if (pRequest->body.queryFp != NULL) {
    SExecResult* pRes = &pRequest->body.resInfo.execRes;

    if (code == TSDB_CODE_SUCCESS) {
      SCatalog* pCatalog = NULL;
      int32_t   ret = catalogGetHandle(pRequest->pTscObj->pAppInfo->clusterId, &pCatalog);
      if (pRes->res != NULL) {
        ret = handleAlterTbExecRes(pRes->res, pCatalog);
      }

      if (ret != TSDB_CODE_SUCCESS) {
        code = ret;
      }
    }

    pRequest->body.queryFp(pRequest->body.param, pRequest, code);
  } else {
    tsem_post(&pRequest->body.rspSem);
  }
  return code;
}

static int32_t buildShowVariablesBlock(SArray* pVars, SSDataBlock** block) {
  SSDataBlock* pBlock = taosMemoryCalloc(1, sizeof(SSDataBlock));
  pBlock->info.hasVarCol = true;

  pBlock->pDataBlock = taosArrayInit(SHOW_VARIABLES_RESULT_COLS, sizeof(SColumnInfoData));

  SColumnInfoData infoData = {0};
  infoData.info.type = TSDB_DATA_TYPE_VARCHAR;
  infoData.info.bytes = SHOW_VARIABLES_RESULT_FIELD1_LEN;

  taosArrayPush(pBlock->pDataBlock, &infoData);

  infoData.info.type = TSDB_DATA_TYPE_VARCHAR;
  infoData.info.bytes = SHOW_VARIABLES_RESULT_FIELD2_LEN;
  taosArrayPush(pBlock->pDataBlock, &infoData);

  int32_t numOfCfg = taosArrayGetSize(pVars);
  blockDataEnsureCapacity(pBlock, numOfCfg);

  for (int32_t i = 0, c = 0; i < numOfCfg; ++i, c = 0) {
    SVariablesInfo* pInfo = taosArrayGet(pVars, i);

    char name[TSDB_CONFIG_OPTION_LEN + VARSTR_HEADER_SIZE] = {0};
    STR_WITH_MAXSIZE_TO_VARSTR(name, pInfo->name, TSDB_CONFIG_OPTION_LEN + VARSTR_HEADER_SIZE);
    SColumnInfoData* pColInfo = taosArrayGet(pBlock->pDataBlock, c++);
    colDataAppend(pColInfo, i, name, false);

    char value[TSDB_CONFIG_VALUE_LEN + VARSTR_HEADER_SIZE] = {0};
    STR_WITH_MAXSIZE_TO_VARSTR(value, pInfo->value, TSDB_CONFIG_VALUE_LEN + VARSTR_HEADER_SIZE);
    pColInfo = taosArrayGet(pBlock->pDataBlock, c++);
    colDataAppend(pColInfo, i, value, false);
  }

  pBlock->info.rows = numOfCfg;

  *block = pBlock;

  return TSDB_CODE_SUCCESS;
}

static int32_t buildShowVariablesRsp(SArray* pVars, SRetrieveTableRsp** pRsp) {
  SSDataBlock* pBlock = NULL;
  int32_t      code = buildShowVariablesBlock(pVars, &pBlock);
  if (code) {
    return code;
  }

  size_t rspSize = sizeof(SRetrieveTableRsp) + blockGetEncodeSize(pBlock);
  *pRsp = taosMemoryCalloc(1, rspSize);
  if (NULL == *pRsp) {
    return TSDB_CODE_OUT_OF_MEMORY;
  }

  (*pRsp)->useconds = 0;
  (*pRsp)->completed = 1;
  (*pRsp)->precision = 0;
  (*pRsp)->compressed = 0;
  (*pRsp)->compLen = 0;
  (*pRsp)->numOfRows = htonl(pBlock->info.rows);
  (*pRsp)->numOfCols = htonl(SHOW_VARIABLES_RESULT_COLS);

  int32_t len = 0;
  blockEncode(pBlock, (*pRsp)->data, &len, SHOW_VARIABLES_RESULT_COLS, false);
  ASSERT(len == rspSize - sizeof(SRetrieveTableRsp));

  blockDataDestroy(pBlock);
  return TSDB_CODE_SUCCESS;
}

int32_t processShowVariablesRsp(void* param, SDataBuf* pMsg, int32_t code) {
  SRequestObj* pRequest = param;
  if (code != TSDB_CODE_SUCCESS) {
    setErrno(pRequest, code);
  } else {
    SShowVariablesRsp  rsp = {0};
    SRetrieveTableRsp* pRes = NULL;
    code = tDeserializeSShowVariablesRsp(pMsg->pData, pMsg->len, &rsp);
    if (TSDB_CODE_SUCCESS == code) {
      code = buildShowVariablesRsp(rsp.variables, &pRes);
    }
    if (TSDB_CODE_SUCCESS == code) {
      code = setQueryResultFromRsp(&pRequest->body.resInfo, pRes, false, false);
    }

    tFreeSShowVariablesRsp(&rsp);
  }

  taosMemoryFree(pMsg->pData);

  if (pRequest->body.queryFp != NULL) {
    pRequest->body.queryFp(pRequest->body.param, pRequest, code);
  } else {
    tsem_post(&pRequest->body.rspSem);
  }
  return code;
}

<<<<<<< HEAD
int32_t processAlterStbRsp(void* param, const SDataBuf* pMsg, int32_t code) {
  SRequestObj* pRequest = param;
  if (code != TSDB_CODE_SUCCESS) {
    setErrno(pRequest, code);
    tsem_post(&pRequest->body.rspSem);
    return code;
  }

  SMAlterStbRsp alterRsp = {0};
  SDecoder coder = {0};
  tDecoderInit(&coder, pMsg->pData, pMsg->len);
  tDecodeSMAlterStbRsp(&coder, &alterRsp);
  tDecoderClear(&coder);

  pRequest->body.resInfo.execRes.msgType = TDMT_MND_ALTER_STB;
  pRequest->body.resInfo.execRes.res = alterRsp.pMeta;

  tsem_post(&pRequest->body.rspSem);
  return code;
}


void initMsgHandleFp() {
  handleRequestRspFp[TMSG_INDEX(TDMT_MND_CONNECT)] = processConnectRsp;
  handleRequestRspFp[TMSG_INDEX(TDMT_MND_CREATE_DB)] = processCreateDbRsp;
  handleRequestRspFp[TMSG_INDEX(TDMT_MND_USE_DB)] = processUseDbRsp;
  handleRequestRspFp[TMSG_INDEX(TDMT_MND_CREATE_STB)] = processCreateTableRsp;
  handleRequestRspFp[TMSG_INDEX(TDMT_MND_DROP_DB)] = processDropDbRsp;
  handleRequestRspFp[TMSG_INDEX(TDMT_MND_ALTER_STB)] = processAlterStbRsp;
=======
__async_send_cb_fn_t getMsgRspHandle(int32_t msgType) {
  switch (msgType) {
    case TDMT_MND_CONNECT:
      return processConnectRsp;
    case TDMT_MND_CREATE_DB:
      return processCreateDbRsp;
    case TDMT_MND_USE_DB:
      return processUseDbRsp;
    case TDMT_MND_CREATE_STB:
      return processCreateSTableRsp;
    case TDMT_MND_DROP_DB:
      return processDropDbRsp;
    case TDMT_MND_ALTER_STB:
      return processAlterStbRsp;
    case TDMT_MND_SHOW_VARIABLES:
      return processShowVariablesRsp;
    default:
      return genericRspCallback;
  }
>>>>>>> 2fddb8a6
}<|MERGE_RESOLUTION|>--- conflicted
+++ resolved
@@ -401,37 +401,6 @@
   return code;
 }
 
-<<<<<<< HEAD
-int32_t processAlterStbRsp(void* param, const SDataBuf* pMsg, int32_t code) {
-  SRequestObj* pRequest = param;
-  if (code != TSDB_CODE_SUCCESS) {
-    setErrno(pRequest, code);
-    tsem_post(&pRequest->body.rspSem);
-    return code;
-  }
-
-  SMAlterStbRsp alterRsp = {0};
-  SDecoder coder = {0};
-  tDecoderInit(&coder, pMsg->pData, pMsg->len);
-  tDecodeSMAlterStbRsp(&coder, &alterRsp);
-  tDecoderClear(&coder);
-
-  pRequest->body.resInfo.execRes.msgType = TDMT_MND_ALTER_STB;
-  pRequest->body.resInfo.execRes.res = alterRsp.pMeta;
-
-  tsem_post(&pRequest->body.rspSem);
-  return code;
-}
-
-
-void initMsgHandleFp() {
-  handleRequestRspFp[TMSG_INDEX(TDMT_MND_CONNECT)] = processConnectRsp;
-  handleRequestRspFp[TMSG_INDEX(TDMT_MND_CREATE_DB)] = processCreateDbRsp;
-  handleRequestRspFp[TMSG_INDEX(TDMT_MND_USE_DB)] = processUseDbRsp;
-  handleRequestRspFp[TMSG_INDEX(TDMT_MND_CREATE_STB)] = processCreateTableRsp;
-  handleRequestRspFp[TMSG_INDEX(TDMT_MND_DROP_DB)] = processDropDbRsp;
-  handleRequestRspFp[TMSG_INDEX(TDMT_MND_ALTER_STB)] = processAlterStbRsp;
-=======
 __async_send_cb_fn_t getMsgRspHandle(int32_t msgType) {
   switch (msgType) {
     case TDMT_MND_CONNECT:
@@ -451,5 +420,4 @@
     default:
       return genericRspCallback;
   }
->>>>>>> 2fddb8a6
 }