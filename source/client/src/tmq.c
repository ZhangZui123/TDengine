--- conflicted
+++ resolved
@@ -1584,12 +1584,7 @@
         SMqClientVg* pVg = pollRspWrapper->vgHandle;
         /*printf("vgId:%d, offset %" PRId64 " up to %" PRId64 "\n", pVg->vgId, pVg->currentOffset,
          * rspMsg->msg.rspOffset);*/
-<<<<<<< HEAD
-        pVg->currentOffsetNew = pollRspWrapper->metaRsp.rspOffset;
-=======
-        pVg->currentOffset.version = pollRspWrapper->metaRsp.rspOffset;
-        pVg->currentOffset.type = TMQ_OFFSET__LOG;
->>>>>>> f558feca
+        pVg->currentOffset = pollRspWrapper->metaRsp.rspOffset;
         atomic_store_32(&pVg->vgStatus, TMQ_VG_STATUS__IDLE);
         // build rsp
         SMqMetaRspObj* pRsp = tmqBuildMetaRspFromWrapper(pollRspWrapper);
