/*
 * Copyright (c) 2019 TAOS Data, Inc. <jhtao@taosdata.com>
 *
 * This program is free software: you can use, redistribute, and/or modify
 * it under the terms of the GNU Affero General Public License, version 3
 * or later ("AGPL"), as published by the Free Software Foundation.
 *
 * This program is distributed in the hope that it will be useful, but WITHOUT
 * ANY WARRANTY; without even the implied warranty of MERCHANTABILITY or
 * FITNESS FOR A PARTICULAR PURPOSE.
 *
 * You should have received a copy of the GNU Affero General Public License
 * along with this program. If not, see <http://www.gnu.org/licenses/>.
 */

#include "cJSON.h"
#include "clientInt.h"
#include "clientLog.h"
#include "parser.h"
#include "tdatablock.h"
#include "tdef.h"
#include "tglobal.h"
#include "tmsgtype.h"
#include "tqueue.h"
#include "tref.h"
#include "ttimer.h"

int32_t tmqAskEp(tmq_t* tmq, bool async);

typedef struct {
  int8_t inited;
  tmr_h  timer;
} SMqMgmt;

static SMqMgmt tmqMgmt = {0};

typedef struct {
  int8_t  tmqRspType;
  int32_t epoch;
} SMqRspWrapper;

typedef struct {
  int8_t      tmqRspType;
  int32_t     epoch;
  SMqAskEpRsp msg;
} SMqAskEpRspWrapper;

struct tmq_list_t {
  SArray container;
};

struct tmq_conf_t {
  char           clientId[256];
  char           groupId[TSDB_CGROUP_LEN];
  int8_t         autoCommit;
  int8_t         resetOffset;
  int8_t         withTbName;
  int8_t         spEnable;
  int32_t        spBatchSize;
  uint16_t       port;
  int32_t        autoCommitInterval;
  char*          ip;
  char*          user;
  char*          pass;
  tmq_commit_cb* commitCb;
  void*          commitCbUserParam;
};

struct tmq_t {
  // conf
  char           groupId[TSDB_CGROUP_LEN];
  char           clientId[256];
  int8_t         withTbName;
  int8_t         useSnapshot;
  int8_t         autoCommit;
  int32_t        autoCommitInterval;
  int32_t        resetOffsetCfg;
  int64_t        consumerId;
  tmq_commit_cb* commitCb;
  void*          commitCbUserParam;

  // status
  int8_t  status;
  int32_t epoch;
#if 0
  int8_t  epStatus;
  int32_t epSkipCnt;
#endif
  int64_t pollCnt;

  // timer
  tmr_h hbTimer;
  tmr_h reportTimer;
  tmr_h commitTimer;

  // connection
  STscObj* pTscObj;

  // container
  SArray*     clientTopics;  // SArray<SMqClientTopic>
  STaosQueue* mqueue;        // queue of rsp
  STaosQall*  qall;
  STaosQueue* delayedTask;  // delayed task queue for heartbeat and auto commit

  // ctl
  tsem_t rspSem;
};

struct tmq_raw_data {
  void*   raw_meta;
  int32_t raw_meta_len;
  int16_t raw_meta_type;
};

enum {
  TMQ_VG_STATUS__IDLE = 0,
  TMQ_VG_STATUS__WAIT,
};

enum {
  TMQ_CONSUMER_STATUS__INIT = 0,
  TMQ_CONSUMER_STATUS__READY,
  TMQ_CONSUMER_STATUS__NO_TOPIC,
};

enum {
  TMQ_DELAYED_TASK__HB = 1,
  TMQ_DELAYED_TASK__REPORT,
  TMQ_DELAYED_TASK__COMMIT,
};

typedef struct {
  // statistics
  int64_t pollCnt;
  // offset
  /*int64_t      committedOffset;*/
  /*int64_t      currentOffset;*/
  STqOffsetVal committedOffsetNew;
  STqOffsetVal currentOffsetNew;
  // connection info
  int32_t vgId;
  int32_t vgStatus;
  int32_t vgSkipCnt;
  SEpSet  epSet;
} SMqClientVg;

typedef struct {
  // subscribe info
  char* topicName;
  char  db[TSDB_DB_FNAME_LEN];

  SArray* vgs;  // SArray<SMqClientVg>

  int8_t         isSchemaAdaptive;
  SSchemaWrapper schema;
} SMqClientTopic;

typedef struct {
  int8_t          tmqRspType;
  int32_t         epoch;
  SMqClientVg*    vgHandle;
  SMqClientTopic* topicHandle;
  union {
    SMqDataRsp dataRsp;
    SMqMetaRsp metaRsp;
  };
} SMqPollRspWrapper;

typedef struct {
  tmq_t*  tmq;
  tsem_t  rspSem;
  int32_t rspErr;
} SMqSubscribeCbParam;

typedef struct {
  tmq_t*  tmq;
  int32_t code;
  int32_t async;
  tsem_t  rspSem;
} SMqAskEpCbParam;

typedef struct {
  tmq_t*          tmq;
  SMqClientVg*    pVg;
  SMqClientTopic* pTopic;
  int32_t         epoch;
  int32_t         vgId;
  tsem_t          rspSem;
} SMqPollCbParam;

#if 0
typedef struct {
  tmq_t*         tmq;
  int8_t         async;
  int8_t         automatic;
  int8_t         freeOffsets;
  tmq_commit_cb* userCb;
  tsem_t         rspSem;
  int32_t        rspErr;
  SArray*        offsets;
  void*          userParam;
} SMqCommitCbParam;
#endif

typedef struct {
  tmq_t* tmq;
  int8_t automatic;
  int8_t async;
  /*int8_t         freeOffsets;*/
  int32_t        waitingRspNum;
  int32_t        totalRspNum;
  int32_t        rspErr;
  tmq_commit_cb* userCb;
  /*SArray*        successfulOffsets;*/
  /*SArray*        failedOffsets;*/
  void*  userParam;
  tsem_t rspSem;
} SMqCommitCbParamSet;

typedef struct {
  SMqCommitCbParamSet* params;
  STqOffset*           pOffset;
} SMqCommitCbParam2;

tmq_conf_t* tmq_conf_new() {
  tmq_conf_t* conf = taosMemoryCalloc(1, sizeof(tmq_conf_t));
  conf->withTbName = false;
  conf->autoCommit = true;
  conf->autoCommitInterval = 5000;
  conf->resetOffset = TMQ_CONF__RESET_OFFSET__EARLIEAST;
  return conf;
}

void tmq_conf_destroy(tmq_conf_t* conf) {
  if (conf) {
    if (conf->ip) taosMemoryFree(conf->ip);
    if (conf->user) taosMemoryFree(conf->user);
    if (conf->pass) taosMemoryFree(conf->pass);
    taosMemoryFree(conf);
  }
}

tmq_conf_res_t tmq_conf_set(tmq_conf_t* conf, const char* key, const char* value) {
  if (strcmp(key, "group.id") == 0) {
    strcpy(conf->groupId, value);
    return TMQ_CONF_OK;
  }

  if (strcmp(key, "client.id") == 0) {
    strcpy(conf->clientId, value);
    return TMQ_CONF_OK;
  }

  if (strcmp(key, "enable.auto.commit") == 0) {
    if (strcmp(value, "true") == 0) {
      conf->autoCommit = true;
      return TMQ_CONF_OK;
    } else if (strcmp(value, "false") == 0) {
      conf->autoCommit = false;
      return TMQ_CONF_OK;
    } else {
      return TMQ_CONF_INVALID;
    }
  }

  if (strcmp(key, "auto.commit.interval.ms") == 0) {
    conf->autoCommitInterval = atoi(value);
    return TMQ_CONF_OK;
  }

  if (strcmp(key, "auto.offset.reset") == 0) {
    if (strcmp(value, "none") == 0) {
      conf->resetOffset = TMQ_CONF__RESET_OFFSET__NONE;
      return TMQ_CONF_OK;
    } else if (strcmp(value, "earliest") == 0) {
      conf->resetOffset = TMQ_CONF__RESET_OFFSET__EARLIEAST;
      return TMQ_CONF_OK;
    } else if (strcmp(value, "latest") == 0) {
      conf->resetOffset = TMQ_CONF__RESET_OFFSET__LATEST;
      return TMQ_CONF_OK;
    } else {
      return TMQ_CONF_INVALID;
    }
  }

  if (strcmp(key, "msg.with.table.name") == 0) {
    if (strcmp(value, "true") == 0) {
      conf->withTbName = true;
      return TMQ_CONF_OK;
    } else if (strcmp(value, "false") == 0) {
      conf->withTbName = false;
      return TMQ_CONF_OK;
    } else {
      return TMQ_CONF_INVALID;
    }
  }

  if (strcmp(key, "experimental.snapshot.enable") == 0) {
    if (strcmp(value, "true") == 0) {
      conf->spEnable = true;
      return TMQ_CONF_OK;
    } else if (strcmp(value, "false") == 0) {
      conf->spEnable = false;
      return TMQ_CONF_OK;
    } else {
      return TMQ_CONF_INVALID;
    }
  }

  if (strcmp(key, "experimental.snapshot.batch.size") == 0) {
    conf->spBatchSize = atoi(value);
    return TMQ_CONF_OK;
  }

  if (strcmp(key, "td.connect.ip") == 0) {
    conf->ip = strdup(value);
    return TMQ_CONF_OK;
  }
  if (strcmp(key, "td.connect.user") == 0) {
    conf->user = strdup(value);
    return TMQ_CONF_OK;
  }
  if (strcmp(key, "td.connect.pass") == 0) {
    conf->pass = strdup(value);
    return TMQ_CONF_OK;
  }
  if (strcmp(key, "td.connect.port") == 0) {
    conf->port = atoi(value);
    return TMQ_CONF_OK;
  }
  if (strcmp(key, "td.connect.db") == 0) {
    /*conf->db = strdup(value);*/
    return TMQ_CONF_OK;
  }

  return TMQ_CONF_UNKNOWN;
}

tmq_list_t* tmq_list_new() {
  //
  return (tmq_list_t*)taosArrayInit(0, sizeof(void*));
}

int32_t tmq_list_append(tmq_list_t* list, const char* src) {
  SArray* container = &list->container;
  char*   topic = strDupUnquo(src);
  if (taosArrayPush(container, &topic) == NULL) return -1;
  return 0;
}

void tmq_list_destroy(tmq_list_t* list) {
  SArray* container = &list->container;
  taosArrayDestroyP(container, taosMemoryFree);
}

int32_t tmq_list_get_size(const tmq_list_t* list) {
  const SArray* container = &list->container;
  return taosArrayGetSize(container);
}

char** tmq_list_to_c_array(const tmq_list_t* list) {
  const SArray* container = &list->container;
  return container->pData;
}

static int32_t tmqMakeTopicVgKey(char* dst, const char* topicName, int32_t vg) {
  return sprintf(dst, "%s:%d", topicName, vg);
}

#if 0
int32_t tmqCommitCb(void* param, const SDataBuf* pMsg, int32_t code) {
  SMqCommitCbParam* pParam = (SMqCommitCbParam*)param;
  pParam->rspErr = code;
  if (pParam->async) {
    if (pParam->automatic && pParam->tmq->commitCb) {
      pParam->tmq->commitCb(pParam->tmq, pParam->rspErr, pParam->tmq->commitCbUserParam);
    } else if (!pParam->automatic && pParam->userCb) {
      pParam->userCb(pParam->tmq, pParam->rspErr, pParam->userParam);
    }

    if (pParam->freeOffsets) {
      taosArrayDestroy(pParam->offsets);
    }

    taosMemoryFree(pParam);
  } else {
    tsem_post(&pParam->rspSem);
  }
  return 0;
}
#endif

int32_t tmqCommitCb2(void* param, SDataBuf* pBuf, int32_t code) {
  SMqCommitCbParam2*   pParam = (SMqCommitCbParam2*)param;
  SMqCommitCbParamSet* pParamSet = (SMqCommitCbParamSet*)pParam->params;
  // push into array
#if 0
  if (code == 0) {
    taosArrayPush(pParamSet->failedOffsets, &pParam->pOffset);
  } else {
    taosArrayPush(pParamSet->successfulOffsets, &pParam->pOffset);
  }
#endif

  /*tscDebug("receive offset commit cb of %s on vgId:%d, offset is %" PRId64, pParam->pOffset->subKey, pParam->->vgId,
   * pOffset->version);*/

  // count down waiting rsp
  int32_t waitingRspNum = atomic_sub_fetch_32(&pParamSet->waitingRspNum, 1);
  ASSERT(waitingRspNum >= 0);

  if (waitingRspNum == 0) {
    // if no more waiting rsp
    if (pParamSet->async) {
      // call async cb func
      if (pParamSet->automatic && pParamSet->tmq->commitCb) {
        pParamSet->tmq->commitCb(pParamSet->tmq, pParamSet->rspErr, pParamSet->tmq->commitCbUserParam);
      } else if (!pParamSet->automatic && pParamSet->userCb) {
        // sem post
        pParamSet->userCb(pParamSet->tmq, pParamSet->rspErr, pParamSet->userParam);
      }
    } else {
      tsem_post(&pParamSet->rspSem);
    }

#if 0
    taosArrayDestroyP(pParamSet->successfulOffsets, taosMemoryFree);
    taosArrayDestroyP(pParamSet->failedOffsets, taosMemoryFree);
#endif
  }
  return 0;
}

static int32_t tmqSendCommitReq(tmq_t* tmq, SMqClientVg* pVg, SMqClientTopic* pTopic, SMqCommitCbParamSet* pParamSet) {
  STqOffset* pOffset = taosMemoryCalloc(1, sizeof(STqOffset));
  if (pOffset == NULL) {
    terrno = TSDB_CODE_OUT_OF_MEMORY;
    return -1;
  }
  pOffset->val = pVg->currentOffsetNew;

  int32_t groupLen = strlen(tmq->groupId);
  memcpy(pOffset->subKey, tmq->groupId, groupLen);
  pOffset->subKey[groupLen] = TMQ_SEPARATOR;
  strcpy(pOffset->subKey + groupLen + 1, pTopic->topicName);

  int32_t len;
  int32_t code;
  tEncodeSize(tEncodeSTqOffset, pOffset, len, code);
  if (code < 0) {
    ASSERT(0);
    return -1;
  }
  void* buf = taosMemoryCalloc(1, sizeof(SMsgHead) + len);
  if (buf == NULL) return -1;
  ((SMsgHead*)buf)->vgId = htonl(pVg->vgId);

  void* abuf = POINTER_SHIFT(buf, sizeof(SMsgHead));

  SEncoder encoder;
  tEncoderInit(&encoder, abuf, len);
  tEncodeSTqOffset(&encoder, pOffset);

  // build param
  SMqCommitCbParam2* pParam = taosMemoryCalloc(1, sizeof(SMqCommitCbParam2));
  pParam->params = pParamSet;
  pParam->pOffset = pOffset;

  // build send info
  SMsgSendInfo* pMsgSendInfo = taosMemoryCalloc(1, sizeof(SMsgSendInfo));
  if (pMsgSendInfo == NULL) {
    return -1;
  }
  pMsgSendInfo->msgInfo = (SDataBuf){
      .pData = buf,
      .len = sizeof(SMsgHead) + len,
      .handle = NULL,
  };

  tscDebug("consumer:%" PRId64 ", commit offset of %s on vgId:%d, offset is %" PRId64, tmq->consumerId, pOffset->subKey,
           pVg->vgId, pOffset->val.version);

  // TODO: put into cb
  pVg->committedOffsetNew = pVg->currentOffsetNew;

  pMsgSendInfo->requestId = generateRequestId();
  pMsgSendInfo->requestObjRefId = 0;
  pMsgSendInfo->param = pParam;
  pMsgSendInfo->fp = tmqCommitCb2;
  pMsgSendInfo->msgType = TDMT_VND_MQ_COMMIT_OFFSET;
  // send msg

  int64_t transporterId = 0;
  asyncSendMsgToServer(tmq->pTscObj->pAppInfo->pTransporter, &pVg->epSet, &transporterId, pMsgSendInfo);
  pParamSet->waitingRspNum++;
  pParamSet->totalRspNum++;
  return 0;
}

int32_t tmqCommitMsgImpl(tmq_t* tmq, const TAOS_RES* msg, int8_t async, tmq_commit_cb* userCb, void* userParam) {
  char*   topic;
  int32_t vgId;
  ASSERT(msg != NULL);
  if (TD_RES_TMQ(msg)) {
    SMqRspObj* pRspObj = (SMqRspObj*)msg;
    topic = pRspObj->topic;
    vgId = pRspObj->vgId;
  } else if (TD_RES_TMQ_META(msg)) {
    SMqMetaRspObj* pMetaRspObj = (SMqMetaRspObj*)msg;
    topic = pMetaRspObj->topic;
    vgId = pMetaRspObj->vgId;
  } else {
    return TSDB_CODE_TMQ_INVALID_MSG;
  }

  SMqCommitCbParamSet* pParamSet = taosMemoryCalloc(1, sizeof(SMqCommitCbParamSet));
  if (pParamSet == NULL) {
    terrno = TSDB_CODE_OUT_OF_MEMORY;
    return -1;
  }
  pParamSet->tmq = tmq;
  pParamSet->automatic = 0;
  pParamSet->async = async;
  /*pParamSet->freeOffsets = 1;*/
  pParamSet->userCb = userCb;
  pParamSet->userParam = userParam;
  tsem_init(&pParamSet->rspSem, 0, 0);

  int32_t code = -1;

  for (int32_t i = 0; i < taosArrayGetSize(tmq->clientTopics); i++) {
    SMqClientTopic* pTopic = taosArrayGet(tmq->clientTopics, i);
    if (strcmp(pTopic->topicName, topic) != 0) continue;
    for (int32_t j = 0; j < taosArrayGetSize(pTopic->vgs); j++) {
      SMqClientVg* pVg = taosArrayGet(pTopic->vgs, j);
      if (pVg->vgId != vgId) continue;

      if (pVg->currentOffsetNew.type > 0 && !tOffsetEqual(&pVg->currentOffsetNew, &pVg->committedOffsetNew)) {
        if (tmqSendCommitReq(tmq, pVg, pTopic, pParamSet) < 0) {
          goto FAIL;
        }
        goto HANDLE_RSP;
      }
    }
  }

HANDLE_RSP:
  if (pParamSet->totalRspNum == 0) {
    tsem_destroy(&pParamSet->rspSem);
    taosMemoryFree(pParamSet);
    return 0;
  }

  if (!async) {
    tsem_wait(&pParamSet->rspSem);
    code = pParamSet->rspErr;
    tsem_destroy(&pParamSet->rspSem);
    return code;
  } else {
    code = 0;
  }

FAIL:
  if (code != 0 && async) {
    userCb(tmq, code, userParam);
  }
  return 0;
}

int32_t tmqCommitInner2(tmq_t* tmq, const TAOS_RES* msg, int8_t automatic, int8_t async, tmq_commit_cb* userCb,
                        void* userParam) {
  int32_t code = -1;

  if (msg != NULL) {
    return tmqCommitMsgImpl(tmq, msg, async, userCb, userParam);
  }

  SMqCommitCbParamSet* pParamSet = taosMemoryCalloc(1, sizeof(SMqCommitCbParamSet));
  if (pParamSet == NULL) {
    terrno = TSDB_CODE_OUT_OF_MEMORY;
    return -1;
  }
  pParamSet->tmq = tmq;
  pParamSet->automatic = automatic;
  pParamSet->async = async;
  /*pParamSet->freeOffsets = 1;*/
  pParamSet->userCb = userCb;
  pParamSet->userParam = userParam;
  tsem_init(&pParamSet->rspSem, 0, 0);

  for (int32_t i = 0; i < taosArrayGetSize(tmq->clientTopics); i++) {
    SMqClientTopic* pTopic = taosArrayGet(tmq->clientTopics, i);

    tscDebug("consumer:%" PRId64 ", begin commit for topic %s, vgNum %d", tmq->consumerId, pTopic->topicName,
             (int32_t)taosArrayGetSize(pTopic->vgs));

    for (int32_t j = 0; j < taosArrayGetSize(pTopic->vgs); j++) {
      SMqClientVg* pVg = taosArrayGet(pTopic->vgs, j);

      tscDebug("consumer:%" PRId64 ", begin commit for topic %s, vgId:%d", tmq->consumerId, pTopic->topicName,
               pVg->vgId);

      if (pVg->currentOffsetNew.type > 0 && !tOffsetEqual(&pVg->currentOffsetNew, &pVg->committedOffsetNew)) {
        if (tmqSendCommitReq(tmq, pVg, pTopic, pParamSet) < 0) {
          continue;
        }
      }
    }
  }

  if (pParamSet->totalRspNum == 0) {
    tsem_destroy(&pParamSet->rspSem);
    taosMemoryFree(pParamSet);
    return 0;
  }

  if (!async) {
    tsem_wait(&pParamSet->rspSem);
    code = pParamSet->rspErr;
    tsem_destroy(&pParamSet->rspSem);
  } else {
    code = 0;
  }

  if (code != 0 && async) {
    if (automatic) {
      tmq->commitCb(tmq, code, tmq->commitCbUserParam);
    } else {
      userCb(tmq, code, userParam);
    }
  }

#if 0
  if (!async) {
    taosArrayDestroyP(pParamSet->successfulOffsets, taosMemoryFree);
    taosArrayDestroyP(pParamSet->failedOffsets, taosMemoryFree);
  }
#endif

  return 0;
}

#if 0
int32_t tmqCommitInner(tmq_t* tmq, const TAOS_RES* msg, int8_t automatic, int8_t async,
                       tmq_commit_cb* userCb, void* userParam) {
  SMqCMCommitOffsetReq req;
  SArray*              pOffsets = NULL;
  void*                buf = NULL;
  SMqCommitCbParam*    pParam = NULL;
  SMsgSendInfo*        sendInfo = NULL;
  int8_t               freeOffsets;
  int32_t              code = -1;

  if (msg == NULL) {
    freeOffsets = 1;
    pOffsets = taosArrayInit(0, sizeof(SMqOffset));
    for (int32_t i = 0; i < taosArrayGetSize(tmq->clientTopics); i++) {
      SMqClientTopic* pTopic = taosArrayGet(tmq->clientTopics, i);
      for (int32_t j = 0; j < taosArrayGetSize(pTopic->vgs); j++) {
        SMqClientVg* pVg = taosArrayGet(pTopic->vgs, j);
        SMqOffset    offset;
        tstrncpy(offset.topicName, pTopic->topicName, TSDB_TOPIC_FNAME_LEN);
        tstrncpy(offset.cgroup, tmq->groupId, TSDB_CGROUP_LEN);
        offset.vgId = pVg->vgId;
        offset.offset = pVg->currentOffset;
        taosArrayPush(pOffsets, &offset);
      }
    }
  } else {
    freeOffsets = 0;
    pOffsets = (SArray*)&msg->container;
  }

  req.num = (int32_t)pOffsets->size;
  req.offsets = pOffsets->pData;

  SEncoder encoder;

  tEncoderInit(&encoder, NULL, 0);
  code = tEncodeSMqCMCommitOffsetReq(&encoder, &req);
  if (code < 0) {
    goto END;
  }
  int32_t tlen = encoder.pos;
  buf = taosMemoryMalloc(tlen);
  if (buf == NULL) {
    tEncoderClear(&encoder);
    goto END;
  }
  tEncoderClear(&encoder);

  tEncoderInit(&encoder, buf, tlen);
  tEncodeSMqCMCommitOffsetReq(&encoder, &req);
  tEncoderClear(&encoder);

  pParam = taosMemoryCalloc(1, sizeof(SMqCommitCbParam));
  if (pParam == NULL) {
    goto END;
  }
  pParam->tmq = tmq;
  pParam->automatic = automatic;
  pParam->async = async;
  pParam->offsets = pOffsets;
  pParam->freeOffsets = freeOffsets;
  pParam->userCb = userCb;
  pParam->userParam = userParam;
  if (!async) tsem_init(&pParam->rspSem, 0, 0);

  sendInfo = taosMemoryCalloc(1, sizeof(SMsgSendInfo));
  if (sendInfo == NULL) goto END;
  sendInfo->msgInfo = (SDataBuf){
      .pData = buf,
      .len = tlen,
      .handle = NULL,
  };

  sendInfo->requestId = generateRequestId();
  sendInfo->requestObjRefId = 0;
  sendInfo->param = pParam;
  sendInfo->fp = tmqCommitCb;
  sendInfo->msgType = TDMT_MND_MQ_COMMIT_OFFSET;

  SEpSet epSet = getEpSet_s(&tmq->pTscObj->pAppInfo->mgmtEp);

  int64_t transporterId = 0;
  asyncSendMsgToServer(tmq->pTscObj->pAppInfo->pTransporter, &epSet, &transporterId, sendInfo);

  if (!async) {
    tsem_wait(&pParam->rspSem);
    code = pParam->rspErr;
    tsem_destroy(&pParam->rspSem);
    taosMemoryFree(pParam);
  } else {
    code = 0;
  }

  // avoid double free if msg is sent
  buf = NULL;

END:
  if (buf) taosMemoryFree(buf);
  /*if (pParam) taosMemoryFree(pParam);*/
  /*if (sendInfo) taosMemoryFree(sendInfo);*/

  if (code != 0 && async) {
    if (automatic) {
      tmq->commitCb(tmq, code, (tmq_topic_vgroup_list_t*)pOffsets, tmq->commitCbUserParam);
    } else {
      userCb(tmq, code, (tmq_topic_vgroup_list_t*)pOffsets, userParam);
    }
  }

  if (!async && freeOffsets) {
    taosArrayDestroy(pOffsets);
  }
  return code;
}
#endif

void tmqAssignDelayedHbTask(void* param, void* tmrId) {
  tmq_t*  tmq = (tmq_t*)param;
  int8_t* pTaskType = taosAllocateQitem(sizeof(int8_t), DEF_QITEM);
  *pTaskType = TMQ_DELAYED_TASK__HB;
  taosWriteQitem(tmq->delayedTask, pTaskType);
  tsem_post(&tmq->rspSem);
}

void tmqAssignDelayedCommitTask(void* param, void* tmrId) {
  tmq_t*  tmq = (tmq_t*)param;
  int8_t* pTaskType = taosAllocateQitem(sizeof(int8_t), DEF_QITEM);
  *pTaskType = TMQ_DELAYED_TASK__COMMIT;
  taosWriteQitem(tmq->delayedTask, pTaskType);
  tsem_post(&tmq->rspSem);
}

void tmqAssignDelayedReportTask(void* param, void* tmrId) {
  tmq_t*  tmq = (tmq_t*)param;
  int8_t* pTaskType = taosAllocateQitem(sizeof(int8_t), DEF_QITEM);
  *pTaskType = TMQ_DELAYED_TASK__REPORT;
  taosWriteQitem(tmq->delayedTask, pTaskType);
  tsem_post(&tmq->rspSem);
}

int32_t tmqHandleAllDelayedTask(tmq_t* tmq) {
  STaosQall* qall = taosAllocateQall();
  taosReadAllQitems(tmq->delayedTask, qall);
  while (1) {
    int8_t* pTaskType = NULL;
    taosGetQitem(qall, (void**)&pTaskType);
    if (pTaskType == NULL) break;

    if (*pTaskType == TMQ_DELAYED_TASK__HB) {
      tmqAskEp(tmq, true);
      taosTmrReset(tmqAssignDelayedHbTask, 1000, tmq, tmqMgmt.timer, &tmq->hbTimer);
    } else if (*pTaskType == TMQ_DELAYED_TASK__COMMIT) {
      tmqCommitInner2(tmq, NULL, 1, 1, tmq->commitCb, tmq->commitCbUserParam);
      taosTmrReset(tmqAssignDelayedCommitTask, tmq->autoCommitInterval, tmq, tmqMgmt.timer, &tmq->commitTimer);
    } else if (*pTaskType == TMQ_DELAYED_TASK__REPORT) {
    } else {
      ASSERT(0);
    }
    taosFreeQitem(pTaskType);
  }
  taosFreeQall(qall);
  return 0;
}

void tmqClearUnhandleMsg(tmq_t* tmq) {
  SMqRspWrapper* msg = NULL;
  while (1) {
    taosGetQitem(tmq->qall, (void**)&msg);
    if (msg)
      taosFreeQitem(msg);
    else
      break;
  }

  msg = NULL;
  taosReadAllQitems(tmq->mqueue, tmq->qall);
  while (1) {
    taosGetQitem(tmq->qall, (void**)&msg);
    if (msg)
      taosFreeQitem(msg);
    else
      break;
  }
}

int32_t tmqSubscribeCb(void* param, SDataBuf* pMsg, int32_t code) {
  SMqSubscribeCbParam* pParam = (SMqSubscribeCbParam*)param;
  pParam->rspErr = code;
  /*tmq_t* tmq = pParam->tmq;*/
  tsem_post(&pParam->rspSem);
  return 0;
}

int32_t tmq_subscription(tmq_t* tmq, tmq_list_t** topics) {
  if (*topics == NULL) {
    *topics = tmq_list_new();
  }
  for (int i = 0; i < taosArrayGetSize(tmq->clientTopics); i++) {
    SMqClientTopic* topic = taosArrayGet(tmq->clientTopics, i);
    tmq_list_append(*topics, strchr(topic->topicName, '.') + 1);
  }
  return 0;
}

int32_t tmq_unsubscribe(tmq_t* tmq) {
  tmq_list_t* lst = tmq_list_new();
  int32_t     rsp = tmq_subscribe(tmq, lst);
  tmq_list_destroy(lst);
  return rsp;
}

#if 0
tmq_t* tmq_consumer_new(void* conn, tmq_conf_t* conf, char* errstr, int32_t errstrLen) {
  tmq_t* pTmq = taosMemoryCalloc(sizeof(tmq_t), 1);
  if (pTmq == NULL) {
    return NULL;
  }
  pTmq->pTscObj = (STscObj*)conn;
  pTmq->status = 0;
  pTmq->pollCnt = 0;
  pTmq->epoch = 0;
  pTmq->epStatus = 0;
  pTmq->epSkipCnt = 0;
  // set conf
  strcpy(pTmq->clientId, conf->clientId);
  strcpy(pTmq->groupId, conf->groupId);
  pTmq->autoCommit = conf->autoCommit;
  pTmq->commit_cb = conf->commit_cb;
  pTmq->resetOffsetCfg = conf->resetOffset;

  pTmq->consumerId = generateRequestId() & (((uint64_t)-1) >> 1);
  pTmq->clientTopics = taosArrayInit(0, sizeof(SMqClientTopic));
  if (pTmq->clientTopics == NULL) {
    taosMemoryFree(pTmq);
    return NULL;
  }

  pTmq->mqueue = taosOpenQueue();
  pTmq->qall = taosAllocateQall();

  tsem_init(&pTmq->rspSem, 0, 0);

  return pTmq;
}
#endif

tmq_t* tmq_consumer_new(tmq_conf_t* conf, char* errstr, int32_t errstrLen) {
  // init timer
  int8_t inited = atomic_val_compare_exchange_8(&tmqMgmt.inited, 0, 1);
  if (inited == 0) {
    tmqMgmt.timer = taosTmrInit(1000, 100, 360000, "TMQ");
    if (tmqMgmt.timer == NULL) {
      atomic_store_8(&tmqMgmt.inited, 0);
      terrno = TSDB_CODE_OUT_OF_MEMORY;
      return NULL;
    }
  }

  tmq_t* pTmq = taosMemoryCalloc(1, sizeof(tmq_t));
  if (pTmq == NULL) {
    terrno = TSDB_CODE_OUT_OF_MEMORY;
    tscError("consumer %ld setup failed since %s, consumer group %s", pTmq->consumerId, terrstr(), pTmq->groupId);
    return NULL;
  }

  const char* user = conf->user == NULL ? TSDB_DEFAULT_USER : conf->user;
  const char* pass = conf->pass == NULL ? TSDB_DEFAULT_PASS : conf->pass;

  ASSERT(user);
  ASSERT(pass);
  ASSERT(conf->groupId[0]);

  pTmq->clientTopics = taosArrayInit(0, sizeof(SMqClientTopic));
  pTmq->mqueue = taosOpenQueue();
  pTmq->qall = taosAllocateQall();
  pTmq->delayedTask = taosOpenQueue();

  if (pTmq->clientTopics == NULL || pTmq->mqueue == NULL || pTmq->qall == NULL || pTmq->delayedTask == NULL) {
    terrno = TSDB_CODE_OUT_OF_MEMORY;
    tscError("consumer %ld setup failed since %s, consumer group %s", pTmq->consumerId, terrstr(), pTmq->groupId);
    goto FAIL;
  }

  // init status
  pTmq->status = TMQ_CONSUMER_STATUS__INIT;
  pTmq->pollCnt = 0;
  pTmq->epoch = 0;
  /*pTmq->epStatus = 0;*/
  /*pTmq->epSkipCnt = 0;*/

  // set conf
  strcpy(pTmq->clientId, conf->clientId);
  strcpy(pTmq->groupId, conf->groupId);
  pTmq->withTbName = conf->withTbName;
  pTmq->useSnapshot = conf->spEnable;
  pTmq->autoCommit = conf->autoCommit;
  pTmq->autoCommitInterval = conf->autoCommitInterval;
  pTmq->commitCb = conf->commitCb;
  pTmq->commitCbUserParam = conf->commitCbUserParam;
  pTmq->resetOffsetCfg = conf->resetOffset;

  // assign consumerId
  pTmq->consumerId = tGenIdPI64();

  // init semaphore
  if (tsem_init(&pTmq->rspSem, 0, 0) != 0) {
    tscError("consumer %ld setup failed since %s, consumer group %s", pTmq->consumerId, terrstr(), pTmq->groupId);
    goto FAIL;
  }

  // init connection
  pTmq->pTscObj = taos_connect_internal(conf->ip, user, pass, NULL, NULL, conf->port, CONN_TYPE__TMQ);
  if (pTmq->pTscObj == NULL) {
    tscError("consumer %ld setup failed since %s, consumer group %s", pTmq->consumerId, terrstr(), pTmq->groupId);
    tsem_destroy(&pTmq->rspSem);
    goto FAIL;
  }

  tscInfo("consumer %ld is setup, consumer group %s", pTmq->consumerId, pTmq->groupId);

  return pTmq;

FAIL:
  if (pTmq->clientTopics) taosArrayDestroy(pTmq->clientTopics);
  if (pTmq->mqueue) taosCloseQueue(pTmq->mqueue);
  if (pTmq->delayedTask) taosCloseQueue(pTmq->delayedTask);
  if (pTmq->qall) taosFreeQall(pTmq->qall);
  taosMemoryFree(pTmq);
  return NULL;
}

#if 0
int32_t tmq_commit(tmq_t* tmq, const tmq_topic_vgroup_list_t* offsets, int32_t async) {
  return tmqCommitInner2(tmq, offsets, 0, async, tmq->commitCb, tmq->commitCbUserParam);
}
#endif

int32_t tmq_subscribe(tmq_t* tmq, const tmq_list_t* topic_list) {
  const SArray*   container = &topic_list->container;
  int32_t         sz = taosArrayGetSize(container);
  void*           buf = NULL;
  SCMSubscribeReq req = {0};
  int32_t         code = -1;

  req.consumerId = tmq->consumerId;
  tstrncpy(req.cgroup, tmq->groupId, TSDB_CGROUP_LEN);
  req.topicNames = taosArrayInit(sz, sizeof(void*));
  if (req.topicNames == NULL) goto FAIL;

  for (int32_t i = 0; i < sz; i++) {
    char* topic = taosArrayGetP(container, i);

    SName name = {0};
    tNameSetDbName(&name, tmq->pTscObj->acctId, topic, strlen(topic));

    char* topicFName = taosMemoryCalloc(1, TSDB_TOPIC_FNAME_LEN);
    if (topicFName == NULL) {
      goto FAIL;
    }
    tNameExtractFullName(&name, topicFName);

    tscDebug("subscribe topic: %s", topicFName);

    taosArrayPush(req.topicNames, &topicFName);
  }

  int32_t tlen = tSerializeSCMSubscribeReq(NULL, &req);
  buf = taosMemoryMalloc(tlen);
  if (buf == NULL) goto FAIL;

  void* abuf = buf;
  tSerializeSCMSubscribeReq(&abuf, &req);

  SMsgSendInfo* sendInfo = taosMemoryCalloc(1, sizeof(SMsgSendInfo));
  if (sendInfo == NULL) goto FAIL;

  SMqSubscribeCbParam param = {
      .rspErr = 0,
      .tmq = tmq,
  };

  if (tsem_init(&param.rspSem, 0, 0) != 0) goto FAIL;

  sendInfo->msgInfo = (SDataBuf){
      .pData = buf,
      .len = tlen,
      .handle = NULL,
  };

  sendInfo->requestId = generateRequestId();
  sendInfo->requestObjRefId = 0;
  sendInfo->param = &param;
  sendInfo->fp = tmqSubscribeCb;
  sendInfo->msgType = TDMT_MND_SUBSCRIBE;

  SEpSet epSet = getEpSet_s(&tmq->pTscObj->pAppInfo->mgmtEp);

  int64_t transporterId = 0;
  asyncSendMsgToServer(tmq->pTscObj->pAppInfo->pTransporter, &epSet, &transporterId, sendInfo);

  // avoid double free if msg is sent
  buf = NULL;

  tsem_wait(&param.rspSem);
  tsem_destroy(&param.rspSem);

  code = param.rspErr;
  if (code != 0) goto FAIL;

  while (TSDB_CODE_MND_CONSUMER_NOT_READY == tmqAskEp(tmq, false)) {
    tscDebug("consumer not ready, retry");
    taosMsleep(500);
  }

  // init hb timer
  if (tmq->hbTimer == NULL) {
    tmq->hbTimer = taosTmrStart(tmqAssignDelayedHbTask, 1000, tmq, tmqMgmt.timer);
  }

  // init auto commit timer
  if (tmq->autoCommit && tmq->commitTimer == NULL) {
    tmq->commitTimer = taosTmrStart(tmqAssignDelayedCommitTask, tmq->autoCommitInterval, tmq, tmqMgmt.timer);
  }

  code = 0;
FAIL:
  if (req.topicNames != NULL) taosArrayDestroyP(req.topicNames, taosMemoryFree);
  if (code != 0 && buf) {
    taosMemoryFree(buf);
  }
  return code;
}

void tmq_conf_set_auto_commit_cb(tmq_conf_t* conf, tmq_commit_cb* cb, void* param) {
  //
  conf->commitCb = cb;
  conf->commitCbUserParam = param;
}

#if 0
int32_t tmqGetSkipLogNum(tmq_message_t* tmq_message) {
  if (tmq_message == NULL) return 0;
  SMqPollRsp* pRsp = &tmq_message->msg;
  return pRsp->skipLogNum;
}
#endif

int32_t tmqPollCb(void* param, SDataBuf* pMsg, int32_t code) {
  SMqPollCbParam* pParam = (SMqPollCbParam*)param;
  SMqClientVg*    pVg = pParam->pVg;
  SMqClientTopic* pTopic = pParam->pTopic;
  tmq_t*          tmq = pParam->tmq;
  int32_t         vgId = pParam->vgId;
  int32_t         epoch = pParam->epoch;
  taosMemoryFree(pParam);
  if (code != 0) {
    tscWarn("msg discard from vgId:%d, epoch %d, code:%x", vgId, epoch, code);
    if (pMsg->pData) taosMemoryFree(pMsg->pData);
    if (code == TSDB_CODE_TQ_NO_COMMITTED_OFFSET) {
      SMqPollRspWrapper* pRspWrapper = taosAllocateQitem(sizeof(SMqPollRspWrapper), DEF_QITEM);
      if (pRspWrapper == NULL) {
        taosMemoryFree(pMsg->pData);
        tscWarn("msg discard from vgId:%d, epoch %d since out of memory", vgId, epoch);
        goto CREATE_MSG_FAIL;
      }
      pRspWrapper->tmqRspType = TMQ_MSG_TYPE__END_RSP;
      /*pRspWrapper->vgHandle = pVg;*/
      /*pRspWrapper->topicHandle = pTopic;*/
      taosWriteQitem(tmq->mqueue, pRspWrapper);
      tsem_post(&tmq->rspSem);
    }
    goto CREATE_MSG_FAIL;
  }

  int32_t msgEpoch = ((SMqRspHead*)pMsg->pData)->epoch;
  int32_t tmqEpoch = atomic_load_32(&tmq->epoch);
  if (msgEpoch < tmqEpoch) {
    // do not write into queue since updating epoch reset
    tscWarn("msg discard from vgId:%d since from earlier epoch, rsp epoch %d, current epoch %d", vgId, msgEpoch,
            tmqEpoch);
    tsem_post(&tmq->rspSem);
    taosMemoryFree(pMsg->pData);
    return 0;
  }

  if (msgEpoch != tmqEpoch) {
    tscWarn("mismatch rsp from vgId:%d, epoch %d, current epoch %d", vgId, msgEpoch, tmqEpoch);
  }

  // handle meta rsp
  int8_t rspType = ((SMqRspHead*)pMsg->pData)->mqMsgType;

  SMqPollRspWrapper* pRspWrapper = taosAllocateQitem(sizeof(SMqPollRspWrapper), DEF_QITEM);
  if (pRspWrapper == NULL) {
    taosMemoryFree(pMsg->pData);
    tscWarn("msg discard from vgId:%d, epoch %d since out of memory", vgId, epoch);
    goto CREATE_MSG_FAIL;
  }

  pRspWrapper->tmqRspType = rspType;
  pRspWrapper->vgHandle = pVg;
  pRspWrapper->topicHandle = pTopic;

  if (rspType == TMQ_MSG_TYPE__POLL_RSP) {
    SDecoder decoder;
    tDecoderInit(&decoder, POINTER_SHIFT(pMsg->pData, sizeof(SMqRspHead)), pMsg->len - sizeof(SMqRspHead));
    tDecodeSMqDataRsp(&decoder, &pRspWrapper->dataRsp);
    memcpy(&pRspWrapper->dataRsp, pMsg->pData, sizeof(SMqRspHead));
  } else {
    ASSERT(rspType == TMQ_MSG_TYPE__POLL_META_RSP);
    tDecodeSMqMetaRsp(POINTER_SHIFT(pMsg->pData, sizeof(SMqRspHead)), &pRspWrapper->metaRsp);
    memcpy(&pRspWrapper->metaRsp, pMsg->pData, sizeof(SMqRspHead));
  }

  taosMemoryFree(pMsg->pData);

  tscDebug("consumer:%" PRId64 ", recv poll: vgId:%d, req offset %" PRId64 ", rsp offset %" PRId64 " type %d",
           tmq->consumerId, pVg->vgId, pRspWrapper->dataRsp.reqOffset.version, pRspWrapper->dataRsp.rspOffset.version,
           rspType);

  taosWriteQitem(tmq->mqueue, pRspWrapper);
  tsem_post(&tmq->rspSem);

  return 0;
CREATE_MSG_FAIL:
  if (epoch == tmq->epoch) {
    atomic_store_32(&pVg->vgStatus, TMQ_VG_STATUS__IDLE);
  }
  tsem_post(&tmq->rspSem);
  return -1;
}

bool tmqUpdateEp2(tmq_t* tmq, int32_t epoch, SMqAskEpRsp* pRsp) {
  bool set = false;

  int32_t topicNumGet = taosArrayGetSize(pRsp->topics);
  char    vgKey[TSDB_TOPIC_FNAME_LEN + 22];
  tscDebug("consumer:%" PRId64 ", update ep epoch %d to epoch %d, topic num:%d", tmq->consumerId, tmq->epoch, epoch,
           topicNumGet);

  SArray* newTopics = taosArrayInit(topicNumGet, sizeof(SMqClientTopic));
  if (newTopics == NULL) {
    return false;
  }

  SHashObj* pHash = taosHashInit(64, MurmurHash3_32, false, HASH_NO_LOCK);
  if (pHash == NULL) {
    taosArrayDestroy(newTopics);
    return false;
  }
  int32_t topicNumCur = taosArrayGetSize(tmq->clientTopics);
  for (int32_t i = 0; i < topicNumCur; i++) {
    // find old topic
    SMqClientTopic* pTopicCur = taosArrayGet(tmq->clientTopics, i);
    if (pTopicCur->vgs) {
      int32_t vgNumCur = taosArrayGetSize(pTopicCur->vgs);
      tscDebug("consumer:%" PRId64 ", new vg num: %d", tmq->consumerId, vgNumCur);
      for (int32_t j = 0; j < vgNumCur; j++) {
        SMqClientVg* pVgCur = taosArrayGet(pTopicCur->vgs, j);
        sprintf(vgKey, "%s:%d", pTopicCur->topicName, pVgCur->vgId);
        char buf[80];
        tFormatOffset(buf, 80, &pVgCur->currentOffsetNew);
        tscDebug("consumer:%" PRId64 ", epoch %d vgId:%d vgKey is %s, offset is %s", tmq->consumerId, epoch,
                 pVgCur->vgId, vgKey, buf);
        taosHashPut(pHash, vgKey, strlen(vgKey), &pVgCur->currentOffsetNew, sizeof(STqOffsetVal));
      }
    }
  }

  for (int32_t i = 0; i < topicNumGet; i++) {
    SMqClientTopic topic = {0};
    SMqSubTopicEp* pTopicEp = taosArrayGet(pRsp->topics, i);
    topic.schema = pTopicEp->schema;
    topic.topicName = strdup(pTopicEp->topic);
    tstrncpy(topic.db, pTopicEp->db, TSDB_DB_FNAME_LEN);

    tscDebug("consumer:%" PRId64 ", update topic: %s", tmq->consumerId, topic.topicName);

    int32_t vgNumGet = taosArrayGetSize(pTopicEp->vgs);
    topic.vgs = taosArrayInit(vgNumGet, sizeof(SMqClientVg));
    for (int32_t j = 0; j < vgNumGet; j++) {
      SMqSubVgEp* pVgEp = taosArrayGet(pTopicEp->vgs, j);
      sprintf(vgKey, "%s:%d", topic.topicName, pVgEp->vgId);
      STqOffsetVal* pOffset = taosHashGet(pHash, vgKey, strlen(vgKey));
      STqOffsetVal  offsetNew = {.type = tmq->resetOffsetCfg};
      if (pOffset != NULL) {
        offsetNew = *pOffset;
      }

      /*tscDebug("consumer:%" PRId64 ", (epoch %d) offset of vgId:%d updated to %" PRId64 ", vgKey is %s",
       * tmq->consumerId, epoch,*/
      /*pVgEp->vgId, offset, vgKey);*/
      SMqClientVg clientVg = {
          .pollCnt = 0,
          .currentOffsetNew = offsetNew,
          .vgId = pVgEp->vgId,
          .epSet = pVgEp->epSet,
          .vgStatus = TMQ_VG_STATUS__IDLE,
          .vgSkipCnt = 0,
      };
      taosArrayPush(topic.vgs, &clientVg);
      set = true;
    }
    taosArrayPush(newTopics, &topic);
  }
  if (tmq->clientTopics) taosArrayDestroy(tmq->clientTopics);
  taosHashCleanup(pHash);
  tmq->clientTopics = newTopics;

  if (taosArrayGetSize(tmq->clientTopics) == 0)
    atomic_store_8(&tmq->status, TMQ_CONSUMER_STATUS__NO_TOPIC);
  else
    atomic_store_8(&tmq->status, TMQ_CONSUMER_STATUS__READY);

  atomic_store_32(&tmq->epoch, epoch);
  return set;
}

#if 0
bool tmqUpdateEp(tmq_t* tmq, int32_t epoch, SMqAskEpRsp* pRsp) {
  /*printf("call update ep %d\n", epoch);*/
  bool    set = false;
  int32_t topicNumGet = taosArrayGetSize(pRsp->topics);
  char    vgKey[TSDB_TOPIC_FNAME_LEN + 22];
  tscDebug("consumer:%" PRId64 ", update ep epoch %d to epoch %d, topic num: %d", tmq->consumerId, tmq->epoch, epoch,
           topicNumGet);
  SArray* newTopics = taosArrayInit(topicNumGet, sizeof(SMqClientTopic));
  if (newTopics == NULL) {
    return false;
  }
  SHashObj* pHash = taosHashInit(64, MurmurHash3_32, false, HASH_NO_LOCK);
  if (pHash == NULL) {
    taosArrayDestroy(newTopics);
    return false;
  }

  // find topic, build hash
  for (int32_t i = 0; i < topicNumGet; i++) {
    SMqClientTopic topic = {0};
    SMqSubTopicEp* pTopicEp = taosArrayGet(pRsp->topics, i);
    topic.schema = pTopicEp->schema;
    taosHashClear(pHash);
    topic.topicName = strdup(pTopicEp->topic);
    tstrncpy(topic.db, pTopicEp->db, TSDB_DB_FNAME_LEN);

    tscDebug("consumer:%" PRId64 ", update topic: %s", tmq->consumerId, topic.topicName);
    int32_t topicNumCur = taosArrayGetSize(tmq->clientTopics);
    for (int32_t j = 0; j < topicNumCur; j++) {
      // find old topic
      SMqClientTopic* pTopicCur = taosArrayGet(tmq->clientTopics, j);
      if (pTopicCur->vgs && strcmp(pTopicCur->topicName, pTopicEp->topic) == 0) {
        int32_t vgNumCur = taosArrayGetSize(pTopicCur->vgs);
        tscDebug("consumer:%" PRId64 ", new vg num: %d", tmq->consumerId, vgNumCur);
        if (vgNumCur == 0) break;
        for (int32_t k = 0; k < vgNumCur; k++) {
          SMqClientVg* pVgCur = taosArrayGet(pTopicCur->vgs, k);
          sprintf(vgKey, "%s:%d", topic.topicName, pVgCur->vgId);
          tscDebug("consumer:%" PRId64 ", epoch %d vgId:%d build %s", tmq->consumerId, epoch, pVgCur->vgId, vgKey);
          taosHashPut(pHash, vgKey, strlen(vgKey), &pVgCur->currentOffset, sizeof(int64_t));
        }
        break;
      }
    }

    int32_t vgNumGet = taosArrayGetSize(pTopicEp->vgs);
    topic.vgs = taosArrayInit(vgNumGet, sizeof(SMqClientVg));
    for (int32_t j = 0; j < vgNumGet; j++) {
      SMqSubVgEp* pVgEp = taosArrayGet(pTopicEp->vgs, j);
      sprintf(vgKey, "%s:%d", topic.topicName, pVgEp->vgId);
      int64_t* pOffset = taosHashGet(pHash, vgKey, strlen(vgKey));
      int64_t  offset = pVgEp->offset;
      tscDebug("consumer:%" PRId64 ", (epoch %d) original offset of vgId:%d is %" PRId64, tmq->consumerId, epoch, pVgEp->vgId, offset);
      if (pOffset != NULL) {
        offset = *pOffset;
        tscDebug("consumer:%" PRId64 ", (epoch %d) receive offset of vgId:%d, full key is %s", tmq->consumerId, epoch, pVgEp->vgId,
                 vgKey);
      }
      tscDebug("consumer:%" PRId64 ", (epoch %d) offset of vgId:%d updated to %" PRId64, tmq->consumerId, epoch, pVgEp->vgId, offset);
      SMqClientVg clientVg = {
          .pollCnt = 0,
          .currentOffset = offset,
          .vgId = pVgEp->vgId,
          .epSet = pVgEp->epSet,
          .vgStatus = TMQ_VG_STATUS__IDLE,
          .vgSkipCnt = 0,
      };
      taosArrayPush(topic.vgs, &clientVg);
      set = true;
    }
    taosArrayPush(newTopics, &topic);
  }
  if (tmq->clientTopics) taosArrayDestroy(tmq->clientTopics);
  taosHashCleanup(pHash);
  tmq->clientTopics = newTopics;

  if (taosArrayGetSize(tmq->clientTopics) == 0)
    atomic_store_8(&tmq->status, TMQ_CONSUMER_STATUS__NO_TOPIC);
  else
    atomic_store_8(&tmq->status, TMQ_CONSUMER_STATUS__READY);

  atomic_store_32(&tmq->epoch, epoch);
  return set;
}
#endif

int32_t tmqAskEpCb(void* param, SDataBuf* pMsg, int32_t code) {
  SMqAskEpCbParam* pParam = (SMqAskEpCbParam*)param;
  tmq_t*           tmq = pParam->tmq;
  int8_t           async = pParam->async;
  pParam->code = code;
  if (code != 0) {
    tscError("consumer:%" PRId64 ", get topic endpoint error, not ready, wait:%d", tmq->consumerId, pParam->async);
    goto END;
  }

  // tmq's epoch is monotonically increase,
  // so it's safe to discard any old epoch msg.
  // Epoch will only increase when received newer epoch ep msg
  SMqRspHead* head = pMsg->pData;
  int32_t     epoch = atomic_load_32(&tmq->epoch);
  tscDebug("consumer:%" PRId64 ", recv ep, msg epoch %d, current epoch %d", tmq->consumerId, head->epoch, epoch);
  if (head->epoch <= epoch) {
    goto END;
  }

  if (!async) {
    SMqAskEpRsp rsp;
    tDecodeSMqAskEpRsp(POINTER_SHIFT(pMsg->pData, sizeof(SMqRspHead)), &rsp);
    /*printf("rsp epoch %" PRId64 " sz %" PRId64 "\n", rsp.epoch, rsp.topics->size);*/
    /*printf("tmq epoch %" PRId64 " sz %" PRId64 "\n", tmq->epoch, tmq->clientTopics->size);*/
    tmqUpdateEp2(tmq, head->epoch, &rsp);
    tDeleteSMqAskEpRsp(&rsp);
  } else {
    SMqAskEpRspWrapper* pWrapper = taosAllocateQitem(sizeof(SMqAskEpRspWrapper), DEF_QITEM);
    if (pWrapper == NULL) {
      terrno = TSDB_CODE_OUT_OF_MEMORY;
      code = -1;
      goto END;
    }
    pWrapper->tmqRspType = TMQ_MSG_TYPE__EP_RSP;
    pWrapper->epoch = head->epoch;
    memcpy(&pWrapper->msg, pMsg->pData, sizeof(SMqRspHead));
    tDecodeSMqAskEpRsp(POINTER_SHIFT(pMsg->pData, sizeof(SMqRspHead)), &pWrapper->msg);

    taosWriteQitem(tmq->mqueue, pWrapper);
    tsem_post(&tmq->rspSem);
  }

END:
  /*atomic_store_8(&tmq->epStatus, 0);*/
  if (!async) {
    tsem_post(&pParam->rspSem);
  } else {
    taosMemoryFree(pParam);
  }
  return code;
}

int32_t tmqAskEp(tmq_t* tmq, bool async) {
  int32_t code = 0;
#if 0
  int8_t  epStatus = atomic_val_compare_exchange_8(&tmq->epStatus, 0, 1);
  if (epStatus == 1) {
    int32_t epSkipCnt = atomic_add_fetch_32(&tmq->epSkipCnt, 1);
    tscTrace("consumer:%" PRId64 ", skip ask ep cnt %d", tmq->consumerId, epSkipCnt);
    if (epSkipCnt < 5000) return 0;
  }
  atomic_store_32(&tmq->epSkipCnt, 0);
#endif
  int32_t      tlen = sizeof(SMqAskEpReq);
  SMqAskEpReq* req = taosMemoryCalloc(1, tlen);
  if (req == NULL) {
    tscError("failed to malloc get subscribe ep buf");
    /*atomic_store_8(&tmq->epStatus, 0);*/
    return -1;
  }
  req->consumerId = htobe64(tmq->consumerId);
  req->epoch = htonl(tmq->epoch);
  strcpy(req->cgroup, tmq->groupId);

  SMqAskEpCbParam* pParam = taosMemoryCalloc(1, sizeof(SMqAskEpCbParam));
  if (pParam == NULL) {
    tscError("failed to malloc subscribe param");
    taosMemoryFree(req);
    /*atomic_store_8(&tmq->epStatus, 0);*/
    return -1;
  }
  pParam->tmq = tmq;
  pParam->async = async;
  tsem_init(&pParam->rspSem, 0, 0);

  SMsgSendInfo* sendInfo = taosMemoryCalloc(1, sizeof(SMsgSendInfo));
  if (sendInfo == NULL) {
    tsem_destroy(&pParam->rspSem);
    taosMemoryFree(pParam);
    taosMemoryFree(req);
    /*atomic_store_8(&tmq->epStatus, 0);*/
    return -1;
  }

  sendInfo->msgInfo = (SDataBuf){
      .pData = req,
      .len = tlen,
      .handle = NULL,
  };

  sendInfo->requestId = generateRequestId();
  sendInfo->requestObjRefId = 0;
  sendInfo->param = pParam;
  sendInfo->fp = tmqAskEpCb;
  sendInfo->msgType = TDMT_MND_MQ_ASK_EP;

  SEpSet epSet = getEpSet_s(&tmq->pTscObj->pAppInfo->mgmtEp);

  tscDebug("consumer:%" PRId64 ", ask ep", tmq->consumerId);

  int64_t transporterId = 0;
  asyncSendMsgToServer(tmq->pTscObj->pAppInfo->pTransporter, &epSet, &transporterId, sendInfo);

  if (!async) {
    tsem_wait(&pParam->rspSem);
    code = pParam->code;
    taosMemoryFree(pParam);
  }
  return code;
}

#if 0
int32_t tmq_seek(tmq_t* tmq, const tmq_topic_vgroup_t* offset) {
  const SMqOffset* pOffset = &offset->offset;
  if (strcmp(pOffset->cgroup, tmq->groupId) != 0) {
    return TMQ_RESP_ERR__FAIL;
  }
  int32_t sz = taosArrayGetSize(tmq->clientTopics);
  for (int32_t i = 0; i < sz; i++) {
    SMqClientTopic* clientTopic = taosArrayGet(tmq->clientTopics, i);
    if (strcmp(clientTopic->topicName, pOffset->topicName) == 0) {
      int32_t vgSz = taosArrayGetSize(clientTopic->vgs);
      for (int32_t j = 0; j < vgSz; j++) {
        SMqClientVg* pVg = taosArrayGet(clientTopic->vgs, j);
        if (pVg->vgId == pOffset->vgId) {
          pVg->currentOffset = pOffset->offset;
          tmqClearUnhandleMsg(tmq);
          return TMQ_RESP_ERR__SUCCESS;
        }
      }
    }
  }
  return TMQ_RESP_ERR__FAIL;
}
#endif

SMqPollReq* tmqBuildConsumeReqImpl(tmq_t* tmq, int64_t timeout, SMqClientTopic* pTopic, SMqClientVg* pVg) {
  /*int64_t reqOffset;*/
  /*if (pVg->currentOffset >= 0) {*/
  /*reqOffset = pVg->currentOffset;*/
  /*} else {*/
  /*if (tmq->resetOffsetCfg == TMQ_CONF__RESET_OFFSET__NONE) {*/
  /*tscError("unable to poll since no committed offset but reset offset is set to none");*/
  /*return NULL;*/
  /*}*/
  /*reqOffset = tmq->resetOffsetCfg;*/
  /*}*/

  SMqPollReq* pReq = taosMemoryCalloc(1, sizeof(SMqPollReq));
  if (pReq == NULL) {
    return NULL;
  }

  /*strcpy(pReq->topic, pTopic->topicName);*/
  /*strcpy(pReq->cgroup, tmq->groupId);*/

  int32_t groupLen = strlen(tmq->groupId);
  memcpy(pReq->subKey, tmq->groupId, groupLen);
  pReq->subKey[groupLen] = TMQ_SEPARATOR;
  strcpy(pReq->subKey + groupLen + 1, pTopic->topicName);

  pReq->withTbName = tmq->withTbName;
  pReq->timeout = timeout;
  pReq->consumerId = tmq->consumerId;
  pReq->epoch = tmq->epoch;
  /*pReq->currentOffset = reqOffset;*/
  pReq->reqOffset = pVg->currentOffsetNew;
  pReq->reqId = generateRequestId();

  pReq->useSnapshot = tmq->useSnapshot;

  pReq->head.vgId = htonl(pVg->vgId);
  pReq->head.contLen = htonl(sizeof(SMqPollReq));
  return pReq;
}

SMqMetaRspObj* tmqBuildMetaRspFromWrapper(SMqPollRspWrapper* pWrapper) {
  SMqMetaRspObj* pRspObj = taosMemoryCalloc(1, sizeof(SMqMetaRspObj));
  pRspObj->resType = RES_TYPE__TMQ_META;
  tstrncpy(pRspObj->topic, pWrapper->topicHandle->topicName, TSDB_TOPIC_FNAME_LEN);
  tstrncpy(pRspObj->db, pWrapper->topicHandle->db, TSDB_DB_FNAME_LEN);
  pRspObj->vgId = pWrapper->vgHandle->vgId;

  memcpy(&pRspObj->metaRsp, &pWrapper->metaRsp, sizeof(SMqMetaRsp));
  return pRspObj;
}

SMqRspObj* tmqBuildRspFromWrapper(SMqPollRspWrapper* pWrapper) {
  SMqRspObj* pRspObj = taosMemoryCalloc(1, sizeof(SMqRspObj));
  pRspObj->resType = RES_TYPE__TMQ;
  tstrncpy(pRspObj->topic, pWrapper->topicHandle->topicName, TSDB_TOPIC_FNAME_LEN);
  tstrncpy(pRspObj->db, pWrapper->topicHandle->db, TSDB_DB_FNAME_LEN);
  pRspObj->vgId = pWrapper->vgHandle->vgId;
  pRspObj->resIter = -1;
  memcpy(&pRspObj->rsp, &pWrapper->dataRsp, sizeof(SMqDataRsp));

  pRspObj->resInfo.totalRows = 0;
  pRspObj->resInfo.precision = TSDB_TIME_PRECISION_MILLI;
  if (!pWrapper->dataRsp.withSchema) {
    setResSchemaInfo(&pRspObj->resInfo, pWrapper->topicHandle->schema.pSchema, pWrapper->topicHandle->schema.nCols);
  }

  return pRspObj;
}

int32_t tmqPollImpl(tmq_t* tmq, int64_t timeout) {
  /*tscDebug("call poll");*/
  for (int i = 0; i < taosArrayGetSize(tmq->clientTopics); i++) {
    SMqClientTopic* pTopic = taosArrayGet(tmq->clientTopics, i);
    for (int j = 0; j < taosArrayGetSize(pTopic->vgs); j++) {
      SMqClientVg* pVg = taosArrayGet(pTopic->vgs, j);
      int32_t      vgStatus = atomic_val_compare_exchange_32(&pVg->vgStatus, TMQ_VG_STATUS__IDLE, TMQ_VG_STATUS__WAIT);
      if (vgStatus != TMQ_VG_STATUS__IDLE) {
        int32_t vgSkipCnt = atomic_add_fetch_32(&pVg->vgSkipCnt, 1);
        tscTrace("consumer:%" PRId64 ", epoch %d skip vgId:%d skip cnt %d", tmq->consumerId, tmq->epoch, pVg->vgId,
                 vgSkipCnt);
        continue;
        /*if (vgSkipCnt < 10000) continue;*/
#if 0
        if (skipCnt < 30000) {
          continue;
        } else {
        tscDebug("consumer:%" PRId64 ",skip vgId:%d skip too much reset", tmq->consumerId, pVg->vgId);
        }
#endif
      }
      atomic_store_32(&pVg->vgSkipCnt, 0);
      SMqPollReq* pReq = tmqBuildConsumeReqImpl(tmq, timeout, pTopic, pVg);
      if (pReq == NULL) {
        atomic_store_32(&pVg->vgStatus, TMQ_VG_STATUS__IDLE);
        tsem_post(&tmq->rspSem);
        return -1;
      }
      SMqPollCbParam* pParam = taosMemoryMalloc(sizeof(SMqPollCbParam));
      if (pParam == NULL) {
        taosMemoryFree(pReq);
        atomic_store_32(&pVg->vgStatus, TMQ_VG_STATUS__IDLE);
        tsem_post(&tmq->rspSem);
        return -1;
      }
      pParam->tmq = tmq;
      pParam->pVg = pVg;
      pParam->pTopic = pTopic;
      pParam->vgId = pVg->vgId;
      pParam->epoch = tmq->epoch;

      SMsgSendInfo* sendInfo = taosMemoryCalloc(1, sizeof(SMsgSendInfo));
      if (sendInfo == NULL) {
        taosMemoryFree(pReq);
        taosMemoryFree(pParam);
        atomic_store_32(&pVg->vgStatus, TMQ_VG_STATUS__IDLE);
        tsem_post(&tmq->rspSem);
        return -1;
      }

      sendInfo->msgInfo = (SDataBuf){
          .pData = pReq,
          .len = sizeof(SMqPollReq),
          .handle = NULL,
      };
      sendInfo->requestId = pReq->reqId;
      sendInfo->requestObjRefId = 0;
      sendInfo->param = pParam;
      sendInfo->fp = tmqPollCb;
      sendInfo->msgType = TDMT_VND_CONSUME;

      int64_t transporterId = 0;
      /*printf("send poll\n");*/

      char offsetFormatBuf[80];
      tFormatOffset(offsetFormatBuf, 80, &pVg->currentOffsetNew);
      tscDebug("consumer:%" PRId64 ", send poll to %s vgId:%d, epoch %d, req offset:%s, reqId:%" PRIu64,
               tmq->consumerId, pTopic->topicName, pVg->vgId, tmq->epoch, offsetFormatBuf, pReq->reqId);
      /*printf("send vgId:%d %" PRId64 "\n", pVg->vgId, pVg->currentOffset);*/
      asyncSendMsgToServer(tmq->pTscObj->pAppInfo->pTransporter, &pVg->epSet, &transporterId, sendInfo);
      pVg->pollCnt++;
      tmq->pollCnt++;
    }
  }
  return 0;
}

int32_t tmqHandleNoPollRsp(tmq_t* tmq, SMqRspWrapper* rspWrapper, bool* pReset) {
  if (rspWrapper->tmqRspType == TMQ_MSG_TYPE__EP_RSP) {
    /*printf("ep %d %d\n", rspMsg->head.epoch, tmq->epoch);*/
    if (rspWrapper->epoch > atomic_load_32(&tmq->epoch)) {
      SMqAskEpRspWrapper* pEpRspWrapper = (SMqAskEpRspWrapper*)rspWrapper;
      SMqAskEpRsp*        rspMsg = &pEpRspWrapper->msg;
      tmqUpdateEp2(tmq, rspWrapper->epoch, rspMsg);
      /*tmqClearUnhandleMsg(tmq);*/
      *pReset = true;
    } else {
      *pReset = false;
    }
  } else {
    return -1;
  }
  return 0;
}

void* tmqHandleAllRsp(tmq_t* tmq, int64_t timeout, bool pollIfReset) {
  while (1) {
    SMqRspWrapper* rspWrapper = NULL;
    taosGetQitem(tmq->qall, (void**)&rspWrapper);
    if (rspWrapper == NULL) {
      taosReadAllQitems(tmq->mqueue, tmq->qall);
      taosGetQitem(tmq->qall, (void**)&rspWrapper);
      if (rspWrapper == NULL) return NULL;
    }

    if (rspWrapper->tmqRspType == TMQ_MSG_TYPE__END_RSP) {
      taosFreeQitem(rspWrapper);
      terrno = TSDB_CODE_TQ_NO_COMMITTED_OFFSET;
      return NULL;
    } else if (rspWrapper->tmqRspType == TMQ_MSG_TYPE__POLL_RSP) {
      SMqPollRspWrapper* pollRspWrapper = (SMqPollRspWrapper*)rspWrapper;
      /*atomic_sub_fetch_32(&tmq->readyRequest, 1);*/
      int32_t consumerEpoch = atomic_load_32(&tmq->epoch);
      if (pollRspWrapper->dataRsp.head.epoch == consumerEpoch) {
        SMqClientVg* pVg = pollRspWrapper->vgHandle;
        /*printf("vgId:%d offset %" PRId64 " up to %" PRId64 "\n", pVg->vgId, pVg->currentOffset,
         * rspMsg->msg.rspOffset);*/
        pVg->currentOffsetNew = pollRspWrapper->dataRsp.rspOffset;
        atomic_store_32(&pVg->vgStatus, TMQ_VG_STATUS__IDLE);
        if (pollRspWrapper->dataRsp.blockNum == 0) {
          taosFreeQitem(pollRspWrapper);
          rspWrapper = NULL;
          continue;
        }
        // build rsp
        SMqRspObj* pRsp = tmqBuildRspFromWrapper(pollRspWrapper);
        taosFreeQitem(pollRspWrapper);
        return pRsp;
      } else {
        tscDebug("msg discard since epoch mismatch: msg epoch %d, consumer epoch %d\n",
                 pollRspWrapper->dataRsp.head.epoch, consumerEpoch);
        taosFreeQitem(pollRspWrapper);
      }
    } else if (rspWrapper->tmqRspType == TMQ_MSG_TYPE__POLL_META_RSP) {
      SMqPollRspWrapper* pollRspWrapper = (SMqPollRspWrapper*)rspWrapper;
      int32_t            consumerEpoch = atomic_load_32(&tmq->epoch);
      if (pollRspWrapper->metaRsp.head.epoch == consumerEpoch) {
        SMqClientVg* pVg = pollRspWrapper->vgHandle;
        /*printf("vgId:%d offset %" PRId64 " up to %" PRId64 "\n", pVg->vgId, pVg->currentOffset,
         * rspMsg->msg.rspOffset);*/
        pVg->currentOffsetNew.version = pollRspWrapper->metaRsp.rspOffset;
        pVg->currentOffsetNew.type = TMQ_OFFSET__LOG;
        atomic_store_32(&pVg->vgStatus, TMQ_VG_STATUS__IDLE);
        // build rsp
        SMqMetaRspObj* pRsp = tmqBuildMetaRspFromWrapper(pollRspWrapper);
        taosFreeQitem(pollRspWrapper);
        return pRsp;
      } else {
        tscDebug("msg discard since epoch mismatch: msg epoch %d, consumer epoch %d\n",
                 pollRspWrapper->metaRsp.head.epoch, consumerEpoch);
        taosFreeQitem(pollRspWrapper);
      }
    } else {
      /*printf("handle ep rsp %d\n", rspMsg->head.mqMsgType);*/
      bool reset = false;
      tmqHandleNoPollRsp(tmq, rspWrapper, &reset);
      taosFreeQitem(rspWrapper);
      if (pollIfReset && reset) {
        tscDebug("consumer:%" PRId64 ", reset and repoll", tmq->consumerId);
        tmqPollImpl(tmq, timeout);
      }
    }
  }
}

TAOS_RES* tmq_consumer_poll(tmq_t* tmq, int64_t timeout) {
  /*tscDebug("call poll1");*/
  void*   rspObj;
  int64_t startTime = taosGetTimestampMs();

#if 0
  tmqHandleAllDelayedTask(tmq);
  tmqPollImpl(tmq, timeout);
  rspObj = tmqHandleAllRsp(tmq, timeout, false);
  if (rspObj) {
    return (TAOS_RES*)rspObj;
  }
#endif

  // in no topic status also need process delayed task
  if (atomic_load_8(&tmq->status) == TMQ_CONSUMER_STATUS__INIT) {
    return NULL;
  }

  while (1) {
    tmqHandleAllDelayedTask(tmq);
    if (tmqPollImpl(tmq, timeout) < 0) return NULL;

    rspObj = tmqHandleAllRsp(tmq, timeout, false);
    if (rspObj) {
      return (TAOS_RES*)rspObj;
    } else if (terrno == TSDB_CODE_TQ_NO_COMMITTED_OFFSET) {
      return NULL;
    }
    if (timeout != -1) {
      int64_t endTime = taosGetTimestampMs();
      int64_t leftTime = endTime - startTime;
      if (leftTime > timeout) {
        tscDebug("consumer:%" PRId64 ", (epoch %d) timeout, no rsp", tmq->consumerId, tmq->epoch);
        return NULL;
      }
      tsem_timewait(&tmq->rspSem, leftTime * 1000);
    } else {
      // use tsem_timewait instead of tsem_wait to avoid unexpected stuck
      tsem_timewait(&tmq->rspSem, 500 * 1000);
    }
  }
}

int32_t tmq_consumer_close(tmq_t* tmq) {
  if (tmq->status == TMQ_CONSUMER_STATUS__READY) {
    int32_t rsp = tmq_commit_sync(tmq, NULL);
    if (rsp != 0) {
      return rsp;
    }

    tmq_list_t* lst = tmq_list_new();
    rsp = tmq_subscribe(tmq, lst);
    tmq_list_destroy(lst);

    if (rsp != 0) {
      return rsp;
    }
  }
  // TODO: free resources
  return 0;
}

const char* tmq_err2str(int32_t err) {
  if (err == 0) {
    return "success";
  } else if (err == -1) {
    return "fail";
  } else {
    return tstrerror(err);
  }
}

tmq_res_t tmq_get_res_type(TAOS_RES* res) {
  if (TD_RES_TMQ(res)) {
    return TMQ_RES_DATA;
  } else if (TD_RES_TMQ_META(res)) {
    return TMQ_RES_TABLE_META;
  } else {
    return TMQ_RES_INVALID;
  }
}

const char* tmq_get_topic_name(TAOS_RES* res) {
  if (TD_RES_TMQ(res)) {
    SMqRspObj* pRspObj = (SMqRspObj*)res;
    return strchr(pRspObj->topic, '.') + 1;
  } else if (TD_RES_TMQ_META(res)) {
    SMqMetaRspObj* pMetaRspObj = (SMqMetaRspObj*)res;
    return strchr(pMetaRspObj->topic, '.') + 1;
  } else {
    return NULL;
  }
}

const char* tmq_get_db_name(TAOS_RES* res) {
  if (TD_RES_TMQ(res)) {
    SMqRspObj* pRspObj = (SMqRspObj*)res;
    return strchr(pRspObj->db, '.') + 1;
  } else if (TD_RES_TMQ_META(res)) {
    SMqMetaRspObj* pMetaRspObj = (SMqMetaRspObj*)res;
    return strchr(pMetaRspObj->db, '.') + 1;
  } else {
    return NULL;
  }
}

int32_t tmq_get_vgroup_id(TAOS_RES* res) {
  if (TD_RES_TMQ(res)) {
    SMqRspObj* pRspObj = (SMqRspObj*)res;
    return pRspObj->vgId;
  } else if (TD_RES_TMQ_META(res)) {
    SMqMetaRspObj* pMetaRspObj = (SMqMetaRspObj*)res;
    return pMetaRspObj->vgId;
  } else {
    return -1;
  }
}

const char* tmq_get_table_name(TAOS_RES* res) {
  if (TD_RES_TMQ(res)) {
    SMqRspObj* pRspObj = (SMqRspObj*)res;
    if (!pRspObj->rsp.withTbName || pRspObj->rsp.blockTbName == NULL || pRspObj->resIter < 0 ||
        pRspObj->resIter >= pRspObj->rsp.blockNum) {
      return NULL;
    }
    return (const char*)taosArrayGetP(pRspObj->rsp.blockTbName, pRspObj->resIter);
  }
  return NULL;
}

tmq_raw_data *tmq_get_raw_meta(TAOS_RES* res) {
  if (TD_RES_TMQ_META(res)) {
    tmq_raw_data *raw = taosMemoryCalloc(1, sizeof(tmq_raw_data));
    SMqMetaRspObj* pMetaRspObj = (SMqMetaRspObj*)res;
    raw->raw_meta = pMetaRspObj->metaRsp.metaRsp;
    raw->raw_meta_len = pMetaRspObj->metaRsp.metaRspLen;
    raw->raw_meta_type = pMetaRspObj->metaRsp.resMsgType;
    return raw;
  }
  return NULL;
}

static char *buildCreateTableJson(SSchemaWrapper *schemaRow, SSchemaWrapper* schemaTag, char* name, int64_t id, int8_t t){
  char*  string = NULL;
  cJSON* json = cJSON_CreateObject();
  if (json == NULL) {
    return string;
  }
  cJSON* type = cJSON_CreateString("create");
  cJSON_AddItemToObject(json, "type", type);

//  char uid[32] = {0};
//  sprintf(uid, "%"PRIi64, id);
//  cJSON* id_ = cJSON_CreateString(uid);
//  cJSON_AddItemToObject(json, "id", id_);
  cJSON* tableName = cJSON_CreateString(name);
  cJSON_AddItemToObject(json, "tableName", tableName);
  cJSON* tableType = cJSON_CreateString(t == TSDB_NORMAL_TABLE ? "normal" : "super");
  cJSON_AddItemToObject(json, "tableType", tableType);
//  cJSON* version = cJSON_CreateNumber(1);
//  cJSON_AddItemToObject(json, "version", version);

  cJSON* columns = cJSON_CreateArray();
  for(int i = 0; i < schemaRow->nCols; i++){
    cJSON* column = cJSON_CreateObject();
    SSchema *s = schemaRow->pSchema + i;
    cJSON* cname = cJSON_CreateString(s->name);
    cJSON_AddItemToObject(column, "name", cname);
    cJSON* ctype = cJSON_CreateNumber(s->type);
    cJSON_AddItemToObject(column, "type", ctype);
    if(s->type == TSDB_DATA_TYPE_BINARY){
      int32_t length = s->bytes - VARSTR_HEADER_SIZE;
      cJSON* cbytes = cJSON_CreateNumber(length);
      cJSON_AddItemToObject(column, "length", cbytes);
    }else if (s->type == TSDB_DATA_TYPE_NCHAR){
      int32_t length = (s->bytes - VARSTR_HEADER_SIZE)/TSDB_NCHAR_SIZE;
      cJSON* cbytes = cJSON_CreateNumber(length);
      cJSON_AddItemToObject(column, "length", cbytes);
    }
    cJSON_AddItemToArray(columns, column);
  }
  cJSON_AddItemToObject(json, "columns", columns);

  cJSON* tags = cJSON_CreateArray();
  for(int i = 0; schemaTag && i < schemaTag->nCols; i++){
    cJSON* tag = cJSON_CreateObject();
    SSchema *s = schemaTag->pSchema + i;
    cJSON* tname = cJSON_CreateString(s->name);
    cJSON_AddItemToObject(tag, "name", tname);
    cJSON* ttype = cJSON_CreateNumber(s->type);
    cJSON_AddItemToObject(tag, "type", ttype);
    if(s->type == TSDB_DATA_TYPE_BINARY){
      int32_t length = s->bytes - VARSTR_HEADER_SIZE;
      cJSON* cbytes = cJSON_CreateNumber(length);
      cJSON_AddItemToObject(tag, "length", cbytes);
    }else if (s->type == TSDB_DATA_TYPE_NCHAR){
      int32_t length = (s->bytes - VARSTR_HEADER_SIZE)/TSDB_NCHAR_SIZE;
      cJSON* cbytes = cJSON_CreateNumber(length);
      cJSON_AddItemToObject(tag, "length", cbytes);
    }
    cJSON_AddItemToArray(tags, tag);
  }
  cJSON_AddItemToObject(json, "tags", tags);

  string = cJSON_PrintUnformatted(json);
  cJSON_Delete(json);
  return string;
}

static char *buildAlterSTableJson(void* alterData, int32_t alterDataLen){
  SMAlterStbReq  req = {0};
  cJSON* json = NULL;
  char*  string = NULL;

  if (tDeserializeSMAlterStbReq(alterData, alterDataLen, &req) != 0) {
    goto end;
  }

  json = cJSON_CreateObject();
  if (json == NULL) {
    goto end;
  }
  cJSON* type = cJSON_CreateString("alter");
  cJSON_AddItemToObject(json, "type", type);
//  cJSON* uid = cJSON_CreateNumber(id);
//  cJSON_AddItemToObject(json, "uid", uid);
  SName name = {0};
  tNameFromString(&name, req.name, T_NAME_ACCT | T_NAME_DB | T_NAME_TABLE);
  cJSON* tableName = cJSON_CreateString(name.tname);
  cJSON_AddItemToObject(json, "tableName", tableName);
  cJSON* tableType = cJSON_CreateString("super");
  cJSON_AddItemToObject(json, "tableType", tableType);

  cJSON* alterType = cJSON_CreateNumber(req.alterType);
  cJSON_AddItemToObject(json, "alterType", alterType);
  switch (req.alterType) {
    case TSDB_ALTER_TABLE_ADD_TAG:
    case TSDB_ALTER_TABLE_ADD_COLUMN: {
      TAOS_FIELD *field = taosArrayGet(req.pFields, 0);
      cJSON* colName = cJSON_CreateString(field->name);
      cJSON_AddItemToObject(json, "colName", colName);
      cJSON* colType = cJSON_CreateNumber(field->type);
      cJSON_AddItemToObject(json, "colType", colType);

      if(field->type == TSDB_DATA_TYPE_BINARY){
        int32_t length = field->bytes - VARSTR_HEADER_SIZE;
        cJSON* cbytes = cJSON_CreateNumber(length);
        cJSON_AddItemToObject(json, "colLength", cbytes);
      }else if (field->type == TSDB_DATA_TYPE_NCHAR){
        int32_t length = (field->bytes - VARSTR_HEADER_SIZE)/TSDB_NCHAR_SIZE;
        cJSON* cbytes = cJSON_CreateNumber(length);
        cJSON_AddItemToObject(json, "colLength", cbytes);
      }
      break;
    }
    case TSDB_ALTER_TABLE_DROP_TAG:
    case TSDB_ALTER_TABLE_DROP_COLUMN:{
      TAOS_FIELD *field = taosArrayGet(req.pFields, 0);
      cJSON* colName = cJSON_CreateString(field->name);
      cJSON_AddItemToObject(json, "colName", colName);
      break;
    }
    case TSDB_ALTER_TABLE_UPDATE_TAG_BYTES:
    case TSDB_ALTER_TABLE_UPDATE_COLUMN_BYTES:{
      TAOS_FIELD *field = taosArrayGet(req.pFields, 0);
      cJSON* colName = cJSON_CreateString(field->name);
      cJSON_AddItemToObject(json, "colName", colName);
      cJSON* colType = cJSON_CreateNumber(field->type);
      cJSON_AddItemToObject(json, "colType", colType);
      if(field->type == TSDB_DATA_TYPE_BINARY){
        int32_t length = field->bytes - VARSTR_HEADER_SIZE;
        cJSON* cbytes = cJSON_CreateNumber(length);
        cJSON_AddItemToObject(json, "colLength", cbytes);
      }else if (field->type == TSDB_DATA_TYPE_NCHAR){
        int32_t length = (field->bytes - VARSTR_HEADER_SIZE)/TSDB_NCHAR_SIZE;
        cJSON* cbytes = cJSON_CreateNumber(length);
        cJSON_AddItemToObject(json, "colLength", cbytes);
      }
      break;
    }
    case TSDB_ALTER_TABLE_UPDATE_TAG_NAME:
    case TSDB_ALTER_TABLE_UPDATE_COLUMN_NAME:{
      TAOS_FIELD *oldField = taosArrayGet(req.pFields, 0);
      TAOS_FIELD *newField = taosArrayGet(req.pFields, 1);
      cJSON* colName = cJSON_CreateString(oldField->name);
      cJSON_AddItemToObject(json, "colName", colName);
      cJSON* colNewName = cJSON_CreateString(newField->name);
      cJSON_AddItemToObject(json, "colNewName", colNewName);
      break;
    }
    default:
      break;
  }
  string = cJSON_PrintUnformatted(json);

  end:
  cJSON_Delete(json);
  tFreeSMAltertbReq(&req);
  return string;
}

static char *processCreateStb(SMqMetaRsp *metaRsp){
  SVCreateStbReq req = {0};
  SDecoder       coder;
  char*  string = NULL;

  // decode and process req
  void* data = POINTER_SHIFT(metaRsp->metaRsp, sizeof(SMsgHead));
  int32_t len = metaRsp->metaRspLen - sizeof(SMsgHead);
  tDecoderInit(&coder, data, len);

  if (tDecodeSVCreateStbReq(&coder, &req) < 0) {
    goto _err;
  }
  string = buildCreateTableJson(&req.schemaRow, &req.schemaTag, req.name, req.suid, TSDB_SUPER_TABLE);
  tDecoderClear(&coder);
  return string;

  _err:
  tDecoderClear(&coder);
  return string;
}

static char *processAlterStb(SMqMetaRsp *metaRsp){
  SVCreateStbReq req = {0};
  SDecoder       coder;
  char*  string = NULL;

  // decode and process req
  void* data = POINTER_SHIFT(metaRsp->metaRsp, sizeof(SMsgHead));
  int32_t len = metaRsp->metaRspLen - sizeof(SMsgHead);
  tDecoderInit(&coder, data, len);

  if (tDecodeSVCreateStbReq(&coder, &req) < 0) {
    goto _err;
  }
  string = buildAlterSTableJson(req.alterOriData, req.alterOriDataLen);
  tDecoderClear(&coder);
  return string;

  _err:
  tDecoderClear(&coder);
  return string;
}

static char *buildCreateCTableJson(STag* pTag, char* sname, char* name, SArray* tagName, int64_t id){
  char*  string = NULL;
  SArray* pTagVals = NULL;
  cJSON* json = cJSON_CreateObject();
  if (json == NULL) {
    return string;
  }
  cJSON* type = cJSON_CreateString("create");
  cJSON_AddItemToObject(json, "type", type);
//  char cid[32] = {0};
//  sprintf(cid, "%"PRIi64, id);
//  cJSON* cid_ = cJSON_CreateString(cid);
//  cJSON_AddItemToObject(json, "id", cid_);

  cJSON* tableName = cJSON_CreateString(name);
  cJSON_AddItemToObject(json, "tableName", tableName);
  cJSON* tableType = cJSON_CreateString("child");
  cJSON_AddItemToObject(json, "tableType", tableType);
  cJSON* using = cJSON_CreateString(sname);
  cJSON_AddItemToObject(json, "using", using);
//  cJSON* version = cJSON_CreateNumber(1);
//  cJSON_AddItemToObject(json, "version", version);

  cJSON* tags = cJSON_CreateArray();
  int32_t code = tTagToValArray(pTag, &pTagVals);
  if (code) {
    goto end;
  }

  if (tTagIsJson(pTag)) {
    STag* p = (STag*)pTag;
    if(p->nTag == 0){
      goto end;
    }
    char* pJson = parseTagDatatoJson(pTag);
    cJSON* tag = cJSON_CreateObject();
    STagVal* pTagVal = taosArrayGet(pTagVals, 0);

    char*  ptname = taosArrayGet(tagName, 0);
    cJSON* tname = cJSON_CreateString(ptname);
    cJSON_AddItemToObject(tag, "name", tname);
//    cJSON* cid_ = cJSON_CreateString("");
//    cJSON_AddItemToObject(tag, "cid", cid_);
    cJSON* ttype = cJSON_CreateNumber(TSDB_DATA_TYPE_JSON);
    cJSON_AddItemToObject(tag, "type", ttype);
    cJSON* tvalue = cJSON_CreateString(pJson);
    cJSON_AddItemToObject(tag, "value", tvalue);
    cJSON_AddItemToArray(tags, tag);
    taosMemoryFree(pJson);
    goto end;
  }

  for(int i = 0; i < taosArrayGetSize(pTagVals); i++){
    STagVal* pTagVal = (STagVal*)taosArrayGet(pTagVals, i);

    cJSON* tag = cJSON_CreateObject();

    char*  ptname = taosArrayGet(tagName, i);
    cJSON* tname = cJSON_CreateString(ptname);
    cJSON_AddItemToObject(tag, "name", tname);
//    cJSON* cid = cJSON_CreateNumber(pTagVal->cid);
//    cJSON_AddItemToObject(tag, "cid", cid);
    cJSON* ttype = cJSON_CreateNumber(pTagVal->type);
    cJSON_AddItemToObject(tag, "type", ttype);

    char* buf = NULL;
    if (IS_VAR_DATA_TYPE(pTagVal->type)) {
      buf = taosMemoryCalloc(pTagVal->nData + 1, 1);
      dataConverToStr(buf, pTagVal->type, pTagVal->pData, pTagVal->nData, NULL);
    } else {
      buf = taosMemoryCalloc(32, 1);
      dataConverToStr(buf, pTagVal->type, &pTagVal->i64, tDataTypes[pTagVal->type].bytes, NULL);
    }

    cJSON* tvalue = cJSON_CreateString(buf);
    taosMemoryFree(buf);
    cJSON_AddItemToObject(tag, "value", tvalue);
    cJSON_AddItemToArray(tags, tag);
  }

  end:
  cJSON_AddItemToObject(json, "tags", tags);
  string = cJSON_PrintUnformatted(json);
  cJSON_Delete(json);
  taosArrayDestroy(pTagVals);
  return string;
}

static char *processCreateTable(SMqMetaRsp *metaRsp){
  SDecoder           decoder = {0};
  SVCreateTbBatchReq req = {0};
  SVCreateTbReq     *pCreateReq;
  char              *string = NULL;
  // decode
  void* data = POINTER_SHIFT(metaRsp->metaRsp, sizeof(SMsgHead));
  int32_t len = metaRsp->metaRspLen - sizeof(SMsgHead);
  tDecoderInit(&decoder, data, len);
  if (tDecodeSVCreateTbBatchReq(&decoder, &req) < 0) {
    goto _exit;
  }

  // loop to create table
  for (int32_t iReq = 0; iReq < req.nReqs; iReq++) {
    pCreateReq = req.pReqs + iReq;
    if(pCreateReq->type == TSDB_CHILD_TABLE){
      string = buildCreateCTableJson((STag*)pCreateReq->ctb.pTag, pCreateReq->ctb.name, pCreateReq->name, pCreateReq->ctb.tagName, pCreateReq->uid);
    }else if(pCreateReq->type == TSDB_NORMAL_TABLE){
      string = buildCreateTableJson(&pCreateReq->ntb.schemaRow, NULL, pCreateReq->name, pCreateReq->uid, TSDB_NORMAL_TABLE);
    }
  }

  tDecoderClear(&decoder);

  _exit:
  tDecoderClear(&decoder);
  return string;
}

static char *processAlterTable(SMqMetaRsp *metaRsp){
  SDecoder           decoder = {0};
  SVAlterTbReq       vAlterTbReq = {0};
  char              *string = NULL;

  // decode
  void* data = POINTER_SHIFT(metaRsp->metaRsp, sizeof(SMsgHead));
  int32_t len = metaRsp->metaRspLen - sizeof(SMsgHead);
  tDecoderInit(&decoder, data, len);
  if (tDecodeSVAlterTbReq(&decoder, &vAlterTbReq) < 0) {
    goto _exit;
  }

  cJSON* json = cJSON_CreateObject();
  if (json == NULL) {
    goto _exit;
  }
  cJSON* type = cJSON_CreateString("alter");
  cJSON_AddItemToObject(json, "type", type);
//  cJSON* uid = cJSON_CreateNumber(id);
//  cJSON_AddItemToObject(json, "uid", uid);
  cJSON* tableName = cJSON_CreateString(vAlterTbReq.tbName);
  cJSON_AddItemToObject(json, "tableName", tableName);
  cJSON* tableType = cJSON_CreateString(vAlterTbReq.action == TSDB_ALTER_TABLE_UPDATE_TAG_VAL ? "child" : "normal");
  cJSON_AddItemToObject(json, "tableType", tableType);
  cJSON* alterType = cJSON_CreateNumber(vAlterTbReq.action);
  cJSON_AddItemToObject(json, "alterType", alterType);

  switch (vAlterTbReq.action) {
    case TSDB_ALTER_TABLE_ADD_COLUMN: {
      cJSON* colName = cJSON_CreateString(vAlterTbReq.colName);
      cJSON_AddItemToObject(json, "colName", colName);
      cJSON* colType = cJSON_CreateNumber(vAlterTbReq.type);
      cJSON_AddItemToObject(json, "colType", colType);

      if(vAlterTbReq.type == TSDB_DATA_TYPE_BINARY){
        int32_t length = vAlterTbReq.bytes - VARSTR_HEADER_SIZE;
        cJSON* cbytes = cJSON_CreateNumber(length);
        cJSON_AddItemToObject(json, "colLength", cbytes);
      }else if (vAlterTbReq.type == TSDB_DATA_TYPE_NCHAR){
        int32_t length = (vAlterTbReq.bytes - VARSTR_HEADER_SIZE)/TSDB_NCHAR_SIZE;
        cJSON* cbytes = cJSON_CreateNumber(length);
        cJSON_AddItemToObject(json, "colLength", cbytes);
      }
      break;
    }
    case TSDB_ALTER_TABLE_DROP_COLUMN:{
      cJSON* colName = cJSON_CreateString(vAlterTbReq.colName);
      cJSON_AddItemToObject(json, "colName", colName);
      break;
    }
    case TSDB_ALTER_TABLE_UPDATE_COLUMN_BYTES:{
      cJSON* colName = cJSON_CreateString(vAlterTbReq.colName);
      cJSON_AddItemToObject(json, "colName", colName);
      cJSON* colType = cJSON_CreateNumber(vAlterTbReq.colModType);
      cJSON_AddItemToObject(json, "colType", colType);
      if(vAlterTbReq.colModType == TSDB_DATA_TYPE_BINARY){
        int32_t length = vAlterTbReq.colModBytes - VARSTR_HEADER_SIZE;
        cJSON* cbytes = cJSON_CreateNumber(length);
        cJSON_AddItemToObject(json, "colLength", cbytes);
      }else if (vAlterTbReq.colModType == TSDB_DATA_TYPE_NCHAR){
        int32_t length = (vAlterTbReq.colModBytes - VARSTR_HEADER_SIZE)/TSDB_NCHAR_SIZE;
        cJSON* cbytes = cJSON_CreateNumber(length);
        cJSON_AddItemToObject(json, "colLength", cbytes);
      }
      break;
    }
    case TSDB_ALTER_TABLE_UPDATE_COLUMN_NAME:{
      cJSON* colName = cJSON_CreateString(vAlterTbReq.colName);
      cJSON_AddItemToObject(json, "colName", colName);
      cJSON* colNewName = cJSON_CreateString(vAlterTbReq.colNewName);
      cJSON_AddItemToObject(json, "colNewName", colNewName);
      break;
    }
    case TSDB_ALTER_TABLE_UPDATE_TAG_VAL:{
      cJSON* tagName = cJSON_CreateString(vAlterTbReq.tagName);
      cJSON_AddItemToObject(json, "colName", tagName);

      if (!vAlterTbReq.isNull){
        char* buf = NULL;

        if (vAlterTbReq.tagType == TSDB_DATA_TYPE_JSON) {
          ASSERT(tTagIsJson(vAlterTbReq.pTagVal) == true);
          buf = parseTagDatatoJson(vAlterTbReq.pTagVal);
        } else {
          buf = taosMemoryCalloc(vAlterTbReq.nTagVal + 1, 1);
          dataConverToStr(buf, vAlterTbReq.tagType, vAlterTbReq.pTagVal, vAlterTbReq.nTagVal, NULL);
        }

        cJSON* colValue = cJSON_CreateString(buf);
        cJSON_AddItemToObject(json, "colValue", colValue);
        taosMemoryFree(buf);
      }

      cJSON* isNull = cJSON_CreateBool(vAlterTbReq.isNull);
      cJSON_AddItemToObject(json, "colValueNull", isNull);
      break;
    }
    default:
      break;
  }
  string = cJSON_PrintUnformatted(json);

  _exit:
  tDecoderClear(&decoder);
  return string;
}

static char *processDropSTable(SMqMetaRsp *metaRsp){
  SDecoder           decoder = {0};
  SVDropStbReq       req = {0};
  char              *string = NULL;

  // decode
  void* data = POINTER_SHIFT(metaRsp->metaRsp, sizeof(SMsgHead));
  int32_t len = metaRsp->metaRspLen - sizeof(SMsgHead);
  tDecoderInit(&decoder, data, len);
  if (tDecodeSVDropStbReq(&decoder, &req) < 0) {
    goto _exit;
  }

  cJSON* json = cJSON_CreateObject();
  if (json == NULL) {
    goto _exit;
  }
  cJSON* type = cJSON_CreateString("drop");
  cJSON_AddItemToObject(json, "type", type);
  cJSON* tableName = cJSON_CreateString(req.name);
  cJSON_AddItemToObject(json, "tableName", tableName);
  cJSON* tableType = cJSON_CreateString("super");
  cJSON_AddItemToObject(json, "tableType", tableType);

  string = cJSON_PrintUnformatted(json);

  _exit:
  tDecoderClear(&decoder);
  return string;
}

static char *processDropTable(SMqMetaRsp *metaRsp){
  SDecoder           decoder = {0};
  SVDropTbBatchReq   req = {0};
  char              *string = NULL;

  // decode
  void* data = POINTER_SHIFT(metaRsp->metaRsp, sizeof(SMsgHead));
  int32_t len = metaRsp->metaRspLen - sizeof(SMsgHead);
  tDecoderInit(&decoder, data, len);
  if (tDecodeSVDropTbBatchReq(&decoder, &req) < 0) {
    goto _exit;
  }

  cJSON* json = cJSON_CreateObject();
  if (json == NULL) {
    goto _exit;
  }
  cJSON* type = cJSON_CreateString("drop");
  cJSON_AddItemToObject(json, "type", type);
//  cJSON* uid = cJSON_CreateNumber(id);
//  cJSON_AddItemToObject(json, "uid", uid);
//  cJSON* tableType = cJSON_CreateString("normal");
//  cJSON_AddItemToObject(json, "tableType", tableType);

  cJSON* tableNameList = cJSON_CreateArray();
  for (int32_t iReq = 0; iReq < req.nReqs; iReq++) {
    SVDropTbReq* pDropTbReq = req.pReqs + iReq;

    cJSON* tableName = cJSON_CreateString(pDropTbReq->name);
    cJSON_AddItemToArray(tableNameList, tableName);
  }
  cJSON_AddItemToObject(json, "tableNameList", tableNameList);

  string = cJSON_PrintUnformatted(json);

  _exit:
  tDecoderClear(&decoder);
  return string;
}

char *tmq_get_json_meta(TAOS_RES *res){
  if (!TD_RES_TMQ_META(res)) {
    return NULL;
  }

  SMqMetaRspObj* pMetaRspObj = (SMqMetaRspObj*)res;
  if(pMetaRspObj->metaRsp.resMsgType == TDMT_VND_CREATE_STB){
    return processCreateStb(&pMetaRspObj->metaRsp);
  }else if(pMetaRspObj->metaRsp.resMsgType == TDMT_VND_ALTER_STB){
    return processAlterStb(&pMetaRspObj->metaRsp);
  }else if(pMetaRspObj->metaRsp.resMsgType == TDMT_VND_DROP_STB){
    return processDropSTable(&pMetaRspObj->metaRsp);
  }else if(pMetaRspObj->metaRsp.resMsgType == TDMT_VND_CREATE_TABLE){
    return processCreateTable(&pMetaRspObj->metaRsp);
  }else if(pMetaRspObj->metaRsp.resMsgType == TDMT_VND_ALTER_TABLE){
    return processAlterTable(&pMetaRspObj->metaRsp);
  }else if(pMetaRspObj->metaRsp.resMsgType == TDMT_VND_DROP_TABLE){
    return processDropTable(&pMetaRspObj->metaRsp);
  }
  return NULL;
}

void tmq_free_json_meta(char* jsonMeta){
  taosMemoryFreeClear(jsonMeta);
}

static int32_t taosCreateStb(TAOS *taos, void *meta, int32_t metaLen){
  SVCreateStbReq req = {0};
  SDecoder       coder;
  SMCreateStbReq pReq = {0};
  int32_t code = TSDB_CODE_SUCCESS;
  SRequestObj* pRequest = NULL;

  code = buildRequest(*(int64_t*)taos, "", 0, NULL, false, &pRequest);
  if (code != TSDB_CODE_SUCCESS) {
    goto end;
  }

  if(!pRequest->pDb){
    code = TSDB_CODE_PAR_DB_NOT_SPECIFIED;
    goto end;
  }
  // decode and process req
  void* data = POINTER_SHIFT(meta, sizeof(SMsgHead));
  int32_t len = metaLen - sizeof(SMsgHead);
  tDecoderInit(&coder, data, len);
  if (tDecodeSVCreateStbReq(&coder, &req) < 0) {
    code = TSDB_CODE_INVALID_PARA;
    goto end;
  }
  // build create stable
  pReq.pColumns = taosArrayInit(req.schemaRow.nCols, sizeof(SField));
  for(int32_t i = 0; i < req.schemaRow.nCols; i++){
    SSchema* pSchema = req.schemaRow.pSchema + i;
    SField   field   = {.type = pSchema->type, .bytes = pSchema->bytes};
    strcpy(field.name, pSchema->name);
    taosArrayPush(pReq.pColumns, &field);
  }
  pReq.pTags = taosArrayInit(req.schemaTag.nCols, sizeof(SField));
  for(int32_t i = 0; i < req.schemaTag.nCols; i++){
    SSchema* pSchema = req.schemaTag.pSchema + i;
    SField   field   = {.type = pSchema->type, .bytes = pSchema->bytes};
    strcpy(field.name, pSchema->name);
    taosArrayPush(pReq.pTags, &field);
  }

  pReq.colVer = req.schemaRow.version;
  pReq.tagVer = req.schemaTag.version;
  pReq.numOfColumns = req.schemaRow.nCols;
  pReq.numOfTags = req.schemaTag.nCols;
  pReq.commentLen = -1;
  pReq.suid = req.suid;
  pReq.source = TD_REQ_FROM_TAOX;
  pReq.igExists = true;

  STscObj* pTscObj = pRequest->pTscObj;
  SName tableName;
  tNameExtractFullName(toName(pTscObj->acctId, pRequest->pDb, req.name, &tableName), pReq.name);

  SCmdMsgInfo pCmdMsg = {0};
  pCmdMsg.epSet = getEpSet_s(&pTscObj->pAppInfo->mgmtEp);
  pCmdMsg.msgType = TDMT_MND_CREATE_STB;
  pCmdMsg.msgLen = tSerializeSMCreateStbReq(NULL, 0, &pReq);
  pCmdMsg.pMsg = taosMemoryMalloc(pCmdMsg.msgLen);
  if (NULL == pCmdMsg.pMsg) {
    code = TSDB_CODE_OUT_OF_MEMORY;
    goto end;
  }
  tSerializeSMCreateStbReq(pCmdMsg.pMsg, pCmdMsg.msgLen, &pReq);

  SQuery      pQuery = {0};
  pQuery.execMode = QUERY_EXEC_MODE_RPC;
  pQuery.pCmdMsg = &pCmdMsg;
  pQuery.msgType = pQuery.pCmdMsg->msgType;
  pQuery.stableQuery = true;

  launchQueryImpl(pRequest, &pQuery, true, NULL);
  code = pRequest->code;
  taosMemoryFree(pCmdMsg.pMsg);

  end:
  destroyRequest(pRequest);
  tFreeSMCreateStbReq(&pReq);
  tDecoderClear(&coder);
  return code;
}

static int32_t taosDropStb(TAOS *taos, void *meta, int32_t metaLen){
  SVDropStbReq req = {0};
  SDecoder     coder;
  SMDropStbReq pReq = {0};
  int32_t code = TSDB_CODE_SUCCESS;
  SRequestObj* pRequest = NULL;

  code = buildRequest(*(int64_t*)taos, "", 0, NULL, false, &pRequest);
  if (code != TSDB_CODE_SUCCESS) {
    goto end;
  }

  if(!pRequest->pDb){
    code = TSDB_CODE_PAR_DB_NOT_SPECIFIED;
    goto end;
  }
  // decode and process req
  void* data = POINTER_SHIFT(meta, sizeof(SMsgHead));
  int32_t len = metaLen - sizeof(SMsgHead);
  tDecoderInit(&coder, data, len);
  if (tDecodeSVDropStbReq(&coder, &req) < 0) {
    code = TSDB_CODE_INVALID_PARA;
    goto end;
  }

  // build drop stable
  pReq.igNotExists = true;
  pReq.source = TD_REQ_FROM_TAOX;
  pReq.suid = req.suid;

  STscObj* pTscObj = pRequest->pTscObj;
  SName tableName;
  tNameExtractFullName(toName(pTscObj->acctId, pRequest->pDb, req.name, &tableName), pReq.name);

  SCmdMsgInfo pCmdMsg = {0};
  pCmdMsg.epSet = getEpSet_s(&pTscObj->pAppInfo->mgmtEp);
  pCmdMsg.msgType = TDMT_MND_DROP_STB;
  pCmdMsg.msgLen = tSerializeSMDropStbReq(NULL, 0, &pReq);
  pCmdMsg.pMsg = taosMemoryMalloc(pCmdMsg.msgLen);
  if (NULL == pCmdMsg.pMsg) {
    code = TSDB_CODE_OUT_OF_MEMORY;
    goto end;
  }
  tSerializeSMDropStbReq(pCmdMsg.pMsg, pCmdMsg.msgLen, &pReq);

  SQuery      pQuery = {0};
  pQuery.execMode = QUERY_EXEC_MODE_RPC;
  pQuery.pCmdMsg = &pCmdMsg;
  pQuery.msgType = pQuery.pCmdMsg->msgType;
  pQuery.stableQuery = true;

  launchQueryImpl(pRequest, &pQuery, true, NULL);
  code = pRequest->code;
  taosMemoryFree(pCmdMsg.pMsg);

  end:
  destroyRequest(pRequest);
  tDecoderClear(&coder);
  return code;
}

typedef struct SVgroupCreateTableBatch {
  SVCreateTbBatchReq req;
  SVgroupInfo        info;
  char               dbName[TSDB_DB_NAME_LEN];
} SVgroupCreateTableBatch;

static void destroyCreateTbReqBatch(void* data) {
  SVgroupCreateTableBatch* pTbBatch = (SVgroupCreateTableBatch*) data;
  taosArrayDestroy(pTbBatch->req.pArray);
}

static int32_t taosCreateTable(TAOS* taos, void* meta, int32_t metaLen) {
  SVCreateTbBatchReq req = {0};
  SDecoder           coder = {0};
  int32_t            code = TSDB_CODE_SUCCESS;
  SRequestObj*       pRequest = NULL;
  SQuery*            pQuery = NULL;
  SHashObj*          pVgroupHashmap = NULL;

  code = buildRequest(*(int64_t*)taos, "", 0, NULL, false, &pRequest);
  if (code != TSDB_CODE_SUCCESS) {
    goto end;
  }


  if(!pRequest->pDb){
    code = TSDB_CODE_PAR_DB_NOT_SPECIFIED;
    goto end;
  }
  // decode and process req
  void* data = POINTER_SHIFT(meta, sizeof(SMsgHead));
  int32_t len = metaLen - sizeof(SMsgHead);
  tDecoderInit(&coder, data, len);
  if (tDecodeSVCreateTbBatchReq(&coder, &req) < 0) {
    code = TSDB_CODE_INVALID_PARA;
    goto end;
  }

  STscObj* pTscObj = pRequest->pTscObj;

<<<<<<< HEAD
  SVCreateTbReq     *pCreateReq = NULL;
  SCatalog* pCatalog = NULL;
=======
  SVCreateTbReq* pCreateReq = NULL;
  SCatalog*      pCatalog = NULL;
>>>>>>> 8e7b494b
  code = catalogGetHandle(pTscObj->pAppInfo->clusterId, &pCatalog);
  if (code != TSDB_CODE_SUCCESS) {
    goto end;
  }

  pVgroupHashmap = taosHashInit(4, taosGetDefaultHashFunction(TSDB_DATA_TYPE_INT), false, HASH_NO_LOCK);
  if (NULL == pVgroupHashmap) {
    code = TSDB_CODE_OUT_OF_MEMORY;
    goto end;
  }
  taosHashSetFreeFp(pVgroupHashmap, destroyCreateTbReqBatch);

  SRequestConnInfo conn = {.pTrans = pTscObj->pAppInfo->pTransporter,
      .requestId = pRequest->requestId,
      .requestObjRefId = pRequest->self,
      .mgmtEps = getEpSet_s(&pTscObj->pAppInfo->mgmtEp)};
  // loop to create table
  for (int32_t iReq = 0; iReq < req.nReqs; iReq++) {
    pCreateReq = req.pReqs + iReq;

    SVgroupInfo pInfo = {0};
    SName pName;
    toName(pTscObj->acctId, pRequest->pDb, pCreateReq->name, &pName);
    code = catalogGetTableHashVgroup(pCatalog, &conn, &pName, &pInfo);
    if (code != TSDB_CODE_SUCCESS) {
      goto end;
    }

    SVgroupCreateTableBatch* pTableBatch = taosHashGet(pVgroupHashmap, &pInfo.vgId, sizeof(pInfo.vgId));
    if (pTableBatch == NULL) {
      SVgroupCreateTableBatch tBatch = {0};
      tBatch.info = pInfo;
      strcpy(tBatch.dbName, pRequest->pDb);

      tBatch.req.pArray = taosArrayInit(4, sizeof(struct SVCreateTbReq));
      taosArrayPush(tBatch.req.pArray, pCreateReq);

      taosHashPut(pVgroupHashmap, &pInfo.vgId, sizeof(pInfo.vgId), &tBatch, sizeof(tBatch));
    } else {  // add to the correct vgroup
      taosArrayPush(pTableBatch->req.pArray, pCreateReq);
    }
  }

  SArray* pBufArray = serializeVgroupsCreateTableBatch(pVgroupHashmap);
  if (NULL == pBufArray) {
    code = TSDB_CODE_OUT_OF_MEMORY;
    goto end;
  }

  pQuery = (SQuery*)nodesMakeNode(QUERY_NODE_QUERY);
  pQuery->execMode = QUERY_EXEC_MODE_SCHEDULE;
  pQuery->msgType = TDMT_VND_CREATE_TABLE;
  pQuery->stableQuery = false;
  pQuery->pRoot   = nodesMakeNode(QUERY_NODE_CREATE_TABLE_STMT);

  code = rewriteToVnodeModifyOpStmt(pQuery, pBufArray);
  if (code != TSDB_CODE_SUCCESS) {
    goto end;
  }

  launchQueryImpl(pRequest, pQuery, false, NULL);
  pQuery  = NULL;          // no need to free in the end
  code    = pRequest->code;

  end:
  taosHashCleanup(pVgroupHashmap);
  destroyRequest(pRequest);
  tDecoderClear(&coder);
  qDestroyQuery(pQuery);
  return code;
}

typedef struct SVgroupDropTableBatch {
  SVDropTbBatchReq req;
  SVgroupInfo      info;
  char             dbName[TSDB_DB_NAME_LEN];
} SVgroupDropTableBatch;

static void destroyDropTbReqBatch(void* data) {
  SVgroupDropTableBatch* pTbBatch = (SVgroupDropTableBatch*)data;
  taosArrayDestroy(pTbBatch->req.pArray);
}

static int32_t taosDropTable(TAOS* taos, void* meta, int32_t metaLen) {
  SVDropTbBatchReq req = {0};
  SDecoder         coder = {0};
  int32_t          code = TSDB_CODE_SUCCESS;
  SRequestObj*     pRequest = NULL;
  SQuery*          pQuery = NULL;
  SHashObj*        pVgroupHashmap = NULL;

  code = buildRequest(*(int64_t*)taos, "", 0, NULL, false, &pRequest);
  if (code != TSDB_CODE_SUCCESS) {
    goto end;
  }

  if(!pRequest->pDb){
    code = TSDB_CODE_PAR_DB_NOT_SPECIFIED;
    goto end;
  }
  // decode and process req
  void* data = POINTER_SHIFT(meta, sizeof(SMsgHead));
  int32_t len = metaLen - sizeof(SMsgHead);
  tDecoderInit(&coder, data, len);
  if (tDecodeSVDropTbBatchReq(&coder, &req) < 0) {
    code = TSDB_CODE_INVALID_PARA;
    goto end;
  }

  STscObj* pTscObj = pRequest->pTscObj;

  SVDropTbReq* pDropReq = NULL;
  SCatalog*    pCatalog = NULL;
  code = catalogGetHandle(pTscObj->pAppInfo->clusterId, &pCatalog);
  if (code != TSDB_CODE_SUCCESS) {
    goto end;
  }

  pVgroupHashmap = taosHashInit(4, taosGetDefaultHashFunction(TSDB_DATA_TYPE_INT), false, HASH_NO_LOCK);
  if (NULL == pVgroupHashmap) {
    code = TSDB_CODE_OUT_OF_MEMORY;
    goto end;
  }
  taosHashSetFreeFp(pVgroupHashmap, destroyDropTbReqBatch);

  SRequestConnInfo conn = {.pTrans = pTscObj->pAppInfo->pTransporter,
      .requestId = pRequest->requestId,
      .requestObjRefId = pRequest->self,
      .mgmtEps = getEpSet_s(&pTscObj->pAppInfo->mgmtEp)};
  // loop to create table
  for (int32_t iReq = 0; iReq < req.nReqs; iReq++) {
    pDropReq = req.pReqs + iReq;
    pDropReq->igNotExists = true;

    SVgroupInfo pInfo = {0};
    SName pName;
    toName(pTscObj->acctId, pRequest->pDb, pDropReq->name, &pName);
    code = catalogGetTableHashVgroup(pCatalog, &conn, &pName, &pInfo);
    if (code != TSDB_CODE_SUCCESS) {
      goto end;
    }

    SVgroupDropTableBatch* pTableBatch = taosHashGet(pVgroupHashmap, &pInfo.vgId, sizeof(pInfo.vgId));
    if (pTableBatch == NULL) {
      SVgroupDropTableBatch tBatch = {0};
      tBatch.info = pInfo;
      tBatch.req.pArray = taosArrayInit(TARRAY_MIN_SIZE, sizeof(SVDropTbReq));
      taosArrayPush(tBatch.req.pArray, pDropReq);

      taosHashPut(pVgroupHashmap, &pInfo.vgId, sizeof(pInfo.vgId), &tBatch, sizeof(tBatch));
    } else {  // add to the correct vgroup
      taosArrayPush(pTableBatch->req.pArray, pDropReq);
    }
  }

  SArray* pBufArray = serializeVgroupsDropTableBatch(pVgroupHashmap);
  if (NULL == pBufArray) {
    code = TSDB_CODE_OUT_OF_MEMORY;
    goto end;
  }

  pQuery = (SQuery*)nodesMakeNode(QUERY_NODE_QUERY);
  pQuery->execMode = QUERY_EXEC_MODE_SCHEDULE;
  pQuery->msgType = TDMT_VND_DROP_TABLE;
  pQuery->stableQuery = false;
  pQuery->pRoot   = nodesMakeNode(QUERY_NODE_DROP_TABLE_STMT);

  code = rewriteToVnodeModifyOpStmt(pQuery, pBufArray);
  if (code != TSDB_CODE_SUCCESS) {
    goto end;
  }

  launchQueryImpl(pRequest, pQuery, false, NULL);
  pQuery  = NULL;          // no need to free in the end
  code    = pRequest->code;

  end:
  taosHashCleanup(pVgroupHashmap);
  destroyRequest(pRequest);
  tDecoderClear(&coder);
  qDestroyQuery(pQuery);
  return code;
}

<<<<<<< HEAD
static int32_t taosAlterTable(TAOS *taos, void *meta, int32_t metaLen){
  SVAlterTbReq        req             = {0};
  SDecoder            coder           = {0};
  int32_t             code            = TSDB_CODE_SUCCESS;
  SRequestObj        *pRequest        = NULL;
  SQuery             *pQuery          = NULL;
  SArray             *pArray          = NULL;
  SVgDataBlocks      *pVgData         = NULL;

  code = buildRequest(*(int64_t*) taos, "", 0, NULL, false, &pRequest);
=======
static int32_t taosAlterTable(TAOS* taos, void* meta, int32_t metaLen) {
  SVAlterTbReq   req = {0};
  SDecoder       coder = {0};
  int32_t        code = TSDB_CODE_SUCCESS;
  SRequestObj*   pRequest = NULL;
  SQuery*        pQuery = NULL;
  SArray*        pArray = NULL;
  SVgDataBlocks* pVgData = NULL;

  code = buildRequest(*(int64_t*)taos, "", 0, NULL, false, &pRequest);
>>>>>>> 8e7b494b
  if (code != TSDB_CODE_SUCCESS) {
    goto end;
  }

  if(!pRequest->pDb){
    code = TSDB_CODE_PAR_DB_NOT_SPECIFIED;
    goto end;
  }
  // decode and process req
  void* data = POINTER_SHIFT(meta, sizeof(SMsgHead));
  int32_t len = metaLen - sizeof(SMsgHead);
  tDecoderInit(&coder, data, len);
  if (tDecodeSVAlterTbReq(&coder, &req) < 0) {
    code = TSDB_CODE_INVALID_PARA;
    goto end;
  }

  // do not deal TSDB_ALTER_TABLE_UPDATE_OPTIONS
  if(req.action == TSDB_ALTER_TABLE_UPDATE_OPTIONS){
    goto end;
  }

  STscObj*  pTscObj = pRequest->pTscObj;
  SCatalog        *pCatalog = NULL;
  code = catalogGetHandle(pTscObj->pAppInfo->clusterId, &pCatalog);
  if (code != TSDB_CODE_SUCCESS) {
    goto end;
  }

  SRequestConnInfo conn = {.pTrans = pTscObj->pAppInfo->pTransporter,
      .requestId = pRequest->requestId,
      .requestObjRefId = pRequest->self,
      .mgmtEps = getEpSet_s(&pTscObj->pAppInfo->mgmtEp)};

  SVgroupInfo pInfo = {0};
  SName pName = {0};
  toName(pTscObj->acctId, pRequest->pDb, req.tbName, &pName);
  code = catalogGetTableHashVgroup(pCatalog, &conn, &pName, &pInfo);
  if (code != TSDB_CODE_SUCCESS) {
    goto end;
  }

  pArray = taosArrayInit(1, sizeof(void*));
  if (NULL == pArray) {
    code = TSDB_CODE_OUT_OF_MEMORY;
    goto end;
  }

  pVgData = taosMemoryCalloc(1, sizeof(SVgDataBlocks));
  if (NULL == pVgData) {
    code = TSDB_CODE_OUT_OF_MEMORY;
    goto end;
  }
  pVgData->vg = pInfo;
  pVgData->pData = taosMemoryMalloc(metaLen);
  if (NULL == pVgData->pData) {
    code = TSDB_CODE_OUT_OF_MEMORY;
    goto end;
  }
  memcpy(pVgData->pData, meta, metaLen);
  ((SMsgHead*)pVgData->pData)->vgId = htonl(pInfo.vgId);
  pVgData->size = metaLen;
  pVgData->numOfTables = 1;
  taosArrayPush(pArray, &pVgData);

  pQuery = (SQuery*)nodesMakeNode(QUERY_NODE_QUERY);
  pQuery->execMode = QUERY_EXEC_MODE_SCHEDULE;
  pQuery->msgType = TDMT_VND_ALTER_TABLE;
  pQuery->stableQuery = false;
  pQuery->pRoot   = nodesMakeNode(QUERY_NODE_ALTER_TABLE_STMT);

  code = rewriteToVnodeModifyOpStmt(pQuery, pArray);
  if (code != TSDB_CODE_SUCCESS) {
    goto end;
  }

  launchQueryImpl(pRequest, pQuery, false, NULL);
  pQuery  = NULL;          // no need to free in the end
  pVgData = NULL;
  pArray  = NULL;
  code    = pRequest->code;
  if (code == TSDB_CODE_VND_TABLE_NOT_EXIST){
    code = 0;
  }

  end:
  taosArrayDestroy(pArray);
  if(pVgData) taosMemoryFreeClear(pVgData->pData);
  taosMemoryFreeClear(pVgData);
  destroyRequest(pRequest);
  tDecoderClear(&coder);
  qDestroyQuery(pQuery);
  return code;
}

int32_t taos_write_raw_meta(TAOS *taos, tmq_raw_data *raw_meta){
  if (!taos || !raw_meta) {
    return TSDB_CODE_INVALID_PARA;
  }

  if(raw_meta->raw_meta_type == TDMT_VND_CREATE_STB) {
    return taosCreateStb(taos, raw_meta->raw_meta, raw_meta->raw_meta_len);
  }else if(raw_meta->raw_meta_type == TDMT_VND_ALTER_STB){
    return taosCreateStb(taos, raw_meta->raw_meta, raw_meta->raw_meta_len);
  }else if(raw_meta->raw_meta_type == TDMT_VND_DROP_STB){
    return taosDropStb(taos, raw_meta->raw_meta, raw_meta->raw_meta_len);
  }else if(raw_meta->raw_meta_type == TDMT_VND_CREATE_TABLE){
    return taosCreateTable(taos, raw_meta->raw_meta, raw_meta->raw_meta_len);
  }else if(raw_meta->raw_meta_type == TDMT_VND_ALTER_TABLE){
    return taosAlterTable(taos, raw_meta->raw_meta, raw_meta->raw_meta_len);
  }else if(raw_meta->raw_meta_type == TDMT_VND_DROP_TABLE){
    return taosDropTable(taos, raw_meta->raw_meta, raw_meta->raw_meta_len);
  }
  return TSDB_CODE_INVALID_PARA;
}

void tmq_free_raw_meta(tmq_raw_data *rawMeta){
  taosMemoryFreeClear(rawMeta);
}

void tmq_commit_async(tmq_t* tmq, const TAOS_RES* msg, tmq_commit_cb* cb, void* param) {
  tmqCommitInner2(tmq, msg, 0, 1, cb, param);
}

int32_t tmq_commit_sync(tmq_t* tmq, const TAOS_RES* msg) { return tmqCommitInner2(tmq, msg, 0, 0, NULL, NULL); }<|MERGE_RESOLUTION|>--- conflicted
+++ resolved
@@ -2578,13 +2578,8 @@
 
   STscObj* pTscObj = pRequest->pTscObj;
 
-<<<<<<< HEAD
-  SVCreateTbReq     *pCreateReq = NULL;
-  SCatalog* pCatalog = NULL;
-=======
   SVCreateTbReq* pCreateReq = NULL;
   SCatalog*      pCatalog = NULL;
->>>>>>> 8e7b494b
   code = catalogGetHandle(pTscObj->pAppInfo->clusterId, &pCatalog);
   if (code != TSDB_CODE_SUCCESS) {
     goto end;
@@ -2769,7 +2764,6 @@
   return code;
 }
 
-<<<<<<< HEAD
 static int32_t taosAlterTable(TAOS *taos, void *meta, int32_t metaLen){
   SVAlterTbReq        req             = {0};
   SDecoder            coder           = {0};
@@ -2780,18 +2774,7 @@
   SVgDataBlocks      *pVgData         = NULL;
 
   code = buildRequest(*(int64_t*) taos, "", 0, NULL, false, &pRequest);
-=======
-static int32_t taosAlterTable(TAOS* taos, void* meta, int32_t metaLen) {
-  SVAlterTbReq   req = {0};
-  SDecoder       coder = {0};
-  int32_t        code = TSDB_CODE_SUCCESS;
-  SRequestObj*   pRequest = NULL;
-  SQuery*        pQuery = NULL;
-  SArray*        pArray = NULL;
-  SVgDataBlocks* pVgData = NULL;
-
-  code = buildRequest(*(int64_t*)taos, "", 0, NULL, false, &pRequest);
->>>>>>> 8e7b494b
+
   if (code != TSDB_CODE_SUCCESS) {
     goto end;
   }
