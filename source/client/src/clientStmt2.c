#include "clientInt.h"
#include "clientLog.h"
#include "tdef.h"

#include "clientStmt.h"
#include "clientStmt2.h"
/*
char* gStmtStatusStr[] = {"unknown",     "init", "prepare", "settbname", "settags",
                          "fetchFields", "bind", "bindCol", "addBatch",  "exec"};
*/
static FORCE_INLINE int32_t stmtAllocQNodeFromBuf(STableBufInfo* pTblBuf, void** pBuf) {
  if (pTblBuf->buffOffset < pTblBuf->buffSize) {
    *pBuf = (char*)pTblBuf->pCurBuff + pTblBuf->buffOffset;
    pTblBuf->buffOffset += pTblBuf->buffUnit;
  } else if (pTblBuf->buffIdx < taosArrayGetSize(pTblBuf->pBufList)) {
    pTblBuf->pCurBuff = taosArrayGetP(pTblBuf->pBufList, pTblBuf->buffIdx++);
    if (NULL == pTblBuf->pCurBuff) {
      return TAOS_GET_TERRNO(TSDB_CODE_OUT_OF_MEMORY);
    }
    *pBuf = pTblBuf->pCurBuff;
    pTblBuf->buffOffset = pTblBuf->buffUnit;
  } else {
    void* buff = taosMemoryMalloc(pTblBuf->buffSize);
    if (NULL == buff) {
      return terrno;
    }

    if (taosArrayPush(pTblBuf->pBufList, &buff) == NULL) {
      return terrno;
    }

    pTblBuf->buffIdx++;
    pTblBuf->pCurBuff = buff;
    *pBuf = buff;
    pTblBuf->buffOffset = pTblBuf->buffUnit;
  }

  return TSDB_CODE_SUCCESS;
}

static bool stmtDequeue(STscStmt2* pStmt, SStmtQNode** param) {
  int i = 0;
  while (0 == atomic_load_64((int64_t*)&pStmt->queue.qRemainNum)) {
    if (i < 10) {
      taosUsleep(1);
      i++;
    } else {
      (void)taosThreadMutexLock(&pStmt->queue.mutex);
      if (0 == atomic_load_64((int64_t*)&pStmt->queue.qRemainNum)) {
        (void)taosThreadCondWait(&pStmt->queue.waitCond, &pStmt->queue.mutex);
      }
      (void)taosThreadMutexUnlock(&pStmt->queue.mutex);
    }
  }
  if (pStmt->queue.stopQueue) {
    return false;
  }
  SStmtQNode* orig = pStmt->queue.head;
  SStmtQNode* node = pStmt->queue.head->next;
  pStmt->queue.head = pStmt->queue.head->next;
  *param = node;

  (void)atomic_sub_fetch_64((int64_t*)&pStmt->queue.qRemainNum, 1);

  return true;
}

static void stmtEnqueue(STscStmt2* pStmt, SStmtQNode* param) {
  pStmt->queue.tail->next = param;
  pStmt->queue.tail = param;

  pStmt->stat.bindDataNum++;

  (void)taosThreadMutexLock(&pStmt->queue.mutex);
  (void)atomic_add_fetch_64(&pStmt->queue.qRemainNum, 1);
  (void)taosThreadCondSignal(&(pStmt->queue.waitCond));
  (void)taosThreadMutexUnlock(&pStmt->queue.mutex);
}

static int32_t stmtCreateRequest(STscStmt2* pStmt) {
  int32_t code = 0;

  if (pStmt->exec.pRequest == NULL) {
    code = buildRequest(pStmt->taos->id, pStmt->sql.sqlStr, pStmt->sql.sqlLen, NULL, false, &pStmt->exec.pRequest,
                        pStmt->reqid);
    if (pStmt->reqid != 0) {
      pStmt->reqid++;
    }
    if (pStmt->db != NULL) {
      taosMemoryFreeClear(pStmt->exec.pRequest->pDb); 
      pStmt->exec.pRequest->pDb = taosStrdup(pStmt->db);
    }
    if (TSDB_CODE_SUCCESS == code) {
      pStmt->exec.pRequest->syncQuery = true;
      pStmt->exec.pRequest->isStmtBind = true;
    }
  }

  return code;
}

static int32_t stmtSwitchStatus(STscStmt2* pStmt, STMT_STATUS newStatus) {
  int32_t code = 0;

  if (newStatus >= STMT_INIT && newStatus < STMT_MAX) {
    STMT_LOG_SEQ(newStatus);
  }

  if (pStmt->errCode && newStatus != STMT_PREPARE) {
    STMT_DLOG("stmt already failed with err:%s", tstrerror(pStmt->errCode));
    return pStmt->errCode;
  }

  switch (newStatus) {
    case STMT_PREPARE:
      pStmt->errCode = 0;
      break;
    case STMT_SETTBNAME:
      if (STMT_STATUS_EQ(INIT)) {
        code = TSDB_CODE_TSC_STMT_API_ERROR;
      }
      if (!pStmt->sql.stbInterlaceMode && (STMT_STATUS_EQ(BIND) || STMT_STATUS_EQ(BIND_COL))) {
        code = TSDB_CODE_TSC_STMT_API_ERROR;
      }
      break;
    case STMT_SETTAGS:
      if (STMT_STATUS_EQ(INIT)) {
        code = TSDB_CODE_TSC_STMT_API_ERROR;
      }
      break;
    case STMT_FETCH_FIELDS:
      if (STMT_STATUS_EQ(INIT)) {
        code = TSDB_CODE_TSC_STMT_API_ERROR;
      }
      break;
    case STMT_BIND:
      if (STMT_STATUS_EQ(INIT) || STMT_STATUS_EQ(BIND_COL)) {
        code = TSDB_CODE_TSC_STMT_API_ERROR;
      }
      /*
            if ((pStmt->sql.type == STMT_TYPE_MULTI_INSERT) && ()) {
              code = TSDB_CODE_TSC_STMT_API_ERROR;
            }
      */
      break;
    case STMT_BIND_COL:
      if (STMT_STATUS_EQ(INIT) || STMT_STATUS_EQ(BIND)) {
        code = TSDB_CODE_TSC_STMT_API_ERROR;
      }
      break;
    case STMT_ADD_BATCH:
      if (STMT_STATUS_NE(BIND) && STMT_STATUS_NE(BIND_COL) && STMT_STATUS_NE(FETCH_FIELDS)) {
        code = TSDB_CODE_TSC_STMT_API_ERROR;
      }
      break;
    case STMT_EXECUTE:
      if (STMT_TYPE_QUERY == pStmt->sql.type) {
        if (STMT_STATUS_NE(ADD_BATCH) && STMT_STATUS_NE(FETCH_FIELDS) && STMT_STATUS_NE(BIND) &&
            STMT_STATUS_NE(BIND_COL)) {
          code = TSDB_CODE_TSC_STMT_API_ERROR;
        }
      } else {
        if (STMT_STATUS_NE(ADD_BATCH) && STMT_STATUS_NE(FETCH_FIELDS)) {
          code = TSDB_CODE_TSC_STMT_API_ERROR;
        }
      }
      break;
    default:
      code = TSDB_CODE_APP_ERROR;
      break;
  }

  STMT_ERR_RET(code);

  pStmt->sql.status = newStatus;

  return TSDB_CODE_SUCCESS;
}

static int32_t stmtGetTbName(TAOS_STMT2* stmt, char** tbName) {
  STscStmt2* pStmt = (STscStmt2*)stmt;

  pStmt->sql.type = STMT_TYPE_MULTI_INSERT;

  if ('\0' == pStmt->bInfo.tbName[0]) {
    tscWarn("no table name set, OK if it is a stmt get fields");
    STMT_ERR_RET(TSDB_CODE_TSC_STMT_TBNAME_ERROR);
  }

  *tbName = pStmt->bInfo.tbName;

  return TSDB_CODE_SUCCESS;
}

static int32_t stmtUpdateBindInfo(TAOS_STMT2* stmt, STableMeta* pTableMeta, void* tags, SName* tbName,
                                  const char* sTableName, bool autoCreateTbl, bool preCtbname) {
  STscStmt2* pStmt = (STscStmt2*)stmt;
  char       tbFName[TSDB_TABLE_FNAME_LEN];
  int32_t    code = tNameExtractFullName(tbName, tbFName);
  if (code != 0) {
    return code;
  }

  (void)memcpy(&pStmt->bInfo.sname, tbName, sizeof(*tbName));
  tstrncpy(pStmt->bInfo.tbFName, tbFName, sizeof(pStmt->bInfo.tbFName));
  pStmt->bInfo.tbFName[sizeof(pStmt->bInfo.tbFName) - 1] = 0;

  pStmt->bInfo.tbUid = autoCreateTbl ? 0 : pTableMeta->uid;
  pStmt->bInfo.tbSuid = pTableMeta->suid;
  pStmt->bInfo.tbVgId = pTableMeta->vgId;
  pStmt->bInfo.tbType = pTableMeta->tableType;

  if (!pStmt->bInfo.tagsCached) {
    qDestroyBoundColInfo(pStmt->bInfo.boundTags);
    taosMemoryFreeClear(pStmt->bInfo.boundTags);
  }

  pStmt->bInfo.boundTags = tags;
  pStmt->bInfo.tagsCached = false;
  pStmt->bInfo.preCtbname = preCtbname;
  tstrncpy(pStmt->bInfo.stbFName, sTableName, sizeof(pStmt->bInfo.stbFName));

  return TSDB_CODE_SUCCESS;
}

static int32_t stmtUpdateExecInfo(TAOS_STMT2* stmt, SHashObj* pVgHash, SHashObj* pBlockHash) {
  STscStmt2* pStmt = (STscStmt2*)stmt;

  pStmt->sql.pVgHash = pVgHash;
  pStmt->exec.pBlockHash = pBlockHash;

  return TSDB_CODE_SUCCESS;
}

static int32_t stmtUpdateInfo(TAOS_STMT2* stmt, STableMeta* pTableMeta, void* tags, SName* tbName, bool autoCreateTbl,
                              SHashObj* pVgHash, SHashObj* pBlockHash, const char* sTableName, bool preCtbname) {
  STscStmt2* pStmt = (STscStmt2*)stmt;

  STMT_ERR_RET(stmtUpdateBindInfo(stmt, pTableMeta, tags, tbName, sTableName, autoCreateTbl, preCtbname));
  STMT_ERR_RET(stmtUpdateExecInfo(stmt, pVgHash, pBlockHash));

  pStmt->sql.autoCreateTbl = autoCreateTbl;

  return TSDB_CODE_SUCCESS;
}

static int32_t stmtGetExecInfo(TAOS_STMT2* stmt, SHashObj** pVgHash, SHashObj** pBlockHash) {
  STscStmt2* pStmt = (STscStmt2*)stmt;

  *pVgHash = pStmt->sql.pVgHash;
  pStmt->sql.pVgHash = NULL;

  *pBlockHash = pStmt->exec.pBlockHash;
  pStmt->exec.pBlockHash = NULL;

  return TSDB_CODE_SUCCESS;
}

static int32_t stmtParseSql(STscStmt2* pStmt) {
  pStmt->exec.pCurrBlock = NULL;

  SStmtCallback stmtCb = {
      .pStmt = pStmt,
      .getTbNameFn = stmtGetTbName,
      .setInfoFn = stmtUpdateInfo,
      .getExecInfoFn = stmtGetExecInfo,
  };

  STMT_ERR_RET(stmtCreateRequest(pStmt));

  pStmt->stat.parseSqlNum++;
  STMT_ERR_RET(parseSql(pStmt->exec.pRequest, false, &pStmt->sql.pQuery, &stmtCb));
  pStmt->sql.siInfo.pQuery = pStmt->sql.pQuery;

  pStmt->bInfo.needParse = false;

  if (pStmt->sql.pQuery->pRoot && 0 == pStmt->sql.type) {
    pStmt->sql.type = STMT_TYPE_INSERT;
    pStmt->sql.stbInterlaceMode = false;
  } else if (pStmt->sql.pQuery->pPrepareRoot) {
    pStmt->sql.type = STMT_TYPE_QUERY;
    pStmt->sql.stbInterlaceMode = false;

    return TSDB_CODE_SUCCESS;
  }

  STableDataCxt** pSrc =
      (STableDataCxt**)taosHashGet(pStmt->exec.pBlockHash, pStmt->bInfo.tbFName, strlen(pStmt->bInfo.tbFName));
  if (NULL == pSrc || NULL == *pSrc) {
    return terrno;
  }

  STableDataCxt* pTableCtx = *pSrc;
  // if (pStmt->sql.stbInterlaceMode) {
  //   int16_t lastIdx = -1;

  //   for (int32_t i = 0; i < pTableCtx->boundColsInfo.numOfBound; ++i) {
  //     if (pTableCtx->boundColsInfo.pColIndex[i] < lastIdx) {
  //       pStmt->sql.stbInterlaceMode = false;
  //       break;
  //     }

  //     lastIdx = pTableCtx->boundColsInfo.pColIndex[i];
  //   }
  // }

  if (NULL == pStmt->sql.pBindInfo) {
    pStmt->sql.pBindInfo = taosMemoryMalloc(pTableCtx->boundColsInfo.numOfBound * sizeof(*pStmt->sql.pBindInfo));
    if (NULL == pStmt->sql.pBindInfo) {
      return terrno;
    }
  }

  return TSDB_CODE_SUCCESS;
}

static int32_t stmtCleanBindInfo(STscStmt2* pStmt) {
  pStmt->bInfo.tbUid = 0;
  pStmt->bInfo.tbVgId = -1;
  pStmt->bInfo.tbType = 0;
  pStmt->bInfo.needParse = true;
  pStmt->bInfo.inExecCache = false;

  pStmt->bInfo.tbName[0] = 0;
  pStmt->bInfo.tbFName[0] = 0;
  if (!pStmt->bInfo.tagsCached) {
    qDestroyBoundColInfo(pStmt->bInfo.boundTags);
    taosMemoryFreeClear(pStmt->bInfo.boundTags);
  }
  if (!pStmt->sql.autoCreateTbl) {
    pStmt->bInfo.stbFName[0] = 0;
    pStmt->bInfo.tbSuid = 0;
  }

  return TSDB_CODE_SUCCESS;
}

static void stmtFreeTableBlkList(STableColsData* pTb) {
  (void)qResetStmtColumns(pTb->aCol, true);
  taosArrayDestroy(pTb->aCol);
}

static void stmtResetQueueTableBuf(STableBufInfo* pTblBuf, SStmtQueue* pQueue) {
  pTblBuf->pCurBuff = taosArrayGetP(pTblBuf->pBufList, 0);
  if (NULL == pTblBuf->pCurBuff) {
    tscError("QInfo:%p, failed to get buffer from list", pTblBuf);
    return;
  }
  pTblBuf->buffIdx = 1;
  pTblBuf->buffOffset = sizeof(*pQueue->head);

  pQueue->head = pQueue->tail = pTblBuf->pCurBuff;
  pQueue->qRemainNum = 0;
  pQueue->head->next = NULL;
}

static int32_t stmtCleanExecInfo(STscStmt2* pStmt, bool keepTable, bool deepClean) {
  if (pStmt->sql.stbInterlaceMode) {
    if (deepClean) {
      taosHashCleanup(pStmt->exec.pBlockHash);
      pStmt->exec.pBlockHash = NULL;

      if (NULL != pStmt->exec.pCurrBlock) {
        taosMemoryFreeClear(pStmt->exec.pCurrBlock->pData);
        qDestroyStmtDataBlock(pStmt->exec.pCurrBlock);
      }
    } else {
      pStmt->sql.siInfo.pTableColsIdx = 0;
      stmtResetQueueTableBuf(&pStmt->sql.siInfo.tbBuf, &pStmt->queue);
    }
    if (NULL != pStmt->exec.pRequest) {
      pStmt->exec.pRequest->body.resInfo.numOfRows = 0;
    }
  } else {
    if (STMT_TYPE_QUERY != pStmt->sql.type || deepClean) {
      // if (!pStmt->options.asyncExecFn) {
      taos_free_result(pStmt->exec.pRequest);
      pStmt->exec.pRequest = NULL;
      //}
    }

    size_t keyLen = 0;
    void*  pIter = taosHashIterate(pStmt->exec.pBlockHash, NULL);
    while (pIter) {
      STableDataCxt* pBlocks = *(STableDataCxt**)pIter;
      char*          key = taosHashGetKey(pIter, &keyLen);
      STableMeta*    pMeta = qGetTableMetaInDataBlock(pBlocks);

      if (keepTable && pBlocks == pStmt->exec.pCurrBlock) {
        TSWAP(pBlocks->pData, pStmt->exec.pCurrTbData);
        STMT_ERR_RET(qResetStmtDataBlock(pBlocks, false));

        pIter = taosHashIterate(pStmt->exec.pBlockHash, pIter);
        continue;
      }

      qDestroyStmtDataBlock(pBlocks);
      STMT_ERR_RET(taosHashRemove(pStmt->exec.pBlockHash, key, keyLen));

      pIter = taosHashIterate(pStmt->exec.pBlockHash, pIter);
    }

    if (keepTable) {
      return TSDB_CODE_SUCCESS;
    }

    taosHashCleanup(pStmt->exec.pBlockHash);
    pStmt->exec.pBlockHash = NULL;

    tDestroySubmitTbData(pStmt->exec.pCurrTbData, TSDB_MSG_FLG_ENCODE);
    taosMemoryFreeClear(pStmt->exec.pCurrTbData);
  }

  STMT_ERR_RET(stmtCleanBindInfo(pStmt));

  return TSDB_CODE_SUCCESS;
}

static void stmtFreeTbBuf(void* buf) {
  void* pBuf = *(void**)buf;
  taosMemoryFree(pBuf);
}

static void stmtFreeTbCols(void* buf) {
  SArray* pCols = *(SArray**)buf;
  taosArrayDestroy(pCols);
}

static int32_t stmtCleanSQLInfo(STscStmt2* pStmt) {
  STMT_DLOG_E("start to free SQL info");

  taosMemoryFreeClear(pStmt->db);
  taosMemoryFree(pStmt->sql.pBindInfo);
  taosMemoryFree(pStmt->sql.queryRes.fields);
  taosMemoryFree(pStmt->sql.queryRes.userFields);
  taosMemoryFree(pStmt->sql.sqlStr);
  qDestroyQuery(pStmt->sql.pQuery);
  taosArrayDestroy(pStmt->sql.nodeList);
  taosHashCleanup(pStmt->sql.pVgHash);
  pStmt->sql.pVgHash = NULL;
  if (pStmt->sql.fixValueTags) {
    tdDestroySVCreateTbReq(pStmt->sql.fixValueTbReq);
  }

  void* pIter = taosHashIterate(pStmt->sql.pTableCache, NULL);
  while (pIter) {
    SStmtTableCache* pCache = (SStmtTableCache*)pIter;

    qDestroyStmtDataBlock(pCache->pDataCtx);
    qDestroyBoundColInfo(pCache->boundTags);
    taosMemoryFreeClear(pCache->boundTags);

    pIter = taosHashIterate(pStmt->sql.pTableCache, pIter);
  }
  taosHashCleanup(pStmt->sql.pTableCache);
  pStmt->sql.pTableCache = NULL;

  STMT_ERR_RET(stmtCleanExecInfo(pStmt, false, true));
  STMT_ERR_RET(stmtCleanBindInfo(pStmt));

  taos_free_result(pStmt->sql.siInfo.pRequest);
  taosHashCleanup(pStmt->sql.siInfo.pVgroupHash);
  tSimpleHashCleanup(pStmt->sql.siInfo.pTableHash);
  taosArrayDestroyEx(pStmt->sql.siInfo.tbBuf.pBufList, stmtFreeTbBuf);
  taosMemoryFree(pStmt->sql.siInfo.pTSchema);
  qDestroyStmtDataBlock(pStmt->sql.siInfo.pDataCtx);
  taosArrayDestroyEx(pStmt->sql.siInfo.pTableCols, stmtFreeTbCols);

  (void)memset(&pStmt->sql, 0, sizeof(pStmt->sql));
  pStmt->sql.siInfo.tableColsReady = true;

  STMT_DLOG_E("end to free SQL info");

  return TSDB_CODE_SUCCESS;
}

static int32_t stmtTryAddTableVgroupInfo(STscStmt2* pStmt, int32_t* vgId) {
  if (*vgId >= 0 && taosHashGet(pStmt->sql.pVgHash, (const char*)vgId, sizeof(*vgId))) {
    return TSDB_CODE_SUCCESS;
  }

  SVgroupInfo      vgInfo = {0};
  SRequestConnInfo conn = {.pTrans = pStmt->taos->pAppInfo->pTransporter,
                           .requestId = pStmt->exec.pRequest->requestId,
                           .requestObjRefId = pStmt->exec.pRequest->self,
                           .mgmtEps = getEpSet_s(&pStmt->taos->pAppInfo->mgmtEp)};

  int32_t code = catalogGetTableHashVgroup(pStmt->pCatalog, &conn, &pStmt->bInfo.sname, &vgInfo);
  if (TSDB_CODE_SUCCESS != code) {
    return code;
  }

  code =
      taosHashPut(pStmt->sql.pVgHash, (const char*)&vgInfo.vgId, sizeof(vgInfo.vgId), (char*)&vgInfo, sizeof(vgInfo));
  if (TSDB_CODE_SUCCESS != code) {
    return code;
  }

  *vgId = vgInfo.vgId;

  return TSDB_CODE_SUCCESS;
}

static int32_t stmtRebuildDataBlock(STscStmt2* pStmt, STableDataCxt* pDataBlock, STableDataCxt** newBlock, uint64_t uid,
                                    uint64_t suid, int32_t vgId) {
  STMT_ERR_RET(stmtTryAddTableVgroupInfo(pStmt, &vgId));
  STMT_ERR_RET(qRebuildStmtDataBlock(newBlock, pDataBlock, uid, suid, vgId, pStmt->sql.autoCreateTbl));

  STMT_DLOG("uid:%" PRId64 ", rebuild table data context, vgId:%d", uid, vgId);

  return TSDB_CODE_SUCCESS;
}

static int32_t stmtGetFromCache(STscStmt2* pStmt) {
  if (pStmt->sql.stbInterlaceMode && pStmt->sql.siInfo.pDataCtx) {
    pStmt->bInfo.needParse = false;
    pStmt->bInfo.inExecCache = false;
    return TSDB_CODE_SUCCESS;
  }

  pStmt->bInfo.needParse = true;
  pStmt->bInfo.inExecCache = false;

  STableDataCxt** pCxtInExec = taosHashGet(pStmt->exec.pBlockHash, pStmt->bInfo.tbFName, strlen(pStmt->bInfo.tbFName));
  if (pCxtInExec) {
    pStmt->bInfo.needParse = false;
    pStmt->bInfo.inExecCache = true;

    pStmt->exec.pCurrBlock = *pCxtInExec;

    if (pStmt->sql.autoCreateTbl) {
      tscDebug("reuse stmt block for tb %s in execBlock", pStmt->bInfo.tbFName);
      return TSDB_CODE_SUCCESS;
    }
  }

  if (NULL == pStmt->pCatalog) {
    STMT_ERR_RET(catalogGetHandle(pStmt->taos->pAppInfo->clusterId, &pStmt->pCatalog));
    pStmt->sql.siInfo.pCatalog = pStmt->pCatalog;
  }

  if (NULL == pStmt->sql.pTableCache || taosHashGetSize(pStmt->sql.pTableCache) <= 0) {
    if (pStmt->bInfo.inExecCache) {
      pStmt->bInfo.needParse = false;
      tscDebug("reuse stmt block for tb %s in execBlock", pStmt->bInfo.tbFName);
      return TSDB_CODE_SUCCESS;
    }

    tscDebug("no stmt block cache for tb %s", pStmt->bInfo.tbFName);
    return TSDB_CODE_SUCCESS;
  }

  if (pStmt->sql.autoCreateTbl) {
    SStmtTableCache* pCache = taosHashGet(pStmt->sql.pTableCache, &pStmt->bInfo.tbSuid, sizeof(pStmt->bInfo.tbSuid));
    if (pCache) {
      pStmt->bInfo.needParse = false;
      pStmt->bInfo.tbUid = 0;

      STableDataCxt* pNewBlock = NULL;
      STMT_ERR_RET(stmtRebuildDataBlock(pStmt, pCache->pDataCtx, &pNewBlock, 0, pStmt->bInfo.tbSuid, -1));

      if (taosHashPut(pStmt->exec.pBlockHash, pStmt->bInfo.tbFName, strlen(pStmt->bInfo.tbFName), &pNewBlock,
                      POINTER_BYTES)) {
        STMT_ERR_RET(terrno);
      }

      pStmt->exec.pCurrBlock = pNewBlock;

      tscDebug("reuse stmt block for tb %s in sqlBlock, suid:0x%" PRIx64, pStmt->bInfo.tbFName, pStmt->bInfo.tbSuid);

      return TSDB_CODE_SUCCESS;
    }

    STMT_RET(stmtCleanBindInfo(pStmt));
  }

  uint64_t uid, suid;
  int32_t  vgId;
  int8_t   tableType;

  STableMeta*      pTableMeta = NULL;
  SRequestConnInfo conn = {.pTrans = pStmt->taos->pAppInfo->pTransporter,
                           .requestId = pStmt->exec.pRequest->requestId,
                           .requestObjRefId = pStmt->exec.pRequest->self,
                           .mgmtEps = getEpSet_s(&pStmt->taos->pAppInfo->mgmtEp)};
  int32_t          code = catalogGetTableMeta(pStmt->pCatalog, &conn, &pStmt->bInfo.sname, &pTableMeta);

  pStmt->stat.ctgGetTbMetaNum++;

  if (TSDB_CODE_PAR_TABLE_NOT_EXIST == code) {
    tscDebug("tb %s not exist", pStmt->bInfo.tbFName);
    STMT_ERR_RET(stmtCleanBindInfo(pStmt));

    STMT_ERR_RET(code);
  }

  STMT_ERR_RET(code);

  uid = pTableMeta->uid;
  suid = pTableMeta->suid;
  tableType = pTableMeta->tableType;
  pStmt->bInfo.tbVgId = pTableMeta->vgId;
  vgId = pTableMeta->vgId;

  taosMemoryFree(pTableMeta);

  uint64_t cacheUid = (TSDB_CHILD_TABLE == tableType) ? suid : uid;

  if (uid == pStmt->bInfo.tbUid) {
    pStmt->bInfo.needParse = false;

    tscDebug("tb %s is current table", pStmt->bInfo.tbFName);

    return TSDB_CODE_SUCCESS;
  }

  if (pStmt->bInfo.inExecCache) {
    SStmtTableCache* pCache = taosHashGet(pStmt->sql.pTableCache, &cacheUid, sizeof(cacheUid));
    if (NULL == pCache) {
      tscError("table [%s, %" PRIx64 ", %" PRIx64 "] found in exec blockHash, but not in sql blockHash",
               pStmt->bInfo.tbFName, uid, cacheUid);

      STMT_ERR_RET(TSDB_CODE_APP_ERROR);
    }

    pStmt->bInfo.needParse = false;

    pStmt->bInfo.tbUid = uid;
    pStmt->bInfo.tbSuid = suid;
    pStmt->bInfo.tbType = tableType;
    pStmt->bInfo.boundTags = pCache->boundTags;
    pStmt->bInfo.tagsCached = true;

    tscDebug("tb %s in execBlock list, set to current", pStmt->bInfo.tbFName);

    return TSDB_CODE_SUCCESS;
  }

  SStmtTableCache* pCache = taosHashGet(pStmt->sql.pTableCache, &cacheUid, sizeof(cacheUid));
  if (pCache) {
    pStmt->bInfo.needParse = false;

    pStmt->bInfo.tbUid = uid;
    pStmt->bInfo.tbSuid = suid;
    pStmt->bInfo.tbType = tableType;
    pStmt->bInfo.boundTags = pCache->boundTags;
    pStmt->bInfo.tagsCached = true;

    STableDataCxt* pNewBlock = NULL;
    STMT_ERR_RET(stmtRebuildDataBlock(pStmt, pCache->pDataCtx, &pNewBlock, uid, suid, vgId));

    if (taosHashPut(pStmt->exec.pBlockHash, pStmt->bInfo.tbFName, strlen(pStmt->bInfo.tbFName), &pNewBlock,
                    POINTER_BYTES)) {
      STMT_ERR_RET(terrno);
    }

    pStmt->exec.pCurrBlock = pNewBlock;

    tscDebug("tb %s in sqlBlock list, set to current", pStmt->bInfo.tbFName);

    return TSDB_CODE_SUCCESS;
  }

  STMT_ERR_RET(stmtCleanBindInfo(pStmt));

  return TSDB_CODE_SUCCESS;
}

static int32_t stmtResetStmt(STscStmt2* pStmt) {
  STMT_ERR_RET(stmtCleanSQLInfo(pStmt));

  pStmt->sql.pTableCache = taosHashInit(100, taosGetDefaultHashFunction(TSDB_DATA_TYPE_BIGINT), false, HASH_NO_LOCK);
  if (NULL == pStmt->sql.pTableCache) {
    STMT_ERR_RET(terrno);
  }

  pStmt->sql.status = STMT_INIT;

  return TSDB_CODE_SUCCESS;
}

static int32_t stmtAsyncOutput(STscStmt2* pStmt, void* param) {
  SStmtQNode* pParam = (SStmtQNode*)param;

  if (pParam->restoreTbCols) {
    for (int32_t i = 0; i < pStmt->sql.siInfo.pTableColsIdx; ++i) {
      SArray** p = (SArray**)TARRAY_GET_ELEM(pStmt->sql.siInfo.pTableCols, i);
      *p = taosArrayInit(20, POINTER_BYTES);
      if (*p == NULL) {
        STMT_ERR_RET(terrno);
      }
    }

    atomic_store_8((int8_t*)&pStmt->sql.siInfo.tableColsReady, true);
  } else {
    int code = qAppendStmtTableOutput(pStmt->sql.pQuery, pStmt->sql.pVgHash, &pParam->tblData, pStmt->exec.pCurrBlock,
                                      &pStmt->sql.siInfo, pParam->pCreateTbReq);
    // taosMemoryFree(pParam->pTbData);
    (void)atomic_sub_fetch_64(&pStmt->sql.siInfo.tbRemainNum, 1);
    STMT_ERR_RET(code);
  }
  return TSDB_CODE_SUCCESS;
}

static void* stmtBindThreadFunc(void* param) {
  setThreadName("stmtBind");

  qInfo("stmt bind thread started");

  STscStmt2* pStmt = (STscStmt2*)param;

  while (true) {
    if (pStmt->queue.stopQueue) {
      break;
    }

    SStmtQNode* asyncParam = NULL;
    if (!stmtDequeue(pStmt, &asyncParam)) {
      continue;
    }

    if (stmtAsyncOutput(pStmt, asyncParam) != 0) {
      qError("stmt async output failed");
    }
  }

  qInfo("stmt bind thread stopped");

  return NULL;
}

static int32_t stmtStartBindThread(STscStmt2* pStmt) {
  TdThreadAttr thAttr;
  if (taosThreadAttrInit(&thAttr) != 0) {
    return TSDB_CODE_TSC_INTERNAL_ERROR;
  }
  if (taosThreadAttrSetDetachState(&thAttr, PTHREAD_CREATE_JOINABLE) != 0) {
    return TSDB_CODE_TSC_INTERNAL_ERROR;
  }

  if (taosThreadCreate(&pStmt->bindThread, &thAttr, stmtBindThreadFunc, pStmt) != 0) {
    terrno = TAOS_SYSTEM_ERROR(ERRNO);
    STMT_ERR_RET(terrno);
  }

  pStmt->bindThreadInUse = true;

  (void)taosThreadAttrDestroy(&thAttr);
  return TSDB_CODE_SUCCESS;
}

static int32_t stmtInitQueue(STscStmt2* pStmt) {
  (void)taosThreadCondInit(&pStmt->queue.waitCond, NULL);
  (void)taosThreadMutexInit(&pStmt->queue.mutex, NULL);
  STMT_ERR_RET(stmtAllocQNodeFromBuf(&pStmt->sql.siInfo.tbBuf, (void**)&pStmt->queue.head));
  pStmt->queue.tail = pStmt->queue.head;

  return TSDB_CODE_SUCCESS;
}

static int32_t stmtIniAsyncBind(STscStmt2* pStmt) {
  (void)taosThreadCondInit(&pStmt->asyncBindParam.waitCond, NULL);
  (void)taosThreadMutexInit(&pStmt->asyncBindParam.mutex, NULL);
  pStmt->asyncBindParam.asyncBindNum = 0;

  return TSDB_CODE_SUCCESS;
}

static int32_t stmtInitTableBuf(STableBufInfo* pTblBuf) {
  pTblBuf->buffUnit = sizeof(SStmtQNode);
  pTblBuf->buffSize = pTblBuf->buffUnit * 1000;
  pTblBuf->pBufList = taosArrayInit(100, POINTER_BYTES);
  if (NULL == pTblBuf->pBufList) {
    return terrno;
  }
  void* buff = taosMemoryMalloc(pTblBuf->buffSize);
  if (NULL == buff) {
    return terrno;
  }

  if (taosArrayPush(pTblBuf->pBufList, &buff) == NULL) {
    return terrno;
  }

  pTblBuf->pCurBuff = buff;
  pTblBuf->buffIdx = 1;
  pTblBuf->buffOffset = 0;

  return TSDB_CODE_SUCCESS;
}

TAOS_STMT2* stmtInit2(STscObj* taos, TAOS_STMT2_OPTION* pOptions) {
  STscObj*   pObj = (STscObj*)taos;
  STscStmt2* pStmt = NULL;
  int32_t    code = 0;

  pStmt = taosMemoryCalloc(1, sizeof(STscStmt2));
  if (NULL == pStmt) {
    return NULL;
  }

  pStmt->sql.pTableCache = taosHashInit(100, taosGetDefaultHashFunction(TSDB_DATA_TYPE_BIGINT), false, HASH_NO_LOCK);
  if (NULL == pStmt->sql.pTableCache) {
    taosMemoryFree(pStmt);
    return NULL;
  }

  pStmt->taos = pObj;
  pStmt->bInfo.needParse = true;
  pStmt->sql.status = STMT_INIT;
  pStmt->errCode = TSDB_CODE_SUCCESS;

  if (NULL != pOptions) {
    (void)memcpy(&pStmt->options, pOptions, sizeof(pStmt->options));
    if (pOptions->singleStbInsert && pOptions->singleTableBindOnce) {
      pStmt->stbInterlaceMode = true;
    }

    pStmt->reqid = pOptions->reqid;
  }

  if (pStmt->stbInterlaceMode) {
    pStmt->sql.siInfo.transport = taos->pAppInfo->pTransporter;
    pStmt->sql.siInfo.acctId = taos->acctId;
    pStmt->sql.siInfo.dbname = taos->db;
    pStmt->sql.siInfo.mgmtEpSet = getEpSet_s(&pStmt->taos->pAppInfo->mgmtEp);
    pStmt->sql.siInfo.pTableHash = tSimpleHashInit(100, taosGetDefaultHashFunction(TSDB_DATA_TYPE_BINARY));
    if (NULL == pStmt->sql.siInfo.pTableHash) {
      (void)stmtClose2(pStmt);
      return NULL;
    }
    pStmt->sql.siInfo.pTableCols = taosArrayInit(STMT_TABLE_COLS_NUM, POINTER_BYTES);
    if (NULL == pStmt->sql.siInfo.pTableCols) {
      terrno = terrno;
      (void)stmtClose2(pStmt);
      return NULL;
    }

    code = stmtInitTableBuf(&pStmt->sql.siInfo.tbBuf);
    if (TSDB_CODE_SUCCESS == code) {
      code = stmtInitQueue(pStmt);
    }
    if (TSDB_CODE_SUCCESS == code) {
      code = stmtStartBindThread(pStmt);
    }
    if (TSDB_CODE_SUCCESS != code) {
      terrno = code;
      (void)stmtClose2(pStmt);
      return NULL;
    }
  }

  pStmt->sql.siInfo.tableColsReady = true;
  if (pStmt->options.asyncExecFn) {
    if (tsem_init(&pStmt->asyncExecSem, 0, 1) != 0) {
      terrno = TAOS_SYSTEM_ERROR(ERRNO);
      (void)stmtClose2(pStmt);
      return NULL;
    }
  }
  code = stmtIniAsyncBind(pStmt);
  if (TSDB_CODE_SUCCESS != code) {
    terrno = code;
    (void)stmtClose2(pStmt);
    return NULL;
  }

  pStmt->execSemWaited = false;

  STMT_LOG_SEQ(STMT_INIT);

  tscDebug("stmt:%p initialized", pStmt);

  return pStmt;
}

static int stmtSetDbName2(TAOS_STMT2* stmt, const char* dbName) {
  STscStmt2* pStmt = (STscStmt2*)stmt;

  STMT_DLOG("start to set dbName:%s", dbName);

  pStmt->db = taosStrdup(dbName);
  (void)strdequote(pStmt->db);
  STMT_ERR_RET(stmtCreateRequest(pStmt));

  // The SQL statement specifies a database name, overriding the previously specified database
  taosMemoryFreeClear(pStmt->exec.pRequest->pDb);
  pStmt->exec.pRequest->pDb = taosStrdup(pStmt->db);
  if (pStmt->exec.pRequest->pDb == NULL) {
    return terrno;
  }
  return TSDB_CODE_SUCCESS;
}

int stmtPrepare2(TAOS_STMT2* stmt, const char* sql, unsigned long length) {
  STscStmt2* pStmt = (STscStmt2*)stmt;

  STMT_DLOG_E("start to prepare");

  if (pStmt->errCode != TSDB_CODE_SUCCESS) {
    return pStmt->errCode;
  }

  if (pStmt->sql.status >= STMT_PREPARE) {
    STMT_ERR_RET(stmtResetStmt(pStmt));
  }

  STMT_ERR_RET(stmtSwitchStatus(pStmt, STMT_PREPARE));

  if (length <= 0) {
    length = strlen(sql);
  }

  pStmt->sql.sqlStr = taosStrndup(sql, length);
  if (!pStmt->sql.sqlStr) {
    return terrno;
  }
  pStmt->sql.sqlLen = length;
  pStmt->sql.stbInterlaceMode = pStmt->stbInterlaceMode;

  char* dbName = NULL;
  if (qParseDbName(sql, length, &dbName)) {
    STMT_ERR_RET(stmtSetDbName2(stmt, dbName));
    taosMemoryFreeClear(dbName);
  }

  return TSDB_CODE_SUCCESS;
}

static int32_t stmtInitStbInterlaceTableInfo(STscStmt2* pStmt) {
  STableDataCxt** pSrc = taosHashGet(pStmt->exec.pBlockHash, pStmt->bInfo.tbFName, strlen(pStmt->bInfo.tbFName));
  if (!pSrc) {
    return terrno;
  }
  STableDataCxt* pDst = NULL;

  STMT_ERR_RET(qCloneStmtDataBlock(&pDst, *pSrc, true));
  pStmt->sql.siInfo.pDataCtx = pDst;

  SArray* pTblCols = NULL;
  for (int32_t i = 0; i < STMT_TABLE_COLS_NUM; i++) {
    pTblCols = taosArrayInit(20, POINTER_BYTES);
    if (NULL == pTblCols) {
      return terrno;
    }

    if (taosArrayPush(pStmt->sql.siInfo.pTableCols, &pTblCols) == NULL) {
      return terrno;
    }
  }

  pStmt->sql.siInfo.boundTags = pStmt->bInfo.boundTags;

  return TSDB_CODE_SUCCESS;
}

int stmtIsInsert2(TAOS_STMT2* stmt, int* insert) {
  STscStmt2* pStmt = (STscStmt2*)stmt;

  STMT_DLOG_E("start is insert");

  if (pStmt->sql.type) {
    *insert = (STMT_TYPE_INSERT == pStmt->sql.type || STMT_TYPE_MULTI_INSERT == pStmt->sql.type);
  } else {
    *insert = qIsInsertValuesSql(pStmt->sql.sqlStr, pStmt->sql.sqlLen);
  }

  return TSDB_CODE_SUCCESS;
}

int stmtSetTbName2(TAOS_STMT2* stmt, const char* tbName) {
  STscStmt2* pStmt = (STscStmt2*)stmt;

  int64_t startUs = taosGetTimestampUs();

  STMT_DLOG("start to set tbName:%s", tbName);

  if (pStmt->errCode != TSDB_CODE_SUCCESS) {
    return pStmt->errCode;
  }

  STMT_ERR_RET(stmtSwitchStatus(pStmt, STMT_SETTBNAME));

  int32_t insert = 0;
  STMT_ERR_RET(stmtIsInsert2(stmt, &insert));
  if (0 == insert) {
    tscError("set tb name not available for none insert statement");
    STMT_ERR_RET(TSDB_CODE_TSC_STMT_API_ERROR);
  }

  if (!pStmt->sql.stbInterlaceMode || NULL == pStmt->sql.siInfo.pDataCtx) {
    STMT_ERR_RET(stmtCreateRequest(pStmt));

    STMT_ERR_RET(qCreateSName(&pStmt->bInfo.sname, tbName, pStmt->taos->acctId, pStmt->exec.pRequest->pDb,
                              pStmt->exec.pRequest->msgBuf, pStmt->exec.pRequest->msgBufLen));
    STMT_ERR_RET(tNameExtractFullName(&pStmt->bInfo.sname, pStmt->bInfo.tbFName));

    STMT_ERR_RET(stmtGetFromCache(pStmt));

    if (pStmt->bInfo.needParse) {
      tstrncpy(pStmt->bInfo.tbName, tbName, sizeof(pStmt->bInfo.tbName));
      pStmt->bInfo.tbName[sizeof(pStmt->bInfo.tbName) - 1] = 0;

      STMT_ERR_RET(stmtParseSql(pStmt));
    }
  } else {
    tstrncpy(pStmt->bInfo.tbName, tbName, sizeof(pStmt->bInfo.tbName));
    pStmt->bInfo.tbName[sizeof(pStmt->bInfo.tbName) - 1] = 0;
    pStmt->exec.pRequest->requestId++;
    pStmt->bInfo.needParse = false;
  }

  if (pStmt->sql.stbInterlaceMode && NULL == pStmt->sql.siInfo.pDataCtx) {
    STMT_ERR_RET(stmtInitStbInterlaceTableInfo(pStmt));
  }

  int64_t startUs2 = taosGetTimestampUs();
  pStmt->stat.setTbNameUs += startUs2 - startUs;

  return TSDB_CODE_SUCCESS;
}

int stmtSetTbTags2(TAOS_STMT2* stmt, TAOS_STMT2_BIND* tags, SVCreateTbReq** pCreateTbReq) {
  STscStmt2* pStmt = (STscStmt2*)stmt;

  STMT_DLOG_E("start to set tbTags");

  if (pStmt->errCode != TSDB_CODE_SUCCESS) {
    return pStmt->errCode;
  }

  STMT_ERR_RET(stmtSwitchStatus(pStmt, STMT_SETTAGS));

  if (pStmt->bInfo.needParse && pStmt->sql.runTimes && pStmt->sql.type > 0 &&
      STMT_TYPE_MULTI_INSERT != pStmt->sql.type) {
    pStmt->bInfo.needParse = false;
  }
  STMT_ERR_RET(stmtCreateRequest(pStmt));

  if (pStmt->bInfo.needParse) {
    STMT_ERR_RET(stmtParseSql(pStmt));
  }
  if (pStmt->sql.stbInterlaceMode && NULL == pStmt->sql.siInfo.pDataCtx) {
    STMT_ERR_RET(stmtInitStbInterlaceTableInfo(pStmt));
  }

  SBoundColInfo* tags_info = (SBoundColInfo*)pStmt->bInfo.boundTags;
  // if (tags_info->numOfBound <= 0 || tags_info->numOfCols <= 0) {
  //   tscWarn("no tags or cols bound in sql, will not bound tags");
  //   return TSDB_CODE_SUCCESS;
  // }
  if (pStmt->sql.autoCreateTbl && pStmt->sql.stbInterlaceMode) {
    STMT_ERR_RET(qCreateSName(&pStmt->bInfo.sname, pStmt->bInfo.tbName, pStmt->taos->acctId, pStmt->exec.pRequest->pDb,
                              pStmt->exec.pRequest->msgBuf, pStmt->exec.pRequest->msgBufLen));
    STMT_ERR_RET(tNameExtractFullName(&pStmt->bInfo.sname, pStmt->bInfo.tbFName));
  }

  STableDataCxt** pDataBlock = NULL;
  if (pStmt->exec.pCurrBlock) {
    pDataBlock = &pStmt->exec.pCurrBlock;
  } else {
    pDataBlock =
        (STableDataCxt**)taosHashGet(pStmt->exec.pBlockHash, pStmt->bInfo.tbFName, strlen(pStmt->bInfo.tbFName));
    if (NULL == pDataBlock) {
      tscError("table %s not found in exec blockHash", pStmt->bInfo.tbFName);
      STMT_ERR_RET(TSDB_CODE_TSC_STMT_CACHE_ERROR);
    }
    // pStmt->exec.pCurrBlock = *pDataBlock;
    // if (pStmt->sql.stbInterlaceMode) {
    //   taosArrayDestroy(pStmt->exec.pCurrBlock->pData->aCol);
    //   (*pDataBlock)->pData->aCol = NULL;
    // }
  }
  if (pStmt->bInfo.inExecCache && !pStmt->sql.autoCreateTbl) {
    return TSDB_CODE_SUCCESS;
  }

  tscDebug("start to bind stmt tag values");

  void* boundTags = NULL;
  if (pStmt->sql.stbInterlaceMode) {
    boundTags = pStmt->sql.siInfo.boundTags;
    *pCreateTbReq = taosMemoryCalloc(1, sizeof(SVCreateTbReq));
    if (NULL == pCreateTbReq) {
      return terrno;
    }
    int32_t vgId = -1;
    STMT_ERR_RET(stmtTryAddTableVgroupInfo(pStmt, &vgId));
    (*pCreateTbReq)->uid = vgId;
  } else {
    boundTags = pStmt->bInfo.boundTags;
  }

  STMT_ERR_RET(qBindStmtTagsValue2(*pDataBlock, boundTags, pStmt->bInfo.tbSuid, pStmt->bInfo.stbFName,
                                   pStmt->bInfo.sname.tname, tags, pStmt->exec.pRequest->msgBuf,
                                   pStmt->exec.pRequest->msgBufLen, pStmt->taos->optionInfo.charsetCxt, *pCreateTbReq));

  return TSDB_CODE_SUCCESS;
}

int stmtCheckTags2(TAOS_STMT2* stmt, SVCreateTbReq** pCreateTbReq) {
  STscStmt2* pStmt = (STscStmt2*)stmt;

  STMT_DLOG_E("start to set tbTags");

  if (pStmt->errCode != TSDB_CODE_SUCCESS) {
    return pStmt->errCode;
  }

  if (!pStmt->sql.stbInterlaceMode) {
    return TSDB_CODE_SUCCESS;
  }

  STMT_ERR_RET(stmtSwitchStatus(pStmt, STMT_SETTAGS));

  if (pStmt->bInfo.needParse && pStmt->sql.runTimes && pStmt->sql.type > 0 &&
      STMT_TYPE_MULTI_INSERT != pStmt->sql.type) {
    pStmt->bInfo.needParse = false;
  }
  STMT_ERR_RET(stmtCreateRequest(pStmt));

  if (pStmt->bInfo.needParse) {
    STMT_ERR_RET(stmtParseSql(pStmt));
    if (!pStmt->sql.autoCreateTbl) {
      return TSDB_CODE_SUCCESS;
    }
  }

  if (pStmt->sql.stbInterlaceMode && NULL == pStmt->sql.siInfo.pDataCtx) {
    STMT_ERR_RET(stmtInitStbInterlaceTableInfo(pStmt));
  }

  STMT_ERR_RET(qCreateSName(&pStmt->bInfo.sname, pStmt->bInfo.tbName, pStmt->taos->acctId, pStmt->exec.pRequest->pDb,
                            pStmt->exec.pRequest->msgBuf, pStmt->exec.pRequest->msgBufLen));
  STMT_ERR_RET(tNameExtractFullName(&pStmt->bInfo.sname, pStmt->bInfo.tbFName));

  STableDataCxt** pDataBlock = NULL;
  if (pStmt->exec.pCurrBlock) {
    pDataBlock = &pStmt->exec.pCurrBlock;
  } else {
    pDataBlock =
        (STableDataCxt**)taosHashGet(pStmt->exec.pBlockHash, pStmt->bInfo.tbFName, strlen(pStmt->bInfo.tbFName));
    if (NULL == pDataBlock) {
      tscError("table %s not found in exec blockHash", pStmt->bInfo.tbFName);
      STMT_ERR_RET(TSDB_CODE_TSC_STMT_CACHE_ERROR);
    }
  }

  if (!((*pDataBlock)->pData->flags & SUBMIT_REQ_AUTO_CREATE_TABLE)) {
    return TSDB_CODE_SUCCESS;
  }

  if (pStmt->sql.fixValueTags) {
    STMT_ERR_RET(cloneSVreateTbReq(pStmt->sql.fixValueTbReq, pCreateTbReq));
    if ((*pCreateTbReq)->name) {
      taosMemoryFree((*pCreateTbReq)->name);
    }
    (*pCreateTbReq)->name = taosStrdup(pStmt->bInfo.tbName);
    int32_t vgId = -1;
    STMT_ERR_RET(stmtTryAddTableVgroupInfo(pStmt, &vgId));
    (*pCreateTbReq)->uid = vgId;
    return TSDB_CODE_SUCCESS;
  }

  if ((*pDataBlock)->pData->pCreateTbReq) {
    pStmt->sql.fixValueTags = true;
    STMT_ERR_RET(cloneSVreateTbReq((*pDataBlock)->pData->pCreateTbReq, &pStmt->sql.fixValueTbReq));
    STMT_ERR_RET(cloneSVreateTbReq(pStmt->sql.fixValueTbReq, pCreateTbReq));
    (*pCreateTbReq)->uid = (*pDataBlock)->pMeta->vgId;
  }

  return TSDB_CODE_SUCCESS;
}

static int stmtFetchColFields2(STscStmt2* pStmt, int32_t* fieldNum, TAOS_FIELD_E** fields) {
  if (pStmt->errCode != TSDB_CODE_SUCCESS) {
    return pStmt->errCode;
  }

  if (STMT_TYPE_QUERY == pStmt->sql.type) {
    tscError("invalid operation to get query column fileds");
    STMT_ERR_RET(TSDB_CODE_TSC_STMT_API_ERROR);
  }

  STableDataCxt** pDataBlock = NULL;

  if (pStmt->sql.stbInterlaceMode) {
    pDataBlock = &pStmt->sql.siInfo.pDataCtx;
  } else {
    pDataBlock =
        (STableDataCxt**)taosHashGet(pStmt->exec.pBlockHash, pStmt->bInfo.tbFName, strlen(pStmt->bInfo.tbFName));
    if (NULL == pDataBlock) {
      tscError("table %s not found in exec blockHash", pStmt->bInfo.tbFName);
      STMT_ERR_RET(TSDB_CODE_APP_ERROR);
    }
  }

  STMT_ERR_RET(qBuildStmtColFields(*pDataBlock, fieldNum, fields));

  return TSDB_CODE_SUCCESS;
}

static int stmtFetchStbColFields2(STscStmt2* pStmt, int32_t* fieldNum, TAOS_FIELD_ALL** fields) {
  int32_t    code = 0;
  int32_t    preCode = pStmt->errCode;

  if (pStmt->errCode != TSDB_CODE_SUCCESS) {
    return pStmt->errCode;
  }

  if (STMT_TYPE_QUERY == pStmt->sql.type) {
    tscError("invalid operation to get query column fileds");
    STMT_ERRI_JRET(TSDB_CODE_TSC_STMT_API_ERROR);
  }

  STableDataCxt** pDataBlock = NULL;
  bool            cleanStb = false;

  if (pStmt->sql.stbInterlaceMode && pStmt->sql.siInfo.pDataCtx != NULL) {
    pDataBlock = &pStmt->sql.siInfo.pDataCtx;
  } else {
    cleanStb = true;
    pDataBlock =
        (STableDataCxt**)taosHashGet(pStmt->exec.pBlockHash, pStmt->bInfo.tbFName, strlen(pStmt->bInfo.tbFName));
  }

  if (NULL == pDataBlock || NULL == *pDataBlock) {
    tscError("table %s not found in exec blockHash", pStmt->bInfo.tbFName);
    STMT_ERRI_JRET(TSDB_CODE_APP_ERROR);
  }

  STMT_ERRI_JRET(
      qBuildStmtStbColFields(*pDataBlock, pStmt->bInfo.boundTags, pStmt->bInfo.preCtbname, fieldNum, fields));
  if (pStmt->bInfo.tbType == TSDB_SUPER_TABLE && cleanStb) {
    pStmt->bInfo.needParse = true;
    qDestroyStmtDataBlock(*pDataBlock);
    *pDataBlock = NULL;
    if (taosHashRemove(pStmt->exec.pBlockHash, pStmt->bInfo.tbFName, strlen(pStmt->bInfo.tbFName)) != 0) {
      tscError("get fileds %s remove exec blockHash fail", pStmt->bInfo.tbFName);
      STMT_ERRI_JRET(TSDB_CODE_APP_ERROR);
    }
  }

_return:

  pStmt->errCode = preCode;

  return code;
}
/*
SArray* stmtGetFreeCol(STscStmt2* pStmt, int32_t* idx) {
  while (true) {
    if (pStmt->exec.smInfo.pColIdx >= STMT_COL_BUF_SIZE) {
      pStmt->exec.smInfo.pColIdx = 0;
    }

    if ((pStmt->exec.smInfo.pColIdx + 1) == atomic_load_32(&pStmt->exec.smInfo.pColFreeIdx)) {
      taosUsleep(1);
      continue;
    }

    *idx = pStmt->exec.smInfo.pColIdx;
    return pStmt->exec.smInfo.pCols[pStmt->exec.smInfo.pColIdx++];
  }
}
*/
static int32_t stmtAppendTablePostHandle(STscStmt2* pStmt, SStmtQNode* param) {
  if (NULL == pStmt->sql.siInfo.pVgroupHash) {
    pStmt->sql.siInfo.pVgroupHash =
        taosHashInit(64, taosGetDefaultHashFunction(TSDB_DATA_TYPE_INT), true, HASH_ENTRY_LOCK);
  }
  if (NULL == pStmt->sql.siInfo.pVgroupList) {
    pStmt->sql.siInfo.pVgroupList = taosArrayInit(64, POINTER_BYTES);
  }

  if (NULL == pStmt->sql.siInfo.pRequest) {
    STMT_ERR_RET(buildRequest(pStmt->taos->id, pStmt->sql.sqlStr, pStmt->sql.sqlLen, NULL, false,
                              (SRequestObj**)&pStmt->sql.siInfo.pRequest, pStmt->reqid));

    if (pStmt->reqid != 0) {
      pStmt->reqid++;
    }
    pStmt->exec.pRequest->syncQuery = true;

    pStmt->sql.siInfo.requestId = ((SRequestObj*)pStmt->sql.siInfo.pRequest)->requestId;
    pStmt->sql.siInfo.requestSelf = ((SRequestObj*)pStmt->sql.siInfo.pRequest)->self;
  }

  if (!pStmt->sql.siInfo.tbFromHash && pStmt->sql.siInfo.firstName[0] &&
      0 == strcmp(pStmt->sql.siInfo.firstName, pStmt->bInfo.tbName)) {
    pStmt->sql.siInfo.tbFromHash = true;
  }

  if (0 == pStmt->sql.siInfo.firstName[0]) {
    tstrncpy(pStmt->sql.siInfo.firstName, pStmt->bInfo.tbName, TSDB_TABLE_NAME_LEN);
  }

  param->tblData.getFromHash = pStmt->sql.siInfo.tbFromHash;
  param->next = NULL;

  (void)atomic_add_fetch_64(&pStmt->sql.siInfo.tbRemainNum, 1);

  stmtEnqueue(pStmt, param);

  return TSDB_CODE_SUCCESS;
}

static FORCE_INLINE int32_t stmtGetTableColsFromCache(STscStmt2* pStmt, SArray** pTableCols) {
  while (true) {
    if (pStmt->sql.siInfo.pTableColsIdx < taosArrayGetSize(pStmt->sql.siInfo.pTableCols)) {
      *pTableCols = (SArray*)taosArrayGetP(pStmt->sql.siInfo.pTableCols, pStmt->sql.siInfo.pTableColsIdx++);
      break;
    } else {
      SArray* pTblCols = NULL;
      for (int32_t i = 0; i < 100; i++) {
        pTblCols = taosArrayInit(20, POINTER_BYTES);
        if (NULL == pTblCols) {
          return terrno;
        }

        if (taosArrayPush(pStmt->sql.siInfo.pTableCols, &pTblCols) == NULL) {
          return terrno;
        }
      }
    }
  }

  return TSDB_CODE_SUCCESS;
}

static int32_t stmtCacheBlock(STscStmt2* pStmt) {
  if (pStmt->sql.type != STMT_TYPE_MULTI_INSERT) {
    return TSDB_CODE_SUCCESS;
  }

  uint64_t uid = pStmt->bInfo.tbUid;
  uint64_t cacheUid = (TSDB_CHILD_TABLE == pStmt->bInfo.tbType) ? pStmt->bInfo.tbSuid : uid;

  if (taosHashGet(pStmt->sql.pTableCache, &cacheUid, sizeof(cacheUid))) {
    return TSDB_CODE_SUCCESS;
  }

  STableDataCxt** pSrc = taosHashGet(pStmt->exec.pBlockHash, pStmt->bInfo.tbFName, strlen(pStmt->bInfo.tbFName));
  if (!pSrc) {
    return terrno;
  }
  STableDataCxt* pDst = NULL;

  STMT_ERR_RET(qCloneStmtDataBlock(&pDst, *pSrc, true));

  SStmtTableCache cache = {
      .pDataCtx = pDst,
      .boundTags = pStmt->bInfo.boundTags,
  };

  if (taosHashPut(pStmt->sql.pTableCache, &cacheUid, sizeof(cacheUid), &cache, sizeof(cache))) {
    return terrno;
  }

  if (pStmt->sql.autoCreateTbl) {
    pStmt->bInfo.tagsCached = true;
  } else {
    pStmt->bInfo.boundTags = NULL;
  }

  return TSDB_CODE_SUCCESS;
}

static int stmtAddBatch2(TAOS_STMT2* stmt) {
  STscStmt2* pStmt = (STscStmt2*)stmt;

  int64_t startUs = taosGetTimestampUs();

  STMT_DLOG_E("start to add batch");

  if (pStmt->errCode != TSDB_CODE_SUCCESS) {
    return pStmt->errCode;
  }

  STMT_ERR_RET(stmtSwitchStatus(pStmt, STMT_ADD_BATCH));

  if (pStmt->sql.stbInterlaceMode) {
    int64_t startUs2 = taosGetTimestampUs();
    pStmt->stat.addBatchUs += startUs2 - startUs;

    pStmt->sql.siInfo.tableColsReady = false;

    SStmtQNode* param = NULL;
    STMT_ERR_RET(stmtAllocQNodeFromBuf(&pStmt->sql.siInfo.tbBuf, (void**)&param));
    param->restoreTbCols = true;
    param->next = NULL;

    if (pStmt->sql.autoCreateTbl) {
      pStmt->bInfo.tagsCached = true;
    }

    stmtEnqueue(pStmt, param);

    return TSDB_CODE_SUCCESS;
  }

  STMT_ERR_RET(stmtCacheBlock(pStmt));

  return TSDB_CODE_SUCCESS;
}
/*
static int32_t stmtBackupQueryFields(STscStmt2* pStmt) {
  SStmtQueryResInfo* pRes = &pStmt->sql.queryRes;
  pRes->numOfCols = pStmt->exec.pRequest->body.resInfo.numOfCols;
  pRes->precision = pStmt->exec.pRequest->body.resInfo.precision;

  int32_t size = pRes->numOfCols * sizeof(TAOS_FIELD);
  pRes->fields = taosMemoryMalloc(size);
  pRes->userFields = taosMemoryMalloc(size);
  if (NULL == pRes->fields || NULL == pRes->userFields) {
    STMT_ERR_RET(terrno);
  }
  (void)memcpy(pRes->fields, pStmt->exec.pRequest->body.resInfo.fields, size);
  (void)memcpy(pRes->userFields, pStmt->exec.pRequest->body.resInfo.userFields, size);

  return TSDB_CODE_SUCCESS;
}

static int32_t stmtRestoreQueryFields(STscStmt2* pStmt) {
  SStmtQueryResInfo* pRes = &pStmt->sql.queryRes;
  int32_t            size = pRes->numOfCols * sizeof(TAOS_FIELD);

  pStmt->exec.pRequest->body.resInfo.numOfCols = pRes->numOfCols;
  pStmt->exec.pRequest->body.resInfo.precision = pRes->precision;

  if (NULL == pStmt->exec.pRequest->body.resInfo.fields) {
    pStmt->exec.pRequest->body.resInfo.fields = taosMemoryMalloc(size);
    if (NULL == pStmt->exec.pRequest->body.resInfo.fields) {
      STMT_ERR_RET(terrno);
    }
    (void)memcpy(pStmt->exec.pRequest->body.resInfo.fields, pRes->fields, size);
  }

  if (NULL == pStmt->exec.pRequest->body.resInfo.userFields) {
    pStmt->exec.pRequest->body.resInfo.userFields = taosMemoryMalloc(size);
    if (NULL == pStmt->exec.pRequest->body.resInfo.userFields) {
      STMT_ERR_RET(terrno);
    }
    (void)memcpy(pStmt->exec.pRequest->body.resInfo.userFields, pRes->userFields, size);
  }

  return TSDB_CODE_SUCCESS;
}
*/
int stmtBindBatch2(TAOS_STMT2* stmt, TAOS_STMT2_BIND* bind, int32_t colIdx, SVCreateTbReq* pCreateTbReq) {
  STscStmt2* pStmt = (STscStmt2*)stmt;
  int32_t    code = 0;

  int64_t startUs = taosGetTimestampUs();

  STMT_DLOG("start to bind stmt data, colIdx:%d", colIdx);

  if (pStmt->errCode != TSDB_CODE_SUCCESS) {
    return pStmt->errCode;
  }

  STMT_ERR_RET(stmtSwitchStatus(pStmt, STMT_BIND));

  if (pStmt->bInfo.needParse && pStmt->sql.runTimes && pStmt->sql.type > 0 &&
      STMT_TYPE_MULTI_INSERT != pStmt->sql.type) {
    pStmt->bInfo.needParse = false;
  }

  if (pStmt->exec.pRequest && STMT_TYPE_QUERY == pStmt->sql.type && pStmt->sql.runTimes) {
    taos_free_result(pStmt->exec.pRequest);
    pStmt->exec.pRequest = NULL;
  }

  STMT_ERR_RET(stmtCreateRequest(pStmt));

  if (pStmt->bInfo.needParse) {
    STMT_ERR_RET(stmtParseSql(pStmt));
  }

  if (STMT_TYPE_QUERY == pStmt->sql.type) {
    STMT_ERR_RET(qStmtBindParams2(pStmt->sql.pQuery, bind, colIdx, pStmt->taos->optionInfo.charsetCxt));

    SParseContext ctx = {.requestId = pStmt->exec.pRequest->requestId,
                         .acctId = pStmt->taos->acctId,
                         .db = pStmt->exec.pRequest->pDb,
                         .topicQuery = false,
                         .pSql = pStmt->sql.sqlStr,
                         .sqlLen = pStmt->sql.sqlLen,
                         .pMsg = pStmt->exec.pRequest->msgBuf,
                         .msgLen = ERROR_MSG_BUF_DEFAULT_SIZE,
                         .pTransporter = pStmt->taos->pAppInfo->pTransporter,
                         .pStmtCb = NULL,
                         .pUser = pStmt->taos->user};
    ctx.mgmtEpSet = getEpSet_s(&pStmt->taos->pAppInfo->mgmtEp);
    STMT_ERR_RET(catalogGetHandle(pStmt->taos->pAppInfo->clusterId, &ctx.pCatalog));

    STMT_ERR_RET(qStmtParseQuerySql(&ctx, pStmt->sql.pQuery));

    if (pStmt->sql.pQuery->haveResultSet) {
      STMT_ERR_RET(setResSchemaInfo(&pStmt->exec.pRequest->body.resInfo, pStmt->sql.pQuery->pResSchema,
                                    pStmt->sql.pQuery->numOfResCols, pStmt->sql.pQuery->pResExtSchema, true));
      taosMemoryFreeClear(pStmt->sql.pQuery->pResSchema);
      taosMemoryFreeClear(pStmt->sql.pQuery->pResExtSchema);
      setResPrecision(&pStmt->exec.pRequest->body.resInfo, pStmt->sql.pQuery->precision);
    }

    TSWAP(pStmt->exec.pRequest->dbList, pStmt->sql.pQuery->pDbList);
    TSWAP(pStmt->exec.pRequest->tableList, pStmt->sql.pQuery->pTableList);
    TSWAP(pStmt->exec.pRequest->targetTableList, pStmt->sql.pQuery->pTargetTableList);

    // if (STMT_TYPE_QUERY == pStmt->sql.queryRes) {
    //   STMT_ERR_RET(stmtRestoreQueryFields(pStmt));
    // }

    // STMT_ERR_RET(stmtBackupQueryFields(pStmt));

    return TSDB_CODE_SUCCESS;
  }

  if (pStmt->sql.stbInterlaceMode && NULL == pStmt->sql.siInfo.pDataCtx) {
    STMT_ERR_RET(stmtInitStbInterlaceTableInfo(pStmt));
  }

  STableDataCxt** pDataBlock = NULL;

  if (pStmt->exec.pCurrBlock) {
    pDataBlock = &pStmt->exec.pCurrBlock;
  } else {
    pDataBlock =
        (STableDataCxt**)taosHashGet(pStmt->exec.pBlockHash, pStmt->bInfo.tbFName, strlen(pStmt->bInfo.tbFName));
    if (NULL == pDataBlock) {
      tscError("table %s not found in exec blockHash", pStmt->bInfo.tbFName);
      STMT_ERR_RET(TSDB_CODE_TSC_STMT_CACHE_ERROR);
    }
    pStmt->exec.pCurrBlock = *pDataBlock;
    if (pStmt->sql.stbInterlaceMode) {
      taosArrayDestroy(pStmt->exec.pCurrBlock->pData->aCol);
      (*pDataBlock)->pData->aCol = NULL;
    }
    if (colIdx < -1) {
      pStmt->sql.bindRowFormat = true;
      taosArrayDestroy((*pDataBlock)->pData->aCol);
      (*pDataBlock)->pData->aCol = taosArrayInit(20, POINTER_BYTES);
    }
  }

  int64_t startUs2 = taosGetTimestampUs();
  pStmt->stat.bindDataUs1 += startUs2 - startUs;

  SStmtQNode* param = NULL;
  if (pStmt->sql.stbInterlaceMode) {
    STMT_ERR_RET(stmtAllocQNodeFromBuf(&pStmt->sql.siInfo.tbBuf, (void**)&param));
    STMT_ERR_RET(stmtGetTableColsFromCache(pStmt, &param->tblData.aCol));
    taosArrayClear(param->tblData.aCol);

    // param->tblData.aCol = taosArrayInit(20, POINTER_BYTES);

    param->restoreTbCols = false;
    tstrncpy(param->tblData.tbName, pStmt->bInfo.tbName, TSDB_TABLE_NAME_LEN);

    param->pCreateTbReq = pCreateTbReq;
  }

  int64_t startUs3 = taosGetTimestampUs();
  pStmt->stat.bindDataUs2 += startUs3 - startUs2;

  SArray* pCols = pStmt->sql.stbInterlaceMode ? param->tblData.aCol : (*pDataBlock)->pData->aCol;

  if (colIdx < 0) {
    if (pStmt->sql.stbInterlaceMode) {
      // (*pDataBlock)->pData->flags = 0;
      (*pDataBlock)->pData->flags &= ~SUBMIT_REQ_COLUMN_DATA_FORMAT;
      code = qBindStmtStbColsValue2(*pDataBlock, pCols, bind, pStmt->exec.pRequest->msgBuf,
                                    pStmt->exec.pRequest->msgBufLen, &pStmt->sql.siInfo.pTSchema, pStmt->sql.pBindInfo,
                                    pStmt->taos->optionInfo.charsetCxt);
    } else {
      if (colIdx == -1) {
        if (pStmt->sql.bindRowFormat) {
          tscError("can't mix bind row format and bind column format");
          STMT_ERR_RET(TSDB_CODE_TSC_STMT_API_ERROR);
        }
        code = qBindStmtColsValue2(*pDataBlock, pCols, bind, pStmt->exec.pRequest->msgBuf,
                                   pStmt->exec.pRequest->msgBufLen, pStmt->taos->optionInfo.charsetCxt);
      } else {
        code = qBindStmt2RowValue(*pDataBlock, (*pDataBlock)->pData->aRowP, bind, pStmt->exec.pRequest->msgBuf,
                                  pStmt->exec.pRequest->msgBufLen, &pStmt->sql.siInfo.pTSchema, pStmt->sql.pBindInfo,
                                  pStmt->taos->optionInfo.charsetCxt);
      }
    }

    if (code) {
      tscError("qBindStmtColsValue failed, error:%s", tstrerror(code));
      STMT_ERR_RET(code);
    }
  } else {
    if (pStmt->sql.stbInterlaceMode) {
      tscError("bind single column not allowed in stb insert mode");
      STMT_ERR_RET(TSDB_CODE_TSC_STMT_API_ERROR);
    }

    if (pStmt->sql.bindRowFormat) {
      tscError("can't mix bind row format and bind column format");
      STMT_ERR_RET(TSDB_CODE_TSC_STMT_API_ERROR);
    }

    if (colIdx != (pStmt->bInfo.sBindLastIdx + 1) && colIdx != 0) {
      tscError("bind column index not in sequence");
      STMT_ERR_RET(TSDB_CODE_APP_ERROR);
    }

    pStmt->bInfo.sBindLastIdx = colIdx;

    if (0 == colIdx) {
      pStmt->bInfo.sBindRowNum = bind->num;
    }

    code = qBindStmtSingleColValue2(*pDataBlock, pCols, bind, pStmt->exec.pRequest->msgBuf,
                                    pStmt->exec.pRequest->msgBufLen, colIdx, pStmt->bInfo.sBindRowNum, pStmt->taos->optionInfo.charsetCxt);
    if (code) {
      tscError("qBindStmtSingleColValue failed, error:%s", tstrerror(code));
      STMT_ERR_RET(code);
    }
  }

  int64_t startUs4 = taosGetTimestampUs();
  pStmt->stat.bindDataUs3 += startUs4 - startUs3;

  if (pStmt->sql.stbInterlaceMode) {
    STMT_ERR_RET(stmtAppendTablePostHandle(pStmt, param));
  } else {
    STMT_ERR_RET(stmtAddBatch2(pStmt));
  }

  pStmt->stat.bindDataUs4 += taosGetTimestampUs() - startUs4;

  return TSDB_CODE_SUCCESS;
}
/*
int stmtUpdateTableUid(STscStmt2* pStmt, SSubmitRsp* pRsp) {
  tscDebug("stmt start to update tbUid, blockNum:%d", pRsp->nBlocks);

  int32_t code = 0;
  int32_t finalCode = 0;
  size_t  keyLen = 0;
  void*   pIter = taosHashIterate(pStmt->exec.pBlockHash, NULL);
  while (pIter) {
    STableDataCxt* pBlock = *(STableDataCxt**)pIter;
    char*          key = taosHashGetKey(pIter, &keyLen);

    STableMeta* pMeta = qGetTableMetaInDataBlock(pBlock);
    if (pMeta->uid) {
      pIter = taosHashIterate(pStmt->exec.pBlockHash, pIter);
      continue;
    }

    SSubmitBlkRsp* blkRsp = NULL;
    int32_t        i = 0;
    for (; i < pRsp->nBlocks; ++i) {
      blkRsp = pRsp->pBlocks + i;
      if (strlen(blkRsp->tblFName) != keyLen) {
        continue;
      }

      if (strncmp(blkRsp->tblFName, key, keyLen)) {
        continue;
      }

      break;
    }

    if (i < pRsp->nBlocks) {
      tscDebug("auto created table %s uid updated from %" PRIx64 " to %" PRIx64, blkRsp->tblFName, pMeta->uid,
               blkRsp->uid);

      pMeta->uid = blkRsp->uid;
      pStmt->bInfo.tbUid = blkRsp->uid;
    } else {
      tscDebug("table %s not found in submit rsp, will update from catalog", pStmt->bInfo.tbFName);
      if (NULL == pStmt->pCatalog) {
        code = catalogGetHandle(pStmt->taos->pAppInfo->clusterId, &pStmt->pCatalog);
        if (code) {
          pIter = taosHashIterate(pStmt->exec.pBlockHash, pIter);
          finalCode = code;
          continue;
        }
      }

      code = stmtCreateRequest(pStmt);
      if (code) {
        pIter = taosHashIterate(pStmt->exec.pBlockHash, pIter);
        finalCode = code;
        continue;
      }

      STableMeta*      pTableMeta = NULL;
      SRequestConnInfo conn = {.pTrans = pStmt->taos->pAppInfo->pTransporter,
                               .requestId = pStmt->exec.pRequest->requestId,
                               .requestObjRefId = pStmt->exec.pRequest->self,
                               .mgmtEps = getEpSet_s(&pStmt->taos->pAppInfo->mgmtEp)};
      code = catalogGetTableMeta(pStmt->pCatalog, &conn, &pStmt->bInfo.sname, &pTableMeta);

      pStmt->stat.ctgGetTbMetaNum++;

      taos_free_result(pStmt->exec.pRequest);
      pStmt->exec.pRequest = NULL;

      if (code || NULL == pTableMeta) {
        pIter = taosHashIterate(pStmt->exec.pBlockHash, pIter);
        finalCode = code;
        taosMemoryFree(pTableMeta);
        continue;
      }

      pMeta->uid = pTableMeta->uid;
      pStmt->bInfo.tbUid = pTableMeta->uid;
      taosMemoryFree(pTableMeta);
    }

    pIter = taosHashIterate(pStmt->exec.pBlockHash, pIter);
  }

  return finalCode;
}
*/
/*
int stmtStaticModeExec(TAOS_STMT* stmt) {
  STscStmt2*   pStmt = (STscStmt2*)stmt;
  int32_t     code = 0;
  SSubmitRsp* pRsp = NULL;
  if (pStmt->sql.staticMode) {
    return TSDB_CODE_TSC_STMT_API_ERROR;
  }

  STMT_DLOG_E("start to exec");

  STMT_ERR_RET(stmtSwitchStatus(pStmt, STMT_EXECUTE));

  STMT_ERR_RET(qBuildStmtOutputFromTbList(pStmt->sql.pQuery, pStmt->sql.pVgHash, pStmt->exec.pTbBlkList,
pStmt->exec.pCurrBlock, pStmt->exec.tbBlkNum));

  launchQueryImpl(pStmt->exec.pRequest, pStmt->sql.pQuery, true, NULL);

  if (pStmt->exec.pRequest->code && NEED_CLIENT_HANDLE_ERROR(pStmt->exec.pRequest->code)) {
    code = refreshMeta(pStmt->exec.pRequest->pTscObj, pStmt->exec.pRequest);
    if (code) {
      pStmt->exec.pRequest->code = code;
    } else {
      tFreeSSubmitRsp(pRsp);
      STMT_ERR_RET(stmtResetStmt(pStmt));
      STMT_ERR_RET(TSDB_CODE_NEED_RETRY);
    }
  }

  STMT_ERR_JRET(pStmt->exec.pRequest->code);

  pStmt->exec.affectedRows = taos_affected_rows(pStmt->exec.pRequest);
  pStmt->affectedRows += pStmt->exec.affectedRows;

_return:

  stmtCleanExecInfo(pStmt, (code ? false : true), false);

  tFreeSSubmitRsp(pRsp);

  ++pStmt->sql.runTimes;

  STMT_RET(code);
}
*/

static int32_t createParseContext(const SRequestObj* pRequest, SParseContext** pCxt, SSqlCallbackWrapper* pWrapper) {
  const STscObj* pTscObj = pRequest->pTscObj;

  *pCxt = taosMemoryCalloc(1, sizeof(SParseContext));
  if (*pCxt == NULL) {
    return terrno;
  }

  **pCxt = (SParseContext){.requestId = pRequest->requestId,
                           .requestRid = pRequest->self,
                           .acctId = pTscObj->acctId,
                           .db = pRequest->pDb,
                           .topicQuery = false,
                           .pSql = pRequest->sqlstr,
                           .sqlLen = pRequest->sqlLen,
                           .pMsg = pRequest->msgBuf,
                           .msgLen = ERROR_MSG_BUF_DEFAULT_SIZE,
                           .pTransporter = pTscObj->pAppInfo->pTransporter,
                           .pStmtCb = NULL,
                           .pUser = pTscObj->user,
                           .pEffectiveUser = pRequest->effectiveUser,
                           .isSuperUser = (0 == strcmp(pTscObj->user, TSDB_DEFAULT_USER)),
                           .enableSysInfo = pTscObj->sysInfo,
                           .async = true,
                           .svrVer = pTscObj->sVer,
                           .nodeOffline = (pTscObj->pAppInfo->onlineDnodes < pTscObj->pAppInfo->totalDnodes),
                           .allocatorId = pRequest->allocatorRefId,
                           .parseSqlFp = clientParseSql,
                           .parseSqlParam = pWrapper};
  int8_t biMode = atomic_load_8(&((STscObj*)pTscObj)->biMode);
  (*pCxt)->biMode = biMode;
  return TSDB_CODE_SUCCESS;
}

static void asyncQueryCb(void* userdata, TAOS_RES* res, int code) {
  STscStmt2*        pStmt = userdata;
  __taos_async_fn_t fp = pStmt->options.asyncExecFn;

  pStmt->exec.affectedRows = taos_affected_rows(pStmt->exec.pRequest);
  pStmt->affectedRows += pStmt->exec.affectedRows;

  fp(pStmt->options.userdata, res, code);

  while (0 == atomic_load_8((int8_t*)&pStmt->sql.siInfo.tableColsReady)) {
    taosUsleep(1);
  }
  (void)stmtCleanExecInfo(pStmt, (code ? false : true), false);
  ++pStmt->sql.runTimes;

  if (tsem_post(&pStmt->asyncExecSem) != 0) {
    tscError("failed to post asyncExecSem");
  }
}

int stmtExec2(TAOS_STMT2* stmt, int* affected_rows) {
  STscStmt2* pStmt = (STscStmt2*)stmt;
  int32_t    code = 0;
  int64_t    startUs = taosGetTimestampUs();

  STMT_DLOG_E("start to exec");

  if (pStmt->errCode != TSDB_CODE_SUCCESS) {
    return pStmt->errCode;
  }

  TSC_ERR_RET(taosThreadMutexLock(&pStmt->asyncBindParam.mutex));
  while (atomic_load_8((int8_t*)&pStmt->asyncBindParam.asyncBindNum) > 0) {
    (void)taosThreadCondWait(&pStmt->asyncBindParam.waitCond, &pStmt->asyncBindParam.mutex);
  }
  TSC_ERR_RET(taosThreadMutexUnlock(&pStmt->asyncBindParam.mutex));

  if (pStmt->sql.stbInterlaceMode) {
    STMT_ERR_RET(stmtAddBatch2(pStmt));
  }

  STMT_ERR_RET(stmtSwitchStatus(pStmt, STMT_EXECUTE));

  if (STMT_TYPE_QUERY != pStmt->sql.type) {
    if (pStmt->sql.stbInterlaceMode) {
      int64_t startTs = taosGetTimestampUs();
      while (atomic_load_64(&pStmt->sql.siInfo.tbRemainNum)) {
        taosUsleep(1);
      }
      pStmt->stat.execWaitUs += taosGetTimestampUs() - startTs;

      STMT_ERR_RET(qBuildStmtFinOutput(pStmt->sql.pQuery, pStmt->sql.pVgHash, pStmt->sql.siInfo.pVgroupList));
      taosHashCleanup(pStmt->sql.siInfo.pVgroupHash);
      pStmt->sql.siInfo.pVgroupHash = NULL;
      pStmt->sql.siInfo.pVgroupList = NULL;
    } else {
      tDestroySubmitTbData(pStmt->exec.pCurrTbData, TSDB_MSG_FLG_ENCODE);
      taosMemoryFreeClear(pStmt->exec.pCurrTbData);

      STMT_ERR_RET(qCloneCurrentTbData(pStmt->exec.pCurrBlock, &pStmt->exec.pCurrTbData));

      STMT_ERR_RET(qBuildStmtOutput(pStmt->sql.pQuery, pStmt->sql.pVgHash, pStmt->exec.pBlockHash));
    }
  }

  SRequestObj*      pRequest = pStmt->exec.pRequest;
  __taos_async_fn_t fp = pStmt->options.asyncExecFn;

  if (!fp) {
    launchQueryImpl(pStmt->exec.pRequest, pStmt->sql.pQuery, true, NULL);

    if (pStmt->exec.pRequest->code && NEED_CLIENT_HANDLE_ERROR(pStmt->exec.pRequest->code)) {
      code = refreshMeta(pStmt->exec.pRequest->pTscObj, pStmt->exec.pRequest);
      if (code) {
        pStmt->exec.pRequest->code = code;
      } else {
        STMT_ERR_RET(stmtResetStmt(pStmt));
        STMT_ERR_RET(TSDB_CODE_NEED_RETRY);
      }
    }

    STMT_ERR_JRET(pStmt->exec.pRequest->code);

    pStmt->exec.affectedRows = taos_affected_rows(pStmt->exec.pRequest);
    if (affected_rows) {
      *affected_rows = pStmt->exec.affectedRows;
    }
    pStmt->affectedRows += pStmt->exec.affectedRows;

    while (0 == atomic_load_8((int8_t*)&pStmt->sql.siInfo.tableColsReady)) {
      taosUsleep(1);
    }

    STMT_ERR_RET(stmtCleanExecInfo(pStmt, (code ? false : true), false));

    ++pStmt->sql.runTimes;
  } else {
    SSqlCallbackWrapper* pWrapper = taosMemoryCalloc(1, sizeof(SSqlCallbackWrapper));
    if (pWrapper == NULL) {
      code = terrno;
    } else {
      pWrapper->pRequest = pRequest;
      pRequest->pWrapper = pWrapper;
    }
    if (TSDB_CODE_SUCCESS == code) {
      code = createParseContext(pRequest, &pWrapper->pParseCtx, pWrapper);
    }
    pRequest->syncQuery = false;
    pRequest->body.queryFp = asyncQueryCb;
    ((SSyncQueryParam*)(pRequest)->body.interParam)->userParam = pStmt;

    pStmt->execSemWaited = false;
    launchAsyncQuery(pRequest, pStmt->sql.pQuery, NULL, pWrapper);
  }

_return:
  pStmt->stat.execUseUs += taosGetTimestampUs() - startUs;

  STMT_RET(code);
}

int stmtClose2(TAOS_STMT2* stmt) {
  STscStmt2* pStmt = (STscStmt2*)stmt;

  STMT_DLOG_E("start to free stmt");

  pStmt->queue.stopQueue = true;

  if (pStmt->bindThreadInUse) {
    (void)taosThreadMutexLock(&pStmt->queue.mutex);
    (void)atomic_add_fetch_64(&pStmt->queue.qRemainNum, 1);
    (void)taosThreadCondSignal(&(pStmt->queue.waitCond));
    (void)taosThreadMutexUnlock(&pStmt->queue.mutex);

    (void)taosThreadJoin(pStmt->bindThread, NULL);
    pStmt->bindThreadInUse = false;

<<<<<<< HEAD
  TSC_ERR_RET(taosThreadMutexLock(&pStmt->asyncBindParam.mutex));
  while (atomic_load_8((int8_t*)&pStmt->asyncBindParam.asyncBindNum) > 0) {
    (void)taosThreadCondWait(&pStmt->asyncBindParam.waitCond, &pStmt->asyncBindParam.mutex);
  }
  TSC_ERR_RET(taosThreadMutexUnlock(&pStmt->asyncBindParam.mutex));

  (void)taosThreadCondDestroy(&pStmt->queue.waitCond);
  (void)taosThreadMutexDestroy(&pStmt->queue.mutex);
=======
    (void)taosThreadCondDestroy(&pStmt->queue.waitCond);
    (void)taosThreadMutexDestroy(&pStmt->queue.mutex);
  }
>>>>>>> 91c0086d

  (void)taosThreadCondDestroy(&pStmt->asyncBindParam.waitCond);
  (void)taosThreadMutexDestroy(&pStmt->asyncBindParam.mutex);

  if (pStmt->options.asyncExecFn && !pStmt->execSemWaited) {
    if (tsem_wait(&pStmt->asyncExecSem) != 0) {
      tscError("failed to wait asyncExecSem");
    }
  }

  STMT_DLOG("stmt %p closed, stbInterlaceMode:%d, statInfo: ctgGetTbMetaNum=>%" PRId64 ", getCacheTbInfo=>%" PRId64
            ", parseSqlNum=>%" PRId64 ", pStmt->stat.bindDataNum=>%" PRId64
            ", settbnameAPI:%u, bindAPI:%u, addbatchAPI:%u, execAPI:%u"
            ", setTbNameUs:%" PRId64 ", bindDataUs:%" PRId64 ",%" PRId64 ",%" PRId64 ",%" PRId64 " addBatchUs:%" PRId64
            ", execWaitUs:%" PRId64 ", execUseUs:%" PRId64,
            pStmt, pStmt->sql.stbInterlaceMode, pStmt->stat.ctgGetTbMetaNum, pStmt->stat.getCacheTbInfo,
            pStmt->stat.parseSqlNum, pStmt->stat.bindDataNum, pStmt->seqIds[STMT_SETTBNAME], pStmt->seqIds[STMT_BIND],
            pStmt->seqIds[STMT_ADD_BATCH], pStmt->seqIds[STMT_EXECUTE], pStmt->stat.setTbNameUs,
            pStmt->stat.bindDataUs1, pStmt->stat.bindDataUs2, pStmt->stat.bindDataUs3, pStmt->stat.bindDataUs4,
            pStmt->stat.addBatchUs, pStmt->stat.execWaitUs, pStmt->stat.execUseUs);

  STMT_ERR_RET(stmtCleanSQLInfo(pStmt));

  if (pStmt->options.asyncExecFn) {
    if (tsem_destroy(&pStmt->asyncExecSem) != 0) {
      tscError("failed to destroy asyncExecSem");
    }
  }
  taosMemoryFree(stmt);

  return TSDB_CODE_SUCCESS;
}

const char* stmtErrstr2(TAOS_STMT2* stmt) {
  STscStmt2* pStmt = (STscStmt2*)stmt;

  if (stmt == NULL || NULL == pStmt->exec.pRequest) {
    return (char*)tstrerror(terrno);
  }

  pStmt->exec.pRequest->code = terrno;

  return taos_errstr(pStmt->exec.pRequest);
}
/*
int stmtAffectedRows(TAOS_STMT* stmt) { return ((STscStmt2*)stmt)->affectedRows; }

int stmtAffectedRowsOnce(TAOS_STMT* stmt) { return ((STscStmt2*)stmt)->exec.affectedRows; }
*/

int stmtParseColFields2(TAOS_STMT2* stmt) {
  int32_t    code = 0;
  STscStmt2* pStmt = (STscStmt2*)stmt;
  int32_t    preCode = pStmt->errCode;

  STMT_DLOG_E("start to get col fields");

  if (pStmt->errCode != TSDB_CODE_SUCCESS) {
    return pStmt->errCode;
  }

  if (STMT_TYPE_QUERY == pStmt->sql.type) {
    STMT_ERRI_JRET(TSDB_CODE_TSC_STMT_API_ERROR);
  }

  STMT_ERRI_JRET(stmtSwitchStatus(pStmt, STMT_FETCH_FIELDS));

  if (pStmt->bInfo.needParse && pStmt->sql.runTimes && pStmt->sql.type > 0 &&
      STMT_TYPE_MULTI_INSERT != pStmt->sql.type) {
    pStmt->bInfo.needParse = false;
  }

  if (pStmt->exec.pRequest && STMT_TYPE_QUERY == pStmt->sql.type && pStmt->sql.runTimes) {
    taos_free_result(pStmt->exec.pRequest);
    pStmt->exec.pRequest = NULL;
    STMT_ERRI_JRET(stmtCreateRequest(pStmt));
  }

  STMT_ERRI_JRET(stmtCreateRequest(pStmt));

  if (pStmt->bInfo.needParse) {
    STMT_ERRI_JRET(stmtParseSql(pStmt));
  }

_return:

  pStmt->errCode = preCode;

  return code;
}

int stmtGetStbColFields2(TAOS_STMT2* stmt, int* nums, TAOS_FIELD_ALL** fields) {
  int32_t code = stmtParseColFields2(stmt);
  if (code != TSDB_CODE_SUCCESS) {
    return code;
  }

  return stmtFetchStbColFields2(stmt, nums, fields);
}

int stmtGetParamNum2(TAOS_STMT2* stmt, int* nums) {
  int32_t    code = 0;
  STscStmt2* pStmt = (STscStmt2*)stmt;
  int32_t    preCode = pStmt->errCode;

  STMT_DLOG_E("start to get param num");

  if (pStmt->errCode != TSDB_CODE_SUCCESS) {
    return pStmt->errCode;
  }

  STMT_ERRI_JRET(stmtSwitchStatus(pStmt, STMT_FETCH_FIELDS));

  if (pStmt->bInfo.needParse && pStmt->sql.runTimes && pStmt->sql.type > 0 &&
      STMT_TYPE_MULTI_INSERT != pStmt->sql.type) {
    pStmt->bInfo.needParse = false;
  }

  if (pStmt->exec.pRequest && STMT_TYPE_QUERY == pStmt->sql.type && pStmt->sql.runTimes) {
    taos_free_result(pStmt->exec.pRequest);
    pStmt->exec.pRequest = NULL;
  }

  STMT_ERRI_JRET(stmtCreateRequest(pStmt));

  if (pStmt->bInfo.needParse) {
    STMT_ERRI_JRET(stmtParseSql(pStmt));
  }

  if (STMT_TYPE_QUERY == pStmt->sql.type) {
    *nums = taosArrayGetSize(pStmt->sql.pQuery->pPlaceholderValues);
  } else {
    STMT_ERRI_JRET(stmtFetchColFields2(stmt, nums, NULL));
  }

_return:

  pStmt->errCode = preCode;

  return code;
}

TAOS_RES* stmtUseResult2(TAOS_STMT2* stmt) {
  STscStmt2* pStmt = (STscStmt2*)stmt;

  STMT_DLOG_E("start to use result");

  if (STMT_TYPE_QUERY != pStmt->sql.type) {
    tscError("useResult only for query statement");
    return NULL;
  }

  return pStmt->exec.pRequest;
}

int32_t stmtAsyncBindThreadFunc(void* args) {
  qInfo("async stmt bind thread started");

  ThreadArgs* targs = (ThreadArgs*)args;
  STscStmt2*  pStmt = (STscStmt2*)targs->stmt;

  int code = taos_stmt2_bind_param(targs->stmt, targs->bindv, targs->col_idx);
  targs->fp(targs->param, NULL, code);
  (void)taosThreadMutexLock(&(pStmt->asyncBindParam.mutex));
  (void)atomic_sub_fetch_8(&pStmt->asyncBindParam.asyncBindNum, 1);
  (void)taosThreadCondSignal(&(pStmt->asyncBindParam.waitCond));
  (void)taosThreadMutexUnlock(&(pStmt->asyncBindParam.mutex));
  taosMemoryFree(args);

  qInfo("async stmt bind thread stopped");

  return code;
}<|MERGE_RESOLUTION|>--- conflicted
+++ resolved
@@ -1928,9 +1928,9 @@
 
   STMT_DLOG_E("start to free stmt");
 
-  pStmt->queue.stopQueue = true;
-
   if (pStmt->bindThreadInUse) {
+    pStmt->queue.stopQueue = true;
+
     (void)taosThreadMutexLock(&pStmt->queue.mutex);
     (void)atomic_add_fetch_64(&pStmt->queue.qRemainNum, 1);
     (void)taosThreadCondSignal(&(pStmt->queue.waitCond));
@@ -1939,20 +1939,15 @@
     (void)taosThreadJoin(pStmt->bindThread, NULL);
     pStmt->bindThreadInUse = false;
 
-<<<<<<< HEAD
+    (void)taosThreadCondDestroy(&pStmt->queue.waitCond);
+    (void)taosThreadMutexDestroy(&pStmt->queue.mutex);
+  }
+
   TSC_ERR_RET(taosThreadMutexLock(&pStmt->asyncBindParam.mutex));
   while (atomic_load_8((int8_t*)&pStmt->asyncBindParam.asyncBindNum) > 0) {
     (void)taosThreadCondWait(&pStmt->asyncBindParam.waitCond, &pStmt->asyncBindParam.mutex);
   }
   TSC_ERR_RET(taosThreadMutexUnlock(&pStmt->asyncBindParam.mutex));
-
-  (void)taosThreadCondDestroy(&pStmt->queue.waitCond);
-  (void)taosThreadMutexDestroy(&pStmt->queue.mutex);
-=======
-    (void)taosThreadCondDestroy(&pStmt->queue.waitCond);
-    (void)taosThreadMutexDestroy(&pStmt->queue.mutex);
-  }
->>>>>>> 91c0086d
 
   (void)taosThreadCondDestroy(&pStmt->asyncBindParam.waitCond);
   (void)taosThreadMutexDestroy(&pStmt->asyncBindParam.mutex);
