--- conflicted
+++ resolved
@@ -179,7 +179,7 @@
   }
   string = cJSON_PrintUnformatted(json);
 
-  end:
+end:
   cJSON_Delete(json);
   tFreeSMAltertbReq(&req);
   return string;
@@ -200,7 +200,7 @@
   }
   string = buildCreateTableJson(&req.schemaRow, &req.schemaTag, req.name, req.suid, TSDB_SUPER_TABLE);
 
-  _err:
+_err:
   tDecoderClear(&coder);
   return string;
 }
@@ -220,7 +220,7 @@
   }
   string = buildAlterSTableJson(req.alterOriData, req.alterOriDataLen);
 
-  _err:
+_err:
   tDecoderClear(&coder);
   return string;
 }
@@ -302,7 +302,7 @@
     cJSON_AddItemToArray(tags, tag);
   }
 
-  end:
+end:
   cJSON_AddItemToObject(json, "tags", tags);
   taosArrayDestroy(pTagVals);
 }
@@ -360,7 +360,7 @@
     }
   }
 
-  _exit:
+_exit:
   for (int32_t iReq = 0; iReq < req.nReqs; iReq++) {
     pCreateReq = req.pReqs + iReq;
     taosMemoryFreeClear(pCreateReq->comment);
@@ -373,7 +373,7 @@
 }
 
 static char* processAutoCreateTable(STaosxRsp* rsp) {
-  if(rsp->createTableNum <= 0){
+  if (rsp->createTableNum <= 0) {
     uError("WriteRaw:processAutoCreateTable rsp->createTableNum <= 0");
     goto _exit;
   }
@@ -392,14 +392,14 @@
       goto _exit;
     }
 
-    if(pCreateReq[iReq].type != TSDB_CHILD_TABLE){
+    if (pCreateReq[iReq].type != TSDB_CHILD_TABLE) {
       uError("WriteRaw:processAutoCreateTable pCreateReq[iReq].type != TSDB_CHILD_TABLE");
       goto _exit;
     }
   }
   string = buildCreateCTableJson(pCreateReq, rsp->createTableNum);
 
-  _exit:
+_exit:
   for (int i = 0; i < rsp->createTableNum; i++) {
     tDecoderClear(&decoder[i]);
     taosMemoryFreeClear(pCreateReq[i].comment);
@@ -500,7 +500,7 @@
         char* buf = NULL;
 
         if (vAlterTbReq.tagType == TSDB_DATA_TYPE_JSON) {
-          if(!tTagIsJson(vAlterTbReq.pTagVal)){
+          if (!tTagIsJson(vAlterTbReq.pTagVal)) {
             uError("processAlterTable isJson false");
             goto _exit;
           }
@@ -524,7 +524,7 @@
   }
   string = cJSON_PrintUnformatted(json);
 
-  _exit:
+_exit:
   cJSON_Delete(json);
   tDecoderClear(&decoder);
   return string;
@@ -557,12 +557,12 @@
 
   string = cJSON_PrintUnformatted(json);
 
-  _exit:
+_exit:
   cJSON_Delete(json);
   tDecoderClear(&decoder);
   return string;
 }
-static char* processDeleteTable(SMqMetaRsp* metaRsp){
+static char* processDeleteTable(SMqMetaRsp* metaRsp) {
   SDeleteRes req = {0};
   SDecoder   coder = {0};
   int32_t    code = TSDB_CODE_SUCCESS;
@@ -596,7 +596,7 @@
 
   string = cJSON_PrintUnformatted(json);
 
-  _exit:
+_exit:
   cJSON_Delete(json);
   tDecoderClear(&coder);
   return string;
@@ -638,7 +638,7 @@
 
   string = cJSON_PrintUnformatted(json);
 
-  _exit:
+_exit:
   cJSON_Delete(json);
   tDecoderClear(&decoder);
   return string;
@@ -726,7 +726,7 @@
   code = pRequest->code;
   taosMemoryFree(pCmdMsg.pMsg);
 
-  end:
+end:
   destroyRequest(pRequest);
   tFreeSMCreateStbReq(&pReq);
   tDecoderClear(&coder);
@@ -796,7 +796,7 @@
   code = pRequest->code;
   taosMemoryFree(pCmdMsg.pMsg);
 
-  end:
+end:
   destroyRequest(pRequest);
   tDecoderClear(&coder);
   return code;
@@ -857,9 +857,9 @@
   taosHashSetFreeFp(pVgroupHashmap, destroyCreateTbReqBatch);
 
   SRequestConnInfo conn = {.pTrans = pTscObj->pAppInfo->pTransporter,
-      .requestId = pRequest->requestId,
-      .requestObjRefId = pRequest->self,
-      .mgmtEps = getEpSet_s(&pTscObj->pAppInfo->mgmtEp)};
+                           .requestId = pRequest->requestId,
+                           .requestObjRefId = pRequest->self,
+                           .mgmtEps = getEpSet_s(&pTscObj->pAppInfo->mgmtEp)};
 
   pRequest->tableList = taosArrayInit(req.nReqs, sizeof(SName));
   // loop to create table
@@ -939,7 +939,7 @@
 
   code = pRequest->code;
 
-  end:
+end:
   for (int32_t iReq = 0; iReq < req.nReqs; iReq++) {
     pCreateReq = req.pReqs + iReq;
     taosMemoryFreeClear(pCreateReq->comment);
@@ -1009,9 +1009,9 @@
   taosHashSetFreeFp(pVgroupHashmap, destroyDropTbReqBatch);
 
   SRequestConnInfo conn = {.pTrans = pTscObj->pAppInfo->pTransporter,
-      .requestId = pRequest->requestId,
-      .requestObjRefId = pRequest->self,
-      .mgmtEps = getEpSet_s(&pTscObj->pAppInfo->mgmtEp)};
+                           .requestId = pRequest->requestId,
+                           .requestObjRefId = pRequest->self,
+                           .mgmtEps = getEpSet_s(&pTscObj->pAppInfo->mgmtEp)};
   pRequest->tableList = taosArrayInit(req.nReqs, sizeof(SName));
   // loop to create table
   for (int32_t iReq = 0; iReq < req.nReqs; iReq++) {
@@ -1063,7 +1063,7 @@
   }
   code = pRequest->code;
 
-  end:
+end:
   taosHashCleanup(pVgroupHashmap);
   destroyRequest(pRequest);
   tDecoderClear(&coder);
@@ -1131,7 +1131,7 @@
   }
   taos_free_result(res);
 
-  end:
+end:
   tDecoderClear(&coder);
   return code;
 }
@@ -1178,9 +1178,9 @@
   }
 
   SRequestConnInfo conn = {.pTrans = pTscObj->pAppInfo->pTransporter,
-      .requestId = pRequest->requestId,
-      .requestObjRefId = pRequest->self,
-      .mgmtEps = getEpSet_s(&pTscObj->pAppInfo->mgmtEp)};
+                           .requestId = pRequest->requestId,
+                           .requestObjRefId = pRequest->self,
+                           .mgmtEps = getEpSet_s(&pTscObj->pAppInfo->mgmtEp)};
 
   SVgroupInfo pInfo = {0};
   SName       pName = {0};
@@ -1239,7 +1239,7 @@
       code = handleAlterTbExecRes(pRes->res, pCatalog);
     }
   }
-  end:
+end:
   taosArrayDestroy(pArray);
   if (pVgData) taosMemoryFreeClear(pVgData->pData);
   taosMemoryFreeClear(pVgData);
@@ -1326,11 +1326,7 @@
   taosMemoryFreeClear(pTableMeta);
   qDestroyQuery(pQuery);
   destroyRequest(pRequest);
-<<<<<<< HEAD
   taosHashCleanup(pVgHash);
-=======
-  taosMemoryFree(subReq);
->>>>>>> 1a5adfc5
   return code;
 }
 
@@ -1406,15 +1402,11 @@
   launchQueryImpl(pRequest, pQuery, true, NULL);
   code = pRequest->code;
 
-  end:
+end:
   taosMemoryFreeClear(pTableMeta);
   qDestroyQuery(pQuery);
   destroyRequest(pRequest);
-<<<<<<< HEAD
   taosHashCleanup(pVgHash);
-=======
-  taosMemoryFree(subReq);
->>>>>>> 1a5adfc5
   return code;
 }
 
@@ -1529,7 +1521,7 @@
   launchQueryImpl(pRequest, pQuery, true, NULL);
   code = pRequest->code;
 
-  end:
+end:
   tDeleteSMqDataRsp(&rspObj.rsp);
   tDecoderClear(&decoder);
   qDestroyQuery(pQuery);
@@ -1627,7 +1619,7 @@
         goto end;
       }
 
-      if(pCreateReq.type != TSDB_CHILD_TABLE){
+      if (pCreateReq.type != TSDB_CHILD_TABLE) {
         uError("WriteRaw:pCreateReq.type != TSDB_CHILD_TABLE. table name: %s", tbName);
         code = TSDB_CODE_TSC_INVALID_VALUE;
         goto end;
