--- conflicted
+++ resolved
@@ -1928,46 +1928,8 @@
     (void)strcpy(pName.tname, tbName);
 
     // find schema data info
-<<<<<<< HEAD
-    for (int j = 0; j < rspObj.dataRsp.createTableNum; j++) {
-      void** dataTmp = taosArrayGet(rspObj.dataRsp.createTableReq, j);
-      RAW_NULL_CHECK(dataTmp);
-      int32_t* lenTmp = taosArrayGet(rspObj.dataRsp.createTableLen, j);
-      RAW_NULL_CHECK(dataTmp);
-
-      SDecoder      decoderTmp = {0};
-      SVCreateTbReq pCreateReq = {0};
-      tDecoderInit(&decoderTmp, *dataTmp, *lenTmp);
-      if (tDecodeSVCreateTbReq(&decoderTmp, &pCreateReq) < 0) {
-        tDecoderClear(&decoderTmp);
-        tDestroySVCreateTbReq(&pCreateReq, TSDB_MSG_FLG_DECODE);
-        code = TSDB_CODE_TMQ_INVALID_MSG;
-        SET_ERROR_MSG("decode create table:%s req failed", tbName);
-        goto end;
-      }
-
-      if (pCreateReq.type != TSDB_CHILD_TABLE) {
-        code = TSDB_CODE_TSC_INVALID_VALUE;
-        tDecoderClear(&decoderTmp);
-        tDestroySVCreateTbReq(&pCreateReq, TSDB_MSG_FLG_DECODE);
-        SET_ERROR_MSG("create table req type is not child table: %s, type: %d", tbName, pCreateReq.type);
-        goto end;
-      }
-      if (strcmp(tbName, pCreateReq.name) == 0) {
-        RAW_RETURN_CHECK(cloneSVreateTbReq(&pCreateReq, &pCreateReqDst));
-        tDecoderClear(&decoderTmp);
-        tDestroySVCreateTbReq(&pCreateReq, TSDB_MSG_FLG_DECODE);
-        break;
-      }
-      tDecoderClear(&decoderTmp);
-      tDestroySVCreateTbReq(&pCreateReq, TSDB_MSG_FLG_DECODE);
-    }
-
-    SVgroupInfo vg = {0};
-=======
     SVCreateTbReq* pCreateReqDst = (SVCreateTbReq*)taosHashGet(pCreateTbHash, tbName, strlen(tbName));
     SVgroupInfo    vg = {0};
->>>>>>> cd2b053b
     RAW_RETURN_CHECK(catalogGetTableHashVgroup(pCatalog, &conn, &pName, &vg));
     if (pCreateReqDst) {  // change stable name to get meta
       (void)strcpy(pName.tname, pCreateReqDst->ctb.stbName);
@@ -2023,9 +1985,6 @@
 
 end:
   uDebug(LOG_ID_TAG " write raw metadata return, msg:%s", LOG_ID_VALUE, tstrerror(code));
-<<<<<<< HEAD
-  tDeleteSTaosxRsp(&rspObj.dataRsp);
-=======
   void* pIter = taosHashIterate(pCreateTbHash, NULL);
   while (pIter) {
     tDestroySVCreateTbReq(pIter, TSDB_MSG_FLG_DECODE);
@@ -2033,7 +1992,6 @@
   }
   taosHashCleanup(pCreateTbHash);
   tDeleteSTaosxRsp(&rspObj.rsp);
->>>>>>> cd2b053b
   tDecoderClear(&decoder);
   qDestroyQuery(pQuery);
   destroyRequest(pRequest);
@@ -2128,16 +2086,8 @@
   } else{
     uError("tmq_get_json_meta res:%d, invalid type", *(int8_t*)res);
   }
-<<<<<<< HEAD
-=======
-
-  SMqMetaRspObj* pMetaRspObj = (SMqMetaRspObj*)res;
-  cJSON*         pJson = NULL;
-  processSimpleMeta(&pMetaRspObj->metaRsp, &pJson);
-  char* string = cJSON_PrintUnformatted(pJson);
-  cJSON_Delete(pJson);
+
   uDebug("tmq_get_json_meta string:%s", string);
->>>>>>> cd2b053b
   return string;
 }
 
