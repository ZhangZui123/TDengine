--- conflicted
+++ resolved
@@ -1818,11 +1818,7 @@
   return code;
 }
 
-<<<<<<< HEAD
-static int32_t buildCreateTbMap(STaosxRsp* rsp, SHashObj* pHashObj) {
-=======
 static int32_t buildCreateTbMap(SMqDataRsp* rsp, SHashObj* pHashObj) {
->>>>>>> b05e591e
   // find schema data info
   int32_t       code = 0;
   SVCreateTbReq pCreateReq = {0};
@@ -1913,11 +1909,7 @@
   RAW_NULL_CHECK(pVgHash);
   pCreateTbHash = taosHashInit(16, taosGetDefaultHashFunction(TSDB_DATA_TYPE_BINARY), true, HASH_NO_LOCK);
   RAW_NULL_CHECK(pCreateTbHash);
-<<<<<<< HEAD
-  RAW_RETURN_CHECK(buildCreateTbMap(&rspObj.rsp, pCreateTbHash));
-=======
   RAW_RETURN_CHECK(buildCreateTbMap(&rspObj.dataRsp, pCreateTbHash));
->>>>>>> b05e591e
 
   uDebug(LOG_ID_TAG " write raw metadata block num:%d", LOG_ID_VALUE, rspObj.dataRsp.blockNum);
   while (++rspObj.resIter < rspObj.dataRsp.blockNum) {
@@ -1976,21 +1968,12 @@
     SVCreateTbReq* pCreateReqTmp = NULL;
     if (pCreateReqDst) {
       RAW_RETURN_CHECK(cloneSVreateTbReq(pCreateReqDst, &pCreateReqTmp));
-<<<<<<< HEAD
     }
     code = rawBlockBindData(pQuery, pTableMeta, rawData, &pCreateReqTmp, fields, pSW->nCols, true, err, ERR_MSG_LEN);
     if (pCreateReqTmp != NULL) {
       tdDestroySVCreateTbReq(pCreateReqTmp);
       taosMemoryFree(pCreateReqTmp);
     }
-=======
-    }
-    code = rawBlockBindData(pQuery, pTableMeta, rawData, &pCreateReqTmp, fields, pSW->nCols, true, err, ERR_MSG_LEN);
-    if (pCreateReqTmp != NULL) {
-      tdDestroySVCreateTbReq(pCreateReqTmp);
-      taosMemoryFree(pCreateReqTmp);
-    }
->>>>>>> b05e591e
     taosMemoryFree(fields);
     taosMemoryFreeClear(pTableMeta);
     if (code != TSDB_CODE_SUCCESS) {
@@ -2012,11 +1995,7 @@
     pIter = taosHashIterate(pCreateTbHash, pIter);
   }
   taosHashCleanup(pCreateTbHash);
-<<<<<<< HEAD
-  tDeleteSTaosxRsp(&rspObj.rsp);
-=======
   tDeleteSTaosxRsp(&rspObj.dataRsp);
->>>>>>> b05e591e
   tDecoderClear(&decoder);
   qDestroyQuery(pQuery);
   destroyRequest(pRequest);
