--- conflicted
+++ resolved
@@ -2364,11 +2364,7 @@
  */
 
 TAOS_RES* taos_schemaless_insert(TAOS* taos, char* lines[], int numLines, int protocol, int precision) {
-<<<<<<< HEAD
-  SRequestObj* request = (SRequestObj*)createRequest((STscObj *)taos, NULL, TSDB_SQL_INSERT);
-=======
   SRequestObj* request = (SRequestObj*)createRequest((STscObj *)taos, TSDB_SQL_INSERT);
->>>>>>> 6a5604fc
   if(!request){
     uError("SML:taos_schemaless_insert error request is null");
     return NULL;
