--- conflicted
+++ resolved
@@ -18,22 +18,21 @@
 #include <stdlib.h>
 #include <string.h>
 
-<<<<<<< HEAD
 #include "clientSml.h"
 
 int64_t smlToMilli[3] = {3600000LL, 60000LL, 1000LL};
 int64_t smlFactorNS[3] = {NANOSECOND_PER_MSEC, NANOSECOND_PER_USEC, 1};
 int64_t smlFactorS[3] = {1000LL, 1000000LL, 1000000000LL};
 
-void* nodeListGet(NodeList* list, const void *key, int32_t len, _equal_fn_sml fn){
+void *nodeListGet(NodeList *list, const void *key, int32_t len, _equal_fn_sml fn) {
   NodeList *tmp = list;
-  while(tmp){
-    if(fn == NULL){
-      if(tmp->data.used && tmp->data.keyLen == len && memcmp(tmp->data.key, key, len) == 0) {
+  while (tmp) {
+    if (fn == NULL) {
+      if (tmp->data.used && tmp->data.keyLen == len && memcmp(tmp->data.key, key, len) == 0) {
         return tmp->data.value;
       }
-    }else{
-      if(tmp->data.used && fn(tmp->data.key, key) == 0) {
+    } else {
+      if (tmp->data.used && fn(tmp->data.key, key) == 0) {
         return tmp->data.value;
       }
     }
@@ -41,228 +40,32 @@
     tmp = tmp->next;
   }
   return NULL;
-=======
-#include "cJSON.h"
-#include "catalog.h"
-#include "clientInt.h"
-#include "osSemaphore.h"
-#include "osThread.h"
-#include "query.h"
-#include "taos.h"
-#include "taoserror.h"
-#include "tcommon.h"
-#include "tdef.h"
-#include "tglobal.h"
-#include "tlog.h"
-#include "tmsg.h"
-#include "tname.h"
-#include "ttime.h"
-#include "ttypes.h"
-
-//=================================================================================================
-
-#define SPACE ' '
-#define COMMA ','
-#define EQUAL '='
-#define QUOTE '"'
-#define SLASH '\\'
-
-#define JUMP_SPACE(sql, sqlEnd) \
-  while (sql < sqlEnd) {        \
-    if (*sql == SPACE)          \
-      sql++;                    \
-    else                        \
-      break;                    \
-  }
-// comma ,
-#define IS_SLASH_COMMA(sql) (*(sql) == COMMA && *((sql)-1) == SLASH)
-#define IS_COMMA(sql)       (*(sql) == COMMA && *((sql)-1) != SLASH)
-// space
-#define IS_SLASH_SPACE(sql) (*(sql) == SPACE && *((sql)-1) == SLASH)
-#define IS_SPACE(sql)       (*(sql) == SPACE && *((sql)-1) != SLASH)
-// equal =
-#define IS_SLASH_EQUAL(sql) (*(sql) == EQUAL && *((sql)-1) == SLASH)
-#define IS_EQUAL(sql)       (*(sql) == EQUAL && *((sql)-1) != SLASH)
-// quote "
-#define IS_SLASH_QUOTE(sql) (*(sql) == QUOTE && *((sql)-1) == SLASH)
-#define IS_QUOTE(sql)       (*(sql) == QUOTE && *((sql)-1) != SLASH)
-// SLASH
-#define IS_SLASH_SLASH(sql) (*(sql) == SLASH && *((sql)-1) == SLASH)
-
-#define IS_SLASH_LETTER(sql) \
-  (IS_SLASH_COMMA(sql) || IS_SLASH_SPACE(sql) || IS_SLASH_EQUAL(sql) || IS_SLASH_QUOTE(sql) || IS_SLASH_SLASH(sql))
-
-#define MOVE_FORWARD_ONE(sql, len) (memmove((void *)((sql)-1), (sql), len))
-
-#define PROCESS_SLASH(key, keyLen)           \
-  for (int i = 1; i < keyLen; ++i) {         \
-    if (IS_SLASH_LETTER(key + i)) {          \
-      MOVE_FORWARD_ONE(key + i, keyLen - i); \
-      i--;                                   \
-      keyLen--;                              \
-    }                                        \
-  }
-
-#define IS_INVALID_COL_LEN(len)   ((len) <= 0 || (len) >= TSDB_COL_NAME_LEN)
-#define IS_INVALID_TABLE_LEN(len) ((len) <= 0 || (len) >= TSDB_TABLE_NAME_LEN)
-
-#define OTD_JSON_SUB_FIELDS_NUM 2
-#define OTD_JSON_FIELDS_NUM     4
-
-#define TS        "_ts"
-#define TS_LEN    3
-#define VALUE     "_value"
-#define VALUE_LEN 6
-
-#define BINARY_ADD_LEN 2  // "binary"   2 means " "
-#define NCHAR_ADD_LEN  3  // L"nchar"   3 means L" "
-
-#define MAX_RETRY_TIMES 5
-//=================================================================================================
-typedef TSDB_SML_PROTOCOL_TYPE SMLProtocolType;
-
-typedef enum {
-  SCHEMA_ACTION_NULL,
-  SCHEMA_ACTION_CREATE_STABLE,
-  SCHEMA_ACTION_ADD_COLUMN,
-  SCHEMA_ACTION_ADD_TAG,
-  SCHEMA_ACTION_CHANGE_COLUMN_SIZE,
-  SCHEMA_ACTION_CHANGE_TAG_SIZE,
-} ESchemaAction;
-
-typedef struct {
-  const char *measure;
-  const char *tags;
-  const char *cols;
-  const char *timestamp;
-
-  int32_t measureLen;
-  int32_t measureTagsLen;
-  int32_t tagsLen;
-  int32_t colsLen;
-  int32_t timestampLen;
-} SSmlLineInfo;
-
-typedef struct {
-  const char *sTableName;  // super table name
-  int32_t     sTableNameLen;
-  char        childTableName[TSDB_TABLE_NAME_LEN];
-  uint64_t    uid;
-
-  SArray *tags;
-
-  // if info->formatData is true, elements are SArray<SSmlKv*>.
-  // if info->formatData is false, elements are SHashObj<cols key string, SSmlKv*> for find by key quickly
-  SArray *cols;
-} SSmlTableInfo;
-
-typedef struct {
-  SArray   *tags;     // save the origin order to create table
-  SHashObj *tagHash;  // elements are <key, index in tags>
-
-  SArray   *cols;
-  SHashObj *colHash;
-
-  STableMeta *tableMeta;
-} SSmlSTableMeta;
-
-typedef struct {
-  int32_t len;
-  char   *buf;
-} SSmlMsgBuf;
-
-typedef struct {
-  int32_t code;
-  int32_t lineNum;
-
-  int32_t numOfSTables;
-  int32_t numOfCTables;
-  int32_t numOfCreateSTables;
-  int32_t numOfAlterColSTables;
-  int32_t numOfAlterTagSTables;
-
-  int64_t parseTime;
-  int64_t schemaTime;
-  int64_t insertBindTime;
-  int64_t insertRpcTime;
-  int64_t endTime;
-} SSmlCostInfo;
-
-typedef struct {
-  SRequestObj     *request;
-  tsem_t           sem;
-  int32_t          cnt;
-  int32_t          total;
-  TdThreadSpinlock lock;
-} Params;
-
-typedef struct {
-  int64_t id;
-  Params *params;
-
-  SMLProtocolType protocol;
-  int8_t          precision;
-  bool    dataFormat;  // true means that the name and order of keys in each line are the same(only for influx protocol)
-  bool    isRawLine;
-  int32_t ttl;
-
-  SHashObj *childTables;
-  SHashObj *superTables;
-  SHashObj *pVgHash;
-  void     *exec;
-
-  STscObj     *taos;
-  SCatalog    *pCatalog;
-  SRequestObj *pRequest;
-  SQuery      *pQuery;
-
-  SSmlCostInfo cost;
-  int32_t      affectedRows;
-  SSmlMsgBuf   msgBuf;
-  SHashObj    *dumplicateKey;  // for dumplicate key
-  SArray      *colsContainer;  // for cols parse, if dataFormat == false
-
-  cJSON *root;  // for parse json
-} SSmlHandle;
-//=================================================================================================
-
-//=================================================================================================
-static volatile int64_t linesSmlHandleId = 0;
-static int64_t          smlGenId() {
-  int64_t id;
-
-  do {
-    id = atomic_add_fetch_64(&linesSmlHandleId, 1);
-  } while (id == 0);
-
-  return id;
->>>>>>> 401396a0
-}
-
-int nodeListSet(NodeList** list, const void *key, int32_t len, void* value, _equal_fn_sml fn){
+}
+
+int nodeListSet(NodeList **list, const void *key, int32_t len, void *value, _equal_fn_sml fn) {
   NodeList *tmp = *list;
-  while (tmp){
-    if(!tmp->data.used) break;
-    if(fn == NULL){
-      if(tmp->data.keyLen == len && memcmp(tmp->data.key, key, len) == 0) {
+  while (tmp) {
+    if (!tmp->data.used) break;
+    if (fn == NULL) {
+      if (tmp->data.keyLen == len && memcmp(tmp->data.key, key, len) == 0) {
         return -1;
       }
-    }else{
-      if(tmp->data.keyLen == len && fn(tmp->data.key, key) == 0) {
+    } else {
+      if (tmp->data.keyLen == len && fn(tmp->data.key, key) == 0) {
         return -1;
       }
     }
 
     tmp = tmp->next;
   }
-  if(tmp){
+  if (tmp) {
     tmp->data.key = key;
     tmp->data.keyLen = len;
     tmp->data.value = value;
     tmp->data.used = true;
-  }else{
+  } else {
     NodeList *newNode = (NodeList *)taosMemoryCalloc(1, sizeof(NodeList));
-    if(newNode == NULL){
+    if (newNode == NULL) {
       return -1;
     }
     newNode->data.key = key;
@@ -275,11 +78,13 @@
   return 0;
 }
 
-int nodeListSize(NodeList* list){
+int nodeListSize(NodeList *list) {
   int cnt = 0;
-  while(list){
-    if(list->data.used) cnt++;
-    else break;
+  while (list) {
+    if (list->data.used)
+      cnt++;
+    else
+      break;
     list = list->next;
   }
   return cnt;
@@ -303,7 +108,6 @@
   return TSDB_CODE_SML_INVALID_DATA;
 }
 
-
 int64_t smlGetTimeValue(const char *value, int32_t len, uint8_t fromPrecision, uint8_t toPrecision) {
   char   *endPtr = NULL;
   int64_t tsInt64 = taosStr2Int64(value, &endPtr, 10);
@@ -311,9 +115,9 @@
     return -1;
   }
 
-  if(unlikely(fromPrecision >= TSDB_TIME_PRECISION_HOURS)){
+  if (unlikely(fromPrecision >= TSDB_TIME_PRECISION_HOURS)) {
     int64_t unit = smlToMilli[fromPrecision - TSDB_TIME_PRECISION_HOURS];
-    if(unit > INT64_MAX / tsInt64){
+    if (unit > INT64_MAX / tsInt64) {
       return -1;
     }
     tsInt64 *= unit;
@@ -333,7 +137,7 @@
   }
 }
 
-SSmlTableInfo *smlBuildTableInfo(int numRows, const char* measure, int32_t measureLen) {
+SSmlTableInfo *smlBuildTableInfo(int numRows, const char *measure, int32_t measureLen) {
   SSmlTableInfo *tag = (SSmlTableInfo *)taosMemoryCalloc(sizeof(SSmlTableInfo), 1);
   if (!tag) {
     return NULL;
@@ -348,23 +152,23 @@
     goto cleanup;
   }
 
-//  tag->tags = taosArrayInit(16, sizeof(SSmlKv));
-//  if (tag->tags == NULL) {
-//    uError("SML:smlBuildTableInfo failed to allocate memory");
-//    goto cleanup;
-//  }
+  //  tag->tags = taosArrayInit(16, sizeof(SSmlKv));
+  //  if (tag->tags == NULL) {
+  //    uError("SML:smlBuildTableInfo failed to allocate memory");
+  //    goto cleanup;
+  //  }
   return tag;
 
-  cleanup:
+cleanup:
   taosMemoryFree(tag);
   return NULL;
 }
 
 static int32_t smlParseTableName(SArray *tags, char *childTableName) {
-  size_t      childTableNameLen = strlen(tsSmlChildTableName);
+  size_t childTableNameLen = strlen(tsSmlChildTableName);
   if (childTableNameLen <= 0) return TSDB_CODE_SUCCESS;
 
-  for(int i = 0; i < taosArrayGetSize(tags); i++){
+  for (int i = 0; i < taosArrayGetSize(tags); i++) {
     SSmlKv *tag = (SSmlKv *)taosArrayGet(tags, i);
     // handle child table name
     if (childTableNameLen == tag->keyLen && strncmp(tag->key, tsSmlChildTableName, tag->keyLen) == 0) {
@@ -377,13 +181,12 @@
   return TSDB_CODE_SUCCESS;
 }
 
-int32_t smlSetCTableName(SSmlTableInfo *oneTable){
+int32_t smlSetCTableName(SSmlTableInfo *oneTable) {
   smlParseTableName(oneTable->tags, oneTable->childTableName);
 
   if (strlen(oneTable->childTableName) == 0) {
-    SArray* dst = taosArrayDup(oneTable->tags, NULL);
-    RandTableName rName = {dst, oneTable->sTableName, (uint8_t)oneTable->sTableNameLen,
-                           oneTable->childTableName, 0};
+    SArray       *dst = taosArrayDup(oneTable->tags, NULL);
+    RandTableName rName = {dst, oneTable->sTableName, (uint8_t)oneTable->sTableNameLen, oneTable->childTableName, 0};
 
     buildChildTableName(&rName);
     taosArrayDestroy(dst);
@@ -400,7 +203,7 @@
     return NULL;
   }
 
-  if(unlikely(!isDataFormat)){
+  if (unlikely(!isDataFormat)) {
     meta->tagHash = taosHashInit(32, taosGetDefaultHashFunction(TSDB_DATA_TYPE_BINARY), false, HASH_NO_LOCK);
     if (meta->tagHash == NULL) {
       uError("SML:smlBuildSTableMeta failed to allocate memory");
@@ -427,116 +230,117 @@
   }
   return meta;
 
-  cleanup:
+cleanup:
   taosMemoryFree(meta);
   return NULL;
 }
 
-//uint16_t smlCalTypeSum(char* endptr, int32_t left){
-//  uint16_t sum = 0;
-//  for(int i = 0; i < left; i++){
-//    sum += endptr[i];
-//  }
-//  return sum;
-//}
-
-#define RETURN_FALSE \
-smlBuildInvalidDataMsg(msg, "invalid data", pVal); \
-return false;
-
-#define SET_DOUBLE kvVal->type = TSDB_DATA_TYPE_DOUBLE;\
-                   kvVal->d = result;
-
-#define SET_FLOAT \
-  if (!IS_VALID_FLOAT(result)) {\
-    smlBuildInvalidDataMsg(msg, "float out of range[-3.402823466e+38,3.402823466e+38]", pVal);\
-    return false;\
-  }\
-  kvVal->type = TSDB_DATA_TYPE_FLOAT;\
+// uint16_t smlCalTypeSum(char* endptr, int32_t left){
+//   uint16_t sum = 0;
+//   for(int i = 0; i < left; i++){
+//     sum += endptr[i];
+//   }
+//   return sum;
+// }
+
+#define RETURN_FALSE                                 \
+  smlBuildInvalidDataMsg(msg, "invalid data", pVal); \
+  return false;
+
+#define SET_DOUBLE                     \
+  kvVal->type = TSDB_DATA_TYPE_DOUBLE; \
+  kvVal->d = result;
+
+#define SET_FLOAT                                                                              \
+  if (!IS_VALID_FLOAT(result)) {                                                               \
+    smlBuildInvalidDataMsg(msg, "float out of range[-3.402823466e+38,3.402823466e+38]", pVal); \
+    return false;                                                                              \
+  }                                                                                            \
+  kvVal->type = TSDB_DATA_TYPE_FLOAT;                                                          \
   kvVal->f = (float)result;
 
-#define SET_BIGINT \
-  if (smlDoubleToInt64OverFlow(result)) {\
-    errno = 0;\
-    int64_t tmp = taosStr2Int64(pVal, &endptr, 10);\
-    if (errno == ERANGE) {\
-      smlBuildInvalidDataMsg(msg, "big int out of range[-9223372036854775808,9223372036854775807]", pVal);\
-      return false;\
-    }\
-    kvVal->type = TSDB_DATA_TYPE_BIGINT;\
-    kvVal->i = tmp;\
-    return true;\
-  }\
-  kvVal->type = TSDB_DATA_TYPE_BIGINT;\
+#define SET_BIGINT                                                                                         \
+  if (smlDoubleToInt64OverFlow(result)) {                                                                  \
+    errno = 0;                                                                                             \
+    int64_t tmp = taosStr2Int64(pVal, &endptr, 10);                                                        \
+    if (errno == ERANGE) {                                                                                 \
+      smlBuildInvalidDataMsg(msg, "big int out of range[-9223372036854775808,9223372036854775807]", pVal); \
+      return false;                                                                                        \
+    }                                                                                                      \
+    kvVal->type = TSDB_DATA_TYPE_BIGINT;                                                                   \
+    kvVal->i = tmp;                                                                                        \
+    return true;                                                                                           \
+  }                                                                                                        \
+  kvVal->type = TSDB_DATA_TYPE_BIGINT;                                                                     \
   kvVal->i = (int64_t)result;
 
-#define SET_INT \
-  if (!IS_VALID_INT(result)) {\
-    smlBuildInvalidDataMsg(msg, "int out of range[-2147483648,2147483647]", pVal);\
-    return false;\
-  }\
-  kvVal->type = TSDB_DATA_TYPE_INT;\
+#define SET_INT                                                                    \
+  if (!IS_VALID_INT(result)) {                                                     \
+    smlBuildInvalidDataMsg(msg, "int out of range[-2147483648,2147483647]", pVal); \
+    return false;                                                                  \
+  }                                                                                \
+  kvVal->type = TSDB_DATA_TYPE_INT;                                                \
   kvVal->i = result;
 
-#define SET_SMALL_INT \
-  if (!IS_VALID_SMALLINT(result)) {\
-    smlBuildInvalidDataMsg(msg, "small int our of range[-32768,32767]", pVal);\
-    return false;\
-  }\
-  kvVal->type = TSDB_DATA_TYPE_SMALLINT;\
+#define SET_SMALL_INT                                                          \
+  if (!IS_VALID_SMALLINT(result)) {                                            \
+    smlBuildInvalidDataMsg(msg, "small int our of range[-32768,32767]", pVal); \
+    return false;                                                              \
+  }                                                                            \
+  kvVal->type = TSDB_DATA_TYPE_SMALLINT;                                       \
   kvVal->i = result;
 
-#define SET_UBIGINT \
-  if (result >= (double)UINT64_MAX || result < 0) {\
-    errno = 0;\
-    uint64_t tmp = taosStr2UInt64(pVal, &endptr, 10);\
-    if (errno == ERANGE || result < 0) {\
-      smlBuildInvalidDataMsg(msg, "unsigned big int out of range[0,18446744073709551615]", pVal);\
-      return false;\
-    }\
-    kvVal->type = TSDB_DATA_TYPE_UBIGINT;\
-    kvVal->u = tmp;\
-    return true;\
-  }\
-  kvVal->type = TSDB_DATA_TYPE_UBIGINT;\
+#define SET_UBIGINT                                                                               \
+  if (result >= (double)UINT64_MAX || result < 0) {                                               \
+    errno = 0;                                                                                    \
+    uint64_t tmp = taosStr2UInt64(pVal, &endptr, 10);                                             \
+    if (errno == ERANGE || result < 0) {                                                          \
+      smlBuildInvalidDataMsg(msg, "unsigned big int out of range[0,18446744073709551615]", pVal); \
+      return false;                                                                               \
+    }                                                                                             \
+    kvVal->type = TSDB_DATA_TYPE_UBIGINT;                                                         \
+    kvVal->u = tmp;                                                                               \
+    return true;                                                                                  \
+  }                                                                                               \
+  kvVal->type = TSDB_DATA_TYPE_UBIGINT;                                                           \
   kvVal->u = result;
 
-#define SET_UINT \
-  if (!IS_VALID_UINT(result)) {\
-    smlBuildInvalidDataMsg(msg, "unsigned int out of range[0,4294967295]", pVal);\
-    return false;\
-  }\
-  kvVal->type = TSDB_DATA_TYPE_UINT;\
+#define SET_UINT                                                                  \
+  if (!IS_VALID_UINT(result)) {                                                   \
+    smlBuildInvalidDataMsg(msg, "unsigned int out of range[0,4294967295]", pVal); \
+    return false;                                                                 \
+  }                                                                               \
+  kvVal->type = TSDB_DATA_TYPE_UINT;                                              \
   kvVal->u = result;
 
-#define SET_USMALL_INT \
-  if (!IS_VALID_USMALLINT(result)) {\
-    smlBuildInvalidDataMsg(msg, "unsigned small int out of rang[0,65535]", pVal);\
-    return false;\
-  }\
-  kvVal->type = TSDB_DATA_TYPE_USMALLINT;\
+#define SET_USMALL_INT                                                            \
+  if (!IS_VALID_USMALLINT(result)) {                                              \
+    smlBuildInvalidDataMsg(msg, "unsigned small int out of rang[0,65535]", pVal); \
+    return false;                                                                 \
+  }                                                                               \
+  kvVal->type = TSDB_DATA_TYPE_USMALLINT;                                         \
   kvVal->u = result;
 
-#define SET_TINYINT \
-  if (!IS_VALID_TINYINT(result)) { \
-    smlBuildInvalidDataMsg(msg, "tiny int out of range[-128,127]", pVal);\
-    return false;\
-  }\
-  kvVal->type = TSDB_DATA_TYPE_TINYINT;\
+#define SET_TINYINT                                                       \
+  if (!IS_VALID_TINYINT(result)) {                                        \
+    smlBuildInvalidDataMsg(msg, "tiny int out of range[-128,127]", pVal); \
+    return false;                                                         \
+  }                                                                       \
+  kvVal->type = TSDB_DATA_TYPE_TINYINT;                                   \
   kvVal->i = result;
 
-#define SET_UTINYINT \
-  if (!IS_VALID_UTINYINT(result)) {\
-    smlBuildInvalidDataMsg(msg, "unsigned tiny int out of range[0,255]", pVal);\
-    return false;\
-  }\
-  kvVal->type = TSDB_DATA_TYPE_UTINYINT;\
+#define SET_UTINYINT                                                            \
+  if (!IS_VALID_UTINYINT(result)) {                                             \
+    smlBuildInvalidDataMsg(msg, "unsigned tiny int out of range[0,255]", pVal); \
+    return false;                                                               \
+  }                                                                             \
+  kvVal->type = TSDB_DATA_TYPE_UTINYINT;                                        \
   kvVal->u = result;
 
 bool smlParseNumber(SSmlKv *kvVal, SSmlMsgBuf *msg) {
   const char *pVal = kvVal->value;
   int32_t     len = kvVal->length;
-  char *      endptr = NULL;
+  char       *endptr = NULL;
   double      result = taosStr2Double(pVal, &endptr);
   if (pVal == endptr) {
     RETURN_FALSE
@@ -546,59 +350,59 @@
   if (left == 0) {
     SET_DOUBLE
   } else if (left == 3) {
-    if(endptr[0] == 'f' || endptr[0] == 'F'){
-      if(endptr[1] == '6' && endptr[2] == '4'){
+    if (endptr[0] == 'f' || endptr[0] == 'F') {
+      if (endptr[1] == '6' && endptr[2] == '4') {
         SET_DOUBLE
-      }else if(endptr[1] == '3' && endptr[2] == '2'){
+      } else if (endptr[1] == '3' && endptr[2] == '2') {
         SET_FLOAT
-      }else{
+      } else {
         RETURN_FALSE
       }
-    }else if(endptr[0] == 'i' || endptr[0] == 'I'){
-      if(endptr[1] == '6' && endptr[2] == '4'){
+    } else if (endptr[0] == 'i' || endptr[0] == 'I') {
+      if (endptr[1] == '6' && endptr[2] == '4') {
         SET_BIGINT
-      }else if(endptr[1] == '3' && endptr[2] == '2'){
+      } else if (endptr[1] == '3' && endptr[2] == '2') {
         SET_INT
-      }else if(endptr[1] == '1' && endptr[2] == '6'){
+      } else if (endptr[1] == '1' && endptr[2] == '6') {
         SET_SMALL_INT
-      }else{
+      } else {
         RETURN_FALSE
       }
-    }else if(endptr[0] == 'u' || endptr[0] == 'U'){
-      if(endptr[1] == '6' && endptr[2] == '4'){
+    } else if (endptr[0] == 'u' || endptr[0] == 'U') {
+      if (endptr[1] == '6' && endptr[2] == '4') {
         SET_UBIGINT
-      }else if(endptr[1] == '3' && endptr[2] == '2'){
+      } else if (endptr[1] == '3' && endptr[2] == '2') {
         SET_UINT
-      }else if(endptr[1] == '1' && endptr[2] == '6'){
+      } else if (endptr[1] == '1' && endptr[2] == '6') {
         SET_USMALL_INT
-      }else{
+      } else {
         RETURN_FALSE
       }
-    }else{
+    } else {
       RETURN_FALSE
     }
-  } else if(left == 2){
-    if(endptr[0] == 'i' || endptr[0] == 'I'){
-      if(endptr[1] == '8') {
+  } else if (left == 2) {
+    if (endptr[0] == 'i' || endptr[0] == 'I') {
+      if (endptr[1] == '8') {
         SET_TINYINT
-      }else{
+      } else {
         RETURN_FALSE
       }
-    }else if(endptr[0] == 'u' || endptr[0] == 'U') {
+    } else if (endptr[0] == 'u' || endptr[0] == 'U') {
       if (endptr[1] == '8') {
         SET_UTINYINT
       } else {
         RETURN_FALSE
       }
-    }else{
+    } else {
       RETURN_FALSE
     }
-  } else if(left == 1){
-    if(endptr[0] == 'i' || endptr[0] == 'I'){
+  } else if (left == 1) {
+    if (endptr[0] == 'i' || endptr[0] == 'I') {
       SET_BIGINT
-    }else if(endptr[0] == 'u' || endptr[0] == 'U') {
+    } else if (endptr[0] == 'u' || endptr[0] == 'U') {
       SET_UBIGINT
-    }else{
+    } else {
       RETURN_FALSE
     }
   } else {
@@ -705,7 +509,7 @@
   return true;
 }
 
-STableMeta* smlGetMeta(SSmlHandle *info, const void* measure, int32_t measureLen){
+STableMeta *smlGetMeta(SSmlHandle *info, const void *measure, int32_t measureLen) {
   STableMeta *pTableMeta = NULL;
 
   SName pName = {TSDB_TABLE_NAME_T, info->taos->acctId, {0}, {0}};
@@ -722,7 +526,6 @@
   catalogGetSTableMeta(info->pCatalog, &conn, &pName, &pTableMeta);
   return pTableMeta;
 }
-
 
 static int64_t smlGenId() {
   static volatile int64_t linesSmlHandleId = 0;
@@ -933,14 +736,14 @@
   code = pRequest->code;
   taosMemoryFree(pCmdMsg.pMsg);
 
-  end:
+end:
   destroyRequest(pRequest);
   tFreeSMCreateStbReq(&pReq);
   return code;
 }
 
 static int32_t smlModifyDBSchemas(SSmlHandle *info) {
-  if(info->dataFormat && !info->needModifySchema){
+  if (info->dataFormat && !info->needModifySchema) {
     return TSDB_CODE_SUCCESS;
   }
   int32_t     code = 0;
@@ -961,8 +764,8 @@
     SSmlSTableMeta *sTableData = (SSmlSTableMeta *)tmp->data.value;
     bool            needCheckMeta = false;  // for multi thread
 
-    size_t superTableLen = (size_t)tmp->data.keyLen;
-    const void  *superTable = tmp->data.key;
+    size_t      superTableLen = (size_t)tmp->data.keyLen;
+    const void *superTable = tmp->data.key;
     memset(pName.tname, 0, TSDB_TABLE_NAME_LEN);
     memcpy(pName.tname, superTable, superTableLen);
 
@@ -1115,13 +918,12 @@
   }
   return 0;
 
-  end:
+end:
   taosHashCleanup(hashTmp);
   taosMemoryFreeClear(pTableMeta);
   //  catalogRefreshTableMeta(info->pCatalog, &conn, &pName, 1);
   return code;
 }
-
 
 /*
 static int32_t smlCheckDupUnit(SHashObj *dumplicateKey, SArray *tags, SSmlMsgBuf *msg){
@@ -1152,11 +954,11 @@
 }
 */
 
-static void smlInsertMeta(SHashObj *metaHash, SArray *metaArray, SArray *cols){
+static void smlInsertMeta(SHashObj *metaHash, SArray *metaArray, SArray *cols) {
   for (int16_t i = 0; i < taosArrayGetSize(cols); ++i) {
     SSmlKv *kv = (SSmlKv *)taosArrayGet(cols, i);
-    int ret = taosHashPut(metaHash, kv->key, kv->keyLen, &i, SHORT_BYTES);
-    if(ret == 0){
+    int     ret = taosHashPut(metaHash, kv->key, kv->keyLen, &i, SHORT_BYTES);
+    if (ret == 0) {
       taosArrayPush(metaArray, kv);
     }
   }
@@ -1169,439 +971,6 @@
   taosArrayDestroy(meta->cols);
   taosMemoryFree(meta->tableMeta);
   taosMemoryFree(meta);
-<<<<<<< HEAD
-=======
-}
-
-static void smlDestroyCols(SArray *cols) {
-  if (!cols) return;
-  for (int i = 0; i < taosArrayGetSize(cols); ++i) {
-    void *kv = taosArrayGetP(cols, i);
-    taosMemoryFree(kv);
-  }
-}
-
-static void smlDestroyInfo(SSmlHandle *info) {
-  if (!info) return;
-  qDestroyQuery(info->pQuery);
-  smlDestroyHandle(info->exec);
-
-  // destroy info->childTables
-  void **p1 = (void **)taosHashIterate(info->childTables, NULL);
-  while (p1) {
-    smlDestroyTableInfo(info, (SSmlTableInfo *)(*p1));
-    p1 = (void **)taosHashIterate(info->childTables, p1);
-  }
-  taosHashCleanup(info->childTables);
-
-  // destroy info->superTables
-  p1 = (void **)taosHashIterate(info->superTables, NULL);
-  while (p1) {
-    smlDestroySTableMeta((SSmlSTableMeta *)(*p1));
-    p1 = (void **)taosHashIterate(info->superTables, p1);
-  }
-  taosHashCleanup(info->superTables);
-
-  // destroy info->pVgHash
-  taosHashCleanup(info->pVgHash);
-  taosHashCleanup(info->dumplicateKey);
-  if (!info->dataFormat) {
-    taosArrayDestroy(info->colsContainer);
-  }
-  destroyRequest(info->pRequest);
-
-  cJSON_Delete(info->root);
-  taosMemoryFreeClear(info);
-}
-
-static SSmlHandle *smlBuildSmlInfo(STscObj *pTscObj, SRequestObj *request, SMLProtocolType protocol, int8_t precision) {
-  int32_t     code = TSDB_CODE_SUCCESS;
-  SSmlHandle *info = (SSmlHandle *)taosMemoryCalloc(1, sizeof(SSmlHandle));
-  if (NULL == info) {
-    return NULL;
-  }
-  info->id = smlGenId();
-
-  info->pQuery = (SQuery *)nodesMakeNode(QUERY_NODE_QUERY);
-  if (NULL == info->pQuery) {
-    uError("SML:0x%" PRIx64 " create info->pQuery error", info->id);
-    goto cleanup;
-  }
-  info->pQuery->execMode = QUERY_EXEC_MODE_SCHEDULE;
-  info->pQuery->haveResultSet = false;
-  info->pQuery->msgType = TDMT_VND_SUBMIT;
-  info->pQuery->pRoot = (SNode *)nodesMakeNode(QUERY_NODE_VNODE_MODIFY_STMT);
-  if (NULL == info->pQuery->pRoot) {
-    uError("SML:0x%" PRIx64 " create info->pQuery->pRoot error", info->id);
-    goto cleanup;
-  }
-
-  if (pTscObj) {
-    info->taos = pTscObj;
-    code = catalogGetHandle(info->taos->pAppInfo->clusterId, &info->pCatalog);
-    if (code != TSDB_CODE_SUCCESS) {
-      uError("SML:0x%" PRIx64 " get catalog error %d", info->id, code);
-      goto cleanup;
-    }
-  }
-
-  info->precision = precision;
-  info->protocol = protocol;
-  if (protocol == TSDB_SML_LINE_PROTOCOL) {
-    info->dataFormat = tsSmlDataFormat;
-  } else {
-    info->dataFormat = true;
-  }
-
-  if (request) {
-    info->pRequest = request;
-    info->msgBuf.buf = info->pRequest->msgBuf;
-    info->msgBuf.len = ERROR_MSG_BUF_DEFAULT_SIZE;
-    info->pRequest->stmtType = info->pQuery->pRoot->type;
-  }
-
-  info->exec = smlInitHandle(info->pQuery);
-  info->childTables = taosHashInit(32, taosGetDefaultHashFunction(TSDB_DATA_TYPE_BINARY), false, HASH_NO_LOCK);
-  info->superTables = taosHashInit(32, taosGetDefaultHashFunction(TSDB_DATA_TYPE_BINARY), false, HASH_NO_LOCK);
-  info->pVgHash = taosHashInit(16, taosGetDefaultHashFunction(TSDB_DATA_TYPE_INT), true, HASH_NO_LOCK);
-
-  info->dumplicateKey = taosHashInit(32, taosGetDefaultHashFunction(TSDB_DATA_TYPE_BINARY), false, HASH_NO_LOCK);
-  if (!info->dataFormat) {
-    info->colsContainer = taosArrayInit(32, POINTER_BYTES);
-    if (NULL == info->colsContainer) {
-      uError("SML:0x%" PRIx64 " create info failed", info->id);
-      goto cleanup;
-    }
-  }
-  if (NULL == info->exec || NULL == info->childTables || NULL == info->superTables || NULL == info->pVgHash ||
-      NULL == info->dumplicateKey) {
-    uError("SML:0x%" PRIx64 " create info failed", info->id);
-    goto cleanup;
-  }
-
-  return info;
-cleanup:
-  smlDestroyInfo(info);
-  return NULL;
-}
-
-/************* TSDB_SML_JSON_PROTOCOL function start **************/
-static int32_t smlParseMetricFromJSON(SSmlHandle *info, cJSON *root, SSmlTableInfo *tinfo) {
-  cJSON *metric = cJSON_GetObjectItem(root, "metric");
-  if (!cJSON_IsString(metric)) {
-    return TSDB_CODE_TSC_INVALID_JSON;
-  }
-
-  tinfo->sTableNameLen = strlen(metric->valuestring);
-  if (IS_INVALID_TABLE_LEN(tinfo->sTableNameLen)) {
-    uError("OTD:0x%" PRIx64 " Metric lenght is 0 or large than 192", info->id);
-    return TSDB_CODE_TSC_INVALID_TABLE_ID_LENGTH;
-  }
-
-  tinfo->sTableName = metric->valuestring;
-  return TSDB_CODE_SUCCESS;
-}
-
-static int32_t smlParseTSFromJSONObj(SSmlHandle *info, cJSON *root, int64_t *tsVal) {
-  int32_t size = cJSON_GetArraySize(root);
-  if (size != OTD_JSON_SUB_FIELDS_NUM) {
-    return TSDB_CODE_TSC_INVALID_JSON;
-  }
-
-  cJSON *value = cJSON_GetObjectItem(root, "value");
-  if (!cJSON_IsNumber(value)) {
-    return TSDB_CODE_TSC_INVALID_JSON;
-  }
-
-  cJSON *type = cJSON_GetObjectItem(root, "type");
-  if (!cJSON_IsString(type)) {
-    return TSDB_CODE_TSC_INVALID_JSON;
-  }
-
-  double timeDouble = value->valuedouble;
-  if (smlDoubleToInt64OverFlow(timeDouble)) {
-    smlBuildInvalidDataMsg(&info->msgBuf, "timestamp is too large", NULL);
-    return TSDB_CODE_INVALID_TIMESTAMP;
-  }
-
-  if (timeDouble == 0) {
-    *tsVal = taosGetTimestampNs();
-    return TSDB_CODE_SUCCESS;
-  }
-
-  if (timeDouble < 0) {
-    return TSDB_CODE_INVALID_TIMESTAMP;
-  }
-
-  *tsVal = timeDouble;
-  size_t typeLen = strlen(type->valuestring);
-  if (typeLen == 1 && (type->valuestring[0] == 's' || type->valuestring[0] == 'S')) {
-    // seconds
-    *tsVal = *tsVal * NANOSECOND_PER_SEC;
-    timeDouble = timeDouble * NANOSECOND_PER_SEC;
-    if (smlDoubleToInt64OverFlow(timeDouble)) {
-      smlBuildInvalidDataMsg(&info->msgBuf, "timestamp is too large", NULL);
-      return TSDB_CODE_INVALID_TIMESTAMP;
-    }
-  } else if (typeLen == 2 && (type->valuestring[1] == 's' || type->valuestring[1] == 'S')) {
-    switch (type->valuestring[0]) {
-      case 'm':
-      case 'M':
-        // milliseconds
-        *tsVal = *tsVal * NANOSECOND_PER_MSEC;
-        timeDouble = timeDouble * NANOSECOND_PER_MSEC;
-        if (smlDoubleToInt64OverFlow(timeDouble)) {
-          smlBuildInvalidDataMsg(&info->msgBuf, "timestamp is too large", NULL);
-          return TSDB_CODE_INVALID_TIMESTAMP;
-        }
-        break;
-      case 'u':
-      case 'U':
-        // microseconds
-        *tsVal = *tsVal * NANOSECOND_PER_USEC;
-        timeDouble = timeDouble * NANOSECOND_PER_USEC;
-        if (smlDoubleToInt64OverFlow(timeDouble)) {
-          smlBuildInvalidDataMsg(&info->msgBuf, "timestamp is too large", NULL);
-          return TSDB_CODE_INVALID_TIMESTAMP;
-        }
-        break;
-      case 'n':
-      case 'N':
-        break;
-      default:
-        return TSDB_CODE_TSC_INVALID_JSON;
-    }
-  } else {
-    return TSDB_CODE_TSC_INVALID_JSON;
-  }
-
-  return TSDB_CODE_SUCCESS;
-}
-
-static uint8_t smlGetTimestampLen(int64_t num) {
-  uint8_t len = 0;
-  while ((num /= 10) != 0) {
-    len++;
-  }
-  len++;
-  return len;
-}
-
-static int32_t smlParseTSFromJSON(SSmlHandle *info, cJSON *root, SArray *cols) {
-  // Timestamp must be the first KV to parse
-  int64_t tsVal = 0;
-
-  cJSON *timestamp = cJSON_GetObjectItem(root, "timestamp");
-  if (cJSON_IsNumber(timestamp)) {
-    // timestamp value 0 indicates current system time
-    double timeDouble = timestamp->valuedouble;
-    if (smlDoubleToInt64OverFlow(timeDouble)) {
-      smlBuildInvalidDataMsg(&info->msgBuf, "timestamp is too large", NULL);
-      return TSDB_CODE_INVALID_TIMESTAMP;
-    }
-
-    if (timeDouble < 0) {
-      return TSDB_CODE_INVALID_TIMESTAMP;
-    }
-
-    uint8_t tsLen = smlGetTimestampLen((int64_t)timeDouble);
-    tsVal = (int64_t)timeDouble;
-    if (tsLen == TSDB_TIME_PRECISION_SEC_DIGITS) {
-      tsVal = tsVal * NANOSECOND_PER_SEC;
-      timeDouble = timeDouble * NANOSECOND_PER_SEC;
-      if (smlDoubleToInt64OverFlow(timeDouble)) {
-        smlBuildInvalidDataMsg(&info->msgBuf, "timestamp is too large", NULL);
-        return TSDB_CODE_INVALID_TIMESTAMP;
-      }
-    } else if (tsLen == TSDB_TIME_PRECISION_MILLI_DIGITS) {
-      tsVal = tsVal * NANOSECOND_PER_MSEC;
-      timeDouble = timeDouble * NANOSECOND_PER_MSEC;
-      if (smlDoubleToInt64OverFlow(timeDouble)) {
-        smlBuildInvalidDataMsg(&info->msgBuf, "timestamp is too large", NULL);
-        return TSDB_CODE_INVALID_TIMESTAMP;
-      }
-    } else if (timeDouble == 0) {
-      tsVal = taosGetTimestampNs();
-    } else {
-      return TSDB_CODE_INVALID_TIMESTAMP;
-    }
-  } else if (cJSON_IsObject(timestamp)) {
-    int32_t ret = smlParseTSFromJSONObj(info, timestamp, &tsVal);
-    if (ret != TSDB_CODE_SUCCESS) {
-      uError("SML:0x%" PRIx64 " Failed to parse timestamp from JSON Obj", info->id);
-      return ret;
-    }
-  } else {
-    return TSDB_CODE_TSC_INVALID_JSON;
-  }
-
-  // add ts to
-  SSmlKv *kv = (SSmlKv *)taosMemoryCalloc(sizeof(SSmlKv), 1);
-  if (!kv) {
-    return TSDB_CODE_OUT_OF_MEMORY;
-  }
-  kv->key = TS;
-  kv->keyLen = TS_LEN;
-  kv->i = tsVal;
-  kv->type = TSDB_DATA_TYPE_TIMESTAMP;
-  kv->length = (int16_t)tDataTypes[kv->type].bytes;
-  taosArrayPush(cols, &kv);
-  return TSDB_CODE_SUCCESS;
-}
-
-static int32_t smlConvertJSONBool(SSmlKv *pVal, char *typeStr, cJSON *value) {
-  if (strcasecmp(typeStr, "bool") != 0) {
-    uError("OTD:invalid type(%s) for JSON Bool", typeStr);
-    return TSDB_CODE_TSC_INVALID_JSON_TYPE;
-  }
-  pVal->type = TSDB_DATA_TYPE_BOOL;
-  pVal->length = (int16_t)tDataTypes[pVal->type].bytes;
-  pVal->i = value->valueint;
-
-  return TSDB_CODE_SUCCESS;
-}
-
-static int32_t smlConvertJSONNumber(SSmlKv *pVal, char *typeStr, cJSON *value) {
-  // tinyint
-  if (strcasecmp(typeStr, "i8") == 0 || strcasecmp(typeStr, "tinyint") == 0) {
-    if (!IS_VALID_TINYINT(value->valuedouble)) {
-      uError("OTD:JSON value(%f) cannot fit in type(tinyint)", value->valuedouble);
-      return TSDB_CODE_TSC_VALUE_OUT_OF_RANGE;
-    }
-    pVal->type = TSDB_DATA_TYPE_TINYINT;
-    pVal->length = (int16_t)tDataTypes[pVal->type].bytes;
-    pVal->i = value->valuedouble;
-    return TSDB_CODE_SUCCESS;
-  }
-  // smallint
-  if (strcasecmp(typeStr, "i16") == 0 || strcasecmp(typeStr, "smallint") == 0) {
-    if (!IS_VALID_SMALLINT(value->valuedouble)) {
-      uError("OTD:JSON value(%f) cannot fit in type(smallint)", value->valuedouble);
-      return TSDB_CODE_TSC_VALUE_OUT_OF_RANGE;
-    }
-    pVal->type = TSDB_DATA_TYPE_SMALLINT;
-    pVal->length = (int16_t)tDataTypes[pVal->type].bytes;
-    pVal->i = value->valuedouble;
-    return TSDB_CODE_SUCCESS;
-  }
-  // int
-  if (strcasecmp(typeStr, "i32") == 0 || strcasecmp(typeStr, "int") == 0) {
-    if (!IS_VALID_INT(value->valuedouble)) {
-      uError("OTD:JSON value(%f) cannot fit in type(int)", value->valuedouble);
-      return TSDB_CODE_TSC_VALUE_OUT_OF_RANGE;
-    }
-    pVal->type = TSDB_DATA_TYPE_INT;
-    pVal->length = (int16_t)tDataTypes[pVal->type].bytes;
-    pVal->i = value->valuedouble;
-    return TSDB_CODE_SUCCESS;
-  }
-  // bigint
-  if (strcasecmp(typeStr, "i64") == 0 || strcasecmp(typeStr, "bigint") == 0) {
-    pVal->type = TSDB_DATA_TYPE_BIGINT;
-    pVal->length = (int16_t)tDataTypes[pVal->type].bytes;
-    if (value->valuedouble >= (double)INT64_MAX) {
-      pVal->i = INT64_MAX;
-    } else if (value->valuedouble <= (double)INT64_MIN) {
-      pVal->i = INT64_MIN;
-    } else {
-      pVal->i = value->valuedouble;
-    }
-    return TSDB_CODE_SUCCESS;
-  }
-  // float
-  if (strcasecmp(typeStr, "f32") == 0 || strcasecmp(typeStr, "float") == 0) {
-    if (!IS_VALID_FLOAT(value->valuedouble)) {
-      uError("OTD:JSON value(%f) cannot fit in type(float)", value->valuedouble);
-      return TSDB_CODE_TSC_VALUE_OUT_OF_RANGE;
-    }
-    pVal->type = TSDB_DATA_TYPE_FLOAT;
-    pVal->length = (int16_t)tDataTypes[pVal->type].bytes;
-    pVal->f = value->valuedouble;
-    return TSDB_CODE_SUCCESS;
-  }
-  // double
-  if (strcasecmp(typeStr, "f64") == 0 || strcasecmp(typeStr, "double") == 0) {
-    pVal->type = TSDB_DATA_TYPE_DOUBLE;
-    pVal->length = (int16_t)tDataTypes[pVal->type].bytes;
-    pVal->d = value->valuedouble;
-    return TSDB_CODE_SUCCESS;
-  }
-
-  // if reach here means type is unsupported
-  uError("OTD:invalid type(%s) for JSON Number", typeStr);
-  return TSDB_CODE_TSC_INVALID_JSON_TYPE;
-}
-
-static int32_t smlConvertJSONString(SSmlKv *pVal, char *typeStr, cJSON *value) {
-  if (strcasecmp(typeStr, "binary") == 0) {
-    pVal->type = TSDB_DATA_TYPE_BINARY;
-  } else if (strcasecmp(typeStr, "nchar") == 0) {
-    pVal->type = TSDB_DATA_TYPE_NCHAR;
-  } else {
-    uError("OTD:invalid type(%s) for JSON String", typeStr);
-    return TSDB_CODE_TSC_INVALID_JSON_TYPE;
-  }
-  pVal->length = (int16_t)strlen(value->valuestring);
-
-  if (pVal->type == TSDB_DATA_TYPE_BINARY && pVal->length > TSDB_MAX_BINARY_LEN - VARSTR_HEADER_SIZE) {
-    return TSDB_CODE_PAR_INVALID_VAR_COLUMN_LEN;
-  }
-  if (pVal->type == TSDB_DATA_TYPE_NCHAR &&
-      pVal->length > (TSDB_MAX_NCHAR_LEN - VARSTR_HEADER_SIZE) / TSDB_NCHAR_SIZE) {
-    return TSDB_CODE_PAR_INVALID_VAR_COLUMN_LEN;
-  }
-
-  pVal->value = value->valuestring;
-  return TSDB_CODE_SUCCESS;
-}
-
-static int32_t smlParseValueFromJSONObj(cJSON *root, SSmlKv *kv) {
-  int32_t ret = TSDB_CODE_SUCCESS;
-  int32_t size = cJSON_GetArraySize(root);
-
-  if (size != OTD_JSON_SUB_FIELDS_NUM) {
-    return TSDB_CODE_TSC_INVALID_JSON;
-  }
-
-  cJSON *value = cJSON_GetObjectItem(root, "value");
-  if (value == NULL) {
-    return TSDB_CODE_TSC_INVALID_JSON;
-  }
-
-  cJSON *type = cJSON_GetObjectItem(root, "type");
-  if (!cJSON_IsString(type)) {
-    return TSDB_CODE_TSC_INVALID_JSON;
-  }
-
-  switch (value->type) {
-    case cJSON_True:
-    case cJSON_False: {
-      ret = smlConvertJSONBool(kv, type->valuestring, value);
-      if (ret != TSDB_CODE_SUCCESS) {
-        return ret;
-      }
-      break;
-    }
-    case cJSON_Number: {
-      ret = smlConvertJSONNumber(kv, type->valuestring, value);
-      if (ret != TSDB_CODE_SUCCESS) {
-        return ret;
-      }
-      break;
-    }
-    case cJSON_String: {
-      ret = smlConvertJSONString(kv, type->valuestring, value);
-      if (ret != TSDB_CODE_SUCCESS) {
-        return ret;
-      }
-      break;
-    }
-    default:
-      return TSDB_CODE_TSC_INVALID_JSON_TYPE;
-  }
-
-  return TSDB_CODE_SUCCESS;
->>>>>>> 401396a0
 }
 
 static int32_t smlUpdateMeta(SHashObj *metaHash, SArray *metaArray, SArray *cols, bool isTag, SSmlMsgBuf *msg) {
@@ -1611,7 +980,7 @@
     int16_t *index = (int16_t *)taosHashGet(metaHash, kv->key, kv->keyLen);
     if (index) {
       SSmlKv *value = (SSmlKv *)taosArrayGet(metaArray, *index);
-      if (isTag){
+      if (isTag) {
         if (kv->length > value->length) {
           value->length = kv->length;
         }
@@ -1629,8 +998,8 @@
       size_t tmp = taosArrayGetSize(metaArray);
       ASSERT(tmp <= INT16_MAX);
       int16_t size = tmp;
-      int ret = taosHashPut(metaHash, kv->key, kv->keyLen, &size, SHORT_BYTES);
-      if(ret == 0){
+      int     ret = taosHashPut(metaHash, kv->key, kv->keyLen, &size, SHORT_BYTES);
+      if (ret == 0) {
         taosArrayPush(metaArray, kv);
       }
     }
@@ -1656,12 +1025,12 @@
   qDestroyQuery(info->pQuery);
 
   // destroy info->childTables
-  NodeList* tmp = info->childTables;
+  NodeList *tmp = info->childTables;
   while (tmp) {
-    if(tmp->data.used) {
-      smlDestroyTableInfo((SSmlTableInfo*)tmp->data.value);
-    }
-    NodeList* t = tmp->next;
+    if (tmp->data.used) {
+      smlDestroyTableInfo((SSmlTableInfo *)tmp->data.value);
+    }
+    NodeList *t = tmp->next;
     taosMemoryFree(tmp);
     tmp = t;
   }
@@ -1669,10 +1038,10 @@
   // destroy info->superTables
   tmp = info->superTables;
   while (tmp) {
-    if(tmp->data.used) {
-      smlDestroySTableMeta((SSmlSTableMeta*)tmp->data.value);
-    }
-    NodeList* t = tmp->next;
+    if (tmp->data.used) {
+      smlDestroySTableMeta((SSmlSTableMeta *)tmp->data.value);
+    }
+    NodeList *t = tmp->next;
     taosMemoryFree(tmp);
     tmp = t;
   }
@@ -1683,8 +1052,8 @@
   taosArrayDestroy(info->preLineTagKV);
   taosArrayDestroy(info->preLineColKV);
 
-  if(!info->dataFormat){
-    for(int i = 0; i < info->lineNum; i++){
+  if (!info->dataFormat) {
+    for (int i = 0; i < info->lineNum; i++) {
       taosArrayDestroy(info->lines[i].colArray);
     }
     taosMemoryFree(info->lines);
@@ -1699,7 +1068,7 @@
   if (NULL == info) {
     return NULL;
   }
-  if(taos != NULL){
+  if (taos != NULL) {
     info->taos = acquireTscObj(*(int64_t *)taos);
     code = catalogGetHandle(info->taos->pAppInfo->clusterId, &info->pCatalog);
     if (code != TSDB_CODE_SUCCESS) {
@@ -1743,34 +1112,21 @@
   return TSDB_CODE_SUCCESS;
 }
 
-<<<<<<< HEAD
 static int32_t smlParseLineBottom(SSmlHandle *info) {
-  if(info->dataFormat) return TSDB_CODE_SUCCESS;
-=======
-static int32_t smlParseInfluxLine(SSmlHandle *info, const char *sql, const int len) {
-  SSmlLineInfo elements = {0};
-  uDebug("SML:0x%" PRIx64 " smlParseInfluxLine raw:%d, len:%d, sql:%s", info->id, info->isRawLine, len,
-         (info->isRawLine ? "rawdata" : sql));
-
-  int ret = smlParseInfluxString(sql, sql + len, &elements, &info->msgBuf);
-  if (ret != TSDB_CODE_SUCCESS) {
-    uError("SML:0x%" PRIx64 " smlParseInfluxLine failed", info->id);
-    return ret;
-  }
->>>>>>> 401396a0
-
-  for(int32_t i = 0; i < info->lineNum; i ++){
-    SSmlLineInfo* elements = info->lines + i;
+  if (info->dataFormat) return TSDB_CODE_SUCCESS;
+
+  for (int32_t i = 0; i < info->lineNum; i++) {
+    SSmlLineInfo  *elements = info->lines + i;
     SSmlTableInfo *tinfo = NULL;
-    if(info->protocol == TSDB_SML_LINE_PROTOCOL){
+    if (info->protocol == TSDB_SML_LINE_PROTOCOL) {
       tinfo = (SSmlTableInfo *)nodeListGet(info->childTables, elements->measure, elements->measureTagsLen, NULL);
-    }else if(info->protocol == TSDB_SML_TELNET_PROTOCOL){
+    } else if (info->protocol == TSDB_SML_TELNET_PROTOCOL) {
       tinfo = (SSmlTableInfo *)nodeListGet(info->childTables, elements, POINTER_BYTES, is_same_child_table_telnet);
-    }else{
+    } else {
       tinfo = (SSmlTableInfo *)nodeListGet(info->childTables, elements, POINTER_BYTES, is_same_child_table_telnet);
     }
 
-    if(tinfo == NULL){
+    if (tinfo == NULL) {
       uError("SML:0x%" PRIx64 "get oneTable failed, line num:%d", info->id, i);
       smlBuildInvalidDataMsg(&info->msgBuf, "get oneTable failed", elements->measure);
       return TSDB_CODE_SML_INVALID_DATA;
@@ -1791,7 +1147,8 @@
       return ret;
     }
 
-    SSmlSTableMeta *tableMeta = (SSmlSTableMeta *)nodeListGet(info->superTables, elements->measure, elements->measureLen, NULL);
+    SSmlSTableMeta *tableMeta =
+        (SSmlSTableMeta *)nodeListGet(info->superTables, elements->measure, elements->measureLen, NULL);
     if (tableMeta) {  // update meta
       ret = smlUpdateMeta(tableMeta->colHash, tableMeta->cols, elements->colArray, false, &info->msgBuf);
       if (ret == TSDB_CODE_SUCCESS) {
@@ -1802,11 +1159,11 @@
         return ret;
       }
     } else {
-//      ret = smlJudgeDupColName(elements->colArray, tinfo->tags, &info->msgBuf);
-//      if (ret != TSDB_CODE_SUCCESS) {
-//        uError("SML:0x%" PRIx64 " smlUpdateMeta failed", info->id);
-//        return ret;
-//      }
+      //      ret = smlJudgeDupColName(elements->colArray, tinfo->tags, &info->msgBuf);
+      //      if (ret != TSDB_CODE_SUCCESS) {
+      //        uError("SML:0x%" PRIx64 " smlUpdateMeta failed", info->id);
+      //        return ret;
+      //      }
 
       SSmlSTableMeta *meta = smlBuildSTableMeta(info->dataFormat);
       smlInsertMeta(meta->tagHash, meta->tags, tinfo->tags);
@@ -1818,11 +1175,10 @@
   return TSDB_CODE_SUCCESS;
 }
 
-
 static int32_t smlInsertData(SSmlHandle *info) {
   int32_t code = TSDB_CODE_SUCCESS;
 
-  NodeList* tmp = info->childTables;
+  NodeList *tmp = info->childTables;
   while (tmp) {
     SSmlTableInfo *tableData = (SSmlTableInfo *)tmp->data.value;
 
@@ -1852,9 +1208,9 @@
     pMeta->tableMeta->vgId = vg.vgId;
     pMeta->tableMeta->uid = tableData->uid;  // one table merge data block together according uid
 
-    code = smlBindData(info->pQuery, info->dataFormat, tableData->tags, pMeta->cols, tableData->cols,
-                       pMeta->tableMeta, tableData->childTableName, tableData->sTableName, tableData->sTableNameLen,
-                       info->ttl, info->msgBuf.buf, info->msgBuf.len);
+    code = smlBindData(info->pQuery, info->dataFormat, tableData->tags, pMeta->cols, tableData->cols, pMeta->tableMeta,
+                       tableData->childTableName, tableData->sTableName, tableData->sTableNameLen, info->ttl,
+                       info->msgBuf.buf, info->msgBuf.len);
     if (code != TSDB_CODE_SUCCESS) {
       uError("SML:0x%" PRIx64 " smlBindData failed", info->id);
       return code;
@@ -1877,17 +1233,6 @@
 }
 
 static void smlPrintStatisticInfo(SSmlHandle *info) {
-<<<<<<< HEAD
-  uError("SML:0x%" PRIx64
-             " smlInsertLines result, code:%d,lineNum:%d,stable num:%d,ctable num:%d,create stable num:%d,alter stable tag num:%d,alter stable col num:%d \
-        parse cost:%" PRId64 ",schema cost:%" PRId64 ",bind cost:%" PRId64 ",rpc cost:%" PRId64 ",total cost:%" PRId64
-             "",
-         info->id, info->cost.code, info->cost.lineNum, info->cost.numOfSTables, info->cost.numOfCTables,
-         info->cost.numOfCreateSTables, info->cost.numOfAlterTagSTables, info->cost.numOfAlterColSTables,
-         info->cost.schemaTime - info->cost.parseTime,
-         info->cost.insertBindTime - info->cost.schemaTime, info->cost.insertRpcTime - info->cost.insertBindTime,
-         info->cost.endTime - info->cost.insertRpcTime, info->cost.endTime - info->cost.parseTime);
-=======
   uError(
       "SML:0x%" PRIx64
       " smlInsertLines result, code:%d,lineNum:%d,stable num:%d,ctable num:%d,create stable num:%d,alter stable tag num:%d,alter stable col num:%d \
@@ -1898,16 +1243,15 @@
       info->cost.schemaTime - info->cost.parseTime, info->cost.insertBindTime - info->cost.schemaTime,
       info->cost.insertRpcTime - info->cost.insertBindTime, info->cost.endTime - info->cost.insertRpcTime,
       info->cost.endTime - info->cost.parseTime);
->>>>>>> 401396a0
-}
-
-int32_t smlClearForRerun(SSmlHandle *info){
+}
+
+int32_t smlClearForRerun(SSmlHandle *info) {
   info->reRun = false;
   // clear info->childTables
-  NodeList* pList = info->childTables;
+  NodeList *pList = info->childTables;
   while (pList) {
-    if(pList->data.used) {
-      smlDestroyTableInfo((SSmlTableInfo*)pList->data.value);
+    if (pList->data.used) {
+      smlDestroyTableInfo((SSmlTableInfo *)pList->data.value);
       pList->data.used = false;
     }
     pList = pList->next;
@@ -1916,24 +1260,24 @@
   // clear info->superTables
   pList = info->superTables;
   while (pList) {
-    if(pList->data.used) {
-      smlDestroySTableMeta((SSmlSTableMeta*)pList->data.value);
+    if (pList->data.used) {
+      smlDestroySTableMeta((SSmlSTableMeta *)pList->data.value);
       pList->data.used = false;
     }
     pList = pList->next;
   }
 
-  if(unlikely(info->lines != NULL)){
+  if (unlikely(info->lines != NULL)) {
     uError("SML:0x%" PRIx64 " info->lines != NULL", info->id);
     return TSDB_CODE_SML_INVALID_DATA;
   }
-  info->lines = (SSmlLineInfo*)taosMemoryCalloc(info->lineNum, sizeof(SSmlLineInfo));
+  info->lines = (SSmlLineInfo *)taosMemoryCalloc(info->lineNum, sizeof(SSmlLineInfo));
 
   memset(&info->preLine, 0, sizeof(SSmlLineInfo));
   info->currSTableMeta = NULL;
   info->currTableDataCtx = NULL;
 
-  SVnodeModifOpStmt* stmt= (SVnodeModifOpStmt*)(info->pQuery->pRoot);
+  SVnodeModifyOpStmt *stmt = (SVnodeModifyOpStmt *)(info->pQuery->pRoot);
   stmt->freeHashFunc(stmt->pTableBlockHashObj);
   stmt->pTableBlockHashObj = taosHashInit(16, taosGetDefaultHashFunction(TSDB_DATA_TYPE_BIGINT), true, HASH_NO_LOCK);
   return TSDB_CODE_SUCCESS;
@@ -1954,7 +1298,7 @@
     return code;
   }
 
-  char *oldRaw = rawLine;
+  char   *oldRaw = rawLine;
   int32_t i = 0;
   while (i < numLines) {
     char *tmp = NULL;
@@ -1975,20 +1319,21 @@
       }
     }
 
-    uDebug("SML:0x%" PRIx64 " smlParseLine israw:%d, len:%d, sql:%s", info->id, info->isRawLine, len, (info->isRawLine ? "rawdata" : tmp));
+    uDebug("SML:0x%" PRIx64 " smlParseLine israw:%d, len:%d, sql:%s", info->id, info->isRawLine, len,
+           (info->isRawLine ? "rawdata" : tmp));
 
     if (info->protocol == TSDB_SML_LINE_PROTOCOL) {
-      if(info->dataFormat){
+      if (info->dataFormat) {
         SSmlLineInfo element = {0};
         code = smlParseInfluxString(info, tmp, tmp + len, &element);
-      }else{
+      } else {
         code = smlParseInfluxString(info, tmp, tmp + len, info->lines + i);
       }
     } else if (info->protocol == TSDB_SML_TELNET_PROTOCOL) {
-      if(info->dataFormat) {
+      if (info->dataFormat) {
         SSmlLineInfo element = {0};
         code = smlParseTelnetString(info, (char *)tmp, (char *)tmp + len, &element);
-      }else{
+      } else {
         code = smlParseTelnetString(info, (char *)tmp, (char *)tmp + len, info->lines + i);
       }
 
@@ -1999,11 +1344,11 @@
       uError("SML:0x%" PRIx64 " smlParseLine failed. line %d : %s", info->id, i, tmp);
       return code;
     }
-    if(info->reRun){
+    if (info->reRun) {
       i = 0;
       rawLine = oldRaw;
       code = smlClearForRerun(info);
-      if(code != TSDB_CODE_SUCCESS){
+      if (code != TSDB_CODE_SUCCESS) {
         return code;
       }
       continue;
@@ -2057,8 +1402,8 @@
   return code;
 }
 
-TAOS_RES *taos_schemaless_insert_inner(TAOS *taos, char *lines[], char *rawLine, char *rawLineEnd,
-                                       int numLines, int protocol, int precision, int32_t ttl, int64_t reqid) {
+TAOS_RES *taos_schemaless_insert_inner(TAOS *taos, char *lines[], char *rawLine, char *rawLineEnd, int numLines,
+                                       int protocol, int precision, int32_t ttl, int64_t reqid) {
   int32_t code = TSDB_CODE_SUCCESS;
   if (NULL == taos) {
     terrno = TSDB_CODE_TSC_DISCONNECTED;
@@ -2079,7 +1424,7 @@
   }
   info->pRequest = request;
   info->isRawLine = rawLine != NULL;
-  info->ttl       = ttl;
+  info->ttl = ttl;
   info->precision = precision;
   info->protocol = (TSDB_SML_PROTOCOL_TYPE)protocol;
   info->msgBuf.buf = info->pRequest->msgBuf;
@@ -2114,66 +1459,11 @@
     goto end;
   }
 
-<<<<<<< HEAD
   code = smlProcess(info, lines, rawLine, rawLineEnd, numLines);
   request->code = code;
   info->cost.endTime = taosGetTimestampUs();
   info->cost.code = code;
-//  smlPrintStatisticInfo(info);
-=======
-  batchs = ceil(((double)numLines) / tsSmlBatchSize);
-  params.total = batchs;
-  for (int i = 0; i < batchs; ++i) {
-    SRequestObj *req = (SRequestObj *)createRequest(pTscObj->id, TSDB_SQL_INSERT, 0);
-    if (!req) {
-      request->code = TSDB_CODE_OUT_OF_MEMORY;
-      uError("SML:taos_schemaless_insert error request is null");
-      goto end;
-    }
-    SSmlHandle *info = smlBuildSmlInfo(pTscObj, req, (SMLProtocolType)protocol, precision);
-    if (!info) {
-      request->code = TSDB_CODE_OUT_OF_MEMORY;
-      uError("SML:taos_schemaless_insert error SSmlHandle is null");
-      goto end;
-    }
-
-    info->isRawLine = (rawLine == NULL);
-    info->ttl = ttl;
-
-    int32_t perBatch = tsSmlBatchSize;
-
-    if (numLines > perBatch) {
-      numLines -= perBatch;
-    } else {
-      perBatch = numLines;
-      numLines = 0;
-    }
-
-    info->params = &params;
-    info->affectedRows = perBatch;
-    info->pRequest->body.queryFp = smlInsertCallback;
-    info->pRequest->body.param = info;
-    int32_t code = smlProcess(info, lines, rawLine, rawLineEnd, perBatch);
-    if (lines) {
-      lines += perBatch;
-    }
-    if (rawLine) {
-      int num = 0;
-      while (rawLine < rawLineEnd) {
-        if (*(rawLine++) == '\n') {
-          num++;
-        }
-        if (num == perBatch) {
-          break;
-        }
-      }
-    }
-    if (code != TSDB_CODE_SUCCESS) {
-      info->pRequest->body.queryFp(info, req, code);
-    }
-  }
-  tsem_wait(&params.sem);
->>>>>>> 401396a0
+  //  smlPrintStatisticInfo(info);
 
 end:
   smlDestroyInfo(info);
@@ -2221,27 +1511,6 @@
 
 TAOS_RES *taos_schemaless_insert_raw_ttl_with_reqid(TAOS *taos, char *lines, int len, int32_t *totalRows, int protocol,
                                                     int precision, int32_t ttl, int64_t reqid) {
-<<<<<<< HEAD
-=======
-  if (NULL == taos) {
-    terrno = TSDB_CODE_TSC_DISCONNECTED;
-    return NULL;
-  }
-
-  SRequestObj *request = (SRequestObj *)createRequest(*(int64_t *)taos, TSDB_SQL_INSERT, reqid);
-  if (!request) {
-    uError("SML:taos_schemaless_insert error request is null");
-    return NULL;
-  }
-
-  if (!lines || len <= 0) {
-    SSmlMsgBuf msg = {ERROR_MSG_BUF_DEFAULT_SIZE, request->msgBuf};
-    request->code = TSDB_CODE_SML_INVALID_DATA;
-    smlBuildInvalidDataMsg(&msg, "lines is null", NULL);
-    return (TAOS_RES *)request;
-  }
-
->>>>>>> 401396a0
   int numLines = 0;
   *totalRows = 0;
   char *tmp = lines;
