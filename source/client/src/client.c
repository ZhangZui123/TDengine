--- conflicted
+++ resolved
@@ -15,17 +15,6 @@
 
 #include "os.h"
 #include "tdef.h"
-
-<<<<<<< HEAD
-//TAOS_RES *taos_query(TAOS *taos, const char *sql) {
-//
-//}
-#include "taosmsg.h"
-
-int  taos_init() { return 0; }
-void taos_cleanup(void) {}
-
-=======
 #include "tglobal.h"
 #include "clientInt.h"
 #include "tscLog.h"
@@ -71,4 +60,3 @@
   strncpy(dbStr,   db,   MIN(TSDB_DB_NAME_LEN - 1, dbLen));
   return taos_connect(ipStr, userStr, passStr, dbStr, port);
 }
->>>>>>> 8917dee9
