
#include "clientInt.h"
#include "clientLog.h"
#include "command.h"
#include "scheduler.h"
#include "tdatablock.h"
#include "tdef.h"
#include "tglobal.h"
#include "tmsgtype.h"
#include "tpagedbuf.h"
#include "tref.h"

static int32_t       initEpSetFromCfg(const char* firstEp, const char* secondEp, SCorEpSet* pEpSet);
static SMsgSendInfo* buildConnectMsg(SRequestObj* pRequest);
static void          destroySendMsgInfo(SMsgSendInfo* pMsgBody);

static bool stringLengthCheck(const char* str, size_t maxsize) {
  if (str == NULL) {
    return false;
  }

  size_t len = strlen(str);
  if (len <= 0 || len > maxsize) {
    return false;
  }

  return true;
}

static bool validateUserName(const char* user) { return stringLengthCheck(user, TSDB_USER_LEN - 1); }

static bool validatePassword(const char* passwd) { return stringLengthCheck(passwd, TSDB_PASSWORD_LEN - 1); }

static bool validateDbName(const char* db) { return stringLengthCheck(db, TSDB_DB_NAME_LEN - 1); }

static char* getClusterKey(const char* user, const char* auth, const char* ip, int32_t port) {
  char key[512] = {0};
  snprintf(key, sizeof(key), "%s:%s:%s:%d", user, auth, ip, port);
  return strdup(key);
}

static STscObj* taosConnectImpl(const char* user, const char* auth, const char* db, __taos_async_fn_t fp, void* param,
                                SAppInstInfo* pAppInfo);

TAOS* taos_connect_internal(const char* ip, const char* user, const char* pass, const char* auth, const char* db,
                            uint16_t port) {
  if (taos_init() != TSDB_CODE_SUCCESS) {
    return NULL;
  }

  if (!validateUserName(user)) {
    terrno = TSDB_CODE_TSC_INVALID_USER_LENGTH;
    return NULL;
  }

  char localDb[TSDB_DB_NAME_LEN] = {0};
  if (db != NULL && strlen(db) > 0) {
    if (!validateDbName(db)) {
      terrno = TSDB_CODE_TSC_INVALID_DB_LENGTH;
      return NULL;
    }

    tstrncpy(localDb, db, sizeof(localDb));
    strdequote(localDb);
  }

  char secretEncrypt[TSDB_PASSWORD_LEN + 1] = {0};
  if (auth == NULL) {
    if (!validatePassword(pass)) {
      terrno = TSDB_CODE_TSC_INVALID_PASS_LENGTH;
      return NULL;
    }

    taosEncryptPass_c((uint8_t*)pass, strlen(pass), secretEncrypt);
  } else {
    tstrncpy(secretEncrypt, auth, tListLen(secretEncrypt));
  }

  SCorEpSet epSet = {0};
  if (ip) {
    if (initEpSetFromCfg(ip, NULL, &epSet) < 0) {
      return NULL;
    }

    if (port) {
      epSet.epSet.eps[0].port = port;
    }
  } else {
    if (initEpSetFromCfg(tsFirst, tsSecond, &epSet) < 0) {
      return NULL;
    }
  }

  char*          key = getClusterKey(user, secretEncrypt, ip, port);
  SAppInstInfo** pInst = NULL;

  taosThreadMutexLock(&appInfo.mutex);

  pInst = taosHashGet(appInfo.pInstMap, key, strlen(key));
  SAppInstInfo* p = NULL;
  if (pInst == NULL) {
    p = taosMemoryCalloc(1, sizeof(struct SAppInstInfo));
    p->mgmtEp = epSet;
    p->pTransporter = openTransporter(user, secretEncrypt, tsNumOfCores);
    p->pAppHbMgr = appHbMgrInit(p, key);
    taosHashPut(appInfo.pInstMap, key, strlen(key), &p, POINTER_BYTES);

    pInst = &p;
  }

  taosThreadMutexUnlock(&appInfo.mutex);

  taosMemoryFreeClear(key);
  return taosConnectImpl(user, &secretEncrypt[0], localDb, NULL, NULL, *pInst);
}

int32_t buildRequest(STscObj* pTscObj, const char* sql, int sqlLen, SRequestObj** pRequest) {
  *pRequest = createRequest(pTscObj, NULL, NULL, TSDB_SQL_SELECT);
  if (*pRequest == NULL) {
    tscError("failed to malloc sqlObj");
    return TSDB_CODE_TSC_OUT_OF_MEMORY;
  }

  (*pRequest)->sqlstr = taosMemoryMalloc(sqlLen + 1);
  if ((*pRequest)->sqlstr == NULL) {
    tscError("0x%" PRIx64 " failed to prepare sql string buffer", (*pRequest)->self);
    (*pRequest)->msgBuf = strdup("failed to prepare sql string buffer");
    return TSDB_CODE_TSC_OUT_OF_MEMORY;
  }

  strntolower((*pRequest)->sqlstr, sql, (int32_t)sqlLen);
  (*pRequest)->sqlstr[sqlLen] = 0;
  (*pRequest)->sqlLen = sqlLen;

  tscDebugL("0x%" PRIx64 " SQL: %s, reqId:0x%" PRIx64, (*pRequest)->self, (*pRequest)->sqlstr, (*pRequest)->requestId);
  return TSDB_CODE_SUCCESS;
}

int32_t parseSql(SRequestObj* pRequest, bool topicQuery, SQuery** pQuery) {
  STscObj* pTscObj = pRequest->pTscObj;

  SParseContext cxt = {
      .requestId = pRequest->requestId,
      .acctId = pTscObj->acctId,
      .db = pRequest->pDb,
      .topicQuery = topicQuery,
      .pSql = pRequest->sqlstr,
      .sqlLen = pRequest->sqlLen,
      .pMsg = pRequest->msgBuf,
      .msgLen = ERROR_MSG_BUF_DEFAULT_SIZE,
      .pTransporter = pTscObj->pAppInfo->pTransporter,
  };

  cxt.mgmtEpSet = getEpSet_s(&pTscObj->pAppInfo->mgmtEp);
  int32_t code = catalogGetHandle(pTscObj->pAppInfo->clusterId, &cxt.pCatalog);
  if (code != TSDB_CODE_SUCCESS) {
    return code;
  }

  code = qParseQuerySql(&cxt, pQuery);
  if (TSDB_CODE_SUCCESS == code) {
    if ((*pQuery)->haveResultSet) {
      setResSchemaInfo(&pRequest->body.resInfo, (*pQuery)->pResSchema, (*pQuery)->numOfResCols);
    }

    TSWAP(pRequest->dbList, (*pQuery)->pDbList, SArray*);
    TSWAP(pRequest->tableList, (*pQuery)->pTableList, SArray*);
  }

  return code;
}

int32_t execLocalCmd(SRequestObj* pRequest, SQuery* pQuery) {
  SRetrieveTableRsp* pRsp = NULL;
  int32_t            code = qExecCommand(pQuery->pRoot, &pRsp);
  if (TSDB_CODE_SUCCESS == code && NULL != pRsp) {
    code = setQueryResultFromRsp(&pRequest->body.resInfo, pRsp, false);
  }
  return code;
}

int32_t execDdlQuery(SRequestObj* pRequest, SQuery* pQuery) {
  // drop table if exists not_exists_table
  if (NULL == pQuery->pCmdMsg) {
    return TSDB_CODE_SUCCESS;
  }

  SCmdMsgInfo* pMsgInfo = pQuery->pCmdMsg;
  pRequest->type = pMsgInfo->msgType;
  pRequest->body.requestMsg = (SDataBuf){.pData = pMsgInfo->pMsg, .len = pMsgInfo->msgLen, .handle = NULL};
  pMsgInfo->pMsg = NULL;  // pMsg transferred to SMsgSendInfo management

  STscObj*      pTscObj = pRequest->pTscObj;
  SMsgSendInfo* pSendMsg = buildMsgInfoImpl(pRequest);

  if (pMsgInfo->msgType == TDMT_VND_SHOW_TABLES) {
    SShowReqInfo* pShowReqInfo = &pRequest->body.showInfo;
    if (pShowReqInfo->pArray == NULL) {
      pShowReqInfo->currentIndex = 0;  // set the first vnode/ then iterate the next vnode
      pShowReqInfo->pArray = pMsgInfo->pExtension;
    }
  }
  int64_t transporterId = 0;
  asyncSendMsgToServer(pTscObj->pAppInfo->pTransporter, &pMsgInfo->epSet, &transporterId, pSendMsg);

  tsem_wait(&pRequest->body.rspSem);
  return TSDB_CODE_SUCCESS;
}

int32_t getPlan(SRequestObj* pRequest, SQuery* pQuery, SQueryPlan** pPlan, SArray* pNodeList) {
  pRequest->type = pQuery->msgType;
  SPlanContext cxt = {.queryId = pRequest->requestId,
                      .acctId = pRequest->pTscObj->acctId,
                      .mgmtEpSet = getEpSet_s(&pRequest->pTscObj->pAppInfo->mgmtEp),
                      .pAstRoot = pQuery->pRoot,
                      .showRewrite = pQuery->showRewrite};
  int32_t      code = qCreateQueryPlan(&cxt, pPlan, pNodeList);
  if (code != 0) {
    return code;
  }
  return code;
}

void setResSchemaInfo(SReqResultInfo* pResInfo, const SSchema* pSchema, int32_t numOfCols) {
  assert(pSchema != NULL && numOfCols > 0);

  pResInfo->numOfCols = numOfCols;
  pResInfo->fields = taosMemoryCalloc(numOfCols, sizeof(TAOS_FIELD));
  pResInfo->userFields = taosMemoryCalloc(numOfCols, sizeof(TAOS_FIELD));

  for (int32_t i = 0; i < pResInfo->numOfCols; ++i) {
    pResInfo->fields[i].bytes = pSchema[i].bytes;
    pResInfo->fields[i].type = pSchema[i].type;

    pResInfo->userFields[i].bytes = pSchema[i].bytes;
    pResInfo->userFields[i].type = pSchema[i].type;

    if (pSchema[i].type == TSDB_DATA_TYPE_VARCHAR) {
      pResInfo->userFields[i].bytes -= VARSTR_HEADER_SIZE;
    } else if (pSchema[i].type == TSDB_DATA_TYPE_NCHAR) {
      pResInfo->userFields[i].bytes = (pResInfo->userFields[i].bytes - VARSTR_HEADER_SIZE) / TSDB_NCHAR_SIZE;
    }

    tstrncpy(pResInfo->fields[i].name, pSchema[i].name, tListLen(pResInfo->fields[i].name));
    tstrncpy(pResInfo->userFields[i].name, pSchema[i].name, tListLen(pResInfo->userFields[i].name));
  }
}

int32_t scheduleQuery(SRequestObj* pRequest, SQueryPlan* pDag, SArray* pNodeList) {
  void* pTransporter = pRequest->pTscObj->pAppInfo->pTransporter;

  SQueryResult res = {.code = 0, .numOfRows = 0, .msgSize = ERROR_MSG_BUF_DEFAULT_SIZE, .msg = pRequest->msgBuf};
  int32_t      code = schedulerExecJob(pTransporter, pNodeList, pDag, &pRequest->body.queryJob, pRequest->sqlstr,
                                       pRequest->metric.start, &res);
  if (code != TSDB_CODE_SUCCESS) {
    if (pRequest->body.queryJob != 0) {
      schedulerFreeJob(pRequest->body.queryJob);
    }

    pRequest->code = code;
    terrno = code;
    return pRequest->code;
  }

  if (TDMT_VND_SUBMIT == pRequest->type || TDMT_VND_CREATE_TABLE == pRequest->type) {
    pRequest->body.resInfo.numOfRows = res.numOfRows;

    if (pRequest->body.queryJob != 0) {
      schedulerFreeJob(pRequest->body.queryJob);
    }
  }

  pRequest->code = res.code;
  terrno = res.code;
  return pRequest->code;
}

SRequestObj* execQueryImpl(STscObj* pTscObj, const char* sql, int sqlLen) {
  SRequestObj* pRequest = NULL;
  SQuery*      pQuery = NULL;
  SArray*      pNodeList = taosArrayInit(4, sizeof(struct SQueryNodeAddr));

  int32_t code = buildRequest(pTscObj, sql, sqlLen, &pRequest);
  if (TSDB_CODE_SUCCESS == code) {
    code = parseSql(pRequest, false, &pQuery);
  }

  if (TSDB_CODE_SUCCESS == code) {
    switch (pQuery->execMode) {
      case QUERY_EXEC_MODE_LOCAL:
        code = execLocalCmd(pRequest, pQuery);
        break;
      case QUERY_EXEC_MODE_RPC:
        code = execDdlQuery(pRequest, pQuery);
        break;
      case QUERY_EXEC_MODE_SCHEDULE:
        code = getPlan(pRequest, pQuery, &pRequest->body.pDag, pNodeList);
        if (TSDB_CODE_SUCCESS == code) {
          code = scheduleQuery(pRequest, pRequest->body.pDag, pNodeList);
        }
        break;
      case QUERY_EXEC_MODE_EMPTY_RESULT:
        pRequest->type = TSDB_SQL_RETRIEVE_EMPTY_RESULT;
        break;
      default:
        break;
    }
  }

  taosArrayDestroy(pNodeList);
  qDestroyQuery(pQuery);
  if (NULL != pRequest && TSDB_CODE_SUCCESS != code) {
    pRequest->code = terrno;
  }

  return pRequest;
}

int32_t refreshMeta(STscObj* pTscObj, SRequestObj* pRequest) {
  SCatalog* pCatalog = NULL;
  int32_t   code = 0;
  int32_t   dbNum = taosArrayGetSize(pRequest->dbList);
  int32_t   tblNum = taosArrayGetSize(pRequest->tableList);

  if (dbNum <= 0 && tblNum <= 0) {
    return TSDB_CODE_QRY_APP_ERROR;
  }

  code = catalogGetHandle(pTscObj->pAppInfo->clusterId, &pCatalog);
  if (code != TSDB_CODE_SUCCESS) {
    return code;
  }

  SEpSet epset = getEpSet_s(&pTscObj->pAppInfo->mgmtEp);

  for (int32_t i = 0; i < dbNum; ++i) {
    char* dbFName = taosArrayGet(pRequest->dbList, i);

    code = catalogRefreshDBVgInfo(pCatalog, pTscObj->pAppInfo->pTransporter, &epset, dbFName);
    if (code != TSDB_CODE_SUCCESS) {
      return code;
    }
  }

  for (int32_t i = 0; i < tblNum; ++i) {
    SName* tableName = taosArrayGet(pRequest->tableList, i);

    code = catalogRefreshTableMeta(pCatalog, pTscObj->pAppInfo->pTransporter, &epset, tableName, -1);
    if (code != TSDB_CODE_SUCCESS) {
      return code;
    }
  }

  return code;
}

SRequestObj* execQuery(STscObj* pTscObj, const char* sql, int sqlLen) {
  SRequestObj* pRequest = NULL;
  int32_t      retryNum = 0;
  int32_t      code = 0;

  while (retryNum++ < REQUEST_MAX_TRY_TIMES) {
    pRequest = execQueryImpl(pTscObj, sql, sqlLen);
    if (TSDB_CODE_SUCCESS == pRequest->code || !NEED_CLIENT_HANDLE_ERROR(pRequest->code)) {
      break;
    }

    code = refreshMeta(pTscObj, pRequest);
    if (code) {
      pRequest->code = code;
      break;
    }

    destroyRequest(pRequest);
  }

  return pRequest;
}

TAOS_RES* taos_query_l(TAOS* taos, const char* sql, int sqlLen) {
  STscObj* pTscObj = (STscObj*)taos;
  if (sqlLen > (size_t)TSDB_MAX_ALLOWED_SQL_LEN) {
    tscError("sql string exceeds max length:%d", TSDB_MAX_ALLOWED_SQL_LEN);
    terrno = TSDB_CODE_TSC_EXCEED_SQL_LIMIT;
    return NULL;
  }

  return execQuery(pTscObj, sql, sqlLen);
}

int initEpSetFromCfg(const char* firstEp, const char* secondEp, SCorEpSet* pEpSet) {
  pEpSet->version = 0;

  // init mnode ip set
  SEpSet* mgmtEpSet = &(pEpSet->epSet);
  mgmtEpSet->numOfEps = 0;
  mgmtEpSet->inUse = 0;

  if (firstEp && firstEp[0] != 0) {
    if (strlen(firstEp) >= TSDB_EP_LEN) {
      terrno = TSDB_CODE_TSC_INVALID_FQDN;
      return -1;
    }

    taosGetFqdnPortFromEp(firstEp, &mgmtEpSet->eps[0]);
    mgmtEpSet->numOfEps++;
  }

  if (secondEp && secondEp[0] != 0) {
    if (strlen(secondEp) >= TSDB_EP_LEN) {
      terrno = TSDB_CODE_TSC_INVALID_FQDN;
      return -1;
    }

    taosGetFqdnPortFromEp(secondEp, &mgmtEpSet->eps[mgmtEpSet->numOfEps]);
    mgmtEpSet->numOfEps++;
  }

  if (mgmtEpSet->numOfEps == 0) {
    terrno = TSDB_CODE_TSC_INVALID_FQDN;
    return -1;
  }

  return 0;
}

STscObj* taosConnectImpl(const char* user, const char* auth, const char* db, __taos_async_fn_t fp, void* param,
                         SAppInstInfo* pAppInfo) {
  STscObj* pTscObj = createTscObj(user, auth, db, pAppInfo);
  if (NULL == pTscObj) {
    terrno = TSDB_CODE_TSC_OUT_OF_MEMORY;
    return pTscObj;
  }

  SRequestObj* pRequest = createRequest(pTscObj, fp, param, TDMT_MND_CONNECT);
  if (pRequest == NULL) {
    destroyTscObj(pTscObj);
    terrno = TSDB_CODE_TSC_OUT_OF_MEMORY;
    return NULL;
  }

  SMsgSendInfo* body = buildConnectMsg(pRequest);

  int64_t transporterId = 0;
  asyncSendMsgToServer(pTscObj->pAppInfo->pTransporter, &pTscObj->pAppInfo->mgmtEp.epSet, &transporterId, body);

  tsem_wait(&pRequest->body.rspSem);
  if (pRequest->code != TSDB_CODE_SUCCESS) {
    const char* errorMsg =
        (pRequest->code == TSDB_CODE_RPC_FQDN_ERROR) ? taos_errstr(pRequest) : tstrerror(pRequest->code);
    printf("failed to connect to server, reason: %s\n\n", errorMsg);

    destroyRequest(pRequest);
    taos_close(pTscObj);
    pTscObj = NULL;
  } else {
    tscDebug("0x%" PRIx64 " connection is opening, connId:%d, dnodeConn:%p, reqId:0x%" PRIx64, pTscObj->id,
             pTscObj->connId, pTscObj->pAppInfo->pTransporter, pRequest->requestId);
    destroyRequest(pRequest);
  }

  return pTscObj;
}

static SMsgSendInfo* buildConnectMsg(SRequestObj* pRequest) {
  SMsgSendInfo* pMsgSendInfo = taosMemoryCalloc(1, sizeof(SMsgSendInfo));
  if (pMsgSendInfo == NULL) {
    terrno = TSDB_CODE_TSC_OUT_OF_MEMORY;
    return NULL;
  }

  pMsgSendInfo->msgType = TDMT_MND_CONNECT;

  pMsgSendInfo->requestObjRefId = pRequest->self;
  pMsgSendInfo->requestId = pRequest->requestId;
  pMsgSendInfo->fp = handleRequestRspFp[TMSG_INDEX(pMsgSendInfo->msgType)];
  pMsgSendInfo->param = pRequest;

  SConnectReq connectReq = {0};
  STscObj*    pObj = pRequest->pTscObj;

  char* db = getDbOfConnection(pObj);
  if (db != NULL) {
    tstrncpy(connectReq.db, db, sizeof(connectReq.db));
  }
  taosMemoryFreeClear(db);

  connectReq.pid = htonl(appInfo.pid);
  connectReq.startTime = htobe64(appInfo.startTime);
  tstrncpy(connectReq.app, appInfo.appName, sizeof(connectReq.app));

  int32_t contLen = tSerializeSConnectReq(NULL, 0, &connectReq);
  void*   pReq = taosMemoryMalloc(contLen);
  tSerializeSConnectReq(pReq, contLen, &connectReq);

  pMsgSendInfo->msgInfo.len = contLen;
  pMsgSendInfo->msgInfo.pData = pReq;
  return pMsgSendInfo;
}

static void destroySendMsgInfo(SMsgSendInfo* pMsgBody) {
  assert(pMsgBody != NULL);
  taosMemoryFreeClear(pMsgBody->msgInfo.pData);
  taosMemoryFreeClear(pMsgBody);
}

bool persistConnForSpecificMsg(void* parenct, tmsg_t msgType) {
  return msgType == TDMT_VND_QUERY_RSP || msgType == TDMT_VND_FETCH_RSP || msgType == TDMT_VND_RES_READY_RSP ||
         msgType == TDMT_VND_QUERY_HEARTBEAT_RSP;
}

void processMsgFromServer(void* parent, SRpcMsg* pMsg, SEpSet* pEpSet) {
  SMsgSendInfo* pSendInfo = (SMsgSendInfo*)pMsg->ahandle;
  assert(pMsg->ahandle != NULL);

  if (pSendInfo->requestObjRefId != 0) {
    SRequestObj* pRequest = (SRequestObj*)taosAcquireRef(clientReqRefPool, pSendInfo->requestObjRefId);
    assert(pRequest->self == pSendInfo->requestObjRefId);

    pRequest->metric.rsp = taosGetTimestampUs();

    STscObj* pTscObj = pRequest->pTscObj;
    if (pEpSet) {
      if (!isEpsetEqual(&pTscObj->pAppInfo->mgmtEp.epSet, pEpSet)) {
        updateEpSet_s(&pTscObj->pAppInfo->mgmtEp, pEpSet);
      }
    }

    /*
     * There is not response callback function for submit response.
     * The actual inserted number of points is the first number.
     */
    int32_t elapsed = pRequest->metric.rsp - pRequest->metric.start;
    if (pMsg->code == TSDB_CODE_SUCCESS) {
      tscDebug("0x%" PRIx64 " message:%s, code:%s rspLen:%d, elapsed:%d ms, reqId:0x%" PRIx64, pRequest->self,
<<<<<<< HEAD
               TMSG_INFO(pMsg->msgType), tstrerror(pMsg->code), pMsg->contLen, elapsed/1000, pRequest->requestId);
    } else {
      tscError("0x%" PRIx64 " SQL cmd:%s, code:%s rspLen:%d, elapsed time:%d ms, reqId:0x%" PRIx64, pRequest->self,
               TMSG_INFO(pMsg->msgType), tstrerror(pMsg->code), pMsg->contLen, elapsed/1000, pRequest->requestId);
=======
               TMSG_INFO(pMsg->msgType), tstrerror(pMsg->code), pMsg->contLen, elapsed / 1000, pRequest->requestId);
    } else {
      tscError("0x%" PRIx64 " SQL cmd:%s, code:%s rspLen:%d, elapsed time:%d ms, reqId:0x%" PRIx64, pRequest->self,
               TMSG_INFO(pMsg->msgType), tstrerror(pMsg->code), pMsg->contLen, elapsed / 1000, pRequest->requestId);
>>>>>>> c2d1c480
    }

    taosReleaseRef(clientReqRefPool, pSendInfo->requestObjRefId);
  }

  SDataBuf buf = {.len = pMsg->contLen, .pData = NULL, .handle = pMsg->handle};

  if (pMsg->contLen > 0) {
    buf.pData = taosMemoryCalloc(1, pMsg->contLen);
    if (buf.pData == NULL) {
      terrno = TSDB_CODE_OUT_OF_MEMORY;
      pMsg->code = TSDB_CODE_OUT_OF_MEMORY;
    } else {
      memcpy(buf.pData, pMsg->pCont, pMsg->contLen);
    }
  }

  pSendInfo->fp(pSendInfo->param, &buf, pMsg->code);
  rpcFreeCont(pMsg->pCont);
  destroySendMsgInfo(pSendInfo);
}

TAOS* taos_connect_auth(const char* ip, const char* user, const char* auth, const char* db, uint16_t port) {
  tscDebug("try to connect to %s:%u by auth, user:%s db:%s", ip, port, user, db);
  if (user == NULL) {
    user = TSDB_DEFAULT_USER;
  }

  if (auth == NULL) {
    tscError("No auth info is given, failed to connect to server");
    return NULL;
  }

  return taos_connect_internal(ip, user, NULL, auth, db, port);
}

TAOS* taos_connect_l(const char* ip, int ipLen, const char* user, int userLen, const char* pass, int passLen,
                     const char* db, int dbLen, uint16_t port) {
  char ipStr[TSDB_EP_LEN] = {0};
  char dbStr[TSDB_DB_NAME_LEN] = {0};
  char userStr[TSDB_USER_LEN] = {0};
  char passStr[TSDB_PASSWORD_LEN] = {0};

  strncpy(ipStr, ip, TMIN(TSDB_EP_LEN - 1, ipLen));
  strncpy(userStr, user, TMIN(TSDB_USER_LEN - 1, userLen));
  strncpy(passStr, pass, TMIN(TSDB_PASSWORD_LEN - 1, passLen));
  strncpy(dbStr, db, TMIN(TSDB_DB_NAME_LEN - 1, dbLen));
  return taos_connect(ipStr, userStr, passStr, dbStr, port);
}

void doSetOneRowPtr(SReqResultInfo* pResultInfo) {
  for (int32_t i = 0; i < pResultInfo->numOfCols; ++i) {
    SResultColumn* pCol = &pResultInfo->pCol[i];

    int32_t type = pResultInfo->fields[i].type;
    int32_t bytes = pResultInfo->fields[i].bytes;

    if (IS_VAR_DATA_TYPE(type)) {
      if (pCol->offset[pResultInfo->current] != -1) {
        char* pStart = pResultInfo->pCol[i].offset[pResultInfo->current] + pResultInfo->pCol[i].pData;

        pResultInfo->length[i] = varDataLen(pStart);
        pResultInfo->row[i] = varDataVal(pStart);
      } else {
        pResultInfo->row[i] = NULL;
      }
    } else {
      if (!colDataIsNull_f(pCol->nullbitmap, pResultInfo->current)) {
        pResultInfo->row[i] = pResultInfo->pCol[i].pData + bytes * pResultInfo->current;
      } else {
        pResultInfo->row[i] = NULL;
      }
    }
  }
}

void* doFetchRow(SRequestObj* pRequest, bool setupOneRowPtr, bool convertUcs4) {
  assert(pRequest != NULL);
  SReqResultInfo* pResultInfo = &pRequest->body.resInfo;

  SEpSet epSet = {0};

  if (pResultInfo->pData == NULL || pResultInfo->current >= pResultInfo->numOfRows) {
    if (pRequest->type == TDMT_VND_QUERY) {
      // All data has returned to App already, no need to try again
      if (pResultInfo->completed) {
        pResultInfo->numOfRows = 0;
        return NULL;
      }

      SReqResultInfo* pResInfo = &pRequest->body.resInfo;
      pRequest->code = schedulerFetchRows(pRequest->body.queryJob, (void**)&pResInfo->pData);
      if (pRequest->code != TSDB_CODE_SUCCESS) {
        pResultInfo->numOfRows = 0;
        return NULL;
      }

      pRequest->code = setQueryResultFromRsp(&pRequest->body.resInfo, (SRetrieveTableRsp*)pResInfo->pData, convertUcs4);
      if (pRequest->code != TSDB_CODE_SUCCESS) {
        pResultInfo->numOfRows = 0;
        return NULL;
      }

      tscDebug("0x%" PRIx64 " fetch results, numOfRows:%d total Rows:%" PRId64 ", complete:%d, reqId:0x%" PRIx64,
               pRequest->self, pResInfo->numOfRows, pResInfo->totalRows, pResInfo->completed, pRequest->requestId);

      if (pResultInfo->numOfRows == 0) {
        return NULL;
      }

      goto _return;
    } else if (pRequest->type == TDMT_MND_SHOW) {
      pRequest->type = TDMT_MND_SHOW_RETRIEVE;
      epSet = getEpSet_s(&pRequest->pTscObj->pAppInfo->mgmtEp);
    } else if (pRequest->type == TDMT_VND_SHOW_TABLES) {
      pRequest->type = TDMT_VND_SHOW_TABLES_FETCH;
      SShowReqInfo* pShowReqInfo = &pRequest->body.showInfo;
      SVgroupInfo*  pVgroupInfo = taosArrayGet(pShowReqInfo->pArray, pShowReqInfo->currentIndex);

      epSet = pVgroupInfo->epSet;
    } else if (pRequest->type == TDMT_VND_SHOW_TABLES_FETCH) {
      pRequest->type = TDMT_VND_SHOW_TABLES;
      SShowReqInfo* pShowReqInfo = &pRequest->body.showInfo;
      pShowReqInfo->currentIndex += 1;
      if (pShowReqInfo->currentIndex >= taosArrayGetSize(pShowReqInfo->pArray)) {
        return NULL;
      }

      SVgroupInfo*     pVgroupInfo = taosArrayGet(pShowReqInfo->pArray, pShowReqInfo->currentIndex);
      SVShowTablesReq* pShowReq = taosMemoryCalloc(1, sizeof(SVShowTablesReq));
      pShowReq->head.vgId = htonl(pVgroupInfo->vgId);

      pRequest->body.requestMsg.len = sizeof(SVShowTablesReq);
      pRequest->body.requestMsg.pData = pShowReq;

      SMsgSendInfo* body = buildMsgInfoImpl(pRequest);
      epSet = pVgroupInfo->epSet;

      int64_t  transporterId = 0;
      STscObj* pTscObj = pRequest->pTscObj;
      asyncSendMsgToServer(pTscObj->pAppInfo->pTransporter, &epSet, &transporterId, body);
      tsem_wait(&pRequest->body.rspSem);

      pRequest->type = TDMT_VND_SHOW_TABLES_FETCH;
    } else if (pRequest->type == TDMT_MND_SHOW_RETRIEVE) {
      epSet = getEpSet_s(&pRequest->pTscObj->pAppInfo->mgmtEp);

      if (pResultInfo->completed) {
        return NULL;
      }
    }

    if (pResultInfo->completed) {
      pResultInfo->numOfRows = 0;
      return NULL;
    }

    SMsgSendInfo* body = buildMsgInfoImpl(pRequest);

    int64_t  transporterId = 0;
    STscObj* pTscObj = pRequest->pTscObj;
    asyncSendMsgToServer(pTscObj->pAppInfo->pTransporter, &epSet, &transporterId, body);

    tsem_wait(&pRequest->body.rspSem);

    pResultInfo->current = 0;
    if (pResultInfo->numOfRows <= pResultInfo->current) {
      return NULL;
    }
  }

_return:
  if (setupOneRowPtr) {
    doSetOneRowPtr(pResultInfo);
    pResultInfo->current += 1;
  }

  return pResultInfo->row;
}

static int32_t doPrepareResPtr(SReqResultInfo* pResInfo) {
  if (pResInfo->row == NULL) {
    pResInfo->row = taosMemoryCalloc(pResInfo->numOfCols, POINTER_BYTES);
    pResInfo->pCol = taosMemoryCalloc(pResInfo->numOfCols, sizeof(SResultColumn));
    pResInfo->length = taosMemoryCalloc(pResInfo->numOfCols, sizeof(int32_t));
    pResInfo->convertBuf = taosMemoryCalloc(pResInfo->numOfCols, POINTER_BYTES);

    if (pResInfo->row == NULL || pResInfo->pCol == NULL || pResInfo->length == NULL || pResInfo->convertBuf == NULL) {
      return TSDB_CODE_OUT_OF_MEMORY;
    }
  }

  return TSDB_CODE_SUCCESS;
}

static int32_t doConvertUCS4(SReqResultInfo* pResultInfo, int32_t numOfRows, int32_t numOfCols, int32_t* colLength) {
  for (int32_t i = 0; i < numOfCols; ++i) {
    int32_t type = pResultInfo->fields[i].type;
    int32_t bytes = pResultInfo->fields[i].bytes;

    if (type == TSDB_DATA_TYPE_NCHAR && colLength[i] > 0) {
      char* p = taosMemoryRealloc(pResultInfo->convertBuf[i], colLength[i]);
      if (p == NULL) {
        return TSDB_CODE_OUT_OF_MEMORY;
      }

      pResultInfo->convertBuf[i] = p;

      SResultColumn* pCol = &pResultInfo->pCol[i];
      for (int32_t j = 0; j < numOfRows; ++j) {
        if (pCol->offset[j] != -1) {
          char* pStart = pCol->offset[j] + pCol->pData;

          int32_t len = taosUcs4ToMbs((TdUcs4*)varDataVal(pStart), varDataLen(pStart), varDataVal(p));
          ASSERT(len <= bytes);

          varDataSetLen(p, len);
          pCol->offset[j] = (p - pResultInfo->convertBuf[i]);
          p += (len + VARSTR_HEADER_SIZE);
        }
      }

      pResultInfo->pCol[i].pData = pResultInfo->convertBuf[i];
      pResultInfo->row[i] = pResultInfo->pCol[i].pData;
    }
  }

  return TSDB_CODE_SUCCESS;
}

int32_t setResultDataPtr(SReqResultInfo* pResultInfo, TAOS_FIELD* pFields, int32_t numOfCols, int32_t numOfRows,
                         bool convertUcs4) {
  assert(numOfCols > 0 && pFields != NULL && pResultInfo != NULL);
  if (numOfRows == 0) {
    return TSDB_CODE_SUCCESS;
  }

  int32_t code = doPrepareResPtr(pResultInfo);
  if (code != TSDB_CODE_SUCCESS) {
    return code;
  }

  int32_t* colLength = (int32_t*)pResultInfo->pData;
  char*    pStart = ((char*)pResultInfo->pData) + sizeof(int32_t) * numOfCols;
  for (int32_t i = 0; i < numOfCols; ++i) {
    colLength[i] = htonl(colLength[i]);

    if (IS_VAR_DATA_TYPE(pResultInfo->fields[i].type)) {
      pResultInfo->pCol[i].offset = (int32_t*)pStart;
      pStart += numOfRows * sizeof(int32_t);
    } else {
      pResultInfo->pCol[i].nullbitmap = pStart;
      pStart += BitmapLen(pResultInfo->numOfRows);
    }

    pResultInfo->pCol[i].pData = pStart;
    pResultInfo->length[i] = pResultInfo->fields[i].bytes;
    pResultInfo->row[i] = pResultInfo->pCol[i].pData;

    pStart += colLength[i];
  }

  // convert UCS4-LE encoded character to native multi-bytes character in current data block.
  if (convertUcs4) {
    code = doConvertUCS4(pResultInfo, numOfRows, numOfCols, colLength);
  }

  return code;
}

char* getDbOfConnection(STscObj* pObj) {
  char* p = NULL;
  taosThreadMutexLock(&pObj->mutex);
  size_t len = strlen(pObj->db);
  if (len > 0) {
    p = strndup(pObj->db, tListLen(pObj->db));
  }

  taosThreadMutexUnlock(&pObj->mutex);
  return p;
}

void setConnectionDB(STscObj* pTscObj, const char* db) {
  assert(db != NULL && pTscObj != NULL);
  taosThreadMutexLock(&pTscObj->mutex);
  tstrncpy(pTscObj->db, db, tListLen(pTscObj->db));
  taosThreadMutexUnlock(&pTscObj->mutex);
}

void resetConnectDB(STscObj* pTscObj) {
  if (pTscObj == NULL) {
    return;
  }

  taosThreadMutexLock(&pTscObj->mutex);
  pTscObj->db[0] = 0;
  taosThreadMutexUnlock(&pTscObj->mutex);
}

int32_t setQueryResultFromRsp(SReqResultInfo* pResultInfo, const SRetrieveTableRsp* pRsp, bool convertUcs4) {
  assert(pResultInfo != NULL && pRsp != NULL);

  pResultInfo->pRspMsg = (const char*)pRsp;
  pResultInfo->pData = (void*)pRsp->data;
  pResultInfo->numOfRows = htonl(pRsp->numOfRows);
  pResultInfo->current = 0;
  pResultInfo->completed = (pRsp->completed == 1);
  pResultInfo->payloadLen = htonl(pRsp->compLen);
  pResultInfo->precision = pRsp->precision;

  // TODO handle the compressed case
  pResultInfo->totalRows += pResultInfo->numOfRows;
  return setResultDataPtr(pResultInfo, pResultInfo->fields, pResultInfo->numOfCols, pResultInfo->numOfRows,
                          convertUcs4);
}<|MERGE_RESOLUTION|>--- conflicted
+++ resolved
@@ -533,17 +533,10 @@
     int32_t elapsed = pRequest->metric.rsp - pRequest->metric.start;
     if (pMsg->code == TSDB_CODE_SUCCESS) {
       tscDebug("0x%" PRIx64 " message:%s, code:%s rspLen:%d, elapsed:%d ms, reqId:0x%" PRIx64, pRequest->self,
-<<<<<<< HEAD
-               TMSG_INFO(pMsg->msgType), tstrerror(pMsg->code), pMsg->contLen, elapsed/1000, pRequest->requestId);
-    } else {
-      tscError("0x%" PRIx64 " SQL cmd:%s, code:%s rspLen:%d, elapsed time:%d ms, reqId:0x%" PRIx64, pRequest->self,
-               TMSG_INFO(pMsg->msgType), tstrerror(pMsg->code), pMsg->contLen, elapsed/1000, pRequest->requestId);
-=======
                TMSG_INFO(pMsg->msgType), tstrerror(pMsg->code), pMsg->contLen, elapsed / 1000, pRequest->requestId);
     } else {
       tscError("0x%" PRIx64 " SQL cmd:%s, code:%s rspLen:%d, elapsed time:%d ms, reqId:0x%" PRIx64, pRequest->self,
                TMSG_INFO(pMsg->msgType), tstrerror(pMsg->code), pMsg->contLen, elapsed / 1000, pRequest->requestId);
->>>>>>> c2d1c480
     }
 
     taosReleaseRef(clientReqRefPool, pSendInfo->requestObjRefId);
