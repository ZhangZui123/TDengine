--- conflicted
+++ resolved
@@ -137,11 +137,7 @@
     p->instKey = key;
     key = NULL;
     tscDebug("new app inst mgr %p, user:%s, ip:%s, port:%d", p, user, ip, port);
-<<<<<<< HEAD
-    
-=======
-
->>>>>>> 45e9b239
+
     pInst = &p;
   }
 
@@ -843,26 +839,15 @@
       }
       break;
     case QUERY_EXEC_MODE_SCHEDULE: {
-<<<<<<< HEAD
-      SArray* pMnodeList = taosArrayInit(4, sizeof(SQueryNodeLoad));
-      SQueryPlan* pDag = NULL;
-      code = getPlan(pRequest, pQuery, &pDag, pMnodeList);
-      if (TSDB_CODE_SUCCESS == code) {        
-=======
       SArray*     pMnodeList = taosArrayInit(4, sizeof(SQueryNodeLoad));
       SQueryPlan* pDag = NULL;
       code = getPlan(pRequest, pQuery, &pDag, pMnodeList);
       if (TSDB_CODE_SUCCESS == code) {
->>>>>>> 45e9b239
         pRequest->body.subplanNum = pDag->numOfSubplans;
         if (!pRequest->validateOnly) {
           SArray* pNodeList = NULL;
           buildSyncExecNodeList(pRequest, &pNodeList, pMnodeList);
-<<<<<<< HEAD
-          
-=======
-
->>>>>>> 45e9b239
+
           code = scheduleQuery(pRequest, pDag, pNodeList);
           taosArrayDestroy(pNodeList);
         }
@@ -943,11 +928,7 @@
                           .pUser = pRequest->pTscObj->user};
 
       SAppInstInfo* pAppInfo = getAppInfo(pRequest);
-<<<<<<< HEAD
-      SQueryPlan* pDag = NULL;
-=======
       SQueryPlan*   pDag = NULL;
->>>>>>> 45e9b239
       code = qCreateQueryPlan(&cxt, &pDag, pMnodeList);
       if (code) {
         tscError("0x%" PRIx64 " failed to create query plan, code:%s 0x%" PRIx64, pRequest->self, tstrerror(code),
@@ -1318,11 +1299,7 @@
 
   STscObj* pObj = taos_connect_internal(ip, user, NULL, auth, db, port, CONN_TYPE__QUERY);
   if (pObj) {
-<<<<<<< HEAD
-    int64_t *rid = taosMemoryCalloc(1, sizeof(int64_t));
-=======
     int64_t* rid = taosMemoryCalloc(1, sizeof(int64_t));
->>>>>>> 45e9b239
     *rid = pObj->id;
     return (TAOS*)rid;
   }
@@ -2013,11 +1990,7 @@
     return;
   }
 
-<<<<<<< HEAD
-  int64_t rid = *(int64_t*)taos;
-=======
   int64_t  rid = *(int64_t*)taos;
->>>>>>> 45e9b239
   STscObj* pTscObj = acquireTscObj(rid);
   if (pTscObj == NULL || sql == NULL || NULL == fp) {
     terrno = TSDB_CODE_INVALID_PARA;
@@ -2053,11 +2026,7 @@
   pRequest->body.queryFp = fp;
   pRequest->body.param = param;
   doAsyncQuery(pRequest, false);
-<<<<<<< HEAD
-  releaseTscObj(rid);  
-=======
   releaseTscObj(rid);
->>>>>>> 45e9b239
 }
 
 TAOS_RES* taosQueryImpl(TAOS* taos, const char* sql, bool validateOnly) {
@@ -2066,11 +2035,7 @@
     return NULL;
   }
 
-<<<<<<< HEAD
-  int64_t rid = *(int64_t*)taos;
-=======
   int64_t  rid = *(int64_t*)taos;
->>>>>>> 45e9b239
   STscObj* pTscObj = acquireTscObj(rid);
   if (pTscObj == NULL || sql == NULL) {
     terrno = TSDB_CODE_TSC_DISCONNECTED;
