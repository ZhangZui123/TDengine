/*
 * Copyright (c) 2019 TAOS Data, Inc. <jhtao@taosdata.com>
 *
 * This program is free software: you can use, redistribute, and/or modify
 * it under the terms of the GNU Affero General Public License, version 3
 * or later ("AGPL"), as published by the Free Software Foundation.
 *
 * This program is distributed in the hope that it will be useful, but WITHOUT
 * ANY WARRANTY; without even the implied warranty of MERCHANTABILITY or
 * FITNESS FOR A PARTICULAR PURPOSE.
 *
 * You should have received a copy of the GNU Affero General Public License
 * along with this program. If not, see <http://www.gnu.org/licenses/>.
 */

#include "cJSON.h"
#include "clientInt.h"
#include "clientLog.h"
#include "command.h"
#include "scheduler.h"
#include "tdatablock.h"
#include "tdataformat.h"
#include "tdef.h"
#include "tglobal.h"
#include "tmsgtype.h"
#include "tpagedbuf.h"
#include "tref.h"

static int32_t       initEpSetFromCfg(const char* firstEp, const char* secondEp, SCorEpSet* pEpSet);
static SMsgSendInfo* buildConnectMsg(SRequestObj* pRequest);
static void          destroySendMsgInfo(SMsgSendInfo* pMsgBody);

static bool stringLengthCheck(const char* str, size_t maxsize) {
  if (str == NULL) {
    return false;
  }

  size_t len = strlen(str);
  if (len <= 0 || len > maxsize) {
    return false;
  }

  return true;
}

static bool validateUserName(const char* user) { return stringLengthCheck(user, TSDB_USER_LEN - 1); }

static bool validatePassword(const char* passwd) { return stringLengthCheck(passwd, TSDB_PASSWORD_LEN - 1); }

static bool validateDbName(const char* db) { return stringLengthCheck(db, TSDB_DB_NAME_LEN - 1); }

static char* getClusterKey(const char* user, const char* auth, const char* ip, int32_t port) {
  char key[512] = {0};
  snprintf(key, sizeof(key), "%s:%s:%s:%d", user, auth, ip, port);
  return strdup(key);
}

static STscObj* taosConnectImpl(const char* user, const char* auth, const char* db, __taos_async_fn_t fp, void* param,
                                SAppInstInfo* pAppInfo, int connType);

TAOS* taos_connect_internal(const char* ip, const char* user, const char* pass, const char* auth, const char* db,
                            uint16_t port, int connType) {
  if (taos_init() != TSDB_CODE_SUCCESS) {
    return NULL;
  }

  if (!validateUserName(user)) {
    terrno = TSDB_CODE_TSC_INVALID_USER_LENGTH;
    return NULL;
  }

  char localDb[TSDB_DB_NAME_LEN] = {0};
  if (db != NULL && strlen(db) > 0) {
    if (!validateDbName(db)) {
      terrno = TSDB_CODE_TSC_INVALID_DB_LENGTH;
      return NULL;
    }

    tstrncpy(localDb, db, sizeof(localDb));
    strdequote(localDb);
  }

  char secretEncrypt[TSDB_PASSWORD_LEN + 1] = {0};
  if (auth == NULL) {
    if (!validatePassword(pass)) {
      terrno = TSDB_CODE_TSC_INVALID_PASS_LENGTH;
      return NULL;
    }

    taosEncryptPass_c((uint8_t*)pass, strlen(pass), secretEncrypt);
  } else {
    tstrncpy(secretEncrypt, auth, tListLen(secretEncrypt));
  }

  SCorEpSet epSet = {0};
  if (ip) {
    if (initEpSetFromCfg(ip, NULL, &epSet) < 0) {
      return NULL;
    }
  } else {
    if (initEpSetFromCfg(tsFirst, tsSecond, &epSet) < 0) {
      return NULL;
    }
  }

  if (port) {
    epSet.epSet.eps[0].port = port;
    epSet.epSet.eps[1].port = port;
  }

  char* key = getClusterKey(user, secretEncrypt, ip, port);

  SAppInstInfo** pInst = NULL;
  taosThreadMutexLock(&appInfo.mutex);

  pInst = taosHashGet(appInfo.pInstMap, key, strlen(key));
  SAppInstInfo* p = NULL;
  if (pInst == NULL) {
    p = taosMemoryCalloc(1, sizeof(struct SAppInstInfo));
    p->mgmtEp = epSet;
    taosThreadMutexInit(&p->qnodeMutex, NULL);
    p->pTransporter = openTransporter(user, secretEncrypt, tsNumOfCores);
    p->pAppHbMgr = appHbMgrInit(p, key);
    taosHashPut(appInfo.pInstMap, key, strlen(key), &p, POINTER_BYTES);

    pInst = &p;
  }

  taosThreadMutexUnlock(&appInfo.mutex);

  taosMemoryFreeClear(key);
  return taosConnectImpl(user, &secretEncrypt[0], localDb, NULL, NULL, *pInst, connType);
}

int32_t buildRequest(STscObj* pTscObj, const char* sql, int sqlLen, SRequestObj** pRequest) {
  *pRequest = createRequest(pTscObj, NULL, TSDB_SQL_SELECT);
  if (*pRequest == NULL) {
    tscError("failed to malloc sqlObj");
    return TSDB_CODE_TSC_OUT_OF_MEMORY;
  }

  (*pRequest)->sqlstr = taosMemoryMalloc(sqlLen + 1);
  if ((*pRequest)->sqlstr == NULL) {
    tscError("0x%" PRIx64 " failed to prepare sql string buffer", (*pRequest)->self);
    (*pRequest)->msgBuf = strdup("failed to prepare sql string buffer");
    return TSDB_CODE_TSC_OUT_OF_MEMORY;
  }

  strntolower((*pRequest)->sqlstr, sql, (int32_t)sqlLen);
  (*pRequest)->sqlstr[sqlLen] = 0;
  (*pRequest)->sqlLen = sqlLen;

  if (taosHashPut(pTscObj->pRequests, &(*pRequest)->self, sizeof((*pRequest)->self), &(*pRequest)->self,
                  sizeof((*pRequest)->self))) {
    destroyRequest(*pRequest);
    *pRequest = NULL;
    tscError("put request to request hash failed");
    return TSDB_CODE_TSC_OUT_OF_MEMORY;
  }

  tscDebugL("0x%" PRIx64 " SQL: %s, reqId:0x%" PRIx64, (*pRequest)->self, (*pRequest)->sqlstr, (*pRequest)->requestId);
  return TSDB_CODE_SUCCESS;
}

int32_t parseSql(SRequestObj* pRequest, bool topicQuery, SQuery** pQuery, SStmtCallback* pStmtCb) {
  STscObj* pTscObj = pRequest->pTscObj;

  SParseContext cxt = {.requestId = pRequest->requestId,
                       .acctId = pTscObj->acctId,
                       .db = pRequest->pDb,
                       .topicQuery = topicQuery,
                       .pSql = pRequest->sqlstr,
                       .sqlLen = pRequest->sqlLen,
                       .pMsg = pRequest->msgBuf,
                       .msgLen = ERROR_MSG_BUF_DEFAULT_SIZE,
                       .pTransporter = pTscObj->pAppInfo->pTransporter,
                       .pStmtCb = pStmtCb,
                       .pUser = pTscObj->user,
                       .schemalessType = pTscObj->schemalessType,
                       .isSuperUser = (0 == strcmp(pTscObj->user, TSDB_DEFAULT_USER))};

  cxt.mgmtEpSet = getEpSet_s(&pTscObj->pAppInfo->mgmtEp);
  int32_t code = catalogGetHandle(pTscObj->pAppInfo->clusterId, &cxt.pCatalog);
  if (code != TSDB_CODE_SUCCESS) {
    return code;
  }

  code = qParseSql(&cxt, pQuery);
  if (TSDB_CODE_SUCCESS == code) {
    if ((*pQuery)->haveResultSet) {
      setResSchemaInfo(&pRequest->body.resInfo, (*pQuery)->pResSchema, (*pQuery)->numOfResCols);
      setResPrecision(&pRequest->body.resInfo, (*pQuery)->precision);
    }
  }

  if (TSDB_CODE_SUCCESS == code || NEED_CLIENT_HANDLE_ERROR(code)) {
    TSWAP(pRequest->dbList, (*pQuery)->pDbList);
    TSWAP(pRequest->tableList, (*pQuery)->pTableList);
  }

  return code;
}

int32_t execLocalCmd(SRequestObj* pRequest, SQuery* pQuery) {
  SRetrieveTableRsp* pRsp = NULL;
  int32_t            code = qExecCommand(pQuery->pRoot, &pRsp);
  if (TSDB_CODE_SUCCESS == code && NULL != pRsp) {
    code = setQueryResultFromRsp(&pRequest->body.resInfo, pRsp, false, false);
  }
  return code;
}

int32_t execDdlQuery(SRequestObj* pRequest, SQuery* pQuery) {
  // drop table if exists not_exists_table
  if (NULL == pQuery->pCmdMsg) {
    return TSDB_CODE_SUCCESS;
  }

  SCmdMsgInfo* pMsgInfo = pQuery->pCmdMsg;
  pRequest->type = pMsgInfo->msgType;
  pRequest->body.requestMsg = (SDataBuf){.pData = pMsgInfo->pMsg, .len = pMsgInfo->msgLen, .handle = NULL};
  pMsgInfo->pMsg = NULL;  // pMsg transferred to SMsgSendInfo management

  STscObj*      pTscObj = pRequest->pTscObj;
  SMsgSendInfo* pSendMsg = buildMsgInfoImpl(pRequest);

  int64_t transporterId = 0;
  asyncSendMsgToServer(pTscObj->pAppInfo->pTransporter, &pMsgInfo->epSet, &transporterId, pSendMsg);

  tsem_wait(&pRequest->body.rspSem);
  return TSDB_CODE_SUCCESS;
}

static SAppInstInfo* getAppInfo(SRequestObj* pRequest) {
  return pRequest->pTscObj->pAppInfo;
}

int32_t asyncExecDdlQuery(SRequestObj* pRequest, SQuery* pQuery) {
  // drop table if exists not_exists_table
  if (NULL == pQuery->pCmdMsg) {
    return TSDB_CODE_SUCCESS;
  }

  SCmdMsgInfo* pMsgInfo = pQuery->pCmdMsg;
  pRequest->type = pMsgInfo->msgType;
  pRequest->body.requestMsg = (SDataBuf){.pData = pMsgInfo->pMsg, .len = pMsgInfo->msgLen, .handle = NULL};
  pMsgInfo->pMsg = NULL;  // pMsg transferred to SMsgSendInfo management

  SAppInstInfo* pAppInfo = getAppInfo(pRequest);
  SMsgSendInfo* pSendMsg = buildMsgInfoImpl(pRequest);

  int64_t transporterId = 0;
  asyncSendMsgToServer(pAppInfo->pTransporter, &pMsgInfo->epSet, &transporterId, pSendMsg);
  return TSDB_CODE_SUCCESS;
}

int compareQueryNodeLoad(const void* elem1, const void* elem2) {
  SQueryNodeLoad* node1 = (SQueryNodeLoad*)elem1;
  SQueryNodeLoad* node2 = (SQueryNodeLoad*)elem2;

  if (node1->load < node2->load) {
    return -1;
  }

  return node1->load > node2->load;
}

int32_t updateQnodeList(SAppInstInfo* pInfo, SArray* pNodeList) {
  taosThreadMutexLock(&pInfo->qnodeMutex);
  if (pInfo->pQnodeList) {
    taosArrayDestroy(pInfo->pQnodeList);
    pInfo->pQnodeList = NULL;
  }

  if (pNodeList) {
    pInfo->pQnodeList = taosArrayDup(pNodeList);
    taosArraySort(pInfo->pQnodeList, compareQueryNodeLoad);
  }
  taosThreadMutexUnlock(&pInfo->qnodeMutex);

  return TSDB_CODE_SUCCESS;
}

int32_t getQnodeList(SRequestObj* pRequest, SArray** pNodeList) {
  SAppInstInfo* pInfo = pRequest->pTscObj->pAppInfo;
  int32_t       code = 0;

  taosThreadMutexLock(&pInfo->qnodeMutex);
  if (pInfo->pQnodeList) {
    *pNodeList = taosArrayDup(pInfo->pQnodeList);
  }
  taosThreadMutexUnlock(&pInfo->qnodeMutex);

  if (NULL == *pNodeList) {
    SEpSet    mgmtEpSet = getEpSet_s(&pRequest->pTscObj->pAppInfo->mgmtEp);
    SCatalog* pCatalog = NULL;
    code = catalogGetHandle(pRequest->pTscObj->pAppInfo->clusterId, &pCatalog);
    if (TSDB_CODE_SUCCESS == code) {
      *pNodeList = taosArrayInit(5, sizeof(SQueryNodeLoad));
      code = catalogGetQnodeList(pCatalog, pRequest->pTscObj->pAppInfo->pTransporter, &mgmtEpSet, *pNodeList);
    }

    if (TSDB_CODE_SUCCESS == code && *pNodeList) {
      code = updateQnodeList(pInfo, *pNodeList);
    }
  }

  return code;
}

int32_t getPlan(SRequestObj* pRequest, SQuery* pQuery, SQueryPlan** pPlan, SArray** pNodeList) {
  pRequest->type = pQuery->msgType;
  SAppInstInfo* pAppInfo = getAppInfo(pRequest);

  SPlanContext cxt = {.queryId = pRequest->requestId,
                      .acctId = pRequest->pTscObj->acctId,
                      .mgmtEpSet = getEpSet_s(&pAppInfo->mgmtEp),
                      .pAstRoot = pQuery->pRoot,
                      .showRewrite = pQuery->showRewrite,
                      .pMsg = pRequest->msgBuf,
                      .msgLen = ERROR_MSG_BUF_DEFAULT_SIZE};

  int32_t code = getQnodeList(pRequest, pNodeList);
  if (TSDB_CODE_SUCCESS == code) {
    code = qCreateQueryPlan(&cxt, pPlan, *pNodeList);
  }

  return code;
}

void setResSchemaInfo(SReqResultInfo* pResInfo, const SSchema* pSchema, int32_t numOfCols) {
  ASSERT(pSchema != NULL && numOfCols > 0);

  pResInfo->numOfCols = numOfCols;
  if (pResInfo->fields != NULL) {
    taosMemoryFree(pResInfo->fields);
  }
  if (pResInfo->userFields != NULL) {
    taosMemoryFree(pResInfo->userFields);
  }
  pResInfo->fields = taosMemoryCalloc(numOfCols, sizeof(TAOS_FIELD));
  pResInfo->userFields = taosMemoryCalloc(numOfCols, sizeof(TAOS_FIELD));

  for (int32_t i = 0; i < pResInfo->numOfCols; ++i) {
    pResInfo->fields[i].bytes = pSchema[i].bytes;
    pResInfo->fields[i].type = pSchema[i].type;

    pResInfo->userFields[i].bytes = pSchema[i].bytes;
    pResInfo->userFields[i].type = pSchema[i].type;

    if (pSchema[i].type == TSDB_DATA_TYPE_VARCHAR) {
      pResInfo->userFields[i].bytes -= VARSTR_HEADER_SIZE;
    } else if (pSchema[i].type == TSDB_DATA_TYPE_NCHAR || pSchema[i].type == TSDB_DATA_TYPE_JSON) {
      pResInfo->userFields[i].bytes = (pResInfo->userFields[i].bytes - VARSTR_HEADER_SIZE) / TSDB_NCHAR_SIZE;
    }

    tstrncpy(pResInfo->fields[i].name, pSchema[i].name, tListLen(pResInfo->fields[i].name));
    tstrncpy(pResInfo->userFields[i].name, pSchema[i].name, tListLen(pResInfo->userFields[i].name));
  }
}

void setResPrecision(SReqResultInfo* pResInfo, int32_t precision) {
  if (precision != TSDB_TIME_PRECISION_MILLI && precision != TSDB_TIME_PRECISION_MICRO &&
      precision != TSDB_TIME_PRECISION_NANO) {
    return;
  }

  pResInfo->precision = precision;
}

int32_t scheduleAsyncQuery(SRequestObj* pRequest, SQueryPlan* pDag, SArray* pNodeList) {
  void* pTransporter = pRequest->pTscObj->pAppInfo->pTransporter;

  tsem_init(&schdRspSem, 0, 0);

  SQueryResult res = {.code = 0, .numOfRows = 0};
  int32_t      code = schedulerAsyncExecJob(pTransporter, pNodeList, pDag, &pRequest->body.queryJob, pRequest->sqlstr,
                                       pRequest->metric.start, schdExecCallback, &res);

  pRequest->body.resInfo.execRes = res.res;

  while (true) {
    if (code != TSDB_CODE_SUCCESS) {
      if (pRequest->body.queryJob != 0) {
        schedulerFreeJob(pRequest->body.queryJob);
      }

      pRequest->code = code;
      terrno = code;
      return pRequest->code;
    } else {
      tsem_wait(&schdRspSem);

      if (res.code) {
        code = res.code;
      } else {
        break;
      }
    }
  }

  if (TDMT_VND_SUBMIT == pRequest->type || TDMT_VND_CREATE_TABLE == pRequest->type) {
    pRequest->body.resInfo.numOfRows = res.numOfRows;

    if (pRequest->body.queryJob != 0) {
      schedulerFreeJob(pRequest->body.queryJob);
    }
  }

  pRequest->code = res.code;
  terrno = res.code;
  return pRequest->code;
}

int32_t scheduleQuery(SRequestObj* pRequest, SQueryPlan* pDag, SArray* pNodeList) {
  void* pTransporter = pRequest->pTscObj->pAppInfo->pTransporter;

  SQueryResult res = {0};
  int32_t      code = schedulerExecJob(pTransporter, pNodeList, pDag, &pRequest->body.queryJob, pRequest->sqlstr,
                                       pRequest->metric.start, &res);

  pRequest->body.resInfo.execRes = res.res;

  if (code != TSDB_CODE_SUCCESS) {
    if (pRequest->body.queryJob != 0) {
      schedulerFreeJob(pRequest->body.queryJob);
    }

    pRequest->code = code;
    terrno = code;
    return pRequest->code;
  }

  if (TDMT_VND_SUBMIT == pRequest->type || TDMT_VND_CREATE_TABLE == pRequest->type) {
    pRequest->body.resInfo.numOfRows = res.numOfRows;

    if (pRequest->body.queryJob != 0) {
      schedulerFreeJob(pRequest->body.queryJob);
    }
  }

  pRequest->code = res.code;
  terrno = res.code;
  return pRequest->code;
}

int32_t handleSubmitExecRes(SRequestObj* pRequest, void* res, SCatalog* pCatalog, SEpSet *epset) {
  int32_t code = 0;
  SArray* pArray = NULL;
  SSubmitRsp* pRsp = (SSubmitRsp*)res;
  if (pRsp->nBlocks <= 0) {
    return TSDB_CODE_SUCCESS;
  }

  pArray = taosArrayInit(pRsp->nBlocks, sizeof(STbSVersion));
  if (NULL == pArray) {
    terrno = TSDB_CODE_OUT_OF_MEMORY;
    return TSDB_CODE_OUT_OF_MEMORY;
  }

  for (int32_t i = 0; i < pRsp->nBlocks; ++i) {
    SSubmitBlkRsp* blk = pRsp->pBlocks + i;
    if (NULL == blk->tblFName || 0 == blk->tblFName[0]) {
      continue;
    }

    STbSVersion tbSver = {.tbFName = blk->tblFName, .sver = blk->sver};
    taosArrayPush(pArray, &tbSver);
  }

  code = catalogChkTbMetaVersion(pCatalog, pRequest->pTscObj->pAppInfo->pTransporter, epset, pArray);

_return:

  taosArrayDestroy(pArray);
  return code;
}

int32_t handleQueryExecRes(SRequestObj* pRequest, void* res, SCatalog* pCatalog, SEpSet *epset) {
  int32_t code = 0;
  SArray* pArray = NULL;
  SArray* pTbArray = (SArray*)res;
  int32_t tbNum = taosArrayGetSize(pTbArray);
  if (tbNum <= 0) {
    return TSDB_CODE_SUCCESS;
  }

  pArray = taosArrayInit(tbNum, sizeof(STbSVersion));
  if (NULL == pArray) {
    terrno = TSDB_CODE_OUT_OF_MEMORY;
    return TSDB_CODE_OUT_OF_MEMORY;
  }

  for (int32_t i = 0; i < tbNum; ++i) {
    STbVerInfo* tbInfo = taosArrayGet(pTbArray, i);
    STbSVersion tbSver = {.tbFName = tbInfo->tbFName, .sver = tbInfo->sversion, .tver = tbInfo->tversion};
    taosArrayPush(pArray, &tbSver);
  }

  code = catalogChkTbMetaVersion(pCatalog, pRequest->pTscObj->pAppInfo->pTransporter, epset, pArray);

_return:

  taosArrayDestroy(pArray);
  return code;
}

int32_t handleAlterTbExecRes(void* res, SCatalog* pCatalog) {
  return catalogUpdateTableMeta(pCatalog, (STableMetaRsp*)res);
}

int32_t handleExecRes(SRequestObj* pRequest) {
  if (NULL == pRequest->body.resInfo.execRes.res) {
    return TSDB_CODE_SUCCESS;
  }

  int32_t code = 0;
  SCatalog* pCatalog = NULL;
  code = catalogGetHandle(pRequest->pTscObj->pAppInfo->clusterId, &pCatalog);
  if (code) {
    return code;
  }

  SEpSet epset = getEpSet_s(&pRequest->pTscObj->pAppInfo->mgmtEp);
  SQueryExecRes* pRes = &pRequest->body.resInfo.execRes;

  switch (pRes->msgType) {
    case TDMT_VND_ALTER_TABLE:
    case TDMT_MND_ALTER_STB: {
      code = handleAlterTbExecRes(pRes->res, pCatalog);
      break;
    }
    case TDMT_VND_SUBMIT: {
      code = handleSubmitExecRes(pRequest, pRes->res, pCatalog, &epset);
      break;
    }
    case TDMT_VND_QUERY: {
      code = handleQueryExecRes(pRequest, pRes->res, pCatalog, &epset);
      break;
    }
    default:
      tscError("invalid exec result for request type %d", pRequest->type);
      return TSDB_CODE_APP_ERROR;
  }

  return code;
}

void schedulerExecCb(SQueryResult* pResult, void* param, int32_t code) {
  SRequestObj* pRequest = (SRequestObj*) param;

  // return to client
  pRequest->body.queryFp(pRequest->body.param, pRequest, code);
}

SRequestObj* launchQueryImpl(SRequestObj* pRequest, SQuery* pQuery, bool keepQuery, void** res) {
  int32_t code = 0;

  switch (pQuery->execMode) {
    case QUERY_EXEC_MODE_LOCAL:
      code = execLocalCmd(pRequest, pQuery);
      break;
    case QUERY_EXEC_MODE_RPC:
      code = execDdlQuery(pRequest, pQuery);
      break;
    case QUERY_EXEC_MODE_SCHEDULE: {
      SArray* pNodeList = NULL;
      code = getPlan(pRequest, pQuery, &pRequest->body.pDag, &pNodeList);
      if (TSDB_CODE_SUCCESS == code) {
        code = scheduleQuery(pRequest, pRequest->body.pDag, pNodeList);
      }
      taosArrayDestroy(pNodeList);
      break;
    }
    case QUERY_EXEC_MODE_EMPTY_RESULT:
      pRequest->type = TSDB_SQL_RETRIEVE_EMPTY_RESULT;
      break;
    default:
      break;
  }

  if (!keepQuery) {
    qDestroyQuery(pQuery);
  }

  handleExecRes(pRequest);

  if (NULL != pRequest && TSDB_CODE_SUCCESS != code) {
    pRequest->code = terrno;
  }

  if (res) {
    *res = pRequest->body.resInfo.execRes.res;
    pRequest->body.resInfo.execRes.res = NULL;
  }

  return pRequest;
}

SRequestObj* launchQuery(STscObj* pTscObj, const char* sql, int sqlLen) {
  SRequestObj* pRequest = NULL;
  SQuery*      pQuery = NULL;

  int32_t code = buildRequest(pTscObj, sql, sqlLen, &pRequest);
  if (code != TSDB_CODE_SUCCESS) {
    terrno = code;
    return NULL;
  }

  code = parseSql(pRequest, false, &pQuery, NULL);
  if (code != TSDB_CODE_SUCCESS) {
    pRequest->code = code;
    return pRequest;
  }

  return launchQueryImpl(pRequest, pQuery, false, NULL);
}

void launchAsyncQuery(SRequestObj* pRequest, SQuery* pQuery) {
  void* pRes = NULL;

  int32_t code = 0;
  switch (pQuery->execMode) {
    case QUERY_EXEC_MODE_LOCAL:
      code = execLocalCmd(pRequest, pQuery);
      break;
    case QUERY_EXEC_MODE_RPC:
      code = asyncExecDdlQuery(pRequest, pQuery);
      break;
    case QUERY_EXEC_MODE_SCHEDULE: {
      SArray* pNodeList = taosArrayInit(4, sizeof(struct SQueryNodeAddr));

      pRequest->type = pQuery->msgType;

      SPlanContext cxt = {.queryId = pRequest->requestId,
                          .acctId = pRequest->pTscObj->acctId,
                          .mgmtEpSet = getEpSet_s(&pRequest->pTscObj->pAppInfo->mgmtEp),
                          .pAstRoot = pQuery->pRoot,
                          .showRewrite = pQuery->showRewrite,
                          .pMsg = pRequest->msgBuf,
                          .msgLen = ERROR_MSG_BUF_DEFAULT_SIZE};

      SAppInstInfo* pAppInfo = getAppInfo(pRequest);

      if (TSDB_CODE_SUCCESS == code) {
        code = qCreateQueryPlan(&cxt, &pRequest->body.pDag, pNodeList);
      }

      if (TSDB_CODE_SUCCESS == code) {
        schedulerAsyncExecJob(pAppInfo->pTransporter, pNodeList, pRequest->body.pDag, &pRequest->body.queryJob,
                              pRequest->sqlstr, pRequest->metric.start, schedulerExecCb, pRequest);
        //        if (NULL != pRes) {
        //          code = validateSversion(pRequest, pRes);
        //        }
      }

      taosArrayDestroy(pNodeList);
      break;
    }
    case QUERY_EXEC_MODE_EMPTY_RESULT:
      pRequest->type = TSDB_SQL_RETRIEVE_EMPTY_RESULT;
      break;
    default:
      break;
  }

  //    if (!keepQuery) {
  //      qDestroyQuery(pQuery);
  //    }

  if (NULL != pRequest && TSDB_CODE_SUCCESS != code) {
    pRequest->code = terrno;
  }

  //    if (res) {
  //      *res = pRes;
  //    } else {
//  freeRequestRes(pRequest, pRes);
//  pRes = NULL;
}

int32_t refreshMeta(STscObj* pTscObj, SRequestObj* pRequest) {
  SCatalog* pCatalog = NULL;
  int32_t   code = 0;
  int32_t   dbNum = taosArrayGetSize(pRequest->dbList);
  int32_t   tblNum = taosArrayGetSize(pRequest->tableList);

  if (dbNum <= 0 && tblNum <= 0) {
    return TSDB_CODE_QRY_APP_ERROR;
  }

  code = catalogGetHandle(pTscObj->pAppInfo->clusterId, &pCatalog);
  if (code != TSDB_CODE_SUCCESS) {
    return code;
  }

  SEpSet epset = getEpSet_s(&pTscObj->pAppInfo->mgmtEp);

  for (int32_t i = 0; i < dbNum; ++i) {
    char* dbFName = taosArrayGet(pRequest->dbList, i);

    code = catalogRefreshDBVgInfo(pCatalog, pTscObj->pAppInfo->pTransporter, &epset, dbFName);
    if (code != TSDB_CODE_SUCCESS) {
      return code;
    }
  }

  for (int32_t i = 0; i < tblNum; ++i) {
    SName* tableName = taosArrayGet(pRequest->tableList, i);

    code = catalogRefreshTableMeta(pCatalog, pTscObj->pAppInfo->pTransporter, &epset, tableName, -1);
    if (code != TSDB_CODE_SUCCESS) {
      return code;
    }
  }

  return code;
}

int32_t removeMeta(STscObj* pTscObj, SArray* tbList) {
  SCatalog* pCatalog = NULL;
  int32_t   tbNum = taosArrayGetSize(tbList);
  int32_t   code = catalogGetHandle(pTscObj->pAppInfo->clusterId, &pCatalog);
  if (code != TSDB_CODE_SUCCESS) {
    return code;
  }

  for (int32_t i = 0; i < tbNum; ++i) {
    SName* pTbName = taosArrayGet(tbList, i);
    catalogRemoveTableMeta(pCatalog, pTbName);
  }

  return TSDB_CODE_SUCCESS;
}

SRequestObj* execQuery(STscObj* pTscObj, const char* sql, int sqlLen) {
  SRequestObj* pRequest = NULL;
  int32_t      retryNum = 0;
  int32_t      code = 0;

  do {
    destroyRequest(pRequest);
    pRequest = launchQuery(pTscObj, sql, sqlLen);
    if (pRequest == NULL || TSDB_CODE_SUCCESS == pRequest->code || !NEED_CLIENT_HANDLE_ERROR(pRequest->code)) {
      break;
    }

    code = refreshMeta(pTscObj, pRequest);
    if (code) {
      pRequest->code = code;
      break;
    }
  } while (retryNum++ < REQUEST_MAX_TRY_TIMES);

  if (NEED_CLIENT_RM_TBLMETA_REQ(pRequest->type)) {
    removeMeta(pTscObj, pRequest->tableList);
  }

  return pRequest;
}

int initEpSetFromCfg(const char* firstEp, const char* secondEp, SCorEpSet* pEpSet) {
  pEpSet->version = 0;

  // init mnode ip set
  SEpSet* mgmtEpSet = &(pEpSet->epSet);
  mgmtEpSet->numOfEps = 0;
  mgmtEpSet->inUse = 0;

  if (firstEp && firstEp[0] != 0) {
    if (strlen(firstEp) >= TSDB_EP_LEN) {
      terrno = TSDB_CODE_TSC_INVALID_FQDN;
      return -1;
    }

    int32_t code = taosGetFqdnPortFromEp(firstEp, &mgmtEpSet->eps[0]);
    if (code != TSDB_CODE_SUCCESS) {
      terrno = TSDB_CODE_TSC_INVALID_FQDN;
      return terrno;
    }

    mgmtEpSet->numOfEps++;
  }

  if (secondEp && secondEp[0] != 0) {
    if (strlen(secondEp) >= TSDB_EP_LEN) {
      terrno = TSDB_CODE_TSC_INVALID_FQDN;
      return -1;
    }

    taosGetFqdnPortFromEp(secondEp, &mgmtEpSet->eps[mgmtEpSet->numOfEps]);
    mgmtEpSet->numOfEps++;
  }

  if (mgmtEpSet->numOfEps == 0) {
    terrno = TSDB_CODE_TSC_INVALID_FQDN;
    return -1;
  }

  return 0;
}

STscObj* taosConnectImpl(const char* user, const char* auth, const char* db, __taos_async_fn_t fp, void* param,
                         SAppInstInfo* pAppInfo, int connType) {
  STscObj* pTscObj = createTscObj(user, auth, db, connType, pAppInfo);
  if (NULL == pTscObj) {
    terrno = TSDB_CODE_TSC_OUT_OF_MEMORY;
    return pTscObj;
  }

  SRequestObj* pRequest = createRequest(pTscObj, param, TDMT_MND_CONNECT);
  if (pRequest == NULL) {
    destroyTscObj(pTscObj);
    terrno = TSDB_CODE_TSC_OUT_OF_MEMORY;
    return NULL;
  }

  SMsgSendInfo* body = buildConnectMsg(pRequest);

  int64_t transporterId = 0;
  asyncSendMsgToServer(pTscObj->pAppInfo->pTransporter, &pTscObj->pAppInfo->mgmtEp.epSet, &transporterId, body);

  tsem_wait(&pRequest->body.rspSem);
  if (pRequest->code != TSDB_CODE_SUCCESS) {
    const char* errorMsg =
        (pRequest->code == TSDB_CODE_RPC_FQDN_ERROR) ? taos_errstr(pRequest) : tstrerror(pRequest->code);
    fprintf(stderr, "failed to connect to server, reason: %s\n\n", errorMsg);

    terrno = pRequest->code;
    destroyRequest(pRequest);
    taos_close(pTscObj);
    pTscObj = NULL;
  } else {
    tscDebug("0x%" PRIx64 " connection is opening, connId:%u, dnodeConn:%p, reqId:0x%" PRIx64, pTscObj->id,
             pTscObj->connId, pTscObj->pAppInfo->pTransporter, pRequest->requestId);
    destroyRequest(pRequest);
  }

  return pTscObj;
}

static SMsgSendInfo* buildConnectMsg(SRequestObj* pRequest) {
  SMsgSendInfo* pMsgSendInfo = taosMemoryCalloc(1, sizeof(SMsgSendInfo));
  if (pMsgSendInfo == NULL) {
    terrno = TSDB_CODE_TSC_OUT_OF_MEMORY;
    return NULL;
  }

  pMsgSendInfo->msgType = TDMT_MND_CONNECT;

  pMsgSendInfo->requestObjRefId = pRequest->self;
  pMsgSendInfo->requestId = pRequest->requestId;
  pMsgSendInfo->fp = handleRequestRspFp[TMSG_INDEX(pMsgSendInfo->msgType)];
  pMsgSendInfo->param = pRequest;

  SConnectReq connectReq = {0};
  STscObj*    pObj = pRequest->pTscObj;

  char* db = getDbOfConnection(pObj);
  if (db != NULL) {
    tstrncpy(connectReq.db, db, sizeof(connectReq.db));
  }
  taosMemoryFreeClear(db);

  connectReq.connType = pObj->connType;
  connectReq.pid = htonl(appInfo.pid);
  connectReq.startTime = htobe64(appInfo.startTime);

  tstrncpy(connectReq.app, appInfo.appName, sizeof(connectReq.app));
  tstrncpy(connectReq.user, pObj->user, sizeof(connectReq.user));
  tstrncpy(connectReq.passwd, pObj->pass, sizeof(connectReq.passwd));

  int32_t contLen = tSerializeSConnectReq(NULL, 0, &connectReq);
  void*   pReq = taosMemoryMalloc(contLen);
  tSerializeSConnectReq(pReq, contLen, &connectReq);

  pMsgSendInfo->msgInfo.len = contLen;
  pMsgSendInfo->msgInfo.pData = pReq;
  return pMsgSendInfo;
}

static void destroySendMsgInfo(SMsgSendInfo* pMsgBody) {
  assert(pMsgBody != NULL);
  taosMemoryFreeClear(pMsgBody->msgInfo.pData);
  taosMemoryFreeClear(pMsgBody);
}

void updateTargetEpSet(SMsgSendInfo* pSendInfo, STscObj* pTscObj, SRpcMsg* pMsg, SEpSet* pEpSet) {
  if (NULL == pEpSet) {
    return;
  }

  switch (pSendInfo->target.type) {
    case TARGET_TYPE_MNODE:
      if (NULL == pTscObj) {
        tscError("mnode epset changed but not able to update it, reqObjRefId:%" PRIx64, pSendInfo->requestObjRefId);
        return;
      }

      updateEpSet_s(&pTscObj->pAppInfo->mgmtEp, pEpSet);
      break;
    case TARGET_TYPE_VNODE: {
      if (NULL == pTscObj) {
        tscError("vnode epset changed but not able to update it, reqObjRefId:%" PRIx64, pSendInfo->requestObjRefId);
        return;
      }

      SCatalog* pCatalog = NULL;
      int32_t   code = catalogGetHandle(pTscObj->pAppInfo->clusterId, &pCatalog);
      if (code != TSDB_CODE_SUCCESS) {
        tscError("fail to get catalog handle, clusterId:%" PRIx64 ", error %s", pTscObj->pAppInfo->clusterId,
                 tstrerror(code));
        return;
      }

      catalogUpdateVgEpSet(pCatalog, pSendInfo->target.dbFName, pSendInfo->target.vgId, pEpSet);
      break;
    }
    default:
      tscDebug("epset changed, not updated, msgType %s", TMSG_INFO(pMsg->msgType));
      break;
  }
}

void processMsgFromServer(void* parent, SRpcMsg* pMsg, SEpSet* pEpSet) {
  SMsgSendInfo* pSendInfo = (SMsgSendInfo*)pMsg->info.ahandle;
  assert(pMsg->info.ahandle != NULL);
  STscObj* pTscObj = NULL;

  if (pSendInfo->requestObjRefId != 0) {
    SRequestObj* pRequest = (SRequestObj*)taosAcquireRef(clientReqRefPool, pSendInfo->requestObjRefId);
    assert(pRequest->self == pSendInfo->requestObjRefId);

    pRequest->metric.rsp = taosGetTimestampUs();
    pTscObj = pRequest->pTscObj;
    /*
     * There is not response callback function for submit response.
     * The actual inserted number of points is the first number.
     */
    int32_t elapsed = pRequest->metric.rsp - pRequest->metric.start;
    if (pMsg->code == TSDB_CODE_SUCCESS) {
      tscDebug("0x%" PRIx64 " message:%s, code:%s rspLen:%d, elapsed:%d ms, reqId:0x%" PRIx64, pRequest->self,
               TMSG_INFO(pMsg->msgType), tstrerror(pMsg->code), pMsg->contLen, elapsed / 1000, pRequest->requestId);
    } else {
      tscError("0x%" PRIx64 " SQL cmd:%s, code:%s rspLen:%d, elapsed time:%d ms, reqId:0x%" PRIx64, pRequest->self,
               TMSG_INFO(pMsg->msgType), tstrerror(pMsg->code), pMsg->contLen, elapsed / 1000, pRequest->requestId);
    }

    taosReleaseRef(clientReqRefPool, pSendInfo->requestObjRefId);
  }

  updateTargetEpSet(pSendInfo, pTscObj, pMsg, pEpSet);

  SDataBuf buf = {.len = pMsg->contLen, .pData = NULL, .handle = pMsg->info.handle};

  if (pMsg->contLen > 0) {
    buf.pData = taosMemoryCalloc(1, pMsg->contLen);
    if (buf.pData == NULL) {
      terrno = TSDB_CODE_OUT_OF_MEMORY;
      pMsg->code = TSDB_CODE_OUT_OF_MEMORY;
    } else {
      memcpy(buf.pData, pMsg->pCont, pMsg->contLen);
    }
  }

  pSendInfo->fp(pSendInfo->param, &buf, pMsg->code);
  rpcFreeCont(pMsg->pCont);
  destroySendMsgInfo(pSendInfo);
}

TAOS* taos_connect_auth(const char* ip, const char* user, const char* auth, const char* db, uint16_t port) {
  tscDebug("try to connect to %s:%u by auth, user:%s db:%s", ip, port, user, db);
  if (user == NULL) {
    user = TSDB_DEFAULT_USER;
  }

  if (auth == NULL) {
    tscError("No auth info is given, failed to connect to server");
    return NULL;
  }

  return taos_connect_internal(ip, user, NULL, auth, db, port, CONN_TYPE__QUERY);
}

TAOS* taos_connect_l(const char* ip, int ipLen, const char* user, int userLen, const char* pass, int passLen,
                     const char* db, int dbLen, uint16_t port) {
  char ipStr[TSDB_EP_LEN] = {0};
  char dbStr[TSDB_DB_NAME_LEN] = {0};
  char userStr[TSDB_USER_LEN] = {0};
  char passStr[TSDB_PASSWORD_LEN] = {0};

  strncpy(ipStr, ip, TMIN(TSDB_EP_LEN - 1, ipLen));
  strncpy(userStr, user, TMIN(TSDB_USER_LEN - 1, userLen));
  strncpy(passStr, pass, TMIN(TSDB_PASSWORD_LEN - 1, passLen));
  strncpy(dbStr, db, TMIN(TSDB_DB_NAME_LEN - 1, dbLen));
  return taos_connect(ipStr, userStr, passStr, dbStr, port);
}

void doSetOneRowPtr(SReqResultInfo* pResultInfo) {
  for (int32_t i = 0; i < pResultInfo->numOfCols; ++i) {
    SResultColumn* pCol = &pResultInfo->pCol[i];

    int32_t type = pResultInfo->fields[i].type;
    int32_t bytes = pResultInfo->fields[i].bytes;

    if (IS_VAR_DATA_TYPE(type)) {
      if (!IS_VAR_NULL_TYPE(type, bytes) && pCol->offset[pResultInfo->current] != -1) {
        char* pStart = pResultInfo->pCol[i].offset[pResultInfo->current] + pResultInfo->pCol[i].pData;

        pResultInfo->length[i] = varDataLen(pStart);
        pResultInfo->row[i] = varDataVal(pStart);
      } else {
        pResultInfo->row[i] = NULL;
        pResultInfo->length[i] = 0;
      }
    } else {
      if (!colDataIsNull_f(pCol->nullbitmap, pResultInfo->current)) {
        pResultInfo->row[i] = pResultInfo->pCol[i].pData + bytes * pResultInfo->current;
        pResultInfo->length[i] = bytes;
      } else {
        pResultInfo->row[i] = NULL;
        pResultInfo->length[i] = 0;
      }
    }
  }
}

void* doFetchRows(SRequestObj* pRequest, bool setupOneRowPtr, bool convertUcs4) {
  assert(pRequest != NULL);

  SReqResultInfo* pResultInfo = &pRequest->body.resInfo;
  if (pResultInfo->pData == NULL || pResultInfo->current >= pResultInfo->numOfRows) {
    // All data has returned to App already, no need to try again
    if (pResultInfo->completed) {
      pResultInfo->numOfRows = 0;
      return NULL;
    }

    SReqResultInfo* pResInfo = &pRequest->body.resInfo;
    pRequest->code = schedulerFetchRows(pRequest->body.queryJob, (void**)&pResInfo->pData);
    if (pRequest->code != TSDB_CODE_SUCCESS) {
      pResultInfo->numOfRows = 0;
      return NULL;
    }

    pRequest->code =
        setQueryResultFromRsp(&pRequest->body.resInfo, (SRetrieveTableRsp*)pResInfo->pData, convertUcs4, true);
    if (pRequest->code != TSDB_CODE_SUCCESS) {
      pResultInfo->numOfRows = 0;
      return NULL;
    }

    tscDebug("0x%" PRIx64 " fetch results, numOfRows:%d total Rows:%" PRId64 ", complete:%d, reqId:0x%" PRIx64,
             pRequest->self, pResInfo->numOfRows, pResInfo->totalRows, pResInfo->completed, pRequest->requestId);

    if (pResultInfo->numOfRows == 0) {
      return NULL;
    }
  }

  if (setupOneRowPtr) {
    doSetOneRowPtr(pResultInfo);
    pResultInfo->current += 1;
  }

  return pResultInfo->row;
}

static void syncFetchFn(void* param, TAOS_RES* res, int32_t numOfRows) {
  SSyncQueryParam* pParam = param;
  tsem_post(&pParam->sem);
}

void* doAsyncFetchRow(SRequestObj* pRequest, bool setupOneRowPtr, bool convertUcs4) {
  assert(pRequest != NULL);

  SReqResultInfo* pResultInfo = &pRequest->body.resInfo;
  if (pResultInfo->pData == NULL || pResultInfo->current >= pResultInfo->numOfRows) {
    // All data has returned to App already, no need to try again
    if (pResultInfo->completed) {
      pResultInfo->numOfRows = 0;
      return NULL;
    }

    SSyncQueryParam* pParam = pRequest->body.param;
    taos_fetch_rows_a(pRequest, syncFetchFn, pParam);
    tsem_wait(&pParam->sem);
  }

<<<<<<< HEAD
  if (pRequest->code == TSDB_CODE_SUCCESS && setupOneRowPtr) {
=======
  if (pRequest->code == TSDB_CODE_SUCCESS && pResultInfo->numOfRows > 0 && setupOneRowPtr) {
>>>>>>> a50d1086
    doSetOneRowPtr(pResultInfo);
    pResultInfo->current += 1;
  }

  return pResultInfo->row;
}

static int32_t doPrepareResPtr(SReqResultInfo* pResInfo) {
  if (pResInfo->row == NULL) {
    pResInfo->row = taosMemoryCalloc(pResInfo->numOfCols, POINTER_BYTES);
    pResInfo->pCol = taosMemoryCalloc(pResInfo->numOfCols, sizeof(SResultColumn));
    pResInfo->length = taosMemoryCalloc(pResInfo->numOfCols, sizeof(int32_t));
    pResInfo->convertBuf = taosMemoryCalloc(pResInfo->numOfCols, POINTER_BYTES);

    if (pResInfo->row == NULL || pResInfo->pCol == NULL || pResInfo->length == NULL || pResInfo->convertBuf == NULL) {
      return TSDB_CODE_OUT_OF_MEMORY;
    }
  }

  return TSDB_CODE_SUCCESS;
}

static char* parseTagDatatoJson(void* p) {
  char*  string = NULL;
  cJSON* json = cJSON_CreateObject();
  if (json == NULL) {
    goto end;
  }

  SArray* pTagVals = NULL;
  if (tTagToValArray((const STag*)p, &pTagVals) != 0) {
    goto end;
  }

  int16_t nCols = taosArrayGetSize(pTagVals);
  char    tagJsonKey[256] = {0};
  for (int j = 0; j < nCols; ++j) {
    STagVal* pTagVal = (STagVal*)taosArrayGet(pTagVals, j);
    // json key  encode by binary
    memset(tagJsonKey, 0, sizeof(tagJsonKey));
    memcpy(tagJsonKey, pTagVal->pKey, strlen(pTagVal->pKey));
    // json value
    char type = pTagVal->type;
    if (type == TSDB_DATA_TYPE_NULL) {
      cJSON* value = cJSON_CreateNull();
      if (value == NULL) {
        goto end;
      }
      cJSON_AddItemToObject(json, tagJsonKey, value);
    } else if (type == TSDB_DATA_TYPE_NCHAR) {
      cJSON* value = NULL;
      if (pTagVal->nData > 0) {
        char*   tagJsonValue = taosMemoryCalloc(pTagVal->nData, 1);
        int32_t length = taosUcs4ToMbs((TdUcs4*)pTagVal->pData, pTagVal->nData, tagJsonValue);
        if (length < 0) {
          tscError("charset:%s to %s. val:%s convert json value failed.", DEFAULT_UNICODE_ENCODEC, tsCharset,
                   pTagVal->pData);
          taosMemoryFree(tagJsonValue);
          goto end;
        }
        value = cJSON_CreateString(tagJsonValue);
        taosMemoryFree(tagJsonValue);
        if (value == NULL) {
          goto end;
        }
      } else if (pTagVal->nData == 0) {
        value = cJSON_CreateString("");
      } else {
        ASSERT(0);
      }

      cJSON_AddItemToObject(json, tagJsonKey, value);
    } else if (type == TSDB_DATA_TYPE_DOUBLE) {
      double jsonVd = *(double*)(&pTagVal->i64);
      cJSON* value = cJSON_CreateNumber(jsonVd);
      if (value == NULL) {
        goto end;
      }
      cJSON_AddItemToObject(json, tagJsonKey, value);
    } else if (type == TSDB_DATA_TYPE_BOOL) {
      char   jsonVd = *(char*)(&pTagVal->i64);
      cJSON* value = cJSON_CreateBool(jsonVd);
      if (value == NULL) {
        goto end;
      }
      cJSON_AddItemToObject(json, tagJsonKey, value);
    } else {
      ASSERT(0);
    }
  }
  string = cJSON_PrintUnformatted(json);
end:
  cJSON_Delete(json);
  return string;
}

static int32_t doConvertUCS4(SReqResultInfo* pResultInfo, int32_t numOfRows, int32_t numOfCols, int32_t* colLength) {
  for (int32_t i = 0; i < numOfCols; ++i) {
    int32_t type = pResultInfo->fields[i].type;
    int32_t bytes = pResultInfo->fields[i].bytes;

    if (type == TSDB_DATA_TYPE_NCHAR && colLength[i] > 0) {
      char* p = taosMemoryRealloc(pResultInfo->convertBuf[i], colLength[i]);
      if (p == NULL) {
        return TSDB_CODE_OUT_OF_MEMORY;
      }

      pResultInfo->convertBuf[i] = p;

      SResultColumn* pCol = &pResultInfo->pCol[i];
      for (int32_t j = 0; j < numOfRows; ++j) {
        if (pCol->offset[j] != -1) {
          char* pStart = pCol->offset[j] + pCol->pData;

          int32_t len = taosUcs4ToMbs((TdUcs4*)varDataVal(pStart), varDataLen(pStart), varDataVal(p));
          ASSERT(len <= bytes);
          ASSERT((p + len) < (pResultInfo->convertBuf[i] + colLength[i]));

          varDataSetLen(p, len);
          pCol->offset[j] = (p - pResultInfo->convertBuf[i]);
          p += (len + VARSTR_HEADER_SIZE);
        }
      }

      pResultInfo->pCol[i].pData = pResultInfo->convertBuf[i];
      pResultInfo->row[i] = pResultInfo->pCol[i].pData;
    } else if (type == TSDB_DATA_TYPE_JSON && colLength[i] > 0) {
      char* p = taosMemoryRealloc(pResultInfo->convertBuf[i], colLength[i]);
      if (p == NULL) {
        return TSDB_CODE_OUT_OF_MEMORY;
      }

      pResultInfo->convertBuf[i] = p;
      int32_t        len = 0;
      SResultColumn* pCol = &pResultInfo->pCol[i];
      for (int32_t j = 0; j < numOfRows; ++j) {
        if (pCol->offset[j] != -1) {
          char* pStart = pCol->offset[j] + pCol->pData;

          int32_t jsonInnerType = *pStart;
          char*   jsonInnerData = pStart + CHAR_BYTES;
          char    dst[TSDB_MAX_JSON_TAG_LEN] = {0};
          if (jsonInnerType == TSDB_DATA_TYPE_NULL) {
            sprintf(varDataVal(dst), "%s", TSDB_DATA_NULL_STR_L);
            varDataSetLen(dst, strlen(varDataVal(dst)));
          } else if (jsonInnerType == TD_TAG_JSON) {
            char* jsonString = parseTagDatatoJson(jsonInnerData);
            STR_TO_VARSTR(dst, jsonString);
            taosMemoryFree(jsonString);
          } else if (jsonInnerType == TSDB_DATA_TYPE_NCHAR) {  // value -> "value"
            *(char*)varDataVal(dst) = '\"';
            int32_t length = taosUcs4ToMbs((TdUcs4*)varDataVal(jsonInnerData), varDataLen(jsonInnerData),
                                           varDataVal(dst) + CHAR_BYTES);
            if (length <= 0) {
              tscError("charset:%s to %s. val:%s convert failed.", DEFAULT_UNICODE_ENCODEC, tsCharset,
                       varDataVal(jsonInnerData));
              length = 0;
            }
            varDataSetLen(dst, length + CHAR_BYTES * 2);
            *(char*)POINTER_SHIFT(varDataVal(dst), length + CHAR_BYTES) = '\"';
          } else if (jsonInnerType == TSDB_DATA_TYPE_DOUBLE) {
            double jsonVd = *(double*)(jsonInnerData);
            sprintf(varDataVal(dst), "%.9lf", jsonVd);
            varDataSetLen(dst, strlen(varDataVal(dst)));
          } else if (jsonInnerType == TSDB_DATA_TYPE_BOOL) {
            sprintf(varDataVal(dst), "%s", (*((char*)jsonInnerData) == 1) ? "true" : "false");
            varDataSetLen(dst, strlen(varDataVal(dst)));
          } else {
            ASSERT(0);
          }

          if (len + varDataTLen(dst) > colLength[i]) {
            p = taosMemoryRealloc(pResultInfo->convertBuf[i], len + varDataTLen(dst));
            if (p == NULL) {
              return TSDB_CODE_OUT_OF_MEMORY;
            }

            pResultInfo->convertBuf[i] = p;
          }
          p = pResultInfo->convertBuf[i] + len;
          memcpy(p, dst, varDataTLen(dst));
          pCol->offset[j] = len;
          len += varDataTLen(dst);
        }
      }

      pResultInfo->pCol[i].pData = pResultInfo->convertBuf[i];
      pResultInfo->row[i] = pResultInfo->pCol[i].pData;
    }
  }

  return TSDB_CODE_SUCCESS;
}

int32_t setResultDataPtr(SReqResultInfo* pResultInfo, TAOS_FIELD* pFields, int32_t numOfCols, int32_t numOfRows,
                         bool convertUcs4) {
  assert(numOfCols > 0 && pFields != NULL && pResultInfo != NULL);
  if (numOfRows == 0) {
    return TSDB_CODE_SUCCESS;
  }

  int32_t code = doPrepareResPtr(pResultInfo);
  if (code != TSDB_CODE_SUCCESS) {
    return code;
  }

  char* p = (char*)pResultInfo->pData;

  int32_t dataLen = *(int32_t*)p;
  p += sizeof(int32_t);

  uint64_t groupId = *(uint64_t*)p;
  p += sizeof(uint64_t);

  int32_t* colLength = (int32_t*)p;
  p += sizeof(int32_t) * numOfCols;

  char* pStart = p;
  for (int32_t i = 0; i < numOfCols; ++i) {
    colLength[i] = htonl(colLength[i]);
    ASSERT(colLength[i] < dataLen);

    if (IS_VAR_DATA_TYPE(pResultInfo->fields[i].type)) {
      pResultInfo->pCol[i].offset = (int32_t*)pStart;
      pStart += numOfRows * sizeof(int32_t);
    } else {
      pResultInfo->pCol[i].nullbitmap = pStart;
      pStart += BitmapLen(pResultInfo->numOfRows);
    }

    pResultInfo->pCol[i].pData = pStart;
    pResultInfo->length[i] = pResultInfo->fields[i].bytes;
    pResultInfo->row[i] = pResultInfo->pCol[i].pData;

    pStart += colLength[i];
  }

  // convert UCS4-LE encoded character to native multi-bytes character in current data block.
  if (convertUcs4) {
    code = doConvertUCS4(pResultInfo, numOfRows, numOfCols, colLength);
  }

  return code;
}

char* getDbOfConnection(STscObj* pObj) {
  char* p = NULL;
  taosThreadMutexLock(&pObj->mutex);
  size_t len = strlen(pObj->db);
  if (len > 0) {
    p = strndup(pObj->db, tListLen(pObj->db));
  }

  taosThreadMutexUnlock(&pObj->mutex);
  return p;
}

void setConnectionDB(STscObj* pTscObj, const char* db) {
  assert(db != NULL && pTscObj != NULL);
  taosThreadMutexLock(&pTscObj->mutex);
  tstrncpy(pTscObj->db, db, tListLen(pTscObj->db));
  taosThreadMutexUnlock(&pTscObj->mutex);
}

void resetConnectDB(STscObj* pTscObj) {
  if (pTscObj == NULL) {
    return;
  }

  taosThreadMutexLock(&pTscObj->mutex);
  pTscObj->db[0] = 0;
  taosThreadMutexUnlock(&pTscObj->mutex);
}

int32_t setQueryResultFromRsp(SReqResultInfo* pResultInfo, const SRetrieveTableRsp* pRsp, bool convertUcs4,
                              bool freeAfterUse) {
  assert(pResultInfo != NULL && pRsp != NULL);

  if (freeAfterUse) taosMemoryFreeClear(pResultInfo->pRspMsg);

  pResultInfo->pRspMsg = (const char*)pRsp;
  pResultInfo->pData = (void*)pRsp->data;
  pResultInfo->numOfRows = htonl(pRsp->numOfRows);
  pResultInfo->current = 0;
  pResultInfo->completed = (pRsp->completed == 1);
  pResultInfo->payloadLen = htonl(pRsp->compLen);
  pResultInfo->precision = pRsp->precision;

  // TODO handle the compressed case
  pResultInfo->totalRows += pResultInfo->numOfRows;
  return setResultDataPtr(pResultInfo, pResultInfo->fields, pResultInfo->numOfCols, pResultInfo->numOfRows,
                          convertUcs4);
}

TSDB_SERVER_STATUS taos_check_server_status(const char* fqdn, int port, char* details, int maxlen) {
  TSDB_SERVER_STATUS code = TSDB_SRV_STATUS_UNAVAILABLE;
  void*              clientRpc = NULL;
  SServerStatusRsp   statusRsp = {0};
  SEpSet             epSet = {.inUse = 0, .numOfEps = 1};
  SRpcMsg            rpcMsg = {.info.ahandle = (void*)0x9526, .msgType = TDMT_DND_SERVER_STATUS};
  SRpcMsg            rpcRsp = {0};
  SRpcInit           rpcInit = {0};
  char               pass[TSDB_PASSWORD_LEN + 1] = {0};

  rpcInit.label = "CHK";
  rpcInit.numOfThreads = 1;
  rpcInit.cfp = NULL;
  rpcInit.sessions = 16;
  rpcInit.connType = TAOS_CONN_CLIENT;
  rpcInit.idleTime = tsShellActivityTimer * 1000;
  rpcInit.user = "_dnd";

  clientRpc = rpcOpen(&rpcInit);
  if (clientRpc == NULL) {
    tscError("failed to init server status client");
    goto _OVER;
  }

  if (fqdn == NULL) {
    fqdn = tsLocalFqdn;
  }

  if (port == 0) {
    port = tsServerPort;
  }

  tstrncpy(epSet.eps[0].fqdn, fqdn, TSDB_FQDN_LEN);
  epSet.eps[0].port = (uint16_t)port;
  rpcSendRecv(clientRpc, &epSet, &rpcMsg, &rpcRsp);

  if (rpcRsp.code != 0 || rpcRsp.contLen <= 0 || rpcRsp.pCont == NULL) {
    tscError("failed to send server status req since %s", terrstr());
    goto _OVER;
  }

  if (tDeserializeSServerStatusRsp(rpcRsp.pCont, rpcRsp.contLen, &statusRsp) != 0) {
    tscError("failed to parse server status rsp since %s", terrstr());
    goto _OVER;
  }

  code = statusRsp.statusCode;
  if (details != NULL && statusRsp.details != NULL) {
    tstrncpy(details, statusRsp.details, maxlen);
  }

_OVER:
  if (clientRpc != NULL) {
    rpcClose(clientRpc);
  }
  if (rpcRsp.pCont != NULL) {
    rpcFreeCont(rpcRsp.pCont);
  }
  return code;
}<|MERGE_RESOLUTION|>--- conflicted
+++ resolved
@@ -1087,11 +1087,7 @@
     tsem_wait(&pParam->sem);
   }
 
-<<<<<<< HEAD
-  if (pRequest->code == TSDB_CODE_SUCCESS && setupOneRowPtr) {
-=======
   if (pRequest->code == TSDB_CODE_SUCCESS && pResultInfo->numOfRows > 0 && setupOneRowPtr) {
->>>>>>> a50d1086
     doSetOneRowPtr(pResultInfo);
     pResultInfo->current += 1;
   }
