/*
 * Copyright (c) 2019 TAOS Data, Inc. <jhtao@taosdata.com>
 *
 * This program is free software: you can use, redistribute, and/or modify
 * it under the terms of the GNU Affero General Public License, version 3
 * or later ("AGPL"), as published by the Free Software Foundation.
 *
 * This program is distributed in the hope that it will be useful, but WITHOUT
 * ANY WARRANTY; without even the implied warranty of MERCHANTABILITY or
 * FITNESS FOR A PARTICULAR PURPOSE.
 *
 * You should have received a copy of the GNU Affero General Public License
 * along with this program. If not, see <http://www.gnu.org/licenses/>.
 */

#include "cJSON.h"
#include "clientInt.h"
#include "clientLog.h"
#include "clientMonitor.h"
#include "command.h"
#include "scheduler.h"
#include "tdatablock.h"
#include "tdataformat.h"
#include "tdef.h"
#include "tglobal.h"
#include "tmsgtype.h"
#include "tpagedbuf.h"
#include "tref.h"
#include "tsched.h"
#include "tversion.h"
static int32_t initEpSetFromCfg(const char* firstEp, const char* secondEp, SCorEpSet* pEpSet);
static int32_t buildConnectMsg(SRequestObj* pRequest, SMsgSendInfo** pMsgSendInfo);

static bool stringLengthCheck(const char* str, size_t maxsize) {
  if (str == NULL) {
    return false;
  }

  size_t len = strlen(str);
  if (len <= 0 || len > maxsize) {
    return false;
  }

  return true;
}

static bool validateUserName(const char* user) { return stringLengthCheck(user, TSDB_USER_LEN - 1); }

static bool validatePassword(const char* passwd) { return stringLengthCheck(passwd, TSDB_PASSWORD_LEN - 1); }

static bool validateDbName(const char* db) { return stringLengthCheck(db, TSDB_DB_NAME_LEN - 1); }

static char* getClusterKey(const char* user, const char* auth, const char* ip, int32_t port) {
  char key[512] = {0};
  (void)snprintf(key, sizeof(key), "%s:%s:%s:%d", user, auth, ip, port);
  return taosStrdup(key);
}

bool chkRequestKilled(void* param) {
  bool         killed = false;
  SRequestObj* pRequest = acquireRequest((int64_t)param);
  if (NULL == pRequest || pRequest->killed) {
    killed = true;
  }

  (void)releaseRequest((int64_t)param);

  return killed;
}

void cleanupAppInfo() { taosHashCleanup(appInfo.pInstMap); }

static int32_t taosConnectImpl(const char* user, const char* auth, const char* db, __taos_async_fn_t fp, void* param,
                               SAppInstInfo* pAppInfo, int connType, STscObj** pTscObj);

int32_t taos_connect_internal(const char* ip, const char* user, const char* pass, const char* auth, const char* db,
                              uint16_t port, int connType, STscObj** pObj) {
  TSC_ERR_RET(taos_init());
  if (!validateUserName(user)) {
    TSC_ERR_RET(TSDB_CODE_TSC_INVALID_USER_LENGTH);
  }

  char localDb[TSDB_DB_NAME_LEN] = {0};
  if (db != NULL && strlen(db) > 0) {
    if (!validateDbName(db)) {
      TSC_ERR_RET(TSDB_CODE_TSC_INVALID_DB_LENGTH);
    }

    tstrncpy(localDb, db, sizeof(localDb));
    (void)strdequote(localDb);
  }

  char secretEncrypt[TSDB_PASSWORD_LEN + 1] = {0};
  if (auth == NULL) {
    if (!validatePassword(pass)) {
      TSC_ERR_RET(TSDB_CODE_TSC_INVALID_PASS_LENGTH);
    }

    taosEncryptPass_c((uint8_t*)pass, strlen(pass), secretEncrypt);
  } else {
    tstrncpy(secretEncrypt, auth, tListLen(secretEncrypt));
  }

  SCorEpSet epSet = {0};
  if (ip) {
    TSC_ERR_RET(initEpSetFromCfg(ip, NULL, &epSet));
  } else {
    TSC_ERR_RET(initEpSetFromCfg(tsFirst, tsSecond, &epSet));
  }

  if (port) {
    epSet.epSet.eps[0].port = port;
    epSet.epSet.eps[1].port = port;
  }

  char* key = getClusterKey(user, secretEncrypt, ip, port);
  if (NULL == key) {
    TSC_ERR_RET(TSDB_CODE_OUT_OF_MEMORY);
  }
  tscInfo("connecting to server, numOfEps:%d inUse:%d user:%s db:%s key:%s", epSet.epSet.numOfEps, epSet.epSet.inUse,
          user, db, key);
  for (int32_t i = 0; i < epSet.epSet.numOfEps; ++i) {
    tscInfo("ep:%d, %s:%u", i, epSet.epSet.eps[i].fqdn, epSet.epSet.eps[i].port);
  }

  SAppInstInfo** pInst = NULL;
  int32_t        code = taosThreadMutexLock(&appInfo.mutex);
  if (TSDB_CODE_SUCCESS != code) {
    tscError("failed to lock app info, code:%s", tstrerror(TAOS_SYSTEM_ERROR(code)));
    TSC_ERR_RET(code);
  }

  pInst = taosHashGet(appInfo.pInstMap, key, strlen(key));
  SAppInstInfo* p = NULL;
  if (pInst == NULL) {
    p = taosMemoryCalloc(1, sizeof(struct SAppInstInfo));
    if (NULL == p) {
      TSC_ERR_JRET(terrno);
    }
    p->mgmtEp = epSet;
    code = taosThreadMutexInit(&p->qnodeMutex, NULL);
    if (TSDB_CODE_SUCCESS != code) {
      taosMemoryFree(p);
      TSC_ERR_JRET(code);
    }
    code = openTransporter(user, secretEncrypt, tsNumOfCores / 2, &p->pTransporter);
    if (TSDB_CODE_SUCCESS != code) {
      taosMemoryFree(p);
      TSC_ERR_JRET(code);
    }
    code = appHbMgrInit(p, key, &p->pAppHbMgr);
    if (TSDB_CODE_SUCCESS != code) {
      destroyAppInst(&p);
      TSC_ERR_JRET(code);
    }
    code = taosHashPut(appInfo.pInstMap, key, strlen(key), &p, POINTER_BYTES);
    if (TSDB_CODE_SUCCESS != code) {
      destroyAppInst(&p);
      TSC_ERR_JRET(code);
    }
    p->instKey = key;
    key = NULL;
    tscDebug("new app inst mgr %p, user:%s, ip:%s, port:%d", p, user, epSet.epSet.eps[0].fqdn, epSet.epSet.eps[0].port);

    pInst = &p;
  } else {
    if (NULL == *pInst || NULL == (*pInst)->pAppHbMgr) {
      tscError("*pInst:%p, pAppHgMgr:%p", *pInst, (*pInst) ? (*pInst)->pAppHbMgr : NULL);
      TSC_ERR_JRET(TSDB_CODE_TSC_INTERNAL_ERROR);
    }
    // reset to 0 in case of conn with duplicated user key but its user has ever been dropped.
    atomic_store_8(&(*pInst)->pAppHbMgr->connHbFlag, 0);
  }

_return:

  if (TSDB_CODE_SUCCESS != code) {
    (void)taosThreadMutexUnlock(&appInfo.mutex);
    taosMemoryFreeClear(key);
    return code;
  } else {
    code = taosThreadMutexUnlock(&appInfo.mutex);
    taosMemoryFreeClear(key);
    if (TSDB_CODE_SUCCESS != code) {
      tscError("failed to unlock app info, code:%s", tstrerror(TAOS_SYSTEM_ERROR(code)));
      return code;
    }
    return taosConnectImpl(user, &secretEncrypt[0], localDb, NULL, NULL, *pInst, connType, pObj);
  }
}

// SAppInstInfo* getAppInstInfo(const char* clusterKey) {
//   SAppInstInfo** ppAppInstInfo = taosHashGet(appInfo.pInstMap, clusterKey, strlen(clusterKey));
//   if (ppAppInstInfo != NULL && *ppAppInstInfo != NULL) {
//     return *ppAppInstInfo;
//   } else {
//     return NULL;
//   }
// }

void freeQueryParam(SSyncQueryParam* param) {
  if (param == NULL) return;
  (void)tsem_destroy(&param->sem);
  taosMemoryFree(param);
}

int32_t buildRequest(uint64_t connId, const char* sql, int sqlLen, void* param, bool validateSql,
                     SRequestObj** pRequest, int64_t reqid) {
  int32_t code = createRequest(connId, TSDB_SQL_SELECT, reqid, pRequest);
  if (TSDB_CODE_SUCCESS != code) {
    tscError("failed to malloc sqlObj, %s", sql);
    return code;
  }

  (*pRequest)->sqlstr = taosMemoryMalloc(sqlLen + 1);
  if ((*pRequest)->sqlstr == NULL) {
    tscError("0x%" PRIx64 " failed to prepare sql string buffer, %s", (*pRequest)->self, sql);
    destroyRequest(*pRequest);
    *pRequest = NULL;
    return TSDB_CODE_OUT_OF_MEMORY;
  }

  (void)strntolower((*pRequest)->sqlstr, sql, (int32_t)sqlLen);
  (*pRequest)->sqlstr[sqlLen] = 0;
  (*pRequest)->sqlLen = sqlLen;
  (*pRequest)->validateOnly = validateSql;
  (*pRequest)->isStmtBind = false;

  ((SSyncQueryParam*)(*pRequest)->body.interParam)->userParam = param;

  STscObj* pTscObj = (*pRequest)->pTscObj;
  int32_t  err = taosHashPut(pTscObj->pRequests, &(*pRequest)->self, sizeof((*pRequest)->self), &(*pRequest)->self,
                             sizeof((*pRequest)->self));
  if (err) {
    tscError("%" PRId64 " failed to add to request container,QID:0x%" PRIx64 ", conn:%" PRId64 ", %s",
             (*pRequest)->self, (*pRequest)->requestId, pTscObj->id, sql);
    destroyRequest(*pRequest);
    *pRequest = NULL;
    return TSDB_CODE_OUT_OF_MEMORY;
  }

  (*pRequest)->allocatorRefId = -1;
  if (tsQueryUseNodeAllocator && !qIsInsertValuesSql((*pRequest)->sqlstr, (*pRequest)->sqlLen)) {
    if (TSDB_CODE_SUCCESS !=
        nodesCreateAllocator((*pRequest)->requestId, tsQueryNodeChunkSize, &((*pRequest)->allocatorRefId))) {
      tscError("%" PRId64 " failed to create node allocator,QID:0x%" PRIx64 ", conn:%" PRId64 ", %s", (*pRequest)->self,
               (*pRequest)->requestId, pTscObj->id, sql);
      destroyRequest(*pRequest);
      *pRequest = NULL;
      return TSDB_CODE_OUT_OF_MEMORY;
    }
  }

  tscDebugL("0x%" PRIx64 " SQL: %s,QID:0x%" PRIx64, (*pRequest)->self, (*pRequest)->sqlstr, (*pRequest)->requestId);
  return TSDB_CODE_SUCCESS;
}

int32_t buildPreviousRequest(SRequestObj* pRequest, const char* sql, SRequestObj** pNewRequest) {
  int32_t code =
      buildRequest(pRequest->pTscObj->id, sql, strlen(sql), pRequest, pRequest->validateOnly, pNewRequest, 0);
  if (TSDB_CODE_SUCCESS == code) {
    pRequest->relation.prevRefId = (*pNewRequest)->self;
    (*pNewRequest)->relation.nextRefId = pRequest->self;
    (*pNewRequest)->relation.userRefId = pRequest->self;
    (*pNewRequest)->isSubReq = true;
  }
  return code;
}

int32_t parseSql(SRequestObj* pRequest, bool topicQuery, SQuery** pQuery, SStmtCallback* pStmtCb) {
  STscObj* pTscObj = pRequest->pTscObj;

  SParseContext cxt = {.requestId = pRequest->requestId,
                       .requestRid = pRequest->self,
                       .acctId = pTscObj->acctId,
                       .db = pRequest->pDb,
                       .topicQuery = topicQuery,
                       .pSql = pRequest->sqlstr,
                       .sqlLen = pRequest->sqlLen,
                       .pMsg = pRequest->msgBuf,
                       .msgLen = ERROR_MSG_BUF_DEFAULT_SIZE,
                       .pTransporter = pTscObj->pAppInfo->pTransporter,
                       .pStmtCb = pStmtCb,
                       .pUser = pTscObj->user,
                       .isSuperUser = (0 == strcmp(pTscObj->user, TSDB_DEFAULT_USER)),
                       .enableSysInfo = pTscObj->sysInfo,
                       .svrVer = pTscObj->sVer,
                       .nodeOffline = (pTscObj->pAppInfo->onlineDnodes < pTscObj->pAppInfo->totalDnodes),
                       .isStmtBind = pRequest->isStmtBind};

  cxt.mgmtEpSet = getEpSet_s(&pTscObj->pAppInfo->mgmtEp);
  int32_t code = catalogGetHandle(pTscObj->pAppInfo->clusterId, &cxt.pCatalog);
  if (code != TSDB_CODE_SUCCESS) {
    return code;
  }

  code = qParseSql(&cxt, pQuery);
  if (TSDB_CODE_SUCCESS == code) {
    if ((*pQuery)->haveResultSet) {
      code = setResSchemaInfo(&pRequest->body.resInfo, (*pQuery)->pResSchema, (*pQuery)->numOfResCols);
      setResPrecision(&pRequest->body.resInfo, (*pQuery)->precision);
    }
  }

  if (TSDB_CODE_SUCCESS == code || NEED_CLIENT_HANDLE_ERROR(code)) {
    TSWAP(pRequest->dbList, (*pQuery)->pDbList);
    TSWAP(pRequest->tableList, (*pQuery)->pTableList);
    TSWAP(pRequest->targetTableList, (*pQuery)->pTargetTableList);
  }

  taosArrayDestroy(cxt.pTableMetaPos);
  taosArrayDestroy(cxt.pTableVgroupPos);

  return code;
}

int32_t execLocalCmd(SRequestObj* pRequest, SQuery* pQuery) {
  SRetrieveTableRsp* pRsp = NULL;
  int8_t             biMode = atomic_load_8(&pRequest->pTscObj->biMode);
  int32_t code = qExecCommand(&pRequest->pTscObj->id, pRequest->pTscObj->sysInfo, pQuery->pRoot, &pRsp, biMode);
  if (TSDB_CODE_SUCCESS == code && NULL != pRsp) {
    code = setQueryResultFromRsp(&pRequest->body.resInfo, pRsp, pRequest->body.resInfo.convertUcs4);
  }

  return code;
}

int32_t execDdlQuery(SRequestObj* pRequest, SQuery* pQuery) {
  // drop table if exists not_exists_table
  if (NULL == pQuery->pCmdMsg) {
    return TSDB_CODE_SUCCESS;
  }

  SCmdMsgInfo* pMsgInfo = pQuery->pCmdMsg;
  pRequest->type = pMsgInfo->msgType;
  pRequest->body.requestMsg = (SDataBuf){.pData = pMsgInfo->pMsg, .len = pMsgInfo->msgLen, .handle = NULL};
  pMsgInfo->pMsg = NULL;  // pMsg transferred to SMsgSendInfo management

  STscObj*      pTscObj = pRequest->pTscObj;
  SMsgSendInfo* pSendMsg = buildMsgInfoImpl(pRequest);

  int64_t transporterId = 0;
  TSC_ERR_RET(asyncSendMsgToServer(pTscObj->pAppInfo->pTransporter, &pMsgInfo->epSet, &transporterId, pSendMsg));
  (void)tsem_wait(&pRequest->body.rspSem);
  return TSDB_CODE_SUCCESS;
}

static SAppInstInfo* getAppInfo(SRequestObj* pRequest) { return pRequest->pTscObj->pAppInfo; }

void asyncExecLocalCmd(SRequestObj* pRequest, SQuery* pQuery) {
  SRetrieveTableRsp* pRsp = NULL;
  if (pRequest->validateOnly) {
    doRequestCallback(pRequest, 0);
    return;
  }

  int32_t code = qExecCommand(&pRequest->pTscObj->id, pRequest->pTscObj->sysInfo, pQuery->pRoot, &pRsp,
                              atomic_load_8(&pRequest->pTscObj->biMode));
  if (TSDB_CODE_SUCCESS == code && NULL != pRsp) {
    code = setQueryResultFromRsp(&pRequest->body.resInfo, pRsp, pRequest->body.resInfo.convertUcs4);
  }

  SReqResultInfo* pResultInfo = &pRequest->body.resInfo;
  pRequest->code = code;

  if (pRequest->code != TSDB_CODE_SUCCESS) {
    pResultInfo->numOfRows = 0;
    tscError("0x%" PRIx64 " fetch results failed, code:%s,QID:0x%" PRIx64, pRequest->self, tstrerror(code),
             pRequest->requestId);
  } else {
    tscDebug("0x%" PRIx64 " fetch results, numOfRows:%" PRId64 " total Rows:%" PRId64 ", complete:%d,QID:0x%" PRIx64,
             pRequest->self, pResultInfo->numOfRows, pResultInfo->totalRows, pResultInfo->completed,
             pRequest->requestId);
  }

  doRequestCallback(pRequest, code);
}

int32_t asyncExecDdlQuery(SRequestObj* pRequest, SQuery* pQuery) {
  if (pRequest->validateOnly) {
    doRequestCallback(pRequest, 0);
    return TSDB_CODE_SUCCESS;
  }

  // drop table if exists not_exists_table
  if (NULL == pQuery->pCmdMsg) {
    doRequestCallback(pRequest, 0);
    return TSDB_CODE_SUCCESS;
  }

  SCmdMsgInfo* pMsgInfo = pQuery->pCmdMsg;
  pRequest->type = pMsgInfo->msgType;
  pRequest->body.requestMsg = (SDataBuf){.pData = pMsgInfo->pMsg, .len = pMsgInfo->msgLen, .handle = NULL};
  pMsgInfo->pMsg = NULL;  // pMsg transferred to SMsgSendInfo management

  SAppInstInfo* pAppInfo = getAppInfo(pRequest);
  SMsgSendInfo* pSendMsg = buildMsgInfoImpl(pRequest);

  int64_t transporterId = 0;
  int32_t code = asyncSendMsgToServer(pAppInfo->pTransporter, &pMsgInfo->epSet, &transporterId, pSendMsg);
  if (code) {
    doRequestCallback(pRequest, code);
  }
  return code;
}

int compareQueryNodeLoad(const void* elem1, const void* elem2) {
  SQueryNodeLoad* node1 = (SQueryNodeLoad*)elem1;
  SQueryNodeLoad* node2 = (SQueryNodeLoad*)elem2;

  if (node1->load < node2->load) {
    return -1;
  }

  return node1->load > node2->load;
}

int32_t updateQnodeList(SAppInstInfo* pInfo, SArray* pNodeList) {
  TSC_ERR_RET(taosThreadMutexLock(&pInfo->qnodeMutex));
  if (pInfo->pQnodeList) {
    taosArrayDestroy(pInfo->pQnodeList);
    pInfo->pQnodeList = NULL;
    tscDebug("QnodeList cleared in cluster 0x%" PRIx64, pInfo->clusterId);
  }

  if (pNodeList) {
    pInfo->pQnodeList = taosArrayDup(pNodeList, NULL);
    taosArraySort(pInfo->pQnodeList, compareQueryNodeLoad);
    tscDebug("QnodeList updated in cluster 0x%" PRIx64 ", num:%ld", pInfo->clusterId,
             taosArrayGetSize(pInfo->pQnodeList));
  }
  TSC_ERR_RET(taosThreadMutexUnlock(&pInfo->qnodeMutex));

  return TSDB_CODE_SUCCESS;
}

int32_t qnodeRequired(SRequestObj* pRequest, bool* required) {
  if (QUERY_POLICY_VNODE == tsQueryPolicy || QUERY_POLICY_CLIENT == tsQueryPolicy) {
    *required = false;
    return TSDB_CODE_SUCCESS;
  }

  int32_t       code = TSDB_CODE_SUCCESS;
  SAppInstInfo* pInfo = pRequest->pTscObj->pAppInfo;
  *required = false;

  TSC_ERR_RET(taosThreadMutexLock(&pInfo->qnodeMutex));
  *required = (NULL == pInfo->pQnodeList);
  TSC_ERR_RET(taosThreadMutexUnlock(&pInfo->qnodeMutex));
  return TSDB_CODE_SUCCESS;
}

int32_t getQnodeList(SRequestObj* pRequest, SArray** pNodeList) {
  SAppInstInfo* pInfo = pRequest->pTscObj->pAppInfo;
  int32_t       code = 0;

  TSC_ERR_RET(taosThreadMutexLock(&pInfo->qnodeMutex));
  if (pInfo->pQnodeList) {
    *pNodeList = taosArrayDup(pInfo->pQnodeList, NULL);
  }
  TSC_ERR_RET(taosThreadMutexUnlock(&pInfo->qnodeMutex));
  if (NULL == *pNodeList) {
    SCatalog* pCatalog = NULL;
    code = catalogGetHandle(pRequest->pTscObj->pAppInfo->clusterId, &pCatalog);
    if (TSDB_CODE_SUCCESS == code) {
      *pNodeList = taosArrayInit(5, sizeof(SQueryNodeLoad));
      if (NULL == pNodeList) {
        TSC_ERR_RET(terrno);
      }
      SRequestConnInfo conn = {.pTrans = pRequest->pTscObj->pAppInfo->pTransporter,
                               .requestId = pRequest->requestId,
                               .requestObjRefId = pRequest->self,
                               .mgmtEps = getEpSet_s(&pRequest->pTscObj->pAppInfo->mgmtEp)};
      code = catalogGetQnodeList(pCatalog, &conn, *pNodeList);
    }

    if (TSDB_CODE_SUCCESS == code && *pNodeList) {
      code = updateQnodeList(pInfo, *pNodeList);
    }
  }

  return code;
}

int32_t getPlan(SRequestObj* pRequest, SQuery* pQuery, SQueryPlan** pPlan, SArray* pNodeList) {
  pRequest->type = pQuery->msgType;
  SAppInstInfo* pAppInfo = getAppInfo(pRequest);

  SPlanContext cxt = {.queryId = pRequest->requestId,
                      .acctId = pRequest->pTscObj->acctId,
                      .mgmtEpSet = getEpSet_s(&pAppInfo->mgmtEp),
                      .pAstRoot = pQuery->pRoot,
                      .showRewrite = pQuery->showRewrite,
                      .pMsg = pRequest->msgBuf,
                      .msgLen = ERROR_MSG_BUF_DEFAULT_SIZE,
                      .pUser = pRequest->pTscObj->user,
                      .sysInfo = pRequest->pTscObj->sysInfo};

  return qCreateQueryPlan(&cxt, pPlan, pNodeList);
}

int32_t setResSchemaInfo(SReqResultInfo* pResInfo, const SSchema* pSchema, int32_t numOfCols) {
  if (pResInfo == NULL || pSchema == NULL || numOfCols <= 0) {
    tscError("invalid paras, pResInfo == NULL || pSchema == NULL || numOfCols <= 0");
    return TSDB_CODE_INVALID_PARA;
  }

  pResInfo->numOfCols = numOfCols;
  if (pResInfo->fields != NULL) {
    taosMemoryFree(pResInfo->fields);
  }
  if (pResInfo->userFields != NULL) {
    taosMemoryFree(pResInfo->userFields);
  }
  pResInfo->fields = taosMemoryCalloc(numOfCols, sizeof(TAOS_FIELD));
<<<<<<< HEAD
  if(NULL == pResInfo->fields) return terrno;
=======
  if (NULL == pResInfo->fields) return terrno;
>>>>>>> 42b9afbe
  pResInfo->userFields = taosMemoryCalloc(numOfCols, sizeof(TAOS_FIELD));
  if (NULL == pResInfo->userFields) {
    taosMemoryFree(pResInfo->fields);
    return terrno;
  }
  if (numOfCols != pResInfo->numOfCols) {
    tscError("numOfCols:%d != pResInfo->numOfCols:%d", numOfCols, pResInfo->numOfCols);
    return TSDB_CODE_FAILED;
  }

  for (int32_t i = 0; i < pResInfo->numOfCols; ++i) {
    pResInfo->fields[i].bytes = pSchema[i].bytes;
    pResInfo->fields[i].type = pSchema[i].type;

    pResInfo->userFields[i].bytes = pSchema[i].bytes;
    pResInfo->userFields[i].type = pSchema[i].type;

    if (pSchema[i].type == TSDB_DATA_TYPE_VARCHAR || pSchema[i].type == TSDB_DATA_TYPE_VARBINARY ||
        pSchema[i].type == TSDB_DATA_TYPE_GEOMETRY) {
      pResInfo->userFields[i].bytes -= VARSTR_HEADER_SIZE;
    } else if (pSchema[i].type == TSDB_DATA_TYPE_NCHAR || pSchema[i].type == TSDB_DATA_TYPE_JSON) {
      pResInfo->userFields[i].bytes = (pResInfo->userFields[i].bytes - VARSTR_HEADER_SIZE) / TSDB_NCHAR_SIZE;
    }

    tstrncpy(pResInfo->fields[i].name, pSchema[i].name, tListLen(pResInfo->fields[i].name));
    tstrncpy(pResInfo->userFields[i].name, pSchema[i].name, tListLen(pResInfo->userFields[i].name));
  }
  return TSDB_CODE_SUCCESS;
}

void setResPrecision(SReqResultInfo* pResInfo, int32_t precision) {
  if (precision != TSDB_TIME_PRECISION_MILLI && precision != TSDB_TIME_PRECISION_MICRO &&
      precision != TSDB_TIME_PRECISION_NANO) {
    return;
  }

  pResInfo->precision = precision;
}

int32_t buildVnodePolicyNodeList(SRequestObj* pRequest, SArray** pNodeList, SArray* pMnodeList, SArray* pDbVgList) {
  SArray* nodeList = taosArrayInit(4, sizeof(SQueryNodeLoad));
  if (NULL == nodeList) {
    return terrno;
  }
  char* policy = (tsQueryPolicy == QUERY_POLICY_VNODE) ? "vnode" : "client";

  int32_t dbNum = taosArrayGetSize(pDbVgList);
  for (int32_t i = 0; i < dbNum; ++i) {
    SArray* pVg = taosArrayGetP(pDbVgList, i);
    if (NULL == pVg) {
      continue;
    }
    int32_t vgNum = taosArrayGetSize(pVg);
    if (vgNum <= 0) {
      continue;
    }

    for (int32_t j = 0; j < vgNum; ++j) {
      SVgroupInfo* pInfo = taosArrayGet(pVg, j);
      if (NULL == pInfo) {
        taosArrayDestroy(nodeList);
        return TSDB_CODE_OUT_OF_RANGE;
      }
      SQueryNodeLoad load = {0};
      load.addr.nodeId = pInfo->vgId;
      load.addr.epSet = pInfo->epSet;

      if (NULL == taosArrayPush(nodeList, &load)) {
        taosArrayDestroy(nodeList);
        return TSDB_CODE_OUT_OF_MEMORY;
      }
    }
  }

  int32_t vnodeNum = taosArrayGetSize(nodeList);
  if (vnodeNum > 0) {
    tscDebug("0x%" PRIx64 " %s policy, use vnode list, num:%d", pRequest->requestId, policy, vnodeNum);
    goto _return;
  }

  int32_t mnodeNum = taosArrayGetSize(pMnodeList);
  if (mnodeNum <= 0) {
    tscDebug("0x%" PRIx64 " %s policy, empty node list", pRequest->requestId, policy);
    goto _return;
  }

  void* pData = taosArrayGet(pMnodeList, 0);
  if (NULL == pData) {
    taosArrayDestroy(nodeList);
    return TSDB_CODE_OUT_OF_RANGE;
  }
  if (NULL == taosArrayAddBatch(nodeList, pData, mnodeNum)) {
    taosArrayDestroy(nodeList);
    return TSDB_CODE_OUT_OF_MEMORY;
  }

  tscDebug("0x%" PRIx64 " %s policy, use mnode list, num:%d", pRequest->requestId, policy, mnodeNum);

_return:

  *pNodeList = nodeList;

  return TSDB_CODE_SUCCESS;
}

int32_t buildQnodePolicyNodeList(SRequestObj* pRequest, SArray** pNodeList, SArray* pMnodeList, SArray* pQnodeList) {
  SArray* nodeList = taosArrayInit(4, sizeof(SQueryNodeLoad));
  if (NULL == nodeList) {
    return terrno;
  }

  int32_t qNodeNum = taosArrayGetSize(pQnodeList);
  if (qNodeNum > 0) {
    void* pData = taosArrayGet(pQnodeList, 0);
    if (NULL == pData) {
      taosArrayDestroy(nodeList);
      return TSDB_CODE_OUT_OF_RANGE;
    }
    if (NULL == taosArrayAddBatch(nodeList, pData, qNodeNum)) {
      taosArrayDestroy(nodeList);
      return TSDB_CODE_OUT_OF_MEMORY;
    }
    tscDebug("0x%" PRIx64 " qnode policy, use qnode list, num:%d", pRequest->requestId, qNodeNum);
    goto _return;
  }

  int32_t mnodeNum = taosArrayGetSize(pMnodeList);
  if (mnodeNum <= 0) {
    tscDebug("0x%" PRIx64 " qnode policy, empty node list", pRequest->requestId);
    goto _return;
  }

  void* pData = taosArrayGet(pMnodeList, 0);
  if (NULL == pData) {
    taosArrayDestroy(nodeList);
    return TSDB_CODE_OUT_OF_RANGE;
  }
  if (NULL == taosArrayAddBatch(nodeList, pData, mnodeNum)) {
    taosArrayDestroy(nodeList);
    return TSDB_CODE_OUT_OF_MEMORY;
  }

  tscDebug("0x%" PRIx64 " qnode policy, use mnode list, num:%d", pRequest->requestId, mnodeNum);

_return:

  *pNodeList = nodeList;

  return TSDB_CODE_SUCCESS;
}

int32_t buildAsyncExecNodeList(SRequestObj* pRequest, SArray** pNodeList, SArray* pMnodeList, SMetaData* pResultMeta) {
  SArray* pDbVgList = NULL;
  SArray* pQnodeList = NULL;
  int32_t code = 0;

  switch (tsQueryPolicy) {
    case QUERY_POLICY_VNODE:
    case QUERY_POLICY_CLIENT: {
      if (pResultMeta) {
        pDbVgList = taosArrayInit(4, POINTER_BYTES);
        if (NULL == pDbVgList) {
          code = terrno;
          goto _return;
        }
        int32_t dbNum = taosArrayGetSize(pResultMeta->pDbVgroup);
        for (int32_t i = 0; i < dbNum; ++i) {
          SMetaRes* pRes = taosArrayGet(pResultMeta->pDbVgroup, i);
          if (pRes->code || NULL == pRes->pRes) {
            continue;
          }

          if (NULL == taosArrayPush(pDbVgList, &pRes->pRes)) {
            code = TSDB_CODE_OUT_OF_MEMORY;
            goto _return;
          }
        }
      }

      code = buildVnodePolicyNodeList(pRequest, pNodeList, pMnodeList, pDbVgList);
      break;
    }
    case QUERY_POLICY_HYBRID:
    case QUERY_POLICY_QNODE: {
      if (pResultMeta && taosArrayGetSize(pResultMeta->pQnodeList) > 0) {
        SMetaRes* pRes = taosArrayGet(pResultMeta->pQnodeList, 0);
        if (pRes->code) {
          pQnodeList = NULL;
        } else {
          pQnodeList = taosArrayDup((SArray*)pRes->pRes, NULL);
          if (NULL == pQnodeList) {
            code = terrno ? terrno : TSDB_CODE_OUT_OF_MEMORY;
            goto _return;
          }
        }
      } else {
        SAppInstInfo* pInst = pRequest->pTscObj->pAppInfo;
        TSC_ERR_JRET(taosThreadMutexLock(&pInst->qnodeMutex));
        if (pInst->pQnodeList) {
          pQnodeList = taosArrayDup(pInst->pQnodeList, NULL);
          if (NULL == pQnodeList) {
            code = terrno ? terrno : TSDB_CODE_OUT_OF_MEMORY;
            goto _return;
          }
        }
        TSC_ERR_JRET(taosThreadMutexUnlock(&pInst->qnodeMutex));
      }

      code = buildQnodePolicyNodeList(pRequest, pNodeList, pMnodeList, pQnodeList);
      break;
    }
    default:
      tscError("unknown query policy: %d", tsQueryPolicy);
      return TSDB_CODE_APP_ERROR;
  }

_return:
  taosArrayDestroy(pDbVgList);
  taosArrayDestroy(pQnodeList);

  return code;
}

void freeVgList(void* list) {
  SArray* pList = *(SArray**)list;
  taosArrayDestroy(pList);
}

int32_t buildSyncExecNodeList(SRequestObj* pRequest, SArray** pNodeList, SArray* pMnodeList) {
  SArray* pDbVgList = NULL;
  SArray* pQnodeList = NULL;
  int32_t code = 0;

  switch (tsQueryPolicy) {
    case QUERY_POLICY_VNODE:
    case QUERY_POLICY_CLIENT: {
      int32_t dbNum = taosArrayGetSize(pRequest->dbList);
      if (dbNum > 0) {
        SCatalog*     pCtg = NULL;
        SAppInstInfo* pInst = pRequest->pTscObj->pAppInfo;
        code = catalogGetHandle(pInst->clusterId, &pCtg);
        if (code != TSDB_CODE_SUCCESS) {
          goto _return;
        }

        pDbVgList = taosArrayInit(dbNum, POINTER_BYTES);
        if (NULL == pDbVgList) {
          code = terrno;
          goto _return;
        }
        SArray* pVgList = NULL;
        for (int32_t i = 0; i < dbNum; ++i) {
          char*            dbFName = taosArrayGet(pRequest->dbList, i);
          SRequestConnInfo conn = {.pTrans = pInst->pTransporter,
                                   .requestId = pRequest->requestId,
                                   .requestObjRefId = pRequest->self,
                                   .mgmtEps = getEpSet_s(&pInst->mgmtEp)};

          // catalogGetDBVgList will handle dbFName == null.
          code = catalogGetDBVgList(pCtg, &conn, dbFName, &pVgList);
          if (code) {
            goto _return;
          }

          if (NULL == taosArrayPush(pDbVgList, &pVgList)) {
            code = TSDB_CODE_OUT_OF_MEMORY;
            goto _return;
          }
        }
      }

      code = buildVnodePolicyNodeList(pRequest, pNodeList, pMnodeList, pDbVgList);
      break;
    }
    case QUERY_POLICY_HYBRID:
    case QUERY_POLICY_QNODE: {
      TSC_ERR_JRET(getQnodeList(pRequest, &pQnodeList));

      code = buildQnodePolicyNodeList(pRequest, pNodeList, pMnodeList, pQnodeList);
      break;
    }
    default:
      tscError("unknown query policy: %d", tsQueryPolicy);
      return TSDB_CODE_APP_ERROR;
  }

_return:

  taosArrayDestroyEx(pDbVgList, freeVgList);
  taosArrayDestroy(pQnodeList);

  return code;
}

int32_t scheduleQuery(SRequestObj* pRequest, SQueryPlan* pDag, SArray* pNodeList) {
  void* pTransporter = pRequest->pTscObj->pAppInfo->pTransporter;

  SExecResult      res = {0};
  SRequestConnInfo conn = {.pTrans = pRequest->pTscObj->pAppInfo->pTransporter,
                           .requestId = pRequest->requestId,
                           .requestObjRefId = pRequest->self};
  SSchedulerReq    req = {
         .syncReq = true,
         .localReq = (tsQueryPolicy == QUERY_POLICY_CLIENT),
         .pConn = &conn,
         .pNodeList = pNodeList,
         .pDag = pDag,
         .sql = pRequest->sqlstr,
         .startTs = pRequest->metric.start,
         .execFp = NULL,
         .cbParam = NULL,
         .chkKillFp = chkRequestKilled,
         .chkKillParam = (void*)pRequest->self,
         .pExecRes = &res,
         .source = pRequest->source,
  };

  int32_t code = schedulerExecJob(&req, &pRequest->body.queryJob);

  destroyQueryExecRes(&pRequest->body.resInfo.execRes);
  (void)memcpy(&pRequest->body.resInfo.execRes, &res, sizeof(res));

  if (code != TSDB_CODE_SUCCESS) {
    schedulerFreeJob(&pRequest->body.queryJob, 0);

    pRequest->code = code;
    terrno = code;
    return pRequest->code;
  }

  if (TDMT_VND_SUBMIT == pRequest->type || TDMT_VND_DELETE == pRequest->type ||
      TDMT_VND_CREATE_TABLE == pRequest->type) {
    pRequest->body.resInfo.numOfRows = res.numOfRows;
    if (TDMT_VND_SUBMIT == pRequest->type) {
      STscObj*            pTscObj = pRequest->pTscObj;
      SAppClusterSummary* pActivity = &pTscObj->pAppInfo->summary;
      (void)atomic_add_fetch_64((int64_t*)&pActivity->numOfInsertRows, res.numOfRows);
    }

    schedulerFreeJob(&pRequest->body.queryJob, 0);
  }

  pRequest->code = res.code;
  terrno = res.code;
  return pRequest->code;
}

int32_t handleSubmitExecRes(SRequestObj* pRequest, void* res, SCatalog* pCatalog, SEpSet* epset) {
  SArray*      pArray = NULL;
  SSubmitRsp2* pRsp = (SSubmitRsp2*)res;
  if (NULL == pRsp->aCreateTbRsp) {
    return TSDB_CODE_SUCCESS;
  }

  int32_t tbNum = taosArrayGetSize(pRsp->aCreateTbRsp);
  for (int32_t i = 0; i < tbNum; ++i) {
    SVCreateTbRsp* pTbRsp = (SVCreateTbRsp*)taosArrayGet(pRsp->aCreateTbRsp, i);
    if (pTbRsp->pMeta) {
      TSC_ERR_RET(handleCreateTbExecRes(pTbRsp->pMeta, pCatalog));
    }
  }

  return TSDB_CODE_SUCCESS;
}

int32_t handleQueryExecRes(SRequestObj* pRequest, void* res, SCatalog* pCatalog, SEpSet* epset) {
  int32_t code = 0;
  SArray* pArray = NULL;
  SArray* pTbArray = (SArray*)res;
  int32_t tbNum = taosArrayGetSize(pTbArray);
  if (tbNum <= 0) {
    return TSDB_CODE_SUCCESS;
  }

  pArray = taosArrayInit(tbNum, sizeof(STbSVersion));
  if (NULL == pArray) {
    terrno = TSDB_CODE_OUT_OF_MEMORY;
    return TSDB_CODE_OUT_OF_MEMORY;
  }

  for (int32_t i = 0; i < tbNum; ++i) {
    STbVerInfo* tbInfo = taosArrayGet(pTbArray, i);
    if (NULL == tbInfo) {
      code = TSDB_CODE_OUT_OF_RANGE;
      goto _return;
    }
    STbSVersion tbSver = {.tbFName = tbInfo->tbFName, .sver = tbInfo->sversion, .tver = tbInfo->tversion};
    if (NULL == taosArrayPush(pArray, &tbSver)) {
      code = TSDB_CODE_OUT_OF_MEMORY;
      goto _return;
    }
  }

  SRequestConnInfo conn = {.pTrans = pRequest->pTscObj->pAppInfo->pTransporter,
                           .requestId = pRequest->requestId,
                           .requestObjRefId = pRequest->self,
                           .mgmtEps = *epset};

  code = catalogChkTbMetaVersion(pCatalog, &conn, pArray);

_return:

  taosArrayDestroy(pArray);
  return code;
}

int32_t handleAlterTbExecRes(void* res, SCatalog* pCatalog) {
  return catalogUpdateTableMeta(pCatalog, (STableMetaRsp*)res);
}

int32_t handleCreateTbExecRes(void* res, SCatalog* pCatalog) {
  return catalogAsyncUpdateTableMeta(pCatalog, (STableMetaRsp*)res);
}

int32_t handleQueryExecRsp(SRequestObj* pRequest) {
  if (NULL == pRequest->body.resInfo.execRes.res) {
    return pRequest->code;
  }

  SCatalog*     pCatalog = NULL;
  SAppInstInfo* pAppInfo = getAppInfo(pRequest);

  int32_t code = catalogGetHandle(pAppInfo->clusterId, &pCatalog);
  if (code) {
    return code;
  }

  SEpSet       epset = getEpSet_s(&pAppInfo->mgmtEp);
  SExecResult* pRes = &pRequest->body.resInfo.execRes;

  switch (pRes->msgType) {
    case TDMT_VND_ALTER_TABLE:
    case TDMT_MND_ALTER_STB: {
      code = handleAlterTbExecRes(pRes->res, pCatalog);
      break;
    }
    case TDMT_VND_CREATE_TABLE: {
      SArray* pList = (SArray*)pRes->res;
      int32_t num = taosArrayGetSize(pList);
      for (int32_t i = 0; i < num; ++i) {
        void* res = taosArrayGetP(pList, i);
        // handleCreateTbExecRes will handle res == null
        code = handleCreateTbExecRes(res, pCatalog);
      }
      break;
    }
    case TDMT_MND_CREATE_STB: {
      code = handleCreateTbExecRes(pRes->res, pCatalog);
      break;
    }
    case TDMT_VND_SUBMIT: {
      (void)atomic_add_fetch_64((int64_t*)&pAppInfo->summary.insertBytes, pRes->numOfBytes);

      code = handleSubmitExecRes(pRequest, pRes->res, pCatalog, &epset);
      break;
    }
    case TDMT_SCH_QUERY:
    case TDMT_SCH_MERGE_QUERY: {
      code = handleQueryExecRes(pRequest, pRes->res, pCatalog, &epset);
      break;
    }
    default:
      tscError("0x%" PRIx64 ", invalid exec result for request type %d,QID:0x%" PRIx64, pRequest->self, pRequest->type,
               pRequest->requestId);
      code = TSDB_CODE_APP_ERROR;
  }

  return code;
}

static bool incompletaFileParsing(SNode* pStmt) {
  return QUERY_NODE_VNODE_MODIFY_STMT != nodeType(pStmt) ? false : ((SVnodeModifyOpStmt*)pStmt)->fileProcessing;
}

void continuePostSubQuery(SRequestObj* pRequest, SSDataBlock* pBlock) {
  SSqlCallbackWrapper* pWrapper = pRequest->pWrapper;

  int32_t code = nodesAcquireAllocator(pWrapper->pParseCtx->allocatorId);
  if (TSDB_CODE_SUCCESS == code) {
    int64_t analyseStart = taosGetTimestampUs();
    code = qContinueParsePostQuery(pWrapper->pParseCtx, pRequest->pQuery, pBlock);
    pRequest->metric.analyseCostUs += taosGetTimestampUs() - analyseStart;
  }

  if (TSDB_CODE_SUCCESS == code) {
    code = qContinuePlanPostQuery(pRequest->pPostPlan);
  }

  code = nodesReleaseAllocator(pWrapper->pParseCtx->allocatorId);
  handleQueryAnslyseRes(pWrapper, NULL, code);
}

void returnToUser(SRequestObj* pRequest) {
  if (pRequest->relation.userRefId == pRequest->self || 0 == pRequest->relation.userRefId) {
    // return to client
    doRequestCallback(pRequest, pRequest->code);
    return;
  }

  SRequestObj* pUserReq = acquireRequest(pRequest->relation.userRefId);
  if (pUserReq) {
    pUserReq->code = pRequest->code;
    // return to client
    doRequestCallback(pUserReq, pUserReq->code);
    (void)releaseRequest(pRequest->relation.userRefId);
    return;
  } else {
    tscError("0x%" PRIx64 ", user ref 0x%" PRIx64 " is not there,QID:0x%" PRIx64, pRequest->self,
             pRequest->relation.userRefId, pRequest->requestId);
  }
}

static int32_t createResultBlock(TAOS_RES* pRes, int32_t numOfRows, SSDataBlock** pBlock) {
  int64_t     lastTs = 0;
  TAOS_FIELD* pResFields = taos_fetch_fields(pRes);
  int32_t     numOfFields = taos_num_fields(pRes);

  int32_t code = createDataBlock(pBlock);
  if (code) {
    return code;
  }

  for (int32_t i = 0; i < numOfFields; ++i) {
    SColumnInfoData colInfoData = createColumnInfoData(pResFields[i].type, pResFields[i].bytes, i + 1);
    code = blockDataAppendColInfo(*pBlock, &colInfoData);
    if (TSDB_CODE_SUCCESS != code) {
      blockDataDestroy(*pBlock);
      return code;
    }
  }

  code = blockDataEnsureCapacity(*pBlock, numOfRows);
  if (TSDB_CODE_SUCCESS != code) {
    blockDataDestroy(*pBlock);
    return code;
  }

  for (int32_t i = 0; i < numOfRows; ++i) {
    TAOS_ROW pRow = taos_fetch_row(pRes);
    if (NULL == pRow[0] || NULL == pRow[1] || NULL == pRow[2]) {
      tscError("invalid data from vnode");
      return TSDB_CODE_TSC_INTERNAL_ERROR;
    }
    int64_t ts = *(int64_t*)pRow[0];
    if (lastTs < ts) {
      lastTs = ts;
    }

    for (int32_t j = 0; j < numOfFields; ++j) {
      SColumnInfoData* pColInfoData = taosArrayGet((*pBlock)->pDataBlock, j);
      code = colDataSetVal(pColInfoData, i, pRow[j], false);
      if (TSDB_CODE_SUCCESS != code) {
        blockDataDestroy(*pBlock);
        return code;
      }
    }

    tscDebug("lastKey:%" PRId64 " vgId:%d, vgVer:%" PRId64, ts, *(int32_t*)pRow[1], *(int64_t*)pRow[2]);
  }

  (*pBlock)->info.window.ekey = lastTs;
  (*pBlock)->info.rows = numOfRows;

  tscDebug("lastKey:%" PRId64 " numOfRows:%d from all vgroups", lastTs, numOfRows);
  return TSDB_CODE_SUCCESS;
}

void postSubQueryFetchCb(void* param, TAOS_RES* res, int32_t rowNum) {
  SRequestObj* pRequest = (SRequestObj*)res;
  if (pRequest->code) {
    returnToUser(pRequest);
    return;
  }

  SSDataBlock* pBlock = NULL;
  if (TSDB_CODE_SUCCESS != createResultBlock(res, rowNum, &pBlock)) {
    tscError("0x%" PRIx64 ", create result block failed,QID:0x%" PRIx64, pRequest->self, pRequest->requestId);
    return;
  }

  SRequestObj* pNextReq = acquireRequest(pRequest->relation.nextRefId);
  if (pNextReq) {
    continuePostSubQuery(pNextReq, pBlock);
    (void)releaseRequest(pRequest->relation.nextRefId);
  } else {
    tscError("0x%" PRIx64 ", next req ref 0x%" PRIx64 " is not there,QID:0x%" PRIx64, pRequest->self,
             pRequest->relation.nextRefId, pRequest->requestId);
  }

  blockDataDestroy(pBlock);
}

void handlePostSubQuery(SSqlCallbackWrapper* pWrapper) {
  SRequestObj* pRequest = pWrapper->pRequest;
  if (TD_RES_QUERY(pRequest)) {
    taosAsyncFetchImpl(pRequest, postSubQueryFetchCb, pWrapper);
    return;
  }

  SRequestObj* pNextReq = acquireRequest(pRequest->relation.nextRefId);
  if (pNextReq) {
    continuePostSubQuery(pNextReq, NULL);
    (void)releaseRequest(pRequest->relation.nextRefId);
  } else {
    tscError("0x%" PRIx64 ", next req ref 0x%" PRIx64 " is not there,QID:0x%" PRIx64, pRequest->self,
             pRequest->relation.nextRefId, pRequest->requestId);
  }
}

// todo refacto the error code  mgmt
void schedulerExecCb(SExecResult* pResult, void* param, int32_t code) {
  SSqlCallbackWrapper* pWrapper = param;
  SRequestObj*         pRequest = pWrapper->pRequest;
  STscObj*             pTscObj = pRequest->pTscObj;

  pRequest->code = code;
  if (pResult) {
    destroyQueryExecRes(&pRequest->body.resInfo.execRes);
    (void)memcpy(&pRequest->body.resInfo.execRes, pResult, sizeof(*pResult));
  }

  int32_t type = pRequest->type;
  if (TDMT_VND_SUBMIT == type || TDMT_VND_DELETE == type || TDMT_VND_CREATE_TABLE == type) {
    if (pResult) {
      pRequest->body.resInfo.numOfRows += pResult->numOfRows;

      // record the insert rows
      if (TDMT_VND_SUBMIT == type) {
        SAppClusterSummary* pActivity = &pTscObj->pAppInfo->summary;
        (void)atomic_add_fetch_64((int64_t*)&pActivity->numOfInsertRows, pResult->numOfRows);
      }
    }
  }

  taosMemoryFree(pResult);
  tscDebug("0x%" PRIx64 " enter scheduler exec cb, code:%s,QID:0x%" PRIx64, pRequest->self, tstrerror(code),
           pRequest->requestId);

  if (code != TSDB_CODE_SUCCESS && NEED_CLIENT_HANDLE_ERROR(code) && pRequest->sqlstr != NULL) {
    tscDebug("0x%" PRIx64 " client retry to handle the error, code:%s, tryCount:%d,QID:0x%" PRIx64, pRequest->self,
             tstrerror(code), pRequest->retry, pRequest->requestId);
    (void)removeMeta(pTscObj, pRequest->targetTableList, IS_VIEW_REQUEST(pRequest->type));
    restartAsyncQuery(pRequest, code);
    return;
  }

  tscDebug("schedulerExecCb request type %s", TMSG_INFO(pRequest->type));
  if (NEED_CLIENT_RM_TBLMETA_REQ(pRequest->type) && NULL == pRequest->body.resInfo.execRes.res) {
    (void)removeMeta(pTscObj, pRequest->targetTableList, IS_VIEW_REQUEST(pRequest->type));
  }

  pRequest->metric.execCostUs = taosGetTimestampUs() - pRequest->metric.execStart;
  int32_t code1 = handleQueryExecRsp(pRequest);
  if (pRequest->code == TSDB_CODE_SUCCESS && pRequest->code != code1) {
    pRequest->code = code1;
  }

  if (pRequest->code == TSDB_CODE_SUCCESS && NULL != pRequest->pQuery &&
      incompletaFileParsing(pRequest->pQuery->pRoot)) {
    continueInsertFromCsv(pWrapper, pRequest);
    return;
  }

  if (pRequest->relation.nextRefId) {
    handlePostSubQuery(pWrapper);
  } else {
    destorySqlCallbackWrapper(pWrapper);
    pRequest->pWrapper = NULL;

    // return to client
    doRequestCallback(pRequest, code);
  }
}

SRequestObj* launchQueryImpl(SRequestObj* pRequest, SQuery* pQuery, bool keepQuery, void** res) {
  int32_t code = 0;

  if (pQuery->pRoot) {
    pRequest->stmtType = pQuery->pRoot->type;
  }

  if (pQuery->pRoot && !pRequest->inRetry) {
    STscObj*            pTscObj = pRequest->pTscObj;
    SAppClusterSummary* pActivity = &pTscObj->pAppInfo->summary;
    if (QUERY_NODE_VNODE_MODIFY_STMT == pQuery->pRoot->type) {
      (void)atomic_add_fetch_64((int64_t*)&pActivity->numOfInsertsReq, 1);
    } else if (QUERY_NODE_SELECT_STMT == pQuery->pRoot->type) {
      (void)atomic_add_fetch_64((int64_t*)&pActivity->numOfQueryReq, 1);
    }
  }

  pRequest->body.execMode = pQuery->execMode;
  switch (pQuery->execMode) {
    case QUERY_EXEC_MODE_LOCAL:
      if (!pRequest->validateOnly) {
        if (NULL == pQuery->pRoot) {
          terrno = TSDB_CODE_INVALID_PARA;
          code = terrno;
        } else {
          code = execLocalCmd(pRequest, pQuery);
        }
      }
      break;
    case QUERY_EXEC_MODE_RPC:
      if (!pRequest->validateOnly) {
        code = execDdlQuery(pRequest, pQuery);
      }
      break;
    case QUERY_EXEC_MODE_SCHEDULE: {
      SArray* pMnodeList = taosArrayInit(4, sizeof(SQueryNodeLoad));
      if (NULL == pMnodeList) {
        code = terrno;
        break;
      }
      SQueryPlan* pDag = NULL;
      code = getPlan(pRequest, pQuery, &pDag, pMnodeList);
      if (TSDB_CODE_SUCCESS == code) {
        pRequest->body.subplanNum = pDag->numOfSubplans;
        if (!pRequest->validateOnly) {
          SArray* pNodeList = NULL;
          code = buildSyncExecNodeList(pRequest, &pNodeList, pMnodeList);
          if (TSDB_CODE_SUCCESS == code) {
            code = scheduleQuery(pRequest, pDag, pNodeList);
          }
          taosArrayDestroy(pNodeList);
        }
      }
      taosArrayDestroy(pMnodeList);
      break;
    }
    case QUERY_EXEC_MODE_EMPTY_RESULT:
      pRequest->type = TSDB_SQL_RETRIEVE_EMPTY_RESULT;
      break;
    default:
      break;
  }

  if (!keepQuery) {
    qDestroyQuery(pQuery);
  }

  if (NEED_CLIENT_RM_TBLMETA_REQ(pRequest->type) && NULL == pRequest->body.resInfo.execRes.res) {
    (void)removeMeta(pRequest->pTscObj, pRequest->targetTableList, IS_VIEW_REQUEST(pRequest->type));
  }

  if (TSDB_CODE_SUCCESS == code) {
    code = handleQueryExecRsp(pRequest);
  }

  if (TSDB_CODE_SUCCESS != code) {
    pRequest->code = terrno;
  }

  if (res) {
    *res = pRequest->body.resInfo.execRes.res;
    pRequest->body.resInfo.execRes.res = NULL;
  }

  return pRequest;
}

static int32_t asyncExecSchQuery(SRequestObj* pRequest, SQuery* pQuery, SMetaData* pResultMeta,
                                 SSqlCallbackWrapper* pWrapper) {
  int32_t code = TSDB_CODE_SUCCESS;
  pRequest->type = pQuery->msgType;
  SArray*     pMnodeList = NULL;
  SQueryPlan* pDag = NULL;
  int64_t     st = taosGetTimestampUs();

  if (!pRequest->parseOnly) {
    pMnodeList = taosArrayInit(4, sizeof(SQueryNodeLoad));
    if (NULL == pMnodeList) {
      code = terrno;
    }
    SPlanContext cxt = {.queryId = pRequest->requestId,
                        .acctId = pRequest->pTscObj->acctId,
                        .mgmtEpSet = getEpSet_s(&pRequest->pTscObj->pAppInfo->mgmtEp),
                        .pAstRoot = pQuery->pRoot,
                        .showRewrite = pQuery->showRewrite,
                        .isView = pWrapper->pParseCtx->isView,
                        .isAudit = pWrapper->pParseCtx->isAudit,
                        .pMsg = pRequest->msgBuf,
                        .msgLen = ERROR_MSG_BUF_DEFAULT_SIZE,
                        .pUser = pRequest->pTscObj->user,
                        .sysInfo = pRequest->pTscObj->sysInfo,
                        .allocatorId = pRequest->allocatorRefId};
    if (TSDB_CODE_SUCCESS == code) {
      code = qCreateQueryPlan(&cxt, &pDag, pMnodeList);
    }
    if (code) {
      tscError("0x%" PRIx64 " failed to create query plan, code:%s 0x%" PRIx64, pRequest->self, tstrerror(code),
               pRequest->requestId);
    } else {
      pRequest->body.subplanNum = pDag->numOfSubplans;
      TSWAP(pRequest->pPostPlan, pDag->pPostPlan);
    }
  }

  pRequest->metric.execStart = taosGetTimestampUs();
  pRequest->metric.planCostUs = pRequest->metric.execStart - st;

  if (TSDB_CODE_SUCCESS == code && !pRequest->validateOnly) {
    SArray* pNodeList = NULL;
    if (QUERY_NODE_VNODE_MODIFY_STMT != nodeType(pQuery->pRoot)) {
      code = buildAsyncExecNodeList(pRequest, &pNodeList, pMnodeList, pResultMeta);
    }

    SRequestConnInfo conn = {.pTrans = getAppInfo(pRequest)->pTransporter,
                             .requestId = pRequest->requestId,
                             .requestObjRefId = pRequest->self};
    SSchedulerReq    req = {
           .syncReq = false,
           .localReq = (tsQueryPolicy == QUERY_POLICY_CLIENT),
           .pConn = &conn,
           .pNodeList = pNodeList,
           .pDag = pDag,
           .allocatorRefId = pRequest->allocatorRefId,
           .sql = pRequest->sqlstr,
           .startTs = pRequest->metric.start,
           .execFp = schedulerExecCb,
           .cbParam = pWrapper,
           .chkKillFp = chkRequestKilled,
           .chkKillParam = (void*)pRequest->self,
           .pExecRes = NULL,
           .source = pRequest->source,
    };
    if (TSDB_CODE_SUCCESS == code) {
      code = schedulerExecJob(&req, &pRequest->body.queryJob);
    }
    taosArrayDestroy(pNodeList);
  } else {
    qDestroyQueryPlan(pDag);
    tscDebug("0x%" PRIx64 " plan not executed, code:%s 0x%" PRIx64, pRequest->self, tstrerror(code),
             pRequest->requestId);
    destorySqlCallbackWrapper(pWrapper);
    pRequest->pWrapper = NULL;
    if (TSDB_CODE_SUCCESS != code) {
      pRequest->code = terrno;
    }

    doRequestCallback(pRequest, code);
  }

  // todo not to be released here
  taosArrayDestroy(pMnodeList);

  return code;
}

void launchAsyncQuery(SRequestObj* pRequest, SQuery* pQuery, SMetaData* pResultMeta, SSqlCallbackWrapper* pWrapper) {
  int32_t code = 0;

  if (pRequest->parseOnly) {
    doRequestCallback(pRequest, 0);
    return;
  }

  pRequest->body.execMode = pQuery->execMode;
  if (QUERY_EXEC_MODE_SCHEDULE != pRequest->body.execMode) {
    destorySqlCallbackWrapper(pWrapper);
    pRequest->pWrapper = NULL;
  }

  if (pQuery->pRoot && !pRequest->inRetry) {
    STscObj*            pTscObj = pRequest->pTscObj;
    SAppClusterSummary* pActivity = &pTscObj->pAppInfo->summary;
    if (QUERY_NODE_VNODE_MODIFY_STMT == pQuery->pRoot->type &&
        (0 == ((SVnodeModifyOpStmt*)pQuery->pRoot)->sqlNodeType)) {
      (void)atomic_add_fetch_64((int64_t*)&pActivity->numOfInsertsReq, 1);
    } else if (QUERY_NODE_SELECT_STMT == pQuery->pRoot->type) {
      (void)atomic_add_fetch_64((int64_t*)&pActivity->numOfQueryReq, 1);
    }
  }

  switch (pQuery->execMode) {
    case QUERY_EXEC_MODE_LOCAL:
      asyncExecLocalCmd(pRequest, pQuery);
      break;
    case QUERY_EXEC_MODE_RPC:
      code = asyncExecDdlQuery(pRequest, pQuery);
      break;
    case QUERY_EXEC_MODE_SCHEDULE: {
      code = asyncExecSchQuery(pRequest, pQuery, pResultMeta, pWrapper);
      break;
    }
    case QUERY_EXEC_MODE_EMPTY_RESULT:
      pRequest->type = TSDB_SQL_RETRIEVE_EMPTY_RESULT;
      doRequestCallback(pRequest, 0);
      break;
    default:
      tscError("0x%" PRIx64 " invalid execMode %d", pRequest->self, pQuery->execMode);
      doRequestCallback(pRequest, -1);
      break;
  }
}

int32_t refreshMeta(STscObj* pTscObj, SRequestObj* pRequest) {
  SCatalog* pCatalog = NULL;
  int32_t   code = 0;
  int32_t   dbNum = taosArrayGetSize(pRequest->dbList);
  int32_t   tblNum = taosArrayGetSize(pRequest->tableList);

  if (dbNum <= 0 && tblNum <= 0) {
    return TSDB_CODE_APP_ERROR;
  }

  code = catalogGetHandle(pTscObj->pAppInfo->clusterId, &pCatalog);
  if (code != TSDB_CODE_SUCCESS) {
    return code;
  }

  SRequestConnInfo conn = {.pTrans = pTscObj->pAppInfo->pTransporter,
                           .requestId = pRequest->requestId,
                           .requestObjRefId = pRequest->self,
                           .mgmtEps = getEpSet_s(&pTscObj->pAppInfo->mgmtEp)};

  for (int32_t i = 0; i < dbNum; ++i) {
    char* dbFName = taosArrayGet(pRequest->dbList, i);

    // catalogRefreshDBVgInfo will handle dbFName == null.
    code = catalogRefreshDBVgInfo(pCatalog, &conn, dbFName);
    if (code != TSDB_CODE_SUCCESS) {
      return code;
    }
  }

  for (int32_t i = 0; i < tblNum; ++i) {
    SName* tableName = taosArrayGet(pRequest->tableList, i);

    // catalogRefreshTableMeta will handle tableName == null.
    code = catalogRefreshTableMeta(pCatalog, &conn, tableName, -1);
    if (code != TSDB_CODE_SUCCESS) {
      return code;
    }
  }

  return code;
}

int32_t removeMeta(STscObj* pTscObj, SArray* tbList, bool isView) {
  SCatalog* pCatalog = NULL;
  int32_t   tbNum = taosArrayGetSize(tbList);
  int32_t   code = catalogGetHandle(pTscObj->pAppInfo->clusterId, &pCatalog);
  if (code != TSDB_CODE_SUCCESS) {
    return code;
  }

  if (isView) {
    for (int32_t i = 0; i < tbNum; ++i) {
      SName* pViewName = taosArrayGet(tbList, i);
      char   dbFName[TSDB_DB_FNAME_LEN];
      if (NULL == pViewName) {
        continue;
      }
      (void)tNameGetFullDbName(pViewName, dbFName);
      (void)catalogRemoveViewMeta(pCatalog, dbFName, 0, pViewName->tname, 0);
    }
  } else {
    for (int32_t i = 0; i < tbNum; ++i) {
      SName* pTbName = taosArrayGet(tbList, i);
      (void)catalogRemoveTableMeta(pCatalog, pTbName);
    }
  }

  return TSDB_CODE_SUCCESS;
}

int32_t initEpSetFromCfg(const char* firstEp, const char* secondEp, SCorEpSet* pEpSet) {
  pEpSet->version = 0;

  // init mnode ip set
  SEpSet* mgmtEpSet = &(pEpSet->epSet);
  mgmtEpSet->numOfEps = 0;
  mgmtEpSet->inUse = 0;

  if (firstEp && firstEp[0] != 0) {
    if (strlen(firstEp) >= TSDB_EP_LEN) {
      terrno = TSDB_CODE_TSC_INVALID_FQDN;
      return -1;
    }

    int32_t code = taosGetFqdnPortFromEp(firstEp, &mgmtEpSet->eps[mgmtEpSet->numOfEps]);
    if (code != TSDB_CODE_SUCCESS) {
      terrno = TSDB_CODE_TSC_INVALID_FQDN;
      return terrno;
    }
    uint32_t addr = 0;
    code = taosGetIpv4FromFqdn(mgmtEpSet->eps[mgmtEpSet->numOfEps].fqdn, &addr);
    if (code) {
      tscError("failed to resolve firstEp fqdn: %s, code:%s", mgmtEpSet->eps[mgmtEpSet->numOfEps].fqdn,
               tstrerror(TSDB_CODE_TSC_INVALID_FQDN));
      (void)memset(&(mgmtEpSet->eps[mgmtEpSet->numOfEps]), 0, sizeof(mgmtEpSet->eps[mgmtEpSet->numOfEps]));
    } else {
      mgmtEpSet->numOfEps++;
    }
  }

  if (secondEp && secondEp[0] != 0) {
    if (strlen(secondEp) >= TSDB_EP_LEN) {
      terrno = TSDB_CODE_TSC_INVALID_FQDN;
      return terrno;
    }

    int32_t code = taosGetFqdnPortFromEp(secondEp, &mgmtEpSet->eps[mgmtEpSet->numOfEps]);
    if (code != TSDB_CODE_SUCCESS) {
      return code;
    }
    uint32_t addr = 0;
    code = taosGetIpv4FromFqdn(mgmtEpSet->eps[mgmtEpSet->numOfEps].fqdn, &addr);
    if (code) {
      tscError("failed to resolve secondEp fqdn: %s, code:%s", mgmtEpSet->eps[mgmtEpSet->numOfEps].fqdn,
               tstrerror(TSDB_CODE_TSC_INVALID_FQDN));
      (void)memset(&(mgmtEpSet->eps[mgmtEpSet->numOfEps]), 0, sizeof(mgmtEpSet->eps[mgmtEpSet->numOfEps]));
    } else {
      mgmtEpSet->numOfEps++;
    }
  }

  if (mgmtEpSet->numOfEps == 0) {
    terrno = TSDB_CODE_RPC_NETWORK_UNAVAIL;
    return TSDB_CODE_RPC_NETWORK_UNAVAIL;
  }

  return 0;
}

int32_t taosConnectImpl(const char* user, const char* auth, const char* db, __taos_async_fn_t fp, void* param,
                        SAppInstInfo* pAppInfo, int connType, STscObj** pTscObj) {
  *pTscObj = NULL;
  int32_t code = createTscObj(user, auth, db, connType, pAppInfo, pTscObj);
  if (TSDB_CODE_SUCCESS != code) {
    return code;
  }

  SRequestObj* pRequest = NULL;
  code = createRequest((*pTscObj)->id, TDMT_MND_CONNECT, 0, &pRequest);
  if (TSDB_CODE_SUCCESS != code) {
    destroyTscObj(*pTscObj);
    return code;
  }

  pRequest->sqlstr = taosStrdup("taos_connect");
  if (pRequest->sqlstr) {
    pRequest->sqlLen = strlen(pRequest->sqlstr);
  }

  SMsgSendInfo* body = NULL;
  code = buildConnectMsg(pRequest, &body);
  if (TSDB_CODE_SUCCESS != code) {
    destroyTscObj(*pTscObj);
    return code;
  }

  int64_t transporterId = 0;
  code = asyncSendMsgToServer((*pTscObj)->pAppInfo->pTransporter, &(*pTscObj)->pAppInfo->mgmtEp.epSet, &transporterId,
                              body);
  if (TSDB_CODE_SUCCESS != code) {
    destroyTscObj(*pTscObj);
    tscError("failed to send connect msg to server, code:%s", tstrerror(code));
    return code;
  }
  (void)tsem_wait(&pRequest->body.rspSem);
  if (pRequest->code != TSDB_CODE_SUCCESS) {
    const char* errorMsg = (code == TSDB_CODE_RPC_FQDN_ERROR) ? taos_errstr(pRequest) : tstrerror(pRequest->code);
    tscError("failed to connect to server, reason: %s", errorMsg);

    terrno = pRequest->code;
    destroyRequest(pRequest);
    taos_close_internal(*pTscObj);
    *pTscObj = NULL;
    return terrno;
  } else {
    tscDebug("0x%" PRIx64 " connection is opening, connId:%u, dnodeConn:%p,QID:0x%" PRIx64, (*pTscObj)->id,
             (*pTscObj)->connId, (*pTscObj)->pAppInfo->pTransporter, pRequest->requestId);
    destroyRequest(pRequest);
  }
  return code;
}

static int32_t buildConnectMsg(SRequestObj* pRequest, SMsgSendInfo** pMsgSendInfo) {
  *pMsgSendInfo = taosMemoryCalloc(1, sizeof(SMsgSendInfo));
  if (*pMsgSendInfo == NULL) {
    return terrno;
  }

  (*pMsgSendInfo)->msgType = TDMT_MND_CONNECT;

  (*pMsgSendInfo)->requestObjRefId = pRequest->self;
  (*pMsgSendInfo)->requestId = pRequest->requestId;
  (*pMsgSendInfo)->fp = getMsgRspHandle((*pMsgSendInfo)->msgType);
  (*pMsgSendInfo)->param = taosMemoryCalloc(1, sizeof(pRequest->self));
  if (NULL == (*pMsgSendInfo)->param) {
    taosMemoryFree(*pMsgSendInfo);
    return terrno;
  }

  *(int64_t*)(*pMsgSendInfo)->param = pRequest->self;

  SConnectReq connectReq = {0};
  STscObj*    pObj = pRequest->pTscObj;

  char* db = getDbOfConnection(pObj);
  if (db != NULL) {
    tstrncpy(connectReq.db, db, sizeof(connectReq.db));
  }
  taosMemoryFreeClear(db);

  connectReq.connType = pObj->connType;
  connectReq.pid = appInfo.pid;
  connectReq.startTime = appInfo.startTime;

  tstrncpy(connectReq.app, appInfo.appName, sizeof(connectReq.app));
  tstrncpy(connectReq.user, pObj->user, sizeof(connectReq.user));
  tstrncpy(connectReq.passwd, pObj->pass, sizeof(connectReq.passwd));
  tstrncpy(connectReq.sVer, version, sizeof(connectReq.sVer));

  int32_t contLen = tSerializeSConnectReq(NULL, 0, &connectReq);
  void*   pReq = taosMemoryMalloc(contLen);
  if (NULL == pReq) {
    taosMemoryFree(*pMsgSendInfo);
    return TSDB_CODE_OUT_OF_MEMORY;
  }

  if (-1 == tSerializeSConnectReq(pReq, contLen, &connectReq)) {
    taosMemoryFree(*pMsgSendInfo);
    taosMemoryFree(pReq);
    return terrno;
  }

  (*pMsgSendInfo)->msgInfo.len = contLen;
  (*pMsgSendInfo)->msgInfo.pData = pReq;
  return TSDB_CODE_SUCCESS;
}

void updateTargetEpSet(SMsgSendInfo* pSendInfo, STscObj* pTscObj, SRpcMsg* pMsg, SEpSet* pEpSet) {
  if (NULL == pEpSet) {
    return;
  }

  switch (pSendInfo->target.type) {
    case TARGET_TYPE_MNODE:
      if (NULL == pTscObj) {
        tscError("mnode epset changed but not able to update it, msg:%s, reqObjRefId:%" PRIx64,
                 TMSG_INFO(pMsg->msgType), pSendInfo->requestObjRefId);
        return;
      }

      SEpSet* pOrig = &pTscObj->pAppInfo->mgmtEp.epSet;
      SEp*    pOrigEp = &pOrig->eps[pOrig->inUse];
      SEp*    pNewEp = &pEpSet->eps[pEpSet->inUse];
      tscDebug("mnode epset updated from %d/%d=>%s:%d to %d/%d=>%s:%d in client", pOrig->inUse, pOrig->numOfEps,
               pOrigEp->fqdn, pOrigEp->port, pEpSet->inUse, pEpSet->numOfEps, pNewEp->fqdn, pNewEp->port);
      updateEpSet_s(&pTscObj->pAppInfo->mgmtEp, pEpSet);
      break;
    case TARGET_TYPE_VNODE: {
      if (NULL == pTscObj) {
        tscError("vnode epset changed but not able to update it, msg:%s, reqObjRefId:%" PRIx64,
                 TMSG_INFO(pMsg->msgType), pSendInfo->requestObjRefId);
        return;
      }

      SCatalog* pCatalog = NULL;
      int32_t   code = catalogGetHandle(pTscObj->pAppInfo->clusterId, &pCatalog);
      if (code != TSDB_CODE_SUCCESS) {
        tscError("fail to get catalog handle, clusterId:%" PRIx64 ", error %s", pTscObj->pAppInfo->clusterId,
                 tstrerror(code));
        return;
      }

      code = catalogUpdateVgEpSet(pCatalog, pSendInfo->target.dbFName, pSendInfo->target.vgId, pEpSet);
      if (code != TSDB_CODE_SUCCESS) {
        tscError("fail to update catalog vg epset, clusterId:%" PRIx64 ", error %s", pTscObj->pAppInfo->clusterId,
                 tstrerror(code));
        return;
      }
      taosMemoryFreeClear(pSendInfo->target.dbFName);
      break;
    }
    default:
      tscDebug("epset changed, not updated, msgType %s", TMSG_INFO(pMsg->msgType));
      break;
  }
}

int32_t doProcessMsgFromServer(void* param) {
  AsyncArg* arg = (AsyncArg*)param;
  SRpcMsg*  pMsg = &arg->msg;
  SEpSet*   pEpSet = arg->pEpset;

  SMsgSendInfo* pSendInfo = (SMsgSendInfo*)pMsg->info.ahandle;
  if (pMsg->info.ahandle == NULL) {
    tscError("doProcessMsgFromServer pMsg->info.ahandle == NULL");
    taosMemoryFree(arg->pEpset);
    rpcFreeCont(pMsg->pCont);
    taosMemoryFree(arg);
    return TSDB_CODE_TSC_INTERNAL_ERROR;
  }
  STscObj* pTscObj = NULL;

  STraceId* trace = &pMsg->info.traceId;
  char      tbuf[40] = {0};
  TRACE_TO_STR(trace, tbuf);

  tscDebug("processMsgFromServer handle %p, message: %s, size:%d, code: %s,QID:%s", pMsg->info.handle,
           TMSG_INFO(pMsg->msgType), pMsg->contLen, tstrerror(pMsg->code), tbuf);

  if (pSendInfo->requestObjRefId != 0) {
    SRequestObj* pRequest = (SRequestObj*)taosAcquireRef(clientReqRefPool, pSendInfo->requestObjRefId);
    if (pRequest) {
      if (pRequest->self != pSendInfo->requestObjRefId) {
        tscError("doProcessMsgFromServer pRequest->self:%" PRId64 " != pSendInfo->requestObjRefId:%" PRId64,
                 pRequest->self, pSendInfo->requestObjRefId);

        (void)taosReleaseRef(clientReqRefPool, pSendInfo->requestObjRefId);
        taosMemoryFree(arg->pEpset);
        rpcFreeCont(pMsg->pCont);
        destroySendMsgInfo(pSendInfo);
        taosMemoryFree(arg);
        return TSDB_CODE_TSC_INTERNAL_ERROR;
      }
      pTscObj = pRequest->pTscObj;
    }
  }

  updateTargetEpSet(pSendInfo, pTscObj, pMsg, pEpSet);

  SDataBuf buf = {.msgType = pMsg->msgType,
                  .len = pMsg->contLen,
                  .pData = NULL,
                  .handle = pMsg->info.handle,
                  .handleRefId = pMsg->info.refId,
                  .pEpSet = pEpSet};

  if (pMsg->contLen > 0) {
    buf.pData = taosMemoryCalloc(1, pMsg->contLen);
    if (buf.pData == NULL) {
      terrno = TSDB_CODE_OUT_OF_MEMORY;
      pMsg->code = TSDB_CODE_OUT_OF_MEMORY;
    } else {
      (void)memcpy(buf.pData, pMsg->pCont, pMsg->contLen);
    }
  }

  (void)pSendInfo->fp(pSendInfo->param, &buf, pMsg->code);

  if (pTscObj) {
    (void)taosReleaseRef(clientReqRefPool, pSendInfo->requestObjRefId);
  }

  rpcFreeCont(pMsg->pCont);
  destroySendMsgInfo(pSendInfo);

  taosMemoryFree(arg);
  return TSDB_CODE_SUCCESS;
}

void processMsgFromServer(void* parent, SRpcMsg* pMsg, SEpSet* pEpSet) {
  SEpSet* tEpSet = NULL;
  if (pEpSet != NULL) {
    tEpSet = taosMemoryCalloc(1, sizeof(SEpSet));
    if (NULL == tEpSet) {
      pMsg->code = TSDB_CODE_OUT_OF_MEMORY;
      rpcFreeCont(pMsg->pCont);
      destroySendMsgInfo(pMsg->info.ahandle);
      return;
    }
    (void)memcpy((void*)tEpSet, (void*)pEpSet, sizeof(SEpSet));
  }

  // pMsg is response msg
  if (pMsg->msgType == TDMT_MND_CONNECT + 1) {
    // restore origin code
    if (pMsg->code == TSDB_CODE_RPC_SOMENODE_NOT_CONNECTED) {
      pMsg->code = TSDB_CODE_RPC_NETWORK_UNAVAIL;
    } else if (pMsg->code == TSDB_CODE_RPC_SOMENODE_BROKEN_LINK) {
      pMsg->code = TSDB_CODE_RPC_BROKEN_LINK;
    }
  } else {
    // uniform to one error code: TSDB_CODE_RPC_SOMENODE_NOT_CONNECTED
    if (pMsg->code == TSDB_CODE_RPC_SOMENODE_BROKEN_LINK) {
      pMsg->code = TSDB_CODE_RPC_SOMENODE_NOT_CONNECTED;
    }
  }

  AsyncArg* arg = taosMemoryCalloc(1, sizeof(AsyncArg));
  if (NULL == arg) {
    pMsg->code = TSDB_CODE_OUT_OF_MEMORY;
    taosMemoryFree(tEpSet);
    rpcFreeCont(pMsg->pCont);
    destroySendMsgInfo(pMsg->info.ahandle);
    return;
  }
  arg->msg = *pMsg;
  arg->pEpset = tEpSet;

  if (0 != taosAsyncExec(doProcessMsgFromServer, arg, NULL)) {
    tscError("failed to sched msg to tsc, tsc ready to quit");
    rpcFreeCont(pMsg->pCont);
    taosMemoryFree(arg->pEpset);
    destroySendMsgInfo(pMsg->info.ahandle);
    taosMemoryFree(arg);
  }
}

TAOS* taos_connect_auth(const char* ip, const char* user, const char* auth, const char* db, uint16_t port) {
  tscDebug("try to connect to %s:%u by auth, user:%s db:%s", ip, port, user, db);
  if (user == NULL) {
    user = TSDB_DEFAULT_USER;
  }

  if (auth == NULL) {
    tscError("No auth info is given, failed to connect to server");
    return NULL;
  }

  STscObj* pObj = NULL;
  int32_t  code = taos_connect_internal(ip, user, NULL, auth, db, port, CONN_TYPE__QUERY, &pObj);
  if (TSDB_CODE_SUCCESS == code) {
    int64_t* rid = taosMemoryCalloc(1, sizeof(int64_t));
    if (NULL == rid) {
      tscError("out of memory when taos connect to %s:%u, user:%s db:%s", ip, port, user, db);
    }
    *rid = pObj->id;
    return (TAOS*)rid;
  }

  return NULL;
}

TAOS* taos_connect_l(const char* ip, int ipLen, const char* user, int userLen, const char* pass, int passLen,
                     const char* db, int dbLen, uint16_t port) {
  char ipStr[TSDB_EP_LEN] = {0};
  char dbStr[TSDB_DB_NAME_LEN] = {0};
  char userStr[TSDB_USER_LEN] = {0};
  char passStr[TSDB_PASSWORD_LEN] = {0};

  (void)strncpy(ipStr, ip, TMIN(TSDB_EP_LEN - 1, ipLen));
  (void)strncpy(userStr, user, TMIN(TSDB_USER_LEN - 1, userLen));
  (void)strncpy(passStr, pass, TMIN(TSDB_PASSWORD_LEN - 1, passLen));
  (void)strncpy(dbStr, db, TMIN(TSDB_DB_NAME_LEN - 1, dbLen));
  return taos_connect(ipStr, userStr, passStr, dbStr, port);
}

void doSetOneRowPtr(SReqResultInfo* pResultInfo) {
  for (int32_t i = 0; i < pResultInfo->numOfCols; ++i) {
    SResultColumn* pCol = &pResultInfo->pCol[i];

    int32_t type = pResultInfo->fields[i].type;
    int32_t bytes = pResultInfo->fields[i].bytes;

    if (IS_VAR_DATA_TYPE(type)) {
      if (!IS_VAR_NULL_TYPE(type, bytes) && pCol->offset[pResultInfo->current] != -1) {
        char* pStart = pResultInfo->pCol[i].offset[pResultInfo->current] + pResultInfo->pCol[i].pData;

        pResultInfo->length[i] = varDataLen(pStart);
        pResultInfo->row[i] = varDataVal(pStart);
      } else {
        pResultInfo->row[i] = NULL;
        pResultInfo->length[i] = 0;
      }
    } else {
      if (!colDataIsNull_f(pCol->nullbitmap, pResultInfo->current)) {
        pResultInfo->row[i] = pResultInfo->pCol[i].pData + bytes * pResultInfo->current;
        pResultInfo->length[i] = bytes;
      } else {
        pResultInfo->row[i] = NULL;
        pResultInfo->length[i] = 0;
      }
    }
  }
}

void* doFetchRows(SRequestObj* pRequest, bool setupOneRowPtr, bool convertUcs4) {
  if (pRequest == NULL) {
    return NULL;
  }

  SReqResultInfo* pResultInfo = &pRequest->body.resInfo;
  if (pResultInfo->pData == NULL || pResultInfo->current >= pResultInfo->numOfRows) {
    // All data has returned to App already, no need to try again
    if (pResultInfo->completed) {
      pResultInfo->numOfRows = 0;
      return NULL;
    }

    SReqResultInfo* pResInfo = &pRequest->body.resInfo;
    SSchedulerReq   req = {.syncReq = true, .pFetchRes = (void**)&pResInfo->pData};

    pRequest->code = schedulerFetchRows(pRequest->body.queryJob, &req);
    if (pRequest->code != TSDB_CODE_SUCCESS) {
      pResultInfo->numOfRows = 0;
      return NULL;
    }

    pRequest->code =
        setQueryResultFromRsp(&pRequest->body.resInfo, (const SRetrieveTableRsp*)pResInfo->pData, convertUcs4);
    if (pRequest->code != TSDB_CODE_SUCCESS) {
      pResultInfo->numOfRows = 0;
      return NULL;
    }

    tscDebug("0x%" PRIx64 " fetch results, numOfRows:%" PRId64 " total Rows:%" PRId64 ", complete:%d,QID:0x%" PRIx64,
             pRequest->self, pResInfo->numOfRows, pResInfo->totalRows, pResInfo->completed, pRequest->requestId);

    STscObj*            pTscObj = pRequest->pTscObj;
    SAppClusterSummary* pActivity = &pTscObj->pAppInfo->summary;
    (void)atomic_add_fetch_64((int64_t*)&pActivity->fetchBytes, pRequest->body.resInfo.payloadLen);

    if (pResultInfo->numOfRows == 0) {
      return NULL;
    }
  }

  if (setupOneRowPtr) {
    doSetOneRowPtr(pResultInfo);
    pResultInfo->current += 1;
  }

  return pResultInfo->row;
}

static void syncFetchFn(void* param, TAOS_RES* res, int32_t numOfRows) {
  tsem_t* sem = param;
  (void)tsem_post(sem);
}

void* doAsyncFetchRows(SRequestObj* pRequest, bool setupOneRowPtr, bool convertUcs4) {
  if (pRequest == NULL) {
    return NULL;
  }

  SReqResultInfo* pResultInfo = &pRequest->body.resInfo;
  if (pResultInfo->pData == NULL || pResultInfo->current >= pResultInfo->numOfRows) {
    // All data has returned to App already, no need to try again
    if (pResultInfo->completed) {
      pResultInfo->numOfRows = 0;
      return NULL;
    }

    // convert ucs4 to native multi-bytes string
    pResultInfo->convertUcs4 = convertUcs4;
    tsem_t sem;
    (void)tsem_init(&sem, 0, 0);
    taos_fetch_rows_a(pRequest, syncFetchFn, &sem);
    (void)tsem_wait(&sem);
    (void)tsem_destroy(&sem);
    pRequest->inCallback = false;
  }

  if (pResultInfo->numOfRows == 0 || pRequest->code != TSDB_CODE_SUCCESS) {
    return NULL;
  } else {
    if (setupOneRowPtr) {
      doSetOneRowPtr(pResultInfo);
      pResultInfo->current += 1;
    }

    return pResultInfo->row;
  }
}

static int32_t doPrepareResPtr(SReqResultInfo* pResInfo) {
  if (pResInfo->row == NULL) {
    pResInfo->row = taosMemoryCalloc(pResInfo->numOfCols, POINTER_BYTES);
    pResInfo->pCol = taosMemoryCalloc(pResInfo->numOfCols, sizeof(SResultColumn));
    pResInfo->length = taosMemoryCalloc(pResInfo->numOfCols, sizeof(int32_t));
    pResInfo->convertBuf = taosMemoryCalloc(pResInfo->numOfCols, POINTER_BYTES);

    if (pResInfo->row == NULL || pResInfo->pCol == NULL || pResInfo->length == NULL || pResInfo->convertBuf == NULL) {
      taosMemoryFree(pResInfo->row);
      taosMemoryFree(pResInfo->pCol);
      taosMemoryFree(pResInfo->length);
      taosMemoryFree(pResInfo->convertBuf);
      return terrno;
    }
  }

  return TSDB_CODE_SUCCESS;
}

static int32_t doConvertUCS4(SReqResultInfo* pResultInfo, int32_t numOfRows, int32_t numOfCols, int32_t* colLength) {
  int32_t idx = -1;
  iconv_t conv = taosAcquireConv(&idx, C2M);
  if (!conv) return TSDB_CODE_TSC_INTERNAL_ERROR;

  for (int32_t i = 0; i < numOfCols; ++i) {
    int32_t type = pResultInfo->fields[i].type;
    int32_t bytes = pResultInfo->fields[i].bytes;

    if (type == TSDB_DATA_TYPE_NCHAR && colLength[i] > 0) {
      char* p = taosMemoryRealloc(pResultInfo->convertBuf[i], colLength[i]);
      if (p == NULL) {
        taosReleaseConv(idx, conv, C2M);
        return TSDB_CODE_OUT_OF_MEMORY;
      }

      pResultInfo->convertBuf[i] = p;

      SResultColumn* pCol = &pResultInfo->pCol[i];
      for (int32_t j = 0; j < numOfRows; ++j) {
        if (pCol->offset[j] != -1) {
          char* pStart = pCol->offset[j] + pCol->pData;

          int32_t len = taosUcs4ToMbsEx((TdUcs4*)varDataVal(pStart), varDataLen(pStart), varDataVal(p), conv);
          if (len < 0 || len > bytes || (p + len) >= (pResultInfo->convertBuf[i] + colLength[i])) {
            tscError(
                "doConvertUCS4 error, invalid data. len:%d, bytes:%d, (p + len):%p, (pResultInfo->convertBuf[i] + "
                "colLength[i]):%p",
                len, bytes, (p + len), (pResultInfo->convertBuf[i] + colLength[i]));
            taosReleaseConv(idx, conv, C2M);
            return TSDB_CODE_TSC_INTERNAL_ERROR;
          }

          varDataSetLen(p, len);
          pCol->offset[j] = (p - pResultInfo->convertBuf[i]);
          p += (len + VARSTR_HEADER_SIZE);
        }
      }

      pResultInfo->pCol[i].pData = pResultInfo->convertBuf[i];
      pResultInfo->row[i] = pResultInfo->pCol[i].pData;
    }
  }
  taosReleaseConv(idx, conv, C2M);
  return TSDB_CODE_SUCCESS;
}

int32_t getVersion1BlockMetaSize(const char* p, int32_t numOfCols) {
  return sizeof(int32_t) + sizeof(int32_t) + sizeof(int32_t) * 3 + sizeof(uint64_t) +
         numOfCols * (sizeof(int8_t) + sizeof(int32_t));
}

static int32_t estimateJsonLen(SReqResultInfo* pResultInfo, int32_t numOfCols, int32_t numOfRows) {
  char*   p = (char*)pResultInfo->pData;
  int32_t blockVersion = *(int32_t*)p;

  // | version | total length | total rows | total columns | flag seg| block group id | column schema | each column
  // length |
  int32_t cols = *(int32_t*)(p + sizeof(int32_t) * 3);
  if (numOfCols != cols) {
    tscError("estimateJsonLen error: numOfCols:%d != cols:%d", numOfCols, cols);
    return TSDB_CODE_TSC_INTERNAL_ERROR;
  }

  int32_t  len = getVersion1BlockMetaSize(p, numOfCols);
  int32_t* colLength = (int32_t*)(p + len);
  len += sizeof(int32_t) * numOfCols;

  char* pStart = p + len;
  for (int32_t i = 0; i < numOfCols; ++i) {
    int32_t colLen = (blockVersion == BLOCK_VERSION_1) ? htonl(colLength[i]) : colLength[i];

    if (pResultInfo->fields[i].type == TSDB_DATA_TYPE_JSON) {
      int32_t* offset = (int32_t*)pStart;
      int32_t  lenTmp = numOfRows * sizeof(int32_t);
      len += lenTmp;
      pStart += lenTmp;

      int32_t estimateColLen = 0;
      for (int32_t j = 0; j < numOfRows; ++j) {
        if (offset[j] == -1) {
          continue;
        }
        char* data = offset[j] + pStart;

        int32_t jsonInnerType = *data;
        char*   jsonInnerData = data + CHAR_BYTES;
        if (jsonInnerType == TSDB_DATA_TYPE_NULL) {
          estimateColLen += (VARSTR_HEADER_SIZE + strlen(TSDB_DATA_NULL_STR_L));
        } else if (tTagIsJson(data)) {
          estimateColLen += (VARSTR_HEADER_SIZE + ((const STag*)(data))->len);
        } else if (jsonInnerType == TSDB_DATA_TYPE_NCHAR) {  // value -> "value"
          estimateColLen += varDataTLen(jsonInnerData) + CHAR_BYTES * 2;
        } else if (jsonInnerType == TSDB_DATA_TYPE_DOUBLE) {
          estimateColLen += (VARSTR_HEADER_SIZE + 32);
        } else if (jsonInnerType == TSDB_DATA_TYPE_BOOL) {
          estimateColLen += (VARSTR_HEADER_SIZE + 5);
        } else {
          tscError("estimateJsonLen error: invalid type:%d", jsonInnerType);
          return -1;
        }
      }
      len += TMAX(colLen, estimateColLen);
    } else if (IS_VAR_DATA_TYPE(pResultInfo->fields[i].type)) {
      int32_t lenTmp = numOfRows * sizeof(int32_t);
      len += (lenTmp + colLen);
      pStart += lenTmp;
    } else {
      int32_t lenTmp = BitmapLen(pResultInfo->numOfRows);
      len += (lenTmp + colLen);
      pStart += lenTmp;
    }
    pStart += colLen;
  }
  return len;
}

static int32_t doConvertJson(SReqResultInfo* pResultInfo, int32_t numOfCols, int32_t numOfRows) {
  bool needConvert = false;
  for (int32_t i = 0; i < numOfCols; ++i) {
    if (pResultInfo->fields[i].type == TSDB_DATA_TYPE_JSON) {
      needConvert = true;
      break;
    }
  }

  if (!needConvert) {
    return TSDB_CODE_SUCCESS;
  }

  tscDebug("start to convert form json format string");

  char*   p = (char*)pResultInfo->pData;
  int32_t blockVersion = *(int32_t*)p;
  int32_t dataLen = estimateJsonLen(pResultInfo, numOfCols, numOfRows);
  if (dataLen <= 0) {
    return TSDB_CODE_TSC_INTERNAL_ERROR;
  }

  taosMemoryFreeClear(pResultInfo->convertJson);
  pResultInfo->convertJson = taosMemoryCalloc(1, dataLen);
  if (pResultInfo->convertJson == NULL) return terrno;
  char* p1 = pResultInfo->convertJson;

  int32_t totalLen = 0;
  int32_t cols = *(int32_t*)(p + sizeof(int32_t) * 3);
  if (numOfCols != cols) {
    tscError("doConvertJson error: numOfCols:%d != cols:%d", numOfCols, cols);
    return TSDB_CODE_TSC_INTERNAL_ERROR;
  }

  int32_t len = getVersion1BlockMetaSize(p, numOfCols);
  (void)memcpy(p1, p, len);

  p += len;
  p1 += len;
  totalLen += len;

  len = sizeof(int32_t) * numOfCols;
  int32_t* colLength = (int32_t*)p;
  int32_t* colLength1 = (int32_t*)p1;
  (void)memcpy(p1, p, len);
  p += len;
  p1 += len;
  totalLen += len;

  char* pStart = p;
  char* pStart1 = p1;
  for (int32_t i = 0; i < numOfCols; ++i) {
    int32_t colLen = (blockVersion == BLOCK_VERSION_1) ? htonl(colLength[i]) : colLength[i];
    int32_t colLen1 = (blockVersion == BLOCK_VERSION_1) ? htonl(colLength1[i]) : colLength1[i];
    if (colLen >= dataLen) {
      tscError("doConvertJson error: colLen:%d >= dataLen:%d", colLen, dataLen);
      return TSDB_CODE_TSC_INTERNAL_ERROR;
    }
    if (pResultInfo->fields[i].type == TSDB_DATA_TYPE_JSON) {
      int32_t* offset = (int32_t*)pStart;
      int32_t* offset1 = (int32_t*)pStart1;
      len = numOfRows * sizeof(int32_t);
      (void)memcpy(pStart1, pStart, len);
      pStart += len;
      pStart1 += len;
      totalLen += len;

      len = 0;
      for (int32_t j = 0; j < numOfRows; ++j) {
        if (offset[j] == -1) {
          continue;
        }
        char* data = offset[j] + pStart;

        int32_t jsonInnerType = *data;
        char*   jsonInnerData = data + CHAR_BYTES;
        char    dst[TSDB_MAX_JSON_TAG_LEN] = {0};
        if (jsonInnerType == TSDB_DATA_TYPE_NULL) {
          (void)sprintf(varDataVal(dst), "%s", TSDB_DATA_NULL_STR_L);
          varDataSetLen(dst, strlen(varDataVal(dst)));
        } else if (tTagIsJson(data)) {
          char* jsonString = NULL;
          parseTagDatatoJson(data, &jsonString);
          STR_TO_VARSTR(dst, jsonString);
          taosMemoryFree(jsonString);
        } else if (jsonInnerType == TSDB_DATA_TYPE_NCHAR) {  // value -> "value"
          *(char*)varDataVal(dst) = '\"';
          int32_t length = taosUcs4ToMbs((TdUcs4*)varDataVal(jsonInnerData), varDataLen(jsonInnerData),
                                         varDataVal(dst) + CHAR_BYTES);
          if (length <= 0) {
            tscError("charset:%s to %s. convert failed.", DEFAULT_UNICODE_ENCODEC, tsCharset);
            length = 0;
          }
          varDataSetLen(dst, length + CHAR_BYTES * 2);
          *(char*)POINTER_SHIFT(varDataVal(dst), length + CHAR_BYTES) = '\"';
        } else if (jsonInnerType == TSDB_DATA_TYPE_DOUBLE) {
          double jsonVd = *(double*)(jsonInnerData);
          (void)sprintf(varDataVal(dst), "%.9lf", jsonVd);
          varDataSetLen(dst, strlen(varDataVal(dst)));
        } else if (jsonInnerType == TSDB_DATA_TYPE_BOOL) {
          (void)sprintf(varDataVal(dst), "%s", (*((char*)jsonInnerData) == 1) ? "true" : "false");
          varDataSetLen(dst, strlen(varDataVal(dst)));
        } else {
          tscError("doConvertJson error: invalid type:%d", jsonInnerType);
          return TSDB_CODE_TSC_INTERNAL_ERROR;
        }

        offset1[j] = len;
        (void)memcpy(pStart1 + len, dst, varDataTLen(dst));
        len += varDataTLen(dst);
      }
      colLen1 = len;
      totalLen += colLen1;
      colLength1[i] = (blockVersion == BLOCK_VERSION_1) ? htonl(len) : len;
    } else if (IS_VAR_DATA_TYPE(pResultInfo->fields[i].type)) {
      len = numOfRows * sizeof(int32_t);
      (void)memcpy(pStart1, pStart, len);
      pStart += len;
      pStart1 += len;
      totalLen += len;
      totalLen += colLen;
      (void)memcpy(pStart1, pStart, colLen);
    } else {
      len = BitmapLen(pResultInfo->numOfRows);
      (void)memcpy(pStart1, pStart, len);
      pStart += len;
      pStart1 += len;
      totalLen += len;
      totalLen += colLen;
      (void)memcpy(pStart1, pStart, colLen);
    }
    pStart += colLen;
    pStart1 += colLen1;
  }

  *(int32_t*)(pResultInfo->convertJson + 4) = totalLen;
  pResultInfo->pData = pResultInfo->convertJson;
  return TSDB_CODE_SUCCESS;
}

int32_t setResultDataPtr(SReqResultInfo* pResultInfo, TAOS_FIELD* pFields, int32_t numOfCols, int32_t numOfRows,
                         bool convertUcs4) {
  if (numOfCols <= 0 || pFields == NULL || pResultInfo == NULL) {
    tscError("setResultDataPtr paras error");
    return TSDB_CODE_TSC_INTERNAL_ERROR;
  }

  if (numOfRows == 0) {
    return TSDB_CODE_SUCCESS;
  }

  int32_t code = doPrepareResPtr(pResultInfo);
  if (code != TSDB_CODE_SUCCESS) {
    return code;
  }
  code = doConvertJson(pResultInfo, numOfCols, numOfRows);
  if (code != TSDB_CODE_SUCCESS) {
    return code;
  }

  char* p = (char*)pResultInfo->pData;

  // version:
  int32_t blockVersion = *(int32_t*)p;
  p += sizeof(int32_t);

  int32_t dataLen = *(int32_t*)p;
  p += sizeof(int32_t);

  int32_t rows = *(int32_t*)p;
  p += sizeof(int32_t);

  int32_t cols = *(int32_t*)p;
  p += sizeof(int32_t);

  if (rows != numOfRows || cols != numOfCols) {
    tscError("setResultDataPtr paras error:rows;%d numOfRows:%d cols:%d numOfCols:%d", rows, numOfRows, cols,
             numOfCols);
    return TSDB_CODE_TSC_INTERNAL_ERROR;
  }

  int32_t hasColumnSeg = *(int32_t*)p;
  p += sizeof(int32_t);

  uint64_t groupId = *(uint64_t*)p;
  p += sizeof(uint64_t);

  // check fields
  for (int32_t i = 0; i < numOfCols; ++i) {
    int8_t type = *(int8_t*)p;
    p += sizeof(int8_t);

    int32_t bytes = *(int32_t*)p;
    p += sizeof(int32_t);
  }

  int32_t* colLength = (int32_t*)p;
  p += sizeof(int32_t) * numOfCols;

  char* pStart = p;
  for (int32_t i = 0; i < numOfCols; ++i) {
    if (blockVersion == BLOCK_VERSION_1) {
      colLength[i] = htonl(colLength[i]);
    }
    if (colLength[i] >= dataLen) {
      tscError("invalid colLength %d, dataLen %d", colLength[i], dataLen);
      return TSDB_CODE_TSC_INTERNAL_ERROR;
    }

    if (IS_VAR_DATA_TYPE(pResultInfo->fields[i].type)) {
      pResultInfo->pCol[i].offset = (int32_t*)pStart;
      pStart += numOfRows * sizeof(int32_t);
    } else {
      pResultInfo->pCol[i].nullbitmap = pStart;
      pStart += BitmapLen(pResultInfo->numOfRows);
    }

    pResultInfo->pCol[i].pData = pStart;
    pResultInfo->length[i] = pResultInfo->fields[i].bytes;
    pResultInfo->row[i] = pResultInfo->pCol[i].pData;

    pStart += colLength[i];
  }

  // bool blankFill = *(bool*)p;
  p += sizeof(bool);

  if (convertUcs4) {
    code = doConvertUCS4(pResultInfo, numOfRows, numOfCols, colLength);
  }

  return code;
}

char* getDbOfConnection(STscObj* pObj) {
  char* p = NULL;
  (void)taosThreadMutexLock(&pObj->mutex);
  size_t len = strlen(pObj->db);
  if (len > 0) {
    p = strndup(pObj->db, tListLen(pObj->db));
  }

  (void)taosThreadMutexUnlock(&pObj->mutex);
  return p;
}

void setConnectionDB(STscObj* pTscObj, const char* db) {
  if (db == NULL || pTscObj == NULL) {
    tscError("setConnectionDB para is NULL");
    return;
  }

  (void)taosThreadMutexLock(&pTscObj->mutex);
  tstrncpy(pTscObj->db, db, tListLen(pTscObj->db));
  (void)taosThreadMutexUnlock(&pTscObj->mutex);
}

void resetConnectDB(STscObj* pTscObj) {
  if (pTscObj == NULL) {
    return;
  }

  (void)taosThreadMutexLock(&pTscObj->mutex);
  pTscObj->db[0] = 0;
  (void)taosThreadMutexUnlock(&pTscObj->mutex);
}

int32_t setQueryResultFromRsp(SReqResultInfo* pResultInfo, const SRetrieveTableRsp* pRsp, bool convertUcs4) {
  if (pResultInfo == NULL || pRsp == NULL) {
    tscError("setQueryResultFromRsp paras is null");
    return TSDB_CODE_TSC_INTERNAL_ERROR;
  }

  taosMemoryFreeClear(pResultInfo->pRspMsg);
  pResultInfo->pRspMsg = (const char*)pRsp;
  pResultInfo->numOfRows = htobe64(pRsp->numOfRows);
  pResultInfo->current = 0;
  pResultInfo->completed = (pRsp->completed == 1);
  pResultInfo->precision = pRsp->precision;

  // decompress data if needed
  int32_t payloadLen = htonl(pRsp->payloadLen);

  if (pRsp->compressed) {
    if (pResultInfo->decompBuf == NULL) {
      pResultInfo->decompBuf = taosMemoryMalloc(payloadLen);
      if (pResultInfo->decompBuf == NULL) {
        terrno = TSDB_CODE_OUT_OF_MEMORY;
        tscError("failed to prepare the decompress buffer, size:%d", payloadLen);
        return terrno;
      }
      pResultInfo->decompBufSize = payloadLen;
    } else {
      if (pResultInfo->decompBufSize < payloadLen) {
        char* p = taosMemoryRealloc(pResultInfo->decompBuf, payloadLen);
        if (p == NULL) {
          terrno = TSDB_CODE_OUT_OF_MEMORY;
          tscError("failed to prepare the decompress buffer, size:%d", payloadLen);
          return terrno;
        }

        pResultInfo->decompBuf = p;
        pResultInfo->decompBufSize = payloadLen;
      }
    }
  }

  if (payloadLen > 0) {
    int32_t compLen = *(int32_t*)pRsp->data;
    int32_t rawLen = *(int32_t*)(pRsp->data + sizeof(int32_t));

    char* pStart = (char*)pRsp->data + sizeof(int32_t) * 2;

    if (pRsp->compressed && compLen < rawLen) {
      int32_t len = tsDecompressString(pStart, compLen, 1, pResultInfo->decompBuf, rawLen, ONE_STAGE_COMP, NULL, 0);
      if (len < 0) {
        tscError("tsDecompressString failed");
        return terrno ? terrno : TSDB_CODE_FAILED;
      }
      if (len != rawLen) {
        tscError("tsDecompressString failed, len:%d != rawLen:%d", len, rawLen);
        return TSDB_CODE_TSC_INTERNAL_ERROR;
      }
      pResultInfo->pData = pResultInfo->decompBuf;
      pResultInfo->payloadLen = rawLen;
    } else {
      pResultInfo->pData = pStart;
      pResultInfo->payloadLen = htonl(pRsp->compLen);
      if (pRsp->compLen != pRsp->payloadLen) {
        tscError("pRsp->compLen:%d != pRsp->payloadLen:%d", pRsp->compLen, pRsp->payloadLen);
        return TSDB_CODE_TSC_INTERNAL_ERROR;
      }
    }
  }

  // TODO handle the compressed case
  pResultInfo->totalRows += pResultInfo->numOfRows;

  int32_t code =
      setResultDataPtr(pResultInfo, pResultInfo->fields, pResultInfo->numOfCols, pResultInfo->numOfRows, convertUcs4);
  return code;
}

TSDB_SERVER_STATUS taos_check_server_status(const char* fqdn, int port, char* details, int maxlen) {
  TSDB_SERVER_STATUS code = TSDB_SRV_STATUS_UNAVAILABLE;
  void*              clientRpc = NULL;
  SServerStatusRsp   statusRsp = {0};
  SEpSet             epSet = {.inUse = 0, .numOfEps = 1};
  SRpcMsg            rpcMsg = {.info.ahandle = (void*)0x9526, .msgType = TDMT_DND_SERVER_STATUS};
  SRpcMsg            rpcRsp = {0};
  SRpcInit           rpcInit = {0};
  char               pass[TSDB_PASSWORD_LEN + 1] = {0};

  rpcInit.label = "CHK";
  rpcInit.numOfThreads = 1;
  rpcInit.cfp = NULL;
  rpcInit.sessions = 16;
  rpcInit.connType = TAOS_CONN_CLIENT;
  rpcInit.idleTime = tsShellActivityTimer * 1000;
  rpcInit.compressSize = tsCompressMsgSize;
  rpcInit.user = "_dnd";

  int32_t connLimitNum = tsNumOfRpcSessions / (tsNumOfRpcThreads * 3);
  connLimitNum = TMAX(connLimitNum, 10);
  connLimitNum = TMIN(connLimitNum, 500);
  rpcInit.connLimitNum = connLimitNum;
  rpcInit.timeToGetConn = tsTimeToGetAvailableConn;
  if (TSDB_CODE_SUCCESS != taosVersionStrToInt(version, &(rpcInit.compatibilityVer))) {
    tscError("faild to convert taos version from str to int, errcode:%s", terrstr());
    goto _OVER;
  }

  clientRpc = rpcOpen(&rpcInit);
  if (clientRpc == NULL) {
    code = terrno;
    tscError("failed to init server status client since %s", tstrerror(code));
    goto _OVER;
  }

  if (fqdn == NULL) {
    fqdn = tsLocalFqdn;
  }

  if (port == 0) {
    port = tsServerPort;
  }

  tstrncpy(epSet.eps[0].fqdn, fqdn, TSDB_FQDN_LEN);
  epSet.eps[0].port = (uint16_t)port;
  int32_t ret = rpcSendRecv(clientRpc, &epSet, &rpcMsg, &rpcRsp);
  if (TSDB_CODE_SUCCESS != ret) {
    tscError("failed to send recv since %s", tstrerror(ret));
    goto _OVER;
  }

  if (rpcRsp.code != 0 || rpcRsp.contLen <= 0 || rpcRsp.pCont == NULL) {
    tscError("failed to send server status req since %s", terrstr());
    goto _OVER;
  }

  if (tDeserializeSServerStatusRsp(rpcRsp.pCont, rpcRsp.contLen, &statusRsp) != 0) {
    tscError("failed to parse server status rsp since %s", terrstr());
    goto _OVER;
  }

  code = statusRsp.statusCode;
  if (details != NULL) {
    tstrncpy(details, statusRsp.details, maxlen);
  }

_OVER:
  if (clientRpc != NULL) {
    rpcClose(clientRpc);
  }
  if (rpcRsp.pCont != NULL) {
    rpcFreeCont(rpcRsp.pCont);
  }
  return code;
}

int32_t appendTbToReq(SHashObj* pHash, int32_t pos1, int32_t len1, int32_t pos2, int32_t len2, const char* str,
                      int32_t acctId, char* db) {
  SName name = {0};

  if (len1 <= 0) {
    return -1;
  }

  const char* dbName = db;
  const char* tbName = NULL;
  int32_t     dbLen = 0;
  int32_t     tbLen = 0;
  if (len2 > 0) {
    dbName = str + pos1;
    dbLen = len1;
    tbName = str + pos2;
    tbLen = len2;
  } else {
    dbLen = strlen(db);
    tbName = str + pos1;
    tbLen = len1;
  }

  if (dbLen <= 0 || tbLen <= 0) {
    return -1;
  }

  if (tNameSetDbName(&name, acctId, dbName, dbLen)) {
    return -1;
  }

  if (tNameAddTbName(&name, tbName, tbLen)) {
    return -1;
  }

  char dbFName[TSDB_DB_FNAME_LEN];
  (void)sprintf(dbFName, "%d.%.*s", acctId, dbLen, dbName);

  STablesReq* pDb = taosHashGet(pHash, dbFName, strlen(dbFName));
  if (pDb) {
    if (NULL == taosArrayPush(pDb->pTables, &name)) {
      return terrno ? terrno : TSDB_CODE_OUT_OF_MEMORY;
    }
  } else {
    STablesReq db;
    db.pTables = taosArrayInit(20, sizeof(SName));
    if (NULL == db.pTables) {
      return terrno;
    }
    (void)strcpy(db.dbFName, dbFName);
    if (NULL == taosArrayPush(db.pTables, &name)) {
      return terrno;
    }
    TSC_ERR_RET(taosHashPut(pHash, dbFName, strlen(dbFName), &db, sizeof(db)));
  }

  return TSDB_CODE_SUCCESS;
}

int32_t transferTableNameList(const char* tbList, int32_t acctId, char* dbName, SArray** pReq) {
  SHashObj* pHash = taosHashInit(3, taosGetDefaultHashFunction(TSDB_DATA_TYPE_BINARY), false, HASH_NO_LOCK);
  if (NULL == pHash) {
    return terrno;
  }

  bool    inEscape = false;
  int32_t code = 0;
  void*   pIter = NULL;

  int32_t vIdx = 0;
  int32_t vPos[2];
  int32_t vLen[2];

  (void)memset(vPos, -1, sizeof(vPos));
  (void)memset(vLen, 0, sizeof(vLen));

  for (int32_t i = 0;; ++i) {
    if (0 == *(tbList + i)) {
      if (vPos[vIdx] >= 0 && vLen[vIdx] <= 0) {
        vLen[vIdx] = i - vPos[vIdx];
      }

      code = appendTbToReq(pHash, vPos[0], vLen[0], vPos[1], vLen[1], tbList, acctId, dbName);
      if (code) {
        goto _return;
      }

      break;
    }

    if ('`' == *(tbList + i)) {
      inEscape = !inEscape;
      if (!inEscape) {
        if (vPos[vIdx] >= 0) {
          vLen[vIdx] = i - vPos[vIdx];
        } else {
          goto _return;
        }
      }

      continue;
    }

    if (inEscape) {
      if (vPos[vIdx] < 0) {
        vPos[vIdx] = i;
      }
      continue;
    }

    if ('.' == *(tbList + i)) {
      if (vPos[vIdx] < 0) {
        goto _return;
      }
      if (vLen[vIdx] <= 0) {
        vLen[vIdx] = i - vPos[vIdx];
      }
      vIdx++;
      if (vIdx >= 2) {
        goto _return;
      }
      continue;
    }

    if (',' == *(tbList + i)) {
      if (vPos[vIdx] < 0) {
        goto _return;
      }
      if (vLen[vIdx] <= 0) {
        vLen[vIdx] = i - vPos[vIdx];
      }

      code = appendTbToReq(pHash, vPos[0], vLen[0], vPos[1], vLen[1], tbList, acctId, dbName);
      if (code) {
        goto _return;
      }

      (void)memset(vPos, -1, sizeof(vPos));
      (void)memset(vLen, 0, sizeof(vLen));
      vIdx = 0;
      continue;
    }

    if (' ' == *(tbList + i) || '\r' == *(tbList + i) || '\t' == *(tbList + i) || '\n' == *(tbList + i)) {
      if (vPos[vIdx] >= 0 && vLen[vIdx] <= 0) {
        vLen[vIdx] = i - vPos[vIdx];
      }
      continue;
    }

    if (('a' <= *(tbList + i) && 'z' >= *(tbList + i)) || ('A' <= *(tbList + i) && 'Z' >= *(tbList + i)) ||
        ('0' <= *(tbList + i) && '9' >= *(tbList + i)) || ('_' == *(tbList + i))) {
      if (vLen[vIdx] > 0) {
        goto _return;
      }
      if (vPos[vIdx] < 0) {
        vPos[vIdx] = i;
      }
      continue;
    }

    goto _return;
  }

  int32_t dbNum = taosHashGetSize(pHash);
  *pReq = taosArrayInit(dbNum, sizeof(STablesReq));
  if (NULL == pReq) {
    TSC_ERR_JRET(terrno);
  }
  pIter = taosHashIterate(pHash, NULL);
  while (pIter) {
    STablesReq* pDb = (STablesReq*)pIter;
    if (NULL == taosArrayPush(*pReq, pDb)) {
      TSC_ERR_JRET(terrno);
    }
    pIter = taosHashIterate(pHash, pIter);
  }

  taosHashCleanup(pHash);

  return TSDB_CODE_SUCCESS;

_return:

  terrno = TSDB_CODE_TSC_INVALID_OPERATION;

  pIter = taosHashIterate(pHash, NULL);
  while (pIter) {
    STablesReq* pDb = (STablesReq*)pIter;
    taosArrayDestroy(pDb->pTables);
    pIter = taosHashIterate(pHash, pIter);
  }

  taosHashCleanup(pHash);

  return terrno;
}

void syncCatalogFn(SMetaData* pResult, void* param, int32_t code) {
  SSyncQueryParam* pParam = param;
  pParam->pRequest->code = code;

  (void)tsem_post(&pParam->sem);
}

void syncQueryFn(void* param, void* res, int32_t code) {
  SSyncQueryParam* pParam = param;
  pParam->pRequest = res;

  if (pParam->pRequest) {
    pParam->pRequest->code = code;
  }

  (void)tsem_post(&pParam->sem);
}

void taosAsyncQueryImpl(uint64_t connId, const char* sql, __taos_async_fn_t fp, void* param, bool validateOnly,
                        int8_t source) {
  if (sql == NULL || NULL == fp) {
    terrno = TSDB_CODE_INVALID_PARA;
    if (fp) {
      fp(param, NULL, terrno);
    }

    return;
  }

  size_t sqlLen = strlen(sql);
  if (sqlLen > (size_t)TSDB_MAX_ALLOWED_SQL_LEN) {
    tscError("sql string exceeds max length:%d", TSDB_MAX_ALLOWED_SQL_LEN);
    terrno = TSDB_CODE_TSC_EXCEED_SQL_LIMIT;
    fp(param, NULL, terrno);
    return;
  }

  SRequestObj* pRequest = NULL;
  int32_t      code = buildRequest(connId, sql, sqlLen, param, validateOnly, &pRequest, 0);
  if (code != TSDB_CODE_SUCCESS) {
    terrno = code;
    fp(param, NULL, terrno);
    return;
  }

  pRequest->source = source;
  pRequest->body.queryFp = fp;
  doAsyncQuery(pRequest, false);
}
void taosAsyncQueryImplWithReqid(uint64_t connId, const char* sql, __taos_async_fn_t fp, void* param, bool validateOnly,
                                 int64_t reqid) {
  if (sql == NULL || NULL == fp) {
    terrno = TSDB_CODE_INVALID_PARA;
    if (fp) {
      fp(param, NULL, terrno);
    }

    return;
  }

  size_t sqlLen = strlen(sql);
  if (sqlLen > (size_t)TSDB_MAX_ALLOWED_SQL_LEN) {
    tscError("sql string exceeds max length:%d", TSDB_MAX_ALLOWED_SQL_LEN);
    terrno = TSDB_CODE_TSC_EXCEED_SQL_LIMIT;
    fp(param, NULL, terrno);
    return;
  }

  SRequestObj* pRequest = NULL;
  int32_t      code = buildRequest(connId, sql, sqlLen, param, validateOnly, &pRequest, reqid);
  if (code != TSDB_CODE_SUCCESS) {
    terrno = code;
    fp(param, NULL, terrno);
    return;
  }

  pRequest->body.queryFp = fp;
  doAsyncQuery(pRequest, false);
}

TAOS_RES* taosQueryImpl(TAOS* taos, const char* sql, bool validateOnly, int8_t source) {
  if (NULL == taos) {
    terrno = TSDB_CODE_TSC_DISCONNECTED;
    return NULL;
  }

  tscDebug("taos_query start with sql:%s", sql);

  SSyncQueryParam* param = taosMemoryCalloc(1, sizeof(SSyncQueryParam));
  if (NULL == param) {
    terrno = TSDB_CODE_OUT_OF_MEMORY;
    return NULL;
  }
  (void)tsem_init(&param->sem, 0, 0);

  taosAsyncQueryImpl(*(int64_t*)taos, sql, syncQueryFn, param, validateOnly, source);
  (void)tsem_wait(&param->sem);

  SRequestObj* pRequest = NULL;
  if (param->pRequest != NULL) {
    param->pRequest->syncQuery = true;
    pRequest = param->pRequest;
    param->pRequest->inCallback = false;
  }
  taosMemoryFree(param);

  tscDebug("taos_query end with sql:%s", sql);

  return pRequest;
}

TAOS_RES* taosQueryImplWithReqid(TAOS* taos, const char* sql, bool validateOnly, int64_t reqid) {
  if (NULL == taos) {
    terrno = TSDB_CODE_TSC_DISCONNECTED;
    return NULL;
  }

  SSyncQueryParam* param = taosMemoryCalloc(1, sizeof(SSyncQueryParam));
  if (param == NULL) {
    terrno = TSDB_CODE_OUT_OF_MEMORY;
    return NULL;
  }
  (void)tsem_init(&param->sem, 0, 0);

  taosAsyncQueryImplWithReqid(*(int64_t*)taos, sql, syncQueryFn, param, validateOnly, reqid);
  (void)tsem_wait(&param->sem);
  SRequestObj* pRequest = NULL;
  if (param->pRequest != NULL) {
    param->pRequest->syncQuery = true;
    pRequest = param->pRequest;
  }
  taosMemoryFree(param);
  return pRequest;
}

static void fetchCallback(void* pResult, void* param, int32_t code) {
  SRequestObj* pRequest = (SRequestObj*)param;

  SReqResultInfo* pResultInfo = &pRequest->body.resInfo;

  tscDebug("0x%" PRIx64 " enter scheduler fetch cb, code:%d - %s,QID:0x%" PRIx64, pRequest->self, code, tstrerror(code),
           pRequest->requestId);

  pResultInfo->pData = pResult;
  pResultInfo->numOfRows = 0;

  if (code != TSDB_CODE_SUCCESS) {
    pRequest->code = code;
    taosMemoryFreeClear(pResultInfo->pData);
    pRequest->body.fetchFp(((SSyncQueryParam*)pRequest->body.interParam)->userParam, pRequest, 0);
    return;
  }

  if (pRequest->code != TSDB_CODE_SUCCESS) {
    taosMemoryFreeClear(pResultInfo->pData);
    pRequest->body.fetchFp(((SSyncQueryParam*)pRequest->body.interParam)->userParam, pRequest, 0);
    return;
  }

  pRequest->code =
      setQueryResultFromRsp(pResultInfo, (const SRetrieveTableRsp*)pResultInfo->pData, pResultInfo->convertUcs4);
  if (pRequest->code != TSDB_CODE_SUCCESS) {
    pResultInfo->numOfRows = 0;
    tscError("0x%" PRIx64 " fetch results failed, code:%s,QID:0x%" PRIx64, pRequest->self, tstrerror(pRequest->code),
             pRequest->requestId);
  } else {
    tscDebug("0x%" PRIx64 " fetch results, numOfRows:%" PRId64 " total Rows:%" PRId64 ", complete:%d,QID:0x%" PRIx64,
             pRequest->self, pResultInfo->numOfRows, pResultInfo->totalRows, pResultInfo->completed,
             pRequest->requestId);

    STscObj*            pTscObj = pRequest->pTscObj;
    SAppClusterSummary* pActivity = &pTscObj->pAppInfo->summary;
    (void)atomic_add_fetch_64((int64_t*)&pActivity->fetchBytes, pRequest->body.resInfo.payloadLen);
  }

  pRequest->body.fetchFp(((SSyncQueryParam*)pRequest->body.interParam)->userParam, pRequest, pResultInfo->numOfRows);
}

void taosAsyncFetchImpl(SRequestObj* pRequest, __taos_async_fn_t fp, void* param) {
  pRequest->body.fetchFp = fp;
  ((SSyncQueryParam*)pRequest->body.interParam)->userParam = param;

  SReqResultInfo* pResultInfo = &pRequest->body.resInfo;

  // this query has no results or error exists, return directly
  if (taos_num_fields(pRequest) == 0 || pRequest->code != TSDB_CODE_SUCCESS) {
    pResultInfo->numOfRows = 0;
    pRequest->body.fetchFp(param, pRequest, pResultInfo->numOfRows);
    return;
  }

  // all data has returned to App already, no need to try again
  if (pResultInfo->completed) {
    // it is a local executed query, no need to do async fetch
    if (QUERY_EXEC_MODE_SCHEDULE != pRequest->body.execMode) {
      if (pResultInfo->localResultFetched) {
        pResultInfo->numOfRows = 0;
        pResultInfo->current = 0;
      } else {
        pResultInfo->localResultFetched = true;
      }
    } else {
      pResultInfo->numOfRows = 0;
    }

    pRequest->body.fetchFp(param, pRequest, pResultInfo->numOfRows);
    return;
  }

  SSchedulerReq req = {
      .syncReq = false,
      .fetchFp = fetchCallback,
      .cbParam = pRequest,
  };

  int32_t code = schedulerFetchRows(pRequest->body.queryJob, &req);
  if (TSDB_CODE_SUCCESS != code) {
    tscError("0x%" PRIx64 " failed to schedule fetch rows", pRequest->requestId);
    // pRequest->body.fetchFp(param, pRequest, code);
  }
}

void doRequestCallback(SRequestObj* pRequest, int32_t code) {
  pRequest->inCallback = true;
  int64_t this = pRequest->self;
  pRequest->body.queryFp(((SSyncQueryParam*)pRequest->body.interParam)->userParam, pRequest, code);
  SRequestObj* pReq = acquireRequest(this);
  if (pReq != NULL) {
    pReq->inCallback = false;
    (void)releaseRequest(this);
  }
}

int32_t clientParseSql(void* param, const char* dbName, const char* sql, bool parseOnly, const char* effectiveUser,
                       SParseSqlRes* pRes) {
#ifndef TD_ENTERPRISE
  return TSDB_CODE_SUCCESS;
#else
  return clientParseSqlImpl(param, dbName, sql, parseOnly, effectiveUser, pRes);
#endif
}<|MERGE_RESOLUTION|>--- conflicted
+++ resolved
@@ -513,11 +513,7 @@
     taosMemoryFree(pResInfo->userFields);
   }
   pResInfo->fields = taosMemoryCalloc(numOfCols, sizeof(TAOS_FIELD));
-<<<<<<< HEAD
-  if(NULL == pResInfo->fields) return terrno;
-=======
   if (NULL == pResInfo->fields) return terrno;
->>>>>>> 42b9afbe
   pResInfo->userFields = taosMemoryCalloc(numOfCols, sizeof(TAOS_FIELD));
   if (NULL == pResInfo->userFields) {
     taosMemoryFree(pResInfo->fields);
