--- conflicted
+++ resolved
@@ -197,12 +197,8 @@
 
   (*pRequest)->allocatorRefId = -1;
   if (tsQueryUseNodeAllocator && !qIsInsertValuesSql((*pRequest)->sqlstr, (*pRequest)->sqlLen)) {
-<<<<<<< HEAD
-    if (TSDB_CODE_SUCCESS != nodesCreateAllocator(tsQueryNodeChunkSize, &((*pRequest)->allocatorRefId))) {
-=======
     if (TSDB_CODE_SUCCESS !=
         nodesCreateAllocator((*pRequest)->requestId, tsQueryNodeChunkSize, &((*pRequest)->allocatorRefId))) {
->>>>>>> 876303be
       tscError("%d failed to create node allocator, reqId:0x%" PRIx64 ", conn:%d, %s", (*pRequest)->self,
                (*pRequest)->requestId, pTscObj->id, sql);
 
@@ -1054,8 +1050,6 @@
       } else {
         pRequest->body.subplanNum = pDag->numOfSubplans;
       }
-
-      nodesResetAllocator(-1);
 
       pRequest->metric.planEnd = taosGetTimestampUs();
       if (code == TSDB_CODE_SUCCESS) {
