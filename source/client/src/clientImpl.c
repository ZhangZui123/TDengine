
#include "clientInt.h"
#include "clientLog.h"
#include "tdef.h"
#include "tep.h"
#include "tglobal.h"
#include "tmsgtype.h"
#include "tnote.h"
#include "tpagedfile.h"
#include "tref.h"
#include "parser.h"
#include "planner.h"
#include "scheduler.h"

#define CHECK_CODE_GOTO(expr, lable) \
  do { \
    int32_t code = expr; \
    if (TSDB_CODE_SUCCESS != code) { \
      terrno = code; \
      goto lable; \
    } \
  } while (0)

static int32_t initEpSetFromCfg(const char *firstEp, const char *secondEp, SCorEpSet *pEpSet);
static int32_t buildConnectMsg(SRequestObj *pRequest, SRequestMsgBody* pMsgBody);
static void destroyRequestMsgBody(SRequestMsgBody* pMsgBody);

static int32_t sendMsgToServer(void *pTransporter, SEpSet* epSet, const SRequestMsgBody *pBody, int64_t* pTransporterId);

static bool stringLengthCheck(const char* str, size_t maxsize) {
  if (str == NULL) {
    return false;
  }

  size_t len = strlen(str);
  if (len <= 0 || len > maxsize) {
    return false;
  }

  return true;
}

static bool validateUserName(const char* user) {
  return stringLengthCheck(user, TSDB_USER_LEN - 1);
}

static bool validatePassword(const char* passwd) {
  return stringLengthCheck(passwd, TSDB_PASSWORD_LEN - 1);
}

static bool validateDbName(const char* db) {
  return stringLengthCheck(db, TSDB_DB_NAME_LEN - 1);
}

static char* getClusterKey(const char* user, const char* auth, const char* ip, int32_t port) {
  char key[512] = {0};
  snprintf(key, sizeof(key), "%s:%s:%s:%d", user, auth, ip, port);
  return strdup(key);
}

static STscObj* taosConnectImpl(const char *ip, const char *user, const char *auth, const char *db, uint16_t port, __taos_async_fn_t fp, void *param, SAppInstInfo* pAppInfo);

TAOS *taos_connect_internal(const char *ip, const char *user, const char *pass, const char *auth, const char *db, uint16_t port) {
  if (taos_init() != TSDB_CODE_SUCCESS) {
    return NULL;
  }

  if (!validateUserName(user)) {
    terrno = TSDB_CODE_TSC_INVALID_USER_LENGTH;
    return NULL;
  }

  char tmp[TSDB_DB_NAME_LEN] = {0};
  if (db != NULL) {
    if(!validateDbName(db)) {
      terrno = TSDB_CODE_TSC_INVALID_DB_LENGTH;
      return NULL;
    }

    tstrncpy(tmp, db, sizeof(tmp));
    strdequote(tmp);
  }

  char secretEncrypt[32] = {0};
  if (auth == NULL) {
    if (!validatePassword(pass)) {
      terrno = TSDB_CODE_TSC_INVALID_PASS_LENGTH;
      return NULL;
    }

    taosEncryptPass_c((uint8_t *)pass, strlen(pass), secretEncrypt);
  } else {
    tstrncpy(secretEncrypt, auth, tListLen(secretEncrypt));
  }

  SCorEpSet epSet = {0};
  if (ip) {
    if (initEpSetFromCfg(ip, NULL, &epSet) < 0) {
      return NULL;
    }

    if (port) {
      epSet.epSet.port[0] = port;
    }
  } else {
    if (initEpSetFromCfg(tsFirst, tsSecond, &epSet) < 0) {
      return NULL;
    }
  }

  char* key = getClusterKey(user, secretEncrypt, ip, port);

  SAppInstInfo** pInst = taosHashGet(appInfo.pInstMap, key, strlen(key));
  if (pInst == NULL) {
    SAppInstInfo* p = calloc(1, sizeof(struct SAppInstInfo));
    p->mgmtEp       = epSet;
    p->pTransporter = openTransporter(user, secretEncrypt, tsNumOfCores);
    taosHashPut(appInfo.pInstMap, key, strlen(key), &p, POINTER_BYTES);

    pInst = &p;
  }

  tfree(key);
  return taosConnectImpl(ip, user, &secretEncrypt[0], db, port, NULL, NULL, *pInst);
}

<<<<<<< HEAD
int32_t buildRequest(STscObj *pTscObj, const char *sql, int sqlLen, SRequestObj** pRequest) {
  *pRequest = createRequest(pTscObj, NULL, NULL, TSDB_SQL_SELECT);
  if (*pRequest == NULL) {
=======
static bool supportedQueryType(int32_t type) {
  return (type == TDMT_MND_CREATE_USER || type == TDMT_MND_SHOW || type == TDMT_MND_DROP_USER ||
          type == TDMT_MND_DROP_ACCT || type == TDMT_MND_CREATE_DB || type == TDMT_MND_CREATE_ACCT ||
          type == TDMT_MND_CREATE_TABLE || type == TDMT_MND_CREATE_STB || type == TDMT_MND_USE_DB ||
          type == TDMT_MND_DROP_DB || type == TDMT_MND_DROP_STB);
}

TAOS_RES *taos_query_l(TAOS *taos, const char *sql, int sqlLen) {
  STscObj *pTscObj = (STscObj *)taos;
  if (sqlLen > (size_t) tsMaxSQLStringLen) {
    tscError("sql string exceeds max length:%d", tsMaxSQLStringLen);
    terrno = TSDB_CODE_TSC_EXCEED_SQL_LIMIT;
    return NULL;
  }

  nPrintTsc("%s", sql)

  SRequestObj* pRequest = createRequest(pTscObj, NULL, NULL, TSDB_SQL_SELECT);
  if (pRequest == NULL) {
>>>>>>> 97283ddc
    tscError("failed to malloc sqlObj");
    return TSDB_CODE_TSC_OUT_OF_MEMORY;
  }

  (*pRequest)->sqlstr = malloc(sqlLen + 1);
  if ((*pRequest)->sqlstr == NULL) {
    tscError("0x%"PRIx64" failed to prepare sql string buffer", (*pRequest)->self);
    (*pRequest)->msgBuf = strdup("failed to prepare sql string buffer");
    return TSDB_CODE_TSC_OUT_OF_MEMORY;
  }

  strntolower((*pRequest)->sqlstr, sql, (int32_t)sqlLen);
  (*pRequest)->sqlstr[sqlLen] = 0;
  (*pRequest)->sqlLen = sqlLen;

  tscDebugL("0x%"PRIx64" SQL: %s", (*pRequest)->requestId, (*pRequest)->sqlstr);
  return TSDB_CODE_SUCCESS;
}

int32_t parseSql(SRequestObj* pRequest, SQueryNode** pQuery) {
  SParseContext cxt = {
    .ctx = {.requestId = pRequest->requestId, .acctId = pRequest->pTscObj->acctId, .db = getConnectionDB(pRequest->pTscObj)},
    .pSql = pRequest->sqlstr,
    .sqlLen = pRequest->sqlLen,
    .pMsg = pRequest->msgBuf,
    .msgLen = ERROR_MSG_BUF_DEFAULT_SIZE
  };
  int32_t code = qParseQuerySql(&cxt, pQuery);
  tfree(cxt.ctx.db);
  return code;
}

int32_t execDdlQuery(SRequestObj* pRequest, SQueryNode* pQuery) {
  SDclStmtInfo* pDcl = (SDclStmtInfo*)pQuery;
  pRequest->type = pDcl->msgType;
  pRequest->body.requestMsg = (SReqMsgInfo){.pMsg = pDcl->pMsg, .len = pDcl->msgLen};

  SRequestMsgBody body = buildRequestMsgImpl(pRequest);
  SEpSet* pEpSet = &pRequest->pTscObj->pAppInfo->mgmtEp.epSet;

<<<<<<< HEAD
  if (pDcl->msgType == TSDB_MSG_TYPE_CREATE_TABLE) {
    struct SCatalog* pCatalog = NULL;
=======
    if (pDcl->msgType == TDMT_MND_CREATE_TABLE) {
      struct SCatalog* pCatalog = NULL;
>>>>>>> 97283ddc

    char buf[12] = {0};
    sprintf(buf, "%d", pRequest->pTscObj->pAppInfo->clusterId);
    int32_t code = catalogGetHandle(buf, &pCatalog);
    if (code != TSDB_CODE_SUCCESS) {
      return code;
    }

    SCreateTableMsg* pMsg = body.msgInfo.pMsg;

    SName t = {0};
    tNameFromString(&t, pMsg->name, T_NAME_ACCT|T_NAME_DB|T_NAME_TABLE);

    char db[TSDB_DB_NAME_LEN + TS_PATH_DELIMITER_LEN + TSDB_ACCT_ID_LEN] = {0};
    tNameGetFullDbName(&t, db);

    SVgroupInfo info = {0};
    catalogGetTableHashVgroup(pCatalog, pRequest->pTscObj->pTransporter, pEpSet, db, tNameGetTableName(&t), &info);

    int64_t transporterId = 0;
    SEpSet ep = {0};
    ep.inUse = info.inUse;
    ep.numOfEps = info.numOfEps;
    for(int32_t i = 0; i < ep.numOfEps; ++i) {
      ep.port[i] = info.epAddr[i].port;
      tstrncpy(ep.fqdn[i], info.epAddr[i].fqdn, tListLen(ep.fqdn[i]));
    }

    sendMsgToServer(pRequest->pTscObj->pTransporter, &ep, &body, &transporterId);
  } else {
    int64_t transporterId = 0;
    sendMsgToServer(pRequest->pTscObj->pTransporter, pEpSet, &body, &transporterId);
  }

  tsem_wait(&pRequest->body.rspSem);
  destroyRequestMsgBody(&body);
  return TSDB_CODE_SUCCESS;
}

int32_t scheduleQuery(SRequestObj* pRequest, SQueryDag* pDag, void** pJob) {
  return scheduleExecJob(pRequest->pTscObj->pTransporter, NULL/*todo appInfo.xxx*/, pDag, pJob);
}

TAOS_RES *taos_query_l(TAOS *taos, const char *sql, int sqlLen) {
  STscObj *pTscObj = (STscObj *)taos;
  if (sqlLen > (size_t) tsMaxSQLStringLen) {
    tscError("sql string exceeds max length:%d", tsMaxSQLStringLen);
    terrno = TSDB_CODE_TSC_EXCEED_SQL_LIMIT;
    return NULL;
  }

  nPrintTsc("%s", sql)

  SRequestObj* pRequest = NULL;
  SQueryNode* pQuery = NULL;
  SQueryDag* pDag = NULL;
  void* pJob = NULL;

  terrno = TSDB_CODE_SUCCESS;
  CHECK_CODE_GOTO(buildRequest(pTscObj, sql, sqlLen, &pRequest), _return);
  CHECK_CODE_GOTO(parseSql(pRequest, &pQuery), _return);
  if (qIsDdlQuery(pQuery)) {
    CHECK_CODE_GOTO(execDdlQuery(pRequest, pQuery), _return);
    goto _return;
  }
  CHECK_CODE_GOTO(qCreateQueryDag(pQuery, &pDag), _return);
  CHECK_CODE_GOTO(scheduleQuery(pRequest, pDag, &pJob), _return);

_return:
  qDestoryQuery(pQuery);
  qDestroyQueryDag(pDag);
  if (NULL != pRequest && TSDB_CODE_SUCCESS != terrno) {
    pRequest->code = terrno;
  }
  return pRequest;
}

int initEpSetFromCfg(const char *firstEp, const char *secondEp, SCorEpSet *pEpSet) {
  pEpSet->version = 0;

  // init mnode ip set
  SEpSet *mgmtEpSet   = &(pEpSet->epSet);
  mgmtEpSet->numOfEps = 0;
  mgmtEpSet->inUse    = 0;

  if (firstEp && firstEp[0] != 0) {
    if (strlen(firstEp) >= TSDB_EP_LEN) {
      terrno = TSDB_CODE_TSC_INVALID_FQDN;
      return -1;
    }

    taosGetFqdnPortFromEp(firstEp, mgmtEpSet->fqdn[0], &(mgmtEpSet->port[0]));
    mgmtEpSet->numOfEps++;
  }

  if (secondEp && secondEp[0] != 0) {
    if (strlen(secondEp) >= TSDB_EP_LEN) {
      terrno = TSDB_CODE_TSC_INVALID_FQDN;
      return -1;
    }

    taosGetFqdnPortFromEp(secondEp, mgmtEpSet->fqdn[mgmtEpSet->numOfEps], &(mgmtEpSet->port[mgmtEpSet->numOfEps]));
    mgmtEpSet->numOfEps++;
  }

  if (mgmtEpSet->numOfEps == 0) {
    terrno = TSDB_CODE_TSC_INVALID_FQDN;
    return -1;
  }

  return 0;
}

STscObj* taosConnectImpl(const char *ip, const char *user, const char *auth, const char *db, uint16_t port, __taos_async_fn_t fp, void *param, SAppInstInfo* pAppInfo) {
  STscObj *pTscObj = createTscObj(user, auth, db, pAppInfo);
  if (NULL == pTscObj) {
    terrno = TSDB_CODE_TSC_OUT_OF_MEMORY;
    return pTscObj;
  }

  SRequestObj *pRequest = createRequest(pTscObj, fp, param, TDMT_MND_CONNECT);
  if (pRequest == NULL) {
    destroyTscObj(pTscObj);
    terrno = TSDB_CODE_TSC_OUT_OF_MEMORY;
    return NULL;
  }

  SRequestMsgBody body = {0};
  buildConnectMsg(pRequest, &body);

  int64_t transporterId = 0;
  sendMsgToServer(pTscObj->pTransporter, &pTscObj->pAppInfo->mgmtEp.epSet, &body, &transporterId);

  tsem_wait(&pRequest->body.rspSem);
  destroyRequestMsgBody(&body);

  if (pRequest->code != TSDB_CODE_SUCCESS) {
    const char *errorMsg = (pRequest->code == TSDB_CODE_RPC_FQDN_ERROR) ? taos_errstr(pRequest) : tstrerror(terrno);
    printf("failed to connect to server, reason: %s\n\n", errorMsg);

    destroyRequest(pRequest);
    taos_close(pTscObj);
    pTscObj = NULL;
  } else {
    tscDebug("0x%"PRIx64" connection is opening, connId:%d, dnodeConn:%p", pTscObj->id, pTscObj->connId, pTscObj->pTransporter);
    destroyRequest(pRequest);
  }

  return pTscObj;
}

static int32_t buildConnectMsg(SRequestObj *pRequest, SRequestMsgBody* pMsgBody) {
  pMsgBody->msgType         = TDMT_MND_CONNECT;
  pMsgBody->msgInfo.len     = sizeof(SConnectMsg);
  pMsgBody->requestObjRefId = pRequest->self;

  SConnectMsg *pConnect = calloc(1, sizeof(SConnectMsg));
  if (pConnect == NULL) {
    terrno = TSDB_CODE_TSC_OUT_OF_MEMORY;
    return -1;
  }

  STscObj *pObj = pRequest->pTscObj;

  char* db = getConnectionDB(pObj);
  tstrncpy(pConnect->db, db, sizeof(pConnect->db));
  tfree(db);

  pConnect->pid = htonl(appInfo.pid);
  pConnect->startTime = htobe64(appInfo.startTime);
  tstrncpy(pConnect->app, appInfo.appName, tListLen(pConnect->app));

  pMsgBody->msgInfo.pMsg = pConnect;
  return 0;
}

static void destroyRequestMsgBody(SRequestMsgBody* pMsgBody) {
  assert(pMsgBody != NULL);
  tfree(pMsgBody->msgInfo.pMsg);
}

int32_t sendMsgToServer(void *pTransporter, SEpSet* epSet, const SRequestMsgBody *pBody, int64_t* pTransporterId) {
  char *pMsg = rpcMallocCont(pBody->msgInfo.len);
  if (NULL == pMsg) {
    tscError("0x%"PRIx64" msg:%s malloc failed", pBody->requestId, TMSG_INFO(pBody->msgType));
    terrno = TSDB_CODE_TSC_OUT_OF_MEMORY;
    return -1;
  }

  memcpy(pMsg, pBody->msgInfo.pMsg, pBody->msgInfo.len);
  SRpcMsg rpcMsg = {
      .msgType = pBody->msgType,
      .pCont   = pMsg,
      .contLen = pBody->msgInfo.len,
      .ahandle = (void*) pBody->requestObjRefId,
      .handle  = NULL,
      .code    = 0
  };

  rpcSendRequest(pTransporter, epSet, &rpcMsg, pTransporterId);
  return TSDB_CODE_SUCCESS;
}

void processMsgFromServer(void* parent, SRpcMsg* pMsg, SEpSet* pEpSet) {
  int64_t requestRefId = (int64_t)pMsg->ahandle;

  SRequestObj *pRequest = (SRequestObj *)taosAcquireRef(tscReqRef, requestRefId);
  if (pRequest == NULL) {
    rpcFreeCont(pMsg->pCont);
    return;
  }

  assert(pRequest->self == requestRefId);
  pRequest->metric.rsp = taosGetTimestampMs();

  pRequest->code = pMsg->code;

  STscObj *pTscObj = pRequest->pTscObj;
  if (pEpSet) {
    if (!isEpsetEqual(&pTscObj->pAppInfo->mgmtEp.epSet, pEpSet)) {
      updateEpSet_s(&pTscObj->pAppInfo->mgmtEp, pEpSet);
    }
  }

  /*
   * There is not response callback function for submit response.
   * The actual inserted number of points is the first number.
   */
  if (pMsg->code == TSDB_CODE_SUCCESS) {
    tscDebug("0x%" PRIx64 " message:%s, code:%s rspLen:%d, elapsed:%"PRId64 " ms", pRequest->requestId, TMSG_INFO(pMsg->msgType),
             tstrerror(pMsg->code), pMsg->contLen, pRequest->metric.rsp - pRequest->metric.start);
    if (handleRequestRspFp[pRequest->type]) {
      char *p = malloc(pMsg->contLen);
      if (p == NULL) {
        pRequest->code = TSDB_CODE_TSC_OUT_OF_MEMORY;
        terrno = pRequest->code;
      } else {
        memcpy(p, pMsg->pCont, pMsg->contLen);
        pMsg->code = (*handleRequestRspFp[pRequest->type])(pRequest, p, pMsg->contLen);
      }
    }
  } else {
    tscError("0x%" PRIx64 " SQL cmd:%s, code:%s rspLen:%d, elapsed time:%"PRId64" ms", pRequest->requestId, TMSG_INFO(pMsg->msgType),
             tstrerror(pMsg->code), pMsg->contLen, pRequest->metric.rsp - pRequest->metric.start);
  }

  taosReleaseRef(tscReqRef, requestRefId);
  rpcFreeCont(pMsg->pCont);

  sem_post(&pRequest->body.rspSem);
}

TAOS *taos_connect_auth(const char *ip, const char *user, const char *auth, const char *db, uint16_t port) {
  tscDebug("try to connect to %s:%u by auth, user:%s db:%s", ip, port, user, db);
  if (user == NULL) {
    user = TSDB_DEFAULT_USER;
  }

  if (auth == NULL) {
    tscError("No auth info is given, failed to connect to server");
    return NULL;
  }

  return taos_connect_internal(ip, user, NULL, auth, db, port);
}

TAOS *taos_connect_l(const char *ip, int ipLen, const char *user, int userLen, const char *pass, int passLen, const char *db, int dbLen, uint16_t port) {
  char ipStr[TSDB_EP_LEN]      = {0};
  char dbStr[TSDB_DB_NAME_LEN] = {0};
  char userStr[TSDB_USER_LEN]  = {0};
  char passStr[TSDB_PASSWORD_LEN]   = {0};

  strncpy(ipStr,   ip,   MIN(TSDB_EP_LEN - 1, ipLen));
  strncpy(userStr, user, MIN(TSDB_USER_LEN - 1, userLen));
  strncpy(passStr, pass, MIN(TSDB_PASSWORD_LEN - 1, passLen));
  strncpy(dbStr,   db,   MIN(TSDB_DB_NAME_LEN - 1, dbLen));
  return taos_connect(ipStr, userStr, passStr, dbStr, port);
}

void* doFetchRow(SRequestObj* pRequest) {
  assert(pRequest != NULL);
  SReqResultInfo* pResultInfo = &pRequest->body.resInfo;

  if (pResultInfo->pData == NULL || pResultInfo->current >= pResultInfo->numOfRows) {
    pRequest->type = TDMT_MND_SHOW_RETRIEVE;

    SRequestMsgBody body = buildRequestMsgImpl(pRequest);

    int64_t transporterId = 0;
    STscObj* pTscObj = pRequest->pTscObj;
    sendMsgToServer(pTscObj->pTransporter, &pTscObj->pAppInfo->mgmtEp.epSet, &body, &transporterId);

    tsem_wait(&pRequest->body.rspSem);
    destroyRequestMsgBody(&body);

    pResultInfo->current = 0;
    if (pResultInfo->numOfRows <= pResultInfo->current) {
      return NULL;
    }
  }

  for(int32_t i = 0; i < pResultInfo->numOfCols; ++i) {
    pResultInfo->row[i] = pResultInfo->pCol[i] + pResultInfo->fields[i].bytes * pResultInfo->current;
    if (IS_VAR_DATA_TYPE(pResultInfo->fields[i].type)) {
      pResultInfo->length[i] = varDataLen(pResultInfo->row[i]);
      pResultInfo->row[i] = varDataVal(pResultInfo->row[i]);
    }
  }

  pResultInfo->current += 1;
  return pResultInfo->row;
}

void setResultDataPtr(SReqResultInfo* pResultInfo, TAOS_FIELD* pFields, int32_t numOfCols, int32_t numOfRows) {
  assert(numOfCols > 0 && pFields != NULL && pResultInfo != NULL);
  if (numOfRows == 0) {
    return;
  }

  int32_t offset = 0;
  for (int32_t i = 0; i < numOfCols; ++i) {
    pResultInfo->length[i] = pResultInfo->fields[i].bytes;
    pResultInfo->row[i]    = (char*) (pResultInfo->pData + offset * pResultInfo->numOfRows);
    pResultInfo->pCol[i]   = pResultInfo->row[i];
    offset += pResultInfo->fields[i].bytes;
  }
}

char* getConnectionDB(STscObj* pObj) {
  char *p = NULL;
  pthread_mutex_lock(&pObj->mutex);
  p = strndup(pObj->db, tListLen(pObj->db));
  pthread_mutex_unlock(&pObj->mutex);

  return p;
}

void setConnectionDB(STscObj* pTscObj, const char* db) {
  assert(db != NULL && pTscObj != NULL);
  pthread_mutex_lock(&pTscObj->mutex);
  tstrncpy(pTscObj->db, db, tListLen(pTscObj->db));
  pthread_mutex_unlock(&pTscObj->mutex);
}
<|MERGE_RESOLUTION|>--- conflicted
+++ resolved
@@ -124,31 +124,9 @@
   return taosConnectImpl(ip, user, &secretEncrypt[0], db, port, NULL, NULL, *pInst);
 }
 
-<<<<<<< HEAD
 int32_t buildRequest(STscObj *pTscObj, const char *sql, int sqlLen, SRequestObj** pRequest) {
   *pRequest = createRequest(pTscObj, NULL, NULL, TSDB_SQL_SELECT);
   if (*pRequest == NULL) {
-=======
-static bool supportedQueryType(int32_t type) {
-  return (type == TDMT_MND_CREATE_USER || type == TDMT_MND_SHOW || type == TDMT_MND_DROP_USER ||
-          type == TDMT_MND_DROP_ACCT || type == TDMT_MND_CREATE_DB || type == TDMT_MND_CREATE_ACCT ||
-          type == TDMT_MND_CREATE_TABLE || type == TDMT_MND_CREATE_STB || type == TDMT_MND_USE_DB ||
-          type == TDMT_MND_DROP_DB || type == TDMT_MND_DROP_STB);
-}
-
-TAOS_RES *taos_query_l(TAOS *taos, const char *sql, int sqlLen) {
-  STscObj *pTscObj = (STscObj *)taos;
-  if (sqlLen > (size_t) tsMaxSQLStringLen) {
-    tscError("sql string exceeds max length:%d", tsMaxSQLStringLen);
-    terrno = TSDB_CODE_TSC_EXCEED_SQL_LIMIT;
-    return NULL;
-  }
-
-  nPrintTsc("%s", sql)
-
-  SRequestObj* pRequest = createRequest(pTscObj, NULL, NULL, TSDB_SQL_SELECT);
-  if (pRequest == NULL) {
->>>>>>> 97283ddc
     tscError("failed to malloc sqlObj");
     return TSDB_CODE_TSC_OUT_OF_MEMORY;
   }
@@ -189,13 +167,8 @@
   SRequestMsgBody body = buildRequestMsgImpl(pRequest);
   SEpSet* pEpSet = &pRequest->pTscObj->pAppInfo->mgmtEp.epSet;
 
-<<<<<<< HEAD
-  if (pDcl->msgType == TSDB_MSG_TYPE_CREATE_TABLE) {
+  if (pDcl->msgType == TDMT_MND_CREATE_TABLE) {
     struct SCatalog* pCatalog = NULL;
-=======
-    if (pDcl->msgType == TDMT_MND_CREATE_TABLE) {
-      struct SCatalog* pCatalog = NULL;
->>>>>>> 97283ddc
 
     char buf[12] = {0};
     sprintf(buf, "%d", pRequest->pTscObj->pAppInfo->clusterId);
