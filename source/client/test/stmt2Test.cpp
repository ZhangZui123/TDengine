--- conflicted
+++ resolved
@@ -229,7 +229,7 @@
     // exec
     int affected = 0;
     code = taos_stmt2_exec(stmt, &affected);
-    checkError(stmt, code);
+    checkError(stmt, code, __FILE__, __LINE__);
     if (option->asyncExecFn == NULL) {
       total_affected += affected;
     } else {
@@ -238,10 +238,6 @@
       ASSERT_EQ(code, TSDB_CODE_SUCCESS);
       total_affected += params->async_affected_rows;
     }
-<<<<<<< HEAD
-    checkError(stmt, code, __FILE__, __LINE__);
-=======
->>>>>>> 88ec00bd
 
     for (int i = 0; i < CTB_NUMS; i++) {
       if (hastags) {
@@ -1834,21 +1830,19 @@
   ASSERT_EQ(getRecordCounts, 2);
   taos_free_result(pRes);
 
-<<<<<<< HEAD
-=======
   // insert same tbname from different stb
   option = {0, true, true, NULL, NULL};
   stmt = taos_stmt2_init(taos, &option);
   code =
       taos_stmt2_prepare(stmt, "INSERT INTO `stmt2_testdb_18`.`stb2` (ts,int_col,int_tag,tbname)  VALUES (?,?,?,?)", 0);
-  checkError(stmt, code);
+      checkError(stmt, code, __FILE__, __LINE__);
   char*            tbname3[2] = {"tb1", "tb10"};
   TAOS_STMT2_BIND  tag = {TSDB_DATA_TYPE_INT, &tag_i[0], &tag_l[0], NULL, 1};
   TAOS_STMT2_BIND* pTag[2] = {&tag, &tag};
   TAOS_STMT2_BINDV bindv3 = {2, &tbname3[0], &pTag[0], &paramvs2[0]};
 
   code = taos_stmt2_bind_param(stmt, &bindv3, -1);
-  checkError(stmt, code);
+  checkError(stmt, code, __FILE__, __LINE__);
   code = taos_stmt2_exec(stmt, &affected_rows);
   ASSERT_EQ(code, TSDB_CODE_TDB_TABLE_IN_OTHER_STABLE);
 
@@ -1856,13 +1850,12 @@
   taos_stmt2_prepare(stmt, "INSERT INTO `stmt2_testdb_18`.`stb2` (ts,int_col,tbname)  VALUES (?,?,?)", 0);
   bindv3 = {1, &tbname3[0], NULL, &paramvs2[0]};
   code = taos_stmt2_bind_param(stmt, &bindv3, -1);
-  checkError(stmt, code);
+  checkError(stmt, code, __FILE__, __LINE__);
   code = taos_stmt2_exec(stmt, &affected_rows);
   ASSERT_EQ(code, TSDB_CODE_TDB_TABLE_IN_OTHER_STABLE);
 
   taos_stmt2_close(stmt);
 
->>>>>>> 88ec00bd
   do_query(taos, "drop database if exists stmt2_testdb_18");
   taos_close(taos);
 }
@@ -2216,16 +2209,11 @@
   do_query(taos, "use stmt2_testdb_10;");
   do_query(taos,
            "create table m1 (ts timestamp, nchar1 nchar(10), nchar2 nchar(10),nchar3 nchar(10),nchar4 nchar(10),nchar5 "
-<<<<<<< HEAD
            "nchar(10),nchar6 nchar(10));");
-=======
-           "nchar(10))");
->>>>>>> 88ec00bd
 
   // insert 10 records
   struct {
     int64_t ts[10];
-<<<<<<< HEAD
     char    blob[10][1];
     char    blob2[10][1];
     char    blob3[10][1];
@@ -2376,137 +2364,124 @@
   taos_close(taos);
 }
 
-TEST(stmt2Case, stmt2_blob) {
-  TAOS* taos = taos_connect("localhost", "root", "taosdata", "", 0);
-  do_query(taos, "drop database if exists stmt2_testdb_10;");
-  do_query(taos, "create database IF NOT EXISTS stmt2_testdb_10;");
-  do_query(taos, "use stmt2_testdb_10;");
-  do_query(
-      taos,
-      "create table m1 (ts timestamp, blob1 blob, blob2 nchar(10),blob3 nchar(10),blob4 nchar(10),blob5 nchar(12))");
-
-  // insert 10 records
-  struct {
-    int64_t ts[10];
-    char    blob[10][1];
-    char    blob2[10][1];
-    char    blob3[10][1];
-    char    blob4[10][1];
-    char    blob5[10][1];
-=======
-    char    nchar1[10][1];
-    char    nchar2[10][1];
-    char    nchar3[10][1];
-    char    nchar4[10][1];
-    char    nchar5[10][1];
->>>>>>> 88ec00bd
-
-  } v;
-
-  int32_t* t64_len = (int32_t*)taosMemMalloc(sizeof(int32_t) * 10);
-  int32_t* nchar_len1 = (int32_t*)taosMemMalloc(sizeof(int32_t) * 10);
-  int32_t* nchar_len2 = (int32_t*)taosMemMalloc(sizeof(int32_t) * 10);
-  int32_t* nchar_len3 = (int32_t*)taosMemMalloc(sizeof(int32_t) * 10);
-  int32_t* nchar_len4 = (int32_t*)taosMemMalloc(sizeof(int32_t) * 10);
-  int32_t* nchar_len5 = (int32_t*)taosMemMalloc(sizeof(int32_t) * 10);
-
-  TAOS_STMT2_OPTION option = {0, true, true, NULL, NULL};
-
-  TAOS_STMT2* stmt = taos_stmt2_init(taos, &option);
-  ASSERT_NE(stmt, nullptr);
-  TAOS_STMT2_BIND params[10];
-  char            is_null[10] = {0};
-
-  params[0].buffer_type = TSDB_DATA_TYPE_TIMESTAMP;
-  // params[0].buffer_length = sizeof(v.ts[0]);
-  params[0].buffer = v.ts;
-  params[0].length = t64_len;
-  params[0].is_null = is_null;
-  params[0].num = 10;
-
-  params[1].buffer_type = TSDB_DATA_TYPE_NCHAR;
-  // params[8].buffer_length = sizeof(v.nchar2[0]);
-  params[1].buffer = v.nchar1;
-  params[1].length = nchar_len1;
-  params[1].is_null = is_null;
-  params[1].num = 10;
-
-  params[2].buffer_type = TSDB_DATA_TYPE_NCHAR;
-  // params[9].buffer_length = sizeof(v.nchar[0]);
-  params[2].buffer = v.nchar2;
-  params[2].length = nchar_len2;
-  params[2].is_null = is_null;
-  params[2].num = 10;
-
-  params[3].buffer_type = TSDB_DATA_TYPE_NCHAR;
-  // params[9].buffer_length = sizeof(v.nchar[0]);
-  params[3].buffer = v.nchar3;
-  params[3].length = nchar_len3;
-  params[3].is_null = is_null;
-  params[3].num = 10;
-
-  params[4].buffer_type = TSDB_DATA_TYPE_NCHAR;
-  // params[9].buffer_length = sizeof(v.nchar[0]);
-  params[4].buffer = v.nchar4;
-  params[4].length = nchar_len4;
-  params[4].is_null = is_null;
-  params[4].num = 10;
-
-  params[5].buffer_type = TSDB_DATA_TYPE_NCHAR;
-  // params[9].buffer_length = sizeof(v.nchar[0]);
-  params[5].buffer = v.nchar5;
-  params[5].length = nchar_len5;
-  params[5].is_null = is_null;
-  params[5].num = 10;
-
-<<<<<<< HEAD
-  int code = taos_stmt2_prepare(stmt, "insert into ? (ts, blob1, blob2 blob3, blob4, blob5) values(?,?,?,?,?,?)", 0);
-  checkError(stmt, code, __FILE__, __LINE__);
-=======
-  int code =
-      taos_stmt2_prepare(stmt, "insert into ? (ts, nchar1, nchar2, nchar3, nchar4, nchar5) values(?,?,?,?,?,?)", 0);
-  checkError(stmt, code);
->>>>>>> 88ec00bd
-
-  int64_t ts = 1591060628000;
-  for (int i = 0; i < 10; ++i) {
-    is_null[i] = 0;
-
-    v.ts[i] = ts++;
-
-    v.nchar1[i][0] = 'a' + i;
-    v.nchar2[i][0] = 'f' + i;
-    v.nchar3[i][0] = 't' + i;
-    v.nchar4[i][0] = 'A' + i;
-    v.nchar5[i][0] = 'G' + i;
-
-    nchar_len1[i] = sizeof(char);
-    nchar_len2[i] = sizeof(char);
-    nchar_len3[i] = sizeof(char);
-    nchar_len4[i] = sizeof(char);
-    nchar_len5[i] = sizeof(char);
-  }
-
-  char*            tbname = "m1";
-  TAOS_STMT2_BIND* bind_cols[1] = {&params[0]};
-  TAOS_STMT2_BINDV bindv = {1, &tbname, NULL, &bind_cols[0]};
-  code = taos_stmt2_bind_param(stmt, &bindv, -1);
-  checkError(stmt, code, __FILE__, __LINE__);
-
-  int affected_rows;
-  code = taos_stmt2_exec(stmt, &affected_rows);
-  checkError(stmt, code, __FILE__, __LINE__);
-  ASSERT_EQ(affected_rows, 10);
-
-  taos_stmt2_close(stmt);
-  do_query(taos, "drop database if exists stmt2_testdb_10;");
-  taos_close(taos);
-  taosMemoryFree(nchar_len1);
-  taosMemoryFree(nchar_len2);
-  taosMemoryFree(nchar_len5);
-  taosMemoryFree(nchar_len3);
-  taosMemoryFree(nchar_len4);
-}
+// TEST(stmt2Case, stmt2_blob) {
+//   TAOS* taos = taos_connect("localhost", "root", "taosdata", "", 0);
+//   do_query(taos, "drop database if exists stmt2_testdb_10;");
+//   do_query(taos, "create database IF NOT EXISTS stmt2_testdb_10;");
+//   do_query(taos, "use stmt2_testdb_10;");
+//   do_query(
+//       taos,
+//       "create table m1 (ts timestamp, blob1 blob, blob2 nchar(10),blob3 nchar(10),blob4 nchar(10),blob5 nchar(12))");
+
+//   // insert 10 records
+//   struct {
+//     int64_t ts[10];
+//     char    blob[10][1];
+//     char    blob2[10][1];
+//     char    blob3[10][1];
+//     char    blob4[10][1];
+//     char    blob5[10][1];
+
+//   } v;
+
+//   int32_t* t64_len = (int32_t*)taosMemMalloc(sizeof(int32_t) * 10);
+//   int32_t* nchar_len1 = (int32_t*)taosMemMalloc(sizeof(int32_t) * 10);
+//   int32_t* nchar_len2 = (int32_t*)taosMemMalloc(sizeof(int32_t) * 10);
+//   int32_t* nchar_len3 = (int32_t*)taosMemMalloc(sizeof(int32_t) * 10);
+//   int32_t* nchar_len4 = (int32_t*)taosMemMalloc(sizeof(int32_t) * 10);
+//   int32_t* nchar_len5 = (int32_t*)taosMemMalloc(sizeof(int32_t) * 10);
+
+//   TAOS_STMT2_OPTION option = {0, true, true, NULL, NULL};
+
+//   TAOS_STMT2* stmt = taos_stmt2_init(taos, &option);
+//   ASSERT_NE(stmt, nullptr);
+//   TAOS_STMT2_BIND params[10];
+//   char            is_null[10] = {0};
+
+//   params[0].buffer_type = TSDB_DATA_TYPE_TIMESTAMP;
+//   // params[0].buffer_length = sizeof(v.ts[0]);
+//   params[0].buffer = v.ts;
+//   params[0].length = t64_len;
+//   params[0].is_null = is_null;
+//   params[0].num = 10;
+
+//   params[1].buffer_type = TSDB_DATA_TYPE_NCHAR;
+//   // params[8].buffer_length = sizeof(v.nchar2[0]);
+//   params[1].buffer = v.nchar1;
+//   params[1].length = nchar_len1;
+//   params[1].is_null = is_null;
+//   params[1].num = 10;
+
+//   params[2].buffer_type = TSDB_DATA_TYPE_NCHAR;
+//   // params[9].buffer_length = sizeof(v.nchar[0]);
+//   params[2].buffer = v.nchar2;
+//   params[2].length = nchar_len2;
+//   params[2].is_null = is_null;
+//   params[2].num = 10;
+
+//   params[3].buffer_type = TSDB_DATA_TYPE_NCHAR;
+//   // params[9].buffer_length = sizeof(v.nchar[0]);
+//   params[3].buffer = v.nchar3;
+//   params[3].length = nchar_len3;
+//   params[3].is_null = is_null;
+//   params[3].num = 10;
+
+//   params[4].buffer_type = TSDB_DATA_TYPE_NCHAR;
+//   // params[9].buffer_length = sizeof(v.nchar[0]);
+//   params[4].buffer = v.nchar4;
+//   params[4].length = nchar_len4;
+//   params[4].is_null = is_null;
+//   params[4].num = 10;
+
+//   params[5].buffer_type = TSDB_DATA_TYPE_NCHAR;
+//   // params[9].buffer_length = sizeof(v.nchar[0]);
+//   params[5].buffer = v.nchar5;
+//   params[5].length = nchar_len5;
+//   params[5].is_null = is_null;
+//   params[5].num = 10;
+
+//   int code = taos_stmt2_prepare(stmt, "insert into ? (ts, blob1, blob2 blob3, blob4, blob5) values(?,?,?,?,?,?)", 0);
+//   checkError(stmt, code, __FILE__, __LINE__);
+
+//   int64_t ts = 1591060628000;
+//   for (int i = 0; i < 10; ++i) {
+//     is_null[i] = 0;
+
+//     v.ts[i] = ts++;
+
+//     v.nchar1[i][0] = 'a' + i;
+//     v.nchar2[i][0] = 'f' + i;
+//     v.nchar3[i][0] = 't' + i;
+//     v.nchar4[i][0] = 'A' + i;
+//     v.nchar5[i][0] = 'G' + i;
+
+//     nchar_len1[i] = sizeof(char);
+//     nchar_len2[i] = sizeof(char);
+//     nchar_len3[i] = sizeof(char);
+//     nchar_len4[i] = sizeof(char);
+//     nchar_len5[i] = sizeof(char);
+//   }
+
+//   char*            tbname = "m1";
+//   TAOS_STMT2_BIND* bind_cols[1] = {&params[0]};
+//   TAOS_STMT2_BINDV bindv = {1, &tbname, NULL, &bind_cols[0]};
+//   code = taos_stmt2_bind_param(stmt, &bindv, -1);
+//   checkError(stmt, code, __FILE__, __LINE__);
+
+//   int affected_rows;
+//   code = taos_stmt2_exec(stmt, &affected_rows);
+//   checkError(stmt, code, __FILE__, __LINE__);
+//   ASSERT_EQ(affected_rows, 10);
+
+//   taos_stmt2_close(stmt);
+//   do_query(taos, "drop database if exists stmt2_testdb_10;");
+//   taos_close(taos);
+//   taosMemoryFree(nchar_len1);
+//   taosMemoryFree(nchar_len2);
+//   taosMemoryFree(nchar_len5);
+//   taosMemoryFree(nchar_len3);
+//   taosMemoryFree(nchar_len4);
+// }
 
 TEST(stmt2Case, all_type) {
   TAOS* taos = taos_connect("localhost", "root", "taosdata", "", 0);
