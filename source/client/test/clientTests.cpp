--- conflicted
+++ resolved
@@ -1080,11 +1080,6 @@
   ASSERT_NE(pConn, nullptr);
 
   tmq_conf_t* conf = tmq_conf_new();
-<<<<<<< HEAD
-  tmq_conf_set(conf, "enable.auto.commit", "false");
-  tmq_conf_set(conf, "auto.commit.interval.ms", "1000");
-  tmq_conf_set(conf, "group.id", "cgrpName1024");
-=======
 
   int32_t ts = taosGetTimestampMs()%INT32_MAX;
   char consumerGroupid[128] = {0};
@@ -1093,7 +1088,6 @@
   tmq_conf_set(conf, "enable.auto.commit", "true");
   tmq_conf_set(conf, "auto.commit.interval.ms", "2000");
   tmq_conf_set(conf, "group.id", consumerGroupid);
->>>>>>> 35fcb348
   tmq_conf_set(conf, "td.connect.user", "root");
   tmq_conf_set(conf, "td.connect.pass", "taosdata");
   tmq_conf_set(conf, "auto.offset.reset", "earliest");
@@ -1137,13 +1131,9 @@
 
   while (1) {
     TAOS_RES* pRes = tmq_consumer_poll(tmq, timeout);
-<<<<<<< HEAD
-    if (pRes != NULL) {
-=======
     if (pRes) {
       char buf[128];
 
->>>>>>> 35fcb348
       const char* topicName = tmq_get_topic_name(pRes);
 //      const char* dbName = tmq_get_db_name(pRes);
 //      int32_t     vgroupId = tmq_get_vgroup_id(pRes);
@@ -1152,37 +1142,20 @@
 //      printf("db: %s\n", dbName);
 //      printf("vgroup id: %d\n", vgroupId);
 
-<<<<<<< HEAD
       printSubResults(pRes, &totalRows);
     } else {
 //      tmq_offset_seek(tmq, "topic_t1", pAssign[0].vgroupHandle, pAssign[0].begin);
 //      break;
     }
-=======
-      while (1) {
-        TAOS_ROW row = taos_fetch_row(pRes);
-        if (row == NULL) {
-          break;
-        }
-
-        fields = taos_fetch_fields(pRes);
-        numOfFields = taos_field_count(pRes);
-        totalRows += 1;
-//        if (totalRows % 100000 == 0) {
-          taos_print_row(buf, row, fields, numOfFields);
-          printf("row content: %s\n", buf);
-//        }
-      }
->>>>>>> 35fcb348
 
     tmq_commit_sync(tmq, pRes);
     if (pRes != NULL) {
       taos_free_result(pRes);
-<<<<<<< HEAD
-=======
+      //      if ((++count) > 1) {
+      //        break;
+      //      }
     } else {
       break;
->>>>>>> 35fcb348
     }
 
     tmq_offset_seek(tmq, "topic_t1", pAssign[0].vgId, pAssign[0].begin);
