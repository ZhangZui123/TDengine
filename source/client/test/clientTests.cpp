/*
 * Copyright (c) 2019 TAOS Data, Inc. <jhtao@taosdata.com>
 *
 * This program is free software: you can use, redistribute, and/or modify
 * it under the terms of the GNU Affero General Public License, version 3
 * or later ("AGPL"), as published by the Free Software Foundation.
 *
 * This program is distributed in the hope that it will be useful, but WITHOUT
 * ANY WARRANTY; without even the implied warranty of MERCHANTABILITY or
 * FITNESS FOR A PARTICULAR PURPOSE.
 *
 * You should have received a copy of the GNU Affero General Public License
 * along with this program. If not, see <http://www.gnu.org/licenses/>.
 */

#include <gtest/gtest.h>
#include <taoserror.h>
#include <tglobal.h>
#include <iostream>

#pragma GCC diagnostic push
#pragma GCC diagnostic ignored "-Wwrite-strings"
#pragma GCC diagnostic ignored "-Wunused-function"
#pragma GCC diagnostic ignored "-Wunused-variable"
#pragma GCC diagnostic ignored "-Wsign-compare"

#include "../inc/clientInt.h"
#include "taos.h"

namespace {
void showDB(TAOS* pConn) {
  TAOS_RES* pRes = taos_query(pConn, "show databases");
  TAOS_ROW  pRow = NULL;

  TAOS_FIELD* pFields = taos_fetch_fields(pRes);
  int32_t     numOfFields = taos_num_fields(pRes);

  char str[512] = {0};
  while ((pRow = taos_fetch_row(pRes)) != NULL) {
    int32_t code = taos_print_row(str, pRow, pFields, numOfFields);
    printf("%s\n", str);
  }
}
}  // namespace

int main(int argc, char** argv) {
  testing::InitGoogleTest(&argc, argv);
  return RUN_ALL_TESTS();
}

TEST(testCase, driverInit_Test) {
  taosInitGlobalCfg();
//  taos_init();
}

TEST(testCase, connect_Test) {
  TAOS* pConn = taos_connect("localhost", "root", "taosdata", NULL, 0);
  if (pConn == NULL) {
    printf("failed to connect to server, reason:%s\n", taos_errstr(NULL));
  }
  taos_close(pConn);
}

TEST(testCase, create_user_Test) {
  TAOS* pConn = taos_connect("localhost", "root", "taosdata", NULL, 0);
  assert(pConn != NULL);

  TAOS_RES* pRes = taos_query(pConn, "create user abc pass 'abc'");
  if (taos_errno(pRes) != TSDB_CODE_SUCCESS) {
    printf("failed to create user, reason:%s\n", taos_errstr(pRes));
  }

  taos_free_result(pRes);
  taos_close(pConn);
}

TEST(testCase, create_account_Test) {
  TAOS* pConn = taos_connect("localhost", "root", "taosdata", NULL, 0);
  assert(pConn != NULL);

  TAOS_RES* pRes = taos_query(pConn, "create account aabc pass 'abc'");
  if (taos_errno(pRes) != TSDB_CODE_SUCCESS) {
    printf("failed to create user, reason:%s\n", taos_errstr(pRes));
  }

  taos_free_result(pRes);
  taos_close(pConn);
}

TEST(testCase, drop_account_Test) {
  TAOS* pConn = taos_connect("localhost", "root", "taosdata", NULL, 0);
  assert(pConn != NULL);

  TAOS_RES* pRes = taos_query(pConn, "drop account aabc");
  if (taos_errno(pRes) != TSDB_CODE_SUCCESS) {
    printf("failed to create user, reason:%s\n", taos_errstr(pRes));
  }

  taos_free_result(pRes);
  taos_close(pConn);
}

TEST(testCase, show_user_Test) {
  TAOS* pConn = taos_connect("localhost", "root", "taosdata", NULL, 0);
  assert(pConn != NULL);

  TAOS_RES* pRes = taos_query(pConn, "show users");
  TAOS_ROW  pRow = NULL;

  TAOS_FIELD* pFields = taos_fetch_fields(pRes);
  int32_t     numOfFields = taos_num_fields(pRes);

  char str[512] = {0};
  while ((pRow = taos_fetch_row(pRes)) != NULL) {
    int32_t code = taos_print_row(str, pRow, pFields, numOfFields);
    printf("%s\n", str);
  }

  taos_free_result(pRes);
  taos_close(pConn);
}

TEST(testCase, drop_user_Test) {
  TAOS* pConn = taos_connect("localhost", "root", "taosdata", NULL, 0);
  assert(pConn != NULL);

  TAOS_RES* pRes = taos_query(pConn, "drop user abc");
  if (taos_errno(pRes) != TSDB_CODE_SUCCESS) {
    printf("failed to create user, reason:%s\n", taos_errstr(pRes));
  }

  taos_free_result(pRes);
  taos_close(pConn);
}

TEST(testCase, show_db_Test) {
  TAOS* pConn = taos_connect("localhost", "root", "taosdata", NULL, 0);
  assert(pConn != NULL);

  TAOS_RES* pRes = taos_query(pConn, "show databases");
  TAOS_ROW  pRow = NULL;

  TAOS_FIELD* pFields = taos_fetch_fields(pRes);
  int32_t     numOfFields = taos_num_fields(pRes);

  char str[512] = {0};
  while ((pRow = taos_fetch_row(pRes)) != NULL) {
    int32_t code = taos_print_row(str, pRow, pFields, numOfFields);
    printf("%s\n", str);
  }

  taos_close(pConn);
}

TEST(testCase, create_db_Test) {
  TAOS* pConn = taos_connect("localhost", "root", "taosdata", NULL, 0);
  assert(pConn != NULL);

  TAOS_RES* pRes = taos_query(pConn, "create database abc1 vgroups 2");
  if (taos_errno(pRes) != 0) {
    printf("error in create db, reason:%s\n", taos_errstr(pRes));
  }

  TAOS_FIELD* pFields = taos_fetch_fields(pRes);
  ASSERT_TRUE(pFields == NULL);

  int32_t numOfFields = taos_num_fields(pRes);
  ASSERT_EQ(numOfFields, 0);

  taos_free_result(pRes);

  pRes = taos_query(pConn, "create database abc1 vgroups 4");
  if (taos_errno(pRes) != 0) {
    printf("error in create db, reason:%s\n", taos_errstr(pRes));
  }
  taos_close(pConn);
}

TEST(testCase, create_dnode_Test) {
  TAOS* pConn = taos_connect("localhost", "root", "taosdata", NULL, 0);
  assert(pConn != NULL);

  TAOS_RES* pRes = taos_query(pConn, "create dnode abc1 port 7000");
  if (taos_errno(pRes) != 0) {
    printf("error in create dnode, reason:%s\n", taos_errstr(pRes));
  }
  taos_free_result(pRes);

  pRes = taos_query(pConn, "create dnode 1.1.1.1 port 9000");
  if (taos_errno(pRes) != 0) {
    printf("failed to create dnode, reason:%s\n", taos_errstr(pRes));
  }
  taos_free_result(pRes);

  taos_close(pConn);
}

TEST(testCase, drop_dnode_Test) {
  TAOS* pConn = taos_connect("localhost", "root", "taosdata", NULL, 0);
  assert(pConn != NULL);

  TAOS_RES* pRes = taos_query(pConn, "drop dnode 3");
  if (taos_errno(pRes) != 0) {
    printf("error in drop dnode, reason:%s\n", taos_errstr(pRes));
  }

  TAOS_FIELD* pFields = taos_fetch_fields(pRes);
  ASSERT_TRUE(pFields == NULL);

  int32_t numOfFields = taos_num_fields(pRes);
  ASSERT_EQ(numOfFields, 0);

  pRes = taos_query(pConn, "drop dnode 4");
  if (taos_errno(pRes) != 0) {
    printf("error in drop dnode, reason:%s\n", taos_errstr(pRes));
  }

  taos_free_result(pRes);
  taos_close(pConn);
}

TEST(testCase, use_db_test) {
  TAOS* pConn = taos_connect("localhost", "root", "taosdata", NULL, 0);
  assert(pConn != NULL);

  TAOS_RES* pRes = taos_query(pConn, "use abc1");
  if (taos_errno(pRes) != 0) {
    printf("error in use db, reason:%s\n", taos_errstr(pRes));
  }

  TAOS_FIELD* pFields = taos_fetch_fields(pRes);
  ASSERT_TRUE(pFields == NULL);

  int32_t numOfFields = taos_num_fields(pRes);
  ASSERT_EQ(numOfFields, 0);

  taos_close(pConn);
}

 TEST(testCase, drop_db_test) {
  TAOS* pConn = taos_connect("localhost", "root", "taosdata", NULL, 0);
  assert(pConn != NULL);

  showDB(pConn);

  TAOS_RES* pRes = taos_query(pConn, "drop database abc1");
  if (taos_errno(pRes) != 0) {
    printf("failed to drop db, reason:%s\n", taos_errstr(pRes));
  }
  taos_free_result(pRes);

  showDB(pConn);

  pRes = taos_query(pConn, "create database abc1");
  if (taos_errno(pRes) != 0) {
    printf("create to drop db, reason:%s\n", taos_errstr(pRes));
  }
  taos_free_result(pRes);
  taos_close(pConn);
}

TEST(testCase, create_stable_Test) {
  TAOS* pConn = taos_connect("localhost", "root", "taosdata", NULL, 0);
  assert(pConn != NULL);

  TAOS_RES* pRes = taos_query(pConn, "create database if not exists abc1 vgroups 2");
  if (taos_errno(pRes) != 0) {
    printf("error in create db, reason:%s\n", taos_errstr(pRes));
  }
  taos_free_result(pRes);

  pRes = taos_query(pConn, "create table if not exists abc1.st1(ts timestamp, k int) tags(a int)");
  if (taos_errno(pRes) != 0) {
    printf("error in create stable, reason:%s\n", taos_errstr(pRes));
  }

  TAOS_FIELD* pFields = taos_fetch_fields(pRes);
  ASSERT_TRUE(pFields == NULL);

  int32_t numOfFields = taos_num_fields(pRes);
  ASSERT_EQ(numOfFields, 0);
  taos_free_result(pRes);

  pRes = taos_query(pConn, "create stable if not exists abc1.`123_$^)` (ts timestamp, `abc` int) tags(a int)");
  if (taos_errno(pRes) != 0) {
    printf("failed to create super table 123_$^), reason:%s\n", taos_errstr(pRes));
  }

  pRes = taos_query(pConn, "use abc1");
  taos_free_result(pRes);
  pRes = taos_query(pConn, "drop stable `123_$^)`");
  if (taos_errno(pRes) != 0) {
    printf("failed to drop super table 123_$^), reason:%s\n", taos_errstr(pRes));
  }

  taos_close(pConn);
}

TEST(testCase, create_table_Test) {
  TAOS* pConn = taos_connect("localhost", "root", "taosdata", NULL, 0);
  assert(pConn != NULL);

  TAOS_RES* pRes = taos_query(pConn, "use abc1");
  taos_free_result(pRes);

  pRes = taos_query(pConn, "create table if not exists tm0(ts timestamp, k int)");
  ASSERT_EQ(taos_errno(pRes), 0);

  taos_free_result(pRes);

  pRes = taos_query(pConn, "create table if not exists tm0(ts timestamp, k blob)");
  ASSERT_NE(taos_errno(pRes), 0);

  taos_free_result(pRes);
  taos_close(pConn);
}

TEST(testCase, create_ctable_Test) {
  TAOS* pConn = taos_connect("localhost", "root", "taosdata", NULL, 0);
  assert(pConn != NULL);

  TAOS_RES* pRes = taos_query(pConn, "use abc1");
  if (taos_errno(pRes) != 0) {
    printf("failed to use db, reason:%s\n", taos_errstr(pRes));
  }
  taos_free_result(pRes);

  pRes = taos_query(pConn, "create stable if not exists st1 (ts timestamp, k int ) tags(a int)");
  if (taos_errno(pRes) != 0) {
    printf("failed to create stable, reason:%s\n", taos_errstr(pRes));
  }
  taos_free_result(pRes);

  pRes = taos_query(pConn, "create table tm0 using st1 tags(1)");
  if (taos_errno(pRes) != 0) {
    printf("failed to create child table tm0, reason:%s\n", taos_errstr(pRes));
  }

  taos_free_result(pRes);
  taos_close(pConn);
}

TEST(testCase, show_stable_Test) {
  TAOS* pConn = taos_connect("localhost", "root", "taosdata", NULL, 0);
  assert(pConn != nullptr);

  TAOS_RES* pRes = taos_query(pConn, "show abc1.stables");
  if (taos_errno(pRes) != 0) {
    printf("failed to show stables, reason:%s\n", taos_errstr(pRes));
    taos_free_result(pRes);
    ASSERT_TRUE(false);
  }

  TAOS_ROW    pRow = NULL;
  TAOS_FIELD* pFields = taos_fetch_fields(pRes);
  int32_t     numOfFields = taos_num_fields(pRes);

  char str[512] = {0};
  while ((pRow = taos_fetch_row(pRes)) != NULL) {
    int32_t code = taos_print_row(str, pRow, pFields, numOfFields);
    printf("%s\n", str);
  }

  taos_free_result(pRes);
  taos_close(pConn);
}

TEST(testCase, show_vgroup_Test) {
  TAOS* pConn = taos_connect("localhost", "root", "taosdata", NULL, 0);
  assert(pConn != NULL);

  TAOS_RES* pRes = taos_query(pConn, "use abc1");
  if (taos_errno(pRes) != 0) {
    printf("failed to use db, reason:%s\n", taos_errstr(pRes));
  }
  taos_free_result(pRes);

  pRes = taos_query(pConn, "show vgroups");
  if (taos_errno(pRes) != 0) {
    printf("failed to show vgroups, reason:%s\n", taos_errstr(pRes));
    taos_free_result(pRes);
    ASSERT_TRUE(false);
  }

  TAOS_ROW pRow = NULL;

  TAOS_FIELD* pFields = taos_fetch_fields(pRes);
  int32_t     numOfFields = taos_num_fields(pRes);

  char str[512] = {0};
  while ((pRow = taos_fetch_row(pRes)) != NULL) {
    int32_t code = taos_print_row(str, pRow, pFields, numOfFields);
    printf("%s\n", str);
  }

  taos_free_result(pRes);
  taos_close(pConn);
}

TEST(testCase, create_multiple_tables) {
  TAOS* pConn = taos_connect("localhost", "root", "taosdata", NULL, 0);
  ASSERT_NE(pConn, nullptr);

  TAOS_RES* pRes = taos_query(pConn, "use abc1");
  if (taos_errno(pRes) != 0) {
    printf("failed to use db, reason:%s\n", taos_errstr(pRes));
    taos_free_result(pRes);
    taos_close(pConn);
    return;
  }

  taos_free_result(pRes);

  pRes = taos_query(pConn, "create table t_2 using st1 tags(1)");
  if (taos_errno(pRes) != 0) {
    printf("failed to create multiple tables, reason:%s\n", taos_errstr(pRes));
    taos_free_result(pRes);
    ASSERT_TRUE(false);
  }

  taos_free_result(pRes);
  pRes = taos_query(pConn, "create table t_3 using st1 tags(2)");
  if (taos_errno(pRes) != 0) {
    printf("failed to create multiple tables, reason:%s\n", taos_errstr(pRes));
    taos_free_result(pRes);
    ASSERT_TRUE(false);
  }

  TAOS_ROW    pRow = NULL;
  TAOS_FIELD* pFields = taos_fetch_fields(pRes);
  int32_t     numOfFields = taos_num_fields(pRes);

  char str[512] = {0};
  while ((pRow = taos_fetch_row(pRes)) != NULL) {
    int32_t code = taos_print_row(str, pRow, pFields, numOfFields);
    printf("%s\n", str);
  }

  taos_free_result(pRes);

  for (int32_t i = 0; i < 20; ++i) {
    char sql[512] = {0};
    snprintf(sql, tListLen(sql),
             "create table t_x_%d using st1 tags(2) t_x_%d using st1 tags(5) t_x_%d using st1 tags(911)", i,
             (i + 1) * 30, (i + 2) * 40);
    TAOS_RES* pres = taos_query(pConn, sql);
    if (taos_errno(pres) != 0) {
      printf("failed to create table %d\n, reason:%s", i, taos_errstr(pres));
    }
    taos_free_result(pres);
  }

  taos_close(pConn);
}

TEST(testCase, show_table_Test) {
  TAOS* pConn = taos_connect("localhost", "root", "taosdata", NULL, 0);
  assert(pConn != NULL);

  TAOS_RES* pRes = taos_query(pConn, "show tables");
  ASSERT_NE(taos_errno(pRes), 0);

  if (taos_errno(pRes) != 0) {
    printf("expected failed to show tables, reason:%s\n", taos_errstr(pRes));
  }

  taos_free_result(pRes);

  pRes = taos_query(pConn, "show abc1.tables");
  if (taos_errno(pRes) != 0) {
    printf("failed to show tables, reason:%s\n", taos_errstr(pRes));
    taos_free_result(pRes);
  }

  TAOS_ROW    pRow = NULL;
  TAOS_FIELD* pFields = taos_fetch_fields(pRes);
  int32_t     numOfFields = taos_num_fields(pRes);

  int32_t count = 0;
  char str[512] = {0};

  while ((pRow = taos_fetch_row(pRes)) != NULL) {
    int32_t code = taos_print_row(str, pRow, pFields, numOfFields);
    printf("%d: %s\n", ++count, str);
  }

  taos_free_result(pRes);
  taos_close(pConn);
}

<<<<<<< HEAD
TEST(testCase, drop_stable_Test) {
  TAOS* pConn = taos_connect("localhost", "root", "taosdata", NULL, 0);
  assert(pConn != nullptr);
=======
//TEST(testCase, drop_stable_Test) {
//  TAOS* pConn = taos_connect("localhost", "root", "taosdata", NULL, 0);
//  assert(pConn != NULL);
//
//  TAOS_RES* pRes = taos_query(pConn, "create database abc1");
//  if (taos_errno(pRes) != 0) {
//    printf("error in creating db, reason:%s\n", taos_errstr(pRes));
//  }
//  taos_free_result(pRes);
//
//  pRes = taos_query(pConn, "use abc1");
//  if (taos_errno(pRes) != 0) {
//    printf("error in using db, reason:%s\n", taos_errstr(pRes));
//  }
//  taos_free_result(pRes);
//
//  pRes = taos_query(pConn, "drop stable st1");
//  if (taos_errno(pRes) != 0) {
//    printf("failed to drop stable, reason:%s\n", taos_errstr(pRes));
//  }
//
//  taos_free_result(pRes);
//  taos_close(pConn);
//}
//
//TEST(testCase, generated_request_id_test) {
//  SHashObj* phash = taosHashInit(10000, taosGetDefaultHashFunction(TSDB_DATA_TYPE_BIGINT), false, HASH_ENTRY_LOCK);
//
//  for (int32_t i = 0; i < 50000; ++i) {
//    uint64_t v = generateRequestId();
//    void*    result = taosHashGet(phash, &v, sizeof(v));
//    if (result != nullptr) {
//      printf("0x%lx, index:%d\n", v, i);
//    }
//    assert(result == nullptr);
//    taosHashPut(phash, &v, sizeof(v), NULL, 0);
//  }
//
//  taosHashCleanup(phash);
//}
//
TEST(testCase, create_topic_Test) {
  TAOS* pConn = taos_connect("localhost", "root", "taosdata", NULL, 0);
  assert(pConn != NULL);

  TAOS_RES* pRes = taos_query(pConn, "use abc1");
  if (taos_errno(pRes) != 0) {
    printf("error in use db, reason:%s\n", taos_errstr(pRes));
  }
  taos_free_result(pRes);

  TAOS_FIELD* pFields = taos_fetch_fields(pRes);
  ASSERT_TRUE(pFields == nullptr);

  int32_t numOfFields = taos_num_fields(pRes);
  ASSERT_EQ(numOfFields, 0);

  taos_free_result(pRes);

  char* sql = "select * from tu";
  pRes = taos_create_topic(pConn, "test_topic_1", sql, strlen(sql));
  taos_free_result(pRes);
  taos_close(pConn);
}

TEST(testCase, tmq_subscribe_Test) {
  TAOS* pConn = taos_connect("localhost", "root", "taosdata", NULL, 0);
  assert(pConn != NULL);

  tmq_conf_t* conf = tmq_conf_new();
  tmq_conf_set(conf, "group.id", "tg1");
  tmq_t* tmq = taos_consumer_new(pConn, conf, NULL, 0);
  
  tmq_list_t* topic_list = tmq_list_new();
  tmq_list_append(topic_list, "test_topic_1");
  tmq_subscribe(tmq, topic_list);

  while (1) {
    tmq_message_t* msg = tmq_consume_poll(tmq, 0);
    printf("get msg\n");
    if (msg == NULL) break;
  }
}

TEST(testCase, tmq_consume_Test) {
}

TEST(testCase, tmq_commit_TEST) {
}
>>>>>>> f7392620

  TAOS_RES* pRes = taos_query(pConn, "create database if not exists abc1");
  if (taos_errno(pRes) != 0) {
    printf("error in creating db, reason:%s\n", taos_errstr(pRes));
  }
  taos_free_result(pRes);

  pRes = taos_query(pConn, "use abc1");
  if (taos_errno(pRes) != 0) {
    printf("error in using db, reason:%s\n", taos_errstr(pRes));
  }
  taos_free_result(pRes);

  pRes = taos_query(pConn, "drop stable st1");
  if (taos_errno(pRes) != 0) {
    printf("failed to drop stable, reason:%s\n", taos_errstr(pRes));
  }

  taos_free_result(pRes);
  taos_close(pConn);
}

TEST(testCase, generated_request_id_test) {
  SHashObj* phash = taosHashInit(10000, taosGetDefaultHashFunction(TSDB_DATA_TYPE_BIGINT), false, HASH_ENTRY_LOCK);

  for (int32_t i = 0; i < 50000; ++i) {
    uint64_t v = generateRequestId();
    void*    result = taosHashGet(phash, &v, sizeof(v));
    if (result != nullptr) {
      printf("0x%lx, index:%d\n", v, i);
    }
    assert(result == nullptr);
    taosHashPut(phash, &v, sizeof(v), NULL, 0);
  }

  taosHashCleanup(phash);
}

TEST(testCase, create_topic_Test) {
  TAOS* pConn = taos_connect("localhost", "root", "taosdata", NULL, 0);
  assert(pConn != NULL);

  TAOS_RES* pRes = taos_query(pConn, "use abc1");
  if (taos_errno(pRes) != 0) {
    printf("error in use db, reason:%s\n", taos_errstr(pRes));
  }

  TAOS_FIELD* pFields = taos_fetch_fields(pRes);
  ASSERT_TRUE(pFields == nullptr);

  int32_t numOfFields = taos_num_fields(pRes);
  ASSERT_EQ(numOfFields, 0);

  taos_free_result(pRes);

  char* sql = "select * from tu";
  pRes = taos_create_topic(pConn, "test_topic_1", sql, strlen(sql));
  taos_free_result(pRes);
  taos_close(pConn);
}

TEST(testCase, insert_test) {
  TAOS* pConn = taos_connect("localhost", "root", "taosdata", NULL, 0);
  ASSERT_NE(pConn, nullptr);

  TAOS_RES* pRes = taos_query(pConn, "use abc1");
  taos_free_result(pRes);

  pRes = taos_query(pConn, "insert into t_2 values(now, 1)");
  if (taos_errno(pRes) != 0) {
    printf("failed to create multiple tables, reason:%s\n", taos_errstr(pRes));
    taos_free_result(pRes);
    ASSERT_TRUE(false);
  }

  taos_free_result(pRes);
  taos_close(pConn);
}

TEST(testCase, projection_query_tables) {
  TAOS* pConn = taos_connect("localhost", "root", "taosdata", NULL, 0);
  ASSERT_NE(pConn, nullptr);

  TAOS_RES* pRes = taos_query(pConn, "use abc1");
  taos_free_result(pRes);

  pRes = taos_query(pConn, "create stable st1 (ts timestamp, k int) tags(a int)");
  if (taos_errno(pRes) != 0) {
    printf("failed to create table tu, reason:%s\n", taos_errstr(pRes));
  }
  taos_free_result(pRes);

  pRes = taos_query(pConn, "create table tu using st1 tags(1)");
  if (taos_errno(pRes) != 0) {
    printf("failed to create table tu, reason:%s\n", taos_errstr(pRes));
  }
  taos_free_result(pRes);

  for(int32_t i = 0; i < 100000; ++i) {
    char sql[512] = {0};
    sprintf(sql, "insert into tu values(now+%da, %d)", i, i);
    TAOS_RES* p = taos_query(pConn, sql);
    if (taos_errno(p) != 0) {
      printf("failed to insert data, reason:%s\n", taos_errstr(p));
    }

    taos_free_result(p);
  }

  pRes = taos_query(pConn, "select * from tu");
  if (taos_errno(pRes) != 0) {
    printf("failed to select from table, reason:%s\n", taos_errstr(pRes));
    taos_free_result(pRes);
    ASSERT_TRUE(false);
  }

  TAOS_ROW    pRow = NULL;
  TAOS_FIELD* pFields = taos_fetch_fields(pRes);
  int32_t     numOfFields = taos_num_fields(pRes);

  char str[512] = {0};
  while ((pRow = taos_fetch_row(pRes)) != NULL) {
    int32_t code = taos_print_row(str, pRow, pFields, numOfFields);
    printf("%s\n", str);
  }

  taos_free_result(pRes);
  taos_close(pConn);
}

//TEST(testCase, projection_query_stables) {
//  TAOS* pConn = taos_connect("localhost", "root", "taosdata", NULL, 0);
//  ASSERT_NE(pConn, nullptr);
//
//  TAOS_RES* pRes = taos_query(pConn, "use abc1");
//  taos_free_result(pRes);
//
//  pRes = taos_query(pConn, "select ts from m1");
//  if (taos_errno(pRes) != 0) {
//    printf("failed to select from table, reason:%s\n", taos_errstr(pRes));
//    taos_free_result(pRes);
//    ASSERT_TRUE(false);
//  }
//
//  TAOS_ROW    pRow = NULL;
//  TAOS_FIELD* pFields = taos_fetch_fields(pRes);
//  int32_t     numOfFields = taos_num_fields(pRes);
//
//  char str[512] = {0};
//  while ((pRow = taos_fetch_row(pRes)) != NULL) {
//    int32_t code = taos_print_row(str, pRow, pFields, numOfFields);
//    printf("%s\n", str);
//  }
//
//  taos_free_result(pRes);
//  taos_close(pConn);
//}

//TEST(testCase, agg_query_tables) {
//  TAOS* pConn = taos_connect("localhost", "root", "taosdata", NULL, 0);
//  ASSERT_NE(pConn, nullptr);
//
//  TAOS_RES* pRes = taos_query(pConn, "use dbv");
//  taos_free_result(pRes);
//
//  pRes = taos_query(pConn, "create table tx using st tags(111111111111111)");
//  if (taos_errno(pRes) != 0) {
//    printf("failed to create table, reason:%s\n", taos_errstr(pRes));
//  }
//  taos_free_result(pRes);
//
//  pRes = taos_query(pConn, "select count(*) from tu");
//  if (taos_errno(pRes) != 0) {
//    printf("failed to select from table, reason:%s\n", taos_errstr(pRes));
//    taos_free_result(pRes);
//    ASSERT_TRUE(false);
//  }
//
//  TAOS_ROW    pRow = NULL;
//  TAOS_FIELD* pFields = taos_fetch_fields(pRes);
//  int32_t     numOfFields = taos_num_fields(pRes);
//
//  char str[512] = {0};
//  while ((pRow = taos_fetch_row(pRes)) != NULL) {
//    int32_t code = taos_print_row(str, pRow, pFields, numOfFields);
//    printf("%s\n", str);
//  }
//
//  taos_free_result(pRes);
//  taos_close(pConn);
//}

#pragma GCC diagnostic pop<|MERGE_RESOLUTION|>--- conflicted
+++ resolved
@@ -488,101 +488,9 @@
   taos_close(pConn);
 }
 
-<<<<<<< HEAD
 TEST(testCase, drop_stable_Test) {
   TAOS* pConn = taos_connect("localhost", "root", "taosdata", NULL, 0);
   assert(pConn != nullptr);
-=======
-//TEST(testCase, drop_stable_Test) {
-//  TAOS* pConn = taos_connect("localhost", "root", "taosdata", NULL, 0);
-//  assert(pConn != NULL);
-//
-//  TAOS_RES* pRes = taos_query(pConn, "create database abc1");
-//  if (taos_errno(pRes) != 0) {
-//    printf("error in creating db, reason:%s\n", taos_errstr(pRes));
-//  }
-//  taos_free_result(pRes);
-//
-//  pRes = taos_query(pConn, "use abc1");
-//  if (taos_errno(pRes) != 0) {
-//    printf("error in using db, reason:%s\n", taos_errstr(pRes));
-//  }
-//  taos_free_result(pRes);
-//
-//  pRes = taos_query(pConn, "drop stable st1");
-//  if (taos_errno(pRes) != 0) {
-//    printf("failed to drop stable, reason:%s\n", taos_errstr(pRes));
-//  }
-//
-//  taos_free_result(pRes);
-//  taos_close(pConn);
-//}
-//
-//TEST(testCase, generated_request_id_test) {
-//  SHashObj* phash = taosHashInit(10000, taosGetDefaultHashFunction(TSDB_DATA_TYPE_BIGINT), false, HASH_ENTRY_LOCK);
-//
-//  for (int32_t i = 0; i < 50000; ++i) {
-//    uint64_t v = generateRequestId();
-//    void*    result = taosHashGet(phash, &v, sizeof(v));
-//    if (result != nullptr) {
-//      printf("0x%lx, index:%d\n", v, i);
-//    }
-//    assert(result == nullptr);
-//    taosHashPut(phash, &v, sizeof(v), NULL, 0);
-//  }
-//
-//  taosHashCleanup(phash);
-//}
-//
-TEST(testCase, create_topic_Test) {
-  TAOS* pConn = taos_connect("localhost", "root", "taosdata", NULL, 0);
-  assert(pConn != NULL);
-
-  TAOS_RES* pRes = taos_query(pConn, "use abc1");
-  if (taos_errno(pRes) != 0) {
-    printf("error in use db, reason:%s\n", taos_errstr(pRes));
-  }
-  taos_free_result(pRes);
-
-  TAOS_FIELD* pFields = taos_fetch_fields(pRes);
-  ASSERT_TRUE(pFields == nullptr);
-
-  int32_t numOfFields = taos_num_fields(pRes);
-  ASSERT_EQ(numOfFields, 0);
-
-  taos_free_result(pRes);
-
-  char* sql = "select * from tu";
-  pRes = taos_create_topic(pConn, "test_topic_1", sql, strlen(sql));
-  taos_free_result(pRes);
-  taos_close(pConn);
-}
-
-TEST(testCase, tmq_subscribe_Test) {
-  TAOS* pConn = taos_connect("localhost", "root", "taosdata", NULL, 0);
-  assert(pConn != NULL);
-
-  tmq_conf_t* conf = tmq_conf_new();
-  tmq_conf_set(conf, "group.id", "tg1");
-  tmq_t* tmq = taos_consumer_new(pConn, conf, NULL, 0);
-  
-  tmq_list_t* topic_list = tmq_list_new();
-  tmq_list_append(topic_list, "test_topic_1");
-  tmq_subscribe(tmq, topic_list);
-
-  while (1) {
-    tmq_message_t* msg = tmq_consume_poll(tmq, 0);
-    printf("get msg\n");
-    if (msg == NULL) break;
-  }
-}
-
-TEST(testCase, tmq_consume_Test) {
-}
-
-TEST(testCase, tmq_commit_TEST) {
-}
->>>>>>> f7392620
 
   TAOS_RES* pRes = taos_query(pConn, "create database if not exists abc1");
   if (taos_errno(pRes) != 0) {
