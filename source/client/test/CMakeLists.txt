
MESSAGE(STATUS "build parser unit test")

# GoogleTest requires at least C++11
SET(CMAKE_CXX_STANDARD 11)
AUX_SOURCE_DIRECTORY(${CMAKE_CURRENT_SOURCE_DIR} SOURCE_LIST)

ADD_EXECUTABLE(clientTest clientTests.cpp)
TARGET_LINK_LIBRARIES(
        clientTest
        os util common transport parser catalog scheduler gtest ${TAOS_LIB_STATIC} qcom executor function
)

ADD_EXECUTABLE(connectOptionsTest connectOptionsTest.cpp)
TARGET_LINK_LIBRARIES(
        connectOptionsTest
        os util common transport parser catalog scheduler gtest ${TAOS_LIB_STATIC} qcom executor function
)

ADD_EXECUTABLE(tmqTest tmqTest.cpp)
TARGET_LINK_LIBRARIES(
        tmqTest
        PUBLIC os util common transport parser catalog scheduler function gtest ${TAOS_LIB_STATIC} qcom
)

ADD_EXECUTABLE(smlTest smlTest.cpp)
TARGET_LINK_LIBRARIES(
        smlTest
        PUBLIC os util common transport parser catalog scheduler function gtest ${TAOS_LIB_STATIC} qcom geometry
)

#ADD_EXECUTABLE(clientMonitorTest clientMonitorTests.cpp)
#TARGET_LINK_LIBRARIES(
#        clientMonitorTest
#        PUBLIC os util common transport monitor parser catalog scheduler function gtest ${TAOS_LIB_STATIC} qcom executor
#)

ADD_EXECUTABLE(userOperTest ../../../tests/script/api/passwdTest.c)
TARGET_LINK_LIBRARIES(
        userOperTest
        PUBLIC ${TAOS_LIB}
)

ADD_EXECUTABLE(stmt2Test stmt2Test.cpp)
TARGET_LINK_LIBRARIES(
        stmt2Test
        os util common transport parser catalog scheduler gtest ${TAOS_LIB_STATIC} qcom executor function
)

<<<<<<< HEAD
=======
ADD_EXECUTABLE(stmtTest stmtTest.cpp)
TARGET_LINK_LIBRARIES(
        stmtTest
        os util common transport parser catalog scheduler gtest ${TAOS_LIB_STATIC} qcom executor function
)

>>>>>>> 13424d05
TARGET_INCLUDE_DIRECTORIES(
        clientTest
        PUBLIC "${TD_SOURCE_DIR}/include/client/"
        PRIVATE "${TD_SOURCE_DIR}/source/client/inc"
)

TARGET_INCLUDE_DIRECTORIES(
        connectOptionsTest
        PUBLIC "${TD_SOURCE_DIR}/include/client/"
        PRIVATE "${TD_SOURCE_DIR}/source/client/inc"
)

IF(${TD_LINUX})
        add_test(
                NAME clientTest
                COMMAND clientTest
        )
        add_test(
                NAME connectOptionsTest
                COMMAND connectOptionsTest
        )
        add_test(
                NAME stmt2Test
                COMMAND stmt2Test
        )
<<<<<<< HEAD
=======
        add_test(
                NAME stmtTest
                COMMAND stmtTest
        )
>>>>>>> 13424d05
ENDIF ()

TARGET_INCLUDE_DIRECTORIES(
        tmqTest
        PUBLIC "${TD_SOURCE_DIR}/include/client/"
        PRIVATE "${TD_SOURCE_DIR}/source/client/inc"
)

TARGET_INCLUDE_DIRECTORIES(
        smlTest
        PUBLIC "${TD_SOURCE_DIR}/include/client/"
        PRIVATE "${TD_SOURCE_DIR}/source/client/inc"
)

#TARGET_INCLUDE_DIRECTORIES(
#        clientMonitorTest
#        PUBLIC "${TD_SOURCE_DIR}/include/client/"
#        PRIVATE "${TD_SOURCE_DIR}/source/client/inc"
#)

TARGET_INCLUDE_DIRECTORIES(
        stmt2Test
        PUBLIC "${TD_SOURCE_DIR}/include/client/"
        PRIVATE "${TD_SOURCE_DIR}/source/client/inc"
)

<<<<<<< HEAD
=======
TARGET_INCLUDE_DIRECTORIES(
        stmtTest
        PUBLIC "${TD_SOURCE_DIR}/include/client/"
        PRIVATE "${TD_SOURCE_DIR}/source/client/inc"
)

>>>>>>> 13424d05
add_test(
        NAME smlTest
        COMMAND smlTest
)

# add_test(
#         NAME clientMonitorTest
#         COMMAND clientMonitorTest
# )

add_test(
        NAME userOperTest
        COMMAND userOperTest
)<|MERGE_RESOLUTION|>--- conflicted
+++ resolved
@@ -47,15 +47,12 @@
         os util common transport parser catalog scheduler gtest ${TAOS_LIB_STATIC} qcom executor function
 )
 
-<<<<<<< HEAD
-=======
 ADD_EXECUTABLE(stmtTest stmtTest.cpp)
 TARGET_LINK_LIBRARIES(
         stmtTest
         os util common transport parser catalog scheduler gtest ${TAOS_LIB_STATIC} qcom executor function
 )
 
->>>>>>> 13424d05
 TARGET_INCLUDE_DIRECTORIES(
         clientTest
         PUBLIC "${TD_SOURCE_DIR}/include/client/"
@@ -81,13 +78,10 @@
                 NAME stmt2Test
                 COMMAND stmt2Test
         )
-<<<<<<< HEAD
-=======
         add_test(
                 NAME stmtTest
                 COMMAND stmtTest
         )
->>>>>>> 13424d05
 ENDIF ()
 
 TARGET_INCLUDE_DIRECTORIES(
@@ -114,15 +108,12 @@
         PRIVATE "${TD_SOURCE_DIR}/source/client/inc"
 )
 
-<<<<<<< HEAD
-=======
 TARGET_INCLUDE_DIRECTORIES(
         stmtTest
         PUBLIC "${TD_SOURCE_DIR}/include/client/"
         PRIVATE "${TD_SOURCE_DIR}/source/client/inc"
 )
 
->>>>>>> 13424d05
 add_test(
         NAME smlTest
         COMMAND smlTest
