/*
 * Copyright (c) 2019 TAOS Data, Inc. <jhtao@taosdata.com>
 *
 * This program is free software: you can use, redistribute, and/or modify
 * it under the terms of the GNU Affero General Public License, version 3
 * or later ("AGPL"), as published by the Free Software Foundation.
 *
 * This program is distributed in the hope that it will be useful, but WITHOUT
 * ANY WARRANTY; without even the implied warranty of MERCHANTABILITY or
 * FITNESS FOR A PARTICULAR PURPOSE.
 *
 * You should have received a copy of the GNU Affero General Public License
 * along with this program. If not, see <http://www.gnu.org/licenses/>.
 */
#ifndef TDENGINE_CLIENTSML_H
#define TDENGINE_CLIENTSML_H
#ifdef __cplusplus
extern "C" {
#endif

#include "catalog.h"
#include "clientInt.h"
#include "osThread.h"
#include "query.h"
#include "taos.h"
#include "taoserror.h"
#include "tcommon.h"
#include "tdef.h"
#include "tglobal.h"
#include "tlog.h"
#include "tmsg.h"
#include "tname.h"
#include "ttime.h"
#include "ttypes.h"
#include "cJSON.h"
#include "geosWrapper.h"

#if (defined(__GNUC__) && (__GNUC__ >= 3)) || (defined(__INTEL_COMPILER) && (__INTEL_COMPILER >= 800)) || defined(__clang__)
#  define expect(expr,value)    (__builtin_expect ((expr),(value)) )
#else
#  define expect(expr,value)    (expr)
#endif

#ifndef likely
#define likely(expr)     expect((expr) != 0, 1)
#endif
#ifndef unlikely
#define unlikely(expr)   expect((expr) != 0, 0)
#endif

#define SPACE ' '
#define COMMA ','
#define EQUAL '='
#define QUOTE '"'
#define SLASH '\\'

#define JUMP_SPACE(sql, sqlEnd) \
  while (sql < sqlEnd) {        \
    if (unlikely(*sql == SPACE))          \
      sql++;                    \
    else                        \
      break;                    \
  }

#define IS_INVALID_COL_LEN(len)   ((len) <= 0 || (len) >= TSDB_COL_NAME_LEN)
#define IS_INVALID_TABLE_LEN(len) ((len) <= 0 || (len) >= TSDB_TABLE_NAME_LEN)

#define VALUE     "_value"
#define VALUE_LEN (sizeof(VALUE)-1)

#define OTD_JSON_FIELDS_NUM     4
#define MAX_RETRY_TIMES 10

#define IS_SAME_CHILD_TABLE (elements->measureTagsLen == info->preLine.measureTagsLen \
&& memcmp(elements->measure, info->preLine.measure, elements->measureTagsLen) == 0)

#define IS_SAME_SUPER_TABLE (elements->measureLen == info->preLine.measureLen \
&& memcmp(elements->measure, info->preLine.measure, elements->measureLen) == 0)

#define IS_SAME_KEY (maxKV->type == kv->type && maxKV->keyLen == kv->keyLen && memcmp(maxKV->key, kv->key, kv->keyLen) == 0)

#define IS_SLASH_LETTER_IN_MEASUREMENT(sql)                                                           \
  (*((sql)-1) == SLASH && (*(sql) == COMMA || *(sql) == SPACE || *(sql) == SLASH))

#define MOVE_FORWARD_ONE(sql, len) ((void)memmove((void *)((sql)-1), (sql), len))

#define PROCESS_SLASH_IN_MEASUREMENT(key, keyLen)           \
  for (int i = 1; i < keyLen; ++i) {         \
    if (IS_SLASH_LETTER_IN_MEASUREMENT(key + i)) {          \
      MOVE_FORWARD_ONE(key + i, keyLen - i); \
      keyLen--;                              \
    }                                        \
  }

typedef enum {
  SCHEMA_ACTION_NULL,
  SCHEMA_ACTION_CREATE_STABLE,
  SCHEMA_ACTION_ADD_COLUMN,
  SCHEMA_ACTION_ADD_TAG,
  SCHEMA_ACTION_CHANGE_COLUMN_SIZE,
  SCHEMA_ACTION_CHANGE_TAG_SIZE,
} ESchemaAction;

typedef struct {
  char *measure;
  char *tags;
  char *cols;
  char *timestamp;
  char *measureTag;

  int32_t measureLen;
  int32_t measureTagsLen;
  int32_t tagsLen;
  int32_t colsLen;
  int32_t timestampLen;

  bool    measureEscaped;
  SArray *colArray;
} SSmlLineInfo;

typedef struct {
  const char *sTableName;  // super table name
  int32_t     sTableNameLen;
  char        childTableName[TSDB_TABLE_NAME_LEN];
  uint64_t    uid;

  SArray *tags;

  // elements are SHashObj<cols key string, SSmlKv*> for find by key quickly
  SArray *cols;
  STableDataCxt *tableDataCtx;
} SSmlTableInfo;

typedef struct {
  SArray   *tags;     // save the origin order to create table
  SHashObj *tagHash;  // elements are <key, index in tags>

  SArray   *cols;
  SHashObj *colHash;

  STableMeta *tableMeta;
} SSmlSTableMeta;

typedef struct {
  int32_t len;
  char   *buf;
} SSmlMsgBuf;

typedef struct {
  int32_t code;
  int32_t lineNum;

  int32_t numOfSTables;
  int32_t numOfCTables;
  int32_t numOfCreateSTables;
  int32_t numOfAlterColSTables;
  int32_t numOfAlterTagSTables;

  int64_t parseTime;
  int64_t schemaTime;
  int64_t insertBindTime;
  int64_t insertRpcTime;
  int64_t endTime;
} SSmlCostInfo;

typedef struct {
  int64_t id;

  TSDB_SML_PROTOCOL_TYPE protocol;

  int8_t          precision;
  bool            reRun;
  bool            dataFormat;  // true means that the name and order of keys in each line are the same(only for influx protocol)
  int32_t         ttl;
  int32_t         uid; // used for automatic create child table

  SHashObj *childTables;
  SHashObj *tableUids;
  SHashObj *superTables;
  SHashObj *pVgHash;

  STscObj     *taos;
  SCatalog    *pCatalog;
  SRequestObj *pRequest;
  SQuery      *pQuery;

  SSmlCostInfo cost;
  int32_t      lineNum;
  SSmlMsgBuf   msgBuf;

  cJSON       *root;  // for parse json
  int8_t             offset[OTD_JSON_FIELDS_NUM];
  SSmlLineInfo      *lines; // element is SSmlLineInfo
  bool               parseJsonByLib;
  SArray      *tagJsonArray;
  SArray      *valueJsonArray;

  //
  SArray      *preLineTagKV;
  SArray      *maxTagKVs;
  SArray      *maxColKVs;

  SSmlLineInfo preLine;
  STableMeta  *currSTableMeta;
  STableDataCxt *currTableDataCtx;
  bool         needModifySchema;
  char        *tbnameKey;
} SSmlHandle;

extern int64_t smlFactorNS[];
extern int64_t smlFactorS[];

typedef int32_t (*_equal_fn_sml)(const void *, const void *);

int32_t       smlBuildSmlInfo(TAOS *taos, SSmlHandle **handle);
void          smlDestroyInfo(SSmlHandle *info);
int           smlJsonParseObjFirst(char **start, SSmlLineInfo *element, int8_t *offset);
int           smlJsonParseObj(char **start, SSmlLineInfo *element, int8_t *offset);
bool          smlParseNumberOld(SSmlKv *kvVal, SSmlMsgBuf *msg);
void          smlBuildInvalidDataMsg(SSmlMsgBuf *pBuf, const char *msg1, const char *msg2);
int32_t       smlParseNumber(SSmlKv *kvVal, SSmlMsgBuf *msg);
int64_t       smlGetTimeValue(const char *value, int32_t len, uint8_t fromPrecision, uint8_t toPrecision);
<<<<<<< HEAD
SSmlTableInfo*    smlBuildTableInfo(int numRows, const char* measure, int32_t measureLen);
SSmlSTableMeta*   smlBuildSTableMeta(bool isDataFormat);
int32_t           smlSetCTableName(SSmlTableInfo *oneTable, char *tbnameKey);
void              getTableUid(SSmlHandle *info, SSmlLineInfo *currElement, SSmlTableInfo *tinfo);
STableMeta*       smlGetMeta(SSmlHandle *info, const void* measure, int32_t measureLen);
=======
int32_t       smlBuildTableInfo(int numRows, const char* measure, int32_t measureLen, SSmlTableInfo** tInfo);
int32_t           smlBuildSTableMeta(bool isDataFormat, SSmlSTableMeta** sMeta);
int32_t           smlSetCTableName(SSmlTableInfo *oneTable);
int32_t           getTableUid(SSmlHandle *info, SSmlLineInfo *currElement, SSmlTableInfo *tinfo);
int32_t           smlGetMeta(SSmlHandle *info, const void* measure, int32_t measureLen, STableMeta **pTableMeta);
>>>>>>> 9b5d067a
int32_t           is_same_child_table_telnet(const void *a, const void *b);
int64_t           smlParseOpenTsdbTime(SSmlHandle *info, const char *data, int32_t len);
int32_t           smlClearForRerun(SSmlHandle *info);
int32_t           smlParseValue(SSmlKv *pVal, SSmlMsgBuf *msg);
uint8_t           smlGetTimestampLen(int64_t num);
void              smlDestroyTableInfo(void *para);

void    freeSSmlKv(void* data);
int32_t smlParseInfluxString(SSmlHandle *info, char *sql, char *sqlEnd, SSmlLineInfo *elements);
int32_t smlParseTelnetString(SSmlHandle *info, char *sql, char *sqlEnd, SSmlLineInfo *elements);
int32_t smlParseJSON(SSmlHandle *info, char *payload);

int32_t         smlBuildSuperTableInfo(SSmlHandle *info, SSmlLineInfo *currElement, SSmlSTableMeta** sMeta);
bool            isSmlTagAligned(SSmlHandle *info, int cnt, SSmlKv *kv);
bool            isSmlColAligned(SSmlHandle *info, int cnt, SSmlKv *kv);
int32_t         smlProcessChildTable(SSmlHandle *info, SSmlLineInfo *elements);
int32_t         smlProcessSuperTable(SSmlHandle *info, SSmlLineInfo *elements);
int32_t         smlJoinMeasureTag(SSmlLineInfo *elements);
void            smlBuildTsKv(SSmlKv *kv, int64_t ts);
int32_t         smlParseEndTelnetJson(SSmlHandle *info, SSmlLineInfo *elements, SSmlKv *kvTs, SSmlKv *kv);
int32_t         smlParseEndLine(SSmlHandle *info, SSmlLineInfo *elements, SSmlKv *kvTs);

static inline bool smlDoubleToInt64OverFlow(double num) {
  if (num >= (double)INT64_MAX || num <= (double)INT64_MIN) return true;
  return false;
}

static inline void smlStrReplace(char* src, int32_t len){
  if (!tsSmlDot2Underline) return;
  for(int i = 0; i < len; i++){
    if(src[i] == '.'){
      src[i] = '_';
    }
  }
}

static inline int8_t smlGetTsTypeByLen(int32_t len) {
  if (len == TSDB_TIME_PRECISION_SEC_DIGITS) {
    return TSDB_TIME_PRECISION_SECONDS;
  } else if (len == TSDB_TIME_PRECISION_MILLI_DIGITS) {
    return TSDB_TIME_PRECISION_MILLI;
  } else {
    return -1;
  }
}

#ifdef __cplusplus
}
#endif

#endif  // TDENGINE_CLIENTSML_H<|MERGE_RESOLUTION|>--- conflicted
+++ resolved
@@ -220,19 +220,12 @@
 void          smlBuildInvalidDataMsg(SSmlMsgBuf *pBuf, const char *msg1, const char *msg2);
 int32_t       smlParseNumber(SSmlKv *kvVal, SSmlMsgBuf *msg);
 int64_t       smlGetTimeValue(const char *value, int32_t len, uint8_t fromPrecision, uint8_t toPrecision);
-<<<<<<< HEAD
-SSmlTableInfo*    smlBuildTableInfo(int numRows, const char* measure, int32_t measureLen);
-SSmlSTableMeta*   smlBuildSTableMeta(bool isDataFormat);
+
+int32_t           smlBuildTableInfo(int numRows, const char* measure, int32_t measureLen, SSmlTableInfo** tInfo);
+int32_t           smlBuildSTableMeta(bool isDataFormat, SSmlSTableMeta** sMeta);
 int32_t           smlSetCTableName(SSmlTableInfo *oneTable, char *tbnameKey);
-void              getTableUid(SSmlHandle *info, SSmlLineInfo *currElement, SSmlTableInfo *tinfo);
-STableMeta*       smlGetMeta(SSmlHandle *info, const void* measure, int32_t measureLen);
-=======
-int32_t       smlBuildTableInfo(int numRows, const char* measure, int32_t measureLen, SSmlTableInfo** tInfo);
-int32_t           smlBuildSTableMeta(bool isDataFormat, SSmlSTableMeta** sMeta);
-int32_t           smlSetCTableName(SSmlTableInfo *oneTable);
 int32_t           getTableUid(SSmlHandle *info, SSmlLineInfo *currElement, SSmlTableInfo *tinfo);
 int32_t           smlGetMeta(SSmlHandle *info, const void* measure, int32_t measureLen, STableMeta **pTableMeta);
->>>>>>> 9b5d067a
 int32_t           is_same_child_table_telnet(const void *a, const void *b);
 int64_t           smlParseOpenTsdbTime(SSmlHandle *info, const char *data, int32_t len);
 int32_t           smlClearForRerun(SSmlHandle *info);
