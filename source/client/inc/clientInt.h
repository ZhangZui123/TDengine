--- conflicted
+++ resolved
@@ -253,15 +253,13 @@
 // --- mq
 void hbMgrInitMqHbRspHandle();
 
-<<<<<<< HEAD
-=======
+
 // config
 int32_t tscInitLog(const char *cfgDir, const char *envFile, const char *apolloUrl);
 int32_t tscInitCfg(const char *cfgDir, const char *envFile, const char *apolloUrl);
 
 extern SConfig *tscCfg;
 
->>>>>>> e8f413fc
 #ifdef __cplusplus
 }
 #endif
