--- conflicted
+++ resolved
@@ -144,11 +144,7 @@
   int32_t       numOfReqs;  // number of sqlObj bound to this connection
   SAppInstInfo* pAppInfo;
   SHashObj*     pRequests;
-<<<<<<< HEAD
-  int8_t        schemalessType;
-=======
   int8_t        schemalessType;  // todo remove it, this attribute should be move to request
->>>>>>> 2fddb8a6
 } STscObj;
 
 typedef struct SResultColumn {
@@ -160,11 +156,7 @@
 } SResultColumn;
 
 typedef struct SReqResultInfo {
-<<<<<<< HEAD
-  SQueryExecRes  execRes;
-=======
   SExecResult    execRes;
->>>>>>> 2fddb8a6
   const char*    pRspMsg;
   const char*    pData;
   TAOS_FIELD*    fields;      // todo, column names are not needed.
@@ -364,15 +356,9 @@
 // --- mq
 void hbMgrInitMqHbRspHandle();
 
-<<<<<<< HEAD
-SRequestObj* launchQueryImpl(SRequestObj* pRequest, SQuery* pQuery, int32_t code, bool keepQuery, void** res);
-int32_t      getQueryPlan(SRequestObj* pRequest, SQuery* pQuery, SArray** pNodeList);
-int32_t      scheduleQuery(SRequestObj* pRequest, SQueryPlan* pDag, SArray* pNodeList);
-=======
 SRequestObj* launchQueryImpl(SRequestObj* pRequest, SQuery* pQuery, bool keepQuery, void** res);
 int32_t      scheduleQuery(SRequestObj* pRequest, SQueryPlan* pDag, SArray* pNodeList);
 void         launchAsyncQuery(SRequestObj* pRequest, SQuery* pQuery, SMetaData* pResultMeta);
->>>>>>> 2fddb8a6
 int32_t      refreshMeta(STscObj* pTscObj, SRequestObj* pRequest);
 int32_t      updateQnodeList(SAppInstInfo* pInfo, SArray* pNodeList);
 void         doAsyncQuery(SRequestObj* pRequest, bool forceUpdateMeta);
