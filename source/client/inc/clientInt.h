/*
 * Copyright (c) 2019 TAOS Data, Inc. <jhtao@taosdata.com>
 *
 * This program is free software: you can use, redistribute, and/or modify
 * it under the terms of the GNU Affero General Public License, version 3
 * or later ("AGPL"), as published by the Free Software Foundation.
 *
 * This program is distributed in the hope that it will be useful, but WITHOUT
 * ANY WARRANTY; without even the implied warranty of MERCHANTABILITY or
 * FITNESS FOR A PARTICULAR PURPOSE.
 *
 * You should have received a copy of the GNU Affero General Public License
 * along with this program. If not, see <http://www.gnu.org/licenses/>.
 */

#ifndef TDENGINE_CLIENTINT_H
#define TDENGINE_CLIENTINT_H

#ifdef __cplusplus
extern "C" {
#endif

#include "parser.h"
#include "planner.h"
#include "query.h"
#include "taos.h"
#include "tcommon.h"
#include "tdatablock.h"
#include "tdef.h"
#include "thash.h"
#include "tlist.h"
#include "tmsg.h"
#include "tmsgtype.h"
#include "trpc.h"

#include "tconfig.h"

#define CHECK_CODE_GOTO(expr, label) \
  do {                               \
    code = expr;                     \
    if (TSDB_CODE_SUCCESS != code) { \
      goto label;                    \
    }                                \
  } while (0)

//#define HEARTBEAT_INTERVAL 1500  // ms
#define HEARTBEAT_INTERVAL 15000  // ms TODO

typedef struct SAppInstInfo SAppInstInfo;

typedef struct {
  void*         param;
  SClientHbReq* req;
} SHbConnInfo;

typedef struct {
  char* key;
  // statistics
  int32_t reportCnt;
  int32_t connKeyCnt;
  int64_t reportBytes;  // not implemented
  int64_t startTime;
  // ctl
  SRWLatch lock;  // lock is used in serialization
  // connection
  SAppInstInfo* pAppInstInfo;
  // info
  SHashObj* activeInfo;  // hash<SClientHbKey, SClientHbReq>
  SHashObj* connInfo;    // hash<SClientHbKey, SHbConnInfo>
} SAppHbMgr;

typedef int32_t (*FHbRspHandle)(SAppHbMgr* pAppHbMgr, SClientHbRsp* pRsp);

typedef int32_t (*FHbReqHandle)(SClientHbKey* connKey, void* param, SClientHbReq* req);

typedef struct {
  int8_t inited;
  // ctl
  int8_t        threadStop;
  TdThread      thread;
  TdThreadMutex lock;       // used when app init and cleanup
  SArray*       appHbMgrs;  // SArray<SAppHbMgr*> one for each cluster
  FHbReqHandle  reqHandle[HEARTBEAT_TYPE_MAX];
  FHbRspHandle  rspHandle[HEARTBEAT_TYPE_MAX];
} SClientHbMgr;

typedef struct SQueryExecMetric {
  int64_t start;   // start timestamp, us
  int64_t parsed;  // start to parse, us
  int64_t send;    // start to send to server, us
  int64_t rsp;     // receive response from server, us
} SQueryExecMetric;

typedef struct SInstanceSummary {
  uint64_t numOfInsertsReq;
  uint64_t numOfInsertRows;
  uint64_t insertElapsedTime;
  uint64_t insertBytes;  // submit to tsdb since launched.

  uint64_t fetchBytes;
  uint64_t queryElapsedTime;
  uint64_t numOfSlowQueries;
  uint64_t totalRequests;
  uint64_t currentRequests;  // the number of SRequestObj
} SInstanceSummary;

typedef struct SHeartBeatInfo {
  void* pTimer;  // timer, used to send request msg to mnode
} SHeartBeatInfo;

struct SAppInstInfo {
  int64_t          numOfConns;
  SCorEpSet        mgmtEp;
  SInstanceSummary summary;
  SList*           pConnList;  // STscObj linked list
  int64_t          clusterId;
  void*            pTransporter;
  SAppHbMgr*       pAppHbMgr;
};

typedef struct SAppInfo {
  int64_t       startTime;
  char          appName[TSDB_APP_NAME_LEN];
  char*         ep;
  int32_t       pid;
  int32_t       numOfThreads;
  SHashObj*     pInstMap;
  TdThreadMutex mutex;
} SAppInfo;

typedef struct STscObj {
<<<<<<< HEAD
  char            user[TSDB_USER_LEN];
  char            pass[TSDB_PASSWORD_LEN];
  char            db[TSDB_DB_FNAME_LEN];
  char            ver[128];
  int32_t         acctId;
  uint32_t        connId;
  int32_t         connType;
  uint64_t        id;         // ref ID returned by taosAddRef
  TdThreadMutex   mutex;      // used to protect the operation on db
  int32_t         numOfReqs;  // number of sqlObj bound to this connection
  SAppInstInfo*   pAppInfo;
  SHashObj*       pRequests;
=======
  char          user[TSDB_USER_LEN];
  char          pass[TSDB_PASSWORD_LEN];
  char          db[TSDB_DB_FNAME_LEN];
  char          ver[128];
  int32_t       acctId;
  uint32_t      connId;
  int32_t       connType;
  uint64_t      id;         // ref ID returned by taosAddRef
  TdThreadMutex mutex;      // used to protect the operation on db
  int32_t       numOfReqs;  // number of sqlObj bound to this connection
  SAppInstInfo* pAppInfo;
>>>>>>> 684a1f23
} STscObj;

typedef struct SResultColumn {
  union {
    char*    nullbitmap;  // bitmap, one bit for each item in the list
    int32_t* offset;
  };
  char* pData;
} SResultColumn;

typedef struct SReqResultInfo {
  const char*    pRspMsg;
  const char*    pData;
  TAOS_FIELD*    fields;      // todo, column names are not needed.
  TAOS_FIELD*    userFields;  // the fields info that return to user
  uint32_t       numOfCols;
  int32_t*       length;
  char**         convertBuf;
  TAOS_ROW       row;
  SResultColumn* pCol;
  uint32_t       numOfRows;
  uint64_t       totalRows;
  uint32_t       current;
  bool           completed;
  int32_t        precision;
  int32_t        payloadLen;
} SReqResultInfo;

typedef struct SShowReqInfo {
  int64_t execId;  // showId/queryId
  int32_t vgId;
  SArray* pArray;        // SArray<SVgroupInfo>
  int32_t currentIndex;  // current accessed vgroup index.
} SShowReqInfo;

typedef struct SRequestSendRecvBody {
  tsem_t             rspSem;  // not used now
  void*              fp;
  SShowReqInfo       showInfo;  // todo this attribute will be removed after the query framework being completed.
  SDataBuf           requestMsg;
  int64_t            queryJob;  // query job, created according to sql query DAG.
  struct SQueryPlan* pDag;      // the query dag, generated according to the sql statement.
  SReqResultInfo     resInfo;
} SRequestSendRecvBody;

#define ERROR_MSG_BUF_DEFAULT_SIZE 512

enum {
  RES_TYPE__QUERY = 1,
  RES_TYPE__TMQ,
};

#define TD_RES_QUERY(res) (*(int8_t*)res == RES_TYPE__QUERY)
#define TD_RES_TMQ(res)   (*(int8_t*)res == RES_TYPE__TMQ)

typedef struct SMqRspObj {
  int8_t  resType;
  char*   topic;
  void*   vg;
  SArray* res;  // SArray<SReqResultInfo>
  int32_t resIter;
} SMqRspObj;

typedef struct SRequestObj {
  int8_t               resType;  // query or tmq
  uint64_t             requestId;
  int32_t              type;  // request type
  STscObj*             pTscObj;
  char*                pDb;
  char*                sqlstr;  // sql string
  int32_t              sqlLen;
  int64_t              self;
  char*                msgBuf;
  void*                pInfo;  // sql parse info, generated by parser module
  int32_t              code;
  SArray*              dbList;
  SArray*              tableList;
  SQueryExecMetric     metric;
  SRequestSendRecvBody body;
} SRequestObj;

static FORCE_INLINE SReqResultInfo* tmqGetCurResInfo(TAOS_RES* res) {
  SMqRspObj* msg = (SMqRspObj*)res;
  int32_t    resIter = msg->resIter == -1 ? 0 : msg->resIter;
  return (SReqResultInfo*)taosArrayGet(msg->res, resIter);
}

static FORCE_INLINE SReqResultInfo* tmqGetNextResInfo(TAOS_RES* res) {
  SMqRspObj* msg = (SMqRspObj*)res;
  if (++msg->resIter < taosArrayGetSize(msg->res)) {
    return (SReqResultInfo*)taosArrayGet(msg->res, msg->resIter);
  }
  return NULL;
}

static FORCE_INLINE SReqResultInfo* tscGetCurResInfo(TAOS_RES* res) {
  if (TD_RES_QUERY(res)) return &(((SRequestObj*)res)->body.resInfo);
  return tmqGetCurResInfo(res);
}

extern SAppInfo appInfo;
extern int32_t  clientReqRefPool;
extern int32_t  clientConnRefPool;

extern int (*handleRequestRspFp[TDMT_MAX])(void*, const SDataBuf* pMsg, int32_t code);
int           genericRspCallback(void* param, const SDataBuf* pMsg, int32_t code);
SMsgSendInfo* buildMsgInfoImpl(SRequestObj* pReqObj);

int taos_init();

void* createTscObj(const char* user, const char* auth, const char* db, SAppInstInfo* pAppInfo);
void  destroyTscObj(void* pObj);
STscObj *acquireTscObj(int64_t rid);
int32_t releaseTscObj(int64_t rid);

uint64_t generateRequestId();

void* createRequest(STscObj* pObj, __taos_async_fn_t fp, void* param, int32_t type);
void  destroyRequest(SRequestObj* pRequest);
SRequestObj *acquireRequest(int64_t rid);
int32_t releaseRequest(int64_t rid);

char* getDbOfConnection(STscObj* pObj);
void  setConnectionDB(STscObj* pTscObj, const char* db);
void  resetConnectDB(STscObj* pTscObj);

void taos_init_imp(void);
int  taos_options_imp(TSDB_OPTION option, const char* str);

void* openTransporter(const char* user, const char* auth, int32_t numOfThreads);

bool persistConnForSpecificMsg(void* parenct, tmsg_t msgType);
void processMsgFromServer(void* parent, SRpcMsg* pMsg, SEpSet* pEpSet);

void initMsgHandleFp();

TAOS* taos_connect_internal(const char* ip, const char* user, const char* pass, const char* auth, const char* db,
                            uint16_t port);

int32_t parseSql(SRequestObj* pRequest, bool topicQuery, SQuery** pQuery);
int32_t getPlan(SRequestObj* pRequest, SQuery* pQuery, SQueryPlan** pPlan, SArray* pNodeList);

int32_t buildRequest(STscObj* pTscObj, const char* sql, int sqlLen, SRequestObj** pRequest);

void*   doFetchRow(SRequestObj* pRequest, bool setupOneRowPtr, bool convertUcs4);
void    doSetOneRowPtr(SReqResultInfo* pResultInfo);
int32_t setResultDataPtr(SReqResultInfo* pResultInfo, TAOS_FIELD* pFields, int32_t numOfCols, int32_t numOfRows,
                         bool convertUcs4);
void    setResSchemaInfo(SReqResultInfo* pResInfo, const SSchema* pSchema, int32_t numOfCols);
int32_t setQueryResultFromRsp(SReqResultInfo* pResultInfo, const SRetrieveTableRsp* pRsp, bool convertUcs4);

// --- heartbeat
// global, called by mgmt
int  hbMgrInit();
void hbMgrCleanUp();
int  hbHandleRsp(SClientHbBatchRsp* hbRsp);

// cluster level
SAppHbMgr* appHbMgrInit(SAppInstInfo* pAppInstInfo, char* key);
void       appHbMgrCleanup(void);

// conn level
int  hbRegisterConn(SAppHbMgr *pAppHbMgr, int64_t tscRefId, int64_t clusterId, int32_t hbType);
void hbDeregisterConn(SAppHbMgr* pAppHbMgr, SClientHbKey connKey);

int hbAddConnInfo(SAppHbMgr* pAppHbMgr, SClientHbKey connKey, void* key, void* value, int32_t keyLen, int32_t valueLen);

// --- mq
void hbMgrInitMqHbRspHandle();

#ifdef __cplusplus
}
#endif

#endif  // TDENGINE_CLIENTINT_H<|MERGE_RESOLUTION|>--- conflicted
+++ resolved
@@ -129,20 +129,6 @@
 } SAppInfo;
 
 typedef struct STscObj {
-<<<<<<< HEAD
-  char            user[TSDB_USER_LEN];
-  char            pass[TSDB_PASSWORD_LEN];
-  char            db[TSDB_DB_FNAME_LEN];
-  char            ver[128];
-  int32_t         acctId;
-  uint32_t        connId;
-  int32_t         connType;
-  uint64_t        id;         // ref ID returned by taosAddRef
-  TdThreadMutex   mutex;      // used to protect the operation on db
-  int32_t         numOfReqs;  // number of sqlObj bound to this connection
-  SAppInstInfo*   pAppInfo;
-  SHashObj*       pRequests;
-=======
   char          user[TSDB_USER_LEN];
   char          pass[TSDB_PASSWORD_LEN];
   char          db[TSDB_DB_FNAME_LEN];
@@ -154,7 +140,7 @@
   TdThreadMutex mutex;      // used to protect the operation on db
   int32_t       numOfReqs;  // number of sqlObj bound to this connection
   SAppInstInfo* pAppInfo;
->>>>>>> 684a1f23
+  SHashObj*     pRequests;
 } STscObj;
 
 typedef struct SResultColumn {
