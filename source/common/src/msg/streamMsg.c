--- conflicted
+++ resolved
@@ -1897,28 +1897,7 @@
     }
   }
 
-<<<<<<< HEAD
-  int32_t vgNum = 0;
-  TAOS_CHECK_EXIT(tDecodeI32(pDecoder, &vgNum));
-  if (vgNum > 0) {
-    pReq->pVSubTables = taosArrayInit(vgNum, sizeof(SVSubTablesRsp));
-    if (pReq->pVSubTables == NULL) {
-      TAOS_CHECK_EXIT(terrno);
-    }
-    SVSubTablesRsp vgTables = {0};
-    for (int32_t i = 0; i < vgNum; ++i) {
-      vgTables.pTables = NULL;
-      TAOS_CHECK_EXIT(tDeserializeSVSubTablesRspImpl(pDecoder, &vgTables));
-      if (taosArrayPush(pReq->pVSubTables, &vgTables) == NULL) {
-        tDestroySVSubTablesRsp(&vgTables);
-        TAOS_CHECK_EXIT(terrno);
-      }
-    }
-  }
-
   TAOS_CHECK_EXIT(tDecodeI32(pDecoder, &pReq->numOfCalcSubplan));
-=======
->>>>>>> dc1a128f
   TAOS_CHECK_EXIT(tDecodeBinaryAlloc(pDecoder, (void**)&pReq->calcPlan, NULL));
   TAOS_CHECK_EXIT(tDecodeBinaryAlloc(pDecoder, (void**)&pReq->subTblNameExpr, NULL));
   TAOS_CHECK_EXIT(tDecodeBinaryAlloc(pDecoder, (void**)&pReq->tagValueExpr, NULL));
